/*
 * C-Media CMI8788 driver for C-Media's reference design and similar models
 *
 * Copyright (c) Clemens Ladisch <clemens@ladisch.de>
 *
 *
 *  This driver is free software; you can redistribute it and/or modify
 *  it under the terms of the GNU General Public License, version 2.
 *
 *  This driver is distributed in the hope that it will be useful,
 *  but WITHOUT ANY WARRANTY; without even the implied warranty of
 *  MERCHANTABILITY or FITNESS FOR A PARTICULAR PURPOSE.  See the
 *  GNU General Public License for more details.
 *
 *  You should have received a copy of the GNU General Public License
 *  along with this driver; if not, write to the Free Software
 *  Foundation, Inc., 59 Temple Place, Suite 330, Boston, MA  02111-1307 USA
 */

/*
 * CMI8788:
 *
 *   SPI 0 -> 1st AK4396 (front)
 *   SPI 1 -> 2nd AK4396 (surround)
 *   SPI 2 -> 3rd AK4396 (center/LFE)
 *   SPI 3 -> WM8785
 *   SPI 4 -> 4th AK4396 (back)
 *
 *   GPIO 0 -> DFS0 of AK5385
 *   GPIO 1 -> DFS1 of AK5385
 *
 * X-Meridian models:
 *   GPIO 4 -> enable extension S/PDIF input
 *   GPIO 6 -> enable on-board S/PDIF input
 *
 * Claro models:
 *   GPIO 6 -> S/PDIF from optical (0) or coaxial (1) input
 *   GPIO 8 -> enable headphone amplifier
 *
 * CM9780:
 *
 *   LINE_OUT -> input of ADC
 *
 *   AUX_IN <- aux
 *   CD_IN  <- CD
 *   MIC_IN <- mic
 *
 *   GPO 0 -> route line-in (0) or AC97 output (1) to ADC input
 */

#include <linux/delay.h>
#include <linux/mutex.h>
#include <linux/pci.h>
#include <sound/ac97_codec.h>
#include <sound/control.h>
#include <sound/core.h>
#include <sound/info.h>
#include <sound/initval.h>
#include <sound/pcm.h>
#include <sound/pcm_params.h>
#include <sound/tlv.h>
#include "oxygen.h"
#include "xonar_dg.h"
#include "ak4396.h"
#include "wm8785.h"

MODULE_AUTHOR("Clemens Ladisch <clemens@ladisch.de>");
MODULE_DESCRIPTION("C-Media CMI8788 driver");
MODULE_LICENSE("GPL v2");
MODULE_SUPPORTED_DEVICE("{{C-Media,CMI8786}"
			",{C-Media,CMI8787}"
			",{C-Media,CMI8788}}");

static int index[SNDRV_CARDS] = SNDRV_DEFAULT_IDX;
static char *id[SNDRV_CARDS] = SNDRV_DEFAULT_STR;
static int enable[SNDRV_CARDS] = SNDRV_DEFAULT_ENABLE_PNP;

module_param_array(index, int, NULL, 0444);
MODULE_PARM_DESC(index, "card index");
module_param_array(id, charp, NULL, 0444);
MODULE_PARM_DESC(id, "ID string");
module_param_array(enable, bool, NULL, 0444);
MODULE_PARM_DESC(enable, "enable card");

enum {
	MODEL_CMEDIA_REF,
	MODEL_MERIDIAN,
	MODEL_MERIDIAN_2G,
	MODEL_CLARO,
	MODEL_CLARO_HALO,
	MODEL_FANTASIA,
	MODEL_SERENADE,
	MODEL_2CH_OUTPUT,
	MODEL_HG2PCI,
	MODEL_XONAR_DG,
};

static DEFINE_PCI_DEVICE_TABLE(oxygen_ids) = {
	/* C-Media's reference design */
	{ OXYGEN_PCI_SUBID(0x10b0, 0x0216), .driver_data = MODEL_CMEDIA_REF },
	{ OXYGEN_PCI_SUBID(0x10b0, 0x0217), .driver_data = MODEL_CMEDIA_REF },
	{ OXYGEN_PCI_SUBID(0x10b0, 0x0218), .driver_data = MODEL_CMEDIA_REF },
	{ OXYGEN_PCI_SUBID(0x10b0, 0x0219), .driver_data = MODEL_CMEDIA_REF },
	{ OXYGEN_PCI_SUBID(0x13f6, 0x0001), .driver_data = MODEL_CMEDIA_REF },
	{ OXYGEN_PCI_SUBID(0x13f6, 0x0010), .driver_data = MODEL_CMEDIA_REF },
	{ OXYGEN_PCI_SUBID(0x13f6, 0x8788), .driver_data = MODEL_CMEDIA_REF },
	{ OXYGEN_PCI_SUBID(0x147a, 0xa017), .driver_data = MODEL_CMEDIA_REF },
	{ OXYGEN_PCI_SUBID(0x1a58, 0x0910), .driver_data = MODEL_CMEDIA_REF },
	/* Asus Xonar DG */
	{ OXYGEN_PCI_SUBID(0x1043, 0x8467), .driver_data = MODEL_XONAR_DG },
	/* PCI 2.0 HD Audio */
	{ OXYGEN_PCI_SUBID(0x13f6, 0x8782), .driver_data = MODEL_2CH_OUTPUT },
	/* Kuroutoshikou CMI8787-HG2PCI */
	{ OXYGEN_PCI_SUBID(0x13f6, 0xffff), .driver_data = MODEL_HG2PCI },
	/* TempoTec HiFier Fantasia */
	{ OXYGEN_PCI_SUBID(0x14c3, 0x1710), .driver_data = MODEL_FANTASIA },
	/* TempoTec HiFier Serenade */
	{ OXYGEN_PCI_SUBID(0x14c3, 0x1711), .driver_data = MODEL_SERENADE },
	/* AuzenTech X-Meridian */
	{ OXYGEN_PCI_SUBID(0x415a, 0x5431), .driver_data = MODEL_MERIDIAN },
	/* AuzenTech X-Meridian 2G */
	{ OXYGEN_PCI_SUBID(0x5431, 0x017a), .driver_data = MODEL_MERIDIAN_2G },
	/* HT-Omega Claro */
	{ OXYGEN_PCI_SUBID(0x7284, 0x9761), .driver_data = MODEL_CLARO },
	/* HT-Omega Claro halo */
	{ OXYGEN_PCI_SUBID(0x7284, 0x9781), .driver_data = MODEL_CLARO_HALO },
	{ }
};
MODULE_DEVICE_TABLE(pci, oxygen_ids);


#define GPIO_AK5385_DFS_MASK	0x0003
#define GPIO_AK5385_DFS_NORMAL	0x0000
#define GPIO_AK5385_DFS_DOUBLE	0x0001
#define GPIO_AK5385_DFS_QUAD	0x0002

#define GPIO_MERIDIAN_DIG_MASK	0x0050
#define GPIO_MERIDIAN_DIG_EXT	0x0010
#define GPIO_MERIDIAN_DIG_BOARD	0x0040

#define GPIO_CLARO_DIG_COAX	0x0040
#define GPIO_CLARO_HP		0x0100

struct generic_data {
	unsigned int dacs;
	u8 ak4396_regs[4][5];
	u16 wm8785_regs[3];
};

static void ak4396_write(struct oxygen *chip, unsigned int codec,
			 u8 reg, u8 value)
{
	/* maps ALSA channel pair number to SPI output */
	static const u8 codec_spi_map[4] = {
		0, 1, 2, 4
	};
	struct generic_data *data = chip->model_data;

	oxygen_write_spi(chip, OXYGEN_SPI_TRIGGER |
			 OXYGEN_SPI_DATA_LENGTH_2 |
			 OXYGEN_SPI_CLOCK_160 |
			 (codec_spi_map[codec] << OXYGEN_SPI_CODEC_SHIFT) |
			 OXYGEN_SPI_CEN_LATCH_CLOCK_HI,
			 AK4396_WRITE | (reg << 8) | value);
	data->ak4396_regs[codec][reg] = value;
}

static void ak4396_write_cached(struct oxygen *chip, unsigned int codec,
				u8 reg, u8 value)
{
	struct generic_data *data = chip->model_data;

	if (value != data->ak4396_regs[codec][reg])
		ak4396_write(chip, codec, reg, value);
}

static void wm8785_write(struct oxygen *chip, u8 reg, unsigned int value)
{
	struct generic_data *data = chip->model_data;

	oxygen_write_spi(chip, OXYGEN_SPI_TRIGGER |
			 OXYGEN_SPI_DATA_LENGTH_2 |
			 OXYGEN_SPI_CLOCK_160 |
			 (3 << OXYGEN_SPI_CODEC_SHIFT) |
			 OXYGEN_SPI_CEN_LATCH_CLOCK_LO,
			 (reg << 9) | value);
	if (reg < ARRAY_SIZE(data->wm8785_regs))
		data->wm8785_regs[reg] = value;
}

static void ak4396_registers_init(struct oxygen *chip)
{
	struct generic_data *data = chip->model_data;
	unsigned int i;

	for (i = 0; i < data->dacs; ++i) {
		ak4396_write(chip, i, AK4396_CONTROL_1,
			     AK4396_DIF_24_MSB | AK4396_RSTN);
		ak4396_write(chip, i, AK4396_CONTROL_2,
			     data->ak4396_regs[0][AK4396_CONTROL_2]);
		ak4396_write(chip, i, AK4396_CONTROL_3,
			     AK4396_PCM);
		ak4396_write(chip, i, AK4396_LCH_ATT,
			     chip->dac_volume[i * 2]);
		ak4396_write(chip, i, AK4396_RCH_ATT,
			     chip->dac_volume[i * 2 + 1]);
	}
}

static void ak4396_init(struct oxygen *chip)
{
	struct generic_data *data = chip->model_data;

	data->dacs = chip->model.dac_channels_pcm / 2;
	data->ak4396_regs[0][AK4396_CONTROL_2] =
		AK4396_SMUTE | AK4396_DEM_OFF | AK4396_DFS_NORMAL;
	ak4396_registers_init(chip);
	snd_component_add(chip->card, "AK4396");
}

static void ak5385_init(struct oxygen *chip)
{
	oxygen_set_bits16(chip, OXYGEN_GPIO_CONTROL, GPIO_AK5385_DFS_MASK);
	oxygen_clear_bits16(chip, OXYGEN_GPIO_DATA, GPIO_AK5385_DFS_MASK);
	snd_component_add(chip->card, "AK5385");
}

static void wm8785_registers_init(struct oxygen *chip)
{
	struct generic_data *data = chip->model_data;

	wm8785_write(chip, WM8785_R7, 0);
	wm8785_write(chip, WM8785_R0, data->wm8785_regs[0]);
	wm8785_write(chip, WM8785_R2, data->wm8785_regs[2]);
}

static void wm8785_init(struct oxygen *chip)
{
	struct generic_data *data = chip->model_data;

	data->wm8785_regs[0] =
		WM8785_MCR_SLAVE | WM8785_OSR_SINGLE | WM8785_FORMAT_LJUST;
	data->wm8785_regs[2] = WM8785_HPFR | WM8785_HPFL;
	wm8785_registers_init(chip);
	snd_component_add(chip->card, "WM8785");
}

static void generic_init(struct oxygen *chip)
{
	ak4396_init(chip);
	wm8785_init(chip);
}

static void meridian_init(struct oxygen *chip)
{
	oxygen_set_bits16(chip, OXYGEN_GPIO_CONTROL,
			  GPIO_MERIDIAN_DIG_MASK);
	oxygen_write16_masked(chip, OXYGEN_GPIO_DATA,
			      GPIO_MERIDIAN_DIG_BOARD, GPIO_MERIDIAN_DIG_MASK);
	ak4396_init(chip);
	ak5385_init(chip);
}

static void claro_enable_hp(struct oxygen *chip)
{
	msleep(300);
	oxygen_set_bits16(chip, OXYGEN_GPIO_CONTROL, GPIO_CLARO_HP);
	oxygen_set_bits16(chip, OXYGEN_GPIO_DATA, GPIO_CLARO_HP);
}

static void claro_init(struct oxygen *chip)
{
	oxygen_set_bits16(chip, OXYGEN_GPIO_CONTROL, GPIO_CLARO_DIG_COAX);
	oxygen_clear_bits16(chip, OXYGEN_GPIO_DATA, GPIO_CLARO_DIG_COAX);
	ak4396_init(chip);
	wm8785_init(chip);
	claro_enable_hp(chip);
}

static void claro_halo_init(struct oxygen *chip)
{
	oxygen_set_bits16(chip, OXYGEN_GPIO_CONTROL, GPIO_CLARO_DIG_COAX);
	oxygen_clear_bits16(chip, OXYGEN_GPIO_DATA, GPIO_CLARO_DIG_COAX);
	ak4396_init(chip);
	ak5385_init(chip);
	claro_enable_hp(chip);
}

static void fantasia_init(struct oxygen *chip)
{
	ak4396_init(chip);
	snd_component_add(chip->card, "CS5340");
}

static void stereo_output_init(struct oxygen *chip)
{
	ak4396_init(chip);
}

static void generic_cleanup(struct oxygen *chip)
{
}

static void claro_disable_hp(struct oxygen *chip)
{
	oxygen_clear_bits16(chip, OXYGEN_GPIO_DATA, GPIO_CLARO_HP);
}

static void claro_cleanup(struct oxygen *chip)
{
	claro_disable_hp(chip);
}

static void claro_suspend(struct oxygen *chip)
{
	claro_disable_hp(chip);
}

static void generic_resume(struct oxygen *chip)
{
	ak4396_registers_init(chip);
	wm8785_registers_init(chip);
}

static void meridian_resume(struct oxygen *chip)
{
	ak4396_registers_init(chip);
}

static void claro_resume(struct oxygen *chip)
{
	ak4396_registers_init(chip);
	claro_enable_hp(chip);
}

static void stereo_resume(struct oxygen *chip)
{
	ak4396_registers_init(chip);
}

static void set_ak4396_params(struct oxygen *chip,
			      struct snd_pcm_hw_params *params)
{
	struct generic_data *data = chip->model_data;
	unsigned int i;
	u8 value;

	value = data->ak4396_regs[0][AK4396_CONTROL_2] & ~AK4396_DFS_MASK;
	if (params_rate(params) <= 54000)
		value |= AK4396_DFS_NORMAL;
	else if (params_rate(params) <= 108000)
		value |= AK4396_DFS_DOUBLE;
	else
		value |= AK4396_DFS_QUAD;

	msleep(1); /* wait for the new MCLK to become stable */

	if (value != data->ak4396_regs[0][AK4396_CONTROL_2]) {
		for (i = 0; i < data->dacs; ++i) {
			ak4396_write(chip, i, AK4396_CONTROL_1,
				     AK4396_DIF_24_MSB);
			ak4396_write(chip, i, AK4396_CONTROL_2, value);
			ak4396_write(chip, i, AK4396_CONTROL_1,
				     AK4396_DIF_24_MSB | AK4396_RSTN);
		}
	}
}

static void update_ak4396_volume(struct oxygen *chip)
{
	struct generic_data *data = chip->model_data;
	unsigned int i;

	for (i = 0; i < data->dacs; ++i) {
		ak4396_write_cached(chip, i, AK4396_LCH_ATT,
				    chip->dac_volume[i * 2]);
		ak4396_write_cached(chip, i, AK4396_RCH_ATT,
				    chip->dac_volume[i * 2 + 1]);
	}
}

static void update_ak4396_mute(struct oxygen *chip)
{
	struct generic_data *data = chip->model_data;
	unsigned int i;
	u8 value;

	value = data->ak4396_regs[0][AK4396_CONTROL_2] & ~AK4396_SMUTE;
	if (chip->dac_mute)
		value |= AK4396_SMUTE;
	for (i = 0; i < data->dacs; ++i)
		ak4396_write_cached(chip, i, AK4396_CONTROL_2, value);
}

static void set_wm8785_params(struct oxygen *chip,
			      struct snd_pcm_hw_params *params)
{
	struct generic_data *data = chip->model_data;
	unsigned int value;

	value = WM8785_MCR_SLAVE | WM8785_FORMAT_LJUST;
	if (params_rate(params) <= 48000)
		value |= WM8785_OSR_SINGLE;
	else if (params_rate(params) <= 96000)
		value |= WM8785_OSR_DOUBLE;
	else
		value |= WM8785_OSR_QUAD;
	if (value != data->wm8785_regs[0]) {
		wm8785_write(chip, WM8785_R7, 0);
		wm8785_write(chip, WM8785_R0, value);
		wm8785_write(chip, WM8785_R2, data->wm8785_regs[2]);
	}
}

static void set_ak5385_params(struct oxygen *chip,
			      struct snd_pcm_hw_params *params)
{
	unsigned int value;

	if (params_rate(params) <= 54000)
		value = GPIO_AK5385_DFS_NORMAL;
	else if (params_rate(params) <= 108000)
		value = GPIO_AK5385_DFS_DOUBLE;
	else
		value = GPIO_AK5385_DFS_QUAD;
	oxygen_write16_masked(chip, OXYGEN_GPIO_DATA,
			      value, GPIO_AK5385_DFS_MASK);
}

static void set_no_params(struct oxygen *chip, struct snd_pcm_hw_params *params)
{
}

static int rolloff_info(struct snd_kcontrol *ctl,
			struct snd_ctl_elem_info *info)
{
	static const char *const names[2] = {
		"Sharp Roll-off", "Slow Roll-off"
	};

	return snd_ctl_enum_info(info, 1, 2, names);
}

static int rolloff_get(struct snd_kcontrol *ctl,
		       struct snd_ctl_elem_value *value)
{
	struct oxygen *chip = ctl->private_data;
	struct generic_data *data = chip->model_data;

	value->value.enumerated.item[0] =
		(data->ak4396_regs[0][AK4396_CONTROL_2] & AK4396_SLOW) != 0;
	return 0;
}

static int rolloff_put(struct snd_kcontrol *ctl,
		       struct snd_ctl_elem_value *value)
{
	struct oxygen *chip = ctl->private_data;
	struct generic_data *data = chip->model_data;
	unsigned int i;
	int changed;
	u8 reg;

	mutex_lock(&chip->mutex);
	reg = data->ak4396_regs[0][AK4396_CONTROL_2];
	if (value->value.enumerated.item[0])
		reg |= AK4396_SLOW;
	else
		reg &= ~AK4396_SLOW;
	changed = reg != data->ak4396_regs[0][AK4396_CONTROL_2];
	if (changed) {
		for (i = 0; i < data->dacs; ++i)
			ak4396_write(chip, i, AK4396_CONTROL_2, reg);
	}
	mutex_unlock(&chip->mutex);
	return changed;
}

static const struct snd_kcontrol_new rolloff_control = {
	.iface = SNDRV_CTL_ELEM_IFACE_MIXER,
	.name = "DAC Filter Playback Enum",
	.info = rolloff_info,
	.get = rolloff_get,
	.put = rolloff_put,
};

static int hpf_info(struct snd_kcontrol *ctl, struct snd_ctl_elem_info *info)
{
	static const char *const names[2] = {
		"None", "High-pass Filter"
	};

	return snd_ctl_enum_info(info, 1, 2, names);
}

static int hpf_get(struct snd_kcontrol *ctl, struct snd_ctl_elem_value *value)
{
	struct oxygen *chip = ctl->private_data;
	struct generic_data *data = chip->model_data;

	value->value.enumerated.item[0] =
		(data->wm8785_regs[WM8785_R2] & WM8785_HPFR) != 0;
	return 0;
}

static int hpf_put(struct snd_kcontrol *ctl, struct snd_ctl_elem_value *value)
{
	struct oxygen *chip = ctl->private_data;
	struct generic_data *data = chip->model_data;
	unsigned int reg;
	int changed;

	mutex_lock(&chip->mutex);
	reg = data->wm8785_regs[WM8785_R2] & ~(WM8785_HPFR | WM8785_HPFL);
	if (value->value.enumerated.item[0])
		reg |= WM8785_HPFR | WM8785_HPFL;
	changed = reg != data->wm8785_regs[WM8785_R2];
	if (changed)
		wm8785_write(chip, WM8785_R2, reg);
	mutex_unlock(&chip->mutex);
	return changed;
}

static const struct snd_kcontrol_new hpf_control = {
	.iface = SNDRV_CTL_ELEM_IFACE_MIXER,
	.name = "ADC Filter Capture Enum",
	.info = hpf_info,
	.get = hpf_get,
	.put = hpf_put,
};

static int meridian_dig_source_info(struct snd_kcontrol *ctl,
				    struct snd_ctl_elem_info *info)
{
	static const char *const names[2] = { "On-board", "Extension" };

	return snd_ctl_enum_info(info, 1, 2, names);
}

static int claro_dig_source_info(struct snd_kcontrol *ctl,
				 struct snd_ctl_elem_info *info)
{
	static const char *const names[2] = { "Optical", "Coaxial" };

	return snd_ctl_enum_info(info, 1, 2, names);
}

static int meridian_dig_source_get(struct snd_kcontrol *ctl,
				   struct snd_ctl_elem_value *value)
{
	struct oxygen *chip = ctl->private_data;

	value->value.enumerated.item[0] =
		!!(oxygen_read16(chip, OXYGEN_GPIO_DATA) &
		   GPIO_MERIDIAN_DIG_EXT);
	return 0;
}

static int claro_dig_source_get(struct snd_kcontrol *ctl,
				struct snd_ctl_elem_value *value)
{
	struct oxygen *chip = ctl->private_data;

	value->value.enumerated.item[0] =
		!!(oxygen_read16(chip, OXYGEN_GPIO_DATA) &
		   GPIO_CLARO_DIG_COAX);
	return 0;
}

static int meridian_dig_source_put(struct snd_kcontrol *ctl,
				   struct snd_ctl_elem_value *value)
{
	struct oxygen *chip = ctl->private_data;
	u16 old_reg, new_reg;
	int changed;

	mutex_lock(&chip->mutex);
	old_reg = oxygen_read16(chip, OXYGEN_GPIO_DATA);
	new_reg = old_reg & ~GPIO_MERIDIAN_DIG_MASK;
	if (value->value.enumerated.item[0] == 0)
		new_reg |= GPIO_MERIDIAN_DIG_BOARD;
	else
		new_reg |= GPIO_MERIDIAN_DIG_EXT;
	changed = new_reg != old_reg;
	if (changed)
		oxygen_write16(chip, OXYGEN_GPIO_DATA, new_reg);
	mutex_unlock(&chip->mutex);
	return changed;
}

static int claro_dig_source_put(struct snd_kcontrol *ctl,
				struct snd_ctl_elem_value *value)
{
	struct oxygen *chip = ctl->private_data;
	u16 old_reg, new_reg;
	int changed;

	mutex_lock(&chip->mutex);
	old_reg = oxygen_read16(chip, OXYGEN_GPIO_DATA);
	new_reg = old_reg & ~GPIO_CLARO_DIG_COAX;
	if (value->value.enumerated.item[0])
		new_reg |= GPIO_CLARO_DIG_COAX;
	changed = new_reg != old_reg;
	if (changed)
		oxygen_write16(chip, OXYGEN_GPIO_DATA, new_reg);
	mutex_unlock(&chip->mutex);
	return changed;
}

static const struct snd_kcontrol_new meridian_dig_source_control = {
	.iface = SNDRV_CTL_ELEM_IFACE_MIXER,
	.name = "IEC958 Source Capture Enum",
	.info = meridian_dig_source_info,
	.get = meridian_dig_source_get,
	.put = meridian_dig_source_put,
};

static const struct snd_kcontrol_new claro_dig_source_control = {
	.iface = SNDRV_CTL_ELEM_IFACE_MIXER,
	.name = "IEC958 Source Capture Enum",
	.info = claro_dig_source_info,
	.get = claro_dig_source_get,
	.put = claro_dig_source_put,
};

static int generic_mixer_init(struct oxygen *chip)
{
	return snd_ctl_add(chip->card, snd_ctl_new1(&rolloff_control, chip));
}

static int generic_wm8785_mixer_init(struct oxygen *chip)
{
	int err;

	err = generic_mixer_init(chip);
	if (err < 0)
		return err;
	err = snd_ctl_add(chip->card, snd_ctl_new1(&hpf_control, chip));
	if (err < 0)
		return err;
	return 0;
}

static int meridian_mixer_init(struct oxygen *chip)
{
	int err;

	err = generic_mixer_init(chip);
	if (err < 0)
		return err;
	err = snd_ctl_add(chip->card,
			  snd_ctl_new1(&meridian_dig_source_control, chip));
	if (err < 0)
		return err;
	return 0;
}

static int claro_mixer_init(struct oxygen *chip)
{
	int err;

	err = generic_wm8785_mixer_init(chip);
	if (err < 0)
		return err;
	err = snd_ctl_add(chip->card,
			  snd_ctl_new1(&claro_dig_source_control, chip));
	if (err < 0)
		return err;
	return 0;
}

static int claro_halo_mixer_init(struct oxygen *chip)
{
	int err;

	err = generic_mixer_init(chip);
	if (err < 0)
		return err;
	err = snd_ctl_add(chip->card,
			  snd_ctl_new1(&claro_dig_source_control, chip));
	if (err < 0)
		return err;
	return 0;
}

static void dump_ak4396_registers(struct oxygen *chip,
				  struct snd_info_buffer *buffer)
{
	struct generic_data *data = chip->model_data;
	unsigned int dac, i;

	for (dac = 0; dac < data->dacs; ++dac) {
		snd_iprintf(buffer, "\nAK4396 %u:", dac + 1);
		for (i = 0; i < 5; ++i)
			snd_iprintf(buffer, " %02x", data->ak4396_regs[dac][i]);
	}
	snd_iprintf(buffer, "\n");
}

static void dump_wm8785_registers(struct oxygen *chip,
				  struct snd_info_buffer *buffer)
{
	struct generic_data *data = chip->model_data;
	unsigned int i;

	snd_iprintf(buffer, "\nWM8785:");
	for (i = 0; i < 3; ++i)
		snd_iprintf(buffer, " %03x", data->wm8785_regs[i]);
	snd_iprintf(buffer, "\n");
}

static void dump_oxygen_registers(struct oxygen *chip,
				  struct snd_info_buffer *buffer)
{
	dump_ak4396_registers(chip, buffer);
	dump_wm8785_registers(chip, buffer);
}

static const DECLARE_TLV_DB_LINEAR(ak4396_db_scale, TLV_DB_GAIN_MUTE, 0);

static const struct oxygen_model model_generic = {
	.shortname = "C-Media CMI8788",
	.longname = "C-Media Oxygen HD Audio",
	.chip = "CMI8788",
	.init = generic_init,
	.mixer_init = generic_wm8785_mixer_init,
	.cleanup = generic_cleanup,
	.resume = generic_resume,
	.set_dac_params = set_ak4396_params,
	.set_adc_params = set_wm8785_params,
	.update_dac_volume = update_ak4396_volume,
	.update_dac_mute = update_ak4396_mute,
	.dump_registers = dump_oxygen_registers,
	.dac_tlv = ak4396_db_scale,
	.model_data_size = sizeof(struct generic_data),
	.device_config = PLAYBACK_0_TO_I2S |
			 PLAYBACK_1_TO_SPDIF |
			 PLAYBACK_2_TO_AC97_1 |
			 CAPTURE_0_FROM_I2S_1 |
			 CAPTURE_1_FROM_SPDIF |
			 CAPTURE_2_FROM_AC97_1 |
			 AC97_CD_INPUT,
	.dac_channels_pcm = 8,
	.dac_channels_mixer = 8,
	.dac_volume_min = 0,
	.dac_volume_max = 255,
	.function_flags = OXYGEN_FUNCTION_SPI |
			  OXYGEN_FUNCTION_ENABLE_SPI_4_5,
	.dac_mclks = OXYGEN_MCLKS(256, 128, 128),
	.adc_mclks = OXYGEN_MCLKS(256, 256, 128),
	.dac_i2s_format = OXYGEN_I2S_FORMAT_LJUST,
	.adc_i2s_format = OXYGEN_I2S_FORMAT_LJUST,
};

static int __devinit get_oxygen_model(struct oxygen *chip,
				      const struct pci_device_id *id)
{
	static const char *const names[] = {
		[MODEL_MERIDIAN]	= "AuzenTech X-Meridian",
		[MODEL_MERIDIAN_2G]	= "AuzenTech X-Meridian 2G",
		[MODEL_CLARO]		= "HT-Omega Claro",
		[MODEL_CLARO_HALO]	= "HT-Omega Claro halo",
		[MODEL_FANTASIA]	= "TempoTec HiFier Fantasia",
		[MODEL_SERENADE]	= "TempoTec HiFier Serenade",
		[MODEL_HG2PCI]		= "CMI8787-HG2PCI",
	};

	chip->model = model_generic;
	switch (id->driver_data) {
	case MODEL_MERIDIAN:
	case MODEL_MERIDIAN_2G:
		chip->model.init = meridian_init;
		chip->model.mixer_init = meridian_mixer_init;
		chip->model.resume = meridian_resume;
		chip->model.set_adc_params = set_ak5385_params;
		chip->model.dump_registers = dump_ak4396_registers;
		chip->model.device_config = PLAYBACK_0_TO_I2S |
					    PLAYBACK_1_TO_SPDIF |
					    CAPTURE_0_FROM_I2S_2 |
					    CAPTURE_1_FROM_SPDIF;
		if (id->driver_data == MODEL_MERIDIAN)
			chip->model.device_config |= AC97_CD_INPUT;
		break;
	case MODEL_CLARO:
		chip->model.init = claro_init;
		chip->model.mixer_init = claro_mixer_init;
		chip->model.cleanup = claro_cleanup;
		chip->model.suspend = claro_suspend;
		chip->model.resume = claro_resume;
		break;
	case MODEL_CLARO_HALO:
		chip->model.init = claro_halo_init;
		chip->model.mixer_init = claro_halo_mixer_init;
		chip->model.cleanup = claro_cleanup;
		chip->model.suspend = claro_suspend;
		chip->model.resume = claro_resume;
		chip->model.set_adc_params = set_ak5385_params;
<<<<<<< HEAD
=======
		chip->model.dump_registers = dump_ak4396_registers;
>>>>>>> 02f8c6ae
		chip->model.device_config = PLAYBACK_0_TO_I2S |
					    PLAYBACK_1_TO_SPDIF |
					    CAPTURE_0_FROM_I2S_2 |
					    CAPTURE_1_FROM_SPDIF;
<<<<<<< HEAD
=======
		break;
	case MODEL_FANTASIA:
	case MODEL_SERENADE:
	case MODEL_2CH_OUTPUT:
	case MODEL_HG2PCI:
		chip->model.shortname = "C-Media CMI8787";
		chip->model.chip = "CMI8787";
		if (id->driver_data == MODEL_FANTASIA)
			chip->model.init = fantasia_init;
		else
			chip->model.init = stereo_output_init;
		chip->model.resume = stereo_resume;
		chip->model.mixer_init = generic_mixer_init;
		chip->model.set_adc_params = set_no_params;
		chip->model.dump_registers = dump_ak4396_registers;
		chip->model.device_config = PLAYBACK_0_TO_I2S |
					    PLAYBACK_1_TO_SPDIF;
		if (id->driver_data == MODEL_FANTASIA) {
			chip->model.device_config |= CAPTURE_0_FROM_I2S_1;
			chip->model.adc_mclks = OXYGEN_MCLKS(256, 128, 128);
		}
		chip->model.dac_channels_pcm = 2;
		chip->model.dac_channels_mixer = 2;
		break;
	case MODEL_XONAR_DG:
		chip->model = model_xonar_dg;
>>>>>>> 02f8c6ae
		break;
	}
	if (id->driver_data == MODEL_MERIDIAN ||
	    id->driver_data == MODEL_MERIDIAN_2G ||
	    id->driver_data == MODEL_CLARO_HALO) {
		chip->model.misc_flags = OXYGEN_MISC_MIDI;
		chip->model.device_config |= MIDI_OUTPUT | MIDI_INPUT;
	}
	if (id->driver_data < ARRAY_SIZE(names) && names[id->driver_data])
		chip->model.shortname = names[id->driver_data];
	return 0;
}

static int __devinit generic_oxygen_probe(struct pci_dev *pci,
					  const struct pci_device_id *pci_id)
{
	static int dev;
	int err;

	if (dev >= SNDRV_CARDS)
		return -ENODEV;
	if (!enable[dev]) {
		++dev;
		return -ENOENT;
	}
	err = oxygen_pci_probe(pci, index[dev], id[dev], THIS_MODULE,
			       oxygen_ids, get_oxygen_model);
	if (err >= 0)
		++dev;
	return err;
}

static struct pci_driver oxygen_driver = {
	.name = "CMI8788",
	.id_table = oxygen_ids,
	.probe = generic_oxygen_probe,
	.remove = __devexit_p(oxygen_pci_remove),
#ifdef CONFIG_PM
	.suspend = oxygen_pci_suspend,
	.resume = oxygen_pci_resume,
#endif
};

static int __init alsa_card_oxygen_init(void)
{
	return pci_register_driver(&oxygen_driver);
}

static void __exit alsa_card_oxygen_exit(void)
{
	pci_unregister_driver(&oxygen_driver);
}

module_init(alsa_card_oxygen_init)
module_exit(alsa_card_oxygen_exit)<|MERGE_RESOLUTION|>--- conflicted
+++ resolved
@@ -795,16 +795,11 @@
 		chip->model.suspend = claro_suspend;
 		chip->model.resume = claro_resume;
 		chip->model.set_adc_params = set_ak5385_params;
-<<<<<<< HEAD
-=======
 		chip->model.dump_registers = dump_ak4396_registers;
->>>>>>> 02f8c6ae
 		chip->model.device_config = PLAYBACK_0_TO_I2S |
 					    PLAYBACK_1_TO_SPDIF |
 					    CAPTURE_0_FROM_I2S_2 |
 					    CAPTURE_1_FROM_SPDIF;
-<<<<<<< HEAD
-=======
 		break;
 	case MODEL_FANTASIA:
 	case MODEL_SERENADE:
@@ -831,7 +826,6 @@
 		break;
 	case MODEL_XONAR_DG:
 		chip->model = model_xonar_dg;
->>>>>>> 02f8c6ae
 		break;
 	}
 	if (id->driver_data == MODEL_MERIDIAN ||
