/*
 * HD audio interface patch for Conexant HDA audio codec
 *
 * Copyright (c) 2006 Pototskiy Akex <alex.pototskiy@gmail.com>
 * 		      Takashi Iwai <tiwai@suse.de>
 * 		      Tobin Davis  <tdavis@dsl-only.net>
 *
 *  This driver is free software; you can redistribute it and/or modify
 *  it under the terms of the GNU General Public License as published by
 *  the Free Software Foundation; either version 2 of the License, or
 *  (at your option) any later version.
 *
 *  This driver is distributed in the hope that it will be useful,
 *  but WITHOUT ANY WARRANTY; without even the implied warranty of
 *  MERCHANTABILITY or FITNESS FOR A PARTICULAR PURPOSE.  See the
 *  GNU General Public License for more details.
 *
 *  You should have received a copy of the GNU General Public License
 *  along with this program; if not, write to the Free Software
 *  Foundation, Inc., 59 Temple Place, Suite 330, Boston, MA  02111-1307 USA
 */

#include <linux/init.h>
#include <linux/delay.h>
#include <linux/slab.h>
#include <linux/pci.h>
#include <sound/core.h>
#include <sound/jack.h>

#include "hda_codec.h"
#include "hda_local.h"
#include "hda_beep.h"

#define CXT_PIN_DIR_IN              0x00
#define CXT_PIN_DIR_OUT             0x01
#define CXT_PIN_DIR_INOUT           0x02
#define CXT_PIN_DIR_IN_NOMICBIAS    0x03
#define CXT_PIN_DIR_INOUT_NOMICBIAS 0x04

#define CONEXANT_HP_EVENT	0x37
#define CONEXANT_MIC_EVENT	0x38
#define CONEXANT_LINE_EVENT	0x39

/* Conexant 5051 specific */

#define CXT5051_SPDIF_OUT	0x12
#define CXT5051_PORTB_EVENT	0x38
#define CXT5051_PORTC_EVENT	0x39

#define AUTO_MIC_PORTB		(1 << 1)
#define AUTO_MIC_PORTC		(1 << 2)

struct pin_dac_pair {
	hda_nid_t pin;
	hda_nid_t dac;
	int type;
};

struct imux_info {
	hda_nid_t pin;		/* input pin NID */
	hda_nid_t adc;		/* connected ADC NID */	
	hda_nid_t boost;	/* optional boost volume NID */
	int index;		/* corresponding to autocfg.input */
};

struct conexant_spec {

	const struct snd_kcontrol_new *mixers[5];
	int num_mixers;
	hda_nid_t vmaster_nid;

	const struct hda_verb *init_verbs[5];	/* initialization verbs
						 * don't forget NULL
						 * termination!
						 */
	unsigned int num_init_verbs;

	/* playback */
	struct hda_multi_out multiout;	/* playback set-up
					 * max_channels, dacs must be set
					 * dig_out_nid and hp_nid are optional
					 */
	unsigned int cur_eapd;
	unsigned int hp_present;
<<<<<<< HEAD
	unsigned int auto_mic;
=======
	unsigned int line_present;
	unsigned int auto_mic;
	int auto_mic_ext;		/* imux_pins[] index for ext mic */
	int auto_mic_dock;		/* imux_pins[] index for dock mic */
	int auto_mic_int;		/* imux_pins[] index for int mic */
>>>>>>> 02f8c6ae
	unsigned int need_dac_fix;
	hda_nid_t slave_dig_outs[2];

	/* capture */
	unsigned int num_adc_nids;
	const hda_nid_t *adc_nids;
	hda_nid_t dig_in_nid;		/* digital-in NID; optional */

	unsigned int cur_adc_idx;
	hda_nid_t cur_adc;
	unsigned int cur_adc_stream_tag;
	unsigned int cur_adc_format;

	const struct hda_pcm_stream *capture_stream;

	/* capture source */
	const struct hda_input_mux *input_mux;
	const hda_nid_t *capsrc_nids;
	unsigned int cur_mux[3];

	/* channel model */
	const struct hda_channel_mode *channel_mode;
	int num_channel_mode;

	/* PCM information */
	struct hda_pcm pcm_rec[2];	/* used in build_pcms() */

	unsigned int spdif_route;

	/* dynamic controls, init_verbs and input_mux */
	struct auto_pin_cfg autocfg;
	struct hda_input_mux private_imux;
	struct imux_info imux_info[HDA_MAX_NUM_INPUTS];
	hda_nid_t private_adc_nids[HDA_MAX_NUM_INPUTS];
	hda_nid_t private_dac_nids[AUTO_CFG_MAX_OUTS];
	struct pin_dac_pair dac_info[8];
	int dac_info_filled;

	unsigned int port_d_mode;
<<<<<<< HEAD
=======
	unsigned int auto_mute:1;	/* used in auto-parser */
	unsigned int detect_line:1;	/* Line-out detection enabled */
	unsigned int automute_lines:1;	/* automute line-out as well */
	unsigned int automute_hp_lo:1;	/* both HP and LO available */
	unsigned int dell_automute:1;
>>>>>>> 02f8c6ae
	unsigned int dell_vostro:1;
	unsigned int ideapad:1;
	unsigned int thinkpad:1;
	unsigned int hp_laptop:1;
<<<<<<< HEAD
=======
	unsigned int asus:1;

	unsigned int adc_switching:1;
>>>>>>> 02f8c6ae

	unsigned int ext_mic_present;
	unsigned int recording;
	void (*capture_prepare)(struct hda_codec *codec);
	void (*capture_cleanup)(struct hda_codec *codec);

	/* OLPC XO-1.5 supports DC input mode (e.g. for use with analog sensors)
	 * through the microphone jack.
	 * When the user enables this through a mixer switch, both internal and
	 * external microphones are disabled. Gain is fixed at 0dB. In this mode,
	 * we also allow the bias to be configured through a separate mixer
	 * control. */
	unsigned int dc_enable;
	unsigned int dc_input_bias; /* offset into cxt5066_olpc_dc_bias */
	unsigned int mic_boost; /* offset into cxt5066_analog_mic_boost */
<<<<<<< HEAD
=======

	unsigned int beep_amp;
>>>>>>> 02f8c6ae
};

static int conexant_playback_pcm_open(struct hda_pcm_stream *hinfo,
				      struct hda_codec *codec,
				      struct snd_pcm_substream *substream)
{
	struct conexant_spec *spec = codec->spec;
	return snd_hda_multi_out_analog_open(codec, &spec->multiout, substream,
					     hinfo);
}

static int conexant_playback_pcm_prepare(struct hda_pcm_stream *hinfo,
					 struct hda_codec *codec,
					 unsigned int stream_tag,
					 unsigned int format,
					 struct snd_pcm_substream *substream)
{
	struct conexant_spec *spec = codec->spec;
	return snd_hda_multi_out_analog_prepare(codec, &spec->multiout,
						stream_tag,
						format, substream);
}

static int conexant_playback_pcm_cleanup(struct hda_pcm_stream *hinfo,
					 struct hda_codec *codec,
					 struct snd_pcm_substream *substream)
{
	struct conexant_spec *spec = codec->spec;
	return snd_hda_multi_out_analog_cleanup(codec, &spec->multiout);
}

/*
 * Digital out
 */
static int conexant_dig_playback_pcm_open(struct hda_pcm_stream *hinfo,
					  struct hda_codec *codec,
					  struct snd_pcm_substream *substream)
{
	struct conexant_spec *spec = codec->spec;
	return snd_hda_multi_out_dig_open(codec, &spec->multiout);
}

static int conexant_dig_playback_pcm_close(struct hda_pcm_stream *hinfo,
					 struct hda_codec *codec,
					 struct snd_pcm_substream *substream)
{
	struct conexant_spec *spec = codec->spec;
	return snd_hda_multi_out_dig_close(codec, &spec->multiout);
}

static int conexant_dig_playback_pcm_prepare(struct hda_pcm_stream *hinfo,
					 struct hda_codec *codec,
					 unsigned int stream_tag,
					 unsigned int format,
					 struct snd_pcm_substream *substream)
{
	struct conexant_spec *spec = codec->spec;
	return snd_hda_multi_out_dig_prepare(codec, &spec->multiout,
					     stream_tag,
					     format, substream);
}

/*
 * Analog capture
 */
static int conexant_capture_pcm_prepare(struct hda_pcm_stream *hinfo,
				      struct hda_codec *codec,
				      unsigned int stream_tag,
				      unsigned int format,
				      struct snd_pcm_substream *substream)
{
	struct conexant_spec *spec = codec->spec;
	if (spec->capture_prepare)
		spec->capture_prepare(codec);
	snd_hda_codec_setup_stream(codec, spec->adc_nids[substream->number],
				   stream_tag, 0, format);
	return 0;
}

static int conexant_capture_pcm_cleanup(struct hda_pcm_stream *hinfo,
				      struct hda_codec *codec,
				      struct snd_pcm_substream *substream)
{
	struct conexant_spec *spec = codec->spec;
	snd_hda_codec_cleanup_stream(codec, spec->adc_nids[substream->number]);
	if (spec->capture_cleanup)
		spec->capture_cleanup(codec);
	return 0;
}



static const struct hda_pcm_stream conexant_pcm_analog_playback = {
	.substreams = 1,
	.channels_min = 2,
	.channels_max = 2,
	.nid = 0, /* fill later */
	.ops = {
		.open = conexant_playback_pcm_open,
		.prepare = conexant_playback_pcm_prepare,
		.cleanup = conexant_playback_pcm_cleanup
	},
};

static const struct hda_pcm_stream conexant_pcm_analog_capture = {
	.substreams = 1,
	.channels_min = 2,
	.channels_max = 2,
	.nid = 0, /* fill later */
	.ops = {
		.prepare = conexant_capture_pcm_prepare,
		.cleanup = conexant_capture_pcm_cleanup
	},
};


static const struct hda_pcm_stream conexant_pcm_digital_playback = {
	.substreams = 1,
	.channels_min = 2,
	.channels_max = 2,
	.nid = 0, /* fill later */
	.ops = {
		.open = conexant_dig_playback_pcm_open,
		.close = conexant_dig_playback_pcm_close,
		.prepare = conexant_dig_playback_pcm_prepare
	},
};

static const struct hda_pcm_stream conexant_pcm_digital_capture = {
	.substreams = 1,
	.channels_min = 2,
	.channels_max = 2,
	/* NID is set in alc_build_pcms */
};

static int cx5051_capture_pcm_prepare(struct hda_pcm_stream *hinfo,
				      struct hda_codec *codec,
				      unsigned int stream_tag,
				      unsigned int format,
				      struct snd_pcm_substream *substream)
{
	struct conexant_spec *spec = codec->spec;
	spec->cur_adc = spec->adc_nids[spec->cur_adc_idx];
	spec->cur_adc_stream_tag = stream_tag;
	spec->cur_adc_format = format;
	snd_hda_codec_setup_stream(codec, spec->cur_adc, stream_tag, 0, format);
	return 0;
}

static int cx5051_capture_pcm_cleanup(struct hda_pcm_stream *hinfo,
				      struct hda_codec *codec,
				      struct snd_pcm_substream *substream)
{
	struct conexant_spec *spec = codec->spec;
	snd_hda_codec_cleanup_stream(codec, spec->cur_adc);
	spec->cur_adc = 0;
	return 0;
}

static const struct hda_pcm_stream cx5051_pcm_analog_capture = {
	.substreams = 1,
	.channels_min = 2,
	.channels_max = 2,
	.nid = 0, /* fill later */
	.ops = {
		.prepare = cx5051_capture_pcm_prepare,
		.cleanup = cx5051_capture_pcm_cleanup
	},
};

static int conexant_build_pcms(struct hda_codec *codec)
{
	struct conexant_spec *spec = codec->spec;
	struct hda_pcm *info = spec->pcm_rec;

	codec->num_pcms = 1;
	codec->pcm_info = info;

	info->name = "CONEXANT Analog";
	info->stream[SNDRV_PCM_STREAM_PLAYBACK] = conexant_pcm_analog_playback;
	info->stream[SNDRV_PCM_STREAM_PLAYBACK].channels_max =
		spec->multiout.max_channels;
	info->stream[SNDRV_PCM_STREAM_PLAYBACK].nid =
		spec->multiout.dac_nids[0];
	if (spec->capture_stream)
		info->stream[SNDRV_PCM_STREAM_CAPTURE] = *spec->capture_stream;
	else {
		if (codec->vendor_id == 0x14f15051)
			info->stream[SNDRV_PCM_STREAM_CAPTURE] =
				cx5051_pcm_analog_capture;
		else {
			info->stream[SNDRV_PCM_STREAM_CAPTURE] =
				conexant_pcm_analog_capture;
			info->stream[SNDRV_PCM_STREAM_CAPTURE].substreams =
				spec->num_adc_nids;
		}
	}
	info->stream[SNDRV_PCM_STREAM_CAPTURE].nid = spec->adc_nids[0];

	if (spec->multiout.dig_out_nid) {
		info++;
		codec->num_pcms++;
		info->name = "Conexant Digital";
		info->pcm_type = HDA_PCM_TYPE_SPDIF;
		info->stream[SNDRV_PCM_STREAM_PLAYBACK] =
			conexant_pcm_digital_playback;
		info->stream[SNDRV_PCM_STREAM_PLAYBACK].nid =
			spec->multiout.dig_out_nid;
		if (spec->dig_in_nid) {
			info->stream[SNDRV_PCM_STREAM_CAPTURE] =
				conexant_pcm_digital_capture;
			info->stream[SNDRV_PCM_STREAM_CAPTURE].nid =
				spec->dig_in_nid;
		}
		if (spec->slave_dig_outs[0])
			codec->slave_dig_outs = spec->slave_dig_outs;
	}

	return 0;
}

static int conexant_mux_enum_info(struct snd_kcontrol *kcontrol,
	       			  struct snd_ctl_elem_info *uinfo)
{
	struct hda_codec *codec = snd_kcontrol_chip(kcontrol);
	struct conexant_spec *spec = codec->spec;

	return snd_hda_input_mux_info(spec->input_mux, uinfo);
}

static int conexant_mux_enum_get(struct snd_kcontrol *kcontrol,
				 struct snd_ctl_elem_value *ucontrol)
{
	struct hda_codec *codec = snd_kcontrol_chip(kcontrol);
	struct conexant_spec *spec = codec->spec;
	unsigned int adc_idx = snd_ctl_get_ioffidx(kcontrol, &ucontrol->id);

	ucontrol->value.enumerated.item[0] = spec->cur_mux[adc_idx];
	return 0;
}

static int conexant_mux_enum_put(struct snd_kcontrol *kcontrol,
				 struct snd_ctl_elem_value *ucontrol)
{
	struct hda_codec *codec = snd_kcontrol_chip(kcontrol);
	struct conexant_spec *spec = codec->spec;
	unsigned int adc_idx = snd_ctl_get_ioffidx(kcontrol, &ucontrol->id);

	return snd_hda_input_mux_put(codec, spec->input_mux, ucontrol,
				     spec->capsrc_nids[adc_idx],
				     &spec->cur_mux[adc_idx]);
}

<<<<<<< HEAD
#ifdef CONFIG_SND_HDA_INPUT_JACK
static void conexant_free_jack_priv(struct snd_jack *jack)
{
	struct conexant_jack *jacks = jack->private_data;
	jacks->nid = 0;
	jacks->jack = NULL;
}

static int conexant_add_jack(struct hda_codec *codec,
		hda_nid_t nid, int type)
{
	struct conexant_spec *spec;
	struct conexant_jack *jack;
	const char *name;
	int i, err;

	spec = codec->spec;
	snd_array_init(&spec->jacks, sizeof(*jack), 32);

	jack = spec->jacks.list;
	for (i = 0; i < spec->jacks.used; i++, jack++)
		if (jack->nid == nid)
			return 0 ; /* already present */

	jack = snd_array_new(&spec->jacks);
	name = (type == SND_JACK_HEADPHONE) ? "Headphone" : "Mic" ;

	if (!jack)
		return -ENOMEM;

	jack->nid = nid;
	jack->type = type;

	err = snd_jack_new(codec->bus->card, name, type, &jack->jack);
	if (err < 0)
		return err;
	jack->jack->private_data = jack;
	jack->jack->private_free = conexant_free_jack_priv;
	return 0;
}

static void conexant_report_jack(struct hda_codec *codec, hda_nid_t nid)
{
	struct conexant_spec *spec = codec->spec;
	struct conexant_jack *jacks = spec->jacks.list;

	if (jacks) {
		int i;
		for (i = 0; i < spec->jacks.used; i++) {
			if (jacks->nid == nid) {
				unsigned int present;
				present = snd_hda_codec_read(codec, nid, 0,
						AC_VERB_GET_PIN_SENSE, 0) &
					AC_PINSENSE_PRESENCE;

				present = (present) ? jacks->type : 0 ;

				snd_jack_report(jacks->jack,
						present);
			}
			jacks++;
		}
	}
}

=======
>>>>>>> 02f8c6ae
static int conexant_init_jacks(struct hda_codec *codec)
{
#ifdef CONFIG_SND_HDA_INPUT_JACK
	struct conexant_spec *spec = codec->spec;
	int i;

	for (i = 0; i < spec->num_init_verbs; i++) {
		const struct hda_verb *hv;

		hv = spec->init_verbs[i];
		while (hv->nid) {
			int err = 0;
			switch (hv->param ^ AC_USRSP_EN) {
			case CONEXANT_HP_EVENT:
				err = snd_hda_input_jack_add(codec, hv->nid,
						SND_JACK_HEADPHONE, NULL);
				snd_hda_input_jack_report(codec, hv->nid);
				break;
			case CXT5051_PORTC_EVENT:
			case CONEXANT_MIC_EVENT:
				err = snd_hda_input_jack_add(codec, hv->nid,
						SND_JACK_MICROPHONE, NULL);
				snd_hda_input_jack_report(codec, hv->nid);
				break;
			}
			if (err < 0)
				return err;
			++hv;
		}
	}
#endif /* CONFIG_SND_HDA_INPUT_JACK */
	return 0;
}

static void conexant_set_power(struct hda_codec *codec, hda_nid_t fg,
			       unsigned int power_state)
{
	if (power_state == AC_PWRST_D3)
		msleep(100);
	snd_hda_codec_read(codec, fg, 0, AC_VERB_SET_POWER_STATE,
			    power_state);
	/* partial workaround for "azx_get_response timeout" */
	if (power_state == AC_PWRST_D0)
		msleep(10);
	snd_hda_codec_set_power_to_all(codec, fg, power_state, true);
}

static int conexant_init(struct hda_codec *codec)
{
	struct conexant_spec *spec = codec->spec;
	int i;

	for (i = 0; i < spec->num_init_verbs; i++)
		snd_hda_sequence_write(codec, spec->init_verbs[i]);
	return 0;
}

static void conexant_free(struct hda_codec *codec)
{
	snd_hda_input_jack_free(codec);
	snd_hda_detach_beep_device(codec);
	kfree(codec->spec);
}

static const struct snd_kcontrol_new cxt_capture_mixers[] = {
	{
		.iface = SNDRV_CTL_ELEM_IFACE_MIXER,
		.name = "Capture Source",
		.info = conexant_mux_enum_info,
		.get = conexant_mux_enum_get,
		.put = conexant_mux_enum_put
	},
	{}
};

#ifdef CONFIG_SND_HDA_INPUT_BEEP
/* additional beep mixers; the actual parameters are overwritten at build */
static const struct snd_kcontrol_new cxt_beep_mixer[] = {
	HDA_CODEC_VOLUME_MONO("Beep Playback Volume", 0, 1, 0, HDA_OUTPUT),
	HDA_CODEC_MUTE_BEEP_MONO("Beep Playback Switch", 0, 1, 0, HDA_OUTPUT),
	{ } /* end */
};
#endif

static const char * const slave_vols[] = {
	"Headphone Playback Volume",
	"Speaker Playback Volume",
	"Front Playback Volume",
	"Surround Playback Volume",
	"CLFE Playback Volume",
	NULL
};

static const char * const slave_sws[] = {
	"Headphone Playback Switch",
	"Speaker Playback Switch",
	"Front Playback Switch",
	"Surround Playback Switch",
	"CLFE Playback Switch",
	NULL
};

static int conexant_build_controls(struct hda_codec *codec)
{
	struct conexant_spec *spec = codec->spec;
	unsigned int i;
	int err;

	for (i = 0; i < spec->num_mixers; i++) {
		err = snd_hda_add_new_ctls(codec, spec->mixers[i]);
		if (err < 0)
			return err;
	}
	if (spec->multiout.dig_out_nid) {
		err = snd_hda_create_spdif_out_ctls(codec,
						    spec->multiout.dig_out_nid);
		if (err < 0)
			return err;
		err = snd_hda_create_spdif_share_sw(codec,
						    &spec->multiout);
		if (err < 0)
			return err;
		spec->multiout.share_spdif = 1;
	} 
	if (spec->dig_in_nid) {
		err = snd_hda_create_spdif_in_ctls(codec,spec->dig_in_nid);
		if (err < 0)
			return err;
	}

	/* if we have no master control, let's create it */
	if (spec->vmaster_nid &&
	    !snd_hda_find_mixer_ctl(codec, "Master Playback Volume")) {
		unsigned int vmaster_tlv[4];
		snd_hda_set_vmaster_tlv(codec, spec->vmaster_nid,
					HDA_OUTPUT, vmaster_tlv);
		err = snd_hda_add_vmaster(codec, "Master Playback Volume",
					  vmaster_tlv, slave_vols);
		if (err < 0)
			return err;
	}
	if (spec->vmaster_nid &&
	    !snd_hda_find_mixer_ctl(codec, "Master Playback Switch")) {
		err = snd_hda_add_vmaster(codec, "Master Playback Switch",
					  NULL, slave_sws);
		if (err < 0)
			return err;
	}

	if (spec->input_mux) {
		err = snd_hda_add_new_ctls(codec, cxt_capture_mixers);
		if (err < 0)
			return err;
	}

#ifdef CONFIG_SND_HDA_INPUT_BEEP
	/* create beep controls if needed */
	if (spec->beep_amp) {
		const struct snd_kcontrol_new *knew;
		for (knew = cxt_beep_mixer; knew->name; knew++) {
			struct snd_kcontrol *kctl;
			kctl = snd_ctl_new1(knew, codec);
			if (!kctl)
				return -ENOMEM;
			kctl->private_value = spec->beep_amp;
			err = snd_hda_ctl_add(codec, 0, kctl);
			if (err < 0)
				return err;
		}
	}
#endif

	return 0;
}

#ifdef CONFIG_SND_HDA_POWER_SAVE
static int conexant_suspend(struct hda_codec *codec, pm_message_t state)
{
	snd_hda_shutup_pins(codec);
	return 0;
}
#endif

static const struct hda_codec_ops conexant_patch_ops = {
	.build_controls = conexant_build_controls,
	.build_pcms = conexant_build_pcms,
	.init = conexant_init,
	.free = conexant_free,
<<<<<<< HEAD
	.set_power_state = conexant_set_power,
=======
#ifdef CONFIG_SND_HDA_POWER_SAVE
	.suspend = conexant_suspend,
#endif
	.reboot_notify = snd_hda_shutup_pins,
>>>>>>> 02f8c6ae
};

#ifdef CONFIG_SND_HDA_INPUT_BEEP
#define set_beep_amp(spec, nid, idx, dir) \
	((spec)->beep_amp = HDA_COMPOSE_AMP_VAL(nid, 1, idx, dir))
#else
#define set_beep_amp(spec, nid, idx, dir) /* NOP */
#endif

static int patch_conexant_auto(struct hda_codec *codec);
/*
 * EAPD control
 * the private value = nid | (invert << 8)
 */

#define cxt_eapd_info		snd_ctl_boolean_mono_info

static int cxt_eapd_get(struct snd_kcontrol *kcontrol,
			     struct snd_ctl_elem_value *ucontrol)
{
	struct hda_codec *codec = snd_kcontrol_chip(kcontrol);
	struct conexant_spec *spec = codec->spec;
	int invert = (kcontrol->private_value >> 8) & 1;
	if (invert)
		ucontrol->value.integer.value[0] = !spec->cur_eapd;
	else
		ucontrol->value.integer.value[0] = spec->cur_eapd;
	return 0;

}

static int cxt_eapd_put(struct snd_kcontrol *kcontrol,
			     struct snd_ctl_elem_value *ucontrol)
{
	struct hda_codec *codec = snd_kcontrol_chip(kcontrol);
	struct conexant_spec *spec = codec->spec;
	int invert = (kcontrol->private_value >> 8) & 1;
	hda_nid_t nid = kcontrol->private_value & 0xff;
	unsigned int eapd;

	eapd = !!ucontrol->value.integer.value[0];
	if (invert)
		eapd = !eapd;
	if (eapd == spec->cur_eapd)
		return 0;
	
	spec->cur_eapd = eapd;
	snd_hda_codec_write_cache(codec, nid,
				  0, AC_VERB_SET_EAPD_BTLENABLE,
				  eapd ? 0x02 : 0x00);
	return 1;
}

/* controls for test mode */
#ifdef CONFIG_SND_DEBUG

#define CXT_EAPD_SWITCH(xname, nid, mask) \
	{ .iface = SNDRV_CTL_ELEM_IFACE_MIXER, .name = xname, .index = 0,  \
	  .info = cxt_eapd_info, \
	  .get = cxt_eapd_get, \
	  .put = cxt_eapd_put, \
	  .private_value = nid | (mask<<16) }



static int conexant_ch_mode_info(struct snd_kcontrol *kcontrol,
				 struct snd_ctl_elem_info *uinfo)
{
	struct hda_codec *codec = snd_kcontrol_chip(kcontrol);
	struct conexant_spec *spec = codec->spec;
	return snd_hda_ch_mode_info(codec, uinfo, spec->channel_mode,
				    spec->num_channel_mode);
}

static int conexant_ch_mode_get(struct snd_kcontrol *kcontrol,
				struct snd_ctl_elem_value *ucontrol)
{
	struct hda_codec *codec = snd_kcontrol_chip(kcontrol);
	struct conexant_spec *spec = codec->spec;
	return snd_hda_ch_mode_get(codec, ucontrol, spec->channel_mode,
				   spec->num_channel_mode,
				   spec->multiout.max_channels);
}

static int conexant_ch_mode_put(struct snd_kcontrol *kcontrol,
				struct snd_ctl_elem_value *ucontrol)
{
	struct hda_codec *codec = snd_kcontrol_chip(kcontrol);
	struct conexant_spec *spec = codec->spec;
	int err = snd_hda_ch_mode_put(codec, ucontrol, spec->channel_mode,
				      spec->num_channel_mode,
				      &spec->multiout.max_channels);
	if (err >= 0 && spec->need_dac_fix)
		spec->multiout.num_dacs = spec->multiout.max_channels / 2;
	return err;
}

#define CXT_PIN_MODE(xname, nid, dir) \
	{ .iface = SNDRV_CTL_ELEM_IFACE_MIXER, .name = xname, .index = 0,  \
	  .info = conexant_ch_mode_info, \
	  .get = conexant_ch_mode_get, \
	  .put = conexant_ch_mode_put, \
	  .private_value = nid | (dir<<16) }

#endif /* CONFIG_SND_DEBUG */

/* Conexant 5045 specific */

static const hda_nid_t cxt5045_dac_nids[1] = { 0x19 };
static const hda_nid_t cxt5045_adc_nids[1] = { 0x1a };
static const hda_nid_t cxt5045_capsrc_nids[1] = { 0x1a };
#define CXT5045_SPDIF_OUT	0x18

static const struct hda_channel_mode cxt5045_modes[1] = {
	{ 2, NULL },
};

static const struct hda_input_mux cxt5045_capture_source = {
	.num_items = 2,
	.items = {
		{ "IntMic", 0x1 },
		{ "ExtMic", 0x2 },
	}
};

static const struct hda_input_mux cxt5045_capture_source_benq = {
	.num_items = 5,
	.items = {
		{ "IntMic", 0x1 },
		{ "ExtMic", 0x2 },
		{ "LineIn", 0x3 },
		{ "CD",     0x4 },
		{ "Mixer",  0x0 },
	}
};

static const struct hda_input_mux cxt5045_capture_source_hp530 = {
	.num_items = 2,
	.items = {
		{ "ExtMic", 0x1 },
		{ "IntMic", 0x2 },
	}
};

/* turn on/off EAPD (+ mute HP) as a master switch */
static int cxt5045_hp_master_sw_put(struct snd_kcontrol *kcontrol,
				    struct snd_ctl_elem_value *ucontrol)
{
	struct hda_codec *codec = snd_kcontrol_chip(kcontrol);
	struct conexant_spec *spec = codec->spec;
	unsigned int bits;

	if (!cxt_eapd_put(kcontrol, ucontrol))
		return 0;

	/* toggle internal speakers mute depending of presence of
	 * the headphone jack
	 */
	bits = (!spec->hp_present && spec->cur_eapd) ? 0 : HDA_AMP_MUTE;
	snd_hda_codec_amp_stereo(codec, 0x10, HDA_OUTPUT, 0,
				 HDA_AMP_MUTE, bits);

	bits = spec->cur_eapd ? 0 : HDA_AMP_MUTE;
	snd_hda_codec_amp_stereo(codec, 0x11, HDA_OUTPUT, 0,
				 HDA_AMP_MUTE, bits);
	return 1;
}

/* bind volumes of both NID 0x10 and 0x11 */
static const struct hda_bind_ctls cxt5045_hp_bind_master_vol = {
	.ops = &snd_hda_bind_vol,
	.values = {
		HDA_COMPOSE_AMP_VAL(0x10, 3, 0, HDA_OUTPUT),
		HDA_COMPOSE_AMP_VAL(0x11, 3, 0, HDA_OUTPUT),
		0
	},
};

/* toggle input of built-in and mic jack appropriately */
static void cxt5045_hp_automic(struct hda_codec *codec)
{
	static const struct hda_verb mic_jack_on[] = {
		{0x14, AC_VERB_SET_AMP_GAIN_MUTE, 0xb080},
		{0x12, AC_VERB_SET_AMP_GAIN_MUTE, 0xb000},
		{}
	};
	static const struct hda_verb mic_jack_off[] = {
		{0x12, AC_VERB_SET_AMP_GAIN_MUTE, 0xb080},
		{0x14, AC_VERB_SET_AMP_GAIN_MUTE, 0xb000},
		{}
	};
	unsigned int present;

	present = snd_hda_jack_detect(codec, 0x12);
	if (present)
		snd_hda_sequence_write(codec, mic_jack_on);
	else
		snd_hda_sequence_write(codec, mic_jack_off);
}


/* mute internal speaker if HP is plugged */
static void cxt5045_hp_automute(struct hda_codec *codec)
{
	struct conexant_spec *spec = codec->spec;
	unsigned int bits;

	spec->hp_present = snd_hda_jack_detect(codec, 0x11);

	bits = (spec->hp_present || !spec->cur_eapd) ? HDA_AMP_MUTE : 0; 
	snd_hda_codec_amp_stereo(codec, 0x10, HDA_OUTPUT, 0,
				 HDA_AMP_MUTE, bits);
}

/* unsolicited event for HP jack sensing */
static void cxt5045_hp_unsol_event(struct hda_codec *codec,
				   unsigned int res)
{
	res >>= 26;
	switch (res) {
	case CONEXANT_HP_EVENT:
		cxt5045_hp_automute(codec);
		break;
	case CONEXANT_MIC_EVENT:
		cxt5045_hp_automic(codec);
		break;

	}
}

static const struct snd_kcontrol_new cxt5045_mixers[] = {
	HDA_CODEC_VOLUME("Internal Mic Capture Volume", 0x1a, 0x01, HDA_INPUT),
	HDA_CODEC_MUTE("Internal Mic Capture Switch", 0x1a, 0x01, HDA_INPUT),
	HDA_CODEC_VOLUME("Mic Capture Volume", 0x1a, 0x02, HDA_INPUT),
	HDA_CODEC_MUTE("Mic Capture Switch", 0x1a, 0x02, HDA_INPUT),
	HDA_CODEC_VOLUME("PCM Playback Volume", 0x17, 0x0, HDA_INPUT),
	HDA_CODEC_MUTE("PCM Playback Switch", 0x17, 0x0, HDA_INPUT),
	HDA_CODEC_VOLUME("Internal Mic Playback Volume", 0x17, 0x1, HDA_INPUT),
	HDA_CODEC_MUTE("Internal Mic Playback Switch", 0x17, 0x1, HDA_INPUT),
	HDA_CODEC_VOLUME("Mic Playback Volume", 0x17, 0x2, HDA_INPUT),
	HDA_CODEC_MUTE("Mic Playback Switch", 0x17, 0x2, HDA_INPUT),
	HDA_BIND_VOL("Master Playback Volume", &cxt5045_hp_bind_master_vol),
	{
		.iface = SNDRV_CTL_ELEM_IFACE_MIXER,
		.name = "Master Playback Switch",
		.info = cxt_eapd_info,
		.get = cxt_eapd_get,
		.put = cxt5045_hp_master_sw_put,
		.private_value = 0x10,
	},

	{}
};

static const struct snd_kcontrol_new cxt5045_benq_mixers[] = {
	HDA_CODEC_VOLUME("CD Capture Volume", 0x1a, 0x04, HDA_INPUT),
	HDA_CODEC_MUTE("CD Capture Switch", 0x1a, 0x04, HDA_INPUT),
	HDA_CODEC_VOLUME("CD Playback Volume", 0x17, 0x4, HDA_INPUT),
	HDA_CODEC_MUTE("CD Playback Switch", 0x17, 0x4, HDA_INPUT),

	HDA_CODEC_VOLUME("Line In Capture Volume", 0x1a, 0x03, HDA_INPUT),
	HDA_CODEC_MUTE("Line In Capture Switch", 0x1a, 0x03, HDA_INPUT),
	HDA_CODEC_VOLUME("Line In Playback Volume", 0x17, 0x3, HDA_INPUT),
	HDA_CODEC_MUTE("Line In Playback Switch", 0x17, 0x3, HDA_INPUT),

	HDA_CODEC_VOLUME("Mixer Capture Volume", 0x1a, 0x0, HDA_INPUT),
	HDA_CODEC_MUTE("Mixer Capture Switch", 0x1a, 0x0, HDA_INPUT),

	{}
};

static const struct snd_kcontrol_new cxt5045_mixers_hp530[] = {
	HDA_CODEC_VOLUME("Internal Mic Capture Volume", 0x1a, 0x02, HDA_INPUT),
	HDA_CODEC_MUTE("Internal Mic Capture Switch", 0x1a, 0x02, HDA_INPUT),
	HDA_CODEC_VOLUME("Mic Capture Volume", 0x1a, 0x01, HDA_INPUT),
	HDA_CODEC_MUTE("Mic Capture Switch", 0x1a, 0x01, HDA_INPUT),
	HDA_CODEC_VOLUME("PCM Playback Volume", 0x17, 0x0, HDA_INPUT),
	HDA_CODEC_MUTE("PCM Playback Switch", 0x17, 0x0, HDA_INPUT),
	HDA_CODEC_VOLUME("Internal Mic Playback Volume", 0x17, 0x2, HDA_INPUT),
	HDA_CODEC_MUTE("Internal Mic Playback Switch", 0x17, 0x2, HDA_INPUT),
	HDA_CODEC_VOLUME("Mic Playback Volume", 0x17, 0x1, HDA_INPUT),
	HDA_CODEC_MUTE("Mic Playback Switch", 0x17, 0x1, HDA_INPUT),
	HDA_BIND_VOL("Master Playback Volume", &cxt5045_hp_bind_master_vol),
	{
		.iface = SNDRV_CTL_ELEM_IFACE_MIXER,
		.name = "Master Playback Switch",
		.info = cxt_eapd_info,
		.get = cxt_eapd_get,
		.put = cxt5045_hp_master_sw_put,
		.private_value = 0x10,
	},

	{}
};

static const struct hda_verb cxt5045_init_verbs[] = {
	/* Line in, Mic */
	{0x12, AC_VERB_SET_PIN_WIDGET_CONTROL, PIN_IN|AC_PINCTL_VREF_80 },
	{0x14, AC_VERB_SET_PIN_WIDGET_CONTROL, PIN_IN|AC_PINCTL_VREF_80 },
	/* HP, Amp  */
	{0x10, AC_VERB_SET_PIN_WIDGET_CONTROL, PIN_OUT},
	{0x10, AC_VERB_SET_CONNECT_SEL, 0x1},
	{0x11, AC_VERB_SET_PIN_WIDGET_CONTROL, PIN_HP},
	{0x11, AC_VERB_SET_CONNECT_SEL, 0x1},
	{0x17, AC_VERB_SET_AMP_GAIN_MUTE, AMP_IN_MUTE(0)},
	{0x17, AC_VERB_SET_AMP_GAIN_MUTE, AMP_IN_MUTE(1)},
	{0x17, AC_VERB_SET_AMP_GAIN_MUTE, AMP_IN_MUTE(2)},
	{0x17, AC_VERB_SET_AMP_GAIN_MUTE, AMP_IN_MUTE(3)},
	{0x17, AC_VERB_SET_AMP_GAIN_MUTE, AMP_IN_MUTE(4)},
	/* Record selector: Internal mic */
	{0x1a, AC_VERB_SET_CONNECT_SEL,0x1},
	{0x1a, AC_VERB_SET_AMP_GAIN_MUTE,
	 AC_AMP_SET_INPUT|AC_AMP_SET_RIGHT|AC_AMP_SET_LEFT|0x17},
	/* SPDIF route: PCM */
	{0x13, AC_VERB_SET_PIN_WIDGET_CONTROL, PIN_OUT},
	{ 0x13, AC_VERB_SET_CONNECT_SEL, 0x0 },
	/* EAPD */
	{0x10, AC_VERB_SET_EAPD_BTLENABLE, 0x2 }, /* default on */ 
	{ } /* end */
};

static const struct hda_verb cxt5045_benq_init_verbs[] = {
	/* Internal Mic, Mic */
	{0x12, AC_VERB_SET_PIN_WIDGET_CONTROL, PIN_IN|AC_PINCTL_VREF_80 },
	{0x14, AC_VERB_SET_PIN_WIDGET_CONTROL, PIN_IN|AC_PINCTL_VREF_80 },
	/* Line In,HP, Amp  */
	{0x10, AC_VERB_SET_PIN_WIDGET_CONTROL, PIN_OUT},
	{0x10, AC_VERB_SET_CONNECT_SEL, 0x1},
	{0x11, AC_VERB_SET_PIN_WIDGET_CONTROL, PIN_IN},
	{0x11, AC_VERB_SET_CONNECT_SEL, 0x1},
	{0x17, AC_VERB_SET_AMP_GAIN_MUTE, AMP_IN_MUTE(0)},
	{0x17, AC_VERB_SET_AMP_GAIN_MUTE, AMP_IN_MUTE(1)},
	{0x17, AC_VERB_SET_AMP_GAIN_MUTE, AMP_IN_MUTE(2)},
	{0x17, AC_VERB_SET_AMP_GAIN_MUTE, AMP_IN_MUTE(3)},
	{0x17, AC_VERB_SET_AMP_GAIN_MUTE, AMP_IN_MUTE(4)},
	/* Record selector: Internal mic */
	{0x1a, AC_VERB_SET_CONNECT_SEL, 0x1},
	{0x1a, AC_VERB_SET_AMP_GAIN_MUTE,
	 AC_AMP_SET_INPUT|AC_AMP_SET_RIGHT|AC_AMP_SET_LEFT|0x17},
	/* SPDIF route: PCM */
	{0x13, AC_VERB_SET_PIN_WIDGET_CONTROL, PIN_OUT},
	{0x13, AC_VERB_SET_CONNECT_SEL, 0x0},
	/* EAPD */
	{0x10, AC_VERB_SET_EAPD_BTLENABLE, 0x2}, /* default on */
	{ } /* end */
};

static const struct hda_verb cxt5045_hp_sense_init_verbs[] = {
	/* pin sensing on HP jack */
	{0x11, AC_VERB_SET_UNSOLICITED_ENABLE, AC_USRSP_EN | CONEXANT_HP_EVENT},
	{ } /* end */
};

static const struct hda_verb cxt5045_mic_sense_init_verbs[] = {
	/* pin sensing on HP jack */
	{0x12, AC_VERB_SET_UNSOLICITED_ENABLE, AC_USRSP_EN | CONEXANT_MIC_EVENT},
	{ } /* end */
};

#ifdef CONFIG_SND_DEBUG
/* Test configuration for debugging, modelled after the ALC260 test
 * configuration.
 */
static const struct hda_input_mux cxt5045_test_capture_source = {
	.num_items = 5,
	.items = {
		{ "MIXER", 0x0 },
		{ "MIC1 pin", 0x1 },
		{ "LINE1 pin", 0x2 },
		{ "HP-OUT pin", 0x3 },
		{ "CD pin", 0x4 },
        },
};

static const struct snd_kcontrol_new cxt5045_test_mixer[] = {

	/* Output controls */
	HDA_CODEC_VOLUME("Speaker Playback Volume", 0x10, 0x0, HDA_OUTPUT),
	HDA_CODEC_MUTE("Speaker Playback Switch", 0x10, 0x0, HDA_OUTPUT),
	HDA_CODEC_VOLUME("Node 11 Playback Volume", 0x11, 0x0, HDA_OUTPUT),
	HDA_CODEC_MUTE("Node 11 Playback Switch", 0x11, 0x0, HDA_OUTPUT),
	HDA_CODEC_VOLUME("Node 12 Playback Volume", 0x12, 0x0, HDA_OUTPUT),
	HDA_CODEC_MUTE("Node 12 Playback Switch", 0x12, 0x0, HDA_OUTPUT),
	
	/* Modes for retasking pin widgets */
	CXT_PIN_MODE("HP-OUT pin mode", 0x11, CXT_PIN_DIR_INOUT),
	CXT_PIN_MODE("LINE1 pin mode", 0x12, CXT_PIN_DIR_INOUT),

	/* EAPD Switch Control */
	CXT_EAPD_SWITCH("External Amplifier", 0x10, 0x0),

	/* Loopback mixer controls */

	HDA_CODEC_VOLUME("Mixer-1 Volume", 0x17, 0x0, HDA_INPUT),
	HDA_CODEC_MUTE("Mixer-1 Switch", 0x17, 0x0, HDA_INPUT),
	HDA_CODEC_VOLUME("Mixer-2 Volume", 0x17, 0x1, HDA_INPUT),
	HDA_CODEC_MUTE("Mixer-2 Switch", 0x17, 0x1, HDA_INPUT),
	HDA_CODEC_VOLUME("Mixer-3 Volume", 0x17, 0x2, HDA_INPUT),
	HDA_CODEC_MUTE("Mixer-3 Switch", 0x17, 0x2, HDA_INPUT),
	HDA_CODEC_VOLUME("Mixer-4 Volume", 0x17, 0x3, HDA_INPUT),
	HDA_CODEC_MUTE("Mixer-4 Switch", 0x17, 0x3, HDA_INPUT),
	HDA_CODEC_VOLUME("Mixer-5 Volume", 0x17, 0x4, HDA_INPUT),
	HDA_CODEC_MUTE("Mixer-5 Switch", 0x17, 0x4, HDA_INPUT),
	{
		.iface = SNDRV_CTL_ELEM_IFACE_MIXER,
		.name = "Input Source",
		.info = conexant_mux_enum_info,
		.get = conexant_mux_enum_get,
		.put = conexant_mux_enum_put,
	},
	/* Audio input controls */
	HDA_CODEC_VOLUME("Input-1 Volume", 0x1a, 0x0, HDA_INPUT),
	HDA_CODEC_MUTE("Input-1 Switch", 0x1a, 0x0, HDA_INPUT),
	HDA_CODEC_VOLUME("Input-2 Volume", 0x1a, 0x1, HDA_INPUT),
	HDA_CODEC_MUTE("Input-2 Switch", 0x1a, 0x1, HDA_INPUT),
	HDA_CODEC_VOLUME("Input-3 Volume", 0x1a, 0x2, HDA_INPUT),
	HDA_CODEC_MUTE("Input-3 Switch", 0x1a, 0x2, HDA_INPUT),
	HDA_CODEC_VOLUME("Input-4 Volume", 0x1a, 0x3, HDA_INPUT),
	HDA_CODEC_MUTE("Input-4 Switch", 0x1a, 0x3, HDA_INPUT),
	HDA_CODEC_VOLUME("Input-5 Volume", 0x1a, 0x4, HDA_INPUT),
	HDA_CODEC_MUTE("Input-5 Switch", 0x1a, 0x4, HDA_INPUT),
	{ } /* end */
};

static const struct hda_verb cxt5045_test_init_verbs[] = {
	/* Set connections */
	{ 0x10, AC_VERB_SET_CONNECT_SEL, 0x0 },
	{ 0x11, AC_VERB_SET_CONNECT_SEL, 0x0 },
	{ 0x12, AC_VERB_SET_CONNECT_SEL, 0x0 },
	/* Enable retasking pins as output, initially without power amp */
	{0x12, AC_VERB_SET_PIN_WIDGET_CONTROL, PIN_OUT},
	{0x11, AC_VERB_SET_PIN_WIDGET_CONTROL, PIN_OUT},

	/* Disable digital (SPDIF) pins initially, but users can enable
	 * them via a mixer switch.  In the case of SPDIF-out, this initverb
	 * payload also sets the generation to 0, output to be in "consumer"
	 * PCM format, copyright asserted, no pre-emphasis and no validity
	 * control.
	 */
	{0x13, AC_VERB_SET_PIN_WIDGET_CONTROL, PIN_OUT},
	{0x18, AC_VERB_SET_DIGI_CONVERT_1, 0},

	/* Start with output sum widgets muted and their output gains at min */
	{0x17, AC_VERB_SET_AMP_GAIN_MUTE, AMP_IN_MUTE(0)},
	{0x17, AC_VERB_SET_AMP_GAIN_MUTE, AMP_IN_MUTE(1)},

	/* Unmute retasking pin widget output buffers since the default
	 * state appears to be output.  As the pin mode is changed by the
	 * user the pin mode control will take care of enabling the pin's
	 * input/output buffers as needed.
	 */
	{0x12, AC_VERB_SET_AMP_GAIN_MUTE, AMP_OUT_UNMUTE},
	{0x11, AC_VERB_SET_AMP_GAIN_MUTE, AMP_OUT_UNMUTE},

	/* Mute capture amp left and right */
	{0x1a, AC_VERB_SET_AMP_GAIN_MUTE, AMP_IN_MUTE(0)},

	/* Set ADC connection select to match default mixer setting (mic1
	 * pin)
	 */
	{0x1a, AC_VERB_SET_CONNECT_SEL, 0x00},
	{0x17, AC_VERB_SET_CONNECT_SEL, 0x00},

	/* Mute all inputs to mixer widget (even unconnected ones) */
	{0x17, AC_VERB_SET_AMP_GAIN_MUTE, AMP_IN_MUTE(0)}, /* Mixer pin */
	{0x17, AC_VERB_SET_AMP_GAIN_MUTE, AMP_IN_MUTE(1)}, /* Mic1 pin */
	{0x17, AC_VERB_SET_AMP_GAIN_MUTE, AMP_IN_MUTE(2)}, /* Line pin */
	{0x17, AC_VERB_SET_AMP_GAIN_MUTE, AMP_IN_MUTE(3)}, /* HP pin */
	{0x17, AC_VERB_SET_AMP_GAIN_MUTE, AMP_IN_MUTE(4)}, /* CD pin */

	{ }
};
#endif


/* initialize jack-sensing, too */
static int cxt5045_init(struct hda_codec *codec)
{
	conexant_init(codec);
	cxt5045_hp_automute(codec);
	return 0;
}


enum {
	CXT5045_LAPTOP_HPSENSE,
	CXT5045_LAPTOP_MICSENSE,
	CXT5045_LAPTOP_HPMICSENSE,
	CXT5045_BENQ,
	CXT5045_LAPTOP_HP530,
#ifdef CONFIG_SND_DEBUG
	CXT5045_TEST,
#endif
	CXT5045_AUTO,
	CXT5045_MODELS
};

static const char * const cxt5045_models[CXT5045_MODELS] = {
	[CXT5045_LAPTOP_HPSENSE]	= "laptop-hpsense",
	[CXT5045_LAPTOP_MICSENSE]	= "laptop-micsense",
	[CXT5045_LAPTOP_HPMICSENSE]	= "laptop-hpmicsense",
	[CXT5045_BENQ]			= "benq",
	[CXT5045_LAPTOP_HP530]		= "laptop-hp530",
#ifdef CONFIG_SND_DEBUG
	[CXT5045_TEST]		= "test",
#endif
	[CXT5045_AUTO]			= "auto",
};

static const struct snd_pci_quirk cxt5045_cfg_tbl[] = {
	SND_PCI_QUIRK(0x103c, 0x30d5, "HP 530", CXT5045_LAPTOP_HP530),
	SND_PCI_QUIRK_MASK(0x103c, 0xff00, 0x3000, "HP DV Series",
			   CXT5045_LAPTOP_HPSENSE),
	SND_PCI_QUIRK(0x1179, 0xff31, "Toshiba P105", CXT5045_LAPTOP_MICSENSE),
	SND_PCI_QUIRK(0x152d, 0x0753, "Benq R55E", CXT5045_BENQ),
	SND_PCI_QUIRK(0x1734, 0x10ad, "Fujitsu Si1520", CXT5045_LAPTOP_MICSENSE),
	SND_PCI_QUIRK(0x1734, 0x10cb, "Fujitsu Si3515", CXT5045_LAPTOP_HPMICSENSE),
	SND_PCI_QUIRK(0x1734, 0x110e, "Fujitsu V5505",
		      CXT5045_LAPTOP_HPMICSENSE),
	SND_PCI_QUIRK(0x1509, 0x1e40, "FIC", CXT5045_LAPTOP_HPMICSENSE),
	SND_PCI_QUIRK(0x1509, 0x2f05, "FIC", CXT5045_LAPTOP_HPMICSENSE),
	SND_PCI_QUIRK(0x1509, 0x2f06, "FIC", CXT5045_LAPTOP_HPMICSENSE),
	SND_PCI_QUIRK_MASK(0x1631, 0xff00, 0xc100, "Packard Bell",
			   CXT5045_LAPTOP_HPMICSENSE),
	SND_PCI_QUIRK(0x8086, 0x2111, "Conexant Reference board", CXT5045_LAPTOP_HPSENSE),
	{}
};

static int patch_cxt5045(struct hda_codec *codec)
{
	struct conexant_spec *spec;
	int board_config;

	board_config = snd_hda_check_board_config(codec, CXT5045_MODELS,
						  cxt5045_models,
						  cxt5045_cfg_tbl);
#if 0 /* use the old method just for safety */
	if (board_config < 0)
		board_config = CXT5045_AUTO;
#endif
	if (board_config == CXT5045_AUTO)
		return patch_conexant_auto(codec);

	spec = kzalloc(sizeof(*spec), GFP_KERNEL);
	if (!spec)
		return -ENOMEM;
	codec->spec = spec;
	codec->pin_amp_workaround = 1;

	spec->multiout.max_channels = 2;
	spec->multiout.num_dacs = ARRAY_SIZE(cxt5045_dac_nids);
	spec->multiout.dac_nids = cxt5045_dac_nids;
	spec->multiout.dig_out_nid = CXT5045_SPDIF_OUT;
	spec->num_adc_nids = 1;
	spec->adc_nids = cxt5045_adc_nids;
	spec->capsrc_nids = cxt5045_capsrc_nids;
	spec->input_mux = &cxt5045_capture_source;
	spec->num_mixers = 1;
	spec->mixers[0] = cxt5045_mixers;
	spec->num_init_verbs = 1;
	spec->init_verbs[0] = cxt5045_init_verbs;
	spec->spdif_route = 0;
	spec->num_channel_mode = ARRAY_SIZE(cxt5045_modes);
	spec->channel_mode = cxt5045_modes;

	set_beep_amp(spec, 0x16, 0, 1);

	codec->patch_ops = conexant_patch_ops;

	switch (board_config) {
	case CXT5045_LAPTOP_HPSENSE:
		codec->patch_ops.unsol_event = cxt5045_hp_unsol_event;
		spec->input_mux = &cxt5045_capture_source;
		spec->num_init_verbs = 2;
		spec->init_verbs[1] = cxt5045_hp_sense_init_verbs;
		spec->mixers[0] = cxt5045_mixers;
		codec->patch_ops.init = cxt5045_init;
		break;
	case CXT5045_LAPTOP_MICSENSE:
		codec->patch_ops.unsol_event = cxt5045_hp_unsol_event;
		spec->input_mux = &cxt5045_capture_source;
		spec->num_init_verbs = 2;
		spec->init_verbs[1] = cxt5045_mic_sense_init_verbs;
		spec->mixers[0] = cxt5045_mixers;
		codec->patch_ops.init = cxt5045_init;
		break;
	default:
	case CXT5045_LAPTOP_HPMICSENSE:
		codec->patch_ops.unsol_event = cxt5045_hp_unsol_event;
		spec->input_mux = &cxt5045_capture_source;
		spec->num_init_verbs = 3;
		spec->init_verbs[1] = cxt5045_hp_sense_init_verbs;
		spec->init_verbs[2] = cxt5045_mic_sense_init_verbs;
		spec->mixers[0] = cxt5045_mixers;
		codec->patch_ops.init = cxt5045_init;
		break;
	case CXT5045_BENQ:
		codec->patch_ops.unsol_event = cxt5045_hp_unsol_event;
		spec->input_mux = &cxt5045_capture_source_benq;
		spec->num_init_verbs = 1;
		spec->init_verbs[0] = cxt5045_benq_init_verbs;
		spec->mixers[0] = cxt5045_mixers;
		spec->mixers[1] = cxt5045_benq_mixers;
		spec->num_mixers = 2;
		codec->patch_ops.init = cxt5045_init;
		break;
	case CXT5045_LAPTOP_HP530:
		codec->patch_ops.unsol_event = cxt5045_hp_unsol_event;
		spec->input_mux = &cxt5045_capture_source_hp530;
		spec->num_init_verbs = 2;
		spec->init_verbs[1] = cxt5045_hp_sense_init_verbs;
		spec->mixers[0] = cxt5045_mixers_hp530;
		codec->patch_ops.init = cxt5045_init;
		break;
#ifdef CONFIG_SND_DEBUG
	case CXT5045_TEST:
		spec->input_mux = &cxt5045_test_capture_source;
		spec->mixers[0] = cxt5045_test_mixer;
		spec->init_verbs[0] = cxt5045_test_init_verbs;
		break;
		
#endif	
	}

	switch (codec->subsystem_id >> 16) {
	case 0x103c:
	case 0x1631:
	case 0x1734:
	case 0x17aa:
		/* HP, Packard Bell, Fujitsu-Siemens & Lenovo laptops have
		 * really bad sound over 0dB on NID 0x17. Fix max PCM level to
		 * 0 dB (originally it has 0x2b steps with 0dB offset 0x14)
		 */
		snd_hda_override_amp_caps(codec, 0x17, HDA_INPUT,
					  (0x14 << AC_AMPCAP_OFFSET_SHIFT) |
					  (0x14 << AC_AMPCAP_NUM_STEPS_SHIFT) |
					  (0x05 << AC_AMPCAP_STEP_SIZE_SHIFT) |
					  (1 << AC_AMPCAP_MUTE_SHIFT));
		break;
	}

	if (spec->beep_amp)
		snd_hda_attach_beep_device(codec, spec->beep_amp);

	return 0;
}


/* Conexant 5047 specific */
#define CXT5047_SPDIF_OUT	0x11

static const hda_nid_t cxt5047_dac_nids[1] = { 0x10 }; /* 0x1c */
static const hda_nid_t cxt5047_adc_nids[1] = { 0x12 };
static const hda_nid_t cxt5047_capsrc_nids[1] = { 0x1a };

static const struct hda_channel_mode cxt5047_modes[1] = {
	{ 2, NULL },
};

static const struct hda_input_mux cxt5047_toshiba_capture_source = {
	.num_items = 2,
	.items = {
		{ "ExtMic", 0x2 },
		{ "Line-In", 0x1 },
	}
};

/* turn on/off EAPD (+ mute HP) as a master switch */
static int cxt5047_hp_master_sw_put(struct snd_kcontrol *kcontrol,
				    struct snd_ctl_elem_value *ucontrol)
{
	struct hda_codec *codec = snd_kcontrol_chip(kcontrol);
	struct conexant_spec *spec = codec->spec;
	unsigned int bits;

	if (!cxt_eapd_put(kcontrol, ucontrol))
		return 0;

	/* toggle internal speakers mute depending of presence of
	 * the headphone jack
	 */
	bits = (!spec->hp_present && spec->cur_eapd) ? 0 : HDA_AMP_MUTE;
	/* NOTE: Conexat codec needs the index for *OUTPUT* amp of
	 * pin widgets unlike other codecs.  In this case, we need to
	 * set index 0x01 for the volume from the mixer amp 0x19.
	 */
	snd_hda_codec_amp_stereo(codec, 0x1d, HDA_OUTPUT, 0x01,
				 HDA_AMP_MUTE, bits);
	bits = spec->cur_eapd ? 0 : HDA_AMP_MUTE;
	snd_hda_codec_amp_stereo(codec, 0x13, HDA_OUTPUT, 0,
				 HDA_AMP_MUTE, bits);
	return 1;
}

/* mute internal speaker if HP is plugged */
static void cxt5047_hp_automute(struct hda_codec *codec)
{
	struct conexant_spec *spec = codec->spec;
	unsigned int bits;

	spec->hp_present = snd_hda_jack_detect(codec, 0x13);

	bits = (spec->hp_present || !spec->cur_eapd) ? HDA_AMP_MUTE : 0;
	/* See the note in cxt5047_hp_master_sw_put */
	snd_hda_codec_amp_stereo(codec, 0x1d, HDA_OUTPUT, 0x01,
				 HDA_AMP_MUTE, bits);
}

/* toggle input of built-in and mic jack appropriately */
static void cxt5047_hp_automic(struct hda_codec *codec)
{
	static const struct hda_verb mic_jack_on[] = {
		{0x15, AC_VERB_SET_AMP_GAIN_MUTE, AMP_OUT_MUTE},
		{0x17, AC_VERB_SET_AMP_GAIN_MUTE, AMP_OUT_UNMUTE},
		{}
	};
	static const struct hda_verb mic_jack_off[] = {
		{0x17, AC_VERB_SET_AMP_GAIN_MUTE, AMP_OUT_MUTE},
		{0x15, AC_VERB_SET_AMP_GAIN_MUTE, AMP_OUT_UNMUTE},
		{}
	};
	unsigned int present;

	present = snd_hda_jack_detect(codec, 0x15);
	if (present)
		snd_hda_sequence_write(codec, mic_jack_on);
	else
		snd_hda_sequence_write(codec, mic_jack_off);
}

/* unsolicited event for HP jack sensing */
static void cxt5047_hp_unsol_event(struct hda_codec *codec,
				  unsigned int res)
{
	switch (res >> 26) {
	case CONEXANT_HP_EVENT:
		cxt5047_hp_automute(codec);
		break;
	case CONEXANT_MIC_EVENT:
		cxt5047_hp_automic(codec);
		break;
	}
}

static const struct snd_kcontrol_new cxt5047_base_mixers[] = {
	HDA_CODEC_VOLUME("Mic Playback Volume", 0x19, 0x02, HDA_INPUT),
	HDA_CODEC_MUTE("Mic Playback Switch", 0x19, 0x02, HDA_INPUT),
	HDA_CODEC_VOLUME("Mic Boost Volume", 0x1a, 0x0, HDA_OUTPUT),
	HDA_CODEC_VOLUME("Capture Volume", 0x12, 0x03, HDA_INPUT),
	HDA_CODEC_MUTE("Capture Switch", 0x12, 0x03, HDA_INPUT),
	HDA_CODEC_VOLUME("PCM Volume", 0x10, 0x00, HDA_OUTPUT),
	HDA_CODEC_MUTE("PCM Switch", 0x10, 0x00, HDA_OUTPUT),
	{
		.iface = SNDRV_CTL_ELEM_IFACE_MIXER,
		.name = "Master Playback Switch",
		.info = cxt_eapd_info,
		.get = cxt_eapd_get,
		.put = cxt5047_hp_master_sw_put,
		.private_value = 0x13,
	},

	{}
};

static const struct snd_kcontrol_new cxt5047_hp_spk_mixers[] = {
	/* See the note in cxt5047_hp_master_sw_put */
	HDA_CODEC_VOLUME("Speaker Playback Volume", 0x1d, 0x01, HDA_OUTPUT),
	HDA_CODEC_VOLUME("Headphone Playback Volume", 0x13, 0x00, HDA_OUTPUT),
	{}
};

static const struct snd_kcontrol_new cxt5047_hp_only_mixers[] = {
	HDA_CODEC_VOLUME("Master Playback Volume", 0x13, 0x00, HDA_OUTPUT),
	{ } /* end */
};

static const struct hda_verb cxt5047_init_verbs[] = {
	/* Line in, Mic, Built-in Mic */
	{0x14, AC_VERB_SET_PIN_WIDGET_CONTROL, PIN_IN },
	{0x15, AC_VERB_SET_PIN_WIDGET_CONTROL, PIN_IN|AC_PINCTL_VREF_50 },
	{0x17, AC_VERB_SET_PIN_WIDGET_CONTROL, PIN_IN|AC_PINCTL_VREF_50 },
	/* HP, Speaker  */
	{0x13, AC_VERB_SET_PIN_WIDGET_CONTROL, PIN_HP },
	{0x13, AC_VERB_SET_CONNECT_SEL, 0x0}, /* mixer(0x19) */
	{0x1d, AC_VERB_SET_CONNECT_SEL, 0x1}, /* mixer(0x19) */
	/* Record selector: Mic */
	{0x12, AC_VERB_SET_CONNECT_SEL,0x03},
	{0x19, AC_VERB_SET_AMP_GAIN_MUTE,
	 AC_AMP_SET_INPUT|AC_AMP_SET_RIGHT|AC_AMP_SET_LEFT|0x17},
	{0x1A, AC_VERB_SET_CONNECT_SEL,0x02},
	{0x1A, AC_VERB_SET_AMP_GAIN_MUTE,
	 AC_AMP_SET_OUTPUT|AC_AMP_SET_RIGHT|AC_AMP_SET_LEFT|0x00},
	{0x1A, AC_VERB_SET_AMP_GAIN_MUTE,
	 AC_AMP_SET_OUTPUT|AC_AMP_SET_RIGHT|AC_AMP_SET_LEFT|0x03},
	/* SPDIF route: PCM */
	{ 0x18, AC_VERB_SET_CONNECT_SEL, 0x0 },
	/* Enable unsolicited events */
	{0x13, AC_VERB_SET_UNSOLICITED_ENABLE, AC_USRSP_EN | CONEXANT_HP_EVENT},
	{0x15, AC_VERB_SET_UNSOLICITED_ENABLE, AC_USRSP_EN | CONEXANT_MIC_EVENT},
	{ } /* end */
};

/* configuration for Toshiba Laptops */
static const struct hda_verb cxt5047_toshiba_init_verbs[] = {
	{0x13, AC_VERB_SET_EAPD_BTLENABLE, 0x0}, /* default off */
	{}
};

/* Test configuration for debugging, modelled after the ALC260 test
 * configuration.
 */
#ifdef CONFIG_SND_DEBUG
static const struct hda_input_mux cxt5047_test_capture_source = {
	.num_items = 4,
	.items = {
		{ "LINE1 pin", 0x0 },
		{ "MIC1 pin", 0x1 },
		{ "MIC2 pin", 0x2 },
		{ "CD pin", 0x3 },
        },
};

static const struct snd_kcontrol_new cxt5047_test_mixer[] = {

	/* Output only controls */
	HDA_CODEC_VOLUME("OutAmp-1 Volume", 0x10, 0x0, HDA_OUTPUT),
	HDA_CODEC_MUTE("OutAmp-1 Switch", 0x10,0x0, HDA_OUTPUT),
	HDA_CODEC_VOLUME("OutAmp-2 Volume", 0x1c, 0x0, HDA_OUTPUT),
	HDA_CODEC_MUTE("OutAmp-2 Switch", 0x1c, 0x0, HDA_OUTPUT),
	HDA_CODEC_VOLUME("Speaker Playback Volume", 0x1d, 0x0, HDA_OUTPUT),
	HDA_CODEC_MUTE("Speaker Playback Switch", 0x1d, 0x0, HDA_OUTPUT),
	HDA_CODEC_VOLUME("HeadPhone Playback Volume", 0x13, 0x0, HDA_OUTPUT),
	HDA_CODEC_MUTE("HeadPhone Playback Switch", 0x13, 0x0, HDA_OUTPUT),
	HDA_CODEC_VOLUME("Line1-Out Playback Volume", 0x14, 0x0, HDA_OUTPUT),
	HDA_CODEC_MUTE("Line1-Out Playback Switch", 0x14, 0x0, HDA_OUTPUT),
	HDA_CODEC_VOLUME("Line2-Out Playback Volume", 0x15, 0x0, HDA_OUTPUT),
	HDA_CODEC_MUTE("Line2-Out Playback Switch", 0x15, 0x0, HDA_OUTPUT),

	/* Modes for retasking pin widgets */
	CXT_PIN_MODE("LINE1 pin mode", 0x14, CXT_PIN_DIR_INOUT),
	CXT_PIN_MODE("MIC1 pin mode", 0x15, CXT_PIN_DIR_INOUT),

	/* EAPD Switch Control */
	CXT_EAPD_SWITCH("External Amplifier", 0x13, 0x0),

	/* Loopback mixer controls */
	HDA_CODEC_VOLUME("MIC1 Playback Volume", 0x12, 0x01, HDA_INPUT),
	HDA_CODEC_MUTE("MIC1 Playback Switch", 0x12, 0x01, HDA_INPUT),
	HDA_CODEC_VOLUME("MIC2 Playback Volume", 0x12, 0x02, HDA_INPUT),
	HDA_CODEC_MUTE("MIC2 Playback Switch", 0x12, 0x02, HDA_INPUT),
	HDA_CODEC_VOLUME("LINE Playback Volume", 0x12, 0x0, HDA_INPUT),
	HDA_CODEC_MUTE("LINE Playback Switch", 0x12, 0x0, HDA_INPUT),
	HDA_CODEC_VOLUME("CD Playback Volume", 0x12, 0x04, HDA_INPUT),
	HDA_CODEC_MUTE("CD Playback Switch", 0x12, 0x04, HDA_INPUT),

	HDA_CODEC_VOLUME("Capture-1 Volume", 0x19, 0x0, HDA_INPUT),
	HDA_CODEC_MUTE("Capture-1 Switch", 0x19, 0x0, HDA_INPUT),
	HDA_CODEC_VOLUME("Capture-2 Volume", 0x19, 0x1, HDA_INPUT),
	HDA_CODEC_MUTE("Capture-2 Switch", 0x19, 0x1, HDA_INPUT),
	HDA_CODEC_VOLUME("Capture-3 Volume", 0x19, 0x2, HDA_INPUT),
	HDA_CODEC_MUTE("Capture-3 Switch", 0x19, 0x2, HDA_INPUT),
	HDA_CODEC_VOLUME("Capture-4 Volume", 0x19, 0x3, HDA_INPUT),
	HDA_CODEC_MUTE("Capture-4 Switch", 0x19, 0x3, HDA_INPUT),
	{
		.iface = SNDRV_CTL_ELEM_IFACE_MIXER,
		.name = "Input Source",
		.info = conexant_mux_enum_info,
		.get = conexant_mux_enum_get,
		.put = conexant_mux_enum_put,
	},
	HDA_CODEC_VOLUME("Mic Boost Volume", 0x1a, 0x0, HDA_OUTPUT),

	{ } /* end */
};

static const struct hda_verb cxt5047_test_init_verbs[] = {
	/* Enable retasking pins as output, initially without power amp */
	{0x15, AC_VERB_SET_PIN_WIDGET_CONTROL, PIN_OUT},
	{0x14, AC_VERB_SET_PIN_WIDGET_CONTROL, PIN_OUT},
	{0x13, AC_VERB_SET_PIN_WIDGET_CONTROL, PIN_OUT},

	/* Disable digital (SPDIF) pins initially, but users can enable
	 * them via a mixer switch.  In the case of SPDIF-out, this initverb
	 * payload also sets the generation to 0, output to be in "consumer"
	 * PCM format, copyright asserted, no pre-emphasis and no validity
	 * control.
	 */
	{0x18, AC_VERB_SET_DIGI_CONVERT_1, 0},

	/* Ensure mic1, mic2, line1 pin widgets take input from the 
	 * OUT1 sum bus when acting as an output.
	 */
	{0x1a, AC_VERB_SET_CONNECT_SEL, 0},
	{0x1b, AC_VERB_SET_CONNECT_SEL, 0},

	/* Start with output sum widgets muted and their output gains at min */
	{0x19, AC_VERB_SET_AMP_GAIN_MUTE, AMP_IN_MUTE(0)},
	{0x19, AC_VERB_SET_AMP_GAIN_MUTE, AMP_IN_MUTE(1)},

	/* Unmute retasking pin widget output buffers since the default
	 * state appears to be output.  As the pin mode is changed by the
	 * user the pin mode control will take care of enabling the pin's
	 * input/output buffers as needed.
	 */
	{0x15, AC_VERB_SET_AMP_GAIN_MUTE, AMP_OUT_UNMUTE},
	{0x14, AC_VERB_SET_AMP_GAIN_MUTE, AMP_OUT_UNMUTE},
	{0x13, AC_VERB_SET_AMP_GAIN_MUTE, AMP_OUT_UNMUTE},

	/* Mute capture amp left and right */
	{0x12, AC_VERB_SET_AMP_GAIN_MUTE, AMP_IN_MUTE(0)},

	/* Set ADC connection select to match default mixer setting (mic1
	 * pin)
	 */
	{0x12, AC_VERB_SET_CONNECT_SEL, 0x00},

	/* Mute all inputs to mixer widget (even unconnected ones) */
	{0x19, AC_VERB_SET_AMP_GAIN_MUTE, AMP_IN_MUTE(0)}, /* mic1 pin */
	{0x19, AC_VERB_SET_AMP_GAIN_MUTE, AMP_IN_MUTE(1)}, /* mic2 pin */
	{0x19, AC_VERB_SET_AMP_GAIN_MUTE, AMP_IN_MUTE(2)}, /* line1 pin */
	{0x19, AC_VERB_SET_AMP_GAIN_MUTE, AMP_IN_MUTE(3)}, /* line2 pin */
	{0x19, AC_VERB_SET_AMP_GAIN_MUTE, AMP_IN_MUTE(4)}, /* CD pin */
	{0x19, AC_VERB_SET_AMP_GAIN_MUTE, AMP_IN_MUTE(5)}, /* Beep-gen pin */
	{0x19, AC_VERB_SET_AMP_GAIN_MUTE, AMP_IN_MUTE(6)}, /* Line-out pin */
	{0x19, AC_VERB_SET_AMP_GAIN_MUTE, AMP_IN_MUTE(7)}, /* HP-pin pin */

	{ }
};
#endif


/* initialize jack-sensing, too */
static int cxt5047_hp_init(struct hda_codec *codec)
{
	conexant_init(codec);
	cxt5047_hp_automute(codec);
	return 0;
}


enum {
	CXT5047_LAPTOP,		/* Laptops w/o EAPD support */
	CXT5047_LAPTOP_HP,	/* Some HP laptops */
	CXT5047_LAPTOP_EAPD,	/* Laptops with EAPD support */
#ifdef CONFIG_SND_DEBUG
	CXT5047_TEST,
#endif
	CXT5047_AUTO,
	CXT5047_MODELS
};

static const char * const cxt5047_models[CXT5047_MODELS] = {
	[CXT5047_LAPTOP]	= "laptop",
	[CXT5047_LAPTOP_HP]	= "laptop-hp",
	[CXT5047_LAPTOP_EAPD]	= "laptop-eapd",
#ifdef CONFIG_SND_DEBUG
	[CXT5047_TEST]		= "test",
#endif
	[CXT5047_AUTO]		= "auto",
};

static const struct snd_pci_quirk cxt5047_cfg_tbl[] = {
	SND_PCI_QUIRK(0x103c, 0x30a5, "HP DV5200T/DV8000T", CXT5047_LAPTOP_HP),
	SND_PCI_QUIRK_MASK(0x103c, 0xff00, 0x3000, "HP DV Series",
			   CXT5047_LAPTOP),
	SND_PCI_QUIRK(0x1179, 0xff31, "Toshiba P100", CXT5047_LAPTOP_EAPD),
	{}
};

static int patch_cxt5047(struct hda_codec *codec)
{
	struct conexant_spec *spec;
	int board_config;

	board_config = snd_hda_check_board_config(codec, CXT5047_MODELS,
						  cxt5047_models,
						  cxt5047_cfg_tbl);
#if 0 /* not enabled as default, as BIOS often broken for this codec */
	if (board_config < 0)
		board_config = CXT5047_AUTO;
#endif
	if (board_config == CXT5047_AUTO)
		return patch_conexant_auto(codec);

	spec = kzalloc(sizeof(*spec), GFP_KERNEL);
	if (!spec)
		return -ENOMEM;
	codec->spec = spec;
	codec->pin_amp_workaround = 1;

	spec->multiout.max_channels = 2;
	spec->multiout.num_dacs = ARRAY_SIZE(cxt5047_dac_nids);
	spec->multiout.dac_nids = cxt5047_dac_nids;
	spec->multiout.dig_out_nid = CXT5047_SPDIF_OUT;
	spec->num_adc_nids = 1;
	spec->adc_nids = cxt5047_adc_nids;
	spec->capsrc_nids = cxt5047_capsrc_nids;
	spec->num_mixers = 1;
	spec->mixers[0] = cxt5047_base_mixers;
	spec->num_init_verbs = 1;
	spec->init_verbs[0] = cxt5047_init_verbs;
	spec->spdif_route = 0;
	spec->num_channel_mode = ARRAY_SIZE(cxt5047_modes),
	spec->channel_mode = cxt5047_modes,

	codec->patch_ops = conexant_patch_ops;

	switch (board_config) {
	case CXT5047_LAPTOP:
		spec->num_mixers = 2;
		spec->mixers[1] = cxt5047_hp_spk_mixers;
		codec->patch_ops.unsol_event = cxt5047_hp_unsol_event;
		break;
	case CXT5047_LAPTOP_HP:
		spec->num_mixers = 2;
		spec->mixers[1] = cxt5047_hp_only_mixers;
		codec->patch_ops.unsol_event = cxt5047_hp_unsol_event;
		codec->patch_ops.init = cxt5047_hp_init;
		break;
	case CXT5047_LAPTOP_EAPD:
		spec->input_mux = &cxt5047_toshiba_capture_source;
		spec->num_mixers = 2;
		spec->mixers[1] = cxt5047_hp_spk_mixers;
		spec->num_init_verbs = 2;
		spec->init_verbs[1] = cxt5047_toshiba_init_verbs;
		codec->patch_ops.unsol_event = cxt5047_hp_unsol_event;
		break;
#ifdef CONFIG_SND_DEBUG
	case CXT5047_TEST:
		spec->input_mux = &cxt5047_test_capture_source;
		spec->mixers[0] = cxt5047_test_mixer;
		spec->init_verbs[0] = cxt5047_test_init_verbs;
		codec->patch_ops.unsol_event = cxt5047_hp_unsol_event;
#endif	
	}
	spec->vmaster_nid = 0x13;

	switch (codec->subsystem_id >> 16) {
	case 0x103c:
		/* HP laptops have really bad sound over 0 dB on NID 0x10.
		 * Fix max PCM level to 0 dB (originally it has 0x1e steps
		 * with 0 dB offset 0x17)
		 */
		snd_hda_override_amp_caps(codec, 0x10, HDA_INPUT,
					  (0x17 << AC_AMPCAP_OFFSET_SHIFT) |
					  (0x17 << AC_AMPCAP_NUM_STEPS_SHIFT) |
					  (0x05 << AC_AMPCAP_STEP_SIZE_SHIFT) |
					  (1 << AC_AMPCAP_MUTE_SHIFT));
		break;
	}

	return 0;
}

/* Conexant 5051 specific */
static const hda_nid_t cxt5051_dac_nids[1] = { 0x10 };
static const hda_nid_t cxt5051_adc_nids[2] = { 0x14, 0x15 };

static const struct hda_channel_mode cxt5051_modes[1] = {
	{ 2, NULL },
};

static void cxt5051_update_speaker(struct hda_codec *codec)
{
	struct conexant_spec *spec = codec->spec;
	unsigned int pinctl;
	/* headphone pin */
	pinctl = (spec->hp_present && spec->cur_eapd) ? PIN_HP : 0;
	snd_hda_codec_write(codec, 0x16, 0, AC_VERB_SET_PIN_WIDGET_CONTROL,
			    pinctl);
	/* speaker pin */
	pinctl = (!spec->hp_present && spec->cur_eapd) ? PIN_OUT : 0;
	snd_hda_codec_write(codec, 0x1a, 0, AC_VERB_SET_PIN_WIDGET_CONTROL,
			    pinctl);
	/* on ideapad there is an aditional speaker (subwoofer) to mute */
	if (spec->ideapad)
		snd_hda_codec_write(codec, 0x1b, 0,
				    AC_VERB_SET_PIN_WIDGET_CONTROL,
				    pinctl);
}

/* turn on/off EAPD (+ mute HP) as a master switch */
static int cxt5051_hp_master_sw_put(struct snd_kcontrol *kcontrol,
				    struct snd_ctl_elem_value *ucontrol)
{
	struct hda_codec *codec = snd_kcontrol_chip(kcontrol);

	if (!cxt_eapd_put(kcontrol, ucontrol))
		return 0;
	cxt5051_update_speaker(codec);
	return 1;
}

/* toggle input of built-in and mic jack appropriately */
static void cxt5051_portb_automic(struct hda_codec *codec)
{
	struct conexant_spec *spec = codec->spec;
	unsigned int present;

	if (!(spec->auto_mic & AUTO_MIC_PORTB))
		return;
	present = snd_hda_jack_detect(codec, 0x17);
	snd_hda_codec_write(codec, 0x14, 0,
			    AC_VERB_SET_CONNECT_SEL,
			    present ? 0x01 : 0x00);
}

/* switch the current ADC according to the jack state */
static void cxt5051_portc_automic(struct hda_codec *codec)
{
	struct conexant_spec *spec = codec->spec;
	unsigned int present;
	hda_nid_t new_adc;

	if (!(spec->auto_mic & AUTO_MIC_PORTC))
		return;
	present = snd_hda_jack_detect(codec, 0x18);
	if (present)
		spec->cur_adc_idx = 1;
	else
		spec->cur_adc_idx = 0;
	new_adc = spec->adc_nids[spec->cur_adc_idx];
	if (spec->cur_adc && spec->cur_adc != new_adc) {
		/* stream is running, let's swap the current ADC */
		__snd_hda_codec_cleanup_stream(codec, spec->cur_adc, 1);
		spec->cur_adc = new_adc;
		snd_hda_codec_setup_stream(codec, new_adc,
					   spec->cur_adc_stream_tag, 0,
					   spec->cur_adc_format);
	}
}

/* mute internal speaker if HP is plugged */
static void cxt5051_hp_automute(struct hda_codec *codec)
{
	struct conexant_spec *spec = codec->spec;

	spec->hp_present = snd_hda_jack_detect(codec, 0x16);
	cxt5051_update_speaker(codec);
}

/* unsolicited event for HP jack sensing */
static void cxt5051_hp_unsol_event(struct hda_codec *codec,
				   unsigned int res)
{
	int nid = (res & AC_UNSOL_RES_SUBTAG) >> 20;
	switch (res >> 26) {
	case CONEXANT_HP_EVENT:
		cxt5051_hp_automute(codec);
		break;
	case CXT5051_PORTB_EVENT:
		cxt5051_portb_automic(codec);
		break;
	case CXT5051_PORTC_EVENT:
		cxt5051_portc_automic(codec);
		break;
	}
	snd_hda_input_jack_report(codec, nid);
}

static const struct snd_kcontrol_new cxt5051_playback_mixers[] = {
	HDA_CODEC_VOLUME("Master Playback Volume", 0x10, 0x00, HDA_OUTPUT),
	{
		.iface = SNDRV_CTL_ELEM_IFACE_MIXER,
		.name = "Master Playback Switch",
		.info = cxt_eapd_info,
		.get = cxt_eapd_get,
		.put = cxt5051_hp_master_sw_put,
		.private_value = 0x1a,
	},
	{}
};

static const struct snd_kcontrol_new cxt5051_capture_mixers[] = {
	HDA_CODEC_VOLUME("Internal Mic Volume", 0x14, 0x00, HDA_INPUT),
	HDA_CODEC_MUTE("Internal Mic Switch", 0x14, 0x00, HDA_INPUT),
	HDA_CODEC_VOLUME("Mic Volume", 0x14, 0x01, HDA_INPUT),
	HDA_CODEC_MUTE("Mic Switch", 0x14, 0x01, HDA_INPUT),
	HDA_CODEC_VOLUME("Docking Mic Volume", 0x15, 0x00, HDA_INPUT),
	HDA_CODEC_MUTE("Docking Mic Switch", 0x15, 0x00, HDA_INPUT),
	{}
};

static const struct snd_kcontrol_new cxt5051_hp_mixers[] = {
	HDA_CODEC_VOLUME("Internal Mic Volume", 0x14, 0x00, HDA_INPUT),
	HDA_CODEC_MUTE("Internal Mic Switch", 0x14, 0x00, HDA_INPUT),
	HDA_CODEC_VOLUME("Mic Volume", 0x15, 0x00, HDA_INPUT),
	HDA_CODEC_MUTE("Mic Switch", 0x15, 0x00, HDA_INPUT),
	{}
};

static const struct snd_kcontrol_new cxt5051_hp_dv6736_mixers[] = {
	HDA_CODEC_VOLUME("Capture Volume", 0x14, 0x00, HDA_INPUT),
	HDA_CODEC_MUTE("Capture Switch", 0x14, 0x00, HDA_INPUT),
	{}
};

static const struct snd_kcontrol_new cxt5051_f700_mixers[] = {
	HDA_CODEC_VOLUME("Capture Volume", 0x14, 0x01, HDA_INPUT),
	HDA_CODEC_MUTE("Capture Switch", 0x14, 0x01, HDA_INPUT),
	{}
};

static const struct snd_kcontrol_new cxt5051_toshiba_mixers[] = {
	HDA_CODEC_VOLUME("Internal Mic Volume", 0x14, 0x00, HDA_INPUT),
	HDA_CODEC_MUTE("Internal Mic Switch", 0x14, 0x00, HDA_INPUT),
	HDA_CODEC_VOLUME("Mic Volume", 0x14, 0x01, HDA_INPUT),
	HDA_CODEC_MUTE("Mic Switch", 0x14, 0x01, HDA_INPUT),
	{}
};

<<<<<<< HEAD
static struct snd_kcontrol_new cxt5051_toshiba_mixers[] = {
	HDA_CODEC_VOLUME("Internal Mic Volume", 0x14, 0x00, HDA_INPUT),
	HDA_CODEC_MUTE("Internal Mic Switch", 0x14, 0x00, HDA_INPUT),
	HDA_CODEC_VOLUME("External Mic Volume", 0x14, 0x01, HDA_INPUT),
	HDA_CODEC_MUTE("External Mic Switch", 0x14, 0x01, HDA_INPUT),
	HDA_CODEC_VOLUME("Master Playback Volume", 0x10, 0x00, HDA_OUTPUT),
	{
		.iface = SNDRV_CTL_ELEM_IFACE_MIXER,
		.name = "Master Playback Switch",
		.info = cxt_eapd_info,
		.get = cxt_eapd_get,
		.put = cxt5051_hp_master_sw_put,
		.private_value = 0x1a,
	},

	{}
};

static struct hda_verb cxt5051_init_verbs[] = {
=======
static const struct hda_verb cxt5051_init_verbs[] = {
>>>>>>> 02f8c6ae
	/* Line in, Mic */
	{0x17, AC_VERB_SET_AMP_GAIN_MUTE, AMP_IN_UNMUTE(0) | 0x03},
	{0x17, AC_VERB_SET_PIN_WIDGET_CONTROL, PIN_VREF80},
	{0x18, AC_VERB_SET_AMP_GAIN_MUTE, AMP_IN_UNMUTE(0) | 0x03},
	{0x18, AC_VERB_SET_PIN_WIDGET_CONTROL, PIN_VREF80},
	{0x1d, AC_VERB_SET_PIN_WIDGET_CONTROL, PIN_IN},
	{0x1d, AC_VERB_SET_AMP_GAIN_MUTE, AMP_IN_UNMUTE(0) | 0x03},
	/* SPK  */
	{0x1a, AC_VERB_SET_PIN_WIDGET_CONTROL, PIN_OUT},
	{0x1a, AC_VERB_SET_CONNECT_SEL, 0x00},
	/* HP, Amp  */
	{0x16, AC_VERB_SET_PIN_WIDGET_CONTROL, PIN_HP},
	{0x16, AC_VERB_SET_CONNECT_SEL, 0x00},
	/* DAC1 */	
	{0x10, AC_VERB_SET_AMP_GAIN_MUTE, AMP_OUT_UNMUTE},
	/* Record selector: Internal mic */
	{0x14, AC_VERB_SET_AMP_GAIN_MUTE, AMP_IN_UNMUTE(0) | 0x44},
	{0x14, AC_VERB_SET_AMP_GAIN_MUTE, AMP_IN_UNMUTE(1) | 0x44},
	{0x15, AC_VERB_SET_AMP_GAIN_MUTE, AMP_IN_UNMUTE(0) | 0x44},
	/* SPDIF route: PCM */
	{0x1c, AC_VERB_SET_PIN_WIDGET_CONTROL, PIN_OUT},
	{0x1c, AC_VERB_SET_CONNECT_SEL, 0x0},
	/* EAPD */
	{0x1a, AC_VERB_SET_EAPD_BTLENABLE, 0x2}, /* default on */ 
	{0x16, AC_VERB_SET_UNSOLICITED_ENABLE, AC_USRSP_EN|CONEXANT_HP_EVENT},
	{ } /* end */
};

static const struct hda_verb cxt5051_hp_dv6736_init_verbs[] = {
	/* Line in, Mic */
	{0x17, AC_VERB_SET_AMP_GAIN_MUTE, AMP_IN_UNMUTE(0) | 0x03},
	{0x17, AC_VERB_SET_PIN_WIDGET_CONTROL, PIN_VREF80},
	{0x18, AC_VERB_SET_PIN_WIDGET_CONTROL, 0x0},
	{0x1d, AC_VERB_SET_PIN_WIDGET_CONTROL, 0x0},
	/* SPK  */
	{0x1a, AC_VERB_SET_PIN_WIDGET_CONTROL, PIN_OUT},
	{0x1a, AC_VERB_SET_CONNECT_SEL, 0x00},
	/* HP, Amp  */
	{0x16, AC_VERB_SET_PIN_WIDGET_CONTROL, PIN_HP},
	{0x16, AC_VERB_SET_CONNECT_SEL, 0x00},
	/* DAC1 */
	{0x10, AC_VERB_SET_AMP_GAIN_MUTE, AMP_OUT_UNMUTE},
	/* Record selector: Internal mic */
	{0x14, AC_VERB_SET_AMP_GAIN_MUTE, AMP_IN_UNMUTE(1) | 0x44},
	{0x14, AC_VERB_SET_CONNECT_SEL, 0x1},
	/* SPDIF route: PCM */
	{0x1c, AC_VERB_SET_CONNECT_SEL, 0x0},
	/* EAPD */
	{0x1a, AC_VERB_SET_EAPD_BTLENABLE, 0x2}, /* default on */
	{0x16, AC_VERB_SET_UNSOLICITED_ENABLE, AC_USRSP_EN|CONEXANT_HP_EVENT},
	{ } /* end */
};

static const struct hda_verb cxt5051_lenovo_x200_init_verbs[] = {
	/* Line in, Mic */
	{0x17, AC_VERB_SET_AMP_GAIN_MUTE, AMP_IN_UNMUTE(0) | 0x03},
	{0x17, AC_VERB_SET_PIN_WIDGET_CONTROL, PIN_VREF80},
	{0x18, AC_VERB_SET_AMP_GAIN_MUTE, AMP_IN_UNMUTE(0) | 0x03},
	{0x18, AC_VERB_SET_PIN_WIDGET_CONTROL, PIN_VREF80},
	{0x1d, AC_VERB_SET_PIN_WIDGET_CONTROL, PIN_IN},
	{0x1d, AC_VERB_SET_AMP_GAIN_MUTE, AMP_IN_UNMUTE(0) | 0x03},
	/* SPK  */
	{0x1a, AC_VERB_SET_PIN_WIDGET_CONTROL, PIN_OUT},
	{0x1a, AC_VERB_SET_CONNECT_SEL, 0x00},
	/* HP, Amp  */
	{0x16, AC_VERB_SET_PIN_WIDGET_CONTROL, PIN_HP},
	{0x16, AC_VERB_SET_CONNECT_SEL, 0x00},
	/* Docking HP */
	{0x19, AC_VERB_SET_PIN_WIDGET_CONTROL, PIN_HP},
	{0x19, AC_VERB_SET_CONNECT_SEL, 0x00},
	/* DAC1 */
	{0x10, AC_VERB_SET_AMP_GAIN_MUTE, AMP_OUT_UNMUTE},
	/* Record selector: Internal mic */
	{0x14, AC_VERB_SET_AMP_GAIN_MUTE, AMP_IN_UNMUTE(0) | 0x44},
	{0x14, AC_VERB_SET_AMP_GAIN_MUTE, AMP_IN_UNMUTE(1) | 0x44},
	{0x15, AC_VERB_SET_AMP_GAIN_MUTE, AMP_IN_UNMUTE(0) | 0x44},
	/* SPDIF route: PCM */
	{0x1c, AC_VERB_SET_PIN_WIDGET_CONTROL, PIN_OUT}, /* needed for W500 Advanced Mini Dock 250410 */
	{0x1c, AC_VERB_SET_CONNECT_SEL, 0x0},
	/* EAPD */
	{0x1a, AC_VERB_SET_EAPD_BTLENABLE, 0x2}, /* default on */
	{0x16, AC_VERB_SET_UNSOLICITED_ENABLE, AC_USRSP_EN|CONEXANT_HP_EVENT},
	{0x19, AC_VERB_SET_UNSOLICITED_ENABLE, AC_USRSP_EN|CONEXANT_HP_EVENT},
	{ } /* end */
};

static const struct hda_verb cxt5051_f700_init_verbs[] = {
	/* Line in, Mic */
	{0x17, AC_VERB_SET_AMP_GAIN_MUTE, AMP_IN_UNMUTE(0) | 0x03},
	{0x17, AC_VERB_SET_PIN_WIDGET_CONTROL, PIN_VREF80},
	{0x18, AC_VERB_SET_PIN_WIDGET_CONTROL, 0x0},
	{0x1d, AC_VERB_SET_PIN_WIDGET_CONTROL, 0x0},
	/* SPK  */
	{0x1a, AC_VERB_SET_PIN_WIDGET_CONTROL, PIN_OUT},
	{0x1a, AC_VERB_SET_CONNECT_SEL, 0x00},
	/* HP, Amp  */
	{0x16, AC_VERB_SET_PIN_WIDGET_CONTROL, PIN_HP},
	{0x16, AC_VERB_SET_CONNECT_SEL, 0x00},
	/* DAC1 */
	{0x10, AC_VERB_SET_AMP_GAIN_MUTE, AMP_OUT_UNMUTE},
	/* Record selector: Internal mic */
	{0x14, AC_VERB_SET_AMP_GAIN_MUTE, AMP_IN_UNMUTE(1) | 0x44},
	{0x14, AC_VERB_SET_CONNECT_SEL, 0x1},
	/* SPDIF route: PCM */
	{0x1c, AC_VERB_SET_CONNECT_SEL, 0x0},
	/* EAPD */
	{0x1a, AC_VERB_SET_EAPD_BTLENABLE, 0x2}, /* default on */
	{0x16, AC_VERB_SET_UNSOLICITED_ENABLE, AC_USRSP_EN|CONEXANT_HP_EVENT},
	{ } /* end */
};

static void cxt5051_init_mic_port(struct hda_codec *codec, hda_nid_t nid,
				 unsigned int event)
{
	snd_hda_codec_write(codec, nid, 0,
			    AC_VERB_SET_UNSOLICITED_ENABLE,
			    AC_USRSP_EN | event);
	snd_hda_input_jack_add(codec, nid, SND_JACK_MICROPHONE, NULL);
	snd_hda_input_jack_report(codec, nid);
}

static const struct hda_verb cxt5051_ideapad_init_verbs[] = {
	/* Subwoofer */
	{0x1b, AC_VERB_SET_PIN_WIDGET_CONTROL, PIN_OUT},
	{0x1b, AC_VERB_SET_CONNECT_SEL, 0x00},
	{ } /* end */
};

/* initialize jack-sensing, too */
static int cxt5051_init(struct hda_codec *codec)
{
	struct conexant_spec *spec = codec->spec;

	conexant_init(codec);
	conexant_init_jacks(codec);

	if (spec->auto_mic & AUTO_MIC_PORTB)
		cxt5051_init_mic_port(codec, 0x17, CXT5051_PORTB_EVENT);
	if (spec->auto_mic & AUTO_MIC_PORTC)
		cxt5051_init_mic_port(codec, 0x18, CXT5051_PORTC_EVENT);

	if (codec->patch_ops.unsol_event) {
		cxt5051_hp_automute(codec);
		cxt5051_portb_automic(codec);
		cxt5051_portc_automic(codec);
	}
	return 0;
}


enum {
	CXT5051_LAPTOP,	 /* Laptops w/ EAPD support */
	CXT5051_HP,	/* no docking */
	CXT5051_HP_DV6736,	/* HP without mic switch */
<<<<<<< HEAD
	CXT5051_LENOVO_X200,	/* Lenovo X200 laptop */
	CXT5051_TOSHIBA,	/* Toshiba M300 & co */
=======
	CXT5051_LENOVO_X200,	/* Lenovo X200 laptop, also used for Advanced Mini Dock 250410 */
	CXT5051_F700,       /* HP Compaq Presario F700 */
	CXT5051_TOSHIBA,	/* Toshiba M300 & co */
	CXT5051_IDEAPAD,	/* Lenovo IdeaPad Y430 */
	CXT5051_AUTO,		/* auto-parser */
>>>>>>> 02f8c6ae
	CXT5051_MODELS
};

static const char *const cxt5051_models[CXT5051_MODELS] = {
	[CXT5051_LAPTOP]	= "laptop",
	[CXT5051_HP]		= "hp",
	[CXT5051_HP_DV6736]	= "hp-dv6736",
	[CXT5051_LENOVO_X200]	= "lenovo-x200",
<<<<<<< HEAD
	[CXT5051_TOSHIBA]	= "toshiba",
=======
	[CXT5051_F700]          = "hp-700",
	[CXT5051_TOSHIBA]	= "toshiba",
	[CXT5051_IDEAPAD]	= "ideapad",
	[CXT5051_AUTO]		= "auto",
>>>>>>> 02f8c6ae
};

static const struct snd_pci_quirk cxt5051_cfg_tbl[] = {
	SND_PCI_QUIRK(0x103c, 0x30cf, "HP DV6736", CXT5051_HP_DV6736),
	SND_PCI_QUIRK(0x103c, 0x360b, "Compaq Presario CQ60", CXT5051_HP),
<<<<<<< HEAD
=======
	SND_PCI_QUIRK(0x103c, 0x30ea, "Compaq Presario F700", CXT5051_F700),
>>>>>>> 02f8c6ae
	SND_PCI_QUIRK(0x1179, 0xff50, "Toshiba M30x", CXT5051_TOSHIBA),
	SND_PCI_QUIRK(0x14f1, 0x0101, "Conexant Reference board",
		      CXT5051_LAPTOP),
	SND_PCI_QUIRK(0x14f1, 0x5051, "HP Spartan 1.1", CXT5051_HP),
	SND_PCI_QUIRK(0x17aa, 0x20f2, "Lenovo X200", CXT5051_LENOVO_X200),
	SND_PCI_QUIRK(0x17aa, 0x3a0d, "Lenovo IdeaPad", CXT5051_IDEAPAD),
	{}
};

static int patch_cxt5051(struct hda_codec *codec)
{
	struct conexant_spec *spec;
	int board_config;

	board_config = snd_hda_check_board_config(codec, CXT5051_MODELS,
						  cxt5051_models,
						  cxt5051_cfg_tbl);
#if 0 /* use the old method just for safety */
	if (board_config < 0)
		board_config = CXT5051_AUTO;
#endif
	if (board_config == CXT5051_AUTO)
		return patch_conexant_auto(codec);

	spec = kzalloc(sizeof(*spec), GFP_KERNEL);
	if (!spec)
		return -ENOMEM;
	codec->spec = spec;
	codec->pin_amp_workaround = 1;

	codec->patch_ops = conexant_patch_ops;
	codec->patch_ops.init = cxt5051_init;

	spec->multiout.max_channels = 2;
	spec->multiout.num_dacs = ARRAY_SIZE(cxt5051_dac_nids);
	spec->multiout.dac_nids = cxt5051_dac_nids;
	spec->multiout.dig_out_nid = CXT5051_SPDIF_OUT;
	spec->num_adc_nids = 1; /* not 2; via auto-mic switch */
	spec->adc_nids = cxt5051_adc_nids;
	spec->num_mixers = 2;
	spec->mixers[0] = cxt5051_capture_mixers;
	spec->mixers[1] = cxt5051_playback_mixers;
	spec->num_init_verbs = 1;
	spec->init_verbs[0] = cxt5051_init_verbs;
	spec->spdif_route = 0;
	spec->num_channel_mode = ARRAY_SIZE(cxt5051_modes);
	spec->channel_mode = cxt5051_modes;
	spec->cur_adc = 0;
	spec->cur_adc_idx = 0;

	set_beep_amp(spec, 0x13, 0, HDA_OUTPUT);

	codec->patch_ops.unsol_event = cxt5051_hp_unsol_event;

<<<<<<< HEAD
	board_config = snd_hda_check_board_config(codec, CXT5051_MODELS,
						  cxt5051_models,
						  cxt5051_cfg_tbl);
=======
>>>>>>> 02f8c6ae
	spec->auto_mic = AUTO_MIC_PORTB | AUTO_MIC_PORTC;
	switch (board_config) {
	case CXT5051_HP:
		spec->mixers[0] = cxt5051_hp_mixers;
		break;
	case CXT5051_HP_DV6736:
		spec->init_verbs[0] = cxt5051_hp_dv6736_init_verbs;
		spec->mixers[0] = cxt5051_hp_dv6736_mixers;
		spec->auto_mic = 0;
		break;
	case CXT5051_LENOVO_X200:
		spec->init_verbs[0] = cxt5051_lenovo_x200_init_verbs;
		/* Thinkpad X301 does not have S/PDIF wired and no ability
		   to use a docking station. */
		if (codec->subsystem_id == 0x17aa211f)
			spec->multiout.dig_out_nid = 0;
		break;
	case CXT5051_F700:
		spec->init_verbs[0] = cxt5051_f700_init_verbs;
		spec->mixers[0] = cxt5051_f700_mixers;
		spec->auto_mic = 0;
		break;
	case CXT5051_TOSHIBA:
		spec->mixers[0] = cxt5051_toshiba_mixers;
		spec->auto_mic = AUTO_MIC_PORTB;
		break;
	case CXT5051_IDEAPAD:
		spec->init_verbs[spec->num_init_verbs++] =
			cxt5051_ideapad_init_verbs;
		spec->ideapad = 1;
		break;
	case CXT5051_TOSHIBA:
		spec->mixers[0] = cxt5051_toshiba_mixers;
		spec->auto_mic = AUTO_MIC_PORTB;
		break;
	}

	if (spec->beep_amp)
		snd_hda_attach_beep_device(codec, spec->beep_amp);

	return 0;
}

/* Conexant 5066 specific */

static const hda_nid_t cxt5066_dac_nids[1] = { 0x10 };
static const hda_nid_t cxt5066_adc_nids[3] = { 0x14, 0x15, 0x16 };
static const hda_nid_t cxt5066_capsrc_nids[1] = { 0x17 };
static const hda_nid_t cxt5066_digout_pin_nids[2] = { 0x20, 0x22 };

/* OLPC's microphone port is DC coupled for use with external sensors,
 * therefore we use a 50% mic bias in order to center the input signal with
 * the DC input range of the codec. */
#define CXT5066_OLPC_EXT_MIC_BIAS PIN_VREF50

static const struct hda_channel_mode cxt5066_modes[1] = {
	{ 2, NULL },
};

#define HP_PRESENT_PORT_A	(1 << 0)
#define HP_PRESENT_PORT_D	(1 << 1)
#define hp_port_a_present(spec)	((spec)->hp_present & HP_PRESENT_PORT_A)
#define hp_port_d_present(spec)	((spec)->hp_present & HP_PRESENT_PORT_D)

static void cxt5066_update_speaker(struct hda_codec *codec)
{
	struct conexant_spec *spec = codec->spec;
	unsigned int pinctl;

	snd_printdd("CXT5066: update speaker, hp_present=%d, cur_eapd=%d\n",
		    spec->hp_present, spec->cur_eapd);

	/* Port A (HP) */
	pinctl = (hp_port_a_present(spec) && spec->cur_eapd) ? PIN_HP : 0;
	snd_hda_codec_write(codec, 0x19, 0, AC_VERB_SET_PIN_WIDGET_CONTROL,
			pinctl);

	/* Port D (HP/LO) */
<<<<<<< HEAD
	pinctl = ((spec->hp_present & 2) && spec->cur_eapd)
		? spec->port_d_mode : 0;
	/* Mute if Port A is connected on Thinkpad */
	if (spec->thinkpad && (spec->hp_present & 1))
		pinctl = 0;
=======
	pinctl = spec->cur_eapd ? spec->port_d_mode : 0;
	if (spec->dell_automute || spec->thinkpad) {
		/* Mute if Port A is connected */
		if (hp_port_a_present(spec))
			pinctl = 0;
	} else {
		/* Thinkpad/Dell doesn't give pin-D status */
		if (!hp_port_d_present(spec))
			pinctl = 0;
	}
>>>>>>> 02f8c6ae
	snd_hda_codec_write(codec, 0x1c, 0, AC_VERB_SET_PIN_WIDGET_CONTROL,
			pinctl);

	/* CLASS_D AMP */
	pinctl = (!spec->hp_present && spec->cur_eapd) ? PIN_OUT : 0;
	snd_hda_codec_write(codec, 0x1f, 0, AC_VERB_SET_PIN_WIDGET_CONTROL,
			pinctl);
}

/* turn on/off EAPD (+ mute HP) as a master switch */
static int cxt5066_hp_master_sw_put(struct snd_kcontrol *kcontrol,
				    struct snd_ctl_elem_value *ucontrol)
{
	struct hda_codec *codec = snd_kcontrol_chip(kcontrol);

	if (!cxt_eapd_put(kcontrol, ucontrol))
		return 0;

	cxt5066_update_speaker(codec);
	return 1;
}

static const struct hda_input_mux cxt5066_olpc_dc_bias = {
	.num_items = 3,
	.items = {
		{ "Off", PIN_IN },
		{ "50%", PIN_VREF50 },
		{ "80%", PIN_VREF80 },
	},
};

static int cxt5066_set_olpc_dc_bias(struct hda_codec *codec)
{
	struct conexant_spec *spec = codec->spec;
	/* Even though port F is the DC input, the bias is controlled on port B.
	 * we also leave that port as an active input (but unselected) in DC mode
	 * just in case that is necessary to make the bias setting take effect. */
	return snd_hda_codec_write_cache(codec, 0x1a, 0,
		AC_VERB_SET_PIN_WIDGET_CONTROL,
		cxt5066_olpc_dc_bias.items[spec->dc_input_bias].index);
}

/* OLPC defers mic widget control until when capture is started because the
 * microphone LED comes on as soon as these settings are put in place. if we
 * did this before recording, it would give the false indication that recording
 * is happening when it is not. */
static void cxt5066_olpc_select_mic(struct hda_codec *codec)
{
	struct conexant_spec *spec = codec->spec;
	if (!spec->recording)
		return;

	if (spec->dc_enable) {
		/* in DC mode we ignore presence detection and just use the jack
		 * through our special DC port */
		const struct hda_verb enable_dc_mode[] = {
			/* disble internal mic, port C */
			{0x1b, AC_VERB_SET_PIN_WIDGET_CONTROL, 0},

			/* enable DC capture, port F */
			{0x1e, AC_VERB_SET_PIN_WIDGET_CONTROL, PIN_IN},
			{},
		};

		snd_hda_sequence_write(codec, enable_dc_mode);
		/* port B input disabled (and bias set) through the following call */
		cxt5066_set_olpc_dc_bias(codec);
		return;
	}

	/* disable DC (port F) */
	snd_hda_codec_write(codec, 0x1e, 0, AC_VERB_SET_PIN_WIDGET_CONTROL, 0);

	/* external mic, port B */
	snd_hda_codec_write(codec, 0x1a, 0, AC_VERB_SET_PIN_WIDGET_CONTROL,
		spec->ext_mic_present ? CXT5066_OLPC_EXT_MIC_BIAS : 0);

	/* internal mic, port C */
	snd_hda_codec_write(codec, 0x1b, 0, AC_VERB_SET_PIN_WIDGET_CONTROL,
		spec->ext_mic_present ? 0 : PIN_VREF80);
}

/* toggle input of built-in and mic jack appropriately */
static void cxt5066_olpc_automic(struct hda_codec *codec)
{
	struct conexant_spec *spec = codec->spec;
	unsigned int present;

	if (spec->dc_enable) /* don't do presence detection in DC mode */
		return;

	present = snd_hda_codec_read(codec, 0x1a, 0,
				     AC_VERB_GET_PIN_SENSE, 0) & 0x80000000;
	if (present)
		snd_printdd("CXT5066: external microphone detected\n");
	else
		snd_printdd("CXT5066: external microphone absent\n");

	snd_hda_codec_write(codec, 0x17, 0, AC_VERB_SET_CONNECT_SEL,
		present ? 0 : 1);
	spec->ext_mic_present = !!present;

	cxt5066_olpc_select_mic(codec);
}

/* toggle input of built-in digital mic and mic jack appropriately */
static void cxt5066_vostro_automic(struct hda_codec *codec)
{
	unsigned int present;

	struct hda_verb ext_mic_present[] = {
		/* enable external mic, port B */
		{0x1a, AC_VERB_SET_PIN_WIDGET_CONTROL, PIN_VREF80},

		/* switch to external mic input */
		{0x17, AC_VERB_SET_CONNECT_SEL, 0},
		{0x14, AC_VERB_SET_CONNECT_SEL, 0},

		/* disable internal digital mic */
		{0x23, AC_VERB_SET_PIN_WIDGET_CONTROL, 0},
		{}
	};
	static const struct hda_verb ext_mic_absent[] = {
		/* enable internal mic, port C */
		{0x23, AC_VERB_SET_PIN_WIDGET_CONTROL, PIN_IN},

		/* switch to internal mic input */
		{0x14, AC_VERB_SET_CONNECT_SEL, 2},

		/* disable external mic, port B */
		{0x1a, AC_VERB_SET_PIN_WIDGET_CONTROL, 0},
		{}
	};
<<<<<<< HEAD

	present = snd_hda_jack_detect(codec, 0x1a);
	if (present) {
		snd_printdd("CXT5066: external microphone detected\n");
		snd_hda_sequence_write(codec, ext_mic_present);
	} else {
		snd_printdd("CXT5066: external microphone absent\n");
		snd_hda_sequence_write(codec, ext_mic_absent);
	}
}

/* toggle input of built-in digital mic and mic jack appropriately */
static void cxt5066_ideapad_automic(struct hda_codec *codec)
{
	unsigned int present;

	struct hda_verb ext_mic_present[] = {
		{0x14, AC_VERB_SET_CONNECT_SEL, 0},
		{0x1b, AC_VERB_SET_PIN_WIDGET_CONTROL, PIN_VREF80},
		{0x23, AC_VERB_SET_PIN_WIDGET_CONTROL, 0},
		{}
	};
	static struct hda_verb ext_mic_absent[] = {
		{0x14, AC_VERB_SET_CONNECT_SEL, 2},
		{0x23, AC_VERB_SET_PIN_WIDGET_CONTROL, PIN_IN},
		{0x1b, AC_VERB_SET_PIN_WIDGET_CONTROL, 0},
		{}
	};

	present = snd_hda_jack_detect(codec, 0x1b);
=======

	present = snd_hda_jack_detect(codec, 0x1a);
>>>>>>> 02f8c6ae
	if (present) {
		snd_printdd("CXT5066: external microphone detected\n");
		snd_hda_sequence_write(codec, ext_mic_present);
	} else {
		snd_printdd("CXT5066: external microphone absent\n");
		snd_hda_sequence_write(codec, ext_mic_absent);
	}
}

/* toggle input of built-in digital mic and mic jack appropriately */
<<<<<<< HEAD
static void cxt5066_hp_laptop_automic(struct hda_codec *codec)
{
	unsigned int present;

	present = snd_hda_jack_detect(codec, 0x1b);
	snd_printdd("CXT5066: external microphone present=%d\n", present);
	snd_hda_codec_write(codec, 0x17, 0, AC_VERB_SET_CONNECT_SEL,
			    present ? 1 : 3);
}


/* toggle input of built-in digital mic and mic jack appropriately
   order is: external mic -> dock mic -> interal mic */
static void cxt5066_thinkpad_automic(struct hda_codec *codec)
{
	unsigned int ext_present, dock_present;

	static struct hda_verb ext_mic_present[] = {
		{0x14, AC_VERB_SET_CONNECT_SEL, 0},
		{0x17, AC_VERB_SET_CONNECT_SEL, 1},
		{0x1b, AC_VERB_SET_PIN_WIDGET_CONTROL, PIN_VREF80},
		{0x23, AC_VERB_SET_PIN_WIDGET_CONTROL, 0},
		{0x1a, AC_VERB_SET_PIN_WIDGET_CONTROL, 0},
		{}
	};
	static struct hda_verb dock_mic_present[] = {
		{0x14, AC_VERB_SET_CONNECT_SEL, 0},
		{0x17, AC_VERB_SET_CONNECT_SEL, 0},
		{0x1a, AC_VERB_SET_PIN_WIDGET_CONTROL, PIN_VREF80},
		{0x23, AC_VERB_SET_PIN_WIDGET_CONTROL, 0},
		{0x1b, AC_VERB_SET_PIN_WIDGET_CONTROL, 0},
		{}
	};
	static struct hda_verb ext_mic_absent[] = {
		{0x14, AC_VERB_SET_CONNECT_SEL, 2},
		{0x23, AC_VERB_SET_PIN_WIDGET_CONTROL, PIN_IN},
		{0x1b, AC_VERB_SET_PIN_WIDGET_CONTROL, 0},
		{0x1a, AC_VERB_SET_PIN_WIDGET_CONTROL, 0},
		{}
	};

	ext_present = snd_hda_jack_detect(codec, 0x1b);
	dock_present = snd_hda_jack_detect(codec, 0x1a);
	if (ext_present) {
		snd_printdd("CXT5066: external microphone detected\n");
		snd_hda_sequence_write(codec, ext_mic_present);
	} else if (dock_present) {
		snd_printdd("CXT5066: dock microphone detected\n");
		snd_hda_sequence_write(codec, dock_mic_present);
	} else {
		snd_printdd("CXT5066: external microphone absent\n");
		snd_hda_sequence_write(codec, ext_mic_absent);
	}
}

/* mute internal speaker if HP is plugged */
static void cxt5066_hp_automute(struct hda_codec *codec)
=======
static void cxt5066_ideapad_automic(struct hda_codec *codec)
>>>>>>> 02f8c6ae
{
	unsigned int present;

<<<<<<< HEAD
=======
	struct hda_verb ext_mic_present[] = {
		{0x14, AC_VERB_SET_CONNECT_SEL, 0},
		{0x1b, AC_VERB_SET_PIN_WIDGET_CONTROL, PIN_VREF80},
		{0x23, AC_VERB_SET_PIN_WIDGET_CONTROL, 0},
		{}
	};
	static const struct hda_verb ext_mic_absent[] = {
		{0x14, AC_VERB_SET_CONNECT_SEL, 2},
		{0x23, AC_VERB_SET_PIN_WIDGET_CONTROL, PIN_IN},
		{0x1b, AC_VERB_SET_PIN_WIDGET_CONTROL, 0},
		{}
	};

	present = snd_hda_jack_detect(codec, 0x1b);
	if (present) {
		snd_printdd("CXT5066: external microphone detected\n");
		snd_hda_sequence_write(codec, ext_mic_present);
	} else {
		snd_printdd("CXT5066: external microphone absent\n");
		snd_hda_sequence_write(codec, ext_mic_absent);
	}
}


/* toggle input of built-in digital mic and mic jack appropriately */
static void cxt5066_asus_automic(struct hda_codec *codec)
{
	unsigned int present;

	present = snd_hda_jack_detect(codec, 0x1b);
	snd_printdd("CXT5066: external microphone present=%d\n", present);
	snd_hda_codec_write(codec, 0x17, 0, AC_VERB_SET_CONNECT_SEL,
			    present ? 1 : 0);
}


/* toggle input of built-in digital mic and mic jack appropriately */
static void cxt5066_hp_laptop_automic(struct hda_codec *codec)
{
	unsigned int present;

	present = snd_hda_jack_detect(codec, 0x1b);
	snd_printdd("CXT5066: external microphone present=%d\n", present);
	snd_hda_codec_write(codec, 0x17, 0, AC_VERB_SET_CONNECT_SEL,
			    present ? 1 : 3);
}


/* toggle input of built-in digital mic and mic jack appropriately
   order is: external mic -> dock mic -> interal mic */
static void cxt5066_thinkpad_automic(struct hda_codec *codec)
{
	unsigned int ext_present, dock_present;

	static const struct hda_verb ext_mic_present[] = {
		{0x14, AC_VERB_SET_CONNECT_SEL, 0},
		{0x17, AC_VERB_SET_CONNECT_SEL, 1},
		{0x1b, AC_VERB_SET_PIN_WIDGET_CONTROL, PIN_VREF80},
		{0x23, AC_VERB_SET_PIN_WIDGET_CONTROL, 0},
		{0x1a, AC_VERB_SET_PIN_WIDGET_CONTROL, 0},
		{}
	};
	static const struct hda_verb dock_mic_present[] = {
		{0x14, AC_VERB_SET_CONNECT_SEL, 0},
		{0x17, AC_VERB_SET_CONNECT_SEL, 0},
		{0x1a, AC_VERB_SET_PIN_WIDGET_CONTROL, PIN_VREF80},
		{0x23, AC_VERB_SET_PIN_WIDGET_CONTROL, 0},
		{0x1b, AC_VERB_SET_PIN_WIDGET_CONTROL, 0},
		{}
	};
	static const struct hda_verb ext_mic_absent[] = {
		{0x14, AC_VERB_SET_CONNECT_SEL, 2},
		{0x23, AC_VERB_SET_PIN_WIDGET_CONTROL, PIN_IN},
		{0x1b, AC_VERB_SET_PIN_WIDGET_CONTROL, 0},
		{0x1a, AC_VERB_SET_PIN_WIDGET_CONTROL, 0},
		{}
	};

	ext_present = snd_hda_jack_detect(codec, 0x1b);
	dock_present = snd_hda_jack_detect(codec, 0x1a);
	if (ext_present) {
		snd_printdd("CXT5066: external microphone detected\n");
		snd_hda_sequence_write(codec, ext_mic_present);
	} else if (dock_present) {
		snd_printdd("CXT5066: dock microphone detected\n");
		snd_hda_sequence_write(codec, dock_mic_present);
	} else {
		snd_printdd("CXT5066: external microphone absent\n");
		snd_hda_sequence_write(codec, ext_mic_absent);
	}
}

/* mute internal speaker if HP is plugged */
static void cxt5066_hp_automute(struct hda_codec *codec)
{
	struct conexant_spec *spec = codec->spec;
	unsigned int portA, portD;

>>>>>>> 02f8c6ae
	/* Port A */
	portA = snd_hda_jack_detect(codec, 0x19);

	/* Port D */
	portD = snd_hda_jack_detect(codec, 0x1c);

<<<<<<< HEAD
	spec->hp_present = !!(portA);
	spec->hp_present |= portD ? 2 : 0;
=======
	spec->hp_present = portA ? HP_PRESENT_PORT_A : 0;
	spec->hp_present |= portD ? HP_PRESENT_PORT_D : 0;
>>>>>>> 02f8c6ae
	snd_printdd("CXT5066: hp automute portA=%x portD=%x present=%d\n",
		portA, portD, spec->hp_present);
	cxt5066_update_speaker(codec);
}

/* Dispatch the right mic autoswitch function */
static void cxt5066_automic(struct hda_codec *codec)
{
	struct conexant_spec *spec = codec->spec;

	if (spec->dell_vostro)
		cxt5066_vostro_automic(codec);
	else if (spec->ideapad)
		cxt5066_ideapad_automic(codec);
	else if (spec->thinkpad)
		cxt5066_thinkpad_automic(codec);
	else if (spec->hp_laptop)
		cxt5066_hp_laptop_automic(codec);
	else if (spec->asus)
		cxt5066_asus_automic(codec);
}

/* unsolicited event for jack sensing */
static void cxt5066_olpc_unsol_event(struct hda_codec *codec, unsigned int res)
{
	struct conexant_spec *spec = codec->spec;
	snd_printdd("CXT5066: unsol event %x (%x)\n", res, res >> 26);
	switch (res >> 26) {
	case CONEXANT_HP_EVENT:
		cxt5066_hp_automute(codec);
		break;
	case CONEXANT_MIC_EVENT:
		/* ignore mic events in DC mode; we're always using the jack */
		if (!spec->dc_enable)
			cxt5066_olpc_automic(codec);
		break;
	}
}

/* unsolicited event for jack sensing */
static void cxt5066_olpc_unsol_event(struct hda_codec *codec, unsigned int res)
{
	struct conexant_spec *spec = codec->spec;
	snd_printdd("CXT5066: unsol event %x (%x)\n", res, res >> 26);
	switch (res >> 26) {
	case CONEXANT_HP_EVENT:
		cxt5066_hp_automute(codec);
		break;
	case CONEXANT_MIC_EVENT:
		/* ignore mic events in DC mode; we're always using the jack */
		if (!spec->dc_enable)
			cxt5066_olpc_automic(codec);
		break;
	}
}

/* unsolicited event for jack sensing */
static void cxt5066_vostro_event(struct hda_codec *codec, unsigned int res)
{
	snd_printdd("CXT5066_vostro: unsol event %x (%x)\n", res, res >> 26);
	switch (res >> 26) {
	case CONEXANT_HP_EVENT:
		cxt5066_hp_automute(codec);
		break;
	case CONEXANT_MIC_EVENT:
		cxt5066_vostro_automic(codec);
		break;
	}
}

/* unsolicited event for jack sensing */
static void cxt5066_ideapad_event(struct hda_codec *codec, unsigned int res)
{
	snd_printdd("CXT5066_ideapad: unsol event %x (%x)\n", res, res >> 26);
	switch (res >> 26) {
	case CONEXANT_HP_EVENT:
		cxt5066_hp_automute(codec);
		break;
	case CONEXANT_MIC_EVENT:
		cxt5066_ideapad_automic(codec);
		break;
	}
}

/* unsolicited event for jack sensing */
static void cxt5066_hp_laptop_event(struct hda_codec *codec, unsigned int res)
{
	snd_printdd("CXT5066_hp_laptop: unsol event %x (%x)\n", res, res >> 26);
	switch (res >> 26) {
	case CONEXANT_HP_EVENT:
		cxt5066_hp_automute(codec);
		break;
	case CONEXANT_MIC_EVENT:
		cxt5066_hp_laptop_automic(codec);
		break;
	}
}

/* unsolicited event for jack sensing */
static void cxt5066_thinkpad_event(struct hda_codec *codec, unsigned int res)
{
	snd_printdd("CXT5066_thinkpad: unsol event %x (%x)\n", res, res >> 26);
	switch (res >> 26) {
	case CONEXANT_HP_EVENT:
		cxt5066_hp_automute(codec);
		break;
	case CONEXANT_MIC_EVENT:
		cxt5066_thinkpad_automic(codec);
		break;
	}
}


static const struct hda_input_mux cxt5066_analog_mic_boost = {
	.num_items = 5,
	.items = {
		{ "0dB",  0 },
		{ "10dB", 1 },
		{ "20dB", 2 },
		{ "30dB", 3 },
		{ "40dB", 4 },
	},
};

static void cxt5066_set_mic_boost(struct hda_codec *codec)
{
	struct conexant_spec *spec = codec->spec;
	snd_hda_codec_write_cache(codec, 0x17, 0,
		AC_VERB_SET_AMP_GAIN_MUTE,
		AC_AMP_SET_RIGHT | AC_AMP_SET_LEFT | AC_AMP_SET_OUTPUT |
			cxt5066_analog_mic_boost.items[spec->mic_boost].index);
	if (spec->ideapad || spec->thinkpad) {
		/* adjust the internal mic as well...it is not through 0x17 */
		snd_hda_codec_write_cache(codec, 0x23, 0,
			AC_VERB_SET_AMP_GAIN_MUTE,
			AC_AMP_SET_RIGHT | AC_AMP_SET_LEFT | AC_AMP_SET_INPUT |
				cxt5066_analog_mic_boost.
					items[spec->mic_boost].index);
	}
}

static int cxt5066_mic_boost_mux_enum_info(struct snd_kcontrol *kcontrol,
					   struct snd_ctl_elem_info *uinfo)
{
	return snd_hda_input_mux_info(&cxt5066_analog_mic_boost, uinfo);
}

static int cxt5066_mic_boost_mux_enum_get(struct snd_kcontrol *kcontrol,
					  struct snd_ctl_elem_value *ucontrol)
{
	struct hda_codec *codec = snd_kcontrol_chip(kcontrol);
	struct conexant_spec *spec = codec->spec;
	ucontrol->value.enumerated.item[0] = spec->mic_boost;
	return 0;
}

static int cxt5066_mic_boost_mux_enum_put(struct snd_kcontrol *kcontrol,
					  struct snd_ctl_elem_value *ucontrol)
{
	struct hda_codec *codec = snd_kcontrol_chip(kcontrol);
	struct conexant_spec *spec = codec->spec;
	const struct hda_input_mux *imux = &cxt5066_analog_mic_boost;
	unsigned int idx;
	idx = ucontrol->value.enumerated.item[0];
	if (idx >= imux->num_items)
		idx = imux->num_items - 1;
<<<<<<< HEAD

	spec->mic_boost = idx;
	if (!spec->dc_enable)
		cxt5066_set_mic_boost(codec);
	return 1;
}

static void cxt5066_enable_dc(struct hda_codec *codec)
{
	const struct hda_verb enable_dc_mode[] = {
		/* disable gain */
		{0x17, AC_VERB_SET_AMP_GAIN_MUTE, AMP_OUT_UNMUTE},

		/* switch to DC input */
		{0x17, AC_VERB_SET_CONNECT_SEL, 3},
		{}
	};

	/* configure as input source */
	snd_hda_sequence_write(codec, enable_dc_mode);
	cxt5066_olpc_select_mic(codec); /* also sets configured bias */
}

static void cxt5066_disable_dc(struct hda_codec *codec)
{
	/* reconfigure input source */
	cxt5066_set_mic_boost(codec);
	/* automic also selects the right mic if we're recording */
	cxt5066_olpc_automic(codec);
}

=======

	spec->mic_boost = idx;
	if (!spec->dc_enable)
		cxt5066_set_mic_boost(codec);
	return 1;
}

static void cxt5066_enable_dc(struct hda_codec *codec)
{
	const struct hda_verb enable_dc_mode[] = {
		/* disable gain */
		{0x17, AC_VERB_SET_AMP_GAIN_MUTE, AMP_OUT_UNMUTE},

		/* switch to DC input */
		{0x17, AC_VERB_SET_CONNECT_SEL, 3},
		{}
	};

	/* configure as input source */
	snd_hda_sequence_write(codec, enable_dc_mode);
	cxt5066_olpc_select_mic(codec); /* also sets configured bias */
}

static void cxt5066_disable_dc(struct hda_codec *codec)
{
	/* reconfigure input source */
	cxt5066_set_mic_boost(codec);
	/* automic also selects the right mic if we're recording */
	cxt5066_olpc_automic(codec);
}

>>>>>>> 02f8c6ae
static int cxt5066_olpc_dc_get(struct snd_kcontrol *kcontrol,
			     struct snd_ctl_elem_value *ucontrol)
{
	struct hda_codec *codec = snd_kcontrol_chip(kcontrol);
	struct conexant_spec *spec = codec->spec;
	ucontrol->value.integer.value[0] = spec->dc_enable;
	return 0;
}

static int cxt5066_olpc_dc_put(struct snd_kcontrol *kcontrol,
			     struct snd_ctl_elem_value *ucontrol)
{
	struct hda_codec *codec = snd_kcontrol_chip(kcontrol);
	struct conexant_spec *spec = codec->spec;
	int dc_enable = !!ucontrol->value.integer.value[0];

	if (dc_enable == spec->dc_enable)
		return 0;

	spec->dc_enable = dc_enable;
	if (dc_enable)
		cxt5066_enable_dc(codec);
	else
		cxt5066_disable_dc(codec);

	return 1;
}

static int cxt5066_olpc_dc_bias_enum_info(struct snd_kcontrol *kcontrol,
					   struct snd_ctl_elem_info *uinfo)
{
	return snd_hda_input_mux_info(&cxt5066_olpc_dc_bias, uinfo);
}

static int cxt5066_olpc_dc_bias_enum_get(struct snd_kcontrol *kcontrol,
					  struct snd_ctl_elem_value *ucontrol)
{
	struct hda_codec *codec = snd_kcontrol_chip(kcontrol);
	struct conexant_spec *spec = codec->spec;
	ucontrol->value.enumerated.item[0] = spec->dc_input_bias;
	return 0;
}

static int cxt5066_olpc_dc_bias_enum_put(struct snd_kcontrol *kcontrol,
					  struct snd_ctl_elem_value *ucontrol)
{
	struct hda_codec *codec = snd_kcontrol_chip(kcontrol);
	struct conexant_spec *spec = codec->spec;
	const struct hda_input_mux *imux = &cxt5066_analog_mic_boost;
	unsigned int idx;

	idx = ucontrol->value.enumerated.item[0];
	if (idx >= imux->num_items)
		idx = imux->num_items - 1;

	spec->dc_input_bias = idx;
	if (spec->dc_enable)
		cxt5066_set_olpc_dc_bias(codec);
	return 1;
}

static void cxt5066_olpc_capture_prepare(struct hda_codec *codec)
{
	struct conexant_spec *spec = codec->spec;
	/* mark as recording and configure the microphone widget so that the
	 * recording LED comes on. */
	spec->recording = 1;
	cxt5066_olpc_select_mic(codec);
}

static void cxt5066_olpc_capture_cleanup(struct hda_codec *codec)
{
	struct conexant_spec *spec = codec->spec;
	const struct hda_verb disable_mics[] = {
		/* disable external mic, port B */
		{0x1a, AC_VERB_SET_PIN_WIDGET_CONTROL, 0},

		/* disble internal mic, port C */
		{0x1b, AC_VERB_SET_PIN_WIDGET_CONTROL, 0},

		/* disable DC capture, port F */
		{0x1e, AC_VERB_SET_PIN_WIDGET_CONTROL, 0},
		{},
	};

	snd_hda_sequence_write(codec, disable_mics);
	spec->recording = 0;
}

<<<<<<< HEAD
static struct hda_input_mux cxt5066_capture_source = {
=======
static void conexant_check_dig_outs(struct hda_codec *codec,
				    const hda_nid_t *dig_pins,
				    int num_pins)
{
	struct conexant_spec *spec = codec->spec;
	hda_nid_t *nid_loc = &spec->multiout.dig_out_nid;
	int i;

	for (i = 0; i < num_pins; i++, dig_pins++) {
		unsigned int cfg = snd_hda_codec_get_pincfg(codec, *dig_pins);
		if (get_defcfg_connect(cfg) == AC_JACK_PORT_NONE)
			continue;
		if (snd_hda_get_connections(codec, *dig_pins, nid_loc, 1) != 1)
			continue;
		if (spec->slave_dig_outs[0])
			nid_loc++;
		else
			nid_loc = spec->slave_dig_outs;
	}
}

static const struct hda_input_mux cxt5066_capture_source = {
>>>>>>> 02f8c6ae
	.num_items = 4,
	.items = {
		{ "Mic B", 0 },
		{ "Mic C", 1 },
		{ "Mic E", 2 },
		{ "Mic F", 3 },
	},
};

static const struct hda_bind_ctls cxt5066_bind_capture_vol_others = {
	.ops = &snd_hda_bind_vol,
	.values = {
		HDA_COMPOSE_AMP_VAL(0x14, 3, 0, HDA_INPUT),
		HDA_COMPOSE_AMP_VAL(0x14, 3, 2, HDA_INPUT),
		0
	},
};

static const struct hda_bind_ctls cxt5066_bind_capture_sw_others = {
	.ops = &snd_hda_bind_sw,
	.values = {
		HDA_COMPOSE_AMP_VAL(0x14, 3, 0, HDA_INPUT),
		HDA_COMPOSE_AMP_VAL(0x14, 3, 2, HDA_INPUT),
		0
	},
};

static const struct snd_kcontrol_new cxt5066_mixer_master[] = {
	HDA_CODEC_VOLUME("Master Playback Volume", 0x10, 0x00, HDA_OUTPUT),
	{}
};

static const struct snd_kcontrol_new cxt5066_mixer_master_olpc[] = {
	{
		.iface = SNDRV_CTL_ELEM_IFACE_MIXER,
		.name = "Master Playback Volume",
		.access = SNDRV_CTL_ELEM_ACCESS_READWRITE |
				  SNDRV_CTL_ELEM_ACCESS_TLV_READ |
				  SNDRV_CTL_ELEM_ACCESS_TLV_CALLBACK,
		.subdevice = HDA_SUBDEV_AMP_FLAG,
		.info = snd_hda_mixer_amp_volume_info,
		.get = snd_hda_mixer_amp_volume_get,
		.put = snd_hda_mixer_amp_volume_put,
		.tlv = { .c = snd_hda_mixer_amp_tlv },
		/* offset by 28 volume steps to limit minimum gain to -46dB */
		.private_value =
			HDA_COMPOSE_AMP_VAL_OFS(0x10, 3, 0, HDA_OUTPUT, 28),
	},
	{}
};

<<<<<<< HEAD
static struct snd_kcontrol_new cxt5066_mixer_olpc_dc[] = {
=======
static const struct snd_kcontrol_new cxt5066_mixer_olpc_dc[] = {
>>>>>>> 02f8c6ae
	{
		.iface = SNDRV_CTL_ELEM_IFACE_MIXER,
		.name = "DC Mode Enable Switch",
		.info = snd_ctl_boolean_mono_info,
		.get = cxt5066_olpc_dc_get,
		.put = cxt5066_olpc_dc_put,
	},
	{
		.iface = SNDRV_CTL_ELEM_IFACE_MIXER,
		.name = "DC Input Bias Enum",
		.info = cxt5066_olpc_dc_bias_enum_info,
		.get = cxt5066_olpc_dc_bias_enum_get,
		.put = cxt5066_olpc_dc_bias_enum_put,
	},
	{}
};

<<<<<<< HEAD
static struct snd_kcontrol_new cxt5066_mixers[] = {
=======
static const struct snd_kcontrol_new cxt5066_mixers[] = {
>>>>>>> 02f8c6ae
	{
		.iface = SNDRV_CTL_ELEM_IFACE_MIXER,
		.name = "Master Playback Switch",
		.info = cxt_eapd_info,
		.get = cxt_eapd_get,
		.put = cxt5066_hp_master_sw_put,
		.private_value = 0x1d,
	},

	{
		.iface = SNDRV_CTL_ELEM_IFACE_MIXER,
		.name = "Analog Mic Boost Capture Enum",
		.info = cxt5066_mic_boost_mux_enum_info,
		.get = cxt5066_mic_boost_mux_enum_get,
		.put = cxt5066_mic_boost_mux_enum_put,
	},

	HDA_BIND_VOL("Capture Volume", &cxt5066_bind_capture_vol_others),
	HDA_BIND_SW("Capture Switch", &cxt5066_bind_capture_sw_others),
	{}
};

<<<<<<< HEAD
static struct snd_kcontrol_new cxt5066_vostro_mixers[] = {
	{
		.iface = SNDRV_CTL_ELEM_IFACE_MIXER,
		.name = "Int Mic Boost Capture Enum",
=======
static const struct snd_kcontrol_new cxt5066_vostro_mixers[] = {
	{
		.iface = SNDRV_CTL_ELEM_IFACE_MIXER,
		.name = "Internal Mic Boost Capture Enum",
>>>>>>> 02f8c6ae
		.info = cxt5066_mic_boost_mux_enum_info,
		.get = cxt5066_mic_boost_mux_enum_get,
		.put = cxt5066_mic_boost_mux_enum_put,
		.private_value = 0x23 | 0x100,
	},
	{}
};

<<<<<<< HEAD
static struct hda_verb cxt5066_init_verbs[] = {
=======
static const struct hda_verb cxt5066_init_verbs[] = {
>>>>>>> 02f8c6ae
	{0x1a, AC_VERB_SET_PIN_WIDGET_CONTROL, PIN_VREF80}, /* Port B */
	{0x1b, AC_VERB_SET_PIN_WIDGET_CONTROL, PIN_VREF80}, /* Port C */
	{0x1e, AC_VERB_SET_PIN_WIDGET_CONTROL, PIN_IN}, /* Port F */
	{0x1d, AC_VERB_SET_PIN_WIDGET_CONTROL, PIN_IN}, /* Port E */

	/* Speakers  */
	{0x1f, AC_VERB_SET_PIN_WIDGET_CONTROL, PIN_OUT},
	{0x1f, AC_VERB_SET_CONNECT_SEL, 0x00}, /* DAC1 */

	/* HP, Amp  */
	{0x19, AC_VERB_SET_PIN_WIDGET_CONTROL, PIN_HP},
	{0x19, AC_VERB_SET_CONNECT_SEL, 0x00}, /* DAC1 */

	{0x1c, AC_VERB_SET_PIN_WIDGET_CONTROL, PIN_HP},
	{0x1c, AC_VERB_SET_CONNECT_SEL, 0x00}, /* DAC1 */

	/* DAC1 */
	{0x10, AC_VERB_SET_AMP_GAIN_MUTE, AMP_OUT_UNMUTE},

	/* Node 14 connections: 0x17 0x18 0x23 0x24 0x27 */
	{0x14, AC_VERB_SET_AMP_GAIN_MUTE, AMP_IN_UNMUTE(0) | 0x50},
	{0x14, AC_VERB_SET_AMP_GAIN_MUTE, AMP_IN_MUTE(1)},
	{0x14, AC_VERB_SET_AMP_GAIN_MUTE, AMP_IN_UNMUTE(2) | 0x50},
	{0x14, AC_VERB_SET_AMP_GAIN_MUTE, AMP_IN_MUTE(3)},
	{0x14, AC_VERB_SET_AMP_GAIN_MUTE, AMP_IN_MUTE(4)},

	/* no digital microphone support yet */
	{0x23, AC_VERB_SET_PIN_WIDGET_CONTROL, 0},

	/* Audio input selector */
	{0x17, AC_VERB_SET_AMP_GAIN_MUTE, AMP_OUT_UNMUTE | 0x3},

	/* SPDIF route: PCM */
	{0x20, AC_VERB_SET_CONNECT_SEL, 0x0},
	{0x22, AC_VERB_SET_CONNECT_SEL, 0x0},

	{0x20, AC_VERB_SET_PIN_WIDGET_CONTROL, PIN_OUT},
	{0x22, AC_VERB_SET_PIN_WIDGET_CONTROL, PIN_OUT},

	/* EAPD */
	{0x1d, AC_VERB_SET_EAPD_BTLENABLE, 0x2}, /* default on */

	/* not handling these yet */
	{0x19, AC_VERB_SET_UNSOLICITED_ENABLE, 0},
	{0x1a, AC_VERB_SET_UNSOLICITED_ENABLE, 0},
	{0x1b, AC_VERB_SET_UNSOLICITED_ENABLE, 0},
	{0x1c, AC_VERB_SET_UNSOLICITED_ENABLE, 0},
	{0x1d, AC_VERB_SET_UNSOLICITED_ENABLE, 0},
	{0x1e, AC_VERB_SET_UNSOLICITED_ENABLE, 0},
	{0x20, AC_VERB_SET_UNSOLICITED_ENABLE, 0},
	{0x22, AC_VERB_SET_UNSOLICITED_ENABLE, 0},
	{ } /* end */
};

static const struct hda_verb cxt5066_init_verbs_olpc[] = {
	/* Port A: headphones */
	{0x19, AC_VERB_SET_PIN_WIDGET_CONTROL, PIN_HP},
	{0x19, AC_VERB_SET_CONNECT_SEL, 0x00}, /* DAC1 */

	/* Port B: external microphone */
	{0x1a, AC_VERB_SET_PIN_WIDGET_CONTROL, 0},

	/* Port C: internal microphone */
	{0x1b, AC_VERB_SET_PIN_WIDGET_CONTROL, 0},

	/* Port D: unused */
	{0x1c, AC_VERB_SET_PIN_WIDGET_CONTROL, 0},

	/* Port E: unused, but has primary EAPD */
	{0x1d, AC_VERB_SET_PIN_WIDGET_CONTROL, 0},
	{0x1d, AC_VERB_SET_EAPD_BTLENABLE, 0x2}, /* default on */

	/* Port F: external DC input through microphone port */
	{0x1e, AC_VERB_SET_PIN_WIDGET_CONTROL, 0},

	/* Port G: internal speakers */
	{0x1f, AC_VERB_SET_PIN_WIDGET_CONTROL, PIN_OUT},
	{0x1f, AC_VERB_SET_CONNECT_SEL, 0x00}, /* DAC1 */

	/* DAC1 */
	{0x10, AC_VERB_SET_AMP_GAIN_MUTE, AMP_OUT_UNMUTE},

	/* DAC2: unused */
	{0x11, AC_VERB_SET_AMP_GAIN_MUTE, AMP_OUT_MUTE},

	{0x14, AC_VERB_SET_AMP_GAIN_MUTE, AMP_IN_UNMUTE(0) | 0x50},
	{0x14, AC_VERB_SET_AMP_GAIN_MUTE, AMP_IN_MUTE(1)},
	{0x14, AC_VERB_SET_AMP_GAIN_MUTE, AMP_IN_MUTE(2)},
	{0x14, AC_VERB_SET_AMP_GAIN_MUTE, AMP_IN_MUTE(3)},
	{0x15, AC_VERB_SET_AMP_GAIN_MUTE, AMP_IN_MUTE(0)},
	{0x15, AC_VERB_SET_AMP_GAIN_MUTE, AMP_IN_MUTE(1)},
	{0x15, AC_VERB_SET_AMP_GAIN_MUTE, AMP_IN_MUTE(2)},
	{0x15, AC_VERB_SET_AMP_GAIN_MUTE, AMP_IN_MUTE(3)},
	{0x16, AC_VERB_SET_AMP_GAIN_MUTE, AMP_IN_MUTE(0)},
	{0x16, AC_VERB_SET_AMP_GAIN_MUTE, AMP_IN_MUTE(1)},
	{0x16, AC_VERB_SET_AMP_GAIN_MUTE, AMP_IN_MUTE(2)},
	{0x16, AC_VERB_SET_AMP_GAIN_MUTE, AMP_IN_MUTE(3)},

	/* Disable digital microphone port */
	{0x23, AC_VERB_SET_PIN_WIDGET_CONTROL, 0},

	/* Audio input selectors */
	{0x17, AC_VERB_SET_AMP_GAIN_MUTE, AMP_OUT_UNMUTE | 0x3},
	{0x18, AC_VERB_SET_AMP_GAIN_MUTE, AMP_OUT_MUTE },

	/* Disable SPDIF */
	{0x20, AC_VERB_SET_PIN_WIDGET_CONTROL, 0},
	{0x22, AC_VERB_SET_PIN_WIDGET_CONTROL, 0},

	/* enable unsolicited events for Port A and B */
	{0x19, AC_VERB_SET_UNSOLICITED_ENABLE, AC_USRSP_EN | CONEXANT_HP_EVENT},
	{0x1a, AC_VERB_SET_UNSOLICITED_ENABLE, AC_USRSP_EN | CONEXANT_MIC_EVENT},
	{ } /* end */
};

<<<<<<< HEAD
static struct hda_verb cxt5066_init_verbs_vostro[] = {
	/* Port A: headphones */
	{0x19, AC_VERB_SET_PIN_WIDGET_CONTROL, 0},
	{0x19, AC_VERB_SET_CONNECT_SEL, 0x00}, /* DAC1 */

	/* Port B: external microphone */
	{0x1a, AC_VERB_SET_PIN_WIDGET_CONTROL, 0},

	/* Port C: unused */
	{0x1b, AC_VERB_SET_PIN_WIDGET_CONTROL, 0},

	/* Port D: unused */
	{0x1c, AC_VERB_SET_PIN_WIDGET_CONTROL, 0},

	/* Port E: unused, but has primary EAPD */
	{0x1d, AC_VERB_SET_PIN_WIDGET_CONTROL, 0},
	{0x1d, AC_VERB_SET_EAPD_BTLENABLE, 0x2}, /* default on */

	/* Port F: unused */
	{0x1e, AC_VERB_SET_PIN_WIDGET_CONTROL, 0},

	/* Port G: internal speakers */
	{0x1f, AC_VERB_SET_PIN_WIDGET_CONTROL, PIN_OUT},
	{0x1f, AC_VERB_SET_CONNECT_SEL, 0x00}, /* DAC1 */

	/* DAC1 */
	{0x10, AC_VERB_SET_AMP_GAIN_MUTE, AMP_OUT_UNMUTE},

	/* DAC2: unused */
	{0x11, AC_VERB_SET_AMP_GAIN_MUTE, AMP_OUT_MUTE},

	{0x14, AC_VERB_SET_AMP_GAIN_MUTE, AMP_IN_MUTE(0)},
	{0x14, AC_VERB_SET_AMP_GAIN_MUTE, AMP_IN_MUTE(1)},
	{0x14, AC_VERB_SET_AMP_GAIN_MUTE, AMP_IN_MUTE(2)},
	{0x14, AC_VERB_SET_AMP_GAIN_MUTE, AMP_IN_MUTE(3)},
	{0x15, AC_VERB_SET_AMP_GAIN_MUTE, AMP_IN_MUTE(0)},
	{0x15, AC_VERB_SET_AMP_GAIN_MUTE, AMP_IN_MUTE(1)},
	{0x15, AC_VERB_SET_AMP_GAIN_MUTE, AMP_IN_MUTE(2)},
	{0x15, AC_VERB_SET_AMP_GAIN_MUTE, AMP_IN_MUTE(3)},
	{0x16, AC_VERB_SET_AMP_GAIN_MUTE, AMP_IN_MUTE(0)},
	{0x16, AC_VERB_SET_AMP_GAIN_MUTE, AMP_IN_MUTE(1)},
	{0x16, AC_VERB_SET_AMP_GAIN_MUTE, AMP_IN_MUTE(2)},
	{0x16, AC_VERB_SET_AMP_GAIN_MUTE, AMP_IN_MUTE(3)},

	/* Digital microphone port */
	{0x23, AC_VERB_SET_PIN_WIDGET_CONTROL, PIN_IN},

	/* Audio input selectors */
	{0x17, AC_VERB_SET_AMP_GAIN_MUTE, AMP_OUT_UNMUTE | 0x3},
	{0x18, AC_VERB_SET_AMP_GAIN_MUTE, AMP_OUT_MUTE },

	/* Disable SPDIF */
	{0x20, AC_VERB_SET_PIN_WIDGET_CONTROL, 0},
	{0x22, AC_VERB_SET_PIN_WIDGET_CONTROL, 0},

	/* enable unsolicited events for Port A and B */
	{0x19, AC_VERB_SET_UNSOLICITED_ENABLE, AC_USRSP_EN | CONEXANT_HP_EVENT},
	{0x1a, AC_VERB_SET_UNSOLICITED_ENABLE, AC_USRSP_EN | CONEXANT_MIC_EVENT},
	{ } /* end */
};

static struct hda_verb cxt5066_init_verbs_ideapad[] = {
	{0x1a, AC_VERB_SET_PIN_WIDGET_CONTROL, PIN_VREF80}, /* Port B */
	{0x1b, AC_VERB_SET_PIN_WIDGET_CONTROL, PIN_VREF80}, /* Port C */
	{0x1e, AC_VERB_SET_PIN_WIDGET_CONTROL, PIN_IN}, /* Port F */
	{0x1d, AC_VERB_SET_PIN_WIDGET_CONTROL, PIN_IN}, /* Port E */

	/* Speakers  */
	{0x1f, AC_VERB_SET_PIN_WIDGET_CONTROL, PIN_OUT},
	{0x1f, AC_VERB_SET_CONNECT_SEL, 0x00}, /* DAC1 */

	/* HP, Amp  */
	{0x19, AC_VERB_SET_PIN_WIDGET_CONTROL, PIN_HP},
	{0x19, AC_VERB_SET_CONNECT_SEL, 0x00}, /* DAC1 */

	{0x1c, AC_VERB_SET_PIN_WIDGET_CONTROL, PIN_HP},
	{0x1c, AC_VERB_SET_CONNECT_SEL, 0x00}, /* DAC1 */

	/* DAC1 */
	{0x10, AC_VERB_SET_AMP_GAIN_MUTE, AMP_OUT_UNMUTE},

	/* Node 14 connections: 0x17 0x18 0x23 0x24 0x27 */
	{0x14, AC_VERB_SET_AMP_GAIN_MUTE, AMP_IN_UNMUTE(0) | 0x50},
	{0x14, AC_VERB_SET_AMP_GAIN_MUTE, AMP_IN_MUTE(1)},
	{0x14, AC_VERB_SET_AMP_GAIN_MUTE, AMP_IN_UNMUTE(2) | 0x50},
	{0x14, AC_VERB_SET_AMP_GAIN_MUTE, AMP_IN_MUTE(3)},
	{0x14, AC_VERB_SET_AMP_GAIN_MUTE, AMP_IN_MUTE(4)},
	{0x14, AC_VERB_SET_CONNECT_SEL, 2},	/* default to internal mic */

	/* Audio input selector */
	{0x17, AC_VERB_SET_AMP_GAIN_MUTE, AMP_OUT_UNMUTE | 0x2},
	{0x17, AC_VERB_SET_CONNECT_SEL, 1},	/* route ext mic */

	/* SPDIF route: PCM */
	{0x20, AC_VERB_SET_CONNECT_SEL, 0x0},
	{0x22, AC_VERB_SET_CONNECT_SEL, 0x0},

	{0x20, AC_VERB_SET_PIN_WIDGET_CONTROL, PIN_OUT},
	{0x22, AC_VERB_SET_PIN_WIDGET_CONTROL, PIN_OUT},

	/* internal microphone */
	{0x23, AC_VERB_SET_PIN_WIDGET_CONTROL, PIN_IN}, /* enable int mic */

	/* EAPD */
	{0x1d, AC_VERB_SET_EAPD_BTLENABLE, 0x2}, /* default on */

	{0x19, AC_VERB_SET_UNSOLICITED_ENABLE, AC_USRSP_EN | CONEXANT_HP_EVENT},
	{0x1b, AC_VERB_SET_UNSOLICITED_ENABLE, AC_USRSP_EN | CONEXANT_MIC_EVENT},
	{ } /* end */
};

static struct hda_verb cxt5066_init_verbs_thinkpad[] = {
	{0x1e, AC_VERB_SET_PIN_WIDGET_CONTROL, PIN_IN}, /* Port F */
	{0x1d, AC_VERB_SET_PIN_WIDGET_CONTROL, PIN_IN}, /* Port E */

	/* Port G: internal speakers  */
	{0x1f, AC_VERB_SET_PIN_WIDGET_CONTROL, PIN_OUT},
	{0x1f, AC_VERB_SET_CONNECT_SEL, 0x00}, /* DAC1 */

	/* Port A: HP, Amp  */
	{0x19, AC_VERB_SET_PIN_WIDGET_CONTROL, 0},
	{0x19, AC_VERB_SET_CONNECT_SEL, 0x00}, /* DAC1 */

	/* Port B: Mic Dock */
	{0x1a, AC_VERB_SET_PIN_WIDGET_CONTROL, 0},

	/* Port C: Mic */
	{0x1b, AC_VERB_SET_PIN_WIDGET_CONTROL, 0},

	/* Port D: HP Dock, Amp */
	{0x1c, AC_VERB_SET_PIN_WIDGET_CONTROL, 0},
	{0x1c, AC_VERB_SET_CONNECT_SEL, 0x00}, /* DAC1 */

	/* DAC1 */
	{0x10, AC_VERB_SET_AMP_GAIN_MUTE, AMP_OUT_UNMUTE},

	/* Node 14 connections: 0x17 0x18 0x23 0x24 0x27 */
	{0x14, AC_VERB_SET_AMP_GAIN_MUTE, AMP_IN_UNMUTE(0) | 0x50},
	{0x14, AC_VERB_SET_AMP_GAIN_MUTE, AMP_IN_MUTE(1)},
	{0x14, AC_VERB_SET_AMP_GAIN_MUTE, AMP_IN_UNMUTE(2) | 0x50},
	{0x14, AC_VERB_SET_AMP_GAIN_MUTE, AMP_IN_MUTE(3)},
	{0x14, AC_VERB_SET_AMP_GAIN_MUTE, AMP_IN_MUTE(4)},
	{0x14, AC_VERB_SET_CONNECT_SEL, 2},	/* default to internal mic */

	/* Audio input selector */
	{0x17, AC_VERB_SET_AMP_GAIN_MUTE, AMP_OUT_UNMUTE | 0x2},
	{0x17, AC_VERB_SET_CONNECT_SEL, 1},	/* route ext mic */

	/* SPDIF route: PCM */
	{0x20, AC_VERB_SET_CONNECT_SEL, 0x0},
	{0x22, AC_VERB_SET_CONNECT_SEL, 0x0},

	{0x20, AC_VERB_SET_PIN_WIDGET_CONTROL, PIN_OUT},
	{0x22, AC_VERB_SET_PIN_WIDGET_CONTROL, PIN_OUT},

	/* internal microphone */
	{0x23, AC_VERB_SET_PIN_WIDGET_CONTROL, PIN_IN}, /* enable int mic */

	/* EAPD */
	{0x1d, AC_VERB_SET_EAPD_BTLENABLE, 0x2}, /* default on */

	/* enable unsolicited events for Port A, B, C and D */
	{0x19, AC_VERB_SET_UNSOLICITED_ENABLE, AC_USRSP_EN | CONEXANT_HP_EVENT},
	{0x1c, AC_VERB_SET_UNSOLICITED_ENABLE, AC_USRSP_EN | CONEXANT_HP_EVENT},
	{0x1a, AC_VERB_SET_UNSOLICITED_ENABLE, AC_USRSP_EN | CONEXANT_MIC_EVENT},
	{0x1b, AC_VERB_SET_UNSOLICITED_ENABLE, AC_USRSP_EN | CONEXANT_MIC_EVENT},
	{ } /* end */
};

static struct hda_verb cxt5066_init_verbs_portd_lo[] = {
	{0x1c, AC_VERB_SET_PIN_WIDGET_CONTROL, PIN_OUT},
	{ } /* end */
};


static struct hda_verb cxt5066_init_verbs_hp_laptop[] = {
	{0x14, AC_VERB_SET_CONNECT_SEL, 0x0},
	{0x19, AC_VERB_SET_UNSOLICITED_ENABLE, AC_USRSP_EN | CONEXANT_HP_EVENT},
	{0x1b, AC_VERB_SET_UNSOLICITED_ENABLE, AC_USRSP_EN | CONEXANT_MIC_EVENT},
	{ } /* end */
};

/* initialize jack-sensing, too */
static int cxt5066_init(struct hda_codec *codec)
{
	struct conexant_spec *spec = codec->spec;

	snd_printdd("CXT5066: init\n");
	conexant_init(codec);
	if (codec->patch_ops.unsol_event) {
		cxt5066_hp_automute(codec);
		if (spec->dell_vostro)
			cxt5066_vostro_automic(codec);
		else if (spec->ideapad)
			cxt5066_ideapad_automic(codec);
		else if (spec->thinkpad)
			cxt5066_thinkpad_automic(codec);
		else if (spec->hp_laptop)
			cxt5066_hp_laptop_automic(codec);
	}
	cxt5066_set_mic_boost(codec);
	return 0;
}

static int cxt5066_olpc_init(struct hda_codec *codec)
{
	struct conexant_spec *spec = codec->spec;
	snd_printdd("CXT5066: init\n");
	conexant_init(codec);
	cxt5066_hp_automute(codec);
	if (!spec->dc_enable) {
		cxt5066_set_mic_boost(codec);
		cxt5066_olpc_automic(codec);
	} else {
		cxt5066_enable_dc(codec);
	}
	return 0;
}

enum {
	CXT5066_LAPTOP,		/* Laptops w/ EAPD support */
	CXT5066_DELL_LAPTOP,	/* Dell Laptop */
	CXT5066_OLPC_XO_1_5,	/* OLPC XO 1.5 */
	CXT5066_DELL_VOSTO,	/* Dell Vostro 1015i */
	CXT5066_IDEAPAD,	/* Lenovo IdeaPad U150 */
	CXT5066_THINKPAD,	/* Lenovo ThinkPad T410s, others? */
	CXT5066_HP_LAPTOP,      /* HP Laptop */
	CXT5066_MODELS
};

static const char *cxt5066_models[CXT5066_MODELS] = {
	[CXT5066_LAPTOP]	= "laptop",
	[CXT5066_DELL_LAPTOP]	= "dell-laptop",
	[CXT5066_OLPC_XO_1_5]	= "olpc-xo-1_5",
	[CXT5066_DELL_VOSTO]    = "dell-vostro",
	[CXT5066_IDEAPAD]	= "ideapad",
	[CXT5066_THINKPAD]	= "thinkpad",
	[CXT5066_HP_LAPTOP]	= "hp-laptop",
};

static struct snd_pci_quirk cxt5066_cfg_tbl[] = {
	SND_PCI_QUIRK(0x14f1, 0x0101, "Conexant Reference board",
		      CXT5066_LAPTOP),
	SND_PCI_QUIRK(0x1028, 0x02f5, "Dell",
		      CXT5066_DELL_LAPTOP),
	SND_PCI_QUIRK(0x152d, 0x0833, "OLPC XO-1.5", CXT5066_OLPC_XO_1_5),
	SND_PCI_QUIRK_MASK(0x1025, 0xff00, 0x0400, "Acer", CXT5066_IDEAPAD),
	SND_PCI_QUIRK(0x1028, 0x02d8, "Dell Vostro", CXT5066_DELL_VOSTO),
	SND_PCI_QUIRK(0x1028, 0x0402, "Dell Vostro", CXT5066_DELL_VOSTO),
	SND_PCI_QUIRK(0x1028, 0x0408, "Dell Inspiron One 19T", CXT5066_IDEAPAD),
	SND_PCI_QUIRK(0x103c, 0x360b, "HP G60", CXT5066_HP_LAPTOP),
	SND_PCI_QUIRK(0x1179, 0xff50, "Toshiba Satellite P500-PSPGSC-01800T", CXT5066_OLPC_XO_1_5),
	SND_PCI_QUIRK(0x1179, 0xffe0, "Toshiba Satellite Pro T130-15F", CXT5066_OLPC_XO_1_5),
	SND_PCI_QUIRK(0x17aa, 0x20f2, "Lenovo T400s", CXT5066_THINKPAD),
	SND_PCI_QUIRK(0x17aa, 0x21b2, "Thinkpad X100e", CXT5066_IDEAPAD),
	SND_PCI_QUIRK(0x17aa, 0x21b3, "Thinkpad Edge 13 (197)", CXT5066_IDEAPAD),
	SND_PCI_QUIRK(0x17aa, 0x21b4, "Thinkpad Edge", CXT5066_IDEAPAD),
 	SND_PCI_QUIRK(0x17aa, 0x215e, "Lenovo Thinkpad", CXT5066_THINKPAD),
 	SND_PCI_QUIRK(0x17aa, 0x38af, "Lenovo G series", CXT5066_IDEAPAD),
	SND_PCI_QUIRK(0x17aa, 0x390a, "Lenovo S10-3t", CXT5066_IDEAPAD),
	SND_PCI_QUIRK(0x17aa, 0x3938, "Lenovo G series (AMD)", CXT5066_IDEAPAD),
	SND_PCI_QUIRK(0x17aa, 0x3a0d, "ideapad", CXT5066_IDEAPAD),
	{}
};
=======
static const struct hda_verb cxt5066_init_verbs_vostro[] = {
	/* Port A: headphones */
	{0x19, AC_VERB_SET_PIN_WIDGET_CONTROL, 0},
	{0x19, AC_VERB_SET_CONNECT_SEL, 0x00}, /* DAC1 */

	/* Port B: external microphone */
	{0x1a, AC_VERB_SET_PIN_WIDGET_CONTROL, 0},

	/* Port C: unused */
	{0x1b, AC_VERB_SET_PIN_WIDGET_CONTROL, 0},
>>>>>>> 02f8c6ae

	/* Port D: unused */
	{0x1c, AC_VERB_SET_PIN_WIDGET_CONTROL, 0},

	/* Port E: unused, but has primary EAPD */
	{0x1d, AC_VERB_SET_PIN_WIDGET_CONTROL, 0},
	{0x1d, AC_VERB_SET_EAPD_BTLENABLE, 0x2}, /* default on */

<<<<<<< HEAD
	codec->patch_ops = conexant_patch_ops;
	codec->patch_ops.init = conexant_init;
=======
	/* Port F: unused */
	{0x1e, AC_VERB_SET_PIN_WIDGET_CONTROL, 0},
>>>>>>> 02f8c6ae

	/* Port G: internal speakers */
	{0x1f, AC_VERB_SET_PIN_WIDGET_CONTROL, PIN_OUT},
	{0x1f, AC_VERB_SET_CONNECT_SEL, 0x00}, /* DAC1 */

<<<<<<< HEAD
	spec->port_d_mode = PIN_HP;
=======
	/* DAC1 */
	{0x10, AC_VERB_SET_AMP_GAIN_MUTE, AMP_OUT_UNMUTE},
>>>>>>> 02f8c6ae

	/* DAC2: unused */
	{0x11, AC_VERB_SET_AMP_GAIN_MUTE, AMP_OUT_MUTE},

	{0x14, AC_VERB_SET_AMP_GAIN_MUTE, AMP_IN_MUTE(0)},
	{0x14, AC_VERB_SET_AMP_GAIN_MUTE, AMP_IN_MUTE(1)},
	{0x14, AC_VERB_SET_AMP_GAIN_MUTE, AMP_IN_MUTE(2)},
	{0x14, AC_VERB_SET_AMP_GAIN_MUTE, AMP_IN_MUTE(3)},
	{0x15, AC_VERB_SET_AMP_GAIN_MUTE, AMP_IN_MUTE(0)},
	{0x15, AC_VERB_SET_AMP_GAIN_MUTE, AMP_IN_MUTE(1)},
	{0x15, AC_VERB_SET_AMP_GAIN_MUTE, AMP_IN_MUTE(2)},
	{0x15, AC_VERB_SET_AMP_GAIN_MUTE, AMP_IN_MUTE(3)},
	{0x16, AC_VERB_SET_AMP_GAIN_MUTE, AMP_IN_MUTE(0)},
	{0x16, AC_VERB_SET_AMP_GAIN_MUTE, AMP_IN_MUTE(1)},
	{0x16, AC_VERB_SET_AMP_GAIN_MUTE, AMP_IN_MUTE(2)},
	{0x16, AC_VERB_SET_AMP_GAIN_MUTE, AMP_IN_MUTE(3)},

	/* Digital microphone port */
	{0x23, AC_VERB_SET_PIN_WIDGET_CONTROL, PIN_IN},

	/* Audio input selectors */
	{0x17, AC_VERB_SET_AMP_GAIN_MUTE, AMP_OUT_UNMUTE | 0x3},
	{0x18, AC_VERB_SET_AMP_GAIN_MUTE, AMP_OUT_MUTE },

	/* Disable SPDIF */
	{0x20, AC_VERB_SET_PIN_WIDGET_CONTROL, 0},
	{0x22, AC_VERB_SET_PIN_WIDGET_CONTROL, 0},

	/* enable unsolicited events for Port A and B */
	{0x19, AC_VERB_SET_UNSOLICITED_ENABLE, AC_USRSP_EN | CONEXANT_HP_EVENT},
	{0x1a, AC_VERB_SET_UNSOLICITED_ENABLE, AC_USRSP_EN | CONEXANT_MIC_EVENT},
	{ } /* end */
};

static const struct hda_verb cxt5066_init_verbs_ideapad[] = {
	{0x1a, AC_VERB_SET_PIN_WIDGET_CONTROL, PIN_VREF80}, /* Port B */
	{0x1b, AC_VERB_SET_PIN_WIDGET_CONTROL, PIN_VREF80}, /* Port C */
	{0x1e, AC_VERB_SET_PIN_WIDGET_CONTROL, PIN_IN}, /* Port F */
	{0x1d, AC_VERB_SET_PIN_WIDGET_CONTROL, PIN_IN}, /* Port E */

	/* Speakers  */
	{0x1f, AC_VERB_SET_PIN_WIDGET_CONTROL, PIN_OUT},
	{0x1f, AC_VERB_SET_CONNECT_SEL, 0x00}, /* DAC1 */

	/* HP, Amp  */
	{0x19, AC_VERB_SET_PIN_WIDGET_CONTROL, PIN_HP},
	{0x19, AC_VERB_SET_CONNECT_SEL, 0x00}, /* DAC1 */

	{0x1c, AC_VERB_SET_PIN_WIDGET_CONTROL, PIN_HP},
	{0x1c, AC_VERB_SET_CONNECT_SEL, 0x00}, /* DAC1 */

	/* DAC1 */
	{0x10, AC_VERB_SET_AMP_GAIN_MUTE, AMP_OUT_UNMUTE},

	/* Node 14 connections: 0x17 0x18 0x23 0x24 0x27 */
	{0x14, AC_VERB_SET_AMP_GAIN_MUTE, AMP_IN_UNMUTE(0) | 0x50},
	{0x14, AC_VERB_SET_AMP_GAIN_MUTE, AMP_IN_MUTE(1)},
	{0x14, AC_VERB_SET_AMP_GAIN_MUTE, AMP_IN_UNMUTE(2) | 0x50},
	{0x14, AC_VERB_SET_AMP_GAIN_MUTE, AMP_IN_MUTE(3)},
	{0x14, AC_VERB_SET_AMP_GAIN_MUTE, AMP_IN_MUTE(4)},
	{0x14, AC_VERB_SET_CONNECT_SEL, 2},	/* default to internal mic */

	/* Audio input selector */
	{0x17, AC_VERB_SET_AMP_GAIN_MUTE, AMP_OUT_UNMUTE | 0x2},
	{0x17, AC_VERB_SET_CONNECT_SEL, 1},	/* route ext mic */

	/* SPDIF route: PCM */
	{0x20, AC_VERB_SET_CONNECT_SEL, 0x0},
	{0x22, AC_VERB_SET_CONNECT_SEL, 0x0},

	{0x20, AC_VERB_SET_PIN_WIDGET_CONTROL, PIN_OUT},
	{0x22, AC_VERB_SET_PIN_WIDGET_CONTROL, PIN_OUT},

	/* internal microphone */
	{0x23, AC_VERB_SET_PIN_WIDGET_CONTROL, PIN_IN}, /* enable internal mic */

	/* EAPD */
	{0x1d, AC_VERB_SET_EAPD_BTLENABLE, 0x2}, /* default on */

	{0x19, AC_VERB_SET_UNSOLICITED_ENABLE, AC_USRSP_EN | CONEXANT_HP_EVENT},
	{0x1b, AC_VERB_SET_UNSOLICITED_ENABLE, AC_USRSP_EN | CONEXANT_MIC_EVENT},
	{ } /* end */
};

static const struct hda_verb cxt5066_init_verbs_thinkpad[] = {
	{0x1e, AC_VERB_SET_PIN_WIDGET_CONTROL, PIN_IN}, /* Port F */
	{0x1d, AC_VERB_SET_PIN_WIDGET_CONTROL, PIN_IN}, /* Port E */

	/* Port G: internal speakers  */
	{0x1f, AC_VERB_SET_PIN_WIDGET_CONTROL, PIN_OUT},
	{0x1f, AC_VERB_SET_CONNECT_SEL, 0x00}, /* DAC1 */

	/* Port A: HP, Amp  */
	{0x19, AC_VERB_SET_PIN_WIDGET_CONTROL, 0},
	{0x19, AC_VERB_SET_CONNECT_SEL, 0x00}, /* DAC1 */

	/* Port B: Mic Dock */
	{0x1a, AC_VERB_SET_PIN_WIDGET_CONTROL, 0},

	/* Port C: Mic */
	{0x1b, AC_VERB_SET_PIN_WIDGET_CONTROL, 0},

	/* Port D: HP Dock, Amp */
	{0x1c, AC_VERB_SET_PIN_WIDGET_CONTROL, 0},
	{0x1c, AC_VERB_SET_CONNECT_SEL, 0x00}, /* DAC1 */

	/* DAC1 */
	{0x10, AC_VERB_SET_AMP_GAIN_MUTE, AMP_OUT_UNMUTE},

	/* Node 14 connections: 0x17 0x18 0x23 0x24 0x27 */
	{0x14, AC_VERB_SET_AMP_GAIN_MUTE, AMP_IN_UNMUTE(0) | 0x50},
	{0x14, AC_VERB_SET_AMP_GAIN_MUTE, AMP_IN_MUTE(1)},
	{0x14, AC_VERB_SET_AMP_GAIN_MUTE, AMP_IN_UNMUTE(2) | 0x50},
	{0x14, AC_VERB_SET_AMP_GAIN_MUTE, AMP_IN_MUTE(3)},
	{0x14, AC_VERB_SET_AMP_GAIN_MUTE, AMP_IN_MUTE(4)},
	{0x14, AC_VERB_SET_CONNECT_SEL, 2},	/* default to internal mic */

	/* Audio input selector */
	{0x17, AC_VERB_SET_AMP_GAIN_MUTE, AMP_OUT_UNMUTE | 0x2},
	{0x17, AC_VERB_SET_CONNECT_SEL, 1},	/* route ext mic */

	/* SPDIF route: PCM */
	{0x20, AC_VERB_SET_CONNECT_SEL, 0x0},
	{0x22, AC_VERB_SET_CONNECT_SEL, 0x0},

	{0x20, AC_VERB_SET_PIN_WIDGET_CONTROL, PIN_OUT},
	{0x22, AC_VERB_SET_PIN_WIDGET_CONTROL, PIN_OUT},

	/* internal microphone */
	{0x23, AC_VERB_SET_PIN_WIDGET_CONTROL, PIN_IN}, /* enable internal mic */

	/* EAPD */
	{0x1d, AC_VERB_SET_EAPD_BTLENABLE, 0x2}, /* default on */

	/* enable unsolicited events for Port A, B, C and D */
	{0x19, AC_VERB_SET_UNSOLICITED_ENABLE, AC_USRSP_EN | CONEXANT_HP_EVENT},
	{0x1c, AC_VERB_SET_UNSOLICITED_ENABLE, AC_USRSP_EN | CONEXANT_HP_EVENT},
	{0x1a, AC_VERB_SET_UNSOLICITED_ENABLE, AC_USRSP_EN | CONEXANT_MIC_EVENT},
	{0x1b, AC_VERB_SET_UNSOLICITED_ENABLE, AC_USRSP_EN | CONEXANT_MIC_EVENT},
	{ } /* end */
};

static const struct hda_verb cxt5066_init_verbs_portd_lo[] = {
	{0x1c, AC_VERB_SET_PIN_WIDGET_CONTROL, PIN_OUT},
	{ } /* end */
};


static const struct hda_verb cxt5066_init_verbs_hp_laptop[] = {
	{0x14, AC_VERB_SET_CONNECT_SEL, 0x0},
	{0x19, AC_VERB_SET_UNSOLICITED_ENABLE, AC_USRSP_EN | CONEXANT_HP_EVENT},
	{0x1b, AC_VERB_SET_UNSOLICITED_ENABLE, AC_USRSP_EN | CONEXANT_MIC_EVENT},
	{ } /* end */
};

/* initialize jack-sensing, too */
static int cxt5066_init(struct hda_codec *codec)
{
	snd_printdd("CXT5066: init\n");
	conexant_init(codec);
	if (codec->patch_ops.unsol_event) {
		cxt5066_hp_automute(codec);
		cxt5066_automic(codec);
	}
	cxt5066_set_mic_boost(codec);
	return 0;
}

static int cxt5066_olpc_init(struct hda_codec *codec)
{
	struct conexant_spec *spec = codec->spec;
	snd_printdd("CXT5066: init\n");
	conexant_init(codec);
	cxt5066_hp_automute(codec);
	if (!spec->dc_enable) {
		cxt5066_set_mic_boost(codec);
		cxt5066_olpc_automic(codec);
	} else {
		cxt5066_enable_dc(codec);
	}
	return 0;
}

enum {
	CXT5066_LAPTOP,		/* Laptops w/ EAPD support */
	CXT5066_DELL_LAPTOP,	/* Dell Laptop */
	CXT5066_OLPC_XO_1_5,	/* OLPC XO 1.5 */
	CXT5066_DELL_VOSTRO,	/* Dell Vostro 1015i */
	CXT5066_IDEAPAD,	/* Lenovo IdeaPad U150 */
	CXT5066_THINKPAD,	/* Lenovo ThinkPad T410s, others? */
	CXT5066_ASUS,		/* Asus K52JU, Lenovo G560 - Int mic at 0x1a and Ext mic at 0x1b */
	CXT5066_HP_LAPTOP,      /* HP Laptop */
	CXT5066_AUTO,		/* BIOS auto-parser */
	CXT5066_MODELS
};

static const char * const cxt5066_models[CXT5066_MODELS] = {
	[CXT5066_LAPTOP]	= "laptop",
	[CXT5066_DELL_LAPTOP]	= "dell-laptop",
	[CXT5066_OLPC_XO_1_5]	= "olpc-xo-1_5",
	[CXT5066_DELL_VOSTRO]	= "dell-vostro",
	[CXT5066_IDEAPAD]	= "ideapad",
	[CXT5066_THINKPAD]	= "thinkpad",
	[CXT5066_ASUS]		= "asus",
	[CXT5066_HP_LAPTOP]	= "hp-laptop",
	[CXT5066_AUTO]		= "auto",
};

static const struct snd_pci_quirk cxt5066_cfg_tbl[] = {
	SND_PCI_QUIRK(0x1025, 0x054c, "Acer Aspire 3830TG", CXT5066_AUTO),
	SND_PCI_QUIRK_MASK(0x1025, 0xff00, 0x0400, "Acer", CXT5066_IDEAPAD),
	SND_PCI_QUIRK(0x1028, 0x02d8, "Dell Vostro", CXT5066_DELL_VOSTRO),
	SND_PCI_QUIRK(0x1028, 0x02f5, "Dell Vostro 320", CXT5066_IDEAPAD),
	SND_PCI_QUIRK(0x1028, 0x0401, "Dell Vostro 1014", CXT5066_DELL_VOSTRO),
	SND_PCI_QUIRK(0x1028, 0x0402, "Dell Vostro", CXT5066_DELL_VOSTRO),
	SND_PCI_QUIRK(0x1028, 0x0408, "Dell Inspiron One 19T", CXT5066_IDEAPAD),
	SND_PCI_QUIRK(0x1028, 0x050f, "Dell Inspiron", CXT5066_IDEAPAD),
	SND_PCI_QUIRK(0x1028, 0x0510, "Dell Vostro", CXT5066_IDEAPAD),
	SND_PCI_QUIRK(0x103c, 0x360b, "HP G60", CXT5066_HP_LAPTOP),
	SND_PCI_QUIRK(0x1043, 0x13f3, "Asus A52J", CXT5066_ASUS),
	SND_PCI_QUIRK(0x1043, 0x1643, "Asus K52JU", CXT5066_ASUS),
	SND_PCI_QUIRK(0x1043, 0x1993, "Asus U50F", CXT5066_ASUS),
	SND_PCI_QUIRK(0x1179, 0xff1e, "Toshiba Satellite C650D", CXT5066_IDEAPAD),
	SND_PCI_QUIRK(0x1179, 0xff50, "Toshiba Satellite P500-PSPGSC-01800T", CXT5066_OLPC_XO_1_5),
	SND_PCI_QUIRK(0x1179, 0xffe0, "Toshiba Satellite Pro T130-15F", CXT5066_OLPC_XO_1_5),
	SND_PCI_QUIRK(0x14f1, 0x0101, "Conexant Reference board",
		      CXT5066_LAPTOP),
	SND_PCI_QUIRK(0x152d, 0x0833, "OLPC XO-1.5", CXT5066_OLPC_XO_1_5),
	SND_PCI_QUIRK(0x17aa, 0x20f2, "Lenovo T400s", CXT5066_THINKPAD),
	SND_PCI_QUIRK(0x17aa, 0x21c5, "Thinkpad Edge 13", CXT5066_THINKPAD),
	SND_PCI_QUIRK(0x17aa, 0x21c6, "Thinkpad Edge 13", CXT5066_ASUS),
 	SND_PCI_QUIRK(0x17aa, 0x215e, "Lenovo Thinkpad", CXT5066_THINKPAD),
	SND_PCI_QUIRK(0x17aa, 0x21da, "Lenovo X220", CXT5066_THINKPAD),
	SND_PCI_QUIRK(0x17aa, 0x21db, "Lenovo X220-tablet", CXT5066_THINKPAD),
	SND_PCI_QUIRK(0x17aa, 0x3a0d, "Lenovo U350", CXT5066_ASUS),
	SND_PCI_QUIRK(0x17aa, 0x38af, "Lenovo G560", CXT5066_ASUS),
	SND_PCI_QUIRK(0x17aa, 0x3938, "Lenovo G565", CXT5066_AUTO),
	SND_PCI_QUIRK_VENDOR(0x17aa, "Lenovo", CXT5066_IDEAPAD), /* Fallback for Lenovos without dock mic */
	SND_PCI_QUIRK(0x1b0a, 0x2092, "CyberpowerPC Gamer Xplorer N57001", CXT5066_AUTO),
	{}
};

static int patch_cxt5066(struct hda_codec *codec)
{
	struct conexant_spec *spec;
	int board_config;

	board_config = snd_hda_check_board_config(codec, CXT5066_MODELS,
						  cxt5066_models, cxt5066_cfg_tbl);
#if 0 /* use the old method just for safety */
	if (board_config < 0)
		board_config = CXT5066_AUTO;
#endif
	if (board_config == CXT5066_AUTO)
		return patch_conexant_auto(codec);

	spec = kzalloc(sizeof(*spec), GFP_KERNEL);
	if (!spec)
		return -ENOMEM;
	codec->spec = spec;

	codec->patch_ops = conexant_patch_ops;
	codec->patch_ops.init = conexant_init;

	spec->dell_automute = 0;
	spec->multiout.max_channels = 2;
	spec->multiout.num_dacs = ARRAY_SIZE(cxt5066_dac_nids);
	spec->multiout.dac_nids = cxt5066_dac_nids;
	conexant_check_dig_outs(codec, cxt5066_digout_pin_nids,
	    ARRAY_SIZE(cxt5066_digout_pin_nids));
	spec->num_adc_nids = 1;
	spec->adc_nids = cxt5066_adc_nids;
	spec->capsrc_nids = cxt5066_capsrc_nids;
	spec->input_mux = &cxt5066_capture_source;

	spec->port_d_mode = PIN_HP;

	spec->num_init_verbs = 1;
	spec->init_verbs[0] = cxt5066_init_verbs;
	spec->num_channel_mode = ARRAY_SIZE(cxt5066_modes);
	spec->channel_mode = cxt5066_modes;
	spec->cur_adc = 0;
	spec->cur_adc_idx = 0;

	set_beep_amp(spec, 0x13, 0, HDA_OUTPUT);

	switch (board_config) {
	default:
	case CXT5066_LAPTOP:
		spec->mixers[spec->num_mixers++] = cxt5066_mixer_master;
		spec->mixers[spec->num_mixers++] = cxt5066_mixers;
		break;
	case CXT5066_DELL_LAPTOP:
		spec->mixers[spec->num_mixers++] = cxt5066_mixer_master;
		spec->mixers[spec->num_mixers++] = cxt5066_mixers;

		spec->port_d_mode = PIN_OUT;
		spec->init_verbs[spec->num_init_verbs] = cxt5066_init_verbs_portd_lo;
		spec->num_init_verbs++;
		spec->dell_automute = 1;
		break;
<<<<<<< HEAD
	case CXT5066_HP_LAPTOP:
		codec->patch_ops.init = cxt5066_init;
		codec->patch_ops.unsol_event = cxt5066_hp_laptop_event;
		spec->init_verbs[spec->num_init_verbs] =
			cxt5066_init_verbs_hp_laptop;
		spec->num_init_verbs++;
		spec->hp_laptop = 1;
		spec->mixers[spec->num_mixers++] = cxt5066_mixer_master;
		spec->mixers[spec->num_mixers++] = cxt5066_mixers;
		/* no S/PDIF out */
		spec->multiout.dig_out_nid = 0;
=======
	case CXT5066_ASUS:
	case CXT5066_HP_LAPTOP:
		codec->patch_ops.init = cxt5066_init;
		codec->patch_ops.unsol_event = cxt5066_unsol_event;
		spec->init_verbs[spec->num_init_verbs] =
			cxt5066_init_verbs_hp_laptop;
		spec->num_init_verbs++;
		spec->hp_laptop = board_config == CXT5066_HP_LAPTOP;
		spec->asus = board_config == CXT5066_ASUS;
		spec->mixers[spec->num_mixers++] = cxt5066_mixer_master;
		spec->mixers[spec->num_mixers++] = cxt5066_mixers;
		/* no S/PDIF out */
		if (board_config == CXT5066_HP_LAPTOP)
			spec->multiout.dig_out_nid = 0;
>>>>>>> 02f8c6ae
		/* input source automatically selected */
		spec->input_mux = NULL;
		spec->port_d_mode = 0;
		spec->mic_boost = 3; /* default 30dB gain */
		break;

	case CXT5066_OLPC_XO_1_5:
		codec->patch_ops.init = cxt5066_olpc_init;
		codec->patch_ops.unsol_event = cxt5066_olpc_unsol_event;
		spec->init_verbs[0] = cxt5066_init_verbs_olpc;
		spec->mixers[spec->num_mixers++] = cxt5066_mixer_master_olpc;
		spec->mixers[spec->num_mixers++] = cxt5066_mixer_olpc_dc;
		spec->mixers[spec->num_mixers++] = cxt5066_mixers;
		spec->port_d_mode = 0;
		spec->mic_boost = 3; /* default 30dB gain */

		/* no S/PDIF out */
		spec->multiout.dig_out_nid = 0;

		/* input source automatically selected */
		spec->input_mux = NULL;

		/* our capture hooks which allow us to turn on the microphone LED
		 * at the right time */
		spec->capture_prepare = cxt5066_olpc_capture_prepare;
		spec->capture_cleanup = cxt5066_olpc_capture_cleanup;
		break;
<<<<<<< HEAD
	case CXT5066_DELL_VOSTO:
		codec->patch_ops.init = cxt5066_init;
		codec->patch_ops.unsol_event = cxt5066_vostro_event;
=======
	case CXT5066_DELL_VOSTRO:
		codec->patch_ops.init = cxt5066_init;
		codec->patch_ops.unsol_event = cxt5066_unsol_event;
>>>>>>> 02f8c6ae
		spec->init_verbs[0] = cxt5066_init_verbs_vostro;
		spec->mixers[spec->num_mixers++] = cxt5066_mixer_master_olpc;
		spec->mixers[spec->num_mixers++] = cxt5066_mixers;
		spec->mixers[spec->num_mixers++] = cxt5066_vostro_mixers;
		spec->port_d_mode = 0;
		spec->dell_vostro = 1;
		spec->mic_boost = 3; /* default 30dB gain */

		/* no S/PDIF out */
		spec->multiout.dig_out_nid = 0;

		/* input source automatically selected */
		spec->input_mux = NULL;
		break;
	case CXT5066_IDEAPAD:
		codec->patch_ops.init = cxt5066_init;
<<<<<<< HEAD
		codec->patch_ops.unsol_event = cxt5066_ideapad_event;
=======
		codec->patch_ops.unsol_event = cxt5066_unsol_event;
>>>>>>> 02f8c6ae
		spec->mixers[spec->num_mixers++] = cxt5066_mixer_master;
		spec->mixers[spec->num_mixers++] = cxt5066_mixers;
		spec->init_verbs[0] = cxt5066_init_verbs_ideapad;
		spec->port_d_mode = 0;
		spec->ideapad = 1;
		spec->mic_boost = 2;	/* default 20dB gain */

		/* no S/PDIF out */
		spec->multiout.dig_out_nid = 0;

		/* input source automatically selected */
		spec->input_mux = NULL;
		break;
	case CXT5066_THINKPAD:
		codec->patch_ops.init = cxt5066_init;
<<<<<<< HEAD
		codec->patch_ops.unsol_event = cxt5066_thinkpad_event;
=======
		codec->patch_ops.unsol_event = cxt5066_unsol_event;
>>>>>>> 02f8c6ae
		spec->mixers[spec->num_mixers++] = cxt5066_mixer_master;
		spec->mixers[spec->num_mixers++] = cxt5066_mixers;
		spec->init_verbs[0] = cxt5066_init_verbs_thinkpad;
		spec->thinkpad = 1;
		spec->port_d_mode = PIN_OUT;
		spec->mic_boost = 2;	/* default 20dB gain */

		/* no S/PDIF out */
		spec->multiout.dig_out_nid = 0;

		/* input source automatically selected */
		spec->input_mux = NULL;
		break;
	}

	if (spec->beep_amp)
		snd_hda_attach_beep_device(codec, spec->beep_amp);

	return 0;
}

/*
 * Automatic parser for CX20641 & co
 */

static int cx_auto_capture_pcm_prepare(struct hda_pcm_stream *hinfo,
				       struct hda_codec *codec,
				       unsigned int stream_tag,
				       unsigned int format,
				       struct snd_pcm_substream *substream)
{
	struct conexant_spec *spec = codec->spec;
	hda_nid_t adc = spec->imux_info[spec->cur_mux[0]].adc;
	if (spec->adc_switching) {
		spec->cur_adc = adc;
		spec->cur_adc_stream_tag = stream_tag;
		spec->cur_adc_format = format;
	}
	snd_hda_codec_setup_stream(codec, adc, stream_tag, 0, format);
	return 0;
}

static int cx_auto_capture_pcm_cleanup(struct hda_pcm_stream *hinfo,
				       struct hda_codec *codec,
				       struct snd_pcm_substream *substream)
{
	struct conexant_spec *spec = codec->spec;
	snd_hda_codec_cleanup_stream(codec, spec->cur_adc);
	spec->cur_adc = 0;
	return 0;
}

static const struct hda_pcm_stream cx_auto_pcm_analog_capture = {
	.substreams = 1,
	.channels_min = 2,
	.channels_max = 2,
	.nid = 0, /* fill later */
	.ops = {
		.prepare = cx_auto_capture_pcm_prepare,
		.cleanup = cx_auto_capture_pcm_cleanup
	},
};

static const hda_nid_t cx_auto_adc_nids[] = { 0x14 };

/* get the connection index of @nid in the widget @mux */
static int get_connection_index(struct hda_codec *codec, hda_nid_t mux,
				hda_nid_t nid)
{
	hda_nid_t conn[HDA_MAX_NUM_INPUTS];
	int i, nums;

	nums = snd_hda_get_connections(codec, mux, conn, ARRAY_SIZE(conn));
	for (i = 0; i < nums; i++)
		if (conn[i] == nid)
			return i;
	return -1;
}

/* get an unassigned DAC from the given list.
 * Return the nid if found and reduce the DAC list, or return zero if
 * not found
 */
static hda_nid_t get_unassigned_dac(struct hda_codec *codec, hda_nid_t pin,
				    hda_nid_t *dacs, int *num_dacs)
{
	int i, nums = *num_dacs;
	hda_nid_t ret = 0;

	for (i = 0; i < nums; i++) {
		if (get_connection_index(codec, pin, dacs[i]) >= 0) {
			ret = dacs[i];
			break;
		}
	}
	if (!ret)
		return 0;
	if (--nums > 0)
		memmove(dacs, dacs + 1, nums * sizeof(hda_nid_t));
	*num_dacs = nums;
	return ret;
}

#define MAX_AUTO_DACS	5

/* fill analog DAC list from the widget tree */
static int fill_cx_auto_dacs(struct hda_codec *codec, hda_nid_t *dacs)
{
	hda_nid_t nid, end_nid;
	int nums = 0;

	end_nid = codec->start_nid + codec->num_nodes;
	for (nid = codec->start_nid; nid < end_nid; nid++) {
		unsigned int wcaps = get_wcaps(codec, nid);
		unsigned int type = get_wcaps_type(wcaps);
		if (type == AC_WID_AUD_OUT && !(wcaps & AC_WCAP_DIGITAL)) {
			dacs[nums++] = nid;
			if (nums >= MAX_AUTO_DACS)
				break;
		}
	}
	return nums;
}

/* fill pin_dac_pair list from the pin and dac list */
static int fill_dacs_for_pins(struct hda_codec *codec, hda_nid_t *pins,
			      int num_pins, hda_nid_t *dacs, int *rest,
			      struct pin_dac_pair *filled, int type)
{
	int i, nums;

	nums = 0;
	for (i = 0; i < num_pins; i++) {
		filled[nums].pin = pins[i];
		filled[nums].type = type;
		filled[nums].dac = get_unassigned_dac(codec, pins[i], dacs, rest);
		nums++;
	}
	return nums;
}

/* parse analog output paths */
static void cx_auto_parse_output(struct hda_codec *codec)
{
	struct conexant_spec *spec = codec->spec;
	struct auto_pin_cfg *cfg = &spec->autocfg;
	hda_nid_t dacs[MAX_AUTO_DACS];
	int i, j, nums, rest;

	rest = fill_cx_auto_dacs(codec, dacs);
	/* parse all analog output pins */
	nums = fill_dacs_for_pins(codec, cfg->line_out_pins, cfg->line_outs,
				  dacs, &rest, spec->dac_info,
				  AUTO_PIN_LINE_OUT);
	nums += fill_dacs_for_pins(codec, cfg->hp_pins, cfg->hp_outs,
				  dacs, &rest, spec->dac_info + nums,
				  AUTO_PIN_HP_OUT);
	nums += fill_dacs_for_pins(codec, cfg->speaker_pins, cfg->speaker_outs,
				  dacs, &rest, spec->dac_info + nums,
				  AUTO_PIN_SPEAKER_OUT);
	spec->dac_info_filled = nums;
	/* fill multiout struct */
	for (i = 0; i < nums; i++) {
		hda_nid_t dac = spec->dac_info[i].dac;
		if (!dac)
			continue;
		switch (spec->dac_info[i].type) {
		case AUTO_PIN_LINE_OUT:
			spec->private_dac_nids[spec->multiout.num_dacs] = dac;
			spec->multiout.num_dacs++;
			break;
		case AUTO_PIN_HP_OUT:
		case AUTO_PIN_SPEAKER_OUT:
			if (!spec->multiout.hp_nid) {
				spec->multiout.hp_nid = dac;
				break;
			}
			for (j = 0; j < ARRAY_SIZE(spec->multiout.extra_out_nid); j++)
				if (!spec->multiout.extra_out_nid[j]) {
					spec->multiout.extra_out_nid[j] = dac;
					break;
				}
			break;
		}
	}
	spec->multiout.dac_nids = spec->private_dac_nids;
	spec->multiout.max_channels = spec->multiout.num_dacs * 2;

	for (i = 0; i < cfg->hp_outs; i++) {
		if (is_jack_detectable(codec, cfg->hp_pins[i])) {
			spec->auto_mute = 1;
			break;
		}
	}
	if (spec->auto_mute &&
	    cfg->line_out_pins[0] &&
	    cfg->line_out_type != AUTO_PIN_SPEAKER_OUT &&
	    cfg->line_out_pins[0] != cfg->hp_pins[0] &&
	    cfg->line_out_pins[0] != cfg->speaker_pins[0]) {
		for (i = 0; i < cfg->line_outs; i++) {
			if (is_jack_detectable(codec, cfg->line_out_pins[i])) {
				spec->detect_line = 1;
				break;
			}
		}
		spec->automute_lines = spec->detect_line;
	}

	spec->vmaster_nid = spec->private_dac_nids[0];
}

static void cx_auto_turn_eapd(struct hda_codec *codec, int num_pins,
			      hda_nid_t *pins, bool on);

static void do_automute(struct hda_codec *codec, int num_pins,
			hda_nid_t *pins, bool on)
{
	int i;
	for (i = 0; i < num_pins; i++)
		snd_hda_codec_write(codec, pins[i], 0,
				    AC_VERB_SET_PIN_WIDGET_CONTROL,
				    on ? PIN_OUT : 0);
	cx_auto_turn_eapd(codec, num_pins, pins, on);
}

static int detect_jacks(struct hda_codec *codec, int num_pins, hda_nid_t *pins)
{
	int i, present = 0;

	for (i = 0; i < num_pins; i++) {
		hda_nid_t nid = pins[i];
		if (!nid || !is_jack_detectable(codec, nid))
			break;
		snd_hda_input_jack_report(codec, nid);
		present |= snd_hda_jack_detect(codec, nid);
	}
	return present;
}

/* auto-mute/unmute speaker and line outs according to headphone jack */
static void cx_auto_update_speakers(struct hda_codec *codec)
{
	struct conexant_spec *spec = codec->spec;
	struct auto_pin_cfg *cfg = &spec->autocfg;
	int on = 1;

	/* turn on HP EAPD when HP jacks are present */
	if (spec->auto_mute)
		on = spec->hp_present;
	cx_auto_turn_eapd(codec, cfg->hp_outs, cfg->hp_pins, on);
	/* mute speakers in auto-mode if HP or LO jacks are plugged */
	if (spec->auto_mute)
		on = !(spec->hp_present ||
		       (spec->detect_line && spec->line_present));
	do_automute(codec, cfg->speaker_outs, cfg->speaker_pins, on);

	/* toggle line-out mutes if needed, too */
	/* if LO is a copy of either HP or Speaker, don't need to handle it */
	if (cfg->line_out_pins[0] == cfg->hp_pins[0] ||
	    cfg->line_out_pins[0] == cfg->speaker_pins[0])
		return;
	if (spec->auto_mute) {
		/* mute LO in auto-mode when HP jack is present */
		if (cfg->line_out_type == AUTO_PIN_SPEAKER_OUT ||
		    spec->automute_lines)
			on = !spec->hp_present;
		else
			on = 1;
	}
	do_automute(codec, cfg->line_outs, cfg->line_out_pins, on);
}

static void cx_auto_hp_automute(struct hda_codec *codec)
{
	struct conexant_spec *spec = codec->spec;
	struct auto_pin_cfg *cfg = &spec->autocfg;

	if (!spec->auto_mute)
		return;
	spec->hp_present = detect_jacks(codec, cfg->hp_outs, cfg->hp_pins);
	cx_auto_update_speakers(codec);
}

static void cx_auto_line_automute(struct hda_codec *codec)
{
	struct conexant_spec *spec = codec->spec;
	struct auto_pin_cfg *cfg = &spec->autocfg;

	if (!spec->auto_mute || !spec->detect_line)
		return;
	spec->line_present = detect_jacks(codec, cfg->line_outs,
					  cfg->line_out_pins);
	cx_auto_update_speakers(codec);
}

static int cx_automute_mode_info(struct snd_kcontrol *kcontrol,
				 struct snd_ctl_elem_info *uinfo)
{
	struct hda_codec *codec = snd_kcontrol_chip(kcontrol);
	struct conexant_spec *spec = codec->spec;
	static const char * const texts2[] = {
		"Disabled", "Enabled"
	};
	static const char * const texts3[] = {
		"Disabled", "Speaker Only", "Line-Out+Speaker"
	};
	const char * const *texts;

	uinfo->type = SNDRV_CTL_ELEM_TYPE_ENUMERATED;
	uinfo->count = 1;
	if (spec->automute_hp_lo) {
		uinfo->value.enumerated.items = 3;
		texts = texts3;
	} else {
		uinfo->value.enumerated.items = 2;
		texts = texts2;
	}
	if (uinfo->value.enumerated.item >= uinfo->value.enumerated.items)
		uinfo->value.enumerated.item = uinfo->value.enumerated.items - 1;
	strcpy(uinfo->value.enumerated.name,
	       texts[uinfo->value.enumerated.item]);
	return 0;
}

static int cx_automute_mode_get(struct snd_kcontrol *kcontrol,
				struct snd_ctl_elem_value *ucontrol)
{
	struct hda_codec *codec = snd_kcontrol_chip(kcontrol);
	struct conexant_spec *spec = codec->spec;
	unsigned int val;
	if (!spec->auto_mute)
		val = 0;
	else if (!spec->automute_lines)
		val = 1;
	else
		val = 2;
	ucontrol->value.enumerated.item[0] = val;
	return 0;
}

static int cx_automute_mode_put(struct snd_kcontrol *kcontrol,
				struct snd_ctl_elem_value *ucontrol)
{
	struct hda_codec *codec = snd_kcontrol_chip(kcontrol);
	struct conexant_spec *spec = codec->spec;

	switch (ucontrol->value.enumerated.item[0]) {
	case 0:
		if (!spec->auto_mute)
			return 0;
		spec->auto_mute = 0;
		break;
	case 1:
		if (spec->auto_mute && !spec->automute_lines)
			return 0;
		spec->auto_mute = 1;
		spec->automute_lines = 0;
		break;
	case 2:
		if (!spec->automute_hp_lo)
			return -EINVAL;
		if (spec->auto_mute && spec->automute_lines)
			return 0;
		spec->auto_mute = 1;
		spec->automute_lines = 1;
		break;
	default:
		return -EINVAL;
	}
	cx_auto_update_speakers(codec);
	return 1;
}

static const struct snd_kcontrol_new cx_automute_mode_enum[] = {
	{
		.iface = SNDRV_CTL_ELEM_IFACE_MIXER,
		.name = "Auto-Mute Mode",
		.info = cx_automute_mode_info,
		.get = cx_automute_mode_get,
		.put = cx_automute_mode_put,
	},
	{ }
};

static int cx_auto_mux_enum_info(struct snd_kcontrol *kcontrol,
				 struct snd_ctl_elem_info *uinfo)
{
	struct hda_codec *codec = snd_kcontrol_chip(kcontrol);
	struct conexant_spec *spec = codec->spec;

	return snd_hda_input_mux_info(&spec->private_imux, uinfo);
}

static int cx_auto_mux_enum_get(struct snd_kcontrol *kcontrol,
				struct snd_ctl_elem_value *ucontrol)
{
	struct hda_codec *codec = snd_kcontrol_chip(kcontrol);
	struct conexant_spec *spec = codec->spec;

	ucontrol->value.enumerated.item[0] = spec->cur_mux[0];
	return 0;
}

/* look for the route the given pin from mux and return the index;
 * if do_select is set, actually select the route.
 */
static int __select_input_connection(struct hda_codec *codec, hda_nid_t mux,
				     hda_nid_t pin, hda_nid_t *srcp,
				     bool do_select, int depth)
{
	hda_nid_t conn[HDA_MAX_NUM_INPUTS];
	int i, nums;

	switch (get_wcaps_type(get_wcaps(codec, mux))) {
	case AC_WID_AUD_IN:
	case AC_WID_AUD_SEL:
	case AC_WID_AUD_MIX:
		break;
	default:
		return -1;
	}

	nums = snd_hda_get_connections(codec, mux, conn, ARRAY_SIZE(conn));
	for (i = 0; i < nums; i++)
		if (conn[i] == pin) {
			if (do_select)
				snd_hda_codec_write(codec, mux, 0,
						    AC_VERB_SET_CONNECT_SEL, i);
			if (srcp)
				*srcp = mux;
			return i;
		}
	depth++;
	if (depth == 2)
		return -1;
	for (i = 0; i < nums; i++) {
		int ret  = __select_input_connection(codec, conn[i], pin, srcp,
						     do_select, depth);
		if (ret >= 0) {
			if (do_select)
				snd_hda_codec_write(codec, mux, 0,
						    AC_VERB_SET_CONNECT_SEL, i);
			return i;
		}
	}
	return -1;
}

static void select_input_connection(struct hda_codec *codec, hda_nid_t mux,
				   hda_nid_t pin)
{
	__select_input_connection(codec, mux, pin, NULL, true, 0);
}

static int get_input_connection(struct hda_codec *codec, hda_nid_t mux,
				hda_nid_t pin)
{
	return __select_input_connection(codec, mux, pin, NULL, false, 0);
}

static int cx_auto_mux_enum_update(struct hda_codec *codec,
				   const struct hda_input_mux *imux,
				   unsigned int idx)
{
	struct conexant_spec *spec = codec->spec;
	hda_nid_t adc;
	int changed = 1;

	if (!imux->num_items)
		return 0;
	if (idx >= imux->num_items)
		idx = imux->num_items - 1;
	if (spec->cur_mux[0] == idx)
		changed = 0;
	adc = spec->imux_info[idx].adc;
	select_input_connection(codec, spec->imux_info[idx].adc,
				spec->imux_info[idx].pin);
	if (spec->cur_adc && spec->cur_adc != adc) {
		/* stream is running, let's swap the current ADC */
		__snd_hda_codec_cleanup_stream(codec, spec->cur_adc, 1);
		spec->cur_adc = adc;
		snd_hda_codec_setup_stream(codec, adc,
					   spec->cur_adc_stream_tag, 0,
					   spec->cur_adc_format);
	}
	spec->cur_mux[0] = idx;
	return changed;
}

static int cx_auto_mux_enum_put(struct snd_kcontrol *kcontrol,
				struct snd_ctl_elem_value *ucontrol)
{
	struct hda_codec *codec = snd_kcontrol_chip(kcontrol);
	struct conexant_spec *spec = codec->spec;

	return cx_auto_mux_enum_update(codec, &spec->private_imux,
				       ucontrol->value.enumerated.item[0]);
}

static const struct snd_kcontrol_new cx_auto_capture_mixers[] = {
	{
		.iface = SNDRV_CTL_ELEM_IFACE_MIXER,
		.name = "Capture Source",
		.info = cx_auto_mux_enum_info,
		.get = cx_auto_mux_enum_get,
		.put = cx_auto_mux_enum_put
	},
	{}
};

static bool select_automic(struct hda_codec *codec, int idx, bool detect)
{
	struct conexant_spec *spec = codec->spec;
	if (idx < 0)
		return false;
	if (detect && !snd_hda_jack_detect(codec, spec->imux_info[idx].pin))
		return false;
	cx_auto_mux_enum_update(codec, &spec->private_imux, idx);
	return true;
}

/* automatic switch internal and external mic */
static void cx_auto_automic(struct hda_codec *codec)
{
	struct conexant_spec *spec = codec->spec;

	if (!spec->auto_mic)
		return;
	if (!select_automic(codec, spec->auto_mic_ext, true))
		if (!select_automic(codec, spec->auto_mic_dock, true))
			select_automic(codec, spec->auto_mic_int, false);
}

static void cx_auto_unsol_event(struct hda_codec *codec, unsigned int res)
{
	int nid = (res & AC_UNSOL_RES_SUBTAG) >> 20;
	switch (res >> 26) {
	case CONEXANT_HP_EVENT:
		cx_auto_hp_automute(codec);
		break;
	case CONEXANT_LINE_EVENT:
		cx_auto_line_automute(codec);
		break;
	case CONEXANT_MIC_EVENT:
		cx_auto_automic(codec);
		snd_hda_input_jack_report(codec, nid);
		break;
	}
}

/* check whether the pin config is suitable for auto-mic switching;
 * auto-mic is enabled only when one int-mic and one ext- and/or
 * one dock-mic exist
 */
static void cx_auto_check_auto_mic(struct hda_codec *codec)
{
	struct conexant_spec *spec = codec->spec;
	int pset[INPUT_PIN_ATTR_NORMAL + 1];
	int i;

	for (i = 0; i < ARRAY_SIZE(pset); i++)
		pset[i] = -1;
	for (i = 0; i < spec->private_imux.num_items; i++) {
		hda_nid_t pin = spec->imux_info[i].pin;
		unsigned int def_conf = snd_hda_codec_get_pincfg(codec, pin);
		int type, attr;
		attr = snd_hda_get_input_pin_attr(def_conf);
		if (attr == INPUT_PIN_ATTR_UNUSED)
			return; /* invalid entry */
		if (attr > INPUT_PIN_ATTR_NORMAL)
			attr = INPUT_PIN_ATTR_NORMAL;
		if (attr != INPUT_PIN_ATTR_INT &&
		    !is_jack_detectable(codec, pin))
			return; /* non-detectable pin */
		type = get_defcfg_device(def_conf);
		if (type != AC_JACK_MIC_IN &&
		    (attr != INPUT_PIN_ATTR_DOCK || type != AC_JACK_LINE_IN))
			return; /* no valid input type */
		if (pset[attr] >= 0)
			return; /* already occupied */
		pset[attr] = i;
	}
	if (pset[INPUT_PIN_ATTR_INT] < 0 ||
	    (pset[INPUT_PIN_ATTR_NORMAL] < 0 && pset[INPUT_PIN_ATTR_DOCK]))
		return; /* no input to switch*/
	spec->auto_mic = 1;
	spec->auto_mic_ext = pset[INPUT_PIN_ATTR_NORMAL];
	spec->auto_mic_dock = pset[INPUT_PIN_ATTR_DOCK];
	spec->auto_mic_int = pset[INPUT_PIN_ATTR_INT];
}

static void cx_auto_parse_input(struct hda_codec *codec)
{
	struct conexant_spec *spec = codec->spec;
	struct auto_pin_cfg *cfg = &spec->autocfg;
	struct hda_input_mux *imux;
	int i, j;

	imux = &spec->private_imux;
	for (i = 0; i < cfg->num_inputs; i++) {
		for (j = 0; j < spec->num_adc_nids; j++) {
			hda_nid_t adc = spec->adc_nids[j];
			int idx = get_input_connection(codec, adc,
						       cfg->inputs[i].pin);
			if (idx >= 0) {
				const char *label;
				label = hda_get_autocfg_input_label(codec, cfg, i);
				spec->imux_info[imux->num_items].index = i;
				spec->imux_info[imux->num_items].boost = 0;
				spec->imux_info[imux->num_items].adc = adc;
				spec->imux_info[imux->num_items].pin =
					cfg->inputs[i].pin;
				snd_hda_add_imux_item(imux, label, idx, NULL);
				break;
			}
		}
	}
	if (imux->num_items >= 2 && cfg->num_inputs == imux->num_items)
		cx_auto_check_auto_mic(codec);
	if (imux->num_items > 1 && !spec->auto_mic) {
		for (i = 1; i < imux->num_items; i++) {
			if (spec->imux_info[i].adc != spec->imux_info[0].adc) {
				spec->adc_switching = 1;
				break;
			}
		}
	}
}

/* get digital-input audio widget corresponding to the given pin */
static hda_nid_t cx_auto_get_dig_in(struct hda_codec *codec, hda_nid_t pin)
{
	hda_nid_t nid, end_nid;

	end_nid = codec->start_nid + codec->num_nodes;
	for (nid = codec->start_nid; nid < end_nid; nid++) {
		unsigned int wcaps = get_wcaps(codec, nid);
		unsigned int type = get_wcaps_type(wcaps);
		if (type == AC_WID_AUD_IN && (wcaps & AC_WCAP_DIGITAL)) {
			if (get_connection_index(codec, nid, pin) >= 0)
				return nid;
		}
	}
	return 0;
}

static void cx_auto_parse_digital(struct hda_codec *codec)
{
	struct conexant_spec *spec = codec->spec;
	struct auto_pin_cfg *cfg = &spec->autocfg;
	hda_nid_t nid;

	if (cfg->dig_outs &&
	    snd_hda_get_connections(codec, cfg->dig_out_pins[0], &nid, 1) == 1)
		spec->multiout.dig_out_nid = nid;
	if (cfg->dig_in_pin)
		spec->dig_in_nid = cx_auto_get_dig_in(codec, cfg->dig_in_pin);
}

#ifdef CONFIG_SND_HDA_INPUT_BEEP
static void cx_auto_parse_beep(struct hda_codec *codec)
{
	struct conexant_spec *spec = codec->spec;
	hda_nid_t nid, end_nid;

	end_nid = codec->start_nid + codec->num_nodes;
	for (nid = codec->start_nid; nid < end_nid; nid++)
		if (get_wcaps_type(get_wcaps(codec, nid)) == AC_WID_BEEP) {
			set_beep_amp(spec, nid, 0, HDA_OUTPUT);
			break;
		}
}
#else
#define cx_auto_parse_beep(codec)
#endif

static int cx_auto_parse_auto_config(struct hda_codec *codec)
{
	struct conexant_spec *spec = codec->spec;
	int err;

	err = snd_hda_parse_pin_def_config(codec, &spec->autocfg, NULL);
	if (err < 0)
		return err;

	cx_auto_parse_output(codec);
	cx_auto_parse_input(codec);
	cx_auto_parse_digital(codec);
	cx_auto_parse_beep(codec);
	return 0;
}

static void cx_auto_turn_eapd(struct hda_codec *codec, int num_pins,
			      hda_nid_t *pins, bool on)
{
	int i;
	for (i = 0; i < num_pins; i++) {
		if (snd_hda_query_pin_caps(codec, pins[i]) & AC_PINCAP_EAPD)
			snd_hda_codec_write(codec, pins[i], 0,
					    AC_VERB_SET_EAPD_BTLENABLE,
					    on ? 0x02 : 0);
	}
}

static void select_connection(struct hda_codec *codec, hda_nid_t pin,
			      hda_nid_t src)
{
	int idx = get_connection_index(codec, pin, src);
	if (idx >= 0)
		snd_hda_codec_write(codec, pin, 0,
				    AC_VERB_SET_CONNECT_SEL, idx);
}

static void mute_outputs(struct hda_codec *codec, int num_nids,
			 const hda_nid_t *nids)
{
	int i, val;

	for (i = 0; i < num_nids; i++) {
		hda_nid_t nid = nids[i];
		if (!(get_wcaps(codec, nid) & AC_WCAP_OUT_AMP))
			continue;
		if (query_amp_caps(codec, nid, HDA_OUTPUT) & AC_AMPCAP_MUTE)
			val = AMP_OUT_MUTE;
		else
			val = AMP_OUT_ZERO;
		snd_hda_codec_write(codec, nid, 0,
				    AC_VERB_SET_AMP_GAIN_MUTE, val);
	}
}

static void enable_unsol_pins(struct hda_codec *codec, int num_pins,
			      hda_nid_t *pins, unsigned int tag)
{
	int i;
	for (i = 0; i < num_pins; i++)
		snd_hda_codec_write(codec, pins[i], 0,
				    AC_VERB_SET_UNSOLICITED_ENABLE,
				    AC_USRSP_EN | tag);
}

static void cx_auto_init_output(struct hda_codec *codec)
{
	struct conexant_spec *spec = codec->spec;
	struct auto_pin_cfg *cfg = &spec->autocfg;
	hda_nid_t nid;
	int i;

	mute_outputs(codec, spec->multiout.num_dacs, spec->multiout.dac_nids);
	for (i = 0; i < cfg->hp_outs; i++)
		snd_hda_codec_write(codec, cfg->hp_pins[i], 0,
				    AC_VERB_SET_PIN_WIDGET_CONTROL, PIN_HP);
	mute_outputs(codec, cfg->hp_outs, cfg->hp_pins);
	mute_outputs(codec, cfg->line_outs, cfg->line_out_pins);
	mute_outputs(codec, cfg->speaker_outs, cfg->speaker_pins);
	for (i = 0; i < spec->dac_info_filled; i++) {
		nid = spec->dac_info[i].dac;
		if (!nid)
			nid = spec->multiout.dac_nids[0];
		select_connection(codec, spec->dac_info[i].pin, nid);
	}
	if (spec->auto_mute) {
		enable_unsol_pins(codec, cfg->hp_outs, cfg->hp_pins,
				  CONEXANT_HP_EVENT);
		spec->hp_present = detect_jacks(codec, cfg->hp_outs,
						cfg->hp_pins);
		if (spec->detect_line) {
			enable_unsol_pins(codec, cfg->line_outs,
					  cfg->line_out_pins,
					  CONEXANT_LINE_EVENT);
			spec->line_present =
				detect_jacks(codec, cfg->line_outs,
					     cfg->line_out_pins);
		}
	}
	cx_auto_update_speakers(codec);
}

static void cx_auto_init_input(struct hda_codec *codec)
{
	struct conexant_spec *spec = codec->spec;
	struct auto_pin_cfg *cfg = &spec->autocfg;
	int i, val;

	for (i = 0; i < spec->num_adc_nids; i++) {
		hda_nid_t nid = spec->adc_nids[i];
		if (!(get_wcaps(codec, nid) & AC_WCAP_IN_AMP))
			continue;
		if (query_amp_caps(codec, nid, HDA_INPUT) & AC_AMPCAP_MUTE)
			val = AMP_IN_MUTE(0);
		else
			val = AMP_IN_UNMUTE(0);
		snd_hda_codec_write(codec, nid, 0, AC_VERB_SET_AMP_GAIN_MUTE,
				    val);
	}

	for (i = 0; i < cfg->num_inputs; i++) {
		unsigned int type;
		if (cfg->inputs[i].type == AUTO_PIN_MIC)
			type = PIN_VREF80;
		else
			type = PIN_IN;
		snd_hda_codec_write(codec, cfg->inputs[i].pin, 0,
				    AC_VERB_SET_PIN_WIDGET_CONTROL, type);
	}

	if (spec->auto_mic) {
		if (spec->auto_mic_ext >= 0) {
			snd_hda_codec_write(codec,
				cfg->inputs[spec->auto_mic_ext].pin, 0,
				AC_VERB_SET_UNSOLICITED_ENABLE,
				AC_USRSP_EN | CONEXANT_MIC_EVENT);
		}
		if (spec->auto_mic_dock >= 0) {
			snd_hda_codec_write(codec,
				cfg->inputs[spec->auto_mic_dock].pin, 0,
				AC_VERB_SET_UNSOLICITED_ENABLE,
				AC_USRSP_EN | CONEXANT_MIC_EVENT);
		}
		cx_auto_automic(codec);
	} else {
		select_input_connection(codec, spec->imux_info[0].adc,
					spec->imux_info[0].pin);
	}
}

static void cx_auto_init_digital(struct hda_codec *codec)
{
	struct conexant_spec *spec = codec->spec;
	struct auto_pin_cfg *cfg = &spec->autocfg;

	if (spec->multiout.dig_out_nid)
		snd_hda_codec_write(codec, cfg->dig_out_pins[0], 0,
				    AC_VERB_SET_PIN_WIDGET_CONTROL, PIN_OUT);
	if (spec->dig_in_nid)
		snd_hda_codec_write(codec, cfg->dig_in_pin, 0,
				    AC_VERB_SET_PIN_WIDGET_CONTROL, PIN_IN);
}

static int cx_auto_init(struct hda_codec *codec)
{
	/*snd_hda_sequence_write(codec, cx_auto_init_verbs);*/
	cx_auto_init_output(codec);
	cx_auto_init_input(codec);
	cx_auto_init_digital(codec);
	return 0;
}

static int cx_auto_add_volume_idx(struct hda_codec *codec, const char *basename,
			      const char *dir, int cidx,
			      hda_nid_t nid, int hda_dir, int amp_idx)
{
	static char name[32];
	static struct snd_kcontrol_new knew[] = {
		HDA_CODEC_VOLUME(name, 0, 0, 0),
		HDA_CODEC_MUTE(name, 0, 0, 0),
	};
	static const char * const sfx[2] = { "Volume", "Switch" };
	int i, err;

	for (i = 0; i < 2; i++) {
		struct snd_kcontrol *kctl;
		knew[i].private_value = HDA_COMPOSE_AMP_VAL(nid, 3, amp_idx,
							    hda_dir);
		knew[i].subdevice = HDA_SUBDEV_AMP_FLAG;
		knew[i].index = cidx;
		snprintf(name, sizeof(name), "%s%s %s", basename, dir, sfx[i]);
		kctl = snd_ctl_new1(&knew[i], codec);
		if (!kctl)
			return -ENOMEM;
		err = snd_hda_ctl_add(codec, nid, kctl);
		if (err < 0)
			return err;
		if (!(query_amp_caps(codec, nid, hda_dir) & AC_AMPCAP_MUTE))
			break;
	}
	return 0;
}

#define cx_auto_add_volume(codec, str, dir, cidx, nid, hda_dir)		\
	cx_auto_add_volume_idx(codec, str, dir, cidx, nid, hda_dir, 0)

#define cx_auto_add_pb_volume(codec, nid, str, idx)			\
	cx_auto_add_volume(codec, str, " Playback", idx, nid, HDA_OUTPUT)

static int try_add_pb_volume(struct hda_codec *codec, hda_nid_t dac,
			     hda_nid_t pin, const char *name, int idx)
{
	unsigned int caps;
	caps = query_amp_caps(codec, dac, HDA_OUTPUT);
	if (caps & AC_AMPCAP_NUM_STEPS)
		return cx_auto_add_pb_volume(codec, dac, name, idx);
	caps = query_amp_caps(codec, pin, HDA_OUTPUT);
	if (caps & AC_AMPCAP_NUM_STEPS)
		return cx_auto_add_pb_volume(codec, pin, name, idx);
	return 0;
}

static int cx_auto_build_output_controls(struct hda_codec *codec)
{
	struct conexant_spec *spec = codec->spec;
	int i, err;
	int num_line = 0, num_hp = 0, num_spk = 0;
	static const char * const texts[3] = { "Front", "Surround", "CLFE" };

	if (spec->dac_info_filled == 1)
		return try_add_pb_volume(codec, spec->dac_info[0].dac,
					 spec->dac_info[0].pin,
					 "Master", 0);

	for (i = 0; i < spec->dac_info_filled; i++) {
		const char *label;
		int idx, type;
		if (!spec->dac_info[i].dac)
			continue;
		type = spec->dac_info[i].type;
		if (type == AUTO_PIN_LINE_OUT)
			type = spec->autocfg.line_out_type;
		switch (type) {
		case AUTO_PIN_LINE_OUT:
		default:
			label = texts[num_line++];
			idx = 0;
			break;
		case AUTO_PIN_HP_OUT:
			label = "Headphone";
			idx = num_hp++;
			break;
		case AUTO_PIN_SPEAKER_OUT:
			label = "Speaker";
			idx = num_spk++;
			break;
		}
		err = try_add_pb_volume(codec, spec->dac_info[i].dac,
					spec->dac_info[i].pin,
					label, idx);
		if (err < 0)
			return err;
	}

	if (spec->auto_mute) {
		err = snd_hda_add_new_ctls(codec, cx_automute_mode_enum);
		if (err < 0)
			return err;
	}
	
	return 0;
}

static int cx_auto_add_capture_volume(struct hda_codec *codec, hda_nid_t nid,
				      const char *label, const char *pfx,
				      int cidx)
{
	struct conexant_spec *spec = codec->spec;
	int i;

	for (i = 0; i < spec->num_adc_nids; i++) {
		hda_nid_t adc_nid = spec->adc_nids[i];
		int idx = get_input_connection(codec, adc_nid, nid);
		if (idx < 0)
			continue;
		return cx_auto_add_volume_idx(codec, label, pfx,
					      cidx, adc_nid, HDA_INPUT, idx);
	}
	return 0;
}

static int cx_auto_add_boost_volume(struct hda_codec *codec, int idx,
				    const char *label, int cidx)
{
	struct conexant_spec *spec = codec->spec;
	hda_nid_t mux, nid;
	int i, con;

	nid = spec->imux_info[idx].pin;
	if (get_wcaps(codec, nid) & AC_WCAP_IN_AMP)
		return cx_auto_add_volume(codec, label, " Boost", cidx,
					  nid, HDA_INPUT);
	con = __select_input_connection(codec, spec->imux_info[idx].adc, nid,
					&mux, false, 0);
	if (con < 0)
		return 0;
	for (i = 0; i < idx; i++) {
		if (spec->imux_info[i].boost == mux)
			return 0; /* already present */
	}

	if (get_wcaps(codec, mux) & AC_WCAP_OUT_AMP) {
		spec->imux_info[idx].boost = mux;
		return cx_auto_add_volume(codec, label, " Boost", 0,
					  mux, HDA_OUTPUT);
	}
	return 0;
}

static int cx_auto_build_input_controls(struct hda_codec *codec)
{
	struct conexant_spec *spec = codec->spec;
	struct hda_input_mux *imux = &spec->private_imux;
	const char *prev_label;
	int input_conn[HDA_MAX_NUM_INPUTS];
	int i, err, cidx;
	int multi_connection;

	multi_connection = 0;
	for (i = 0; i < imux->num_items; i++) {
		cidx = get_input_connection(codec, spec->imux_info[i].adc,
					    spec->imux_info[i].pin);
		input_conn[i] = (spec->imux_info[i].adc << 8) | cidx;
		if (i > 0 && input_conn[i] != input_conn[0])
			multi_connection = 1;
	}

	prev_label = NULL;
	cidx = 0;
	for (i = 0; i < imux->num_items; i++) {
		hda_nid_t nid = spec->imux_info[i].pin;
		const char *label;

		label = hda_get_autocfg_input_label(codec, &spec->autocfg,
						    spec->imux_info[i].index);
		if (label == prev_label)
			cidx++;
		else
			cidx = 0;
		prev_label = label;

		err = cx_auto_add_boost_volume(codec, i, label, cidx);
		if (err < 0)
			return err;

		if (!multi_connection) {
			if (i > 0)
				continue;
			err = cx_auto_add_capture_volume(codec, nid,
							 "Capture", "", cidx);
		} else {
			err = cx_auto_add_capture_volume(codec, nid,
							 label, " Capture", cidx);
		}
		if (err < 0)
			return err;
	}

	if (spec->private_imux.num_items > 1 && !spec->auto_mic) {
		err = snd_hda_add_new_ctls(codec, cx_auto_capture_mixers);
		if (err < 0)
			return err;
	}

	return 0;
}

static int cx_auto_build_controls(struct hda_codec *codec)
{
	int err;

	err = cx_auto_build_output_controls(codec);
	if (err < 0)
		return err;
	err = cx_auto_build_input_controls(codec);
	if (err < 0)
		return err;
	return conexant_build_controls(codec);
}

static int cx_auto_search_adcs(struct hda_codec *codec)
{
	struct conexant_spec *spec = codec->spec;
	hda_nid_t nid, end_nid;

	end_nid = codec->start_nid + codec->num_nodes;
	for (nid = codec->start_nid; nid < end_nid; nid++) {
		unsigned int caps = get_wcaps(codec, nid);
		if (get_wcaps_type(caps) != AC_WID_AUD_IN)
			continue;
		if (caps & AC_WCAP_DIGITAL)
			continue;
		if (snd_BUG_ON(spec->num_adc_nids >=
			       ARRAY_SIZE(spec->private_adc_nids)))
			break;
		spec->private_adc_nids[spec->num_adc_nids++] = nid;
	}
	spec->adc_nids = spec->private_adc_nids;
	return 0;
}


static const struct hda_codec_ops cx_auto_patch_ops = {
	.build_controls = cx_auto_build_controls,
	.build_pcms = conexant_build_pcms,
	.init = cx_auto_init,
	.free = conexant_free,
	.unsol_event = cx_auto_unsol_event,
#ifdef CONFIG_SND_HDA_POWER_SAVE
	.suspend = conexant_suspend,
#endif
	.reboot_notify = snd_hda_shutup_pins,
};

static int patch_conexant_auto(struct hda_codec *codec)
{
	struct conexant_spec *spec;
	int err;

	printk(KERN_INFO "hda_codec: %s: BIOS auto-probing.\n",
	       codec->chip_name);

	spec = kzalloc(sizeof(*spec), GFP_KERNEL);
	if (!spec)
		return -ENOMEM;
	codec->spec = spec;
	codec->pin_amp_workaround = 1;
	err = cx_auto_search_adcs(codec);
	if (err < 0)
		return err;
	err = cx_auto_parse_auto_config(codec);
	if (err < 0) {
		kfree(codec->spec);
		codec->spec = NULL;
		return err;
	}
	spec->capture_stream = &cx_auto_pcm_analog_capture;
	codec->patch_ops = cx_auto_patch_ops;
	if (spec->beep_amp)
		snd_hda_attach_beep_device(codec, spec->beep_amp);
	return 0;
}

/*
 */

static const struct hda_codec_preset snd_hda_preset_conexant[] = {
	{ .id = 0x14f15045, .name = "CX20549 (Venice)",
	  .patch = patch_cxt5045 },
	{ .id = 0x14f15047, .name = "CX20551 (Waikiki)",
	  .patch = patch_cxt5047 },
	{ .id = 0x14f15051, .name = "CX20561 (Hermosa)",
	  .patch = patch_cxt5051 },
	{ .id = 0x14f15066, .name = "CX20582 (Pebble)",
	  .patch = patch_cxt5066 },
	{ .id = 0x14f15067, .name = "CX20583 (Pebble HSF)",
	  .patch = patch_cxt5066 },
	{ .id = 0x14f15068, .name = "CX20584",
	  .patch = patch_cxt5066 },
	{ .id = 0x14f15069, .name = "CX20585",
	  .patch = patch_cxt5066 },
	{ .id = 0x14f1506c, .name = "CX20588",
	  .patch = patch_cxt5066 },
	{ .id = 0x14f1506e, .name = "CX20590",
	  .patch = patch_cxt5066 },
<<<<<<< HEAD
	{ .id = 0x14f15067, .name = "CX20583 (Pebble HSF)",
	  .patch = patch_cxt5066 },
	{ .id = 0x14f15068, .name = "CX20584",
	  .patch = patch_cxt5066 },
	{ .id = 0x14f15069, .name = "CX20585",
	  .patch = patch_cxt5066 },
=======
	{ .id = 0x14f15097, .name = "CX20631",
	  .patch = patch_conexant_auto },
	{ .id = 0x14f15098, .name = "CX20632",
	  .patch = patch_conexant_auto },
	{ .id = 0x14f150a1, .name = "CX20641",
	  .patch = patch_conexant_auto },
	{ .id = 0x14f150a2, .name = "CX20642",
	  .patch = patch_conexant_auto },
	{ .id = 0x14f150ab, .name = "CX20651",
	  .patch = patch_conexant_auto },
	{ .id = 0x14f150ac, .name = "CX20652",
	  .patch = patch_conexant_auto },
	{ .id = 0x14f150b8, .name = "CX20664",
	  .patch = patch_conexant_auto },
	{ .id = 0x14f150b9, .name = "CX20665",
	  .patch = patch_conexant_auto },
>>>>>>> 02f8c6ae
	{} /* terminator */
};

MODULE_ALIAS("snd-hda-codec-id:14f15045");
MODULE_ALIAS("snd-hda-codec-id:14f15047");
MODULE_ALIAS("snd-hda-codec-id:14f15051");
MODULE_ALIAS("snd-hda-codec-id:14f15066");
MODULE_ALIAS("snd-hda-codec-id:14f15067");
MODULE_ALIAS("snd-hda-codec-id:14f15068");
MODULE_ALIAS("snd-hda-codec-id:14f15069");
<<<<<<< HEAD
=======
MODULE_ALIAS("snd-hda-codec-id:14f1506c");
MODULE_ALIAS("snd-hda-codec-id:14f1506e");
MODULE_ALIAS("snd-hda-codec-id:14f15097");
MODULE_ALIAS("snd-hda-codec-id:14f15098");
MODULE_ALIAS("snd-hda-codec-id:14f150a1");
MODULE_ALIAS("snd-hda-codec-id:14f150a2");
MODULE_ALIAS("snd-hda-codec-id:14f150ab");
MODULE_ALIAS("snd-hda-codec-id:14f150ac");
MODULE_ALIAS("snd-hda-codec-id:14f150b8");
MODULE_ALIAS("snd-hda-codec-id:14f150b9");
>>>>>>> 02f8c6ae

MODULE_LICENSE("GPL");
MODULE_DESCRIPTION("Conexant HD-audio codec");

static struct hda_codec_preset_list conexant_list = {
	.preset = snd_hda_preset_conexant,
	.owner = THIS_MODULE,
};

static int __init patch_conexant_init(void)
{
	return snd_hda_add_codec_preset(&conexant_list);
}

static void __exit patch_conexant_exit(void)
{
	snd_hda_delete_codec_preset(&conexant_list);
}

module_init(patch_conexant_init)
module_exit(patch_conexant_exit)<|MERGE_RESOLUTION|>--- conflicted
+++ resolved
@@ -82,15 +82,11 @@
 					 */
 	unsigned int cur_eapd;
 	unsigned int hp_present;
-<<<<<<< HEAD
-	unsigned int auto_mic;
-=======
 	unsigned int line_present;
 	unsigned int auto_mic;
 	int auto_mic_ext;		/* imux_pins[] index for ext mic */
 	int auto_mic_dock;		/* imux_pins[] index for dock mic */
 	int auto_mic_int;		/* imux_pins[] index for int mic */
->>>>>>> 02f8c6ae
 	unsigned int need_dac_fix;
 	hda_nid_t slave_dig_outs[2];
 
@@ -130,24 +126,18 @@
 	int dac_info_filled;
 
 	unsigned int port_d_mode;
-<<<<<<< HEAD
-=======
 	unsigned int auto_mute:1;	/* used in auto-parser */
 	unsigned int detect_line:1;	/* Line-out detection enabled */
 	unsigned int automute_lines:1;	/* automute line-out as well */
 	unsigned int automute_hp_lo:1;	/* both HP and LO available */
 	unsigned int dell_automute:1;
->>>>>>> 02f8c6ae
 	unsigned int dell_vostro:1;
 	unsigned int ideapad:1;
 	unsigned int thinkpad:1;
 	unsigned int hp_laptop:1;
-<<<<<<< HEAD
-=======
 	unsigned int asus:1;
 
 	unsigned int adc_switching:1;
->>>>>>> 02f8c6ae
 
 	unsigned int ext_mic_present;
 	unsigned int recording;
@@ -163,11 +153,8 @@
 	unsigned int dc_enable;
 	unsigned int dc_input_bias; /* offset into cxt5066_olpc_dc_bias */
 	unsigned int mic_boost; /* offset into cxt5066_analog_mic_boost */
-<<<<<<< HEAD
-=======
 
 	unsigned int beep_amp;
->>>>>>> 02f8c6ae
 };
 
 static int conexant_playback_pcm_open(struct hda_pcm_stream *hinfo,
@@ -421,74 +408,6 @@
 				     &spec->cur_mux[adc_idx]);
 }
 
-<<<<<<< HEAD
-#ifdef CONFIG_SND_HDA_INPUT_JACK
-static void conexant_free_jack_priv(struct snd_jack *jack)
-{
-	struct conexant_jack *jacks = jack->private_data;
-	jacks->nid = 0;
-	jacks->jack = NULL;
-}
-
-static int conexant_add_jack(struct hda_codec *codec,
-		hda_nid_t nid, int type)
-{
-	struct conexant_spec *spec;
-	struct conexant_jack *jack;
-	const char *name;
-	int i, err;
-
-	spec = codec->spec;
-	snd_array_init(&spec->jacks, sizeof(*jack), 32);
-
-	jack = spec->jacks.list;
-	for (i = 0; i < spec->jacks.used; i++, jack++)
-		if (jack->nid == nid)
-			return 0 ; /* already present */
-
-	jack = snd_array_new(&spec->jacks);
-	name = (type == SND_JACK_HEADPHONE) ? "Headphone" : "Mic" ;
-
-	if (!jack)
-		return -ENOMEM;
-
-	jack->nid = nid;
-	jack->type = type;
-
-	err = snd_jack_new(codec->bus->card, name, type, &jack->jack);
-	if (err < 0)
-		return err;
-	jack->jack->private_data = jack;
-	jack->jack->private_free = conexant_free_jack_priv;
-	return 0;
-}
-
-static void conexant_report_jack(struct hda_codec *codec, hda_nid_t nid)
-{
-	struct conexant_spec *spec = codec->spec;
-	struct conexant_jack *jacks = spec->jacks.list;
-
-	if (jacks) {
-		int i;
-		for (i = 0; i < spec->jacks.used; i++) {
-			if (jacks->nid == nid) {
-				unsigned int present;
-				present = snd_hda_codec_read(codec, nid, 0,
-						AC_VERB_GET_PIN_SENSE, 0) &
-					AC_PINSENSE_PRESENCE;
-
-				present = (present) ? jacks->type : 0 ;
-
-				snd_jack_report(jacks->jack,
-						present);
-			}
-			jacks++;
-		}
-	}
-}
-
-=======
->>>>>>> 02f8c6ae
 static int conexant_init_jacks(struct hda_codec *codec)
 {
 #ifdef CONFIG_SND_HDA_INPUT_JACK
@@ -677,14 +596,11 @@
 	.build_pcms = conexant_build_pcms,
 	.init = conexant_init,
 	.free = conexant_free,
-<<<<<<< HEAD
 	.set_power_state = conexant_set_power,
-=======
 #ifdef CONFIG_SND_HDA_POWER_SAVE
 	.suspend = conexant_suspend,
 #endif
 	.reboot_notify = snd_hda_shutup_pins,
->>>>>>> 02f8c6ae
 };
 
 #ifdef CONFIG_SND_HDA_INPUT_BEEP
@@ -1896,29 +1812,7 @@
 	{}
 };
 
-<<<<<<< HEAD
-static struct snd_kcontrol_new cxt5051_toshiba_mixers[] = {
-	HDA_CODEC_VOLUME("Internal Mic Volume", 0x14, 0x00, HDA_INPUT),
-	HDA_CODEC_MUTE("Internal Mic Switch", 0x14, 0x00, HDA_INPUT),
-	HDA_CODEC_VOLUME("External Mic Volume", 0x14, 0x01, HDA_INPUT),
-	HDA_CODEC_MUTE("External Mic Switch", 0x14, 0x01, HDA_INPUT),
-	HDA_CODEC_VOLUME("Master Playback Volume", 0x10, 0x00, HDA_OUTPUT),
-	{
-		.iface = SNDRV_CTL_ELEM_IFACE_MIXER,
-		.name = "Master Playback Switch",
-		.info = cxt_eapd_info,
-		.get = cxt_eapd_get,
-		.put = cxt5051_hp_master_sw_put,
-		.private_value = 0x1a,
-	},
-
-	{}
-};
-
-static struct hda_verb cxt5051_init_verbs[] = {
-=======
 static const struct hda_verb cxt5051_init_verbs[] = {
->>>>>>> 02f8c6ae
 	/* Line in, Mic */
 	{0x17, AC_VERB_SET_AMP_GAIN_MUTE, AMP_IN_UNMUTE(0) | 0x03},
 	{0x17, AC_VERB_SET_PIN_WIDGET_CONTROL, PIN_VREF80},
@@ -2073,16 +1967,11 @@
 	CXT5051_LAPTOP,	 /* Laptops w/ EAPD support */
 	CXT5051_HP,	/* no docking */
 	CXT5051_HP_DV6736,	/* HP without mic switch */
-<<<<<<< HEAD
-	CXT5051_LENOVO_X200,	/* Lenovo X200 laptop */
-	CXT5051_TOSHIBA,	/* Toshiba M300 & co */
-=======
 	CXT5051_LENOVO_X200,	/* Lenovo X200 laptop, also used for Advanced Mini Dock 250410 */
 	CXT5051_F700,       /* HP Compaq Presario F700 */
 	CXT5051_TOSHIBA,	/* Toshiba M300 & co */
 	CXT5051_IDEAPAD,	/* Lenovo IdeaPad Y430 */
 	CXT5051_AUTO,		/* auto-parser */
->>>>>>> 02f8c6ae
 	CXT5051_MODELS
 };
 
@@ -2091,23 +1980,16 @@
 	[CXT5051_HP]		= "hp",
 	[CXT5051_HP_DV6736]	= "hp-dv6736",
 	[CXT5051_LENOVO_X200]	= "lenovo-x200",
-<<<<<<< HEAD
-	[CXT5051_TOSHIBA]	= "toshiba",
-=======
 	[CXT5051_F700]          = "hp-700",
 	[CXT5051_TOSHIBA]	= "toshiba",
 	[CXT5051_IDEAPAD]	= "ideapad",
 	[CXT5051_AUTO]		= "auto",
->>>>>>> 02f8c6ae
 };
 
 static const struct snd_pci_quirk cxt5051_cfg_tbl[] = {
 	SND_PCI_QUIRK(0x103c, 0x30cf, "HP DV6736", CXT5051_HP_DV6736),
 	SND_PCI_QUIRK(0x103c, 0x360b, "Compaq Presario CQ60", CXT5051_HP),
-<<<<<<< HEAD
-=======
 	SND_PCI_QUIRK(0x103c, 0x30ea, "Compaq Presario F700", CXT5051_F700),
->>>>>>> 02f8c6ae
 	SND_PCI_QUIRK(0x1179, 0xff50, "Toshiba M30x", CXT5051_TOSHIBA),
 	SND_PCI_QUIRK(0x14f1, 0x0101, "Conexant Reference board",
 		      CXT5051_LAPTOP),
@@ -2162,12 +2044,6 @@
 
 	codec->patch_ops.unsol_event = cxt5051_hp_unsol_event;
 
-<<<<<<< HEAD
-	board_config = snd_hda_check_board_config(codec, CXT5051_MODELS,
-						  cxt5051_models,
-						  cxt5051_cfg_tbl);
-=======
->>>>>>> 02f8c6ae
 	spec->auto_mic = AUTO_MIC_PORTB | AUTO_MIC_PORTC;
 	switch (board_config) {
 	case CXT5051_HP:
@@ -2199,10 +2075,6 @@
 			cxt5051_ideapad_init_verbs;
 		spec->ideapad = 1;
 		break;
-	case CXT5051_TOSHIBA:
-		spec->mixers[0] = cxt5051_toshiba_mixers;
-		spec->auto_mic = AUTO_MIC_PORTB;
-		break;
 	}
 
 	if (spec->beep_amp)
@@ -2246,13 +2118,6 @@
 			pinctl);
 
 	/* Port D (HP/LO) */
-<<<<<<< HEAD
-	pinctl = ((spec->hp_present & 2) && spec->cur_eapd)
-		? spec->port_d_mode : 0;
-	/* Mute if Port A is connected on Thinkpad */
-	if (spec->thinkpad && (spec->hp_present & 1))
-		pinctl = 0;
-=======
 	pinctl = spec->cur_eapd ? spec->port_d_mode : 0;
 	if (spec->dell_automute || spec->thinkpad) {
 		/* Mute if Port A is connected */
@@ -2263,7 +2128,6 @@
 		if (!hp_port_d_present(spec))
 			pinctl = 0;
 	}
->>>>>>> 02f8c6ae
 	snd_hda_codec_write(codec, 0x1c, 0, AC_VERB_SET_PIN_WIDGET_CONTROL,
 			pinctl);
 
@@ -2397,7 +2261,6 @@
 		{0x1a, AC_VERB_SET_PIN_WIDGET_CONTROL, 0},
 		{}
 	};
-<<<<<<< HEAD
 
 	present = snd_hda_jack_detect(codec, 0x1a);
 	if (present) {
@@ -2414,100 +2277,6 @@
 {
 	unsigned int present;
 
-	struct hda_verb ext_mic_present[] = {
-		{0x14, AC_VERB_SET_CONNECT_SEL, 0},
-		{0x1b, AC_VERB_SET_PIN_WIDGET_CONTROL, PIN_VREF80},
-		{0x23, AC_VERB_SET_PIN_WIDGET_CONTROL, 0},
-		{}
-	};
-	static struct hda_verb ext_mic_absent[] = {
-		{0x14, AC_VERB_SET_CONNECT_SEL, 2},
-		{0x23, AC_VERB_SET_PIN_WIDGET_CONTROL, PIN_IN},
-		{0x1b, AC_VERB_SET_PIN_WIDGET_CONTROL, 0},
-		{}
-	};
-
-	present = snd_hda_jack_detect(codec, 0x1b);
-=======
-
-	present = snd_hda_jack_detect(codec, 0x1a);
->>>>>>> 02f8c6ae
-	if (present) {
-		snd_printdd("CXT5066: external microphone detected\n");
-		snd_hda_sequence_write(codec, ext_mic_present);
-	} else {
-		snd_printdd("CXT5066: external microphone absent\n");
-		snd_hda_sequence_write(codec, ext_mic_absent);
-	}
-}
-
-/* toggle input of built-in digital mic and mic jack appropriately */
-<<<<<<< HEAD
-static void cxt5066_hp_laptop_automic(struct hda_codec *codec)
-{
-	unsigned int present;
-
-	present = snd_hda_jack_detect(codec, 0x1b);
-	snd_printdd("CXT5066: external microphone present=%d\n", present);
-	snd_hda_codec_write(codec, 0x17, 0, AC_VERB_SET_CONNECT_SEL,
-			    present ? 1 : 3);
-}
-
-
-/* toggle input of built-in digital mic and mic jack appropriately
-   order is: external mic -> dock mic -> interal mic */
-static void cxt5066_thinkpad_automic(struct hda_codec *codec)
-{
-	unsigned int ext_present, dock_present;
-
-	static struct hda_verb ext_mic_present[] = {
-		{0x14, AC_VERB_SET_CONNECT_SEL, 0},
-		{0x17, AC_VERB_SET_CONNECT_SEL, 1},
-		{0x1b, AC_VERB_SET_PIN_WIDGET_CONTROL, PIN_VREF80},
-		{0x23, AC_VERB_SET_PIN_WIDGET_CONTROL, 0},
-		{0x1a, AC_VERB_SET_PIN_WIDGET_CONTROL, 0},
-		{}
-	};
-	static struct hda_verb dock_mic_present[] = {
-		{0x14, AC_VERB_SET_CONNECT_SEL, 0},
-		{0x17, AC_VERB_SET_CONNECT_SEL, 0},
-		{0x1a, AC_VERB_SET_PIN_WIDGET_CONTROL, PIN_VREF80},
-		{0x23, AC_VERB_SET_PIN_WIDGET_CONTROL, 0},
-		{0x1b, AC_VERB_SET_PIN_WIDGET_CONTROL, 0},
-		{}
-	};
-	static struct hda_verb ext_mic_absent[] = {
-		{0x14, AC_VERB_SET_CONNECT_SEL, 2},
-		{0x23, AC_VERB_SET_PIN_WIDGET_CONTROL, PIN_IN},
-		{0x1b, AC_VERB_SET_PIN_WIDGET_CONTROL, 0},
-		{0x1a, AC_VERB_SET_PIN_WIDGET_CONTROL, 0},
-		{}
-	};
-
-	ext_present = snd_hda_jack_detect(codec, 0x1b);
-	dock_present = snd_hda_jack_detect(codec, 0x1a);
-	if (ext_present) {
-		snd_printdd("CXT5066: external microphone detected\n");
-		snd_hda_sequence_write(codec, ext_mic_present);
-	} else if (dock_present) {
-		snd_printdd("CXT5066: dock microphone detected\n");
-		snd_hda_sequence_write(codec, dock_mic_present);
-	} else {
-		snd_printdd("CXT5066: external microphone absent\n");
-		snd_hda_sequence_write(codec, ext_mic_absent);
-	}
-}
-
-/* mute internal speaker if HP is plugged */
-static void cxt5066_hp_automute(struct hda_codec *codec)
-=======
-static void cxt5066_ideapad_automic(struct hda_codec *codec)
->>>>>>> 02f8c6ae
-{
-	unsigned int present;
-
-<<<<<<< HEAD
-=======
 	struct hda_verb ext_mic_present[] = {
 		{0x14, AC_VERB_SET_CONNECT_SEL, 0},
 		{0x1b, AC_VERB_SET_PIN_WIDGET_CONTROL, PIN_VREF80},
@@ -2606,20 +2375,14 @@
 	struct conexant_spec *spec = codec->spec;
 	unsigned int portA, portD;
 
->>>>>>> 02f8c6ae
 	/* Port A */
 	portA = snd_hda_jack_detect(codec, 0x19);
 
 	/* Port D */
 	portD = snd_hda_jack_detect(codec, 0x1c);
 
-<<<<<<< HEAD
-	spec->hp_present = !!(portA);
-	spec->hp_present |= portD ? 2 : 0;
-=======
 	spec->hp_present = portA ? HP_PRESENT_PORT_A : 0;
 	spec->hp_present |= portD ? HP_PRESENT_PORT_D : 0;
->>>>>>> 02f8c6ae
 	snd_printdd("CXT5066: hp automute portA=%x portD=%x present=%d\n",
 		portA, portD, spec->hp_present);
 	cxt5066_update_speaker(codec);
@@ -2660,74 +2423,15 @@
 }
 
 /* unsolicited event for jack sensing */
-static void cxt5066_olpc_unsol_event(struct hda_codec *codec, unsigned int res)
-{
-	struct conexant_spec *spec = codec->spec;
+static void cxt5066_unsol_event(struct hda_codec *codec, unsigned int res)
+{
 	snd_printdd("CXT5066: unsol event %x (%x)\n", res, res >> 26);
 	switch (res >> 26) {
 	case CONEXANT_HP_EVENT:
 		cxt5066_hp_automute(codec);
 		break;
 	case CONEXANT_MIC_EVENT:
-		/* ignore mic events in DC mode; we're always using the jack */
-		if (!spec->dc_enable)
-			cxt5066_olpc_automic(codec);
-		break;
-	}
-}
-
-/* unsolicited event for jack sensing */
-static void cxt5066_vostro_event(struct hda_codec *codec, unsigned int res)
-{
-	snd_printdd("CXT5066_vostro: unsol event %x (%x)\n", res, res >> 26);
-	switch (res >> 26) {
-	case CONEXANT_HP_EVENT:
-		cxt5066_hp_automute(codec);
-		break;
-	case CONEXANT_MIC_EVENT:
-		cxt5066_vostro_automic(codec);
-		break;
-	}
-}
-
-/* unsolicited event for jack sensing */
-static void cxt5066_ideapad_event(struct hda_codec *codec, unsigned int res)
-{
-	snd_printdd("CXT5066_ideapad: unsol event %x (%x)\n", res, res >> 26);
-	switch (res >> 26) {
-	case CONEXANT_HP_EVENT:
-		cxt5066_hp_automute(codec);
-		break;
-	case CONEXANT_MIC_EVENT:
-		cxt5066_ideapad_automic(codec);
-		break;
-	}
-}
-
-/* unsolicited event for jack sensing */
-static void cxt5066_hp_laptop_event(struct hda_codec *codec, unsigned int res)
-{
-	snd_printdd("CXT5066_hp_laptop: unsol event %x (%x)\n", res, res >> 26);
-	switch (res >> 26) {
-	case CONEXANT_HP_EVENT:
-		cxt5066_hp_automute(codec);
-		break;
-	case CONEXANT_MIC_EVENT:
-		cxt5066_hp_laptop_automic(codec);
-		break;
-	}
-}
-
-/* unsolicited event for jack sensing */
-static void cxt5066_thinkpad_event(struct hda_codec *codec, unsigned int res)
-{
-	snd_printdd("CXT5066_thinkpad: unsol event %x (%x)\n", res, res >> 26);
-	switch (res >> 26) {
-	case CONEXANT_HP_EVENT:
-		cxt5066_hp_automute(codec);
-		break;
-	case CONEXANT_MIC_EVENT:
-		cxt5066_thinkpad_automic(codec);
+		cxt5066_automic(codec);
 		break;
 	}
 }
@@ -2786,7 +2490,6 @@
 	idx = ucontrol->value.enumerated.item[0];
 	if (idx >= imux->num_items)
 		idx = imux->num_items - 1;
-<<<<<<< HEAD
 
 	spec->mic_boost = idx;
 	if (!spec->dc_enable)
@@ -2818,39 +2521,6 @@
 	cxt5066_olpc_automic(codec);
 }
 
-=======
-
-	spec->mic_boost = idx;
-	if (!spec->dc_enable)
-		cxt5066_set_mic_boost(codec);
-	return 1;
-}
-
-static void cxt5066_enable_dc(struct hda_codec *codec)
-{
-	const struct hda_verb enable_dc_mode[] = {
-		/* disable gain */
-		{0x17, AC_VERB_SET_AMP_GAIN_MUTE, AMP_OUT_UNMUTE},
-
-		/* switch to DC input */
-		{0x17, AC_VERB_SET_CONNECT_SEL, 3},
-		{}
-	};
-
-	/* configure as input source */
-	snd_hda_sequence_write(codec, enable_dc_mode);
-	cxt5066_olpc_select_mic(codec); /* also sets configured bias */
-}
-
-static void cxt5066_disable_dc(struct hda_codec *codec)
-{
-	/* reconfigure input source */
-	cxt5066_set_mic_boost(codec);
-	/* automic also selects the right mic if we're recording */
-	cxt5066_olpc_automic(codec);
-}
-
->>>>>>> 02f8c6ae
 static int cxt5066_olpc_dc_get(struct snd_kcontrol *kcontrol,
 			     struct snd_ctl_elem_value *ucontrol)
 {
@@ -2940,9 +2610,6 @@
 	spec->recording = 0;
 }
 
-<<<<<<< HEAD
-static struct hda_input_mux cxt5066_capture_source = {
-=======
 static void conexant_check_dig_outs(struct hda_codec *codec,
 				    const hda_nid_t *dig_pins,
 				    int num_pins)
@@ -2965,7 +2632,6 @@
 }
 
 static const struct hda_input_mux cxt5066_capture_source = {
->>>>>>> 02f8c6ae
 	.num_items = 4,
 	.items = {
 		{ "Mic B", 0 },
@@ -3017,11 +2683,7 @@
 	{}
 };
 
-<<<<<<< HEAD
-static struct snd_kcontrol_new cxt5066_mixer_olpc_dc[] = {
-=======
 static const struct snd_kcontrol_new cxt5066_mixer_olpc_dc[] = {
->>>>>>> 02f8c6ae
 	{
 		.iface = SNDRV_CTL_ELEM_IFACE_MIXER,
 		.name = "DC Mode Enable Switch",
@@ -3039,11 +2701,7 @@
 	{}
 };
 
-<<<<<<< HEAD
-static struct snd_kcontrol_new cxt5066_mixers[] = {
-=======
 static const struct snd_kcontrol_new cxt5066_mixers[] = {
->>>>>>> 02f8c6ae
 	{
 		.iface = SNDRV_CTL_ELEM_IFACE_MIXER,
 		.name = "Master Playback Switch",
@@ -3066,17 +2724,10 @@
 	{}
 };
 
-<<<<<<< HEAD
-static struct snd_kcontrol_new cxt5066_vostro_mixers[] = {
-	{
-		.iface = SNDRV_CTL_ELEM_IFACE_MIXER,
-		.name = "Int Mic Boost Capture Enum",
-=======
 static const struct snd_kcontrol_new cxt5066_vostro_mixers[] = {
 	{
 		.iface = SNDRV_CTL_ELEM_IFACE_MIXER,
 		.name = "Internal Mic Boost Capture Enum",
->>>>>>> 02f8c6ae
 		.info = cxt5066_mic_boost_mux_enum_info,
 		.get = cxt5066_mic_boost_mux_enum_get,
 		.put = cxt5066_mic_boost_mux_enum_put,
@@ -3085,11 +2736,7 @@
 	{}
 };
 
-<<<<<<< HEAD
-static struct hda_verb cxt5066_init_verbs[] = {
-=======
 static const struct hda_verb cxt5066_init_verbs[] = {
->>>>>>> 02f8c6ae
 	{0x1a, AC_VERB_SET_PIN_WIDGET_CONTROL, PIN_VREF80}, /* Port B */
 	{0x1b, AC_VERB_SET_PIN_WIDGET_CONTROL, PIN_VREF80}, /* Port C */
 	{0x1e, AC_VERB_SET_PIN_WIDGET_CONTROL, PIN_IN}, /* Port F */
@@ -3205,272 +2852,6 @@
 	{ } /* end */
 };
 
-<<<<<<< HEAD
-static struct hda_verb cxt5066_init_verbs_vostro[] = {
-	/* Port A: headphones */
-	{0x19, AC_VERB_SET_PIN_WIDGET_CONTROL, 0},
-	{0x19, AC_VERB_SET_CONNECT_SEL, 0x00}, /* DAC1 */
-
-	/* Port B: external microphone */
-	{0x1a, AC_VERB_SET_PIN_WIDGET_CONTROL, 0},
-
-	/* Port C: unused */
-	{0x1b, AC_VERB_SET_PIN_WIDGET_CONTROL, 0},
-
-	/* Port D: unused */
-	{0x1c, AC_VERB_SET_PIN_WIDGET_CONTROL, 0},
-
-	/* Port E: unused, but has primary EAPD */
-	{0x1d, AC_VERB_SET_PIN_WIDGET_CONTROL, 0},
-	{0x1d, AC_VERB_SET_EAPD_BTLENABLE, 0x2}, /* default on */
-
-	/* Port F: unused */
-	{0x1e, AC_VERB_SET_PIN_WIDGET_CONTROL, 0},
-
-	/* Port G: internal speakers */
-	{0x1f, AC_VERB_SET_PIN_WIDGET_CONTROL, PIN_OUT},
-	{0x1f, AC_VERB_SET_CONNECT_SEL, 0x00}, /* DAC1 */
-
-	/* DAC1 */
-	{0x10, AC_VERB_SET_AMP_GAIN_MUTE, AMP_OUT_UNMUTE},
-
-	/* DAC2: unused */
-	{0x11, AC_VERB_SET_AMP_GAIN_MUTE, AMP_OUT_MUTE},
-
-	{0x14, AC_VERB_SET_AMP_GAIN_MUTE, AMP_IN_MUTE(0)},
-	{0x14, AC_VERB_SET_AMP_GAIN_MUTE, AMP_IN_MUTE(1)},
-	{0x14, AC_VERB_SET_AMP_GAIN_MUTE, AMP_IN_MUTE(2)},
-	{0x14, AC_VERB_SET_AMP_GAIN_MUTE, AMP_IN_MUTE(3)},
-	{0x15, AC_VERB_SET_AMP_GAIN_MUTE, AMP_IN_MUTE(0)},
-	{0x15, AC_VERB_SET_AMP_GAIN_MUTE, AMP_IN_MUTE(1)},
-	{0x15, AC_VERB_SET_AMP_GAIN_MUTE, AMP_IN_MUTE(2)},
-	{0x15, AC_VERB_SET_AMP_GAIN_MUTE, AMP_IN_MUTE(3)},
-	{0x16, AC_VERB_SET_AMP_GAIN_MUTE, AMP_IN_MUTE(0)},
-	{0x16, AC_VERB_SET_AMP_GAIN_MUTE, AMP_IN_MUTE(1)},
-	{0x16, AC_VERB_SET_AMP_GAIN_MUTE, AMP_IN_MUTE(2)},
-	{0x16, AC_VERB_SET_AMP_GAIN_MUTE, AMP_IN_MUTE(3)},
-
-	/* Digital microphone port */
-	{0x23, AC_VERB_SET_PIN_WIDGET_CONTROL, PIN_IN},
-
-	/* Audio input selectors */
-	{0x17, AC_VERB_SET_AMP_GAIN_MUTE, AMP_OUT_UNMUTE | 0x3},
-	{0x18, AC_VERB_SET_AMP_GAIN_MUTE, AMP_OUT_MUTE },
-
-	/* Disable SPDIF */
-	{0x20, AC_VERB_SET_PIN_WIDGET_CONTROL, 0},
-	{0x22, AC_VERB_SET_PIN_WIDGET_CONTROL, 0},
-
-	/* enable unsolicited events for Port A and B */
-	{0x19, AC_VERB_SET_UNSOLICITED_ENABLE, AC_USRSP_EN | CONEXANT_HP_EVENT},
-	{0x1a, AC_VERB_SET_UNSOLICITED_ENABLE, AC_USRSP_EN | CONEXANT_MIC_EVENT},
-	{ } /* end */
-};
-
-static struct hda_verb cxt5066_init_verbs_ideapad[] = {
-	{0x1a, AC_VERB_SET_PIN_WIDGET_CONTROL, PIN_VREF80}, /* Port B */
-	{0x1b, AC_VERB_SET_PIN_WIDGET_CONTROL, PIN_VREF80}, /* Port C */
-	{0x1e, AC_VERB_SET_PIN_WIDGET_CONTROL, PIN_IN}, /* Port F */
-	{0x1d, AC_VERB_SET_PIN_WIDGET_CONTROL, PIN_IN}, /* Port E */
-
-	/* Speakers  */
-	{0x1f, AC_VERB_SET_PIN_WIDGET_CONTROL, PIN_OUT},
-	{0x1f, AC_VERB_SET_CONNECT_SEL, 0x00}, /* DAC1 */
-
-	/* HP, Amp  */
-	{0x19, AC_VERB_SET_PIN_WIDGET_CONTROL, PIN_HP},
-	{0x19, AC_VERB_SET_CONNECT_SEL, 0x00}, /* DAC1 */
-
-	{0x1c, AC_VERB_SET_PIN_WIDGET_CONTROL, PIN_HP},
-	{0x1c, AC_VERB_SET_CONNECT_SEL, 0x00}, /* DAC1 */
-
-	/* DAC1 */
-	{0x10, AC_VERB_SET_AMP_GAIN_MUTE, AMP_OUT_UNMUTE},
-
-	/* Node 14 connections: 0x17 0x18 0x23 0x24 0x27 */
-	{0x14, AC_VERB_SET_AMP_GAIN_MUTE, AMP_IN_UNMUTE(0) | 0x50},
-	{0x14, AC_VERB_SET_AMP_GAIN_MUTE, AMP_IN_MUTE(1)},
-	{0x14, AC_VERB_SET_AMP_GAIN_MUTE, AMP_IN_UNMUTE(2) | 0x50},
-	{0x14, AC_VERB_SET_AMP_GAIN_MUTE, AMP_IN_MUTE(3)},
-	{0x14, AC_VERB_SET_AMP_GAIN_MUTE, AMP_IN_MUTE(4)},
-	{0x14, AC_VERB_SET_CONNECT_SEL, 2},	/* default to internal mic */
-
-	/* Audio input selector */
-	{0x17, AC_VERB_SET_AMP_GAIN_MUTE, AMP_OUT_UNMUTE | 0x2},
-	{0x17, AC_VERB_SET_CONNECT_SEL, 1},	/* route ext mic */
-
-	/* SPDIF route: PCM */
-	{0x20, AC_VERB_SET_CONNECT_SEL, 0x0},
-	{0x22, AC_VERB_SET_CONNECT_SEL, 0x0},
-
-	{0x20, AC_VERB_SET_PIN_WIDGET_CONTROL, PIN_OUT},
-	{0x22, AC_VERB_SET_PIN_WIDGET_CONTROL, PIN_OUT},
-
-	/* internal microphone */
-	{0x23, AC_VERB_SET_PIN_WIDGET_CONTROL, PIN_IN}, /* enable int mic */
-
-	/* EAPD */
-	{0x1d, AC_VERB_SET_EAPD_BTLENABLE, 0x2}, /* default on */
-
-	{0x19, AC_VERB_SET_UNSOLICITED_ENABLE, AC_USRSP_EN | CONEXANT_HP_EVENT},
-	{0x1b, AC_VERB_SET_UNSOLICITED_ENABLE, AC_USRSP_EN | CONEXANT_MIC_EVENT},
-	{ } /* end */
-};
-
-static struct hda_verb cxt5066_init_verbs_thinkpad[] = {
-	{0x1e, AC_VERB_SET_PIN_WIDGET_CONTROL, PIN_IN}, /* Port F */
-	{0x1d, AC_VERB_SET_PIN_WIDGET_CONTROL, PIN_IN}, /* Port E */
-
-	/* Port G: internal speakers  */
-	{0x1f, AC_VERB_SET_PIN_WIDGET_CONTROL, PIN_OUT},
-	{0x1f, AC_VERB_SET_CONNECT_SEL, 0x00}, /* DAC1 */
-
-	/* Port A: HP, Amp  */
-	{0x19, AC_VERB_SET_PIN_WIDGET_CONTROL, 0},
-	{0x19, AC_VERB_SET_CONNECT_SEL, 0x00}, /* DAC1 */
-
-	/* Port B: Mic Dock */
-	{0x1a, AC_VERB_SET_PIN_WIDGET_CONTROL, 0},
-
-	/* Port C: Mic */
-	{0x1b, AC_VERB_SET_PIN_WIDGET_CONTROL, 0},
-
-	/* Port D: HP Dock, Amp */
-	{0x1c, AC_VERB_SET_PIN_WIDGET_CONTROL, 0},
-	{0x1c, AC_VERB_SET_CONNECT_SEL, 0x00}, /* DAC1 */
-
-	/* DAC1 */
-	{0x10, AC_VERB_SET_AMP_GAIN_MUTE, AMP_OUT_UNMUTE},
-
-	/* Node 14 connections: 0x17 0x18 0x23 0x24 0x27 */
-	{0x14, AC_VERB_SET_AMP_GAIN_MUTE, AMP_IN_UNMUTE(0) | 0x50},
-	{0x14, AC_VERB_SET_AMP_GAIN_MUTE, AMP_IN_MUTE(1)},
-	{0x14, AC_VERB_SET_AMP_GAIN_MUTE, AMP_IN_UNMUTE(2) | 0x50},
-	{0x14, AC_VERB_SET_AMP_GAIN_MUTE, AMP_IN_MUTE(3)},
-	{0x14, AC_VERB_SET_AMP_GAIN_MUTE, AMP_IN_MUTE(4)},
-	{0x14, AC_VERB_SET_CONNECT_SEL, 2},	/* default to internal mic */
-
-	/* Audio input selector */
-	{0x17, AC_VERB_SET_AMP_GAIN_MUTE, AMP_OUT_UNMUTE | 0x2},
-	{0x17, AC_VERB_SET_CONNECT_SEL, 1},	/* route ext mic */
-
-	/* SPDIF route: PCM */
-	{0x20, AC_VERB_SET_CONNECT_SEL, 0x0},
-	{0x22, AC_VERB_SET_CONNECT_SEL, 0x0},
-
-	{0x20, AC_VERB_SET_PIN_WIDGET_CONTROL, PIN_OUT},
-	{0x22, AC_VERB_SET_PIN_WIDGET_CONTROL, PIN_OUT},
-
-	/* internal microphone */
-	{0x23, AC_VERB_SET_PIN_WIDGET_CONTROL, PIN_IN}, /* enable int mic */
-
-	/* EAPD */
-	{0x1d, AC_VERB_SET_EAPD_BTLENABLE, 0x2}, /* default on */
-
-	/* enable unsolicited events for Port A, B, C and D */
-	{0x19, AC_VERB_SET_UNSOLICITED_ENABLE, AC_USRSP_EN | CONEXANT_HP_EVENT},
-	{0x1c, AC_VERB_SET_UNSOLICITED_ENABLE, AC_USRSP_EN | CONEXANT_HP_EVENT},
-	{0x1a, AC_VERB_SET_UNSOLICITED_ENABLE, AC_USRSP_EN | CONEXANT_MIC_EVENT},
-	{0x1b, AC_VERB_SET_UNSOLICITED_ENABLE, AC_USRSP_EN | CONEXANT_MIC_EVENT},
-	{ } /* end */
-};
-
-static struct hda_verb cxt5066_init_verbs_portd_lo[] = {
-	{0x1c, AC_VERB_SET_PIN_WIDGET_CONTROL, PIN_OUT},
-	{ } /* end */
-};
-
-
-static struct hda_verb cxt5066_init_verbs_hp_laptop[] = {
-	{0x14, AC_VERB_SET_CONNECT_SEL, 0x0},
-	{0x19, AC_VERB_SET_UNSOLICITED_ENABLE, AC_USRSP_EN | CONEXANT_HP_EVENT},
-	{0x1b, AC_VERB_SET_UNSOLICITED_ENABLE, AC_USRSP_EN | CONEXANT_MIC_EVENT},
-	{ } /* end */
-};
-
-/* initialize jack-sensing, too */
-static int cxt5066_init(struct hda_codec *codec)
-{
-	struct conexant_spec *spec = codec->spec;
-
-	snd_printdd("CXT5066: init\n");
-	conexant_init(codec);
-	if (codec->patch_ops.unsol_event) {
-		cxt5066_hp_automute(codec);
-		if (spec->dell_vostro)
-			cxt5066_vostro_automic(codec);
-		else if (spec->ideapad)
-			cxt5066_ideapad_automic(codec);
-		else if (spec->thinkpad)
-			cxt5066_thinkpad_automic(codec);
-		else if (spec->hp_laptop)
-			cxt5066_hp_laptop_automic(codec);
-	}
-	cxt5066_set_mic_boost(codec);
-	return 0;
-}
-
-static int cxt5066_olpc_init(struct hda_codec *codec)
-{
-	struct conexant_spec *spec = codec->spec;
-	snd_printdd("CXT5066: init\n");
-	conexant_init(codec);
-	cxt5066_hp_automute(codec);
-	if (!spec->dc_enable) {
-		cxt5066_set_mic_boost(codec);
-		cxt5066_olpc_automic(codec);
-	} else {
-		cxt5066_enable_dc(codec);
-	}
-	return 0;
-}
-
-enum {
-	CXT5066_LAPTOP,		/* Laptops w/ EAPD support */
-	CXT5066_DELL_LAPTOP,	/* Dell Laptop */
-	CXT5066_OLPC_XO_1_5,	/* OLPC XO 1.5 */
-	CXT5066_DELL_VOSTO,	/* Dell Vostro 1015i */
-	CXT5066_IDEAPAD,	/* Lenovo IdeaPad U150 */
-	CXT5066_THINKPAD,	/* Lenovo ThinkPad T410s, others? */
-	CXT5066_HP_LAPTOP,      /* HP Laptop */
-	CXT5066_MODELS
-};
-
-static const char *cxt5066_models[CXT5066_MODELS] = {
-	[CXT5066_LAPTOP]	= "laptop",
-	[CXT5066_DELL_LAPTOP]	= "dell-laptop",
-	[CXT5066_OLPC_XO_1_5]	= "olpc-xo-1_5",
-	[CXT5066_DELL_VOSTO]    = "dell-vostro",
-	[CXT5066_IDEAPAD]	= "ideapad",
-	[CXT5066_THINKPAD]	= "thinkpad",
-	[CXT5066_HP_LAPTOP]	= "hp-laptop",
-};
-
-static struct snd_pci_quirk cxt5066_cfg_tbl[] = {
-	SND_PCI_QUIRK(0x14f1, 0x0101, "Conexant Reference board",
-		      CXT5066_LAPTOP),
-	SND_PCI_QUIRK(0x1028, 0x02f5, "Dell",
-		      CXT5066_DELL_LAPTOP),
-	SND_PCI_QUIRK(0x152d, 0x0833, "OLPC XO-1.5", CXT5066_OLPC_XO_1_5),
-	SND_PCI_QUIRK_MASK(0x1025, 0xff00, 0x0400, "Acer", CXT5066_IDEAPAD),
-	SND_PCI_QUIRK(0x1028, 0x02d8, "Dell Vostro", CXT5066_DELL_VOSTO),
-	SND_PCI_QUIRK(0x1028, 0x0402, "Dell Vostro", CXT5066_DELL_VOSTO),
-	SND_PCI_QUIRK(0x1028, 0x0408, "Dell Inspiron One 19T", CXT5066_IDEAPAD),
-	SND_PCI_QUIRK(0x103c, 0x360b, "HP G60", CXT5066_HP_LAPTOP),
-	SND_PCI_QUIRK(0x1179, 0xff50, "Toshiba Satellite P500-PSPGSC-01800T", CXT5066_OLPC_XO_1_5),
-	SND_PCI_QUIRK(0x1179, 0xffe0, "Toshiba Satellite Pro T130-15F", CXT5066_OLPC_XO_1_5),
-	SND_PCI_QUIRK(0x17aa, 0x20f2, "Lenovo T400s", CXT5066_THINKPAD),
-	SND_PCI_QUIRK(0x17aa, 0x21b2, "Thinkpad X100e", CXT5066_IDEAPAD),
-	SND_PCI_QUIRK(0x17aa, 0x21b3, "Thinkpad Edge 13 (197)", CXT5066_IDEAPAD),
-	SND_PCI_QUIRK(0x17aa, 0x21b4, "Thinkpad Edge", CXT5066_IDEAPAD),
- 	SND_PCI_QUIRK(0x17aa, 0x215e, "Lenovo Thinkpad", CXT5066_THINKPAD),
- 	SND_PCI_QUIRK(0x17aa, 0x38af, "Lenovo G series", CXT5066_IDEAPAD),
-	SND_PCI_QUIRK(0x17aa, 0x390a, "Lenovo S10-3t", CXT5066_IDEAPAD),
-	SND_PCI_QUIRK(0x17aa, 0x3938, "Lenovo G series (AMD)", CXT5066_IDEAPAD),
-	SND_PCI_QUIRK(0x17aa, 0x3a0d, "ideapad", CXT5066_IDEAPAD),
-	{}
-};
-=======
 static const struct hda_verb cxt5066_init_verbs_vostro[] = {
 	/* Port A: headphones */
 	{0x19, AC_VERB_SET_PIN_WIDGET_CONTROL, 0},
@@ -3481,7 +2862,6 @@
 
 	/* Port C: unused */
 	{0x1b, AC_VERB_SET_PIN_WIDGET_CONTROL, 0},
->>>>>>> 02f8c6ae
 
 	/* Port D: unused */
 	{0x1c, AC_VERB_SET_PIN_WIDGET_CONTROL, 0},
@@ -3490,24 +2870,15 @@
 	{0x1d, AC_VERB_SET_PIN_WIDGET_CONTROL, 0},
 	{0x1d, AC_VERB_SET_EAPD_BTLENABLE, 0x2}, /* default on */
 
-<<<<<<< HEAD
-	codec->patch_ops = conexant_patch_ops;
-	codec->patch_ops.init = conexant_init;
-=======
 	/* Port F: unused */
 	{0x1e, AC_VERB_SET_PIN_WIDGET_CONTROL, 0},
->>>>>>> 02f8c6ae
 
 	/* Port G: internal speakers */
 	{0x1f, AC_VERB_SET_PIN_WIDGET_CONTROL, PIN_OUT},
 	{0x1f, AC_VERB_SET_CONNECT_SEL, 0x00}, /* DAC1 */
 
-<<<<<<< HEAD
-	spec->port_d_mode = PIN_HP;
-=======
 	/* DAC1 */
 	{0x10, AC_VERB_SET_AMP_GAIN_MUTE, AMP_OUT_UNMUTE},
->>>>>>> 02f8c6ae
 
 	/* DAC2: unused */
 	{0x11, AC_VERB_SET_AMP_GAIN_MUTE, AMP_OUT_MUTE},
@@ -3809,19 +3180,6 @@
 		spec->num_init_verbs++;
 		spec->dell_automute = 1;
 		break;
-<<<<<<< HEAD
-	case CXT5066_HP_LAPTOP:
-		codec->patch_ops.init = cxt5066_init;
-		codec->patch_ops.unsol_event = cxt5066_hp_laptop_event;
-		spec->init_verbs[spec->num_init_verbs] =
-			cxt5066_init_verbs_hp_laptop;
-		spec->num_init_verbs++;
-		spec->hp_laptop = 1;
-		spec->mixers[spec->num_mixers++] = cxt5066_mixer_master;
-		spec->mixers[spec->num_mixers++] = cxt5066_mixers;
-		/* no S/PDIF out */
-		spec->multiout.dig_out_nid = 0;
-=======
 	case CXT5066_ASUS:
 	case CXT5066_HP_LAPTOP:
 		codec->patch_ops.init = cxt5066_init;
@@ -3836,7 +3194,6 @@
 		/* no S/PDIF out */
 		if (board_config == CXT5066_HP_LAPTOP)
 			spec->multiout.dig_out_nid = 0;
->>>>>>> 02f8c6ae
 		/* input source automatically selected */
 		spec->input_mux = NULL;
 		spec->port_d_mode = 0;
@@ -3864,15 +3221,9 @@
 		spec->capture_prepare = cxt5066_olpc_capture_prepare;
 		spec->capture_cleanup = cxt5066_olpc_capture_cleanup;
 		break;
-<<<<<<< HEAD
-	case CXT5066_DELL_VOSTO:
-		codec->patch_ops.init = cxt5066_init;
-		codec->patch_ops.unsol_event = cxt5066_vostro_event;
-=======
 	case CXT5066_DELL_VOSTRO:
 		codec->patch_ops.init = cxt5066_init;
 		codec->patch_ops.unsol_event = cxt5066_unsol_event;
->>>>>>> 02f8c6ae
 		spec->init_verbs[0] = cxt5066_init_verbs_vostro;
 		spec->mixers[spec->num_mixers++] = cxt5066_mixer_master_olpc;
 		spec->mixers[spec->num_mixers++] = cxt5066_mixers;
@@ -3889,11 +3240,7 @@
 		break;
 	case CXT5066_IDEAPAD:
 		codec->patch_ops.init = cxt5066_init;
-<<<<<<< HEAD
-		codec->patch_ops.unsol_event = cxt5066_ideapad_event;
-=======
 		codec->patch_ops.unsol_event = cxt5066_unsol_event;
->>>>>>> 02f8c6ae
 		spec->mixers[spec->num_mixers++] = cxt5066_mixer_master;
 		spec->mixers[spec->num_mixers++] = cxt5066_mixers;
 		spec->init_verbs[0] = cxt5066_init_verbs_ideapad;
@@ -3909,11 +3256,7 @@
 		break;
 	case CXT5066_THINKPAD:
 		codec->patch_ops.init = cxt5066_init;
-<<<<<<< HEAD
-		codec->patch_ops.unsol_event = cxt5066_thinkpad_event;
-=======
 		codec->patch_ops.unsol_event = cxt5066_unsol_event;
->>>>>>> 02f8c6ae
 		spec->mixers[spec->num_mixers++] = cxt5066_mixer_master;
 		spec->mixers[spec->num_mixers++] = cxt5066_mixers;
 		spec->init_verbs[0] = cxt5066_init_verbs_thinkpad;
@@ -5065,14 +4408,6 @@
 	  .patch = patch_cxt5066 },
 	{ .id = 0x14f1506e, .name = "CX20590",
 	  .patch = patch_cxt5066 },
-<<<<<<< HEAD
-	{ .id = 0x14f15067, .name = "CX20583 (Pebble HSF)",
-	  .patch = patch_cxt5066 },
-	{ .id = 0x14f15068, .name = "CX20584",
-	  .patch = patch_cxt5066 },
-	{ .id = 0x14f15069, .name = "CX20585",
-	  .patch = patch_cxt5066 },
-=======
 	{ .id = 0x14f15097, .name = "CX20631",
 	  .patch = patch_conexant_auto },
 	{ .id = 0x14f15098, .name = "CX20632",
@@ -5089,7 +4424,6 @@
 	  .patch = patch_conexant_auto },
 	{ .id = 0x14f150b9, .name = "CX20665",
 	  .patch = patch_conexant_auto },
->>>>>>> 02f8c6ae
 	{} /* terminator */
 };
 
@@ -5100,8 +4434,6 @@
 MODULE_ALIAS("snd-hda-codec-id:14f15067");
 MODULE_ALIAS("snd-hda-codec-id:14f15068");
 MODULE_ALIAS("snd-hda-codec-id:14f15069");
-<<<<<<< HEAD
-=======
 MODULE_ALIAS("snd-hda-codec-id:14f1506c");
 MODULE_ALIAS("snd-hda-codec-id:14f1506e");
 MODULE_ALIAS("snd-hda-codec-id:14f15097");
@@ -5112,7 +4444,6 @@
 MODULE_ALIAS("snd-hda-codec-id:14f150ac");
 MODULE_ALIAS("snd-hda-codec-id:14f150b8");
 MODULE_ALIAS("snd-hda-codec-id:14f150b9");
->>>>>>> 02f8c6ae
 
 MODULE_LICENSE("GPL");
 MODULE_DESCRIPTION("Conexant HD-audio codec");
