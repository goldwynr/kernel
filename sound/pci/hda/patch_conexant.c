/*
 * HD audio interface patch for Conexant HDA audio codec
 *
 * Copyright (c) 2006 Pototskiy Akex <alex.pototskiy@gmail.com>
 * 		      Takashi Iwai <tiwai@suse.de>
 * 		      Tobin Davis  <tdavis@dsl-only.net>
 *
 *  This driver is free software; you can redistribute it and/or modify
 *  it under the terms of the GNU General Public License as published by
 *  the Free Software Foundation; either version 2 of the License, or
 *  (at your option) any later version.
 *
 *  This driver is distributed in the hope that it will be useful,
 *  but WITHOUT ANY WARRANTY; without even the implied warranty of
 *  MERCHANTABILITY or FITNESS FOR A PARTICULAR PURPOSE.  See the
 *  GNU General Public License for more details.
 *
 *  You should have received a copy of the GNU General Public License
 *  along with this program; if not, write to the Free Software
 *  Foundation, Inc., 59 Temple Place, Suite 330, Boston, MA  02111-1307 USA
 */

#include <linux/init.h>
#include <linux/delay.h>
#include <linux/slab.h>
#include <linux/pci.h>
#include <sound/core.h>
#include <sound/jack.h>

#include "hda_codec.h"
#include "hda_local.h"
#include "hda_beep.h"

#define CXT_PIN_DIR_IN              0x00
#define CXT_PIN_DIR_OUT             0x01
#define CXT_PIN_DIR_INOUT           0x02
#define CXT_PIN_DIR_IN_NOMICBIAS    0x03
#define CXT_PIN_DIR_INOUT_NOMICBIAS 0x04

#define CONEXANT_HP_EVENT	0x37
#define CONEXANT_MIC_EVENT	0x38

/* Conexant 5051 specific */

#define CXT5051_SPDIF_OUT	0x12
#define CXT5051_PORTB_EVENT	0x38
#define CXT5051_PORTC_EVENT	0x39

#define AUTO_MIC_PORTB		(1 << 1)
#define AUTO_MIC_PORTC		(1 << 2)

struct conexant_jack {

	hda_nid_t nid;
	int type;
	struct snd_jack *jack;

};

struct pin_dac_pair {
	hda_nid_t pin;
	hda_nid_t dac;
	int type;
};

struct conexant_spec {

	struct snd_kcontrol_new *mixers[5];
	int num_mixers;
	hda_nid_t vmaster_nid;

	const struct hda_verb *init_verbs[5];	/* initialization verbs
						 * don't forget NULL
						 * termination!
						 */
	unsigned int num_init_verbs;

	/* playback */
	struct hda_multi_out multiout;	/* playback set-up
					 * max_channels, dacs must be set
					 * dig_out_nid and hp_nid are optional
					 */
	unsigned int cur_eapd;
	unsigned int hp_present;
	unsigned int auto_mic;
	int auto_mic_ext;		/* autocfg.inputs[] index for ext mic */
	unsigned int need_dac_fix;
	hda_nid_t slave_dig_outs[2];

	/* capture */
	unsigned int num_adc_nids;
	hda_nid_t *adc_nids;
	hda_nid_t dig_in_nid;		/* digital-in NID; optional */

	unsigned int cur_adc_idx;
	hda_nid_t cur_adc;
	unsigned int cur_adc_stream_tag;
	unsigned int cur_adc_format;

	/* capture source */
	const struct hda_input_mux *input_mux;
	hda_nid_t *capsrc_nids;
	unsigned int cur_mux[3];

	/* channel model */
	const struct hda_channel_mode *channel_mode;
	int num_channel_mode;

	/* PCM information */
	struct hda_pcm pcm_rec[2];	/* used in build_pcms() */

	unsigned int spdif_route;

	/* jack detection */
	struct snd_array jacks;

	/* dynamic controls, init_verbs and input_mux */
	struct auto_pin_cfg autocfg;
	struct hda_input_mux private_imux;
	hda_nid_t private_dac_nids[AUTO_CFG_MAX_OUTS];
	struct pin_dac_pair dac_info[8];
	int dac_info_filled;

	unsigned int port_d_mode;
	unsigned int auto_mute:1;	/* used in auto-parser */
	unsigned int dell_automute:1;
	unsigned int dell_vostro:1;
	unsigned int ideapad:1;
	unsigned int thinkpad:1;
	unsigned int hp_laptop:1;
	unsigned int asus:1;

	unsigned int ext_mic_present;
	unsigned int recording;
	void (*capture_prepare)(struct hda_codec *codec);
	void (*capture_cleanup)(struct hda_codec *codec);

	/* OLPC XO-1.5 supports DC input mode (e.g. for use with analog sensors)
	 * through the microphone jack.
	 * When the user enables this through a mixer switch, both internal and
	 * external microphones are disabled. Gain is fixed at 0dB. In this mode,
	 * we also allow the bias to be configured through a separate mixer
	 * control. */
	unsigned int dc_enable;
	unsigned int dc_input_bias; /* offset into cxt5066_olpc_dc_bias */
	unsigned int mic_boost; /* offset into cxt5066_analog_mic_boost */

	unsigned int beep_amp;
};

static int conexant_playback_pcm_open(struct hda_pcm_stream *hinfo,
				      struct hda_codec *codec,
				      struct snd_pcm_substream *substream)
{
	struct conexant_spec *spec = codec->spec;
	return snd_hda_multi_out_analog_open(codec, &spec->multiout, substream,
					     hinfo);
}

static int conexant_playback_pcm_prepare(struct hda_pcm_stream *hinfo,
					 struct hda_codec *codec,
					 unsigned int stream_tag,
					 unsigned int format,
					 struct snd_pcm_substream *substream)
{
	struct conexant_spec *spec = codec->spec;
	return snd_hda_multi_out_analog_prepare(codec, &spec->multiout,
						stream_tag,
						format, substream);
}

static int conexant_playback_pcm_cleanup(struct hda_pcm_stream *hinfo,
					 struct hda_codec *codec,
					 struct snd_pcm_substream *substream)
{
	struct conexant_spec *spec = codec->spec;
	return snd_hda_multi_out_analog_cleanup(codec, &spec->multiout);
}

/*
 * Digital out
 */
static int conexant_dig_playback_pcm_open(struct hda_pcm_stream *hinfo,
					  struct hda_codec *codec,
					  struct snd_pcm_substream *substream)
{
	struct conexant_spec *spec = codec->spec;
	return snd_hda_multi_out_dig_open(codec, &spec->multiout);
}

static int conexant_dig_playback_pcm_close(struct hda_pcm_stream *hinfo,
					 struct hda_codec *codec,
					 struct snd_pcm_substream *substream)
{
	struct conexant_spec *spec = codec->spec;
	return snd_hda_multi_out_dig_close(codec, &spec->multiout);
}

static int conexant_dig_playback_pcm_prepare(struct hda_pcm_stream *hinfo,
					 struct hda_codec *codec,
					 unsigned int stream_tag,
					 unsigned int format,
					 struct snd_pcm_substream *substream)
{
	struct conexant_spec *spec = codec->spec;
	return snd_hda_multi_out_dig_prepare(codec, &spec->multiout,
					     stream_tag,
					     format, substream);
}

/*
 * Analog capture
 */
static int conexant_capture_pcm_prepare(struct hda_pcm_stream *hinfo,
				      struct hda_codec *codec,
				      unsigned int stream_tag,
				      unsigned int format,
				      struct snd_pcm_substream *substream)
{
	struct conexant_spec *spec = codec->spec;
	if (spec->capture_prepare)
		spec->capture_prepare(codec);
	snd_hda_codec_setup_stream(codec, spec->adc_nids[substream->number],
				   stream_tag, 0, format);
	return 0;
}

static int conexant_capture_pcm_cleanup(struct hda_pcm_stream *hinfo,
				      struct hda_codec *codec,
				      struct snd_pcm_substream *substream)
{
	struct conexant_spec *spec = codec->spec;
	snd_hda_codec_cleanup_stream(codec, spec->adc_nids[substream->number]);
	if (spec->capture_cleanup)
		spec->capture_cleanup(codec);
	return 0;
}



static struct hda_pcm_stream conexant_pcm_analog_playback = {
	.substreams = 1,
	.channels_min = 2,
	.channels_max = 2,
	.nid = 0, /* fill later */
	.ops = {
		.open = conexant_playback_pcm_open,
		.prepare = conexant_playback_pcm_prepare,
		.cleanup = conexant_playback_pcm_cleanup
	},
};

static struct hda_pcm_stream conexant_pcm_analog_capture = {
	.substreams = 1,
	.channels_min = 2,
	.channels_max = 2,
	.nid = 0, /* fill later */
	.ops = {
		.prepare = conexant_capture_pcm_prepare,
		.cleanup = conexant_capture_pcm_cleanup
	},
};


static struct hda_pcm_stream conexant_pcm_digital_playback = {
	.substreams = 1,
	.channels_min = 2,
	.channels_max = 2,
	.nid = 0, /* fill later */
	.ops = {
		.open = conexant_dig_playback_pcm_open,
		.close = conexant_dig_playback_pcm_close,
		.prepare = conexant_dig_playback_pcm_prepare
	},
};

static struct hda_pcm_stream conexant_pcm_digital_capture = {
	.substreams = 1,
	.channels_min = 2,
	.channels_max = 2,
	/* NID is set in alc_build_pcms */
};

static int cx5051_capture_pcm_prepare(struct hda_pcm_stream *hinfo,
				      struct hda_codec *codec,
				      unsigned int stream_tag,
				      unsigned int format,
				      struct snd_pcm_substream *substream)
{
	struct conexant_spec *spec = codec->spec;
	spec->cur_adc = spec->adc_nids[spec->cur_adc_idx];
	spec->cur_adc_stream_tag = stream_tag;
	spec->cur_adc_format = format;
	snd_hda_codec_setup_stream(codec, spec->cur_adc, stream_tag, 0, format);
	return 0;
}

static int cx5051_capture_pcm_cleanup(struct hda_pcm_stream *hinfo,
				      struct hda_codec *codec,
				      struct snd_pcm_substream *substream)
{
	struct conexant_spec *spec = codec->spec;
	snd_hda_codec_cleanup_stream(codec, spec->cur_adc);
	spec->cur_adc = 0;
	return 0;
}

static struct hda_pcm_stream cx5051_pcm_analog_capture = {
	.substreams = 1,
	.channels_min = 2,
	.channels_max = 2,
	.nid = 0, /* fill later */
	.ops = {
		.prepare = cx5051_capture_pcm_prepare,
		.cleanup = cx5051_capture_pcm_cleanup
	},
};

static int conexant_build_pcms(struct hda_codec *codec)
{
	struct conexant_spec *spec = codec->spec;
	struct hda_pcm *info = spec->pcm_rec;

	codec->num_pcms = 1;
	codec->pcm_info = info;

	info->name = "CONEXANT Analog";
	info->stream[SNDRV_PCM_STREAM_PLAYBACK] = conexant_pcm_analog_playback;
	info->stream[SNDRV_PCM_STREAM_PLAYBACK].channels_max =
		spec->multiout.max_channels;
	info->stream[SNDRV_PCM_STREAM_PLAYBACK].nid =
		spec->multiout.dac_nids[0];
	if (codec->vendor_id == 0x14f15051)
		info->stream[SNDRV_PCM_STREAM_CAPTURE] =
			cx5051_pcm_analog_capture;
	else
		info->stream[SNDRV_PCM_STREAM_CAPTURE] =
			conexant_pcm_analog_capture;
	info->stream[SNDRV_PCM_STREAM_CAPTURE].substreams = spec->num_adc_nids;
	info->stream[SNDRV_PCM_STREAM_CAPTURE].nid = spec->adc_nids[0];

	if (spec->multiout.dig_out_nid) {
		info++;
		codec->num_pcms++;
		info->name = "Conexant Digital";
		info->pcm_type = HDA_PCM_TYPE_SPDIF;
		info->stream[SNDRV_PCM_STREAM_PLAYBACK] =
			conexant_pcm_digital_playback;
		info->stream[SNDRV_PCM_STREAM_PLAYBACK].nid =
			spec->multiout.dig_out_nid;
		if (spec->dig_in_nid) {
			info->stream[SNDRV_PCM_STREAM_CAPTURE] =
				conexant_pcm_digital_capture;
			info->stream[SNDRV_PCM_STREAM_CAPTURE].nid =
				spec->dig_in_nid;
		}
		if (spec->slave_dig_outs[0])
			codec->slave_dig_outs = spec->slave_dig_outs;
	}

	return 0;
}

static int conexant_mux_enum_info(struct snd_kcontrol *kcontrol,
	       			  struct snd_ctl_elem_info *uinfo)
{
	struct hda_codec *codec = snd_kcontrol_chip(kcontrol);
	struct conexant_spec *spec = codec->spec;

	return snd_hda_input_mux_info(spec->input_mux, uinfo);
}

static int conexant_mux_enum_get(struct snd_kcontrol *kcontrol,
				 struct snd_ctl_elem_value *ucontrol)
{
	struct hda_codec *codec = snd_kcontrol_chip(kcontrol);
	struct conexant_spec *spec = codec->spec;
	unsigned int adc_idx = snd_ctl_get_ioffidx(kcontrol, &ucontrol->id);

	ucontrol->value.enumerated.item[0] = spec->cur_mux[adc_idx];
	return 0;
}

static int conexant_mux_enum_put(struct snd_kcontrol *kcontrol,
				 struct snd_ctl_elem_value *ucontrol)
{
	struct hda_codec *codec = snd_kcontrol_chip(kcontrol);
	struct conexant_spec *spec = codec->spec;
	unsigned int adc_idx = snd_ctl_get_ioffidx(kcontrol, &ucontrol->id);

	return snd_hda_input_mux_put(codec, spec->input_mux, ucontrol,
				     spec->capsrc_nids[adc_idx],
				     &spec->cur_mux[adc_idx]);
}

#ifdef CONFIG_SND_HDA_INPUT_JACK
static void conexant_free_jack_priv(struct snd_jack *jack)
{
	struct conexant_jack *jacks = jack->private_data;
	jacks->nid = 0;
	jacks->jack = NULL;
}

static int conexant_add_jack(struct hda_codec *codec,
		hda_nid_t nid, int type)
{
	struct conexant_spec *spec;
	struct conexant_jack *jack;
	const char *name;
	int i, err;

	spec = codec->spec;
	snd_array_init(&spec->jacks, sizeof(*jack), 32);

	jack = spec->jacks.list;
	for (i = 0; i < spec->jacks.used; i++, jack++)
		if (jack->nid == nid)
			return 0 ; /* already present */

	jack = snd_array_new(&spec->jacks);
	name = (type == SND_JACK_HEADPHONE) ? "Headphone" : "Mic" ;

	if (!jack)
		return -ENOMEM;

	jack->nid = nid;
	jack->type = type;

	err = snd_jack_new(codec->bus->card, name, type, &jack->jack);
	if (err < 0)
		return err;
	jack->jack->private_data = jack;
	jack->jack->private_free = conexant_free_jack_priv;
	return 0;
}

static void conexant_report_jack(struct hda_codec *codec, hda_nid_t nid)
{
	struct conexant_spec *spec = codec->spec;
	struct conexant_jack *jacks = spec->jacks.list;

	if (jacks) {
		int i;
		for (i = 0; i < spec->jacks.used; i++) {
			if (jacks->nid == nid) {
				unsigned int present;
				present = snd_hda_jack_detect(codec, nid);

				present = (present) ? jacks->type : 0 ;

				snd_jack_report(jacks->jack,
						present);
			}
			jacks++;
		}
	}
}

static int conexant_init_jacks(struct hda_codec *codec)
{
	struct conexant_spec *spec = codec->spec;
	int i;

	for (i = 0; i < spec->num_init_verbs; i++) {
		const struct hda_verb *hv;

		hv = spec->init_verbs[i];
		while (hv->nid) {
			int err = 0;
			switch (hv->param ^ AC_USRSP_EN) {
			case CONEXANT_HP_EVENT:
				err = conexant_add_jack(codec, hv->nid,
						SND_JACK_HEADPHONE);
				conexant_report_jack(codec, hv->nid);
				break;
			case CXT5051_PORTC_EVENT:
			case CONEXANT_MIC_EVENT:
				err = conexant_add_jack(codec, hv->nid,
						SND_JACK_MICROPHONE);
				conexant_report_jack(codec, hv->nid);
				break;
			}
			if (err < 0)
				return err;
			++hv;
		}
	}
	return 0;

}
#else
static inline void conexant_report_jack(struct hda_codec *codec, hda_nid_t nid)
{
}

static inline int conexant_init_jacks(struct hda_codec *codec)
{
	return 0;
}
#endif

static int conexant_init(struct hda_codec *codec)
{
	struct conexant_spec *spec = codec->spec;
	int i;

	for (i = 0; i < spec->num_init_verbs; i++)
		snd_hda_sequence_write(codec, spec->init_verbs[i]);
	return 0;
}

static void conexant_free(struct hda_codec *codec)
{
#ifdef CONFIG_SND_HDA_INPUT_JACK
	struct conexant_spec *spec = codec->spec;
	if (spec->jacks.list) {
		struct conexant_jack *jacks = spec->jacks.list;
		int i;
		for (i = 0; i < spec->jacks.used; i++, jacks++) {
			if (jacks->jack)
				snd_device_free(codec->bus->card, jacks->jack);
		}
		snd_array_free(&spec->jacks);
	}
#endif
	snd_hda_detach_beep_device(codec);
	kfree(codec->spec);
}

static struct snd_kcontrol_new cxt_capture_mixers[] = {
	{
		.iface = SNDRV_CTL_ELEM_IFACE_MIXER,
		.name = "Capture Source",
		.info = conexant_mux_enum_info,
		.get = conexant_mux_enum_get,
		.put = conexant_mux_enum_put
	},
	{}
};

#ifdef CONFIG_SND_HDA_INPUT_BEEP
/* additional beep mixers; the actual parameters are overwritten at build */
static struct snd_kcontrol_new cxt_beep_mixer[] = {
	HDA_CODEC_VOLUME_MONO("Beep Playback Volume", 0, 1, 0, HDA_OUTPUT),
	HDA_CODEC_MUTE_BEEP_MONO("Beep Playback Switch", 0, 1, 0, HDA_OUTPUT),
	{ } /* end */
};
#endif

static const char * const slave_vols[] = {
	"Headphone Playback Volume",
	"Speaker Playback Volume",
	NULL
};

static const char * const slave_sws[] = {
	"Headphone Playback Switch",
	"Speaker Playback Switch",
	NULL
};

static int conexant_build_controls(struct hda_codec *codec)
{
	struct conexant_spec *spec = codec->spec;
	unsigned int i;
	int err;

	for (i = 0; i < spec->num_mixers; i++) {
		err = snd_hda_add_new_ctls(codec, spec->mixers[i]);
		if (err < 0)
			return err;
	}
	if (spec->multiout.dig_out_nid) {
		err = snd_hda_create_spdif_out_ctls(codec,
						    spec->multiout.dig_out_nid);
		if (err < 0)
			return err;
		err = snd_hda_create_spdif_share_sw(codec,
						    &spec->multiout);
		if (err < 0)
			return err;
		spec->multiout.share_spdif = 1;
	} 
	if (spec->dig_in_nid) {
		err = snd_hda_create_spdif_in_ctls(codec,spec->dig_in_nid);
		if (err < 0)
			return err;
	}

	/* if we have no master control, let's create it */
	if (spec->vmaster_nid &&
	    !snd_hda_find_mixer_ctl(codec, "Master Playback Volume")) {
		unsigned int vmaster_tlv[4];
		snd_hda_set_vmaster_tlv(codec, spec->vmaster_nid,
					HDA_OUTPUT, vmaster_tlv);
		err = snd_hda_add_vmaster(codec, "Master Playback Volume",
					  vmaster_tlv, slave_vols);
		if (err < 0)
			return err;
	}
	if (spec->vmaster_nid &&
	    !snd_hda_find_mixer_ctl(codec, "Master Playback Switch")) {
		err = snd_hda_add_vmaster(codec, "Master Playback Switch",
					  NULL, slave_sws);
		if (err < 0)
			return err;
	}

	if (spec->input_mux) {
		err = snd_hda_add_new_ctls(codec, cxt_capture_mixers);
		if (err < 0)
			return err;
	}

#ifdef CONFIG_SND_HDA_INPUT_BEEP
	/* create beep controls if needed */
	if (spec->beep_amp) {
		struct snd_kcontrol_new *knew;
		for (knew = cxt_beep_mixer; knew->name; knew++) {
			struct snd_kcontrol *kctl;
			kctl = snd_ctl_new1(knew, codec);
			if (!kctl)
				return -ENOMEM;
			kctl->private_value = spec->beep_amp;
			err = snd_hda_ctl_add(codec, 0, kctl);
			if (err < 0)
				return err;
		}
	}
#endif

	return 0;
}

#ifdef CONFIG_SND_HDA_POWER_SAVE
static int conexant_suspend(struct hda_codec *codec, pm_message_t state)
{
	snd_hda_shutup_pins(codec);
	return 0;
}
#endif

static struct hda_codec_ops conexant_patch_ops = {
	.build_controls = conexant_build_controls,
	.build_pcms = conexant_build_pcms,
	.init = conexant_init,
	.free = conexant_free,
#ifdef CONFIG_SND_HDA_POWER_SAVE
	.suspend = conexant_suspend,
#endif
	.reboot_notify = snd_hda_shutup_pins,
};

#ifdef CONFIG_SND_HDA_INPUT_BEEP
#define set_beep_amp(spec, nid, idx, dir) \
	((spec)->beep_amp = HDA_COMPOSE_AMP_VAL(nid, 1, idx, dir))
#else
#define set_beep_amp(spec, nid, idx, dir) /* NOP */
#endif

/*
 * EAPD control
 * the private value = nid | (invert << 8)
 */

#define cxt_eapd_info		snd_ctl_boolean_mono_info

static int cxt_eapd_get(struct snd_kcontrol *kcontrol,
			     struct snd_ctl_elem_value *ucontrol)
{
	struct hda_codec *codec = snd_kcontrol_chip(kcontrol);
	struct conexant_spec *spec = codec->spec;
	int invert = (kcontrol->private_value >> 8) & 1;
	if (invert)
		ucontrol->value.integer.value[0] = !spec->cur_eapd;
	else
		ucontrol->value.integer.value[0] = spec->cur_eapd;
	return 0;

}

static int cxt_eapd_put(struct snd_kcontrol *kcontrol,
			     struct snd_ctl_elem_value *ucontrol)
{
	struct hda_codec *codec = snd_kcontrol_chip(kcontrol);
	struct conexant_spec *spec = codec->spec;
	int invert = (kcontrol->private_value >> 8) & 1;
	hda_nid_t nid = kcontrol->private_value & 0xff;
	unsigned int eapd;

	eapd = !!ucontrol->value.integer.value[0];
	if (invert)
		eapd = !eapd;
	if (eapd == spec->cur_eapd)
		return 0;
	
	spec->cur_eapd = eapd;
	snd_hda_codec_write_cache(codec, nid,
				  0, AC_VERB_SET_EAPD_BTLENABLE,
				  eapd ? 0x02 : 0x00);
	return 1;
}

/* controls for test mode */
#ifdef CONFIG_SND_DEBUG

#define CXT_EAPD_SWITCH(xname, nid, mask) \
	{ .iface = SNDRV_CTL_ELEM_IFACE_MIXER, .name = xname, .index = 0,  \
	  .info = cxt_eapd_info, \
	  .get = cxt_eapd_get, \
	  .put = cxt_eapd_put, \
	  .private_value = nid | (mask<<16) }



static int conexant_ch_mode_info(struct snd_kcontrol *kcontrol,
				 struct snd_ctl_elem_info *uinfo)
{
	struct hda_codec *codec = snd_kcontrol_chip(kcontrol);
	struct conexant_spec *spec = codec->spec;
	return snd_hda_ch_mode_info(codec, uinfo, spec->channel_mode,
				    spec->num_channel_mode);
}

static int conexant_ch_mode_get(struct snd_kcontrol *kcontrol,
				struct snd_ctl_elem_value *ucontrol)
{
	struct hda_codec *codec = snd_kcontrol_chip(kcontrol);
	struct conexant_spec *spec = codec->spec;
	return snd_hda_ch_mode_get(codec, ucontrol, spec->channel_mode,
				   spec->num_channel_mode,
				   spec->multiout.max_channels);
}

static int conexant_ch_mode_put(struct snd_kcontrol *kcontrol,
				struct snd_ctl_elem_value *ucontrol)
{
	struct hda_codec *codec = snd_kcontrol_chip(kcontrol);
	struct conexant_spec *spec = codec->spec;
	int err = snd_hda_ch_mode_put(codec, ucontrol, spec->channel_mode,
				      spec->num_channel_mode,
				      &spec->multiout.max_channels);
	if (err >= 0 && spec->need_dac_fix)
		spec->multiout.num_dacs = spec->multiout.max_channels / 2;
	return err;
}

#define CXT_PIN_MODE(xname, nid, dir) \
	{ .iface = SNDRV_CTL_ELEM_IFACE_MIXER, .name = xname, .index = 0,  \
	  .info = conexant_ch_mode_info, \
	  .get = conexant_ch_mode_get, \
	  .put = conexant_ch_mode_put, \
	  .private_value = nid | (dir<<16) }

#endif /* CONFIG_SND_DEBUG */

/* Conexant 5045 specific */

static hda_nid_t cxt5045_dac_nids[1] = { 0x19 };
static hda_nid_t cxt5045_adc_nids[1] = { 0x1a };
static hda_nid_t cxt5045_capsrc_nids[1] = { 0x1a };
#define CXT5045_SPDIF_OUT	0x18

static struct hda_channel_mode cxt5045_modes[1] = {
	{ 2, NULL },
};

static struct hda_input_mux cxt5045_capture_source = {
	.num_items = 2,
	.items = {
		{ "IntMic", 0x1 },
		{ "ExtMic", 0x2 },
	}
};

static struct hda_input_mux cxt5045_capture_source_benq = {
	.num_items = 5,
	.items = {
		{ "IntMic", 0x1 },
		{ "ExtMic", 0x2 },
		{ "LineIn", 0x3 },
		{ "CD",     0x4 },
		{ "Mixer",  0x0 },
	}
};

static struct hda_input_mux cxt5045_capture_source_hp530 = {
	.num_items = 2,
	.items = {
		{ "ExtMic", 0x1 },
		{ "IntMic", 0x2 },
	}
};

/* turn on/off EAPD (+ mute HP) as a master switch */
static int cxt5045_hp_master_sw_put(struct snd_kcontrol *kcontrol,
				    struct snd_ctl_elem_value *ucontrol)
{
	struct hda_codec *codec = snd_kcontrol_chip(kcontrol);
	struct conexant_spec *spec = codec->spec;
	unsigned int bits;

	if (!cxt_eapd_put(kcontrol, ucontrol))
		return 0;

	/* toggle internal speakers mute depending of presence of
	 * the headphone jack
	 */
	bits = (!spec->hp_present && spec->cur_eapd) ? 0 : HDA_AMP_MUTE;
	snd_hda_codec_amp_stereo(codec, 0x10, HDA_OUTPUT, 0,
				 HDA_AMP_MUTE, bits);

	bits = spec->cur_eapd ? 0 : HDA_AMP_MUTE;
	snd_hda_codec_amp_stereo(codec, 0x11, HDA_OUTPUT, 0,
				 HDA_AMP_MUTE, bits);
	return 1;
}

/* bind volumes of both NID 0x10 and 0x11 */
static struct hda_bind_ctls cxt5045_hp_bind_master_vol = {
	.ops = &snd_hda_bind_vol,
	.values = {
		HDA_COMPOSE_AMP_VAL(0x10, 3, 0, HDA_OUTPUT),
		HDA_COMPOSE_AMP_VAL(0x11, 3, 0, HDA_OUTPUT),
		0
	},
};

/* toggle input of built-in and mic jack appropriately */
static void cxt5045_hp_automic(struct hda_codec *codec)
{
	static struct hda_verb mic_jack_on[] = {
		{0x14, AC_VERB_SET_AMP_GAIN_MUTE, 0xb080},
		{0x12, AC_VERB_SET_AMP_GAIN_MUTE, 0xb000},
		{}
	};
	static struct hda_verb mic_jack_off[] = {
		{0x12, AC_VERB_SET_AMP_GAIN_MUTE, 0xb080},
		{0x14, AC_VERB_SET_AMP_GAIN_MUTE, 0xb000},
		{}
	};
	unsigned int present;

	present = snd_hda_jack_detect(codec, 0x12);
	if (present)
		snd_hda_sequence_write(codec, mic_jack_on);
	else
		snd_hda_sequence_write(codec, mic_jack_off);
}


/* mute internal speaker if HP is plugged */
static void cxt5045_hp_automute(struct hda_codec *codec)
{
	struct conexant_spec *spec = codec->spec;
	unsigned int bits;

	spec->hp_present = snd_hda_jack_detect(codec, 0x11);

	bits = (spec->hp_present || !spec->cur_eapd) ? HDA_AMP_MUTE : 0; 
	snd_hda_codec_amp_stereo(codec, 0x10, HDA_OUTPUT, 0,
				 HDA_AMP_MUTE, bits);
}

/* unsolicited event for HP jack sensing */
static void cxt5045_hp_unsol_event(struct hda_codec *codec,
				   unsigned int res)
{
	res >>= 26;
	switch (res) {
	case CONEXANT_HP_EVENT:
		cxt5045_hp_automute(codec);
		break;
	case CONEXANT_MIC_EVENT:
		cxt5045_hp_automic(codec);
		break;

	}
}

static struct snd_kcontrol_new cxt5045_mixers[] = {
	HDA_CODEC_VOLUME("Internal Mic Capture Volume", 0x1a, 0x01, HDA_INPUT),
	HDA_CODEC_MUTE("Internal Mic Capture Switch", 0x1a, 0x01, HDA_INPUT),
	HDA_CODEC_VOLUME("Mic Capture Volume", 0x1a, 0x02, HDA_INPUT),
	HDA_CODEC_MUTE("Mic Capture Switch", 0x1a, 0x02, HDA_INPUT),
	HDA_CODEC_VOLUME("PCM Playback Volume", 0x17, 0x0, HDA_INPUT),
	HDA_CODEC_MUTE("PCM Playback Switch", 0x17, 0x0, HDA_INPUT),
	HDA_CODEC_VOLUME("Internal Mic Playback Volume", 0x17, 0x1, HDA_INPUT),
	HDA_CODEC_MUTE("Internal Mic Playback Switch", 0x17, 0x1, HDA_INPUT),
	HDA_CODEC_VOLUME("Mic Playback Volume", 0x17, 0x2, HDA_INPUT),
	HDA_CODEC_MUTE("Mic Playback Switch", 0x17, 0x2, HDA_INPUT),
	HDA_BIND_VOL("Master Playback Volume", &cxt5045_hp_bind_master_vol),
	{
		.iface = SNDRV_CTL_ELEM_IFACE_MIXER,
		.name = "Master Playback Switch",
		.info = cxt_eapd_info,
		.get = cxt_eapd_get,
		.put = cxt5045_hp_master_sw_put,
		.private_value = 0x10,
	},

	{}
};

static struct snd_kcontrol_new cxt5045_benq_mixers[] = {
	HDA_CODEC_VOLUME("CD Capture Volume", 0x1a, 0x04, HDA_INPUT),
	HDA_CODEC_MUTE("CD Capture Switch", 0x1a, 0x04, HDA_INPUT),
	HDA_CODEC_VOLUME("CD Playback Volume", 0x17, 0x4, HDA_INPUT),
	HDA_CODEC_MUTE("CD Playback Switch", 0x17, 0x4, HDA_INPUT),

	HDA_CODEC_VOLUME("Line In Capture Volume", 0x1a, 0x03, HDA_INPUT),
	HDA_CODEC_MUTE("Line In Capture Switch", 0x1a, 0x03, HDA_INPUT),
	HDA_CODEC_VOLUME("Line In Playback Volume", 0x17, 0x3, HDA_INPUT),
	HDA_CODEC_MUTE("Line In Playback Switch", 0x17, 0x3, HDA_INPUT),

	HDA_CODEC_VOLUME("Mixer Capture Volume", 0x1a, 0x0, HDA_INPUT),
	HDA_CODEC_MUTE("Mixer Capture Switch", 0x1a, 0x0, HDA_INPUT),

	{}
};

static struct snd_kcontrol_new cxt5045_mixers_hp530[] = {
	HDA_CODEC_VOLUME("Internal Mic Capture Volume", 0x1a, 0x02, HDA_INPUT),
	HDA_CODEC_MUTE("Internal Mic Capture Switch", 0x1a, 0x02, HDA_INPUT),
	HDA_CODEC_VOLUME("Mic Capture Volume", 0x1a, 0x01, HDA_INPUT),
	HDA_CODEC_MUTE("Mic Capture Switch", 0x1a, 0x01, HDA_INPUT),
	HDA_CODEC_VOLUME("PCM Playback Volume", 0x17, 0x0, HDA_INPUT),
	HDA_CODEC_MUTE("PCM Playback Switch", 0x17, 0x0, HDA_INPUT),
	HDA_CODEC_VOLUME("Internal Mic Playback Volume", 0x17, 0x2, HDA_INPUT),
	HDA_CODEC_MUTE("Internal Mic Playback Switch", 0x17, 0x2, HDA_INPUT),
	HDA_CODEC_VOLUME("Mic Playback Volume", 0x17, 0x1, HDA_INPUT),
	HDA_CODEC_MUTE("Mic Playback Switch", 0x17, 0x1, HDA_INPUT),
	HDA_BIND_VOL("Master Playback Volume", &cxt5045_hp_bind_master_vol),
	{
		.iface = SNDRV_CTL_ELEM_IFACE_MIXER,
		.name = "Master Playback Switch",
		.info = cxt_eapd_info,
		.get = cxt_eapd_get,
		.put = cxt5045_hp_master_sw_put,
		.private_value = 0x10,
	},

	{}
};

static struct hda_verb cxt5045_init_verbs[] = {
	/* Line in, Mic */
	{0x12, AC_VERB_SET_PIN_WIDGET_CONTROL, PIN_IN|AC_PINCTL_VREF_80 },
	{0x14, AC_VERB_SET_PIN_WIDGET_CONTROL, PIN_IN|AC_PINCTL_VREF_80 },
	/* HP, Amp  */
	{0x10, AC_VERB_SET_PIN_WIDGET_CONTROL, PIN_OUT},
	{0x10, AC_VERB_SET_CONNECT_SEL, 0x1},
	{0x11, AC_VERB_SET_PIN_WIDGET_CONTROL, PIN_HP},
	{0x11, AC_VERB_SET_CONNECT_SEL, 0x1},
	{0x17, AC_VERB_SET_AMP_GAIN_MUTE, AMP_IN_MUTE(0)},
	{0x17, AC_VERB_SET_AMP_GAIN_MUTE, AMP_IN_MUTE(1)},
	{0x17, AC_VERB_SET_AMP_GAIN_MUTE, AMP_IN_MUTE(2)},
	{0x17, AC_VERB_SET_AMP_GAIN_MUTE, AMP_IN_MUTE(3)},
	{0x17, AC_VERB_SET_AMP_GAIN_MUTE, AMP_IN_MUTE(4)},
	/* Record selector: Internal mic */
	{0x1a, AC_VERB_SET_CONNECT_SEL,0x1},
	{0x1a, AC_VERB_SET_AMP_GAIN_MUTE,
	 AC_AMP_SET_INPUT|AC_AMP_SET_RIGHT|AC_AMP_SET_LEFT|0x17},
	/* SPDIF route: PCM */
	{0x13, AC_VERB_SET_PIN_WIDGET_CONTROL, PIN_OUT},
	{ 0x13, AC_VERB_SET_CONNECT_SEL, 0x0 },
	/* EAPD */
	{0x10, AC_VERB_SET_EAPD_BTLENABLE, 0x2 }, /* default on */ 
	{ } /* end */
};

static struct hda_verb cxt5045_benq_init_verbs[] = {
	/* Internal Mic, Mic */
	{0x12, AC_VERB_SET_PIN_WIDGET_CONTROL, PIN_IN|AC_PINCTL_VREF_80 },
	{0x14, AC_VERB_SET_PIN_WIDGET_CONTROL, PIN_IN|AC_PINCTL_VREF_80 },
	/* Line In,HP, Amp  */
	{0x10, AC_VERB_SET_PIN_WIDGET_CONTROL, PIN_OUT},
	{0x10, AC_VERB_SET_CONNECT_SEL, 0x1},
	{0x11, AC_VERB_SET_PIN_WIDGET_CONTROL, PIN_IN},
	{0x11, AC_VERB_SET_CONNECT_SEL, 0x1},
	{0x17, AC_VERB_SET_AMP_GAIN_MUTE, AMP_IN_MUTE(0)},
	{0x17, AC_VERB_SET_AMP_GAIN_MUTE, AMP_IN_MUTE(1)},
	{0x17, AC_VERB_SET_AMP_GAIN_MUTE, AMP_IN_MUTE(2)},
	{0x17, AC_VERB_SET_AMP_GAIN_MUTE, AMP_IN_MUTE(3)},
	{0x17, AC_VERB_SET_AMP_GAIN_MUTE, AMP_IN_MUTE(4)},
	/* Record selector: Internal mic */
	{0x1a, AC_VERB_SET_CONNECT_SEL, 0x1},
	{0x1a, AC_VERB_SET_AMP_GAIN_MUTE,
	 AC_AMP_SET_INPUT|AC_AMP_SET_RIGHT|AC_AMP_SET_LEFT|0x17},
	/* SPDIF route: PCM */
	{0x13, AC_VERB_SET_PIN_WIDGET_CONTROL, PIN_OUT},
	{0x13, AC_VERB_SET_CONNECT_SEL, 0x0},
	/* EAPD */
	{0x10, AC_VERB_SET_EAPD_BTLENABLE, 0x2}, /* default on */
	{ } /* end */
};

static struct hda_verb cxt5045_hp_sense_init_verbs[] = {
	/* pin sensing on HP jack */
	{0x11, AC_VERB_SET_UNSOLICITED_ENABLE, AC_USRSP_EN | CONEXANT_HP_EVENT},
	{ } /* end */
};

static struct hda_verb cxt5045_mic_sense_init_verbs[] = {
	/* pin sensing on HP jack */
	{0x12, AC_VERB_SET_UNSOLICITED_ENABLE, AC_USRSP_EN | CONEXANT_MIC_EVENT},
	{ } /* end */
};

#ifdef CONFIG_SND_DEBUG
/* Test configuration for debugging, modelled after the ALC260 test
 * configuration.
 */
static struct hda_input_mux cxt5045_test_capture_source = {
	.num_items = 5,
	.items = {
		{ "MIXER", 0x0 },
		{ "MIC1 pin", 0x1 },
		{ "LINE1 pin", 0x2 },
		{ "HP-OUT pin", 0x3 },
		{ "CD pin", 0x4 },
        },
};

static struct snd_kcontrol_new cxt5045_test_mixer[] = {

	/* Output controls */
	HDA_CODEC_VOLUME("Speaker Playback Volume", 0x10, 0x0, HDA_OUTPUT),
	HDA_CODEC_MUTE("Speaker Playback Switch", 0x10, 0x0, HDA_OUTPUT),
	HDA_CODEC_VOLUME("Node 11 Playback Volume", 0x11, 0x0, HDA_OUTPUT),
	HDA_CODEC_MUTE("Node 11 Playback Switch", 0x11, 0x0, HDA_OUTPUT),
	HDA_CODEC_VOLUME("Node 12 Playback Volume", 0x12, 0x0, HDA_OUTPUT),
	HDA_CODEC_MUTE("Node 12 Playback Switch", 0x12, 0x0, HDA_OUTPUT),
	
	/* Modes for retasking pin widgets */
	CXT_PIN_MODE("HP-OUT pin mode", 0x11, CXT_PIN_DIR_INOUT),
	CXT_PIN_MODE("LINE1 pin mode", 0x12, CXT_PIN_DIR_INOUT),

	/* EAPD Switch Control */
	CXT_EAPD_SWITCH("External Amplifier", 0x10, 0x0),

	/* Loopback mixer controls */

	HDA_CODEC_VOLUME("Mixer-1 Volume", 0x17, 0x0, HDA_INPUT),
	HDA_CODEC_MUTE("Mixer-1 Switch", 0x17, 0x0, HDA_INPUT),
	HDA_CODEC_VOLUME("Mixer-2 Volume", 0x17, 0x1, HDA_INPUT),
	HDA_CODEC_MUTE("Mixer-2 Switch", 0x17, 0x1, HDA_INPUT),
	HDA_CODEC_VOLUME("Mixer-3 Volume", 0x17, 0x2, HDA_INPUT),
	HDA_CODEC_MUTE("Mixer-3 Switch", 0x17, 0x2, HDA_INPUT),
	HDA_CODEC_VOLUME("Mixer-4 Volume", 0x17, 0x3, HDA_INPUT),
	HDA_CODEC_MUTE("Mixer-4 Switch", 0x17, 0x3, HDA_INPUT),
	HDA_CODEC_VOLUME("Mixer-5 Volume", 0x17, 0x4, HDA_INPUT),
	HDA_CODEC_MUTE("Mixer-5 Switch", 0x17, 0x4, HDA_INPUT),
	{
		.iface = SNDRV_CTL_ELEM_IFACE_MIXER,
		.name = "Input Source",
		.info = conexant_mux_enum_info,
		.get = conexant_mux_enum_get,
		.put = conexant_mux_enum_put,
	},
	/* Audio input controls */
	HDA_CODEC_VOLUME("Input-1 Volume", 0x1a, 0x0, HDA_INPUT),
	HDA_CODEC_MUTE("Input-1 Switch", 0x1a, 0x0, HDA_INPUT),
	HDA_CODEC_VOLUME("Input-2 Volume", 0x1a, 0x1, HDA_INPUT),
	HDA_CODEC_MUTE("Input-2 Switch", 0x1a, 0x1, HDA_INPUT),
	HDA_CODEC_VOLUME("Input-3 Volume", 0x1a, 0x2, HDA_INPUT),
	HDA_CODEC_MUTE("Input-3 Switch", 0x1a, 0x2, HDA_INPUT),
	HDA_CODEC_VOLUME("Input-4 Volume", 0x1a, 0x3, HDA_INPUT),
	HDA_CODEC_MUTE("Input-4 Switch", 0x1a, 0x3, HDA_INPUT),
	HDA_CODEC_VOLUME("Input-5 Volume", 0x1a, 0x4, HDA_INPUT),
	HDA_CODEC_MUTE("Input-5 Switch", 0x1a, 0x4, HDA_INPUT),
	{ } /* end */
};

static struct hda_verb cxt5045_test_init_verbs[] = {
	/* Set connections */
	{ 0x10, AC_VERB_SET_CONNECT_SEL, 0x0 },
	{ 0x11, AC_VERB_SET_CONNECT_SEL, 0x0 },
	{ 0x12, AC_VERB_SET_CONNECT_SEL, 0x0 },
	/* Enable retasking pins as output, initially without power amp */
	{0x12, AC_VERB_SET_PIN_WIDGET_CONTROL, PIN_OUT},
	{0x11, AC_VERB_SET_PIN_WIDGET_CONTROL, PIN_OUT},

	/* Disable digital (SPDIF) pins initially, but users can enable
	 * them via a mixer switch.  In the case of SPDIF-out, this initverb
	 * payload also sets the generation to 0, output to be in "consumer"
	 * PCM format, copyright asserted, no pre-emphasis and no validity
	 * control.
	 */
	{0x13, AC_VERB_SET_PIN_WIDGET_CONTROL, PIN_OUT},
	{0x18, AC_VERB_SET_DIGI_CONVERT_1, 0},

	/* Start with output sum widgets muted and their output gains at min */
	{0x17, AC_VERB_SET_AMP_GAIN_MUTE, AMP_IN_MUTE(0)},
	{0x17, AC_VERB_SET_AMP_GAIN_MUTE, AMP_IN_MUTE(1)},

	/* Unmute retasking pin widget output buffers since the default
	 * state appears to be output.  As the pin mode is changed by the
	 * user the pin mode control will take care of enabling the pin's
	 * input/output buffers as needed.
	 */
	{0x12, AC_VERB_SET_AMP_GAIN_MUTE, AMP_OUT_UNMUTE},
	{0x11, AC_VERB_SET_AMP_GAIN_MUTE, AMP_OUT_UNMUTE},

	/* Mute capture amp left and right */
	{0x1a, AC_VERB_SET_AMP_GAIN_MUTE, AMP_IN_MUTE(0)},

	/* Set ADC connection select to match default mixer setting (mic1
	 * pin)
	 */
	{0x1a, AC_VERB_SET_CONNECT_SEL, 0x00},
	{0x17, AC_VERB_SET_CONNECT_SEL, 0x00},

	/* Mute all inputs to mixer widget (even unconnected ones) */
	{0x17, AC_VERB_SET_AMP_GAIN_MUTE, AMP_IN_MUTE(0)}, /* Mixer pin */
	{0x17, AC_VERB_SET_AMP_GAIN_MUTE, AMP_IN_MUTE(1)}, /* Mic1 pin */
	{0x17, AC_VERB_SET_AMP_GAIN_MUTE, AMP_IN_MUTE(2)}, /* Line pin */
	{0x17, AC_VERB_SET_AMP_GAIN_MUTE, AMP_IN_MUTE(3)}, /* HP pin */
	{0x17, AC_VERB_SET_AMP_GAIN_MUTE, AMP_IN_MUTE(4)}, /* CD pin */

	{ }
};
#endif


/* initialize jack-sensing, too */
static int cxt5045_init(struct hda_codec *codec)
{
	conexant_init(codec);
	cxt5045_hp_automute(codec);
	return 0;
}


enum {
	CXT5045_LAPTOP_HPSENSE,
	CXT5045_LAPTOP_MICSENSE,
	CXT5045_LAPTOP_HPMICSENSE,
	CXT5045_BENQ,
	CXT5045_LAPTOP_HP530,
#ifdef CONFIG_SND_DEBUG
	CXT5045_TEST,
#endif
	CXT5045_MODELS
};

static const char * const cxt5045_models[CXT5045_MODELS] = {
	[CXT5045_LAPTOP_HPSENSE]	= "laptop-hpsense",
	[CXT5045_LAPTOP_MICSENSE]	= "laptop-micsense",
	[CXT5045_LAPTOP_HPMICSENSE]	= "laptop-hpmicsense",
	[CXT5045_BENQ]			= "benq",
	[CXT5045_LAPTOP_HP530]		= "laptop-hp530",
#ifdef CONFIG_SND_DEBUG
	[CXT5045_TEST]		= "test",
#endif
};

static struct snd_pci_quirk cxt5045_cfg_tbl[] = {
	SND_PCI_QUIRK(0x103c, 0x30d5, "HP 530", CXT5045_LAPTOP_HP530),
	SND_PCI_QUIRK_MASK(0x103c, 0xff00, 0x3000, "HP DV Series",
			   CXT5045_LAPTOP_HPSENSE),
	SND_PCI_QUIRK(0x1179, 0xff31, "Toshiba P105", CXT5045_LAPTOP_MICSENSE),
	SND_PCI_QUIRK(0x152d, 0x0753, "Benq R55E", CXT5045_BENQ),
	SND_PCI_QUIRK(0x1734, 0x10ad, "Fujitsu Si1520", CXT5045_LAPTOP_MICSENSE),
	SND_PCI_QUIRK(0x1734, 0x10cb, "Fujitsu Si3515", CXT5045_LAPTOP_HPMICSENSE),
	SND_PCI_QUIRK(0x1734, 0x110e, "Fujitsu V5505",
		      CXT5045_LAPTOP_HPMICSENSE),
	SND_PCI_QUIRK(0x1509, 0x1e40, "FIC", CXT5045_LAPTOP_HPMICSENSE),
	SND_PCI_QUIRK(0x1509, 0x2f05, "FIC", CXT5045_LAPTOP_HPMICSENSE),
	SND_PCI_QUIRK(0x1509, 0x2f06, "FIC", CXT5045_LAPTOP_HPMICSENSE),
	SND_PCI_QUIRK_MASK(0x1631, 0xff00, 0xc100, "Packard Bell",
			   CXT5045_LAPTOP_HPMICSENSE),
	SND_PCI_QUIRK(0x8086, 0x2111, "Conexant Reference board", CXT5045_LAPTOP_HPSENSE),
	{}
};

static int patch_cxt5045(struct hda_codec *codec)
{
	struct conexant_spec *spec;
	int board_config;

	spec = kzalloc(sizeof(*spec), GFP_KERNEL);
	if (!spec)
		return -ENOMEM;
	codec->spec = spec;
	codec->pin_amp_workaround = 1;

	spec->multiout.max_channels = 2;
	spec->multiout.num_dacs = ARRAY_SIZE(cxt5045_dac_nids);
	spec->multiout.dac_nids = cxt5045_dac_nids;
	spec->multiout.dig_out_nid = CXT5045_SPDIF_OUT;
	spec->num_adc_nids = 1;
	spec->adc_nids = cxt5045_adc_nids;
	spec->capsrc_nids = cxt5045_capsrc_nids;
	spec->input_mux = &cxt5045_capture_source;
	spec->num_mixers = 1;
	spec->mixers[0] = cxt5045_mixers;
	spec->num_init_verbs = 1;
	spec->init_verbs[0] = cxt5045_init_verbs;
	spec->spdif_route = 0;
	spec->num_channel_mode = ARRAY_SIZE(cxt5045_modes);
	spec->channel_mode = cxt5045_modes;

	set_beep_amp(spec, 0x16, 0, 1);

	codec->patch_ops = conexant_patch_ops;

	board_config = snd_hda_check_board_config(codec, CXT5045_MODELS,
						  cxt5045_models,
						  cxt5045_cfg_tbl);
	switch (board_config) {
	case CXT5045_LAPTOP_HPSENSE:
		codec->patch_ops.unsol_event = cxt5045_hp_unsol_event;
		spec->input_mux = &cxt5045_capture_source;
		spec->num_init_verbs = 2;
		spec->init_verbs[1] = cxt5045_hp_sense_init_verbs;
		spec->mixers[0] = cxt5045_mixers;
		codec->patch_ops.init = cxt5045_init;
		break;
	case CXT5045_LAPTOP_MICSENSE:
		codec->patch_ops.unsol_event = cxt5045_hp_unsol_event;
		spec->input_mux = &cxt5045_capture_source;
		spec->num_init_verbs = 2;
		spec->init_verbs[1] = cxt5045_mic_sense_init_verbs;
		spec->mixers[0] = cxt5045_mixers;
		codec->patch_ops.init = cxt5045_init;
		break;
	default:
	case CXT5045_LAPTOP_HPMICSENSE:
		codec->patch_ops.unsol_event = cxt5045_hp_unsol_event;
		spec->input_mux = &cxt5045_capture_source;
		spec->num_init_verbs = 3;
		spec->init_verbs[1] = cxt5045_hp_sense_init_verbs;
		spec->init_verbs[2] = cxt5045_mic_sense_init_verbs;
		spec->mixers[0] = cxt5045_mixers;
		codec->patch_ops.init = cxt5045_init;
		break;
	case CXT5045_BENQ:
		codec->patch_ops.unsol_event = cxt5045_hp_unsol_event;
		spec->input_mux = &cxt5045_capture_source_benq;
		spec->num_init_verbs = 1;
		spec->init_verbs[0] = cxt5045_benq_init_verbs;
		spec->mixers[0] = cxt5045_mixers;
		spec->mixers[1] = cxt5045_benq_mixers;
		spec->num_mixers = 2;
		codec->patch_ops.init = cxt5045_init;
		break;
	case CXT5045_LAPTOP_HP530:
		codec->patch_ops.unsol_event = cxt5045_hp_unsol_event;
		spec->input_mux = &cxt5045_capture_source_hp530;
		spec->num_init_verbs = 2;
		spec->init_verbs[1] = cxt5045_hp_sense_init_verbs;
		spec->mixers[0] = cxt5045_mixers_hp530;
		codec->patch_ops.init = cxt5045_init;
		break;
#ifdef CONFIG_SND_DEBUG
	case CXT5045_TEST:
		spec->input_mux = &cxt5045_test_capture_source;
		spec->mixers[0] = cxt5045_test_mixer;
		spec->init_verbs[0] = cxt5045_test_init_verbs;
		break;
		
#endif	
	}

	switch (codec->subsystem_id >> 16) {
	case 0x103c:
	case 0x1631:
	case 0x1734:
	case 0x17aa:
		/* HP, Packard Bell, Fujitsu-Siemens & Lenovo laptops have
		 * really bad sound over 0dB on NID 0x17. Fix max PCM level to
		 * 0 dB (originally it has 0x2b steps with 0dB offset 0x14)
		 */
		snd_hda_override_amp_caps(codec, 0x17, HDA_INPUT,
					  (0x14 << AC_AMPCAP_OFFSET_SHIFT) |
					  (0x14 << AC_AMPCAP_NUM_STEPS_SHIFT) |
					  (0x05 << AC_AMPCAP_STEP_SIZE_SHIFT) |
					  (1 << AC_AMPCAP_MUTE_SHIFT));
		break;
	}

	if (spec->beep_amp)
		snd_hda_attach_beep_device(codec, spec->beep_amp);

	return 0;
}


/* Conexant 5047 specific */
#define CXT5047_SPDIF_OUT	0x11

static hda_nid_t cxt5047_dac_nids[1] = { 0x10 }; /* 0x1c */
static hda_nid_t cxt5047_adc_nids[1] = { 0x12 };
static hda_nid_t cxt5047_capsrc_nids[1] = { 0x1a };

static struct hda_channel_mode cxt5047_modes[1] = {
	{ 2, NULL },
};

static struct hda_input_mux cxt5047_toshiba_capture_source = {
	.num_items = 2,
	.items = {
		{ "ExtMic", 0x2 },
		{ "Line-In", 0x1 },
	}
};

/* turn on/off EAPD (+ mute HP) as a master switch */
static int cxt5047_hp_master_sw_put(struct snd_kcontrol *kcontrol,
				    struct snd_ctl_elem_value *ucontrol)
{
	struct hda_codec *codec = snd_kcontrol_chip(kcontrol);
	struct conexant_spec *spec = codec->spec;
	unsigned int bits;

	if (!cxt_eapd_put(kcontrol, ucontrol))
		return 0;

	/* toggle internal speakers mute depending of presence of
	 * the headphone jack
	 */
	bits = (!spec->hp_present && spec->cur_eapd) ? 0 : HDA_AMP_MUTE;
	/* NOTE: Conexat codec needs the index for *OUTPUT* amp of
	 * pin widgets unlike other codecs.  In this case, we need to
	 * set index 0x01 for the volume from the mixer amp 0x19.
	 */
	snd_hda_codec_amp_stereo(codec, 0x1d, HDA_OUTPUT, 0x01,
				 HDA_AMP_MUTE, bits);
	bits = spec->cur_eapd ? 0 : HDA_AMP_MUTE;
	snd_hda_codec_amp_stereo(codec, 0x13, HDA_OUTPUT, 0,
				 HDA_AMP_MUTE, bits);
	return 1;
}

/* mute internal speaker if HP is plugged */
static void cxt5047_hp_automute(struct hda_codec *codec)
{
	struct conexant_spec *spec = codec->spec;
	unsigned int bits;

	spec->hp_present = snd_hda_jack_detect(codec, 0x13);

	bits = (spec->hp_present || !spec->cur_eapd) ? HDA_AMP_MUTE : 0;
	/* See the note in cxt5047_hp_master_sw_put */
	snd_hda_codec_amp_stereo(codec, 0x1d, HDA_OUTPUT, 0x01,
				 HDA_AMP_MUTE, bits);
}

/* toggle input of built-in and mic jack appropriately */
static void cxt5047_hp_automic(struct hda_codec *codec)
{
	static struct hda_verb mic_jack_on[] = {
		{0x15, AC_VERB_SET_AMP_GAIN_MUTE, AMP_OUT_MUTE},
		{0x17, AC_VERB_SET_AMP_GAIN_MUTE, AMP_OUT_UNMUTE},
		{}
	};
	static struct hda_verb mic_jack_off[] = {
		{0x17, AC_VERB_SET_AMP_GAIN_MUTE, AMP_OUT_MUTE},
		{0x15, AC_VERB_SET_AMP_GAIN_MUTE, AMP_OUT_UNMUTE},
		{}
	};
	unsigned int present;

	present = snd_hda_jack_detect(codec, 0x15);
	if (present)
		snd_hda_sequence_write(codec, mic_jack_on);
	else
		snd_hda_sequence_write(codec, mic_jack_off);
}

/* unsolicited event for HP jack sensing */
static void cxt5047_hp_unsol_event(struct hda_codec *codec,
				  unsigned int res)
{
	switch (res >> 26) {
	case CONEXANT_HP_EVENT:
		cxt5047_hp_automute(codec);
		break;
	case CONEXANT_MIC_EVENT:
		cxt5047_hp_automic(codec);
		break;
	}
}

static struct snd_kcontrol_new cxt5047_base_mixers[] = {
	HDA_CODEC_VOLUME("Mic Playback Volume", 0x19, 0x02, HDA_INPUT),
	HDA_CODEC_MUTE("Mic Playback Switch", 0x19, 0x02, HDA_INPUT),
	HDA_CODEC_VOLUME("Mic Boost Volume", 0x1a, 0x0, HDA_OUTPUT),
	HDA_CODEC_VOLUME("Capture Volume", 0x12, 0x03, HDA_INPUT),
	HDA_CODEC_MUTE("Capture Switch", 0x12, 0x03, HDA_INPUT),
	HDA_CODEC_VOLUME("PCM Volume", 0x10, 0x00, HDA_OUTPUT),
	HDA_CODEC_MUTE("PCM Switch", 0x10, 0x00, HDA_OUTPUT),
	{
		.iface = SNDRV_CTL_ELEM_IFACE_MIXER,
		.name = "Master Playback Switch",
		.info = cxt_eapd_info,
		.get = cxt_eapd_get,
		.put = cxt5047_hp_master_sw_put,
		.private_value = 0x13,
	},

	{}
};

static struct snd_kcontrol_new cxt5047_hp_spk_mixers[] = {
	/* See the note in cxt5047_hp_master_sw_put */
	HDA_CODEC_VOLUME("Speaker Playback Volume", 0x1d, 0x01, HDA_OUTPUT),
	HDA_CODEC_VOLUME("Headphone Playback Volume", 0x13, 0x00, HDA_OUTPUT),
	{}
};

static struct snd_kcontrol_new cxt5047_hp_only_mixers[] = {
	HDA_CODEC_VOLUME("Master Playback Volume", 0x13, 0x00, HDA_OUTPUT),
	{ } /* end */
};

static struct hda_verb cxt5047_init_verbs[] = {
	/* Line in, Mic, Built-in Mic */
	{0x14, AC_VERB_SET_PIN_WIDGET_CONTROL, PIN_IN },
	{0x15, AC_VERB_SET_PIN_WIDGET_CONTROL, PIN_IN|AC_PINCTL_VREF_50 },
	{0x17, AC_VERB_SET_PIN_WIDGET_CONTROL, PIN_IN|AC_PINCTL_VREF_50 },
	/* HP, Speaker  */
	{0x13, AC_VERB_SET_PIN_WIDGET_CONTROL, PIN_HP },
	{0x13, AC_VERB_SET_CONNECT_SEL, 0x0}, /* mixer(0x19) */
	{0x1d, AC_VERB_SET_CONNECT_SEL, 0x1}, /* mixer(0x19) */
	/* Record selector: Mic */
	{0x12, AC_VERB_SET_CONNECT_SEL,0x03},
	{0x19, AC_VERB_SET_AMP_GAIN_MUTE,
	 AC_AMP_SET_INPUT|AC_AMP_SET_RIGHT|AC_AMP_SET_LEFT|0x17},
	{0x1A, AC_VERB_SET_CONNECT_SEL,0x02},
	{0x1A, AC_VERB_SET_AMP_GAIN_MUTE,
	 AC_AMP_SET_OUTPUT|AC_AMP_SET_RIGHT|AC_AMP_SET_LEFT|0x00},
	{0x1A, AC_VERB_SET_AMP_GAIN_MUTE,
	 AC_AMP_SET_OUTPUT|AC_AMP_SET_RIGHT|AC_AMP_SET_LEFT|0x03},
	/* SPDIF route: PCM */
	{ 0x18, AC_VERB_SET_CONNECT_SEL, 0x0 },
	/* Enable unsolicited events */
	{0x13, AC_VERB_SET_UNSOLICITED_ENABLE, AC_USRSP_EN | CONEXANT_HP_EVENT},
	{0x15, AC_VERB_SET_UNSOLICITED_ENABLE, AC_USRSP_EN | CONEXANT_MIC_EVENT},
	{ } /* end */
};

/* configuration for Toshiba Laptops */
static struct hda_verb cxt5047_toshiba_init_verbs[] = {
	{0x13, AC_VERB_SET_EAPD_BTLENABLE, 0x0}, /* default off */
	{}
};

/* Test configuration for debugging, modelled after the ALC260 test
 * configuration.
 */
#ifdef CONFIG_SND_DEBUG
static struct hda_input_mux cxt5047_test_capture_source = {
	.num_items = 4,
	.items = {
		{ "LINE1 pin", 0x0 },
		{ "MIC1 pin", 0x1 },
		{ "MIC2 pin", 0x2 },
		{ "CD pin", 0x3 },
        },
};

static struct snd_kcontrol_new cxt5047_test_mixer[] = {

	/* Output only controls */
	HDA_CODEC_VOLUME("OutAmp-1 Volume", 0x10, 0x0, HDA_OUTPUT),
	HDA_CODEC_MUTE("OutAmp-1 Switch", 0x10,0x0, HDA_OUTPUT),
	HDA_CODEC_VOLUME("OutAmp-2 Volume", 0x1c, 0x0, HDA_OUTPUT),
	HDA_CODEC_MUTE("OutAmp-2 Switch", 0x1c, 0x0, HDA_OUTPUT),
	HDA_CODEC_VOLUME("Speaker Playback Volume", 0x1d, 0x0, HDA_OUTPUT),
	HDA_CODEC_MUTE("Speaker Playback Switch", 0x1d, 0x0, HDA_OUTPUT),
	HDA_CODEC_VOLUME("HeadPhone Playback Volume", 0x13, 0x0, HDA_OUTPUT),
	HDA_CODEC_MUTE("HeadPhone Playback Switch", 0x13, 0x0, HDA_OUTPUT),
	HDA_CODEC_VOLUME("Line1-Out Playback Volume", 0x14, 0x0, HDA_OUTPUT),
	HDA_CODEC_MUTE("Line1-Out Playback Switch", 0x14, 0x0, HDA_OUTPUT),
	HDA_CODEC_VOLUME("Line2-Out Playback Volume", 0x15, 0x0, HDA_OUTPUT),
	HDA_CODEC_MUTE("Line2-Out Playback Switch", 0x15, 0x0, HDA_OUTPUT),

	/* Modes for retasking pin widgets */
	CXT_PIN_MODE("LINE1 pin mode", 0x14, CXT_PIN_DIR_INOUT),
	CXT_PIN_MODE("MIC1 pin mode", 0x15, CXT_PIN_DIR_INOUT),

	/* EAPD Switch Control */
	CXT_EAPD_SWITCH("External Amplifier", 0x13, 0x0),

	/* Loopback mixer controls */
	HDA_CODEC_VOLUME("MIC1 Playback Volume", 0x12, 0x01, HDA_INPUT),
	HDA_CODEC_MUTE("MIC1 Playback Switch", 0x12, 0x01, HDA_INPUT),
	HDA_CODEC_VOLUME("MIC2 Playback Volume", 0x12, 0x02, HDA_INPUT),
	HDA_CODEC_MUTE("MIC2 Playback Switch", 0x12, 0x02, HDA_INPUT),
	HDA_CODEC_VOLUME("LINE Playback Volume", 0x12, 0x0, HDA_INPUT),
	HDA_CODEC_MUTE("LINE Playback Switch", 0x12, 0x0, HDA_INPUT),
	HDA_CODEC_VOLUME("CD Playback Volume", 0x12, 0x04, HDA_INPUT),
	HDA_CODEC_MUTE("CD Playback Switch", 0x12, 0x04, HDA_INPUT),

	HDA_CODEC_VOLUME("Capture-1 Volume", 0x19, 0x0, HDA_INPUT),
	HDA_CODEC_MUTE("Capture-1 Switch", 0x19, 0x0, HDA_INPUT),
	HDA_CODEC_VOLUME("Capture-2 Volume", 0x19, 0x1, HDA_INPUT),
	HDA_CODEC_MUTE("Capture-2 Switch", 0x19, 0x1, HDA_INPUT),
	HDA_CODEC_VOLUME("Capture-3 Volume", 0x19, 0x2, HDA_INPUT),
	HDA_CODEC_MUTE("Capture-3 Switch", 0x19, 0x2, HDA_INPUT),
	HDA_CODEC_VOLUME("Capture-4 Volume", 0x19, 0x3, HDA_INPUT),
	HDA_CODEC_MUTE("Capture-4 Switch", 0x19, 0x3, HDA_INPUT),
	{
		.iface = SNDRV_CTL_ELEM_IFACE_MIXER,
		.name = "Input Source",
		.info = conexant_mux_enum_info,
		.get = conexant_mux_enum_get,
		.put = conexant_mux_enum_put,
	},
	HDA_CODEC_VOLUME("Mic Boost Volume", 0x1a, 0x0, HDA_OUTPUT),

	{ } /* end */
};

static struct hda_verb cxt5047_test_init_verbs[] = {
	/* Enable retasking pins as output, initially without power amp */
	{0x15, AC_VERB_SET_PIN_WIDGET_CONTROL, PIN_OUT},
	{0x14, AC_VERB_SET_PIN_WIDGET_CONTROL, PIN_OUT},
	{0x13, AC_VERB_SET_PIN_WIDGET_CONTROL, PIN_OUT},

	/* Disable digital (SPDIF) pins initially, but users can enable
	 * them via a mixer switch.  In the case of SPDIF-out, this initverb
	 * payload also sets the generation to 0, output to be in "consumer"
	 * PCM format, copyright asserted, no pre-emphasis and no validity
	 * control.
	 */
	{0x18, AC_VERB_SET_DIGI_CONVERT_1, 0},

	/* Ensure mic1, mic2, line1 pin widgets take input from the 
	 * OUT1 sum bus when acting as an output.
	 */
	{0x1a, AC_VERB_SET_CONNECT_SEL, 0},
	{0x1b, AC_VERB_SET_CONNECT_SEL, 0},

	/* Start with output sum widgets muted and their output gains at min */
	{0x19, AC_VERB_SET_AMP_GAIN_MUTE, AMP_IN_MUTE(0)},
	{0x19, AC_VERB_SET_AMP_GAIN_MUTE, AMP_IN_MUTE(1)},

	/* Unmute retasking pin widget output buffers since the default
	 * state appears to be output.  As the pin mode is changed by the
	 * user the pin mode control will take care of enabling the pin's
	 * input/output buffers as needed.
	 */
	{0x15, AC_VERB_SET_AMP_GAIN_MUTE, AMP_OUT_UNMUTE},
	{0x14, AC_VERB_SET_AMP_GAIN_MUTE, AMP_OUT_UNMUTE},
	{0x13, AC_VERB_SET_AMP_GAIN_MUTE, AMP_OUT_UNMUTE},

	/* Mute capture amp left and right */
	{0x12, AC_VERB_SET_AMP_GAIN_MUTE, AMP_IN_MUTE(0)},

	/* Set ADC connection select to match default mixer setting (mic1
	 * pin)
	 */
	{0x12, AC_VERB_SET_CONNECT_SEL, 0x00},

	/* Mute all inputs to mixer widget (even unconnected ones) */
	{0x19, AC_VERB_SET_AMP_GAIN_MUTE, AMP_IN_MUTE(0)}, /* mic1 pin */
	{0x19, AC_VERB_SET_AMP_GAIN_MUTE, AMP_IN_MUTE(1)}, /* mic2 pin */
	{0x19, AC_VERB_SET_AMP_GAIN_MUTE, AMP_IN_MUTE(2)}, /* line1 pin */
	{0x19, AC_VERB_SET_AMP_GAIN_MUTE, AMP_IN_MUTE(3)}, /* line2 pin */
	{0x19, AC_VERB_SET_AMP_GAIN_MUTE, AMP_IN_MUTE(4)}, /* CD pin */
	{0x19, AC_VERB_SET_AMP_GAIN_MUTE, AMP_IN_MUTE(5)}, /* Beep-gen pin */
	{0x19, AC_VERB_SET_AMP_GAIN_MUTE, AMP_IN_MUTE(6)}, /* Line-out pin */
	{0x19, AC_VERB_SET_AMP_GAIN_MUTE, AMP_IN_MUTE(7)}, /* HP-pin pin */

	{ }
};
#endif


/* initialize jack-sensing, too */
static int cxt5047_hp_init(struct hda_codec *codec)
{
	conexant_init(codec);
	cxt5047_hp_automute(codec);
	return 0;
}


enum {
	CXT5047_LAPTOP,		/* Laptops w/o EAPD support */
	CXT5047_LAPTOP_HP,	/* Some HP laptops */
	CXT5047_LAPTOP_EAPD,	/* Laptops with EAPD support */
#ifdef CONFIG_SND_DEBUG
	CXT5047_TEST,
#endif
	CXT5047_MODELS
};

static const char * const cxt5047_models[CXT5047_MODELS] = {
	[CXT5047_LAPTOP]	= "laptop",
	[CXT5047_LAPTOP_HP]	= "laptop-hp",
	[CXT5047_LAPTOP_EAPD]	= "laptop-eapd",
#ifdef CONFIG_SND_DEBUG
	[CXT5047_TEST]		= "test",
#endif
};

static struct snd_pci_quirk cxt5047_cfg_tbl[] = {
	SND_PCI_QUIRK(0x103c, 0x30a5, "HP DV5200T/DV8000T", CXT5047_LAPTOP_HP),
	SND_PCI_QUIRK_MASK(0x103c, 0xff00, 0x3000, "HP DV Series",
			   CXT5047_LAPTOP),
	SND_PCI_QUIRK(0x1179, 0xff31, "Toshiba P100", CXT5047_LAPTOP_EAPD),
	{}
};

static int patch_cxt5047(struct hda_codec *codec)
{
	struct conexant_spec *spec;
	int board_config;

	spec = kzalloc(sizeof(*spec), GFP_KERNEL);
	if (!spec)
		return -ENOMEM;
	codec->spec = spec;
	codec->pin_amp_workaround = 1;

	spec->multiout.max_channels = 2;
	spec->multiout.num_dacs = ARRAY_SIZE(cxt5047_dac_nids);
	spec->multiout.dac_nids = cxt5047_dac_nids;
	spec->multiout.dig_out_nid = CXT5047_SPDIF_OUT;
	spec->num_adc_nids = 1;
	spec->adc_nids = cxt5047_adc_nids;
	spec->capsrc_nids = cxt5047_capsrc_nids;
	spec->num_mixers = 1;
	spec->mixers[0] = cxt5047_base_mixers;
	spec->num_init_verbs = 1;
	spec->init_verbs[0] = cxt5047_init_verbs;
	spec->spdif_route = 0;
	spec->num_channel_mode = ARRAY_SIZE(cxt5047_modes),
	spec->channel_mode = cxt5047_modes,

	codec->patch_ops = conexant_patch_ops;

	board_config = snd_hda_check_board_config(codec, CXT5047_MODELS,
						  cxt5047_models,
						  cxt5047_cfg_tbl);
	switch (board_config) {
	case CXT5047_LAPTOP:
		spec->num_mixers = 2;
		spec->mixers[1] = cxt5047_hp_spk_mixers;
		codec->patch_ops.unsol_event = cxt5047_hp_unsol_event;
		break;
	case CXT5047_LAPTOP_HP:
		spec->num_mixers = 2;
		spec->mixers[1] = cxt5047_hp_only_mixers;
		codec->patch_ops.unsol_event = cxt5047_hp_unsol_event;
		codec->patch_ops.init = cxt5047_hp_init;
		break;
	case CXT5047_LAPTOP_EAPD:
		spec->input_mux = &cxt5047_toshiba_capture_source;
		spec->num_mixers = 2;
		spec->mixers[1] = cxt5047_hp_spk_mixers;
		spec->num_init_verbs = 2;
		spec->init_verbs[1] = cxt5047_toshiba_init_verbs;
		codec->patch_ops.unsol_event = cxt5047_hp_unsol_event;
		break;
#ifdef CONFIG_SND_DEBUG
	case CXT5047_TEST:
		spec->input_mux = &cxt5047_test_capture_source;
		spec->mixers[0] = cxt5047_test_mixer;
		spec->init_verbs[0] = cxt5047_test_init_verbs;
		codec->patch_ops.unsol_event = cxt5047_hp_unsol_event;
#endif	
	}
	spec->vmaster_nid = 0x13;

	switch (codec->subsystem_id >> 16) {
	case 0x103c:
		/* HP laptops have really bad sound over 0 dB on NID 0x10.
		 * Fix max PCM level to 0 dB (originally it has 0x1e steps
		 * with 0 dB offset 0x17)
		 */
		snd_hda_override_amp_caps(codec, 0x10, HDA_INPUT,
					  (0x17 << AC_AMPCAP_OFFSET_SHIFT) |
					  (0x17 << AC_AMPCAP_NUM_STEPS_SHIFT) |
					  (0x05 << AC_AMPCAP_STEP_SIZE_SHIFT) |
					  (1 << AC_AMPCAP_MUTE_SHIFT));
		break;
	}

	return 0;
}

/* Conexant 5051 specific */
static hda_nid_t cxt5051_dac_nids[1] = { 0x10 };
static hda_nid_t cxt5051_adc_nids[2] = { 0x14, 0x15 };

static struct hda_channel_mode cxt5051_modes[1] = {
	{ 2, NULL },
};

static void cxt5051_update_speaker(struct hda_codec *codec)
{
	struct conexant_spec *spec = codec->spec;
	unsigned int pinctl;
	/* headphone pin */
	pinctl = (spec->hp_present && spec->cur_eapd) ? PIN_HP : 0;
	snd_hda_codec_write(codec, 0x16, 0, AC_VERB_SET_PIN_WIDGET_CONTROL,
			    pinctl);
	/* speaker pin */
	pinctl = (!spec->hp_present && spec->cur_eapd) ? PIN_OUT : 0;
	snd_hda_codec_write(codec, 0x1a, 0, AC_VERB_SET_PIN_WIDGET_CONTROL,
			    pinctl);
	/* on ideapad there is an aditional speaker (subwoofer) to mute */
	if (spec->ideapad)
		snd_hda_codec_write(codec, 0x1b, 0,
				    AC_VERB_SET_PIN_WIDGET_CONTROL,
				    pinctl);
}

/* turn on/off EAPD (+ mute HP) as a master switch */
static int cxt5051_hp_master_sw_put(struct snd_kcontrol *kcontrol,
				    struct snd_ctl_elem_value *ucontrol)
{
	struct hda_codec *codec = snd_kcontrol_chip(kcontrol);

	if (!cxt_eapd_put(kcontrol, ucontrol))
		return 0;
	cxt5051_update_speaker(codec);
	return 1;
}

/* toggle input of built-in and mic jack appropriately */
static void cxt5051_portb_automic(struct hda_codec *codec)
{
	struct conexant_spec *spec = codec->spec;
	unsigned int present;

	if (!(spec->auto_mic & AUTO_MIC_PORTB))
		return;
	present = snd_hda_jack_detect(codec, 0x17);
	snd_hda_codec_write(codec, 0x14, 0,
			    AC_VERB_SET_CONNECT_SEL,
			    present ? 0x01 : 0x00);
}

/* switch the current ADC according to the jack state */
static void cxt5051_portc_automic(struct hda_codec *codec)
{
	struct conexant_spec *spec = codec->spec;
	unsigned int present;
	hda_nid_t new_adc;

	if (!(spec->auto_mic & AUTO_MIC_PORTC))
		return;
	present = snd_hda_jack_detect(codec, 0x18);
	if (present)
		spec->cur_adc_idx = 1;
	else
		spec->cur_adc_idx = 0;
	new_adc = spec->adc_nids[spec->cur_adc_idx];
	if (spec->cur_adc && spec->cur_adc != new_adc) {
		/* stream is running, let's swap the current ADC */
		__snd_hda_codec_cleanup_stream(codec, spec->cur_adc, 1);
		spec->cur_adc = new_adc;
		snd_hda_codec_setup_stream(codec, new_adc,
					   spec->cur_adc_stream_tag, 0,
					   spec->cur_adc_format);
	}
}

/* mute internal speaker if HP is plugged */
static void cxt5051_hp_automute(struct hda_codec *codec)
{
	struct conexant_spec *spec = codec->spec;

	spec->hp_present = snd_hda_jack_detect(codec, 0x16);
	cxt5051_update_speaker(codec);
}

/* unsolicited event for HP jack sensing */
static void cxt5051_hp_unsol_event(struct hda_codec *codec,
				   unsigned int res)
{
	int nid = (res & AC_UNSOL_RES_SUBTAG) >> 20;
	switch (res >> 26) {
	case CONEXANT_HP_EVENT:
		cxt5051_hp_automute(codec);
		break;
	case CXT5051_PORTB_EVENT:
		cxt5051_portb_automic(codec);
		break;
	case CXT5051_PORTC_EVENT:
		cxt5051_portc_automic(codec);
		break;
	}
	conexant_report_jack(codec, nid);
}

static struct snd_kcontrol_new cxt5051_playback_mixers[] = {
	HDA_CODEC_VOLUME("Master Playback Volume", 0x10, 0x00, HDA_OUTPUT),
	{
		.iface = SNDRV_CTL_ELEM_IFACE_MIXER,
		.name = "Master Playback Switch",
		.info = cxt_eapd_info,
		.get = cxt_eapd_get,
		.put = cxt5051_hp_master_sw_put,
		.private_value = 0x1a,
	},
	{}
};

static struct snd_kcontrol_new cxt5051_capture_mixers[] = {
	HDA_CODEC_VOLUME("Internal Mic Volume", 0x14, 0x00, HDA_INPUT),
	HDA_CODEC_MUTE("Internal Mic Switch", 0x14, 0x00, HDA_INPUT),
	HDA_CODEC_VOLUME("Mic Volume", 0x14, 0x01, HDA_INPUT),
	HDA_CODEC_MUTE("Mic Switch", 0x14, 0x01, HDA_INPUT),
	HDA_CODEC_VOLUME("Docking Mic Volume", 0x15, 0x00, HDA_INPUT),
	HDA_CODEC_MUTE("Docking Mic Switch", 0x15, 0x00, HDA_INPUT),
	{}
};

static struct snd_kcontrol_new cxt5051_hp_mixers[] = {
	HDA_CODEC_VOLUME("Internal Mic Volume", 0x14, 0x00, HDA_INPUT),
	HDA_CODEC_MUTE("Internal Mic Switch", 0x14, 0x00, HDA_INPUT),
	HDA_CODEC_VOLUME("Mic Volume", 0x15, 0x00, HDA_INPUT),
	HDA_CODEC_MUTE("Mic Switch", 0x15, 0x00, HDA_INPUT),
	{}
};

static struct snd_kcontrol_new cxt5051_hp_dv6736_mixers[] = {
	HDA_CODEC_VOLUME("Capture Volume", 0x14, 0x00, HDA_INPUT),
	HDA_CODEC_MUTE("Capture Switch", 0x14, 0x00, HDA_INPUT),
	{}
};

static struct snd_kcontrol_new cxt5051_f700_mixers[] = {
	HDA_CODEC_VOLUME("Capture Volume", 0x14, 0x01, HDA_INPUT),
	HDA_CODEC_MUTE("Capture Switch", 0x14, 0x01, HDA_INPUT),
	{}
};

static struct snd_kcontrol_new cxt5051_toshiba_mixers[] = {
	HDA_CODEC_VOLUME("Internal Mic Volume", 0x14, 0x00, HDA_INPUT),
	HDA_CODEC_MUTE("Internal Mic Switch", 0x14, 0x00, HDA_INPUT),
	HDA_CODEC_VOLUME("Mic Volume", 0x14, 0x01, HDA_INPUT),
	HDA_CODEC_MUTE("Mic Switch", 0x14, 0x01, HDA_INPUT),
	{}
};

static struct hda_verb cxt5051_init_verbs[] = {
	/* Line in, Mic */
	{0x17, AC_VERB_SET_AMP_GAIN_MUTE, AMP_IN_UNMUTE(0) | 0x03},
	{0x17, AC_VERB_SET_PIN_WIDGET_CONTROL, PIN_VREF80},
	{0x18, AC_VERB_SET_AMP_GAIN_MUTE, AMP_IN_UNMUTE(0) | 0x03},
	{0x18, AC_VERB_SET_PIN_WIDGET_CONTROL, PIN_VREF80},
	{0x1d, AC_VERB_SET_PIN_WIDGET_CONTROL, PIN_IN},
	{0x1d, AC_VERB_SET_AMP_GAIN_MUTE, AMP_IN_UNMUTE(0) | 0x03},
	/* SPK  */
	{0x1a, AC_VERB_SET_PIN_WIDGET_CONTROL, PIN_OUT},
	{0x1a, AC_VERB_SET_CONNECT_SEL, 0x00},
	/* HP, Amp  */
	{0x16, AC_VERB_SET_PIN_WIDGET_CONTROL, PIN_HP},
	{0x16, AC_VERB_SET_CONNECT_SEL, 0x00},
	/* DAC1 */	
	{0x10, AC_VERB_SET_AMP_GAIN_MUTE, AMP_OUT_UNMUTE},
	/* Record selector: Internal mic */
	{0x14, AC_VERB_SET_AMP_GAIN_MUTE, AMP_IN_UNMUTE(0) | 0x44},
	{0x14, AC_VERB_SET_AMP_GAIN_MUTE, AMP_IN_UNMUTE(1) | 0x44},
	{0x15, AC_VERB_SET_AMP_GAIN_MUTE, AMP_IN_UNMUTE(0) | 0x44},
	/* SPDIF route: PCM */
	{0x1c, AC_VERB_SET_PIN_WIDGET_CONTROL, PIN_OUT},
	{0x1c, AC_VERB_SET_CONNECT_SEL, 0x0},
	/* EAPD */
	{0x1a, AC_VERB_SET_EAPD_BTLENABLE, 0x2}, /* default on */ 
	{0x16, AC_VERB_SET_UNSOLICITED_ENABLE, AC_USRSP_EN|CONEXANT_HP_EVENT},
	{ } /* end */
};

static struct hda_verb cxt5051_hp_dv6736_init_verbs[] = {
	/* Line in, Mic */
	{0x17, AC_VERB_SET_AMP_GAIN_MUTE, AMP_IN_UNMUTE(0) | 0x03},
	{0x17, AC_VERB_SET_PIN_WIDGET_CONTROL, PIN_VREF80},
	{0x18, AC_VERB_SET_PIN_WIDGET_CONTROL, 0x0},
	{0x1d, AC_VERB_SET_PIN_WIDGET_CONTROL, 0x0},
	/* SPK  */
	{0x1a, AC_VERB_SET_PIN_WIDGET_CONTROL, PIN_OUT},
	{0x1a, AC_VERB_SET_CONNECT_SEL, 0x00},
	/* HP, Amp  */
	{0x16, AC_VERB_SET_PIN_WIDGET_CONTROL, PIN_HP},
	{0x16, AC_VERB_SET_CONNECT_SEL, 0x00},
	/* DAC1 */
	{0x10, AC_VERB_SET_AMP_GAIN_MUTE, AMP_OUT_UNMUTE},
	/* Record selector: Internal mic */
	{0x14, AC_VERB_SET_AMP_GAIN_MUTE, AMP_IN_UNMUTE(1) | 0x44},
	{0x14, AC_VERB_SET_CONNECT_SEL, 0x1},
	/* SPDIF route: PCM */
	{0x1c, AC_VERB_SET_CONNECT_SEL, 0x0},
	/* EAPD */
	{0x1a, AC_VERB_SET_EAPD_BTLENABLE, 0x2}, /* default on */
	{0x16, AC_VERB_SET_UNSOLICITED_ENABLE, AC_USRSP_EN|CONEXANT_HP_EVENT},
	{ } /* end */
};

static struct hda_verb cxt5051_lenovo_x200_init_verbs[] = {
	/* Line in, Mic */
	{0x17, AC_VERB_SET_AMP_GAIN_MUTE, AMP_IN_UNMUTE(0) | 0x03},
	{0x17, AC_VERB_SET_PIN_WIDGET_CONTROL, PIN_VREF80},
	{0x18, AC_VERB_SET_AMP_GAIN_MUTE, AMP_IN_UNMUTE(0) | 0x03},
	{0x18, AC_VERB_SET_PIN_WIDGET_CONTROL, PIN_VREF80},
	{0x1d, AC_VERB_SET_PIN_WIDGET_CONTROL, PIN_IN},
	{0x1d, AC_VERB_SET_AMP_GAIN_MUTE, AMP_IN_UNMUTE(0) | 0x03},
	/* SPK  */
	{0x1a, AC_VERB_SET_PIN_WIDGET_CONTROL, PIN_OUT},
	{0x1a, AC_VERB_SET_CONNECT_SEL, 0x00},
	/* HP, Amp  */
	{0x16, AC_VERB_SET_PIN_WIDGET_CONTROL, PIN_HP},
	{0x16, AC_VERB_SET_CONNECT_SEL, 0x00},
	/* Docking HP */
	{0x19, AC_VERB_SET_PIN_WIDGET_CONTROL, PIN_HP},
	{0x19, AC_VERB_SET_CONNECT_SEL, 0x00},
	/* DAC1 */
	{0x10, AC_VERB_SET_AMP_GAIN_MUTE, AMP_OUT_UNMUTE},
	/* Record selector: Internal mic */
	{0x14, AC_VERB_SET_AMP_GAIN_MUTE, AMP_IN_UNMUTE(0) | 0x44},
	{0x14, AC_VERB_SET_AMP_GAIN_MUTE, AMP_IN_UNMUTE(1) | 0x44},
	{0x15, AC_VERB_SET_AMP_GAIN_MUTE, AMP_IN_UNMUTE(0) | 0x44},
	/* SPDIF route: PCM */
	{0x1c, AC_VERB_SET_PIN_WIDGET_CONTROL, PIN_OUT}, /* needed for W500 Advanced Mini Dock 250410 */
	{0x1c, AC_VERB_SET_CONNECT_SEL, 0x0},
	/* EAPD */
	{0x1a, AC_VERB_SET_EAPD_BTLENABLE, 0x2}, /* default on */
	{0x16, AC_VERB_SET_UNSOLICITED_ENABLE, AC_USRSP_EN|CONEXANT_HP_EVENT},
	{0x19, AC_VERB_SET_UNSOLICITED_ENABLE, AC_USRSP_EN|CONEXANT_HP_EVENT},
	{ } /* end */
};

static struct hda_verb cxt5051_f700_init_verbs[] = {
	/* Line in, Mic */
	{0x17, AC_VERB_SET_AMP_GAIN_MUTE, AMP_IN_UNMUTE(0) | 0x03},
	{0x17, AC_VERB_SET_PIN_WIDGET_CONTROL, PIN_VREF80},
	{0x18, AC_VERB_SET_PIN_WIDGET_CONTROL, 0x0},
	{0x1d, AC_VERB_SET_PIN_WIDGET_CONTROL, 0x0},
	/* SPK  */
	{0x1a, AC_VERB_SET_PIN_WIDGET_CONTROL, PIN_OUT},
	{0x1a, AC_VERB_SET_CONNECT_SEL, 0x00},
	/* HP, Amp  */
	{0x16, AC_VERB_SET_PIN_WIDGET_CONTROL, PIN_HP},
	{0x16, AC_VERB_SET_CONNECT_SEL, 0x00},
	/* DAC1 */
	{0x10, AC_VERB_SET_AMP_GAIN_MUTE, AMP_OUT_UNMUTE},
	/* Record selector: Internal mic */
	{0x14, AC_VERB_SET_AMP_GAIN_MUTE, AMP_IN_UNMUTE(1) | 0x44},
	{0x14, AC_VERB_SET_CONNECT_SEL, 0x1},
	/* SPDIF route: PCM */
	{0x1c, AC_VERB_SET_CONNECT_SEL, 0x0},
	/* EAPD */
	{0x1a, AC_VERB_SET_EAPD_BTLENABLE, 0x2}, /* default on */
	{0x16, AC_VERB_SET_UNSOLICITED_ENABLE, AC_USRSP_EN|CONEXANT_HP_EVENT},
	{ } /* end */
};

static void cxt5051_init_mic_port(struct hda_codec *codec, hda_nid_t nid,
				 unsigned int event)
{
	snd_hda_codec_write(codec, nid, 0,
			    AC_VERB_SET_UNSOLICITED_ENABLE,
			    AC_USRSP_EN | event);
#ifdef CONFIG_SND_HDA_INPUT_JACK
	conexant_add_jack(codec, nid, SND_JACK_MICROPHONE);
	conexant_report_jack(codec, nid);
#endif
}

static struct hda_verb cxt5051_ideapad_init_verbs[] = {
	/* Subwoofer */
	{0x1b, AC_VERB_SET_PIN_WIDGET_CONTROL, PIN_OUT},
	{0x1b, AC_VERB_SET_CONNECT_SEL, 0x00},
	{ } /* end */
};

/* initialize jack-sensing, too */
static int cxt5051_init(struct hda_codec *codec)
{
	struct conexant_spec *spec = codec->spec;

	conexant_init(codec);
	conexant_init_jacks(codec);

	if (spec->auto_mic & AUTO_MIC_PORTB)
		cxt5051_init_mic_port(codec, 0x17, CXT5051_PORTB_EVENT);
	if (spec->auto_mic & AUTO_MIC_PORTC)
		cxt5051_init_mic_port(codec, 0x18, CXT5051_PORTC_EVENT);

	if (codec->patch_ops.unsol_event) {
		cxt5051_hp_automute(codec);
		cxt5051_portb_automic(codec);
		cxt5051_portc_automic(codec);
	}
	return 0;
}


enum {
	CXT5051_LAPTOP,	 /* Laptops w/ EAPD support */
	CXT5051_HP,	/* no docking */
	CXT5051_HP_DV6736,	/* HP without mic switch */
	CXT5051_LENOVO_X200,	/* Lenovo X200 laptop, also used for Advanced Mini Dock 250410 */
	CXT5051_F700,       /* HP Compaq Presario F700 */
	CXT5051_TOSHIBA,	/* Toshiba M300 & co */
	CXT5051_IDEAPAD,	/* Lenovo IdeaPad Y430 */
	CXT5051_MODELS
};

static const char *const cxt5051_models[CXT5051_MODELS] = {
	[CXT5051_LAPTOP]	= "laptop",
	[CXT5051_HP]		= "hp",
	[CXT5051_HP_DV6736]	= "hp-dv6736",
	[CXT5051_LENOVO_X200]	= "lenovo-x200",
	[CXT5051_F700]          = "hp-700",
	[CXT5051_TOSHIBA]	= "toshiba",
	[CXT5051_IDEAPAD]	= "ideapad",
};

static struct snd_pci_quirk cxt5051_cfg_tbl[] = {
	SND_PCI_QUIRK(0x103c, 0x30cf, "HP DV6736", CXT5051_HP_DV6736),
	SND_PCI_QUIRK(0x103c, 0x360b, "Compaq Presario CQ60", CXT5051_HP),
	SND_PCI_QUIRK(0x103c, 0x30ea, "Compaq Presario F700", CXT5051_F700),
	SND_PCI_QUIRK(0x1179, 0xff50, "Toshiba M30x", CXT5051_TOSHIBA),
	SND_PCI_QUIRK(0x14f1, 0x0101, "Conexant Reference board",
		      CXT5051_LAPTOP),
	SND_PCI_QUIRK(0x14f1, 0x5051, "HP Spartan 1.1", CXT5051_HP),
	SND_PCI_QUIRK(0x17aa, 0x20f2, "Lenovo X200", CXT5051_LENOVO_X200),
	SND_PCI_QUIRK(0x17aa, 0x3a0d, "Lenovo IdeaPad", CXT5051_IDEAPAD),
	{}
};

static int patch_cxt5051(struct hda_codec *codec)
{
	struct conexant_spec *spec;
	int board_config;

	spec = kzalloc(sizeof(*spec), GFP_KERNEL);
	if (!spec)
		return -ENOMEM;
	codec->spec = spec;
	codec->pin_amp_workaround = 1;

	codec->patch_ops = conexant_patch_ops;
	codec->patch_ops.init = cxt5051_init;

	spec->multiout.max_channels = 2;
	spec->multiout.num_dacs = ARRAY_SIZE(cxt5051_dac_nids);
	spec->multiout.dac_nids = cxt5051_dac_nids;
	spec->multiout.dig_out_nid = CXT5051_SPDIF_OUT;
	spec->num_adc_nids = 1; /* not 2; via auto-mic switch */
	spec->adc_nids = cxt5051_adc_nids;
	spec->num_mixers = 2;
	spec->mixers[0] = cxt5051_capture_mixers;
	spec->mixers[1] = cxt5051_playback_mixers;
	spec->num_init_verbs = 1;
	spec->init_verbs[0] = cxt5051_init_verbs;
	spec->spdif_route = 0;
	spec->num_channel_mode = ARRAY_SIZE(cxt5051_modes);
	spec->channel_mode = cxt5051_modes;
	spec->cur_adc = 0;
	spec->cur_adc_idx = 0;

	set_beep_amp(spec, 0x13, 0, HDA_OUTPUT);

	codec->patch_ops.unsol_event = cxt5051_hp_unsol_event;

	board_config = snd_hda_check_board_config(codec, CXT5051_MODELS,
						  cxt5051_models,
						  cxt5051_cfg_tbl);
	spec->auto_mic = AUTO_MIC_PORTB | AUTO_MIC_PORTC;
	switch (board_config) {
	case CXT5051_HP:
		spec->mixers[0] = cxt5051_hp_mixers;
		break;
	case CXT5051_HP_DV6736:
		spec->init_verbs[0] = cxt5051_hp_dv6736_init_verbs;
		spec->mixers[0] = cxt5051_hp_dv6736_mixers;
		spec->auto_mic = 0;
		break;
	case CXT5051_LENOVO_X200:
		spec->init_verbs[0] = cxt5051_lenovo_x200_init_verbs;
		/* Thinkpad X301 does not have S/PDIF wired and no ability
		   to use a docking station. */
		if (codec->subsystem_id == 0x17aa211f)
			spec->multiout.dig_out_nid = 0;
		break;
	case CXT5051_F700:
		spec->init_verbs[0] = cxt5051_f700_init_verbs;
		spec->mixers[0] = cxt5051_f700_mixers;
		spec->auto_mic = 0;
		break;
	case CXT5051_TOSHIBA:
		spec->mixers[0] = cxt5051_toshiba_mixers;
		spec->auto_mic = AUTO_MIC_PORTB;
		break;
	case CXT5051_IDEAPAD:
		spec->init_verbs[spec->num_init_verbs++] =
			cxt5051_ideapad_init_verbs;
		spec->ideapad = 1;
		break;
	}

	if (spec->beep_amp)
		snd_hda_attach_beep_device(codec, spec->beep_amp);

	return 0;
}

/* Conexant 5066 specific */

static hda_nid_t cxt5066_dac_nids[1] = { 0x10 };
static hda_nid_t cxt5066_adc_nids[3] = { 0x14, 0x15, 0x16 };
static hda_nid_t cxt5066_capsrc_nids[1] = { 0x17 };
static hda_nid_t cxt5066_digout_pin_nids[2] = { 0x20, 0x22 };

/* OLPC's microphone port is DC coupled for use with external sensors,
 * therefore we use a 50% mic bias in order to center the input signal with
 * the DC input range of the codec. */
#define CXT5066_OLPC_EXT_MIC_BIAS PIN_VREF50

static struct hda_channel_mode cxt5066_modes[1] = {
	{ 2, NULL },
};

#define HP_PRESENT_PORT_A	(1 << 0)
#define HP_PRESENT_PORT_D	(1 << 1)
#define hp_port_a_present(spec)	((spec)->hp_present & HP_PRESENT_PORT_A)
#define hp_port_d_present(spec)	((spec)->hp_present & HP_PRESENT_PORT_D)

static void cxt5066_update_speaker(struct hda_codec *codec)
{
	struct conexant_spec *spec = codec->spec;
	unsigned int pinctl;

	snd_printdd("CXT5066: update speaker, hp_present=%d, cur_eapd=%d\n",
		    spec->hp_present, spec->cur_eapd);

	/* Port A (HP) */
	pinctl = (hp_port_a_present(spec) && spec->cur_eapd) ? PIN_HP : 0;
	snd_hda_codec_write(codec, 0x19, 0, AC_VERB_SET_PIN_WIDGET_CONTROL,
			pinctl);

	/* Port D (HP/LO) */
	pinctl = spec->cur_eapd ? spec->port_d_mode : 0;
	if (spec->dell_automute || spec->thinkpad) {
		/* Mute if Port A is connected */
		if (hp_port_a_present(spec))
			pinctl = 0;
	} else {
		/* Thinkpad/Dell doesn't give pin-D status */
		if (!hp_port_d_present(spec))
			pinctl = 0;
	}
	snd_hda_codec_write(codec, 0x1c, 0, AC_VERB_SET_PIN_WIDGET_CONTROL,
			pinctl);

	/* CLASS_D AMP */
	pinctl = (!spec->hp_present && spec->cur_eapd) ? PIN_OUT : 0;
	snd_hda_codec_write(codec, 0x1f, 0, AC_VERB_SET_PIN_WIDGET_CONTROL,
			pinctl);
}

/* turn on/off EAPD (+ mute HP) as a master switch */
static int cxt5066_hp_master_sw_put(struct snd_kcontrol *kcontrol,
				    struct snd_ctl_elem_value *ucontrol)
{
	struct hda_codec *codec = snd_kcontrol_chip(kcontrol);

	if (!cxt_eapd_put(kcontrol, ucontrol))
		return 0;

	cxt5066_update_speaker(codec);
	return 1;
}

static const struct hda_input_mux cxt5066_olpc_dc_bias = {
	.num_items = 3,
	.items = {
		{ "Off", PIN_IN },
		{ "50%", PIN_VREF50 },
		{ "80%", PIN_VREF80 },
	},
};

static int cxt5066_set_olpc_dc_bias(struct hda_codec *codec)
{
	struct conexant_spec *spec = codec->spec;
	/* Even though port F is the DC input, the bias is controlled on port B.
	 * we also leave that port as an active input (but unselected) in DC mode
	 * just in case that is necessary to make the bias setting take effect. */
	return snd_hda_codec_write_cache(codec, 0x1a, 0,
		AC_VERB_SET_PIN_WIDGET_CONTROL,
		cxt5066_olpc_dc_bias.items[spec->dc_input_bias].index);
}

/* OLPC defers mic widget control until when capture is started because the
 * microphone LED comes on as soon as these settings are put in place. if we
 * did this before recording, it would give the false indication that recording
 * is happening when it is not. */
static void cxt5066_olpc_select_mic(struct hda_codec *codec)
{
	struct conexant_spec *spec = codec->spec;
	if (!spec->recording)
		return;

	if (spec->dc_enable) {
		/* in DC mode we ignore presence detection and just use the jack
		 * through our special DC port */
		const struct hda_verb enable_dc_mode[] = {
			/* disble internal mic, port C */
			{0x1b, AC_VERB_SET_PIN_WIDGET_CONTROL, 0},

			/* enable DC capture, port F */
			{0x1e, AC_VERB_SET_PIN_WIDGET_CONTROL, PIN_IN},
			{},
		};

		snd_hda_sequence_write(codec, enable_dc_mode);
		/* port B input disabled (and bias set) through the following call */
		cxt5066_set_olpc_dc_bias(codec);
		return;
	}

	/* disable DC (port F) */
	snd_hda_codec_write(codec, 0x1e, 0, AC_VERB_SET_PIN_WIDGET_CONTROL, 0);

	/* external mic, port B */
	snd_hda_codec_write(codec, 0x1a, 0, AC_VERB_SET_PIN_WIDGET_CONTROL,
		spec->ext_mic_present ? CXT5066_OLPC_EXT_MIC_BIAS : 0);

	/* internal mic, port C */
	snd_hda_codec_write(codec, 0x1b, 0, AC_VERB_SET_PIN_WIDGET_CONTROL,
		spec->ext_mic_present ? 0 : PIN_VREF80);
}

/* toggle input of built-in and mic jack appropriately */
static void cxt5066_olpc_automic(struct hda_codec *codec)
{
	struct conexant_spec *spec = codec->spec;
	unsigned int present;

	if (spec->dc_enable) /* don't do presence detection in DC mode */
		return;

	present = snd_hda_codec_read(codec, 0x1a, 0,
				     AC_VERB_GET_PIN_SENSE, 0) & 0x80000000;
	if (present)
		snd_printdd("CXT5066: external microphone detected\n");
	else
		snd_printdd("CXT5066: external microphone absent\n");

	snd_hda_codec_write(codec, 0x17, 0, AC_VERB_SET_CONNECT_SEL,
		present ? 0 : 1);
	spec->ext_mic_present = !!present;

	cxt5066_olpc_select_mic(codec);
}

/* toggle input of built-in digital mic and mic jack appropriately */
static void cxt5066_vostro_automic(struct hda_codec *codec)
{
	unsigned int present;

	struct hda_verb ext_mic_present[] = {
		/* enable external mic, port B */
		{0x1a, AC_VERB_SET_PIN_WIDGET_CONTROL, PIN_VREF80},

		/* switch to external mic input */
		{0x17, AC_VERB_SET_CONNECT_SEL, 0},
		{0x14, AC_VERB_SET_CONNECT_SEL, 0},

		/* disable internal digital mic */
		{0x23, AC_VERB_SET_PIN_WIDGET_CONTROL, 0},
		{}
	};
	static struct hda_verb ext_mic_absent[] = {
		/* enable internal mic, port C */
		{0x23, AC_VERB_SET_PIN_WIDGET_CONTROL, PIN_IN},

		/* switch to internal mic input */
		{0x14, AC_VERB_SET_CONNECT_SEL, 2},

		/* disable external mic, port B */
		{0x1a, AC_VERB_SET_PIN_WIDGET_CONTROL, 0},
		{}
	};

	present = snd_hda_jack_detect(codec, 0x1a);
	if (present) {
		snd_printdd("CXT5066: external microphone detected\n");
		snd_hda_sequence_write(codec, ext_mic_present);
	} else {
		snd_printdd("CXT5066: external microphone absent\n");
		snd_hda_sequence_write(codec, ext_mic_absent);
	}
}

/* toggle input of built-in digital mic and mic jack appropriately */
static void cxt5066_ideapad_automic(struct hda_codec *codec)
{
	unsigned int present;

	struct hda_verb ext_mic_present[] = {
		{0x14, AC_VERB_SET_CONNECT_SEL, 0},
		{0x1b, AC_VERB_SET_PIN_WIDGET_CONTROL, PIN_VREF80},
		{0x23, AC_VERB_SET_PIN_WIDGET_CONTROL, 0},
		{}
	};
	static struct hda_verb ext_mic_absent[] = {
		{0x14, AC_VERB_SET_CONNECT_SEL, 2},
		{0x23, AC_VERB_SET_PIN_WIDGET_CONTROL, PIN_IN},
		{0x1b, AC_VERB_SET_PIN_WIDGET_CONTROL, 0},
		{}
	};

	present = snd_hda_jack_detect(codec, 0x1b);
	if (present) {
		snd_printdd("CXT5066: external microphone detected\n");
		snd_hda_sequence_write(codec, ext_mic_present);
	} else {
		snd_printdd("CXT5066: external microphone absent\n");
		snd_hda_sequence_write(codec, ext_mic_absent);
	}
}


/* toggle input of built-in digital mic and mic jack appropriately */
static void cxt5066_asus_automic(struct hda_codec *codec)
{
	unsigned int present;

	present = snd_hda_jack_detect(codec, 0x1b);
	snd_printdd("CXT5066: external microphone present=%d\n", present);
	snd_hda_codec_write(codec, 0x17, 0, AC_VERB_SET_CONNECT_SEL,
			    present ? 1 : 0);
}


/* toggle input of built-in digital mic and mic jack appropriately */
static void cxt5066_hp_laptop_automic(struct hda_codec *codec)
{
	unsigned int present;

	present = snd_hda_jack_detect(codec, 0x1b);
	snd_printdd("CXT5066: external microphone present=%d\n", present);
	snd_hda_codec_write(codec, 0x17, 0, AC_VERB_SET_CONNECT_SEL,
			    present ? 1 : 3);
}


/* toggle input of built-in digital mic and mic jack appropriately
   order is: external mic -> dock mic -> interal mic */
static void cxt5066_thinkpad_automic(struct hda_codec *codec)
{
	unsigned int ext_present, dock_present;

	static struct hda_verb ext_mic_present[] = {
		{0x14, AC_VERB_SET_CONNECT_SEL, 0},
		{0x17, AC_VERB_SET_CONNECT_SEL, 1},
		{0x1b, AC_VERB_SET_PIN_WIDGET_CONTROL, PIN_VREF80},
		{0x23, AC_VERB_SET_PIN_WIDGET_CONTROL, 0},
		{0x1a, AC_VERB_SET_PIN_WIDGET_CONTROL, 0},
		{}
	};
	static struct hda_verb dock_mic_present[] = {
		{0x14, AC_VERB_SET_CONNECT_SEL, 0},
		{0x17, AC_VERB_SET_CONNECT_SEL, 0},
		{0x1a, AC_VERB_SET_PIN_WIDGET_CONTROL, PIN_VREF80},
		{0x23, AC_VERB_SET_PIN_WIDGET_CONTROL, 0},
		{0x1b, AC_VERB_SET_PIN_WIDGET_CONTROL, 0},
		{}
	};
	static struct hda_verb ext_mic_absent[] = {
		{0x14, AC_VERB_SET_CONNECT_SEL, 2},
		{0x23, AC_VERB_SET_PIN_WIDGET_CONTROL, PIN_IN},
		{0x1b, AC_VERB_SET_PIN_WIDGET_CONTROL, 0},
		{0x1a, AC_VERB_SET_PIN_WIDGET_CONTROL, 0},
		{}
	};

	ext_present = snd_hda_jack_detect(codec, 0x1b);
	dock_present = snd_hda_jack_detect(codec, 0x1a);
	if (ext_present) {
		snd_printdd("CXT5066: external microphone detected\n");
		snd_hda_sequence_write(codec, ext_mic_present);
	} else if (dock_present) {
		snd_printdd("CXT5066: dock microphone detected\n");
		snd_hda_sequence_write(codec, dock_mic_present);
	} else {
		snd_printdd("CXT5066: external microphone absent\n");
		snd_hda_sequence_write(codec, ext_mic_absent);
	}
}

/* mute internal speaker if HP is plugged */
static void cxt5066_hp_automute(struct hda_codec *codec)
{
	struct conexant_spec *spec = codec->spec;
	unsigned int portA, portD;

	/* Port A */
	portA = snd_hda_jack_detect(codec, 0x19);

	/* Port D */
	portD = snd_hda_jack_detect(codec, 0x1c);

	spec->hp_present = portA ? HP_PRESENT_PORT_A : 0;
	spec->hp_present |= portD ? HP_PRESENT_PORT_D : 0;
	snd_printdd("CXT5066: hp automute portA=%x portD=%x present=%d\n",
		portA, portD, spec->hp_present);
	cxt5066_update_speaker(codec);
}

/* Dispatch the right mic autoswitch function */
static void cxt5066_automic(struct hda_codec *codec)
{
	struct conexant_spec *spec = codec->spec;

	if (spec->dell_vostro)
		cxt5066_vostro_automic(codec);
	else if (spec->ideapad)
		cxt5066_ideapad_automic(codec);
	else if (spec->thinkpad)
		cxt5066_thinkpad_automic(codec);
	else if (spec->hp_laptop)
		cxt5066_hp_laptop_automic(codec);
	else if (spec->asus)
		cxt5066_asus_automic(codec);
}

/* unsolicited event for jack sensing */
static void cxt5066_olpc_unsol_event(struct hda_codec *codec, unsigned int res)
{
	struct conexant_spec *spec = codec->spec;
	snd_printdd("CXT5066: unsol event %x (%x)\n", res, res >> 26);
	switch (res >> 26) {
	case CONEXANT_HP_EVENT:
		cxt5066_hp_automute(codec);
		break;
	case CONEXANT_MIC_EVENT:
		/* ignore mic events in DC mode; we're always using the jack */
		if (!spec->dc_enable)
			cxt5066_olpc_automic(codec);
		break;
	}
}

/* unsolicited event for jack sensing */
static void cxt5066_unsol_event(struct hda_codec *codec, unsigned int res)
{
	snd_printdd("CXT5066: unsol event %x (%x)\n", res, res >> 26);
	switch (res >> 26) {
	case CONEXANT_HP_EVENT:
		cxt5066_hp_automute(codec);
		break;
	case CONEXANT_MIC_EVENT:
		cxt5066_automic(codec);
		break;
	}
}


static const struct hda_input_mux cxt5066_analog_mic_boost = {
	.num_items = 5,
	.items = {
		{ "0dB",  0 },
		{ "10dB", 1 },
		{ "20dB", 2 },
		{ "30dB", 3 },
		{ "40dB", 4 },
	},
};

static void cxt5066_set_mic_boost(struct hda_codec *codec)
{
	struct conexant_spec *spec = codec->spec;
	snd_hda_codec_write_cache(codec, 0x17, 0,
		AC_VERB_SET_AMP_GAIN_MUTE,
		AC_AMP_SET_RIGHT | AC_AMP_SET_LEFT | AC_AMP_SET_OUTPUT |
			cxt5066_analog_mic_boost.items[spec->mic_boost].index);
	if (spec->ideapad || spec->thinkpad) {
		/* adjust the internal mic as well...it is not through 0x17 */
		snd_hda_codec_write_cache(codec, 0x23, 0,
			AC_VERB_SET_AMP_GAIN_MUTE,
			AC_AMP_SET_RIGHT | AC_AMP_SET_LEFT | AC_AMP_SET_INPUT |
				cxt5066_analog_mic_boost.
					items[spec->mic_boost].index);
	}
}

static int cxt5066_mic_boost_mux_enum_info(struct snd_kcontrol *kcontrol,
					   struct snd_ctl_elem_info *uinfo)
{
	return snd_hda_input_mux_info(&cxt5066_analog_mic_boost, uinfo);
}

static int cxt5066_mic_boost_mux_enum_get(struct snd_kcontrol *kcontrol,
					  struct snd_ctl_elem_value *ucontrol)
{
	struct hda_codec *codec = snd_kcontrol_chip(kcontrol);
	struct conexant_spec *spec = codec->spec;
	ucontrol->value.enumerated.item[0] = spec->mic_boost;
	return 0;
}

static int cxt5066_mic_boost_mux_enum_put(struct snd_kcontrol *kcontrol,
					  struct snd_ctl_elem_value *ucontrol)
{
	struct hda_codec *codec = snd_kcontrol_chip(kcontrol);
	struct conexant_spec *spec = codec->spec;
	const struct hda_input_mux *imux = &cxt5066_analog_mic_boost;
	unsigned int idx;
	idx = ucontrol->value.enumerated.item[0];
	if (idx >= imux->num_items)
		idx = imux->num_items - 1;

	spec->mic_boost = idx;
	if (!spec->dc_enable)
		cxt5066_set_mic_boost(codec);
	return 1;
}

static void cxt5066_enable_dc(struct hda_codec *codec)
{
	const struct hda_verb enable_dc_mode[] = {
		/* disable gain */
		{0x17, AC_VERB_SET_AMP_GAIN_MUTE, AMP_OUT_UNMUTE},

		/* switch to DC input */
		{0x17, AC_VERB_SET_CONNECT_SEL, 3},
		{}
	};

	/* configure as input source */
	snd_hda_sequence_write(codec, enable_dc_mode);
	cxt5066_olpc_select_mic(codec); /* also sets configured bias */
}

static void cxt5066_disable_dc(struct hda_codec *codec)
{
	/* reconfigure input source */
	cxt5066_set_mic_boost(codec);
	/* automic also selects the right mic if we're recording */
	cxt5066_olpc_automic(codec);
}

static int cxt5066_olpc_dc_get(struct snd_kcontrol *kcontrol,
			     struct snd_ctl_elem_value *ucontrol)
{
	struct hda_codec *codec = snd_kcontrol_chip(kcontrol);
	struct conexant_spec *spec = codec->spec;
	ucontrol->value.integer.value[0] = spec->dc_enable;
	return 0;
}

static int cxt5066_olpc_dc_put(struct snd_kcontrol *kcontrol,
			     struct snd_ctl_elem_value *ucontrol)
{
	struct hda_codec *codec = snd_kcontrol_chip(kcontrol);
	struct conexant_spec *spec = codec->spec;
	int dc_enable = !!ucontrol->value.integer.value[0];

	if (dc_enable == spec->dc_enable)
		return 0;

	spec->dc_enable = dc_enable;
	if (dc_enable)
		cxt5066_enable_dc(codec);
	else
		cxt5066_disable_dc(codec);

	return 1;
}

static int cxt5066_olpc_dc_bias_enum_info(struct snd_kcontrol *kcontrol,
					   struct snd_ctl_elem_info *uinfo)
{
	return snd_hda_input_mux_info(&cxt5066_olpc_dc_bias, uinfo);
}

static int cxt5066_olpc_dc_bias_enum_get(struct snd_kcontrol *kcontrol,
					  struct snd_ctl_elem_value *ucontrol)
{
	struct hda_codec *codec = snd_kcontrol_chip(kcontrol);
	struct conexant_spec *spec = codec->spec;
	ucontrol->value.enumerated.item[0] = spec->dc_input_bias;
	return 0;
}

static int cxt5066_olpc_dc_bias_enum_put(struct snd_kcontrol *kcontrol,
					  struct snd_ctl_elem_value *ucontrol)
{
	struct hda_codec *codec = snd_kcontrol_chip(kcontrol);
	struct conexant_spec *spec = codec->spec;
	const struct hda_input_mux *imux = &cxt5066_analog_mic_boost;
	unsigned int idx;

	idx = ucontrol->value.enumerated.item[0];
	if (idx >= imux->num_items)
		idx = imux->num_items - 1;

	spec->dc_input_bias = idx;
	if (spec->dc_enable)
		cxt5066_set_olpc_dc_bias(codec);
	return 1;
}

static void cxt5066_olpc_capture_prepare(struct hda_codec *codec)
{
	struct conexant_spec *spec = codec->spec;
	/* mark as recording and configure the microphone widget so that the
	 * recording LED comes on. */
	spec->recording = 1;
	cxt5066_olpc_select_mic(codec);
}

static void cxt5066_olpc_capture_cleanup(struct hda_codec *codec)
{
	struct conexant_spec *spec = codec->spec;
	const struct hda_verb disable_mics[] = {
		/* disable external mic, port B */
		{0x1a, AC_VERB_SET_PIN_WIDGET_CONTROL, 0},

		/* disble internal mic, port C */
		{0x1b, AC_VERB_SET_PIN_WIDGET_CONTROL, 0},

		/* disable DC capture, port F */
		{0x1e, AC_VERB_SET_PIN_WIDGET_CONTROL, 0},
		{},
	};

	snd_hda_sequence_write(codec, disable_mics);
	spec->recording = 0;
}

static void conexant_check_dig_outs(struct hda_codec *codec,
				    hda_nid_t *dig_pins,
				    int num_pins)
{
	struct conexant_spec *spec = codec->spec;
	hda_nid_t *nid_loc = &spec->multiout.dig_out_nid;
	int i;

	for (i = 0; i < num_pins; i++, dig_pins++) {
		unsigned int cfg = snd_hda_codec_get_pincfg(codec, *dig_pins);
		if (get_defcfg_connect(cfg) == AC_JACK_PORT_NONE)
			continue;
		if (snd_hda_get_connections(codec, *dig_pins, nid_loc, 1) != 1)
			continue;
		if (spec->slave_dig_outs[0])
			nid_loc++;
		else
			nid_loc = spec->slave_dig_outs;
	}
}

static struct hda_input_mux cxt5066_capture_source = {
	.num_items = 4,
	.items = {
		{ "Mic B", 0 },
		{ "Mic C", 1 },
		{ "Mic E", 2 },
		{ "Mic F", 3 },
	},
};

static struct hda_bind_ctls cxt5066_bind_capture_vol_others = {
	.ops = &snd_hda_bind_vol,
	.values = {
		HDA_COMPOSE_AMP_VAL(0x14, 3, 0, HDA_INPUT),
		HDA_COMPOSE_AMP_VAL(0x14, 3, 2, HDA_INPUT),
		0
	},
};

static struct hda_bind_ctls cxt5066_bind_capture_sw_others = {
	.ops = &snd_hda_bind_sw,
	.values = {
		HDA_COMPOSE_AMP_VAL(0x14, 3, 0, HDA_INPUT),
		HDA_COMPOSE_AMP_VAL(0x14, 3, 2, HDA_INPUT),
		0
	},
};

static struct snd_kcontrol_new cxt5066_mixer_master[] = {
	HDA_CODEC_VOLUME("Master Playback Volume", 0x10, 0x00, HDA_OUTPUT),
	{}
};

static struct snd_kcontrol_new cxt5066_mixer_master_olpc[] = {
	{
		.iface = SNDRV_CTL_ELEM_IFACE_MIXER,
		.name = "Master Playback Volume",
		.access = SNDRV_CTL_ELEM_ACCESS_READWRITE |
				  SNDRV_CTL_ELEM_ACCESS_TLV_READ |
				  SNDRV_CTL_ELEM_ACCESS_TLV_CALLBACK,
		.subdevice = HDA_SUBDEV_AMP_FLAG,
		.info = snd_hda_mixer_amp_volume_info,
		.get = snd_hda_mixer_amp_volume_get,
		.put = snd_hda_mixer_amp_volume_put,
		.tlv = { .c = snd_hda_mixer_amp_tlv },
		/* offset by 28 volume steps to limit minimum gain to -46dB */
		.private_value =
			HDA_COMPOSE_AMP_VAL_OFS(0x10, 3, 0, HDA_OUTPUT, 28),
	},
	{}
};

static struct snd_kcontrol_new cxt5066_mixer_olpc_dc[] = {
	{
		.iface = SNDRV_CTL_ELEM_IFACE_MIXER,
		.name = "DC Mode Enable Switch",
		.info = snd_ctl_boolean_mono_info,
		.get = cxt5066_olpc_dc_get,
		.put = cxt5066_olpc_dc_put,
	},
	{
		.iface = SNDRV_CTL_ELEM_IFACE_MIXER,
		.name = "DC Input Bias Enum",
		.info = cxt5066_olpc_dc_bias_enum_info,
		.get = cxt5066_olpc_dc_bias_enum_get,
		.put = cxt5066_olpc_dc_bias_enum_put,
	},
	{}
};

static struct snd_kcontrol_new cxt5066_mixers[] = {
	{
		.iface = SNDRV_CTL_ELEM_IFACE_MIXER,
		.name = "Master Playback Switch",
		.info = cxt_eapd_info,
		.get = cxt_eapd_get,
		.put = cxt5066_hp_master_sw_put,
		.private_value = 0x1d,
	},

	{
		.iface = SNDRV_CTL_ELEM_IFACE_MIXER,
		.name = "Analog Mic Boost Capture Enum",
		.info = cxt5066_mic_boost_mux_enum_info,
		.get = cxt5066_mic_boost_mux_enum_get,
		.put = cxt5066_mic_boost_mux_enum_put,
	},

	HDA_BIND_VOL("Capture Volume", &cxt5066_bind_capture_vol_others),
	HDA_BIND_SW("Capture Switch", &cxt5066_bind_capture_sw_others),
	{}
};

static struct snd_kcontrol_new cxt5066_vostro_mixers[] = {
	{
		.iface = SNDRV_CTL_ELEM_IFACE_MIXER,
		.name = "Internal Mic Boost Capture Enum",
		.info = cxt5066_mic_boost_mux_enum_info,
		.get = cxt5066_mic_boost_mux_enum_get,
		.put = cxt5066_mic_boost_mux_enum_put,
		.private_value = 0x23 | 0x100,
	},
	{}
};

static struct hda_verb cxt5066_init_verbs[] = {
	{0x1a, AC_VERB_SET_PIN_WIDGET_CONTROL, PIN_VREF80}, /* Port B */
	{0x1b, AC_VERB_SET_PIN_WIDGET_CONTROL, PIN_VREF80}, /* Port C */
	{0x1e, AC_VERB_SET_PIN_WIDGET_CONTROL, PIN_IN}, /* Port F */
	{0x1d, AC_VERB_SET_PIN_WIDGET_CONTROL, PIN_IN}, /* Port E */

	/* Speakers  */
	{0x1f, AC_VERB_SET_PIN_WIDGET_CONTROL, PIN_OUT},
	{0x1f, AC_VERB_SET_CONNECT_SEL, 0x00}, /* DAC1 */

	/* HP, Amp  */
	{0x19, AC_VERB_SET_PIN_WIDGET_CONTROL, PIN_HP},
	{0x19, AC_VERB_SET_CONNECT_SEL, 0x00}, /* DAC1 */

	{0x1c, AC_VERB_SET_PIN_WIDGET_CONTROL, PIN_HP},
	{0x1c, AC_VERB_SET_CONNECT_SEL, 0x00}, /* DAC1 */

	/* DAC1 */
	{0x10, AC_VERB_SET_AMP_GAIN_MUTE, AMP_OUT_UNMUTE},

	/* Node 14 connections: 0x17 0x18 0x23 0x24 0x27 */
	{0x14, AC_VERB_SET_AMP_GAIN_MUTE, AMP_IN_UNMUTE(0) | 0x50},
	{0x14, AC_VERB_SET_AMP_GAIN_MUTE, AMP_IN_MUTE(1)},
	{0x14, AC_VERB_SET_AMP_GAIN_MUTE, AMP_IN_UNMUTE(2) | 0x50},
	{0x14, AC_VERB_SET_AMP_GAIN_MUTE, AMP_IN_MUTE(3)},
	{0x14, AC_VERB_SET_AMP_GAIN_MUTE, AMP_IN_MUTE(4)},

	/* no digital microphone support yet */
	{0x23, AC_VERB_SET_PIN_WIDGET_CONTROL, 0},

	/* Audio input selector */
	{0x17, AC_VERB_SET_AMP_GAIN_MUTE, AMP_OUT_UNMUTE | 0x3},

	/* SPDIF route: PCM */
	{0x20, AC_VERB_SET_CONNECT_SEL, 0x0},
	{0x22, AC_VERB_SET_CONNECT_SEL, 0x0},

	{0x20, AC_VERB_SET_PIN_WIDGET_CONTROL, PIN_OUT},
	{0x22, AC_VERB_SET_PIN_WIDGET_CONTROL, PIN_OUT},

	/* EAPD */
	{0x1d, AC_VERB_SET_EAPD_BTLENABLE, 0x2}, /* default on */

	/* not handling these yet */
	{0x19, AC_VERB_SET_UNSOLICITED_ENABLE, 0},
	{0x1a, AC_VERB_SET_UNSOLICITED_ENABLE, 0},
	{0x1b, AC_VERB_SET_UNSOLICITED_ENABLE, 0},
	{0x1c, AC_VERB_SET_UNSOLICITED_ENABLE, 0},
	{0x1d, AC_VERB_SET_UNSOLICITED_ENABLE, 0},
	{0x1e, AC_VERB_SET_UNSOLICITED_ENABLE, 0},
	{0x20, AC_VERB_SET_UNSOLICITED_ENABLE, 0},
	{0x22, AC_VERB_SET_UNSOLICITED_ENABLE, 0},
	{ } /* end */
};

static struct hda_verb cxt5066_init_verbs_olpc[] = {
	/* Port A: headphones */
	{0x19, AC_VERB_SET_PIN_WIDGET_CONTROL, PIN_HP},
	{0x19, AC_VERB_SET_CONNECT_SEL, 0x00}, /* DAC1 */

	/* Port B: external microphone */
	{0x1a, AC_VERB_SET_PIN_WIDGET_CONTROL, 0},

	/* Port C: internal microphone */
	{0x1b, AC_VERB_SET_PIN_WIDGET_CONTROL, 0},

	/* Port D: unused */
	{0x1c, AC_VERB_SET_PIN_WIDGET_CONTROL, 0},

	/* Port E: unused, but has primary EAPD */
	{0x1d, AC_VERB_SET_PIN_WIDGET_CONTROL, 0},
	{0x1d, AC_VERB_SET_EAPD_BTLENABLE, 0x2}, /* default on */

	/* Port F: external DC input through microphone port */
	{0x1e, AC_VERB_SET_PIN_WIDGET_CONTROL, 0},

	/* Port G: internal speakers */
	{0x1f, AC_VERB_SET_PIN_WIDGET_CONTROL, PIN_OUT},
	{0x1f, AC_VERB_SET_CONNECT_SEL, 0x00}, /* DAC1 */

	/* DAC1 */
	{0x10, AC_VERB_SET_AMP_GAIN_MUTE, AMP_OUT_UNMUTE},

	/* DAC2: unused */
	{0x11, AC_VERB_SET_AMP_GAIN_MUTE, AMP_OUT_MUTE},

	{0x14, AC_VERB_SET_AMP_GAIN_MUTE, AMP_IN_UNMUTE(0) | 0x50},
	{0x14, AC_VERB_SET_AMP_GAIN_MUTE, AMP_IN_MUTE(1)},
	{0x14, AC_VERB_SET_AMP_GAIN_MUTE, AMP_IN_MUTE(2)},
	{0x14, AC_VERB_SET_AMP_GAIN_MUTE, AMP_IN_MUTE(3)},
	{0x15, AC_VERB_SET_AMP_GAIN_MUTE, AMP_IN_MUTE(0)},
	{0x15, AC_VERB_SET_AMP_GAIN_MUTE, AMP_IN_MUTE(1)},
	{0x15, AC_VERB_SET_AMP_GAIN_MUTE, AMP_IN_MUTE(2)},
	{0x15, AC_VERB_SET_AMP_GAIN_MUTE, AMP_IN_MUTE(3)},
	{0x16, AC_VERB_SET_AMP_GAIN_MUTE, AMP_IN_MUTE(0)},
	{0x16, AC_VERB_SET_AMP_GAIN_MUTE, AMP_IN_MUTE(1)},
	{0x16, AC_VERB_SET_AMP_GAIN_MUTE, AMP_IN_MUTE(2)},
	{0x16, AC_VERB_SET_AMP_GAIN_MUTE, AMP_IN_MUTE(3)},

	/* Disable digital microphone port */
	{0x23, AC_VERB_SET_PIN_WIDGET_CONTROL, 0},

	/* Audio input selectors */
	{0x17, AC_VERB_SET_AMP_GAIN_MUTE, AMP_OUT_UNMUTE | 0x3},
	{0x18, AC_VERB_SET_AMP_GAIN_MUTE, AMP_OUT_MUTE },

	/* Disable SPDIF */
	{0x20, AC_VERB_SET_PIN_WIDGET_CONTROL, 0},
	{0x22, AC_VERB_SET_PIN_WIDGET_CONTROL, 0},

	/* enable unsolicited events for Port A and B */
	{0x19, AC_VERB_SET_UNSOLICITED_ENABLE, AC_USRSP_EN | CONEXANT_HP_EVENT},
	{0x1a, AC_VERB_SET_UNSOLICITED_ENABLE, AC_USRSP_EN | CONEXANT_MIC_EVENT},
	{ } /* end */
};

static struct hda_verb cxt5066_init_verbs_vostro[] = {
	/* Port A: headphones */
	{0x19, AC_VERB_SET_PIN_WIDGET_CONTROL, 0},
	{0x19, AC_VERB_SET_CONNECT_SEL, 0x00}, /* DAC1 */

	/* Port B: external microphone */
	{0x1a, AC_VERB_SET_PIN_WIDGET_CONTROL, 0},

	/* Port C: unused */
	{0x1b, AC_VERB_SET_PIN_WIDGET_CONTROL, 0},

	/* Port D: unused */
	{0x1c, AC_VERB_SET_PIN_WIDGET_CONTROL, 0},

	/* Port E: unused, but has primary EAPD */
	{0x1d, AC_VERB_SET_PIN_WIDGET_CONTROL, 0},
	{0x1d, AC_VERB_SET_EAPD_BTLENABLE, 0x2}, /* default on */

	/* Port F: unused */
	{0x1e, AC_VERB_SET_PIN_WIDGET_CONTROL, 0},

	/* Port G: internal speakers */
	{0x1f, AC_VERB_SET_PIN_WIDGET_CONTROL, PIN_OUT},
	{0x1f, AC_VERB_SET_CONNECT_SEL, 0x00}, /* DAC1 */

	/* DAC1 */
	{0x10, AC_VERB_SET_AMP_GAIN_MUTE, AMP_OUT_UNMUTE},

	/* DAC2: unused */
	{0x11, AC_VERB_SET_AMP_GAIN_MUTE, AMP_OUT_MUTE},

	{0x14, AC_VERB_SET_AMP_GAIN_MUTE, AMP_IN_MUTE(0)},
	{0x14, AC_VERB_SET_AMP_GAIN_MUTE, AMP_IN_MUTE(1)},
	{0x14, AC_VERB_SET_AMP_GAIN_MUTE, AMP_IN_MUTE(2)},
	{0x14, AC_VERB_SET_AMP_GAIN_MUTE, AMP_IN_MUTE(3)},
	{0x15, AC_VERB_SET_AMP_GAIN_MUTE, AMP_IN_MUTE(0)},
	{0x15, AC_VERB_SET_AMP_GAIN_MUTE, AMP_IN_MUTE(1)},
	{0x15, AC_VERB_SET_AMP_GAIN_MUTE, AMP_IN_MUTE(2)},
	{0x15, AC_VERB_SET_AMP_GAIN_MUTE, AMP_IN_MUTE(3)},
	{0x16, AC_VERB_SET_AMP_GAIN_MUTE, AMP_IN_MUTE(0)},
	{0x16, AC_VERB_SET_AMP_GAIN_MUTE, AMP_IN_MUTE(1)},
	{0x16, AC_VERB_SET_AMP_GAIN_MUTE, AMP_IN_MUTE(2)},
	{0x16, AC_VERB_SET_AMP_GAIN_MUTE, AMP_IN_MUTE(3)},

	/* Digital microphone port */
	{0x23, AC_VERB_SET_PIN_WIDGET_CONTROL, PIN_IN},

	/* Audio input selectors */
	{0x17, AC_VERB_SET_AMP_GAIN_MUTE, AMP_OUT_UNMUTE | 0x3},
	{0x18, AC_VERB_SET_AMP_GAIN_MUTE, AMP_OUT_MUTE },

	/* Disable SPDIF */
	{0x20, AC_VERB_SET_PIN_WIDGET_CONTROL, 0},
	{0x22, AC_VERB_SET_PIN_WIDGET_CONTROL, 0},

	/* enable unsolicited events for Port A and B */
	{0x19, AC_VERB_SET_UNSOLICITED_ENABLE, AC_USRSP_EN | CONEXANT_HP_EVENT},
	{0x1a, AC_VERB_SET_UNSOLICITED_ENABLE, AC_USRSP_EN | CONEXANT_MIC_EVENT},
	{ } /* end */
};

static struct hda_verb cxt5066_init_verbs_ideapad[] = {
	{0x1a, AC_VERB_SET_PIN_WIDGET_CONTROL, PIN_VREF80}, /* Port B */
	{0x1b, AC_VERB_SET_PIN_WIDGET_CONTROL, PIN_VREF80}, /* Port C */
	{0x1e, AC_VERB_SET_PIN_WIDGET_CONTROL, PIN_IN}, /* Port F */
	{0x1d, AC_VERB_SET_PIN_WIDGET_CONTROL, PIN_IN}, /* Port E */

	/* Speakers  */
	{0x1f, AC_VERB_SET_PIN_WIDGET_CONTROL, PIN_OUT},
	{0x1f, AC_VERB_SET_CONNECT_SEL, 0x00}, /* DAC1 */

	/* HP, Amp  */
	{0x19, AC_VERB_SET_PIN_WIDGET_CONTROL, PIN_HP},
	{0x19, AC_VERB_SET_CONNECT_SEL, 0x00}, /* DAC1 */

	{0x1c, AC_VERB_SET_PIN_WIDGET_CONTROL, PIN_HP},
	{0x1c, AC_VERB_SET_CONNECT_SEL, 0x00}, /* DAC1 */

	/* DAC1 */
	{0x10, AC_VERB_SET_AMP_GAIN_MUTE, AMP_OUT_UNMUTE},

	/* Node 14 connections: 0x17 0x18 0x23 0x24 0x27 */
	{0x14, AC_VERB_SET_AMP_GAIN_MUTE, AMP_IN_UNMUTE(0) | 0x50},
	{0x14, AC_VERB_SET_AMP_GAIN_MUTE, AMP_IN_MUTE(1)},
	{0x14, AC_VERB_SET_AMP_GAIN_MUTE, AMP_IN_UNMUTE(2) | 0x50},
	{0x14, AC_VERB_SET_AMP_GAIN_MUTE, AMP_IN_MUTE(3)},
	{0x14, AC_VERB_SET_AMP_GAIN_MUTE, AMP_IN_MUTE(4)},
	{0x14, AC_VERB_SET_CONNECT_SEL, 2},	/* default to internal mic */

	/* Audio input selector */
	{0x17, AC_VERB_SET_AMP_GAIN_MUTE, AMP_OUT_UNMUTE | 0x2},
	{0x17, AC_VERB_SET_CONNECT_SEL, 1},	/* route ext mic */

	/* SPDIF route: PCM */
	{0x20, AC_VERB_SET_CONNECT_SEL, 0x0},
	{0x22, AC_VERB_SET_CONNECT_SEL, 0x0},

	{0x20, AC_VERB_SET_PIN_WIDGET_CONTROL, PIN_OUT},
	{0x22, AC_VERB_SET_PIN_WIDGET_CONTROL, PIN_OUT},

	/* internal microphone */
	{0x23, AC_VERB_SET_PIN_WIDGET_CONTROL, PIN_IN}, /* enable internal mic */

	/* EAPD */
	{0x1d, AC_VERB_SET_EAPD_BTLENABLE, 0x2}, /* default on */

	{0x19, AC_VERB_SET_UNSOLICITED_ENABLE, AC_USRSP_EN | CONEXANT_HP_EVENT},
	{0x1b, AC_VERB_SET_UNSOLICITED_ENABLE, AC_USRSP_EN | CONEXANT_MIC_EVENT},
	{ } /* end */
};

static struct hda_verb cxt5066_init_verbs_thinkpad[] = {
	{0x1e, AC_VERB_SET_PIN_WIDGET_CONTROL, PIN_IN}, /* Port F */
	{0x1d, AC_VERB_SET_PIN_WIDGET_CONTROL, PIN_IN}, /* Port E */

	/* Port G: internal speakers  */
	{0x1f, AC_VERB_SET_PIN_WIDGET_CONTROL, PIN_OUT},
	{0x1f, AC_VERB_SET_CONNECT_SEL, 0x00}, /* DAC1 */

	/* Port A: HP, Amp  */
	{0x19, AC_VERB_SET_PIN_WIDGET_CONTROL, 0},
	{0x19, AC_VERB_SET_CONNECT_SEL, 0x00}, /* DAC1 */

	/* Port B: Mic Dock */
	{0x1a, AC_VERB_SET_PIN_WIDGET_CONTROL, 0},

	/* Port C: Mic */
	{0x1b, AC_VERB_SET_PIN_WIDGET_CONTROL, 0},

	/* Port D: HP Dock, Amp */
	{0x1c, AC_VERB_SET_PIN_WIDGET_CONTROL, 0},
	{0x1c, AC_VERB_SET_CONNECT_SEL, 0x00}, /* DAC1 */

	/* DAC1 */
	{0x10, AC_VERB_SET_AMP_GAIN_MUTE, AMP_OUT_UNMUTE},

	/* Node 14 connections: 0x17 0x18 0x23 0x24 0x27 */
	{0x14, AC_VERB_SET_AMP_GAIN_MUTE, AMP_IN_UNMUTE(0) | 0x50},
	{0x14, AC_VERB_SET_AMP_GAIN_MUTE, AMP_IN_MUTE(1)},
	{0x14, AC_VERB_SET_AMP_GAIN_MUTE, AMP_IN_UNMUTE(2) | 0x50},
	{0x14, AC_VERB_SET_AMP_GAIN_MUTE, AMP_IN_MUTE(3)},
	{0x14, AC_VERB_SET_AMP_GAIN_MUTE, AMP_IN_MUTE(4)},
	{0x14, AC_VERB_SET_CONNECT_SEL, 2},	/* default to internal mic */

	/* Audio input selector */
	{0x17, AC_VERB_SET_AMP_GAIN_MUTE, AMP_OUT_UNMUTE | 0x2},
	{0x17, AC_VERB_SET_CONNECT_SEL, 1},	/* route ext mic */

	/* SPDIF route: PCM */
	{0x20, AC_VERB_SET_CONNECT_SEL, 0x0},
	{0x22, AC_VERB_SET_CONNECT_SEL, 0x0},

	{0x20, AC_VERB_SET_PIN_WIDGET_CONTROL, PIN_OUT},
	{0x22, AC_VERB_SET_PIN_WIDGET_CONTROL, PIN_OUT},

	/* internal microphone */
	{0x23, AC_VERB_SET_PIN_WIDGET_CONTROL, PIN_IN}, /* enable internal mic */

	/* EAPD */
	{0x1d, AC_VERB_SET_EAPD_BTLENABLE, 0x2}, /* default on */

	/* enable unsolicited events for Port A, B, C and D */
	{0x19, AC_VERB_SET_UNSOLICITED_ENABLE, AC_USRSP_EN | CONEXANT_HP_EVENT},
	{0x1c, AC_VERB_SET_UNSOLICITED_ENABLE, AC_USRSP_EN | CONEXANT_HP_EVENT},
	{0x1a, AC_VERB_SET_UNSOLICITED_ENABLE, AC_USRSP_EN | CONEXANT_MIC_EVENT},
	{0x1b, AC_VERB_SET_UNSOLICITED_ENABLE, AC_USRSP_EN | CONEXANT_MIC_EVENT},
	{ } /* end */
};

static struct hda_verb cxt5066_init_verbs_portd_lo[] = {
	{0x1c, AC_VERB_SET_PIN_WIDGET_CONTROL, PIN_OUT},
	{ } /* end */
};


static struct hda_verb cxt5066_init_verbs_hp_laptop[] = {
	{0x14, AC_VERB_SET_CONNECT_SEL, 0x0},
	{0x19, AC_VERB_SET_UNSOLICITED_ENABLE, AC_USRSP_EN | CONEXANT_HP_EVENT},
	{0x1b, AC_VERB_SET_UNSOLICITED_ENABLE, AC_USRSP_EN | CONEXANT_MIC_EVENT},
	{ } /* end */
};

/* initialize jack-sensing, too */
static int cxt5066_init(struct hda_codec *codec)
{
	snd_printdd("CXT5066: init\n");
	conexant_init(codec);
	if (codec->patch_ops.unsol_event) {
		cxt5066_hp_automute(codec);
		cxt5066_automic(codec);
	}
	cxt5066_set_mic_boost(codec);
	return 0;
}

static int cxt5066_olpc_init(struct hda_codec *codec)
{
	struct conexant_spec *spec = codec->spec;
	snd_printdd("CXT5066: init\n");
	conexant_init(codec);
	cxt5066_hp_automute(codec);
	if (!spec->dc_enable) {
		cxt5066_set_mic_boost(codec);
		cxt5066_olpc_automic(codec);
	} else {
		cxt5066_enable_dc(codec);
	}
	return 0;
}

enum {
	CXT5066_LAPTOP,		/* Laptops w/ EAPD support */
	CXT5066_DELL_LAPTOP,	/* Dell Laptop */
	CXT5066_OLPC_XO_1_5,	/* OLPC XO 1.5 */
	CXT5066_DELL_VOSTRO,	/* Dell Vostro 1015i */
	CXT5066_IDEAPAD,	/* Lenovo IdeaPad U150 */
	CXT5066_THINKPAD,	/* Lenovo ThinkPad T410s, others? */
	CXT5066_ASUS,		/* Asus K52JU, Lenovo G560 - Int mic at 0x1a and Ext mic at 0x1b */
	CXT5066_HP_LAPTOP,      /* HP Laptop */
	CXT5066_MODELS
};

static const char * const cxt5066_models[CXT5066_MODELS] = {
	[CXT5066_LAPTOP]	= "laptop",
	[CXT5066_DELL_LAPTOP]	= "dell-laptop",
	[CXT5066_OLPC_XO_1_5]	= "olpc-xo-1_5",
	[CXT5066_DELL_VOSTRO]	= "dell-vostro",
	[CXT5066_IDEAPAD]	= "ideapad",
	[CXT5066_THINKPAD]	= "thinkpad",
	[CXT5066_ASUS]		= "asus",
	[CXT5066_HP_LAPTOP]	= "hp-laptop",
};

static struct snd_pci_quirk cxt5066_cfg_tbl[] = {
	SND_PCI_QUIRK_MASK(0x1025, 0xff00, 0x0400, "Acer", CXT5066_IDEAPAD),
	SND_PCI_QUIRK(0x1028, 0x02d8, "Dell Vostro", CXT5066_DELL_VOSTRO),
	SND_PCI_QUIRK(0x1028, 0x02f5, "Dell Vostro 320", CXT5066_IDEAPAD),
	SND_PCI_QUIRK(0x1028, 0x0401, "Dell Vostro 1014", CXT5066_DELL_VOSTRO),
	SND_PCI_QUIRK(0x1028, 0x0402, "Dell Vostro", CXT5066_DELL_VOSTRO),
	SND_PCI_QUIRK(0x1028, 0x0408, "Dell Inspiron One 19T", CXT5066_IDEAPAD),
	SND_PCI_QUIRK(0x1028, 0x050f, "Dell Inspiron", CXT5066_IDEAPAD),
	SND_PCI_QUIRK(0x1028, 0x0510, "Dell Vostro", CXT5066_IDEAPAD),
	SND_PCI_QUIRK(0x103c, 0x360b, "HP G60", CXT5066_HP_LAPTOP),
	SND_PCI_QUIRK(0x1043, 0x13f3, "Asus A52J", CXT5066_ASUS),
	SND_PCI_QUIRK(0x1043, 0x1643, "Asus K52JU", CXT5066_ASUS),
	SND_PCI_QUIRK(0x1043, 0x1993, "Asus U50F", CXT5066_ASUS),
	SND_PCI_QUIRK(0x1179, 0xff1e, "Toshiba Satellite C650D", CXT5066_IDEAPAD),
	SND_PCI_QUIRK(0x1179, 0xff50, "Toshiba Satellite P500-PSPGSC-01800T", CXT5066_OLPC_XO_1_5),
	SND_PCI_QUIRK(0x1179, 0xffe0, "Toshiba Satellite Pro T130-15F", CXT5066_OLPC_XO_1_5),
	SND_PCI_QUIRK(0x14f1, 0x0101, "Conexant Reference board",
		      CXT5066_LAPTOP),
	SND_PCI_QUIRK(0x152d, 0x0833, "OLPC XO-1.5", CXT5066_OLPC_XO_1_5),
	SND_PCI_QUIRK(0x17aa, 0x20f2, "Lenovo T400s", CXT5066_THINKPAD),
	SND_PCI_QUIRK(0x17aa, 0x21c5, "Thinkpad Edge 13", CXT5066_THINKPAD),
<<<<<<< HEAD
 	SND_PCI_QUIRK(0x17aa, 0x215e, "Lenovo Thinkpad", CXT5066_THINKPAD),
=======
	SND_PCI_QUIRK(0x17aa, 0x21c6, "Thinkpad Edge 13", CXT5066_ASUS),
 	SND_PCI_QUIRK(0x17aa, 0x215e, "Lenovo Thinkpad", CXT5066_THINKPAD),
	SND_PCI_QUIRK(0x17aa, 0x38af, "Lenovo G560", CXT5066_ASUS),
>>>>>>> b79f924c
	SND_PCI_QUIRK_VENDOR(0x17aa, "Lenovo", CXT5066_IDEAPAD), /* Fallback for Lenovos without dock mic */
	{}
};

static int patch_cxt5066(struct hda_codec *codec)
{
	struct conexant_spec *spec;
	int board_config;

	spec = kzalloc(sizeof(*spec), GFP_KERNEL);
	if (!spec)
		return -ENOMEM;
	codec->spec = spec;

	codec->patch_ops = conexant_patch_ops;
	codec->patch_ops.init = conexant_init;

	spec->dell_automute = 0;
	spec->multiout.max_channels = 2;
	spec->multiout.num_dacs = ARRAY_SIZE(cxt5066_dac_nids);
	spec->multiout.dac_nids = cxt5066_dac_nids;
	conexant_check_dig_outs(codec, cxt5066_digout_pin_nids,
	    ARRAY_SIZE(cxt5066_digout_pin_nids));
	spec->num_adc_nids = 1;
	spec->adc_nids = cxt5066_adc_nids;
	spec->capsrc_nids = cxt5066_capsrc_nids;
	spec->input_mux = &cxt5066_capture_source;

	spec->port_d_mode = PIN_HP;

	spec->num_init_verbs = 1;
	spec->init_verbs[0] = cxt5066_init_verbs;
	spec->num_channel_mode = ARRAY_SIZE(cxt5066_modes);
	spec->channel_mode = cxt5066_modes;
	spec->cur_adc = 0;
	spec->cur_adc_idx = 0;

	set_beep_amp(spec, 0x13, 0, HDA_OUTPUT);

	board_config = snd_hda_check_board_config(codec, CXT5066_MODELS,
						  cxt5066_models, cxt5066_cfg_tbl);
	switch (board_config) {
	default:
	case CXT5066_LAPTOP:
		spec->mixers[spec->num_mixers++] = cxt5066_mixer_master;
		spec->mixers[spec->num_mixers++] = cxt5066_mixers;
		break;
	case CXT5066_DELL_LAPTOP:
		spec->mixers[spec->num_mixers++] = cxt5066_mixer_master;
		spec->mixers[spec->num_mixers++] = cxt5066_mixers;

		spec->port_d_mode = PIN_OUT;
		spec->init_verbs[spec->num_init_verbs] = cxt5066_init_verbs_portd_lo;
		spec->num_init_verbs++;
		spec->dell_automute = 1;
		break;
	case CXT5066_ASUS:
	case CXT5066_HP_LAPTOP:
		codec->patch_ops.init = cxt5066_init;
		codec->patch_ops.unsol_event = cxt5066_unsol_event;
		spec->init_verbs[spec->num_init_verbs] =
			cxt5066_init_verbs_hp_laptop;
		spec->num_init_verbs++;
		spec->hp_laptop = board_config == CXT5066_HP_LAPTOP;
		spec->asus = board_config == CXT5066_ASUS;
		spec->mixers[spec->num_mixers++] = cxt5066_mixer_master;
		spec->mixers[spec->num_mixers++] = cxt5066_mixers;
		/* no S/PDIF out */
		if (board_config == CXT5066_HP_LAPTOP)
			spec->multiout.dig_out_nid = 0;
		/* input source automatically selected */
		spec->input_mux = NULL;
		spec->port_d_mode = 0;
		spec->mic_boost = 3; /* default 30dB gain */
		break;

	case CXT5066_OLPC_XO_1_5:
		codec->patch_ops.init = cxt5066_olpc_init;
		codec->patch_ops.unsol_event = cxt5066_olpc_unsol_event;
		spec->init_verbs[0] = cxt5066_init_verbs_olpc;
		spec->mixers[spec->num_mixers++] = cxt5066_mixer_master_olpc;
		spec->mixers[spec->num_mixers++] = cxt5066_mixer_olpc_dc;
		spec->mixers[spec->num_mixers++] = cxt5066_mixers;
		spec->port_d_mode = 0;
		spec->mic_boost = 3; /* default 30dB gain */

		/* no S/PDIF out */
		spec->multiout.dig_out_nid = 0;

		/* input source automatically selected */
		spec->input_mux = NULL;

		/* our capture hooks which allow us to turn on the microphone LED
		 * at the right time */
		spec->capture_prepare = cxt5066_olpc_capture_prepare;
		spec->capture_cleanup = cxt5066_olpc_capture_cleanup;
		break;
	case CXT5066_DELL_VOSTRO:
		codec->patch_ops.init = cxt5066_init;
		codec->patch_ops.unsol_event = cxt5066_unsol_event;
		spec->init_verbs[0] = cxt5066_init_verbs_vostro;
		spec->mixers[spec->num_mixers++] = cxt5066_mixer_master_olpc;
		spec->mixers[spec->num_mixers++] = cxt5066_mixers;
		spec->mixers[spec->num_mixers++] = cxt5066_vostro_mixers;
		spec->port_d_mode = 0;
		spec->dell_vostro = 1;
		spec->mic_boost = 3; /* default 30dB gain */

		/* no S/PDIF out */
		spec->multiout.dig_out_nid = 0;

		/* input source automatically selected */
		spec->input_mux = NULL;
		break;
	case CXT5066_IDEAPAD:
		codec->patch_ops.init = cxt5066_init;
		codec->patch_ops.unsol_event = cxt5066_unsol_event;
		spec->mixers[spec->num_mixers++] = cxt5066_mixer_master;
		spec->mixers[spec->num_mixers++] = cxt5066_mixers;
		spec->init_verbs[0] = cxt5066_init_verbs_ideapad;
		spec->port_d_mode = 0;
		spec->ideapad = 1;
		spec->mic_boost = 2;	/* default 20dB gain */

		/* no S/PDIF out */
		spec->multiout.dig_out_nid = 0;

		/* input source automatically selected */
		spec->input_mux = NULL;
		break;
	case CXT5066_THINKPAD:
		codec->patch_ops.init = cxt5066_init;
		codec->patch_ops.unsol_event = cxt5066_unsol_event;
		spec->mixers[spec->num_mixers++] = cxt5066_mixer_master;
		spec->mixers[spec->num_mixers++] = cxt5066_mixers;
		spec->init_verbs[0] = cxt5066_init_verbs_thinkpad;
		spec->thinkpad = 1;
		spec->port_d_mode = PIN_OUT;
		spec->mic_boost = 2;	/* default 20dB gain */

		/* no S/PDIF out */
		spec->multiout.dig_out_nid = 0;

		/* input source automatically selected */
		spec->input_mux = NULL;
		break;
	}

	if (spec->beep_amp)
		snd_hda_attach_beep_device(codec, spec->beep_amp);

	return 0;
}

/*
 * Automatic parser for CX20641 & co
 */

static hda_nid_t cx_auto_adc_nids[] = { 0x14 };

/* get the connection index of @nid in the widget @mux */
static int get_connection_index(struct hda_codec *codec, hda_nid_t mux,
				hda_nid_t nid)
{
	hda_nid_t conn[HDA_MAX_NUM_INPUTS];
	int i, nums;

	nums = snd_hda_get_connections(codec, mux, conn, ARRAY_SIZE(conn));
	for (i = 0; i < nums; i++)
		if (conn[i] == nid)
			return i;
	return -1;
}

/* get an unassigned DAC from the given list.
 * Return the nid if found and reduce the DAC list, or return zero if
 * not found
 */
static hda_nid_t get_unassigned_dac(struct hda_codec *codec, hda_nid_t pin,
				    hda_nid_t *dacs, int *num_dacs)
{
	int i, nums = *num_dacs;
	hda_nid_t ret = 0;

	for (i = 0; i < nums; i++) {
		if (get_connection_index(codec, pin, dacs[i]) >= 0) {
			ret = dacs[i];
			break;
		}
	}
	if (!ret)
		return 0;
	if (--nums > 0)
		memmove(dacs, dacs + 1, nums * sizeof(hda_nid_t));
	*num_dacs = nums;
	return ret;
}

#define MAX_AUTO_DACS	5

/* fill analog DAC list from the widget tree */
static int fill_cx_auto_dacs(struct hda_codec *codec, hda_nid_t *dacs)
{
	hda_nid_t nid, end_nid;
	int nums = 0;

	end_nid = codec->start_nid + codec->num_nodes;
	for (nid = codec->start_nid; nid < end_nid; nid++) {
		unsigned int wcaps = get_wcaps(codec, nid);
		unsigned int type = get_wcaps_type(wcaps);
		if (type == AC_WID_AUD_OUT && !(wcaps & AC_WCAP_DIGITAL)) {
			dacs[nums++] = nid;
			if (nums >= MAX_AUTO_DACS)
				break;
		}
	}
	return nums;
}

/* fill pin_dac_pair list from the pin and dac list */
static int fill_dacs_for_pins(struct hda_codec *codec, hda_nid_t *pins,
			      int num_pins, hda_nid_t *dacs, int *rest,
			      struct pin_dac_pair *filled, int type)
{
	int i, nums;

	nums = 0;
	for (i = 0; i < num_pins; i++) {
		filled[nums].pin = pins[i];
		filled[nums].type = type;
		filled[nums].dac = get_unassigned_dac(codec, pins[i], dacs, rest);
		nums++;
	}
	return nums;
}

/* parse analog output paths */
static void cx_auto_parse_output(struct hda_codec *codec)
{
	struct conexant_spec *spec = codec->spec;
	struct auto_pin_cfg *cfg = &spec->autocfg;
	hda_nid_t dacs[MAX_AUTO_DACS];
	int i, j, nums, rest;

	rest = fill_cx_auto_dacs(codec, dacs);
	/* parse all analog output pins */
	nums = fill_dacs_for_pins(codec, cfg->line_out_pins, cfg->line_outs,
				  dacs, &rest, spec->dac_info,
				  AUTO_PIN_LINE_OUT);
	nums += fill_dacs_for_pins(codec, cfg->hp_pins, cfg->hp_outs,
				  dacs, &rest, spec->dac_info + nums,
				  AUTO_PIN_HP_OUT);
	nums += fill_dacs_for_pins(codec, cfg->speaker_pins, cfg->speaker_outs,
				  dacs, &rest, spec->dac_info + nums,
				  AUTO_PIN_SPEAKER_OUT);
	spec->dac_info_filled = nums;
	/* fill multiout struct */
	for (i = 0; i < nums; i++) {
		hda_nid_t dac = spec->dac_info[i].dac;
		if (!dac)
			continue;
		switch (spec->dac_info[i].type) {
		case AUTO_PIN_LINE_OUT:
			spec->private_dac_nids[spec->multiout.num_dacs] = dac;
			spec->multiout.num_dacs++;
			break;
		case AUTO_PIN_HP_OUT:
		case AUTO_PIN_SPEAKER_OUT:
			if (!spec->multiout.hp_nid) {
				spec->multiout.hp_nid = dac;
				break;
			}
			for (j = 0; j < ARRAY_SIZE(spec->multiout.extra_out_nid); j++)
				if (!spec->multiout.extra_out_nid[j]) {
					spec->multiout.extra_out_nid[j] = dac;
					break;
				}
			break;
		}
	}
	spec->multiout.dac_nids = spec->private_dac_nids;
	spec->multiout.max_channels = spec->multiout.num_dacs * 2;

	if (cfg->hp_outs > 0)
		spec->auto_mute = 1;
	spec->vmaster_nid = spec->private_dac_nids[0];
}

/* auto-mute/unmute speaker and line outs according to headphone jack */
static void cx_auto_hp_automute(struct hda_codec *codec)
{
	struct conexant_spec *spec = codec->spec;
	struct auto_pin_cfg *cfg = &spec->autocfg;
	int i, present;

	if (!spec->auto_mute)
		return;
	present = 0;
	for (i = 0; i < cfg->hp_outs; i++) {
		if (snd_hda_jack_detect(codec, cfg->hp_pins[i])) {
			present = 1;
			break;
		}
	}
	for (i = 0; i < cfg->line_outs; i++) {
		snd_hda_codec_write(codec, cfg->line_out_pins[i], 0,
				    AC_VERB_SET_PIN_WIDGET_CONTROL,
				    present ? 0 : PIN_OUT);
	}
	for (i = 0; !present && i < cfg->line_outs; i++)
		if (snd_hda_jack_detect(codec, cfg->line_out_pins[i]))
			present = 1;
	for (i = 0; i < cfg->speaker_outs; i++) {
		snd_hda_codec_write(codec, cfg->speaker_pins[i], 0,
				    AC_VERB_SET_PIN_WIDGET_CONTROL,
				    present ? 0 : PIN_OUT);
	}
}

/* automatic switch internal and external mic */
static void cx_auto_automic(struct hda_codec *codec)
{
	struct conexant_spec *spec = codec->spec;
	struct auto_pin_cfg *cfg = &spec->autocfg;
	struct hda_input_mux *imux = &spec->private_imux;
	int ext_idx = spec->auto_mic_ext;

	if (!spec->auto_mic)
		return;
	if (snd_hda_jack_detect(codec, cfg->inputs[ext_idx].pin)) {
		snd_hda_codec_write(codec, spec->adc_nids[0], 0,
				    AC_VERB_SET_CONNECT_SEL,
				    imux->items[ext_idx].index);
	} else {
		snd_hda_codec_write(codec, spec->adc_nids[0], 0,
				    AC_VERB_SET_CONNECT_SEL,
				    imux->items[!ext_idx].index);
	}
}

static void cx_auto_unsol_event(struct hda_codec *codec, unsigned int res)
{
	int nid = (res & AC_UNSOL_RES_SUBTAG) >> 20;
	switch (res >> 26) {
	case CONEXANT_HP_EVENT:
		cx_auto_hp_automute(codec);
		conexant_report_jack(codec, nid);
		break;
	case CONEXANT_MIC_EVENT:
		cx_auto_automic(codec);
		conexant_report_jack(codec, nid);
		break;
	}
}

/* return true if it's an internal-mic pin */
static int is_int_mic(struct hda_codec *codec, hda_nid_t pin)
{
	unsigned int def_conf = snd_hda_codec_get_pincfg(codec, pin);
	return get_defcfg_device(def_conf) == AC_JACK_MIC_IN &&
		snd_hda_get_input_pin_attr(def_conf) == INPUT_PIN_ATTR_INT;
}

/* return true if it's an external-mic pin */
static int is_ext_mic(struct hda_codec *codec, hda_nid_t pin)
{
	unsigned int def_conf = snd_hda_codec_get_pincfg(codec, pin);
	return get_defcfg_device(def_conf) == AC_JACK_MIC_IN &&
		snd_hda_get_input_pin_attr(def_conf) >= INPUT_PIN_ATTR_NORMAL &&
		(snd_hda_query_pin_caps(codec, pin) & AC_PINCAP_PRES_DETECT);
}

/* check whether the pin config is suitable for auto-mic switching;
 * auto-mic is enabled only when one int-mic and one-ext mic exist
 */
static void cx_auto_check_auto_mic(struct hda_codec *codec)
{
	struct conexant_spec *spec = codec->spec;
	struct auto_pin_cfg *cfg = &spec->autocfg;

	if (is_ext_mic(codec, cfg->inputs[0].pin) &&
	    is_int_mic(codec, cfg->inputs[1].pin)) {
		spec->auto_mic = 1;
		spec->auto_mic_ext = 1;
		return;
	}
	if (is_int_mic(codec, cfg->inputs[1].pin) &&
	    is_ext_mic(codec, cfg->inputs[0].pin)) {
		spec->auto_mic = 1;
		spec->auto_mic_ext = 0;
		return;
	}
}

static void cx_auto_parse_input(struct hda_codec *codec)
{
	struct conexant_spec *spec = codec->spec;
	struct auto_pin_cfg *cfg = &spec->autocfg;
	struct hda_input_mux *imux;
	int i;

	imux = &spec->private_imux;
	for (i = 0; i < cfg->num_inputs; i++) {
		int idx = get_connection_index(codec, spec->adc_nids[0],
					       cfg->inputs[i].pin);
		if (idx >= 0) {
			const char *label;
			label = hda_get_autocfg_input_label(codec, cfg, i);
			snd_hda_add_imux_item(imux, label, idx, NULL);
		}
	}
	if (imux->num_items == 2 && cfg->num_inputs == 2)
		cx_auto_check_auto_mic(codec);
	if (imux->num_items > 1 && !spec->auto_mic)
		spec->input_mux = imux;
}

/* get digital-input audio widget corresponding to the given pin */
static hda_nid_t cx_auto_get_dig_in(struct hda_codec *codec, hda_nid_t pin)
{
	hda_nid_t nid, end_nid;

	end_nid = codec->start_nid + codec->num_nodes;
	for (nid = codec->start_nid; nid < end_nid; nid++) {
		unsigned int wcaps = get_wcaps(codec, nid);
		unsigned int type = get_wcaps_type(wcaps);
		if (type == AC_WID_AUD_IN && (wcaps & AC_WCAP_DIGITAL)) {
			if (get_connection_index(codec, nid, pin) >= 0)
				return nid;
		}
	}
	return 0;
}

static void cx_auto_parse_digital(struct hda_codec *codec)
{
	struct conexant_spec *spec = codec->spec;
	struct auto_pin_cfg *cfg = &spec->autocfg;
	hda_nid_t nid;

	if (cfg->dig_outs &&
	    snd_hda_get_connections(codec, cfg->dig_out_pins[0], &nid, 1) == 1)
		spec->multiout.dig_out_nid = nid;
	if (cfg->dig_in_pin)
		spec->dig_in_nid = cx_auto_get_dig_in(codec, cfg->dig_in_pin);
}

#ifdef CONFIG_SND_HDA_INPUT_BEEP
static void cx_auto_parse_beep(struct hda_codec *codec)
{
	struct conexant_spec *spec = codec->spec;
	hda_nid_t nid, end_nid;

	end_nid = codec->start_nid + codec->num_nodes;
	for (nid = codec->start_nid; nid < end_nid; nid++)
		if (get_wcaps_type(get_wcaps(codec, nid)) == AC_WID_BEEP) {
			set_beep_amp(spec, nid, 0, HDA_OUTPUT);
			break;
		}
}
#else
#define cx_auto_parse_beep(codec)
#endif

static int cx_auto_parse_auto_config(struct hda_codec *codec)
{
	struct conexant_spec *spec = codec->spec;
	int err;

	err = snd_hda_parse_pin_def_config(codec, &spec->autocfg, NULL);
	if (err < 0)
		return err;

	cx_auto_parse_output(codec);
	cx_auto_parse_input(codec);
	cx_auto_parse_digital(codec);
	cx_auto_parse_beep(codec);
	return 0;
}

static void cx_auto_turn_on_eapd(struct hda_codec *codec, int num_pins,
				 hda_nid_t *pins)
{
	int i;
	for (i = 0; i < num_pins; i++) {
		if (snd_hda_query_pin_caps(codec, pins[i]) & AC_PINCAP_EAPD)
			snd_hda_codec_write(codec, pins[i], 0,
					    AC_VERB_SET_EAPD_BTLENABLE, 0x02);
	}
}

static void select_connection(struct hda_codec *codec, hda_nid_t pin,
			      hda_nid_t src)
{
	int idx = get_connection_index(codec, pin, src);
	if (idx >= 0)
		snd_hda_codec_write(codec, pin, 0,
				    AC_VERB_SET_CONNECT_SEL, idx);
}

static void cx_auto_init_output(struct hda_codec *codec)
{
	struct conexant_spec *spec = codec->spec;
	struct auto_pin_cfg *cfg = &spec->autocfg;
	hda_nid_t nid;
	int i;

	for (i = 0; i < spec->multiout.num_dacs; i++)
		snd_hda_codec_write(codec, spec->multiout.dac_nids[i], 0,
				    AC_VERB_SET_AMP_GAIN_MUTE, AMP_OUT_MUTE);

	for (i = 0; i < cfg->hp_outs; i++)
		snd_hda_codec_write(codec, cfg->hp_pins[i], 0,
				    AC_VERB_SET_PIN_WIDGET_CONTROL, PIN_HP);
	if (spec->auto_mute) {
		for (i = 0; i < cfg->hp_outs; i++) {
			snd_hda_codec_write(codec, cfg->hp_pins[i], 0,
				    AC_VERB_SET_UNSOLICITED_ENABLE,
				    AC_USRSP_EN | CONEXANT_HP_EVENT);
		}
		cx_auto_hp_automute(codec);
	} else {
		for (i = 0; i < cfg->line_outs; i++)
			snd_hda_codec_write(codec, cfg->line_out_pins[i], 0,
				    AC_VERB_SET_PIN_WIDGET_CONTROL, PIN_OUT);
		for (i = 0; i < cfg->speaker_outs; i++)
			snd_hda_codec_write(codec, cfg->speaker_pins[i], 0,
				    AC_VERB_SET_PIN_WIDGET_CONTROL, PIN_OUT);
	}

	for (i = 0; i < spec->dac_info_filled; i++) {
		nid = spec->dac_info[i].dac;
		if (!nid)
			nid = spec->multiout.dac_nids[0];
		select_connection(codec, spec->dac_info[i].pin, nid);
	}

	/* turn on EAPD */
	cx_auto_turn_on_eapd(codec, cfg->line_outs, cfg->line_out_pins);
	cx_auto_turn_on_eapd(codec, cfg->hp_outs, cfg->hp_pins);
	cx_auto_turn_on_eapd(codec, cfg->speaker_outs, cfg->speaker_pins);
}

static void cx_auto_init_input(struct hda_codec *codec)
{
	struct conexant_spec *spec = codec->spec;
	struct auto_pin_cfg *cfg = &spec->autocfg;
	int i;

	for (i = 0; i < spec->num_adc_nids; i++)
		snd_hda_codec_write(codec, spec->adc_nids[i], 0,
				    AC_VERB_SET_AMP_GAIN_MUTE, AMP_IN_MUTE(0));

	for (i = 0; i < cfg->num_inputs; i++) {
		unsigned int type;
		if (cfg->inputs[i].type == AUTO_PIN_MIC)
			type = PIN_VREF80;
		else
			type = PIN_IN;
		snd_hda_codec_write(codec, cfg->inputs[i].pin, 0,
				    AC_VERB_SET_PIN_WIDGET_CONTROL, type);
	}

	if (spec->auto_mic) {
		int ext_idx = spec->auto_mic_ext;
		snd_hda_codec_write(codec, cfg->inputs[ext_idx].pin, 0,
				    AC_VERB_SET_UNSOLICITED_ENABLE,
				    AC_USRSP_EN | CONEXANT_MIC_EVENT);
		cx_auto_automic(codec);
	} else {
		for (i = 0; i < spec->num_adc_nids; i++) {
			snd_hda_codec_write(codec, spec->adc_nids[i], 0,
					    AC_VERB_SET_CONNECT_SEL,
					    spec->private_imux.items[0].index);
		}
	}
}

static void cx_auto_init_digital(struct hda_codec *codec)
{
	struct conexant_spec *spec = codec->spec;
	struct auto_pin_cfg *cfg = &spec->autocfg;

	if (spec->multiout.dig_out_nid)
		snd_hda_codec_write(codec, cfg->dig_out_pins[0], 0,
				    AC_VERB_SET_PIN_WIDGET_CONTROL, PIN_OUT);
	if (spec->dig_in_nid)
		snd_hda_codec_write(codec, cfg->dig_in_pin, 0,
				    AC_VERB_SET_PIN_WIDGET_CONTROL, PIN_IN);
}

static int cx_auto_init(struct hda_codec *codec)
{
	/*snd_hda_sequence_write(codec, cx_auto_init_verbs);*/
	cx_auto_init_output(codec);
	cx_auto_init_input(codec);
	cx_auto_init_digital(codec);
	return 0;
}

static int cx_auto_add_volume_idx(struct hda_codec *codec, const char *basename,
			      const char *dir, int cidx,
			      hda_nid_t nid, int hda_dir, int amp_idx)
{
	static char name[32];
	static struct snd_kcontrol_new knew[] = {
		HDA_CODEC_VOLUME(name, 0, 0, 0),
		HDA_CODEC_MUTE(name, 0, 0, 0),
	};
	static char *sfx[2] = { "Volume", "Switch" };
	int i, err;

	for (i = 0; i < 2; i++) {
		struct snd_kcontrol *kctl;
		knew[i].private_value = HDA_COMPOSE_AMP_VAL(nid, 3, amp_idx,
							    hda_dir);
		knew[i].subdevice = HDA_SUBDEV_AMP_FLAG;
		knew[i].index = cidx;
		snprintf(name, sizeof(name), "%s%s %s", basename, dir, sfx[i]);
		kctl = snd_ctl_new1(&knew[i], codec);
		if (!kctl)
			return -ENOMEM;
		err = snd_hda_ctl_add(codec, nid, kctl);
		if (err < 0)
			return err;
		if (!(query_amp_caps(codec, nid, hda_dir) & AC_AMPCAP_MUTE))
			break;
	}
	return 0;
}

#define cx_auto_add_volume(codec, str, dir, cidx, nid, hda_dir)		\
	cx_auto_add_volume_idx(codec, str, dir, cidx, nid, hda_dir, 0)

#define cx_auto_add_pb_volume(codec, nid, str, idx)			\
	cx_auto_add_volume(codec, str, " Playback", idx, nid, HDA_OUTPUT)

static int cx_auto_build_output_controls(struct hda_codec *codec)
{
	struct conexant_spec *spec = codec->spec;
	int i, err;
	int num_line = 0, num_hp = 0, num_spk = 0;
	static const char * const texts[3] = { "Front", "Surround", "CLFE" };

	if (spec->dac_info_filled == 1)
		return cx_auto_add_pb_volume(codec, spec->dac_info[0].dac,
					     "Master", 0);
	for (i = 0; i < spec->dac_info_filled; i++) {
		const char *label;
		int idx, type;
		if (!spec->dac_info[i].dac)
			continue;
		type = spec->dac_info[i].type;
		if (type == AUTO_PIN_LINE_OUT)
			type = spec->autocfg.line_out_type;
		switch (type) {
		case AUTO_PIN_LINE_OUT:
		default:
			label = texts[num_line++];
			idx = 0;
			break;
		case AUTO_PIN_HP_OUT:
			label = "Headphone";
			idx = num_hp++;
			break;
		case AUTO_PIN_SPEAKER_OUT:
			label = "Speaker";
			idx = num_spk++;
			break;
		}
		err = cx_auto_add_pb_volume(codec, spec->dac_info[i].dac,
					    label, idx);
		if (err < 0)
			return err;
	}
	return 0;
}

static int cx_auto_build_input_controls(struct hda_codec *codec)
{
	struct conexant_spec *spec = codec->spec;
	struct auto_pin_cfg *cfg = &spec->autocfg;
	static const char *prev_label;
	int i, err, cidx, conn_len;
	hda_nid_t conn[HDA_MAX_CONNECTIONS];

	int multi_adc_volume = 0; /* If the ADC nid has several input volumes */
	int adc_nid = spec->adc_nids[0];

	conn_len = snd_hda_get_connections(codec, adc_nid, conn,
					   HDA_MAX_CONNECTIONS);
	if (conn_len < 0)
		return conn_len;

	multi_adc_volume = cfg->num_inputs > 1 && conn_len > 1;
	if (!multi_adc_volume) {
		err = cx_auto_add_volume(codec, "Capture", "", 0, adc_nid,
					 HDA_INPUT);
		if (err < 0)
			return err;
	}

	prev_label = NULL;
	cidx = 0;
	for (i = 0; i < cfg->num_inputs; i++) {
		hda_nid_t nid = cfg->inputs[i].pin;
		const char *label;
		int j;
		int pin_amp = get_wcaps(codec, nid) & AC_WCAP_IN_AMP;
		if (!pin_amp && !multi_adc_volume)
			continue;

		label = hda_get_autocfg_input_label(codec, cfg, i);
		if (label == prev_label)
			cidx++;
		else
			cidx = 0;
		prev_label = label;

		if (pin_amp) {
			err = cx_auto_add_volume(codec, label, " Boost", cidx,
						 nid, HDA_INPUT);
			if (err < 0)
				return err;
		}

		if (!multi_adc_volume)
			continue;
		for (j = 0; j < conn_len; j++) {
			if (conn[j] == nid) {
				err = cx_auto_add_volume_idx(codec, label,
				    " Capture", cidx, adc_nid, HDA_INPUT, j);
				if (err < 0)
					return err;
				break;
			}
		}
	}
	return 0;
}

static int cx_auto_build_controls(struct hda_codec *codec)
{
	int err;

	err = cx_auto_build_output_controls(codec);
	if (err < 0)
		return err;
	err = cx_auto_build_input_controls(codec);
	if (err < 0)
		return err;
	return conexant_build_controls(codec);
}

static struct hda_codec_ops cx_auto_patch_ops = {
	.build_controls = cx_auto_build_controls,
	.build_pcms = conexant_build_pcms,
	.init = cx_auto_init,
	.free = conexant_free,
	.unsol_event = cx_auto_unsol_event,
#ifdef CONFIG_SND_HDA_POWER_SAVE
	.suspend = conexant_suspend,
#endif
	.reboot_notify = snd_hda_shutup_pins,
};

static int patch_conexant_auto(struct hda_codec *codec)
{
	struct conexant_spec *spec;
	int err;

	spec = kzalloc(sizeof(*spec), GFP_KERNEL);
	if (!spec)
		return -ENOMEM;
	codec->spec = spec;
	spec->adc_nids = cx_auto_adc_nids;
	spec->num_adc_nids = ARRAY_SIZE(cx_auto_adc_nids);
	spec->capsrc_nids = spec->adc_nids;
	err = cx_auto_parse_auto_config(codec);
	if (err < 0) {
		kfree(codec->spec);
		codec->spec = NULL;
		return err;
	}
	codec->patch_ops = cx_auto_patch_ops;
	if (spec->beep_amp)
		snd_hda_attach_beep_device(codec, spec->beep_amp);
	return 0;
}

/*
 */

static struct hda_codec_preset snd_hda_preset_conexant[] = {
	{ .id = 0x14f15045, .name = "CX20549 (Venice)",
	  .patch = patch_cxt5045 },
	{ .id = 0x14f15047, .name = "CX20551 (Waikiki)",
	  .patch = patch_cxt5047 },
	{ .id = 0x14f15051, .name = "CX20561 (Hermosa)",
	  .patch = patch_cxt5051 },
	{ .id = 0x14f15066, .name = "CX20582 (Pebble)",
	  .patch = patch_cxt5066 },
	{ .id = 0x14f15067, .name = "CX20583 (Pebble HSF)",
	  .patch = patch_cxt5066 },
	{ .id = 0x14f15068, .name = "CX20584",
	  .patch = patch_cxt5066 },
	{ .id = 0x14f15069, .name = "CX20585",
	  .patch = patch_cxt5066 },
	{ .id = 0x14f1506e, .name = "CX20590",
	  .patch = patch_cxt5066 },
	{ .id = 0x14f15097, .name = "CX20631",
	  .patch = patch_conexant_auto },
	{ .id = 0x14f15098, .name = "CX20632",
	  .patch = patch_conexant_auto },
	{ .id = 0x14f150a1, .name = "CX20641",
	  .patch = patch_conexant_auto },
	{ .id = 0x14f150a2, .name = "CX20642",
	  .patch = patch_conexant_auto },
	{ .id = 0x14f150ab, .name = "CX20651",
	  .patch = patch_conexant_auto },
	{ .id = 0x14f150ac, .name = "CX20652",
	  .patch = patch_conexant_auto },
	{ .id = 0x14f150b8, .name = "CX20664",
	  .patch = patch_conexant_auto },
	{ .id = 0x14f150b9, .name = "CX20665",
	  .patch = patch_conexant_auto },
	{} /* terminator */
};

MODULE_ALIAS("snd-hda-codec-id:14f15045");
MODULE_ALIAS("snd-hda-codec-id:14f15047");
MODULE_ALIAS("snd-hda-codec-id:14f15051");
MODULE_ALIAS("snd-hda-codec-id:14f15066");
MODULE_ALIAS("snd-hda-codec-id:14f15067");
MODULE_ALIAS("snd-hda-codec-id:14f15068");
MODULE_ALIAS("snd-hda-codec-id:14f15069");
MODULE_ALIAS("snd-hda-codec-id:14f1506e");
MODULE_ALIAS("snd-hda-codec-id:14f15097");
MODULE_ALIAS("snd-hda-codec-id:14f15098");
MODULE_ALIAS("snd-hda-codec-id:14f150a1");
MODULE_ALIAS("snd-hda-codec-id:14f150a2");
MODULE_ALIAS("snd-hda-codec-id:14f150ab");
MODULE_ALIAS("snd-hda-codec-id:14f150ac");
MODULE_ALIAS("snd-hda-codec-id:14f150b8");
MODULE_ALIAS("snd-hda-codec-id:14f150b9");

MODULE_LICENSE("GPL");
MODULE_DESCRIPTION("Conexant HD-audio codec");

static struct hda_codec_preset_list conexant_list = {
	.preset = snd_hda_preset_conexant,
	.owner = THIS_MODULE,
};

static int __init patch_conexant_init(void)
{
	return snd_hda_add_codec_preset(&conexant_list);
}

static void __exit patch_conexant_exit(void)
{
	snd_hda_delete_codec_preset(&conexant_list);
}

module_init(patch_conexant_init)
module_exit(patch_conexant_exit)<|MERGE_RESOLUTION|>--- conflicted
+++ resolved
@@ -3128,13 +3128,9 @@
 	SND_PCI_QUIRK(0x152d, 0x0833, "OLPC XO-1.5", CXT5066_OLPC_XO_1_5),
 	SND_PCI_QUIRK(0x17aa, 0x20f2, "Lenovo T400s", CXT5066_THINKPAD),
 	SND_PCI_QUIRK(0x17aa, 0x21c5, "Thinkpad Edge 13", CXT5066_THINKPAD),
-<<<<<<< HEAD
- 	SND_PCI_QUIRK(0x17aa, 0x215e, "Lenovo Thinkpad", CXT5066_THINKPAD),
-=======
 	SND_PCI_QUIRK(0x17aa, 0x21c6, "Thinkpad Edge 13", CXT5066_ASUS),
  	SND_PCI_QUIRK(0x17aa, 0x215e, "Lenovo Thinkpad", CXT5066_THINKPAD),
 	SND_PCI_QUIRK(0x17aa, 0x38af, "Lenovo G560", CXT5066_ASUS),
->>>>>>> b79f924c
 	SND_PCI_QUIRK_VENDOR(0x17aa, "Lenovo", CXT5066_IDEAPAD), /* Fallback for Lenovos without dock mic */
 	{}
 };
