/*
 * Universal Interface for Intel High Definition Audio Codec
 *
 * HD audio interface patch for SigmaTel STAC92xx
 *
 * Copyright (c) 2005 Embedded Alley Solutions, Inc.
 * Matt Porter <mporter@embeddedalley.com>
 *
 * Based on patch_cmedia.c and patch_realtek.c
 * Copyright (c) 2004 Takashi Iwai <tiwai@suse.de>
 *
 *  This driver is free software; you can redistribute it and/or modify
 *  it under the terms of the GNU General Public License as published by
 *  the Free Software Foundation; either version 2 of the License, or
 *  (at your option) any later version.
 *
 *  This driver is distributed in the hope that it will be useful,
 *  but WITHOUT ANY WARRANTY; without even the implied warranty of
 *  MERCHANTABILITY or FITNESS FOR A PARTICULAR PURPOSE.  See the
 *  GNU General Public License for more details.
 *
 *  You should have received a copy of the GNU General Public License
 *  along with this program; if not, write to the Free Software
 *  Foundation, Inc., 59 Temple Place, Suite 330, Boston, MA  02111-1307 USA
 */

#include <linux/init.h>
#include <linux/delay.h>
#include <linux/slab.h>
#include <linux/pci.h>
#include <linux/dmi.h>
#include <sound/core.h>
#include <sound/asoundef.h>
#include <sound/jack.h>
#include <sound/tlv.h>
#include "hda_codec.h"
#include "hda_local.h"
#include "hda_beep.h"

enum {
	STAC_VREF_EVENT	= 1,
	STAC_INSERT_EVENT,
	STAC_PWR_EVENT,
	STAC_HP_EVENT,
	STAC_LO_EVENT,
	STAC_MIC_EVENT,
};

enum {
	STAC_AUTO,
	STAC_REF,
	STAC_9200_OQO,
	STAC_9200_DELL_D21,
	STAC_9200_DELL_D22,
	STAC_9200_DELL_D23,
	STAC_9200_DELL_M21,
	STAC_9200_DELL_M22,
	STAC_9200_DELL_M23,
	STAC_9200_DELL_M24,
	STAC_9200_DELL_M25,
	STAC_9200_DELL_M26,
	STAC_9200_DELL_M27,
	STAC_9200_M4,
	STAC_9200_M4_2,
	STAC_9200_PANASONIC,
	STAC_9200_MODELS
};

enum {
	STAC_9205_AUTO,
	STAC_9205_REF,
	STAC_9205_DELL_M42,
	STAC_9205_DELL_M43,
	STAC_9205_DELL_M44,
	STAC_9205_EAPD,
	STAC_9205_MODELS
};

enum {
	STAC_92HD73XX_AUTO,
	STAC_92HD73XX_NO_JD, /* no jack-detection */
	STAC_92HD73XX_REF,
	STAC_92HD73XX_INTEL,
	STAC_DELL_M6_AMIC,
	STAC_DELL_M6_DMIC,
	STAC_DELL_M6_BOTH,
	STAC_DELL_EQ,
	STAC_ALIENWARE_M17X,
	STAC_92HD73XX_MODELS
};

enum {
	STAC_92HD83XXX_AUTO,
	STAC_92HD83XXX_REF,
	STAC_92HD83XXX_PWR_REF,
	STAC_DELL_S14,
	STAC_92HD83XXX_HP,
<<<<<<< HEAD
	STAC_92HD83XXX_HP_cNB11_INTQUAD,
=======
	STAC_HP_DV7_4000,
>>>>>>> 02f8c6ae
	STAC_92HD83XXX_MODELS
};

enum {
	STAC_92HD71BXX_AUTO,
	STAC_92HD71BXX_REF,
	STAC_DELL_M4_1,
	STAC_DELL_M4_2,
	STAC_DELL_M4_3,
	STAC_HP_M4,
	STAC_HP_DV4,
	STAC_HP_DV5,
	STAC_HP_HDX,
	STAC_HP_DV4_1222NR,
	STAC_92HD71BXX_MODELS
};

enum {
	STAC_925x_AUTO,
	STAC_925x_REF,
	STAC_M1,
	STAC_M1_2,
	STAC_M2,
	STAC_M2_2,
	STAC_M3,
	STAC_M5,
	STAC_M6,
	STAC_925x_MODELS
};

enum {
	STAC_922X_AUTO,
	STAC_D945_REF,
	STAC_D945GTP3,
	STAC_D945GTP5,
	STAC_INTEL_MAC_V1,
	STAC_INTEL_MAC_V2,
	STAC_INTEL_MAC_V3,
	STAC_INTEL_MAC_V4,
	STAC_INTEL_MAC_V5,
	STAC_INTEL_MAC_AUTO, /* This model is selected if no module parameter
			      * is given, one of the above models will be
			      * chosen according to the subsystem id. */
	/* for backward compatibility */
	STAC_MACMINI,
	STAC_MACBOOK,
	STAC_MACBOOK_PRO_V1,
	STAC_MACBOOK_PRO_V2,
	STAC_IMAC_INTEL,
	STAC_IMAC_INTEL_20,
	STAC_ECS_202,
	STAC_922X_DELL_D81,
	STAC_922X_DELL_D82,
	STAC_922X_DELL_M81,
	STAC_922X_DELL_M82,
	STAC_922X_MODELS
};

enum {
	STAC_927X_AUTO,
	STAC_D965_REF_NO_JD, /* no jack-detection */
	STAC_D965_REF,
	STAC_D965_3ST,
	STAC_D965_5ST,
	STAC_D965_5ST_NO_FP,
	STAC_DELL_3ST,
	STAC_DELL_BIOS,
	STAC_927X_VOLKNOB,
	STAC_927X_MODELS
};

enum {
	STAC_9872_AUTO,
	STAC_9872_VAIO,
	STAC_9872_MODELS
};

struct sigmatel_event {
	hda_nid_t nid;
	unsigned char type;
	unsigned char tag;
	int data;
};

struct sigmatel_mic_route {
	hda_nid_t pin;
	signed char mux_idx;
	signed char dmux_idx;
};

#define MAX_PINS_NUM 16
#define MAX_ADCS_NUM 4
#define MAX_DMICS_NUM 4

struct sigmatel_spec {
	struct snd_kcontrol_new *mixers[4];
	unsigned int num_mixers;

	int board_config;
	unsigned int eapd_switch: 1;
	unsigned int surr_switch: 1;
	unsigned int alt_switch: 1;
	unsigned int hp_detect: 1;
	unsigned int spdif_mute: 1;
	unsigned int check_volume_offset:1;
	unsigned int auto_mic:1;
	unsigned int linear_tone_beep:1;

	/* gpio lines */
	unsigned int eapd_mask;
	unsigned int gpio_mask;
	unsigned int gpio_dir;
	unsigned int gpio_data;
	unsigned int gpio_mute;
	unsigned int gpio_led;
	unsigned int gpio_led_polarity;

	/* stream */
	unsigned int stream_delay;

	/* analog loopback */
	const struct snd_kcontrol_new *aloopback_ctl;
	unsigned char aloopback_mask;
	unsigned char aloopback_shift;

	/* power management */
	unsigned int num_pwrs;
	const unsigned int *pwr_mapping;
	const hda_nid_t *pwr_nids;
	const hda_nid_t *dac_list;

	/* events */
	struct snd_array events;

	/* playback */
	struct hda_input_mux *mono_mux;
	unsigned int cur_mmux;
	struct hda_multi_out multiout;
	hda_nid_t dac_nids[5];
	hda_nid_t hp_dacs[5];
	hda_nid_t speaker_dacs[5];

	int volume_offset;

	/* capture */
	const hda_nid_t *adc_nids;
	unsigned int num_adcs;
	const hda_nid_t *mux_nids;
	unsigned int num_muxes;
	const hda_nid_t *dmic_nids;
	unsigned int num_dmics;
	const hda_nid_t *dmux_nids;
	unsigned int num_dmuxes;
	const hda_nid_t *smux_nids;
	unsigned int num_smuxes;
	unsigned int num_analog_muxes;

	const unsigned long *capvols; /* amp-volume attr: HDA_COMPOSE_AMP_VAL() */
	const unsigned long *capsws; /* amp-mute attr: HDA_COMPOSE_AMP_VAL() */
	unsigned int num_caps; /* number of capture volume/switch elements */

	struct sigmatel_mic_route ext_mic;
	struct sigmatel_mic_route int_mic;
	struct sigmatel_mic_route dock_mic;

	const char * const *spdif_labels;

	hda_nid_t dig_in_nid;
	hda_nid_t mono_nid;
	hda_nid_t anabeep_nid;
	hda_nid_t digbeep_nid;

	/* pin widgets */
	const hda_nid_t *pin_nids;
	unsigned int num_pins;

	/* codec specific stuff */
	const struct hda_verb *init;
	const struct snd_kcontrol_new *mixer;

	/* capture source */
	struct hda_input_mux *dinput_mux;
	unsigned int cur_dmux[2];
	struct hda_input_mux *input_mux;
	unsigned int cur_mux[3];
	struct hda_input_mux *sinput_mux;
	unsigned int cur_smux[2];
	unsigned int cur_amux;
	hda_nid_t *amp_nids;
	unsigned int powerdown_adcs;

	/* i/o switches */
	unsigned int io_switch[2];
	unsigned int clfe_swap;
	hda_nid_t line_switch;	/* shared line-in for input and output */
	hda_nid_t mic_switch;	/* shared mic-in for input and output */
	hda_nid_t hp_switch; /* NID of HP as line-out */
	unsigned int aloopback;

	struct hda_pcm pcm_rec[2];	/* PCM information */

	/* dynamic controls and input_mux */
	struct auto_pin_cfg autocfg;
	struct snd_array kctls;
	struct hda_input_mux private_dimux;
	struct hda_input_mux private_imux;
	struct hda_input_mux private_smux;
	struct hda_input_mux private_mono_mux;

	/* auto spec */
	unsigned auto_pin_cnt;
	hda_nid_t auto_pin_nids[MAX_PINS_NUM];
	unsigned auto_adc_cnt;
	hda_nid_t auto_adc_nids[MAX_ADCS_NUM];
	hda_nid_t auto_mux_nids[MAX_ADCS_NUM];
	hda_nid_t auto_dmux_nids[MAX_ADCS_NUM];
	unsigned long auto_capvols[MAX_ADCS_NUM];
	unsigned auto_dmic_cnt;
	hda_nid_t auto_dmic_nids[MAX_DMICS_NUM];
};

static const hda_nid_t stac9200_adc_nids[1] = {
        0x03,
};

static const hda_nid_t stac9200_mux_nids[1] = {
        0x0c,
};

static const hda_nid_t stac9200_dac_nids[1] = {
        0x02,
};

static const hda_nid_t stac92hd73xx_pwr_nids[8] = {
	0x0a, 0x0b, 0x0c, 0xd, 0x0e,
	0x0f, 0x10, 0x11
};

static const hda_nid_t stac92hd73xx_slave_dig_outs[2] = {
	0x26, 0,
};

static const hda_nid_t stac92hd73xx_adc_nids[2] = {
	0x1a, 0x1b
};

#define STAC92HD73XX_NUM_DMICS	2
static const hda_nid_t stac92hd73xx_dmic_nids[STAC92HD73XX_NUM_DMICS + 1] = {
	0x13, 0x14, 0
};

#define STAC92HD73_DAC_COUNT 5

static const hda_nid_t stac92hd73xx_mux_nids[2] = {
	0x20, 0x21,
};

static const hda_nid_t stac92hd73xx_dmux_nids[2] = {
	0x20, 0x21,
};

static const hda_nid_t stac92hd73xx_smux_nids[2] = {
	0x22, 0x23,
};

#define STAC92HD73XX_NUM_CAPS	2
static const unsigned long stac92hd73xx_capvols[] = {
	HDA_COMPOSE_AMP_VAL(0x20, 3, 0, HDA_OUTPUT),
	HDA_COMPOSE_AMP_VAL(0x21, 3, 0, HDA_OUTPUT),
};
#define stac92hd73xx_capsws	stac92hd73xx_capvols

#define STAC92HD83_DAC_COUNT 3

static const hda_nid_t stac92hd83xxx_pwr_nids[4] = {
	0xa, 0xb, 0xd, 0xe,
};

static const hda_nid_t stac92hd83xxx_slave_dig_outs[2] = {
	0x1e, 0,
};

static const unsigned int stac92hd83xxx_pwr_mapping[4] = {
	0x03, 0x0c, 0x20, 0x40,
};

<<<<<<< HEAD
#define STAC92HD83XXX_NUM_DMICS	 2
static hda_nid_t stac92hd83xxx_dmic_nids[STAC92HD83XXX_NUM_DMICS + 1] = {
	0x11, 0x20, 0
};

#define STAC92HD88XXX_NUM_DMICS	STAC92HD83XXX_NUM_DMICS
#define stac92hd88xxx_dmic_nids	stac92hd83xxx_dmic_nids

#define STAC92HD87B_NUM_DMICS	 1
static hda_nid_t stac92hd87b_dmic_nids[STAC92HD87B_NUM_DMICS + 1] = {
	0x11, 0
};

#define STAC92HD83XXX_NUM_CAPS	2
static unsigned long stac92hd83xxx_capvols[] = {
	HDA_COMPOSE_AMP_VAL(0x17, 3, 0, HDA_OUTPUT),
	HDA_COMPOSE_AMP_VAL(0x18, 3, 0, HDA_OUTPUT),
=======
static const hda_nid_t stac92hd83xxx_dmic_nids[] = {
		0x11, 0x20,
>>>>>>> 02f8c6ae
};

static const hda_nid_t stac92hd71bxx_pwr_nids[3] = {
	0x0a, 0x0d, 0x0f
};

static const hda_nid_t stac92hd71bxx_adc_nids[2] = {
	0x12, 0x13,
};

static const hda_nid_t stac92hd71bxx_mux_nids[2] = {
	0x1a, 0x1b
};

static const hda_nid_t stac92hd71bxx_dmux_nids[2] = {
	0x1c, 0x1d,
};

static const hda_nid_t stac92hd71bxx_smux_nids[2] = {
	0x24, 0x25,
};

#define STAC92HD71BXX_NUM_DMICS	2
static const hda_nid_t stac92hd71bxx_dmic_nids[STAC92HD71BXX_NUM_DMICS + 1] = {
	0x18, 0x19, 0
};

static const hda_nid_t stac92hd71bxx_dmic_5port_nids[STAC92HD71BXX_NUM_DMICS] = {
	0x18, 0
};

static const hda_nid_t stac92hd71bxx_slave_dig_outs[2] = {
	0x22, 0
};

#define STAC92HD71BXX_NUM_CAPS		2
static const unsigned long stac92hd71bxx_capvols[] = {
	HDA_COMPOSE_AMP_VAL(0x1c, 3, 0, HDA_OUTPUT),
	HDA_COMPOSE_AMP_VAL(0x1d, 3, 0, HDA_OUTPUT),
};
#define stac92hd71bxx_capsws	stac92hd71bxx_capvols

static const hda_nid_t stac925x_adc_nids[1] = {
        0x03,
};

static const hda_nid_t stac925x_mux_nids[1] = {
        0x0f,
};

static const hda_nid_t stac925x_dac_nids[1] = {
        0x02,
};

#define STAC925X_NUM_DMICS	1
static const hda_nid_t stac925x_dmic_nids[STAC925X_NUM_DMICS + 1] = {
	0x15, 0
};

static const hda_nid_t stac925x_dmux_nids[1] = {
	0x14,
};

static const unsigned long stac925x_capvols[] = {
	HDA_COMPOSE_AMP_VAL(0x09, 3, 0, HDA_OUTPUT),
};
static const unsigned long stac925x_capsws[] = {
	HDA_COMPOSE_AMP_VAL(0x14, 3, 0, HDA_OUTPUT),
};

static const hda_nid_t stac922x_adc_nids[2] = {
        0x06, 0x07,
};

static const hda_nid_t stac922x_mux_nids[2] = {
        0x12, 0x13,
};

#define STAC922X_NUM_CAPS	2
static const unsigned long stac922x_capvols[] = {
	HDA_COMPOSE_AMP_VAL(0x17, 3, 0, HDA_INPUT),
	HDA_COMPOSE_AMP_VAL(0x18, 3, 0, HDA_INPUT),
};
#define stac922x_capsws		stac922x_capvols

static const hda_nid_t stac927x_slave_dig_outs[2] = {
	0x1f, 0,
};

static const hda_nid_t stac927x_adc_nids[3] = {
        0x07, 0x08, 0x09
};

static const hda_nid_t stac927x_mux_nids[3] = {
        0x15, 0x16, 0x17
};

static const hda_nid_t stac927x_smux_nids[1] = {
	0x21,
};

static const hda_nid_t stac927x_dac_nids[6] = {
	0x02, 0x03, 0x04, 0x05, 0x06, 0
};

static const hda_nid_t stac927x_dmux_nids[1] = {
	0x1b,
};

#define STAC927X_NUM_DMICS 2
static const hda_nid_t stac927x_dmic_nids[STAC927X_NUM_DMICS + 1] = {
	0x13, 0x14, 0
};

#define STAC927X_NUM_CAPS	3
static const unsigned long stac927x_capvols[] = {
	HDA_COMPOSE_AMP_VAL(0x18, 3, 0, HDA_INPUT),
	HDA_COMPOSE_AMP_VAL(0x19, 3, 0, HDA_INPUT),
	HDA_COMPOSE_AMP_VAL(0x1a, 3, 0, HDA_INPUT),
};
static const unsigned long stac927x_capsws[] = {
	HDA_COMPOSE_AMP_VAL(0x1b, 3, 0, HDA_OUTPUT),
	HDA_COMPOSE_AMP_VAL(0x1c, 3, 0, HDA_OUTPUT),
	HDA_COMPOSE_AMP_VAL(0x1d, 3, 0, HDA_OUTPUT),
};

static const char * const stac927x_spdif_labels[5] = {
	"Digital Playback", "ADAT", "Analog Mux 1",
	"Analog Mux 2", "Analog Mux 3"
};

static const hda_nid_t stac9205_adc_nids[2] = {
        0x12, 0x13
};

static const hda_nid_t stac9205_mux_nids[2] = {
        0x19, 0x1a
};

static const hda_nid_t stac9205_dmux_nids[1] = {
	0x1d,
};

static const hda_nid_t stac9205_smux_nids[1] = {
	0x21,
};

#define STAC9205_NUM_DMICS	2
static const hda_nid_t stac9205_dmic_nids[STAC9205_NUM_DMICS + 1] = {
        0x17, 0x18, 0
};

#define STAC9205_NUM_CAPS	2
static const unsigned long stac9205_capvols[] = {
	HDA_COMPOSE_AMP_VAL(0x1b, 3, 0, HDA_INPUT),
	HDA_COMPOSE_AMP_VAL(0x1c, 3, 0, HDA_INPUT),
};
static const unsigned long stac9205_capsws[] = {
	HDA_COMPOSE_AMP_VAL(0x1d, 3, 0, HDA_OUTPUT),
	HDA_COMPOSE_AMP_VAL(0x1e, 3, 0, HDA_OUTPUT),
};

static const hda_nid_t stac9200_pin_nids[8] = {
	0x08, 0x09, 0x0d, 0x0e, 
	0x0f, 0x10, 0x11, 0x12,
};

static const hda_nid_t stac925x_pin_nids[8] = {
	0x07, 0x08, 0x0a, 0x0b, 
	0x0c, 0x0d, 0x10, 0x11,
};

static const hda_nid_t stac922x_pin_nids[10] = {
	0x0a, 0x0b, 0x0c, 0x0d, 0x0e,
	0x0f, 0x10, 0x11, 0x15, 0x1b,
};

static const hda_nid_t stac92hd73xx_pin_nids[13] = {
	0x0a, 0x0b, 0x0c, 0x0d, 0x0e,
	0x0f, 0x10, 0x11, 0x12, 0x13,
	0x14, 0x22, 0x23
};

<<<<<<< HEAD
static hda_nid_t stac92hd83xxx_pin_nids[10] = {
	0x0a, 0x0b, 0x0c, 0x0d, 0x0e,
	0x0f, 0x10, 0x11, 0x1f, 0x20,
};

static hda_nid_t stac92hd88xxx_pin_nids[10] = {
	0x0a, 0x0b, 0x0c, 0x0d,
	0x0f, 0x11, 0x1f, 0x20,
};

=======
>>>>>>> 02f8c6ae
#define STAC92HD71BXX_NUM_PINS 13
static const hda_nid_t stac92hd71bxx_pin_nids_4port[STAC92HD71BXX_NUM_PINS] = {
	0x0a, 0x0b, 0x0c, 0x0d, 0x00,
	0x00, 0x14, 0x18, 0x19, 0x1e,
	0x1f, 0x20, 0x27
};
static const hda_nid_t stac92hd71bxx_pin_nids_6port[STAC92HD71BXX_NUM_PINS] = {
	0x0a, 0x0b, 0x0c, 0x0d, 0x0e,
	0x0f, 0x14, 0x18, 0x19, 0x1e,
	0x1f, 0x20, 0x27
};

static const hda_nid_t stac927x_pin_nids[14] = {
	0x0a, 0x0b, 0x0c, 0x0d, 0x0e,
	0x0f, 0x10, 0x11, 0x12, 0x13,
	0x14, 0x21, 0x22, 0x23,
};

static const hda_nid_t stac9205_pin_nids[12] = {
	0x0a, 0x0b, 0x0c, 0x0d, 0x0e,
	0x0f, 0x14, 0x16, 0x17, 0x18,
	0x21, 0x22,
};

static int stac92xx_dmux_enum_info(struct snd_kcontrol *kcontrol,
				   struct snd_ctl_elem_info *uinfo)
{
	struct hda_codec *codec = snd_kcontrol_chip(kcontrol);
	struct sigmatel_spec *spec = codec->spec;
	return snd_hda_input_mux_info(spec->dinput_mux, uinfo);
}

static int stac92xx_dmux_enum_get(struct snd_kcontrol *kcontrol,
				  struct snd_ctl_elem_value *ucontrol)
{
	struct hda_codec *codec = snd_kcontrol_chip(kcontrol);
	struct sigmatel_spec *spec = codec->spec;
	unsigned int dmux_idx = snd_ctl_get_ioffidx(kcontrol, &ucontrol->id);

	ucontrol->value.enumerated.item[0] = spec->cur_dmux[dmux_idx];
	return 0;
}

static int stac92xx_dmux_enum_put(struct snd_kcontrol *kcontrol,
				  struct snd_ctl_elem_value *ucontrol)
{
	struct hda_codec *codec = snd_kcontrol_chip(kcontrol);
	struct sigmatel_spec *spec = codec->spec;
	unsigned int dmux_idx = snd_ctl_get_ioffidx(kcontrol, &ucontrol->id);

	return snd_hda_input_mux_put(codec, spec->dinput_mux, ucontrol,
			spec->dmux_nids[dmux_idx], &spec->cur_dmux[dmux_idx]);
}

static int stac92xx_smux_enum_info(struct snd_kcontrol *kcontrol,
				   struct snd_ctl_elem_info *uinfo)
{
	struct hda_codec *codec = snd_kcontrol_chip(kcontrol);
	struct sigmatel_spec *spec = codec->spec;
	return snd_hda_input_mux_info(spec->sinput_mux, uinfo);
}

static int stac92xx_smux_enum_get(struct snd_kcontrol *kcontrol,
				  struct snd_ctl_elem_value *ucontrol)
{
	struct hda_codec *codec = snd_kcontrol_chip(kcontrol);
	struct sigmatel_spec *spec = codec->spec;
	unsigned int smux_idx = snd_ctl_get_ioffidx(kcontrol, &ucontrol->id);

	ucontrol->value.enumerated.item[0] = spec->cur_smux[smux_idx];
	return 0;
}

static int stac92xx_smux_enum_put(struct snd_kcontrol *kcontrol,
				  struct snd_ctl_elem_value *ucontrol)
{
	struct hda_codec *codec = snd_kcontrol_chip(kcontrol);
	struct sigmatel_spec *spec = codec->spec;
	struct hda_input_mux *smux = &spec->private_smux;
	unsigned int smux_idx = snd_ctl_get_ioffidx(kcontrol, &ucontrol->id);
	int err, val;
	hda_nid_t nid;

	err = snd_hda_input_mux_put(codec, spec->sinput_mux, ucontrol,
			spec->smux_nids[smux_idx], &spec->cur_smux[smux_idx]);
	if (err < 0)
		return err;

	if (spec->spdif_mute) {
		if (smux_idx == 0)
			nid = spec->multiout.dig_out_nid;
		else
			nid = codec->slave_dig_outs[smux_idx - 1];
		if (spec->cur_smux[smux_idx] == smux->num_items - 1)
			val = HDA_AMP_MUTE;
		else
			val = 0;
		/* un/mute SPDIF out */
		snd_hda_codec_amp_stereo(codec, nid, HDA_OUTPUT, 0,
					 HDA_AMP_MUTE, val);
	}
	return 0;
}

static unsigned int stac92xx_vref_set(struct hda_codec *codec,
					hda_nid_t nid, unsigned int new_vref)
{
	int error;
	unsigned int pincfg;
	pincfg = snd_hda_codec_read(codec, nid, 0,
				AC_VERB_GET_PIN_WIDGET_CONTROL, 0);

	pincfg &= 0xff;
	pincfg &= ~(AC_PINCTL_VREFEN | AC_PINCTL_IN_EN | AC_PINCTL_OUT_EN);
	pincfg |= new_vref;

	if (new_vref == AC_PINCTL_VREF_HIZ)
		pincfg |= AC_PINCTL_OUT_EN;
	else
		pincfg |= AC_PINCTL_IN_EN;

	error = snd_hda_codec_write_cache(codec, nid, 0,
					AC_VERB_SET_PIN_WIDGET_CONTROL, pincfg);
	if (error < 0)
		return error;
	else
		return 1;
}

static unsigned int stac92xx_vref_get(struct hda_codec *codec, hda_nid_t nid)
{
	unsigned int vref;
	vref = snd_hda_codec_read(codec, nid, 0,
				AC_VERB_GET_PIN_WIDGET_CONTROL, 0);
	vref &= AC_PINCTL_VREFEN;
	return vref;
}

static int stac92xx_mux_enum_info(struct snd_kcontrol *kcontrol, struct snd_ctl_elem_info *uinfo)
{
	struct hda_codec *codec = snd_kcontrol_chip(kcontrol);
	struct sigmatel_spec *spec = codec->spec;
	return snd_hda_input_mux_info(spec->input_mux, uinfo);
}

static int stac92xx_mux_enum_get(struct snd_kcontrol *kcontrol, struct snd_ctl_elem_value *ucontrol)
{
	struct hda_codec *codec = snd_kcontrol_chip(kcontrol);
	struct sigmatel_spec *spec = codec->spec;
	unsigned int adc_idx = snd_ctl_get_ioffidx(kcontrol, &ucontrol->id);

	ucontrol->value.enumerated.item[0] = spec->cur_mux[adc_idx];
	return 0;
}

static int stac92xx_mux_enum_put(struct snd_kcontrol *kcontrol, struct snd_ctl_elem_value *ucontrol)
{
	struct hda_codec *codec = snd_kcontrol_chip(kcontrol);
	struct sigmatel_spec *spec = codec->spec;
	unsigned int adc_idx = snd_ctl_get_ioffidx(kcontrol, &ucontrol->id);
	const struct hda_input_mux *imux = spec->input_mux;
	unsigned int idx, prev_idx, didx;

	idx = ucontrol->value.enumerated.item[0];
	if (idx >= imux->num_items)
		idx = imux->num_items - 1;
	prev_idx = spec->cur_mux[adc_idx];
	if (prev_idx == idx)
		return 0;
	if (idx < spec->num_analog_muxes) {
		snd_hda_codec_write_cache(codec, spec->mux_nids[adc_idx], 0,
					  AC_VERB_SET_CONNECT_SEL,
					  imux->items[idx].index);
		if (prev_idx >= spec->num_analog_muxes &&
		    spec->mux_nids[adc_idx] != spec->dmux_nids[adc_idx]) {
			imux = spec->dinput_mux;
			/* 0 = analog */
			snd_hda_codec_write_cache(codec,
						  spec->dmux_nids[adc_idx], 0,
						  AC_VERB_SET_CONNECT_SEL,
						  imux->items[0].index);
		}
	} else {
		imux = spec->dinput_mux;
		/* first dimux item is hardcoded to select analog imux,
		 * so lets skip it
		 */
		didx = idx - spec->num_analog_muxes + 1;
		snd_hda_codec_write_cache(codec, spec->dmux_nids[adc_idx], 0,
					  AC_VERB_SET_CONNECT_SEL,
					  imux->items[didx].index);
	}
	spec->cur_mux[adc_idx] = idx;
	return 1;
}

static int stac92xx_mono_mux_enum_info(struct snd_kcontrol *kcontrol,
	struct snd_ctl_elem_info *uinfo)
{
	struct hda_codec *codec = snd_kcontrol_chip(kcontrol);
	struct sigmatel_spec *spec = codec->spec;
	return snd_hda_input_mux_info(spec->mono_mux, uinfo);
}

static int stac92xx_mono_mux_enum_get(struct snd_kcontrol *kcontrol,
	struct snd_ctl_elem_value *ucontrol)
{
	struct hda_codec *codec = snd_kcontrol_chip(kcontrol);
	struct sigmatel_spec *spec = codec->spec;

	ucontrol->value.enumerated.item[0] = spec->cur_mmux;
	return 0;
}

static int stac92xx_mono_mux_enum_put(struct snd_kcontrol *kcontrol,
	struct snd_ctl_elem_value *ucontrol)
{
	struct hda_codec *codec = snd_kcontrol_chip(kcontrol);
	struct sigmatel_spec *spec = codec->spec;

	return snd_hda_input_mux_put(codec, spec->mono_mux, ucontrol,
				     spec->mono_nid, &spec->cur_mmux);
}

#define stac92xx_aloopback_info snd_ctl_boolean_mono_info

static int stac92xx_aloopback_get(struct snd_kcontrol *kcontrol,
	struct snd_ctl_elem_value *ucontrol)
{
	struct hda_codec *codec = snd_kcontrol_chip(kcontrol);
	unsigned int idx = snd_ctl_get_ioffidx(kcontrol, &ucontrol->id);
	struct sigmatel_spec *spec = codec->spec;

	ucontrol->value.integer.value[0] = !!(spec->aloopback &
					      (spec->aloopback_mask << idx));
	return 0;
}

static int stac92xx_aloopback_put(struct snd_kcontrol *kcontrol,
		struct snd_ctl_elem_value *ucontrol)
{
	struct hda_codec *codec = snd_kcontrol_chip(kcontrol);
	struct sigmatel_spec *spec = codec->spec;
	unsigned int idx = snd_ctl_get_ioffidx(kcontrol, &ucontrol->id);
	unsigned int dac_mode;
	unsigned int val, idx_val;

	idx_val = spec->aloopback_mask << idx;
	if (ucontrol->value.integer.value[0])
		val = spec->aloopback | idx_val;
	else
		val = spec->aloopback & ~idx_val;
	if (spec->aloopback == val)
		return 0;

	spec->aloopback = val;

	/* Only return the bits defined by the shift value of the
	 * first two bytes of the mask
	 */
	dac_mode = snd_hda_codec_read(codec, codec->afg, 0,
				      kcontrol->private_value & 0xFFFF, 0x0);
	dac_mode >>= spec->aloopback_shift;

	if (spec->aloopback & idx_val) {
		snd_hda_power_up(codec);
		dac_mode |= idx_val;
	} else {
		snd_hda_power_down(codec);
		dac_mode &= ~idx_val;
	}

	snd_hda_codec_write_cache(codec, codec->afg, 0,
		kcontrol->private_value >> 16, dac_mode);

	return 1;
}

static const struct hda_verb stac9200_core_init[] = {
	/* set dac0mux for dac converter */
	{ 0x07, AC_VERB_SET_CONNECT_SEL, 0x00},
	{}
};

static const struct hda_verb stac9200_eapd_init[] = {
	/* set dac0mux for dac converter */
	{0x07, AC_VERB_SET_CONNECT_SEL, 0x00},
	{0x08, AC_VERB_SET_EAPD_BTLENABLE, 0x02},
	{}
};

static const struct hda_verb dell_eq_core_init[] = {
	/* set master volume to max value without distortion
	 * and direct control */
	{ 0x1f, AC_VERB_SET_VOLUME_KNOB_CONTROL, 0xec},
	{}
};

static const struct hda_verb stac92hd73xx_core_init[] = {
	/* set master volume and direct control */
	{ 0x1f, AC_VERB_SET_VOLUME_KNOB_CONTROL, 0xff},
	{}
};

static const struct hda_verb stac92hd83xxx_core_init[] = {
	/* power state controls amps */
	{ 0x01, AC_VERB_SET_EAPD, 1 << 2},
	{}
};

static const struct hda_verb stac92hd71bxx_core_init[] = {
	/* set master volume and direct control */
	{ 0x28, AC_VERB_SET_VOLUME_KNOB_CONTROL, 0xff},
	{}
};

static const struct hda_verb stac92hd71bxx_unmute_core_init[] = {
	/* unmute right and left channels for nodes 0x0f, 0xa, 0x0d */
	{ 0x0f, AC_VERB_SET_AMP_GAIN_MUTE, AMP_IN_UNMUTE(0)},
	{ 0x0a, AC_VERB_SET_AMP_GAIN_MUTE, AMP_IN_UNMUTE(0)},
	{ 0x0d, AC_VERB_SET_AMP_GAIN_MUTE, AMP_IN_UNMUTE(0)},
	{}
};

static const struct hda_verb stac925x_core_init[] = {
	/* set dac0mux for dac converter */
	{ 0x06, AC_VERB_SET_CONNECT_SEL, 0x00},
	/* mute the master volume */
	{ 0x0e, AC_VERB_SET_AMP_GAIN_MUTE, AMP_OUT_MUTE },
	{}
};

static const struct hda_verb stac922x_core_init[] = {
	/* set master volume and direct control */	
	{ 0x16, AC_VERB_SET_VOLUME_KNOB_CONTROL, 0xff},
	{}
};

static const struct hda_verb d965_core_init[] = {
	/* set master volume and direct control */	
	{ 0x24, AC_VERB_SET_VOLUME_KNOB_CONTROL, 0xff},
	/* unmute node 0x1b */
	{ 0x1b, AC_VERB_SET_AMP_GAIN_MUTE, 0xb000},
	/* select node 0x03 as DAC */	
	{ 0x0b, AC_VERB_SET_CONNECT_SEL, 0x01},
	{}
};

static const struct hda_verb dell_3st_core_init[] = {
	/* don't set delta bit */
	{0x24, AC_VERB_SET_VOLUME_KNOB_CONTROL, 0x7f},
	/* unmute node 0x1b */
	{0x1b, AC_VERB_SET_AMP_GAIN_MUTE, 0xb000},
	/* select node 0x03 as DAC */
	{0x0b, AC_VERB_SET_CONNECT_SEL, 0x01},
	{}
};

static const struct hda_verb stac927x_core_init[] = {
	/* set master volume and direct control */	
	{ 0x24, AC_VERB_SET_VOLUME_KNOB_CONTROL, 0xff},
	/* enable analog pc beep path */
	{ 0x01, AC_VERB_SET_DIGI_CONVERT_2, 1 << 5},
	{}
};

static const struct hda_verb stac927x_volknob_core_init[] = {
	/* don't set delta bit */
	{0x24, AC_VERB_SET_VOLUME_KNOB_CONTROL, 0x7f},
	/* enable analog pc beep path */
	{0x01, AC_VERB_SET_DIGI_CONVERT_2, 1 << 5},
	{}
};

static const struct hda_verb stac9205_core_init[] = {
	/* set master volume and direct control */	
	{ 0x24, AC_VERB_SET_VOLUME_KNOB_CONTROL, 0xff},
	/* enable analog pc beep path */
	{ 0x01, AC_VERB_SET_DIGI_CONVERT_2, 1 << 5},
	{}
};

#define STAC_MONO_MUX \
	{ \
		.iface = SNDRV_CTL_ELEM_IFACE_MIXER, \
		.name = "Mono Mux", \
		.count = 1, \
		.info = stac92xx_mono_mux_enum_info, \
		.get = stac92xx_mono_mux_enum_get, \
		.put = stac92xx_mono_mux_enum_put, \
	}

#define STAC_ANALOG_LOOPBACK(verb_read, verb_write, cnt) \
	{ \
		.iface = SNDRV_CTL_ELEM_IFACE_MIXER, \
		.name  = "Analog Loopback", \
		.count = cnt, \
		.info  = stac92xx_aloopback_info, \
		.get   = stac92xx_aloopback_get, \
		.put   = stac92xx_aloopback_put, \
		.private_value = verb_read | (verb_write << 16), \
	}

#define DC_BIAS(xname, idx, nid) \
	{ \
		.iface = SNDRV_CTL_ELEM_IFACE_MIXER, \
		.name = xname, \
		.index = idx, \
		.info = stac92xx_dc_bias_info, \
		.get = stac92xx_dc_bias_get, \
		.put = stac92xx_dc_bias_put, \
		.private_value = nid, \
	}

<<<<<<< HEAD
static struct snd_kcontrol_new stac9200_mixer[] = {
=======
static const struct snd_kcontrol_new stac9200_mixer[] = {
>>>>>>> 02f8c6ae
	HDA_CODEC_VOLUME_MIN_MUTE("Master Playback Volume", 0xb, 0, HDA_OUTPUT),
	HDA_CODEC_MUTE("Master Playback Switch", 0xb, 0, HDA_OUTPUT),
	HDA_CODEC_VOLUME("Capture Volume", 0x0a, 0, HDA_OUTPUT),
	HDA_CODEC_MUTE("Capture Switch", 0x0a, 0, HDA_OUTPUT),
	{ } /* end */
};

static const struct snd_kcontrol_new stac92hd73xx_6ch_loopback[] = {
	STAC_ANALOG_LOOPBACK(0xFA0, 0x7A1, 3),
	{}
};

static const struct snd_kcontrol_new stac92hd73xx_8ch_loopback[] = {
	STAC_ANALOG_LOOPBACK(0xFA0, 0x7A1, 4),
	{}
};

static const struct snd_kcontrol_new stac92hd73xx_10ch_loopback[] = {
	STAC_ANALOG_LOOPBACK(0xFA0, 0x7A1, 5),
	{}
};


static const struct snd_kcontrol_new stac92hd71bxx_loopback[] = {
	STAC_ANALOG_LOOPBACK(0xFA0, 0x7A0, 2)
};

<<<<<<< HEAD
static struct snd_kcontrol_new stac925x_mixer[] = {
=======
static const struct snd_kcontrol_new stac925x_mixer[] = {
>>>>>>> 02f8c6ae
	HDA_CODEC_VOLUME_MIN_MUTE("Master Playback Volume", 0xe, 0, HDA_OUTPUT),
	HDA_CODEC_MUTE("Master Playback Switch", 0x0e, 0, HDA_OUTPUT),
	{ } /* end */
};

static const struct snd_kcontrol_new stac9205_loopback[] = {
	STAC_ANALOG_LOOPBACK(0xFE0, 0x7E0, 1),
	{}
};

static const struct snd_kcontrol_new stac927x_loopback[] = {
	STAC_ANALOG_LOOPBACK(0xFEB, 0x7EB, 1),
	{}
};

static struct snd_kcontrol_new stac_dmux_mixer = {
	.iface = SNDRV_CTL_ELEM_IFACE_MIXER,
	.name = "Digital Input Source",
	/* count set later */
	.info = stac92xx_dmux_enum_info,
	.get = stac92xx_dmux_enum_get,
	.put = stac92xx_dmux_enum_put,
};

static struct snd_kcontrol_new stac_smux_mixer = {
	.iface = SNDRV_CTL_ELEM_IFACE_MIXER,
	.name = "IEC958 Playback Source",
	/* count set later */
	.info = stac92xx_smux_enum_info,
	.get = stac92xx_smux_enum_get,
	.put = stac92xx_smux_enum_put,
};

static const char * const slave_vols[] = {
	"Front Playback Volume",
	"Surround Playback Volume",
	"Center Playback Volume",
	"LFE Playback Volume",
	"Side Playback Volume",
	"Headphone Playback Volume",
	"Speaker Playback Volume",
	NULL
};

static const char * const slave_sws[] = {
	"Front Playback Switch",
	"Surround Playback Switch",
	"Center Playback Switch",
	"LFE Playback Switch",
	"Side Playback Switch",
	"Headphone Playback Switch",
	"Speaker Playback Switch",
	"IEC958 Playback Switch",
	NULL
};

static void stac92xx_free_kctls(struct hda_codec *codec);
static int stac92xx_add_jack(struct hda_codec *codec, hda_nid_t nid, int type);

static int stac92xx_build_controls(struct hda_codec *codec)
{
	struct sigmatel_spec *spec = codec->spec;
	struct auto_pin_cfg *cfg = &spec->autocfg;
	hda_nid_t nid;
	int err;
	int i;

	if (spec->mixer) {
		err = snd_hda_add_new_ctls(codec, spec->mixer);
		if (err < 0)
			return err;
	}

	for (i = 0; i < spec->num_mixers; i++) {
		err = snd_hda_add_new_ctls(codec, spec->mixers[i]);
		if (err < 0)
			return err;
	}
	if (!spec->auto_mic && spec->num_dmuxes > 0 &&
	    snd_hda_get_bool_hint(codec, "separate_dmux") == 1) {
		stac_dmux_mixer.count = spec->num_dmuxes;
		err = snd_hda_ctl_add(codec, 0,
				  snd_ctl_new1(&stac_dmux_mixer, codec));
		if (err < 0)
			return err;
	}
	if (spec->num_smuxes > 0) {
		int wcaps = get_wcaps(codec, spec->multiout.dig_out_nid);
		struct hda_input_mux *smux = &spec->private_smux;
		/* check for mute support on SPDIF out */
		if (wcaps & AC_WCAP_OUT_AMP) {
			snd_hda_add_imux_item(smux, "Off", 0, NULL);
			spec->spdif_mute = 1;
		}
		stac_smux_mixer.count = spec->num_smuxes;
		err = snd_hda_ctl_add(codec, 0,
				  snd_ctl_new1(&stac_smux_mixer, codec));
		if (err < 0)
			return err;
	}

	if (spec->multiout.dig_out_nid) {
		err = snd_hda_create_spdif_out_ctls(codec, spec->multiout.dig_out_nid);
		if (err < 0)
			return err;
		err = snd_hda_create_spdif_share_sw(codec,
						    &spec->multiout);
		if (err < 0)
			return err;
		spec->multiout.share_spdif = 1;
	}
	if (spec->dig_in_nid && !(spec->gpio_dir & 0x01)) {
		err = snd_hda_create_spdif_in_ctls(codec, spec->dig_in_nid);
		if (err < 0)
			return err;
	}

	/* if we have no master control, let's create it */
	if (!snd_hda_find_mixer_ctl(codec, "Master Playback Volume")) {
		unsigned int vmaster_tlv[4];
		snd_hda_set_vmaster_tlv(codec, spec->multiout.dac_nids[0],
					HDA_OUTPUT, vmaster_tlv);
		/* correct volume offset */
		vmaster_tlv[2] += vmaster_tlv[3] * spec->volume_offset;
		/* minimum value is actually mute */
		vmaster_tlv[3] |= TLV_DB_SCALE_MUTE;
		err = snd_hda_add_vmaster(codec, "Master Playback Volume",
					  vmaster_tlv, slave_vols);
		if (err < 0)
			return err;
	}
	if (!snd_hda_find_mixer_ctl(codec, "Master Playback Switch")) {
		err = snd_hda_add_vmaster(codec, "Master Playback Switch",
					  NULL, slave_sws);
		if (err < 0)
			return err;
	}

	if (spec->aloopback_ctl &&
	    snd_hda_get_bool_hint(codec, "loopback") == 1) {
		err = snd_hda_add_new_ctls(codec, spec->aloopback_ctl);
		if (err < 0)
			return err;
	}

	stac92xx_free_kctls(codec); /* no longer needed */

	/* create jack input elements */
	if (spec->hp_detect) {
		for (i = 0; i < cfg->hp_outs; i++) {
			int type = SND_JACK_HEADPHONE;
			nid = cfg->hp_pins[i];
			/* jack detection */
			if (cfg->hp_outs == i)
				type |= SND_JACK_LINEOUT;
			err = stac92xx_add_jack(codec, nid, type);
			if (err < 0)
				return err;
		}
	}
	for (i = 0; i < cfg->line_outs; i++) {
		err = stac92xx_add_jack(codec, cfg->line_out_pins[i],
					SND_JACK_LINEOUT);
		if (err < 0)
			return err;
	}
	for (i = 0; i < cfg->num_inputs; i++) {
		nid = cfg->inputs[i].pin;
		err = stac92xx_add_jack(codec, nid, SND_JACK_MICROPHONE);
		if (err < 0)
			return err;
	}

	return 0;	
}

static const unsigned int ref9200_pin_configs[8] = {
	0x01c47010, 0x01447010, 0x0221401f, 0x01114010,
	0x02a19020, 0x01a19021, 0x90100140, 0x01813122,
};

static const unsigned int gateway9200_m4_pin_configs[8] = {
	0x400000fe, 0x404500f4, 0x400100f0, 0x90110010,
	0x400100f1, 0x02a1902e, 0x500000f2, 0x500000f3,
};
static const unsigned int gateway9200_m4_2_pin_configs[8] = {
	0x400000fe, 0x404500f4, 0x400100f0, 0x90110010,
	0x400100f1, 0x02a1902e, 0x500000f2, 0x500000f3,
};

/*
    STAC 9200 pin configs for
    102801A8
    102801DE
    102801E8
*/
static const unsigned int dell9200_d21_pin_configs[8] = {
	0x400001f0, 0x400001f1, 0x02214030, 0x01014010, 
	0x02a19020, 0x01a19021, 0x90100140, 0x01813122,
};

/* 
    STAC 9200 pin configs for
    102801C0
    102801C1
*/
static const unsigned int dell9200_d22_pin_configs[8] = {
	0x400001f0, 0x400001f1, 0x0221401f, 0x01014010, 
	0x01813020, 0x02a19021, 0x90100140, 0x400001f2,
};

/* 
    STAC 9200 pin configs for
    102801C4 (Dell Dimension E310)
    102801C5
    102801C7
    102801D9
    102801DA
    102801E3
*/
static const unsigned int dell9200_d23_pin_configs[8] = {
	0x400001f0, 0x400001f1, 0x0221401f, 0x01014010, 
	0x01813020, 0x01a19021, 0x90100140, 0x400001f2, 
};


/* 
    STAC 9200-32 pin configs for
    102801B5 (Dell Inspiron 630m)
    102801D8 (Dell Inspiron 640m)
*/
static const unsigned int dell9200_m21_pin_configs[8] = {
	0x40c003fa, 0x03441340, 0x0321121f, 0x90170310,
	0x408003fb, 0x03a11020, 0x401003fc, 0x403003fd,
};

/* 
    STAC 9200-32 pin configs for
    102801C2 (Dell Latitude D620)
    102801C8 
    102801CC (Dell Latitude D820)
    102801D4 
    102801D6 
*/
static const unsigned int dell9200_m22_pin_configs[8] = {
	0x40c003fa, 0x0144131f, 0x0321121f, 0x90170310, 
	0x90a70321, 0x03a11020, 0x401003fb, 0x40f000fc,
};

/* 
    STAC 9200-32 pin configs for
    102801CE (Dell XPS M1710)
    102801CF (Dell Precision M90)
*/
static const unsigned int dell9200_m23_pin_configs[8] = {
	0x40c003fa, 0x01441340, 0x0421421f, 0x90170310,
	0x408003fb, 0x04a1102e, 0x90170311, 0x403003fc,
};

/*
    STAC 9200-32 pin configs for 
    102801C9
    102801CA
    102801CB (Dell Latitude 120L)
    102801D3
*/
static const unsigned int dell9200_m24_pin_configs[8] = {
	0x40c003fa, 0x404003fb, 0x0321121f, 0x90170310, 
	0x408003fc, 0x03a11020, 0x401003fd, 0x403003fe, 
};

/*
    STAC 9200-32 pin configs for
    102801BD (Dell Inspiron E1505n)
    102801EE
    102801EF
*/
static const unsigned int dell9200_m25_pin_configs[8] = {
	0x40c003fa, 0x01441340, 0x0421121f, 0x90170310, 
	0x408003fb, 0x04a11020, 0x401003fc, 0x403003fd,
};

/*
    STAC 9200-32 pin configs for
    102801F5 (Dell Inspiron 1501)
    102801F6
*/
static const unsigned int dell9200_m26_pin_configs[8] = {
	0x40c003fa, 0x404003fb, 0x0421121f, 0x90170310, 
	0x408003fc, 0x04a11020, 0x401003fd, 0x403003fe,
};

/*
    STAC 9200-32
    102801CD (Dell Inspiron E1705/9400)
*/
static const unsigned int dell9200_m27_pin_configs[8] = {
	0x40c003fa, 0x01441340, 0x0421121f, 0x90170310,
	0x90170310, 0x04a11020, 0x90170310, 0x40f003fc,
};

static const unsigned int oqo9200_pin_configs[8] = {
	0x40c000f0, 0x404000f1, 0x0221121f, 0x02211210,
	0x90170111, 0x90a70120, 0x400000f2, 0x400000f3,
};


static const unsigned int *stac9200_brd_tbl[STAC_9200_MODELS] = {
	[STAC_REF] = ref9200_pin_configs,
	[STAC_9200_OQO] = oqo9200_pin_configs,
	[STAC_9200_DELL_D21] = dell9200_d21_pin_configs,
	[STAC_9200_DELL_D22] = dell9200_d22_pin_configs,
	[STAC_9200_DELL_D23] = dell9200_d23_pin_configs,
	[STAC_9200_DELL_M21] = dell9200_m21_pin_configs,
	[STAC_9200_DELL_M22] = dell9200_m22_pin_configs,
	[STAC_9200_DELL_M23] = dell9200_m23_pin_configs,
	[STAC_9200_DELL_M24] = dell9200_m24_pin_configs,
	[STAC_9200_DELL_M25] = dell9200_m25_pin_configs,
	[STAC_9200_DELL_M26] = dell9200_m26_pin_configs,
	[STAC_9200_DELL_M27] = dell9200_m27_pin_configs,
	[STAC_9200_M4] = gateway9200_m4_pin_configs,
	[STAC_9200_M4_2] = gateway9200_m4_2_pin_configs,
	[STAC_9200_PANASONIC] = ref9200_pin_configs,
};

static const char * const stac9200_models[STAC_9200_MODELS] = {
	[STAC_AUTO] = "auto",
	[STAC_REF] = "ref",
	[STAC_9200_OQO] = "oqo",
	[STAC_9200_DELL_D21] = "dell-d21",
	[STAC_9200_DELL_D22] = "dell-d22",
	[STAC_9200_DELL_D23] = "dell-d23",
	[STAC_9200_DELL_M21] = "dell-m21",
	[STAC_9200_DELL_M22] = "dell-m22",
	[STAC_9200_DELL_M23] = "dell-m23",
	[STAC_9200_DELL_M24] = "dell-m24",
	[STAC_9200_DELL_M25] = "dell-m25",
	[STAC_9200_DELL_M26] = "dell-m26",
	[STAC_9200_DELL_M27] = "dell-m27",
	[STAC_9200_M4] = "gateway-m4",
	[STAC_9200_M4_2] = "gateway-m4-2",
	[STAC_9200_PANASONIC] = "panasonic",
};

static const struct snd_pci_quirk stac9200_cfg_tbl[] = {
	/* SigmaTel reference board */
	SND_PCI_QUIRK(PCI_VENDOR_ID_INTEL, 0x2668,
		      "DFI LanParty", STAC_REF),
	SND_PCI_QUIRK(PCI_VENDOR_ID_DFI, 0x3101,
		      "DFI LanParty", STAC_REF),
	/* Dell laptops have BIOS problem */
	SND_PCI_QUIRK(PCI_VENDOR_ID_DELL, 0x01a8,
		      "unknown Dell", STAC_9200_DELL_D21),
	SND_PCI_QUIRK(PCI_VENDOR_ID_DELL, 0x01b5,
		      "Dell Inspiron 630m", STAC_9200_DELL_M21),
	SND_PCI_QUIRK(PCI_VENDOR_ID_DELL, 0x01bd,
		      "Dell Inspiron E1505n", STAC_9200_DELL_M25),
	SND_PCI_QUIRK(PCI_VENDOR_ID_DELL, 0x01c0,
		      "unknown Dell", STAC_9200_DELL_D22),
	SND_PCI_QUIRK(PCI_VENDOR_ID_DELL, 0x01c1,
		      "unknown Dell", STAC_9200_DELL_D22),
	SND_PCI_QUIRK(PCI_VENDOR_ID_DELL, 0x01c2,
		      "Dell Latitude D620", STAC_9200_DELL_M22),
	SND_PCI_QUIRK(PCI_VENDOR_ID_DELL, 0x01c5,
		      "unknown Dell", STAC_9200_DELL_D23),
	SND_PCI_QUIRK(PCI_VENDOR_ID_DELL, 0x01c7,
		      "unknown Dell", STAC_9200_DELL_D23),
	SND_PCI_QUIRK(PCI_VENDOR_ID_DELL, 0x01c8,
		      "unknown Dell", STAC_9200_DELL_M22),
	SND_PCI_QUIRK(PCI_VENDOR_ID_DELL, 0x01c9,
		      "unknown Dell", STAC_9200_DELL_M24),
	SND_PCI_QUIRK(PCI_VENDOR_ID_DELL, 0x01ca,
		      "unknown Dell", STAC_9200_DELL_M24),
	SND_PCI_QUIRK(PCI_VENDOR_ID_DELL, 0x01cb,
		      "Dell Latitude 120L", STAC_9200_DELL_M24),
	SND_PCI_QUIRK(PCI_VENDOR_ID_DELL, 0x01cc,
		      "Dell Latitude D820", STAC_9200_DELL_M22),
	SND_PCI_QUIRK(PCI_VENDOR_ID_DELL, 0x01cd,
		      "Dell Inspiron E1705/9400", STAC_9200_DELL_M27),
	SND_PCI_QUIRK(PCI_VENDOR_ID_DELL, 0x01ce,
		      "Dell XPS M1710", STAC_9200_DELL_M23),
	SND_PCI_QUIRK(PCI_VENDOR_ID_DELL, 0x01cf,
		      "Dell Precision M90", STAC_9200_DELL_M23),
	SND_PCI_QUIRK(PCI_VENDOR_ID_DELL, 0x01d3,
		      "unknown Dell", STAC_9200_DELL_M22),
	SND_PCI_QUIRK(PCI_VENDOR_ID_DELL, 0x01d4,
		      "unknown Dell", STAC_9200_DELL_M22),
	SND_PCI_QUIRK(PCI_VENDOR_ID_DELL, 0x01d6,
		      "unknown Dell", STAC_9200_DELL_M22),
	SND_PCI_QUIRK(PCI_VENDOR_ID_DELL, 0x01d8,
		      "Dell Inspiron 640m", STAC_9200_DELL_M21),
	SND_PCI_QUIRK(PCI_VENDOR_ID_DELL, 0x01d9,
		      "unknown Dell", STAC_9200_DELL_D23),
	SND_PCI_QUIRK(PCI_VENDOR_ID_DELL, 0x01da,
		      "unknown Dell", STAC_9200_DELL_D23),
	SND_PCI_QUIRK(PCI_VENDOR_ID_DELL, 0x01de,
		      "unknown Dell", STAC_9200_DELL_D21),
	SND_PCI_QUIRK(PCI_VENDOR_ID_DELL, 0x01e3,
		      "unknown Dell", STAC_9200_DELL_D23),
	SND_PCI_QUIRK(PCI_VENDOR_ID_DELL, 0x01e8,
		      "unknown Dell", STAC_9200_DELL_D21),
	SND_PCI_QUIRK(PCI_VENDOR_ID_DELL, 0x01ee,
		      "unknown Dell", STAC_9200_DELL_M25),
	SND_PCI_QUIRK(PCI_VENDOR_ID_DELL, 0x01ef,
		      "unknown Dell", STAC_9200_DELL_M25),
	SND_PCI_QUIRK(PCI_VENDOR_ID_DELL, 0x01f5,
		      "Dell Inspiron 1501", STAC_9200_DELL_M26),
	SND_PCI_QUIRK(PCI_VENDOR_ID_DELL, 0x01f6,
		      "unknown Dell", STAC_9200_DELL_M26),
	/* Panasonic */
	SND_PCI_QUIRK(0x10f7, 0x8338, "Panasonic CF-74", STAC_9200_PANASONIC),
	/* Gateway machines needs EAPD to be set on resume */
	SND_PCI_QUIRK(0x107b, 0x0205, "Gateway S-7110M", STAC_9200_M4),
	SND_PCI_QUIRK(0x107b, 0x0317, "Gateway MT3423, MX341*", STAC_9200_M4_2),
	SND_PCI_QUIRK(0x107b, 0x0318, "Gateway ML3019, MT3707", STAC_9200_M4_2),
	/* OQO Mobile */
	SND_PCI_QUIRK(0x1106, 0x3288, "OQO Model 2", STAC_9200_OQO),
	{} /* terminator */
};

static const unsigned int ref925x_pin_configs[8] = {
	0x40c003f0, 0x424503f2, 0x01813022, 0x02a19021,
	0x90a70320, 0x02214210, 0x01019020, 0x9033032e,
};

static const unsigned int stac925xM1_pin_configs[8] = {
	0x40c003f4, 0x424503f2, 0x400000f3, 0x02a19020,
	0x40a000f0, 0x90100210, 0x400003f1, 0x9033032e,
};

static const unsigned int stac925xM1_2_pin_configs[8] = {
	0x40c003f4, 0x424503f2, 0x400000f3, 0x02a19020,
	0x40a000f0, 0x90100210, 0x400003f1, 0x9033032e,
};

static const unsigned int stac925xM2_pin_configs[8] = {
	0x40c003f4, 0x424503f2, 0x400000f3, 0x02a19020,
	0x40a000f0, 0x90100210, 0x400003f1, 0x9033032e,
};

static const unsigned int stac925xM2_2_pin_configs[8] = {
	0x40c003f4, 0x424503f2, 0x400000f3, 0x02a19020,
	0x40a000f0, 0x90100210, 0x400003f1, 0x9033032e,
};

static const unsigned int stac925xM3_pin_configs[8] = {
	0x40c003f4, 0x424503f2, 0x400000f3, 0x02a19020,
	0x40a000f0, 0x90100210, 0x400003f1, 0x503303f3,
};

static const unsigned int stac925xM5_pin_configs[8] = {
	0x40c003f4, 0x424503f2, 0x400000f3, 0x02a19020,
	0x40a000f0, 0x90100210, 0x400003f1, 0x9033032e,
};

static const unsigned int stac925xM6_pin_configs[8] = {
	0x40c003f4, 0x424503f2, 0x400000f3, 0x02a19020,
	0x40a000f0, 0x90100210, 0x400003f1, 0x90330320,
};

static const unsigned int *stac925x_brd_tbl[STAC_925x_MODELS] = {
	[STAC_REF] = ref925x_pin_configs,
	[STAC_M1] = stac925xM1_pin_configs,
	[STAC_M1_2] = stac925xM1_2_pin_configs,
	[STAC_M2] = stac925xM2_pin_configs,
	[STAC_M2_2] = stac925xM2_2_pin_configs,
	[STAC_M3] = stac925xM3_pin_configs,
	[STAC_M5] = stac925xM5_pin_configs,
	[STAC_M6] = stac925xM6_pin_configs,
};

static const char * const stac925x_models[STAC_925x_MODELS] = {
	[STAC_925x_AUTO] = "auto",
	[STAC_REF] = "ref",
	[STAC_M1] = "m1",
	[STAC_M1_2] = "m1-2",
	[STAC_M2] = "m2",
	[STAC_M2_2] = "m2-2",
	[STAC_M3] = "m3",
	[STAC_M5] = "m5",
	[STAC_M6] = "m6",
};

static const struct snd_pci_quirk stac925x_codec_id_cfg_tbl[] = {
	SND_PCI_QUIRK(0x107b, 0x0316, "Gateway M255", STAC_M2),
	SND_PCI_QUIRK(0x107b, 0x0366, "Gateway MP6954", STAC_M5),
	SND_PCI_QUIRK(0x107b, 0x0461, "Gateway NX560XL", STAC_M1),
	SND_PCI_QUIRK(0x107b, 0x0681, "Gateway NX860", STAC_M2),
	SND_PCI_QUIRK(0x107b, 0x0367, "Gateway MX6453", STAC_M1_2),
	/* Not sure about the brand name for those */
	SND_PCI_QUIRK(0x107b, 0x0281, "Gateway mobile", STAC_M1),
	SND_PCI_QUIRK(0x107b, 0x0507, "Gateway mobile", STAC_M3),
	SND_PCI_QUIRK(0x107b, 0x0281, "Gateway mobile", STAC_M6),
	SND_PCI_QUIRK(0x107b, 0x0685, "Gateway mobile", STAC_M2_2),
	{} /* terminator */
};

static const struct snd_pci_quirk stac925x_cfg_tbl[] = {
	/* SigmaTel reference board */
	SND_PCI_QUIRK(PCI_VENDOR_ID_INTEL, 0x2668, "DFI LanParty", STAC_REF),
	SND_PCI_QUIRK(PCI_VENDOR_ID_DFI, 0x3101, "DFI LanParty", STAC_REF),
	SND_PCI_QUIRK(0x8384, 0x7632, "Stac9202 Reference Board", STAC_REF),

	/* Default table for unknown ID */
	SND_PCI_QUIRK(0x1002, 0x437b, "Gateway mobile", STAC_M2_2),

	{} /* terminator */
};

static const unsigned int ref92hd73xx_pin_configs[13] = {
	0x02214030, 0x02a19040, 0x01a19020, 0x02214030,
	0x0181302e, 0x01014010, 0x01014020, 0x01014030,
	0x02319040, 0x90a000f0, 0x90a000f0, 0x01452050,
	0x01452050,
};

static const unsigned int dell_m6_pin_configs[13] = {
	0x0321101f, 0x4f00000f, 0x4f0000f0, 0x90170110,
	0x03a11020, 0x0321101f, 0x4f0000f0, 0x4f0000f0,
	0x4f0000f0, 0x90a60160, 0x4f0000f0, 0x4f0000f0,
	0x4f0000f0,
};

static const unsigned int alienware_m17x_pin_configs[13] = {
	0x0321101f, 0x0321101f, 0x03a11020, 0x03014020,
	0x90170110, 0x4f0000f0, 0x4f0000f0, 0x4f0000f0,
	0x4f0000f0, 0x90a60160, 0x4f0000f0, 0x4f0000f0,
	0x904601b0,
};

static const unsigned int intel_dg45id_pin_configs[13] = {
	0x02214230, 0x02A19240, 0x01013214, 0x01014210,
	0x01A19250, 0x01011212, 0x01016211
};

static const unsigned int *stac92hd73xx_brd_tbl[STAC_92HD73XX_MODELS] = {
	[STAC_92HD73XX_REF]	= ref92hd73xx_pin_configs,
	[STAC_DELL_M6_AMIC]	= dell_m6_pin_configs,
	[STAC_DELL_M6_DMIC]	= dell_m6_pin_configs,
	[STAC_DELL_M6_BOTH]	= dell_m6_pin_configs,
	[STAC_DELL_EQ]	= dell_m6_pin_configs,
	[STAC_ALIENWARE_M17X]	= alienware_m17x_pin_configs,
	[STAC_92HD73XX_INTEL]	= intel_dg45id_pin_configs,
};

static const char * const stac92hd73xx_models[STAC_92HD73XX_MODELS] = {
	[STAC_92HD73XX_AUTO] = "auto",
	[STAC_92HD73XX_NO_JD] = "no-jd",
	[STAC_92HD73XX_REF] = "ref",
	[STAC_92HD73XX_INTEL] = "intel",
	[STAC_DELL_M6_AMIC] = "dell-m6-amic",
	[STAC_DELL_M6_DMIC] = "dell-m6-dmic",
	[STAC_DELL_M6_BOTH] = "dell-m6",
	[STAC_DELL_EQ] = "dell-eq",
	[STAC_ALIENWARE_M17X] = "alienware",
};

static const struct snd_pci_quirk stac92hd73xx_cfg_tbl[] = {
	/* SigmaTel reference board */
	SND_PCI_QUIRK(PCI_VENDOR_ID_INTEL, 0x2668,
				"DFI LanParty", STAC_92HD73XX_REF),
	SND_PCI_QUIRK(PCI_VENDOR_ID_DFI, 0x3101,
				"DFI LanParty", STAC_92HD73XX_REF),
	SND_PCI_QUIRK(PCI_VENDOR_ID_INTEL, 0x5002,
				"Intel DG45ID", STAC_92HD73XX_INTEL),
	SND_PCI_QUIRK(PCI_VENDOR_ID_INTEL, 0x5003,
				"Intel DG45FC", STAC_92HD73XX_INTEL),
	SND_PCI_QUIRK(PCI_VENDOR_ID_DELL, 0x0254,
				"Dell Studio 1535", STAC_DELL_M6_DMIC),
	SND_PCI_QUIRK(PCI_VENDOR_ID_DELL, 0x0255,
				"unknown Dell", STAC_DELL_M6_DMIC),
	SND_PCI_QUIRK(PCI_VENDOR_ID_DELL, 0x0256,
				"unknown Dell", STAC_DELL_M6_BOTH),
	SND_PCI_QUIRK(PCI_VENDOR_ID_DELL, 0x0257,
				"unknown Dell", STAC_DELL_M6_BOTH),
	SND_PCI_QUIRK(PCI_VENDOR_ID_DELL, 0x025e,
				"unknown Dell", STAC_DELL_M6_AMIC),
	SND_PCI_QUIRK(PCI_VENDOR_ID_DELL, 0x025f,
				"unknown Dell", STAC_DELL_M6_AMIC),
	SND_PCI_QUIRK(PCI_VENDOR_ID_DELL, 0x0271,
				"unknown Dell", STAC_DELL_M6_DMIC),
	SND_PCI_QUIRK(PCI_VENDOR_ID_DELL, 0x0272,
				"unknown Dell", STAC_DELL_M6_DMIC),
	SND_PCI_QUIRK(PCI_VENDOR_ID_DELL, 0x029f,
				"Dell Studio 1537", STAC_DELL_M6_DMIC),
	SND_PCI_QUIRK(PCI_VENDOR_ID_DELL, 0x02a0,
				"Dell Studio 17", STAC_DELL_M6_DMIC),
	SND_PCI_QUIRK(PCI_VENDOR_ID_DELL, 0x02be,
				"Dell Studio 1555", STAC_DELL_M6_DMIC),
	SND_PCI_QUIRK(PCI_VENDOR_ID_DELL, 0x02bd,
				"Dell Studio 1557", STAC_DELL_M6_DMIC),
	SND_PCI_QUIRK(PCI_VENDOR_ID_DELL, 0x02fe,
				"Dell Studio XPS 1645", STAC_DELL_M6_BOTH),
	SND_PCI_QUIRK(PCI_VENDOR_ID_DELL, 0x0413,
				"Dell Studio 1558", STAC_DELL_M6_DMIC),
	{} /* terminator */
};

static const struct snd_pci_quirk stac92hd73xx_codec_id_cfg_tbl[] = {
	SND_PCI_QUIRK(PCI_VENDOR_ID_DELL, 0x02a1,
		      "Alienware M17x", STAC_ALIENWARE_M17X),
	SND_PCI_QUIRK(PCI_VENDOR_ID_DELL, 0x043a,
		      "Alienware M17x", STAC_ALIENWARE_M17X),
	{} /* terminator */
};

static const unsigned int ref92hd83xxx_pin_configs[10] = {
	0x02214030, 0x02211010, 0x02a19020, 0x02170130,
	0x01014050, 0x01819040, 0x01014020, 0x90a3014e,
	0x01451160, 0x98560170,
};

static const unsigned int dell_s14_pin_configs[10] = {
	0x0221403f, 0x0221101f, 0x02a19020, 0x90170110,
	0x40f000f0, 0x40f000f0, 0x40f000f0, 0x90a60160,
	0x40f000f0, 0x40f000f0,
};

<<<<<<< HEAD
static unsigned int hp_cNB11_intquad_pin_configs[10] = {
	0x40f000f0, 0x0221101f, 0x02a11020, 0x92170110,
	0x40f000f0, 0x92170110, 0x40f000f0, 0xd5a30130,
	0x40f000f0, 0x40f000f0,
};

static unsigned int *stac92hd83xxx_brd_tbl[STAC_92HD83XXX_MODELS] = {
	[STAC_92HD83XXX_REF] = ref92hd83xxx_pin_configs,
	[STAC_92HD83XXX_PWR_REF] = ref92hd83xxx_pin_configs,
	[STAC_DELL_S14] = dell_s14_pin_configs,
	[STAC_92HD83XXX_HP_cNB11_INTQUAD] = hp_cNB11_intquad_pin_configs,
=======
static const unsigned int hp_dv7_4000_pin_configs[10] = {
	0x03a12050, 0x0321201f, 0x40f000f0, 0x90170110,
	0x40f000f0, 0x40f000f0, 0x90170110, 0xd5a30140,
	0x40f000f0, 0x40f000f0,
};

static const unsigned int *stac92hd83xxx_brd_tbl[STAC_92HD83XXX_MODELS] = {
	[STAC_92HD83XXX_REF] = ref92hd83xxx_pin_configs,
	[STAC_92HD83XXX_PWR_REF] = ref92hd83xxx_pin_configs,
	[STAC_DELL_S14] = dell_s14_pin_configs,
	[STAC_HP_DV7_4000] = hp_dv7_4000_pin_configs,
>>>>>>> 02f8c6ae
};

static const char * const stac92hd83xxx_models[STAC_92HD83XXX_MODELS] = {
	[STAC_92HD83XXX_AUTO] = "auto",
	[STAC_92HD83XXX_REF] = "ref",
	[STAC_92HD83XXX_PWR_REF] = "mic-ref",
	[STAC_DELL_S14] = "dell-s14",
	[STAC_92HD83XXX_HP] = "hp",
<<<<<<< HEAD
	[STAC_92HD83XXX_HP_cNB11_INTQUAD] = "hp_cNB11_intquad",
=======
	[STAC_HP_DV7_4000] = "hp-dv7-4000",
>>>>>>> 02f8c6ae
};

static const struct snd_pci_quirk stac92hd83xxx_cfg_tbl[] = {
	/* SigmaTel reference board */
	SND_PCI_QUIRK(PCI_VENDOR_ID_INTEL, 0x2668,
		      "DFI LanParty", STAC_92HD83XXX_REF),
	SND_PCI_QUIRK(PCI_VENDOR_ID_DFI, 0x3101,
		      "DFI LanParty", STAC_92HD83XXX_REF),
	SND_PCI_QUIRK(PCI_VENDOR_ID_DELL, 0x02ba,
		      "unknown Dell", STAC_DELL_S14),
	SND_PCI_QUIRK_MASK(PCI_VENDOR_ID_HP, 0xff00, 0x3600,
<<<<<<< HEAD
			  "HP", STAC_92HD83XXX_HP),
	SND_PCI_QUIRK(PCI_VENDOR_ID_HP, 0x1656,
			  "HP", STAC_92HD83XXX_HP_cNB11_INTQUAD),
	SND_PCI_QUIRK(PCI_VENDOR_ID_HP, 0x1657,
			  "HP", STAC_92HD83XXX_HP_cNB11_INTQUAD),
	SND_PCI_QUIRK(PCI_VENDOR_ID_HP, 0x1658,
			  "HP", STAC_92HD83XXX_HP_cNB11_INTQUAD),
	SND_PCI_QUIRK(PCI_VENDOR_ID_HP, 0x1659,
			  "HP", STAC_92HD83XXX_HP_cNB11_INTQUAD),
	SND_PCI_QUIRK(PCI_VENDOR_ID_HP, 0x165A,
			  "HP", STAC_92HD83XXX_HP_cNB11_INTQUAD),
	SND_PCI_QUIRK(PCI_VENDOR_ID_HP, 0x165B,
			  "HP", STAC_92HD83XXX_HP_cNB11_INTQUAD),
	SND_PCI_QUIRK(PCI_VENDOR_ID_HP, 0x3388,
			  "HP", STAC_92HD83XXX_HP_cNB11_INTQUAD),
	SND_PCI_QUIRK(PCI_VENDOR_ID_HP, 0x3389,
			  "HP", STAC_92HD83XXX_HP_cNB11_INTQUAD),
	SND_PCI_QUIRK(PCI_VENDOR_ID_HP, 0x355B,
			  "HP", STAC_92HD83XXX_HP_cNB11_INTQUAD),
	SND_PCI_QUIRK(PCI_VENDOR_ID_HP, 0x355C,
			  "HP", STAC_92HD83XXX_HP_cNB11_INTQUAD),
	SND_PCI_QUIRK(PCI_VENDOR_ID_HP, 0x355D,
			  "HP", STAC_92HD83XXX_HP_cNB11_INTQUAD),
	SND_PCI_QUIRK(PCI_VENDOR_ID_HP, 0x355E,
			  "HP", STAC_92HD83XXX_HP_cNB11_INTQUAD),
	SND_PCI_QUIRK(PCI_VENDOR_ID_HP, 0x355F,
			  "HP", STAC_92HD83XXX_HP_cNB11_INTQUAD),
	SND_PCI_QUIRK(PCI_VENDOR_ID_HP, 0x3560,
			  "HP", STAC_92HD83XXX_HP_cNB11_INTQUAD),
	SND_PCI_QUIRK(PCI_VENDOR_ID_HP, 0x358B,
			  "HP", STAC_92HD83XXX_HP_cNB11_INTQUAD),
	SND_PCI_QUIRK(PCI_VENDOR_ID_HP, 0x358C,
			  "HP", STAC_92HD83XXX_HP_cNB11_INTQUAD),
	SND_PCI_QUIRK(PCI_VENDOR_ID_HP, 0x358D,
			  "HP", STAC_92HD83XXX_HP_cNB11_INTQUAD),
	SND_PCI_QUIRK(PCI_VENDOR_ID_HP, 0x3591,
			  "HP", STAC_92HD83XXX_HP_cNB11_INTQUAD),
	SND_PCI_QUIRK(PCI_VENDOR_ID_HP, 0x3592,
			  "HP", STAC_92HD83XXX_HP_cNB11_INTQUAD),
	SND_PCI_QUIRK(PCI_VENDOR_ID_HP, 0x3593,
			  "HP", STAC_92HD83XXX_HP_cNB11_INTQUAD),
=======
		      "HP", STAC_92HD83XXX_HP),
>>>>>>> 02f8c6ae
	{} /* terminator */
};

static const unsigned int ref92hd71bxx_pin_configs[STAC92HD71BXX_NUM_PINS] = {
	0x02214030, 0x02a19040, 0x01a19020, 0x01014010,
	0x0181302e, 0x01014010, 0x01019020, 0x90a000f0,
	0x90a000f0, 0x01452050, 0x01452050, 0x00000000,
	0x00000000
};

static const unsigned int dell_m4_1_pin_configs[STAC92HD71BXX_NUM_PINS] = {
	0x0421101f, 0x04a11221, 0x40f000f0, 0x90170110,
	0x23a1902e, 0x23014250, 0x40f000f0, 0x90a000f0,
	0x40f000f0, 0x4f0000f0, 0x4f0000f0, 0x00000000,
	0x00000000
};

static const unsigned int dell_m4_2_pin_configs[STAC92HD71BXX_NUM_PINS] = {
	0x0421101f, 0x04a11221, 0x90a70330, 0x90170110,
	0x23a1902e, 0x23014250, 0x40f000f0, 0x40f000f0,
	0x40f000f0, 0x044413b0, 0x044413b0, 0x00000000,
	0x00000000
};

static const unsigned int dell_m4_3_pin_configs[STAC92HD71BXX_NUM_PINS] = {
	0x0421101f, 0x04a11221, 0x90a70330, 0x90170110,
	0x40f000f0, 0x40f000f0, 0x40f000f0, 0x90a000f0,
	0x40f000f0, 0x044413b0, 0x044413b0, 0x00000000,
	0x00000000
};

static const unsigned int *stac92hd71bxx_brd_tbl[STAC_92HD71BXX_MODELS] = {
	[STAC_92HD71BXX_REF] = ref92hd71bxx_pin_configs,
	[STAC_DELL_M4_1]	= dell_m4_1_pin_configs,
	[STAC_DELL_M4_2]	= dell_m4_2_pin_configs,
	[STAC_DELL_M4_3]	= dell_m4_3_pin_configs,
	[STAC_HP_M4]		= NULL,
	[STAC_HP_DV4]		= NULL,
	[STAC_HP_DV5]		= NULL,
	[STAC_HP_HDX]           = NULL,
	[STAC_HP_DV4_1222NR]	= NULL,
};

static const char * const stac92hd71bxx_models[STAC_92HD71BXX_MODELS] = {
	[STAC_92HD71BXX_AUTO] = "auto",
	[STAC_92HD71BXX_REF] = "ref",
	[STAC_DELL_M4_1] = "dell-m4-1",
	[STAC_DELL_M4_2] = "dell-m4-2",
	[STAC_DELL_M4_3] = "dell-m4-3",
	[STAC_HP_M4] = "hp-m4",
	[STAC_HP_DV4] = "hp-dv4",
	[STAC_HP_DV5] = "hp-dv5",
	[STAC_HP_HDX] = "hp-hdx",
	[STAC_HP_DV4_1222NR] = "hp-dv4-1222nr",
};

static const struct snd_pci_quirk stac92hd71bxx_cfg_tbl[] = {
	/* SigmaTel reference board */
	SND_PCI_QUIRK(PCI_VENDOR_ID_INTEL, 0x2668,
		      "DFI LanParty", STAC_92HD71BXX_REF),
	SND_PCI_QUIRK(PCI_VENDOR_ID_DFI, 0x3101,
		      "DFI LanParty", STAC_92HD71BXX_REF),
	SND_PCI_QUIRK(PCI_VENDOR_ID_HP, 0x30fb,
		      "HP dv4-1222nr", STAC_HP_DV4_1222NR),
	SND_PCI_QUIRK_MASK(PCI_VENDOR_ID_HP, 0xfff0, 0x1720,
			  "HP", STAC_HP_DV5),
	SND_PCI_QUIRK_MASK(PCI_VENDOR_ID_HP, 0xfff0, 0x3080,
		      "HP", STAC_HP_DV5),
	SND_PCI_QUIRK_MASK(PCI_VENDOR_ID_HP, 0xfff0, 0x30f0,
		      "HP dv4-7", STAC_HP_DV4),
	SND_PCI_QUIRK_MASK(PCI_VENDOR_ID_HP, 0xfff0, 0x3600,
		      "HP dv4-7", STAC_HP_DV5),
	SND_PCI_QUIRK(PCI_VENDOR_ID_HP, 0x3610,
		      "HP HDX", STAC_HP_HDX),  /* HDX18 */
	SND_PCI_QUIRK(PCI_VENDOR_ID_HP, 0x361a,
		      "HP mini 1000", STAC_HP_M4),
	SND_PCI_QUIRK(PCI_VENDOR_ID_HP, 0x361b,
		      "HP HDX", STAC_HP_HDX),  /* HDX16 */
	SND_PCI_QUIRK_MASK(PCI_VENDOR_ID_HP, 0xfff0, 0x3620,
		      "HP dv6", STAC_HP_DV5),
	SND_PCI_QUIRK(PCI_VENDOR_ID_HP, 0x3061,
		      "HP dv6", STAC_HP_DV5), /* HP dv6-1110ax */
<<<<<<< HEAD
=======
	SND_PCI_QUIRK(PCI_VENDOR_ID_HP, 0x363e,
		      "HP DV6", STAC_HP_DV5),
>>>>>>> 02f8c6ae
	SND_PCI_QUIRK_MASK(PCI_VENDOR_ID_HP, 0xfff0, 0x7010,
		      "HP", STAC_HP_DV5),
	SND_PCI_QUIRK(PCI_VENDOR_ID_DELL, 0x0233,
				"unknown Dell", STAC_DELL_M4_1),
	SND_PCI_QUIRK(PCI_VENDOR_ID_DELL, 0x0234,
				"unknown Dell", STAC_DELL_M4_1),
	SND_PCI_QUIRK(PCI_VENDOR_ID_DELL, 0x0250,
				"unknown Dell", STAC_DELL_M4_1),
	SND_PCI_QUIRK(PCI_VENDOR_ID_DELL, 0x024f,
				"unknown Dell", STAC_DELL_M4_1),
	SND_PCI_QUIRK(PCI_VENDOR_ID_DELL, 0x024d,
				"unknown Dell", STAC_DELL_M4_1),
	SND_PCI_QUIRK(PCI_VENDOR_ID_DELL, 0x0251,
				"unknown Dell", STAC_DELL_M4_1),
	SND_PCI_QUIRK(PCI_VENDOR_ID_DELL, 0x0277,
				"unknown Dell", STAC_DELL_M4_1),
	SND_PCI_QUIRK(PCI_VENDOR_ID_DELL, 0x0263,
				"unknown Dell", STAC_DELL_M4_2),
	SND_PCI_QUIRK(PCI_VENDOR_ID_DELL, 0x0265,
				"unknown Dell", STAC_DELL_M4_2),
	SND_PCI_QUIRK(PCI_VENDOR_ID_DELL, 0x0262,
				"unknown Dell", STAC_DELL_M4_2),
	SND_PCI_QUIRK(PCI_VENDOR_ID_DELL, 0x0264,
				"unknown Dell", STAC_DELL_M4_2),
	SND_PCI_QUIRK(PCI_VENDOR_ID_DELL, 0x02aa,
				"unknown Dell", STAC_DELL_M4_3),
	{} /* terminator */
};

static const unsigned int ref922x_pin_configs[10] = {
	0x01014010, 0x01016011, 0x01012012, 0x0221401f,
	0x01813122, 0x01011014, 0x01441030, 0x01c41030,
	0x40000100, 0x40000100,
};

/*
    STAC 922X pin configs for
    102801A7
    102801AB
    102801A9
    102801D1
    102801D2
*/
static const unsigned int dell_922x_d81_pin_configs[10] = {
	0x02214030, 0x01a19021, 0x01111012, 0x01114010,
	0x02a19020, 0x01117011, 0x400001f0, 0x400001f1,
	0x01813122, 0x400001f2,
};

/*
    STAC 922X pin configs for
    102801AC
    102801D0
*/
static const unsigned int dell_922x_d82_pin_configs[10] = {
	0x02214030, 0x01a19021, 0x01111012, 0x01114010,
	0x02a19020, 0x01117011, 0x01451140, 0x400001f0,
	0x01813122, 0x400001f1,
};

/*
    STAC 922X pin configs for
    102801BF
*/
static const unsigned int dell_922x_m81_pin_configs[10] = {
	0x0321101f, 0x01112024, 0x01111222, 0x91174220,
	0x03a11050, 0x01116221, 0x90a70330, 0x01452340, 
	0x40C003f1, 0x405003f0,
};

/*
    STAC 9221 A1 pin configs for
    102801D7 (Dell XPS M1210)
*/
static const unsigned int dell_922x_m82_pin_configs[10] = {
	0x02211211, 0x408103ff, 0x02a1123e, 0x90100310, 
	0x408003f1, 0x0221121f, 0x03451340, 0x40c003f2, 
	0x508003f3, 0x405003f4, 
};

static const unsigned int d945gtp3_pin_configs[10] = {
	0x0221401f, 0x01a19022, 0x01813021, 0x01014010,
	0x40000100, 0x40000100, 0x40000100, 0x40000100,
	0x02a19120, 0x40000100,
};

static const unsigned int d945gtp5_pin_configs[10] = {
	0x0221401f, 0x01011012, 0x01813024, 0x01014010,
	0x01a19021, 0x01016011, 0x01452130, 0x40000100,
	0x02a19320, 0x40000100,
};

static const unsigned int intel_mac_v1_pin_configs[10] = {
	0x0121e21f, 0x400000ff, 0x9017e110, 0x400000fd,
	0x400000fe, 0x0181e020, 0x1145e030, 0x11c5e240,
	0x400000fc, 0x400000fb,
};

static const unsigned int intel_mac_v2_pin_configs[10] = {
	0x0121e21f, 0x90a7012e, 0x9017e110, 0x400000fd,
	0x400000fe, 0x0181e020, 0x1145e230, 0x500000fa,
	0x400000fc, 0x400000fb,
};

static const unsigned int intel_mac_v3_pin_configs[10] = {
	0x0121e21f, 0x90a7012e, 0x9017e110, 0x400000fd,
	0x400000fe, 0x0181e020, 0x1145e230, 0x11c5e240,
	0x400000fc, 0x400000fb,
};

static const unsigned int intel_mac_v4_pin_configs[10] = {
	0x0321e21f, 0x03a1e02e, 0x9017e110, 0x9017e11f,
	0x400000fe, 0x0381e020, 0x1345e230, 0x13c5e240,
	0x400000fc, 0x400000fb,
};

static const unsigned int intel_mac_v5_pin_configs[10] = {
	0x0321e21f, 0x03a1e02e, 0x9017e110, 0x9017e11f,
	0x400000fe, 0x0381e020, 0x1345e230, 0x13c5e240,
	0x400000fc, 0x400000fb,
};

static const unsigned int ecs202_pin_configs[10] = {
	0x0221401f, 0x02a19020, 0x01a19020, 0x01114010,
	0x408000f0, 0x01813022, 0x074510a0, 0x40c400f1,
	0x9037012e, 0x40e000f2,
};

static const unsigned int *stac922x_brd_tbl[STAC_922X_MODELS] = {
	[STAC_D945_REF] = ref922x_pin_configs,
	[STAC_D945GTP3] = d945gtp3_pin_configs,
	[STAC_D945GTP5] = d945gtp5_pin_configs,
	[STAC_INTEL_MAC_V1] = intel_mac_v1_pin_configs,
	[STAC_INTEL_MAC_V2] = intel_mac_v2_pin_configs,
	[STAC_INTEL_MAC_V3] = intel_mac_v3_pin_configs,
	[STAC_INTEL_MAC_V4] = intel_mac_v4_pin_configs,
	[STAC_INTEL_MAC_V5] = intel_mac_v5_pin_configs,
	[STAC_INTEL_MAC_AUTO] = intel_mac_v3_pin_configs,
	/* for backward compatibility */
	[STAC_MACMINI] = intel_mac_v3_pin_configs,
	[STAC_MACBOOK] = intel_mac_v5_pin_configs,
	[STAC_MACBOOK_PRO_V1] = intel_mac_v3_pin_configs,
	[STAC_MACBOOK_PRO_V2] = intel_mac_v3_pin_configs,
	[STAC_IMAC_INTEL] = intel_mac_v2_pin_configs,
	[STAC_IMAC_INTEL_20] = intel_mac_v3_pin_configs,
	[STAC_ECS_202] = ecs202_pin_configs,
	[STAC_922X_DELL_D81] = dell_922x_d81_pin_configs,
	[STAC_922X_DELL_D82] = dell_922x_d82_pin_configs,	
	[STAC_922X_DELL_M81] = dell_922x_m81_pin_configs,
	[STAC_922X_DELL_M82] = dell_922x_m82_pin_configs,	
};

static const char * const stac922x_models[STAC_922X_MODELS] = {
	[STAC_922X_AUTO] = "auto",
	[STAC_D945_REF]	= "ref",
	[STAC_D945GTP5]	= "5stack",
	[STAC_D945GTP3]	= "3stack",
	[STAC_INTEL_MAC_V1] = "intel-mac-v1",
	[STAC_INTEL_MAC_V2] = "intel-mac-v2",
	[STAC_INTEL_MAC_V3] = "intel-mac-v3",
	[STAC_INTEL_MAC_V4] = "intel-mac-v4",
	[STAC_INTEL_MAC_V5] = "intel-mac-v5",
	[STAC_INTEL_MAC_AUTO] = "intel-mac-auto",
	/* for backward compatibility */
	[STAC_MACMINI]	= "macmini",
	[STAC_MACBOOK]	= "macbook",
	[STAC_MACBOOK_PRO_V1]	= "macbook-pro-v1",
	[STAC_MACBOOK_PRO_V2]	= "macbook-pro",
	[STAC_IMAC_INTEL] = "imac-intel",
	[STAC_IMAC_INTEL_20] = "imac-intel-20",
	[STAC_ECS_202] = "ecs202",
	[STAC_922X_DELL_D81] = "dell-d81",
	[STAC_922X_DELL_D82] = "dell-d82",
	[STAC_922X_DELL_M81] = "dell-m81",
	[STAC_922X_DELL_M82] = "dell-m82",
};

static const struct snd_pci_quirk stac922x_cfg_tbl[] = {
	/* SigmaTel reference board */
	SND_PCI_QUIRK(PCI_VENDOR_ID_INTEL, 0x2668,
		      "DFI LanParty", STAC_D945_REF),
	SND_PCI_QUIRK(PCI_VENDOR_ID_DFI, 0x3101,
		      "DFI LanParty", STAC_D945_REF),
	/* Intel 945G based systems */
	SND_PCI_QUIRK(PCI_VENDOR_ID_INTEL, 0x0101,
		      "Intel D945G", STAC_D945GTP3),
	SND_PCI_QUIRK(PCI_VENDOR_ID_INTEL, 0x0202,
		      "Intel D945G", STAC_D945GTP3),
	SND_PCI_QUIRK(PCI_VENDOR_ID_INTEL, 0x0606,
		      "Intel D945G", STAC_D945GTP3),
	SND_PCI_QUIRK(PCI_VENDOR_ID_INTEL, 0x0601,
		      "Intel D945G", STAC_D945GTP3),
	SND_PCI_QUIRK(PCI_VENDOR_ID_INTEL, 0x0111,
		      "Intel D945G", STAC_D945GTP3),
	SND_PCI_QUIRK(PCI_VENDOR_ID_INTEL, 0x1115,
		      "Intel D945G", STAC_D945GTP3),
	SND_PCI_QUIRK(PCI_VENDOR_ID_INTEL, 0x1116,
		      "Intel D945G", STAC_D945GTP3),
	SND_PCI_QUIRK(PCI_VENDOR_ID_INTEL, 0x1117,
		      "Intel D945G", STAC_D945GTP3),
	SND_PCI_QUIRK(PCI_VENDOR_ID_INTEL, 0x1118,
		      "Intel D945G", STAC_D945GTP3),
	SND_PCI_QUIRK(PCI_VENDOR_ID_INTEL, 0x1119,
		      "Intel D945G", STAC_D945GTP3),
	SND_PCI_QUIRK(PCI_VENDOR_ID_INTEL, 0x8826,
		      "Intel D945G", STAC_D945GTP3),
	SND_PCI_QUIRK(PCI_VENDOR_ID_INTEL, 0x5049,
		      "Intel D945G", STAC_D945GTP3),
	SND_PCI_QUIRK(PCI_VENDOR_ID_INTEL, 0x5055,
		      "Intel D945G", STAC_D945GTP3),
	SND_PCI_QUIRK(PCI_VENDOR_ID_INTEL, 0x5048,
		      "Intel D945G", STAC_D945GTP3),
	SND_PCI_QUIRK(PCI_VENDOR_ID_INTEL, 0x0110,
		      "Intel D945G", STAC_D945GTP3),
	/* Intel D945G 5-stack systems */
	SND_PCI_QUIRK(PCI_VENDOR_ID_INTEL, 0x0404,
		      "Intel D945G", STAC_D945GTP5),
	SND_PCI_QUIRK(PCI_VENDOR_ID_INTEL, 0x0303,
		      "Intel D945G", STAC_D945GTP5),
	SND_PCI_QUIRK(PCI_VENDOR_ID_INTEL, 0x0013,
		      "Intel D945G", STAC_D945GTP5),
	SND_PCI_QUIRK(PCI_VENDOR_ID_INTEL, 0x0417,
		      "Intel D945G", STAC_D945GTP5),
	/* Intel 945P based systems */
	SND_PCI_QUIRK(PCI_VENDOR_ID_INTEL, 0x0b0b,
		      "Intel D945P", STAC_D945GTP3),
	SND_PCI_QUIRK(PCI_VENDOR_ID_INTEL, 0x0112,
		      "Intel D945P", STAC_D945GTP3),
	SND_PCI_QUIRK(PCI_VENDOR_ID_INTEL, 0x0d0d,
		      "Intel D945P", STAC_D945GTP3),
	SND_PCI_QUIRK(PCI_VENDOR_ID_INTEL, 0x0909,
		      "Intel D945P", STAC_D945GTP3),
	SND_PCI_QUIRK(PCI_VENDOR_ID_INTEL, 0x0505,
		      "Intel D945P", STAC_D945GTP3),
	SND_PCI_QUIRK(PCI_VENDOR_ID_INTEL, 0x0707,
		      "Intel D945P", STAC_D945GTP5),
	/* other intel */
	SND_PCI_QUIRK(PCI_VENDOR_ID_INTEL, 0x0204,
		      "Intel D945", STAC_D945_REF),
	/* other systems  */
	/* Apple Intel Mac (Mac Mini, MacBook, MacBook Pro...) */
	SND_PCI_QUIRK(0x8384, 0x7680,
		      "Mac", STAC_INTEL_MAC_AUTO),
	/* Dell systems  */
	SND_PCI_QUIRK(PCI_VENDOR_ID_DELL, 0x01a7,
		      "unknown Dell", STAC_922X_DELL_D81),
	SND_PCI_QUIRK(PCI_VENDOR_ID_DELL, 0x01a9,
		      "unknown Dell", STAC_922X_DELL_D81),
	SND_PCI_QUIRK(PCI_VENDOR_ID_DELL, 0x01ab,
		      "unknown Dell", STAC_922X_DELL_D81),
	SND_PCI_QUIRK(PCI_VENDOR_ID_DELL, 0x01ac,
		      "unknown Dell", STAC_922X_DELL_D82),
	SND_PCI_QUIRK(PCI_VENDOR_ID_DELL, 0x01bf,
		      "unknown Dell", STAC_922X_DELL_M81),
	SND_PCI_QUIRK(PCI_VENDOR_ID_DELL, 0x01d0,
		      "unknown Dell", STAC_922X_DELL_D82),
	SND_PCI_QUIRK(PCI_VENDOR_ID_DELL, 0x01d1,
		      "unknown Dell", STAC_922X_DELL_D81),
	SND_PCI_QUIRK(PCI_VENDOR_ID_DELL, 0x01d2,
		      "unknown Dell", STAC_922X_DELL_D81),
	SND_PCI_QUIRK(PCI_VENDOR_ID_DELL, 0x01d7,
		      "Dell XPS M1210", STAC_922X_DELL_M82),
	/* ECS/PC Chips boards */
	SND_PCI_QUIRK_MASK(0x1019, 0xf000, 0x2000,
		      "ECS/PC chips", STAC_ECS_202),
	{} /* terminator */
};

static const unsigned int ref927x_pin_configs[14] = {
	0x02214020, 0x02a19080, 0x0181304e, 0x01014010,
	0x01a19040, 0x01011012, 0x01016011, 0x0101201f, 
	0x183301f0, 0x18a001f0, 0x18a001f0, 0x01442070,
	0x01c42190, 0x40000100,
};

static const unsigned int d965_3st_pin_configs[14] = {
	0x0221401f, 0x02a19120, 0x40000100, 0x01014011,
	0x01a19021, 0x01813024, 0x40000100, 0x40000100,
	0x40000100, 0x40000100, 0x40000100, 0x40000100,
	0x40000100, 0x40000100
};

static const unsigned int d965_5st_pin_configs[14] = {
	0x02214020, 0x02a19080, 0x0181304e, 0x01014010,
	0x01a19040, 0x01011012, 0x01016011, 0x40000100,
	0x40000100, 0x40000100, 0x40000100, 0x01442070,
	0x40000100, 0x40000100
};

static const unsigned int d965_5st_no_fp_pin_configs[14] = {
	0x40000100, 0x40000100, 0x0181304e, 0x01014010,
	0x01a19040, 0x01011012, 0x01016011, 0x40000100,
	0x40000100, 0x40000100, 0x40000100, 0x01442070,
	0x40000100, 0x40000100
};

static const unsigned int dell_3st_pin_configs[14] = {
	0x02211230, 0x02a11220, 0x01a19040, 0x01114210,
	0x01111212, 0x01116211, 0x01813050, 0x01112214,
	0x403003fa, 0x90a60040, 0x90a60040, 0x404003fb,
	0x40c003fc, 0x40000100
};

static const unsigned int *stac927x_brd_tbl[STAC_927X_MODELS] = {
	[STAC_D965_REF_NO_JD] = ref927x_pin_configs,
	[STAC_D965_REF]  = ref927x_pin_configs,
	[STAC_D965_3ST]  = d965_3st_pin_configs,
	[STAC_D965_5ST]  = d965_5st_pin_configs,
	[STAC_D965_5ST_NO_FP]  = d965_5st_no_fp_pin_configs,
	[STAC_DELL_3ST]  = dell_3st_pin_configs,
	[STAC_DELL_BIOS] = NULL,
	[STAC_927X_VOLKNOB] = NULL,
};

static const char * const stac927x_models[STAC_927X_MODELS] = {
	[STAC_927X_AUTO]	= "auto",
	[STAC_D965_REF_NO_JD]	= "ref-no-jd",
	[STAC_D965_REF]		= "ref",
	[STAC_D965_3ST]		= "3stack",
	[STAC_D965_5ST]		= "5stack",
	[STAC_D965_5ST_NO_FP]	= "5stack-no-fp",
	[STAC_DELL_3ST]		= "dell-3stack",
	[STAC_DELL_BIOS]	= "dell-bios",
	[STAC_927X_VOLKNOB]	= "volknob",
};

static const struct snd_pci_quirk stac927x_cfg_tbl[] = {
	/* SigmaTel reference board */
	SND_PCI_QUIRK(PCI_VENDOR_ID_INTEL, 0x2668,
		      "DFI LanParty", STAC_D965_REF),
	SND_PCI_QUIRK(PCI_VENDOR_ID_DFI, 0x3101,
		      "DFI LanParty", STAC_D965_REF),
	 /* Intel 946 based systems */
	SND_PCI_QUIRK(PCI_VENDOR_ID_INTEL, 0x3d01, "Intel D946", STAC_D965_3ST),
	SND_PCI_QUIRK(PCI_VENDOR_ID_INTEL, 0xa301, "Intel D946", STAC_D965_3ST),
	/* 965 based 3 stack systems */
	SND_PCI_QUIRK_MASK(PCI_VENDOR_ID_INTEL, 0xff00, 0x2100,
			   "Intel D965", STAC_D965_3ST),
	SND_PCI_QUIRK_MASK(PCI_VENDOR_ID_INTEL, 0xff00, 0x2000,
			   "Intel D965", STAC_D965_3ST),
	/* Dell 3 stack systems */
	SND_PCI_QUIRK(PCI_VENDOR_ID_DELL,  0x01dd, "Dell Dimension E520", STAC_DELL_3ST),
	SND_PCI_QUIRK(PCI_VENDOR_ID_DELL,  0x01ed, "Dell     ", STAC_DELL_3ST),
	SND_PCI_QUIRK(PCI_VENDOR_ID_DELL,  0x01f4, "Dell     ", STAC_DELL_3ST),
	/* Dell 3 stack systems with verb table in BIOS */
	SND_PCI_QUIRK(PCI_VENDOR_ID_DELL,  0x01f3, "Dell Inspiron 1420", STAC_DELL_BIOS),
	SND_PCI_QUIRK(PCI_VENDOR_ID_DELL,  0x01f7, "Dell XPS M1730", STAC_DELL_BIOS),
	SND_PCI_QUIRK(PCI_VENDOR_ID_DELL,  0x0227, "Dell Vostro 1400  ", STAC_DELL_BIOS),
	SND_PCI_QUIRK(PCI_VENDOR_ID_DELL,  0x022e, "Dell     ", STAC_DELL_BIOS),
	SND_PCI_QUIRK(PCI_VENDOR_ID_DELL,  0x022f, "Dell Inspiron 1525", STAC_DELL_BIOS),
	SND_PCI_QUIRK(PCI_VENDOR_ID_DELL,  0x0242, "Dell     ", STAC_DELL_BIOS),
	SND_PCI_QUIRK(PCI_VENDOR_ID_DELL,  0x0243, "Dell     ", STAC_DELL_BIOS),
	SND_PCI_QUIRK(PCI_VENDOR_ID_DELL,  0x02ff, "Dell     ", STAC_DELL_BIOS),
	SND_PCI_QUIRK(PCI_VENDOR_ID_DELL,  0x0209, "Dell XPS 1330", STAC_DELL_BIOS),
	/* 965 based 5 stack systems */
	SND_PCI_QUIRK_MASK(PCI_VENDOR_ID_INTEL, 0xff00, 0x2300,
			   "Intel D965", STAC_D965_5ST),
	SND_PCI_QUIRK_MASK(PCI_VENDOR_ID_INTEL, 0xff00, 0x2500,
			   "Intel D965", STAC_D965_5ST),
	/* volume-knob fixes */
	SND_PCI_QUIRK_VENDOR(0x10cf, "FSC", STAC_927X_VOLKNOB),
	{} /* terminator */
};

static const unsigned int ref9205_pin_configs[12] = {
	0x40000100, 0x40000100, 0x01016011, 0x01014010,
	0x01813122, 0x01a19021, 0x01019020, 0x40000100,
	0x90a000f0, 0x90a000f0, 0x01441030, 0x01c41030
};

/*
    STAC 9205 pin configs for
    102801F1
    102801F2
    102801FC
    102801FD
    10280204
    1028021F
    10280228 (Dell Vostro 1500)
    10280229 (Dell Vostro 1700)
*/
static const unsigned int dell_9205_m42_pin_configs[12] = {
	0x0321101F, 0x03A11020, 0x400003FA, 0x90170310,
	0x400003FB, 0x400003FC, 0x400003FD, 0x40F000F9,
	0x90A60330, 0x400003FF, 0x0144131F, 0x40C003FE,
};

/*
    STAC 9205 pin configs for
    102801F9
    102801FA
    102801FE
    102801FF (Dell Precision M4300)
    10280206
    10280200
    10280201
*/
static const unsigned int dell_9205_m43_pin_configs[12] = {
	0x0321101f, 0x03a11020, 0x90a70330, 0x90170310,
	0x400000fe, 0x400000ff, 0x400000fd, 0x40f000f9,
	0x400000fa, 0x400000fc, 0x0144131f, 0x40c003f8,
};

static const unsigned int dell_9205_m44_pin_configs[12] = {
	0x0421101f, 0x04a11020, 0x400003fa, 0x90170310,
	0x400003fb, 0x400003fc, 0x400003fd, 0x400003f9,
	0x90a60330, 0x400003ff, 0x01441340, 0x40c003fe,
};

static const unsigned int *stac9205_brd_tbl[STAC_9205_MODELS] = {
	[STAC_9205_REF] = ref9205_pin_configs,
	[STAC_9205_DELL_M42] = dell_9205_m42_pin_configs,
	[STAC_9205_DELL_M43] = dell_9205_m43_pin_configs,
	[STAC_9205_DELL_M44] = dell_9205_m44_pin_configs,
	[STAC_9205_EAPD] = NULL,
};

static const char * const stac9205_models[STAC_9205_MODELS] = {
	[STAC_9205_AUTO] = "auto",
	[STAC_9205_REF] = "ref",
	[STAC_9205_DELL_M42] = "dell-m42",
	[STAC_9205_DELL_M43] = "dell-m43",
	[STAC_9205_DELL_M44] = "dell-m44",
	[STAC_9205_EAPD] = "eapd",
};

static const struct snd_pci_quirk stac9205_cfg_tbl[] = {
	/* SigmaTel reference board */
	SND_PCI_QUIRK(PCI_VENDOR_ID_INTEL, 0x2668,
		      "DFI LanParty", STAC_9205_REF),
	SND_PCI_QUIRK(PCI_VENDOR_ID_INTEL, 0xfb30,
		      "SigmaTel", STAC_9205_REF),
	SND_PCI_QUIRK(PCI_VENDOR_ID_DFI, 0x3101,
		      "DFI LanParty", STAC_9205_REF),
	/* Dell */
	SND_PCI_QUIRK(PCI_VENDOR_ID_DELL, 0x01f1,
		      "unknown Dell", STAC_9205_DELL_M42),
	SND_PCI_QUIRK(PCI_VENDOR_ID_DELL, 0x01f2,
		      "unknown Dell", STAC_9205_DELL_M42),
	SND_PCI_QUIRK(PCI_VENDOR_ID_DELL, 0x01f8,
		      "Dell Precision", STAC_9205_DELL_M43),
	SND_PCI_QUIRK(PCI_VENDOR_ID_DELL, 0x01f9,
		      "Dell Precision", STAC_9205_DELL_M43),
	SND_PCI_QUIRK(PCI_VENDOR_ID_DELL, 0x01fa,
		      "Dell Precision", STAC_9205_DELL_M43),
	SND_PCI_QUIRK(PCI_VENDOR_ID_DELL, 0x01fc,
		      "unknown Dell", STAC_9205_DELL_M42),
	SND_PCI_QUIRK(PCI_VENDOR_ID_DELL, 0x01fd,
		      "unknown Dell", STAC_9205_DELL_M42),
	SND_PCI_QUIRK(PCI_VENDOR_ID_DELL, 0x01fe,
		      "Dell Precision", STAC_9205_DELL_M43),
	SND_PCI_QUIRK(PCI_VENDOR_ID_DELL, 0x01ff,
		      "Dell Precision M4300", STAC_9205_DELL_M43),
	SND_PCI_QUIRK(PCI_VENDOR_ID_DELL, 0x0204,
		      "unknown Dell", STAC_9205_DELL_M42),
	SND_PCI_QUIRK(PCI_VENDOR_ID_DELL, 0x0206,
		      "Dell Precision", STAC_9205_DELL_M43),
	SND_PCI_QUIRK(PCI_VENDOR_ID_DELL, 0x021b,
		      "Dell Precision", STAC_9205_DELL_M43),
	SND_PCI_QUIRK(PCI_VENDOR_ID_DELL, 0x021c,
		      "Dell Precision", STAC_9205_DELL_M43),
	SND_PCI_QUIRK(PCI_VENDOR_ID_DELL, 0x021f,
		      "Dell Inspiron", STAC_9205_DELL_M44),
	SND_PCI_QUIRK(PCI_VENDOR_ID_DELL, 0x0228,
		      "Dell Vostro 1500", STAC_9205_DELL_M42),
	SND_PCI_QUIRK(PCI_VENDOR_ID_DELL, 0x0229,
		      "Dell Vostro 1700", STAC_9205_DELL_M42),
	/* Gateway */
	SND_PCI_QUIRK(0x107b, 0x0560, "Gateway T6834c", STAC_9205_EAPD),
	SND_PCI_QUIRK(0x107b, 0x0565, "Gateway T1616", STAC_9205_EAPD),
	{} /* terminator */
};

static void stac92xx_set_config_regs(struct hda_codec *codec,
				     const unsigned int *pincfgs)
{
	int i;
	struct sigmatel_spec *spec = codec->spec;

	if (!pincfgs)
		return;

	for (i = 0; i < spec->num_pins; i++)
		if (spec->pin_nids[i] && pincfgs[i])
			snd_hda_codec_set_pincfg(codec, spec->pin_nids[i],
						 pincfgs[i]);
}

/*
 * Analog playback callbacks
 */
static int stac92xx_playback_pcm_open(struct hda_pcm_stream *hinfo,
				      struct hda_codec *codec,
				      struct snd_pcm_substream *substream)
{
	struct sigmatel_spec *spec = codec->spec;
	if (spec->stream_delay)
		msleep(spec->stream_delay);
	return snd_hda_multi_out_analog_open(codec, &spec->multiout, substream,
					     hinfo);
}

static int stac92xx_playback_pcm_prepare(struct hda_pcm_stream *hinfo,
					 struct hda_codec *codec,
					 unsigned int stream_tag,
					 unsigned int format,
					 struct snd_pcm_substream *substream)
{
	struct sigmatel_spec *spec = codec->spec;
	return snd_hda_multi_out_analog_prepare(codec, &spec->multiout, stream_tag, format, substream);
}

static int stac92xx_playback_pcm_cleanup(struct hda_pcm_stream *hinfo,
					struct hda_codec *codec,
					struct snd_pcm_substream *substream)
{
	struct sigmatel_spec *spec = codec->spec;
	return snd_hda_multi_out_analog_cleanup(codec, &spec->multiout);
}

/*
 * Digital playback callbacks
 */
static int stac92xx_dig_playback_pcm_open(struct hda_pcm_stream *hinfo,
					  struct hda_codec *codec,
					  struct snd_pcm_substream *substream)
{
	struct sigmatel_spec *spec = codec->spec;
	return snd_hda_multi_out_dig_open(codec, &spec->multiout);
}

static int stac92xx_dig_playback_pcm_close(struct hda_pcm_stream *hinfo,
					   struct hda_codec *codec,
					   struct snd_pcm_substream *substream)
{
	struct sigmatel_spec *spec = codec->spec;
	return snd_hda_multi_out_dig_close(codec, &spec->multiout);
}

static int stac92xx_dig_playback_pcm_prepare(struct hda_pcm_stream *hinfo,
					 struct hda_codec *codec,
					 unsigned int stream_tag,
					 unsigned int format,
					 struct snd_pcm_substream *substream)
{
	struct sigmatel_spec *spec = codec->spec;
	return snd_hda_multi_out_dig_prepare(codec, &spec->multiout,
					     stream_tag, format, substream);
}

static int stac92xx_dig_playback_pcm_cleanup(struct hda_pcm_stream *hinfo,
					struct hda_codec *codec,
					struct snd_pcm_substream *substream)
{
	struct sigmatel_spec *spec = codec->spec;
	return snd_hda_multi_out_dig_cleanup(codec, &spec->multiout);
}


/*
 * Analog capture callbacks
 */
static int stac92xx_capture_pcm_prepare(struct hda_pcm_stream *hinfo,
					struct hda_codec *codec,
					unsigned int stream_tag,
					unsigned int format,
					struct snd_pcm_substream *substream)
{
	struct sigmatel_spec *spec = codec->spec;
	hda_nid_t nid = spec->adc_nids[substream->number];

	if (spec->powerdown_adcs) {
		msleep(40);
		snd_hda_codec_write(codec, nid, 0,
			AC_VERB_SET_POWER_STATE, AC_PWRST_D0);
	}
	snd_hda_codec_setup_stream(codec, nid, stream_tag, 0, format);
	return 0;
}

static int stac92xx_capture_pcm_cleanup(struct hda_pcm_stream *hinfo,
					struct hda_codec *codec,
					struct snd_pcm_substream *substream)
{
	struct sigmatel_spec *spec = codec->spec;
	hda_nid_t nid = spec->adc_nids[substream->number];

	snd_hda_codec_cleanup_stream(codec, nid);
	if (spec->powerdown_adcs)
		snd_hda_codec_write(codec, nid, 0,
			AC_VERB_SET_POWER_STATE, AC_PWRST_D3);
	return 0;
}

static const struct hda_pcm_stream stac92xx_pcm_digital_playback = {
	.substreams = 1,
	.channels_min = 2,
	.channels_max = 2,
	/* NID is set in stac92xx_build_pcms */
	.ops = {
		.open = stac92xx_dig_playback_pcm_open,
		.close = stac92xx_dig_playback_pcm_close,
		.prepare = stac92xx_dig_playback_pcm_prepare,
		.cleanup = stac92xx_dig_playback_pcm_cleanup
	},
};

static const struct hda_pcm_stream stac92xx_pcm_digital_capture = {
	.substreams = 1,
	.channels_min = 2,
	.channels_max = 2,
	/* NID is set in stac92xx_build_pcms */
};

static const struct hda_pcm_stream stac92xx_pcm_analog_playback = {
	.substreams = 1,
	.channels_min = 2,
	.channels_max = 8,
	.nid = 0x02, /* NID to query formats and rates */
	.ops = {
		.open = stac92xx_playback_pcm_open,
		.prepare = stac92xx_playback_pcm_prepare,
		.cleanup = stac92xx_playback_pcm_cleanup
	},
};

static const struct hda_pcm_stream stac92xx_pcm_analog_alt_playback = {
	.substreams = 1,
	.channels_min = 2,
	.channels_max = 2,
	.nid = 0x06, /* NID to query formats and rates */
	.ops = {
		.open = stac92xx_playback_pcm_open,
		.prepare = stac92xx_playback_pcm_prepare,
		.cleanup = stac92xx_playback_pcm_cleanup
	},
};

static const struct hda_pcm_stream stac92xx_pcm_analog_capture = {
	.channels_min = 2,
	.channels_max = 2,
	/* NID + .substreams is set in stac92xx_build_pcms */
	.ops = {
		.prepare = stac92xx_capture_pcm_prepare,
		.cleanup = stac92xx_capture_pcm_cleanup
	},
};

static int stac92xx_build_pcms(struct hda_codec *codec)
{
	struct sigmatel_spec *spec = codec->spec;
	struct hda_pcm *info = spec->pcm_rec;

	codec->num_pcms = 1;
	codec->pcm_info = info;

	info->name = "STAC92xx Analog";
	info->stream[SNDRV_PCM_STREAM_PLAYBACK] = stac92xx_pcm_analog_playback;
	info->stream[SNDRV_PCM_STREAM_PLAYBACK].nid =
		spec->multiout.dac_nids[0];
	info->stream[SNDRV_PCM_STREAM_CAPTURE] = stac92xx_pcm_analog_capture;
	info->stream[SNDRV_PCM_STREAM_CAPTURE].nid = spec->adc_nids[0];
	info->stream[SNDRV_PCM_STREAM_CAPTURE].substreams = spec->num_adcs;

	if (spec->alt_switch) {
		codec->num_pcms++;
		info++;
		info->name = "STAC92xx Analog Alt";
		info->stream[SNDRV_PCM_STREAM_PLAYBACK] = stac92xx_pcm_analog_alt_playback;
	}

	if (spec->multiout.dig_out_nid || spec->dig_in_nid) {
		codec->num_pcms++;
		info++;
		info->name = "STAC92xx Digital";
		info->pcm_type = spec->autocfg.dig_out_type[0];
		if (spec->multiout.dig_out_nid) {
			info->stream[SNDRV_PCM_STREAM_PLAYBACK] = stac92xx_pcm_digital_playback;
			info->stream[SNDRV_PCM_STREAM_PLAYBACK].nid = spec->multiout.dig_out_nid;
		}
		if (spec->dig_in_nid) {
			info->stream[SNDRV_PCM_STREAM_CAPTURE] = stac92xx_pcm_digital_capture;
			info->stream[SNDRV_PCM_STREAM_CAPTURE].nid = spec->dig_in_nid;
		}
	}

	return 0;
}

static unsigned int stac92xx_get_default_vref(struct hda_codec *codec,
					hda_nid_t nid)
{
	unsigned int pincap = snd_hda_query_pin_caps(codec, nid);
	pincap = (pincap & AC_PINCAP_VREF) >> AC_PINCAP_VREF_SHIFT;
	if (pincap & AC_PINCAP_VREF_100)
		return AC_PINCTL_VREF_100;
	if (pincap & AC_PINCAP_VREF_80)
		return AC_PINCTL_VREF_80;
	if (pincap & AC_PINCAP_VREF_50)
		return AC_PINCTL_VREF_50;
	if (pincap & AC_PINCAP_VREF_GRD)
		return AC_PINCTL_VREF_GRD;
	return 0;
}

static void stac92xx_auto_set_pinctl(struct hda_codec *codec, hda_nid_t nid, int pin_type)

{
	snd_hda_codec_write_cache(codec, nid, 0,
				  AC_VERB_SET_PIN_WIDGET_CONTROL, pin_type);
}

#define stac92xx_hp_switch_info		snd_ctl_boolean_mono_info

static int stac92xx_hp_switch_get(struct snd_kcontrol *kcontrol,
			struct snd_ctl_elem_value *ucontrol)
{
	struct hda_codec *codec = snd_kcontrol_chip(kcontrol);
	struct sigmatel_spec *spec = codec->spec;

	ucontrol->value.integer.value[0] = !!spec->hp_switch;
	return 0;
}

static void stac_issue_unsol_event(struct hda_codec *codec, hda_nid_t nid);

static int stac92xx_hp_switch_put(struct snd_kcontrol *kcontrol,
			struct snd_ctl_elem_value *ucontrol)
{
	struct hda_codec *codec = snd_kcontrol_chip(kcontrol);
	struct sigmatel_spec *spec = codec->spec;
	int nid = kcontrol->private_value;
 
	spec->hp_switch = ucontrol->value.integer.value[0] ? nid : 0;

	/* check to be sure that the ports are up to date with
	 * switch changes
	 */
	stac_issue_unsol_event(codec, nid);

	return 1;
}

static int stac92xx_dc_bias_info(struct snd_kcontrol *kcontrol,
				struct snd_ctl_elem_info *uinfo)
{
	int i;
	static const char * const texts[] = {
		"Mic In", "Line In", "Line Out"
	};

	struct hda_codec *codec = snd_kcontrol_chip(kcontrol);
	struct sigmatel_spec *spec = codec->spec;
	hda_nid_t nid = kcontrol->private_value;

	if (nid == spec->mic_switch || nid == spec->line_switch)
		i = 3;
	else
		i = 2;

	uinfo->type = SNDRV_CTL_ELEM_TYPE_ENUMERATED;
	uinfo->value.enumerated.items = i;
	uinfo->count = 1;
	if (uinfo->value.enumerated.item >= i)
		uinfo->value.enumerated.item = i-1;
	strcpy(uinfo->value.enumerated.name,
		texts[uinfo->value.enumerated.item]);

	return 0;
}

static int stac92xx_dc_bias_get(struct snd_kcontrol *kcontrol,
				struct snd_ctl_elem_value *ucontrol)
{
	struct hda_codec *codec = snd_kcontrol_chip(kcontrol);
	hda_nid_t nid = kcontrol->private_value;
	unsigned int vref = stac92xx_vref_get(codec, nid);

	if (vref == stac92xx_get_default_vref(codec, nid))
		ucontrol->value.enumerated.item[0] = 0;
	else if (vref == AC_PINCTL_VREF_GRD)
		ucontrol->value.enumerated.item[0] = 1;
	else if (vref == AC_PINCTL_VREF_HIZ)
		ucontrol->value.enumerated.item[0] = 2;

	return 0;
}

static int stac92xx_dc_bias_put(struct snd_kcontrol *kcontrol,
				struct snd_ctl_elem_value *ucontrol)
{
	struct hda_codec *codec = snd_kcontrol_chip(kcontrol);
	unsigned int new_vref = 0;
	int error;
	hda_nid_t nid = kcontrol->private_value;

	if (ucontrol->value.enumerated.item[0] == 0)
		new_vref = stac92xx_get_default_vref(codec, nid);
	else if (ucontrol->value.enumerated.item[0] == 1)
		new_vref = AC_PINCTL_VREF_GRD;
	else if (ucontrol->value.enumerated.item[0] == 2)
		new_vref = AC_PINCTL_VREF_HIZ;
	else
		return 0;

	if (new_vref != stac92xx_vref_get(codec, nid)) {
		error = stac92xx_vref_set(codec, nid, new_vref);
		return error;
	}

	return 0;
}

static int stac92xx_io_switch_info(struct snd_kcontrol *kcontrol,
				struct snd_ctl_elem_info *uinfo)
{
	char *texts[2];
	struct hda_codec *codec = snd_kcontrol_chip(kcontrol);
	struct sigmatel_spec *spec = codec->spec;

	if (kcontrol->private_value == spec->line_switch)
		texts[0] = "Line In";
	else
		texts[0] = "Mic In";
	texts[1] = "Line Out";
	uinfo->type = SNDRV_CTL_ELEM_TYPE_ENUMERATED;
	uinfo->value.enumerated.items = 2;
	uinfo->count = 1;

	if (uinfo->value.enumerated.item >= 2)
		uinfo->value.enumerated.item = 1;
	strcpy(uinfo->value.enumerated.name,
		texts[uinfo->value.enumerated.item]);

	return 0;
}

static int stac92xx_io_switch_get(struct snd_kcontrol *kcontrol, struct snd_ctl_elem_value *ucontrol)
{
	struct hda_codec *codec = snd_kcontrol_chip(kcontrol);
	struct sigmatel_spec *spec = codec->spec;
	hda_nid_t nid = kcontrol->private_value;
	int io_idx = (nid == spec->mic_switch) ? 1 : 0;

	ucontrol->value.enumerated.item[0] = spec->io_switch[io_idx];
	return 0;
}

static int stac92xx_io_switch_put(struct snd_kcontrol *kcontrol, struct snd_ctl_elem_value *ucontrol)
{
        struct hda_codec *codec = snd_kcontrol_chip(kcontrol);
	struct sigmatel_spec *spec = codec->spec;
	hda_nid_t nid = kcontrol->private_value;
	int io_idx = (nid == spec->mic_switch) ? 1 : 0;
	unsigned short val = !!ucontrol->value.enumerated.item[0];

	spec->io_switch[io_idx] = val;

	if (val)
		stac92xx_auto_set_pinctl(codec, nid, AC_PINCTL_OUT_EN);
	else {
		unsigned int pinctl = AC_PINCTL_IN_EN;
		if (io_idx) /* set VREF for mic */
			pinctl |= stac92xx_get_default_vref(codec, nid);
		stac92xx_auto_set_pinctl(codec, nid, pinctl);
	}

	/* check the auto-mute again: we need to mute/unmute the speaker
	 * appropriately according to the pin direction
	 */
	if (spec->hp_detect)
		stac_issue_unsol_event(codec, nid);

        return 1;
}

#define stac92xx_clfe_switch_info snd_ctl_boolean_mono_info

static int stac92xx_clfe_switch_get(struct snd_kcontrol *kcontrol,
		struct snd_ctl_elem_value *ucontrol)
{
	struct hda_codec *codec = snd_kcontrol_chip(kcontrol);
	struct sigmatel_spec *spec = codec->spec;

	ucontrol->value.integer.value[0] = spec->clfe_swap;
	return 0;
}

static int stac92xx_clfe_switch_put(struct snd_kcontrol *kcontrol,
		struct snd_ctl_elem_value *ucontrol)
{
	struct hda_codec *codec = snd_kcontrol_chip(kcontrol);
	struct sigmatel_spec *spec = codec->spec;
	hda_nid_t nid = kcontrol->private_value & 0xff;
	unsigned int val = !!ucontrol->value.integer.value[0];

	if (spec->clfe_swap == val)
		return 0;

	spec->clfe_swap = val;

	snd_hda_codec_write_cache(codec, nid, 0, AC_VERB_SET_EAPD_BTLENABLE,
		spec->clfe_swap ? 0x4 : 0x0);

	return 1;
}

#define STAC_CODEC_HP_SWITCH(xname) \
	{ .iface = SNDRV_CTL_ELEM_IFACE_MIXER, \
	  .name = xname, \
	  .index = 0, \
	  .info = stac92xx_hp_switch_info, \
	  .get = stac92xx_hp_switch_get, \
	  .put = stac92xx_hp_switch_put, \
	}

#define STAC_CODEC_IO_SWITCH(xname, xpval) \
	{ .iface = SNDRV_CTL_ELEM_IFACE_MIXER, \
	  .name = xname, \
	  .index = 0, \
          .info = stac92xx_io_switch_info, \
          .get = stac92xx_io_switch_get, \
          .put = stac92xx_io_switch_put, \
          .private_value = xpval, \
	}

#define STAC_CODEC_CLFE_SWITCH(xname, xpval) \
	{ .iface = SNDRV_CTL_ELEM_IFACE_MIXER, \
	  .name = xname, \
	  .index = 0, \
	  .info = stac92xx_clfe_switch_info, \
	  .get = stac92xx_clfe_switch_get, \
	  .put = stac92xx_clfe_switch_put, \
	  .private_value = xpval, \
	}

enum {
	STAC_CTL_WIDGET_VOL,
	STAC_CTL_WIDGET_MUTE,
	STAC_CTL_WIDGET_MUTE_BEEP,
	STAC_CTL_WIDGET_MONO_MUX,
	STAC_CTL_WIDGET_HP_SWITCH,
	STAC_CTL_WIDGET_IO_SWITCH,
	STAC_CTL_WIDGET_CLFE_SWITCH,
	STAC_CTL_WIDGET_DC_BIAS
};

static const struct snd_kcontrol_new stac92xx_control_templates[] = {
	HDA_CODEC_VOLUME(NULL, 0, 0, 0),
	HDA_CODEC_MUTE(NULL, 0, 0, 0),
	HDA_CODEC_MUTE_BEEP(NULL, 0, 0, 0),
	STAC_MONO_MUX,
	STAC_CODEC_HP_SWITCH(NULL),
	STAC_CODEC_IO_SWITCH(NULL, 0),
	STAC_CODEC_CLFE_SWITCH(NULL, 0),
	DC_BIAS(NULL, 0, 0),
};

/* add dynamic controls */
static struct snd_kcontrol_new *
stac_control_new(struct sigmatel_spec *spec,
		 const struct snd_kcontrol_new *ktemp,
		 const char *name,
		 unsigned int subdev)
{
	struct snd_kcontrol_new *knew;

	snd_array_init(&spec->kctls, sizeof(*knew), 32);
	knew = snd_array_new(&spec->kctls);
	if (!knew)
		return NULL;
	*knew = *ktemp;
	knew->name = kstrdup(name, GFP_KERNEL);
	if (!knew->name) {
		/* roolback */
		memset(knew, 0, sizeof(*knew));
		spec->kctls.alloced--;
		return NULL;
	}
	knew->subdevice = subdev;
	return knew;
}

static int stac92xx_add_control_temp(struct sigmatel_spec *spec,
				     const struct snd_kcontrol_new *ktemp,
				     int idx, const char *name,
				     unsigned long val)
{
	struct snd_kcontrol_new *knew = stac_control_new(spec, ktemp, name,
							 HDA_SUBDEV_AMP_FLAG);
	if (!knew)
		return -ENOMEM;
	knew->index = idx;
	knew->private_value = val;
	return 0;
}

static inline int stac92xx_add_control_idx(struct sigmatel_spec *spec,
					   int type, int idx, const char *name,
					   unsigned long val)
{
	return stac92xx_add_control_temp(spec,
					 &stac92xx_control_templates[type],
					 idx, name, val);
}


/* add dynamic controls */
static inline int stac92xx_add_control(struct sigmatel_spec *spec, int type,
				       const char *name, unsigned long val)
{
	return stac92xx_add_control_idx(spec, type, 0, name, val);
}

static const struct snd_kcontrol_new stac_input_src_temp = {
	.iface = SNDRV_CTL_ELEM_IFACE_MIXER,
	.name = "Input Source",
	.info = stac92xx_mux_enum_info,
	.get = stac92xx_mux_enum_get,
	.put = stac92xx_mux_enum_put,
};

static inline int stac92xx_add_jack_mode_control(struct hda_codec *codec,
						hda_nid_t nid, int idx)
{
	int def_conf = snd_hda_codec_get_pincfg(codec, nid);
	int control = 0;
	struct sigmatel_spec *spec = codec->spec;
	char name[22];

	if (snd_hda_get_input_pin_attr(def_conf) != INPUT_PIN_ATTR_INT) {
		if (stac92xx_get_default_vref(codec, nid) == AC_PINCTL_VREF_GRD
			&& nid == spec->line_switch)
			control = STAC_CTL_WIDGET_IO_SWITCH;
		else if (snd_hda_query_pin_caps(codec, nid)
			& (AC_PINCAP_VREF_GRD << AC_PINCAP_VREF_SHIFT))
			control = STAC_CTL_WIDGET_DC_BIAS;
		else if (nid == spec->mic_switch)
			control = STAC_CTL_WIDGET_IO_SWITCH;
	}

	if (control) {
		strcpy(name, hda_get_input_pin_label(codec, nid, 1));
		return stac92xx_add_control(codec->spec, control,
					strcat(name, " Jack Mode"), nid);
	}

	return 0;
}

static int stac92xx_add_input_source(struct sigmatel_spec *spec)
{
	struct snd_kcontrol_new *knew;
	struct hda_input_mux *imux = &spec->private_imux;

	if (spec->auto_mic)
		return 0; /* no need for input source */
	if (!spec->num_adcs || imux->num_items <= 1)
		return 0; /* no need for input source control */
	knew = stac_control_new(spec, &stac_input_src_temp,
				stac_input_src_temp.name, 0);
	if (!knew)
		return -ENOMEM;
	knew->count = spec->num_adcs;
	return 0;
}

/* check whether the line-input can be used as line-out */
static hda_nid_t check_line_out_switch(struct hda_codec *codec)
{
	struct sigmatel_spec *spec = codec->spec;
	struct auto_pin_cfg *cfg = &spec->autocfg;
	hda_nid_t nid;
	unsigned int pincap;
	int i;

	if (cfg->line_out_type != AUTO_PIN_LINE_OUT)
		return 0;
	for (i = 0; i < cfg->num_inputs; i++) {
		if (cfg->inputs[i].type == AUTO_PIN_LINE_IN) {
			nid = cfg->inputs[i].pin;
			pincap = snd_hda_query_pin_caps(codec, nid);
			if (pincap & AC_PINCAP_OUT)
				return nid;
		}
	}
	return 0;
}

static hda_nid_t get_unassigned_dac(struct hda_codec *codec, hda_nid_t nid);

/* check whether the mic-input can be used as line-out */
static hda_nid_t check_mic_out_switch(struct hda_codec *codec, hda_nid_t *dac)
{
	struct sigmatel_spec *spec = codec->spec;
	struct auto_pin_cfg *cfg = &spec->autocfg;
	unsigned int def_conf, pincap;
	int i;

	*dac = 0;
	if (cfg->line_out_type != AUTO_PIN_LINE_OUT)
		return 0;
	for (i = 0; i < cfg->num_inputs; i++) {
		hda_nid_t nid = cfg->inputs[i].pin;
		if (cfg->inputs[i].type != AUTO_PIN_MIC)
			continue;
		def_conf = snd_hda_codec_get_pincfg(codec, nid);
		/* some laptops have an internal analog microphone
		 * which can't be used as a output */
		if (snd_hda_get_input_pin_attr(def_conf) != INPUT_PIN_ATTR_INT) {
			pincap = snd_hda_query_pin_caps(codec, nid);
			if (pincap & AC_PINCAP_OUT) {
				*dac = get_unassigned_dac(codec, nid);
				if (*dac)
					return nid;
			}
		}
	}
	return 0;
}

static int is_in_dac_nids(struct sigmatel_spec *spec, hda_nid_t nid)
{
	int i;
	
	for (i = 0; i < spec->multiout.num_dacs; i++) {
		if (spec->multiout.dac_nids[i] == nid)
			return 1;
	}

	return 0;
}

static int check_all_dac_nids(struct sigmatel_spec *spec, hda_nid_t nid)
{
	int i;
	if (is_in_dac_nids(spec, nid))
		return 1;
	for (i = 0; i < spec->autocfg.hp_outs; i++)
		if (spec->hp_dacs[i] == nid)
			return 1;
	for (i = 0; i < spec->autocfg.speaker_outs; i++)
		if (spec->speaker_dacs[i] == nid)
			return 1;
	return 0;
}

static hda_nid_t get_unassigned_dac(struct hda_codec *codec, hda_nid_t nid)
{
	struct sigmatel_spec *spec = codec->spec;
	int j, conn_len;
	hda_nid_t conn[HDA_MAX_CONNECTIONS];
	unsigned int wcaps, wtype;

	conn_len = snd_hda_get_connections(codec, nid, conn,
					   HDA_MAX_CONNECTIONS);
	/* 92HD88: trace back up the link of nids to find the DAC */
	while (conn_len == 1 && (get_wcaps_type(get_wcaps(codec, conn[0]))
					!= AC_WID_AUD_OUT)) {
		nid = conn[0];
		conn_len = snd_hda_get_connections(codec, nid, conn,
			HDA_MAX_CONNECTIONS);
	}
	for (j = 0; j < conn_len; j++) {
		wcaps = get_wcaps(codec, conn[j]);
		wtype = get_wcaps_type(wcaps);
		/* we check only analog outputs */
		if (wtype != AC_WID_AUD_OUT || (wcaps & AC_WCAP_DIGITAL))
			continue;
		/* if this route has a free DAC, assign it */
		if (!check_all_dac_nids(spec, conn[j])) {
			if (conn_len > 1) {
				/* select this DAC in the pin's input mux */
				snd_hda_codec_write_cache(codec, nid, 0,
						  AC_VERB_SET_CONNECT_SEL, j);
			}
			return conn[j];
		}
	}
	/* if all DACs are already assigned, connect to the primary DAC */
	if (conn_len > 1) {
		for (j = 0; j < conn_len; j++) {
			if (conn[j] == spec->multiout.dac_nids[0]) {
				snd_hda_codec_write_cache(codec, nid, 0,
						  AC_VERB_SET_CONNECT_SEL, j);
				break;
			}
		}
	}
	return 0;
}

static int add_spec_dacs(struct sigmatel_spec *spec, hda_nid_t nid);
static int add_spec_extra_dacs(struct sigmatel_spec *spec, hda_nid_t nid);

/*
 * Fill in the dac_nids table from the parsed pin configuration
 * This function only works when every pin in line_out_pins[]
 * contains atleast one DAC in its connection list. Some 92xx
 * codecs are not connected directly to a DAC, such as the 9200
 * and 9202/925x. For those, dac_nids[] must be hard-coded.
 */
static int stac92xx_auto_fill_dac_nids(struct hda_codec *codec)
{
	struct sigmatel_spec *spec = codec->spec;
	struct auto_pin_cfg *cfg = &spec->autocfg;
	int i;
	hda_nid_t nid, dac;
	
	for (i = 0; i < cfg->line_outs; i++) {
		nid = cfg->line_out_pins[i];
		dac = get_unassigned_dac(codec, nid);
		if (!dac) {
			if (spec->multiout.num_dacs > 0) {
				/* we have already working output pins,
				 * so let's drop the broken ones again
				 */
				cfg->line_outs = spec->multiout.num_dacs;
				break;
			}
			/* error out, no available DAC found */
			snd_printk(KERN_ERR
				   "%s: No available DAC for pin 0x%x\n",
				   __func__, nid);
			return -ENODEV;
		}
		add_spec_dacs(spec, dac);
	}

	for (i = 0; i < cfg->hp_outs; i++) {
		nid = cfg->hp_pins[i];
		dac = get_unassigned_dac(codec, nid);
		if (dac) {
			if (!spec->multiout.hp_nid)
				spec->multiout.hp_nid = dac;
			else
				add_spec_extra_dacs(spec, dac);
		}
		spec->hp_dacs[i] = dac;
	}

	for (i = 0; i < cfg->speaker_outs; i++) {
		nid = cfg->speaker_pins[i];
		dac = get_unassigned_dac(codec, nid);
		if (dac)
			add_spec_extra_dacs(spec, dac);
		spec->speaker_dacs[i] = dac;
	}

	/* add line-in as output */
	nid = check_line_out_switch(codec);
	if (nid) {
		dac = get_unassigned_dac(codec, nid);
		if (dac) {
			snd_printdd("STAC: Add line-in 0x%x as output %d\n",
				    nid, cfg->line_outs);
			cfg->line_out_pins[cfg->line_outs] = nid;
			cfg->line_outs++;
			spec->line_switch = nid;
			add_spec_dacs(spec, dac);
		}
	}
	/* add mic as output */
	nid = check_mic_out_switch(codec, &dac);
	if (nid && dac) {
		snd_printdd("STAC: Add mic-in 0x%x as output %d\n",
			    nid, cfg->line_outs);
		cfg->line_out_pins[cfg->line_outs] = nid;
		cfg->line_outs++;
		spec->mic_switch = nid;
		add_spec_dacs(spec, dac);
	}

	snd_printd("stac92xx: dac_nids=%d (0x%x/0x%x/0x%x/0x%x/0x%x)\n",
		   spec->multiout.num_dacs,
		   spec->multiout.dac_nids[0],
		   spec->multiout.dac_nids[1],
		   spec->multiout.dac_nids[2],
		   spec->multiout.dac_nids[3],
		   spec->multiout.dac_nids[4]);

	return 0;
}

/* create volume control/switch for the given prefx type */
static int create_controls_idx(struct hda_codec *codec, const char *pfx,
			       int idx, hda_nid_t nid, int chs)
{
	struct sigmatel_spec *spec = codec->spec;
	char name[32];
	int err;

	if (!spec->check_volume_offset) {
		unsigned int caps, step, nums, db_scale;
		caps = query_amp_caps(codec, nid, HDA_OUTPUT);
		step = (caps & AC_AMPCAP_STEP_SIZE) >>
			AC_AMPCAP_STEP_SIZE_SHIFT;
		step = (step + 1) * 25; /* in .01dB unit */
		nums = (caps & AC_AMPCAP_NUM_STEPS) >>
			AC_AMPCAP_NUM_STEPS_SHIFT;
		db_scale = nums * step;
		/* if dB scale is over -64dB, and finer enough,
		 * let's reduce it to half
		 */
		if (db_scale > 6400 && nums >= 0x1f)
			spec->volume_offset = nums / 2;
		spec->check_volume_offset = 1;
	}

	sprintf(name, "%s Playback Volume", pfx);
	err = stac92xx_add_control_idx(spec, STAC_CTL_WIDGET_VOL, idx, name,
		HDA_COMPOSE_AMP_VAL_OFS(nid, chs, 0, HDA_OUTPUT,
					spec->volume_offset));
	if (err < 0)
		return err;
	sprintf(name, "%s Playback Switch", pfx);
	err = stac92xx_add_control_idx(spec, STAC_CTL_WIDGET_MUTE, idx, name,
				   HDA_COMPOSE_AMP_VAL(nid, chs, 0, HDA_OUTPUT));
	if (err < 0)
		return err;
	return 0;
}

#define create_controls(codec, pfx, nid, chs) \
	create_controls_idx(codec, pfx, 0, nid, chs)

static int add_spec_dacs(struct sigmatel_spec *spec, hda_nid_t nid)
{
	if (spec->multiout.num_dacs > 4) {
		printk(KERN_WARNING "stac92xx: No space for DAC 0x%x\n", nid);
		return 1;
	} else {
		snd_BUG_ON(spec->multiout.dac_nids != spec->dac_nids);
		spec->dac_nids[spec->multiout.num_dacs] = nid;
		spec->multiout.num_dacs++;
	}
	return 0;
}

static int add_spec_extra_dacs(struct sigmatel_spec *spec, hda_nid_t nid)
{
	int i;
	for (i = 0; i < ARRAY_SIZE(spec->multiout.extra_out_nid); i++) {
		if (!spec->multiout.extra_out_nid[i]) {
			spec->multiout.extra_out_nid[i] = nid;
			return 0;
		}
	}
	printk(KERN_WARNING "stac92xx: No space for extra DAC 0x%x\n", nid);
	return 1;
}

/* Create output controls
 * The mixer elements are named depending on the given type (AUTO_PIN_XXX_OUT)
 */
static int create_multi_out_ctls(struct hda_codec *codec, int num_outs,
				 const hda_nid_t *pins,
				 const hda_nid_t *dac_nids,
				 int type)
{
	struct sigmatel_spec *spec = codec->spec;
	static const char * const chname[4] = {
		"Front", "Surround", NULL /*CLFE*/, "Side"
	};
	hda_nid_t nid;
	int i, err;
	unsigned int wid_caps;

	for (i = 0; i < num_outs && i < ARRAY_SIZE(chname); i++) {
		if (type == AUTO_PIN_HP_OUT && !spec->hp_detect) {
			if (is_jack_detectable(codec, pins[i]))
				spec->hp_detect = 1;
		}
		nid = dac_nids[i];
		if (!nid)
			continue;
		if (type != AUTO_PIN_HP_OUT && i == 2) {
			/* Center/LFE */
			err = create_controls(codec, "Center", nid, 1);
			if (err < 0)
				return err;
			err = create_controls(codec, "LFE", nid, 2);
			if (err < 0)
				return err;

			wid_caps = get_wcaps(codec, nid);

			if (wid_caps & AC_WCAP_LR_SWAP) {
				err = stac92xx_add_control(spec,
					STAC_CTL_WIDGET_CLFE_SWITCH,
					"Swap Center/LFE Playback Switch", nid);

				if (err < 0)
					return err;
			}

		} else {
			const char *name;
			int idx;
			switch (type) {
			case AUTO_PIN_HP_OUT:
				name = "Headphone";
				idx = i;
				break;
			case AUTO_PIN_SPEAKER_OUT:
				name = "Speaker";
				idx = i;
				break;
			default:
				name = chname[i];
				idx = 0;
				break;
			}
			err = create_controls_idx(codec, name, idx, nid, 3);
			if (err < 0)
				return err;
		}
	}
	return 0;
}

static int stac92xx_add_capvol_ctls(struct hda_codec *codec, unsigned long vol,
				    unsigned long sw, int idx)
{
	int err;
	err = stac92xx_add_control_idx(codec->spec, STAC_CTL_WIDGET_VOL, idx,
				       "Capture Volume", vol);
	if (err < 0)
		return err;
	err = stac92xx_add_control_idx(codec->spec, STAC_CTL_WIDGET_MUTE, idx,
				       "Capture Switch", sw);
	if (err < 0)
		return err;
	return 0;
}

/* add playback controls from the parsed DAC table */
static int stac92xx_auto_create_multi_out_ctls(struct hda_codec *codec,
					       const struct auto_pin_cfg *cfg)
{
	struct sigmatel_spec *spec = codec->spec;
	hda_nid_t nid;
	int err;
	int idx;

	err = create_multi_out_ctls(codec, cfg->line_outs, cfg->line_out_pins,
				    spec->multiout.dac_nids,
				    cfg->line_out_type);
	if (err < 0)
		return err;

	if (cfg->hp_outs > 1 && cfg->line_out_type == AUTO_PIN_LINE_OUT) {
		err = stac92xx_add_control(spec,
			STAC_CTL_WIDGET_HP_SWITCH,
			"Headphone as Line Out Switch",
			cfg->hp_pins[cfg->hp_outs - 1]);
		if (err < 0)
			return err;
	}

	for (idx = 0; idx < cfg->num_inputs; idx++) {
		if (cfg->inputs[idx].type > AUTO_PIN_LINE_IN)
			break;
		nid = cfg->inputs[idx].pin;
		err = stac92xx_add_jack_mode_control(codec, nid, idx);
		if (err < 0)
			return err;
	}

	return 0;
}

/* add playback controls for Speaker and HP outputs */
static int stac92xx_auto_create_hp_ctls(struct hda_codec *codec,
					struct auto_pin_cfg *cfg)
{
	struct sigmatel_spec *spec = codec->spec;
	int err;

	err = create_multi_out_ctls(codec, cfg->hp_outs, cfg->hp_pins,
				    spec->hp_dacs, AUTO_PIN_HP_OUT);
	if (err < 0)
		return err;

	err = create_multi_out_ctls(codec, cfg->speaker_outs, cfg->speaker_pins,
				    spec->speaker_dacs, AUTO_PIN_SPEAKER_OUT);
	if (err < 0)
		return err;

	return 0;
}

/* labels for mono mux outputs */
static const char * const stac92xx_mono_labels[4] = {
	"DAC0", "DAC1", "Mixer", "DAC2"
};

/* create mono mux for mono out on capable codecs */
static int stac92xx_auto_create_mono_output_ctls(struct hda_codec *codec)
{
	struct sigmatel_spec *spec = codec->spec;
	struct hda_input_mux *mono_mux = &spec->private_mono_mux;
	int i, num_cons;
	hda_nid_t con_lst[ARRAY_SIZE(stac92xx_mono_labels)];

	num_cons = snd_hda_get_connections(codec,
				spec->mono_nid,
				con_lst,
				HDA_MAX_NUM_INPUTS);
	if (num_cons <= 0 || num_cons > ARRAY_SIZE(stac92xx_mono_labels))
		return -EINVAL;

	for (i = 0; i < num_cons; i++)
		snd_hda_add_imux_item(mono_mux, stac92xx_mono_labels[i], i,
				      NULL);

	return stac92xx_add_control(spec, STAC_CTL_WIDGET_MONO_MUX,
				"Mono Mux", spec->mono_nid);
}

/* create PC beep volume controls */
static int stac92xx_auto_create_beep_ctls(struct hda_codec *codec,
						hda_nid_t nid)
{
	struct sigmatel_spec *spec = codec->spec;
	u32 caps = query_amp_caps(codec, nid, HDA_OUTPUT);
	int err, type = STAC_CTL_WIDGET_MUTE_BEEP;

	if (spec->anabeep_nid == nid)
		type = STAC_CTL_WIDGET_MUTE;

	/* check for mute support for the the amp */
	if ((caps & AC_AMPCAP_MUTE) >> AC_AMPCAP_MUTE_SHIFT) {
		err = stac92xx_add_control(spec, type,
			"Beep Playback Switch",
			HDA_COMPOSE_AMP_VAL(nid, 1, 0, HDA_OUTPUT));
			if (err < 0)
				return err;
	}

	/* check to see if there is volume support for the amp */
	if ((caps & AC_AMPCAP_NUM_STEPS) >> AC_AMPCAP_NUM_STEPS_SHIFT) {
		err = stac92xx_add_control(spec, STAC_CTL_WIDGET_VOL,
			"Beep Playback Volume",
			HDA_COMPOSE_AMP_VAL(nid, 1, 0, HDA_OUTPUT));
			if (err < 0)
				return err;
	}
	return 0;
}

#ifdef CONFIG_SND_HDA_INPUT_BEEP
#define stac92xx_dig_beep_switch_info snd_ctl_boolean_mono_info

static int stac92xx_dig_beep_switch_get(struct snd_kcontrol *kcontrol,
					struct snd_ctl_elem_value *ucontrol)
{
	struct hda_codec *codec = snd_kcontrol_chip(kcontrol);
	ucontrol->value.integer.value[0] = codec->beep->enabled;
	return 0;
}

static int stac92xx_dig_beep_switch_put(struct snd_kcontrol *kcontrol,
					struct snd_ctl_elem_value *ucontrol)
{
	struct hda_codec *codec = snd_kcontrol_chip(kcontrol);
	return snd_hda_enable_beep_device(codec, ucontrol->value.integer.value[0]);
}

static const struct snd_kcontrol_new stac92xx_dig_beep_ctrl = {
	.iface = SNDRV_CTL_ELEM_IFACE_MIXER,
	.info = stac92xx_dig_beep_switch_info,
	.get = stac92xx_dig_beep_switch_get,
	.put = stac92xx_dig_beep_switch_put,
};

static int stac92xx_beep_switch_ctl(struct hda_codec *codec)
{
	return stac92xx_add_control_temp(codec->spec, &stac92xx_dig_beep_ctrl,
					 0, "Beep Playback Switch", 0);
}
#endif

static int stac92xx_auto_create_mux_input_ctls(struct hda_codec *codec)
{
	struct sigmatel_spec *spec = codec->spec;
	int i, j, err = 0;

	for (i = 0; i < spec->num_muxes; i++) {
		hda_nid_t nid;
		unsigned int wcaps;
		unsigned long val;

		nid = spec->mux_nids[i];
		wcaps = get_wcaps(codec, nid);
		if (!(wcaps & AC_WCAP_OUT_AMP))
			continue;

		/* check whether already the same control was created as
		 * normal Capture Volume.
		 */
		val = HDA_COMPOSE_AMP_VAL(nid, 3, 0, HDA_OUTPUT);
		for (j = 0; j < spec->num_caps; j++) {
			if (spec->capvols[j] == val)
				break;
		}
		if (j < spec->num_caps)
			continue;

		err = stac92xx_add_control_idx(spec, STAC_CTL_WIDGET_VOL, i,
					       "Mux Capture Volume", val);
		if (err < 0)
			return err;
	}
	return 0;
};

static const char * const stac92xx_spdif_labels[3] = {
	"Digital Playback", "Analog Mux 1", "Analog Mux 2",
};

static int stac92xx_auto_create_spdif_mux_ctls(struct hda_codec *codec)
{
	struct sigmatel_spec *spec = codec->spec;
	struct hda_input_mux *spdif_mux = &spec->private_smux;
	const char * const *labels = spec->spdif_labels;
	int i, num_cons;
	hda_nid_t con_lst[HDA_MAX_NUM_INPUTS];

	num_cons = snd_hda_get_connections(codec,
				spec->smux_nids[0],
				con_lst,
				HDA_MAX_NUM_INPUTS);
	if (num_cons <= 0)
		return -EINVAL;

	if (!labels)
		labels = stac92xx_spdif_labels;

	for (i = 0; i < num_cons; i++)
		snd_hda_add_imux_item(spdif_mux, labels[i], i, NULL);

	return 0;
}

/* labels for dmic mux inputs */
static const char * const stac92xx_dmic_labels[5] = {
	"Analog Inputs", "Digital Mic 1", "Digital Mic 2",
	"Digital Mic 3", "Digital Mic 4"
};

static hda_nid_t get_connected_node(struct hda_codec *codec, hda_nid_t mux,
				    int idx)
{
	hda_nid_t conn[HDA_MAX_NUM_INPUTS];
	int nums;
	nums = snd_hda_get_connections(codec, mux, conn, ARRAY_SIZE(conn));
	if (idx >= 0 && idx < nums)
		return conn[idx];
	return 0;
}

static int get_connection_index(struct hda_codec *codec, hda_nid_t mux,
				hda_nid_t nid)
{
	hda_nid_t conn[HDA_MAX_NUM_INPUTS];
	int i, nums;

	if (!(get_wcaps(codec, mux) & AC_WCAP_CONN_LIST))
		return -1;

	nums = snd_hda_get_connections(codec, mux, conn, ARRAY_SIZE(conn));
	for (i = 0; i < nums; i++)
		if (conn[i] == nid)
			return i;

	for (i = 0; i < nums; i++) {
		unsigned int wid_caps = get_wcaps(codec, conn[i]);
		unsigned int wid_type = get_wcaps_type(wid_caps);

		if (wid_type != AC_WID_PIN && wid_type != AC_WID_AUD_MIX)
			if (get_connection_index(codec, conn[i], nid) >= 0)
				return i;
	}
	return -1;
}

/* create a volume assigned to the given pin (only if supported) */
/* return 1 if the volume control is created */
static int create_elem_capture_vol(struct hda_codec *codec, hda_nid_t nid,
				   const char *label, int idx, int direction)
{
	unsigned int caps, nums;
	char name[32];
	int err;

	if (direction == HDA_OUTPUT)
		caps = AC_WCAP_OUT_AMP;
	else
		caps = AC_WCAP_IN_AMP;
	if (!(get_wcaps(codec, nid) & caps))
		return 0;
	caps = query_amp_caps(codec, nid, direction);
	nums = (caps & AC_AMPCAP_NUM_STEPS) >> AC_AMPCAP_NUM_STEPS_SHIFT;
	if (!nums)
		return 0;
	snprintf(name, sizeof(name), "%s Capture Volume", label);
	err = stac92xx_add_control_idx(codec->spec, STAC_CTL_WIDGET_VOL, idx, name,
				       HDA_COMPOSE_AMP_VAL(nid, 3, 0, direction));
	if (err < 0)
		return err;
	return 1;
}

/* create playback/capture controls for input pins on dmic capable codecs */
static int stac92xx_auto_create_dmic_input_ctls(struct hda_codec *codec,
						const struct auto_pin_cfg *cfg)
{
	struct sigmatel_spec *spec = codec->spec;
	struct hda_input_mux *imux = &spec->private_imux;
	struct hda_input_mux *dimux = &spec->private_dimux;
	int err, i;
	unsigned int def_conf;

<<<<<<< HEAD
	if (spec->auto_mic)
		return 0;

	dimux->items[dimux->num_items].label = stac92xx_dmic_labels[0];
	dimux->items[dimux->num_items].index = 0;
	dimux->num_items++;

	active_mics = 0;
	for (i = 0; i < spec->num_dmics; i++) {
		/* check the validity: sometimes it's a dead vendor-spec node */
		if (get_wcaps_type(get_wcaps(codec, spec->dmic_nids[i]))
		    != AC_WID_PIN)
			continue;
		def_conf = snd_hda_codec_get_pincfg(codec, spec->dmic_nids[i]);
		if (get_defcfg_connect(def_conf) != AC_JACK_PORT_NONE)
			active_mics++;
	}
=======
	snd_hda_add_imux_item(dimux, stac92xx_dmic_labels[0], 0, NULL);
>>>>>>> 02f8c6ae

	for (i = 0; i < spec->num_dmics; i++) {
		hda_nid_t nid;
		int index, type_idx;
		const char *label;

		nid = spec->dmic_nids[i];
		if (get_wcaps_type(get_wcaps(codec, nid)) != AC_WID_PIN)
			continue;
		def_conf = snd_hda_codec_get_pincfg(codec, nid);
		if (get_defcfg_connect(def_conf) == AC_JACK_PORT_NONE)
			continue;

		index = get_connection_index(codec, spec->dmux_nids[0], nid);
		if (index < 0)
			continue;

		label = hda_get_input_pin_label(codec, nid, 1);
		snd_hda_add_imux_item(dimux, label, index, &type_idx);
		if (snd_hda_get_bool_hint(codec, "separate_dmux") != 1)
			snd_hda_add_imux_item(imux, label, index, &type_idx);

		err = create_elem_capture_vol(codec, nid, label, type_idx,
					      HDA_INPUT);
		if (err < 0)
			return err;
		if (!err) {
			err = create_elem_capture_vol(codec, nid, label,
						      type_idx, HDA_OUTPUT);
			if (err < 0)
				return err;
			if (!err) {
				nid = get_connected_node(codec,
						spec->dmux_nids[0], index);
				if (nid)
					err = create_elem_capture_vol(codec,
							nid, label,
							type_idx, HDA_INPUT);
				if (err < 0)
					return err;
			}
		}
	}

	return 0;
}

static int check_mic_pin(struct hda_codec *codec, hda_nid_t nid,
			 hda_nid_t *fixed, hda_nid_t *ext, hda_nid_t *dock)
{
	unsigned int cfg;
	unsigned int type;

	if (!nid)
		return 0;
	cfg = snd_hda_codec_get_pincfg(codec, nid);
	type = get_defcfg_device(cfg);
<<<<<<< HEAD
	switch (get_defcfg_connect(cfg)) {
	case AC_JACK_PORT_BOTH:
	case AC_JACK_PORT_FIXED:
=======
	switch (snd_hda_get_input_pin_attr(cfg)) {
	case INPUT_PIN_ATTR_INT:
>>>>>>> 02f8c6ae
		if (*fixed)
			return 1; /* already occupied */
		if (type != AC_JACK_MIC_IN)
			return 1; /* invalid type */
		*fixed = nid;
		break;
<<<<<<< HEAD
	case AC_JACK_PORT_COMPLEX:
		if ((get_defcfg_location(cfg) & 0xF0) == AC_JACK_LOC_SEPARATE) {
			if (*dock)
				return 1; /* already occupied */
			if (type != AC_JACK_MIC_IN && type != AC_JACK_LINE_IN)
				return 1; /* invalid type */
			*dock = nid;
		} else {
			if (*ext)
				return 1; /* already occupied */
			if (type != AC_JACK_MIC_IN)
				return 1; /* invalid type */
			*ext = nid;
		}
=======
	case INPUT_PIN_ATTR_UNUSED:
		break;
	case INPUT_PIN_ATTR_DOCK:
		if (*dock)
			return 1; /* already occupied */
		if (type != AC_JACK_MIC_IN && type != AC_JACK_LINE_IN)
			return 1; /* invalid type */
		*dock = nid;
		break;
	default:
		if (*ext)
			return 1; /* already occupied */
		if (type != AC_JACK_MIC_IN)
			return 1; /* invalid type */
		*ext = nid;
>>>>>>> 02f8c6ae
		break;
	}
	return 0;
}

static int set_mic_route(struct hda_codec *codec,
			 struct sigmatel_mic_route *mic,
			 hda_nid_t pin)
{
	struct sigmatel_spec *spec = codec->spec;
	int i;

	mic->pin = pin;
	if (pin == 0)
		return 0;
<<<<<<< HEAD
	for (i = 0; spec->dmic_nids && i < spec->num_dmics; i++)
		if (spec->dmic_nids[i] == pin)
			break;
	if (i >= spec->num_dmics) {
=======
	for (i = 0; i < cfg->num_inputs; i++) {
		if (pin == cfg->inputs[i].pin)
			break;
	}
	if (i < cfg->num_inputs && cfg->inputs[i].type == AUTO_PIN_MIC) {
>>>>>>> 02f8c6ae
		/* analog pin */
		i = get_connection_index(codec, spec->mux_nids[0], pin);
		if (i < 0)
			return -1;
		mic->mux_idx = i;
		mic->dmux_idx = -1;
		if (spec->dmux_nids)
			mic->dmux_idx = get_connection_index(codec,
							     spec->dmux_nids[0],
							     spec->mux_nids[0]);
	}  else if (spec->dmux_nids) {
		/* digital pin */
		i = get_connection_index(codec, spec->dmux_nids[0], pin);
		if (i < 0)
			return -1;
		mic->dmux_idx = i;
		mic->mux_idx = -1;
		if (spec->mux_nids)
			mic->mux_idx = get_connection_index(codec,
							    spec->mux_nids[0],
							    spec->dmux_nids[0]);
	}
	return 0;
}

/* return non-zero if the device is for automatic mic switch */
static int stac_check_auto_mic(struct hda_codec *codec)
{
	struct sigmatel_spec *spec = codec->spec;
<<<<<<< HEAD
	hda_nid_t fixed, ext, dock;
	hda_nid_t nid, end_nid;

	fixed = ext = dock = 0;
	/* read all default configuration for pin complex */
	end_nid = codec->start_nid + codec->num_nodes;
	for (nid = codec->start_nid; nid < end_nid; nid++) {
		unsigned int def_conf;

		if (get_wcaps_type(get_wcaps(codec, nid)) != AC_WID_PIN)
			continue;
		def_conf = snd_hda_codec_get_pincfg(codec, nid);
		if (get_defcfg_connect(def_conf) == AC_JACK_PORT_NONE)
			continue;
		if (get_defcfg_device(def_conf) != AC_JACK_MIC_IN)
			continue;
		if (check_mic_pin(codec, nid, &fixed, &ext, &dock))
			return 0;
	}
	if (!fixed || (!ext && !dock))
		return 0;
	if (!(get_wcaps(codec, ext) & AC_WCAP_UNSOL_CAP))
=======
	struct auto_pin_cfg *cfg = &spec->autocfg;
	hda_nid_t fixed, ext, dock;
	int i;

	fixed = ext = dock = 0;
	for (i = 0; i < cfg->num_inputs; i++)
		if (check_mic_pin(codec, cfg->inputs[i].pin,
		    &fixed, &ext, &dock))
			return 0;
	for (i = 0; i < spec->num_dmics; i++)
		if (check_mic_pin(codec, spec->dmic_nids[i],
		    &fixed, &ext, &dock))
			return 0;
	if (!fixed || (!ext && !dock))
		return 0; /* no input to switch */
	if (!is_jack_detectable(codec, ext))
>>>>>>> 02f8c6ae
		return 0; /* no unsol support */
	if (set_mic_route(codec, &spec->ext_mic, ext) ||
	    set_mic_route(codec, &spec->int_mic, fixed) ||
	    set_mic_route(codec, &spec->dock_mic, dock))
		return 0; /* something is wrong */
	return 1;
}

/* create playback/capture controls for input pins */
static int stac92xx_auto_create_analog_input_ctls(struct hda_codec *codec, const struct auto_pin_cfg *cfg)
{
	struct sigmatel_spec *spec = codec->spec;
	struct hda_input_mux *imux = &spec->private_imux;
<<<<<<< HEAD
	int i, j, err;

	if (spec->auto_mic) {
		if (spec->int_mic.pin) {
			err = create_elem_capture_vol(codec, spec->int_mic.pin,
						      "Mic", HDA_INPUT);
			if (err < 0)
				return err;
		}
		if (spec->ext_mic.pin) {
			err = create_elem_capture_vol(codec, spec->ext_mic.pin,
						      "Front Mic", HDA_INPUT);
			if (err < 0)
				return err;
		}
		if (spec->dock_mic.pin) {
			err = create_elem_capture_vol(codec, spec->dock_mic.pin,
						      "Dock Mic", HDA_INPUT);
			if (err < 0)
				return err;
		}
		i = AUTO_PIN_LINE;
	} else
		i = 0;

	for (; i < AUTO_PIN_LAST; i++) {
		hda_nid_t nid = cfg->input_pins[i];
		int index, err;
=======
	int i, j;
	const char *label;

	for (i = 0; i < cfg->num_inputs; i++) {
		hda_nid_t nid = cfg->inputs[i].pin;
		int index, err, type_idx;
>>>>>>> 02f8c6ae

		index = -1;
		for (j = 0; j < spec->num_muxes; j++) {
			index = get_connection_index(codec, spec->mux_nids[j],
						     nid);
			if (index >= 0)
				break;
		}
		if (index < 0)
			continue;

		label = hda_get_autocfg_input_label(codec, cfg, i);
		snd_hda_add_imux_item(imux, label, index, &type_idx);

		err = create_elem_capture_vol(codec, nid,
					      label, type_idx,
					      HDA_INPUT);
		if (err < 0)
			return err;
	}
	spec->num_analog_muxes = imux->num_items;

	if (imux->num_items) {
		/*
		 * Set the current input for the muxes.
		 * The STAC9221 has two input muxes with identical source
		 * NID lists.  Hopefully this won't get confused.
		 */
		for (i = 0; i < spec->num_muxes; i++) {
			snd_hda_codec_write_cache(codec, spec->mux_nids[i], 0,
						  AC_VERB_SET_CONNECT_SEL,
						  imux->items[0].index);
		}
	}

	return 0;
}

static void stac92xx_auto_init_multi_out(struct hda_codec *codec)
{
	struct sigmatel_spec *spec = codec->spec;
	int i;

	for (i = 0; i < spec->autocfg.line_outs; i++) {
		hda_nid_t nid = spec->autocfg.line_out_pins[i];
		stac92xx_auto_set_pinctl(codec, nid, AC_PINCTL_OUT_EN);
	}
}

static void stac92xx_auto_init_hp_out(struct hda_codec *codec)
{
	struct sigmatel_spec *spec = codec->spec;
	int i;

	for (i = 0; i < spec->autocfg.hp_outs; i++) {
		hda_nid_t pin;
		pin = spec->autocfg.hp_pins[i];
		if (pin) /* connect to front */
			stac92xx_auto_set_pinctl(codec, pin, AC_PINCTL_OUT_EN | AC_PINCTL_HP_EN);
	}
	for (i = 0; i < spec->autocfg.speaker_outs; i++) {
		hda_nid_t pin;
		pin = spec->autocfg.speaker_pins[i];
		if (pin) /* connect to front */
			stac92xx_auto_set_pinctl(codec, pin, AC_PINCTL_OUT_EN);
	}
}

static int is_dual_headphones(struct hda_codec *codec)
{
	struct sigmatel_spec *spec = codec->spec;
	int i, valid_hps;

	if (spec->autocfg.line_out_type != AUTO_PIN_SPEAKER_OUT ||
	    spec->autocfg.hp_outs <= 1)
		return 0;
	valid_hps = 0;
	for (i = 0; i < spec->autocfg.hp_outs; i++) {
		hda_nid_t nid = spec->autocfg.hp_pins[i];
		unsigned int cfg = snd_hda_codec_get_pincfg(codec, nid);
		if (get_defcfg_location(cfg) & AC_JACK_LOC_SEPARATE)
			continue;
		valid_hps++;
	}
	return (valid_hps > 1);
}


static int stac92xx_parse_auto_config(struct hda_codec *codec, hda_nid_t dig_out, hda_nid_t dig_in)
{
	struct sigmatel_spec *spec = codec->spec;
	int hp_swap = 0;
	int i, err;

	if ((err = snd_hda_parse_pin_def_config(codec,
						&spec->autocfg,
						spec->dmic_nids)) < 0)
		return err;
	if (! spec->autocfg.line_outs)
		return 0; /* can't find valid pin config */

	/* If we have no real line-out pin and multiple hp-outs, HPs should
	 * be set up as multi-channel outputs.
	 */
	if (is_dual_headphones(codec)) {
		/* Copy hp_outs to line_outs, backup line_outs in
		 * speaker_outs so that the following routines can handle
		 * HP pins as primary outputs.
		 */
		snd_printdd("stac92xx: Enabling multi-HPs workaround\n");
		memcpy(spec->autocfg.speaker_pins, spec->autocfg.line_out_pins,
		       sizeof(spec->autocfg.line_out_pins));
		spec->autocfg.speaker_outs = spec->autocfg.line_outs;
		memcpy(spec->autocfg.line_out_pins, spec->autocfg.hp_pins,
		       sizeof(spec->autocfg.hp_pins));
		spec->autocfg.line_outs = spec->autocfg.hp_outs;
		spec->autocfg.line_out_type = AUTO_PIN_HP_OUT;
		spec->autocfg.hp_outs = 0;
		hp_swap = 1;
	}
	if (spec->autocfg.mono_out_pin) {
		int dir = get_wcaps(codec, spec->autocfg.mono_out_pin) &
			(AC_WCAP_OUT_AMP | AC_WCAP_IN_AMP);
		u32 caps = query_amp_caps(codec,
				spec->autocfg.mono_out_pin, dir);
		hda_nid_t conn_list[1];

		/* get the mixer node and then the mono mux if it exists */
		if (snd_hda_get_connections(codec,
				spec->autocfg.mono_out_pin, conn_list, 1) &&
				snd_hda_get_connections(codec, conn_list[0],
				conn_list, 1) > 0) {

				int wcaps = get_wcaps(codec, conn_list[0]);
				int wid_type = get_wcaps_type(wcaps);
				/* LR swap check, some stac925x have a mux that
 				 * changes the DACs output path instead of the
 				 * mono-mux path.
 				 */
				if (wid_type == AC_WID_AUD_SEL &&
						!(wcaps & AC_WCAP_LR_SWAP))
					spec->mono_nid = conn_list[0];
		}
		if (dir) {
			hda_nid_t nid = spec->autocfg.mono_out_pin;

			/* most mono outs have a least a mute/unmute switch */
			dir = (dir & AC_WCAP_OUT_AMP) ? HDA_OUTPUT : HDA_INPUT;
			err = stac92xx_add_control(spec, STAC_CTL_WIDGET_MUTE,
				"Mono Playback Switch",
				HDA_COMPOSE_AMP_VAL(nid, 1, 0, dir));
			if (err < 0)
				return err;
			/* check for volume support for the amp */
			if ((caps & AC_AMPCAP_NUM_STEPS)
					>> AC_AMPCAP_NUM_STEPS_SHIFT) {
				err = stac92xx_add_control(spec,
					STAC_CTL_WIDGET_VOL,
					"Mono Playback Volume",
				HDA_COMPOSE_AMP_VAL(nid, 1, 0, dir));
				if (err < 0)
					return err;
			}
		}

		stac92xx_auto_set_pinctl(codec, spec->autocfg.mono_out_pin,
					 AC_PINCTL_OUT_EN);
	}

	if (!spec->multiout.num_dacs) {
		err = stac92xx_auto_fill_dac_nids(codec);
		if (err < 0)
			return err;
		err = stac92xx_auto_create_multi_out_ctls(codec,
							  &spec->autocfg);
		if (err < 0)
			return err;
	}

	/* setup analog beep controls */
	if (spec->anabeep_nid > 0) {
		err = stac92xx_auto_create_beep_ctls(codec,
			spec->anabeep_nid);
		if (err < 0)
			return err;
	}

	/* setup digital beep controls and input device */
#ifdef CONFIG_SND_HDA_INPUT_BEEP
	if (spec->digbeep_nid > 0) {
		hda_nid_t nid = spec->digbeep_nid;
		unsigned int caps;

		err = stac92xx_auto_create_beep_ctls(codec, nid);
		if (err < 0)
			return err;
		err = snd_hda_attach_beep_device(codec, nid);
		if (err < 0)
			return err;
<<<<<<< HEAD
		/* IDT/STAC codecs have linear beep tone parameter */
		codec->beep->linear_tone = spec->linear_tone_beep;
		/* if no beep switch is available, make its own one */
		caps = query_amp_caps(codec, nid, HDA_OUTPUT);
		if (codec->beep &&
		    !((caps & AC_AMPCAP_MUTE) >> AC_AMPCAP_MUTE_SHIFT)) {
			err = stac92xx_beep_switch_ctl(codec);
			if (err < 0)
				return err;
=======
		if (codec->beep) {
			/* IDT/STAC codecs have linear beep tone parameter */
			codec->beep->linear_tone = spec->linear_tone_beep;
			/* if no beep switch is available, make its own one */
			caps = query_amp_caps(codec, nid, HDA_OUTPUT);
			if (!(caps & AC_AMPCAP_MUTE)) {
				err = stac92xx_beep_switch_ctl(codec);
				if (err < 0)
					return err;
			}
>>>>>>> 02f8c6ae
		}
	}
#endif

	err = stac92xx_auto_create_hp_ctls(codec, &spec->autocfg);
	if (err < 0)
		return err;

	/* All output parsing done, now restore the swapped hp pins */
	if (hp_swap) {
		memcpy(spec->autocfg.hp_pins, spec->autocfg.line_out_pins,
		       sizeof(spec->autocfg.hp_pins));
		spec->autocfg.hp_outs = spec->autocfg.line_outs;
		spec->autocfg.line_out_type = AUTO_PIN_HP_OUT;
		spec->autocfg.line_outs = 0;
	}

	if (stac_check_auto_mic(codec)) {
		spec->auto_mic = 1;
		/* only one capture for auto-mic */
		spec->num_adcs = 1;
		spec->num_caps = 1;
		spec->num_muxes = 1;
	}

	for (i = 0; i < spec->num_caps; i++) {
		err = stac92xx_add_capvol_ctls(codec, spec->capvols[i],
					       spec->capsws[i], i);
		if (err < 0)
			return err;
	}

	err = stac92xx_auto_create_analog_input_ctls(codec, &spec->autocfg);
	if (err < 0)
		return err;

	if (spec->mono_nid > 0) {
		err = stac92xx_auto_create_mono_output_ctls(codec);
		if (err < 0)
			return err;
	}
	if (spec->num_dmics > 0 && !spec->dinput_mux)
		if ((err = stac92xx_auto_create_dmic_input_ctls(codec,
						&spec->autocfg)) < 0)
			return err;
	if (spec->num_muxes > 0) {
		err = stac92xx_auto_create_mux_input_ctls(codec);
		if (err < 0)
			return err;
	}
	if (spec->num_smuxes > 0) {
		err = stac92xx_auto_create_spdif_mux_ctls(codec);
		if (err < 0)
			return err;
	}

	err = stac92xx_add_input_source(spec);
	if (err < 0)
		return err;

	spec->multiout.max_channels = spec->multiout.num_dacs * 2;
	if (spec->multiout.max_channels > 2)
		spec->surr_switch = 1;

	if (spec->autocfg.dig_outs)
		spec->multiout.dig_out_nid = dig_out;
	if (dig_in && spec->autocfg.dig_in_pin)
		spec->dig_in_nid = dig_in;

	if (spec->kctls.list)
		spec->mixers[spec->num_mixers++] = spec->kctls.list;

	spec->input_mux = &spec->private_imux;
	if (!spec->dinput_mux)
		spec->dinput_mux = &spec->private_dimux;
	spec->sinput_mux = &spec->private_smux;
	spec->mono_mux = &spec->private_mono_mux;
	return 1;
}

/* add playback controls for HP output */
static int stac9200_auto_create_hp_ctls(struct hda_codec *codec,
					struct auto_pin_cfg *cfg)
{
	struct sigmatel_spec *spec = codec->spec;
	hda_nid_t pin = cfg->hp_pins[0];

	if (! pin)
		return 0;

	if (is_jack_detectable(codec, pin))
		spec->hp_detect = 1;

	return 0;
}

/* add playback controls for LFE output */
static int stac9200_auto_create_lfe_ctls(struct hda_codec *codec,
					struct auto_pin_cfg *cfg)
{
	struct sigmatel_spec *spec = codec->spec;
	int err;
	hda_nid_t lfe_pin = 0x0;
	int i;

	/*
	 * search speaker outs and line outs for a mono speaker pin
	 * with an amp.  If one is found, add LFE controls
	 * for it.
	 */
	for (i = 0; i < spec->autocfg.speaker_outs && lfe_pin == 0x0; i++) {
		hda_nid_t pin = spec->autocfg.speaker_pins[i];
		unsigned int wcaps = get_wcaps(codec, pin);
		wcaps &= (AC_WCAP_STEREO | AC_WCAP_OUT_AMP);
		if (wcaps == AC_WCAP_OUT_AMP)
			/* found a mono speaker with an amp, must be lfe */
			lfe_pin = pin;
	}

	/* if speaker_outs is 0, then speakers may be in line_outs */
	if (lfe_pin == 0 && spec->autocfg.speaker_outs == 0) {
		for (i = 0; i < spec->autocfg.line_outs && lfe_pin == 0x0; i++) {
			hda_nid_t pin = spec->autocfg.line_out_pins[i];
			unsigned int defcfg;
			defcfg = snd_hda_codec_get_pincfg(codec, pin);
			if (get_defcfg_device(defcfg) == AC_JACK_SPEAKER) {
				unsigned int wcaps = get_wcaps(codec, pin);
				wcaps &= (AC_WCAP_STEREO | AC_WCAP_OUT_AMP);
				if (wcaps == AC_WCAP_OUT_AMP)
					/* found a mono speaker with an amp,
					   must be lfe */
					lfe_pin = pin;
			}
		}
	}

	if (lfe_pin) {
		err = create_controls(codec, "LFE", lfe_pin, 1);
		if (err < 0)
			return err;
	}

	return 0;
}

static int stac9200_parse_auto_config(struct hda_codec *codec)
{
	struct sigmatel_spec *spec = codec->spec;
	int err;

	if ((err = snd_hda_parse_pin_def_config(codec, &spec->autocfg, NULL)) < 0)
		return err;

	if ((err = stac92xx_auto_create_analog_input_ctls(codec, &spec->autocfg)) < 0)
		return err;

	if ((err = stac9200_auto_create_hp_ctls(codec, &spec->autocfg)) < 0)
		return err;

	if ((err = stac9200_auto_create_lfe_ctls(codec, &spec->autocfg)) < 0)
		return err;

	if (spec->num_muxes > 0) {
		err = stac92xx_auto_create_mux_input_ctls(codec);
		if (err < 0)
			return err;
	}

	err = stac92xx_add_input_source(spec);
	if (err < 0)
		return err;

	if (spec->autocfg.dig_outs)
		spec->multiout.dig_out_nid = 0x05;
	if (spec->autocfg.dig_in_pin)
		spec->dig_in_nid = 0x04;

	if (spec->kctls.list)
		spec->mixers[spec->num_mixers++] = spec->kctls.list;

	spec->input_mux = &spec->private_imux;
	spec->dinput_mux = &spec->private_dimux;

	return 1;
}

/*
 * Early 2006 Intel Macintoshes with STAC9220X5 codecs seem to have a
 * funky external mute control using GPIO pins.
 */

static void stac_gpio_set(struct hda_codec *codec, unsigned int mask,
			  unsigned int dir_mask, unsigned int data)
{
	unsigned int gpiostate, gpiomask, gpiodir;

	gpiostate = snd_hda_codec_read(codec, codec->afg, 0,
				       AC_VERB_GET_GPIO_DATA, 0);
	gpiostate = (gpiostate & ~dir_mask) | (data & dir_mask);

	gpiomask = snd_hda_codec_read(codec, codec->afg, 0,
				      AC_VERB_GET_GPIO_MASK, 0);
	gpiomask |= mask;

	gpiodir = snd_hda_codec_read(codec, codec->afg, 0,
				     AC_VERB_GET_GPIO_DIRECTION, 0);
	gpiodir |= dir_mask;

	/* Configure GPIOx as CMOS */
	snd_hda_codec_write(codec, codec->afg, 0, 0x7e7, 0);

	snd_hda_codec_write(codec, codec->afg, 0,
			    AC_VERB_SET_GPIO_MASK, gpiomask);
	snd_hda_codec_read(codec, codec->afg, 0,
			   AC_VERB_SET_GPIO_DIRECTION, gpiodir); /* sync */

	msleep(1);

	snd_hda_codec_read(codec, codec->afg, 0,
			   AC_VERB_SET_GPIO_DATA, gpiostate); /* sync */
}

static int stac92xx_add_jack(struct hda_codec *codec,
		hda_nid_t nid, int type)
{
#ifdef CONFIG_SND_HDA_INPUT_JACK
	int def_conf = snd_hda_codec_get_pincfg(codec, nid);
	int connectivity = get_defcfg_connect(def_conf);
	char name[32];
	int err;

	if (connectivity && connectivity != AC_JACK_PORT_FIXED)
		return 0;

	snprintf(name, sizeof(name), "%s at %s %s Jack",
		snd_hda_get_jack_type(def_conf),
		snd_hda_get_jack_connectivity(def_conf),
		snd_hda_get_jack_location(def_conf));

	err = snd_hda_input_jack_add(codec, nid, type, name);
	if (err < 0)
		return err;
#endif /* CONFIG_SND_HDA_INPUT_JACK */
	return 0;
}

static int stac_add_event(struct sigmatel_spec *spec, hda_nid_t nid,
			  unsigned char type, int data)
{
	struct sigmatel_event *event;

	snd_array_init(&spec->events, sizeof(*event), 32);
	event = snd_array_new(&spec->events);
	if (!event)
		return -ENOMEM;
	event->nid = nid;
	event->type = type;
	event->tag = spec->events.used;
	event->data = data;

	return event->tag;
}

static struct sigmatel_event *stac_get_event(struct hda_codec *codec,
					     hda_nid_t nid)
{
	struct sigmatel_spec *spec = codec->spec;
	struct sigmatel_event *event = spec->events.list;
	int i;

	for (i = 0; i < spec->events.used; i++, event++) {
		if (event->nid == nid)
			return event;
	}
	return NULL;
}

static struct sigmatel_event *stac_get_event_from_tag(struct hda_codec *codec,
						      unsigned char tag)
{
	struct sigmatel_spec *spec = codec->spec;
	struct sigmatel_event *event = spec->events.list;
	int i;

	for (i = 0; i < spec->events.used; i++, event++) {
		if (event->tag == tag)
			return event;
	}
	return NULL;
}

/* check if given nid is a valid pin and no other events are assigned
 * to it.  If OK, assign the event, set the unsol flag, and returns 1.
 * Otherwise, returns zero.
 */
static int enable_pin_detect(struct hda_codec *codec, hda_nid_t nid,
			     unsigned int type)
{
	struct sigmatel_event *event;
	int tag;

<<<<<<< HEAD
	if (!nid)
		return 0;
	if (!(get_wcaps(codec, nid) & AC_WCAP_UNSOL_CAP))
=======
	if (!is_jack_detectable(codec, nid))
>>>>>>> 02f8c6ae
		return 0;
	event = stac_get_event(codec, nid);
	if (event) {
		if (event->type != type)
			return 0;
		tag = event->tag;
	} else {
		tag = stac_add_event(codec->spec, nid, type, 0);
		if (tag < 0)
			return 0;
	}
	snd_hda_codec_write_cache(codec, nid, 0,
				  AC_VERB_SET_UNSOLICITED_ENABLE,
				  AC_USRSP_EN | tag);
	return 1;
}

static int is_nid_hp_pin(struct auto_pin_cfg *cfg, hda_nid_t nid)
{
	int i;
	for (i = 0; i < cfg->hp_outs; i++)
		if (cfg->hp_pins[i] == nid)
			return 1; /* nid is a HP-Out */

	return 0; /* nid is not a HP-Out */
};

static void stac92xx_power_down(struct hda_codec *codec)
{
	struct sigmatel_spec *spec = codec->spec;

	/* power down inactive DACs */
	const hda_nid_t *dac;
	for (dac = spec->dac_list; *dac; dac++)
		if (!check_all_dac_nids(spec, *dac))
			snd_hda_codec_write(codec, *dac, 0,
					AC_VERB_SET_POWER_STATE, AC_PWRST_D3);
}

static void stac_toggle_power_map(struct hda_codec *codec, hda_nid_t nid,
				  int enable);

static inline int get_int_hint(struct hda_codec *codec, const char *key,
			       int *valp)
{
	const char *p;
	p = snd_hda_get_hint(codec, key);
	if (p) {
		unsigned long val;
		if (!strict_strtoul(p, 0, &val)) {
			*valp = val;
			return 1;
		}
	}
	return 0;
}

/* override some hints from the hwdep entry */
static void stac_store_hints(struct hda_codec *codec)
{
	struct sigmatel_spec *spec = codec->spec;
	int val;

	val = snd_hda_get_bool_hint(codec, "hp_detect");
	if (val >= 0)
		spec->hp_detect = val;
	if (get_int_hint(codec, "gpio_mask", &spec->gpio_mask)) {
		spec->eapd_mask = spec->gpio_dir = spec->gpio_data =
			spec->gpio_mask;
	}
	if (get_int_hint(codec, "gpio_dir", &spec->gpio_dir))
		spec->gpio_mask &= spec->gpio_mask;
	if (get_int_hint(codec, "gpio_data", &spec->gpio_data))
		spec->gpio_dir &= spec->gpio_mask;
	if (get_int_hint(codec, "eapd_mask", &spec->eapd_mask))
		spec->eapd_mask &= spec->gpio_mask;
	if (get_int_hint(codec, "gpio_mute", &spec->gpio_mute))
		spec->gpio_mute &= spec->gpio_mask;
	val = snd_hda_get_bool_hint(codec, "eapd_switch");
	if (val >= 0)
		spec->eapd_switch = val;
	get_int_hint(codec, "gpio_led_polarity", &spec->gpio_led_polarity);
	if (get_int_hint(codec, "gpio_led", &spec->gpio_led)) {
		spec->gpio_mask |= spec->gpio_led;
		spec->gpio_dir |= spec->gpio_led;
		if (spec->gpio_led_polarity)
			spec->gpio_data |= spec->gpio_led;
	}
}

static int stac92xx_init(struct hda_codec *codec)
{
	struct sigmatel_spec *spec = codec->spec;
	struct auto_pin_cfg *cfg = &spec->autocfg;
	unsigned int gpio;
	int i;

	snd_hda_sequence_write(codec, spec->init);

	/* power down adcs initially */
	if (spec->powerdown_adcs)
		for (i = 0; i < spec->num_adcs; i++)
			snd_hda_codec_write(codec,
				spec->adc_nids[i], 0,
				AC_VERB_SET_POWER_STATE, AC_PWRST_D3);

	/* override some hints */
	stac_store_hints(codec);

	/* set up GPIO */
	gpio = spec->gpio_data;
	/* turn on EAPD statically when spec->eapd_switch isn't set.
	 * otherwise, unsol event will turn it on/off dynamically
	 */
	if (!spec->eapd_switch)
		gpio |= spec->eapd_mask;
	stac_gpio_set(codec, spec->gpio_mask, spec->gpio_dir, gpio);

	/* set up pins */
	if (spec->hp_detect) {
		/* Enable unsolicited responses on the HP widget */
		for (i = 0; i < cfg->hp_outs; i++) {
			hda_nid_t nid = cfg->hp_pins[i];
			enable_pin_detect(codec, nid, STAC_HP_EVENT);
		}
		if (cfg->line_out_type == AUTO_PIN_LINE_OUT &&
		    cfg->speaker_outs > 0) {
			/* enable pin-detect for line-outs as well */
			for (i = 0; i < cfg->line_outs; i++) {
				hda_nid_t nid = cfg->line_out_pins[i];
				enable_pin_detect(codec, nid, STAC_LO_EVENT);
			}
		}

		/* force to enable the first line-out; the others are set up
		 * in unsol_event
		 */
		stac92xx_auto_set_pinctl(codec, spec->autocfg.line_out_pins[0],
				AC_PINCTL_OUT_EN);
		/* fake event to set up pins */
		if (cfg->hp_pins[0])
			stac_issue_unsol_event(codec, cfg->hp_pins[0]);
		else if (cfg->line_out_pins[0])
			stac_issue_unsol_event(codec, cfg->line_out_pins[0]);
	} else {
		stac92xx_auto_init_multi_out(codec);
		stac92xx_auto_init_hp_out(codec);
		for (i = 0; i < cfg->hp_outs; i++)
			stac_toggle_power_map(codec, cfg->hp_pins[i], 1);
	}
	if (spec->auto_mic) {
		/* initialize connection to analog input */
		if (spec->dmux_nids)
			snd_hda_codec_write_cache(codec, spec->dmux_nids[0], 0,
					  AC_VERB_SET_CONNECT_SEL, 0);
		if (enable_pin_detect(codec, spec->ext_mic.pin, STAC_MIC_EVENT))
			stac_issue_unsol_event(codec, spec->ext_mic.pin);
		if (enable_pin_detect(codec, spec->dock_mic.pin,
<<<<<<< HEAD
				      STAC_MIC_EVENT))
			stac_issue_unsol_event(codec, spec->dock_mic.pin);
	}
	for (i = 0; i < AUTO_PIN_LAST; i++) {
		hda_nid_t nid = cfg->input_pins[i];
		if (nid) {
			unsigned int pinctl, conf;
			if (i == AUTO_PIN_MIC || i == AUTO_PIN_FRONT_MIC) {
				/* for mic pins, force to initialize */
				pinctl = stac92xx_get_default_vref(codec, nid);
=======
		    STAC_MIC_EVENT))
			stac_issue_unsol_event(codec, spec->dock_mic.pin);
	}
	for (i = 0; i < cfg->num_inputs; i++) {
		hda_nid_t nid = cfg->inputs[i].pin;
		int type = cfg->inputs[i].type;
		unsigned int pinctl, conf;
		if (type == AUTO_PIN_MIC) {
			/* for mic pins, force to initialize */
			pinctl = stac92xx_get_default_vref(codec, nid);
			pinctl |= AC_PINCTL_IN_EN;
			stac92xx_auto_set_pinctl(codec, nid, pinctl);
		} else {
			pinctl = snd_hda_codec_read(codec, nid, 0,
					AC_VERB_GET_PIN_WIDGET_CONTROL, 0);
			/* if PINCTL already set then skip */
			/* Also, if both INPUT and OUTPUT are set,
			 * it must be a BIOS bug; need to override, too
			 */
			if (!(pinctl & AC_PINCTL_IN_EN) ||
			    (pinctl & AC_PINCTL_OUT_EN)) {
				pinctl &= ~AC_PINCTL_OUT_EN;
>>>>>>> 02f8c6ae
				pinctl |= AC_PINCTL_IN_EN;
				stac92xx_auto_set_pinctl(codec, nid, pinctl);
			}
		}
		conf = snd_hda_codec_get_pincfg(codec, nid);
		if (get_defcfg_connect(conf) != AC_JACK_PORT_FIXED) {
			if (enable_pin_detect(codec, nid, STAC_INSERT_EVENT))
				stac_issue_unsol_event(codec, nid);
		}
	}
	for (i = 0; i < spec->num_dmics; i++)
		stac92xx_auto_set_pinctl(codec, spec->dmic_nids[i],
					AC_PINCTL_IN_EN);
	if (cfg->dig_out_pins[0])
		stac92xx_auto_set_pinctl(codec, cfg->dig_out_pins[0],
					 AC_PINCTL_OUT_EN);
	if (cfg->dig_in_pin)
		stac92xx_auto_set_pinctl(codec, cfg->dig_in_pin,
					 AC_PINCTL_IN_EN);
	for (i = 0; i < spec->num_pwrs; i++)  {
		hda_nid_t nid = spec->pwr_nids[i];
		int pinctl, def_conf;

		/* power on when no jack detection is available */
		if (!spec->hp_detect) {
			stac_toggle_power_map(codec, nid, 1);
			continue;
		}

		if (is_nid_hp_pin(cfg, nid))
			continue; /* already has an unsol event */

		pinctl = snd_hda_codec_read(codec, nid, 0,
					    AC_VERB_GET_PIN_WIDGET_CONTROL, 0);
		/* outputs are only ports capable of power management
		 * any attempts on powering down a input port cause the
		 * referenced VREF to act quirky.
		 */
		if (pinctl & AC_PINCTL_IN_EN) {
			stac_toggle_power_map(codec, nid, 1);
			continue;
		}
		def_conf = snd_hda_codec_get_pincfg(codec, nid);
		def_conf = get_defcfg_connect(def_conf);
		/* skip any ports that don't have jacks since presence
 		 * detection is useless */
		if (def_conf != AC_JACK_PORT_COMPLEX) {
			if (def_conf != AC_JACK_PORT_NONE)
				stac_toggle_power_map(codec, nid, 1);
			continue;
		}
		if (enable_pin_detect(codec, nid, STAC_PWR_EVENT))
			stac_issue_unsol_event(codec, nid);
	}

<<<<<<< HEAD
#ifdef CONFIG_SND_HDA_POWER_SAVE
	/* sync mute LED */
	if (spec->gpio_led && codec->patch_ops.check_power_status)
		codec->patch_ops.check_power_status(codec, 0x01);
#endif	
=======
	/* sync mute LED */
	if (spec->gpio_led)
		hda_call_check_power_status(codec, 0x01);
>>>>>>> 02f8c6ae
	if (spec->dac_list)
		stac92xx_power_down(codec);
	return 0;
}

static void stac92xx_free_kctls(struct hda_codec *codec)
{
	struct sigmatel_spec *spec = codec->spec;

	if (spec->kctls.list) {
		struct snd_kcontrol_new *kctl = spec->kctls.list;
		int i;
		for (i = 0; i < spec->kctls.used; i++)
			kfree(kctl[i].name);
	}
	snd_array_free(&spec->kctls);
}

static void stac92xx_shutup(struct hda_codec *codec)
{
	struct sigmatel_spec *spec = codec->spec;
<<<<<<< HEAD
	int i;
	hda_nid_t nid;

	/* reset each pin before powering down DAC/ADC to avoid click noise */
	nid = codec->start_nid;
	for (i = 0; i < codec->num_nodes; i++, nid++) {
		unsigned int wcaps = get_wcaps(codec, nid);
		unsigned int wid_type = get_wcaps_type(wcaps);
		if (wid_type == AC_WID_PIN)
			snd_hda_codec_read(codec, nid, 0,
				AC_VERB_SET_PIN_WIDGET_CONTROL, 0);
	}
=======

	snd_hda_shutup_pins(codec);
>>>>>>> 02f8c6ae

	if (spec->eapd_mask)
		stac_gpio_set(codec, spec->gpio_mask,
				spec->gpio_dir, spec->gpio_data &
				~spec->eapd_mask);
}

static void stac92xx_free(struct hda_codec *codec)
{
	struct sigmatel_spec *spec = codec->spec;

	if (! spec)
		return;

	stac92xx_shutup(codec);
<<<<<<< HEAD
	stac92xx_free_jacks(codec);
=======
	snd_hda_input_jack_free(codec);
>>>>>>> 02f8c6ae
	snd_array_free(&spec->events);

	kfree(spec);
	snd_hda_detach_beep_device(codec);
}

static void stac92xx_set_pinctl(struct hda_codec *codec, hda_nid_t nid,
				unsigned int flag)
{
	unsigned int old_ctl, pin_ctl;

	pin_ctl = snd_hda_codec_read(codec, nid,
			0, AC_VERB_GET_PIN_WIDGET_CONTROL, 0x00);

	if (pin_ctl & AC_PINCTL_IN_EN) {
		/*
		 * we need to check the current set-up direction of
		 * shared input pins since they can be switched via
		 * "xxx as Output" mixer switch
		 */
		struct sigmatel_spec *spec = codec->spec;
		if (nid == spec->line_switch || nid == spec->mic_switch)
			return;
	}

	old_ctl = pin_ctl;
	/* if setting pin direction bits, clear the current
	   direction bits first */
	if (flag & (AC_PINCTL_IN_EN | AC_PINCTL_OUT_EN))
		pin_ctl &= ~(AC_PINCTL_IN_EN | AC_PINCTL_OUT_EN);
	
	pin_ctl |= flag;
	if (old_ctl != pin_ctl)
		snd_hda_codec_write_cache(codec, nid, 0,
					  AC_VERB_SET_PIN_WIDGET_CONTROL,
					  pin_ctl);
}

static void stac92xx_reset_pinctl(struct hda_codec *codec, hda_nid_t nid,
				  unsigned int flag)
{
	unsigned int pin_ctl = snd_hda_codec_read(codec, nid,
			0, AC_VERB_GET_PIN_WIDGET_CONTROL, 0x00);
	if (pin_ctl & flag)
		snd_hda_codec_write_cache(codec, nid, 0,
					  AC_VERB_SET_PIN_WIDGET_CONTROL,
					  pin_ctl & ~flag);
}

static inline int get_pin_presence(struct hda_codec *codec, hda_nid_t nid)
{
	if (!nid)
		return 0;
	return snd_hda_jack_detect(codec, nid);
}

static void stac92xx_line_out_detect(struct hda_codec *codec,
				     int presence)
{
	struct sigmatel_spec *spec = codec->spec;
	struct auto_pin_cfg *cfg = &spec->autocfg;
	int i;

	for (i = 0; i < cfg->line_outs; i++) {
		if (presence)
			break;
		presence = get_pin_presence(codec, cfg->line_out_pins[i]);
		if (presence) {
			unsigned int pinctl;
			pinctl = snd_hda_codec_read(codec,
						    cfg->line_out_pins[i], 0,
					    AC_VERB_GET_PIN_WIDGET_CONTROL, 0);
			if (pinctl & AC_PINCTL_IN_EN)
				presence = 0; /* mic- or line-input */
		}
	}

	if (presence) {
		/* disable speakers */
		for (i = 0; i < cfg->speaker_outs; i++)
			stac92xx_reset_pinctl(codec, cfg->speaker_pins[i],
						AC_PINCTL_OUT_EN);
		if (spec->eapd_mask && spec->eapd_switch)
			stac_gpio_set(codec, spec->gpio_mask,
				spec->gpio_dir, spec->gpio_data &
				~spec->eapd_mask);
	} else {
		/* enable speakers */
		for (i = 0; i < cfg->speaker_outs; i++)
			stac92xx_set_pinctl(codec, cfg->speaker_pins[i],
						AC_PINCTL_OUT_EN);
		if (spec->eapd_mask && spec->eapd_switch)
			stac_gpio_set(codec, spec->gpio_mask,
				spec->gpio_dir, spec->gpio_data |
				spec->eapd_mask);
	}
} 

/* return non-zero if the hp-pin of the given array index isn't
 * a jack-detection target
 */
static int no_hp_sensing(struct sigmatel_spec *spec, int i)
{
	struct auto_pin_cfg *cfg = &spec->autocfg;

	/* ignore sensing of shared line and mic jacks */
	if (cfg->hp_pins[i] == spec->line_switch)
		return 1;
	if (cfg->hp_pins[i] == spec->mic_switch)
		return 1;
	/* ignore if the pin is set as line-out */
	if (cfg->hp_pins[i] == spec->hp_switch)
		return 1;
	return 0;
}

static void stac92xx_hp_detect(struct hda_codec *codec)
{
	struct sigmatel_spec *spec = codec->spec;
	struct auto_pin_cfg *cfg = &spec->autocfg;
	int i, presence;

	presence = 0;
	if (spec->gpio_mute)
		presence = !(snd_hda_codec_read(codec, codec->afg, 0,
			AC_VERB_GET_GPIO_DATA, 0) & spec->gpio_mute);

	for (i = 0; i < cfg->hp_outs; i++) {
		if (presence)
			break;
		if (no_hp_sensing(spec, i))
			continue;
		presence = get_pin_presence(codec, cfg->hp_pins[i]);
		if (presence) {
			unsigned int pinctl;
			pinctl = snd_hda_codec_read(codec, cfg->hp_pins[i], 0,
					    AC_VERB_GET_PIN_WIDGET_CONTROL, 0);
			if (pinctl & AC_PINCTL_IN_EN)
				presence = 0; /* mic- or line-input */
		}
	}

	if (presence) {
		/* disable lineouts */
		if (spec->hp_switch)
			stac92xx_reset_pinctl(codec, spec->hp_switch,
					      AC_PINCTL_OUT_EN);
		for (i = 0; i < cfg->line_outs; i++)
			stac92xx_reset_pinctl(codec, cfg->line_out_pins[i],
						AC_PINCTL_OUT_EN);
	} else {
		/* enable lineouts */
		if (spec->hp_switch)
			stac92xx_set_pinctl(codec, spec->hp_switch,
					    AC_PINCTL_OUT_EN);
		for (i = 0; i < cfg->line_outs; i++)
			stac92xx_set_pinctl(codec, cfg->line_out_pins[i],
						AC_PINCTL_OUT_EN);
	}
	stac92xx_line_out_detect(codec, presence);
	/* toggle hp outs */
	for (i = 0; i < cfg->hp_outs; i++) {
		unsigned int val = AC_PINCTL_OUT_EN | AC_PINCTL_HP_EN;
		if (no_hp_sensing(spec, i))
			continue;
		if (presence)
			stac92xx_set_pinctl(codec, cfg->hp_pins[i], val);
#if 0 /* FIXME */
/* Resetting the pinctl like below may lead to (a sort of) regressions
 * on some devices since they use the HP pin actually for line/speaker
 * outs although the default pin config shows a different pin (that is
 * wrong and useless).
 *
 * So, it's basically a problem of default pin configs, likely a BIOS issue.
 * But, disabling the code below just works around it, and I'm too tired of
 * bug reports with such devices... 
 */
		else
			stac92xx_reset_pinctl(codec, cfg->hp_pins[i], val);
#endif /* FIXME */
	}
} 

static void stac_toggle_power_map(struct hda_codec *codec, hda_nid_t nid,
				  int enable)
{
	struct sigmatel_spec *spec = codec->spec;
	unsigned int idx, val;

	for (idx = 0; idx < spec->num_pwrs; idx++) {
		if (spec->pwr_nids[idx] == nid)
			break;
	}
	if (idx >= spec->num_pwrs)
		return;

	/* several codecs have two power down bits */
	if (spec->pwr_mapping)
		idx = spec->pwr_mapping[idx];
	else
		idx = 1 << idx;

	val = snd_hda_codec_read(codec, codec->afg, 0, 0x0fec, 0x0) & 0xff;
	if (enable)
		val &= ~idx;
	else
		val |= idx;

	/* power down unused output ports */
	snd_hda_codec_write(codec, codec->afg, 0, 0x7ec, val);
}

static void stac92xx_pin_sense(struct hda_codec *codec, hda_nid_t nid)
{
	stac_toggle_power_map(codec, nid, get_pin_presence(codec, nid));
}

/* get the pin connection (fixed, none, etc) */
static unsigned int stac_get_defcfg_connect(struct hda_codec *codec, int idx)
{
	struct sigmatel_spec *spec = codec->spec;
	unsigned int cfg;

	cfg = snd_hda_codec_get_pincfg(codec, spec->pin_nids[idx]);
	return get_defcfg_connect(cfg);
}

static int stac92xx_connected_ports(struct hda_codec *codec,
				    const hda_nid_t *nids, int num_nids)
{
	struct sigmatel_spec *spec = codec->spec;
	int idx, num;
	unsigned int def_conf;

	for (num = 0; num < num_nids; num++) {
		for (idx = 0; idx < spec->num_pins; idx++)
			if (spec->pin_nids[idx] == nids[num])
				break;
		if (idx >= spec->num_pins)
			break;
		def_conf = stac_get_defcfg_connect(codec, idx);
		if (def_conf == AC_JACK_PORT_NONE)
			break;
	}
	return num;
}

/* get the pin connection (fixed, none, etc) */
static unsigned int stac_get_defcfg_connect(struct hda_codec *codec, int idx)
{
	struct sigmatel_spec *spec = codec->spec;
	unsigned int cfg;

	cfg = snd_hda_codec_get_pincfg(codec, spec->pin_nids[idx]);
	return get_defcfg_connect(cfg);
}

static int stac92xx_connected_ports(struct hda_codec *codec,
					 hda_nid_t *nids, int num_nids)
{
	struct sigmatel_spec *spec = codec->spec;
	int idx, num;
	unsigned int def_conf;

	for (num = 0; num < num_nids; num++) {
		for (idx = 0; idx < spec->num_pins; idx++)
			if (spec->pin_nids[idx] == nids[num])
				break;
		if (idx >= spec->num_pins)
			break;
		def_conf = stac_get_defcfg_connect(codec, idx);
		if (def_conf == AC_JACK_PORT_NONE)
			break;
	}
	return num;
}

static void stac92xx_mic_detect(struct hda_codec *codec)
{
	struct sigmatel_spec *spec = codec->spec;
	struct sigmatel_mic_route *mic;

	if (get_pin_presence(codec, spec->ext_mic.pin))
		mic = &spec->ext_mic;
	else if (get_pin_presence(codec, spec->dock_mic.pin))
		mic = &spec->dock_mic;
	else
		mic = &spec->int_mic;
	if (!mic->pin)
		return;
	if (mic->dmux_idx >= 0)
		snd_hda_codec_write_cache(codec, spec->dmux_nids[0], 0,
					  AC_VERB_SET_CONNECT_SEL,
					  mic->dmux_idx);
	if (mic->mux_idx >= 0)
		snd_hda_codec_write_cache(codec, spec->mux_nids[0], 0,
					  AC_VERB_SET_CONNECT_SEL,
					  mic->mux_idx);
}

static void stac_issue_unsol_event(struct hda_codec *codec, hda_nid_t nid)
{
	struct sigmatel_event *event = stac_get_event(codec, nid);
	if (!event)
		return;
	codec->patch_ops.unsol_event(codec, (unsigned)event->tag << 26);
}

static void stac92xx_unsol_event(struct hda_codec *codec, unsigned int res)
{
	struct sigmatel_spec *spec = codec->spec;
	struct sigmatel_event *event;
	int tag, data;

	tag = (res >> 26) & 0x7f;
	event = stac_get_event_from_tag(codec, tag);
	if (!event)
		return;

	switch (event->type) {
	case STAC_HP_EVENT:
	case STAC_LO_EVENT:
		stac92xx_hp_detect(codec);
		break;
	case STAC_MIC_EVENT:
		stac92xx_mic_detect(codec);
		break;
	}

	switch (event->type) {
	case STAC_HP_EVENT:
	case STAC_LO_EVENT:
	case STAC_MIC_EVENT:
	case STAC_INSERT_EVENT:
	case STAC_PWR_EVENT:
		if (spec->num_pwrs > 0)
			stac92xx_pin_sense(codec, event->nid);
		snd_hda_input_jack_report(codec, event->nid);

		switch (codec->subsystem_id) {
		case 0x103c308f:
			if (event->nid == 0xb) {
				int pin = AC_PINCTL_IN_EN;

				if (get_pin_presence(codec, 0xa)
						&& get_pin_presence(codec, 0xb))
					pin |= AC_PINCTL_VREF_80;
				if (!get_pin_presence(codec, 0xb))
					pin |= AC_PINCTL_VREF_80;

				/* toggle VREF state based on mic + hp pin
				 * status
				 */
				stac92xx_auto_set_pinctl(codec, 0x0a, pin);
			}
		}
		break;
	case STAC_VREF_EVENT:
		data = snd_hda_codec_read(codec, codec->afg, 0,
					  AC_VERB_GET_GPIO_DATA, 0);
		/* toggle VREF state based on GPIOx status */
		snd_hda_codec_write(codec, codec->afg, 0, 0x7e0,
				    !!(data & (1 << event->data)));
		break;
	}
}

static int hp_blike_system(u32 subsystem_id);

static void set_hp_led_gpio(struct hda_codec *codec)
{
	struct sigmatel_spec *spec = codec->spec;
	unsigned int gpio;

<<<<<<< HEAD
=======
	if (spec->gpio_led)
		return;

>>>>>>> 02f8c6ae
	gpio = snd_hda_param_read(codec, codec->afg, AC_PAR_GPIO_CAP);
	gpio &= AC_GPIO_IO_COUNT;
	if (gpio > 3)
		spec->gpio_led = 0x08; /* GPIO 3 */
	else
		spec->gpio_led = 0x01; /* GPIO 0 */
}

/*
 * This method searches for the mute LED GPIO configuration
 * provided as OEM string in SMBIOS. The format of that string
 * is HP_Mute_LED_P_G or HP_Mute_LED_P
 * where P can be 0 or 1 and defines mute LED GPIO control state (low/high)
 * that corresponds to the NOT muted state of the master volume
 * and G is the index of the GPIO to use as the mute LED control (0..9)
 * If _G portion is missing it is assigned based on the codec ID
 *
 * So, HP B-series like systems may have HP_Mute_LED_0 (current models)
 * or  HP_Mute_LED_0_3 (future models) OEM SMBIOS strings
 *
 *
 * The dv-series laptops don't seem to have the HP_Mute_LED* strings in
 * SMBIOS - at least the ones I have seen do not have them - which include
 * my own system (HP Pavilion dv6-1110ax) and my cousin's
 * HP Pavilion dv9500t CTO.
 * Need more information on whether it is true across the entire series.
 * -- kunal
 */
static int find_mute_led_gpio(struct hda_codec *codec, int default_polarity)
{
	struct sigmatel_spec *spec = codec->spec;
	const struct dmi_device *dev = NULL;

	if ((codec->subsystem_id >> 16) == PCI_VENDOR_ID_HP) {
		while ((dev = dmi_find_device(DMI_DEV_TYPE_OEM_STRING,
								NULL, dev))) {
			if (sscanf(dev->name, "HP_Mute_LED_%d_%d",
				  &spec->gpio_led_polarity,
				  &spec->gpio_led) == 2) {
				spec->gpio_led = 1 << spec->gpio_led;
				return 1;
			}
			if (sscanf(dev->name, "HP_Mute_LED_%d",
				  &spec->gpio_led_polarity) == 1) {
				set_hp_led_gpio(codec);
				return 1;
			}
		}

		/*
		 * Fallback case - if we don't find the DMI strings,
		 * we statically set the GPIO - if not a B-series system.
		 */
		if (!hp_blike_system(codec->subsystem_id)) {
			set_hp_led_gpio(codec);
			spec->gpio_led_polarity = default_polarity;
			return 1;
		}
	}
	return 0;
}

static int hp_blike_system(u32 subsystem_id)
{
	switch (subsystem_id) {
	case 0x103c1520:
	case 0x103c1521:
	case 0x103c1523:
	case 0x103c1524:
	case 0x103c1525:
	case 0x103c1722:
	case 0x103c1723:
	case 0x103c1724:
	case 0x103c1725:
	case 0x103c1726:
	case 0x103c1727:
	case 0x103c1728:
	case 0x103c1729:
	case 0x103c172a:
	case 0x103c172b:
	case 0x103c307e:
	case 0x103c307f:
	case 0x103c3080:
	case 0x103c3081:
	case 0x103c7007:
	case 0x103c7008:
		return 1;
	}
	return 0;
}

#ifdef CONFIG_PROC_FS
static void stac92hd_proc_hook(struct snd_info_buffer *buffer,
			       struct hda_codec *codec, hda_nid_t nid)
{
	if (nid == codec->afg)
		snd_iprintf(buffer, "Power-Map: 0x%02x\n", 
			    snd_hda_codec_read(codec, nid, 0, 0x0fec, 0x0));
}

static void analog_loop_proc_hook(struct snd_info_buffer *buffer,
				  struct hda_codec *codec,
				  unsigned int verb)
{
	snd_iprintf(buffer, "Analog Loopback: 0x%02x\n",
		    snd_hda_codec_read(codec, codec->afg, 0, verb, 0));
}

/* stac92hd71bxx, stac92hd73xx */
static void stac92hd7x_proc_hook(struct snd_info_buffer *buffer,
				 struct hda_codec *codec, hda_nid_t nid)
{
	stac92hd_proc_hook(buffer, codec, nid);
	if (nid == codec->afg)
		analog_loop_proc_hook(buffer, codec, 0xfa0);
}

static void stac9205_proc_hook(struct snd_info_buffer *buffer,
			       struct hda_codec *codec, hda_nid_t nid)
{
	if (nid == codec->afg)
		analog_loop_proc_hook(buffer, codec, 0xfe0);
}

static void stac927x_proc_hook(struct snd_info_buffer *buffer,
			       struct hda_codec *codec, hda_nid_t nid)
{
	if (nid == codec->afg)
		analog_loop_proc_hook(buffer, codec, 0xfeb);
}
#else
#define stac92hd_proc_hook	NULL
#define stac92hd7x_proc_hook	NULL
#define stac9205_proc_hook	NULL
#define stac927x_proc_hook	NULL
#endif

#ifdef CONFIG_PM
static int stac92xx_pre_resume(struct hda_codec *codec)
{
	struct sigmatel_spec *spec = codec->spec;

	/* sync mute LED */
	if (spec->gpio_led)
		stac_gpio_set(codec, spec->gpio_mask,
				spec->gpio_dir, spec->gpio_data);
	return 0;
}

static int stac92xx_resume(struct hda_codec *codec)
{
	struct sigmatel_spec *spec = codec->spec;

	stac92xx_init(codec);
	snd_hda_codec_resume_amp(codec);
	snd_hda_codec_resume_cache(codec);
	/* fake event to set up pins again to override cached values */
	if (spec->hp_detect) {
		if (spec->autocfg.hp_pins[0])
			stac_issue_unsol_event(codec, spec->autocfg.hp_pins[0]);
		else if (spec->autocfg.line_out_pins[0])
			stac_issue_unsol_event(codec,
					       spec->autocfg.line_out_pins[0]);
	}
	/* sync mute LED */
	if (spec->gpio_led)
		hda_call_check_power_status(codec, 0x01);
	return 0;
}

#ifdef CONFIG_SND_HDA_POWER_SAVE
/*
 * For this feature CONFIG_SND_HDA_POWER_SAVE is needed
 * as mute LED state is updated in check_power_status hook
 */
static int stac92xx_update_led_status(struct hda_codec *codec)
{
	struct sigmatel_spec *spec = codec->spec;
<<<<<<< HEAD
	int i, num_ext_dacs, muted = 1;
	hda_nid_t nid;
=======
	int i, muted = 1;
>>>>>>> 02f8c6ae

	for (i = 0; i < spec->multiout.num_dacs; i++) {
		nid = spec->multiout.dac_nids[i];
		if (!(snd_hda_codec_amp_read(codec, nid, 0, HDA_OUTPUT, 0) &
		      HDA_AMP_MUTE)) {
			muted = 0; /* something heard */
			break;
<<<<<<< HEAD
		}
	}
	if (muted && spec->multiout.hp_nid)
		if (!(snd_hda_codec_amp_read(codec,
				spec->multiout.hp_nid, 0, HDA_OUTPUT, 0) &
					HDA_AMP_MUTE)) {
			muted = 0; /* HP is not muted */
		}
	num_ext_dacs = ARRAY_SIZE(spec->multiout.extra_out_nid);
	for (i = 0; muted && i < num_ext_dacs; i++) {
		nid = spec->multiout.extra_out_nid[i];
		if (nid == 0)
			break;
		if (!(snd_hda_codec_amp_read(codec, nid, 0, HDA_OUTPUT, 0) &
		      HDA_AMP_MUTE)) {
			muted = 0; /* extra output is not muted */
		}
=======
		}
>>>>>>> 02f8c6ae
	}
	if (muted)
		spec->gpio_data &= ~spec->gpio_led; /* orange */
	else
		spec->gpio_data |= spec->gpio_led; /* white */

	if (!spec->gpio_led_polarity) {
		/* LED state is inverted on these systems */
		spec->gpio_data ^= spec->gpio_led;
	}

	stac_gpio_set(codec, spec->gpio_mask, spec->gpio_dir, spec->gpio_data);
	return 0;
}

/*
 * use power check for controlling mute led of HP notebooks
 */
static int stac92xx_check_power_status(struct hda_codec *codec,
					      hda_nid_t nid)
{
<<<<<<< HEAD
	stac92xx_update_led_status(codec);

=======
	stac92xx_shutup(codec);
>>>>>>> 02f8c6ae
	return 0;
}
#endif

<<<<<<< HEAD
static int stac92xx_suspend(struct hda_codec *codec, pm_message_t state)
{
	stac92xx_shutup(codec);
	return 0;
}
#endif /* CONFIG_PM */

static struct hda_codec_ops stac92xx_patch_ops = {
=======
static const struct hda_codec_ops stac92xx_patch_ops = {
>>>>>>> 02f8c6ae
	.build_controls = stac92xx_build_controls,
	.build_pcms = stac92xx_build_pcms,
	.init = stac92xx_init,
	.free = stac92xx_free,
	.unsol_event = stac92xx_unsol_event,
#ifdef CONFIG_PM
	.suspend = stac92xx_suspend,
	.resume = stac92xx_resume,
	.pre_resume = stac92xx_pre_resume,
#endif
	.reboot_notify = stac92xx_shutup,
};

static int patch_stac9200(struct hda_codec *codec)
{
	struct sigmatel_spec *spec;
	int err;

	spec  = kzalloc(sizeof(*spec), GFP_KERNEL);
	if (spec == NULL)
		return -ENOMEM;

	codec->no_trigger_sense = 1;
	codec->spec = spec;
	spec->linear_tone_beep = 1;
	spec->num_pins = ARRAY_SIZE(stac9200_pin_nids);
	spec->pin_nids = stac9200_pin_nids;
	spec->board_config = snd_hda_check_board_config(codec, STAC_9200_MODELS,
							stac9200_models,
							stac9200_cfg_tbl);
	if (spec->board_config < 0)
		snd_printdd(KERN_INFO "hda_codec: %s: BIOS auto-probing.\n",
			    codec->chip_name);
	else
		stac92xx_set_config_regs(codec,
					 stac9200_brd_tbl[spec->board_config]);

	spec->multiout.max_channels = 2;
	spec->multiout.num_dacs = 1;
	spec->multiout.dac_nids = stac9200_dac_nids;
	spec->adc_nids = stac9200_adc_nids;
	spec->mux_nids = stac9200_mux_nids;
	spec->num_muxes = 1;
	spec->num_dmics = 0;
	spec->num_adcs = 1;
	spec->num_pwrs = 0;

	if (spec->board_config == STAC_9200_M4 ||
	    spec->board_config == STAC_9200_M4_2 ||
	    spec->board_config == STAC_9200_OQO)
		spec->init = stac9200_eapd_init;
	else
		spec->init = stac9200_core_init;
	spec->mixer = stac9200_mixer;

	if (spec->board_config == STAC_9200_PANASONIC) {
		spec->gpio_mask = spec->gpio_dir = 0x09;
		spec->gpio_data = 0x00;
	}

	err = stac9200_parse_auto_config(codec);
	if (err < 0) {
		stac92xx_free(codec);
		return err;
	}

	/* CF-74 has no headphone detection, and the driver should *NOT*
	 * do detection and HP/speaker toggle because the hardware does it.
	 */
	if (spec->board_config == STAC_9200_PANASONIC)
		spec->hp_detect = 0;

	codec->patch_ops = stac92xx_patch_ops;

	return 0;
}

static int patch_stac925x(struct hda_codec *codec)
{
	struct sigmatel_spec *spec;
	int err;

	spec  = kzalloc(sizeof(*spec), GFP_KERNEL);
	if (spec == NULL)
		return -ENOMEM;

	codec->no_trigger_sense = 1;
	codec->spec = spec;
	spec->linear_tone_beep = 1;
	spec->num_pins = ARRAY_SIZE(stac925x_pin_nids);
	spec->pin_nids = stac925x_pin_nids;

	/* Check first for codec ID */
	spec->board_config = snd_hda_check_board_codec_sid_config(codec,
							STAC_925x_MODELS,
							stac925x_models,
							stac925x_codec_id_cfg_tbl);

	/* Now checks for PCI ID, if codec ID is not found */
	if (spec->board_config < 0)
		spec->board_config = snd_hda_check_board_config(codec,
							STAC_925x_MODELS,
							stac925x_models,
							stac925x_cfg_tbl);
 again:
	if (spec->board_config < 0)
		snd_printdd(KERN_INFO "hda_codec: %s: BIOS auto-probing.\n",
			    codec->chip_name);
	else
		stac92xx_set_config_regs(codec,
					 stac925x_brd_tbl[spec->board_config]);

	spec->multiout.max_channels = 2;
	spec->multiout.num_dacs = 1;
	spec->multiout.dac_nids = stac925x_dac_nids;
	spec->adc_nids = stac925x_adc_nids;
	spec->mux_nids = stac925x_mux_nids;
	spec->num_muxes = 1;
	spec->num_adcs = 1;
	spec->num_pwrs = 0;
	switch (codec->vendor_id) {
	case 0x83847632: /* STAC9202  */
	case 0x83847633: /* STAC9202D */
	case 0x83847636: /* STAC9251  */
	case 0x83847637: /* STAC9251D */
		spec->num_dmics = STAC925X_NUM_DMICS;
		spec->dmic_nids = stac925x_dmic_nids;
		spec->num_dmuxes = ARRAY_SIZE(stac925x_dmux_nids);
		spec->dmux_nids = stac925x_dmux_nids;
		break;
	default:
		spec->num_dmics = 0;
		break;
	}

	spec->init = stac925x_core_init;
	spec->mixer = stac925x_mixer;
	spec->num_caps = 1;
	spec->capvols = stac925x_capvols;
	spec->capsws = stac925x_capsws;

	err = stac92xx_parse_auto_config(codec, 0x8, 0x7);
	if (!err) {
		if (spec->board_config < 0) {
			printk(KERN_WARNING "hda_codec: No auto-config is "
			       "available, default to model=ref\n");
			spec->board_config = STAC_925x_REF;
			goto again;
		}
		err = -EINVAL;
	}
	if (err < 0) {
		stac92xx_free(codec);
		return err;
	}

	codec->patch_ops = stac92xx_patch_ops;

	return 0;
}

static int patch_stac92hd73xx(struct hda_codec *codec)
{
	struct sigmatel_spec *spec;
	hda_nid_t conn[STAC92HD73_DAC_COUNT + 2];
	int err = 0;
	int num_dacs;

	spec  = kzalloc(sizeof(*spec), GFP_KERNEL);
	if (spec == NULL)
		return -ENOMEM;

	codec->no_trigger_sense = 1;
	codec->spec = spec;
	spec->linear_tone_beep = 0;
	codec->slave_dig_outs = stac92hd73xx_slave_dig_outs;
	spec->num_pins = ARRAY_SIZE(stac92hd73xx_pin_nids);
	spec->pin_nids = stac92hd73xx_pin_nids;
	spec->board_config = snd_hda_check_board_config(codec,
							STAC_92HD73XX_MODELS,
							stac92hd73xx_models,
							stac92hd73xx_cfg_tbl);
	/* check codec subsystem id if not found */
	if (spec->board_config < 0)
		spec->board_config =
			snd_hda_check_board_codec_sid_config(codec,
				STAC_92HD73XX_MODELS, stac92hd73xx_models,
				stac92hd73xx_codec_id_cfg_tbl);
again:
	if (spec->board_config < 0)
		snd_printdd(KERN_INFO "hda_codec: %s: BIOS auto-probing.\n",
			    codec->chip_name);
	else
		stac92xx_set_config_regs(codec,
				stac92hd73xx_brd_tbl[spec->board_config]);

	num_dacs = snd_hda_get_connections(codec, 0x0a,
			conn, STAC92HD73_DAC_COUNT + 2) - 1;

	if (num_dacs < 3 || num_dacs > 5) {
		printk(KERN_WARNING "hda_codec: Could not determine "
		       "number of channels defaulting to DAC count\n");
		num_dacs = STAC92HD73_DAC_COUNT;
	}
	spec->init = stac92hd73xx_core_init;
	switch (num_dacs) {
	case 0x3: /* 6 Channel */
		spec->aloopback_ctl = stac92hd73xx_6ch_loopback;
		break;
	case 0x4: /* 8 Channel */
		spec->aloopback_ctl = stac92hd73xx_8ch_loopback;
		break;
	case 0x5: /* 10 Channel */
		spec->aloopback_ctl = stac92hd73xx_10ch_loopback;
		break;
	}
	spec->multiout.dac_nids = spec->dac_nids;

	spec->aloopback_mask = 0x01;
	spec->aloopback_shift = 8;

	spec->digbeep_nid = 0x1c;
	spec->mux_nids = stac92hd73xx_mux_nids;
	spec->adc_nids = stac92hd73xx_adc_nids;
	spec->dmic_nids = stac92hd73xx_dmic_nids;
	spec->dmux_nids = stac92hd73xx_dmux_nids;
	spec->smux_nids = stac92hd73xx_smux_nids;

	spec->num_muxes = ARRAY_SIZE(stac92hd73xx_mux_nids);
	spec->num_adcs = ARRAY_SIZE(stac92hd73xx_adc_nids);
	spec->num_dmuxes = ARRAY_SIZE(stac92hd73xx_dmux_nids);

	spec->num_caps = STAC92HD73XX_NUM_CAPS;
	spec->capvols = stac92hd73xx_capvols;
	spec->capsws = stac92hd73xx_capsws;

	switch (spec->board_config) {
	case STAC_DELL_EQ:
		spec->init = dell_eq_core_init;
		/* fallthru */
	case STAC_DELL_M6_AMIC:
	case STAC_DELL_M6_DMIC:
	case STAC_DELL_M6_BOTH:
		spec->num_smuxes = 0;
		spec->eapd_switch = 0;

		switch (spec->board_config) {
		case STAC_DELL_M6_AMIC: /* Analog Mics */
			snd_hda_codec_set_pincfg(codec, 0x0b, 0x90A70170);
			spec->num_dmics = 0;
			break;
		case STAC_DELL_M6_DMIC: /* Digital Mics */
			snd_hda_codec_set_pincfg(codec, 0x13, 0x90A60160);
			spec->num_dmics = 1;
			break;
		case STAC_DELL_M6_BOTH: /* Both */
			snd_hda_codec_set_pincfg(codec, 0x0b, 0x90A70170);
			snd_hda_codec_set_pincfg(codec, 0x13, 0x90A60160);
			spec->num_dmics = 1;
			break;
		}
		break;
	case STAC_ALIENWARE_M17X:
		spec->num_dmics = STAC92HD73XX_NUM_DMICS;
		spec->num_smuxes = ARRAY_SIZE(stac92hd73xx_smux_nids);
		spec->eapd_switch = 0;
		break;
	default:
		spec->num_dmics = STAC92HD73XX_NUM_DMICS;
		spec->num_smuxes = ARRAY_SIZE(stac92hd73xx_smux_nids);
		spec->eapd_switch = 1;
		break;
	}
	if (spec->board_config != STAC_92HD73XX_REF) {
		/* GPIO0 High = Enable EAPD */
		spec->eapd_mask = spec->gpio_mask = spec->gpio_dir = 0x1;
		spec->gpio_data = 0x01;
	}

	spec->num_pwrs = ARRAY_SIZE(stac92hd73xx_pwr_nids);
	spec->pwr_nids = stac92hd73xx_pwr_nids;

	err = stac92xx_parse_auto_config(codec, 0x25, 0x27);

	if (!err) {
		if (spec->board_config < 0) {
			printk(KERN_WARNING "hda_codec: No auto-config is "
			       "available, default to model=ref\n");
			spec->board_config = STAC_92HD73XX_REF;
			goto again;
		}
		err = -EINVAL;
	}

	if (err < 0) {
		stac92xx_free(codec);
		return err;
	}

	if (spec->board_config == STAC_92HD73XX_NO_JD)
		spec->hp_detect = 0;

	codec->patch_ops = stac92xx_patch_ops;

	codec->proc_widget_hook = stac92hd7x_proc_hook;

	return 0;
}

static int hp_bnb2011_with_dock(struct hda_codec *codec)
{
	if (codec->vendor_id != 0x111d7605 &&
	    codec->vendor_id != 0x111d76d1)
		return 0;

	switch (codec->subsystem_id) {
	case 0x103c1618:
	case 0x103c1619:
	case 0x103c161a:
	case 0x103c161b:
	case 0x103c161c:
	case 0x103c161d:
	case 0x103c161e:
	case 0x103c161f:

	case 0x103c162a:
	case 0x103c162b:

	case 0x103c1630:
	case 0x103c1631:

	case 0x103c1633:
	case 0x103c1634:
	case 0x103c1635:

	case 0x103c3587:
	case 0x103c3588:
	case 0x103c3589:
	case 0x103c358a:

	case 0x103c3667:
	case 0x103c3668:
	case 0x103c3669:

		return 1;
	}
	return 0;
}

<<<<<<< HEAD
=======
static void stac92hd8x_add_pin(struct hda_codec *codec, hda_nid_t nid)
{
	struct sigmatel_spec *spec = codec->spec;
	unsigned int def_conf = snd_hda_codec_get_pincfg(codec, nid);
	int i;

	spec->auto_pin_nids[spec->auto_pin_cnt] = nid;
	spec->auto_pin_cnt++;

	if (get_defcfg_device(def_conf) == AC_JACK_MIC_IN &&
	    get_defcfg_connect(def_conf) != AC_JACK_PORT_NONE) {
		for (i = 0; i < ARRAY_SIZE(stac92hd83xxx_dmic_nids); i++) {
			if (nid == stac92hd83xxx_dmic_nids[i]) {
				spec->auto_dmic_nids[spec->auto_dmic_cnt] = nid;
				spec->auto_dmic_cnt++;
			}
		}
	}
}

static void stac92hd8x_add_adc(struct hda_codec *codec, hda_nid_t nid)
{
	struct sigmatel_spec *spec = codec->spec;

	spec->auto_adc_nids[spec->auto_adc_cnt] = nid;
	spec->auto_adc_cnt++;
}

static void stac92hd8x_add_mux(struct hda_codec *codec, hda_nid_t nid)
{
	int i, j;
	struct sigmatel_spec *spec = codec->spec;

	for (i = 0; i < spec->auto_adc_cnt; i++) {
		if (get_connection_index(codec,
				spec->auto_adc_nids[i], nid) >= 0) {
			/* mux and volume for adc_nids[i] */
			if (!spec->auto_mux_nids[i]) {
				spec->auto_mux_nids[i] = nid;
				/* 92hd codecs capture volume is in mux */
				spec->auto_capvols[i] = HDA_COMPOSE_AMP_VAL(nid,
							3, 0, HDA_OUTPUT);
			}
			for (j = 0; j < spec->auto_dmic_cnt; j++) {
				if (get_connection_index(codec, nid,
						spec->auto_dmic_nids[j]) >= 0) {
					/* dmux for adc_nids[i] */
					if (!spec->auto_dmux_nids[i])
						spec->auto_dmux_nids[i] = nid;
					break;
				}
			}
			break;
		}
	}
}

static void stac92hd8x_fill_auto_spec(struct hda_codec *codec)
{
	hda_nid_t nid, end_nid;
	unsigned int wid_caps, wid_type;
	struct sigmatel_spec *spec = codec->spec;

	end_nid = codec->start_nid + codec->num_nodes;

	for (nid = codec->start_nid; nid < end_nid; nid++) {
		wid_caps = get_wcaps(codec, nid);
		wid_type = get_wcaps_type(wid_caps);

		if (wid_type == AC_WID_PIN)
			stac92hd8x_add_pin(codec, nid);

		if (wid_type == AC_WID_AUD_IN && !(wid_caps & AC_WCAP_DIGITAL))
			stac92hd8x_add_adc(codec, nid);
	}

	for (nid = codec->start_nid; nid < end_nid; nid++) {
		wid_caps = get_wcaps(codec, nid);
		wid_type = get_wcaps_type(wid_caps);

		if (wid_type == AC_WID_AUD_SEL)
			stac92hd8x_add_mux(codec, nid);
	}

	spec->pin_nids = spec->auto_pin_nids;
	spec->num_pins = spec->auto_pin_cnt;
	spec->adc_nids = spec->auto_adc_nids;
	spec->num_adcs = spec->auto_adc_cnt;
	spec->capvols = spec->auto_capvols;
	spec->capsws = spec->auto_capvols;
	spec->num_caps = spec->auto_adc_cnt;
	spec->mux_nids = spec->auto_mux_nids;
	spec->num_muxes = spec->auto_adc_cnt;
	spec->dmux_nids = spec->auto_dmux_nids;
	spec->num_dmuxes = spec->auto_adc_cnt;
	spec->dmic_nids = spec->auto_dmic_nids;
	spec->num_dmics = spec->auto_dmic_cnt;
}

>>>>>>> 02f8c6ae
static int patch_stac92hd83xxx(struct hda_codec *codec)
{
	struct sigmatel_spec *spec;
	hda_nid_t conn[STAC92HD83_DAC_COUNT + 1];
	int err;
	int num_dacs;

	spec  = kzalloc(sizeof(*spec), GFP_KERNEL);
	if (spec == NULL)
		return -ENOMEM;

	if (hp_bnb2011_with_dock(codec)) {
		snd_hda_codec_set_pincfg(codec, 0xa, 0x2101201f);
		snd_hda_codec_set_pincfg(codec, 0xf, 0x2181205e);
	}

<<<<<<< HEAD
	codec->spec = spec;
	spec->linear_tone_beep = 0;
	codec->slave_dig_outs = stac92hd83xxx_slave_dig_outs;
	spec->digbeep_nid = 0x21;
	spec->dmic_nids = stac92hd83xxx_dmic_nids;
	spec->dmux_nids = stac92hd83xxx_mux_nids;
	spec->mux_nids = stac92hd83xxx_mux_nids;
	spec->num_muxes = ARRAY_SIZE(stac92hd83xxx_mux_nids);
	spec->adc_nids = stac92hd83xxx_adc_nids;
	spec->num_adcs = ARRAY_SIZE(stac92hd83xxx_adc_nids);
=======
	/* reset pin power-down; Windows may leave these bits after reboot */
	snd_hda_codec_write_cache(codec, codec->afg, 0, 0x7EC, 0);
	snd_hda_codec_write_cache(codec, codec->afg, 0, 0x7ED, 0);
	codec->no_trigger_sense = 1;
	codec->spec = spec;

	stac92hd8x_fill_auto_spec(codec);

	spec->linear_tone_beep = 0;
	codec->slave_dig_outs = stac92hd83xxx_slave_dig_outs;
	spec->digbeep_nid = 0x21;
>>>>>>> 02f8c6ae
	spec->pwr_nids = stac92hd83xxx_pwr_nids;
	spec->pwr_mapping = stac92hd83xxx_pwr_mapping;
	spec->num_pwrs = ARRAY_SIZE(stac92hd83xxx_pwr_nids);
	spec->multiout.dac_nids = spec->dac_nids;
	spec->init = stac92hd83xxx_core_init;

	spec->board_config = snd_hda_check_board_config(codec,
							STAC_92HD83XXX_MODELS,
							stac92hd83xxx_models,
							stac92hd83xxx_cfg_tbl);
again:
	if (spec->board_config < 0)
		snd_printdd(KERN_INFO "hda_codec: %s: BIOS auto-probing.\n",
			    codec->chip_name);
	else
		stac92xx_set_config_regs(codec,
				stac92hd83xxx_brd_tbl[spec->board_config]);

	switch (codec->vendor_id) {
	case 0x111d76d1:
	case 0x111d76d9:
<<<<<<< HEAD
		spec->dmic_nids = stac92hd87b_dmic_nids;
		spec->num_dmics = stac92xx_connected_ports(codec,
				stac92hd87b_dmic_nids,
				STAC92HD87B_NUM_DMICS);
		spec->num_pins = ARRAY_SIZE(stac92hd88xxx_pin_nids);
		spec->pin_nids = stac92hd88xxx_pin_nids;
		spec->mono_nid = 0;
		spec->num_pwrs = 0;
		break;
=======
	case 0x111d76e5:
>>>>>>> 02f8c6ae
	case 0x111d7666:
	case 0x111d7667:
	case 0x111d7668:
	case 0x111d7669:
<<<<<<< HEAD
		spec->num_dmics = stac92xx_connected_ports(codec,
				stac92hd88xxx_dmic_nids,
				STAC92HD88XXX_NUM_DMICS);
		spec->num_pins = ARRAY_SIZE(stac92hd88xxx_pin_nids);
		spec->pin_nids = stac92hd88xxx_pin_nids;
		spec->mono_nid = 0;
		spec->num_pwrs = 0;
		break;
=======
	case 0x111d76e3:
>>>>>>> 02f8c6ae
	case 0x111d7604:
	case 0x111d76d4:
	case 0x111d7605:
	case 0x111d76d5:
	case 0x111d76e7:
		if (spec->board_config == STAC_92HD83XXX_PWR_REF)
			break;
		spec->num_pwrs = 0;
		spec->num_dmics = stac92xx_connected_ports(codec,
				stac92hd83xxx_dmic_nids,
				STAC92HD83XXX_NUM_DMICS);
		break;
	}

	codec->patch_ops = stac92xx_patch_ops;

	if (find_mute_led_gpio(codec, 0))
		snd_printd("mute LED gpio %d polarity %d\n",
				spec->gpio_led,
				spec->gpio_led_polarity);

#ifdef CONFIG_SND_HDA_POWER_SAVE
	if (spec->gpio_led) {
		spec->gpio_mask |= spec->gpio_led;
		spec->gpio_dir |= spec->gpio_led;
		spec->gpio_data |= spec->gpio_led;
		/* register check_power_status callback. */
		codec->patch_ops.check_power_status =
<<<<<<< HEAD
			stac92xx_check_power_status;
	}
#endif
=======
			stac92xx_hp_check_power_status;
	}
#endif	
>>>>>>> 02f8c6ae

	err = stac92xx_parse_auto_config(codec, 0x1d, 0);
	if (!err) {
		if (spec->board_config < 0) {
			printk(KERN_WARNING "hda_codec: No auto-config is "
			       "available, default to model=ref\n");
			spec->board_config = STAC_92HD83XXX_REF;
			goto again;
		}
		err = -EINVAL;
	}

	if (err < 0) {
		stac92xx_free(codec);
		return err;
	}

	/* docking output support */
	num_dacs = snd_hda_get_connections(codec, 0xF,
				conn, STAC92HD83_DAC_COUNT + 1) - 1;
	/* skip non-DAC connections */
	while (num_dacs >= 0 &&
			(get_wcaps_type(get_wcaps(codec, conn[num_dacs]))
					!= AC_WID_AUD_OUT))
		num_dacs--;
	/* set port E and F to select the last DAC */
	if (num_dacs >= 0) {
		snd_hda_codec_write_cache(codec, 0xE, 0,
			AC_VERB_SET_CONNECT_SEL, num_dacs);
<<<<<<< HEAD
=======
		snd_hda_codec_write_cache(codec, 0xF, 0,
			AC_VERB_SET_CONNECT_SEL, num_dacs);
	}
>>>>>>> 02f8c6ae

	codec->proc_widget_hook = stac92hd_proc_hook;

	return 0;
}

static int stac92hd71bxx_connected_smuxes(struct hda_codec *codec,
					  hda_nid_t dig0pin)
{
	struct sigmatel_spec *spec = codec->spec;
	int idx;

	for (idx = 0; idx < spec->num_pins; idx++)
		if (spec->pin_nids[idx] == dig0pin)
			break;
	if ((idx + 2) >= spec->num_pins)
		return 0;

	/* dig1pin case */
	if (stac_get_defcfg_connect(codec, idx + 1) != AC_JACK_PORT_NONE)
		return 2;

	/* dig0pin + dig2pin case */
	if (stac_get_defcfg_connect(codec, idx + 2) != AC_JACK_PORT_NONE)
		return 2;
	if (stac_get_defcfg_connect(codec, idx) != AC_JACK_PORT_NONE)
		return 1;
	else
		return 0;
}

/* HP dv7 bass switch - GPIO5 */
#define stac_hp_bass_gpio_info	snd_ctl_boolean_mono_info
static int stac_hp_bass_gpio_get(struct snd_kcontrol *kcontrol,
				 struct snd_ctl_elem_value *ucontrol)
{
	struct hda_codec *codec = snd_kcontrol_chip(kcontrol);
	struct sigmatel_spec *spec = codec->spec;
	ucontrol->value.integer.value[0] = !!(spec->gpio_data & 0x20);
	return 0;
}

static int stac_hp_bass_gpio_put(struct snd_kcontrol *kcontrol,
				 struct snd_ctl_elem_value *ucontrol)
{
	struct hda_codec *codec = snd_kcontrol_chip(kcontrol);
	struct sigmatel_spec *spec = codec->spec;
	unsigned int gpio_data;

	gpio_data = (spec->gpio_data & ~0x20) |
		(ucontrol->value.integer.value[0] ? 0x20 : 0);
	if (gpio_data == spec->gpio_data)
		return 0;
	spec->gpio_data = gpio_data;
	stac_gpio_set(codec, spec->gpio_mask, spec->gpio_dir, spec->gpio_data);
	return 1;
}

static const struct snd_kcontrol_new stac_hp_bass_sw_ctrl = {
	.iface = SNDRV_CTL_ELEM_IFACE_MIXER,
	.info = stac_hp_bass_gpio_info,
	.get = stac_hp_bass_gpio_get,
	.put = stac_hp_bass_gpio_put,
};

static int stac_add_hp_bass_switch(struct hda_codec *codec)
{
	struct sigmatel_spec *spec = codec->spec;

	if (!stac_control_new(spec, &stac_hp_bass_sw_ctrl,
			      "Bass Speaker Playback Switch", 0))
		return -ENOMEM;

	spec->gpio_mask |= 0x20;
	spec->gpio_dir |= 0x20;
	spec->gpio_data |= 0x20;
	return 0;
}

static int patch_stac92hd71bxx(struct hda_codec *codec)
{
	struct sigmatel_spec *spec;
	const struct hda_verb *unmute_init = stac92hd71bxx_unmute_core_init;
	unsigned int pin_cfg;
	int err = 0;

	spec  = kzalloc(sizeof(*spec), GFP_KERNEL);
	if (spec == NULL)
		return -ENOMEM;

	codec->no_trigger_sense = 1;
	codec->spec = spec;
	spec->linear_tone_beep = 0;
	codec->patch_ops = stac92xx_patch_ops;
	spec->num_pins = STAC92HD71BXX_NUM_PINS;
	switch (codec->vendor_id) {
	case 0x111d76b6:
	case 0x111d76b7:
		spec->pin_nids = stac92hd71bxx_pin_nids_4port;
		break;
	case 0x111d7603:
	case 0x111d7608:
		/* On 92HD75Bx 0x27 isn't a pin nid */
		spec->num_pins--;
		/* fallthrough */
	default:
		spec->pin_nids = stac92hd71bxx_pin_nids_6port;
	}
	spec->num_pwrs = ARRAY_SIZE(stac92hd71bxx_pwr_nids);
	spec->board_config = snd_hda_check_board_config(codec,
							STAC_92HD71BXX_MODELS,
							stac92hd71bxx_models,
							stac92hd71bxx_cfg_tbl);
again:
	if (spec->board_config < 0)
		snd_printdd(KERN_INFO "hda_codec: %s: BIOS auto-probing.\n",
			    codec->chip_name);
	else
		stac92xx_set_config_regs(codec,
				stac92hd71bxx_brd_tbl[spec->board_config]);

	if (spec->board_config != STAC_92HD71BXX_REF) {
		/* GPIO0 = EAPD */
		spec->gpio_mask = 0x01;
		spec->gpio_dir = 0x01;
		spec->gpio_data = 0x01;
	}

	spec->dmic_nids = stac92hd71bxx_dmic_nids;
	spec->dmux_nids = stac92hd71bxx_dmux_nids;

	spec->num_caps = STAC92HD71BXX_NUM_CAPS;
	spec->capvols = stac92hd71bxx_capvols;
	spec->capsws = stac92hd71bxx_capsws;

	switch (codec->vendor_id) {
	case 0x111d76b6: /* 4 Port without Analog Mixer */
	case 0x111d76b7:
		unmute_init++;
		/* fallthru */
	case 0x111d76b4: /* 6 Port without Analog Mixer */
	case 0x111d76b5:
		spec->init = stac92hd71bxx_core_init;
		codec->slave_dig_outs = stac92hd71bxx_slave_dig_outs;
		spec->num_dmics = stac92xx_connected_ports(codec,
					stac92hd71bxx_dmic_nids,
					STAC92HD71BXX_NUM_DMICS);
		break;
	case 0x111d7608: /* 5 Port with Analog Mixer */
		switch (spec->board_config) {
		case STAC_HP_M4:
			/* Enable VREF power saving on GPIO1 detect */
			err = stac_add_event(spec, codec->afg,
					     STAC_VREF_EVENT, 0x02);
			if (err < 0)
				return err;
			snd_hda_codec_write_cache(codec, codec->afg, 0,
				AC_VERB_SET_GPIO_UNSOLICITED_RSP_MASK, 0x02);
			snd_hda_codec_write_cache(codec, codec->afg, 0,
				AC_VERB_SET_UNSOLICITED_ENABLE,
				AC_USRSP_EN | err);
			spec->gpio_mask |= 0x02;
			break;
		}
		if ((codec->revision_id & 0xf) == 0 ||
		    (codec->revision_id & 0xf) == 1)
			spec->stream_delay = 40; /* 40 milliseconds */

		/* no output amps */
		spec->num_pwrs = 0;
		/* disable VSW */
		spec->init = stac92hd71bxx_core_init;
		unmute_init++;
		snd_hda_codec_set_pincfg(codec, 0x0f, 0x40f000f0);
		snd_hda_codec_set_pincfg(codec, 0x19, 0x40f000f3);
<<<<<<< HEAD
		stac92hd71bxx_dmic_nids[STAC92HD71BXX_NUM_DMICS - 1] = 0;
		spec->num_dmics = stac92xx_connected_ports(codec,
					stac92hd71bxx_dmic_nids,
=======
		spec->dmic_nids = stac92hd71bxx_dmic_5port_nids;
		spec->num_dmics = stac92xx_connected_ports(codec,
					stac92hd71bxx_dmic_5port_nids,
>>>>>>> 02f8c6ae
					STAC92HD71BXX_NUM_DMICS - 1);
		break;
	case 0x111d7603: /* 6 Port with Analog Mixer */
		if ((codec->revision_id & 0xf) == 1)
			spec->stream_delay = 40; /* 40 milliseconds */

		/* no output amps */
		spec->num_pwrs = 0;
		/* fallthru */
	default:
		spec->init = stac92hd71bxx_core_init;
		codec->slave_dig_outs = stac92hd71bxx_slave_dig_outs;
		spec->num_dmics = stac92xx_connected_ports(codec,
					stac92hd71bxx_dmic_nids,
					STAC92HD71BXX_NUM_DMICS);
		break;
	}

	if (get_wcaps(codec, 0xa) & AC_WCAP_IN_AMP)
		snd_hda_sequence_write_cache(codec, unmute_init);

	spec->aloopback_ctl = stac92hd71bxx_loopback;
	spec->aloopback_mask = 0x50;
	spec->aloopback_shift = 0;

	spec->powerdown_adcs = 1;
	spec->digbeep_nid = 0x26;
	spec->mux_nids = stac92hd71bxx_mux_nids;
	spec->adc_nids = stac92hd71bxx_adc_nids;
	spec->smux_nids = stac92hd71bxx_smux_nids;
	spec->pwr_nids = stac92hd71bxx_pwr_nids;

	spec->num_muxes = ARRAY_SIZE(stac92hd71bxx_mux_nids);
	spec->num_adcs = ARRAY_SIZE(stac92hd71bxx_adc_nids);
	spec->num_dmuxes = ARRAY_SIZE(stac92hd71bxx_dmux_nids);
	spec->num_smuxes = stac92hd71bxx_connected_smuxes(codec, 0x1e);

	snd_printdd("Found board config: %d\n", spec->board_config);

	switch (spec->board_config) {
	case STAC_HP_M4:
		/* enable internal microphone */
		snd_hda_codec_set_pincfg(codec, 0x0e, 0x01813040);
		stac92xx_auto_set_pinctl(codec, 0x0e,
			AC_PINCTL_IN_EN | AC_PINCTL_VREF_80);
		/* fallthru */
	case STAC_DELL_M4_2:
		spec->num_dmics = 0;
		spec->num_smuxes = 0;
		spec->num_dmuxes = 0;
		break;
	case STAC_DELL_M4_1:
	case STAC_DELL_M4_3:
		spec->num_dmics = 1;
		spec->num_smuxes = 0;
		spec->num_dmuxes = 1;
		break;
	case STAC_HP_DV4_1222NR:
		spec->num_dmics = 1;
		/* I don't know if it needs 1 or 2 smuxes - will wait for
		 * bug reports to fix if needed
		 */
		spec->num_smuxes = 1;
		spec->num_dmuxes = 1;
<<<<<<< HEAD
=======
		/* fallthrough */
	case STAC_HP_DV4:
		spec->gpio_led = 0x01;
>>>>>>> 02f8c6ae
		/* fallthrough */
	case STAC_HP_DV5:
		snd_hda_codec_set_pincfg(codec, 0x0d, 0x90170010);
		stac92xx_auto_set_pinctl(codec, 0x0d, AC_PINCTL_OUT_EN);
		/* HP dv6 gives the headphone pin as a line-out.  Thus we
		 * need to set hp_detect flag here to force to enable HP
		 * detection.
		 */
		spec->hp_detect = 1;
		break;
	case STAC_HP_HDX:
		spec->num_dmics = 1;
		spec->num_dmuxes = 1;
		spec->num_smuxes = 1;
<<<<<<< HEAD
=======
		spec->gpio_led = 0x08;
>>>>>>> 02f8c6ae
		break;
	}

	if (hp_blike_system(codec->subsystem_id)) {
		pin_cfg = snd_hda_codec_get_pincfg(codec, 0x0f);
		if (get_defcfg_device(pin_cfg) == AC_JACK_LINE_OUT ||
			get_defcfg_device(pin_cfg) == AC_JACK_SPEAKER  ||
			get_defcfg_device(pin_cfg) == AC_JACK_HP_OUT) {
			/* It was changed in the BIOS to just satisfy MS DTM.
			 * Lets turn it back into slaved HP
			 */
			pin_cfg = (pin_cfg & (~AC_DEFCFG_DEVICE))
					| (AC_JACK_HP_OUT <<
						AC_DEFCFG_DEVICE_SHIFT);
			pin_cfg = (pin_cfg & (~(AC_DEFCFG_DEF_ASSOC
							| AC_DEFCFG_SEQUENCE)))
								| 0x1f;
			snd_hda_codec_set_pincfg(codec, 0x0f, pin_cfg);
		}
	}

	if (find_mute_led_gpio(codec, 1))
		snd_printd("mute LED gpio %d polarity %d\n",
				spec->gpio_led,
				spec->gpio_led_polarity);

#ifdef CONFIG_SND_HDA_POWER_SAVE
	if (spec->gpio_led) {
		spec->gpio_mask |= spec->gpio_led;
		spec->gpio_dir |= spec->gpio_led;
		spec->gpio_data |= spec->gpio_led;
		/* register check_power_status callback. */
		codec->patch_ops.check_power_status =
			stac92xx_check_power_status;
	}
#endif	

	spec->multiout.dac_nids = spec->dac_nids;

	err = stac92xx_parse_auto_config(codec, 0x21, 0);
	if (!err) {
		if (spec->board_config < 0) {
			printk(KERN_WARNING "hda_codec: No auto-config is "
			       "available, default to model=ref\n");
			spec->board_config = STAC_92HD71BXX_REF;
			goto again;
		}
		err = -EINVAL;
	}

	if (err < 0) {
		stac92xx_free(codec);
		return err;
	}

	/* enable bass on HP dv7 */
	if (spec->board_config == STAC_HP_DV4 ||
	    spec->board_config == STAC_HP_DV5) {
		unsigned int cap;
		cap = snd_hda_param_read(codec, 0x1, AC_PAR_GPIO_CAP);
		cap &= AC_GPIO_IO_COUNT;
		if (cap >= 6)
			stac_add_hp_bass_switch(codec);
	}

	codec->proc_widget_hook = stac92hd7x_proc_hook;

	return 0;
}

static int patch_stac922x(struct hda_codec *codec)
{
	struct sigmatel_spec *spec;
	int err;

	spec  = kzalloc(sizeof(*spec), GFP_KERNEL);
	if (spec == NULL)
		return -ENOMEM;

	codec->no_trigger_sense = 1;
	codec->spec = spec;
	spec->linear_tone_beep = 1;
	spec->num_pins = ARRAY_SIZE(stac922x_pin_nids);
	spec->pin_nids = stac922x_pin_nids;
	spec->board_config = snd_hda_check_board_config(codec, STAC_922X_MODELS,
							stac922x_models,
							stac922x_cfg_tbl);
	if (spec->board_config == STAC_INTEL_MAC_AUTO) {
		spec->gpio_mask = spec->gpio_dir = 0x03;
		spec->gpio_data = 0x03;
		/* Intel Macs have all same PCI SSID, so we need to check
		 * codec SSID to distinguish the exact models
		 */
		printk(KERN_INFO "hda_codec: STAC922x, Apple subsys_id=%x\n", codec->subsystem_id);
		switch (codec->subsystem_id) {

		case 0x106b0800:
			spec->board_config = STAC_INTEL_MAC_V1;
			break;
		case 0x106b0600:
		case 0x106b0700:
			spec->board_config = STAC_INTEL_MAC_V2;
			break;
		case 0x106b0e00:
		case 0x106b0f00:
		case 0x106b1600:
		case 0x106b1700:
		case 0x106b0200:
		case 0x106b1e00:
			spec->board_config = STAC_INTEL_MAC_V3;
			break;
		case 0x106b1a00:
		case 0x00000100:
			spec->board_config = STAC_INTEL_MAC_V4;
			break;
		case 0x106b0a00:
		case 0x106b2200:
			spec->board_config = STAC_INTEL_MAC_V5;
			break;
		default:
			spec->board_config = STAC_INTEL_MAC_V3;
			break;
		}
	}

 again:
	if (spec->board_config < 0)
		snd_printdd(KERN_INFO "hda_codec: %s: BIOS auto-probing.\n",
			    codec->chip_name);
	else
		stac92xx_set_config_regs(codec,
				stac922x_brd_tbl[spec->board_config]);

	spec->adc_nids = stac922x_adc_nids;
	spec->mux_nids = stac922x_mux_nids;
	spec->num_muxes = ARRAY_SIZE(stac922x_mux_nids);
	spec->num_adcs = ARRAY_SIZE(stac922x_adc_nids);
	spec->num_dmics = 0;
	spec->num_pwrs = 0;

	spec->init = stac922x_core_init;

	spec->num_caps = STAC922X_NUM_CAPS;
	spec->capvols = stac922x_capvols;
	spec->capsws = stac922x_capsws;

	spec->multiout.dac_nids = spec->dac_nids;
	
	err = stac92xx_parse_auto_config(codec, 0x08, 0x09);
	if (!err) {
		if (spec->board_config < 0) {
			printk(KERN_WARNING "hda_codec: No auto-config is "
			       "available, default to model=ref\n");
			spec->board_config = STAC_D945_REF;
			goto again;
		}
		err = -EINVAL;
	}
	if (err < 0) {
		stac92xx_free(codec);
		return err;
	}

	codec->patch_ops = stac92xx_patch_ops;

	/* Fix Mux capture level; max to 2 */
	snd_hda_override_amp_caps(codec, 0x12, HDA_OUTPUT,
				  (0 << AC_AMPCAP_OFFSET_SHIFT) |
				  (2 << AC_AMPCAP_NUM_STEPS_SHIFT) |
				  (0x27 << AC_AMPCAP_STEP_SIZE_SHIFT) |
				  (0 << AC_AMPCAP_MUTE_SHIFT));

	return 0;
}

static int patch_stac927x(struct hda_codec *codec)
{
	struct sigmatel_spec *spec;
	int err;

	spec  = kzalloc(sizeof(*spec), GFP_KERNEL);
	if (spec == NULL)
		return -ENOMEM;

	codec->no_trigger_sense = 1;
	codec->spec = spec;
	spec->linear_tone_beep = 1;
	codec->slave_dig_outs = stac927x_slave_dig_outs;
	spec->num_pins = ARRAY_SIZE(stac927x_pin_nids);
	spec->pin_nids = stac927x_pin_nids;
	spec->board_config = snd_hda_check_board_config(codec, STAC_927X_MODELS,
							stac927x_models,
							stac927x_cfg_tbl);
 again:
	if (spec->board_config < 0)
		snd_printdd(KERN_INFO "hda_codec: %s: BIOS auto-probing.\n",
			    codec->chip_name);
	else
		stac92xx_set_config_regs(codec,
				stac927x_brd_tbl[spec->board_config]);

	spec->digbeep_nid = 0x23;
	spec->adc_nids = stac927x_adc_nids;
	spec->num_adcs = ARRAY_SIZE(stac927x_adc_nids);
	spec->mux_nids = stac927x_mux_nids;
	spec->num_muxes = ARRAY_SIZE(stac927x_mux_nids);
	spec->smux_nids = stac927x_smux_nids;
	spec->num_smuxes = ARRAY_SIZE(stac927x_smux_nids);
	spec->spdif_labels = stac927x_spdif_labels;
	spec->dac_list = stac927x_dac_nids;
	spec->multiout.dac_nids = spec->dac_nids;

	if (spec->board_config != STAC_D965_REF) {
		/* GPIO0 High = Enable EAPD */
		spec->eapd_mask = spec->gpio_mask = 0x01;
		spec->gpio_dir = spec->gpio_data = 0x01;
	}

	switch (spec->board_config) {
	case STAC_D965_3ST:
	case STAC_D965_5ST:
		/* GPIO0 High = Enable EAPD */
		spec->num_dmics = 0;
		spec->init = d965_core_init;
		break;
	case STAC_DELL_BIOS:
		switch (codec->subsystem_id) {
		case 0x10280209:
		case 0x1028022e:
			/* correct the device field to SPDIF out */
			snd_hda_codec_set_pincfg(codec, 0x21, 0x01442070);
			break;
		}
		/* configure the analog microphone on some laptops */
		snd_hda_codec_set_pincfg(codec, 0x0c, 0x90a79130);
		/* correct the front output jack as a hp out */
		snd_hda_codec_set_pincfg(codec, 0x0f, 0x0227011f);
		/* correct the front input jack as a mic */
		snd_hda_codec_set_pincfg(codec, 0x0e, 0x02a79130);
		/* fallthru */
	case STAC_DELL_3ST:
		if (codec->subsystem_id != 0x1028022f) {
			/* GPIO2 High = Enable EAPD */
			spec->eapd_mask = spec->gpio_mask = 0x04;
			spec->gpio_dir = spec->gpio_data = 0x04;
		}
		spec->dmic_nids = stac927x_dmic_nids;
		spec->num_dmics = STAC927X_NUM_DMICS;

		spec->init = dell_3st_core_init;
		spec->dmux_nids = stac927x_dmux_nids;
		spec->num_dmuxes = ARRAY_SIZE(stac927x_dmux_nids);
		break;
	case STAC_927X_VOLKNOB:
		spec->num_dmics = 0;
		spec->init = stac927x_volknob_core_init;
		break;
	default:
		spec->num_dmics = 0;
		spec->init = stac927x_core_init;
		break;
	}

	spec->num_caps = STAC927X_NUM_CAPS;
	spec->capvols = stac927x_capvols;
	spec->capsws = stac927x_capsws;

	spec->num_pwrs = 0;
	spec->aloopback_ctl = stac927x_loopback;
	spec->aloopback_mask = 0x40;
	spec->aloopback_shift = 0;
	spec->eapd_switch = 1;

	err = stac92xx_parse_auto_config(codec, 0x1e, 0x20);
	if (!err) {
		if (spec->board_config < 0) {
			printk(KERN_WARNING "hda_codec: No auto-config is "
			       "available, default to model=ref\n");
			spec->board_config = STAC_D965_REF;
			goto again;
		}
		err = -EINVAL;
	}
	if (err < 0) {
		stac92xx_free(codec);
		return err;
	}

	codec->patch_ops = stac92xx_patch_ops;

	codec->proc_widget_hook = stac927x_proc_hook;

	/*
	 * !!FIXME!!
	 * The STAC927x seem to require fairly long delays for certain
	 * command sequences.  With too short delays (even if the answer
	 * is set to RIRB properly), it results in the silence output
	 * on some hardwares like Dell.
	 *
	 * The below flag enables the longer delay (see get_response
	 * in hda_intel.c).
	 */
	codec->bus->needs_damn_long_delay = 1;

	/* no jack detecion for ref-no-jd model */
	if (spec->board_config == STAC_D965_REF_NO_JD)
		spec->hp_detect = 0;

	return 0;
}

static int patch_stac9205(struct hda_codec *codec)
{
	struct sigmatel_spec *spec;
	int err;

	spec  = kzalloc(sizeof(*spec), GFP_KERNEL);
	if (spec == NULL)
		return -ENOMEM;

	codec->no_trigger_sense = 1;
	codec->spec = spec;
	spec->linear_tone_beep = 1;
	spec->num_pins = ARRAY_SIZE(stac9205_pin_nids);
	spec->pin_nids = stac9205_pin_nids;
	spec->board_config = snd_hda_check_board_config(codec, STAC_9205_MODELS,
							stac9205_models,
							stac9205_cfg_tbl);
 again:
	if (spec->board_config < 0)
		snd_printdd(KERN_INFO "hda_codec: %s: BIOS auto-probing.\n",
			    codec->chip_name);
	else
		stac92xx_set_config_regs(codec,
					 stac9205_brd_tbl[spec->board_config]);

	spec->digbeep_nid = 0x23;
	spec->adc_nids = stac9205_adc_nids;
	spec->num_adcs = ARRAY_SIZE(stac9205_adc_nids);
	spec->mux_nids = stac9205_mux_nids;
	spec->num_muxes = ARRAY_SIZE(stac9205_mux_nids);
	spec->smux_nids = stac9205_smux_nids;
	spec->num_smuxes = ARRAY_SIZE(stac9205_smux_nids);
	spec->dmic_nids = stac9205_dmic_nids;
	spec->num_dmics = STAC9205_NUM_DMICS;
	spec->dmux_nids = stac9205_dmux_nids;
	spec->num_dmuxes = ARRAY_SIZE(stac9205_dmux_nids);
	spec->num_pwrs = 0;

	spec->init = stac9205_core_init;
	spec->aloopback_ctl = stac9205_loopback;

	spec->num_caps = STAC9205_NUM_CAPS;
	spec->capvols = stac9205_capvols;
	spec->capsws = stac9205_capsws;

	spec->aloopback_mask = 0x40;
	spec->aloopback_shift = 0;
	/* Turn on/off EAPD per HP plugging */
	if (spec->board_config != STAC_9205_EAPD)
		spec->eapd_switch = 1;
	spec->multiout.dac_nids = spec->dac_nids;
	
	switch (spec->board_config){
	case STAC_9205_DELL_M43:
		/* Enable SPDIF in/out */
		snd_hda_codec_set_pincfg(codec, 0x1f, 0x01441030);
		snd_hda_codec_set_pincfg(codec, 0x20, 0x1c410030);

		/* Enable unsol response for GPIO4/Dock HP connection */
		err = stac_add_event(spec, codec->afg, STAC_VREF_EVENT, 0x01);
		if (err < 0)
			return err;
		snd_hda_codec_write_cache(codec, codec->afg, 0,
			AC_VERB_SET_GPIO_UNSOLICITED_RSP_MASK, 0x10);
		snd_hda_codec_write_cache(codec, codec->afg, 0,
					  AC_VERB_SET_UNSOLICITED_ENABLE,
					  AC_USRSP_EN | err);

		spec->gpio_dir = 0x0b;
		spec->eapd_mask = 0x01;
		spec->gpio_mask = 0x1b;
		spec->gpio_mute = 0x10;
		/* GPIO0 High = EAPD, GPIO1 Low = Headphone Mute,
		 * GPIO3 Low = DRM
		 */
		spec->gpio_data = 0x01;
		break;
	case STAC_9205_REF:
		/* SPDIF-In enabled */
		break;
	default:
		/* GPIO0 High = EAPD */
		spec->eapd_mask = spec->gpio_mask = spec->gpio_dir = 0x1;
		spec->gpio_data = 0x01;
		break;
	}

	err = stac92xx_parse_auto_config(codec, 0x1f, 0x20);
	if (!err) {
		if (spec->board_config < 0) {
			printk(KERN_WARNING "hda_codec: No auto-config is "
			       "available, default to model=ref\n");
			spec->board_config = STAC_9205_REF;
			goto again;
		}
		err = -EINVAL;
	}
	if (err < 0) {
		stac92xx_free(codec);
		return err;
	}

	codec->patch_ops = stac92xx_patch_ops;

	codec->proc_widget_hook = stac9205_proc_hook;

	return 0;
}

/*
 * STAC9872 hack
 */

static const struct hda_verb stac9872_core_init[] = {
	{0x15, AC_VERB_SET_CONNECT_SEL, 0x1}, /* mic-sel: 0a,0d,14,02 */
	{0x15, AC_VERB_SET_AMP_GAIN_MUTE, AMP_OUT_UNMUTE}, /* Mic-in -> 0x9 */
	{}
};

static const hda_nid_t stac9872_pin_nids[] = {
	0x0a, 0x0b, 0x0c, 0x0d, 0x0e, 0x0f,
	0x11, 0x13, 0x14,
};

static const hda_nid_t stac9872_adc_nids[] = {
	0x8 /*,0x6*/
};

static const hda_nid_t stac9872_mux_nids[] = {
	0x15
};

static const unsigned long stac9872_capvols[] = {
	HDA_COMPOSE_AMP_VAL(0x09, 3, 0, HDA_INPUT),
};
#define stac9872_capsws		stac9872_capvols

static const unsigned int stac9872_vaio_pin_configs[9] = {
	0x03211020, 0x411111f0, 0x411111f0, 0x03a15030,
	0x411111f0, 0x90170110, 0x411111f0, 0x411111f0,
	0x90a7013e
};

static const char * const stac9872_models[STAC_9872_MODELS] = {
	[STAC_9872_AUTO] = "auto",
	[STAC_9872_VAIO] = "vaio",
};

static const unsigned int *stac9872_brd_tbl[STAC_9872_MODELS] = {
	[STAC_9872_VAIO] = stac9872_vaio_pin_configs,
};

static const struct snd_pci_quirk stac9872_cfg_tbl[] = {
	SND_PCI_QUIRK_MASK(0x104d, 0xfff0, 0x81e0,
			   "Sony VAIO F/S", STAC_9872_VAIO),
	{} /* terminator */
};

static int patch_stac9872(struct hda_codec *codec)
{
	struct sigmatel_spec *spec;
	int err;

	spec  = kzalloc(sizeof(*spec), GFP_KERNEL);
	if (spec == NULL)
		return -ENOMEM;
	codec->no_trigger_sense = 1;
	codec->spec = spec;
	spec->linear_tone_beep = 1;
	spec->num_pins = ARRAY_SIZE(stac9872_pin_nids);
	spec->pin_nids = stac9872_pin_nids;

	spec->board_config = snd_hda_check_board_config(codec, STAC_9872_MODELS,
							stac9872_models,
							stac9872_cfg_tbl);
	if (spec->board_config < 0)
		snd_printdd(KERN_INFO "hda_codec: %s: BIOS auto-probing.\n",
			    codec->chip_name);
	else
		stac92xx_set_config_regs(codec,
					 stac9872_brd_tbl[spec->board_config]);

	spec->multiout.dac_nids = spec->dac_nids;
	spec->num_adcs = ARRAY_SIZE(stac9872_adc_nids);
	spec->adc_nids = stac9872_adc_nids;
	spec->num_muxes = ARRAY_SIZE(stac9872_mux_nids);
	spec->mux_nids = stac9872_mux_nids;
	spec->init = stac9872_core_init;
	spec->num_caps = 1;
	spec->capvols = stac9872_capvols;
	spec->capsws = stac9872_capsws;

	err = stac92xx_parse_auto_config(codec, 0x10, 0x12);
	if (err < 0) {
		stac92xx_free(codec);
		return -EINVAL;
	}
	spec->input_mux = &spec->private_imux;
	codec->patch_ops = stac92xx_patch_ops;
	return 0;
}


/*
 * patch entries
 */
static const struct hda_codec_preset snd_hda_preset_sigmatel[] = {
 	{ .id = 0x83847690, .name = "STAC9200", .patch = patch_stac9200 },
 	{ .id = 0x83847882, .name = "STAC9220 A1", .patch = patch_stac922x },
 	{ .id = 0x83847680, .name = "STAC9221 A1", .patch = patch_stac922x },
 	{ .id = 0x83847880, .name = "STAC9220 A2", .patch = patch_stac922x },
 	{ .id = 0x83847681, .name = "STAC9220D/9223D A2", .patch = patch_stac922x },
 	{ .id = 0x83847682, .name = "STAC9221 A2", .patch = patch_stac922x },
 	{ .id = 0x83847683, .name = "STAC9221D A2", .patch = patch_stac922x },
 	{ .id = 0x83847618, .name = "STAC9227", .patch = patch_stac927x },
 	{ .id = 0x83847619, .name = "STAC9227", .patch = patch_stac927x },
 	{ .id = 0x83847616, .name = "STAC9228", .patch = patch_stac927x },
 	{ .id = 0x83847617, .name = "STAC9228", .patch = patch_stac927x },
 	{ .id = 0x83847614, .name = "STAC9229", .patch = patch_stac927x },
 	{ .id = 0x83847615, .name = "STAC9229", .patch = patch_stac927x },
 	{ .id = 0x83847620, .name = "STAC9274", .patch = patch_stac927x },
 	{ .id = 0x83847621, .name = "STAC9274D", .patch = patch_stac927x },
 	{ .id = 0x83847622, .name = "STAC9273X", .patch = patch_stac927x },
 	{ .id = 0x83847623, .name = "STAC9273D", .patch = patch_stac927x },
 	{ .id = 0x83847624, .name = "STAC9272X", .patch = patch_stac927x },
 	{ .id = 0x83847625, .name = "STAC9272D", .patch = patch_stac927x },
 	{ .id = 0x83847626, .name = "STAC9271X", .patch = patch_stac927x },
 	{ .id = 0x83847627, .name = "STAC9271D", .patch = patch_stac927x },
 	{ .id = 0x83847628, .name = "STAC9274X5NH", .patch = patch_stac927x },
 	{ .id = 0x83847629, .name = "STAC9274D5NH", .patch = patch_stac927x },
	{ .id = 0x83847632, .name = "STAC9202",  .patch = patch_stac925x },
	{ .id = 0x83847633, .name = "STAC9202D", .patch = patch_stac925x },
	{ .id = 0x83847634, .name = "STAC9250", .patch = patch_stac925x },
	{ .id = 0x83847635, .name = "STAC9250D", .patch = patch_stac925x },
	{ .id = 0x83847636, .name = "STAC9251", .patch = patch_stac925x },
	{ .id = 0x83847637, .name = "STAC9250D", .patch = patch_stac925x },
	{ .id = 0x83847645, .name = "92HD206X", .patch = patch_stac927x },
	{ .id = 0x83847646, .name = "92HD206D", .patch = patch_stac927x },
 	/* The following does not take into account .id=0x83847661 when subsys =
 	 * 104D0C00 which is STAC9225s. Because of this, some SZ Notebooks are
 	 * currently not fully supported.
 	 */
 	{ .id = 0x83847661, .name = "CXD9872RD/K", .patch = patch_stac9872 },
 	{ .id = 0x83847662, .name = "STAC9872AK", .patch = patch_stac9872 },
 	{ .id = 0x83847664, .name = "CXD9872AKD", .patch = patch_stac9872 },
	{ .id = 0x83847698, .name = "STAC9205", .patch = patch_stac9205 },
 	{ .id = 0x838476a0, .name = "STAC9205", .patch = patch_stac9205 },
 	{ .id = 0x838476a1, .name = "STAC9205D", .patch = patch_stac9205 },
 	{ .id = 0x838476a2, .name = "STAC9204", .patch = patch_stac9205 },
 	{ .id = 0x838476a3, .name = "STAC9204D", .patch = patch_stac9205 },
 	{ .id = 0x838476a4, .name = "STAC9255", .patch = patch_stac9205 },
 	{ .id = 0x838476a5, .name = "STAC9255D", .patch = patch_stac9205 },
 	{ .id = 0x838476a6, .name = "STAC9254", .patch = patch_stac9205 },
 	{ .id = 0x838476a7, .name = "STAC9254D", .patch = patch_stac9205 },
	{ .id = 0x111d7603, .name = "92HD75B3X5", .patch = patch_stac92hd71bxx},
	{ .id = 0x111d7604, .name = "92HD83C1X5", .patch = patch_stac92hd83xxx},
	{ .id = 0x111d76d4, .name = "92HD83C1C5", .patch = patch_stac92hd83xxx},
	{ .id = 0x111d7605, .name = "92HD81B1X5", .patch = patch_stac92hd83xxx},
	{ .id = 0x111d76d5, .name = "92HD81B1C5", .patch = patch_stac92hd83xxx},
	{ .id = 0x111d76d1, .name = "92HD87B1/3", .patch = patch_stac92hd83xxx},
	{ .id = 0x111d76d9, .name = "92HD87B2/4", .patch = patch_stac92hd83xxx},
	{ .id = 0x111d7666, .name = "92HD88B3", .patch = patch_stac92hd83xxx},
	{ .id = 0x111d7667, .name = "92HD88B1", .patch = patch_stac92hd83xxx},
	{ .id = 0x111d7668, .name = "92HD88B2", .patch = patch_stac92hd83xxx},
	{ .id = 0x111d7669, .name = "92HD88B4", .patch = patch_stac92hd83xxx},
	{ .id = 0x111d7608, .name = "92HD75B2X5", .patch = patch_stac92hd71bxx},
	{ .id = 0x111d7674, .name = "92HD73D1X5", .patch = patch_stac92hd73xx },
	{ .id = 0x111d7675, .name = "92HD73C1X5", .patch = patch_stac92hd73xx },
	{ .id = 0x111d7676, .name = "92HD73E1X5", .patch = patch_stac92hd73xx },
	{ .id = 0x111d76b0, .name = "92HD71B8X", .patch = patch_stac92hd71bxx },
	{ .id = 0x111d76b1, .name = "92HD71B8X", .patch = patch_stac92hd71bxx },
	{ .id = 0x111d76b2, .name = "92HD71B7X", .patch = patch_stac92hd71bxx },
	{ .id = 0x111d76b3, .name = "92HD71B7X", .patch = patch_stac92hd71bxx },
	{ .id = 0x111d76b4, .name = "92HD71B6X", .patch = patch_stac92hd71bxx },
	{ .id = 0x111d76b5, .name = "92HD71B6X", .patch = patch_stac92hd71bxx },
	{ .id = 0x111d76b6, .name = "92HD71B5X", .patch = patch_stac92hd71bxx },
	{ .id = 0x111d76b7, .name = "92HD71B5X", .patch = patch_stac92hd71bxx },
	{ .id = 0x111d76c0, .name = "92HD89C3", .patch = patch_stac92hd73xx },
	{ .id = 0x111d76c1, .name = "92HD89C2", .patch = patch_stac92hd73xx },
	{ .id = 0x111d76c2, .name = "92HD89C1", .patch = patch_stac92hd73xx },
	{ .id = 0x111d76c3, .name = "92HD89B3", .patch = patch_stac92hd73xx },
	{ .id = 0x111d76c4, .name = "92HD89B2", .patch = patch_stac92hd73xx },
	{ .id = 0x111d76c5, .name = "92HD89B1", .patch = patch_stac92hd73xx },
	{ .id = 0x111d76c6, .name = "92HD89E3", .patch = patch_stac92hd73xx },
	{ .id = 0x111d76c7, .name = "92HD89E2", .patch = patch_stac92hd73xx },
	{ .id = 0x111d76c8, .name = "92HD89E1", .patch = patch_stac92hd73xx },
	{ .id = 0x111d76c9, .name = "92HD89D3", .patch = patch_stac92hd73xx },
	{ .id = 0x111d76ca, .name = "92HD89D2", .patch = patch_stac92hd73xx },
	{ .id = 0x111d76cb, .name = "92HD89D1", .patch = patch_stac92hd73xx },
	{ .id = 0x111d76cc, .name = "92HD89F3", .patch = patch_stac92hd73xx },
	{ .id = 0x111d76cd, .name = "92HD89F2", .patch = patch_stac92hd73xx },
	{ .id = 0x111d76ce, .name = "92HD89F1", .patch = patch_stac92hd73xx },
	{ .id = 0x111d76e0, .name = "92HD91BXX", .patch = patch_stac92hd83xxx},
<<<<<<< HEAD
=======
	{ .id = 0x111d76e3, .name = "92HD98BXX", .patch = patch_stac92hd83xxx},
	{ .id = 0x111d76e5, .name = "92HD99BXX", .patch = patch_stac92hd83xxx},
>>>>>>> 02f8c6ae
	{ .id = 0x111d76e7, .name = "92HD90BXX", .patch = patch_stac92hd83xxx},
	{} /* terminator */
};

MODULE_ALIAS("snd-hda-codec-id:8384*");
MODULE_ALIAS("snd-hda-codec-id:111d*");

MODULE_LICENSE("GPL");
MODULE_DESCRIPTION("IDT/Sigmatel HD-audio codec");

static struct hda_codec_preset_list sigmatel_list = {
	.preset = snd_hda_preset_sigmatel,
	.owner = THIS_MODULE,
};

static int __init patch_sigmatel_init(void)
{
	return snd_hda_add_codec_preset(&sigmatel_list);
}

static void __exit patch_sigmatel_exit(void)
{
	snd_hda_delete_codec_preset(&sigmatel_list);
}

module_init(patch_sigmatel_init)
module_exit(patch_sigmatel_exit)<|MERGE_RESOLUTION|>--- conflicted
+++ resolved
@@ -95,11 +95,8 @@
 	STAC_92HD83XXX_PWR_REF,
 	STAC_DELL_S14,
 	STAC_92HD83XXX_HP,
-<<<<<<< HEAD
 	STAC_92HD83XXX_HP_cNB11_INTQUAD,
-=======
 	STAC_HP_DV7_4000,
->>>>>>> 02f8c6ae
 	STAC_92HD83XXX_MODELS
 };
 
@@ -386,28 +383,8 @@
 	0x03, 0x0c, 0x20, 0x40,
 };
 
-<<<<<<< HEAD
-#define STAC92HD83XXX_NUM_DMICS	 2
-static hda_nid_t stac92hd83xxx_dmic_nids[STAC92HD83XXX_NUM_DMICS + 1] = {
-	0x11, 0x20, 0
-};
-
-#define STAC92HD88XXX_NUM_DMICS	STAC92HD83XXX_NUM_DMICS
-#define stac92hd88xxx_dmic_nids	stac92hd83xxx_dmic_nids
-
-#define STAC92HD87B_NUM_DMICS	 1
-static hda_nid_t stac92hd87b_dmic_nids[STAC92HD87B_NUM_DMICS + 1] = {
-	0x11, 0
-};
-
-#define STAC92HD83XXX_NUM_CAPS	2
-static unsigned long stac92hd83xxx_capvols[] = {
-	HDA_COMPOSE_AMP_VAL(0x17, 3, 0, HDA_OUTPUT),
-	HDA_COMPOSE_AMP_VAL(0x18, 3, 0, HDA_OUTPUT),
-=======
 static const hda_nid_t stac92hd83xxx_dmic_nids[] = {
 		0x11, 0x20,
->>>>>>> 02f8c6ae
 };
 
 static const hda_nid_t stac92hd71bxx_pwr_nids[3] = {
@@ -591,19 +568,6 @@
 	0x14, 0x22, 0x23
 };
 
-<<<<<<< HEAD
-static hda_nid_t stac92hd83xxx_pin_nids[10] = {
-	0x0a, 0x0b, 0x0c, 0x0d, 0x0e,
-	0x0f, 0x10, 0x11, 0x1f, 0x20,
-};
-
-static hda_nid_t stac92hd88xxx_pin_nids[10] = {
-	0x0a, 0x0b, 0x0c, 0x0d,
-	0x0f, 0x11, 0x1f, 0x20,
-};
-
-=======
->>>>>>> 02f8c6ae
 #define STAC92HD71BXX_NUM_PINS 13
 static const hda_nid_t stac92hd71bxx_pin_nids_4port[STAC92HD71BXX_NUM_PINS] = {
 	0x0a, 0x0b, 0x0c, 0x0d, 0x00,
@@ -1018,11 +982,7 @@
 		.private_value = nid, \
 	}
 
-<<<<<<< HEAD
-static struct snd_kcontrol_new stac9200_mixer[] = {
-=======
 static const struct snd_kcontrol_new stac9200_mixer[] = {
->>>>>>> 02f8c6ae
 	HDA_CODEC_VOLUME_MIN_MUTE("Master Playback Volume", 0xb, 0, HDA_OUTPUT),
 	HDA_CODEC_MUTE("Master Playback Switch", 0xb, 0, HDA_OUTPUT),
 	HDA_CODEC_VOLUME("Capture Volume", 0x0a, 0, HDA_OUTPUT),
@@ -1050,11 +1010,7 @@
 	STAC_ANALOG_LOOPBACK(0xFA0, 0x7A0, 2)
 };
 
-<<<<<<< HEAD
-static struct snd_kcontrol_new stac925x_mixer[] = {
-=======
 static const struct snd_kcontrol_new stac925x_mixer[] = {
->>>>>>> 02f8c6ae
 	HDA_CODEC_VOLUME_MIN_MUTE("Master Playback Volume", 0xe, 0, HDA_OUTPUT),
 	HDA_CODEC_MUTE("Master Playback Switch", 0x0e, 0, HDA_OUTPUT),
 	{ } /* end */
@@ -1673,31 +1629,24 @@
 	0x40f000f0, 0x40f000f0,
 };
 
-<<<<<<< HEAD
-static unsigned int hp_cNB11_intquad_pin_configs[10] = {
+static const unsigned int hp_dv7_4000_pin_configs[10] = {
+	0x03a12050, 0x0321201f, 0x40f000f0, 0x90170110,
+	0x40f000f0, 0x40f000f0, 0x90170110, 0xd5a30140,
+	0x40f000f0, 0x40f000f0,
+};
+
+static const unsigned int hp_cNB11_intquad_pin_configs[10] = {
 	0x40f000f0, 0x0221101f, 0x02a11020, 0x92170110,
 	0x40f000f0, 0x92170110, 0x40f000f0, 0xd5a30130,
 	0x40f000f0, 0x40f000f0,
 };
 
-static unsigned int *stac92hd83xxx_brd_tbl[STAC_92HD83XXX_MODELS] = {
+static const unsigned int *stac92hd83xxx_brd_tbl[STAC_92HD83XXX_MODELS] = {
 	[STAC_92HD83XXX_REF] = ref92hd83xxx_pin_configs,
 	[STAC_92HD83XXX_PWR_REF] = ref92hd83xxx_pin_configs,
 	[STAC_DELL_S14] = dell_s14_pin_configs,
 	[STAC_92HD83XXX_HP_cNB11_INTQUAD] = hp_cNB11_intquad_pin_configs,
-=======
-static const unsigned int hp_dv7_4000_pin_configs[10] = {
-	0x03a12050, 0x0321201f, 0x40f000f0, 0x90170110,
-	0x40f000f0, 0x40f000f0, 0x90170110, 0xd5a30140,
-	0x40f000f0, 0x40f000f0,
-};
-
-static const unsigned int *stac92hd83xxx_brd_tbl[STAC_92HD83XXX_MODELS] = {
-	[STAC_92HD83XXX_REF] = ref92hd83xxx_pin_configs,
-	[STAC_92HD83XXX_PWR_REF] = ref92hd83xxx_pin_configs,
-	[STAC_DELL_S14] = dell_s14_pin_configs,
 	[STAC_HP_DV7_4000] = hp_dv7_4000_pin_configs,
->>>>>>> 02f8c6ae
 };
 
 static const char * const stac92hd83xxx_models[STAC_92HD83XXX_MODELS] = {
@@ -1706,11 +1655,8 @@
 	[STAC_92HD83XXX_PWR_REF] = "mic-ref",
 	[STAC_DELL_S14] = "dell-s14",
 	[STAC_92HD83XXX_HP] = "hp",
-<<<<<<< HEAD
 	[STAC_92HD83XXX_HP_cNB11_INTQUAD] = "hp_cNB11_intquad",
-=======
 	[STAC_HP_DV7_4000] = "hp-dv7-4000",
->>>>>>> 02f8c6ae
 };
 
 static const struct snd_pci_quirk stac92hd83xxx_cfg_tbl[] = {
@@ -1722,7 +1668,6 @@
 	SND_PCI_QUIRK(PCI_VENDOR_ID_DELL, 0x02ba,
 		      "unknown Dell", STAC_DELL_S14),
 	SND_PCI_QUIRK_MASK(PCI_VENDOR_ID_HP, 0xff00, 0x3600,
-<<<<<<< HEAD
 			  "HP", STAC_92HD83XXX_HP),
 	SND_PCI_QUIRK(PCI_VENDOR_ID_HP, 0x1656,
 			  "HP", STAC_92HD83XXX_HP_cNB11_INTQUAD),
@@ -1764,9 +1709,6 @@
 			  "HP", STAC_92HD83XXX_HP_cNB11_INTQUAD),
 	SND_PCI_QUIRK(PCI_VENDOR_ID_HP, 0x3593,
 			  "HP", STAC_92HD83XXX_HP_cNB11_INTQUAD),
-=======
-		      "HP", STAC_92HD83XXX_HP),
->>>>>>> 02f8c6ae
 	{} /* terminator */
 };
 
@@ -1849,11 +1791,8 @@
 		      "HP dv6", STAC_HP_DV5),
 	SND_PCI_QUIRK(PCI_VENDOR_ID_HP, 0x3061,
 		      "HP dv6", STAC_HP_DV5), /* HP dv6-1110ax */
-<<<<<<< HEAD
-=======
 	SND_PCI_QUIRK(PCI_VENDOR_ID_HP, 0x363e,
 		      "HP DV6", STAC_HP_DV5),
->>>>>>> 02f8c6ae
 	SND_PCI_QUIRK_MASK(PCI_VENDOR_ID_HP, 0xfff0, 0x7010,
 		      "HP", STAC_HP_DV5),
 	SND_PCI_QUIRK(PCI_VENDOR_ID_DELL, 0x0233,
@@ -3578,27 +3517,7 @@
 	int err, i;
 	unsigned int def_conf;
 
-<<<<<<< HEAD
-	if (spec->auto_mic)
-		return 0;
-
-	dimux->items[dimux->num_items].label = stac92xx_dmic_labels[0];
-	dimux->items[dimux->num_items].index = 0;
-	dimux->num_items++;
-
-	active_mics = 0;
-	for (i = 0; i < spec->num_dmics; i++) {
-		/* check the validity: sometimes it's a dead vendor-spec node */
-		if (get_wcaps_type(get_wcaps(codec, spec->dmic_nids[i]))
-		    != AC_WID_PIN)
-			continue;
-		def_conf = snd_hda_codec_get_pincfg(codec, spec->dmic_nids[i]);
-		if (get_defcfg_connect(def_conf) != AC_JACK_PORT_NONE)
-			active_mics++;
-	}
-=======
 	snd_hda_add_imux_item(dimux, stac92xx_dmic_labels[0], 0, NULL);
->>>>>>> 02f8c6ae
 
 	for (i = 0; i < spec->num_dmics; i++) {
 		hda_nid_t nid;
@@ -3656,36 +3575,14 @@
 		return 0;
 	cfg = snd_hda_codec_get_pincfg(codec, nid);
 	type = get_defcfg_device(cfg);
-<<<<<<< HEAD
-	switch (get_defcfg_connect(cfg)) {
-	case AC_JACK_PORT_BOTH:
-	case AC_JACK_PORT_FIXED:
-=======
 	switch (snd_hda_get_input_pin_attr(cfg)) {
 	case INPUT_PIN_ATTR_INT:
->>>>>>> 02f8c6ae
 		if (*fixed)
 			return 1; /* already occupied */
 		if (type != AC_JACK_MIC_IN)
 			return 1; /* invalid type */
 		*fixed = nid;
 		break;
-<<<<<<< HEAD
-	case AC_JACK_PORT_COMPLEX:
-		if ((get_defcfg_location(cfg) & 0xF0) == AC_JACK_LOC_SEPARATE) {
-			if (*dock)
-				return 1; /* already occupied */
-			if (type != AC_JACK_MIC_IN && type != AC_JACK_LINE_IN)
-				return 1; /* invalid type */
-			*dock = nid;
-		} else {
-			if (*ext)
-				return 1; /* already occupied */
-			if (type != AC_JACK_MIC_IN)
-				return 1; /* invalid type */
-			*ext = nid;
-		}
-=======
 	case INPUT_PIN_ATTR_UNUSED:
 		break;
 	case INPUT_PIN_ATTR_DOCK:
@@ -3701,7 +3598,6 @@
 		if (type != AC_JACK_MIC_IN)
 			return 1; /* invalid type */
 		*ext = nid;
->>>>>>> 02f8c6ae
 		break;
 	}
 	return 0;
@@ -3712,23 +3608,17 @@
 			 hda_nid_t pin)
 {
 	struct sigmatel_spec *spec = codec->spec;
+	struct auto_pin_cfg *cfg = &spec->autocfg;
 	int i;
 
 	mic->pin = pin;
 	if (pin == 0)
 		return 0;
-<<<<<<< HEAD
-	for (i = 0; spec->dmic_nids && i < spec->num_dmics; i++)
-		if (spec->dmic_nids[i] == pin)
-			break;
-	if (i >= spec->num_dmics) {
-=======
 	for (i = 0; i < cfg->num_inputs; i++) {
 		if (pin == cfg->inputs[i].pin)
 			break;
 	}
 	if (i < cfg->num_inputs && cfg->inputs[i].type == AUTO_PIN_MIC) {
->>>>>>> 02f8c6ae
 		/* analog pin */
 		i = get_connection_index(codec, spec->mux_nids[0], pin);
 		if (i < 0)
@@ -3758,30 +3648,6 @@
 static int stac_check_auto_mic(struct hda_codec *codec)
 {
 	struct sigmatel_spec *spec = codec->spec;
-<<<<<<< HEAD
-	hda_nid_t fixed, ext, dock;
-	hda_nid_t nid, end_nid;
-
-	fixed = ext = dock = 0;
-	/* read all default configuration for pin complex */
-	end_nid = codec->start_nid + codec->num_nodes;
-	for (nid = codec->start_nid; nid < end_nid; nid++) {
-		unsigned int def_conf;
-
-		if (get_wcaps_type(get_wcaps(codec, nid)) != AC_WID_PIN)
-			continue;
-		def_conf = snd_hda_codec_get_pincfg(codec, nid);
-		if (get_defcfg_connect(def_conf) == AC_JACK_PORT_NONE)
-			continue;
-		if (get_defcfg_device(def_conf) != AC_JACK_MIC_IN)
-			continue;
-		if (check_mic_pin(codec, nid, &fixed, &ext, &dock))
-			return 0;
-	}
-	if (!fixed || (!ext && !dock))
-		return 0;
-	if (!(get_wcaps(codec, ext) & AC_WCAP_UNSOL_CAP))
-=======
 	struct auto_pin_cfg *cfg = &spec->autocfg;
 	hda_nid_t fixed, ext, dock;
 	int i;
@@ -3798,7 +3664,6 @@
 	if (!fixed || (!ext && !dock))
 		return 0; /* no input to switch */
 	if (!is_jack_detectable(codec, ext))
->>>>>>> 02f8c6ae
 		return 0; /* no unsol support */
 	if (set_mic_route(codec, &spec->ext_mic, ext) ||
 	    set_mic_route(codec, &spec->int_mic, fixed) ||
@@ -3812,43 +3677,12 @@
 {
 	struct sigmatel_spec *spec = codec->spec;
 	struct hda_input_mux *imux = &spec->private_imux;
-<<<<<<< HEAD
-	int i, j, err;
-
-	if (spec->auto_mic) {
-		if (spec->int_mic.pin) {
-			err = create_elem_capture_vol(codec, spec->int_mic.pin,
-						      "Mic", HDA_INPUT);
-			if (err < 0)
-				return err;
-		}
-		if (spec->ext_mic.pin) {
-			err = create_elem_capture_vol(codec, spec->ext_mic.pin,
-						      "Front Mic", HDA_INPUT);
-			if (err < 0)
-				return err;
-		}
-		if (spec->dock_mic.pin) {
-			err = create_elem_capture_vol(codec, spec->dock_mic.pin,
-						      "Dock Mic", HDA_INPUT);
-			if (err < 0)
-				return err;
-		}
-		i = AUTO_PIN_LINE;
-	} else
-		i = 0;
-
-	for (; i < AUTO_PIN_LAST; i++) {
-		hda_nid_t nid = cfg->input_pins[i];
-		int index, err;
-=======
 	int i, j;
 	const char *label;
 
 	for (i = 0; i < cfg->num_inputs; i++) {
 		hda_nid_t nid = cfg->inputs[i].pin;
 		int index, err, type_idx;
->>>>>>> 02f8c6ae
 
 		index = -1;
 		for (j = 0; j < spec->num_muxes; j++) {
@@ -4048,17 +3882,6 @@
 		err = snd_hda_attach_beep_device(codec, nid);
 		if (err < 0)
 			return err;
-<<<<<<< HEAD
-		/* IDT/STAC codecs have linear beep tone parameter */
-		codec->beep->linear_tone = spec->linear_tone_beep;
-		/* if no beep switch is available, make its own one */
-		caps = query_amp_caps(codec, nid, HDA_OUTPUT);
-		if (codec->beep &&
-		    !((caps & AC_AMPCAP_MUTE) >> AC_AMPCAP_MUTE_SHIFT)) {
-			err = stac92xx_beep_switch_ctl(codec);
-			if (err < 0)
-				return err;
-=======
 		if (codec->beep) {
 			/* IDT/STAC codecs have linear beep tone parameter */
 			codec->beep->linear_tone = spec->linear_tone_beep;
@@ -4069,7 +3892,6 @@
 				if (err < 0)
 					return err;
 			}
->>>>>>> 02f8c6ae
 		}
 	}
 #endif
@@ -4371,13 +4193,7 @@
 	struct sigmatel_event *event;
 	int tag;
 
-<<<<<<< HEAD
-	if (!nid)
-		return 0;
-	if (!(get_wcaps(codec, nid) & AC_WCAP_UNSOL_CAP))
-=======
 	if (!is_jack_detectable(codec, nid))
->>>>>>> 02f8c6ae
 		return 0;
 	event = stac_get_event(codec, nid);
 	if (event) {
@@ -4536,18 +4352,6 @@
 		if (enable_pin_detect(codec, spec->ext_mic.pin, STAC_MIC_EVENT))
 			stac_issue_unsol_event(codec, spec->ext_mic.pin);
 		if (enable_pin_detect(codec, spec->dock_mic.pin,
-<<<<<<< HEAD
-				      STAC_MIC_EVENT))
-			stac_issue_unsol_event(codec, spec->dock_mic.pin);
-	}
-	for (i = 0; i < AUTO_PIN_LAST; i++) {
-		hda_nid_t nid = cfg->input_pins[i];
-		if (nid) {
-			unsigned int pinctl, conf;
-			if (i == AUTO_PIN_MIC || i == AUTO_PIN_FRONT_MIC) {
-				/* for mic pins, force to initialize */
-				pinctl = stac92xx_get_default_vref(codec, nid);
-=======
 		    STAC_MIC_EVENT))
 			stac_issue_unsol_event(codec, spec->dock_mic.pin);
 	}
@@ -4570,7 +4374,6 @@
 			if (!(pinctl & AC_PINCTL_IN_EN) ||
 			    (pinctl & AC_PINCTL_OUT_EN)) {
 				pinctl &= ~AC_PINCTL_OUT_EN;
->>>>>>> 02f8c6ae
 				pinctl |= AC_PINCTL_IN_EN;
 				stac92xx_auto_set_pinctl(codec, nid, pinctl);
 			}
@@ -4626,17 +4429,9 @@
 			stac_issue_unsol_event(codec, nid);
 	}
 
-<<<<<<< HEAD
-#ifdef CONFIG_SND_HDA_POWER_SAVE
-	/* sync mute LED */
-	if (spec->gpio_led && codec->patch_ops.check_power_status)
-		codec->patch_ops.check_power_status(codec, 0x01);
-#endif	
-=======
 	/* sync mute LED */
 	if (spec->gpio_led)
 		hda_call_check_power_status(codec, 0x01);
->>>>>>> 02f8c6ae
 	if (spec->dac_list)
 		stac92xx_power_down(codec);
 	return 0;
@@ -4658,23 +4453,8 @@
 static void stac92xx_shutup(struct hda_codec *codec)
 {
 	struct sigmatel_spec *spec = codec->spec;
-<<<<<<< HEAD
-	int i;
-	hda_nid_t nid;
-
-	/* reset each pin before powering down DAC/ADC to avoid click noise */
-	nid = codec->start_nid;
-	for (i = 0; i < codec->num_nodes; i++, nid++) {
-		unsigned int wcaps = get_wcaps(codec, nid);
-		unsigned int wid_type = get_wcaps_type(wcaps);
-		if (wid_type == AC_WID_PIN)
-			snd_hda_codec_read(codec, nid, 0,
-				AC_VERB_SET_PIN_WIDGET_CONTROL, 0);
-	}
-=======
 
 	snd_hda_shutup_pins(codec);
->>>>>>> 02f8c6ae
 
 	if (spec->eapd_mask)
 		stac_gpio_set(codec, spec->gpio_mask,
@@ -4690,11 +4470,7 @@
 		return;
 
 	stac92xx_shutup(codec);
-<<<<<<< HEAD
-	stac92xx_free_jacks(codec);
-=======
 	snd_hda_input_jack_free(codec);
->>>>>>> 02f8c6ae
 	snd_array_free(&spec->events);
 
 	kfree(spec);
@@ -4942,36 +4718,6 @@
 	return num;
 }
 
-/* get the pin connection (fixed, none, etc) */
-static unsigned int stac_get_defcfg_connect(struct hda_codec *codec, int idx)
-{
-	struct sigmatel_spec *spec = codec->spec;
-	unsigned int cfg;
-
-	cfg = snd_hda_codec_get_pincfg(codec, spec->pin_nids[idx]);
-	return get_defcfg_connect(cfg);
-}
-
-static int stac92xx_connected_ports(struct hda_codec *codec,
-					 hda_nid_t *nids, int num_nids)
-{
-	struct sigmatel_spec *spec = codec->spec;
-	int idx, num;
-	unsigned int def_conf;
-
-	for (num = 0; num < num_nids; num++) {
-		for (idx = 0; idx < spec->num_pins; idx++)
-			if (spec->pin_nids[idx] == nids[num])
-				break;
-		if (idx >= spec->num_pins)
-			break;
-		def_conf = stac_get_defcfg_connect(codec, idx);
-		if (def_conf == AC_JACK_PORT_NONE)
-			break;
-	}
-	return num;
-}
-
 static void stac92xx_mic_detect(struct hda_codec *codec)
 {
 	struct sigmatel_spec *spec = codec->spec;
@@ -4983,8 +4729,6 @@
 		mic = &spec->dock_mic;
 	else
 		mic = &spec->int_mic;
-	if (!mic->pin)
-		return;
 	if (mic->dmux_idx >= 0)
 		snd_hda_codec_write_cache(codec, spec->dmux_nids[0], 0,
 					  AC_VERB_SET_CONNECT_SEL,
@@ -5069,12 +4813,9 @@
 	struct sigmatel_spec *spec = codec->spec;
 	unsigned int gpio;
 
-<<<<<<< HEAD
-=======
 	if (spec->gpio_led)
 		return;
 
->>>>>>> 02f8c6ae
 	gpio = snd_hda_param_read(codec, codec->afg, AC_PAR_GPIO_CAP);
 	gpio &= AC_GPIO_IO_COUNT;
 	if (gpio > 3)
@@ -5239,9 +4980,6 @@
 			stac_issue_unsol_event(codec,
 					       spec->autocfg.line_out_pins[0]);
 	}
-	/* sync mute LED */
-	if (spec->gpio_led)
-		hda_call_check_power_status(codec, 0x01);
 	return 0;
 }
 
@@ -5253,12 +4991,8 @@
 static int stac92xx_update_led_status(struct hda_codec *codec)
 {
 	struct sigmatel_spec *spec = codec->spec;
-<<<<<<< HEAD
 	int i, num_ext_dacs, muted = 1;
 	hda_nid_t nid;
-=======
-	int i, muted = 1;
->>>>>>> 02f8c6ae
 
 	for (i = 0; i < spec->multiout.num_dacs; i++) {
 		nid = spec->multiout.dac_nids[i];
@@ -5266,7 +5000,6 @@
 		      HDA_AMP_MUTE)) {
 			muted = 0; /* something heard */
 			break;
-<<<<<<< HEAD
 		}
 	}
 	if (muted && spec->multiout.hp_nid)
@@ -5284,9 +5017,6 @@
 		      HDA_AMP_MUTE)) {
 			muted = 0; /* extra output is not muted */
 		}
-=======
-		}
->>>>>>> 02f8c6ae
 	}
 	if (muted)
 		spec->gpio_data &= ~spec->gpio_led; /* orange */
@@ -5308,17 +5038,12 @@
 static int stac92xx_check_power_status(struct hda_codec *codec,
 					      hda_nid_t nid)
 {
-<<<<<<< HEAD
 	stac92xx_update_led_status(codec);
 
-=======
-	stac92xx_shutup(codec);
->>>>>>> 02f8c6ae
 	return 0;
 }
 #endif
 
-<<<<<<< HEAD
 static int stac92xx_suspend(struct hda_codec *codec, pm_message_t state)
 {
 	stac92xx_shutup(codec);
@@ -5326,10 +5051,7 @@
 }
 #endif /* CONFIG_PM */
 
-static struct hda_codec_ops stac92xx_patch_ops = {
-=======
 static const struct hda_codec_ops stac92xx_patch_ops = {
->>>>>>> 02f8c6ae
 	.build_controls = stac92xx_build_controls,
 	.build_pcms = stac92xx_build_pcms,
 	.init = stac92xx_init,
@@ -5679,8 +5401,6 @@
 	return 0;
 }
 
-<<<<<<< HEAD
-=======
 static void stac92hd8x_add_pin(struct hda_codec *codec, hda_nid_t nid)
 {
 	struct sigmatel_spec *spec = codec->spec;
@@ -5780,7 +5500,6 @@
 	spec->num_dmics = spec->auto_dmic_cnt;
 }
 
->>>>>>> 02f8c6ae
 static int patch_stac92hd83xxx(struct hda_codec *codec)
 {
 	struct sigmatel_spec *spec;
@@ -5797,18 +5516,6 @@
 		snd_hda_codec_set_pincfg(codec, 0xf, 0x2181205e);
 	}
 
-<<<<<<< HEAD
-	codec->spec = spec;
-	spec->linear_tone_beep = 0;
-	codec->slave_dig_outs = stac92hd83xxx_slave_dig_outs;
-	spec->digbeep_nid = 0x21;
-	spec->dmic_nids = stac92hd83xxx_dmic_nids;
-	spec->dmux_nids = stac92hd83xxx_mux_nids;
-	spec->mux_nids = stac92hd83xxx_mux_nids;
-	spec->num_muxes = ARRAY_SIZE(stac92hd83xxx_mux_nids);
-	spec->adc_nids = stac92hd83xxx_adc_nids;
-	spec->num_adcs = ARRAY_SIZE(stac92hd83xxx_adc_nids);
-=======
 	/* reset pin power-down; Windows may leave these bits after reboot */
 	snd_hda_codec_write_cache(codec, codec->afg, 0, 0x7EC, 0);
 	snd_hda_codec_write_cache(codec, codec->afg, 0, 0x7ED, 0);
@@ -5820,7 +5527,6 @@
 	spec->linear_tone_beep = 0;
 	codec->slave_dig_outs = stac92hd83xxx_slave_dig_outs;
 	spec->digbeep_nid = 0x21;
->>>>>>> 02f8c6ae
 	spec->pwr_nids = stac92hd83xxx_pwr_nids;
 	spec->pwr_mapping = stac92hd83xxx_pwr_mapping;
 	spec->num_pwrs = ARRAY_SIZE(stac92hd83xxx_pwr_nids);
@@ -5842,35 +5548,12 @@
 	switch (codec->vendor_id) {
 	case 0x111d76d1:
 	case 0x111d76d9:
-<<<<<<< HEAD
-		spec->dmic_nids = stac92hd87b_dmic_nids;
-		spec->num_dmics = stac92xx_connected_ports(codec,
-				stac92hd87b_dmic_nids,
-				STAC92HD87B_NUM_DMICS);
-		spec->num_pins = ARRAY_SIZE(stac92hd88xxx_pin_nids);
-		spec->pin_nids = stac92hd88xxx_pin_nids;
-		spec->mono_nid = 0;
-		spec->num_pwrs = 0;
-		break;
-=======
 	case 0x111d76e5:
->>>>>>> 02f8c6ae
 	case 0x111d7666:
 	case 0x111d7667:
 	case 0x111d7668:
 	case 0x111d7669:
-<<<<<<< HEAD
-		spec->num_dmics = stac92xx_connected_ports(codec,
-				stac92hd88xxx_dmic_nids,
-				STAC92HD88XXX_NUM_DMICS);
-		spec->num_pins = ARRAY_SIZE(stac92hd88xxx_pin_nids);
-		spec->pin_nids = stac92hd88xxx_pin_nids;
-		spec->mono_nid = 0;
-		spec->num_pwrs = 0;
-		break;
-=======
 	case 0x111d76e3:
->>>>>>> 02f8c6ae
 	case 0x111d7604:
 	case 0x111d76d4:
 	case 0x111d7605:
@@ -5879,9 +5562,6 @@
 		if (spec->board_config == STAC_92HD83XXX_PWR_REF)
 			break;
 		spec->num_pwrs = 0;
-		spec->num_dmics = stac92xx_connected_ports(codec,
-				stac92hd83xxx_dmic_nids,
-				STAC92HD83XXX_NUM_DMICS);
 		break;
 	}
 
@@ -5899,15 +5579,9 @@
 		spec->gpio_data |= spec->gpio_led;
 		/* register check_power_status callback. */
 		codec->patch_ops.check_power_status =
-<<<<<<< HEAD
 			stac92xx_check_power_status;
 	}
-#endif
-=======
-			stac92xx_hp_check_power_status;
-	}
 #endif	
->>>>>>> 02f8c6ae
 
 	err = stac92xx_parse_auto_config(codec, 0x1d, 0);
 	if (!err) {
@@ -5937,12 +5611,9 @@
 	if (num_dacs >= 0) {
 		snd_hda_codec_write_cache(codec, 0xE, 0,
 			AC_VERB_SET_CONNECT_SEL, num_dacs);
-<<<<<<< HEAD
-=======
 		snd_hda_codec_write_cache(codec, 0xF, 0,
 			AC_VERB_SET_CONNECT_SEL, num_dacs);
 	}
->>>>>>> 02f8c6ae
 
 	codec->proc_widget_hook = stac92hd_proc_hook;
 
@@ -6118,15 +5789,9 @@
 		unmute_init++;
 		snd_hda_codec_set_pincfg(codec, 0x0f, 0x40f000f0);
 		snd_hda_codec_set_pincfg(codec, 0x19, 0x40f000f3);
-<<<<<<< HEAD
-		stac92hd71bxx_dmic_nids[STAC92HD71BXX_NUM_DMICS - 1] = 0;
-		spec->num_dmics = stac92xx_connected_ports(codec,
-					stac92hd71bxx_dmic_nids,
-=======
 		spec->dmic_nids = stac92hd71bxx_dmic_5port_nids;
 		spec->num_dmics = stac92xx_connected_ports(codec,
 					stac92hd71bxx_dmic_5port_nids,
->>>>>>> 02f8c6ae
 					STAC92HD71BXX_NUM_DMICS - 1);
 		break;
 	case 0x111d7603: /* 6 Port with Analog Mixer */
@@ -6191,12 +5856,9 @@
 		 */
 		spec->num_smuxes = 1;
 		spec->num_dmuxes = 1;
-<<<<<<< HEAD
-=======
 		/* fallthrough */
 	case STAC_HP_DV4:
 		spec->gpio_led = 0x01;
->>>>>>> 02f8c6ae
 		/* fallthrough */
 	case STAC_HP_DV5:
 		snd_hda_codec_set_pincfg(codec, 0x0d, 0x90170010);
@@ -6211,10 +5873,7 @@
 		spec->num_dmics = 1;
 		spec->num_dmuxes = 1;
 		spec->num_smuxes = 1;
-<<<<<<< HEAD
-=======
 		spec->gpio_led = 0x08;
->>>>>>> 02f8c6ae
 		break;
 	}
 
@@ -6819,11 +6478,8 @@
 	{ .id = 0x111d76cd, .name = "92HD89F2", .patch = patch_stac92hd73xx },
 	{ .id = 0x111d76ce, .name = "92HD89F1", .patch = patch_stac92hd73xx },
 	{ .id = 0x111d76e0, .name = "92HD91BXX", .patch = patch_stac92hd83xxx},
-<<<<<<< HEAD
-=======
 	{ .id = 0x111d76e3, .name = "92HD98BXX", .patch = patch_stac92hd83xxx},
 	{ .id = 0x111d76e5, .name = "92HD99BXX", .patch = patch_stac92hd83xxx},
->>>>>>> 02f8c6ae
 	{ .id = 0x111d76e7, .name = "92HD90BXX", .patch = patch_stac92hd83xxx},
 	{} /* terminator */
 };
