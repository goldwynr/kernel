--- conflicted
+++ resolved
@@ -846,11 +846,7 @@
 {
 	struct cs_spec *spec = codec->spec;
 	struct auto_pin_cfg *cfg = &spec->autocfg;
-<<<<<<< HEAD
-	unsigned int caps, hp_present;
-=======
 	unsigned int hp_present;
->>>>>>> 02f8c6ae
 	hda_nid_t nid;
 	int i;
 
@@ -885,11 +881,7 @@
 	hda_nid_t nid;
 	unsigned int present;
 	
-<<<<<<< HEAD
-	nid = cfg->input_pins[spec->automic_idx];
-=======
 	nid = cfg->inputs[spec->automic_idx].pin;
->>>>>>> 02f8c6ae
 	present = snd_hda_jack_detect(codec, nid);
 	if (present)
 		change_cur_input(codec, spec->automic_idx, 0);
@@ -1164,11 +1156,7 @@
 	return 0;
 }
 
-<<<<<<< HEAD
-static const char *cs420x_models[CS420X_MODELS] = {
-=======
 static const char * const cs420x_models[CS420X_MODELS] = {
->>>>>>> 02f8c6ae
 	[CS420X_MBP53] = "mbp53",
 	[CS420X_MBP55] = "mbp55",
 	[CS420X_IMAC27] = "imac27",
@@ -1176,11 +1164,7 @@
 };
 
 
-<<<<<<< HEAD
-static struct snd_pci_quirk cs420x_cfg_tbl[] = {
-=======
 static const struct snd_pci_quirk cs420x_cfg_tbl[] = {
->>>>>>> 02f8c6ae
 	SND_PCI_QUIRK(0x10de, 0x0ac0, "MacBookPro 5,3", CS420X_MBP53),
 	SND_PCI_QUIRK(0x10de, 0x0d94, "MacBookAir 3,1(2)", CS420X_MBP55),
 	SND_PCI_QUIRK(0x10de, 0xcb79, "MacBookPro 5,5", CS420X_MBP55),
@@ -1194,11 +1178,7 @@
 	u32 val;
 };
 
-<<<<<<< HEAD
-static struct cs_pincfg mbp53_pincfgs[] = {
-=======
 static const struct cs_pincfg mbp53_pincfgs[] = {
->>>>>>> 02f8c6ae
 	{ 0x09, 0x012b4050 },
 	{ 0x0a, 0x90100141 },
 	{ 0x0b, 0x90100140 },
@@ -1212,11 +1192,7 @@
 	{} /* terminator */
 };
 
-<<<<<<< HEAD
-static struct cs_pincfg mbp55_pincfgs[] = {
-=======
 static const struct cs_pincfg mbp55_pincfgs[] = {
->>>>>>> 02f8c6ae
 	{ 0x09, 0x012b4030 },
 	{ 0x0a, 0x90100121 },
 	{ 0x0b, 0x90100120 },
@@ -1230,11 +1206,7 @@
 	{} /* terminator */
 };
 
-<<<<<<< HEAD
-static struct cs_pincfg imac27_pincfgs[] = {
-=======
 static const struct cs_pincfg imac27_pincfgs[] = {
->>>>>>> 02f8c6ae
 	{ 0x09, 0x012b4050 },
 	{ 0x0a, 0x90100140 },
 	{ 0x0b, 0x90100142 },
@@ -1248,11 +1220,7 @@
 	{} /* terminator */
 };
 
-<<<<<<< HEAD
-static struct cs_pincfg *cs_pincfgs[CS420X_MODELS] = {
-=======
 static const struct cs_pincfg *cs_pincfgs[CS420X_MODELS] = {
->>>>>>> 02f8c6ae
 	[CS420X_MBP53] = mbp53_pincfgs,
 	[CS420X_MBP55] = mbp55_pincfgs,
 	[CS420X_IMAC27] = imac27_pincfgs,
