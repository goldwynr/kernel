/*
 * Generic routines and proc interface for ELD(EDID Like Data) information
 *
 * Copyright(c) 2008 Intel Corporation.
 *
 * Authors:
 * 		Wu Fengguang <wfg@linux.intel.com>
 *
 *  This driver is free software; you can redistribute it and/or modify
 *  it under the terms of the GNU General Public License as published by
 *  the Free Software Foundation; either version 2 of the License, or
 *  (at your option) any later version.
 *
 *  This driver is distributed in the hope that it will be useful,
 *  but WITHOUT ANY WARRANTY; without even the implied warranty of
 *  MERCHANTABILITY or FITNESS FOR A PARTICULAR PURPOSE.  See the
 *  GNU General Public License for more details.
 *
 *  You should have received a copy of the GNU General Public License
 *  along with this program; if not, write to the Free Software
 *  Foundation, Inc., 59 Temple Place, Suite 330, Boston, MA  02111-1307 USA
 */

#include <linux/init.h>
#include <linux/slab.h>
#include <sound/core.h>
#include <asm/unaligned.h>
#include "hda_codec.h"
#include "hda_local.h"

enum eld_versions {
	ELD_VER_CEA_861D	= 2,
	ELD_VER_PARTIAL		= 31,
};

enum cea_edid_versions {
	CEA_EDID_VER_NONE	= 0,
	CEA_EDID_VER_CEA861	= 1,
	CEA_EDID_VER_CEA861A	= 2,
	CEA_EDID_VER_CEA861BCD	= 3,
	CEA_EDID_VER_RESERVED	= 4,
};

static char *cea_speaker_allocation_names[] = {
	/*  0 */ "FL/FR",
	/*  1 */ "LFE",
	/*  2 */ "FC",
	/*  3 */ "RL/RR",
	/*  4 */ "RC",
	/*  5 */ "FLC/FRC",
	/*  6 */ "RLC/RRC",
	/*  7 */ "FLW/FRW",
	/*  8 */ "FLH/FRH",
	/*  9 */ "TC",
	/* 10 */ "FCH",
};

static char *eld_connection_type_names[4] = {
	"HDMI",
	"DisplayPort",
	"2-reserved",
	"3-reserved"
};

enum cea_audio_coding_types {
	AUDIO_CODING_TYPE_REF_STREAM_HEADER	=  0,
	AUDIO_CODING_TYPE_LPCM			=  1,
	AUDIO_CODING_TYPE_AC3			=  2,
	AUDIO_CODING_TYPE_MPEG1			=  3,
	AUDIO_CODING_TYPE_MP3			=  4,
	AUDIO_CODING_TYPE_MPEG2			=  5,
	AUDIO_CODING_TYPE_AACLC			=  6,
	AUDIO_CODING_TYPE_DTS			=  7,
	AUDIO_CODING_TYPE_ATRAC			=  8,
	AUDIO_CODING_TYPE_SACD			=  9,
	AUDIO_CODING_TYPE_EAC3			= 10,
	AUDIO_CODING_TYPE_DTS_HD		= 11,
	AUDIO_CODING_TYPE_MLP			= 12,
	AUDIO_CODING_TYPE_DST			= 13,
	AUDIO_CODING_TYPE_WMAPRO		= 14,
	AUDIO_CODING_TYPE_REF_CXT		= 15,
	/* also include valid xtypes below */
	AUDIO_CODING_TYPE_HE_AAC		= 15,
	AUDIO_CODING_TYPE_HE_AAC2		= 16,
	AUDIO_CODING_TYPE_MPEG_SURROUND		= 17,
};

enum cea_audio_coding_xtypes {
	AUDIO_CODING_XTYPE_HE_REF_CT		= 0,
	AUDIO_CODING_XTYPE_HE_AAC		= 1,
	AUDIO_CODING_XTYPE_HE_AAC2		= 2,
	AUDIO_CODING_XTYPE_MPEG_SURROUND	= 3,
	AUDIO_CODING_XTYPE_FIRST_RESERVED	= 4,
};

static char *cea_audio_coding_type_names[] = {
	/*  0 */ "undefined",
	/*  1 */ "LPCM",
	/*  2 */ "AC-3",
	/*  3 */ "MPEG1",
	/*  4 */ "MP3",
	/*  5 */ "MPEG2",
	/*  6 */ "AAC-LC",
	/*  7 */ "DTS",
	/*  8 */ "ATRAC",
	/*  9 */ "DSD (One Bit Audio)",
	/* 10 */ "E-AC-3/DD+ (Dolby Digital Plus)",
	/* 11 */ "DTS-HD",
	/* 12 */ "MLP (Dolby TrueHD)",
	/* 13 */ "DST",
	/* 14 */ "WMAPro",
	/* 15 */ "HE-AAC",
	/* 16 */ "HE-AACv2",
	/* 17 */ "MPEG Surround",
};

/*
 * The following two lists are shared between
 * 	- HDMI audio InfoFrame (source to sink)
 * 	- CEA E-EDID Extension (sink to source)
 */

/*
 * SS1:SS0 index => sample size
 */
static int cea_sample_sizes[4] = {
	0,	 		/* 0: Refer to Stream Header */
	AC_SUPPCM_BITS_16,	/* 1: 16 bits */
	AC_SUPPCM_BITS_20,	/* 2: 20 bits */
	AC_SUPPCM_BITS_24,	/* 3: 24 bits */
};

/*
 * SF2:SF1:SF0 index => sampling frequency
 */
static int cea_sampling_frequencies[8] = {
	0,			/* 0: Refer to Stream Header */
	SNDRV_PCM_RATE_32000,	/* 1:  32000Hz */
	SNDRV_PCM_RATE_44100,	/* 2:  44100Hz */
	SNDRV_PCM_RATE_48000,	/* 3:  48000Hz */
	SNDRV_PCM_RATE_88200,	/* 4:  88200Hz */
	SNDRV_PCM_RATE_96000,	/* 5:  96000Hz */
	SNDRV_PCM_RATE_176400,	/* 6: 176400Hz */
	SNDRV_PCM_RATE_192000,	/* 7: 192000Hz */
};

static unsigned char hdmi_get_eld_byte(struct hda_codec *codec, hda_nid_t nid,
					int byte_index)
{
	unsigned int val;

	val = snd_hda_codec_read(codec, nid, 0,
					AC_VERB_GET_HDMI_ELDD, byte_index);

#ifdef BE_PARANOID
	printk(KERN_INFO "HDMI: ELD data byte %d: 0x%x\n", byte_index, val);
#endif

	if ((val & AC_ELDD_ELD_VALID) == 0) {
		snd_printd(KERN_INFO "HDMI: invalid ELD data byte %d\n",
								byte_index);
		val = 0;
	}

	return val & AC_ELDD_ELD_DATA;
}

#define GRAB_BITS(buf, byte, lowbit, bits) 		\
({							\
	BUILD_BUG_ON(lowbit > 7);			\
	BUILD_BUG_ON(bits > 8);				\
	BUILD_BUG_ON(bits <= 0);			\
							\
	(buf[byte] >> (lowbit)) & ((1 << (bits)) - 1);	\
})

static void hdmi_update_short_audio_desc(struct cea_sad *a,
					 const unsigned char *buf)
{
	int i;
	int val;

	val = GRAB_BITS(buf, 1, 0, 7);
	a->rates = 0;
	for (i = 0; i < 7; i++)
		if (val & (1 << i))
			a->rates |= cea_sampling_frequencies[i + 1];

	a->channels = GRAB_BITS(buf, 0, 0, 3);
	a->channels++;

	a->sample_bits = 0;
	a->max_bitrate = 0;

	a->format = GRAB_BITS(buf, 0, 3, 4);
	switch (a->format) {
	case AUDIO_CODING_TYPE_REF_STREAM_HEADER:
		snd_printd(KERN_INFO
				"HDMI: audio coding type 0 not expected\n");
		break;

	case AUDIO_CODING_TYPE_LPCM:
		val = GRAB_BITS(buf, 2, 0, 3);
		for (i = 0; i < 3; i++)
			if (val & (1 << i))
				a->sample_bits |= cea_sample_sizes[i + 1];
		break;

	case AUDIO_CODING_TYPE_AC3:
	case AUDIO_CODING_TYPE_MPEG1:
	case AUDIO_CODING_TYPE_MP3:
	case AUDIO_CODING_TYPE_MPEG2:
	case AUDIO_CODING_TYPE_AACLC:
	case AUDIO_CODING_TYPE_DTS:
	case AUDIO_CODING_TYPE_ATRAC:
		a->max_bitrate = GRAB_BITS(buf, 2, 0, 8);
		a->max_bitrate *= 8000;
		break;

	case AUDIO_CODING_TYPE_SACD:
		break;

	case AUDIO_CODING_TYPE_EAC3:
		break;

	case AUDIO_CODING_TYPE_DTS_HD:
		break;

	case AUDIO_CODING_TYPE_MLP:
		break;

	case AUDIO_CODING_TYPE_DST:
		break;

	case AUDIO_CODING_TYPE_WMAPRO:
		a->profile = GRAB_BITS(buf, 2, 0, 3);
		break;

	case AUDIO_CODING_TYPE_REF_CXT:
		a->format = GRAB_BITS(buf, 2, 3, 5);
		if (a->format == AUDIO_CODING_XTYPE_HE_REF_CT ||
		    a->format >= AUDIO_CODING_XTYPE_FIRST_RESERVED) {
			snd_printd(KERN_INFO
				"HDMI: audio coding xtype %d not expected\n",
				a->format);
			a->format = 0;
		} else
			a->format += AUDIO_CODING_TYPE_HE_AAC -
				     AUDIO_CODING_XTYPE_HE_AAC;
		break;
	}
}

/*
 * Be careful, ELD buf could be totally rubbish!
 */
static int hdmi_update_eld(struct hdmi_eld *e,
			   const unsigned char *buf, int size)
{
	int mnl;
	int i;

	e->eld_ver = GRAB_BITS(buf, 0, 3, 5);
	if (e->eld_ver != ELD_VER_CEA_861D &&
	    e->eld_ver != ELD_VER_PARTIAL) {
		snd_printd(KERN_INFO "HDMI: Unknown ELD version %d\n",
								e->eld_ver);
		goto out_fail;
	}

	e->eld_size = size;
	e->baseline_len = GRAB_BITS(buf, 2, 0, 8);
	mnl		= GRAB_BITS(buf, 4, 0, 5);
	e->cea_edid_ver	= GRAB_BITS(buf, 4, 5, 3);

	e->support_hdcp	= GRAB_BITS(buf, 5, 0, 1);
	e->support_ai	= GRAB_BITS(buf, 5, 1, 1);
	e->conn_type	= GRAB_BITS(buf, 5, 2, 2);
	e->sad_count	= GRAB_BITS(buf, 5, 4, 4);

	e->aud_synch_delay = GRAB_BITS(buf, 6, 0, 8) * 2;
	e->spk_alloc	= GRAB_BITS(buf, 7, 0, 7);

	e->port_id	  = get_unaligned_le64(buf + 8);

	/* not specified, but the spec's tendency is little endian */
	e->manufacture_id = get_unaligned_le16(buf + 16);
	e->product_id	  = get_unaligned_le16(buf + 18);

	if (mnl > ELD_MAX_MNL) {
		snd_printd(KERN_INFO "HDMI: MNL is reserved value %d\n", mnl);
		goto out_fail;
	} else if (ELD_FIXED_BYTES + mnl > size) {
		snd_printd(KERN_INFO "HDMI: out of range MNL %d\n", mnl);
		goto out_fail;
	} else
		strlcpy(e->monitor_name, buf + ELD_FIXED_BYTES, mnl + 1);

	for (i = 0; i < e->sad_count; i++) {
		if (ELD_FIXED_BYTES + mnl + 3 * (i + 1) > size) {
			snd_printd(KERN_INFO "HDMI: out of range SAD %d\n", i);
			goto out_fail;
		}
		hdmi_update_short_audio_desc(e->sad + i,
					buf + ELD_FIXED_BYTES + mnl + 3 * i);
	}

	return 0;

out_fail:
	e->eld_ver = 0;
	return -EINVAL;
}

<<<<<<< HEAD
static int hdmi_eld_valid(struct hda_codec *codec, hda_nid_t nid)
{
	int eldv;
	int present;

	present = snd_hda_pin_sense(codec, nid);
	eldv    = (present & AC_PINSENSE_ELDV);
	present = (present & AC_PINSENSE_PRESENCE);

#ifdef CONFIG_SND_DEBUG_VERBOSE
	printk(KERN_INFO "HDMI: sink_present = %d, eld_valid = %d\n",
			!!present, !!eldv);
#endif

	return eldv && present;
}

=======
>>>>>>> 02f8c6ae
int snd_hdmi_get_eld_size(struct hda_codec *codec, hda_nid_t nid)
{
	return snd_hda_codec_read(codec, nid, 0, AC_VERB_GET_HDMI_DIP_SIZE,
						 AC_DIPSIZE_ELD_BUF);
}

int snd_hdmi_get_eld(struct hdmi_eld *eld,
		     struct hda_codec *codec, hda_nid_t nid)
{
	int i;
	int ret;
	int size;
	unsigned char *buf;

	if (!eld->eld_valid)
		return -ENOENT;

	size = snd_hdmi_get_eld_size(codec, nid);
	if (size == 0) {
		/* wfg: workaround for ASUS P5E-VM HDMI board */
		snd_printd(KERN_INFO "HDMI: ELD buf size is 0, force 128\n");
		size = 128;
	}
	if (size < ELD_FIXED_BYTES || size > PAGE_SIZE) {
		snd_printd(KERN_INFO "HDMI: invalid ELD buf size %d\n", size);
		return -ERANGE;
	}

	buf = kmalloc(size, GFP_KERNEL);
	if (!buf)
		return -ENOMEM;

	for (i = 0; i < size; i++)
		buf[i] = hdmi_get_eld_byte(codec, nid, i);

	ret = hdmi_update_eld(eld, buf, size);

	kfree(buf);
	return ret;
}

static void hdmi_show_short_audio_desc(struct cea_sad *a)
{
	char buf[SND_PRINT_RATES_ADVISED_BUFSIZE];
	char buf2[8 + SND_PRINT_BITS_ADVISED_BUFSIZE] = ", bits =";

	if (!a->format)
		return;

	snd_print_pcm_rates(a->rates, buf, sizeof(buf));

	if (a->format == AUDIO_CODING_TYPE_LPCM)
		snd_print_pcm_bits(a->sample_bits, buf2 + 8, sizeof(buf2) - 8);
	else if (a->max_bitrate)
		snprintf(buf2, sizeof(buf2),
				", max bitrate = %d", a->max_bitrate);
	else
		buf2[0] = '\0';

	printk(KERN_INFO "HDMI: supports coding type %s:"
			" channels = %d, rates =%s%s\n",
			cea_audio_coding_type_names[a->format],
			a->channels,
			buf,
			buf2);
}

void snd_print_channel_allocation(int spk_alloc, char *buf, int buflen)
{
	int i, j;

	for (i = 0, j = 0; i < ARRAY_SIZE(cea_speaker_allocation_names); i++) {
		if (spk_alloc & (1 << i))
			j += snprintf(buf + j, buflen - j,  " %s",
					cea_speaker_allocation_names[i]);
	}
	buf[j] = '\0';	/* necessary when j == 0 */
}

void snd_hdmi_show_eld(struct hdmi_eld *e)
{
	int i;

	printk(KERN_INFO "HDMI: detected monitor %s at connection type %s\n",
			e->monitor_name,
			eld_connection_type_names[e->conn_type]);

	if (e->spk_alloc) {
		char buf[SND_PRINT_CHANNEL_ALLOCATION_ADVISED_BUFSIZE];
		snd_print_channel_allocation(e->spk_alloc, buf, sizeof(buf));
		printk(KERN_INFO "HDMI: available speakers:%s\n", buf);
	}

	for (i = 0; i < e->sad_count; i++)
		hdmi_show_short_audio_desc(e->sad + i);
}

#ifdef CONFIG_PROC_FS

static void hdmi_print_sad_info(int i, struct cea_sad *a,
				struct snd_info_buffer *buffer)
{
	char buf[SND_PRINT_RATES_ADVISED_BUFSIZE];

	snd_iprintf(buffer, "sad%d_coding_type\t[0x%x] %s\n",
			i, a->format, cea_audio_coding_type_names[a->format]);
	snd_iprintf(buffer, "sad%d_channels\t\t%d\n", i, a->channels);

	snd_print_pcm_rates(a->rates, buf, sizeof(buf));
	snd_iprintf(buffer, "sad%d_rates\t\t[0x%x]%s\n", i, a->rates, buf);

	if (a->format == AUDIO_CODING_TYPE_LPCM) {
		snd_print_pcm_bits(a->sample_bits, buf, sizeof(buf));
		snd_iprintf(buffer, "sad%d_bits\t\t[0x%x]%s\n",
							i, a->sample_bits, buf);
	}

	if (a->max_bitrate)
		snd_iprintf(buffer, "sad%d_max_bitrate\t%d\n",
							i, a->max_bitrate);

	if (a->profile)
		snd_iprintf(buffer, "sad%d_profile\t\t%d\n", i, a->profile);
}

static void hdmi_print_eld_info(struct snd_info_entry *entry,
				struct snd_info_buffer *buffer)
{
	struct hdmi_eld *e = entry->private_data;
	char buf[SND_PRINT_CHANNEL_ALLOCATION_ADVISED_BUFSIZE];
	int i;
	static char *eld_versoin_names[32] = {
		"reserved",
		"reserved",
		"CEA-861D or below",
		[3 ... 30] = "reserved",
		[31] = "partial"
	};
	static char *cea_edid_version_names[8] = {
		"no CEA EDID Timing Extension block present",
		"CEA-861",
		"CEA-861-A",
		"CEA-861-B, C or D",
		[4 ... 7] = "reserved"
	};

	snd_iprintf(buffer, "monitor_present\t\t%d\n", e->monitor_present);
	snd_iprintf(buffer, "eld_valid\t\t%d\n", e->eld_valid);
<<<<<<< HEAD
=======
	if (!e->eld_valid)
		return;
>>>>>>> 02f8c6ae
	snd_iprintf(buffer, "monitor_name\t\t%s\n", e->monitor_name);
	snd_iprintf(buffer, "connection_type\t\t%s\n",
				eld_connection_type_names[e->conn_type]);
	snd_iprintf(buffer, "eld_version\t\t[0x%x] %s\n", e->eld_ver,
					eld_versoin_names[e->eld_ver]);
	snd_iprintf(buffer, "edid_version\t\t[0x%x] %s\n", e->cea_edid_ver,
				cea_edid_version_names[e->cea_edid_ver]);
	snd_iprintf(buffer, "manufacture_id\t\t0x%x\n", e->manufacture_id);
	snd_iprintf(buffer, "product_id\t\t0x%x\n", e->product_id);
	snd_iprintf(buffer, "port_id\t\t\t0x%llx\n", (long long)e->port_id);
	snd_iprintf(buffer, "support_hdcp\t\t%d\n", e->support_hdcp);
	snd_iprintf(buffer, "support_ai\t\t%d\n", e->support_ai);
	snd_iprintf(buffer, "audio_sync_delay\t%d\n", e->aud_synch_delay);

	snd_print_channel_allocation(e->spk_alloc, buf, sizeof(buf));
	snd_iprintf(buffer, "speakers\t\t[0x%x]%s\n", e->spk_alloc, buf);

	snd_iprintf(buffer, "sad_count\t\t%d\n", e->sad_count);

	for (i = 0; i < e->sad_count; i++)
		hdmi_print_sad_info(i, e->sad + i, buffer);
}

static void hdmi_write_eld_info(struct snd_info_entry *entry,
				struct snd_info_buffer *buffer)
{
	struct hdmi_eld *e = entry->private_data;
	char line[64];
	char name[64];
	char *sname;
	long long val;
	unsigned int n;

	while (!snd_info_get_line(buffer, line, sizeof(line))) {
		if (sscanf(line, "%s %llx", name, &val) != 2)
			continue;
		/*
		 * We don't allow modification to these fields:
		 * 	monitor_name manufacture_id product_id
		 * 	eld_version edid_version
		 */
		if (!strcmp(name, "monitor_present"))
			e->monitor_present = val;
		else if (!strcmp(name, "eld_valid"))
			e->eld_valid = val;
		else if (!strcmp(name, "connection_type"))
			e->conn_type = val;
		else if (!strcmp(name, "port_id"))
			e->port_id = val;
		else if (!strcmp(name, "support_hdcp"))
			e->support_hdcp = val;
		else if (!strcmp(name, "support_ai"))
			e->support_ai = val;
		else if (!strcmp(name, "audio_sync_delay"))
			e->aud_synch_delay = val;
		else if (!strcmp(name, "speakers"))
			e->spk_alloc = val;
		else if (!strcmp(name, "sad_count"))
			e->sad_count = val;
		else if (!strncmp(name, "sad", 3)) {
			sname = name + 4;
			n = name[3] - '0';
			if (name[4] >= '0' && name[4] <= '9') {
				sname++;
				n = 10 * n + name[4] - '0';
			}
			if (n >= ELD_MAX_SAD)
				continue;
			if (!strcmp(sname, "_coding_type"))
				e->sad[n].format = val;
			else if (!strcmp(sname, "_channels"))
				e->sad[n].channels = val;
			else if (!strcmp(sname, "_rates"))
				e->sad[n].rates = val;
			else if (!strcmp(sname, "_bits"))
				e->sad[n].sample_bits = val;
			else if (!strcmp(sname, "_max_bitrate"))
				e->sad[n].max_bitrate = val;
			else if (!strcmp(sname, "_profile"))
				e->sad[n].profile = val;
			if (n >= e->sad_count)
				e->sad_count = n + 1;
		}
	}
}


int snd_hda_eld_proc_new(struct hda_codec *codec, struct hdmi_eld *eld,
			 int index)
{
	char name[32];
	struct snd_info_entry *entry;
	int err;

	snprintf(name, sizeof(name), "eld#%d.%d", codec->addr, index);
	err = snd_card_proc_new(codec->bus->card, name, &entry);
	if (err < 0)
		return err;

	snd_info_set_text_ops(entry, eld, hdmi_print_eld_info);
	entry->c.text.write = hdmi_write_eld_info;
	entry->mode |= S_IWUSR;
	eld->proc_entry = entry;

	return 0;
}

void snd_hda_eld_proc_free(struct hda_codec *codec, struct hdmi_eld *eld)
{
	if (!codec->bus->shutdown && eld->proc_entry) {
		snd_device_free(codec->bus->card, eld->proc_entry);
		eld->proc_entry = NULL;
	}
}

#endif /* CONFIG_PROC_FS */

/* update PCM info based on ELD */
void hdmi_eld_update_pcm_info(struct hdmi_eld *eld, struct hda_pcm_stream *pcm,
			      struct hda_pcm_stream *codec_pars)
{
	int i;

	/* assume basic audio support (the basic audio flag is not in ELD;
	 * however, all audio capable sinks are required to support basic
	 * audio) */
	pcm->rates = SNDRV_PCM_RATE_32000 | SNDRV_PCM_RATE_44100 | SNDRV_PCM_RATE_48000;
	pcm->formats = SNDRV_PCM_FMTBIT_S16_LE;
	pcm->maxbps = 16;
	pcm->channels_max = 2;
	for (i = 0; i < eld->sad_count; i++) {
		struct cea_sad *a = &eld->sad[i];
		pcm->rates |= a->rates;
		if (a->channels > pcm->channels_max)
			pcm->channels_max = a->channels;
		if (a->format == AUDIO_CODING_TYPE_LPCM) {
			if (a->sample_bits & AC_SUPPCM_BITS_20) {
				pcm->formats |= SNDRV_PCM_FMTBIT_S32_LE;
				if (pcm->maxbps < 20)
					pcm->maxbps = 20;
			}
			if (a->sample_bits & AC_SUPPCM_BITS_24) {
				pcm->formats |= SNDRV_PCM_FMTBIT_S32_LE;
				if (pcm->maxbps < 24)
					pcm->maxbps = 24;
			}
		}
	}

	if (!codec_pars)
		return;

	/* restrict the parameters by the values the codec provides */
	pcm->rates &= codec_pars->rates;
	pcm->formats &= codec_pars->formats;
	pcm->channels_max = min(pcm->channels_max, codec_pars->channels_max);
	pcm->maxbps = min(pcm->maxbps, codec_pars->maxbps);
}<|MERGE_RESOLUTION|>--- conflicted
+++ resolved
@@ -312,26 +312,6 @@
 	return -EINVAL;
 }
 
-<<<<<<< HEAD
-static int hdmi_eld_valid(struct hda_codec *codec, hda_nid_t nid)
-{
-	int eldv;
-	int present;
-
-	present = snd_hda_pin_sense(codec, nid);
-	eldv    = (present & AC_PINSENSE_ELDV);
-	present = (present & AC_PINSENSE_PRESENCE);
-
-#ifdef CONFIG_SND_DEBUG_VERBOSE
-	printk(KERN_INFO "HDMI: sink_present = %d, eld_valid = %d\n",
-			!!present, !!eldv);
-#endif
-
-	return eldv && present;
-}
-
-=======
->>>>>>> 02f8c6ae
 int snd_hdmi_get_eld_size(struct hda_codec *codec, hda_nid_t nid)
 {
 	return snd_hda_codec_read(codec, nid, 0, AC_VERB_GET_HDMI_DIP_SIZE,
@@ -480,11 +460,8 @@
 
 	snd_iprintf(buffer, "monitor_present\t\t%d\n", e->monitor_present);
 	snd_iprintf(buffer, "eld_valid\t\t%d\n", e->eld_valid);
-<<<<<<< HEAD
-=======
 	if (!e->eld_valid)
 		return;
->>>>>>> 02f8c6ae
 	snd_iprintf(buffer, "monitor_name\t\t%s\n", e->monitor_name);
 	snd_iprintf(buffer, "connection_type\t\t%s\n",
 				eld_connection_type_names[e->conn_type]);
