/*
 * Driver for C-Media CMI8338 and 8738 PCI soundcards.
 * Copyright (c) 2000 by Takashi Iwai <tiwai@suse.de>
 *
 *   This program is free software; you can redistribute it and/or modify
 *   it under the terms of the GNU General Public License as published by
 *   the Free Software Foundation; either version 2 of the License, or
 *   (at your option) any later version.
 *
 *   This program is distributed in the hope that it will be useful,
 *   but WITHOUT ANY WARRANTY; without even the implied warranty of
 *   MERCHANTABILITY or FITNESS FOR A PARTICULAR PURPOSE.  See the
 *   GNU General Public License for more details.
 *
 *   You should have received a copy of the GNU General Public License
 *   along with this program; if not, write to the Free Software
 *   Foundation, Inc., 59 Temple Place, Suite 330, Boston, MA  02111-1307 USA
 */
 
/* Does not work. Warning may block system in capture mode */
/* #define USE_VAR48KRATE */

#include <asm/io.h>
#include <linux/delay.h>
#include <linux/interrupt.h>
#include <linux/init.h>
#include <linux/pci.h>
#include <linux/slab.h>
#include <linux/gameport.h>
#include <linux/moduleparam.h>
#include <linux/mutex.h>
#include <sound/core.h>
#include <sound/info.h>
#include <sound/control.h>
#include <sound/pcm.h>
#include <sound/rawmidi.h>
#include <sound/mpu401.h>
#include <sound/opl3.h>
#include <sound/sb.h>
#include <sound/asoundef.h>
#include <sound/initval.h>

MODULE_AUTHOR("Takashi Iwai <tiwai@suse.de>");
MODULE_DESCRIPTION("C-Media CMI8x38 PCI");
MODULE_LICENSE("GPL");
MODULE_SUPPORTED_DEVICE("{{C-Media,CMI8738},"
		"{C-Media,CMI8738B},"
		"{C-Media,CMI8338A},"
		"{C-Media,CMI8338B}}");

#if defined(CONFIG_GAMEPORT) || (defined(MODULE) && defined(CONFIG_GAMEPORT_MODULE))
#define SUPPORT_JOYSTICK 1
#endif

static int index[SNDRV_CARDS] = SNDRV_DEFAULT_IDX;	/* Index 0-MAX */
static char *id[SNDRV_CARDS] = SNDRV_DEFAULT_STR;	/* ID for this card */
static int enable[SNDRV_CARDS] = SNDRV_DEFAULT_ENABLE_PNP;	/* Enable switches */
static long mpu_port[SNDRV_CARDS];
static long fm_port[SNDRV_CARDS] = {[0 ... (SNDRV_CARDS-1)]=1};
static int soft_ac3[SNDRV_CARDS] = {[0 ... (SNDRV_CARDS-1)]=1};
#ifdef SUPPORT_JOYSTICK
static int joystick_port[SNDRV_CARDS];
#endif

module_param_array(index, int, NULL, 0444);
MODULE_PARM_DESC(index, "Index value for C-Media PCI soundcard.");
module_param_array(id, charp, NULL, 0444);
MODULE_PARM_DESC(id, "ID string for C-Media PCI soundcard.");
module_param_array(enable, bool, NULL, 0444);
MODULE_PARM_DESC(enable, "Enable C-Media PCI soundcard.");
module_param_array(mpu_port, long, NULL, 0444);
MODULE_PARM_DESC(mpu_port, "MPU-401 port.");
module_param_array(fm_port, long, NULL, 0444);
MODULE_PARM_DESC(fm_port, "FM port.");
module_param_array(soft_ac3, bool, NULL, 0444);
MODULE_PARM_DESC(soft_ac3, "Software-conversion of raw SPDIF packets (model 033 only).");
#ifdef SUPPORT_JOYSTICK
module_param_array(joystick_port, int, NULL, 0444);
MODULE_PARM_DESC(joystick_port, "Joystick port address.");
#endif

/*
 * CM8x38 registers definition
 */

#define CM_REG_FUNCTRL0		0x00
#define CM_RST_CH1		0x00080000
#define CM_RST_CH0		0x00040000
#define CM_CHEN1		0x00020000	/* ch1: enable */
#define CM_CHEN0		0x00010000	/* ch0: enable */
#define CM_PAUSE1		0x00000008	/* ch1: pause */
#define CM_PAUSE0		0x00000004	/* ch0: pause */
#define CM_CHADC1		0x00000002	/* ch1, 0:playback, 1:record */
#define CM_CHADC0		0x00000001	/* ch0, 0:playback, 1:record */

#define CM_REG_FUNCTRL1		0x04
#define CM_DSFC_MASK		0x0000E000	/* channel 1 (DAC?) sampling frequency */
#define CM_DSFC_SHIFT		13
#define CM_ASFC_MASK		0x00001C00	/* channel 0 (ADC?) sampling frequency */
#define CM_ASFC_SHIFT		10
#define CM_SPDF_1		0x00000200	/* SPDIF IN/OUT at channel B */
#define CM_SPDF_0		0x00000100	/* SPDIF OUT only channel A */
#define CM_SPDFLOOP		0x00000080	/* ext. SPDIIF/IN -> OUT loopback */
#define CM_SPDO2DAC		0x00000040	/* SPDIF/OUT can be heard from internal DAC */
#define CM_INTRM		0x00000020	/* master control block (MCB) interrupt enabled */
#define CM_BREQ			0x00000010	/* bus master enabled */
#define CM_VOICE_EN		0x00000008	/* legacy voice (SB16,FM) */
#define CM_UART_EN		0x00000004	/* legacy UART */
#define CM_JYSTK_EN		0x00000002	/* legacy joystick */
#define CM_ZVPORT		0x00000001	/* ZVPORT */

#define CM_REG_CHFORMAT		0x08

#define CM_CHB3D5C		0x80000000	/* 5,6 channels */
#define CM_FMOFFSET2		0x40000000	/* initial FM PCM offset 2 when Fmute=1 */
#define CM_CHB3D		0x20000000	/* 4 channels */

#define CM_CHIP_MASK1		0x1f000000
#define CM_CHIP_037		0x01000000
#define CM_SETLAT48		0x00800000	/* set latency timer 48h */
#define CM_EDGEIRQ		0x00400000	/* emulated edge trigger legacy IRQ */
#define CM_SPD24SEL39		0x00200000	/* 24-bit spdif: model 039 */
#define CM_AC3EN1		0x00100000	/* enable AC3: model 037 */
#define CM_SPDIF_SELECT1	0x00080000	/* for model <= 037 ? */
#define CM_SPD24SEL		0x00020000	/* 24bit spdif: model 037 */
/* #define CM_SPDIF_INVERSE	0x00010000 */ /* ??? */

#define CM_ADCBITLEN_MASK	0x0000C000	
#define CM_ADCBITLEN_16		0x00000000
#define CM_ADCBITLEN_15		0x00004000
#define CM_ADCBITLEN_14		0x00008000
#define CM_ADCBITLEN_13		0x0000C000

#define CM_ADCDACLEN_MASK	0x00003000	/* model 037 */
#define CM_ADCDACLEN_060	0x00000000
#define CM_ADCDACLEN_066	0x00001000
#define CM_ADCDACLEN_130	0x00002000
#define CM_ADCDACLEN_280	0x00003000

#define CM_ADCDLEN_MASK		0x00003000	/* model 039 */
#define CM_ADCDLEN_ORIGINAL	0x00000000
#define CM_ADCDLEN_EXTRA	0x00001000
#define CM_ADCDLEN_24K		0x00002000
#define CM_ADCDLEN_WEIGHT	0x00003000

#define CM_CH1_SRATE_176K	0x00000800
#define CM_CH1_SRATE_96K	0x00000800	/* model 055? */
#define CM_CH1_SRATE_88K	0x00000400
#define CM_CH0_SRATE_176K	0x00000200
#define CM_CH0_SRATE_96K	0x00000200	/* model 055? */
#define CM_CH0_SRATE_88K	0x00000100
#define CM_CH0_SRATE_128K	0x00000300
#define CM_CH0_SRATE_MASK	0x00000300

#define CM_SPDIF_INVERSE2	0x00000080	/* model 055? */
#define CM_DBLSPDS		0x00000040	/* double SPDIF sample rate 88.2/96 */
#define CM_POLVALID		0x00000020	/* inverse SPDIF/IN valid bit */
#define CM_SPDLOCKED		0x00000010

#define CM_CH1FMT_MASK		0x0000000C	/* bit 3: 16 bits, bit 2: stereo */
#define CM_CH1FMT_SHIFT		2
#define CM_CH0FMT_MASK		0x00000003	/* bit 1: 16 bits, bit 0: stereo */
#define CM_CH0FMT_SHIFT		0

#define CM_REG_INT_HLDCLR	0x0C
#define CM_CHIP_MASK2		0xff000000
#define CM_CHIP_8768		0x20000000
#define CM_CHIP_055		0x08000000
#define CM_CHIP_039		0x04000000
#define CM_CHIP_039_6CH		0x01000000
#define CM_UNKNOWN_INT_EN	0x00080000	/* ? */
#define CM_TDMA_INT_EN		0x00040000
#define CM_CH1_INT_EN		0x00020000
#define CM_CH0_INT_EN		0x00010000

#define CM_REG_INT_STATUS	0x10
#define CM_INTR			0x80000000
#define CM_VCO			0x08000000	/* Voice Control? CMI8738 */
#define CM_MCBINT		0x04000000	/* Master Control Block abort cond.? */
#define CM_UARTINT		0x00010000
#define CM_LTDMAINT		0x00008000
#define CM_HTDMAINT		0x00004000
#define CM_XDO46		0x00000080	/* Modell 033? Direct programming EEPROM (read data register) */
#define CM_LHBTOG		0x00000040	/* High/Low status from DMA ctrl register */
#define CM_LEG_HDMA		0x00000020	/* Legacy is in High DMA channel */
#define CM_LEG_STEREO		0x00000010	/* Legacy is in Stereo mode */
#define CM_CH1BUSY		0x00000008
#define CM_CH0BUSY		0x00000004
#define CM_CHINT1		0x00000002
#define CM_CHINT0		0x00000001

#define CM_REG_LEGACY_CTRL	0x14
#define CM_NXCHG		0x80000000	/* don't map base reg dword->sample */
#define CM_VMPU_MASK		0x60000000	/* MPU401 i/o port address */
#define CM_VMPU_330		0x00000000
#define CM_VMPU_320		0x20000000
#define CM_VMPU_310		0x40000000
#define CM_VMPU_300		0x60000000
#define CM_ENWR8237		0x10000000	/* enable bus master to write 8237 base reg */
#define CM_VSBSEL_MASK		0x0C000000	/* SB16 base address */
#define CM_VSBSEL_220		0x00000000
#define CM_VSBSEL_240		0x04000000
#define CM_VSBSEL_260		0x08000000
#define CM_VSBSEL_280		0x0C000000
#define CM_FMSEL_MASK		0x03000000	/* FM OPL3 base address */
#define CM_FMSEL_388		0x00000000
#define CM_FMSEL_3C8		0x01000000
#define CM_FMSEL_3E0		0x02000000
#define CM_FMSEL_3E8		0x03000000
#define CM_ENSPDOUT		0x00800000	/* enable XSPDIF/OUT to I/O interface */
#define CM_SPDCOPYRHT		0x00400000	/* spdif in/out copyright bit */
#define CM_DAC2SPDO		0x00200000	/* enable wave+fm_midi -> SPDIF/OUT */
#define CM_INVIDWEN		0x00100000	/* internal vendor ID write enable, model 039? */
#define CM_SETRETRY		0x00100000	/* 0: legacy i/o wait (default), 1: legacy i/o bus retry */
#define CM_C_EEACCESS		0x00080000	/* direct programming eeprom regs */
#define CM_C_EECS		0x00040000
#define CM_C_EEDI46		0x00020000
#define CM_C_EECK46		0x00010000
#define CM_CHB3D6C		0x00008000	/* 5.1 channels support */
#define CM_CENTR2LIN		0x00004000	/* line-in as center out */
#define CM_BASE2LIN		0x00002000	/* line-in as bass out */
#define CM_EXBASEN		0x00001000	/* external bass input enable */

#define CM_REG_MISC_CTRL	0x18
#define CM_PWD			0x80000000	/* power down */
#define CM_RESET		0x40000000
#define CM_SFIL_MASK		0x30000000	/* filter control at front end DAC, model 037? */
#define CM_VMGAIN		0x10000000	/* analog master amp +6dB, model 039? */
#define CM_TXVX			0x08000000	/* model 037? */
#define CM_N4SPK3D		0x04000000	/* copy front to rear */
#define CM_SPDO5V		0x02000000	/* 5V spdif output (1 = 0.5v (coax)) */
#define CM_SPDIF48K		0x01000000	/* write */
#define CM_SPATUS48K		0x01000000	/* read */
#define CM_ENDBDAC		0x00800000	/* enable double dac */
#define CM_XCHGDAC		0x00400000	/* 0: front=ch0, 1: front=ch1 */
#define CM_SPD32SEL		0x00200000	/* 0: 16bit SPDIF, 1: 32bit */
#define CM_SPDFLOOPI		0x00100000	/* int. SPDIF-OUT -> int. IN */
#define CM_FM_EN		0x00080000	/* enable legacy FM */
#define CM_AC3EN2		0x00040000	/* enable AC3: model 039 */
#define CM_ENWRASID		0x00010000	/* choose writable internal SUBID (audio) */
#define CM_VIDWPDSB		0x00010000	/* model 037? */
#define CM_SPDF_AC97		0x00008000	/* 0: SPDIF/OUT 44.1K, 1: 48K */
#define CM_MASK_EN		0x00004000	/* activate channel mask on legacy DMA */
#define CM_ENWRMSID		0x00002000	/* choose writable internal SUBID (modem) */
#define CM_VIDWPPRT		0x00002000	/* model 037? */
#define CM_SFILENB		0x00001000	/* filter stepping at front end DAC, model 037? */
#define CM_MMODE_MASK		0x00000E00	/* model DAA interface mode */
#define CM_SPDIF_SELECT2	0x00000100	/* for model > 039 ? */
#define CM_ENCENTER		0x00000080
#define CM_FLINKON		0x00000040	/* force modem link detection on, model 037 */
#define CM_MUTECH1		0x00000040	/* mute PCI ch1 to DAC */
#define CM_FLINKOFF		0x00000020	/* force modem link detection off, model 037 */
#define CM_MIDSMP		0x00000010	/* 1/2 interpolation at front end DAC */
#define CM_UPDDMA_MASK		0x0000000C	/* TDMA position update notification */
#define CM_UPDDMA_2048		0x00000000
#define CM_UPDDMA_1024		0x00000004
#define CM_UPDDMA_512		0x00000008
#define CM_UPDDMA_256		0x0000000C		
#define CM_TWAIT_MASK		0x00000003	/* model 037 */
#define CM_TWAIT1		0x00000002	/* FM i/o cycle, 0: 48, 1: 64 PCICLKs */
#define CM_TWAIT0		0x00000001	/* i/o cycle, 0: 4, 1: 6 PCICLKs */

#define CM_REG_TDMA_POSITION	0x1C
#define CM_TDMA_CNT_MASK	0xFFFF0000	/* current byte/word count */
#define CM_TDMA_ADR_MASK	0x0000FFFF	/* current address */

	/* byte */
#define CM_REG_MIXER0		0x20
#define CM_REG_SBVR		0x20		/* write: sb16 version */
#define CM_REG_DEV		0x20		/* read: hardware device version */

#define CM_REG_MIXER21		0x21
#define CM_UNKNOWN_21_MASK	0x78		/* ? */
#define CM_X_ADPCM		0x04		/* SB16 ADPCM enable */
#define CM_PROINV		0x02		/* SBPro left/right channel switching */
#define CM_X_SB16		0x01		/* SB16 compatible */

#define CM_REG_SB16_DATA	0x22
#define CM_REG_SB16_ADDR	0x23

#define CM_REFFREQ_XIN		(315*1000*1000)/22	/* 14.31818 Mhz reference clock frequency pin XIN */
#define CM_ADCMULT_XIN		512			/* Guessed (487 best for 44.1kHz, not for 88/176kHz) */
#define CM_TOLERANCE_RATE	0.001			/* Tolerance sample rate pitch (1000ppm) */
#define CM_MAXIMUM_RATE		80000000		/* Note more than 80MHz */

#define CM_REG_MIXER1		0x24
#define CM_FMMUTE		0x80	/* mute FM */
#define CM_FMMUTE_SHIFT		7
#define CM_WSMUTE		0x40	/* mute PCM */
#define CM_WSMUTE_SHIFT		6
#define CM_REAR2LIN		0x20	/* lin-in -> rear line out */
#define CM_REAR2LIN_SHIFT	5
#define CM_REAR2FRONT		0x10	/* exchange rear/front */
#define CM_REAR2FRONT_SHIFT	4
#define CM_WAVEINL		0x08	/* digital wave rec. left chan */
#define CM_WAVEINL_SHIFT	3
#define CM_WAVEINR		0x04	/* digical wave rec. right */
#define CM_WAVEINR_SHIFT	2
#define CM_X3DEN		0x02	/* 3D surround enable */
#define CM_X3DEN_SHIFT		1
#define CM_CDPLAY		0x01	/* enable SPDIF/IN PCM -> DAC */
#define CM_CDPLAY_SHIFT		0

#define CM_REG_MIXER2		0x25
#define CM_RAUXREN		0x80	/* AUX right capture */
#define CM_RAUXREN_SHIFT	7
#define CM_RAUXLEN		0x40	/* AUX left capture */
#define CM_RAUXLEN_SHIFT	6
#define CM_VAUXRM		0x20	/* AUX right mute */
#define CM_VAUXRM_SHIFT		5
#define CM_VAUXLM		0x10	/* AUX left mute */
#define CM_VAUXLM_SHIFT		4
#define CM_VADMIC_MASK		0x0e	/* mic gain level (0-3) << 1 */
#define CM_VADMIC_SHIFT		1
#define CM_MICGAINZ		0x01	/* mic boost */
#define CM_MICGAINZ_SHIFT	0

#define CM_REG_MIXER3		0x24
#define CM_REG_AUX_VOL		0x26
#define CM_VAUXL_MASK		0xf0
#define CM_VAUXR_MASK		0x0f

#define CM_REG_MISC		0x27
#define CM_UNKNOWN_27_MASK	0xd8	/* ? */
#define CM_XGPO1		0x20
// #define CM_XGPBIO		0x04
#define CM_MIC_CENTER_LFE	0x04	/* mic as center/lfe out? (model 039 or later?) */
#define CM_SPDIF_INVERSE	0x04	/* spdif input phase inverse (model 037) */
#define CM_SPDVALID		0x02	/* spdif input valid check */
#define CM_DMAUTO		0x01	/* SB16 DMA auto detect */

#define CM_REG_AC97		0x28	/* hmmm.. do we have ac97 link? */
/*
 * For CMI-8338 (0x28 - 0x2b) .. is this valid for CMI-8738
 * or identical with AC97 codec?
 */
#define CM_REG_EXTERN_CODEC	CM_REG_AC97

/*
 * MPU401 pci port index address 0x40 - 0x4f (CMI-8738 spec ver. 0.6)
 */
#define CM_REG_MPU_PCI		0x40

/*
 * FM pci port index address 0x50 - 0x5f (CMI-8738 spec ver. 0.6)
 */
#define CM_REG_FM_PCI		0x50

/*
 * access from SB-mixer port
 */
#define CM_REG_EXTENT_IND	0xf0
#define CM_VPHONE_MASK		0xe0	/* Phone volume control (0-3) << 5 */
#define CM_VPHONE_SHIFT		5
#define CM_VPHOM		0x10	/* Phone mute control */
#define CM_VSPKM		0x08	/* Speaker mute control, default high */
#define CM_RLOOPREN		0x04    /* Rec. R-channel enable */
#define CM_RLOOPLEN		0x02	/* Rec. L-channel enable */
#define CM_VADMIC3		0x01	/* Mic record boost */

/*
 * CMI-8338 spec ver 0.5 (this is not valid for CMI-8738):
 * the 8 registers 0xf8 - 0xff are used for programming m/n counter by the PLL
 * unit (readonly?).
 */
#define CM_REG_PLL		0xf8

/*
 * extended registers
 */
#define CM_REG_CH0_FRAME1	0x80	/* write: base address */
#define CM_REG_CH0_FRAME2	0x84	/* read: current address */
#define CM_REG_CH1_FRAME1	0x88	/* 0-15: count of samples at bus master; buffer size */
#define CM_REG_CH1_FRAME2	0x8C	/* 16-31: count of samples at codec; fragment size */

#define CM_REG_EXT_MISC		0x90
#define CM_ADC48K44K		0x10000000	/* ADC parameters group, 0: 44k, 1: 48k */
#define CM_CHB3D8C		0x00200000	/* 7.1 channels support */
#define CM_SPD32FMT		0x00100000	/* SPDIF/IN 32k sample rate */
#define CM_ADC2SPDIF		0x00080000	/* ADC output to SPDIF/OUT */
#define CM_SHAREADC		0x00040000	/* DAC in ADC as Center/LFE */
#define CM_REALTCMP		0x00020000	/* monitor the CMPL/CMPR of ADC */
#define CM_INVLRCK		0x00010000	/* invert ZVPORT's LRCK */
#define CM_UNKNOWN_90_MASK	0x0000FFFF	/* ? */

/*
 * size of i/o region
 */
#define CM_EXTENT_CODEC	  0x100
#define CM_EXTENT_MIDI	  0x2
#define CM_EXTENT_SYNTH	  0x4


/*
 * channels for playback / capture
 */
#define CM_CH_PLAY	0
#define CM_CH_CAPT	1

/*
 * flags to check device open/close
 */
#define CM_OPEN_NONE	0
#define CM_OPEN_CH_MASK	0x01
#define CM_OPEN_DAC	0x10
#define CM_OPEN_ADC	0x20
#define CM_OPEN_SPDIF	0x40
#define CM_OPEN_MCHAN	0x80
#define CM_OPEN_PLAYBACK	(CM_CH_PLAY | CM_OPEN_DAC)
#define CM_OPEN_PLAYBACK2	(CM_CH_CAPT | CM_OPEN_DAC)
#define CM_OPEN_PLAYBACK_MULTI	(CM_CH_PLAY | CM_OPEN_DAC | CM_OPEN_MCHAN)
#define CM_OPEN_CAPTURE		(CM_CH_CAPT | CM_OPEN_ADC)
#define CM_OPEN_SPDIF_PLAYBACK	(CM_CH_PLAY | CM_OPEN_DAC | CM_OPEN_SPDIF)
#define CM_OPEN_SPDIF_CAPTURE	(CM_CH_CAPT | CM_OPEN_ADC | CM_OPEN_SPDIF)


#if CM_CH_PLAY == 1
#define CM_PLAYBACK_SRATE_176K	CM_CH1_SRATE_176K
#define CM_PLAYBACK_SPDF	CM_SPDF_1
#define CM_CAPTURE_SPDF		CM_SPDF_0
#else
#define CM_PLAYBACK_SRATE_176K CM_CH0_SRATE_176K
#define CM_PLAYBACK_SPDF	CM_SPDF_0
#define CM_CAPTURE_SPDF		CM_SPDF_1
#endif


/*
 * driver data
 */

struct cmipci_pcm {
	struct snd_pcm_substream *substream;
	u8 running;		/* dac/adc running? */
	u8 fmt;			/* format bits */
	u8 is_dac;
	u8 needs_silencing;
	unsigned int dma_size;	/* in frames */
	unsigned int shift;
	unsigned int ch;	/* channel (0/1) */
	unsigned int offset;	/* physical address of the buffer */
};

/* mixer elements toggled/resumed during ac3 playback */
struct cmipci_mixer_auto_switches {
	const char *name;	/* switch to toggle */
	int toggle_on;		/* value to change when ac3 mode */
};
static const struct cmipci_mixer_auto_switches cm_saved_mixer[] = {
	{"PCM Playback Switch", 0},
	{"IEC958 Output Switch", 1},
	{"IEC958 Mix Analog", 0},
	// {"IEC958 Out To DAC", 1}, // no longer used
	{"IEC958 Loop", 0},
};
#define CM_SAVED_MIXERS		ARRAY_SIZE(cm_saved_mixer)

struct cmipci {
	struct snd_card *card;

	struct pci_dev *pci;
	unsigned int device;	/* device ID */
	int irq;

	unsigned long iobase;
	unsigned int ctrl;	/* FUNCTRL0 current value */

	struct snd_pcm *pcm;		/* DAC/ADC PCM */
	struct snd_pcm *pcm2;	/* 2nd DAC */
	struct snd_pcm *pcm_spdif;	/* SPDIF */

	int chip_version;
	int max_channels;
	unsigned int can_ac3_sw: 1;
	unsigned int can_ac3_hw: 1;
	unsigned int can_multi_ch: 1;
	unsigned int can_96k: 1;	/* samplerate above 48k */
	unsigned int do_soft_ac3: 1;

	unsigned int spdif_playback_avail: 1;	/* spdif ready? */
	unsigned int spdif_playback_enabled: 1;	/* spdif switch enabled? */
	int spdif_counter;	/* for software AC3 */

	unsigned int dig_status;
	unsigned int dig_pcm_status;

	struct snd_pcm_hardware *hw_info[3]; /* for playbacks */

	int opened[2];	/* open mode */
	struct mutex open_mutex;

	unsigned int mixer_insensitive: 1;
	struct snd_kcontrol *mixer_res_ctl[CM_SAVED_MIXERS];
	int mixer_res_status[CM_SAVED_MIXERS];

	struct cmipci_pcm channel[2];	/* ch0 - DAC, ch1 - ADC or 2nd DAC */

	/* external MIDI */
	struct snd_rawmidi *rmidi;

#ifdef SUPPORT_JOYSTICK
	struct gameport *gameport;
#endif

	spinlock_t reg_lock;

#ifdef CONFIG_PM
	unsigned int saved_regs[0x20];
	unsigned char saved_mixers[0x20];
#endif
};


/* read/write operations for dword register */
static inline void snd_cmipci_write(struct cmipci *cm, unsigned int cmd, unsigned int data)
{
	outl(data, cm->iobase + cmd);
}

static inline unsigned int snd_cmipci_read(struct cmipci *cm, unsigned int cmd)
{
	return inl(cm->iobase + cmd);
}

/* read/write operations for word register */
static inline void snd_cmipci_write_w(struct cmipci *cm, unsigned int cmd, unsigned short data)
{
	outw(data, cm->iobase + cmd);
}

static inline unsigned short snd_cmipci_read_w(struct cmipci *cm, unsigned int cmd)
{
	return inw(cm->iobase + cmd);
}

/* read/write operations for byte register */
static inline void snd_cmipci_write_b(struct cmipci *cm, unsigned int cmd, unsigned char data)
{
	outb(data, cm->iobase + cmd);
}

static inline unsigned char snd_cmipci_read_b(struct cmipci *cm, unsigned int cmd)
{
	return inb(cm->iobase + cmd);
}

/* bit operations for dword register */
static int snd_cmipci_set_bit(struct cmipci *cm, unsigned int cmd, unsigned int flag)
{
	unsigned int val, oval;
	val = oval = inl(cm->iobase + cmd);
	val |= flag;
	if (val == oval)
		return 0;
	outl(val, cm->iobase + cmd);
	return 1;
}

static int snd_cmipci_clear_bit(struct cmipci *cm, unsigned int cmd, unsigned int flag)
{
	unsigned int val, oval;
	val = oval = inl(cm->iobase + cmd);
	val &= ~flag;
	if (val == oval)
		return 0;
	outl(val, cm->iobase + cmd);
	return 1;
}

/* bit operations for byte register */
static int snd_cmipci_set_bit_b(struct cmipci *cm, unsigned int cmd, unsigned char flag)
{
	unsigned char val, oval;
	val = oval = inb(cm->iobase + cmd);
	val |= flag;
	if (val == oval)
		return 0;
	outb(val, cm->iobase + cmd);
	return 1;
}

static int snd_cmipci_clear_bit_b(struct cmipci *cm, unsigned int cmd, unsigned char flag)
{
	unsigned char val, oval;
	val = oval = inb(cm->iobase + cmd);
	val &= ~flag;
	if (val == oval)
		return 0;
	outb(val, cm->iobase + cmd);
	return 1;
}


/*
 * PCM interface
 */

/*
 * calculate frequency
 */

static unsigned int rates[] = { 5512, 11025, 22050, 44100, 8000, 16000, 32000, 48000 };

static unsigned int snd_cmipci_rate_freq(unsigned int rate)
{
	unsigned int i;

	for (i = 0; i < ARRAY_SIZE(rates); i++) {
		if (rates[i] == rate)
			return i;
	}
	snd_BUG();
	return 0;
}

#ifdef USE_VAR48KRATE
/*
 * Determine PLL values for frequency setup, maybe the CMI8338 (CMI8738???)
 * does it this way .. maybe not.  Never get any information from C-Media about
 * that <werner@suse.de>.
 */
static int snd_cmipci_pll_rmn(unsigned int rate, unsigned int adcmult, int *r, int *m, int *n)
{
	unsigned int delta, tolerance;
	int xm, xn, xr;

	for (*r = 0; rate < CM_MAXIMUM_RATE/adcmult; *r += (1<<5))
		rate <<= 1;
	*n = -1;
	if (*r > 0xff)
		goto out;
	tolerance = rate*CM_TOLERANCE_RATE;

	for (xn = (1+2); xn < (0x1f+2); xn++) {
		for (xm = (1+2); xm < (0xff+2); xm++) {
			xr = ((CM_REFFREQ_XIN/adcmult) * xm) / xn;

			if (xr < rate)
				delta = rate - xr;
			else
				delta = xr - rate;

			/*
			 * If we found one, remember this,
			 * and try to find a closer one
			 */
			if (delta < tolerance) {
				tolerance = delta;
				*m = xm - 2;
				*n = xn - 2;
			}
		}
	}
out:
	return (*n > -1);
}

/*
 * Program pll register bits, I assume that the 8 registers 0xf8 up to 0xff
 * are mapped onto the 8 ADC/DAC sampling frequency which can be chosen
 * at the register CM_REG_FUNCTRL1 (0x04).
 * Problem: other ways are also possible (any information about that?)
 */
static void snd_cmipci_set_pll(struct cmipci *cm, unsigned int rate, unsigned int slot)
{
	unsigned int reg = CM_REG_PLL + slot;
	/*
	 * Guess that this programs at reg. 0x04 the pos 15:13/12:10
	 * for DSFC/ASFC (000 up to 111).
	 */

	/* FIXME: Init (Do we've to set an other register first before programming?) */

	/* FIXME: Is this correct? Or shouldn't the m/n/r values be used for that? */
	snd_cmipci_write_b(cm, reg, rate>>8);
	snd_cmipci_write_b(cm, reg, rate&0xff);

	/* FIXME: Setup (Do we've to set an other register first to enable this?) */
}
#endif /* USE_VAR48KRATE */

static int snd_cmipci_hw_params(struct snd_pcm_substream *substream,
				struct snd_pcm_hw_params *hw_params)
{
	return snd_pcm_lib_malloc_pages(substream, params_buffer_bytes(hw_params));
}

static int snd_cmipci_playback2_hw_params(struct snd_pcm_substream *substream,
					  struct snd_pcm_hw_params *hw_params)
{
	struct cmipci *cm = snd_pcm_substream_chip(substream);
	if (params_channels(hw_params) > 2) {
		mutex_lock(&cm->open_mutex);
		if (cm->opened[CM_CH_PLAY]) {
			mutex_unlock(&cm->open_mutex);
			return -EBUSY;
		}
		/* reserve the channel A */
		cm->opened[CM_CH_PLAY] = CM_OPEN_PLAYBACK_MULTI;
		mutex_unlock(&cm->open_mutex);
	}
	return snd_pcm_lib_malloc_pages(substream, params_buffer_bytes(hw_params));
}

static void snd_cmipci_ch_reset(struct cmipci *cm, int ch)
{
	int reset = CM_RST_CH0 << (cm->channel[ch].ch);
	snd_cmipci_write(cm, CM_REG_FUNCTRL0, cm->ctrl | reset);
	snd_cmipci_write(cm, CM_REG_FUNCTRL0, cm->ctrl & ~reset);
	udelay(10);
}

static int snd_cmipci_hw_free(struct snd_pcm_substream *substream)
{
	return snd_pcm_lib_free_pages(substream);
}


/*
 */

static unsigned int hw_channels[] = {1, 2, 4, 6, 8};
static struct snd_pcm_hw_constraint_list hw_constraints_channels_4 = {
	.count = 3,
	.list = hw_channels,
	.mask = 0,
};
static struct snd_pcm_hw_constraint_list hw_constraints_channels_6 = {
	.count = 4,
	.list = hw_channels,
	.mask = 0,
};
static struct snd_pcm_hw_constraint_list hw_constraints_channels_8 = {
	.count = 5,
	.list = hw_channels,
	.mask = 0,
};

static int set_dac_channels(struct cmipci *cm, struct cmipci_pcm *rec, int channels)
{
	if (channels > 2) {
		if (!cm->can_multi_ch || !rec->ch)
			return -EINVAL;
		if (rec->fmt != 0x03) /* stereo 16bit only */
			return -EINVAL;
	}

	if (cm->can_multi_ch) {
		spin_lock_irq(&cm->reg_lock);
		if (channels > 2) {
			snd_cmipci_set_bit(cm, CM_REG_LEGACY_CTRL, CM_NXCHG);
			snd_cmipci_set_bit(cm, CM_REG_MISC_CTRL, CM_XCHGDAC);
		} else {
			snd_cmipci_clear_bit(cm, CM_REG_LEGACY_CTRL, CM_NXCHG);
			snd_cmipci_clear_bit(cm, CM_REG_MISC_CTRL, CM_XCHGDAC);
		}
		if (channels == 8)
			snd_cmipci_set_bit(cm, CM_REG_EXT_MISC, CM_CHB3D8C);
		else
			snd_cmipci_clear_bit(cm, CM_REG_EXT_MISC, CM_CHB3D8C);
		if (channels == 6) {
			snd_cmipci_set_bit(cm, CM_REG_CHFORMAT, CM_CHB3D5C);
			snd_cmipci_set_bit(cm, CM_REG_LEGACY_CTRL, CM_CHB3D6C);
		} else {
			snd_cmipci_clear_bit(cm, CM_REG_CHFORMAT, CM_CHB3D5C);
			snd_cmipci_clear_bit(cm, CM_REG_LEGACY_CTRL, CM_CHB3D6C);
		}
		if (channels == 4)
			snd_cmipci_set_bit(cm, CM_REG_CHFORMAT, CM_CHB3D);
		else
			snd_cmipci_clear_bit(cm, CM_REG_CHFORMAT, CM_CHB3D);
		spin_unlock_irq(&cm->reg_lock);
	}
	return 0;
}


/*
 * prepare playback/capture channel
 * channel to be used must have been set in rec->ch.
 */
static int snd_cmipci_pcm_prepare(struct cmipci *cm, struct cmipci_pcm *rec,
				 struct snd_pcm_substream *substream)
{
	unsigned int reg, freq, freq_ext, val;
	unsigned int period_size;
	struct snd_pcm_runtime *runtime = substream->runtime;

	rec->fmt = 0;
	rec->shift = 0;
	if (snd_pcm_format_width(runtime->format) >= 16) {
		rec->fmt |= 0x02;
		if (snd_pcm_format_width(runtime->format) > 16)
			rec->shift++; /* 24/32bit */
	}
	if (runtime->channels > 1)
		rec->fmt |= 0x01;
	if (rec->is_dac && set_dac_channels(cm, rec, runtime->channels) < 0) {
		snd_printd("cannot set dac channels\n");
		return -EINVAL;
	}

	rec->offset = runtime->dma_addr;
	/* buffer and period sizes in frame */
	rec->dma_size = runtime->buffer_size << rec->shift;
	period_size = runtime->period_size << rec->shift;
	if (runtime->channels > 2) {
		/* multi-channels */
		rec->dma_size = (rec->dma_size * runtime->channels) / 2;
		period_size = (period_size * runtime->channels) / 2;
	}

	spin_lock_irq(&cm->reg_lock);

	/* set buffer address */
	reg = rec->ch ? CM_REG_CH1_FRAME1 : CM_REG_CH0_FRAME1;
	snd_cmipci_write(cm, reg, rec->offset);
	/* program sample counts */
	reg = rec->ch ? CM_REG_CH1_FRAME2 : CM_REG_CH0_FRAME2;
	snd_cmipci_write_w(cm, reg, rec->dma_size - 1);
	snd_cmipci_write_w(cm, reg + 2, period_size - 1);

	/* set adc/dac flag */
	val = rec->ch ? CM_CHADC1 : CM_CHADC0;
	if (rec->is_dac)
		cm->ctrl &= ~val;
	else
		cm->ctrl |= val;
	snd_cmipci_write(cm, CM_REG_FUNCTRL0, cm->ctrl);
	//snd_printd("cmipci: functrl0 = %08x\n", cm->ctrl);

	/* set sample rate */
	freq = 0;
	freq_ext = 0;
	if (runtime->rate > 48000)
		switch (runtime->rate) {
		case 88200:  freq_ext = CM_CH0_SRATE_88K; break;
		case 96000:  freq_ext = CM_CH0_SRATE_96K; break;
		case 128000: freq_ext = CM_CH0_SRATE_128K; break;
		default:     snd_BUG(); break;
		}
	else
		freq = snd_cmipci_rate_freq(runtime->rate);
	val = snd_cmipci_read(cm, CM_REG_FUNCTRL1);
	if (rec->ch) {
		val &= ~CM_DSFC_MASK;
		val |= (freq << CM_DSFC_SHIFT) & CM_DSFC_MASK;
	} else {
		val &= ~CM_ASFC_MASK;
		val |= (freq << CM_ASFC_SHIFT) & CM_ASFC_MASK;
	}
	snd_cmipci_write(cm, CM_REG_FUNCTRL1, val);
	//snd_printd("cmipci: functrl1 = %08x\n", val);

	/* set format */
	val = snd_cmipci_read(cm, CM_REG_CHFORMAT);
	if (rec->ch) {
		val &= ~CM_CH1FMT_MASK;
		val |= rec->fmt << CM_CH1FMT_SHIFT;
	} else {
		val &= ~CM_CH0FMT_MASK;
		val |= rec->fmt << CM_CH0FMT_SHIFT;
	}
	if (cm->can_96k) {
		val &= ~(CM_CH0_SRATE_MASK << (rec->ch * 2));
		val |= freq_ext << (rec->ch * 2);
	}
	snd_cmipci_write(cm, CM_REG_CHFORMAT, val);
	//snd_printd("cmipci: chformat = %08x\n", val);

	if (!rec->is_dac && cm->chip_version) {
		if (runtime->rate > 44100)
			snd_cmipci_set_bit(cm, CM_REG_EXT_MISC, CM_ADC48K44K);
		else
			snd_cmipci_clear_bit(cm, CM_REG_EXT_MISC, CM_ADC48K44K);
	}

	rec->running = 0;
	spin_unlock_irq(&cm->reg_lock);

	return 0;
}

/*
 * PCM trigger/stop
 */
static int snd_cmipci_pcm_trigger(struct cmipci *cm, struct cmipci_pcm *rec,
				  int cmd)
{
	unsigned int inthld, chen, reset, pause;
	int result = 0;

	inthld = CM_CH0_INT_EN << rec->ch;
	chen = CM_CHEN0 << rec->ch;
	reset = CM_RST_CH0 << rec->ch;
	pause = CM_PAUSE0 << rec->ch;

	spin_lock(&cm->reg_lock);
	switch (cmd) {
	case SNDRV_PCM_TRIGGER_START:
		rec->running = 1;
		/* set interrupt */
		snd_cmipci_set_bit(cm, CM_REG_INT_HLDCLR, inthld);
		cm->ctrl |= chen;
		/* enable channel */
		snd_cmipci_write(cm, CM_REG_FUNCTRL0, cm->ctrl);
		//snd_printd("cmipci: functrl0 = %08x\n", cm->ctrl);
		break;
	case SNDRV_PCM_TRIGGER_STOP:
		rec->running = 0;
		/* disable interrupt */
		snd_cmipci_clear_bit(cm, CM_REG_INT_HLDCLR, inthld);
		/* reset */
		cm->ctrl &= ~chen;
		snd_cmipci_write(cm, CM_REG_FUNCTRL0, cm->ctrl | reset);
		snd_cmipci_write(cm, CM_REG_FUNCTRL0, cm->ctrl & ~reset);
		rec->needs_silencing = rec->is_dac;
		break;
	case SNDRV_PCM_TRIGGER_PAUSE_PUSH:
	case SNDRV_PCM_TRIGGER_SUSPEND:
		cm->ctrl |= pause;
		snd_cmipci_write(cm, CM_REG_FUNCTRL0, cm->ctrl);
		break;
	case SNDRV_PCM_TRIGGER_PAUSE_RELEASE:
	case SNDRV_PCM_TRIGGER_RESUME:
		cm->ctrl &= ~pause;
		snd_cmipci_write(cm, CM_REG_FUNCTRL0, cm->ctrl);
		break;
	default:
		result = -EINVAL;
		break;
	}
	spin_unlock(&cm->reg_lock);
	return result;
}

/*
 * return the current pointer
 */
static snd_pcm_uframes_t snd_cmipci_pcm_pointer(struct cmipci *cm, struct cmipci_pcm *rec,
						struct snd_pcm_substream *substream)
{
	size_t ptr;
	unsigned int reg, rem, tries;

	if (!rec->running)
		return 0;
#if 1 // this seems better..
	reg = rec->ch ? CM_REG_CH1_FRAME2 : CM_REG_CH0_FRAME2;
	for (tries = 0; tries < 3; tries++) {
		rem = snd_cmipci_read_w(cm, reg);
		if (rem < rec->dma_size)
			goto ok;
<<<<<<< HEAD
	}
=======
	} 
>>>>>>> 02f8c6ae
	printk(KERN_ERR "cmipci: invalid PCM pointer: %#x\n", rem);
	return SNDRV_PCM_POS_XRUN;
ok:
	ptr = (rec->dma_size - (rem + 1)) >> rec->shift;
#else
	reg = rec->ch ? CM_REG_CH1_FRAME1 : CM_REG_CH0_FRAME1;
	ptr = snd_cmipci_read(cm, reg) - rec->offset;
	ptr = bytes_to_frames(substream->runtime, ptr);
#endif
	if (substream->runtime->channels > 2)
		ptr = (ptr * 2) / substream->runtime->channels;
	return ptr;
}

/*
 * playback
 */

static int snd_cmipci_playback_trigger(struct snd_pcm_substream *substream,
				       int cmd)
{
	struct cmipci *cm = snd_pcm_substream_chip(substream);
	return snd_cmipci_pcm_trigger(cm, &cm->channel[CM_CH_PLAY], cmd);
}

static snd_pcm_uframes_t snd_cmipci_playback_pointer(struct snd_pcm_substream *substream)
{
	struct cmipci *cm = snd_pcm_substream_chip(substream);
	return snd_cmipci_pcm_pointer(cm, &cm->channel[CM_CH_PLAY], substream);
}



/*
 * capture
 */

static int snd_cmipci_capture_trigger(struct snd_pcm_substream *substream,
				     int cmd)
{
	struct cmipci *cm = snd_pcm_substream_chip(substream);
	return snd_cmipci_pcm_trigger(cm, &cm->channel[CM_CH_CAPT], cmd);
}

static snd_pcm_uframes_t snd_cmipci_capture_pointer(struct snd_pcm_substream *substream)
{
	struct cmipci *cm = snd_pcm_substream_chip(substream);
	return snd_cmipci_pcm_pointer(cm, &cm->channel[CM_CH_CAPT], substream);
}


/*
 * hw preparation for spdif
 */

static int snd_cmipci_spdif_default_info(struct snd_kcontrol *kcontrol,
					 struct snd_ctl_elem_info *uinfo)
{
	uinfo->type = SNDRV_CTL_ELEM_TYPE_IEC958;
	uinfo->count = 1;
	return 0;
}

static int snd_cmipci_spdif_default_get(struct snd_kcontrol *kcontrol,
					struct snd_ctl_elem_value *ucontrol)
{
	struct cmipci *chip = snd_kcontrol_chip(kcontrol);
	int i;

	spin_lock_irq(&chip->reg_lock);
	for (i = 0; i < 4; i++)
		ucontrol->value.iec958.status[i] = (chip->dig_status >> (i * 8)) & 0xff;
	spin_unlock_irq(&chip->reg_lock);
	return 0;
}

static int snd_cmipci_spdif_default_put(struct snd_kcontrol *kcontrol,
					 struct snd_ctl_elem_value *ucontrol)
{
	struct cmipci *chip = snd_kcontrol_chip(kcontrol);
	int i, change;
	unsigned int val;

	val = 0;
	spin_lock_irq(&chip->reg_lock);
	for (i = 0; i < 4; i++)
		val |= (unsigned int)ucontrol->value.iec958.status[i] << (i * 8);
	change = val != chip->dig_status;
	chip->dig_status = val;
	spin_unlock_irq(&chip->reg_lock);
	return change;
}

static struct snd_kcontrol_new snd_cmipci_spdif_default __devinitdata =
{
	.iface =	SNDRV_CTL_ELEM_IFACE_PCM,
	.name =		SNDRV_CTL_NAME_IEC958("",PLAYBACK,DEFAULT),
	.info =		snd_cmipci_spdif_default_info,
	.get =		snd_cmipci_spdif_default_get,
	.put =		snd_cmipci_spdif_default_put
};

static int snd_cmipci_spdif_mask_info(struct snd_kcontrol *kcontrol,
				      struct snd_ctl_elem_info *uinfo)
{
	uinfo->type = SNDRV_CTL_ELEM_TYPE_IEC958;
	uinfo->count = 1;
	return 0;
}

static int snd_cmipci_spdif_mask_get(struct snd_kcontrol *kcontrol,
				     struct snd_ctl_elem_value *ucontrol)
{
	ucontrol->value.iec958.status[0] = 0xff;
	ucontrol->value.iec958.status[1] = 0xff;
	ucontrol->value.iec958.status[2] = 0xff;
	ucontrol->value.iec958.status[3] = 0xff;
	return 0;
}

static struct snd_kcontrol_new snd_cmipci_spdif_mask __devinitdata =
{
	.access =	SNDRV_CTL_ELEM_ACCESS_READ,
	.iface =	SNDRV_CTL_ELEM_IFACE_PCM,
	.name =		SNDRV_CTL_NAME_IEC958("",PLAYBACK,CON_MASK),
	.info =		snd_cmipci_spdif_mask_info,
	.get =		snd_cmipci_spdif_mask_get,
};

static int snd_cmipci_spdif_stream_info(struct snd_kcontrol *kcontrol,
					struct snd_ctl_elem_info *uinfo)
{
	uinfo->type = SNDRV_CTL_ELEM_TYPE_IEC958;
	uinfo->count = 1;
	return 0;
}

static int snd_cmipci_spdif_stream_get(struct snd_kcontrol *kcontrol,
				       struct snd_ctl_elem_value *ucontrol)
{
	struct cmipci *chip = snd_kcontrol_chip(kcontrol);
	int i;

	spin_lock_irq(&chip->reg_lock);
	for (i = 0; i < 4; i++)
		ucontrol->value.iec958.status[i] = (chip->dig_pcm_status >> (i * 8)) & 0xff;
	spin_unlock_irq(&chip->reg_lock);
	return 0;
}

static int snd_cmipci_spdif_stream_put(struct snd_kcontrol *kcontrol,
				       struct snd_ctl_elem_value *ucontrol)
{
	struct cmipci *chip = snd_kcontrol_chip(kcontrol);
	int i, change;
	unsigned int val;

	val = 0;
	spin_lock_irq(&chip->reg_lock);
	for (i = 0; i < 4; i++)
		val |= (unsigned int)ucontrol->value.iec958.status[i] << (i * 8);
	change = val != chip->dig_pcm_status;
	chip->dig_pcm_status = val;
	spin_unlock_irq(&chip->reg_lock);
	return change;
}

static struct snd_kcontrol_new snd_cmipci_spdif_stream __devinitdata =
{
	.access =	SNDRV_CTL_ELEM_ACCESS_READWRITE | SNDRV_CTL_ELEM_ACCESS_INACTIVE,
	.iface =	SNDRV_CTL_ELEM_IFACE_PCM,
	.name =		SNDRV_CTL_NAME_IEC958("",PLAYBACK,PCM_STREAM),
	.info =		snd_cmipci_spdif_stream_info,
	.get =		snd_cmipci_spdif_stream_get,
	.put =		snd_cmipci_spdif_stream_put
};

/*
 */

/* save mixer setting and mute for AC3 playback */
static int save_mixer_state(struct cmipci *cm)
{
	if (! cm->mixer_insensitive) {
		struct snd_ctl_elem_value *val;
		unsigned int i;

		val = kmalloc(sizeof(*val), GFP_ATOMIC);
		if (!val)
			return -ENOMEM;
		for (i = 0; i < CM_SAVED_MIXERS; i++) {
			struct snd_kcontrol *ctl = cm->mixer_res_ctl[i];
			if (ctl) {
				int event;
				memset(val, 0, sizeof(*val));
				ctl->get(ctl, val);
				cm->mixer_res_status[i] = val->value.integer.value[0];
				val->value.integer.value[0] = cm_saved_mixer[i].toggle_on;
				event = SNDRV_CTL_EVENT_MASK_INFO;
				if (cm->mixer_res_status[i] != val->value.integer.value[0]) {
					ctl->put(ctl, val); /* toggle */
					event |= SNDRV_CTL_EVENT_MASK_VALUE;
				}
				ctl->vd[0].access |= SNDRV_CTL_ELEM_ACCESS_INACTIVE;
				snd_ctl_notify(cm->card, event, &ctl->id);
			}
		}
		kfree(val);
		cm->mixer_insensitive = 1;
	}
	return 0;
}


/* restore the previously saved mixer status */
static void restore_mixer_state(struct cmipci *cm)
{
	if (cm->mixer_insensitive) {
		struct snd_ctl_elem_value *val;
		unsigned int i;

		val = kmalloc(sizeof(*val), GFP_KERNEL);
		if (!val)
			return;
		cm->mixer_insensitive = 0; /* at first clear this;
					      otherwise the changes will be ignored */
		for (i = 0; i < CM_SAVED_MIXERS; i++) {
			struct snd_kcontrol *ctl = cm->mixer_res_ctl[i];
			if (ctl) {
				int event;

				memset(val, 0, sizeof(*val));
				ctl->vd[0].access &= ~SNDRV_CTL_ELEM_ACCESS_INACTIVE;
				ctl->get(ctl, val);
				event = SNDRV_CTL_EVENT_MASK_INFO;
				if (val->value.integer.value[0] != cm->mixer_res_status[i]) {
					val->value.integer.value[0] = cm->mixer_res_status[i];
					ctl->put(ctl, val);
					event |= SNDRV_CTL_EVENT_MASK_VALUE;
				}
				snd_ctl_notify(cm->card, event, &ctl->id);
			}
		}
		kfree(val);
	}
}

/* spinlock held! */
static void setup_ac3(struct cmipci *cm, struct snd_pcm_substream *subs, int do_ac3, int rate)
{
	if (do_ac3) {
		/* AC3EN for 037 */
		snd_cmipci_set_bit(cm, CM_REG_CHFORMAT, CM_AC3EN1);
		/* AC3EN for 039 */
		snd_cmipci_set_bit(cm, CM_REG_MISC_CTRL, CM_AC3EN2);
	
		if (cm->can_ac3_hw) {
			/* SPD24SEL for 037, 0x02 */
			/* SPD24SEL for 039, 0x20, but cannot be set */
			snd_cmipci_set_bit(cm, CM_REG_CHFORMAT, CM_SPD24SEL);
			snd_cmipci_clear_bit(cm, CM_REG_MISC_CTRL, CM_SPD32SEL);
		} else { /* can_ac3_sw */
			/* SPD32SEL for 037 & 039, 0x20 */
			snd_cmipci_set_bit(cm, CM_REG_MISC_CTRL, CM_SPD32SEL);
			/* set 176K sample rate to fix 033 HW bug */
			if (cm->chip_version == 33) {
				if (rate >= 48000) {
					snd_cmipci_set_bit(cm, CM_REG_CHFORMAT, CM_PLAYBACK_SRATE_176K);
				} else {
					snd_cmipci_clear_bit(cm, CM_REG_CHFORMAT, CM_PLAYBACK_SRATE_176K);
				}
			}
		}

	} else {
		snd_cmipci_clear_bit(cm, CM_REG_CHFORMAT, CM_AC3EN1);
		snd_cmipci_clear_bit(cm, CM_REG_MISC_CTRL, CM_AC3EN2);

		if (cm->can_ac3_hw) {
			/* chip model >= 37 */
			if (snd_pcm_format_width(subs->runtime->format) > 16) {
				snd_cmipci_set_bit(cm, CM_REG_MISC_CTRL, CM_SPD32SEL);
				snd_cmipci_set_bit(cm, CM_REG_CHFORMAT, CM_SPD24SEL);
			} else {
				snd_cmipci_clear_bit(cm, CM_REG_MISC_CTRL, CM_SPD32SEL);
				snd_cmipci_clear_bit(cm, CM_REG_CHFORMAT, CM_SPD24SEL);
			}
		} else {
			snd_cmipci_clear_bit(cm, CM_REG_MISC_CTRL, CM_SPD32SEL);
			snd_cmipci_clear_bit(cm, CM_REG_CHFORMAT, CM_SPD24SEL);
			snd_cmipci_clear_bit(cm, CM_REG_CHFORMAT, CM_PLAYBACK_SRATE_176K);
		}
	}
}

static int setup_spdif_playback(struct cmipci *cm, struct snd_pcm_substream *subs, int up, int do_ac3)
{
	int rate, err;

	rate = subs->runtime->rate;

	if (up && do_ac3)
		if ((err = save_mixer_state(cm)) < 0)
			return err;

	spin_lock_irq(&cm->reg_lock);
	cm->spdif_playback_avail = up;
	if (up) {
		/* they are controlled via "IEC958 Output Switch" */
		/* snd_cmipci_set_bit(cm, CM_REG_LEGACY_CTRL, CM_ENSPDOUT); */
		/* snd_cmipci_set_bit(cm, CM_REG_FUNCTRL1, CM_SPDO2DAC); */
		if (cm->spdif_playback_enabled)
			snd_cmipci_set_bit(cm, CM_REG_FUNCTRL1, CM_PLAYBACK_SPDF);
		setup_ac3(cm, subs, do_ac3, rate);

		if (rate == 48000 || rate == 96000)
			snd_cmipci_set_bit(cm, CM_REG_MISC_CTRL, CM_SPDIF48K | CM_SPDF_AC97);
		else
			snd_cmipci_clear_bit(cm, CM_REG_MISC_CTRL, CM_SPDIF48K | CM_SPDF_AC97);
		if (rate > 48000)
			snd_cmipci_set_bit(cm, CM_REG_CHFORMAT, CM_DBLSPDS);
		else
			snd_cmipci_clear_bit(cm, CM_REG_CHFORMAT, CM_DBLSPDS);
	} else {
		/* they are controlled via "IEC958 Output Switch" */
		/* snd_cmipci_clear_bit(cm, CM_REG_LEGACY_CTRL, CM_ENSPDOUT); */
		/* snd_cmipci_clear_bit(cm, CM_REG_FUNCTRL1, CM_SPDO2DAC); */
		snd_cmipci_clear_bit(cm, CM_REG_CHFORMAT, CM_DBLSPDS);
		snd_cmipci_clear_bit(cm, CM_REG_FUNCTRL1, CM_PLAYBACK_SPDF);
		setup_ac3(cm, subs, 0, 0);
	}
	spin_unlock_irq(&cm->reg_lock);
	return 0;
}


/*
 * preparation
 */

/* playback - enable spdif only on the certain condition */
static int snd_cmipci_playback_prepare(struct snd_pcm_substream *substream)
{
	struct cmipci *cm = snd_pcm_substream_chip(substream);
	int rate = substream->runtime->rate;
	int err, do_spdif, do_ac3 = 0;

	do_spdif = (rate >= 44100 && rate <= 96000 &&
		    substream->runtime->format == SNDRV_PCM_FORMAT_S16_LE &&
		    substream->runtime->channels == 2);
	if (do_spdif && cm->can_ac3_hw) 
		do_ac3 = cm->dig_pcm_status & IEC958_AES0_NONAUDIO;
	if ((err = setup_spdif_playback(cm, substream, do_spdif, do_ac3)) < 0)
		return err;
	return snd_cmipci_pcm_prepare(cm, &cm->channel[CM_CH_PLAY], substream);
}

/* playback  (via device #2) - enable spdif always */
static int snd_cmipci_playback_spdif_prepare(struct snd_pcm_substream *substream)
{
	struct cmipci *cm = snd_pcm_substream_chip(substream);
	int err, do_ac3;

	if (cm->can_ac3_hw) 
		do_ac3 = cm->dig_pcm_status & IEC958_AES0_NONAUDIO;
	else
		do_ac3 = 1; /* doesn't matter */
	if ((err = setup_spdif_playback(cm, substream, 1, do_ac3)) < 0)
		return err;
	return snd_cmipci_pcm_prepare(cm, &cm->channel[CM_CH_PLAY], substream);
}

/*
 * Apparently, the samples last played on channel A stay in some buffer, even
 * after the channel is reset, and get added to the data for the rear DACs when
 * playing a multichannel stream on channel B.  This is likely to generate
 * wraparounds and thus distortions.
 * To avoid this, we play at least one zero sample after the actual stream has
 * stopped.
 */
static void snd_cmipci_silence_hack(struct cmipci *cm, struct cmipci_pcm *rec)
{
	struct snd_pcm_runtime *runtime = rec->substream->runtime;
	unsigned int reg, val;

	if (rec->needs_silencing && runtime && runtime->dma_area) {
		/* set up a small silence buffer */
		memset(runtime->dma_area, 0, PAGE_SIZE);
		reg = rec->ch ? CM_REG_CH1_FRAME2 : CM_REG_CH0_FRAME2;
		val = ((PAGE_SIZE / 4) - 1) | (((PAGE_SIZE / 4) / 2 - 1) << 16);
		snd_cmipci_write(cm, reg, val);
	
		/* configure for 16 bits, 2 channels, 8 kHz */
		if (runtime->channels > 2)
			set_dac_channels(cm, rec, 2);
		spin_lock_irq(&cm->reg_lock);
		val = snd_cmipci_read(cm, CM_REG_FUNCTRL1);
		val &= ~(CM_ASFC_MASK << (rec->ch * 3));
		val |= (4 << CM_ASFC_SHIFT) << (rec->ch * 3);
		snd_cmipci_write(cm, CM_REG_FUNCTRL1, val);
		val = snd_cmipci_read(cm, CM_REG_CHFORMAT);
		val &= ~(CM_CH0FMT_MASK << (rec->ch * 2));
		val |= (3 << CM_CH0FMT_SHIFT) << (rec->ch * 2);
		if (cm->can_96k)
			val &= ~(CM_CH0_SRATE_MASK << (rec->ch * 2));
		snd_cmipci_write(cm, CM_REG_CHFORMAT, val);
	
		/* start stream (we don't need interrupts) */
		cm->ctrl |= CM_CHEN0 << rec->ch;
		snd_cmipci_write(cm, CM_REG_FUNCTRL0, cm->ctrl);
		spin_unlock_irq(&cm->reg_lock);

		msleep(1);

		/* stop and reset stream */
		spin_lock_irq(&cm->reg_lock);
		cm->ctrl &= ~(CM_CHEN0 << rec->ch);
		val = CM_RST_CH0 << rec->ch;
		snd_cmipci_write(cm, CM_REG_FUNCTRL0, cm->ctrl | val);
		snd_cmipci_write(cm, CM_REG_FUNCTRL0, cm->ctrl & ~val);
		spin_unlock_irq(&cm->reg_lock);

		rec->needs_silencing = 0;
	}
}

static int snd_cmipci_playback_hw_free(struct snd_pcm_substream *substream)
{
	struct cmipci *cm = snd_pcm_substream_chip(substream);
	setup_spdif_playback(cm, substream, 0, 0);
	restore_mixer_state(cm);
	snd_cmipci_silence_hack(cm, &cm->channel[0]);
	return snd_cmipci_hw_free(substream);
}

static int snd_cmipci_playback2_hw_free(struct snd_pcm_substream *substream)
{
	struct cmipci *cm = snd_pcm_substream_chip(substream);
	snd_cmipci_silence_hack(cm, &cm->channel[1]);
	return snd_cmipci_hw_free(substream);
}

/* capture */
static int snd_cmipci_capture_prepare(struct snd_pcm_substream *substream)
{
	struct cmipci *cm = snd_pcm_substream_chip(substream);
	return snd_cmipci_pcm_prepare(cm, &cm->channel[CM_CH_CAPT], substream);
}

/* capture with spdif (via device #2) */
static int snd_cmipci_capture_spdif_prepare(struct snd_pcm_substream *substream)
{
	struct cmipci *cm = snd_pcm_substream_chip(substream);

	spin_lock_irq(&cm->reg_lock);
	snd_cmipci_set_bit(cm, CM_REG_FUNCTRL1, CM_CAPTURE_SPDF);
	if (cm->can_96k) {
		if (substream->runtime->rate > 48000)
			snd_cmipci_set_bit(cm, CM_REG_CHFORMAT, CM_DBLSPDS);
		else
			snd_cmipci_clear_bit(cm, CM_REG_CHFORMAT, CM_DBLSPDS);
	}
	if (snd_pcm_format_width(substream->runtime->format) > 16)
		snd_cmipci_set_bit(cm, CM_REG_MISC_CTRL, CM_SPD32SEL);
	else
		snd_cmipci_clear_bit(cm, CM_REG_MISC_CTRL, CM_SPD32SEL);

	spin_unlock_irq(&cm->reg_lock);

	return snd_cmipci_pcm_prepare(cm, &cm->channel[CM_CH_CAPT], substream);
}

static int snd_cmipci_capture_spdif_hw_free(struct snd_pcm_substream *subs)
{
	struct cmipci *cm = snd_pcm_substream_chip(subs);

	spin_lock_irq(&cm->reg_lock);
	snd_cmipci_clear_bit(cm, CM_REG_FUNCTRL1, CM_CAPTURE_SPDF);
	snd_cmipci_clear_bit(cm, CM_REG_MISC_CTRL, CM_SPD32SEL);
	spin_unlock_irq(&cm->reg_lock);

	return snd_cmipci_hw_free(subs);
}


/*
 * interrupt handler
 */
static irqreturn_t snd_cmipci_interrupt(int irq, void *dev_id)
{
	struct cmipci *cm = dev_id;
	unsigned int status, mask = 0;
	
	/* fastpath out, to ease interrupt sharing */
	status = snd_cmipci_read(cm, CM_REG_INT_STATUS);
	if (!(status & CM_INTR))
		return IRQ_NONE;

	/* acknowledge interrupt */
	spin_lock(&cm->reg_lock);
	if (status & CM_CHINT0)
		mask |= CM_CH0_INT_EN;
	if (status & CM_CHINT1)
		mask |= CM_CH1_INT_EN;
	snd_cmipci_clear_bit(cm, CM_REG_INT_HLDCLR, mask);
	snd_cmipci_set_bit(cm, CM_REG_INT_HLDCLR, mask);
	spin_unlock(&cm->reg_lock);

	if (cm->rmidi && (status & CM_UARTINT))
		snd_mpu401_uart_interrupt(irq, cm->rmidi->private_data);

	if (cm->pcm) {
		if ((status & CM_CHINT0) && cm->channel[0].running)
			snd_pcm_period_elapsed(cm->channel[0].substream);
		if ((status & CM_CHINT1) && cm->channel[1].running)
			snd_pcm_period_elapsed(cm->channel[1].substream);
	}
	return IRQ_HANDLED;
}

/*
 * h/w infos
 */

/* playback on channel A */
static struct snd_pcm_hardware snd_cmipci_playback =
{
	.info =			(SNDRV_PCM_INFO_MMAP | SNDRV_PCM_INFO_INTERLEAVED |
				 SNDRV_PCM_INFO_BLOCK_TRANSFER | SNDRV_PCM_INFO_PAUSE |
				 SNDRV_PCM_INFO_RESUME | SNDRV_PCM_INFO_MMAP_VALID),
	.formats =		SNDRV_PCM_FMTBIT_U8 | SNDRV_PCM_FMTBIT_S16_LE,
	.rates =		SNDRV_PCM_RATE_5512 | SNDRV_PCM_RATE_8000_48000,
	.rate_min =		5512,
	.rate_max =		48000,
	.channels_min =		1,
	.channels_max =		2,
	.buffer_bytes_max =	(128*1024),
	.period_bytes_min =	64,
	.period_bytes_max =	(128*1024),
	.periods_min =		2,
	.periods_max =		1024,
	.fifo_size =		0,
};

/* capture on channel B */
static struct snd_pcm_hardware snd_cmipci_capture =
{
	.info =			(SNDRV_PCM_INFO_MMAP | SNDRV_PCM_INFO_INTERLEAVED |
				 SNDRV_PCM_INFO_BLOCK_TRANSFER | SNDRV_PCM_INFO_PAUSE |
				 SNDRV_PCM_INFO_RESUME | SNDRV_PCM_INFO_MMAP_VALID),
	.formats =		SNDRV_PCM_FMTBIT_U8 | SNDRV_PCM_FMTBIT_S16_LE,
	.rates =		SNDRV_PCM_RATE_5512 | SNDRV_PCM_RATE_8000_48000,
	.rate_min =		5512,
	.rate_max =		48000,
	.channels_min =		1,
	.channels_max =		2,
	.buffer_bytes_max =	(128*1024),
	.period_bytes_min =	64,
	.period_bytes_max =	(128*1024),
	.periods_min =		2,
	.periods_max =		1024,
	.fifo_size =		0,
};

/* playback on channel B - stereo 16bit only? */
static struct snd_pcm_hardware snd_cmipci_playback2 =
{
	.info =			(SNDRV_PCM_INFO_MMAP | SNDRV_PCM_INFO_INTERLEAVED |
				 SNDRV_PCM_INFO_BLOCK_TRANSFER | SNDRV_PCM_INFO_PAUSE |
				 SNDRV_PCM_INFO_RESUME | SNDRV_PCM_INFO_MMAP_VALID),
	.formats =		SNDRV_PCM_FMTBIT_S16_LE,
	.rates =		SNDRV_PCM_RATE_5512 | SNDRV_PCM_RATE_8000_48000,
	.rate_min =		5512,
	.rate_max =		48000,
	.channels_min =		2,
	.channels_max =		2,
	.buffer_bytes_max =	(128*1024),
	.period_bytes_min =	64,
	.period_bytes_max =	(128*1024),
	.periods_min =		2,
	.periods_max =		1024,
	.fifo_size =		0,
};

/* spdif playback on channel A */
static struct snd_pcm_hardware snd_cmipci_playback_spdif =
{
	.info =			(SNDRV_PCM_INFO_MMAP | SNDRV_PCM_INFO_INTERLEAVED |
				 SNDRV_PCM_INFO_BLOCK_TRANSFER | SNDRV_PCM_INFO_PAUSE |
				 SNDRV_PCM_INFO_RESUME | SNDRV_PCM_INFO_MMAP_VALID),
	.formats =		SNDRV_PCM_FMTBIT_S16_LE,
	.rates =		SNDRV_PCM_RATE_44100 | SNDRV_PCM_RATE_48000,
	.rate_min =		44100,
	.rate_max =		48000,
	.channels_min =		2,
	.channels_max =		2,
	.buffer_bytes_max =	(128*1024),
	.period_bytes_min =	64,
	.period_bytes_max =	(128*1024),
	.periods_min =		2,
	.periods_max =		1024,
	.fifo_size =		0,
};

/* spdif playback on channel A (32bit, IEC958 subframes) */
static struct snd_pcm_hardware snd_cmipci_playback_iec958_subframe =
{
	.info =			(SNDRV_PCM_INFO_MMAP | SNDRV_PCM_INFO_INTERLEAVED |
				 SNDRV_PCM_INFO_BLOCK_TRANSFER | SNDRV_PCM_INFO_PAUSE |
				 SNDRV_PCM_INFO_RESUME | SNDRV_PCM_INFO_MMAP_VALID),
	.formats =		SNDRV_PCM_FMTBIT_IEC958_SUBFRAME_LE,
	.rates =		SNDRV_PCM_RATE_44100 | SNDRV_PCM_RATE_48000,
	.rate_min =		44100,
	.rate_max =		48000,
	.channels_min =		2,
	.channels_max =		2,
	.buffer_bytes_max =	(128*1024),
	.period_bytes_min =	64,
	.period_bytes_max =	(128*1024),
	.periods_min =		2,
	.periods_max =		1024,
	.fifo_size =		0,
};

/* spdif capture on channel B */
static struct snd_pcm_hardware snd_cmipci_capture_spdif =
{
	.info =			(SNDRV_PCM_INFO_MMAP | SNDRV_PCM_INFO_INTERLEAVED |
				 SNDRV_PCM_INFO_BLOCK_TRANSFER | SNDRV_PCM_INFO_PAUSE |
				 SNDRV_PCM_INFO_RESUME | SNDRV_PCM_INFO_MMAP_VALID),
	.formats =	        SNDRV_PCM_FMTBIT_S16_LE |
				SNDRV_PCM_FMTBIT_IEC958_SUBFRAME_LE,
	.rates =		SNDRV_PCM_RATE_44100 | SNDRV_PCM_RATE_48000,
	.rate_min =		44100,
	.rate_max =		48000,
	.channels_min =		2,
	.channels_max =		2,
	.buffer_bytes_max =	(128*1024),
	.period_bytes_min =	64,
	.period_bytes_max =	(128*1024),
	.periods_min =		2,
	.periods_max =		1024,
	.fifo_size =		0,
};

static unsigned int rate_constraints[] = { 5512, 8000, 11025, 16000, 22050,
			32000, 44100, 48000, 88200, 96000, 128000 };
static struct snd_pcm_hw_constraint_list hw_constraints_rates = {
		.count = ARRAY_SIZE(rate_constraints),
		.list = rate_constraints,
		.mask = 0,
};

/*
 * check device open/close
 */
static int open_device_check(struct cmipci *cm, int mode, struct snd_pcm_substream *subs)
{
	int ch = mode & CM_OPEN_CH_MASK;

	/* FIXME: a file should wait until the device becomes free
	 * when it's opened on blocking mode.  however, since the current
	 * pcm framework doesn't pass file pointer before actually opened,
	 * we can't know whether blocking mode or not in open callback..
	 */
	mutex_lock(&cm->open_mutex);
	if (cm->opened[ch]) {
		mutex_unlock(&cm->open_mutex);
		return -EBUSY;
	}
	cm->opened[ch] = mode;
	cm->channel[ch].substream = subs;
	if (! (mode & CM_OPEN_DAC)) {
		/* disable dual DAC mode */
		cm->channel[ch].is_dac = 0;
		spin_lock_irq(&cm->reg_lock);
		snd_cmipci_clear_bit(cm, CM_REG_MISC_CTRL, CM_ENDBDAC);
		spin_unlock_irq(&cm->reg_lock);
	}
	mutex_unlock(&cm->open_mutex);
	return 0;
}

static void close_device_check(struct cmipci *cm, int mode)
{
	int ch = mode & CM_OPEN_CH_MASK;

	mutex_lock(&cm->open_mutex);
	if (cm->opened[ch] == mode) {
		if (cm->channel[ch].substream) {
			snd_cmipci_ch_reset(cm, ch);
			cm->channel[ch].running = 0;
			cm->channel[ch].substream = NULL;
		}
		cm->opened[ch] = 0;
		if (! cm->channel[ch].is_dac) {
			/* enable dual DAC mode again */
			cm->channel[ch].is_dac = 1;
			spin_lock_irq(&cm->reg_lock);
			snd_cmipci_set_bit(cm, CM_REG_MISC_CTRL, CM_ENDBDAC);
			spin_unlock_irq(&cm->reg_lock);
		}
	}
	mutex_unlock(&cm->open_mutex);
}

/*
 */

static int snd_cmipci_playback_open(struct snd_pcm_substream *substream)
{
	struct cmipci *cm = snd_pcm_substream_chip(substream);
	struct snd_pcm_runtime *runtime = substream->runtime;
	int err;

	if ((err = open_device_check(cm, CM_OPEN_PLAYBACK, substream)) < 0)
		return err;
	runtime->hw = snd_cmipci_playback;
	if (cm->chip_version == 68) {
		runtime->hw.rates |= SNDRV_PCM_RATE_88200 |
				     SNDRV_PCM_RATE_96000;
		runtime->hw.rate_max = 96000;
	} else if (cm->chip_version == 55) {
		err = snd_pcm_hw_constraint_list(runtime, 0,
			SNDRV_PCM_HW_PARAM_RATE, &hw_constraints_rates);
		if (err < 0)
			return err;
		runtime->hw.rates |= SNDRV_PCM_RATE_KNOT;
		runtime->hw.rate_max = 128000;
	}
	snd_pcm_hw_constraint_minmax(runtime, SNDRV_PCM_HW_PARAM_BUFFER_SIZE, 0, 0x10000);
	cm->dig_pcm_status = cm->dig_status;
	return 0;
}

static int snd_cmipci_capture_open(struct snd_pcm_substream *substream)
{
	struct cmipci *cm = snd_pcm_substream_chip(substream);
	struct snd_pcm_runtime *runtime = substream->runtime;
	int err;

	if ((err = open_device_check(cm, CM_OPEN_CAPTURE, substream)) < 0)
		return err;
	runtime->hw = snd_cmipci_capture;
	if (cm->chip_version == 68) {	// 8768 only supports 44k/48k recording
		runtime->hw.rate_min = 41000;
		runtime->hw.rates = SNDRV_PCM_RATE_44100 | SNDRV_PCM_RATE_48000;
	} else if (cm->chip_version == 55) {
		err = snd_pcm_hw_constraint_list(runtime, 0,
			SNDRV_PCM_HW_PARAM_RATE, &hw_constraints_rates);
		if (err < 0)
			return err;
		runtime->hw.rates |= SNDRV_PCM_RATE_KNOT;
		runtime->hw.rate_max = 128000;
	}
	snd_pcm_hw_constraint_minmax(runtime, SNDRV_PCM_HW_PARAM_BUFFER_SIZE, 0, 0x10000);
	return 0;
}

static int snd_cmipci_playback2_open(struct snd_pcm_substream *substream)
{
	struct cmipci *cm = snd_pcm_substream_chip(substream);
	struct snd_pcm_runtime *runtime = substream->runtime;
	int err;

	if ((err = open_device_check(cm, CM_OPEN_PLAYBACK2, substream)) < 0) /* use channel B */
		return err;
	runtime->hw = snd_cmipci_playback2;
	mutex_lock(&cm->open_mutex);
	if (! cm->opened[CM_CH_PLAY]) {
		if (cm->can_multi_ch) {
			runtime->hw.channels_max = cm->max_channels;
			if (cm->max_channels == 4)
				snd_pcm_hw_constraint_list(runtime, 0, SNDRV_PCM_HW_PARAM_CHANNELS, &hw_constraints_channels_4);
			else if (cm->max_channels == 6)
				snd_pcm_hw_constraint_list(runtime, 0, SNDRV_PCM_HW_PARAM_CHANNELS, &hw_constraints_channels_6);
			else if (cm->max_channels == 8)
				snd_pcm_hw_constraint_list(runtime, 0, SNDRV_PCM_HW_PARAM_CHANNELS, &hw_constraints_channels_8);
		}
	}
	mutex_unlock(&cm->open_mutex);
	if (cm->chip_version == 68) {
		runtime->hw.rates |= SNDRV_PCM_RATE_88200 |
				     SNDRV_PCM_RATE_96000;
		runtime->hw.rate_max = 96000;
	} else if (cm->chip_version == 55) {
		err = snd_pcm_hw_constraint_list(runtime, 0,
			SNDRV_PCM_HW_PARAM_RATE, &hw_constraints_rates);
		if (err < 0)
			return err;
		runtime->hw.rates |= SNDRV_PCM_RATE_KNOT;
		runtime->hw.rate_max = 128000;
	}
	snd_pcm_hw_constraint_minmax(runtime, SNDRV_PCM_HW_PARAM_BUFFER_SIZE, 0, 0x10000);
	return 0;
}

static int snd_cmipci_playback_spdif_open(struct snd_pcm_substream *substream)
{
	struct cmipci *cm = snd_pcm_substream_chip(substream);
	struct snd_pcm_runtime *runtime = substream->runtime;
	int err;

	if ((err = open_device_check(cm, CM_OPEN_SPDIF_PLAYBACK, substream)) < 0) /* use channel A */
		return err;
	if (cm->can_ac3_hw) {
		runtime->hw = snd_cmipci_playback_spdif;
		if (cm->chip_version >= 37) {
			runtime->hw.formats |= SNDRV_PCM_FMTBIT_S32_LE;
			snd_pcm_hw_constraint_msbits(runtime, 0, 32, 24);
		}
		if (cm->can_96k) {
			runtime->hw.rates |= SNDRV_PCM_RATE_88200 |
					     SNDRV_PCM_RATE_96000;
			runtime->hw.rate_max = 96000;
		}
	} else {
		runtime->hw = snd_cmipci_playback_iec958_subframe;
	}
	snd_pcm_hw_constraint_minmax(runtime, SNDRV_PCM_HW_PARAM_BUFFER_SIZE, 0, 0x40000);
	cm->dig_pcm_status = cm->dig_status;
	return 0;
}

static int snd_cmipci_capture_spdif_open(struct snd_pcm_substream *substream)
{
	struct cmipci *cm = snd_pcm_substream_chip(substream);
	struct snd_pcm_runtime *runtime = substream->runtime;
	int err;

	if ((err = open_device_check(cm, CM_OPEN_SPDIF_CAPTURE, substream)) < 0) /* use channel B */
		return err;
	runtime->hw = snd_cmipci_capture_spdif;
	if (cm->can_96k && !(cm->chip_version == 68)) {
		runtime->hw.rates |= SNDRV_PCM_RATE_88200 |
				     SNDRV_PCM_RATE_96000;
		runtime->hw.rate_max = 96000;
	}
	snd_pcm_hw_constraint_minmax(runtime, SNDRV_PCM_HW_PARAM_BUFFER_SIZE, 0, 0x40000);
	return 0;
}


/*
 */

static int snd_cmipci_playback_close(struct snd_pcm_substream *substream)
{
	struct cmipci *cm = snd_pcm_substream_chip(substream);
	close_device_check(cm, CM_OPEN_PLAYBACK);
	return 0;
}

static int snd_cmipci_capture_close(struct snd_pcm_substream *substream)
{
	struct cmipci *cm = snd_pcm_substream_chip(substream);
	close_device_check(cm, CM_OPEN_CAPTURE);
	return 0;
}

static int snd_cmipci_playback2_close(struct snd_pcm_substream *substream)
{
	struct cmipci *cm = snd_pcm_substream_chip(substream);
	close_device_check(cm, CM_OPEN_PLAYBACK2);
	close_device_check(cm, CM_OPEN_PLAYBACK_MULTI);
	return 0;
}

static int snd_cmipci_playback_spdif_close(struct snd_pcm_substream *substream)
{
	struct cmipci *cm = snd_pcm_substream_chip(substream);
	close_device_check(cm, CM_OPEN_SPDIF_PLAYBACK);
	return 0;
}

static int snd_cmipci_capture_spdif_close(struct snd_pcm_substream *substream)
{
	struct cmipci *cm = snd_pcm_substream_chip(substream);
	close_device_check(cm, CM_OPEN_SPDIF_CAPTURE);
	return 0;
}


/*
 */

static struct snd_pcm_ops snd_cmipci_playback_ops = {
	.open =		snd_cmipci_playback_open,
	.close =	snd_cmipci_playback_close,
	.ioctl =	snd_pcm_lib_ioctl,
	.hw_params =	snd_cmipci_hw_params,
	.hw_free =	snd_cmipci_playback_hw_free,
	.prepare =	snd_cmipci_playback_prepare,
	.trigger =	snd_cmipci_playback_trigger,
	.pointer =	snd_cmipci_playback_pointer,
};

static struct snd_pcm_ops snd_cmipci_capture_ops = {
	.open =		snd_cmipci_capture_open,
	.close =	snd_cmipci_capture_close,
	.ioctl =	snd_pcm_lib_ioctl,
	.hw_params =	snd_cmipci_hw_params,
	.hw_free =	snd_cmipci_hw_free,
	.prepare =	snd_cmipci_capture_prepare,
	.trigger =	snd_cmipci_capture_trigger,
	.pointer =	snd_cmipci_capture_pointer,
};

static struct snd_pcm_ops snd_cmipci_playback2_ops = {
	.open =		snd_cmipci_playback2_open,
	.close =	snd_cmipci_playback2_close,
	.ioctl =	snd_pcm_lib_ioctl,
	.hw_params =	snd_cmipci_playback2_hw_params,
	.hw_free =	snd_cmipci_playback2_hw_free,
	.prepare =	snd_cmipci_capture_prepare,	/* channel B */
	.trigger =	snd_cmipci_capture_trigger,	/* channel B */
	.pointer =	snd_cmipci_capture_pointer,	/* channel B */
};

static struct snd_pcm_ops snd_cmipci_playback_spdif_ops = {
	.open =		snd_cmipci_playback_spdif_open,
	.close =	snd_cmipci_playback_spdif_close,
	.ioctl =	snd_pcm_lib_ioctl,
	.hw_params =	snd_cmipci_hw_params,
	.hw_free =	snd_cmipci_playback_hw_free,
	.prepare =	snd_cmipci_playback_spdif_prepare,	/* set up rate */
	.trigger =	snd_cmipci_playback_trigger,
	.pointer =	snd_cmipci_playback_pointer,
};

static struct snd_pcm_ops snd_cmipci_capture_spdif_ops = {
	.open =		snd_cmipci_capture_spdif_open,
	.close =	snd_cmipci_capture_spdif_close,
	.ioctl =	snd_pcm_lib_ioctl,
	.hw_params =	snd_cmipci_hw_params,
	.hw_free =	snd_cmipci_capture_spdif_hw_free,
	.prepare =	snd_cmipci_capture_spdif_prepare,
	.trigger =	snd_cmipci_capture_trigger,
	.pointer =	snd_cmipci_capture_pointer,
};


/*
 */

static int __devinit snd_cmipci_pcm_new(struct cmipci *cm, int device)
{
	struct snd_pcm *pcm;
	int err;

	err = snd_pcm_new(cm->card, cm->card->driver, device, 1, 1, &pcm);
	if (err < 0)
		return err;

	snd_pcm_set_ops(pcm, SNDRV_PCM_STREAM_PLAYBACK, &snd_cmipci_playback_ops);
	snd_pcm_set_ops(pcm, SNDRV_PCM_STREAM_CAPTURE, &snd_cmipci_capture_ops);

	pcm->private_data = cm;
	pcm->info_flags = 0;
	strcpy(pcm->name, "C-Media PCI DAC/ADC");
	cm->pcm = pcm;

	snd_pcm_lib_preallocate_pages_for_all(pcm, SNDRV_DMA_TYPE_DEV,
					      snd_dma_pci_data(cm->pci), 64*1024, 128*1024);

	return 0;
}

static int __devinit snd_cmipci_pcm2_new(struct cmipci *cm, int device)
{
	struct snd_pcm *pcm;
	int err;

	err = snd_pcm_new(cm->card, cm->card->driver, device, 1, 0, &pcm);
	if (err < 0)
		return err;

	snd_pcm_set_ops(pcm, SNDRV_PCM_STREAM_PLAYBACK, &snd_cmipci_playback2_ops);

	pcm->private_data = cm;
	pcm->info_flags = 0;
	strcpy(pcm->name, "C-Media PCI 2nd DAC");
	cm->pcm2 = pcm;

	snd_pcm_lib_preallocate_pages_for_all(pcm, SNDRV_DMA_TYPE_DEV,
					      snd_dma_pci_data(cm->pci), 64*1024, 128*1024);

	return 0;
}

static int __devinit snd_cmipci_pcm_spdif_new(struct cmipci *cm, int device)
{
	struct snd_pcm *pcm;
	int err;

	err = snd_pcm_new(cm->card, cm->card->driver, device, 1, 1, &pcm);
	if (err < 0)
		return err;

	snd_pcm_set_ops(pcm, SNDRV_PCM_STREAM_PLAYBACK, &snd_cmipci_playback_spdif_ops);
	snd_pcm_set_ops(pcm, SNDRV_PCM_STREAM_CAPTURE, &snd_cmipci_capture_spdif_ops);

	pcm->private_data = cm;
	pcm->info_flags = 0;
	strcpy(pcm->name, "C-Media PCI IEC958");
	cm->pcm_spdif = pcm;

	snd_pcm_lib_preallocate_pages_for_all(pcm, SNDRV_DMA_TYPE_DEV,
					      snd_dma_pci_data(cm->pci), 64*1024, 128*1024);

	return 0;
}

/*
 * mixer interface:
 * - CM8338/8738 has a compatible mixer interface with SB16, but
 *   lack of some elements like tone control, i/o gain and AGC.
 * - Access to native registers:
 *   - A 3D switch
 *   - Output mute switches
 */

static void snd_cmipci_mixer_write(struct cmipci *s, unsigned char idx, unsigned char data)
{
	outb(idx, s->iobase + CM_REG_SB16_ADDR);
	outb(data, s->iobase + CM_REG_SB16_DATA);
}

static unsigned char snd_cmipci_mixer_read(struct cmipci *s, unsigned char idx)
{
	unsigned char v;

	outb(idx, s->iobase + CM_REG_SB16_ADDR);
	v = inb(s->iobase + CM_REG_SB16_DATA);
	return v;
}

/*
 * general mixer element
 */
struct cmipci_sb_reg {
	unsigned int left_reg, right_reg;
	unsigned int left_shift, right_shift;
	unsigned int mask;
	unsigned int invert: 1;
	unsigned int stereo: 1;
};

#define COMPOSE_SB_REG(lreg,rreg,lshift,rshift,mask,invert,stereo) \
 ((lreg) | ((rreg) << 8) | (lshift << 16) | (rshift << 19) | (mask << 24) | (invert << 22) | (stereo << 23))

#define CMIPCI_DOUBLE(xname, left_reg, right_reg, left_shift, right_shift, mask, invert, stereo) \
{ .iface = SNDRV_CTL_ELEM_IFACE_MIXER, .name = xname, \
  .info = snd_cmipci_info_volume, \
  .get = snd_cmipci_get_volume, .put = snd_cmipci_put_volume, \
  .private_value = COMPOSE_SB_REG(left_reg, right_reg, left_shift, right_shift, mask, invert, stereo), \
}

#define CMIPCI_SB_VOL_STEREO(xname,reg,shift,mask) CMIPCI_DOUBLE(xname, reg, reg+1, shift, shift, mask, 0, 1)
#define CMIPCI_SB_VOL_MONO(xname,reg,shift,mask) CMIPCI_DOUBLE(xname, reg, reg, shift, shift, mask, 0, 0)
#define CMIPCI_SB_SW_STEREO(xname,lshift,rshift) CMIPCI_DOUBLE(xname, SB_DSP4_OUTPUT_SW, SB_DSP4_OUTPUT_SW, lshift, rshift, 1, 0, 1)
#define CMIPCI_SB_SW_MONO(xname,shift) CMIPCI_DOUBLE(xname, SB_DSP4_OUTPUT_SW, SB_DSP4_OUTPUT_SW, shift, shift, 1, 0, 0)

static void cmipci_sb_reg_decode(struct cmipci_sb_reg *r, unsigned long val)
{
	r->left_reg = val & 0xff;
	r->right_reg = (val >> 8) & 0xff;
	r->left_shift = (val >> 16) & 0x07;
	r->right_shift = (val >> 19) & 0x07;
	r->invert = (val >> 22) & 1;
	r->stereo = (val >> 23) & 1;
	r->mask = (val >> 24) & 0xff;
}

static int snd_cmipci_info_volume(struct snd_kcontrol *kcontrol,
				  struct snd_ctl_elem_info *uinfo)
{
	struct cmipci_sb_reg reg;

	cmipci_sb_reg_decode(&reg, kcontrol->private_value);
	uinfo->type = reg.mask == 1 ? SNDRV_CTL_ELEM_TYPE_BOOLEAN : SNDRV_CTL_ELEM_TYPE_INTEGER;
	uinfo->count = reg.stereo + 1;
	uinfo->value.integer.min = 0;
	uinfo->value.integer.max = reg.mask;
	return 0;
}
 
static int snd_cmipci_get_volume(struct snd_kcontrol *kcontrol,
				 struct snd_ctl_elem_value *ucontrol)
{
	struct cmipci *cm = snd_kcontrol_chip(kcontrol);
	struct cmipci_sb_reg reg;
	int val;

	cmipci_sb_reg_decode(&reg, kcontrol->private_value);
	spin_lock_irq(&cm->reg_lock);
	val = (snd_cmipci_mixer_read(cm, reg.left_reg) >> reg.left_shift) & reg.mask;
	if (reg.invert)
		val = reg.mask - val;
	ucontrol->value.integer.value[0] = val;
	if (reg.stereo) {
		val = (snd_cmipci_mixer_read(cm, reg.right_reg) >> reg.right_shift) & reg.mask;
		if (reg.invert)
			val = reg.mask - val;
		 ucontrol->value.integer.value[1] = val;
	}
	spin_unlock_irq(&cm->reg_lock);
	return 0;
}

static int snd_cmipci_put_volume(struct snd_kcontrol *kcontrol,
				 struct snd_ctl_elem_value *ucontrol)
{
	struct cmipci *cm = snd_kcontrol_chip(kcontrol);
	struct cmipci_sb_reg reg;
	int change;
	int left, right, oleft, oright;

	cmipci_sb_reg_decode(&reg, kcontrol->private_value);
	left = ucontrol->value.integer.value[0] & reg.mask;
	if (reg.invert)
		left = reg.mask - left;
	left <<= reg.left_shift;
	if (reg.stereo) {
		right = ucontrol->value.integer.value[1] & reg.mask;
		if (reg.invert)
			right = reg.mask - right;
		right <<= reg.right_shift;
	} else
		right = 0;
	spin_lock_irq(&cm->reg_lock);
	oleft = snd_cmipci_mixer_read(cm, reg.left_reg);
	left |= oleft & ~(reg.mask << reg.left_shift);
	change = left != oleft;
	if (reg.stereo) {
		if (reg.left_reg != reg.right_reg) {
			snd_cmipci_mixer_write(cm, reg.left_reg, left);
			oright = snd_cmipci_mixer_read(cm, reg.right_reg);
		} else
			oright = left;
		right |= oright & ~(reg.mask << reg.right_shift);
		change |= right != oright;
		snd_cmipci_mixer_write(cm, reg.right_reg, right);
	} else
		snd_cmipci_mixer_write(cm, reg.left_reg, left);
	spin_unlock_irq(&cm->reg_lock);
	return change;
}

/*
 * input route (left,right) -> (left,right)
 */
#define CMIPCI_SB_INPUT_SW(xname, left_shift, right_shift) \
{ .iface = SNDRV_CTL_ELEM_IFACE_MIXER, .name = xname, \
  .info = snd_cmipci_info_input_sw, \
  .get = snd_cmipci_get_input_sw, .put = snd_cmipci_put_input_sw, \
  .private_value = COMPOSE_SB_REG(SB_DSP4_INPUT_LEFT, SB_DSP4_INPUT_RIGHT, left_shift, right_shift, 1, 0, 1), \
}

static int snd_cmipci_info_input_sw(struct snd_kcontrol *kcontrol,
				    struct snd_ctl_elem_info *uinfo)
{
	uinfo->type = SNDRV_CTL_ELEM_TYPE_BOOLEAN;
	uinfo->count = 4;
	uinfo->value.integer.min = 0;
	uinfo->value.integer.max = 1;
	return 0;
}
 
static int snd_cmipci_get_input_sw(struct snd_kcontrol *kcontrol,
				   struct snd_ctl_elem_value *ucontrol)
{
	struct cmipci *cm = snd_kcontrol_chip(kcontrol);
	struct cmipci_sb_reg reg;
	int val1, val2;

	cmipci_sb_reg_decode(&reg, kcontrol->private_value);
	spin_lock_irq(&cm->reg_lock);
	val1 = snd_cmipci_mixer_read(cm, reg.left_reg);
	val2 = snd_cmipci_mixer_read(cm, reg.right_reg);
	spin_unlock_irq(&cm->reg_lock);
	ucontrol->value.integer.value[0] = (val1 >> reg.left_shift) & 1;
	ucontrol->value.integer.value[1] = (val2 >> reg.left_shift) & 1;
	ucontrol->value.integer.value[2] = (val1 >> reg.right_shift) & 1;
	ucontrol->value.integer.value[3] = (val2 >> reg.right_shift) & 1;
	return 0;
}

static int snd_cmipci_put_input_sw(struct snd_kcontrol *kcontrol,
				   struct snd_ctl_elem_value *ucontrol)
{
	struct cmipci *cm = snd_kcontrol_chip(kcontrol);
	struct cmipci_sb_reg reg;
	int change;
	int val1, val2, oval1, oval2;

	cmipci_sb_reg_decode(&reg, kcontrol->private_value);
	spin_lock_irq(&cm->reg_lock);
	oval1 = snd_cmipci_mixer_read(cm, reg.left_reg);
	oval2 = snd_cmipci_mixer_read(cm, reg.right_reg);
	val1 = oval1 & ~((1 << reg.left_shift) | (1 << reg.right_shift));
	val2 = oval2 & ~((1 << reg.left_shift) | (1 << reg.right_shift));
	val1 |= (ucontrol->value.integer.value[0] & 1) << reg.left_shift;
	val2 |= (ucontrol->value.integer.value[1] & 1) << reg.left_shift;
	val1 |= (ucontrol->value.integer.value[2] & 1) << reg.right_shift;
	val2 |= (ucontrol->value.integer.value[3] & 1) << reg.right_shift;
	change = val1 != oval1 || val2 != oval2;
	snd_cmipci_mixer_write(cm, reg.left_reg, val1);
	snd_cmipci_mixer_write(cm, reg.right_reg, val2);
	spin_unlock_irq(&cm->reg_lock);
	return change;
}

/*
 * native mixer switches/volumes
 */

#define CMIPCI_MIXER_SW_STEREO(xname, reg, lshift, rshift, invert) \
{ .iface = SNDRV_CTL_ELEM_IFACE_MIXER, .name = xname, \
  .info = snd_cmipci_info_native_mixer, \
  .get = snd_cmipci_get_native_mixer, .put = snd_cmipci_put_native_mixer, \
  .private_value = COMPOSE_SB_REG(reg, reg, lshift, rshift, 1, invert, 1), \
}

#define CMIPCI_MIXER_SW_MONO(xname, reg, shift, invert) \
{ .iface = SNDRV_CTL_ELEM_IFACE_MIXER, .name = xname, \
  .info = snd_cmipci_info_native_mixer, \
  .get = snd_cmipci_get_native_mixer, .put = snd_cmipci_put_native_mixer, \
  .private_value = COMPOSE_SB_REG(reg, reg, shift, shift, 1, invert, 0), \
}

#define CMIPCI_MIXER_VOL_STEREO(xname, reg, lshift, rshift, mask) \
{ .iface = SNDRV_CTL_ELEM_IFACE_MIXER, .name = xname, \
  .info = snd_cmipci_info_native_mixer, \
  .get = snd_cmipci_get_native_mixer, .put = snd_cmipci_put_native_mixer, \
  .private_value = COMPOSE_SB_REG(reg, reg, lshift, rshift, mask, 0, 1), \
}

#define CMIPCI_MIXER_VOL_MONO(xname, reg, shift, mask) \
{ .iface = SNDRV_CTL_ELEM_IFACE_MIXER, .name = xname, \
  .info = snd_cmipci_info_native_mixer, \
  .get = snd_cmipci_get_native_mixer, .put = snd_cmipci_put_native_mixer, \
  .private_value = COMPOSE_SB_REG(reg, reg, shift, shift, mask, 0, 0), \
}

static int snd_cmipci_info_native_mixer(struct snd_kcontrol *kcontrol,
					struct snd_ctl_elem_info *uinfo)
{
	struct cmipci_sb_reg reg;

	cmipci_sb_reg_decode(&reg, kcontrol->private_value);
	uinfo->type = reg.mask == 1 ? SNDRV_CTL_ELEM_TYPE_BOOLEAN : SNDRV_CTL_ELEM_TYPE_INTEGER;
	uinfo->count = reg.stereo + 1;
	uinfo->value.integer.min = 0;
	uinfo->value.integer.max = reg.mask;
	return 0;

}

static int snd_cmipci_get_native_mixer(struct snd_kcontrol *kcontrol,
				       struct snd_ctl_elem_value *ucontrol)
{
	struct cmipci *cm = snd_kcontrol_chip(kcontrol);
	struct cmipci_sb_reg reg;
	unsigned char oreg, val;

	cmipci_sb_reg_decode(&reg, kcontrol->private_value);
	spin_lock_irq(&cm->reg_lock);
	oreg = inb(cm->iobase + reg.left_reg);
	val = (oreg >> reg.left_shift) & reg.mask;
	if (reg.invert)
		val = reg.mask - val;
	ucontrol->value.integer.value[0] = val;
	if (reg.stereo) {
		val = (oreg >> reg.right_shift) & reg.mask;
		if (reg.invert)
			val = reg.mask - val;
		ucontrol->value.integer.value[1] = val;
	}
	spin_unlock_irq(&cm->reg_lock);
	return 0;
}

static int snd_cmipci_put_native_mixer(struct snd_kcontrol *kcontrol,
				       struct snd_ctl_elem_value *ucontrol)
{
	struct cmipci *cm = snd_kcontrol_chip(kcontrol);
	struct cmipci_sb_reg reg;
	unsigned char oreg, nreg, val;

	cmipci_sb_reg_decode(&reg, kcontrol->private_value);
	spin_lock_irq(&cm->reg_lock);
	oreg = inb(cm->iobase + reg.left_reg);
	val = ucontrol->value.integer.value[0] & reg.mask;
	if (reg.invert)
		val = reg.mask - val;
	nreg = oreg & ~(reg.mask << reg.left_shift);
	nreg |= (val << reg.left_shift);
	if (reg.stereo) {
		val = ucontrol->value.integer.value[1] & reg.mask;
		if (reg.invert)
			val = reg.mask - val;
		nreg &= ~(reg.mask << reg.right_shift);
		nreg |= (val << reg.right_shift);
	}
	outb(nreg, cm->iobase + reg.left_reg);
	spin_unlock_irq(&cm->reg_lock);
	return (nreg != oreg);
}

/*
 * special case - check mixer sensitivity
 */
static int snd_cmipci_get_native_mixer_sensitive(struct snd_kcontrol *kcontrol,
						 struct snd_ctl_elem_value *ucontrol)
{
	//struct cmipci *cm = snd_kcontrol_chip(kcontrol);
	return snd_cmipci_get_native_mixer(kcontrol, ucontrol);
}

static int snd_cmipci_put_native_mixer_sensitive(struct snd_kcontrol *kcontrol,
						 struct snd_ctl_elem_value *ucontrol)
{
	struct cmipci *cm = snd_kcontrol_chip(kcontrol);
	if (cm->mixer_insensitive) {
		/* ignored */
		return 0;
	}
	return snd_cmipci_put_native_mixer(kcontrol, ucontrol);
}


static struct snd_kcontrol_new snd_cmipci_mixers[] __devinitdata = {
	CMIPCI_SB_VOL_STEREO("Master Playback Volume", SB_DSP4_MASTER_DEV, 3, 31),
	CMIPCI_MIXER_SW_MONO("3D Control - Switch", CM_REG_MIXER1, CM_X3DEN_SHIFT, 0),
	CMIPCI_SB_VOL_STEREO("PCM Playback Volume", SB_DSP4_PCM_DEV, 3, 31),
	//CMIPCI_MIXER_SW_MONO("PCM Playback Switch", CM_REG_MIXER1, CM_WSMUTE_SHIFT, 1),
	{ /* switch with sensitivity */
		.iface = SNDRV_CTL_ELEM_IFACE_MIXER,
		.name = "PCM Playback Switch",
		.info = snd_cmipci_info_native_mixer,
		.get = snd_cmipci_get_native_mixer_sensitive,
		.put = snd_cmipci_put_native_mixer_sensitive,
		.private_value = COMPOSE_SB_REG(CM_REG_MIXER1, CM_REG_MIXER1, CM_WSMUTE_SHIFT, CM_WSMUTE_SHIFT, 1, 1, 0),
	},
	CMIPCI_MIXER_SW_STEREO("PCM Capture Switch", CM_REG_MIXER1, CM_WAVEINL_SHIFT, CM_WAVEINR_SHIFT, 0),
	CMIPCI_SB_VOL_STEREO("Synth Playback Volume", SB_DSP4_SYNTH_DEV, 3, 31),
	CMIPCI_MIXER_SW_MONO("Synth Playback Switch", CM_REG_MIXER1, CM_FMMUTE_SHIFT, 1),
	CMIPCI_SB_INPUT_SW("Synth Capture Route", 6, 5),
	CMIPCI_SB_VOL_STEREO("CD Playback Volume", SB_DSP4_CD_DEV, 3, 31),
	CMIPCI_SB_SW_STEREO("CD Playback Switch", 2, 1),
	CMIPCI_SB_INPUT_SW("CD Capture Route", 2, 1),
	CMIPCI_SB_VOL_STEREO("Line Playback Volume", SB_DSP4_LINE_DEV, 3, 31),
	CMIPCI_SB_SW_STEREO("Line Playback Switch", 4, 3),
	CMIPCI_SB_INPUT_SW("Line Capture Route", 4, 3),
	CMIPCI_SB_VOL_MONO("Mic Playback Volume", SB_DSP4_MIC_DEV, 3, 31),
	CMIPCI_SB_SW_MONO("Mic Playback Switch", 0),
	CMIPCI_DOUBLE("Mic Capture Switch", SB_DSP4_INPUT_LEFT, SB_DSP4_INPUT_RIGHT, 0, 0, 1, 0, 0),
	CMIPCI_SB_VOL_MONO("Beep Playback Volume", SB_DSP4_SPEAKER_DEV, 6, 3),
	CMIPCI_MIXER_VOL_STEREO("Aux Playback Volume", CM_REG_AUX_VOL, 4, 0, 15),
	CMIPCI_MIXER_SW_STEREO("Aux Playback Switch", CM_REG_MIXER2, CM_VAUXLM_SHIFT, CM_VAUXRM_SHIFT, 0),
	CMIPCI_MIXER_SW_STEREO("Aux Capture Switch", CM_REG_MIXER2, CM_RAUXLEN_SHIFT, CM_RAUXREN_SHIFT, 0),
	CMIPCI_MIXER_SW_MONO("Mic Boost Playback Switch", CM_REG_MIXER2, CM_MICGAINZ_SHIFT, 1),
	CMIPCI_MIXER_VOL_MONO("Mic Capture Volume", CM_REG_MIXER2, CM_VADMIC_SHIFT, 7),
	CMIPCI_SB_VOL_MONO("Phone Playback Volume", CM_REG_EXTENT_IND, 5, 7),
	CMIPCI_DOUBLE("Phone Playback Switch", CM_REG_EXTENT_IND, CM_REG_EXTENT_IND, 4, 4, 1, 0, 0),
	CMIPCI_DOUBLE("Beep Playback Switch", CM_REG_EXTENT_IND, CM_REG_EXTENT_IND, 3, 3, 1, 0, 0),
	CMIPCI_DOUBLE("Mic Boost Capture Switch", CM_REG_EXTENT_IND, CM_REG_EXTENT_IND, 0, 0, 1, 0, 0),
};

/*
 * other switches
 */

struct cmipci_switch_args {
	int reg;		/* register index */
	unsigned int mask;	/* mask bits */
	unsigned int mask_on;	/* mask bits to turn on */
	unsigned int is_byte: 1;		/* byte access? */
	unsigned int ac3_sensitive: 1;	/* access forbidden during
					 * non-audio operation?
					 */
};

#define snd_cmipci_uswitch_info		snd_ctl_boolean_mono_info

static int _snd_cmipci_uswitch_get(struct snd_kcontrol *kcontrol,
				   struct snd_ctl_elem_value *ucontrol,
				   struct cmipci_switch_args *args)
{
	unsigned int val;
	struct cmipci *cm = snd_kcontrol_chip(kcontrol);

	spin_lock_irq(&cm->reg_lock);
	if (args->ac3_sensitive && cm->mixer_insensitive) {
		ucontrol->value.integer.value[0] = 0;
		spin_unlock_irq(&cm->reg_lock);
		return 0;
	}
	if (args->is_byte)
		val = inb(cm->iobase + args->reg);
	else
		val = snd_cmipci_read(cm, args->reg);
	ucontrol->value.integer.value[0] = ((val & args->mask) == args->mask_on) ? 1 : 0;
	spin_unlock_irq(&cm->reg_lock);
	return 0;
}

static int snd_cmipci_uswitch_get(struct snd_kcontrol *kcontrol,
				  struct snd_ctl_elem_value *ucontrol)
{
	struct cmipci_switch_args *args;
	args = (struct cmipci_switch_args *)kcontrol->private_value;
	if (snd_BUG_ON(!args))
		return -EINVAL;
	return _snd_cmipci_uswitch_get(kcontrol, ucontrol, args);
}

static int _snd_cmipci_uswitch_put(struct snd_kcontrol *kcontrol,
				   struct snd_ctl_elem_value *ucontrol,
				   struct cmipci_switch_args *args)
{
	unsigned int val;
	int change;
	struct cmipci *cm = snd_kcontrol_chip(kcontrol);

	spin_lock_irq(&cm->reg_lock);
	if (args->ac3_sensitive && cm->mixer_insensitive) {
		/* ignored */
		spin_unlock_irq(&cm->reg_lock);
		return 0;
	}
	if (args->is_byte)
		val = inb(cm->iobase + args->reg);
	else
		val = snd_cmipci_read(cm, args->reg);
	change = (val & args->mask) != (ucontrol->value.integer.value[0] ? 
			args->mask_on : (args->mask & ~args->mask_on));
	if (change) {
		val &= ~args->mask;
		if (ucontrol->value.integer.value[0])
			val |= args->mask_on;
		else
			val |= (args->mask & ~args->mask_on);
		if (args->is_byte)
			outb((unsigned char)val, cm->iobase + args->reg);
		else
			snd_cmipci_write(cm, args->reg, val);
	}
	spin_unlock_irq(&cm->reg_lock);
	return change;
}

static int snd_cmipci_uswitch_put(struct snd_kcontrol *kcontrol,
				  struct snd_ctl_elem_value *ucontrol)
{
	struct cmipci_switch_args *args;
	args = (struct cmipci_switch_args *)kcontrol->private_value;
	if (snd_BUG_ON(!args))
		return -EINVAL;
	return _snd_cmipci_uswitch_put(kcontrol, ucontrol, args);
}

#define DEFINE_SWITCH_ARG(sname, xreg, xmask, xmask_on, xis_byte, xac3) \
static struct cmipci_switch_args cmipci_switch_arg_##sname = { \
  .reg = xreg, \
  .mask = xmask, \
  .mask_on = xmask_on, \
  .is_byte = xis_byte, \
  .ac3_sensitive = xac3, \
}
	
#define DEFINE_BIT_SWITCH_ARG(sname, xreg, xmask, xis_byte, xac3) \
	DEFINE_SWITCH_ARG(sname, xreg, xmask, xmask, xis_byte, xac3)

#if 0 /* these will be controlled in pcm device */
DEFINE_BIT_SWITCH_ARG(spdif_in, CM_REG_FUNCTRL1, CM_SPDF_1, 0, 0);
DEFINE_BIT_SWITCH_ARG(spdif_out, CM_REG_FUNCTRL1, CM_SPDF_0, 0, 0);
#endif
DEFINE_BIT_SWITCH_ARG(spdif_in_sel1, CM_REG_CHFORMAT, CM_SPDIF_SELECT1, 0, 0);
DEFINE_BIT_SWITCH_ARG(spdif_in_sel2, CM_REG_MISC_CTRL, CM_SPDIF_SELECT2, 0, 0);
DEFINE_BIT_SWITCH_ARG(spdif_enable, CM_REG_LEGACY_CTRL, CM_ENSPDOUT, 0, 0);
DEFINE_BIT_SWITCH_ARG(spdo2dac, CM_REG_FUNCTRL1, CM_SPDO2DAC, 0, 1);
DEFINE_BIT_SWITCH_ARG(spdi_valid, CM_REG_MISC, CM_SPDVALID, 1, 0);
DEFINE_BIT_SWITCH_ARG(spdif_copyright, CM_REG_LEGACY_CTRL, CM_SPDCOPYRHT, 0, 0);
DEFINE_BIT_SWITCH_ARG(spdif_dac_out, CM_REG_LEGACY_CTRL, CM_DAC2SPDO, 0, 1);
DEFINE_SWITCH_ARG(spdo_5v, CM_REG_MISC_CTRL, CM_SPDO5V, 0, 0, 0); /* inverse: 0 = 5V */
// DEFINE_BIT_SWITCH_ARG(spdo_48k, CM_REG_MISC_CTRL, CM_SPDF_AC97|CM_SPDIF48K, 0, 1);
DEFINE_BIT_SWITCH_ARG(spdif_loop, CM_REG_FUNCTRL1, CM_SPDFLOOP, 0, 1);
DEFINE_BIT_SWITCH_ARG(spdi_monitor, CM_REG_MIXER1, CM_CDPLAY, 1, 0);
/* DEFINE_BIT_SWITCH_ARG(spdi_phase, CM_REG_CHFORMAT, CM_SPDIF_INVERSE, 0, 0); */
DEFINE_BIT_SWITCH_ARG(spdi_phase, CM_REG_MISC, CM_SPDIF_INVERSE, 1, 0);
DEFINE_BIT_SWITCH_ARG(spdi_phase2, CM_REG_CHFORMAT, CM_SPDIF_INVERSE2, 0, 0);
#if CM_CH_PLAY == 1
DEFINE_SWITCH_ARG(exchange_dac, CM_REG_MISC_CTRL, CM_XCHGDAC, 0, 0, 0); /* reversed */
#else
DEFINE_SWITCH_ARG(exchange_dac, CM_REG_MISC_CTRL, CM_XCHGDAC, CM_XCHGDAC, 0, 0);
#endif
DEFINE_BIT_SWITCH_ARG(fourch, CM_REG_MISC_CTRL, CM_N4SPK3D, 0, 0);
// DEFINE_BIT_SWITCH_ARG(line_rear, CM_REG_MIXER1, CM_REAR2LIN, 1, 0);
// DEFINE_BIT_SWITCH_ARG(line_bass, CM_REG_LEGACY_CTRL, CM_CENTR2LIN|CM_BASE2LIN, 0, 0);
// DEFINE_BIT_SWITCH_ARG(joystick, CM_REG_FUNCTRL1, CM_JYSTK_EN, 0, 0); /* now module option */
DEFINE_SWITCH_ARG(modem, CM_REG_MISC_CTRL, CM_FLINKON|CM_FLINKOFF, CM_FLINKON, 0, 0);

#define DEFINE_SWITCH(sname, stype, sarg) \
{ .name = sname, \
  .iface = stype, \
  .info = snd_cmipci_uswitch_info, \
  .get = snd_cmipci_uswitch_get, \
  .put = snd_cmipci_uswitch_put, \
  .private_value = (unsigned long)&cmipci_switch_arg_##sarg,\
}

#define DEFINE_CARD_SWITCH(sname, sarg) DEFINE_SWITCH(sname, SNDRV_CTL_ELEM_IFACE_CARD, sarg)
#define DEFINE_MIXER_SWITCH(sname, sarg) DEFINE_SWITCH(sname, SNDRV_CTL_ELEM_IFACE_MIXER, sarg)


/*
 * callbacks for spdif output switch
 * needs toggle two registers..
 */
static int snd_cmipci_spdout_enable_get(struct snd_kcontrol *kcontrol,
					struct snd_ctl_elem_value *ucontrol)
{
	int changed;
	changed = _snd_cmipci_uswitch_get(kcontrol, ucontrol, &cmipci_switch_arg_spdif_enable);
	changed |= _snd_cmipci_uswitch_get(kcontrol, ucontrol, &cmipci_switch_arg_spdo2dac);
	return changed;
}

static int snd_cmipci_spdout_enable_put(struct snd_kcontrol *kcontrol,
					struct snd_ctl_elem_value *ucontrol)
{
	struct cmipci *chip = snd_kcontrol_chip(kcontrol);
	int changed;
	changed = _snd_cmipci_uswitch_put(kcontrol, ucontrol, &cmipci_switch_arg_spdif_enable);
	changed |= _snd_cmipci_uswitch_put(kcontrol, ucontrol, &cmipci_switch_arg_spdo2dac);
	if (changed) {
		if (ucontrol->value.integer.value[0]) {
			if (chip->spdif_playback_avail)
				snd_cmipci_set_bit(chip, CM_REG_FUNCTRL1, CM_PLAYBACK_SPDF);
		} else {
			if (chip->spdif_playback_avail)
				snd_cmipci_clear_bit(chip, CM_REG_FUNCTRL1, CM_PLAYBACK_SPDF);
		}
	}
	chip->spdif_playback_enabled = ucontrol->value.integer.value[0];
	return changed;
}


static int snd_cmipci_line_in_mode_info(struct snd_kcontrol *kcontrol,
					struct snd_ctl_elem_info *uinfo)
{
	struct cmipci *cm = snd_kcontrol_chip(kcontrol);
	static const char *const texts[3] = {
		"Line-In", "Rear Output", "Bass Output"
	};

	return snd_ctl_enum_info(uinfo, 1,
				 cm->chip_version >= 39 ? 3 : 2, texts);
}

static inline unsigned int get_line_in_mode(struct cmipci *cm)
{
	unsigned int val;
	if (cm->chip_version >= 39) {
		val = snd_cmipci_read(cm, CM_REG_LEGACY_CTRL);
		if (val & (CM_CENTR2LIN | CM_BASE2LIN))
			return 2;
	}
	val = snd_cmipci_read_b(cm, CM_REG_MIXER1);
	if (val & CM_REAR2LIN)
		return 1;
	return 0;
}

static int snd_cmipci_line_in_mode_get(struct snd_kcontrol *kcontrol,
				       struct snd_ctl_elem_value *ucontrol)
{
	struct cmipci *cm = snd_kcontrol_chip(kcontrol);

	spin_lock_irq(&cm->reg_lock);
	ucontrol->value.enumerated.item[0] = get_line_in_mode(cm);
	spin_unlock_irq(&cm->reg_lock);
	return 0;
}

static int snd_cmipci_line_in_mode_put(struct snd_kcontrol *kcontrol,
				       struct snd_ctl_elem_value *ucontrol)
{
	struct cmipci *cm = snd_kcontrol_chip(kcontrol);
	int change;

	spin_lock_irq(&cm->reg_lock);
	if (ucontrol->value.enumerated.item[0] == 2)
		change = snd_cmipci_set_bit(cm, CM_REG_LEGACY_CTRL, CM_CENTR2LIN | CM_BASE2LIN);
	else
		change = snd_cmipci_clear_bit(cm, CM_REG_LEGACY_CTRL, CM_CENTR2LIN | CM_BASE2LIN);
	if (ucontrol->value.enumerated.item[0] == 1)
		change |= snd_cmipci_set_bit_b(cm, CM_REG_MIXER1, CM_REAR2LIN);
	else
		change |= snd_cmipci_clear_bit_b(cm, CM_REG_MIXER1, CM_REAR2LIN);
	spin_unlock_irq(&cm->reg_lock);
	return change;
}

static int snd_cmipci_mic_in_mode_info(struct snd_kcontrol *kcontrol,
				       struct snd_ctl_elem_info *uinfo)
{
	static const char *const texts[2] = { "Mic-In", "Center/LFE Output" };

	return snd_ctl_enum_info(uinfo, 1, 2, texts);
}

static int snd_cmipci_mic_in_mode_get(struct snd_kcontrol *kcontrol,
				      struct snd_ctl_elem_value *ucontrol)
{
	struct cmipci *cm = snd_kcontrol_chip(kcontrol);
	/* same bit as spdi_phase */
	spin_lock_irq(&cm->reg_lock);
	ucontrol->value.enumerated.item[0] = 
		(snd_cmipci_read_b(cm, CM_REG_MISC) & CM_SPDIF_INVERSE) ? 1 : 0;
	spin_unlock_irq(&cm->reg_lock);
	return 0;
}

static int snd_cmipci_mic_in_mode_put(struct snd_kcontrol *kcontrol,
				      struct snd_ctl_elem_value *ucontrol)
{
	struct cmipci *cm = snd_kcontrol_chip(kcontrol);
	int change;

	spin_lock_irq(&cm->reg_lock);
	if (ucontrol->value.enumerated.item[0])
		change = snd_cmipci_set_bit_b(cm, CM_REG_MISC, CM_SPDIF_INVERSE);
	else
		change = snd_cmipci_clear_bit_b(cm, CM_REG_MISC, CM_SPDIF_INVERSE);
	spin_unlock_irq(&cm->reg_lock);
	return change;
}

/* both for CM8338/8738 */
static struct snd_kcontrol_new snd_cmipci_mixer_switches[] __devinitdata = {
	DEFINE_MIXER_SWITCH("Four Channel Mode", fourch),
	{
		.name = "Line-In Mode",
		.iface = SNDRV_CTL_ELEM_IFACE_MIXER,
		.info = snd_cmipci_line_in_mode_info,
		.get = snd_cmipci_line_in_mode_get,
		.put = snd_cmipci_line_in_mode_put,
	},
};

/* for non-multichannel chips */
static struct snd_kcontrol_new snd_cmipci_nomulti_switch __devinitdata =
DEFINE_MIXER_SWITCH("Exchange DAC", exchange_dac);

/* only for CM8738 */
static struct snd_kcontrol_new snd_cmipci_8738_mixer_switches[] __devinitdata = {
#if 0 /* controlled in pcm device */
	DEFINE_MIXER_SWITCH("IEC958 In Record", spdif_in),
	DEFINE_MIXER_SWITCH("IEC958 Out", spdif_out),
	DEFINE_MIXER_SWITCH("IEC958 Out To DAC", spdo2dac),
#endif
	// DEFINE_MIXER_SWITCH("IEC958 Output Switch", spdif_enable),
	{ .name = "IEC958 Output Switch",
	  .iface = SNDRV_CTL_ELEM_IFACE_MIXER,
	  .info = snd_cmipci_uswitch_info,
	  .get = snd_cmipci_spdout_enable_get,
	  .put = snd_cmipci_spdout_enable_put,
	},
	DEFINE_MIXER_SWITCH("IEC958 In Valid", spdi_valid),
	DEFINE_MIXER_SWITCH("IEC958 Copyright", spdif_copyright),
	DEFINE_MIXER_SWITCH("IEC958 5V", spdo_5v),
//	DEFINE_MIXER_SWITCH("IEC958 In/Out 48KHz", spdo_48k),
	DEFINE_MIXER_SWITCH("IEC958 Loop", spdif_loop),
	DEFINE_MIXER_SWITCH("IEC958 In Monitor", spdi_monitor),
};

/* only for model 033/037 */
static struct snd_kcontrol_new snd_cmipci_old_mixer_switches[] __devinitdata = {
	DEFINE_MIXER_SWITCH("IEC958 Mix Analog", spdif_dac_out),
	DEFINE_MIXER_SWITCH("IEC958 In Phase Inverse", spdi_phase),
	DEFINE_MIXER_SWITCH("IEC958 In Select", spdif_in_sel1),
};

/* only for model 039 or later */
static struct snd_kcontrol_new snd_cmipci_extra_mixer_switches[] __devinitdata = {
	DEFINE_MIXER_SWITCH("IEC958 In Select", spdif_in_sel2),
	DEFINE_MIXER_SWITCH("IEC958 In Phase Inverse", spdi_phase2),
	{
		.name = "Mic-In Mode",
		.iface = SNDRV_CTL_ELEM_IFACE_MIXER,
		.info = snd_cmipci_mic_in_mode_info,
		.get = snd_cmipci_mic_in_mode_get,
		.put = snd_cmipci_mic_in_mode_put,
	}
};

/* card control switches */
static struct snd_kcontrol_new snd_cmipci_modem_switch __devinitdata =
DEFINE_CARD_SWITCH("Modem", modem);


static int __devinit snd_cmipci_mixer_new(struct cmipci *cm, int pcm_spdif_device)
{
	struct snd_card *card;
	struct snd_kcontrol_new *sw;
	struct snd_kcontrol *kctl;
	unsigned int idx;
	int err;

	if (snd_BUG_ON(!cm || !cm->card))
		return -EINVAL;

	card = cm->card;

	strcpy(card->mixername, "CMedia PCI");

	spin_lock_irq(&cm->reg_lock);
	snd_cmipci_mixer_write(cm, 0x00, 0x00);		/* mixer reset */
	spin_unlock_irq(&cm->reg_lock);

	for (idx = 0; idx < ARRAY_SIZE(snd_cmipci_mixers); idx++) {
		if (cm->chip_version == 68) {	// 8768 has no PCM volume
			if (!strcmp(snd_cmipci_mixers[idx].name,
				"PCM Playback Volume"))
				continue;
		}
		if ((err = snd_ctl_add(card, snd_ctl_new1(&snd_cmipci_mixers[idx], cm))) < 0)
			return err;
	}

	/* mixer switches */
	sw = snd_cmipci_mixer_switches;
	for (idx = 0; idx < ARRAY_SIZE(snd_cmipci_mixer_switches); idx++, sw++) {
		err = snd_ctl_add(cm->card, snd_ctl_new1(sw, cm));
		if (err < 0)
			return err;
	}
	if (! cm->can_multi_ch) {
		err = snd_ctl_add(cm->card, snd_ctl_new1(&snd_cmipci_nomulti_switch, cm));
		if (err < 0)
			return err;
	}
	if (cm->device == PCI_DEVICE_ID_CMEDIA_CM8738 ||
	    cm->device == PCI_DEVICE_ID_CMEDIA_CM8738B) {
		sw = snd_cmipci_8738_mixer_switches;
		for (idx = 0; idx < ARRAY_SIZE(snd_cmipci_8738_mixer_switches); idx++, sw++) {
			err = snd_ctl_add(cm->card, snd_ctl_new1(sw, cm));
			if (err < 0)
				return err;
		}
		if (cm->can_ac3_hw) {
			if ((err = snd_ctl_add(card, kctl = snd_ctl_new1(&snd_cmipci_spdif_default, cm))) < 0)
				return err;
			kctl->id.device = pcm_spdif_device;
			if ((err = snd_ctl_add(card, kctl = snd_ctl_new1(&snd_cmipci_spdif_mask, cm))) < 0)
				return err;
			kctl->id.device = pcm_spdif_device;
			if ((err = snd_ctl_add(card, kctl = snd_ctl_new1(&snd_cmipci_spdif_stream, cm))) < 0)
				return err;
			kctl->id.device = pcm_spdif_device;
		}
		if (cm->chip_version <= 37) {
			sw = snd_cmipci_old_mixer_switches;
			for (idx = 0; idx < ARRAY_SIZE(snd_cmipci_old_mixer_switches); idx++, sw++) {
				err = snd_ctl_add(cm->card, snd_ctl_new1(sw, cm));
				if (err < 0)
					return err;
			}
		}
	}
	if (cm->chip_version >= 39) {
		sw = snd_cmipci_extra_mixer_switches;
		for (idx = 0; idx < ARRAY_SIZE(snd_cmipci_extra_mixer_switches); idx++, sw++) {
			err = snd_ctl_add(cm->card, snd_ctl_new1(sw, cm));
			if (err < 0)
				return err;
		}
	}

	/* card switches */
	/*
	 * newer chips don't have the register bits to force modem link
	 * detection; the bit that was FLINKON now mutes CH1
	 */
	if (cm->chip_version < 39) {
		err = snd_ctl_add(cm->card,
				  snd_ctl_new1(&snd_cmipci_modem_switch, cm));
		if (err < 0)
			return err;
	}

	for (idx = 0; idx < CM_SAVED_MIXERS; idx++) {
		struct snd_ctl_elem_id elem_id;
		struct snd_kcontrol *ctl;
		memset(&elem_id, 0, sizeof(elem_id));
		elem_id.iface = SNDRV_CTL_ELEM_IFACE_MIXER;
		strcpy(elem_id.name, cm_saved_mixer[idx].name);
		ctl = snd_ctl_find_id(cm->card, &elem_id);
		if (ctl)
			cm->mixer_res_ctl[idx] = ctl;
	}

	return 0;
}


/*
 * proc interface
 */

#ifdef CONFIG_PROC_FS
static void snd_cmipci_proc_read(struct snd_info_entry *entry, 
				 struct snd_info_buffer *buffer)
{
	struct cmipci *cm = entry->private_data;
	int i, v;
	
	snd_iprintf(buffer, "%s\n", cm->card->longname);
	for (i = 0; i < 0x94; i++) {
		if (i == 0x28)
			i = 0x90;
		v = inb(cm->iobase + i);
		if (i % 4 == 0)
			snd_iprintf(buffer, "\n%02x:", i);
		snd_iprintf(buffer, " %02x", v);
	}
	snd_iprintf(buffer, "\n");
}

static void __devinit snd_cmipci_proc_init(struct cmipci *cm)
{
	struct snd_info_entry *entry;

	if (! snd_card_proc_new(cm->card, "cmipci", &entry))
		snd_info_set_text_ops(entry, cm, snd_cmipci_proc_read);
}
#else /* !CONFIG_PROC_FS */
static inline void snd_cmipci_proc_init(struct cmipci *cm) {}
#endif


static DEFINE_PCI_DEVICE_TABLE(snd_cmipci_ids) = {
	{PCI_VDEVICE(CMEDIA, PCI_DEVICE_ID_CMEDIA_CM8338A), 0},
	{PCI_VDEVICE(CMEDIA, PCI_DEVICE_ID_CMEDIA_CM8338B), 0},
	{PCI_VDEVICE(CMEDIA, PCI_DEVICE_ID_CMEDIA_CM8738), 0},
	{PCI_VDEVICE(CMEDIA, PCI_DEVICE_ID_CMEDIA_CM8738B), 0},
	{PCI_VDEVICE(AL, PCI_DEVICE_ID_CMEDIA_CM8738), 0},
	{0,},
};


/*
 * check chip version and capabilities
 * driver name is modified according to the chip model
 */
static void __devinit query_chip(struct cmipci *cm)
{
	unsigned int detect;

	/* check reg 0Ch, bit 24-31 */
	detect = snd_cmipci_read(cm, CM_REG_INT_HLDCLR) & CM_CHIP_MASK2;
	if (! detect) {
		/* check reg 08h, bit 24-28 */
		detect = snd_cmipci_read(cm, CM_REG_CHFORMAT) & CM_CHIP_MASK1;
		switch (detect) {
		case 0:
			cm->chip_version = 33;
			if (cm->do_soft_ac3)
				cm->can_ac3_sw = 1;
			else
				cm->can_ac3_hw = 1;
			break;
		case CM_CHIP_037:
			cm->chip_version = 37;
			cm->can_ac3_hw = 1;
			break;
		default:
			cm->chip_version = 39;
			cm->can_ac3_hw = 1;
			break;
		}
		cm->max_channels = 2;
	} else {
		if (detect & CM_CHIP_039) {
			cm->chip_version = 39;
			if (detect & CM_CHIP_039_6CH) /* 4 or 6 channels */
				cm->max_channels = 6;
			else
				cm->max_channels = 4;
		} else if (detect & CM_CHIP_8768) {
			cm->chip_version = 68;
			cm->max_channels = 8;
			cm->can_96k = 1;
		} else {
			cm->chip_version = 55;
			cm->max_channels = 6;
			cm->can_96k = 1;
		}
		cm->can_ac3_hw = 1;
		cm->can_multi_ch = 1;
	}
}

#ifdef SUPPORT_JOYSTICK
static int __devinit snd_cmipci_create_gameport(struct cmipci *cm, int dev)
{
	static int ports[] = { 0x201, 0x200, 0 }; /* FIXME: majority is 0x201? */
	struct gameport *gp;
	struct resource *r = NULL;
	int i, io_port = 0;

	if (joystick_port[dev] == 0)
		return -ENODEV;

	if (joystick_port[dev] == 1) { /* auto-detect */
		for (i = 0; ports[i]; i++) {
			io_port = ports[i];
			r = request_region(io_port, 1, "CMIPCI gameport");
			if (r)
				break;
		}
	} else {
		io_port = joystick_port[dev];
		r = request_region(io_port, 1, "CMIPCI gameport");
	}

	if (!r) {
		printk(KERN_WARNING "cmipci: cannot reserve joystick ports\n");
		return -EBUSY;
	}

	cm->gameport = gp = gameport_allocate_port();
	if (!gp) {
		printk(KERN_ERR "cmipci: cannot allocate memory for gameport\n");
		release_and_free_resource(r);
		return -ENOMEM;
	}
	gameport_set_name(gp, "C-Media Gameport");
	gameport_set_phys(gp, "pci%s/gameport0", pci_name(cm->pci));
	gameport_set_dev_parent(gp, &cm->pci->dev);
	gp->io = io_port;
	gameport_set_port_data(gp, r);

	snd_cmipci_set_bit(cm, CM_REG_FUNCTRL1, CM_JYSTK_EN);

	gameport_register_port(cm->gameport);

	return 0;
}

static void snd_cmipci_free_gameport(struct cmipci *cm)
{
	if (cm->gameport) {
		struct resource *r = gameport_get_port_data(cm->gameport);

		gameport_unregister_port(cm->gameport);
		cm->gameport = NULL;

		snd_cmipci_clear_bit(cm, CM_REG_FUNCTRL1, CM_JYSTK_EN);
		release_and_free_resource(r);
	}
}
#else
static inline int snd_cmipci_create_gameport(struct cmipci *cm, int dev) { return -ENOSYS; }
static inline void snd_cmipci_free_gameport(struct cmipci *cm) { }
#endif

static int snd_cmipci_free(struct cmipci *cm)
{
	if (cm->irq >= 0) {
		snd_cmipci_clear_bit(cm, CM_REG_MISC_CTRL, CM_FM_EN);
		snd_cmipci_clear_bit(cm, CM_REG_LEGACY_CTRL, CM_ENSPDOUT);
		snd_cmipci_write(cm, CM_REG_INT_HLDCLR, 0);  /* disable ints */
		snd_cmipci_ch_reset(cm, CM_CH_PLAY);
		snd_cmipci_ch_reset(cm, CM_CH_CAPT);
		snd_cmipci_write(cm, CM_REG_FUNCTRL0, 0); /* disable channels */
		snd_cmipci_write(cm, CM_REG_FUNCTRL1, 0);

		/* reset mixer */
		snd_cmipci_mixer_write(cm, 0, 0);

		free_irq(cm->irq, cm);
	}

	snd_cmipci_free_gameport(cm);
	pci_release_regions(cm->pci);
	pci_disable_device(cm->pci);
	kfree(cm);
	return 0;
}

static int snd_cmipci_dev_free(struct snd_device *device)
{
	struct cmipci *cm = device->device_data;
	return snd_cmipci_free(cm);
}

static int __devinit snd_cmipci_create_fm(struct cmipci *cm, long fm_port)
{
	long iosynth;
	unsigned int val;
	struct snd_opl3 *opl3;
	int err;

	if (!fm_port)
		goto disable_fm;

	if (cm->chip_version >= 39) {
		/* first try FM regs in PCI port range */
		iosynth = cm->iobase + CM_REG_FM_PCI;
		err = snd_opl3_create(cm->card, iosynth, iosynth + 2,
				      OPL3_HW_OPL3, 1, &opl3);
	} else {
		err = -EIO;
	}
	if (err < 0) {
		/* then try legacy ports */
		val = snd_cmipci_read(cm, CM_REG_LEGACY_CTRL) & ~CM_FMSEL_MASK;
		iosynth = fm_port;
		switch (iosynth) {
		case 0x3E8: val |= CM_FMSEL_3E8; break;
		case 0x3E0: val |= CM_FMSEL_3E0; break;
		case 0x3C8: val |= CM_FMSEL_3C8; break;
		case 0x388: val |= CM_FMSEL_388; break;
		default:
			goto disable_fm;
		}
		snd_cmipci_write(cm, CM_REG_LEGACY_CTRL, val);
		/* enable FM */
		snd_cmipci_set_bit(cm, CM_REG_MISC_CTRL, CM_FM_EN);

		if (snd_opl3_create(cm->card, iosynth, iosynth + 2,
				    OPL3_HW_OPL3, 0, &opl3) < 0) {
			printk(KERN_ERR "cmipci: no OPL device at %#lx, "
			       "skipping...\n", iosynth);
			goto disable_fm;
		}
	}
	if ((err = snd_opl3_hwdep_new(opl3, 0, 1, NULL)) < 0) {
		printk(KERN_ERR "cmipci: cannot create OPL3 hwdep\n");
		return err;
	}
	return 0;

 disable_fm:
	snd_cmipci_clear_bit(cm, CM_REG_LEGACY_CTRL, CM_FMSEL_MASK);
	snd_cmipci_clear_bit(cm, CM_REG_MISC_CTRL, CM_FM_EN);
	return 0;
}

static int __devinit snd_cmipci_create(struct snd_card *card, struct pci_dev *pci,
				       int dev, struct cmipci **rcmipci)
{
	struct cmipci *cm;
	int err;
	static struct snd_device_ops ops = {
		.dev_free =	snd_cmipci_dev_free,
	};
	unsigned int val;
	long iomidi = 0;
	int integrated_midi = 0;
	char modelstr[16];
	int pcm_index, pcm_spdif_index;
	static DEFINE_PCI_DEVICE_TABLE(intel_82437vx) = {
		{ PCI_DEVICE(PCI_VENDOR_ID_INTEL, PCI_DEVICE_ID_INTEL_82437VX) },
		{ },
	};

	*rcmipci = NULL;

	if ((err = pci_enable_device(pci)) < 0)
		return err;

	cm = kzalloc(sizeof(*cm), GFP_KERNEL);
	if (cm == NULL) {
		pci_disable_device(pci);
		return -ENOMEM;
	}

	spin_lock_init(&cm->reg_lock);
	mutex_init(&cm->open_mutex);
	cm->device = pci->device;
	cm->card = card;
	cm->pci = pci;
	cm->irq = -1;
	cm->channel[0].ch = 0;
	cm->channel[1].ch = 1;
	cm->channel[0].is_dac = cm->channel[1].is_dac = 1; /* dual DAC mode */

	if ((err = pci_request_regions(pci, card->driver)) < 0) {
		kfree(cm);
		pci_disable_device(pci);
		return err;
	}
	cm->iobase = pci_resource_start(pci, 0);

	if (request_irq(pci->irq, snd_cmipci_interrupt,
			IRQF_SHARED, card->driver, cm)) {
		snd_printk(KERN_ERR "unable to grab IRQ %d\n", pci->irq);
		snd_cmipci_free(cm);
		return -EBUSY;
	}
	cm->irq = pci->irq;

	pci_set_master(cm->pci);

	/*
	 * check chip version, max channels and capabilities
	 */

	cm->chip_version = 0;
	cm->max_channels = 2;
	cm->do_soft_ac3 = soft_ac3[dev];

	if (pci->device != PCI_DEVICE_ID_CMEDIA_CM8338A &&
	    pci->device != PCI_DEVICE_ID_CMEDIA_CM8338B)
		query_chip(cm);
	/* added -MCx suffix for chip supporting multi-channels */
	if (cm->can_multi_ch)
		sprintf(cm->card->driver + strlen(cm->card->driver),
			"-MC%d", cm->max_channels);
	else if (cm->can_ac3_sw)
		strcpy(cm->card->driver + strlen(cm->card->driver), "-SWIEC");

	cm->dig_status = SNDRV_PCM_DEFAULT_CON_SPDIF;
	cm->dig_pcm_status = SNDRV_PCM_DEFAULT_CON_SPDIF;

#if CM_CH_PLAY == 1
	cm->ctrl = CM_CHADC0;	/* default FUNCNTRL0 */
#else
	cm->ctrl = CM_CHADC1;	/* default FUNCNTRL0 */
#endif

	/* initialize codec registers */
	snd_cmipci_set_bit(cm, CM_REG_MISC_CTRL, CM_RESET);
	snd_cmipci_clear_bit(cm, CM_REG_MISC_CTRL, CM_RESET);
	snd_cmipci_write(cm, CM_REG_INT_HLDCLR, 0);	/* disable ints */
	snd_cmipci_ch_reset(cm, CM_CH_PLAY);
	snd_cmipci_ch_reset(cm, CM_CH_CAPT);
	snd_cmipci_write(cm, CM_REG_FUNCTRL0, 0);	/* disable channels */
	snd_cmipci_write(cm, CM_REG_FUNCTRL1, 0);

	snd_cmipci_write(cm, CM_REG_CHFORMAT, 0);
	snd_cmipci_set_bit(cm, CM_REG_MISC_CTRL, CM_ENDBDAC|CM_N4SPK3D);
#if CM_CH_PLAY == 1
	snd_cmipci_set_bit(cm, CM_REG_MISC_CTRL, CM_XCHGDAC);
#else
	snd_cmipci_clear_bit(cm, CM_REG_MISC_CTRL, CM_XCHGDAC);
#endif
	if (cm->chip_version) {
		snd_cmipci_write_b(cm, CM_REG_EXT_MISC, 0x20); /* magic */
		snd_cmipci_write_b(cm, CM_REG_EXT_MISC + 1, 0x09); /* more magic */
	}
	/* Set Bus Master Request */
	snd_cmipci_set_bit(cm, CM_REG_FUNCTRL1, CM_BREQ);

	/* Assume TX and compatible chip set (Autodetection required for VX chip sets) */
	switch (pci->device) {
	case PCI_DEVICE_ID_CMEDIA_CM8738:
	case PCI_DEVICE_ID_CMEDIA_CM8738B:
		if (!pci_dev_present(intel_82437vx)) 
			snd_cmipci_set_bit(cm, CM_REG_MISC_CTRL, CM_TXVX);
		break;
	default:
		break;
	}

	if (cm->chip_version < 68) {
		val = pci->device < 0x110 ? 8338 : 8738;
	} else {
		switch (snd_cmipci_read_b(cm, CM_REG_INT_HLDCLR + 3) & 0x03) {
		case 0:
			val = 8769;
			break;
		case 2:
			val = 8762;
			break;
		default:
			switch ((pci->subsystem_vendor << 16) |
				pci->subsystem_device) {
			case 0x13f69761:
			case 0x584d3741:
			case 0x584d3751:
			case 0x584d3761:
			case 0x584d3771:
			case 0x72848384:
				val = 8770;
				break;
			default:
				val = 8768;
				break;
			}
		}
	}
	sprintf(card->shortname, "C-Media CMI%d", val);
	if (cm->chip_version < 68)
		sprintf(modelstr, " (model %d)", cm->chip_version);
	else
		modelstr[0] = '\0';
	sprintf(card->longname, "%s%s at %#lx, irq %i",
		card->shortname, modelstr, cm->iobase, cm->irq);

	if ((err = snd_device_new(card, SNDRV_DEV_LOWLEVEL, cm, &ops)) < 0) {
		snd_cmipci_free(cm);
		return err;
	}

	if (cm->chip_version >= 39) {
		val = snd_cmipci_read_b(cm, CM_REG_MPU_PCI + 1);
		if (val != 0x00 && val != 0xff) {
			iomidi = cm->iobase + CM_REG_MPU_PCI;
			integrated_midi = 1;
		}
	}
	if (!integrated_midi) {
		val = 0;
		iomidi = mpu_port[dev];
		switch (iomidi) {
		case 0x320: val = CM_VMPU_320; break;
		case 0x310: val = CM_VMPU_310; break;
		case 0x300: val = CM_VMPU_300; break;
		case 0x330: val = CM_VMPU_330; break;
		default:
			    iomidi = 0; break;
		}
		if (iomidi > 0) {
			snd_cmipci_write(cm, CM_REG_LEGACY_CTRL, val);
			/* enable UART */
			snd_cmipci_set_bit(cm, CM_REG_FUNCTRL1, CM_UART_EN);
			if (inb(iomidi + 1) == 0xff) {
				snd_printk(KERN_ERR "cannot enable MPU-401 port"
					   " at %#lx\n", iomidi);
				snd_cmipci_clear_bit(cm, CM_REG_FUNCTRL1,
						     CM_UART_EN);
				iomidi = 0;
			}
		}
	}

	if (cm->chip_version < 68) {
		err = snd_cmipci_create_fm(cm, fm_port[dev]);
		if (err < 0)
			return err;
	}

	/* reset mixer */
	snd_cmipci_mixer_write(cm, 0, 0);

	snd_cmipci_proc_init(cm);

	/* create pcm devices */
	pcm_index = pcm_spdif_index = 0;
	if ((err = snd_cmipci_pcm_new(cm, pcm_index)) < 0)
		return err;
	pcm_index++;
	if ((err = snd_cmipci_pcm2_new(cm, pcm_index)) < 0)
		return err;
	pcm_index++;
	if (cm->can_ac3_hw || cm->can_ac3_sw) {
		pcm_spdif_index = pcm_index;
		if ((err = snd_cmipci_pcm_spdif_new(cm, pcm_index)) < 0)
			return err;
	}

	/* create mixer interface & switches */
	if ((err = snd_cmipci_mixer_new(cm, pcm_spdif_index)) < 0)
		return err;

	if (iomidi > 0) {
		if ((err = snd_mpu401_uart_new(card, 0, MPU401_HW_CMIPCI,
					       iomidi,
					       (integrated_midi ?
						MPU401_INFO_INTEGRATED : 0),
					       cm->irq, 0, &cm->rmidi)) < 0) {
			printk(KERN_ERR "cmipci: no UART401 device at 0x%lx\n", iomidi);
		}
	}

#ifdef USE_VAR48KRATE
	for (val = 0; val < ARRAY_SIZE(rates); val++)
		snd_cmipci_set_pll(cm, rates[val], val);

	/*
	 * (Re-)Enable external switch spdo_48k
	 */
	snd_cmipci_set_bit(cm, CM_REG_MISC_CTRL, CM_SPDIF48K|CM_SPDF_AC97);
#endif /* USE_VAR48KRATE */

	if (snd_cmipci_create_gameport(cm, dev) < 0)
		snd_cmipci_clear_bit(cm, CM_REG_FUNCTRL1, CM_JYSTK_EN);

	snd_card_set_dev(card, &pci->dev);

	*rcmipci = cm;
	return 0;
}

/*
 */

MODULE_DEVICE_TABLE(pci, snd_cmipci_ids);

static int __devinit snd_cmipci_probe(struct pci_dev *pci,
				      const struct pci_device_id *pci_id)
{
	static int dev;
	struct snd_card *card;
	struct cmipci *cm;
	int err;

	if (dev >= SNDRV_CARDS)
		return -ENODEV;
	if (! enable[dev]) {
		dev++;
		return -ENOENT;
	}

	err = snd_card_create(index[dev], id[dev], THIS_MODULE, 0, &card);
	if (err < 0)
		return err;
	
	switch (pci->device) {
	case PCI_DEVICE_ID_CMEDIA_CM8738:
	case PCI_DEVICE_ID_CMEDIA_CM8738B:
		strcpy(card->driver, "CMI8738");
		break;
	case PCI_DEVICE_ID_CMEDIA_CM8338A:
	case PCI_DEVICE_ID_CMEDIA_CM8338B:
		strcpy(card->driver, "CMI8338");
		break;
	default:
		strcpy(card->driver, "CMIPCI");
		break;
	}

	if ((err = snd_cmipci_create(card, pci, dev, &cm)) < 0) {
		snd_card_free(card);
		return err;
	}
	card->private_data = cm;

	if ((err = snd_card_register(card)) < 0) {
		snd_card_free(card);
		return err;
	}
	pci_set_drvdata(pci, card);
	dev++;
	return 0;

}

static void __devexit snd_cmipci_remove(struct pci_dev *pci)
{
	snd_card_free(pci_get_drvdata(pci));
	pci_set_drvdata(pci, NULL);
}


#ifdef CONFIG_PM
/*
 * power management
 */
static unsigned char saved_regs[] = {
	CM_REG_FUNCTRL1, CM_REG_CHFORMAT, CM_REG_LEGACY_CTRL, CM_REG_MISC_CTRL,
	CM_REG_MIXER0, CM_REG_MIXER1, CM_REG_MIXER2, CM_REG_MIXER3, CM_REG_PLL,
	CM_REG_CH0_FRAME1, CM_REG_CH0_FRAME2,
	CM_REG_CH1_FRAME1, CM_REG_CH1_FRAME2, CM_REG_EXT_MISC,
	CM_REG_INT_STATUS, CM_REG_INT_HLDCLR, CM_REG_FUNCTRL0,
};

static unsigned char saved_mixers[] = {
	SB_DSP4_MASTER_DEV, SB_DSP4_MASTER_DEV + 1,
	SB_DSP4_PCM_DEV, SB_DSP4_PCM_DEV + 1,
	SB_DSP4_SYNTH_DEV, SB_DSP4_SYNTH_DEV + 1,
	SB_DSP4_CD_DEV, SB_DSP4_CD_DEV + 1,
	SB_DSP4_LINE_DEV, SB_DSP4_LINE_DEV + 1,
	SB_DSP4_MIC_DEV, SB_DSP4_SPEAKER_DEV,
	CM_REG_EXTENT_IND, SB_DSP4_OUTPUT_SW,
	SB_DSP4_INPUT_LEFT, SB_DSP4_INPUT_RIGHT,
};

static int snd_cmipci_suspend(struct pci_dev *pci, pm_message_t state)
{
	struct snd_card *card = pci_get_drvdata(pci);
	struct cmipci *cm = card->private_data;
	int i;

	snd_power_change_state(card, SNDRV_CTL_POWER_D3hot);
	
	snd_pcm_suspend_all(cm->pcm);
	snd_pcm_suspend_all(cm->pcm2);
	snd_pcm_suspend_all(cm->pcm_spdif);

	/* save registers */
	for (i = 0; i < ARRAY_SIZE(saved_regs); i++)
		cm->saved_regs[i] = snd_cmipci_read(cm, saved_regs[i]);
	for (i = 0; i < ARRAY_SIZE(saved_mixers); i++)
		cm->saved_mixers[i] = snd_cmipci_mixer_read(cm, saved_mixers[i]);

	/* disable ints */
	snd_cmipci_write(cm, CM_REG_INT_HLDCLR, 0);

	pci_disable_device(pci);
	pci_save_state(pci);
	pci_set_power_state(pci, pci_choose_state(pci, state));
	return 0;
}

static int snd_cmipci_resume(struct pci_dev *pci)
{
	struct snd_card *card = pci_get_drvdata(pci);
	struct cmipci *cm = card->private_data;
	int i;

	pci_set_power_state(pci, PCI_D0);
	pci_restore_state(pci);
	if (pci_enable_device(pci) < 0) {
		printk(KERN_ERR "cmipci: pci_enable_device failed, "
		       "disabling device\n");
		snd_card_disconnect(card);
		return -EIO;
	}
	pci_set_master(pci);

	/* reset / initialize to a sane state */
	snd_cmipci_write(cm, CM_REG_INT_HLDCLR, 0);
	snd_cmipci_ch_reset(cm, CM_CH_PLAY);
	snd_cmipci_ch_reset(cm, CM_CH_CAPT);
	snd_cmipci_mixer_write(cm, 0, 0);

	/* restore registers */
	for (i = 0; i < ARRAY_SIZE(saved_regs); i++)
		snd_cmipci_write(cm, saved_regs[i], cm->saved_regs[i]);
	for (i = 0; i < ARRAY_SIZE(saved_mixers); i++)
		snd_cmipci_mixer_write(cm, saved_mixers[i], cm->saved_mixers[i]);

	snd_power_change_state(card, SNDRV_CTL_POWER_D0);
	return 0;
}
#endif /* CONFIG_PM */

static struct pci_driver driver = {
	.name = "C-Media PCI",
	.id_table = snd_cmipci_ids,
	.probe = snd_cmipci_probe,
	.remove = __devexit_p(snd_cmipci_remove),
#ifdef CONFIG_PM
	.suspend = snd_cmipci_suspend,
	.resume = snd_cmipci_resume,
#endif
};
	
static int __init alsa_card_cmipci_init(void)
{
	return pci_register_driver(&driver);
}

static void __exit alsa_card_cmipci_exit(void)
{
	pci_unregister_driver(&driver);
}

module_init(alsa_card_cmipci_init)
module_exit(alsa_card_cmipci_exit)<|MERGE_RESOLUTION|>--- conflicted
+++ resolved
@@ -951,11 +951,7 @@
 		rem = snd_cmipci_read_w(cm, reg);
 		if (rem < rec->dma_size)
 			goto ok;
-<<<<<<< HEAD
-	}
-=======
 	} 
->>>>>>> 02f8c6ae
 	printk(KERN_ERR "cmipci: invalid PCM pointer: %#x\n", rem);
 	return SNDRV_PCM_POS_XRUN;
 ok:
