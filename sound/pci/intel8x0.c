/*
 *   ALSA driver for Intel ICH (i8x0) chipsets
 *
 *	Copyright (c) 2000 Jaroslav Kysela <perex@suse.cz>
 *
 *
 *   This code also contains alpha support for SiS 735 chipsets provided
 *   by Mike Pieper <mptei@users.sourceforge.net>. We have no datasheet
 *   for SiS735, so the code is not fully functional.
 *
 *
 *   This program is free software; you can redistribute it and/or modify
 *   it under the terms of the GNU General Public License as published by
 *   the Free Software Foundation; either version 2 of the License, or
 *   (at your option) any later version.
 *
 *   This program is distributed in the hope that it will be useful,
 *   but WITHOUT ANY WARRANTY; without even the implied warranty of
 *   MERCHANTABILITY or FITNESS FOR A PARTICULAR PURPOSE.  See the
 *   GNU General Public License for more details.
 *
 *   You should have received a copy of the GNU General Public License
 *   along with this program; if not, write to the Free Software
 *   Foundation, Inc., 59 Temple Place, Suite 330, Boston, MA  02111-1307 USA

 *
 */      

#include <sound/driver.h>
#include <asm/io.h>
#include <linux/delay.h>
#include <linux/interrupt.h>
#include <linux/init.h>
#include <linux/pci.h>
#include <linux/slab.h>
#include <linux/moduleparam.h>
#include <sound/core.h>
#include <sound/pcm.h>
#include <sound/ac97_codec.h>
#include <sound/info.h>
#include <sound/initval.h>
/* for 440MX workaround */
#include <asm/pgtable.h>
#include <asm/cacheflush.h>

MODULE_AUTHOR("Jaroslav Kysela <perex@suse.cz>");
MODULE_DESCRIPTION("Intel 82801AA,82901AB,i810,i820,i830,i840,i845,MX440; SiS 7012; Ali 5455");
MODULE_LICENSE("GPL");
MODULE_SUPPORTED_DEVICE("{{Intel,82801AA-ICH},"
		"{Intel,82901AB-ICH0},"
		"{Intel,82801BA-ICH2},"
		"{Intel,82801CA-ICH3},"
		"{Intel,82801DB-ICH4},"
		"{Intel,ICH5},"
		"{Intel,ICH6},"
		"{Intel,ICH7},"
		"{Intel,6300ESB},"
		"{Intel,MX440},"
		"{SiS,SI7012},"
		"{NVidia,nForce Audio},"
		"{NVidia,nForce2 Audio},"
		"{AMD,AMD768},"
		"{AMD,AMD8111},"
	        "{ALI,M5455}}");

static int index[SNDRV_CARDS] = SNDRV_DEFAULT_IDX;	/* Index 0-MAX */
static char *id[SNDRV_CARDS] = SNDRV_DEFAULT_STR;	/* ID for this card */
static int enable[SNDRV_CARDS] = SNDRV_DEFAULT_ENABLE_PNP;	/* Enable this card */
static int ac97_clock[SNDRV_CARDS] = {[0 ... (SNDRV_CARDS - 1)] = 0};
static char *ac97_quirk[SNDRV_CARDS];
static int buggy_irq[SNDRV_CARDS];
static int xbox[SNDRV_CARDS];

#ifdef SUPPORT_MIDI
static int mpu_port[SNDRV_CARDS]; /* disabled */
#endif

module_param_array(index, int, NULL, 0444);
MODULE_PARM_DESC(index, "Index value for Intel i8x0 soundcard.");
module_param_array(id, charp, NULL, 0444);
MODULE_PARM_DESC(id, "ID string for Intel i8x0 soundcard.");
module_param_array(enable, bool, NULL, 0444);
MODULE_PARM_DESC(enable, "Enable Intel i8x0 soundcard.");
module_param_array(ac97_clock, int, NULL, 0444);
MODULE_PARM_DESC(ac97_clock, "AC'97 codec clock (0 = auto-detect).");
module_param_array(ac97_quirk, charp, NULL, 0444);
MODULE_PARM_DESC(ac97_quirk, "AC'97 workaround for strange hardware.");
module_param_array(buggy_irq, bool, NULL, 0444);
MODULE_PARM_DESC(buggy_irq, "Enable workaround for buggy interrupts on some motherboards.");
module_param_array(xbox, bool, NULL, 0444);
MODULE_PARM_DESC(xbox, "Set to 1 for Xbox, if you have problems with the AC'97 codec detection.");

/*
 *  Direct registers
 */

#ifndef PCI_DEVICE_ID_INTEL_82801
#define PCI_DEVICE_ID_INTEL_82801       0x2415
#endif
#ifndef PCI_DEVICE_ID_INTEL_82901
#define PCI_DEVICE_ID_INTEL_82901       0x2425
#endif
#ifndef PCI_DEVICE_ID_INTEL_82801BA
#define PCI_DEVICE_ID_INTEL_82801BA     0x2445
#endif
#ifndef PCI_DEVICE_ID_INTEL_440MX
#define PCI_DEVICE_ID_INTEL_440MX       0x7195
#endif
#ifndef PCI_DEVICE_ID_INTEL_ICH3
#define PCI_DEVICE_ID_INTEL_ICH3	0x2485
#endif
#ifndef PCI_DEVICE_ID_INTEL_ICH4
#define PCI_DEVICE_ID_INTEL_ICH4	0x24c5
#endif
#ifndef PCI_DEVICE_ID_INTEL_ICH5
#define PCI_DEVICE_ID_INTEL_ICH5	0x24d5
#endif
#ifndef PCI_DEVICE_ID_INTEL_ESB_5
#define PCI_DEVICE_ID_INTEL_ESB_5	0x25a6
#endif
#ifndef PCI_DEVICE_ID_INTEL_ICH6_18
#define PCI_DEVICE_ID_INTEL_ICH6_18	0x266e
#endif
#ifndef PCI_DEVICE_ID_INTEL_ICH7_20
#define PCI_DEVICE_ID_INTEL_ICH7_20	0x27de
#endif
#ifndef PCI_DEVICE_ID_INTEL_ICH7_20
#define PCI_DEVICE_ID_INTEL_ICH7_20	0x27de
#endif
#ifndef PCI_DEVICE_ID_SI_7012
#define PCI_DEVICE_ID_SI_7012		0x7012
#endif
#ifndef PCI_DEVICE_ID_NVIDIA_MCP_AUDIO
#define PCI_DEVICE_ID_NVIDIA_MCP_AUDIO	0x01b1
#endif
#ifndef PCI_DEVICE_ID_NVIDIA_CK804_AUDIO
#define PCI_DEVICE_ID_NVIDIA_CK804_AUDIO 0x0059
#endif
#ifndef PCI_DEVICE_ID_NVIDIA_MCP2_AUDIO
#define PCI_DEVICE_ID_NVIDIA_MCP2_AUDIO	0x006a
#endif
#ifndef PCI_DEVICE_ID_NVIDIA_CK8_AUDIO
#define PCI_DEVICE_ID_NVIDIA_CK8_AUDIO	0x008a
#endif
#ifndef PCI_DEVICE_ID_NVIDIA_MCP3_AUDIO
#define PCI_DEVICE_ID_NVIDIA_MCP3_AUDIO	0x00da
#endif
#ifndef PCI_DEVICE_ID_NVIDIA_CK8S_AUDIO
#define PCI_DEVICE_ID_NVIDIA_CK8S_AUDIO	0x00ea
#endif

enum { DEVICE_INTEL, DEVICE_INTEL_ICH4, DEVICE_SIS, DEVICE_ALI, DEVICE_NFORCE };

#define ICHREG(x) ICH_REG_##x

#define DEFINE_REGSET(name,base) \
enum { \
	ICH_REG_##name##_BDBAR	= base + 0x0,	/* dword - buffer descriptor list base address */ \
	ICH_REG_##name##_CIV	= base + 0x04,	/* byte - current index value */ \
	ICH_REG_##name##_LVI	= base + 0x05,	/* byte - last valid index */ \
	ICH_REG_##name##_SR	= base + 0x06,	/* byte - status register */ \
	ICH_REG_##name##_PICB	= base + 0x08,	/* word - position in current buffer */ \
	ICH_REG_##name##_PIV	= base + 0x0a,	/* byte - prefetched index value */ \
	ICH_REG_##name##_CR	= base + 0x0b,	/* byte - control register */ \
};

/* busmaster blocks */
DEFINE_REGSET(OFF, 0);		/* offset */
DEFINE_REGSET(PI, 0x00);	/* PCM in */
DEFINE_REGSET(PO, 0x10);	/* PCM out */
DEFINE_REGSET(MC, 0x20);	/* Mic in */

/* ICH4 busmaster blocks */
DEFINE_REGSET(MC2, 0x40);	/* Mic in 2 */
DEFINE_REGSET(PI2, 0x50);	/* PCM in 2 */
DEFINE_REGSET(SP, 0x60);	/* SPDIF out */

/* values for each busmaster block */

/* LVI */
#define ICH_REG_LVI_MASK		0x1f

/* SR */
#define ICH_FIFOE			0x10	/* FIFO error */
#define ICH_BCIS			0x08	/* buffer completion interrupt status */
#define ICH_LVBCI			0x04	/* last valid buffer completion interrupt */
#define ICH_CELV			0x02	/* current equals last valid */
#define ICH_DCH				0x01	/* DMA controller halted */

/* PIV */
#define ICH_REG_PIV_MASK		0x1f	/* mask */

/* CR */
#define ICH_IOCE			0x10	/* interrupt on completion enable */
#define ICH_FEIE			0x08	/* fifo error interrupt enable */
#define ICH_LVBIE			0x04	/* last valid buffer interrupt enable */
#define ICH_RESETREGS			0x02	/* reset busmaster registers */
#define ICH_STARTBM			0x01	/* start busmaster operation */


/* global block */
#define ICH_REG_GLOB_CNT		0x2c	/* dword - global control */
#define   ICH_PCM_SPDIF_MASK	0xc0000000	/* s/pdif pcm slot mask (ICH4) */
#define   ICH_PCM_SPDIF_NONE	0x00000000	/* reserved - undefined */
#define   ICH_PCM_SPDIF_78	0x40000000	/* s/pdif pcm on slots 7&8 */
#define   ICH_PCM_SPDIF_69	0x80000000	/* s/pdif pcm on slots 6&9 */
#define   ICH_PCM_SPDIF_1011	0xc0000000	/* s/pdif pcm on slots 10&11 */
#define   ICH_PCM_20BIT		0x00400000	/* 20-bit samples (ICH4) */
#define   ICH_PCM_246_MASK	0x00300000	/* 6 channels (not all chips) */
#define   ICH_PCM_6		0x00200000	/* 6 channels (not all chips) */
#define   ICH_PCM_4		0x00100000	/* 4 channels (not all chips) */
#define   ICH_PCM_2		0x00000000	/* 2 channels (stereo) */
#define   ICH_SIS_PCM_246_MASK	0x000000c0	/* 6 channels (SIS7012) */
#define   ICH_SIS_PCM_6		0x00000080	/* 6 channels (SIS7012) */
#define   ICH_SIS_PCM_4		0x00000040	/* 4 channels (SIS7012) */
#define   ICH_SIS_PCM_2		0x00000000	/* 2 channels (SIS7012) */
#define   ICH_TRIE		0x00000040	/* tertiary resume interrupt enable */
#define   ICH_SRIE		0x00000020	/* secondary resume interrupt enable */
#define   ICH_PRIE		0x00000010	/* primary resume interrupt enable */
#define   ICH_ACLINK		0x00000008	/* AClink shut off */
#define   ICH_AC97WARM		0x00000004	/* AC'97 warm reset */
#define   ICH_AC97COLD		0x00000002	/* AC'97 cold reset */
#define   ICH_GIE		0x00000001	/* GPI interrupt enable */
#define ICH_REG_GLOB_STA		0x30	/* dword - global status */
#define   ICH_TRI		0x20000000	/* ICH4: tertiary (AC_SDIN2) resume interrupt */
#define   ICH_TCR		0x10000000	/* ICH4: tertiary (AC_SDIN2) codec ready */
#define   ICH_BCS		0x08000000	/* ICH4: bit clock stopped */
#define   ICH_SPINT		0x04000000	/* ICH4: S/PDIF interrupt */
#define   ICH_P2INT		0x02000000	/* ICH4: PCM2-In interrupt */
#define   ICH_M2INT		0x01000000	/* ICH4: Mic2-In interrupt */
#define   ICH_SAMPLE_CAP	0x00c00000	/* ICH4: sample capability bits (RO) */
#define   ICH_SAMPLE_16_20	0x00400000	/* ICH4: 16- and 20-bit samples */
#define   ICH_MULTICHAN_CAP	0x00300000	/* ICH4: multi-channel capability bits (RO) */
#define   ICH_MD3		0x00020000	/* modem power down semaphore */
#define   ICH_AD3		0x00010000	/* audio power down semaphore */
#define   ICH_RCS		0x00008000	/* read completion status */
#define   ICH_BIT3		0x00004000	/* bit 3 slot 12 */
#define   ICH_BIT2		0x00002000	/* bit 2 slot 12 */
#define   ICH_BIT1		0x00001000	/* bit 1 slot 12 */
#define   ICH_SRI		0x00000800	/* secondary (AC_SDIN1) resume interrupt */
#define   ICH_PRI		0x00000400	/* primary (AC_SDIN0) resume interrupt */
#define   ICH_SCR		0x00000200	/* secondary (AC_SDIN1) codec ready */
#define   ICH_PCR		0x00000100	/* primary (AC_SDIN0) codec ready */
#define   ICH_MCINT		0x00000080	/* MIC capture interrupt */
#define   ICH_POINT		0x00000040	/* playback interrupt */
#define   ICH_PIINT		0x00000020	/* capture interrupt */
#define   ICH_NVSPINT		0x00000010	/* nforce spdif interrupt */
#define   ICH_MOINT		0x00000004	/* modem playback interrupt */
#define   ICH_MIINT		0x00000002	/* modem capture interrupt */
#define   ICH_GSCI		0x00000001	/* GPI status change interrupt */
#define ICH_REG_ACC_SEMA		0x34	/* byte - codec write semaphore */
#define   ICH_CAS		0x01		/* codec access semaphore */
#define ICH_REG_SDM		0x80
#define   ICH_DI2L_MASK		0x000000c0	/* PCM In 2, Mic In 2 data in line */
#define   ICH_DI2L_SHIFT	6
#define   ICH_DI1L_MASK		0x00000030	/* PCM In 1, Mic In 1 data in line */
#define   ICH_DI1L_SHIFT	4
#define   ICH_SE		0x00000008	/* steer enable */
#define   ICH_LDI_MASK		0x00000003	/* last codec read data input */

#define ICH_MAX_FRAGS		32		/* max hw frags */


/*
 * registers for Ali5455
 */

/* ALi 5455 busmaster blocks */
DEFINE_REGSET(AL_PI, 0x40);	/* ALi PCM in */
DEFINE_REGSET(AL_PO, 0x50);	/* Ali PCM out */
DEFINE_REGSET(AL_MC, 0x60);	/* Ali Mic in */
DEFINE_REGSET(AL_CDC_SPO, 0x70);	/* Ali Codec SPDIF out */
DEFINE_REGSET(AL_CENTER, 0x80);		/* Ali center out */
DEFINE_REGSET(AL_LFE, 0x90);		/* Ali center out */
DEFINE_REGSET(AL_CLR_SPI, 0xa0);	/* Ali Controller SPDIF in */
DEFINE_REGSET(AL_CLR_SPO, 0xb0);	/* Ali Controller SPDIF out */
DEFINE_REGSET(AL_I2S, 0xc0);	/* Ali I2S in */
DEFINE_REGSET(AL_PI2, 0xd0);	/* Ali PCM2 in */
DEFINE_REGSET(AL_MC2, 0xe0);	/* Ali Mic2 in */

enum {
	ICH_REG_ALI_SCR = 0x00,		/* System Control Register */
	ICH_REG_ALI_SSR = 0x04,		/* System Status Register  */
	ICH_REG_ALI_DMACR = 0x08,	/* DMA Control Register    */
	ICH_REG_ALI_FIFOCR1 = 0x0c,	/* FIFO Control Register 1  */
	ICH_REG_ALI_INTERFACECR = 0x10,	/* Interface Control Register */
	ICH_REG_ALI_INTERRUPTCR = 0x14,	/* Interrupt control Register */
	ICH_REG_ALI_INTERRUPTSR = 0x18,	/* Interrupt  Status Register */
	ICH_REG_ALI_FIFOCR2 = 0x1c,	/* FIFO Control Register 2   */
	ICH_REG_ALI_CPR = 0x20,		/* Command Port Register     */
	ICH_REG_ALI_CPR_ADDR = 0x22,	/* ac97 addr write */
	ICH_REG_ALI_SPR = 0x24,		/* Status Port Register      */
	ICH_REG_ALI_SPR_ADDR = 0x26,	/* ac97 addr read */
	ICH_REG_ALI_FIFOCR3 = 0x2c,	/* FIFO Control Register 3  */
	ICH_REG_ALI_TTSR = 0x30,	/* Transmit Tag Slot Register */
	ICH_REG_ALI_RTSR = 0x34,	/* Receive Tag Slot  Register */
	ICH_REG_ALI_CSPSR = 0x38,	/* Command/Status Port Status Register */
	ICH_REG_ALI_CAS = 0x3c,		/* Codec Write Semaphore Register */
	ICH_REG_ALI_HWVOL = 0xf0,	/* hardware volume control/status */
	ICH_REG_ALI_I2SCR = 0xf4,	/* I2S control/status */
	ICH_REG_ALI_SPDIFCSR = 0xf8,	/* spdif channel status register  */
	ICH_REG_ALI_SPDIFICS = 0xfc,	/* spdif interface control/status  */
};

#define ALI_CAS_SEM_BUSY	0x80000000
#define ALI_CPR_ADDR_SECONDARY	0x100
#define ALI_CPR_ADDR_READ	0x80
#define ALI_CSPSR_CODEC_READY	0x08
#define ALI_CSPSR_READ_OK	0x02
#define ALI_CSPSR_WRITE_OK	0x01

/* interrupts for the whole chip by interrupt status register finish */
 
#define ALI_INT_MICIN2		(1<<26)
#define ALI_INT_PCMIN2		(1<<25)
#define ALI_INT_I2SIN		(1<<24)
#define ALI_INT_SPDIFOUT	(1<<23)	/* controller spdif out INTERRUPT */
#define ALI_INT_SPDIFIN		(1<<22)
#define ALI_INT_LFEOUT		(1<<21)
#define ALI_INT_CENTEROUT	(1<<20)
#define ALI_INT_CODECSPDIFOUT	(1<<19)
#define ALI_INT_MICIN		(1<<18)
#define ALI_INT_PCMOUT		(1<<17)
#define ALI_INT_PCMIN		(1<<16)
#define ALI_INT_CPRAIS		(1<<7)	/* command port available */
#define ALI_INT_SPRAIS		(1<<5)	/* status port available */
#define ALI_INT_GPIO		(1<<1)
#define ALI_INT_MASK		(ALI_INT_SPDIFOUT|ALI_INT_CODECSPDIFOUT|ALI_INT_MICIN|ALI_INT_PCMOUT|ALI_INT_PCMIN)

#define ICH_ALI_SC_RESET	(1<<31)	/* master reset */
#define ICH_ALI_SC_AC97_DBL	(1<<30)
#define ICH_ALI_SC_CODEC_SPDF	(3<<20)	/* 1=7/8, 2=6/9, 3=10/11 */
#define ICH_ALI_SC_IN_BITS	(3<<18)
#define ICH_ALI_SC_OUT_BITS	(3<<16)
#define ICH_ALI_SC_6CH_CFG	(3<<14)
#define ICH_ALI_SC_PCM_4	(1<<8)
#define ICH_ALI_SC_PCM_6	(2<<8)
#define ICH_ALI_SC_PCM_246_MASK	(3<<8)

#define ICH_ALI_SS_SEC_ID	(3<<5)
#define ICH_ALI_SS_PRI_ID	(3<<3)

#define ICH_ALI_IF_AC97SP	(1<<21)
#define ICH_ALI_IF_MC		(1<<20)
#define ICH_ALI_IF_PI		(1<<19)
#define ICH_ALI_IF_MC2		(1<<18)
#define ICH_ALI_IF_PI2		(1<<17)
#define ICH_ALI_IF_LINE_SRC	(1<<15)	/* 0/1 = slot 3/6 */
#define ICH_ALI_IF_MIC_SRC	(1<<14)	/* 0/1 = slot 3/6 */
#define ICH_ALI_IF_SPDF_SRC	(3<<12)	/* 00 = PCM, 01 = AC97-in, 10 = spdif-in, 11 = i2s */
#define ICH_ALI_IF_AC97_OUT	(3<<8)	/* 00 = PCM, 10 = spdif-in, 11 = i2s */
#define ICH_ALI_IF_PO_SPDF	(1<<3)
#define ICH_ALI_IF_PO		(1<<1)

/*
 *  
 */

enum { ICHD_PCMIN, ICHD_PCMOUT, ICHD_MIC, ICHD_MIC2, ICHD_PCM2IN, ICHD_SPBAR, ICHD_LAST = ICHD_SPBAR };
enum { NVD_PCMIN, NVD_PCMOUT, NVD_MIC, NVD_SPBAR, NVD_LAST = NVD_SPBAR };
enum { ALID_PCMIN, ALID_PCMOUT, ALID_MIC, ALID_AC97SPDIFOUT, ALID_SPDIFIN, ALID_SPDIFOUT, ALID_LAST = ALID_SPDIFOUT };

#define get_ichdev(substream) (ichdev_t *)(substream->runtime->private_data)

typedef struct {
	unsigned int ichd;			/* ich device number */
	unsigned long reg_offset;		/* offset to bmaddr */
	u32 *bdbar;				/* CPU address (32bit) */
	unsigned int bdbar_addr;		/* PCI bus address (32bit) */
	snd_pcm_substream_t *substream;
	unsigned int physbuf;			/* physical address (32bit) */
        unsigned int size;
        unsigned int fragsize;
        unsigned int fragsize1;
        unsigned int position;
	unsigned int pos_shift;
        int frags;
        int lvi;
        int lvi_frag;
	int civ;
	int ack;
	int ack_reload;
	unsigned int ack_bit;
	unsigned int roff_sr;
	unsigned int roff_picb;
	unsigned int int_sta_mask;		/* interrupt status mask */
	unsigned int ali_slot;			/* ALI DMA slot */
	struct ac97_pcm *pcm;
	int pcm_open_flag;
	unsigned int page_attr_changed: 1;
} ichdev_t;

typedef struct _snd_intel8x0 intel8x0_t;

struct _snd_intel8x0 {
	unsigned int device_type;

	int irq;

	unsigned int mmio;
	unsigned long addr;
	void __iomem *remap_addr;
	unsigned int bm_mmio;
	unsigned long bmaddr;
	void __iomem *remap_bmaddr;

	struct pci_dev *pci;
	snd_card_t *card;

	int pcm_devs;
	snd_pcm_t *pcm[6];
	ichdev_t ichd[6];

	unsigned multi4: 1,
		 multi6: 1,
		 dra: 1,
		 smp20bit: 1;
	unsigned in_ac97_init: 1,
		 in_sdin_init: 1;
	unsigned in_measurement: 1;	/* during ac97 clock measurement */
	unsigned fix_nocache: 1; 	/* workaround for 440MX */
	unsigned buggy_irq: 1;		/* workaround for buggy mobos */
	unsigned xbox: 1;		/* workaround for Xbox AC'97 detection */

	int spdif_idx;	/* SPDIF BAR index; *_SPBAR or -1 if use PCMOUT */

	ac97_bus_t *ac97_bus;
	ac97_t *ac97[3];
	unsigned int ac97_sdin[3];

	spinlock_t reg_lock;
	
	u32 bdbars_count;
	struct snd_dma_buffer bdbars;
	u32 int_sta_reg;		/* interrupt status register */
	u32 int_sta_mask;		/* interrupt status mask */
};

static struct pci_device_id snd_intel8x0_ids[] = {
	{ 0x8086, 0x2415, PCI_ANY_ID, PCI_ANY_ID, 0, 0, DEVICE_INTEL },	/* 82801AA */
	{ 0x8086, 0x2425, PCI_ANY_ID, PCI_ANY_ID, 0, 0, DEVICE_INTEL },	/* 82901AB */
	{ 0x8086, 0x2445, PCI_ANY_ID, PCI_ANY_ID, 0, 0, DEVICE_INTEL },	/* 82801BA */
	{ 0x8086, 0x2485, PCI_ANY_ID, PCI_ANY_ID, 0, 0, DEVICE_INTEL },	/* ICH3 */
	{ 0x8086, 0x24c5, PCI_ANY_ID, PCI_ANY_ID, 0, 0, DEVICE_INTEL_ICH4 }, /* ICH4 */
	{ 0x8086, 0x24d5, PCI_ANY_ID, PCI_ANY_ID, 0, 0, DEVICE_INTEL_ICH4 }, /* ICH5 */
	{ 0x8086, 0x25a6, PCI_ANY_ID, PCI_ANY_ID, 0, 0, DEVICE_INTEL_ICH4 }, /* ESB */
	{ 0x8086, 0x266e, PCI_ANY_ID, PCI_ANY_ID, 0, 0, DEVICE_INTEL_ICH4 }, /* ICH6 */
	{ 0x8086, 0x27de, PCI_ANY_ID, PCI_ANY_ID, 0, 0, DEVICE_INTEL_ICH4 }, /* ICH7 */
	{ 0x8086, 0x7195, PCI_ANY_ID, PCI_ANY_ID, 0, 0, DEVICE_INTEL },	/* 440MX */
	{ 0x1039, 0x7012, PCI_ANY_ID, PCI_ANY_ID, 0, 0, DEVICE_SIS },	/* SI7012 */
	{ 0x10de, 0x01b1, PCI_ANY_ID, PCI_ANY_ID, 0, 0, DEVICE_NFORCE },	/* NFORCE */
	{ 0x10de, 0x003a, PCI_ANY_ID, PCI_ANY_ID, 0, 0, DEVICE_NFORCE },	/* MCP04 */
	{ 0x10de, 0x006a, PCI_ANY_ID, PCI_ANY_ID, 0, 0, DEVICE_NFORCE },	/* NFORCE2 */
	{ 0x10de, 0x0059, PCI_ANY_ID, PCI_ANY_ID, 0, 0, DEVICE_NFORCE },	/* CK804 */
	{ 0x10de, 0x008a, PCI_ANY_ID, PCI_ANY_ID, 0, 0, DEVICE_NFORCE },	/* CK8 */
	{ 0x10de, 0x00da, PCI_ANY_ID, PCI_ANY_ID, 0, 0, DEVICE_NFORCE },	/* NFORCE3 */
	{ 0x10de, 0x00ea, PCI_ANY_ID, PCI_ANY_ID, 0, 0, DEVICE_NFORCE },	/* CK8S */
	{ 0x1022, 0x746d, PCI_ANY_ID, PCI_ANY_ID, 0, 0, DEVICE_INTEL },	/* AMD8111 */
	{ 0x1022, 0x7445, PCI_ANY_ID, PCI_ANY_ID, 0, 0, DEVICE_INTEL },	/* AMD768 */
	{ 0x10b9, 0x5455, PCI_ANY_ID, PCI_ANY_ID, 0, 0, DEVICE_ALI },   /* Ali5455 */
	{ 0, }
};

MODULE_DEVICE_TABLE(pci, snd_intel8x0_ids);

/*
 *  Lowlevel I/O - busmaster
 */

static u8 igetbyte(intel8x0_t *chip, u32 offset)
{
	if (chip->bm_mmio)
		return readb(chip->remap_bmaddr + offset);
	else
		return inb(chip->bmaddr + offset);
}

static u16 igetword(intel8x0_t *chip, u32 offset)
{
	if (chip->bm_mmio)
		return readw(chip->remap_bmaddr + offset);
	else
		return inw(chip->bmaddr + offset);
}

static u32 igetdword(intel8x0_t *chip, u32 offset)
{
	if (chip->bm_mmio)
		return readl(chip->remap_bmaddr + offset);
	else
		return inl(chip->bmaddr + offset);
}

static void iputbyte(intel8x0_t *chip, u32 offset, u8 val)
{
	if (chip->bm_mmio)
		writeb(val, chip->remap_bmaddr + offset);
	else
		outb(val, chip->bmaddr + offset);
}

static void iputword(intel8x0_t *chip, u32 offset, u16 val)
{
	if (chip->bm_mmio)
		writew(val, chip->remap_bmaddr + offset);
	else
		outw(val, chip->bmaddr + offset);
}

static void iputdword(intel8x0_t *chip, u32 offset, u32 val)
{
	if (chip->bm_mmio)
		writel(val, chip->remap_bmaddr + offset);
	else
		outl(val, chip->bmaddr + offset);
}

/*
 *  Lowlevel I/O - AC'97 registers
 */

static u16 iagetword(intel8x0_t *chip, u32 offset)
{
	if (chip->mmio)
		return readw(chip->remap_addr + offset);
	else
		return inw(chip->addr + offset);
}

static void iaputword(intel8x0_t *chip, u32 offset, u16 val)
{
	if (chip->mmio)
		writew(val, chip->remap_addr + offset);
	else
		outw(val, chip->addr + offset);
}

/*
 *  Basic I/O
 */

/*
 * access to AC97 codec via normal i/o (for ICH and SIS7012)
 */

/* return the GLOB_STA bit for the corresponding codec */
static unsigned int get_ich_codec_bit(intel8x0_t *chip, unsigned int codec)
{
	static unsigned int codec_bit[3] = {
		ICH_PCR, ICH_SCR, ICH_TCR
	};
	snd_assert(codec < 3, return ICH_PCR);
	if (chip->device_type == DEVICE_INTEL_ICH4)
		codec = chip->ac97_sdin[codec];
	return codec_bit[codec];
}

static int snd_intel8x0_codec_semaphore(intel8x0_t *chip, unsigned int codec)
{
	int time;
	
	if (codec > 2)
		return -EIO;
	if (chip->in_sdin_init) {
		/* we don't know the ready bit assignment at the moment */
		/* so we check any */
		codec = ICH_PCR | ICH_SCR | ICH_TCR;
	} else {
		codec = get_ich_codec_bit(chip, codec);
	}

	/* codec ready ? */
	if ((igetdword(chip, ICHREG(GLOB_STA)) & codec) == 0)
		return -EIO;

	/* Anyone holding a semaphore for 1 msec should be shot... */
	time = 100;
      	do {
      		if (!(igetbyte(chip, ICHREG(ACC_SEMA)) & ICH_CAS))
      			return 0;
		udelay(10);
	} while (time--);

	/* access to some forbidden (non existant) ac97 registers will not
	 * reset the semaphore. So even if you don't get the semaphore, still
	 * continue the access. We don't need the semaphore anyway. */
	snd_printk("codec_semaphore: semaphore is not ready [0x%x][0x%x]\n",
			igetbyte(chip, ICHREG(ACC_SEMA)), igetdword(chip, ICHREG(GLOB_STA)));
	iagetword(chip, 0);	/* clear semaphore flag */
	/* I don't care about the semaphore */
	return -EBUSY;
}
 
static void snd_intel8x0_codec_write(ac97_t *ac97,
				     unsigned short reg,
				     unsigned short val)
{
	intel8x0_t *chip = ac97->private_data;
	
	if (snd_intel8x0_codec_semaphore(chip, ac97->num) < 0) {
		if (! chip->in_ac97_init)
			snd_printk("codec_write %d: semaphore is not ready for register 0x%x\n", ac97->num, reg);
	}
	iaputword(chip, reg + ac97->num * 0x80, val);
}

static unsigned short snd_intel8x0_codec_read(ac97_t *ac97,
					      unsigned short reg)
{
	intel8x0_t *chip = ac97->private_data;
	unsigned short res;
	unsigned int tmp;

	if (snd_intel8x0_codec_semaphore(chip, ac97->num) < 0) {
		if (! chip->in_ac97_init)
			snd_printk("codec_read %d: semaphore is not ready for register 0x%x\n", ac97->num, reg);
		res = 0xffff;
	} else {
		res = iagetword(chip, reg + ac97->num * 0x80);
		if ((tmp = igetdword(chip, ICHREG(GLOB_STA))) & ICH_RCS) {
			/* reset RCS and preserve other R/WC bits */
			iputdword(chip, ICHREG(GLOB_STA), tmp & ~(ICH_SRI|ICH_PRI|ICH_TRI|ICH_GSCI));
			if (! chip->in_ac97_init)
				snd_printk("codec_read %d: read timeout for register 0x%x\n", ac97->num, reg);
			res = 0xffff;
		}
	}
	return res;
}

static void snd_intel8x0_codec_read_test(intel8x0_t *chip, unsigned int codec)
{
	unsigned int tmp;

	if (snd_intel8x0_codec_semaphore(chip, codec) >= 0) {
		iagetword(chip, codec * 0x80);
		if ((tmp = igetdword(chip, ICHREG(GLOB_STA))) & ICH_RCS) {
			/* reset RCS and preserve other R/WC bits */
			iputdword(chip, ICHREG(GLOB_STA), tmp & ~(ICH_SRI|ICH_PRI|ICH_TRI|ICH_GSCI));
		}
	}
}

/*
 * access to AC97 for Ali5455
 */
static int snd_intel8x0_ali_codec_ready(intel8x0_t *chip, int mask)
{
	int count = 0;
	for (count = 0; count < 0x7f; count++) {
		int val = igetbyte(chip, ICHREG(ALI_CSPSR));
		if (val & mask)
			return 0;
	}
	snd_printd(KERN_WARNING "intel8x0: AC97 codec ready timeout.\n");
	return -EBUSY;
}

static int snd_intel8x0_ali_codec_semaphore(intel8x0_t *chip)
{
	int time = 100;
	while (time-- && (igetdword(chip, ICHREG(ALI_CAS)) & ALI_CAS_SEM_BUSY))
		udelay(1);
	if (! time)
		snd_printk(KERN_WARNING "ali_codec_semaphore timeout\n");
	return snd_intel8x0_ali_codec_ready(chip, ALI_CSPSR_CODEC_READY);
}

static unsigned short snd_intel8x0_ali_codec_read(ac97_t *ac97, unsigned short reg)
{
	intel8x0_t *chip = ac97->private_data;
	unsigned short data = 0xffff;

	if (snd_intel8x0_ali_codec_semaphore(chip))
		goto __err;
	reg |= ALI_CPR_ADDR_READ;
	if (ac97->num)
		reg |= ALI_CPR_ADDR_SECONDARY;
	iputword(chip, ICHREG(ALI_CPR_ADDR), reg);
	if (snd_intel8x0_ali_codec_ready(chip, ALI_CSPSR_READ_OK))
		goto __err;
	data = igetword(chip, ICHREG(ALI_SPR));
 __err:
	return data;
}

static void snd_intel8x0_ali_codec_write(ac97_t *ac97, unsigned short reg, unsigned short val)
{
	intel8x0_t *chip = ac97->private_data;

	if (snd_intel8x0_ali_codec_semaphore(chip))
		return;
	iputword(chip, ICHREG(ALI_CPR), val);
	if (ac97->num)
		reg |= ALI_CPR_ADDR_SECONDARY;
	iputword(chip, ICHREG(ALI_CPR_ADDR), reg);
	snd_intel8x0_ali_codec_ready(chip, ALI_CSPSR_WRITE_OK);
}


/*
 * DMA I/O
 */
static void snd_intel8x0_setup_periods(intel8x0_t *chip, ichdev_t *ichdev) 
{
	int idx;
	u32 *bdbar = ichdev->bdbar;
	unsigned long port = ichdev->reg_offset;

	iputdword(chip, port + ICH_REG_OFF_BDBAR, ichdev->bdbar_addr);
	if (ichdev->size == ichdev->fragsize) {
		ichdev->ack_reload = ichdev->ack = 2;
		ichdev->fragsize1 = ichdev->fragsize >> 1;
		for (idx = 0; idx < (ICH_REG_LVI_MASK + 1) * 2; idx += 4) {
			bdbar[idx + 0] = cpu_to_le32(ichdev->physbuf);
			bdbar[idx + 1] = cpu_to_le32(0x80000000 | /* interrupt on completion */
						     ichdev->fragsize1 >> ichdev->pos_shift);
			bdbar[idx + 2] = cpu_to_le32(ichdev->physbuf + (ichdev->size >> 1));
			bdbar[idx + 3] = cpu_to_le32(0x80000000 | /* interrupt on completion */
						     ichdev->fragsize1 >> ichdev->pos_shift);
		}
		ichdev->frags = 2;
	} else {
		ichdev->ack_reload = ichdev->ack = 1;
		ichdev->fragsize1 = ichdev->fragsize;
		for (idx = 0; idx < (ICH_REG_LVI_MASK + 1) * 2; idx += 2) {
			bdbar[idx + 0] = cpu_to_le32(ichdev->physbuf + (((idx >> 1) * ichdev->fragsize) % ichdev->size));
			bdbar[idx + 1] = cpu_to_le32(0x80000000 | /* interrupt on completion */
						     ichdev->fragsize >> ichdev->pos_shift);
			// printk("bdbar[%i] = 0x%x [0x%x]\n", idx + 0, bdbar[idx + 0], bdbar[idx + 1]);
		}
		ichdev->frags = ichdev->size / ichdev->fragsize;
	}
	iputbyte(chip, port + ICH_REG_OFF_LVI, ichdev->lvi = ICH_REG_LVI_MASK);
	ichdev->civ = 0;
	iputbyte(chip, port + ICH_REG_OFF_CIV, 0);
	ichdev->lvi_frag = ICH_REG_LVI_MASK % ichdev->frags;
	ichdev->position = 0;
#if 0
	printk("lvi_frag = %i, frags = %i, period_size = 0x%x, period_size1 = 0x%x\n",
			ichdev->lvi_frag, ichdev->frags, ichdev->fragsize, ichdev->fragsize1);
#endif
	/* clear interrupts */
	iputbyte(chip, port + ichdev->roff_sr, ICH_FIFOE | ICH_BCIS | ICH_LVBCI);
}

#ifdef __i386__
/*
 * Intel 82443MX running a 100MHz processor system bus has a hardware bug,
 * which aborts PCI busmaster for audio transfer.  A workaround is to set
 * the pages as non-cached.  For details, see the errata in
 *	http://www.intel.com/design/chipsets/specupdt/245051.htm
 */
static void fill_nocache(void *buf, int size, int nocache)
{
	size = (size + PAGE_SIZE - 1) >> PAGE_SHIFT;
	change_page_attr(virt_to_page(buf), size, nocache ? PAGE_KERNEL_NOCACHE : PAGE_KERNEL);
	global_flush_tlb();
}
#else
#define fill_nocache(buf,size,nocache)
#endif

/*
 *  Interrupt handler
 */

static inline void snd_intel8x0_update(intel8x0_t *chip, ichdev_t *ichdev)
{
	unsigned long port = ichdev->reg_offset;
	int status, civ, i, step;
	int ack = 0;

	spin_lock(&chip->reg_lock);
	status = igetbyte(chip, port + ichdev->roff_sr);
	civ = igetbyte(chip, port + ICH_REG_OFF_CIV);
	if (!(status & ICH_BCIS)) {
		step = 0;
	} else if (civ == ichdev->civ) {
		// snd_printd("civ same %d\n", civ);
		step = 1;
		ichdev->civ++;
		ichdev->civ &= ICH_REG_LVI_MASK;
	} else {
		step = civ - ichdev->civ;
		if (step < 0)
			step += ICH_REG_LVI_MASK + 1;
		// if (step != 1)
		//	snd_printd("step = %d, %d -> %d\n", step, ichdev->civ, civ);
		ichdev->civ = civ;
	}

	ichdev->position += step * ichdev->fragsize1;
	if (! chip->in_measurement)
		ichdev->position %= ichdev->size;
	ichdev->lvi += step;
	ichdev->lvi &= ICH_REG_LVI_MASK;
	iputbyte(chip, port + ICH_REG_OFF_LVI, ichdev->lvi);
	for (i = 0; i < step; i++) {
		ichdev->lvi_frag++;
		ichdev->lvi_frag %= ichdev->frags;
		ichdev->bdbar[ichdev->lvi * 2] = cpu_to_le32(ichdev->physbuf + ichdev->lvi_frag * ichdev->fragsize1);
	// printk("new: bdbar[%i] = 0x%x [0x%x], prefetch = %i, all = 0x%x, 0x%x\n", ichdev->lvi * 2, ichdev->bdbar[ichdev->lvi * 2], ichdev->bdbar[ichdev->lvi * 2 + 1], inb(ICH_REG_OFF_PIV + port), inl(port + 4), inb(port + ICH_REG_OFF_CR));
		if (--ichdev->ack == 0) {
			ichdev->ack = ichdev->ack_reload;
			ack = 1;
		}
	}
	spin_unlock(&chip->reg_lock);
	if (ack && ichdev->substream) {
		snd_pcm_period_elapsed(ichdev->substream);
	}
	iputbyte(chip, port + ichdev->roff_sr,
		 status & (ICH_FIFOE | ICH_BCIS | ICH_LVBCI));
}

static irqreturn_t snd_intel8x0_interrupt(int irq, void *dev_id, struct pt_regs *regs)
{
	intel8x0_t *chip = dev_id;
	ichdev_t *ichdev;
	unsigned int status;
	unsigned int i;

	status = igetdword(chip, chip->int_sta_reg);
	if (status == 0xffffffff)	/* we are not yet resumed */
		return IRQ_NONE;

	if ((status & chip->int_sta_mask) == 0) {
		if (status) {
			/* ack */
			iputdword(chip, chip->int_sta_reg, status);
			if (! chip->buggy_irq)
				status = 0;
		}
		return IRQ_RETVAL(status);
	}

	for (i = 0; i < chip->bdbars_count; i++) {
		ichdev = &chip->ichd[i];
		if (status & ichdev->int_sta_mask)
			snd_intel8x0_update(chip, ichdev);
	}

	/* ack them */
	iputdword(chip, chip->int_sta_reg, status & chip->int_sta_mask);
	
	return IRQ_HANDLED;
}

/*
 *  PCM part
 */

static int snd_intel8x0_pcm_trigger(snd_pcm_substream_t *substream, int cmd)
{
	intel8x0_t *chip = snd_pcm_substream_chip(substream);
	ichdev_t *ichdev = get_ichdev(substream);
	unsigned char val = 0;
	unsigned long port = ichdev->reg_offset;

	switch (cmd) {
	case SNDRV_PCM_TRIGGER_START:
	case SNDRV_PCM_TRIGGER_RESUME:
		val = ICH_IOCE | ICH_STARTBM;
		break;
	case SNDRV_PCM_TRIGGER_STOP:
	case SNDRV_PCM_TRIGGER_SUSPEND:
		val = 0;
		break;
	case SNDRV_PCM_TRIGGER_PAUSE_PUSH:
		val = ICH_IOCE;
		break;
	case SNDRV_PCM_TRIGGER_PAUSE_RELEASE:
		val = ICH_IOCE | ICH_STARTBM;
		break;
	default:
		return -EINVAL;
	}
	iputbyte(chip, port + ICH_REG_OFF_CR, val);
	if (cmd == SNDRV_PCM_TRIGGER_STOP) {
		/* wait until DMA stopped */
		while (!(igetbyte(chip, port + ichdev->roff_sr) & ICH_DCH)) ;
		/* reset whole DMA things */
		iputbyte(chip, port + ICH_REG_OFF_CR, ICH_RESETREGS);
	}
	return 0;
}

static int snd_intel8x0_ali_trigger(snd_pcm_substream_t *substream, int cmd)
{
	intel8x0_t *chip = snd_pcm_substream_chip(substream);
	ichdev_t *ichdev = get_ichdev(substream);
	unsigned long port = ichdev->reg_offset;
	static int fiforeg[] = { ICHREG(ALI_FIFOCR1), ICHREG(ALI_FIFOCR2), ICHREG(ALI_FIFOCR3) };
	unsigned int val, fifo;

	val = igetdword(chip, ICHREG(ALI_DMACR));
	switch (cmd) {
	case SNDRV_PCM_TRIGGER_START:
	case SNDRV_PCM_TRIGGER_PAUSE_RELEASE:
	case SNDRV_PCM_TRIGGER_RESUME:
		if (substream->stream == SNDRV_PCM_STREAM_PLAYBACK) {
			/* clear FIFO for synchronization of channels */
			fifo = igetdword(chip, fiforeg[ichdev->ali_slot / 4]);
			fifo &= ~(0xff << (ichdev->ali_slot % 4));  
			fifo |= 0x83 << (ichdev->ali_slot % 4); 
			iputdword(chip, fiforeg[ichdev->ali_slot / 4], fifo);
		}
		iputbyte(chip, port + ICH_REG_OFF_CR, ICH_IOCE);
		val &= ~(1 << (ichdev->ali_slot + 16)); /* clear PAUSE flag */
		iputdword(chip, ICHREG(ALI_DMACR), val | (1 << ichdev->ali_slot)); /* start DMA */
		break;
	case SNDRV_PCM_TRIGGER_STOP:
	case SNDRV_PCM_TRIGGER_PAUSE_PUSH:
	case SNDRV_PCM_TRIGGER_SUSPEND:
		iputdword(chip, ICHREG(ALI_DMACR), val | (1 << (ichdev->ali_slot + 16))); /* pause */
		iputbyte(chip, port + ICH_REG_OFF_CR, 0);
		while (igetbyte(chip, port + ICH_REG_OFF_CR))
			;
		if (cmd == SNDRV_PCM_TRIGGER_PAUSE_PUSH)
			break;
		/* reset whole DMA things */
		iputbyte(chip, port + ICH_REG_OFF_CR, ICH_RESETREGS);
		/* clear interrupts */
		iputbyte(chip, port + ICH_REG_OFF_SR, igetbyte(chip, port + ICH_REG_OFF_SR) | 0x1e);
		iputdword(chip, ICHREG(ALI_INTERRUPTSR),
			  igetdword(chip, ICHREG(ALI_INTERRUPTSR)) & ichdev->int_sta_mask);
		break;
	default:
		return -EINVAL;
	}
	return 0;
}

static int snd_intel8x0_hw_params(snd_pcm_substream_t * substream,
				  snd_pcm_hw_params_t * hw_params)
{
	intel8x0_t *chip = snd_pcm_substream_chip(substream);
	ichdev_t *ichdev = get_ichdev(substream);
	snd_pcm_runtime_t *runtime = substream->runtime;
	int dbl = params_rate(hw_params) > 48000;
	int err;

	if (chip->fix_nocache && ichdev->page_attr_changed) {
		fill_nocache(runtime->dma_area, runtime->dma_bytes, 0); /* clear */
		ichdev->page_attr_changed = 0;
	}
	err = snd_pcm_lib_malloc_pages(substream, params_buffer_bytes(hw_params));
	if (err < 0)
		return err;
	if (chip->fix_nocache) {
		if (runtime->dma_area && ! ichdev->page_attr_changed) {
			fill_nocache(runtime->dma_area, runtime->dma_bytes, 1);
			ichdev->page_attr_changed = 1;
		}
	}
	if (ichdev->pcm_open_flag) {
		snd_ac97_pcm_close(ichdev->pcm);
		ichdev->pcm_open_flag = 0;
	}
	err = snd_ac97_pcm_open(ichdev->pcm, params_rate(hw_params),
				params_channels(hw_params),
				ichdev->pcm->r[dbl].slots);
	if (err >= 0) {
		ichdev->pcm_open_flag = 1;
		/* Force SPDIF setting */
		if (ichdev->ichd == ICHD_PCMOUT && chip->spdif_idx < 0)
			snd_ac97_set_rate(ichdev->pcm->r[0].codec[0], AC97_SPDIF, params_rate(hw_params));
	}
	return err;
}

static int snd_intel8x0_hw_free(snd_pcm_substream_t * substream)
{
	intel8x0_t *chip = snd_pcm_substream_chip(substream);
	ichdev_t *ichdev = get_ichdev(substream);

	if (ichdev->pcm_open_flag) {
		snd_ac97_pcm_close(ichdev->pcm);
		ichdev->pcm_open_flag = 0;
	}
	if (chip->fix_nocache && ichdev->page_attr_changed) {
		fill_nocache(substream->runtime->dma_area, substream->runtime->dma_bytes, 0);
		ichdev->page_attr_changed = 0;
	}
	return snd_pcm_lib_free_pages(substream);
}

static void snd_intel8x0_setup_pcm_out(intel8x0_t *chip,
				       snd_pcm_runtime_t *runtime)
{
	unsigned int cnt;
	int dbl = runtime->rate > 48000;
	switch (chip->device_type) {
	case DEVICE_ALI:
		cnt = igetdword(chip, ICHREG(ALI_SCR));
		cnt &= ~ICH_ALI_SC_PCM_246_MASK;
		if (runtime->channels == 4 || dbl)
			cnt |= ICH_ALI_SC_PCM_4;
		else if (runtime->channels == 6)
			cnt |= ICH_ALI_SC_PCM_6;
		iputdword(chip, ICHREG(ALI_SCR), cnt);
		break;
	case DEVICE_SIS:
		cnt = igetdword(chip, ICHREG(GLOB_CNT));
		cnt &= ~ICH_SIS_PCM_246_MASK;
		if (runtime->channels == 4 || dbl)
			cnt |= ICH_SIS_PCM_4;
		else if (runtime->channels == 6)
			cnt |= ICH_SIS_PCM_6;
		iputdword(chip, ICHREG(GLOB_CNT), cnt);
		break;
	default:
		cnt = igetdword(chip, ICHREG(GLOB_CNT));
		cnt &= ~(ICH_PCM_246_MASK | ICH_PCM_20BIT);
		if (runtime->channels == 4 || dbl)
			cnt |= ICH_PCM_4;
		else if (runtime->channels == 6)
			cnt |= ICH_PCM_6;
		if (chip->device_type == DEVICE_NFORCE) {
			/* reset to 2ch once to keep the 6 channel data in alignment,
			 * to start from Front Left always
			 */
			if (cnt & ICH_PCM_246_MASK) {
				iputdword(chip, ICHREG(GLOB_CNT), cnt & ~ICH_PCM_246_MASK);
				spin_unlock_irq(&chip->reg_lock);
				msleep(50); /* grrr... */
				spin_lock_irq(&chip->reg_lock);
			}
		} else if (chip->device_type == DEVICE_INTEL_ICH4) {
			if (runtime->sample_bits > 16)
				cnt |= ICH_PCM_20BIT;
		}
		iputdword(chip, ICHREG(GLOB_CNT), cnt);
		break;
	}
}

static int snd_intel8x0_pcm_prepare(snd_pcm_substream_t * substream)
{
	intel8x0_t *chip = snd_pcm_substream_chip(substream);
	snd_pcm_runtime_t *runtime = substream->runtime;
	ichdev_t *ichdev = get_ichdev(substream);

	ichdev->physbuf = runtime->dma_addr;
	ichdev->size = snd_pcm_lib_buffer_bytes(substream);
	ichdev->fragsize = snd_pcm_lib_period_bytes(substream);
	spin_lock_irq(&chip->reg_lock);
	if (ichdev->ichd == ICHD_PCMOUT) {
		snd_intel8x0_setup_pcm_out(chip, runtime);
		if (chip->device_type == DEVICE_INTEL_ICH4) {
			ichdev->pos_shift = (runtime->sample_bits > 16) ? 2 : 1;
		}
	}
	snd_intel8x0_setup_periods(chip, ichdev);
	spin_unlock_irq(&chip->reg_lock);
	return 0;
}

static snd_pcm_uframes_t snd_intel8x0_pcm_pointer(snd_pcm_substream_t * substream)
{
	intel8x0_t *chip = snd_pcm_substream_chip(substream);
	ichdev_t *ichdev = get_ichdev(substream);
	size_t ptr1, ptr;
	int civ, timeout = 100;
	unsigned int position;

	spin_lock(&chip->reg_lock);
	do {
		civ = igetbyte(chip, ichdev->reg_offset + ICH_REG_OFF_CIV);
		ptr1 = igetword(chip, ichdev->reg_offset + ichdev->roff_picb);
		position = ichdev->position;
		if (ptr1 == 0) {
			udelay(10);
			continue;
		}
		if (civ == igetbyte(chip, ichdev->reg_offset + ICH_REG_OFF_CIV) &&
		    ptr1 == igetword(chip, ichdev->reg_offset + ichdev->roff_picb))
			break;
	} while (timeout--);
	ptr1 <<= ichdev->pos_shift;
	ptr = ichdev->fragsize1 - ptr1;
	ptr += position;
	spin_unlock(&chip->reg_lock);
	if (ptr >= ichdev->size)
		return 0;
	return bytes_to_frames(substream->runtime, ptr);
}

static snd_pcm_hardware_t snd_intel8x0_stream =
{
	.info =			(SNDRV_PCM_INFO_MMAP | SNDRV_PCM_INFO_INTERLEAVED |
				 SNDRV_PCM_INFO_BLOCK_TRANSFER |
				 SNDRV_PCM_INFO_MMAP_VALID |
				 SNDRV_PCM_INFO_PAUSE |
				 SNDRV_PCM_INFO_RESUME),
	.formats =		SNDRV_PCM_FMTBIT_S16_LE,
	.rates =		SNDRV_PCM_RATE_48000,
	.rate_min =		48000,
	.rate_max =		48000,
	.channels_min =		2,
	.channels_max =		2,
	.buffer_bytes_max =	128 * 1024,
	.period_bytes_min =	32,
	.period_bytes_max =	128 * 1024,
	.periods_min =		1,
	.periods_max =		1024,
	.fifo_size =		0,
};

static unsigned int channels4[] = {
	2, 4,
};

static snd_pcm_hw_constraint_list_t hw_constraints_channels4 = {
	.count = ARRAY_SIZE(channels4),
	.list = channels4,
	.mask = 0,
};

static unsigned int channels6[] = {
	2, 4, 6,
};

static snd_pcm_hw_constraint_list_t hw_constraints_channels6 = {
	.count = ARRAY_SIZE(channels6),
	.list = channels6,
	.mask = 0,
};

static int snd_intel8x0_pcm_open(snd_pcm_substream_t * substream, ichdev_t *ichdev)
{
	intel8x0_t *chip = snd_pcm_substream_chip(substream);
	snd_pcm_runtime_t *runtime = substream->runtime;
	int err;

	ichdev->substream = substream;
	runtime->hw = snd_intel8x0_stream;
	runtime->hw.rates = ichdev->pcm->rates;
	snd_pcm_limit_hw_rates(runtime);
	if (chip->device_type == DEVICE_SIS) {
		runtime->hw.buffer_bytes_max = 64*1024;
		runtime->hw.period_bytes_max = 64*1024;
	}
	if ((err = snd_pcm_hw_constraint_integer(runtime, SNDRV_PCM_HW_PARAM_PERIODS)) < 0)
		return err;
	runtime->private_data = ichdev;
	return 0;
}

static int snd_intel8x0_playback_open(snd_pcm_substream_t * substream)
{
	intel8x0_t *chip = snd_pcm_substream_chip(substream);
	snd_pcm_runtime_t *runtime = substream->runtime;
	int err;

	err = snd_intel8x0_pcm_open(substream, &chip->ichd[ICHD_PCMOUT]);
	if (err < 0)
		return err;

	if (chip->multi6) {
		runtime->hw.channels_max = 6;
		snd_pcm_hw_constraint_list(runtime, 0, SNDRV_PCM_HW_PARAM_CHANNELS, &hw_constraints_channels6);
	} else if (chip->multi4) {
		runtime->hw.channels_max = 4;
		snd_pcm_hw_constraint_list(runtime, 0, SNDRV_PCM_HW_PARAM_CHANNELS, &hw_constraints_channels4);
	}
	if (chip->dra) {
		snd_ac97_pcm_double_rate_rules(runtime);
	}
	if (chip->smp20bit) {
		runtime->hw.formats |= SNDRV_PCM_FMTBIT_S32_LE;
		snd_pcm_hw_constraint_msbits(runtime, 0, 32, 20);
	}
	return 0;
}

static int snd_intel8x0_playback_close(snd_pcm_substream_t * substream)
{
	intel8x0_t *chip = snd_pcm_substream_chip(substream);

	chip->ichd[ICHD_PCMOUT].substream = NULL;
	return 0;
}

static int snd_intel8x0_capture_open(snd_pcm_substream_t * substream)
{
	intel8x0_t *chip = snd_pcm_substream_chip(substream);

	return snd_intel8x0_pcm_open(substream, &chip->ichd[ICHD_PCMIN]);
}

static int snd_intel8x0_capture_close(snd_pcm_substream_t * substream)
{
	intel8x0_t *chip = snd_pcm_substream_chip(substream);

	chip->ichd[ICHD_PCMIN].substream = NULL;
	return 0;
}

static int snd_intel8x0_mic_open(snd_pcm_substream_t * substream)
{
	intel8x0_t *chip = snd_pcm_substream_chip(substream);

	return snd_intel8x0_pcm_open(substream, &chip->ichd[ICHD_MIC]);
}

static int snd_intel8x0_mic_close(snd_pcm_substream_t * substream)
{
	intel8x0_t *chip = snd_pcm_substream_chip(substream);

	chip->ichd[ICHD_MIC].substream = NULL;
	return 0;
}

static int snd_intel8x0_mic2_open(snd_pcm_substream_t * substream)
{
	intel8x0_t *chip = snd_pcm_substream_chip(substream);

	return snd_intel8x0_pcm_open(substream, &chip->ichd[ICHD_MIC2]);
}

static int snd_intel8x0_mic2_close(snd_pcm_substream_t * substream)
{
	intel8x0_t *chip = snd_pcm_substream_chip(substream);

	chip->ichd[ICHD_MIC2].substream = NULL;
	return 0;
}

static int snd_intel8x0_capture2_open(snd_pcm_substream_t * substream)
{
	intel8x0_t *chip = snd_pcm_substream_chip(substream);

	return snd_intel8x0_pcm_open(substream, &chip->ichd[ICHD_PCM2IN]);
}

static int snd_intel8x0_capture2_close(snd_pcm_substream_t * substream)
{
	intel8x0_t *chip = snd_pcm_substream_chip(substream);

	chip->ichd[ICHD_PCM2IN].substream = NULL;
	return 0;
}

static int snd_intel8x0_spdif_open(snd_pcm_substream_t * substream)
{
	intel8x0_t *chip = snd_pcm_substream_chip(substream);
	int idx = chip->device_type == DEVICE_NFORCE ? NVD_SPBAR : ICHD_SPBAR;

	return snd_intel8x0_pcm_open(substream, &chip->ichd[idx]);
}

static int snd_intel8x0_spdif_close(snd_pcm_substream_t * substream)
{
	intel8x0_t *chip = snd_pcm_substream_chip(substream);
	int idx = chip->device_type == DEVICE_NFORCE ? NVD_SPBAR : ICHD_SPBAR;

	chip->ichd[idx].substream = NULL;
	return 0;
}

static int snd_intel8x0_ali_ac97spdifout_open(snd_pcm_substream_t * substream)
{
	intel8x0_t *chip = snd_pcm_substream_chip(substream);
	unsigned int val;

	spin_lock_irq(&chip->reg_lock);
	val = igetdword(chip, ICHREG(ALI_INTERFACECR));
	val |= ICH_ALI_IF_AC97SP;
	iputdword(chip, ICHREG(ALI_INTERFACECR), val);
	/* also needs to set ALI_SC_CODEC_SPDF correctly */
	spin_unlock_irq(&chip->reg_lock);

	return snd_intel8x0_pcm_open(substream, &chip->ichd[ALID_AC97SPDIFOUT]);
}

static int snd_intel8x0_ali_ac97spdifout_close(snd_pcm_substream_t * substream)
{
	intel8x0_t *chip = snd_pcm_substream_chip(substream);
	unsigned int val;

	chip->ichd[ALID_AC97SPDIFOUT].substream = NULL;
	spin_lock_irq(&chip->reg_lock);
	val = igetdword(chip, ICHREG(ALI_INTERFACECR));
	val &= ~ICH_ALI_IF_AC97SP;
	iputdword(chip, ICHREG(ALI_INTERFACECR), val);
	spin_unlock_irq(&chip->reg_lock);

	return 0;
}

static int snd_intel8x0_ali_spdifin_open(snd_pcm_substream_t * substream)
{
	intel8x0_t *chip = snd_pcm_substream_chip(substream);

	return snd_intel8x0_pcm_open(substream, &chip->ichd[ALID_SPDIFIN]);
}

static int snd_intel8x0_ali_spdifin_close(snd_pcm_substream_t * substream)
{
	intel8x0_t *chip = snd_pcm_substream_chip(substream);

	chip->ichd[ALID_SPDIFIN].substream = NULL;
	return 0;
}

#if 0 // NYI
static int snd_intel8x0_ali_spdifout_open(snd_pcm_substream_t * substream)
{
	intel8x0_t *chip = snd_pcm_substream_chip(substream);

	return snd_intel8x0_pcm_open(substream, &chip->ichd[ALID_SPDIFOUT]);
}

static int snd_intel8x0_ali_spdifout_close(snd_pcm_substream_t * substream)
{
	intel8x0_t *chip = snd_pcm_substream_chip(substream);

	chip->ichd[ALID_SPDIFOUT].substream = NULL;
	return 0;
}
#endif

static snd_pcm_ops_t snd_intel8x0_playback_ops = {
	.open =		snd_intel8x0_playback_open,
	.close =	snd_intel8x0_playback_close,
	.ioctl =	snd_pcm_lib_ioctl,
	.hw_params =	snd_intel8x0_hw_params,
	.hw_free =	snd_intel8x0_hw_free,
	.prepare =	snd_intel8x0_pcm_prepare,
	.trigger =	snd_intel8x0_pcm_trigger,
	.pointer =	snd_intel8x0_pcm_pointer,
};

static snd_pcm_ops_t snd_intel8x0_capture_ops = {
	.open =		snd_intel8x0_capture_open,
	.close =	snd_intel8x0_capture_close,
	.ioctl =	snd_pcm_lib_ioctl,
	.hw_params =	snd_intel8x0_hw_params,
	.hw_free =	snd_intel8x0_hw_free,
	.prepare =	snd_intel8x0_pcm_prepare,
	.trigger =	snd_intel8x0_pcm_trigger,
	.pointer =	snd_intel8x0_pcm_pointer,
};

static snd_pcm_ops_t snd_intel8x0_capture_mic_ops = {
	.open =		snd_intel8x0_mic_open,
	.close =	snd_intel8x0_mic_close,
	.ioctl =	snd_pcm_lib_ioctl,
	.hw_params =	snd_intel8x0_hw_params,
	.hw_free =	snd_intel8x0_hw_free,
	.prepare =	snd_intel8x0_pcm_prepare,
	.trigger =	snd_intel8x0_pcm_trigger,
	.pointer =	snd_intel8x0_pcm_pointer,
};

static snd_pcm_ops_t snd_intel8x0_capture_mic2_ops = {
	.open =		snd_intel8x0_mic2_open,
	.close =	snd_intel8x0_mic2_close,
	.ioctl =	snd_pcm_lib_ioctl,
	.hw_params =	snd_intel8x0_hw_params,
	.hw_free =	snd_intel8x0_hw_free,
	.prepare =	snd_intel8x0_pcm_prepare,
	.trigger =	snd_intel8x0_pcm_trigger,
	.pointer =	snd_intel8x0_pcm_pointer,
};

static snd_pcm_ops_t snd_intel8x0_capture2_ops = {
	.open =		snd_intel8x0_capture2_open,
	.close =	snd_intel8x0_capture2_close,
	.ioctl =	snd_pcm_lib_ioctl,
	.hw_params =	snd_intel8x0_hw_params,
	.hw_free =	snd_intel8x0_hw_free,
	.prepare =	snd_intel8x0_pcm_prepare,
	.trigger =	snd_intel8x0_pcm_trigger,
	.pointer =	snd_intel8x0_pcm_pointer,
};

static snd_pcm_ops_t snd_intel8x0_spdif_ops = {
	.open =		snd_intel8x0_spdif_open,
	.close =	snd_intel8x0_spdif_close,
	.ioctl =	snd_pcm_lib_ioctl,
	.hw_params =	snd_intel8x0_hw_params,
	.hw_free =	snd_intel8x0_hw_free,
	.prepare =	snd_intel8x0_pcm_prepare,
	.trigger =	snd_intel8x0_pcm_trigger,
	.pointer =	snd_intel8x0_pcm_pointer,
};

static snd_pcm_ops_t snd_intel8x0_ali_playback_ops = {
	.open =		snd_intel8x0_playback_open,
	.close =	snd_intel8x0_playback_close,
	.ioctl =	snd_pcm_lib_ioctl,
	.hw_params =	snd_intel8x0_hw_params,
	.hw_free =	snd_intel8x0_hw_free,
	.prepare =	snd_intel8x0_pcm_prepare,
	.trigger =	snd_intel8x0_ali_trigger,
	.pointer =	snd_intel8x0_pcm_pointer,
};

static snd_pcm_ops_t snd_intel8x0_ali_capture_ops = {
	.open =		snd_intel8x0_capture_open,
	.close =	snd_intel8x0_capture_close,
	.ioctl =	snd_pcm_lib_ioctl,
	.hw_params =	snd_intel8x0_hw_params,
	.hw_free =	snd_intel8x0_hw_free,
	.prepare =	snd_intel8x0_pcm_prepare,
	.trigger =	snd_intel8x0_ali_trigger,
	.pointer =	snd_intel8x0_pcm_pointer,
};

static snd_pcm_ops_t snd_intel8x0_ali_capture_mic_ops = {
	.open =		snd_intel8x0_mic_open,
	.close =	snd_intel8x0_mic_close,
	.ioctl =	snd_pcm_lib_ioctl,
	.hw_params =	snd_intel8x0_hw_params,
	.hw_free =	snd_intel8x0_hw_free,
	.prepare =	snd_intel8x0_pcm_prepare,
	.trigger =	snd_intel8x0_ali_trigger,
	.pointer =	snd_intel8x0_pcm_pointer,
};

static snd_pcm_ops_t snd_intel8x0_ali_ac97spdifout_ops = {
	.open =		snd_intel8x0_ali_ac97spdifout_open,
	.close =	snd_intel8x0_ali_ac97spdifout_close,
	.ioctl =	snd_pcm_lib_ioctl,
	.hw_params =	snd_intel8x0_hw_params,
	.hw_free =	snd_intel8x0_hw_free,
	.prepare =	snd_intel8x0_pcm_prepare,
	.trigger =	snd_intel8x0_ali_trigger,
	.pointer =	snd_intel8x0_pcm_pointer,
};

static snd_pcm_ops_t snd_intel8x0_ali_spdifin_ops = {
	.open =		snd_intel8x0_ali_spdifin_open,
	.close =	snd_intel8x0_ali_spdifin_close,
	.ioctl =	snd_pcm_lib_ioctl,
	.hw_params =	snd_intel8x0_hw_params,
	.hw_free =	snd_intel8x0_hw_free,
	.prepare =	snd_intel8x0_pcm_prepare,
	.trigger =	snd_intel8x0_pcm_trigger,
	.pointer =	snd_intel8x0_pcm_pointer,
};

#if 0 // NYI
static snd_pcm_ops_t snd_intel8x0_ali_spdifout_ops = {
	.open =		snd_intel8x0_ali_spdifout_open,
	.close =	snd_intel8x0_ali_spdifout_close,
	.ioctl =	snd_pcm_lib_ioctl,
	.hw_params =	snd_intel8x0_hw_params,
	.hw_free =	snd_intel8x0_hw_free,
	.prepare =	snd_intel8x0_pcm_prepare,
	.trigger =	snd_intel8x0_pcm_trigger,
	.pointer =	snd_intel8x0_pcm_pointer,
};
#endif // NYI

struct ich_pcm_table {
	char *suffix;
	snd_pcm_ops_t *playback_ops;
	snd_pcm_ops_t *capture_ops;
	size_t prealloc_size;
	size_t prealloc_max_size;
	int ac97_idx;
};

static int __devinit snd_intel8x0_pcm1(intel8x0_t *chip, int device, struct ich_pcm_table *rec)
{
	snd_pcm_t *pcm;
	int err;
	char name[32];

	if (rec->suffix)
		sprintf(name, "Intel ICH - %s", rec->suffix);
	else
		strcpy(name, "Intel ICH");
	err = snd_pcm_new(chip->card, name, device,
			  rec->playback_ops ? 1 : 0,
			  rec->capture_ops ? 1 : 0, &pcm);
	if (err < 0)
		return err;

	if (rec->playback_ops)
		snd_pcm_set_ops(pcm, SNDRV_PCM_STREAM_PLAYBACK, rec->playback_ops);
	if (rec->capture_ops)
		snd_pcm_set_ops(pcm, SNDRV_PCM_STREAM_CAPTURE, rec->capture_ops);

	pcm->private_data = chip;
	pcm->info_flags = 0;
	if (rec->suffix)
		sprintf(pcm->name, "%s - %s", chip->card->shortname, rec->suffix);
	else
		strcpy(pcm->name, chip->card->shortname);
	chip->pcm[device] = pcm;

	snd_pcm_lib_preallocate_pages_for_all(pcm, SNDRV_DMA_TYPE_DEV, snd_dma_pci_data(chip->pci),
					      rec->prealloc_size, rec->prealloc_max_size);

	return 0;
}

static struct ich_pcm_table intel_pcms[] __devinitdata = {
	{
		.playback_ops = &snd_intel8x0_playback_ops,
		.capture_ops = &snd_intel8x0_capture_ops,
		.prealloc_size = 64 * 1024,
		.prealloc_max_size = 128 * 1024,
	},
	{
		.suffix = "MIC ADC",
		.capture_ops = &snd_intel8x0_capture_mic_ops,
		.prealloc_size = 0,
		.prealloc_max_size = 128 * 1024,
		.ac97_idx = ICHD_MIC,
	},
	{
		.suffix = "MIC2 ADC",
		.capture_ops = &snd_intel8x0_capture_mic2_ops,
		.prealloc_size = 0,
		.prealloc_max_size = 128 * 1024,
		.ac97_idx = ICHD_MIC2,
	},
	{
		.suffix = "ADC2",
		.capture_ops = &snd_intel8x0_capture2_ops,
		.prealloc_size = 0,
		.prealloc_max_size = 128 * 1024,
		.ac97_idx = ICHD_PCM2IN,
	},
	{
		.suffix = "IEC958",
		.playback_ops = &snd_intel8x0_spdif_ops,
		.prealloc_size = 64 * 1024,
		.prealloc_max_size = 128 * 1024,
		.ac97_idx = ICHD_SPBAR,
	},
};

static struct ich_pcm_table nforce_pcms[] __devinitdata = {
	{
		.playback_ops = &snd_intel8x0_playback_ops,
		.capture_ops = &snd_intel8x0_capture_ops,
		.prealloc_size = 64 * 1024,
		.prealloc_max_size = 128 * 1024,
	},
	{
		.suffix = "MIC ADC",
		.capture_ops = &snd_intel8x0_capture_mic_ops,
		.prealloc_size = 0,
		.prealloc_max_size = 128 * 1024,
		.ac97_idx = NVD_MIC,
	},
	{
		.suffix = "IEC958",
		.playback_ops = &snd_intel8x0_spdif_ops,
		.prealloc_size = 64 * 1024,
		.prealloc_max_size = 128 * 1024,
		.ac97_idx = NVD_SPBAR,
	},
};

static struct ich_pcm_table ali_pcms[] __devinitdata = {
	{
		.playback_ops = &snd_intel8x0_ali_playback_ops,
		.capture_ops = &snd_intel8x0_ali_capture_ops,
		.prealloc_size = 64 * 1024,
		.prealloc_max_size = 128 * 1024,
	},
	{
		.suffix = "MIC ADC",
		.capture_ops = &snd_intel8x0_ali_capture_mic_ops,
		.prealloc_size = 0,
		.prealloc_max_size = 128 * 1024,
		.ac97_idx = ALID_MIC,
	},
	{
		.suffix = "IEC958",
		.playback_ops = &snd_intel8x0_ali_ac97spdifout_ops,
		.capture_ops = &snd_intel8x0_ali_spdifin_ops,
		.prealloc_size = 64 * 1024,
		.prealloc_max_size = 128 * 1024,
		.ac97_idx = ALID_AC97SPDIFOUT,
	},
#if 0 // NYI
	{
		.suffix = "HW IEC958",
		.playback_ops = &snd_intel8x0_ali_spdifout_ops,
		.prealloc_size = 64 * 1024,
		.prealloc_max_size = 128 * 1024,
	},
#endif
};

static int __devinit snd_intel8x0_pcm(intel8x0_t *chip)
{
	int i, tblsize, device, err;
	struct ich_pcm_table *tbl, *rec;

	switch (chip->device_type) {
	case DEVICE_INTEL_ICH4:
		tbl = intel_pcms;
		tblsize = ARRAY_SIZE(intel_pcms);
		break;
	case DEVICE_NFORCE:
		tbl = nforce_pcms;
		tblsize = ARRAY_SIZE(nforce_pcms);
		break;
	case DEVICE_ALI:
		tbl = ali_pcms;
		tblsize = ARRAY_SIZE(ali_pcms);
		break;
	default:
		tbl = intel_pcms;
		tblsize = 2;
		break;
	}

	device = 0;
	for (i = 0; i < tblsize; i++) {
		rec = tbl + i;
		if (i > 0 && rec->ac97_idx) {
			/* activate PCM only when associated AC'97 codec */
			if (! chip->ichd[rec->ac97_idx].pcm)
				continue;
		}
		err = snd_intel8x0_pcm1(chip, device, rec);
		if (err < 0)
			return err;
		device++;
	}

	chip->pcm_devs = device;
	return 0;
}
	

/*
 *  Mixer part
 */

static void snd_intel8x0_mixer_free_ac97_bus(ac97_bus_t *bus)
{
	intel8x0_t *chip = bus->private_data;
	chip->ac97_bus = NULL;
}

static void snd_intel8x0_mixer_free_ac97(ac97_t *ac97)
{
	intel8x0_t *chip = ac97->private_data;
	chip->ac97[ac97->num] = NULL;
}

static struct ac97_pcm ac97_pcm_defs[] __devinitdata = {
	/* front PCM */
	{
		.exclusive = 1,
		.r = {	{
				.slots = (1 << AC97_SLOT_PCM_LEFT) |
					 (1 << AC97_SLOT_PCM_RIGHT) |
					 (1 << AC97_SLOT_PCM_CENTER) |
					 (1 << AC97_SLOT_PCM_SLEFT) |
					 (1 << AC97_SLOT_PCM_SRIGHT) |
					 (1 << AC97_SLOT_LFE)
			},
			{
				.slots = (1 << AC97_SLOT_PCM_LEFT) |
					 (1 << AC97_SLOT_PCM_RIGHT) |
					 (1 << AC97_SLOT_PCM_LEFT_0) |
					 (1 << AC97_SLOT_PCM_RIGHT_0)
			}
		}
	},
	/* PCM IN #1 */
	{
		.stream = 1,
		.exclusive = 1,
		.r = {	{
				.slots = (1 << AC97_SLOT_PCM_LEFT) |
					 (1 << AC97_SLOT_PCM_RIGHT)
			}
		}
	},
	/* MIC IN #1 */
	{
		.stream = 1,
		.exclusive = 1,
		.r = {	{
				.slots = (1 << AC97_SLOT_MIC)
			}
		}
	},
	/* S/PDIF PCM */
	{
		.exclusive = 1,
		.spdif = 1,
		.r = {	{
				.slots = (1 << AC97_SLOT_SPDIF_LEFT2) |
					 (1 << AC97_SLOT_SPDIF_RIGHT2)
			}
		}
	},
	/* PCM IN #2 */
	{
		.stream = 1,
		.exclusive = 1,
		.r = {	{
				.slots = (1 << AC97_SLOT_PCM_LEFT) |
					 (1 << AC97_SLOT_PCM_RIGHT)
			}
		}
	},
	/* MIC IN #2 */
	{
		.stream = 1,
		.exclusive = 1,
		.r = {	{
				.slots = (1 << AC97_SLOT_MIC)
			}
		}
	},
};

static struct ac97_quirk ac97_quirks[] __devinitdata = {
	{
		.vendor = 0x0e11,
		.device = 0x008a,
		.name = "Compaq Evo W4000",	/* AD1885 */
		.type = AC97_TUNE_HP_ONLY
	},
	{
		.vendor = 0x0e11,
		.device = 0x00b8,
		.name = "Compaq Evo D510C",
		.type = AC97_TUNE_HP_ONLY
	},
        {
		.vendor = 0x0e11,
		.device = 0x0860,
		.name = "HP/Compaq nx7010",
		.type = AC97_TUNE_MUTE_LED
        },
	{
		.vendor = 0x1014,
		.device = 0x1f00,
		.name = "MS-9128",
		.type = AC97_TUNE_ALC_JACK
	},
	{
		.vendor = 0x1028,
		.device = 0x00d8,
		.name = "Dell Precision 530",	/* AD1885 */
		.type = AC97_TUNE_HP_ONLY
	},
	{
		.vendor = 0x1028,
		.device = 0x010d,
		.name = "Dell",	/* which model?  AD1885 */
		.type = AC97_TUNE_HP_ONLY
	},
	{
		.vendor = 0x1028,
		.device = 0x0126,
		.name = "Dell Optiplex GX260",	/* AD1981A */
		.type = AC97_TUNE_HP_ONLY
	},
	{
		.vendor = 0x1028,
		.device = 0x012d,
		.name = "Dell Precision 450",	/* AD1981B*/
		.type = AC97_TUNE_HP_ONLY
	},
	{
		.vendor = 0x1028,
		.device = 0x0147,
		.name = "Dell",	/* which model?  AD1981B*/
		.type = AC97_TUNE_HP_ONLY
	},
	{
		.vendor = 0x1028,
		.device = 0x0163,
		.name = "Dell Unknown",	/* STAC9750/51 */
		.type = AC97_TUNE_HP_ONLY
	},
	{
		.vendor = 0x103c,
		.device = 0x006d,
		.name = "HP zv5000",
		.type = AC97_TUNE_MUTE_LED	/*AD1981B*/
	},
	{	/* FIXME: which codec? */
		.vendor = 0x103c,
		.device = 0x00c3,
		.name = "HP xw6000",
		.type = AC97_TUNE_HP_ONLY
	},
	{
		.vendor = 0x103c,
		.device = 0x088c,
		.name = "HP nc8000",
		.type = AC97_TUNE_MUTE_LED
	},
	{
		.vendor = 0x103c,
		.device = 0x0890,
		.name = "HP nc6000",
		.type = AC97_TUNE_MUTE_LED
	},
	{
		.vendor = 0x103c,
		.device = 0x129d,
		.name = "HP xw8000",
		.type = AC97_TUNE_HP_ONLY
	},
	{
		.vendor = 0x103c,
		.device = 0x12f1,
		.name = "HP xw8200",	/* AD1981B*/
		.type = AC97_TUNE_HP_ONLY
	},
	{
		.vendor = 0x103c,
		.device = 0x12f2,
		.name = "HP xw6200",
		.type = AC97_TUNE_HP_ONLY
	},
	{
		.vendor = 0x103c,
		.device = 0x3008,
		.name = "HP xw4200",	/* AD1981B*/
		.type = AC97_TUNE_HP_ONLY
	},
	{
		.vendor = 0x104d,
		.device = 0x8197,
		.name = "Sony S1XP",
		.type = AC97_TUNE_INV_EAPD
	},
 	{
		.vendor = 0x1043,
		.device = 0x80f3,
		.name = "ASUS ICH5/AD1985",
		.type = AC97_TUNE_AD_SHARING
	},
	{
		.vendor = 0x10cf,
		.device = 0x11c3,
		.name = "Fujitsu-Siemens E4010",
		.type = AC97_TUNE_HP_ONLY
	},
	{
		.vendor = 0x10cf,
		.device = 0x1253,
		.name = "Fujitsu S6210",	/* STAC9750/51 */
		.type = AC97_TUNE_HP_ONLY
	},
	{
		.vendor = 0x10f1,
		.device = 0x2665,
		.name = "Fujitsu-Siemens Celsius",	/* AD1981? */
		.type = AC97_TUNE_HP_ONLY
	},
	{
		.vendor = 0x10f1,
		.device = 0x2885,
		.name = "AMD64 Mobo",	/* ALC650 */
		.type = AC97_TUNE_HP_ONLY
	},
	{
		.vendor = 0x110a,
		.device = 0x0056,
		.name = "Fujitsu-Siemens Scenic",	/* AD1981? */
		.type = AC97_TUNE_HP_ONLY
	},
	{
		.vendor = 0x11d4,
		.device = 0x5375,
		.name = "ADI AD1985 (discrete)",
		.type = AC97_TUNE_HP_ONLY
	},
	{
		.vendor = 0x1462,
		.device = 0x5470,
		.name = "MSI P4 ATX 645 Ultra",
		.type = AC97_TUNE_HP_ONLY
	},
	{
		.vendor = 0x1734,
		.device = 0x0088,
		.name = "Fujitsu-Siemens D1522",	/* AD1981 */
		.type = AC97_TUNE_HP_ONLY
	},
	{
		.vendor = 0x8086,
		.device = 0x2000,
		.mask = 0xfff0,
		.name = "Intel ICH5/AD1985",
		.type = AC97_TUNE_AD_SHARING
	},
	{
		.vendor = 0x8086,
		.device = 0x4000,
		.mask = 0xfff0,
		.name = "Intel ICH5/AD1985",
		.type = AC97_TUNE_AD_SHARING
	},
	{
		.vendor = 0x8086,
		.device = 0x4856,
		.name = "Intel D845WN (82801BA)",
		.type = AC97_TUNE_SWAP_HP
	},
	{
		.vendor = 0x8086,
		.device = 0x4d44,
		.name = "Intel D850EMV2",	/* AD1885 */
		.type = AC97_TUNE_HP_ONLY
	},
	{
		.vendor = 0x8086,
		.device = 0x4d56,
		.name = "Intel ICH/AD1885",
		.type = AC97_TUNE_HP_ONLY
	},
	{
		.vendor = 0x8086,
		.device = 0x6000,
		.mask = 0xfff0,
		.name = "Intel ICH5/AD1985",
		.type = AC97_TUNE_AD_SHARING
	},
	{
		.vendor = 0x8086,
		.device = 0xe000,
		.mask = 0xfff0,
		.name = "Intel ICH5/AD1985",
		.type = AC97_TUNE_AD_SHARING
	},
#if 0 /* FIXME: this seems wrong on most boards */
	{
		.vendor = 0x8086,
		.device = 0xa000,
		.mask = 0xfff0,
		.name = "Intel ICH5/AD1985",
		.type = AC97_TUNE_HP_ONLY
	},
#endif
	{ } /* terminator */
};

static int __devinit snd_intel8x0_mixer(intel8x0_t *chip, int ac97_clock, const char *quirk_override)
{
	ac97_bus_t *pbus;
	ac97_template_t ac97;
	int err;
	unsigned int i, codecs;
	unsigned int glob_sta = 0;
	ac97_bus_ops_t *ops;
	static ac97_bus_ops_t standard_bus_ops = {
		.write = snd_intel8x0_codec_write,
		.read = snd_intel8x0_codec_read,
	};
	static ac97_bus_ops_t ali_bus_ops = {
		.write = snd_intel8x0_ali_codec_write,
		.read = snd_intel8x0_ali_codec_read,
	};

	chip->spdif_idx = -1; /* use PCMOUT (or disabled) */
	switch (chip->device_type) {
	case DEVICE_NFORCE:
		chip->spdif_idx = NVD_SPBAR;
		break;
	case DEVICE_ALI:
		chip->spdif_idx = ALID_AC97SPDIFOUT;
		break;
	case DEVICE_INTEL_ICH4:
		chip->spdif_idx = ICHD_SPBAR;
		break;
	};

	chip->in_ac97_init = 1;
	
	memset(&ac97, 0, sizeof(ac97));
	ac97.private_data = chip;
	ac97.private_free = snd_intel8x0_mixer_free_ac97;
	ac97.scaps = AC97_SCAP_SKIP_MODEM;
	if (chip->xbox)
		ac97.scaps |= AC97_SCAP_DETECT_BY_VENDOR;
	if (chip->device_type != DEVICE_ALI) {
		glob_sta = igetdword(chip, ICHREG(GLOB_STA));
		ops = &standard_bus_ops;
		if (chip->device_type == DEVICE_INTEL_ICH4) {
			codecs = 0;
			if (glob_sta & ICH_PCR)
				codecs++;
			if (glob_sta & ICH_SCR)
				codecs++;
			if (glob_sta & ICH_TCR)
				codecs++;
			chip->in_sdin_init = 1;
			for (i = 0; i < codecs; i++) {
				snd_intel8x0_codec_read_test(chip, i);
				chip->ac97_sdin[i] = igetbyte(chip, ICHREG(SDM)) & ICH_LDI_MASK;
			}
			chip->in_sdin_init = 0;
		} else {
			codecs = glob_sta & ICH_SCR ? 2 : 1;
		}
	} else {
		ops = &ali_bus_ops;
		codecs = 1;
		/* detect the secondary codec */
		for (i = 0; i < 100; i++) {
			unsigned int reg = igetdword(chip, ICHREG(ALI_RTSR));
			if (reg & 0x40) {
				codecs = 2;
				break;
			}
			iputdword(chip, ICHREG(ALI_RTSR), reg | 0x40);
			udelay(1);
		}
	}
	if ((err = snd_ac97_bus(chip->card, 0, ops, chip, &pbus)) < 0)
		goto __err;
	pbus->private_free = snd_intel8x0_mixer_free_ac97_bus;
	pbus->shared_type = AC97_SHARED_TYPE_ICH;	/* shared with modem driver */
	if (ac97_clock >= 8000 && ac97_clock <= 48000)
		pbus->clock = ac97_clock;
	/* FIXME: my test board doesn't work well with VRA... */
	if (chip->device_type == DEVICE_ALI)
		pbus->no_vra = 1;
	pbus->dra = 1;
	chip->ac97_bus = pbus;

	ac97.pci = chip->pci;
	for (i = 0; i < codecs; i++) {
		ac97.num = i;
		if ((err = snd_ac97_mixer(pbus, &ac97, &chip->ac97[i])) < 0) {
			if (err != -EACCES)
				snd_printk(KERN_ERR "Unable to initialize codec #%d\n", i);
			if (i == 0)
				goto __err;
			continue;
		}
	}
	/* tune up the primary codec */
	snd_ac97_tune_hardware(chip->ac97[0], ac97_quirks, quirk_override);
	/* enable separate SDINs for ICH4 */
	if (chip->device_type == DEVICE_INTEL_ICH4)
		pbus->isdin = 1;
	/* find the available PCM streams */
	i = ARRAY_SIZE(ac97_pcm_defs);
	if (chip->device_type != DEVICE_INTEL_ICH4)
		i -= 2;		/* do not allocate PCM2IN and MIC2 */
	if (chip->spdif_idx < 0)
		i--;		/* do not allocate S/PDIF */
	err = snd_ac97_pcm_assign(pbus, i, ac97_pcm_defs);
	if (err < 0)
		goto __err;
	chip->ichd[ICHD_PCMOUT].pcm = &pbus->pcms[0];
	chip->ichd[ICHD_PCMIN].pcm = &pbus->pcms[1];
	chip->ichd[ICHD_MIC].pcm = &pbus->pcms[2];
	if (chip->spdif_idx >= 0)
		chip->ichd[chip->spdif_idx].pcm = &pbus->pcms[3];
	if (chip->device_type == DEVICE_INTEL_ICH4) {
		chip->ichd[ICHD_PCM2IN].pcm = &pbus->pcms[4];
		chip->ichd[ICHD_MIC2].pcm = &pbus->pcms[5];
	}
	/* enable separate SDINs for ICH4 */
	if (chip->device_type == DEVICE_INTEL_ICH4) {
		struct ac97_pcm *pcm = chip->ichd[ICHD_PCM2IN].pcm;
		u8 tmp = igetbyte(chip, ICHREG(SDM));
		tmp &= ~(ICH_DI2L_MASK|ICH_DI1L_MASK);
		if (pcm) {
			tmp |= ICH_SE;	/* steer enable for multiple SDINs */
			tmp |= chip->ac97_sdin[0] << ICH_DI1L_SHIFT;
			for (i = 1; i < 4; i++) {
				if (pcm->r[0].codec[i]) {
					tmp |= chip->ac97_sdin[pcm->r[0].codec[1]->num] << ICH_DI2L_SHIFT;
					break;
				}
			}
		} else {
			tmp &= ~ICH_SE; /* steer disable */
		}
		iputbyte(chip, ICHREG(SDM), tmp);
	}
	if (pbus->pcms[0].r[0].slots & (1 << AC97_SLOT_PCM_SLEFT)) {
		chip->multi4 = 1;
		if (pbus->pcms[0].r[0].slots & (1 << AC97_SLOT_LFE))
			chip->multi6 = 1;
	}
	if (pbus->pcms[0].r[1].rslots[0]) {
		chip->dra = 1;
	}
	if (chip->device_type == DEVICE_INTEL_ICH4) {
		if ((igetdword(chip, ICHREG(GLOB_STA)) & ICH_SAMPLE_CAP) == ICH_SAMPLE_16_20)
			chip->smp20bit = 1;
	}
	if (chip->device_type == DEVICE_NFORCE) {
		/* 48kHz only */
		chip->ichd[chip->spdif_idx].pcm->rates = SNDRV_PCM_RATE_48000;
	}
	if (chip->device_type == DEVICE_INTEL_ICH4) {
		/* use slot 10/11 for SPDIF */
		u32 val;
		val = igetdword(chip, ICHREG(GLOB_CNT)) & ~ICH_PCM_SPDIF_MASK;
		val |= ICH_PCM_SPDIF_1011;
		iputdword(chip, ICHREG(GLOB_CNT), val);
		snd_ac97_update_bits(chip->ac97[0], AC97_EXTENDED_STATUS, 0x03 << 4, 0x03 << 4);
	}
	chip->in_ac97_init = 0;
	return 0;

 __err:
	/* clear the cold-reset bit for the next chance */
	if (chip->device_type != DEVICE_ALI)
		iputdword(chip, ICHREG(GLOB_CNT), igetdword(chip, ICHREG(GLOB_CNT)) & ~ICH_AC97COLD);
	return err;
}


/*
 *
 */

static void do_ali_reset(intel8x0_t *chip)
{
	iputdword(chip, ICHREG(ALI_SCR), ICH_ALI_SC_RESET);
	iputdword(chip, ICHREG(ALI_FIFOCR1), 0x83838383);
	iputdword(chip, ICHREG(ALI_FIFOCR2), 0x83838383);
	iputdword(chip, ICHREG(ALI_FIFOCR3), 0x83838383);
	iputdword(chip, ICHREG(ALI_INTERFACECR),
		  ICH_ALI_IF_MC|ICH_ALI_IF_PI|ICH_ALI_IF_PO);
	iputdword(chip, ICHREG(ALI_INTERRUPTCR), 0x00000000);
	iputdword(chip, ICHREG(ALI_INTERRUPTSR), 0x00000000);
}

#define do_delay(chip) do {\
	set_current_state(TASK_UNINTERRUPTIBLE);\
	schedule_timeout(1);\
} while (0)

static int snd_intel8x0_ich_chip_init(intel8x0_t *chip, int probing)
{
	unsigned long end_time;
	unsigned int cnt, status, nstatus;
	
	/* put logic to right state */
	/* first clear status bits */
	status = ICH_RCS | ICH_MCINT | ICH_POINT | ICH_PIINT;
	if (chip->device_type == DEVICE_NFORCE)
		status |= ICH_NVSPINT;
	cnt = igetdword(chip, ICHREG(GLOB_STA));
	iputdword(chip, ICHREG(GLOB_STA), cnt & status);

	/* ACLink on, 2 channels */
	cnt = igetdword(chip, ICHREG(GLOB_CNT));
	cnt &= ~(ICH_ACLINK | ICH_PCM_246_MASK);
	/* finish cold or do warm reset */
	cnt |= (cnt & ICH_AC97COLD) == 0 ? ICH_AC97COLD : ICH_AC97WARM;
	iputdword(chip, ICHREG(GLOB_CNT), cnt);
	end_time = (jiffies + (HZ / 4)) + 1;
	do {
		if ((igetdword(chip, ICHREG(GLOB_CNT)) & ICH_AC97WARM) == 0)
			goto __ok;
		do_delay(chip);
	} while (time_after_eq(end_time, jiffies));
	snd_printk("AC'97 warm reset still in progress? [0x%x]\n", igetdword(chip, ICHREG(GLOB_CNT)));
	return -EIO;

      __ok:
	if (probing) {
		/* wait for any codec ready status.
		 * Once it becomes ready it should remain ready
		 * as long as we do not disable the ac97 link.
		 */
		end_time = jiffies + HZ;
		do {
			status = igetdword(chip, ICHREG(GLOB_STA)) & (ICH_PCR | ICH_SCR | ICH_TCR);
			if (status)
				break;
			do_delay(chip);
		} while (time_after_eq(end_time, jiffies));
		if (! status) {
			/* no codec is found */
			snd_printk(KERN_ERR "codec_ready: codec is not ready [0x%x]\n", igetdword(chip, ICHREG(GLOB_STA)));
			return -EIO;
		}

		if (chip->device_type == DEVICE_INTEL_ICH4)
			/* ICH4 can have three codecs */
			nstatus = ICH_PCR | ICH_SCR | ICH_TCR;
		else
			/* others up to two codecs */
			nstatus = ICH_PCR | ICH_SCR;

		/* wait for other codecs ready status. */
		end_time = jiffies + HZ / 4;
		while (status != nstatus && time_after_eq(end_time, jiffies)) {
			do_delay(chip);
			status |= igetdword(chip, ICHREG(GLOB_STA)) & nstatus;
		}

	} else {
		/* resume phase */
		int i;
		status = 0;
		for (i = 0; i < 3; i++)
			if (chip->ac97[i])
				status |= get_ich_codec_bit(chip, i);
		/* wait until all the probed codecs are ready */
		end_time = jiffies + HZ;
		do {
			nstatus = igetdword(chip, ICHREG(GLOB_STA)) & (ICH_PCR | ICH_SCR | ICH_TCR);
			if (status == nstatus)
				break;
			do_delay(chip);
		} while (time_after_eq(end_time, jiffies));
	}

	if (chip->device_type == DEVICE_SIS) {
		/* unmute the output on SIS7012 */
		iputword(chip, 0x4c, igetword(chip, 0x4c) | 1);
	}
	if (chip->device_type == DEVICE_NFORCE) {
		/* enable SPDIF interrupt */
		unsigned int val;
		pci_read_config_dword(chip->pci, 0x4c, &val);
		val |= 0x1000000;
		pci_write_config_dword(chip->pci, 0x4c, val);
	}
      	return 0;
}

static int snd_intel8x0_ali_chip_init(intel8x0_t *chip, int probing)
{
	u32 reg;
	int i = 0;

	reg = igetdword(chip, ICHREG(ALI_SCR));
	if ((reg & 2) == 0)	/* Cold required */
		reg |= 2;
	else
		reg |= 1;	/* Warm */
	reg &= ~0x80000000;	/* ACLink on */
	iputdword(chip, ICHREG(ALI_SCR), reg);

	for (i = 0; i < HZ / 2; i++) {
		if (! (igetdword(chip, ICHREG(ALI_INTERRUPTSR)) & ALI_INT_GPIO))
			goto __ok;
		do_delay(chip);
	}
	snd_printk(KERN_ERR "AC'97 reset failed.\n");
	if (probing)
		return -EIO;

 __ok:
	for (i = 0; i < HZ / 2; i++) {
		reg = igetdword(chip, ICHREG(ALI_RTSR));
		if (reg & 0x80) /* primary codec */
			break;
		iputdword(chip, ICHREG(ALI_RTSR), reg | 0x80);
		do_delay(chip);
	}

	do_ali_reset(chip);
	return 0;
}

static int snd_intel8x0_chip_init(intel8x0_t *chip, int probing)
{
	unsigned int i;
	int err;
	
	if (chip->device_type != DEVICE_ALI) {
		if ((err = snd_intel8x0_ich_chip_init(chip, probing)) < 0)
			return err;
		iagetword(chip, 0);	/* clear semaphore flag */
	} else {
		if ((err = snd_intel8x0_ali_chip_init(chip, probing)) < 0)
			return err;
	}

	/* disable interrupts */
	for (i = 0; i < chip->bdbars_count; i++)
		iputbyte(chip, ICH_REG_OFF_CR + chip->ichd[i].reg_offset, 0x00);
	/* reset channels */
	for (i = 0; i < chip->bdbars_count; i++)
		iputbyte(chip, ICH_REG_OFF_CR + chip->ichd[i].reg_offset, ICH_RESETREGS);
	/* initialize Buffer Descriptor Lists */
	for (i = 0; i < chip->bdbars_count; i++)
		iputdword(chip, ICH_REG_OFF_BDBAR + chip->ichd[i].reg_offset, chip->ichd[i].bdbar_addr);
	return 0;
}

static int snd_intel8x0_free(intel8x0_t *chip)
{
	unsigned int i;

	if (chip->irq < 0)
		goto __hw_end;
	/* disable interrupts */
	for (i = 0; i < chip->bdbars_count; i++)
		iputbyte(chip, ICH_REG_OFF_CR + chip->ichd[i].reg_offset, 0x00);
	/* reset channels */
	for (i = 0; i < chip->bdbars_count; i++)
		iputbyte(chip, ICH_REG_OFF_CR + chip->ichd[i].reg_offset, ICH_RESETREGS);
	if (chip->device_type == DEVICE_NFORCE) {
		/* stop the spdif interrupt */
		unsigned int val;
		pci_read_config_dword(chip->pci, 0x4c, &val);
		val &= ~0x1000000;
		pci_write_config_dword(chip->pci, 0x4c, val);
	}
	/* --- */
	synchronize_irq(chip->irq);
      __hw_end:
	if (chip->irq >= 0)
		free_irq(chip->irq, (void *)chip);
	if (chip->bdbars.area) {
		if (chip->fix_nocache)
			fill_nocache(chip->bdbars.area, chip->bdbars.bytes, 0);
		snd_dma_free_pages(&chip->bdbars);
	}
	if (chip->remap_addr)
		iounmap(chip->remap_addr);
	if (chip->remap_bmaddr)
		iounmap(chip->remap_bmaddr);
	pci_release_regions(chip->pci);
	pci_disable_device(chip->pci);
	kfree(chip);
	return 0;
}

#ifdef CONFIG_PM
/*
 * power management
 */
static int intel8x0_suspend(snd_card_t *card, pm_message_t state)
{
	intel8x0_t *chip = card->pm_private_data;
	int i;

	for (i = 0; i < chip->pcm_devs; i++)
		snd_pcm_suspend_all(chip->pcm[i]);
	/* clear nocache */
	if (chip->fix_nocache) {
		for (i = 0; i < chip->bdbars_count; i++) {
			ichdev_t *ichdev = &chip->ichd[i];
			if (ichdev->substream && ichdev->page_attr_changed) {
				snd_pcm_runtime_t *runtime = ichdev->substream->runtime;
				if (runtime->dma_area)
					fill_nocache(runtime->dma_area, runtime->dma_bytes, 0);
			}
		}
	}
	for (i = 0; i < 3; i++)
		if (chip->ac97[i])
			snd_ac97_suspend(chip->ac97[i]);
	pci_disable_device(chip->pci);
	return 0;
}

static int intel8x0_resume(snd_card_t *card)
{
	intel8x0_t *chip = card->pm_private_data;
	int i;

	pci_enable_device(chip->pci);
	pci_set_master(chip->pci);
	snd_intel8x0_chip_init(chip, 0);

	/* refill nocache */
	if (chip->fix_nocache)
		fill_nocache(chip->bdbars.area, chip->bdbars.bytes, 1);

	for (i = 0; i < 3; i++)
		if (chip->ac97[i])
			snd_ac97_resume(chip->ac97[i]);

	/* refill nocache */
	if (chip->fix_nocache) {
		for (i = 0; i < chip->bdbars_count; i++) {
			ichdev_t *ichdev = &chip->ichd[i];
			if (ichdev->substream && ichdev->page_attr_changed) {
				snd_pcm_runtime_t *runtime = ichdev->substream->runtime;
				if (runtime->dma_area)
					fill_nocache(runtime->dma_area, runtime->dma_bytes, 1);
			}
		}
	}

	return 0;
}
#endif /* CONFIG_PM */

#define INTEL8X0_TESTBUF_SIZE	32768	/* enough large for one shot */

static void __devinit intel8x0_measure_ac97_clock(intel8x0_t *chip)
{
	snd_pcm_substream_t *subs;
	ichdev_t *ichdev;
	unsigned long port;
	unsigned long pos, t;
	struct timeval start_time, stop_time;

	if (chip->ac97_bus->clock != 48000)
		return; /* specified in module option */

	subs = chip->pcm[0]->streams[0].substream;
	if (! subs || subs->dma_buffer.bytes < INTEL8X0_TESTBUF_SIZE) {
		snd_printk("no playback buffer allocated - aborting measure ac97 clock\n");
		return;
	}
	ichdev = &chip->ichd[ICHD_PCMOUT];
	ichdev->physbuf = subs->dma_buffer.addr;
	ichdev->size = chip->ichd[ICHD_PCMOUT].fragsize = INTEL8X0_TESTBUF_SIZE;
	ichdev->substream = NULL; /* don't process interrupts */

	/* set rate */
	if (snd_ac97_set_rate(chip->ac97[0], AC97_PCM_FRONT_DAC_RATE, 48000) < 0) {
		snd_printk(KERN_ERR "cannot set ac97 rate: clock = %d\n", chip->ac97_bus->clock);
		return;
	}
	snd_intel8x0_setup_periods(chip, ichdev);
	port = ichdev->reg_offset;
	spin_lock_irq(&chip->reg_lock);
	chip->in_measurement = 1;
	/* trigger */
	if (chip->device_type != DEVICE_ALI)
		iputbyte(chip, port + ICH_REG_OFF_CR, ICH_IOCE | ICH_STARTBM);
	else {
		iputbyte(chip, port + ICH_REG_OFF_CR, ICH_IOCE);
		iputdword(chip, ICHREG(ALI_DMACR), 1 << ichdev->ali_slot);
	}
	do_gettimeofday(&start_time);
	spin_unlock_irq(&chip->reg_lock);
	set_current_state(TASK_UNINTERRUPTIBLE);
	schedule_timeout(HZ / 20);
	spin_lock_irq(&chip->reg_lock);
	/* check the position */
	pos = ichdev->fragsize1;
	pos -= igetword(chip, ichdev->reg_offset + ichdev->roff_picb) << ichdev->pos_shift;
	pos += ichdev->position;
	chip->in_measurement = 0;
	do_gettimeofday(&stop_time);
	/* stop */
	if (chip->device_type == DEVICE_ALI) {
		iputdword(chip, ICHREG(ALI_DMACR), 1 << (ichdev->ali_slot + 8));
		iputbyte(chip, port + ICH_REG_OFF_CR, 0);
		while (igetbyte(chip, port + ICH_REG_OFF_CR))
			;
	} else {
		iputbyte(chip, port + ICH_REG_OFF_CR, 0);
		while (!(igetbyte(chip, port + ichdev->roff_sr) & ICH_DCH))
			;
	}
	iputbyte(chip, port + ICH_REG_OFF_CR, ICH_RESETREGS);
	spin_unlock_irq(&chip->reg_lock);

	t = stop_time.tv_sec - start_time.tv_sec;
	t *= 1000000;
	t += stop_time.tv_usec - start_time.tv_usec;
	printk(KERN_INFO "%s: measured %lu usecs\n", __FUNCTION__, t);
	if (t == 0) {
		snd_printk(KERN_ERR "?? calculation error..\n");
		return;
	}
	pos = (pos / 4) * 1000;
	pos = (pos / t) * 1000 + ((pos % t) * 1000) / t;
	if (pos < 40000 || pos >= 60000) 
		/* abnormal value. hw problem? */
		printk(KERN_INFO "intel8x0: measured clock %ld rejected\n", pos);
	else if (pos < 47500 || pos > 48500)
		/* not 48000Hz, tuning the clock.. */
		chip->ac97_bus->clock = (chip->ac97_bus->clock * 48000) / pos;
	printk(KERN_INFO "intel8x0: clocking to %d\n", chip->ac97_bus->clock);
}

static void snd_intel8x0_proc_read(snd_info_entry_t * entry,
				   snd_info_buffer_t * buffer)
{
	intel8x0_t *chip = entry->private_data;
	unsigned int tmp;

	snd_iprintf(buffer, "Intel8x0\n\n");
	if (chip->device_type == DEVICE_ALI)
		return;
	tmp = igetdword(chip, ICHREG(GLOB_STA));
	snd_iprintf(buffer, "Global control        : 0x%08x\n", igetdword(chip, ICHREG(GLOB_CNT)));
	snd_iprintf(buffer, "Global status         : 0x%08x\n", tmp);
	if (chip->device_type == DEVICE_INTEL_ICH4)
		snd_iprintf(buffer, "SDM                   : 0x%08x\n", igetdword(chip, ICHREG(SDM)));
	snd_iprintf(buffer, "AC'97 codecs ready    :%s%s%s%s\n",
			tmp & ICH_PCR ? " primary" : "",
			tmp & ICH_SCR ? " secondary" : "",
			tmp & ICH_TCR ? " tertiary" : "",
			(tmp & (ICH_PCR | ICH_SCR | ICH_TCR)) == 0 ? " none" : "");
	if (chip->device_type == DEVICE_INTEL_ICH4)
		snd_iprintf(buffer, "AC'97 codecs SDIN     : %i %i %i\n",
			chip->ac97_sdin[0],
			chip->ac97_sdin[1],
			chip->ac97_sdin[2]);
}

static void __devinit snd_intel8x0_proc_init(intel8x0_t * chip)
{
	snd_info_entry_t *entry;

	if (! snd_card_proc_new(chip->card, "intel8x0", &entry))
		snd_info_set_text_ops(entry, chip, 1024, snd_intel8x0_proc_read);
}

static int snd_intel8x0_dev_free(snd_device_t *device)
{
	intel8x0_t *chip = device->device_data;
	return snd_intel8x0_free(chip);
}

struct ich_reg_info {
	unsigned int int_sta_mask;
	unsigned int offset;
};

static int __devinit snd_intel8x0_create(snd_card_t * card,
					 struct pci_dev *pci,
					 unsigned long device_type,
					 intel8x0_t ** r_intel8x0)
{
	intel8x0_t *chip;
	int err;
	unsigned int i;
	unsigned int int_sta_masks;
	ichdev_t *ichdev;
	static snd_device_ops_t ops = {
		.dev_free =	snd_intel8x0_dev_free,
	};

	static unsigned int bdbars[] = {
		3, /* DEVICE_INTEL */
		6, /* DEVICE_INTEL_ICH4 */
		3, /* DEVICE_SIS */
		6, /* DEVICE_ALI */
		4, /* DEVICE_NFORCE */
	};
	static struct ich_reg_info intel_regs[6] = {
		{ ICH_PIINT, 0 },
		{ ICH_POINT, 0x10 },
		{ ICH_MCINT, 0x20 },
		{ ICH_M2INT, 0x40 },
		{ ICH_P2INT, 0x50 },
		{ ICH_SPINT, 0x60 },
	};
	static struct ich_reg_info nforce_regs[4] = {
		{ ICH_PIINT, 0 },
		{ ICH_POINT, 0x10 },
		{ ICH_MCINT, 0x20 },
		{ ICH_NVSPINT, 0x70 },
	};
	static struct ich_reg_info ali_regs[6] = {
		{ ALI_INT_PCMIN, 0x40 },
		{ ALI_INT_PCMOUT, 0x50 },
		{ ALI_INT_MICIN, 0x60 },
		{ ALI_INT_CODECSPDIFOUT, 0x70 },
		{ ALI_INT_SPDIFIN, 0xa0 },
		{ ALI_INT_SPDIFOUT, 0xb0 },
	};
	struct ich_reg_info *tbl;

	*r_intel8x0 = NULL;

	if ((err = pci_enable_device(pci)) < 0)
		return err;

	chip = kcalloc(1, sizeof(*chip), GFP_KERNEL);
	if (chip == NULL) {
		pci_disable_device(pci);
		return -ENOMEM;
	}
	spin_lock_init(&chip->reg_lock);
	chip->device_type = device_type;
	chip->card = card;
	chip->pci = pci;
	chip->irq = -1;

	if (pci->vendor == PCI_VENDOR_ID_INTEL &&
	    pci->device == PCI_DEVICE_ID_INTEL_440MX)
		chip->fix_nocache = 1; /* enable workaround */

	/* some Nforce[2] and ICH boards have problems with IRQ handling.
	 * Needs to return IRQ_HANDLED for unknown irqs.
	 */
	if (device_type == DEVICE_NFORCE)
		chip->buggy_irq = 1;

	if ((err = pci_request_regions(pci, card->shortname)) < 0) {
		kfree(chip);
		pci_disable_device(pci);
		return err;
	}

	if (device_type == DEVICE_ALI) {
		/* ALI5455 has no ac97 region */
		chip->bmaddr = pci_resource_start(pci, 0);
		goto port_inited;
	}

	if (pci_resource_flags(pci, 2) & IORESOURCE_MEM) {	/* ICH4 and Nforce */
		chip->mmio = 1;
		chip->addr = pci_resource_start(pci, 2);
		chip->remap_addr = ioremap_nocache(chip->addr,
						   pci_resource_len(pci, 2));
		if (chip->remap_addr == NULL) {
			snd_printk("AC'97 space ioremap problem\n");
			snd_intel8x0_free(chip);
			return -EIO;
		}
	} else {
		chip->addr = pci_resource_start(pci, 0);
	}
	if (pci_resource_flags(pci, 3) & IORESOURCE_MEM) {	/* ICH4 */
		chip->bm_mmio = 1;
		chip->bmaddr = pci_resource_start(pci, 3);
		chip->remap_bmaddr = ioremap_nocache(chip->bmaddr,
						     pci_resource_len(pci, 3));
		if (chip->remap_bmaddr == NULL) {
			snd_printk("Controller space ioremap problem\n");
			snd_intel8x0_free(chip);
			return -EIO;
		}
	} else {
		chip->bmaddr = pci_resource_start(pci, 1);
	}

 port_inited:
	if (request_irq(pci->irq, snd_intel8x0_interrupt, SA_INTERRUPT|SA_SHIRQ, card->shortname, (void *)chip)) {
		snd_printk("unable to grab IRQ %d\n", pci->irq);
		snd_intel8x0_free(chip);
		return -EBUSY;
	}
	chip->irq = pci->irq;
	pci_set_master(pci);
	synchronize_irq(chip->irq);

	chip->bdbars_count = bdbars[device_type];

	/* initialize offsets */
	switch (device_type) {
	case DEVICE_NFORCE:
		tbl = nforce_regs;
		break;
	case DEVICE_ALI:
		tbl = ali_regs;
		break;
	default:
		tbl = intel_regs;
		break;
	}
	for (i = 0; i < chip->bdbars_count; i++) {
		ichdev = &chip->ichd[i];
		ichdev->ichd = i;
		ichdev->reg_offset = tbl[i].offset;
		ichdev->int_sta_mask = tbl[i].int_sta_mask;
		if (device_type == DEVICE_SIS) {
			/* SiS 7012 swaps the registers */
			ichdev->roff_sr = ICH_REG_OFF_PICB;
			ichdev->roff_picb = ICH_REG_OFF_SR;
		} else {
			ichdev->roff_sr = ICH_REG_OFF_SR;
			ichdev->roff_picb = ICH_REG_OFF_PICB;
		}
		if (device_type == DEVICE_ALI)
			ichdev->ali_slot = (ichdev->reg_offset - 0x40) / 0x10;
		/* SIS7012 handles the pcm data in bytes, others are in samples */
		ichdev->pos_shift = (device_type == DEVICE_SIS) ? 0 : 1;
	}

	/* allocate buffer descriptor lists */
	/* the start of each lists must be aligned to 8 bytes */
	if (snd_dma_alloc_pages(SNDRV_DMA_TYPE_DEV, snd_dma_pci_data(pci),
				chip->bdbars_count * sizeof(u32) * ICH_MAX_FRAGS * 2,
				&chip->bdbars) < 0) {
		snd_intel8x0_free(chip);
		snd_printk(KERN_ERR "intel8x0: cannot allocate buffer descriptors\n");
		return -ENOMEM;
	}
	/* tables must be aligned to 8 bytes here, but the kernel pages
	   are much bigger, so we don't care (on i386) */
	/* workaround for 440MX */
	if (chip->fix_nocache)
		fill_nocache(chip->bdbars.area, chip->bdbars.bytes, 1);
	int_sta_masks = 0;
	for (i = 0; i < chip->bdbars_count; i++) {
		ichdev = &chip->ichd[i];
		ichdev->bdbar = ((u32 *)chip->bdbars.area) + (i * ICH_MAX_FRAGS * 2);
		ichdev->bdbar_addr = chip->bdbars.addr + (i * sizeof(u32) * ICH_MAX_FRAGS * 2);
		int_sta_masks |= ichdev->int_sta_mask;
	}
	chip->int_sta_reg = device_type == DEVICE_ALI ? ICH_REG_ALI_INTERRUPTSR : ICH_REG_GLOB_STA;
	chip->int_sta_mask = int_sta_masks;

	if ((err = snd_intel8x0_chip_init(chip, 1)) < 0) {
		snd_intel8x0_free(chip);
		return err;
	}

	snd_card_set_pm_callback(card, intel8x0_suspend, intel8x0_resume, chip);

	if ((err = snd_device_new(card, SNDRV_DEV_LOWLEVEL, chip, &ops)) < 0) {
		snd_intel8x0_free(chip);
		return err;
	}

	snd_card_set_dev(card, &pci->dev);

	*r_intel8x0 = chip;
	return 0;
}

static struct shortname_table {
	unsigned int id;
	const char *s;
} shortnames[] __devinitdata = {
	{ PCI_DEVICE_ID_INTEL_82801, "Intel 82801AA-ICH" },
	{ PCI_DEVICE_ID_INTEL_82901, "Intel 82901AB-ICH0" },
	{ PCI_DEVICE_ID_INTEL_82801BA, "Intel 82801BA-ICH2" },
	{ PCI_DEVICE_ID_INTEL_440MX, "Intel 440MX" },
	{ PCI_DEVICE_ID_INTEL_ICH3, "Intel 82801CA-ICH3" },
	{ PCI_DEVICE_ID_INTEL_ICH4, "Intel 82801DB-ICH4" },
	{ PCI_DEVICE_ID_INTEL_ICH5, "Intel ICH5" },
	{ PCI_DEVICE_ID_INTEL_ESB_5, "Intel 6300ESB" },
<<<<<<< HEAD
	{ PCI_DEVICE_ID_INTEL_ICH6_3, "Intel ICH6" },
=======
	{ PCI_DEVICE_ID_INTEL_ICH6_18, "Intel ICH6" },
>>>>>>> addcf6d4
	{ PCI_DEVICE_ID_INTEL_ICH7_20, "Intel ICH7" },
	{ PCI_DEVICE_ID_SI_7012, "SiS SI7012" },
	{ PCI_DEVICE_ID_NVIDIA_MCP_AUDIO, "NVidia nForce" },
	{ PCI_DEVICE_ID_NVIDIA_MCP2_AUDIO, "NVidia nForce2" },
	{ PCI_DEVICE_ID_NVIDIA_MCP3_AUDIO, "NVidia nForce3" },
	{ PCI_DEVICE_ID_NVIDIA_CK8S_AUDIO, "NVidia CK8S" },
	{ PCI_DEVICE_ID_NVIDIA_CK804_AUDIO, "NVidia CK804" },
	{ PCI_DEVICE_ID_NVIDIA_CK8_AUDIO, "NVidia CK8" },
	{ 0x003a, "NVidia MCP04" },
	{ 0x746d, "AMD AMD8111" },
	{ 0x7445, "AMD AMD768" },
	{ 0x5455, "ALi M5455" },
	{ 0, NULL },
};

static int __devinit snd_intel8x0_probe(struct pci_dev *pci,
					const struct pci_device_id *pci_id)
{
	static int dev;
	snd_card_t *card;
	intel8x0_t *chip;
	int err;
	struct shortname_table *name;

	if (dev >= SNDRV_CARDS)
		return -ENODEV;
	if (!enable[dev]) {
		dev++;
		return -ENOENT;
	}

	card = snd_card_new(index[dev], id[dev], THIS_MODULE, 0);
	if (card == NULL)
		return -ENOMEM;

	switch (pci_id->driver_data) {
	case DEVICE_NFORCE:
		strcpy(card->driver, "NFORCE");
		break;
	case DEVICE_INTEL_ICH4:
		strcpy(card->driver, "ICH4");
		break;
	default:
		strcpy(card->driver, "ICH");
		break;
	}

	strcpy(card->shortname, "Intel ICH");
	for (name = shortnames; name->id; name++) {
		if (pci->device == name->id) {
			strcpy(card->shortname, name->s);
			break;
		}
	}

	if ((err = snd_intel8x0_create(card, pci, pci_id->driver_data, &chip)) < 0) {
		snd_card_free(card);
		return err;
	}
	if (buggy_irq[dev])
		chip->buggy_irq = 1;
	if (xbox[dev])
		chip->xbox = 1;

	if ((err = snd_intel8x0_mixer(chip, ac97_clock[dev], ac97_quirk[dev])) < 0) {
		snd_card_free(card);
		return err;
	}
	if ((err = snd_intel8x0_pcm(chip)) < 0) {
		snd_card_free(card);
		return err;
	}
	
	snd_intel8x0_proc_init(chip);

	snprintf(card->longname, sizeof(card->longname),
		 "%s with %s at %#lx, irq %i", card->shortname,
		 snd_ac97_get_short_name(chip->ac97[0]), chip->addr, chip->irq);

	if (! ac97_clock[dev])
		intel8x0_measure_ac97_clock(chip);

	if ((err = snd_card_register(card)) < 0) {
		snd_card_free(card);
		return err;
	}
	pci_set_drvdata(pci, card);
	dev++;
	return 0;
}

static void __devexit snd_intel8x0_remove(struct pci_dev *pci)
{
	snd_card_free(pci_get_drvdata(pci));
	pci_set_drvdata(pci, NULL);
}

static struct pci_driver driver = {
	.name = "Intel ICH",
	.id_table = snd_intel8x0_ids,
	.probe = snd_intel8x0_probe,
	.remove = __devexit_p(snd_intel8x0_remove),
	SND_PCI_PM_CALLBACKS
};


static int __init alsa_card_intel8x0_init(void)
{
	return pci_module_init(&driver);
}

static void __exit alsa_card_intel8x0_exit(void)
{
	pci_unregister_driver(&driver);
}

module_init(alsa_card_intel8x0_init)
module_exit(alsa_card_intel8x0_exit)<|MERGE_RESOLUTION|>--- conflicted
+++ resolved
@@ -120,9 +120,6 @@
 #endif
 #ifndef PCI_DEVICE_ID_INTEL_ICH6_18
 #define PCI_DEVICE_ID_INTEL_ICH6_18	0x266e
-#endif
-#ifndef PCI_DEVICE_ID_INTEL_ICH7_20
-#define PCI_DEVICE_ID_INTEL_ICH7_20	0x27de
 #endif
 #ifndef PCI_DEVICE_ID_INTEL_ICH7_20
 #define PCI_DEVICE_ID_INTEL_ICH7_20	0x27de
@@ -2730,11 +2727,7 @@
 	{ PCI_DEVICE_ID_INTEL_ICH4, "Intel 82801DB-ICH4" },
 	{ PCI_DEVICE_ID_INTEL_ICH5, "Intel ICH5" },
 	{ PCI_DEVICE_ID_INTEL_ESB_5, "Intel 6300ESB" },
-<<<<<<< HEAD
-	{ PCI_DEVICE_ID_INTEL_ICH6_3, "Intel ICH6" },
-=======
 	{ PCI_DEVICE_ID_INTEL_ICH6_18, "Intel ICH6" },
->>>>>>> addcf6d4
 	{ PCI_DEVICE_ID_INTEL_ICH7_20, "Intel ICH7" },
 	{ PCI_DEVICE_ID_SI_7012, "SiS SI7012" },
 	{ PCI_DEVICE_ID_NVIDIA_MCP_AUDIO, "NVidia nForce" },
