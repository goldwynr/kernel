# ALSA PowerMac drivers

menu "ALSA PowerMac devices"
	depends on SND!=n && PPC

comment "ALSA PowerMac requires I2C"
	depends on SND && I2C=n

comment "ALSA PowerMac requires INPUT"
	depends on SND && INPUT=n

config SND_POWERMAC
	tristate "PowerMac (AWACS, DACA, Burgundy, Tumbler, Keywest)"
	depends on SND && I2C && INPUT && PPC_PMAC
	select SND_PCM
	help
	  Say Y here to include support for the integrated sound device.

	  To compile this driver as a module, choose M here: the module
	  will be called snd-powermac.

config SND_POWERMAC_AUTO_DRC
	bool "Toggle DRC automatically at headphone/line plug-in"
	depends on SND_POWERMAC
	default y
	help
	  Say Y here to enable the automatic toggle of DRC (dynamic
	  range compression) on Tumbler/Snapper.
	  If this feature is enabled, DRC is turned off when the
	  headphone/line jack is plugged, and turned on when unplugged.

	  Note that you can turn on/off DRC manually even without this
	  option.

endmenu

<<<<<<< HEAD

# ALSA ppc drivers

menu "ALSA PPC devices"
	depends on SND!=n && PPC

config SND_PPC_MPC52xx_AC97
	tristate "Freescale MPC52xx AC97 interface support"
	depends on SND && PPC_MPC52xx
	select SND_AC97_CODEC
	help
	  Say Y or M if you want to support any AC97 codec attached to
	  the Freescqle MPC52xx AC97 interface.

endmenu

=======
>>>>>>> 4367388f
menu "ALSA PowerPC devices"
	depends on SND!=n && ( PPC64 || PPC32 )

config SND_PS3
	tristate "PS3 Audio support"
	depends on SND && PS3_PS3AV
	select SND_PCM
	default m
	help
	  Say Y here to include support for audio on the PS3

	  To compile this driver as a module, choose M here: the module
	  will be called snd_ps3.

config SND_PS3_DEFAULT_START_DELAY
	int "Startup delay time in ms"
	depends on SND_PS3
	default "2000"
endmenu<|MERGE_RESOLUTION|>--- conflicted
+++ resolved
@@ -34,25 +34,6 @@
 
 endmenu
 
-<<<<<<< HEAD
-
-# ALSA ppc drivers
-
-menu "ALSA PPC devices"
-	depends on SND!=n && PPC
-
-config SND_PPC_MPC52xx_AC97
-	tristate "Freescale MPC52xx AC97 interface support"
-	depends on SND && PPC_MPC52xx
-	select SND_AC97_CODEC
-	help
-	  Say Y or M if you want to support any AC97 codec attached to
-	  the Freescqle MPC52xx AC97 interface.
-
-endmenu
-
-=======
->>>>>>> 4367388f
 menu "ALSA PowerPC devices"
 	depends on SND!=n && ( PPC64 || PPC32 )
 
@@ -71,4 +52,20 @@
 	int "Startup delay time in ms"
 	depends on SND_PS3
 	default "2000"
+endmenu
+
+
+# ALSA ppc drivers
+
+menu "ALSA PPC devices"
+	depends on SND!=n && PPC
+
+config SND_PPC_MPC52xx_AC97
+	tristate "Freescale MPC52xx AC97 interface support"
+	depends on SND && PPC_MPC52xx
+	select SND_AC97_CODEC
+	help
+	  Say Y or M if you want to support any AC97 codec attached to
+	  the Freescqle MPC52xx AC97 interface.
+
 endmenu