/*
 * Driver for DBRI sound chip found on Sparcs.
 * Copyright (C) 2004, 2005 Martin Habets (mhabets@users.sourceforge.net)
 *
 * Converted to ring buffered version by Krzysztof Helt (krzysztof.h1@wp.pl)
 *
 * Based entirely upon drivers/sbus/audio/dbri.c which is:
 * Copyright (C) 1997 Rudolf Koenig (rfkoenig@immd4.informatik.uni-erlangen.de)
 * Copyright (C) 1998, 1999 Brent Baccala (baccala@freesoft.org)
 *
 * This is the low level driver for the DBRI & MMCODEC duo used for ISDN & AUDIO
 * on Sun SPARCStation 10, 20, LX and Voyager models.
 *
 * - DBRI: AT&T T5900FX Dual Basic Rates ISDN Interface. It is a 32 channel
 *   data time multiplexer with ISDN support (aka T7259)
 *   Interfaces: SBus,ISDN NT & TE, CHI, 4 bits parallel.
 *   CHI: (spelled ki) Concentration Highway Interface (AT&T or Intel bus ?).
 *   Documentation:
 *   - "STP 4000SBus Dual Basic Rate ISDN (DBRI) Transceiver" from
 *     Sparc Technology Business (courtesy of Sun Support)
 *   - Data sheet of the T7903, a newer but very similar ISA bus equivalent
 *     available from the Lucent (formerly AT&T microelectronics) home
 *     page.
 *   - http://www.freesoft.org/Linux/DBRI/
 * - MMCODEC: Crystal Semiconductor CS4215 16 bit Multimedia Audio Codec
 *   Interfaces: CHI, Audio In & Out, 2 bits parallel
 *   Documentation: from the Crystal Semiconductor home page.
 *
 * The DBRI is a 32 pipe machine, each pipe can transfer some bits between
 * memory and a serial device (long pipes, no. 0-15) or between two serial
 * devices (short pipes, no. 16-31), or simply send a fixed data to a serial
 * device (short pipes).
 * A timeslot defines the bit-offset and no. of bits read from a serial device.
 * The timeslots are linked to 6 circular lists, one for each direction for
 * each serial device (NT,TE,CHI). A timeslot is associated to 1 or 2 pipes
 * (the second one is a monitor/tee pipe, valid only for serial input).
 *
 * The mmcodec is connected via the CHI bus and needs the data & some
 * parameters (volume, output selection) time multiplexed in 8 byte
 * chunks. It also has a control mode, which serves for audio format setting.
 *
 * Looking at the CS4215 data sheet it is easy to set up 2 or 4 codecs on
 * the same CHI bus, so I thought perhaps it is possible to use the on-board
 * & the speakerbox codec simultaneously, giving 2 (not very independent :-)
 * audio devices. But the SUN HW group decided against it, at least on my
 * LX the speakerbox connector has at least 1 pin missing and 1 wrongly
 * connected.
 *
 * I've tried to stick to the following function naming conventions:
 * snd_*	ALSA stuff
 * cs4215_*	CS4215 codec specific stuff
 * dbri_*	DBRI high-level stuff
 * other	DBRI low-level stuff
 */

#include <linux/interrupt.h>
#include <linux/delay.h>
#include <linux/irq.h>
#include <linux/io.h>
#include <linux/dma-mapping.h>
#include <linux/gfp.h>

#include <sound/core.h>
#include <sound/pcm.h>
#include <sound/pcm_params.h>
#include <sound/info.h>
#include <sound/control.h>
#include <sound/initval.h>

#include <linux/of.h>
#include <linux/of_device.h>
#include <asm/atomic.h>

MODULE_AUTHOR("Rudolf Koenig, Brent Baccala and Martin Habets");
MODULE_DESCRIPTION("Sun DBRI");
MODULE_LICENSE("GPL");
MODULE_SUPPORTED_DEVICE("{{Sun,DBRI}}");

static int index[SNDRV_CARDS] = SNDRV_DEFAULT_IDX;	/* Index 0-MAX */
static char *id[SNDRV_CARDS] = SNDRV_DEFAULT_STR;	/* ID for this card */
/* Enable this card */
static int enable[SNDRV_CARDS] = SNDRV_DEFAULT_ENABLE_PNP;

module_param_array(index, int, NULL, 0444);
MODULE_PARM_DESC(index, "Index value for Sun DBRI soundcard.");
module_param_array(id, charp, NULL, 0444);
MODULE_PARM_DESC(id, "ID string for Sun DBRI soundcard.");
module_param_array(enable, bool, NULL, 0444);
MODULE_PARM_DESC(enable, "Enable Sun DBRI soundcard.");

#undef DBRI_DEBUG

#define D_INT	(1<<0)
#define D_GEN	(1<<1)
#define D_CMD	(1<<2)
#define D_MM	(1<<3)
#define D_USR	(1<<4)
#define D_DESC	(1<<5)

static int dbri_debug;
module_param(dbri_debug, int, 0644);
MODULE_PARM_DESC(dbri_debug, "Debug value for Sun DBRI soundcard.");

#ifdef DBRI_DEBUG
static char *cmds[] = {
	"WAIT", "PAUSE", "JUMP", "IIQ", "REX", "SDP", "CDP", "DTS",
	"SSP", "CHI", "NT", "TE", "CDEC", "TEST", "CDM", "RESRV"
};

#define dprintk(a, x...) if (dbri_debug & a) printk(KERN_DEBUG x)

#else
#define dprintk(a, x...) do { } while (0)

#endif				/* DBRI_DEBUG */

#define DBRI_CMD(cmd, intr, value) ((cmd << 28) |	\
				    (intr << 27) |	\
				    value)

/***************************************************************************
	CS4215 specific definitions and structures
****************************************************************************/

struct cs4215 {
	__u8 data[4];		/* Data mode: Time slots 5-8 */
	__u8 ctrl[4];		/* Ctrl mode: Time slots 1-4 */
	__u8 onboard;
	__u8 offset;		/* Bit offset from frame sync to time slot 1 */
	volatile __u32 status;
	volatile __u32 version;
	__u8 precision;		/* In bits, either 8 or 16 */
	__u8 channels;		/* 1 or 2 */
};

/*
 * Control mode first
 */

/* Time Slot 1, Status register */
#define CS4215_CLB	(1<<2)	/* Control Latch Bit */
#define CS4215_OLB	(1<<3)	/* 1: line: 2.0V, speaker 4V */
				/* 0: line: 2.8V, speaker 8V */
#define CS4215_MLB	(1<<4)	/* 1: Microphone: 20dB gain disabled */
#define CS4215_RSRVD_1  (1<<5)

/* Time Slot 2, Data Format Register */
#define CS4215_DFR_LINEAR16	0
#define CS4215_DFR_ULAW		1
#define CS4215_DFR_ALAW		2
#define CS4215_DFR_LINEAR8	3
#define CS4215_DFR_STEREO	(1<<2)
static struct {
	unsigned short freq;
	unsigned char xtal;
	unsigned char csval;
} CS4215_FREQ[] = {
	{  8000, (1 << 4), (0 << 3) },
	{ 16000, (1 << 4), (1 << 3) },
	{ 27429, (1 << 4), (2 << 3) },	/* Actually 24428.57 */
	{ 32000, (1 << 4), (3 << 3) },
     /* {    NA, (1 << 4), (4 << 3) }, */
     /* {    NA, (1 << 4), (5 << 3) }, */
	{ 48000, (1 << 4), (6 << 3) },
	{  9600, (1 << 4), (7 << 3) },
	{  5512, (2 << 4), (0 << 3) },	/* Actually 5512.5 */
	{ 11025, (2 << 4), (1 << 3) },
	{ 18900, (2 << 4), (2 << 3) },
	{ 22050, (2 << 4), (3 << 3) },
	{ 37800, (2 << 4), (4 << 3) },
	{ 44100, (2 << 4), (5 << 3) },
	{ 33075, (2 << 4), (6 << 3) },
	{  6615, (2 << 4), (7 << 3) },
	{ 0, 0, 0}
};

#define CS4215_HPF	(1<<7)	/* High Pass Filter, 1: Enabled */

#define CS4215_12_MASK	0xfcbf	/* Mask off reserved bits in slot 1 & 2 */

/* Time Slot 3, Serial Port Control register */
#define CS4215_XEN	(1<<0)	/* 0: Enable serial output */
#define CS4215_XCLK	(1<<1)	/* 1: Master mode: Generate SCLK */
#define CS4215_BSEL_64	(0<<2)	/* Bitrate: 64 bits per frame */
#define CS4215_BSEL_128	(1<<2)
#define CS4215_BSEL_256	(2<<2)
#define CS4215_MCK_MAST (0<<4)	/* Master clock */
#define CS4215_MCK_XTL1 (1<<4)	/* 24.576 MHz clock source */
#define CS4215_MCK_XTL2 (2<<4)	/* 16.9344 MHz clock source */
#define CS4215_MCK_CLK1 (3<<4)	/* Clockin, 256 x Fs */
#define CS4215_MCK_CLK2 (4<<4)	/* Clockin, see DFR */

/* Time Slot 4, Test Register */
#define CS4215_DAD	(1<<0)	/* 0:Digital-Dig loop, 1:Dig-Analog-Dig loop */
#define CS4215_ENL	(1<<1)	/* Enable Loopback Testing */

/* Time Slot 5, Parallel Port Register */
/* Read only here and the same as the in data mode */

/* Time Slot 6, Reserved  */

/* Time Slot 7, Version Register  */
#define CS4215_VERSION_MASK 0xf	/* Known versions 0/C, 1/D, 2/E */

/* Time Slot 8, Reserved  */

/*
 * Data mode
 */
/* Time Slot 1-2: Left Channel Data, 2-3: Right Channel Data  */

/* Time Slot 5, Output Setting  */
#define CS4215_LO(v)	v	/* Left Output Attenuation 0x3f: -94.5 dB */
#define CS4215_LE	(1<<6)	/* Line Out Enable */
#define CS4215_HE	(1<<7)	/* Headphone Enable */

/* Time Slot 6, Output Setting  */
#define CS4215_RO(v)	v	/* Right Output Attenuation 0x3f: -94.5 dB */
#define CS4215_SE	(1<<6)	/* Speaker Enable */
#define CS4215_ADI	(1<<7)	/* A/D Data Invalid: Busy in calibration */

/* Time Slot 7, Input Setting */
#define CS4215_LG(v)	v	/* Left Gain Setting 0xf: 22.5 dB */
#define CS4215_IS	(1<<4)	/* Input Select: 1=Microphone, 0=Line */
#define CS4215_OVR	(1<<5)	/* 1: Over range condition occurred */
#define CS4215_PIO0	(1<<6)	/* Parallel I/O 0 */
#define CS4215_PIO1	(1<<7)

/* Time Slot 8, Input Setting */
#define CS4215_RG(v)	v	/* Right Gain Setting 0xf: 22.5 dB */
#define CS4215_MA(v)	(v<<4)	/* Monitor Path Attenuation 0xf: mute */

/***************************************************************************
		DBRI specific definitions and structures
****************************************************************************/

/* DBRI main registers */
#define REG0	0x00		/* Status and Control */
#define REG1	0x04		/* Mode and Interrupt */
#define REG2	0x08		/* Parallel IO */
#define REG3	0x0c		/* Test */
#define REG8	0x20		/* Command Queue Pointer */
#define REG9	0x24		/* Interrupt Queue Pointer */

#define DBRI_NO_CMDS	64
#define DBRI_INT_BLK	64
#define DBRI_NO_DESCS	64
#define DBRI_NO_PIPES	32
#define DBRI_MAX_PIPE	(DBRI_NO_PIPES - 1)

#define DBRI_REC	0
#define DBRI_PLAY	1
#define DBRI_NO_STREAMS	2

/* One transmit/receive descriptor */
/* When ba != 0 descriptor is used */
struct dbri_mem {
	volatile __u32 word1;
	__u32 ba;	/* Transmit/Receive Buffer Address */
	__u32 nda;	/* Next Descriptor Address */
	volatile __u32 word4;
};

/* This structure is in a DMA region where it can accessed by both
 * the CPU and the DBRI
 */
struct dbri_dma {
	s32 cmd[DBRI_NO_CMDS];			/* Place for commands */
	volatile s32 intr[DBRI_INT_BLK];	/* Interrupt field  */
	struct dbri_mem desc[DBRI_NO_DESCS];	/* Xmit/receive descriptors */
};

#define dbri_dma_off(member, elem)	\
	((u32)(unsigned long)		\
	 (&(((struct dbri_dma *)0)->member[elem])))

enum in_or_out { PIPEinput, PIPEoutput };

struct dbri_pipe {
	u32 sdp;		/* SDP command word */
	int nextpipe;		/* Next pipe in linked list */
	int length;		/* Length of timeslot (bits) */
	int first_desc;		/* Index of first descriptor */
	int desc;		/* Index of active descriptor */
	volatile __u32 *recv_fixed_ptr;	/* Ptr to receive fixed data */
};

/* Per stream (playback or record) information */
struct dbri_streaminfo {
	struct snd_pcm_substream *substream;
	u32 dvma_buffer;	/* Device view of ALSA DMA buffer */
	int size;		/* Size of DMA buffer             */
	size_t offset;		/* offset in user buffer          */
	int pipe;		/* Data pipe used                 */
	int left_gain;		/* mixer elements                 */
	int right_gain;
};

/* This structure holds the information for both chips (DBRI & CS4215) */
struct snd_dbri {
	int regs_size, irq;	/* Needed for unload */
	struct platform_device *op;	/* OF device info */
	spinlock_t lock;

	struct dbri_dma *dma;	/* Pointer to our DMA block */
	u32 dma_dvma;		/* DBRI visible DMA address */

	void __iomem *regs;	/* dbri HW regs */
	int dbri_irqp;		/* intr queue pointer */

	struct dbri_pipe pipes[DBRI_NO_PIPES];	/* DBRI's 32 data pipes */
	int next_desc[DBRI_NO_DESCS];		/* Index of next desc, or -1 */
	spinlock_t cmdlock;	/* Protects cmd queue accesses */
	s32 *cmdptr;		/* Pointer to the last queued cmd */

	int chi_bpf;

	struct cs4215 mm;	/* mmcodec special info */
				/* per stream (playback/record) info */
	struct dbri_streaminfo stream_info[DBRI_NO_STREAMS];
};

#define DBRI_MAX_VOLUME		63	/* Output volume */
#define DBRI_MAX_GAIN		15	/* Input gain */

/* DBRI Reg0 - Status Control Register - defines. (Page 17) */
#define D_P		(1<<15)	/* Program command & queue pointer valid */
#define D_G		(1<<14)	/* Allow 4-Word SBus Burst */
#define D_S		(1<<13)	/* Allow 16-Word SBus Burst */
#define D_E		(1<<12)	/* Allow 8-Word SBus Burst */
#define D_X		(1<<7)	/* Sanity Timer Disable */
#define D_T		(1<<6)	/* Permit activation of the TE interface */
#define D_N		(1<<5)	/* Permit activation of the NT interface */
#define D_C		(1<<4)	/* Permit activation of the CHI interface */
#define D_F		(1<<3)	/* Force Sanity Timer Time-Out */
#define D_D		(1<<2)	/* Disable Master Mode */
#define D_H		(1<<1)	/* Halt for Analysis */
#define D_R		(1<<0)	/* Soft Reset */

/* DBRI Reg1 - Mode and Interrupt Register - defines. (Page 18) */
#define D_LITTLE_END	(1<<8)	/* Byte Order */
#define D_BIG_END	(0<<8)	/* Byte Order */
#define D_MRR		(1<<4)	/* Multiple Error Ack on SBus (read only) */
#define D_MLE		(1<<3)	/* Multiple Late Error on SBus (read only) */
#define D_LBG		(1<<2)	/* Lost Bus Grant on SBus (read only) */
#define D_MBE		(1<<1)	/* Burst Error on SBus (read only) */
#define D_IR		(1<<0)	/* Interrupt Indicator (read only) */

/* DBRI Reg2 - Parallel IO Register - defines. (Page 18) */
#define D_ENPIO3	(1<<7)	/* Enable Pin 3 */
#define D_ENPIO2	(1<<6)	/* Enable Pin 2 */
#define D_ENPIO1	(1<<5)	/* Enable Pin 1 */
#define D_ENPIO0	(1<<4)	/* Enable Pin 0 */
#define D_ENPIO		(0xf0)	/* Enable all the pins */
#define D_PIO3		(1<<3)	/* Pin 3: 1: Data mode, 0: Ctrl mode */
#define D_PIO2		(1<<2)	/* Pin 2: 1: Onboard PDN */
#define D_PIO1		(1<<1)	/* Pin 1: 0: Reset */
#define D_PIO0		(1<<0)	/* Pin 0: 1: Speakerbox PDN */

/* DBRI Commands (Page 20) */
#define D_WAIT		0x0	/* Stop execution */
#define D_PAUSE		0x1	/* Flush long pipes */
#define D_JUMP		0x2	/* New command queue */
#define D_IIQ		0x3	/* Initialize Interrupt Queue */
#define D_REX		0x4	/* Report command execution via interrupt */
#define D_SDP		0x5	/* Setup Data Pipe */
#define D_CDP		0x6	/* Continue Data Pipe (reread NULL Pointer) */
#define D_DTS		0x7	/* Define Time Slot */
#define D_SSP		0x8	/* Set short Data Pipe */
#define D_CHI		0x9	/* Set CHI Global Mode */
#define D_NT		0xa	/* NT Command */
#define D_TE		0xb	/* TE Command */
#define D_CDEC		0xc	/* Codec setup */
#define D_TEST		0xd	/* No comment */
#define D_CDM		0xe	/* CHI Data mode command */

/* Special bits for some commands */
#define D_PIPE(v)      ((v)<<0)	/* Pipe No.: 0-15 long, 16-21 short */

/* Setup Data Pipe */
/* IRM */
#define D_SDP_2SAME	(1<<18)	/* Report 2nd time in a row value received */
#define D_SDP_CHANGE	(2<<18)	/* Report any changes */
#define D_SDP_EVERY	(3<<18)	/* Report any changes */
#define D_SDP_EOL	(1<<17)	/* EOL interrupt enable */
#define D_SDP_IDLE	(1<<16)	/* HDLC idle interrupt enable */

/* Pipe data MODE */
#define D_SDP_MEM	(0<<13)	/* To/from memory */
#define D_SDP_HDLC	(2<<13)
#define D_SDP_HDLC_D	(3<<13)	/* D Channel (prio control) */
#define D_SDP_SER	(4<<13)	/* Serial to serial */
#define D_SDP_FIXED	(6<<13)	/* Short only */
#define D_SDP_MODE(v)	((v)&(7<<13))

#define D_SDP_TO_SER	(1<<12)	/* Direction */
#define D_SDP_FROM_SER	(0<<12)	/* Direction */
#define D_SDP_MSB	(1<<11)	/* Bit order within Byte */
#define D_SDP_LSB	(0<<11)	/* Bit order within Byte */
#define D_SDP_P		(1<<10)	/* Pointer Valid */
#define D_SDP_A		(1<<8)	/* Abort */
#define D_SDP_C		(1<<7)	/* Clear */

/* Define Time Slot */
#define D_DTS_VI	(1<<17)	/* Valid Input Time-Slot Descriptor */
#define D_DTS_VO	(1<<16)	/* Valid Output Time-Slot Descriptor */
#define D_DTS_INS	(1<<15)	/* Insert Time Slot */
#define D_DTS_DEL	(0<<15)	/* Delete Time Slot */
#define D_DTS_PRVIN(v) ((v)<<10)	/* Previous In Pipe */
#define D_DTS_PRVOUT(v)        ((v)<<5)	/* Previous Out Pipe */

/* Time Slot defines */
#define D_TS_LEN(v)	((v)<<24)	/* Number of bits in this time slot */
#define D_TS_CYCLE(v)	((v)<<14)	/* Bit Count at start of TS */
#define D_TS_DI		(1<<13)	/* Data Invert */
#define D_TS_1CHANNEL	(0<<10)	/* Single Channel / Normal mode */
#define D_TS_MONITOR	(2<<10)	/* Monitor pipe */
#define D_TS_NONCONTIG	(3<<10)	/* Non contiguous mode */
#define D_TS_ANCHOR	(7<<10)	/* Starting short pipes */
#define D_TS_MON(v)    ((v)<<5)	/* Monitor Pipe */
#define D_TS_NEXT(v)   ((v)<<0)	/* Pipe no.: 0-15 long, 16-21 short */

/* Concentration Highway Interface Modes */
#define D_CHI_CHICM(v)	((v)<<16)	/* Clock mode */
#define D_CHI_IR	(1<<15)	/* Immediate Interrupt Report */
#define D_CHI_EN	(1<<14)	/* CHIL Interrupt enabled */
#define D_CHI_OD	(1<<13)	/* Open Drain Enable */
#define D_CHI_FE	(1<<12)	/* Sample CHIFS on Rising Frame Edge */
#define D_CHI_FD	(1<<11)	/* Frame Drive */
#define D_CHI_BPF(v)	((v)<<0)	/* Bits per Frame */

/* NT: These are here for completeness */
#define D_NT_FBIT	(1<<17)	/* Frame Bit */
#define D_NT_NBF	(1<<16)	/* Number of bad frames to loose framing */
#define D_NT_IRM_IMM	(1<<15)	/* Interrupt Report & Mask: Immediate */
#define D_NT_IRM_EN	(1<<14)	/* Interrupt Report & Mask: Enable */
#define D_NT_ISNT	(1<<13)	/* Configure interface as NT */
#define D_NT_FT		(1<<12)	/* Fixed Timing */
#define D_NT_EZ		(1<<11)	/* Echo Channel is Zeros */
#define D_NT_IFA	(1<<10)	/* Inhibit Final Activation */
#define D_NT_ACT	(1<<9)	/* Activate Interface */
#define D_NT_MFE	(1<<8)	/* Multiframe Enable */
#define D_NT_RLB(v)	((v)<<5)	/* Remote Loopback */
#define D_NT_LLB(v)	((v)<<2)	/* Local Loopback */
#define D_NT_FACT	(1<<1)	/* Force Activation */
#define D_NT_ABV	(1<<0)	/* Activate Bipolar Violation */

/* Codec Setup */
#define D_CDEC_CK(v)	((v)<<24)	/* Clock Select */
#define D_CDEC_FED(v)	((v)<<12)	/* FSCOD Falling Edge Delay */
#define D_CDEC_RED(v)	((v)<<0)	/* FSCOD Rising Edge Delay */

/* Test */
#define D_TEST_RAM(v)	((v)<<16)	/* RAM Pointer */
#define D_TEST_SIZE(v)	((v)<<11)	/* */
#define D_TEST_ROMONOFF	0x5	/* Toggle ROM opcode monitor on/off */
#define D_TEST_PROC	0x6	/* Microprocessor test */
#define D_TEST_SER	0x7	/* Serial-Controller test */
#define D_TEST_RAMREAD	0x8	/* Copy from Ram to system memory */
#define D_TEST_RAMWRITE	0x9	/* Copy into Ram from system memory */
#define D_TEST_RAMBIST	0xa	/* RAM Built-In Self Test */
#define D_TEST_MCBIST	0xb	/* Microcontroller Built-In Self Test */
#define D_TEST_DUMP	0xe	/* ROM Dump */

/* CHI Data Mode */
#define D_CDM_THI	(1 << 8)	/* Transmit Data on CHIDR Pin */
#define D_CDM_RHI	(1 << 7)	/* Receive Data on CHIDX Pin */
#define D_CDM_RCE	(1 << 6)	/* Receive on Rising Edge of CHICK */
#define D_CDM_XCE	(1 << 2) /* Transmit Data on Rising Edge of CHICK */
#define D_CDM_XEN	(1 << 1)	/* Transmit Highway Enable */
#define D_CDM_REN	(1 << 0)	/* Receive Highway Enable */

/* The Interrupts */
#define D_INTR_BRDY	1	/* Buffer Ready for processing */
#define D_INTR_MINT	2	/* Marked Interrupt in RD/TD */
#define D_INTR_IBEG	3	/* Flag to idle transition detected (HDLC) */
#define D_INTR_IEND	4	/* Idle to flag transition detected (HDLC) */
#define D_INTR_EOL	5	/* End of List */
#define D_INTR_CMDI	6	/* Command has bean read */
#define D_INTR_XCMP	8	/* Transmission of frame complete */
#define D_INTR_SBRI	9	/* BRI status change info */
#define D_INTR_FXDT	10	/* Fixed data change */
#define D_INTR_CHIL	11	/* CHI lost frame sync (channel 36 only) */
#define D_INTR_COLL	11	/* Unrecoverable D-Channel collision */
#define D_INTR_DBYT	12	/* Dropped by frame slip */
#define D_INTR_RBYT	13	/* Repeated by frame slip */
#define D_INTR_LINT	14	/* Lost Interrupt */
#define D_INTR_UNDR	15	/* DMA underrun */

#define D_INTR_TE	32
#define D_INTR_NT	34
#define D_INTR_CHI	36
#define D_INTR_CMD	38

#define D_INTR_GETCHAN(v)	(((v) >> 24) & 0x3f)
#define D_INTR_GETCODE(v)	(((v) >> 20) & 0xf)
#define D_INTR_GETCMD(v)	(((v) >> 16) & 0xf)
#define D_INTR_GETVAL(v)	((v) & 0xffff)
#define D_INTR_GETRVAL(v)	((v) & 0xfffff)

#define D_P_0		0	/* TE receive anchor */
#define D_P_1		1	/* TE transmit anchor */
#define D_P_2		2	/* NT transmit anchor */
#define D_P_3		3	/* NT receive anchor */
#define D_P_4		4	/* CHI send data */
#define D_P_5		5	/* CHI receive data */
#define D_P_6		6	/* */
#define D_P_7		7	/* */
#define D_P_8		8	/* */
#define D_P_9		9	/* */
#define D_P_10		10	/* */
#define D_P_11		11	/* */
#define D_P_12		12	/* */
#define D_P_13		13	/* */
#define D_P_14		14	/* */
#define D_P_15		15	/* */
#define D_P_16		16	/* CHI anchor pipe */
#define D_P_17		17	/* CHI send */
#define D_P_18		18	/* CHI receive */
#define D_P_19		19	/* CHI receive */
#define D_P_20		20	/* CHI receive */
#define D_P_21		21	/* */
#define D_P_22		22	/* */
#define D_P_23		23	/* */
#define D_P_24		24	/* */
#define D_P_25		25	/* */
#define D_P_26		26	/* */
#define D_P_27		27	/* */
#define D_P_28		28	/* */
#define D_P_29		29	/* */
#define D_P_30		30	/* */
#define D_P_31		31	/* */

/* Transmit descriptor defines */
#define DBRI_TD_F	(1 << 31)	/* End of Frame */
#define DBRI_TD_D	(1 << 30)	/* Do not append CRC */
#define DBRI_TD_CNT(v)	((v) << 16) /* Number of valid bytes in the buffer */
#define DBRI_TD_B	(1 << 15)	/* Final interrupt */
#define DBRI_TD_M	(1 << 14)	/* Marker interrupt */
#define DBRI_TD_I	(1 << 13)	/* Transmit Idle Characters */
#define DBRI_TD_FCNT(v)	(v)		/* Flag Count */
#define DBRI_TD_UNR	(1 << 3) /* Underrun: transmitter is out of data */
#define DBRI_TD_ABT	(1 << 2)	/* Abort: frame aborted */
#define DBRI_TD_TBC	(1 << 0)	/* Transmit buffer Complete */
#define DBRI_TD_STATUS(v)       ((v) & 0xff)	/* Transmit status */
			/* Maximum buffer size per TD: almost 8KB */
#define DBRI_TD_MAXCNT	((1 << 13) - 4)

/* Receive descriptor defines */
#define DBRI_RD_F	(1 << 31)	/* End of Frame */
#define DBRI_RD_C	(1 << 30)	/* Completed buffer */
#define DBRI_RD_B	(1 << 15)	/* Final interrupt */
#define DBRI_RD_M	(1 << 14)	/* Marker interrupt */
#define DBRI_RD_BCNT(v)	(v)		/* Buffer size */
#define DBRI_RD_CRC	(1 << 7)	/* 0: CRC is correct */
#define DBRI_RD_BBC	(1 << 6)	/* 1: Bad Byte received */
#define DBRI_RD_ABT	(1 << 5)	/* Abort: frame aborted */
#define DBRI_RD_OVRN	(1 << 3)	/* Overrun: data lost */
#define DBRI_RD_STATUS(v)      ((v) & 0xff)	/* Receive status */
#define DBRI_RD_CNT(v) (((v) >> 16) & 0x1fff)	/* Valid bytes in the buffer */

/* stream_info[] access */
/* Translate the ALSA direction into the array index */
#define DBRI_STREAMNO(substream)				\
		(substream->stream ==				\
		 SNDRV_PCM_STREAM_PLAYBACK ? DBRI_PLAY: DBRI_REC)

/* Return a pointer to dbri_streaminfo */
#define DBRI_STREAM(dbri, substream)	\
		&dbri->stream_info[DBRI_STREAMNO(substream)]

/*
 * Short data pipes transmit LSB first. The CS4215 receives MSB first. Grrr.
 * So we have to reverse the bits. Note: not all bit lengths are supported
 */
static __u32 reverse_bytes(__u32 b, int len)
{
	switch (len) {
	case 32:
		b = ((b & 0xffff0000) >> 16) | ((b & 0x0000ffff) << 16);
	case 16:
		b = ((b & 0xff00ff00) >> 8) | ((b & 0x00ff00ff) << 8);
	case 8:
		b = ((b & 0xf0f0f0f0) >> 4) | ((b & 0x0f0f0f0f) << 4);
	case 4:
		b = ((b & 0xcccccccc) >> 2) | ((b & 0x33333333) << 2);
	case 2:
		b = ((b & 0xaaaaaaaa) >> 1) | ((b & 0x55555555) << 1);
	case 1:
	case 0:
		break;
	default:
		printk(KERN_ERR "DBRI reverse_bytes: unsupported length\n");
	};

	return b;
}

/*
****************************************************************************
************** DBRI initialization and command synchronization *************
****************************************************************************

Commands are sent to the DBRI by building a list of them in memory,
then writing the address of the first list item to DBRI register 8.
The list is terminated with a WAIT command, which generates a
CPU interrupt to signal completion.

Since the DBRI can run in parallel with the CPU, several means of
synchronization present themselves. The method implemented here uses
the dbri_cmdwait() to wait for execution of batch of sent commands.

A circular command buffer is used here. A new command is being added
while another can be executed. The scheme works by adding two WAIT commands
after each sent batch of commands. When the next batch is prepared it is
added after the WAIT commands then the WAITs are replaced with single JUMP
command to the new batch. The the DBRI is forced to reread the last WAIT
command (replaced by the JUMP by then). If the DBRI is still executing
previous commands the request to reread the WAIT command is ignored.

Every time a routine wants to write commands to the DBRI, it must
first call dbri_cmdlock() and get pointer to a free space in
dbri->dma->cmd buffer. After this, the commands can be written to
the buffer, and dbri_cmdsend() is called with the final pointer value
to send them to the DBRI.

*/

#define MAXLOOPS 20
/*
 * Wait for the current command string to execute
 */
static void dbri_cmdwait(struct snd_dbri *dbri)
{
	int maxloops = MAXLOOPS;
	unsigned long flags;

	/* Delay if previous commands are still being processed */
	spin_lock_irqsave(&dbri->lock, flags);
	while ((--maxloops) > 0 && (sbus_readl(dbri->regs + REG0) & D_P)) {
		spin_unlock_irqrestore(&dbri->lock, flags);
		msleep_interruptible(1);
		spin_lock_irqsave(&dbri->lock, flags);
	}
	spin_unlock_irqrestore(&dbri->lock, flags);

	if (maxloops == 0)
		printk(KERN_ERR "DBRI: Chip never completed command buffer\n");
	else
		dprintk(D_CMD, "Chip completed command buffer (%d)\n",
			MAXLOOPS - maxloops - 1);
}
/*
 * Lock the command queue and return pointer to space for len cmd words
 * It locks the cmdlock spinlock.
 */
static s32 *dbri_cmdlock(struct snd_dbri *dbri, int len)
{
	/* Space for 2 WAIT cmds (replaced later by 1 JUMP cmd) */
	len += 2;
	spin_lock(&dbri->cmdlock);
	if (dbri->cmdptr - dbri->dma->cmd + len < DBRI_NO_CMDS - 2)
		return dbri->cmdptr + 2;
	else if (len < sbus_readl(dbri->regs + REG8) - dbri->dma_dvma)
		return dbri->dma->cmd;
	else
		printk(KERN_ERR "DBRI: no space for commands.");

	return NULL;
}

/*
 * Send prepared cmd string. It works by writing a JUMP cmd into
 * the last WAIT cmd and force DBRI to reread the cmd.
 * The JUMP cmd points to the new cmd string.
 * It also releases the cmdlock spinlock.
 *
 * Lock must be held before calling this.
 */
static void dbri_cmdsend(struct snd_dbri *dbri, s32 *cmd, int len)
{
	s32 tmp, addr;
	static int wait_id = 0;

	wait_id++;
	wait_id &= 0xffff;	/* restrict it to a 16 bit counter. */
	*(cmd) = DBRI_CMD(D_WAIT, 1, wait_id);
	*(cmd+1) = DBRI_CMD(D_WAIT, 1, wait_id);

	/* Replace the last command with JUMP */
	addr = dbri->dma_dvma + (cmd - len - dbri->dma->cmd) * sizeof(s32);
	*(dbri->cmdptr+1) = addr;
	*(dbri->cmdptr) = DBRI_CMD(D_JUMP, 0, 0);

#ifdef DBRI_DEBUG
	if (cmd > dbri->cmdptr) {
		s32 *ptr;

		for (ptr = dbri->cmdptr; ptr < cmd+2; ptr++)
			dprintk(D_CMD, "cmd: %lx:%08x\n",
				(unsigned long)ptr, *ptr);
	} else {
		s32 *ptr = dbri->cmdptr;

		dprintk(D_CMD, "cmd: %lx:%08x\n", (unsigned long)ptr, *ptr);
		ptr++;
		dprintk(D_CMD, "cmd: %lx:%08x\n", (unsigned long)ptr, *ptr);
		for (ptr = dbri->dma->cmd; ptr < cmd+2; ptr++)
			dprintk(D_CMD, "cmd: %lx:%08x\n",
				(unsigned long)ptr, *ptr);
	}
#endif

	/* Reread the last command */
	tmp = sbus_readl(dbri->regs + REG0);
	tmp |= D_P;
	sbus_writel(tmp, dbri->regs + REG0);

	dbri->cmdptr = cmd;
	spin_unlock(&dbri->cmdlock);
}

/* Lock must be held when calling this */
static void dbri_reset(struct snd_dbri *dbri)
{
	int i;
	u32 tmp;

	dprintk(D_GEN, "reset 0:%x 2:%x 8:%x 9:%x\n",
		sbus_readl(dbri->regs + REG0),
		sbus_readl(dbri->regs + REG2),
		sbus_readl(dbri->regs + REG8), sbus_readl(dbri->regs + REG9));

	sbus_writel(D_R, dbri->regs + REG0);	/* Soft Reset */
	for (i = 0; (sbus_readl(dbri->regs + REG0) & D_R) && i < 64; i++)
		udelay(10);

	/* A brute approach - DBRI falls back to working burst size by itself
	 * On SS20 D_S does not work, so do not try so high. */
	tmp = sbus_readl(dbri->regs + REG0);
	tmp |= D_G | D_E;
	tmp &= ~D_S;
	sbus_writel(tmp, dbri->regs + REG0);
}

/* Lock must not be held before calling this */
static void __devinit dbri_initialize(struct snd_dbri *dbri)
{
	s32 *cmd;
	u32 dma_addr;
	unsigned long flags;
	int n;

	spin_lock_irqsave(&dbri->lock, flags);

	dbri_reset(dbri);

	/* Initialize pipes */
	for (n = 0; n < DBRI_NO_PIPES; n++)
		dbri->pipes[n].desc = dbri->pipes[n].first_desc = -1;

	spin_lock_init(&dbri->cmdlock);
	/*
	 * Initialize the interrupt ring buffer.
	 */
	dma_addr = dbri->dma_dvma + dbri_dma_off(intr, 0);
	dbri->dma->intr[0] = dma_addr;
	dbri->dbri_irqp = 1;
	/*
	 * Set up the interrupt queue
	 */
	spin_lock(&dbri->cmdlock);
	cmd = dbri->cmdptr = dbri->dma->cmd;
	*(cmd++) = DBRI_CMD(D_IIQ, 0, 0);
	*(cmd++) = dma_addr;
	*(cmd++) = DBRI_CMD(D_PAUSE, 0, 0);
	dbri->cmdptr = cmd;
	*(cmd++) = DBRI_CMD(D_WAIT, 1, 0);
	*(cmd++) = DBRI_CMD(D_WAIT, 1, 0);
	dma_addr = dbri->dma_dvma + dbri_dma_off(cmd, 0);
	sbus_writel(dma_addr, dbri->regs + REG8);
	spin_unlock(&dbri->cmdlock);

	spin_unlock_irqrestore(&dbri->lock, flags);
	dbri_cmdwait(dbri);
}

/*
****************************************************************************
************************** DBRI data pipe management ***********************
****************************************************************************

While DBRI control functions use the command and interrupt buffers, the
main data path takes the form of data pipes, which can be short (command
and interrupt driven), or long (attached to DMA buffers).  These functions
provide a rudimentary means of setting up and managing the DBRI's pipes,
but the calling functions have to make sure they respect the pipes' linked
list ordering, among other things.  The transmit and receive functions
here interface closely with the transmit and receive interrupt code.

*/
static inline int pipe_active(struct snd_dbri *dbri, int pipe)
{
	return ((pipe >= 0) && (dbri->pipes[pipe].desc != -1));
}

/* reset_pipe(dbri, pipe)
 *
 * Called on an in-use pipe to clear anything being transmitted or received
 * Lock must be held before calling this.
 */
static void reset_pipe(struct snd_dbri *dbri, int pipe)
{
	int sdp;
	int desc;
	s32 *cmd;

	if (pipe < 0 || pipe > DBRI_MAX_PIPE) {
		printk(KERN_ERR "DBRI: reset_pipe called with "
			"illegal pipe number\n");
		return;
	}

	sdp = dbri->pipes[pipe].sdp;
	if (sdp == 0) {
		printk(KERN_ERR "DBRI: reset_pipe called "
			"on uninitialized pipe\n");
		return;
	}

	cmd = dbri_cmdlock(dbri, 3);
	*(cmd++) = DBRI_CMD(D_SDP, 0, sdp | D_SDP_C | D_SDP_P);
	*(cmd++) = 0;
	*(cmd++) = DBRI_CMD(D_PAUSE, 0, 0);
	dbri_cmdsend(dbri, cmd, 3);

	desc = dbri->pipes[pipe].first_desc;
	if (desc >= 0)
		do {
			dbri->dma->desc[desc].ba = 0;
			dbri->dma->desc[desc].nda = 0;
			desc = dbri->next_desc[desc];
		} while (desc != -1 && desc != dbri->pipes[pipe].first_desc);

	dbri->pipes[pipe].desc = -1;
	dbri->pipes[pipe].first_desc = -1;
}

/*
 * Lock must be held before calling this.
 */
static void setup_pipe(struct snd_dbri *dbri, int pipe, int sdp)
{
	if (pipe < 0 || pipe > DBRI_MAX_PIPE) {
		printk(KERN_ERR "DBRI: setup_pipe called "
			"with illegal pipe number\n");
		return;
	}

	if ((sdp & 0xf800) != sdp) {
		printk(KERN_ERR "DBRI: setup_pipe called "
			"with strange SDP value\n");
		/* sdp &= 0xf800; */
	}

	/* If this is a fixed receive pipe, arrange for an interrupt
	 * every time its data changes
	 */
	if (D_SDP_MODE(sdp) == D_SDP_FIXED && !(sdp & D_SDP_TO_SER))
		sdp |= D_SDP_CHANGE;

	sdp |= D_PIPE(pipe);
	dbri->pipes[pipe].sdp = sdp;
	dbri->pipes[pipe].desc = -1;
	dbri->pipes[pipe].first_desc = -1;

	reset_pipe(dbri, pipe);
}

/*
 * Lock must be held before calling this.
 */
static void link_time_slot(struct snd_dbri *dbri, int pipe,
			   int prevpipe, int nextpipe,
			   int length, int cycle)
{
	s32 *cmd;
	int val;

	if (pipe < 0 || pipe > DBRI_MAX_PIPE
			|| prevpipe < 0 || prevpipe > DBRI_MAX_PIPE
			|| nextpipe < 0 || nextpipe > DBRI_MAX_PIPE) {
		printk(KERN_ERR
		    "DBRI: link_time_slot called with illegal pipe number\n");
		return;
	}

	if (dbri->pipes[pipe].sdp == 0
			|| dbri->pipes[prevpipe].sdp == 0
			|| dbri->pipes[nextpipe].sdp == 0) {
		printk(KERN_ERR "DBRI: link_time_slot called "
			"on uninitialized pipe\n");
		return;
	}

	dbri->pipes[prevpipe].nextpipe = pipe;
	dbri->pipes[pipe].nextpipe = nextpipe;
	dbri->pipes[pipe].length = length;

	cmd = dbri_cmdlock(dbri, 4);

	if (dbri->pipes[pipe].sdp & D_SDP_TO_SER) {
		/* Deal with CHI special case:
		 * "If transmission on edges 0 or 1 is desired, then cycle n
		 *  (where n = # of bit times per frame...) must be used."
		 *                  - DBRI data sheet, page 11
		 */
		if (prevpipe == 16 && cycle == 0)
			cycle = dbri->chi_bpf;

		val = D_DTS_VO | D_DTS_INS | D_DTS_PRVOUT(prevpipe) | pipe;
		*(cmd++) = DBRI_CMD(D_DTS, 0, val);
		*(cmd++) = 0;
		*(cmd++) =
		    D_TS_LEN(length) | D_TS_CYCLE(cycle) | D_TS_NEXT(nextpipe);
	} else {
		val = D_DTS_VI | D_DTS_INS | D_DTS_PRVIN(prevpipe) | pipe;
		*(cmd++) = DBRI_CMD(D_DTS, 0, val);
		*(cmd++) =
		    D_TS_LEN(length) | D_TS_CYCLE(cycle) | D_TS_NEXT(nextpipe);
		*(cmd++) = 0;
	}
	*(cmd++) = DBRI_CMD(D_PAUSE, 0, 0);

	dbri_cmdsend(dbri, cmd, 4);
}

#if 0
/*
 * Lock must be held before calling this.
 */
static void unlink_time_slot(struct snd_dbri *dbri, int pipe,
			     enum in_or_out direction, int prevpipe,
			     int nextpipe)
{
	s32 *cmd;
	int val;

	if (pipe < 0 || pipe > DBRI_MAX_PIPE
			|| prevpipe < 0 || prevpipe > DBRI_MAX_PIPE
			|| nextpipe < 0 || nextpipe > DBRI_MAX_PIPE) {
		printk(KERN_ERR
		    "DBRI: unlink_time_slot called with illegal pipe number\n");
		return;
	}

	cmd = dbri_cmdlock(dbri, 4);

	if (direction == PIPEinput) {
		val = D_DTS_VI | D_DTS_DEL | D_DTS_PRVIN(prevpipe) | pipe;
		*(cmd++) = DBRI_CMD(D_DTS, 0, val);
		*(cmd++) = D_TS_NEXT(nextpipe);
		*(cmd++) = 0;
	} else {
		val = D_DTS_VO | D_DTS_DEL | D_DTS_PRVOUT(prevpipe) | pipe;
		*(cmd++) = DBRI_CMD(D_DTS, 0, val);
		*(cmd++) = 0;
		*(cmd++) = D_TS_NEXT(nextpipe);
	}
	*(cmd++) = DBRI_CMD(D_PAUSE, 0, 0);

	dbri_cmdsend(dbri, cmd, 4);
}
#endif

/* xmit_fixed() / recv_fixed()
 *
 * Transmit/receive data on a "fixed" pipe - i.e, one whose contents are not
 * expected to change much, and which we don't need to buffer.
 * The DBRI only interrupts us when the data changes (receive pipes),
 * or only changes the data when this function is called (transmit pipes).
 * Only short pipes (numbers 16-31) can be used in fixed data mode.
 *
 * These function operate on a 32-bit field, no matter how large
 * the actual time slot is.  The interrupt handler takes care of bit
 * ordering and alignment.  An 8-bit time slot will always end up
 * in the low-order 8 bits, filled either MSB-first or LSB-first,
 * depending on the settings passed to setup_pipe().
 *
 * Lock must not be held before calling it.
 */
static void xmit_fixed(struct snd_dbri *dbri, int pipe, unsigned int data)
{
	s32 *cmd;
	unsigned long flags;

	if (pipe < 16 || pipe > DBRI_MAX_PIPE) {
		printk(KERN_ERR "DBRI: xmit_fixed: Illegal pipe number\n");
		return;
	}

	if (D_SDP_MODE(dbri->pipes[pipe].sdp) == 0) {
		printk(KERN_ERR "DBRI: xmit_fixed: "
			"Uninitialized pipe %d\n", pipe);
		return;
	}

	if (D_SDP_MODE(dbri->pipes[pipe].sdp) != D_SDP_FIXED) {
		printk(KERN_ERR "DBRI: xmit_fixed: Non-fixed pipe %d\n", pipe);
		return;
	}

	if (!(dbri->pipes[pipe].sdp & D_SDP_TO_SER)) {
		printk(KERN_ERR "DBRI: xmit_fixed: Called on receive pipe %d\n",
			pipe);
		return;
	}

	/* DBRI short pipes always transmit LSB first */

	if (dbri->pipes[pipe].sdp & D_SDP_MSB)
		data = reverse_bytes(data, dbri->pipes[pipe].length);

	cmd = dbri_cmdlock(dbri, 3);

	*(cmd++) = DBRI_CMD(D_SSP, 0, pipe);
	*(cmd++) = data;
	*(cmd++) = DBRI_CMD(D_PAUSE, 0, 0);

	spin_lock_irqsave(&dbri->lock, flags);
	dbri_cmdsend(dbri, cmd, 3);
	spin_unlock_irqrestore(&dbri->lock, flags);
	dbri_cmdwait(dbri);

}

static void recv_fixed(struct snd_dbri *dbri, int pipe, volatile __u32 *ptr)
{
	if (pipe < 16 || pipe > DBRI_MAX_PIPE) {
		printk(KERN_ERR "DBRI: recv_fixed called with "
			"illegal pipe number\n");
		return;
	}

	if (D_SDP_MODE(dbri->pipes[pipe].sdp) != D_SDP_FIXED) {
		printk(KERN_ERR "DBRI: recv_fixed called on "
			"non-fixed pipe %d\n", pipe);
		return;
	}

	if (dbri->pipes[pipe].sdp & D_SDP_TO_SER) {
		printk(KERN_ERR "DBRI: recv_fixed called on "
			"transmit pipe %d\n", pipe);
		return;
	}

	dbri->pipes[pipe].recv_fixed_ptr = ptr;
}

/* setup_descs()
 *
 * Setup transmit/receive data on a "long" pipe - i.e, one associated
 * with a DMA buffer.
 *
 * Only pipe numbers 0-15 can be used in this mode.
 *
 * This function takes a stream number pointing to a data buffer,
 * and work by building chains of descriptors which identify the
 * data buffers.  Buffers too large for a single descriptor will
 * be spread across multiple descriptors.
 *
 * All descriptors create a ring buffer.
 *
 * Lock must be held before calling this.
 */
static int setup_descs(struct snd_dbri *dbri, int streamno, unsigned int period)
{
	struct dbri_streaminfo *info = &dbri->stream_info[streamno];
	__u32 dvma_buffer;
	int desc;
	int len;
	int first_desc = -1;
	int last_desc = -1;

	if (info->pipe < 0 || info->pipe > 15) {
		printk(KERN_ERR "DBRI: setup_descs: Illegal pipe number\n");
		return -2;
	}

	if (dbri->pipes[info->pipe].sdp == 0) {
		printk(KERN_ERR "DBRI: setup_descs: Uninitialized pipe %d\n",
		       info->pipe);
		return -2;
	}

	dvma_buffer = info->dvma_buffer;
	len = info->size;

	if (streamno == DBRI_PLAY) {
		if (!(dbri->pipes[info->pipe].sdp & D_SDP_TO_SER)) {
			printk(KERN_ERR "DBRI: setup_descs: "
				"Called on receive pipe %d\n", info->pipe);
			return -2;
		}
	} else {
		if (dbri->pipes[info->pipe].sdp & D_SDP_TO_SER) {
			printk(KERN_ERR
			    "DBRI: setup_descs: Called on transmit pipe %d\n",
			     info->pipe);
			return -2;
		}
		/* Should be able to queue multiple buffers
		 * to receive on a pipe
		 */
		if (pipe_active(dbri, info->pipe)) {
			printk(KERN_ERR "DBRI: recv_on_pipe: "
				"Called on active pipe %d\n", info->pipe);
			return -2;
		}

		/* Make sure buffer size is multiple of four */
		len &= ~3;
	}

	/* Free descriptors if pipe has any */
	desc = dbri->pipes[info->pipe].first_desc;
	if (desc >= 0)
		do {
			dbri->dma->desc[desc].ba = 0;
			dbri->dma->desc[desc].nda = 0;
			desc = dbri->next_desc[desc];
		} while (desc != -1 &&
			 desc != dbri->pipes[info->pipe].first_desc);

	dbri->pipes[info->pipe].desc = -1;
	dbri->pipes[info->pipe].first_desc = -1;

	desc = 0;
	while (len > 0) {
		int mylen;

		for (; desc < DBRI_NO_DESCS; desc++) {
			if (!dbri->dma->desc[desc].ba)
				break;
		}

		if (desc == DBRI_NO_DESCS) {
			printk(KERN_ERR "DBRI: setup_descs: No descriptors\n");
			return -1;
		}

		if (len > DBRI_TD_MAXCNT)
			mylen = DBRI_TD_MAXCNT;	/* 8KB - 4 */
		else
			mylen = len;

		if (mylen > period)
			mylen = period;

		dbri->next_desc[desc] = -1;
		dbri->dma->desc[desc].ba = dvma_buffer;
		dbri->dma->desc[desc].nda = 0;

		if (streamno == DBRI_PLAY) {
			dbri->dma->desc[desc].word1 = DBRI_TD_CNT(mylen);
			dbri->dma->desc[desc].word4 = 0;
			dbri->dma->desc[desc].word1 |= DBRI_TD_F | DBRI_TD_B;
		} else {
			dbri->dma->desc[desc].word1 = 0;
			dbri->dma->desc[desc].word4 =
			    DBRI_RD_B | DBRI_RD_BCNT(mylen);
		}

		if (first_desc == -1)
			first_desc = desc;
		else {
			dbri->next_desc[last_desc] = desc;
			dbri->dma->desc[last_desc].nda =
			    dbri->dma_dvma + dbri_dma_off(desc, desc);
		}

		last_desc = desc;
		dvma_buffer += mylen;
		len -= mylen;
	}

	if (first_desc == -1 || last_desc == -1) {
		printk(KERN_ERR "DBRI: setup_descs: "
			" Not enough descriptors available\n");
		return -1;
	}

	dbri->dma->desc[last_desc].nda =
	    dbri->dma_dvma + dbri_dma_off(desc, first_desc);
	dbri->next_desc[last_desc] = first_desc;
	dbri->pipes[info->pipe].first_desc = first_desc;
	dbri->pipes[info->pipe].desc = first_desc;

#ifdef DBRI_DEBUG
	for (desc = first_desc; desc != -1;) {
		dprintk(D_DESC, "DESC %d: %08x %08x %08x %08x\n",
			desc,
			dbri->dma->desc[desc].word1,
			dbri->dma->desc[desc].ba,
			dbri->dma->desc[desc].nda, dbri->dma->desc[desc].word4);
			desc = dbri->next_desc[desc];
			if (desc == first_desc)
				break;
	}
#endif
	return 0;
}

/*
****************************************************************************
************************** DBRI - CHI interface ****************************
****************************************************************************

The CHI is a four-wire (clock, frame sync, data in, data out) time-division
multiplexed serial interface which the DBRI can operate in either master
(give clock/frame sync) or slave (take clock/frame sync) mode.

*/

enum master_or_slave { CHImaster, CHIslave };

/*
 * Lock must not be held before calling it.
 */
static void reset_chi(struct snd_dbri *dbri,
		      enum master_or_slave master_or_slave,
		      int bits_per_frame)
{
	s32 *cmd;
	int val;

	/* Set CHI Anchor: Pipe 16 */

	cmd = dbri_cmdlock(dbri, 4);
	val = D_DTS_VO | D_DTS_VI | D_DTS_INS
		| D_DTS_PRVIN(16) | D_PIPE(16) | D_DTS_PRVOUT(16);
	*(cmd++) = DBRI_CMD(D_DTS, 0, val);
	*(cmd++) = D_TS_ANCHOR | D_TS_NEXT(16);
	*(cmd++) = D_TS_ANCHOR | D_TS_NEXT(16);
	*(cmd++) = DBRI_CMD(D_PAUSE, 0, 0);
	dbri_cmdsend(dbri, cmd, 4);

	dbri->pipes[16].sdp = 1;
	dbri->pipes[16].nextpipe = 16;

	cmd = dbri_cmdlock(dbri, 4);

	if (master_or_slave == CHIslave) {
		/* Setup DBRI for CHI Slave - receive clock, frame sync (FS)
		 *
		 * CHICM  = 0 (slave mode, 8 kHz frame rate)
		 * IR     = give immediate CHI status interrupt
		 * EN     = give CHI status interrupt upon change
		 */
		*(cmd++) = DBRI_CMD(D_CHI, 0, D_CHI_CHICM(0));
	} else {
		/* Setup DBRI for CHI Master - generate clock, FS
		 *
		 * BPF				=  bits per 8 kHz frame
		 * 12.288 MHz / CHICM_divisor	= clock rate
		 * FD = 1 - drive CHIFS on rising edge of CHICK
		 */
		int clockrate = bits_per_frame * 8;
		int divisor = 12288 / clockrate;

		if (divisor > 255 || divisor * clockrate != 12288)
			printk(KERN_ERR "DBRI: illegal bits_per_frame "
				"in setup_chi\n");

		*(cmd++) = DBRI_CMD(D_CHI, 0, D_CHI_CHICM(divisor) | D_CHI_FD
				    | D_CHI_BPF(bits_per_frame));
	}

	dbri->chi_bpf = bits_per_frame;

	/* CHI Data Mode
	 *
	 * RCE   =  0 - receive on falling edge of CHICK
	 * XCE   =  1 - transmit on rising edge of CHICK
	 * XEN   =  1 - enable transmitter
	 * REN   =  1 - enable receiver
	 */

	*(cmd++) = DBRI_CMD(D_PAUSE, 0, 0);
	*(cmd++) = DBRI_CMD(D_CDM, 0, D_CDM_XCE | D_CDM_XEN | D_CDM_REN);
	*(cmd++) = DBRI_CMD(D_PAUSE, 0, 0);

	dbri_cmdsend(dbri, cmd, 4);
}

/*
****************************************************************************
*********************** CS4215 audio codec management **********************
****************************************************************************

In the standard SPARC audio configuration, the CS4215 codec is attached
to the DBRI via the CHI interface and few of the DBRI's PIO pins.

 * Lock must not be held before calling it.

*/
static __devinit void cs4215_setup_pipes(struct snd_dbri *dbri)
{
	unsigned long flags;

	spin_lock_irqsave(&dbri->lock, flags);
	/*
	 * Data mode:
	 * Pipe  4: Send timeslots 1-4 (audio data)
	 * Pipe 20: Send timeslots 5-8 (part of ctrl data)
	 * Pipe  6: Receive timeslots 1-4 (audio data)
	 * Pipe 21: Receive timeslots 6-7. We can only receive 20 bits via
	 *          interrupt, and the rest of the data (slot 5 and 8) is
	 *          not relevant for us (only for doublechecking).
	 *
	 * Control mode:
	 * Pipe 17: Send timeslots 1-4 (slots 5-8 are read only)
	 * Pipe 18: Receive timeslot 1 (clb).
	 * Pipe 19: Receive timeslot 7 (version).
	 */

	setup_pipe(dbri, 4, D_SDP_MEM | D_SDP_TO_SER | D_SDP_MSB);
	setup_pipe(dbri, 20, D_SDP_FIXED | D_SDP_TO_SER | D_SDP_MSB);
	setup_pipe(dbri, 6, D_SDP_MEM | D_SDP_FROM_SER | D_SDP_MSB);
	setup_pipe(dbri, 21, D_SDP_FIXED | D_SDP_FROM_SER | D_SDP_MSB);

	setup_pipe(dbri, 17, D_SDP_FIXED | D_SDP_TO_SER | D_SDP_MSB);
	setup_pipe(dbri, 18, D_SDP_FIXED | D_SDP_FROM_SER | D_SDP_MSB);
	setup_pipe(dbri, 19, D_SDP_FIXED | D_SDP_FROM_SER | D_SDP_MSB);
	spin_unlock_irqrestore(&dbri->lock, flags);

	dbri_cmdwait(dbri);
}

static __devinit int cs4215_init_data(struct cs4215 *mm)
{
	/*
	 * No action, memory resetting only.
	 *
	 * Data Time Slot 5-8
	 * Speaker,Line and Headphone enable. Gain set to the half.
	 * Input is mike.
	 */
	mm->data[0] = CS4215_LO(0x20) | CS4215_HE | CS4215_LE;
	mm->data[1] = CS4215_RO(0x20) | CS4215_SE;
	mm->data[2] = CS4215_LG(0x8) | CS4215_IS | CS4215_PIO0 | CS4215_PIO1;
	mm->data[3] = CS4215_RG(0x8) | CS4215_MA(0xf);

	/*
	 * Control Time Slot 1-4
	 * 0: Default I/O voltage scale
	 * 1: 8 bit ulaw, 8kHz, mono, high pass filter disabled
	 * 2: Serial enable, CHI master, 128 bits per frame, clock 1
	 * 3: Tests disabled
	 */
	mm->ctrl[0] = CS4215_RSRVD_1 | CS4215_MLB;
	mm->ctrl[1] = CS4215_DFR_ULAW | CS4215_FREQ[0].csval;
	mm->ctrl[2] = CS4215_XCLK | CS4215_BSEL_128 | CS4215_FREQ[0].xtal;
	mm->ctrl[3] = 0;

	mm->status = 0;
	mm->version = 0xff;
	mm->precision = 8;	/* For ULAW */
	mm->channels = 1;

	return 0;
}

static void cs4215_setdata(struct snd_dbri *dbri, int muted)
{
	if (muted) {
		dbri->mm.data[0] |= 63;
		dbri->mm.data[1] |= 63;
		dbri->mm.data[2] &= ~15;
		dbri->mm.data[3] &= ~15;
	} else {
		/* Start by setting the playback attenuation. */
		struct dbri_streaminfo *info = &dbri->stream_info[DBRI_PLAY];
		int left_gain = info->left_gain & 0x3f;
		int right_gain = info->right_gain & 0x3f;

		dbri->mm.data[0] &= ~0x3f;	/* Reset the volume bits */
		dbri->mm.data[1] &= ~0x3f;
		dbri->mm.data[0] |= (DBRI_MAX_VOLUME - left_gain);
		dbri->mm.data[1] |= (DBRI_MAX_VOLUME - right_gain);

		/* Now set the recording gain. */
		info = &dbri->stream_info[DBRI_REC];
		left_gain = info->left_gain & 0xf;
		right_gain = info->right_gain & 0xf;
		dbri->mm.data[2] |= CS4215_LG(left_gain);
		dbri->mm.data[3] |= CS4215_RG(right_gain);
	}

	xmit_fixed(dbri, 20, *(int *)dbri->mm.data);
}

/*
 * Set the CS4215 to data mode.
 */
static void cs4215_open(struct snd_dbri *dbri)
{
	int data_width;
	u32 tmp;
	unsigned long flags;

	dprintk(D_MM, "cs4215_open: %d channels, %d bits\n",
		dbri->mm.channels, dbri->mm.precision);

	/* Temporarily mute outputs, and wait 1/8000 sec (125 us)
	 * to make sure this takes.  This avoids clicking noises.
	 */

	cs4215_setdata(dbri, 1);
	udelay(125);

	/*
	 * Data mode:
	 * Pipe  4: Send timeslots 1-4 (audio data)
	 * Pipe 20: Send timeslots 5-8 (part of ctrl data)
	 * Pipe  6: Receive timeslots 1-4 (audio data)
	 * Pipe 21: Receive timeslots 6-7. We can only receive 20 bits via
	 *          interrupt, and the rest of the data (slot 5 and 8) is
	 *          not relevant for us (only for doublechecking).
	 *
	 * Just like in control mode, the time slots are all offset by eight
	 * bits.  The CS4215, it seems, observes TSIN (the delayed signal)
	 * even if it's the CHI master.  Don't ask me...
	 */
	spin_lock_irqsave(&dbri->lock, flags);
	tmp = sbus_readl(dbri->regs + REG0);
	tmp &= ~(D_C);		/* Disable CHI */
	sbus_writel(tmp, dbri->regs + REG0);

	/* Switch CS4215 to data mode - set PIO3 to 1 */
	sbus_writel(D_ENPIO | D_PIO1 | D_PIO3 |
		    (dbri->mm.onboard ? D_PIO0 : D_PIO2), dbri->regs + REG2);

	reset_chi(dbri, CHIslave, 128);

	/* Note: this next doesn't work for 8-bit stereo, because the two
	 * channels would be on timeslots 1 and 3, with 2 and 4 idle.
	 * (See CS4215 datasheet Fig 15)
	 *
	 * DBRI non-contiguous mode would be required to make this work.
	 */
	data_width = dbri->mm.channels * dbri->mm.precision;

	link_time_slot(dbri, 4, 16, 16, data_width, dbri->mm.offset);
	link_time_slot(dbri, 20, 4, 16, 32, dbri->mm.offset + 32);
	link_time_slot(dbri, 6, 16, 16, data_width, dbri->mm.offset);
	link_time_slot(dbri, 21, 6, 16, 16, dbri->mm.offset + 40);

	/* FIXME: enable CHI after _setdata? */
	tmp = sbus_readl(dbri->regs + REG0);
	tmp |= D_C;		/* Enable CHI */
	sbus_writel(tmp, dbri->regs + REG0);
	spin_unlock_irqrestore(&dbri->lock, flags);

	cs4215_setdata(dbri, 0);
}

/*
 * Send the control information (i.e. audio format)
 */
static int cs4215_setctrl(struct snd_dbri *dbri)
{
	int i, val;
	u32 tmp;
	unsigned long flags;

	/* FIXME - let the CPU do something useful during these delays */

	/* Temporarily mute outputs, and wait 1/8000 sec (125 us)
	 * to make sure this takes.  This avoids clicking noises.
	 */
	cs4215_setdata(dbri, 1);
	udelay(125);

	/*
	 * Enable Control mode: Set DBRI's PIO3 (4215's D/~C) to 0, then wait
	 * 12 cycles <= 12/(5512.5*64) sec = 34.01 usec
	 */
	val = D_ENPIO | D_PIO1 | (dbri->mm.onboard ? D_PIO0 : D_PIO2);
	sbus_writel(val, dbri->regs + REG2);
	dprintk(D_MM, "cs4215_setctrl: reg2=0x%x\n", val);
	udelay(34);

	/* In Control mode, the CS4215 is a slave device, so the DBRI must
	 * operate as CHI master, supplying clocking and frame synchronization.
	 *
	 * In Data mode, however, the CS4215 must be CHI master to insure
	 * that its data stream is synchronous with its codec.
	 *
	 * The upshot of all this?  We start by putting the DBRI into master
	 * mode, program the CS4215 in Control mode, then switch the CS4215
	 * into Data mode and put the DBRI into slave mode.  Various timing
	 * requirements must be observed along the way.
	 *
	 * Oh, and one more thing, on a SPARCStation 20 (and maybe
	 * others?), the addressing of the CS4215's time slots is
	 * offset by eight bits, so we add eight to all the "cycle"
	 * values in the Define Time Slot (DTS) commands.  This is
	 * done in hardware by a TI 248 that delays the DBRI->4215
	 * frame sync signal by eight clock cycles.  Anybody know why?
	 */
	spin_lock_irqsave(&dbri->lock, flags);
	tmp = sbus_readl(dbri->regs + REG0);
	tmp &= ~D_C;		/* Disable CHI */
	sbus_writel(tmp, dbri->regs + REG0);

	reset_chi(dbri, CHImaster, 128);

	/*
	 * Control mode:
	 * Pipe 17: Send timeslots 1-4 (slots 5-8 are read only)
	 * Pipe 18: Receive timeslot 1 (clb).
	 * Pipe 19: Receive timeslot 7 (version).
	 */

	link_time_slot(dbri, 17, 16, 16, 32, dbri->mm.offset);
	link_time_slot(dbri, 18, 16, 16, 8, dbri->mm.offset);
	link_time_slot(dbri, 19, 18, 16, 8, dbri->mm.offset + 48);
	spin_unlock_irqrestore(&dbri->lock, flags);

	/* Wait for the chip to echo back CLB (Control Latch Bit) as zero */
	dbri->mm.ctrl[0] &= ~CS4215_CLB;
	xmit_fixed(dbri, 17, *(int *)dbri->mm.ctrl);

	spin_lock_irqsave(&dbri->lock, flags);
	tmp = sbus_readl(dbri->regs + REG0);
	tmp |= D_C;		/* Enable CHI */
	sbus_writel(tmp, dbri->regs + REG0);
	spin_unlock_irqrestore(&dbri->lock, flags);

	for (i = 10; ((dbri->mm.status & 0xe4) != 0x20); --i)
		msleep_interruptible(1);

	if (i == 0) {
		dprintk(D_MM, "CS4215 didn't respond to CLB (0x%02x)\n",
			dbri->mm.status);
		return -1;
	}

	/* Disable changes to our copy of the version number, as we are about
	 * to leave control mode.
	 */
	recv_fixed(dbri, 19, NULL);

	/* Terminate CS4215 control mode - data sheet says
	 * "Set CLB=1 and send two more frames of valid control info"
	 */
	dbri->mm.ctrl[0] |= CS4215_CLB;
	xmit_fixed(dbri, 17, *(int *)dbri->mm.ctrl);

	/* Two frames of control info @ 8kHz frame rate = 250 us delay */
	udelay(250);

	cs4215_setdata(dbri, 0);

	return 0;
}

/*
 * Setup the codec with the sampling rate, audio format and number of
 * channels.
 * As part of the process we resend the settings for the data
 * timeslots as well.
 */
static int cs4215_prepare(struct snd_dbri *dbri, unsigned int rate,
			  snd_pcm_format_t format, unsigned int channels)
{
	int freq_idx;
	int ret = 0;

	/* Lookup index for this rate */
	for (freq_idx = 0; CS4215_FREQ[freq_idx].freq != 0; freq_idx++) {
		if (CS4215_FREQ[freq_idx].freq == rate)
			break;
	}
	if (CS4215_FREQ[freq_idx].freq != rate) {
		printk(KERN_WARNING "DBRI: Unsupported rate %d Hz\n", rate);
		return -1;
	}

	switch (format) {
	case SNDRV_PCM_FORMAT_MU_LAW:
		dbri->mm.ctrl[1] = CS4215_DFR_ULAW;
		dbri->mm.precision = 8;
		break;
	case SNDRV_PCM_FORMAT_A_LAW:
		dbri->mm.ctrl[1] = CS4215_DFR_ALAW;
		dbri->mm.precision = 8;
		break;
	case SNDRV_PCM_FORMAT_U8:
		dbri->mm.ctrl[1] = CS4215_DFR_LINEAR8;
		dbri->mm.precision = 8;
		break;
	case SNDRV_PCM_FORMAT_S16_BE:
		dbri->mm.ctrl[1] = CS4215_DFR_LINEAR16;
		dbri->mm.precision = 16;
		break;
	default:
		printk(KERN_WARNING "DBRI: Unsupported format %d\n", format);
		return -1;
	}

	/* Add rate parameters */
	dbri->mm.ctrl[1] |= CS4215_FREQ[freq_idx].csval;
	dbri->mm.ctrl[2] = CS4215_XCLK |
	    CS4215_BSEL_128 | CS4215_FREQ[freq_idx].xtal;

	dbri->mm.channels = channels;
	if (channels == 2)
		dbri->mm.ctrl[1] |= CS4215_DFR_STEREO;

	ret = cs4215_setctrl(dbri);
	if (ret == 0)
		cs4215_open(dbri);	/* set codec to data mode */

	return ret;
}

/*
 *
 */
static __devinit int cs4215_init(struct snd_dbri *dbri)
{
	u32 reg2 = sbus_readl(dbri->regs + REG2);
	dprintk(D_MM, "cs4215_init: reg2=0x%x\n", reg2);

	/* Look for the cs4215 chips */
	if (reg2 & D_PIO2) {
		dprintk(D_MM, "Onboard CS4215 detected\n");
		dbri->mm.onboard = 1;
	}
	if (reg2 & D_PIO0) {
		dprintk(D_MM, "Speakerbox detected\n");
		dbri->mm.onboard = 0;

		if (reg2 & D_PIO2) {
			printk(KERN_INFO "DBRI: Using speakerbox / "
			       "ignoring onboard mmcodec.\n");
			sbus_writel(D_ENPIO2, dbri->regs + REG2);
		}
	}

	if (!(reg2 & (D_PIO0 | D_PIO2))) {
		printk(KERN_ERR "DBRI: no mmcodec found.\n");
		return -EIO;
	}

	cs4215_setup_pipes(dbri);
	cs4215_init_data(&dbri->mm);

	/* Enable capture of the status & version timeslots. */
	recv_fixed(dbri, 18, &dbri->mm.status);
	recv_fixed(dbri, 19, &dbri->mm.version);

	dbri->mm.offset = dbri->mm.onboard ? 0 : 8;
	if (cs4215_setctrl(dbri) == -1 || dbri->mm.version == 0xff) {
		dprintk(D_MM, "CS4215 failed probe at offset %d\n",
			dbri->mm.offset);
		return -EIO;
	}
	dprintk(D_MM, "Found CS4215 at offset %d\n", dbri->mm.offset);

	return 0;
}

/*
****************************************************************************
*************************** DBRI interrupt handler *************************
****************************************************************************

The DBRI communicates with the CPU mainly via a circular interrupt
buffer.  When an interrupt is signaled, the CPU walks through the
buffer and calls dbri_process_one_interrupt() for each interrupt word.
Complicated interrupts are handled by dedicated functions (which
appear first in this file).  Any pending interrupts can be serviced by
calling dbri_process_interrupt_buffer(), which works even if the CPU's
interrupts are disabled.

*/

/* xmit_descs()
 *
 * Starts transmitting the current TD's for recording/playing.
 * For playback, ALSA has filled the DMA memory with new data (we hope).
 */
static void xmit_descs(struct snd_dbri *dbri)
{
	struct dbri_streaminfo *info;
	s32 *cmd;
	unsigned long flags;
	int first_td;

	if (dbri == NULL)
		return;		/* Disabled */

	info = &dbri->stream_info[DBRI_REC];
	spin_lock_irqsave(&dbri->lock, flags);

	if (info->pipe >= 0) {
		first_td = dbri->pipes[info->pipe].first_desc;

		dprintk(D_DESC, "xmit_descs rec @ TD %d\n", first_td);

		/* Stream could be closed by the time we run. */
		if (first_td >= 0) {
			cmd = dbri_cmdlock(dbri, 2);
			*(cmd++) = DBRI_CMD(D_SDP, 0,
					    dbri->pipes[info->pipe].sdp
					    | D_SDP_P | D_SDP_EVERY | D_SDP_C);
			*(cmd++) = dbri->dma_dvma +
				   dbri_dma_off(desc, first_td);
			dbri_cmdsend(dbri, cmd, 2);

			/* Reset our admin of the pipe. */
			dbri->pipes[info->pipe].desc = first_td;
		}
	}

	info = &dbri->stream_info[DBRI_PLAY];

	if (info->pipe >= 0) {
		first_td = dbri->pipes[info->pipe].first_desc;

		dprintk(D_DESC, "xmit_descs play @ TD %d\n", first_td);

		/* Stream could be closed by the time we run. */
		if (first_td >= 0) {
			cmd = dbri_cmdlock(dbri, 2);
			*(cmd++) = DBRI_CMD(D_SDP, 0,
					    dbri->pipes[info->pipe].sdp
					    | D_SDP_P | D_SDP_EVERY | D_SDP_C);
			*(cmd++) = dbri->dma_dvma +
				   dbri_dma_off(desc, first_td);
			dbri_cmdsend(dbri, cmd, 2);

			/* Reset our admin of the pipe. */
			dbri->pipes[info->pipe].desc = first_td;
		}
	}

	spin_unlock_irqrestore(&dbri->lock, flags);
}

/* transmission_complete_intr()
 *
 * Called by main interrupt handler when DBRI signals transmission complete
 * on a pipe (interrupt triggered by the B bit in a transmit descriptor).
 *
 * Walks through the pipe's list of transmit buffer descriptors and marks
 * them as available. Stops when the first descriptor is found without
 * TBC (Transmit Buffer Complete) set, or we've run through them all.
 *
 * The DMA buffers are not released. They form a ring buffer and
 * they are filled by ALSA while others are transmitted by DMA.
 *
 */

static void transmission_complete_intr(struct snd_dbri *dbri, int pipe)
{
	struct dbri_streaminfo *info = &dbri->stream_info[DBRI_PLAY];
	int td = dbri->pipes[pipe].desc;
	int status;

	while (td >= 0) {
		if (td >= DBRI_NO_DESCS) {
			printk(KERN_ERR "DBRI: invalid td on pipe %d\n", pipe);
			return;
		}

		status = DBRI_TD_STATUS(dbri->dma->desc[td].word4);
		if (!(status & DBRI_TD_TBC))
			break;

		dprintk(D_INT, "TD %d, status 0x%02x\n", td, status);

		dbri->dma->desc[td].word4 = 0;	/* Reset it for next time. */
		info->offset += DBRI_RD_CNT(dbri->dma->desc[td].word1);

		td = dbri->next_desc[td];
		dbri->pipes[pipe].desc = td;
	}

	/* Notify ALSA */
	spin_unlock(&dbri->lock);
	snd_pcm_period_elapsed(info->substream);
	spin_lock(&dbri->lock);
}

static void reception_complete_intr(struct snd_dbri *dbri, int pipe)
{
	struct dbri_streaminfo *info;
	int rd = dbri->pipes[pipe].desc;
	s32 status;

	if (rd < 0 || rd >= DBRI_NO_DESCS) {
		printk(KERN_ERR "DBRI: invalid rd on pipe %d\n", pipe);
		return;
	}

	dbri->pipes[pipe].desc = dbri->next_desc[rd];
	status = dbri->dma->desc[rd].word1;
	dbri->dma->desc[rd].word1 = 0;	/* Reset it for next time. */

	info = &dbri->stream_info[DBRI_REC];
	info->offset += DBRI_RD_CNT(status);

	/* FIXME: Check status */

	dprintk(D_INT, "Recv RD %d, status 0x%02x, len %d\n",
		rd, DBRI_RD_STATUS(status), DBRI_RD_CNT(status));

	/* Notify ALSA */
	spin_unlock(&dbri->lock);
	snd_pcm_period_elapsed(info->substream);
	spin_lock(&dbri->lock);
}

static void dbri_process_one_interrupt(struct snd_dbri *dbri, int x)
{
	int val = D_INTR_GETVAL(x);
	int channel = D_INTR_GETCHAN(x);
	int command = D_INTR_GETCMD(x);
	int code = D_INTR_GETCODE(x);
#ifdef DBRI_DEBUG
	int rval = D_INTR_GETRVAL(x);
#endif

	if (channel == D_INTR_CMD) {
		dprintk(D_CMD, "INTR: Command: %-5s  Value:%d\n",
			cmds[command], val);
	} else {
		dprintk(D_INT, "INTR: Chan:%d Code:%d Val:%#x\n",
			channel, code, rval);
	}

	switch (code) {
	case D_INTR_CMDI:
		if (command != D_WAIT)
			printk(KERN_ERR "DBRI: Command read interrupt\n");
		break;
	case D_INTR_BRDY:
		reception_complete_intr(dbri, channel);
		break;
	case D_INTR_XCMP:
	case D_INTR_MINT:
		transmission_complete_intr(dbri, channel);
		break;
	case D_INTR_UNDR:
		/* UNDR - Transmission underrun
		 * resend SDP command with clear pipe bit (C) set
		 */
		{
	/* FIXME: do something useful in case of underrun */
			printk(KERN_ERR "DBRI: Underrun error\n");
#if 0
			s32 *cmd;
			int pipe = channel;
			int td = dbri->pipes[pipe].desc;

			dbri->dma->desc[td].word4 = 0;
			cmd = dbri_cmdlock(dbri, NoGetLock);
			*(cmd++) = DBRI_CMD(D_SDP, 0,
					    dbri->pipes[pipe].sdp
					    | D_SDP_P | D_SDP_C | D_SDP_2SAME);
			*(cmd++) = dbri->dma_dvma + dbri_dma_off(desc, td);
			dbri_cmdsend(dbri, cmd);
#endif
		}
		break;
	case D_INTR_FXDT:
		/* FXDT - Fixed data change */
		if (dbri->pipes[channel].sdp & D_SDP_MSB)
			val = reverse_bytes(val, dbri->pipes[channel].length);

		if (dbri->pipes[channel].recv_fixed_ptr)
			*(dbri->pipes[channel].recv_fixed_ptr) = val;
		break;
	default:
		if (channel != D_INTR_CMD)
			printk(KERN_WARNING
			       "DBRI: Ignored Interrupt: %d (0x%x)\n", code, x);
	}
}

/* dbri_process_interrupt_buffer advances through the DBRI's interrupt
 * buffer until it finds a zero word (indicating nothing more to do
 * right now).  Non-zero words require processing and are handed off
 * to dbri_process_one_interrupt AFTER advancing the pointer.
 */
static void dbri_process_interrupt_buffer(struct snd_dbri *dbri)
{
	s32 x;

	while ((x = dbri->dma->intr[dbri->dbri_irqp]) != 0) {
		dbri->dma->intr[dbri->dbri_irqp] = 0;
		dbri->dbri_irqp++;
		if (dbri->dbri_irqp == DBRI_INT_BLK)
			dbri->dbri_irqp = 1;

		dbri_process_one_interrupt(dbri, x);
	}
}

static irqreturn_t snd_dbri_interrupt(int irq, void *dev_id)
{
	struct snd_dbri *dbri = dev_id;
	static int errcnt = 0;
	int x;

	if (dbri == NULL)
		return IRQ_NONE;
	spin_lock(&dbri->lock);

	/*
	 * Read it, so the interrupt goes away.
	 */
	x = sbus_readl(dbri->regs + REG1);

	if (x & (D_MRR | D_MLE | D_LBG | D_MBE)) {
		u32 tmp;

		if (x & D_MRR)
			printk(KERN_ERR
			       "DBRI: Multiple Error Ack on SBus reg1=0x%x\n",
			       x);
		if (x & D_MLE)
			printk(KERN_ERR
			       "DBRI: Multiple Late Error on SBus reg1=0x%x\n",
			       x);
		if (x & D_LBG)
			printk(KERN_ERR
			       "DBRI: Lost Bus Grant on SBus reg1=0x%x\n", x);
		if (x & D_MBE)
			printk(KERN_ERR
			       "DBRI: Burst Error on SBus reg1=0x%x\n", x);

		/* Some of these SBus errors cause the chip's SBus circuitry
		 * to be disabled, so just re-enable and try to keep going.
		 *
		 * The only one I've seen is MRR, which will be triggered
		 * if you let a transmit pipe underrun, then try to CDP it.
		 *
		 * If these things persist, we reset the chip.
		 */
		if ((++errcnt) % 10 == 0) {
			dprintk(D_INT, "Interrupt errors exceeded.\n");
			dbri_reset(dbri);
		} else {
			tmp = sbus_readl(dbri->regs + REG0);
			tmp &= ~(D_D);
			sbus_writel(tmp, dbri->regs + REG0);
		}
	}

	dbri_process_interrupt_buffer(dbri);

	spin_unlock(&dbri->lock);

	return IRQ_HANDLED;
}

/****************************************************************************
		PCM Interface
****************************************************************************/
static struct snd_pcm_hardware snd_dbri_pcm_hw = {
	.info		= SNDRV_PCM_INFO_MMAP |
			  SNDRV_PCM_INFO_INTERLEAVED |
			  SNDRV_PCM_INFO_BLOCK_TRANSFER |
			  SNDRV_PCM_INFO_MMAP_VALID |
			  SNDRV_PCM_INFO_BATCH,
	.formats	= SNDRV_PCM_FMTBIT_MU_LAW |
			  SNDRV_PCM_FMTBIT_A_LAW |
			  SNDRV_PCM_FMTBIT_U8 |
			  SNDRV_PCM_FMTBIT_S16_BE,
	.rates		= SNDRV_PCM_RATE_8000_48000 | SNDRV_PCM_RATE_5512,
	.rate_min		= 5512,
	.rate_max		= 48000,
	.channels_min		= 1,
	.channels_max		= 2,
	.buffer_bytes_max	= 64 * 1024,
	.period_bytes_min	= 1,
	.period_bytes_max	= DBRI_TD_MAXCNT,
	.periods_min		= 1,
	.periods_max		= 1024,
};

static int snd_hw_rule_format(struct snd_pcm_hw_params *params,
			      struct snd_pcm_hw_rule *rule)
{
	struct snd_interval *c = hw_param_interval(params,
				SNDRV_PCM_HW_PARAM_CHANNELS);
	struct snd_mask *f = hw_param_mask(params, SNDRV_PCM_HW_PARAM_FORMAT);
	struct snd_mask fmt;

	snd_mask_any(&fmt);
	if (c->min > 1) {
		fmt.bits[0] &= SNDRV_PCM_FMTBIT_S16_BE;
		return snd_mask_refine(f, &fmt);
	}
	return 0;
}

static int snd_hw_rule_channels(struct snd_pcm_hw_params *params,
				struct snd_pcm_hw_rule *rule)
{
	struct snd_interval *c = hw_param_interval(params,
				SNDRV_PCM_HW_PARAM_CHANNELS);
	struct snd_mask *f = hw_param_mask(params, SNDRV_PCM_HW_PARAM_FORMAT);
	struct snd_interval ch;

	snd_interval_any(&ch);
	if (!(f->bits[0] & SNDRV_PCM_FMTBIT_S16_BE)) {
		ch.min = 1;
		ch.max = 1;
		ch.integer = 1;
		return snd_interval_refine(c, &ch);
	}
	return 0;
}

static int snd_dbri_open(struct snd_pcm_substream *substream)
{
	struct snd_dbri *dbri = snd_pcm_substream_chip(substream);
	struct snd_pcm_runtime *runtime = substream->runtime;
	struct dbri_streaminfo *info = DBRI_STREAM(dbri, substream);
	unsigned long flags;

	dprintk(D_USR, "open audio output.\n");
	runtime->hw = snd_dbri_pcm_hw;

	spin_lock_irqsave(&dbri->lock, flags);
	info->substream = substream;
	info->offset = 0;
	info->dvma_buffer = 0;
	info->pipe = -1;
	spin_unlock_irqrestore(&dbri->lock, flags);

	snd_pcm_hw_rule_add(runtime, 0, SNDRV_PCM_HW_PARAM_CHANNELS,
			    snd_hw_rule_format, NULL, SNDRV_PCM_HW_PARAM_FORMAT,
			    -1);
	snd_pcm_hw_rule_add(runtime, 0, SNDRV_PCM_HW_PARAM_FORMAT,
			    snd_hw_rule_channels, NULL,
			    SNDRV_PCM_HW_PARAM_CHANNELS,
			    -1);

	cs4215_open(dbri);

	return 0;
}

static int snd_dbri_close(struct snd_pcm_substream *substream)
{
	struct snd_dbri *dbri = snd_pcm_substream_chip(substream);
	struct dbri_streaminfo *info = DBRI_STREAM(dbri, substream);

	dprintk(D_USR, "close audio output.\n");
	info->substream = NULL;
	info->offset = 0;

	return 0;
}

static int snd_dbri_hw_params(struct snd_pcm_substream *substream,
			      struct snd_pcm_hw_params *hw_params)
{
	struct snd_pcm_runtime *runtime = substream->runtime;
	struct snd_dbri *dbri = snd_pcm_substream_chip(substream);
	struct dbri_streaminfo *info = DBRI_STREAM(dbri, substream);
	int direction;
	int ret;

	/* set sampling rate, audio format and number of channels */
	ret = cs4215_prepare(dbri, params_rate(hw_params),
			     params_format(hw_params),
			     params_channels(hw_params));
	if (ret != 0)
		return ret;

	if ((ret = snd_pcm_lib_malloc_pages(substream,
				params_buffer_bytes(hw_params))) < 0) {
		printk(KERN_ERR "malloc_pages failed with %d\n", ret);
		return ret;
	}

	/* hw_params can get called multiple times. Only map the DMA once.
	 */
	if (info->dvma_buffer == 0) {
		if (DBRI_STREAMNO(substream) == DBRI_PLAY)
			direction = DMA_TO_DEVICE;
		else
			direction = DMA_FROM_DEVICE;

		info->dvma_buffer =
			dma_map_single(&dbri->op->dev,
				       runtime->dma_area,
				       params_buffer_bytes(hw_params),
				       direction);
	}

	direction = params_buffer_bytes(hw_params);
	dprintk(D_USR, "hw_params: %d bytes, dvma=%x\n",
		direction, info->dvma_buffer);
	return 0;
}

static int snd_dbri_hw_free(struct snd_pcm_substream *substream)
{
	struct snd_dbri *dbri = snd_pcm_substream_chip(substream);
	struct dbri_streaminfo *info = DBRI_STREAM(dbri, substream);
	int direction;

	dprintk(D_USR, "hw_free.\n");

	/* hw_free can get called multiple times. Only unmap the DMA once.
	 */
	if (info->dvma_buffer) {
		if (DBRI_STREAMNO(substream) == DBRI_PLAY)
			direction = DMA_TO_DEVICE;
		else
			direction = DMA_FROM_DEVICE;

		dma_unmap_single(&dbri->op->dev, info->dvma_buffer,
				 substream->runtime->buffer_size, direction);
		info->dvma_buffer = 0;
	}
	if (info->pipe != -1) {
		reset_pipe(dbri, info->pipe);
		info->pipe = -1;
	}

	return snd_pcm_lib_free_pages(substream);
}

static int snd_dbri_prepare(struct snd_pcm_substream *substream)
{
	struct snd_dbri *dbri = snd_pcm_substream_chip(substream);
	struct dbri_streaminfo *info = DBRI_STREAM(dbri, substream);
	int ret;

	info->size = snd_pcm_lib_buffer_bytes(substream);
	if (DBRI_STREAMNO(substream) == DBRI_PLAY)
		info->pipe = 4;	/* Send pipe */
	else
		info->pipe = 6;	/* Receive pipe */

	spin_lock_irq(&dbri->lock);
	info->offset = 0;

	/* Setup the all the transmit/receive descriptors to cover the
	 * whole DMA buffer.
	 */
	ret = setup_descs(dbri, DBRI_STREAMNO(substream),
			  snd_pcm_lib_period_bytes(substream));

	spin_unlock_irq(&dbri->lock);

	dprintk(D_USR, "prepare audio output. %d bytes\n", info->size);
	return ret;
}

static int snd_dbri_trigger(struct snd_pcm_substream *substream, int cmd)
{
	struct snd_dbri *dbri = snd_pcm_substream_chip(substream);
	struct dbri_streaminfo *info = DBRI_STREAM(dbri, substream);
	int ret = 0;

	switch (cmd) {
	case SNDRV_PCM_TRIGGER_START:
		dprintk(D_USR, "start audio, period is %d bytes\n",
			(int)snd_pcm_lib_period_bytes(substream));
		/* Re-submit the TDs. */
		xmit_descs(dbri);
		break;
	case SNDRV_PCM_TRIGGER_STOP:
		dprintk(D_USR, "stop audio.\n");
		reset_pipe(dbri, info->pipe);
		break;
	default:
		ret = -EINVAL;
	}

	return ret;
}

static snd_pcm_uframes_t snd_dbri_pointer(struct snd_pcm_substream *substream)
{
	struct snd_dbri *dbri = snd_pcm_substream_chip(substream);
	struct dbri_streaminfo *info = DBRI_STREAM(dbri, substream);
	snd_pcm_uframes_t ret;

	ret = bytes_to_frames(substream->runtime, info->offset)
		% substream->runtime->buffer_size;
	dprintk(D_USR, "I/O pointer: %ld frames of %ld.\n",
		ret, substream->runtime->buffer_size);
	return ret;
}

static struct snd_pcm_ops snd_dbri_ops = {
	.open = snd_dbri_open,
	.close = snd_dbri_close,
	.ioctl = snd_pcm_lib_ioctl,
	.hw_params = snd_dbri_hw_params,
	.hw_free = snd_dbri_hw_free,
	.prepare = snd_dbri_prepare,
	.trigger = snd_dbri_trigger,
	.pointer = snd_dbri_pointer,
};

static int __devinit snd_dbri_pcm(struct snd_card *card)
{
	struct snd_pcm *pcm;
	int err;

	if ((err = snd_pcm_new(card,
			       /* ID */		    "sun_dbri",
			       /* device */	    0,
			       /* playback count */ 1,
			       /* capture count */  1, &pcm)) < 0)
		return err;

	snd_pcm_set_ops(pcm, SNDRV_PCM_STREAM_PLAYBACK, &snd_dbri_ops);
	snd_pcm_set_ops(pcm, SNDRV_PCM_STREAM_CAPTURE, &snd_dbri_ops);

	pcm->private_data = card->private_data;
	pcm->info_flags = 0;
	strcpy(pcm->name, card->shortname);

	if ((err = snd_pcm_lib_preallocate_pages_for_all(pcm,
			SNDRV_DMA_TYPE_CONTINUOUS,
			snd_dma_continuous_data(GFP_KERNEL),
			64 * 1024, 64 * 1024)) < 0)
		return err;

	return 0;
}

/*****************************************************************************
			Mixer interface
*****************************************************************************/

static int snd_cs4215_info_volume(struct snd_kcontrol *kcontrol,
				  struct snd_ctl_elem_info *uinfo)
{
	uinfo->type = SNDRV_CTL_ELEM_TYPE_INTEGER;
	uinfo->count = 2;
	uinfo->value.integer.min = 0;
	if (kcontrol->private_value == DBRI_PLAY)
		uinfo->value.integer.max = DBRI_MAX_VOLUME;
	else
		uinfo->value.integer.max = DBRI_MAX_GAIN;
	return 0;
}

static int snd_cs4215_get_volume(struct snd_kcontrol *kcontrol,
				 struct snd_ctl_elem_value *ucontrol)
{
	struct snd_dbri *dbri = snd_kcontrol_chip(kcontrol);
	struct dbri_streaminfo *info;

	if (snd_BUG_ON(!dbri))
		return -EINVAL;
	info = &dbri->stream_info[kcontrol->private_value];

	ucontrol->value.integer.value[0] = info->left_gain;
	ucontrol->value.integer.value[1] = info->right_gain;
	return 0;
}

static int snd_cs4215_put_volume(struct snd_kcontrol *kcontrol,
				 struct snd_ctl_elem_value *ucontrol)
{
	struct snd_dbri *dbri = snd_kcontrol_chip(kcontrol);
	struct dbri_streaminfo *info =
				&dbri->stream_info[kcontrol->private_value];
	unsigned int vol[2];
	int changed = 0;

	vol[0] = ucontrol->value.integer.value[0];
	vol[1] = ucontrol->value.integer.value[1];
	if (kcontrol->private_value == DBRI_PLAY) {
		if (vol[0] > DBRI_MAX_VOLUME || vol[1] > DBRI_MAX_VOLUME)
			return -EINVAL;
	} else {
		if (vol[0] > DBRI_MAX_GAIN || vol[1] > DBRI_MAX_GAIN)
			return -EINVAL;
	}

	if (info->left_gain != vol[0]) {
		info->left_gain = vol[0];
		changed = 1;
	}
	if (info->right_gain != vol[1]) {
		info->right_gain = vol[1];
		changed = 1;
	}
	if (changed) {
		/* First mute outputs, and wait 1/8000 sec (125 us)
		 * to make sure this takes.  This avoids clicking noises.
		 */
		cs4215_setdata(dbri, 1);
		udelay(125);
		cs4215_setdata(dbri, 0);
	}
	return changed;
}

static int snd_cs4215_info_single(struct snd_kcontrol *kcontrol,
				  struct snd_ctl_elem_info *uinfo)
{
	int mask = (kcontrol->private_value >> 16) & 0xff;

	uinfo->type = (mask == 1) ?
	    SNDRV_CTL_ELEM_TYPE_BOOLEAN : SNDRV_CTL_ELEM_TYPE_INTEGER;
	uinfo->count = 1;
	uinfo->value.integer.min = 0;
	uinfo->value.integer.max = mask;
	return 0;
}

static int snd_cs4215_get_single(struct snd_kcontrol *kcontrol,
				 struct snd_ctl_elem_value *ucontrol)
{
	struct snd_dbri *dbri = snd_kcontrol_chip(kcontrol);
	int elem = kcontrol->private_value & 0xff;
	int shift = (kcontrol->private_value >> 8) & 0xff;
	int mask = (kcontrol->private_value >> 16) & 0xff;
	int invert = (kcontrol->private_value >> 24) & 1;

	if (snd_BUG_ON(!dbri))
		return -EINVAL;

	if (elem < 4)
		ucontrol->value.integer.value[0] =
		    (dbri->mm.data[elem] >> shift) & mask;
	else
		ucontrol->value.integer.value[0] =
		    (dbri->mm.ctrl[elem - 4] >> shift) & mask;

	if (invert == 1)
		ucontrol->value.integer.value[0] =
		    mask - ucontrol->value.integer.value[0];
	return 0;
}

static int snd_cs4215_put_single(struct snd_kcontrol *kcontrol,
				 struct snd_ctl_elem_value *ucontrol)
{
	struct snd_dbri *dbri = snd_kcontrol_chip(kcontrol);
	int elem = kcontrol->private_value & 0xff;
	int shift = (kcontrol->private_value >> 8) & 0xff;
	int mask = (kcontrol->private_value >> 16) & 0xff;
	int invert = (kcontrol->private_value >> 24) & 1;
	int changed = 0;
	unsigned short val;

	if (snd_BUG_ON(!dbri))
		return -EINVAL;

	val = (ucontrol->value.integer.value[0] & mask);
	if (invert == 1)
		val = mask - val;
	val <<= shift;

	if (elem < 4) {
		dbri->mm.data[elem] = (dbri->mm.data[elem] &
				       ~(mask << shift)) | val;
		changed = (val != dbri->mm.data[elem]);
	} else {
		dbri->mm.ctrl[elem - 4] = (dbri->mm.ctrl[elem - 4] &
					   ~(mask << shift)) | val;
		changed = (val != dbri->mm.ctrl[elem - 4]);
	}

	dprintk(D_GEN, "put_single: mask=0x%x, changed=%d, "
		"mixer-value=%ld, mm-value=0x%x\n",
		mask, changed, ucontrol->value.integer.value[0],
		dbri->mm.data[elem & 3]);

	if (changed) {
		/* First mute outputs, and wait 1/8000 sec (125 us)
		 * to make sure this takes.  This avoids clicking noises.
		 */
		cs4215_setdata(dbri, 1);
		udelay(125);
		cs4215_setdata(dbri, 0);
	}
	return changed;
}

/* Entries 0-3 map to the 4 data timeslots, entries 4-7 map to the 4 control
   timeslots. Shift is the bit offset in the timeslot, mask defines the
   number of bits. invert is a boolean for use with attenuation.
 */
#define CS4215_SINGLE(xname, entry, shift, mask, invert)	\
{ .iface = SNDRV_CTL_ELEM_IFACE_MIXER, .name = (xname),		\
  .info = snd_cs4215_info_single,				\
  .get = snd_cs4215_get_single, .put = snd_cs4215_put_single,	\
  .private_value = (entry) | ((shift) << 8) | ((mask) << 16) |	\
			((invert) << 24) },

static struct snd_kcontrol_new dbri_controls[] __devinitdata = {
	{
	 .iface = SNDRV_CTL_ELEM_IFACE_MIXER,
	 .name  = "Playback Volume",
	 .info  = snd_cs4215_info_volume,
	 .get   = snd_cs4215_get_volume,
	 .put   = snd_cs4215_put_volume,
	 .private_value = DBRI_PLAY,
	 },
	CS4215_SINGLE("Headphone switch", 0, 7, 1, 0)
	CS4215_SINGLE("Line out switch", 0, 6, 1, 0)
	CS4215_SINGLE("Speaker switch", 1, 6, 1, 0)
	{
	 .iface = SNDRV_CTL_ELEM_IFACE_MIXER,
	 .name  = "Capture Volume",
	 .info  = snd_cs4215_info_volume,
	 .get   = snd_cs4215_get_volume,
	 .put   = snd_cs4215_put_volume,
	 .private_value = DBRI_REC,
	 },
	/* FIXME: mic/line switch */
	CS4215_SINGLE("Line in switch", 2, 4, 1, 0)
	CS4215_SINGLE("High Pass Filter switch", 5, 7, 1, 0)
	CS4215_SINGLE("Monitor Volume", 3, 4, 0xf, 1)
	CS4215_SINGLE("Mic boost", 4, 4, 1, 1)
};

static int __devinit snd_dbri_mixer(struct snd_card *card)
{
	int idx, err;
	struct snd_dbri *dbri;

	if (snd_BUG_ON(!card || !card->private_data))
		return -EINVAL;
	dbri = card->private_data;

	strcpy(card->mixername, card->shortname);

	for (idx = 0; idx < ARRAY_SIZE(dbri_controls); idx++) {
		err = snd_ctl_add(card,
				snd_ctl_new1(&dbri_controls[idx], dbri));
		if (err < 0)
			return err;
	}

	for (idx = DBRI_REC; idx < DBRI_NO_STREAMS; idx++) {
		dbri->stream_info[idx].left_gain = 0;
		dbri->stream_info[idx].right_gain = 0;
	}

	return 0;
}

/****************************************************************************
			/proc interface
****************************************************************************/
static void dbri_regs_read(struct snd_info_entry *entry,
			   struct snd_info_buffer *buffer)
{
	struct snd_dbri *dbri = entry->private_data;

	snd_iprintf(buffer, "REG0: 0x%x\n", sbus_readl(dbri->regs + REG0));
	snd_iprintf(buffer, "REG2: 0x%x\n", sbus_readl(dbri->regs + REG2));
	snd_iprintf(buffer, "REG8: 0x%x\n", sbus_readl(dbri->regs + REG8));
	snd_iprintf(buffer, "REG9: 0x%x\n", sbus_readl(dbri->regs + REG9));
}

#ifdef DBRI_DEBUG
static void dbri_debug_read(struct snd_info_entry *entry,
			    struct snd_info_buffer *buffer)
{
	struct snd_dbri *dbri = entry->private_data;
	int pipe;
	snd_iprintf(buffer, "debug=%d\n", dbri_debug);

	for (pipe = 0; pipe < 32; pipe++) {
		if (pipe_active(dbri, pipe)) {
			struct dbri_pipe *pptr = &dbri->pipes[pipe];
			snd_iprintf(buffer,
				    "Pipe %d: %s SDP=0x%x desc=%d, "
				    "len=%d next %d\n",
				    pipe,
				   (pptr->sdp & D_SDP_TO_SER) ? "output" :
								 "input",
				    pptr->sdp, pptr->desc,
				    pptr->length, pptr->nextpipe);
		}
	}
}
#endif

static void __devinit snd_dbri_proc(struct snd_card *card)
{
	struct snd_dbri *dbri = card->private_data;
	struct snd_info_entry *entry;

	if (!snd_card_proc_new(card, "regs", &entry))
		snd_info_set_text_ops(entry, dbri, dbri_regs_read);

#ifdef DBRI_DEBUG
	if (!snd_card_proc_new(card, "debug", &entry)) {
		snd_info_set_text_ops(entry, dbri, dbri_debug_read);
		entry->mode = S_IFREG | S_IRUGO;	/* Readable only. */
	}
#endif
}

/*
****************************************************************************
**************************** Initialization ********************************
****************************************************************************
*/
static void snd_dbri_free(struct snd_dbri *dbri);

static int __devinit snd_dbri_create(struct snd_card *card,
				     struct platform_device *op,
				     int irq, int dev)
{
	struct snd_dbri *dbri = card->private_data;
	int err;

	spin_lock_init(&dbri->lock);
	dbri->op = op;
	dbri->irq = irq;

	dbri->dma = dma_alloc_coherent(&op->dev,
				       sizeof(struct dbri_dma),
				       &dbri->dma_dvma, GFP_ATOMIC);
	if (!dbri->dma)
		return -ENOMEM;
	memset((void *)dbri->dma, 0, sizeof(struct dbri_dma));

	dprintk(D_GEN, "DMA Cmd Block 0x%p (0x%08x)\n",
		dbri->dma, dbri->dma_dvma);

	/* Map the registers into memory. */
	dbri->regs_size = resource_size(&op->resource[0]);
	dbri->regs = of_ioremap(&op->resource[0], 0,
				dbri->regs_size, "DBRI Registers");
	if (!dbri->regs) {
		printk(KERN_ERR "DBRI: could not allocate registers\n");
		dma_free_coherent(&op->dev, sizeof(struct dbri_dma),
				  (void *)dbri->dma, dbri->dma_dvma);
		return -EIO;
	}

	err = request_irq(dbri->irq, snd_dbri_interrupt, IRQF_SHARED,
			  "DBRI audio", dbri);
	if (err) {
		printk(KERN_ERR "DBRI: Can't get irq %d\n", dbri->irq);
		of_iounmap(&op->resource[0], dbri->regs, dbri->regs_size);
		dma_free_coherent(&op->dev, sizeof(struct dbri_dma),
				  (void *)dbri->dma, dbri->dma_dvma);
		return err;
	}

	/* Do low level initialization of the DBRI and CS4215 chips */
	dbri_initialize(dbri);
	err = cs4215_init(dbri);
	if (err) {
		snd_dbri_free(dbri);
		return err;
	}

	return 0;
}

static void snd_dbri_free(struct snd_dbri *dbri)
{
	dprintk(D_GEN, "snd_dbri_free\n");
	dbri_reset(dbri);

	if (dbri->irq)
		free_irq(dbri->irq, dbri);

	if (dbri->regs)
		of_iounmap(&dbri->op->resource[0], dbri->regs, dbri->regs_size);

	if (dbri->dma)
		dma_free_coherent(&dbri->op->dev,
				  sizeof(struct dbri_dma),
				  (void *)dbri->dma, dbri->dma_dvma);
}

static int __devinit dbri_probe(struct platform_device *op)
{
	struct snd_dbri *dbri;
	struct resource *rp;
	struct snd_card *card;
	static int dev = 0;
	int irq;
	int err;

	if (dev >= SNDRV_CARDS)
		return -ENODEV;
	if (!enable[dev]) {
		dev++;
		return -ENOENT;
	}

	irq = op->archdata.irqs[0];
	if (irq <= 0) {
		printk(KERN_ERR "DBRI-%d: No IRQ.\n", dev);
		return -ENODEV;
	}

	err = snd_card_create(index[dev], id[dev], THIS_MODULE,
			      sizeof(struct snd_dbri), &card);
	if (err < 0)
		return err;

	strcpy(card->driver, "DBRI");
	strcpy(card->shortname, "Sun DBRI");
	rp = &op->resource[0];
	sprintf(card->longname, "%s at 0x%02lx:0x%016Lx, irq %d",
		card->shortname,
		rp->flags & 0xffL, (unsigned long long)rp->start, irq);

	err = snd_dbri_create(card, op, irq, dev);
	if (err < 0) {
		snd_card_free(card);
		return err;
	}

	dbri = card->private_data;
	err = snd_dbri_pcm(card);
	if (err < 0)
		goto _err;

	err = snd_dbri_mixer(card);
	if (err < 0)
		goto _err;

	/* /proc file handling */
	snd_dbri_proc(card);
	dev_set_drvdata(&op->dev, card);

	err = snd_card_register(card);
	if (err < 0)
		goto _err;

	printk(KERN_INFO "audio%d at %p (irq %d) is DBRI(%c)+CS4215(%d)\n",
	       dev, dbri->regs,
	       dbri->irq, op->dev.of_node->name[9], dbri->mm.version);
	dev++;

	return 0;

_err:
	snd_dbri_free(dbri);
	snd_card_free(card);
	return err;
}

static int __devexit dbri_remove(struct platform_device *op)
{
	struct snd_card *card = dev_get_drvdata(&op->dev);

	snd_dbri_free(card->private_data);
	snd_card_free(card);

	dev_set_drvdata(&op->dev, NULL);

	return 0;
}

static const struct of_device_id dbri_match[] = {
	{
		.name = "SUNW,DBRIe",
	},
	{
		.name = "SUNW,DBRIf",
	},
	{},
};

MODULE_DEVICE_TABLE(of, dbri_match);

<<<<<<< HEAD
static struct of_platform_driver dbri_sbus_driver = {
	.owner		= THIS_MODULE,
	.name		= "dbri",
	.match_table	= dbri_match,
=======
static struct platform_driver dbri_sbus_driver = {
	.driver = {
		.name = "dbri",
		.owner = THIS_MODULE,
		.of_match_table = dbri_match,
	},
>>>>>>> 02f8c6ae
	.probe		= dbri_probe,
	.remove		= __devexit_p(dbri_remove),
};

/* Probe for the dbri chip and then attach the driver. */
static int __init dbri_init(void)
{
	return platform_driver_register(&dbri_sbus_driver);
}

static void __exit dbri_exit(void)
{
	platform_driver_unregister(&dbri_sbus_driver);
}

module_init(dbri_init);
module_exit(dbri_exit);<|MERGE_RESOLUTION|>--- conflicted
+++ resolved
@@ -2686,19 +2686,12 @@
 
 MODULE_DEVICE_TABLE(of, dbri_match);
 
-<<<<<<< HEAD
-static struct of_platform_driver dbri_sbus_driver = {
-	.owner		= THIS_MODULE,
-	.name		= "dbri",
-	.match_table	= dbri_match,
-=======
 static struct platform_driver dbri_sbus_driver = {
 	.driver = {
 		.name = "dbri",
 		.owner = THIS_MODULE,
 		.of_match_table = dbri_match,
 	},
->>>>>>> 02f8c6ae
 	.probe		= dbri_probe,
 	.remove		= __devexit_p(dbri_remove),
 };
