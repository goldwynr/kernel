--- conflicted
+++ resolved
@@ -27,52 +27,6 @@
 
 
 /*
-<<<<<<< HEAD
- * we use a vmalloc'ed (sg-)buffer
- */
-
-/* get the physical page pointer on the given offset */
-static struct page *snd_pcm_get_vmalloc_page(struct snd_pcm_substream *subs, unsigned long offset)
-{
-	void *pageptr = subs->runtime->dma_area + offset;
-	return vmalloc_to_page(pageptr);
-}
-
-/*
- * hw_params callback
- * NOTE: this may be called not only once per pcm open!
- */
-static int snd_pcm_alloc_vmalloc_buffer(struct snd_pcm_substream *subs, size_t size)
-{
-	struct snd_pcm_runtime *runtime = subs->runtime;
-	if (runtime->dma_area) {
-		if (runtime->dma_bytes >= size)
-			return 0; /* already enough large */
-		vfree(runtime->dma_area);
-	}
-	runtime->dma_area = vmalloc_32_user(size);
-	if (! runtime->dma_area)
-		return -ENOMEM;
-	runtime->dma_bytes = size;
-	return 0;
-}
-
-/*
- * hw_free callback
- * NOTE: this may be called not only once per pcm open!
- */
-static int snd_pcm_free_vmalloc_buffer(struct snd_pcm_substream *subs)
-{
-	struct snd_pcm_runtime *runtime = subs->runtime;
-
-	vfree(runtime->dma_area);
-	runtime->dma_area = NULL;
-	return 0;
-}
-
-/*
-=======
->>>>>>> 02f8c6ae
  * clear the SRAM contents
  */
 static int pdacf_pcm_clear_sram(struct snd_pdacf *chip)
