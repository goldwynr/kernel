/*
 *   This program is free software; you can redistribute it and/or modify
 *   it under the terms of the GNU General Public License as published by
 *   the Free Software Foundation; either version 2 of the License, or
 *   (at your option) any later version.
 *
 *   This program is distributed in the hope that it will be useful,
 *   but WITHOUT ANY WARRANTY; without even the implied warranty of
 *   MERCHANTABILITY or FITNESS FOR A PARTICULAR PURPOSE.  See the
 *   GNU General Public License for more details.
 *
 *   You should have received a copy of the GNU General Public License
 *   along with this program; if not, write to the Free Software
 *   Foundation, Inc., 59 Temple Place, Suite 330, Boston, MA  02111-1307 USA
 */

#include <linux/init.h>
#include <linux/slab.h>
#include <linux/ratelimit.h>
#include <linux/usb.h>
#include <linux/usb/audio.h>
#include <linux/usb/audio-v2.h>

#include <sound/core.h>
#include <sound/pcm.h>
#include <sound/pcm_params.h>

#include "usbaudio.h"
#include "card.h"
#include "quirks.h"
#include "debug.h"
#include "endpoint.h"
#include "helper.h"
#include "pcm.h"
#include "clock.h"
#include "power.h"

#define SUBSTREAM_FLAG_DATA_EP_STARTED	0
#define SUBSTREAM_FLAG_SYNC_EP_STARTED	1

/* return the estimated delay based on USB frame counters */
snd_pcm_uframes_t snd_usb_pcm_delay(struct snd_usb_substream *subs,
				    unsigned int rate)
{
	int current_frame_number;
	int frame_diff;
	int est_delay;

	current_frame_number = usb_get_current_frame_number(subs->dev);
	/*
	 * HCD implementations use different widths, use lower 8 bits.
	 * The delay will be managed up to 256ms, which is more than
	 * enough
	 */
	frame_diff = (current_frame_number - subs->last_frame_number) & 0xff;

	/* Approximation based on number of samples per USB frame (ms),
	   some truncation for 44.1 but the estimate is good enough */
	est_delay =  subs->last_delay - (frame_diff * rate / 1000);
	if (est_delay < 0)
		est_delay = 0;
	return est_delay;
}

/*
 * return the current pcm pointer.  just based on the hwptr_done value.
 */
static snd_pcm_uframes_t snd_usb_pcm_pointer(struct snd_pcm_substream *substream)
{
	struct snd_usb_substream *subs;
	unsigned int hwptr_done;

	subs = (struct snd_usb_substream *)substream->runtime->private_data;
	spin_lock(&subs->lock);
	hwptr_done = subs->hwptr_done;
	substream->runtime->delay = snd_usb_pcm_delay(subs,
						substream->runtime->rate);
	spin_unlock(&subs->lock);
	return hwptr_done / (substream->runtime->frame_bits >> 3);
}

/*
 * find a matching audio format
 */
static struct audioformat *find_format(struct snd_usb_substream *subs, unsigned int format,
				       unsigned int rate, unsigned int channels)
{
	struct list_head *p;
	struct audioformat *found = NULL;
	int cur_attr = 0, attr;

	list_for_each(p, &subs->fmt_list) {
		struct audioformat *fp;
		fp = list_entry(p, struct audioformat, list);
		if (!(fp->formats & (1uLL << format)))
			continue;
		if (fp->channels != channels)
			continue;
		if (rate < fp->rate_min || rate > fp->rate_max)
			continue;
		if (! (fp->rates & SNDRV_PCM_RATE_CONTINUOUS)) {
			unsigned int i;
			for (i = 0; i < fp->nr_rates; i++)
				if (fp->rate_table[i] == rate)
					break;
			if (i >= fp->nr_rates)
				continue;
		}
		attr = fp->ep_attr & USB_ENDPOINT_SYNCTYPE;
		if (! found) {
			found = fp;
			cur_attr = attr;
			continue;
		}
		/* avoid async out and adaptive in if the other method
		 * supports the same format.
		 * this is a workaround for the case like
		 * M-audio audiophile USB.
		 */
		if (attr != cur_attr) {
			if ((attr == USB_ENDPOINT_SYNC_ASYNC &&
			     subs->direction == SNDRV_PCM_STREAM_PLAYBACK) ||
			    (attr == USB_ENDPOINT_SYNC_ADAPTIVE &&
			     subs->direction == SNDRV_PCM_STREAM_CAPTURE))
				continue;
			if ((cur_attr == USB_ENDPOINT_SYNC_ASYNC &&
			     subs->direction == SNDRV_PCM_STREAM_PLAYBACK) ||
			    (cur_attr == USB_ENDPOINT_SYNC_ADAPTIVE &&
			     subs->direction == SNDRV_PCM_STREAM_CAPTURE)) {
				found = fp;
				cur_attr = attr;
				continue;
			}
		}
		/* find the format with the largest max. packet size */
		if (fp->maxpacksize > found->maxpacksize) {
			found = fp;
			cur_attr = attr;
		}
	}
	return found;
}

static int init_pitch_v1(struct snd_usb_audio *chip, int iface,
			 struct usb_host_interface *alts,
			 struct audioformat *fmt)
{
	struct usb_device *dev = chip->dev;
	unsigned int ep;
	unsigned char data[1];
	int err;

	ep = get_endpoint(alts, 0)->bEndpointAddress;

	data[0] = 1;
	if ((err = snd_usb_ctl_msg(dev, usb_sndctrlpipe(dev, 0), UAC_SET_CUR,
				   USB_TYPE_CLASS|USB_RECIP_ENDPOINT|USB_DIR_OUT,
				   UAC_EP_CS_ATTR_PITCH_CONTROL << 8, ep,
				   data, sizeof(data))) < 0) {
		snd_printk(KERN_ERR "%d:%d:%d: cannot set enable PITCH\n",
			   dev->devnum, iface, ep);
		return err;
	}

	return 0;
}

static int init_pitch_v2(struct snd_usb_audio *chip, int iface,
			 struct usb_host_interface *alts,
			 struct audioformat *fmt)
{
	struct usb_device *dev = chip->dev;
	unsigned char data[1];
	unsigned int ep;
	int err;

	ep = get_endpoint(alts, 0)->bEndpointAddress;

	data[0] = 1;
	if ((err = snd_usb_ctl_msg(dev, usb_sndctrlpipe(dev, 0), UAC2_CS_CUR,
				   USB_TYPE_CLASS | USB_RECIP_ENDPOINT | USB_DIR_OUT,
				   UAC2_EP_CS_PITCH << 8, 0,
				   data, sizeof(data))) < 0) {
		snd_printk(KERN_ERR "%d:%d:%d: cannot set enable PITCH (v2)\n",
			   dev->devnum, iface, fmt->altsetting);
		return err;
	}

	return 0;
}

/*
 * initialize the pitch control and sample rate
 */
int snd_usb_init_pitch(struct snd_usb_audio *chip, int iface,
		       struct usb_host_interface *alts,
		       struct audioformat *fmt)
{
	struct usb_interface_descriptor *altsd = get_iface_desc(alts);

	/* if endpoint doesn't have pitch control, bail out */
	if (!(fmt->attributes & UAC_EP_CS_ATTR_PITCH_CONTROL))
		return 0;

	switch (altsd->bInterfaceProtocol) {
	case UAC_VERSION_1:
	default:
		return init_pitch_v1(chip, iface, alts, fmt);

	case UAC_VERSION_2:
		return init_pitch_v2(chip, iface, alts, fmt);
	}
}

static int start_endpoints(struct snd_usb_substream *subs, int can_sleep)
{
	int err;

	if (!subs->data_endpoint)
		return -EINVAL;

	if (!test_and_set_bit(SUBSTREAM_FLAG_DATA_EP_STARTED, &subs->flags)) {
		struct snd_usb_endpoint *ep = subs->data_endpoint;

		snd_printdd(KERN_DEBUG "Starting data EP @%p\n", ep);

		ep->data_subs = subs;
		err = snd_usb_endpoint_start(ep, can_sleep);
		if (err < 0) {
			clear_bit(SUBSTREAM_FLAG_DATA_EP_STARTED, &subs->flags);
			return err;
		}
	}

	if (subs->sync_endpoint &&
	    !test_and_set_bit(SUBSTREAM_FLAG_SYNC_EP_STARTED, &subs->flags)) {
		struct snd_usb_endpoint *ep = subs->sync_endpoint;

		if (subs->data_endpoint->iface != subs->sync_endpoint->iface ||
		    subs->data_endpoint->alt_idx != subs->sync_endpoint->alt_idx) {
			err = usb_set_interface(subs->dev,
						subs->sync_endpoint->iface,
						subs->sync_endpoint->alt_idx);
			if (err < 0) {
				snd_printk(KERN_ERR
					   "%d:%d:%d: cannot set interface (%d)\n",
					   subs->dev->devnum,
					   subs->sync_endpoint->iface,
					   subs->sync_endpoint->alt_idx, err);
				return -EIO;
			}
		}

		snd_printdd(KERN_DEBUG "Starting sync EP @%p\n", ep);

		ep->sync_slave = subs->data_endpoint;
		err = snd_usb_endpoint_start(ep, can_sleep);
		if (err < 0) {
			clear_bit(SUBSTREAM_FLAG_SYNC_EP_STARTED, &subs->flags);
			return err;
		}
	}

	return 0;
}

static void stop_endpoints(struct snd_usb_substream *subs,
			   int force, int can_sleep, int wait)
{
	if (test_and_clear_bit(SUBSTREAM_FLAG_SYNC_EP_STARTED, &subs->flags))
		snd_usb_endpoint_stop(subs->sync_endpoint,
				      force, can_sleep, wait);

	if (test_and_clear_bit(SUBSTREAM_FLAG_DATA_EP_STARTED, &subs->flags))
		snd_usb_endpoint_stop(subs->data_endpoint,
				      force, can_sleep, wait);
}

static int deactivate_endpoints(struct snd_usb_substream *subs)
{
	int reta, retb;

	reta = snd_usb_endpoint_deactivate(subs->sync_endpoint);
	retb = snd_usb_endpoint_deactivate(subs->data_endpoint);

	if (reta < 0)
		return reta;

	if (retb < 0)
		return retb;

	return 0;
}

/*
 * find a matching format and set up the interface
 */
static int set_format(struct snd_usb_substream *subs, struct audioformat *fmt)
{
	struct usb_device *dev = subs->dev;
	struct usb_host_interface *alts;
	struct usb_interface_descriptor *altsd;
	struct usb_interface *iface;
	unsigned int ep, attr;
	int is_playback = subs->direction == SNDRV_PCM_STREAM_PLAYBACK;
	int err, implicit_fb = 0;

	iface = usb_ifnum_to_if(dev, fmt->iface);
	if (WARN_ON(!iface))
		return -EINVAL;
	alts = &iface->altsetting[fmt->altset_idx];
	altsd = get_iface_desc(alts);
	if (WARN_ON(altsd->bAlternateSetting != fmt->altsetting))
		return -EINVAL;

	if (fmt == subs->cur_audiofmt)
		return 0;

	/* close the old interface */
	if (subs->interface >= 0 && subs->interface != fmt->iface) {
		err = usb_set_interface(subs->dev, subs->interface, 0);
		if (err < 0) {
			snd_printk(KERN_ERR "%d:%d:%d: return to setting 0 failed (%d)\n",
				dev->devnum, fmt->iface, fmt->altsetting, err);
			return -EIO;
		}
		subs->interface = -1;
		subs->altset_idx = 0;
	}

	/* set interface */
	if (subs->interface != fmt->iface ||
	    subs->altset_idx != fmt->altset_idx) {
		err = usb_set_interface(dev, fmt->iface, fmt->altsetting);
		if (err < 0) {
			snd_printk(KERN_ERR "%d:%d:%d: usb_set_interface failed (%d)\n",
				   dev->devnum, fmt->iface, fmt->altsetting, err);
			return -EIO;
		}
		snd_printdd(KERN_INFO "setting usb interface %d:%d\n",
				fmt->iface, fmt->altsetting);
		subs->interface = fmt->iface;
		subs->altset_idx = fmt->altset_idx;
	}

	subs->data_endpoint = snd_usb_add_endpoint(subs->stream->chip,
						   alts, fmt->endpoint, subs->direction,
						   SND_USB_ENDPOINT_TYPE_DATA);
	if (!subs->data_endpoint)
		return -EINVAL;

	/* we need a sync pipe in async OUT or adaptive IN mode */
	/* check the number of EP, since some devices have broken
	 * descriptors which fool us.  if it has only one EP,
	 * assume it as adaptive-out or sync-in.
	 */
	attr = fmt->ep_attr & USB_ENDPOINT_SYNCTYPE;

	switch (subs->stream->chip->usb_id) {
	case USB_ID(0x0763, 0x2080): /* M-Audio FastTrack Ultra */
	case USB_ID(0x0763, 0x2081):
		if (is_playback) {
			implicit_fb = 1;
			ep = 0x81;
			iface = usb_ifnum_to_if(dev, 2);

			if (!iface || iface->num_altsetting == 0)
				return -EINVAL;

			alts = &iface->altsetting[1];
			goto add_sync_ep;
		}
	}

	if (((is_playback && attr == USB_ENDPOINT_SYNC_ASYNC) ||
	     (!is_playback && attr == USB_ENDPOINT_SYNC_ADAPTIVE)) &&
	    altsd->bNumEndpoints >= 2) {
		/* check sync-pipe endpoint */
		/* ... and check descriptor size before accessing bSynchAddress
		   because there is a version of the SB Audigy 2 NX firmware lacking
		   the audio fields in the endpoint descriptors */
		if ((get_endpoint(alts, 1)->bmAttributes & USB_ENDPOINT_XFERTYPE_MASK) != 0x01 ||
		    (get_endpoint(alts, 1)->bLength >= USB_DT_ENDPOINT_AUDIO_SIZE &&
		     get_endpoint(alts, 1)->bSynchAddress != 0 &&
		     !implicit_fb)) {
			snd_printk(KERN_ERR "%d:%d:%d : invalid sync pipe. bmAttributes %02x, bLength %d, bSynchAddress %02x\n",
				   dev->devnum, fmt->iface, fmt->altsetting,
				   get_endpoint(alts, 1)->bmAttributes,
				   get_endpoint(alts, 1)->bLength,
				   get_endpoint(alts, 1)->bSynchAddress);
			return -EINVAL;
		}
		ep = get_endpoint(alts, 1)->bEndpointAddress;
		if (!implicit_fb &&
		    get_endpoint(alts, 0)->bLength >= USB_DT_ENDPOINT_AUDIO_SIZE &&
		    (( is_playback && ep != (unsigned int)(get_endpoint(alts, 0)->bSynchAddress | USB_DIR_IN)) ||
		     (!is_playback && ep != (unsigned int)(get_endpoint(alts, 0)->bSynchAddress & ~USB_DIR_IN)))) {
			snd_printk(KERN_ERR "%d:%d:%d : invalid sync pipe. is_playback %d, ep %02x, bSynchAddress %02x\n",
				   dev->devnum, fmt->iface, fmt->altsetting,
				   is_playback, ep, get_endpoint(alts, 0)->bSynchAddress);
			return -EINVAL;
		}

		implicit_fb = (get_endpoint(alts, 1)->bmAttributes & USB_ENDPOINT_USAGE_MASK)
				== USB_ENDPOINT_USAGE_IMPLICIT_FB;

add_sync_ep:
		subs->sync_endpoint = snd_usb_add_endpoint(subs->stream->chip,
							   alts, ep, !subs->direction,
							   implicit_fb ?
								SND_USB_ENDPOINT_TYPE_DATA :
								SND_USB_ENDPOINT_TYPE_SYNC);
		if (!subs->sync_endpoint)
			return -EINVAL;

		subs->data_endpoint->sync_master = subs->sync_endpoint;
	}

	if ((err = snd_usb_init_pitch(subs->stream->chip, fmt->iface, alts, fmt)) < 0)
		return err;

	subs->cur_audiofmt = fmt;

	snd_usb_set_format_quirk(subs, fmt);

#if 0
	printk(KERN_DEBUG
	       "setting done: format = %d, rate = %d..%d, channels = %d\n",
	       fmt->format, fmt->rate_min, fmt->rate_max, fmt->channels);
	printk(KERN_DEBUG
	       "  datapipe = 0x%0x, syncpipe = 0x%0x\n",
	       subs->datapipe, subs->syncpipe);
#endif

	return 0;
}

/*
 * hw_params callback
 *
 * allocate a buffer and set the given audio format.
 *
 * so far we use a physically linear buffer although packetize transfer
 * doesn't need a continuous area.
 * if sg buffer is supported on the later version of alsa, we'll follow
 * that.
 */
static int snd_usb_hw_params(struct snd_pcm_substream *substream,
			     struct snd_pcm_hw_params *hw_params)
{
	struct snd_usb_substream *subs = substream->runtime->private_data;
	struct audioformat *fmt;
	unsigned int channels, rate, format;
	int ret, changed;

	ret = snd_pcm_lib_alloc_vmalloc_buffer(substream,
					       params_buffer_bytes(hw_params));
	if (ret < 0)
		return ret;

	format = params_format(hw_params);
	rate = params_rate(hw_params);
	channels = params_channels(hw_params);
	fmt = find_format(subs, format, rate, channels);
	if (!fmt) {
		snd_printd(KERN_DEBUG "cannot set format: format = %#x, rate = %d, channels = %d\n",
			   format, rate, channels);
		return -EINVAL;
	}

	changed = subs->cur_audiofmt != fmt ||
		subs->period_bytes != params_period_bytes(hw_params) ||
		subs->cur_rate != rate;
	if ((ret = set_format(subs, fmt)) < 0)
		return ret;

	if (subs->cur_rate != rate) {
		struct usb_host_interface *alts;
		struct usb_interface *iface;
		iface = usb_ifnum_to_if(subs->dev, fmt->iface);
		alts = &iface->altsetting[fmt->altset_idx];
		ret = snd_usb_init_sample_rate(subs->stream->chip, fmt->iface, alts, fmt, rate);
		if (ret < 0)
			return ret;
		subs->cur_rate = rate;
	}

	if (changed) {
		mutex_lock(&subs->stream->chip->shutdown_mutex);
		/* format changed */
		stop_endpoints(subs, 0, 0, 0);
		ret = snd_usb_endpoint_set_params(subs->data_endpoint, hw_params, fmt,
						  subs->sync_endpoint);
		if (ret < 0)
			goto unlock;

		if (subs->sync_endpoint)
			ret = snd_usb_endpoint_set_params(subs->sync_endpoint,
							  hw_params, fmt, NULL);
unlock:
		mutex_unlock(&subs->stream->chip->shutdown_mutex);
	}

	if (ret == 0) {
		subs->interface = fmt->iface;
		subs->altset_idx = fmt->altset_idx;
	}

	return ret;
}

/*
 * hw_free callback
 *
 * reset the audio format and release the buffer
 */
static int snd_usb_hw_free(struct snd_pcm_substream *substream)
{
	struct snd_usb_substream *subs = substream->runtime->private_data;

	subs->cur_audiofmt = NULL;
	subs->cur_rate = 0;
	subs->period_bytes = 0;
	mutex_lock(&subs->stream->chip->shutdown_mutex);
	stop_endpoints(subs, 0, 1, 1);
	deactivate_endpoints(subs);
	mutex_unlock(&subs->stream->chip->shutdown_mutex);
	return snd_pcm_lib_free_vmalloc_buffer(substream);
}

/*
 * prepare callback
 *
 * only a few subtle things...
 */
static int snd_usb_pcm_prepare(struct snd_pcm_substream *substream)
{
	struct snd_pcm_runtime *runtime = substream->runtime;
	struct snd_usb_substream *subs = runtime->private_data;

	if (! subs->cur_audiofmt) {
		snd_printk(KERN_ERR "usbaudio: no format is specified!\n");
		return -ENXIO;
	}

	if (snd_BUG_ON(!subs->data_endpoint))
		return -EIO;

	/* some unit conversions in runtime */
	subs->data_endpoint->maxframesize =
		bytes_to_frames(runtime, subs->data_endpoint->maxpacksize);
	subs->data_endpoint->curframesize =
		bytes_to_frames(runtime, subs->data_endpoint->curpacksize);

	/* reset the pointer */
	subs->hwptr_done = 0;
	subs->transfer_done = 0;
	subs->last_delay = 0;
	subs->last_frame_number = 0;
	runtime->delay = 0;

	/* for playback, submit the URBs now; otherwise, the first hwptr_done
	 * updates for all URBs would happen at the same time when starting */
	if (subs->direction == SNDRV_PCM_STREAM_PLAYBACK)
		return start_endpoints(subs, 1);

	return 0;
}

static struct snd_pcm_hardware snd_usb_hardware =
{
	.info =			SNDRV_PCM_INFO_MMAP |
				SNDRV_PCM_INFO_MMAP_VALID |
				SNDRV_PCM_INFO_BATCH |
				SNDRV_PCM_INFO_INTERLEAVED |
				SNDRV_PCM_INFO_BLOCK_TRANSFER |
				SNDRV_PCM_INFO_PAUSE,
	.buffer_bytes_max =	1024 * 1024,
	.period_bytes_min =	64,
	.period_bytes_max =	512 * 1024,
	.periods_min =		2,
	.periods_max =		1024,
};

static int hw_check_valid_format(struct snd_usb_substream *subs,
				 struct snd_pcm_hw_params *params,
				 struct audioformat *fp)
{
	struct snd_interval *it = hw_param_interval(params, SNDRV_PCM_HW_PARAM_RATE);
	struct snd_interval *ct = hw_param_interval(params, SNDRV_PCM_HW_PARAM_CHANNELS);
	struct snd_mask *fmts = hw_param_mask(params, SNDRV_PCM_HW_PARAM_FORMAT);
	struct snd_interval *pt = hw_param_interval(params, SNDRV_PCM_HW_PARAM_PERIOD_TIME);
	struct snd_mask check_fmts;
	unsigned int ptime;

	/* check the format */
	snd_mask_none(&check_fmts);
	check_fmts.bits[0] = (u32)fp->formats;
	check_fmts.bits[1] = (u32)(fp->formats >> 32);
	snd_mask_intersect(&check_fmts, fmts);
	if (snd_mask_empty(&check_fmts)) {
		hwc_debug("   > check: no supported format %d\n", fp->format);
		return 0;
	}
	/* check the channels */
	if (fp->channels < ct->min || fp->channels > ct->max) {
		hwc_debug("   > check: no valid channels %d (%d/%d)\n", fp->channels, ct->min, ct->max);
		return 0;
	}
	/* check the rate is within the range */
	if (fp->rate_min > it->max || (fp->rate_min == it->max && it->openmax)) {
		hwc_debug("   > check: rate_min %d > max %d\n", fp->rate_min, it->max);
		return 0;
	}
	if (fp->rate_max < it->min || (fp->rate_max == it->min && it->openmin)) {
		hwc_debug("   > check: rate_max %d < min %d\n", fp->rate_max, it->min);
		return 0;
	}
	/* check whether the period time is >= the data packet interval */
	if (snd_usb_get_speed(subs->dev) != USB_SPEED_FULL) {
		ptime = 125 * (1 << fp->datainterval);
		if (ptime > pt->max || (ptime == pt->max && pt->openmax)) {
			hwc_debug("   > check: ptime %u > max %u\n", ptime, pt->max);
			return 0;
		}
	}
	return 1;
}

static int hw_rule_rate(struct snd_pcm_hw_params *params,
			struct snd_pcm_hw_rule *rule)
{
	struct snd_usb_substream *subs = rule->private;
	struct list_head *p;
	struct snd_interval *it = hw_param_interval(params, SNDRV_PCM_HW_PARAM_RATE);
	unsigned int rmin, rmax;
	int changed;

	hwc_debug("hw_rule_rate: (%d,%d)\n", it->min, it->max);
	changed = 0;
	rmin = rmax = 0;
	list_for_each(p, &subs->fmt_list) {
		struct audioformat *fp;
		fp = list_entry(p, struct audioformat, list);
		if (!hw_check_valid_format(subs, params, fp))
			continue;
		if (changed++) {
			if (rmin > fp->rate_min)
				rmin = fp->rate_min;
			if (rmax < fp->rate_max)
				rmax = fp->rate_max;
		} else {
			rmin = fp->rate_min;
			rmax = fp->rate_max;
		}
	}

	if (!changed) {
		hwc_debug("  --> get empty\n");
		it->empty = 1;
		return -EINVAL;
	}

	changed = 0;
	if (it->min < rmin) {
		it->min = rmin;
		it->openmin = 0;
		changed = 1;
	}
	if (it->max > rmax) {
		it->max = rmax;
		it->openmax = 0;
		changed = 1;
	}
	if (snd_interval_checkempty(it)) {
		it->empty = 1;
		return -EINVAL;
	}
	hwc_debug("  --> (%d, %d) (changed = %d)\n", it->min, it->max, changed);
	return changed;
}


static int hw_rule_channels(struct snd_pcm_hw_params *params,
			    struct snd_pcm_hw_rule *rule)
{
	struct snd_usb_substream *subs = rule->private;
	struct list_head *p;
	struct snd_interval *it = hw_param_interval(params, SNDRV_PCM_HW_PARAM_CHANNELS);
	unsigned int rmin, rmax;
	int changed;

	hwc_debug("hw_rule_channels: (%d,%d)\n", it->min, it->max);
	changed = 0;
	rmin = rmax = 0;
	list_for_each(p, &subs->fmt_list) {
		struct audioformat *fp;
		fp = list_entry(p, struct audioformat, list);
		if (!hw_check_valid_format(subs, params, fp))
			continue;
		if (changed++) {
			if (rmin > fp->channels)
				rmin = fp->channels;
			if (rmax < fp->channels)
				rmax = fp->channels;
		} else {
			rmin = fp->channels;
			rmax = fp->channels;
		}
	}

	if (!changed) {
		hwc_debug("  --> get empty\n");
		it->empty = 1;
		return -EINVAL;
	}

	changed = 0;
	if (it->min < rmin) {
		it->min = rmin;
		it->openmin = 0;
		changed = 1;
	}
	if (it->max > rmax) {
		it->max = rmax;
		it->openmax = 0;
		changed = 1;
	}
	if (snd_interval_checkempty(it)) {
		it->empty = 1;
		return -EINVAL;
	}
	hwc_debug("  --> (%d, %d) (changed = %d)\n", it->min, it->max, changed);
	return changed;
}

static int hw_rule_format(struct snd_pcm_hw_params *params,
			  struct snd_pcm_hw_rule *rule)
{
	struct snd_usb_substream *subs = rule->private;
	struct list_head *p;
	struct snd_mask *fmt = hw_param_mask(params, SNDRV_PCM_HW_PARAM_FORMAT);
	u64 fbits;
	u32 oldbits[2];
	int changed;

	hwc_debug("hw_rule_format: %x:%x\n", fmt->bits[0], fmt->bits[1]);
	fbits = 0;
	list_for_each(p, &subs->fmt_list) {
		struct audioformat *fp;
		fp = list_entry(p, struct audioformat, list);
		if (!hw_check_valid_format(subs, params, fp))
			continue;
		fbits |= fp->formats;
	}

	oldbits[0] = fmt->bits[0];
	oldbits[1] = fmt->bits[1];
	fmt->bits[0] &= (u32)fbits;
	fmt->bits[1] &= (u32)(fbits >> 32);
	if (!fmt->bits[0] && !fmt->bits[1]) {
		hwc_debug("  --> get empty\n");
		return -EINVAL;
	}
	changed = (oldbits[0] != fmt->bits[0] || oldbits[1] != fmt->bits[1]);
	hwc_debug("  --> %x:%x (changed = %d)\n", fmt->bits[0], fmt->bits[1], changed);
	return changed;
}

static int hw_rule_period_time(struct snd_pcm_hw_params *params,
			       struct snd_pcm_hw_rule *rule)
{
	struct snd_usb_substream *subs = rule->private;
	struct audioformat *fp;
	struct snd_interval *it;
	unsigned char min_datainterval;
	unsigned int pmin;
	int changed;

	it = hw_param_interval(params, SNDRV_PCM_HW_PARAM_PERIOD_TIME);
	hwc_debug("hw_rule_period_time: (%u,%u)\n", it->min, it->max);
	min_datainterval = 0xff;
	list_for_each_entry(fp, &subs->fmt_list, list) {
		if (!hw_check_valid_format(subs, params, fp))
			continue;
		min_datainterval = min(min_datainterval, fp->datainterval);
	}
	if (min_datainterval == 0xff) {
		hwc_debug("  --> get empty\n");
		it->empty = 1;
		return -EINVAL;
	}
	pmin = 125 * (1 << min_datainterval);
	changed = 0;
	if (it->min < pmin) {
		it->min = pmin;
		it->openmin = 0;
		changed = 1;
	}
	if (snd_interval_checkempty(it)) {
		it->empty = 1;
		return -EINVAL;
	}
	hwc_debug("  --> (%u,%u) (changed = %d)\n", it->min, it->max, changed);
	return changed;
}

/*
 *  If the device supports unusual bit rates, does the request meet these?
 */
static int snd_usb_pcm_check_knot(struct snd_pcm_runtime *runtime,
				  struct snd_usb_substream *subs)
{
	struct audioformat *fp;
	int *rate_list;
	int count = 0, needs_knot = 0;
	int err;

	kfree(subs->rate_list.list);
	subs->rate_list.list = NULL;

	list_for_each_entry(fp, &subs->fmt_list, list) {
		if (fp->rates & SNDRV_PCM_RATE_CONTINUOUS)
			return 0;
		count += fp->nr_rates;
		if (fp->rates & SNDRV_PCM_RATE_KNOT)
			needs_knot = 1;
	}
	if (!needs_knot)
		return 0;

	subs->rate_list.list = rate_list =
		kmalloc(sizeof(int) * count, GFP_KERNEL);
	if (!subs->rate_list.list)
		return -ENOMEM;
	subs->rate_list.count = count;
	subs->rate_list.mask = 0;
	count = 0;
	list_for_each_entry(fp, &subs->fmt_list, list) {
		int i;
		for (i = 0; i < fp->nr_rates; i++)
			rate_list[count++] = fp->rate_table[i];
	}
	err = snd_pcm_hw_constraint_list(runtime, 0, SNDRV_PCM_HW_PARAM_RATE,
					 &subs->rate_list);
	if (err < 0)
		return err;

	return 0;
}


/*
 * set up the runtime hardware information.
 */

static int setup_hw_info(struct snd_pcm_runtime *runtime, struct snd_usb_substream *subs)
{
	struct list_head *p;
	unsigned int pt, ptmin;
	int param_period_time_if_needed;
	int err;

	runtime->hw.formats = subs->formats;

	runtime->hw.rate_min = 0x7fffffff;
	runtime->hw.rate_max = 0;
	runtime->hw.channels_min = 256;
	runtime->hw.channels_max = 0;
	runtime->hw.rates = 0;
	ptmin = UINT_MAX;
	/* check min/max rates and channels */
	list_for_each(p, &subs->fmt_list) {
		struct audioformat *fp;
		fp = list_entry(p, struct audioformat, list);
		runtime->hw.rates |= fp->rates;
		if (runtime->hw.rate_min > fp->rate_min)
			runtime->hw.rate_min = fp->rate_min;
		if (runtime->hw.rate_max < fp->rate_max)
			runtime->hw.rate_max = fp->rate_max;
		if (runtime->hw.channels_min > fp->channels)
			runtime->hw.channels_min = fp->channels;
		if (runtime->hw.channels_max < fp->channels)
			runtime->hw.channels_max = fp->channels;
		if (fp->fmt_type == UAC_FORMAT_TYPE_II && fp->frame_size > 0) {
			/* FIXME: there might be more than one audio formats... */
			runtime->hw.period_bytes_min = runtime->hw.period_bytes_max =
				fp->frame_size;
		}
		pt = 125 * (1 << fp->datainterval);
		ptmin = min(ptmin, pt);
	}
	err = snd_usb_autoresume(subs->stream->chip);
	if (err < 0)
		return err;

	param_period_time_if_needed = SNDRV_PCM_HW_PARAM_PERIOD_TIME;
	if (snd_usb_get_speed(subs->dev) == USB_SPEED_FULL)
		/* full speed devices have fixed data packet interval */
		ptmin = 1000;
	if (ptmin == 1000)
		/* if period time doesn't go below 1 ms, no rules needed */
		param_period_time_if_needed = -1;
	snd_pcm_hw_constraint_minmax(runtime, SNDRV_PCM_HW_PARAM_PERIOD_TIME,
				     ptmin, UINT_MAX);

	if ((err = snd_pcm_hw_rule_add(runtime, 0, SNDRV_PCM_HW_PARAM_RATE,
				       hw_rule_rate, subs,
				       SNDRV_PCM_HW_PARAM_FORMAT,
				       SNDRV_PCM_HW_PARAM_CHANNELS,
				       param_period_time_if_needed,
				       -1)) < 0)
		goto rep_err;
	if ((err = snd_pcm_hw_rule_add(runtime, 0, SNDRV_PCM_HW_PARAM_CHANNELS,
				       hw_rule_channels, subs,
				       SNDRV_PCM_HW_PARAM_FORMAT,
				       SNDRV_PCM_HW_PARAM_RATE,
				       param_period_time_if_needed,
				       -1)) < 0)
		goto rep_err;
	if ((err = snd_pcm_hw_rule_add(runtime, 0, SNDRV_PCM_HW_PARAM_FORMAT,
				       hw_rule_format, subs,
				       SNDRV_PCM_HW_PARAM_RATE,
				       SNDRV_PCM_HW_PARAM_CHANNELS,
				       param_period_time_if_needed,
				       -1)) < 0)
		goto rep_err;
	if (param_period_time_if_needed >= 0) {
		err = snd_pcm_hw_rule_add(runtime, 0,
					  SNDRV_PCM_HW_PARAM_PERIOD_TIME,
					  hw_rule_period_time, subs,
					  SNDRV_PCM_HW_PARAM_FORMAT,
					  SNDRV_PCM_HW_PARAM_CHANNELS,
					  SNDRV_PCM_HW_PARAM_RATE,
					  -1);
		if (err < 0)
			goto rep_err;
	}
	if ((err = snd_usb_pcm_check_knot(runtime, subs)) < 0)
		goto rep_err;
	return 0;

rep_err:
	snd_usb_autosuspend(subs->stream->chip);
	return err;
}

static int snd_usb_pcm_open(struct snd_pcm_substream *substream, int direction)
{
	struct snd_usb_stream *as = snd_pcm_substream_chip(substream);
	struct snd_pcm_runtime *runtime = substream->runtime;
	struct snd_usb_substream *subs = &as->substream[direction];

	subs->interface = -1;
	subs->altset_idx = 0;
	runtime->hw = snd_usb_hardware;
	runtime->private_data = subs;
	subs->pcm_substream = substream;
	/* runtime PM is also done there */
	return setup_hw_info(runtime, subs);
}

static int snd_usb_pcm_close(struct snd_pcm_substream *substream, int direction)
{
	struct snd_usb_stream *as = snd_pcm_substream_chip(substream);
	struct snd_usb_substream *subs = &as->substream[direction];

	stop_endpoints(subs, 0, 0, 0);

	if (!as->chip->shutdown && subs->interface >= 0) {
		usb_set_interface(subs->dev, subs->interface, 0);
		subs->interface = -1;
	}

	subs->pcm_substream = NULL;
	snd_usb_autosuspend(subs->stream->chip);

	return 0;
}

/* Since a URB can handle only a single linear buffer, we must use double
 * buffering when the data to be transferred overflows the buffer boundary.
 * To avoid inconsistencies when updating hwptr_done, we use double buffering
 * for all URBs.
 */
static void retire_capture_urb(struct snd_usb_substream *subs,
			       struct urb *urb)
{
	struct snd_pcm_runtime *runtime = subs->pcm_substream->runtime;
	unsigned int stride, frames, bytes, oldptr;
	int i, period_elapsed = 0;
	unsigned long flags;
	unsigned char *cp;

	stride = runtime->frame_bits >> 3;

	for (i = 0; i < urb->number_of_packets; i++) {
		cp = (unsigned char *)urb->transfer_buffer + urb->iso_frame_desc[i].offset;
		if (urb->iso_frame_desc[i].status && printk_ratelimit()) {
			snd_printdd(KERN_ERR "frame %d active: %d\n", i, urb->iso_frame_desc[i].status);
			// continue;
		}
		bytes = urb->iso_frame_desc[i].actual_length;
		frames = bytes / stride;
		if (!subs->txfr_quirk)
			bytes = frames * stride;
		if (bytes % (runtime->sample_bits >> 3) != 0) {
#ifdef CONFIG_SND_DEBUG_VERBOSE
			int oldbytes = bytes;
#endif
			bytes = frames * stride;
			snd_printdd(KERN_ERR "Corrected urb data len. %d->%d\n",
							oldbytes, bytes);
		}
		/* update the current pointer */
		spin_lock_irqsave(&subs->lock, flags);
		oldptr = subs->hwptr_done;
		subs->hwptr_done += bytes;
		if (subs->hwptr_done >= runtime->buffer_size * stride)
			subs->hwptr_done -= runtime->buffer_size * stride;
		frames = (bytes + (oldptr % stride)) / stride;
		subs->transfer_done += frames;
		if (subs->transfer_done >= runtime->period_size) {
			subs->transfer_done -= runtime->period_size;
			period_elapsed = 1;
		}
		spin_unlock_irqrestore(&subs->lock, flags);
		/* copy a data chunk */
		if (oldptr + bytes > runtime->buffer_size * stride) {
			unsigned int bytes1 =
					runtime->buffer_size * stride - oldptr;
			memcpy(runtime->dma_area + oldptr, cp, bytes1);
			memcpy(runtime->dma_area, cp + bytes1, bytes - bytes1);
		} else {
			memcpy(runtime->dma_area + oldptr, cp, bytes);
		}
	}

	if (period_elapsed)
		snd_pcm_period_elapsed(subs->pcm_substream);
}

static void prepare_playback_urb(struct snd_usb_substream *subs,
				 struct urb *urb)
{
	struct snd_pcm_runtime *runtime = subs->pcm_substream->runtime;
	struct snd_usb_endpoint *ep = subs->data_endpoint;
	struct snd_urb_ctx *ctx = urb->context;
	unsigned int counts, frames, bytes;
	int i, stride, period_elapsed = 0;
	unsigned long flags;

	stride = runtime->frame_bits >> 3;

	frames = 0;
	urb->number_of_packets = 0;
	spin_lock_irqsave(&subs->lock, flags);
	for (i = 0; i < ctx->packets; i++) {
		if (ctx->packet_size[i])
			counts = ctx->packet_size[i];
		else
			counts = snd_usb_endpoint_next_packet_size(ep);

		/* set up descriptor */
		urb->iso_frame_desc[i].offset = frames * stride;
		urb->iso_frame_desc[i].length = counts * stride;
		frames += counts;
		urb->number_of_packets++;
		subs->transfer_done += counts;
		if (subs->transfer_done >= runtime->period_size) {
			subs->transfer_done -= runtime->period_size;
			period_elapsed = 1;
			if (subs->fmt_type == UAC_FORMAT_TYPE_II) {
				if (subs->transfer_done > 0) {
					/* FIXME: fill-max mode is not
					 * supported yet */
					frames -= subs->transfer_done;
					counts -= subs->transfer_done;
					urb->iso_frame_desc[i].length =
						counts * stride;
					subs->transfer_done = 0;
				}
				i++;
				if (i < ctx->packets) {
					/* add a transfer delimiter */
					urb->iso_frame_desc[i].offset =
						frames * stride;
					urb->iso_frame_desc[i].length = 0;
					urb->number_of_packets++;
				}
				break;
			}
		}
		if (period_elapsed &&
		    !snd_usb_endpoint_implict_feedback_sink(subs->data_endpoint)) /* finish at the period boundary */
			break;
	}
	bytes = frames * stride;
	if (subs->hwptr_done + bytes > runtime->buffer_size * stride) {
		/* err, the transferred area goes over buffer boundary. */
		unsigned int bytes1 =
			runtime->buffer_size * stride - subs->hwptr_done;
		memcpy(urb->transfer_buffer,
		       runtime->dma_area + subs->hwptr_done, bytes1);
		memcpy(urb->transfer_buffer + bytes1,
		       runtime->dma_area, bytes - bytes1);
	} else {
		memcpy(urb->transfer_buffer,
		       runtime->dma_area + subs->hwptr_done, bytes);
	}
	subs->hwptr_done += bytes;
	if (subs->hwptr_done >= runtime->buffer_size * stride)
		subs->hwptr_done -= runtime->buffer_size * stride;

	/* update delay with exact number of samples queued */
	runtime->delay = subs->last_delay;
	runtime->delay += frames;
	subs->last_delay = runtime->delay;

	/* realign last_frame_number */
	subs->last_frame_number = usb_get_current_frame_number(subs->dev);
	subs->last_frame_number &= 0xFF; /* keep 8 LSBs */

	spin_unlock_irqrestore(&subs->lock, flags);
	urb->transfer_buffer_length = bytes;
	if (period_elapsed)
		snd_pcm_period_elapsed(subs->pcm_substream);
}

/*
 * process after playback data complete
 * - decrease the delay count again
 */
static void retire_playback_urb(struct snd_usb_substream *subs,
			       struct urb *urb)
{
	unsigned long flags;
	struct snd_pcm_runtime *runtime = subs->pcm_substream->runtime;
	int stride = runtime->frame_bits >> 3;
	int processed = urb->transfer_buffer_length / stride;
	int est_delay;
<<<<<<< HEAD
=======

	/* ignore the delay accounting when procssed=0 is given, i.e.
	 * silent payloads are procssed before handling the actual data
	 */
	if (!processed)
		return;
>>>>>>> e287071a

	spin_lock_irqsave(&subs->lock, flags);
	est_delay = snd_usb_pcm_delay(subs, runtime->rate);
	/* update delay with exact number of samples played */
	if (processed > subs->last_delay)
		subs->last_delay = 0;
	else
		subs->last_delay -= processed;
	runtime->delay = subs->last_delay;

	/*
	 * Report when delay estimate is off by more than 2ms.
	 * The error should be lower than 2ms since the estimate relies
	 * on two reads of a counter updated every ms.
	 */
	if (abs(est_delay - subs->last_delay) * 1000 > runtime->rate * 2)
		snd_printk(KERN_DEBUG "delay: estimated %d, actual %d\n",
			est_delay, subs->last_delay);

	spin_unlock_irqrestore(&subs->lock, flags);
}

static int snd_usb_playback_open(struct snd_pcm_substream *substream)
{
	return snd_usb_pcm_open(substream, SNDRV_PCM_STREAM_PLAYBACK);
}

static int snd_usb_playback_close(struct snd_pcm_substream *substream)
{
	return snd_usb_pcm_close(substream, SNDRV_PCM_STREAM_PLAYBACK);
}

static int snd_usb_capture_open(struct snd_pcm_substream *substream)
{
	return snd_usb_pcm_open(substream, SNDRV_PCM_STREAM_CAPTURE);
}

static int snd_usb_capture_close(struct snd_pcm_substream *substream)
{
	return snd_usb_pcm_close(substream, SNDRV_PCM_STREAM_CAPTURE);
}

static int snd_usb_substream_playback_trigger(struct snd_pcm_substream *substream,
					      int cmd)
{
	struct snd_usb_substream *subs = substream->runtime->private_data;

	switch (cmd) {
	case SNDRV_PCM_TRIGGER_START:
	case SNDRV_PCM_TRIGGER_PAUSE_RELEASE:
		subs->data_endpoint->prepare_data_urb = prepare_playback_urb;
		subs->data_endpoint->retire_data_urb = retire_playback_urb;
		subs->running = 1;
		return 0;
	case SNDRV_PCM_TRIGGER_STOP:
		stop_endpoints(subs, 0, 0, 0);
		subs->running = 0;
		return 0;
	case SNDRV_PCM_TRIGGER_PAUSE_PUSH:
		subs->data_endpoint->prepare_data_urb = NULL;
		subs->data_endpoint->retire_data_urb = NULL;
		subs->running = 0;
		return 0;
	}

	return -EINVAL;
}

static int snd_usb_substream_capture_trigger(struct snd_pcm_substream *substream,
					     int cmd)
{
	int err;
	struct snd_usb_substream *subs = substream->runtime->private_data;

	switch (cmd) {
	case SNDRV_PCM_TRIGGER_START:
		err = start_endpoints(subs, 0);
		if (err < 0)
			return err;

		subs->data_endpoint->retire_data_urb = retire_capture_urb;
		subs->running = 1;
		return 0;
	case SNDRV_PCM_TRIGGER_STOP:
		stop_endpoints(subs, 0, 0, 0);
		subs->running = 0;
		return 0;
	case SNDRV_PCM_TRIGGER_PAUSE_PUSH:
		subs->data_endpoint->retire_data_urb = NULL;
		subs->running = 0;
		return 0;
	case SNDRV_PCM_TRIGGER_PAUSE_RELEASE:
		subs->data_endpoint->retire_data_urb = retire_capture_urb;
		subs->running = 1;
		return 0;
	}

	return -EINVAL;
}

static struct snd_pcm_ops snd_usb_playback_ops = {
	.open =		snd_usb_playback_open,
	.close =	snd_usb_playback_close,
	.ioctl =	snd_pcm_lib_ioctl,
	.hw_params =	snd_usb_hw_params,
	.hw_free =	snd_usb_hw_free,
	.prepare =	snd_usb_pcm_prepare,
	.trigger =	snd_usb_substream_playback_trigger,
	.pointer =	snd_usb_pcm_pointer,
	.page =		snd_pcm_lib_get_vmalloc_page,
	.mmap =		snd_pcm_lib_mmap_vmalloc,
};

static struct snd_pcm_ops snd_usb_capture_ops = {
	.open =		snd_usb_capture_open,
	.close =	snd_usb_capture_close,
	.ioctl =	snd_pcm_lib_ioctl,
	.hw_params =	snd_usb_hw_params,
	.hw_free =	snd_usb_hw_free,
	.prepare =	snd_usb_pcm_prepare,
	.trigger =	snd_usb_substream_capture_trigger,
	.pointer =	snd_usb_pcm_pointer,
	.page =		snd_pcm_lib_get_vmalloc_page,
	.mmap =		snd_pcm_lib_mmap_vmalloc,
};

void snd_usb_set_pcm_ops(struct snd_pcm *pcm, int stream)
{
	snd_pcm_set_ops(pcm, stream,
			stream == SNDRV_PCM_STREAM_PLAYBACK ?
			&snd_usb_playback_ops : &snd_usb_capture_ops);
}<|MERGE_RESOLUTION|>--- conflicted
+++ resolved
@@ -1139,15 +1139,12 @@
 	int stride = runtime->frame_bits >> 3;
 	int processed = urb->transfer_buffer_length / stride;
 	int est_delay;
-<<<<<<< HEAD
-=======
 
 	/* ignore the delay accounting when procssed=0 is given, i.e.
 	 * silent payloads are procssed before handling the actual data
 	 */
 	if (!processed)
 		return;
->>>>>>> e287071a
 
 	spin_lock_irqsave(&subs->lock, flags);
 	est_delay = snd_usb_pcm_delay(subs, runtime->rate);
