--- conflicted
+++ resolved
@@ -468,37 +468,12 @@
 	case SNDRV_PCM_TRIGGER_START:
 		clrbits32(&ssi->scr, CCSR_SSI_SCR_SSIEN);
 	case SNDRV_PCM_TRIGGER_PAUSE_RELEASE:
-<<<<<<< HEAD
-		if (substream->stream == SNDRV_PCM_STREAM_PLAYBACK) {
-			setbits32(&ssi->scr,
-				CCSR_SSI_SCR_SSIEN | CCSR_SSI_SCR_TE);
-		} else {
-			long timeout = jiffies + 10;
-
-			setbits32(&ssi->scr,
-				CCSR_SSI_SCR_SSIEN | CCSR_SSI_SCR_RE);
-
-			/* Wait until the SSI has filled its FIFO. Without this
-			 * delay, ALSA complains about overruns.  When the FIFO
-			 * is full, the DMA controller initiates its first
-			 * transfer.  Until then, however, the DMA's DAR
-			 * register is zero, which translates to an
-			 * out-of-bounds pointer.  This makes ALSA think an
-			 * overrun has occurred.
-			 */
-			while (!(in_be32(&ssi->sisr) & CCSR_SSI_SISR_RFF0) &&
-			       (jiffies < timeout));
-			if (!(in_be32(&ssi->sisr) & CCSR_SSI_SISR_RFF0))
-				return -EIO;
-		}
-=======
 		if (substream->stream == SNDRV_PCM_STREAM_PLAYBACK)
 			setbits32(&ssi->scr,
 				CCSR_SSI_SCR_SSIEN | CCSR_SSI_SCR_TE);
 		else
 			setbits32(&ssi->scr,
 				CCSR_SSI_SCR_SSIEN | CCSR_SSI_SCR_RE);
->>>>>>> 93cfb3c9
 		break;
 
 	case SNDRV_PCM_TRIGGER_STOP:
