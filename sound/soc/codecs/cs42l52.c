/*
 * cs42l52.c -- CS42L52 ALSA SoC audio driver
 *
 * Copyright 2012 CirrusLogic, Inc.
 *
 * Author: Georgi Vlaev <joe@nucleusys.com>
 * Author: Brian Austin <brian.austin@cirrus.com>
 *
 * This program is free software; you can redistribute it and/or modify
 * it under the terms of the GNU General Public License version 2 as
 * published by the Free Software Foundation.
 *
 */

#include <linux/module.h>
#include <linux/moduleparam.h>
#include <linux/kernel.h>
#include <linux/init.h>
#include <linux/delay.h>
#include <linux/pm.h>
#include <linux/i2c.h>
#include <linux/input.h>
#include <linux/regmap.h>
#include <linux/slab.h>
#include <linux/workqueue.h>
#include <linux/platform_device.h>
#include <sound/core.h>
#include <sound/pcm.h>
#include <sound/pcm_params.h>
#include <sound/soc.h>
#include <sound/soc-dapm.h>
#include <sound/initval.h>
#include <sound/tlv.h>
#include <sound/cs42l52.h>
#include "cs42l52.h"

struct sp_config {
	u8 spc, format, spfs;
	u32 srate;
};

struct  cs42l52_private {
	struct regmap *regmap;
	struct snd_soc_codec *codec;
	struct device *dev;
	struct sp_config config;
	struct cs42l52_platform_data pdata;
	u32 sysclk;
	u8 mclksel;
	u32 mclk;
	u8 flags;
#if defined(CONFIG_INPUT) || defined(CONFIG_INPUT_MODULE)
	struct input_dev *beep;
	struct work_struct beep_work;
	int beep_rate;
#endif
};

static const struct reg_default cs42l52_reg_defaults[] = {
	{ CS42L52_PWRCTL1, 0x9F },	/* r02 PWRCTL 1 */
	{ CS42L52_PWRCTL2, 0x07 },	/* r03 PWRCTL 2 */
	{ CS42L52_PWRCTL3, 0xFF },	/* r04 PWRCTL 3 */
	{ CS42L52_CLK_CTL, 0xA0 },	/* r05 Clocking Ctl */
	{ CS42L52_IFACE_CTL1, 0x00 },	/* r06 Interface Ctl 1 */
	{ CS42L52_ADC_PGA_A, 0x80 },	/* r08 Input A Select */
	{ CS42L52_ADC_PGA_B, 0x80 },	/* r09 Input B Select */
	{ CS42L52_ANALOG_HPF_CTL, 0xA5 },	/* r0A Analog HPF Ctl */
	{ CS42L52_ADC_HPF_FREQ, 0x00 },	/* r0B ADC HPF Corner Freq */
	{ CS42L52_ADC_MISC_CTL, 0x00 },	/* r0C Misc. ADC Ctl */
	{ CS42L52_PB_CTL1, 0x60 },	/* r0D Playback Ctl 1 */
	{ CS42L52_MISC_CTL, 0x02 },	/* r0E Misc. Ctl */
	{ CS42L52_PB_CTL2, 0x00 },	/* r0F Playback Ctl 2 */
	{ CS42L52_MICA_CTL, 0x00 },	/* r10 MICA Amp Ctl */
	{ CS42L52_MICB_CTL, 0x00 },	/* r11 MICB Amp Ctl */
	{ CS42L52_PGAA_CTL, 0x00 },	/* r12 PGAA Vol, Misc. */
	{ CS42L52_PGAB_CTL, 0x00 },	/* r13 PGAB Vol, Misc. */
	{ CS42L52_PASSTHRUA_VOL, 0x00 },	/* r14 Bypass A Vol */
	{ CS42L52_PASSTHRUB_VOL, 0x00 },	/* r15 Bypass B Vol */
	{ CS42L52_ADCA_VOL, 0x00 },	/* r16 ADCA Volume */
	{ CS42L52_ADCB_VOL, 0x00 },	/* r17 ADCB Volume */
	{ CS42L52_ADCA_MIXER_VOL, 0x80 },	/* r18 ADCA Mixer Volume */
	{ CS42L52_ADCB_MIXER_VOL, 0x80 },	/* r19 ADCB Mixer Volume */
	{ CS42L52_PCMA_MIXER_VOL, 0x00 },	/* r1A PCMA Mixer Volume */
	{ CS42L52_PCMB_MIXER_VOL, 0x00 },	/* r1B PCMB Mixer Volume */
	{ CS42L52_BEEP_FREQ, 0x00 },	/* r1C Beep Freq on Time */
	{ CS42L52_BEEP_VOL, 0x00 },	/* r1D Beep Volume off Time */
	{ CS42L52_BEEP_TONE_CTL, 0x00 },	/* r1E Beep Tone Cfg. */
	{ CS42L52_TONE_CTL, 0x00 },	/* r1F Tone Ctl */
	{ CS42L52_MASTERA_VOL, 0x00 },	/* r20 Master A Volume */
	{ CS42L52_MASTERB_VOL, 0x00 },	/* r21 Master B Volume */
	{ CS42L52_HPA_VOL, 0x00 },	/* r22 Headphone A Volume */
	{ CS42L52_HPB_VOL, 0x00 },	/* r23 Headphone B Volume */
	{ CS42L52_SPKA_VOL, 0x00 },	/* r24 Speaker A Volume */
	{ CS42L52_SPKB_VOL, 0x00 },	/* r25 Speaker B Volume */
	{ CS42L52_ADC_PCM_MIXER, 0x00 },	/* r26 Channel Mixer and Swap */
	{ CS42L52_LIMITER_CTL1, 0x00 },	/* r27 Limit Ctl 1 Thresholds */
	{ CS42L52_LIMITER_CTL2, 0x7F },	/* r28 Limit Ctl 2 Release Rate */
	{ CS42L52_LIMITER_AT_RATE, 0xC0 },	/* r29 Limiter Attack Rate */
	{ CS42L52_ALC_CTL, 0x00 },	/* r2A ALC Ctl 1 Attack Rate */
	{ CS42L52_ALC_RATE, 0x3F },	/* r2B ALC Release Rate */
	{ CS42L52_ALC_THRESHOLD, 0x3f },	/* r2C ALC Thresholds */
	{ CS42L52_NOISE_GATE_CTL, 0x00 },	/* r2D Noise Gate Ctl */
	{ CS42L52_CLK_STATUS, 0x00 },	/* r2E Overflow and Clock Status */
	{ CS42L52_BATT_COMPEN, 0x00 },	/* r2F battery Compensation */
	{ CS42L52_BATT_LEVEL, 0x00 },	/* r30 VP Battery Level */
	{ CS42L52_SPK_STATUS, 0x00 },	/* r31 Speaker Status */
	{ CS42L52_TEM_CTL, 0x3B },	/* r32 Temp Ctl */
	{ CS42L52_THE_FOLDBACK, 0x00 },	/* r33 Foldback */
};

static bool cs42l52_readable_register(struct device *dev, unsigned int reg)
{
	switch (reg) {
	case CS42L52_CHIP:
	case CS42L52_PWRCTL1:
	case CS42L52_PWRCTL2:
	case CS42L52_PWRCTL3:
	case CS42L52_CLK_CTL:
	case CS42L52_IFACE_CTL1:
	case CS42L52_IFACE_CTL2:
	case CS42L52_ADC_PGA_A:
	case CS42L52_ADC_PGA_B:
	case CS42L52_ANALOG_HPF_CTL:
	case CS42L52_ADC_HPF_FREQ:
	case CS42L52_ADC_MISC_CTL:
	case CS42L52_PB_CTL1:
	case CS42L52_MISC_CTL:
	case CS42L52_PB_CTL2:
	case CS42L52_MICA_CTL:
	case CS42L52_MICB_CTL:
	case CS42L52_PGAA_CTL:
	case CS42L52_PGAB_CTL:
	case CS42L52_PASSTHRUA_VOL:
	case CS42L52_PASSTHRUB_VOL:
	case CS42L52_ADCA_VOL:
	case CS42L52_ADCB_VOL:
	case CS42L52_ADCA_MIXER_VOL:
	case CS42L52_ADCB_MIXER_VOL:
	case CS42L52_PCMA_MIXER_VOL:
	case CS42L52_PCMB_MIXER_VOL:
	case CS42L52_BEEP_FREQ:
	case CS42L52_BEEP_VOL:
	case CS42L52_BEEP_TONE_CTL:
	case CS42L52_TONE_CTL:
	case CS42L52_MASTERA_VOL:
	case CS42L52_MASTERB_VOL:
	case CS42L52_HPA_VOL:
	case CS42L52_HPB_VOL:
	case CS42L52_SPKA_VOL:
	case CS42L52_SPKB_VOL:
	case CS42L52_ADC_PCM_MIXER:
	case CS42L52_LIMITER_CTL1:
	case CS42L52_LIMITER_CTL2:
	case CS42L52_LIMITER_AT_RATE:
	case CS42L52_ALC_CTL:
	case CS42L52_ALC_RATE:
	case CS42L52_ALC_THRESHOLD:
	case CS42L52_NOISE_GATE_CTL:
	case CS42L52_CLK_STATUS:
	case CS42L52_BATT_COMPEN:
	case CS42L52_BATT_LEVEL:
	case CS42L52_SPK_STATUS:
	case CS42L52_TEM_CTL:
	case CS42L52_THE_FOLDBACK:
	case CS42L52_CHARGE_PUMP:
		return true;
	default:
		return false;
	}
}

static bool cs42l52_volatile_register(struct device *dev, unsigned int reg)
{
	switch (reg) {
	case CS42L52_IFACE_CTL2:
	case CS42L52_CLK_STATUS:
	case CS42L52_BATT_LEVEL:
	case CS42L52_SPK_STATUS:
	case CS42L52_CHARGE_PUMP:
		return 1;
	default:
		return 0;
	}
}

static DECLARE_TLV_DB_SCALE(hl_tlv, -10200, 50, 0);

static DECLARE_TLV_DB_SCALE(hpd_tlv, -9600, 50, 1);

static DECLARE_TLV_DB_SCALE(ipd_tlv, -9600, 100, 0);

static DECLARE_TLV_DB_SCALE(mic_tlv, 1600, 100, 0);

static DECLARE_TLV_DB_SCALE(pga_tlv, -600, 50, 0);

static DECLARE_TLV_DB_SCALE(mix_tlv, -50, 50, 0);

static DECLARE_TLV_DB_SCALE(beep_tlv, -56, 200, 0);

static const unsigned int limiter_tlv[] = {
	TLV_DB_RANGE_HEAD(2),
	0, 2, TLV_DB_SCALE_ITEM(-3000, 600, 0),
	3, 7, TLV_DB_SCALE_ITEM(-1200, 300, 0),
};

static const char * const cs42l52_adca_text[] = {
	"Input1A", "Input2A", "Input3A", "Input4A", "PGA Input Left"};

static const char * const cs42l52_adcb_text[] = {
	"Input1B", "Input2B", "Input3B", "Input4B", "PGA Input Right"};

static const struct soc_enum adca_enum =
	SOC_ENUM_SINGLE(CS42L52_ADC_PGA_A, 5,
		ARRAY_SIZE(cs42l52_adca_text), cs42l52_adca_text);

static const struct soc_enum adcb_enum =
	SOC_ENUM_SINGLE(CS42L52_ADC_PGA_B, 5,
		ARRAY_SIZE(cs42l52_adcb_text), cs42l52_adcb_text);

static const struct snd_kcontrol_new adca_mux =
	SOC_DAPM_ENUM("Left ADC Input Capture Mux", adca_enum);

static const struct snd_kcontrol_new adcb_mux =
	SOC_DAPM_ENUM("Right ADC Input Capture Mux", adcb_enum);

static const char * const mic_bias_level_text[] = {
	"0.5 +VA", "0.6 +VA", "0.7 +VA",
	"0.8 +VA", "0.83 +VA", "0.91 +VA"
};

static const struct soc_enum mic_bias_level_enum =
	SOC_ENUM_SINGLE(CS42L52_IFACE_CTL2, 0,
			ARRAY_SIZE(mic_bias_level_text), mic_bias_level_text);

static const char * const cs42l52_mic_text[] = { "Single", "Differential" };

static const struct soc_enum mica_enum =
	SOC_ENUM_SINGLE(CS42L52_MICA_CTL, 5,
			ARRAY_SIZE(cs42l52_mic_text), cs42l52_mic_text);

static const struct soc_enum micb_enum =
	SOC_ENUM_SINGLE(CS42L52_MICB_CTL, 5,
			ARRAY_SIZE(cs42l52_mic_text), cs42l52_mic_text);

static const struct snd_kcontrol_new mica_mux =
	SOC_DAPM_ENUM("Left Mic Input Capture Mux", mica_enum);

static const struct snd_kcontrol_new micb_mux =
	SOC_DAPM_ENUM("Right Mic Input Capture Mux", micb_enum);

static const char * const digital_output_mux_text[] = {"ADC", "DSP"};

static const struct soc_enum digital_output_mux_enum =
	SOC_ENUM_SINGLE(CS42L52_ADC_MISC_CTL, 6,
			ARRAY_SIZE(digital_output_mux_text),
			digital_output_mux_text);

static const struct snd_kcontrol_new digital_output_mux =
	SOC_DAPM_ENUM("Digital Output Mux", digital_output_mux_enum);

static const char * const hp_gain_num_text[] = {
	"0.3959", "0.4571", "0.5111", "0.6047",
	"0.7099", "0.8399", "1.000", "1.1430"
};

static const struct soc_enum hp_gain_enum =
	SOC_ENUM_SINGLE(CS42L52_PB_CTL1, 5,
		ARRAY_SIZE(hp_gain_num_text), hp_gain_num_text);

static const char * const beep_pitch_text[] = {
	"C4", "C5", "D5", "E5", "F5", "G5", "A5", "B5",
	"C6", "D6", "E6", "F6", "G6", "A6", "B6", "C7"
};

static const struct soc_enum beep_pitch_enum =
	SOC_ENUM_SINGLE(CS42L52_BEEP_FREQ, 4,
			ARRAY_SIZE(beep_pitch_text), beep_pitch_text);

static const char * const beep_ontime_text[] = {
	"86 ms", "430 ms", "780 ms", "1.20 s", "1.50 s",
	"1.80 s", "2.20 s", "2.50 s", "2.80 s", "3.20 s",
	"3.50 s", "3.80 s", "4.20 s", "4.50 s", "4.80 s", "5.20 s"
};

static const struct soc_enum beep_ontime_enum =
	SOC_ENUM_SINGLE(CS42L52_BEEP_FREQ, 0,
			ARRAY_SIZE(beep_ontime_text), beep_ontime_text);

static const char * const beep_offtime_text[] = {
	"1.23 s", "2.58 s", "3.90 s", "5.20 s",
	"6.60 s", "8.05 s", "9.35 s", "10.80 s"
};

static const struct soc_enum beep_offtime_enum =
	SOC_ENUM_SINGLE(CS42L52_BEEP_VOL, 5,
			ARRAY_SIZE(beep_offtime_text), beep_offtime_text);

static const char * const beep_config_text[] = {
	"Off", "Single", "Multiple", "Continuous"
};

static const struct soc_enum beep_config_enum =
	SOC_ENUM_SINGLE(CS42L52_BEEP_TONE_CTL, 6,
			ARRAY_SIZE(beep_config_text), beep_config_text);

static const char * const beep_bass_text[] = {
	"50 Hz", "100 Hz", "200 Hz", "250 Hz"
};

static const struct soc_enum beep_bass_enum =
	SOC_ENUM_SINGLE(CS42L52_BEEP_TONE_CTL, 1,
			ARRAY_SIZE(beep_bass_text), beep_bass_text);

static const char * const beep_treble_text[] = {
	"5 kHz", "7 kHz", "10 kHz", " 15 kHz"
};

static const struct soc_enum beep_treble_enum =
	SOC_ENUM_SINGLE(CS42L52_BEEP_TONE_CTL, 3,
			ARRAY_SIZE(beep_treble_text), beep_treble_text);

static const char * const ng_threshold_text[] = {
	"-34dB", "-37dB", "-40dB", "-43dB",
	"-46dB", "-52dB", "-58dB", "-64dB"
};

static const struct soc_enum ng_threshold_enum =
	SOC_ENUM_SINGLE(CS42L52_NOISE_GATE_CTL, 2,
		ARRAY_SIZE(ng_threshold_text), ng_threshold_text);

static const char * const cs42l52_ng_delay_text[] = {
	"50ms", "100ms", "150ms", "200ms"};

static const struct soc_enum ng_delay_enum =
	SOC_ENUM_SINGLE(CS42L52_NOISE_GATE_CTL, 0,
		ARRAY_SIZE(cs42l52_ng_delay_text), cs42l52_ng_delay_text);

static const char * const cs42l52_ng_type_text[] = {
	"Apply Specific", "Apply All"
};

static const struct soc_enum ng_type_enum =
	SOC_ENUM_SINGLE(CS42L52_NOISE_GATE_CTL, 6,
		ARRAY_SIZE(cs42l52_ng_type_text), cs42l52_ng_type_text);

static const char * const left_swap_text[] = {
	"Left", "LR 2", "Right"};

static const char * const right_swap_text[] = {
	"Right", "LR 2", "Left"};

static const unsigned int swap_values[] = { 0, 1, 3 };

static const struct soc_enum adca_swap_enum =
	SOC_VALUE_ENUM_SINGLE(CS42L52_ADC_PCM_MIXER, 2, 1,
			      ARRAY_SIZE(left_swap_text),
			      left_swap_text,
			      swap_values);

static const struct snd_kcontrol_new adca_mixer =
	SOC_DAPM_ENUM("Route", adca_swap_enum);

static const struct soc_enum pcma_swap_enum =
	SOC_VALUE_ENUM_SINGLE(CS42L52_ADC_PCM_MIXER, 6, 1,
			      ARRAY_SIZE(left_swap_text),
			      left_swap_text,
			      swap_values);

static const struct snd_kcontrol_new pcma_mixer =
	SOC_DAPM_ENUM("Route", pcma_swap_enum);

static const struct soc_enum adcb_swap_enum =
	SOC_VALUE_ENUM_SINGLE(CS42L52_ADC_PCM_MIXER, 0, 1,
			      ARRAY_SIZE(right_swap_text),
			      right_swap_text,
			      swap_values);

static const struct snd_kcontrol_new adcb_mixer =
	SOC_DAPM_ENUM("Route", adcb_swap_enum);

static const struct soc_enum pcmb_swap_enum =
	SOC_VALUE_ENUM_SINGLE(CS42L52_ADC_PCM_MIXER, 4, 1,
			      ARRAY_SIZE(right_swap_text),
			      right_swap_text,
			      swap_values);

static const struct snd_kcontrol_new pcmb_mixer =
	SOC_DAPM_ENUM("Route", pcmb_swap_enum);


static const struct snd_kcontrol_new passthrul_ctl =
	SOC_DAPM_SINGLE("Switch", CS42L52_MISC_CTL, 6, 1, 0);

static const struct snd_kcontrol_new passthrur_ctl =
	SOC_DAPM_SINGLE("Switch", CS42L52_MISC_CTL, 7, 1, 0);

static const struct snd_kcontrol_new spkl_ctl =
	SOC_DAPM_SINGLE("Switch", CS42L52_PWRCTL3, 0, 1, 1);

static const struct snd_kcontrol_new spkr_ctl =
	SOC_DAPM_SINGLE("Switch", CS42L52_PWRCTL3, 2, 1, 1);

static const struct snd_kcontrol_new hpl_ctl =
	SOC_DAPM_SINGLE("Switch", CS42L52_PWRCTL3, 4, 1, 1);

static const struct snd_kcontrol_new hpr_ctl =
	SOC_DAPM_SINGLE("Switch", CS42L52_PWRCTL3, 6, 1, 1);

static const struct snd_kcontrol_new cs42l52_snd_controls[] = {

	SOC_DOUBLE_R_SX_TLV("Master Volume", CS42L52_MASTERA_VOL,
			      CS42L52_MASTERB_VOL, 0, 0x34, 0xE4, hl_tlv),

	SOC_DOUBLE_R_SX_TLV("Headphone Volume", CS42L52_HPA_VOL,
			      CS42L52_HPB_VOL, 0, 0x34, 0xCC, hpd_tlv),

	SOC_ENUM("Headphone Analog Gain", hp_gain_enum),

	SOC_DOUBLE_R_SX_TLV("Speaker Volume", CS42L52_SPKA_VOL,
			      CS42L52_SPKB_VOL, 0, 0x1, 0xff, hl_tlv),

	SOC_DOUBLE_R_SX_TLV("Bypass Volume", CS42L52_PASSTHRUA_VOL,
			      CS42L52_PASSTHRUB_VOL, 6, 0x18, 0x90, pga_tlv),

	SOC_DOUBLE("Bypass Mute", CS42L52_MISC_CTL, 4, 5, 1, 0),

	SOC_DOUBLE_R_TLV("MIC Gain Volume", CS42L52_MICA_CTL,
			      CS42L52_MICB_CTL, 0, 0x10, 0, mic_tlv),

	SOC_ENUM("MIC Bias Level", mic_bias_level_enum),

	SOC_DOUBLE_R_SX_TLV("ADC Volume", CS42L52_ADCA_VOL,
			      CS42L52_ADCB_VOL, 7, 0x80, 0xA0, ipd_tlv),
	SOC_DOUBLE_R_SX_TLV("ADC Mixer Volume",
			     CS42L52_ADCA_MIXER_VOL, CS42L52_ADCB_MIXER_VOL,
				6, 0x7f, 0x19, ipd_tlv),

	SOC_DOUBLE("ADC Switch", CS42L52_ADC_MISC_CTL, 0, 1, 1, 0),

	SOC_DOUBLE_R("ADC Mixer Switch", CS42L52_ADCA_MIXER_VOL,
		     CS42L52_ADCB_MIXER_VOL, 7, 1, 1),

	SOC_DOUBLE_R_SX_TLV("PGA Volume", CS42L52_PGAA_CTL,
			    CS42L52_PGAB_CTL, 0, 0x28, 0x30, pga_tlv),

	SOC_DOUBLE_R_SX_TLV("PCM Mixer Volume",
			    CS42L52_PCMA_MIXER_VOL, CS42L52_PCMB_MIXER_VOL,
				0, 0x7f, 0x19, mix_tlv),
	SOC_DOUBLE_R("PCM Mixer Switch",
		     CS42L52_PCMA_MIXER_VOL, CS42L52_PCMB_MIXER_VOL, 7, 1, 1),

	SOC_ENUM("Beep Config", beep_config_enum),
	SOC_ENUM("Beep Pitch", beep_pitch_enum),
	SOC_ENUM("Beep on Time", beep_ontime_enum),
	SOC_ENUM("Beep off Time", beep_offtime_enum),
<<<<<<< HEAD
	SOC_SINGLE_SX_TLV("Beep Volume", CS42L52_BEEP_VOL, 0, 0x07, 0x1f, hl_tlv),
=======
	SOC_SINGLE_SX_TLV("Beep Volume", CS42L52_BEEP_VOL,
			0, 0x07, 0x1f, beep_tlv),
>>>>>>> 69a2d10c
	SOC_SINGLE("Beep Mixer Switch", CS42L52_BEEP_TONE_CTL, 5, 1, 1),
	SOC_ENUM("Beep Treble Corner Freq", beep_treble_enum),
	SOC_ENUM("Beep Bass Corner Freq", beep_bass_enum),

	SOC_SINGLE("Tone Control Switch", CS42L52_BEEP_TONE_CTL, 0, 1, 1),
	SOC_SINGLE_TLV("Treble Gain Volume",
			    CS42L52_TONE_CTL, 4, 15, 1, hl_tlv),
	SOC_SINGLE_TLV("Bass Gain Volume",
			    CS42L52_TONE_CTL, 0, 15, 1, hl_tlv),

	/* Limiter */
	SOC_SINGLE_TLV("Limiter Max Threshold Volume",
		       CS42L52_LIMITER_CTL1, 5, 7, 0, limiter_tlv),
	SOC_SINGLE_TLV("Limiter Cushion Threshold Volume",
		       CS42L52_LIMITER_CTL1, 2, 7, 0, limiter_tlv),
	SOC_SINGLE_TLV("Limiter Release Rate Volume",
		       CS42L52_LIMITER_CTL2, 0, 63, 0, limiter_tlv),
	SOC_SINGLE_TLV("Limiter Attack Rate Volume",
		       CS42L52_LIMITER_AT_RATE, 0, 63, 0, limiter_tlv),

	SOC_SINGLE("Limiter SR Switch", CS42L52_LIMITER_CTL1, 1, 1, 0),
	SOC_SINGLE("Limiter ZC Switch", CS42L52_LIMITER_CTL1, 0, 1, 0),
	SOC_SINGLE("Limiter Switch", CS42L52_LIMITER_CTL2, 7, 1, 0),

	/* ALC */
	SOC_SINGLE_TLV("ALC Attack Rate Volume", CS42L52_ALC_CTL,
		       0, 63, 0, limiter_tlv),
	SOC_SINGLE_TLV("ALC Release Rate Volume", CS42L52_ALC_RATE,
		       0, 63, 0, limiter_tlv),
	SOC_SINGLE_TLV("ALC Max Threshold Volume", CS42L52_ALC_THRESHOLD,
		       5, 7, 0, limiter_tlv),
	SOC_SINGLE_TLV("ALC Min Threshold Volume", CS42L52_ALC_THRESHOLD,
		       2, 7, 0, limiter_tlv),

	SOC_DOUBLE_R("ALC SR Capture Switch", CS42L52_PGAA_CTL,
		     CS42L52_PGAB_CTL, 7, 1, 1),
	SOC_DOUBLE_R("ALC ZC Capture Switch", CS42L52_PGAA_CTL,
		     CS42L52_PGAB_CTL, 6, 1, 1),
	SOC_DOUBLE("ALC Capture Switch", CS42L52_ALC_CTL, 6, 7, 1, 0),

	/* Noise gate */
	SOC_ENUM("NG Type Switch", ng_type_enum),
	SOC_SINGLE("NG Enable Switch", CS42L52_NOISE_GATE_CTL, 6, 1, 0),
	SOC_SINGLE("NG Boost Switch", CS42L52_NOISE_GATE_CTL, 5, 1, 1),
	SOC_ENUM("NG Threshold", ng_threshold_enum),
	SOC_ENUM("NG Delay", ng_delay_enum),

	SOC_DOUBLE("HPF Switch", CS42L52_ANALOG_HPF_CTL, 5, 7, 1, 0),

	SOC_DOUBLE("Analog SR Switch", CS42L52_ANALOG_HPF_CTL, 1, 3, 1, 1),
	SOC_DOUBLE("Analog ZC Switch", CS42L52_ANALOG_HPF_CTL, 0, 2, 1, 1),
	SOC_SINGLE("Digital SR Switch", CS42L52_MISC_CTL, 1, 1, 0),
	SOC_SINGLE("Digital ZC Switch", CS42L52_MISC_CTL, 0, 1, 0),
	SOC_SINGLE("Deemphasis Switch", CS42L52_MISC_CTL, 2, 1, 0),

	SOC_SINGLE("Batt Compensation Switch", CS42L52_BATT_COMPEN, 7, 1, 0),
	SOC_SINGLE("Batt VP Monitor Switch", CS42L52_BATT_COMPEN, 6, 1, 0),
	SOC_SINGLE("Batt VP ref", CS42L52_BATT_COMPEN, 0, 0x0f, 0),

	SOC_SINGLE("PGA AIN1L Switch", CS42L52_ADC_PGA_A, 0, 1, 0),
	SOC_SINGLE("PGA AIN1R Switch", CS42L52_ADC_PGA_B, 0, 1, 0),
	SOC_SINGLE("PGA AIN2L Switch", CS42L52_ADC_PGA_A, 1, 1, 0),
	SOC_SINGLE("PGA AIN2R Switch", CS42L52_ADC_PGA_B, 1, 1, 0),

	SOC_SINGLE("PGA AIN3L Switch", CS42L52_ADC_PGA_A, 2, 1, 0),
	SOC_SINGLE("PGA AIN3R Switch", CS42L52_ADC_PGA_B, 2, 1, 0),

	SOC_SINGLE("PGA AIN4L Switch", CS42L52_ADC_PGA_A, 3, 1, 0),
	SOC_SINGLE("PGA AIN4R Switch", CS42L52_ADC_PGA_B, 3, 1, 0),

	SOC_SINGLE("PGA MICA Switch", CS42L52_ADC_PGA_A, 4, 1, 0),
	SOC_SINGLE("PGA MICB Switch", CS42L52_ADC_PGA_B, 4, 1, 0),

};

static const struct snd_soc_dapm_widget cs42l52_dapm_widgets[] = {

	SND_SOC_DAPM_INPUT("AIN1L"),
	SND_SOC_DAPM_INPUT("AIN1R"),
	SND_SOC_DAPM_INPUT("AIN2L"),
	SND_SOC_DAPM_INPUT("AIN2R"),
	SND_SOC_DAPM_INPUT("AIN3L"),
	SND_SOC_DAPM_INPUT("AIN3R"),
	SND_SOC_DAPM_INPUT("AIN4L"),
	SND_SOC_DAPM_INPUT("AIN4R"),
	SND_SOC_DAPM_INPUT("MICA"),
	SND_SOC_DAPM_INPUT("MICB"),
	SND_SOC_DAPM_SIGGEN("Beep"),

	SND_SOC_DAPM_AIF_OUT("AIFOUTL", NULL,  0,
			SND_SOC_NOPM, 0, 0),
	SND_SOC_DAPM_AIF_OUT("AIFOUTR", NULL,  0,
			SND_SOC_NOPM, 0, 0),

	SND_SOC_DAPM_MUX("MICA Mux", SND_SOC_NOPM, 0, 0, &mica_mux),
	SND_SOC_DAPM_MUX("MICB Mux", SND_SOC_NOPM, 0, 0, &micb_mux),

	SND_SOC_DAPM_ADC("ADC Left", NULL, CS42L52_PWRCTL1, 1, 1),
	SND_SOC_DAPM_ADC("ADC Right", NULL, CS42L52_PWRCTL1, 2, 1),
	SND_SOC_DAPM_PGA("PGA Left", CS42L52_PWRCTL1, 3, 1, NULL, 0),
	SND_SOC_DAPM_PGA("PGA Right", CS42L52_PWRCTL1, 4, 1, NULL, 0),

	SND_SOC_DAPM_MUX("ADC Left Mux", SND_SOC_NOPM, 0, 0, &adca_mux),
	SND_SOC_DAPM_MUX("ADC Right Mux", SND_SOC_NOPM, 0, 0, &adcb_mux),

	SND_SOC_DAPM_MUX("ADC Left Swap", SND_SOC_NOPM,
			 0, 0, &adca_mixer),
	SND_SOC_DAPM_MUX("ADC Right Swap", SND_SOC_NOPM,
			 0, 0, &adcb_mixer),

	SND_SOC_DAPM_MUX("Output Mux", SND_SOC_NOPM,
			 0, 0, &digital_output_mux),

	SND_SOC_DAPM_PGA("PGA MICA", CS42L52_PWRCTL2, 1, 1, NULL, 0),
	SND_SOC_DAPM_PGA("PGA MICB", CS42L52_PWRCTL2, 2, 1, NULL, 0),

	SND_SOC_DAPM_SUPPLY("Mic Bias", CS42L52_PWRCTL2, 0, 1, NULL, 0),
	SND_SOC_DAPM_SUPPLY("Charge Pump", CS42L52_PWRCTL1, 7, 1, NULL, 0),

	SND_SOC_DAPM_AIF_IN("AIFINL", NULL,  0,
			SND_SOC_NOPM, 0, 0),
	SND_SOC_DAPM_AIF_IN("AIFINR", NULL,  0,
			SND_SOC_NOPM, 0, 0),

	SND_SOC_DAPM_DAC("DAC Left", NULL, SND_SOC_NOPM, 0, 0),
	SND_SOC_DAPM_DAC("DAC Right", NULL, SND_SOC_NOPM, 0, 0),

	SND_SOC_DAPM_SWITCH("Bypass Left", CS42L52_MISC_CTL,
			    6, 0, &passthrul_ctl),
	SND_SOC_DAPM_SWITCH("Bypass Right", CS42L52_MISC_CTL,
			    7, 0, &passthrur_ctl),

	SND_SOC_DAPM_MUX("PCM Left Swap", SND_SOC_NOPM,
			 0, 0, &pcma_mixer),
	SND_SOC_DAPM_MUX("PCM Right Swap", SND_SOC_NOPM,
			 0, 0, &pcmb_mixer),

	SND_SOC_DAPM_SWITCH("HP Left Amp", SND_SOC_NOPM, 0, 0, &hpl_ctl),
	SND_SOC_DAPM_SWITCH("HP Right Amp", SND_SOC_NOPM, 0, 0, &hpr_ctl),

	SND_SOC_DAPM_SWITCH("SPK Left Amp", SND_SOC_NOPM, 0, 0, &spkl_ctl),
	SND_SOC_DAPM_SWITCH("SPK Right Amp", SND_SOC_NOPM, 0, 0, &spkr_ctl),

	SND_SOC_DAPM_OUTPUT("HPOUTA"),
	SND_SOC_DAPM_OUTPUT("HPOUTB"),
	SND_SOC_DAPM_OUTPUT("SPKOUTA"),
	SND_SOC_DAPM_OUTPUT("SPKOUTB"),

};

static const struct snd_soc_dapm_route cs42l52_audio_map[] = {

	{"Capture", NULL, "AIFOUTL"},
	{"Capture", NULL, "AIFOUTL"},

	{"AIFOUTL", NULL, "Output Mux"},
	{"AIFOUTR", NULL, "Output Mux"},

	{"Output Mux", "ADC", "ADC Left"},
	{"Output Mux", "ADC", "ADC Right"},

	{"ADC Left", NULL, "Charge Pump"},
	{"ADC Right", NULL, "Charge Pump"},

	{"Charge Pump", NULL, "ADC Left Mux"},
	{"Charge Pump", NULL, "ADC Right Mux"},

	{"ADC Left Mux", "Input1A", "AIN1L"},
	{"ADC Right Mux", "Input1B", "AIN1R"},
	{"ADC Left Mux", "Input2A", "AIN2L"},
	{"ADC Right Mux", "Input2B", "AIN2R"},
	{"ADC Left Mux", "Input3A", "AIN3L"},
	{"ADC Right Mux", "Input3B", "AIN3R"},
	{"ADC Left Mux", "Input4A", "AIN4L"},
	{"ADC Right Mux", "Input4B", "AIN4R"},
	{"ADC Left Mux", "PGA Input Left", "PGA Left"},
	{"ADC Right Mux", "PGA Input Right" , "PGA Right"},

	{"PGA Left", "Switch", "AIN1L"},
	{"PGA Right", "Switch", "AIN1R"},
	{"PGA Left", "Switch", "AIN2L"},
	{"PGA Right", "Switch", "AIN2R"},
	{"PGA Left", "Switch", "AIN3L"},
	{"PGA Right", "Switch", "AIN3R"},
	{"PGA Left", "Switch", "AIN4L"},
	{"PGA Right", "Switch", "AIN4R"},

	{"PGA Left", "Switch", "PGA MICA"},
	{"PGA MICA", NULL, "MICA"},

	{"PGA Right", "Switch", "PGA MICB"},
	{"PGA MICB", NULL, "MICB"},

	{"HPOUTA", NULL, "HP Left Amp"},
	{"HPOUTB", NULL, "HP Right Amp"},
	{"HP Left Amp", NULL, "Bypass Left"},
	{"HP Right Amp", NULL, "Bypass Right"},
	{"Bypass Left", "Switch", "PGA Left"},
	{"Bypass Right", "Switch", "PGA Right"},
	{"HP Left Amp", "Switch", "DAC Left"},
	{"HP Right Amp", "Switch", "DAC Right"},

	{"SPKOUTA", NULL, "SPK Left Amp"},
	{"SPKOUTB", NULL, "SPK Right Amp"},

	{"SPK Left Amp", NULL, "Beep"},
	{"SPK Right Amp", NULL, "Beep"},
	{"SPK Left Amp", "Switch", "Playback"},
	{"SPK Right Amp", "Switch", "Playback"},

	{"DAC Left", NULL, "Beep"},
	{"DAC Right", NULL, "Beep"},
	{"DAC Left", NULL, "Playback"},
	{"DAC Right", NULL, "Playback"},

	{"Output Mux", "DSP", "Playback"},
	{"Output Mux", "DSP", "Playback"},

	{"AIFINL", NULL, "Playback"},
	{"AIFINR", NULL, "Playback"},

};

struct cs42l52_clk_para {
	u32 mclk;
	u32 rate;
	u8 speed;
	u8 group;
	u8 videoclk;
	u8 ratio;
	u8 mclkdiv2;
};

static const struct cs42l52_clk_para clk_map_table[] = {
	/*8k*/
	{12288000, 8000, CLK_QS_MODE, CLK_32K, CLK_NO_27M, CLK_R_128, 0},
	{18432000, 8000, CLK_QS_MODE, CLK_32K, CLK_NO_27M, CLK_R_128, 0},
	{12000000, 8000, CLK_QS_MODE, CLK_32K, CLK_NO_27M, CLK_R_125, 0},
	{24000000, 8000, CLK_QS_MODE, CLK_32K, CLK_NO_27M, CLK_R_125, 1},
	{27000000, 8000, CLK_QS_MODE, CLK_32K, CLK_27M_MCLK, CLK_R_125, 0},

	/*11.025k*/
	{11289600, 11025, CLK_QS_MODE, CLK_NO_32K, CLK_NO_27M, CLK_R_128, 0},
	{16934400, 11025, CLK_QS_MODE, CLK_NO_32K, CLK_NO_27M, CLK_R_128, 0},

	/*16k*/
	{12288000, 16000, CLK_HS_MODE, CLK_32K, CLK_NO_27M, CLK_R_128, 0},
	{18432000, 16000, CLK_HS_MODE, CLK_32K, CLK_NO_27M, CLK_R_128, 0},
	{12000000, 16000, CLK_HS_MODE, CLK_32K, CLK_NO_27M, CLK_R_125, 0},
	{24000000, 16000, CLK_HS_MODE, CLK_32K, CLK_NO_27M, CLK_R_125, 1},
	{27000000, 16000, CLK_HS_MODE, CLK_32K, CLK_27M_MCLK, CLK_R_125, 1},

	/*22.05k*/
	{11289600, 22050, CLK_HS_MODE, CLK_NO_32K, CLK_NO_27M, CLK_R_128, 0},
	{16934400, 22050, CLK_HS_MODE, CLK_NO_32K, CLK_NO_27M, CLK_R_128, 0},

	/* 32k */
	{12288000, 32000, CLK_SS_MODE, CLK_32K, CLK_NO_27M, CLK_R_128, 0},
	{18432000, 32000, CLK_SS_MODE, CLK_32K, CLK_NO_27M, CLK_R_128, 0},
	{12000000, 32000, CLK_SS_MODE, CLK_32K, CLK_NO_27M, CLK_R_125, 0},
	{24000000, 32000, CLK_SS_MODE, CLK_32K, CLK_NO_27M, CLK_R_125, 1},
	{27000000, 32000, CLK_SS_MODE, CLK_32K, CLK_27M_MCLK, CLK_R_125, 0},

	/* 44.1k */
	{11289600, 44100, CLK_SS_MODE, CLK_NO_32K, CLK_NO_27M, CLK_R_128, 0},
	{16934400, 44100, CLK_SS_MODE, CLK_NO_32K, CLK_NO_27M, CLK_R_128, 0},

	/* 48k */
	{12288000, 48000, CLK_SS_MODE, CLK_NO_32K, CLK_NO_27M, CLK_R_128, 0},
	{18432000, 48000, CLK_SS_MODE, CLK_NO_32K, CLK_NO_27M, CLK_R_128, 0},
	{12000000, 48000, CLK_SS_MODE, CLK_NO_32K, CLK_NO_27M, CLK_R_125, 0},
	{24000000, 48000, CLK_SS_MODE, CLK_NO_32K, CLK_NO_27M, CLK_R_125, 1},
	{27000000, 48000, CLK_SS_MODE, CLK_NO_32K, CLK_27M_MCLK, CLK_R_125, 1},

	/* 88.2k */
	{11289600, 88200, CLK_DS_MODE, CLK_NO_32K, CLK_NO_27M, CLK_R_128, 0},
	{16934400, 88200, CLK_DS_MODE, CLK_NO_32K, CLK_NO_27M, CLK_R_128, 0},

	/* 96k */
	{12288000, 96000, CLK_DS_MODE, CLK_NO_32K, CLK_NO_27M, CLK_R_128, 0},
	{18432000, 96000, CLK_DS_MODE, CLK_NO_32K, CLK_NO_27M, CLK_R_128, 0},
	{12000000, 96000, CLK_DS_MODE, CLK_NO_32K, CLK_NO_27M, CLK_R_125, 0},
	{24000000, 96000, CLK_DS_MODE, CLK_NO_32K, CLK_NO_27M, CLK_R_125, 1},
};

static int cs42l52_get_clk(int mclk, int rate)
{
	int i, ret = -EINVAL;
	u_int mclk1, mclk2 = 0;

	for (i = 0; i < ARRAY_SIZE(clk_map_table); i++) {
		if (clk_map_table[i].rate == rate) {
			mclk1 = clk_map_table[i].mclk;
			if (abs(mclk - mclk1) < abs(mclk - mclk2)) {
				mclk2 = mclk1;
				ret = i;
			}
		}
	}
	return ret;
}

static int cs42l52_set_sysclk(struct snd_soc_dai *codec_dai,
			int clk_id, unsigned int freq, int dir)
{
	struct snd_soc_codec *codec = codec_dai->codec;
	struct cs42l52_private *cs42l52 = snd_soc_codec_get_drvdata(codec);

	if ((freq >= CS42L52_MIN_CLK) && (freq <= CS42L52_MAX_CLK)) {
		cs42l52->sysclk = freq;
	} else {
		dev_err(codec->dev, "Invalid freq parameter\n");
		return -EINVAL;
	}
	return 0;
}

static int cs42l52_set_fmt(struct snd_soc_dai *codec_dai, unsigned int fmt)
{
	struct snd_soc_codec *codec = codec_dai->codec;
	struct cs42l52_private *cs42l52 = snd_soc_codec_get_drvdata(codec);
	u8 iface = 0;

	switch (fmt & SND_SOC_DAIFMT_MASTER_MASK) {
	case SND_SOC_DAIFMT_CBM_CFM:
		iface = CS42L52_IFACE_CTL1_MASTER;
		break;
	case SND_SOC_DAIFMT_CBS_CFS:
		iface = CS42L52_IFACE_CTL1_SLAVE;
		break;
	default:
		return -EINVAL;
	}

	 /* interface format */
	switch (fmt & SND_SOC_DAIFMT_FORMAT_MASK) {
	case SND_SOC_DAIFMT_I2S:
		iface |= CS42L52_IFACE_CTL1_ADC_FMT_I2S |
				CS42L52_IFACE_CTL1_DAC_FMT_I2S;
		break;
	case SND_SOC_DAIFMT_RIGHT_J:
		iface |= CS42L52_IFACE_CTL1_DAC_FMT_RIGHT_J;
		break;
	case SND_SOC_DAIFMT_LEFT_J:
		iface |= CS42L52_IFACE_CTL1_ADC_FMT_LEFT_J |
				CS42L52_IFACE_CTL1_DAC_FMT_LEFT_J;
		break;
	case SND_SOC_DAIFMT_DSP_A:
		iface |= CS42L52_IFACE_CTL1_DSP_MODE_EN;
		break;
	case SND_SOC_DAIFMT_DSP_B:
		break;
	default:
		return -EINVAL;
	}

	/* clock inversion */
	switch (fmt & SND_SOC_DAIFMT_INV_MASK) {
	case SND_SOC_DAIFMT_NB_NF:
		break;
	case SND_SOC_DAIFMT_IB_IF:
		iface |= CS42L52_IFACE_CTL1_INV_SCLK;
		break;
	case SND_SOC_DAIFMT_IB_NF:
		iface |= CS42L52_IFACE_CTL1_INV_SCLK;
		break;
	case SND_SOC_DAIFMT_NB_IF:
		break;
	default:
		return -EINVAL;
	}
	cs42l52->config.format = iface;
	snd_soc_write(codec, CS42L52_IFACE_CTL1, cs42l52->config.format);

	return 0;
}

static int cs42l52_digital_mute(struct snd_soc_dai *dai, int mute)
{
	struct snd_soc_codec *codec = dai->codec;

	if (mute)
		snd_soc_update_bits(codec, CS42L52_PB_CTL1,
				    CS42L52_PB_CTL1_MUTE_MASK,
				CS42L52_PB_CTL1_MUTE);
	else
		snd_soc_update_bits(codec, CS42L52_PB_CTL1,
				    CS42L52_PB_CTL1_MUTE_MASK,
				CS42L52_PB_CTL1_UNMUTE);

	return 0;
}

static int cs42l52_pcm_hw_params(struct snd_pcm_substream *substream,
				     struct snd_pcm_hw_params *params,
				     struct snd_soc_dai *dai)
{
	struct snd_soc_codec *codec = dai->codec;
	struct cs42l52_private *cs42l52 = snd_soc_codec_get_drvdata(codec);
	u32 clk = 0;
	int index;

	index = cs42l52_get_clk(cs42l52->sysclk, params_rate(params));
	if (index >= 0) {
		cs42l52->sysclk = clk_map_table[index].mclk;

		clk |= (clk_map_table[index].speed << CLK_SPEED_SHIFT) |
		(clk_map_table[index].group << CLK_32K_SR_SHIFT) |
		(clk_map_table[index].videoclk << CLK_27M_MCLK_SHIFT) |
		(clk_map_table[index].ratio << CLK_RATIO_SHIFT) |
		clk_map_table[index].mclkdiv2;

		snd_soc_write(codec, CS42L52_CLK_CTL, clk);
	} else {
		dev_err(codec->dev, "can't get correct mclk\n");
		return -EINVAL;
	}

	return 0;
}

static int cs42l52_set_bias_level(struct snd_soc_codec *codec,
					enum snd_soc_bias_level level)
{
	struct cs42l52_private *cs42l52 = snd_soc_codec_get_drvdata(codec);

	switch (level) {
	case SND_SOC_BIAS_ON:
		break;
	case SND_SOC_BIAS_PREPARE:
		snd_soc_update_bits(codec, CS42L52_PWRCTL1,
				    CS42L52_PWRCTL1_PDN_CODEC, 0);
		break;
	case SND_SOC_BIAS_STANDBY:
		if (codec->dapm.bias_level == SND_SOC_BIAS_OFF) {
			regcache_cache_only(cs42l52->regmap, false);
			regcache_sync(cs42l52->regmap);
		}
		snd_soc_write(codec, CS42L52_PWRCTL1, CS42L52_PWRCTL1_PDN_ALL);
		break;
	case SND_SOC_BIAS_OFF:
		snd_soc_write(codec, CS42L52_PWRCTL1, CS42L52_PWRCTL1_PDN_ALL);
		regcache_cache_only(cs42l52->regmap, true);
		break;
	}
	codec->dapm.bias_level = level;

	return 0;
}

#define CS42L52_RATES (SNDRV_PCM_RATE_8000_96000)

#define CS42L52_FORMATS (SNDRV_PCM_FMTBIT_S16_LE | SNDRV_PCM_FMTBIT_U16_LE | \
			SNDRV_PCM_FMTBIT_S18_3LE | SNDRV_PCM_FMTBIT_U18_3LE | \
			SNDRV_PCM_FMTBIT_S20_3LE | SNDRV_PCM_FMTBIT_U20_3LE | \
			SNDRV_PCM_FMTBIT_S24_LE | SNDRV_PCM_FMTBIT_U24_LE)

static struct snd_soc_dai_ops cs42l52_ops = {
	.hw_params	= cs42l52_pcm_hw_params,
	.digital_mute	= cs42l52_digital_mute,
	.set_fmt	= cs42l52_set_fmt,
	.set_sysclk	= cs42l52_set_sysclk,
};

static struct snd_soc_dai_driver cs42l52_dai = {
		.name = "cs42l52",
		.playback = {
			.stream_name = "Playback",
			.channels_min = 1,
			.channels_max = 2,
			.rates = CS42L52_RATES,
			.formats = CS42L52_FORMATS,
		},
		.capture = {
			.stream_name = "Capture",
			.channels_min = 1,
			.channels_max = 2,
			.rates = CS42L52_RATES,
			.formats = CS42L52_FORMATS,
		},
		.ops = &cs42l52_ops,
};

static int cs42l52_suspend(struct snd_soc_codec *codec)
{
	cs42l52_set_bias_level(codec, SND_SOC_BIAS_OFF);

	return 0;
}

static int cs42l52_resume(struct snd_soc_codec *codec)
{
	cs42l52_set_bias_level(codec, SND_SOC_BIAS_STANDBY);

	return 0;
}

#if defined(CONFIG_INPUT) || defined(CONFIG_INPUT_MODULE)
static int beep_rates[] = {
	261, 522, 585, 667, 706, 774, 889, 1000,
	1043, 1200, 1333, 1412, 1600, 1714, 2000, 2182
};

static void cs42l52_beep_work(struct work_struct *work)
{
	struct cs42l52_private *cs42l52 =
		container_of(work, struct cs42l52_private, beep_work);
	struct snd_soc_codec *codec = cs42l52->codec;
	struct snd_soc_dapm_context *dapm = &codec->dapm;
	int i;
	int val = 0;
	int best = 0;

	if (cs42l52->beep_rate) {
		for (i = 0; i < ARRAY_SIZE(beep_rates); i++) {
			if (abs(cs42l52->beep_rate - beep_rates[i]) <
			    abs(cs42l52->beep_rate - beep_rates[best]))
				best = i;
		}

		dev_dbg(codec->dev, "Set beep rate %dHz for requested %dHz\n",
			beep_rates[best], cs42l52->beep_rate);

		val = (best << CS42L52_BEEP_RATE_SHIFT);

		snd_soc_dapm_enable_pin(dapm, "Beep");
	} else {
		dev_dbg(codec->dev, "Disabling beep\n");
		snd_soc_dapm_disable_pin(dapm, "Beep");
	}

	snd_soc_update_bits(codec, CS42L52_BEEP_FREQ,
			    CS42L52_BEEP_RATE_MASK, val);

	snd_soc_dapm_sync(dapm);
}

/* For usability define a way of injecting beep events for the device -
 * many systems will not have a keyboard.
 */
static int cs42l52_beep_event(struct input_dev *dev, unsigned int type,
			     unsigned int code, int hz)
{
	struct snd_soc_codec *codec = input_get_drvdata(dev);
	struct cs42l52_private *cs42l52 = snd_soc_codec_get_drvdata(codec);

	dev_dbg(codec->dev, "Beep event %x %x\n", code, hz);

	switch (code) {
	case SND_BELL:
		if (hz)
			hz = 261;
	case SND_TONE:
		break;
	default:
		return -1;
	}

	/* Kick the beep from a workqueue */
	cs42l52->beep_rate = hz;
	schedule_work(&cs42l52->beep_work);
	return 0;
}

static ssize_t cs42l52_beep_set(struct device *dev,
			       struct device_attribute *attr,
			       const char *buf, size_t count)
{
	struct cs42l52_private *cs42l52 = dev_get_drvdata(dev);
	long int time;
	int ret;

	ret = kstrtol(buf, 10, &time);
	if (ret != 0)
		return ret;

	input_event(cs42l52->beep, EV_SND, SND_TONE, time);

	return count;
}

static DEVICE_ATTR(beep, 0200, NULL, cs42l52_beep_set);

static void cs42l52_init_beep(struct snd_soc_codec *codec)
{
	struct cs42l52_private *cs42l52 = snd_soc_codec_get_drvdata(codec);
	int ret;

	cs42l52->beep = devm_input_allocate_device(codec->dev);
	if (!cs42l52->beep) {
		dev_err(codec->dev, "Failed to allocate beep device\n");
		return;
	}

	INIT_WORK(&cs42l52->beep_work, cs42l52_beep_work);
	cs42l52->beep_rate = 0;

	cs42l52->beep->name = "CS42L52 Beep Generator";
	cs42l52->beep->phys = dev_name(codec->dev);
	cs42l52->beep->id.bustype = BUS_I2C;

	cs42l52->beep->evbit[0] = BIT_MASK(EV_SND);
	cs42l52->beep->sndbit[0] = BIT_MASK(SND_BELL) | BIT_MASK(SND_TONE);
	cs42l52->beep->event = cs42l52_beep_event;
	cs42l52->beep->dev.parent = codec->dev;
	input_set_drvdata(cs42l52->beep, codec);

	ret = input_register_device(cs42l52->beep);
	if (ret != 0) {
		cs42l52->beep = NULL;
		dev_err(codec->dev, "Failed to register beep device\n");
	}

	ret = device_create_file(codec->dev, &dev_attr_beep);
	if (ret != 0) {
		dev_err(codec->dev, "Failed to create keyclick file: %d\n",
			ret);
	}
}

static void cs42l52_free_beep(struct snd_soc_codec *codec)
{
	struct cs42l52_private *cs42l52 = snd_soc_codec_get_drvdata(codec);

	device_remove_file(codec->dev, &dev_attr_beep);
	cancel_work_sync(&cs42l52->beep_work);
	cs42l52->beep = NULL;

	snd_soc_update_bits(codec, CS42L52_BEEP_TONE_CTL,
			    CS42L52_BEEP_EN_MASK, 0);
}
#else
static void cs42l52_init_beep(struct snd_soc_codec *codec)
{
}

static void cs42l52_free_beep(struct snd_soc_codec *codec)
{
}
#endif

static int cs42l52_probe(struct snd_soc_codec *codec)
{
	struct cs42l52_private *cs42l52 = snd_soc_codec_get_drvdata(codec);
	int ret;

	codec->control_data = cs42l52->regmap;
	ret = snd_soc_codec_set_cache_io(codec, 8, 8, SND_SOC_REGMAP);
	if (ret < 0) {
		dev_err(codec->dev, "Failed to set cache I/O: %d\n", ret);
		return ret;
	}
	regcache_cache_only(cs42l52->regmap, true);

	cs42l52_init_beep(codec);

	cs42l52_set_bias_level(codec, SND_SOC_BIAS_STANDBY);

	cs42l52->sysclk = CS42L52_DEFAULT_CLK;
	cs42l52->config.format = CS42L52_DEFAULT_FORMAT;

	/* Set Platform MICx CFG */
	snd_soc_update_bits(codec, CS42L52_MICA_CTL,
			    CS42L52_MIC_CTL_TYPE_MASK,
				cs42l52->pdata.mica_cfg <<
				CS42L52_MIC_CTL_TYPE_SHIFT);

	snd_soc_update_bits(codec, CS42L52_MICB_CTL,
			    CS42L52_MIC_CTL_TYPE_MASK,
				cs42l52->pdata.micb_cfg <<
				CS42L52_MIC_CTL_TYPE_SHIFT);

	/* if Single Ended, Get Mic_Select */
	if (cs42l52->pdata.mica_cfg)
		snd_soc_update_bits(codec, CS42L52_MICA_CTL,
				    CS42L52_MIC_CTL_MIC_SEL_MASK,
				cs42l52->pdata.mica_sel <<
				CS42L52_MIC_CTL_MIC_SEL_SHIFT);
	if (cs42l52->pdata.micb_cfg)
		snd_soc_update_bits(codec, CS42L52_MICB_CTL,
				    CS42L52_MIC_CTL_MIC_SEL_MASK,
				cs42l52->pdata.micb_sel <<
				CS42L52_MIC_CTL_MIC_SEL_SHIFT);

	/* Set Platform Charge Pump Freq */
	snd_soc_update_bits(codec, CS42L52_CHARGE_PUMP,
			    CS42L52_CHARGE_PUMP_MASK,
				cs42l52->pdata.chgfreq <<
				CS42L52_CHARGE_PUMP_SHIFT);

	/* Set Platform Bias Level */
	snd_soc_update_bits(codec, CS42L52_IFACE_CTL2,
			    CS42L52_IFACE_CTL2_BIAS_LVL,
				cs42l52->pdata.micbias_lvl);

	return ret;
}

static int cs42l52_remove(struct snd_soc_codec *codec)
{
	cs42l52_free_beep(codec);
	cs42l52_set_bias_level(codec, SND_SOC_BIAS_OFF);

	return 0;
}

static struct snd_soc_codec_driver soc_codec_dev_cs42l52 = {
	.probe = cs42l52_probe,
	.remove = cs42l52_remove,
	.suspend = cs42l52_suspend,
	.resume = cs42l52_resume,
	.set_bias_level = cs42l52_set_bias_level,

	.dapm_widgets = cs42l52_dapm_widgets,
	.num_dapm_widgets = ARRAY_SIZE(cs42l52_dapm_widgets),
	.dapm_routes = cs42l52_audio_map,
	.num_dapm_routes = ARRAY_SIZE(cs42l52_audio_map),

	.controls = cs42l52_snd_controls,
	.num_controls = ARRAY_SIZE(cs42l52_snd_controls),
};

/* Current and threshold powerup sequence Pg37 */
static const struct reg_default cs42l52_threshold_patch[] = {

	{ 0x00, 0x99 },
	{ 0x3E, 0xBA },
	{ 0x47, 0x80 },
	{ 0x32, 0xBB },
	{ 0x32, 0x3B },
	{ 0x00, 0x00 },

};

static struct regmap_config cs42l52_regmap = {
	.reg_bits = 8,
	.val_bits = 8,

	.max_register = CS42L52_MAX_REGISTER,
	.reg_defaults = cs42l52_reg_defaults,
	.num_reg_defaults = ARRAY_SIZE(cs42l52_reg_defaults),
	.readable_reg = cs42l52_readable_register,
	.volatile_reg = cs42l52_volatile_register,
	.cache_type = REGCACHE_RBTREE,
};

static int cs42l52_i2c_probe(struct i2c_client *i2c_client,
			     const struct i2c_device_id *id)
{
	struct cs42l52_private *cs42l52;
	int ret;
	unsigned int devid = 0;
	unsigned int reg;

	cs42l52 = devm_kzalloc(&i2c_client->dev, sizeof(struct cs42l52_private),
			       GFP_KERNEL);
	if (cs42l52 == NULL)
		return -ENOMEM;
	cs42l52->dev = &i2c_client->dev;

	cs42l52->regmap = devm_regmap_init_i2c(i2c_client, &cs42l52_regmap);
	if (IS_ERR(cs42l52->regmap)) {
		ret = PTR_ERR(cs42l52->regmap);
		dev_err(&i2c_client->dev, "regmap_init() failed: %d\n", ret);
		return ret;
	}

	i2c_set_clientdata(i2c_client, cs42l52);

	if (dev_get_platdata(&i2c_client->dev))
		memcpy(&cs42l52->pdata, dev_get_platdata(&i2c_client->dev),
		       sizeof(cs42l52->pdata));

	ret = regmap_register_patch(cs42l52->regmap, cs42l52_threshold_patch,
				    ARRAY_SIZE(cs42l52_threshold_patch));
	if (ret != 0)
		dev_warn(cs42l52->dev, "Failed to apply regmap patch: %d\n",
			 ret);

	ret = regmap_read(cs42l52->regmap, CS42L52_CHIP, &reg);
	devid = reg & CS42L52_CHIP_ID_MASK;
	if (devid != CS42L52_CHIP_ID) {
		ret = -ENODEV;
		dev_err(&i2c_client->dev,
			"CS42L52 Device ID (%X). Expected %X\n",
			devid, CS42L52_CHIP_ID);
		return ret;
	}

	regcache_cache_only(cs42l52->regmap, true);

	ret =  snd_soc_register_codec(&i2c_client->dev,
			&soc_codec_dev_cs42l52, &cs42l52_dai, 1);
	if (ret < 0)
		return ret;
	return 0;
}

static int cs42l52_i2c_remove(struct i2c_client *client)
{
	snd_soc_unregister_codec(&client->dev);
	return 0;
}

static const struct i2c_device_id cs42l52_id[] = {
	{ "cs42l52", 0 },
	{ }
};
MODULE_DEVICE_TABLE(i2c, cs42l52_id);

static struct i2c_driver cs42l52_i2c_driver = {
	.driver = {
		.name = "cs42l52",
		.owner = THIS_MODULE,
	},
	.id_table = cs42l52_id,
	.probe =    cs42l52_i2c_probe,
	.remove =   cs42l52_i2c_remove,
};

module_i2c_driver(cs42l52_i2c_driver);

MODULE_DESCRIPTION("ASoC CS42L52 driver");
MODULE_AUTHOR("Georgi Vlaev, Nucleus Systems Ltd, <joe@nucleusys.com>");
MODULE_AUTHOR("Brian Austin, Cirrus Logic Inc, <brian.austin@cirrus.com>");
MODULE_LICENSE("GPL");<|MERGE_RESOLUTION|>--- conflicted
+++ resolved
@@ -453,12 +453,8 @@
 	SOC_ENUM("Beep Pitch", beep_pitch_enum),
 	SOC_ENUM("Beep on Time", beep_ontime_enum),
 	SOC_ENUM("Beep off Time", beep_offtime_enum),
-<<<<<<< HEAD
-	SOC_SINGLE_SX_TLV("Beep Volume", CS42L52_BEEP_VOL, 0, 0x07, 0x1f, hl_tlv),
-=======
 	SOC_SINGLE_SX_TLV("Beep Volume", CS42L52_BEEP_VOL,
 			0, 0x07, 0x1f, beep_tlv),
->>>>>>> 69a2d10c
 	SOC_SINGLE("Beep Mixer Switch", CS42L52_BEEP_TONE_CTL, 5, 1, 1),
 	SOC_ENUM("Beep Treble Corner Freq", beep_treble_enum),
 	SOC_ENUM("Beep Bass Corner Freq", beep_bass_enum),
