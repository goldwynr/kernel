/*
 * soc-core.c  --  ALSA SoC Audio Layer
 *
 * Copyright 2005 Wolfson Microelectronics PLC.
 * Copyright 2005 Openedhand Ltd.
 * Copyright (C) 2010 Slimlogic Ltd.
 * Copyright (C) 2010 Texas Instruments Inc.
 *
 * Author: Liam Girdwood <lrg@slimlogic.co.uk>
 *         with code, comments and ideas from :-
 *         Richard Purdie <richard@openedhand.com>
 *
 *  This program is free software; you can redistribute  it and/or modify it
 *  under  the terms of  the GNU General  Public License as published by the
 *  Free Software Foundation;  either version 2 of the  License, or (at your
 *  option) any later version.
 *
 *  TODO:
 *   o Add hw rules to enforce rates, etc.
 *   o More testing with other codecs/machines.
 *   o Add more codecs and platforms to ensure good API coverage.
 *   o Support TDM on PCM and I2S
 */

#include <linux/module.h>
#include <linux/moduleparam.h>
#include <linux/init.h>
#include <linux/delay.h>
#include <linux/pm.h>
#include <linux/bitops.h>
#include <linux/debugfs.h>
#include <linux/platform_device.h>
#include <linux/slab.h>
#include <sound/ac97_codec.h>
#include <sound/core.h>
#include <sound/jack.h>
#include <sound/pcm.h>
#include <sound/pcm_params.h>
#include <sound/soc.h>
#include <sound/initval.h>

#define CREATE_TRACE_POINTS
#include <trace/events/asoc.h>

#define NAME_SIZE	32

static DEFINE_MUTEX(pcm_mutex);
static DECLARE_WAIT_QUEUE_HEAD(soc_pm_waitq);

#ifdef CONFIG_DEBUG_FS
struct dentry *snd_soc_debugfs_root;
EXPORT_SYMBOL_GPL(snd_soc_debugfs_root);
#endif

static DEFINE_MUTEX(client_mutex);
static LIST_HEAD(card_list);
static LIST_HEAD(dai_list);
static LIST_HEAD(platform_list);
static LIST_HEAD(codec_list);

static int soc_new_pcm(struct snd_soc_pcm_runtime *rtd, int num);

/*
 * This is a timeout to do a DAPM powerdown after a stream is closed().
 * It can be used to eliminate pops between different playback streams, e.g.
 * between two audio tracks.
 */
static int pmdown_time = 5000;
module_param(pmdown_time, int, 0);
MODULE_PARM_DESC(pmdown_time, "DAPM stream powerdown time (msecs)");

/* returns the minimum number of bytes needed to represent
 * a particular given value */
static int min_bytes_needed(unsigned long val)
{
	int c = 0;
	int i;

	for (i = (sizeof val * 8) - 1; i >= 0; --i, ++c)
		if (val & (1UL << i))
			break;
	c = (sizeof val * 8) - c;
	if (!c || (c % 8))
		c = (c + 8) / 8;
	else
		c /= 8;
	return c;
}

/* fill buf which is 'len' bytes with a formatted
 * string of the form 'reg: value\n' */
static int format_register_str(struct snd_soc_codec *codec,
			       unsigned int reg, char *buf, size_t len)
{
	int wordsize = min_bytes_needed(codec->driver->reg_cache_size) * 2;
	int regsize = codec->driver->reg_word_size * 2;
	int ret;
	char tmpbuf[len + 1];
	char regbuf[regsize + 1];

	/* since tmpbuf is allocated on the stack, warn the callers if they
	 * try to abuse this function */
	WARN_ON(len > 63);

	/* +2 for ': ' and + 1 for '\n' */
	if (wordsize + regsize + 2 + 1 != len)
		return -EINVAL;

	ret = snd_soc_read(codec , reg);
	if (ret < 0) {
		memset(regbuf, 'X', regsize);
		regbuf[regsize] = '\0';
	} else {
		snprintf(regbuf, regsize + 1, "%.*x", regsize, ret);
	}

	/* prepare the buffer */
	snprintf(tmpbuf, len + 1, "%.*x: %s\n", wordsize, reg, regbuf);
	/* copy it back to the caller without the '\0' */
	memcpy(buf, tmpbuf, len);

	return 0;
}

/* codec register dump */
static ssize_t soc_codec_reg_show(struct snd_soc_codec *codec, char *buf,
				  size_t count, loff_t pos)
{
	int i, step = 1;
	int wordsize, regsize;
	int len;
	size_t total = 0;
	loff_t p = 0;

	wordsize = min_bytes_needed(codec->driver->reg_cache_size) * 2;
	regsize = codec->driver->reg_word_size * 2;

	len = wordsize + regsize + 2 + 1;

	if (!codec->driver->reg_cache_size)
		return 0;

	if (codec->driver->reg_cache_step)
		step = codec->driver->reg_cache_step;

	for (i = 0; i < codec->driver->reg_cache_size; i += step) {
		if (codec->readable_register && !codec->readable_register(codec, i))
			continue;
		if (codec->driver->display_register) {
			count += codec->driver->display_register(codec, buf + count,
							 PAGE_SIZE - count, i);
		} else {
			/* only support larger than PAGE_SIZE bytes debugfs
			 * entries for the default case */
			if (p >= pos) {
				if (total + len >= count - 1)
					break;
				format_register_str(codec, i, buf + total, len);
				total += len;
			}
			p += len;
		}
	}

	total = min(total, count - 1);

	return total;
}

static ssize_t codec_reg_show(struct device *dev,
	struct device_attribute *attr, char *buf)
{
	struct snd_soc_pcm_runtime *rtd =
			container_of(dev, struct snd_soc_pcm_runtime, dev);

	return soc_codec_reg_show(rtd->codec, buf, PAGE_SIZE, 0);
}

static DEVICE_ATTR(codec_reg, 0444, codec_reg_show, NULL);

static ssize_t pmdown_time_show(struct device *dev,
				struct device_attribute *attr, char *buf)
{
	struct snd_soc_pcm_runtime *rtd =
			container_of(dev, struct snd_soc_pcm_runtime, dev);

	return sprintf(buf, "%ld\n", rtd->pmdown_time);
}

static ssize_t pmdown_time_set(struct device *dev,
			       struct device_attribute *attr,
			       const char *buf, size_t count)
{
	struct snd_soc_pcm_runtime *rtd =
			container_of(dev, struct snd_soc_pcm_runtime, dev);
	int ret;

	ret = strict_strtol(buf, 10, &rtd->pmdown_time);
	if (ret)
		return ret;

	return count;
}

static DEVICE_ATTR(pmdown_time, 0644, pmdown_time_show, pmdown_time_set);

#ifdef CONFIG_DEBUG_FS
static int codec_reg_open_file(struct inode *inode, struct file *file)
{
	file->private_data = inode->i_private;
	return 0;
}

static ssize_t codec_reg_read_file(struct file *file, char __user *user_buf,
				   size_t count, loff_t *ppos)
{
	ssize_t ret;
	struct snd_soc_codec *codec = file->private_data;
	char *buf;

	if (*ppos < 0 || !count)
		return -EINVAL;

	buf = kmalloc(count, GFP_KERNEL);
	if (!buf)
		return -ENOMEM;

	ret = soc_codec_reg_show(codec, buf, count, *ppos);
	if (ret >= 0) {
		if (copy_to_user(user_buf, buf, ret)) {
			kfree(buf);
			return -EFAULT;
		}
		*ppos += ret;
	}

	kfree(buf);
	return ret;
}

static ssize_t codec_reg_write_file(struct file *file,
		const char __user *user_buf, size_t count, loff_t *ppos)
{
	char buf[32];
	size_t buf_size;
	char *start = buf;
	unsigned long reg, value;
	int step = 1;
	struct snd_soc_codec *codec = file->private_data;

	buf_size = min(count, (sizeof(buf)-1));
	if (copy_from_user(buf, user_buf, buf_size))
		return -EFAULT;
	buf[buf_size] = 0;

	if (codec->driver->reg_cache_step)
		step = codec->driver->reg_cache_step;

	while (*start == ' ')
		start++;
	reg = simple_strtoul(start, &start, 16);
	while (*start == ' ')
		start++;
	if (strict_strtoul(start, 16, &value))
		return -EINVAL;

	/* Userspace has been fiddling around behind the kernel's back */
	add_taint(TAINT_USER);

	snd_soc_write(codec, reg, value);
	return buf_size;
}

static const struct file_operations codec_reg_fops = {
	.open = codec_reg_open_file,
	.read = codec_reg_read_file,
	.write = codec_reg_write_file,
	.llseek = default_llseek,
};

static void soc_init_codec_debugfs(struct snd_soc_codec *codec)
{
	struct dentry *debugfs_card_root = codec->card->debugfs_card_root;

	codec->debugfs_codec_root = debugfs_create_dir(codec->name,
						       debugfs_card_root);
	if (!codec->debugfs_codec_root) {
		printk(KERN_WARNING
		       "ASoC: Failed to create codec debugfs directory\n");
		return;
	}

	debugfs_create_bool("cache_sync", 0444, codec->debugfs_codec_root,
			    &codec->cache_sync);
	debugfs_create_bool("cache_only", 0444, codec->debugfs_codec_root,
			    &codec->cache_only);

	codec->debugfs_reg = debugfs_create_file("codec_reg", 0644,
						 codec->debugfs_codec_root,
						 codec, &codec_reg_fops);
	if (!codec->debugfs_reg)
		printk(KERN_WARNING
		       "ASoC: Failed to create codec register debugfs file\n");

	snd_soc_dapm_debugfs_init(&codec->dapm, codec->debugfs_codec_root);
}

static void soc_cleanup_codec_debugfs(struct snd_soc_codec *codec)
{
	debugfs_remove_recursive(codec->debugfs_codec_root);
}

static ssize_t codec_list_read_file(struct file *file, char __user *user_buf,
				    size_t count, loff_t *ppos)
{
	char *buf = kmalloc(PAGE_SIZE, GFP_KERNEL);
	ssize_t len, ret = 0;
	struct snd_soc_codec *codec;

	if (!buf)
		return -ENOMEM;

	list_for_each_entry(codec, &codec_list, list) {
		len = snprintf(buf + ret, PAGE_SIZE - ret, "%s\n",
			       codec->name);
		if (len >= 0)
			ret += len;
		if (ret > PAGE_SIZE) {
			ret = PAGE_SIZE;
			break;
		}
	}

	if (ret >= 0)
		ret = simple_read_from_buffer(user_buf, count, ppos, buf, ret);

	kfree(buf);

	return ret;
}

static const struct file_operations codec_list_fops = {
	.read = codec_list_read_file,
	.llseek = default_llseek,/* read accesses f_pos */
};

static ssize_t dai_list_read_file(struct file *file, char __user *user_buf,
				  size_t count, loff_t *ppos)
{
	char *buf = kmalloc(PAGE_SIZE, GFP_KERNEL);
	ssize_t len, ret = 0;
	struct snd_soc_dai *dai;

	if (!buf)
		return -ENOMEM;

	list_for_each_entry(dai, &dai_list, list) {
		len = snprintf(buf + ret, PAGE_SIZE - ret, "%s\n", dai->name);
		if (len >= 0)
			ret += len;
		if (ret > PAGE_SIZE) {
			ret = PAGE_SIZE;
			break;
		}
	}

	ret = simple_read_from_buffer(user_buf, count, ppos, buf, ret);

	kfree(buf);

	return ret;
}

static const struct file_operations dai_list_fops = {
	.read = dai_list_read_file,
	.llseek = default_llseek,/* read accesses f_pos */
};

static ssize_t platform_list_read_file(struct file *file,
				       char __user *user_buf,
				       size_t count, loff_t *ppos)
{
	char *buf = kmalloc(PAGE_SIZE, GFP_KERNEL);
	ssize_t len, ret = 0;
	struct snd_soc_platform *platform;

	if (!buf)
		return -ENOMEM;

	list_for_each_entry(platform, &platform_list, list) {
		len = snprintf(buf + ret, PAGE_SIZE - ret, "%s\n",
			       platform->name);
		if (len >= 0)
			ret += len;
		if (ret > PAGE_SIZE) {
			ret = PAGE_SIZE;
			break;
		}
	}

	ret = simple_read_from_buffer(user_buf, count, ppos, buf, ret);

	kfree(buf);

	return ret;
}

static const struct file_operations platform_list_fops = {
	.read = platform_list_read_file,
	.llseek = default_llseek,/* read accesses f_pos */
};

static void soc_init_card_debugfs(struct snd_soc_card *card)
{
	card->debugfs_card_root = debugfs_create_dir(card->name,
						     snd_soc_debugfs_root);
	if (!card->debugfs_card_root) {
		dev_warn(card->dev,
			 "ASoC: Failed to create codec debugfs directory\n");
		return;
	}

	card->debugfs_pop_time = debugfs_create_u32("dapm_pop_time", 0644,
						    card->debugfs_card_root,
						    &card->pop_time);
	if (!card->debugfs_pop_time)
		dev_warn(card->dev,
		       "Failed to create pop time debugfs file\n");
}

static void soc_cleanup_card_debugfs(struct snd_soc_card *card)
{
	debugfs_remove_recursive(card->debugfs_card_root);
}

#else

static inline void soc_init_codec_debugfs(struct snd_soc_codec *codec)
{
}

static inline void soc_cleanup_codec_debugfs(struct snd_soc_codec *codec)
{
}

static inline void soc_init_card_debugfs(struct snd_soc_card *card)
{
}

static inline void soc_cleanup_card_debugfs(struct snd_soc_card *card)
{
}
#endif

#ifdef CONFIG_SND_SOC_AC97_BUS
/* unregister ac97 codec */
static int soc_ac97_dev_unregister(struct snd_soc_codec *codec)
{
	if (codec->ac97->dev.bus)
		device_unregister(&codec->ac97->dev);
	return 0;
}

/* stop no dev release warning */
static void soc_ac97_device_release(struct device *dev){}

/* register ac97 codec to bus */
static int soc_ac97_dev_register(struct snd_soc_codec *codec)
{
	int err;

	codec->ac97->dev.bus = &ac97_bus_type;
	codec->ac97->dev.parent = codec->card->dev;
	codec->ac97->dev.release = soc_ac97_device_release;

	dev_set_name(&codec->ac97->dev, "%d-%d:%s",
		     codec->card->snd_card->number, 0, codec->name);
	err = device_register(&codec->ac97->dev);
	if (err < 0) {
		snd_printk(KERN_ERR "Can't register ac97 bus\n");
		codec->ac97->dev.bus = NULL;
		return err;
	}
	return 0;
}
#endif

static int soc_pcm_apply_symmetry(struct snd_pcm_substream *substream)
{
	struct snd_soc_pcm_runtime *rtd = substream->private_data;
	struct snd_soc_dai *cpu_dai = rtd->cpu_dai;
	struct snd_soc_dai *codec_dai = rtd->codec_dai;
	int ret;

	if (!codec_dai->driver->symmetric_rates &&
	    !cpu_dai->driver->symmetric_rates &&
	    !rtd->dai_link->symmetric_rates)
		return 0;

	/* This can happen if multiple streams are starting simultaneously -
	 * the second can need to get its constraints before the first has
	 * picked a rate.  Complain and allow the application to carry on.
	 */
	if (!rtd->rate) {
		dev_warn(&rtd->dev,
			 "Not enforcing symmetric_rates due to race\n");
		return 0;
	}

	dev_dbg(&rtd->dev, "Symmetry forces %dHz rate\n", rtd->rate);

	ret = snd_pcm_hw_constraint_minmax(substream->runtime,
					   SNDRV_PCM_HW_PARAM_RATE,
					   rtd->rate, rtd->rate);
	if (ret < 0) {
		dev_err(&rtd->dev,
			"Unable to apply rate symmetry constraint: %d\n", ret);
		return ret;
	}

	return 0;
}

/*
 * Called by ALSA when a PCM substream is opened, the runtime->hw record is
 * then initialized and any private data can be allocated. This also calls
 * startup for the cpu DAI, platform, machine and codec DAI.
 */
static int soc_pcm_open(struct snd_pcm_substream *substream)
{
	struct snd_soc_pcm_runtime *rtd = substream->private_data;
	struct snd_pcm_runtime *runtime = substream->runtime;
	struct snd_soc_platform *platform = rtd->platform;
	struct snd_soc_dai *cpu_dai = rtd->cpu_dai;
	struct snd_soc_dai *codec_dai = rtd->codec_dai;
	struct snd_soc_dai_driver *cpu_dai_drv = cpu_dai->driver;
	struct snd_soc_dai_driver *codec_dai_drv = codec_dai->driver;
	int ret = 0;

	mutex_lock(&pcm_mutex);

	/* startup the audio subsystem */
	if (cpu_dai->driver->ops->startup) {
		ret = cpu_dai->driver->ops->startup(substream, cpu_dai);
		if (ret < 0) {
			printk(KERN_ERR "asoc: can't open interface %s\n",
				cpu_dai->name);
			goto out;
		}
	}

	if (platform->driver->ops && platform->driver->ops->open) {
		ret = platform->driver->ops->open(substream);
		if (ret < 0) {
			printk(KERN_ERR "asoc: can't open platform %s\n", platform->name);
			goto platform_err;
		}
	}

	if (codec_dai->driver->ops->startup) {
		ret = codec_dai->driver->ops->startup(substream, codec_dai);
		if (ret < 0) {
			printk(KERN_ERR "asoc: can't open codec %s\n",
				codec_dai->name);
			goto codec_dai_err;
		}
	}

	if (rtd->dai_link->ops && rtd->dai_link->ops->startup) {
		ret = rtd->dai_link->ops->startup(substream);
		if (ret < 0) {
			printk(KERN_ERR "asoc: %s startup failed\n", rtd->dai_link->name);
			goto machine_err;
		}
	}

	/* Check that the codec and cpu DAIs are compatible */
	if (substream->stream == SNDRV_PCM_STREAM_PLAYBACK) {
		runtime->hw.rate_min =
			max(codec_dai_drv->playback.rate_min,
			    cpu_dai_drv->playback.rate_min);
		runtime->hw.rate_max =
			min(codec_dai_drv->playback.rate_max,
			    cpu_dai_drv->playback.rate_max);
		runtime->hw.channels_min =
			max(codec_dai_drv->playback.channels_min,
				cpu_dai_drv->playback.channels_min);
		runtime->hw.channels_max =
			min(codec_dai_drv->playback.channels_max,
				cpu_dai_drv->playback.channels_max);
		runtime->hw.formats =
			codec_dai_drv->playback.formats & cpu_dai_drv->playback.formats;
		runtime->hw.rates =
			codec_dai_drv->playback.rates & cpu_dai_drv->playback.rates;
		if (codec_dai_drv->playback.rates
			   & (SNDRV_PCM_RATE_KNOT | SNDRV_PCM_RATE_CONTINUOUS))
			runtime->hw.rates |= cpu_dai_drv->playback.rates;
		if (cpu_dai_drv->playback.rates
			   & (SNDRV_PCM_RATE_KNOT | SNDRV_PCM_RATE_CONTINUOUS))
			runtime->hw.rates |= codec_dai_drv->playback.rates;
	} else {
		runtime->hw.rate_min =
			max(codec_dai_drv->capture.rate_min,
			    cpu_dai_drv->capture.rate_min);
		runtime->hw.rate_max =
			min(codec_dai_drv->capture.rate_max,
			    cpu_dai_drv->capture.rate_max);
		runtime->hw.channels_min =
			max(codec_dai_drv->capture.channels_min,
				cpu_dai_drv->capture.channels_min);
		runtime->hw.channels_max =
			min(codec_dai_drv->capture.channels_max,
				cpu_dai_drv->capture.channels_max);
		runtime->hw.formats =
			codec_dai_drv->capture.formats & cpu_dai_drv->capture.formats;
		runtime->hw.rates =
			codec_dai_drv->capture.rates & cpu_dai_drv->capture.rates;
		if (codec_dai_drv->capture.rates
			   & (SNDRV_PCM_RATE_KNOT | SNDRV_PCM_RATE_CONTINUOUS))
			runtime->hw.rates |= cpu_dai_drv->capture.rates;
		if (cpu_dai_drv->capture.rates
			   & (SNDRV_PCM_RATE_KNOT | SNDRV_PCM_RATE_CONTINUOUS))
			runtime->hw.rates |= codec_dai_drv->capture.rates;
	}

	ret = -EINVAL;
	snd_pcm_limit_hw_rates(runtime);
	if (!runtime->hw.rates) {
		printk(KERN_ERR "asoc: %s <-> %s No matching rates\n",
			codec_dai->name, cpu_dai->name);
		goto config_err;
	}
	if (!runtime->hw.formats) {
		printk(KERN_ERR "asoc: %s <-> %s No matching formats\n",
			codec_dai->name, cpu_dai->name);
		goto config_err;
	}
	if (!runtime->hw.channels_min || !runtime->hw.channels_max ||
	    runtime->hw.channels_min > runtime->hw.channels_max) {
		printk(KERN_ERR "asoc: %s <-> %s No matching channels\n",
				codec_dai->name, cpu_dai->name);
		goto config_err;
	}

	/* Symmetry only applies if we've already got an active stream. */
	if (cpu_dai->active || codec_dai->active) {
		ret = soc_pcm_apply_symmetry(substream);
		if (ret != 0)
			goto config_err;
	}

	pr_debug("asoc: %s <-> %s info:\n",
			codec_dai->name, cpu_dai->name);
	pr_debug("asoc: rate mask 0x%x\n", runtime->hw.rates);
	pr_debug("asoc: min ch %d max ch %d\n", runtime->hw.channels_min,
		 runtime->hw.channels_max);
	pr_debug("asoc: min rate %d max rate %d\n", runtime->hw.rate_min,
		 runtime->hw.rate_max);

	if (substream->stream == SNDRV_PCM_STREAM_PLAYBACK) {
		cpu_dai->playback_active++;
		codec_dai->playback_active++;
	} else {
		cpu_dai->capture_active++;
		codec_dai->capture_active++;
	}
	cpu_dai->active++;
	codec_dai->active++;
	rtd->codec->active++;
	mutex_unlock(&pcm_mutex);
	return 0;

config_err:
	if (rtd->dai_link->ops && rtd->dai_link->ops->shutdown)
		rtd->dai_link->ops->shutdown(substream);

machine_err:
	if (codec_dai->driver->ops->shutdown)
		codec_dai->driver->ops->shutdown(substream, codec_dai);

codec_dai_err:
	if (platform->driver->ops && platform->driver->ops->close)
		platform->driver->ops->close(substream);

platform_err:
	if (cpu_dai->driver->ops->shutdown)
		cpu_dai->driver->ops->shutdown(substream, cpu_dai);
out:
	mutex_unlock(&pcm_mutex);
	return ret;
}

/*
 * Power down the audio subsystem pmdown_time msecs after close is called.
 * This is to ensure there are no pops or clicks in between any music tracks
 * due to DAPM power cycling.
 */
static void close_delayed_work(struct work_struct *work)
{
	struct snd_soc_pcm_runtime *rtd =
			container_of(work, struct snd_soc_pcm_runtime, delayed_work.work);
	struct snd_soc_dai *codec_dai = rtd->codec_dai;

	mutex_lock(&pcm_mutex);

	pr_debug("pop wq checking: %s status: %s waiting: %s\n",
		 codec_dai->driver->playback.stream_name,
		 codec_dai->playback_active ? "active" : "inactive",
		 codec_dai->pop_wait ? "yes" : "no");

	/* are we waiting on this codec DAI stream */
	if (codec_dai->pop_wait == 1) {
		codec_dai->pop_wait = 0;
		snd_soc_dapm_stream_event(rtd,
			codec_dai->driver->playback.stream_name,
			SND_SOC_DAPM_STREAM_STOP);
	}

	mutex_unlock(&pcm_mutex);
}

/*
 * Called by ALSA when a PCM substream is closed. Private data can be
 * freed here. The cpu DAI, codec DAI, machine and platform are also
 * shutdown.
 */
static int soc_codec_close(struct snd_pcm_substream *substream)
{
	struct snd_soc_pcm_runtime *rtd = substream->private_data;
	struct snd_soc_platform *platform = rtd->platform;
	struct snd_soc_dai *cpu_dai = rtd->cpu_dai;
	struct snd_soc_dai *codec_dai = rtd->codec_dai;
	struct snd_soc_codec *codec = rtd->codec;

	mutex_lock(&pcm_mutex);

	if (substream->stream == SNDRV_PCM_STREAM_PLAYBACK) {
		cpu_dai->playback_active--;
		codec_dai->playback_active--;
	} else {
		cpu_dai->capture_active--;
		codec_dai->capture_active--;
	}

	cpu_dai->active--;
	codec_dai->active--;
	codec->active--;

	/* Muting the DAC suppresses artifacts caused during digital
	 * shutdown, for example from stopping clocks.
	 */
	if (substream->stream == SNDRV_PCM_STREAM_PLAYBACK)
		snd_soc_dai_digital_mute(codec_dai, 1);

	if (cpu_dai->driver->ops->shutdown)
		cpu_dai->driver->ops->shutdown(substream, cpu_dai);

	if (codec_dai->driver->ops->shutdown)
		codec_dai->driver->ops->shutdown(substream, codec_dai);

	if (rtd->dai_link->ops && rtd->dai_link->ops->shutdown)
		rtd->dai_link->ops->shutdown(substream);

	if (platform->driver->ops && platform->driver->ops->close)
		platform->driver->ops->close(substream);
	cpu_dai->runtime = NULL;

	if (substream->stream == SNDRV_PCM_STREAM_PLAYBACK) {
		/* start delayed pop wq here for playback streams */
		codec_dai->pop_wait = 1;
		schedule_delayed_work(&rtd->delayed_work,
			msecs_to_jiffies(rtd->pmdown_time));
	} else {
		/* capture streams can be powered down now */
		snd_soc_dapm_stream_event(rtd,
			codec_dai->driver->capture.stream_name,
			SND_SOC_DAPM_STREAM_STOP);
	}

	mutex_unlock(&pcm_mutex);
	return 0;
}

/*
 * Called by ALSA when the PCM substream is prepared, can set format, sample
 * rate, etc.  This function is non atomic and can be called multiple times,
 * it can refer to the runtime info.
 */
static int soc_pcm_prepare(struct snd_pcm_substream *substream)
{
	struct snd_soc_pcm_runtime *rtd = substream->private_data;
	struct snd_soc_platform *platform = rtd->platform;
	struct snd_soc_dai *cpu_dai = rtd->cpu_dai;
	struct snd_soc_dai *codec_dai = rtd->codec_dai;
	int ret = 0;

	mutex_lock(&pcm_mutex);

	if (rtd->dai_link->ops && rtd->dai_link->ops->prepare) {
		ret = rtd->dai_link->ops->prepare(substream);
		if (ret < 0) {
			printk(KERN_ERR "asoc: machine prepare error\n");
			goto out;
		}
	}

	if (platform->driver->ops && platform->driver->ops->prepare) {
		ret = platform->driver->ops->prepare(substream);
		if (ret < 0) {
			printk(KERN_ERR "asoc: platform prepare error\n");
			goto out;
		}
	}

	if (codec_dai->driver->ops->prepare) {
		ret = codec_dai->driver->ops->prepare(substream, codec_dai);
		if (ret < 0) {
			printk(KERN_ERR "asoc: codec DAI prepare error\n");
			goto out;
		}
	}

	if (cpu_dai->driver->ops->prepare) {
		ret = cpu_dai->driver->ops->prepare(substream, cpu_dai);
		if (ret < 0) {
			printk(KERN_ERR "asoc: cpu DAI prepare error\n");
			goto out;
		}
	}

	/* cancel any delayed stream shutdown that is pending */
	if (substream->stream == SNDRV_PCM_STREAM_PLAYBACK &&
	    codec_dai->pop_wait) {
		codec_dai->pop_wait = 0;
		cancel_delayed_work(&rtd->delayed_work);
	}

	if (substream->stream == SNDRV_PCM_STREAM_PLAYBACK)
		snd_soc_dapm_stream_event(rtd,
					  codec_dai->driver->playback.stream_name,
					  SND_SOC_DAPM_STREAM_START);
	else
		snd_soc_dapm_stream_event(rtd,
					  codec_dai->driver->capture.stream_name,
					  SND_SOC_DAPM_STREAM_START);

	snd_soc_dai_digital_mute(codec_dai, 0);

out:
	mutex_unlock(&pcm_mutex);
	return ret;
}

/*
 * Called by ALSA when the hardware params are set by application. This
 * function can also be called multiple times and can allocate buffers
 * (using snd_pcm_lib_* ). It's non-atomic.
 */
static int soc_pcm_hw_params(struct snd_pcm_substream *substream,
				struct snd_pcm_hw_params *params)
{
	struct snd_soc_pcm_runtime *rtd = substream->private_data;
	struct snd_soc_platform *platform = rtd->platform;
	struct snd_soc_dai *cpu_dai = rtd->cpu_dai;
	struct snd_soc_dai *codec_dai = rtd->codec_dai;
	int ret = 0;

	mutex_lock(&pcm_mutex);

	if (rtd->dai_link->ops && rtd->dai_link->ops->hw_params) {
		ret = rtd->dai_link->ops->hw_params(substream, params);
		if (ret < 0) {
			printk(KERN_ERR "asoc: machine hw_params failed\n");
			goto out;
		}
	}

	if (codec_dai->driver->ops->hw_params) {
		ret = codec_dai->driver->ops->hw_params(substream, params, codec_dai);
		if (ret < 0) {
			printk(KERN_ERR "asoc: can't set codec %s hw params\n",
				codec_dai->name);
			goto codec_err;
		}
	}

	if (cpu_dai->driver->ops->hw_params) {
		ret = cpu_dai->driver->ops->hw_params(substream, params, cpu_dai);
		if (ret < 0) {
			printk(KERN_ERR "asoc: interface %s hw params failed\n",
				cpu_dai->name);
			goto interface_err;
		}
	}

	if (platform->driver->ops && platform->driver->ops->hw_params) {
		ret = platform->driver->ops->hw_params(substream, params);
		if (ret < 0) {
			printk(KERN_ERR "asoc: platform %s hw params failed\n",
				platform->name);
			goto platform_err;
		}
	}

	rtd->rate = params_rate(params);

out:
	mutex_unlock(&pcm_mutex);
	return ret;

platform_err:
	if (cpu_dai->driver->ops->hw_free)
		cpu_dai->driver->ops->hw_free(substream, cpu_dai);

interface_err:
	if (codec_dai->driver->ops->hw_free)
		codec_dai->driver->ops->hw_free(substream, codec_dai);

codec_err:
	if (rtd->dai_link->ops && rtd->dai_link->ops->hw_free)
		rtd->dai_link->ops->hw_free(substream);

	mutex_unlock(&pcm_mutex);
	return ret;
}

/*
 * Frees resources allocated by hw_params, can be called multiple times
 */
static int soc_pcm_hw_free(struct snd_pcm_substream *substream)
{
	struct snd_soc_pcm_runtime *rtd = substream->private_data;
	struct snd_soc_platform *platform = rtd->platform;
	struct snd_soc_dai *cpu_dai = rtd->cpu_dai;
	struct snd_soc_dai *codec_dai = rtd->codec_dai;
	struct snd_soc_codec *codec = rtd->codec;

	mutex_lock(&pcm_mutex);

	/* apply codec digital mute */
	if (!codec->active)
		snd_soc_dai_digital_mute(codec_dai, 1);

	/* free any machine hw params */
	if (rtd->dai_link->ops && rtd->dai_link->ops->hw_free)
		rtd->dai_link->ops->hw_free(substream);

	/* free any DMA resources */
	if (platform->driver->ops && platform->driver->ops->hw_free)
		platform->driver->ops->hw_free(substream);

	/* now free hw params for the DAIs  */
	if (codec_dai->driver->ops->hw_free)
		codec_dai->driver->ops->hw_free(substream, codec_dai);

	if (cpu_dai->driver->ops->hw_free)
		cpu_dai->driver->ops->hw_free(substream, cpu_dai);

	mutex_unlock(&pcm_mutex);
	return 0;
}

static int soc_pcm_trigger(struct snd_pcm_substream *substream, int cmd)
{
	struct snd_soc_pcm_runtime *rtd = substream->private_data;
	struct snd_soc_platform *platform = rtd->platform;
	struct snd_soc_dai *cpu_dai = rtd->cpu_dai;
	struct snd_soc_dai *codec_dai = rtd->codec_dai;
	int ret;

	if (codec_dai->driver->ops->trigger) {
		ret = codec_dai->driver->ops->trigger(substream, cmd, codec_dai);
		if (ret < 0)
			return ret;
	}

	if (platform->driver->ops && platform->driver->ops->trigger) {
		ret = platform->driver->ops->trigger(substream, cmd);
		if (ret < 0)
			return ret;
	}

	if (cpu_dai->driver->ops->trigger) {
		ret = cpu_dai->driver->ops->trigger(substream, cmd, cpu_dai);
		if (ret < 0)
			return ret;
	}
	return 0;
}

/*
 * soc level wrapper for pointer callback
 * If cpu_dai, codec_dai, platform driver has the delay callback, than
 * the runtime->delay will be updated accordingly.
 */
static snd_pcm_uframes_t soc_pcm_pointer(struct snd_pcm_substream *substream)
{
	struct snd_soc_pcm_runtime *rtd = substream->private_data;
	struct snd_soc_platform *platform = rtd->platform;
	struct snd_soc_dai *cpu_dai = rtd->cpu_dai;
	struct snd_soc_dai *codec_dai = rtd->codec_dai;
	struct snd_pcm_runtime *runtime = substream->runtime;
	snd_pcm_uframes_t offset = 0;
	snd_pcm_sframes_t delay = 0;

	if (platform->driver->ops && platform->driver->ops->pointer)
		offset = platform->driver->ops->pointer(substream);

	if (cpu_dai->driver->ops->delay)
		delay += cpu_dai->driver->ops->delay(substream, cpu_dai);

	if (codec_dai->driver->ops->delay)
		delay += codec_dai->driver->ops->delay(substream, codec_dai);

	if (platform->driver->delay)
		delay += platform->driver->delay(substream, codec_dai);

	runtime->delay = delay;

	return offset;
}

/* ASoC PCM operations */
static struct snd_pcm_ops soc_pcm_ops = {
	.open		= soc_pcm_open,
	.close		= soc_codec_close,
	.hw_params	= soc_pcm_hw_params,
	.hw_free	= soc_pcm_hw_free,
	.prepare	= soc_pcm_prepare,
	.trigger	= soc_pcm_trigger,
	.pointer	= soc_pcm_pointer,
};

#ifdef CONFIG_PM_SLEEP
/* powers down audio subsystem for suspend */
int snd_soc_suspend(struct device *dev)
{
	struct snd_soc_card *card = dev_get_drvdata(dev);
	struct snd_soc_codec *codec;
	int i;

	/* If the initialization of this soc device failed, there is no codec
	 * associated with it. Just bail out in this case.
	 */
	if (list_empty(&card->codec_dev_list))
		return 0;

	/* Due to the resume being scheduled into a workqueue we could
	* suspend before that's finished - wait for it to complete.
	 */
	snd_power_lock(card->snd_card);
	snd_power_wait(card->snd_card, SNDRV_CTL_POWER_D0);
	snd_power_unlock(card->snd_card);

	/* we're going to block userspace touching us until resume completes */
	snd_power_change_state(card->snd_card, SNDRV_CTL_POWER_D3hot);

	/* mute any active DACs */
	for (i = 0; i < card->num_rtd; i++) {
		struct snd_soc_dai *dai = card->rtd[i].codec_dai;
		struct snd_soc_dai_driver *drv = dai->driver;

		if (card->rtd[i].dai_link->ignore_suspend)
			continue;

		if (drv->ops->digital_mute && dai->playback_active)
			drv->ops->digital_mute(dai, 1);
	}

	/* suspend all pcms */
	for (i = 0; i < card->num_rtd; i++) {
		if (card->rtd[i].dai_link->ignore_suspend)
			continue;

		snd_pcm_suspend_all(card->rtd[i].pcm);
	}

	if (card->suspend_pre)
		card->suspend_pre(card);

	for (i = 0; i < card->num_rtd; i++) {
		struct snd_soc_dai *cpu_dai = card->rtd[i].cpu_dai;
		struct snd_soc_platform *platform = card->rtd[i].platform;

		if (card->rtd[i].dai_link->ignore_suspend)
			continue;

		if (cpu_dai->driver->suspend && !cpu_dai->driver->ac97_control)
			cpu_dai->driver->suspend(cpu_dai);
		if (platform->driver->suspend && !platform->suspended) {
			platform->driver->suspend(cpu_dai);
			platform->suspended = 1;
		}
	}

	/* close any waiting streams and save state */
	for (i = 0; i < card->num_rtd; i++) {
		flush_delayed_work_sync(&card->rtd[i].delayed_work);
		card->rtd[i].codec->dapm.suspend_bias_level = card->rtd[i].codec->dapm.bias_level;
	}

	for (i = 0; i < card->num_rtd; i++) {
		struct snd_soc_dai_driver *driver = card->rtd[i].codec_dai->driver;

		if (card->rtd[i].dai_link->ignore_suspend)
			continue;

		if (driver->playback.stream_name != NULL)
			snd_soc_dapm_stream_event(&card->rtd[i], driver->playback.stream_name,
				SND_SOC_DAPM_STREAM_SUSPEND);

		if (driver->capture.stream_name != NULL)
			snd_soc_dapm_stream_event(&card->rtd[i], driver->capture.stream_name,
				SND_SOC_DAPM_STREAM_SUSPEND);
	}

	/* suspend all CODECs */
	list_for_each_entry(codec, &card->codec_dev_list, card_list) {
		/* If there are paths active then the CODEC will be held with
		 * bias _ON and should not be suspended. */
		if (!codec->suspended && codec->driver->suspend) {
			switch (codec->dapm.bias_level) {
			case SND_SOC_BIAS_STANDBY:
			case SND_SOC_BIAS_OFF:
				codec->driver->suspend(codec, PMSG_SUSPEND);
				codec->suspended = 1;
				break;
			default:
				dev_dbg(codec->dev, "CODEC is on over suspend\n");
				break;
			}
		}
	}

	for (i = 0; i < card->num_rtd; i++) {
		struct snd_soc_dai *cpu_dai = card->rtd[i].cpu_dai;

		if (card->rtd[i].dai_link->ignore_suspend)
			continue;

		if (cpu_dai->driver->suspend && cpu_dai->driver->ac97_control)
			cpu_dai->driver->suspend(cpu_dai);
	}

	if (card->suspend_post)
		card->suspend_post(card);

	return 0;
}
EXPORT_SYMBOL_GPL(snd_soc_suspend);

/* deferred resume work, so resume can complete before we finished
 * setting our codec back up, which can be very slow on I2C
 */
static void soc_resume_deferred(struct work_struct *work)
{
	struct snd_soc_card *card =
			container_of(work, struct snd_soc_card, deferred_resume_work);
	struct snd_soc_codec *codec;
	int i;

	/* our power state is still SNDRV_CTL_POWER_D3hot from suspend time,
	 * so userspace apps are blocked from touching us
	 */

	dev_dbg(card->dev, "starting resume work\n");

	/* Bring us up into D2 so that DAPM starts enabling things */
	snd_power_change_state(card->snd_card, SNDRV_CTL_POWER_D2);

	if (card->resume_pre)
		card->resume_pre(card);

	/* resume AC97 DAIs */
	for (i = 0; i < card->num_rtd; i++) {
		struct snd_soc_dai *cpu_dai = card->rtd[i].cpu_dai;

		if (card->rtd[i].dai_link->ignore_suspend)
			continue;

		if (cpu_dai->driver->resume && cpu_dai->driver->ac97_control)
			cpu_dai->driver->resume(cpu_dai);
	}

	list_for_each_entry(codec, &card->codec_dev_list, card_list) {
		/* If the CODEC was idle over suspend then it will have been
		 * left with bias OFF or STANDBY and suspended so we must now
		 * resume.  Otherwise the suspend was suppressed.
		 */
		if (codec->driver->resume && codec->suspended) {
			switch (codec->dapm.bias_level) {
			case SND_SOC_BIAS_STANDBY:
			case SND_SOC_BIAS_OFF:
				codec->driver->resume(codec);
				codec->suspended = 0;
				break;
			default:
				dev_dbg(codec->dev, "CODEC was on over suspend\n");
				break;
			}
		}
	}

	for (i = 0; i < card->num_rtd; i++) {
		struct snd_soc_dai_driver *driver = card->rtd[i].codec_dai->driver;

		if (card->rtd[i].dai_link->ignore_suspend)
			continue;

		if (driver->playback.stream_name != NULL)
			snd_soc_dapm_stream_event(&card->rtd[i], driver->playback.stream_name,
				SND_SOC_DAPM_STREAM_RESUME);

		if (driver->capture.stream_name != NULL)
			snd_soc_dapm_stream_event(&card->rtd[i], driver->capture.stream_name,
				SND_SOC_DAPM_STREAM_RESUME);
	}

	/* unmute any active DACs */
	for (i = 0; i < card->num_rtd; i++) {
		struct snd_soc_dai *dai = card->rtd[i].codec_dai;
		struct snd_soc_dai_driver *drv = dai->driver;

		if (card->rtd[i].dai_link->ignore_suspend)
			continue;

		if (drv->ops->digital_mute && dai->playback_active)
			drv->ops->digital_mute(dai, 0);
	}

	for (i = 0; i < card->num_rtd; i++) {
		struct snd_soc_dai *cpu_dai = card->rtd[i].cpu_dai;
		struct snd_soc_platform *platform = card->rtd[i].platform;

		if (card->rtd[i].dai_link->ignore_suspend)
			continue;

		if (cpu_dai->driver->resume && !cpu_dai->driver->ac97_control)
			cpu_dai->driver->resume(cpu_dai);
		if (platform->driver->resume && platform->suspended) {
			platform->driver->resume(cpu_dai);
			platform->suspended = 0;
		}
	}

	if (card->resume_post)
		card->resume_post(card);

	dev_dbg(card->dev, "resume work completed\n");

	/* userspace can access us now we are back as we were before */
	snd_power_change_state(card->snd_card, SNDRV_CTL_POWER_D0);
}

/* powers up audio subsystem after a suspend */
int snd_soc_resume(struct device *dev)
{
	struct snd_soc_card *card = dev_get_drvdata(dev);
	int i;

	/* AC97 devices might have other drivers hanging off them so
	 * need to resume immediately.  Other drivers don't have that
	 * problem and may take a substantial amount of time to resume
	 * due to I/O costs and anti-pop so handle them out of line.
	 */
	for (i = 0; i < card->num_rtd; i++) {
		struct snd_soc_dai *cpu_dai = card->rtd[i].cpu_dai;
		if (cpu_dai->driver->ac97_control) {
			dev_dbg(dev, "Resuming AC97 immediately\n");
			soc_resume_deferred(&card->deferred_resume_work);
		} else {
			dev_dbg(dev, "Scheduling resume work\n");
			if (!schedule_work(&card->deferred_resume_work))
				dev_err(dev, "resume work item may be lost\n");
		}
	}

	return 0;
}
EXPORT_SYMBOL_GPL(snd_soc_resume);
#else
#define snd_soc_suspend NULL
#define snd_soc_resume NULL
#endif

static struct snd_soc_dai_ops null_dai_ops = {
};

static int soc_bind_dai_link(struct snd_soc_card *card, int num)
{
	struct snd_soc_dai_link *dai_link = &card->dai_link[num];
	struct snd_soc_pcm_runtime *rtd = &card->rtd[num];
	struct snd_soc_codec *codec;
	struct snd_soc_platform *platform;
	struct snd_soc_dai *codec_dai, *cpu_dai;
	const char *platform_name;

	if (rtd->complete)
		return 1;
	dev_dbg(card->dev, "binding %s at idx %d\n", dai_link->name, num);

	/* do we already have the CPU DAI for this link ? */
	if (rtd->cpu_dai) {
		goto find_codec;
	}
	/* no, then find CPU DAI from registered DAIs*/
	list_for_each_entry(cpu_dai, &dai_list, list) {
		if (!strcmp(cpu_dai->name, dai_link->cpu_dai_name)) {
			rtd->cpu_dai = cpu_dai;
			goto find_codec;
		}
	}
	dev_dbg(card->dev, "CPU DAI %s not registered\n",
			dai_link->cpu_dai_name);

find_codec:
	/* do we already have the CODEC for this link ? */
	if (rtd->codec) {
		goto find_platform;
	}

	/* no, then find CODEC from registered CODECs*/
	list_for_each_entry(codec, &codec_list, list) {
		if (!strcmp(codec->name, dai_link->codec_name)) {
			rtd->codec = codec;

			/* CODEC found, so find CODEC DAI from registered DAIs from this CODEC*/
			list_for_each_entry(codec_dai, &dai_list, list) {
				if (codec->dev == codec_dai->dev &&
						!strcmp(codec_dai->name, dai_link->codec_dai_name)) {
					rtd->codec_dai = codec_dai;
					goto find_platform;
				}
			}
			dev_dbg(card->dev, "CODEC DAI %s not registered\n",
					dai_link->codec_dai_name);

			goto find_platform;
		}
	}
	dev_dbg(card->dev, "CODEC %s not registered\n",
			dai_link->codec_name);

find_platform:
	/* do we need a platform? */
	if (rtd->platform)
		goto out;

	/* if there's no platform we match on the empty platform */
	platform_name = dai_link->platform_name;
	if (!platform_name)
		platform_name = "snd-soc-dummy";

	/* no, then find one from the set of registered platforms */
	list_for_each_entry(platform, &platform_list, list) {
		if (!strcmp(platform->name, platform_name)) {
			rtd->platform = platform;
			goto out;
		}
	}

	dev_dbg(card->dev, "platform %s not registered\n",
			dai_link->platform_name);
	return 0;

out:
	/* mark rtd as complete if we found all 4 of our client devices */
	if (rtd->codec && rtd->codec_dai && rtd->platform && rtd->cpu_dai) {
		rtd->complete = 1;
		card->num_rtd++;
	}
	return 1;
}

static void soc_remove_codec(struct snd_soc_codec *codec)
{
	int err;

	if (codec->driver->remove) {
		err = codec->driver->remove(codec);
		if (err < 0)
			dev_err(codec->dev,
				"asoc: failed to remove %s: %d\n",
				codec->name, err);
	}

	/* Make sure all DAPM widgets are freed */
	snd_soc_dapm_free(&codec->dapm);

	soc_cleanup_codec_debugfs(codec);
	codec->probed = 0;
	list_del(&codec->card_list);
	module_put(codec->dev->driver->owner);
}

static void soc_remove_dai_link(struct snd_soc_card *card, int num)
{
	struct snd_soc_pcm_runtime *rtd = &card->rtd[num];
	struct snd_soc_codec *codec = rtd->codec;
	struct snd_soc_platform *platform = rtd->platform;
	struct snd_soc_dai *codec_dai = rtd->codec_dai, *cpu_dai = rtd->cpu_dai;
	int err;

	/* unregister the rtd device */
	if (rtd->dev_registered) {
		device_remove_file(&rtd->dev, &dev_attr_pmdown_time);
		device_remove_file(&rtd->dev, &dev_attr_codec_reg);
		device_unregister(&rtd->dev);
		rtd->dev_registered = 0;
	}

	/* remove the CODEC DAI */
	if (codec_dai && codec_dai->probed) {
		if (codec_dai->driver->remove) {
			err = codec_dai->driver->remove(codec_dai);
			if (err < 0)
				printk(KERN_ERR "asoc: failed to remove %s\n", codec_dai->name);
		}
		codec_dai->probed = 0;
		list_del(&codec_dai->card_list);
	}

	/* remove the platform */
	if (platform && platform->probed) {
		if (platform->driver->remove) {
			err = platform->driver->remove(platform);
			if (err < 0)
				printk(KERN_ERR "asoc: failed to remove %s\n", platform->name);
		}
		platform->probed = 0;
		list_del(&platform->card_list);
		module_put(platform->dev->driver->owner);
	}

	/* remove the CODEC */
	if (codec && codec->probed)
		soc_remove_codec(codec);

	/* remove the cpu_dai */
	if (cpu_dai && cpu_dai->probed) {
		if (cpu_dai->driver->remove) {
			err = cpu_dai->driver->remove(cpu_dai);
			if (err < 0)
				printk(KERN_ERR "asoc: failed to remove %s\n", cpu_dai->name);
		}
		cpu_dai->probed = 0;
		list_del(&cpu_dai->card_list);
		module_put(cpu_dai->dev->driver->owner);
	}
}

static void soc_remove_dai_links(struct snd_soc_card *card)
{
	int i;

	for (i = 0; i < card->num_rtd; i++)
		soc_remove_dai_link(card, i);

	card->num_rtd = 0;
}

static void soc_set_name_prefix(struct snd_soc_card *card,
				struct snd_soc_codec *codec)
{
	int i;

	if (card->codec_conf == NULL)
		return;

	for (i = 0; i < card->num_configs; i++) {
		struct snd_soc_codec_conf *map = &card->codec_conf[i];
		if (map->dev_name && !strcmp(codec->name, map->dev_name)) {
			codec->name_prefix = map->name_prefix;
			break;
		}
	}
}

static int soc_probe_codec(struct snd_soc_card *card,
			   struct snd_soc_codec *codec)
{
	int ret = 0;
	const struct snd_soc_codec_driver *driver = codec->driver;

	codec->card = card;
	codec->dapm.card = card;
	soc_set_name_prefix(card, codec);

	if (!try_module_get(codec->dev->driver->owner))
		return -ENODEV;

	soc_init_codec_debugfs(codec);

	if (driver->dapm_widgets)
		snd_soc_dapm_new_controls(&codec->dapm, driver->dapm_widgets,
					  driver->num_dapm_widgets);

	if (driver->probe) {
		ret = driver->probe(codec);
		if (ret < 0) {
			dev_err(codec->dev,
				"asoc: failed to probe CODEC %s: %d\n",
				codec->name, ret);
			goto err_probe;
		}
	}

	if (driver->controls)
		snd_soc_add_controls(codec, driver->controls,
				     driver->num_controls);
	if (driver->dapm_routes)
		snd_soc_dapm_add_routes(&codec->dapm, driver->dapm_routes,
					driver->num_dapm_routes);

	/* mark codec as probed and add to card codec list */
	codec->probed = 1;
	list_add(&codec->card_list, &card->codec_dev_list);
	list_add(&codec->dapm.list, &card->dapm_list);

	return 0;

err_probe:
	soc_cleanup_codec_debugfs(codec);
	module_put(codec->dev->driver->owner);

	return ret;
}

static void rtd_release(struct device *dev) {}

static int soc_post_component_init(struct snd_soc_card *card,
				   struct snd_soc_codec *codec,
				   int num, int dailess)
{
	struct snd_soc_dai_link *dai_link = NULL;
	struct snd_soc_aux_dev *aux_dev = NULL;
	struct snd_soc_pcm_runtime *rtd;
	const char *temp, *name;
	int ret = 0;

	if (!dailess) {
		dai_link = &card->dai_link[num];
		rtd = &card->rtd[num];
		name = dai_link->name;
	} else {
		aux_dev = &card->aux_dev[num];
		rtd = &card->rtd_aux[num];
		name = aux_dev->name;
	}
	rtd->card = card;

	/* machine controls, routes and widgets are not prefixed */
	temp = codec->name_prefix;
	codec->name_prefix = NULL;

	/* do machine specific initialization */
	if (!dailess && dai_link->init)
		ret = dai_link->init(rtd);
	else if (dailess && aux_dev->init)
		ret = aux_dev->init(&codec->dapm);
	if (ret < 0) {
		dev_err(card->dev, "asoc: failed to init %s: %d\n", name, ret);
		return ret;
	}
	codec->name_prefix = temp;

	/* Make sure all DAPM widgets are instantiated */
	snd_soc_dapm_new_widgets(&codec->dapm);

	/* register the rtd device */
	rtd->codec = codec;
	rtd->dev.parent = card->dev;
	rtd->dev.release = rtd_release;
	rtd->dev.init_name = name;
	ret = device_register(&rtd->dev);
	if (ret < 0) {
		dev_err(card->dev,
			"asoc: failed to register runtime device: %d\n", ret);
		return ret;
	}
	rtd->dev_registered = 1;

	/* add DAPM sysfs entries for this codec */
	ret = snd_soc_dapm_sys_add(&rtd->dev);
	if (ret < 0)
		dev_err(codec->dev,
			"asoc: failed to add codec dapm sysfs entries: %d\n",
			ret);

	/* add codec sysfs entries */
	ret = device_create_file(&rtd->dev, &dev_attr_codec_reg);
	if (ret < 0)
		dev_err(codec->dev,
			"asoc: failed to add codec sysfs files: %d\n", ret);

	return 0;
}

static int soc_probe_dai_link(struct snd_soc_card *card, int num)
{
	struct snd_soc_dai_link *dai_link = &card->dai_link[num];
	struct snd_soc_pcm_runtime *rtd = &card->rtd[num];
	struct snd_soc_codec *codec = rtd->codec;
	struct snd_soc_platform *platform = rtd->platform;
	struct snd_soc_dai *codec_dai = rtd->codec_dai, *cpu_dai = rtd->cpu_dai;
	int ret;

	dev_dbg(card->dev, "probe %s dai link %d\n", card->name, num);

	/* config components */
	codec_dai->codec = codec;
	cpu_dai->platform = platform;
	codec_dai->card = card;
	cpu_dai->card = card;

	/* set default power off timeout */
	rtd->pmdown_time = pmdown_time;

	/* probe the cpu_dai */
	if (!cpu_dai->probed) {
		if (!try_module_get(cpu_dai->dev->driver->owner))
			return -ENODEV;

		if (cpu_dai->driver->probe) {
			ret = cpu_dai->driver->probe(cpu_dai);
			if (ret < 0) {
				printk(KERN_ERR "asoc: failed to probe CPU DAI %s\n",
						cpu_dai->name);
				module_put(cpu_dai->dev->driver->owner);
				return ret;
			}
		}
		cpu_dai->probed = 1;
		/* mark cpu_dai as probed and add to card cpu_dai list */
		list_add(&cpu_dai->card_list, &card->dai_dev_list);
	}

	/* probe the CODEC */
	if (!codec->probed) {
		ret = soc_probe_codec(card, codec);
		if (ret < 0)
			return ret;
	}

	/* probe the platform */
	if (!platform->probed) {
		if (!try_module_get(platform->dev->driver->owner))
			return -ENODEV;

		if (platform->driver->probe) {
			ret = platform->driver->probe(platform);
			if (ret < 0) {
				printk(KERN_ERR "asoc: failed to probe platform %s\n",
						platform->name);
				module_put(platform->dev->driver->owner);
				return ret;
			}
		}
		/* mark platform as probed and add to card platform list */
		platform->probed = 1;
		list_add(&platform->card_list, &card->platform_dev_list);
	}

	/* probe the CODEC DAI */
	if (!codec_dai->probed) {
		if (codec_dai->driver->probe) {
			ret = codec_dai->driver->probe(codec_dai);
			if (ret < 0) {
				printk(KERN_ERR "asoc: failed to probe CODEC DAI %s\n",
						codec_dai->name);
				return ret;
			}
		}

		/* mark cpu_dai as probed and add to card cpu_dai list */
		codec_dai->probed = 1;
		list_add(&codec_dai->card_list, &card->dai_dev_list);
	}

	/* DAPM dai link stream work */
	INIT_DELAYED_WORK(&rtd->delayed_work, close_delayed_work);

	ret = soc_post_component_init(card, codec, num, 0);
	if (ret)
		return ret;

	ret = device_create_file(&rtd->dev, &dev_attr_pmdown_time);
	if (ret < 0)
		printk(KERN_WARNING "asoc: failed to add pmdown_time sysfs\n");

	/* create the pcm */
	ret = soc_new_pcm(rtd, num);
	if (ret < 0) {
		printk(KERN_ERR "asoc: can't create pcm %s\n", dai_link->stream_name);
		return ret;
	}

	/* add platform data for AC97 devices */
	if (rtd->codec_dai->driver->ac97_control)
		snd_ac97_dev_add_pdata(codec->ac97, rtd->cpu_dai->ac97_pdata);

	return 0;
}

#ifdef CONFIG_SND_SOC_AC97_BUS
static int soc_register_ac97_dai_link(struct snd_soc_pcm_runtime *rtd)
{
	int ret;

	/* Only instantiate AC97 if not already done by the adaptor
	 * for the generic AC97 subsystem.
	 */
	if (rtd->codec_dai->driver->ac97_control && !rtd->codec->ac97_registered) {
		/*
		 * It is possible that the AC97 device is already registered to
		 * the device subsystem. This happens when the device is created
		 * via snd_ac97_mixer(). Currently only SoC codec that does so
		 * is the generic AC97 glue but others migh emerge.
		 *
		 * In those cases we don't try to register the device again.
		 */
		if (!rtd->codec->ac97_created)
			return 0;

		ret = soc_ac97_dev_register(rtd->codec);
		if (ret < 0) {
			printk(KERN_ERR "asoc: AC97 device register failed\n");
			return ret;
		}

		rtd->codec->ac97_registered = 1;
	}
	return 0;
}

static void soc_unregister_ac97_dai_link(struct snd_soc_codec *codec)
{
	if (codec->ac97_registered) {
		soc_ac97_dev_unregister(codec);
		codec->ac97_registered = 0;
	}
}
#endif

static int soc_probe_aux_dev(struct snd_soc_card *card, int num)
{
	struct snd_soc_aux_dev *aux_dev = &card->aux_dev[num];
	struct snd_soc_codec *codec;
	int ret = -ENODEV;

	/* find CODEC from registered CODECs*/
	list_for_each_entry(codec, &codec_list, list) {
		if (!strcmp(codec->name, aux_dev->codec_name)) {
			if (codec->probed) {
				dev_err(codec->dev,
					"asoc: codec already probed");
				ret = -EBUSY;
				goto out;
			}
			goto found;
		}
	}
	/* codec not found */
	dev_err(card->dev, "asoc: codec %s not found", aux_dev->codec_name);
	goto out;

found:
	ret = soc_probe_codec(card, codec);
	if (ret < 0)
		return ret;

	ret = soc_post_component_init(card, codec, num, 1);

out:
	return ret;
}

static void soc_remove_aux_dev(struct snd_soc_card *card, int num)
{
	struct snd_soc_pcm_runtime *rtd = &card->rtd_aux[num];
	struct snd_soc_codec *codec = rtd->codec;

	/* unregister the rtd device */
	if (rtd->dev_registered) {
		device_remove_file(&rtd->dev, &dev_attr_codec_reg);
		device_unregister(&rtd->dev);
		rtd->dev_registered = 0;
	}

	if (codec && codec->probed)
		soc_remove_codec(codec);
}

static int snd_soc_init_codec_cache(struct snd_soc_codec *codec,
				    enum snd_soc_compress_type compress_type)
{
	int ret;

	if (codec->cache_init)
		return 0;

	/* override the compress_type if necessary */
	if (compress_type && codec->compress_type != compress_type)
		codec->compress_type = compress_type;
	ret = snd_soc_cache_init(codec);
	if (ret < 0) {
		dev_err(codec->dev, "Failed to set cache compression type: %d\n",
			ret);
		return ret;
	}
	codec->cache_init = 1;
	return 0;
}

static void snd_soc_instantiate_card(struct snd_soc_card *card)
{
	struct snd_soc_codec *codec;
	struct snd_soc_codec_conf *codec_conf;
	enum snd_soc_compress_type compress_type;
	int ret, i;

	mutex_lock(&card->mutex);

	if (card->instantiated) {
		mutex_unlock(&card->mutex);
		return;
	}

	/* bind DAIs */
	for (i = 0; i < card->num_links; i++)
		soc_bind_dai_link(card, i);

	/* bind completed ? */
	if (card->num_rtd != card->num_links) {
		mutex_unlock(&card->mutex);
		return;
	}

	/* initialize the register cache for each available codec */
	list_for_each_entry(codec, &codec_list, list) {
		if (codec->cache_init)
			continue;
		/* by default we don't override the compress_type */
		compress_type = 0;
		/* check to see if we need to override the compress_type */
		for (i = 0; i < card->num_configs; ++i) {
			codec_conf = &card->codec_conf[i];
			if (!strcmp(codec->name, codec_conf->dev_name)) {
				compress_type = codec_conf->compress_type;
				if (compress_type && compress_type
				    != codec->compress_type)
					break;
			}
		}
		ret = snd_soc_init_codec_cache(codec, compress_type);
		if (ret < 0) {
			mutex_unlock(&card->mutex);
			return;
		}
	}

	/* card bind complete so register a sound card */
	ret = snd_card_create(SNDRV_DEFAULT_IDX1, SNDRV_DEFAULT_STR1,
			card->owner, 0, &card->snd_card);
	if (ret < 0) {
		printk(KERN_ERR "asoc: can't create sound card for card %s\n",
			card->name);
		mutex_unlock(&card->mutex);
		return;
	}
	card->snd_card->dev = card->dev;

	card->dapm.bias_level = SND_SOC_BIAS_OFF;
	card->dapm.dev = card->dev;
	card->dapm.card = card;
	list_add(&card->dapm.list, &card->dapm_list);

#ifdef CONFIG_DEBUG_FS
	snd_soc_dapm_debugfs_init(&card->dapm, card->debugfs_card_root);
#endif

#ifdef CONFIG_PM_SLEEP
	/* deferred resume work */
	INIT_WORK(&card->deferred_resume_work, soc_resume_deferred);
#endif

	if (card->dapm_widgets)
		snd_soc_dapm_new_controls(&card->dapm, card->dapm_widgets,
					  card->num_dapm_widgets);

	/* initialise the sound card only once */
	if (card->probe) {
		ret = card->probe(card);
		if (ret < 0)
			goto card_probe_error;
	}

	for (i = 0; i < card->num_links; i++) {
		ret = soc_probe_dai_link(card, i);
		if (ret < 0) {
			pr_err("asoc: failed to instantiate card %s: %d\n",
			       card->name, ret);
			goto probe_dai_err;
		}
	}

	for (i = 0; i < card->num_aux_devs; i++) {
		ret = soc_probe_aux_dev(card, i);
		if (ret < 0) {
			pr_err("asoc: failed to add auxiliary devices %s: %d\n",
			       card->name, ret);
			goto probe_aux_dev_err;
		}
	}

	/* We should have a non-codec control add function but we don't */
	if (card->controls)
		snd_soc_add_controls(list_first_entry(&card->codec_dev_list,
						      struct snd_soc_codec,
						      card_list),
				     card->controls,
				     card->num_controls);

	if (card->dapm_routes)
		snd_soc_dapm_add_routes(&card->dapm, card->dapm_routes,
					card->num_dapm_routes);

	snprintf(card->snd_card->shortname, sizeof(card->snd_card->shortname),
		 "%s", card->name);
	snprintf(card->snd_card->longname, sizeof(card->snd_card->longname),
		 "%s", card->long_name ? card->long_name : card->name);
	if (card->driver_name)
		strlcpy(card->snd_card->driver, card->driver_name,
			sizeof(card->snd_card->driver));

	if (card->late_probe) {
		ret = card->late_probe(card);
		if (ret < 0) {
			dev_err(card->dev, "%s late_probe() failed: %d\n",
				card->name, ret);
			goto probe_aux_dev_err;
		}
	}

	ret = snd_card_register(card->snd_card);
	if (ret < 0) {
		printk(KERN_ERR "asoc: failed to register soundcard for %s\n", card->name);
		goto probe_aux_dev_err;
	}

#ifdef CONFIG_SND_SOC_AC97_BUS
	/* register any AC97 codecs */
	for (i = 0; i < card->num_rtd; i++) {
		ret = soc_register_ac97_dai_link(&card->rtd[i]);
		if (ret < 0) {
			printk(KERN_ERR "asoc: failed to register AC97 %s\n", card->name);
			while (--i >= 0)
				soc_unregister_ac97_dai_link(card->rtd[i].codec);
			goto probe_aux_dev_err;
		}
	}
#endif

	card->instantiated = 1;
	mutex_unlock(&card->mutex);
	return;

probe_aux_dev_err:
	for (i = 0; i < card->num_aux_devs; i++)
		soc_remove_aux_dev(card, i);

probe_dai_err:
	soc_remove_dai_links(card);

card_probe_error:
	if (card->remove)
		card->remove(card);

	snd_card_free(card->snd_card);

	mutex_unlock(&card->mutex);
}

/*
 * Attempt to initialise any uninitialised cards.  Must be called with
 * client_mutex.
 */
static void snd_soc_instantiate_cards(void)
{
	struct snd_soc_card *card;
	list_for_each_entry(card, &card_list, list)
		snd_soc_instantiate_card(card);
}

/* probes a new socdev */
static int soc_probe(struct platform_device *pdev)
{
	struct snd_soc_card *card = platform_get_drvdata(pdev);
	int ret = 0;

	/*
	 * no card, so machine driver should be registering card
	 * we should not be here in that case so ret error
	 */
	if (!card)
		return -EINVAL;

	/* Bodge while we unpick instantiation */
	card->dev = &pdev->dev;

	ret = snd_soc_register_card(card);
	if (ret != 0) {
		dev_err(&pdev->dev, "Failed to register card\n");
		return ret;
	}

	return 0;
}

static int soc_cleanup_card_resources(struct snd_soc_card *card)
{
	int i;

	/* make sure any delayed work runs */
	for (i = 0; i < card->num_rtd; i++) {
		struct snd_soc_pcm_runtime *rtd = &card->rtd[i];
		flush_delayed_work_sync(&rtd->delayed_work);
	}

	/* remove auxiliary devices */
	for (i = 0; i < card->num_aux_devs; i++)
		soc_remove_aux_dev(card, i);

	/* remove and free each DAI */
	soc_remove_dai_links(card);

	soc_cleanup_card_debugfs(card);

	/* remove the card */
	if (card->remove)
		card->remove(card);

	snd_soc_dapm_free(&card->dapm);

	kfree(card->rtd);
	snd_card_free(card->snd_card);
	return 0;

}

/* removes a socdev */
static int soc_remove(struct platform_device *pdev)
{
	struct snd_soc_card *card = platform_get_drvdata(pdev);

	snd_soc_unregister_card(card);
	return 0;
}

int snd_soc_poweroff(struct device *dev)
{
	struct snd_soc_card *card = dev_get_drvdata(dev);
	int i;

	if (!card->instantiated)
		return 0;

	/* Flush out pmdown_time work - we actually do want to run it
	 * now, we're shutting down so no imminent restart. */
	for (i = 0; i < card->num_rtd; i++) {
		struct snd_soc_pcm_runtime *rtd = &card->rtd[i];
		flush_delayed_work_sync(&rtd->delayed_work);
	}

	snd_soc_dapm_shutdown(card);

	return 0;
}
EXPORT_SYMBOL_GPL(snd_soc_poweroff);

<<<<<<< HEAD
static const struct dev_pm_ops soc_pm_ops = {
	.suspend = soc_suspend,
	.resume = soc_resume,
	.poweroff = soc_poweroff,
=======
const struct dev_pm_ops snd_soc_pm_ops = {
	.suspend = snd_soc_suspend,
	.resume = snd_soc_resume,
	.poweroff = snd_soc_poweroff,
>>>>>>> 02f8c6ae
};
EXPORT_SYMBOL_GPL(snd_soc_pm_ops);

/* ASoC platform driver */
static struct platform_driver soc_driver = {
	.driver		= {
		.name		= "soc-audio",
		.owner		= THIS_MODULE,
		.pm		= &snd_soc_pm_ops,
	},
	.probe		= soc_probe,
	.remove		= soc_remove,
};

/* create a new pcm */
static int soc_new_pcm(struct snd_soc_pcm_runtime *rtd, int num)
{
	struct snd_soc_codec *codec = rtd->codec;
	struct snd_soc_platform *platform = rtd->platform;
	struct snd_soc_dai *codec_dai = rtd->codec_dai;
	struct snd_soc_dai *cpu_dai = rtd->cpu_dai;
	struct snd_pcm *pcm;
	char new_name[64];
	int ret = 0, playback = 0, capture = 0;

	/* check client and interface hw capabilities */
	snprintf(new_name, sizeof(new_name), "%s %s-%d",
			rtd->dai_link->stream_name, codec_dai->name, num);

	if (codec_dai->driver->playback.channels_min)
		playback = 1;
	if (codec_dai->driver->capture.channels_min)
		capture = 1;

	dev_dbg(rtd->card->dev, "registered pcm #%d %s\n",num,new_name);
	ret = snd_pcm_new(rtd->card->snd_card, new_name,
			num, playback, capture, &pcm);
	if (ret < 0) {
		printk(KERN_ERR "asoc: can't create pcm for codec %s\n", codec->name);
		return ret;
	}

	rtd->pcm = pcm;
	pcm->private_data = rtd;
	if (platform->driver->ops) {
		soc_pcm_ops.mmap = platform->driver->ops->mmap;
		soc_pcm_ops.pointer = platform->driver->ops->pointer;
		soc_pcm_ops.ioctl = platform->driver->ops->ioctl;
		soc_pcm_ops.copy = platform->driver->ops->copy;
		soc_pcm_ops.silence = platform->driver->ops->silence;
		soc_pcm_ops.ack = platform->driver->ops->ack;
		soc_pcm_ops.page = platform->driver->ops->page;
	}

	if (playback)
		snd_pcm_set_ops(pcm, SNDRV_PCM_STREAM_PLAYBACK, &soc_pcm_ops);

	if (capture)
		snd_pcm_set_ops(pcm, SNDRV_PCM_STREAM_CAPTURE, &soc_pcm_ops);

	if (platform->driver->pcm_new) {
		ret = platform->driver->pcm_new(rtd->card->snd_card,
						codec_dai, pcm);
		if (ret < 0) {
			pr_err("asoc: platform pcm constructor failed\n");
			return ret;
		}
	}

	pcm->private_free = platform->driver->pcm_free;
	printk(KERN_INFO "asoc: %s <-> %s mapping ok\n", codec_dai->name,
		cpu_dai->name);
	return ret;
}

/**
 * snd_soc_codec_volatile_register: Report if a register is volatile.
 *
 * @codec: CODEC to query.
 * @reg: Register to query.
 *
 * Boolean function indiciating if a CODEC register is volatile.
 */
int snd_soc_codec_volatile_register(struct snd_soc_codec *codec,
				    unsigned int reg)
{
	if (codec->volatile_register)
		return codec->volatile_register(codec, reg);
	else
		return 0;
}
EXPORT_SYMBOL_GPL(snd_soc_codec_volatile_register);

/**
 * snd_soc_codec_readable_register: Report if a register is readable.
 *
 * @codec: CODEC to query.
 * @reg: Register to query.
 *
 * Boolean function indicating if a CODEC register is readable.
 */
int snd_soc_codec_readable_register(struct snd_soc_codec *codec,
				    unsigned int reg)
{
	if (codec->readable_register)
		return codec->readable_register(codec, reg);
	else
		return 0;
}
EXPORT_SYMBOL_GPL(snd_soc_codec_readable_register);

/**
 * snd_soc_codec_writable_register: Report if a register is writable.
 *
 * @codec: CODEC to query.
 * @reg: Register to query.
 *
 * Boolean function indicating if a CODEC register is writable.
 */
int snd_soc_codec_writable_register(struct snd_soc_codec *codec,
				    unsigned int reg)
{
	if (codec->writable_register)
		return codec->writable_register(codec, reg);
	else
		return 0;
}
EXPORT_SYMBOL_GPL(snd_soc_codec_writable_register);

/**
 * snd_soc_new_ac97_codec - initailise AC97 device
 * @codec: audio codec
 * @ops: AC97 bus operations
 * @num: AC97 codec number
 *
 * Initialises AC97 codec resources for use by ad-hoc devices only.
 */
int snd_soc_new_ac97_codec(struct snd_soc_codec *codec,
	struct snd_ac97_bus_ops *ops, int num)
{
	mutex_lock(&codec->mutex);

	codec->ac97 = kzalloc(sizeof(struct snd_ac97), GFP_KERNEL);
	if (codec->ac97 == NULL) {
		mutex_unlock(&codec->mutex);
		return -ENOMEM;
	}

	codec->ac97->bus = kzalloc(sizeof(struct snd_ac97_bus), GFP_KERNEL);
	if (codec->ac97->bus == NULL) {
		kfree(codec->ac97);
		codec->ac97 = NULL;
		mutex_unlock(&codec->mutex);
		return -ENOMEM;
	}

	codec->ac97->bus->ops = ops;
	codec->ac97->num = num;

	/*
	 * Mark the AC97 device to be created by us. This way we ensure that the
	 * device will be registered with the device subsystem later on.
	 */
	codec->ac97_created = 1;

	mutex_unlock(&codec->mutex);
	return 0;
}
EXPORT_SYMBOL_GPL(snd_soc_new_ac97_codec);

/**
 * snd_soc_free_ac97_codec - free AC97 codec device
 * @codec: audio codec
 *
 * Frees AC97 codec device resources.
 */
void snd_soc_free_ac97_codec(struct snd_soc_codec *codec)
{
	mutex_lock(&codec->mutex);
#ifdef CONFIG_SND_SOC_AC97_BUS
	soc_unregister_ac97_dai_link(codec);
#endif
	kfree(codec->ac97->bus);
	kfree(codec->ac97);
	codec->ac97 = NULL;
	codec->ac97_created = 0;
	mutex_unlock(&codec->mutex);
}
EXPORT_SYMBOL_GPL(snd_soc_free_ac97_codec);

unsigned int snd_soc_read(struct snd_soc_codec *codec, unsigned int reg)
{
	unsigned int ret;

	ret = codec->read(codec, reg);
	dev_dbg(codec->dev, "read %x => %x\n", reg, ret);
	trace_snd_soc_reg_read(codec, reg, ret);

	return ret;
}
EXPORT_SYMBOL_GPL(snd_soc_read);

unsigned int snd_soc_write(struct snd_soc_codec *codec,
			   unsigned int reg, unsigned int val)
{
	dev_dbg(codec->dev, "write %x = %x\n", reg, val);
	trace_snd_soc_reg_write(codec, reg, val);
	return codec->write(codec, reg, val);
}
EXPORT_SYMBOL_GPL(snd_soc_write);

unsigned int snd_soc_bulk_write_raw(struct snd_soc_codec *codec,
				    unsigned int reg, const void *data, size_t len)
{
	return codec->bulk_write_raw(codec, reg, data, len);
}
EXPORT_SYMBOL_GPL(snd_soc_bulk_write_raw);

/**
 * snd_soc_update_bits - update codec register bits
 * @codec: audio codec
 * @reg: codec register
 * @mask: register mask
 * @value: new value
 *
 * Writes new register value.
 *
 * Returns 1 for change, 0 for no change, or negative error code.
 */
int snd_soc_update_bits(struct snd_soc_codec *codec, unsigned short reg,
				unsigned int mask, unsigned int value)
{
	int change;
	unsigned int old, new;
	int ret;

	ret = snd_soc_read(codec, reg);
	if (ret < 0)
		return ret;

	old = ret;
	new = (old & ~mask) | value;
	change = old != new;
	if (change) {
		ret = snd_soc_write(codec, reg, new);
		if (ret < 0)
			return ret;
	}

	return change;
}
EXPORT_SYMBOL_GPL(snd_soc_update_bits);

/**
 * snd_soc_update_bits_locked - update codec register bits
 * @codec: audio codec
 * @reg: codec register
 * @mask: register mask
 * @value: new value
 *
 * Writes new register value, and takes the codec mutex.
 *
 * Returns 1 for change else 0.
 */
int snd_soc_update_bits_locked(struct snd_soc_codec *codec,
			       unsigned short reg, unsigned int mask,
			       unsigned int value)
{
	int change;

	mutex_lock(&codec->mutex);
	change = snd_soc_update_bits(codec, reg, mask, value);
	mutex_unlock(&codec->mutex);

	return change;
}
EXPORT_SYMBOL_GPL(snd_soc_update_bits_locked);

/**
 * snd_soc_test_bits - test register for change
 * @codec: audio codec
 * @reg: codec register
 * @mask: register mask
 * @value: new value
 *
 * Tests a register with a new value and checks if the new value is
 * different from the old value.
 *
 * Returns 1 for change else 0.
 */
int snd_soc_test_bits(struct snd_soc_codec *codec, unsigned short reg,
				unsigned int mask, unsigned int value)
{
	int change;
	unsigned int old, new;

	old = snd_soc_read(codec, reg);
	new = (old & ~mask) | value;
	change = old != new;

	return change;
}
EXPORT_SYMBOL_GPL(snd_soc_test_bits);

/**
 * snd_soc_set_runtime_hwparams - set the runtime hardware parameters
 * @substream: the pcm substream
 * @hw: the hardware parameters
 *
 * Sets the substream runtime hardware parameters.
 */
int snd_soc_set_runtime_hwparams(struct snd_pcm_substream *substream,
	const struct snd_pcm_hardware *hw)
{
	struct snd_pcm_runtime *runtime = substream->runtime;
	runtime->hw.info = hw->info;
	runtime->hw.formats = hw->formats;
	runtime->hw.period_bytes_min = hw->period_bytes_min;
	runtime->hw.period_bytes_max = hw->period_bytes_max;
	runtime->hw.periods_min = hw->periods_min;
	runtime->hw.periods_max = hw->periods_max;
	runtime->hw.buffer_bytes_max = hw->buffer_bytes_max;
	runtime->hw.fifo_size = hw->fifo_size;
	return 0;
}
EXPORT_SYMBOL_GPL(snd_soc_set_runtime_hwparams);

/**
 * snd_soc_cnew - create new control
 * @_template: control template
 * @data: control private data
 * @long_name: control long name
 * @prefix: control name prefix
 *
 * Create a new mixer control from a template control.
 *
 * Returns 0 for success, else error.
 */
struct snd_kcontrol *snd_soc_cnew(const struct snd_kcontrol_new *_template,
				  void *data, char *long_name,
				  const char *prefix)
{
	struct snd_kcontrol_new template;
	struct snd_kcontrol *kcontrol;
	char *name = NULL;
	int name_len;

	memcpy(&template, _template, sizeof(template));
	template.index = 0;

	if (!long_name)
		long_name = template.name;

	if (prefix) {
		name_len = strlen(long_name) + strlen(prefix) + 2;
		name = kmalloc(name_len, GFP_ATOMIC);
		if (!name)
			return NULL;

		snprintf(name, name_len, "%s %s", prefix, long_name);

		template.name = name;
	} else {
		template.name = long_name;
	}

	kcontrol = snd_ctl_new1(&template, data);

	kfree(name);

	return kcontrol;
}
EXPORT_SYMBOL_GPL(snd_soc_cnew);

/**
 * snd_soc_add_controls - add an array of controls to a codec.
 * Convienience function to add a list of controls. Many codecs were
 * duplicating this code.
 *
 * @codec: codec to add controls to
 * @controls: array of controls to add
 * @num_controls: number of elements in the array
 *
 * Return 0 for success, else error.
 */
int snd_soc_add_controls(struct snd_soc_codec *codec,
	const struct snd_kcontrol_new *controls, int num_controls)
{
	struct snd_card *card = codec->card->snd_card;
	int err, i;

	for (i = 0; i < num_controls; i++) {
		const struct snd_kcontrol_new *control = &controls[i];
		err = snd_ctl_add(card, snd_soc_cnew(control, codec,
						     control->name,
						     codec->name_prefix));
		if (err < 0) {
			dev_err(codec->dev, "%s: Failed to add %s: %d\n",
				codec->name, control->name, err);
			return err;
		}
	}

	return 0;
}
EXPORT_SYMBOL_GPL(snd_soc_add_controls);

/**
 * snd_soc_info_enum_double - enumerated double mixer info callback
 * @kcontrol: mixer control
 * @uinfo: control element information
 *
 * Callback to provide information about a double enumerated
 * mixer control.
 *
 * Returns 0 for success.
 */
int snd_soc_info_enum_double(struct snd_kcontrol *kcontrol,
	struct snd_ctl_elem_info *uinfo)
{
	struct soc_enum *e = (struct soc_enum *)kcontrol->private_value;

	uinfo->type = SNDRV_CTL_ELEM_TYPE_ENUMERATED;
	uinfo->count = e->shift_l == e->shift_r ? 1 : 2;
	uinfo->value.enumerated.items = e->max;

	if (uinfo->value.enumerated.item > e->max - 1)
		uinfo->value.enumerated.item = e->max - 1;
	strcpy(uinfo->value.enumerated.name,
		e->texts[uinfo->value.enumerated.item]);
	return 0;
}
EXPORT_SYMBOL_GPL(snd_soc_info_enum_double);

/**
 * snd_soc_get_enum_double - enumerated double mixer get callback
 * @kcontrol: mixer control
 * @ucontrol: control element information
 *
 * Callback to get the value of a double enumerated mixer.
 *
 * Returns 0 for success.
 */
int snd_soc_get_enum_double(struct snd_kcontrol *kcontrol,
	struct snd_ctl_elem_value *ucontrol)
{
	struct snd_soc_codec *codec = snd_kcontrol_chip(kcontrol);
	struct soc_enum *e = (struct soc_enum *)kcontrol->private_value;
	unsigned int val, bitmask;

	for (bitmask = 1; bitmask < e->max; bitmask <<= 1)
		;
	val = snd_soc_read(codec, e->reg);
	ucontrol->value.enumerated.item[0]
		= (val >> e->shift_l) & (bitmask - 1);
	if (e->shift_l != e->shift_r)
		ucontrol->value.enumerated.item[1] =
			(val >> e->shift_r) & (bitmask - 1);

	return 0;
}
EXPORT_SYMBOL_GPL(snd_soc_get_enum_double);

/**
 * snd_soc_put_enum_double - enumerated double mixer put callback
 * @kcontrol: mixer control
 * @ucontrol: control element information
 *
 * Callback to set the value of a double enumerated mixer.
 *
 * Returns 0 for success.
 */
int snd_soc_put_enum_double(struct snd_kcontrol *kcontrol,
	struct snd_ctl_elem_value *ucontrol)
{
	struct snd_soc_codec *codec = snd_kcontrol_chip(kcontrol);
	struct soc_enum *e = (struct soc_enum *)kcontrol->private_value;
	unsigned int val;
	unsigned int mask, bitmask;

	for (bitmask = 1; bitmask < e->max; bitmask <<= 1)
		;
	if (ucontrol->value.enumerated.item[0] > e->max - 1)
		return -EINVAL;
	val = ucontrol->value.enumerated.item[0] << e->shift_l;
	mask = (bitmask - 1) << e->shift_l;
	if (e->shift_l != e->shift_r) {
		if (ucontrol->value.enumerated.item[1] > e->max - 1)
			return -EINVAL;
		val |= ucontrol->value.enumerated.item[1] << e->shift_r;
		mask |= (bitmask - 1) << e->shift_r;
	}

	return snd_soc_update_bits_locked(codec, e->reg, mask, val);
}
EXPORT_SYMBOL_GPL(snd_soc_put_enum_double);

/**
 * snd_soc_get_value_enum_double - semi enumerated double mixer get callback
 * @kcontrol: mixer control
 * @ucontrol: control element information
 *
 * Callback to get the value of a double semi enumerated mixer.
 *
 * Semi enumerated mixer: the enumerated items are referred as values. Can be
 * used for handling bitfield coded enumeration for example.
 *
 * Returns 0 for success.
 */
int snd_soc_get_value_enum_double(struct snd_kcontrol *kcontrol,
	struct snd_ctl_elem_value *ucontrol)
{
	struct snd_soc_codec *codec = snd_kcontrol_chip(kcontrol);
	struct soc_enum *e = (struct soc_enum *)kcontrol->private_value;
	unsigned int reg_val, val, mux;

	reg_val = snd_soc_read(codec, e->reg);
	val = (reg_val >> e->shift_l) & e->mask;
	for (mux = 0; mux < e->max; mux++) {
		if (val == e->values[mux])
			break;
	}
	ucontrol->value.enumerated.item[0] = mux;
	if (e->shift_l != e->shift_r) {
		val = (reg_val >> e->shift_r) & e->mask;
		for (mux = 0; mux < e->max; mux++) {
			if (val == e->values[mux])
				break;
		}
		ucontrol->value.enumerated.item[1] = mux;
	}

	return 0;
}
EXPORT_SYMBOL_GPL(snd_soc_get_value_enum_double);

/**
 * snd_soc_put_value_enum_double - semi enumerated double mixer put callback
 * @kcontrol: mixer control
 * @ucontrol: control element information
 *
 * Callback to set the value of a double semi enumerated mixer.
 *
 * Semi enumerated mixer: the enumerated items are referred as values. Can be
 * used for handling bitfield coded enumeration for example.
 *
 * Returns 0 for success.
 */
int snd_soc_put_value_enum_double(struct snd_kcontrol *kcontrol,
	struct snd_ctl_elem_value *ucontrol)
{
	struct snd_soc_codec *codec = snd_kcontrol_chip(kcontrol);
	struct soc_enum *e = (struct soc_enum *)kcontrol->private_value;
	unsigned int val;
	unsigned int mask;

	if (ucontrol->value.enumerated.item[0] > e->max - 1)
		return -EINVAL;
	val = e->values[ucontrol->value.enumerated.item[0]] << e->shift_l;
	mask = e->mask << e->shift_l;
	if (e->shift_l != e->shift_r) {
		if (ucontrol->value.enumerated.item[1] > e->max - 1)
			return -EINVAL;
		val |= e->values[ucontrol->value.enumerated.item[1]] << e->shift_r;
		mask |= e->mask << e->shift_r;
	}

	return snd_soc_update_bits_locked(codec, e->reg, mask, val);
}
EXPORT_SYMBOL_GPL(snd_soc_put_value_enum_double);

/**
 * snd_soc_info_enum_ext - external enumerated single mixer info callback
 * @kcontrol: mixer control
 * @uinfo: control element information
 *
 * Callback to provide information about an external enumerated
 * single mixer.
 *
 * Returns 0 for success.
 */
int snd_soc_info_enum_ext(struct snd_kcontrol *kcontrol,
	struct snd_ctl_elem_info *uinfo)
{
	struct soc_enum *e = (struct soc_enum *)kcontrol->private_value;

	uinfo->type = SNDRV_CTL_ELEM_TYPE_ENUMERATED;
	uinfo->count = 1;
	uinfo->value.enumerated.items = e->max;

	if (uinfo->value.enumerated.item > e->max - 1)
		uinfo->value.enumerated.item = e->max - 1;
	strcpy(uinfo->value.enumerated.name,
		e->texts[uinfo->value.enumerated.item]);
	return 0;
}
EXPORT_SYMBOL_GPL(snd_soc_info_enum_ext);

/**
 * snd_soc_info_volsw_ext - external single mixer info callback
 * @kcontrol: mixer control
 * @uinfo: control element information
 *
 * Callback to provide information about a single external mixer control.
 *
 * Returns 0 for success.
 */
int snd_soc_info_volsw_ext(struct snd_kcontrol *kcontrol,
	struct snd_ctl_elem_info *uinfo)
{
	int max = kcontrol->private_value;

	if (max == 1 && !strstr(kcontrol->id.name, " Volume"))
		uinfo->type = SNDRV_CTL_ELEM_TYPE_BOOLEAN;
	else
		uinfo->type = SNDRV_CTL_ELEM_TYPE_INTEGER;

	uinfo->count = 1;
	uinfo->value.integer.min = 0;
	uinfo->value.integer.max = max;
	return 0;
}
EXPORT_SYMBOL_GPL(snd_soc_info_volsw_ext);

/**
 * snd_soc_info_volsw - single mixer info callback
 * @kcontrol: mixer control
 * @uinfo: control element information
 *
 * Callback to provide information about a single mixer control.
 *
 * Returns 0 for success.
 */
int snd_soc_info_volsw(struct snd_kcontrol *kcontrol,
	struct snd_ctl_elem_info *uinfo)
{
	struct soc_mixer_control *mc =
		(struct soc_mixer_control *)kcontrol->private_value;
	int platform_max;
	unsigned int shift = mc->shift;
	unsigned int rshift = mc->rshift;

	if (!mc->platform_max)
		mc->platform_max = mc->max;
	platform_max = mc->platform_max;

	if (platform_max == 1 && !strstr(kcontrol->id.name, " Volume"))
		uinfo->type = SNDRV_CTL_ELEM_TYPE_BOOLEAN;
	else
		uinfo->type = SNDRV_CTL_ELEM_TYPE_INTEGER;

	uinfo->count = shift == rshift ? 1 : 2;
	uinfo->value.integer.min = 0;
	uinfo->value.integer.max = platform_max;
	return 0;
}
EXPORT_SYMBOL_GPL(snd_soc_info_volsw);

/**
 * snd_soc_get_volsw - single mixer get callback
 * @kcontrol: mixer control
 * @ucontrol: control element information
 *
 * Callback to get the value of a single mixer control.
 *
 * Returns 0 for success.
 */
int snd_soc_get_volsw(struct snd_kcontrol *kcontrol,
	struct snd_ctl_elem_value *ucontrol)
{
	struct soc_mixer_control *mc =
		(struct soc_mixer_control *)kcontrol->private_value;
	struct snd_soc_codec *codec = snd_kcontrol_chip(kcontrol);
	unsigned int reg = mc->reg;
	unsigned int shift = mc->shift;
	unsigned int rshift = mc->rshift;
	int max = mc->max;
	unsigned int mask = (1 << fls(max)) - 1;
	unsigned int invert = mc->invert;

	ucontrol->value.integer.value[0] =
		(snd_soc_read(codec, reg) >> shift) & mask;
	if (shift != rshift)
		ucontrol->value.integer.value[1] =
			(snd_soc_read(codec, reg) >> rshift) & mask;
	if (invert) {
		ucontrol->value.integer.value[0] =
			max - ucontrol->value.integer.value[0];
		if (shift != rshift)
			ucontrol->value.integer.value[1] =
				max - ucontrol->value.integer.value[1];
	}

	return 0;
}
EXPORT_SYMBOL_GPL(snd_soc_get_volsw);

/**
 * snd_soc_put_volsw - single mixer put callback
 * @kcontrol: mixer control
 * @ucontrol: control element information
 *
 * Callback to set the value of a single mixer control.
 *
 * Returns 0 for success.
 */
int snd_soc_put_volsw(struct snd_kcontrol *kcontrol,
	struct snd_ctl_elem_value *ucontrol)
{
	struct soc_mixer_control *mc =
		(struct soc_mixer_control *)kcontrol->private_value;
	struct snd_soc_codec *codec = snd_kcontrol_chip(kcontrol);
	unsigned int reg = mc->reg;
	unsigned int shift = mc->shift;
	unsigned int rshift = mc->rshift;
	int max = mc->max;
	unsigned int mask = (1 << fls(max)) - 1;
	unsigned int invert = mc->invert;
	unsigned int val, val2, val_mask;

	val = (ucontrol->value.integer.value[0] & mask);
	if (invert)
		val = max - val;
	val_mask = mask << shift;
	val = val << shift;
	if (shift != rshift) {
		val2 = (ucontrol->value.integer.value[1] & mask);
		if (invert)
			val2 = max - val2;
		val_mask |= mask << rshift;
		val |= val2 << rshift;
	}
	return snd_soc_update_bits_locked(codec, reg, val_mask, val);
}
EXPORT_SYMBOL_GPL(snd_soc_put_volsw);

/**
 * snd_soc_info_volsw_2r - double mixer info callback
 * @kcontrol: mixer control
 * @uinfo: control element information
 *
 * Callback to provide information about a double mixer control that
 * spans 2 codec registers.
 *
 * Returns 0 for success.
 */
int snd_soc_info_volsw_2r(struct snd_kcontrol *kcontrol,
	struct snd_ctl_elem_info *uinfo)
{
	struct soc_mixer_control *mc =
		(struct soc_mixer_control *)kcontrol->private_value;
	int platform_max;

	if (!mc->platform_max)
		mc->platform_max = mc->max;
	platform_max = mc->platform_max;

	if (platform_max == 1 && !strstr(kcontrol->id.name, " Volume"))
		uinfo->type = SNDRV_CTL_ELEM_TYPE_BOOLEAN;
	else
		uinfo->type = SNDRV_CTL_ELEM_TYPE_INTEGER;

	uinfo->count = 2;
	uinfo->value.integer.min = 0;
	uinfo->value.integer.max = platform_max;
	return 0;
}
EXPORT_SYMBOL_GPL(snd_soc_info_volsw_2r);

/**
 * snd_soc_get_volsw_2r - double mixer get callback
 * @kcontrol: mixer control
 * @ucontrol: control element information
 *
 * Callback to get the value of a double mixer control that spans 2 registers.
 *
 * Returns 0 for success.
 */
int snd_soc_get_volsw_2r(struct snd_kcontrol *kcontrol,
	struct snd_ctl_elem_value *ucontrol)
{
	struct soc_mixer_control *mc =
		(struct soc_mixer_control *)kcontrol->private_value;
	struct snd_soc_codec *codec = snd_kcontrol_chip(kcontrol);
	unsigned int reg = mc->reg;
	unsigned int reg2 = mc->rreg;
	unsigned int shift = mc->shift;
	int max = mc->max;
	unsigned int mask = (1 << fls(max)) - 1;
	unsigned int invert = mc->invert;

	ucontrol->value.integer.value[0] =
		(snd_soc_read(codec, reg) >> shift) & mask;
	ucontrol->value.integer.value[1] =
		(snd_soc_read(codec, reg2) >> shift) & mask;
	if (invert) {
		ucontrol->value.integer.value[0] =
			max - ucontrol->value.integer.value[0];
		ucontrol->value.integer.value[1] =
			max - ucontrol->value.integer.value[1];
	}

	return 0;
}
EXPORT_SYMBOL_GPL(snd_soc_get_volsw_2r);

/**
 * snd_soc_put_volsw_2r - double mixer set callback
 * @kcontrol: mixer control
 * @ucontrol: control element information
 *
 * Callback to set the value of a double mixer control that spans 2 registers.
 *
 * Returns 0 for success.
 */
int snd_soc_put_volsw_2r(struct snd_kcontrol *kcontrol,
	struct snd_ctl_elem_value *ucontrol)
{
	struct soc_mixer_control *mc =
		(struct soc_mixer_control *)kcontrol->private_value;
	struct snd_soc_codec *codec = snd_kcontrol_chip(kcontrol);
	unsigned int reg = mc->reg;
	unsigned int reg2 = mc->rreg;
	unsigned int shift = mc->shift;
	int max = mc->max;
	unsigned int mask = (1 << fls(max)) - 1;
	unsigned int invert = mc->invert;
	int err;
	unsigned int val, val2, val_mask;

	val_mask = mask << shift;
	val = (ucontrol->value.integer.value[0] & mask);
	val2 = (ucontrol->value.integer.value[1] & mask);

	if (invert) {
		val = max - val;
		val2 = max - val2;
	}

	val = val << shift;
	val2 = val2 << shift;

	err = snd_soc_update_bits_locked(codec, reg, val_mask, val);
	if (err < 0)
		return err;

	err = snd_soc_update_bits_locked(codec, reg2, val_mask, val2);
	return err;
}
EXPORT_SYMBOL_GPL(snd_soc_put_volsw_2r);

/**
 * snd_soc_info_volsw_s8 - signed mixer info callback
 * @kcontrol: mixer control
 * @uinfo: control element information
 *
 * Callback to provide information about a signed mixer control.
 *
 * Returns 0 for success.
 */
int snd_soc_info_volsw_s8(struct snd_kcontrol *kcontrol,
	struct snd_ctl_elem_info *uinfo)
{
	struct soc_mixer_control *mc =
		(struct soc_mixer_control *)kcontrol->private_value;
	int platform_max;
	int min = mc->min;

	if (!mc->platform_max)
		mc->platform_max = mc->max;
	platform_max = mc->platform_max;

	uinfo->type = SNDRV_CTL_ELEM_TYPE_INTEGER;
	uinfo->count = 2;
	uinfo->value.integer.min = 0;
	uinfo->value.integer.max = platform_max - min;
	return 0;
}
EXPORT_SYMBOL_GPL(snd_soc_info_volsw_s8);

/**
 * snd_soc_get_volsw_s8 - signed mixer get callback
 * @kcontrol: mixer control
 * @ucontrol: control element information
 *
 * Callback to get the value of a signed mixer control.
 *
 * Returns 0 for success.
 */
int snd_soc_get_volsw_s8(struct snd_kcontrol *kcontrol,
	struct snd_ctl_elem_value *ucontrol)
{
	struct soc_mixer_control *mc =
		(struct soc_mixer_control *)kcontrol->private_value;
	struct snd_soc_codec *codec = snd_kcontrol_chip(kcontrol);
	unsigned int reg = mc->reg;
	int min = mc->min;
	int val = snd_soc_read(codec, reg);

	ucontrol->value.integer.value[0] =
		((signed char)(val & 0xff))-min;
	ucontrol->value.integer.value[1] =
		((signed char)((val >> 8) & 0xff))-min;
	return 0;
}
EXPORT_SYMBOL_GPL(snd_soc_get_volsw_s8);

/**
 * snd_soc_put_volsw_sgn - signed mixer put callback
 * @kcontrol: mixer control
 * @ucontrol: control element information
 *
 * Callback to set the value of a signed mixer control.
 *
 * Returns 0 for success.
 */
int snd_soc_put_volsw_s8(struct snd_kcontrol *kcontrol,
	struct snd_ctl_elem_value *ucontrol)
{
	struct soc_mixer_control *mc =
		(struct soc_mixer_control *)kcontrol->private_value;
	struct snd_soc_codec *codec = snd_kcontrol_chip(kcontrol);
	unsigned int reg = mc->reg;
	int min = mc->min;
	unsigned int val;

	val = (ucontrol->value.integer.value[0]+min) & 0xff;
	val |= ((ucontrol->value.integer.value[1]+min) & 0xff) << 8;

	return snd_soc_update_bits_locked(codec, reg, 0xffff, val);
}
EXPORT_SYMBOL_GPL(snd_soc_put_volsw_s8);

/**
 * snd_soc_limit_volume - Set new limit to an existing volume control.
 *
 * @codec: where to look for the control
 * @name: Name of the control
 * @max: new maximum limit
 *
 * Return 0 for success, else error.
 */
int snd_soc_limit_volume(struct snd_soc_codec *codec,
	const char *name, int max)
{
	struct snd_card *card = codec->card->snd_card;
	struct snd_kcontrol *kctl;
	struct soc_mixer_control *mc;
	int found = 0;
	int ret = -EINVAL;

	/* Sanity check for name and max */
	if (unlikely(!name || max <= 0))
		return -EINVAL;

	list_for_each_entry(kctl, &card->controls, list) {
		if (!strncmp(kctl->id.name, name, sizeof(kctl->id.name))) {
			found = 1;
			break;
		}
	}
	if (found) {
		mc = (struct soc_mixer_control *)kctl->private_value;
		if (max <= mc->max) {
			mc->platform_max = max;
			ret = 0;
		}
	}
	return ret;
}
EXPORT_SYMBOL_GPL(snd_soc_limit_volume);

/**
 * snd_soc_info_volsw_2r_sx - double with tlv and variable data size
 *  mixer info callback
 * @kcontrol: mixer control
 * @uinfo: control element information
 *
 * Returns 0 for success.
 */
int snd_soc_info_volsw_2r_sx(struct snd_kcontrol *kcontrol,
			struct snd_ctl_elem_info *uinfo)
{
	struct soc_mixer_control *mc =
		(struct soc_mixer_control *)kcontrol->private_value;
	int max = mc->max;
	int min = mc->min;

	uinfo->type = SNDRV_CTL_ELEM_TYPE_INTEGER;
	uinfo->count = 2;
	uinfo->value.integer.min = 0;
	uinfo->value.integer.max = max-min;

	return 0;
}
EXPORT_SYMBOL_GPL(snd_soc_info_volsw_2r_sx);

/**
 * snd_soc_get_volsw_2r_sx - double with tlv and variable data size
 *  mixer get callback
 * @kcontrol: mixer control
 * @uinfo: control element information
 *
 * Returns 0 for success.
 */
int snd_soc_get_volsw_2r_sx(struct snd_kcontrol *kcontrol,
			struct snd_ctl_elem_value *ucontrol)
{
	struct soc_mixer_control *mc =
		(struct soc_mixer_control *)kcontrol->private_value;
	struct snd_soc_codec *codec = snd_kcontrol_chip(kcontrol);
	unsigned int mask = (1<<mc->shift)-1;
	int min = mc->min;
	int val = snd_soc_read(codec, mc->reg) & mask;
	int valr = snd_soc_read(codec, mc->rreg) & mask;

	ucontrol->value.integer.value[0] = ((val & 0xff)-min) & mask;
	ucontrol->value.integer.value[1] = ((valr & 0xff)-min) & mask;
	return 0;
}
EXPORT_SYMBOL_GPL(snd_soc_get_volsw_2r_sx);

/**
 * snd_soc_put_volsw_2r_sx - double with tlv and variable data size
 *  mixer put callback
 * @kcontrol: mixer control
 * @uinfo: control element information
 *
 * Returns 0 for success.
 */
int snd_soc_put_volsw_2r_sx(struct snd_kcontrol *kcontrol,
			struct snd_ctl_elem_value *ucontrol)
{
	struct soc_mixer_control *mc =
		(struct soc_mixer_control *)kcontrol->private_value;
	struct snd_soc_codec *codec = snd_kcontrol_chip(kcontrol);
	unsigned int mask = (1<<mc->shift)-1;
	int min = mc->min;
	int ret;
	unsigned int val, valr, oval, ovalr;

	val = ((ucontrol->value.integer.value[0]+min) & 0xff);
	val &= mask;
	valr = ((ucontrol->value.integer.value[1]+min) & 0xff);
	valr &= mask;

	oval = snd_soc_read(codec, mc->reg) & mask;
	ovalr = snd_soc_read(codec, mc->rreg) & mask;

	ret = 0;
	if (oval != val) {
		ret = snd_soc_write(codec, mc->reg, val);
		if (ret < 0)
			return ret;
	}
	if (ovalr != valr) {
		ret = snd_soc_write(codec, mc->rreg, valr);
		if (ret < 0)
			return ret;
	}

	return 0;
}
EXPORT_SYMBOL_GPL(snd_soc_put_volsw_2r_sx);

/**
 * snd_soc_dai_set_sysclk - configure DAI system or master clock.
 * @dai: DAI
 * @clk_id: DAI specific clock ID
 * @freq: new clock frequency in Hz
 * @dir: new clock direction - input/output.
 *
 * Configures the DAI master (MCLK) or system (SYSCLK) clocking.
 */
int snd_soc_dai_set_sysclk(struct snd_soc_dai *dai, int clk_id,
	unsigned int freq, int dir)
{
	if (dai->driver && dai->driver->ops->set_sysclk)
		return dai->driver->ops->set_sysclk(dai, clk_id, freq, dir);
	else if (dai->codec && dai->codec->driver->set_sysclk)
		return dai->codec->driver->set_sysclk(dai->codec, clk_id,
						      freq, dir);
	else
		return -EINVAL;
}
EXPORT_SYMBOL_GPL(snd_soc_dai_set_sysclk);

/**
 * snd_soc_codec_set_sysclk - configure CODEC system or master clock.
 * @codec: CODEC
 * @clk_id: DAI specific clock ID
 * @freq: new clock frequency in Hz
 * @dir: new clock direction - input/output.
 *
 * Configures the CODEC master (MCLK) or system (SYSCLK) clocking.
 */
int snd_soc_codec_set_sysclk(struct snd_soc_codec *codec, int clk_id,
	unsigned int freq, int dir)
{
	if (codec->driver->set_sysclk)
		return codec->driver->set_sysclk(codec, clk_id, freq, dir);
	else
		return -EINVAL;
}
EXPORT_SYMBOL_GPL(snd_soc_codec_set_sysclk);

/**
 * snd_soc_dai_set_clkdiv - configure DAI clock dividers.
 * @dai: DAI
 * @div_id: DAI specific clock divider ID
 * @div: new clock divisor.
 *
 * Configures the clock dividers. This is used to derive the best DAI bit and
 * frame clocks from the system or master clock. It's best to set the DAI bit
 * and frame clocks as low as possible to save system power.
 */
int snd_soc_dai_set_clkdiv(struct snd_soc_dai *dai,
	int div_id, int div)
{
	if (dai->driver && dai->driver->ops->set_clkdiv)
		return dai->driver->ops->set_clkdiv(dai, div_id, div);
	else
		return -EINVAL;
}
EXPORT_SYMBOL_GPL(snd_soc_dai_set_clkdiv);

/**
 * snd_soc_dai_set_pll - configure DAI PLL.
 * @dai: DAI
 * @pll_id: DAI specific PLL ID
 * @source: DAI specific source for the PLL
 * @freq_in: PLL input clock frequency in Hz
 * @freq_out: requested PLL output clock frequency in Hz
 *
 * Configures and enables PLL to generate output clock based on input clock.
 */
int snd_soc_dai_set_pll(struct snd_soc_dai *dai, int pll_id, int source,
	unsigned int freq_in, unsigned int freq_out)
{
	if (dai->driver && dai->driver->ops->set_pll)
		return dai->driver->ops->set_pll(dai, pll_id, source,
					 freq_in, freq_out);
	else if (dai->codec && dai->codec->driver->set_pll)
		return dai->codec->driver->set_pll(dai->codec, pll_id, source,
						   freq_in, freq_out);
	else
		return -EINVAL;
}
EXPORT_SYMBOL_GPL(snd_soc_dai_set_pll);

/*
 * snd_soc_codec_set_pll - configure codec PLL.
 * @codec: CODEC
 * @pll_id: DAI specific PLL ID
 * @source: DAI specific source for the PLL
 * @freq_in: PLL input clock frequency in Hz
 * @freq_out: requested PLL output clock frequency in Hz
 *
 * Configures and enables PLL to generate output clock based on input clock.
 */
int snd_soc_codec_set_pll(struct snd_soc_codec *codec, int pll_id, int source,
			  unsigned int freq_in, unsigned int freq_out)
{
	if (codec->driver->set_pll)
		return codec->driver->set_pll(codec, pll_id, source,
					      freq_in, freq_out);
	else
		return -EINVAL;
}
EXPORT_SYMBOL_GPL(snd_soc_codec_set_pll);

/**
 * snd_soc_dai_set_fmt - configure DAI hardware audio format.
 * @dai: DAI
 * @fmt: SND_SOC_DAIFMT_ format value.
 *
 * Configures the DAI hardware format and clocking.
 */
int snd_soc_dai_set_fmt(struct snd_soc_dai *dai, unsigned int fmt)
{
	if (dai->driver && dai->driver->ops->set_fmt)
		return dai->driver->ops->set_fmt(dai, fmt);
	else
		return -EINVAL;
}
EXPORT_SYMBOL_GPL(snd_soc_dai_set_fmt);

/**
 * snd_soc_dai_set_tdm_slot - configure DAI TDM.
 * @dai: DAI
 * @tx_mask: bitmask representing active TX slots.
 * @rx_mask: bitmask representing active RX slots.
 * @slots: Number of slots in use.
 * @slot_width: Width in bits for each slot.
 *
 * Configures a DAI for TDM operation. Both mask and slots are codec and DAI
 * specific.
 */
int snd_soc_dai_set_tdm_slot(struct snd_soc_dai *dai,
	unsigned int tx_mask, unsigned int rx_mask, int slots, int slot_width)
{
	if (dai->driver && dai->driver->ops->set_tdm_slot)
		return dai->driver->ops->set_tdm_slot(dai, tx_mask, rx_mask,
				slots, slot_width);
	else
		return -EINVAL;
}
EXPORT_SYMBOL_GPL(snd_soc_dai_set_tdm_slot);

/**
 * snd_soc_dai_set_channel_map - configure DAI audio channel map
 * @dai: DAI
 * @tx_num: how many TX channels
 * @tx_slot: pointer to an array which imply the TX slot number channel
 *           0~num-1 uses
 * @rx_num: how many RX channels
 * @rx_slot: pointer to an array which imply the RX slot number channel
 *           0~num-1 uses
 *
 * configure the relationship between channel number and TDM slot number.
 */
int snd_soc_dai_set_channel_map(struct snd_soc_dai *dai,
	unsigned int tx_num, unsigned int *tx_slot,
	unsigned int rx_num, unsigned int *rx_slot)
{
	if (dai->driver && dai->driver->ops->set_channel_map)
		return dai->driver->ops->set_channel_map(dai, tx_num, tx_slot,
			rx_num, rx_slot);
	else
		return -EINVAL;
}
EXPORT_SYMBOL_GPL(snd_soc_dai_set_channel_map);

/**
 * snd_soc_dai_set_tristate - configure DAI system or master clock.
 * @dai: DAI
 * @tristate: tristate enable
 *
 * Tristates the DAI so that others can use it.
 */
int snd_soc_dai_set_tristate(struct snd_soc_dai *dai, int tristate)
{
	if (dai->driver && dai->driver->ops->set_tristate)
		return dai->driver->ops->set_tristate(dai, tristate);
	else
		return -EINVAL;
}
EXPORT_SYMBOL_GPL(snd_soc_dai_set_tristate);

/**
 * snd_soc_dai_digital_mute - configure DAI system or master clock.
 * @dai: DAI
 * @mute: mute enable
 *
 * Mutes the DAI DAC.
 */
int snd_soc_dai_digital_mute(struct snd_soc_dai *dai, int mute)
{
	if (dai->driver && dai->driver->ops->digital_mute)
		return dai->driver->ops->digital_mute(dai, mute);
	else
		return -EINVAL;
}
EXPORT_SYMBOL_GPL(snd_soc_dai_digital_mute);

/**
 * snd_soc_register_card - Register a card with the ASoC core
 *
 * @card: Card to register
 *
 */
int snd_soc_register_card(struct snd_soc_card *card)
{
	int i;

	if (!card->name || !card->dev)
		return -EINVAL;

	dev_set_drvdata(card->dev, card);

	snd_soc_initialize_card_lists(card);

	soc_init_card_debugfs(card);

	card->rtd = kzalloc(sizeof(struct snd_soc_pcm_runtime) *
			    (card->num_links + card->num_aux_devs),
			    GFP_KERNEL);
	if (card->rtd == NULL)
		return -ENOMEM;
	card->rtd_aux = &card->rtd[card->num_links];

	for (i = 0; i < card->num_links; i++)
		card->rtd[i].dai_link = &card->dai_link[i];

	INIT_LIST_HEAD(&card->list);
	card->instantiated = 0;
	mutex_init(&card->mutex);

	mutex_lock(&client_mutex);
	list_add(&card->list, &card_list);
	snd_soc_instantiate_cards();
	mutex_unlock(&client_mutex);

	dev_dbg(card->dev, "Registered card '%s'\n", card->name);

	return 0;
}
EXPORT_SYMBOL_GPL(snd_soc_register_card);

/**
 * snd_soc_unregister_card - Unregister a card with the ASoC core
 *
 * @card: Card to unregister
 *
 */
int snd_soc_unregister_card(struct snd_soc_card *card)
{
	if (card->instantiated)
		soc_cleanup_card_resources(card);
	mutex_lock(&client_mutex);
	list_del(&card->list);
	mutex_unlock(&client_mutex);
	dev_dbg(card->dev, "Unregistered card '%s'\n", card->name);

	return 0;
}
EXPORT_SYMBOL_GPL(snd_soc_unregister_card);

/*
 * Simplify DAI link configuration by removing ".-1" from device names
 * and sanitizing names.
 */
static char *fmt_single_name(struct device *dev, int *id)
{
	char *found, name[NAME_SIZE];
	int id1, id2;

	if (dev_name(dev) == NULL)
		return NULL;

	strlcpy(name, dev_name(dev), NAME_SIZE);

	/* are we a "%s.%d" name (platform and SPI components) */
	found = strstr(name, dev->driver->name);
	if (found) {
		/* get ID */
		if (sscanf(&found[strlen(dev->driver->name)], ".%d", id) == 1) {

			/* discard ID from name if ID == -1 */
			if (*id == -1)
				found[strlen(dev->driver->name)] = '\0';
		}

	} else {
		/* I2C component devices are named "bus-addr"  */
		if (sscanf(name, "%x-%x", &id1, &id2) == 2) {
			char tmp[NAME_SIZE];

			/* create unique ID number from I2C addr and bus */
			*id = ((id1 & 0xffff) << 16) + id2;

			/* sanitize component name for DAI link creation */
			snprintf(tmp, NAME_SIZE, "%s.%s", dev->driver->name, name);
			strlcpy(name, tmp, NAME_SIZE);
		} else
			*id = 0;
	}

	return kstrdup(name, GFP_KERNEL);
}

/*
 * Simplify DAI link naming for single devices with multiple DAIs by removing
 * any ".-1" and using the DAI name (instead of device name).
 */
static inline char *fmt_multiple_name(struct device *dev,
		struct snd_soc_dai_driver *dai_drv)
{
	if (dai_drv->name == NULL) {
		printk(KERN_ERR "asoc: error - multiple DAI %s registered with no name\n",
				dev_name(dev));
		return NULL;
	}

	return kstrdup(dai_drv->name, GFP_KERNEL);
}

/**
 * snd_soc_register_dai - Register a DAI with the ASoC core
 *
 * @dai: DAI to register
 */
int snd_soc_register_dai(struct device *dev,
		struct snd_soc_dai_driver *dai_drv)
{
	struct snd_soc_dai *dai;

	dev_dbg(dev, "dai register %s\n", dev_name(dev));

	dai = kzalloc(sizeof(struct snd_soc_dai), GFP_KERNEL);
	if (dai == NULL)
		return -ENOMEM;

	/* create DAI component name */
	dai->name = fmt_single_name(dev, &dai->id);
	if (dai->name == NULL) {
		kfree(dai);
		return -ENOMEM;
	}

	dai->dev = dev;
	dai->driver = dai_drv;
	if (!dai->driver->ops)
		dai->driver->ops = &null_dai_ops;

	mutex_lock(&client_mutex);
	list_add(&dai->list, &dai_list);
	snd_soc_instantiate_cards();
	mutex_unlock(&client_mutex);

	pr_debug("Registered DAI '%s'\n", dai->name);

	return 0;
}
EXPORT_SYMBOL_GPL(snd_soc_register_dai);

/**
 * snd_soc_unregister_dai - Unregister a DAI from the ASoC core
 *
 * @dai: DAI to unregister
 */
void snd_soc_unregister_dai(struct device *dev)
{
	struct snd_soc_dai *dai;

	list_for_each_entry(dai, &dai_list, list) {
		if (dev == dai->dev)
			goto found;
	}
	return;

found:
	mutex_lock(&client_mutex);
	list_del(&dai->list);
	mutex_unlock(&client_mutex);

	pr_debug("Unregistered DAI '%s'\n", dai->name);
	kfree(dai->name);
	kfree(dai);
}
EXPORT_SYMBOL_GPL(snd_soc_unregister_dai);

/**
 * snd_soc_register_dais - Register multiple DAIs with the ASoC core
 *
 * @dai: Array of DAIs to register
 * @count: Number of DAIs
 */
int snd_soc_register_dais(struct device *dev,
		struct snd_soc_dai_driver *dai_drv, size_t count)
{
	struct snd_soc_dai *dai;
	int i, ret = 0;

	dev_dbg(dev, "dai register %s #%Zu\n", dev_name(dev), count);

	for (i = 0; i < count; i++) {

		dai = kzalloc(sizeof(struct snd_soc_dai), GFP_KERNEL);
		if (dai == NULL) {
			ret = -ENOMEM;
			goto err;
		}

		/* create DAI component name */
		dai->name = fmt_multiple_name(dev, &dai_drv[i]);
		if (dai->name == NULL) {
			kfree(dai);
			ret = -EINVAL;
			goto err;
		}

		dai->dev = dev;
		dai->driver = &dai_drv[i];
		if (dai->driver->id)
			dai->id = dai->driver->id;
		else
			dai->id = i;
		if (!dai->driver->ops)
			dai->driver->ops = &null_dai_ops;

		mutex_lock(&client_mutex);
		list_add(&dai->list, &dai_list);
		mutex_unlock(&client_mutex);

		pr_debug("Registered DAI '%s'\n", dai->name);
	}

	mutex_lock(&client_mutex);
	snd_soc_instantiate_cards();
	mutex_unlock(&client_mutex);
	return 0;

err:
	for (i--; i >= 0; i--)
		snd_soc_unregister_dai(dev);

	return ret;
}
EXPORT_SYMBOL_GPL(snd_soc_register_dais);

/**
 * snd_soc_unregister_dais - Unregister multiple DAIs from the ASoC core
 *
 * @dai: Array of DAIs to unregister
 * @count: Number of DAIs
 */
void snd_soc_unregister_dais(struct device *dev, size_t count)
{
	int i;

	for (i = 0; i < count; i++)
		snd_soc_unregister_dai(dev);
}
EXPORT_SYMBOL_GPL(snd_soc_unregister_dais);

/**
 * snd_soc_register_platform - Register a platform with the ASoC core
 *
 * @platform: platform to register
 */
int snd_soc_register_platform(struct device *dev,
		struct snd_soc_platform_driver *platform_drv)
{
	struct snd_soc_platform *platform;

	dev_dbg(dev, "platform register %s\n", dev_name(dev));

	platform = kzalloc(sizeof(struct snd_soc_platform), GFP_KERNEL);
	if (platform == NULL)
		return -ENOMEM;

	/* create platform component name */
	platform->name = fmt_single_name(dev, &platform->id);
	if (platform->name == NULL) {
		kfree(platform);
		return -ENOMEM;
	}

	platform->dev = dev;
	platform->driver = platform_drv;

	mutex_lock(&client_mutex);
	list_add(&platform->list, &platform_list);
	snd_soc_instantiate_cards();
	mutex_unlock(&client_mutex);

	pr_debug("Registered platform '%s'\n", platform->name);

	return 0;
}
EXPORT_SYMBOL_GPL(snd_soc_register_platform);

/**
 * snd_soc_unregister_platform - Unregister a platform from the ASoC core
 *
 * @platform: platform to unregister
 */
void snd_soc_unregister_platform(struct device *dev)
{
	struct snd_soc_platform *platform;

	list_for_each_entry(platform, &platform_list, list) {
		if (dev == platform->dev)
			goto found;
	}
	return;

found:
	mutex_lock(&client_mutex);
	list_del(&platform->list);
	mutex_unlock(&client_mutex);

	pr_debug("Unregistered platform '%s'\n", platform->name);
	kfree(platform->name);
	kfree(platform);
}
EXPORT_SYMBOL_GPL(snd_soc_unregister_platform);

static u64 codec_format_map[] = {
	SNDRV_PCM_FMTBIT_S16_LE | SNDRV_PCM_FMTBIT_S16_BE,
	SNDRV_PCM_FMTBIT_U16_LE | SNDRV_PCM_FMTBIT_U16_BE,
	SNDRV_PCM_FMTBIT_S24_LE | SNDRV_PCM_FMTBIT_S24_BE,
	SNDRV_PCM_FMTBIT_U24_LE | SNDRV_PCM_FMTBIT_U24_BE,
	SNDRV_PCM_FMTBIT_S32_LE | SNDRV_PCM_FMTBIT_S32_BE,
	SNDRV_PCM_FMTBIT_U32_LE | SNDRV_PCM_FMTBIT_U32_BE,
	SNDRV_PCM_FMTBIT_S24_3LE | SNDRV_PCM_FMTBIT_U24_3BE,
	SNDRV_PCM_FMTBIT_U24_3LE | SNDRV_PCM_FMTBIT_U24_3BE,
	SNDRV_PCM_FMTBIT_S20_3LE | SNDRV_PCM_FMTBIT_S20_3BE,
	SNDRV_PCM_FMTBIT_U20_3LE | SNDRV_PCM_FMTBIT_U20_3BE,
	SNDRV_PCM_FMTBIT_S18_3LE | SNDRV_PCM_FMTBIT_S18_3BE,
	SNDRV_PCM_FMTBIT_U18_3LE | SNDRV_PCM_FMTBIT_U18_3BE,
	SNDRV_PCM_FMTBIT_FLOAT_LE | SNDRV_PCM_FMTBIT_FLOAT_BE,
	SNDRV_PCM_FMTBIT_FLOAT64_LE | SNDRV_PCM_FMTBIT_FLOAT64_BE,
	SNDRV_PCM_FMTBIT_IEC958_SUBFRAME_LE
	| SNDRV_PCM_FMTBIT_IEC958_SUBFRAME_BE,
};

/* Fix up the DAI formats for endianness: codecs don't actually see
 * the endianness of the data but we're using the CPU format
 * definitions which do need to include endianness so we ensure that
 * codec DAIs always have both big and little endian variants set.
 */
static void fixup_codec_formats(struct snd_soc_pcm_stream *stream)
{
	int i;

	for (i = 0; i < ARRAY_SIZE(codec_format_map); i++)
		if (stream->formats & codec_format_map[i])
			stream->formats |= codec_format_map[i];
}

/**
 * snd_soc_register_codec - Register a codec with the ASoC core
 *
 * @codec: codec to register
 */
int snd_soc_register_codec(struct device *dev,
			   const struct snd_soc_codec_driver *codec_drv,
			   struct snd_soc_dai_driver *dai_drv,
			   int num_dai)
{
	size_t reg_size;
	struct snd_soc_codec *codec;
	int ret, i;

	dev_dbg(dev, "codec register %s\n", dev_name(dev));

	codec = kzalloc(sizeof(struct snd_soc_codec), GFP_KERNEL);
	if (codec == NULL)
		return -ENOMEM;

	/* create CODEC component name */
	codec->name = fmt_single_name(dev, &codec->id);
	if (codec->name == NULL) {
		kfree(codec);
		return -ENOMEM;
	}

	if (codec_drv->compress_type)
		codec->compress_type = codec_drv->compress_type;
	else
		codec->compress_type = SND_SOC_FLAT_COMPRESSION;

	codec->write = codec_drv->write;
	codec->read = codec_drv->read;
	codec->volatile_register = codec_drv->volatile_register;
	codec->readable_register = codec_drv->readable_register;
	codec->writable_register = codec_drv->writable_register;
	codec->dapm.bias_level = SND_SOC_BIAS_OFF;
	codec->dapm.dev = dev;
	codec->dapm.codec = codec;
	codec->dapm.seq_notifier = codec_drv->seq_notifier;
	codec->dev = dev;
	codec->driver = codec_drv;
	codec->num_dai = num_dai;
	mutex_init(&codec->mutex);

	/* allocate CODEC register cache */
	if (codec_drv->reg_cache_size && codec_drv->reg_word_size) {
		reg_size = codec_drv->reg_cache_size * codec_drv->reg_word_size;
		codec->reg_size = reg_size;
		/* it is necessary to make a copy of the default register cache
		 * because in the case of using a compression type that requires
		 * the default register cache to be marked as __devinitconst the
		 * kernel might have freed the array by the time we initialize
		 * the cache.
		 */
		if (codec_drv->reg_cache_default) {
			codec->reg_def_copy = kmemdup(codec_drv->reg_cache_default,
						      reg_size, GFP_KERNEL);
			if (!codec->reg_def_copy) {
				ret = -ENOMEM;
				goto fail;
			}
		}
	}

	if (codec_drv->reg_access_size && codec_drv->reg_access_default) {
		if (!codec->volatile_register)
			codec->volatile_register = snd_soc_default_volatile_register;
		if (!codec->readable_register)
			codec->readable_register = snd_soc_default_readable_register;
		if (!codec->writable_register)
			codec->writable_register = snd_soc_default_writable_register;
	}

	for (i = 0; i < num_dai; i++) {
		fixup_codec_formats(&dai_drv[i].playback);
		fixup_codec_formats(&dai_drv[i].capture);
	}

	/* register any DAIs */
	if (num_dai) {
		ret = snd_soc_register_dais(dev, dai_drv, num_dai);
		if (ret < 0)
			goto fail;
	}

	mutex_lock(&client_mutex);
	list_add(&codec->list, &codec_list);
	snd_soc_instantiate_cards();
	mutex_unlock(&client_mutex);

	pr_debug("Registered codec '%s'\n", codec->name);
	return 0;

fail:
	kfree(codec->reg_def_copy);
	codec->reg_def_copy = NULL;
	kfree(codec->name);
	kfree(codec);
	return ret;
}
EXPORT_SYMBOL_GPL(snd_soc_register_codec);

/**
 * snd_soc_unregister_codec - Unregister a codec from the ASoC core
 *
 * @codec: codec to unregister
 */
void snd_soc_unregister_codec(struct device *dev)
{
	struct snd_soc_codec *codec;
	int i;

	list_for_each_entry(codec, &codec_list, list) {
		if (dev == codec->dev)
			goto found;
	}
	return;

found:
	if (codec->num_dai)
		for (i = 0; i < codec->num_dai; i++)
			snd_soc_unregister_dai(dev);

	mutex_lock(&client_mutex);
	list_del(&codec->list);
	mutex_unlock(&client_mutex);

	pr_debug("Unregistered codec '%s'\n", codec->name);

	snd_soc_cache_exit(codec);
	kfree(codec->reg_def_copy);
	kfree(codec->name);
	kfree(codec);
}
EXPORT_SYMBOL_GPL(snd_soc_unregister_codec);

static int __init snd_soc_init(void)
{
#ifdef CONFIG_DEBUG_FS
	snd_soc_debugfs_root = debugfs_create_dir("asoc", NULL);
	if (IS_ERR(snd_soc_debugfs_root) || !snd_soc_debugfs_root) {
		printk(KERN_WARNING
		       "ASoC: Failed to create debugfs directory\n");
		snd_soc_debugfs_root = NULL;
	}

	if (!debugfs_create_file("codecs", 0444, snd_soc_debugfs_root, NULL,
				 &codec_list_fops))
		pr_warn("ASoC: Failed to create CODEC list debugfs file\n");

	if (!debugfs_create_file("dais", 0444, snd_soc_debugfs_root, NULL,
				 &dai_list_fops))
		pr_warn("ASoC: Failed to create DAI list debugfs file\n");

	if (!debugfs_create_file("platforms", 0444, snd_soc_debugfs_root, NULL,
				 &platform_list_fops))
		pr_warn("ASoC: Failed to create platform list debugfs file\n");
#endif

	snd_soc_util_init();

	return platform_driver_register(&soc_driver);
}
module_init(snd_soc_init);

static void __exit snd_soc_exit(void)
{
	snd_soc_util_exit();

#ifdef CONFIG_DEBUG_FS
	debugfs_remove_recursive(snd_soc_debugfs_root);
#endif
	platform_driver_unregister(&soc_driver);
}
module_exit(snd_soc_exit);

/* Module information */
MODULE_AUTHOR("Liam Girdwood, lrg@slimlogic.co.uk");
MODULE_DESCRIPTION("ALSA SoC Core");
MODULE_LICENSE("GPL");
MODULE_ALIAS("platform:soc-audio");<|MERGE_RESOLUTION|>--- conflicted
+++ resolved
@@ -2078,17 +2078,10 @@
 }
 EXPORT_SYMBOL_GPL(snd_soc_poweroff);
 
-<<<<<<< HEAD
-static const struct dev_pm_ops soc_pm_ops = {
-	.suspend = soc_suspend,
-	.resume = soc_resume,
-	.poweroff = soc_poweroff,
-=======
 const struct dev_pm_ops snd_soc_pm_ops = {
 	.suspend = snd_soc_suspend,
 	.resume = snd_soc_resume,
 	.poweroff = snd_soc_poweroff,
->>>>>>> 02f8c6ae
 };
 EXPORT_SYMBOL_GPL(snd_soc_pm_ops);
 
