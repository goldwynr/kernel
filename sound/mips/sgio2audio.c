/*
 *   Sound driver for Silicon Graphics O2 Workstations A/V board audio.
 *
 *   Copyright 2003 Vivien Chappelier <vivien.chappelier@linux-mips.org>
 *   Copyright 2008 Thomas Bogendoerfer <tsbogend@alpha.franken.de>
 *   Mxier part taken from mace_audio.c:
 *   Copyright 2007 Thorben Jändling <tj.trevelyan@gmail.com>
 *
 *   This program is free software; you can redistribute it and/or modify
 *   it under the terms of the GNU General Public License as published by
 *   the Free Software Foundation; either version 2 of the License, or
 *   (at your option) any later version.
 *
 *   This program is distributed in the hope that it will be useful,
 *   but WITHOUT ANY WARRANTY; without even the implied warranty of
 *   MERCHANTABILITY or FITNESS FOR A PARTICULAR PURPOSE.  See the
 *   GNU General Public License for more details.
 *
 *   You should have received a copy of the GNU General Public License
 *   along with this program; if not, write to the Free Software
 *   Foundation, Inc., 59 Temple Place, Suite 330, Boston, MA  02111-1307 USA
 *
 */

#include <linux/init.h>
#include <linux/delay.h>
#include <linux/spinlock.h>
#include <linux/interrupt.h>
#include <linux/dma-mapping.h>
#include <linux/platform_device.h>
#include <linux/io.h>
#include <linux/slab.h>

#include <asm/ip32/ip32_ints.h>
#include <asm/ip32/mace.h>

#include <sound/core.h>
#include <sound/control.h>
#include <sound/pcm.h>
#define SNDRV_GET_ID
#include <sound/initval.h>
#include <sound/ad1843.h>


MODULE_AUTHOR("Vivien Chappelier <vivien.chappelier@linux-mips.org>");
MODULE_DESCRIPTION("SGI O2 Audio");
MODULE_LICENSE("GPL");
MODULE_SUPPORTED_DEVICE("{{Silicon Graphics, O2 Audio}}");

static int index = SNDRV_DEFAULT_IDX1;  /* Index 0-MAX */
static char *id = SNDRV_DEFAULT_STR1;   /* ID for this card */

module_param(index, int, 0444);
MODULE_PARM_DESC(index, "Index value for SGI O2 soundcard.");
module_param(id, charp, 0444);
MODULE_PARM_DESC(id, "ID string for SGI O2 soundcard.");


#define AUDIO_CONTROL_RESET              BIT(0) /* 1: reset audio interface */
#define AUDIO_CONTROL_CODEC_PRESENT      BIT(1) /* 1: codec detected */

#define CODEC_CONTROL_WORD_SHIFT        0
#define CODEC_CONTROL_READ              BIT(16)
#define CODEC_CONTROL_ADDRESS_SHIFT     17

#define CHANNEL_CONTROL_RESET           BIT(10) /* 1: reset channel */
#define CHANNEL_DMA_ENABLE              BIT(9)  /* 1: enable DMA transfer */
#define CHANNEL_INT_THRESHOLD_DISABLED  (0 << 5) /* interrupt disabled */
#define CHANNEL_INT_THRESHOLD_25        (1 << 5) /* int on buffer >25% full */
#define CHANNEL_INT_THRESHOLD_50        (2 << 5) /* int on buffer >50% full */
#define CHANNEL_INT_THRESHOLD_75        (3 << 5) /* int on buffer >75% full */
#define CHANNEL_INT_THRESHOLD_EMPTY     (4 << 5) /* int on buffer empty */
#define CHANNEL_INT_THRESHOLD_NOT_EMPTY (5 << 5) /* int on buffer !empty */
#define CHANNEL_INT_THRESHOLD_FULL      (6 << 5) /* int on buffer empty */
#define CHANNEL_INT_THRESHOLD_NOT_FULL  (7 << 5) /* int on buffer !empty */

#define CHANNEL_RING_SHIFT              12
#define CHANNEL_RING_SIZE               (1 << CHANNEL_RING_SHIFT)
#define CHANNEL_RING_MASK               (CHANNEL_RING_SIZE - 1)

#define CHANNEL_LEFT_SHIFT 40
#define CHANNEL_RIGHT_SHIFT 8

struct snd_sgio2audio_chan {
	int idx;
	struct snd_pcm_substream *substream;
	int pos;
	snd_pcm_uframes_t size;
	spinlock_t lock;
};

/* definition of the chip-specific record */
struct snd_sgio2audio {
	struct snd_card *card;

	/* codec */
	struct snd_ad1843 ad1843;
	spinlock_t ad1843_lock;

	/* channels */
	struct snd_sgio2audio_chan channel[3];

	/* resources */
	void *ring_base;
	dma_addr_t ring_base_dma;
};

/* AD1843 access */

/*
 * read_ad1843_reg returns the current contents of a 16 bit AD1843 register.
 *
 * Returns unsigned register value on success, -errno on failure.
 */
static int read_ad1843_reg(void *priv, int reg)
{
	struct snd_sgio2audio *chip = priv;
	int val;
	unsigned long flags;

	spin_lock_irqsave(&chip->ad1843_lock, flags);

	writeq((reg << CODEC_CONTROL_ADDRESS_SHIFT) |
	       CODEC_CONTROL_READ, &mace->perif.audio.codec_control);
	wmb();
	val = readq(&mace->perif.audio.codec_control); /* flush bus */
	udelay(200);

	val = readq(&mace->perif.audio.codec_read);

	spin_unlock_irqrestore(&chip->ad1843_lock, flags);
	return val;
}

/*
 * write_ad1843_reg writes the specified value to a 16 bit AD1843 register.
 */
static int write_ad1843_reg(void *priv, int reg, int word)
{
	struct snd_sgio2audio *chip = priv;
	int val;
	unsigned long flags;

	spin_lock_irqsave(&chip->ad1843_lock, flags);

	writeq((reg << CODEC_CONTROL_ADDRESS_SHIFT) |
	       (word << CODEC_CONTROL_WORD_SHIFT),
	       &mace->perif.audio.codec_control);
	wmb();
	val = readq(&mace->perif.audio.codec_control); /* flush bus */
	udelay(200);

	spin_unlock_irqrestore(&chip->ad1843_lock, flags);
	return 0;
}

static int sgio2audio_gain_info(struct snd_kcontrol *kcontrol,
			       struct snd_ctl_elem_info *uinfo)
{
	struct snd_sgio2audio *chip = snd_kcontrol_chip(kcontrol);

	uinfo->type = SNDRV_CTL_ELEM_TYPE_INTEGER;
	uinfo->count = 2;
	uinfo->value.integer.min = 0;
	uinfo->value.integer.max = ad1843_get_gain_max(&chip->ad1843,
					     (int)kcontrol->private_value);
	return 0;
}

static int sgio2audio_gain_get(struct snd_kcontrol *kcontrol,
			       struct snd_ctl_elem_value *ucontrol)
{
	struct snd_sgio2audio *chip = snd_kcontrol_chip(kcontrol);
	int vol;

	vol = ad1843_get_gain(&chip->ad1843, (int)kcontrol->private_value);

	ucontrol->value.integer.value[0] = (vol >> 8) & 0xFF;
	ucontrol->value.integer.value[1] = vol & 0xFF;

	return 0;
}

static int sgio2audio_gain_put(struct snd_kcontrol *kcontrol,
			struct snd_ctl_elem_value *ucontrol)
{
	struct snd_sgio2audio *chip = snd_kcontrol_chip(kcontrol);
	int newvol, oldvol;

	oldvol = ad1843_get_gain(&chip->ad1843, kcontrol->private_value);
	newvol = (ucontrol->value.integer.value[0] << 8) |
		ucontrol->value.integer.value[1];

	newvol = ad1843_set_gain(&chip->ad1843, kcontrol->private_value,
		newvol);

	return newvol != oldvol;
}

static int sgio2audio_source_info(struct snd_kcontrol *kcontrol,
			       struct snd_ctl_elem_info *uinfo)
{
	static const char *texts[3] = {
		"Cam Mic", "Mic", "Line"
	};
	uinfo->type = SNDRV_CTL_ELEM_TYPE_ENUMERATED;
	uinfo->count = 1;
	uinfo->value.enumerated.items = 3;
	if (uinfo->value.enumerated.item >= 3)
		uinfo->value.enumerated.item = 1;
	strcpy(uinfo->value.enumerated.name,
	       texts[uinfo->value.enumerated.item]);
	return 0;
}

static int sgio2audio_source_get(struct snd_kcontrol *kcontrol,
			       struct snd_ctl_elem_value *ucontrol)
{
	struct snd_sgio2audio *chip = snd_kcontrol_chip(kcontrol);

	ucontrol->value.enumerated.item[0] = ad1843_get_recsrc(&chip->ad1843);
	return 0;
}

static int sgio2audio_source_put(struct snd_kcontrol *kcontrol,
			struct snd_ctl_elem_value *ucontrol)
{
	struct snd_sgio2audio *chip = snd_kcontrol_chip(kcontrol);
	int newsrc, oldsrc;

	oldsrc = ad1843_get_recsrc(&chip->ad1843);
	newsrc = ad1843_set_recsrc(&chip->ad1843,
				   ucontrol->value.enumerated.item[0]);

	return newsrc != oldsrc;
}

/* dac1/pcm0 mixer control */
static struct snd_kcontrol_new sgio2audio_ctrl_pcm0 __devinitdata = {
	.iface          = SNDRV_CTL_ELEM_IFACE_MIXER,
	.name           = "PCM Playback Volume",
	.index          = 0,
	.access         = SNDRV_CTL_ELEM_ACCESS_READWRITE,
	.private_value  = AD1843_GAIN_PCM_0,
	.info           = sgio2audio_gain_info,
	.get            = sgio2audio_gain_get,
	.put            = sgio2audio_gain_put,
};

/* dac2/pcm1 mixer control */
static struct snd_kcontrol_new sgio2audio_ctrl_pcm1 __devinitdata = {
	.iface          = SNDRV_CTL_ELEM_IFACE_MIXER,
	.name           = "PCM Playback Volume",
	.index          = 1,
	.access         = SNDRV_CTL_ELEM_ACCESS_READWRITE,
	.private_value  = AD1843_GAIN_PCM_1,
	.info           = sgio2audio_gain_info,
	.get            = sgio2audio_gain_get,
	.put            = sgio2audio_gain_put,
};

/* record level mixer control */
static struct snd_kcontrol_new sgio2audio_ctrl_reclevel __devinitdata = {
	.iface          = SNDRV_CTL_ELEM_IFACE_MIXER,
	.name           = "Capture Volume",
	.access         = SNDRV_CTL_ELEM_ACCESS_READWRITE,
	.private_value  = AD1843_GAIN_RECLEV,
	.info           = sgio2audio_gain_info,
	.get            = sgio2audio_gain_get,
	.put            = sgio2audio_gain_put,
};

/* record level source control */
static struct snd_kcontrol_new sgio2audio_ctrl_recsource __devinitdata = {
	.iface          = SNDRV_CTL_ELEM_IFACE_MIXER,
	.name           = "Capture Source",
	.access         = SNDRV_CTL_ELEM_ACCESS_READWRITE,
	.info           = sgio2audio_source_info,
	.get            = sgio2audio_source_get,
	.put            = sgio2audio_source_put,
};

/* line mixer control */
static struct snd_kcontrol_new sgio2audio_ctrl_line __devinitdata = {
	.iface          = SNDRV_CTL_ELEM_IFACE_MIXER,
	.name           = "Line Playback Volume",
	.index          = 0,
	.access         = SNDRV_CTL_ELEM_ACCESS_READWRITE,
	.private_value  = AD1843_GAIN_LINE,
	.info           = sgio2audio_gain_info,
	.get            = sgio2audio_gain_get,
	.put            = sgio2audio_gain_put,
};

/* cd mixer control */
static struct snd_kcontrol_new sgio2audio_ctrl_cd __devinitdata = {
	.iface          = SNDRV_CTL_ELEM_IFACE_MIXER,
	.name           = "Line Playback Volume",
	.index          = 1,
	.access         = SNDRV_CTL_ELEM_ACCESS_READWRITE,
	.private_value  = AD1843_GAIN_LINE_2,
	.info           = sgio2audio_gain_info,
	.get            = sgio2audio_gain_get,
	.put            = sgio2audio_gain_put,
};

/* mic mixer control */
static struct snd_kcontrol_new sgio2audio_ctrl_mic __devinitdata = {
	.iface          = SNDRV_CTL_ELEM_IFACE_MIXER,
	.name           = "Mic Playback Volume",
	.access         = SNDRV_CTL_ELEM_ACCESS_READWRITE,
	.private_value  = AD1843_GAIN_MIC,
	.info           = sgio2audio_gain_info,
	.get            = sgio2audio_gain_get,
	.put            = sgio2audio_gain_put,
};


static int __devinit snd_sgio2audio_new_mixer(struct snd_sgio2audio *chip)
{
	int err;

	err = snd_ctl_add(chip->card,
			  snd_ctl_new1(&sgio2audio_ctrl_pcm0, chip));
	if (err < 0)
		return err;

	err = snd_ctl_add(chip->card,
			  snd_ctl_new1(&sgio2audio_ctrl_pcm1, chip));
	if (err < 0)
		return err;

	err = snd_ctl_add(chip->card,
			  snd_ctl_new1(&sgio2audio_ctrl_reclevel, chip));
	if (err < 0)
		return err;

	err = snd_ctl_add(chip->card,
			  snd_ctl_new1(&sgio2audio_ctrl_recsource, chip));
	if (err < 0)
		return err;
	err = snd_ctl_add(chip->card,
			  snd_ctl_new1(&sgio2audio_ctrl_line, chip));
	if (err < 0)
		return err;

	err = snd_ctl_add(chip->card,
			  snd_ctl_new1(&sgio2audio_ctrl_cd, chip));
	if (err < 0)
		return err;

	err = snd_ctl_add(chip->card,
			  snd_ctl_new1(&sgio2audio_ctrl_mic, chip));
	if (err < 0)
		return err;

	return 0;
}

/* low-level audio interface DMA */

/* get data out of bounce buffer, count must be a multiple of 32 */
/* returns 1 if a period has elapsed */
static int snd_sgio2audio_dma_pull_frag(struct snd_sgio2audio *chip,
					unsigned int ch, unsigned int count)
{
	int ret;
	unsigned long src_base, src_pos, dst_mask;
	unsigned char *dst_base;
	int dst_pos;
	u64 *src;
	s16 *dst;
	u64 x;
	unsigned long flags;
	struct snd_pcm_runtime *runtime = chip->channel[ch].substream->runtime;

	spin_lock_irqsave(&chip->channel[ch].lock, flags);

	src_base = (unsigned long) chip->ring_base | (ch << CHANNEL_RING_SHIFT);
	src_pos = readq(&mace->perif.audio.chan[ch].read_ptr);
	dst_base = runtime->dma_area;
	dst_pos = chip->channel[ch].pos;
	dst_mask = frames_to_bytes(runtime, runtime->buffer_size) - 1;

	/* check if a period has elapsed */
	chip->channel[ch].size += (count >> 3); /* in frames */
	ret = chip->channel[ch].size >= runtime->period_size;
	chip->channel[ch].size %= runtime->period_size;

	while (count) {
		src = (u64 *)(src_base + src_pos);
		dst = (s16 *)(dst_base + dst_pos);

		x = *src;
		dst[0] = (x >> CHANNEL_LEFT_SHIFT) & 0xffff;
		dst[1] = (x >> CHANNEL_RIGHT_SHIFT) & 0xffff;

		src_pos = (src_pos + sizeof(u64)) & CHANNEL_RING_MASK;
		dst_pos = (dst_pos + 2 * sizeof(s16)) & dst_mask;
		count -= sizeof(u64);
	}

	writeq(src_pos, &mace->perif.audio.chan[ch].read_ptr); /* in bytes */
	chip->channel[ch].pos = dst_pos;

	spin_unlock_irqrestore(&chip->channel[ch].lock, flags);
	return ret;
}

/* put some DMA data in bounce buffer, count must be a multiple of 32 */
/* returns 1 if a period has elapsed */
static int snd_sgio2audio_dma_push_frag(struct snd_sgio2audio *chip,
					unsigned int ch, unsigned int count)
{
	int ret;
	s64 l, r;
	unsigned long dst_base, dst_pos, src_mask;
	unsigned char *src_base;
	int src_pos;
	u64 *dst;
	s16 *src;
	unsigned long flags;
	struct snd_pcm_runtime *runtime = chip->channel[ch].substream->runtime;

	spin_lock_irqsave(&chip->channel[ch].lock, flags);

	dst_base = (unsigned long)chip->ring_base | (ch << CHANNEL_RING_SHIFT);
	dst_pos = readq(&mace->perif.audio.chan[ch].write_ptr);
	src_base = runtime->dma_area;
	src_pos = chip->channel[ch].pos;
	src_mask = frames_to_bytes(runtime, runtime->buffer_size) - 1;

	/* check if a period has elapsed */
	chip->channel[ch].size += (count >> 3); /* in frames */
	ret = chip->channel[ch].size >= runtime->period_size;
	chip->channel[ch].size %= runtime->period_size;

	while (count) {
		src = (s16 *)(src_base + src_pos);
		dst = (u64 *)(dst_base + dst_pos);

		l = src[0]; /* sign extend */
		r = src[1]; /* sign extend */

		*dst = ((l & 0x00ffffff) << CHANNEL_LEFT_SHIFT) |
			((r & 0x00ffffff) << CHANNEL_RIGHT_SHIFT);

		dst_pos = (dst_pos + sizeof(u64)) & CHANNEL_RING_MASK;
		src_pos = (src_pos + 2 * sizeof(s16)) & src_mask;
		count -= sizeof(u64);
	}

	writeq(dst_pos, &mace->perif.audio.chan[ch].write_ptr); /* in bytes */
	chip->channel[ch].pos = src_pos;

	spin_unlock_irqrestore(&chip->channel[ch].lock, flags);
	return ret;
}

static int snd_sgio2audio_dma_start(struct snd_pcm_substream *substream)
{
	struct snd_sgio2audio *chip = snd_pcm_substream_chip(substream);
	struct snd_sgio2audio_chan *chan = substream->runtime->private_data;
	int ch = chan->idx;

	/* reset DMA channel */
	writeq(CHANNEL_CONTROL_RESET, &mace->perif.audio.chan[ch].control);
	udelay(10);
	writeq(0, &mace->perif.audio.chan[ch].control);

	if (substream->stream == SNDRV_PCM_STREAM_PLAYBACK) {
		/* push a full buffer */
		snd_sgio2audio_dma_push_frag(chip, ch, CHANNEL_RING_SIZE - 32);
	}
	/* set DMA to wake on 50% empty and enable interrupt */
	writeq(CHANNEL_DMA_ENABLE | CHANNEL_INT_THRESHOLD_50,
	       &mace->perif.audio.chan[ch].control);
	return 0;
}

static int snd_sgio2audio_dma_stop(struct snd_pcm_substream *substream)
{
	struct snd_sgio2audio_chan *chan = substream->runtime->private_data;

	writeq(0, &mace->perif.audio.chan[chan->idx].control);
	return 0;
}

static irqreturn_t snd_sgio2audio_dma_in_isr(int irq, void *dev_id)
{
	struct snd_sgio2audio_chan *chan = dev_id;
	struct snd_pcm_substream *substream;
	struct snd_sgio2audio *chip;
	int count, ch;

	substream = chan->substream;
	chip = snd_pcm_substream_chip(substream);
	ch = chan->idx;

	/* empty the ring */
	count = CHANNEL_RING_SIZE -
		readq(&mace->perif.audio.chan[ch].depth) - 32;
	if (snd_sgio2audio_dma_pull_frag(chip, ch, count))
		snd_pcm_period_elapsed(substream);

	return IRQ_HANDLED;
}

static irqreturn_t snd_sgio2audio_dma_out_isr(int irq, void *dev_id)
{
	struct snd_sgio2audio_chan *chan = dev_id;
	struct snd_pcm_substream *substream;
	struct snd_sgio2audio *chip;
	int count, ch;

	substream = chan->substream;
	chip = snd_pcm_substream_chip(substream);
	ch = chan->idx;
	/* fill the ring */
	count = CHANNEL_RING_SIZE -
		readq(&mace->perif.audio.chan[ch].depth) - 32;
	if (snd_sgio2audio_dma_push_frag(chip, ch, count))
		snd_pcm_period_elapsed(substream);

	return IRQ_HANDLED;
}

static irqreturn_t snd_sgio2audio_error_isr(int irq, void *dev_id)
{
	struct snd_sgio2audio_chan *chan = dev_id;
	struct snd_pcm_substream *substream;

	substream = chan->substream;
	snd_sgio2audio_dma_stop(substream);
	snd_sgio2audio_dma_start(substream);
	return IRQ_HANDLED;
}

/* PCM part */
/* PCM hardware definition */
static struct snd_pcm_hardware snd_sgio2audio_pcm_hw = {
	.info = (SNDRV_PCM_INFO_MMAP |
		 SNDRV_PCM_INFO_MMAP_VALID |
		 SNDRV_PCM_INFO_INTERLEAVED |
		 SNDRV_PCM_INFO_BLOCK_TRANSFER),
	.formats =          SNDRV_PCM_FMTBIT_S16_BE,
	.rates =            SNDRV_PCM_RATE_8000_48000,
	.rate_min =         8000,
	.rate_max =         48000,
	.channels_min =     2,
	.channels_max =     2,
	.buffer_bytes_max = 65536,
	.period_bytes_min = 32768,
	.period_bytes_max = 65536,
	.periods_min =      1,
	.periods_max =      1024,
};

/* PCM playback open callback */
static int snd_sgio2audio_playback1_open(struct snd_pcm_substream *substream)
{
	struct snd_sgio2audio *chip = snd_pcm_substream_chip(substream);
	struct snd_pcm_runtime *runtime = substream->runtime;

	runtime->hw = snd_sgio2audio_pcm_hw;
	runtime->private_data = &chip->channel[1];
	return 0;
}

static int snd_sgio2audio_playback2_open(struct snd_pcm_substream *substream)
{
	struct snd_sgio2audio *chip = snd_pcm_substream_chip(substream);
	struct snd_pcm_runtime *runtime = substream->runtime;

	runtime->hw = snd_sgio2audio_pcm_hw;
	runtime->private_data = &chip->channel[2];
	return 0;
}

/* PCM capture open callback */
static int snd_sgio2audio_capture_open(struct snd_pcm_substream *substream)
{
	struct snd_sgio2audio *chip = snd_pcm_substream_chip(substream);
	struct snd_pcm_runtime *runtime = substream->runtime;

	runtime->hw = snd_sgio2audio_pcm_hw;
	runtime->private_data = &chip->channel[0];
	return 0;
}

/* PCM close callback */
static int snd_sgio2audio_pcm_close(struct snd_pcm_substream *substream)
{
	struct snd_pcm_runtime *runtime = substream->runtime;

	runtime->private_data = NULL;
	return 0;
}


/* hw_params callback */
static int snd_sgio2audio_pcm_hw_params(struct snd_pcm_substream *substream,
					struct snd_pcm_hw_params *hw_params)
{
<<<<<<< HEAD
	struct snd_pcm_runtime *runtime = substream->runtime;
	int size = params_buffer_bytes(hw_params);

	/* alloc virtual 'dma' area */
	if (runtime->dma_area)
		vfree(runtime->dma_area);
	runtime->dma_area = vmalloc_user(size);
	if (runtime->dma_area == NULL)
		return -ENOMEM;
	runtime->dma_bytes = size;
	return 0;
=======
	return snd_pcm_lib_alloc_vmalloc_buffer(substream,
						params_buffer_bytes(hw_params));
>>>>>>> 02f8c6ae
}

/* hw_free callback */
static int snd_sgio2audio_pcm_hw_free(struct snd_pcm_substream *substream)
{
	return snd_pcm_lib_free_vmalloc_buffer(substream);
}

/* prepare callback */
static int snd_sgio2audio_pcm_prepare(struct snd_pcm_substream *substream)
{
	struct snd_sgio2audio *chip = snd_pcm_substream_chip(substream);
	struct snd_pcm_runtime *runtime = substream->runtime;
	struct snd_sgio2audio_chan *chan = substream->runtime->private_data;
	int ch = chan->idx;
	unsigned long flags;

	spin_lock_irqsave(&chip->channel[ch].lock, flags);

	/* Setup the pseudo-dma transfer pointers.  */
	chip->channel[ch].pos = 0;
	chip->channel[ch].size = 0;
	chip->channel[ch].substream = substream;

	/* set AD1843 format */
	/* hardware format is always S16_LE */
	switch (substream->stream) {
	case SNDRV_PCM_STREAM_PLAYBACK:
		ad1843_setup_dac(&chip->ad1843,
				 ch - 1,
				 runtime->rate,
				 SNDRV_PCM_FORMAT_S16_LE,
				 runtime->channels);
		break;
	case SNDRV_PCM_STREAM_CAPTURE:
		ad1843_setup_adc(&chip->ad1843,
				 runtime->rate,
				 SNDRV_PCM_FORMAT_S16_LE,
				 runtime->channels);
		break;
	}
	spin_unlock_irqrestore(&chip->channel[ch].lock, flags);
	return 0;
}

/* trigger callback */
static int snd_sgio2audio_pcm_trigger(struct snd_pcm_substream *substream,
				      int cmd)
{
	switch (cmd) {
	case SNDRV_PCM_TRIGGER_START:
		/* start the PCM engine */
		snd_sgio2audio_dma_start(substream);
		break;
	case SNDRV_PCM_TRIGGER_STOP:
		/* stop the PCM engine */
		snd_sgio2audio_dma_stop(substream);
		break;
	default:
		return -EINVAL;
	}
	return 0;
}

/* pointer callback */
static snd_pcm_uframes_t
snd_sgio2audio_pcm_pointer(struct snd_pcm_substream *substream)
{
	struct snd_sgio2audio *chip = snd_pcm_substream_chip(substream);
	struct snd_sgio2audio_chan *chan = substream->runtime->private_data;

	/* get the current hardware pointer */
	return bytes_to_frames(substream->runtime,
			       chip->channel[chan->idx].pos);
}

/* operators */
static struct snd_pcm_ops snd_sgio2audio_playback1_ops = {
	.open =        snd_sgio2audio_playback1_open,
	.close =       snd_sgio2audio_pcm_close,
	.ioctl =       snd_pcm_lib_ioctl,
	.hw_params =   snd_sgio2audio_pcm_hw_params,
	.hw_free =     snd_sgio2audio_pcm_hw_free,
	.prepare =     snd_sgio2audio_pcm_prepare,
	.trigger =     snd_sgio2audio_pcm_trigger,
	.pointer =     snd_sgio2audio_pcm_pointer,
	.page =        snd_pcm_lib_get_vmalloc_page,
	.mmap =        snd_pcm_lib_mmap_vmalloc,
};

static struct snd_pcm_ops snd_sgio2audio_playback2_ops = {
	.open =        snd_sgio2audio_playback2_open,
	.close =       snd_sgio2audio_pcm_close,
	.ioctl =       snd_pcm_lib_ioctl,
	.hw_params =   snd_sgio2audio_pcm_hw_params,
	.hw_free =     snd_sgio2audio_pcm_hw_free,
	.prepare =     snd_sgio2audio_pcm_prepare,
	.trigger =     snd_sgio2audio_pcm_trigger,
	.pointer =     snd_sgio2audio_pcm_pointer,
	.page =        snd_pcm_lib_get_vmalloc_page,
	.mmap =        snd_pcm_lib_mmap_vmalloc,
};

static struct snd_pcm_ops snd_sgio2audio_capture_ops = {
	.open =        snd_sgio2audio_capture_open,
	.close =       snd_sgio2audio_pcm_close,
	.ioctl =       snd_pcm_lib_ioctl,
	.hw_params =   snd_sgio2audio_pcm_hw_params,
	.hw_free =     snd_sgio2audio_pcm_hw_free,
	.prepare =     snd_sgio2audio_pcm_prepare,
	.trigger =     snd_sgio2audio_pcm_trigger,
	.pointer =     snd_sgio2audio_pcm_pointer,
	.page =        snd_pcm_lib_get_vmalloc_page,
	.mmap =        snd_pcm_lib_mmap_vmalloc,
};

/*
 *  definitions of capture are omitted here...
 */

/* create a pcm device */
static int __devinit snd_sgio2audio_new_pcm(struct snd_sgio2audio *chip)
{
	struct snd_pcm *pcm;
	int err;

	/* create first pcm device with one outputs and one input */
	err = snd_pcm_new(chip->card, "SGI O2 Audio", 0, 1, 1, &pcm);
	if (err < 0)
		return err;

	pcm->private_data = chip;
	strcpy(pcm->name, "SGI O2 DAC1");

	/* set operators */
	snd_pcm_set_ops(pcm, SNDRV_PCM_STREAM_PLAYBACK,
			&snd_sgio2audio_playback1_ops);
	snd_pcm_set_ops(pcm, SNDRV_PCM_STREAM_CAPTURE,
			&snd_sgio2audio_capture_ops);

	/* create second  pcm device with one outputs and no input */
	err = snd_pcm_new(chip->card, "SGI O2 Audio", 1, 1, 0, &pcm);
	if (err < 0)
		return err;

	pcm->private_data = chip;
	strcpy(pcm->name, "SGI O2 DAC2");

	/* set operators */
	snd_pcm_set_ops(pcm, SNDRV_PCM_STREAM_PLAYBACK,
			&snd_sgio2audio_playback2_ops);

	return 0;
}

static struct {
	int idx;
	int irq;
	irqreturn_t (*isr)(int, void *);
	const char *desc;
} snd_sgio2_isr_table[] = {
	{
		.idx = 0,
		.irq = MACEISA_AUDIO1_DMAT_IRQ,
		.isr = snd_sgio2audio_dma_in_isr,
		.desc = "Capture DMA Channel 0"
	}, {
		.idx = 0,
		.irq = MACEISA_AUDIO1_OF_IRQ,
		.isr = snd_sgio2audio_error_isr,
		.desc = "Capture Overflow"
	}, {
		.idx = 1,
		.irq = MACEISA_AUDIO2_DMAT_IRQ,
		.isr = snd_sgio2audio_dma_out_isr,
		.desc = "Playback DMA Channel 1"
	}, {
		.idx = 1,
		.irq = MACEISA_AUDIO2_MERR_IRQ,
		.isr = snd_sgio2audio_error_isr,
		.desc = "Memory Error Channel 1"
	}, {
		.idx = 2,
		.irq = MACEISA_AUDIO3_DMAT_IRQ,
		.isr = snd_sgio2audio_dma_out_isr,
		.desc = "Playback DMA Channel 2"
	}, {
		.idx = 2,
		.irq = MACEISA_AUDIO3_MERR_IRQ,
		.isr = snd_sgio2audio_error_isr,
		.desc = "Memory Error Channel 2"
	}
};

/* ALSA driver */

static int snd_sgio2audio_free(struct snd_sgio2audio *chip)
{
	int i;

	/* reset interface */
	writeq(AUDIO_CONTROL_RESET, &mace->perif.audio.control);
	udelay(1);
	writeq(0, &mace->perif.audio.control);

	/* release IRQ's */
	for (i = 0; i < ARRAY_SIZE(snd_sgio2_isr_table); i++)
		free_irq(snd_sgio2_isr_table[i].irq,
			 &chip->channel[snd_sgio2_isr_table[i].idx]);

	dma_free_coherent(NULL, MACEISA_RINGBUFFERS_SIZE,
			  chip->ring_base, chip->ring_base_dma);

	/* release card data */
	kfree(chip);
	return 0;
}

static int snd_sgio2audio_dev_free(struct snd_device *device)
{
	struct snd_sgio2audio *chip = device->device_data;

	return snd_sgio2audio_free(chip);
}

static struct snd_device_ops ops = {
	.dev_free = snd_sgio2audio_dev_free,
};

static int __devinit snd_sgio2audio_create(struct snd_card *card,
					   struct snd_sgio2audio **rchip)
{
	struct snd_sgio2audio *chip;
	int i, err;

	*rchip = NULL;

	/* check if a codec is attached to the interface */
	/* (Audio or Audio/Video board present) */
	if (!(readq(&mace->perif.audio.control) & AUDIO_CONTROL_CODEC_PRESENT))
		return -ENOENT;

	chip = kzalloc(sizeof(struct snd_sgio2audio), GFP_KERNEL);
	if (chip == NULL)
		return -ENOMEM;

	chip->card = card;

	chip->ring_base = dma_alloc_coherent(NULL, MACEISA_RINGBUFFERS_SIZE,
					     &chip->ring_base_dma, GFP_USER);
	if (chip->ring_base == NULL) {
		printk(KERN_ERR
		       "sgio2audio: could not allocate ring buffers\n");
		kfree(chip);
		return -ENOMEM;
	}

	spin_lock_init(&chip->ad1843_lock);

	/* initialize channels */
	for (i = 0; i < 3; i++) {
		spin_lock_init(&chip->channel[i].lock);
		chip->channel[i].idx = i;
	}

	/* allocate IRQs */
	for (i = 0; i < ARRAY_SIZE(snd_sgio2_isr_table); i++) {
		if (request_irq(snd_sgio2_isr_table[i].irq,
				snd_sgio2_isr_table[i].isr,
				0,
				snd_sgio2_isr_table[i].desc,
				&chip->channel[snd_sgio2_isr_table[i].idx])) {
			snd_sgio2audio_free(chip);
			printk(KERN_ERR "sgio2audio: cannot allocate irq %d\n",
			       snd_sgio2_isr_table[i].irq);
			return -EBUSY;
		}
	}

	/* reset the interface */
	writeq(AUDIO_CONTROL_RESET, &mace->perif.audio.control);
	udelay(1);
	writeq(0, &mace->perif.audio.control);
	msleep_interruptible(1); /* give time to recover */

	/* set ring base */
	writeq(chip->ring_base_dma, &mace->perif.ctrl.ringbase);

	/* attach the AD1843 codec */
	chip->ad1843.read = read_ad1843_reg;
	chip->ad1843.write = write_ad1843_reg;
	chip->ad1843.chip = chip;

	/* initialize the AD1843 codec */
	err = ad1843_init(&chip->ad1843);
	if (err < 0) {
		snd_sgio2audio_free(chip);
		return err;
	}

	err = snd_device_new(card, SNDRV_DEV_LOWLEVEL, chip, &ops);
	if (err < 0) {
		snd_sgio2audio_free(chip);
		return err;
	}
	*rchip = chip;
	return 0;
}

static int __devinit snd_sgio2audio_probe(struct platform_device *pdev)
{
	struct snd_card *card;
	struct snd_sgio2audio *chip;
	int err;

	err = snd_card_create(index, id, THIS_MODULE, 0, &card);
	if (err < 0)
		return err;

	err = snd_sgio2audio_create(card, &chip);
	if (err < 0) {
		snd_card_free(card);
		return err;
	}
	snd_card_set_dev(card, &pdev->dev);

	err = snd_sgio2audio_new_pcm(chip);
	if (err < 0) {
		snd_card_free(card);
		return err;
	}
	err = snd_sgio2audio_new_mixer(chip);
	if (err < 0) {
		snd_card_free(card);
		return err;
	}

	strcpy(card->driver, "SGI O2 Audio");
	strcpy(card->shortname, "SGI O2 Audio");
	sprintf(card->longname, "%s irq %i-%i",
		card->shortname,
		MACEISA_AUDIO1_DMAT_IRQ,
		MACEISA_AUDIO3_MERR_IRQ);

	err = snd_card_register(card);
	if (err < 0) {
		snd_card_free(card);
		return err;
	}
	platform_set_drvdata(pdev, card);
	return 0;
}

static int __devexit snd_sgio2audio_remove(struct platform_device *pdev)
{
	struct snd_card *card = platform_get_drvdata(pdev);

	snd_card_free(card);
	platform_set_drvdata(pdev, NULL);
	return 0;
}

static struct platform_driver sgio2audio_driver = {
	.probe	= snd_sgio2audio_probe,
	.remove	= __devexit_p(snd_sgio2audio_remove),
	.driver = {
		.name	= "sgio2audio",
		.owner	= THIS_MODULE,
	}
};

static int __init alsa_card_sgio2audio_init(void)
{
	return platform_driver_register(&sgio2audio_driver);
}

static void __exit alsa_card_sgio2audio_exit(void)
{
	platform_driver_unregister(&sgio2audio_driver);
}

module_init(alsa_card_sgio2audio_init)
module_exit(alsa_card_sgio2audio_exit)<|MERGE_RESOLUTION|>--- conflicted
+++ resolved
@@ -602,22 +602,8 @@
 static int snd_sgio2audio_pcm_hw_params(struct snd_pcm_substream *substream,
 					struct snd_pcm_hw_params *hw_params)
 {
-<<<<<<< HEAD
-	struct snd_pcm_runtime *runtime = substream->runtime;
-	int size = params_buffer_bytes(hw_params);
-
-	/* alloc virtual 'dma' area */
-	if (runtime->dma_area)
-		vfree(runtime->dma_area);
-	runtime->dma_area = vmalloc_user(size);
-	if (runtime->dma_area == NULL)
-		return -ENOMEM;
-	runtime->dma_bytes = size;
-	return 0;
-=======
 	return snd_pcm_lib_alloc_vmalloc_buffer(substream,
 						params_buffer_bytes(hw_params));
->>>>>>> 02f8c6ae
 }
 
 /* hw_free callback */
