# Makefile for Linux samples code

obj-$(CONFIG_SAMPLES)	+= kobject/ kprobes/ tracepoints/ trace_events/ \
<<<<<<< HEAD
			   hw_breakpoint/
=======
			   hw_breakpoint/ kfifo/ kdb/ hidraw/
>>>>>>> 02f8c6ae
<|MERGE_RESOLUTION|>--- conflicted
+++ resolved
@@ -1,8 +1,4 @@
 # Makefile for Linux samples code
 
 obj-$(CONFIG_SAMPLES)	+= kobject/ kprobes/ tracepoints/ trace_events/ \
-<<<<<<< HEAD
-			   hw_breakpoint/
-=======
-			   hw_breakpoint/ kfifo/ kdb/ hidraw/
->>>>>>> 02f8c6ae
+			   hw_breakpoint/ kfifo/ kdb/ hidraw/