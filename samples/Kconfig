--- conflicted
+++ resolved
@@ -44,9 +44,6 @@
 	help
 	  This builds kernel hardware breakpoint example modules.
 
-<<<<<<< HEAD
-endif # SAMPLES
-=======
 config SAMPLE_KFIFO
 	tristate "Build kfifo examples -- loadable modules only"
 	depends on m
@@ -70,5 +67,4 @@
 	help
 	  Build an example of how to use hidraw from userspace.
 
-endif # SAMPLES
->>>>>>> 02f8c6ae
+endif # SAMPLES