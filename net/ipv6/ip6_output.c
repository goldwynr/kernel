--- conflicted
+++ resolved
@@ -145,8 +145,6 @@
 	return -EINVAL;
 }
 
-<<<<<<< HEAD
-=======
 static int ip6_finish_output(struct sk_buff *skb)
 {
 	if ((skb->len > ip6_skb_dst_mtu(skb) && !skb_is_gso(skb)) ||
@@ -156,7 +154,6 @@
 		return ip6_finish_output2(skb);
 }
 
->>>>>>> 02f8c6ae
 int ip6_output(struct sk_buff *skb)
 {
 	struct net_device *dev = skb_dst(skb)->dev;
