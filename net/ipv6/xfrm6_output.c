/*
 * xfrm6_output.c - Common IPsec encapsulation code for IPv6.
 * Copyright (C) 2002 USAGI/WIDE Project
 * Copyright (c) 2004 Herbert Xu <herbert@gondor.apana.org.au>
 *
 * This program is free software; you can redistribute it and/or
 * modify it under the terms of the GNU General Public License
 * as published by the Free Software Foundation; either version
 * 2 of the License, or (at your option) any later version.
 */

#include <linux/if_ether.h>
#include <linux/kernel.h>
#include <linux/module.h>
#include <linux/skbuff.h>
#include <linux/icmpv6.h>
#include <linux/netfilter_ipv6.h>
#include <net/dst.h>
#include <net/ipv6.h>
#include <net/ip6_route.h>
#include <net/xfrm.h>

int xfrm6_find_1stfragopt(struct xfrm_state *x, struct sk_buff *skb,
			  u8 **prevhdr)
{
	return ip6_find_1stfragopt(skb, prevhdr);
}

EXPORT_SYMBOL(xfrm6_find_1stfragopt);

static int xfrm6_tunnel_check_size(struct sk_buff *skb)
{
	int mtu, ret = 0;
	struct dst_entry *dst = skb_dst(skb);

	mtu = dst_mtu(dst);
	if (mtu < IPV6_MIN_MTU)
		mtu = IPV6_MIN_MTU;

	if (!skb->local_df && skb->len > mtu) {
		skb->dev = dst->dev;
		icmpv6_send(skb, ICMPV6_PKT_TOOBIG, 0, mtu);
		ret = -EMSGSIZE;
	}

	return ret;
}

int xfrm6_extract_output(struct xfrm_state *x, struct sk_buff *skb)
{
	int err;

	err = xfrm6_tunnel_check_size(skb);
	if (err)
		return err;

	XFRM_MODE_SKB_CB(skb)->protocol = ipv6_hdr(skb)->nexthdr;

	return xfrm6_extract_header(skb);
}

int xfrm6_prepare_output(struct xfrm_state *x, struct sk_buff *skb)
{
	int err;

	err = xfrm_inner_extract_output(x, skb);
	if (err)
		return err;

	memset(IP6CB(skb), 0, sizeof(*IP6CB(skb)));
#ifdef CONFIG_NETFILTER
	IP6CB(skb)->flags |= IP6SKB_XFRM_TRANSFORMED;
#endif

	skb->protocol = htons(ETH_P_IPV6);
	skb->local_df = 1;

	return x->outer_mode->output2(x, skb);
}
EXPORT_SYMBOL(xfrm6_prepare_output);

int xfrm6_output_finish(struct sk_buff *skb)
{
#ifdef CONFIG_NETFILTER
	IP6CB(skb)->flags |= IP6SKB_XFRM_TRANSFORMED;
#endif

	skb->protocol = htons(ETH_P_IPV6);
	return xfrm_output(skb);
}

static int __xfrm6_output(struct sk_buff *skb)
{
	struct dst_entry *dst = skb_dst(skb);
	struct xfrm_state *x = dst->xfrm;

	if ((x && x->props.mode == XFRM_MODE_TUNNEL) &&
	    ((skb->len > ip6_skb_dst_mtu(skb) && !skb_is_gso(skb)) ||
		dst_allfrag(skb_dst(skb)))) {
<<<<<<< HEAD
			return ip6_fragment(skb, xfrm6_output_finish);
	}
	return xfrm6_output_finish(skb);
=======
			return ip6_fragment(skb, x->outer_mode->afinfo->output_finish);
	}
	return x->outer_mode->afinfo->output_finish(skb);
>>>>>>> 02f8c6ae
}

int xfrm6_output(struct sk_buff *skb)
{
<<<<<<< HEAD
	return NF_HOOK(PF_INET6, NF_INET_POST_ROUTING, skb, NULL, skb_dst(skb)->dev,
		       __xfrm6_output);
=======
	return NF_HOOK(NFPROTO_IPV6, NF_INET_POST_ROUTING, skb, NULL,
		       skb_dst(skb)->dev, __xfrm6_output);
>>>>>>> 02f8c6ae
}<|MERGE_RESOLUTION|>--- conflicted
+++ resolved
@@ -97,24 +97,13 @@
 	if ((x && x->props.mode == XFRM_MODE_TUNNEL) &&
 	    ((skb->len > ip6_skb_dst_mtu(skb) && !skb_is_gso(skb)) ||
 		dst_allfrag(skb_dst(skb)))) {
-<<<<<<< HEAD
-			return ip6_fragment(skb, xfrm6_output_finish);
-	}
-	return xfrm6_output_finish(skb);
-=======
 			return ip6_fragment(skb, x->outer_mode->afinfo->output_finish);
 	}
 	return x->outer_mode->afinfo->output_finish(skb);
->>>>>>> 02f8c6ae
 }
 
 int xfrm6_output(struct sk_buff *skb)
 {
-<<<<<<< HEAD
-	return NF_HOOK(PF_INET6, NF_INET_POST_ROUTING, skb, NULL, skb_dst(skb)->dev,
-		       __xfrm6_output);
-=======
 	return NF_HOOK(NFPROTO_IPV6, NF_INET_POST_ROUTING, skb, NULL,
 		       skb_dst(skb)->dev, __xfrm6_output);
->>>>>>> 02f8c6ae
 }