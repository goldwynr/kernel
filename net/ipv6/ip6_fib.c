--- conflicted
+++ resolved
@@ -638,35 +638,6 @@
 	       RTF_GATEWAY;
 }
 
-<<<<<<< HEAD
-static int fib6_commit_metrics(struct dst_entry *dst,
-			       struct nlattr *mx, int mx_len)
-{
-	struct nlattr *nla;
-	int remaining;
-	u32 *mp;
-
-	if (dst->flags & DST_HOST) {
-		mp = dst_metrics_write_ptr(dst);
-	} else {
-		mp = kzalloc(sizeof(u32) * RTAX_MAX, GFP_KERNEL);
-		if (!mp)
-			return -ENOMEM;
-		dst_init_metrics(dst, mp, 0);
-	}
-
-	nla_for_each_attr(nla, mx, mx_len, remaining) {
-		int type = nla_type(nla);
-
-		if (type) {
-			if (type > RTAX_MAX)
-				return -EINVAL;
-
-			mp[type - 1] = nla_get_u32(nla);
-		}
-	}
-	return 0;
-=======
 static void fib6_purge_rt(struct rt6_info *rt, struct fib6_node *fn,
 			  struct net *net)
 {
@@ -688,7 +659,35 @@
 		/* No more references are possible at this point. */
 		BUG_ON(atomic_read(&rt->rt6i_ref) != 1);
 	}
->>>>>>> 22ccf8f1
+}
+
+static int fib6_commit_metrics(struct dst_entry *dst,
+			       struct nlattr *mx, int mx_len)
+{
+	struct nlattr *nla;
+	int remaining;
+	u32 *mp;
+
+	if (dst->flags & DST_HOST) {
+		mp = dst_metrics_write_ptr(dst);
+	} else {
+		mp = kzalloc(sizeof(u32) * RTAX_MAX, GFP_KERNEL);
+		if (!mp)
+			return -ENOMEM;
+		dst_init_metrics(dst, mp, 0);
+	}
+
+	nla_for_each_attr(nla, mx, mx_len, remaining) {
+		int type = nla_type(nla);
+
+		if (type) {
+			if (type > RTAX_MAX)
+				return -EINVAL;
+
+			mp[type - 1] = nla_get_u32(nla);
+		}
+	}
+	return 0;
 }
 
 /*
