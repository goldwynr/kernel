/*
 *	Linux INET6 implementation
 *	FIB front-end.
 *
 *	Authors:
 *	Pedro Roque		<roque@di.fc.ul.pt>
 *
 *	This program is free software; you can redistribute it and/or
 *      modify it under the terms of the GNU General Public License
 *      as published by the Free Software Foundation; either version
 *      2 of the License, or (at your option) any later version.
 */

/*	Changes:
 *
 *	YOSHIFUJI Hideaki @USAGI
 *		reworked default router selection.
 *		- respect outgoing interface
 *		- select from (probably) reachable routers (i.e.
 *		routers in REACHABLE, STALE, DELAY or PROBE states).
 *		- always select the same router if it is (probably)
 *		reachable.  otherwise, round-robin the list.
 *	Ville Nuorvala
 *		Fixed routing subtrees.
 */

#include <linux/capability.h>
#include <linux/errno.h>
#include <linux/types.h>
#include <linux/times.h>
#include <linux/socket.h>
#include <linux/sockios.h>
#include <linux/net.h>
#include <linux/route.h>
#include <linux/netdevice.h>
#include <linux/in6.h>
#include <linux/mroute6.h>
#include <linux/init.h>
#include <linux/if_arp.h>
#include <linux/proc_fs.h>
#include <linux/seq_file.h>
#include <linux/nsproxy.h>
#include <linux/slab.h>
#include <net/net_namespace.h>
#include <net/snmp.h>
#include <net/ipv6.h>
#include <net/ip6_fib.h>
#include <net/ip6_route.h>
#include <net/ndisc.h>
#include <net/addrconf.h>
#include <net/tcp.h>
#include <linux/rtnetlink.h>
#include <net/dst.h>
#include <net/xfrm.h>
#include <net/netevent.h>
#include <net/netlink.h>

#include <asm/uaccess.h>

#ifdef CONFIG_SYSCTL
#include <linux/sysctl.h>
#endif
#include "ipv6_noinit.h"

/* Set to 3 to get tracing. */
#define RT6_DEBUG 2

#if RT6_DEBUG >= 3
#define RDBG(x) printk x
#define RT6_TRACE(x...) printk(KERN_DEBUG x)
#else
#define RDBG(x)
#define RT6_TRACE(x...) do { ; } while (0)
#endif

static struct rt6_info *ip6_rt_copy(struct rt6_info *ort,
				    const struct in6_addr *dest);
static struct dst_entry	*ip6_dst_check(struct dst_entry *dst, u32 cookie);
static unsigned int	 ip6_default_advmss(const struct dst_entry *dst);
static unsigned int	 ip6_default_mtu(const struct dst_entry *dst);
static struct dst_entry *ip6_negative_advice(struct dst_entry *);
static void		ip6_dst_destroy(struct dst_entry *);
static void		ip6_dst_ifdown(struct dst_entry *,
				       struct net_device *dev, int how);
static int		 ip6_dst_gc(struct dst_ops *ops);

static int		ip6_pkt_discard(struct sk_buff *skb);
static int		ip6_pkt_discard_out(struct sk_buff *skb);
static void		ip6_link_failure(struct sk_buff *skb);
static void		ip6_rt_update_pmtu(struct dst_entry *dst, u32 mtu);

#ifdef CONFIG_IPV6_ROUTE_INFO
static struct rt6_info *rt6_add_route_info(struct net *net,
					   const struct in6_addr *prefix, int prefixlen,
					   const struct in6_addr *gwaddr, int ifindex,
					   unsigned pref);
static struct rt6_info *rt6_get_route_info(struct net *net,
					   const struct in6_addr *prefix, int prefixlen,
					   const struct in6_addr *gwaddr, int ifindex);
#endif

static u32 *ipv6_cow_metrics(struct dst_entry *dst, unsigned long old)
{
	struct rt6_info *rt = (struct rt6_info *) dst;
	struct inet_peer *peer;
	u32 *p = NULL;

	if (!(rt->dst.flags & DST_HOST))
		return NULL;

	if (!rt->rt6i_peer)
		rt6_bind_peer(rt, 1);

	peer = rt->rt6i_peer;
	if (peer) {
		u32 *old_p = __DST_METRICS_PTR(old);
		unsigned long prev, new;

		p = peer->metrics;
		if (inet_metrics_new(peer))
			memcpy(p, old_p, sizeof(u32) * RTAX_MAX);

		new = (unsigned long) p;
		prev = cmpxchg(&dst->_metrics, old, new);

		if (prev != old) {
			p = __DST_METRICS_PTR(prev);
			if (prev & DST_METRICS_READ_ONLY)
				p = NULL;
		}
	}
	return p;
}

static struct dst_ops ip6_dst_ops_template = {
	.family			=	AF_INET6,
	.protocol		=	cpu_to_be16(ETH_P_IPV6),
	.gc			=	ip6_dst_gc,
	.gc_thresh		=	1024,
	.check			=	ip6_dst_check,
	.default_advmss		=	ip6_default_advmss,
	.default_mtu		=	ip6_default_mtu,
	.cow_metrics		=	ipv6_cow_metrics,
	.destroy		=	ip6_dst_destroy,
	.ifdown			=	ip6_dst_ifdown,
	.negative_advice	=	ip6_negative_advice,
	.link_failure		=	ip6_link_failure,
	.update_pmtu		=	ip6_rt_update_pmtu,
	.local_out		=	__ip6_local_out,
};

static unsigned int ip6_blackhole_default_mtu(const struct dst_entry *dst)
{
	return 0;
}

static void ip6_rt_blackhole_update_pmtu(struct dst_entry *dst, u32 mtu)
{
}

static u32 *ip6_rt_blackhole_cow_metrics(struct dst_entry *dst,
					 unsigned long old)
{
	return NULL;
}

static struct dst_ops ip6_dst_blackhole_ops = {
	.family			=	AF_INET6,
	.protocol		=	cpu_to_be16(ETH_P_IPV6),
	.destroy		=	ip6_dst_destroy,
	.check			=	ip6_dst_check,
	.default_mtu		=	ip6_blackhole_default_mtu,
	.default_advmss		=	ip6_default_advmss,
	.update_pmtu		=	ip6_rt_blackhole_update_pmtu,
	.cow_metrics		=	ip6_rt_blackhole_cow_metrics,
};

static const u32 ip6_template_metrics[RTAX_MAX] = {
	[RTAX_HOPLIMIT - 1] = 0,
};

static struct rt6_info ip6_null_entry_template = {
	.dst = {
		.__refcnt	= ATOMIC_INIT(1),
		.__use		= 1,
		.obsolete	= -1,
		.error		= -ENETUNREACH,
		.input		= ip6_pkt_discard,
		.output		= ip6_pkt_discard_out,
	},
	.rt6i_flags	= (RTF_REJECT | RTF_NONEXTHOP),
	.rt6i_protocol  = RTPROT_KERNEL,
	.rt6i_metric	= ~(u32) 0,
	.rt6i_ref	= ATOMIC_INIT(1),
};

#ifdef CONFIG_IPV6_MULTIPLE_TABLES

static int ip6_pkt_prohibit(struct sk_buff *skb);
static int ip6_pkt_prohibit_out(struct sk_buff *skb);

static struct rt6_info ip6_prohibit_entry_template = {
	.dst = {
		.__refcnt	= ATOMIC_INIT(1),
		.__use		= 1,
		.obsolete	= -1,
		.error		= -EACCES,
		.input		= ip6_pkt_prohibit,
		.output		= ip6_pkt_prohibit_out,
	},
	.rt6i_flags	= (RTF_REJECT | RTF_NONEXTHOP),
	.rt6i_protocol  = RTPROT_KERNEL,
	.rt6i_metric	= ~(u32) 0,
	.rt6i_ref	= ATOMIC_INIT(1),
};

static struct rt6_info ip6_blk_hole_entry_template = {
	.dst = {
		.__refcnt	= ATOMIC_INIT(1),
		.__use		= 1,
		.obsolete	= -1,
		.error		= -EINVAL,
		.input		= dst_discard,
		.output		= dst_discard,
	},
	.rt6i_flags	= (RTF_REJECT | RTF_NONEXTHOP),
	.rt6i_protocol  = RTPROT_KERNEL,
	.rt6i_metric	= ~(u32) 0,
	.rt6i_ref	= ATOMIC_INIT(1),
};

#endif

/* allocate dst with ip6_dst_ops */
static inline struct rt6_info *ip6_dst_alloc(struct dst_ops *ops,
					     struct net_device *dev,
					     int flags)
{
	struct rt6_info *rt = dst_alloc(ops, dev, 0, 0, flags);

	if (rt != NULL)
		memset(&rt->rt6i_table, 0,
			sizeof(*rt) - sizeof(struct dst_entry));

	return rt;
}

static void ip6_dst_destroy(struct dst_entry *dst)
{
	struct rt6_info *rt = (struct rt6_info *)dst;
	struct inet6_dev *idev = rt->rt6i_idev;
	struct inet_peer *peer = rt->rt6i_peer;

	if (!(rt->dst.flags & DST_HOST))
		dst_destroy_metrics_generic(dst);

	if (idev != NULL) {
		rt->rt6i_idev = NULL;
		in6_dev_put(idev);
	}

	if (!(rt->rt6i_flags & RTF_EXPIRES) && dst->from)
		dst_release(dst->from);

	if (peer) {
		rt->rt6i_peer = NULL;
		inet_putpeer(peer);
	}
}

static atomic_t __rt6_peer_genid = ATOMIC_INIT(0);

static u32 rt6_peer_genid(void)
{
	return atomic_read(&__rt6_peer_genid);
}

void rt6_bind_peer(struct rt6_info *rt, int create)
{
	struct net *net = dev_net(rt->dst.dev);
	struct inet_peer *peer;

	peer = inet_getpeer_v6(net, &rt->rt6i_dst.addr, create);
	if (peer && cmpxchg(&rt->rt6i_peer, NULL, peer) != NULL)
		inet_putpeer(peer);
	else
		rt->rt6i_peer_genid = rt6_peer_genid();
}

static void ip6_dst_ifdown(struct dst_entry *dst, struct net_device *dev,
			   int how)
{
	struct rt6_info *rt = (struct rt6_info *)dst;
	struct inet6_dev *idev = rt->rt6i_idev;
	struct net_device *loopback_dev =
		dev_net(dev)->loopback_dev;

	if (dev != loopback_dev && idev != NULL && idev->dev == dev) {
		struct inet6_dev *loopback_idev =
			in6_dev_get(loopback_dev);
		if (loopback_idev != NULL) {
			rt->rt6i_idev = loopback_idev;
			in6_dev_put(idev);
		}
	}
}

static __inline__ int rt6_check_expired(const struct rt6_info *rt)
{
	struct rt6_info *ort = NULL;

	if (rt->rt6i_flags & RTF_EXPIRES) {
		if (time_after(jiffies, rt->dst.expires))
			return 1;
	} else if (rt->dst.from) {
		ort = (struct rt6_info *) rt->dst.from;
		return (ort->rt6i_flags & RTF_EXPIRES) &&
			time_after(jiffies, ort->dst.expires);
	}
	return 0;
}

static inline int rt6_need_strict(const struct in6_addr *daddr)
{
	return ipv6_addr_type(daddr) &
		(IPV6_ADDR_MULTICAST | IPV6_ADDR_LINKLOCAL | IPV6_ADDR_LOOPBACK);
}

/*
 *	Route lookup. Any table->tb6_lock is implied.
 */

static inline struct rt6_info *rt6_device_match(struct net *net,
						    struct rt6_info *rt,
						    const struct in6_addr *saddr,
						    int oif,
						    int flags)
{
	struct rt6_info *local = NULL;
	struct rt6_info *sprt;

	if (!oif && ipv6_addr_any(saddr))
		goto out;

	for (sprt = rt; sprt; sprt = sprt->dst.rt6_next) {
		struct net_device *dev = sprt->rt6i_dev;

		if (oif) {
			if (dev->ifindex == oif)
				return sprt;
			if (dev->flags & IFF_LOOPBACK) {
				if (sprt->rt6i_idev == NULL ||
				    sprt->rt6i_idev->dev->ifindex != oif) {
					if (flags & RT6_LOOKUP_F_IFACE && oif)
						continue;
					if (local && (!oif ||
						      local->rt6i_idev->dev->ifindex == oif))
						continue;
				}
				local = sprt;
			}
		} else {
			if (ipv6_chk_addr(net, saddr, dev,
					  flags & RT6_LOOKUP_F_IFACE))
				return sprt;
		}
	}

	if (oif) {
		if (local)
			return local;

		if (flags & RT6_LOOKUP_F_IFACE)
			return net->ipv6.ip6_null_entry;
	}
out:
	return rt;
}

#ifdef CONFIG_IPV6_ROUTER_PREF
static void rt6_probe(struct rt6_info *rt)
{
	struct neighbour *neigh = rt ? rt->rt6i_nexthop : NULL;
	/*
	 * Okay, this does not seem to be appropriate
	 * for now, however, we need to check if it
	 * is really so; aka Router Reachability Probing.
	 *
	 * Router Reachability Probe MUST be rate-limited
	 * to no more than one per minute.
	 */
	if (!neigh || (neigh->nud_state & NUD_VALID))
		return;
	read_lock_bh(&neigh->lock);
	if (!(neigh->nud_state & NUD_VALID) &&
	    time_after(jiffies, neigh->updated + rt->rt6i_idev->cnf.rtr_probe_interval)) {
		struct in6_addr mcaddr;
		struct in6_addr *target;

		neigh->updated = jiffies;
		read_unlock_bh(&neigh->lock);

		target = (struct in6_addr *)&neigh->primary_key;
		addrconf_addr_solict_mult(target, &mcaddr);
		ndisc_send_ns(rt->rt6i_dev, NULL, target, &mcaddr, NULL);
	} else
		read_unlock_bh(&neigh->lock);
}
#else
static inline void rt6_probe(struct rt6_info *rt)
{
}
#endif

/*
 * Default Router Selection (RFC 2461 6.3.6)
 */
static inline int rt6_check_dev(struct rt6_info *rt, int oif)
{
	struct net_device *dev = rt->rt6i_dev;
	if (!oif || dev->ifindex == oif)
		return 2;
	if ((dev->flags & IFF_LOOPBACK) &&
	    rt->rt6i_idev && rt->rt6i_idev->dev->ifindex == oif)
		return 1;
	return 0;
}

static inline int rt6_check_neigh(struct rt6_info *rt)
{
	struct neighbour *neigh = rt->rt6i_nexthop;
	int m;
	if (rt->rt6i_flags & RTF_NONEXTHOP ||
	    !(rt->rt6i_flags & RTF_GATEWAY))
		m = 1;
	else if (neigh) {
		read_lock_bh(&neigh->lock);
		if (neigh->nud_state & NUD_VALID)
			m = 2;
#ifdef CONFIG_IPV6_ROUTER_PREF
		else if (neigh->nud_state & NUD_FAILED)
			m = 0;
#endif
		else
			m = 1;
		read_unlock_bh(&neigh->lock);
	} else
		m = 0;
	return m;
}

static int rt6_score_route(struct rt6_info *rt, int oif,
			   int strict)
{
	int m, n;

	m = rt6_check_dev(rt, oif);
	if (!m && (strict & RT6_LOOKUP_F_IFACE))
		return -1;
#ifdef CONFIG_IPV6_ROUTER_PREF
	m |= IPV6_DECODE_PREF(IPV6_EXTRACT_PREF(rt->rt6i_flags)) << 2;
#endif
	n = rt6_check_neigh(rt);
	if (!n && (strict & RT6_LOOKUP_F_REACHABLE))
		return -1;
	return m;
}

static struct rt6_info *find_match(struct rt6_info *rt, int oif, int strict,
				   int *mpri, struct rt6_info *match)
{
	int m;

	if (rt6_check_expired(rt))
		goto out;

	m = rt6_score_route(rt, oif, strict);
	if (m < 0)
		goto out;

	if (m > *mpri) {
		if (strict & RT6_LOOKUP_F_REACHABLE)
			rt6_probe(match);
		*mpri = m;
		match = rt;
	} else if (strict & RT6_LOOKUP_F_REACHABLE) {
		rt6_probe(rt);
	}

out:
	return match;
}

static struct rt6_info *find_rr_leaf(struct fib6_node *fn,
				     struct rt6_info *rr_head,
				     u32 metric, int oif, int strict)
{
	struct rt6_info *rt, *match;
	int mpri = -1;

	match = NULL;
	for (rt = rr_head; rt && rt->rt6i_metric == metric;
	     rt = rt->dst.rt6_next)
		match = find_match(rt, oif, strict, &mpri, match);
	for (rt = fn->leaf; rt && rt != rr_head && rt->rt6i_metric == metric;
	     rt = rt->dst.rt6_next)
		match = find_match(rt, oif, strict, &mpri, match);

	return match;
}

static struct rt6_info *rt6_select(struct fib6_node *fn, int oif, int strict)
{
	struct rt6_info *match, *rt0;
	struct net *net;

	RT6_TRACE("%s(fn->leaf=%p, oif=%d)\n",
		  __func__, fn->leaf, oif);

	rt0 = fn->rr_ptr;
	if (!rt0)
		fn->rr_ptr = rt0 = fn->leaf;

	match = find_rr_leaf(fn, rt0, rt0->rt6i_metric, oif, strict);

	if (!match &&
	    (strict & RT6_LOOKUP_F_REACHABLE)) {
		struct rt6_info *next = rt0->dst.rt6_next;

		/* no entries matched; do round-robin */
		if (!next || next->rt6i_metric != rt0->rt6i_metric)
			next = fn->leaf;

		if (next != rt0)
			fn->rr_ptr = next;
	}

	RT6_TRACE("%s() => %p\n",
		  __func__, match);

	net = dev_net(rt0->rt6i_dev);
	return match ? match : net->ipv6.ip6_null_entry;
}

#ifdef CONFIG_IPV6_ROUTE_INFO
int rt6_route_rcv(struct net_device *dev, u8 *opt, int len,
		  const struct in6_addr *gwaddr)
{
	struct net *net = dev_net(dev);
	struct route_info *rinfo = (struct route_info *) opt;
	struct in6_addr prefix_buf, *prefix;
	unsigned int pref;
	unsigned long lifetime;
	struct rt6_info *rt;

	if (len < sizeof(struct route_info)) {
		return -EINVAL;
	}

	/* Sanity check for prefix_len and length */
	if (rinfo->length > 3) {
		return -EINVAL;
	} else if (rinfo->prefix_len > 128) {
		return -EINVAL;
	} else if (rinfo->prefix_len > 64) {
		if (rinfo->length < 2) {
			return -EINVAL;
		}
	} else if (rinfo->prefix_len > 0) {
		if (rinfo->length < 1) {
			return -EINVAL;
		}
	}

	pref = rinfo->route_pref;
	if (pref == ICMPV6_ROUTER_PREF_INVALID)
		return -EINVAL;

	lifetime = addrconf_timeout_fixup(ntohl(rinfo->lifetime), HZ);

	if (rinfo->length == 3)
		prefix = (struct in6_addr *)rinfo->prefix;
	else {
		/* this function is safe */
		ipv6_addr_prefix(&prefix_buf,
				 (struct in6_addr *)rinfo->prefix,
				 rinfo->prefix_len);
		prefix = &prefix_buf;
	}

	rt = rt6_get_route_info(net, prefix, rinfo->prefix_len, gwaddr,
				dev->ifindex);

	if (rt && !lifetime) {
		ip6_del_rt(rt);
		rt = NULL;
	}

	if (!rt && lifetime)
		rt = rt6_add_route_info(net, prefix, rinfo->prefix_len, gwaddr, dev->ifindex,
					pref);
	else if (rt)
		rt->rt6i_flags = RTF_ROUTEINFO |
				 (rt->rt6i_flags & ~RTF_PREF_MASK) | RTF_PREF(pref);

	if (rt) {
		if (!addrconf_finite_timeout(lifetime))
			rt6_clean_expires(rt);
		else
			rt6_set_expires(rt, jiffies + HZ * lifetime);

		dst_release(&rt->dst);
	}
	return 0;
}
#endif

#define BACKTRACK(__net, saddr)			\
do { \
	if (rt == __net->ipv6.ip6_null_entry) {	\
		struct fib6_node *pn; \
		while (1) { \
			if (fn->fn_flags & RTN_TL_ROOT) \
				goto out; \
			pn = fn->parent; \
			if (FIB6_SUBTREE(pn) && FIB6_SUBTREE(pn) != fn) \
				fn = fib6_lookup(FIB6_SUBTREE(pn), NULL, saddr); \
			else \
				fn = pn; \
			if (fn->fn_flags & RTN_RTINFO) \
				goto restart; \
		} \
	} \
} while(0)

static struct rt6_info *ip6_pol_route_lookup(struct net *net,
					     struct fib6_table *table,
					     struct flowi6 *fl6, int flags)
{
	struct fib6_node *fn;
	struct rt6_info *rt;

	read_lock_bh(&table->tb6_lock);
	fn = fib6_lookup(&table->tb6_root, &fl6->daddr, &fl6->saddr);
restart:
	rt = fn->leaf;
	rt = rt6_device_match(net, rt, &fl6->saddr, fl6->flowi6_oif, flags);
	BACKTRACK(net, &fl6->saddr);
out:
	dst_use(&rt->dst, jiffies);
	read_unlock_bh(&table->tb6_lock);
	return rt;

}

struct rt6_info *rt6_lookup(struct net *net, const struct in6_addr *daddr,
			    const struct in6_addr *saddr, int oif, int strict)
{
	struct flowi6 fl6 = {
		.flowi6_oif = oif,
		.daddr = *daddr,
	};
	struct dst_entry *dst;
	int flags = strict ? RT6_LOOKUP_F_IFACE : 0;

	if (saddr) {
		memcpy(&fl6.saddr, saddr, sizeof(*saddr));
		flags |= RT6_LOOKUP_F_HAS_SADDR;
	}

	dst = fib6_rule_lookup(net, &fl6, flags, ip6_pol_route_lookup);
	if (dst->error == 0)
		return (struct rt6_info *) dst;

	dst_release(dst);

	return NULL;
}

EXPORT_SYMBOL(rt6_lookup);

/* ip6_ins_rt is called with FREE table->tb6_lock.
   It takes new route entry, the addition fails by any reason the
   route is freed. In any case, if caller does not hold it, it may
   be destroyed.
 */

static int __ip6_ins_rt(struct rt6_info *rt, struct nl_info *info)
{
	int err;
	struct fib6_table *table;

	table = rt->rt6i_table;
	write_lock_bh(&table->tb6_lock);
	err = fib6_add(&table->tb6_root, rt, info);
	write_unlock_bh(&table->tb6_lock);

	return err;
}

int ip6_ins_rt(struct rt6_info *rt)
{
	struct nl_info info = {
		.nl_net = dev_net(rt->rt6i_dev),
	};
	return __ip6_ins_rt(rt, &info);
}

static struct rt6_info *rt6_alloc_cow(struct rt6_info *ort,
				      const struct in6_addr *daddr,
				      const struct in6_addr *saddr)
{
	struct rt6_info *rt;

	/*
	 *	Clone the route.
	 */

	rt = ip6_rt_copy(ort, daddr);

	if (rt) {
		struct neighbour *neigh;
		int attempts = !in_softirq();

		if (!(rt->rt6i_flags&RTF_GATEWAY)) {
			if (ort->rt6i_dst.plen != 128 &&
			    ipv6_addr_equal(&ort->rt6i_dst.addr, daddr))
				rt->rt6i_flags |= RTF_ANYCAST;
			ipv6_addr_copy(&rt->rt6i_gateway, daddr);
		}

		rt->rt6i_flags |= RTF_CACHE;

#ifdef CONFIG_IPV6_SUBTREES
		if (rt->rt6i_src.plen && saddr) {
			ipv6_addr_copy(&rt->rt6i_src.addr, saddr);
			rt->rt6i_src.plen = 128;
		}
#endif

	retry:
		neigh = ndisc_get_neigh(rt->rt6i_dev, &rt->rt6i_gateway);
		if (IS_ERR(neigh)) {
			struct net *net = dev_net(rt->rt6i_dev);
			int saved_rt_min_interval =
				net->ipv6.sysctl.ip6_rt_gc_min_interval;
			int saved_rt_elasticity =
				net->ipv6.sysctl.ip6_rt_gc_elasticity;

			if (attempts-- > 0) {
				net->ipv6.sysctl.ip6_rt_gc_elasticity = 1;
				net->ipv6.sysctl.ip6_rt_gc_min_interval = 0;

				ip6_dst_gc(&net->ipv6.ip6_dst_ops);

				net->ipv6.sysctl.ip6_rt_gc_elasticity =
					saved_rt_elasticity;
				net->ipv6.sysctl.ip6_rt_gc_min_interval =
					saved_rt_min_interval;
				goto retry;
			}

			if (net_ratelimit())
				printk(KERN_WARNING
				       "ipv6: Neighbour table overflow.\n");
			dst_free(&rt->dst);
			return NULL;
		}
		rt->rt6i_nexthop = neigh;

	}

	return rt;
}

static struct rt6_info *rt6_alloc_clone(struct rt6_info *ort,
					const struct in6_addr *daddr)
{
	struct rt6_info *rt = ip6_rt_copy(ort, daddr);

	if (rt) {
		rt->rt6i_flags |= RTF_CACHE;
		rt->rt6i_nexthop = neigh_clone(ort->rt6i_nexthop);
	}
	return rt;
}

static struct rt6_info *ip6_pol_route(struct net *net, struct fib6_table *table, int oif,
				      struct flowi6 *fl6, int flags)
{
	struct fib6_node *fn;
	struct rt6_info *rt, *nrt;
	int strict = 0;
	int attempts = 3;
	int err;
	int reachable = net->ipv6.devconf_all->forwarding ? 0 : RT6_LOOKUP_F_REACHABLE;

	strict |= flags & RT6_LOOKUP_F_IFACE;

relookup:
	read_lock_bh(&table->tb6_lock);

restart_2:
	fn = fib6_lookup(&table->tb6_root, &fl6->daddr, &fl6->saddr);

restart:
	rt = rt6_select(fn, oif, strict | reachable);

	BACKTRACK(net, &fl6->saddr);
	if (rt == net->ipv6.ip6_null_entry ||
	    rt->rt6i_flags & RTF_CACHE)
		goto out;

	dst_hold(&rt->dst);
	read_unlock_bh(&table->tb6_lock);

<<<<<<< HEAD
	if (!rt->rt6i_nexthop && !(rt->rt6i_flags & RTF_NONEXTHOP))
=======
	if (!dst_get_neighbour_raw(&rt->dst) &&
	    !(rt->rt6i_flags & (RTF_NONEXTHOP | RTF_LOCAL)))
>>>>>>> 54ea5b40
		nrt = rt6_alloc_cow(rt, &fl6->daddr, &fl6->saddr);
	else if (!(rt->dst.flags & DST_HOST))
		nrt = rt6_alloc_clone(rt, &fl6->daddr);
	else
		goto out2;

	dst_release(&rt->dst);
	rt = nrt ? : net->ipv6.ip6_null_entry;

	dst_hold(&rt->dst);
	if (nrt) {
		err = ip6_ins_rt(nrt);
		if (!err)
			goto out2;
	}

	if (--attempts <= 0)
		goto out2;

	/*
	 * Race condition! In the gap, when table->tb6_lock was
	 * released someone could insert this route.  Relookup.
	 */
	dst_release(&rt->dst);
	goto relookup;

out:
	if (reachable) {
		reachable = 0;
		goto restart_2;
	}
	dst_hold(&rt->dst);
	read_unlock_bh(&table->tb6_lock);
out2:
	rt->dst.lastuse = jiffies;
	rt->dst.__use++;

	return rt;
}

static struct rt6_info *ip6_pol_route_input(struct net *net, struct fib6_table *table,
					    struct flowi6 *fl6, int flags)
{
	return ip6_pol_route(net, table, fl6->flowi6_iif, fl6, flags);
}

void ip6_route_input(struct sk_buff *skb)
{
	const struct ipv6hdr *iph = ipv6_hdr(skb);
	struct net *net = dev_net(skb->dev);
	int flags = RT6_LOOKUP_F_HAS_SADDR;
	struct flowi6 fl6 = {
		.flowi6_iif = skb->dev->ifindex,
		.daddr = iph->daddr,
		.saddr = iph->saddr,
		.flowlabel = (* (__be32 *) iph)&IPV6_FLOWINFO_MASK,
		.flowi6_mark = skb->mark,
		.flowi6_proto = iph->nexthdr,
	};

	if (rt6_need_strict(&iph->daddr) && skb->dev->type != ARPHRD_PIMREG)
		flags |= RT6_LOOKUP_F_IFACE;

	skb_dst_set(skb, fib6_rule_lookup(net, &fl6, flags, ip6_pol_route_input));
}

static struct rt6_info *ip6_pol_route_output(struct net *net, struct fib6_table *table,
					     struct flowi6 *fl6, int flags)
{
	return ip6_pol_route(net, table, fl6->flowi6_oif, fl6, flags);
}

struct dst_entry * ip6_route_output(struct net *net, const struct sock *sk,
				    struct flowi6 *fl6)
{
	int flags = 0;

	if ((sk && sk->sk_bound_dev_if) || rt6_need_strict(&fl6->daddr))
		flags |= RT6_LOOKUP_F_IFACE;

	if (!ipv6_addr_any(&fl6->saddr))
		flags |= RT6_LOOKUP_F_HAS_SADDR;
	else if (sk)
		flags |= rt6_srcprefs2flags(inet6_sk(sk)->srcprefs);

	return fib6_rule_lookup(net, fl6, flags, ip6_pol_route_output);
}

EXPORT_SYMBOL(ip6_route_output);

struct dst_entry *ip6_blackhole_route(struct net *net, struct dst_entry *dst_orig)
{
	struct rt6_info *rt, *ort = (struct rt6_info *) dst_orig;
	struct dst_entry *new = NULL;

	rt = dst_alloc(&ip6_dst_blackhole_ops, ort->dst.dev, 1, 0, 0);
	if (rt) {
		memset(&rt->rt6i_table, 0, sizeof(*rt) - sizeof(struct dst_entry));

		new = &rt->dst;

		new->__use = 1;
		new->input = dst_discard;
		new->output = dst_discard;

		if (dst_metrics_read_only(&ort->dst))
			new->_metrics = ort->dst._metrics;
		else
			dst_copy_metrics(new, &ort->dst);
		rt->rt6i_idev = ort->rt6i_idev;
		if (rt->rt6i_idev)
			in6_dev_hold(rt->rt6i_idev);

		ipv6_addr_copy(&rt->rt6i_gateway, &ort->rt6i_gateway);
		rt->rt6i_flags = ort->rt6i_flags;
		rt6_clean_expires(rt);
		rt->rt6i_metric = 0;

		memcpy(&rt->rt6i_dst, &ort->rt6i_dst, sizeof(struct rt6key));
#ifdef CONFIG_IPV6_SUBTREES
		memcpy(&rt->rt6i_src, &ort->rt6i_src, sizeof(struct rt6key));
#endif

		dst_free(new);
	}

	dst_release(dst_orig);
	return new ? new : ERR_PTR(-ENOMEM);
}

/*
 *	Destination cache support functions
 */

static struct dst_entry *ip6_dst_check(struct dst_entry *dst, u32 cookie)
{
	struct rt6_info *rt;

	rt = (struct rt6_info *) dst;

	if (rt->rt6i_node && (rt->rt6i_node->fn_sernum == cookie)) {
		if (rt->rt6i_peer_genid != rt6_peer_genid()) {
			if (!rt->rt6i_peer)
				rt6_bind_peer(rt, 0);
			rt->rt6i_peer_genid = rt6_peer_genid();
		}
		return dst;
	}
	return NULL;
}

static struct dst_entry *ip6_negative_advice(struct dst_entry *dst)
{
	struct rt6_info *rt = (struct rt6_info *) dst;

	if (rt) {
		if (rt->rt6i_flags & RTF_CACHE) {
			if (rt6_check_expired(rt)) {
				ip6_del_rt(rt);
				dst = NULL;
			}
		} else {
			dst_release(dst);
			dst = NULL;
		}
	}
	return dst;
}

static void ip6_link_failure(struct sk_buff *skb)
{
	struct rt6_info *rt;

	icmpv6_send(skb, ICMPV6_DEST_UNREACH, ICMPV6_ADDR_UNREACH, 0);

	rt = (struct rt6_info *) skb_dst(skb);
	if (rt) {
		if (rt->rt6i_flags & RTF_CACHE)
			rt6_update_expires(rt, 0);
		else if (rt->rt6i_node && (rt->rt6i_flags & RTF_DEFAULT))
			rt->rt6i_node->fn_sernum = -1;
	}
}

static void ip6_rt_update_pmtu(struct dst_entry *dst, u32 mtu)
{
	struct rt6_info *rt6 = (struct rt6_info*)dst;

	if (mtu < dst_mtu(dst) && rt6->rt6i_dst.plen == 128) {
		rt6->rt6i_flags |= RTF_MODIFIED;
		if (mtu < IPV6_MIN_MTU) {
			u32 features = dst_metric(dst, RTAX_FEATURES);
			mtu = IPV6_MIN_MTU;
			features |= RTAX_FEATURE_ALLFRAG;
			dst_metric_set(dst, RTAX_FEATURES, features);
		}
		dst_metric_set(dst, RTAX_MTU, mtu);
	}
}

static unsigned int ip6_default_advmss(const struct dst_entry *dst)
{
	struct net_device *dev = dst->dev;
	unsigned int mtu = dst_mtu(dst);
	struct net *net = dev_net(dev);

	mtu -= sizeof(struct ipv6hdr) + sizeof(struct tcphdr);

	if (mtu < net->ipv6.sysctl.ip6_rt_min_advmss)
		mtu = net->ipv6.sysctl.ip6_rt_min_advmss;

	/*
	 * Maximal non-jumbo IPv6 payload is IPV6_MAXPLEN and
	 * corresponding MSS is IPV6_MAXPLEN - tcp_header_size.
	 * IPV6_MAXPLEN is also valid and means: "any MSS,
	 * rely only on pmtu discovery"
	 */
	if (mtu > IPV6_MAXPLEN - sizeof(struct tcphdr))
		mtu = IPV6_MAXPLEN;
	return mtu;
}

static unsigned int ip6_default_mtu(const struct dst_entry *dst)
{
	unsigned int mtu = IPV6_MIN_MTU;
	struct inet6_dev *idev;

	rcu_read_lock();
	idev = __in6_dev_get(dst->dev);
	if (idev)
		mtu = idev->cnf.mtu6;
	rcu_read_unlock();

	return mtu;
}

static struct dst_entry *icmp6_dst_gc_list;
static DEFINE_SPINLOCK(icmp6_dst_lock);

struct dst_entry *icmp6_dst_alloc(struct net_device *dev,
				  struct neighbour *neigh,
				  const struct in6_addr *addr)
{
	struct rt6_info *rt;
	struct inet6_dev *idev = in6_dev_get(dev);
	struct net *net = dev_net(dev);

	if (unlikely(idev == NULL))
		return NULL;

	rt = ip6_dst_alloc(&net->ipv6.ip6_dst_ops, dev, 0);
	if (unlikely(rt == NULL)) {
		in6_dev_put(idev);
		goto out;
	}

	if (neigh)
		neigh_hold(neigh);
	else {
		neigh = ndisc_get_neigh(dev, addr);
		if (IS_ERR(neigh))
			neigh = NULL;
	}

	rt->dst.flags |= DST_HOST;
	rt->dst.output  = ip6_output;
	rt->rt6i_nexthop  = neigh;
	atomic_set(&rt->dst.__refcnt, 1);
	dst_metric_set(&rt->dst, RTAX_HOPLIMIT, 0);

	ipv6_addr_copy(&rt->rt6i_dst.addr, addr);
	rt->rt6i_dst.plen = 128;
	rt->rt6i_idev     = idev;

	spin_lock_bh(&icmp6_dst_lock);
	rt->dst.next = icmp6_dst_gc_list;
	icmp6_dst_gc_list = &rt->dst;
	spin_unlock_bh(&icmp6_dst_lock);

	fib6_force_start_gc(net);

out:
	return &rt->dst;
}

int icmp6_dst_gc(void)
{
	struct dst_entry *dst, **pprev;
	int more = 0;

	spin_lock_bh(&icmp6_dst_lock);
	pprev = &icmp6_dst_gc_list;

	while ((dst = *pprev) != NULL) {
		if (!atomic_read(&dst->__refcnt)) {
			*pprev = dst->next;
			dst_free(dst);
		} else {
			pprev = &dst->next;
			++more;
		}
	}

	spin_unlock_bh(&icmp6_dst_lock);

	return more;
}

static void icmp6_clean_all(int (*func)(struct rt6_info *rt, void *arg),
			    void *arg)
{
	struct dst_entry *dst, **pprev;

	spin_lock_bh(&icmp6_dst_lock);
	pprev = &icmp6_dst_gc_list;
	while ((dst = *pprev) != NULL) {
		struct rt6_info *rt = (struct rt6_info *) dst;
		if (func(rt, arg)) {
			*pprev = dst->next;
			dst_free(dst);
		} else {
			pprev = &dst->next;
		}
	}
	spin_unlock_bh(&icmp6_dst_lock);
}

static int ip6_dst_gc(struct dst_ops *ops)
{
	unsigned long now = jiffies;
	struct net *net = container_of(ops, struct net, ipv6.ip6_dst_ops);
	int rt_min_interval = net->ipv6.sysctl.ip6_rt_gc_min_interval;
	int rt_max_size = net->ipv6.sysctl.ip6_rt_max_size;
	int rt_elasticity = net->ipv6.sysctl.ip6_rt_gc_elasticity;
	int rt_gc_timeout = net->ipv6.sysctl.ip6_rt_gc_timeout;
	unsigned long rt_last_gc = net->ipv6.ip6_rt_last_gc;
	int entries;

	entries = dst_entries_get_fast(ops);
	if (time_after(rt_last_gc + rt_min_interval, now) &&
	    entries <= rt_max_size)
		goto out;

	net->ipv6.ip6_rt_gc_expire++;
	fib6_run_gc(net->ipv6.ip6_rt_gc_expire, net);
	net->ipv6.ip6_rt_last_gc = now;
	entries = dst_entries_get_slow(ops);
	if (entries < ops->gc_thresh)
		net->ipv6.ip6_rt_gc_expire = rt_gc_timeout>>1;
out:
	net->ipv6.ip6_rt_gc_expire -= net->ipv6.ip6_rt_gc_expire>>rt_elasticity;
	return entries > rt_max_size;
}

/* Clean host part of a prefix. Not necessary in radix tree,
   but results in cleaner routing tables.

   Remove it only when all the things will work!
 */

int ip6_dst_hoplimit(struct dst_entry *dst)
{
	int hoplimit = dst_metric_raw(dst, RTAX_HOPLIMIT);
	if (hoplimit == 0) {
		struct net_device *dev = dst->dev;
		struct inet6_dev *idev;

		rcu_read_lock();
		idev = __in6_dev_get(dev);
		if (idev)
			hoplimit = idev->cnf.hop_limit;
		else
			hoplimit = dev_net(dev)->ipv6.devconf_all->hop_limit;
		rcu_read_unlock();
	}
	return hoplimit;
}
EXPORT_SYMBOL(ip6_dst_hoplimit);

/*
 *
 */

int ip6_route_add(struct fib6_config *cfg)
{
	int err;
	struct net *net = cfg->fc_nlinfo.nl_net;
	struct rt6_info *rt = NULL;
	struct net_device *dev = NULL;
	struct inet6_dev *idev = NULL;
	struct fib6_table *table;
	int addr_type;

	if (cfg->fc_dst_len > 128 || cfg->fc_src_len > 128)
		return -EINVAL;
#ifndef CONFIG_IPV6_SUBTREES
	if (cfg->fc_src_len)
		return -EINVAL;
#endif
	if (cfg->fc_ifindex) {
		err = -ENODEV;
		dev = dev_get_by_index(net, cfg->fc_ifindex);
		if (!dev)
			goto out;
		idev = in6_dev_get(dev);
		if (!idev)
			goto out;
	}

	if (cfg->fc_metric == 0)
		cfg->fc_metric = IP6_RT_PRIO_USER;

	table = fib6_new_table(net, cfg->fc_table);
	if (table == NULL) {
		err = -ENOBUFS;
		goto out;
	}

	rt = ip6_dst_alloc(&net->ipv6.ip6_dst_ops, NULL, DST_NOCOUNT);

	if (rt == NULL) {
		err = -ENOMEM;
		goto out;
	}

	rt->dst.obsolete = -1;

	if (cfg->fc_flags & RTF_EXPIRES)
		rt6_set_expires(rt, jiffies +
				clock_t_to_jiffies(cfg->fc_expires));
	else
		rt6_clean_expires(rt);

	if (cfg->fc_protocol == RTPROT_UNSPEC)
		cfg->fc_protocol = RTPROT_BOOT;
	rt->rt6i_protocol = cfg->fc_protocol;

	addr_type = ipv6_addr_type(&cfg->fc_dst);

	if (addr_type & IPV6_ADDR_MULTICAST)
		rt->dst.input = ip6_mc_input;
	else if (cfg->fc_flags & RTF_LOCAL)
		rt->dst.input = ip6_input;
	else
		rt->dst.input = ip6_forward;

	rt->dst.output = ip6_output;

	ipv6_addr_prefix(&rt->rt6i_dst.addr, &cfg->fc_dst, cfg->fc_dst_len);
	rt->rt6i_dst.plen = cfg->fc_dst_len;
	if (rt->rt6i_dst.plen == 128)
	       rt->dst.flags |= DST_HOST;

	if (!(rt->dst.flags & DST_HOST) && cfg->fc_mx) {
		u32 *metrics = kzalloc(sizeof(u32) * RTAX_MAX, GFP_KERNEL);
		if (!metrics) {
			err = -ENOMEM;
			goto out;
		}
		dst_init_metrics(&rt->dst, metrics, 0);
	}
#ifdef CONFIG_IPV6_SUBTREES
	ipv6_addr_prefix(&rt->rt6i_src.addr, &cfg->fc_src, cfg->fc_src_len);
	rt->rt6i_src.plen = cfg->fc_src_len;
#endif

	rt->rt6i_metric = cfg->fc_metric;

	/* We cannot add true routes via loopback here,
	   they would result in kernel looping; promote them to reject routes
	 */
	if ((cfg->fc_flags & RTF_REJECT) ||
	    (dev && (dev->flags&IFF_LOOPBACK) && !(addr_type&IPV6_ADDR_LOOPBACK)
					      && !(cfg->fc_flags&RTF_LOCAL))) {
		/* hold loopback dev/idev if we haven't done so. */
		if (dev != net->loopback_dev) {
			if (dev) {
				dev_put(dev);
				in6_dev_put(idev);
			}
			dev = net->loopback_dev;
			dev_hold(dev);
			idev = in6_dev_get(dev);
			if (!idev) {
				err = -ENODEV;
				goto out;
			}
		}
		rt->dst.output = ip6_pkt_discard_out;
		rt->dst.input = ip6_pkt_discard;
		rt->dst.error = -ENETUNREACH;
		rt->rt6i_flags = RTF_REJECT|RTF_NONEXTHOP;
		goto install_route;
	}

	if (cfg->fc_flags & RTF_GATEWAY) {
		const struct in6_addr *gw_addr;
		int gwa_type;

		gw_addr = &cfg->fc_gateway;
		ipv6_addr_copy(&rt->rt6i_gateway, gw_addr);
		gwa_type = ipv6_addr_type(gw_addr);

		if (gwa_type != (IPV6_ADDR_LINKLOCAL|IPV6_ADDR_UNICAST)) {
			struct rt6_info *grt;

			/* IPv6 strictly inhibits using not link-local
			   addresses as nexthop address.
			   Otherwise, router will not able to send redirects.
			   It is very good, but in some (rare!) circumstances
			   (SIT, PtP, NBMA NOARP links) it is handy to allow
			   some exceptions. --ANK
			 */
			err = -EINVAL;
			if (!(gwa_type&IPV6_ADDR_UNICAST))
				goto out;

			grt = rt6_lookup(net, gw_addr, NULL, cfg->fc_ifindex, 1);

			err = -EHOSTUNREACH;
			if (grt == NULL)
				goto out;
			if (dev) {
				if (dev != grt->rt6i_dev) {
					dst_release(&grt->dst);
					goto out;
				}
			} else {
				dev = grt->rt6i_dev;
				idev = grt->rt6i_idev;
				dev_hold(dev);
				in6_dev_hold(grt->rt6i_idev);
			}
			if (!(grt->rt6i_flags&RTF_GATEWAY))
				err = 0;
			dst_release(&grt->dst);

			if (err)
				goto out;
		}
		err = -EINVAL;
		if (dev == NULL || (dev->flags&IFF_LOOPBACK))
			goto out;
	}

	err = -ENODEV;
	if (dev == NULL)
		goto out;

	if (!ipv6_addr_any(&cfg->fc_prefsrc)) {
		if (!ipv6_chk_addr(net, &cfg->fc_prefsrc, dev, 0)) {
			err = -EINVAL;
			goto out;
		}
		ipv6_addr_copy(&rt->rt6i_prefsrc.addr, &cfg->fc_prefsrc);
		rt->rt6i_prefsrc.plen = 128;
	} else
		rt->rt6i_prefsrc.plen = 0;

	if (cfg->fc_flags & (RTF_GATEWAY | RTF_NONEXTHOP)) {
		rt->rt6i_nexthop = __neigh_lookup_errno(&nd_tbl, &rt->rt6i_gateway, dev);
		if (IS_ERR(rt->rt6i_nexthop)) {
			err = PTR_ERR(rt->rt6i_nexthop);
			rt->rt6i_nexthop = NULL;
			goto out;
		}
	}

	rt->rt6i_flags = cfg->fc_flags;

install_route:
	if (cfg->fc_mx) {
		struct nlattr *nla;
		int remaining;

		nla_for_each_attr(nla, cfg->fc_mx, cfg->fc_mx_len, remaining) {
			int type = nla_type(nla);

			if (type) {
				if (type > RTAX_MAX) {
					err = -EINVAL;
					goto out;
				}

				dst_metric_set(&rt->dst, type, nla_get_u32(nla));
			}
		}
	}

	rt->dst.dev = dev;
	rt->rt6i_idev = idev;
	rt->rt6i_table = table;

	cfg->fc_nlinfo.nl_net = dev_net(dev);

	return __ip6_ins_rt(rt, &cfg->fc_nlinfo);

out:
	if (dev)
		dev_put(dev);
	if (idev)
		in6_dev_put(idev);
	if (rt)
		dst_free(&rt->dst);
	return err;
}

static int __ip6_del_rt(struct rt6_info *rt, struct nl_info *info)
{
	int err;
	struct fib6_table *table;
	struct net *net = dev_net(rt->rt6i_dev);

	if (rt == net->ipv6.ip6_null_entry) {
		err = -ENOENT;
		goto out;
	}

	table = rt->rt6i_table;
	write_lock_bh(&table->tb6_lock);
	err = fib6_del(rt, info);
	write_unlock_bh(&table->tb6_lock);

out:
	dst_release(&rt->dst);
	return err;
}

int ip6_del_rt(struct rt6_info *rt)
{
	struct nl_info info = {
		.nl_net = dev_net(rt->rt6i_dev),
	};
	return __ip6_del_rt(rt, &info);
}

static int ip6_route_del(struct fib6_config *cfg)
{
	struct fib6_table *table;
	struct fib6_node *fn;
	struct rt6_info *rt;
	int err = -ESRCH;

	table = fib6_get_table(cfg->fc_nlinfo.nl_net, cfg->fc_table);
	if (table == NULL)
		return err;

	read_lock_bh(&table->tb6_lock);

	fn = fib6_locate(&table->tb6_root,
			 &cfg->fc_dst, cfg->fc_dst_len,
			 &cfg->fc_src, cfg->fc_src_len);

	if (fn) {
		for (rt = fn->leaf; rt; rt = rt->dst.rt6_next) {
			if (cfg->fc_ifindex &&
			    (rt->rt6i_dev == NULL ||
			     rt->rt6i_dev->ifindex != cfg->fc_ifindex))
				continue;
			if (cfg->fc_flags & RTF_GATEWAY &&
			    !ipv6_addr_equal(&cfg->fc_gateway, &rt->rt6i_gateway))
				continue;
			if (cfg->fc_metric && cfg->fc_metric != rt->rt6i_metric)
				continue;
			dst_hold(&rt->dst);
			read_unlock_bh(&table->tb6_lock);

			return __ip6_del_rt(rt, &cfg->fc_nlinfo);
		}
	}
	read_unlock_bh(&table->tb6_lock);

	return err;
}

/*
 *	Handle redirects
 */
struct ip6rd_flowi {
	struct flowi6 fl6;
	struct in6_addr gateway;
};

static struct rt6_info *__ip6_route_redirect(struct net *net,
					     struct fib6_table *table,
					     struct flowi6 *fl6,
					     int flags)
{
	struct ip6rd_flowi *rdfl = (struct ip6rd_flowi *)fl6;
	struct rt6_info *rt;
	struct fib6_node *fn;

	/*
	 * Get the "current" route for this destination and
	 * check if the redirect has come from approriate router.
	 *
	 * RFC 2461 specifies that redirects should only be
	 * accepted if they come from the nexthop to the target.
	 * Due to the way the routes are chosen, this notion
	 * is a bit fuzzy and one might need to check all possible
	 * routes.
	 */

	read_lock_bh(&table->tb6_lock);
	fn = fib6_lookup(&table->tb6_root, &fl6->daddr, &fl6->saddr);
restart:
	for (rt = fn->leaf; rt; rt = rt->dst.rt6_next) {
		/*
		 * Current route is on-link; redirect is always invalid.
		 *
		 * Seems, previous statement is not true. It could
		 * be node, which looks for us as on-link (f.e. proxy ndisc)
		 * But then router serving it might decide, that we should
		 * know truth 8)8) --ANK (980726).
		 */
		if (rt6_check_expired(rt))
			continue;
		if (!(rt->rt6i_flags & RTF_GATEWAY))
			continue;
		if (fl6->flowi6_oif != rt->rt6i_dev->ifindex)
			continue;
		if (!ipv6_addr_equal(&rdfl->gateway, &rt->rt6i_gateway))
			continue;
		break;
	}

	if (!rt)
		rt = net->ipv6.ip6_null_entry;
	BACKTRACK(net, &fl6->saddr);
out:
	dst_hold(&rt->dst);

	read_unlock_bh(&table->tb6_lock);

	return rt;
};

static struct rt6_info *ip6_route_redirect(const struct in6_addr *dest,
					   const struct in6_addr *src,
					   const struct in6_addr *gateway,
					   struct net_device *dev)
{
	int flags = RT6_LOOKUP_F_HAS_SADDR;
	struct net *net = dev_net(dev);
	struct ip6rd_flowi rdfl = {
		.fl6 = {
			.flowi6_oif = dev->ifindex,
			.daddr = *dest,
			.saddr = *src,
		},
	};

	ipv6_addr_copy(&rdfl.gateway, gateway);

	if (rt6_need_strict(dest))
		flags |= RT6_LOOKUP_F_IFACE;

	return (struct rt6_info *)fib6_rule_lookup(net, &rdfl.fl6,
						   flags, __ip6_route_redirect);
}

void rt6_redirect(const struct in6_addr *dest, const struct in6_addr *src,
		  const struct in6_addr *saddr,
		  struct neighbour *neigh, u8 *lladdr, int on_link)
{
	struct rt6_info *rt, *nrt = NULL;
	struct netevent_redirect netevent;
	struct net *net = dev_net(neigh->dev);

	rt = ip6_route_redirect(dest, src, saddr, neigh->dev);

	if (rt == net->ipv6.ip6_null_entry) {
		if (net_ratelimit())
			printk(KERN_DEBUG "rt6_redirect: source isn't a valid nexthop "
			       "for redirect target\n");
		goto out;
	}

	/*
	 *	We have finally decided to accept it.
	 */

	neigh_update(neigh, lladdr, NUD_STALE,
		     NEIGH_UPDATE_F_WEAK_OVERRIDE|
		     NEIGH_UPDATE_F_OVERRIDE|
		     (on_link ? 0 : (NEIGH_UPDATE_F_OVERRIDE_ISROUTER|
				     NEIGH_UPDATE_F_ISROUTER))
		     );

	/*
	 * Redirect received -> path was valid.
	 * Look, redirects are sent only in response to data packets,
	 * so that this nexthop apparently is reachable. --ANK
	 */
	dst_confirm(&rt->dst);

	/* Duplicate redirect: silently ignore. */
	if (neigh == rt->dst.neighbour)
		goto out;

	nrt = ip6_rt_copy(rt, dest);
	if (nrt == NULL)
		goto out;

	nrt->rt6i_flags = RTF_GATEWAY|RTF_UP|RTF_DYNAMIC|RTF_CACHE;
	if (on_link)
		nrt->rt6i_flags &= ~RTF_GATEWAY;

	ipv6_addr_copy(&nrt->rt6i_gateway, (struct in6_addr*)neigh->primary_key);
	nrt->rt6i_nexthop = neigh_clone(neigh);

	if (ip6_ins_rt(nrt))
		goto out;

	netevent.old = &rt->dst;
	netevent.new = &nrt->dst;
	call_netevent_notifiers(NETEVENT_REDIRECT, &netevent);

	if (rt->rt6i_flags&RTF_CACHE) {
		ip6_del_rt(rt);
		return;
	}

out:
	dst_release(&rt->dst);
}

/*
 *	Handle ICMP "packet too big" messages
 *	i.e. Path MTU discovery
 */

static void rt6_do_pmtu_disc(const struct in6_addr *daddr, const struct in6_addr *saddr,
			     struct net *net, u32 pmtu, int ifindex)
{
	struct rt6_info *rt, *nrt;
	int allfrag = 0;
again:
	rt = rt6_lookup(net, daddr, saddr, ifindex, 0);
	if (rt == NULL)
		return;

	if (rt6_check_expired(rt)) {
		ip6_del_rt(rt);
		goto again;
	}

	if (pmtu >= dst_mtu(&rt->dst))
		goto out;

	if (pmtu < IPV6_MIN_MTU) {
		/*
		 * According to RFC2460, PMTU is set to the IPv6 Minimum Link
		 * MTU (1280) and a fragment header should always be included
		 * after a node receiving Too Big message reporting PMTU is
		 * less than the IPv6 Minimum Link MTU.
		 */
		pmtu = IPV6_MIN_MTU;
		allfrag = 1;
	}

	/* New mtu received -> path was valid.
	   They are sent only in response to data packets,
	   so that this nexthop apparently is reachable. --ANK
	 */
	dst_confirm(&rt->dst);

	/* Host route. If it is static, it would be better
	   not to override it, but add new one, so that
	   when cache entry will expire old pmtu
	   would return automatically.
	 */
	if (rt->rt6i_flags & RTF_CACHE) {
		dst_metric_set(&rt->dst, RTAX_MTU, pmtu);
		if (allfrag) {
			u32 features = dst_metric(&rt->dst, RTAX_FEATURES);
			features |= RTAX_FEATURE_ALLFRAG;
			dst_metric_set(&rt->dst, RTAX_FEATURES, features);
		}
		rt6_update_expires(rt, net->ipv6.sysctl.ip6_rt_mtu_expires);
		rt->rt6i_flags |= RTF_MODIFIED;
		goto out;
	}

	/* Network route.
	   Two cases are possible:
	   1. It is connected route. Action: COW
	   2. It is gatewayed route or NONEXTHOP route. Action: clone it.
	 */
	if (!rt->rt6i_nexthop && !(rt->rt6i_flags & RTF_NONEXTHOP))
		nrt = rt6_alloc_cow(rt, daddr, saddr);
	else
		nrt = rt6_alloc_clone(rt, daddr);

	if (nrt) {
		dst_metric_set(&nrt->dst, RTAX_MTU, pmtu);
		if (allfrag) {
			u32 features = dst_metric(&nrt->dst, RTAX_FEATURES);
			features |= RTAX_FEATURE_ALLFRAG;
			dst_metric_set(&nrt->dst, RTAX_FEATURES, features);
		}

		/* According to RFC 1981, detecting PMTU increase shouldn't be
		 * happened within 5 mins, the recommended timer is 10 mins.
		 * Here this route expiration time is set to ip6_rt_mtu_expires
		 * which is 10 mins. After 10 mins the decreased pmtu is expired
		 * and detecting PMTU increase will be automatically happened.
		 */
		rt6_update_expires(nrt, net->ipv6.sysctl.ip6_rt_mtu_expires);
		nrt->rt6i_flags |= RTF_DYNAMIC;
		ip6_ins_rt(nrt);
	}
out:
	dst_release(&rt->dst);
}

void rt6_pmtu_discovery(const struct in6_addr *daddr, const struct in6_addr *saddr,
			struct net_device *dev, u32 pmtu)
{
	struct net *net = dev_net(dev);

	/*
	 * RFC 1981 states that a node "MUST reduce the size of the packets it
	 * is sending along the path" that caused the Packet Too Big message.
	 * Since it's not possible in the general case to determine which
	 * interface was used to send the original packet, we update the MTU
	 * on the interface that will be used to send future packets. We also
	 * update the MTU on the interface that received the Packet Too Big in
	 * case the original packet was forced out that interface with
	 * SO_BINDTODEVICE or similar. This is the next best thing to the
	 * correct behaviour, which would be to update the MTU on all
	 * interfaces.
	 */
	rt6_do_pmtu_disc(daddr, saddr, net, pmtu, 0);
	rt6_do_pmtu_disc(daddr, saddr, net, pmtu, dev->ifindex);
}

/*
 *	Misc support functions
 */

static struct rt6_info *ip6_rt_copy(struct rt6_info *ort,
				    const struct in6_addr *dest)
{
	struct net *net = dev_net(ort->rt6i_dev);
	struct rt6_info *rt = ip6_dst_alloc(&net->ipv6.ip6_dst_ops,
					    ort->dst.dev, 0);

	if (rt) {
		rt->dst.input = ort->dst.input;
		rt->dst.output = ort->dst.output;
		rt->dst.flags |= DST_HOST;

		ipv6_addr_copy(&rt->rt6i_dst.addr, dest);
		rt->rt6i_dst.plen = 128;
		dst_copy_metrics(&rt->dst, &ort->dst);
		rt->dst.error = ort->dst.error;
		rt->rt6i_idev = ort->rt6i_idev;
		if (rt->rt6i_idev)
			in6_dev_hold(rt->rt6i_idev);
		rt->dst.lastuse = jiffies;

		ipv6_addr_copy(&rt->rt6i_gateway, &ort->rt6i_gateway);
		rt->rt6i_flags = ort->rt6i_flags;
		if ((ort->rt6i_flags & (RTF_DEFAULT | RTF_ADDRCONF)) ==
		    (RTF_DEFAULT | RTF_ADDRCONF))
			rt6_set_from(rt, ort);
		else
			rt6_clean_expires(rt);
		rt->rt6i_metric = 0;

#ifdef CONFIG_IPV6_SUBTREES
		memcpy(&rt->rt6i_src, &ort->rt6i_src, sizeof(struct rt6key));
#endif
		memcpy(&rt->rt6i_prefsrc, &ort->rt6i_prefsrc, sizeof(struct rt6key));
		rt->rt6i_table = ort->rt6i_table;
	}
	return rt;
}

#ifdef CONFIG_IPV6_ROUTE_INFO
static struct rt6_info *rt6_get_route_info(struct net *net,
					   const struct in6_addr *prefix, int prefixlen,
					   const struct in6_addr *gwaddr, int ifindex)
{
	struct fib6_node *fn;
	struct rt6_info *rt = NULL;
	struct fib6_table *table;

	table = fib6_get_table(net, RT6_TABLE_INFO);
	if (table == NULL)
		return NULL;

	write_lock_bh(&table->tb6_lock);
	fn = fib6_locate(&table->tb6_root, prefix ,prefixlen, NULL, 0);
	if (!fn)
		goto out;

	for (rt = fn->leaf; rt; rt = rt->dst.rt6_next) {
		if (rt->rt6i_dev->ifindex != ifindex)
			continue;
		if ((rt->rt6i_flags & (RTF_ROUTEINFO|RTF_GATEWAY)) != (RTF_ROUTEINFO|RTF_GATEWAY))
			continue;
		if (!ipv6_addr_equal(&rt->rt6i_gateway, gwaddr))
			continue;
		dst_hold(&rt->dst);
		break;
	}
out:
	write_unlock_bh(&table->tb6_lock);
	return rt;
}

static struct rt6_info *rt6_add_route_info(struct net *net,
					   const struct in6_addr *prefix, int prefixlen,
					   const struct in6_addr *gwaddr, int ifindex,
					   unsigned pref)
{
	struct fib6_config cfg = {
		.fc_table	= RT6_TABLE_INFO,
		.fc_metric	= IP6_RT_PRIO_USER,
		.fc_ifindex	= ifindex,
		.fc_dst_len	= prefixlen,
		.fc_flags	= RTF_GATEWAY | RTF_ADDRCONF | RTF_ROUTEINFO |
				  RTF_UP | RTF_PREF(pref),
		.fc_nlinfo.pid = 0,
		.fc_nlinfo.nlh = NULL,
		.fc_nlinfo.nl_net = net,
	};

	ipv6_addr_copy(&cfg.fc_dst, prefix);
	ipv6_addr_copy(&cfg.fc_gateway, gwaddr);

	/* We should treat it as a default route if prefix length is 0. */
	if (!prefixlen)
		cfg.fc_flags |= RTF_DEFAULT;

	ip6_route_add(&cfg);

	return rt6_get_route_info(net, prefix, prefixlen, gwaddr, ifindex);
}
#endif

struct rt6_info *rt6_get_dflt_router(const struct in6_addr *addr, struct net_device *dev)
{
	struct rt6_info *rt;
	struct fib6_table *table;

	table = fib6_get_table(dev_net(dev), RT6_TABLE_DFLT);
	if (table == NULL)
		return NULL;

	write_lock_bh(&table->tb6_lock);
	for (rt = table->tb6_root.leaf; rt; rt=rt->dst.rt6_next) {
		if (dev == rt->rt6i_dev &&
		    ((rt->rt6i_flags & (RTF_ADDRCONF | RTF_DEFAULT)) == (RTF_ADDRCONF | RTF_DEFAULT)) &&
		    ipv6_addr_equal(&rt->rt6i_gateway, addr))
			break;
	}
	if (rt)
		dst_hold(&rt->dst);
	write_unlock_bh(&table->tb6_lock);
	return rt;
}

struct rt6_info *rt6_add_dflt_router(const struct in6_addr *gwaddr,
				     struct net_device *dev,
				     unsigned int pref)
{
	struct fib6_config cfg = {
		.fc_table	= RT6_TABLE_DFLT,
		.fc_metric	= IP6_RT_PRIO_USER,
		.fc_ifindex	= dev->ifindex,
		.fc_flags	= RTF_GATEWAY | RTF_ADDRCONF | RTF_DEFAULT |
				  RTF_UP | RTF_EXPIRES | RTF_PREF(pref),
		.fc_nlinfo.pid = 0,
		.fc_nlinfo.nlh = NULL,
		.fc_nlinfo.nl_net = dev_net(dev),
	};

	ipv6_addr_copy(&cfg.fc_gateway, gwaddr);

	ip6_route_add(&cfg);

	return rt6_get_dflt_router(gwaddr, dev);
}

void rt6_purge_dflt_routers(struct net *net)
{
	struct rt6_info *rt;
	struct fib6_table *table;

	/* NOTE: Keep consistent with rt6_get_dflt_router */
	table = fib6_get_table(net, RT6_TABLE_DFLT);
	if (table == NULL)
		return;

restart:
	read_lock_bh(&table->tb6_lock);
	for (rt = table->tb6_root.leaf; rt; rt = rt->dst.rt6_next) {
		if (rt->rt6i_flags & (RTF_DEFAULT | RTF_ADDRCONF)) {
			dst_hold(&rt->dst);
			read_unlock_bh(&table->tb6_lock);
			ip6_del_rt(rt);
			goto restart;
		}
	}
	read_unlock_bh(&table->tb6_lock);
}

static void rtmsg_to_fib6_config(struct net *net,
				 struct in6_rtmsg *rtmsg,
				 struct fib6_config *cfg)
{
	memset(cfg, 0, sizeof(*cfg));

	cfg->fc_table = RT6_TABLE_MAIN;
	cfg->fc_ifindex = rtmsg->rtmsg_ifindex;
	cfg->fc_metric = rtmsg->rtmsg_metric;
	cfg->fc_expires = rtmsg->rtmsg_info;
	cfg->fc_dst_len = rtmsg->rtmsg_dst_len;
	cfg->fc_src_len = rtmsg->rtmsg_src_len;
	cfg->fc_flags = rtmsg->rtmsg_flags;

	cfg->fc_nlinfo.nl_net = net;

	ipv6_addr_copy(&cfg->fc_dst, &rtmsg->rtmsg_dst);
	ipv6_addr_copy(&cfg->fc_src, &rtmsg->rtmsg_src);
	ipv6_addr_copy(&cfg->fc_gateway, &rtmsg->rtmsg_gateway);
}

int ipv6_route_ioctl(struct net *net, unsigned int cmd, void __user *arg)
{
	struct fib6_config cfg;
	struct in6_rtmsg rtmsg;
	int err;

	switch(cmd) {
	case SIOCADDRT:		/* Add a route */
	case SIOCDELRT:		/* Delete a route */
		if (!capable(CAP_NET_ADMIN))
			return -EPERM;
		err = copy_from_user(&rtmsg, arg,
				     sizeof(struct in6_rtmsg));
		if (err)
			return -EFAULT;

		rtmsg_to_fib6_config(net, &rtmsg, &cfg);

		rtnl_lock();
		switch (cmd) {
		case SIOCADDRT:
			err = ip6_route_add(&cfg);
			break;
		case SIOCDELRT:
			err = ip6_route_del(&cfg);
			break;
		default:
			err = -EINVAL;
		}
		rtnl_unlock();

		return err;
	}

	return -EINVAL;
}

/*
 *	Drop the packet on the floor
 */

static int ip6_pkt_drop(struct sk_buff *skb, u8 code, int ipstats_mib_noroutes)
{
	int type;
	struct dst_entry *dst = skb_dst(skb);
	switch (ipstats_mib_noroutes) {
	case IPSTATS_MIB_INNOROUTES:
		type = ipv6_addr_type(&ipv6_hdr(skb)->daddr);
		if (type == IPV6_ADDR_ANY) {
			IP6_INC_STATS(dev_net(dst->dev), ip6_dst_idev(dst),
				      IPSTATS_MIB_INADDRERRORS);
			break;
		}
		/* FALLTHROUGH */
	case IPSTATS_MIB_OUTNOROUTES:
		IP6_INC_STATS(dev_net(dst->dev), ip6_dst_idev(dst),
			      ipstats_mib_noroutes);
		break;
	}
	icmpv6_send(skb, ICMPV6_DEST_UNREACH, code, 0);
	kfree_skb(skb);
	return 0;
}

static int ip6_pkt_discard(struct sk_buff *skb)
{
	return ip6_pkt_drop(skb, ICMPV6_NOROUTE, IPSTATS_MIB_INNOROUTES);
}

static int ip6_pkt_discard_out(struct sk_buff *skb)
{
	skb->dev = skb_dst(skb)->dev;
	return ip6_pkt_drop(skb, ICMPV6_NOROUTE, IPSTATS_MIB_OUTNOROUTES);
}

#ifdef CONFIG_IPV6_MULTIPLE_TABLES

static int ip6_pkt_prohibit(struct sk_buff *skb)
{
	return ip6_pkt_drop(skb, ICMPV6_ADM_PROHIBITED, IPSTATS_MIB_INNOROUTES);
}

static int ip6_pkt_prohibit_out(struct sk_buff *skb)
{
	skb->dev = skb_dst(skb)->dev;
	return ip6_pkt_drop(skb, ICMPV6_ADM_PROHIBITED, IPSTATS_MIB_OUTNOROUTES);
}

#endif

/*
 *	Allocate a dst for local (unicast / anycast) address.
 */

struct rt6_info *addrconf_dst_alloc(struct inet6_dev *idev,
				    const struct in6_addr *addr,
				    int anycast)
{
	struct net *net = dev_net(idev->dev);
	struct rt6_info *rt = ip6_dst_alloc(&net->ipv6.ip6_dst_ops,
					    net->loopback_dev, 0);
	struct neighbour *neigh;

	if (rt == NULL) {
		if (net_ratelimit())
			pr_warning("IPv6:  Maximum number of routes reached,"
				   " consider increasing route/max_size.\n");
		return ERR_PTR(-ENOMEM);
	}

	in6_dev_hold(idev);

	rt->dst.flags |= DST_HOST;
	rt->dst.input = ip6_input;
	rt->dst.output = ip6_output;
	rt->rt6i_idev = idev;
	rt->dst.obsolete = -1;

	rt->rt6i_flags = RTF_UP | RTF_NONEXTHOP;
	if (anycast)
		rt->rt6i_flags |= RTF_ANYCAST;
	else
		rt->rt6i_flags |= RTF_LOCAL;
	neigh = ndisc_get_neigh(rt->rt6i_dev, &rt->rt6i_gateway);
	if (IS_ERR(neigh)) {
		dst_free(&rt->dst);

		return ERR_CAST(neigh);
	}
	rt->rt6i_nexthop = neigh;

	ipv6_addr_copy(&rt->rt6i_dst.addr, addr);
	rt->rt6i_dst.plen = 128;
	rt->rt6i_table = fib6_get_table(net, RT6_TABLE_LOCAL);

	atomic_set(&rt->dst.__refcnt, 1);

	return rt;
}

int ip6_route_get_saddr(struct net *net,
			struct rt6_info *rt,
			const struct in6_addr *daddr,
			unsigned int prefs,
			struct in6_addr *saddr)
{
	struct inet6_dev *idev = ip6_dst_idev((struct dst_entry*)rt);
	int err = 0;
	if (rt->rt6i_prefsrc.plen)
		ipv6_addr_copy(saddr, &rt->rt6i_prefsrc.addr);
	else
		err = ipv6_dev_get_saddr(net, idev ? idev->dev : NULL,
					 daddr, prefs, saddr);
	return err;
}

/* remove deleted ip from prefsrc entries */
struct arg_dev_net_ip {
	struct net_device *dev;
	struct net *net;
	struct in6_addr *addr;
};

static int fib6_remove_prefsrc(struct rt6_info *rt, void *arg)
{
	struct net_device *dev = ((struct arg_dev_net_ip *)arg)->dev;
	struct net *net = ((struct arg_dev_net_ip *)arg)->net;
	struct in6_addr *addr = ((struct arg_dev_net_ip *)arg)->addr;

	if (((void *)rt->rt6i_dev == dev || dev == NULL) &&
	    rt != net->ipv6.ip6_null_entry &&
	    ipv6_addr_equal(addr, &rt->rt6i_prefsrc.addr)) {
		/* remove prefsrc entry */
		rt->rt6i_prefsrc.plen = 0;
	}
	return 0;
}

void rt6_remove_prefsrc(struct inet6_ifaddr *ifp)
{
	struct net *net = dev_net(ifp->idev->dev);
	struct arg_dev_net_ip adni = {
		.dev = ifp->idev->dev,
		.net = net,
		.addr = &ifp->addr,
	};
	fib6_clean_all(net, fib6_remove_prefsrc, 0, &adni);
}

struct arg_dev_net {
	struct net_device *dev;
	struct net *net;
};

static int fib6_ifdown(struct rt6_info *rt, void *arg)
{
	const struct arg_dev_net *adn = arg;
	const struct net_device *dev = adn->dev;

	if ((rt->rt6i_dev == dev || dev == NULL) &&
	    rt != adn->net->ipv6.ip6_null_entry) {
		RT6_TRACE("deleted by ifdown %p\n", rt);
		return -1;
	}
	return 0;
}

void rt6_ifdown(struct net *net, struct net_device *dev)
{
	struct arg_dev_net adn = {
		.dev = dev,
		.net = net,
	};

	fib6_clean_all(net, fib6_ifdown, 0, &adn);
	icmp6_clean_all(fib6_ifdown, &adn);
}

struct rt6_mtu_change_arg
{
	struct net_device *dev;
	unsigned mtu;
};

static int rt6_mtu_change_route(struct rt6_info *rt, void *p_arg)
{
	struct rt6_mtu_change_arg *arg = (struct rt6_mtu_change_arg *) p_arg;
	struct inet6_dev *idev;

	/* In IPv6 pmtu discovery is not optional,
	   so that RTAX_MTU lock cannot disable it.
	   We still use this lock to block changes
	   caused by addrconf/ndisc.
	*/

	idev = __in6_dev_get(arg->dev);
	if (idev == NULL)
		return 0;

	/* For administrative MTU increase, there is no way to discover
	   IPv6 PMTU increase, so PMTU increase should be updated here.
	   Since RFC 1981 doesn't include administrative MTU increase
	   update PMTU increase is a MUST. (i.e. jumbo frame)
	 */
	/*
	   If new MTU is less than route PMTU, this new MTU will be the
	   lowest MTU in the path, update the route PMTU to reflect PMTU
	   decreases; if new MTU is greater than route PMTU, and the
	   old MTU is the lowest MTU in the path, update the route PMTU
	   to reflect the increase. In this case if the other nodes' MTU
	   also have the lowest MTU, TOO BIG MESSAGE will be lead to
	   PMTU discouvery.
	 */
	if (rt->rt6i_dev == arg->dev &&
	    !dst_metric_locked(&rt->dst, RTAX_MTU) &&
	    (dst_mtu(&rt->dst) >= arg->mtu ||
	     (dst_mtu(&rt->dst) < arg->mtu &&
	      dst_mtu(&rt->dst) == idev->cnf.mtu6))) {
		dst_metric_set(&rt->dst, RTAX_MTU, arg->mtu);
	}
	return 0;
}

void rt6_mtu_change(struct net_device *dev, unsigned mtu)
{
	struct rt6_mtu_change_arg arg = {
		.dev = dev,
		.mtu = mtu,
	};

	fib6_clean_all(dev_net(dev), rt6_mtu_change_route, 0, &arg);
}

static const struct nla_policy rtm_ipv6_policy[RTA_MAX+1] = {
	[RTA_GATEWAY]           = { .len = sizeof(struct in6_addr) },
	[RTA_OIF]               = { .type = NLA_U32 },
	[RTA_IIF]		= { .type = NLA_U32 },
	[RTA_PRIORITY]          = { .type = NLA_U32 },
	[RTA_METRICS]           = { .type = NLA_NESTED },
};

static int rtm_to_fib6_config(struct sk_buff *skb, struct nlmsghdr *nlh,
			      struct fib6_config *cfg)
{
	struct rtmsg *rtm;
	struct nlattr *tb[RTA_MAX+1];
	int err;

	err = nlmsg_parse(nlh, sizeof(*rtm), tb, RTA_MAX, rtm_ipv6_policy);
	if (err < 0)
		goto errout;

	err = -EINVAL;
	rtm = nlmsg_data(nlh);
	memset(cfg, 0, sizeof(*cfg));

	cfg->fc_table = rtm->rtm_table;
	cfg->fc_dst_len = rtm->rtm_dst_len;
	cfg->fc_src_len = rtm->rtm_src_len;
	cfg->fc_flags = RTF_UP;
	cfg->fc_protocol = rtm->rtm_protocol;

	if (rtm->rtm_type == RTN_UNREACHABLE)
		cfg->fc_flags |= RTF_REJECT;

	if (rtm->rtm_type == RTN_LOCAL)
		cfg->fc_flags |= RTF_LOCAL;

	cfg->fc_nlinfo.pid = NETLINK_CB(skb).pid;
	cfg->fc_nlinfo.nlh = nlh;
	cfg->fc_nlinfo.nl_net = sock_net(skb->sk);

	if (tb[RTA_GATEWAY]) {
		nla_memcpy(&cfg->fc_gateway, tb[RTA_GATEWAY], 16);
		cfg->fc_flags |= RTF_GATEWAY;
	}

	if (tb[RTA_DST]) {
		int plen = (rtm->rtm_dst_len + 7) >> 3;

		if (nla_len(tb[RTA_DST]) < plen)
			goto errout;

		nla_memcpy(&cfg->fc_dst, tb[RTA_DST], plen);
	}

	if (tb[RTA_SRC]) {
		int plen = (rtm->rtm_src_len + 7) >> 3;

		if (nla_len(tb[RTA_SRC]) < plen)
			goto errout;

		nla_memcpy(&cfg->fc_src, tb[RTA_SRC], plen);
	}

	if (tb[RTA_PREFSRC])
		nla_memcpy(&cfg->fc_prefsrc, tb[RTA_PREFSRC], 16);

	if (tb[RTA_OIF])
		cfg->fc_ifindex = nla_get_u32(tb[RTA_OIF]);

	if (tb[RTA_PRIORITY])
		cfg->fc_metric = nla_get_u32(tb[RTA_PRIORITY]);

	if (tb[RTA_METRICS]) {
		cfg->fc_mx = nla_data(tb[RTA_METRICS]);
		cfg->fc_mx_len = nla_len(tb[RTA_METRICS]);
	}

	if (tb[RTA_TABLE])
		cfg->fc_table = nla_get_u32(tb[RTA_TABLE]);

	err = 0;
errout:
	return err;
}

static int inet6_rtm_delroute(struct sk_buff *skb, struct nlmsghdr* nlh, void *arg)
{
	struct fib6_config cfg;
	int err;

	err = rtm_to_fib6_config(skb, nlh, &cfg);
	if (err < 0)
		return err;

	return ip6_route_del(&cfg);
}

static int inet6_rtm_newroute(struct sk_buff *skb, struct nlmsghdr* nlh, void *arg)
{
	struct fib6_config cfg;
	int err;

	err = rtm_to_fib6_config(skb, nlh, &cfg);
	if (err < 0)
		return err;

	return ip6_route_add(&cfg);
}

static inline size_t rt6_nlmsg_size(void)
{
	return NLMSG_ALIGN(sizeof(struct rtmsg))
	       + nla_total_size(16) /* RTA_SRC */
	       + nla_total_size(16) /* RTA_DST */
	       + nla_total_size(16) /* RTA_GATEWAY */
	       + nla_total_size(16) /* RTA_PREFSRC */
	       + nla_total_size(4) /* RTA_TABLE */
	       + nla_total_size(4) /* RTA_IIF */
	       + nla_total_size(4) /* RTA_OIF */
	       + nla_total_size(4) /* RTA_PRIORITY */
	       + RTAX_MAX * nla_total_size(4) /* RTA_METRICS */
	       + nla_total_size(sizeof(struct rta_cacheinfo));
}

static int rt6_fill_node(struct net *net,
			 struct sk_buff *skb, struct rt6_info *rt,
			 struct in6_addr *dst, struct in6_addr *src,
			 int iif, int type, u32 pid, u32 seq,
			 int prefix, int nowait, unsigned int flags)
{
	struct rtmsg *rtm;
	struct nlmsghdr *nlh;
	long expires;
	u32 table;

	if (prefix) {	/* user wants prefix routes only */
		if (!(rt->rt6i_flags & RTF_PREFIX_RT)) {
			/* success since this is not a prefix route */
			return 1;
		}
	}

	nlh = nlmsg_put(skb, pid, seq, type, sizeof(*rtm), flags);
	if (nlh == NULL)
		return -EMSGSIZE;

	rtm = nlmsg_data(nlh);
	rtm->rtm_family = AF_INET6;
	rtm->rtm_dst_len = rt->rt6i_dst.plen;
	rtm->rtm_src_len = rt->rt6i_src.plen;
	rtm->rtm_tos = 0;
	if (rt->rt6i_table)
		table = rt->rt6i_table->tb6_id;
	else
		table = RT6_TABLE_UNSPEC;
	rtm->rtm_table = table;
	NLA_PUT_U32(skb, RTA_TABLE, table);
	if (rt->rt6i_flags&RTF_REJECT)
		rtm->rtm_type = RTN_UNREACHABLE;
	else if (rt->rt6i_flags&RTF_LOCAL)
		rtm->rtm_type = RTN_LOCAL;
	else if (rt->rt6i_dev && (rt->rt6i_dev->flags&IFF_LOOPBACK))
		rtm->rtm_type = RTN_LOCAL;
	else
		rtm->rtm_type = RTN_UNICAST;
	rtm->rtm_flags = 0;
	rtm->rtm_scope = RT_SCOPE_UNIVERSE;
	rtm->rtm_protocol = rt->rt6i_protocol;
	if (rt->rt6i_flags&RTF_DYNAMIC)
		rtm->rtm_protocol = RTPROT_REDIRECT;
	else if (rt->rt6i_flags & RTF_ADDRCONF)
		rtm->rtm_protocol = RTPROT_KERNEL;
	else if (rt->rt6i_flags&RTF_DEFAULT)
		rtm->rtm_protocol = RTPROT_RA;

	if (rt->rt6i_flags&RTF_CACHE)
		rtm->rtm_flags |= RTM_F_CLONED;

	if (dst) {
		NLA_PUT(skb, RTA_DST, 16, dst);
		rtm->rtm_dst_len = 128;
	} else if (rtm->rtm_dst_len)
		NLA_PUT(skb, RTA_DST, 16, &rt->rt6i_dst.addr);
#ifdef CONFIG_IPV6_SUBTREES
	if (src) {
		NLA_PUT(skb, RTA_SRC, 16, src);
		rtm->rtm_src_len = 128;
	} else if (rtm->rtm_src_len)
		NLA_PUT(skb, RTA_SRC, 16, &rt->rt6i_src.addr);
#endif
	if (iif) {
#ifdef CONFIG_IPV6_MROUTE
		if (ipv6_addr_is_multicast(&rt->rt6i_dst.addr)) {
			int err = ip6mr_get_route(net, skb, rtm, nowait);
			if (err <= 0) {
				if (!nowait) {
					if (err == 0)
						return 0;
					goto nla_put_failure;
				} else {
					if (err == -EMSGSIZE)
						goto nla_put_failure;
				}
			}
		} else
#endif
			NLA_PUT_U32(skb, RTA_IIF, iif);
	} else if (dst) {
		struct in6_addr saddr_buf;
		if (ip6_route_get_saddr(net, rt, dst, 0, &saddr_buf) == 0)
			NLA_PUT(skb, RTA_PREFSRC, 16, &saddr_buf);
	}

	if (rt->rt6i_prefsrc.plen) {
		struct in6_addr saddr_buf;
		ipv6_addr_copy(&saddr_buf, &rt->rt6i_prefsrc.addr);
		NLA_PUT(skb, RTA_PREFSRC, 16, &saddr_buf);
	}

	if (rtnetlink_put_metrics(skb, dst_metrics_ptr(&rt->dst)) < 0)
		goto nla_put_failure;

	if (rt->dst.neighbour)
		NLA_PUT(skb, RTA_GATEWAY, 16, &rt->dst.neighbour->primary_key);

	if (rt->dst.dev)
		NLA_PUT_U32(skb, RTA_OIF, rt->rt6i_dev->ifindex);

	NLA_PUT_U32(skb, RTA_PRIORITY, rt->rt6i_metric);

	if (!(rt->rt6i_flags & RTF_EXPIRES))
		expires = 0;
	else if (rt->rt6i_expires - jiffies < INT_MAX)
		expires = rt->rt6i_expires - jiffies;
	else
		expires = INT_MAX;

	if (rtnl_put_cacheinfo(skb, &rt->dst, 0, 0, 0,
			       expires, rt->dst.error) < 0)
		goto nla_put_failure;

	return nlmsg_end(skb, nlh);

nla_put_failure:
	nlmsg_cancel(skb, nlh);
	return -EMSGSIZE;
}

int rt6_dump_route(struct rt6_info *rt, void *p_arg)
{
	struct rt6_rtnl_dump_arg *arg = (struct rt6_rtnl_dump_arg *) p_arg;
	int prefix;

	if (nlmsg_len(arg->cb->nlh) >= sizeof(struct rtmsg)) {
		struct rtmsg *rtm = nlmsg_data(arg->cb->nlh);
		prefix = (rtm->rtm_flags & RTM_F_PREFIX) != 0;
	} else
		prefix = 0;

	return rt6_fill_node(arg->net,
		     arg->skb, rt, NULL, NULL, 0, RTM_NEWROUTE,
		     NETLINK_CB(arg->cb->skb).pid, arg->cb->nlh->nlmsg_seq,
		     prefix, 0, NLM_F_MULTI);
}

static int inet6_rtm_getroute(struct sk_buff *in_skb, struct nlmsghdr* nlh, void *arg)
{
	struct net *net = sock_net(in_skb->sk);
	struct nlattr *tb[RTA_MAX+1];
	struct rt6_info *rt;
	struct sk_buff *skb;
	struct rtmsg *rtm;
	struct flowi6 fl6;
	int err, iif = 0;

	err = nlmsg_parse(nlh, sizeof(*rtm), tb, RTA_MAX, rtm_ipv6_policy);
	if (err < 0)
		goto errout;

	err = -EINVAL;
	memset(&fl6, 0, sizeof(fl6));

	if (tb[RTA_SRC]) {
		if (nla_len(tb[RTA_SRC]) < sizeof(struct in6_addr))
			goto errout;

		ipv6_addr_copy(&fl6.saddr, nla_data(tb[RTA_SRC]));
	}

	if (tb[RTA_DST]) {
		if (nla_len(tb[RTA_DST]) < sizeof(struct in6_addr))
			goto errout;

		ipv6_addr_copy(&fl6.daddr, nla_data(tb[RTA_DST]));
	}

	if (tb[RTA_IIF])
		iif = nla_get_u32(tb[RTA_IIF]);

	if (tb[RTA_OIF])
		fl6.flowi6_oif = nla_get_u32(tb[RTA_OIF]);

	if (iif) {
		struct net_device *dev;
		dev = __dev_get_by_index(net, iif);
		if (!dev) {
			err = -ENODEV;
			goto errout;
		}
	}

	skb = alloc_skb(NLMSG_GOODSIZE, GFP_KERNEL);
	if (skb == NULL) {
		err = -ENOBUFS;
		goto errout;
	}

	/* Reserve room for dummy headers, this skb can pass
	   through good chunk of routing engine.
	 */
	skb_reset_mac_header(skb);
	skb_reserve(skb, MAX_HEADER + sizeof(struct ipv6hdr));

	rt = (struct rt6_info*) ip6_route_output(net, NULL, &fl6);
	skb_dst_set(skb, &rt->dst);

	err = rt6_fill_node(net, skb, rt, &fl6.daddr, &fl6.saddr, iif,
			    RTM_NEWROUTE, NETLINK_CB(in_skb).pid,
			    nlh->nlmsg_seq, 0, 0, 0);
	if (err < 0) {
		kfree_skb(skb);
		goto errout;
	}

	err = rtnl_unicast(skb, net, NETLINK_CB(in_skb).pid);
errout:
	return err;
}

void inet6_rt_notify(int event, struct rt6_info *rt, struct nl_info *info)
{
	struct sk_buff *skb;
	struct net *net = info->nl_net;
	u32 seq;
	int err;

	err = -ENOBUFS;
	seq = info->nlh != NULL ? info->nlh->nlmsg_seq : 0;

	skb = nlmsg_new(rt6_nlmsg_size(), gfp_any());
	if (skb == NULL)
		goto errout;

	err = rt6_fill_node(net, skb, rt, NULL, NULL, 0,
				event, info->pid, seq, 0, 0, 0);
	if (err < 0) {
		/* -EMSGSIZE implies BUG in rt6_nlmsg_size() */
		WARN_ON(err == -EMSGSIZE);
		kfree_skb(skb);
		goto errout;
	}
	rtnl_notify(skb, net, info->pid, RTNLGRP_IPV6_ROUTE,
		    info->nlh, gfp_any());
	return;
errout:
	if (err < 0)
		rtnl_set_sk_err(net, RTNLGRP_IPV6_ROUTE, err);
}

static int ip6_route_dev_notify(struct notifier_block *this,
				unsigned long event, void *data)
{
	struct net_device *dev = (struct net_device *)data;
	struct net *net = dev_net(dev);

	if (event == NETDEV_REGISTER && (dev->flags & IFF_LOOPBACK)) {
		net->ipv6.ip6_null_entry->dst.dev = dev;
		net->ipv6.ip6_null_entry->rt6i_idev = in6_dev_get(dev);
#ifdef CONFIG_IPV6_MULTIPLE_TABLES
		net->ipv6.ip6_prohibit_entry->dst.dev = dev;
		net->ipv6.ip6_prohibit_entry->rt6i_idev = in6_dev_get(dev);
		net->ipv6.ip6_blk_hole_entry->dst.dev = dev;
		net->ipv6.ip6_blk_hole_entry->rt6i_idev = in6_dev_get(dev);
#endif
	}

	return NOTIFY_OK;
}

/*
 *	/proc
 */

#ifdef CONFIG_PROC_FS

struct rt6_proc_arg
{
	char *buffer;
	int offset;
	int length;
	int skip;
	int len;
};

static int rt6_info_route(struct rt6_info *rt, void *p_arg)
{
	struct seq_file *m = p_arg;

	seq_printf(m, "%pi6 %02x ", &rt->rt6i_dst.addr, rt->rt6i_dst.plen);

#ifdef CONFIG_IPV6_SUBTREES
	seq_printf(m, "%pi6 %02x ", &rt->rt6i_src.addr, rt->rt6i_src.plen);
#else
	seq_puts(m, "00000000000000000000000000000000 00 ");
#endif

	if (rt->rt6i_nexthop) {
		seq_printf(m, "%pi6", rt->rt6i_nexthop->primary_key);
	} else {
		seq_puts(m, "00000000000000000000000000000000");
	}
	seq_printf(m, " %08x %08x %08x %08x %8s\n",
		   rt->rt6i_metric, atomic_read(&rt->dst.__refcnt),
		   rt->dst.__use, rt->rt6i_flags,
		   rt->rt6i_dev ? rt->rt6i_dev->name : "");
	return 0;
}

static int ipv6_route_show(struct seq_file *m, void *v)
{
	struct net *net = (struct net *)m->private;
	fib6_clean_all(net, rt6_info_route, 0, m);
	return 0;
}

static int ipv6_route_open(struct inode *inode, struct file *file)
{
	return single_open_net(inode, file, ipv6_route_show);
}

static const struct file_operations ipv6_route_proc_fops = {
	.owner		= THIS_MODULE,
	.open		= ipv6_route_open,
	.read		= seq_read,
	.llseek		= seq_lseek,
	.release	= single_release_net,
};

static int rt6_stats_seq_show(struct seq_file *seq, void *v)
{
	struct net *net = (struct net *)seq->private;
	seq_printf(seq, "%04x %04x %04x %04x %04x %04x %04x\n",
		   net->ipv6.rt6_stats->fib_nodes,
		   net->ipv6.rt6_stats->fib_route_nodes,
		   net->ipv6.rt6_stats->fib_rt_alloc,
		   net->ipv6.rt6_stats->fib_rt_entries,
		   net->ipv6.rt6_stats->fib_rt_cache,
		   dst_entries_get_slow(&net->ipv6.ip6_dst_ops),
		   net->ipv6.rt6_stats->fib_discarded_routes);

	return 0;
}

static int rt6_stats_seq_open(struct inode *inode, struct file *file)
{
	return single_open_net(inode, file, rt6_stats_seq_show);
}

static const struct file_operations rt6_stats_seq_fops = {
	.owner	 = THIS_MODULE,
	.open	 = rt6_stats_seq_open,
	.read	 = seq_read,
	.llseek	 = seq_lseek,
	.release = single_release_net,
};
#endif	/* CONFIG_PROC_FS */

#ifdef CONFIG_SYSCTL

static
int ipv6_sysctl_rtcache_flush(ctl_table *ctl, int write,
			      void __user *buffer, size_t *lenp, loff_t *ppos)
{
	struct net *net;
	int delay;
	if (!write)
		return -EINVAL;

	net = (struct net *)ctl->extra1;
	delay = net->ipv6.sysctl.flush_delay;
	proc_dointvec(ctl, write, buffer, lenp, ppos);
	fib6_run_gc(delay <= 0 ? ~0UL : (unsigned long)delay, net);
	return 0;
}

ctl_table ipv6_route_table_template[] = {
	{
		.procname	=	"flush",
		.data		=	&init_net.ipv6.sysctl.flush_delay,
		.maxlen		=	sizeof(int),
		.mode		=	0200,
		.proc_handler	=	ipv6_sysctl_rtcache_flush
	},
	{
		.procname	=	"gc_thresh",
		.data		=	&ip6_dst_ops_template.gc_thresh,
		.maxlen		=	sizeof(int),
		.mode		=	0644,
		.proc_handler	=	proc_dointvec,
	},
	{
		.procname	=	"max_size",
		.data		=	&init_net.ipv6.sysctl.ip6_rt_max_size,
		.maxlen		=	sizeof(int),
		.mode		=	0644,
		.proc_handler	=	proc_dointvec,
	},
	{
		.procname	=	"gc_min_interval",
		.data		=	&init_net.ipv6.sysctl.ip6_rt_gc_min_interval,
		.maxlen		=	sizeof(int),
		.mode		=	0644,
		.proc_handler	=	proc_dointvec_jiffies,
	},
	{
		.procname	=	"gc_timeout",
		.data		=	&init_net.ipv6.sysctl.ip6_rt_gc_timeout,
		.maxlen		=	sizeof(int),
		.mode		=	0644,
		.proc_handler	=	proc_dointvec_jiffies,
	},
	{
		.procname	=	"gc_interval",
		.data		=	&init_net.ipv6.sysctl.ip6_rt_gc_interval,
		.maxlen		=	sizeof(int),
		.mode		=	0644,
		.proc_handler	=	proc_dointvec_jiffies,
	},
	{
		.procname	=	"gc_elasticity",
		.data		=	&init_net.ipv6.sysctl.ip6_rt_gc_elasticity,
		.maxlen		=	sizeof(int),
		.mode		=	0644,
		.proc_handler	=	proc_dointvec,
	},
	{
		.procname	=	"mtu_expires",
		.data		=	&init_net.ipv6.sysctl.ip6_rt_mtu_expires,
		.maxlen		=	sizeof(int),
		.mode		=	0644,
		.proc_handler	=	proc_dointvec_jiffies,
	},
	{
		.procname	=	"min_adv_mss",
		.data		=	&init_net.ipv6.sysctl.ip6_rt_min_advmss,
		.maxlen		=	sizeof(int),
		.mode		=	0644,
		.proc_handler	=	proc_dointvec,
	},
	{
		.procname	=	"gc_min_interval_ms",
		.data		=	&init_net.ipv6.sysctl.ip6_rt_gc_min_interval,
		.maxlen		=	sizeof(int),
		.mode		=	0644,
		.proc_handler	=	proc_dointvec_ms_jiffies,
	},
	{ }
};

struct ctl_table * __net_init ipv6_route_sysctl_init(struct net *net)
{
	struct ctl_table *table;

	table = kmemdup(ipv6_route_table_template,
			sizeof(ipv6_route_table_template),
			GFP_KERNEL);

	if (table) {
		table[0].data = &net->ipv6.sysctl.flush_delay;
		table[0].extra1 = net;
		table[1].data = &net->ipv6.ip6_dst_ops.gc_thresh;
		table[2].data = &net->ipv6.sysctl.ip6_rt_max_size;
		table[3].data = &net->ipv6.sysctl.ip6_rt_gc_min_interval;
		table[4].data = &net->ipv6.sysctl.ip6_rt_gc_timeout;
		table[5].data = &net->ipv6.sysctl.ip6_rt_gc_interval;
		table[6].data = &net->ipv6.sysctl.ip6_rt_gc_elasticity;
		table[7].data = &net->ipv6.sysctl.ip6_rt_mtu_expires;
		table[8].data = &net->ipv6.sysctl.ip6_rt_min_advmss;
		table[9].data = &net->ipv6.sysctl.ip6_rt_gc_min_interval;
	}

	return table;
}
#endif

static int __net_init ip6_route_net_init(struct net *net)
{
	int ret = -ENOMEM;

	memcpy(&net->ipv6.ip6_dst_ops, &ip6_dst_ops_template,
	       sizeof(net->ipv6.ip6_dst_ops));

	if (dst_entries_init(&net->ipv6.ip6_dst_ops) < 0)
		goto out_ip6_dst_ops;

	net->ipv6.ip6_null_entry = kmemdup(&ip6_null_entry_template,
					   sizeof(*net->ipv6.ip6_null_entry),
					   GFP_KERNEL);
	if (!net->ipv6.ip6_null_entry)
		goto out_ip6_dst_entries;
	net->ipv6.ip6_null_entry->dst.path =
		(struct dst_entry *)net->ipv6.ip6_null_entry;
	net->ipv6.ip6_null_entry->dst.ops = &net->ipv6.ip6_dst_ops;
	dst_init_metrics(&net->ipv6.ip6_null_entry->dst,
			 ip6_template_metrics, true);

#ifdef CONFIG_IPV6_MULTIPLE_TABLES
	net->ipv6.ip6_prohibit_entry = kmemdup(&ip6_prohibit_entry_template,
					       sizeof(*net->ipv6.ip6_prohibit_entry),
					       GFP_KERNEL);
	if (!net->ipv6.ip6_prohibit_entry)
		goto out_ip6_null_entry;
	net->ipv6.ip6_prohibit_entry->dst.path =
		(struct dst_entry *)net->ipv6.ip6_prohibit_entry;
	net->ipv6.ip6_prohibit_entry->dst.ops = &net->ipv6.ip6_dst_ops;
	dst_init_metrics(&net->ipv6.ip6_prohibit_entry->dst,
			 ip6_template_metrics, true);

	net->ipv6.ip6_blk_hole_entry = kmemdup(&ip6_blk_hole_entry_template,
					       sizeof(*net->ipv6.ip6_blk_hole_entry),
					       GFP_KERNEL);
	if (!net->ipv6.ip6_blk_hole_entry)
		goto out_ip6_prohibit_entry;
	net->ipv6.ip6_blk_hole_entry->dst.path =
		(struct dst_entry *)net->ipv6.ip6_blk_hole_entry;
	net->ipv6.ip6_blk_hole_entry->dst.ops = &net->ipv6.ip6_dst_ops;
	dst_init_metrics(&net->ipv6.ip6_blk_hole_entry->dst,
			 ip6_template_metrics, true);
#endif

	net->ipv6.sysctl.flush_delay = 0;
	net->ipv6.sysctl.ip6_rt_max_size = 4096;
	net->ipv6.sysctl.ip6_rt_gc_min_interval = HZ / 2;
	net->ipv6.sysctl.ip6_rt_gc_timeout = 60*HZ;
	net->ipv6.sysctl.ip6_rt_gc_interval = 30*HZ;
	net->ipv6.sysctl.ip6_rt_gc_elasticity = 9;
	net->ipv6.sysctl.ip6_rt_mtu_expires = 10*60*HZ;
	net->ipv6.sysctl.ip6_rt_min_advmss = IPV6_MIN_MTU - 20 - 40;

	net->ipv6.ip6_rt_gc_expire = 30*HZ;

	ret = 0;
out:
	return ret;

#ifdef CONFIG_IPV6_MULTIPLE_TABLES
out_ip6_prohibit_entry:
	kfree(net->ipv6.ip6_prohibit_entry);
out_ip6_null_entry:
	kfree(net->ipv6.ip6_null_entry);
#endif
out_ip6_dst_entries:
	dst_entries_destroy(&net->ipv6.ip6_dst_ops);
out_ip6_dst_ops:
	goto out;
}

static void __net_exit ip6_route_net_exit(struct net *net)
{
	kfree(net->ipv6.ip6_null_entry);
#ifdef CONFIG_IPV6_MULTIPLE_TABLES
	kfree(net->ipv6.ip6_prohibit_entry);
	kfree(net->ipv6.ip6_blk_hole_entry);
#endif
	dst_entries_destroy(&net->ipv6.ip6_dst_ops);
}

static int __net_init ip6_route_net_init_late(struct net *net)
{
#ifdef CONFIG_PROC_FS
	proc_net_fops_create(net, "ipv6_route", 0, &ipv6_route_proc_fops);
	proc_net_fops_create(net, "rt6_stats", S_IRUGO, &rt6_stats_seq_fops);
#endif
	return 0;
}

static void __net_exit ip6_route_net_exit_late(struct net *net)
{
#ifdef CONFIG_PROC_FS
	proc_net_remove(net, "ipv6_route");
	proc_net_remove(net, "rt6_stats");
#endif
}

static struct pernet_operations ip6_route_net_ops = {
	.init = ip6_route_net_init,
	.exit = ip6_route_net_exit,
};

static struct pernet_operations ip6_route_net_late_ops = {
	.init = ip6_route_net_init_late,
	.exit = ip6_route_net_exit_late,
};

static struct notifier_block ip6_route_dev_notifier = {
	.notifier_call = ip6_route_dev_notify,
	.priority = 0,
};

int __init ip6_route_init(void)
{
	int ret;

	ret = -ENOMEM;
	ip6_dst_ops_template.kmem_cachep =
		kmem_cache_create("ip6_dst_cache", sizeof(struct rt6_info), 0,
				  SLAB_HWCACHE_ALIGN, NULL);
	if (!ip6_dst_ops_template.kmem_cachep)
		goto out;

	ret = dst_entries_init(&ip6_dst_blackhole_ops);
	if (ret)
		goto out_kmem_cache;

	ret = register_pernet_subsys(&ip6_route_net_ops);
	if (ret)
		goto out_dst_entries;

	ip6_dst_blackhole_ops.kmem_cachep = ip6_dst_ops_template.kmem_cachep;

	/* Registering of the loopback is done before this portion of code,
	 * the loopback reference in rt6_info will not be taken, do it
	 * manually for init_net */
	init_net.ipv6.ip6_null_entry->dst.dev = init_net.loopback_dev;
	init_net.ipv6.ip6_null_entry->rt6i_idev = in6_dev_get(init_net.loopback_dev);
  #ifdef CONFIG_IPV6_MULTIPLE_TABLES
	init_net.ipv6.ip6_prohibit_entry->dst.dev = init_net.loopback_dev;
	init_net.ipv6.ip6_prohibit_entry->rt6i_idev = in6_dev_get(init_net.loopback_dev);
	init_net.ipv6.ip6_blk_hole_entry->dst.dev = init_net.loopback_dev;
	init_net.ipv6.ip6_blk_hole_entry->rt6i_idev = in6_dev_get(init_net.loopback_dev);
  #endif
	ret = fib6_init();
	if (ret)
		goto out_register_subsys;

	ret = xfrm6_init();
	if (ret)
		goto out_fib6_init;

	ret = fib6_rules_init();
	if (ret)
		goto xfrm6_init;

	ret = register_pernet_subsys(&ip6_route_net_late_ops);
	if (ret)
		goto fib6_rules_init;

	ret = -ENOBUFS;
	if (__rtnl_register(PF_INET6, RTM_NEWROUTE, inet6_rtm_newroute, NULL, NULL) ||
	    __rtnl_register(PF_INET6, RTM_DELROUTE, inet6_rtm_delroute, NULL, NULL) ||
	    __rtnl_register(PF_INET6, RTM_GETROUTE, inet6_rtm_getroute, NULL, NULL))
		goto out_register_late_subsys;

	ret = register_netdevice_notifier(&ip6_route_dev_notifier);
	if (ret)
		goto out_register_late_subsys;

out:
	return ret;

out_register_late_subsys:
	unregister_pernet_subsys(&ip6_route_net_late_ops);
fib6_rules_init:
	fib6_rules_cleanup();
xfrm6_init:
	xfrm6_fini();
out_fib6_init:
	fib6_gc_cleanup();
out_register_subsys:
	unregister_pernet_subsys(&ip6_route_net_ops);
out_dst_entries:
	dst_entries_destroy(&ip6_dst_blackhole_ops);
out_kmem_cache:
	kmem_cache_destroy(ip6_dst_ops_template.kmem_cachep);
	goto out;
}

void ip6_route_cleanup(void)
{
	unregister_netdevice_notifier(&ip6_route_dev_notifier);
	unregister_pernet_subsys(&ip6_route_net_late_ops);
	fib6_rules_cleanup();
	xfrm6_fini();
	fib6_gc_cleanup();
	unregister_pernet_subsys(&ip6_route_net_ops);
	dst_entries_destroy(&ip6_dst_blackhole_ops);
	kmem_cache_destroy(ip6_dst_ops_template.kmem_cachep);
}<|MERGE_RESOLUTION|>--- conflicted
+++ resolved
@@ -814,12 +814,8 @@
 	dst_hold(&rt->dst);
 	read_unlock_bh(&table->tb6_lock);
 
-<<<<<<< HEAD
-	if (!rt->rt6i_nexthop && !(rt->rt6i_flags & RTF_NONEXTHOP))
-=======
-	if (!dst_get_neighbour_raw(&rt->dst) &&
+	if (!rt->rt6i_nexthop &&
 	    !(rt->rt6i_flags & (RTF_NONEXTHOP | RTF_LOCAL)))
->>>>>>> 54ea5b40
 		nrt = rt6_alloc_cow(rt, &fl6->daddr, &fl6->saddr);
 	else if (!(rt->dst.flags & DST_HOST))
 		nrt = rt6_alloc_clone(rt, &fl6->daddr);
