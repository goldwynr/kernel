--- conflicted
+++ resolved
@@ -2974,17 +2974,10 @@
 		goto fib6_rules_init;
 
 	ret = -ENOBUFS;
-<<<<<<< HEAD
 	if (__rtnl_register(PF_INET6, RTM_NEWROUTE, inet6_rtm_newroute, NULL, NULL) ||
 	    __rtnl_register(PF_INET6, RTM_DELROUTE, inet6_rtm_delroute, NULL, NULL) ||
 	    __rtnl_register(PF_INET6, RTM_GETROUTE, inet6_rtm_getroute, NULL, NULL))
-		goto fib6_rules_init;
-=======
-	if (__rtnl_register(PF_INET6, RTM_NEWROUTE, inet6_rtm_newroute, NULL) ||
-	    __rtnl_register(PF_INET6, RTM_DELROUTE, inet6_rtm_delroute, NULL) ||
-	    __rtnl_register(PF_INET6, RTM_GETROUTE, inet6_rtm_getroute, NULL))
 		goto out_register_late_subsys;
->>>>>>> ab78f676
 
 	ret = register_netdevice_notifier(&ip6_route_dev_notifier);
 	if (ret)
