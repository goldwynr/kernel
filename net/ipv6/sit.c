/*
 *	IPv6 over IPv4 tunnel device - Simple Internet Transition (SIT)
 *	Linux INET6 implementation
 *
 *	Authors:
 *	Pedro Roque		<roque@di.fc.ul.pt>
 *	Alexey Kuznetsov	<kuznet@ms2.inr.ac.ru>
 *
 *	This program is free software; you can redistribute it and/or
 *      modify it under the terms of the GNU General Public License
 *      as published by the Free Software Foundation; either version
 *      2 of the License, or (at your option) any later version.
 *
 *	Changes:
 * Roger Venning <r.venning@telstra.com>:	6to4 support
 * Nate Thompson <nate@thebog.net>:		6to4 support
 * Fred Templin <fred.l.templin@boeing.com>:	isatap support
 */

#include <linux/module.h>
#include <linux/capability.h>
#include <linux/errno.h>
#include <linux/types.h>
#include <linux/socket.h>
#include <linux/sockios.h>
#include <linux/net.h>
#include <linux/in6.h>
#include <linux/netdevice.h>
#include <linux/if_arp.h>
#include <linux/icmp.h>
#include <linux/slab.h>
#include <asm/uaccess.h>
#include <linux/init.h>
#include <linux/netfilter_ipv4.h>
#include <linux/if_ether.h>

#include <net/sock.h>
#include <net/snmp.h>

#include <net/ipv6.h>
#include <net/protocol.h>
#include <net/transp_v6.h>
#include <net/ip6_fib.h>
#include <net/ip6_route.h>
#include <net/ndisc.h>
#include <net/addrconf.h>
#include <net/ip.h>
#include <net/udp.h>
#include <net/icmp.h>
#include <net/ipip.h>
#include <net/inet_ecn.h>
#include <net/xfrm.h>
#include <net/dsfield.h>
#include <net/net_namespace.h>
#include <net/netns/generic.h>

/*
   This version of net/ipv6/sit.c is cloned of net/ipv4/ip_gre.c

   For comments look at net/ipv4/ip_gre.c --ANK
 */

#define HASH_SIZE  16
#define HASH(addr) (((__force u32)addr^((__force u32)addr>>4))&0xF)

static int ipip6_tunnel_init(struct net_device *dev);
static void ipip6_tunnel_setup(struct net_device *dev);
static void ipip6_dev_free(struct net_device *dev);

static int sit_net_id __read_mostly;
struct sit_net {
	struct ip_tunnel __rcu *tunnels_r_l[HASH_SIZE];
	struct ip_tunnel __rcu *tunnels_r[HASH_SIZE];
	struct ip_tunnel __rcu *tunnels_l[HASH_SIZE];
	struct ip_tunnel __rcu *tunnels_wc[1];
	struct ip_tunnel __rcu **tunnels[4];

	struct net_device *fb_tunnel_dev;
};

/*
 * Locking : hash tables are protected by RCU and RTNL
 */

#define for_each_ip_tunnel_rcu(start) \
	for (t = rcu_dereference(start); t; t = rcu_dereference(t->next))

/* often modified stats are per cpu, other are shared (netdev->stats) */
struct pcpu_tstats {
	unsigned long	rx_packets;
	unsigned long	rx_bytes;
	unsigned long	tx_packets;
	unsigned long	tx_bytes;
};

static struct net_device_stats *ipip6_get_stats(struct net_device *dev)
{
	struct pcpu_tstats sum = { 0 };
	int i;

	for_each_possible_cpu(i) {
		const struct pcpu_tstats *tstats = per_cpu_ptr(dev->tstats, i);

		sum.rx_packets += tstats->rx_packets;
		sum.rx_bytes   += tstats->rx_bytes;
		sum.tx_packets += tstats->tx_packets;
		sum.tx_bytes   += tstats->tx_bytes;
	}
	dev->stats.rx_packets = sum.rx_packets;
	dev->stats.rx_bytes   = sum.rx_bytes;
	dev->stats.tx_packets = sum.tx_packets;
	dev->stats.tx_bytes   = sum.tx_bytes;
	return &dev->stats;
}
/*
 * Must be invoked with rcu_read_lock
 */
static struct ip_tunnel * ipip6_tunnel_lookup(struct net *net,
		struct net_device *dev, __be32 remote, __be32 local)
{
	unsigned int h0 = HASH(remote);
	unsigned int h1 = HASH(local);
	struct ip_tunnel *t;
	struct sit_net *sitn = net_generic(net, sit_net_id);

	for_each_ip_tunnel_rcu(sitn->tunnels_r_l[h0 ^ h1]) {
		if (local == t->parms.iph.saddr &&
		    remote == t->parms.iph.daddr &&
		    (!dev || !t->parms.link || dev->iflink == t->parms.link) &&
		    (t->dev->flags & IFF_UP))
			return t;
	}
	for_each_ip_tunnel_rcu(sitn->tunnels_r[h0]) {
		if (remote == t->parms.iph.daddr &&
		    (!dev || !t->parms.link || dev->iflink == t->parms.link) &&
		    (t->dev->flags & IFF_UP))
			return t;
	}
	for_each_ip_tunnel_rcu(sitn->tunnels_l[h1]) {
		if (local == t->parms.iph.saddr &&
		    (!dev || !t->parms.link || dev->iflink == t->parms.link) &&
		    (t->dev->flags & IFF_UP))
			return t;
	}
	t = rcu_dereference(sitn->tunnels_wc[0]);
	if ((t != NULL) && (t->dev->flags & IFF_UP))
		return t;
	return NULL;
}

static struct ip_tunnel __rcu **__ipip6_bucket(struct sit_net *sitn,
		struct ip_tunnel_parm *parms)
{
	__be32 remote = parms->iph.daddr;
	__be32 local = parms->iph.saddr;
	unsigned int h = 0;
	int prio = 0;

	if (remote) {
		prio |= 2;
		h ^= HASH(remote);
	}
	if (local) {
		prio |= 1;
		h ^= HASH(local);
	}
	return &sitn->tunnels[prio][h];
}

static inline struct ip_tunnel __rcu **ipip6_bucket(struct sit_net *sitn,
		struct ip_tunnel *t)
{
	return __ipip6_bucket(sitn, &t->parms);
}

static void ipip6_tunnel_unlink(struct sit_net *sitn, struct ip_tunnel *t)
{
	struct ip_tunnel __rcu **tp;
	struct ip_tunnel *iter;

	for (tp = ipip6_bucket(sitn, t);
	     (iter = rtnl_dereference(*tp)) != NULL;
	     tp = &iter->next) {
		if (t == iter) {
			rcu_assign_pointer(*tp, t->next);
			break;
		}
	}
}

static void ipip6_tunnel_link(struct sit_net *sitn, struct ip_tunnel *t)
{
	struct ip_tunnel __rcu **tp = ipip6_bucket(sitn, t);

	rcu_assign_pointer(t->next, rtnl_dereference(*tp));
	rcu_assign_pointer(*tp, t);
}

static void ipip6_tunnel_clone_6rd(struct net_device *dev, struct sit_net *sitn)
{
#ifdef CONFIG_IPV6_SIT_6RD
	struct ip_tunnel *t = netdev_priv(dev);

	if (t->dev == sitn->fb_tunnel_dev) {
		ipv6_addr_set(&t->ip6rd.prefix, htonl(0x20020000), 0, 0, 0);
		t->ip6rd.relay_prefix = 0;
		t->ip6rd.prefixlen = 16;
		t->ip6rd.relay_prefixlen = 0;
	} else {
		struct ip_tunnel *t0 = netdev_priv(sitn->fb_tunnel_dev);
		memcpy(&t->ip6rd, &t0->ip6rd, sizeof(t->ip6rd));
	}
#endif
}

static struct ip_tunnel *ipip6_tunnel_locate(struct net *net,
		struct ip_tunnel_parm *parms, int create)
{
	__be32 remote = parms->iph.daddr;
	__be32 local = parms->iph.saddr;
	struct ip_tunnel *t, *nt;
	struct ip_tunnel __rcu **tp;
	struct net_device *dev;
	char name[IFNAMSIZ];
	struct sit_net *sitn = net_generic(net, sit_net_id);

	for (tp = __ipip6_bucket(sitn, parms);
	    (t = rtnl_dereference(*tp)) != NULL;
	     tp = &t->next) {
		if (local == t->parms.iph.saddr &&
		    remote == t->parms.iph.daddr &&
		    parms->link == t->parms.link) {
			if (create)
				return NULL;
			else
				return t;
		}
	}
	if (!create)
		goto failed;

	if (parms->name[0])
		strlcpy(name, parms->name, IFNAMSIZ);
	else
		strcpy(name, "sit%d");

	dev = alloc_netdev(sizeof(*t), name, ipip6_tunnel_setup);
	if (dev == NULL)
		return NULL;

	dev_net_set(dev, net);

	nt = netdev_priv(dev);

	nt->parms = *parms;
	if (ipip6_tunnel_init(dev) < 0)
		goto failed_free;
	ipip6_tunnel_clone_6rd(dev, sitn);

	if (parms->i_flags & SIT_ISATAP)
		dev->priv_flags |= IFF_ISATAP;

	if (register_netdevice(dev) < 0)
		goto failed_free;

	dev_hold(dev);

	ipip6_tunnel_link(sitn, nt);
	return nt;

failed_free:
	ipip6_dev_free(dev);
failed:
	return NULL;
}

#define for_each_prl_rcu(start)			\
	for (prl = rcu_dereference(start);	\
	     prl;				\
	     prl = rcu_dereference(prl->next))

static struct ip_tunnel_prl_entry *
__ipip6_tunnel_locate_prl(struct ip_tunnel *t, __be32 addr)
{
	struct ip_tunnel_prl_entry *prl;

	for_each_prl_rcu(t->prl)
		if (prl->addr == addr)
			break;
	return prl;

}

static int ipip6_tunnel_get_prl(struct ip_tunnel *t,
				struct ip_tunnel_prl __user *a)
{
	struct ip_tunnel_prl kprl, *kp;
	struct ip_tunnel_prl_entry *prl;
	unsigned int cmax, c = 0, ca, len;
	int ret = 0;

	if (copy_from_user(&kprl, a, sizeof(kprl)))
		return -EFAULT;
	cmax = kprl.datalen / sizeof(kprl);
	if (cmax > 1 && kprl.addr != htonl(INADDR_ANY))
		cmax = 1;

	/* For simple GET or for root users,
	 * we try harder to allocate.
	 */
	kp = (cmax <= 1 || capable(CAP_NET_ADMIN)) ?
		kcalloc(cmax, sizeof(*kp), GFP_KERNEL) :
		NULL;

	rcu_read_lock();

	ca = t->prl_count < cmax ? t->prl_count : cmax;

	if (!kp) {
		/* We don't try hard to allocate much memory for
		 * non-root users.
		 * For root users, retry allocating enough memory for
		 * the answer.
		 */
		kp = kcalloc(ca, sizeof(*kp), GFP_ATOMIC);
		if (!kp) {
			ret = -ENOMEM;
			goto out;
		}
	}

	c = 0;
	for_each_prl_rcu(t->prl) {
		if (c >= cmax)
			break;
		if (kprl.addr != htonl(INADDR_ANY) && prl->addr != kprl.addr)
			continue;
		kp[c].addr = prl->addr;
		kp[c].flags = prl->flags;
		c++;
		if (kprl.addr != htonl(INADDR_ANY))
			break;
	}
out:
	rcu_read_unlock();

	len = sizeof(*kp) * c;
	ret = 0;
	if ((len && copy_to_user(a + 1, kp, len)) || put_user(len, &a->datalen))
		ret = -EFAULT;

	kfree(kp);

	return ret;
}

static int
ipip6_tunnel_add_prl(struct ip_tunnel *t, struct ip_tunnel_prl *a, int chg)
{
	struct ip_tunnel_prl_entry *p;
	int err = 0;

	if (a->addr == htonl(INADDR_ANY))
		return -EINVAL;

	ASSERT_RTNL();

	for (p = rtnl_dereference(t->prl); p; p = rtnl_dereference(p->next)) {
		if (p->addr == a->addr) {
			if (chg) {
				p->flags = a->flags;
				goto out;
			}
			err = -EEXIST;
			goto out;
		}
	}

	if (chg) {
		err = -ENXIO;
		goto out;
	}

	p = kzalloc(sizeof(struct ip_tunnel_prl_entry), GFP_KERNEL);
	if (!p) {
		err = -ENOBUFS;
		goto out;
	}

	p->next = t->prl;
	p->addr = a->addr;
	p->flags = a->flags;
	t->prl_count++;
	rcu_assign_pointer(t->prl, p);
out:
	return err;
}

static void prl_list_destroy_rcu(struct rcu_head *head)
{
	struct ip_tunnel_prl_entry *p, *n;

	p = container_of(head, struct ip_tunnel_prl_entry, rcu_head);
	do {
		n = rcu_dereference_protected(p->next, 1);
		kfree(p);
		p = n;
	} while (p);
}

static int
ipip6_tunnel_del_prl(struct ip_tunnel *t, struct ip_tunnel_prl *a)
{
	struct ip_tunnel_prl_entry *x;
	struct ip_tunnel_prl_entry __rcu **p;
	int err = 0;

	ASSERT_RTNL();

	if (a && a->addr != htonl(INADDR_ANY)) {
		for (p = &t->prl;
		     (x = rtnl_dereference(*p)) != NULL;
		     p = &x->next) {
			if (x->addr == a->addr) {
				*p = x->next;
				kfree_rcu(x, rcu_head);
				t->prl_count--;
				goto out;
			}
		}
		err = -ENXIO;
	} else {
		x = rtnl_dereference(t->prl);
		if (x) {
			t->prl_count = 0;
			call_rcu(&x->rcu_head, prl_list_destroy_rcu);
			t->prl = NULL;
		}
	}
out:
	return err;
}

static int
isatap_chksrc(struct sk_buff *skb, const struct iphdr *iph, struct ip_tunnel *t)
{
	struct ip_tunnel_prl_entry *p;
	int ok = 1;

	rcu_read_lock();
	p = __ipip6_tunnel_locate_prl(t, iph->saddr);
	if (p) {
		if (p->flags & PRL_DEFAULT)
			skb->ndisc_nodetype = NDISC_NODETYPE_DEFAULT;
		else
			skb->ndisc_nodetype = NDISC_NODETYPE_NODEFAULT;
	} else {
		const struct in6_addr *addr6 = &ipv6_hdr(skb)->saddr;

		if (ipv6_addr_is_isatap(addr6) &&
		    (addr6->s6_addr32[3] == iph->saddr) &&
		    ipv6_chk_prefix(addr6, t->dev))
			skb->ndisc_nodetype = NDISC_NODETYPE_HOST;
		else
			ok = 0;
	}
	rcu_read_unlock();
	return ok;
}

static void ipip6_tunnel_uninit(struct net_device *dev)
{
	struct net *net = dev_net(dev);
	struct sit_net *sitn = net_generic(net, sit_net_id);

	if (dev == sitn->fb_tunnel_dev) {
		rcu_assign_pointer(sitn->tunnels_wc[0], NULL);
	} else {
		ipip6_tunnel_unlink(sitn, netdev_priv(dev));
		ipip6_tunnel_del_prl(netdev_priv(dev), NULL);
	}
	dev_put(dev);
}


static int ipip6_err(struct sk_buff *skb, u32 info)
{

/* All the routers (except for Linux) return only
   8 bytes of packet payload. It means, that precise relaying of
   ICMP in the real Internet is absolutely infeasible.
 */
	const struct iphdr *iph = (const struct iphdr *)skb->data;
	const int type = icmp_hdr(skb)->type;
	const int code = icmp_hdr(skb)->code;
	struct ip_tunnel *t;
	int err;

	switch (type) {
	default:
	case ICMP_PARAMETERPROB:
		return 0;

	case ICMP_DEST_UNREACH:
		switch (code) {
		case ICMP_SR_FAILED:
		case ICMP_PORT_UNREACH:
			/* Impossible event. */
			return 0;
		case ICMP_FRAG_NEEDED:
			/* Soft state for pmtu is maintained by IP core. */
			return 0;
		default:
			/* All others are translated to HOST_UNREACH.
			   rfc2003 contains "deep thoughts" about NET_UNREACH,
			   I believe they are just ether pollution. --ANK
			 */
			break;
		}
		break;
	case ICMP_TIME_EXCEEDED:
		if (code != ICMP_EXC_TTL)
			return 0;
		break;
	}

	err = -ENOENT;

	rcu_read_lock();
	t = ipip6_tunnel_lookup(dev_net(skb->dev),
				skb->dev,
				iph->daddr,
				iph->saddr);
	if (t == NULL || t->parms.iph.daddr == 0)
		goto out;

	err = 0;
	if (t->parms.iph.ttl == 0 && type == ICMP_TIME_EXCEEDED)
		goto out;

	if (time_before(jiffies, t->err_time + IPTUNNEL_ERR_TIMEO))
		t->err_count++;
	else
		t->err_count = 1;
	t->err_time = jiffies;
out:
	rcu_read_unlock();
	return err;
}

static inline void ipip6_ecn_decapsulate(const struct iphdr *iph, struct sk_buff *skb)
{
	if (INET_ECN_is_ce(iph->tos))
		IP6_ECN_set_ce(ipv6_hdr(skb));
}

static int ipip6_rcv(struct sk_buff *skb)
{
	const struct iphdr *iph;
	struct ip_tunnel *tunnel;

	if (!pskb_may_pull(skb, sizeof(struct ipv6hdr)))
		goto out;

	iph = ip_hdr(skb);

	rcu_read_lock();
	tunnel = ipip6_tunnel_lookup(dev_net(skb->dev), skb->dev,
				     iph->saddr, iph->daddr);
	if (tunnel != NULL) {
		struct pcpu_tstats *tstats;

		secpath_reset(skb);
		skb->mac_header = skb->network_header;
		skb_reset_network_header(skb);
		IPCB(skb)->flags = 0;
		skb->protocol = htons(ETH_P_IPV6);
		skb->pkt_type = PACKET_HOST;

		if ((tunnel->dev->priv_flags & IFF_ISATAP) &&
		    !isatap_chksrc(skb, iph, tunnel)) {
			tunnel->dev->stats.rx_errors++;
			rcu_read_unlock();
			kfree_skb(skb);
			return 0;
		}

		tstats = this_cpu_ptr(tunnel->dev->tstats);
		tstats->rx_packets++;
		tstats->rx_bytes += skb->len;

		__skb_tunnel_rx(skb, tunnel->dev);

		ipip6_ecn_decapsulate(iph, skb);

		netif_rx(skb);

		rcu_read_unlock();
		return 0;
	}

	/* no tunnel matched,  let upstream know, ipsec may handle it */
	rcu_read_unlock();
	return 1;
out:
	kfree_skb(skb);
	return 0;
}

/*
 * Returns the embedded IPv4 address if the IPv6 address
 * comes from 6rd / 6to4 (RFC 3056) addr space.
 */
static inline
__be32 try_6rd(const struct in6_addr *v6dst, struct ip_tunnel *tunnel)
{
	__be32 dst = 0;

#ifdef CONFIG_IPV6_SIT_6RD
	if (ipv6_prefix_equal(v6dst, &tunnel->ip6rd.prefix,
			      tunnel->ip6rd.prefixlen)) {
		unsigned int pbw0, pbi0;
		int pbi1;
		u32 d;

		pbw0 = tunnel->ip6rd.prefixlen >> 5;
		pbi0 = tunnel->ip6rd.prefixlen & 0x1f;

		d = (ntohl(v6dst->s6_addr32[pbw0]) << pbi0) >>
		    tunnel->ip6rd.relay_prefixlen;

		pbi1 = pbi0 - tunnel->ip6rd.relay_prefixlen;
		if (pbi1 > 0)
			d |= ntohl(v6dst->s6_addr32[pbw0 + 1]) >>
			     (32 - pbi1);

		dst = tunnel->ip6rd.relay_prefix | htonl(d);
	}
#else
	if (v6dst->s6_addr16[0] == htons(0x2002)) {
		/* 6to4 v6 addr has 16 bits prefix, 32 v4addr, 16 SLA, ... */
		memcpy(&dst, &v6dst->s6_addr16[1], 4);
	}
#endif
	return dst;
}

/*
 *	This function assumes it is being called from dev_queue_xmit()
 *	and that skb is filled properly by that function.
 */

static netdev_tx_t ipip6_tunnel_xmit(struct sk_buff *skb,
				     struct net_device *dev)
{
	struct ip_tunnel *tunnel = netdev_priv(dev);
	struct pcpu_tstats *tstats;
	const struct iphdr  *tiph = &tunnel->parms.iph;
	const struct ipv6hdr *iph6 = ipv6_hdr(skb);
	u8     tos = tunnel->parms.iph.tos;
	__be16 df = tiph->frag_off;
	struct rtable *rt;     			/* Route to the other host */
	struct net_device *tdev;		/* Device to other host */
	struct iphdr  *iph;			/* Our new IP header */
	unsigned int max_headroom;		/* The extra header space needed */
	__be32 dst = tiph->daddr;
	struct flowi4 fl4;
	int    mtu;
	const struct in6_addr *addr6;
	int addr_type;

	if (skb->protocol != htons(ETH_P_IPV6))
		goto tx_error;

	/* ISATAP (RFC4214) - must come before 6to4 */
	if (dev->priv_flags & IFF_ISATAP) {
		struct neighbour *neigh = NULL;

		if (skb_dst(skb))
			neigh = skb_dst(skb)->neighbour;

		if (neigh == NULL) {
			if (net_ratelimit())
				printk(KERN_DEBUG "sit: nexthop == NULL\n");
			goto tx_error;
		}

		addr6 = (const struct in6_addr*)&neigh->primary_key;
		addr_type = ipv6_addr_type(addr6);

		if ((addr_type & IPV6_ADDR_UNICAST) &&
		     ipv6_addr_is_isatap(addr6))
			dst = addr6->s6_addr32[3];
		else
			goto tx_error;
	}

	if (!dst)
		dst = try_6rd(&iph6->daddr, tunnel);

	if (!dst) {
		struct neighbour *neigh = NULL;

		if (skb_dst(skb))
			neigh = skb_dst(skb)->neighbour;

		if (neigh == NULL) {
			if (net_ratelimit())
				printk(KERN_DEBUG "sit: nexthop == NULL\n");
			goto tx_error;
		}

		addr6 = (const struct in6_addr*)&neigh->primary_key;
		addr_type = ipv6_addr_type(addr6);

		if (addr_type == IPV6_ADDR_ANY) {
			addr6 = &ipv6_hdr(skb)->daddr;
			addr_type = ipv6_addr_type(addr6);
		}

		if ((addr_type & IPV6_ADDR_COMPATv4) == 0)
			goto tx_error_icmp;

		dst = addr6->s6_addr32[3];
	}

	rt = ip_route_output_ports(dev_net(dev), &fl4, NULL,
				   dst, tiph->saddr,
				   0, 0,
				   IPPROTO_IPV6, RT_TOS(tos),
				   tunnel->parms.link);
	if (IS_ERR(rt)) {
		dev->stats.tx_carrier_errors++;
		goto tx_error_icmp;
	}
	if (rt->rt_type != RTN_UNICAST) {
		ip_rt_put(rt);
		dev->stats.tx_carrier_errors++;
		goto tx_error_icmp;
	}
	tdev = rt->dst.dev;

	if (tdev == dev) {
		ip_rt_put(rt);
		dev->stats.collisions++;
		goto tx_error;
	}

	if (df) {
		mtu = dst_mtu(&rt->dst) - sizeof(struct iphdr);

		if (mtu < 68) {
			dev->stats.collisions++;
			ip_rt_put(rt);
			goto tx_error;
		}

		if (mtu < IPV6_MIN_MTU) {
			mtu = IPV6_MIN_MTU;
			df = 0;
		}

		if (tunnel->parms.iph.daddr && skb_dst(skb))
			skb_dst(skb)->ops->update_pmtu(skb_dst(skb), mtu);

		if (skb->len > mtu) {
			icmpv6_send(skb, ICMPV6_PKT_TOOBIG, 0, mtu);
			ip_rt_put(rt);
			goto tx_error;
		}
	}

	if (tunnel->err_count > 0) {
		if (time_before(jiffies,
				tunnel->err_time + IPTUNNEL_ERR_TIMEO)) {
			tunnel->err_count--;
			dst_link_failure(skb);
		} else
			tunnel->err_count = 0;
	}

	/*
	 * Okay, now see if we can stuff it in the buffer as-is.
	 */
	max_headroom = LL_RESERVED_SPACE(tdev)+sizeof(struct iphdr);

	if (skb_headroom(skb) < max_headroom || skb_shared(skb) ||
	    (skb_cloned(skb) && !skb_clone_writable(skb, 0))) {
		struct sk_buff *new_skb = skb_realloc_headroom(skb, max_headroom);
		if (!new_skb) {
			ip_rt_put(rt);
			dev->stats.tx_dropped++;
			dev_kfree_skb(skb);
			return NETDEV_TX_OK;
		}
		if (skb->sk)
			skb_set_owner_w(new_skb, skb->sk);
		dev_kfree_skb(skb);
		skb = new_skb;
		iph6 = ipv6_hdr(skb);
	}

	skb->transport_header = skb->network_header;
	skb_push(skb, sizeof(struct iphdr));
	skb_reset_network_header(skb);
	memset(&(IPCB(skb)->opt), 0, sizeof(IPCB(skb)->opt));
	IPCB(skb)->flags = 0;
	skb_dst_drop(skb);
	skb_dst_set(skb, &rt->dst);

	/*
	 *	Push down and install the IPIP header.
	 */

	iph 			=	ip_hdr(skb);
	iph->version		=	4;
	iph->ihl		=	sizeof(struct iphdr)>>2;
	iph->frag_off		=	df;
	iph->protocol		=	IPPROTO_IPV6;
	iph->tos		=	INET_ECN_encapsulate(tos, ipv6_get_dsfield(iph6));
	iph->daddr		=	fl4.daddr;
	iph->saddr		=	fl4.saddr;

	if ((iph->ttl = tiph->ttl) == 0)
		iph->ttl	=	iph6->hop_limit;

	nf_reset(skb);
	tstats = this_cpu_ptr(dev->tstats);
	__IPTUNNEL_XMIT(tstats, &dev->stats);
	return NETDEV_TX_OK;

tx_error_icmp:
	dst_link_failure(skb);
tx_error:
	dev->stats.tx_errors++;
	dev_kfree_skb(skb);
	return NETDEV_TX_OK;
}

static void ipip6_tunnel_bind_dev(struct net_device *dev)
{
	struct net_device *tdev = NULL;
	struct ip_tunnel *tunnel;
	const struct iphdr *iph;
	struct flowi4 fl4;

	tunnel = netdev_priv(dev);
	iph = &tunnel->parms.iph;

	if (iph->daddr) {
		struct rtable *rt = ip_route_output_ports(dev_net(dev), &fl4, NULL,
							  iph->daddr, iph->saddr,
							  0, 0,
							  IPPROTO_IPV6,
							  RT_TOS(iph->tos),
							  tunnel->parms.link);

		if (!IS_ERR(rt)) {
			tdev = rt->dst.dev;
			ip_rt_put(rt);
		}
		dev->flags |= IFF_POINTOPOINT;
	}

	if (!tdev && tunnel->parms.link)
		tdev = __dev_get_by_index(dev_net(dev), tunnel->parms.link);

	if (tdev) {
		dev->hard_header_len = tdev->hard_header_len + sizeof(struct iphdr);
		dev->mtu = tdev->mtu - sizeof(struct iphdr);
		if (dev->mtu < IPV6_MIN_MTU)
			dev->mtu = IPV6_MIN_MTU;
	}
	dev->iflink = tunnel->parms.link;
}

static int
ipip6_tunnel_ioctl (struct net_device *dev, struct ifreq *ifr, int cmd)
{
	int err = 0;
	struct ip_tunnel_parm p;
	struct ip_tunnel_prl prl;
	struct ip_tunnel *t;
	struct net *net = dev_net(dev);
	struct sit_net *sitn = net_generic(net, sit_net_id);
#ifdef CONFIG_IPV6_SIT_6RD
	struct ip_tunnel_6rd ip6rd;
#endif

	switch (cmd) {
	case SIOCGETTUNNEL:
#ifdef CONFIG_IPV6_SIT_6RD
	case SIOCGET6RD:
#endif
		t = NULL;
		if (dev == sitn->fb_tunnel_dev) {
			if (copy_from_user(&p, ifr->ifr_ifru.ifru_data, sizeof(p))) {
				err = -EFAULT;
				break;
			}
			t = ipip6_tunnel_locate(net, &p, 0);
		}
		if (t == NULL)
			t = netdev_priv(dev);

		err = -EFAULT;
		if (cmd == SIOCGETTUNNEL) {
			memcpy(&p, &t->parms, sizeof(p));
			if (copy_to_user(ifr->ifr_ifru.ifru_data, &p,
					 sizeof(p)))
				goto done;
#ifdef CONFIG_IPV6_SIT_6RD
		} else {
			ipv6_addr_copy(&ip6rd.prefix, &t->ip6rd.prefix);
			ip6rd.relay_prefix = t->ip6rd.relay_prefix;
			ip6rd.prefixlen = t->ip6rd.prefixlen;
			ip6rd.relay_prefixlen = t->ip6rd.relay_prefixlen;
			if (copy_to_user(ifr->ifr_ifru.ifru_data, &ip6rd,
					 sizeof(ip6rd)))
				goto done;
#endif
		}
		err = 0;
		break;

	case SIOCADDTUNNEL:
	case SIOCCHGTUNNEL:
		err = -EPERM;
		if (!capable(CAP_NET_ADMIN))
			goto done;

		err = -EFAULT;
		if (copy_from_user(&p, ifr->ifr_ifru.ifru_data, sizeof(p)))
			goto done;

		err = -EINVAL;
		if (p.iph.version != 4 || p.iph.protocol != IPPROTO_IPV6 ||
		    p.iph.ihl != 5 || (p.iph.frag_off&htons(~IP_DF)))
			goto done;
		if (p.iph.ttl)
			p.iph.frag_off |= htons(IP_DF);

		t = ipip6_tunnel_locate(net, &p, cmd == SIOCADDTUNNEL);

		if (dev != sitn->fb_tunnel_dev && cmd == SIOCCHGTUNNEL) {
			if (t != NULL) {
				if (t->dev != dev) {
					err = -EEXIST;
					break;
				}
			} else {
				if (((dev->flags&IFF_POINTOPOINT) && !p.iph.daddr) ||
				    (!(dev->flags&IFF_POINTOPOINT) && p.iph.daddr)) {
					err = -EINVAL;
					break;
				}
				t = netdev_priv(dev);
				ipip6_tunnel_unlink(sitn, t);
				synchronize_net();
				t->parms.iph.saddr = p.iph.saddr;
				t->parms.iph.daddr = p.iph.daddr;
				memcpy(dev->dev_addr, &p.iph.saddr, 4);
				memcpy(dev->broadcast, &p.iph.daddr, 4);
				ipip6_tunnel_link(sitn, t);
				netdev_state_change(dev);
			}
		}

		if (t) {
			err = 0;
			if (cmd == SIOCCHGTUNNEL) {
				t->parms.iph.ttl = p.iph.ttl;
				t->parms.iph.tos = p.iph.tos;
				if (t->parms.link != p.link) {
					t->parms.link = p.link;
					ipip6_tunnel_bind_dev(dev);
					netdev_state_change(dev);
				}
			}
			if (copy_to_user(ifr->ifr_ifru.ifru_data, &t->parms, sizeof(p)))
				err = -EFAULT;
		} else
			err = (cmd == SIOCADDTUNNEL ? -ENOBUFS : -ENOENT);
		break;

	case SIOCDELTUNNEL:
		err = -EPERM;
		if (!capable(CAP_NET_ADMIN))
			goto done;

		if (dev == sitn->fb_tunnel_dev) {
			err = -EFAULT;
			if (copy_from_user(&p, ifr->ifr_ifru.ifru_data, sizeof(p)))
				goto done;
			err = -ENOENT;
			if ((t = ipip6_tunnel_locate(net, &p, 0)) == NULL)
				goto done;
			err = -EPERM;
			if (t == netdev_priv(sitn->fb_tunnel_dev))
				goto done;
			dev = t->dev;
		}
		unregister_netdevice(dev);
		err = 0;
		break;

	case SIOCGETPRL:
		err = -EINVAL;
		if (dev == sitn->fb_tunnel_dev)
			goto done;
		err = -ENOENT;
		if (!(t = netdev_priv(dev)))
			goto done;
		err = ipip6_tunnel_get_prl(t, ifr->ifr_ifru.ifru_data);
		break;

	case SIOCADDPRL:
	case SIOCDELPRL:
	case SIOCCHGPRL:
		err = -EPERM;
		if (!capable(CAP_NET_ADMIN))
			goto done;
		err = -EINVAL;
		if (dev == sitn->fb_tunnel_dev)
			goto done;
		err = -EFAULT;
		if (copy_from_user(&prl, ifr->ifr_ifru.ifru_data, sizeof(prl)))
			goto done;
		err = -ENOENT;
		if (!(t = netdev_priv(dev)))
			goto done;

		switch (cmd) {
		case SIOCDELPRL:
			err = ipip6_tunnel_del_prl(t, &prl);
			break;
		case SIOCADDPRL:
		case SIOCCHGPRL:
			err = ipip6_tunnel_add_prl(t, &prl, cmd == SIOCCHGPRL);
			break;
		}
		netdev_state_change(dev);
		break;

#ifdef CONFIG_IPV6_SIT_6RD
	case SIOCADD6RD:
	case SIOCCHG6RD:
	case SIOCDEL6RD:
		err = -EPERM;
		if (!capable(CAP_NET_ADMIN))
			goto done;

		err = -EFAULT;
		if (copy_from_user(&ip6rd, ifr->ifr_ifru.ifru_data,
				   sizeof(ip6rd)))
			goto done;

		t = netdev_priv(dev);

		if (cmd != SIOCDEL6RD) {
			struct in6_addr prefix;
			__be32 relay_prefix;

			err = -EINVAL;
			if (ip6rd.relay_prefixlen > 32 ||
			    ip6rd.prefixlen + (32 - ip6rd.relay_prefixlen) > 64)
				goto done;

			ipv6_addr_prefix(&prefix, &ip6rd.prefix,
					 ip6rd.prefixlen);
			if (!ipv6_addr_equal(&prefix, &ip6rd.prefix))
				goto done;
			if (ip6rd.relay_prefixlen)
				relay_prefix = ip6rd.relay_prefix &
					       htonl(0xffffffffUL <<
						     (32 - ip6rd.relay_prefixlen));
			else
				relay_prefix = 0;
			if (relay_prefix != ip6rd.relay_prefix)
				goto done;

			ipv6_addr_copy(&t->ip6rd.prefix, &prefix);
			t->ip6rd.relay_prefix = relay_prefix;
			t->ip6rd.prefixlen = ip6rd.prefixlen;
			t->ip6rd.relay_prefixlen = ip6rd.relay_prefixlen;
		} else
			ipip6_tunnel_clone_6rd(dev, sitn);

		err = 0;
		break;
#endif

	default:
		err = -EINVAL;
	}

done:
	return err;
}

static int ipip6_tunnel_change_mtu(struct net_device *dev, int new_mtu)
{
	if (new_mtu < IPV6_MIN_MTU || new_mtu > 0xFFF8 - sizeof(struct iphdr))
		return -EINVAL;
	dev->mtu = new_mtu;
	return 0;
}

static const struct net_device_ops ipip6_netdev_ops = {
	.ndo_uninit	= ipip6_tunnel_uninit,
	.ndo_start_xmit	= ipip6_tunnel_xmit,
	.ndo_do_ioctl	= ipip6_tunnel_ioctl,
	.ndo_change_mtu	= ipip6_tunnel_change_mtu,
	.ndo_get_stats	= ipip6_get_stats,
};

static void ipip6_dev_free(struct net_device *dev)
{
	free_percpu(dev->tstats);
	free_netdev(dev);
}

static void ipip6_tunnel_setup(struct net_device *dev)
{
	dev->netdev_ops		= &ipip6_netdev_ops;
	dev->destructor 	= ipip6_dev_free;

	dev->type		= ARPHRD_SIT;
	dev->hard_header_len 	= LL_MAX_HEADER + sizeof(struct iphdr);
	dev->mtu		= ETH_DATA_LEN - sizeof(struct iphdr);
	dev->flags		= IFF_NOARP;
	dev->priv_flags	       &= ~IFF_XMIT_DST_RELEASE;
	dev->iflink		= 0;
	dev->addr_len		= 4;
	dev->features		|= NETIF_F_NETNS_LOCAL;
	dev->features		|= NETIF_F_LLTX;
}

static int ipip6_tunnel_init(struct net_device *dev)
{
	struct ip_tunnel *tunnel = netdev_priv(dev);

	tunnel->dev = dev;
	strcpy(tunnel->parms.name, dev->name);

	memcpy(dev->dev_addr, &tunnel->parms.iph.saddr, 4);
	memcpy(dev->broadcast, &tunnel->parms.iph.daddr, 4);

	ipip6_tunnel_bind_dev(dev);
	dev->tstats = alloc_percpu(struct pcpu_tstats);
	if (!dev->tstats)
		return -ENOMEM;

	return 0;
}

static int __net_init ipip6_fb_tunnel_init(struct net_device *dev)
{
	struct ip_tunnel *tunnel = netdev_priv(dev);
	struct iphdr *iph = &tunnel->parms.iph;
	struct net *net = dev_net(dev);
	struct sit_net *sitn = net_generic(net, sit_net_id);

	tunnel->dev = dev;
	strcpy(tunnel->parms.name, dev->name);

	iph->version		= 4;
	iph->protocol		= IPPROTO_IPV6;
	iph->ihl		= 5;
	iph->ttl		= 64;

	dev->tstats = alloc_percpu(struct pcpu_tstats);
	if (!dev->tstats)
		return -ENOMEM;
	dev_hold(dev);
	rcu_assign_pointer(sitn->tunnels_wc[0], tunnel);
	return 0;
}

static struct xfrm_tunnel sit_handler __read_mostly = {
	.handler	=	ipip6_rcv,
	.err_handler	=	ipip6_err,
	.priority	=	1,
};

static void __net_exit sit_destroy_tunnels(struct sit_net *sitn, struct list_head *head)
{
	int prio;

	for (prio = 1; prio < 4; prio++) {
		int h;
		for (h = 0; h < HASH_SIZE; h++) {
			struct ip_tunnel *t;

			t = rtnl_dereference(sitn->tunnels[prio][h]);
			while (t != NULL) {
				unregister_netdevice_queue(t->dev, head);
				t = rtnl_dereference(t->next);
			}
		}
	}
}

static int __net_init sit_init_net(struct net *net)
{
	struct sit_net *sitn = net_generic(net, sit_net_id);
	int err;

	sitn->tunnels[0] = sitn->tunnels_wc;
	sitn->tunnels[1] = sitn->tunnels_l;
	sitn->tunnels[2] = sitn->tunnels_r;
	sitn->tunnels[3] = sitn->tunnels_r_l;

	sitn->fb_tunnel_dev = alloc_netdev(sizeof(struct ip_tunnel), "sit0",
					   ipip6_tunnel_setup);
	if (!sitn->fb_tunnel_dev) {
		err = -ENOMEM;
		goto err_alloc_dev;
	}
	dev_net_set(sitn->fb_tunnel_dev, net);

	err = ipip6_fb_tunnel_init(sitn->fb_tunnel_dev);
	if (err)
		goto err_dev_free;

	ipip6_tunnel_clone_6rd(sitn->fb_tunnel_dev, sitn);

	if ((err = register_netdev(sitn->fb_tunnel_dev)))
		goto err_reg_dev;

	return 0;

err_reg_dev:
	dev_put(sitn->fb_tunnel_dev);
err_dev_free:
	ipip6_dev_free(sitn->fb_tunnel_dev);
err_alloc_dev:
	return err;
}

static void __net_exit sit_exit_net(struct net *net)
{
	struct sit_net *sitn = net_generic(net, sit_net_id);
	LIST_HEAD(list);

	rtnl_lock();
	sit_destroy_tunnels(sitn, &list);
	unregister_netdevice_queue(sitn->fb_tunnel_dev, &list);
	unregister_netdevice_many(&list);
	rtnl_unlock();
}

static struct pernet_operations sit_net_ops = {
	.init = sit_init_net,
	.exit = sit_exit_net,
	.id   = &sit_net_id,
	.size = sizeof(struct sit_net),
};

static void __exit sit_cleanup(void)
{
	xfrm4_tunnel_deregister(&sit_handler, AF_INET6);

	unregister_pernet_device(&sit_net_ops);
	rcu_barrier(); /* Wait for completion of call_rcu()'s */
}

static int __init sit_init(void)
{
	int err;

	printk(KERN_INFO "IPv6 over IPv4 tunneling driver\n");

<<<<<<< HEAD
	err = register_pernet_gen_device(&sit_net_id, &sit_net_ops);
=======
	err = register_pernet_device(&sit_net_ops);
>>>>>>> 02f8c6ae
	if (err < 0)
		return err;
	err = xfrm4_tunnel_register(&sit_handler, AF_INET6);
	if (err < 0) {
		unregister_pernet_device(&sit_net_ops);
		printk(KERN_INFO "sit init: Can't add protocol\n");
	}
	return err;
}

module_init(sit_init);
module_exit(sit_cleanup);
MODULE_LICENSE("GPL");
MODULE_ALIAS_NETDEV("sit0");<|MERGE_RESOLUTION|>--- conflicted
+++ resolved
@@ -1271,11 +1271,7 @@
 
 	printk(KERN_INFO "IPv6 over IPv4 tunneling driver\n");
 
-<<<<<<< HEAD
-	err = register_pernet_gen_device(&sit_net_id, &sit_net_ops);
-=======
 	err = register_pernet_device(&sit_net_ops);
->>>>>>> 02f8c6ae
 	if (err < 0)
 		return err;
 	err = xfrm4_tunnel_register(&sit_handler, AF_INET6);
