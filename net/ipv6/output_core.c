/*
 * IPv6 library code, needed by static components when full IPv6 support is
 * not configured or static.  These functions are needed by GSO/GRO implementation.
 */
#include <linux/export.h>
<<<<<<< HEAD
=======
#include <linux/random.h>
>>>>>>> 0bbf78fb
#include <net/ip.h>
#include <net/ipv6.h>
#include <net/ip6_fib.h>
#include <net/addrconf.h>

<<<<<<< HEAD
void ipv6_select_ident(struct frag_hdr *fhdr, struct rt6_info *rt)
{
	static u32 ip6_idents_hashrnd __read_mostly;
	static bool hashrnd_initialized = false;
	u32 hash, id;

	if (unlikely(!hashrnd_initialized)) {
		hashrnd_initialized = true;
		get_random_bytes(&ip6_idents_hashrnd, sizeof(ip6_idents_hashrnd));
	}
	hash = __ipv6_addr_jhash(&rt->rt6i_dst.addr, ip6_idents_hashrnd);
	hash = __ipv6_addr_jhash(&rt->rt6i_src.addr, hash);

	id = ip_idents_reserve(hash, 1);
	fhdr->identification = htonl(id);
}
EXPORT_SYMBOL(ipv6_select_ident);
=======
/* This function exists only for tap drivers that must support broken
 * clients requesting UFO without specifying an IPv6 fragment ID.
 *
 * This is similar to ipv6_select_ident() but we use an independent hash
 * seed to limit information leakage.
 *
 * The network header must be set before calling this.
 */
void ipv6_proxy_select_ident(struct sk_buff *skb)
{
	static u32 ip6_proxy_idents_hashrnd __read_mostly;
	struct in6_addr buf[2];
	struct in6_addr *addrs;
	static bool done = false;
	u32 hash, id;

	addrs = skb_header_pointer(skb,
				   skb_network_offset(skb) +
				   offsetof(struct ipv6hdr, saddr),
				   sizeof(buf), buf);
	if (!addrs)
		return;

	if (!done) {
		get_random_bytes(&ip6_proxy_idents_hashrnd,
				 sizeof(ip6_proxy_idents_hashrnd));
		done = true;
	}

	hash = __ipv6_addr_jhash(&addrs[1], ip6_proxy_idents_hashrnd);
	hash = __ipv6_addr_jhash(&addrs[0], hash);

	id = ip_idents_reserve(hash, 1);
	skb_shinfo(skb)->ip6_frag_id = htonl(id);
}
EXPORT_SYMBOL_GPL(ipv6_proxy_select_ident);
>>>>>>> 0bbf78fb

int ip6_find_1stfragopt(struct sk_buff *skb, u8 **nexthdr)
{
	u16 offset = sizeof(struct ipv6hdr);
	struct ipv6_opt_hdr *exthdr =
				(struct ipv6_opt_hdr *)(ipv6_hdr(skb) + 1);
	unsigned int packet_len = skb_tail_pointer(skb) -
		skb_network_header(skb);
	int found_rhdr = 0;
	*nexthdr = &ipv6_hdr(skb)->nexthdr;

	while (offset + 1 <= packet_len) {

		switch (**nexthdr) {

		case NEXTHDR_HOP:
			break;
		case NEXTHDR_ROUTING:
			found_rhdr = 1;
			break;
		case NEXTHDR_DEST:
#if IS_ENABLED(CONFIG_IPV6_MIP6)
			if (ipv6_find_tlv(skb, offset, IPV6_TLV_HAO) >= 0)
				break;
#endif
			if (found_rhdr)
				return offset;
			break;
		default :
			return offset;
		}

		offset += ipv6_optlen(exthdr);
		*nexthdr = &exthdr->nexthdr;
		exthdr = (struct ipv6_opt_hdr *)(skb_network_header(skb) +
						 offset);
	}

	return offset;
}
EXPORT_SYMBOL(ip6_find_1stfragopt);

#if IS_ENABLED(CONFIG_IPV6)
int ip6_dst_hoplimit(struct dst_entry *dst)
{
	int hoplimit = dst_metric_raw(dst, RTAX_HOPLIMIT);
	if (hoplimit == 0) {
		struct net_device *dev = dst->dev;
		struct inet6_dev *idev;

		rcu_read_lock();
		idev = __in6_dev_get(dev);
		if (idev)
			hoplimit = idev->cnf.hop_limit;
		else
			hoplimit = dev_net(dev)->ipv6.devconf_all->hop_limit;
		rcu_read_unlock();
	}
	return hoplimit;
}
EXPORT_SYMBOL(ip6_dst_hoplimit);
#endif

int __ip6_local_out(struct sk_buff *skb)
{
	int len;

	len = skb->len - sizeof(struct ipv6hdr);
	if (len > IPV6_MAXPLEN)
		len = 0;
	ipv6_hdr(skb)->payload_len = htons(len);

	return nf_hook(NFPROTO_IPV6, NF_INET_LOCAL_OUT, skb, NULL,
		       skb_dst(skb)->dev, dst_output);
}
EXPORT_SYMBOL_GPL(__ip6_local_out);

int ip6_local_out(struct sk_buff *skb)
{
	int err;

	err = __ip6_local_out(skb);
	if (likely(err == 1))
		err = dst_output(skb);

	return err;
}
EXPORT_SYMBOL_GPL(ip6_local_out);<|MERGE_RESOLUTION|>--- conflicted
+++ resolved
@@ -3,34 +3,12 @@
  * not configured or static.  These functions are needed by GSO/GRO implementation.
  */
 #include <linux/export.h>
-<<<<<<< HEAD
-=======
 #include <linux/random.h>
->>>>>>> 0bbf78fb
 #include <net/ip.h>
 #include <net/ipv6.h>
 #include <net/ip6_fib.h>
 #include <net/addrconf.h>
 
-<<<<<<< HEAD
-void ipv6_select_ident(struct frag_hdr *fhdr, struct rt6_info *rt)
-{
-	static u32 ip6_idents_hashrnd __read_mostly;
-	static bool hashrnd_initialized = false;
-	u32 hash, id;
-
-	if (unlikely(!hashrnd_initialized)) {
-		hashrnd_initialized = true;
-		get_random_bytes(&ip6_idents_hashrnd, sizeof(ip6_idents_hashrnd));
-	}
-	hash = __ipv6_addr_jhash(&rt->rt6i_dst.addr, ip6_idents_hashrnd);
-	hash = __ipv6_addr_jhash(&rt->rt6i_src.addr, hash);
-
-	id = ip_idents_reserve(hash, 1);
-	fhdr->identification = htonl(id);
-}
-EXPORT_SYMBOL(ipv6_select_ident);
-=======
 /* This function exists only for tap drivers that must support broken
  * clients requesting UFO without specifying an IPv6 fragment ID.
  *
@@ -67,8 +45,24 @@
 	skb_shinfo(skb)->ip6_frag_id = htonl(id);
 }
 EXPORT_SYMBOL_GPL(ipv6_proxy_select_ident);
->>>>>>> 0bbf78fb
 
+void ipv6_select_ident(struct frag_hdr *fhdr, struct rt6_info *rt)
+{
+	static u32 ip6_idents_hashrnd __read_mostly;
+	static bool hashrnd_initialized = false;
+	u32 hash, id;
+
+	if (unlikely(!hashrnd_initialized)) {
+		hashrnd_initialized = true;
+		get_random_bytes(&ip6_idents_hashrnd, sizeof(ip6_idents_hashrnd));
+	}
+	hash = __ipv6_addr_jhash(&rt->rt6i_dst.addr, ip6_idents_hashrnd);
+	hash = __ipv6_addr_jhash(&rt->rt6i_src.addr, hash);
+
+	id = ip_idents_reserve(hash, 1);
+	fhdr->identification = htonl(id);
+}
+EXPORT_SYMBOL(ipv6_select_ident);
 int ip6_find_1stfragopt(struct sk_buff *skb, u8 **nexthdr)
 {
 	u16 offset = sizeof(struct ipv6hdr);
