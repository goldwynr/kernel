/*
 * File: pn_dev.c
 *
 * Phonet network device
 *
 * Copyright (C) 2008 Nokia Corporation.
 *
 * Contact: Remi Denis-Courmont <remi.denis-courmont@nokia.com>
 * Original author: Sakari Ailus <sakari.ailus@nokia.com>
 *
 * This program is free software; you can redistribute it and/or
 * modify it under the terms of the GNU General Public License
 * version 2 as published by the Free Software Foundation.
 *
 * This program is distributed in the hope that it will be useful, but
 * WITHOUT ANY WARRANTY; without even the implied warranty of
 * MERCHANTABILITY or FITNESS FOR A PARTICULAR PURPOSE.  See the GNU
 * General Public License for more details.
 *
 * You should have received a copy of the GNU General Public License
 * along with this program; if not, write to the Free Software
 * Foundation, Inc., 51 Franklin St, Fifth Floor, Boston, MA
 * 02110-1301 USA
 */

#include <linux/kernel.h>
#include <linux/net.h>
#include <linux/slab.h>
#include <linux/netdevice.h>
#include <linux/phonet.h>
#include <linux/proc_fs.h>
#include <linux/if_arp.h>
#include <net/sock.h>
#include <net/netns/generic.h>
#include <net/phonet/pn_dev.h>

struct phonet_routes {
	struct mutex		lock;
	struct net_device	*table[64];
};

struct phonet_net {
	struct phonet_device_list pndevs;
	struct phonet_routes routes;
};

int phonet_net_id __read_mostly;

static struct phonet_net *phonet_pernet(struct net *net)
{
	BUG_ON(!net);

	return net_generic(net, phonet_net_id);
}

struct phonet_device_list *phonet_device_list(struct net *net)
{
	struct phonet_net *pnn = phonet_pernet(net);
	return &pnn->pndevs;
}

/* Allocate new Phonet device. */
static struct phonet_device *__phonet_device_alloc(struct net_device *dev)
{
	struct phonet_device_list *pndevs = phonet_device_list(dev_net(dev));
	struct phonet_device *pnd = kmalloc(sizeof(*pnd), GFP_ATOMIC);
	if (pnd == NULL)
		return NULL;
	pnd->netdev = dev;
	bitmap_zero(pnd->addrs, 64);

	BUG_ON(!mutex_is_locked(&pndevs->lock));
	list_add_rcu(&pnd->list, &pndevs->list);
	return pnd;
}

static struct phonet_device *__phonet_get(struct net_device *dev)
{
	struct phonet_device_list *pndevs = phonet_device_list(dev_net(dev));
	struct phonet_device *pnd;

	BUG_ON(!mutex_is_locked(&pndevs->lock));
	list_for_each_entry(pnd, &pndevs->list, list) {
		if (pnd->netdev == dev)
			return pnd;
	}
	return NULL;
}

static struct phonet_device *__phonet_get_rcu(struct net_device *dev)
{
	struct phonet_device_list *pndevs = phonet_device_list(dev_net(dev));
	struct phonet_device *pnd;

	list_for_each_entry_rcu(pnd, &pndevs->list, list) {
		if (pnd->netdev == dev)
			return pnd;
	}
	return NULL;
}

static void phonet_device_destroy(struct net_device *dev)
{
	struct phonet_device_list *pndevs = phonet_device_list(dev_net(dev));
	struct phonet_device *pnd;

	ASSERT_RTNL();

	mutex_lock(&pndevs->lock);
	pnd = __phonet_get(dev);
	if (pnd)
		list_del_rcu(&pnd->list);
	mutex_unlock(&pndevs->lock);

	if (pnd) {
		u8 addr;

		for_each_set_bit(addr, pnd->addrs, 64)
			phonet_address_notify(RTM_DELADDR, dev, addr);
		kfree(pnd);
	}
}

struct net_device *phonet_device_get(struct net *net)
{
	struct phonet_device_list *pndevs = phonet_device_list(net);
	struct phonet_device *pnd;
	struct net_device *dev = NULL;

	rcu_read_lock();
	list_for_each_entry_rcu(pnd, &pndevs->list, list) {
		dev = pnd->netdev;
		BUG_ON(!dev);

		if ((dev->reg_state == NETREG_REGISTERED) &&
			((pnd->netdev->flags & IFF_UP)) == IFF_UP)
			break;
		dev = NULL;
	}
	if (dev)
		dev_hold(dev);
	rcu_read_unlock();
	return dev;
}

int phonet_address_add(struct net_device *dev, u8 addr)
{
	struct phonet_device_list *pndevs = phonet_device_list(dev_net(dev));
	struct phonet_device *pnd;
	int err = 0;

	mutex_lock(&pndevs->lock);
	/* Find or create Phonet-specific device data */
	pnd = __phonet_get(dev);
	if (pnd == NULL)
		pnd = __phonet_device_alloc(dev);
	if (unlikely(pnd == NULL))
		err = -ENOMEM;
	else if (test_and_set_bit(addr >> 2, pnd->addrs))
		err = -EEXIST;
	mutex_unlock(&pndevs->lock);
	return err;
}

int phonet_address_del(struct net_device *dev, u8 addr)
{
	struct phonet_device_list *pndevs = phonet_device_list(dev_net(dev));
	struct phonet_device *pnd;
	int err = 0;

	mutex_lock(&pndevs->lock);
	pnd = __phonet_get(dev);
	if (!pnd || !test_and_clear_bit(addr >> 2, pnd->addrs)) {
		err = -EADDRNOTAVAIL;
		pnd = NULL;
	} else if (bitmap_empty(pnd->addrs, 64))
		list_del_rcu(&pnd->list);
	else
		pnd = NULL;
	mutex_unlock(&pndevs->lock);

	if (pnd)
		kfree_rcu(pnd, rcu);

	return err;
}

/* Gets a source address toward a destination, through a interface. */
u8 phonet_address_get(struct net_device *dev, u8 daddr)
{
	struct phonet_device *pnd;
	u8 saddr;

	rcu_read_lock();
	pnd = __phonet_get_rcu(dev);
	if (pnd) {
		BUG_ON(bitmap_empty(pnd->addrs, 64));

		/* Use same source address as destination, if possible */
		if (test_bit(daddr >> 2, pnd->addrs))
			saddr = daddr;
		else
			saddr = find_first_bit(pnd->addrs, 64) << 2;
	} else
		saddr = PN_NO_ADDR;
	rcu_read_unlock();

	if (saddr == PN_NO_ADDR) {
		/* Fallback to another device */
		struct net_device *def_dev;

		def_dev = phonet_device_get(dev_net(dev));
		if (def_dev) {
			if (def_dev != dev)
				saddr = phonet_address_get(def_dev, daddr);
			dev_put(def_dev);
		}
	}
	return saddr;
}

int phonet_address_lookup(struct net *net, u8 addr)
{
	struct phonet_device_list *pndevs = phonet_device_list(net);
	struct phonet_device *pnd;
	int err = -EADDRNOTAVAIL;

	rcu_read_lock();
	list_for_each_entry_rcu(pnd, &pndevs->list, list) {
		/* Don't allow unregistering devices! */
		if ((pnd->netdev->reg_state != NETREG_REGISTERED) ||
				((pnd->netdev->flags & IFF_UP)) != IFF_UP)
			continue;

		if (test_bit(addr >> 2, pnd->addrs)) {
			err = 0;
			goto found;
		}
	}
found:
	rcu_read_unlock();
	return err;
}

/* automatically configure a Phonet device, if supported */
static int phonet_device_autoconf(struct net_device *dev)
{
	struct if_phonet_req req;
	int ret;

	if (!dev->netdev_ops->ndo_do_ioctl)
		return -EOPNOTSUPP;

	ret = dev->netdev_ops->ndo_do_ioctl(dev, (struct ifreq *)&req,
						SIOCPNGAUTOCONF);
	if (ret < 0)
		return ret;

	ASSERT_RTNL();
	ret = phonet_address_add(dev, req.ifr_phonet_autoconf.device);
	if (ret)
		return ret;
	phonet_address_notify(RTM_NEWADDR, dev,
				req.ifr_phonet_autoconf.device);
	return 0;
}

static void phonet_route_autodel(struct net_device *dev)
{
	struct phonet_net *pnn = phonet_pernet(dev_net(dev));
	unsigned i;
	DECLARE_BITMAP(deleted, 64);

	/* Remove left-over Phonet routes */
	bitmap_zero(deleted, 64);
	mutex_lock(&pnn->routes.lock);
	for (i = 0; i < 64; i++)
		if (dev == pnn->routes.table[i]) {
			rcu_assign_pointer(pnn->routes.table[i], NULL);
			set_bit(i, deleted);
		}
	mutex_unlock(&pnn->routes.lock);

	if (bitmap_empty(deleted, 64))
		return; /* short-circuit RCU */
	synchronize_rcu();
	for_each_set_bit(i, deleted, 64) {
		rtm_phonet_notify(RTM_DELROUTE, dev, i);
		dev_put(dev);
	}
}

/* notify Phonet of device events */
static int phonet_device_notify(struct notifier_block *me, unsigned long what,
				void *arg)
{
	struct net_device *dev = arg;

	if (!net_eq(dev_net(dev), &init_net))
		return 0;

	switch (what) {
	case NETDEV_REGISTER:
		if (dev->type == ARPHRD_PHONET)
			phonet_device_autoconf(dev);
		break;
	case NETDEV_UNREGISTER:
		phonet_device_destroy(dev);
		phonet_route_autodel(dev);
		break;
	}
	return 0;

}

static struct notifier_block phonet_device_notifier = {
	.notifier_call = phonet_device_notify,
	.priority = 0,
};

/* Per-namespace Phonet devices handling */
static int __net_init phonet_init_net(struct net *net)
{
<<<<<<< HEAD
	struct phonet_net *pnn;

	if (!net_eq(net, &init_net))
		return 0;
	pnn = kmalloc(sizeof(*pnn), GFP_KERNEL);
	if (!pnn)
		return -ENOMEM;
=======
	struct phonet_net *pnn = phonet_pernet(net);
>>>>>>> 02f8c6ae

	if (!proc_net_fops_create(net, "phonet", 0, &pn_sock_seq_fops))
		return -ENOMEM;

	INIT_LIST_HEAD(&pnn->pndevs.list);
	mutex_init(&pnn->pndevs.lock);
	mutex_init(&pnn->routes.lock);
	return 0;
}

static void __net_exit phonet_exit_net(struct net *net)
{
<<<<<<< HEAD
	struct phonet_net *pnn;
=======
	struct phonet_net *pnn = phonet_pernet(net);
>>>>>>> 02f8c6ae
	struct net_device *dev;
	unsigned i;

	if (!net_eq(net, &init_net))
		return;
	pnn = net_generic(net, phonet_net_id);

	rtnl_lock();
	for_each_netdev(net, dev)
		phonet_device_destroy(dev);

	for (i = 0; i < 64; i++) {
		dev = pnn->routes.table[i];
		if (dev) {
			rtm_phonet_notify(RTM_DELROUTE, dev, i);
			dev_put(dev);
		}
	}
	rtnl_unlock();

	proc_net_remove(net, "phonet");
}

static struct pernet_operations phonet_net_ops = {
	.init = phonet_init_net,
	.exit = phonet_exit_net,
	.id   = &phonet_net_id,
	.size = sizeof(struct phonet_net),
};

/* Initialize Phonet devices list */
int __init phonet_device_init(void)
{
	int err = register_pernet_device(&phonet_net_ops);
	if (err)
		return err;

	proc_net_fops_create(&init_net, "pnresource", 0, &pn_res_seq_fops);
	register_netdevice_notifier(&phonet_device_notifier);
	err = phonet_netlink_register();
	if (err)
		phonet_device_exit();
	return err;
}

void phonet_device_exit(void)
{
	rtnl_unregister_all(PF_PHONET);
	unregister_netdevice_notifier(&phonet_device_notifier);
	unregister_pernet_device(&phonet_net_ops);
	proc_net_remove(&init_net, "pnresource");
}

int phonet_route_add(struct net_device *dev, u8 daddr)
{
	struct phonet_net *pnn = phonet_pernet(dev_net(dev));
	struct phonet_routes *routes = &pnn->routes;
	int err = -EEXIST;

	daddr = daddr >> 2;
	mutex_lock(&routes->lock);
	if (routes->table[daddr] == NULL) {
		rcu_assign_pointer(routes->table[daddr], dev);
		dev_hold(dev);
		err = 0;
	}
	mutex_unlock(&routes->lock);
	return err;
}

int phonet_route_del(struct net_device *dev, u8 daddr)
{
	struct phonet_net *pnn = phonet_pernet(dev_net(dev));
	struct phonet_routes *routes = &pnn->routes;

	daddr = daddr >> 2;
	mutex_lock(&routes->lock);
	if (dev == routes->table[daddr])
		rcu_assign_pointer(routes->table[daddr], NULL);
	else
		dev = NULL;
	mutex_unlock(&routes->lock);

	if (!dev)
		return -ENOENT;
	synchronize_rcu();
	dev_put(dev);
	return 0;
}

struct net_device *phonet_route_get_rcu(struct net *net, u8 daddr)
{
	struct phonet_net *pnn = phonet_pernet(net);
	struct phonet_routes *routes = &pnn->routes;
	struct net_device *dev;

	daddr >>= 2;
	dev = rcu_dereference(routes->table[daddr]);
	return dev;
}

struct net_device *phonet_route_output(struct net *net, u8 daddr)
{
	struct phonet_net *pnn = phonet_pernet(net);
	struct phonet_routes *routes = &pnn->routes;
	struct net_device *dev;

	daddr >>= 2;
	rcu_read_lock();
	dev = rcu_dereference(routes->table[daddr]);
	if (dev)
		dev_hold(dev);
	rcu_read_unlock();

	if (!dev)
		dev = phonet_device_get(net); /* Default route */
	return dev;
}<|MERGE_RESOLUTION|>--- conflicted
+++ resolved
@@ -296,9 +296,6 @@
 {
 	struct net_device *dev = arg;
 
-	if (!net_eq(dev_net(dev), &init_net))
-		return 0;
-
 	switch (what) {
 	case NETDEV_REGISTER:
 		if (dev->type == ARPHRD_PHONET)
@@ -321,17 +318,7 @@
 /* Per-namespace Phonet devices handling */
 static int __net_init phonet_init_net(struct net *net)
 {
-<<<<<<< HEAD
-	struct phonet_net *pnn;
-
-	if (!net_eq(net, &init_net))
-		return 0;
-	pnn = kmalloc(sizeof(*pnn), GFP_KERNEL);
-	if (!pnn)
-		return -ENOMEM;
-=======
 	struct phonet_net *pnn = phonet_pernet(net);
->>>>>>> 02f8c6ae
 
 	if (!proc_net_fops_create(net, "phonet", 0, &pn_sock_seq_fops))
 		return -ENOMEM;
@@ -344,17 +331,9 @@
 
 static void __net_exit phonet_exit_net(struct net *net)
 {
-<<<<<<< HEAD
-	struct phonet_net *pnn;
-=======
 	struct phonet_net *pnn = phonet_pernet(net);
->>>>>>> 02f8c6ae
 	struct net_device *dev;
 	unsigned i;
-
-	if (!net_eq(net, &init_net))
-		return;
-	pnn = net_generic(net, phonet_net_id);
 
 	rtnl_lock();
 	for_each_netdev(net, dev)
