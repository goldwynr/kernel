/*
 *  ebtables
 *
 *  Author:
 *  Bart De Schuymer		<bdschuym@pandora.be>
 *
 *  ebtables.c,v 2.0, July, 2002
 *
 *  This code is stongly inspired on the iptables code which is
 *  Copyright (C) 1999 Paul `Rusty' Russell & Michael J. Neuling
 *
 *  This program is free software; you can redistribute it and/or
 *  modify it under the terms of the GNU General Public License
 *  as published by the Free Software Foundation; either version
 *  2 of the License, or (at your option) any later version.
 */
#define pr_fmt(fmt) KBUILD_MODNAME ": " fmt
#include <linux/kmod.h>
#include <linux/module.h>
#include <linux/vmalloc.h>
#include <linux/netfilter/x_tables.h>
#include <linux/netfilter_bridge/ebtables.h>
#include <linux/spinlock.h>
#include <linux/mutex.h>
#include <linux/slab.h>
#include <asm/uaccess.h>
#include <linux/smp.h>
#include <linux/cpumask.h>
#include <net/sock.h>
/* needed for logical [in,out]-dev filtering */
#include "../br_private.h"

#define BUGPRINT(format, args...) printk("kernel msg: ebtables bug: please "\
					 "report to author: "format, ## args)
/* #define BUGPRINT(format, args...) */

/*
 * Each cpu has its own set of counters, so there is no need for write_lock in
 * the softirq
 * For reading or updating the counters, the user context needs to
 * get a write_lock
 */

/* The size of each set of counters is altered to get cache alignment */
#define SMP_ALIGN(x) (((x) + SMP_CACHE_BYTES-1) & ~(SMP_CACHE_BYTES-1))
#define COUNTER_OFFSET(n) (SMP_ALIGN(n * sizeof(struct ebt_counter)))
#define COUNTER_BASE(c, n, cpu) ((struct ebt_counter *)(((char *)c) + \
   COUNTER_OFFSET(n) * cpu))



static DEFINE_MUTEX(ebt_mutex);

#ifdef CONFIG_COMPAT
static void ebt_standard_compat_from_user(void *dst, const void *src)
{
	int v = *(compat_int_t *)src;

	if (v >= 0)
		v += xt_compat_calc_jump(NFPROTO_BRIDGE, v);
	memcpy(dst, &v, sizeof(v));
}

static int ebt_standard_compat_to_user(void __user *dst, const void *src)
{
	compat_int_t cv = *(int *)src;

	if (cv >= 0)
		cv -= xt_compat_calc_jump(NFPROTO_BRIDGE, cv);
	return copy_to_user(dst, &cv, sizeof(cv)) ? -EFAULT : 0;
}
#endif


static struct xt_target ebt_standard_target = {
	.name       = "standard",
	.revision   = 0,
	.family     = NFPROTO_BRIDGE,
	.targetsize = sizeof(int),
#ifdef CONFIG_COMPAT
	.compatsize = sizeof(compat_int_t),
	.compat_from_user = ebt_standard_compat_from_user,
	.compat_to_user =  ebt_standard_compat_to_user,
#endif
};

static inline int
ebt_do_watcher(const struct ebt_entry_watcher *w, struct sk_buff *skb,
	       struct xt_action_param *par)
{
	par->target   = w->u.watcher;
	par->targinfo = w->data;
	w->u.watcher->target(skb, par);
	/* watchers don't give a verdict */
	return 0;
}

static inline int
ebt_do_match(struct ebt_entry_match *m, const struct sk_buff *skb,
	     struct xt_action_param *par)
{
	par->match     = m->u.match;
	par->matchinfo = m->data;
	return m->u.match->match(skb, par) ? EBT_MATCH : EBT_NOMATCH;
}

static inline int
ebt_dev_check(const char *entry, const struct net_device *device)
{
	int i = 0;
	const char *devname;

	if (*entry == '\0')
		return 0;
	if (!device)
		return 1;
	devname = device->name;
	/* 1 is the wildcard token */
	while (entry[i] != '\0' && entry[i] != 1 && entry[i] == devname[i])
		i++;
	return (devname[i] != entry[i] && entry[i] != 1);
}

#define FWINV2(bool,invflg) ((bool) ^ !!(e->invflags & invflg))
/* process standard matches */
static inline int
ebt_basic_match(const struct ebt_entry *e, const struct sk_buff *skb,
                const struct net_device *in, const struct net_device *out)
{
	const struct ethhdr *h = eth_hdr(skb);
	const struct net_bridge_port *p;
	__be16 ethproto;
	int verdict, i;

	if (vlan_tx_tag_present(skb))
		ethproto = htons(ETH_P_8021Q);
	else
		ethproto = h->h_proto;

	if (e->bitmask & EBT_802_3) {
		if (FWINV2(ntohs(ethproto) >= 1536, EBT_IPROTO))
			return 1;
	} else if (!(e->bitmask & EBT_NOPROTO) &&
	   FWINV2(e->ethproto != ethproto, EBT_IPROTO))
		return 1;

	if (FWINV2(ebt_dev_check(e->in, in), EBT_IIN))
		return 1;
	if (FWINV2(ebt_dev_check(e->out, out), EBT_IOUT))
		return 1;
	/* rcu_read_lock()ed by nf_hook_slow */
	if (in && (p = br_port_get_rcu(in)) != NULL &&
	    FWINV2(ebt_dev_check(e->logical_in, p->br->dev), EBT_ILOGICALIN))
		return 1;
	if (out && (p = br_port_get_rcu(out)) != NULL &&
	    FWINV2(ebt_dev_check(e->logical_out, p->br->dev), EBT_ILOGICALOUT))
		return 1;

	if (e->bitmask & EBT_SOURCEMAC) {
		verdict = 0;
		for (i = 0; i < 6; i++)
			verdict |= (h->h_source[i] ^ e->sourcemac[i]) &
			   e->sourcemsk[i];
		if (FWINV2(verdict != 0, EBT_ISOURCE) )
			return 1;
	}
	if (e->bitmask & EBT_DESTMAC) {
		verdict = 0;
		for (i = 0; i < 6; i++)
			verdict |= (h->h_dest[i] ^ e->destmac[i]) &
			   e->destmsk[i];
		if (FWINV2(verdict != 0, EBT_IDEST) )
			return 1;
	}
	return 0;
}

static inline __pure
struct ebt_entry *ebt_next_entry(const struct ebt_entry *entry)
{
	return (void *)entry + entry->next_offset;
}

/* Do some firewalling */
unsigned int ebt_do_table (unsigned int hook, struct sk_buff *skb,
   const struct net_device *in, const struct net_device *out,
   struct ebt_table *table)
{
	int i, nentries;
	struct ebt_entry *point;
	struct ebt_counter *counter_base, *cb_base;
	const struct ebt_entry_target *t;
	int verdict, sp = 0;
	struct ebt_chainstack *cs;
	struct ebt_entries *chaininfo;
	const char *base;
	const struct ebt_table_info *private;
	struct xt_action_param acpar;

	acpar.family  = NFPROTO_BRIDGE;
	acpar.in      = in;
	acpar.out     = out;
	acpar.hotdrop = false;
	acpar.hooknum = hook;

	read_lock_bh(&table->lock);
	private = table->private;
	cb_base = COUNTER_BASE(private->counters, private->nentries,
	   smp_processor_id());
	if (private->chainstack)
		cs = private->chainstack[smp_processor_id()];
	else
		cs = NULL;
	chaininfo = private->hook_entry[hook];
	nentries = private->hook_entry[hook]->nentries;
	point = (struct ebt_entry *)(private->hook_entry[hook]->data);
	counter_base = cb_base + private->hook_entry[hook]->counter_offset;
	/* base for chain jumps */
	base = private->entries;
	i = 0;
	while (i < nentries) {
		if (ebt_basic_match(point, skb, in, out))
			goto letscontinue;

		if (EBT_MATCH_ITERATE(point, ebt_do_match, skb, &acpar) != 0)
			goto letscontinue;
		if (acpar.hotdrop) {
			read_unlock_bh(&table->lock);
			return NF_DROP;
		}

		/* increase counter */
		(*(counter_base + i)).pcnt++;
		(*(counter_base + i)).bcnt += skb->len;

		/* these should only watch: not modify, nor tell us
		   what to do with the packet */
		EBT_WATCHER_ITERATE(point, ebt_do_watcher, skb, &acpar);

		t = (struct ebt_entry_target *)
		   (((char *)point) + point->target_offset);
		/* standard target */
		if (!t->u.target->target)
			verdict = ((struct ebt_standard_target *)t)->verdict;
		else {
			acpar.target   = t->u.target;
			acpar.targinfo = t->data;
			verdict = t->u.target->target(skb, &acpar);
		}
		if (verdict == EBT_ACCEPT) {
			read_unlock_bh(&table->lock);
			return NF_ACCEPT;
		}
		if (verdict == EBT_DROP) {
			read_unlock_bh(&table->lock);
			return NF_DROP;
		}
		if (verdict == EBT_RETURN) {
letsreturn:
#ifdef CONFIG_NETFILTER_DEBUG
			if (sp == 0) {
				BUGPRINT("RETURN on base chain");
				/* act like this is EBT_CONTINUE */
				goto letscontinue;
			}
#endif
			sp--;
			/* put all the local variables right */
			i = cs[sp].n;
			chaininfo = cs[sp].chaininfo;
			nentries = chaininfo->nentries;
			point = cs[sp].e;
			counter_base = cb_base +
			   chaininfo->counter_offset;
			continue;
		}
		if (verdict == EBT_CONTINUE)
			goto letscontinue;
#ifdef CONFIG_NETFILTER_DEBUG
		if (verdict < 0) {
			BUGPRINT("bogus standard verdict\n");
			read_unlock_bh(&table->lock);
			return NF_DROP;
		}
#endif
		/* jump to a udc */
		cs[sp].n = i + 1;
		cs[sp].chaininfo = chaininfo;
		cs[sp].e = ebt_next_entry(point);
		i = 0;
		chaininfo = (struct ebt_entries *) (base + verdict);
#ifdef CONFIG_NETFILTER_DEBUG
		if (chaininfo->distinguisher) {
			BUGPRINT("jump to non-chain\n");
			read_unlock_bh(&table->lock);
			return NF_DROP;
		}
#endif
		nentries = chaininfo->nentries;
		point = (struct ebt_entry *)chaininfo->data;
		counter_base = cb_base + chaininfo->counter_offset;
		sp++;
		continue;
letscontinue:
		point = ebt_next_entry(point);
		i++;
	}

	/* I actually like this :) */
	if (chaininfo->policy == EBT_RETURN)
		goto letsreturn;
	if (chaininfo->policy == EBT_ACCEPT) {
		read_unlock_bh(&table->lock);
		return NF_ACCEPT;
	}
	read_unlock_bh(&table->lock);
	return NF_DROP;
}

/* If it succeeds, returns element and locks mutex */
static inline void *
find_inlist_lock_noload(struct list_head *head, const char *name, int *error,
   struct mutex *mutex)
{
	struct {
		struct list_head list;
		char name[EBT_FUNCTION_MAXNAMELEN];
	} *e;

	*error = mutex_lock_interruptible(mutex);
	if (*error != 0)
		return NULL;

	list_for_each_entry(e, head, list) {
		if (strcmp(e->name, name) == 0)
			return e;
	}
	*error = -ENOENT;
	mutex_unlock(mutex);
	return NULL;
}

static void *
find_inlist_lock(struct list_head *head, const char *name, const char *prefix,
   int *error, struct mutex *mutex)
{
	return try_then_request_module(
			find_inlist_lock_noload(head, name, error, mutex),
			"%s%s", prefix, name);
}

static inline struct ebt_table *
find_table_lock(struct net *net, const char *name, int *error,
		struct mutex *mutex)
{
	return find_inlist_lock(&net->xt.tables[NFPROTO_BRIDGE], name,
				"ebtable_", error, mutex);
}

static inline int
ebt_check_match(struct ebt_entry_match *m, struct xt_mtchk_param *par,
		unsigned int *cnt)
{
	const struct ebt_entry *e = par->entryinfo;
	struct xt_match *match;
	size_t left = ((char *)e + e->watchers_offset) - (char *)m;
	int ret;

	if (left < sizeof(struct ebt_entry_match) ||
	    left - sizeof(struct ebt_entry_match) < m->match_size)
		return -EINVAL;

	match = xt_request_find_match(NFPROTO_BRIDGE, m->u.name, 0);
	if (IS_ERR(match))
		return PTR_ERR(match);
	m->u.match = match;

	par->match     = match;
	par->matchinfo = m->data;
	ret = xt_check_match(par, m->match_size,
	      e->ethproto, e->invflags & EBT_IPROTO);
	if (ret < 0) {
		module_put(match->me);
		return ret;
	}

	(*cnt)++;
	return 0;
}

static inline int
ebt_check_watcher(struct ebt_entry_watcher *w, struct xt_tgchk_param *par,
		  unsigned int *cnt)
{
	const struct ebt_entry *e = par->entryinfo;
	struct xt_target *watcher;
	size_t left = ((char *)e + e->target_offset) - (char *)w;
	int ret;

	if (left < sizeof(struct ebt_entry_watcher) ||
	   left - sizeof(struct ebt_entry_watcher) < w->watcher_size)
		return -EINVAL;

	watcher = xt_request_find_target(NFPROTO_BRIDGE, w->u.name, 0);
	if (IS_ERR(watcher))
		return PTR_ERR(watcher);
	w->u.watcher = watcher;

	par->target   = watcher;
	par->targinfo = w->data;
	ret = xt_check_target(par, w->watcher_size,
	      e->ethproto, e->invflags & EBT_IPROTO);
	if (ret < 0) {
		module_put(watcher->me);
		return ret;
	}

	(*cnt)++;
	return 0;
}

static int ebt_verify_pointers(const struct ebt_replace *repl,
			       struct ebt_table_info *newinfo)
{
	unsigned int limit = repl->entries_size;
	unsigned int valid_hooks = repl->valid_hooks;
	unsigned int offset = 0;
	int i;

	for (i = 0; i < NF_BR_NUMHOOKS; i++)
		newinfo->hook_entry[i] = NULL;

	newinfo->entries_size = repl->entries_size;
	newinfo->nentries = repl->nentries;

	while (offset < limit) {
		size_t left = limit - offset;
		struct ebt_entry *e = (void *)newinfo->entries + offset;

		if (left < sizeof(unsigned int))
			break;

		for (i = 0; i < NF_BR_NUMHOOKS; i++) {
			if ((valid_hooks & (1 << i)) == 0)
				continue;
			if ((char __user *)repl->hook_entry[i] ==
			     repl->entries + offset)
				break;
		}

		if (i != NF_BR_NUMHOOKS || !(e->bitmask & EBT_ENTRY_OR_ENTRIES)) {
			if (e->bitmask != 0) {
				/* we make userspace set this right,
				   so there is no misunderstanding */
				BUGPRINT("EBT_ENTRY_OR_ENTRIES shouldn't be set "
					 "in distinguisher\n");
				return -EINVAL;
			}
			if (i != NF_BR_NUMHOOKS)
				newinfo->hook_entry[i] = (struct ebt_entries *)e;
			if (left < sizeof(struct ebt_entries))
				break;
			offset += sizeof(struct ebt_entries);
		} else {
			if (left < sizeof(struct ebt_entry))
				break;
			if (left < e->next_offset)
				break;
			if (e->next_offset < sizeof(struct ebt_entry))
				return -EINVAL;
			offset += e->next_offset;
		}
	}
	if (offset != limit) {
		BUGPRINT("entries_size too small\n");
		return -EINVAL;
	}

	/* check if all valid hooks have a chain */
	for (i = 0; i < NF_BR_NUMHOOKS; i++) {
		if (!newinfo->hook_entry[i] &&
		   (valid_hooks & (1 << i))) {
			BUGPRINT("Valid hook without chain\n");
			return -EINVAL;
		}
	}
	return 0;
}

/*
 * this one is very careful, as it is the first function
 * to parse the userspace data
 */
static inline int
ebt_check_entry_size_and_hooks(const struct ebt_entry *e,
   const struct ebt_table_info *newinfo,
   unsigned int *n, unsigned int *cnt,
   unsigned int *totalcnt, unsigned int *udc_cnt)
{
	int i;

	for (i = 0; i < NF_BR_NUMHOOKS; i++) {
		if ((void *)e == (void *)newinfo->hook_entry[i])
			break;
	}
	/* beginning of a new chain
	   if i == NF_BR_NUMHOOKS it must be a user defined chain */
	if (i != NF_BR_NUMHOOKS || !e->bitmask) {
		/* this checks if the previous chain has as many entries
		   as it said it has */
		if (*n != *cnt) {
			BUGPRINT("nentries does not equal the nr of entries "
				 "in the chain\n");
			return -EINVAL;
		}
		if (((struct ebt_entries *)e)->policy != EBT_DROP &&
		   ((struct ebt_entries *)e)->policy != EBT_ACCEPT) {
			/* only RETURN from udc */
			if (i != NF_BR_NUMHOOKS ||
			   ((struct ebt_entries *)e)->policy != EBT_RETURN) {
				BUGPRINT("bad policy\n");
				return -EINVAL;
			}
		}
		if (i == NF_BR_NUMHOOKS) /* it's a user defined chain */
			(*udc_cnt)++;
		if (((struct ebt_entries *)e)->counter_offset != *totalcnt) {
			BUGPRINT("counter_offset != totalcnt");
			return -EINVAL;
		}
		*n = ((struct ebt_entries *)e)->nentries;
		*cnt = 0;
		return 0;
	}
	/* a plain old entry, heh */
	if (sizeof(struct ebt_entry) > e->watchers_offset ||
	   e->watchers_offset > e->target_offset ||
	   e->target_offset >= e->next_offset) {
		BUGPRINT("entry offsets not in right order\n");
		return -EINVAL;
	}
	/* this is not checked anywhere else */
	if (e->next_offset - e->target_offset < sizeof(struct ebt_entry_target)) {
		BUGPRINT("target size too small\n");
		return -EINVAL;
	}
	(*cnt)++;
	(*totalcnt)++;
	return 0;
}

struct ebt_cl_stack
{
	struct ebt_chainstack cs;
	int from;
	unsigned int hookmask;
};

/*
 * we need these positions to check that the jumps to a different part of the
 * entries is a jump to the beginning of a new chain.
 */
static inline int
ebt_get_udc_positions(struct ebt_entry *e, struct ebt_table_info *newinfo,
   unsigned int *n, struct ebt_cl_stack *udc)
{
	int i;

	/* we're only interested in chain starts */
	if (e->bitmask)
		return 0;
	for (i = 0; i < NF_BR_NUMHOOKS; i++) {
		if (newinfo->hook_entry[i] == (struct ebt_entries *)e)
			break;
	}
	/* only care about udc */
	if (i != NF_BR_NUMHOOKS)
		return 0;

	udc[*n].cs.chaininfo = (struct ebt_entries *)e;
	/* these initialisations are depended on later in check_chainloops() */
	udc[*n].cs.n = 0;
	udc[*n].hookmask = 0;

	(*n)++;
	return 0;
}

static inline int
ebt_cleanup_match(struct ebt_entry_match *m, struct net *net, unsigned int *i)
{
	struct xt_mtdtor_param par;

	if (i && (*i)-- == 0)
		return 1;

	par.net       = net;
	par.match     = m->u.match;
	par.matchinfo = m->data;
	par.family    = NFPROTO_BRIDGE;
	if (par.match->destroy != NULL)
		par.match->destroy(&par);
	module_put(par.match->me);
	return 0;
}

static inline int
ebt_cleanup_watcher(struct ebt_entry_watcher *w, struct net *net, unsigned int *i)
{
	struct xt_tgdtor_param par;

	if (i && (*i)-- == 0)
		return 1;

	par.net      = net;
	par.target   = w->u.watcher;
	par.targinfo = w->data;
	par.family   = NFPROTO_BRIDGE;
	if (par.target->destroy != NULL)
		par.target->destroy(&par);
	module_put(par.target->me);
	return 0;
}

static inline int
ebt_cleanup_entry(struct ebt_entry *e, struct net *net, unsigned int *cnt)
{
	struct xt_tgdtor_param par;
	struct ebt_entry_target *t;

	if (e->bitmask == 0)
		return 0;
	/* we're done */
	if (cnt && (*cnt)-- == 0)
		return 1;
	EBT_WATCHER_ITERATE(e, ebt_cleanup_watcher, net, NULL);
	EBT_MATCH_ITERATE(e, ebt_cleanup_match, net, NULL);
	t = (struct ebt_entry_target *)(((char *)e) + e->target_offset);

	par.net      = net;
	par.target   = t->u.target;
	par.targinfo = t->data;
	par.family   = NFPROTO_BRIDGE;
	if (par.target->destroy != NULL)
		par.target->destroy(&par);
	module_put(par.target->me);
	return 0;
}

static inline int
ebt_check_entry(struct ebt_entry *e, struct net *net,
   const struct ebt_table_info *newinfo,
   const char *name, unsigned int *cnt,
   struct ebt_cl_stack *cl_s, unsigned int udc_cnt)
{
	struct ebt_entry_target *t;
	struct xt_target *target;
	unsigned int i, j, hook = 0, hookmask = 0;
	size_t gap;
	int ret;
	struct xt_mtchk_param mtpar;
	struct xt_tgchk_param tgpar;

	/* don't mess with the struct ebt_entries */
	if (e->bitmask == 0)
		return 0;

	if (e->bitmask & ~EBT_F_MASK) {
		BUGPRINT("Unknown flag for bitmask\n");
		return -EINVAL;
	}
	if (e->invflags & ~EBT_INV_MASK) {
		BUGPRINT("Unknown flag for inv bitmask\n");
		return -EINVAL;
	}
	if ( (e->bitmask & EBT_NOPROTO) && (e->bitmask & EBT_802_3) ) {
		BUGPRINT("NOPROTO & 802_3 not allowed\n");
		return -EINVAL;
	}
	/* what hook do we belong to? */
	for (i = 0; i < NF_BR_NUMHOOKS; i++) {
		if (!newinfo->hook_entry[i])
			continue;
		if ((char *)newinfo->hook_entry[i] < (char *)e)
			hook = i;
		else
			break;
	}
	/* (1 << NF_BR_NUMHOOKS) tells the check functions the rule is on
	   a base chain */
	if (i < NF_BR_NUMHOOKS)
		hookmask = (1 << hook) | (1 << NF_BR_NUMHOOKS);
	else {
		for (i = 0; i < udc_cnt; i++)
			if ((char *)(cl_s[i].cs.chaininfo) > (char *)e)
				break;
		if (i == 0)
			hookmask = (1 << hook) | (1 << NF_BR_NUMHOOKS);
		else
			hookmask = cl_s[i - 1].hookmask;
	}
	i = 0;

	mtpar.net	= tgpar.net       = net;
	mtpar.table     = tgpar.table     = name;
	mtpar.entryinfo = tgpar.entryinfo = e;
	mtpar.hook_mask = tgpar.hook_mask = hookmask;
	mtpar.family    = tgpar.family    = NFPROTO_BRIDGE;
	ret = EBT_MATCH_ITERATE(e, ebt_check_match, &mtpar, &i);
	if (ret != 0)
		goto cleanup_matches;
	j = 0;
	ret = EBT_WATCHER_ITERATE(e, ebt_check_watcher, &tgpar, &j);
	if (ret != 0)
		goto cleanup_watchers;
	t = (struct ebt_entry_target *)(((char *)e) + e->target_offset);
	gap = e->next_offset - e->target_offset;

	target = xt_request_find_target(NFPROTO_BRIDGE, t->u.name, 0);
	if (IS_ERR(target)) {
		ret = PTR_ERR(target);
		goto cleanup_watchers;
	}

	t->u.target = target;
	if (t->u.target == &ebt_standard_target) {
		if (gap < sizeof(struct ebt_standard_target)) {
			BUGPRINT("Standard target size too big\n");
			ret = -EFAULT;
			goto cleanup_watchers;
		}
		if (((struct ebt_standard_target *)t)->verdict <
		   -NUM_STANDARD_TARGETS) {
			BUGPRINT("Invalid standard target\n");
			ret = -EFAULT;
			goto cleanup_watchers;
		}
	} else if (t->target_size > gap - sizeof(struct ebt_entry_target)) {
		module_put(t->u.target->me);
		ret = -EFAULT;
		goto cleanup_watchers;
	}

	tgpar.target   = target;
	tgpar.targinfo = t->data;
	ret = xt_check_target(&tgpar, t->target_size,
	      e->ethproto, e->invflags & EBT_IPROTO);
	if (ret < 0) {
		module_put(target->me);
		goto cleanup_watchers;
	}
	(*cnt)++;
	return 0;
cleanup_watchers:
	EBT_WATCHER_ITERATE(e, ebt_cleanup_watcher, net, &j);
cleanup_matches:
	EBT_MATCH_ITERATE(e, ebt_cleanup_match, net, &i);
	return ret;
}

/*
 * checks for loops and sets the hook mask for udc
 * the hook mask for udc tells us from which base chains the udc can be
 * accessed. This mask is a parameter to the check() functions of the extensions
 */
static int check_chainloops(const struct ebt_entries *chain, struct ebt_cl_stack *cl_s,
   unsigned int udc_cnt, unsigned int hooknr, char *base)
{
	int i, chain_nr = -1, pos = 0, nentries = chain->nentries, verdict;
	const struct ebt_entry *e = (struct ebt_entry *)chain->data;
	const struct ebt_entry_target *t;

	while (pos < nentries || chain_nr != -1) {
		/* end of udc, go back one 'recursion' step */
		if (pos == nentries) {
			/* put back values of the time when this chain was called */
			e = cl_s[chain_nr].cs.e;
			if (cl_s[chain_nr].from != -1)
				nentries =
				cl_s[cl_s[chain_nr].from].cs.chaininfo->nentries;
			else
				nentries = chain->nentries;
			pos = cl_s[chain_nr].cs.n;
			/* make sure we won't see a loop that isn't one */
			cl_s[chain_nr].cs.n = 0;
			chain_nr = cl_s[chain_nr].from;
			if (pos == nentries)
				continue;
		}
		t = (struct ebt_entry_target *)
		   (((char *)e) + e->target_offset);
		if (strcmp(t->u.name, EBT_STANDARD_TARGET))
			goto letscontinue;
		if (e->target_offset + sizeof(struct ebt_standard_target) >
		   e->next_offset) {
			BUGPRINT("Standard target size too big\n");
			return -1;
		}
		verdict = ((struct ebt_standard_target *)t)->verdict;
		if (verdict >= 0) { /* jump to another chain */
			struct ebt_entries *hlp2 =
			   (struct ebt_entries *)(base + verdict);
			for (i = 0; i < udc_cnt; i++)
				if (hlp2 == cl_s[i].cs.chaininfo)
					break;
			/* bad destination or loop */
			if (i == udc_cnt) {
				BUGPRINT("bad destination\n");
				return -1;
			}
			if (cl_s[i].cs.n) {
				BUGPRINT("loop\n");
				return -1;
			}
			if (cl_s[i].hookmask & (1 << hooknr))
				goto letscontinue;
			/* this can't be 0, so the loop test is correct */
			cl_s[i].cs.n = pos + 1;
			pos = 0;
			cl_s[i].cs.e = ebt_next_entry(e);
			e = (struct ebt_entry *)(hlp2->data);
			nentries = hlp2->nentries;
			cl_s[i].from = chain_nr;
			chain_nr = i;
			/* this udc is accessible from the base chain for hooknr */
			cl_s[i].hookmask |= (1 << hooknr);
			continue;
		}
letscontinue:
		e = ebt_next_entry(e);
		pos++;
	}
	return 0;
}

/* do the parsing of the table/chains/entries/matches/watchers/targets, heh */
static int translate_table(struct net *net, const char *name,
			   struct ebt_table_info *newinfo)
{
	unsigned int i, j, k, udc_cnt;
	int ret;
	struct ebt_cl_stack *cl_s = NULL; /* used in the checking for chain loops */

	i = 0;
	while (i < NF_BR_NUMHOOKS && !newinfo->hook_entry[i])
		i++;
	if (i == NF_BR_NUMHOOKS) {
		BUGPRINT("No valid hooks specified\n");
		return -EINVAL;
	}
	if (newinfo->hook_entry[i] != (struct ebt_entries *)newinfo->entries) {
		BUGPRINT("Chains don't start at beginning\n");
		return -EINVAL;
	}
	/* make sure chains are ordered after each other in same order
	   as their corresponding hooks */
	for (j = i + 1; j < NF_BR_NUMHOOKS; j++) {
		if (!newinfo->hook_entry[j])
			continue;
		if (newinfo->hook_entry[j] <= newinfo->hook_entry[i]) {
			BUGPRINT("Hook order must be followed\n");
			return -EINVAL;
		}
		i = j;
	}

	/* do some early checkings and initialize some things */
	i = 0; /* holds the expected nr. of entries for the chain */
	j = 0; /* holds the up to now counted entries for the chain */
	k = 0; /* holds the total nr. of entries, should equal
		  newinfo->nentries afterwards */
	udc_cnt = 0; /* will hold the nr. of user defined chains (udc) */
	ret = EBT_ENTRY_ITERATE(newinfo->entries, newinfo->entries_size,
	   ebt_check_entry_size_and_hooks, newinfo,
	   &i, &j, &k, &udc_cnt);

	if (ret != 0)
		return ret;

	if (i != j) {
		BUGPRINT("nentries does not equal the nr of entries in the "
			 "(last) chain\n");
		return -EINVAL;
	}
	if (k != newinfo->nentries) {
		BUGPRINT("Total nentries is wrong\n");
		return -EINVAL;
	}

	/* get the location of the udc, put them in an array
	   while we're at it, allocate the chainstack */
	if (udc_cnt) {
		/* this will get free'd in do_replace()/ebt_register_table()
		   if an error occurs */
		newinfo->chainstack =
			vmalloc(nr_cpu_ids * sizeof(*(newinfo->chainstack)));
		if (!newinfo->chainstack)
			return -ENOMEM;
		for_each_possible_cpu(i) {
			newinfo->chainstack[i] =
			  vmalloc(udc_cnt * sizeof(*(newinfo->chainstack[0])));
			if (!newinfo->chainstack[i]) {
				while (i)
					vfree(newinfo->chainstack[--i]);
				vfree(newinfo->chainstack);
				newinfo->chainstack = NULL;
				return -ENOMEM;
			}
		}

		cl_s = vmalloc(udc_cnt * sizeof(*cl_s));
		if (!cl_s)
			return -ENOMEM;
		i = 0; /* the i'th udc */
		EBT_ENTRY_ITERATE(newinfo->entries, newinfo->entries_size,
		   ebt_get_udc_positions, newinfo, &i, cl_s);
		/* sanity check */
		if (i != udc_cnt) {
			BUGPRINT("i != udc_cnt\n");
			vfree(cl_s);
			return -EFAULT;
		}
	}

	/* Check for loops */
	for (i = 0; i < NF_BR_NUMHOOKS; i++)
		if (newinfo->hook_entry[i])
			if (check_chainloops(newinfo->hook_entry[i],
			   cl_s, udc_cnt, i, newinfo->entries)) {
				vfree(cl_s);
				return -EINVAL;
			}

	/* we now know the following (along with E=mc²):
	   - the nr of entries in each chain is right
	   - the size of the allocated space is right
	   - all valid hooks have a corresponding chain
	   - there are no loops
	   - wrong data can still be on the level of a single entry
	   - could be there are jumps to places that are not the
	     beginning of a chain. This can only occur in chains that
	     are not accessible from any base chains, so we don't care. */

	/* used to know what we need to clean up if something goes wrong */
	i = 0;
	ret = EBT_ENTRY_ITERATE(newinfo->entries, newinfo->entries_size,
	   ebt_check_entry, net, newinfo, name, &i, cl_s, udc_cnt);
	if (ret != 0) {
		EBT_ENTRY_ITERATE(newinfo->entries, newinfo->entries_size,
				  ebt_cleanup_entry, net, &i);
	}
	vfree(cl_s);
	return ret;
}

/* called under write_lock */
static void get_counters(const struct ebt_counter *oldcounters,
   struct ebt_counter *counters, unsigned int nentries)
{
	int i, cpu;
	struct ebt_counter *counter_base;

	/* counters of cpu 0 */
	memcpy(counters, oldcounters,
	       sizeof(struct ebt_counter) * nentries);

	/* add other counters to those of cpu 0 */
	for_each_possible_cpu(cpu) {
		if (cpu == 0)
			continue;
		counter_base = COUNTER_BASE(oldcounters, nentries, cpu);
		for (i = 0; i < nentries; i++) {
			counters[i].pcnt += counter_base[i].pcnt;
			counters[i].bcnt += counter_base[i].bcnt;
		}
	}
}

static int do_replace_finish(struct net *net, struct ebt_replace *repl,
			      struct ebt_table_info *newinfo)
{
	int ret, i;
	struct ebt_counter *counterstmp = NULL;
	/* used to be able to unlock earlier */
	struct ebt_table_info *table;
<<<<<<< HEAD

	if (copy_from_user(&tmp, user, sizeof(tmp)) != 0)
		return -EFAULT;

	if (len != sizeof(tmp) + tmp.entries_size) {
		BUGPRINT("Wrong len argument\n");
		return -EINVAL;
	}

	if (tmp.entries_size == 0) {
		BUGPRINT("Entries_size never zero\n");
		return -EINVAL;
	}
	/* overflow check */
	if (tmp.nentries >= ((INT_MAX - sizeof(struct ebt_table_info)) / NR_CPUS -
			SMP_CACHE_BYTES) / sizeof(struct ebt_counter))
		return -ENOMEM;
	if (tmp.num_counters >= INT_MAX / sizeof(struct ebt_counter))
		return -ENOMEM;

	tmp.name[sizeof(tmp.name) - 1] = 0;

	countersize = COUNTER_OFFSET(tmp.nentries) * nr_cpu_ids;
	newinfo = vmalloc(sizeof(*newinfo) + countersize);
	if (!newinfo)
		return -ENOMEM;

	if (countersize)
		memset(newinfo->counters, 0, countersize);

	newinfo->entries = vmalloc(tmp.entries_size);
	if (!newinfo->entries) {
		ret = -ENOMEM;
		goto free_newinfo;
	}
	if (copy_from_user(
	   newinfo->entries, tmp.entries, tmp.entries_size) != 0) {
		BUGPRINT("Couldn't copy entries from userspace\n");
		ret = -EFAULT;
		goto free_entries;
	}
=======
	struct ebt_table *t;
>>>>>>> 02f8c6ae

	/* the user wants counters back
	   the check on the size is done later, when we have the lock */
	if (repl->num_counters) {
		unsigned long size = repl->num_counters * sizeof(*counterstmp);
		counterstmp = vmalloc(size);
		if (!counterstmp)
			return -ENOMEM;
	}

	newinfo->chainstack = NULL;
	ret = ebt_verify_pointers(repl, newinfo);
	if (ret != 0)
		goto free_counterstmp;

	ret = translate_table(net, repl->name, newinfo);

	if (ret != 0)
		goto free_counterstmp;

	t = find_table_lock(net, repl->name, &ret, &ebt_mutex);
	if (!t) {
		ret = -ENOENT;
		goto free_iterate;
	}

	/* the table doesn't like it */
	if (t->check && (ret = t->check(newinfo, repl->valid_hooks)))
		goto free_unlock;

	if (repl->num_counters && repl->num_counters != t->private->nentries) {
		BUGPRINT("Wrong nr. of counters requested\n");
		ret = -EINVAL;
		goto free_unlock;
	}

	/* we have the mutex lock, so no danger in reading this pointer */
	table = t->private;
	/* make sure the table can only be rmmod'ed if it contains no rules */
	if (!table->nentries && newinfo->nentries && !try_module_get(t->me)) {
		ret = -ENOENT;
		goto free_unlock;
	} else if (table->nentries && !newinfo->nentries)
		module_put(t->me);
	/* we need an atomic snapshot of the counters */
	write_lock_bh(&t->lock);
	if (repl->num_counters)
		get_counters(t->private->counters, counterstmp,
		   t->private->nentries);

	t->private = newinfo;
	write_unlock_bh(&t->lock);
	mutex_unlock(&ebt_mutex);
	/* so, a user can change the chains while having messed up her counter
	   allocation. Only reason why this is done is because this way the lock
	   is held only once, while this doesn't bring the kernel into a
	   dangerous state. */
	if (repl->num_counters &&
	   copy_to_user(repl->counters, counterstmp,
	   repl->num_counters * sizeof(struct ebt_counter))) {
		ret = -EFAULT;
	}
	else
		ret = 0;

	/* decrease module count and free resources */
	EBT_ENTRY_ITERATE(table->entries, table->entries_size,
			  ebt_cleanup_entry, net, NULL);

	vfree(table->entries);
	if (table->chainstack) {
		for_each_possible_cpu(i)
			vfree(table->chainstack[i]);
		vfree(table->chainstack);
	}
	vfree(table);

	vfree(counterstmp);
	return ret;

free_unlock:
	mutex_unlock(&ebt_mutex);
free_iterate:
	EBT_ENTRY_ITERATE(newinfo->entries, newinfo->entries_size,
			  ebt_cleanup_entry, net, NULL);
free_counterstmp:
	vfree(counterstmp);
	/* can be initialized in translate_table() */
	if (newinfo->chainstack) {
		for_each_possible_cpu(i)
			vfree(newinfo->chainstack[i]);
		vfree(newinfo->chainstack);
	}
	return ret;
}

/* replace the table */
static int do_replace(struct net *net, const void __user *user,
		      unsigned int len)
{
	int ret, countersize;
	struct ebt_table_info *newinfo;
	struct ebt_replace tmp;

	if (copy_from_user(&tmp, user, sizeof(tmp)) != 0)
		return -EFAULT;

	if (len != sizeof(tmp) + tmp.entries_size) {
		BUGPRINT("Wrong len argument\n");
		return -EINVAL;
	}

	if (tmp.entries_size == 0) {
		BUGPRINT("Entries_size never zero\n");
		return -EINVAL;
	}
	/* overflow check */
	if (tmp.nentries >= ((INT_MAX - sizeof(struct ebt_table_info)) /
			NR_CPUS - SMP_CACHE_BYTES) / sizeof(struct ebt_counter))
		return -ENOMEM;
	if (tmp.num_counters >= INT_MAX / sizeof(struct ebt_counter))
		return -ENOMEM;

	tmp.name[sizeof(tmp.name) - 1] = 0;

	countersize = COUNTER_OFFSET(tmp.nentries) * nr_cpu_ids;
	newinfo = vmalloc(sizeof(*newinfo) + countersize);
	if (!newinfo)
		return -ENOMEM;

	if (countersize)
		memset(newinfo->counters, 0, countersize);

	newinfo->entries = vmalloc(tmp.entries_size);
	if (!newinfo->entries) {
		ret = -ENOMEM;
		goto free_newinfo;
	}
	if (copy_from_user(
	   newinfo->entries, tmp.entries, tmp.entries_size) != 0) {
		BUGPRINT("Couldn't copy entries from userspace\n");
		ret = -EFAULT;
		goto free_entries;
	}

	ret = do_replace_finish(net, &tmp, newinfo);
	if (ret == 0)
		return ret;
free_entries:
	vfree(newinfo->entries);
free_newinfo:
	vfree(newinfo);
	return ret;
}

struct ebt_table *
ebt_register_table(struct net *net, const struct ebt_table *input_table)
{
	struct ebt_table_info *newinfo;
	struct ebt_table *t, *table;
	struct ebt_replace_kernel *repl;
	int ret, i, countersize;
	void *p;

	if (input_table == NULL || (repl = input_table->table) == NULL ||
	    repl->entries == NULL || repl->entries_size == 0 ||
	    repl->counters != NULL || input_table->private != NULL) {
		BUGPRINT("Bad table data for ebt_register_table!!!\n");
		return ERR_PTR(-EINVAL);
	}

	/* Don't add one table to multiple lists. */
	table = kmemdup(input_table, sizeof(struct ebt_table), GFP_KERNEL);
	if (!table) {
		ret = -ENOMEM;
		goto out;
	}

	countersize = COUNTER_OFFSET(repl->nentries) * nr_cpu_ids;
	newinfo = vmalloc(sizeof(*newinfo) + countersize);
	ret = -ENOMEM;
	if (!newinfo)
		goto free_table;

	p = vmalloc(repl->entries_size);
	if (!p)
		goto free_newinfo;

	memcpy(p, repl->entries, repl->entries_size);
	newinfo->entries = p;

	newinfo->entries_size = repl->entries_size;
	newinfo->nentries = repl->nentries;

	if (countersize)
		memset(newinfo->counters, 0, countersize);

	/* fill in newinfo and parse the entries */
	newinfo->chainstack = NULL;
	for (i = 0; i < NF_BR_NUMHOOKS; i++) {
		if ((repl->valid_hooks & (1 << i)) == 0)
			newinfo->hook_entry[i] = NULL;
		else
			newinfo->hook_entry[i] = p +
				((char *)repl->hook_entry[i] - repl->entries);
	}
	ret = translate_table(net, repl->name, newinfo);
	if (ret != 0) {
		BUGPRINT("Translate_table failed\n");
		goto free_chainstack;
	}

	if (table->check && table->check(newinfo, table->valid_hooks)) {
		BUGPRINT("The table doesn't like its own initial data, lol\n");
		return ERR_PTR(-EINVAL);
	}

	table->private = newinfo;
	rwlock_init(&table->lock);
	ret = mutex_lock_interruptible(&ebt_mutex);
	if (ret != 0)
		goto free_chainstack;

	list_for_each_entry(t, &net->xt.tables[NFPROTO_BRIDGE], list) {
		if (strcmp(t->name, table->name) == 0) {
			ret = -EEXIST;
			BUGPRINT("Table name already exists\n");
			goto free_unlock;
		}
	}

	/* Hold a reference count if the chains aren't empty */
	if (newinfo->nentries && !try_module_get(table->me)) {
		ret = -ENOENT;
		goto free_unlock;
	}
	list_add(&table->list, &net->xt.tables[NFPROTO_BRIDGE]);
	mutex_unlock(&ebt_mutex);
	return table;
free_unlock:
	mutex_unlock(&ebt_mutex);
free_chainstack:
	if (newinfo->chainstack) {
		for_each_possible_cpu(i)
			vfree(newinfo->chainstack[i]);
		vfree(newinfo->chainstack);
	}
	vfree(newinfo->entries);
free_newinfo:
	vfree(newinfo);
free_table:
	kfree(table);
out:
	return ERR_PTR(ret);
}

void ebt_unregister_table(struct net *net, struct ebt_table *table)
{
	int i;

	if (!table) {
		BUGPRINT("Request to unregister NULL table!!!\n");
		return;
	}
	mutex_lock(&ebt_mutex);
	list_del(&table->list);
	mutex_unlock(&ebt_mutex);
	EBT_ENTRY_ITERATE(table->private->entries, table->private->entries_size,
			  ebt_cleanup_entry, net, NULL);
	if (table->private->nentries)
		module_put(table->me);
	vfree(table->private->entries);
	if (table->private->chainstack) {
		for_each_possible_cpu(i)
			vfree(table->private->chainstack[i]);
		vfree(table->private->chainstack);
	}
	vfree(table->private);
	kfree(table);
}

/* userspace just supplied us with counters */
static int do_update_counters(struct net *net, const char *name,
				struct ebt_counter __user *counters,
				unsigned int num_counters,
				const void __user *user, unsigned int len)
{
	int i, ret;
	struct ebt_counter *tmp;
	struct ebt_table *t;

	if (num_counters == 0)
		return -EINVAL;

	tmp = vmalloc(num_counters * sizeof(*tmp));
	if (!tmp)
		return -ENOMEM;

	t = find_table_lock(net, name, &ret, &ebt_mutex);
	if (!t)
		goto free_tmp;

	if (num_counters != t->private->nentries) {
		BUGPRINT("Wrong nr of counters\n");
		ret = -EINVAL;
		goto unlock_mutex;
	}

	if (copy_from_user(tmp, counters, num_counters * sizeof(*counters))) {
		ret = -EFAULT;
		goto unlock_mutex;
	}

	/* we want an atomic add of the counters */
	write_lock_bh(&t->lock);

	/* we add to the counters of the first cpu */
	for (i = 0; i < num_counters; i++) {
		t->private->counters[i].pcnt += tmp[i].pcnt;
		t->private->counters[i].bcnt += tmp[i].bcnt;
	}

	write_unlock_bh(&t->lock);
	ret = 0;
unlock_mutex:
	mutex_unlock(&ebt_mutex);
free_tmp:
	vfree(tmp);
	return ret;
}

static int update_counters(struct net *net, const void __user *user,
			    unsigned int len)
{
	struct ebt_replace hlp;

	if (copy_from_user(&hlp, user, sizeof(hlp)))
		return -EFAULT;

	if (len != sizeof(hlp) + hlp.num_counters * sizeof(struct ebt_counter))
		return -EINVAL;

	return do_update_counters(net, hlp.name, hlp.counters,
				hlp.num_counters, user, len);
}

static inline int ebt_make_matchname(const struct ebt_entry_match *m,
    const char *base, char __user *ubase)
{
	char __user *hlp = ubase + ((char *)m - base);
	if (copy_to_user(hlp, m->u.match->name, EBT_FUNCTION_MAXNAMELEN))
		return -EFAULT;
	return 0;
}

static inline int ebt_make_watchername(const struct ebt_entry_watcher *w,
    const char *base, char __user *ubase)
{
	char __user *hlp = ubase + ((char *)w - base);
	if (copy_to_user(hlp , w->u.watcher->name, EBT_FUNCTION_MAXNAMELEN))
		return -EFAULT;
	return 0;
}

static inline int
ebt_make_names(struct ebt_entry *e, const char *base, char __user *ubase)
{
	int ret;
	char __user *hlp;
	const struct ebt_entry_target *t;

	if (e->bitmask == 0)
		return 0;

	hlp = ubase + (((char *)e + e->target_offset) - base);
	t = (struct ebt_entry_target *)(((char *)e) + e->target_offset);

	ret = EBT_MATCH_ITERATE(e, ebt_make_matchname, base, ubase);
	if (ret != 0)
		return ret;
	ret = EBT_WATCHER_ITERATE(e, ebt_make_watchername, base, ubase);
	if (ret != 0)
		return ret;
	if (copy_to_user(hlp, t->u.target->name, EBT_FUNCTION_MAXNAMELEN))
		return -EFAULT;
	return 0;
}

static int copy_counters_to_user(struct ebt_table *t,
				  const struct ebt_counter *oldcounters,
				  void __user *user, unsigned int num_counters,
				  unsigned int nentries)
{
	struct ebt_counter *counterstmp;
	int ret = 0;

	/* userspace might not need the counters */
	if (num_counters == 0)
		return 0;

	if (num_counters != nentries) {
		BUGPRINT("Num_counters wrong\n");
		return -EINVAL;
	}

	counterstmp = vmalloc(nentries * sizeof(*counterstmp));
	if (!counterstmp)
		return -ENOMEM;

	write_lock_bh(&t->lock);
	get_counters(oldcounters, counterstmp, nentries);
	write_unlock_bh(&t->lock);

	if (copy_to_user(user, counterstmp,
	   nentries * sizeof(struct ebt_counter)))
		ret = -EFAULT;
	vfree(counterstmp);
	return ret;
}

/* called with ebt_mutex locked */
static int copy_everything_to_user(struct ebt_table *t, void __user *user,
    const int *len, int cmd)
{
	struct ebt_replace tmp;
	const struct ebt_counter *oldcounters;
	unsigned int entries_size, nentries;
	int ret;
	char *entries;

	if (cmd == EBT_SO_GET_ENTRIES) {
		entries_size = t->private->entries_size;
		nentries = t->private->nentries;
		entries = t->private->entries;
		oldcounters = t->private->counters;
	} else {
		entries_size = t->table->entries_size;
		nentries = t->table->nentries;
		entries = t->table->entries;
		oldcounters = t->table->counters;
	}

	if (copy_from_user(&tmp, user, sizeof(tmp)))
		return -EFAULT;

	if (*len != sizeof(struct ebt_replace) + entries_size +
	   (tmp.num_counters? nentries * sizeof(struct ebt_counter): 0))
		return -EINVAL;

	if (tmp.nentries != nentries) {
		BUGPRINT("Nentries wrong\n");
		return -EINVAL;
	}

	if (tmp.entries_size != entries_size) {
		BUGPRINT("Wrong size\n");
		return -EINVAL;
	}

	ret = copy_counters_to_user(t, oldcounters, tmp.counters,
					tmp.num_counters, nentries);
	if (ret)
		return ret;

	if (copy_to_user(tmp.entries, entries, entries_size)) {
		BUGPRINT("Couldn't copy entries to userspace\n");
		return -EFAULT;
	}
	/* set the match/watcher/target names right */
	return EBT_ENTRY_ITERATE(entries, entries_size,
	   ebt_make_names, entries, tmp.entries);
}

static int do_ebt_set_ctl(struct sock *sk,
	int cmd, void __user *user, unsigned int len)
{
	int ret;

	if (!capable(CAP_NET_ADMIN))
		return -EPERM;

	switch(cmd) {
	case EBT_SO_SET_ENTRIES:
		ret = do_replace(sock_net(sk), user, len);
		break;
	case EBT_SO_SET_COUNTERS:
		ret = update_counters(sock_net(sk), user, len);
		break;
	default:
		ret = -EINVAL;
	}
	return ret;
}

static int do_ebt_get_ctl(struct sock *sk, int cmd, void __user *user, int *len)
{
	int ret;
	struct ebt_replace tmp;
	struct ebt_table *t;

	if (!capable(CAP_NET_ADMIN))
		return -EPERM;

	if (copy_from_user(&tmp, user, sizeof(tmp)))
		return -EFAULT;

	t = find_table_lock(sock_net(sk), tmp.name, &ret, &ebt_mutex);
	if (!t)
		return ret;

	switch(cmd) {
	case EBT_SO_GET_INFO:
	case EBT_SO_GET_INIT_INFO:
		if (*len != sizeof(struct ebt_replace)){
			ret = -EINVAL;
			mutex_unlock(&ebt_mutex);
			break;
		}
		if (cmd == EBT_SO_GET_INFO) {
			tmp.nentries = t->private->nentries;
			tmp.entries_size = t->private->entries_size;
			tmp.valid_hooks = t->valid_hooks;
		} else {
			tmp.nentries = t->table->nentries;
			tmp.entries_size = t->table->entries_size;
			tmp.valid_hooks = t->table->valid_hooks;
		}
		mutex_unlock(&ebt_mutex);
		if (copy_to_user(user, &tmp, *len) != 0){
			BUGPRINT("c2u Didn't work\n");
			ret = -EFAULT;
			break;
		}
		ret = 0;
		break;

	case EBT_SO_GET_ENTRIES:
	case EBT_SO_GET_INIT_ENTRIES:
		ret = copy_everything_to_user(t, user, len, cmd);
		mutex_unlock(&ebt_mutex);
		break;

	default:
		mutex_unlock(&ebt_mutex);
		ret = -EINVAL;
	}

	return ret;
}

#ifdef CONFIG_COMPAT
/* 32 bit-userspace compatibility definitions. */
struct compat_ebt_replace {
	char name[EBT_TABLE_MAXNAMELEN];
	compat_uint_t valid_hooks;
	compat_uint_t nentries;
	compat_uint_t entries_size;
	/* start of the chains */
	compat_uptr_t hook_entry[NF_BR_NUMHOOKS];
	/* nr of counters userspace expects back */
	compat_uint_t num_counters;
	/* where the kernel will put the old counters. */
	compat_uptr_t counters;
	compat_uptr_t entries;
};

/* struct ebt_entry_match, _target and _watcher have same layout */
struct compat_ebt_entry_mwt {
	union {
		char name[EBT_FUNCTION_MAXNAMELEN];
		compat_uptr_t ptr;
	} u;
	compat_uint_t match_size;
	compat_uint_t data[0];
};

/* account for possible padding between match_size and ->data */
static int ebt_compat_entry_padsize(void)
{
	BUILD_BUG_ON(XT_ALIGN(sizeof(struct ebt_entry_match)) <
			COMPAT_XT_ALIGN(sizeof(struct compat_ebt_entry_mwt)));
	return (int) XT_ALIGN(sizeof(struct ebt_entry_match)) -
			COMPAT_XT_ALIGN(sizeof(struct compat_ebt_entry_mwt));
}

static int ebt_compat_match_offset(const struct xt_match *match,
				   unsigned int userlen)
{
	/*
	 * ebt_among needs special handling. The kernel .matchsize is
	 * set to -1 at registration time; at runtime an EBT_ALIGN()ed
	 * value is expected.
	 * Example: userspace sends 4500, ebt_among.c wants 4504.
	 */
	if (unlikely(match->matchsize == -1))
		return XT_ALIGN(userlen) - COMPAT_XT_ALIGN(userlen);
	return xt_compat_match_offset(match);
}

static int compat_match_to_user(struct ebt_entry_match *m, void __user **dstptr,
				unsigned int *size)
{
	const struct xt_match *match = m->u.match;
	struct compat_ebt_entry_mwt __user *cm = *dstptr;
	int off = ebt_compat_match_offset(match, m->match_size);
	compat_uint_t msize = m->match_size - off;

	BUG_ON(off >= m->match_size);

	if (copy_to_user(cm->u.name, match->name,
	    strlen(match->name) + 1) || put_user(msize, &cm->match_size))
		return -EFAULT;

	if (match->compat_to_user) {
		if (match->compat_to_user(cm->data, m->data))
			return -EFAULT;
	} else if (copy_to_user(cm->data, m->data, msize))
			return -EFAULT;

	*size -= ebt_compat_entry_padsize() + off;
	*dstptr = cm->data;
	*dstptr += msize;
	return 0;
}

static int compat_target_to_user(struct ebt_entry_target *t,
				 void __user **dstptr,
				 unsigned int *size)
{
	const struct xt_target *target = t->u.target;
	struct compat_ebt_entry_mwt __user *cm = *dstptr;
	int off = xt_compat_target_offset(target);
	compat_uint_t tsize = t->target_size - off;

	BUG_ON(off >= t->target_size);

	if (copy_to_user(cm->u.name, target->name,
	    strlen(target->name) + 1) || put_user(tsize, &cm->match_size))
		return -EFAULT;

	if (target->compat_to_user) {
		if (target->compat_to_user(cm->data, t->data))
			return -EFAULT;
	} else if (copy_to_user(cm->data, t->data, tsize))
		return -EFAULT;

	*size -= ebt_compat_entry_padsize() + off;
	*dstptr = cm->data;
	*dstptr += tsize;
	return 0;
}

static int compat_watcher_to_user(struct ebt_entry_watcher *w,
				  void __user **dstptr,
				  unsigned int *size)
{
	return compat_target_to_user((struct ebt_entry_target *)w,
							dstptr, size);
}

static int compat_copy_entry_to_user(struct ebt_entry *e, void __user **dstptr,
				unsigned int *size)
{
	struct ebt_entry_target *t;
	struct ebt_entry __user *ce;
	u32 watchers_offset, target_offset, next_offset;
	compat_uint_t origsize;
	int ret;

	if (e->bitmask == 0) {
		if (*size < sizeof(struct ebt_entries))
			return -EINVAL;
		if (copy_to_user(*dstptr, e, sizeof(struct ebt_entries)))
			return -EFAULT;

		*dstptr += sizeof(struct ebt_entries);
		*size -= sizeof(struct ebt_entries);
		return 0;
	}

	if (*size < sizeof(*ce))
		return -EINVAL;

	ce = (struct ebt_entry __user *)*dstptr;
	if (copy_to_user(ce, e, sizeof(*ce)))
		return -EFAULT;

	origsize = *size;
	*dstptr += sizeof(*ce);

	ret = EBT_MATCH_ITERATE(e, compat_match_to_user, dstptr, size);
	if (ret)
		return ret;
	watchers_offset = e->watchers_offset - (origsize - *size);

	ret = EBT_WATCHER_ITERATE(e, compat_watcher_to_user, dstptr, size);
	if (ret)
		return ret;
	target_offset = e->target_offset - (origsize - *size);

	t = (struct ebt_entry_target *) ((char *) e + e->target_offset);

	ret = compat_target_to_user(t, dstptr, size);
	if (ret)
		return ret;
	next_offset = e->next_offset - (origsize - *size);

	if (put_user(watchers_offset, &ce->watchers_offset) ||
	    put_user(target_offset, &ce->target_offset) ||
	    put_user(next_offset, &ce->next_offset))
		return -EFAULT;

	*size -= sizeof(*ce);
	return 0;
}

static int compat_calc_match(struct ebt_entry_match *m, int *off)
{
	*off += ebt_compat_match_offset(m->u.match, m->match_size);
	*off += ebt_compat_entry_padsize();
	return 0;
}

static int compat_calc_watcher(struct ebt_entry_watcher *w, int *off)
{
	*off += xt_compat_target_offset(w->u.watcher);
	*off += ebt_compat_entry_padsize();
	return 0;
}

static int compat_calc_entry(const struct ebt_entry *e,
			     const struct ebt_table_info *info,
			     const void *base,
			     struct compat_ebt_replace *newinfo)
{
	const struct ebt_entry_target *t;
	unsigned int entry_offset;
	int off, ret, i;

	if (e->bitmask == 0)
		return 0;

	off = 0;
	entry_offset = (void *)e - base;

	EBT_MATCH_ITERATE(e, compat_calc_match, &off);
	EBT_WATCHER_ITERATE(e, compat_calc_watcher, &off);

	t = (const struct ebt_entry_target *) ((char *) e + e->target_offset);

	off += xt_compat_target_offset(t->u.target);
	off += ebt_compat_entry_padsize();

	newinfo->entries_size -= off;

	ret = xt_compat_add_offset(NFPROTO_BRIDGE, entry_offset, off);
	if (ret)
		return ret;

	for (i = 0; i < NF_BR_NUMHOOKS; i++) {
		const void *hookptr = info->hook_entry[i];
		if (info->hook_entry[i] &&
		    (e < (struct ebt_entry *)(base - hookptr))) {
			newinfo->hook_entry[i] -= off;
			pr_debug("0x%08X -> 0x%08X\n",
					newinfo->hook_entry[i] + off,
					newinfo->hook_entry[i]);
		}
	}

	return 0;
}


static int compat_table_info(const struct ebt_table_info *info,
			     struct compat_ebt_replace *newinfo)
{
	unsigned int size = info->entries_size;
	const void *entries = info->entries;

	newinfo->entries_size = size;

	xt_compat_init_offsets(NFPROTO_BRIDGE, info->nentries);
	return EBT_ENTRY_ITERATE(entries, size, compat_calc_entry, info,
							entries, newinfo);
}

static int compat_copy_everything_to_user(struct ebt_table *t,
					  void __user *user, int *len, int cmd)
{
	struct compat_ebt_replace repl, tmp;
	struct ebt_counter *oldcounters;
	struct ebt_table_info tinfo;
	int ret;
	void __user *pos;

	memset(&tinfo, 0, sizeof(tinfo));

	if (cmd == EBT_SO_GET_ENTRIES) {
		tinfo.entries_size = t->private->entries_size;
		tinfo.nentries = t->private->nentries;
		tinfo.entries = t->private->entries;
		oldcounters = t->private->counters;
	} else {
		tinfo.entries_size = t->table->entries_size;
		tinfo.nentries = t->table->nentries;
		tinfo.entries = t->table->entries;
		oldcounters = t->table->counters;
	}

	if (copy_from_user(&tmp, user, sizeof(tmp)))
		return -EFAULT;

	if (tmp.nentries != tinfo.nentries ||
	   (tmp.num_counters && tmp.num_counters != tinfo.nentries))
		return -EINVAL;

	memcpy(&repl, &tmp, sizeof(repl));
	if (cmd == EBT_SO_GET_ENTRIES)
		ret = compat_table_info(t->private, &repl);
	else
		ret = compat_table_info(&tinfo, &repl);
	if (ret)
		return ret;

	if (*len != sizeof(tmp) + repl.entries_size +
	   (tmp.num_counters? tinfo.nentries * sizeof(struct ebt_counter): 0)) {
		pr_err("wrong size: *len %d, entries_size %u, replsz %d\n",
				*len, tinfo.entries_size, repl.entries_size);
		return -EINVAL;
	}

	/* userspace might not need the counters */
	ret = copy_counters_to_user(t, oldcounters, compat_ptr(tmp.counters),
					tmp.num_counters, tinfo.nentries);
	if (ret)
		return ret;

	pos = compat_ptr(tmp.entries);
	return EBT_ENTRY_ITERATE(tinfo.entries, tinfo.entries_size,
			compat_copy_entry_to_user, &pos, &tmp.entries_size);
}

struct ebt_entries_buf_state {
	char *buf_kern_start;	/* kernel buffer to copy (translated) data to */
	u32 buf_kern_len;	/* total size of kernel buffer */
	u32 buf_kern_offset;	/* amount of data copied so far */
	u32 buf_user_offset;	/* read position in userspace buffer */
};

static int ebt_buf_count(struct ebt_entries_buf_state *state, unsigned int sz)
{
	state->buf_kern_offset += sz;
	return state->buf_kern_offset >= sz ? 0 : -EINVAL;
}

static int ebt_buf_add(struct ebt_entries_buf_state *state,
		       void *data, unsigned int sz)
{
	if (state->buf_kern_start == NULL)
		goto count_only;

	BUG_ON(state->buf_kern_offset + sz > state->buf_kern_len);

	memcpy(state->buf_kern_start + state->buf_kern_offset, data, sz);

 count_only:
	state->buf_user_offset += sz;
	return ebt_buf_count(state, sz);
}

static int ebt_buf_add_pad(struct ebt_entries_buf_state *state, unsigned int sz)
{
	char *b = state->buf_kern_start;

	BUG_ON(b && state->buf_kern_offset > state->buf_kern_len);

	if (b != NULL && sz > 0)
		memset(b + state->buf_kern_offset, 0, sz);
	/* do not adjust ->buf_user_offset here, we added kernel-side padding */
	return ebt_buf_count(state, sz);
}

enum compat_mwt {
	EBT_COMPAT_MATCH,
	EBT_COMPAT_WATCHER,
	EBT_COMPAT_TARGET,
};

static int compat_mtw_from_user(struct compat_ebt_entry_mwt *mwt,
				enum compat_mwt compat_mwt,
				struct ebt_entries_buf_state *state,
				const unsigned char *base)
{
	char name[EBT_FUNCTION_MAXNAMELEN];
	struct xt_match *match;
	struct xt_target *wt;
	void *dst = NULL;
	int off, pad = 0;
	unsigned int size_kern, match_size = mwt->match_size;

	strlcpy(name, mwt->u.name, sizeof(name));

	if (state->buf_kern_start)
		dst = state->buf_kern_start + state->buf_kern_offset;

	switch (compat_mwt) {
	case EBT_COMPAT_MATCH:
		match = try_then_request_module(xt_find_match(NFPROTO_BRIDGE,
						name, 0), "ebt_%s", name);
		if (match == NULL)
			return -ENOENT;
		if (IS_ERR(match))
			return PTR_ERR(match);

		off = ebt_compat_match_offset(match, match_size);
		if (dst) {
			if (match->compat_from_user)
				match->compat_from_user(dst, mwt->data);
			else
				memcpy(dst, mwt->data, match_size);
		}

		size_kern = match->matchsize;
		if (unlikely(size_kern == -1))
			size_kern = match_size;
		module_put(match->me);
		break;
	case EBT_COMPAT_WATCHER: /* fallthrough */
	case EBT_COMPAT_TARGET:
		wt = try_then_request_module(xt_find_target(NFPROTO_BRIDGE,
						name, 0), "ebt_%s", name);
		if (wt == NULL)
			return -ENOENT;
		if (IS_ERR(wt))
			return PTR_ERR(wt);
		off = xt_compat_target_offset(wt);

		if (dst) {
			if (wt->compat_from_user)
				wt->compat_from_user(dst, mwt->data);
			else
				memcpy(dst, mwt->data, match_size);
		}

		size_kern = wt->targetsize;
		module_put(wt->me);
		break;

	default:
		return -EINVAL;
	}

	state->buf_kern_offset += match_size + off;
	state->buf_user_offset += match_size;
	pad = XT_ALIGN(size_kern) - size_kern;

	if (pad > 0 && dst) {
		BUG_ON(state->buf_kern_len <= pad);
		BUG_ON(state->buf_kern_offset - (match_size + off) + size_kern > state->buf_kern_len - pad);
		memset(dst + size_kern, 0, pad);
	}
	return off + match_size;
}

/*
 * return size of all matches, watchers or target, including necessary
 * alignment and padding.
 */
static int ebt_size_mwt(struct compat_ebt_entry_mwt *match32,
			unsigned int size_left, enum compat_mwt type,
			struct ebt_entries_buf_state *state, const void *base)
{
	int growth = 0;
	char *buf;

	if (size_left == 0)
		return 0;

	buf = (char *) match32;

	while (size_left >= sizeof(*match32)) {
		struct ebt_entry_match *match_kern;
		int ret;

		match_kern = (struct ebt_entry_match *) state->buf_kern_start;
		if (match_kern) {
			char *tmp;
			tmp = state->buf_kern_start + state->buf_kern_offset;
			match_kern = (struct ebt_entry_match *) tmp;
		}
		ret = ebt_buf_add(state, buf, sizeof(*match32));
		if (ret < 0)
			return ret;
		size_left -= sizeof(*match32);

		/* add padding before match->data (if any) */
		ret = ebt_buf_add_pad(state, ebt_compat_entry_padsize());
		if (ret < 0)
			return ret;

		if (match32->match_size > size_left)
			return -EINVAL;

		size_left -= match32->match_size;

		ret = compat_mtw_from_user(match32, type, state, base);
		if (ret < 0)
			return ret;

		BUG_ON(ret < match32->match_size);
		growth += ret - match32->match_size;
		growth += ebt_compat_entry_padsize();

		buf += sizeof(*match32);
		buf += match32->match_size;

		if (match_kern)
			match_kern->match_size = ret;

		WARN_ON(type == EBT_COMPAT_TARGET && size_left);
		match32 = (struct compat_ebt_entry_mwt *) buf;
	}

	return growth;
}

/* called for all ebt_entry structures. */
static int size_entry_mwt(struct ebt_entry *entry, const unsigned char *base,
			  unsigned int *total,
			  struct ebt_entries_buf_state *state)
{
	unsigned int i, j, startoff, new_offset = 0;
	/* stores match/watchers/targets & offset of next struct ebt_entry: */
	unsigned int offsets[4];
	unsigned int *offsets_update = NULL;
	int ret;
	char *buf_start;

	if (*total < sizeof(struct ebt_entries))
		return -EINVAL;

	if (!entry->bitmask) {
		*total -= sizeof(struct ebt_entries);
		return ebt_buf_add(state, entry, sizeof(struct ebt_entries));
	}
	if (*total < sizeof(*entry) || entry->next_offset < sizeof(*entry))
		return -EINVAL;

	startoff = state->buf_user_offset;
	/* pull in most part of ebt_entry, it does not need to be changed. */
	ret = ebt_buf_add(state, entry,
			offsetof(struct ebt_entry, watchers_offset));
	if (ret < 0)
		return ret;

	offsets[0] = sizeof(struct ebt_entry); /* matches come first */
	memcpy(&offsets[1], &entry->watchers_offset,
			sizeof(offsets) - sizeof(offsets[0]));

	if (state->buf_kern_start) {
		buf_start = state->buf_kern_start + state->buf_kern_offset;
		offsets_update = (unsigned int *) buf_start;
	}
	ret = ebt_buf_add(state, &offsets[1],
			sizeof(offsets) - sizeof(offsets[0]));
	if (ret < 0)
		return ret;
	buf_start = (char *) entry;
	/*
	 * 0: matches offset, always follows ebt_entry.
	 * 1: watchers offset, from ebt_entry structure
	 * 2: target offset, from ebt_entry structure
	 * 3: next ebt_entry offset, from ebt_entry structure
	 *
	 * offsets are relative to beginning of struct ebt_entry (i.e., 0).
	 */
	for (i = 0, j = 1 ; j < 4 ; j++, i++) {
		struct compat_ebt_entry_mwt *match32;
		unsigned int size;
		char *buf = buf_start;

		buf = buf_start + offsets[i];
		if (offsets[i] > offsets[j])
			return -EINVAL;

		match32 = (struct compat_ebt_entry_mwt *) buf;
		size = offsets[j] - offsets[i];
		ret = ebt_size_mwt(match32, size, i, state, base);
		if (ret < 0)
			return ret;
		new_offset += ret;
		if (offsets_update && new_offset) {
			pr_debug("change offset %d to %d\n",
				offsets_update[i], offsets[j] + new_offset);
			offsets_update[i] = offsets[j] + new_offset;
		}
	}

	if (state->buf_kern_start == NULL) {
		unsigned int offset = buf_start - (char *) base;

		ret = xt_compat_add_offset(NFPROTO_BRIDGE, offset, new_offset);
		if (ret < 0)
			return ret;
	}

	startoff = state->buf_user_offset - startoff;

	BUG_ON(*total < startoff);
	*total -= startoff;
	return 0;
}

/*
 * repl->entries_size is the size of the ebt_entry blob in userspace.
 * It might need more memory when copied to a 64 bit kernel in case
 * userspace is 32-bit. So, first task: find out how much memory is needed.
 *
 * Called before validation is performed.
 */
static int compat_copy_entries(unsigned char *data, unsigned int size_user,
				struct ebt_entries_buf_state *state)
{
	unsigned int size_remaining = size_user;
	int ret;

	ret = EBT_ENTRY_ITERATE(data, size_user, size_entry_mwt, data,
					&size_remaining, state);
	if (ret < 0)
		return ret;

	WARN_ON(size_remaining);
	return state->buf_kern_offset;
}


static int compat_copy_ebt_replace_from_user(struct ebt_replace *repl,
					    void __user *user, unsigned int len)
{
	struct compat_ebt_replace tmp;
	int i;

	if (len < sizeof(tmp))
		return -EINVAL;

	if (copy_from_user(&tmp, user, sizeof(tmp)))
		return -EFAULT;

	if (len != sizeof(tmp) + tmp.entries_size)
		return -EINVAL;

	if (tmp.entries_size == 0)
		return -EINVAL;

	if (tmp.nentries >= ((INT_MAX - sizeof(struct ebt_table_info)) /
			NR_CPUS - SMP_CACHE_BYTES) / sizeof(struct ebt_counter))
		return -ENOMEM;
	if (tmp.num_counters >= INT_MAX / sizeof(struct ebt_counter))
		return -ENOMEM;

	memcpy(repl, &tmp, offsetof(struct ebt_replace, hook_entry));

	/* starting with hook_entry, 32 vs. 64 bit structures are different */
	for (i = 0; i < NF_BR_NUMHOOKS; i++)
		repl->hook_entry[i] = compat_ptr(tmp.hook_entry[i]);

	repl->num_counters = tmp.num_counters;
	repl->counters = compat_ptr(tmp.counters);
	repl->entries = compat_ptr(tmp.entries);
	return 0;
}

static int compat_do_replace(struct net *net, void __user *user,
			     unsigned int len)
{
	int ret, i, countersize, size64;
	struct ebt_table_info *newinfo;
	struct ebt_replace tmp;
	struct ebt_entries_buf_state state;
	void *entries_tmp;

	ret = compat_copy_ebt_replace_from_user(&tmp, user, len);
	if (ret) {
		/* try real handler in case userland supplied needed padding */
		if (ret == -EINVAL && do_replace(net, user, len) == 0)
			ret = 0;
		return ret;
	}

	countersize = COUNTER_OFFSET(tmp.nentries) * nr_cpu_ids;
	newinfo = vmalloc(sizeof(*newinfo) + countersize);
	if (!newinfo)
		return -ENOMEM;

	if (countersize)
		memset(newinfo->counters, 0, countersize);

	memset(&state, 0, sizeof(state));

	newinfo->entries = vmalloc(tmp.entries_size);
	if (!newinfo->entries) {
		ret = -ENOMEM;
		goto free_newinfo;
	}
	if (copy_from_user(
	   newinfo->entries, tmp.entries, tmp.entries_size) != 0) {
		ret = -EFAULT;
		goto free_entries;
	}

	entries_tmp = newinfo->entries;

	xt_compat_lock(NFPROTO_BRIDGE);

	xt_compat_init_offsets(NFPROTO_BRIDGE, tmp.nentries);
	ret = compat_copy_entries(entries_tmp, tmp.entries_size, &state);
	if (ret < 0)
		goto out_unlock;

	pr_debug("tmp.entries_size %d, kern off %d, user off %d delta %d\n",
		tmp.entries_size, state.buf_kern_offset, state.buf_user_offset,
		xt_compat_calc_jump(NFPROTO_BRIDGE, tmp.entries_size));

	size64 = ret;
	newinfo->entries = vmalloc(size64);
	if (!newinfo->entries) {
		vfree(entries_tmp);
		ret = -ENOMEM;
		goto out_unlock;
	}

	memset(&state, 0, sizeof(state));
	state.buf_kern_start = newinfo->entries;
	state.buf_kern_len = size64;

	ret = compat_copy_entries(entries_tmp, tmp.entries_size, &state);
	BUG_ON(ret < 0);	/* parses same data again */

	vfree(entries_tmp);
	tmp.entries_size = size64;

	for (i = 0; i < NF_BR_NUMHOOKS; i++) {
		char __user *usrptr;
		if (tmp.hook_entry[i]) {
			unsigned int delta;
			usrptr = (char __user *) tmp.hook_entry[i];
			delta = usrptr - tmp.entries;
			usrptr += xt_compat_calc_jump(NFPROTO_BRIDGE, delta);
			tmp.hook_entry[i] = (struct ebt_entries __user *)usrptr;
		}
	}

	xt_compat_flush_offsets(NFPROTO_BRIDGE);
	xt_compat_unlock(NFPROTO_BRIDGE);

	ret = do_replace_finish(net, &tmp, newinfo);
	if (ret == 0)
		return ret;
free_entries:
	vfree(newinfo->entries);
free_newinfo:
	vfree(newinfo);
	return ret;
out_unlock:
	xt_compat_flush_offsets(NFPROTO_BRIDGE);
	xt_compat_unlock(NFPROTO_BRIDGE);
	goto free_entries;
}

static int compat_update_counters(struct net *net, void __user *user,
				  unsigned int len)
{
	struct compat_ebt_replace hlp;

	if (copy_from_user(&hlp, user, sizeof(hlp)))
		return -EFAULT;

	/* try real handler in case userland supplied needed padding */
	if (len != sizeof(hlp) + hlp.num_counters * sizeof(struct ebt_counter))
		return update_counters(net, user, len);

	return do_update_counters(net, hlp.name, compat_ptr(hlp.counters),
					hlp.num_counters, user, len);
}

static int compat_do_ebt_set_ctl(struct sock *sk,
		int cmd, void __user *user, unsigned int len)
{
	int ret;

	if (!capable(CAP_NET_ADMIN))
		return -EPERM;

	switch (cmd) {
	case EBT_SO_SET_ENTRIES:
		ret = compat_do_replace(sock_net(sk), user, len);
		break;
	case EBT_SO_SET_COUNTERS:
		ret = compat_update_counters(sock_net(sk), user, len);
		break;
	default:
		ret = -EINVAL;
  }
	return ret;
}

static int compat_do_ebt_get_ctl(struct sock *sk, int cmd,
		void __user *user, int *len)
{
	int ret;
	struct compat_ebt_replace tmp;
	struct ebt_table *t;

	if (!capable(CAP_NET_ADMIN))
		return -EPERM;

	/* try real handler in case userland supplied needed padding */
	if ((cmd == EBT_SO_GET_INFO ||
	     cmd == EBT_SO_GET_INIT_INFO) && *len != sizeof(tmp))
			return do_ebt_get_ctl(sk, cmd, user, len);

	if (copy_from_user(&tmp, user, sizeof(tmp)))
		return -EFAULT;

	t = find_table_lock(sock_net(sk), tmp.name, &ret, &ebt_mutex);
	if (!t)
		return ret;

	xt_compat_lock(NFPROTO_BRIDGE);
	switch (cmd) {
	case EBT_SO_GET_INFO:
		tmp.nentries = t->private->nentries;
		ret = compat_table_info(t->private, &tmp);
		if (ret)
			goto out;
		tmp.valid_hooks = t->valid_hooks;

		if (copy_to_user(user, &tmp, *len) != 0) {
			ret = -EFAULT;
			break;
		}
		ret = 0;
		break;
	case EBT_SO_GET_INIT_INFO:
		tmp.nentries = t->table->nentries;
		tmp.entries_size = t->table->entries_size;
		tmp.valid_hooks = t->table->valid_hooks;

		if (copy_to_user(user, &tmp, *len) != 0) {
			ret = -EFAULT;
			break;
		}
		ret = 0;
		break;
	case EBT_SO_GET_ENTRIES:
	case EBT_SO_GET_INIT_ENTRIES:
		/*
		 * try real handler first in case of userland-side padding.
		 * in case we are dealing with an 'ordinary' 32 bit binary
		 * without 64bit compatibility padding, this will fail right
		 * after copy_from_user when the *len argument is validated.
		 *
		 * the compat_ variant needs to do one pass over the kernel
		 * data set to adjust for size differences before it the check.
		 */
		if (copy_everything_to_user(t, user, len, cmd) == 0)
			ret = 0;
		else
			ret = compat_copy_everything_to_user(t, user, len, cmd);
		break;
	default:
		ret = -EINVAL;
	}
 out:
	xt_compat_flush_offsets(NFPROTO_BRIDGE);
	xt_compat_unlock(NFPROTO_BRIDGE);
	mutex_unlock(&ebt_mutex);
	return ret;
}
#endif

static struct nf_sockopt_ops ebt_sockopts =
{
	.pf		= PF_INET,
	.set_optmin	= EBT_BASE_CTL,
	.set_optmax	= EBT_SO_SET_MAX + 1,
	.set		= do_ebt_set_ctl,
#ifdef CONFIG_COMPAT
	.compat_set	= compat_do_ebt_set_ctl,
#endif
	.get_optmin	= EBT_BASE_CTL,
	.get_optmax	= EBT_SO_GET_MAX + 1,
	.get		= do_ebt_get_ctl,
#ifdef CONFIG_COMPAT
	.compat_get	= compat_do_ebt_get_ctl,
#endif
	.owner		= THIS_MODULE,
};

static int __init ebtables_init(void)
{
	int ret;

	ret = xt_register_target(&ebt_standard_target);
	if (ret < 0)
		return ret;
	ret = nf_register_sockopt(&ebt_sockopts);
	if (ret < 0) {
		xt_unregister_target(&ebt_standard_target);
		return ret;
	}

	printk(KERN_INFO "Ebtables v2.0 registered\n");
	return 0;
}

static void __exit ebtables_fini(void)
{
	nf_unregister_sockopt(&ebt_sockopts);
	xt_unregister_target(&ebt_standard_target);
	printk(KERN_INFO "Ebtables v2.0 unregistered\n");
}

EXPORT_SYMBOL(ebt_register_table);
EXPORT_SYMBOL(ebt_unregister_table);
EXPORT_SYMBOL(ebt_do_table);
module_init(ebtables_init);
module_exit(ebtables_fini);
MODULE_LICENSE("GPL");<|MERGE_RESOLUTION|>--- conflicted
+++ resolved
@@ -983,51 +983,7 @@
 	struct ebt_counter *counterstmp = NULL;
 	/* used to be able to unlock earlier */
 	struct ebt_table_info *table;
-<<<<<<< HEAD
-
-	if (copy_from_user(&tmp, user, sizeof(tmp)) != 0)
-		return -EFAULT;
-
-	if (len != sizeof(tmp) + tmp.entries_size) {
-		BUGPRINT("Wrong len argument\n");
-		return -EINVAL;
-	}
-
-	if (tmp.entries_size == 0) {
-		BUGPRINT("Entries_size never zero\n");
-		return -EINVAL;
-	}
-	/* overflow check */
-	if (tmp.nentries >= ((INT_MAX - sizeof(struct ebt_table_info)) / NR_CPUS -
-			SMP_CACHE_BYTES) / sizeof(struct ebt_counter))
-		return -ENOMEM;
-	if (tmp.num_counters >= INT_MAX / sizeof(struct ebt_counter))
-		return -ENOMEM;
-
-	tmp.name[sizeof(tmp.name) - 1] = 0;
-
-	countersize = COUNTER_OFFSET(tmp.nentries) * nr_cpu_ids;
-	newinfo = vmalloc(sizeof(*newinfo) + countersize);
-	if (!newinfo)
-		return -ENOMEM;
-
-	if (countersize)
-		memset(newinfo->counters, 0, countersize);
-
-	newinfo->entries = vmalloc(tmp.entries_size);
-	if (!newinfo->entries) {
-		ret = -ENOMEM;
-		goto free_newinfo;
-	}
-	if (copy_from_user(
-	   newinfo->entries, tmp.entries, tmp.entries_size) != 0) {
-		BUGPRINT("Couldn't copy entries from userspace\n");
-		ret = -EFAULT;
-		goto free_entries;
-	}
-=======
 	struct ebt_table *t;
->>>>>>> 02f8c6ae
 
 	/* the user wants counters back
 	   the check on the size is done later, when we have the lock */
