/*
 *	Handle firewalling
 *	Linux ethernet bridge
 *
 *	Authors:
 *	Lennert Buytenhek		<buytenh@gnu.org>
 *	Bart De Schuymer		<bdschuym@pandora.be>
 *
 *	This program is free software; you can redistribute it and/or
 *	modify it under the terms of the GNU General Public License
 *	as published by the Free Software Foundation; either version
 *	2 of the License, or (at your option) any later version.
 *
 *	Lennert dedicates this file to Kerstin Wurdinger.
 */

#include <linux/module.h>
#include <linux/kernel.h>
#include <linux/slab.h>
#include <linux/ip.h>
#include <linux/netdevice.h>
#include <linux/skbuff.h>
#include <linux/if_arp.h>
#include <linux/if_ether.h>
#include <linux/if_vlan.h>
#include <linux/if_pppox.h>
#include <linux/ppp_defs.h>
#include <linux/netfilter_bridge.h>
#include <linux/netfilter_ipv4.h>
#include <linux/netfilter_ipv6.h>
#include <linux/netfilter_arp.h>
#include <linux/in_route.h>
#include <linux/inetdevice.h>

#include <net/ip.h>
#include <net/ipv6.h>
#include <net/route.h>

#include <asm/uaccess.h>
#include "br_private.h"
#ifdef CONFIG_SYSCTL
#include <linux/sysctl.h>
#endif

#define skb_origaddr(skb)	 (((struct bridge_skb_cb *) \
				 (skb->nf_bridge->data))->daddr.ipv4)
#define store_orig_dstaddr(skb)	 (skb_origaddr(skb) = ip_hdr(skb)->daddr)
#define dnat_took_place(skb)	 (skb_origaddr(skb) != ip_hdr(skb)->daddr)

#ifdef CONFIG_SYSCTL
static struct ctl_table_header *brnf_sysctl_header;
static int brnf_call_iptables __read_mostly = 1;
static int brnf_call_ip6tables __read_mostly = 1;
static int brnf_call_arptables __read_mostly = 1;
static int brnf_filter_vlan_tagged __read_mostly = 0;
static int brnf_filter_pppoe_tagged __read_mostly = 0;
#else
#define brnf_call_iptables 1
#define brnf_call_ip6tables 1
#define brnf_call_arptables 1
#define brnf_filter_vlan_tagged 0
#define brnf_filter_pppoe_tagged 0
#endif

static inline __be16 vlan_proto(const struct sk_buff *skb)
{
	if (vlan_tx_tag_present(skb))
		return skb->protocol;
	else if (skb->protocol == htons(ETH_P_8021Q))
		return vlan_eth_hdr(skb)->h_vlan_encapsulated_proto;
	else
		return 0;
}

#define IS_VLAN_IP(skb) \
	(vlan_proto(skb) == htons(ETH_P_IP) && \
	 brnf_filter_vlan_tagged)

#define IS_VLAN_IPV6(skb) \
	(vlan_proto(skb) == htons(ETH_P_IPV6) && \
	 brnf_filter_vlan_tagged)

#define IS_VLAN_ARP(skb) \
	(vlan_proto(skb) == htons(ETH_P_ARP) &&	\
	 brnf_filter_vlan_tagged)

static inline __be16 pppoe_proto(const struct sk_buff *skb)
{
	return *((__be16 *)(skb_mac_header(skb) + ETH_HLEN +
			    sizeof(struct pppoe_hdr)));
}

#define IS_PPPOE_IP(skb) \
	(skb->protocol == htons(ETH_P_PPP_SES) && \
	 pppoe_proto(skb) == htons(PPP_IP) && \
	 brnf_filter_pppoe_tagged)

#define IS_PPPOE_IPV6(skb) \
	(skb->protocol == htons(ETH_P_PPP_SES) && \
	 pppoe_proto(skb) == htons(PPP_IPV6) && \
	 brnf_filter_pppoe_tagged)

static void fake_update_pmtu(struct dst_entry *dst, u32 mtu)
{
}

static u32 *fake_cow_metrics(struct dst_entry *dst, unsigned long old)
{
	return NULL;
}

static struct dst_ops fake_dst_ops = {
	.family =		AF_INET,
	.protocol =		cpu_to_be16(ETH_P_IP),
	.update_pmtu =		fake_update_pmtu,
	.cow_metrics =		fake_cow_metrics,
};

/*
 * Initialize bogus route table used to keep netfilter happy.
 * Currently, we fill in the PMTU entry because netfilter
 * refragmentation needs it, and the rt_flags entry because
 * ipt_REJECT needs it.  Future netfilter modules might
 * require us to fill additional fields.
 */
static const u32 br_dst_default_metrics[RTAX_MAX] = {
	[RTAX_MTU - 1] = 1500,
};

void br_netfilter_rtable_init(struct net_bridge *br)
{
	struct rtable *rt = &br->fake_rtable;

	atomic_set(&rt->dst.__refcnt, 1);
	rt->dst.dev = br->dev;
	rt->dst.path = &rt->dst;
	dst_init_metrics(&rt->dst, br_dst_default_metrics, true);
	rt->dst.flags	= DST_NOXFRM;
	rt->dst.ops = &fake_dst_ops;
}

static inline struct rtable *bridge_parent_rtable(const struct net_device *dev)
{
	struct net_bridge_port *port;

	port = br_port_get_rcu(dev);
	return port ? &port->br->fake_rtable : NULL;
}

static inline struct net_device *bridge_parent(const struct net_device *dev)
{
	struct net_bridge_port *port;

	port = br_port_get_rcu(dev);
	return port ? port->br->dev : NULL;
}

static inline struct nf_bridge_info *nf_bridge_alloc(struct sk_buff *skb)
{
	skb->nf_bridge = kzalloc(sizeof(struct nf_bridge_info), GFP_ATOMIC);
	if (likely(skb->nf_bridge))
		atomic_set(&(skb->nf_bridge->use), 1);

	return skb->nf_bridge;
}

static inline struct nf_bridge_info *nf_bridge_unshare(struct sk_buff *skb)
{
	struct nf_bridge_info *nf_bridge = skb->nf_bridge;

	if (atomic_read(&nf_bridge->use) > 1) {
		struct nf_bridge_info *tmp = nf_bridge_alloc(skb);

		if (tmp) {
			memcpy(tmp, nf_bridge, sizeof(struct nf_bridge_info));
			atomic_set(&tmp->use, 1);
		}
		nf_bridge_put(nf_bridge);
		nf_bridge = tmp;
	}
	return nf_bridge;
}

static inline void nf_bridge_push_encap_header(struct sk_buff *skb)
{
	unsigned int len = nf_bridge_encap_header_len(skb);

	skb_push(skb, len);
	skb->network_header -= len;
}

static inline void nf_bridge_pull_encap_header(struct sk_buff *skb)
{
	unsigned int len = nf_bridge_encap_header_len(skb);

	skb_pull(skb, len);
	skb->network_header += len;
}

static inline void nf_bridge_pull_encap_header_rcsum(struct sk_buff *skb)
{
	unsigned int len = nf_bridge_encap_header_len(skb);

	skb_pull_rcsum(skb, len);
	skb->network_header += len;
}

static inline void nf_bridge_save_header(struct sk_buff *skb)
{
	int header_size = ETH_HLEN + nf_bridge_encap_header_len(skb);

	skb_copy_from_linear_data_offset(skb, -header_size,
					 skb->nf_bridge->data, header_size);
}

static inline void nf_bridge_update_protocol(struct sk_buff *skb)
{
	if (skb->nf_bridge->mask & BRNF_8021Q)
		skb->protocol = htons(ETH_P_8021Q);
	else if (skb->nf_bridge->mask & BRNF_PPPoE)
		skb->protocol = htons(ETH_P_PPP_SES);
}

/* When handing a packet over to the IP layer
 * check whether we have a skb that is in the
 * expected format
 */

static int br_parse_ip_options(struct sk_buff *skb)
{
	struct ip_options *opt;
	const struct iphdr *iph;
	struct net_device *dev = skb->dev;
	u32 len;

	iph = ip_hdr(skb);
	opt = &(IPCB(skb)->opt);

	/* Basic sanity checks */
	if (iph->ihl < 5 || iph->version != 4)
		goto inhdr_error;

	if (!pskb_may_pull(skb, iph->ihl*4))
		goto inhdr_error;

	iph = ip_hdr(skb);
	if (unlikely(ip_fast_csum((u8 *)iph, iph->ihl)))
		goto inhdr_error;

	len = ntohs(iph->tot_len);
	if (skb->len < len) {
		IP_INC_STATS_BH(dev_net(dev), IPSTATS_MIB_INTRUNCATEDPKTS);
		goto drop;
	} else if (len < (iph->ihl*4))
		goto inhdr_error;

	if (pskb_trim_rcsum(skb, len)) {
		IP_INC_STATS_BH(dev_net(dev), IPSTATS_MIB_INDISCARDS);
		goto drop;
	}

	memset(IPCB(skb), 0, sizeof(struct inet_skb_parm));
	if (iph->ihl == 5)
		return 0;

	opt->optlen = iph->ihl*4 - sizeof(struct iphdr);
	if (ip_options_compile(dev_net(dev), opt, skb))
		goto inhdr_error;

	/* Check correct handling of SRR option */
	if (unlikely(opt->srr)) {
		struct in_device *in_dev = __in_dev_get_rcu(dev);
		if (in_dev && !IN_DEV_SOURCE_ROUTE(in_dev))
			goto drop;

		if (ip_options_rcv_srr(skb))
			goto drop;
	}

	return 0;

inhdr_error:
	IP_INC_STATS_BH(dev_net(dev), IPSTATS_MIB_INHDRERRORS);
drop:
	return -1;
}

/* Fill in the header for fragmented IP packets handled by
 * the IPv4 connection tracking code.
 */
int nf_bridge_copy_header(struct sk_buff *skb)
{
	int err;
	unsigned int header_size;

	nf_bridge_update_protocol(skb);
	header_size = ETH_HLEN + nf_bridge_encap_header_len(skb);
	err = skb_cow_head(skb, header_size);
	if (err)
		return err;

	skb_copy_to_linear_data_offset(skb, -header_size,
				       skb->nf_bridge->data, header_size);
	__skb_push(skb, nf_bridge_encap_header_len(skb));
	return 0;
}

/* PF_BRIDGE/PRE_ROUTING *********************************************/
/* Undo the changes made for ip6tables PREROUTING and continue the
 * bridge PRE_ROUTING hook. */
static int br_nf_pre_routing_finish_ipv6(struct sk_buff *skb)
{
	struct nf_bridge_info *nf_bridge = skb->nf_bridge;
	struct rtable *rt;

	if (nf_bridge->mask & BRNF_PKT_TYPE) {
		skb->pkt_type = PACKET_OTHERHOST;
		nf_bridge->mask ^= BRNF_PKT_TYPE;
	}
	nf_bridge->mask ^= BRNF_NF_BRIDGE_PREROUTING;

	rt = bridge_parent_rtable(nf_bridge->physindev);
	if (!rt) {
		kfree_skb(skb);
		return 0;
	}
	skb_dst_set_noref(skb, &rt->dst);

	skb->dev = nf_bridge->physindev;
	nf_bridge_update_protocol(skb);
	nf_bridge_push_encap_header(skb);
	NF_HOOK_THRESH(NFPROTO_BRIDGE, NF_BR_PRE_ROUTING, skb, skb->dev, NULL,
		       br_handle_frame_finish, 1);

	return 0;
}

/* Obtain the correct destination MAC address, while preserving the original
 * source MAC address. If we already know this address, we just copy it. If we
 * don't, we use the neighbour framework to find out. In both cases, we make
 * sure that br_handle_frame_finish() is called afterwards.
 */
static int br_nf_pre_routing_finish_bridge(struct sk_buff *skb)
{
	struct nf_bridge_info *nf_bridge = skb->nf_bridge;
	struct dst_entry *dst;

	skb->dev = bridge_parent(skb->dev);
	if (!skb->dev)
		goto free_skb;
	dst = skb_dst(skb);
	if (dst->hh) {
		neigh_hh_bridge(dst->hh, skb);
		skb->dev = nf_bridge->physindev;
		return br_handle_frame_finish(skb);
	} else if (dst->neighbour) {
		/* the neighbour function below overwrites the complete
		 * MAC header, so we save the Ethernet source address and
		 * protocol number. */
		skb_copy_from_linear_data_offset(skb, -(ETH_HLEN-ETH_ALEN), skb->nf_bridge->data, ETH_HLEN-ETH_ALEN);
		/* tell br_dev_xmit to continue with forwarding */
		nf_bridge->mask |= BRNF_BRIDGED_DNAT;
		return dst->neighbour->output(skb);
	}
free_skb:
	kfree_skb(skb);
	return 0;
}

/* This requires some explaining. If DNAT has taken place,
 * we will need to fix up the destination Ethernet address.
 *
 * There are two cases to consider:
 * 1. The packet was DNAT'ed to a device in the same bridge
 *    port group as it was received on. We can still bridge
 *    the packet.
 * 2. The packet was DNAT'ed to a different device, either
 *    a non-bridged device or another bridge port group.
 *    The packet will need to be routed.
 *
 * The correct way of distinguishing between these two cases is to
 * call ip_route_input() and to look at skb->dst->dev, which is
 * changed to the destination device if ip_route_input() succeeds.
 *
 * Let's first consider the case that ip_route_input() succeeds:
 *
 * If the output device equals the logical bridge device the packet
 * came in on, we can consider this bridging. The corresponding MAC
 * address will be obtained in br_nf_pre_routing_finish_bridge.
 * Otherwise, the packet is considered to be routed and we just
 * change the destination MAC address so that the packet will
 * later be passed up to the IP stack to be routed. For a redirected
 * packet, ip_route_input() will give back the localhost as output device,
 * which differs from the bridge device.
 *
 * Let's now consider the case that ip_route_input() fails:
 *
 * This can be because the destination address is martian, in which case
 * the packet will be dropped.
 * If IP forwarding is disabled, ip_route_input() will fail, while
 * ip_route_output_key() can return success. The source
 * address for ip_route_output_key() is set to zero, so ip_route_output_key()
 * thinks we're handling a locally generated packet and won't care
 * if IP forwarding is enabled. If the output device equals the logical bridge
 * device, we proceed as if ip_route_input() succeeded. If it differs from the
 * logical bridge port or if ip_route_output_key() fails we drop the packet.
 */
static int br_nf_pre_routing_finish(struct sk_buff *skb)
{
	struct net_device *dev = skb->dev;
	struct iphdr *iph = ip_hdr(skb);
	struct nf_bridge_info *nf_bridge = skb->nf_bridge;
	struct rtable *rt;
	int err;

	if (nf_bridge->mask & BRNF_PKT_TYPE) {
		skb->pkt_type = PACKET_OTHERHOST;
		nf_bridge->mask ^= BRNF_PKT_TYPE;
	}
	nf_bridge->mask ^= BRNF_NF_BRIDGE_PREROUTING;
	if (dnat_took_place(skb)) {
		if ((err = ip_route_input(skb, iph->daddr, iph->saddr, iph->tos, dev))) {
			struct in_device *in_dev = __in_dev_get_rcu(dev);

			/* If err equals -EHOSTUNREACH the error is due to a
			 * martian destination or due to the fact that
			 * forwarding is disabled. For most martian packets,
			 * ip_route_output_key() will fail. It won't fail for 2 types of
			 * martian destinations: loopback destinations and destination
			 * 0.0.0.0. In both cases the packet will be dropped because the
			 * destination is the loopback device and not the bridge. */
			if (err != -EHOSTUNREACH || !in_dev || IN_DEV_FORWARD(in_dev))
				goto free_skb;

			rt = ip_route_output(dev_net(dev), iph->daddr, 0,
					     RT_TOS(iph->tos), 0);
			if (!IS_ERR(rt)) {
				/* - Bridged-and-DNAT'ed traffic doesn't
				 *   require ip_forwarding. */
				if (rt->dst.dev == dev) {
					skb_dst_set(skb, &rt->dst);
					goto bridged_dnat;
				}
				ip_rt_put(rt);
			}
free_skb:
			kfree_skb(skb);
			return 0;
		} else {
			if (skb_dst(skb)->dev == dev) {
bridged_dnat:
				skb->dev = nf_bridge->physindev;
				nf_bridge_update_protocol(skb);
				nf_bridge_push_encap_header(skb);
				NF_HOOK_THRESH(NFPROTO_BRIDGE,
					       NF_BR_PRE_ROUTING,
					       skb, skb->dev, NULL,
					       br_nf_pre_routing_finish_bridge,
					       1);
				return 0;
			}
			memcpy(eth_hdr(skb)->h_dest, dev->dev_addr, ETH_ALEN);
			skb->pkt_type = PACKET_HOST;
		}
	} else {
		rt = bridge_parent_rtable(nf_bridge->physindev);
		if (!rt) {
			kfree_skb(skb);
			return 0;
		}
		skb_dst_set_noref(skb, &rt->dst);
	}

	skb->dev = nf_bridge->physindev;
	nf_bridge_update_protocol(skb);
	nf_bridge_push_encap_header(skb);
	NF_HOOK_THRESH(NFPROTO_BRIDGE, NF_BR_PRE_ROUTING, skb, skb->dev, NULL,
		       br_handle_frame_finish, 1);

	return 0;
}

/* Some common code for IPv4/IPv6 */
static struct net_device *setup_pre_routing(struct sk_buff *skb)
{
	struct nf_bridge_info *nf_bridge = skb->nf_bridge;

	if (skb->pkt_type == PACKET_OTHERHOST) {
		skb->pkt_type = PACKET_HOST;
		nf_bridge->mask |= BRNF_PKT_TYPE;
	}

	nf_bridge->mask |= BRNF_NF_BRIDGE_PREROUTING;
	nf_bridge->physindev = skb->dev;
	skb->dev = bridge_parent(skb->dev);
	if (skb->protocol == htons(ETH_P_8021Q))
		nf_bridge->mask |= BRNF_8021Q;
	else if (skb->protocol == htons(ETH_P_PPP_SES))
		nf_bridge->mask |= BRNF_PPPoE;

	return skb->dev;
}

/* We only check the length. A bridge shouldn't do any hop-by-hop stuff anyway */
static int check_hbh_len(struct sk_buff *skb)
{
	unsigned char *raw = (u8 *)(ipv6_hdr(skb) + 1);
	u32 pkt_len;
	const unsigned char *nh = skb_network_header(skb);
	int off = raw - nh;
	int len = (raw[1] + 1) << 3;

	if ((raw + len) - skb->data > skb_headlen(skb))
		goto bad;

	off += 2;
	len -= 2;

	while (len > 0) {
		int optlen = nh[off + 1] + 2;

		switch (nh[off]) {
		case IPV6_TLV_PAD0:
			optlen = 1;
			break;

		case IPV6_TLV_PADN:
			break;

		case IPV6_TLV_JUMBO:
			if (nh[off + 1] != 4 || (off & 3) != 2)
				goto bad;
			pkt_len = ntohl(*(__be32 *) (nh + off + 2));
			if (pkt_len <= IPV6_MAXPLEN ||
			    ipv6_hdr(skb)->payload_len)
				goto bad;
			if (pkt_len > skb->len - sizeof(struct ipv6hdr))
				goto bad;
			if (pskb_trim_rcsum(skb,
					    pkt_len + sizeof(struct ipv6hdr)))
				goto bad;
			nh = skb_network_header(skb);
			break;
		default:
			if (optlen > len)
				goto bad;
			break;
		}
		off += optlen;
		len -= optlen;
	}
	if (len == 0)
		return 0;
bad:
	return -1;

}

/* Replicate the checks that IPv6 does on packet reception and pass the packet
 * to ip6tables, which doesn't support NAT, so things are fairly simple. */
static unsigned int br_nf_pre_routing_ipv6(unsigned int hook,
					   struct sk_buff *skb,
					   const struct net_device *in,
					   const struct net_device *out,
					   int (*okfn)(struct sk_buff *))
{
	const struct ipv6hdr *hdr;
	u32 pkt_len;

	if (skb->len < sizeof(struct ipv6hdr))
		return NF_DROP;

	if (!pskb_may_pull(skb, sizeof(struct ipv6hdr)))
		return NF_DROP;

	hdr = ipv6_hdr(skb);

	if (hdr->version != 6)
		return NF_DROP;

	pkt_len = ntohs(hdr->payload_len);

	if (pkt_len || hdr->nexthdr != NEXTHDR_HOP) {
		if (pkt_len + sizeof(struct ipv6hdr) > skb->len)
			return NF_DROP;
		if (pskb_trim_rcsum(skb, pkt_len + sizeof(struct ipv6hdr)))
			return NF_DROP;
	}
	if (hdr->nexthdr == NEXTHDR_HOP && check_hbh_len(skb))
		return NF_DROP;

	nf_bridge_put(skb->nf_bridge);
	if (!nf_bridge_alloc(skb))
		return NF_DROP;
	if (!setup_pre_routing(skb))
		return NF_DROP;

	skb->protocol = htons(ETH_P_IPV6);
	NF_HOOK(NFPROTO_IPV6, NF_INET_PRE_ROUTING, skb, skb->dev, NULL,
		br_nf_pre_routing_finish_ipv6);

	return NF_STOLEN;
}

/* Direct IPv6 traffic to br_nf_pre_routing_ipv6.
 * Replicate the checks that IPv4 does on packet reception.
 * Set skb->dev to the bridge device (i.e. parent of the
 * receiving device) to make netfilter happy, the REDIRECT
 * target in particular.  Save the original destination IP
 * address to be able to detect DNAT afterwards. */
static unsigned int br_nf_pre_routing(unsigned int hook, struct sk_buff *skb,
				      const struct net_device *in,
				      const struct net_device *out,
				      int (*okfn)(struct sk_buff *))
{
	struct net_bridge_port *p;
	struct net_bridge *br;
	__u32 len = nf_bridge_encap_header_len(skb);

	if (unlikely(!pskb_may_pull(skb, len)))
		return NF_DROP;

	p = br_port_get_rcu(in);
	if (p == NULL)
		return NF_DROP;
	br = p->br;

	if (skb->protocol == htons(ETH_P_IPV6) || IS_VLAN_IPV6(skb) ||
	    IS_PPPOE_IPV6(skb)) {
		if (!brnf_call_ip6tables && !br->nf_call_ip6tables)
			return NF_ACCEPT;

		nf_bridge_pull_encap_header_rcsum(skb);
		return br_nf_pre_routing_ipv6(hook, skb, in, out, okfn);
	}

	if (!brnf_call_iptables && !br->nf_call_iptables)
		return NF_ACCEPT;

	if (skb->protocol != htons(ETH_P_IP) && !IS_VLAN_IP(skb) &&
	    !IS_PPPOE_IP(skb))
		return NF_ACCEPT;

	nf_bridge_pull_encap_header_rcsum(skb);

	if (br_parse_ip_options(skb))
		return NF_DROP;

	/* BUG: Should really parse the IP options here. */
	memset(IPCB(skb), 0, sizeof(struct inet_skb_parm));

	nf_bridge_put(skb->nf_bridge);
	if (!nf_bridge_alloc(skb))
		return NF_DROP;
	if (!setup_pre_routing(skb))
		return NF_DROP;
	store_orig_dstaddr(skb);
	skb->protocol = htons(ETH_P_IP);

	NF_HOOK(NFPROTO_IPV4, NF_INET_PRE_ROUTING, skb, skb->dev, NULL,
		br_nf_pre_routing_finish);

	return NF_STOLEN;
}


/* PF_BRIDGE/LOCAL_IN ************************************************/
/* The packet is locally destined, which requires a real
 * dst_entry, so detach the fake one.  On the way up, the
 * packet would pass through PRE_ROUTING again (which already
 * took place when the packet entered the bridge), but we
 * register an IPv4 PRE_ROUTING 'sabotage' hook that will
 * prevent this from happening. */
static unsigned int br_nf_local_in(unsigned int hook, struct sk_buff *skb,
				   const struct net_device *in,
				   const struct net_device *out,
				   int (*okfn)(struct sk_buff *))
{
	struct rtable *rt = skb_rtable(skb);

	if (rt && rt == bridge_parent_rtable(in))
		skb_dst_drop(skb);

	return NF_ACCEPT;
}

/* PF_BRIDGE/FORWARD *************************************************/
static int br_nf_forward_finish(struct sk_buff *skb)
{
	struct nf_bridge_info *nf_bridge = skb->nf_bridge;
	struct net_device *in;

	if (skb->protocol != htons(ETH_P_ARP) && !IS_VLAN_ARP(skb)) {
		in = nf_bridge->physindev;
		if (nf_bridge->mask & BRNF_PKT_TYPE) {
			skb->pkt_type = PACKET_OTHERHOST;
			nf_bridge->mask ^= BRNF_PKT_TYPE;
		}
		nf_bridge_update_protocol(skb);
	} else {
		in = *((struct net_device **)(skb->cb));
	}
	nf_bridge_push_encap_header(skb);

	NF_HOOK_THRESH(NFPROTO_BRIDGE, NF_BR_FORWARD, skb, in,
		       skb->dev, br_forward_finish, 1);
	return 0;
}

/* This is the 'purely bridged' case.  For IP, we pass the packet to
 * netfilter with indev and outdev set to the bridge device,
 * but we are still able to filter on the 'real' indev/outdev
 * because of the physdev module. For ARP, indev and outdev are the
 * bridge ports. */
static unsigned int br_nf_forward_ip(unsigned int hook, struct sk_buff *skb,
				     const struct net_device *in,
				     const struct net_device *out,
				     int (*okfn)(struct sk_buff *))
{
	struct nf_bridge_info *nf_bridge;
	struct net_device *parent;
	u_int8_t pf;

	if (!skb->nf_bridge)
		return NF_ACCEPT;

	/* Need exclusive nf_bridge_info since we might have multiple
	 * different physoutdevs. */
	if (!nf_bridge_unshare(skb))
		return NF_DROP;

	parent = bridge_parent(out);
	if (!parent)
		return NF_DROP;

	if (skb->protocol == htons(ETH_P_IP) || IS_VLAN_IP(skb) ||
	    IS_PPPOE_IP(skb))
		pf = PF_INET;
	else if (skb->protocol == htons(ETH_P_IPV6) || IS_VLAN_IPV6(skb) ||
		 IS_PPPOE_IPV6(skb))
		pf = PF_INET6;
	else
		return NF_ACCEPT;

	nf_bridge_pull_encap_header(skb);

	nf_bridge = skb->nf_bridge;
	if (skb->pkt_type == PACKET_OTHERHOST) {
		skb->pkt_type = PACKET_HOST;
		nf_bridge->mask |= BRNF_PKT_TYPE;
	}

	if (pf == PF_INET && br_parse_ip_options(skb))
		return NF_DROP;

	/* The physdev module checks on this */
	nf_bridge->mask |= BRNF_BRIDGED;
	nf_bridge->physoutdev = skb->dev;
	if (pf == PF_INET)
		skb->protocol = htons(ETH_P_IP);
	else
		skb->protocol = htons(ETH_P_IPV6);

	NF_HOOK(pf, NF_INET_FORWARD, skb, bridge_parent(in), parent,
		br_nf_forward_finish);

	return NF_STOLEN;
}

static unsigned int br_nf_forward_arp(unsigned int hook, struct sk_buff *skb,
				      const struct net_device *in,
				      const struct net_device *out,
				      int (*okfn)(struct sk_buff *))
{
	struct net_bridge_port *p;
	struct net_bridge *br;
	struct net_device **d = (struct net_device **)(skb->cb);

	p = br_port_get_rcu(out);
	if (p == NULL)
		return NF_ACCEPT;
	br = p->br;

	if (!brnf_call_arptables && !br->nf_call_arptables)
		return NF_ACCEPT;

	if (skb->protocol != htons(ETH_P_ARP)) {
		if (!IS_VLAN_ARP(skb))
			return NF_ACCEPT;
		nf_bridge_pull_encap_header(skb);
	}

	if (arp_hdr(skb)->ar_pln != 4) {
		if (IS_VLAN_ARP(skb))
			nf_bridge_push_encap_header(skb);
		return NF_ACCEPT;
	}
	*d = (struct net_device *)in;
	NF_HOOK(NFPROTO_ARP, NF_ARP_FORWARD, skb, (struct net_device *)in,
		(struct net_device *)out, br_nf_forward_finish);

	return NF_STOLEN;
}

#if defined(CONFIG_NF_CONNTRACK_IPV4) || defined(CONFIG_NF_CONNTRACK_IPV4_MODULE)
static int br_nf_dev_queue_xmit(struct sk_buff *skb)
{
<<<<<<< HEAD
	if (skb->nfct != NULL &&
	    (skb->protocol == htons(ETH_P_IP) || IS_VLAN_IP(skb)) &&
	    skb->len > skb->dev->mtu &&
	    !skb_is_gso(skb)) {
		/* BUG: Should really parse the IP options here. */
		memset(IPCB(skb), 0, sizeof(struct inet_skb_parm));
		return ip_fragment(skb, br_dev_queue_push_xmit);
	} else
		return br_dev_queue_push_xmit(skb);
=======
	int ret;

	if (skb->nfct != NULL && skb->protocol == htons(ETH_P_IP) &&
	    skb->len + nf_bridge_mtu_reduction(skb) > skb->dev->mtu &&
	    !skb_is_gso(skb)) {
		if (br_parse_ip_options(skb))
			/* Drop invalid packet */
			return NF_DROP;
		ret = ip_fragment(skb, br_dev_queue_push_xmit);
	} else
		ret = br_dev_queue_push_xmit(skb);

	return ret;
>>>>>>> 02f8c6ae
}
#else
static int br_nf_dev_queue_xmit(struct sk_buff *skb)
{
        return br_dev_queue_push_xmit(skb);
}
#endif

/* PF_BRIDGE/POST_ROUTING ********************************************/
static unsigned int br_nf_post_routing(unsigned int hook, struct sk_buff *skb,
				       const struct net_device *in,
				       const struct net_device *out,
				       int (*okfn)(struct sk_buff *))
{
	struct nf_bridge_info *nf_bridge = skb->nf_bridge;
	struct net_device *realoutdev = bridge_parent(skb->dev);
	u_int8_t pf;

	if (!nf_bridge || !(nf_bridge->mask & BRNF_BRIDGED))
		return NF_ACCEPT;

	if (!realoutdev)
		return NF_DROP;

	if (skb->protocol == htons(ETH_P_IP) || IS_VLAN_IP(skb) ||
	    IS_PPPOE_IP(skb))
		pf = PF_INET;
	else if (skb->protocol == htons(ETH_P_IPV6) || IS_VLAN_IPV6(skb) ||
		 IS_PPPOE_IPV6(skb))
		pf = PF_INET6;
	else
		return NF_ACCEPT;

	/* We assume any code from br_dev_queue_push_xmit onwards doesn't care
	 * about the value of skb->pkt_type. */
	if (skb->pkt_type == PACKET_OTHERHOST) {
		skb->pkt_type = PACKET_HOST;
		nf_bridge->mask |= BRNF_PKT_TYPE;
	}

	nf_bridge_pull_encap_header(skb);
	nf_bridge_save_header(skb);
	if (pf == PF_INET)
		skb->protocol = htons(ETH_P_IP);
	else
		skb->protocol = htons(ETH_P_IPV6);

	NF_HOOK(pf, NF_INET_POST_ROUTING, skb, NULL, realoutdev,
		br_nf_dev_queue_xmit);

	return NF_STOLEN;
}

/* IP/SABOTAGE *****************************************************/
/* Don't hand locally destined packets to PF_INET(6)/PRE_ROUTING
 * for the second time. */
static unsigned int ip_sabotage_in(unsigned int hook, struct sk_buff *skb,
				   const struct net_device *in,
				   const struct net_device *out,
				   int (*okfn)(struct sk_buff *))
{
	if (skb->nf_bridge &&
	    !(skb->nf_bridge->mask & BRNF_NF_BRIDGE_PREROUTING)) {
		return NF_STOP;
	}

	return NF_ACCEPT;
}

/* For br_nf_post_routing, we need (prio = NF_BR_PRI_LAST), because
 * br_dev_queue_push_xmit is called afterwards */
static struct nf_hook_ops br_nf_ops[] __read_mostly = {
	{
		.hook = br_nf_pre_routing,
		.owner = THIS_MODULE,
		.pf = PF_BRIDGE,
		.hooknum = NF_BR_PRE_ROUTING,
		.priority = NF_BR_PRI_BRNF,
	},
	{
		.hook = br_nf_local_in,
		.owner = THIS_MODULE,
		.pf = PF_BRIDGE,
		.hooknum = NF_BR_LOCAL_IN,
		.priority = NF_BR_PRI_BRNF,
	},
	{
		.hook = br_nf_forward_ip,
		.owner = THIS_MODULE,
		.pf = PF_BRIDGE,
		.hooknum = NF_BR_FORWARD,
		.priority = NF_BR_PRI_BRNF - 1,
	},
	{
		.hook = br_nf_forward_arp,
		.owner = THIS_MODULE,
		.pf = PF_BRIDGE,
		.hooknum = NF_BR_FORWARD,
		.priority = NF_BR_PRI_BRNF,
	},
	{
		.hook = br_nf_post_routing,
		.owner = THIS_MODULE,
		.pf = PF_BRIDGE,
		.hooknum = NF_BR_POST_ROUTING,
		.priority = NF_BR_PRI_LAST,
	},
	{
		.hook = ip_sabotage_in,
		.owner = THIS_MODULE,
		.pf = PF_INET,
		.hooknum = NF_INET_PRE_ROUTING,
		.priority = NF_IP_PRI_FIRST,
	},
	{
		.hook = ip_sabotage_in,
		.owner = THIS_MODULE,
		.pf = PF_INET6,
		.hooknum = NF_INET_PRE_ROUTING,
		.priority = NF_IP6_PRI_FIRST,
	},
};

#ifdef CONFIG_SYSCTL
static
int brnf_sysctl_call_tables(ctl_table * ctl, int write,
			    void __user * buffer, size_t * lenp, loff_t * ppos)
{
	int ret;

	ret = proc_dointvec(ctl, write, buffer, lenp, ppos);

	if (write && *(int *)(ctl->data))
		*(int *)(ctl->data) = 1;
	return ret;
}

static ctl_table brnf_table[] = {
	{
		.procname	= "bridge-nf-call-arptables",
		.data		= &brnf_call_arptables,
		.maxlen		= sizeof(int),
		.mode		= 0644,
		.proc_handler	= brnf_sysctl_call_tables,
	},
	{
		.procname	= "bridge-nf-call-iptables",
		.data		= &brnf_call_iptables,
		.maxlen		= sizeof(int),
		.mode		= 0644,
		.proc_handler	= brnf_sysctl_call_tables,
	},
	{
		.procname	= "bridge-nf-call-ip6tables",
		.data		= &brnf_call_ip6tables,
		.maxlen		= sizeof(int),
		.mode		= 0644,
		.proc_handler	= brnf_sysctl_call_tables,
	},
	{
		.procname	= "bridge-nf-filter-vlan-tagged",
		.data		= &brnf_filter_vlan_tagged,
		.maxlen		= sizeof(int),
		.mode		= 0644,
		.proc_handler	= brnf_sysctl_call_tables,
	},
	{
		.procname	= "bridge-nf-filter-pppoe-tagged",
		.data		= &brnf_filter_pppoe_tagged,
		.maxlen		= sizeof(int),
		.mode		= 0644,
		.proc_handler	= brnf_sysctl_call_tables,
	},
	{ }
};

static struct ctl_path brnf_path[] = {
	{ .procname = "net", },
	{ .procname = "bridge", },
	{ }
};
#endif

int __init br_netfilter_init(void)
{
	int ret;

	ret = dst_entries_init(&fake_dst_ops);
	if (ret < 0)
		return ret;

	ret = nf_register_hooks(br_nf_ops, ARRAY_SIZE(br_nf_ops));
	if (ret < 0) {
		dst_entries_destroy(&fake_dst_ops);
		return ret;
	}
#ifdef CONFIG_SYSCTL
	brnf_sysctl_header = register_sysctl_paths(brnf_path, brnf_table);
	if (brnf_sysctl_header == NULL) {
		printk(KERN_WARNING
		       "br_netfilter: can't register to sysctl.\n");
		nf_unregister_hooks(br_nf_ops, ARRAY_SIZE(br_nf_ops));
		dst_entries_destroy(&fake_dst_ops);
		return -ENOMEM;
	}
#endif
	printk(KERN_NOTICE "Bridge firewalling registered\n");
	return 0;
}

void br_netfilter_fini(void)
{
	nf_unregister_hooks(br_nf_ops, ARRAY_SIZE(br_nf_ops));
#ifdef CONFIG_SYSCTL
	unregister_sysctl_table(brnf_sysctl_header);
#endif
	dst_entries_destroy(&fake_dst_ops);
}<|MERGE_RESOLUTION|>--- conflicted
+++ resolved
@@ -646,9 +646,6 @@
 	if (br_parse_ip_options(skb))
 		return NF_DROP;
 
-	/* BUG: Should really parse the IP options here. */
-	memset(IPCB(skb), 0, sizeof(struct inet_skb_parm));
-
 	nf_bridge_put(skb->nf_bridge);
 	if (!nf_bridge_alloc(skb))
 		return NF_DROP;
@@ -805,17 +802,6 @@
 #if defined(CONFIG_NF_CONNTRACK_IPV4) || defined(CONFIG_NF_CONNTRACK_IPV4_MODULE)
 static int br_nf_dev_queue_xmit(struct sk_buff *skb)
 {
-<<<<<<< HEAD
-	if (skb->nfct != NULL &&
-	    (skb->protocol == htons(ETH_P_IP) || IS_VLAN_IP(skb)) &&
-	    skb->len > skb->dev->mtu &&
-	    !skb_is_gso(skb)) {
-		/* BUG: Should really parse the IP options here. */
-		memset(IPCB(skb), 0, sizeof(struct inet_skb_parm));
-		return ip_fragment(skb, br_dev_queue_push_xmit);
-	} else
-		return br_dev_queue_push_xmit(skb);
-=======
 	int ret;
 
 	if (skb->nfct != NULL && skb->protocol == htons(ETH_P_IP) &&
@@ -829,7 +815,6 @@
 		ret = br_dev_queue_push_xmit(skb);
 
 	return ret;
->>>>>>> 02f8c6ae
 }
 #else
 static int br_nf_dev_queue_xmit(struct sk_buff *skb)
