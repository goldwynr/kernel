--- conflicted
+++ resolved
@@ -230,7 +230,6 @@
 
 int br_add_bridge(struct net *net, const char *name)
 {
-	int ret;
 	struct net_device *dev;
 	int res;
 
@@ -247,17 +246,12 @@
 
 	dev_net_set(dev, net);
 
-<<<<<<< HEAD
-	ret = register_netdev(dev);
-	if (ret)
+	res = register_netdev(dev);
+	if (res) {
+		free_netdev(dev);
 		module_put(THIS_MODULE);
-	return ret;
-=======
-	res = register_netdev(dev);
-	if (res)
-		free_netdev(dev);
+	}
 	return res;
->>>>>>> a004e096
 }
 
 int br_del_bridge(struct net *net, const char *name)
