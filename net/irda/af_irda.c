--- conflicted
+++ resolved
@@ -821,11 +821,7 @@
 	if (err < 0) {
 		irias_delete_object(self->ias_obj);
 		self->ias_obj = NULL;
-<<<<<<< HEAD
-		return err;
-=======
-		goto out;
->>>>>>> 02f8c6ae
+		goto out;
 	}
 
 	/*  Register with LM-IAS */
@@ -2288,15 +2284,10 @@
 		offset = sizeof(struct irda_device_list) -
 			sizeof(struct irda_device_info);
 
-<<<<<<< HEAD
-		if (len < offset)
-			return -EINVAL;
-=======
 		if (len < offset) {
 			err = -EINVAL;
 			goto out;
 		}
->>>>>>> 02f8c6ae
 
 		/* Ask lmp for the current discovery log */
 		discoveries = irlmp_get_discoveries(&list.len, self->mask.word,
