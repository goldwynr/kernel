/*
 * NET4:	Implementation of BSD Unix domain sockets.
 *
 * Authors:	Alan Cox, <alan@lxorguk.ukuu.org.uk>
 *
 *		This program is free software; you can redistribute it and/or
 *		modify it under the terms of the GNU General Public License
 *		as published by the Free Software Foundation; either version
 *		2 of the License, or (at your option) any later version.
 *
 * Fixes:
 *		Linus Torvalds	:	Assorted bug cures.
 *		Niibe Yutaka	:	async I/O support.
 *		Carsten Paeth	:	PF_UNIX check, address fixes.
 *		Alan Cox	:	Limit size of allocated blocks.
 *		Alan Cox	:	Fixed the stupid socketpair bug.
 *		Alan Cox	:	BSD compatibility fine tuning.
 *		Alan Cox	:	Fixed a bug in connect when interrupted.
 *		Alan Cox	:	Sorted out a proper draft version of
 *					file descriptor passing hacked up from
 *					Mike Shaver's work.
 *		Marty Leisner	:	Fixes to fd passing
 *		Nick Nevin	:	recvmsg bugfix.
 *		Alan Cox	:	Started proper garbage collector
 *		Heiko EiBfeldt	:	Missing verify_area check
 *		Alan Cox	:	Started POSIXisms
 *		Andreas Schwab	:	Replace inode by dentry for proper
 *					reference counting
 *		Kirk Petersen	:	Made this a module
 *	    Christoph Rohland	:	Elegant non-blocking accept/connect algorithm.
 *					Lots of bug fixes.
 *	     Alexey Kuznetosv	:	Repaired (I hope) bugs introduces
 *					by above two patches.
 *	     Andrea Arcangeli	:	If possible we block in connect(2)
 *					if the max backlog of the listen socket
 *					is been reached. This won't break
 *					old apps and it will avoid huge amount
 *					of socks hashed (this for unix_gc()
 *					performances reasons).
 *					Security fix that limits the max
 *					number of socks to 2*max_files and
 *					the number of skb queueable in the
 *					dgram receiver.
 *		Artur Skawina   :	Hash function optimizations
 *	     Alexey Kuznetsov   :	Full scale SMP. Lot of bugs are introduced 8)
 *	      Malcolm Beattie   :	Set peercred for socketpair
 *	     Michal Ostrowski   :       Module initialization cleanup.
 *	     Arnaldo C. Melo	:	Remove MOD_{INC,DEC}_USE_COUNT,
 *	     				the core infrastructure is doing that
 *	     				for all net proto families now (2.5.69+)
 *
 *
 * Known differences from reference BSD that was tested:
 *
 *	[TO FIX]
 *	ECONNREFUSED is not returned from one end of a connected() socket to the
 *		other the moment one end closes.
 *	fstat() doesn't return st_dev=0, and give the blksize as high water mark
 *		and a fake inode identifier (nor the BSD first socket fstat twice bug).
 *	[NOT TO FIX]
 *	accept() returns a path name even if the connecting socket has closed
 *		in the meantime (BSD loses the path and gives up).
 *	accept() returns 0 length path for an unbound connector. BSD returns 16
 *		and a null first byte in the path (but not for gethost/peername - BSD bug ??)
 *	socketpair(...SOCK_RAW..) doesn't panic the kernel.
 *	BSD af_unix apparently has connect forgetting to block properly.
 *		(need to check this with the POSIX spec in detail)
 *
 * Differences from 2.0.0-11-... (ANK)
 *	Bug fixes and improvements.
 *		- client shutdown killed server socket.
 *		- removed all useless cli/sti pairs.
 *
 *	Semantic changes/extensions.
 *		- generic control message passing.
 *		- SCM_CREDENTIALS control message.
 *		- "Abstract" (not FS based) socket bindings.
 *		  Abstract names are sequences of bytes (not zero terminated)
 *		  started by 0, so that this name space does not intersect
 *		  with BSD names.
 */

#include <linux/module.h>
#include <linux/kernel.h>
#include <linux/signal.h>
#include <linux/sched.h>
#include <linux/errno.h>
#include <linux/string.h>
#include <linux/stat.h>
#include <linux/dcache.h>
#include <linux/namei.h>
#include <linux/socket.h>
#include <linux/un.h>
#include <linux/fcntl.h>
#include <linux/termios.h>
#include <linux/sockios.h>
#include <linux/net.h>
#include <linux/in.h>
#include <linux/fs.h>
#include <linux/slab.h>
#include <asm/uaccess.h>
#include <linux/skbuff.h>
#include <linux/netdevice.h>
#include <net/net_namespace.h>
#include <net/sock.h>
#include <net/tcp_states.h>
#include <net/af_unix.h>
#include <linux/proc_fs.h>
#include <linux/seq_file.h>
#include <net/scm.h>
#include <linux/init.h>
#include <linux/poll.h>
#include <linux/rtnetlink.h>
#include <linux/mount.h>
#include <net/checksum.h>
#include <linux/security.h>

static struct hlist_head unix_socket_table[UNIX_HASH_SIZE + 1];
static DEFINE_SPINLOCK(unix_table_lock);
static atomic_t unix_nr_socks = ATOMIC_INIT(0);

#define unix_sockets_unbound	(&unix_socket_table[UNIX_HASH_SIZE])

#define UNIX_ABSTRACT(sk)	(unix_sk(sk)->addr->hash != UNIX_HASH_SIZE)

#ifdef CONFIG_SECURITY_NETWORK
static void unix_get_secdata(struct scm_cookie *scm, struct sk_buff *skb)
{
	memcpy(UNIXSID(skb), &scm->secid, sizeof(u32));
}

static inline void unix_set_secdata(struct scm_cookie *scm, struct sk_buff *skb)
{
	scm->secid = *UNIXSID(skb);
}
#else
static inline void unix_get_secdata(struct scm_cookie *scm, struct sk_buff *skb)
{ }

static inline void unix_set_secdata(struct scm_cookie *scm, struct sk_buff *skb)
{ }
#endif /* CONFIG_SECURITY_NETWORK */

/*
 *  SMP locking strategy:
 *    hash table is protected with spinlock unix_table_lock
 *    each socket state is protected by separate rwlock.
 */

static inline unsigned unix_hash_fold(__wsum n)
{
	unsigned hash = (__force unsigned)n;
	hash ^= hash>>16;
	hash ^= hash>>8;
	return hash&(UNIX_HASH_SIZE-1);
}

#define unix_peer(sk) (unix_sk(sk)->peer)

static inline int unix_our_peer(struct sock *sk, struct sock *osk)
{
	return unix_peer(osk) == sk;
}

static inline int unix_may_send(struct sock *sk, struct sock *osk)
{
	return unix_peer(osk) == NULL || unix_our_peer(sk, osk);
}

static inline int unix_recvq_full(struct sock const *sk)
{
	return skb_queue_len(&sk->sk_receive_queue) > sk->sk_max_ack_backlog;
}

static struct sock *unix_peer_get(struct sock *s)
{
	struct sock *peer;

	unix_state_lock(s);
	peer = unix_peer(s);
	if (peer)
		sock_hold(peer);
	unix_state_unlock(s);
	return peer;
}

static inline void unix_release_addr(struct unix_address *addr)
{
	if (atomic_dec_and_test(&addr->refcnt))
		kfree(addr);
}

/*
 *	Check unix socket name:
 *		- should be not zero length.
 *	        - if started by not zero, should be NULL terminated (FS object)
 *		- if started by zero, it is abstract name.
 */

static int unix_mkname(struct sockaddr_un *sunaddr, int len, unsigned *hashp)
{
	if (len <= sizeof(short) || len > sizeof(*sunaddr))
		return -EINVAL;
	if (!sunaddr || sunaddr->sun_family != AF_UNIX)
		return -EINVAL;
	if (sunaddr->sun_path[0]) {
		/*
		 * This may look like an off by one error but it is a bit more
		 * subtle. 108 is the longest valid AF_UNIX path for a binding.
		 * sun_path[108] doesnt as such exist.  However in kernel space
		 * we are guaranteed that it is a valid memory location in our
		 * kernel address buffer.
		 */
		((char *)sunaddr)[len] = 0;
		len = strlen(sunaddr->sun_path)+1+sizeof(short);
		return len;
	}

	*hashp = unix_hash_fold(csum_partial(sunaddr, len, 0));
	return len;
}

static void __unix_remove_socket(struct sock *sk)
{
	sk_del_node_init(sk);
}

static void __unix_insert_socket(struct hlist_head *list, struct sock *sk)
{
	WARN_ON(!sk_unhashed(sk));
	sk_add_node(sk, list);
}

static inline void unix_remove_socket(struct sock *sk)
{
	spin_lock(&unix_table_lock);
	__unix_remove_socket(sk);
	spin_unlock(&unix_table_lock);
}

static inline void unix_insert_socket(struct hlist_head *list, struct sock *sk)
{
	spin_lock(&unix_table_lock);
	__unix_insert_socket(list, sk);
	spin_unlock(&unix_table_lock);
}

static struct sock *__unix_find_socket_byname(struct net *net,
					      struct sockaddr_un *sunname,
					      int len, int type, unsigned hash)
{
	struct sock *s;
	struct hlist_node *node;

	sk_for_each(s, node, &unix_socket_table[hash ^ type]) {
		struct unix_sock *u = unix_sk(s);

		if (!net_eq(sock_net(s), net))
			continue;

		if (u->addr->len == len &&
		    !memcmp(u->addr->name, sunname, len))
			goto found;
	}
	s = NULL;
found:
	return s;
}

static inline struct sock *unix_find_socket_byname(struct net *net,
						   struct sockaddr_un *sunname,
						   int len, int type,
						   unsigned hash)
{
	struct sock *s;

	spin_lock(&unix_table_lock);
	s = __unix_find_socket_byname(net, sunname, len, type, hash);
	if (s)
		sock_hold(s);
	spin_unlock(&unix_table_lock);
	return s;
}

static struct sock *unix_find_socket_byinode(struct net *net, struct inode *i)
{
	struct sock *s;
	struct hlist_node *node;

	spin_lock(&unix_table_lock);
	sk_for_each(s, node,
		    &unix_socket_table[i->i_ino & (UNIX_HASH_SIZE - 1)]) {
		struct dentry *dentry = unix_sk(s)->dentry;

		if (!net_eq(sock_net(s), net))
			continue;

		if (dentry && dentry->d_inode == i) {
			sock_hold(s);
			goto found;
		}
	}
	s = NULL;
found:
	spin_unlock(&unix_table_lock);
	return s;
}

static inline int unix_writable(struct sock *sk)
{
	return (atomic_read(&sk->sk_wmem_alloc) << 2) <= sk->sk_sndbuf;
}

static void unix_write_space(struct sock *sk)
{
	read_lock(&sk->sk_callback_lock);
	if (unix_writable(sk)) {
		if (sk_has_sleeper(sk))
			wake_up_interruptible_sync(sk->sk_sleep);
		sk_wake_async(sk, SOCK_WAKE_SPACE, POLL_OUT);
	}
	read_unlock(&sk->sk_callback_lock);
}

/* When dgram socket disconnects (or changes its peer), we clear its receive
 * queue of packets arrived from previous peer. First, it allows to do
 * flow control based only on wmem_alloc; second, sk connected to peer
 * may receive messages only from that peer. */
static void unix_dgram_disconnected(struct sock *sk, struct sock *other)
{
	if (!skb_queue_empty(&sk->sk_receive_queue)) {
		skb_queue_purge(&sk->sk_receive_queue);
		wake_up_interruptible_all(&unix_sk(sk)->peer_wait);

		/* If one link of bidirectional dgram pipe is disconnected,
		 * we signal error. Messages are lost. Do not make this,
		 * when peer was not connected to us.
		 */
		if (!sock_flag(other, SOCK_DEAD) && unix_peer(other) == sk) {
			other->sk_err = ECONNRESET;
			other->sk_error_report(other);
		}
	}
}

static void unix_sock_destructor(struct sock *sk)
{
	struct unix_sock *u = unix_sk(sk);

	skb_queue_purge(&sk->sk_receive_queue);

	WARN_ON(atomic_read(&sk->sk_wmem_alloc));
	WARN_ON(!sk_unhashed(sk));
	WARN_ON(sk->sk_socket);
	if (!sock_flag(sk, SOCK_DEAD)) {
		printk(KERN_INFO "Attempt to release alive unix socket: %p\n", sk);
		return;
	}

	if (u->addr)
		unix_release_addr(u->addr);

	atomic_dec(&unix_nr_socks);
	local_bh_disable();
	sock_prot_inuse_add(sock_net(sk), sk->sk_prot, -1);
	local_bh_enable();
#ifdef UNIX_REFCNT_DEBUG
	printk(KERN_DEBUG "UNIX %p is destroyed, %d are still alive.\n", sk,
		atomic_read(&unix_nr_socks));
#endif
}

static int unix_release_sock(struct sock *sk, int embrion)
{
	struct unix_sock *u = unix_sk(sk);
	struct dentry *dentry;
	struct vfsmount *mnt;
	struct sock *skpair;
	struct sk_buff *skb;
	int state;

	unix_remove_socket(sk);

	/* Clear state */
	unix_state_lock(sk);
	sock_orphan(sk);
	sk->sk_shutdown = SHUTDOWN_MASK;
	dentry	     = u->dentry;
	u->dentry    = NULL;
	mnt	     = u->mnt;
	u->mnt	     = NULL;
	state = sk->sk_state;
	sk->sk_state = TCP_CLOSE;
	unix_state_unlock(sk);

	wake_up_interruptible_all(&u->peer_wait);

	skpair = unix_peer(sk);

	if (skpair != NULL) {
		if (sk->sk_type == SOCK_STREAM || sk->sk_type == SOCK_SEQPACKET) {
			unix_state_lock(skpair);
			/* No more writes */
			skpair->sk_shutdown = SHUTDOWN_MASK;
			if (!skb_queue_empty(&sk->sk_receive_queue) || embrion)
				skpair->sk_err = ECONNRESET;
			unix_state_unlock(skpair);
			skpair->sk_state_change(skpair);
			read_lock(&skpair->sk_callback_lock);
			sk_wake_async(skpair, SOCK_WAKE_WAITD, POLL_HUP);
			read_unlock(&skpair->sk_callback_lock);
		}
		sock_put(skpair); /* It may now die */
		unix_peer(sk) = NULL;
	}

	/* Try to flush out this socket. Throw out buffers at least */

	while ((skb = skb_dequeue(&sk->sk_receive_queue)) != NULL) {
		if (state == TCP_LISTEN)
			unix_release_sock(skb->sk, 1);
		/* passed fds are erased in the kfree_skb hook	      */
		kfree_skb(skb);
	}

	if (dentry) {
		dput(dentry);
		mntput(mnt);
	}

	sock_put(sk);

	/* ---- Socket is dead now and most probably destroyed ---- */

	/*
	 * Fixme: BSD difference: In BSD all sockets connected to use get
	 *	  ECONNRESET and we die on the spot. In Linux we behave
	 *	  like files and pipes do and wait for the last
	 *	  dereference.
	 *
	 * Can't we simply set sock->err?
	 *
	 *	  What the above comment does talk about? --ANK(980817)
	 */

	if (unix_tot_inflight)
		unix_gc();		/* Garbage collect fds */

	return 0;
}

static int unix_listen(struct socket *sock, int backlog)
{
	int err;
	struct sock *sk = sock->sk;
	struct unix_sock *u = unix_sk(sk);

	err = -EOPNOTSUPP;
	if (sock->type != SOCK_STREAM && sock->type != SOCK_SEQPACKET)
		goto out;	/* Only stream/seqpacket sockets accept */
	err = -EINVAL;
	if (!u->addr)
		goto out;	/* No listens on an unbound socket */
	unix_state_lock(sk);
	if (sk->sk_state != TCP_CLOSE && sk->sk_state != TCP_LISTEN)
		goto out_unlock;
	if (backlog > sk->sk_max_ack_backlog)
		wake_up_interruptible_all(&u->peer_wait);
	sk->sk_max_ack_backlog	= backlog;
	sk->sk_state		= TCP_LISTEN;
	/* set credentials so connect can copy them */
	sk->sk_peercred.pid	= task_tgid_vnr(current);
	current_euid_egid(&sk->sk_peercred.uid, &sk->sk_peercred.gid);
	err = 0;

out_unlock:
	unix_state_unlock(sk);
out:
	return err;
}

static int unix_release(struct socket *);
static int unix_bind(struct socket *, struct sockaddr *, int);
static int unix_stream_connect(struct socket *, struct sockaddr *,
			       int addr_len, int flags);
static int unix_socketpair(struct socket *, struct socket *);
static int unix_accept(struct socket *, struct socket *, int);
static int unix_getname(struct socket *, struct sockaddr *, int *, int);
static unsigned int unix_poll(struct file *, struct socket *, poll_table *);
static unsigned int unix_dgram_poll(struct file *, struct socket *,
				    poll_table *);
static int unix_ioctl(struct socket *, unsigned int, unsigned long);
static int unix_shutdown(struct socket *, int);
static int unix_stream_sendmsg(struct kiocb *, struct socket *,
			       struct msghdr *, size_t);
static int unix_stream_recvmsg(struct kiocb *, struct socket *,
			       struct msghdr *, size_t, int);
static int unix_dgram_sendmsg(struct kiocb *, struct socket *,
			      struct msghdr *, size_t);
static int unix_dgram_recvmsg(struct kiocb *, struct socket *,
			      struct msghdr *, size_t, int);
static int unix_dgram_connect(struct socket *, struct sockaddr *,
			      int, int);
static int unix_seqpacket_sendmsg(struct kiocb *, struct socket *,
				  struct msghdr *, size_t);
static int unix_seqpacket_recvmsg(struct kiocb *, struct socket *,
				  struct msghdr *, size_t, int);

static const struct proto_ops unix_stream_ops = {
	.family =	PF_UNIX,
	.owner =	THIS_MODULE,
	.release =	unix_release,
	.bind =		unix_bind,
	.connect =	unix_stream_connect,
	.socketpair =	unix_socketpair,
	.accept =	unix_accept,
	.getname =	unix_getname,
	.poll =		unix_poll,
	.ioctl =	unix_ioctl,
	.listen =	unix_listen,
	.shutdown =	unix_shutdown,
	.setsockopt =	sock_no_setsockopt,
	.getsockopt =	sock_no_getsockopt,
	.sendmsg =	unix_stream_sendmsg,
	.recvmsg =	unix_stream_recvmsg,
	.mmap =		sock_no_mmap,
	.sendpage =	sock_no_sendpage,
};

static const struct proto_ops unix_dgram_ops = {
	.family =	PF_UNIX,
	.owner =	THIS_MODULE,
	.release =	unix_release,
	.bind =		unix_bind,
	.connect =	unix_dgram_connect,
	.socketpair =	unix_socketpair,
	.accept =	sock_no_accept,
	.getname =	unix_getname,
	.poll =		unix_dgram_poll,
	.ioctl =	unix_ioctl,
	.listen =	sock_no_listen,
	.shutdown =	unix_shutdown,
	.setsockopt =	sock_no_setsockopt,
	.getsockopt =	sock_no_getsockopt,
	.sendmsg =	unix_dgram_sendmsg,
	.recvmsg =	unix_dgram_recvmsg,
	.mmap =		sock_no_mmap,
	.sendpage =	sock_no_sendpage,
};

static const struct proto_ops unix_seqpacket_ops = {
	.family =	PF_UNIX,
	.owner =	THIS_MODULE,
	.release =	unix_release,
	.bind =		unix_bind,
	.connect =	unix_stream_connect,
	.socketpair =	unix_socketpair,
	.accept =	unix_accept,
	.getname =	unix_getname,
	.poll =		unix_dgram_poll,
	.ioctl =	unix_ioctl,
	.listen =	unix_listen,
	.shutdown =	unix_shutdown,
	.setsockopt =	sock_no_setsockopt,
	.getsockopt =	sock_no_getsockopt,
	.sendmsg =	unix_seqpacket_sendmsg,
	.recvmsg =	unix_seqpacket_recvmsg,
	.mmap =		sock_no_mmap,
	.sendpage =	sock_no_sendpage,
};

static struct proto unix_proto = {
	.name			= "UNIX",
	.owner			= THIS_MODULE,
	.obj_size		= sizeof(struct unix_sock),
};

/*
 * AF_UNIX sockets do not interact with hardware, hence they
 * dont trigger interrupts - so it's safe for them to have
 * bh-unsafe locking for their sk_receive_queue.lock. Split off
 * this special lock-class by reinitializing the spinlock key:
 */
static struct lock_class_key af_unix_sk_receive_queue_lock_key;

static struct sock *unix_create1(struct net *net, struct socket *sock)
{
	struct sock *sk = NULL;
	struct unix_sock *u;

	atomic_inc(&unix_nr_socks);
	if (atomic_read(&unix_nr_socks) > 2 * get_max_files())
		goto out;

	sk = sk_alloc(net, PF_UNIX, GFP_KERNEL, &unix_proto);
	if (!sk)
		goto out;

	sock_init_data(sock, sk);
	lockdep_set_class(&sk->sk_receive_queue.lock,
				&af_unix_sk_receive_queue_lock_key);

	sk->sk_write_space	= unix_write_space;
	sk->sk_max_ack_backlog	= net->unx.sysctl_max_dgram_qlen;
	sk->sk_destruct		= unix_sock_destructor;
	u	  = unix_sk(sk);
	u->dentry = NULL;
	u->mnt	  = NULL;
	spin_lock_init(&u->lock);
	atomic_long_set(&u->inflight, 0);
	INIT_LIST_HEAD(&u->link);
	mutex_init(&u->readlock); /* single task reading lock */
	init_waitqueue_head(&u->peer_wait);
	unix_insert_socket(unix_sockets_unbound, sk);
out:
	if (sk == NULL)
		atomic_dec(&unix_nr_socks);
	else {
		local_bh_disable();
		sock_prot_inuse_add(sock_net(sk), sk->sk_prot, 1);
		local_bh_enable();
	}
	return sk;
}

static int unix_create(struct net *net, struct socket *sock, int protocol)
{
	if (protocol && protocol != PF_UNIX)
		return -EPROTONOSUPPORT;

	sock->state = SS_UNCONNECTED;

	switch (sock->type) {
	case SOCK_STREAM:
		sock->ops = &unix_stream_ops;
		break;
		/*
		 *	Believe it or not BSD has AF_UNIX, SOCK_RAW though
		 *	nothing uses it.
		 */
	case SOCK_RAW:
		sock->type = SOCK_DGRAM;
	case SOCK_DGRAM:
		sock->ops = &unix_dgram_ops;
		break;
	case SOCK_SEQPACKET:
		sock->ops = &unix_seqpacket_ops;
		break;
	default:
		return -ESOCKTNOSUPPORT;
	}

	return unix_create1(net, sock) ? 0 : -ENOMEM;
}

static int unix_release(struct socket *sock)
{
	struct sock *sk = sock->sk;

	if (!sk)
		return 0;

	sock->sk = NULL;

	return unix_release_sock(sk, 0);
}

static int unix_autobind(struct socket *sock)
{
	struct sock *sk = sock->sk;
	struct net *net = sock_net(sk);
	struct unix_sock *u = unix_sk(sk);
	static u32 ordernum = 1;
	struct unix_address *addr;
	int err;
	unsigned int retries = 0;

	mutex_lock(&u->readlock);

	err = 0;
	if (u->addr)
		goto out;

	err = -ENOMEM;
	addr = kzalloc(sizeof(*addr) + sizeof(short) + 16, GFP_KERNEL);
	if (!addr)
		goto out;

	addr->name->sun_family = AF_UNIX;
	atomic_set(&addr->refcnt, 1);

retry:
	addr->len = sprintf(addr->name->sun_path+1, "%05x", ordernum) + 1 + sizeof(short);
	addr->hash = unix_hash_fold(csum_partial(addr->name, addr->len, 0));

	spin_lock(&unix_table_lock);
	ordernum = (ordernum+1)&0xFFFFF;

	if (__unix_find_socket_byname(net, addr->name, addr->len, sock->type,
				      addr->hash)) {
		spin_unlock(&unix_table_lock);
		/*
		 * __unix_find_socket_byname() may take long time if many names
		 * are already in use.
		 */
		cond_resched();
		/* Give up if all names seems to be in use. */
		if (retries++ == 0xFFFFF) {
			err = -ENOSPC;
			kfree(addr);
			goto out;
		}
		goto retry;
	}
	addr->hash ^= sk->sk_type;

	__unix_remove_socket(sk);
	u->addr = addr;
	__unix_insert_socket(&unix_socket_table[addr->hash], sk);
	spin_unlock(&unix_table_lock);
	err = 0;

out:	mutex_unlock(&u->readlock);
	return err;
}

static struct sock *unix_find_other(struct net *net,
				    struct sockaddr_un *sunname, int len,
				    int type, unsigned hash, int *error)
{
	struct sock *u;
	struct path path;
	int err = 0;

	if (sunname->sun_path[0]) {
		struct inode *inode;
		err = kern_path(sunname->sun_path, LOOKUP_FOLLOW, &path);
		if (err)
			goto fail;
		inode = path.dentry->d_inode;
		err = inode_permission(inode, MAY_WRITE);
		if (err)
			goto put_fail;

		err = -ECONNREFUSED;
		if (!S_ISSOCK(inode->i_mode))
			goto put_fail;
		u = unix_find_socket_byinode(net, inode);
		if (!u)
			goto put_fail;

		if (u->sk_type == type)
			touch_atime(path.mnt, path.dentry);

		path_put(&path);

		err = -EPROTOTYPE;
		if (u->sk_type != type) {
			sock_put(u);
			goto fail;
		}
	} else {
		err = -ECONNREFUSED;
		u = unix_find_socket_byname(net, sunname, len, type, hash);
		if (u) {
			struct dentry *dentry;
			dentry = unix_sk(u)->dentry;
			if (dentry)
				touch_atime(unix_sk(u)->mnt, dentry);
		} else
			goto fail;
	}
	return u;

put_fail:
	path_put(&path);
fail:
	*error = err;
	return NULL;
}


static int unix_bind(struct socket *sock, struct sockaddr *uaddr, int addr_len)
{
	struct sock *sk = sock->sk;
	struct net *net = sock_net(sk);
	struct unix_sock *u = unix_sk(sk);
	struct sockaddr_un *sunaddr = (struct sockaddr_un *)uaddr;
	struct dentry *dentry = NULL;
	struct nameidata nd;
	int err;
	unsigned hash;
	struct unix_address *addr;
	struct hlist_head *list;

	err = -EINVAL;
	if (sunaddr->sun_family != AF_UNIX)
		goto out;

	if (addr_len == sizeof(short)) {
		err = unix_autobind(sock);
		goto out;
	}

	err = unix_mkname(sunaddr, addr_len, &hash);
	if (err < 0)
		goto out;
	addr_len = err;

	mutex_lock(&u->readlock);

	err = -EINVAL;
	if (u->addr)
		goto out_up;

	err = -ENOMEM;
	addr = kmalloc(sizeof(*addr)+addr_len, GFP_KERNEL);
	if (!addr)
		goto out_up;

	memcpy(addr->name, sunaddr, addr_len);
	addr->len = addr_len;
	addr->hash = hash ^ sk->sk_type;
	atomic_set(&addr->refcnt, 1);

	if (sunaddr->sun_path[0]) {
		unsigned int mode;
		err = 0;
		/*
		 * Get the parent directory, calculate the hash for last
		 * component.
		 */
		err = path_lookup(sunaddr->sun_path, LOOKUP_PARENT, &nd);
		if (err)
			goto out_mknod_parent;

		dentry = lookup_create(&nd, 0);
		err = PTR_ERR(dentry);
		if (IS_ERR(dentry))
			goto out_mknod_unlock;

		/*
		 * All right, let's create it.
		 */
		mode = S_IFSOCK |
		       (SOCK_INODE(sock)->i_mode & ~current_umask());
		err = mnt_want_write(nd.path.mnt);
		if (err)
			goto out_mknod_dput;
		err = security_path_mknod(&nd.path, dentry, mode, 0);
		if (err)
			goto out_mknod_drop_write;
		err = vfs_mknod(nd.path.dentry->d_inode, dentry, mode, 0);
out_mknod_drop_write:
		mnt_drop_write(nd.path.mnt);
		if (err)
			goto out_mknod_dput;
		mutex_unlock(&nd.path.dentry->d_inode->i_mutex);
		dput(nd.path.dentry);
		nd.path.dentry = dentry;

		addr->hash = UNIX_HASH_SIZE;
	}

	spin_lock(&unix_table_lock);

	if (!sunaddr->sun_path[0]) {
		err = -EADDRINUSE;
		if (__unix_find_socket_byname(net, sunaddr, addr_len,
					      sk->sk_type, hash)) {
			unix_release_addr(addr);
			goto out_unlock;
		}

		list = &unix_socket_table[addr->hash];
	} else {
		list = &unix_socket_table[dentry->d_inode->i_ino & (UNIX_HASH_SIZE-1)];
		u->dentry = nd.path.dentry;
		u->mnt    = nd.path.mnt;
	}

	err = 0;
	__unix_remove_socket(sk);
	u->addr = addr;
	__unix_insert_socket(list, sk);

out_unlock:
	spin_unlock(&unix_table_lock);
out_up:
	mutex_unlock(&u->readlock);
out:
	return err;

out_mknod_dput:
	dput(dentry);
out_mknod_unlock:
	mutex_unlock(&nd.path.dentry->d_inode->i_mutex);
	path_put(&nd.path);
out_mknod_parent:
	if (err == -EEXIST)
		err = -EADDRINUSE;
	unix_release_addr(addr);
	goto out_up;
}

static void unix_state_double_lock(struct sock *sk1, struct sock *sk2)
{
	if (unlikely(sk1 == sk2) || !sk2) {
		unix_state_lock(sk1);
		return;
	}
	if (sk1 < sk2) {
		unix_state_lock(sk1);
		unix_state_lock_nested(sk2);
	} else {
		unix_state_lock(sk2);
		unix_state_lock_nested(sk1);
	}
}

static void unix_state_double_unlock(struct sock *sk1, struct sock *sk2)
{
	if (unlikely(sk1 == sk2) || !sk2) {
		unix_state_unlock(sk1);
		return;
	}
	unix_state_unlock(sk1);
	unix_state_unlock(sk2);
}

static int unix_dgram_connect(struct socket *sock, struct sockaddr *addr,
			      int alen, int flags)
{
	struct sock *sk = sock->sk;
	struct net *net = sock_net(sk);
	struct sockaddr_un *sunaddr = (struct sockaddr_un *)addr;
	struct sock *other;
	unsigned hash;
	int err;

	if (addr->sa_family != AF_UNSPEC) {
		err = unix_mkname(sunaddr, alen, &hash);
		if (err < 0)
			goto out;
		alen = err;

		if (test_bit(SOCK_PASSCRED, &sock->flags) &&
		    !unix_sk(sk)->addr && (err = unix_autobind(sock)) != 0)
			goto out;

restart:
		other = unix_find_other(net, sunaddr, alen, sock->type, hash, &err);
		if (!other)
			goto out;

		unix_state_double_lock(sk, other);

		/* Apparently VFS overslept socket death. Retry. */
		if (sock_flag(other, SOCK_DEAD)) {
			unix_state_double_unlock(sk, other);
			sock_put(other);
			goto restart;
		}

		err = -EPERM;
		if (!unix_may_send(sk, other))
			goto out_unlock;

		err = security_unix_may_send(sk->sk_socket, other->sk_socket);
		if (err)
			goto out_unlock;

	} else {
		/*
		 *	1003.1g breaking connected state with AF_UNSPEC
		 */
		other = NULL;
		unix_state_double_lock(sk, other);
	}

	/*
	 * If it was connected, reconnect.
	 */
	if (unix_peer(sk)) {
		struct sock *old_peer = unix_peer(sk);
		unix_peer(sk) = other;
		unix_state_double_unlock(sk, other);

		if (other != old_peer)
			unix_dgram_disconnected(sk, old_peer);
		sock_put(old_peer);
	} else {
		unix_peer(sk) = other;
		unix_state_double_unlock(sk, other);
	}
	return 0;

out_unlock:
	unix_state_double_unlock(sk, other);
	sock_put(other);
out:
	return err;
}

static long unix_wait_for_peer(struct sock *other, long timeo)
{
	struct unix_sock *u = unix_sk(other);
	int sched;
	DEFINE_WAIT(wait);

	prepare_to_wait_exclusive(&u->peer_wait, &wait, TASK_INTERRUPTIBLE);

	sched = !sock_flag(other, SOCK_DEAD) &&
		!(other->sk_shutdown & RCV_SHUTDOWN) &&
		unix_recvq_full(other);

	unix_state_unlock(other);

	if (sched)
		timeo = schedule_timeout(timeo);

	finish_wait(&u->peer_wait, &wait);
	return timeo;
}

static int unix_stream_connect(struct socket *sock, struct sockaddr *uaddr,
			       int addr_len, int flags)
{
	struct sockaddr_un *sunaddr = (struct sockaddr_un *)uaddr;
	struct sock *sk = sock->sk;
	struct net *net = sock_net(sk);
	struct unix_sock *u = unix_sk(sk), *newu, *otheru;
	struct sock *newsk = NULL;
	struct sock *other = NULL;
	struct sk_buff *skb = NULL;
	unsigned hash;
	int st;
	int err;
	long timeo;

	err = unix_mkname(sunaddr, addr_len, &hash);
	if (err < 0)
		goto out;
	addr_len = err;

	if (test_bit(SOCK_PASSCRED, &sock->flags)
		&& !u->addr && (err = unix_autobind(sock)) != 0)
		goto out;

	timeo = sock_sndtimeo(sk, flags & O_NONBLOCK);

	/* First of all allocate resources.
	   If we will make it after state is locked,
	   we will have to recheck all again in any case.
	 */

	err = -ENOMEM;

	/* create new sock for complete connection */
	newsk = unix_create1(sock_net(sk), NULL);
	if (newsk == NULL)
		goto out;

	/* Allocate skb for sending to listening sock */
	skb = sock_wmalloc(newsk, 1, 0, GFP_KERNEL);
	if (skb == NULL)
		goto out;

restart:
	/*  Find listening sock. */
	other = unix_find_other(net, sunaddr, addr_len, sk->sk_type, hash, &err);
	if (!other)
		goto out;

	/* Latch state of peer */
	unix_state_lock(other);

	/* Apparently VFS overslept socket death. Retry. */
	if (sock_flag(other, SOCK_DEAD)) {
		unix_state_unlock(other);
		sock_put(other);
		goto restart;
	}

	err = -ECONNREFUSED;
	if (other->sk_state != TCP_LISTEN)
		goto out_unlock;
	if (other->sk_shutdown & RCV_SHUTDOWN)
		goto out_unlock;

	if (unix_recvq_full(other)) {
		err = -EAGAIN;
		if (!timeo)
			goto out_unlock;

		timeo = unix_wait_for_peer(other, timeo);

		err = sock_intr_errno(timeo);
		if (signal_pending(current))
			goto out;
		sock_put(other);
		goto restart;
	}

	/* Latch our state.

	   It is tricky place. We need to grab write lock and cannot
	   drop lock on peer. It is dangerous because deadlock is
	   possible. Connect to self case and simultaneous
	   attempt to connect are eliminated by checking socket
	   state. other is TCP_LISTEN, if sk is TCP_LISTEN we
	   check this before attempt to grab lock.

	   Well, and we have to recheck the state after socket locked.
	 */
	st = sk->sk_state;

	switch (st) {
	case TCP_CLOSE:
		/* This is ok... continue with connect */
		break;
	case TCP_ESTABLISHED:
		/* Socket is already connected */
		err = -EISCONN;
		goto out_unlock;
	default:
		err = -EINVAL;
		goto out_unlock;
	}

	unix_state_lock_nested(sk);

	if (sk->sk_state != st) {
		unix_state_unlock(sk);
		unix_state_unlock(other);
		sock_put(other);
		goto restart;
	}

	err = security_unix_stream_connect(sock, other->sk_socket, newsk);
	if (err) {
		unix_state_unlock(sk);
		goto out_unlock;
	}

	/* The way is open! Fastly set all the necessary fields... */

	sock_hold(sk);
	unix_peer(newsk)	= sk;
	newsk->sk_state		= TCP_ESTABLISHED;
	newsk->sk_type		= sk->sk_type;
	newsk->sk_peercred.pid	= task_tgid_vnr(current);
	current_euid_egid(&newsk->sk_peercred.uid, &newsk->sk_peercred.gid);
	newu = unix_sk(newsk);
	newsk->sk_sleep		= &newu->peer_wait;
	otheru = unix_sk(other);

	/* copy address information from listening to new sock*/
	if (otheru->addr) {
		atomic_inc(&otheru->addr->refcnt);
		newu->addr = otheru->addr;
	}
	if (otheru->dentry) {
		newu->dentry	= dget(otheru->dentry);
		newu->mnt	= mntget(otheru->mnt);
	}

	/* Set credentials */
	sk->sk_peercred = other->sk_peercred;

	sock->state	= SS_CONNECTED;
	sk->sk_state	= TCP_ESTABLISHED;
	sock_hold(newsk);

	smp_mb__after_atomic_inc();	/* sock_hold() does an atomic_inc() */
	unix_peer(sk)	= newsk;

	unix_state_unlock(sk);

	/* take ten and and send info to listening sock */
	spin_lock(&other->sk_receive_queue.lock);
	__skb_queue_tail(&other->sk_receive_queue, skb);
	spin_unlock(&other->sk_receive_queue.lock);
	unix_state_unlock(other);
	other->sk_data_ready(other, 0);
	sock_put(other);
	return 0;

out_unlock:
	if (other)
		unix_state_unlock(other);

out:
	kfree_skb(skb);
	if (newsk)
		unix_release_sock(newsk, 0);
	if (other)
		sock_put(other);
	return err;
}

static int unix_socketpair(struct socket *socka, struct socket *sockb)
{
	struct sock *ska = socka->sk, *skb = sockb->sk;

	/* Join our sockets back to back */
	sock_hold(ska);
	sock_hold(skb);
	unix_peer(ska) = skb;
	unix_peer(skb) = ska;
	ska->sk_peercred.pid = skb->sk_peercred.pid = task_tgid_vnr(current);
	current_euid_egid(&skb->sk_peercred.uid, &skb->sk_peercred.gid);
	ska->sk_peercred.uid = skb->sk_peercred.uid;
	ska->sk_peercred.gid = skb->sk_peercred.gid;

	if (ska->sk_type != SOCK_DGRAM) {
		ska->sk_state = TCP_ESTABLISHED;
		skb->sk_state = TCP_ESTABLISHED;
		socka->state  = SS_CONNECTED;
		sockb->state  = SS_CONNECTED;
	}
	return 0;
}

static int unix_accept(struct socket *sock, struct socket *newsock, int flags)
{
	struct sock *sk = sock->sk;
	struct sock *tsk;
	struct sk_buff *skb;
	int err;

	err = -EOPNOTSUPP;
	if (sock->type != SOCK_STREAM && sock->type != SOCK_SEQPACKET)
		goto out;

	err = -EINVAL;
	if (sk->sk_state != TCP_LISTEN)
		goto out;

	/* If socket state is TCP_LISTEN it cannot change (for now...),
	 * so that no locks are necessary.
	 */

	skb = skb_recv_datagram(sk, 0, flags&O_NONBLOCK, &err);
	if (!skb) {
		/* This means receive shutdown. */
		if (err == 0)
			err = -EINVAL;
		goto out;
	}

	tsk = skb->sk;
	skb_free_datagram(sk, skb);
	wake_up_interruptible(&unix_sk(sk)->peer_wait);

	/* attach accepted sock to socket */
	unix_state_lock(tsk);
	newsock->state = SS_CONNECTED;
	sock_graft(tsk, newsock);
	unix_state_unlock(tsk);
	return 0;

out:
	return err;
}


static int unix_getname(struct socket *sock, struct sockaddr *uaddr, int *uaddr_len, int peer)
{
	struct sock *sk = sock->sk;
	struct unix_sock *u;
	struct sockaddr_un *sunaddr = (struct sockaddr_un *)uaddr;
	int err = 0;

	if (peer) {
		sk = unix_peer_get(sk);

		err = -ENOTCONN;
		if (!sk)
			goto out;
		err = 0;
	} else {
		sock_hold(sk);
	}

	u = unix_sk(sk);
	unix_state_lock(sk);
	if (!u->addr) {
		sunaddr->sun_family = AF_UNIX;
		sunaddr->sun_path[0] = 0;
		*uaddr_len = sizeof(short);
	} else {
		struct unix_address *addr = u->addr;

		*uaddr_len = addr->len;
		memcpy(sunaddr, addr->name, *uaddr_len);
	}
	unix_state_unlock(sk);
	sock_put(sk);
out:
	return err;
}

static void unix_detach_fds(struct scm_cookie *scm, struct sk_buff *skb)
{
	int i;

	scm->fp = UNIXCB(skb).fp;
	skb->destructor = sock_wfree;
	UNIXCB(skb).fp = NULL;

	for (i = scm->fp->count-1; i >= 0; i--)
		unix_notinflight(scm->fp->fp[i]);
}

static void unix_destruct_fds(struct sk_buff *skb)
{
	struct scm_cookie scm;
	memset(&scm, 0, sizeof(scm));
	unix_detach_fds(&scm, skb);

	/* Alas, it calls VFS */
	/* So fscking what? fput() had been SMP-safe since the last Summer */
	scm_destroy(&scm);
	sock_wfree(skb);
}

#define MAX_RECURSION_LEVEL 4

static int unix_attach_fds(struct scm_cookie *scm, struct sk_buff *skb)
{
	int i;
	unsigned char max_level = 0;
	int unix_sock_count = 0;

	for (i = scm->fp->count - 1; i >= 0; i--) {
		struct sock *sk = unix_get_socket(scm->fp->fp[i]);

		if (sk) {
			unix_sock_count++;
			max_level = max(max_level,
					unix_sk(sk)->recursion_level);
		}
	}
	if (unlikely(max_level > MAX_RECURSION_LEVEL))
		return -ETOOMANYREFS;

	/*
	 * Need to duplicate file references for the sake of garbage
	 * collection.  Otherwise a socket in the fps might become a
	 * candidate for GC while the skb is not yet queued.
	 */
	UNIXCB(skb).fp = scm_fp_dup(scm->fp);
	if (!UNIXCB(skb).fp)
		return -ENOMEM;

	if (unix_sock_count) {
		for (i = scm->fp->count - 1; i >= 0; i--)
			unix_inflight(scm->fp->fp[i]);
	}
	skb->destructor = unix_destruct_fds;
	return max_level;
}

/*
 *	Send AF_UNIX data.
 */

static int unix_dgram_sendmsg(struct kiocb *kiocb, struct socket *sock,
			      struct msghdr *msg, size_t len)
{
	struct sock_iocb *siocb = kiocb_to_siocb(kiocb);
	struct sock *sk = sock->sk;
	struct net *net = sock_net(sk);
	struct unix_sock *u = unix_sk(sk);
	struct sockaddr_un *sunaddr = msg->msg_name;
	struct sock *other = NULL;
	int namelen = 0; /* fake GCC */
	int err;
	unsigned hash;
	struct sk_buff *skb;
	long timeo;
	struct scm_cookie tmp_scm;
<<<<<<< HEAD
	int max_level = 1;
=======
	int max_level = 0;
>>>>>>> 790b1f61

	if (NULL == siocb->scm)
		siocb->scm = &tmp_scm;
	wait_for_unix_gc();
	err = scm_send(sock, msg, siocb->scm);
	if (err < 0)
		return err;

	err = -EOPNOTSUPP;
	if (msg->msg_flags&MSG_OOB)
		goto out;

	if (msg->msg_namelen) {
		err = unix_mkname(sunaddr, msg->msg_namelen, &hash);
		if (err < 0)
			goto out;
		namelen = err;
	} else {
		sunaddr = NULL;
		err = -ENOTCONN;
		other = unix_peer_get(sk);
		if (!other)
			goto out;
	}

	if (test_bit(SOCK_PASSCRED, &sock->flags)
		&& !u->addr && (err = unix_autobind(sock)) != 0)
		goto out;

	err = -EMSGSIZE;
	if (len > sk->sk_sndbuf - 32)
		goto out;

	skb = sock_alloc_send_skb(sk, len, msg->msg_flags&MSG_DONTWAIT, &err);
	if (skb == NULL)
		goto out;

	memcpy(UNIXCREDS(skb), &siocb->scm->creds, sizeof(struct ucred));
	if (siocb->scm->fp) {
		err = unix_attach_fds(siocb->scm, skb);
		if (err < 0)
			goto out_free;
		max_level = err + 1;
	}
	unix_get_secdata(siocb->scm, skb);

	skb_reset_transport_header(skb);
	err = memcpy_fromiovec(skb_put(skb, len), msg->msg_iov, len);
	if (err)
		goto out_free;

	timeo = sock_sndtimeo(sk, msg->msg_flags & MSG_DONTWAIT);

restart:
	if (!other) {
		err = -ECONNRESET;
		if (sunaddr == NULL)
			goto out_free;

		other = unix_find_other(net, sunaddr, namelen, sk->sk_type,
					hash, &err);
		if (other == NULL)
			goto out_free;
	}

	unix_state_lock(other);
	err = -EPERM;
	if (!unix_may_send(sk, other))
		goto out_unlock;

	if (sock_flag(other, SOCK_DEAD)) {
		/*
		 *	Check with 1003.1g - what should
		 *	datagram error
		 */
		unix_state_unlock(other);
		sock_put(other);

		err = 0;
		unix_state_lock(sk);
		if (unix_peer(sk) == other) {
			unix_peer(sk) = NULL;
			unix_state_unlock(sk);

			unix_dgram_disconnected(sk, other);
			sock_put(other);
			err = -ECONNREFUSED;
		} else {
			unix_state_unlock(sk);
		}

		other = NULL;
		if (err)
			goto out_free;
		goto restart;
	}

	err = -EPIPE;
	if (other->sk_shutdown & RCV_SHUTDOWN)
		goto out_unlock;

	if (sk->sk_type != SOCK_SEQPACKET) {
		err = security_unix_may_send(sk->sk_socket, other->sk_socket);
		if (err)
			goto out_unlock;
	}

	if (unix_peer(other) != sk && unix_recvq_full(other)) {
		if (!timeo) {
			err = -EAGAIN;
			goto out_unlock;
		}

		timeo = unix_wait_for_peer(other, timeo);

		err = sock_intr_errno(timeo);
		if (signal_pending(current))
			goto out_free;

		goto restart;
	}

	skb_queue_tail(&other->sk_receive_queue, skb);
	if (max_level > unix_sk(other)->recursion_level)
		unix_sk(other)->recursion_level = max_level;
	unix_state_unlock(other);
	other->sk_data_ready(other, len);
	sock_put(other);
	scm_destroy(siocb->scm);
	return len;

out_unlock:
	unix_state_unlock(other);
out_free:
	kfree_skb(skb);
out:
	if (other)
		sock_put(other);
	scm_destroy(siocb->scm);
	return err;
}


static int unix_stream_sendmsg(struct kiocb *kiocb, struct socket *sock,
			       struct msghdr *msg, size_t len)
{
	struct sock_iocb *siocb = kiocb_to_siocb(kiocb);
	struct sock *sk = sock->sk;
	struct sock *other = NULL;
	struct sockaddr_un *sunaddr = msg->msg_name;
	int err, size;
	struct sk_buff *skb;
	int sent = 0;
	struct scm_cookie tmp_scm;
	bool fds_sent = false;
<<<<<<< HEAD
	int max_level = 1;
=======
	int max_level = 0;
>>>>>>> 790b1f61

	if (NULL == siocb->scm)
		siocb->scm = &tmp_scm;
	wait_for_unix_gc();
	err = scm_send(sock, msg, siocb->scm);
	if (err < 0)
		return err;

	err = -EOPNOTSUPP;
	if (msg->msg_flags&MSG_OOB)
		goto out_err;

	if (msg->msg_namelen) {
		err = sk->sk_state == TCP_ESTABLISHED ? -EISCONN : -EOPNOTSUPP;
		goto out_err;
	} else {
		sunaddr = NULL;
		err = -ENOTCONN;
		other = unix_peer(sk);
		if (!other)
			goto out_err;
	}

	if (sk->sk_shutdown & SEND_SHUTDOWN)
		goto pipe_err;

	while (sent < len) {
		/*
		 *	Optimisation for the fact that under 0.01% of X
		 *	messages typically need breaking up.
		 */

		size = len-sent;

		/* Keep two messages in the pipe so it schedules better */
		if (size > ((sk->sk_sndbuf >> 1) - 64))
			size = (sk->sk_sndbuf >> 1) - 64;

		if (size > SKB_MAX_ALLOC)
			size = SKB_MAX_ALLOC;

		/*
		 *	Grab a buffer
		 */

		skb = sock_alloc_send_skb(sk, size, msg->msg_flags&MSG_DONTWAIT,
					  &err);

		if (skb == NULL)
			goto out_err;

		/*
		 *	If you pass two values to the sock_alloc_send_skb
		 *	it tries to grab the large buffer with GFP_NOFS
		 *	(which can fail easily), and if it fails grab the
		 *	fallback size buffer which is under a page and will
		 *	succeed. [Alan]
		 */
		size = min_t(int, size, skb_tailroom(skb));

		memcpy(UNIXCREDS(skb), &siocb->scm->creds, sizeof(struct ucred));
		/* Only send the fds in the first buffer */
		if (siocb->scm->fp && !fds_sent) {
			err = unix_attach_fds(siocb->scm, skb);
			if (err < 0) {
				kfree_skb(skb);
				goto out_err;
			}
			max_level = err + 1;
			fds_sent = true;
		}

		err = memcpy_fromiovec(skb_put(skb, size), msg->msg_iov, size);
		if (err) {
			kfree_skb(skb);
			goto out_err;
		}

		unix_state_lock(other);

		if (sock_flag(other, SOCK_DEAD) ||
		    (other->sk_shutdown & RCV_SHUTDOWN))
			goto pipe_err_free;

		skb_queue_tail(&other->sk_receive_queue, skb);
		if (max_level > unix_sk(other)->recursion_level)
			unix_sk(other)->recursion_level = max_level;
		unix_state_unlock(other);
		other->sk_data_ready(other, size);
		sent += size;
	}

	scm_destroy(siocb->scm);
	siocb->scm = NULL;

	return sent;

pipe_err_free:
	unix_state_unlock(other);
	kfree_skb(skb);
pipe_err:
	if (sent == 0 && !(msg->msg_flags&MSG_NOSIGNAL))
		send_sig(SIGPIPE, current, 0);
	err = -EPIPE;
out_err:
	scm_destroy(siocb->scm);
	siocb->scm = NULL;
	return sent ? : err;
}

static int unix_seqpacket_sendmsg(struct kiocb *kiocb, struct socket *sock,
				  struct msghdr *msg, size_t len)
{
	int err;
	struct sock *sk = sock->sk;

	err = sock_error(sk);
	if (err)
		return err;

	if (sk->sk_state != TCP_ESTABLISHED)
		return -ENOTCONN;

	if (msg->msg_namelen)
		msg->msg_namelen = 0;

	return unix_dgram_sendmsg(kiocb, sock, msg, len);
}

static int unix_seqpacket_recvmsg(struct kiocb *iocb, struct socket *sock,
			      struct msghdr *msg, size_t size,
			      int flags)
{
	struct sock *sk = sock->sk;

	if (sk->sk_state != TCP_ESTABLISHED)
		return -ENOTCONN;

	return unix_dgram_recvmsg(iocb, sock, msg, size, flags);
}

static void unix_copy_addr(struct msghdr *msg, struct sock *sk)
{
	struct unix_sock *u = unix_sk(sk);

	msg->msg_namelen = 0;
	if (u->addr) {
		msg->msg_namelen = u->addr->len;
		memcpy(msg->msg_name, u->addr->name, u->addr->len);
	}
}

static int unix_dgram_recvmsg(struct kiocb *iocb, struct socket *sock,
			      struct msghdr *msg, size_t size,
			      int flags)
{
	struct sock_iocb *siocb = kiocb_to_siocb(iocb);
	struct scm_cookie tmp_scm;
	struct sock *sk = sock->sk;
	struct unix_sock *u = unix_sk(sk);
	int noblock = flags & MSG_DONTWAIT;
	struct sk_buff *skb;
	int err;

	err = -EOPNOTSUPP;
	if (flags&MSG_OOB)
		goto out;

	msg->msg_namelen = 0;

	mutex_lock(&u->readlock);

	skb = skb_recv_datagram(sk, flags, noblock, &err);
	if (!skb) {
		unix_state_lock(sk);
		/* Signal EOF on disconnected non-blocking SEQPACKET socket. */
		if (sk->sk_type == SOCK_SEQPACKET && err == -EAGAIN &&
		    (sk->sk_shutdown & RCV_SHUTDOWN))
			err = 0;
		unix_state_unlock(sk);
		goto out_unlock;
	}

	wake_up_interruptible_sync(&u->peer_wait);

	if (msg->msg_name)
		unix_copy_addr(msg, skb->sk);

	if (size > skb->len)
		size = skb->len;
	else if (size < skb->len)
		msg->msg_flags |= MSG_TRUNC;

	err = skb_copy_datagram_iovec(skb, 0, msg->msg_iov, size);
	if (err)
		goto out_free;

	if (!siocb->scm) {
		siocb->scm = &tmp_scm;
		memset(&tmp_scm, 0, sizeof(tmp_scm));
	}
	siocb->scm->creds = *UNIXCREDS(skb);
	unix_set_secdata(siocb->scm, skb);

	if (!(flags & MSG_PEEK)) {
		if (UNIXCB(skb).fp)
			unix_detach_fds(siocb->scm, skb);
	} else {
		/* It is questionable: on PEEK we could:
		   - do not return fds - good, but too simple 8)
		   - return fds, and do not return them on read (old strategy,
		     apparently wrong)
		   - clone fds (I chose it for now, it is the most universal
		     solution)

		   POSIX 1003.1g does not actually define this clearly
		   at all. POSIX 1003.1g doesn't define a lot of things
		   clearly however!

		*/
		if (UNIXCB(skb).fp)
			siocb->scm->fp = scm_fp_dup(UNIXCB(skb).fp);
	}
	err = size;

	scm_recv(sock, msg, siocb->scm, flags);

out_free:
	skb_free_datagram(sk, skb);
out_unlock:
	mutex_unlock(&u->readlock);
out:
	return err;
}

/*
 *	Sleep until data has arrive. But check for races..
 */

static long unix_stream_data_wait(struct sock *sk, long timeo)
{
	DEFINE_WAIT(wait);

	unix_state_lock(sk);

	for (;;) {
		prepare_to_wait(sk->sk_sleep, &wait, TASK_INTERRUPTIBLE);

		if (!skb_queue_empty(&sk->sk_receive_queue) ||
		    sk->sk_err ||
		    (sk->sk_shutdown & RCV_SHUTDOWN) ||
		    signal_pending(current) ||
		    !timeo)
			break;

		set_bit(SOCK_ASYNC_WAITDATA, &sk->sk_socket->flags);
		unix_state_unlock(sk);
		timeo = schedule_timeout(timeo);
		unix_state_lock(sk);
		clear_bit(SOCK_ASYNC_WAITDATA, &sk->sk_socket->flags);
	}

	finish_wait(sk->sk_sleep, &wait);
	unix_state_unlock(sk);
	return timeo;
}



static int unix_stream_recvmsg(struct kiocb *iocb, struct socket *sock,
			       struct msghdr *msg, size_t size,
			       int flags)
{
	struct sock_iocb *siocb = kiocb_to_siocb(iocb);
	struct scm_cookie tmp_scm;
	struct sock *sk = sock->sk;
	struct unix_sock *u = unix_sk(sk);
	struct sockaddr_un *sunaddr = msg->msg_name;
	int copied = 0;
	int check_creds = 0;
	int target;
	int err = 0;
	long timeo;

	err = -EINVAL;
	if (sk->sk_state != TCP_ESTABLISHED)
		goto out;

	err = -EOPNOTSUPP;
	if (flags&MSG_OOB)
		goto out;

	target = sock_rcvlowat(sk, flags&MSG_WAITALL, size);
	timeo = sock_rcvtimeo(sk, flags&MSG_DONTWAIT);

	msg->msg_namelen = 0;

	/* Lock the socket to prevent queue disordering
	 * while sleeps in memcpy_tomsg
	 */

	if (!siocb->scm) {
		siocb->scm = &tmp_scm;
		memset(&tmp_scm, 0, sizeof(tmp_scm));
	}

	mutex_lock(&u->readlock);

	do {
		int chunk;
		struct sk_buff *skb;

		unix_state_lock(sk);
		skb = skb_dequeue(&sk->sk_receive_queue);
		if (skb == NULL) {
			unix_sk(sk)->recursion_level = 0;
			if (copied >= target)
				goto unlock;

			/*
			 *	POSIX 1003.1g mandates this order.
			 */

			err = sock_error(sk);
			if (err)
				goto unlock;
			if (sk->sk_shutdown & RCV_SHUTDOWN)
				goto unlock;

			unix_state_unlock(sk);
			err = -EAGAIN;
			if (!timeo)
				break;
			mutex_unlock(&u->readlock);

			timeo = unix_stream_data_wait(sk, timeo);

			if (signal_pending(current)) {
				err = sock_intr_errno(timeo);
				goto out;
			}
			mutex_lock(&u->readlock);
			continue;
 unlock:
			unix_state_unlock(sk);
			break;
		}
		unix_state_unlock(sk);

		if (check_creds) {
			/* Never glue messages from different writers */
			if (memcmp(UNIXCREDS(skb), &siocb->scm->creds,
				   sizeof(siocb->scm->creds)) != 0) {
				skb_queue_head(&sk->sk_receive_queue, skb);
				break;
			}
		} else {
			/* Copy credentials */
			siocb->scm->creds = *UNIXCREDS(skb);
			check_creds = 1;
		}

		/* Copy address just once */
		if (sunaddr) {
			unix_copy_addr(msg, skb->sk);
			sunaddr = NULL;
		}

		chunk = min_t(unsigned int, skb->len, size);
		if (memcpy_toiovec(msg->msg_iov, skb->data, chunk)) {
			skb_queue_head(&sk->sk_receive_queue, skb);
			if (copied == 0)
				copied = -EFAULT;
			break;
		}
		copied += chunk;
		size -= chunk;

		/* Mark read part of skb as used */
		if (!(flags & MSG_PEEK)) {
			skb_pull(skb, chunk);

			if (UNIXCB(skb).fp)
				unix_detach_fds(siocb->scm, skb);

			/* put the skb back if we didn't use it up.. */
			if (skb->len) {
				skb_queue_head(&sk->sk_receive_queue, skb);
				break;
			}

			kfree_skb(skb);

			if (siocb->scm->fp)
				break;
		} else {
			/* It is questionable, see note in unix_dgram_recvmsg.
			 */
			if (UNIXCB(skb).fp)
				siocb->scm->fp = scm_fp_dup(UNIXCB(skb).fp);

			/* put message back and return */
			skb_queue_head(&sk->sk_receive_queue, skb);
			break;
		}
	} while (size);

	mutex_unlock(&u->readlock);
	scm_recv(sock, msg, siocb->scm, flags);
out:
	return copied ? : err;
}

static int unix_shutdown(struct socket *sock, int mode)
{
	struct sock *sk = sock->sk;
	struct sock *other;

	mode = (mode+1)&(RCV_SHUTDOWN|SEND_SHUTDOWN);

	if (mode) {
		unix_state_lock(sk);
		sk->sk_shutdown |= mode;
		other = unix_peer(sk);
		if (other)
			sock_hold(other);
		unix_state_unlock(sk);
		sk->sk_state_change(sk);

		if (other &&
			(sk->sk_type == SOCK_STREAM || sk->sk_type == SOCK_SEQPACKET)) {

			int peer_mode = 0;

			if (mode&RCV_SHUTDOWN)
				peer_mode |= SEND_SHUTDOWN;
			if (mode&SEND_SHUTDOWN)
				peer_mode |= RCV_SHUTDOWN;
			unix_state_lock(other);
			other->sk_shutdown |= peer_mode;
			unix_state_unlock(other);
			other->sk_state_change(other);
			read_lock(&other->sk_callback_lock);
			if (peer_mode == SHUTDOWN_MASK)
				sk_wake_async(other, SOCK_WAKE_WAITD, POLL_HUP);
			else if (peer_mode & RCV_SHUTDOWN)
				sk_wake_async(other, SOCK_WAKE_WAITD, POLL_IN);
			read_unlock(&other->sk_callback_lock);
		}
		if (other)
			sock_put(other);
	}
	return 0;
}

static int unix_ioctl(struct socket *sock, unsigned int cmd, unsigned long arg)
{
	struct sock *sk = sock->sk;
	long amount = 0;
	int err;

	switch (cmd) {
	case SIOCOUTQ:
		amount = sk_wmem_alloc_get(sk);
		err = put_user(amount, (int __user *)arg);
		break;
	case SIOCINQ:
		{
			struct sk_buff *skb;

			if (sk->sk_state == TCP_LISTEN) {
				err = -EINVAL;
				break;
			}

			spin_lock(&sk->sk_receive_queue.lock);
			if (sk->sk_type == SOCK_STREAM ||
			    sk->sk_type == SOCK_SEQPACKET) {
				skb_queue_walk(&sk->sk_receive_queue, skb)
					amount += skb->len;
			} else {
				skb = skb_peek(&sk->sk_receive_queue);
				if (skb)
					amount = skb->len;
			}
			spin_unlock(&sk->sk_receive_queue.lock);
			err = put_user(amount, (int __user *)arg);
			break;
		}

	default:
		err = -ENOIOCTLCMD;
		break;
	}
	return err;
}

static unsigned int unix_poll(struct file *file, struct socket *sock, poll_table *wait)
{
	struct sock *sk = sock->sk;
	unsigned int mask;

	sock_poll_wait(file, sk->sk_sleep, wait);
	mask = 0;

	/* exceptional events? */
	if (sk->sk_err)
		mask |= POLLERR;
	if (sk->sk_shutdown == SHUTDOWN_MASK)
		mask |= POLLHUP;
	if (sk->sk_shutdown & RCV_SHUTDOWN)
		mask |= POLLRDHUP;

	/* readable? */
	if (!skb_queue_empty(&sk->sk_receive_queue) ||
	    (sk->sk_shutdown & RCV_SHUTDOWN))
		mask |= POLLIN | POLLRDNORM;

	/* Connection-based need to check for termination and startup */
	if ((sk->sk_type == SOCK_STREAM || sk->sk_type == SOCK_SEQPACKET) &&
	    sk->sk_state == TCP_CLOSE)
		mask |= POLLHUP;

	/*
	 * we set writable also when the other side has shut down the
	 * connection. This prevents stuck sockets.
	 */
	if (unix_writable(sk))
		mask |= POLLOUT | POLLWRNORM | POLLWRBAND;

	return mask;
}

static unsigned int unix_dgram_poll(struct file *file, struct socket *sock,
				    poll_table *wait)
{
	struct sock *sk = sock->sk, *other;
	unsigned int mask, writable;

	sock_poll_wait(file, sk->sk_sleep, wait);
	mask = 0;

	/* exceptional events? */
	if (sk->sk_err || !skb_queue_empty(&sk->sk_error_queue))
		mask |= POLLERR;
	if (sk->sk_shutdown & RCV_SHUTDOWN)
		mask |= POLLRDHUP;
	if (sk->sk_shutdown == SHUTDOWN_MASK)
		mask |= POLLHUP;

	/* readable? */
	if (!skb_queue_empty(&sk->sk_receive_queue) ||
	    (sk->sk_shutdown & RCV_SHUTDOWN))
		mask |= POLLIN | POLLRDNORM;

	/* Connection-based need to check for termination and startup */
	if (sk->sk_type == SOCK_SEQPACKET) {
		if (sk->sk_state == TCP_CLOSE)
			mask |= POLLHUP;
		/* connection hasn't started yet? */
		if (sk->sk_state == TCP_SYN_SENT)
			return mask;
	}

	/* writable? */
	writable = unix_writable(sk);
	if (writable) {
		other = unix_peer_get(sk);
		if (other) {
			if (unix_peer(other) != sk) {
				sock_poll_wait(file, &unix_sk(other)->peer_wait,
					  wait);
				if (unix_recvq_full(other))
					writable = 0;
			}

			sock_put(other);
		}
	}

	if (writable)
		mask |= POLLOUT | POLLWRNORM | POLLWRBAND;
	else
		set_bit(SOCK_ASYNC_NOSPACE, &sk->sk_socket->flags);

	return mask;
}

#ifdef CONFIG_PROC_FS
static struct sock *first_unix_socket(int *i)
{
	for (*i = 0; *i <= UNIX_HASH_SIZE; (*i)++) {
		if (!hlist_empty(&unix_socket_table[*i]))
			return __sk_head(&unix_socket_table[*i]);
	}
	return NULL;
}

static struct sock *next_unix_socket(int *i, struct sock *s)
{
	struct sock *next = sk_next(s);
	/* More in this chain? */
	if (next)
		return next;
	/* Look for next non-empty chain. */
	for ((*i)++; *i <= UNIX_HASH_SIZE; (*i)++) {
		if (!hlist_empty(&unix_socket_table[*i]))
			return __sk_head(&unix_socket_table[*i]);
	}
	return NULL;
}

struct unix_iter_state {
	struct seq_net_private p;
	int i;
};

static struct sock *unix_seq_idx(struct seq_file *seq, loff_t pos)
{
	struct unix_iter_state *iter = seq->private;
	loff_t off = 0;
	struct sock *s;

	for (s = first_unix_socket(&iter->i); s; s = next_unix_socket(&iter->i, s)) {
		if (sock_net(s) != seq_file_net(seq))
			continue;
		if (off == pos)
			return s;
		++off;
	}
	return NULL;
}

static void *unix_seq_start(struct seq_file *seq, loff_t *pos)
	__acquires(unix_table_lock)
{
	spin_lock(&unix_table_lock);
	return *pos ? unix_seq_idx(seq, *pos - 1) : SEQ_START_TOKEN;
}

static void *unix_seq_next(struct seq_file *seq, void *v, loff_t *pos)
{
	struct unix_iter_state *iter = seq->private;
	struct sock *sk = v;
	++*pos;

	if (v == SEQ_START_TOKEN)
		sk = first_unix_socket(&iter->i);
	else
		sk = next_unix_socket(&iter->i, sk);
	while (sk && (sock_net(sk) != seq_file_net(seq)))
		sk = next_unix_socket(&iter->i, sk);
	return sk;
}

static void unix_seq_stop(struct seq_file *seq, void *v)
	__releases(unix_table_lock)
{
	spin_unlock(&unix_table_lock);
}

static int unix_seq_show(struct seq_file *seq, void *v)
{

	if (v == SEQ_START_TOKEN)
		seq_puts(seq, "Num       RefCount Protocol Flags    Type St "
			 "Inode Path\n");
	else {
		struct sock *s = v;
		struct unix_sock *u = unix_sk(s);
		unix_state_lock(s);

		seq_printf(seq, "%p: %08X %08X %08X %04X %02X %5lu",
			s,
			atomic_read(&s->sk_refcnt),
			0,
			s->sk_state == TCP_LISTEN ? __SO_ACCEPTCON : 0,
			s->sk_type,
			s->sk_socket ?
			(s->sk_state == TCP_ESTABLISHED ? SS_CONNECTED : SS_UNCONNECTED) :
			(s->sk_state == TCP_ESTABLISHED ? SS_CONNECTING : SS_DISCONNECTING),
			sock_i_ino(s));

		if (u->addr) {
			int i, len;
			seq_putc(seq, ' ');

			i = 0;
			len = u->addr->len - sizeof(short);
			if (!UNIX_ABSTRACT(s))
				len--;
			else {
				seq_putc(seq, '@');
				i++;
			}
			for ( ; i < len; i++)
				seq_putc(seq, u->addr->name->sun_path[i]);
		}
		unix_state_unlock(s);
		seq_putc(seq, '\n');
	}

	return 0;
}

static const struct seq_operations unix_seq_ops = {
	.start  = unix_seq_start,
	.next   = unix_seq_next,
	.stop   = unix_seq_stop,
	.show   = unix_seq_show,
};

static int unix_seq_open(struct inode *inode, struct file *file)
{
	return seq_open_net(inode, file, &unix_seq_ops,
			    sizeof(struct unix_iter_state));
}

static const struct file_operations unix_seq_fops = {
	.owner		= THIS_MODULE,
	.open		= unix_seq_open,
	.read		= seq_read,
	.llseek		= seq_lseek,
	.release	= seq_release_net,
};

#endif

static struct net_proto_family unix_family_ops = {
	.family = PF_UNIX,
	.create = unix_create,
	.owner	= THIS_MODULE,
};


static int unix_net_init(struct net *net)
{
	int error = -ENOMEM;

	net->unx.sysctl_max_dgram_qlen = 10;
	if (unix_sysctl_register(net))
		goto out;

#ifdef CONFIG_PROC_FS
	if (!proc_net_fops_create(net, "unix", 0, &unix_seq_fops)) {
		unix_sysctl_unregister(net);
		goto out;
	}
#endif
	error = 0;
out:
	return error;
}

static void unix_net_exit(struct net *net)
{
	unix_sysctl_unregister(net);
	proc_net_remove(net, "unix");
}

static struct pernet_operations unix_net_ops = {
	.init = unix_net_init,
	.exit = unix_net_exit,
};

static int __init af_unix_init(void)
{
	int rc = -1;
	struct sk_buff *dummy_skb;

	BUILD_BUG_ON(sizeof(struct unix_skb_parms) > sizeof(dummy_skb->cb));

	rc = proto_register(&unix_proto, 1);
	if (rc != 0) {
		printk(KERN_CRIT "%s: Cannot create unix_sock SLAB cache!\n",
		       __func__);
		goto out;
	}

	sock_register(&unix_family_ops);
	register_pernet_subsys(&unix_net_ops);
out:
	return rc;
}

static void __exit af_unix_exit(void)
{
	sock_unregister(PF_UNIX);
	proto_unregister(&unix_proto);
	unregister_pernet_subsys(&unix_net_ops);
}

/* Earlier than device_initcall() so that other drivers invoking
   request_module() don't end up in a loop when modprobe tries
   to use a UNIX socket. But later than subsys_initcall() because
   we depend on stuff initialised there */
fs_initcall(af_unix_init);
module_exit(af_unix_exit);

MODULE_LICENSE("GPL");
MODULE_ALIAS_NETPROTO(PF_UNIX);<|MERGE_RESOLUTION|>--- conflicted
+++ resolved
@@ -1381,11 +1381,7 @@
 	struct sk_buff *skb;
 	long timeo;
 	struct scm_cookie tmp_scm;
-<<<<<<< HEAD
-	int max_level = 1;
-=======
 	int max_level = 0;
->>>>>>> 790b1f61
 
 	if (NULL == siocb->scm)
 		siocb->scm = &tmp_scm;
@@ -1541,11 +1537,7 @@
 	int sent = 0;
 	struct scm_cookie tmp_scm;
 	bool fds_sent = false;
-<<<<<<< HEAD
-	int max_level = 1;
-=======
 	int max_level = 0;
->>>>>>> 790b1f61
 
 	if (NULL == siocb->scm)
 		siocb->scm = &tmp_scm;
