--- conflicted
+++ resolved
@@ -418,11 +418,7 @@
 
 		default:
 			printk(KERN_DEBUG "ROSE: rose_parse_facilities - unknown facilities family %02X\n", *p);
-<<<<<<< HEAD
-			len = 0;
-=======
 			len = 1;
->>>>>>> 02f8c6ae
 			break;
 		}
 
