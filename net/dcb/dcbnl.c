/*
 * Copyright (c) 2008-2011, Intel Corporation.
 *
 * This program is free software; you can redistribute it and/or modify it
 * under the terms and conditions of the GNU General Public License,
 * version 2, as published by the Free Software Foundation.
 *
 * This program is distributed in the hope it will be useful, but WITHOUT
 * ANY WARRANTY; without even the implied warranty of MERCHANTABILITY or
 * FITNESS FOR A PARTICULAR PURPOSE.  See the GNU General Public License for
 * more details.
 *
 * You should have received a copy of the GNU General Public License along with
 * this program; if not, write to the Free Software Foundation, Inc., 59 Temple
 * Place - Suite 330, Boston, MA 02111-1307 USA.
 *
 * Author: Lucy Liu <lucy.liu@intel.com>
 */

#include <linux/netdevice.h>
#include <linux/netlink.h>
#include <linux/slab.h>
#include <net/netlink.h>
#include <net/rtnetlink.h>
#include <linux/dcbnl.h>
#include <net/dcbevent.h>
#include <linux/rtnetlink.h>
#include <net/sock.h>

/**
 * Data Center Bridging (DCB) is a collection of Ethernet enhancements
 * intended to allow network traffic with differing requirements
 * (highly reliable, no drops vs. best effort vs. low latency) to operate
 * and co-exist on Ethernet.  Current DCB features are:
 *
 * Enhanced Transmission Selection (aka Priority Grouping [PG]) - provides a
 *   framework for assigning bandwidth guarantees to traffic classes.
 *
 * Priority-based Flow Control (PFC) - provides a flow control mechanism which
 *   can work independently for each 802.1p priority.
 *
 * Congestion Notification - provides a mechanism for end-to-end congestion
 *   control for protocols which do not have built-in congestion management.
 *
 * More information about the emerging standards for these Ethernet features
 * can be found at: http://www.ieee802.org/1/pages/dcbridges.html
 *
 * This file implements an rtnetlink interface to allow configuration of DCB
 * features for capable devices.
 */

MODULE_AUTHOR("Lucy Liu, <lucy.liu@intel.com>");
MODULE_DESCRIPTION("Data Center Bridging netlink interface");
MODULE_LICENSE("GPL");

/**************** DCB attribute policies *************************************/

/* DCB netlink attributes policy */
static const struct nla_policy dcbnl_rtnl_policy[DCB_ATTR_MAX + 1] = {
	[DCB_ATTR_IFNAME]      = {.type = NLA_NUL_STRING, .len = IFNAMSIZ - 1},
	[DCB_ATTR_STATE]       = {.type = NLA_U8},
	[DCB_ATTR_PFC_CFG]     = {.type = NLA_NESTED},
	[DCB_ATTR_PG_CFG]      = {.type = NLA_NESTED},
	[DCB_ATTR_SET_ALL]     = {.type = NLA_U8},
	[DCB_ATTR_PERM_HWADDR] = {.type = NLA_FLAG},
	[DCB_ATTR_CAP]         = {.type = NLA_NESTED},
	[DCB_ATTR_PFC_STATE]   = {.type = NLA_U8},
	[DCB_ATTR_BCN]         = {.type = NLA_NESTED},
	[DCB_ATTR_APP]         = {.type = NLA_NESTED},
	[DCB_ATTR_IEEE]	       = {.type = NLA_NESTED},
	[DCB_ATTR_DCBX]        = {.type = NLA_U8},
	[DCB_ATTR_FEATCFG]     = {.type = NLA_NESTED},
};

/* DCB priority flow control to User Priority nested attributes */
static const struct nla_policy dcbnl_pfc_up_nest[DCB_PFC_UP_ATTR_MAX + 1] = {
	[DCB_PFC_UP_ATTR_0]   = {.type = NLA_U8},
	[DCB_PFC_UP_ATTR_1]   = {.type = NLA_U8},
	[DCB_PFC_UP_ATTR_2]   = {.type = NLA_U8},
	[DCB_PFC_UP_ATTR_3]   = {.type = NLA_U8},
	[DCB_PFC_UP_ATTR_4]   = {.type = NLA_U8},
	[DCB_PFC_UP_ATTR_5]   = {.type = NLA_U8},
	[DCB_PFC_UP_ATTR_6]   = {.type = NLA_U8},
	[DCB_PFC_UP_ATTR_7]   = {.type = NLA_U8},
	[DCB_PFC_UP_ATTR_ALL] = {.type = NLA_FLAG},
};

/* DCB priority grouping nested attributes */
static const struct nla_policy dcbnl_pg_nest[DCB_PG_ATTR_MAX + 1] = {
	[DCB_PG_ATTR_TC_0]      = {.type = NLA_NESTED},
	[DCB_PG_ATTR_TC_1]      = {.type = NLA_NESTED},
	[DCB_PG_ATTR_TC_2]      = {.type = NLA_NESTED},
	[DCB_PG_ATTR_TC_3]      = {.type = NLA_NESTED},
	[DCB_PG_ATTR_TC_4]      = {.type = NLA_NESTED},
	[DCB_PG_ATTR_TC_5]      = {.type = NLA_NESTED},
	[DCB_PG_ATTR_TC_6]      = {.type = NLA_NESTED},
	[DCB_PG_ATTR_TC_7]      = {.type = NLA_NESTED},
	[DCB_PG_ATTR_TC_ALL]    = {.type = NLA_NESTED},
	[DCB_PG_ATTR_BW_ID_0]   = {.type = NLA_U8},
	[DCB_PG_ATTR_BW_ID_1]   = {.type = NLA_U8},
	[DCB_PG_ATTR_BW_ID_2]   = {.type = NLA_U8},
	[DCB_PG_ATTR_BW_ID_3]   = {.type = NLA_U8},
	[DCB_PG_ATTR_BW_ID_4]   = {.type = NLA_U8},
	[DCB_PG_ATTR_BW_ID_5]   = {.type = NLA_U8},
	[DCB_PG_ATTR_BW_ID_6]   = {.type = NLA_U8},
	[DCB_PG_ATTR_BW_ID_7]   = {.type = NLA_U8},
	[DCB_PG_ATTR_BW_ID_ALL] = {.type = NLA_FLAG},
};

/* DCB traffic class nested attributes. */
static const struct nla_policy dcbnl_tc_param_nest[DCB_TC_ATTR_PARAM_MAX + 1] = {
	[DCB_TC_ATTR_PARAM_PGID]            = {.type = NLA_U8},
	[DCB_TC_ATTR_PARAM_UP_MAPPING]      = {.type = NLA_U8},
	[DCB_TC_ATTR_PARAM_STRICT_PRIO]     = {.type = NLA_U8},
	[DCB_TC_ATTR_PARAM_BW_PCT]          = {.type = NLA_U8},
	[DCB_TC_ATTR_PARAM_ALL]             = {.type = NLA_FLAG},
};

/* DCB capabilities nested attributes. */
static const struct nla_policy dcbnl_cap_nest[DCB_CAP_ATTR_MAX + 1] = {
	[DCB_CAP_ATTR_ALL]     = {.type = NLA_FLAG},
	[DCB_CAP_ATTR_PG]      = {.type = NLA_U8},
	[DCB_CAP_ATTR_PFC]     = {.type = NLA_U8},
	[DCB_CAP_ATTR_UP2TC]   = {.type = NLA_U8},
	[DCB_CAP_ATTR_PG_TCS]  = {.type = NLA_U8},
	[DCB_CAP_ATTR_PFC_TCS] = {.type = NLA_U8},
	[DCB_CAP_ATTR_GSP]     = {.type = NLA_U8},
	[DCB_CAP_ATTR_BCN]     = {.type = NLA_U8},
	[DCB_CAP_ATTR_DCBX]    = {.type = NLA_U8},
};

/* DCB capabilities nested attributes. */
static const struct nla_policy dcbnl_numtcs_nest[DCB_NUMTCS_ATTR_MAX + 1] = {
	[DCB_NUMTCS_ATTR_ALL]     = {.type = NLA_FLAG},
	[DCB_NUMTCS_ATTR_PG]      = {.type = NLA_U8},
	[DCB_NUMTCS_ATTR_PFC]     = {.type = NLA_U8},
};

/* DCB BCN nested attributes. */
static const struct nla_policy dcbnl_bcn_nest[DCB_BCN_ATTR_MAX + 1] = {
	[DCB_BCN_ATTR_RP_0]         = {.type = NLA_U8},
	[DCB_BCN_ATTR_RP_1]         = {.type = NLA_U8},
	[DCB_BCN_ATTR_RP_2]         = {.type = NLA_U8},
	[DCB_BCN_ATTR_RP_3]         = {.type = NLA_U8},
	[DCB_BCN_ATTR_RP_4]         = {.type = NLA_U8},
	[DCB_BCN_ATTR_RP_5]         = {.type = NLA_U8},
	[DCB_BCN_ATTR_RP_6]         = {.type = NLA_U8},
	[DCB_BCN_ATTR_RP_7]         = {.type = NLA_U8},
	[DCB_BCN_ATTR_RP_ALL]       = {.type = NLA_FLAG},
	[DCB_BCN_ATTR_BCNA_0]       = {.type = NLA_U32},
	[DCB_BCN_ATTR_BCNA_1]       = {.type = NLA_U32},
	[DCB_BCN_ATTR_ALPHA]        = {.type = NLA_U32},
	[DCB_BCN_ATTR_BETA]         = {.type = NLA_U32},
	[DCB_BCN_ATTR_GD]           = {.type = NLA_U32},
	[DCB_BCN_ATTR_GI]           = {.type = NLA_U32},
	[DCB_BCN_ATTR_TMAX]         = {.type = NLA_U32},
	[DCB_BCN_ATTR_TD]           = {.type = NLA_U32},
	[DCB_BCN_ATTR_RMIN]         = {.type = NLA_U32},
	[DCB_BCN_ATTR_W]            = {.type = NLA_U32},
	[DCB_BCN_ATTR_RD]           = {.type = NLA_U32},
	[DCB_BCN_ATTR_RU]           = {.type = NLA_U32},
	[DCB_BCN_ATTR_WRTT]         = {.type = NLA_U32},
	[DCB_BCN_ATTR_RI]           = {.type = NLA_U32},
	[DCB_BCN_ATTR_C]            = {.type = NLA_U32},
	[DCB_BCN_ATTR_ALL]          = {.type = NLA_FLAG},
};

/* DCB APP nested attributes. */
static const struct nla_policy dcbnl_app_nest[DCB_APP_ATTR_MAX + 1] = {
	[DCB_APP_ATTR_IDTYPE]       = {.type = NLA_U8},
	[DCB_APP_ATTR_ID]           = {.type = NLA_U16},
	[DCB_APP_ATTR_PRIORITY]     = {.type = NLA_U8},
};

/* IEEE 802.1Qaz nested attributes. */
static const struct nla_policy dcbnl_ieee_policy[DCB_ATTR_IEEE_MAX + 1] = {
	[DCB_ATTR_IEEE_ETS]	    = {.len = sizeof(struct ieee_ets)},
	[DCB_ATTR_IEEE_PFC]	    = {.len = sizeof(struct ieee_pfc)},
	[DCB_ATTR_IEEE_APP_TABLE]   = {.type = NLA_NESTED},
};

static const struct nla_policy dcbnl_ieee_app[DCB_ATTR_IEEE_APP_MAX + 1] = {
	[DCB_ATTR_IEEE_APP]	    = {.len = sizeof(struct dcb_app)},
};

/* DCB number of traffic classes nested attributes. */
static const struct nla_policy dcbnl_featcfg_nest[DCB_FEATCFG_ATTR_MAX + 1] = {
	[DCB_FEATCFG_ATTR_ALL]      = {.type = NLA_FLAG},
	[DCB_FEATCFG_ATTR_PG]       = {.type = NLA_U8},
	[DCB_FEATCFG_ATTR_PFC]      = {.type = NLA_U8},
	[DCB_FEATCFG_ATTR_APP]      = {.type = NLA_U8},
};

static LIST_HEAD(dcb_app_list);
static DEFINE_SPINLOCK(dcb_lock);

/* standard netlink reply call */
static int dcbnl_reply(u8 value, u8 event, u8 cmd, u8 attr, u32 pid,
                       u32 seq, u16 flags)
{
	struct sk_buff *dcbnl_skb;
	struct dcbmsg *dcb;
	struct nlmsghdr *nlh;
	int ret = -EINVAL;

	dcbnl_skb = nlmsg_new(NLMSG_DEFAULT_SIZE, GFP_KERNEL);
	if (!dcbnl_skb)
		return ret;

	nlh = NLMSG_NEW(dcbnl_skb, pid, seq, event, sizeof(*dcb), flags);

	dcb = NLMSG_DATA(nlh);
	dcb->dcb_family = AF_UNSPEC;
	dcb->cmd = cmd;
	dcb->dcb_pad = 0;

	ret = nla_put_u8(dcbnl_skb, attr, value);
	if (ret)
		goto err;

	/* end the message, assign the nlmsg_len. */
	nlmsg_end(dcbnl_skb, nlh);
	ret = rtnl_unicast(dcbnl_skb, &init_net, pid);
	if (ret)
		return -EINVAL;

	return 0;
nlmsg_failure:
err:
	kfree_skb(dcbnl_skb);
	return ret;
}

static int dcbnl_getstate(struct net_device *netdev, struct nlattr **tb,
                          u32 pid, u32 seq, u16 flags)
{
	int ret = -EINVAL;

	/* if (!tb[DCB_ATTR_STATE] || !netdev->dcbnl_ops->getstate) */
	if (!netdev->dcbnl_ops->getstate)
		return ret;

	ret = dcbnl_reply(netdev->dcbnl_ops->getstate(netdev), RTM_GETDCB,
	                  DCB_CMD_GSTATE, DCB_ATTR_STATE, pid, seq, flags);

	return ret;
}

static int dcbnl_getpfccfg(struct net_device *netdev, struct nlattr **tb,
                           u32 pid, u32 seq, u16 flags)
{
	struct sk_buff *dcbnl_skb;
	struct nlmsghdr *nlh;
	struct dcbmsg *dcb;
	struct nlattr *data[DCB_PFC_UP_ATTR_MAX + 1], *nest;
	u8 value;
	int ret = -EINVAL;
	int i;
	int getall = 0;

	if (!tb[DCB_ATTR_PFC_CFG] || !netdev->dcbnl_ops->getpfccfg)
		return ret;

	ret = nla_parse_nested(data, DCB_PFC_UP_ATTR_MAX,
	                       tb[DCB_ATTR_PFC_CFG],
	                       dcbnl_pfc_up_nest);
	if (ret)
		goto err_out;

	dcbnl_skb = nlmsg_new(NLMSG_DEFAULT_SIZE, GFP_KERNEL);
	if (!dcbnl_skb)
		goto err_out;

	nlh = NLMSG_NEW(dcbnl_skb, pid, seq, RTM_GETDCB, sizeof(*dcb), flags);

	dcb = NLMSG_DATA(nlh);
	dcb->dcb_family = AF_UNSPEC;
	dcb->cmd = DCB_CMD_PFC_GCFG;

	nest = nla_nest_start(dcbnl_skb, DCB_ATTR_PFC_CFG);
	if (!nest)
		goto err;

	if (data[DCB_PFC_UP_ATTR_ALL])
		getall = 1;

	for (i = DCB_PFC_UP_ATTR_0; i <= DCB_PFC_UP_ATTR_7; i++) {
		if (!getall && !data[i])
			continue;

		netdev->dcbnl_ops->getpfccfg(netdev, i - DCB_PFC_UP_ATTR_0,
		                             &value);
		ret = nla_put_u8(dcbnl_skb, i, value);

		if (ret) {
			nla_nest_cancel(dcbnl_skb, nest);
			goto err;
		}
	}
	nla_nest_end(dcbnl_skb, nest);

	nlmsg_end(dcbnl_skb, nlh);

	ret = rtnl_unicast(dcbnl_skb, &init_net, pid);
	if (ret)
		goto err_out;

	return 0;
nlmsg_failure:
err:
	kfree_skb(dcbnl_skb);
err_out:
	return -EINVAL;
}

static int dcbnl_getperm_hwaddr(struct net_device *netdev, struct nlattr **tb,
                                u32 pid, u32 seq, u16 flags)
{
	struct sk_buff *dcbnl_skb;
	struct nlmsghdr *nlh;
	struct dcbmsg *dcb;
	u8 perm_addr[MAX_ADDR_LEN];
	int ret = -EINVAL;

	if (!netdev->dcbnl_ops->getpermhwaddr)
		return ret;

	dcbnl_skb = nlmsg_new(NLMSG_DEFAULT_SIZE, GFP_KERNEL);
	if (!dcbnl_skb)
		goto err_out;

	nlh = NLMSG_NEW(dcbnl_skb, pid, seq, RTM_GETDCB, sizeof(*dcb), flags);

	dcb = NLMSG_DATA(nlh);
	dcb->dcb_family = AF_UNSPEC;
	dcb->cmd = DCB_CMD_GPERM_HWADDR;

	netdev->dcbnl_ops->getpermhwaddr(netdev, perm_addr);

	ret = nla_put(dcbnl_skb, DCB_ATTR_PERM_HWADDR, sizeof(perm_addr),
	              perm_addr);

	nlmsg_end(dcbnl_skb, nlh);

	ret = rtnl_unicast(dcbnl_skb, &init_net, pid);
	if (ret)
		goto err_out;

	return 0;

nlmsg_failure:
	kfree_skb(dcbnl_skb);
err_out:
	return -EINVAL;
}

static int dcbnl_getcap(struct net_device *netdev, struct nlattr **tb,
                        u32 pid, u32 seq, u16 flags)
{
	struct sk_buff *dcbnl_skb;
	struct nlmsghdr *nlh;
	struct dcbmsg *dcb;
	struct nlattr *data[DCB_CAP_ATTR_MAX + 1], *nest;
	u8 value;
	int ret = -EINVAL;
	int i;
	int getall = 0;

	if (!tb[DCB_ATTR_CAP] || !netdev->dcbnl_ops->getcap)
		return ret;

	ret = nla_parse_nested(data, DCB_CAP_ATTR_MAX, tb[DCB_ATTR_CAP],
	                       dcbnl_cap_nest);
	if (ret)
		goto err_out;

	dcbnl_skb = nlmsg_new(NLMSG_DEFAULT_SIZE, GFP_KERNEL);
	if (!dcbnl_skb)
		goto err_out;

	nlh = NLMSG_NEW(dcbnl_skb, pid, seq, RTM_GETDCB, sizeof(*dcb), flags);

	dcb = NLMSG_DATA(nlh);
	dcb->dcb_family = AF_UNSPEC;
	dcb->cmd = DCB_CMD_GCAP;

	nest = nla_nest_start(dcbnl_skb, DCB_ATTR_CAP);
	if (!nest)
		goto err;

	if (data[DCB_CAP_ATTR_ALL])
		getall = 1;

	for (i = DCB_CAP_ATTR_ALL+1; i <= DCB_CAP_ATTR_MAX; i++) {
		if (!getall && !data[i])
			continue;

		if (!netdev->dcbnl_ops->getcap(netdev, i, &value)) {
			ret = nla_put_u8(dcbnl_skb, i, value);

			if (ret) {
				nla_nest_cancel(dcbnl_skb, nest);
				goto err;
			}
		}
	}
	nla_nest_end(dcbnl_skb, nest);

	nlmsg_end(dcbnl_skb, nlh);

	ret = rtnl_unicast(dcbnl_skb, &init_net, pid);
	if (ret)
		goto err_out;

	return 0;
nlmsg_failure:
err:
	kfree_skb(dcbnl_skb);
err_out:
	return -EINVAL;
}

static int dcbnl_getnumtcs(struct net_device *netdev, struct nlattr **tb,
                           u32 pid, u32 seq, u16 flags)
{
	struct sk_buff *dcbnl_skb;
	struct nlmsghdr *nlh;
	struct dcbmsg *dcb;
	struct nlattr *data[DCB_NUMTCS_ATTR_MAX + 1], *nest;
	u8 value;
	int ret = -EINVAL;
	int i;
	int getall = 0;

	if (!tb[DCB_ATTR_NUMTCS] || !netdev->dcbnl_ops->getnumtcs)
		return ret;

	ret = nla_parse_nested(data, DCB_NUMTCS_ATTR_MAX, tb[DCB_ATTR_NUMTCS],
	                       dcbnl_numtcs_nest);
	if (ret) {
		ret = -EINVAL;
		goto err_out;
	}

	dcbnl_skb = nlmsg_new(NLMSG_DEFAULT_SIZE, GFP_KERNEL);
	if (!dcbnl_skb) {
		ret = -EINVAL;
		goto err_out;
	}

	nlh = NLMSG_NEW(dcbnl_skb, pid, seq, RTM_GETDCB, sizeof(*dcb), flags);

	dcb = NLMSG_DATA(nlh);
	dcb->dcb_family = AF_UNSPEC;
	dcb->cmd = DCB_CMD_GNUMTCS;

	nest = nla_nest_start(dcbnl_skb, DCB_ATTR_NUMTCS);
	if (!nest) {
		ret = -EINVAL;
		goto err;
	}

	if (data[DCB_NUMTCS_ATTR_ALL])
		getall = 1;

	for (i = DCB_NUMTCS_ATTR_ALL+1; i <= DCB_NUMTCS_ATTR_MAX; i++) {
		if (!getall && !data[i])
			continue;

		ret = netdev->dcbnl_ops->getnumtcs(netdev, i, &value);
		if (!ret) {
			ret = nla_put_u8(dcbnl_skb, i, value);

			if (ret) {
				nla_nest_cancel(dcbnl_skb, nest);
				ret = -EINVAL;
				goto err;
			}
		} else {
			goto err;
		}
	}
	nla_nest_end(dcbnl_skb, nest);

	nlmsg_end(dcbnl_skb, nlh);

	ret = rtnl_unicast(dcbnl_skb, &init_net, pid);
	if (ret) {
		ret = -EINVAL;
		goto err_out;
	}

	return 0;
nlmsg_failure:
err:
	kfree_skb(dcbnl_skb);
err_out:
	return ret;
}

static int dcbnl_setnumtcs(struct net_device *netdev, struct nlattr **tb,
                           u32 pid, u32 seq, u16 flags)
{
	struct nlattr *data[DCB_NUMTCS_ATTR_MAX + 1];
	int ret = -EINVAL;
	u8 value;
	int i;

	if (!tb[DCB_ATTR_NUMTCS] || !netdev->dcbnl_ops->setnumtcs)
		return ret;

	ret = nla_parse_nested(data, DCB_NUMTCS_ATTR_MAX, tb[DCB_ATTR_NUMTCS],
	                       dcbnl_numtcs_nest);

	if (ret) {
		ret = -EINVAL;
		goto err;
	}

	for (i = DCB_NUMTCS_ATTR_ALL+1; i <= DCB_NUMTCS_ATTR_MAX; i++) {
		if (data[i] == NULL)
			continue;

		value = nla_get_u8(data[i]);

		ret = netdev->dcbnl_ops->setnumtcs(netdev, i, value);

		if (ret)
			goto operr;
	}

operr:
	ret = dcbnl_reply(!!ret, RTM_SETDCB, DCB_CMD_SNUMTCS,
	                  DCB_ATTR_NUMTCS, pid, seq, flags);

err:
	return ret;
}

static int dcbnl_getpfcstate(struct net_device *netdev, struct nlattr **tb,
                             u32 pid, u32 seq, u16 flags)
{
	int ret = -EINVAL;

	if (!netdev->dcbnl_ops->getpfcstate)
		return ret;

	ret = dcbnl_reply(netdev->dcbnl_ops->getpfcstate(netdev), RTM_GETDCB,
	                  DCB_CMD_PFC_GSTATE, DCB_ATTR_PFC_STATE,
	                  pid, seq, flags);

	return ret;
}

static int dcbnl_setpfcstate(struct net_device *netdev, struct nlattr **tb,
                             u32 pid, u32 seq, u16 flags)
{
	int ret = -EINVAL;
	u8 value;

	if (!tb[DCB_ATTR_PFC_STATE] || !netdev->dcbnl_ops->setpfcstate)
		return ret;

	value = nla_get_u8(tb[DCB_ATTR_PFC_STATE]);

	netdev->dcbnl_ops->setpfcstate(netdev, value);

	ret = dcbnl_reply(0, RTM_SETDCB, DCB_CMD_PFC_SSTATE, DCB_ATTR_PFC_STATE,
	                  pid, seq, flags);

	return ret;
}

static int dcbnl_getapp(struct net_device *netdev, struct nlattr **tb,
                        u32 pid, u32 seq, u16 flags)
{
	struct sk_buff *dcbnl_skb;
	struct nlmsghdr *nlh;
	struct dcbmsg *dcb;
	struct nlattr *app_nest;
	struct nlattr *app_tb[DCB_APP_ATTR_MAX + 1];
	u16 id;
	u8 up, idtype;
	int ret = -EINVAL;

	if (!tb[DCB_ATTR_APP])
		goto out;

	ret = nla_parse_nested(app_tb, DCB_APP_ATTR_MAX, tb[DCB_ATTR_APP],
	                       dcbnl_app_nest);
	if (ret)
		goto out;

	ret = -EINVAL;
	/* all must be non-null */
	if ((!app_tb[DCB_APP_ATTR_IDTYPE]) ||
	    (!app_tb[DCB_APP_ATTR_ID]))
		goto out;

	/* either by eth type or by socket number */
	idtype = nla_get_u8(app_tb[DCB_APP_ATTR_IDTYPE]);
	if ((idtype != DCB_APP_IDTYPE_ETHTYPE) &&
	    (idtype != DCB_APP_IDTYPE_PORTNUM))
		goto out;

	id = nla_get_u16(app_tb[DCB_APP_ATTR_ID]);

	if (netdev->dcbnl_ops->getapp) {
		up = netdev->dcbnl_ops->getapp(netdev, idtype, id);
	} else {
		struct dcb_app app = {
					.selector = idtype,
					.protocol = id,
				     };
		up = dcb_getapp(netdev, &app);
	}

	/* send this back */
	dcbnl_skb = nlmsg_new(NLMSG_DEFAULT_SIZE, GFP_KERNEL);
	if (!dcbnl_skb)
		goto out;

	nlh = NLMSG_NEW(dcbnl_skb, pid, seq, RTM_GETDCB, sizeof(*dcb), flags);
	dcb = NLMSG_DATA(nlh);
	dcb->dcb_family = AF_UNSPEC;
	dcb->cmd = DCB_CMD_GAPP;

	app_nest = nla_nest_start(dcbnl_skb, DCB_ATTR_APP);
	if (!app_nest)
		goto out_cancel;

	ret = nla_put_u8(dcbnl_skb, DCB_APP_ATTR_IDTYPE, idtype);
	if (ret)
		goto out_cancel;

	ret = nla_put_u16(dcbnl_skb, DCB_APP_ATTR_ID, id);
	if (ret)
		goto out_cancel;

	ret = nla_put_u8(dcbnl_skb, DCB_APP_ATTR_PRIORITY, up);
	if (ret)
		goto out_cancel;

	nla_nest_end(dcbnl_skb, app_nest);
	nlmsg_end(dcbnl_skb, nlh);

	ret = rtnl_unicast(dcbnl_skb, &init_net, pid);
	if (ret)
		goto nlmsg_failure;

	goto out;

out_cancel:
	nla_nest_cancel(dcbnl_skb, app_nest);
nlmsg_failure:
	kfree_skb(dcbnl_skb);
out:
	return ret;
}

static int dcbnl_setapp(struct net_device *netdev, struct nlattr **tb,
                        u32 pid, u32 seq, u16 flags)
{
	int err, ret = -EINVAL;
	u16 id;
	u8 up, idtype;
	struct nlattr *app_tb[DCB_APP_ATTR_MAX + 1];

	if (!tb[DCB_ATTR_APP])
		goto out;

	ret = nla_parse_nested(app_tb, DCB_APP_ATTR_MAX, tb[DCB_ATTR_APP],
	                       dcbnl_app_nest);
	if (ret)
		goto out;

	ret = -EINVAL;
	/* all must be non-null */
	if ((!app_tb[DCB_APP_ATTR_IDTYPE]) ||
	    (!app_tb[DCB_APP_ATTR_ID]) ||
	    (!app_tb[DCB_APP_ATTR_PRIORITY]))
		goto out;

	/* either by eth type or by socket number */
	idtype = nla_get_u8(app_tb[DCB_APP_ATTR_IDTYPE]);
	if ((idtype != DCB_APP_IDTYPE_ETHTYPE) &&
	    (idtype != DCB_APP_IDTYPE_PORTNUM))
		goto out;

	id = nla_get_u16(app_tb[DCB_APP_ATTR_ID]);
	up = nla_get_u8(app_tb[DCB_APP_ATTR_PRIORITY]);

	if (netdev->dcbnl_ops->setapp) {
		err = netdev->dcbnl_ops->setapp(netdev, idtype, id, up);
	} else {
		struct dcb_app app;
		app.selector = idtype;
		app.protocol = id;
		app.priority = up;
		err = dcb_setapp(netdev, &app);
	}

	ret = dcbnl_reply(err, RTM_SETDCB, DCB_CMD_SAPP, DCB_ATTR_APP,
			  pid, seq, flags);
out:
	return ret;
}

static int __dcbnl_pg_getcfg(struct net_device *netdev, struct nlattr **tb,
                             u32 pid, u32 seq, u16 flags, int dir)
{
	struct sk_buff *dcbnl_skb;
	struct nlmsghdr *nlh;
	struct dcbmsg *dcb;
	struct nlattr *pg_nest, *param_nest, *data;
	struct nlattr *pg_tb[DCB_PG_ATTR_MAX + 1];
	struct nlattr *param_tb[DCB_TC_ATTR_PARAM_MAX + 1];
	u8 prio, pgid, tc_pct, up_map;
	int ret  = -EINVAL;
	int getall = 0;
	int i;

	if (!tb[DCB_ATTR_PG_CFG] ||
	    !netdev->dcbnl_ops->getpgtccfgtx ||
	    !netdev->dcbnl_ops->getpgtccfgrx ||
	    !netdev->dcbnl_ops->getpgbwgcfgtx ||
	    !netdev->dcbnl_ops->getpgbwgcfgrx)
		return ret;

	ret = nla_parse_nested(pg_tb, DCB_PG_ATTR_MAX,
	                       tb[DCB_ATTR_PG_CFG], dcbnl_pg_nest);

	if (ret)
		goto err_out;

	dcbnl_skb = nlmsg_new(NLMSG_DEFAULT_SIZE, GFP_KERNEL);
	if (!dcbnl_skb)
		goto err_out;

	nlh = NLMSG_NEW(dcbnl_skb, pid, seq, RTM_GETDCB, sizeof(*dcb), flags);

	dcb = NLMSG_DATA(nlh);
	dcb->dcb_family = AF_UNSPEC;
	dcb->cmd = (dir) ? DCB_CMD_PGRX_GCFG : DCB_CMD_PGTX_GCFG;

	pg_nest = nla_nest_start(dcbnl_skb, DCB_ATTR_PG_CFG);
	if (!pg_nest)
		goto err;

	if (pg_tb[DCB_PG_ATTR_TC_ALL])
		getall = 1;

	for (i = DCB_PG_ATTR_TC_0; i <= DCB_PG_ATTR_TC_7; i++) {
		if (!getall && !pg_tb[i])
			continue;

		if (pg_tb[DCB_PG_ATTR_TC_ALL])
			data = pg_tb[DCB_PG_ATTR_TC_ALL];
		else
			data = pg_tb[i];
		ret = nla_parse_nested(param_tb, DCB_TC_ATTR_PARAM_MAX,
				       data, dcbnl_tc_param_nest);
		if (ret)
			goto err_pg;

		param_nest = nla_nest_start(dcbnl_skb, i);
		if (!param_nest)
			goto err_pg;

		pgid = DCB_ATTR_VALUE_UNDEFINED;
		prio = DCB_ATTR_VALUE_UNDEFINED;
		tc_pct = DCB_ATTR_VALUE_UNDEFINED;
		up_map = DCB_ATTR_VALUE_UNDEFINED;

		if (dir) {
			/* Rx */
			netdev->dcbnl_ops->getpgtccfgrx(netdev,
						i - DCB_PG_ATTR_TC_0, &prio,
						&pgid, &tc_pct, &up_map);
		} else {
			/* Tx */
			netdev->dcbnl_ops->getpgtccfgtx(netdev,
						i - DCB_PG_ATTR_TC_0, &prio,
						&pgid, &tc_pct, &up_map);
		}

		if (param_tb[DCB_TC_ATTR_PARAM_PGID] ||
		    param_tb[DCB_TC_ATTR_PARAM_ALL]) {
			ret = nla_put_u8(dcbnl_skb,
			                 DCB_TC_ATTR_PARAM_PGID, pgid);
			if (ret)
				goto err_param;
		}
		if (param_tb[DCB_TC_ATTR_PARAM_UP_MAPPING] ||
		    param_tb[DCB_TC_ATTR_PARAM_ALL]) {
			ret = nla_put_u8(dcbnl_skb,
			                 DCB_TC_ATTR_PARAM_UP_MAPPING, up_map);
			if (ret)
				goto err_param;
		}
		if (param_tb[DCB_TC_ATTR_PARAM_STRICT_PRIO] ||
		    param_tb[DCB_TC_ATTR_PARAM_ALL]) {
			ret = nla_put_u8(dcbnl_skb,
			                 DCB_TC_ATTR_PARAM_STRICT_PRIO, prio);
			if (ret)
				goto err_param;
		}
		if (param_tb[DCB_TC_ATTR_PARAM_BW_PCT] ||
		    param_tb[DCB_TC_ATTR_PARAM_ALL]) {
			ret = nla_put_u8(dcbnl_skb, DCB_TC_ATTR_PARAM_BW_PCT,
			                 tc_pct);
			if (ret)
				goto err_param;
		}
		nla_nest_end(dcbnl_skb, param_nest);
	}

	if (pg_tb[DCB_PG_ATTR_BW_ID_ALL])
		getall = 1;
	else
		getall = 0;

	for (i = DCB_PG_ATTR_BW_ID_0; i <= DCB_PG_ATTR_BW_ID_7; i++) {
		if (!getall && !pg_tb[i])
			continue;

		tc_pct = DCB_ATTR_VALUE_UNDEFINED;

		if (dir) {
			/* Rx */
			netdev->dcbnl_ops->getpgbwgcfgrx(netdev,
					i - DCB_PG_ATTR_BW_ID_0, &tc_pct);
		} else {
			/* Tx */
			netdev->dcbnl_ops->getpgbwgcfgtx(netdev,
					i - DCB_PG_ATTR_BW_ID_0, &tc_pct);
		}
		ret = nla_put_u8(dcbnl_skb, i, tc_pct);

		if (ret)
			goto err_pg;
	}

	nla_nest_end(dcbnl_skb, pg_nest);

	nlmsg_end(dcbnl_skb, nlh);

	ret = rtnl_unicast(dcbnl_skb, &init_net, pid);
	if (ret)
		goto err_out;

	return 0;

err_param:
	nla_nest_cancel(dcbnl_skb, param_nest);
err_pg:
	nla_nest_cancel(dcbnl_skb, pg_nest);
nlmsg_failure:
err:
	kfree_skb(dcbnl_skb);
err_out:
	ret  = -EINVAL;
	return ret;
}

static int dcbnl_pgtx_getcfg(struct net_device *netdev, struct nlattr **tb,
                             u32 pid, u32 seq, u16 flags)
{
	return __dcbnl_pg_getcfg(netdev, tb, pid, seq, flags, 0);
}

static int dcbnl_pgrx_getcfg(struct net_device *netdev, struct nlattr **tb,
                             u32 pid, u32 seq, u16 flags)
{
	return __dcbnl_pg_getcfg(netdev, tb, pid, seq, flags, 1);
}

static int dcbnl_setstate(struct net_device *netdev, struct nlattr **tb,
                          u32 pid, u32 seq, u16 flags)
{
	int ret = -EINVAL;
	u8 value;

	if (!tb[DCB_ATTR_STATE] || !netdev->dcbnl_ops->setstate)
		return ret;

	value = nla_get_u8(tb[DCB_ATTR_STATE]);

	ret = dcbnl_reply(netdev->dcbnl_ops->setstate(netdev, value),
	                  RTM_SETDCB, DCB_CMD_SSTATE, DCB_ATTR_STATE,
	                  pid, seq, flags);

	return ret;
}

static int dcbnl_setpfccfg(struct net_device *netdev, struct nlattr **tb,
                           u32 pid, u32 seq, u16 flags)
{
	struct nlattr *data[DCB_PFC_UP_ATTR_MAX + 1];
	int i;
	int ret = -EINVAL;
	u8 value;

	if (!tb[DCB_ATTR_PFC_CFG] || !netdev->dcbnl_ops->setpfccfg)
		return ret;

	ret = nla_parse_nested(data, DCB_PFC_UP_ATTR_MAX,
	                       tb[DCB_ATTR_PFC_CFG],
	                       dcbnl_pfc_up_nest);
	if (ret)
		goto err;

	for (i = DCB_PFC_UP_ATTR_0; i <= DCB_PFC_UP_ATTR_7; i++) {
		if (data[i] == NULL)
			continue;
		value = nla_get_u8(data[i]);
		netdev->dcbnl_ops->setpfccfg(netdev,
			data[i]->nla_type - DCB_PFC_UP_ATTR_0, value);
	}

	ret = dcbnl_reply(0, RTM_SETDCB, DCB_CMD_PFC_SCFG, DCB_ATTR_PFC_CFG,
	                  pid, seq, flags);
err:
	return ret;
}

static int dcbnl_setall(struct net_device *netdev, struct nlattr **tb,
                        u32 pid, u32 seq, u16 flags)
{
	int ret = -EINVAL;

	if (!tb[DCB_ATTR_SET_ALL] || !netdev->dcbnl_ops->setall)
		return ret;

	ret = dcbnl_reply(netdev->dcbnl_ops->setall(netdev), RTM_SETDCB,
	                  DCB_CMD_SET_ALL, DCB_ATTR_SET_ALL, pid, seq, flags);

	return ret;
}

static int __dcbnl_pg_setcfg(struct net_device *netdev, struct nlattr **tb,
                             u32 pid, u32 seq, u16 flags, int dir)
{
	struct nlattr *pg_tb[DCB_PG_ATTR_MAX + 1];
	struct nlattr *param_tb[DCB_TC_ATTR_PARAM_MAX + 1];
	int ret = -EINVAL;
	int i;
	u8 pgid;
	u8 up_map;
	u8 prio;
	u8 tc_pct;

	if (!tb[DCB_ATTR_PG_CFG] ||
	    !netdev->dcbnl_ops->setpgtccfgtx ||
	    !netdev->dcbnl_ops->setpgtccfgrx ||
	    !netdev->dcbnl_ops->setpgbwgcfgtx ||
	    !netdev->dcbnl_ops->setpgbwgcfgrx)
		return ret;

	ret = nla_parse_nested(pg_tb, DCB_PG_ATTR_MAX,
	                       tb[DCB_ATTR_PG_CFG], dcbnl_pg_nest);
	if (ret)
		goto err;

	for (i = DCB_PG_ATTR_TC_0; i <= DCB_PG_ATTR_TC_7; i++) {
		if (!pg_tb[i])
			continue;

		ret = nla_parse_nested(param_tb, DCB_TC_ATTR_PARAM_MAX,
		                       pg_tb[i], dcbnl_tc_param_nest);
		if (ret)
			goto err;

		pgid = DCB_ATTR_VALUE_UNDEFINED;
		prio = DCB_ATTR_VALUE_UNDEFINED;
		tc_pct = DCB_ATTR_VALUE_UNDEFINED;
		up_map = DCB_ATTR_VALUE_UNDEFINED;

		if (param_tb[DCB_TC_ATTR_PARAM_STRICT_PRIO])
			prio =
			    nla_get_u8(param_tb[DCB_TC_ATTR_PARAM_STRICT_PRIO]);

		if (param_tb[DCB_TC_ATTR_PARAM_PGID])
			pgid = nla_get_u8(param_tb[DCB_TC_ATTR_PARAM_PGID]);

		if (param_tb[DCB_TC_ATTR_PARAM_BW_PCT])
			tc_pct = nla_get_u8(param_tb[DCB_TC_ATTR_PARAM_BW_PCT]);

		if (param_tb[DCB_TC_ATTR_PARAM_UP_MAPPING])
			up_map =
			     nla_get_u8(param_tb[DCB_TC_ATTR_PARAM_UP_MAPPING]);

		/* dir: Tx = 0, Rx = 1 */
		if (dir) {
			/* Rx */
			netdev->dcbnl_ops->setpgtccfgrx(netdev,
				i - DCB_PG_ATTR_TC_0,
				prio, pgid, tc_pct, up_map);
		} else {
			/* Tx */
			netdev->dcbnl_ops->setpgtccfgtx(netdev,
				i - DCB_PG_ATTR_TC_0,
				prio, pgid, tc_pct, up_map);
		}
	}

	for (i = DCB_PG_ATTR_BW_ID_0; i <= DCB_PG_ATTR_BW_ID_7; i++) {
		if (!pg_tb[i])
			continue;

		tc_pct = nla_get_u8(pg_tb[i]);

		/* dir: Tx = 0, Rx = 1 */
		if (dir) {
			/* Rx */
			netdev->dcbnl_ops->setpgbwgcfgrx(netdev,
					 i - DCB_PG_ATTR_BW_ID_0, tc_pct);
		} else {
			/* Tx */
			netdev->dcbnl_ops->setpgbwgcfgtx(netdev,
					 i - DCB_PG_ATTR_BW_ID_0, tc_pct);
		}
	}

	ret = dcbnl_reply(0, RTM_SETDCB,
			  (dir ? DCB_CMD_PGRX_SCFG : DCB_CMD_PGTX_SCFG),
			  DCB_ATTR_PG_CFG, pid, seq, flags);

err:
	return ret;
}

static int dcbnl_pgtx_setcfg(struct net_device *netdev, struct nlattr **tb,
                             u32 pid, u32 seq, u16 flags)
{
	return __dcbnl_pg_setcfg(netdev, tb, pid, seq, flags, 0);
}

static int dcbnl_pgrx_setcfg(struct net_device *netdev, struct nlattr **tb,
                             u32 pid, u32 seq, u16 flags)
{
	return __dcbnl_pg_setcfg(netdev, tb, pid, seq, flags, 1);
}

static int dcbnl_bcn_getcfg(struct net_device *netdev, struct nlattr **tb,
                            u32 pid, u32 seq, u16 flags)
{
	struct sk_buff *dcbnl_skb;
	struct nlmsghdr *nlh;
	struct dcbmsg *dcb;
	struct nlattr *bcn_nest;
	struct nlattr *bcn_tb[DCB_BCN_ATTR_MAX + 1];
	u8 value_byte;
	u32 value_integer;
	int ret  = -EINVAL;
	bool getall = false;
	int i;

	if (!tb[DCB_ATTR_BCN] || !netdev->dcbnl_ops->getbcnrp ||
	    !netdev->dcbnl_ops->getbcncfg)
		return ret;

	ret = nla_parse_nested(bcn_tb, DCB_BCN_ATTR_MAX,
	                       tb[DCB_ATTR_BCN], dcbnl_bcn_nest);

	if (ret)
		goto err_out;

	dcbnl_skb = nlmsg_new(NLMSG_DEFAULT_SIZE, GFP_KERNEL);
	if (!dcbnl_skb)
		goto err_out;

	nlh = NLMSG_NEW(dcbnl_skb, pid, seq, RTM_GETDCB, sizeof(*dcb), flags);

	dcb = NLMSG_DATA(nlh);
	dcb->dcb_family = AF_UNSPEC;
	dcb->cmd = DCB_CMD_BCN_GCFG;

	bcn_nest = nla_nest_start(dcbnl_skb, DCB_ATTR_BCN);
	if (!bcn_nest)
		goto err;

	if (bcn_tb[DCB_BCN_ATTR_ALL])
		getall = true;

	for (i = DCB_BCN_ATTR_RP_0; i <= DCB_BCN_ATTR_RP_7; i++) {
		if (!getall && !bcn_tb[i])
			continue;

		netdev->dcbnl_ops->getbcnrp(netdev, i - DCB_BCN_ATTR_RP_0,
		                            &value_byte);
		ret = nla_put_u8(dcbnl_skb, i, value_byte);
		if (ret)
			goto err_bcn;
	}

	for (i = DCB_BCN_ATTR_BCNA_0; i <= DCB_BCN_ATTR_RI; i++) {
		if (!getall && !bcn_tb[i])
			continue;

		netdev->dcbnl_ops->getbcncfg(netdev, i,
		                             &value_integer);
		ret = nla_put_u32(dcbnl_skb, i, value_integer);
		if (ret)
			goto err_bcn;
	}

	nla_nest_end(dcbnl_skb, bcn_nest);

	nlmsg_end(dcbnl_skb, nlh);

	ret = rtnl_unicast(dcbnl_skb, &init_net, pid);
	if (ret)
		goto err_out;

	return 0;

err_bcn:
	nla_nest_cancel(dcbnl_skb, bcn_nest);
nlmsg_failure:
err:
	kfree_skb(dcbnl_skb);
err_out:
	ret  = -EINVAL;
	return ret;
}

static int dcbnl_bcn_setcfg(struct net_device *netdev, struct nlattr **tb,
                            u32 pid, u32 seq, u16 flags)
{
	struct nlattr *data[DCB_BCN_ATTR_MAX + 1];
	int i;
	int ret = -EINVAL;
	u8 value_byte;
	u32 value_int;

	if (!tb[DCB_ATTR_BCN] || !netdev->dcbnl_ops->setbcncfg ||
	    !netdev->dcbnl_ops->setbcnrp)
		return ret;

	ret = nla_parse_nested(data, DCB_BCN_ATTR_MAX,
	                       tb[DCB_ATTR_BCN],
	                       dcbnl_pfc_up_nest);
	if (ret)
		goto err;

	for (i = DCB_BCN_ATTR_RP_0; i <= DCB_BCN_ATTR_RP_7; i++) {
		if (data[i] == NULL)
			continue;
		value_byte = nla_get_u8(data[i]);
		netdev->dcbnl_ops->setbcnrp(netdev,
			data[i]->nla_type - DCB_BCN_ATTR_RP_0, value_byte);
	}

	for (i = DCB_BCN_ATTR_BCNA_0; i <= DCB_BCN_ATTR_RI; i++) {
		if (data[i] == NULL)
			continue;
		value_int = nla_get_u32(data[i]);
		netdev->dcbnl_ops->setbcncfg(netdev,
	                                     i, value_int);
	}

	ret = dcbnl_reply(0, RTM_SETDCB, DCB_CMD_BCN_SCFG, DCB_ATTR_BCN,
	                  pid, seq, flags);
err:
	return ret;
}

<<<<<<< HEAD
=======
/* Handle IEEE 802.1Qaz SET commands. If any requested operation can not
 * be completed the entire msg is aborted and error value is returned.
 * No attempt is made to reconcile the case where only part of the
 * cmd can be completed.
 */
static int dcbnl_ieee_set(struct net_device *netdev, struct nlattr **tb,
			  u32 pid, u32 seq, u16 flags)
{
	const struct dcbnl_rtnl_ops *ops = netdev->dcbnl_ops;
	struct nlattr *ieee[DCB_ATTR_IEEE_MAX + 1];
	int err = -EOPNOTSUPP;

	if (!ops)
		goto err;

	err = nla_parse_nested(ieee, DCB_ATTR_IEEE_MAX,
			       tb[DCB_ATTR_IEEE], dcbnl_ieee_policy);
	if (err)
		goto err;

	if (ieee[DCB_ATTR_IEEE_ETS] && ops->ieee_setets) {
		struct ieee_ets *ets = nla_data(ieee[DCB_ATTR_IEEE_ETS]);
		err = ops->ieee_setets(netdev, ets);
		if (err)
			goto err;
	}

	if (ieee[DCB_ATTR_IEEE_PFC] && ops->ieee_setpfc) {
		struct ieee_pfc *pfc = nla_data(ieee[DCB_ATTR_IEEE_PFC]);
		err = ops->ieee_setpfc(netdev, pfc);
		if (err)
			goto err;
	}

	if (ieee[DCB_ATTR_IEEE_APP_TABLE]) {
		struct nlattr *attr;
		int rem;

		nla_for_each_nested(attr, ieee[DCB_ATTR_IEEE_APP_TABLE], rem) {
			struct dcb_app *app_data;
			if (nla_type(attr) != DCB_ATTR_IEEE_APP)
				continue;
			app_data = nla_data(attr);
			if (ops->ieee_setapp)
				err = ops->ieee_setapp(netdev, app_data);
			else
				err = dcb_setapp(netdev, app_data);
			if (err)
				goto err;
		}
	}

err:
	dcbnl_reply(err, RTM_SETDCB, DCB_CMD_IEEE_SET, DCB_ATTR_IEEE,
		    pid, seq, flags);
	return err;
}

>>>>>>> 02f8c6ae
static int dcbnl_build_peer_app(struct net_device *netdev, struct sk_buff* skb,
				int app_nested_type, int app_info_type,
				int app_entry_type)
{
	struct dcb_peer_app_info info;
	struct dcb_app *table = NULL;
	const struct dcbnl_rtnl_ops *ops = netdev->dcbnl_ops;
	u16 app_count;
	int err;


	/**
	 * retrieve the peer app configuration form the driver. If the driver
	 * handlers fail exit without doing anything
	 */
	err = ops->peer_getappinfo(netdev, &info, &app_count);
	if (!err && app_count) {
		table = kmalloc(sizeof(struct dcb_app) * app_count, GFP_KERNEL);
		if (!table)
			return -ENOMEM;

		err = ops->peer_getapptable(netdev, table);
	}

	if (!err) {
		u16 i;
		struct nlattr *app;

		/**
		 * build the message, from here on the only possible failure
		 * is due to the skb size
		 */
		err = -EMSGSIZE;

		app = nla_nest_start(skb, app_nested_type);
		if (!app)
			goto nla_put_failure;

		if (app_info_type)
			NLA_PUT(skb, app_info_type, sizeof(info), &info);

		for (i = 0; i < app_count; i++)
			NLA_PUT(skb, app_entry_type, sizeof(struct dcb_app),
				&table[i]);

		nla_nest_end(skb, app);
	}
	err = 0;

nla_put_failure:
	kfree(table);
	return err;
}

/* Handle IEEE 802.1Qaz GET commands. */
<<<<<<< HEAD
static int dcbnl_ieee_fill(struct sk_buff *skb, struct net_device *netdev)
{
	struct nlattr *ieee, *app;
	struct dcb_app_type *itr;
	const struct dcbnl_rtnl_ops *ops = netdev->dcbnl_ops;
	int dcbx;
	int err = -EMSGSIZE;
=======
static int dcbnl_ieee_get(struct net_device *netdev, struct nlattr **tb,
			  u32 pid, u32 seq, u16 flags)
{
	struct sk_buff *skb;
	struct nlmsghdr *nlh;
	struct dcbmsg *dcb;
	struct nlattr *ieee, *app;
	struct dcb_app_type *itr;
	const struct dcbnl_rtnl_ops *ops = netdev->dcbnl_ops;
	int err;

	if (!ops)
		return -EOPNOTSUPP;

	skb = nlmsg_new(NLMSG_DEFAULT_SIZE, GFP_KERNEL);
	if (!skb)
		return -ENOBUFS;

	nlh = NLMSG_NEW(skb, pid, seq, RTM_GETDCB, sizeof(*dcb), flags);

	dcb = NLMSG_DATA(nlh);
	dcb->dcb_family = AF_UNSPEC;
	dcb->cmd = DCB_CMD_IEEE_GET;
>>>>>>> 02f8c6ae

	NLA_PUT_STRING(skb, DCB_ATTR_IFNAME, netdev->name);

	ieee = nla_nest_start(skb, DCB_ATTR_IEEE);
	if (!ieee)
		goto nla_put_failure;

	if (ops->ieee_getets) {
		struct ieee_ets ets;
		err = ops->ieee_getets(netdev, &ets);
		if (!err)
			NLA_PUT(skb, DCB_ATTR_IEEE_ETS, sizeof(ets), &ets);
	}

	if (ops->ieee_getpfc) {
		struct ieee_pfc pfc;
		err = ops->ieee_getpfc(netdev, &pfc);
		if (!err)
			NLA_PUT(skb, DCB_ATTR_IEEE_PFC, sizeof(pfc), &pfc);
	}

	app = nla_nest_start(skb, DCB_ATTR_IEEE_APP_TABLE);
	if (!app)
		goto nla_put_failure;

	spin_lock(&dcb_lock);
	list_for_each_entry(itr, &dcb_app_list, list) {
		if (strncmp(itr->name, netdev->name, IFNAMSIZ) == 0) {
			err = nla_put(skb, DCB_ATTR_IEEE_APP, sizeof(itr->app),
					 &itr->app);
			if (err) {
				spin_unlock(&dcb_lock);
				goto nla_put_failure;
			}
		}
	}
<<<<<<< HEAD

	if (netdev->dcbnl_ops->getdcbx)
		dcbx = netdev->dcbnl_ops->getdcbx(netdev);
	else
		dcbx = -EOPNOTSUPP;

=======
>>>>>>> 02f8c6ae
	spin_unlock(&dcb_lock);
	nla_nest_end(skb, app);

	/* get peer info if available */
	if (ops->ieee_peer_getets) {
		struct ieee_ets ets;
		err = ops->ieee_peer_getets(netdev, &ets);
		if (!err)
			NLA_PUT(skb, DCB_ATTR_IEEE_PEER_ETS, sizeof(ets), &ets);
	}

	if (ops->ieee_peer_getpfc) {
		struct ieee_pfc pfc;
		err = ops->ieee_peer_getpfc(netdev, &pfc);
		if (!err)
			NLA_PUT(skb, DCB_ATTR_IEEE_PEER_PFC, sizeof(pfc), &pfc);
	}

	if (ops->peer_getappinfo && ops->peer_getapptable) {
		err = dcbnl_build_peer_app(netdev, skb,
					   DCB_ATTR_IEEE_PEER_APP,
					   DCB_ATTR_IEEE_APP_UNSPEC,
					   DCB_ATTR_IEEE_APP);
		if (err)
			goto nla_put_failure;
	}

	nla_nest_end(skb, ieee);
<<<<<<< HEAD
	if (dcbx >= 0) {
		err = nla_put_u8(skb, DCB_ATTR_DCBX, dcbx);
		if (err)
			goto nla_put_failure;
	}

	return 0;

nla_put_failure:
	return err;
}

static int dcbnl_cee_pg_fill(struct sk_buff *skb, struct net_device *dev,
			     int dir)
{
	u8 pgid, up_map, prio, tc_pct;
	const struct dcbnl_rtnl_ops *ops = dev->dcbnl_ops;
	int i = dir ? DCB_ATTR_CEE_TX_PG : DCB_ATTR_CEE_RX_PG;
	struct nlattr *pg = nla_nest_start(skb, i);

	if (!pg)
		goto nla_put_failure;

	for (i = DCB_PG_ATTR_TC_0; i <= DCB_PG_ATTR_TC_7; i++) {
		struct nlattr *tc_nest = nla_nest_start(skb, i);

		if (!tc_nest)
			goto nla_put_failure;

		pgid = DCB_ATTR_VALUE_UNDEFINED;
		prio = DCB_ATTR_VALUE_UNDEFINED;
		tc_pct = DCB_ATTR_VALUE_UNDEFINED;
		up_map = DCB_ATTR_VALUE_UNDEFINED;

		if (!dir)
			ops->getpgtccfgrx(dev, i - DCB_PG_ATTR_TC_0,
					  &prio, &pgid, &tc_pct, &up_map);
		else
			ops->getpgtccfgtx(dev, i - DCB_PG_ATTR_TC_0,
					  &prio, &pgid, &tc_pct, &up_map);

		NLA_PUT_U8(skb, DCB_TC_ATTR_PARAM_PGID, pgid);
		NLA_PUT_U8(skb, DCB_TC_ATTR_PARAM_UP_MAPPING, up_map);
		NLA_PUT_U8(skb, DCB_TC_ATTR_PARAM_STRICT_PRIO, prio);
		NLA_PUT_U8(skb, DCB_TC_ATTR_PARAM_BW_PCT, tc_pct);
		nla_nest_end(skb, tc_nest);
	}

	for (i = DCB_PG_ATTR_BW_ID_0; i <= DCB_PG_ATTR_BW_ID_7; i++) {
		tc_pct = DCB_ATTR_VALUE_UNDEFINED;

		if (!dir)
			ops->getpgbwgcfgrx(dev, i - DCB_PG_ATTR_BW_ID_0,
					   &tc_pct);
		else
			ops->getpgbwgcfgtx(dev, i - DCB_PG_ATTR_BW_ID_0,
					   &tc_pct);
		NLA_PUT_U8(skb, i, tc_pct);
	}
	nla_nest_end(skb, pg);
	return 0;

nla_put_failure:
	return -EMSGSIZE;
}

static int dcbnl_cee_fill(struct sk_buff *skb, struct net_device *netdev)
{
	struct nlattr *cee, *app;
	struct dcb_app_type *itr;
	const struct dcbnl_rtnl_ops *ops = netdev->dcbnl_ops;
	int dcbx, i, err = -EMSGSIZE;
	u8 value;

	NLA_PUT_STRING(skb, DCB_ATTR_IFNAME, netdev->name);

	cee = nla_nest_start(skb, DCB_ATTR_CEE);
	if (!cee)
		goto nla_put_failure;

	/* local pg */
	if (ops->getpgtccfgtx && ops->getpgbwgcfgtx) {
		err = dcbnl_cee_pg_fill(skb, netdev, 1);
		if (err)
			goto nla_put_failure;
	}

	if (ops->getpgtccfgrx && ops->getpgbwgcfgrx) {
		err = dcbnl_cee_pg_fill(skb, netdev, 0);
		if (err)
			goto nla_put_failure;
	}

	/* local pfc */
	if (ops->getpfccfg) {
		struct nlattr *pfc_nest = nla_nest_start(skb, DCB_ATTR_CEE_PFC);

		if (!pfc_nest)
			goto nla_put_failure;

		for (i = DCB_PFC_UP_ATTR_0; i <= DCB_PFC_UP_ATTR_7; i++) {
			ops->getpfccfg(netdev, i - DCB_PFC_UP_ATTR_0, &value);
			NLA_PUT_U8(skb, i, value);
		}
		nla_nest_end(skb, pfc_nest);
	}

	/* local app */
	spin_lock(&dcb_lock);
	app = nla_nest_start(skb, DCB_ATTR_CEE_APP_TABLE);
	if (!app)
		goto dcb_unlock;

	list_for_each_entry(itr, &dcb_app_list, list) {
		if (strncmp(itr->name, netdev->name, IFNAMSIZ) == 0) {
			struct nlattr *app_nest = nla_nest_start(skb,
								 DCB_ATTR_APP);
			if (!app_nest)
				goto dcb_unlock;

			err = nla_put_u8(skb, DCB_APP_ATTR_IDTYPE,
					 itr->app.selector);
			if (err)
				goto dcb_unlock;

			err = nla_put_u16(skb, DCB_APP_ATTR_ID,
					  itr->app.protocol);
			if (err)
				goto dcb_unlock;

			err = nla_put_u8(skb, DCB_APP_ATTR_PRIORITY,
					 itr->app.priority);
			if (err)
				goto dcb_unlock;

			nla_nest_end(skb, app_nest);
		}
	}
	nla_nest_end(skb, app);

	if (netdev->dcbnl_ops->getdcbx)
		dcbx = netdev->dcbnl_ops->getdcbx(netdev);
	else
		dcbx = -EOPNOTSUPP;

	spin_unlock(&dcb_lock);

	/* features flags */
	if (ops->getfeatcfg) {
		struct nlattr *feat = nla_nest_start(skb, DCB_ATTR_CEE_FEAT);
		if (!feat)
			goto nla_put_failure;

		for (i = DCB_FEATCFG_ATTR_ALL + 1; i <= DCB_FEATCFG_ATTR_MAX;
		     i++)
			if (!ops->getfeatcfg(netdev, i, &value))
				NLA_PUT_U8(skb, i, value);

		nla_nest_end(skb, feat);
	}

	/* peer info if available */
	if (ops->cee_peer_getpg) {
		struct cee_pg pg;
		err = ops->cee_peer_getpg(netdev, &pg);
		if (!err)
			NLA_PUT(skb, DCB_ATTR_CEE_PEER_PG, sizeof(pg), &pg);
	}

	if (ops->cee_peer_getpfc) {
		struct cee_pfc pfc;
		err = ops->cee_peer_getpfc(netdev, &pfc);
		if (!err)
			NLA_PUT(skb, DCB_ATTR_CEE_PEER_PFC, sizeof(pfc), &pfc);
	}

	if (ops->peer_getappinfo && ops->peer_getapptable) {
		err = dcbnl_build_peer_app(netdev, skb,
					   DCB_ATTR_CEE_PEER_APP_TABLE,
					   DCB_ATTR_CEE_PEER_APP_INFO,
					   DCB_ATTR_CEE_PEER_APP);
		if (err)
			goto nla_put_failure;
	}
	nla_nest_end(skb, cee);

	/* DCBX state */
	if (dcbx >= 0) {
		err = nla_put_u8(skb, DCB_ATTR_DCBX, dcbx);
		if (err)
			goto nla_put_failure;
	}
	return 0;

dcb_unlock:
	spin_unlock(&dcb_lock);
nla_put_failure:
	return err;
}

static int dcbnl_notify(struct net_device *dev, int event, int cmd,
			u32 seq, u32 pid, int dcbx_ver)
{
	struct net *net = dev_net(dev);
	struct sk_buff *skb;
	struct nlmsghdr *nlh;
	struct dcbmsg *dcb;
	const struct dcbnl_rtnl_ops *ops = dev->dcbnl_ops;
	int err;

	if (!ops)
		return -EOPNOTSUPP;

	skb = nlmsg_new(NLMSG_DEFAULT_SIZE, GFP_KERNEL);
	if (!skb)
		return -ENOBUFS;

	nlh = nlmsg_put(skb, pid, 0, event, sizeof(*dcb), 0);
	if (nlh == NULL) {
		nlmsg_free(skb);
		return -EMSGSIZE;
	}

	dcb = NLMSG_DATA(nlh);
	dcb->dcb_family = AF_UNSPEC;
	dcb->cmd = cmd;

	if (dcbx_ver == DCB_CAP_DCBX_VER_IEEE)
		err = dcbnl_ieee_fill(skb, dev);
	else
		err = dcbnl_cee_fill(skb, dev);

	if (err < 0) {
		/* Report error to broadcast listeners */
		nlmsg_cancel(skb, nlh);
		kfree_skb(skb);
		rtnl_set_sk_err(net, RTNLGRP_DCB, err);
	} else {
		/* End nlmsg and notify broadcast listeners */
		nlmsg_end(skb, nlh);
		rtnl_notify(skb, net, 0, RTNLGRP_DCB, NULL, GFP_KERNEL);
	}

	return err;
}

int dcbnl_ieee_notify(struct net_device *dev, int event, int cmd,
		      u32 seq, u32 pid)
{
	return dcbnl_notify(dev, event, cmd, seq, pid, DCB_CAP_DCBX_VER_IEEE);
}
EXPORT_SYMBOL(dcbnl_ieee_notify);

int dcbnl_cee_notify(struct net_device *dev, int event, int cmd,
		     u32 seq, u32 pid)
{
	return dcbnl_notify(dev, event, cmd, seq, pid, DCB_CAP_DCBX_VER_CEE);
}
EXPORT_SYMBOL(dcbnl_cee_notify);

/* Handle IEEE 802.1Qaz SET commands. If any requested operation can not
 * be completed the entire msg is aborted and error value is returned.
 * No attempt is made to reconcile the case where only part of the
 * cmd can be completed.
 */
static int dcbnl_ieee_set(struct net_device *netdev, struct nlattr **tb,
			  u32 pid, u32 seq, u16 flags)
{
	const struct dcbnl_rtnl_ops *ops = netdev->dcbnl_ops;
	struct nlattr *ieee[DCB_ATTR_IEEE_MAX + 1];
	int err = -EOPNOTSUPP;

	if (!ops)
		return err;

	if (!tb[DCB_ATTR_IEEE])
		return -EINVAL;

	err = nla_parse_nested(ieee, DCB_ATTR_IEEE_MAX,
			       tb[DCB_ATTR_IEEE], dcbnl_ieee_policy);
	if (err)
		return err;

	if (ieee[DCB_ATTR_IEEE_ETS] && ops->ieee_setets) {
		struct ieee_ets *ets = nla_data(ieee[DCB_ATTR_IEEE_ETS]);
		err = ops->ieee_setets(netdev, ets);
		if (err)
			goto err;
	}

	if (ieee[DCB_ATTR_IEEE_PFC] && ops->ieee_setpfc) {
		struct ieee_pfc *pfc = nla_data(ieee[DCB_ATTR_IEEE_PFC]);
		err = ops->ieee_setpfc(netdev, pfc);
		if (err)
			goto err;
	}

	if (ieee[DCB_ATTR_IEEE_APP_TABLE]) {
		struct nlattr *attr;
		int rem;

		nla_for_each_nested(attr, ieee[DCB_ATTR_IEEE_APP_TABLE], rem) {
			struct dcb_app *app_data;
			if (nla_type(attr) != DCB_ATTR_IEEE_APP)
				continue;
			app_data = nla_data(attr);
			if (ops->ieee_setapp)
				err = ops->ieee_setapp(netdev, app_data);
			else
				err = dcb_ieee_setapp(netdev, app_data);
			if (err)
				goto err;
		}
	}

err:
	dcbnl_reply(err, RTM_SETDCB, DCB_CMD_IEEE_SET, DCB_ATTR_IEEE,
		    pid, seq, flags);
	dcbnl_ieee_notify(netdev, RTM_SETDCB, DCB_CMD_IEEE_SET, seq, 0);
	return err;
}

static int dcbnl_ieee_get(struct net_device *netdev, struct nlattr **tb,
			  u32 pid, u32 seq, u16 flags)
{
	struct net *net = dev_net(netdev);
	struct sk_buff *skb;
	struct nlmsghdr *nlh;
	struct dcbmsg *dcb;
	const struct dcbnl_rtnl_ops *ops = netdev->dcbnl_ops;
	int err;

	if (!ops)
		return -EOPNOTSUPP;

	skb = nlmsg_new(NLMSG_DEFAULT_SIZE, GFP_KERNEL);
	if (!skb)
		return -ENOBUFS;

	nlh = nlmsg_put(skb, pid, seq, RTM_GETDCB, sizeof(*dcb), flags);
	if (nlh == NULL) {
		nlmsg_free(skb);
		return -EMSGSIZE;
	}

	dcb = NLMSG_DATA(nlh);
	dcb->dcb_family = AF_UNSPEC;
	dcb->cmd = DCB_CMD_IEEE_GET;

	err = dcbnl_ieee_fill(skb, netdev);

	if (err < 0) {
		nlmsg_cancel(skb, nlh);
		kfree_skb(skb);
	} else {
		nlmsg_end(skb, nlh);
		err = rtnl_unicast(skb, net, pid);
	}

	return err;
}

static int dcbnl_ieee_del(struct net_device *netdev, struct nlattr **tb,
			  u32 pid, u32 seq, u16 flags)
{
	const struct dcbnl_rtnl_ops *ops = netdev->dcbnl_ops;
	struct nlattr *ieee[DCB_ATTR_IEEE_MAX + 1];
	int err = -EOPNOTSUPP;

	if (!ops)
		return -EOPNOTSUPP;

	if (!tb[DCB_ATTR_IEEE])
		return -EINVAL;

	err = nla_parse_nested(ieee, DCB_ATTR_IEEE_MAX,
			       tb[DCB_ATTR_IEEE], dcbnl_ieee_policy);
	if (err)
		return err;

	if (ieee[DCB_ATTR_IEEE_APP_TABLE]) {
		struct nlattr *attr;
		int rem;

		nla_for_each_nested(attr, ieee[DCB_ATTR_IEEE_APP_TABLE], rem) {
			struct dcb_app *app_data;

			if (nla_type(attr) != DCB_ATTR_IEEE_APP)
				continue;
			app_data = nla_data(attr);
			if (ops->ieee_delapp)
				err = ops->ieee_delapp(netdev, app_data);
			else
				err = dcb_ieee_delapp(netdev, app_data);
			if (err)
				goto err;
		}
	}

err:
	dcbnl_reply(err, RTM_SETDCB, DCB_CMD_IEEE_DEL, DCB_ATTR_IEEE,
		    pid, seq, flags);
	dcbnl_ieee_notify(netdev, RTM_SETDCB, DCB_CMD_IEEE_DEL, seq, 0);
	return err;
}


=======
	nlmsg_end(skb, nlh);

	return rtnl_unicast(skb, &init_net, pid);
nla_put_failure:
	nlmsg_cancel(skb, nlh);
nlmsg_failure:
	kfree_skb(skb);
	return -1;
}

>>>>>>> 02f8c6ae
/* DCBX configuration */
static int dcbnl_getdcbx(struct net_device *netdev, struct nlattr **tb,
			 u32 pid, u32 seq, u16 flags)
{
	int ret;

	if (!netdev->dcbnl_ops->getdcbx)
		return -EOPNOTSUPP;

	ret = dcbnl_reply(netdev->dcbnl_ops->getdcbx(netdev), RTM_GETDCB,
			  DCB_CMD_GDCBX, DCB_ATTR_DCBX, pid, seq, flags);

	return ret;
}

static int dcbnl_setdcbx(struct net_device *netdev, struct nlattr **tb,
			 u32 pid, u32 seq, u16 flags)
{
	int ret;
	u8 value;

	if (!netdev->dcbnl_ops->setdcbx)
		return -EOPNOTSUPP;

	if (!tb[DCB_ATTR_DCBX])
		return -EINVAL;

	value = nla_get_u8(tb[DCB_ATTR_DCBX]);

	ret = dcbnl_reply(netdev->dcbnl_ops->setdcbx(netdev, value),
			  RTM_SETDCB, DCB_CMD_SDCBX, DCB_ATTR_DCBX,
			  pid, seq, flags);

	return ret;
}

static int dcbnl_getfeatcfg(struct net_device *netdev, struct nlattr **tb,
			    u32 pid, u32 seq, u16 flags)
{
	struct sk_buff *dcbnl_skb;
	struct nlmsghdr *nlh;
	struct dcbmsg *dcb;
	struct nlattr *data[DCB_FEATCFG_ATTR_MAX + 1], *nest;
	u8 value;
	int ret, i;
	int getall = 0;

	if (!netdev->dcbnl_ops->getfeatcfg)
		return -EOPNOTSUPP;

	if (!tb[DCB_ATTR_FEATCFG])
		return -EINVAL;

	ret = nla_parse_nested(data, DCB_FEATCFG_ATTR_MAX, tb[DCB_ATTR_FEATCFG],
			       dcbnl_featcfg_nest);
	if (ret)
		goto err_out;

	dcbnl_skb = nlmsg_new(NLMSG_DEFAULT_SIZE, GFP_KERNEL);
	if (!dcbnl_skb) {
		ret = -ENOBUFS;
		goto err_out;
	}

	nlh = NLMSG_NEW(dcbnl_skb, pid, seq, RTM_GETDCB, sizeof(*dcb), flags);

	dcb = NLMSG_DATA(nlh);
	dcb->dcb_family = AF_UNSPEC;
	dcb->cmd = DCB_CMD_GFEATCFG;

	nest = nla_nest_start(dcbnl_skb, DCB_ATTR_FEATCFG);
	if (!nest) {
		ret = -EMSGSIZE;
		goto nla_put_failure;
	}

	if (data[DCB_FEATCFG_ATTR_ALL])
		getall = 1;

	for (i = DCB_FEATCFG_ATTR_ALL+1; i <= DCB_FEATCFG_ATTR_MAX; i++) {
		if (!getall && !data[i])
			continue;

		ret = netdev->dcbnl_ops->getfeatcfg(netdev, i, &value);
		if (!ret)
			ret = nla_put_u8(dcbnl_skb, i, value);

		if (ret) {
			nla_nest_cancel(dcbnl_skb, nest);
			goto nla_put_failure;
		}
	}
	nla_nest_end(dcbnl_skb, nest);

	nlmsg_end(dcbnl_skb, nlh);

	return rtnl_unicast(dcbnl_skb, &init_net, pid);
nla_put_failure:
	nlmsg_cancel(dcbnl_skb, nlh);
nlmsg_failure:
	kfree_skb(dcbnl_skb);
err_out:
	return ret;
}

static int dcbnl_setfeatcfg(struct net_device *netdev, struct nlattr **tb,
			    u32 pid, u32 seq, u16 flags)
{
	struct nlattr *data[DCB_FEATCFG_ATTR_MAX + 1];
	int ret, i;
	u8 value;

	if (!netdev->dcbnl_ops->setfeatcfg)
		return -ENOTSUPP;

	if (!tb[DCB_ATTR_FEATCFG])
		return -EINVAL;

	ret = nla_parse_nested(data, DCB_FEATCFG_ATTR_MAX, tb[DCB_ATTR_FEATCFG],
			       dcbnl_featcfg_nest);

	if (ret)
		goto err;

	for (i = DCB_FEATCFG_ATTR_ALL+1; i <= DCB_FEATCFG_ATTR_MAX; i++) {
		if (data[i] == NULL)
			continue;

		value = nla_get_u8(data[i]);

		ret = netdev->dcbnl_ops->setfeatcfg(netdev, i, value);

		if (ret)
			goto err;
	}
err:
	dcbnl_reply(ret, RTM_SETDCB, DCB_CMD_SFEATCFG, DCB_ATTR_FEATCFG,
		    pid, seq, flags);

	return ret;
}

/* Handle CEE DCBX GET commands. */
static int dcbnl_cee_get(struct net_device *netdev, struct nlattr **tb,
			 u32 pid, u32 seq, u16 flags)
{
<<<<<<< HEAD
	struct net *net = dev_net(netdev);
	struct sk_buff *skb;
	struct nlmsghdr *nlh;
	struct dcbmsg *dcb;
=======
	struct sk_buff *skb;
	struct nlmsghdr *nlh;
	struct dcbmsg *dcb;
	struct nlattr *cee;
>>>>>>> 02f8c6ae
	const struct dcbnl_rtnl_ops *ops = netdev->dcbnl_ops;
	int err;

	if (!ops)
		return -EOPNOTSUPP;

	skb = nlmsg_new(NLMSG_DEFAULT_SIZE, GFP_KERNEL);
	if (!skb)
		return -ENOBUFS;

<<<<<<< HEAD
	nlh = nlmsg_put(skb, pid, seq, RTM_GETDCB, sizeof(*dcb), flags);
	if (nlh == NULL) {
		nlmsg_free(skb);
		return -EMSGSIZE;
	}
=======
	nlh = NLMSG_NEW(skb, pid, seq, RTM_GETDCB, sizeof(*dcb), flags);
>>>>>>> 02f8c6ae

	dcb = NLMSG_DATA(nlh);
	dcb->dcb_family = AF_UNSPEC;
	dcb->cmd = DCB_CMD_CEE_GET;

<<<<<<< HEAD
	err = dcbnl_cee_fill(skb, netdev);

	if (err < 0) {
		nlmsg_cancel(skb, nlh);
		nlmsg_free(skb);
	} else {
		nlmsg_end(skb, nlh);
		err = rtnl_unicast(skb, net, pid);
	}
	return err;
=======
	NLA_PUT_STRING(skb, DCB_ATTR_IFNAME, netdev->name);

	cee = nla_nest_start(skb, DCB_ATTR_CEE);
	if (!cee)
		goto nla_put_failure;

	/* get peer info if available */
	if (ops->cee_peer_getpg) {
		struct cee_pg pg;
		err = ops->cee_peer_getpg(netdev, &pg);
		if (!err)
			NLA_PUT(skb, DCB_ATTR_CEE_PEER_PG, sizeof(pg), &pg);
	}

	if (ops->cee_peer_getpfc) {
		struct cee_pfc pfc;
		err = ops->cee_peer_getpfc(netdev, &pfc);
		if (!err)
			NLA_PUT(skb, DCB_ATTR_CEE_PEER_PFC, sizeof(pfc), &pfc);
	}

	if (ops->peer_getappinfo && ops->peer_getapptable) {
		err = dcbnl_build_peer_app(netdev, skb,
					   DCB_ATTR_CEE_PEER_APP_TABLE,
					   DCB_ATTR_CEE_PEER_APP_INFO,
					   DCB_ATTR_CEE_PEER_APP);
		if (err)
			goto nla_put_failure;
	}

	nla_nest_end(skb, cee);
	nlmsg_end(skb, nlh);

	return rtnl_unicast(skb, &init_net, pid);
nla_put_failure:
	nlmsg_cancel(skb, nlh);
nlmsg_failure:
	kfree_skb(skb);
	return -1;
>>>>>>> 02f8c6ae
}

static int dcb_doit(struct sk_buff *skb, struct nlmsghdr *nlh, void *arg)
{
	struct net *net = sock_net(skb->sk);
	struct net_device *netdev;
	struct dcbmsg  *dcb = (struct dcbmsg *)NLMSG_DATA(nlh);
	struct nlattr *tb[DCB_ATTR_MAX + 1];
	u32 pid = skb ? NETLINK_CB(skb).pid : 0;
	int ret = -EINVAL;

	if (!net_eq(net, &init_net))
		return -EINVAL;

	ret = nlmsg_parse(nlh, sizeof(*dcb), tb, DCB_ATTR_MAX,
			  dcbnl_rtnl_policy);
	if (ret < 0)
		return ret;

	if (!tb[DCB_ATTR_IFNAME])
		return -EINVAL;

	netdev = dev_get_by_name(&init_net, nla_data(tb[DCB_ATTR_IFNAME]));
	if (!netdev)
		return -EINVAL;

	if (!netdev->dcbnl_ops)
		goto errout;

	switch (dcb->cmd) {
	case DCB_CMD_GSTATE:
		ret = dcbnl_getstate(netdev, tb, pid, nlh->nlmsg_seq,
		                     nlh->nlmsg_flags);
		goto out;
	case DCB_CMD_PFC_GCFG:
		ret = dcbnl_getpfccfg(netdev, tb, pid, nlh->nlmsg_seq,
		                      nlh->nlmsg_flags);
		goto out;
	case DCB_CMD_GPERM_HWADDR:
		ret = dcbnl_getperm_hwaddr(netdev, tb, pid, nlh->nlmsg_seq,
		                           nlh->nlmsg_flags);
		goto out;
	case DCB_CMD_PGTX_GCFG:
		ret = dcbnl_pgtx_getcfg(netdev, tb, pid, nlh->nlmsg_seq,
		                        nlh->nlmsg_flags);
		goto out;
	case DCB_CMD_PGRX_GCFG:
		ret = dcbnl_pgrx_getcfg(netdev, tb, pid, nlh->nlmsg_seq,
		                        nlh->nlmsg_flags);
		goto out;
	case DCB_CMD_BCN_GCFG:
		ret = dcbnl_bcn_getcfg(netdev, tb, pid, nlh->nlmsg_seq,
		                       nlh->nlmsg_flags);
		goto out;
	case DCB_CMD_SSTATE:
		ret = dcbnl_setstate(netdev, tb, pid, nlh->nlmsg_seq,
		                     nlh->nlmsg_flags);
		goto out;
	case DCB_CMD_PFC_SCFG:
		ret = dcbnl_setpfccfg(netdev, tb, pid, nlh->nlmsg_seq,
		                      nlh->nlmsg_flags);
		goto out;

	case DCB_CMD_SET_ALL:
		ret = dcbnl_setall(netdev, tb, pid, nlh->nlmsg_seq,
		                   nlh->nlmsg_flags);
		goto out;
	case DCB_CMD_PGTX_SCFG:
		ret = dcbnl_pgtx_setcfg(netdev, tb, pid, nlh->nlmsg_seq,
		                        nlh->nlmsg_flags);
		goto out;
	case DCB_CMD_PGRX_SCFG:
		ret = dcbnl_pgrx_setcfg(netdev, tb, pid, nlh->nlmsg_seq,
		                        nlh->nlmsg_flags);
		goto out;
	case DCB_CMD_GCAP:
		ret = dcbnl_getcap(netdev, tb, pid, nlh->nlmsg_seq,
		                   nlh->nlmsg_flags);
		goto out;
	case DCB_CMD_GNUMTCS:
		ret = dcbnl_getnumtcs(netdev, tb, pid, nlh->nlmsg_seq,
		                      nlh->nlmsg_flags);
		goto out;
	case DCB_CMD_SNUMTCS:
		ret = dcbnl_setnumtcs(netdev, tb, pid, nlh->nlmsg_seq,
		                      nlh->nlmsg_flags);
		goto out;
	case DCB_CMD_PFC_GSTATE:
		ret = dcbnl_getpfcstate(netdev, tb, pid, nlh->nlmsg_seq,
		                        nlh->nlmsg_flags);
		goto out;
	case DCB_CMD_PFC_SSTATE:
		ret = dcbnl_setpfcstate(netdev, tb, pid, nlh->nlmsg_seq,
		                        nlh->nlmsg_flags);
		goto out;
	case DCB_CMD_BCN_SCFG:
		ret = dcbnl_bcn_setcfg(netdev, tb, pid, nlh->nlmsg_seq,
		                       nlh->nlmsg_flags);
		goto out;
	case DCB_CMD_GAPP:
		ret = dcbnl_getapp(netdev, tb, pid, nlh->nlmsg_seq,
		                   nlh->nlmsg_flags);
		goto out;
	case DCB_CMD_SAPP:
		ret = dcbnl_setapp(netdev, tb, pid, nlh->nlmsg_seq,
		                   nlh->nlmsg_flags);
		goto out;
	case DCB_CMD_IEEE_SET:
		ret = dcbnl_ieee_set(netdev, tb, pid, nlh->nlmsg_seq,
<<<<<<< HEAD
				     nlh->nlmsg_flags);
		goto out;
	case DCB_CMD_IEEE_GET:
		ret = dcbnl_ieee_get(netdev, tb, pid, nlh->nlmsg_seq,
				     nlh->nlmsg_flags);
		goto out;
	case DCB_CMD_IEEE_DEL:
		ret = dcbnl_ieee_del(netdev, tb, pid, nlh->nlmsg_seq,
				     nlh->nlmsg_flags);
=======
				 nlh->nlmsg_flags);
		goto out;
	case DCB_CMD_IEEE_GET:
		ret = dcbnl_ieee_get(netdev, tb, pid, nlh->nlmsg_seq,
				 nlh->nlmsg_flags);
>>>>>>> 02f8c6ae
		goto out;
	case DCB_CMD_GDCBX:
		ret = dcbnl_getdcbx(netdev, tb, pid, nlh->nlmsg_seq,
				    nlh->nlmsg_flags);
		goto out;
	case DCB_CMD_SDCBX:
		ret = dcbnl_setdcbx(netdev, tb, pid, nlh->nlmsg_seq,
				    nlh->nlmsg_flags);
		goto out;
	case DCB_CMD_GFEATCFG:
		ret = dcbnl_getfeatcfg(netdev, tb, pid, nlh->nlmsg_seq,
				       nlh->nlmsg_flags);
		goto out;
	case DCB_CMD_SFEATCFG:
		ret = dcbnl_setfeatcfg(netdev, tb, pid, nlh->nlmsg_seq,
				       nlh->nlmsg_flags);
		goto out;
	case DCB_CMD_CEE_GET:
		ret = dcbnl_cee_get(netdev, tb, pid, nlh->nlmsg_seq,
				    nlh->nlmsg_flags);
		goto out;
	default:
		goto errout;
	}
errout:
	ret = -EINVAL;
out:
	dev_put(netdev);
	return ret;
}

/**
 * dcb_getapp - retrieve the DCBX application user priority
 *
 * On success returns a non-zero 802.1p user priority bitmap
 * otherwise returns 0 as the invalid user priority bitmap to
 * indicate an error.
 */
u8 dcb_getapp(struct net_device *dev, struct dcb_app *app)
{
	struct dcb_app_type *itr;
	u8 prio = 0;

	spin_lock(&dcb_lock);
	list_for_each_entry(itr, &dcb_app_list, list) {
		if (itr->app.selector == app->selector &&
		    itr->app.protocol == app->protocol &&
		    (strncmp(itr->name, dev->name, IFNAMSIZ) == 0)) {
			prio = itr->app.priority;
			break;
		}
	}
	spin_unlock(&dcb_lock);

	return prio;
}
EXPORT_SYMBOL(dcb_getapp);

/**
<<<<<<< HEAD
 * dcb_setapp - add CEE dcb application data to app list
 *
 * Priority 0 is an invalid priority in CEE spec. This routine
 * removes applications from the app list if the priority is
 * set to zero.
 */
int dcb_setapp(struct net_device *dev, struct dcb_app *new)
=======
 * ixgbe_dcbnl_setapp - add dcb application data to app list
 *
 * Priority 0 is the default priority this removes applications
 * from the app list if the priority is set to zero.
 */
u8 dcb_setapp(struct net_device *dev, struct dcb_app *new)
>>>>>>> 02f8c6ae
{
	struct dcb_app_type *itr;
	struct dcb_app_type event;

	memcpy(&event.name, dev->name, sizeof(event.name));
	memcpy(&event.app, new, sizeof(event.app));

	spin_lock(&dcb_lock);
	/* Search for existing match and replace */
	list_for_each_entry(itr, &dcb_app_list, list) {
		if (itr->app.selector == new->selector &&
		    itr->app.protocol == new->protocol &&
		    (strncmp(itr->name, dev->name, IFNAMSIZ) == 0)) {
			if (new->priority)
				itr->app.priority = new->priority;
			else {
				list_del(&itr->list);
				kfree(itr);
			}
			goto out;
		}
	}
	/* App type does not exist add new application type */
	if (new->priority) {
		struct dcb_app_type *entry;
		entry = kmalloc(sizeof(struct dcb_app_type), GFP_ATOMIC);
		if (!entry) {
			spin_unlock(&dcb_lock);
			return -ENOMEM;
		}

		memcpy(&entry->app, new, sizeof(*new));
		strncpy(entry->name, dev->name, IFNAMSIZ);
		list_add(&entry->list, &dcb_app_list);
	}
out:
	spin_unlock(&dcb_lock);
	call_dcbevent_notifiers(DCB_APP_EVENT, &event);
	return 0;
}
EXPORT_SYMBOL(dcb_setapp);

<<<<<<< HEAD
/**
 * dcb_ieee_getapp_mask - retrieve the IEEE DCB application priority
 *
 * Helper routine which on success returns a non-zero 802.1Qaz user
 * priority bitmap otherwise returns 0 to indicate the dcb_app was
 * not found in APP list.
 */
u8 dcb_ieee_getapp_mask(struct net_device *dev, struct dcb_app *app)
{
	struct dcb_app_type *itr;
	u8 prio = 0;

	spin_lock(&dcb_lock);
	list_for_each_entry(itr, &dcb_app_list, list) {
		if (itr->app.selector == app->selector &&
		    itr->app.protocol == app->protocol &&
		    (strncmp(itr->name, dev->name, IFNAMSIZ) == 0)) {
			prio |= 1 << itr->app.priority;
		}
	}
	spin_unlock(&dcb_lock);

	return prio;
}
EXPORT_SYMBOL(dcb_ieee_getapp_mask);

/**
 * dcb_ieee_setapp - add IEEE dcb application data to app list
 *
 * This adds Application data to the list. Multiple application
 * entries may exists for the same selector and protocol as long
 * as the priorities are different.
 */
int dcb_ieee_setapp(struct net_device *dev, struct dcb_app *new)
{
	struct dcb_app_type *itr, *entry;
	struct dcb_app_type event;
	int err = 0;

	memcpy(&event.name, dev->name, sizeof(event.name));
	memcpy(&event.app, new, sizeof(event.app));

	spin_lock(&dcb_lock);
	/* Search for existing match and abort if found */
	list_for_each_entry(itr, &dcb_app_list, list) {
		if (itr->app.selector == new->selector &&
		    itr->app.protocol == new->protocol &&
		    itr->app.priority == new->priority &&
		    (strncmp(itr->name, dev->name, IFNAMSIZ) == 0)) {
			err = -EEXIST;
			goto out;
		}
	}

	/* App entry does not exist add new entry */
	entry = kmalloc(sizeof(struct dcb_app_type), GFP_ATOMIC);
	if (!entry) {
		err = -ENOMEM;
		goto out;
	}

	memcpy(&entry->app, new, sizeof(*new));
	strncpy(entry->name, dev->name, IFNAMSIZ);
	list_add(&entry->list, &dcb_app_list);
out:
	spin_unlock(&dcb_lock);
	if (!err)
		call_dcbevent_notifiers(DCB_APP_EVENT, &event);
	return err;
}
EXPORT_SYMBOL(dcb_ieee_setapp);

/**
 * dcb_ieee_delapp - delete IEEE dcb application data from list
 *
 * This removes a matching APP data from the APP list
 */
int dcb_ieee_delapp(struct net_device *dev, struct dcb_app *del)
{
	struct dcb_app_type *itr;
	struct dcb_app_type event;
	int err = -ENOENT;

	memcpy(&event.name, dev->name, sizeof(event.name));
	memcpy(&event.app, del, sizeof(event.app));

	spin_lock(&dcb_lock);
	/* Search for existing match and remove it. */
	list_for_each_entry(itr, &dcb_app_list, list) {
		if (itr->app.selector == del->selector &&
		    itr->app.protocol == del->protocol &&
		    itr->app.priority == del->priority &&
		    (strncmp(itr->name, dev->name, IFNAMSIZ) == 0)) {
			list_del(&itr->list);
			kfree(itr);
			err = 0;
			goto out;
		}
	}

out:
	spin_unlock(&dcb_lock);
	if (!err)
		call_dcbevent_notifiers(DCB_APP_EVENT, &event);
	return err;
}
EXPORT_SYMBOL(dcb_ieee_delapp);

=======
>>>>>>> 02f8c6ae
static void dcb_flushapp(void)
{
	struct dcb_app_type *app;
	struct dcb_app_type *tmp;

	spin_lock(&dcb_lock);
	list_for_each_entry_safe(app, tmp, &dcb_app_list, list) {
		list_del(&app->list);
		kfree(app);
	}
	spin_unlock(&dcb_lock);
}

static int __init dcbnl_init(void)
{
	INIT_LIST_HEAD(&dcb_app_list);

	rtnl_register(PF_UNSPEC, RTM_GETDCB, dcb_doit, NULL);
	rtnl_register(PF_UNSPEC, RTM_SETDCB, dcb_doit, NULL);

	return 0;
}
module_init(dcbnl_init);

static void __exit dcbnl_exit(void)
{
	rtnl_unregister(PF_UNSPEC, RTM_GETDCB);
	rtnl_unregister(PF_UNSPEC, RTM_SETDCB);
	dcb_flushapp();
}
module_exit(dcbnl_exit);<|MERGE_RESOLUTION|>--- conflicted
+++ resolved
@@ -1166,8 +1166,6 @@
 	return ret;
 }
 
-<<<<<<< HEAD
-=======
 /* Handle IEEE 802.1Qaz SET commands. If any requested operation can not
  * be completed the entire msg is aborted and error value is returned.
  * No attempt is made to reconcile the case where only part of the
@@ -1226,7 +1224,6 @@
 	return err;
 }
 
->>>>>>> 02f8c6ae
 static int dcbnl_build_peer_app(struct net_device *netdev, struct sk_buff* skb,
 				int app_nested_type, int app_info_type,
 				int app_entry_type)
@@ -1282,15 +1279,6 @@
 }
 
 /* Handle IEEE 802.1Qaz GET commands. */
-<<<<<<< HEAD
-static int dcbnl_ieee_fill(struct sk_buff *skb, struct net_device *netdev)
-{
-	struct nlattr *ieee, *app;
-	struct dcb_app_type *itr;
-	const struct dcbnl_rtnl_ops *ops = netdev->dcbnl_ops;
-	int dcbx;
-	int err = -EMSGSIZE;
-=======
 static int dcbnl_ieee_get(struct net_device *netdev, struct nlattr **tb,
 			  u32 pid, u32 seq, u16 flags)
 {
@@ -1314,7 +1302,6 @@
 	dcb = NLMSG_DATA(nlh);
 	dcb->dcb_family = AF_UNSPEC;
 	dcb->cmd = DCB_CMD_IEEE_GET;
->>>>>>> 02f8c6ae
 
 	NLA_PUT_STRING(skb, DCB_ATTR_IFNAME, netdev->name);
 
@@ -1351,15 +1338,6 @@
 			}
 		}
 	}
-<<<<<<< HEAD
-
-	if (netdev->dcbnl_ops->getdcbx)
-		dcbx = netdev->dcbnl_ops->getdcbx(netdev);
-	else
-		dcbx = -EOPNOTSUPP;
-
-=======
->>>>>>> 02f8c6ae
 	spin_unlock(&dcb_lock);
 	nla_nest_end(skb, app);
 
@@ -1388,80 +1366,181 @@
 	}
 
 	nla_nest_end(skb, ieee);
-<<<<<<< HEAD
-	if (dcbx >= 0) {
-		err = nla_put_u8(skb, DCB_ATTR_DCBX, dcbx);
-		if (err)
+	nlmsg_end(skb, nlh);
+
+	return rtnl_unicast(skb, &init_net, pid);
+nla_put_failure:
+	nlmsg_cancel(skb, nlh);
+nlmsg_failure:
+	kfree_skb(skb);
+	return -1;
+}
+
+/* DCBX configuration */
+static int dcbnl_getdcbx(struct net_device *netdev, struct nlattr **tb,
+			 u32 pid, u32 seq, u16 flags)
+{
+	int ret;
+
+	if (!netdev->dcbnl_ops->getdcbx)
+		return -EOPNOTSUPP;
+
+	ret = dcbnl_reply(netdev->dcbnl_ops->getdcbx(netdev), RTM_GETDCB,
+			  DCB_CMD_GDCBX, DCB_ATTR_DCBX, pid, seq, flags);
+
+	return ret;
+}
+
+static int dcbnl_setdcbx(struct net_device *netdev, struct nlattr **tb,
+			 u32 pid, u32 seq, u16 flags)
+{
+	int ret;
+	u8 value;
+
+	if (!netdev->dcbnl_ops->setdcbx)
+		return -EOPNOTSUPP;
+
+	if (!tb[DCB_ATTR_DCBX])
+		return -EINVAL;
+
+	value = nla_get_u8(tb[DCB_ATTR_DCBX]);
+
+	ret = dcbnl_reply(netdev->dcbnl_ops->setdcbx(netdev, value),
+			  RTM_SETDCB, DCB_CMD_SDCBX, DCB_ATTR_DCBX,
+			  pid, seq, flags);
+
+	return ret;
+}
+
+static int dcbnl_getfeatcfg(struct net_device *netdev, struct nlattr **tb,
+			    u32 pid, u32 seq, u16 flags)
+{
+	struct sk_buff *dcbnl_skb;
+	struct nlmsghdr *nlh;
+	struct dcbmsg *dcb;
+	struct nlattr *data[DCB_FEATCFG_ATTR_MAX + 1], *nest;
+	u8 value;
+	int ret, i;
+	int getall = 0;
+
+	if (!netdev->dcbnl_ops->getfeatcfg)
+		return -EOPNOTSUPP;
+
+	if (!tb[DCB_ATTR_FEATCFG])
+		return -EINVAL;
+
+	ret = nla_parse_nested(data, DCB_FEATCFG_ATTR_MAX, tb[DCB_ATTR_FEATCFG],
+			       dcbnl_featcfg_nest);
+	if (ret)
+		goto err_out;
+
+	dcbnl_skb = nlmsg_new(NLMSG_DEFAULT_SIZE, GFP_KERNEL);
+	if (!dcbnl_skb) {
+		ret = -ENOBUFS;
+		goto err_out;
+	}
+
+	nlh = NLMSG_NEW(dcbnl_skb, pid, seq, RTM_GETDCB, sizeof(*dcb), flags);
+
+	dcb = NLMSG_DATA(nlh);
+	dcb->dcb_family = AF_UNSPEC;
+	dcb->cmd = DCB_CMD_GFEATCFG;
+
+	nest = nla_nest_start(dcbnl_skb, DCB_ATTR_FEATCFG);
+	if (!nest) {
+		ret = -EMSGSIZE;
+		goto nla_put_failure;
+	}
+
+	if (data[DCB_FEATCFG_ATTR_ALL])
+		getall = 1;
+
+	for (i = DCB_FEATCFG_ATTR_ALL+1; i <= DCB_FEATCFG_ATTR_MAX; i++) {
+		if (!getall && !data[i])
+			continue;
+
+		ret = netdev->dcbnl_ops->getfeatcfg(netdev, i, &value);
+		if (!ret)
+			ret = nla_put_u8(dcbnl_skb, i, value);
+
+		if (ret) {
+			nla_nest_cancel(dcbnl_skb, nest);
 			goto nla_put_failure;
-	}
-
-	return 0;
-
+		}
+	}
+	nla_nest_end(dcbnl_skb, nest);
+
+	nlmsg_end(dcbnl_skb, nlh);
+
+	return rtnl_unicast(dcbnl_skb, &init_net, pid);
 nla_put_failure:
-	return err;
-}
-
-static int dcbnl_cee_pg_fill(struct sk_buff *skb, struct net_device *dev,
-			     int dir)
-{
-	u8 pgid, up_map, prio, tc_pct;
-	const struct dcbnl_rtnl_ops *ops = dev->dcbnl_ops;
-	int i = dir ? DCB_ATTR_CEE_TX_PG : DCB_ATTR_CEE_RX_PG;
-	struct nlattr *pg = nla_nest_start(skb, i);
-
-	if (!pg)
-		goto nla_put_failure;
-
-	for (i = DCB_PG_ATTR_TC_0; i <= DCB_PG_ATTR_TC_7; i++) {
-		struct nlattr *tc_nest = nla_nest_start(skb, i);
-
-		if (!tc_nest)
-			goto nla_put_failure;
-
-		pgid = DCB_ATTR_VALUE_UNDEFINED;
-		prio = DCB_ATTR_VALUE_UNDEFINED;
-		tc_pct = DCB_ATTR_VALUE_UNDEFINED;
-		up_map = DCB_ATTR_VALUE_UNDEFINED;
-
-		if (!dir)
-			ops->getpgtccfgrx(dev, i - DCB_PG_ATTR_TC_0,
-					  &prio, &pgid, &tc_pct, &up_map);
-		else
-			ops->getpgtccfgtx(dev, i - DCB_PG_ATTR_TC_0,
-					  &prio, &pgid, &tc_pct, &up_map);
-
-		NLA_PUT_U8(skb, DCB_TC_ATTR_PARAM_PGID, pgid);
-		NLA_PUT_U8(skb, DCB_TC_ATTR_PARAM_UP_MAPPING, up_map);
-		NLA_PUT_U8(skb, DCB_TC_ATTR_PARAM_STRICT_PRIO, prio);
-		NLA_PUT_U8(skb, DCB_TC_ATTR_PARAM_BW_PCT, tc_pct);
-		nla_nest_end(skb, tc_nest);
-	}
-
-	for (i = DCB_PG_ATTR_BW_ID_0; i <= DCB_PG_ATTR_BW_ID_7; i++) {
-		tc_pct = DCB_ATTR_VALUE_UNDEFINED;
-
-		if (!dir)
-			ops->getpgbwgcfgrx(dev, i - DCB_PG_ATTR_BW_ID_0,
-					   &tc_pct);
-		else
-			ops->getpgbwgcfgtx(dev, i - DCB_PG_ATTR_BW_ID_0,
-					   &tc_pct);
-		NLA_PUT_U8(skb, i, tc_pct);
-	}
-	nla_nest_end(skb, pg);
-	return 0;
-
-nla_put_failure:
-	return -EMSGSIZE;
-}
-
-static int dcbnl_cee_fill(struct sk_buff *skb, struct net_device *netdev)
-{
-	struct nlattr *cee, *app;
-	struct dcb_app_type *itr;
+	nlmsg_cancel(dcbnl_skb, nlh);
+nlmsg_failure:
+	kfree_skb(dcbnl_skb);
+err_out:
+	return ret;
+}
+
+static int dcbnl_setfeatcfg(struct net_device *netdev, struct nlattr **tb,
+			    u32 pid, u32 seq, u16 flags)
+{
+	struct nlattr *data[DCB_FEATCFG_ATTR_MAX + 1];
+	int ret, i;
+	u8 value;
+
+	if (!netdev->dcbnl_ops->setfeatcfg)
+		return -ENOTSUPP;
+
+	if (!tb[DCB_ATTR_FEATCFG])
+		return -EINVAL;
+
+	ret = nla_parse_nested(data, DCB_FEATCFG_ATTR_MAX, tb[DCB_ATTR_FEATCFG],
+			       dcbnl_featcfg_nest);
+
+	if (ret)
+		goto err;
+
+	for (i = DCB_FEATCFG_ATTR_ALL+1; i <= DCB_FEATCFG_ATTR_MAX; i++) {
+		if (data[i] == NULL)
+			continue;
+
+		value = nla_get_u8(data[i]);
+
+		ret = netdev->dcbnl_ops->setfeatcfg(netdev, i, value);
+
+		if (ret)
+			goto err;
+	}
+err:
+	dcbnl_reply(ret, RTM_SETDCB, DCB_CMD_SFEATCFG, DCB_ATTR_FEATCFG,
+		    pid, seq, flags);
+
+	return ret;
+}
+
+/* Handle CEE DCBX GET commands. */
+static int dcbnl_cee_get(struct net_device *netdev, struct nlattr **tb,
+			 u32 pid, u32 seq, u16 flags)
+{
+	struct sk_buff *skb;
+	struct nlmsghdr *nlh;
+	struct dcbmsg *dcb;
+	struct nlattr *cee;
 	const struct dcbnl_rtnl_ops *ops = netdev->dcbnl_ops;
-	int dcbx, i, err = -EMSGSIZE;
-	u8 value;
+	int err;
+
+	if (!ops)
+		return -EOPNOTSUPP;
+
+	skb = nlmsg_new(NLMSG_DEFAULT_SIZE, GFP_KERNEL);
+	if (!skb)
+		return -ENOBUFS;
+
+	nlh = NLMSG_NEW(skb, pid, seq, RTM_GETDCB, sizeof(*dcb), flags);
+
+	dcb = NLMSG_DATA(nlh);
+	dcb->dcb_family = AF_UNSPEC;
+	dcb->cmd = DCB_CMD_CEE_GET;
 
 	NLA_PUT_STRING(skb, DCB_ATTR_IFNAME, netdev->name);
 
@@ -1469,88 +1548,7 @@
 	if (!cee)
 		goto nla_put_failure;
 
-	/* local pg */
-	if (ops->getpgtccfgtx && ops->getpgbwgcfgtx) {
-		err = dcbnl_cee_pg_fill(skb, netdev, 1);
-		if (err)
-			goto nla_put_failure;
-	}
-
-	if (ops->getpgtccfgrx && ops->getpgbwgcfgrx) {
-		err = dcbnl_cee_pg_fill(skb, netdev, 0);
-		if (err)
-			goto nla_put_failure;
-	}
-
-	/* local pfc */
-	if (ops->getpfccfg) {
-		struct nlattr *pfc_nest = nla_nest_start(skb, DCB_ATTR_CEE_PFC);
-
-		if (!pfc_nest)
-			goto nla_put_failure;
-
-		for (i = DCB_PFC_UP_ATTR_0; i <= DCB_PFC_UP_ATTR_7; i++) {
-			ops->getpfccfg(netdev, i - DCB_PFC_UP_ATTR_0, &value);
-			NLA_PUT_U8(skb, i, value);
-		}
-		nla_nest_end(skb, pfc_nest);
-	}
-
-	/* local app */
-	spin_lock(&dcb_lock);
-	app = nla_nest_start(skb, DCB_ATTR_CEE_APP_TABLE);
-	if (!app)
-		goto dcb_unlock;
-
-	list_for_each_entry(itr, &dcb_app_list, list) {
-		if (strncmp(itr->name, netdev->name, IFNAMSIZ) == 0) {
-			struct nlattr *app_nest = nla_nest_start(skb,
-								 DCB_ATTR_APP);
-			if (!app_nest)
-				goto dcb_unlock;
-
-			err = nla_put_u8(skb, DCB_APP_ATTR_IDTYPE,
-					 itr->app.selector);
-			if (err)
-				goto dcb_unlock;
-
-			err = nla_put_u16(skb, DCB_APP_ATTR_ID,
-					  itr->app.protocol);
-			if (err)
-				goto dcb_unlock;
-
-			err = nla_put_u8(skb, DCB_APP_ATTR_PRIORITY,
-					 itr->app.priority);
-			if (err)
-				goto dcb_unlock;
-
-			nla_nest_end(skb, app_nest);
-		}
-	}
-	nla_nest_end(skb, app);
-
-	if (netdev->dcbnl_ops->getdcbx)
-		dcbx = netdev->dcbnl_ops->getdcbx(netdev);
-	else
-		dcbx = -EOPNOTSUPP;
-
-	spin_unlock(&dcb_lock);
-
-	/* features flags */
-	if (ops->getfeatcfg) {
-		struct nlattr *feat = nla_nest_start(skb, DCB_ATTR_CEE_FEAT);
-		if (!feat)
-			goto nla_put_failure;
-
-		for (i = DCB_FEATCFG_ATTR_ALL + 1; i <= DCB_FEATCFG_ATTR_MAX;
-		     i++)
-			if (!ops->getfeatcfg(netdev, i, &value))
-				NLA_PUT_U8(skb, i, value);
-
-		nla_nest_end(skb, feat);
-	}
-
-	/* peer info if available */
+	/* get peer info if available */
 	if (ops->cee_peer_getpg) {
 		struct cee_pg pg;
 		err = ops->cee_peer_getpg(netdev, &pg);
@@ -1573,230 +1571,8 @@
 		if (err)
 			goto nla_put_failure;
 	}
+
 	nla_nest_end(skb, cee);
-
-	/* DCBX state */
-	if (dcbx >= 0) {
-		err = nla_put_u8(skb, DCB_ATTR_DCBX, dcbx);
-		if (err)
-			goto nla_put_failure;
-	}
-	return 0;
-
-dcb_unlock:
-	spin_unlock(&dcb_lock);
-nla_put_failure:
-	return err;
-}
-
-static int dcbnl_notify(struct net_device *dev, int event, int cmd,
-			u32 seq, u32 pid, int dcbx_ver)
-{
-	struct net *net = dev_net(dev);
-	struct sk_buff *skb;
-	struct nlmsghdr *nlh;
-	struct dcbmsg *dcb;
-	const struct dcbnl_rtnl_ops *ops = dev->dcbnl_ops;
-	int err;
-
-	if (!ops)
-		return -EOPNOTSUPP;
-
-	skb = nlmsg_new(NLMSG_DEFAULT_SIZE, GFP_KERNEL);
-	if (!skb)
-		return -ENOBUFS;
-
-	nlh = nlmsg_put(skb, pid, 0, event, sizeof(*dcb), 0);
-	if (nlh == NULL) {
-		nlmsg_free(skb);
-		return -EMSGSIZE;
-	}
-
-	dcb = NLMSG_DATA(nlh);
-	dcb->dcb_family = AF_UNSPEC;
-	dcb->cmd = cmd;
-
-	if (dcbx_ver == DCB_CAP_DCBX_VER_IEEE)
-		err = dcbnl_ieee_fill(skb, dev);
-	else
-		err = dcbnl_cee_fill(skb, dev);
-
-	if (err < 0) {
-		/* Report error to broadcast listeners */
-		nlmsg_cancel(skb, nlh);
-		kfree_skb(skb);
-		rtnl_set_sk_err(net, RTNLGRP_DCB, err);
-	} else {
-		/* End nlmsg and notify broadcast listeners */
-		nlmsg_end(skb, nlh);
-		rtnl_notify(skb, net, 0, RTNLGRP_DCB, NULL, GFP_KERNEL);
-	}
-
-	return err;
-}
-
-int dcbnl_ieee_notify(struct net_device *dev, int event, int cmd,
-		      u32 seq, u32 pid)
-{
-	return dcbnl_notify(dev, event, cmd, seq, pid, DCB_CAP_DCBX_VER_IEEE);
-}
-EXPORT_SYMBOL(dcbnl_ieee_notify);
-
-int dcbnl_cee_notify(struct net_device *dev, int event, int cmd,
-		     u32 seq, u32 pid)
-{
-	return dcbnl_notify(dev, event, cmd, seq, pid, DCB_CAP_DCBX_VER_CEE);
-}
-EXPORT_SYMBOL(dcbnl_cee_notify);
-
-/* Handle IEEE 802.1Qaz SET commands. If any requested operation can not
- * be completed the entire msg is aborted and error value is returned.
- * No attempt is made to reconcile the case where only part of the
- * cmd can be completed.
- */
-static int dcbnl_ieee_set(struct net_device *netdev, struct nlattr **tb,
-			  u32 pid, u32 seq, u16 flags)
-{
-	const struct dcbnl_rtnl_ops *ops = netdev->dcbnl_ops;
-	struct nlattr *ieee[DCB_ATTR_IEEE_MAX + 1];
-	int err = -EOPNOTSUPP;
-
-	if (!ops)
-		return err;
-
-	if (!tb[DCB_ATTR_IEEE])
-		return -EINVAL;
-
-	err = nla_parse_nested(ieee, DCB_ATTR_IEEE_MAX,
-			       tb[DCB_ATTR_IEEE], dcbnl_ieee_policy);
-	if (err)
-		return err;
-
-	if (ieee[DCB_ATTR_IEEE_ETS] && ops->ieee_setets) {
-		struct ieee_ets *ets = nla_data(ieee[DCB_ATTR_IEEE_ETS]);
-		err = ops->ieee_setets(netdev, ets);
-		if (err)
-			goto err;
-	}
-
-	if (ieee[DCB_ATTR_IEEE_PFC] && ops->ieee_setpfc) {
-		struct ieee_pfc *pfc = nla_data(ieee[DCB_ATTR_IEEE_PFC]);
-		err = ops->ieee_setpfc(netdev, pfc);
-		if (err)
-			goto err;
-	}
-
-	if (ieee[DCB_ATTR_IEEE_APP_TABLE]) {
-		struct nlattr *attr;
-		int rem;
-
-		nla_for_each_nested(attr, ieee[DCB_ATTR_IEEE_APP_TABLE], rem) {
-			struct dcb_app *app_data;
-			if (nla_type(attr) != DCB_ATTR_IEEE_APP)
-				continue;
-			app_data = nla_data(attr);
-			if (ops->ieee_setapp)
-				err = ops->ieee_setapp(netdev, app_data);
-			else
-				err = dcb_ieee_setapp(netdev, app_data);
-			if (err)
-				goto err;
-		}
-	}
-
-err:
-	dcbnl_reply(err, RTM_SETDCB, DCB_CMD_IEEE_SET, DCB_ATTR_IEEE,
-		    pid, seq, flags);
-	dcbnl_ieee_notify(netdev, RTM_SETDCB, DCB_CMD_IEEE_SET, seq, 0);
-	return err;
-}
-
-static int dcbnl_ieee_get(struct net_device *netdev, struct nlattr **tb,
-			  u32 pid, u32 seq, u16 flags)
-{
-	struct net *net = dev_net(netdev);
-	struct sk_buff *skb;
-	struct nlmsghdr *nlh;
-	struct dcbmsg *dcb;
-	const struct dcbnl_rtnl_ops *ops = netdev->dcbnl_ops;
-	int err;
-
-	if (!ops)
-		return -EOPNOTSUPP;
-
-	skb = nlmsg_new(NLMSG_DEFAULT_SIZE, GFP_KERNEL);
-	if (!skb)
-		return -ENOBUFS;
-
-	nlh = nlmsg_put(skb, pid, seq, RTM_GETDCB, sizeof(*dcb), flags);
-	if (nlh == NULL) {
-		nlmsg_free(skb);
-		return -EMSGSIZE;
-	}
-
-	dcb = NLMSG_DATA(nlh);
-	dcb->dcb_family = AF_UNSPEC;
-	dcb->cmd = DCB_CMD_IEEE_GET;
-
-	err = dcbnl_ieee_fill(skb, netdev);
-
-	if (err < 0) {
-		nlmsg_cancel(skb, nlh);
-		kfree_skb(skb);
-	} else {
-		nlmsg_end(skb, nlh);
-		err = rtnl_unicast(skb, net, pid);
-	}
-
-	return err;
-}
-
-static int dcbnl_ieee_del(struct net_device *netdev, struct nlattr **tb,
-			  u32 pid, u32 seq, u16 flags)
-{
-	const struct dcbnl_rtnl_ops *ops = netdev->dcbnl_ops;
-	struct nlattr *ieee[DCB_ATTR_IEEE_MAX + 1];
-	int err = -EOPNOTSUPP;
-
-	if (!ops)
-		return -EOPNOTSUPP;
-
-	if (!tb[DCB_ATTR_IEEE])
-		return -EINVAL;
-
-	err = nla_parse_nested(ieee, DCB_ATTR_IEEE_MAX,
-			       tb[DCB_ATTR_IEEE], dcbnl_ieee_policy);
-	if (err)
-		return err;
-
-	if (ieee[DCB_ATTR_IEEE_APP_TABLE]) {
-		struct nlattr *attr;
-		int rem;
-
-		nla_for_each_nested(attr, ieee[DCB_ATTR_IEEE_APP_TABLE], rem) {
-			struct dcb_app *app_data;
-
-			if (nla_type(attr) != DCB_ATTR_IEEE_APP)
-				continue;
-			app_data = nla_data(attr);
-			if (ops->ieee_delapp)
-				err = ops->ieee_delapp(netdev, app_data);
-			else
-				err = dcb_ieee_delapp(netdev, app_data);
-			if (err)
-				goto err;
-		}
-	}
-
-err:
-	dcbnl_reply(err, RTM_SETDCB, DCB_CMD_IEEE_DEL, DCB_ATTR_IEEE,
-		    pid, seq, flags);
-	dcbnl_ieee_notify(netdev, RTM_SETDCB, DCB_CMD_IEEE_DEL, seq, 0);
-	return err;
-}
-
-
-=======
 	nlmsg_end(skb, nlh);
 
 	return rtnl_unicast(skb, &init_net, pid);
@@ -1807,242 +1583,6 @@
 	return -1;
 }
 
->>>>>>> 02f8c6ae
-/* DCBX configuration */
-static int dcbnl_getdcbx(struct net_device *netdev, struct nlattr **tb,
-			 u32 pid, u32 seq, u16 flags)
-{
-	int ret;
-
-	if (!netdev->dcbnl_ops->getdcbx)
-		return -EOPNOTSUPP;
-
-	ret = dcbnl_reply(netdev->dcbnl_ops->getdcbx(netdev), RTM_GETDCB,
-			  DCB_CMD_GDCBX, DCB_ATTR_DCBX, pid, seq, flags);
-
-	return ret;
-}
-
-static int dcbnl_setdcbx(struct net_device *netdev, struct nlattr **tb,
-			 u32 pid, u32 seq, u16 flags)
-{
-	int ret;
-	u8 value;
-
-	if (!netdev->dcbnl_ops->setdcbx)
-		return -EOPNOTSUPP;
-
-	if (!tb[DCB_ATTR_DCBX])
-		return -EINVAL;
-
-	value = nla_get_u8(tb[DCB_ATTR_DCBX]);
-
-	ret = dcbnl_reply(netdev->dcbnl_ops->setdcbx(netdev, value),
-			  RTM_SETDCB, DCB_CMD_SDCBX, DCB_ATTR_DCBX,
-			  pid, seq, flags);
-
-	return ret;
-}
-
-static int dcbnl_getfeatcfg(struct net_device *netdev, struct nlattr **tb,
-			    u32 pid, u32 seq, u16 flags)
-{
-	struct sk_buff *dcbnl_skb;
-	struct nlmsghdr *nlh;
-	struct dcbmsg *dcb;
-	struct nlattr *data[DCB_FEATCFG_ATTR_MAX + 1], *nest;
-	u8 value;
-	int ret, i;
-	int getall = 0;
-
-	if (!netdev->dcbnl_ops->getfeatcfg)
-		return -EOPNOTSUPP;
-
-	if (!tb[DCB_ATTR_FEATCFG])
-		return -EINVAL;
-
-	ret = nla_parse_nested(data, DCB_FEATCFG_ATTR_MAX, tb[DCB_ATTR_FEATCFG],
-			       dcbnl_featcfg_nest);
-	if (ret)
-		goto err_out;
-
-	dcbnl_skb = nlmsg_new(NLMSG_DEFAULT_SIZE, GFP_KERNEL);
-	if (!dcbnl_skb) {
-		ret = -ENOBUFS;
-		goto err_out;
-	}
-
-	nlh = NLMSG_NEW(dcbnl_skb, pid, seq, RTM_GETDCB, sizeof(*dcb), flags);
-
-	dcb = NLMSG_DATA(nlh);
-	dcb->dcb_family = AF_UNSPEC;
-	dcb->cmd = DCB_CMD_GFEATCFG;
-
-	nest = nla_nest_start(dcbnl_skb, DCB_ATTR_FEATCFG);
-	if (!nest) {
-		ret = -EMSGSIZE;
-		goto nla_put_failure;
-	}
-
-	if (data[DCB_FEATCFG_ATTR_ALL])
-		getall = 1;
-
-	for (i = DCB_FEATCFG_ATTR_ALL+1; i <= DCB_FEATCFG_ATTR_MAX; i++) {
-		if (!getall && !data[i])
-			continue;
-
-		ret = netdev->dcbnl_ops->getfeatcfg(netdev, i, &value);
-		if (!ret)
-			ret = nla_put_u8(dcbnl_skb, i, value);
-
-		if (ret) {
-			nla_nest_cancel(dcbnl_skb, nest);
-			goto nla_put_failure;
-		}
-	}
-	nla_nest_end(dcbnl_skb, nest);
-
-	nlmsg_end(dcbnl_skb, nlh);
-
-	return rtnl_unicast(dcbnl_skb, &init_net, pid);
-nla_put_failure:
-	nlmsg_cancel(dcbnl_skb, nlh);
-nlmsg_failure:
-	kfree_skb(dcbnl_skb);
-err_out:
-	return ret;
-}
-
-static int dcbnl_setfeatcfg(struct net_device *netdev, struct nlattr **tb,
-			    u32 pid, u32 seq, u16 flags)
-{
-	struct nlattr *data[DCB_FEATCFG_ATTR_MAX + 1];
-	int ret, i;
-	u8 value;
-
-	if (!netdev->dcbnl_ops->setfeatcfg)
-		return -ENOTSUPP;
-
-	if (!tb[DCB_ATTR_FEATCFG])
-		return -EINVAL;
-
-	ret = nla_parse_nested(data, DCB_FEATCFG_ATTR_MAX, tb[DCB_ATTR_FEATCFG],
-			       dcbnl_featcfg_nest);
-
-	if (ret)
-		goto err;
-
-	for (i = DCB_FEATCFG_ATTR_ALL+1; i <= DCB_FEATCFG_ATTR_MAX; i++) {
-		if (data[i] == NULL)
-			continue;
-
-		value = nla_get_u8(data[i]);
-
-		ret = netdev->dcbnl_ops->setfeatcfg(netdev, i, value);
-
-		if (ret)
-			goto err;
-	}
-err:
-	dcbnl_reply(ret, RTM_SETDCB, DCB_CMD_SFEATCFG, DCB_ATTR_FEATCFG,
-		    pid, seq, flags);
-
-	return ret;
-}
-
-/* Handle CEE DCBX GET commands. */
-static int dcbnl_cee_get(struct net_device *netdev, struct nlattr **tb,
-			 u32 pid, u32 seq, u16 flags)
-{
-<<<<<<< HEAD
-	struct net *net = dev_net(netdev);
-	struct sk_buff *skb;
-	struct nlmsghdr *nlh;
-	struct dcbmsg *dcb;
-=======
-	struct sk_buff *skb;
-	struct nlmsghdr *nlh;
-	struct dcbmsg *dcb;
-	struct nlattr *cee;
->>>>>>> 02f8c6ae
-	const struct dcbnl_rtnl_ops *ops = netdev->dcbnl_ops;
-	int err;
-
-	if (!ops)
-		return -EOPNOTSUPP;
-
-	skb = nlmsg_new(NLMSG_DEFAULT_SIZE, GFP_KERNEL);
-	if (!skb)
-		return -ENOBUFS;
-
-<<<<<<< HEAD
-	nlh = nlmsg_put(skb, pid, seq, RTM_GETDCB, sizeof(*dcb), flags);
-	if (nlh == NULL) {
-		nlmsg_free(skb);
-		return -EMSGSIZE;
-	}
-=======
-	nlh = NLMSG_NEW(skb, pid, seq, RTM_GETDCB, sizeof(*dcb), flags);
->>>>>>> 02f8c6ae
-
-	dcb = NLMSG_DATA(nlh);
-	dcb->dcb_family = AF_UNSPEC;
-	dcb->cmd = DCB_CMD_CEE_GET;
-
-<<<<<<< HEAD
-	err = dcbnl_cee_fill(skb, netdev);
-
-	if (err < 0) {
-		nlmsg_cancel(skb, nlh);
-		nlmsg_free(skb);
-	} else {
-		nlmsg_end(skb, nlh);
-		err = rtnl_unicast(skb, net, pid);
-	}
-	return err;
-=======
-	NLA_PUT_STRING(skb, DCB_ATTR_IFNAME, netdev->name);
-
-	cee = nla_nest_start(skb, DCB_ATTR_CEE);
-	if (!cee)
-		goto nla_put_failure;
-
-	/* get peer info if available */
-	if (ops->cee_peer_getpg) {
-		struct cee_pg pg;
-		err = ops->cee_peer_getpg(netdev, &pg);
-		if (!err)
-			NLA_PUT(skb, DCB_ATTR_CEE_PEER_PG, sizeof(pg), &pg);
-	}
-
-	if (ops->cee_peer_getpfc) {
-		struct cee_pfc pfc;
-		err = ops->cee_peer_getpfc(netdev, &pfc);
-		if (!err)
-			NLA_PUT(skb, DCB_ATTR_CEE_PEER_PFC, sizeof(pfc), &pfc);
-	}
-
-	if (ops->peer_getappinfo && ops->peer_getapptable) {
-		err = dcbnl_build_peer_app(netdev, skb,
-					   DCB_ATTR_CEE_PEER_APP_TABLE,
-					   DCB_ATTR_CEE_PEER_APP_INFO,
-					   DCB_ATTR_CEE_PEER_APP);
-		if (err)
-			goto nla_put_failure;
-	}
-
-	nla_nest_end(skb, cee);
-	nlmsg_end(skb, nlh);
-
-	return rtnl_unicast(skb, &init_net, pid);
-nla_put_failure:
-	nlmsg_cancel(skb, nlh);
-nlmsg_failure:
-	kfree_skb(skb);
-	return -1;
->>>>>>> 02f8c6ae
-}
-
 static int dcb_doit(struct sk_buff *skb, struct nlmsghdr *nlh, void *arg)
 {
 	struct net *net = sock_net(skb->sk);
@@ -2150,23 +1690,11 @@
 		goto out;
 	case DCB_CMD_IEEE_SET:
 		ret = dcbnl_ieee_set(netdev, tb, pid, nlh->nlmsg_seq,
-<<<<<<< HEAD
-				     nlh->nlmsg_flags);
-		goto out;
-	case DCB_CMD_IEEE_GET:
-		ret = dcbnl_ieee_get(netdev, tb, pid, nlh->nlmsg_seq,
-				     nlh->nlmsg_flags);
-		goto out;
-	case DCB_CMD_IEEE_DEL:
-		ret = dcbnl_ieee_del(netdev, tb, pid, nlh->nlmsg_seq,
-				     nlh->nlmsg_flags);
-=======
 				 nlh->nlmsg_flags);
 		goto out;
 	case DCB_CMD_IEEE_GET:
 		ret = dcbnl_ieee_get(netdev, tb, pid, nlh->nlmsg_seq,
 				 nlh->nlmsg_flags);
->>>>>>> 02f8c6ae
 		goto out;
 	case DCB_CMD_GDCBX:
 		ret = dcbnl_getdcbx(netdev, tb, pid, nlh->nlmsg_seq,
@@ -2226,22 +1754,12 @@
 EXPORT_SYMBOL(dcb_getapp);
 
 /**
-<<<<<<< HEAD
- * dcb_setapp - add CEE dcb application data to app list
- *
- * Priority 0 is an invalid priority in CEE spec. This routine
- * removes applications from the app list if the priority is
- * set to zero.
- */
-int dcb_setapp(struct net_device *dev, struct dcb_app *new)
-=======
  * ixgbe_dcbnl_setapp - add dcb application data to app list
  *
  * Priority 0 is the default priority this removes applications
  * from the app list if the priority is set to zero.
  */
 u8 dcb_setapp(struct net_device *dev, struct dcb_app *new)
->>>>>>> 02f8c6ae
 {
 	struct dcb_app_type *itr;
 	struct dcb_app_type event;
@@ -2284,117 +1802,6 @@
 }
 EXPORT_SYMBOL(dcb_setapp);
 
-<<<<<<< HEAD
-/**
- * dcb_ieee_getapp_mask - retrieve the IEEE DCB application priority
- *
- * Helper routine which on success returns a non-zero 802.1Qaz user
- * priority bitmap otherwise returns 0 to indicate the dcb_app was
- * not found in APP list.
- */
-u8 dcb_ieee_getapp_mask(struct net_device *dev, struct dcb_app *app)
-{
-	struct dcb_app_type *itr;
-	u8 prio = 0;
-
-	spin_lock(&dcb_lock);
-	list_for_each_entry(itr, &dcb_app_list, list) {
-		if (itr->app.selector == app->selector &&
-		    itr->app.protocol == app->protocol &&
-		    (strncmp(itr->name, dev->name, IFNAMSIZ) == 0)) {
-			prio |= 1 << itr->app.priority;
-		}
-	}
-	spin_unlock(&dcb_lock);
-
-	return prio;
-}
-EXPORT_SYMBOL(dcb_ieee_getapp_mask);
-
-/**
- * dcb_ieee_setapp - add IEEE dcb application data to app list
- *
- * This adds Application data to the list. Multiple application
- * entries may exists for the same selector and protocol as long
- * as the priorities are different.
- */
-int dcb_ieee_setapp(struct net_device *dev, struct dcb_app *new)
-{
-	struct dcb_app_type *itr, *entry;
-	struct dcb_app_type event;
-	int err = 0;
-
-	memcpy(&event.name, dev->name, sizeof(event.name));
-	memcpy(&event.app, new, sizeof(event.app));
-
-	spin_lock(&dcb_lock);
-	/* Search for existing match and abort if found */
-	list_for_each_entry(itr, &dcb_app_list, list) {
-		if (itr->app.selector == new->selector &&
-		    itr->app.protocol == new->protocol &&
-		    itr->app.priority == new->priority &&
-		    (strncmp(itr->name, dev->name, IFNAMSIZ) == 0)) {
-			err = -EEXIST;
-			goto out;
-		}
-	}
-
-	/* App entry does not exist add new entry */
-	entry = kmalloc(sizeof(struct dcb_app_type), GFP_ATOMIC);
-	if (!entry) {
-		err = -ENOMEM;
-		goto out;
-	}
-
-	memcpy(&entry->app, new, sizeof(*new));
-	strncpy(entry->name, dev->name, IFNAMSIZ);
-	list_add(&entry->list, &dcb_app_list);
-out:
-	spin_unlock(&dcb_lock);
-	if (!err)
-		call_dcbevent_notifiers(DCB_APP_EVENT, &event);
-	return err;
-}
-EXPORT_SYMBOL(dcb_ieee_setapp);
-
-/**
- * dcb_ieee_delapp - delete IEEE dcb application data from list
- *
- * This removes a matching APP data from the APP list
- */
-int dcb_ieee_delapp(struct net_device *dev, struct dcb_app *del)
-{
-	struct dcb_app_type *itr;
-	struct dcb_app_type event;
-	int err = -ENOENT;
-
-	memcpy(&event.name, dev->name, sizeof(event.name));
-	memcpy(&event.app, del, sizeof(event.app));
-
-	spin_lock(&dcb_lock);
-	/* Search for existing match and remove it. */
-	list_for_each_entry(itr, &dcb_app_list, list) {
-		if (itr->app.selector == del->selector &&
-		    itr->app.protocol == del->protocol &&
-		    itr->app.priority == del->priority &&
-		    (strncmp(itr->name, dev->name, IFNAMSIZ) == 0)) {
-			list_del(&itr->list);
-			kfree(itr);
-			err = 0;
-			goto out;
-		}
-	}
-
-out:
-	spin_unlock(&dcb_lock);
-	if (!err)
-		call_dcbevent_notifiers(DCB_APP_EVENT, &event);
-	return err;
-}
-EXPORT_SYMBOL(dcb_ieee_delapp);
-
-=======
->>>>>>> 02f8c6ae
 static void dcb_flushapp(void)
 {
 	struct dcb_app_type *app;
