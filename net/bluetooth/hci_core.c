--- conflicted
+++ resolved
@@ -189,19 +189,12 @@
 	hci_send_cmd(hdev, HCI_OP_RESET, 0, NULL);
 }
 
-static int verify_valid_bdaddr(struct hci_dev *hdev)
-{
-	return bacmp(&hdev->bdaddr, BDADDR_ANY);
-}
-
-#define RESET_RETRIES	10
 static void hci_init_req(struct hci_dev *hdev, unsigned long opt)
 {
 	struct hci_cp_delete_stored_link_key cp;
 	struct sk_buff *skb;
 	__le16 param;
 	__u8 flt_type;
-	int retries = RESET_RETRIES;
 
 	BT_DBG("%s %ld", hdev->name, opt);
 
@@ -219,59 +212,44 @@
 
 	/* Mandatory initialization */
 
-<<<<<<< HEAD
-	do {
-		if (retries < RESET_RETRIES)
-			mdelay(500);
-
-		/* Reset */
-		if (!test_bit(HCI_QUIRK_NO_RESET, &hdev->quirks))
-				hci_send_cmd(hdev, HCI_OP_RESET, 0, NULL);
-=======
 	/* Reset */
 	if (!test_bit(HCI_QUIRK_NO_RESET, &hdev->quirks)) {
 			set_bit(HCI_RESET, &hdev->flags);
 			hci_send_cmd(hdev, HCI_OP_RESET, 0, NULL);
 	}
->>>>>>> 02f8c6ae
-
-		if (test_bit(HCI_QUIRK_BAD_RESET, &hdev->quirks) && retries == RESET_RETRIES)
-			mdelay(5000);
-
-		/* Read Local Supported Features */
-		hci_send_cmd(hdev, HCI_OP_READ_LOCAL_FEATURES, 0, NULL);
-
-		/* Read Local Version */
-		hci_send_cmd(hdev, HCI_OP_READ_LOCAL_VERSION, 0, NULL);
-
-		/* Read Buffer Size (ACL mtu, max pkt, etc.) */
-		hci_send_cmd(hdev, HCI_OP_READ_BUFFER_SIZE, 0, NULL);
+
+	/* Read Local Supported Features */
+	hci_send_cmd(hdev, HCI_OP_READ_LOCAL_FEATURES, 0, NULL);
+
+	/* Read Local Version */
+	hci_send_cmd(hdev, HCI_OP_READ_LOCAL_VERSION, 0, NULL);
+
+	/* Read Buffer Size (ACL mtu, max pkt, etc.) */
+	hci_send_cmd(hdev, HCI_OP_READ_BUFFER_SIZE, 0, NULL);
 
 #if 0
-		/* Host buffer size */
-		{
-			struct hci_cp_host_buffer_size cp;
-			cp.acl_mtu = cpu_to_le16(HCI_MAX_ACL_SIZE);
-			cp.sco_mtu = HCI_MAX_SCO_SIZE;
-			cp.acl_max_pkt = cpu_to_le16(0xffff);
-			cp.sco_max_pkt = cpu_to_le16(0xffff);
-			hci_send_cmd(hdev, HCI_OP_HOST_BUFFER_SIZE, sizeof(cp), &cp);
-		}
+	/* Host buffer size */
+	{
+		struct hci_cp_host_buffer_size cp;
+		cp.acl_mtu = cpu_to_le16(HCI_MAX_ACL_SIZE);
+		cp.sco_mtu = HCI_MAX_SCO_SIZE;
+		cp.acl_max_pkt = cpu_to_le16(0xffff);
+		cp.sco_max_pkt = cpu_to_le16(0xffff);
+		hci_send_cmd(hdev, HCI_OP_HOST_BUFFER_SIZE, sizeof(cp), &cp);
+	}
 #endif
 
-		/* Read BD Address */
-		hci_send_cmd(hdev, HCI_OP_READ_BD_ADDR, 0, NULL);			
-
-		/* Read Class of Device */
-		hci_send_cmd(hdev, HCI_OP_READ_CLASS_OF_DEV, 0, NULL);
-
-		/* Read Local Name */
-		hci_send_cmd(hdev, HCI_OP_READ_LOCAL_NAME, 0, NULL);
-
-		/* Read Voice Setting */
-		hci_send_cmd(hdev, HCI_OP_READ_VOICE_SETTING, 0, NULL);
-
-	} while(!verify_valid_bdaddr(hdev) && retries--);
+	/* Read BD Address */
+	hci_send_cmd(hdev, HCI_OP_READ_BD_ADDR, 0, NULL);
+
+	/* Read Class of Device */
+	hci_send_cmd(hdev, HCI_OP_READ_CLASS_OF_DEV, 0, NULL);
+
+	/* Read Local Name */
+	hci_send_cmd(hdev, HCI_OP_READ_LOCAL_NAME, 0, NULL);
+
+	/* Read Voice Setting */
+	hci_send_cmd(hdev, HCI_OP_READ_VOICE_SETTING, 0, NULL);
 
 	/* Optional initialization */
 
