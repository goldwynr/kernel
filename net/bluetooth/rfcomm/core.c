--- conflicted
+++ resolved
@@ -258,11 +258,7 @@
 	BT_DBG("session %p state %ld", s, s->state);
 
 	set_bit(RFCOMM_TIMED_OUT, &s->flags);
-<<<<<<< HEAD
-	rfcomm_schedule(RFCOMM_SCHED_TIMEO);
-=======
 	rfcomm_schedule();
->>>>>>> 02f8c6ae
 }
 
 static void rfcomm_session_set_timer(struct rfcomm_session *s, long timeout)
@@ -2120,11 +2116,6 @@
 {
 	struct rfcomm_session *s;
 	struct list_head *pp, *p;
-<<<<<<< HEAD
-	char *str = buf;
-	int size = PAGE_SIZE;
-=======
->>>>>>> 02f8c6ae
 
 	rfcomm_lock();
 
@@ -2133,29 +2124,13 @@
 		list_for_each(pp, &s->dlcs) {
 			struct sock *sk = s->sock->sk;
 			struct rfcomm_dlc *d = list_entry(pp, struct rfcomm_dlc, list);
-			int len;
-
-<<<<<<< HEAD
-			len = snprintf(str, size, "%s %s %ld %d %d %d %d\n",
-					batostr(&bt_sk(sk)->src), batostr(&bt_sk(sk)->dst),
-					d->state, d->dlci, d->mtu, d->rx_credits, d->tx_credits);
-
-			size -= len;
-			if (size <= 0)
-				break;
-
-			str += len;
-=======
+
 			seq_printf(f, "%s %s %ld %d %d %d %d\n",
 						batostr(&bt_sk(sk)->src),
 						batostr(&bt_sk(sk)->dst),
 						d->state, d->dlci, d->mtu,
 						d->rx_credits, d->tx_credits);
->>>>>>> 02f8c6ae
-		}
-
-		if (size <= 0)
-			break;
+		}
 	}
 
 	rfcomm_unlock();
