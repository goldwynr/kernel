/* -*- linux-c -*-
 * INET		802.1Q VLAN
 *		Ethernet-type device handling.
 *
 * Authors:	Ben Greear <greearb@candelatech.com>
 *              Please send support related email to: netdev@vger.kernel.org
 *              VLAN Home Page: http://www.candelatech.com/~greear/vlan.html
 *
 * Fixes:       Mar 22 2001: Martin Bokaemper <mbokaemper@unispherenetworks.com>
 *                - reset skb->pkt_type on incoming packets when MAC was changed
 *                - see that changed MAC is saddr for outgoing packets
 *              Oct 20, 2001:  Ard van Breeman:
 *                - Fix MC-list, finally.
 *                - Flush MC-list on VLAN destroy.
 *
 *
 *		This program is free software; you can redistribute it and/or
 *		modify it under the terms of the GNU General Public License
 *		as published by the Free Software Foundation; either version
 *		2 of the License, or (at your option) any later version.
 */

#include <linux/module.h>
#include <linux/slab.h>
#include <linux/skbuff.h>
#include <linux/netdevice.h>
#include <linux/etherdevice.h>
#include <linux/ethtool.h>
#include <net/arp.h>

#include "vlan.h"
#include "vlanproc.h"
#include <linux/if_vlan.h>

/*
 *	Rebuild the Ethernet MAC header. This is called after an ARP
 *	(or in future other address resolution) has completed on this
 *	sk_buff. We now let ARP fill in the other fields.
 *
 *	This routine CANNOT use cached dst->neigh!
 *	Really, it is used only when dst->neigh is wrong.
 *
 * TODO:  This needs a checkup, I'm ignorant here. --BLG
 */
static int vlan_dev_rebuild_header(struct sk_buff *skb)
{
	struct net_device *dev = skb->dev;
	struct vlan_ethhdr *veth = (struct vlan_ethhdr *)(skb->data);

	switch (veth->h_vlan_encapsulated_proto) {
#ifdef CONFIG_INET
	case htons(ETH_P_IP):

		/* TODO:  Confirm this will work with VLAN headers... */
		return arp_find(veth->h_dest, skb);
#endif
	default:
		pr_debug("%s: unable to resolve type %X addresses.\n",
			 dev->name, ntohs(veth->h_vlan_encapsulated_proto));

		memcpy(veth->h_source, dev->dev_addr, ETH_ALEN);
		break;
	}

	return 0;
}

<<<<<<< HEAD
static inline struct sk_buff *vlan_check_reorder_header(struct sk_buff *skb)
{
	if (vlan_dev_info(skb->dev)->flags & VLAN_FLAG_REORDER_HDR) {
		if (skb_cow(skb, skb_headroom(skb)) < 0)
			skb = NULL;
		if (skb) {
			/* Lifted from Gleb's VLAN code... */
			memmove(skb->data - ETH_HLEN,
				skb->data - VLAN_ETH_HLEN, 12);
			skb->mac_header += VLAN_HLEN;
		}
	}

	return skb;
}

static inline void vlan_set_encap_proto(struct sk_buff *skb,
		struct vlan_hdr *vhdr)
{
	__be16 proto;
	unsigned char *rawp;

	/*
	 * Was a VLAN packet, grab the encapsulated protocol, which the layer
	 * three protocols care about.
	 */

	proto = vhdr->h_vlan_encapsulated_proto;
	if (ntohs(proto) >= 1536) {
		skb->protocol = proto;
		return;
	}

	rawp = skb->data;
	if (*(unsigned short *)rawp == 0xFFFF)
		/*
		 * This is a magic hack to spot IPX packets. Older Novell
		 * breaks the protocol design and runs IPX over 802.3 without
		 * an 802.2 LLC layer. We look for FFFF which isn't a used
		 * 802.2 SSAP/DSAP. This won't work for fault tolerant netware
		 * but does for the rest.
		 */
		skb->protocol = htons(ETH_P_802_3);
	else
		/*
		 * Real 802.2 LLC
		 */
		skb->protocol = htons(ETH_P_802_2);
}

/*
 *	Determine the packet's protocol ID. The rule here is that we
 *	assume 802.3 if the type field is short enough to be a length.
 *	This is normal practice and works for any 'now in use' protocol.
 *
 *  Also, at this point we assume that we ARE dealing exclusively with
 *  VLAN packets, or packets that should be made into VLAN packets based
 *  on a default VLAN ID.
 *
 *  NOTE:  Should be similar to ethernet/eth.c.
 *
 *  SANITY NOTE:  This method is called when a packet is moving up the stack
 *                towards userland.  To get here, it would have already passed
 *                through the ethernet/eth.c eth_type_trans() method.
 *  SANITY NOTE 2: We are referencing to the VLAN_HDR frields, which MAY be
 *                 stored UNALIGNED in the memory.  RISC systems don't like
 *                 such cases very much...
 *  SANITY NOTE 2a: According to Dave Miller & Alexey, it will always be
 *  		    aligned, so there doesn't need to be any of the unaligned
 *  		    stuff.  It has been commented out now...  --Ben
 *
 */
int vlan_skb_recv(struct sk_buff *skb, struct net_device *dev,
		  struct packet_type *ptype, struct net_device *orig_dev)
{
	struct vlan_hdr *vhdr;
	struct net_device_stats *stats;
	struct net_device *vlan_dev;
	u16 vlan_id;
	u16 vlan_tci;

	skb = skb_share_check(skb, GFP_ATOMIC);
	if (skb == NULL)
		goto err_free;

	if (unlikely(!pskb_may_pull(skb, VLAN_HLEN)))
		goto err_free;

	vhdr = (struct vlan_hdr *)skb->data;
	vlan_tci = ntohs(vhdr->h_vlan_TCI);
	vlan_id = vlan_tci & VLAN_VID_MASK;

	rcu_read_lock();
	vlan_dev = __find_vlan_dev(dev, vlan_id);
	/* If the VLAN device is defined, we use it.
	 * If not, and the VID is 0, it is a 802.1p packet (not
	 * really a VLAN), so we will just netif_rx it later to the
	 * original interface, but with the skb->proto set to the
	 * wrapped proto: we do nothing here.
	 */
	if (!vlan_dev) {
		if (vlan_id) {
			pr_debug("%s: ERROR: No net_device for VID: %u on dev: %s\n",
				 __func__, vlan_id, dev->name);
			goto err_unlock;
		}
	} else {
		skb->dev = vlan_dev;

		stats = &skb->dev->stats;
		stats->rx_packets++;
		stats->rx_bytes += skb->len;

		skb->priority = vlan_get_ingress_priority(skb->dev, vlan_tci);

		pr_debug("%s: priority: %u for TCI: %hu\n",
			 __func__, skb->priority, vlan_tci);

		switch (skb->pkt_type) {
		case PACKET_BROADCAST: /* Yeah, stats collect these together.. */
			/* stats->broadcast ++; // no such counter :-( */
			break;

		case PACKET_MULTICAST:
			stats->multicast++;
			break;

		case PACKET_OTHERHOST:
			/* Our lower layer thinks this is not local, let's make sure.
			 * This allows the VLAN to have a different MAC than the
			 * underlying device, and still route correctly.
			 */
			if (!compare_ether_addr(eth_hdr(skb)->h_dest,
						skb->dev->dev_addr))
				skb->pkt_type = PACKET_HOST;
			break;
		default:
			break;
		}
	}
	skb_pull_rcsum(skb, VLAN_HLEN);
	vlan_set_encap_proto(skb, vhdr);

	if (vlan_dev) {
		skb = vlan_check_reorder_header(skb);
		if (!skb) {
			stats->rx_errors++;
			goto err_unlock;
		}
	}

	netif_rx(skb);
	rcu_read_unlock();
	return NET_RX_SUCCESS;

err_unlock:
	rcu_read_unlock();
err_free:
	kfree_skb(skb);
	return NET_RX_DROP;
}

=======
>>>>>>> 02f8c6ae
static inline u16
vlan_dev_get_egress_qos_mask(struct net_device *dev, struct sk_buff *skb)
{
	struct vlan_priority_tci_mapping *mp;

	mp = vlan_dev_info(dev)->egress_priority_map[(skb->priority & 0xF)];
	while (mp) {
		if (mp->priority == skb->priority) {
			return mp->vlan_qos; /* This should already be shifted
					      * to mask correctly with the
					      * VLAN's TCI */
		}
		mp = mp->next;
	}
	return 0;
}

/*
 *	Create the VLAN header for an arbitrary protocol layer
 *
 *	saddr=NULL	means use device source address
 *	daddr=NULL	means leave destination address (eg unresolved arp)
 *
 *  This is called when the SKB is moving down the stack towards the
 *  physical devices.
 */
static int vlan_dev_hard_header(struct sk_buff *skb, struct net_device *dev,
				unsigned short type,
				const void *daddr, const void *saddr,
				unsigned int len)
{
	struct vlan_hdr *vhdr;
	unsigned int vhdrlen = 0;
	u16 vlan_tci = 0;
	int rc;

	if (!(vlan_dev_info(dev)->flags & VLAN_FLAG_REORDER_HDR)) {
		vhdr = (struct vlan_hdr *) skb_push(skb, VLAN_HLEN);

		vlan_tci = vlan_dev_info(dev)->vlan_id;
		vlan_tci |= vlan_dev_get_egress_qos_mask(dev, skb);
		vhdr->h_vlan_TCI = htons(vlan_tci);

		/*
		 *  Set the protocol type. For a packet of type ETH_P_802_3/2 we
		 *  put the length in here instead.
		 */
		if (type != ETH_P_802_3 && type != ETH_P_802_2)
			vhdr->h_vlan_encapsulated_proto = htons(type);
		else
			vhdr->h_vlan_encapsulated_proto = htons(len);

		skb->protocol = htons(ETH_P_8021Q);
		type = ETH_P_8021Q;
		vhdrlen = VLAN_HLEN;
	}

	/* Before delegating work to the lower layer, enter our MAC-address */
	if (saddr == NULL)
		saddr = dev->dev_addr;

	/* Now make the underlying real hard header */
	dev = vlan_dev_info(dev)->real_dev;
	rc = dev_hard_header(skb, dev, type, daddr, saddr, len + vhdrlen);
	if (rc > 0)
		rc += vhdrlen;
	return rc;
}

static netdev_tx_t vlan_dev_hard_start_xmit(struct sk_buff *skb,
					    struct net_device *dev)
{
	struct vlan_ethhdr *veth = (struct vlan_ethhdr *)(skb->data);
	unsigned int len;
	int ret;

	/* Handle non-VLAN frames if they are sent to us, for example by DHCP.
	 *
	 * NOTE: THIS ASSUMES DIX ETHERNET, SPECIFICALLY NOT SUPPORTING
	 * OTHER THINGS LIKE FDDI/TokenRing/802.3 SNAPs...
	 */
	if (veth->h_vlan_proto != htons(ETH_P_8021Q) ||
	    vlan_dev_info(dev)->flags & VLAN_FLAG_REORDER_HDR) {
		u16 vlan_tci;
		vlan_tci = vlan_dev_info(dev)->vlan_id;
		vlan_tci |= vlan_dev_get_egress_qos_mask(dev, skb);
		skb = __vlan_hwaccel_put_tag(skb, vlan_tci);
	}

	skb_set_dev(skb, vlan_dev_info(dev)->real_dev);
	len = skb->len;
	ret = dev_queue_xmit(skb);

	if (likely(ret == NET_XMIT_SUCCESS || ret == NET_XMIT_CN)) {
		struct vlan_pcpu_stats *stats;

		stats = this_cpu_ptr(vlan_dev_info(dev)->vlan_pcpu_stats);
		u64_stats_update_begin(&stats->syncp);
		stats->tx_packets++;
		stats->tx_bytes += len;
		u64_stats_update_end(&stats->syncp);
	} else {
		this_cpu_inc(vlan_dev_info(dev)->vlan_pcpu_stats->tx_dropped);
	}

	return ret;
}

static u16 vlan_dev_select_queue(struct net_device *dev, struct sk_buff *skb)
{
	struct net_device *rdev = vlan_dev_info(dev)->real_dev;
	const struct net_device_ops *ops = rdev->netdev_ops;

	return ops->ndo_select_queue(rdev, skb);
}

static int vlan_dev_change_mtu(struct net_device *dev, int new_mtu)
{
	/* TODO: gotta make sure the underlying layer can handle it,
	 * maybe an IFF_VLAN_CAPABLE flag for devices?
	 */
	if (vlan_dev_info(dev)->real_dev->mtu < new_mtu)
		return -ERANGE;

	dev->mtu = new_mtu;

	return 0;
}

void vlan_dev_set_ingress_priority(const struct net_device *dev,
				   u32 skb_prio, u16 vlan_prio)
{
	struct vlan_dev_info *vlan = vlan_dev_info(dev);

	if (vlan->ingress_priority_map[vlan_prio & 0x7] && !skb_prio)
		vlan->nr_ingress_mappings--;
	else if (!vlan->ingress_priority_map[vlan_prio & 0x7] && skb_prio)
		vlan->nr_ingress_mappings++;

	vlan->ingress_priority_map[vlan_prio & 0x7] = skb_prio;
}

int vlan_dev_set_egress_priority(const struct net_device *dev,
				 u32 skb_prio, u16 vlan_prio)
{
	struct vlan_dev_info *vlan = vlan_dev_info(dev);
	struct vlan_priority_tci_mapping *mp = NULL;
	struct vlan_priority_tci_mapping *np;
	u32 vlan_qos = (vlan_prio << VLAN_PRIO_SHIFT) & VLAN_PRIO_MASK;

	/* See if a priority mapping exists.. */
	mp = vlan->egress_priority_map[skb_prio & 0xF];
	while (mp) {
		if (mp->priority == skb_prio) {
			if (mp->vlan_qos && !vlan_qos)
				vlan->nr_egress_mappings--;
			else if (!mp->vlan_qos && vlan_qos)
				vlan->nr_egress_mappings++;
			mp->vlan_qos = vlan_qos;
			return 0;
		}
		mp = mp->next;
	}

	/* Create a new mapping then. */
	mp = vlan->egress_priority_map[skb_prio & 0xF];
	np = kmalloc(sizeof(struct vlan_priority_tci_mapping), GFP_KERNEL);
	if (!np)
		return -ENOBUFS;

	np->next = mp;
	np->priority = skb_prio;
	np->vlan_qos = vlan_qos;
	vlan->egress_priority_map[skb_prio & 0xF] = np;
	if (vlan_qos)
		vlan->nr_egress_mappings++;
	return 0;
}

/* Flags are defined in the vlan_flags enum in include/linux/if_vlan.h file. */
int vlan_dev_change_flags(const struct net_device *dev, u32 flags, u32 mask)
{
	struct vlan_dev_info *vlan = vlan_dev_info(dev);
	u32 old_flags = vlan->flags;

	if (mask & ~(VLAN_FLAG_REORDER_HDR | VLAN_FLAG_GVRP |
		     VLAN_FLAG_LOOSE_BINDING))
		return -EINVAL;

	vlan->flags = (old_flags & ~mask) | (flags & mask);

	if (netif_running(dev) && (vlan->flags ^ old_flags) & VLAN_FLAG_GVRP) {
		if (vlan->flags & VLAN_FLAG_GVRP)
			vlan_gvrp_request_join(dev);
		else
			vlan_gvrp_request_leave(dev);
	}
	return 0;
}

void vlan_dev_get_realdev_name(const struct net_device *dev, char *result)
{
	strncpy(result, vlan_dev_info(dev)->real_dev->name, 23);
}

static int vlan_dev_open(struct net_device *dev)
{
	struct vlan_dev_info *vlan = vlan_dev_info(dev);
	struct net_device *real_dev = vlan->real_dev;
	int err;

	if (!(real_dev->flags & IFF_UP) &&
	    !(vlan->flags & VLAN_FLAG_LOOSE_BINDING))
		return -ENETDOWN;

	if (compare_ether_addr(dev->dev_addr, real_dev->dev_addr)) {
		err = dev_uc_add(real_dev, dev->dev_addr);
		if (err < 0)
			goto out;
	}

	if (dev->flags & IFF_ALLMULTI) {
		err = dev_set_allmulti(real_dev, 1);
		if (err < 0)
			goto del_unicast;
	}
	if (dev->flags & IFF_PROMISC) {
		err = dev_set_promiscuity(real_dev, 1);
		if (err < 0)
			goto clear_allmulti;
	}

	memcpy(vlan->real_dev_addr, real_dev->dev_addr, ETH_ALEN);

	if (vlan->flags & VLAN_FLAG_GVRP)
		vlan_gvrp_request_join(dev);

	if (netif_carrier_ok(real_dev))
		netif_carrier_on(dev);
	return 0;

clear_allmulti:
	if (dev->flags & IFF_ALLMULTI)
		dev_set_allmulti(real_dev, -1);
del_unicast:
	if (compare_ether_addr(dev->dev_addr, real_dev->dev_addr))
		dev_uc_del(real_dev, dev->dev_addr);
out:
	netif_carrier_off(dev);
	return err;
}

static int vlan_dev_stop(struct net_device *dev)
{
	struct vlan_dev_info *vlan = vlan_dev_info(dev);
	struct net_device *real_dev = vlan->real_dev;

	dev_mc_unsync(real_dev, dev);
	dev_uc_unsync(real_dev, dev);
	if (dev->flags & IFF_ALLMULTI)
		dev_set_allmulti(real_dev, -1);
	if (dev->flags & IFF_PROMISC)
		dev_set_promiscuity(real_dev, -1);

	if (compare_ether_addr(dev->dev_addr, real_dev->dev_addr))
		dev_uc_del(real_dev, dev->dev_addr);

	netif_carrier_off(dev);
	return 0;
}

static int vlan_dev_set_mac_address(struct net_device *dev, void *p)
{
	struct net_device *real_dev = vlan_dev_info(dev)->real_dev;
	struct sockaddr *addr = p;
	int err;

	if (!is_valid_ether_addr(addr->sa_data))
		return -EADDRNOTAVAIL;

	if (!(dev->flags & IFF_UP))
		goto out;

	if (compare_ether_addr(addr->sa_data, real_dev->dev_addr)) {
		err = dev_uc_add(real_dev, addr->sa_data);
		if (err < 0)
			return err;
	}

	if (compare_ether_addr(dev->dev_addr, real_dev->dev_addr))
		dev_uc_del(real_dev, dev->dev_addr);

out:
	memcpy(dev->dev_addr, addr->sa_data, ETH_ALEN);
	return 0;
}

static int vlan_dev_ioctl(struct net_device *dev, struct ifreq *ifr, int cmd)
{
	struct net_device *real_dev = vlan_dev_info(dev)->real_dev;
	const struct net_device_ops *ops = real_dev->netdev_ops;
	struct ifreq ifrr;
	int err = -EOPNOTSUPP;

	strncpy(ifrr.ifr_name, real_dev->name, IFNAMSIZ);
	ifrr.ifr_ifru = ifr->ifr_ifru;

	switch (cmd) {
	case SIOCGMIIPHY:
	case SIOCGMIIREG:
	case SIOCSMIIREG:
		if (netif_device_present(real_dev) && ops->ndo_do_ioctl)
			err = ops->ndo_do_ioctl(real_dev, &ifrr, cmd);
		break;
	}

	if (!err)
		ifr->ifr_ifru = ifrr.ifr_ifru;

	return err;
}

static int vlan_dev_neigh_setup(struct net_device *dev, struct neigh_parms *pa)
{
	struct net_device *real_dev = vlan_dev_info(dev)->real_dev;
	const struct net_device_ops *ops = real_dev->netdev_ops;
	int err = 0;

	if (netif_device_present(real_dev) && ops->ndo_neigh_setup)
		err = ops->ndo_neigh_setup(real_dev, pa);

	return err;
}

#if defined(CONFIG_FCOE) || defined(CONFIG_FCOE_MODULE)
static int vlan_dev_fcoe_ddp_setup(struct net_device *dev, u16 xid,
				   struct scatterlist *sgl, unsigned int sgc)
{
	struct net_device *real_dev = vlan_dev_info(dev)->real_dev;
	const struct net_device_ops *ops = real_dev->netdev_ops;
	int rc = 0;

	if (ops->ndo_fcoe_ddp_setup)
		rc = ops->ndo_fcoe_ddp_setup(real_dev, xid, sgl, sgc);

	return rc;
}

static int vlan_dev_fcoe_ddp_done(struct net_device *dev, u16 xid)
{
	struct net_device *real_dev = vlan_dev_info(dev)->real_dev;
	const struct net_device_ops *ops = real_dev->netdev_ops;
	int len = 0;

	if (ops->ndo_fcoe_ddp_done)
		len = ops->ndo_fcoe_ddp_done(real_dev, xid);

	return len;
}

static int vlan_dev_fcoe_enable(struct net_device *dev)
{
	struct net_device *real_dev = vlan_dev_info(dev)->real_dev;
	const struct net_device_ops *ops = real_dev->netdev_ops;
	int rc = -EINVAL;

	if (ops->ndo_fcoe_enable)
		rc = ops->ndo_fcoe_enable(real_dev);
	return rc;
}

static int vlan_dev_fcoe_disable(struct net_device *dev)
{
	struct net_device *real_dev = vlan_dev_info(dev)->real_dev;
	const struct net_device_ops *ops = real_dev->netdev_ops;
	int rc = -EINVAL;

	if (ops->ndo_fcoe_disable)
		rc = ops->ndo_fcoe_disable(real_dev);
	return rc;
}

static int vlan_dev_fcoe_get_wwn(struct net_device *dev, u64 *wwn, int type)
{
	struct net_device *real_dev = vlan_dev_info(dev)->real_dev;
	const struct net_device_ops *ops = real_dev->netdev_ops;
	int rc = -EINVAL;

	if (ops->ndo_fcoe_get_wwn)
		rc = ops->ndo_fcoe_get_wwn(real_dev, wwn, type);
	return rc;
}

static int vlan_dev_fcoe_ddp_target(struct net_device *dev, u16 xid,
				    struct scatterlist *sgl, unsigned int sgc)
{
	struct net_device *real_dev = vlan_dev_info(dev)->real_dev;
	const struct net_device_ops *ops = real_dev->netdev_ops;
	int rc = 0;

	if (ops->ndo_fcoe_ddp_target)
		rc = ops->ndo_fcoe_ddp_target(real_dev, xid, sgl, sgc);

	return rc;
}
#endif

static void vlan_dev_change_rx_flags(struct net_device *dev, int change)
{
	struct net_device *real_dev = vlan_dev_info(dev)->real_dev;

	if (change & IFF_ALLMULTI)
		dev_set_allmulti(real_dev, dev->flags & IFF_ALLMULTI ? 1 : -1);
	if (change & IFF_PROMISC)
		dev_set_promiscuity(real_dev, dev->flags & IFF_PROMISC ? 1 : -1);
}

static void vlan_dev_set_rx_mode(struct net_device *vlan_dev)
{
	dev_mc_sync(vlan_dev_info(vlan_dev)->real_dev, vlan_dev);
	dev_uc_sync(vlan_dev_info(vlan_dev)->real_dev, vlan_dev);
}

/*
 * vlan network devices have devices nesting below it, and are a special
 * "super class" of normal network devices; split their locks off into a
 * separate class since they always nest.
 */
static struct lock_class_key vlan_netdev_xmit_lock_key;
static struct lock_class_key vlan_netdev_addr_lock_key;

static void vlan_dev_set_lockdep_one(struct net_device *dev,
				     struct netdev_queue *txq,
				     void *_subclass)
{
	lockdep_set_class_and_subclass(&txq->_xmit_lock,
				       &vlan_netdev_xmit_lock_key,
				       *(int *)_subclass);
}

static void vlan_dev_set_lockdep_class(struct net_device *dev, int subclass)
{
	lockdep_set_class_and_subclass(&dev->addr_list_lock,
				       &vlan_netdev_addr_lock_key,
				       subclass);
	netdev_for_each_tx_queue(dev, vlan_dev_set_lockdep_one, &subclass);
}

static const struct header_ops vlan_header_ops = {
	.create	 = vlan_dev_hard_header,
	.rebuild = vlan_dev_rebuild_header,
	.parse	 = eth_header_parse,
};

<<<<<<< HEAD
static const struct net_device_ops vlan_netdev_ops, vlan_netdev_accel_ops,
		    vlan_netdev_ops_sq, vlan_netdev_accel_ops_sq;
=======
static const struct net_device_ops vlan_netdev_ops;
>>>>>>> 02f8c6ae

static int vlan_dev_init(struct net_device *dev)
{
	struct net_device *real_dev = vlan_dev_info(dev)->real_dev;
	int subclass = 0;

	netif_carrier_off(dev);

	/* IFF_BROADCAST|IFF_MULTICAST; ??? */
	dev->flags  = real_dev->flags & ~(IFF_UP | IFF_PROMISC | IFF_ALLMULTI |
					  IFF_MASTER | IFF_SLAVE);
	dev->iflink = real_dev->ifindex;
	dev->state  = (real_dev->state & ((1<<__LINK_STATE_NOCARRIER) |
					  (1<<__LINK_STATE_DORMANT))) |
		      (1<<__LINK_STATE_PRESENT);

	dev->hw_features = NETIF_F_ALL_CSUM | NETIF_F_SG |
			   NETIF_F_FRAGLIST | NETIF_F_ALL_TSO |
			   NETIF_F_HIGHDMA | NETIF_F_SCTP_CSUM |
			   NETIF_F_ALL_FCOE;

	dev->features |= real_dev->vlan_features | NETIF_F_LLTX;
	dev->gso_max_size = real_dev->gso_max_size;

	/* ipv6 shared card related stuff */
	dev->dev_id = real_dev->dev_id;

	if (is_zero_ether_addr(dev->dev_addr))
		memcpy(dev->dev_addr, real_dev->dev_addr, dev->addr_len);
	if (is_zero_ether_addr(dev->broadcast))
		memcpy(dev->broadcast, real_dev->broadcast, dev->addr_len);

#if defined(CONFIG_FCOE) || defined(CONFIG_FCOE_MODULE)
	dev->fcoe_ddp_xid = real_dev->fcoe_ddp_xid;
#endif

	dev->needed_headroom = real_dev->needed_headroom;
	if (real_dev->features & NETIF_F_HW_VLAN_TX) {
		dev->header_ops      = real_dev->header_ops;
		dev->hard_header_len = real_dev->hard_header_len;
<<<<<<< HEAD
		if (real_dev->netdev_ops->ndo_select_queue)
			dev->netdev_ops = &vlan_netdev_accel_ops_sq;
		else
			dev->netdev_ops = &vlan_netdev_accel_ops;
	} else {
		dev->header_ops      = &vlan_header_ops;
		dev->hard_header_len = real_dev->hard_header_len + VLAN_HLEN;
		if (real_dev->netdev_ops->ndo_select_queue)
			dev->netdev_ops = &vlan_netdev_ops_sq;
		else
			dev->netdev_ops = &vlan_netdev_ops;
=======
	} else {
		dev->header_ops      = &vlan_header_ops;
		dev->hard_header_len = real_dev->hard_header_len + VLAN_HLEN;
>>>>>>> 02f8c6ae
	}

	dev->netdev_ops = &vlan_netdev_ops;

	if (is_vlan_dev(real_dev))
		subclass = 1;

	vlan_dev_set_lockdep_class(dev, subclass);

	vlan_dev_info(dev)->vlan_pcpu_stats = alloc_percpu(struct vlan_pcpu_stats);
	if (!vlan_dev_info(dev)->vlan_pcpu_stats)
		return -ENOMEM;

	return 0;
}

static void vlan_dev_uninit(struct net_device *dev)
{
	struct vlan_priority_tci_mapping *pm;
	struct vlan_dev_info *vlan = vlan_dev_info(dev);
	int i;

	free_percpu(vlan->vlan_pcpu_stats);
	vlan->vlan_pcpu_stats = NULL;
	for (i = 0; i < ARRAY_SIZE(vlan->egress_priority_map); i++) {
		while ((pm = vlan->egress_priority_map[i]) != NULL) {
			vlan->egress_priority_map[i] = pm->next;
			kfree(pm);
		}
	}
}

static u32 vlan_dev_fix_features(struct net_device *dev, u32 features)
{
	struct net_device *real_dev = vlan_dev_info(dev)->real_dev;
	u32 old_features = features;

	features &= real_dev->features;
	features &= real_dev->vlan_features;

	if (old_features & NETIF_F_SOFT_FEATURES)
		features |= old_features & NETIF_F_SOFT_FEATURES;

	if (dev_ethtool_get_rx_csum(real_dev))
		features |= NETIF_F_RXCSUM;
	features |= NETIF_F_LLTX;

	return features;
}

static int vlan_ethtool_get_settings(struct net_device *dev,
				     struct ethtool_cmd *cmd)
{
	const struct vlan_dev_info *vlan = vlan_dev_info(dev);
	return dev_ethtool_get_settings(vlan->real_dev, cmd);
}

static void vlan_ethtool_get_drvinfo(struct net_device *dev,
				     struct ethtool_drvinfo *info)
{
	strcpy(info->driver, vlan_fullname);
	strcpy(info->version, vlan_version);
	strcpy(info->fw_version, "N/A");
}

static struct rtnl_link_stats64 *vlan_dev_get_stats64(struct net_device *dev, struct rtnl_link_stats64 *stats)
{

	if (vlan_dev_info(dev)->vlan_pcpu_stats) {
		struct vlan_pcpu_stats *p;
		u32 rx_errors = 0, tx_dropped = 0;
		int i;

		for_each_possible_cpu(i) {
			u64 rxpackets, rxbytes, rxmulticast, txpackets, txbytes;
			unsigned int start;

			p = per_cpu_ptr(vlan_dev_info(dev)->vlan_pcpu_stats, i);
			do {
				start = u64_stats_fetch_begin_bh(&p->syncp);
				rxpackets	= p->rx_packets;
				rxbytes		= p->rx_bytes;
				rxmulticast	= p->rx_multicast;
				txpackets	= p->tx_packets;
				txbytes		= p->tx_bytes;
			} while (u64_stats_fetch_retry_bh(&p->syncp, start));

			stats->rx_packets	+= rxpackets;
			stats->rx_bytes		+= rxbytes;
			stats->multicast	+= rxmulticast;
			stats->tx_packets	+= txpackets;
			stats->tx_bytes		+= txbytes;
			/* rx_errors & tx_dropped are u32 */
			rx_errors	+= p->rx_errors;
			tx_dropped	+= p->tx_dropped;
		}
		stats->rx_errors  = rx_errors;
		stats->tx_dropped = tx_dropped;
	}
	return stats;
}

static const struct ethtool_ops vlan_ethtool_ops = {
	.get_settings	        = vlan_ethtool_get_settings,
	.get_drvinfo	        = vlan_ethtool_get_drvinfo,
	.get_link		= ethtool_op_get_link,
};

static const struct net_device_ops vlan_netdev_ops = {
	.ndo_change_mtu		= vlan_dev_change_mtu,
	.ndo_init		= vlan_dev_init,
	.ndo_uninit		= vlan_dev_uninit,
	.ndo_open		= vlan_dev_open,
	.ndo_stop		= vlan_dev_stop,
	.ndo_start_xmit =  vlan_dev_hard_start_xmit,
	.ndo_validate_addr	= eth_validate_addr,
	.ndo_set_mac_address	= vlan_dev_set_mac_address,
	.ndo_set_rx_mode	= vlan_dev_set_rx_mode,
	.ndo_set_multicast_list	= vlan_dev_set_rx_mode,
	.ndo_change_rx_flags	= vlan_dev_change_rx_flags,
	.ndo_do_ioctl		= vlan_dev_ioctl,
	.ndo_neigh_setup	= vlan_dev_neigh_setup,
	.ndo_get_stats64	= vlan_dev_get_stats64,
#if defined(CONFIG_FCOE) || defined(CONFIG_FCOE_MODULE)
	.ndo_fcoe_ddp_setup	= vlan_dev_fcoe_ddp_setup,
	.ndo_fcoe_ddp_done	= vlan_dev_fcoe_ddp_done,
	.ndo_fcoe_enable	= vlan_dev_fcoe_enable,
	.ndo_fcoe_disable	= vlan_dev_fcoe_disable,
	.ndo_fcoe_get_wwn	= vlan_dev_fcoe_get_wwn,
<<<<<<< HEAD
#endif
};

static const struct net_device_ops vlan_netdev_accel_ops = {
	.ndo_change_mtu		= vlan_dev_change_mtu,
	.ndo_init		= vlan_dev_init,
	.ndo_uninit		= vlan_dev_uninit,
	.ndo_open		= vlan_dev_open,
	.ndo_stop		= vlan_dev_stop,
	.ndo_start_xmit =  vlan_dev_hwaccel_hard_start_xmit,
	.ndo_validate_addr	= eth_validate_addr,
	.ndo_set_mac_address	= vlan_dev_set_mac_address,
	.ndo_set_rx_mode	= vlan_dev_set_rx_mode,
	.ndo_set_multicast_list	= vlan_dev_set_rx_mode,
	.ndo_change_rx_flags	= vlan_dev_change_rx_flags,
	.ndo_do_ioctl		= vlan_dev_ioctl,
	.ndo_neigh_setup	= vlan_dev_neigh_setup,
#if defined(CONFIG_FCOE) || defined(CONFIG_FCOE_MODULE)
	.ndo_fcoe_ddp_setup	= vlan_dev_fcoe_ddp_setup,
	.ndo_fcoe_ddp_done	= vlan_dev_fcoe_ddp_done,
	.ndo_fcoe_enable	= vlan_dev_fcoe_enable,
	.ndo_fcoe_disable	= vlan_dev_fcoe_disable,
	.ndo_fcoe_get_wwn	= vlan_dev_fcoe_get_wwn,
#endif
};

static const struct net_device_ops vlan_netdev_ops_sq = {
	.ndo_select_queue	= vlan_dev_select_queue,
	.ndo_change_mtu		= vlan_dev_change_mtu,
	.ndo_init		= vlan_dev_init,
	.ndo_uninit		= vlan_dev_uninit,
	.ndo_open		= vlan_dev_open,
	.ndo_stop		= vlan_dev_stop,
	.ndo_start_xmit =  vlan_dev_hard_start_xmit,
	.ndo_validate_addr	= eth_validate_addr,
	.ndo_set_mac_address	= vlan_dev_set_mac_address,
	.ndo_set_rx_mode	= vlan_dev_set_rx_mode,
	.ndo_set_multicast_list	= vlan_dev_set_rx_mode,
	.ndo_change_rx_flags	= vlan_dev_change_rx_flags,
	.ndo_do_ioctl		= vlan_dev_ioctl,
	.ndo_neigh_setup	= vlan_dev_neigh_setup,
#if defined(CONFIG_FCOE) || defined(CONFIG_FCOE_MODULE)
	.ndo_fcoe_ddp_setup	= vlan_dev_fcoe_ddp_setup,
	.ndo_fcoe_ddp_done	= vlan_dev_fcoe_ddp_done,
	.ndo_fcoe_enable	= vlan_dev_fcoe_enable,
	.ndo_fcoe_disable	= vlan_dev_fcoe_disable,
	.ndo_fcoe_get_wwn	= vlan_dev_fcoe_get_wwn,
#endif
};

static const struct net_device_ops vlan_netdev_accel_ops_sq = {
	.ndo_select_queue	= vlan_dev_select_queue,
	.ndo_change_mtu		= vlan_dev_change_mtu,
	.ndo_init		= vlan_dev_init,
	.ndo_uninit		= vlan_dev_uninit,
	.ndo_open		= vlan_dev_open,
	.ndo_stop		= vlan_dev_stop,
	.ndo_start_xmit =  vlan_dev_hwaccel_hard_start_xmit,
	.ndo_validate_addr	= eth_validate_addr,
	.ndo_set_mac_address	= vlan_dev_set_mac_address,
	.ndo_set_rx_mode	= vlan_dev_set_rx_mode,
	.ndo_set_multicast_list	= vlan_dev_set_rx_mode,
	.ndo_change_rx_flags	= vlan_dev_change_rx_flags,
	.ndo_do_ioctl		= vlan_dev_ioctl,
	.ndo_neigh_setup	= vlan_dev_neigh_setup,
#if defined(CONFIG_FCOE) || defined(CONFIG_FCOE_MODULE)
	.ndo_fcoe_ddp_setup	= vlan_dev_fcoe_ddp_setup,
	.ndo_fcoe_ddp_done	= vlan_dev_fcoe_ddp_done,
	.ndo_fcoe_enable	= vlan_dev_fcoe_enable,
	.ndo_fcoe_disable	= vlan_dev_fcoe_disable,
	.ndo_fcoe_get_wwn	= vlan_dev_fcoe_get_wwn,
	.ndo_fcoe_ddp_target	= vlan_dev_fcoe_ddp_target,
#endif
=======
	.ndo_fcoe_ddp_target	= vlan_dev_fcoe_ddp_target,
#endif
	.ndo_fix_features	= vlan_dev_fix_features,
>>>>>>> 02f8c6ae
};

void vlan_setup(struct net_device *dev)
{
	ether_setup(dev);

	dev->priv_flags		|= IFF_802_1Q_VLAN;
	dev->priv_flags		&= ~IFF_XMIT_DST_RELEASE;
	dev->tx_queue_len	= 0;

	dev->netdev_ops		= &vlan_netdev_ops;
	dev->destructor		= free_netdev;
	dev->ethtool_ops	= &vlan_ethtool_ops;

	memset(dev->broadcast, 0, ETH_ALEN);
}<|MERGE_RESOLUTION|>--- conflicted
+++ resolved
@@ -65,171 +65,6 @@
 	return 0;
 }
 
-<<<<<<< HEAD
-static inline struct sk_buff *vlan_check_reorder_header(struct sk_buff *skb)
-{
-	if (vlan_dev_info(skb->dev)->flags & VLAN_FLAG_REORDER_HDR) {
-		if (skb_cow(skb, skb_headroom(skb)) < 0)
-			skb = NULL;
-		if (skb) {
-			/* Lifted from Gleb's VLAN code... */
-			memmove(skb->data - ETH_HLEN,
-				skb->data - VLAN_ETH_HLEN, 12);
-			skb->mac_header += VLAN_HLEN;
-		}
-	}
-
-	return skb;
-}
-
-static inline void vlan_set_encap_proto(struct sk_buff *skb,
-		struct vlan_hdr *vhdr)
-{
-	__be16 proto;
-	unsigned char *rawp;
-
-	/*
-	 * Was a VLAN packet, grab the encapsulated protocol, which the layer
-	 * three protocols care about.
-	 */
-
-	proto = vhdr->h_vlan_encapsulated_proto;
-	if (ntohs(proto) >= 1536) {
-		skb->protocol = proto;
-		return;
-	}
-
-	rawp = skb->data;
-	if (*(unsigned short *)rawp == 0xFFFF)
-		/*
-		 * This is a magic hack to spot IPX packets. Older Novell
-		 * breaks the protocol design and runs IPX over 802.3 without
-		 * an 802.2 LLC layer. We look for FFFF which isn't a used
-		 * 802.2 SSAP/DSAP. This won't work for fault tolerant netware
-		 * but does for the rest.
-		 */
-		skb->protocol = htons(ETH_P_802_3);
-	else
-		/*
-		 * Real 802.2 LLC
-		 */
-		skb->protocol = htons(ETH_P_802_2);
-}
-
-/*
- *	Determine the packet's protocol ID. The rule here is that we
- *	assume 802.3 if the type field is short enough to be a length.
- *	This is normal practice and works for any 'now in use' protocol.
- *
- *  Also, at this point we assume that we ARE dealing exclusively with
- *  VLAN packets, or packets that should be made into VLAN packets based
- *  on a default VLAN ID.
- *
- *  NOTE:  Should be similar to ethernet/eth.c.
- *
- *  SANITY NOTE:  This method is called when a packet is moving up the stack
- *                towards userland.  To get here, it would have already passed
- *                through the ethernet/eth.c eth_type_trans() method.
- *  SANITY NOTE 2: We are referencing to the VLAN_HDR frields, which MAY be
- *                 stored UNALIGNED in the memory.  RISC systems don't like
- *                 such cases very much...
- *  SANITY NOTE 2a: According to Dave Miller & Alexey, it will always be
- *  		    aligned, so there doesn't need to be any of the unaligned
- *  		    stuff.  It has been commented out now...  --Ben
- *
- */
-int vlan_skb_recv(struct sk_buff *skb, struct net_device *dev,
-		  struct packet_type *ptype, struct net_device *orig_dev)
-{
-	struct vlan_hdr *vhdr;
-	struct net_device_stats *stats;
-	struct net_device *vlan_dev;
-	u16 vlan_id;
-	u16 vlan_tci;
-
-	skb = skb_share_check(skb, GFP_ATOMIC);
-	if (skb == NULL)
-		goto err_free;
-
-	if (unlikely(!pskb_may_pull(skb, VLAN_HLEN)))
-		goto err_free;
-
-	vhdr = (struct vlan_hdr *)skb->data;
-	vlan_tci = ntohs(vhdr->h_vlan_TCI);
-	vlan_id = vlan_tci & VLAN_VID_MASK;
-
-	rcu_read_lock();
-	vlan_dev = __find_vlan_dev(dev, vlan_id);
-	/* If the VLAN device is defined, we use it.
-	 * If not, and the VID is 0, it is a 802.1p packet (not
-	 * really a VLAN), so we will just netif_rx it later to the
-	 * original interface, but with the skb->proto set to the
-	 * wrapped proto: we do nothing here.
-	 */
-	if (!vlan_dev) {
-		if (vlan_id) {
-			pr_debug("%s: ERROR: No net_device for VID: %u on dev: %s\n",
-				 __func__, vlan_id, dev->name);
-			goto err_unlock;
-		}
-	} else {
-		skb->dev = vlan_dev;
-
-		stats = &skb->dev->stats;
-		stats->rx_packets++;
-		stats->rx_bytes += skb->len;
-
-		skb->priority = vlan_get_ingress_priority(skb->dev, vlan_tci);
-
-		pr_debug("%s: priority: %u for TCI: %hu\n",
-			 __func__, skb->priority, vlan_tci);
-
-		switch (skb->pkt_type) {
-		case PACKET_BROADCAST: /* Yeah, stats collect these together.. */
-			/* stats->broadcast ++; // no such counter :-( */
-			break;
-
-		case PACKET_MULTICAST:
-			stats->multicast++;
-			break;
-
-		case PACKET_OTHERHOST:
-			/* Our lower layer thinks this is not local, let's make sure.
-			 * This allows the VLAN to have a different MAC than the
-			 * underlying device, and still route correctly.
-			 */
-			if (!compare_ether_addr(eth_hdr(skb)->h_dest,
-						skb->dev->dev_addr))
-				skb->pkt_type = PACKET_HOST;
-			break;
-		default:
-			break;
-		}
-	}
-	skb_pull_rcsum(skb, VLAN_HLEN);
-	vlan_set_encap_proto(skb, vhdr);
-
-	if (vlan_dev) {
-		skb = vlan_check_reorder_header(skb);
-		if (!skb) {
-			stats->rx_errors++;
-			goto err_unlock;
-		}
-	}
-
-	netif_rx(skb);
-	rcu_read_unlock();
-	return NET_RX_SUCCESS;
-
-err_unlock:
-	rcu_read_unlock();
-err_free:
-	kfree_skb(skb);
-	return NET_RX_DROP;
-}
-
-=======
->>>>>>> 02f8c6ae
 static inline u16
 vlan_dev_get_egress_qos_mask(struct net_device *dev, struct sk_buff *skb)
 {
@@ -338,14 +173,6 @@
 	return ret;
 }
 
-static u16 vlan_dev_select_queue(struct net_device *dev, struct sk_buff *skb)
-{
-	struct net_device *rdev = vlan_dev_info(dev)->real_dev;
-	const struct net_device_ops *ops = rdev->netdev_ops;
-
-	return ops->ndo_select_queue(rdev, skb);
-}
-
 static int vlan_dev_change_mtu(struct net_device *dev, int new_mtu)
 {
 	/* TODO: gotta make sure the underlying layer can handle it,
@@ -684,12 +511,7 @@
 	.parse	 = eth_header_parse,
 };
 
-<<<<<<< HEAD
-static const struct net_device_ops vlan_netdev_ops, vlan_netdev_accel_ops,
-		    vlan_netdev_ops_sq, vlan_netdev_accel_ops_sq;
-=======
 static const struct net_device_ops vlan_netdev_ops;
->>>>>>> 02f8c6ae
 
 static int vlan_dev_init(struct net_device *dev)
 {
@@ -730,23 +552,9 @@
 	if (real_dev->features & NETIF_F_HW_VLAN_TX) {
 		dev->header_ops      = real_dev->header_ops;
 		dev->hard_header_len = real_dev->hard_header_len;
-<<<<<<< HEAD
-		if (real_dev->netdev_ops->ndo_select_queue)
-			dev->netdev_ops = &vlan_netdev_accel_ops_sq;
-		else
-			dev->netdev_ops = &vlan_netdev_accel_ops;
 	} else {
 		dev->header_ops      = &vlan_header_ops;
 		dev->hard_header_len = real_dev->hard_header_len + VLAN_HLEN;
-		if (real_dev->netdev_ops->ndo_select_queue)
-			dev->netdev_ops = &vlan_netdev_ops_sq;
-		else
-			dev->netdev_ops = &vlan_netdev_ops;
-=======
-	} else {
-		dev->header_ops      = &vlan_header_ops;
-		dev->hard_header_len = real_dev->hard_header_len + VLAN_HLEN;
->>>>>>> 02f8c6ae
 	}
 
 	dev->netdev_ops = &vlan_netdev_ops;
@@ -876,85 +684,9 @@
 	.ndo_fcoe_enable	= vlan_dev_fcoe_enable,
 	.ndo_fcoe_disable	= vlan_dev_fcoe_disable,
 	.ndo_fcoe_get_wwn	= vlan_dev_fcoe_get_wwn,
-<<<<<<< HEAD
-#endif
-};
-
-static const struct net_device_ops vlan_netdev_accel_ops = {
-	.ndo_change_mtu		= vlan_dev_change_mtu,
-	.ndo_init		= vlan_dev_init,
-	.ndo_uninit		= vlan_dev_uninit,
-	.ndo_open		= vlan_dev_open,
-	.ndo_stop		= vlan_dev_stop,
-	.ndo_start_xmit =  vlan_dev_hwaccel_hard_start_xmit,
-	.ndo_validate_addr	= eth_validate_addr,
-	.ndo_set_mac_address	= vlan_dev_set_mac_address,
-	.ndo_set_rx_mode	= vlan_dev_set_rx_mode,
-	.ndo_set_multicast_list	= vlan_dev_set_rx_mode,
-	.ndo_change_rx_flags	= vlan_dev_change_rx_flags,
-	.ndo_do_ioctl		= vlan_dev_ioctl,
-	.ndo_neigh_setup	= vlan_dev_neigh_setup,
-#if defined(CONFIG_FCOE) || defined(CONFIG_FCOE_MODULE)
-	.ndo_fcoe_ddp_setup	= vlan_dev_fcoe_ddp_setup,
-	.ndo_fcoe_ddp_done	= vlan_dev_fcoe_ddp_done,
-	.ndo_fcoe_enable	= vlan_dev_fcoe_enable,
-	.ndo_fcoe_disable	= vlan_dev_fcoe_disable,
-	.ndo_fcoe_get_wwn	= vlan_dev_fcoe_get_wwn,
-#endif
-};
-
-static const struct net_device_ops vlan_netdev_ops_sq = {
-	.ndo_select_queue	= vlan_dev_select_queue,
-	.ndo_change_mtu		= vlan_dev_change_mtu,
-	.ndo_init		= vlan_dev_init,
-	.ndo_uninit		= vlan_dev_uninit,
-	.ndo_open		= vlan_dev_open,
-	.ndo_stop		= vlan_dev_stop,
-	.ndo_start_xmit =  vlan_dev_hard_start_xmit,
-	.ndo_validate_addr	= eth_validate_addr,
-	.ndo_set_mac_address	= vlan_dev_set_mac_address,
-	.ndo_set_rx_mode	= vlan_dev_set_rx_mode,
-	.ndo_set_multicast_list	= vlan_dev_set_rx_mode,
-	.ndo_change_rx_flags	= vlan_dev_change_rx_flags,
-	.ndo_do_ioctl		= vlan_dev_ioctl,
-	.ndo_neigh_setup	= vlan_dev_neigh_setup,
-#if defined(CONFIG_FCOE) || defined(CONFIG_FCOE_MODULE)
-	.ndo_fcoe_ddp_setup	= vlan_dev_fcoe_ddp_setup,
-	.ndo_fcoe_ddp_done	= vlan_dev_fcoe_ddp_done,
-	.ndo_fcoe_enable	= vlan_dev_fcoe_enable,
-	.ndo_fcoe_disable	= vlan_dev_fcoe_disable,
-	.ndo_fcoe_get_wwn	= vlan_dev_fcoe_get_wwn,
-#endif
-};
-
-static const struct net_device_ops vlan_netdev_accel_ops_sq = {
-	.ndo_select_queue	= vlan_dev_select_queue,
-	.ndo_change_mtu		= vlan_dev_change_mtu,
-	.ndo_init		= vlan_dev_init,
-	.ndo_uninit		= vlan_dev_uninit,
-	.ndo_open		= vlan_dev_open,
-	.ndo_stop		= vlan_dev_stop,
-	.ndo_start_xmit =  vlan_dev_hwaccel_hard_start_xmit,
-	.ndo_validate_addr	= eth_validate_addr,
-	.ndo_set_mac_address	= vlan_dev_set_mac_address,
-	.ndo_set_rx_mode	= vlan_dev_set_rx_mode,
-	.ndo_set_multicast_list	= vlan_dev_set_rx_mode,
-	.ndo_change_rx_flags	= vlan_dev_change_rx_flags,
-	.ndo_do_ioctl		= vlan_dev_ioctl,
-	.ndo_neigh_setup	= vlan_dev_neigh_setup,
-#if defined(CONFIG_FCOE) || defined(CONFIG_FCOE_MODULE)
-	.ndo_fcoe_ddp_setup	= vlan_dev_fcoe_ddp_setup,
-	.ndo_fcoe_ddp_done	= vlan_dev_fcoe_ddp_done,
-	.ndo_fcoe_enable	= vlan_dev_fcoe_enable,
-	.ndo_fcoe_disable	= vlan_dev_fcoe_disable,
-	.ndo_fcoe_get_wwn	= vlan_dev_fcoe_get_wwn,
-	.ndo_fcoe_ddp_target	= vlan_dev_fcoe_ddp_target,
-#endif
-=======
 	.ndo_fcoe_ddp_target	= vlan_dev_fcoe_ddp_target,
 #endif
 	.ndo_fix_features	= vlan_dev_fix_features,
->>>>>>> 02f8c6ae
 };
 
 void vlan_setup(struct net_device *dev)
