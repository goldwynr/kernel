--- conflicted
+++ resolved
@@ -4,42 +4,7 @@
 #include <linux/netpoll.h>
 #include "vlan.h"
 
-<<<<<<< HEAD
-/* VLAN rx hw acceleration helper.  This acts like netif_{rx,receive_skb}(). */
-int __vlan_hwaccel_rx(struct sk_buff *skb, struct vlan_group *grp,
-		      u16 vlan_tci, int polling)
-{
-	struct net_device *vlan_dev;
-	u16 vlan_id;
-
-	if (netpoll_rx(skb))
-		return NET_RX_DROP;
-
-	if (skb_bond_should_drop(skb))
-		skb->deliver_no_wcard = 1;
-
-	skb->iif = skb->dev->ifindex;
-	skb->vlan_tci = vlan_tci;
-	vlan_id = vlan_tci & VLAN_VID_MASK;
-	vlan_dev = vlan_group_get_device(grp, vlan_id);
-
-	if (vlan_dev)
-		skb->dev = vlan_dev;
-	else if (vlan_id)
-		goto drop;
-
-	return (polling ? netif_receive_skb(skb) : netif_rx(skb));
-
-drop:
-	dev_kfree_skb_any(skb);
-	return NET_RX_DROP;
-}
-EXPORT_SYMBOL(__vlan_hwaccel_rx);
-
-int vlan_hwaccel_do_receive(struct sk_buff *skb)
-=======
 bool vlan_do_receive(struct sk_buff **skbp)
->>>>>>> 02f8c6ae
 {
 	struct sk_buff *skb = *skbp;
 	u16 vlan_id = skb->vlan_tci & VLAN_VID_MASK;
@@ -114,24 +79,6 @@
 int __vlan_hwaccel_rx(struct sk_buff *skb, struct vlan_group *grp,
 		      u16 vlan_tci, int polling)
 {
-<<<<<<< HEAD
-	struct sk_buff *p;
-	struct net_device *vlan_dev;
-	u16 vlan_id;
-
-	if (skb_bond_should_drop(skb))
-		skb->deliver_no_wcard = 1;
-
-	skb->iif = skb->dev->ifindex;
-	skb->vlan_tci = vlan_tci;
-	vlan_id = vlan_tci & VLAN_VID_MASK;
-	vlan_dev = vlan_group_get_device(grp, vlan_id);
-
-	if (vlan_dev)
-		skb->dev = vlan_dev;
-	else if (vlan_id)
-		goto drop;
-=======
 	__vlan_hwaccel_put_tag(skb, vlan_tci);
 	return polling ? netif_receive_skb(skb) : netif_rx(skb);
 }
@@ -162,7 +109,6 @@
 	skb_reset_mac_len(skb);
 	return skb;
 }
->>>>>>> 02f8c6ae
 
 static void vlan_set_encap_proto(struct sk_buff *skb, struct vlan_hdr *vhdr)
 {
