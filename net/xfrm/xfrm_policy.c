/*
 * xfrm_policy.c
 *
 * Changes:
 *	Mitsuru KANDA @USAGI
 * 	Kazunori MIYAZAWA @USAGI
 * 	Kunihiro Ishiguro <kunihiro@ipinfusion.com>
 * 		IPv6 support
 * 	Kazunori MIYAZAWA @USAGI
 * 	YOSHIFUJI Hideaki
 * 		Split up af-specific portion
 *	Derek Atkins <derek@ihtfp.com>		Add the post_input processor
 *
 */

#include <linux/err.h>
#include <linux/slab.h>
#include <linux/kmod.h>
#include <linux/list.h>
#include <linux/spinlock.h>
#include <linux/workqueue.h>
#include <linux/notifier.h>
#include <linux/netdevice.h>
#include <linux/netfilter.h>
#include <linux/module.h>
#include <linux/cache.h>
#include <linux/audit.h>
#include <net/dst.h>
#include <net/flow.h>
#include <net/xfrm.h>
#include <net/ip.h>
#ifdef CONFIG_XFRM_STATISTICS
#include <net/snmp.h>
#endif

#include "xfrm_hash.h"

#define XFRM_QUEUE_TMO_MIN ((unsigned)(HZ/10))
#define XFRM_QUEUE_TMO_MAX ((unsigned)(60*HZ))
#define XFRM_MAX_QUEUE_LEN	100

DEFINE_MUTEX(xfrm_cfg_mutex);
EXPORT_SYMBOL(xfrm_cfg_mutex);

static DEFINE_SPINLOCK(xfrm_policy_sk_bundle_lock);
static struct dst_entry *xfrm_policy_sk_bundles;
static DEFINE_RWLOCK(xfrm_policy_lock);

static DEFINE_SPINLOCK(xfrm_policy_afinfo_lock);
static struct xfrm_policy_afinfo __rcu *xfrm_policy_afinfo[NPROTO]
						__read_mostly;

static struct kmem_cache *xfrm_dst_cache __read_mostly;

static void xfrm_init_pmtu(struct dst_entry *dst);
static int stale_bundle(struct dst_entry *dst);
static int xfrm_bundle_ok(struct xfrm_dst *xdst);
static void xfrm_policy_queue_process(unsigned long arg);

static struct xfrm_policy *__xfrm_policy_unlink(struct xfrm_policy *pol,
						int dir);

static inline bool
__xfrm4_selector_match(const struct xfrm_selector *sel, const struct flowi *fl)
{
	const struct flowi4 *fl4 = &fl->u.ip4;

	return  addr4_match(fl4->daddr, sel->daddr.a4, sel->prefixlen_d) &&
		addr4_match(fl4->saddr, sel->saddr.a4, sel->prefixlen_s) &&
		!((xfrm_flowi_dport(fl, &fl4->uli) ^ sel->dport) & sel->dport_mask) &&
		!((xfrm_flowi_sport(fl, &fl4->uli) ^ sel->sport) & sel->sport_mask) &&
		(fl4->flowi4_proto == sel->proto || !sel->proto) &&
		(fl4->flowi4_oif == sel->ifindex || !sel->ifindex);
}

static inline bool
__xfrm6_selector_match(const struct xfrm_selector *sel, const struct flowi *fl)
{
	const struct flowi6 *fl6 = &fl->u.ip6;

	return  addr_match(&fl6->daddr, &sel->daddr, sel->prefixlen_d) &&
		addr_match(&fl6->saddr, &sel->saddr, sel->prefixlen_s) &&
		!((xfrm_flowi_dport(fl, &fl6->uli) ^ sel->dport) & sel->dport_mask) &&
		!((xfrm_flowi_sport(fl, &fl6->uli) ^ sel->sport) & sel->sport_mask) &&
		(fl6->flowi6_proto == sel->proto || !sel->proto) &&
		(fl6->flowi6_oif == sel->ifindex || !sel->ifindex);
}

bool xfrm_selector_match(const struct xfrm_selector *sel, const struct flowi *fl,
			 unsigned short family)
{
	switch (family) {
	case AF_INET:
		return __xfrm4_selector_match(sel, fl);
	case AF_INET6:
		return __xfrm6_selector_match(sel, fl);
	}
	return false;
}

static struct xfrm_policy_afinfo *xfrm_policy_get_afinfo(unsigned short family)
{
	struct xfrm_policy_afinfo *afinfo;

	if (unlikely(family >= NPROTO))
		return NULL;
	rcu_read_lock();
	afinfo = rcu_dereference(xfrm_policy_afinfo[family]);
	if (unlikely(!afinfo))
		rcu_read_unlock();
	return afinfo;
}

static void xfrm_policy_put_afinfo(struct xfrm_policy_afinfo *afinfo)
{
	rcu_read_unlock();
}

static inline struct dst_entry *__xfrm_dst_lookup(struct net *net, int tos,
						  const xfrm_address_t *saddr,
						  const xfrm_address_t *daddr,
						  int family)
{
	struct xfrm_policy_afinfo *afinfo;
	struct dst_entry *dst;

	afinfo = xfrm_policy_get_afinfo(family);
	if (unlikely(afinfo == NULL))
		return ERR_PTR(-EAFNOSUPPORT);

	dst = afinfo->dst_lookup(net, tos, saddr, daddr);

	xfrm_policy_put_afinfo(afinfo);

	return dst;
}

static inline struct dst_entry *xfrm_dst_lookup(struct xfrm_state *x, int tos,
						xfrm_address_t *prev_saddr,
						xfrm_address_t *prev_daddr,
						int family)
{
	struct net *net = xs_net(x);
	xfrm_address_t *saddr = &x->props.saddr;
	xfrm_address_t *daddr = &x->id.daddr;
	struct dst_entry *dst;

	if (x->type->flags & XFRM_TYPE_LOCAL_COADDR) {
		saddr = x->coaddr;
		daddr = prev_daddr;
	}
	if (x->type->flags & XFRM_TYPE_REMOTE_COADDR) {
		saddr = prev_saddr;
		daddr = x->coaddr;
	}

	dst = __xfrm_dst_lookup(net, tos, saddr, daddr, family);

	if (!IS_ERR(dst)) {
		if (prev_saddr != saddr)
			memcpy(prev_saddr, saddr,  sizeof(*prev_saddr));
		if (prev_daddr != daddr)
			memcpy(prev_daddr, daddr,  sizeof(*prev_daddr));
	}

	return dst;
}

static inline unsigned long make_jiffies(long secs)
{
	if (secs >= (MAX_SCHEDULE_TIMEOUT-1)/HZ)
		return MAX_SCHEDULE_TIMEOUT-1;
	else
		return secs*HZ;
}

static void xfrm_policy_timer(unsigned long data)
{
	struct xfrm_policy *xp = (struct xfrm_policy*)data;
	unsigned long now = get_seconds();
	long next = LONG_MAX;
	int warn = 0;
	int dir;

	read_lock(&xp->lock);

	if (unlikely(xp->walk.dead))
		goto out;

	dir = xfrm_policy_id2dir(xp->index);

	if (xp->lft.hard_add_expires_seconds) {
		long tmo = xp->lft.hard_add_expires_seconds +
			xp->curlft.add_time - now;
		if (tmo <= 0)
			goto expired;
		if (tmo < next)
			next = tmo;
	}
	if (xp->lft.hard_use_expires_seconds) {
		long tmo = xp->lft.hard_use_expires_seconds +
			(xp->curlft.use_time ? : xp->curlft.add_time) - now;
		if (tmo <= 0)
			goto expired;
		if (tmo < next)
			next = tmo;
	}
	if (xp->lft.soft_add_expires_seconds) {
		long tmo = xp->lft.soft_add_expires_seconds +
			xp->curlft.add_time - now;
		if (tmo <= 0) {
			warn = 1;
			tmo = XFRM_KM_TIMEOUT;
		}
		if (tmo < next)
			next = tmo;
	}
	if (xp->lft.soft_use_expires_seconds) {
		long tmo = xp->lft.soft_use_expires_seconds +
			(xp->curlft.use_time ? : xp->curlft.add_time) - now;
		if (tmo <= 0) {
			warn = 1;
			tmo = XFRM_KM_TIMEOUT;
		}
		if (tmo < next)
			next = tmo;
	}

	if (warn)
		km_policy_expired(xp, dir, 0, 0);
	if (next != LONG_MAX &&
	    !mod_timer(&xp->timer, jiffies + make_jiffies(next)))
		xfrm_pol_hold(xp);

out:
	read_unlock(&xp->lock);
	xfrm_pol_put(xp);
	return;

expired:
	read_unlock(&xp->lock);
	if (!xfrm_policy_delete(xp, dir))
		km_policy_expired(xp, dir, 1, 0);
	xfrm_pol_put(xp);
}

static struct flow_cache_object *xfrm_policy_flo_get(struct flow_cache_object *flo)
{
	struct xfrm_policy *pol = container_of(flo, struct xfrm_policy, flo);

	if (unlikely(pol->walk.dead))
		flo = NULL;
	else
		xfrm_pol_hold(pol);

	return flo;
}

static int xfrm_policy_flo_check(struct flow_cache_object *flo)
{
	struct xfrm_policy *pol = container_of(flo, struct xfrm_policy, flo);

	return !pol->walk.dead;
}

static void xfrm_policy_flo_delete(struct flow_cache_object *flo)
{
	xfrm_pol_put(container_of(flo, struct xfrm_policy, flo));
}

static const struct flow_cache_ops xfrm_policy_fc_ops = {
	.get = xfrm_policy_flo_get,
	.check = xfrm_policy_flo_check,
	.delete = xfrm_policy_flo_delete,
};

/* Allocate xfrm_policy. Not used here, it is supposed to be used by pfkeyv2
 * SPD calls.
 */

struct xfrm_policy *xfrm_policy_alloc(struct net *net, gfp_t gfp)
{
	struct xfrm_policy *policy;

	policy = kzalloc(sizeof(struct xfrm_policy), gfp);

	if (policy) {
		write_pnet(&policy->xp_net, net);
		INIT_LIST_HEAD(&policy->walk.all);
		INIT_HLIST_NODE(&policy->bydst);
		INIT_HLIST_NODE(&policy->byidx);
		rwlock_init(&policy->lock);
		atomic_set(&policy->refcnt, 1);
		skb_queue_head_init(&policy->polq.hold_queue);
		setup_timer(&policy->timer, xfrm_policy_timer,
				(unsigned long)policy);
		setup_timer(&policy->polq.hold_timer, xfrm_policy_queue_process,
			    (unsigned long)policy);
		policy->flo.ops = &xfrm_policy_fc_ops;
	}
	return policy;
}
EXPORT_SYMBOL(xfrm_policy_alloc);

/* Destroy xfrm_policy: descendant resources must be released to this moment. */

void xfrm_policy_destroy(struct xfrm_policy *policy)
{
	BUG_ON(!policy->walk.dead);

	if (del_timer(&policy->timer) || del_timer(&policy->polq.hold_timer))
		BUG();

	security_xfrm_policy_free(policy->security);
	kfree(policy);
}
EXPORT_SYMBOL(xfrm_policy_destroy);

static void xfrm_queue_purge(struct sk_buff_head *list)
{
	struct sk_buff *skb;

	while ((skb = skb_dequeue(list)) != NULL)
		kfree_skb(skb);
}

/* Rule must be locked. Release descentant resources, announce
 * entry dead. The rule must be unlinked from lists to the moment.
 */

static void xfrm_policy_kill(struct xfrm_policy *policy)
{
	policy->walk.dead = 1;

	atomic_inc(&policy->genid);

	if (del_timer(&policy->polq.hold_timer))
		xfrm_pol_put(policy);
	xfrm_queue_purge(&policy->polq.hold_queue);

	if (del_timer(&policy->timer))
		xfrm_pol_put(policy);

	xfrm_pol_put(policy);
}

static unsigned int xfrm_policy_hashmax __read_mostly = 1 * 1024 * 1024;

static inline unsigned int idx_hash(struct net *net, u32 index)
{
	return __idx_hash(index, net->xfrm.policy_idx_hmask);
}

static struct hlist_head *policy_hash_bysel(struct net *net,
					    const struct xfrm_selector *sel,
					    unsigned short family, int dir)
{
	unsigned int hmask = net->xfrm.policy_bydst[dir].hmask;
	unsigned int hash = __sel_hash(sel, family, hmask);

	return (hash == hmask + 1 ?
		&net->xfrm.policy_inexact[dir] :
		net->xfrm.policy_bydst[dir].table + hash);
}

static struct hlist_head *policy_hash_direct(struct net *net,
					     const xfrm_address_t *daddr,
					     const xfrm_address_t *saddr,
					     unsigned short family, int dir)
{
	unsigned int hmask = net->xfrm.policy_bydst[dir].hmask;
	unsigned int hash = __addr_hash(daddr, saddr, family, hmask);

	return net->xfrm.policy_bydst[dir].table + hash;
}

static void xfrm_dst_hash_transfer(struct hlist_head *list,
				   struct hlist_head *ndsttable,
				   unsigned int nhashmask)
{
	struct hlist_node *tmp, *entry0 = NULL;
	struct xfrm_policy *pol;
	unsigned int h0 = 0;

redo:
	hlist_for_each_entry_safe(pol, tmp, list, bydst) {
		unsigned int h;

		h = __addr_hash(&pol->selector.daddr, &pol->selector.saddr,
				pol->family, nhashmask);
		if (!entry0) {
			hlist_del(&pol->bydst);
			hlist_add_head(&pol->bydst, ndsttable+h);
			h0 = h;
		} else {
			if (h != h0)
				continue;
			hlist_del(&pol->bydst);
			hlist_add_after(entry0, &pol->bydst);
		}
		entry0 = &pol->bydst;
	}
	if (!hlist_empty(list)) {
		entry0 = NULL;
		goto redo;
	}
}

static void xfrm_idx_hash_transfer(struct hlist_head *list,
				   struct hlist_head *nidxtable,
				   unsigned int nhashmask)
{
	struct hlist_node *tmp;
	struct xfrm_policy *pol;

	hlist_for_each_entry_safe(pol, tmp, list, byidx) {
		unsigned int h;

		h = __idx_hash(pol->index, nhashmask);
		hlist_add_head(&pol->byidx, nidxtable+h);
	}
}

static unsigned long xfrm_new_hash_mask(unsigned int old_hmask)
{
	return ((old_hmask + 1) << 1) - 1;
}

static void xfrm_bydst_resize(struct net *net, int dir)
{
	unsigned int hmask = net->xfrm.policy_bydst[dir].hmask;
	unsigned int nhashmask = xfrm_new_hash_mask(hmask);
	unsigned int nsize = (nhashmask + 1) * sizeof(struct hlist_head);
	struct hlist_head *odst = net->xfrm.policy_bydst[dir].table;
	struct hlist_head *ndst = xfrm_hash_alloc(nsize);
	int i;

	if (!ndst)
		return;

	write_lock_bh(&xfrm_policy_lock);

	for (i = hmask; i >= 0; i--)
		xfrm_dst_hash_transfer(odst + i, ndst, nhashmask);

	net->xfrm.policy_bydst[dir].table = ndst;
	net->xfrm.policy_bydst[dir].hmask = nhashmask;

	write_unlock_bh(&xfrm_policy_lock);

	xfrm_hash_free(odst, (hmask + 1) * sizeof(struct hlist_head));
}

static void xfrm_byidx_resize(struct net *net, int total)
{
	unsigned int hmask = net->xfrm.policy_idx_hmask;
	unsigned int nhashmask = xfrm_new_hash_mask(hmask);
	unsigned int nsize = (nhashmask + 1) * sizeof(struct hlist_head);
	struct hlist_head *oidx = net->xfrm.policy_byidx;
	struct hlist_head *nidx = xfrm_hash_alloc(nsize);
	int i;

	if (!nidx)
		return;

	write_lock_bh(&xfrm_policy_lock);

	for (i = hmask; i >= 0; i--)
		xfrm_idx_hash_transfer(oidx + i, nidx, nhashmask);

	net->xfrm.policy_byidx = nidx;
	net->xfrm.policy_idx_hmask = nhashmask;

	write_unlock_bh(&xfrm_policy_lock);

	xfrm_hash_free(oidx, (hmask + 1) * sizeof(struct hlist_head));
}

static inline int xfrm_bydst_should_resize(struct net *net, int dir, int *total)
{
	unsigned int cnt = net->xfrm.policy_count[dir];
	unsigned int hmask = net->xfrm.policy_bydst[dir].hmask;

	if (total)
		*total += cnt;

	if ((hmask + 1) < xfrm_policy_hashmax &&
	    cnt > hmask)
		return 1;

	return 0;
}

static inline int xfrm_byidx_should_resize(struct net *net, int total)
{
	unsigned int hmask = net->xfrm.policy_idx_hmask;

	if ((hmask + 1) < xfrm_policy_hashmax &&
	    total > hmask)
		return 1;

	return 0;
}

void xfrm_spd_getinfo(struct net *net, struct xfrmk_spdinfo *si)
{
	read_lock_bh(&xfrm_policy_lock);
	si->incnt = net->xfrm.policy_count[XFRM_POLICY_IN];
	si->outcnt = net->xfrm.policy_count[XFRM_POLICY_OUT];
	si->fwdcnt = net->xfrm.policy_count[XFRM_POLICY_FWD];
	si->inscnt = net->xfrm.policy_count[XFRM_POLICY_IN+XFRM_POLICY_MAX];
	si->outscnt = net->xfrm.policy_count[XFRM_POLICY_OUT+XFRM_POLICY_MAX];
	si->fwdscnt = net->xfrm.policy_count[XFRM_POLICY_FWD+XFRM_POLICY_MAX];
	si->spdhcnt = net->xfrm.policy_idx_hmask;
	si->spdhmcnt = xfrm_policy_hashmax;
	read_unlock_bh(&xfrm_policy_lock);
}
EXPORT_SYMBOL(xfrm_spd_getinfo);

static DEFINE_MUTEX(hash_resize_mutex);
static void xfrm_hash_resize(struct work_struct *work)
{
	struct net *net = container_of(work, struct net, xfrm.policy_hash_work);
	int dir, total;

	mutex_lock(&hash_resize_mutex);

	total = 0;
	for (dir = 0; dir < XFRM_POLICY_MAX * 2; dir++) {
		if (xfrm_bydst_should_resize(net, dir, &total))
			xfrm_bydst_resize(net, dir);
	}
	if (xfrm_byidx_should_resize(net, total))
		xfrm_byidx_resize(net, total);

	mutex_unlock(&hash_resize_mutex);
}

/* Generate new index... KAME seems to generate them ordered by cost
 * of an absolute inpredictability of ordering of rules. This will not pass. */
static u32 xfrm_gen_index(struct net *net, int dir)
{
	static u32 idx_generator;

	for (;;) {
		struct hlist_head *list;
		struct xfrm_policy *p;
		u32 idx;
		int found;

		idx = (idx_generator | dir);
		idx_generator += 8;
		if (idx == 0)
			idx = 8;
		list = net->xfrm.policy_byidx + idx_hash(net, idx);
		found = 0;
		hlist_for_each_entry(p, list, byidx) {
			if (p->index == idx) {
				found = 1;
				break;
			}
		}
		if (!found)
			return idx;
	}
}

static inline int selector_cmp(struct xfrm_selector *s1, struct xfrm_selector *s2)
{
	u32 *p1 = (u32 *) s1;
	u32 *p2 = (u32 *) s2;
	int len = sizeof(struct xfrm_selector) / sizeof(u32);
	int i;

	for (i = 0; i < len; i++) {
		if (p1[i] != p2[i])
			return 1;
	}

	return 0;
}

static void xfrm_policy_requeue(struct xfrm_policy *old,
				struct xfrm_policy *new)
{
	struct xfrm_policy_queue *pq = &old->polq;
	struct sk_buff_head list;

	__skb_queue_head_init(&list);

	spin_lock_bh(&pq->hold_queue.lock);
	skb_queue_splice_init(&pq->hold_queue, &list);
	if (del_timer(&pq->hold_timer))
		xfrm_pol_put(old);
	spin_unlock_bh(&pq->hold_queue.lock);

	if (skb_queue_empty(&list))
		return;

	pq = &new->polq;

	spin_lock_bh(&pq->hold_queue.lock);
	skb_queue_splice(&list, &pq->hold_queue);
	pq->timeout = XFRM_QUEUE_TMO_MIN;
	if (!mod_timer(&pq->hold_timer, jiffies))
		xfrm_pol_hold(new);
	spin_unlock_bh(&pq->hold_queue.lock);
}

static bool xfrm_policy_mark_match(struct xfrm_policy *policy,
				   struct xfrm_policy *pol)
{
	u32 mark = policy->mark.v & policy->mark.m;

	if (policy->mark.v == pol->mark.v && policy->mark.m == pol->mark.m)
		return true;

	if ((mark & pol->mark.m) == pol->mark.v &&
	    policy->priority == pol->priority)
		return true;

	return false;
}

int xfrm_policy_insert(int dir, struct xfrm_policy *policy, int excl)
{
	struct net *net = xp_net(policy);
	struct xfrm_policy *pol;
	struct xfrm_policy *delpol;
	struct hlist_head *chain;
	struct hlist_node *newpos;

	write_lock_bh(&xfrm_policy_lock);
	chain = policy_hash_bysel(net, &policy->selector, policy->family, dir);
	delpol = NULL;
	newpos = NULL;
	hlist_for_each_entry(pol, chain, bydst) {
		if (pol->type == policy->type &&
		    !selector_cmp(&pol->selector, &policy->selector) &&
		    xfrm_policy_mark_match(policy, pol) &&
		    xfrm_sec_ctx_match(pol->security, policy->security) &&
		    !WARN_ON(delpol)) {
			if (excl) {
				write_unlock_bh(&xfrm_policy_lock);
				return -EEXIST;
			}
			delpol = pol;
			if (policy->priority > pol->priority)
				continue;
		} else if (policy->priority >= pol->priority) {
			newpos = &pol->bydst;
			continue;
		}
		if (delpol)
			break;
	}
	if (newpos)
		hlist_add_after(newpos, &policy->bydst);
	else
		hlist_add_head(&policy->bydst, chain);
	xfrm_pol_hold(policy);
	net->xfrm.policy_count[dir]++;
	atomic_inc(&flow_cache_genid);

	/* After previous checking, family can either be AF_INET or AF_INET6 */
	if (policy->family == AF_INET)
		rt_genid_bump_ipv4(net);
	else
		rt_genid_bump_ipv6(net);

	if (delpol) {
		xfrm_policy_requeue(delpol, policy);
		__xfrm_policy_unlink(delpol, dir);
	}
	policy->index = delpol ? delpol->index : xfrm_gen_index(net, dir);
	hlist_add_head(&policy->byidx, net->xfrm.policy_byidx+idx_hash(net, policy->index));
	policy->curlft.add_time = get_seconds();
	policy->curlft.use_time = 0;
	if (!mod_timer(&policy->timer, jiffies + HZ))
		xfrm_pol_hold(policy);
	list_add(&policy->walk.all, &net->xfrm.policy_all);
	write_unlock_bh(&xfrm_policy_lock);

	if (delpol)
		xfrm_policy_kill(delpol);
	else if (xfrm_bydst_should_resize(net, dir, NULL))
		schedule_work(&net->xfrm.policy_hash_work);

	return 0;
}
EXPORT_SYMBOL(xfrm_policy_insert);

struct xfrm_policy *xfrm_policy_bysel_ctx(struct net *net, u32 mark, u8 type,
					  int dir, struct xfrm_selector *sel,
					  struct xfrm_sec_ctx *ctx, int delete,
					  int *err)
{
	struct xfrm_policy *pol, *ret;
	struct hlist_head *chain;

	*err = 0;
	write_lock_bh(&xfrm_policy_lock);
	chain = policy_hash_bysel(net, sel, sel->family, dir);
	ret = NULL;
	hlist_for_each_entry(pol, chain, bydst) {
		if (pol->type == type &&
		    (mark & pol->mark.m) == pol->mark.v &&
		    !selector_cmp(sel, &pol->selector) &&
		    xfrm_sec_ctx_match(ctx, pol->security)) {
			xfrm_pol_hold(pol);
			if (delete) {
				*err = security_xfrm_policy_delete(
								pol->security);
				if (*err) {
					write_unlock_bh(&xfrm_policy_lock);
					return pol;
				}
				__xfrm_policy_unlink(pol, dir);
			}
			ret = pol;
			break;
		}
	}
	write_unlock_bh(&xfrm_policy_lock);

	if (ret && delete)
		xfrm_policy_kill(ret);
	return ret;
}
EXPORT_SYMBOL(xfrm_policy_bysel_ctx);

struct xfrm_policy *xfrm_policy_byid(struct net *net, u32 mark, u8 type,
				     int dir, u32 id, int delete, int *err)
{
	struct xfrm_policy *pol, *ret;
	struct hlist_head *chain;

	*err = -ENOENT;
	if (xfrm_policy_id2dir(id) != dir)
		return NULL;

	*err = 0;
	write_lock_bh(&xfrm_policy_lock);
	chain = net->xfrm.policy_byidx + idx_hash(net, id);
	ret = NULL;
	hlist_for_each_entry(pol, chain, byidx) {
		if (pol->type == type && pol->index == id &&
		    (mark & pol->mark.m) == pol->mark.v) {
			xfrm_pol_hold(pol);
			if (delete) {
				*err = security_xfrm_policy_delete(
								pol->security);
				if (*err) {
					write_unlock_bh(&xfrm_policy_lock);
					return pol;
				}
				__xfrm_policy_unlink(pol, dir);
			}
			ret = pol;
			break;
		}
	}
	write_unlock_bh(&xfrm_policy_lock);

	if (ret && delete)
		xfrm_policy_kill(ret);
	return ret;
}
EXPORT_SYMBOL(xfrm_policy_byid);

#ifdef CONFIG_SECURITY_NETWORK_XFRM
static inline int
xfrm_policy_flush_secctx_check(struct net *net, u8 type, struct xfrm_audit *audit_info)
{
	int dir, err = 0;

	for (dir = 0; dir < XFRM_POLICY_MAX; dir++) {
		struct xfrm_policy *pol;
		int i;

		hlist_for_each_entry(pol,
				     &net->xfrm.policy_inexact[dir], bydst) {
			if (pol->type != type)
				continue;
			err = security_xfrm_policy_delete(pol->security);
			if (err) {
				xfrm_audit_policy_delete(pol, 0,
							 audit_info->loginuid,
							 audit_info->sessionid,
							 audit_info->secid);
				return err;
			}
		}
		for (i = net->xfrm.policy_bydst[dir].hmask; i >= 0; i--) {
			hlist_for_each_entry(pol,
					     net->xfrm.policy_bydst[dir].table + i,
					     bydst) {
				if (pol->type != type)
					continue;
				err = security_xfrm_policy_delete(
								pol->security);
				if (err) {
					xfrm_audit_policy_delete(pol, 0,
							audit_info->loginuid,
							audit_info->sessionid,
							audit_info->secid);
					return err;
				}
			}
		}
	}
	return err;
}
#else
static inline int
xfrm_policy_flush_secctx_check(struct net *net, u8 type, struct xfrm_audit *audit_info)
{
	return 0;
}
#endif

int xfrm_policy_flush(struct net *net, u8 type, struct xfrm_audit *audit_info)
{
	int dir, err = 0, cnt = 0;

	write_lock_bh(&xfrm_policy_lock);

	err = xfrm_policy_flush_secctx_check(net, type, audit_info);
	if (err)
		goto out;

	for (dir = 0; dir < XFRM_POLICY_MAX; dir++) {
		struct xfrm_policy *pol;
		int i;

	again1:
		hlist_for_each_entry(pol,
				     &net->xfrm.policy_inexact[dir], bydst) {
			if (pol->type != type)
				continue;
			__xfrm_policy_unlink(pol, dir);
			write_unlock_bh(&xfrm_policy_lock);
			cnt++;

			xfrm_audit_policy_delete(pol, 1, audit_info->loginuid,
						 audit_info->sessionid,
						 audit_info->secid);

			xfrm_policy_kill(pol);

			write_lock_bh(&xfrm_policy_lock);
			goto again1;
		}

		for (i = net->xfrm.policy_bydst[dir].hmask; i >= 0; i--) {
	again2:
			hlist_for_each_entry(pol,
					     net->xfrm.policy_bydst[dir].table + i,
					     bydst) {
				if (pol->type != type)
					continue;
				__xfrm_policy_unlink(pol, dir);
				write_unlock_bh(&xfrm_policy_lock);
				cnt++;

				xfrm_audit_policy_delete(pol, 1,
							 audit_info->loginuid,
							 audit_info->sessionid,
							 audit_info->secid);
				xfrm_policy_kill(pol);

				write_lock_bh(&xfrm_policy_lock);
				goto again2;
			}
		}

	}
	if (!cnt)
		err = -ESRCH;
out:
	write_unlock_bh(&xfrm_policy_lock);
	return err;
}
EXPORT_SYMBOL(xfrm_policy_flush);

int xfrm_policy_walk(struct net *net, struct xfrm_policy_walk *walk,
		     int (*func)(struct xfrm_policy *, int, int, void*),
		     void *data)
{
	struct xfrm_policy *pol;
	struct xfrm_policy_walk_entry *x;
	int error = 0;

	if (walk->type >= XFRM_POLICY_TYPE_MAX &&
	    walk->type != XFRM_POLICY_TYPE_ANY)
		return -EINVAL;

	if (list_empty(&walk->walk.all) && walk->seq != 0)
		return 0;

	write_lock_bh(&xfrm_policy_lock);
	if (list_empty(&walk->walk.all))
		x = list_first_entry(&net->xfrm.policy_all, struct xfrm_policy_walk_entry, all);
	else
		x = list_entry(&walk->walk.all, struct xfrm_policy_walk_entry, all);
	list_for_each_entry_from(x, &net->xfrm.policy_all, all) {
		if (x->dead)
			continue;
		pol = container_of(x, struct xfrm_policy, walk);
		if (walk->type != XFRM_POLICY_TYPE_ANY &&
		    walk->type != pol->type)
			continue;
		error = func(pol, xfrm_policy_id2dir(pol->index),
			     walk->seq, data);
		if (error) {
			list_move_tail(&walk->walk.all, &x->all);
			goto out;
		}
		walk->seq++;
	}
	if (walk->seq == 0) {
		error = -ENOENT;
		goto out;
	}
	list_del_init(&walk->walk.all);
out:
	write_unlock_bh(&xfrm_policy_lock);
	return error;
}
EXPORT_SYMBOL(xfrm_policy_walk);

void xfrm_policy_walk_init(struct xfrm_policy_walk *walk, u8 type)
{
	INIT_LIST_HEAD(&walk->walk.all);
	walk->walk.dead = 1;
	walk->type = type;
	walk->seq = 0;
}
EXPORT_SYMBOL(xfrm_policy_walk_init);

void xfrm_policy_walk_done(struct xfrm_policy_walk *walk)
{
	if (list_empty(&walk->walk.all))
		return;

	write_lock_bh(&xfrm_policy_lock);
	list_del(&walk->walk.all);
	write_unlock_bh(&xfrm_policy_lock);
}
EXPORT_SYMBOL(xfrm_policy_walk_done);

/*
 * Find policy to apply to this flow.
 *
 * Returns 0 if policy found, else an -errno.
 */
static int xfrm_policy_match(const struct xfrm_policy *pol,
			     const struct flowi *fl,
			     u8 type, u16 family, int dir)
{
	const struct xfrm_selector *sel = &pol->selector;
	int ret = -ESRCH;
	bool match;

	if (pol->family != family ||
	    (fl->flowi_mark & pol->mark.m) != pol->mark.v ||
	    pol->type != type)
		return ret;

	match = xfrm_selector_match(sel, fl, family);
	if (match)
		ret = security_xfrm_policy_lookup(pol->security, fl->flowi_secid,
						  dir);

	return ret;
}

static struct xfrm_policy *xfrm_policy_lookup_bytype(struct net *net, u8 type,
						     const struct flowi *fl,
						     u16 family, u8 dir)
{
	int err;
	struct xfrm_policy *pol, *ret;
	const xfrm_address_t *daddr, *saddr;
	struct hlist_head *chain;
	u32 priority = ~0U;

	daddr = xfrm_flowi_daddr(fl, family);
	saddr = xfrm_flowi_saddr(fl, family);
	if (unlikely(!daddr || !saddr))
		return NULL;

	read_lock_bh(&xfrm_policy_lock);
	chain = policy_hash_direct(net, daddr, saddr, family, dir);
	ret = NULL;
	hlist_for_each_entry(pol, chain, bydst) {
		err = xfrm_policy_match(pol, fl, type, family, dir);
		if (err) {
			if (err == -ESRCH)
				continue;
			else {
				ret = ERR_PTR(err);
				goto fail;
			}
		} else {
			ret = pol;
			priority = ret->priority;
			break;
		}
	}
	chain = &net->xfrm.policy_inexact[dir];
	hlist_for_each_entry(pol, chain, bydst) {
		err = xfrm_policy_match(pol, fl, type, family, dir);
		if (err) {
			if (err == -ESRCH)
				continue;
			else {
				ret = ERR_PTR(err);
				goto fail;
			}
		} else if (pol->priority < priority) {
			ret = pol;
			break;
		}
	}
	if (ret)
		xfrm_pol_hold(ret);
fail:
	read_unlock_bh(&xfrm_policy_lock);

	return ret;
}

static struct xfrm_policy *
__xfrm_policy_lookup(struct net *net, const struct flowi *fl, u16 family, u8 dir)
{
#ifdef CONFIG_XFRM_SUB_POLICY
	struct xfrm_policy *pol;

	pol = xfrm_policy_lookup_bytype(net, XFRM_POLICY_TYPE_SUB, fl, family, dir);
	if (pol != NULL)
		return pol;
#endif
	return xfrm_policy_lookup_bytype(net, XFRM_POLICY_TYPE_MAIN, fl, family, dir);
}

static int flow_to_policy_dir(int dir)
{
	if (XFRM_POLICY_IN == FLOW_DIR_IN &&
	    XFRM_POLICY_OUT == FLOW_DIR_OUT &&
	    XFRM_POLICY_FWD == FLOW_DIR_FWD)
		return dir;

	switch (dir) {
	default:
	case FLOW_DIR_IN:
		return XFRM_POLICY_IN;
	case FLOW_DIR_OUT:
		return XFRM_POLICY_OUT;
	case FLOW_DIR_FWD:
		return XFRM_POLICY_FWD;
	}
}

static struct flow_cache_object *
xfrm_policy_lookup(struct net *net, const struct flowi *fl, u16 family,
		   u8 dir, struct flow_cache_object *old_obj, void *ctx)
{
	struct xfrm_policy *pol;

	if (old_obj)
		xfrm_pol_put(container_of(old_obj, struct xfrm_policy, flo));

	pol = __xfrm_policy_lookup(net, fl, family, flow_to_policy_dir(dir));
	if (IS_ERR_OR_NULL(pol))
		return ERR_CAST(pol);

	/* Resolver returns two references:
	 * one for cache and one for caller of flow_cache_lookup() */
	xfrm_pol_hold(pol);

	return &pol->flo;
}

static inline int policy_to_flow_dir(int dir)
{
	if (XFRM_POLICY_IN == FLOW_DIR_IN &&
	    XFRM_POLICY_OUT == FLOW_DIR_OUT &&
	    XFRM_POLICY_FWD == FLOW_DIR_FWD)
		return dir;
	switch (dir) {
	default:
	case XFRM_POLICY_IN:
		return FLOW_DIR_IN;
	case XFRM_POLICY_OUT:
		return FLOW_DIR_OUT;
	case XFRM_POLICY_FWD:
		return FLOW_DIR_FWD;
	}
}

static struct xfrm_policy *xfrm_sk_policy_lookup(struct sock *sk, int dir,
						 const struct flowi *fl)
{
	struct xfrm_policy *pol;

	read_lock_bh(&xfrm_policy_lock);
	if ((pol = sk->sk_policy[dir]) != NULL) {
		bool match = xfrm_selector_match(&pol->selector, fl,
						 sk->sk_family);
		int err = 0;

		if (match) {
			if ((sk->sk_mark & pol->mark.m) != pol->mark.v) {
				pol = NULL;
				goto out;
			}
			err = security_xfrm_policy_lookup(pol->security,
						      fl->flowi_secid,
						      policy_to_flow_dir(dir));
			if (!err)
				xfrm_pol_hold(pol);
			else if (err == -ESRCH)
				pol = NULL;
			else
				pol = ERR_PTR(err);
		} else
			pol = NULL;
	}
out:
	read_unlock_bh(&xfrm_policy_lock);
	return pol;
}

static void __xfrm_policy_link(struct xfrm_policy *pol, int dir)
{
	struct net *net = xp_net(pol);
	struct hlist_head *chain = policy_hash_bysel(net, &pol->selector,
						     pol->family, dir);

	list_add(&pol->walk.all, &net->xfrm.policy_all);
	hlist_add_head(&pol->bydst, chain);
	hlist_add_head(&pol->byidx, net->xfrm.policy_byidx+idx_hash(net, pol->index));
	net->xfrm.policy_count[dir]++;
	xfrm_pol_hold(pol);

	if (xfrm_bydst_should_resize(net, dir, NULL))
		schedule_work(&net->xfrm.policy_hash_work);
}

static struct xfrm_policy *__xfrm_policy_unlink(struct xfrm_policy *pol,
						int dir)
{
	struct net *net = xp_net(pol);

	if (hlist_unhashed(&pol->bydst))
		return NULL;

	hlist_del(&pol->bydst);
	hlist_del(&pol->byidx);
	list_del(&pol->walk.all);
	net->xfrm.policy_count[dir]--;

	return pol;
}

int xfrm_policy_delete(struct xfrm_policy *pol, int dir)
{
	write_lock_bh(&xfrm_policy_lock);
	pol = __xfrm_policy_unlink(pol, dir);
	write_unlock_bh(&xfrm_policy_lock);
	if (pol) {
		xfrm_policy_kill(pol);
		return 0;
	}
	return -ENOENT;
}
EXPORT_SYMBOL(xfrm_policy_delete);

int xfrm_sk_policy_insert(struct sock *sk, int dir, struct xfrm_policy *pol)
{
	struct net *net = xp_net(pol);
	struct xfrm_policy *old_pol;

#ifdef CONFIG_XFRM_SUB_POLICY
	if (pol && pol->type != XFRM_POLICY_TYPE_MAIN)
		return -EINVAL;
#endif

	write_lock_bh(&xfrm_policy_lock);
	old_pol = sk->sk_policy[dir];
	sk->sk_policy[dir] = pol;
	if (pol) {
		pol->curlft.add_time = get_seconds();
		pol->index = xfrm_gen_index(net, XFRM_POLICY_MAX+dir);
		__xfrm_policy_link(pol, XFRM_POLICY_MAX+dir);
	}
	if (old_pol) {
		if (pol)
			xfrm_policy_requeue(old_pol, pol);

		/* Unlinking succeeds always. This is the only function
		 * allowed to delete or replace socket policy.
		 */
		__xfrm_policy_unlink(old_pol, XFRM_POLICY_MAX+dir);
	}
	write_unlock_bh(&xfrm_policy_lock);

	if (old_pol) {
		xfrm_policy_kill(old_pol);
	}
	return 0;
}

static struct xfrm_policy *clone_policy(const struct xfrm_policy *old, int dir)
{
	struct xfrm_policy *newp = xfrm_policy_alloc(xp_net(old), GFP_ATOMIC);

	if (newp) {
		newp->selector = old->selector;
		if (security_xfrm_policy_clone(old->security,
					       &newp->security)) {
			kfree(newp);
			return NULL;  /* ENOMEM */
		}
		newp->lft = old->lft;
		newp->curlft = old->curlft;
		newp->mark = old->mark;
		newp->action = old->action;
		newp->flags = old->flags;
		newp->xfrm_nr = old->xfrm_nr;
		newp->index = old->index;
		newp->type = old->type;
		memcpy(newp->xfrm_vec, old->xfrm_vec,
		       newp->xfrm_nr*sizeof(struct xfrm_tmpl));
		write_lock_bh(&xfrm_policy_lock);
		__xfrm_policy_link(newp, XFRM_POLICY_MAX+dir);
		write_unlock_bh(&xfrm_policy_lock);
		xfrm_pol_put(newp);
	}
	return newp;
}

int __xfrm_sk_clone_policy(struct sock *sk)
{
	struct xfrm_policy *p0 = sk->sk_policy[0],
			   *p1 = sk->sk_policy[1];

	sk->sk_policy[0] = sk->sk_policy[1] = NULL;
	if (p0 && (sk->sk_policy[0] = clone_policy(p0, 0)) == NULL)
		return -ENOMEM;
	if (p1 && (sk->sk_policy[1] = clone_policy(p1, 1)) == NULL)
		return -ENOMEM;
	return 0;
}

static int
xfrm_get_saddr(struct net *net, xfrm_address_t *local, xfrm_address_t *remote,
	       unsigned short family)
{
	int err;
	struct xfrm_policy_afinfo *afinfo = xfrm_policy_get_afinfo(family);

	if (unlikely(afinfo == NULL))
		return -EINVAL;
	err = afinfo->get_saddr(net, local, remote);
	xfrm_policy_put_afinfo(afinfo);
	return err;
}

/* Resolve list of templates for the flow, given policy. */

static int
xfrm_tmpl_resolve_one(struct xfrm_policy *policy, const struct flowi *fl,
		      struct xfrm_state **xfrm, unsigned short family)
{
	struct net *net = xp_net(policy);
	int nx;
	int i, error;
	xfrm_address_t *daddr = xfrm_flowi_daddr(fl, family);
	xfrm_address_t *saddr = xfrm_flowi_saddr(fl, family);
	xfrm_address_t tmp;

	for (nx=0, i = 0; i < policy->xfrm_nr; i++) {
		struct xfrm_state *x;
		xfrm_address_t *remote = daddr;
		xfrm_address_t *local  = saddr;
		struct xfrm_tmpl *tmpl = &policy->xfrm_vec[i];

		if (tmpl->mode == XFRM_MODE_TUNNEL ||
		    tmpl->mode == XFRM_MODE_BEET) {
			remote = &tmpl->id.daddr;
			local = &tmpl->saddr;
			if (xfrm_addr_any(local, tmpl->encap_family)) {
				error = xfrm_get_saddr(net, &tmp, remote, tmpl->encap_family);
				if (error)
					goto fail;
				local = &tmp;
			}
		}

		x = xfrm_state_find(remote, local, fl, tmpl, policy, &error, family);

		if (x && x->km.state == XFRM_STATE_VALID) {
			xfrm[nx++] = x;
			daddr = remote;
			saddr = local;
			continue;
		}
		if (x) {
			error = (x->km.state == XFRM_STATE_ERROR ?
				 -EINVAL : -EAGAIN);
			xfrm_state_put(x);
		}
		else if (error == -ESRCH)
			error = -EAGAIN;

		if (!tmpl->optional)
			goto fail;
	}
	return nx;

fail:
	for (nx--; nx>=0; nx--)
		xfrm_state_put(xfrm[nx]);
	return error;
}

static int
xfrm_tmpl_resolve(struct xfrm_policy **pols, int npols, const struct flowi *fl,
		  struct xfrm_state **xfrm, unsigned short family)
{
	struct xfrm_state *tp[XFRM_MAX_DEPTH];
	struct xfrm_state **tpp = (npols > 1) ? tp : xfrm;
	int cnx = 0;
	int error;
	int ret;
	int i;

	for (i = 0; i < npols; i++) {
		if (cnx + pols[i]->xfrm_nr >= XFRM_MAX_DEPTH) {
			error = -ENOBUFS;
			goto fail;
		}

		ret = xfrm_tmpl_resolve_one(pols[i], fl, &tpp[cnx], family);
		if (ret < 0) {
			error = ret;
			goto fail;
		} else
			cnx += ret;
	}

	/* found states are sorted for outbound processing */
	if (npols > 1)
		xfrm_state_sort(xfrm, tpp, cnx, family);

	return cnx;

 fail:
	for (cnx--; cnx>=0; cnx--)
		xfrm_state_put(tpp[cnx]);
	return error;

}

/* Check that the bundle accepts the flow and its components are
 * still valid.
 */

static inline int xfrm_get_tos(const struct flowi *fl, int family)
{
	struct xfrm_policy_afinfo *afinfo = xfrm_policy_get_afinfo(family);
	int tos;

	if (!afinfo)
		return -EINVAL;

	tos = afinfo->get_tos(fl);

	xfrm_policy_put_afinfo(afinfo);

	return tos;
}

static struct flow_cache_object *xfrm_bundle_flo_get(struct flow_cache_object *flo)
{
	struct xfrm_dst *xdst = container_of(flo, struct xfrm_dst, flo);
	struct dst_entry *dst = &xdst->u.dst;

	if (xdst->route == NULL) {
		/* Dummy bundle - if it has xfrms we were not
		 * able to build bundle as template resolution failed.
		 * It means we need to try again resolving. */
		if (xdst->num_xfrms > 0)
			return NULL;
	} else if (dst->flags & DST_XFRM_QUEUE) {
		return NULL;
	} else {
		/* Real bundle */
		if (stale_bundle(dst))
			return NULL;
	}

	dst_hold(dst);
	return flo;
}

static int xfrm_bundle_flo_check(struct flow_cache_object *flo)
{
	struct xfrm_dst *xdst = container_of(flo, struct xfrm_dst, flo);
	struct dst_entry *dst = &xdst->u.dst;

	if (!xdst->route)
		return 0;
	if (stale_bundle(dst))
		return 0;

	return 1;
}

static void xfrm_bundle_flo_delete(struct flow_cache_object *flo)
{
	struct xfrm_dst *xdst = container_of(flo, struct xfrm_dst, flo);
	struct dst_entry *dst = &xdst->u.dst;

	dst_free(dst);
}

static const struct flow_cache_ops xfrm_bundle_fc_ops = {
	.get = xfrm_bundle_flo_get,
	.check = xfrm_bundle_flo_check,
	.delete = xfrm_bundle_flo_delete,
};

static inline struct xfrm_dst *xfrm_alloc_dst(struct net *net, int family)
{
	struct xfrm_policy_afinfo *afinfo = xfrm_policy_get_afinfo(family);
	struct dst_ops *dst_ops;
	struct xfrm_dst *xdst;

	if (!afinfo)
		return ERR_PTR(-EINVAL);

	switch (family) {
	case AF_INET:
		dst_ops = &net->xfrm.xfrm4_dst_ops;
		break;
#if IS_ENABLED(CONFIG_IPV6)
	case AF_INET6:
		dst_ops = &net->xfrm.xfrm6_dst_ops;
		break;
#endif
	default:
		BUG();
	}
	xdst = dst_alloc(dst_ops, NULL, 0, DST_OBSOLETE_NONE, 0);

	if (likely(xdst)) {
		struct dst_entry *dst = &xdst->u.dst;

		memset(dst + 1, 0, sizeof(*xdst) - sizeof(*dst));
		xdst->flo.ops = &xfrm_bundle_fc_ops;
		if (afinfo->init_dst)
			afinfo->init_dst(net, xdst);
	} else
		xdst = ERR_PTR(-ENOBUFS);

	xfrm_policy_put_afinfo(afinfo);

	return xdst;
}

static inline int xfrm_init_path(struct xfrm_dst *path, struct dst_entry *dst,
				 int nfheader_len)
{
	struct xfrm_policy_afinfo *afinfo =
		xfrm_policy_get_afinfo(dst->ops->family);
	int err;

	if (!afinfo)
		return -EINVAL;

	err = afinfo->init_path(path, dst, nfheader_len);

	xfrm_policy_put_afinfo(afinfo);

	return err;
}

static inline int xfrm_fill_dst(struct xfrm_dst *xdst, struct net_device *dev,
				const struct flowi *fl)
{
	struct xfrm_policy_afinfo *afinfo =
		xfrm_policy_get_afinfo(xdst->u.dst.ops->family);
	int err;

	if (!afinfo)
		return -EINVAL;

	err = afinfo->fill_dst(xdst, dev, fl);

	xfrm_policy_put_afinfo(afinfo);

	return err;
}


/* Allocate chain of dst_entry's, attach known xfrm's, calculate
 * all the metrics... Shortly, bundle a bundle.
 */

static struct dst_entry *xfrm_bundle_create(struct xfrm_policy *policy,
					    struct xfrm_state **xfrm, int nx,
					    const struct flowi *fl,
					    struct dst_entry *dst)
{
	struct net *net = xp_net(policy);
	unsigned long now = jiffies;
	struct net_device *dev;
	struct xfrm_mode *inner_mode;
	struct dst_entry *dst_prev = NULL;
	struct dst_entry *dst0 = NULL;
	int i = 0;
	int err;
	int header_len = 0;
	int nfheader_len = 0;
	int trailer_len = 0;
	int tos;
	int family = policy->selector.family;
	xfrm_address_t saddr, daddr;

	xfrm_flowi_addr_get(fl, &saddr, &daddr, family);

	tos = xfrm_get_tos(fl, family);
	err = tos;
	if (tos < 0)
		goto put_states;

	dst_hold(dst);

	for (; i < nx; i++) {
		struct xfrm_dst *xdst = xfrm_alloc_dst(net, family);
		struct dst_entry *dst1 = &xdst->u.dst;

		err = PTR_ERR(xdst);
		if (IS_ERR(xdst)) {
			dst_release(dst);
			goto put_states;
		}

		if (xfrm[i]->sel.family == AF_UNSPEC) {
			inner_mode = xfrm_ip2inner_mode(xfrm[i],
							xfrm_af2proto(family));
			if (!inner_mode) {
				err = -EAFNOSUPPORT;
				dst_release(dst);
				goto put_states;
			}
		} else
			inner_mode = xfrm[i]->inner_mode;

		if (!dst_prev)
			dst0 = dst1;
		else {
			dst_prev->child = dst_clone(dst1);
			dst1->flags |= DST_NOHASH;
		}

		xdst->route = dst;
		dst_copy_metrics(dst1, dst);

		if (xfrm[i]->props.mode != XFRM_MODE_TRANSPORT) {
			family = xfrm[i]->props.family;
			dst = xfrm_dst_lookup(xfrm[i], tos, &saddr, &daddr,
					      family);
			err = PTR_ERR(dst);
			if (IS_ERR(dst))
				goto put_states;
		} else
			dst_hold(dst);

		dst1->xfrm = xfrm[i];
		xdst->xfrm_genid = xfrm[i]->genid;

		dst1->obsolete = DST_OBSOLETE_FORCE_CHK;
		dst1->flags |= DST_HOST;
		dst1->lastuse = now;

		dst1->input = dst_discard;
		dst1->output = inner_mode->afinfo->output;

		dst1->next = dst_prev;
		dst_prev = dst1;

		header_len += xfrm[i]->props.header_len;
		if (xfrm[i]->type->flags & XFRM_TYPE_NON_FRAGMENT)
			nfheader_len += xfrm[i]->props.header_len;
		trailer_len += xfrm[i]->props.trailer_len;
	}

	dst_prev->child = dst;
	dst0->path = dst;

	err = -ENODEV;
	dev = dst->dev;
	if (!dev)
		goto free_dst;

	xfrm_init_path((struct xfrm_dst *)dst0, dst, nfheader_len);
	xfrm_init_pmtu(dst_prev);

	for (dst_prev = dst0; dst_prev != dst; dst_prev = dst_prev->child) {
		struct xfrm_dst *xdst = (struct xfrm_dst *)dst_prev;

		err = xfrm_fill_dst(xdst, dev, fl);
		if (err)
			goto free_dst;

		dst_prev->header_len = header_len;
		dst_prev->trailer_len = trailer_len;
		header_len -= xdst->u.dst.xfrm->props.header_len;
		trailer_len -= xdst->u.dst.xfrm->props.trailer_len;
	}

out:
	return dst0;

put_states:
	for (; i < nx; i++)
		xfrm_state_put(xfrm[i]);
free_dst:
	if (dst0)
		dst_free(dst0);
	dst0 = ERR_PTR(err);
	goto out;
}

static int inline
xfrm_dst_alloc_copy(void **target, const void *src, int size)
{
	if (!*target) {
		*target = kmalloc(size, GFP_ATOMIC);
		if (!*target)
			return -ENOMEM;
	}
	memcpy(*target, src, size);
	return 0;
}

static int inline
xfrm_dst_update_parent(struct dst_entry *dst, const struct xfrm_selector *sel)
{
#ifdef CONFIG_XFRM_SUB_POLICY
	struct xfrm_dst *xdst = (struct xfrm_dst *)dst;
	return xfrm_dst_alloc_copy((void **)&(xdst->partner),
				   sel, sizeof(*sel));
#else
	return 0;
#endif
}

static int inline
xfrm_dst_update_origin(struct dst_entry *dst, const struct flowi *fl)
{
#ifdef CONFIG_XFRM_SUB_POLICY
	struct xfrm_dst *xdst = (struct xfrm_dst *)dst;
	return xfrm_dst_alloc_copy((void **)&(xdst->origin), fl, sizeof(*fl));
#else
	return 0;
#endif
}

static int xfrm_expand_policies(const struct flowi *fl, u16 family,
				struct xfrm_policy **pols,
				int *num_pols, int *num_xfrms)
{
	int i;

	if (*num_pols == 0 || !pols[0]) {
		*num_pols = 0;
		*num_xfrms = 0;
		return 0;
	}
	if (IS_ERR(pols[0]))
		return PTR_ERR(pols[0]);

	*num_xfrms = pols[0]->xfrm_nr;

#ifdef CONFIG_XFRM_SUB_POLICY
	if (pols[0] && pols[0]->action == XFRM_POLICY_ALLOW &&
	    pols[0]->type != XFRM_POLICY_TYPE_MAIN) {
		pols[1] = xfrm_policy_lookup_bytype(xp_net(pols[0]),
						    XFRM_POLICY_TYPE_MAIN,
						    fl, family,
						    XFRM_POLICY_OUT);
		if (pols[1]) {
			if (IS_ERR(pols[1])) {
				xfrm_pols_put(pols, *num_pols);
				return PTR_ERR(pols[1]);
			}
			(*num_pols) ++;
			(*num_xfrms) += pols[1]->xfrm_nr;
		}
	}
#endif
	for (i = 0; i < *num_pols; i++) {
		if (pols[i]->action != XFRM_POLICY_ALLOW) {
			*num_xfrms = -1;
			break;
		}
	}

	return 0;

}

static struct xfrm_dst *
xfrm_resolve_and_create_bundle(struct xfrm_policy **pols, int num_pols,
			       const struct flowi *fl, u16 family,
			       struct dst_entry *dst_orig)
{
	struct net *net = xp_net(pols[0]);
	struct xfrm_state *xfrm[XFRM_MAX_DEPTH];
	struct dst_entry *dst;
	struct xfrm_dst *xdst;
	int err;

	/* Try to instantiate a bundle */
	err = xfrm_tmpl_resolve(pols, num_pols, fl, xfrm, family);
	if (err <= 0) {
		if (err != 0 && err != -EAGAIN)
			XFRM_INC_STATS(net, LINUX_MIB_XFRMOUTPOLERROR);
		return ERR_PTR(err);
	}

	dst = xfrm_bundle_create(pols[0], xfrm, err, fl, dst_orig);
	if (IS_ERR(dst)) {
		XFRM_INC_STATS(net, LINUX_MIB_XFRMOUTBUNDLEGENERROR);
		return ERR_CAST(dst);
	}

	xdst = (struct xfrm_dst *)dst;
	xdst->num_xfrms = err;
	if (num_pols > 1)
		err = xfrm_dst_update_parent(dst, &pols[1]->selector);
	else
		err = xfrm_dst_update_origin(dst, fl);
	if (unlikely(err)) {
		dst_free(dst);
		XFRM_INC_STATS(net, LINUX_MIB_XFRMOUTBUNDLECHECKERROR);
		return ERR_PTR(err);
	}

	xdst->num_pols = num_pols;
	memcpy(xdst->pols, pols, sizeof(struct xfrm_policy*) * num_pols);
	xdst->policy_genid = atomic_read(&pols[0]->genid);

	return xdst;
}

static void xfrm_policy_queue_process(unsigned long arg)
{
	int err = 0;
	struct sk_buff *skb;
	struct sock *sk;
	struct dst_entry *dst;
	struct xfrm_policy *pol = (struct xfrm_policy *)arg;
	struct xfrm_policy_queue *pq = &pol->polq;
	struct flowi fl;
	struct sk_buff_head list;

	spin_lock(&pq->hold_queue.lock);
	skb = skb_peek(&pq->hold_queue);
	if (!skb) {
		spin_unlock(&pq->hold_queue.lock);
		goto out;
	}
	dst = skb_dst(skb);
	sk = skb->sk;
	xfrm_decode_session(skb, &fl, dst->ops->family);
	spin_unlock(&pq->hold_queue.lock);

	dst_hold(dst->path);
	dst = xfrm_lookup(xp_net(pol), dst->path, &fl,
			  sk, 0);
	if (IS_ERR(dst))
		goto purge_queue;

	if (dst->flags & DST_XFRM_QUEUE) {
		dst_release(dst);

		if (pq->timeout >= XFRM_QUEUE_TMO_MAX)
			goto purge_queue;

		pq->timeout = pq->timeout << 1;
		if (!mod_timer(&pq->hold_timer, jiffies + pq->timeout))
			xfrm_pol_hold(pol);
	goto out;
	}

	dst_release(dst);

	__skb_queue_head_init(&list);

	spin_lock(&pq->hold_queue.lock);
	pq->timeout = 0;
	skb_queue_splice_init(&pq->hold_queue, &list);
	spin_unlock(&pq->hold_queue.lock);

	while (!skb_queue_empty(&list)) {
		skb = __skb_dequeue(&list);

		xfrm_decode_session(skb, &fl, skb_dst(skb)->ops->family);
		dst_hold(skb_dst(skb)->path);
		dst = xfrm_lookup(xp_net(pol), skb_dst(skb)->path,
				  &fl, skb->sk, 0);
		if (IS_ERR(dst)) {
			kfree_skb(skb);
			continue;
		}

		nf_reset(skb);
		skb_dst_drop(skb);
		skb_dst_set(skb, dst);

		err = dst_output(skb);
	}

out:
	xfrm_pol_put(pol);
	return;

purge_queue:
	pq->timeout = 0;
	xfrm_queue_purge(&pq->hold_queue);
	xfrm_pol_put(pol);
}

static int xdst_queue_output(struct sk_buff *skb)
{
	unsigned long sched_next;
	struct dst_entry *dst = skb_dst(skb);
	struct xfrm_dst *xdst = (struct xfrm_dst *) dst;
	struct xfrm_policy *pol = xdst->pols[0];
	struct xfrm_policy_queue *pq = &pol->polq;
<<<<<<< HEAD
	const struct sk_buff *fclone = skb + 1;

	if (unlikely(skb->fclone == SKB_FCLONE_ORIG &&
		     fclone->fclone == SKB_FCLONE_CLONE)) {
		kfree_skb(skb);
		return 0;
	}
=======
>>>>>>> f3411cb2

	if (pq->hold_queue.qlen > XFRM_MAX_QUEUE_LEN) {
		kfree_skb(skb);
		return -EAGAIN;
	}

	skb_dst_force(skb);

	spin_lock_bh(&pq->hold_queue.lock);

	if (!pq->timeout)
		pq->timeout = XFRM_QUEUE_TMO_MIN;

	sched_next = jiffies + pq->timeout;

	if (del_timer(&pq->hold_timer)) {
		if (time_before(pq->hold_timer.expires, sched_next))
			sched_next = pq->hold_timer.expires;
		xfrm_pol_put(pol);
	}

	__skb_queue_tail(&pq->hold_queue, skb);
	if (!mod_timer(&pq->hold_timer, sched_next))
		xfrm_pol_hold(pol);

	spin_unlock_bh(&pq->hold_queue.lock);

	return 0;
}

static struct xfrm_dst *xfrm_create_dummy_bundle(struct net *net,
						 struct dst_entry *dst,
						 const struct flowi *fl,
						 int num_xfrms,
						 u16 family)
{
	int err;
	struct net_device *dev;
	struct dst_entry *dst1;
	struct xfrm_dst *xdst;

	xdst = xfrm_alloc_dst(net, family);
	if (IS_ERR(xdst))
		return xdst;

	if (net->xfrm.sysctl_larval_drop || num_xfrms <= 0 ||
	    (fl->flowi_flags & FLOWI_FLAG_CAN_SLEEP))
		return xdst;

	dst1 = &xdst->u.dst;
	dst_hold(dst);
	xdst->route = dst;

	dst_copy_metrics(dst1, dst);

	dst1->obsolete = DST_OBSOLETE_FORCE_CHK;
	dst1->flags |= DST_HOST | DST_XFRM_QUEUE;
	dst1->lastuse = jiffies;

	dst1->input = dst_discard;
	dst1->output = xdst_queue_output;

	dst_hold(dst);
	dst1->child = dst;
	dst1->path = dst;

	xfrm_init_path((struct xfrm_dst *)dst1, dst, 0);

	err = -ENODEV;
	dev = dst->dev;
	if (!dev)
		goto free_dst;

	err = xfrm_fill_dst(xdst, dev, fl);
	if (err)
		goto free_dst;

out:
	return xdst;

free_dst:
	dst_release(dst1);
	xdst = ERR_PTR(err);
	goto out;
}

static struct flow_cache_object *
xfrm_bundle_lookup(struct net *net, const struct flowi *fl, u16 family, u8 dir,
		   struct flow_cache_object *oldflo, void *ctx)
{
	struct dst_entry *dst_orig = (struct dst_entry *)ctx;
	struct xfrm_policy *pols[XFRM_POLICY_TYPE_MAX];
	struct xfrm_dst *xdst, *new_xdst;
	int num_pols = 0, num_xfrms = 0, i, err, pol_dead;

	/* Check if the policies from old bundle are usable */
	xdst = NULL;
	if (oldflo) {
		xdst = container_of(oldflo, struct xfrm_dst, flo);
		num_pols = xdst->num_pols;
		num_xfrms = xdst->num_xfrms;
		pol_dead = 0;
		for (i = 0; i < num_pols; i++) {
			pols[i] = xdst->pols[i];
			pol_dead |= pols[i]->walk.dead;
		}
		if (pol_dead) {
			dst_free(&xdst->u.dst);
			xdst = NULL;
			num_pols = 0;
			num_xfrms = 0;
			oldflo = NULL;
		}
	}

	/* Resolve policies to use if we couldn't get them from
	 * previous cache entry */
	if (xdst == NULL) {
		num_pols = 1;
		pols[0] = __xfrm_policy_lookup(net, fl, family,
					       flow_to_policy_dir(dir));
		err = xfrm_expand_policies(fl, family, pols,
					   &num_pols, &num_xfrms);
		if (err < 0)
			goto inc_error;
		if (num_pols == 0)
			return NULL;
		if (num_xfrms <= 0)
			goto make_dummy_bundle;
	}

	new_xdst = xfrm_resolve_and_create_bundle(pols, num_pols, fl, family, dst_orig);
	if (IS_ERR(new_xdst)) {
		err = PTR_ERR(new_xdst);
		if (err != -EAGAIN)
			goto error;
		if (oldflo == NULL)
			goto make_dummy_bundle;
		dst_hold(&xdst->u.dst);
		return oldflo;
	} else if (new_xdst == NULL) {
		num_xfrms = 0;
		if (oldflo == NULL)
			goto make_dummy_bundle;
		xdst->num_xfrms = 0;
		dst_hold(&xdst->u.dst);
		return oldflo;
	}

	/* Kill the previous bundle */
	if (xdst) {
		/* The policies were stolen for newly generated bundle */
		xdst->num_pols = 0;
		dst_free(&xdst->u.dst);
	}

	/* Flow cache does not have reference, it dst_free()'s,
	 * but we do need to return one reference for original caller */
	dst_hold(&new_xdst->u.dst);
	return &new_xdst->flo;

make_dummy_bundle:
	/* We found policies, but there's no bundles to instantiate:
	 * either because the policy blocks, has no transformations or
	 * we could not build template (no xfrm_states).*/
	xdst = xfrm_create_dummy_bundle(net, dst_orig, fl, num_xfrms, family);
	if (IS_ERR(xdst)) {
		xfrm_pols_put(pols, num_pols);
		return ERR_CAST(xdst);
	}
	xdst->num_pols = num_pols;
	xdst->num_xfrms = num_xfrms;
	memcpy(xdst->pols, pols, sizeof(struct xfrm_policy*) * num_pols);

	dst_hold(&xdst->u.dst);
	return &xdst->flo;

inc_error:
	XFRM_INC_STATS(net, LINUX_MIB_XFRMOUTPOLERROR);
error:
	if (xdst != NULL)
		dst_free(&xdst->u.dst);
	else
		xfrm_pols_put(pols, num_pols);
	return ERR_PTR(err);
}

static struct dst_entry *make_blackhole(struct net *net, u16 family,
					struct dst_entry *dst_orig)
{
	struct xfrm_policy_afinfo *afinfo = xfrm_policy_get_afinfo(family);
	struct dst_entry *ret;

	if (!afinfo) {
		dst_release(dst_orig);
		return ERR_PTR(-EINVAL);
	} else {
		ret = afinfo->blackhole_route(net, dst_orig);
	}
	xfrm_policy_put_afinfo(afinfo);

	return ret;
}

/* Main function: finds/creates a bundle for given flow.
 *
 * At the moment we eat a raw IP route. Mostly to speed up lookups
 * on interfaces with disabled IPsec.
 */
struct dst_entry *xfrm_lookup(struct net *net, struct dst_entry *dst_orig,
			      const struct flowi *fl,
			      struct sock *sk, int flags)
{
	struct xfrm_policy *pols[XFRM_POLICY_TYPE_MAX];
	struct flow_cache_object *flo;
	struct xfrm_dst *xdst;
	struct dst_entry *dst, *route;
	u16 family = dst_orig->ops->family;
	u8 dir = policy_to_flow_dir(XFRM_POLICY_OUT);
	int i, err, num_pols, num_xfrms = 0, drop_pols = 0;

restart:
	dst = NULL;
	xdst = NULL;
	route = NULL;

	if (sk && sk->sk_policy[XFRM_POLICY_OUT]) {
		num_pols = 1;
		pols[0] = xfrm_sk_policy_lookup(sk, XFRM_POLICY_OUT, fl);
		err = xfrm_expand_policies(fl, family, pols,
					   &num_pols, &num_xfrms);
		if (err < 0)
			goto dropdst;

		if (num_pols) {
			if (num_xfrms <= 0) {
				drop_pols = num_pols;
				goto no_transform;
			}

			xdst = xfrm_resolve_and_create_bundle(
					pols, num_pols, fl,
					family, dst_orig);
			if (IS_ERR(xdst)) {
				xfrm_pols_put(pols, num_pols);
				err = PTR_ERR(xdst);
				goto dropdst;
			} else if (xdst == NULL) {
				num_xfrms = 0;
				drop_pols = num_pols;
				goto no_transform;
			}

			dst_hold(&xdst->u.dst);

			spin_lock_bh(&xfrm_policy_sk_bundle_lock);
			xdst->u.dst.next = xfrm_policy_sk_bundles;
			xfrm_policy_sk_bundles = &xdst->u.dst;
			spin_unlock_bh(&xfrm_policy_sk_bundle_lock);

			route = xdst->route;
		}
	}

	if (xdst == NULL) {
		/* To accelerate a bit...  */
		if ((dst_orig->flags & DST_NOXFRM) ||
		    !net->xfrm.policy_count[XFRM_POLICY_OUT])
			goto nopol;

		flo = flow_cache_lookup(net, fl, family, dir,
					xfrm_bundle_lookup, dst_orig);
		if (flo == NULL)
			goto nopol;
		if (IS_ERR(flo)) {
			err = PTR_ERR(flo);
			goto dropdst;
		}
		xdst = container_of(flo, struct xfrm_dst, flo);

		num_pols = xdst->num_pols;
		num_xfrms = xdst->num_xfrms;
		memcpy(pols, xdst->pols, sizeof(struct xfrm_policy*) * num_pols);
		route = xdst->route;
	}

	dst = &xdst->u.dst;
	if (route == NULL && num_xfrms > 0) {
		/* The only case when xfrm_bundle_lookup() returns a
		 * bundle with null route, is when the template could
		 * not be resolved. It means policies are there, but
		 * bundle could not be created, since we don't yet
		 * have the xfrm_state's. We need to wait for KM to
		 * negotiate new SA's or bail out with error.*/
		if (net->xfrm.sysctl_larval_drop) {
			dst_release(dst);
			xfrm_pols_put(pols, drop_pols);
			XFRM_INC_STATS(net, LINUX_MIB_XFRMOUTNOSTATES);

			return make_blackhole(net, family, dst_orig);
		}
		if (fl->flowi_flags & FLOWI_FLAG_CAN_SLEEP) {
			DECLARE_WAITQUEUE(wait, current);

			add_wait_queue(&net->xfrm.km_waitq, &wait);
			set_current_state(TASK_INTERRUPTIBLE);
			schedule();
			set_current_state(TASK_RUNNING);
			remove_wait_queue(&net->xfrm.km_waitq, &wait);

			if (!signal_pending(current)) {
				dst_release(dst);
				goto restart;
			}

			err = -ERESTART;
		} else
			err = -EAGAIN;

		XFRM_INC_STATS(net, LINUX_MIB_XFRMOUTNOSTATES);
		goto error;
	}

no_transform:
	if (num_pols == 0)
		goto nopol;

	if ((flags & XFRM_LOOKUP_ICMP) &&
	    !(pols[0]->flags & XFRM_POLICY_ICMP)) {
		err = -ENOENT;
		goto error;
	}

	for (i = 0; i < num_pols; i++)
		pols[i]->curlft.use_time = get_seconds();

	if (num_xfrms < 0) {
		/* Prohibit the flow */
		XFRM_INC_STATS(net, LINUX_MIB_XFRMOUTPOLBLOCK);
		err = -EPERM;
		goto error;
	} else if (num_xfrms > 0) {
		/* Flow transformed */
		dst_release(dst_orig);
	} else {
		/* Flow passes untransformed */
		dst_release(dst);
		dst = dst_orig;
	}
ok:
	xfrm_pols_put(pols, drop_pols);
	if (dst && dst->xfrm &&
	    dst->xfrm->props.mode == XFRM_MODE_TUNNEL)
		dst->flags |= DST_XFRM_TUNNEL;
	return dst;

nopol:
	if (!(flags & XFRM_LOOKUP_ICMP)) {
		dst = dst_orig;
		goto ok;
	}
	err = -ENOENT;
error:
	dst_release(dst);
dropdst:
	dst_release(dst_orig);
	xfrm_pols_put(pols, drop_pols);
	return ERR_PTR(err);
}
EXPORT_SYMBOL(xfrm_lookup);

static inline int
xfrm_secpath_reject(int idx, struct sk_buff *skb, const struct flowi *fl)
{
	struct xfrm_state *x;

	if (!skb->sp || idx < 0 || idx >= skb->sp->len)
		return 0;
	x = skb->sp->xvec[idx];
	if (!x->type->reject)
		return 0;
	return x->type->reject(x, skb, fl);
}

/* When skb is transformed back to its "native" form, we have to
 * check policy restrictions. At the moment we make this in maximally
 * stupid way. Shame on me. :-) Of course, connected sockets must
 * have policy cached at them.
 */

static inline int
xfrm_state_ok(const struct xfrm_tmpl *tmpl, const struct xfrm_state *x,
	      unsigned short family)
{
	if (xfrm_state_kern(x))
		return tmpl->optional && !xfrm_state_addr_cmp(tmpl, x, tmpl->encap_family);
	return	x->id.proto == tmpl->id.proto &&
		(x->id.spi == tmpl->id.spi || !tmpl->id.spi) &&
		(x->props.reqid == tmpl->reqid || !tmpl->reqid) &&
		x->props.mode == tmpl->mode &&
		(tmpl->allalgs || (tmpl->aalgos & (1<<x->props.aalgo)) ||
		 !(xfrm_id_proto_match(tmpl->id.proto, IPSEC_PROTO_ANY))) &&
		!(x->props.mode != XFRM_MODE_TRANSPORT &&
		  xfrm_state_addr_cmp(tmpl, x, family));
}

/*
 * 0 or more than 0 is returned when validation is succeeded (either bypass
 * because of optional transport mode, or next index of the mathced secpath
 * state with the template.
 * -1 is returned when no matching template is found.
 * Otherwise "-2 - errored_index" is returned.
 */
static inline int
xfrm_policy_ok(const struct xfrm_tmpl *tmpl, const struct sec_path *sp, int start,
	       unsigned short family)
{
	int idx = start;

	if (tmpl->optional) {
		if (tmpl->mode == XFRM_MODE_TRANSPORT)
			return start;
	} else
		start = -1;
	for (; idx < sp->len; idx++) {
		if (xfrm_state_ok(tmpl, sp->xvec[idx], family))
			return ++idx;
		if (sp->xvec[idx]->props.mode != XFRM_MODE_TRANSPORT) {
			if (start == -1)
				start = -2-idx;
			break;
		}
	}
	return start;
}

int __xfrm_decode_session(struct sk_buff *skb, struct flowi *fl,
			  unsigned int family, int reverse)
{
	struct xfrm_policy_afinfo *afinfo = xfrm_policy_get_afinfo(family);
	int err;

	if (unlikely(afinfo == NULL))
		return -EAFNOSUPPORT;

	afinfo->decode_session(skb, fl, reverse);
	err = security_xfrm_decode_session(skb, &fl->flowi_secid);
	xfrm_policy_put_afinfo(afinfo);
	return err;
}
EXPORT_SYMBOL(__xfrm_decode_session);

static inline int secpath_has_nontransport(const struct sec_path *sp, int k, int *idxp)
{
	for (; k < sp->len; k++) {
		if (sp->xvec[k]->props.mode != XFRM_MODE_TRANSPORT) {
			*idxp = k;
			return 1;
		}
	}

	return 0;
}

int __xfrm_policy_check(struct sock *sk, int dir, struct sk_buff *skb,
			unsigned short family)
{
	struct net *net = dev_net(skb->dev);
	struct xfrm_policy *pol;
	struct xfrm_policy *pols[XFRM_POLICY_TYPE_MAX];
	int npols = 0;
	int xfrm_nr;
	int pi;
	int reverse;
	struct flowi fl;
	u8 fl_dir;
	int xerr_idx = -1;

	reverse = dir & ~XFRM_POLICY_MASK;
	dir &= XFRM_POLICY_MASK;
	fl_dir = policy_to_flow_dir(dir);

	if (__xfrm_decode_session(skb, &fl, family, reverse) < 0) {
		XFRM_INC_STATS(net, LINUX_MIB_XFRMINHDRERROR);
		return 0;
	}

	nf_nat_decode_session(skb, &fl, family);

	/* First, check used SA against their selectors. */
	if (skb->sp) {
		int i;

		for (i=skb->sp->len-1; i>=0; i--) {
			struct xfrm_state *x = skb->sp->xvec[i];
			if (!xfrm_selector_match(&x->sel, &fl, family)) {
				XFRM_INC_STATS(net, LINUX_MIB_XFRMINSTATEMISMATCH);
				return 0;
			}
		}
	}

	pol = NULL;
	if (sk && sk->sk_policy[dir]) {
		pol = xfrm_sk_policy_lookup(sk, dir, &fl);
		if (IS_ERR(pol)) {
			XFRM_INC_STATS(net, LINUX_MIB_XFRMINPOLERROR);
			return 0;
		}
	}

	if (!pol) {
		struct flow_cache_object *flo;

		flo = flow_cache_lookup(net, &fl, family, fl_dir,
					xfrm_policy_lookup, NULL);
		if (IS_ERR_OR_NULL(flo))
			pol = ERR_CAST(flo);
		else
			pol = container_of(flo, struct xfrm_policy, flo);
	}

	if (IS_ERR(pol)) {
		XFRM_INC_STATS(net, LINUX_MIB_XFRMINPOLERROR);
		return 0;
	}

	if (!pol) {
		if (skb->sp && secpath_has_nontransport(skb->sp, 0, &xerr_idx)) {
			xfrm_secpath_reject(xerr_idx, skb, &fl);
			XFRM_INC_STATS(net, LINUX_MIB_XFRMINNOPOLS);
			return 0;
		}
		return 1;
	}

	pol->curlft.use_time = get_seconds();

	pols[0] = pol;
	npols ++;
#ifdef CONFIG_XFRM_SUB_POLICY
	if (pols[0]->type != XFRM_POLICY_TYPE_MAIN) {
		pols[1] = xfrm_policy_lookup_bytype(net, XFRM_POLICY_TYPE_MAIN,
						    &fl, family,
						    XFRM_POLICY_IN);
		if (pols[1]) {
			if (IS_ERR(pols[1])) {
				XFRM_INC_STATS(net, LINUX_MIB_XFRMINPOLERROR);
				return 0;
			}
			pols[1]->curlft.use_time = get_seconds();
			npols ++;
		}
	}
#endif

	if (pol->action == XFRM_POLICY_ALLOW) {
		struct sec_path *sp;
		static struct sec_path dummy;
		struct xfrm_tmpl *tp[XFRM_MAX_DEPTH];
		struct xfrm_tmpl *stp[XFRM_MAX_DEPTH];
		struct xfrm_tmpl **tpp = tp;
		int ti = 0;
		int i, k;

		if ((sp = skb->sp) == NULL)
			sp = &dummy;

		for (pi = 0; pi < npols; pi++) {
			if (pols[pi] != pol &&
			    pols[pi]->action != XFRM_POLICY_ALLOW) {
				XFRM_INC_STATS(net, LINUX_MIB_XFRMINPOLBLOCK);
				goto reject;
			}
			if (ti + pols[pi]->xfrm_nr >= XFRM_MAX_DEPTH) {
				XFRM_INC_STATS(net, LINUX_MIB_XFRMINBUFFERERROR);
				goto reject_error;
			}
			for (i = 0; i < pols[pi]->xfrm_nr; i++)
				tpp[ti++] = &pols[pi]->xfrm_vec[i];
		}
		xfrm_nr = ti;
		if (npols > 1) {
			xfrm_tmpl_sort(stp, tpp, xfrm_nr, family);
			tpp = stp;
		}

		/* For each tunnel xfrm, find the first matching tmpl.
		 * For each tmpl before that, find corresponding xfrm.
		 * Order is _important_. Later we will implement
		 * some barriers, but at the moment barriers
		 * are implied between each two transformations.
		 */
		for (i = xfrm_nr-1, k = 0; i >= 0; i--) {
			k = xfrm_policy_ok(tpp[i], sp, k, family);
			if (k < 0) {
				if (k < -1)
					/* "-2 - errored_index" returned */
					xerr_idx = -(2+k);
				XFRM_INC_STATS(net, LINUX_MIB_XFRMINTMPLMISMATCH);
				goto reject;
			}
		}

		if (secpath_has_nontransport(sp, k, &xerr_idx)) {
			XFRM_INC_STATS(net, LINUX_MIB_XFRMINTMPLMISMATCH);
			goto reject;
		}

		xfrm_pols_put(pols, npols);
		return 1;
	}
	XFRM_INC_STATS(net, LINUX_MIB_XFRMINPOLBLOCK);

reject:
	xfrm_secpath_reject(xerr_idx, skb, &fl);
reject_error:
	xfrm_pols_put(pols, npols);
	return 0;
}
EXPORT_SYMBOL(__xfrm_policy_check);

int __xfrm_route_forward(struct sk_buff *skb, unsigned short family)
{
	struct net *net = dev_net(skb->dev);
	struct flowi fl;
	struct dst_entry *dst;
	int res = 1;

	if (xfrm_decode_session(skb, &fl, family) < 0) {
		XFRM_INC_STATS(net, LINUX_MIB_XFRMFWDHDRERROR);
		return 0;
	}

	skb_dst_force(skb);

	dst = xfrm_lookup(net, skb_dst(skb), &fl, NULL, 0);
	if (IS_ERR(dst)) {
		res = 0;
		dst = NULL;
	}
	skb_dst_set(skb, dst);
	return res;
}
EXPORT_SYMBOL(__xfrm_route_forward);

/* Optimize later using cookies and generation ids. */

static struct dst_entry *xfrm_dst_check(struct dst_entry *dst, u32 cookie)
{
	/* Code (such as __xfrm4_bundle_create()) sets dst->obsolete
	 * to DST_OBSOLETE_FORCE_CHK to force all XFRM destinations to
	 * get validated by dst_ops->check on every use.  We do this
	 * because when a normal route referenced by an XFRM dst is
	 * obsoleted we do not go looking around for all parent
	 * referencing XFRM dsts so that we can invalidate them.  It
	 * is just too much work.  Instead we make the checks here on
	 * every use.  For example:
	 *
	 *	XFRM dst A --> IPv4 dst X
	 *
	 * X is the "xdst->route" of A (X is also the "dst->path" of A
	 * in this example).  If X is marked obsolete, "A" will not
	 * notice.  That's what we are validating here via the
	 * stale_bundle() check.
	 *
	 * When a policy's bundle is pruned, we dst_free() the XFRM
	 * dst which causes it's ->obsolete field to be set to
	 * DST_OBSOLETE_DEAD.  If an XFRM dst has been pruned like
	 * this, we want to force a new route lookup.
	 */
	if (dst->obsolete < 0 && !stale_bundle(dst))
		return dst;

	return NULL;
}

static int stale_bundle(struct dst_entry *dst)
{
	return !xfrm_bundle_ok((struct xfrm_dst *)dst);
}

void xfrm_dst_ifdown(struct dst_entry *dst, struct net_device *dev)
{
	while ((dst = dst->child) && dst->xfrm && dst->dev == dev) {
		dst->dev = dev_net(dev)->loopback_dev;
		dev_hold(dst->dev);
		dev_put(dev);
	}
}
EXPORT_SYMBOL(xfrm_dst_ifdown);

static void xfrm_link_failure(struct sk_buff *skb)
{
	/* Impossible. Such dst must be popped before reaches point of failure. */
}

static struct dst_entry *xfrm_negative_advice(struct dst_entry *dst)
{
	if (dst) {
		if (dst->obsolete) {
			dst_release(dst);
			dst = NULL;
		}
	}
	return dst;
}

static void __xfrm_garbage_collect(struct net *net)
{
	struct dst_entry *head, *next;

	spin_lock_bh(&xfrm_policy_sk_bundle_lock);
	head = xfrm_policy_sk_bundles;
	xfrm_policy_sk_bundles = NULL;
	spin_unlock_bh(&xfrm_policy_sk_bundle_lock);

	while (head) {
		next = head->next;
		dst_free(head);
		head = next;
	}
}

void xfrm_garbage_collect(struct net *net)
{
	flow_cache_flush();
	__xfrm_garbage_collect(net);
}
EXPORT_SYMBOL(xfrm_garbage_collect);

static void xfrm_garbage_collect_deferred(struct net *net)
{
	flow_cache_flush_deferred();
	__xfrm_garbage_collect(net);
}

static void xfrm_init_pmtu(struct dst_entry *dst)
{
	do {
		struct xfrm_dst *xdst = (struct xfrm_dst *)dst;
		u32 pmtu, route_mtu_cached;

		pmtu = dst_mtu(dst->child);
		xdst->child_mtu_cached = pmtu;

		pmtu = xfrm_state_mtu(dst->xfrm, pmtu);

		route_mtu_cached = dst_mtu(xdst->route);
		xdst->route_mtu_cached = route_mtu_cached;

		if (pmtu > route_mtu_cached)
			pmtu = route_mtu_cached;

		dst_metric_set(dst, RTAX_MTU, pmtu);
	} while ((dst = dst->next));
}

/* Check that the bundle accepts the flow and its components are
 * still valid.
 */

static int xfrm_bundle_ok(struct xfrm_dst *first)
{
	struct dst_entry *dst = &first->u.dst;
	struct xfrm_dst *last;
	u32 mtu;

	if (!dst_check(dst->path, ((struct xfrm_dst *)dst)->path_cookie) ||
	    (dst->dev && !netif_running(dst->dev)))
		return 0;

	if (dst->flags & DST_XFRM_QUEUE)
		return 1;

	last = NULL;

	do {
		struct xfrm_dst *xdst = (struct xfrm_dst *)dst;

		if (dst->xfrm->km.state != XFRM_STATE_VALID)
			return 0;
		if (xdst->xfrm_genid != dst->xfrm->genid)
			return 0;
		if (xdst->num_pols > 0 &&
		    xdst->policy_genid != atomic_read(&xdst->pols[0]->genid))
			return 0;

		mtu = dst_mtu(dst->child);
		if (xdst->child_mtu_cached != mtu) {
			last = xdst;
			xdst->child_mtu_cached = mtu;
		}

		if (!dst_check(xdst->route, xdst->route_cookie))
			return 0;
		mtu = dst_mtu(xdst->route);
		if (xdst->route_mtu_cached != mtu) {
			last = xdst;
			xdst->route_mtu_cached = mtu;
		}

		dst = dst->child;
	} while (dst->xfrm);

	if (likely(!last))
		return 1;

	mtu = last->child_mtu_cached;
	for (;;) {
		dst = &last->u.dst;

		mtu = xfrm_state_mtu(dst->xfrm, mtu);
		if (mtu > last->route_mtu_cached)
			mtu = last->route_mtu_cached;
		dst_metric_set(dst, RTAX_MTU, mtu);

		if (last == first)
			break;

		last = (struct xfrm_dst *)last->u.dst.next;
		last->child_mtu_cached = mtu;
	}

	return 1;
}

static unsigned int xfrm_default_advmss(const struct dst_entry *dst)
{
	return dst_metric_advmss(dst->path);
}

static unsigned int xfrm_mtu(const struct dst_entry *dst)
{
	unsigned int mtu = dst_metric_raw(dst, RTAX_MTU);

	return mtu ? : dst_mtu(dst->path);
}

static struct neighbour *xfrm_neigh_lookup(const struct dst_entry *dst,
					   struct sk_buff *skb,
					   const void *daddr)
{
	return dst->path->ops->neigh_lookup(dst, skb, daddr);
}

int xfrm_policy_register_afinfo(struct xfrm_policy_afinfo *afinfo)
{
	struct net *net;
	int err = 0;
	if (unlikely(afinfo == NULL))
		return -EINVAL;
	if (unlikely(afinfo->family >= NPROTO))
		return -EAFNOSUPPORT;
	spin_lock(&xfrm_policy_afinfo_lock);
	if (unlikely(xfrm_policy_afinfo[afinfo->family] != NULL))
		err = -ENOBUFS;
	else {
		struct dst_ops *dst_ops = afinfo->dst_ops;
		if (likely(dst_ops->kmem_cachep == NULL))
			dst_ops->kmem_cachep = xfrm_dst_cache;
		if (likely(dst_ops->check == NULL))
			dst_ops->check = xfrm_dst_check;
		if (likely(dst_ops->default_advmss == NULL))
			dst_ops->default_advmss = xfrm_default_advmss;
		if (likely(dst_ops->mtu == NULL))
			dst_ops->mtu = xfrm_mtu;
		if (likely(dst_ops->negative_advice == NULL))
			dst_ops->negative_advice = xfrm_negative_advice;
		if (likely(dst_ops->link_failure == NULL))
			dst_ops->link_failure = xfrm_link_failure;
		if (likely(dst_ops->neigh_lookup == NULL))
			dst_ops->neigh_lookup = xfrm_neigh_lookup;
		if (likely(afinfo->garbage_collect == NULL))
			afinfo->garbage_collect = xfrm_garbage_collect_deferred;
		rcu_assign_pointer(xfrm_policy_afinfo[afinfo->family], afinfo);
	}
	spin_unlock(&xfrm_policy_afinfo_lock);

	rtnl_lock();
	for_each_net(net) {
		struct dst_ops *xfrm_dst_ops;

		switch (afinfo->family) {
		case AF_INET:
			xfrm_dst_ops = &net->xfrm.xfrm4_dst_ops;
			break;
#if IS_ENABLED(CONFIG_IPV6)
		case AF_INET6:
			xfrm_dst_ops = &net->xfrm.xfrm6_dst_ops;
			break;
#endif
		default:
			BUG();
		}
		*xfrm_dst_ops = *afinfo->dst_ops;
	}
	rtnl_unlock();

	return err;
}
EXPORT_SYMBOL(xfrm_policy_register_afinfo);

int xfrm_policy_unregister_afinfo(struct xfrm_policy_afinfo *afinfo)
{
	int err = 0;
	if (unlikely(afinfo == NULL))
		return -EINVAL;
	if (unlikely(afinfo->family >= NPROTO))
		return -EAFNOSUPPORT;
	spin_lock(&xfrm_policy_afinfo_lock);
	if (likely(xfrm_policy_afinfo[afinfo->family] != NULL)) {
		if (unlikely(xfrm_policy_afinfo[afinfo->family] != afinfo))
			err = -EINVAL;
		else
			RCU_INIT_POINTER(xfrm_policy_afinfo[afinfo->family],
					 NULL);
	}
	spin_unlock(&xfrm_policy_afinfo_lock);
	if (!err) {
		struct dst_ops *dst_ops = afinfo->dst_ops;

		synchronize_rcu();

		dst_ops->kmem_cachep = NULL;
		dst_ops->check = NULL;
		dst_ops->negative_advice = NULL;
		dst_ops->link_failure = NULL;
		afinfo->garbage_collect = NULL;
	}
	return err;
}
EXPORT_SYMBOL(xfrm_policy_unregister_afinfo);

static void __net_init xfrm_dst_ops_init(struct net *net)
{
	struct xfrm_policy_afinfo *afinfo;

	rcu_read_lock();
	afinfo = rcu_dereference(xfrm_policy_afinfo[AF_INET]);
	if (afinfo)
		net->xfrm.xfrm4_dst_ops = *afinfo->dst_ops;
#if IS_ENABLED(CONFIG_IPV6)
	afinfo = rcu_dereference(xfrm_policy_afinfo[AF_INET6]);
	if (afinfo)
		net->xfrm.xfrm6_dst_ops = *afinfo->dst_ops;
#endif
	rcu_read_unlock();
}

static int xfrm_dev_event(struct notifier_block *this, unsigned long event, void *ptr)
{
	struct net_device *dev = netdev_notifier_info_to_dev(ptr);

	switch (event) {
	case NETDEV_DOWN:
		xfrm_garbage_collect(dev_net(dev));
	}
	return NOTIFY_DONE;
}

static struct notifier_block xfrm_dev_notifier = {
	.notifier_call	= xfrm_dev_event,
};

#ifdef CONFIG_XFRM_STATISTICS
static int __net_init xfrm_statistics_init(struct net *net)
{
	int rv;

	if (snmp_mib_init((void __percpu **)net->mib.xfrm_statistics,
			  sizeof(struct linux_xfrm_mib),
			  __alignof__(struct linux_xfrm_mib)) < 0)
		return -ENOMEM;
	rv = xfrm_proc_init(net);
	if (rv < 0)
		snmp_mib_free((void __percpu **)net->mib.xfrm_statistics);
	return rv;
}

static void xfrm_statistics_fini(struct net *net)
{
	xfrm_proc_fini(net);
	snmp_mib_free((void __percpu **)net->mib.xfrm_statistics);
}
#else
static int __net_init xfrm_statistics_init(struct net *net)
{
	return 0;
}

static void xfrm_statistics_fini(struct net *net)
{
}
#endif

static int __net_init xfrm_policy_init(struct net *net)
{
	unsigned int hmask, sz;
	int dir;

	if (net_eq(net, &init_net))
		xfrm_dst_cache = kmem_cache_create("xfrm_dst_cache",
					   sizeof(struct xfrm_dst),
					   0, SLAB_HWCACHE_ALIGN|SLAB_PANIC,
					   NULL);

	hmask = 8 - 1;
	sz = (hmask+1) * sizeof(struct hlist_head);

	net->xfrm.policy_byidx = xfrm_hash_alloc(sz);
	if (!net->xfrm.policy_byidx)
		goto out_byidx;
	net->xfrm.policy_idx_hmask = hmask;

	for (dir = 0; dir < XFRM_POLICY_MAX * 2; dir++) {
		struct xfrm_policy_hash *htab;

		net->xfrm.policy_count[dir] = 0;
		INIT_HLIST_HEAD(&net->xfrm.policy_inexact[dir]);

		htab = &net->xfrm.policy_bydst[dir];
		htab->table = xfrm_hash_alloc(sz);
		if (!htab->table)
			goto out_bydst;
		htab->hmask = hmask;
	}

	INIT_LIST_HEAD(&net->xfrm.policy_all);
	INIT_WORK(&net->xfrm.policy_hash_work, xfrm_hash_resize);
	if (net_eq(net, &init_net))
		register_netdevice_notifier(&xfrm_dev_notifier);
	return 0;

out_bydst:
	for (dir--; dir >= 0; dir--) {
		struct xfrm_policy_hash *htab;

		htab = &net->xfrm.policy_bydst[dir];
		xfrm_hash_free(htab->table, sz);
	}
	xfrm_hash_free(net->xfrm.policy_byidx, sz);
out_byidx:
	return -ENOMEM;
}

static void xfrm_policy_fini(struct net *net)
{
	struct xfrm_audit audit_info;
	unsigned int sz;
	int dir;

	flush_work(&net->xfrm.policy_hash_work);
#ifdef CONFIG_XFRM_SUB_POLICY
	audit_info.loginuid = INVALID_UID;
	audit_info.sessionid = (unsigned int)-1;
	audit_info.secid = 0;
	xfrm_policy_flush(net, XFRM_POLICY_TYPE_SUB, &audit_info);
#endif
	audit_info.loginuid = INVALID_UID;
	audit_info.sessionid = (unsigned int)-1;
	audit_info.secid = 0;
	xfrm_policy_flush(net, XFRM_POLICY_TYPE_MAIN, &audit_info);

	WARN_ON(!list_empty(&net->xfrm.policy_all));

	for (dir = 0; dir < XFRM_POLICY_MAX * 2; dir++) {
		struct xfrm_policy_hash *htab;

		WARN_ON(!hlist_empty(&net->xfrm.policy_inexact[dir]));

		htab = &net->xfrm.policy_bydst[dir];
		sz = (htab->hmask + 1) * sizeof(struct hlist_head);
		WARN_ON(!hlist_empty(htab->table));
		xfrm_hash_free(htab->table, sz);
	}

	sz = (net->xfrm.policy_idx_hmask + 1) * sizeof(struct hlist_head);
	WARN_ON(!hlist_empty(net->xfrm.policy_byidx));
	xfrm_hash_free(net->xfrm.policy_byidx, sz);
}

static int __net_init xfrm_net_init(struct net *net)
{
	int rv;

	rv = xfrm_statistics_init(net);
	if (rv < 0)
		goto out_statistics;
	rv = xfrm_state_init(net);
	if (rv < 0)
		goto out_state;
	rv = xfrm_policy_init(net);
	if (rv < 0)
		goto out_policy;
	xfrm_dst_ops_init(net);
	rv = xfrm_sysctl_init(net);
	if (rv < 0)
		goto out_sysctl;
	return 0;

out_sysctl:
	xfrm_policy_fini(net);
out_policy:
	xfrm_state_fini(net);
out_state:
	xfrm_statistics_fini(net);
out_statistics:
	return rv;
}

static void __net_exit xfrm_net_exit(struct net *net)
{
	xfrm_sysctl_fini(net);
	xfrm_policy_fini(net);
	xfrm_state_fini(net);
	xfrm_statistics_fini(net);
}

static struct pernet_operations __net_initdata xfrm_net_ops = {
	.init = xfrm_net_init,
	.exit = xfrm_net_exit,
};

void __init xfrm_init(void)
{
	register_pernet_subsys(&xfrm_net_ops);
	xfrm_input_init();
}

#ifdef CONFIG_AUDITSYSCALL
static void xfrm_audit_common_policyinfo(struct xfrm_policy *xp,
					 struct audit_buffer *audit_buf)
{
	struct xfrm_sec_ctx *ctx = xp->security;
	struct xfrm_selector *sel = &xp->selector;

	if (ctx)
		audit_log_format(audit_buf, " sec_alg=%u sec_doi=%u sec_obj=%s",
				 ctx->ctx_alg, ctx->ctx_doi, ctx->ctx_str);

	switch(sel->family) {
	case AF_INET:
		audit_log_format(audit_buf, " src=%pI4", &sel->saddr.a4);
		if (sel->prefixlen_s != 32)
			audit_log_format(audit_buf, " src_prefixlen=%d",
					 sel->prefixlen_s);
		audit_log_format(audit_buf, " dst=%pI4", &sel->daddr.a4);
		if (sel->prefixlen_d != 32)
			audit_log_format(audit_buf, " dst_prefixlen=%d",
					 sel->prefixlen_d);
		break;
	case AF_INET6:
		audit_log_format(audit_buf, " src=%pI6", sel->saddr.a6);
		if (sel->prefixlen_s != 128)
			audit_log_format(audit_buf, " src_prefixlen=%d",
					 sel->prefixlen_s);
		audit_log_format(audit_buf, " dst=%pI6", sel->daddr.a6);
		if (sel->prefixlen_d != 128)
			audit_log_format(audit_buf, " dst_prefixlen=%d",
					 sel->prefixlen_d);
		break;
	}
}

void xfrm_audit_policy_add(struct xfrm_policy *xp, int result,
			   kuid_t auid, unsigned int sessionid, u32 secid)
{
	struct audit_buffer *audit_buf;

	audit_buf = xfrm_audit_start("SPD-add");
	if (audit_buf == NULL)
		return;
	xfrm_audit_helper_usrinfo(auid, sessionid, secid, audit_buf);
	audit_log_format(audit_buf, " res=%u", result);
	xfrm_audit_common_policyinfo(xp, audit_buf);
	audit_log_end(audit_buf);
}
EXPORT_SYMBOL_GPL(xfrm_audit_policy_add);

void xfrm_audit_policy_delete(struct xfrm_policy *xp, int result,
			      kuid_t auid, unsigned int sessionid, u32 secid)
{
	struct audit_buffer *audit_buf;

	audit_buf = xfrm_audit_start("SPD-delete");
	if (audit_buf == NULL)
		return;
	xfrm_audit_helper_usrinfo(auid, sessionid, secid, audit_buf);
	audit_log_format(audit_buf, " res=%u", result);
	xfrm_audit_common_policyinfo(xp, audit_buf);
	audit_log_end(audit_buf);
}
EXPORT_SYMBOL_GPL(xfrm_audit_policy_delete);
#endif

#ifdef CONFIG_XFRM_MIGRATE
static bool xfrm_migrate_selector_match(const struct xfrm_selector *sel_cmp,
					const struct xfrm_selector *sel_tgt)
{
	if (sel_cmp->proto == IPSEC_ULPROTO_ANY) {
		if (sel_tgt->family == sel_cmp->family &&
		    xfrm_addr_equal(&sel_tgt->daddr, &sel_cmp->daddr,
				    sel_cmp->family) &&
		    xfrm_addr_equal(&sel_tgt->saddr, &sel_cmp->saddr,
				    sel_cmp->family) &&
		    sel_tgt->prefixlen_d == sel_cmp->prefixlen_d &&
		    sel_tgt->prefixlen_s == sel_cmp->prefixlen_s) {
			return true;
		}
	} else {
		if (memcmp(sel_tgt, sel_cmp, sizeof(*sel_tgt)) == 0) {
			return true;
		}
	}
	return false;
}

static struct xfrm_policy * xfrm_migrate_policy_find(const struct xfrm_selector *sel,
						     u8 dir, u8 type)
{
	struct xfrm_policy *pol, *ret = NULL;
	struct hlist_head *chain;
	u32 priority = ~0U;

	read_lock_bh(&xfrm_policy_lock);
	chain = policy_hash_direct(&init_net, &sel->daddr, &sel->saddr, sel->family, dir);
	hlist_for_each_entry(pol, chain, bydst) {
		if (xfrm_migrate_selector_match(sel, &pol->selector) &&
		    pol->type == type) {
			ret = pol;
			priority = ret->priority;
			break;
		}
	}
	chain = &init_net.xfrm.policy_inexact[dir];
	hlist_for_each_entry(pol, chain, bydst) {
		if (xfrm_migrate_selector_match(sel, &pol->selector) &&
		    pol->type == type &&
		    pol->priority < priority) {
			ret = pol;
			break;
		}
	}

	if (ret)
		xfrm_pol_hold(ret);

	read_unlock_bh(&xfrm_policy_lock);

	return ret;
}

static int migrate_tmpl_match(const struct xfrm_migrate *m, const struct xfrm_tmpl *t)
{
	int match = 0;

	if (t->mode == m->mode && t->id.proto == m->proto &&
	    (m->reqid == 0 || t->reqid == m->reqid)) {
		switch (t->mode) {
		case XFRM_MODE_TUNNEL:
		case XFRM_MODE_BEET:
			if (xfrm_addr_equal(&t->id.daddr, &m->old_daddr,
					    m->old_family) &&
			    xfrm_addr_equal(&t->saddr, &m->old_saddr,
					    m->old_family)) {
				match = 1;
			}
			break;
		case XFRM_MODE_TRANSPORT:
			/* in case of transport mode, template does not store
			   any IP addresses, hence we just compare mode and
			   protocol */
			match = 1;
			break;
		default:
			break;
		}
	}
	return match;
}

/* update endpoint address(es) of template(s) */
static int xfrm_policy_migrate(struct xfrm_policy *pol,
			       struct xfrm_migrate *m, int num_migrate)
{
	struct xfrm_migrate *mp;
	int i, j, n = 0;

	write_lock_bh(&pol->lock);
	if (unlikely(pol->walk.dead)) {
		/* target policy has been deleted */
		write_unlock_bh(&pol->lock);
		return -ENOENT;
	}

	for (i = 0; i < pol->xfrm_nr; i++) {
		for (j = 0, mp = m; j < num_migrate; j++, mp++) {
			if (!migrate_tmpl_match(mp, &pol->xfrm_vec[i]))
				continue;
			n++;
			if (pol->xfrm_vec[i].mode != XFRM_MODE_TUNNEL &&
			    pol->xfrm_vec[i].mode != XFRM_MODE_BEET)
				continue;
			/* update endpoints */
			memcpy(&pol->xfrm_vec[i].id.daddr, &mp->new_daddr,
			       sizeof(pol->xfrm_vec[i].id.daddr));
			memcpy(&pol->xfrm_vec[i].saddr, &mp->new_saddr,
			       sizeof(pol->xfrm_vec[i].saddr));
			pol->xfrm_vec[i].encap_family = mp->new_family;
			/* flush bundles */
			atomic_inc(&pol->genid);
		}
	}

	write_unlock_bh(&pol->lock);

	if (!n)
		return -ENODATA;

	return 0;
}

static int xfrm_migrate_check(const struct xfrm_migrate *m, int num_migrate)
{
	int i, j;

	if (num_migrate < 1 || num_migrate > XFRM_MAX_DEPTH)
		return -EINVAL;

	for (i = 0; i < num_migrate; i++) {
		if (xfrm_addr_equal(&m[i].old_daddr, &m[i].new_daddr,
				    m[i].old_family) &&
		    xfrm_addr_equal(&m[i].old_saddr, &m[i].new_saddr,
				    m[i].old_family))
			return -EINVAL;
		if (xfrm_addr_any(&m[i].new_daddr, m[i].new_family) ||
		    xfrm_addr_any(&m[i].new_saddr, m[i].new_family))
			return -EINVAL;

		/* check if there is any duplicated entry */
		for (j = i + 1; j < num_migrate; j++) {
			if (!memcmp(&m[i].old_daddr, &m[j].old_daddr,
				    sizeof(m[i].old_daddr)) &&
			    !memcmp(&m[i].old_saddr, &m[j].old_saddr,
				    sizeof(m[i].old_saddr)) &&
			    m[i].proto == m[j].proto &&
			    m[i].mode == m[j].mode &&
			    m[i].reqid == m[j].reqid &&
			    m[i].old_family == m[j].old_family)
				return -EINVAL;
		}
	}

	return 0;
}

int xfrm_migrate(const struct xfrm_selector *sel, u8 dir, u8 type,
		 struct xfrm_migrate *m, int num_migrate,
		 struct xfrm_kmaddress *k)
{
	int i, err, nx_cur = 0, nx_new = 0;
	struct xfrm_policy *pol = NULL;
	struct xfrm_state *x, *xc;
	struct xfrm_state *x_cur[XFRM_MAX_DEPTH];
	struct xfrm_state *x_new[XFRM_MAX_DEPTH];
	struct xfrm_migrate *mp;

	if ((err = xfrm_migrate_check(m, num_migrate)) < 0)
		goto out;

	/* Stage 1 - find policy */
	if ((pol = xfrm_migrate_policy_find(sel, dir, type)) == NULL) {
		err = -ENOENT;
		goto out;
	}

	/* Stage 2 - find and update state(s) */
	for (i = 0, mp = m; i < num_migrate; i++, mp++) {
		if ((x = xfrm_migrate_state_find(mp))) {
			x_cur[nx_cur] = x;
			nx_cur++;
			if ((xc = xfrm_state_migrate(x, mp))) {
				x_new[nx_new] = xc;
				nx_new++;
			} else {
				err = -ENODATA;
				goto restore_state;
			}
		}
	}

	/* Stage 3 - update policy */
	if ((err = xfrm_policy_migrate(pol, m, num_migrate)) < 0)
		goto restore_state;

	/* Stage 4 - delete old state(s) */
	if (nx_cur) {
		xfrm_states_put(x_cur, nx_cur);
		xfrm_states_delete(x_cur, nx_cur);
	}

	/* Stage 5 - announce */
	km_migrate(sel, dir, type, m, num_migrate, k);

	xfrm_pol_put(pol);

	return 0;
out:
	return err;

restore_state:
	if (pol)
		xfrm_pol_put(pol);
	if (nx_cur)
		xfrm_states_put(x_cur, nx_cur);
	if (nx_new)
		xfrm_states_delete(x_new, nx_new);

	return err;
}
EXPORT_SYMBOL(xfrm_migrate);
#endif<|MERGE_RESOLUTION|>--- conflicted
+++ resolved
@@ -1844,7 +1844,6 @@
 	struct xfrm_dst *xdst = (struct xfrm_dst *) dst;
 	struct xfrm_policy *pol = xdst->pols[0];
 	struct xfrm_policy_queue *pq = &pol->polq;
-<<<<<<< HEAD
 	const struct sk_buff *fclone = skb + 1;
 
 	if (unlikely(skb->fclone == SKB_FCLONE_ORIG &&
@@ -1852,8 +1851,6 @@
 		kfree_skb(skb);
 		return 0;
 	}
-=======
->>>>>>> f3411cb2
 
 	if (pq->hold_queue.qlen > XFRM_MAX_QUEUE_LEN) {
 		kfree_skb(skb);
