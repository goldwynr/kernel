/*
 * xfrm_policy.c
 *
 * Changes:
 *	Mitsuru KANDA @USAGI
 * 	Kazunori MIYAZAWA @USAGI
 * 	Kunihiro Ishiguro <kunihiro@ipinfusion.com>
 * 		IPv6 support
 * 	Kazunori MIYAZAWA @USAGI
 * 	YOSHIFUJI Hideaki
 * 		Split up af-specific portion
 *	Derek Atkins <derek@ihtfp.com>		Add the post_input processor
 *
 */

#include <linux/err.h>
#include <linux/slab.h>
#include <linux/kmod.h>
#include <linux/list.h>
#include <linux/spinlock.h>
#include <linux/workqueue.h>
#include <linux/notifier.h>
#include <linux/netdevice.h>
#include <linux/netfilter.h>
#include <linux/module.h>
#include <linux/cache.h>
#include <linux/audit.h>
#include <net/dst.h>
#include <net/xfrm.h>
#include <net/ip.h>
#ifdef CONFIG_XFRM_STATISTICS
#include <net/snmp.h>
#endif

#include "xfrm_hash.h"

DEFINE_MUTEX(xfrm_cfg_mutex);
EXPORT_SYMBOL(xfrm_cfg_mutex);

static DEFINE_SPINLOCK(xfrm_policy_sk_bundle_lock);
static struct dst_entry *xfrm_policy_sk_bundles;
static DEFINE_RWLOCK(xfrm_policy_lock);

static DEFINE_RWLOCK(xfrm_policy_afinfo_lock);
static struct xfrm_policy_afinfo *xfrm_policy_afinfo[NPROTO];

static struct kmem_cache *xfrm_dst_cache __read_mostly;

<<<<<<< HEAD
static int xfrm_gc_interval __read_mostly = 5 * 60 * HZ;
static struct delayed_work expires_work;

static HLIST_HEAD(xfrm_policy_gc_list);
static DEFINE_SPINLOCK(xfrm_policy_gc_lock);

=======
>>>>>>> 02f8c6ae
static struct xfrm_policy_afinfo *xfrm_policy_get_afinfo(unsigned short family);
static void xfrm_policy_put_afinfo(struct xfrm_policy_afinfo *afinfo);
static void xfrm_init_pmtu(struct dst_entry *dst);
static int stale_bundle(struct dst_entry *dst);
static int xfrm_bundle_ok(struct xfrm_dst *xdst);


static struct xfrm_policy *__xfrm_policy_unlink(struct xfrm_policy *pol,
						int dir);

static inline int
__xfrm4_selector_match(const struct xfrm_selector *sel, const struct flowi *fl)
{
	const struct flowi4 *fl4 = &fl->u.ip4;

	return  addr_match(&fl4->daddr, &sel->daddr, sel->prefixlen_d) &&
		addr_match(&fl4->saddr, &sel->saddr, sel->prefixlen_s) &&
		!((xfrm_flowi_dport(fl, &fl4->uli) ^ sel->dport) & sel->dport_mask) &&
		!((xfrm_flowi_sport(fl, &fl4->uli) ^ sel->sport) & sel->sport_mask) &&
		(fl4->flowi4_proto == sel->proto || !sel->proto) &&
		(fl4->flowi4_oif == sel->ifindex || !sel->ifindex);
}

static inline int
__xfrm6_selector_match(const struct xfrm_selector *sel, const struct flowi *fl)
{
	const struct flowi6 *fl6 = &fl->u.ip6;

	return  addr_match(&fl6->daddr, &sel->daddr, sel->prefixlen_d) &&
		addr_match(&fl6->saddr, &sel->saddr, sel->prefixlen_s) &&
		!((xfrm_flowi_dport(fl, &fl6->uli) ^ sel->dport) & sel->dport_mask) &&
		!((xfrm_flowi_sport(fl, &fl6->uli) ^ sel->sport) & sel->sport_mask) &&
		(fl6->flowi6_proto == sel->proto || !sel->proto) &&
		(fl6->flowi6_oif == sel->ifindex || !sel->ifindex);
}

int xfrm_selector_match(const struct xfrm_selector *sel, const struct flowi *fl,
			unsigned short family)
{
	switch (family) {
	case AF_INET:
		return __xfrm4_selector_match(sel, fl);
	case AF_INET6:
		return __xfrm6_selector_match(sel, fl);
	}
	return 0;
}

static inline struct dst_entry *__xfrm_dst_lookup(struct net *net, int tos,
						  const xfrm_address_t *saddr,
						  const xfrm_address_t *daddr,
						  int family)
{
	struct xfrm_policy_afinfo *afinfo;
	struct dst_entry *dst;

	afinfo = xfrm_policy_get_afinfo(family);
	if (unlikely(afinfo == NULL))
		return ERR_PTR(-EAFNOSUPPORT);

	dst = afinfo->dst_lookup(net, tos, saddr, daddr);

	xfrm_policy_put_afinfo(afinfo);

	return dst;
}

static inline struct dst_entry *xfrm_dst_lookup(struct xfrm_state *x, int tos,
						xfrm_address_t *prev_saddr,
						xfrm_address_t *prev_daddr,
						int family)
{
	struct net *net = xs_net(x);
	xfrm_address_t *saddr = &x->props.saddr;
	xfrm_address_t *daddr = &x->id.daddr;
	struct dst_entry *dst;

	if (x->type->flags & XFRM_TYPE_LOCAL_COADDR) {
		saddr = x->coaddr;
		daddr = prev_daddr;
	}
	if (x->type->flags & XFRM_TYPE_REMOTE_COADDR) {
		saddr = prev_saddr;
		daddr = x->coaddr;
	}

	dst = __xfrm_dst_lookup(net, tos, saddr, daddr, family);

	if (!IS_ERR(dst)) {
		if (prev_saddr != saddr)
			memcpy(prev_saddr, saddr,  sizeof(*prev_saddr));
		if (prev_daddr != daddr)
			memcpy(prev_daddr, daddr,  sizeof(*prev_daddr));
	}

	return dst;
}

static inline unsigned long make_jiffies(long secs)
{
	if (secs >= (MAX_SCHEDULE_TIMEOUT-1)/HZ)
		return MAX_SCHEDULE_TIMEOUT-1;
	else
		return secs*HZ;
}

static void xfrm_policy_timer(unsigned long data)
{
	struct xfrm_policy *xp = (struct xfrm_policy*)data;
	unsigned long now = get_seconds();
	long next = LONG_MAX;
	int warn = 0;
	int dir;

	read_lock(&xp->lock);

	if (unlikely(xp->walk.dead))
		goto out;

	dir = xfrm_policy_id2dir(xp->index);

	if (xp->lft.hard_add_expires_seconds) {
		long tmo = xp->lft.hard_add_expires_seconds +
			xp->curlft.add_time - now;
		if (tmo <= 0)
			goto expired;
		if (tmo < next)
			next = tmo;
	}
	if (xp->lft.hard_use_expires_seconds) {
		long tmo = xp->lft.hard_use_expires_seconds +
			(xp->curlft.use_time ? : xp->curlft.add_time) - now;
		if (tmo <= 0)
			goto expired;
		if (tmo < next)
			next = tmo;
	}
	if (xp->lft.soft_add_expires_seconds) {
		long tmo = xp->lft.soft_add_expires_seconds +
			xp->curlft.add_time - now;
		if (tmo <= 0) {
			warn = 1;
			tmo = XFRM_KM_TIMEOUT;
		}
		if (tmo < next)
			next = tmo;
	}
	if (xp->lft.soft_use_expires_seconds) {
		long tmo = xp->lft.soft_use_expires_seconds +
			(xp->curlft.use_time ? : xp->curlft.add_time) - now;
		if (tmo <= 0) {
			warn = 1;
			tmo = XFRM_KM_TIMEOUT;
		}
		if (tmo < next)
			next = tmo;
	}

	if (warn)
		km_policy_expired(xp, dir, 0, 0);
	if (next != LONG_MAX &&
	    !mod_timer(&xp->timer, jiffies + make_jiffies(next)))
		xfrm_pol_hold(xp);

out:
	read_unlock(&xp->lock);
	xfrm_pol_put(xp);
	return;

expired:
	read_unlock(&xp->lock);
	if (!xfrm_policy_delete(xp, dir))
		km_policy_expired(xp, dir, 1, 0);
	xfrm_pol_put(xp);
}

static struct flow_cache_object *xfrm_policy_flo_get(struct flow_cache_object *flo)
{
	struct xfrm_policy *pol = container_of(flo, struct xfrm_policy, flo);

	if (unlikely(pol->walk.dead))
		flo = NULL;
	else
		xfrm_pol_hold(pol);

	return flo;
}

static int xfrm_policy_flo_check(struct flow_cache_object *flo)
{
	struct xfrm_policy *pol = container_of(flo, struct xfrm_policy, flo);

	return !pol->walk.dead;
}

static void xfrm_policy_flo_delete(struct flow_cache_object *flo)
{
	xfrm_pol_put(container_of(flo, struct xfrm_policy, flo));
}

static const struct flow_cache_ops xfrm_policy_fc_ops = {
	.get = xfrm_policy_flo_get,
	.check = xfrm_policy_flo_check,
	.delete = xfrm_policy_flo_delete,
};

/* Allocate xfrm_policy. Not used here, it is supposed to be used by pfkeyv2
 * SPD calls.
 */

struct xfrm_policy *xfrm_policy_alloc(struct net *net, gfp_t gfp)
{
	struct xfrm_policy *policy;

	policy = kzalloc(sizeof(struct xfrm_policy), gfp);

	if (policy) {
		write_pnet(&policy->xp_net, net);
		INIT_LIST_HEAD(&policy->walk.all);
		INIT_HLIST_NODE(&policy->bydst);
		INIT_HLIST_NODE(&policy->byidx);
		rwlock_init(&policy->lock);
		atomic_set(&policy->refcnt, 1);
		setup_timer(&policy->timer, xfrm_policy_timer,
				(unsigned long)policy);
		policy->flo.ops = &xfrm_policy_fc_ops;
	}
	return policy;
}
EXPORT_SYMBOL(xfrm_policy_alloc);

/* Destroy xfrm_policy: descendant resources must be released to this moment. */

void xfrm_policy_destroy(struct xfrm_policy *policy)
{
	BUG_ON(!policy->walk.dead);

	if (del_timer(&policy->timer))
		BUG();

	security_xfrm_policy_free(policy->security);
	kfree(policy);
}
EXPORT_SYMBOL(xfrm_policy_destroy);

/* Rule must be locked. Release descentant resources, announce
 * entry dead. The rule must be unlinked from lists to the moment.
 */

static void xfrm_policy_kill(struct xfrm_policy *policy)
{
	policy->walk.dead = 1;

	atomic_inc(&policy->genid);

	if (del_timer(&policy->timer))
		xfrm_pol_put(policy);

	xfrm_pol_put(policy);
}

static unsigned int xfrm_policy_hashmax __read_mostly = 1 * 1024 * 1024;

static inline unsigned int idx_hash(struct net *net, u32 index)
{
	return __idx_hash(index, net->xfrm.policy_idx_hmask);
}

static struct hlist_head *policy_hash_bysel(struct net *net,
					    const struct xfrm_selector *sel,
					    unsigned short family, int dir)
{
	unsigned int hmask = net->xfrm.policy_bydst[dir].hmask;
	unsigned int hash = __sel_hash(sel, family, hmask);

	return (hash == hmask + 1 ?
		&net->xfrm.policy_inexact[dir] :
		net->xfrm.policy_bydst[dir].table + hash);
}

static struct hlist_head *policy_hash_direct(struct net *net,
					     const xfrm_address_t *daddr,
					     const xfrm_address_t *saddr,
					     unsigned short family, int dir)
{
	unsigned int hmask = net->xfrm.policy_bydst[dir].hmask;
	unsigned int hash = __addr_hash(daddr, saddr, family, hmask);

	return net->xfrm.policy_bydst[dir].table + hash;
}

static void xfrm_dst_hash_transfer(struct hlist_head *list,
				   struct hlist_head *ndsttable,
				   unsigned int nhashmask)
{
	struct hlist_node *entry, *tmp, *entry0 = NULL;
	struct xfrm_policy *pol;
	unsigned int h0 = 0;

redo:
	hlist_for_each_entry_safe(pol, entry, tmp, list, bydst) {
		unsigned int h;

		h = __addr_hash(&pol->selector.daddr, &pol->selector.saddr,
				pol->family, nhashmask);
		if (!entry0) {
			hlist_del(entry);
			hlist_add_head(&pol->bydst, ndsttable+h);
			h0 = h;
		} else {
			if (h != h0)
				continue;
			hlist_del(entry);
			hlist_add_after(entry0, &pol->bydst);
		}
		entry0 = entry;
	}
	if (!hlist_empty(list)) {
		entry0 = NULL;
		goto redo;
	}
}

static void xfrm_idx_hash_transfer(struct hlist_head *list,
				   struct hlist_head *nidxtable,
				   unsigned int nhashmask)
{
	struct hlist_node *entry, *tmp;
	struct xfrm_policy *pol;

	hlist_for_each_entry_safe(pol, entry, tmp, list, byidx) {
		unsigned int h;

		h = __idx_hash(pol->index, nhashmask);
		hlist_add_head(&pol->byidx, nidxtable+h);
	}
}

static unsigned long xfrm_new_hash_mask(unsigned int old_hmask)
{
	return ((old_hmask + 1) << 1) - 1;
}

static void xfrm_bydst_resize(struct net *net, int dir)
{
	unsigned int hmask = net->xfrm.policy_bydst[dir].hmask;
	unsigned int nhashmask = xfrm_new_hash_mask(hmask);
	unsigned int nsize = (nhashmask + 1) * sizeof(struct hlist_head);
	struct hlist_head *odst = net->xfrm.policy_bydst[dir].table;
	struct hlist_head *ndst = xfrm_hash_alloc(nsize);
	int i;

	if (!ndst)
		return;

	write_lock_bh(&xfrm_policy_lock);

	for (i = hmask; i >= 0; i--)
		xfrm_dst_hash_transfer(odst + i, ndst, nhashmask);

	net->xfrm.policy_bydst[dir].table = ndst;
	net->xfrm.policy_bydst[dir].hmask = nhashmask;

	write_unlock_bh(&xfrm_policy_lock);

	xfrm_hash_free(odst, (hmask + 1) * sizeof(struct hlist_head));
}

static void xfrm_byidx_resize(struct net *net, int total)
{
	unsigned int hmask = net->xfrm.policy_idx_hmask;
	unsigned int nhashmask = xfrm_new_hash_mask(hmask);
	unsigned int nsize = (nhashmask + 1) * sizeof(struct hlist_head);
	struct hlist_head *oidx = net->xfrm.policy_byidx;
	struct hlist_head *nidx = xfrm_hash_alloc(nsize);
	int i;

	if (!nidx)
		return;

	write_lock_bh(&xfrm_policy_lock);

	for (i = hmask; i >= 0; i--)
		xfrm_idx_hash_transfer(oidx + i, nidx, nhashmask);

	net->xfrm.policy_byidx = nidx;
	net->xfrm.policy_idx_hmask = nhashmask;

	write_unlock_bh(&xfrm_policy_lock);

	xfrm_hash_free(oidx, (hmask + 1) * sizeof(struct hlist_head));
}

static inline int xfrm_bydst_should_resize(struct net *net, int dir, int *total)
{
	unsigned int cnt = net->xfrm.policy_count[dir];
	unsigned int hmask = net->xfrm.policy_bydst[dir].hmask;

	if (total)
		*total += cnt;

	if ((hmask + 1) < xfrm_policy_hashmax &&
	    cnt > hmask)
		return 1;

	return 0;
}

static inline int xfrm_byidx_should_resize(struct net *net, int total)
{
	unsigned int hmask = net->xfrm.policy_idx_hmask;

	if ((hmask + 1) < xfrm_policy_hashmax &&
	    total > hmask)
		return 1;

	return 0;
}

void xfrm_spd_getinfo(struct net *net, struct xfrmk_spdinfo *si)
{
	read_lock_bh(&xfrm_policy_lock);
	si->incnt = net->xfrm.policy_count[XFRM_POLICY_IN];
	si->outcnt = net->xfrm.policy_count[XFRM_POLICY_OUT];
	si->fwdcnt = net->xfrm.policy_count[XFRM_POLICY_FWD];
	si->inscnt = net->xfrm.policy_count[XFRM_POLICY_IN+XFRM_POLICY_MAX];
	si->outscnt = net->xfrm.policy_count[XFRM_POLICY_OUT+XFRM_POLICY_MAX];
	si->fwdscnt = net->xfrm.policy_count[XFRM_POLICY_FWD+XFRM_POLICY_MAX];
	si->spdhcnt = net->xfrm.policy_idx_hmask;
	si->spdhmcnt = xfrm_policy_hashmax;
	read_unlock_bh(&xfrm_policy_lock);
}
EXPORT_SYMBOL(xfrm_spd_getinfo);

static DEFINE_MUTEX(hash_resize_mutex);
static void xfrm_hash_resize(struct work_struct *work)
{
	struct net *net = container_of(work, struct net, xfrm.policy_hash_work);
	int dir, total;

	mutex_lock(&hash_resize_mutex);

	total = 0;
	for (dir = 0; dir < XFRM_POLICY_MAX * 2; dir++) {
		if (xfrm_bydst_should_resize(net, dir, &total))
			xfrm_bydst_resize(net, dir);
	}
	if (xfrm_byidx_should_resize(net, total))
		xfrm_byidx_resize(net, total);

	mutex_unlock(&hash_resize_mutex);
}

/* Generate new index... KAME seems to generate them ordered by cost
 * of an absolute inpredictability of ordering of rules. This will not pass. */
static u32 xfrm_gen_index(struct net *net, int dir)
{
	static u32 idx_generator;

	for (;;) {
		struct hlist_node *entry;
		struct hlist_head *list;
		struct xfrm_policy *p;
		u32 idx;
		int found;

		idx = (idx_generator | dir);
		idx_generator += 8;
		if (idx == 0)
			idx = 8;
		list = net->xfrm.policy_byidx + idx_hash(net, idx);
		found = 0;
		hlist_for_each_entry(p, entry, list, byidx) {
			if (p->index == idx) {
				found = 1;
				break;
			}
		}
		if (!found)
			return idx;
	}
}

static inline int selector_cmp(struct xfrm_selector *s1, struct xfrm_selector *s2)
{
	u32 *p1 = (u32 *) s1;
	u32 *p2 = (u32 *) s2;
	int len = sizeof(struct xfrm_selector) / sizeof(u32);
	int i;

	for (i = 0; i < len; i++) {
		if (p1[i] != p2[i])
			return 1;
	}

	return 0;
}

int xfrm_policy_insert(int dir, struct xfrm_policy *policy, int excl)
{
	struct net *net = xp_net(policy);
	struct xfrm_policy *pol;
	struct xfrm_policy *delpol;
	struct hlist_head *chain;
	struct hlist_node *entry, *newpos;
	u32 mark = policy->mark.v & policy->mark.m;

	write_lock_bh(&xfrm_policy_lock);
	chain = policy_hash_bysel(net, &policy->selector, policy->family, dir);
	delpol = NULL;
	newpos = NULL;
	hlist_for_each_entry(pol, entry, chain, bydst) {
		if (pol->type == policy->type &&
		    !selector_cmp(&pol->selector, &policy->selector) &&
		    (mark & pol->mark.m) == pol->mark.v &&
		    xfrm_sec_ctx_match(pol->security, policy->security) &&
		    !WARN_ON(delpol)) {
			if (excl) {
				write_unlock_bh(&xfrm_policy_lock);
				return -EEXIST;
			}
			delpol = pol;
			if (policy->priority > pol->priority)
				continue;
		} else if (policy->priority >= pol->priority) {
			newpos = &pol->bydst;
			continue;
		}
		if (delpol)
			break;
	}
	if (newpos)
		hlist_add_after(newpos, &policy->bydst);
	else
		hlist_add_head(&policy->bydst, chain);
	xfrm_pol_hold(policy);
	net->xfrm.policy_count[dir]++;
	atomic_inc(&flow_cache_genid);
	if (delpol)
		__xfrm_policy_unlink(delpol, dir);
	policy->index = delpol ? delpol->index : xfrm_gen_index(net, dir);
	hlist_add_head(&policy->byidx, net->xfrm.policy_byidx+idx_hash(net, policy->index));
	policy->curlft.add_time = get_seconds();
	policy->curlft.use_time = 0;
	if (!mod_timer(&policy->timer, jiffies + HZ))
		xfrm_pol_hold(policy);
	list_add(&policy->walk.all, &net->xfrm.policy_all);
	write_unlock_bh(&xfrm_policy_lock);

	if (delpol)
		xfrm_policy_kill(delpol);
	else if (xfrm_bydst_should_resize(net, dir, NULL))
		schedule_work(&net->xfrm.policy_hash_work);

	return 0;
}
EXPORT_SYMBOL(xfrm_policy_insert);

struct xfrm_policy *xfrm_policy_bysel_ctx(struct net *net, u32 mark, u8 type,
					  int dir, struct xfrm_selector *sel,
					  struct xfrm_sec_ctx *ctx, int delete,
					  int *err)
{
	struct xfrm_policy *pol, *ret;
	struct hlist_head *chain;
	struct hlist_node *entry;

	*err = 0;
	write_lock_bh(&xfrm_policy_lock);
	chain = policy_hash_bysel(net, sel, sel->family, dir);
	ret = NULL;
	hlist_for_each_entry(pol, entry, chain, bydst) {
		if (pol->type == type &&
		    (mark & pol->mark.m) == pol->mark.v &&
		    !selector_cmp(sel, &pol->selector) &&
		    xfrm_sec_ctx_match(ctx, pol->security)) {
			xfrm_pol_hold(pol);
			if (delete) {
				*err = security_xfrm_policy_delete(
								pol->security);
				if (*err) {
					write_unlock_bh(&xfrm_policy_lock);
					return pol;
				}
				__xfrm_policy_unlink(pol, dir);
			}
			ret = pol;
			break;
		}
	}
	write_unlock_bh(&xfrm_policy_lock);

	if (ret && delete)
		xfrm_policy_kill(ret);
	return ret;
}
EXPORT_SYMBOL(xfrm_policy_bysel_ctx);

struct xfrm_policy *xfrm_policy_byid(struct net *net, u32 mark, u8 type,
				     int dir, u32 id, int delete, int *err)
{
	struct xfrm_policy *pol, *ret;
	struct hlist_head *chain;
	struct hlist_node *entry;

	*err = -ENOENT;
	if (xfrm_policy_id2dir(id) != dir)
		return NULL;

	*err = 0;
	write_lock_bh(&xfrm_policy_lock);
	chain = net->xfrm.policy_byidx + idx_hash(net, id);
	ret = NULL;
	hlist_for_each_entry(pol, entry, chain, byidx) {
		if (pol->type == type && pol->index == id &&
		    (mark & pol->mark.m) == pol->mark.v) {
			xfrm_pol_hold(pol);
			if (delete) {
				*err = security_xfrm_policy_delete(
								pol->security);
				if (*err) {
					write_unlock_bh(&xfrm_policy_lock);
					return pol;
				}
				__xfrm_policy_unlink(pol, dir);
			}
			ret = pol;
			break;
		}
	}
	write_unlock_bh(&xfrm_policy_lock);

	if (ret && delete)
		xfrm_policy_kill(ret);
	return ret;
}
EXPORT_SYMBOL(xfrm_policy_byid);

#ifdef CONFIG_SECURITY_NETWORK_XFRM
static inline int
xfrm_policy_flush_secctx_check(struct net *net, u8 type, struct xfrm_audit *audit_info)
{
	int dir, err = 0;

	for (dir = 0; dir < XFRM_POLICY_MAX; dir++) {
		struct xfrm_policy *pol;
		struct hlist_node *entry;
		int i;

		hlist_for_each_entry(pol, entry,
				     &net->xfrm.policy_inexact[dir], bydst) {
			if (pol->type != type)
				continue;
			err = security_xfrm_policy_delete(pol->security);
			if (err) {
				xfrm_audit_policy_delete(pol, 0,
							 audit_info->loginuid,
							 audit_info->sessionid,
							 audit_info->secid);
				return err;
			}
		}
		for (i = net->xfrm.policy_bydst[dir].hmask; i >= 0; i--) {
			hlist_for_each_entry(pol, entry,
					     net->xfrm.policy_bydst[dir].table + i,
					     bydst) {
				if (pol->type != type)
					continue;
				err = security_xfrm_policy_delete(
								pol->security);
				if (err) {
					xfrm_audit_policy_delete(pol, 0,
							audit_info->loginuid,
							audit_info->sessionid,
							audit_info->secid);
					return err;
				}
			}
		}
	}
	return err;
}
#else
static inline int
xfrm_policy_flush_secctx_check(struct net *net, u8 type, struct xfrm_audit *audit_info)
{
	return 0;
}
#endif

int xfrm_policy_flush(struct net *net, u8 type, struct xfrm_audit *audit_info)
{
	int dir, err = 0, cnt = 0;

	write_lock_bh(&xfrm_policy_lock);

	err = xfrm_policy_flush_secctx_check(net, type, audit_info);
	if (err)
		goto out;

	for (dir = 0; dir < XFRM_POLICY_MAX; dir++) {
		struct xfrm_policy *pol;
		struct hlist_node *entry;
		int i;

	again1:
		hlist_for_each_entry(pol, entry,
				     &net->xfrm.policy_inexact[dir], bydst) {
			if (pol->type != type)
				continue;
			__xfrm_policy_unlink(pol, dir);
			write_unlock_bh(&xfrm_policy_lock);
			cnt++;

			xfrm_audit_policy_delete(pol, 1, audit_info->loginuid,
						 audit_info->sessionid,
						 audit_info->secid);

			xfrm_policy_kill(pol);

			write_lock_bh(&xfrm_policy_lock);
			goto again1;
		}

		for (i = net->xfrm.policy_bydst[dir].hmask; i >= 0; i--) {
	again2:
			hlist_for_each_entry(pol, entry,
					     net->xfrm.policy_bydst[dir].table + i,
					     bydst) {
				if (pol->type != type)
					continue;
				__xfrm_policy_unlink(pol, dir);
				write_unlock_bh(&xfrm_policy_lock);
				cnt++;

				xfrm_audit_policy_delete(pol, 1,
							 audit_info->loginuid,
							 audit_info->sessionid,
							 audit_info->secid);
				xfrm_policy_kill(pol);

				write_lock_bh(&xfrm_policy_lock);
				goto again2;
			}
		}

	}
	if (!cnt)
		err = -ESRCH;
out:
	write_unlock_bh(&xfrm_policy_lock);
	return err;
}
EXPORT_SYMBOL(xfrm_policy_flush);

int xfrm_policy_walk(struct net *net, struct xfrm_policy_walk *walk,
		     int (*func)(struct xfrm_policy *, int, int, void*),
		     void *data)
{
	struct xfrm_policy *pol;
	struct xfrm_policy_walk_entry *x;
	int error = 0;

	if (walk->type >= XFRM_POLICY_TYPE_MAX &&
	    walk->type != XFRM_POLICY_TYPE_ANY)
		return -EINVAL;

	if (list_empty(&walk->walk.all) && walk->seq != 0)
		return 0;

	write_lock_bh(&xfrm_policy_lock);
	if (list_empty(&walk->walk.all))
		x = list_first_entry(&net->xfrm.policy_all, struct xfrm_policy_walk_entry, all);
	else
		x = list_entry(&walk->walk.all, struct xfrm_policy_walk_entry, all);
	list_for_each_entry_from(x, &net->xfrm.policy_all, all) {
		if (x->dead)
			continue;
		pol = container_of(x, struct xfrm_policy, walk);
		if (walk->type != XFRM_POLICY_TYPE_ANY &&
		    walk->type != pol->type)
			continue;
		error = func(pol, xfrm_policy_id2dir(pol->index),
			     walk->seq, data);
		if (error) {
			list_move_tail(&walk->walk.all, &x->all);
			goto out;
		}
		walk->seq++;
	}
	if (walk->seq == 0) {
		error = -ENOENT;
		goto out;
	}
	list_del_init(&walk->walk.all);
out:
	write_unlock_bh(&xfrm_policy_lock);
	return error;
}
EXPORT_SYMBOL(xfrm_policy_walk);

void xfrm_policy_walk_init(struct xfrm_policy_walk *walk, u8 type)
{
	INIT_LIST_HEAD(&walk->walk.all);
	walk->walk.dead = 1;
	walk->type = type;
	walk->seq = 0;
}
EXPORT_SYMBOL(xfrm_policy_walk_init);

void xfrm_policy_walk_done(struct xfrm_policy_walk *walk)
{
	if (list_empty(&walk->walk.all))
		return;

	write_lock_bh(&xfrm_policy_lock);
	list_del(&walk->walk.all);
	write_unlock_bh(&xfrm_policy_lock);
}
EXPORT_SYMBOL(xfrm_policy_walk_done);

/*
 * Find policy to apply to this flow.
 *
 * Returns 0 if policy found, else an -errno.
 */
static int xfrm_policy_match(const struct xfrm_policy *pol,
			     const struct flowi *fl,
			     u8 type, u16 family, int dir)
{
	const struct xfrm_selector *sel = &pol->selector;
	int match, ret = -ESRCH;

	if (pol->family != family ||
	    (fl->flowi_mark & pol->mark.m) != pol->mark.v ||
	    pol->type != type)
		return ret;

	match = xfrm_selector_match(sel, fl, family);
	if (match)
		ret = security_xfrm_policy_lookup(pol->security, fl->flowi_secid,
						  dir);

	return ret;
}

static struct xfrm_policy *xfrm_policy_lookup_bytype(struct net *net, u8 type,
						     const struct flowi *fl,
						     u16 family, u8 dir)
{
	int err;
	struct xfrm_policy *pol, *ret;
	const xfrm_address_t *daddr, *saddr;
	struct hlist_node *entry;
	struct hlist_head *chain;
	u32 priority = ~0U;

	daddr = xfrm_flowi_daddr(fl, family);
	saddr = xfrm_flowi_saddr(fl, family);
	if (unlikely(!daddr || !saddr))
		return NULL;

	read_lock_bh(&xfrm_policy_lock);
	chain = policy_hash_direct(net, daddr, saddr, family, dir);
	ret = NULL;
	hlist_for_each_entry(pol, entry, chain, bydst) {
		err = xfrm_policy_match(pol, fl, type, family, dir);
		if (err) {
			if (err == -ESRCH)
				continue;
			else {
				ret = ERR_PTR(err);
				goto fail;
			}
		} else {
			ret = pol;
			priority = ret->priority;
			break;
		}
	}
	chain = &net->xfrm.policy_inexact[dir];
	hlist_for_each_entry(pol, entry, chain, bydst) {
		err = xfrm_policy_match(pol, fl, type, family, dir);
		if (err) {
			if (err == -ESRCH)
				continue;
			else {
				ret = ERR_PTR(err);
				goto fail;
			}
		} else if (pol->priority < priority) {
			ret = pol;
			break;
		}
	}
	if (ret)
		xfrm_pol_hold(ret);
fail:
	read_unlock_bh(&xfrm_policy_lock);

	return ret;
}

static struct xfrm_policy *
__xfrm_policy_lookup(struct net *net, const struct flowi *fl, u16 family, u8 dir)
{
#ifdef CONFIG_XFRM_SUB_POLICY
	struct xfrm_policy *pol;

	pol = xfrm_policy_lookup_bytype(net, XFRM_POLICY_TYPE_SUB, fl, family, dir);
	if (pol != NULL)
		return pol;
#endif
	return xfrm_policy_lookup_bytype(net, XFRM_POLICY_TYPE_MAIN, fl, family, dir);
}

static struct flow_cache_object *
xfrm_policy_lookup(struct net *net, const struct flowi *fl, u16 family,
		   u8 dir, struct flow_cache_object *old_obj, void *ctx)
{
	struct xfrm_policy *pol;

	if (old_obj)
		xfrm_pol_put(container_of(old_obj, struct xfrm_policy, flo));

	pol = __xfrm_policy_lookup(net, fl, family, dir);
	if (IS_ERR_OR_NULL(pol))
		return ERR_CAST(pol);

	/* Resolver returns two references:
	 * one for cache and one for caller of flow_cache_lookup() */
	xfrm_pol_hold(pol);

	return &pol->flo;
}

static inline int policy_to_flow_dir(int dir)
{
	if (XFRM_POLICY_IN == FLOW_DIR_IN &&
	    XFRM_POLICY_OUT == FLOW_DIR_OUT &&
	    XFRM_POLICY_FWD == FLOW_DIR_FWD)
		return dir;
	switch (dir) {
	default:
	case XFRM_POLICY_IN:
		return FLOW_DIR_IN;
	case XFRM_POLICY_OUT:
		return FLOW_DIR_OUT;
	case XFRM_POLICY_FWD:
		return FLOW_DIR_FWD;
	}
}

static struct xfrm_policy *xfrm_sk_policy_lookup(struct sock *sk, int dir,
						 const struct flowi *fl)
{
	struct xfrm_policy *pol;

	read_lock_bh(&xfrm_policy_lock);
	if ((pol = sk->sk_policy[dir]) != NULL) {
		int match = xfrm_selector_match(&pol->selector, fl,
						sk->sk_family);
		int err = 0;

		if (match) {
			if ((sk->sk_mark & pol->mark.m) != pol->mark.v) {
				pol = NULL;
				goto out;
			}
			err = security_xfrm_policy_lookup(pol->security,
						      fl->flowi_secid,
						      policy_to_flow_dir(dir));
			if (!err)
				xfrm_pol_hold(pol);
			else if (err == -ESRCH)
				pol = NULL;
			else
				pol = ERR_PTR(err);
		} else
			pol = NULL;
	}
out:
	read_unlock_bh(&xfrm_policy_lock);
	return pol;
}

static void __xfrm_policy_link(struct xfrm_policy *pol, int dir)
{
	struct net *net = xp_net(pol);
	struct hlist_head *chain = policy_hash_bysel(net, &pol->selector,
						     pol->family, dir);

	list_add(&pol->walk.all, &net->xfrm.policy_all);
	hlist_add_head(&pol->bydst, chain);
	hlist_add_head(&pol->byidx, net->xfrm.policy_byidx+idx_hash(net, pol->index));
	net->xfrm.policy_count[dir]++;
	xfrm_pol_hold(pol);

	if (xfrm_bydst_should_resize(net, dir, NULL))
		schedule_work(&net->xfrm.policy_hash_work);
}

static struct xfrm_policy *__xfrm_policy_unlink(struct xfrm_policy *pol,
						int dir)
{
	struct net *net = xp_net(pol);

	if (hlist_unhashed(&pol->bydst))
		return NULL;

	hlist_del(&pol->bydst);
	hlist_del(&pol->byidx);
	list_del(&pol->walk.all);
	net->xfrm.policy_count[dir]--;

	return pol;
}

int xfrm_policy_delete(struct xfrm_policy *pol, int dir)
{
	write_lock_bh(&xfrm_policy_lock);
	pol = __xfrm_policy_unlink(pol, dir);
	write_unlock_bh(&xfrm_policy_lock);
	if (pol) {
		xfrm_policy_kill(pol);
		return 0;
	}
	return -ENOENT;
}
EXPORT_SYMBOL(xfrm_policy_delete);

int xfrm_sk_policy_insert(struct sock *sk, int dir, struct xfrm_policy *pol)
{
	struct net *net = xp_net(pol);
	struct xfrm_policy *old_pol;

#ifdef CONFIG_XFRM_SUB_POLICY
	if (pol && pol->type != XFRM_POLICY_TYPE_MAIN)
		return -EINVAL;
#endif

	write_lock_bh(&xfrm_policy_lock);
	old_pol = sk->sk_policy[dir];
	sk->sk_policy[dir] = pol;
	if (pol) {
		pol->curlft.add_time = get_seconds();
		pol->index = xfrm_gen_index(net, XFRM_POLICY_MAX+dir);
		__xfrm_policy_link(pol, XFRM_POLICY_MAX+dir);
	}
	if (old_pol)
		/* Unlinking succeeds always. This is the only function
		 * allowed to delete or replace socket policy.
		 */
		__xfrm_policy_unlink(old_pol, XFRM_POLICY_MAX+dir);
	write_unlock_bh(&xfrm_policy_lock);

	if (old_pol) {
		xfrm_policy_kill(old_pol);
	}
	return 0;
}

static struct xfrm_policy *clone_policy(const struct xfrm_policy *old, int dir)
{
	struct xfrm_policy *newp = xfrm_policy_alloc(xp_net(old), GFP_ATOMIC);

	if (newp) {
		newp->selector = old->selector;
		if (security_xfrm_policy_clone(old->security,
					       &newp->security)) {
			kfree(newp);
			return NULL;  /* ENOMEM */
		}
		newp->lft = old->lft;
		newp->curlft = old->curlft;
		newp->mark = old->mark;
		newp->action = old->action;
		newp->flags = old->flags;
		newp->xfrm_nr = old->xfrm_nr;
		newp->index = old->index;
		newp->type = old->type;
		memcpy(newp->xfrm_vec, old->xfrm_vec,
		       newp->xfrm_nr*sizeof(struct xfrm_tmpl));
		write_lock_bh(&xfrm_policy_lock);
		__xfrm_policy_link(newp, XFRM_POLICY_MAX+dir);
		write_unlock_bh(&xfrm_policy_lock);
		xfrm_pol_put(newp);
	}
	return newp;
}

int __xfrm_sk_clone_policy(struct sock *sk)
{
	struct xfrm_policy *p0 = sk->sk_policy[0],
			   *p1 = sk->sk_policy[1];

	sk->sk_policy[0] = sk->sk_policy[1] = NULL;
	if (p0 && (sk->sk_policy[0] = clone_policy(p0, 0)) == NULL)
		return -ENOMEM;
	if (p1 && (sk->sk_policy[1] = clone_policy(p1, 1)) == NULL)
		return -ENOMEM;
	return 0;
}

static int
xfrm_get_saddr(struct net *net, xfrm_address_t *local, xfrm_address_t *remote,
	       unsigned short family)
{
	int err;
	struct xfrm_policy_afinfo *afinfo = xfrm_policy_get_afinfo(family);

	if (unlikely(afinfo == NULL))
		return -EINVAL;
	err = afinfo->get_saddr(net, local, remote);
	xfrm_policy_put_afinfo(afinfo);
	return err;
}

/* Resolve list of templates for the flow, given policy. */

static int
xfrm_tmpl_resolve_one(struct xfrm_policy *policy, const struct flowi *fl,
		      struct xfrm_state **xfrm, unsigned short family)
{
	struct net *net = xp_net(policy);
	int nx;
	int i, error;
	xfrm_address_t *daddr = xfrm_flowi_daddr(fl, family);
	xfrm_address_t *saddr = xfrm_flowi_saddr(fl, family);
	xfrm_address_t tmp;

	for (nx=0, i = 0; i < policy->xfrm_nr; i++) {
		struct xfrm_state *x;
		xfrm_address_t *remote = daddr;
		xfrm_address_t *local  = saddr;
		struct xfrm_tmpl *tmpl = &policy->xfrm_vec[i];

		if (tmpl->mode == XFRM_MODE_TUNNEL ||
		    tmpl->mode == XFRM_MODE_BEET) {
			remote = &tmpl->id.daddr;
			local = &tmpl->saddr;
			if (xfrm_addr_any(local, tmpl->encap_family)) {
				error = xfrm_get_saddr(net, &tmp, remote, tmpl->encap_family);
				if (error)
					goto fail;
				local = &tmp;
			}
		}

		x = xfrm_state_find(remote, local, fl, tmpl, policy, &error, family);

		if (x && x->km.state == XFRM_STATE_VALID) {
			xfrm[nx++] = x;
			daddr = remote;
			saddr = local;
			continue;
		}
		if (x) {
			error = (x->km.state == XFRM_STATE_ERROR ?
				 -EINVAL : -EAGAIN);
			xfrm_state_put(x);
		}
		else if (error == -ESRCH)
			error = -EAGAIN;

		if (!tmpl->optional)
			goto fail;
	}
	return nx;

fail:
	for (nx--; nx>=0; nx--)
		xfrm_state_put(xfrm[nx]);
	return error;
}

static int
xfrm_tmpl_resolve(struct xfrm_policy **pols, int npols, const struct flowi *fl,
		  struct xfrm_state **xfrm, unsigned short family)
{
	struct xfrm_state *tp[XFRM_MAX_DEPTH];
	struct xfrm_state **tpp = (npols > 1) ? tp : xfrm;
	int cnx = 0;
	int error;
	int ret;
	int i;

	for (i = 0; i < npols; i++) {
		if (cnx + pols[i]->xfrm_nr >= XFRM_MAX_DEPTH) {
			error = -ENOBUFS;
			goto fail;
		}

		ret = xfrm_tmpl_resolve_one(pols[i], fl, &tpp[cnx], family);
		if (ret < 0) {
			error = ret;
			goto fail;
		} else
			cnx += ret;
	}

	/* found states are sorted for outbound processing */
	if (npols > 1)
		xfrm_state_sort(xfrm, tpp, cnx, family);

	return cnx;

 fail:
	for (cnx--; cnx>=0; cnx--)
		xfrm_state_put(tpp[cnx]);
	return error;

}

/* Check that the bundle accepts the flow and its components are
 * still valid.
 */

static inline int xfrm_get_tos(const struct flowi *fl, int family)
{
	struct xfrm_policy_afinfo *afinfo = xfrm_policy_get_afinfo(family);
	int tos;

	if (!afinfo)
		return -EINVAL;

	tos = afinfo->get_tos(fl);

	xfrm_policy_put_afinfo(afinfo);

	return tos;
}

static struct flow_cache_object *xfrm_bundle_flo_get(struct flow_cache_object *flo)
{
	struct xfrm_dst *xdst = container_of(flo, struct xfrm_dst, flo);
	struct dst_entry *dst = &xdst->u.dst;

	if (xdst->route == NULL) {
		/* Dummy bundle - if it has xfrms we were not
		 * able to build bundle as template resolution failed.
		 * It means we need to try again resolving. */
		if (xdst->num_xfrms > 0)
			return NULL;
	} else {
		/* Real bundle */
		if (stale_bundle(dst))
			return NULL;
	}

	dst_hold(dst);
	return flo;
}

static int xfrm_bundle_flo_check(struct flow_cache_object *flo)
{
	struct xfrm_dst *xdst = container_of(flo, struct xfrm_dst, flo);
	struct dst_entry *dst = &xdst->u.dst;

	if (!xdst->route)
		return 0;
	if (stale_bundle(dst))
		return 0;

	return 1;
}

static void xfrm_bundle_flo_delete(struct flow_cache_object *flo)
{
	struct xfrm_dst *xdst = container_of(flo, struct xfrm_dst, flo);
	struct dst_entry *dst = &xdst->u.dst;

	dst_free(dst);
}

static const struct flow_cache_ops xfrm_bundle_fc_ops = {
	.get = xfrm_bundle_flo_get,
	.check = xfrm_bundle_flo_check,
	.delete = xfrm_bundle_flo_delete,
};

static inline struct xfrm_dst *xfrm_alloc_dst(struct net *net, int family)
{
	struct xfrm_policy_afinfo *afinfo = xfrm_policy_get_afinfo(family);
	struct dst_ops *dst_ops;
	struct xfrm_dst *xdst;

	if (!afinfo)
		return ERR_PTR(-EINVAL);

	switch (family) {
	case AF_INET:
		dst_ops = &net->xfrm.xfrm4_dst_ops;
		break;
#if defined(CONFIG_IPV6) || defined(CONFIG_IPV6_MODULE)
	case AF_INET6:
		dst_ops = &net->xfrm.xfrm6_dst_ops;
		break;
#endif
	default:
		BUG();
	}
	xdst = dst_alloc(dst_ops, NULL, 0, 0, 0);
	memset(&xdst->u.rt6.rt6i_table, 0, sizeof(*xdst) - sizeof(struct dst_entry));
	xfrm_policy_put_afinfo(afinfo);

	if (likely(xdst))
		xdst->flo.ops = &xfrm_bundle_fc_ops;
	else
		xdst = ERR_PTR(-ENOBUFS);

	return xdst;
}

static inline int xfrm_init_path(struct xfrm_dst *path, struct dst_entry *dst,
				 int nfheader_len)
{
	struct xfrm_policy_afinfo *afinfo =
		xfrm_policy_get_afinfo(dst->ops->family);
	int err;

	if (!afinfo)
		return -EINVAL;

	err = afinfo->init_path(path, dst, nfheader_len);

	xfrm_policy_put_afinfo(afinfo);

	return err;
}

static inline int xfrm_fill_dst(struct xfrm_dst *xdst, struct net_device *dev,
<<<<<<< HEAD
				struct flowi *fl)
=======
				const struct flowi *fl)
>>>>>>> 02f8c6ae
{
	struct xfrm_policy_afinfo *afinfo =
		xfrm_policy_get_afinfo(xdst->u.dst.ops->family);
	int err;

	if (!afinfo)
		return -EINVAL;

	err = afinfo->fill_dst(xdst, dev, fl);

	xfrm_policy_put_afinfo(afinfo);

	return err;
}


/* Allocate chain of dst_entry's, attach known xfrm's, calculate
 * all the metrics... Shortly, bundle a bundle.
 */

static struct dst_entry *xfrm_bundle_create(struct xfrm_policy *policy,
					    struct xfrm_state **xfrm, int nx,
					    const struct flowi *fl,
					    struct dst_entry *dst)
{
	struct net *net = xp_net(policy);
	unsigned long now = jiffies;
	struct net_device *dev;
	struct xfrm_mode *inner_mode;
	struct dst_entry *dst_prev = NULL;
	struct dst_entry *dst0 = NULL;
	int i = 0;
	int err;
	int header_len = 0;
	int nfheader_len = 0;
	int trailer_len = 0;
	int tos;
	int family = policy->selector.family;
	xfrm_address_t saddr, daddr;

	xfrm_flowi_addr_get(fl, &saddr, &daddr, family);

	tos = xfrm_get_tos(fl, family);
	err = tos;
	if (tos < 0)
		goto put_states;

	dst_hold(dst);

	for (; i < nx; i++) {
		struct xfrm_dst *xdst = xfrm_alloc_dst(net, family);
		struct dst_entry *dst1 = &xdst->u.dst;

		err = PTR_ERR(xdst);
		if (IS_ERR(xdst)) {
			dst_release(dst);
			goto put_states;
		}

		if (xfrm[i]->sel.family == AF_UNSPEC) {
			inner_mode = xfrm_ip2inner_mode(xfrm[i],
							xfrm_af2proto(family));
			if (!inner_mode) {
				err = -EAFNOSUPPORT;
				dst_release(dst);
				goto put_states;
			}
		} else
			inner_mode = xfrm[i]->inner_mode;

		if (!dst_prev)
			dst0 = dst1;
		else {
			dst_prev->child = dst_clone(dst1);
			dst1->flags |= DST_NOHASH;
		}

		xdst->route = dst;
		dst_copy_metrics(dst1, dst);

		if (xfrm[i]->props.mode != XFRM_MODE_TRANSPORT) {
			family = xfrm[i]->props.family;
			dst = xfrm_dst_lookup(xfrm[i], tos, &saddr, &daddr,
					      family);
			err = PTR_ERR(dst);
			if (IS_ERR(dst))
				goto put_states;
		} else
			dst_hold(dst);

		dst1->xfrm = xfrm[i];
		xdst->xfrm_genid = xfrm[i]->genid;

		dst1->obsolete = -1;
		dst1->flags |= DST_HOST;
		dst1->lastuse = now;

		dst1->input = dst_discard;
		dst1->output = inner_mode->afinfo->output;

		dst1->next = dst_prev;
		dst_prev = dst1;

		header_len += xfrm[i]->props.header_len;
		if (xfrm[i]->type->flags & XFRM_TYPE_NON_FRAGMENT)
			nfheader_len += xfrm[i]->props.header_len;
		trailer_len += xfrm[i]->props.trailer_len;
	}

	dst_prev->child = dst;
	dst0->path = dst;

	err = -ENODEV;
	dev = dst->dev;
	if (!dev)
		goto free_dst;

	/* Copy neighbour for reachability confirmation */
	dst0->neighbour = neigh_clone(dst->neighbour);

	xfrm_init_path((struct xfrm_dst *)dst0, dst, nfheader_len);
	xfrm_init_pmtu(dst_prev);

	for (dst_prev = dst0; dst_prev != dst; dst_prev = dst_prev->child) {
		struct xfrm_dst *xdst = (struct xfrm_dst *)dst_prev;

		err = xfrm_fill_dst(xdst, dev, fl);
		if (err)
			goto free_dst;

		dst_prev->header_len = header_len;
		dst_prev->trailer_len = trailer_len;
		header_len -= xdst->u.dst.xfrm->props.header_len;
		trailer_len -= xdst->u.dst.xfrm->props.trailer_len;
	}

out:
	return dst0;

put_states:
	for (; i < nx; i++)
		xfrm_state_put(xfrm[i]);
free_dst:
	if (dst0)
		dst_free(dst0);
	dst0 = ERR_PTR(err);
	goto out;
}

static int inline
xfrm_dst_alloc_copy(void **target, const void *src, int size)
{
	if (!*target) {
		*target = kmalloc(size, GFP_ATOMIC);
		if (!*target)
			return -ENOMEM;
	}
	memcpy(*target, src, size);
	return 0;
}

static int inline
xfrm_dst_update_parent(struct dst_entry *dst, const struct xfrm_selector *sel)
{
#ifdef CONFIG_XFRM_SUB_POLICY
	struct xfrm_dst *xdst = (struct xfrm_dst *)dst;
	return xfrm_dst_alloc_copy((void **)&(xdst->partner),
				   sel, sizeof(*sel));
#else
	return 0;
#endif
}

static int inline
xfrm_dst_update_origin(struct dst_entry *dst, const struct flowi *fl)
{
#ifdef CONFIG_XFRM_SUB_POLICY
	struct xfrm_dst *xdst = (struct xfrm_dst *)dst;
	return xfrm_dst_alloc_copy((void **)&(xdst->origin), fl, sizeof(*fl));
#else
	return 0;
#endif
}

static int xfrm_expand_policies(const struct flowi *fl, u16 family,
				struct xfrm_policy **pols,
				int *num_pols, int *num_xfrms)
{
	int i;

	if (*num_pols == 0 || !pols[0]) {
		*num_pols = 0;
		*num_xfrms = 0;
		return 0;
	}
	if (IS_ERR(pols[0]))
		return PTR_ERR(pols[0]);

	*num_xfrms = pols[0]->xfrm_nr;

#ifdef CONFIG_XFRM_SUB_POLICY
	if (pols[0] && pols[0]->action == XFRM_POLICY_ALLOW &&
	    pols[0]->type != XFRM_POLICY_TYPE_MAIN) {
		pols[1] = xfrm_policy_lookup_bytype(xp_net(pols[0]),
						    XFRM_POLICY_TYPE_MAIN,
						    fl, family,
						    XFRM_POLICY_OUT);
		if (pols[1]) {
			if (IS_ERR(pols[1])) {
				xfrm_pols_put(pols, *num_pols);
				return PTR_ERR(pols[1]);
			}
			(*num_pols) ++;
			(*num_xfrms) += pols[1]->xfrm_nr;
		}
	}
#endif
	for (i = 0; i < *num_pols; i++) {
		if (pols[i]->action != XFRM_POLICY_ALLOW) {
			*num_xfrms = -1;
			break;
		}
	}

	return 0;

}

static struct xfrm_dst *
xfrm_resolve_and_create_bundle(struct xfrm_policy **pols, int num_pols,
			       const struct flowi *fl, u16 family,
			       struct dst_entry *dst_orig)
{
	struct net *net = xp_net(pols[0]);
	struct xfrm_state *xfrm[XFRM_MAX_DEPTH];
	struct dst_entry *dst;
	struct xfrm_dst *xdst;
	int err;

	/* Try to instantiate a bundle */
	err = xfrm_tmpl_resolve(pols, num_pols, fl, xfrm, family);
	if (err <= 0) {
		if (err != 0 && err != -EAGAIN)
			XFRM_INC_STATS(net, LINUX_MIB_XFRMOUTPOLERROR);
		return ERR_PTR(err);
	}

	dst = xfrm_bundle_create(pols[0], xfrm, err, fl, dst_orig);
	if (IS_ERR(dst)) {
		XFRM_INC_STATS(net, LINUX_MIB_XFRMOUTBUNDLEGENERROR);
		return ERR_CAST(dst);
	}

	xdst = (struct xfrm_dst *)dst;
	xdst->num_xfrms = err;
	if (num_pols > 1)
		err = xfrm_dst_update_parent(dst, &pols[1]->selector);
	else
		err = xfrm_dst_update_origin(dst, fl);
	if (unlikely(err)) {
		dst_free(dst);
		XFRM_INC_STATS(net, LINUX_MIB_XFRMOUTBUNDLECHECKERROR);
		return ERR_PTR(err);
	}

	xdst->num_pols = num_pols;
	memcpy(xdst->pols, pols, sizeof(struct xfrm_policy*) * num_pols);
	xdst->policy_genid = atomic_read(&pols[0]->genid);

	return xdst;
}

static struct flow_cache_object *
xfrm_bundle_lookup(struct net *net, const struct flowi *fl, u16 family, u8 dir,
		   struct flow_cache_object *oldflo, void *ctx)
{
	struct dst_entry *dst_orig = (struct dst_entry *)ctx;
	struct xfrm_policy *pols[XFRM_POLICY_TYPE_MAX];
	struct xfrm_dst *xdst, *new_xdst;
	int num_pols = 0, num_xfrms = 0, i, err, pol_dead;

	/* Check if the policies from old bundle are usable */
	xdst = NULL;
	if (oldflo) {
		xdst = container_of(oldflo, struct xfrm_dst, flo);
		num_pols = xdst->num_pols;
		num_xfrms = xdst->num_xfrms;
		pol_dead = 0;
		for (i = 0; i < num_pols; i++) {
			pols[i] = xdst->pols[i];
			pol_dead |= pols[i]->walk.dead;
		}
		if (pol_dead) {
			dst_free(&xdst->u.dst);
			xdst = NULL;
			num_pols = 0;
			num_xfrms = 0;
			oldflo = NULL;
		}
	}

	/* Resolve policies to use if we couldn't get them from
	 * previous cache entry */
	if (xdst == NULL) {
		num_pols = 1;
		pols[0] = __xfrm_policy_lookup(net, fl, family, dir);
		err = xfrm_expand_policies(fl, family, pols,
					   &num_pols, &num_xfrms);
		if (err < 0)
			goto inc_error;
		if (num_pols == 0)
			return NULL;
		if (num_xfrms <= 0)
			goto make_dummy_bundle;
	}

	new_xdst = xfrm_resolve_and_create_bundle(pols, num_pols, fl, family, dst_orig);
	if (IS_ERR(new_xdst)) {
		err = PTR_ERR(new_xdst);
		if (err != -EAGAIN)
			goto error;
		if (oldflo == NULL)
			goto make_dummy_bundle;
		dst_hold(&xdst->u.dst);
		return oldflo;
	} else if (new_xdst == NULL) {
		num_xfrms = 0;
		if (oldflo == NULL)
			goto make_dummy_bundle;
		xdst->num_xfrms = 0;
		dst_hold(&xdst->u.dst);
		return oldflo;
	}

	/* Kill the previous bundle */
	if (xdst) {
		/* The policies were stolen for newly generated bundle */
		xdst->num_pols = 0;
		dst_free(&xdst->u.dst);
	}

	/* Flow cache does not have reference, it dst_free()'s,
	 * but we do need to return one reference for original caller */
	dst_hold(&new_xdst->u.dst);
	return &new_xdst->flo;

make_dummy_bundle:
	/* We found policies, but there's no bundles to instantiate:
	 * either because the policy blocks, has no transformations or
	 * we could not build template (no xfrm_states).*/
	xdst = xfrm_alloc_dst(net, family);
	if (IS_ERR(xdst)) {
		xfrm_pols_put(pols, num_pols);
		return ERR_CAST(xdst);
	}
	xdst->num_pols = num_pols;
	xdst->num_xfrms = num_xfrms;
	memcpy(xdst->pols, pols, sizeof(struct xfrm_policy*) * num_pols);

	dst_hold(&xdst->u.dst);
	return &xdst->flo;

inc_error:
	XFRM_INC_STATS(net, LINUX_MIB_XFRMOUTPOLERROR);
error:
	if (xdst != NULL)
		dst_free(&xdst->u.dst);
	else
		xfrm_pols_put(pols, num_pols);
	return ERR_PTR(err);
}

static struct dst_entry *make_blackhole(struct net *net, u16 family,
					struct dst_entry *dst_orig)
{
	struct xfrm_policy_afinfo *afinfo = xfrm_policy_get_afinfo(family);
	struct dst_entry *ret;

	if (!afinfo) {
		dst_release(dst_orig);
		ret = ERR_PTR(-EINVAL);
	} else {
		ret = afinfo->blackhole_route(net, dst_orig);
	}
	xfrm_policy_put_afinfo(afinfo);

	return ret;
}

/* Main function: finds/creates a bundle for given flow.
 *
 * At the moment we eat a raw IP route. Mostly to speed up lookups
 * on interfaces with disabled IPsec.
 */
struct dst_entry *xfrm_lookup(struct net *net, struct dst_entry *dst_orig,
			      const struct flowi *fl,
			      struct sock *sk, int flags)
{
	struct xfrm_policy *pols[XFRM_POLICY_TYPE_MAX];
	struct flow_cache_object *flo;
	struct xfrm_dst *xdst;
	struct dst_entry *dst, *route;
	u16 family = dst_orig->ops->family;
	u8 dir = policy_to_flow_dir(XFRM_POLICY_OUT);
	int i, err, num_pols, num_xfrms = 0, drop_pols = 0;

restart:
	dst = NULL;
	xdst = NULL;
	route = NULL;

	if (sk && sk->sk_policy[XFRM_POLICY_OUT]) {
		num_pols = 1;
		pols[0] = xfrm_sk_policy_lookup(sk, XFRM_POLICY_OUT, fl);
		err = xfrm_expand_policies(fl, family, pols,
					   &num_pols, &num_xfrms);
		if (err < 0)
			goto dropdst;

		if (num_pols) {
			if (num_xfrms <= 0) {
				drop_pols = num_pols;
				goto no_transform;
			}

			xdst = xfrm_resolve_and_create_bundle(
					pols, num_pols, fl,
					family, dst_orig);
			if (IS_ERR(xdst)) {
				xfrm_pols_put(pols, num_pols);
				err = PTR_ERR(xdst);
				goto dropdst;
			} else if (xdst == NULL) {
				num_xfrms = 0;
				drop_pols = num_pols;
				goto no_transform;
			}

			dst_hold(&xdst->u.dst);

			spin_lock_bh(&xfrm_policy_sk_bundle_lock);
			xdst->u.dst.next = xfrm_policy_sk_bundles;
			xfrm_policy_sk_bundles = &xdst->u.dst;
			spin_unlock_bh(&xfrm_policy_sk_bundle_lock);

			route = xdst->route;
		}
	}

	if (xdst == NULL) {
		/* To accelerate a bit...  */
		if ((dst_orig->flags & DST_NOXFRM) ||
		    !net->xfrm.policy_count[XFRM_POLICY_OUT])
			goto nopol;

		flo = flow_cache_lookup(net, fl, family, dir,
					xfrm_bundle_lookup, dst_orig);
		if (flo == NULL)
			goto nopol;
		if (IS_ERR(flo)) {
			err = PTR_ERR(flo);
			goto dropdst;
		}
		xdst = container_of(flo, struct xfrm_dst, flo);

		num_pols = xdst->num_pols;
		num_xfrms = xdst->num_xfrms;
		memcpy(pols, xdst->pols, sizeof(struct xfrm_policy*) * num_pols);
		route = xdst->route;
	}

	dst = &xdst->u.dst;
	if (route == NULL && num_xfrms > 0) {
		/* The only case when xfrm_bundle_lookup() returns a
		 * bundle with null route, is when the template could
		 * not be resolved. It means policies are there, but
		 * bundle could not be created, since we don't yet
		 * have the xfrm_state's. We need to wait for KM to
		 * negotiate new SA's or bail out with error.*/
		if (net->xfrm.sysctl_larval_drop) {
			/* EREMOTE tells the caller to generate
			 * a one-shot blackhole route. */
			dst_release(dst);
			xfrm_pols_put(pols, drop_pols);
			XFRM_INC_STATS(net, LINUX_MIB_XFRMOUTNOSTATES);

			return make_blackhole(net, family, dst_orig);
		}
		if (fl->flowi_flags & FLOWI_FLAG_CAN_SLEEP) {
			DECLARE_WAITQUEUE(wait, current);

			add_wait_queue(&net->xfrm.km_waitq, &wait);
			set_current_state(TASK_INTERRUPTIBLE);
			schedule();
			set_current_state(TASK_RUNNING);
			remove_wait_queue(&net->xfrm.km_waitq, &wait);

			if (!signal_pending(current)) {
				dst_release(dst);
				goto restart;
			}

			err = -ERESTART;
		} else
			err = -EAGAIN;

		XFRM_INC_STATS(net, LINUX_MIB_XFRMOUTNOSTATES);
		goto error;
	}

no_transform:
	if (num_pols == 0)
		goto nopol;

	if ((flags & XFRM_LOOKUP_ICMP) &&
	    !(pols[0]->flags & XFRM_POLICY_ICMP)) {
		err = -ENOENT;
		goto error;
	}

	for (i = 0; i < num_pols; i++)
		pols[i]->curlft.use_time = get_seconds();

	if (num_xfrms < 0) {
		/* Prohibit the flow */
		XFRM_INC_STATS(net, LINUX_MIB_XFRMOUTPOLBLOCK);
		err = -EPERM;
		goto error;
	} else if (num_xfrms > 0) {
		/* Flow transformed */
		dst_release(dst_orig);
	} else {
		/* Flow passes untransformed */
		dst_release(dst);
		dst = dst_orig;
	}
ok:
	xfrm_pols_put(pols, drop_pols);
	return dst;

nopol:
	if (!(flags & XFRM_LOOKUP_ICMP)) {
		dst = dst_orig;
		goto ok;
	}
	err = -ENOENT;
error:
	dst_release(dst);
dropdst:
	dst_release(dst_orig);
	xfrm_pols_put(pols, drop_pols);
	return ERR_PTR(err);
}
EXPORT_SYMBOL(xfrm_lookup);

static inline int
xfrm_secpath_reject(int idx, struct sk_buff *skb, const struct flowi *fl)
{
	struct xfrm_state *x;

	if (!skb->sp || idx < 0 || idx >= skb->sp->len)
		return 0;
	x = skb->sp->xvec[idx];
	if (!x->type->reject)
		return 0;
	return x->type->reject(x, skb, fl);
}

/* When skb is transformed back to its "native" form, we have to
 * check policy restrictions. At the moment we make this in maximally
 * stupid way. Shame on me. :-) Of course, connected sockets must
 * have policy cached at them.
 */

static inline int
xfrm_state_ok(const struct xfrm_tmpl *tmpl, const struct xfrm_state *x,
	      unsigned short family)
{
	if (xfrm_state_kern(x))
		return tmpl->optional && !xfrm_state_addr_cmp(tmpl, x, tmpl->encap_family);
	return	x->id.proto == tmpl->id.proto &&
		(x->id.spi == tmpl->id.spi || !tmpl->id.spi) &&
		(x->props.reqid == tmpl->reqid || !tmpl->reqid) &&
		x->props.mode == tmpl->mode &&
		(tmpl->allalgs || (tmpl->aalgos & (1<<x->props.aalgo)) ||
		 !(xfrm_id_proto_match(tmpl->id.proto, IPSEC_PROTO_ANY))) &&
		!(x->props.mode != XFRM_MODE_TRANSPORT &&
		  xfrm_state_addr_cmp(tmpl, x, family));
}

/*
 * 0 or more than 0 is returned when validation is succeeded (either bypass
 * because of optional transport mode, or next index of the mathced secpath
 * state with the template.
 * -1 is returned when no matching template is found.
 * Otherwise "-2 - errored_index" is returned.
 */
static inline int
xfrm_policy_ok(const struct xfrm_tmpl *tmpl, const struct sec_path *sp, int start,
	       unsigned short family)
{
	int idx = start;

	if (tmpl->optional) {
		if (tmpl->mode == XFRM_MODE_TRANSPORT)
			return start;
	} else
		start = -1;
	for (; idx < sp->len; idx++) {
		if (xfrm_state_ok(tmpl, sp->xvec[idx], family))
			return ++idx;
		if (sp->xvec[idx]->props.mode != XFRM_MODE_TRANSPORT) {
			if (start == -1)
				start = -2-idx;
			break;
		}
	}
	return start;
}

int __xfrm_decode_session(struct sk_buff *skb, struct flowi *fl,
			  unsigned int family, int reverse)
{
	struct xfrm_policy_afinfo *afinfo = xfrm_policy_get_afinfo(family);
	int err;

	if (unlikely(afinfo == NULL))
		return -EAFNOSUPPORT;

	afinfo->decode_session(skb, fl, reverse);
	err = security_xfrm_decode_session(skb, &fl->flowi_secid);
	xfrm_policy_put_afinfo(afinfo);
	return err;
}
EXPORT_SYMBOL(__xfrm_decode_session);

static inline int secpath_has_nontransport(const struct sec_path *sp, int k, int *idxp)
{
	for (; k < sp->len; k++) {
		if (sp->xvec[k]->props.mode != XFRM_MODE_TRANSPORT) {
			*idxp = k;
			return 1;
		}
	}

	return 0;
}

int __xfrm_policy_check(struct sock *sk, int dir, struct sk_buff *skb,
			unsigned short family)
{
	struct net *net = dev_net(skb->dev);
	struct xfrm_policy *pol;
	struct xfrm_policy *pols[XFRM_POLICY_TYPE_MAX];
	int npols = 0;
	int xfrm_nr;
	int pi;
	int reverse;
	struct flowi fl;
	u8 fl_dir;
	int xerr_idx = -1;

	reverse = dir & ~XFRM_POLICY_MASK;
	dir &= XFRM_POLICY_MASK;
	fl_dir = policy_to_flow_dir(dir);

	if (__xfrm_decode_session(skb, &fl, family, reverse) < 0) {
		XFRM_INC_STATS(net, LINUX_MIB_XFRMINHDRERROR);
		return 0;
	}

	nf_nat_decode_session(skb, &fl, family);

	/* First, check used SA against their selectors. */
	if (skb->sp) {
		int i;

		for (i=skb->sp->len-1; i>=0; i--) {
			struct xfrm_state *x = skb->sp->xvec[i];
			if (!xfrm_selector_match(&x->sel, &fl, family)) {
				XFRM_INC_STATS(net, LINUX_MIB_XFRMINSTATEMISMATCH);
				return 0;
			}
		}
	}

	pol = NULL;
	if (sk && sk->sk_policy[dir]) {
		pol = xfrm_sk_policy_lookup(sk, dir, &fl);
		if (IS_ERR(pol)) {
			XFRM_INC_STATS(net, LINUX_MIB_XFRMINPOLERROR);
			return 0;
		}
	}

	if (!pol) {
		struct flow_cache_object *flo;

		flo = flow_cache_lookup(net, &fl, family, fl_dir,
					xfrm_policy_lookup, NULL);
		if (IS_ERR_OR_NULL(flo))
			pol = ERR_CAST(flo);
		else
			pol = container_of(flo, struct xfrm_policy, flo);
	}

	if (IS_ERR(pol)) {
		XFRM_INC_STATS(net, LINUX_MIB_XFRMINPOLERROR);
		return 0;
	}

	if (!pol) {
		if (skb->sp && secpath_has_nontransport(skb->sp, 0, &xerr_idx)) {
			xfrm_secpath_reject(xerr_idx, skb, &fl);
			XFRM_INC_STATS(net, LINUX_MIB_XFRMINNOPOLS);
			return 0;
		}
		return 1;
	}

	pol->curlft.use_time = get_seconds();

	pols[0] = pol;
	npols ++;
#ifdef CONFIG_XFRM_SUB_POLICY
	if (pols[0]->type != XFRM_POLICY_TYPE_MAIN) {
		pols[1] = xfrm_policy_lookup_bytype(net, XFRM_POLICY_TYPE_MAIN,
						    &fl, family,
						    XFRM_POLICY_IN);
		if (pols[1]) {
			if (IS_ERR(pols[1])) {
				XFRM_INC_STATS(net, LINUX_MIB_XFRMINPOLERROR);
				return 0;
			}
			pols[1]->curlft.use_time = get_seconds();
			npols ++;
		}
	}
#endif

	if (pol->action == XFRM_POLICY_ALLOW) {
		struct sec_path *sp;
		static struct sec_path dummy;
		struct xfrm_tmpl *tp[XFRM_MAX_DEPTH];
		struct xfrm_tmpl *stp[XFRM_MAX_DEPTH];
		struct xfrm_tmpl **tpp = tp;
		int ti = 0;
		int i, k;

		if ((sp = skb->sp) == NULL)
			sp = &dummy;

		for (pi = 0; pi < npols; pi++) {
			if (pols[pi] != pol &&
			    pols[pi]->action != XFRM_POLICY_ALLOW) {
				XFRM_INC_STATS(net, LINUX_MIB_XFRMINPOLBLOCK);
				goto reject;
			}
			if (ti + pols[pi]->xfrm_nr >= XFRM_MAX_DEPTH) {
				XFRM_INC_STATS(net, LINUX_MIB_XFRMINBUFFERERROR);
				goto reject_error;
			}
			for (i = 0; i < pols[pi]->xfrm_nr; i++)
				tpp[ti++] = &pols[pi]->xfrm_vec[i];
		}
		xfrm_nr = ti;
		if (npols > 1) {
			xfrm_tmpl_sort(stp, tpp, xfrm_nr, family);
			tpp = stp;
		}

		/* For each tunnel xfrm, find the first matching tmpl.
		 * For each tmpl before that, find corresponding xfrm.
		 * Order is _important_. Later we will implement
		 * some barriers, but at the moment barriers
		 * are implied between each two transformations.
		 */
		for (i = xfrm_nr-1, k = 0; i >= 0; i--) {
			k = xfrm_policy_ok(tpp[i], sp, k, family);
			if (k < 0) {
				if (k < -1)
					/* "-2 - errored_index" returned */
					xerr_idx = -(2+k);
				XFRM_INC_STATS(net, LINUX_MIB_XFRMINTMPLMISMATCH);
				goto reject;
			}
		}

		if (secpath_has_nontransport(sp, k, &xerr_idx)) {
			XFRM_INC_STATS(net, LINUX_MIB_XFRMINTMPLMISMATCH);
			goto reject;
		}

		xfrm_pols_put(pols, npols);
		return 1;
	}
	XFRM_INC_STATS(net, LINUX_MIB_XFRMINPOLBLOCK);

reject:
	xfrm_secpath_reject(xerr_idx, skb, &fl);
reject_error:
	xfrm_pols_put(pols, npols);
	return 0;
}
EXPORT_SYMBOL(__xfrm_policy_check);

int __xfrm_route_forward(struct sk_buff *skb, unsigned short family)
{
	struct net *net = dev_net(skb->dev);
	struct flowi fl;
	struct dst_entry *dst;
	int res = 1;

	if (xfrm_decode_session(skb, &fl, family) < 0) {
		XFRM_INC_STATS(net, LINUX_MIB_XFRMFWDHDRERROR);
		return 0;
	}

	skb_dst_force(skb);

	dst = xfrm_lookup(net, skb_dst(skb), &fl, NULL, 0);
	if (IS_ERR(dst)) {
		res = 0;
		dst = NULL;
	}
	skb_dst_set(skb, dst);
	return res;
}
EXPORT_SYMBOL(__xfrm_route_forward);

/* Optimize later using cookies and generation ids. */

static struct dst_entry *xfrm_dst_check(struct dst_entry *dst, u32 cookie)
{
	/* Code (such as __xfrm4_bundle_create()) sets dst->obsolete
	 * to "-1" to force all XFRM destinations to get validated by
	 * dst_ops->check on every use.  We do this because when a
	 * normal route referenced by an XFRM dst is obsoleted we do
	 * not go looking around for all parent referencing XFRM dsts
	 * so that we can invalidate them.  It is just too much work.
	 * Instead we make the checks here on every use.  For example:
	 *
	 *	XFRM dst A --> IPv4 dst X
	 *
	 * X is the "xdst->route" of A (X is also the "dst->path" of A
	 * in this example).  If X is marked obsolete, "A" will not
	 * notice.  That's what we are validating here via the
	 * stale_bundle() check.
	 *
	 * When a policy's bundle is pruned, we dst_free() the XFRM
	 * dst which causes it's ->obsolete field to be set to a
	 * positive non-zero integer.  If an XFRM dst has been pruned
	 * like this, we want to force a new route lookup.
	 */
	if (dst->obsolete < 0 && !stale_bundle(dst))
		return dst;

	return NULL;
}

static int stale_bundle(struct dst_entry *dst)
{
	return !xfrm_bundle_ok((struct xfrm_dst *)dst);
}

void xfrm_dst_ifdown(struct dst_entry *dst, struct net_device *dev)
{
	while ((dst = dst->child) && dst->xfrm && dst->dev == dev) {
		dst->dev = dev_net(dev)->loopback_dev;
		dev_hold(dst->dev);
		dev_put(dev);
	}
}
EXPORT_SYMBOL(xfrm_dst_ifdown);

static void xfrm_link_failure(struct sk_buff *skb)
{
	/* Impossible. Such dst must be popped before reaches point of failure. */
}

static struct dst_entry *xfrm_negative_advice(struct dst_entry *dst)
{
	if (dst) {
		if (dst->obsolete) {
			dst_release(dst);
			dst = NULL;
		}
	}
	return dst;
}

static void __xfrm_garbage_collect(struct net *net)
{
	struct dst_entry *head, *next;

	flow_cache_flush();

	spin_lock_bh(&xfrm_policy_sk_bundle_lock);
	head = xfrm_policy_sk_bundles;
	xfrm_policy_sk_bundles = NULL;
	spin_unlock_bh(&xfrm_policy_sk_bundle_lock);

	while (head) {
		next = head->next;
		dst_free(head);
		head = next;
	}
}

static void xfrm_gc_worker_func(struct work_struct *work)
{
	struct net *net;

	for_each_net(net)
		__xfrm_garbage_collect(net);

	schedule_delayed_work(&expires_work, xfrm_gc_interval);
}

static void xfrm_init_pmtu(struct dst_entry *dst)
{
	do {
		struct xfrm_dst *xdst = (struct xfrm_dst *)dst;
		u32 pmtu, route_mtu_cached;

		pmtu = dst_mtu(dst->child);
		xdst->child_mtu_cached = pmtu;

		pmtu = xfrm_state_mtu(dst->xfrm, pmtu);

		route_mtu_cached = dst_mtu(xdst->route);
		xdst->route_mtu_cached = route_mtu_cached;

		if (pmtu > route_mtu_cached)
			pmtu = route_mtu_cached;

		dst_metric_set(dst, RTAX_MTU, pmtu);
	} while ((dst = dst->next));
}

/* Check that the bundle accepts the flow and its components are
 * still valid.
 */

static int xfrm_bundle_ok(struct xfrm_dst *first)
{
	struct dst_entry *dst = &first->u.dst;
	struct xfrm_dst *last;
	u32 mtu;

	if (!dst_check(dst->path, ((struct xfrm_dst *)dst)->path_cookie) ||
	    (dst->dev && !netif_running(dst->dev)))
		return 0;

	last = NULL;

	do {
		struct xfrm_dst *xdst = (struct xfrm_dst *)dst;

		if (dst->xfrm->km.state != XFRM_STATE_VALID)
			return 0;
		if (xdst->xfrm_genid != dst->xfrm->genid)
			return 0;
		if (xdst->num_pols > 0 &&
		    xdst->policy_genid != atomic_read(&xdst->pols[0]->genid))
			return 0;

		mtu = dst_mtu(dst->child);
		if (xdst->child_mtu_cached != mtu) {
			last = xdst;
			xdst->child_mtu_cached = mtu;
		}

		if (!dst_check(xdst->route, xdst->route_cookie))
			return 0;
		mtu = dst_mtu(xdst->route);
		if (xdst->route_mtu_cached != mtu) {
			last = xdst;
			xdst->route_mtu_cached = mtu;
		}

		dst = dst->child;
	} while (dst->xfrm);

	if (likely(!last))
		return 1;

	mtu = last->child_mtu_cached;
	for (;;) {
		dst = &last->u.dst;

		mtu = xfrm_state_mtu(dst->xfrm, mtu);
		if (mtu > last->route_mtu_cached)
			mtu = last->route_mtu_cached;
		dst_metric_set(dst, RTAX_MTU, mtu);

		if (last == first)
			break;

		last = (struct xfrm_dst *)last->u.dst.next;
		last->child_mtu_cached = mtu;
	}

	return 1;
}

static unsigned int xfrm_default_advmss(const struct dst_entry *dst)
{
	return dst_metric_advmss(dst->path);
}

static unsigned int xfrm_default_mtu(const struct dst_entry *dst)
{
	return dst_mtu(dst->path);
}

int xfrm_policy_register_afinfo(struct xfrm_policy_afinfo *afinfo)
{
	struct net *net;
	int err = 0;
	if (unlikely(afinfo == NULL))
		return -EINVAL;
	if (unlikely(afinfo->family >= NPROTO))
		return -EAFNOSUPPORT;
	write_lock_bh(&xfrm_policy_afinfo_lock);
	if (unlikely(xfrm_policy_afinfo[afinfo->family] != NULL))
		err = -ENOBUFS;
	else {
		struct dst_ops *dst_ops = afinfo->dst_ops;
		if (likely(dst_ops->kmem_cachep == NULL))
			dst_ops->kmem_cachep = xfrm_dst_cache;
		if (likely(dst_ops->check == NULL))
			dst_ops->check = xfrm_dst_check;
		if (likely(dst_ops->default_advmss == NULL))
			dst_ops->default_advmss = xfrm_default_advmss;
		if (likely(dst_ops->default_mtu == NULL))
			dst_ops->default_mtu = xfrm_default_mtu;
		if (likely(dst_ops->negative_advice == NULL))
			dst_ops->negative_advice = xfrm_negative_advice;
		if (likely(dst_ops->link_failure == NULL))
			dst_ops->link_failure = xfrm_link_failure;
		if (likely(afinfo->garbage_collect == NULL))
			afinfo->garbage_collect = __xfrm_garbage_collect;
		xfrm_policy_afinfo[afinfo->family] = afinfo;
	}
	write_unlock_bh(&xfrm_policy_afinfo_lock);

	rtnl_lock();
	for_each_net(net) {
		struct dst_ops *xfrm_dst_ops;

		switch (afinfo->family) {
		case AF_INET:
			xfrm_dst_ops = &net->xfrm.xfrm4_dst_ops;
			break;
#if defined(CONFIG_IPV6) || defined(CONFIG_IPV6_MODULE)
		case AF_INET6:
			xfrm_dst_ops = &net->xfrm.xfrm6_dst_ops;
			break;
#endif
		default:
			BUG();
		}
		*xfrm_dst_ops = *afinfo->dst_ops;
	}
	rtnl_unlock();

	return err;
}
EXPORT_SYMBOL(xfrm_policy_register_afinfo);

int xfrm_policy_unregister_afinfo(struct xfrm_policy_afinfo *afinfo)
{
	int err = 0;
	if (unlikely(afinfo == NULL))
		return -EINVAL;
	if (unlikely(afinfo->family >= NPROTO))
		return -EAFNOSUPPORT;
	write_lock_bh(&xfrm_policy_afinfo_lock);
	if (likely(xfrm_policy_afinfo[afinfo->family] != NULL)) {
		if (unlikely(xfrm_policy_afinfo[afinfo->family] != afinfo))
			err = -EINVAL;
		else {
			struct dst_ops *dst_ops = afinfo->dst_ops;
			xfrm_policy_afinfo[afinfo->family] = NULL;
			dst_ops->kmem_cachep = NULL;
			dst_ops->check = NULL;
			dst_ops->negative_advice = NULL;
			dst_ops->link_failure = NULL;
			afinfo->garbage_collect = NULL;
		}
	}
	write_unlock_bh(&xfrm_policy_afinfo_lock);
	return err;
}
EXPORT_SYMBOL(xfrm_policy_unregister_afinfo);

static void __net_init xfrm_dst_ops_init(struct net *net)
{
	struct xfrm_policy_afinfo *afinfo;

	read_lock_bh(&xfrm_policy_afinfo_lock);
	afinfo = xfrm_policy_afinfo[AF_INET];
	if (afinfo)
		net->xfrm.xfrm4_dst_ops = *afinfo->dst_ops;
#if defined(CONFIG_IPV6) || defined(CONFIG_IPV6_MODULE)
	afinfo = xfrm_policy_afinfo[AF_INET6];
	if (afinfo)
		net->xfrm.xfrm6_dst_ops = *afinfo->dst_ops;
#endif
	read_unlock_bh(&xfrm_policy_afinfo_lock);
}

static struct xfrm_policy_afinfo *xfrm_policy_get_afinfo(unsigned short family)
{
	struct xfrm_policy_afinfo *afinfo;
	if (unlikely(family >= NPROTO))
		return NULL;
	read_lock(&xfrm_policy_afinfo_lock);
	afinfo = xfrm_policy_afinfo[family];
	if (unlikely(!afinfo))
		read_unlock(&xfrm_policy_afinfo_lock);
	return afinfo;
}

static void xfrm_policy_put_afinfo(struct xfrm_policy_afinfo *afinfo)
{
	read_unlock(&xfrm_policy_afinfo_lock);
}

static int xfrm_dev_event(struct notifier_block *this, unsigned long event, void *ptr)
{
	struct net_device *dev = ptr;

	switch (event) {
	case NETDEV_DOWN:
		__xfrm_garbage_collect(dev_net(dev));
	}
	return NOTIFY_DONE;
}

static struct notifier_block xfrm_dev_notifier = {
	.notifier_call	= xfrm_dev_event,
};

#ifdef CONFIG_XFRM_STATISTICS
static int __net_init xfrm_statistics_init(struct net *net)
{
	int rv;

	if (snmp_mib_init((void __percpu **)net->mib.xfrm_statistics,
			  sizeof(struct linux_xfrm_mib),
			  __alignof__(struct linux_xfrm_mib)) < 0)
		return -ENOMEM;
	rv = xfrm_proc_init(net);
	if (rv < 0)
		snmp_mib_free((void __percpu **)net->mib.xfrm_statistics);
	return rv;
}

static void xfrm_statistics_fini(struct net *net)
{
	xfrm_proc_fini(net);
	snmp_mib_free((void __percpu **)net->mib.xfrm_statistics);
}
#else
static int __net_init xfrm_statistics_init(struct net *net)
{
	return 0;
}

static void xfrm_statistics_fini(struct net *net)
{
}
#endif

static int __net_init xfrm_policy_init(struct net *net)
{
	unsigned int hmask, sz;
	int dir;

	if (net_eq(net, &init_net))
		xfrm_dst_cache = kmem_cache_create("xfrm_dst_cache",
					   sizeof(struct xfrm_dst),
					   0, SLAB_HWCACHE_ALIGN|SLAB_PANIC,
					   NULL);

	hmask = 8 - 1;
	sz = (hmask+1) * sizeof(struct hlist_head);

	net->xfrm.policy_byidx = xfrm_hash_alloc(sz);
	if (!net->xfrm.policy_byidx)
		goto out_byidx;
	net->xfrm.policy_idx_hmask = hmask;

	for (dir = 0; dir < XFRM_POLICY_MAX * 2; dir++) {
		struct xfrm_policy_hash *htab;

		net->xfrm.policy_count[dir] = 0;
		INIT_HLIST_HEAD(&net->xfrm.policy_inexact[dir]);

		htab = &net->xfrm.policy_bydst[dir];
		htab->table = xfrm_hash_alloc(sz);
		if (!htab->table)
			goto out_bydst;
		htab->hmask = hmask;
	}

	INIT_LIST_HEAD(&net->xfrm.policy_all);
	INIT_WORK(&net->xfrm.policy_hash_work, xfrm_hash_resize);
	if (net_eq(net, &init_net)) {
		register_netdevice_notifier(&xfrm_dev_notifier);

		INIT_DELAYED_WORK_DEFERRABLE(&expires_work, xfrm_gc_worker_func);
		schedule_delayed_work(&expires_work,
			net_random() % xfrm_gc_interval + xfrm_gc_interval);
	}
	return 0;

out_bydst:
	for (dir--; dir >= 0; dir--) {
		struct xfrm_policy_hash *htab;

		htab = &net->xfrm.policy_bydst[dir];
		xfrm_hash_free(htab->table, sz);
	}
	xfrm_hash_free(net->xfrm.policy_byidx, sz);
out_byidx:
	return -ENOMEM;
}

static void xfrm_policy_fini(struct net *net)
{
	struct xfrm_audit audit_info;
	unsigned int sz;
	int dir;

	flush_work(&net->xfrm.policy_hash_work);
#ifdef CONFIG_XFRM_SUB_POLICY
	audit_info.loginuid = -1;
	audit_info.sessionid = -1;
	audit_info.secid = 0;
	xfrm_policy_flush(net, XFRM_POLICY_TYPE_SUB, &audit_info);
#endif
	audit_info.loginuid = -1;
	audit_info.sessionid = -1;
	audit_info.secid = 0;
	xfrm_policy_flush(net, XFRM_POLICY_TYPE_MAIN, &audit_info);

	WARN_ON(!list_empty(&net->xfrm.policy_all));

	for (dir = 0; dir < XFRM_POLICY_MAX * 2; dir++) {
		struct xfrm_policy_hash *htab;

		WARN_ON(!hlist_empty(&net->xfrm.policy_inexact[dir]));

		htab = &net->xfrm.policy_bydst[dir];
		sz = (htab->hmask + 1);
		WARN_ON(!hlist_empty(htab->table));
		xfrm_hash_free(htab->table, sz);
	}

	sz = (net->xfrm.policy_idx_hmask + 1) * sizeof(struct hlist_head);
	WARN_ON(!hlist_empty(net->xfrm.policy_byidx));
	xfrm_hash_free(net->xfrm.policy_byidx, sz);
}

static int __net_init xfrm_net_init(struct net *net)
{
	int rv;

	rv = xfrm_statistics_init(net);
	if (rv < 0)
		goto out_statistics;
	rv = xfrm_state_init(net);
	if (rv < 0)
		goto out_state;
	rv = xfrm_policy_init(net);
	if (rv < 0)
		goto out_policy;
	xfrm_dst_ops_init(net);
	rv = xfrm_sysctl_init(net);
	if (rv < 0)
		goto out_sysctl;
	return 0;

out_sysctl:
	xfrm_policy_fini(net);
out_policy:
	xfrm_state_fini(net);
out_state:
	xfrm_statistics_fini(net);
out_statistics:
	return rv;
}

static void __net_exit xfrm_net_exit(struct net *net)
{
	xfrm_sysctl_fini(net);
	xfrm_policy_fini(net);
	xfrm_state_fini(net);
	xfrm_statistics_fini(net);
}

static struct pernet_operations __net_initdata xfrm_net_ops = {
	.init = xfrm_net_init,
	.exit = xfrm_net_exit,
};

void __init xfrm_init(void)
{
	register_pernet_subsys(&xfrm_net_ops);
	xfrm_input_init();
}

#ifdef CONFIG_AUDITSYSCALL
static void xfrm_audit_common_policyinfo(struct xfrm_policy *xp,
					 struct audit_buffer *audit_buf)
{
	struct xfrm_sec_ctx *ctx = xp->security;
	struct xfrm_selector *sel = &xp->selector;

	if (ctx)
		audit_log_format(audit_buf, " sec_alg=%u sec_doi=%u sec_obj=%s",
				 ctx->ctx_alg, ctx->ctx_doi, ctx->ctx_str);

	switch(sel->family) {
	case AF_INET:
		audit_log_format(audit_buf, " src=%pI4", &sel->saddr.a4);
		if (sel->prefixlen_s != 32)
			audit_log_format(audit_buf, " src_prefixlen=%d",
					 sel->prefixlen_s);
		audit_log_format(audit_buf, " dst=%pI4", &sel->daddr.a4);
		if (sel->prefixlen_d != 32)
			audit_log_format(audit_buf, " dst_prefixlen=%d",
					 sel->prefixlen_d);
		break;
	case AF_INET6:
		audit_log_format(audit_buf, " src=%pI6", sel->saddr.a6);
		if (sel->prefixlen_s != 128)
			audit_log_format(audit_buf, " src_prefixlen=%d",
					 sel->prefixlen_s);
		audit_log_format(audit_buf, " dst=%pI6", sel->daddr.a6);
		if (sel->prefixlen_d != 128)
			audit_log_format(audit_buf, " dst_prefixlen=%d",
					 sel->prefixlen_d);
		break;
	}
}

void xfrm_audit_policy_add(struct xfrm_policy *xp, int result,
			   uid_t auid, u32 sessionid, u32 secid)
{
	struct audit_buffer *audit_buf;

	audit_buf = xfrm_audit_start("SPD-add");
	if (audit_buf == NULL)
		return;
	xfrm_audit_helper_usrinfo(auid, sessionid, secid, audit_buf);
	audit_log_format(audit_buf, " res=%u", result);
	xfrm_audit_common_policyinfo(xp, audit_buf);
	audit_log_end(audit_buf);
}
EXPORT_SYMBOL_GPL(xfrm_audit_policy_add);

void xfrm_audit_policy_delete(struct xfrm_policy *xp, int result,
			      uid_t auid, u32 sessionid, u32 secid)
{
	struct audit_buffer *audit_buf;

	audit_buf = xfrm_audit_start("SPD-delete");
	if (audit_buf == NULL)
		return;
	xfrm_audit_helper_usrinfo(auid, sessionid, secid, audit_buf);
	audit_log_format(audit_buf, " res=%u", result);
	xfrm_audit_common_policyinfo(xp, audit_buf);
	audit_log_end(audit_buf);
}
EXPORT_SYMBOL_GPL(xfrm_audit_policy_delete);
#endif

#ifdef CONFIG_XFRM_MIGRATE
static int xfrm_migrate_selector_match(const struct xfrm_selector *sel_cmp,
				       const struct xfrm_selector *sel_tgt)
{
	if (sel_cmp->proto == IPSEC_ULPROTO_ANY) {
		if (sel_tgt->family == sel_cmp->family &&
		    xfrm_addr_cmp(&sel_tgt->daddr, &sel_cmp->daddr,
				  sel_cmp->family) == 0 &&
		    xfrm_addr_cmp(&sel_tgt->saddr, &sel_cmp->saddr,
				  sel_cmp->family) == 0 &&
		    sel_tgt->prefixlen_d == sel_cmp->prefixlen_d &&
		    sel_tgt->prefixlen_s == sel_cmp->prefixlen_s) {
			return 1;
		}
	} else {
		if (memcmp(sel_tgt, sel_cmp, sizeof(*sel_tgt)) == 0) {
			return 1;
		}
	}
	return 0;
}

static struct xfrm_policy * xfrm_migrate_policy_find(const struct xfrm_selector *sel,
						     u8 dir, u8 type)
{
	struct xfrm_policy *pol, *ret = NULL;
	struct hlist_node *entry;
	struct hlist_head *chain;
	u32 priority = ~0U;

	read_lock_bh(&xfrm_policy_lock);
	chain = policy_hash_direct(&init_net, &sel->daddr, &sel->saddr, sel->family, dir);
	hlist_for_each_entry(pol, entry, chain, bydst) {
		if (xfrm_migrate_selector_match(sel, &pol->selector) &&
		    pol->type == type) {
			ret = pol;
			priority = ret->priority;
			break;
		}
	}
	chain = &init_net.xfrm.policy_inexact[dir];
	hlist_for_each_entry(pol, entry, chain, bydst) {
		if (xfrm_migrate_selector_match(sel, &pol->selector) &&
		    pol->type == type &&
		    pol->priority < priority) {
			ret = pol;
			break;
		}
	}

	if (ret)
		xfrm_pol_hold(ret);

	read_unlock_bh(&xfrm_policy_lock);

	return ret;
}

static int migrate_tmpl_match(const struct xfrm_migrate *m, const struct xfrm_tmpl *t)
{
	int match = 0;

	if (t->mode == m->mode && t->id.proto == m->proto &&
	    (m->reqid == 0 || t->reqid == m->reqid)) {
		switch (t->mode) {
		case XFRM_MODE_TUNNEL:
		case XFRM_MODE_BEET:
			if (xfrm_addr_cmp(&t->id.daddr, &m->old_daddr,
					  m->old_family) == 0 &&
			    xfrm_addr_cmp(&t->saddr, &m->old_saddr,
					  m->old_family) == 0) {
				match = 1;
			}
			break;
		case XFRM_MODE_TRANSPORT:
			/* in case of transport mode, template does not store
			   any IP addresses, hence we just compare mode and
			   protocol */
			match = 1;
			break;
		default:
			break;
		}
	}
	return match;
}

/* update endpoint address(es) of template(s) */
static int xfrm_policy_migrate(struct xfrm_policy *pol,
			       struct xfrm_migrate *m, int num_migrate)
{
	struct xfrm_migrate *mp;
	int i, j, n = 0;

	write_lock_bh(&pol->lock);
	if (unlikely(pol->walk.dead)) {
		/* target policy has been deleted */
		write_unlock_bh(&pol->lock);
		return -ENOENT;
	}

	for (i = 0; i < pol->xfrm_nr; i++) {
		for (j = 0, mp = m; j < num_migrate; j++, mp++) {
			if (!migrate_tmpl_match(mp, &pol->xfrm_vec[i]))
				continue;
			n++;
			if (pol->xfrm_vec[i].mode != XFRM_MODE_TUNNEL &&
			    pol->xfrm_vec[i].mode != XFRM_MODE_BEET)
				continue;
			/* update endpoints */
			memcpy(&pol->xfrm_vec[i].id.daddr, &mp->new_daddr,
			       sizeof(pol->xfrm_vec[i].id.daddr));
			memcpy(&pol->xfrm_vec[i].saddr, &mp->new_saddr,
			       sizeof(pol->xfrm_vec[i].saddr));
			pol->xfrm_vec[i].encap_family = mp->new_family;
			/* flush bundles */
			atomic_inc(&pol->genid);
		}
	}

	write_unlock_bh(&pol->lock);

	if (!n)
		return -ENODATA;

	return 0;
}

static int xfrm_migrate_check(const struct xfrm_migrate *m, int num_migrate)
{
	int i, j;

	if (num_migrate < 1 || num_migrate > XFRM_MAX_DEPTH)
		return -EINVAL;

	for (i = 0; i < num_migrate; i++) {
		if ((xfrm_addr_cmp(&m[i].old_daddr, &m[i].new_daddr,
				   m[i].old_family) == 0) &&
		    (xfrm_addr_cmp(&m[i].old_saddr, &m[i].new_saddr,
				   m[i].old_family) == 0))
			return -EINVAL;
		if (xfrm_addr_any(&m[i].new_daddr, m[i].new_family) ||
		    xfrm_addr_any(&m[i].new_saddr, m[i].new_family))
			return -EINVAL;

		/* check if there is any duplicated entry */
		for (j = i + 1; j < num_migrate; j++) {
			if (!memcmp(&m[i].old_daddr, &m[j].old_daddr,
				    sizeof(m[i].old_daddr)) &&
			    !memcmp(&m[i].old_saddr, &m[j].old_saddr,
				    sizeof(m[i].old_saddr)) &&
			    m[i].proto == m[j].proto &&
			    m[i].mode == m[j].mode &&
			    m[i].reqid == m[j].reqid &&
			    m[i].old_family == m[j].old_family)
				return -EINVAL;
		}
	}

	return 0;
}

int xfrm_migrate(const struct xfrm_selector *sel, u8 dir, u8 type,
		 struct xfrm_migrate *m, int num_migrate,
		 struct xfrm_kmaddress *k)
{
	int i, err, nx_cur = 0, nx_new = 0;
	struct xfrm_policy *pol = NULL;
	struct xfrm_state *x, *xc;
	struct xfrm_state *x_cur[XFRM_MAX_DEPTH];
	struct xfrm_state *x_new[XFRM_MAX_DEPTH];
	struct xfrm_migrate *mp;

	if ((err = xfrm_migrate_check(m, num_migrate)) < 0)
		goto out;

	/* Stage 1 - find policy */
	if ((pol = xfrm_migrate_policy_find(sel, dir, type)) == NULL) {
		err = -ENOENT;
		goto out;
	}

	/* Stage 2 - find and update state(s) */
	for (i = 0, mp = m; i < num_migrate; i++, mp++) {
		if ((x = xfrm_migrate_state_find(mp))) {
			x_cur[nx_cur] = x;
			nx_cur++;
			if ((xc = xfrm_state_migrate(x, mp))) {
				x_new[nx_new] = xc;
				nx_new++;
			} else {
				err = -ENODATA;
				goto restore_state;
			}
		}
	}

	/* Stage 3 - update policy */
	if ((err = xfrm_policy_migrate(pol, m, num_migrate)) < 0)
		goto restore_state;

	/* Stage 4 - delete old state(s) */
	if (nx_cur) {
		xfrm_states_put(x_cur, nx_cur);
		xfrm_states_delete(x_cur, nx_cur);
	}

	/* Stage 5 - announce */
	km_migrate(sel, dir, type, m, num_migrate, k);

	xfrm_pol_put(pol);

	return 0;
out:
	return err;

restore_state:
	if (pol)
		xfrm_pol_put(pol);
	if (nx_cur)
		xfrm_states_put(x_cur, nx_cur);
	if (nx_new)
		xfrm_states_delete(x_new, nx_new);

	return err;
}
EXPORT_SYMBOL(xfrm_migrate);
#endif<|MERGE_RESOLUTION|>--- conflicted
+++ resolved
@@ -46,15 +46,6 @@
 
 static struct kmem_cache *xfrm_dst_cache __read_mostly;
 
-<<<<<<< HEAD
-static int xfrm_gc_interval __read_mostly = 5 * 60 * HZ;
-static struct delayed_work expires_work;
-
-static HLIST_HEAD(xfrm_policy_gc_list);
-static DEFINE_SPINLOCK(xfrm_policy_gc_lock);
-
-=======
->>>>>>> 02f8c6ae
 static struct xfrm_policy_afinfo *xfrm_policy_get_afinfo(unsigned short family);
 static void xfrm_policy_put_afinfo(struct xfrm_policy_afinfo *afinfo);
 static void xfrm_init_pmtu(struct dst_entry *dst);
@@ -1387,11 +1378,7 @@
 }
 
 static inline int xfrm_fill_dst(struct xfrm_dst *xdst, struct net_device *dev,
-<<<<<<< HEAD
-				struct flowi *fl)
-=======
 				const struct flowi *fl)
->>>>>>> 02f8c6ae
 {
 	struct xfrm_policy_afinfo *afinfo =
 		xfrm_policy_get_afinfo(xdst->u.dst.ops->family);
@@ -2299,16 +2286,6 @@
 		dst_free(head);
 		head = next;
 	}
-}
-
-static void xfrm_gc_worker_func(struct work_struct *work)
-{
-	struct net *net;
-
-	for_each_net(net)
-		__xfrm_garbage_collect(net);
-
-	schedule_delayed_work(&expires_work, xfrm_gc_interval);
 }
 
 static void xfrm_init_pmtu(struct dst_entry *dst)
@@ -2602,13 +2579,8 @@
 
 	INIT_LIST_HEAD(&net->xfrm.policy_all);
 	INIT_WORK(&net->xfrm.policy_hash_work, xfrm_hash_resize);
-	if (net_eq(net, &init_net)) {
+	if (net_eq(net, &init_net))
 		register_netdevice_notifier(&xfrm_dev_notifier);
-
-		INIT_DELAYED_WORK_DEFERRABLE(&expires_work, xfrm_gc_worker_func);
-		schedule_delayed_work(&expires_work,
-			net_random() % xfrm_gc_interval + xfrm_gc_interval);
-	}
 	return 0;
 
 out_bydst:
