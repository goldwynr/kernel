--- conflicted
+++ resolved
@@ -52,11 +52,8 @@
 
 /* a single mutex to manage channel initialization and attachment */
 static DEFINE_MUTEX(virtio_9p_lock);
-<<<<<<< HEAD
-=======
 static DECLARE_WAIT_QUEUE_HEAD(vp_wq);
 static atomic_t vp_pinned = ATOMIC_INIT(0);
->>>>>>> 02f8c6ae
 
 /**
  * struct virtio_chan - per-instance transport information
@@ -84,14 +81,10 @@
 	struct virtqueue *vq;
 	int ring_bufs_avail;
 	wait_queue_head_t *vc_wq;
-<<<<<<< HEAD
-
-=======
 	/* This is global limit. Since we don't have a global structure,
 	 * will be placing it in each channel.
 	 */
 	int p9_max_pages;
->>>>>>> 02f8c6ae
 	/* Scatterlist: can be too big for stack. */
 	struct scatterlist sg[VIRTQUEUE_NUM];
 
@@ -154,38 +147,6 @@
 
 	P9_DPRINTK(P9_DEBUG_TRANS, ": request done\n");
 
-<<<<<<< HEAD
-	do {
-		spin_lock_irqsave(&chan->lock, flags);
-		rc = chan->vq->vq_ops->get_buf(chan->vq, &len);
-
-		if (rc != NULL) {
-				if (!chan->ring_bufs_avail) {
-				chan->ring_bufs_avail = 1;
-				wake_up(chan->vc_wq);
-			}
-			spin_unlock_irqrestore(&chan->lock, flags);
-
-			P9_DPRINTK(P9_DEBUG_TRANS, ": rc %p\n", rc);
-			P9_DPRINTK(P9_DEBUG_TRANS, ": lookup tag %d\n",
-				rc->tag);
-			req = p9_tag_lookup(chan->client, rc->tag);
-			req->status = REQ_STATUS_RCVD;
-			if (req->tc->private) {
-				struct trans_rpage_info *rp = req->tc->private;
-				/*Release pages */
-				p9_release_req_pages(rp);
-				if (rp->rp_alloc)
-					kfree(rp);
-				req->tc->private = NULL;
-			}
-			p9_client_cb(chan->client, req);
-		} else {
-			spin_unlock_irqrestore(&chan->lock, flags);
-		}
-	} while (rc != NULL);
-
-=======
 	while (1) {
 		spin_lock_irqsave(&chan->lock, flags);
 		rc = virtqueue_get_buf(chan->vq, &len);
@@ -216,7 +177,6 @@
 		req->status = REQ_STATUS_RCVD;
 		p9_client_cb(chan->client, req);
 	}
->>>>>>> 02f8c6ae
 }
 
 /**
@@ -311,10 +271,6 @@
 
 	P9_DPRINTK(P9_DEBUG_TRANS, "9p debug: virtio request\n");
 
-<<<<<<< HEAD
-req_retry:
-=======
->>>>>>> 02f8c6ae
 	req->status = REQ_STATUS_SENT;
 
 	if (req->tc->pbuf_size && (req->tc->pubuf && P9_IS_USER_CONTEXT)) {
@@ -322,10 +278,6 @@
 		int rpinfo_size = sizeof(struct trans_rpage_info) +
 			sizeof(struct page *) * nr_pages;
 
-<<<<<<< HEAD
-		if (rpinfo_size <= (req->tc->capacity - req->tc->size)) {
-			/*  We can use sdata */
-=======
 		if (atomic_read(&vp_pinned) >= chan->p9_max_pages) {
 			err = wait_event_interruptible(vp_wq,
 				atomic_read(&vp_pinned) < chan->p9_max_pages);
@@ -336,7 +288,6 @@
 
 		if (rpinfo_size <= (req->tc->capacity - req->tc->size)) {
 			/* We can use sdata */
->>>>>>> 02f8c6ae
 			req->tc->private = req->tc->sdata + req->tc->size;
 			rpinfo = (struct trans_rpage_info *)req->tc->private;
 			rpinfo->rp_alloc = 0;
@@ -352,61 +303,11 @@
 		}
 
 		err = p9_payload_gup(req, &pdata_off, &pdata_len, nr_pages,
-<<<<<<< HEAD
-			req->tc->id == P9_TREAD ? 1 : 0);
-=======
 				req->tc->id == P9_TREAD ? 1 : 0);
->>>>>>> 02f8c6ae
 		if (err < 0) {
 			if (rpinfo->rp_alloc)
 				kfree(rpinfo);
 			return err;
-<<<<<<< HEAD
-		}
-	}
-
-	spin_lock_irqsave(&chan->lock, flags);
-
-	/*  Handle out VirtIO ring buffers */
-	out = pack_sg_list(chan->sg, 0, VIRTQUEUE_NUM, req->tc->sdata,
-								req->tc->size);
-
-
-	if (req->tc->pbuf_size && (req->tc->id == P9_TWRITE)) {
-		/*  We have additional write payload buffer to take care */
-		if (req->tc->pubuf && P9_IS_USER_CONTEXT) {
-			outp = pack_sg_list_p(chan->sg, out, VIRTQUEUE_NUM,
-				pdata_off, rpinfo->rp_data, pdata_len);
-		} else {
-			char *pbuf = req->tc->pubuf ? req->tc->pubuf :
-								req->tc->pkbuf;
-		outp = pack_sg_list(chan->sg, out, VIRTQUEUE_NUM, pbuf,
-			req->tc->pbuf_size);
-		}
-		out += outp;
-	}
-
-	/*  Handle in VirtIO ring buffers */
-	if (req->tc->pbuf_size &&
-		((req->tc->id == P9_TREAD) || (req->tc->id == P9_TREADDIR))) {
-		/*
-		* Take care of additional Read payload.
-		* 11 is the read/write header = PDU Header(7) + IO Size (4).
-		* Arrange in such a way that server places header in the
-		* alloced memory and payload onto the user buffer.
-		*/
-		inp = pack_sg_list(chan->sg, out, VIRTQUEUE_NUM, rdata, 11);
-		/*
-		* Running executables in the filesystem may result in
-		* a read request with kernel buffer as opposed to user buffer.
-		*/
-		if (req->tc->pubuf && P9_IS_USER_CONTEXT) {
-			in = pack_sg_list_p(chan->sg, out+inp, VIRTQUEUE_NUM,
-				pdata_off, rpinfo->rp_data, pdata_len);
-		} else {
-			char *pbuf = req->tc->pubuf ? req->tc->pubuf :
-								req->tc->pkbuf;
-=======
 		} else {
 			atomic_add(rpinfo->rp_nr_pages, &vp_pinned);
 		}
@@ -460,42 +361,12 @@
 			else
 				pbuf = req->tc->pkbuf;
 
->>>>>>> 02f8c6ae
 			in = pack_sg_list(chan->sg, out+inp, VIRTQUEUE_NUM,
 					pbuf, req->tc->pbuf_size);
 		}
 		in += inp;
 	} else {
 		in = pack_sg_list(chan->sg, out, VIRTQUEUE_NUM, rdata,
-<<<<<<< HEAD
-			client->msize);
-	}
-
-	err = chan->vq->vq_ops->add_buf(chan->vq, chan->sg, out, in, req->tc);
-	if (err < 0) {
-		if (err == -ENOSPC) {
-			chan->ring_bufs_avail = 0;
-			spin_unlock_irqrestore(&chan->lock, flags);
-			err = wait_event_interruptible(*chan->vc_wq,
-							chan->ring_bufs_avail);
-			if (err  == -ERESTARTSYS)
-				return err;
-
-			P9_DPRINTK(P9_DEBUG_TRANS, "9p:Retry virtio request\n");
-			goto req_retry;
-		} else {
-			spin_unlock_irqrestore(&chan->lock, flags);
-			P9_DPRINTK(P9_DEBUG_TRANS,
-					"9p debug: "
-					"virtio rpc add_buf returned failure");
-			if (rpinfo && rpinfo->rp_alloc)
-				kfree(rpinfo);
-			return -EIO;
-		}
-	}
-
-	chan->vq->vq_ops->kick(chan->vq);
-=======
 				client->msize);
 	}
 
@@ -523,7 +394,6 @@
 	}
 
 	virtqueue_kick(chan->vq);
->>>>>>> 02f8c6ae
 	spin_unlock_irqrestore(&chan->lock, flags);
 
 	P9_DPRINTK(P9_DEBUG_TRANS, "9p debug: virtio request kicked\n");
@@ -608,11 +478,8 @@
 	}
 	init_waitqueue_head(chan->vc_wq);
 	chan->ring_bufs_avail = 1;
-<<<<<<< HEAD
-=======
 	/* Ceiling limit to avoid denial of service attacks */
 	chan->p9_max_pages = nr_free_buffer_pages()/4;
->>>>>>> 02f8c6ae
 
 	mutex_lock(&virtio_9p_lock);
 	list_add_tail(&chan->chan_list, &virtio_chan_list);
