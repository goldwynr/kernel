--- conflicted
+++ resolved
@@ -61,21 +61,13 @@
 
 inline int p9_is_proto_dotl(struct p9_client *clnt)
 {
-<<<<<<< HEAD
-	return (clnt->proto_version == p9_proto_2000L);
-=======
 	return clnt->proto_version == p9_proto_2000L;
->>>>>>> 02f8c6ae
 }
 EXPORT_SYMBOL(p9_is_proto_dotl);
 
 inline int p9_is_proto_dotu(struct p9_client *clnt)
 {
-<<<<<<< HEAD
-	return (clnt->proto_version == p9_proto_2000u);
-=======
 	return clnt->proto_version == p9_proto_2000u;
->>>>>>> 02f8c6ae
 }
 EXPORT_SYMBOL(p9_is_proto_dotu);
 
@@ -99,12 +91,6 @@
 	}
 	return version;
 }
-<<<<<<< HEAD
-
-static struct p9_req_t *
-p9_client_rpc(struct p9_client *c, int8_t type, const char *fmt, ...);
-=======
->>>>>>> 02f8c6ae
 
 /**
  * parse_options - parse mount options into client structure
@@ -244,19 +230,6 @@
 				P9_TRANS_PREF_PAYLOAD_SEP) {
 			int alloc_msize = min(c->msize, 4096);
 			req->tc = kmalloc(sizeof(struct p9_fcall)+alloc_msize,
-<<<<<<< HEAD
-					GFP_KERNEL);
-			req->tc->capacity = alloc_msize;
-			req->rc = kmalloc(sizeof(struct p9_fcall)+alloc_msize,
-					GFP_KERNEL);
-			req->rc->capacity = alloc_msize;
-		} else {
-			req->tc = kmalloc(sizeof(struct p9_fcall)+c->msize,
-					GFP_KERNEL);
-			req->tc->capacity = c->msize;
-			req->rc = kmalloc(sizeof(struct p9_fcall)+c->msize,
-					GFP_KERNEL);
-=======
 					  GFP_NOFS);
 			req->tc->capacity = alloc_msize;
 			req->rc = kmalloc(sizeof(struct p9_fcall)+alloc_msize,
@@ -268,7 +241,6 @@
 			req->tc->capacity = c->msize;
 			req->rc = kmalloc(sizeof(struct p9_fcall)+c->msize,
 					  GFP_NOFS);
->>>>>>> 02f8c6ae
 			req->rc->capacity = c->msize;
 		}
 		if ((!req->tc) || (!req->rc)) {
@@ -525,7 +497,6 @@
 
 			P9_DPRINTK(P9_DEBUG_9P, "<<< RERROR (%d) %s\n", -ecode,
 					ename);
-<<<<<<< HEAD
 
 			kfree(ename);
 		}
@@ -536,18 +507,6 @@
 		P9_DPRINTK(P9_DEBUG_9P, "<<< RLERROR (%d)\n", -ecode);
 	}
 
-=======
-
-			kfree(ename);
-		}
-	} else {
-		err = p9pdu_readf(req->rc, c->proto_version, "d", &ecode);
-		err = -ecode;
-
-		P9_DPRINTK(P9_DEBUG_9P, "<<< RLERROR (%d)\n", -ecode);
-	}
-
->>>>>>> 02f8c6ae
 
 	return err;
 
@@ -656,11 +615,7 @@
 
 	err = c->trans_mod->request(c, req);
 	if (err < 0) {
-<<<<<<< HEAD
-		if (err != -ERESTARTSYS)
-=======
 		if (err != -ERESTARTSYS && err != -EFAULT)
->>>>>>> 02f8c6ae
 			c->status = Disconnected;
 		goto reterr;
 	}
@@ -841,11 +796,7 @@
 
 	err = parse_opts(options, clnt);
 	if (err < 0)
-<<<<<<< HEAD
-		goto free_client;
-=======
 		goto destroy_tagpool;
->>>>>>> 02f8c6ae
 
 	if (!clnt->trans_mod)
 		clnt->trans_mod = v9fs_get_default_trans();
@@ -854,20 +805,12 @@
 		err = -EPROTONOSUPPORT;
 		P9_DPRINTK(P9_DEBUG_ERROR,
 				"No transport defined or default transport\n");
-<<<<<<< HEAD
-		goto free_client;
-=======
 		goto destroy_tagpool;
->>>>>>> 02f8c6ae
 	}
 
 	clnt->fidpool = p9_idpool_create();
 	if (IS_ERR(clnt->fidpool)) {
 		err = PTR_ERR(clnt->fidpool);
-<<<<<<< HEAD
-		clnt->fidpool = NULL;
-=======
->>>>>>> 02f8c6ae
 		goto put_trans;
 	}
 
@@ -893,11 +836,8 @@
 	p9_idpool_destroy(clnt->fidpool);
 put_trans:
 	v9fs_put_trans(clnt->trans_mod);
-<<<<<<< HEAD
-=======
 destroy_tagpool:
 	p9_idpool_destroy(clnt->tagpool);
->>>>>>> 02f8c6ae
 free_client:
 	kfree(clnt);
 	return ERR_PTR(err);
@@ -993,13 +933,8 @@
 }
 EXPORT_SYMBOL(p9_client_attach);
 
-<<<<<<< HEAD
-struct p9_fid *p9_client_walk(struct p9_fid *oldfid, int nwname, char **wnames,
-	int clone)
-=======
 struct p9_fid *p9_client_walk(struct p9_fid *oldfid, uint16_t nwname,
 		char **wnames, int clone)
->>>>>>> 02f8c6ae
 {
 	int err;
 	struct p9_client *clnt;
@@ -1367,11 +1302,7 @@
 	if (count < rsize)
 		rsize = count;
 
-<<<<<<< HEAD
-	/* Don't bother zerocopy form small IO (< 1024) */
-=======
 	/* Don't bother zerocopy for small IO (< 1024) */
->>>>>>> 02f8c6ae
 	if (((clnt->trans_mod->pref & P9_TRANS_PREF_PAYLOAD_MASK) ==
 			P9_TRANS_PREF_PAYLOAD_SEP) && (rsize > 1024)) {
 		req = p9_client_rpc(clnt, P9_TREAD, "dqE", fid->fid, offset,
@@ -1739,11 +1670,6 @@
 }
 EXPORT_SYMBOL(p9_client_rename);
 
-<<<<<<< HEAD
-int p9_client_readdir(struct p9_fid *fid, char *data, u32 count, u64 offset)
-{
-	int err, rsize, total;
-=======
 /*
  * An xattrwalk without @attr_name gives the fid for the lisxattr namespace
  */
@@ -1822,7 +1748,6 @@
 int p9_client_readdir(struct p9_fid *fid, char *data, u32 count, u64 offset)
 {
 	int err, rsize;
->>>>>>> 02f8c6ae
 	struct p9_client *clnt;
 	struct p9_req_t *req;
 	char *dataptr;
@@ -1832,10 +1757,6 @@
 
 	err = 0;
 	clnt = fid->clnt;
-<<<<<<< HEAD
-	total = 0;
-=======
->>>>>>> 02f8c6ae
 
 	rsize = fid->iounit;
 	if (!rsize || rsize > clnt->msize-P9_READDIRHDRSZ)
