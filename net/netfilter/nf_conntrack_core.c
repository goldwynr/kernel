--- conflicted
+++ resolved
@@ -66,17 +66,9 @@
 DEFINE_PER_CPU(struct nf_conn, nf_conntrack_untracked);
 EXPORT_PER_CPU_SYMBOL(nf_conntrack_untracked);
 
-<<<<<<< HEAD
-static int nf_conntrack_hash_rnd_initted;
-static unsigned int nf_conntrack_hash_rnd;
-
-static u_int32_t __hash_conntrack(const struct nf_conntrack_tuple *tuple,
-				  unsigned int size, unsigned int rnd)
-=======
 unsigned int nf_conntrack_hash_rnd __read_mostly;
 
 static u32 hash_conntrack_raw(const struct nf_conntrack_tuple *tuple, u16 zone)
->>>>>>> 02f8c6ae
 {
 	unsigned int n;
 
@@ -100,13 +92,6 @@
 	return __hash_bucket(hash, net->ct.htable_size);
 }
 
-<<<<<<< HEAD
-static inline u_int32_t hash_conntrack(const struct net *net,
-				       const struct nf_conntrack_tuple *tuple)
-{
-	return __hash_conntrack(tuple, net->ct.htable_size,
-				nf_conntrack_hash_rnd);
-=======
 static u_int32_t __hash_conntrack(const struct nf_conntrack_tuple *tuple,
 				  u16 zone, unsigned int size)
 {
@@ -117,7 +102,6 @@
 				       const struct nf_conntrack_tuple *tuple)
 {
 	return __hash_conntrack(tuple, zone, net->ct.htable_size);
->>>>>>> 02f8c6ae
 }
 
 bool
@@ -330,11 +314,7 @@
 {
 	struct nf_conntrack_tuple_hash *h;
 	struct hlist_nulls_node *n;
-<<<<<<< HEAD
-	unsigned int hash = hash_conntrack(net, tuple);
-=======
 	unsigned int bucket = hash_bucket(hash, net);
->>>>>>> 02f8c6ae
 
 	/* Disable BHs the entire time since we normally need to disable them
 	 * at least once for the stats anyway.
@@ -429,14 +409,9 @@
 	unsigned int hash, repl_hash;
 	u16 zone;
 
-<<<<<<< HEAD
-	hash = hash_conntrack(net, &ct->tuplehash[IP_CT_DIR_ORIGINAL].tuple);
-	repl_hash = hash_conntrack(net, &ct->tuplehash[IP_CT_DIR_REPLY].tuple);
-=======
 	zone = nf_ct_zone(ct);
 	hash = hash_conntrack(net, zone, &ct->tuplehash[IP_CT_DIR_ORIGINAL].tuple);
 	repl_hash = hash_conntrack(net, zone, &ct->tuplehash[IP_CT_DIR_REPLY].tuple);
->>>>>>> 02f8c6ae
 
 	__nf_conntrack_hash_insert(ct, hash, repl_hash);
 }
@@ -466,17 +441,12 @@
 	if (CTINFO2DIR(ctinfo) != IP_CT_DIR_ORIGINAL)
 		return NF_ACCEPT;
 
-<<<<<<< HEAD
-	hash = hash_conntrack(net, &ct->tuplehash[IP_CT_DIR_ORIGINAL].tuple);
-	repl_hash = hash_conntrack(net, &ct->tuplehash[IP_CT_DIR_REPLY].tuple);
-=======
 	zone = nf_ct_zone(ct);
 	/* reuse the hash saved before */
 	hash = *(unsigned long *)&ct->tuplehash[IP_CT_DIR_REPLY].hnnode.pprev;
 	hash = hash_bucket(hash, net);
 	repl_hash = hash_conntrack(net, zone,
 				   &ct->tuplehash[IP_CT_DIR_REPLY].tuple);
->>>>>>> 02f8c6ae
 
 	/* We're not in hash table, and we refuse to set up related
 	   connections for unconfirmed conns.  But packet copies and
@@ -566,13 +536,9 @@
 	struct net *net = nf_ct_net(ignored_conntrack);
 	struct nf_conntrack_tuple_hash *h;
 	struct hlist_nulls_node *n;
-<<<<<<< HEAD
-	unsigned int hash = hash_conntrack(net, tuple);
-=======
 	struct nf_conn *ct;
 	u16 zone = nf_ct_zone(ignored_conntrack);
 	unsigned int hash = hash_conntrack(net, zone, tuple);
->>>>>>> 02f8c6ae
 
 	/* Disable BHs the entire time since we need to disable them at
 	 * least once for the stats anyway.
@@ -679,12 +645,7 @@
 
 	if (nf_conntrack_max &&
 	    unlikely(atomic_read(&net->ct.count) > nf_conntrack_max)) {
-<<<<<<< HEAD
-		unsigned int hash = hash_conntrack(net, orig);
-		if (!early_drop(net, hash)) {
-=======
 		if (!early_drop(net, hash_bucket(hash, net))) {
->>>>>>> 02f8c6ae
 			atomic_dec(&net->ct.count);
 			if (net_ratelimit())
 				printk(KERN_WARNING
@@ -1321,22 +1282,14 @@
 
 static void nf_conntrack_cleanup_init_net(void)
 {
-<<<<<<< HEAD
-	/* wait until all references to nf_conntrack_untracked are dropped */
-	while (atomic_read(&nf_conntrack_untracked.ct_general.use) > 1)
-=======
 	while (untrack_refs() > 0)
->>>>>>> 02f8c6ae
 		schedule();
 
 	nf_conntrack_helper_fini();
 	nf_conntrack_proto_fini();
-<<<<<<< HEAD
-=======
 #ifdef CONFIG_NF_CONNTRACK_ZONES
 	nf_ct_extend_unregister(&nf_ct_zone_extend);
 #endif
->>>>>>> 02f8c6ae
 }
 
 static void nf_conntrack_cleanup_net(struct net *net)
@@ -1349,12 +1302,7 @@
 		goto i_see_dead_people;
 	}
 
-<<<<<<< HEAD
-	nf_ct_free_hashtable(net->ct.hash, net->ct.hash_vmalloc,
-			     net->ct.htable_size);
-=======
 	nf_ct_free_hashtable(net->ct.hash, net->ct.htable_size);
->>>>>>> 02f8c6ae
 	nf_conntrack_ecache_fini(net);
 	nf_conntrack_tstamp_fini(net);
 	nf_conntrack_acct_fini(net);
@@ -1416,9 +1364,6 @@
 	struct hlist_nulls_head *hash, *old_hash;
 	struct nf_conntrack_tuple_hash *h;
 	struct nf_conn *ct;
-
-	if (current->nsproxy->net_ns != &init_net)
-		return -EOPNOTSUPP;
 
 	if (current->nsproxy->net_ns != &init_net)
 		return -EOPNOTSUPP;
@@ -1447,28 +1392,15 @@
 					struct nf_conntrack_tuple_hash, hnnode);
 			ct = nf_ct_tuplehash_to_ctrack(h);
 			hlist_nulls_del_rcu(&h->hnnode);
-<<<<<<< HEAD
-			bucket = __hash_conntrack(&h->tuple, hashsize,
-						  nf_conntrack_hash_rnd);
-=======
 			bucket = __hash_conntrack(&h->tuple, nf_ct_zone(ct),
 						  hashsize);
->>>>>>> 02f8c6ae
 			hlist_nulls_add_head_rcu(&h->hnnode, &hash[bucket]);
 		}
 	}
 	old_size = init_net.ct.htable_size;
-<<<<<<< HEAD
-	old_vmalloced = init_net.ct.hash_vmalloc;
 	old_hash = init_net.ct.hash;
 
 	init_net.ct.htable_size = nf_conntrack_htable_size = hashsize;
-	init_net.ct.hash_vmalloc = vmalloced;
-=======
-	old_hash = init_net.ct.hash;
-
-	init_net.ct.htable_size = nf_conntrack_htable_size = hashsize;
->>>>>>> 02f8c6ae
 	init_net.ct.hash = hash;
 	spin_unlock_bh(&nf_conntrack_lock);
 
@@ -1525,16 +1457,6 @@
 	if (ret < 0)
 		goto err_helper;
 
-<<<<<<< HEAD
-	/* Set up fake conntrack: to never be deleted, not in any hashes */
-#ifdef CONFIG_NET_NS
-	nf_conntrack_untracked.ct_net = &init_net;
-#endif
-	atomic_set(&nf_conntrack_untracked.ct_general.use, 1);
-	/*  - and look it like as a confirmed connection */
-	set_bit(IPS_CONFIRMED_BIT, &nf_conntrack_untracked.status);
-
-=======
 #ifdef CONFIG_NF_CONNTRACK_ZONES
 	ret = nf_ct_extend_register(&nf_ct_zone_extend);
 	if (ret < 0)
@@ -1548,7 +1470,6 @@
 	}
 	/*  - and look it like as a confirmed connection */
 	nf_ct_untracked_status_or(IPS_CONFIRMED | IPS_UNTRACKED);
->>>>>>> 02f8c6ae
 	return 0;
 
 #ifdef CONFIG_NF_CONNTRACK_ZONES
@@ -1596,12 +1517,7 @@
 	}
 
 	net->ct.htable_size = nf_conntrack_htable_size;
-<<<<<<< HEAD
-	net->ct.hash = nf_ct_alloc_hashtable(&net->ct.htable_size,
-					     &net->ct.hash_vmalloc, 1);
-=======
 	net->ct.hash = nf_ct_alloc_hashtable(&net->ct.htable_size, 1);
->>>>>>> 02f8c6ae
 	if (!net->ct.hash) {
 		ret = -ENOMEM;
 		printk(KERN_ERR "Unable to create nf_conntrack_hash\n");
@@ -1629,12 +1545,7 @@
 err_acct:
 	nf_conntrack_expect_fini(net);
 err_expect:
-<<<<<<< HEAD
-	nf_ct_free_hashtable(net->ct.hash, net->ct.hash_vmalloc,
-			     net->ct.htable_size);
-=======
 	nf_ct_free_hashtable(net->ct.hash, net->ct.htable_size);
->>>>>>> 02f8c6ae
 err_hash:
 	kmem_cache_destroy(net->ct.nf_conntrack_cachep);
 err_cache:
