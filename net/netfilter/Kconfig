menu "Core Netfilter Configuration"
	depends on NET && INET && NETFILTER

config NETFILTER_NETLINK
	tristate

config NETFILTER_NETLINK_QUEUE
	tristate "Netfilter NFQUEUE over NFNETLINK interface"
	depends on NETFILTER_ADVANCED
	select NETFILTER_NETLINK
	help
	  If this option is enabled, the kernel will include support
	  for queueing packets via NFNETLINK.
	  
config NETFILTER_NETLINK_LOG
	tristate "Netfilter LOG over NFNETLINK interface"
	default m if NETFILTER_ADVANCED=n
	select NETFILTER_NETLINK
	help
	  If this option is enabled, the kernel will include support
	  for logging packets via NFNETLINK.

	  This obsoletes the existing ipt_ULOG and ebg_ulog mechanisms,
	  and is also scheduled to replace the old syslog-based ipt_LOG
	  and ip6t_LOG modules.

config NF_CONNTRACK
	tristate "Netfilter connection tracking support"
	default m if NETFILTER_ADVANCED=n
	help
	  Connection tracking keeps a record of what packets have passed
	  through your machine, in order to figure out how they are related
	  into connections.

	  This is required to do Masquerading or other kinds of Network
	  Address Translation.  It can also be used to enhance packet
	  filtering (see `Connection state match support' below).

	  To compile it as a module, choose M here.  If unsure, say N.

if NF_CONNTRACK

config NF_CONNTRACK_MARK
	bool  'Connection mark tracking support'
	depends on NETFILTER_ADVANCED
	help
	  This option enables support for connection marks, used by the
	  `CONNMARK' target and `connmark' match. Similar to the mark value
	  of packets, but this mark value is kept in the conntrack session
	  instead of the individual packets.

config NF_CONNTRACK_SECMARK
	bool  'Connection tracking security mark support'
	depends on NETWORK_SECMARK
	default m if NETFILTER_ADVANCED=n
	help
	  This option enables security markings to be applied to
	  connections.  Typically they are copied to connections from
	  packets using the CONNSECMARK target and copied back from
	  connections to packets with the same target, with the packets
	  being originally labeled via SECMARK.

	  If unsure, say 'N'.

config NF_CONNTRACK_ZONES
	bool  'Connection tracking zones'
	depends on NETFILTER_ADVANCED
	depends on NETFILTER_XT_TARGET_CT
	help
	  This option enables support for connection tracking zones.
	  Normally, each connection needs to have a unique system wide
	  identity. Connection tracking zones allow to have multiple
	  connections using the same identity, as long as they are
	  contained in different zones.

	  If unsure, say `N'.

config NF_CONNTRACK_EVENTS
	bool "Connection tracking events"
	depends on NETFILTER_ADVANCED
	help
	  If this option is enabled, the connection tracking code will
	  provide a notifier chain that can be used by other kernel code
	  to get notified about changes in the connection tracking state.

	  If unsure, say `N'.

config NF_CONNTRACK_TIMESTAMP
	bool  'Connection tracking timestamping'
	depends on NETFILTER_ADVANCED
	help
	  This option enables support for connection tracking timestamping.
	  This allows you to store the flow start-time and to obtain
	  the flow-stop time (once it has been destroyed) via Connection
	  tracking events.

	  If unsure, say `N'.

config NF_CT_PROTO_DCCP
	tristate 'DCCP protocol connection tracking support (EXPERIMENTAL)'
	depends on EXPERIMENTAL
	depends on NETFILTER_ADVANCED
	default IP_DCCP
	help
	  With this option enabled, the layer 3 independent connection
	  tracking code will be able to do state tracking on DCCP connections.

	  If unsure, say 'N'.

config NF_CT_PROTO_GRE
	tristate

config NF_CT_PROTO_SCTP
	tristate 'SCTP protocol connection tracking support (EXPERIMENTAL)'
	depends on EXPERIMENTAL
	depends on NETFILTER_ADVANCED
	default IP_SCTP
	help
	  With this option enabled, the layer 3 independent connection
	  tracking code will be able to do state tracking on SCTP connections.

	  If you want to compile it as a module, say M here and read
	  <file:Documentation/kbuild/modules.txt>.  If unsure, say `N'.

config NF_CT_PROTO_UDPLITE
	tristate 'UDP-Lite protocol connection tracking support'
	depends on NETFILTER_ADVANCED
	help
	  With this option enabled, the layer 3 independent connection
	  tracking code will be able to do state tracking on UDP-Lite
	  connections.

	  To compile it as a module, choose M here.  If unsure, say N.

config NF_CONNTRACK_AMANDA
	tristate "Amanda backup protocol support"
	depends on NETFILTER_ADVANCED
	select TEXTSEARCH
	select TEXTSEARCH_KMP
	help
	  If you are running the Amanda backup package <http://www.amanda.org/>
	  on this machine or machines that will be MASQUERADED through this
	  machine, then you may want to enable this feature.  This allows the
	  connection tracking and natting code to allow the sub-channels that
	  Amanda requires for communication of the backup data, messages and
	  index.

	  To compile it as a module, choose M here.  If unsure, say N.

config NF_CONNTRACK_FTP
	tristate "FTP protocol support"
	default m if NETFILTER_ADVANCED=n
	help
	  Tracking FTP connections is problematic: special helpers are
	  required for tracking them, and doing masquerading and other forms
	  of Network Address Translation on them.

	  This is FTP support on Layer 3 independent connection tracking.
	  Layer 3 independent connection tracking is experimental scheme
	  which generalize ip_conntrack to support other layer 3 protocols.

	  To compile it as a module, choose M here.  If unsure, say N.

config NF_CONNTRACK_H323
	tristate "H.323 protocol support"
	depends on (IPV6 || IPV6=n)
	depends on NETFILTER_ADVANCED
	help
	  H.323 is a VoIP signalling protocol from ITU-T. As one of the most
	  important VoIP protocols, it is widely used by voice hardware and
	  software including voice gateways, IP phones, Netmeeting, OpenPhone,
	  Gnomemeeting, etc.

	  With this module you can support H.323 on a connection tracking/NAT
	  firewall.

	  This module supports RAS, Fast Start, H.245 Tunnelling, Call
	  Forwarding, RTP/RTCP and T.120 based audio, video, fax, chat,
	  whiteboard, file transfer, etc. For more information, please
	  visit http://nath323.sourceforge.net/.

	  To compile it as a module, choose M here.  If unsure, say N.

config NF_CONNTRACK_IRC
	tristate "IRC protocol support"
	default m if NETFILTER_ADVANCED=n
	help
	  There is a commonly-used extension to IRC called
	  Direct Client-to-Client Protocol (DCC).  This enables users to send
	  files to each other, and also chat to each other without the need
	  of a server.  DCC Sending is used anywhere you send files over IRC,
	  and DCC Chat is most commonly used by Eggdrop bots.  If you are
	  using NAT, this extension will enable you to send files and initiate
	  chats.  Note that you do NOT need this extension to get files or
	  have others initiate chats, or everything else in IRC.

	  To compile it as a module, choose M here.  If unsure, say N.

config NF_CONNTRACK_BROADCAST
	tristate

config NF_CONNTRACK_NETBIOS_NS
	tristate "NetBIOS name service protocol support"
	depends on NETFILTER_ADVANCED
	select NF_CONNTRACK_BROADCAST
	help
	  NetBIOS name service requests are sent as broadcast messages from an
	  unprivileged port and responded to with unicast messages to the
	  same port. This make them hard to firewall properly because connection
	  tracking doesn't deal with broadcasts. This helper tracks locally
	  originating NetBIOS name service requests and the corresponding
	  responses. It relies on correct IP address configuration, specifically
	  netmask and broadcast address. When properly configured, the output
	  of "ip address show" should look similar to this:

	  $ ip -4 address show eth0
	  4: eth0: <BROADCAST,MULTICAST,UP> mtu 1500 qdisc pfifo_fast qlen 1000
	      inet 172.16.2.252/24 brd 172.16.2.255 scope global eth0

	  To compile it as a module, choose M here.  If unsure, say N.

config NF_CONNTRACK_SNMP
	tristate "SNMP service protocol support"
	depends on NETFILTER_ADVANCED
	select NF_CONNTRACK_BROADCAST
	help
	  SNMP service requests are sent as broadcast messages from an
	  unprivileged port and responded to with unicast messages to the
	  same port. This make them hard to firewall properly because connection
	  tracking doesn't deal with broadcasts. This helper tracks locally
	  originating SNMP service requests and the corresponding
	  responses. It relies on correct IP address configuration, specifically
	  netmask and broadcast address.

	  To compile it as a module, choose M here.  If unsure, say N.

config NF_CONNTRACK_PPTP
	tristate "PPtP protocol support"
	depends on NETFILTER_ADVANCED
	select NF_CT_PROTO_GRE
	help
	  This module adds support for PPTP (Point to Point Tunnelling
	  Protocol, RFC2637) connection tracking and NAT.

	  If you are running PPTP sessions over a stateful firewall or NAT
	  box, you may want to enable this feature.

	  Please note that not all PPTP modes of operation are supported yet.
	  Specifically these limitations exist:
	    - Blindly assumes that control connections are always established
	      in PNS->PAC direction. This is a violation of RFC2637.
	    - Only supports a single call within each session

	  To compile it as a module, choose M here.  If unsure, say N.

config NF_CONNTRACK_SANE
	tristate "SANE protocol support (EXPERIMENTAL)"
	depends on EXPERIMENTAL
	depends on NETFILTER_ADVANCED
	help
	  SANE is a protocol for remote access to scanners as implemented
	  by the 'saned' daemon. Like FTP, it uses separate control and
	  data connections.

	  With this module you can support SANE on a connection tracking
	  firewall.

	  To compile it as a module, choose M here.  If unsure, say N.

config NF_CONNTRACK_SIP
	tristate "SIP protocol support"
	default m if NETFILTER_ADVANCED=n
	help
	  SIP is an application-layer control protocol that can establish,
	  modify, and terminate multimedia sessions (conferences) such as
	  Internet telephony calls. With the ip_conntrack_sip and
	  the nf_nat_sip modules you can support the protocol on a connection
	  tracking/NATing firewall.

	  To compile it as a module, choose M here.  If unsure, say N.

config NF_CONNTRACK_TFTP
	tristate "TFTP protocol support"
	depends on NETFILTER_ADVANCED
	help
	  TFTP connection tracking helper, this is required depending
	  on how restrictive your ruleset is.
	  If you are using a tftp client behind -j SNAT or -j MASQUERADING
	  you will need this.

	  To compile it as a module, choose M here.  If unsure, say N.

config NF_CONNTRACK_SLP
	tristate "SLP protocol support"
	depends on NF_CONNTRACK
	depends on NETFILTER_ADVANCED
	help
	  SLP queries are sometimes sent as broadcast messages from an
	  unprivileged port and responded to with unicast messages to the
	  same port. This make them hard to firewall properly because connection
	  tracking doesn't deal with broadcasts. This helper tracks locally
	  originating broadcast SLP queries and the corresponding
	  responses. It relies on correct IP address configuration, specifically
	  netmask and broadcast address.

	  To compile it as a module, choose M here.  If unsure, say N.

config NF_CT_NETLINK
	tristate 'Connection tracking netlink interface'
	select NETFILTER_NETLINK
	default m if NETFILTER_ADVANCED=n
	help
	  This option enables support for a netlink-based userspace interface

endif # NF_CONNTRACK

# transparent proxy support
config NETFILTER_TPROXY
	tristate "Transparent proxying support (EXPERIMENTAL)"
	depends on EXPERIMENTAL
	depends on IP_NF_MANGLE
	depends on NETFILTER_ADVANCED
	help
	  This option enables transparent proxying support, that is,
	  support for handling non-locally bound IPv4 TCP and UDP sockets.
	  For it to work you will have to configure certain iptables rules
	  and use policy routing. For more information on how to set it up
	  see Documentation/networking/tproxy.txt.

	  To compile it as a module, choose M here.  If unsure, say N.

config NETFILTER_XTABLES
	tristate "Netfilter Xtables support (required for ip_tables)"
	default m if NETFILTER_ADVANCED=n
	help
	  This is required if you intend to use any of ip_tables,
	  ip6_tables or arp_tables.

if NETFILTER_XTABLES

comment "Xtables combined modules"

config NETFILTER_XT_MARK
	tristate 'nfmark target and match support'
	default m if NETFILTER_ADVANCED=n
	---help---
	This option adds the "MARK" target and "mark" match.

	Netfilter mark matching allows you to match packets based on the
	"nfmark" value in the packet.
	The target allows you to create rules in the "mangle" table which alter
	the netfilter mark (nfmark) field associated with the packet.

	Prior to routing, the nfmark can influence the routing method (see
	"Use netfilter MARK value as routing key") and can also be used by
	other subsystems to change their behavior.

config NETFILTER_XT_CONNMARK
	tristate 'ctmark target and match support'
	depends on NF_CONNTRACK
	depends on NETFILTER_ADVANCED
	select NF_CONNTRACK_MARK
	---help---
	This option adds the "CONNMARK" target and "connmark" match.

	Netfilter allows you to store a mark value per connection (a.k.a.
	ctmark), similarly to the packet mark (nfmark). Using this
	target and match, you can set and match on this mark.

config NETFILTER_XT_SET
	tristate 'set target and match support'
	depends on IP_SET
	depends on NETFILTER_ADVANCED
	help
	  This option adds the "SET" target and "set" match.

	  Using this target and match, you can add/delete and match
	  elements in the sets created by ipset(8).

	  To compile it as a module, choose M here.  If unsure, say N.

# alphabetically ordered list of targets

<<<<<<< HEAD
=======
comment "Xtables targets"

>>>>>>> 99f4964c
config NETFILTER_XT_TARGET_AUDIT
	tristate "AUDIT target support"
	depends on AUDIT
	depends on NETFILTER_ADVANCED
<<<<<<< HEAD
	help
=======
	---help---
>>>>>>> 99f4964c
	  This option adds a 'AUDIT' target, which can be used to create
	  audit records for packets dropped/accepted.

	  To compileit as a module, choose M here. If unsure, say N.

<<<<<<< HEAD
=======
config NETFILTER_XT_TARGET_CHECKSUM
	tristate "CHECKSUM target support"
	depends on IP_NF_MANGLE || IP6_NF_MANGLE
	depends on NETFILTER_ADVANCED
	---help---
	  This option adds a `CHECKSUM' target, which can be used in the iptables mangle
	  table.

	  You can use this target to compute and fill in the checksum in
	  a packet that lacks a checksum.  This is particularly useful,
	  if you need to work around old applications such as dhcp clients,
	  that do not work well with checksum offloads, but don't want to disable
	  checksum offload in your device.

	  To compile it as a module, choose M here.  If unsure, say N.

>>>>>>> 99f4964c
config NETFILTER_XT_TARGET_CLASSIFY
	tristate '"CLASSIFY" target support'
	depends on NETFILTER_ADVANCED
	help
	  This option adds a `CLASSIFY' target, which enables the user to set
	  the priority of a packet. Some qdiscs can use this value for
	  classification, among these are:

  	  atm, cbq, dsmark, pfifo_fast, htb, prio

	  To compile it as a module, choose M here.  If unsure, say N.

config NETFILTER_XT_TARGET_CONNMARK
	tristate  '"CONNMARK" target support'
	depends on NF_CONNTRACK
	depends on NETFILTER_ADVANCED
	select NETFILTER_XT_CONNMARK
	---help---
	This is a backwards-compat option for the user's convenience
	(e.g. when running oldconfig). It selects
	CONFIG_NETFILTER_XT_CONNMARK (combined connmark/CONNMARK module).

config NETFILTER_XT_TARGET_CONNSECMARK
	tristate '"CONNSECMARK" target support'
	depends on NF_CONNTRACK && NF_CONNTRACK_SECMARK
	default m if NETFILTER_ADVANCED=n
	help
	  The CONNSECMARK target copies security markings from packets
	  to connections, and restores security markings from connections
	  to packets (if the packets are not already marked).  This would
	  normally be used in conjunction with the SECMARK target.

	  To compile it as a module, choose M here.  If unsure, say N.

config NETFILTER_XT_TARGET_CT
	tristate '"CT" target support'
	depends on NF_CONNTRACK
	depends on IP_NF_RAW || IP6_NF_RAW
	depends on NETFILTER_ADVANCED
	help
	  This options adds a `CT' target, which allows to specify initial
	  connection tracking parameters like events to be delivered and
	  the helper to be used.

	  To compile it as a module, choose M here.  If unsure, say N.

config NETFILTER_XT_TARGET_DSCP
	tristate '"DSCP" and "TOS" target support'
	depends on IP_NF_MANGLE || IP6_NF_MANGLE
	depends on NETFILTER_ADVANCED
	help
	  This option adds a `DSCP' target, which allows you to manipulate
	  the IPv4/IPv6 header DSCP field (differentiated services codepoint).

	  The DSCP field can have any value between 0x0 and 0x3f inclusive.

	  It also adds the "TOS" target, which allows you to create rules in
	  the "mangle" table which alter the Type Of Service field of an IPv4
	  or the Priority field of an IPv6 packet, prior to routing.

	  To compile it as a module, choose M here.  If unsure, say N.

config NETFILTER_XT_TARGET_HL
	tristate '"HL" hoplimit target support'
	depends on IP_NF_MANGLE || IP6_NF_MANGLE
	depends on NETFILTER_ADVANCED
	---help---
	This option adds the "HL" (for IPv6) and "TTL" (for IPv4)
	targets, which enable the user to change the
	hoplimit/time-to-live value of the IP header.

	While it is safe to decrement the hoplimit/TTL value, the
	modules also allow to increment and set the hoplimit value of
	the header to arbitrary values. This is EXTREMELY DANGEROUS
	since you can easily create immortal packets that loop
	forever on the network.

config NETFILTER_XT_TARGET_IDLETIMER
	tristate  "IDLETIMER target support"
	depends on NETFILTER_ADVANCED
	help

	  This option adds the `IDLETIMER' target.  Each matching packet
	  resets the timer associated with label specified when the rule is
	  added.  When the timer expires, it triggers a sysfs notification.
	  The remaining time for expiration can be read via sysfs.

	  To compile it as a module, choose M here.  If unsure, say N.

config NETFILTER_XT_TARGET_LED
	tristate '"LED" target support'
	depends on LEDS_CLASS && LEDS_TRIGGERS
	depends on NETFILTER_ADVANCED
	help
	  This option adds a `LED' target, which allows you to blink LEDs in
	  response to particular packets passing through your machine.

	  This can be used to turn a spare LED into a network activity LED,
	  which only flashes in response to FTP transfers, for example.  Or
	  you could have an LED which lights up for a minute or two every time
	  somebody connects to your machine via SSH.

	  You will need support for the "led" class to make this work.

	  To create an LED trigger for incoming SSH traffic:
	    iptables -A INPUT -p tcp --dport 22 -j LED --led-trigger-id ssh --led-delay 1000

	  Then attach the new trigger to an LED on your system:
	    echo netfilter-ssh > /sys/class/leds/<ledname>/trigger

	  For more information on the LEDs available on your system, see
	  Documentation/leds-class.txt

config NETFILTER_XT_TARGET_MARK
	tristate '"MARK" target support'
	depends on NETFILTER_ADVANCED
	select NETFILTER_XT_MARK
	---help---
	This is a backwards-compat option for the user's convenience
	(e.g. when running oldconfig). It selects
	CONFIG_NETFILTER_XT_MARK (combined mark/MARK module).

config NETFILTER_XT_TARGET_NFLOG
	tristate '"NFLOG" target support'
	default m if NETFILTER_ADVANCED=n
	select NETFILTER_NETLINK_LOG
	help
	  This option enables the NFLOG target, which allows to LOG
	  messages through nfnetlink_log.

	  To compile it as a module, choose M here.  If unsure, say N.

config NETFILTER_XT_TARGET_NFQUEUE
	tristate '"NFQUEUE" target Support'
	depends on NETFILTER_ADVANCED
	select NETFILTER_NETLINK_QUEUE
	help
	  This target replaced the old obsolete QUEUE target.

	  As opposed to QUEUE, it supports 65535 different queues,
	  not just one.

	  To compile it as a module, choose M here.  If unsure, say N.

config NETFILTER_XT_TARGET_NOTRACK
	tristate  '"NOTRACK" target support'
	depends on IP_NF_RAW || IP6_NF_RAW
	depends on NF_CONNTRACK
	depends on NETFILTER_ADVANCED
	help
	  The NOTRACK target allows a select rule to specify
	  which packets *not* to enter the conntrack/NAT
	  subsystem with all the consequences (no ICMP error tracking,
	  no protocol helpers for the selected packets).

	  If you want to compile it as a module, say M here and read
	  <file:Documentation/kbuild/modules.txt>.  If unsure, say `N'.

config NETFILTER_XT_TARGET_RATEEST
	tristate '"RATEEST" target support'
	depends on NETFILTER_ADVANCED
	help
	  This option adds a `RATEEST' target, which allows to measure
	  rates similar to TC estimators. The `rateest' match can be
	  used to match on the measured rates.

	  To compile it as a module, choose M here.  If unsure, say N.

config NETFILTER_XT_TARGET_TEE
	tristate '"TEE" - packet cloning to alternate destination'
	depends on NETFILTER_ADVANCED
	depends on (IPV6 || IPV6=n)
	depends on !NF_CONNTRACK || NF_CONNTRACK
	---help---
	This option adds a "TEE" target with which a packet can be cloned and
	this clone be rerouted to another nexthop.

config NETFILTER_XT_TARGET_TPROXY
	tristate '"TPROXY" target support (EXPERIMENTAL)'
	depends on EXPERIMENTAL
	depends on NETFILTER_TPROXY
	depends on NETFILTER_XTABLES
	depends on NETFILTER_ADVANCED
	select NF_DEFRAG_IPV4
	select NF_DEFRAG_IPV6 if IP6_NF_IPTABLES
	help
	  This option adds a `TPROXY' target, which is somewhat similar to
	  REDIRECT.  It can only be used in the mangle table and is useful
	  to redirect traffic to a transparent proxy.  It does _not_ depend
	  on Netfilter connection tracking and NAT, unlike REDIRECT.

	  To compile it as a module, choose M here.  If unsure, say N.

config NETFILTER_XT_TARGET_TRACE
	tristate  '"TRACE" target support'
	depends on IP_NF_RAW || IP6_NF_RAW
	depends on NETFILTER_ADVANCED
	help
	  The TRACE target allows you to mark packets so that the kernel
	  will log every rule which match the packets as those traverse
	  the tables, chains, rules.

	  If you want to compile it as a module, say M here and read
	  <file:Documentation/kbuild/modules.txt>.  If unsure, say `N'.

config NETFILTER_XT_TARGET_SECMARK
	tristate '"SECMARK" target support'
	depends on NETWORK_SECMARK
	default m if NETFILTER_ADVANCED=n
	help
	  The SECMARK target allows security marking of network
	  packets, for use with security subsystems.

	  To compile it as a module, choose M here.  If unsure, say N.

config NETFILTER_XT_TARGET_TCPMSS
	tristate '"TCPMSS" target support'
	depends on (IPV6 || IPV6=n)
	default m if NETFILTER_ADVANCED=n
	---help---
	  This option adds a `TCPMSS' target, which allows you to alter the
	  MSS value of TCP SYN packets, to control the maximum size for that
	  connection (usually limiting it to your outgoing interface's MTU
	  minus 40).

	  This is used to overcome criminally braindead ISPs or servers which
	  block ICMP Fragmentation Needed packets.  The symptoms of this
	  problem are that everything works fine from your Linux
	  firewall/router, but machines behind it can never exchange large
	  packets:
	        1) Web browsers connect, then hang with no data received.
	        2) Small mail works fine, but large emails hang.
	        3) ssh works fine, but scp hangs after initial handshaking.

	  Workaround: activate this option and add a rule to your firewall
	  configuration like:

	  iptables -A FORWARD -p tcp --tcp-flags SYN,RST SYN \
	                 -j TCPMSS --clamp-mss-to-pmtu

	  To compile it as a module, choose M here.  If unsure, say N.

config NETFILTER_XT_TARGET_TCPOPTSTRIP
	tristate '"TCPOPTSTRIP" target support (EXPERIMENTAL)'
	depends on EXPERIMENTAL
	depends on IP_NF_MANGLE || IP6_NF_MANGLE
	depends on NETFILTER_ADVANCED
	help
	  This option adds a "TCPOPTSTRIP" target, which allows you to strip
	  TCP options from TCP packets.

# alphabetically ordered list of matches

comment "Xtables matches"

config NETFILTER_XT_MATCH_ADDRTYPE
	tristate '"addrtype" address type match support'
	depends on NETFILTER_ADVANCED
	---help---
	  This option allows you to match what routing thinks of an address,
	  eg. UNICAST, LOCAL, BROADCAST, ...

	  If you want to compile it as a module, say M here and read
	  <file:Documentation/kbuild/modules.txt>.  If unsure, say `N'.

config NETFILTER_XT_MATCH_CLUSTER
	tristate '"cluster" match support'
	depends on NF_CONNTRACK
	depends on NETFILTER_ADVANCED
	---help---
	  This option allows you to build work-load-sharing clusters of
	  network servers/stateful firewalls without having a dedicated
	  load-balancing router/server/switch. Basically, this match returns
	  true when the packet must be handled by this cluster node. Thus,
	  all nodes see all packets and this match decides which node handles
	  what packets. The work-load sharing algorithm is based on source
	  address hashing.

	  If you say Y or M here, try `iptables -m cluster --help` for
	  more information.

config NETFILTER_XT_MATCH_COMMENT
	tristate  '"comment" match support'
	depends on NETFILTER_ADVANCED
	help
	  This option adds a `comment' dummy-match, which allows you to put
	  comments in your iptables ruleset.

	  If you want to compile it as a module, say M here and read
	  <file:Documentation/kbuild/modules.txt>.  If unsure, say `N'.

config NETFILTER_XT_MATCH_CONNBYTES
	tristate  '"connbytes" per-connection counter match support'
	depends on NF_CONNTRACK
	depends on NETFILTER_ADVANCED
	help
	  This option adds a `connbytes' match, which allows you to match the
	  number of bytes and/or packets for each direction within a connection.

	  If you want to compile it as a module, say M here and read
	  <file:Documentation/kbuild/modules.txt>.  If unsure, say `N'.

config NETFILTER_XT_MATCH_CONNLIMIT
	tristate '"connlimit" match support"'
	depends on NF_CONNTRACK
	depends on NETFILTER_ADVANCED
	---help---
	  This match allows you to match against the number of parallel
	  connections to a server per client IP address (or address block).

config NETFILTER_XT_MATCH_CONNMARK
	tristate  '"connmark" connection mark match support'
	depends on NF_CONNTRACK
	depends on NETFILTER_ADVANCED
	select NETFILTER_XT_CONNMARK
	---help---
	This is a backwards-compat option for the user's convenience
	(e.g. when running oldconfig). It selects
	CONFIG_NETFILTER_XT_CONNMARK (combined connmark/CONNMARK module).

config NETFILTER_XT_MATCH_CONNTRACK
	tristate '"conntrack" connection tracking match support'
	depends on NF_CONNTRACK
	default m if NETFILTER_ADVANCED=n
	help
	  This is a general conntrack match module, a superset of the state match.

	  It allows matching on additional conntrack information, which is
	  useful in complex configurations, such as NAT gateways with multiple
	  internet links or tunnels.

	  To compile it as a module, choose M here.  If unsure, say N.

config NETFILTER_XT_MATCH_CPU
	tristate '"cpu" match support'
	depends on NETFILTER_ADVANCED
	help
	  CPU matching allows you to match packets based on the CPU
	  currently handling the packet.

	  To compile it as a module, choose M here.  If unsure, say N.

config NETFILTER_XT_MATCH_DCCP
	tristate '"dccp" protocol match support'
	depends on NETFILTER_ADVANCED
	default IP_DCCP
	help
	  With this option enabled, you will be able to use the iptables
	  `dccp' match in order to match on DCCP source/destination ports
	  and DCCP flags.

	  If you want to compile it as a module, say M here and read
	  <file:Documentation/kbuild/modules.txt>.  If unsure, say `N'.

config NETFILTER_XT_MATCH_DEVGROUP
	tristate '"devgroup" match support'
	depends on NETFILTER_ADVANCED
	help
	  This options adds a `devgroup' match, which allows to match on the
	  device group a network device is assigned to.

	  To compile it as a module, choose M here.  If unsure, say N.

config NETFILTER_XT_MATCH_DSCP
	tristate '"dscp" and "tos" match support'
	depends on NETFILTER_ADVANCED
	help
	  This option adds a `DSCP' match, which allows you to match against
	  the IPv4/IPv6 header DSCP field (differentiated services codepoint).

	  The DSCP field can have any value between 0x0 and 0x3f inclusive.

	  It will also add a "tos" match, which allows you to match packets
	  based on the Type Of Service fields of the IPv4 packet (which share
	  the same bits as DSCP).

	  To compile it as a module, choose M here.  If unsure, say N.

config NETFILTER_XT_MATCH_ESP
	tristate '"esp" match support'
	depends on NETFILTER_ADVANCED
	help
	  This match extension allows you to match a range of SPIs
	  inside ESP header of IPSec packets.

	  To compile it as a module, choose M here.  If unsure, say N.

config NETFILTER_XT_MATCH_HASHLIMIT
	tristate '"hashlimit" match support'
	depends on (IP6_NF_IPTABLES || IP6_NF_IPTABLES=n)
	depends on NETFILTER_ADVANCED
	help
	  This option adds a `hashlimit' match.

	  As opposed to `limit', this match dynamically creates a hash table
	  of limit buckets, based on your selection of source/destination
	  addresses and/or ports.

	  It enables you to express policies like `10kpps for any given
	  destination address' or `500pps from any given source address'
	  with a single rule.

config NETFILTER_XT_MATCH_HELPER
	tristate '"helper" match support'
	depends on NF_CONNTRACK
	depends on NETFILTER_ADVANCED
	help
	  Helper matching allows you to match packets in dynamic connections
	  tracked by a conntrack-helper, ie. ip_conntrack_ftp

	  To compile it as a module, choose M here.  If unsure, say Y.

config NETFILTER_XT_MATCH_HL
	tristate '"hl" hoplimit/TTL match support'
	depends on NETFILTER_ADVANCED
	---help---
	HL matching allows you to match packets based on the hoplimit
	in the IPv6 header, or the time-to-live field in the IPv4
	header of the packet.

config NETFILTER_XT_MATCH_IPRANGE
	tristate '"iprange" address range match support'
	depends on NETFILTER_ADVANCED
	---help---
	This option adds a "iprange" match, which allows you to match based on
	an IP address range. (Normal iptables only matches on single addresses
	with an optional mask.)

	If unsure, say M.

config NETFILTER_XT_MATCH_IPVS
	tristate '"ipvs" match support'
	depends on IP_VS
	depends on NETFILTER_ADVANCED
	depends on NF_CONNTRACK
	help
	  This option allows you to match against IPVS properties of a packet.

	  If unsure, say N.

config NETFILTER_XT_MATCH_LENGTH
	tristate '"length" match support'
	depends on NETFILTER_ADVANCED
	help
	  This option allows you to match the length of a packet against a
	  specific value or range of values.

	  To compile it as a module, choose M here.  If unsure, say N.

config NETFILTER_XT_MATCH_LIMIT
	tristate '"limit" match support'
	depends on NETFILTER_ADVANCED
	help
	  limit matching allows you to control the rate at which a rule can be
	  matched: mainly useful in combination with the LOG target ("LOG
	  target support", below) and to avoid some Denial of Service attacks.

	  To compile it as a module, choose M here.  If unsure, say N.

config NETFILTER_XT_MATCH_MAC
	tristate '"mac" address match support'
	depends on NETFILTER_ADVANCED
	help
	  MAC matching allows you to match packets based on the source
	  Ethernet address of the packet.

	  To compile it as a module, choose M here.  If unsure, say N.

config NETFILTER_XT_MATCH_MARK
	tristate '"mark" match support'
	depends on NETFILTER_ADVANCED
	select NETFILTER_XT_MARK
	---help---
	This is a backwards-compat option for the user's convenience
	(e.g. when running oldconfig). It selects
	CONFIG_NETFILTER_XT_MARK (combined mark/MARK module).

config NETFILTER_XT_MATCH_MULTIPORT
	tristate '"multiport" Multiple port match support'
	depends on NETFILTER_ADVANCED
	help
	  Multiport matching allows you to match TCP or UDP packets based on
	  a series of source or destination ports: normally a rule can only
	  match a single range of ports.

	  To compile it as a module, choose M here.  If unsure, say N.

config NETFILTER_XT_MATCH_OSF
	tristate '"osf" Passive OS fingerprint match'
	depends on NETFILTER_ADVANCED && NETFILTER_NETLINK
	help
	  This option selects the Passive OS Fingerprinting match module
	  that allows to passively match the remote operating system by
	  analyzing incoming TCP SYN packets.

	  Rules and loading software can be downloaded from
	  http://www.ioremap.net/projects/osf

	  To compile it as a module, choose M here.  If unsure, say N.

config NETFILTER_XT_MATCH_OWNER
	tristate '"owner" match support'
	depends on NETFILTER_ADVANCED
	---help---
	Socket owner matching allows you to match locally-generated packets
	based on who created the socket: the user or group. It is also
	possible to check whether a socket actually exists.

config NETFILTER_XT_MATCH_POLICY
	tristate 'IPsec "policy" match support'
	depends on XFRM
	default m if NETFILTER_ADVANCED=n
	help
	  Policy matching allows you to match packets based on the
	  IPsec policy that was used during decapsulation/will
	  be used during encapsulation.

	  To compile it as a module, choose M here.  If unsure, say N.

config NETFILTER_XT_MATCH_PHYSDEV
	tristate '"physdev" match support'
	depends on BRIDGE && BRIDGE_NETFILTER
	depends on NETFILTER_ADVANCED
	help
	  Physdev packet matching matches against the physical bridge ports
	  the IP packet arrived on or will leave by.

	  To compile it as a module, choose M here.  If unsure, say N.

config NETFILTER_XT_MATCH_PKTTYPE
	tristate '"pkttype" packet type match support'
	depends on NETFILTER_ADVANCED
	help
	  Packet type matching allows you to match a packet by
	  its "class", eg. BROADCAST, MULTICAST, ...

	  Typical usage:
	  iptables -A INPUT -m pkttype --pkt-type broadcast -j LOG

	  To compile it as a module, choose M here.  If unsure, say N.

config NETFILTER_XT_MATCH_QUOTA
	tristate '"quota" match support'
	depends on NETFILTER_ADVANCED
	help
	  This option adds a `quota' match, which allows to match on a
	  byte counter.

	  If you want to compile it as a module, say M here and read
	  <file:Documentation/kbuild/modules.txt>.  If unsure, say `N'.

config NETFILTER_XT_MATCH_RATEEST
	tristate '"rateest" match support'
	depends on NETFILTER_ADVANCED
	select NETFILTER_XT_TARGET_RATEEST
	help
	  This option adds a `rateest' match, which allows to match on the
	  rate estimated by the RATEEST target.

	  To compile it as a module, choose M here.  If unsure, say N.

config NETFILTER_XT_MATCH_REALM
	tristate  '"realm" match support'
	depends on NETFILTER_ADVANCED
	select IP_ROUTE_CLASSID
	help
	  This option adds a `realm' match, which allows you to use the realm
	  key from the routing subsystem inside iptables.

	  This match pretty much resembles the CONFIG_NET_CLS_ROUTE4 option 
	  in tc world.

	  If you want to compile it as a module, say M here and read
	  <file:Documentation/kbuild/modules.txt>.  If unsure, say `N'.

config NETFILTER_XT_MATCH_RECENT
	tristate '"recent" match support'
	depends on NETFILTER_ADVANCED
	---help---
	This match is used for creating one or many lists of recently
	used addresses and then matching against that/those list(s).

	Short options are available by using 'iptables -m recent -h'
	Official Website: <http://snowman.net/projects/ipt_recent/>

config NETFILTER_XT_MATCH_SCTP
	tristate  '"sctp" protocol match support (EXPERIMENTAL)'
	depends on EXPERIMENTAL
	depends on NETFILTER_ADVANCED
	default IP_SCTP
	help
	  With this option enabled, you will be able to use the 
	  `sctp' match in order to match on SCTP source/destination ports
	  and SCTP chunk types.

	  If you want to compile it as a module, say M here and read
	  <file:Documentation/kbuild/modules.txt>.  If unsure, say `N'.

config NETFILTER_XT_MATCH_SOCKET
	tristate '"socket" match support (EXPERIMENTAL)'
	depends on EXPERIMENTAL
	depends on NETFILTER_TPROXY
	depends on NETFILTER_XTABLES
	depends on NETFILTER_ADVANCED
	depends on !NF_CONNTRACK || NF_CONNTRACK
	select NF_DEFRAG_IPV4
	select NF_DEFRAG_IPV6 if IP6_NF_IPTABLES
	help
	  This option adds a `socket' match, which can be used to match
	  packets for which a TCP or UDP socket lookup finds a valid socket.
	  It can be used in combination with the MARK target and policy
	  routing to implement full featured non-locally bound sockets.

	  To compile it as a module, choose M here.  If unsure, say N.

config NETFILTER_XT_MATCH_STATE
	tristate '"state" match support'
	depends on NF_CONNTRACK
	default m if NETFILTER_ADVANCED=n
	help
	  Connection state matching allows you to match packets based on their
	  relationship to a tracked connection (ie. previous packets).  This
	  is a powerful tool for packet classification.

	  To compile it as a module, choose M here.  If unsure, say N.

config NETFILTER_XT_MATCH_STATISTIC
	tristate '"statistic" match support'
	depends on NETFILTER_ADVANCED
	help
	  This option adds a `statistic' match, which allows you to match
	  on packets periodically or randomly with a given percentage.

	  To compile it as a module, choose M here.  If unsure, say N.

config NETFILTER_XT_MATCH_STRING
	tristate  '"string" match support'
	depends on NETFILTER_ADVANCED
	select TEXTSEARCH
	select TEXTSEARCH_KMP
	select TEXTSEARCH_BM
	select TEXTSEARCH_FSM
	help
	  This option adds a `string' match, which allows you to look for
	  pattern matchings in packets.

	  To compile it as a module, choose M here.  If unsure, say N.

config NETFILTER_XT_MATCH_TCPMSS
	tristate '"tcpmss" match support'
	depends on NETFILTER_ADVANCED
	help
	  This option adds a `tcpmss' match, which allows you to examine the
	  MSS value of TCP SYN packets, which control the maximum packet size
	  for that connection.

	  To compile it as a module, choose M here.  If unsure, say N.

config NETFILTER_XT_MATCH_TIME
	tristate '"time" match support'
	depends on NETFILTER_ADVANCED
	---help---
	  This option adds a "time" match, which allows you to match based on
	  the packet arrival time (at the machine which netfilter is running)
	  on) or departure time/date (for locally generated packets).

	  If you say Y here, try `iptables -m time --help` for
	  more information.

	  If you want to compile it as a module, say M here.
	  If unsure, say N.

config NETFILTER_XT_MATCH_U32
	tristate '"u32" match support'
	depends on NETFILTER_ADVANCED
	---help---
	  u32 allows you to extract quantities of up to 4 bytes from a packet,
	  AND them with specified masks, shift them by specified amounts and
	  test whether the results are in any of a set of specified ranges.
	  The specification of what to extract is general enough to skip over
	  headers with lengths stored in the packet, as in IP or TCP header
	  lengths.

	  Details and examples are in the kernel module source.

endif # NETFILTER_XTABLES

endmenu

source "net/netfilter/ipset/Kconfig"

source "net/netfilter/ipvs/Kconfig"<|MERGE_RESOLUTION|>--- conflicted
+++ resolved
@@ -381,27 +381,18 @@
 
 # alphabetically ordered list of targets
 
-<<<<<<< HEAD
-=======
 comment "Xtables targets"
 
->>>>>>> 99f4964c
 config NETFILTER_XT_TARGET_AUDIT
 	tristate "AUDIT target support"
 	depends on AUDIT
 	depends on NETFILTER_ADVANCED
-<<<<<<< HEAD
-	help
-=======
-	---help---
->>>>>>> 99f4964c
+	---help---
 	  This option adds a 'AUDIT' target, which can be used to create
 	  audit records for packets dropped/accepted.
 
 	  To compileit as a module, choose M here. If unsure, say N.
 
-<<<<<<< HEAD
-=======
 config NETFILTER_XT_TARGET_CHECKSUM
 	tristate "CHECKSUM target support"
 	depends on IP_NF_MANGLE || IP6_NF_MANGLE
@@ -418,7 +409,6 @@
 
 	  To compile it as a module, choose M here.  If unsure, say N.
 
->>>>>>> 99f4964c
 config NETFILTER_XT_TARGET_CLASSIFY
 	tristate '"CLASSIFY" target support'
 	depends on NETFILTER_ADVANCED
