--- conflicted
+++ resolved
@@ -121,21 +121,12 @@
 	 * calls by looking at the number of nested bh disable calls because
 	 * softirqs always disables bh.
 	 */
-<<<<<<< HEAD
-	if (in_serving_softirq())
-		return -1;
-
-	rcu_read_lock();
-	classid = task_cls_state(current)->classid;
-	rcu_read_unlock();
-=======
 	if (in_serving_softirq()) {
 		/* If there is an sk_classid we'll use that. */
 		if (!skb->sk)
 			return -1;
 		classid = skb->sk->sk_classid;
 	}
->>>>>>> 02f8c6ae
 
 	if (!classid)
 		return -1;
