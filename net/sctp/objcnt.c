--- conflicted
+++ resolved
@@ -132,17 +132,11 @@
 {
 	struct proc_dir_entry *ent;
 
-<<<<<<< HEAD
-	ent = create_proc_entry("sctp_dbg_objcnt", 0, proc_net_sctp);
-=======
 	ent = proc_create("sctp_dbg_objcnt", 0,
 			  proc_net_sctp, &sctp_objcnt_ops);
->>>>>>> 976dde01
 	if (!ent)
 		printk(KERN_WARNING
 			"sctp_dbg_objcnt: Unable to create /proc entry.\n");
-	else
-		ent->proc_fops = &sctp_objcnt_ops;
 }
 
 /* Cleanup the objcount entry in the proc filesystem.  */
