--- conflicted
+++ resolved
@@ -661,15 +661,9 @@
 		    (SCTP_PARAM_IPV6_ADDRESS != parm->type))
 			continue;
 
-<<<<<<< HEAD
 		sctp_param2sockaddr(paddr, (sctp_addr_param_t *)parm, 
 				    ntohs(sh->source));
-		asoc = __sctp_rcv_lookup_association(laddr, paddr, transportp);
-=======
-		sctp_param2sockaddr(paddr, parm, ntohs(sh->source));
-
 		asoc = __sctp_lookup_association(laddr, paddr, transportp);
->>>>>>> ef012690
 		if (asoc)
 			return asoc;
 	}
