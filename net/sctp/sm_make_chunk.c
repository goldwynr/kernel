--- conflicted
+++ resolved
@@ -2037,19 +2037,11 @@
 			*errp = sctp_make_op_error_fixed(asoc, chunk);
 
 		if (*errp) {
-<<<<<<< HEAD
-			sctp_init_cause_fixed(*errp, SCTP_ERROR_UNKNOWN_PARAM,
-					WORD_ROUND(ntohs(param.p->length)));
-			sctp_addto_chunk_fixed(*errp,
-					WORD_ROUND(ntohs(param.p->length)),
-					param.v);
-=======
 			if (!sctp_init_cause_fixed(*errp, SCTP_ERROR_UNKNOWN_PARAM,
 					WORD_ROUND(ntohs(param.p->length))))
 				sctp_addto_chunk_fixed(*errp,
 						WORD_ROUND(ntohs(param.p->length)),
 						param.v);
->>>>>>> 02f8c6ae
 		} else {
 			/* If there is no memory for generating the ERROR
 			 * report as specified, an ABORT will be triggered
