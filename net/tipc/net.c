--- conflicted
+++ resolved
@@ -109,59 +109,6 @@
 */
 
 DEFINE_RWLOCK(tipc_net_lock);
-<<<<<<< HEAD
-struct _zone *tipc_zones[256] = { NULL, };
-struct network tipc_net = { tipc_zones };
-
-struct tipc_node *tipc_net_select_remote_node(u32 addr, u32 ref)
-{
-	return tipc_zone_select_remote_node(tipc_net.zones[tipc_zone(addr)], addr, ref);
-}
-
-u32 tipc_net_select_router(u32 addr, u32 ref)
-{
-	return tipc_zone_select_router(tipc_net.zones[tipc_zone(addr)], addr, ref);
-}
-
-#if 0
-u32 tipc_net_next_node(u32 a)
-{
-	if (tipc_net.zones[tipc_zone(a)])
-		return tipc_zone_next_node(a);
-	return 0;
-}
-#endif
-
-void tipc_net_remove_as_router(u32 router)
-{
-	u32 z_num;
-
-	for (z_num = 1; z_num <= tipc_max_zones; z_num++) {
-		if (!tipc_net.zones[z_num])
-			continue;
-		tipc_zone_remove_as_router(tipc_net.zones[z_num], router);
-	}
-}
-
-void tipc_net_send_external_routes(u32 dest)
-{
-	u32 z_num;
-
-	for (z_num = 1; z_num <= tipc_max_zones; z_num++) {
-		if (tipc_net.zones[z_num])
-			tipc_zone_send_external_routes(tipc_net.zones[z_num], dest);
-	}
-}
-
-static void net_stop(void)
-{
-	u32 z_num;
-
-	for (z_num = 1; z_num <= tipc_max_zones; z_num++)
-		tipc_zone_delete(tipc_net.zones[z_num]);
-}
-=======
->>>>>>> 02f8c6ae
 
 static void net_route_named_msg(struct sk_buff *buf)
 {
@@ -251,13 +198,8 @@
 	tipc_named_reinit();
 	tipc_port_reinit();
 
-<<<<<<< HEAD
-	if ((res = tipc_cltr_init()) ||
-	    (res = tipc_bclink_init())) {
-=======
 	res = tipc_bclink_init();
 	if (res)
->>>>>>> 02f8c6ae
 		return res;
 
 	tipc_k_signal((Handler)tipc_subscr_start, 0);
