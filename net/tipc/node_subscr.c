--- conflicted
+++ resolved
@@ -47,13 +47,8 @@
 void tipc_nodesub_subscribe(struct node_subscr *node_sub, u32 addr, 
 		       void *usr_handle, net_ev_handler handle_down)
 {
-<<<<<<< HEAD
-	node_sub->node = NULL;
-	if (addr == tipc_own_addr)
-=======
 	if (addr == tipc_own_addr) {
 		node_sub->node = NULL;
->>>>>>> 120bda20
 		return;
 	}
 	
