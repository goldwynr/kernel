/*
 * net/tipc/eth_media.c: Ethernet bearer support for TIPC
 *
 * Copyright (c) 2001-2007, Ericsson AB
 * Copyright (c) 2005-2008, 2011, Wind River Systems
 * All rights reserved.
 *
 * Redistribution and use in source and binary forms, with or without
 * modification, are permitted provided that the following conditions are met:
 *
 * 1. Redistributions of source code must retain the above copyright
 *    notice, this list of conditions and the following disclaimer.
 * 2. Redistributions in binary form must reproduce the above copyright
 *    notice, this list of conditions and the following disclaimer in the
 *    documentation and/or other materials provided with the distribution.
 * 3. Neither the names of the copyright holders nor the names of its
 *    contributors may be used to endorse or promote products derived from
 *    this software without specific prior written permission.
 *
 * Alternatively, this software may be distributed under the terms of the
 * GNU General Public License ("GPL") version 2 as published by the Free
 * Software Foundation.
 *
 * THIS SOFTWARE IS PROVIDED BY THE COPYRIGHT HOLDERS AND CONTRIBUTORS "AS IS"
 * AND ANY EXPRESS OR IMPLIED WARRANTIES, INCLUDING, BUT NOT LIMITED TO, THE
 * IMPLIED WARRANTIES OF MERCHANTABILITY AND FITNESS FOR A PARTICULAR PURPOSE
 * ARE DISCLAIMED. IN NO EVENT SHALL THE COPYRIGHT OWNER OR CONTRIBUTORS BE
 * LIABLE FOR ANY DIRECT, INDIRECT, INCIDENTAL, SPECIAL, EXEMPLARY, OR
 * CONSEQUENTIAL DAMAGES (INCLUDING, BUT NOT LIMITED TO, PROCUREMENT OF
 * SUBSTITUTE GOODS OR SERVICES; LOSS OF USE, DATA, OR PROFITS; OR BUSINESS
 * INTERRUPTION) HOWEVER CAUSED AND ON ANY THEORY OF LIABILITY, WHETHER IN
 * CONTRACT, STRICT LIABILITY, OR TORT (INCLUDING NEGLIGENCE OR OTHERWISE)
 * ARISING IN ANY WAY OUT OF THE USE OF THIS SOFTWARE, EVEN IF ADVISED OF THE
 * POSSIBILITY OF SUCH DAMAGE.
 */

#include "core.h"
#include "bearer.h"

#define MAX_ETH_BEARERS		MAX_BEARERS

#define ETH_ADDR_OFFSET	4	/* message header offset of MAC address */

/**
 * struct eth_bearer - Ethernet bearer data structure
 * @bearer: ptr to associated "generic" bearer structure
 * @dev: ptr to associated Ethernet network device
 * @tipc_packet_type: used in binding TIPC to Ethernet driver
 * @setup: work item used when enabling bearer
 * @cleanup: work item used when disabling bearer
 */
struct eth_bearer {
	struct tipc_bearer *bearer;
	struct net_device *dev;
	struct packet_type tipc_packet_type;
	struct work_struct setup;
<<<<<<< HEAD
	struct work_struct cleanup;
=======
>>>>>>> ef4f74a9
};

static struct tipc_media eth_media_info;
static struct eth_bearer eth_bearers[MAX_ETH_BEARERS];
static int eth_started;

static int recv_notification(struct notifier_block *nb, unsigned long evt,
			      void *dv);
/*
 * Network device notifier info
 */
static struct notifier_block notifier = {
	.notifier_call	= recv_notification,
	.priority	= 0
};

/**
 * eth_media_addr_set - initialize Ethernet media address structure
 *
 * Media-dependent "value" field stores MAC address in first 6 bytes
 * and zeroes out the remaining bytes.
 */
static void eth_media_addr_set(struct tipc_media_addr *a, char *mac)
{
	memcpy(a->value, mac, ETH_ALEN);
	memset(a->value + ETH_ALEN, 0, sizeof(a->value) - ETH_ALEN);
	a->media_id = TIPC_MEDIA_TYPE_ETH;
	a->broadcast = !memcmp(mac, eth_media_info.bcast_addr.value, ETH_ALEN);
}

/**
 * send_msg - send a TIPC message out over an Ethernet interface
 */
static int send_msg(struct sk_buff *buf, struct tipc_bearer *tb_ptr,
		    struct tipc_media_addr *dest)
{
	struct sk_buff *clone;
	struct net_device *dev;
	int delta;

	clone = skb_clone(buf, GFP_ATOMIC);
	if (!clone)
		return 0;

	dev = ((struct eth_bearer *)(tb_ptr->usr_handle))->dev;
	delta = dev->hard_header_len - skb_headroom(buf);

	if ((delta > 0) &&
	    pskb_expand_head(clone, SKB_DATA_ALIGN(delta), 0, GFP_ATOMIC)) {
		kfree_skb(clone);
		return 0;
	}

	skb_reset_network_header(clone);
	clone->dev = dev;
	dev_hard_header(clone, dev, ETH_P_TIPC, dest->value,
			dev->dev_addr, clone->len);
	dev_queue_xmit(clone);
	return 0;
}

/**
 * recv_msg - handle incoming TIPC message from an Ethernet interface
 *
 * Accept only packets explicitly sent to this node, or broadcast packets;
 * ignores packets sent using Ethernet multicast, and traffic sent to other
 * nodes (which can happen if interface is running in promiscuous mode).
 */
static int recv_msg(struct sk_buff *buf, struct net_device *dev,
		    struct packet_type *pt, struct net_device *orig_dev)
{
	struct eth_bearer *eb_ptr = (struct eth_bearer *)pt->af_packet_priv;

	if (!net_eq(dev_net(dev), &init_net)) {
		kfree_skb(buf);
		return 0;
	}

	if (likely(eb_ptr->bearer)) {
		if (likely(buf->pkt_type <= PACKET_BROADCAST)) {
			buf->next = NULL;
			tipc_recv_msg(buf, eb_ptr->bearer);
			return 0;
		}
	}
	kfree_skb(buf);
	return 0;
}

/**
 * setup_bearer - setup association between Ethernet bearer and interface
<<<<<<< HEAD
=======
 */
static void setup_bearer(struct work_struct *work)
{
	struct eth_bearer *eb_ptr =
		container_of(work, struct eth_bearer, setup);

	dev_add_pack(&eb_ptr->tipc_packet_type);
}

/**
 * enable_bearer - attach TIPC bearer to an Ethernet interface
>>>>>>> ef4f74a9
 */
static void setup_bearer(struct work_struct *work)
{
	struct eth_bearer *eb_ptr =
		container_of(work, struct eth_bearer, setup);

	dev_add_pack(&eb_ptr->tipc_packet_type);
}

/**
 * enable_bearer - attach TIPC bearer to an Ethernet interface
 */
static int enable_bearer(struct tipc_bearer *tb_ptr)
{
	struct net_device *dev = NULL;
	struct net_device *pdev = NULL;
	struct eth_bearer *eb_ptr = &eth_bearers[0];
	struct eth_bearer *stop = &eth_bearers[MAX_ETH_BEARERS];
	char *driver_name = strchr((const char *)tb_ptr->name, ':') + 1;
	int pending_dev = 0;

	/* Find unused Ethernet bearer structure */
	while (eb_ptr->dev) {
		if (!eb_ptr->bearer)
			pending_dev++;
		if (++eb_ptr == stop)
			return pending_dev ? -EAGAIN : -EDQUOT;
	}

	/* Find device with specified name */
	read_lock(&dev_base_lock);
	for_each_netdev(&init_net, pdev) {
		if (!strncmp(pdev->name, driver_name, IFNAMSIZ)) {
			dev = pdev;
			dev_hold(dev);
			break;
		}
	}
	read_unlock(&dev_base_lock);
	if (!dev)
		return -ENODEV;

<<<<<<< HEAD
	/* Create Ethernet bearer for device */
	eb_ptr->dev = dev;
	eb_ptr->tipc_packet_type.type = htons(ETH_P_TIPC);
	eb_ptr->tipc_packet_type.dev = dev;
	eb_ptr->tipc_packet_type.func = recv_msg;
	eb_ptr->tipc_packet_type.af_packet_priv = eb_ptr;
	INIT_LIST_HEAD(&(eb_ptr->tipc_packet_type.list));
	INIT_WORK(&eb_ptr->setup, setup_bearer);
	schedule_work(&eb_ptr->setup);
=======
	/* Find Ethernet bearer for device (or create one) */

	while ((eb_ptr != stop) && eb_ptr->dev && (eb_ptr->dev != dev))
		eb_ptr++;
	if (eb_ptr == stop)
		return -EDQUOT;
	if (!eb_ptr->dev) {
		eb_ptr->dev = dev;
		eb_ptr->tipc_packet_type.type = htons(ETH_P_TIPC);
		eb_ptr->tipc_packet_type.dev = dev;
		eb_ptr->tipc_packet_type.func = recv_msg;
		eb_ptr->tipc_packet_type.af_packet_priv = eb_ptr;
		INIT_LIST_HEAD(&(eb_ptr->tipc_packet_type.list));
		dev_hold(dev);
		INIT_WORK(&eb_ptr->setup, setup_bearer);
		schedule_work(&eb_ptr->setup);
	}
>>>>>>> ef4f74a9

	/* Associate TIPC bearer with Ethernet bearer */
	eb_ptr->bearer = tb_ptr;
	tb_ptr->usr_handle = (void *)eb_ptr;
	tb_ptr->mtu = dev->mtu;
	tb_ptr->blocked = 0;
	eth_media_addr_set(&tb_ptr->addr, (char *)dev->dev_addr);
	return 0;
}

/**
 * cleanup_bearer - break association between Ethernet bearer and interface
 *
 * This routine must be invoked from a work queue because it can sleep.
 */
static void cleanup_bearer(struct work_struct *work)
{
	struct eth_bearer *eb_ptr =
		container_of(work, struct eth_bearer, cleanup);

	dev_remove_pack(&eb_ptr->tipc_packet_type);
	dev_put(eb_ptr->dev);
	eb_ptr->dev = NULL;
}

/**
 * disable_bearer - detach TIPC bearer from an Ethernet interface
 *
 * Mark Ethernet bearer as inactive so that incoming buffers are thrown away,
 * then get worker thread to complete bearer cleanup.  (Can't do cleanup
 * here because cleanup code needs to sleep and caller holds spinlocks.)
 */
static void disable_bearer(struct tipc_bearer *tb_ptr)
{
	struct eth_bearer *eb_ptr = (struct eth_bearer *)tb_ptr->usr_handle;

	eb_ptr->bearer = NULL;
	INIT_WORK(&eb_ptr->cleanup, cleanup_bearer);
	schedule_work(&eb_ptr->cleanup);
}

/**
 * recv_notification - handle device updates from OS
 *
 * Change the state of the Ethernet bearer (if any) associated with the
 * specified device.
 */
static int recv_notification(struct notifier_block *nb, unsigned long evt,
			     void *dv)
{
	struct net_device *dev = (struct net_device *)dv;
	struct eth_bearer *eb_ptr = &eth_bearers[0];
	struct eth_bearer *stop = &eth_bearers[MAX_ETH_BEARERS];

	if (!net_eq(dev_net(dev), &init_net))
		return NOTIFY_DONE;

	while ((eb_ptr->dev != dev)) {
		if (++eb_ptr == stop)
			return NOTIFY_DONE;	/* couldn't find device */
	}
	if (!eb_ptr->bearer)
		return NOTIFY_DONE;		/* bearer had been disabled */

	eb_ptr->bearer->mtu = dev->mtu;

	switch (evt) {
	case NETDEV_CHANGE:
		if (netif_carrier_ok(dev))
			tipc_continue(eb_ptr->bearer);
		else
			tipc_block_bearer(eb_ptr->bearer->name);
		break;
	case NETDEV_UP:
		tipc_continue(eb_ptr->bearer);
		break;
	case NETDEV_DOWN:
		tipc_block_bearer(eb_ptr->bearer->name);
		break;
	case NETDEV_CHANGEMTU:
	case NETDEV_CHANGEADDR:
		tipc_block_bearer(eb_ptr->bearer->name);
		tipc_continue(eb_ptr->bearer);
		break;
	case NETDEV_UNREGISTER:
	case NETDEV_CHANGENAME:
		tipc_disable_bearer(eb_ptr->bearer->name);
		break;
	}
	return NOTIFY_OK;
}

/**
 * eth_addr2str - convert Ethernet address to string
 */
static int eth_addr2str(struct tipc_media_addr *a, char *str_buf, int str_size)
{
	if (str_size < 18)	/* 18 = strlen("aa:bb:cc:dd:ee:ff\0") */
		return 1;

	sprintf(str_buf, "%pM", a->value);
	return 0;
}

/**
 * eth_str2addr - convert string to Ethernet address
 */
static int eth_str2addr(struct tipc_media_addr *a, char *str_buf)
{
	char mac[ETH_ALEN];
	int r;

	r = sscanf(str_buf, "%02x:%02x:%02x:%02x:%02x:%02x",
		       (u32 *)&mac[0], (u32 *)&mac[1], (u32 *)&mac[2],
		       (u32 *)&mac[3], (u32 *)&mac[4], (u32 *)&mac[5]);

	if (r != ETH_ALEN)
		return 1;

	eth_media_addr_set(a, mac);
	return 0;
}

/**
 * eth_str2addr - convert Ethernet address format to message header format
 */
static int eth_addr2msg(struct tipc_media_addr *a, char *msg_area)
{
	memset(msg_area, 0, TIPC_MEDIA_ADDR_SIZE);
	msg_area[TIPC_MEDIA_TYPE_OFFSET] = TIPC_MEDIA_TYPE_ETH;
	memcpy(msg_area + ETH_ADDR_OFFSET, a->value, ETH_ALEN);
	return 0;
}

/**
 * eth_str2addr - convert message header address format to Ethernet format
 */
static int eth_msg2addr(struct tipc_media_addr *a, char *msg_area)
{
	if (msg_area[TIPC_MEDIA_TYPE_OFFSET] != TIPC_MEDIA_TYPE_ETH)
		return 1;

	eth_media_addr_set(a, msg_area + ETH_ADDR_OFFSET);
	return 0;
}

/*
 * Ethernet media registration info
 */
static struct tipc_media eth_media_info = {
	.send_msg	= send_msg,
	.enable_bearer	= enable_bearer,
	.disable_bearer	= disable_bearer,
	.addr2str	= eth_addr2str,
	.str2addr	= eth_str2addr,
	.addr2msg	= eth_addr2msg,
	.msg2addr	= eth_msg2addr,
	.bcast_addr	= { { 0xff, 0xff, 0xff, 0xff, 0xff, 0xff },
			    TIPC_MEDIA_TYPE_ETH, 1 },
	.priority	= TIPC_DEF_LINK_PRI,
	.tolerance	= TIPC_DEF_LINK_TOL,
	.window		= TIPC_DEF_LINK_WIN,
	.type_id	= TIPC_MEDIA_TYPE_ETH,
	.name		= "eth"
};

/**
 * tipc_eth_media_start - activate Ethernet bearer support
 *
 * Register Ethernet media type with TIPC bearer code.  Also register
 * with OS for notifications about device state changes.
 */
int tipc_eth_media_start(void)
{
	int res;

	if (eth_started)
		return -EINVAL;

	res = tipc_register_media(&eth_media_info);
	if (res)
		return res;

	res = register_netdevice_notifier(&notifier);
	if (!res)
		eth_started = 1;
	return res;
}

/**
 * tipc_eth_media_stop - deactivate Ethernet bearer support
 */
void tipc_eth_media_stop(void)
{
	if (!eth_started)
		return;

	flush_scheduled_work();
	unregister_netdevice_notifier(&notifier);
	eth_started = 0;
}<|MERGE_RESOLUTION|>--- conflicted
+++ resolved
@@ -46,7 +46,6 @@
  * @bearer: ptr to associated "generic" bearer structure
  * @dev: ptr to associated Ethernet network device
  * @tipc_packet_type: used in binding TIPC to Ethernet driver
- * @setup: work item used when enabling bearer
  * @cleanup: work item used when disabling bearer
  */
 struct eth_bearer {
@@ -54,10 +53,7 @@
 	struct net_device *dev;
 	struct packet_type tipc_packet_type;
 	struct work_struct setup;
-<<<<<<< HEAD
 	struct work_struct cleanup;
-=======
->>>>>>> ef4f74a9
 };
 
 static struct tipc_media eth_media_info;
@@ -149,20 +145,6 @@
 
 /**
  * setup_bearer - setup association between Ethernet bearer and interface
-<<<<<<< HEAD
-=======
- */
-static void setup_bearer(struct work_struct *work)
-{
-	struct eth_bearer *eb_ptr =
-		container_of(work, struct eth_bearer, setup);
-
-	dev_add_pack(&eb_ptr->tipc_packet_type);
-}
-
-/**
- * enable_bearer - attach TIPC bearer to an Ethernet interface
->>>>>>> ef4f74a9
  */
 static void setup_bearer(struct work_struct *work)
 {
@@ -205,7 +187,6 @@
 	if (!dev)
 		return -ENODEV;
 
-<<<<<<< HEAD
 	/* Create Ethernet bearer for device */
 	eb_ptr->dev = dev;
 	eb_ptr->tipc_packet_type.type = htons(ETH_P_TIPC);
@@ -215,25 +196,6 @@
 	INIT_LIST_HEAD(&(eb_ptr->tipc_packet_type.list));
 	INIT_WORK(&eb_ptr->setup, setup_bearer);
 	schedule_work(&eb_ptr->setup);
-=======
-	/* Find Ethernet bearer for device (or create one) */
-
-	while ((eb_ptr != stop) && eb_ptr->dev && (eb_ptr->dev != dev))
-		eb_ptr++;
-	if (eb_ptr == stop)
-		return -EDQUOT;
-	if (!eb_ptr->dev) {
-		eb_ptr->dev = dev;
-		eb_ptr->tipc_packet_type.type = htons(ETH_P_TIPC);
-		eb_ptr->tipc_packet_type.dev = dev;
-		eb_ptr->tipc_packet_type.func = recv_msg;
-		eb_ptr->tipc_packet_type.af_packet_priv = eb_ptr;
-		INIT_LIST_HEAD(&(eb_ptr->tipc_packet_type.list));
-		dev_hold(dev);
-		INIT_WORK(&eb_ptr->setup, setup_bearer);
-		schedule_work(&eb_ptr->setup);
-	}
->>>>>>> ef4f74a9
 
 	/* Associate TIPC bearer with Ethernet bearer */
 	eb_ptr->bearer = tb_ptr;
