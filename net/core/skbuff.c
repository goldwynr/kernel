--- conflicted
+++ resolved
@@ -2826,20 +2826,8 @@
 
 		__copy_skb_header(nskb, head_skb);
 		nskb->mac_len = head_skb->mac_len;
-<<<<<<< HEAD
 
 		skb_headers_offset_update(nskb, skb_headroom(nskb) - headroom);
-=======
-
-		/* nskb and skb might have different headroom */
-		if (nskb->ip_summed == CHECKSUM_PARTIAL)
-			nskb->csum_start += skb_headroom(nskb) - headroom;
-
-		skb_reset_mac_header(nskb);
-		skb_set_network_header(nskb, head_skb->mac_len);
-		nskb->transport_header = (nskb->network_header +
-					  skb_network_header_len(head_skb));
->>>>>>> 85ee5c00
 
 		skb_copy_from_linear_data_offset(head_skb, -tnl_hlen,
 						 nskb->data - tnl_hlen,
@@ -2928,14 +2916,7 @@
 	return segs;
 
 err:
-<<<<<<< HEAD
-	while ((head_skb = segs)) {
-		segs = head_skb->next;
-		kfree_skb(head_skb);
-	}
-=======
 	kfree_skb_list(segs);
->>>>>>> 85ee5c00
 	return ERR_PTR(err);
 }
 EXPORT_SYMBOL_GPL(skb_segment);
