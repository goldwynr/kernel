/*
 *	Routines having to do with the 'struct sk_buff' memory handlers.
 *
 *	Authors:	Alan Cox <alan@lxorguk.ukuu.org.uk>
 *			Florian La Roche <rzsfl@rz.uni-sb.de>
 *
 *	Fixes:
 *		Alan Cox	:	Fixed the worst of the load
 *					balancer bugs.
 *		Dave Platt	:	Interrupt stacking fix.
 *	Richard Kooijman	:	Timestamp fixes.
 *		Alan Cox	:	Changed buffer format.
 *		Alan Cox	:	destructor hook for AF_UNIX etc.
 *		Linus Torvalds	:	Better skb_clone.
 *		Alan Cox	:	Added skb_copy.
 *		Alan Cox	:	Added all the changed routines Linus
 *					only put in the headers
 *		Ray VanTassle	:	Fixed --skb->lock in free
 *		Alan Cox	:	skb_copy copy arp field
 *		Andi Kleen	:	slabified it.
 *		Robert Olsson	:	Removed skb_head_pool
 *
 *	NOTE:
 *		The __skb_ routines should be called with interrupts
 *	disabled, or you better be *real* sure that the operation is atomic
 *	with respect to whatever list is being frobbed (e.g. via lock_sock()
 *	or via disabling bottom half handlers, etc).
 *
 *	This program is free software; you can redistribute it and/or
 *	modify it under the terms of the GNU General Public License
 *	as published by the Free Software Foundation; either version
 *	2 of the License, or (at your option) any later version.
 */

/*
 *	The functions in this file will not compile correctly with gcc 2.4.x
 */

#include <linux/module.h>
#include <linux/types.h>
#include <linux/kernel.h>
#include <linux/kmemcheck.h>
#include <linux/mm.h>
#include <linux/interrupt.h>
#include <linux/in.h>
#include <linux/inet.h>
#include <linux/slab.h>
#include <linux/netdevice.h>
#ifdef CONFIG_NET_CLS_ACT
#include <net/pkt_sched.h>
#endif
#include <linux/string.h>
#include <linux/skbuff.h>
#include <linux/splice.h>
#include <linux/cache.h>
#include <linux/rtnetlink.h>
#include <linux/init.h>
#include <linux/scatterlist.h>
#include <linux/errqueue.h>
#include <linux/prefetch.h>

#include <net/protocol.h>
#include <net/dst.h>
#include <net/sock.h>
#include <net/checksum.h>
#include <net/xfrm.h>

#include <asm/uaccess.h>
#include <asm/system.h>
#include <trace/events/skb.h>

#include "kmap_skb.h"

static struct kmem_cache *skbuff_head_cache __read_mostly;
static struct kmem_cache *skbuff_fclone_cache __read_mostly;

static void sock_pipe_buf_release(struct pipe_inode_info *pipe,
				  struct pipe_buffer *buf)
{
	put_page(buf->page);
}

static void sock_pipe_buf_get(struct pipe_inode_info *pipe,
				struct pipe_buffer *buf)
{
	get_page(buf->page);
}

static int sock_pipe_buf_steal(struct pipe_inode_info *pipe,
			       struct pipe_buffer *buf)
{
	return 1;
}


/* Pipe buffer operations for a socket. */
static const struct pipe_buf_operations sock_pipe_buf_ops = {
	.can_merge = 0,
	.map = generic_pipe_buf_map,
	.unmap = generic_pipe_buf_unmap,
	.confirm = generic_pipe_buf_confirm,
	.release = sock_pipe_buf_release,
	.steal = sock_pipe_buf_steal,
	.get = sock_pipe_buf_get,
};

/*
 *	Keep out-of-line to prevent kernel bloat.
 *	__builtin_return_address is not used because it is not always
 *	reliable.
 */

/**
 *	skb_over_panic	- 	private function
 *	@skb: buffer
 *	@sz: size
 *	@here: address
 *
 *	Out of line support code for skb_put(). Not user callable.
 */
static void skb_over_panic(struct sk_buff *skb, int sz, void *here)
{
	printk(KERN_EMERG "skb_over_panic: text:%p len:%d put:%d head:%p "
			  "data:%p tail:%#lx end:%#lx dev:%s\n",
	       here, skb->len, sz, skb->head, skb->data,
	       (unsigned long)skb->tail, (unsigned long)skb->end,
	       skb->dev ? skb->dev->name : "<NULL>");
	BUG();
}

/**
 *	skb_under_panic	- 	private function
 *	@skb: buffer
 *	@sz: size
 *	@here: address
 *
 *	Out of line support code for skb_push(). Not user callable.
 */

static void skb_under_panic(struct sk_buff *skb, int sz, void *here)
{
	printk(KERN_EMERG "skb_under_panic: text:%p len:%d put:%d head:%p "
			  "data:%p tail:%#lx end:%#lx dev:%s\n",
	       here, skb->len, sz, skb->head, skb->data,
	       (unsigned long)skb->tail, (unsigned long)skb->end,
	       skb->dev ? skb->dev->name : "<NULL>");
	BUG();
}

/* 	Allocate a new skbuff. We do this ourselves so we can fill in a few
 *	'private' fields and also do memory statistics to find all the
 *	[BEEP] leaks.
 *
 */

/**
 *	__alloc_skb	-	allocate a network buffer
 *	@size: size to allocate
 *	@gfp_mask: allocation mask
 *	@fclone: allocate from fclone cache instead of head cache
 *		and allocate a cloned (child) skb
 *	@node: numa node to allocate memory on
 *
 *	Allocate a new &sk_buff. The returned buffer has no headroom and a
 *	tail room of size bytes. The object has a reference count of one.
 *	The return is the buffer. On a failure the return is %NULL.
 *
 *	Buffers may only be allocated from interrupts using a @gfp_mask of
 *	%GFP_ATOMIC.
 */
struct sk_buff *__alloc_skb(unsigned int size, gfp_t gfp_mask,
			    int flags, int node)
{
	struct kmem_cache *cache;
	struct skb_shared_info *shinfo;
	struct sk_buff *skb;
	u8 *data;
	int emergency = 0;
	int memalloc = sk_memalloc_socks();

	size = SKB_DATA_ALIGN(size);
	cache = (flags & SKB_ALLOC_FCLONE)
		? skbuff_fclone_cache : skbuff_head_cache;

	if (memalloc && (flags & SKB_ALLOC_RX))
		gfp_mask |= __GFP_MEMALLOC;

	/* Get the HEAD */
	skb = kmem_cache_alloc_node(cache, gfp_mask & ~__GFP_DMA, node);
	if (!skb)
		goto out;
	prefetchw(skb);

	data = kmalloc_reserve(size + sizeof(struct skb_shared_info),
			gfp_mask, node, &net_skb_reserve, &emergency);
	if (!data)
		goto nodata;
	prefetchw(data + size);

	/*
	 * Only clear those fields we need to clear, not those that we will
	 * actually initialise below. Hence, don't put any more fields after
	 * the tail pointer in struct sk_buff!
	 */
	memset(skb, 0, offsetof(struct sk_buff, tail));
#ifdef CONFIG_NETVM
	skb->emergency = emergency;
#endif
	skb->truesize = size + sizeof(struct sk_buff);
	atomic_set(&skb->users, 1);
	skb->head = data;
	skb->data = data;
	skb_reset_tail_pointer(skb);
	skb->end = skb->tail + size;
#ifdef NET_SKBUFF_DATA_USES_OFFSET
	skb->mac_header = ~0U;
#endif

	/* make sure we initialize shinfo sequentially */
	shinfo = skb_shinfo(skb);
	memset(shinfo, 0, offsetof(struct skb_shared_info, dataref));
	atomic_set(&shinfo->dataref, 1);
	kmemcheck_annotate_variable(shinfo->destructor_arg);

	if (flags & SKB_ALLOC_FCLONE) {
		struct sk_buff *child = skb + 1;
		atomic_t *fclone_ref = (atomic_t *) (child + 1);

		kmemcheck_annotate_bitfield(child, flags1);
		kmemcheck_annotate_bitfield(child, flags2);
		skb->fclone = SKB_FCLONE_ORIG;
		atomic_set(fclone_ref, 1);

		child->fclone = SKB_FCLONE_UNAVAILABLE;
#ifdef CONFIG_NETVM
		child->emergency = skb->emergency;
#endif
	}
out:
	return skb;
nodata:
	kmem_cache_free(cache, skb);
	skb = NULL;
	goto out;
}
EXPORT_SYMBOL(__alloc_skb);

/**
 *	__netdev_alloc_skb - allocate an skbuff for rx on a specific device
 *	@dev: network device to receive on
 *	@length: length to allocate
 *	@gfp_mask: get_free_pages mask, passed to alloc_skb
 *
 *	Allocate a new &sk_buff and assign it a usage count of one. The
 *	buffer has unspecified headroom built in. Users should allocate
 *	the headroom they think they need without accounting for the
 *	built in space. The built in space is used for optimisations.
 *
 *	%NULL is returned if there is no free memory.
 */
struct sk_buff *__netdev_alloc_skb(struct net_device *dev,
		unsigned int length, gfp_t gfp_mask)
{
	struct sk_buff *skb;

<<<<<<< HEAD
	skb = __alloc_skb(length + NET_SKB_PAD, gfp_mask, SKB_ALLOC_RX, node);
=======
	skb = __alloc_skb(length + NET_SKB_PAD, gfp_mask, 0, NUMA_NO_NODE);
>>>>>>> 02f8c6ae
	if (likely(skb)) {
		skb_reserve(skb, NET_SKB_PAD);
		skb->dev = dev;
	}
	return skb;
}
EXPORT_SYMBOL(__netdev_alloc_skb);

<<<<<<< HEAD
struct page *__netdev_alloc_page(struct net_device *dev, gfp_t gfp_mask)
{
	int node = dev->dev.parent ? dev_to_node(dev->dev.parent) : -1;
	struct page *page;

	page = alloc_pages_reserve(node, gfp_mask | __GFP_MEMALLOC, 0,
			&net_skb_reserve, NULL);

	return page;
}
EXPORT_SYMBOL(__netdev_alloc_page);

void __netdev_free_page(struct net_device *dev, struct page *page)
{
	free_pages_reserve(page, 0, &net_skb_reserve, page->reserve);
}
EXPORT_SYMBOL(__netdev_free_page);

=======
>>>>>>> 02f8c6ae
void skb_add_rx_frag(struct sk_buff *skb, int i, struct page *page, int off,
		int size)
{
	skb_fill_page_desc(skb, i, page, off, size);
	skb->len += size;
	skb->data_len += size;
	skb->truesize += size;

#ifdef CONFIG_NETVM
	/*
	 * In the rare case that skb_emergency() != page->reserved we'll
	 * skew the accounting slightly, but since its only a 'small' constant
	 * shift its ok.
	 */
	if (skb_emergency(skb)) {
		/*
		 * We need to track fragment pages so that we properly
		 * release their reserve in skb_put_page().
		 */
		atomic_set(&page->frag_count, 1);
	} else if (unlikely(page->reserve)) {
		/*
		 * Release the reserve now, because normal skbs don't
		 * do the emergency accounting.
		 */
		mem_reserve_pages_charge(&net_skb_reserve, -1);
	}
#endif
}
EXPORT_SYMBOL(skb_add_rx_frag);

/**
 *	dev_alloc_skb - allocate an skbuff for receiving
 *	@length: length to allocate
 *
 *	Allocate a new &sk_buff and assign it a usage count of one. The
 *	buffer has unspecified headroom built in. Users should allocate
 *	the headroom they think they need without accounting for the
 *	built in space. The built in space is used for optimisations.
 *
 *	%NULL is returned if there is no free memory. Although this function
 *	allocates memory it can be called from an interrupt.
 */
struct sk_buff *dev_alloc_skb(unsigned int length)
{
	/*
	 * There is more code here than it seems:
	 * __dev_alloc_skb is an inline
	 */
	return __dev_alloc_skb(length, GFP_ATOMIC);
}
EXPORT_SYMBOL(dev_alloc_skb);

static void skb_drop_list(struct sk_buff **listp)
{
	struct sk_buff *list = *listp;

	*listp = NULL;

	do {
		struct sk_buff *this = list;
		list = list->next;
		kfree_skb(this);
	} while (list);
}

static inline void skb_drop_fraglist(struct sk_buff *skb)
{
	skb_drop_list(&skb_shinfo(skb)->frag_list);
}

static void skb_clone_fraglist(struct sk_buff *skb)
{
	struct sk_buff *list;

	skb_walk_frags(skb, list)
		skb_get(list);
}

static void skb_get_page(struct sk_buff *skb, struct page *page)
{
	get_page(page);
	if (skb_emergency(skb))
		atomic_inc(&page->frag_count);
}

static void skb_put_page(struct sk_buff *skb, struct page *page)
{
	if (skb_emergency(skb) && atomic_dec_and_test(&page->frag_count))
		mem_reserve_pages_charge(&net_skb_reserve, -1);
	put_page(page);
}

static void skb_release_data(struct sk_buff *skb)
{
	if (!skb->cloned ||
	    !atomic_sub_return(skb->nohdr ? (1 << SKB_DATAREF_SHIFT) + 1 : 1,
			       &skb_shinfo(skb)->dataref)) {

		if (skb_shinfo(skb)->nr_frags) {
			int i;
			for (i = 0; i < skb_shinfo(skb)->nr_frags; i++) {
				skb_put_page(skb,
					     skb_shinfo(skb)->frags[i].page);
			}
		}

		if (skb_has_frag_list(skb))
			skb_drop_fraglist(skb);

		kfree_reserve(skb->head, &net_skb_reserve, skb_emergency(skb));
	}
}

/*
 *	Free an skbuff by memory without cleaning the state.
 */
static void kfree_skbmem(struct sk_buff *skb)
{
	struct sk_buff *other;
	atomic_t *fclone_ref;

	switch (skb->fclone) {
	case SKB_FCLONE_UNAVAILABLE:
		kmem_cache_free(skbuff_head_cache, skb);
		break;

	case SKB_FCLONE_ORIG:
		fclone_ref = (atomic_t *) (skb + 2);
		if (atomic_dec_and_test(fclone_ref))
			kmem_cache_free(skbuff_fclone_cache, skb);
		break;

	case SKB_FCLONE_CLONE:
		fclone_ref = (atomic_t *) (skb + 1);
		other = skb - 1;

		/* The clone portion is available for
		 * fast-cloning again.
		 */
		skb->fclone = SKB_FCLONE_UNAVAILABLE;

		if (atomic_dec_and_test(fclone_ref))
			kmem_cache_free(skbuff_fclone_cache, other);
		break;
	}
}

static void skb_release_head_state(struct sk_buff *skb)
{
	skb_dst_drop(skb);
#ifdef CONFIG_XFRM
	secpath_put(skb->sp);
#endif
	if (skb->destructor) {
		WARN_ON(in_irq());
		skb->destructor(skb);
	}
#if defined(CONFIG_NF_CONNTRACK) || defined(CONFIG_NF_CONNTRACK_MODULE)
	nf_conntrack_put(skb->nfct);
#endif
#ifdef NET_SKBUFF_NF_DEFRAG_NEEDED
	nf_conntrack_put_reasm(skb->nfct_reasm);
#endif
#ifdef CONFIG_BRIDGE_NETFILTER
	nf_bridge_put(skb->nf_bridge);
#endif
/* XXX: IS this still necessary? - JHS */
#ifdef CONFIG_NET_SCHED
	skb->tc_index = 0;
#ifdef CONFIG_NET_CLS_ACT
	skb->tc_verd = 0;
#endif
#endif
}

/* Free everything but the sk_buff shell. */
static void skb_release_all(struct sk_buff *skb)
{
	skb_release_head_state(skb);
	skb_release_data(skb);
}

/**
 *	__kfree_skb - private function
 *	@skb: buffer
 *
 *	Free an sk_buff. Release anything attached to the buffer.
 *	Clean the state. This is an internal helper function. Users should
 *	always call kfree_skb
 */

void __kfree_skb(struct sk_buff *skb)
{
	skb_release_all(skb);
	kfree_skbmem(skb);
}
EXPORT_SYMBOL(__kfree_skb);

/**
 *	kfree_skb - free an sk_buff
 *	@skb: buffer to free
 *
 *	Drop a reference to the buffer and free it if the usage count has
 *	hit zero.
 */
void kfree_skb(struct sk_buff *skb)
{
	if (unlikely(!skb))
		return;
	if (likely(atomic_read(&skb->users) == 1))
		smp_rmb();
	else if (likely(!atomic_dec_and_test(&skb->users)))
		return;
	trace_kfree_skb(skb, __builtin_return_address(0));
	__kfree_skb(skb);
}
EXPORT_SYMBOL(kfree_skb);

/**
 *	consume_skb - free an skbuff
 *	@skb: buffer to free
 *
 *	Drop a ref to the buffer and free it if the usage count has hit zero
 *	Functions identically to kfree_skb, but kfree_skb assumes that the frame
 *	is being dropped after a failure and notes that
 */
void consume_skb(struct sk_buff *skb)
{
	if (unlikely(!skb))
		return;
	if (likely(atomic_read(&skb->users) == 1))
		smp_rmb();
	else if (likely(!atomic_dec_and_test(&skb->users)))
		return;
	trace_consume_skb(skb);
	__kfree_skb(skb);
}
EXPORT_SYMBOL(consume_skb);

/**
 *	skb_recycle_check - check if skb can be reused for receive
 *	@skb: buffer
 *	@skb_size: minimum receive buffer size
 *
 *	Checks that the skb passed in is not shared or cloned, and
 *	that it is linear and its head portion at least as large as
 *	skb_size so that it can be recycled as a receive buffer.
 *	If these conditions are met, this function does any necessary
 *	reference count dropping and cleans up the skbuff as if it
 *	just came from __alloc_skb().
 */
bool skb_recycle_check(struct sk_buff *skb, int skb_size)
{
	struct skb_shared_info *shinfo;

	if (irqs_disabled())
		return false;

	if (skb_is_nonlinear(skb) || skb->fclone != SKB_FCLONE_UNAVAILABLE)
		return false;

	skb_size = SKB_DATA_ALIGN(skb_size + NET_SKB_PAD);
	if (skb_end_pointer(skb) - skb->head < skb_size)
		return false;

	if (skb_shared(skb) || skb_cloned(skb))
		return false;

	skb_release_head_state(skb);

	shinfo = skb_shinfo(skb);
	memset(shinfo, 0, offsetof(struct skb_shared_info, dataref));
	atomic_set(&shinfo->dataref, 1);

	memset(skb, 0, offsetof(struct sk_buff, tail));
	skb->data = skb->head + NET_SKB_PAD;
	skb_reset_tail_pointer(skb);

	return true;
}
EXPORT_SYMBOL(skb_recycle_check);

static void __copy_skb_header(struct sk_buff *new, const struct sk_buff *old)
{
	new->tstamp		= old->tstamp;
	new->dev		= old->dev;
	new->transport_header	= old->transport_header;
	new->network_header	= old->network_header;
	new->mac_header		= old->mac_header;
	skb_dst_copy(new, old);
	new->rxhash		= old->rxhash;
#ifdef CONFIG_XFRM
	new->sp			= secpath_get(old->sp);
#endif
	memcpy(new->cb, old->cb, sizeof(old->cb));
	new->csum		= old->csum;
	new->local_df		= old->local_df;
	new->pkt_type		= old->pkt_type;
	new->ip_summed		= old->ip_summed;
	skb_copy_queue_mapping(new, old);
	new->priority		= old->priority;
	new->deliver_no_wcard	= old->deliver_no_wcard;
#if defined(CONFIG_IP_VS) || defined(CONFIG_IP_VS_MODULE)
	new->ipvs_property	= old->ipvs_property;
#endif
#ifdef CONFIG_NETVM
	new->emergency		= old->emergency;
#endif
	new->protocol		= old->protocol;
	new->mark		= old->mark;
	new->skb_iif		= old->skb_iif;
	__nf_copy(new, old);
#if defined(CONFIG_NETFILTER_XT_TARGET_TRACE) || \
    defined(CONFIG_NETFILTER_XT_TARGET_TRACE_MODULE)
	new->nf_trace		= old->nf_trace;
#endif
#ifdef CONFIG_NET_SCHED
	new->tc_index		= old->tc_index;
#ifdef CONFIG_NET_CLS_ACT
	new->tc_verd		= old->tc_verd;
#endif
#endif
	new->vlan_tci		= old->vlan_tci;

	skb_copy_secmark(new, old);
}

/*
 * You should not add any new code to this function.  Add it to
 * __copy_skb_header above instead.
 */
static struct sk_buff *__skb_clone(struct sk_buff *n, struct sk_buff *skb)
{
#define C(x) n->x = skb->x

	n->next = n->prev = NULL;
	n->sk = NULL;
	__copy_skb_header(n, skb);

	C(len);
	C(data_len);
	C(mac_len);
	n->hdr_len = skb->nohdr ? skb_headroom(skb) : skb->hdr_len;
	n->cloned = 1;
	n->nohdr = 0;
	n->destructor = NULL;
	C(tail);
	C(end);
	C(head);
	C(data);
	C(truesize);
	atomic_set(&n->users, 1);

	atomic_inc(&(skb_shinfo(skb)->dataref));
	skb->cloned = 1;

	return n;
#undef C
}

/**
 *	skb_morph	-	morph one skb into another
 *	@dst: the skb to receive the contents
 *	@src: the skb to supply the contents
 *
 *	This is identical to skb_clone except that the target skb is
 *	supplied by the user.
 *
 *	The target skb is returned upon exit.
 */
struct sk_buff *skb_morph(struct sk_buff *dst, struct sk_buff *src)
{
	skb_release_all(dst);
	return __skb_clone(dst, src);
}
EXPORT_SYMBOL_GPL(skb_morph);

/**
 *	skb_clone	-	duplicate an sk_buff
 *	@skb: buffer to clone
 *	@gfp_mask: allocation priority
 *
 *	Duplicate an &sk_buff. The new one is not owned by a socket. Both
 *	copies share the same packet data but not structure. The new
 *	buffer has a reference count of 1. If the allocation fails the
 *	function returns %NULL otherwise the new buffer is returned.
 *
 *	If this function is called from an interrupt gfp_mask() must be
 *	%GFP_ATOMIC.
 */

struct sk_buff *skb_clone(struct sk_buff *skb, gfp_t gfp_mask)
{
	struct sk_buff *n;

	n = skb + 1;
	if (skb->fclone == SKB_FCLONE_ORIG &&
	    n->fclone == SKB_FCLONE_UNAVAILABLE) {
		atomic_t *fclone_ref = (atomic_t *) (n + 1);
		n->fclone = SKB_FCLONE_CLONE;
		atomic_inc(fclone_ref);
	} else {
		if (skb_emergency(skb))
			gfp_mask |= __GFP_MEMALLOC;

		n = kmem_cache_alloc(skbuff_head_cache, gfp_mask);
		if (!n)
			return NULL;

		kmemcheck_annotate_bitfield(n, flags1);
		kmemcheck_annotate_bitfield(n, flags2);
		n->fclone = SKB_FCLONE_UNAVAILABLE;
	}

	return __skb_clone(n, skb);
}
EXPORT_SYMBOL(skb_clone);

static void copy_skb_header(struct sk_buff *new, const struct sk_buff *old)
{
#ifndef NET_SKBUFF_DATA_USES_OFFSET
	/*
	 *	Shift between the two data areas in bytes
	 */
	unsigned long offset = new->data - old->data;
#endif

	__copy_skb_header(new, old);

#ifndef NET_SKBUFF_DATA_USES_OFFSET
	/* {transport,network,mac}_header are relative to skb->head */
	new->transport_header += offset;
	new->network_header   += offset;
	if (skb_mac_header_was_set(new))
		new->mac_header	      += offset;
#endif
	skb_shinfo(new)->gso_size = skb_shinfo(old)->gso_size;
	skb_shinfo(new)->gso_segs = skb_shinfo(old)->gso_segs;
	skb_shinfo(new)->gso_type = skb_shinfo(old)->gso_type;
}

static inline int skb_alloc_rx_flag(const struct sk_buff *skb)
{
	if (skb_emergency(skb))
		return SKB_ALLOC_RX;

	return 0;
}

/**
 *	skb_copy	-	create private copy of an sk_buff
 *	@skb: buffer to copy
 *	@gfp_mask: allocation priority
 *
 *	Make a copy of both an &sk_buff and its data. This is used when the
 *	caller wishes to modify the data and needs a private copy of the
 *	data to alter. Returns %NULL on failure or the pointer to the buffer
 *	on success. The returned buffer has a reference count of 1.
 *
 *	As by-product this function converts non-linear &sk_buff to linear
 *	one, so that &sk_buff becomes completely private and caller is allowed
 *	to modify all the data of returned buffer. This means that this
 *	function is not recommended for use in circumstances when only
 *	header is going to be modified. Use pskb_copy() instead.
 */

struct sk_buff *skb_copy(const struct sk_buff *skb, gfp_t gfp_mask)
{
<<<<<<< HEAD
	int headerlen = skb->data - skb->head;
	int size;
	/*
	 *	Allocate the copy buffer
	 */
	struct sk_buff *n;
#ifdef NET_SKBUFF_DATA_USES_OFFSET
	size = skb->end + skb->data_len;
#else
	size = skb->end - skb->head + skb->data_len;
#endif
	n = __alloc_skb(size, gfp_mask, skb_alloc_rx_flag(skb), -1);
=======
	int headerlen = skb_headroom(skb);
	unsigned int size = (skb_end_pointer(skb) - skb->head) + skb->data_len;
	struct sk_buff *n = alloc_skb(size, gfp_mask);

>>>>>>> 02f8c6ae
	if (!n)
		return NULL;

	/* Set the data pointer */
	skb_reserve(n, headerlen);
	/* Set the tail pointer and length */
	skb_put(n, skb->len);

	if (skb_copy_bits(skb, -headerlen, n->head, headerlen + skb->len))
		BUG();

	copy_skb_header(n, skb);
	return n;
}
EXPORT_SYMBOL(skb_copy);

/**
 *	pskb_copy	-	create copy of an sk_buff with private head.
 *	@skb: buffer to copy
 *	@gfp_mask: allocation priority
 *
 *	Make a copy of both an &sk_buff and part of its data, located
 *	in header. Fragmented data remain shared. This is used when
 *	the caller wishes to modify only header of &sk_buff and needs
 *	private copy of the header to alter. Returns %NULL on failure
 *	or the pointer to the buffer on success.
 *	The returned buffer has a reference count of 1.
 */

struct sk_buff *pskb_copy(struct sk_buff *skb, gfp_t gfp_mask)
{
<<<<<<< HEAD
	/*
	 *	Allocate the copy buffer
	 */
	int size;
	struct sk_buff *n;
#ifdef NET_SKBUFF_DATA_USES_OFFSET
	size = skb->end;
#else
	size = skb->end - skb->head;
#endif
	n = __alloc_skb(size, gfp_mask, skb_alloc_rx_flag(skb), -1);
=======
	unsigned int size = skb_end_pointer(skb) - skb->head;
	struct sk_buff *n = alloc_skb(size, gfp_mask);

>>>>>>> 02f8c6ae
	if (!n)
		goto out;

	/* Set the data pointer */
	skb_reserve(n, skb_headroom(skb));
	/* Set the tail pointer and length */
	skb_put(n, skb_headlen(skb));
	/* Copy the bytes */
	skb_copy_from_linear_data(skb, n->data, n->len);

	n->truesize += skb->data_len;
	n->data_len  = skb->data_len;
	n->len	     = skb->len;

	if (skb_shinfo(skb)->nr_frags) {
		int i;

		for (i = 0; i < skb_shinfo(skb)->nr_frags; i++) {
			skb_frag_t *frag = &skb_shinfo(skb)->frags[i];
			skb_shinfo(n)->frags[i] = *frag;
			skb_get_page(n, frag->page);
		}
		skb_shinfo(n)->nr_frags = i;
	}

	if (skb_has_frag_list(skb)) {
		skb_shinfo(n)->frag_list = skb_shinfo(skb)->frag_list;
		skb_clone_fraglist(n);
	}

	copy_skb_header(n, skb);
out:
	return n;
}
EXPORT_SYMBOL(pskb_copy);

/**
 *	pskb_expand_head - reallocate header of &sk_buff
 *	@skb: buffer to reallocate
 *	@nhead: room to add at head
 *	@ntail: room to add at tail
 *	@gfp_mask: allocation priority
 *
 *	Expands (or creates identical copy, if &nhead and &ntail are zero)
 *	header of skb. &sk_buff itself is not changed. &sk_buff MUST have
 *	reference count of 1. Returns zero in the case of success or error,
 *	if expansion failed. In the last case, &sk_buff is not changed.
 *
 *	All the pointers pointing into skb header may change and must be
 *	reloaded after call to this function.
 */

int pskb_expand_head(struct sk_buff *skb, int nhead, int ntail,
		     gfp_t gfp_mask)
{
	int i;
	u8 *data;
	int size = nhead + (skb_end_pointer(skb) - skb->head) + ntail;
	long off;
	bool fastpath;

	BUG_ON(nhead < 0);

	if (skb_shared(skb))
		BUG();

	size = SKB_DATA_ALIGN(size);

<<<<<<< HEAD
	if (skb_emergency(skb))
		gfp_mask |= __GFP_MEMALLOC;

	data = kmalloc_reserve(size + sizeof(struct skb_shared_info),
			gfp_mask, -1, &net_skb_reserve, NULL);
=======
	/* Check if we can avoid taking references on fragments if we own
	 * the last reference on skb->head. (see skb_release_data())
	 */
	if (!skb->cloned)
		fastpath = true;
	else {
		int delta = skb->nohdr ? (1 << SKB_DATAREF_SHIFT) + 1 : 1;

		fastpath = atomic_read(&skb_shinfo(skb)->dataref) == delta;
	}

	if (fastpath &&
	    size + sizeof(struct skb_shared_info) <= ksize(skb->head)) {
		memmove(skb->head + size, skb_shinfo(skb),
			offsetof(struct skb_shared_info,
				 frags[skb_shinfo(skb)->nr_frags]));
		memmove(skb->head + nhead, skb->head,
			skb_tail_pointer(skb) - skb->head);
		off = nhead;
		goto adjust_others;
	}

	data = kmalloc(size + sizeof(struct skb_shared_info), gfp_mask);
>>>>>>> 02f8c6ae
	if (!data)
		goto nodata;

	/* Copy only real data... and, alas, header. This should be
	 * optimized for the cases when header is void.
	 */
	memcpy(data + nhead, skb->head, skb_tail_pointer(skb) - skb->head);

<<<<<<< HEAD
	for (i = 0; i < skb_shinfo(skb)->nr_frags; i++)
		skb_get_page(skb, skb_shinfo(skb)->frags[i].page);
=======
	memcpy((struct skb_shared_info *)(data + size),
	       skb_shinfo(skb),
	       offsetof(struct skb_shared_info, frags[skb_shinfo(skb)->nr_frags]));
>>>>>>> 02f8c6ae

	if (fastpath) {
		kfree(skb->head);
	} else {
		for (i = 0; i < skb_shinfo(skb)->nr_frags; i++)
			get_page(skb_shinfo(skb)->frags[i].page);

		if (skb_has_frag_list(skb))
			skb_clone_fraglist(skb);

		skb_release_data(skb);
	}
	off = (data + nhead) - skb->head;

	skb->head     = data;
adjust_others:
	skb->data    += off;
#ifdef NET_SKBUFF_DATA_USES_OFFSET
	skb->end      = size;
	off           = nhead;
#else
	skb->end      = skb->head + size;
#endif
	/* {transport,network,mac}_header and tail are relative to skb->head */
	skb->tail	      += off;
	skb->transport_header += off;
	skb->network_header   += off;
	if (skb_mac_header_was_set(skb))
		skb->mac_header += off;
	/* Only adjust this if it actually is csum_start rather than csum */
	if (skb->ip_summed == CHECKSUM_PARTIAL)
		skb->csum_start += nhead;
	skb->cloned   = 0;
	skb->hdr_len  = 0;
	skb->nohdr    = 0;
	atomic_set(&skb_shinfo(skb)->dataref, 1);
	return 0;

nodata:
	return -ENOMEM;
}
EXPORT_SYMBOL(pskb_expand_head);

/* Make private copy of skb with writable head and some headroom */

struct sk_buff *skb_realloc_headroom(struct sk_buff *skb, unsigned int headroom)
{
	struct sk_buff *skb2;
	int delta = headroom - skb_headroom(skb);

	if (delta <= 0)
		skb2 = pskb_copy(skb, GFP_ATOMIC);
	else {
		skb2 = skb_clone(skb, GFP_ATOMIC);
		if (skb2 && pskb_expand_head(skb2, SKB_DATA_ALIGN(delta), 0,
					     GFP_ATOMIC)) {
			kfree_skb(skb2);
			skb2 = NULL;
		}
	}
	return skb2;
}
EXPORT_SYMBOL(skb_realloc_headroom);

/**
 *	skb_copy_expand	-	copy and expand sk_buff
 *	@skb: buffer to copy
 *	@newheadroom: new free bytes at head
 *	@newtailroom: new free bytes at tail
 *	@gfp_mask: allocation priority
 *
 *	Make a copy of both an &sk_buff and its data and while doing so
 *	allocate additional space.
 *
 *	This is used when the caller wishes to modify the data and needs a
 *	private copy of the data to alter as well as more space for new fields.
 *	Returns %NULL on failure or the pointer to the buffer
 *	on success. The returned buffer has a reference count of 1.
 *
 *	You must pass %GFP_ATOMIC as the allocation priority if this function
 *	is called from an interrupt.
 */
struct sk_buff *skb_copy_expand(const struct sk_buff *skb,
				int newheadroom, int newtailroom,
				gfp_t gfp_mask)
{
	/*
	 *	Allocate the copy buffer
	 */
	struct sk_buff *n = __alloc_skb(newheadroom + skb->len + newtailroom,
					gfp_mask, skb_alloc_rx_flag(skb), -1);
	int oldheadroom = skb_headroom(skb);
	int head_copy_len, head_copy_off;
	int off;

	if (!n)
		return NULL;

	skb_reserve(n, newheadroom);

	/* Set the tail pointer and length */
	skb_put(n, skb->len);

	head_copy_len = oldheadroom;
	head_copy_off = 0;
	if (newheadroom <= head_copy_len)
		head_copy_len = newheadroom;
	else
		head_copy_off = newheadroom - head_copy_len;

	/* Copy the linear header and data. */
	if (skb_copy_bits(skb, -head_copy_len, n->head + head_copy_off,
			  skb->len + head_copy_len))
		BUG();

	copy_skb_header(n, skb);

	off                  = newheadroom - oldheadroom;
	if (n->ip_summed == CHECKSUM_PARTIAL)
		n->csum_start += off;
#ifdef NET_SKBUFF_DATA_USES_OFFSET
	n->transport_header += off;
	n->network_header   += off;
	if (skb_mac_header_was_set(skb))
		n->mac_header += off;
#endif

	return n;
}
EXPORT_SYMBOL(skb_copy_expand);

/**
 *	skb_pad			-	zero pad the tail of an skb
 *	@skb: buffer to pad
 *	@pad: space to pad
 *
 *	Ensure that a buffer is followed by a padding area that is zero
 *	filled. Used by network drivers which may DMA or transfer data
 *	beyond the buffer end onto the wire.
 *
 *	May return error in out of memory cases. The skb is freed on error.
 */

int skb_pad(struct sk_buff *skb, int pad)
{
	int err;
	int ntail;

	/* If the skbuff is non linear tailroom is always zero.. */
	if (!skb_cloned(skb) && skb_tailroom(skb) >= pad) {
		memset(skb->data+skb->len, 0, pad);
		return 0;
	}

	ntail = skb->data_len + pad - (skb->end - skb->tail);
	if (likely(skb_cloned(skb) || ntail > 0)) {
		err = pskb_expand_head(skb, 0, ntail, GFP_ATOMIC);
		if (unlikely(err))
			goto free_skb;
	}

	/* FIXME: The use of this function with non-linear skb's really needs
	 * to be audited.
	 */
	err = skb_linearize(skb);
	if (unlikely(err))
		goto free_skb;

	memset(skb->data + skb->len, 0, pad);
	return 0;

free_skb:
	kfree_skb(skb);
	return err;
}
EXPORT_SYMBOL(skb_pad);

/**
 *	skb_put - add data to a buffer
 *	@skb: buffer to use
 *	@len: amount of data to add
 *
 *	This function extends the used data area of the buffer. If this would
 *	exceed the total buffer size the kernel will panic. A pointer to the
 *	first byte of the extra data is returned.
 */
unsigned char *skb_put(struct sk_buff *skb, unsigned int len)
{
	unsigned char *tmp = skb_tail_pointer(skb);
	SKB_LINEAR_ASSERT(skb);
	skb->tail += len;
	skb->len  += len;
	if (unlikely(skb->tail > skb->end))
		skb_over_panic(skb, len, __builtin_return_address(0));
	return tmp;
}
EXPORT_SYMBOL(skb_put);

/**
 *	skb_push - add data to the start of a buffer
 *	@skb: buffer to use
 *	@len: amount of data to add
 *
 *	This function extends the used data area of the buffer at the buffer
 *	start. If this would exceed the total buffer headroom the kernel will
 *	panic. A pointer to the first byte of the extra data is returned.
 */
unsigned char *skb_push(struct sk_buff *skb, unsigned int len)
{
	skb->data -= len;
	skb->len  += len;
	if (unlikely(skb->data<skb->head))
		skb_under_panic(skb, len, __builtin_return_address(0));
	return skb->data;
}
EXPORT_SYMBOL(skb_push);

/**
 *	skb_pull - remove data from the start of a buffer
 *	@skb: buffer to use
 *	@len: amount of data to remove
 *
 *	This function removes data from the start of a buffer, returning
 *	the memory to the headroom. A pointer to the next data in the buffer
 *	is returned. Once the data has been pulled future pushes will overwrite
 *	the old data.
 */
unsigned char *skb_pull(struct sk_buff *skb, unsigned int len)
{
	return skb_pull_inline(skb, len);
}
EXPORT_SYMBOL(skb_pull);

/**
 *	skb_trim - remove end from a buffer
 *	@skb: buffer to alter
 *	@len: new length
 *
 *	Cut the length of a buffer down by removing data from the tail. If
 *	the buffer is already under the length specified it is not modified.
 *	The skb must be linear.
 */
void skb_trim(struct sk_buff *skb, unsigned int len)
{
	if (skb->len > len)
		__skb_trim(skb, len);
}
EXPORT_SYMBOL(skb_trim);

/* Trims skb to length len. It can change skb pointers.
 */

int ___pskb_trim(struct sk_buff *skb, unsigned int len)
{
	struct sk_buff **fragp;
	struct sk_buff *frag;
	int offset = skb_headlen(skb);
	int nfrags = skb_shinfo(skb)->nr_frags;
	int i;
	int err;

	if (skb_cloned(skb) &&
	    unlikely((err = pskb_expand_head(skb, 0, 0, GFP_ATOMIC))))
		return err;

	i = 0;
	if (offset >= len)
		goto drop_pages;

	for (; i < nfrags; i++) {
		int end = offset + skb_shinfo(skb)->frags[i].size;

		if (end < len) {
			offset = end;
			continue;
		}

		skb_shinfo(skb)->frags[i++].size = len - offset;

drop_pages:
		skb_shinfo(skb)->nr_frags = i;

		for (; i < nfrags; i++)
			skb_put_page(skb, skb_shinfo(skb)->frags[i].page);

		if (skb_has_frag_list(skb))
			skb_drop_fraglist(skb);
		goto done;
	}

	for (fragp = &skb_shinfo(skb)->frag_list; (frag = *fragp);
	     fragp = &frag->next) {
		int end = offset + frag->len;

		if (skb_shared(frag)) {
			struct sk_buff *nfrag;

			nfrag = skb_clone(frag, GFP_ATOMIC);
			if (unlikely(!nfrag))
				return -ENOMEM;

			nfrag->next = frag->next;
			kfree_skb(frag);
			frag = nfrag;
			*fragp = frag;
		}

		if (end < len) {
			offset = end;
			continue;
		}

		if (end > len &&
		    unlikely((err = pskb_trim(frag, len - offset))))
			return err;

		if (frag->next)
			skb_drop_list(&frag->next);
		break;
	}

done:
	if (len > skb_headlen(skb)) {
		skb->data_len -= skb->len - len;
		skb->len       = len;
	} else {
		skb->len       = len;
		skb->data_len  = 0;
		skb_set_tail_pointer(skb, len);
	}

	return 0;
}
EXPORT_SYMBOL(___pskb_trim);

/**
 *	__pskb_pull_tail - advance tail of skb header
 *	@skb: buffer to reallocate
 *	@delta: number of bytes to advance tail
 *
 *	The function makes a sense only on a fragmented &sk_buff,
 *	it expands header moving its tail forward and copying necessary
 *	data from fragmented part.
 *
 *	&sk_buff MUST have reference count of 1.
 *
 *	Returns %NULL (and &sk_buff does not change) if pull failed
 *	or value of new tail of skb in the case of success.
 *
 *	All the pointers pointing into skb header may change and must be
 *	reloaded after call to this function.
 */

/* Moves tail of skb head forward, copying data from fragmented part,
 * when it is necessary.
 * 1. It may fail due to malloc failure.
 * 2. It may change skb pointers.
 *
 * It is pretty complicated. Luckily, it is called only in exceptional cases.
 */
unsigned char *__pskb_pull_tail(struct sk_buff *skb, int delta)
{
	/* If skb has not enough free space at tail, get new one
	 * plus 128 bytes for future expansions. If we have enough
	 * room at tail, reallocate without expansion only if skb is cloned.
	 */
	int i, k, eat = (skb->tail + delta) - skb->end;

	if (eat > 0 || skb_cloned(skb)) {
		if (pskb_expand_head(skb, 0, eat > 0 ? eat + 128 : 0,
				     GFP_ATOMIC))
			return NULL;
	}

	if (skb_copy_bits(skb, skb_headlen(skb), skb_tail_pointer(skb), delta))
		BUG();

	/* Optimization: no fragments, no reasons to preestimate
	 * size of pulled pages. Superb.
	 */
	if (!skb_has_frag_list(skb))
		goto pull_pages;

	/* Estimate size of pulled pages. */
	eat = delta;
	for (i = 0; i < skb_shinfo(skb)->nr_frags; i++) {
		if (skb_shinfo(skb)->frags[i].size >= eat)
			goto pull_pages;
		eat -= skb_shinfo(skb)->frags[i].size;
	}

	/* If we need update frag list, we are in troubles.
	 * Certainly, it possible to add an offset to skb data,
	 * but taking into account that pulling is expected to
	 * be very rare operation, it is worth to fight against
	 * further bloating skb head and crucify ourselves here instead.
	 * Pure masohism, indeed. 8)8)
	 */
	if (eat) {
		struct sk_buff *list = skb_shinfo(skb)->frag_list;
		struct sk_buff *clone = NULL;
		struct sk_buff *insp = NULL;

		do {
			BUG_ON(!list);

			if (list->len <= eat) {
				/* Eaten as whole. */
				eat -= list->len;
				list = list->next;
				insp = list;
			} else {
				/* Eaten partially. */

				if (skb_shared(list)) {
					/* Sucks! We need to fork list. :-( */
					clone = skb_clone(list, GFP_ATOMIC);
					if (!clone)
						return NULL;
					insp = list->next;
					list = clone;
				} else {
					/* This may be pulled without
					 * problems. */
					insp = list;
				}
				if (!pskb_pull(list, eat)) {
					kfree_skb(clone);
					return NULL;
				}
				break;
			}
		} while (eat);

		/* Free pulled out fragments. */
		while ((list = skb_shinfo(skb)->frag_list) != insp) {
			skb_shinfo(skb)->frag_list = list->next;
			kfree_skb(list);
		}
		/* And insert new clone at head. */
		if (clone) {
			clone->next = list;
			skb_shinfo(skb)->frag_list = clone;
		}
	}
	/* Success! Now we may commit changes to skb data. */

pull_pages:
	eat = delta;
	k = 0;
	for (i = 0; i < skb_shinfo(skb)->nr_frags; i++) {
		if (skb_shinfo(skb)->frags[i].size <= eat) {
			skb_put_page(skb, skb_shinfo(skb)->frags[i].page);
			eat -= skb_shinfo(skb)->frags[i].size;
		} else {
			skb_shinfo(skb)->frags[k] = skb_shinfo(skb)->frags[i];
			if (eat) {
				skb_shinfo(skb)->frags[k].page_offset += eat;
				skb_shinfo(skb)->frags[k].size -= eat;
				eat = 0;
			}
			k++;
		}
	}
	skb_shinfo(skb)->nr_frags = k;

	skb->tail     += delta;
	skb->data_len -= delta;

	return skb_tail_pointer(skb);
}
EXPORT_SYMBOL(__pskb_pull_tail);

/* Copy some data bits from skb to kernel buffer. */

int skb_copy_bits(const struct sk_buff *skb, int offset, void *to, int len)
{
	int start = skb_headlen(skb);
	struct sk_buff *frag_iter;
	int i, copy;

	if (offset > (int)skb->len - len)
		goto fault;

	/* Copy header. */
	if ((copy = start - offset) > 0) {
		if (copy > len)
			copy = len;
		skb_copy_from_linear_data_offset(skb, offset, to, copy);
		if ((len -= copy) == 0)
			return 0;
		offset += copy;
		to     += copy;
	}

	for (i = 0; i < skb_shinfo(skb)->nr_frags; i++) {
		int end;

		WARN_ON(start > offset + len);

		end = start + skb_shinfo(skb)->frags[i].size;
		if ((copy = end - offset) > 0) {
			u8 *vaddr;

			if (copy > len)
				copy = len;

			vaddr = kmap_skb_frag(&skb_shinfo(skb)->frags[i]);
			memcpy(to,
			       vaddr + skb_shinfo(skb)->frags[i].page_offset+
			       offset - start, copy);
			kunmap_skb_frag(vaddr);

			if ((len -= copy) == 0)
				return 0;
			offset += copy;
			to     += copy;
		}
		start = end;
	}

	skb_walk_frags(skb, frag_iter) {
		int end;

		WARN_ON(start > offset + len);

		end = start + frag_iter->len;
		if ((copy = end - offset) > 0) {
			if (copy > len)
				copy = len;
			if (skb_copy_bits(frag_iter, offset - start, to, copy))
				goto fault;
			if ((len -= copy) == 0)
				return 0;
			offset += copy;
			to     += copy;
		}
		start = end;
	}
	if (!len)
		return 0;

fault:
	return -EFAULT;
}
EXPORT_SYMBOL(skb_copy_bits);

/*
 * Callback from splice_to_pipe(), if we need to release some pages
 * at the end of the spd in case we error'ed out in filling the pipe.
 */
static void sock_spd_release(struct splice_pipe_desc *spd, unsigned int i)
{
	put_page(spd->pages[i]);
}

static inline struct page *linear_to_page(struct page *page, unsigned int *len,
					  unsigned int *offset,
					  struct sk_buff *skb, struct sock *sk)
{
	struct page *p = sk->sk_sndmsg_page;
	unsigned int off;

	if (!p) {
new_page:
		p = sk->sk_sndmsg_page = alloc_pages(sk->sk_allocation, 0);
		if (!p)
			return NULL;

		off = sk->sk_sndmsg_off = 0;
		/* hold one ref to this page until it's full */
	} else {
		unsigned int mlen;

		off = sk->sk_sndmsg_off;
		mlen = PAGE_SIZE - off;
		if (mlen < 64 && mlen < *len) {
			put_page(p);
			goto new_page;
		}

		*len = min_t(unsigned int, *len, mlen);
	}

	memcpy(page_address(p) + off, page_address(page) + *offset, *len);
	sk->sk_sndmsg_off += *len;
	*offset = off;
	get_page(p);

	return p;
}

/*
 * Fill page/offset/length into spd, if it can hold more pages.
 */
static inline int spd_fill_page(struct splice_pipe_desc *spd,
				struct pipe_inode_info *pipe, struct page *page,
				unsigned int *len, unsigned int offset,
				struct sk_buff *skb, int linear,
				struct sock *sk)
{
	if (unlikely(spd->nr_pages == pipe->buffers))
		return 1;

	if (linear) {
		page = linear_to_page(page, len, &offset, skb, sk);
		if (!page)
			return 1;
	} else
		get_page(page);

	spd->pages[spd->nr_pages] = page;
	spd->partial[spd->nr_pages].len = *len;
	spd->partial[spd->nr_pages].offset = offset;
	spd->nr_pages++;

	return 0;
}

static inline void __segment_seek(struct page **page, unsigned int *poff,
				  unsigned int *plen, unsigned int off)
{
	unsigned long n;

	*poff += off;
	n = *poff / PAGE_SIZE;
	if (n)
		*page = nth_page(*page, n);

	*poff = *poff % PAGE_SIZE;
	*plen -= off;
}

static inline int __splice_segment(struct page *page, unsigned int poff,
				   unsigned int plen, unsigned int *off,
				   unsigned int *len, struct sk_buff *skb,
				   struct splice_pipe_desc *spd, int linear,
				   struct sock *sk,
				   struct pipe_inode_info *pipe)
{
	if (!*len)
		return 1;

	/* skip this segment if already processed */
	if (*off >= plen) {
		*off -= plen;
		return 0;
	}

	/* ignore any bits we already processed */
	if (*off) {
		__segment_seek(&page, &poff, &plen, *off);
		*off = 0;
	}

	do {
		unsigned int flen = min(*len, plen);

		/* the linear region may spread across several pages  */
		flen = min_t(unsigned int, flen, PAGE_SIZE - poff);

		if (spd_fill_page(spd, pipe, page, &flen, poff, skb, linear, sk))
			return 1;

		__segment_seek(&page, &poff, &plen, flen);
		*len -= flen;

	} while (*len && plen);

	return 0;
}

/*
 * Map linear and fragment data from the skb to spd. It reports failure if the
 * pipe is full or if we already spliced the requested length.
 */
static int __skb_splice_bits(struct sk_buff *skb, struct pipe_inode_info *pipe,
			     unsigned int *offset, unsigned int *len,
			     struct splice_pipe_desc *spd, struct sock *sk)
{
	int seg;

	/*
	 * map the linear part
	 */
	if (__splice_segment(virt_to_page(skb->data),
			     (unsigned long) skb->data & (PAGE_SIZE - 1),
			     skb_headlen(skb),
			     offset, len, skb, spd, 1, sk, pipe))
		return 1;

	/*
	 * then map the fragments
	 */
	for (seg = 0; seg < skb_shinfo(skb)->nr_frags; seg++) {
		const skb_frag_t *f = &skb_shinfo(skb)->frags[seg];

		if (__splice_segment(f->page, f->page_offset, f->size,
				     offset, len, skb, spd, 0, sk, pipe))
			return 1;
	}

	return 0;
}

/*
 * Map data from the skb to a pipe. Should handle both the linear part,
 * the fragments, and the frag list. It does NOT handle frag lists within
 * the frag list, if such a thing exists. We'd probably need to recurse to
 * handle that cleanly.
 */
int skb_splice_bits(struct sk_buff *skb, unsigned int offset,
		    struct pipe_inode_info *pipe, unsigned int tlen,
		    unsigned int flags)
{
	struct partial_page partial[PIPE_DEF_BUFFERS];
	struct page *pages[PIPE_DEF_BUFFERS];
	struct splice_pipe_desc spd = {
		.pages = pages,
		.partial = partial,
		.flags = flags,
		.ops = &sock_pipe_buf_ops,
		.spd_release = sock_spd_release,
	};
	struct sk_buff *frag_iter;
	struct sock *sk = skb->sk;
	int ret = 0;

	if (splice_grow_spd(pipe, &spd))
		return -ENOMEM;

	/*
	 * __skb_splice_bits() only fails if the output has no room left,
	 * so no point in going over the frag_list for the error case.
	 */
	if (__skb_splice_bits(skb, pipe, &offset, &tlen, &spd, sk))
		goto done;
	else if (!tlen)
		goto done;

	/*
	 * now see if we have a frag_list to map
	 */
	skb_walk_frags(skb, frag_iter) {
		if (!tlen)
			break;
		if (__skb_splice_bits(frag_iter, pipe, &offset, &tlen, &spd, sk))
			break;
	}

done:
	if (spd.nr_pages) {
		/*
		 * Drop the socket lock, otherwise we have reverse
		 * locking dependencies between sk_lock and i_mutex
		 * here as compared to sendfile(). We enter here
		 * with the socket lock held, and splice_to_pipe() will
		 * grab the pipe inode lock. For sendfile() emulation,
		 * we call into ->sendpage() with the i_mutex lock held
		 * and networking will grab the socket lock.
		 */
		release_sock(sk);
		ret = splice_to_pipe(pipe, &spd);
		lock_sock(sk);
	}

	splice_shrink_spd(pipe, &spd);
	return ret;
}

/**
 *	skb_store_bits - store bits from kernel buffer to skb
 *	@skb: destination buffer
 *	@offset: offset in destination
 *	@from: source buffer
 *	@len: number of bytes to copy
 *
 *	Copy the specified number of bytes from the source buffer to the
 *	destination skb.  This function handles all the messy bits of
 *	traversing fragment lists and such.
 */

int skb_store_bits(struct sk_buff *skb, int offset, const void *from, int len)
{
	int start = skb_headlen(skb);
	struct sk_buff *frag_iter;
	int i, copy;

	if (offset > (int)skb->len - len)
		goto fault;

	if ((copy = start - offset) > 0) {
		if (copy > len)
			copy = len;
		skb_copy_to_linear_data_offset(skb, offset, from, copy);
		if ((len -= copy) == 0)
			return 0;
		offset += copy;
		from += copy;
	}

	for (i = 0; i < skb_shinfo(skb)->nr_frags; i++) {
		skb_frag_t *frag = &skb_shinfo(skb)->frags[i];
		int end;

		WARN_ON(start > offset + len);

		end = start + frag->size;
		if ((copy = end - offset) > 0) {
			u8 *vaddr;

			if (copy > len)
				copy = len;

			vaddr = kmap_skb_frag(frag);
			memcpy(vaddr + frag->page_offset + offset - start,
			       from, copy);
			kunmap_skb_frag(vaddr);

			if ((len -= copy) == 0)
				return 0;
			offset += copy;
			from += copy;
		}
		start = end;
	}

	skb_walk_frags(skb, frag_iter) {
		int end;

		WARN_ON(start > offset + len);

		end = start + frag_iter->len;
		if ((copy = end - offset) > 0) {
			if (copy > len)
				copy = len;
			if (skb_store_bits(frag_iter, offset - start,
					   from, copy))
				goto fault;
			if ((len -= copy) == 0)
				return 0;
			offset += copy;
			from += copy;
		}
		start = end;
	}
	if (!len)
		return 0;

fault:
	return -EFAULT;
}
EXPORT_SYMBOL(skb_store_bits);

/* Checksum skb data. */

__wsum skb_checksum(const struct sk_buff *skb, int offset,
			  int len, __wsum csum)
{
	int start = skb_headlen(skb);
	int i, copy = start - offset;
	struct sk_buff *frag_iter;
	int pos = 0;

	/* Checksum header. */
	if (copy > 0) {
		if (copy > len)
			copy = len;
		csum = csum_partial(skb->data + offset, copy, csum);
		if ((len -= copy) == 0)
			return csum;
		offset += copy;
		pos	= copy;
	}

	for (i = 0; i < skb_shinfo(skb)->nr_frags; i++) {
		int end;

		WARN_ON(start > offset + len);

		end = start + skb_shinfo(skb)->frags[i].size;
		if ((copy = end - offset) > 0) {
			__wsum csum2;
			u8 *vaddr;
			skb_frag_t *frag = &skb_shinfo(skb)->frags[i];

			if (copy > len)
				copy = len;
			vaddr = kmap_skb_frag(frag);
			csum2 = csum_partial(vaddr + frag->page_offset +
					     offset - start, copy, 0);
			kunmap_skb_frag(vaddr);
			csum = csum_block_add(csum, csum2, pos);
			if (!(len -= copy))
				return csum;
			offset += copy;
			pos    += copy;
		}
		start = end;
	}

	skb_walk_frags(skb, frag_iter) {
		int end;

		WARN_ON(start > offset + len);

		end = start + frag_iter->len;
		if ((copy = end - offset) > 0) {
			__wsum csum2;
			if (copy > len)
				copy = len;
			csum2 = skb_checksum(frag_iter, offset - start,
					     copy, 0);
			csum = csum_block_add(csum, csum2, pos);
			if ((len -= copy) == 0)
				return csum;
			offset += copy;
			pos    += copy;
		}
		start = end;
	}
	BUG_ON(len);

	return csum;
}
EXPORT_SYMBOL(skb_checksum);

/* Both of above in one bottle. */

__wsum skb_copy_and_csum_bits(const struct sk_buff *skb, int offset,
				    u8 *to, int len, __wsum csum)
{
	int start = skb_headlen(skb);
	int i, copy = start - offset;
	struct sk_buff *frag_iter;
	int pos = 0;

	/* Copy header. */
	if (copy > 0) {
		if (copy > len)
			copy = len;
		csum = csum_partial_copy_nocheck(skb->data + offset, to,
						 copy, csum);
		if ((len -= copy) == 0)
			return csum;
		offset += copy;
		to     += copy;
		pos	= copy;
	}

	for (i = 0; i < skb_shinfo(skb)->nr_frags; i++) {
		int end;

		WARN_ON(start > offset + len);

		end = start + skb_shinfo(skb)->frags[i].size;
		if ((copy = end - offset) > 0) {
			__wsum csum2;
			u8 *vaddr;
			skb_frag_t *frag = &skb_shinfo(skb)->frags[i];

			if (copy > len)
				copy = len;
			vaddr = kmap_skb_frag(frag);
			csum2 = csum_partial_copy_nocheck(vaddr +
							  frag->page_offset +
							  offset - start, to,
							  copy, 0);
			kunmap_skb_frag(vaddr);
			csum = csum_block_add(csum, csum2, pos);
			if (!(len -= copy))
				return csum;
			offset += copy;
			to     += copy;
			pos    += copy;
		}
		start = end;
	}

	skb_walk_frags(skb, frag_iter) {
		__wsum csum2;
		int end;

		WARN_ON(start > offset + len);

		end = start + frag_iter->len;
		if ((copy = end - offset) > 0) {
			if (copy > len)
				copy = len;
			csum2 = skb_copy_and_csum_bits(frag_iter,
						       offset - start,
						       to, copy, 0);
			csum = csum_block_add(csum, csum2, pos);
			if ((len -= copy) == 0)
				return csum;
			offset += copy;
			to     += copy;
			pos    += copy;
		}
		start = end;
	}
	BUG_ON(len);
	return csum;
}
EXPORT_SYMBOL(skb_copy_and_csum_bits);

void skb_copy_and_csum_dev(const struct sk_buff *skb, u8 *to)
{
	__wsum csum;
	long csstart;

	if (skb->ip_summed == CHECKSUM_PARTIAL)
		csstart = skb_checksum_start_offset(skb);
	else
		csstart = skb_headlen(skb);

	BUG_ON(csstart > skb_headlen(skb));

	skb_copy_from_linear_data(skb, to, csstart);

	csum = 0;
	if (csstart != skb->len)
		csum = skb_copy_and_csum_bits(skb, csstart, to + csstart,
					      skb->len - csstart, 0);

	if (skb->ip_summed == CHECKSUM_PARTIAL) {
		long csstuff = csstart + skb->csum_offset;

		*((__sum16 *)(to + csstuff)) = csum_fold(csum);
	}
}
EXPORT_SYMBOL(skb_copy_and_csum_dev);

/**
 *	skb_dequeue - remove from the head of the queue
 *	@list: list to dequeue from
 *
 *	Remove the head of the list. The list lock is taken so the function
 *	may be used safely with other locking list functions. The head item is
 *	returned or %NULL if the list is empty.
 */

struct sk_buff *skb_dequeue(struct sk_buff_head *list)
{
	unsigned long flags;
	struct sk_buff *result;

	spin_lock_irqsave(&list->lock, flags);
	result = __skb_dequeue(list);
	spin_unlock_irqrestore(&list->lock, flags);
	return result;
}
EXPORT_SYMBOL(skb_dequeue);

/**
 *	skb_dequeue_tail - remove from the tail of the queue
 *	@list: list to dequeue from
 *
 *	Remove the tail of the list. The list lock is taken so the function
 *	may be used safely with other locking list functions. The tail item is
 *	returned or %NULL if the list is empty.
 */
struct sk_buff *skb_dequeue_tail(struct sk_buff_head *list)
{
	unsigned long flags;
	struct sk_buff *result;

	spin_lock_irqsave(&list->lock, flags);
	result = __skb_dequeue_tail(list);
	spin_unlock_irqrestore(&list->lock, flags);
	return result;
}
EXPORT_SYMBOL(skb_dequeue_tail);

/**
 *	skb_queue_purge - empty a list
 *	@list: list to empty
 *
 *	Delete all buffers on an &sk_buff list. Each buffer is removed from
 *	the list and one reference dropped. This function takes the list
 *	lock and is atomic with respect to other list locking functions.
 */
void skb_queue_purge(struct sk_buff_head *list)
{
	struct sk_buff *skb;
	while ((skb = skb_dequeue(list)) != NULL)
		kfree_skb(skb);
}
EXPORT_SYMBOL(skb_queue_purge);

/**
 *	skb_queue_head - queue a buffer at the list head
 *	@list: list to use
 *	@newsk: buffer to queue
 *
 *	Queue a buffer at the start of the list. This function takes the
 *	list lock and can be used safely with other locking &sk_buff functions
 *	safely.
 *
 *	A buffer cannot be placed on two lists at the same time.
 */
void skb_queue_head(struct sk_buff_head *list, struct sk_buff *newsk)
{
	unsigned long flags;

	spin_lock_irqsave(&list->lock, flags);
	__skb_queue_head(list, newsk);
	spin_unlock_irqrestore(&list->lock, flags);
}
EXPORT_SYMBOL(skb_queue_head);

/**
 *	skb_queue_tail - queue a buffer at the list tail
 *	@list: list to use
 *	@newsk: buffer to queue
 *
 *	Queue a buffer at the tail of the list. This function takes the
 *	list lock and can be used safely with other locking &sk_buff functions
 *	safely.
 *
 *	A buffer cannot be placed on two lists at the same time.
 */
void skb_queue_tail(struct sk_buff_head *list, struct sk_buff *newsk)
{
	unsigned long flags;

	spin_lock_irqsave(&list->lock, flags);
	__skb_queue_tail(list, newsk);
	spin_unlock_irqrestore(&list->lock, flags);
}
EXPORT_SYMBOL(skb_queue_tail);

/**
 *	skb_unlink	-	remove a buffer from a list
 *	@skb: buffer to remove
 *	@list: list to use
 *
 *	Remove a packet from a list. The list locks are taken and this
 *	function is atomic with respect to other list locked calls
 *
 *	You must know what list the SKB is on.
 */
void skb_unlink(struct sk_buff *skb, struct sk_buff_head *list)
{
	unsigned long flags;

	spin_lock_irqsave(&list->lock, flags);
	__skb_unlink(skb, list);
	spin_unlock_irqrestore(&list->lock, flags);
}
EXPORT_SYMBOL(skb_unlink);

/**
 *	skb_append	-	append a buffer
 *	@old: buffer to insert after
 *	@newsk: buffer to insert
 *	@list: list to use
 *
 *	Place a packet after a given packet in a list. The list locks are taken
 *	and this function is atomic with respect to other list locked calls.
 *	A buffer cannot be placed on two lists at the same time.
 */
void skb_append(struct sk_buff *old, struct sk_buff *newsk, struct sk_buff_head *list)
{
	unsigned long flags;

	spin_lock_irqsave(&list->lock, flags);
	__skb_queue_after(list, old, newsk);
	spin_unlock_irqrestore(&list->lock, flags);
}
EXPORT_SYMBOL(skb_append);

/**
 *	skb_insert	-	insert a buffer
 *	@old: buffer to insert before
 *	@newsk: buffer to insert
 *	@list: list to use
 *
 *	Place a packet before a given packet in a list. The list locks are
 * 	taken and this function is atomic with respect to other list locked
 *	calls.
 *
 *	A buffer cannot be placed on two lists at the same time.
 */
void skb_insert(struct sk_buff *old, struct sk_buff *newsk, struct sk_buff_head *list)
{
	unsigned long flags;

	spin_lock_irqsave(&list->lock, flags);
	__skb_insert(newsk, old->prev, old, list);
	spin_unlock_irqrestore(&list->lock, flags);
}
EXPORT_SYMBOL(skb_insert);

static inline void skb_split_inside_header(struct sk_buff *skb,
					   struct sk_buff* skb1,
					   const u32 len, const int pos)
{
	int i;

	skb_copy_from_linear_data_offset(skb, len, skb_put(skb1, pos - len),
					 pos - len);
	/* And move data appendix as is. */
	for (i = 0; i < skb_shinfo(skb)->nr_frags; i++)
		skb_shinfo(skb1)->frags[i] = skb_shinfo(skb)->frags[i];

	skb_shinfo(skb1)->nr_frags = skb_shinfo(skb)->nr_frags;
	skb_shinfo(skb)->nr_frags  = 0;
	skb1->data_len		   = skb->data_len;
	skb1->len		   += skb1->data_len;
	skb->data_len		   = 0;
	skb->len		   = len;
	skb_set_tail_pointer(skb, len);
}

static inline void skb_split_no_header(struct sk_buff *skb,
				       struct sk_buff* skb1,
				       const u32 len, int pos)
{
	int i, k = 0;
	const int nfrags = skb_shinfo(skb)->nr_frags;

	skb_shinfo(skb)->nr_frags = 0;
	skb1->len		  = skb1->data_len = skb->len - len;
	skb->len		  = len;
	skb->data_len		  = len - pos;

	for (i = 0; i < nfrags; i++) {
		int size = skb_shinfo(skb)->frags[i].size;

		if (pos + size > len) {
			skb_shinfo(skb1)->frags[k] = skb_shinfo(skb)->frags[i];

			if (pos < len) {
				struct page *page = skb_shinfo(skb)->frags[i].page;
				/* Split frag.
				 * We have two variants in this case:
				 * 1. Move all the frag to the second
				 *    part, if it is possible. F.e.
				 *    this approach is mandatory for TUX,
				 *    where splitting is expensive.
				 * 2. Split is accurately. We make this.
				 */
				skb_get_page(skb1, page);
				skb_shinfo(skb1)->frags[0].page_offset += len - pos;
				skb_shinfo(skb1)->frags[0].size -= len - pos;
				skb_shinfo(skb)->frags[i].size	= len - pos;
				skb_shinfo(skb)->nr_frags++;
			}
			k++;
		} else
			skb_shinfo(skb)->nr_frags++;
		pos += size;
	}
	skb_shinfo(skb1)->nr_frags = k;
}

/**
 * skb_split - Split fragmented skb to two parts at length len.
 * @skb: the buffer to split
 * @skb1: the buffer to receive the second part
 * @len: new length for skb
 */
void skb_split(struct sk_buff *skb, struct sk_buff *skb1, const u32 len)
{
	int pos = skb_headlen(skb);

	if (len < pos)	/* Split line is inside header. */
		skb_split_inside_header(skb, skb1, len, pos);
	else		/* Second chunk has no header, nothing to copy. */
		skb_split_no_header(skb, skb1, len, pos);
}
EXPORT_SYMBOL(skb_split);

/* Shifting from/to a cloned skb is a no-go.
 *
 * Caller cannot keep skb_shinfo related pointers past calling here!
 */
static int skb_prepare_for_shift(struct sk_buff *skb)
{
	return skb_cloned(skb) && pskb_expand_head(skb, 0, 0, GFP_ATOMIC);
}

/**
 * skb_shift - Shifts paged data partially from skb to another
 * @tgt: buffer into which tail data gets added
 * @skb: buffer from which the paged data comes from
 * @shiftlen: shift up to this many bytes
 *
 * Attempts to shift up to shiftlen worth of bytes, which may be less than
 * the length of the skb, from tgt to skb. Returns number bytes shifted.
 * It's up to caller to free skb if everything was shifted.
 *
 * If @tgt runs out of frags, the whole operation is aborted.
 *
 * Skb cannot include anything else but paged data while tgt is allowed
 * to have non-paged data as well.
 *
 * TODO: full sized shift could be optimized but that would need
 * specialized skb free'er to handle frags without up-to-date nr_frags.
 */
int skb_shift(struct sk_buff *tgt, struct sk_buff *skb, int shiftlen)
{
	int from, to, merge, todo;
	struct skb_frag_struct *fragfrom, *fragto;

	BUG_ON(shiftlen > skb->len);
	BUG_ON(skb_headlen(skb));	/* Would corrupt stream */

	todo = shiftlen;
	from = 0;
	to = skb_shinfo(tgt)->nr_frags;
	fragfrom = &skb_shinfo(skb)->frags[from];

	/* Actual merge is delayed until the point when we know we can
	 * commit all, so that we don't have to undo partial changes
	 */
	if (!to ||
	    !skb_can_coalesce(tgt, to, fragfrom->page, fragfrom->page_offset)) {
		merge = -1;
	} else {
		merge = to - 1;

		todo -= fragfrom->size;
		if (todo < 0) {
			if (skb_prepare_for_shift(skb) ||
			    skb_prepare_for_shift(tgt))
				return 0;

			/* All previous frag pointers might be stale! */
			fragfrom = &skb_shinfo(skb)->frags[from];
			fragto = &skb_shinfo(tgt)->frags[merge];

			fragto->size += shiftlen;
			fragfrom->size -= shiftlen;
			fragfrom->page_offset += shiftlen;

			goto onlymerged;
		}

		from++;
	}

	/* Skip full, not-fitting skb to avoid expensive operations */
	if ((shiftlen == skb->len) &&
	    (skb_shinfo(skb)->nr_frags - from) > (MAX_SKB_FRAGS - to))
		return 0;

	if (skb_prepare_for_shift(skb) || skb_prepare_for_shift(tgt))
		return 0;

	while ((todo > 0) && (from < skb_shinfo(skb)->nr_frags)) {
		if (to == MAX_SKB_FRAGS)
			return 0;

		fragfrom = &skb_shinfo(skb)->frags[from];
		fragto = &skb_shinfo(tgt)->frags[to];

		if (todo >= fragfrom->size) {
			*fragto = *fragfrom;
			todo -= fragfrom->size;
			from++;
			to++;

		} else {
			get_page(fragfrom->page);
			fragto->page = fragfrom->page;
			fragto->page_offset = fragfrom->page_offset;
			fragto->size = todo;

			fragfrom->page_offset += todo;
			fragfrom->size -= todo;
			todo = 0;

			to++;
			break;
		}
	}

	/* Ready to "commit" this state change to tgt */
	skb_shinfo(tgt)->nr_frags = to;

	if (merge >= 0) {
		fragfrom = &skb_shinfo(skb)->frags[0];
		fragto = &skb_shinfo(tgt)->frags[merge];

		fragto->size += fragfrom->size;
		put_page(fragfrom->page);
	}

	/* Reposition in the original skb */
	to = 0;
	while (from < skb_shinfo(skb)->nr_frags)
		skb_shinfo(skb)->frags[to++] = skb_shinfo(skb)->frags[from++];
	skb_shinfo(skb)->nr_frags = to;

	BUG_ON(todo > 0 && !skb_shinfo(skb)->nr_frags);

onlymerged:
	/* Most likely the tgt won't ever need its checksum anymore, skb on
	 * the other hand might need it if it needs to be resent
	 */
	tgt->ip_summed = CHECKSUM_PARTIAL;
	skb->ip_summed = CHECKSUM_PARTIAL;

	/* Yak, is it really working this way? Some helper please? */
	skb->len -= shiftlen;
	skb->data_len -= shiftlen;
	skb->truesize -= shiftlen;
	tgt->len += shiftlen;
	tgt->data_len += shiftlen;
	tgt->truesize += shiftlen;

	return shiftlen;
}

/**
 * skb_prepare_seq_read - Prepare a sequential read of skb data
 * @skb: the buffer to read
 * @from: lower offset of data to be read
 * @to: upper offset of data to be read
 * @st: state variable
 *
 * Initializes the specified state variable. Must be called before
 * invoking skb_seq_read() for the first time.
 */
void skb_prepare_seq_read(struct sk_buff *skb, unsigned int from,
			  unsigned int to, struct skb_seq_state *st)
{
	st->lower_offset = from;
	st->upper_offset = to;
	st->root_skb = st->cur_skb = skb;
	st->frag_idx = st->stepped_offset = 0;
	st->frag_data = NULL;
}
EXPORT_SYMBOL(skb_prepare_seq_read);

/**
 * skb_seq_read - Sequentially read skb data
 * @consumed: number of bytes consumed by the caller so far
 * @data: destination pointer for data to be returned
 * @st: state variable
 *
 * Reads a block of skb data at &consumed relative to the
 * lower offset specified to skb_prepare_seq_read(). Assigns
 * the head of the data block to &data and returns the length
 * of the block or 0 if the end of the skb data or the upper
 * offset has been reached.
 *
 * The caller is not required to consume all of the data
 * returned, i.e. &consumed is typically set to the number
 * of bytes already consumed and the next call to
 * skb_seq_read() will return the remaining part of the block.
 *
 * Note 1: The size of each block of data returned can be arbitrary,
 *       this limitation is the cost for zerocopy seqeuental
 *       reads of potentially non linear data.
 *
 * Note 2: Fragment lists within fragments are not implemented
 *       at the moment, state->root_skb could be replaced with
 *       a stack for this purpose.
 */
unsigned int skb_seq_read(unsigned int consumed, const u8 **data,
			  struct skb_seq_state *st)
{
	unsigned int block_limit, abs_offset = consumed + st->lower_offset;
	skb_frag_t *frag;

	if (unlikely(abs_offset >= st->upper_offset))
		return 0;

next_skb:
	block_limit = skb_headlen(st->cur_skb) + st->stepped_offset;

	if (abs_offset < block_limit && !st->frag_data) {
		*data = st->cur_skb->data + (abs_offset - st->stepped_offset);
		return block_limit - abs_offset;
	}

	if (st->frag_idx == 0 && !st->frag_data)
		st->stepped_offset += skb_headlen(st->cur_skb);

	while (st->frag_idx < skb_shinfo(st->cur_skb)->nr_frags) {
		frag = &skb_shinfo(st->cur_skb)->frags[st->frag_idx];
		block_limit = frag->size + st->stepped_offset;

		if (abs_offset < block_limit) {
			if (!st->frag_data)
				st->frag_data = kmap_skb_frag(frag);

			*data = (u8 *) st->frag_data + frag->page_offset +
				(abs_offset - st->stepped_offset);

			return block_limit - abs_offset;
		}

		if (st->frag_data) {
			kunmap_skb_frag(st->frag_data);
			st->frag_data = NULL;
		}

		st->frag_idx++;
		st->stepped_offset += frag->size;
	}

	if (st->frag_data) {
		kunmap_skb_frag(st->frag_data);
		st->frag_data = NULL;
	}

	if (st->root_skb == st->cur_skb && skb_has_frag_list(st->root_skb)) {
		st->cur_skb = skb_shinfo(st->root_skb)->frag_list;
		st->frag_idx = 0;
		goto next_skb;
	} else if (st->cur_skb->next) {
		st->cur_skb = st->cur_skb->next;
		st->frag_idx = 0;
		goto next_skb;
	}

	return 0;
}
EXPORT_SYMBOL(skb_seq_read);

/**
 * skb_abort_seq_read - Abort a sequential read of skb data
 * @st: state variable
 *
 * Must be called if skb_seq_read() was not called until it
 * returned 0.
 */
void skb_abort_seq_read(struct skb_seq_state *st)
{
	if (st->frag_data)
		kunmap_skb_frag(st->frag_data);
}
EXPORT_SYMBOL(skb_abort_seq_read);

#define TS_SKB_CB(state)	((struct skb_seq_state *) &((state)->cb))

static unsigned int skb_ts_get_next_block(unsigned int offset, const u8 **text,
					  struct ts_config *conf,
					  struct ts_state *state)
{
	return skb_seq_read(offset, text, TS_SKB_CB(state));
}

static void skb_ts_finish(struct ts_config *conf, struct ts_state *state)
{
	skb_abort_seq_read(TS_SKB_CB(state));
}

/**
 * skb_find_text - Find a text pattern in skb data
 * @skb: the buffer to look in
 * @from: search offset
 * @to: search limit
 * @config: textsearch configuration
 * @state: uninitialized textsearch state variable
 *
 * Finds a pattern in the skb data according to the specified
 * textsearch configuration. Use textsearch_next() to retrieve
 * subsequent occurrences of the pattern. Returns the offset
 * to the first occurrence or UINT_MAX if no match was found.
 */
unsigned int skb_find_text(struct sk_buff *skb, unsigned int from,
			   unsigned int to, struct ts_config *config,
			   struct ts_state *state)
{
	unsigned int ret;

	config->get_next_block = skb_ts_get_next_block;
	config->finish = skb_ts_finish;

	skb_prepare_seq_read(skb, from, to, TS_SKB_CB(state));

	ret = textsearch_find(config, state);
	return (ret <= to - from ? ret : UINT_MAX);
}
EXPORT_SYMBOL(skb_find_text);

/**
 * skb_append_datato_frags: - append the user data to a skb
 * @sk: sock  structure
 * @skb: skb structure to be appened with user data.
 * @getfrag: call back function to be used for getting the user data
 * @from: pointer to user message iov
 * @length: length of the iov message
 *
 * Description: This procedure append the user data in the fragment part
 * of the skb if any page alloc fails user this procedure returns  -ENOMEM
 */
int skb_append_datato_frags(struct sock *sk, struct sk_buff *skb,
			int (*getfrag)(void *from, char *to, int offset,
					int len, int odd, struct sk_buff *skb),
			void *from, int length)
{
	int frg_cnt = 0;
	skb_frag_t *frag = NULL;
	struct page *page = NULL;
	int copy, left;
	int offset = 0;
	int ret;

	do {
		/* Return error if we don't have space for new frag */
		frg_cnt = skb_shinfo(skb)->nr_frags;
		if (frg_cnt >= MAX_SKB_FRAGS)
			return -EFAULT;

		/* allocate a new page for next frag */
		page = alloc_pages(sk->sk_allocation, 0);

		/* If alloc_page fails just return failure and caller will
		 * free previous allocated pages by doing kfree_skb()
		 */
		if (page == NULL)
			return -ENOMEM;

		/* initialize the next frag */
		skb_fill_page_desc(skb, frg_cnt, page, 0, 0);
		skb->truesize += PAGE_SIZE;
		atomic_add(PAGE_SIZE, &sk->sk_wmem_alloc);

		/* get the new initialized frag */
		frg_cnt = skb_shinfo(skb)->nr_frags;
		frag = &skb_shinfo(skb)->frags[frg_cnt - 1];

		/* copy the user data to page */
		left = PAGE_SIZE - frag->page_offset;
		copy = (length > left)? left : length;

		ret = getfrag(from, (page_address(frag->page) +
			    frag->page_offset + frag->size),
			    offset, copy, 0, skb);
		if (ret < 0)
			return -EFAULT;

		/* copy was successful so update the size parameters */
		frag->size += copy;
		skb->len += copy;
		skb->data_len += copy;
		offset += copy;
		length -= copy;

	} while (length > 0);

	return 0;
}
EXPORT_SYMBOL(skb_append_datato_frags);

/**
 *	skb_pull_rcsum - pull skb and update receive checksum
 *	@skb: buffer to update
 *	@len: length of data pulled
 *
 *	This function performs an skb_pull on the packet and updates
 *	the CHECKSUM_COMPLETE checksum.  It should be used on
 *	receive path processing instead of skb_pull unless you know
 *	that the checksum difference is zero (e.g., a valid IP header)
 *	or you are setting ip_summed to CHECKSUM_NONE.
 */
unsigned char *skb_pull_rcsum(struct sk_buff *skb, unsigned int len)
{
	BUG_ON(len > skb->len);
	skb->len -= len;
	BUG_ON(skb->len < skb->data_len);
	skb_postpull_rcsum(skb, skb->data, len);
	return skb->data += len;
}
EXPORT_SYMBOL_GPL(skb_pull_rcsum);

/**
 *	skb_segment - Perform protocol segmentation on skb.
 *	@skb: buffer to segment
 *	@features: features for the output path (see dev->features)
 *
 *	This function performs segmentation on the given skb.  It returns
 *	a pointer to the first in a list of new skbs for the segments.
 *	In case of error it returns ERR_PTR(err).
 */
struct sk_buff *skb_segment(struct sk_buff *skb, u32 features)
{
	struct sk_buff *segs = NULL;
	struct sk_buff *tail = NULL;
	struct sk_buff *fskb = skb_shinfo(skb)->frag_list;
	unsigned int mss = skb_shinfo(skb)->gso_size;
	unsigned int doffset = skb->data - skb_mac_header(skb);
	unsigned int offset = doffset;
	unsigned int headroom;
	unsigned int len;
	int sg = !!(features & NETIF_F_SG);
	int nfrags = skb_shinfo(skb)->nr_frags;
	int err = -ENOMEM;
	int i = 0;
	int pos;

	__skb_push(skb, doffset);
	headroom = skb_headroom(skb);
	pos = skb_headlen(skb);

	do {
		struct sk_buff *nskb;
		skb_frag_t *frag;
		int hsize;
		int size;

		len = skb->len - offset;
		if (len > mss)
			len = mss;

		hsize = skb_headlen(skb) - offset;
		if (hsize < 0)
			hsize = 0;
		if (hsize > len || !sg)
			hsize = len;

		if (!hsize && i >= nfrags) {
			BUG_ON(fskb->len != len);

			pos += len;
			nskb = skb_clone(fskb, GFP_ATOMIC);
			fskb = fskb->next;

			if (unlikely(!nskb))
				goto err;

			hsize = skb_end_pointer(nskb) - nskb->head;
			if (skb_cow_head(nskb, doffset + headroom)) {
				kfree_skb(nskb);
				goto err;
			}

			nskb->truesize += skb_end_pointer(nskb) - nskb->head -
					  hsize;
			skb_release_head_state(nskb);
			__skb_push(nskb, doffset);
		} else {
			nskb = __alloc_skb(hsize + doffset + headroom,
					 GFP_ATOMIC, skb_alloc_rx_flag(skb),
					 -1);

			if (unlikely(!nskb))
				goto err;

			skb_reserve(nskb, headroom);
			__skb_put(nskb, doffset);
		}

		if (segs)
			tail->next = nskb;
		else
			segs = nskb;
		tail = nskb;

		__copy_skb_header(nskb, skb);
		nskb->mac_len = skb->mac_len;

		/* nskb and skb might have different headroom */
		if (nskb->ip_summed == CHECKSUM_PARTIAL)
			nskb->csum_start += skb_headroom(nskb) - headroom;

		skb_reset_mac_header(nskb);
		skb_set_network_header(nskb, skb->mac_len);
		nskb->transport_header = (nskb->network_header +
					  skb_network_header_len(skb));
		skb_copy_from_linear_data(skb, nskb->data, doffset);

		if (fskb != skb_shinfo(skb)->frag_list)
			continue;

		if (!sg) {
			nskb->ip_summed = CHECKSUM_NONE;
			nskb->csum = skb_copy_and_csum_bits(skb, offset,
							    skb_put(nskb, len),
							    len, 0);
			continue;
		}

		frag = skb_shinfo(nskb)->frags;

		skb_copy_from_linear_data_offset(skb, offset,
						 skb_put(nskb, hsize), hsize);

		while (pos < offset + len && i < nfrags) {
			*frag = skb_shinfo(skb)->frags[i];
			skb_get_page(nskb, frag->page);
			size = frag->size;

			if (pos < offset) {
				frag->page_offset += offset - pos;
				frag->size -= offset - pos;
			}

			skb_shinfo(nskb)->nr_frags++;

			if (pos + size <= offset + len) {
				i++;
				pos += size;
			} else {
				frag->size -= pos + size - (offset + len);
				goto skip_fraglist;
			}

			frag++;
		}

		if (pos < offset + len) {
			struct sk_buff *fskb2 = fskb;

			BUG_ON(pos + fskb->len != offset + len);

			pos += fskb->len;
			fskb = fskb->next;

			if (fskb2->next) {
				fskb2 = skb_clone(fskb2, GFP_ATOMIC);
				if (!fskb2)
					goto err;
			} else
				skb_get(fskb2);

			SKB_FRAG_ASSERT(nskb);
			skb_shinfo(nskb)->frag_list = fskb2;
		}

skip_fraglist:
		nskb->data_len = len - hsize;
		nskb->len += nskb->data_len;
		nskb->truesize += nskb->data_len;
	} while ((offset += len) < skb->len);

	return segs;

err:
	while ((skb = segs)) {
		segs = skb->next;
		kfree_skb(skb);
	}
	return ERR_PTR(err);
}
EXPORT_SYMBOL_GPL(skb_segment);

int skb_gro_receive(struct sk_buff **head, struct sk_buff *skb)
{
	struct sk_buff *p = *head;
	struct sk_buff *nskb;
	struct skb_shared_info *skbinfo = skb_shinfo(skb);
	struct skb_shared_info *pinfo = skb_shinfo(p);
	unsigned int headroom;
	unsigned int len = skb_gro_len(skb);
	unsigned int offset = skb_gro_offset(skb);
	unsigned int headlen = skb_headlen(skb);

	if (p->len + len >= 65536)
		return -E2BIG;

	if (pinfo->frag_list)
		goto merge;
	else if (headlen <= offset) {
		skb_frag_t *frag;
		skb_frag_t *frag2;
		int i = skbinfo->nr_frags;
		int nr_frags = pinfo->nr_frags + i;

		offset -= headlen;

		if (nr_frags > MAX_SKB_FRAGS)
			return -E2BIG;

		pinfo->nr_frags = nr_frags;
		skbinfo->nr_frags = 0;

		frag = pinfo->frags + nr_frags;
		frag2 = skbinfo->frags + i;
		do {
			*--frag = *--frag2;
		} while (--i);

		frag->page_offset += offset;
		frag->size -= offset;

		skb->truesize -= skb->data_len;
		skb->len -= skb->data_len;
		skb->data_len = 0;

		NAPI_GRO_CB(skb)->free = 1;
		goto done;
	} else if (skb_gro_len(p) != pinfo->gso_size)
		return -E2BIG;

	headroom = skb_headroom(p);
	nskb = alloc_skb(headroom + skb_gro_offset(p), GFP_ATOMIC);
	if (unlikely(!nskb))
		return -ENOMEM;

	__copy_skb_header(nskb, p);
	nskb->mac_len = p->mac_len;

	skb_reserve(nskb, headroom);
	__skb_put(nskb, skb_gro_offset(p));

	skb_set_mac_header(nskb, skb_mac_header(p) - p->data);
	skb_set_network_header(nskb, skb_network_offset(p));
	skb_set_transport_header(nskb, skb_transport_offset(p));

	__skb_pull(p, skb_gro_offset(p));
	memcpy(skb_mac_header(nskb), skb_mac_header(p),
	       p->data - skb_mac_header(p));

	*NAPI_GRO_CB(nskb) = *NAPI_GRO_CB(p);
	skb_shinfo(nskb)->frag_list = p;
	skb_shinfo(nskb)->gso_size = pinfo->gso_size;
	pinfo->gso_size = 0;
	skb_header_release(p);
	nskb->prev = p;

	nskb->data_len += p->len;
	nskb->truesize += p->len;
	nskb->len += p->len;

	*head = nskb;
	nskb->next = p->next;
	p->next = NULL;

	p = nskb;

merge:
	if (offset > headlen) {
		unsigned int eat = offset - headlen;

		skbinfo->frags[0].page_offset += eat;
		skbinfo->frags[0].size -= eat;
		skb->data_len -= eat;
		skb->len -= eat;
		offset = headlen;
	}

	__skb_pull(skb, offset);

	p->prev->next = skb;
	p->prev = skb;
	skb_header_release(skb);

done:
	NAPI_GRO_CB(p)->count++;
	p->data_len += len;
	p->truesize += len;
	p->len += len;

	NAPI_GRO_CB(skb)->same_flow = 1;
	return 0;
}
EXPORT_SYMBOL_GPL(skb_gro_receive);

void __init skb_init(void)
{
	skbuff_head_cache = kmem_cache_create("skbuff_head_cache",
					      sizeof(struct sk_buff),
					      0,
					      SLAB_HWCACHE_ALIGN|SLAB_PANIC,
					      NULL);
	skbuff_fclone_cache = kmem_cache_create("skbuff_fclone_cache",
						(2*sizeof(struct sk_buff)) +
						sizeof(atomic_t),
						0,
						SLAB_HWCACHE_ALIGN|SLAB_PANIC,
						NULL);
}

/**
 *	skb_to_sgvec - Fill a scatter-gather list from a socket buffer
 *	@skb: Socket buffer containing the buffers to be mapped
 *	@sg: The scatter-gather list to map into
 *	@offset: The offset into the buffer's contents to start mapping
 *	@len: Length of buffer space to be mapped
 *
 *	Fill the specified scatter-gather list with mappings/pointers into a
 *	region of the buffer space attached to a socket buffer.
 */
static int
__skb_to_sgvec(struct sk_buff *skb, struct scatterlist *sg, int offset, int len)
{
	int start = skb_headlen(skb);
	int i, copy = start - offset;
	struct sk_buff *frag_iter;
	int elt = 0;

	if (copy > 0) {
		if (copy > len)
			copy = len;
		sg_set_buf(sg, skb->data + offset, copy);
		elt++;
		if ((len -= copy) == 0)
			return elt;
		offset += copy;
	}

	for (i = 0; i < skb_shinfo(skb)->nr_frags; i++) {
		int end;

		WARN_ON(start > offset + len);

		end = start + skb_shinfo(skb)->frags[i].size;
		if ((copy = end - offset) > 0) {
			skb_frag_t *frag = &skb_shinfo(skb)->frags[i];

			if (copy > len)
				copy = len;
			sg_set_page(&sg[elt], frag->page, copy,
					frag->page_offset+offset-start);
			elt++;
			if (!(len -= copy))
				return elt;
			offset += copy;
		}
		start = end;
	}

	skb_walk_frags(skb, frag_iter) {
		int end;

		WARN_ON(start > offset + len);

		end = start + frag_iter->len;
		if ((copy = end - offset) > 0) {
			if (copy > len)
				copy = len;
			elt += __skb_to_sgvec(frag_iter, sg+elt, offset - start,
					      copy);
			if ((len -= copy) == 0)
				return elt;
			offset += copy;
		}
		start = end;
	}
	BUG_ON(len);
	return elt;
}

int skb_to_sgvec(struct sk_buff *skb, struct scatterlist *sg, int offset, int len)
{
	int nsg = __skb_to_sgvec(skb, sg, offset, len);

	sg_mark_end(&sg[nsg - 1]);

	return nsg;
}
EXPORT_SYMBOL_GPL(skb_to_sgvec);

/**
 *	skb_cow_data - Check that a socket buffer's data buffers are writable
 *	@skb: The socket buffer to check.
 *	@tailbits: Amount of trailing space to be added
 *	@trailer: Returned pointer to the skb where the @tailbits space begins
 *
 *	Make sure that the data buffers attached to a socket buffer are
 *	writable. If they are not, private copies are made of the data buffers
 *	and the socket buffer is set to use these instead.
 *
 *	If @tailbits is given, make sure that there is space to write @tailbits
 *	bytes of data beyond current end of socket buffer.  @trailer will be
 *	set to point to the skb in which this space begins.
 *
 *	The number of scatterlist elements required to completely map the
 *	COW'd and extended socket buffer will be returned.
 */
int skb_cow_data(struct sk_buff *skb, int tailbits, struct sk_buff **trailer)
{
	int copyflag;
	int elt;
	struct sk_buff *skb1, **skb_p;

	/* If skb is cloned or its head is paged, reallocate
	 * head pulling out all the pages (pages are considered not writable
	 * at the moment even if they are anonymous).
	 */
	if ((skb_cloned(skb) || skb_shinfo(skb)->nr_frags) &&
	    __pskb_pull_tail(skb, skb_pagelen(skb)-skb_headlen(skb)) == NULL)
		return -ENOMEM;

	/* Easy case. Most of packets will go this way. */
	if (!skb_has_frag_list(skb)) {
		/* A little of trouble, not enough of space for trailer.
		 * This should not happen, when stack is tuned to generate
		 * good frames. OK, on miss we reallocate and reserve even more
		 * space, 128 bytes is fair. */

		if (skb_tailroom(skb) < tailbits &&
		    pskb_expand_head(skb, 0, tailbits-skb_tailroom(skb)+128, GFP_ATOMIC))
			return -ENOMEM;

		/* Voila! */
		*trailer = skb;
		return 1;
	}

	/* Misery. We are in troubles, going to mincer fragments... */

	elt = 1;
	skb_p = &skb_shinfo(skb)->frag_list;
	copyflag = 0;

	while ((skb1 = *skb_p) != NULL) {
		int ntail = 0;

		/* The fragment is partially pulled by someone,
		 * this can happen on input. Copy it and everything
		 * after it. */

		if (skb_shared(skb1))
			copyflag = 1;

		/* If the skb is the last, worry about trailer. */

		if (skb1->next == NULL && tailbits) {
			if (skb_shinfo(skb1)->nr_frags ||
			    skb_has_frag_list(skb1) ||
			    skb_tailroom(skb1) < tailbits)
				ntail = tailbits + 128;
		}

		if (copyflag ||
		    skb_cloned(skb1) ||
		    ntail ||
		    skb_shinfo(skb1)->nr_frags ||
		    skb_has_frag_list(skb1)) {
			struct sk_buff *skb2;

			/* Fuck, we are miserable poor guys... */
			if (ntail == 0)
				skb2 = skb_copy(skb1, GFP_ATOMIC);
			else
				skb2 = skb_copy_expand(skb1,
						       skb_headroom(skb1),
						       ntail,
						       GFP_ATOMIC);
			if (unlikely(skb2 == NULL))
				return -ENOMEM;

			if (skb1->sk)
				skb_set_owner_w(skb2, skb1->sk);

			/* Looking around. Are we still alive?
			 * OK, link new skb, drop old one */

			skb2->next = skb1->next;
			*skb_p = skb2;
			kfree_skb(skb1);
			skb1 = skb2;
		}
		elt++;
		*trailer = skb1;
		skb_p = &skb1->next;
	}

	return elt;
}
EXPORT_SYMBOL_GPL(skb_cow_data);

static void sock_rmem_free(struct sk_buff *skb)
{
	struct sock *sk = skb->sk;

	atomic_sub(skb->truesize, &sk->sk_rmem_alloc);
}

/*
 * Note: We dont mem charge error packets (no sk_forward_alloc changes)
 */
int sock_queue_err_skb(struct sock *sk, struct sk_buff *skb)
{
	if (atomic_read(&sk->sk_rmem_alloc) + skb->truesize >=
	    (unsigned)sk->sk_rcvbuf)
		return -ENOMEM;

	skb_orphan(skb);
	skb->sk = sk;
	skb->destructor = sock_rmem_free;
	atomic_add(skb->truesize, &sk->sk_rmem_alloc);

	/* before exiting rcu section, make sure dst is refcounted */
	skb_dst_force(skb);

	skb_queue_tail(&sk->sk_error_queue, skb);
	if (!sock_flag(sk, SOCK_DEAD))
		sk->sk_data_ready(sk, skb->len);
	return 0;
}
EXPORT_SYMBOL(sock_queue_err_skb);

void skb_tstamp_tx(struct sk_buff *orig_skb,
		struct skb_shared_hwtstamps *hwtstamps)
{
	struct sock *sk = orig_skb->sk;
	struct sock_exterr_skb *serr;
	struct sk_buff *skb;
	int err;

	if (!sk)
		return;

	skb = skb_clone(orig_skb, GFP_ATOMIC);
	if (!skb)
		return;

	if (hwtstamps) {
		*skb_hwtstamps(skb) =
			*hwtstamps;
	} else {
		/*
		 * no hardware time stamps available,
		 * so keep the shared tx_flags and only
		 * store software time stamp
		 */
		skb->tstamp = ktime_get_real();
	}

	serr = SKB_EXT_ERR(skb);
	memset(serr, 0, sizeof(*serr));
	serr->ee.ee_errno = ENOMSG;
	serr->ee.ee_origin = SO_EE_ORIGIN_TIMESTAMPING;

	err = sock_queue_err_skb(sk, skb);

	if (err)
		kfree_skb(skb);
}
EXPORT_SYMBOL_GPL(skb_tstamp_tx);


/**
 * skb_partial_csum_set - set up and verify partial csum values for packet
 * @skb: the skb to set
 * @start: the number of bytes after skb->data to start checksumming.
 * @off: the offset from start to place the checksum.
 *
 * For untrusted partially-checksummed packets, we need to make sure the values
 * for skb->csum_start and skb->csum_offset are valid so we don't oops.
 *
 * This function checks and sets those values and skb->ip_summed: if this
 * returns false you should drop the packet.
 */
bool skb_partial_csum_set(struct sk_buff *skb, u16 start, u16 off)
{
	if (unlikely(start > skb_headlen(skb)) ||
	    unlikely((int)start + off > skb_headlen(skb) - 2)) {
		if (net_ratelimit())
			printk(KERN_WARNING
			       "bad partial csum: csum=%u/%u len=%u\n",
			       start, off, skb_headlen(skb));
		return false;
	}
	skb->ip_summed = CHECKSUM_PARTIAL;
	skb->csum_start = skb_headroom(skb) + start;
	skb->csum_offset = off;
	return true;
}
EXPORT_SYMBOL_GPL(skb_partial_csum_set);

void __skb_warn_lro_forwarding(const struct sk_buff *skb)
{
	if (net_ratelimit())
		pr_warning("%s: received packets cannot be forwarded"
			   " while LRO is enabled\n", skb->dev->name);
}
EXPORT_SYMBOL(__skb_warn_lro_forwarding);<|MERGE_RESOLUTION|>--- conflicted
+++ resolved
@@ -169,21 +169,14 @@
  *	%GFP_ATOMIC.
  */
 struct sk_buff *__alloc_skb(unsigned int size, gfp_t gfp_mask,
-			    int flags, int node)
+			    int fclone, int node)
 {
 	struct kmem_cache *cache;
 	struct skb_shared_info *shinfo;
 	struct sk_buff *skb;
 	u8 *data;
-	int emergency = 0;
-	int memalloc = sk_memalloc_socks();
-
-	size = SKB_DATA_ALIGN(size);
-	cache = (flags & SKB_ALLOC_FCLONE)
-		? skbuff_fclone_cache : skbuff_head_cache;
-
-	if (memalloc && (flags & SKB_ALLOC_RX))
-		gfp_mask |= __GFP_MEMALLOC;
+
+	cache = fclone ? skbuff_fclone_cache : skbuff_head_cache;
 
 	/* Get the HEAD */
 	skb = kmem_cache_alloc_node(cache, gfp_mask & ~__GFP_DMA, node);
@@ -191,8 +184,9 @@
 		goto out;
 	prefetchw(skb);
 
-	data = kmalloc_reserve(size + sizeof(struct skb_shared_info),
-			gfp_mask, node, &net_skb_reserve, &emergency);
+	size = SKB_DATA_ALIGN(size);
+	data = kmalloc_node_track_caller(size + sizeof(struct skb_shared_info),
+			gfp_mask, node);
 	if (!data)
 		goto nodata;
 	prefetchw(data + size);
@@ -203,9 +197,6 @@
 	 * the tail pointer in struct sk_buff!
 	 */
 	memset(skb, 0, offsetof(struct sk_buff, tail));
-#ifdef CONFIG_NETVM
-	skb->emergency = emergency;
-#endif
 	skb->truesize = size + sizeof(struct sk_buff);
 	atomic_set(&skb->users, 1);
 	skb->head = data;
@@ -222,7 +213,7 @@
 	atomic_set(&shinfo->dataref, 1);
 	kmemcheck_annotate_variable(shinfo->destructor_arg);
 
-	if (flags & SKB_ALLOC_FCLONE) {
+	if (fclone) {
 		struct sk_buff *child = skb + 1;
 		atomic_t *fclone_ref = (atomic_t *) (child + 1);
 
@@ -232,9 +223,6 @@
 		atomic_set(fclone_ref, 1);
 
 		child->fclone = SKB_FCLONE_UNAVAILABLE;
-#ifdef CONFIG_NETVM
-		child->emergency = skb->emergency;
-#endif
 	}
 out:
 	return skb;
@@ -263,11 +251,7 @@
 {
 	struct sk_buff *skb;
 
-<<<<<<< HEAD
-	skb = __alloc_skb(length + NET_SKB_PAD, gfp_mask, SKB_ALLOC_RX, node);
-=======
 	skb = __alloc_skb(length + NET_SKB_PAD, gfp_mask, 0, NUMA_NO_NODE);
->>>>>>> 02f8c6ae
 	if (likely(skb)) {
 		skb_reserve(skb, NET_SKB_PAD);
 		skb->dev = dev;
@@ -276,27 +260,6 @@
 }
 EXPORT_SYMBOL(__netdev_alloc_skb);
 
-<<<<<<< HEAD
-struct page *__netdev_alloc_page(struct net_device *dev, gfp_t gfp_mask)
-{
-	int node = dev->dev.parent ? dev_to_node(dev->dev.parent) : -1;
-	struct page *page;
-
-	page = alloc_pages_reserve(node, gfp_mask | __GFP_MEMALLOC, 0,
-			&net_skb_reserve, NULL);
-
-	return page;
-}
-EXPORT_SYMBOL(__netdev_alloc_page);
-
-void __netdev_free_page(struct net_device *dev, struct page *page)
-{
-	free_pages_reserve(page, 0, &net_skb_reserve, page->reserve);
-}
-EXPORT_SYMBOL(__netdev_free_page);
-
-=======
->>>>>>> 02f8c6ae
 void skb_add_rx_frag(struct sk_buff *skb, int i, struct page *page, int off,
 		int size)
 {
@@ -304,27 +267,6 @@
 	skb->len += size;
 	skb->data_len += size;
 	skb->truesize += size;
-
-#ifdef CONFIG_NETVM
-	/*
-	 * In the rare case that skb_emergency() != page->reserved we'll
-	 * skew the accounting slightly, but since its only a 'small' constant
-	 * shift its ok.
-	 */
-	if (skb_emergency(skb)) {
-		/*
-		 * We need to track fragment pages so that we properly
-		 * release their reserve in skb_put_page().
-		 */
-		atomic_set(&page->frag_count, 1);
-	} else if (unlikely(page->reserve)) {
-		/*
-		 * Release the reserve now, because normal skbs don't
-		 * do the emergency accounting.
-		 */
-		mem_reserve_pages_charge(&net_skb_reserve, -1);
-	}
-#endif
 }
 EXPORT_SYMBOL(skb_add_rx_frag);
 
@@ -376,38 +318,21 @@
 		skb_get(list);
 }
 
-static void skb_get_page(struct sk_buff *skb, struct page *page)
-{
-	get_page(page);
-	if (skb_emergency(skb))
-		atomic_inc(&page->frag_count);
-}
-
-static void skb_put_page(struct sk_buff *skb, struct page *page)
-{
-	if (skb_emergency(skb) && atomic_dec_and_test(&page->frag_count))
-		mem_reserve_pages_charge(&net_skb_reserve, -1);
-	put_page(page);
-}
-
 static void skb_release_data(struct sk_buff *skb)
 {
 	if (!skb->cloned ||
 	    !atomic_sub_return(skb->nohdr ? (1 << SKB_DATAREF_SHIFT) + 1 : 1,
 			       &skb_shinfo(skb)->dataref)) {
-
 		if (skb_shinfo(skb)->nr_frags) {
 			int i;
-			for (i = 0; i < skb_shinfo(skb)->nr_frags; i++) {
-				skb_put_page(skb,
-					     skb_shinfo(skb)->frags[i].page);
-			}
+			for (i = 0; i < skb_shinfo(skb)->nr_frags; i++)
+				put_page(skb_shinfo(skb)->frags[i].page);
 		}
 
 		if (skb_has_frag_list(skb))
 			skb_drop_fraglist(skb);
 
-		kfree_reserve(skb->head, &net_skb_reserve, skb_emergency(skb));
+		kfree(skb->head);
 	}
 }
 
@@ -599,12 +524,8 @@
 	new->ip_summed		= old->ip_summed;
 	skb_copy_queue_mapping(new, old);
 	new->priority		= old->priority;
-	new->deliver_no_wcard	= old->deliver_no_wcard;
 #if defined(CONFIG_IP_VS) || defined(CONFIG_IP_VS_MODULE)
 	new->ipvs_property	= old->ipvs_property;
-#endif
-#ifdef CONFIG_NETVM
-	new->emergency		= old->emergency;
 #endif
 	new->protocol		= old->protocol;
 	new->mark		= old->mark;
@@ -700,9 +621,6 @@
 		n->fclone = SKB_FCLONE_CLONE;
 		atomic_inc(fclone_ref);
 	} else {
-		if (skb_emergency(skb))
-			gfp_mask |= __GFP_MEMALLOC;
-
 		n = kmem_cache_alloc(skbuff_head_cache, gfp_mask);
 		if (!n)
 			return NULL;
@@ -739,14 +657,6 @@
 	skb_shinfo(new)->gso_type = skb_shinfo(old)->gso_type;
 }
 
-static inline int skb_alloc_rx_flag(const struct sk_buff *skb)
-{
-	if (skb_emergency(skb))
-		return SKB_ALLOC_RX;
-
-	return 0;
-}
-
 /**
  *	skb_copy	-	create private copy of an sk_buff
  *	@skb: buffer to copy
@@ -766,25 +676,10 @@
 
 struct sk_buff *skb_copy(const struct sk_buff *skb, gfp_t gfp_mask)
 {
-<<<<<<< HEAD
-	int headerlen = skb->data - skb->head;
-	int size;
-	/*
-	 *	Allocate the copy buffer
-	 */
-	struct sk_buff *n;
-#ifdef NET_SKBUFF_DATA_USES_OFFSET
-	size = skb->end + skb->data_len;
-#else
-	size = skb->end - skb->head + skb->data_len;
-#endif
-	n = __alloc_skb(size, gfp_mask, skb_alloc_rx_flag(skb), -1);
-=======
 	int headerlen = skb_headroom(skb);
 	unsigned int size = (skb_end_pointer(skb) - skb->head) + skb->data_len;
 	struct sk_buff *n = alloc_skb(size, gfp_mask);
 
->>>>>>> 02f8c6ae
 	if (!n)
 		return NULL;
 
@@ -816,23 +711,9 @@
 
 struct sk_buff *pskb_copy(struct sk_buff *skb, gfp_t gfp_mask)
 {
-<<<<<<< HEAD
-	/*
-	 *	Allocate the copy buffer
-	 */
-	int size;
-	struct sk_buff *n;
-#ifdef NET_SKBUFF_DATA_USES_OFFSET
-	size = skb->end;
-#else
-	size = skb->end - skb->head;
-#endif
-	n = __alloc_skb(size, gfp_mask, skb_alloc_rx_flag(skb), -1);
-=======
 	unsigned int size = skb_end_pointer(skb) - skb->head;
 	struct sk_buff *n = alloc_skb(size, gfp_mask);
 
->>>>>>> 02f8c6ae
 	if (!n)
 		goto out;
 
@@ -851,9 +732,8 @@
 		int i;
 
 		for (i = 0; i < skb_shinfo(skb)->nr_frags; i++) {
-			skb_frag_t *frag = &skb_shinfo(skb)->frags[i];
-			skb_shinfo(n)->frags[i] = *frag;
-			skb_get_page(n, frag->page);
+			skb_shinfo(n)->frags[i] = skb_shinfo(skb)->frags[i];
+			get_page(skb_shinfo(n)->frags[i].page);
 		}
 		skb_shinfo(n)->nr_frags = i;
 	}
@@ -901,13 +781,6 @@
 
 	size = SKB_DATA_ALIGN(size);
 
-<<<<<<< HEAD
-	if (skb_emergency(skb))
-		gfp_mask |= __GFP_MEMALLOC;
-
-	data = kmalloc_reserve(size + sizeof(struct skb_shared_info),
-			gfp_mask, -1, &net_skb_reserve, NULL);
-=======
 	/* Check if we can avoid taking references on fragments if we own
 	 * the last reference on skb->head. (see skb_release_data())
 	 */
@@ -931,7 +804,6 @@
 	}
 
 	data = kmalloc(size + sizeof(struct skb_shared_info), gfp_mask);
->>>>>>> 02f8c6ae
 	if (!data)
 		goto nodata;
 
@@ -940,14 +812,9 @@
 	 */
 	memcpy(data + nhead, skb->head, skb_tail_pointer(skb) - skb->head);
 
-<<<<<<< HEAD
-	for (i = 0; i < skb_shinfo(skb)->nr_frags; i++)
-		skb_get_page(skb, skb_shinfo(skb)->frags[i].page);
-=======
 	memcpy((struct skb_shared_info *)(data + size),
 	       skb_shinfo(skb),
 	       offsetof(struct skb_shared_info, frags[skb_shinfo(skb)->nr_frags]));
->>>>>>> 02f8c6ae
 
 	if (fastpath) {
 		kfree(skb->head);
@@ -1037,8 +904,8 @@
 	/*
 	 *	Allocate the copy buffer
 	 */
-	struct sk_buff *n = __alloc_skb(newheadroom + skb->len + newtailroom,
-					gfp_mask, skb_alloc_rx_flag(skb), -1);
+	struct sk_buff *n = alloc_skb(newheadroom + skb->len + newtailroom,
+				      gfp_mask);
 	int oldheadroom = skb_headroom(skb);
 	int head_copy_len, head_copy_off;
 	int off;
@@ -1231,7 +1098,7 @@
 		skb_shinfo(skb)->nr_frags = i;
 
 		for (; i < nfrags; i++)
-			skb_put_page(skb, skb_shinfo(skb)->frags[i].page);
+			put_page(skb_shinfo(skb)->frags[i].page);
 
 		if (skb_has_frag_list(skb))
 			skb_drop_fraglist(skb);
@@ -1400,7 +1267,7 @@
 	k = 0;
 	for (i = 0; i < skb_shinfo(skb)->nr_frags; i++) {
 		if (skb_shinfo(skb)->frags[i].size <= eat) {
-			skb_put_page(skb, skb_shinfo(skb)->frags[i].page);
+			put_page(skb_shinfo(skb)->frags[i].page);
 			eat -= skb_shinfo(skb)->frags[i].size;
 		} else {
 			skb_shinfo(skb)->frags[k] = skb_shinfo(skb)->frags[i];
@@ -2182,7 +2049,6 @@
 			skb_shinfo(skb1)->frags[k] = skb_shinfo(skb)->frags[i];
 
 			if (pos < len) {
-				struct page *page = skb_shinfo(skb)->frags[i].page;
 				/* Split frag.
 				 * We have two variants in this case:
 				 * 1. Move all the frag to the second
@@ -2191,7 +2057,7 @@
 				 *    where splitting is expensive.
 				 * 2. Split is accurately. We make this.
 				 */
-				skb_get_page(skb1, page);
+				get_page(skb_shinfo(skb)->frags[i].page);
 				skb_shinfo(skb1)->frags[0].page_offset += len - pos;
 				skb_shinfo(skb1)->frags[0].size -= len - pos;
 				skb_shinfo(skb)->frags[i].size	= len - pos;
@@ -2686,9 +2552,8 @@
 			skb_release_head_state(nskb);
 			__skb_push(nskb, doffset);
 		} else {
-			nskb = __alloc_skb(hsize + doffset + headroom,
-					 GFP_ATOMIC, skb_alloc_rx_flag(skb),
-					 -1);
+			nskb = alloc_skb(hsize + doffset + headroom,
+					 GFP_ATOMIC);
 
 			if (unlikely(!nskb))
 				goto err;
@@ -2734,7 +2599,7 @@
 
 		while (pos < offset + len && i < nfrags) {
 			*frag = skb_shinfo(skb)->frags[i];
-			skb_get_page(nskb, frag->page);
+			get_page(frag->page);
 			size = frag->size;
 
 			if (pos < offset) {
