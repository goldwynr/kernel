--- conflicted
+++ resolved
@@ -181,17 +181,10 @@
 {
 	int ret = 0;
 
-<<<<<<< HEAD
-	if (rule->iifindex && (rule->iifindex != fl->iif))
-		goto out;
-
-	if (rule->oifindex && (rule->oifindex != fl->oif))
-=======
 	if (rule->iifindex && (rule->iifindex != fl->flowi_iif))
 		goto out;
 
 	if (rule->oifindex && (rule->oifindex != fl->flowi_oif))
->>>>>>> 02f8c6ae
 		goto out;
 
 	if ((rule->mark ^ fl->flowi_mark) & rule->mark_mask)
@@ -307,7 +300,6 @@
 		rule->pref = nla_get_u32(tb[FRA_PRIORITY]);
 
 	if (tb[FRA_IIFNAME]) {
-<<<<<<< HEAD
 		struct net_device *dev;
 
 		rule->iifindex = -1;
@@ -324,24 +316,6 @@
 		nla_strlcpy(rule->oifname, tb[FRA_OIFNAME], IFNAMSIZ);
 		dev = __dev_get_by_name(net, rule->oifname);
 		if (dev)
-=======
-		struct net_device *dev;
-
-		rule->iifindex = -1;
-		nla_strlcpy(rule->iifname, tb[FRA_IIFNAME], IFNAMSIZ);
-		dev = __dev_get_by_name(net, rule->iifname);
-		if (dev)
-			rule->iifindex = dev->ifindex;
-	}
-
-	if (tb[FRA_OIFNAME]) {
-		struct net_device *dev;
-
-		rule->oifindex = -1;
-		nla_strlcpy(rule->oifname, tb[FRA_OIFNAME], IFNAMSIZ);
-		dev = __dev_get_by_name(net, rule->oifname);
-		if (dev)
->>>>>>> 02f8c6ae
 			rule->oifindex = dev->ifindex;
 	}
 
@@ -576,7 +550,6 @@
 
 	if (rule->iifname[0]) {
 		NLA_PUT_STRING(skb, FRA_IIFNAME, rule->iifname);
-<<<<<<< HEAD
 
 		if (rule->iifindex == -1)
 			frh->flags |= FIB_RULE_IIF_DETACHED;
@@ -585,16 +558,6 @@
 	if (rule->oifname[0]) {
 		NLA_PUT_STRING(skb, FRA_OIFNAME, rule->oifname);
 
-=======
-
-		if (rule->iifindex == -1)
-			frh->flags |= FIB_RULE_IIF_DETACHED;
-	}
-
-	if (rule->oifname[0]) {
-		NLA_PUT_STRING(skb, FRA_OIFNAME, rule->oifname);
-
->>>>>>> 02f8c6ae
 		if (rule->oifindex == -1)
 			frh->flags |= FIB_RULE_OIF_DETACHED;
 	}
