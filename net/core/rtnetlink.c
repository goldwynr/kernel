--- conflicted
+++ resolved
@@ -697,18 +697,6 @@
 	memcpy(v, b, sizeof(*b));
 }
 
-<<<<<<< HEAD
-static inline int rtnl_vfinfo_size(const struct net_device *dev)
-{
-	if (dev->dev.parent && dev_is_pci(dev->dev.parent))
-		return dev_num_vf(dev->dev.parent) *
-			sizeof(struct ifla_vf_info);
-	else
-		return 0;
-}
-
-static inline size_t if_nlmsg_size(const struct net_device *dev)
-=======
 /* All VF info */
 static inline int rtnl_vfinfo_size(const struct net_device *dev)
 {
@@ -752,7 +740,6 @@
 }
 
 static noinline size_t if_nlmsg_size(const struct net_device *dev)
->>>>>>> 02f8c6ae
 {
 	return NLMSG_ALIGN(sizeof(struct ifinfomsg))
 	       + nla_total_size(IFNAMSIZ) /* IFLA_IFNAME */
@@ -771,10 +758,6 @@
 	       + nla_total_size(1) /* IFLA_OPERSTATE */
 	       + nla_total_size(1) /* IFLA_LINKMODE */
 	       + nla_total_size(4) /* IFLA_NUM_VF */
-<<<<<<< HEAD
-	       + nla_total_size(rtnl_vfinfo_size(dev)) /* IFLA_VFINFO */
-	       + rtnl_link_get_size(dev); /* IFLA_LINKINFO */
-=======
 	       + rtnl_vfinfo_size(dev) /* IFLA_VFINFO_LIST */
 	       + rtnl_port_size(dev) /* IFLA_VF_PORTS + IFLA_PORT_SELF */
 	       + rtnl_link_get_size(dev) /* IFLA_LINKINFO */
@@ -854,7 +837,6 @@
 	}
 
 	return 0;
->>>>>>> 02f8c6ae
 }
 
 static int rtnl_fill_ifinfo(struct sk_buff *skb, struct net_device *dev,
@@ -926,19 +908,6 @@
 	stats = dev_get_stats(dev, &temp);
 	copy_rtnl_link_stats(nla_data(attr), stats);
 
-<<<<<<< HEAD
-	if (dev->netdev_ops->ndo_get_vf_config && dev->dev.parent) {
-		int i;
-		struct ifla_vf_info ivi;
-
-		NLA_PUT_U32(skb, IFLA_NUM_VF, dev_num_vf(dev->dev.parent));
-		for (i = 0; i < dev_num_vf(dev->dev.parent); i++) {
-			if (dev->netdev_ops->ndo_get_vf_config(dev, i, &ivi))
-				break;
-			NLA_PUT(skb, IFLA_VFINFO, sizeof(ivi), &ivi);
-		}
-	}
-=======
 	attr = nla_reserve(skb, IFLA_STATS64,
 			sizeof(struct rtnl_link_stats64));
 	if (attr == NULL)
@@ -985,7 +954,6 @@
 	if (rtnl_port_fill(skb, dev))
 		goto nla_put_failure;
 
->>>>>>> 02f8c6ae
 	if (dev->rtnl_link_ops) {
 		if (rtnl_link_fill(skb, dev) < 0)
 			goto nla_put_failure;
@@ -1080,19 +1048,10 @@
 	[IFLA_NET_NS_PID]	= { .type = NLA_U32 },
 	[IFLA_NET_NS_FD]	= { .type = NLA_U32 },
 	[IFLA_IFALIAS]	        = { .type = NLA_STRING, .len = IFALIASZ-1 },
-<<<<<<< HEAD
-	[IFLA_VF_MAC]		= { .type = NLA_BINARY,
-				    .len = sizeof(struct ifla_vf_mac) },
-	[IFLA_VF_VLAN]		= { .type = NLA_BINARY,
-				    .len = sizeof(struct ifla_vf_vlan) },
-	[IFLA_VF_TX_RATE]	= { .type = NLA_BINARY,
-				    .len = sizeof(struct ifla_vf_tx_rate) },
-=======
 	[IFLA_VFINFO_LIST]	= {. type = NLA_NESTED },
 	[IFLA_VF_PORTS]		= { .type = NLA_NESTED },
 	[IFLA_PORT_SELF]	= { .type = NLA_NESTED },
 	[IFLA_AF_SPEC]		= { .type = NLA_NESTED },
->>>>>>> 02f8c6ae
 };
 EXPORT_SYMBOL(ifla_policy);
 
@@ -1403,42 +1362,6 @@
 		write_unlock_bh(&dev_base_lock);
 	}
 
-<<<<<<< HEAD
-	if (tb[IFLA_VF_MAC]) {
-		struct ifla_vf_mac *ivm;
-		ivm = nla_data(tb[IFLA_VF_MAC]);
-		write_lock_bh(&dev_base_lock);
-		if (ops->ndo_set_vf_mac)
-			err = ops->ndo_set_vf_mac(dev, ivm->vf, ivm->mac);
-		write_unlock_bh(&dev_base_lock);
-		if (err < 0)
-			goto errout;
-		modified = 1;
-	}
-
-	if (tb[IFLA_VF_VLAN]) {
-		struct ifla_vf_vlan *ivv;
-		ivv = nla_data(tb[IFLA_VF_VLAN]);
-		write_lock_bh(&dev_base_lock);
-		if (ops->ndo_set_vf_vlan)
-			err = ops->ndo_set_vf_vlan(dev, ivv->vf,
-						   (u16)ivv->vlan,
-						   (u8)ivv->qos);
-		write_unlock_bh(&dev_base_lock);
-		if (err < 0)
-			goto errout;
-		modified = 1;
-	}
-	err = 0;
-
-	if (tb[IFLA_VF_TX_RATE]) {
-		struct ifla_vf_tx_rate *ivt;
-		ivt = nla_data(tb[IFLA_VF_TX_RATE]);
-		write_lock_bh(&dev_base_lock);
-		if (ops->ndo_set_vf_tx_rate)
-			err = ops->ndo_set_vf_tx_rate(dev, ivt->vf, ivt->rate);
-		write_unlock_bh(&dev_base_lock);
-=======
 	if (tb[IFLA_VFINFO_LIST]) {
 		struct nlattr *attr;
 		int rem;
@@ -1496,13 +1419,10 @@
 		err = -EOPNOTSUPP;
 		if (ops->ndo_set_vf_port)
 			err = ops->ndo_set_vf_port(dev, PORT_SELF_VF, port);
->>>>>>> 02f8c6ae
 		if (err < 0)
 			goto errout;
 		modified = 1;
 	}
-<<<<<<< HEAD
-=======
 
 	if (tb[IFLA_AF_SPEC]) {
 		struct nlattr *af;
@@ -1521,7 +1441,6 @@
 			modified = 1;
 		}
 	}
->>>>>>> 02f8c6ae
 	err = 0;
 
 errout:
@@ -2035,20 +1954,10 @@
 	struct net_device *dev = ptr;
 
 	switch (event) {
-<<<<<<< HEAD
-	case NETDEV_UNREGISTER:
-		rtmsg_ifinfo(RTM_DELLINK, dev, ~0U);
-		break;
-	case NETDEV_UP:
-	case NETDEV_DOWN:
-		rtmsg_ifinfo(RTM_NEWLINK, dev, IFF_UP|IFF_RUNNING);
-		break;
-=======
 	case NETDEV_UP:
 	case NETDEV_DOWN:
 	case NETDEV_PRE_UP:
 	case NETDEV_POST_INIT:
->>>>>>> 02f8c6ae
 	case NETDEV_REGISTER:
 	case NETDEV_CHANGE:
 	case NETDEV_PRE_TYPE_CHANGE:
