/*
 * net/core/dst.c	Protocol independent destination cache.
 *
 * Authors:		Alexey Kuznetsov, <kuznet@ms2.inr.ac.ru>
 *
 */

#include <linux/bitops.h>
#include <linux/errno.h>
#include <linux/init.h>
#include <linux/kernel.h>
#include <linux/workqueue.h>
#include <linux/mm.h>
#include <linux/module.h>
#include <linux/slab.h>
#include <linux/netdevice.h>
#include <linux/skbuff.h>
#include <linux/string.h>
#include <linux/types.h>
#include <net/net_namespace.h>
#include <linux/sched.h>
<<<<<<< HEAD
=======
#include <linux/prefetch.h>
>>>>>>> 02f8c6ae

#include <net/dst.h>

/*
 * Theory of operations:
 * 1) We use a list, protected by a spinlock, to add
 *    new entries from both BH and non-BH context.
 * 2) In order to keep spinlock held for a small delay,
 *    we use a second list where are stored long lived
 *    entries, that are handled by the garbage collect thread
 *    fired by a workqueue.
 * 3) This list is guarded by a mutex,
 *    so that the gc_task and dst_dev_event() can be synchronized.
 */

/*
 * We want to keep lock & list close together
 * to dirty as few cache lines as possible in __dst_free().
 * As this is not a very strong hint, we dont force an alignment on SMP.
 */
static struct {
	spinlock_t		lock;
	struct dst_entry	*list;
	unsigned long		timer_inc;
	unsigned long		timer_expires;
} dst_garbage = {
	.lock = __SPIN_LOCK_UNLOCKED(dst_garbage.lock),
	.timer_inc = DST_GC_MAX,
};
static void dst_gc_task(struct work_struct *work);
static void ___dst_free(struct dst_entry *dst);

static DECLARE_DELAYED_WORK(dst_gc_work, dst_gc_task);

static DEFINE_MUTEX(dst_gc_mutex);
/*
 * long lived entries are maintained in this list, guarded by dst_gc_mutex
 */
static struct dst_entry         *dst_busy_list;

static void dst_gc_task(struct work_struct *work)
{
	int    delayed = 0;
	int    work_performed = 0;
	unsigned long expires = ~0L;
	struct dst_entry *dst, *next, head;
	struct dst_entry *last = &head;

	mutex_lock(&dst_gc_mutex);
	next = dst_busy_list;

loop:
	while ((dst = next) != NULL) {
		next = dst->next;
		prefetch(&next->next);
		cond_resched();
		if (likely(atomic_read(&dst->__refcnt))) {
			last->next = dst;
			last = dst;
			delayed++;
			continue;
		}
		work_performed++;

		dst = dst_destroy(dst);
		if (dst) {
			/* NOHASH and still referenced. Unless it is already
			 * on gc list, invalidate it and add to gc list.
			 *
			 * Note: this is temporary. Actually, NOHASH dst's
			 * must be obsoleted when parent is obsoleted.
			 * But we do not have state "obsoleted, but
			 * referenced by parent", so it is right.
			 */
			if (dst->obsolete > 1)
				continue;

			___dst_free(dst);
			dst->next = next;
			next = dst;
		}
	}

	spin_lock_bh(&dst_garbage.lock);
	next = dst_garbage.list;
	if (next) {
		dst_garbage.list = NULL;
		spin_unlock_bh(&dst_garbage.lock);
		goto loop;
	}
	last->next = NULL;
	dst_busy_list = head.next;
	if (!dst_busy_list)
		dst_garbage.timer_inc = DST_GC_MAX;
	else {
		/*
		 * if we freed less than 1/10 of delayed entries,
		 * we can sleep longer.
		 */
		if (work_performed <= delayed/10) {
			dst_garbage.timer_expires += dst_garbage.timer_inc;
			if (dst_garbage.timer_expires > DST_GC_MAX)
				dst_garbage.timer_expires = DST_GC_MAX;
			dst_garbage.timer_inc += DST_GC_INC;
		} else {
			dst_garbage.timer_inc = DST_GC_INC;
			dst_garbage.timer_expires = DST_GC_MIN;
		}
		expires = dst_garbage.timer_expires;
		/*
		 * if the next desired timer is more than 4 seconds in the
		 * future then round the timer to whole seconds
		 */
		if (expires > 4*HZ)
			expires = round_jiffies_relative(expires);
		schedule_delayed_work(&dst_gc_work, expires);
	}

	spin_unlock_bh(&dst_garbage.lock);
	mutex_unlock(&dst_gc_mutex);
}

int dst_discard(struct sk_buff *skb)
{
	kfree_skb(skb);
	return 0;
}
EXPORT_SYMBOL(dst_discard);

const u32 dst_default_metrics[RTAX_MAX];

void *dst_alloc(struct dst_ops *ops, struct net_device *dev,
		int initial_ref, int initial_obsolete, int flags)
{
<<<<<<< HEAD
	struct dst_entry * dst;
	unsigned long pflags = current->flags;
	current->flags &= ~PF_MEMALLOC;
=======
	struct dst_entry *dst;
>>>>>>> 02f8c6ae

	if (ops->gc && dst_entries_get_fast(ops) > ops->gc_thresh) {
		if (ops->gc(ops))
			return NULL;
	}
<<<<<<< HEAD
	dst = kmem_cache_zalloc(ops->kmem_cachep, GFP_ATOMIC);
	tsk_restore_flags(current, pflags, PF_MEMALLOC);
	if (!dst) {
		if (current->flags & PF_MEMALLOC) {
			/*
			 * If current had PF_MEMALLOC, retry the allocation
			 * with it. This shouldn't happen because the rtable
			 * entry for a route of an emergency socket should
			 * not be cleared up. Warn if this assumption breaks
			 */
			WARN_ON(1);
			dst = kmem_cache_zalloc(ops->kmem_cachep, GFP_ATOMIC);
			if (!dst)
				return NULL;
		} else
			return NULL;
	}
	atomic_set(&dst->__refcnt, 0);
=======
	dst = kmem_cache_alloc(ops->kmem_cachep, GFP_ATOMIC);
	if (!dst)
		return NULL;
	dst->child = NULL;
	dst->dev = dev;
	if (dev)
		dev_hold(dev);
>>>>>>> 02f8c6ae
	dst->ops = ops;
	dst_init_metrics(dst, dst_default_metrics, true);
	dst->expires = 0UL;
	dst->path = dst;
	dst->neighbour = NULL;
	dst->hh = NULL;
#ifdef CONFIG_XFRM
	dst->xfrm = NULL;
#endif
	dst->input = dst_discard;
	dst->output = dst_discard;
	dst->error = 0;
	dst->obsolete = initial_obsolete;
	dst->header_len = 0;
	dst->trailer_len = 0;
#ifdef CONFIG_IP_ROUTE_CLASSID
	dst->tclassid = 0;
#endif
	atomic_set(&dst->__refcnt, initial_ref);
	dst->__use = 0;
	dst->lastuse = jiffies;
	dst->flags = flags;
	dst->next = NULL;
	if (!(flags & DST_NOCOUNT))
		dst_entries_add(ops, 1);
	return dst;
}
EXPORT_SYMBOL(dst_alloc);

static void ___dst_free(struct dst_entry *dst)
{
	/* The first case (dev==NULL) is required, when
	   protocol module is unloaded.
	 */
	if (dst->dev == NULL || !(dst->dev->flags&IFF_UP))
		dst->input = dst->output = dst_discard;
	dst->obsolete = 2;
}

void __dst_free(struct dst_entry *dst)
{
	spin_lock_bh(&dst_garbage.lock);
	___dst_free(dst);
	dst->next = dst_garbage.list;
	dst_garbage.list = dst;
	if (dst_garbage.timer_inc > DST_GC_INC) {
		dst_garbage.timer_inc = DST_GC_INC;
		dst_garbage.timer_expires = DST_GC_MIN;
		cancel_delayed_work(&dst_gc_work);
		schedule_delayed_work(&dst_gc_work, dst_garbage.timer_expires);
	}
	spin_unlock_bh(&dst_garbage.lock);
}
EXPORT_SYMBOL(__dst_free);

struct dst_entry *dst_destroy(struct dst_entry * dst)
{
	struct dst_entry *child;
	struct neighbour *neigh;
	struct hh_cache *hh;

	smp_rmb();

again:
	neigh = dst->neighbour;
	hh = dst->hh;
	child = dst->child;

	dst->hh = NULL;
	if (hh)
		hh_cache_put(hh);

	if (neigh) {
		dst->neighbour = NULL;
		neigh_release(neigh);
	}

	if (!(dst->flags & DST_NOCOUNT))
		dst_entries_add(dst->ops, -1);

	if (dst->ops->destroy)
		dst->ops->destroy(dst);
	if (dst->dev)
		dev_put(dst->dev);
	kmem_cache_free(dst->ops->kmem_cachep, dst);

	dst = child;
	if (dst) {
		int nohash = dst->flags & DST_NOHASH;

		if (atomic_dec_and_test(&dst->__refcnt)) {
			/* We were real parent of this dst, so kill child. */
			if (nohash)
				goto again;
		} else {
			/* Child is still referenced, return it for freeing. */
			if (nohash)
				return dst;
			/* Child is still in his hash table */
		}
	}
	return NULL;
}
EXPORT_SYMBOL(dst_destroy);

void dst_release(struct dst_entry *dst)
{
	if (dst) {
		int newrefcnt;

		newrefcnt = atomic_dec_return(&dst->__refcnt);
		WARN_ON(newrefcnt < 0);
		if (unlikely(dst->flags & DST_NOCACHE) && !newrefcnt) {
			dst = dst_destroy(dst);
			if (dst)
				__dst_free(dst);
		}
	}
}
EXPORT_SYMBOL(dst_release);

u32 *dst_cow_metrics_generic(struct dst_entry *dst, unsigned long old)
{
	u32 *p = kmalloc(sizeof(u32) * RTAX_MAX, GFP_ATOMIC);

	if (p) {
		u32 *old_p = __DST_METRICS_PTR(old);
		unsigned long prev, new;

		memcpy(p, old_p, sizeof(u32) * RTAX_MAX);

		new = (unsigned long) p;
		prev = cmpxchg(&dst->_metrics, old, new);

		if (prev != old) {
			kfree(p);
			p = __DST_METRICS_PTR(prev);
			if (prev & DST_METRICS_READ_ONLY)
				p = NULL;
		}
	}
	return p;
}
EXPORT_SYMBOL(dst_cow_metrics_generic);

/* Caller asserts that dst_metrics_read_only(dst) is false.  */
void __dst_destroy_metrics_generic(struct dst_entry *dst, unsigned long old)
{
	unsigned long prev, new;

	new = ((unsigned long) dst_default_metrics) | DST_METRICS_READ_ONLY;
	prev = cmpxchg(&dst->_metrics, old, new);
	if (prev == old)
		kfree(__DST_METRICS_PTR(old));
}
EXPORT_SYMBOL(__dst_destroy_metrics_generic);

/**
 * skb_dst_set_noref - sets skb dst, without a reference
 * @skb: buffer
 * @dst: dst entry
 *
 * Sets skb dst, assuming a reference was not taken on dst
 * skb_dst_drop() should not dst_release() this dst
 */
void skb_dst_set_noref(struct sk_buff *skb, struct dst_entry *dst)
{
	WARN_ON(!rcu_read_lock_held() && !rcu_read_lock_bh_held());
	/* If dst not in cache, we must take a reference, because
	 * dst_release() will destroy dst as soon as its refcount becomes zero
	 */
	if (unlikely(dst->flags & DST_NOCACHE)) {
		dst_hold(dst);
		skb_dst_set(skb, dst);
	} else {
		skb->_skb_refdst = (unsigned long)dst | SKB_DST_NOREF;
	}
}
EXPORT_SYMBOL(skb_dst_set_noref);

/* Dirty hack. We did it in 2.2 (in __dst_free),
 * we have _very_ good reasons not to repeat
 * this mistake in 2.3, but we have no choice
 * now. _It_ _is_ _explicit_ _deliberate_
 * _race_ _condition_.
 *
 * Commented and originally written by Alexey.
 */
static void dst_ifdown(struct dst_entry *dst, struct net_device *dev,
		       int unregister)
{
	if (dst->ops->ifdown)
		dst->ops->ifdown(dst, dev, unregister);

	if (dev != dst->dev)
		return;

	if (!unregister) {
		dst->input = dst->output = dst_discard;
	} else {
		dst->dev = dev_net(dst->dev)->loopback_dev;
		dev_hold(dst->dev);
		dev_put(dev);
		if (dst->neighbour && dst->neighbour->dev == dev) {
			dst->neighbour->dev = dst->dev;
			dev_hold(dst->dev);
			dev_put(dev);
		}
	}
}

static int dst_dev_event(struct notifier_block *this, unsigned long event,
			 void *ptr)
{
	struct net_device *dev = ptr;
	struct dst_entry *dst, *last = NULL;

	switch (event) {
	case NETDEV_UNREGISTER:
	case NETDEV_DOWN:
		mutex_lock(&dst_gc_mutex);
		for (dst = dst_busy_list; dst; dst = dst->next) {
			last = dst;
			dst_ifdown(dst, dev, event != NETDEV_DOWN);
		}

		spin_lock_bh(&dst_garbage.lock);
		dst = dst_garbage.list;
		dst_garbage.list = NULL;
		spin_unlock_bh(&dst_garbage.lock);

		if (last)
			last->next = dst;
		else
			dst_busy_list = dst;
		for (; dst; dst = dst->next)
			dst_ifdown(dst, dev, event != NETDEV_DOWN);
		mutex_unlock(&dst_gc_mutex);
		break;
	}
	return NOTIFY_DONE;
}

static struct notifier_block dst_dev_notifier = {
	.notifier_call	= dst_dev_event,
	.priority = -10, /* must be called after other network notifiers */
};

void __init dst_init(void)
{
	register_netdevice_notifier(&dst_dev_notifier);
}<|MERGE_RESOLUTION|>--- conflicted
+++ resolved
@@ -19,10 +19,7 @@
 #include <linux/types.h>
 #include <net/net_namespace.h>
 #include <linux/sched.h>
-<<<<<<< HEAD
-=======
 #include <linux/prefetch.h>
->>>>>>> 02f8c6ae
 
 #include <net/dst.h>
 
@@ -157,38 +154,12 @@
 void *dst_alloc(struct dst_ops *ops, struct net_device *dev,
 		int initial_ref, int initial_obsolete, int flags)
 {
-<<<<<<< HEAD
-	struct dst_entry * dst;
-	unsigned long pflags = current->flags;
-	current->flags &= ~PF_MEMALLOC;
-=======
 	struct dst_entry *dst;
->>>>>>> 02f8c6ae
 
 	if (ops->gc && dst_entries_get_fast(ops) > ops->gc_thresh) {
 		if (ops->gc(ops))
 			return NULL;
 	}
-<<<<<<< HEAD
-	dst = kmem_cache_zalloc(ops->kmem_cachep, GFP_ATOMIC);
-	tsk_restore_flags(current, pflags, PF_MEMALLOC);
-	if (!dst) {
-		if (current->flags & PF_MEMALLOC) {
-			/*
-			 * If current had PF_MEMALLOC, retry the allocation
-			 * with it. This shouldn't happen because the rtable
-			 * entry for a route of an emergency socket should
-			 * not be cleared up. Warn if this assumption breaks
-			 */
-			WARN_ON(1);
-			dst = kmem_cache_zalloc(ops->kmem_cachep, GFP_ATOMIC);
-			if (!dst)
-				return NULL;
-		} else
-			return NULL;
-	}
-	atomic_set(&dst->__refcnt, 0);
-=======
 	dst = kmem_cache_alloc(ops->kmem_cachep, GFP_ATOMIC);
 	if (!dst)
 		return NULL;
@@ -196,7 +167,6 @@
 	dst->dev = dev;
 	if (dev)
 		dev_hold(dev);
->>>>>>> 02f8c6ae
 	dst->ops = ops;
 	dst_init_metrics(dst, dst_default_metrics, true);
 	dst->expires = 0UL;
