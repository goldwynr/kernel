/*
 * INET		An implementation of the TCP/IP protocol suite for the LINUX
 *		operating system.  INET is implemented using the  BSD Socket
 *		interface as the means of communication with the user level.
 *
 *		Generic socket support routines. Memory allocators, socket lock/release
 *		handler for protocols to use and generic option handler.
 *
 *
 * Authors:	Ross Biro
 *		Fred N. van Kempen, <waltje@uWalt.NL.Mugnet.ORG>
 *		Florian La Roche, <flla@stud.uni-sb.de>
 *		Alan Cox, <A.Cox@swansea.ac.uk>
 *
 * Fixes:
 *		Alan Cox	: 	Numerous verify_area() problems
 *		Alan Cox	:	Connecting on a connecting socket
 *					now returns an error for tcp.
 *		Alan Cox	:	sock->protocol is set correctly.
 *					and is not sometimes left as 0.
 *		Alan Cox	:	connect handles icmp errors on a
 *					connect properly. Unfortunately there
 *					is a restart syscall nasty there. I
 *					can't match BSD without hacking the C
 *					library. Ideas urgently sought!
 *		Alan Cox	:	Disallow bind() to addresses that are
 *					not ours - especially broadcast ones!!
 *		Alan Cox	:	Socket 1024 _IS_ ok for users. (fencepost)
 *		Alan Cox	:	sock_wfree/sock_rfree don't destroy sockets,
 *					instead they leave that for the DESTROY timer.
 *		Alan Cox	:	Clean up error flag in accept
 *		Alan Cox	:	TCP ack handling is buggy, the DESTROY timer
 *					was buggy. Put a remove_sock() in the handler
 *					for memory when we hit 0. Also altered the timer
 *					code. The ACK stuff can wait and needs major
 *					TCP layer surgery.
 *		Alan Cox	:	Fixed TCP ack bug, removed remove sock
 *					and fixed timer/inet_bh race.
 *		Alan Cox	:	Added zapped flag for TCP
 *		Alan Cox	:	Move kfree_skb into skbuff.c and tidied up surplus code
 *		Alan Cox	:	for new sk_buff allocations wmalloc/rmalloc now call alloc_skb
 *		Alan Cox	:	kfree_s calls now are kfree_skbmem so we can track skb resources
 *		Alan Cox	:	Supports socket option broadcast now as does udp. Packet and raw need fixing.
 *		Alan Cox	:	Added RCVBUF,SNDBUF size setting. It suddenly occurred to me how easy it was so...
 *		Rick Sladkey	:	Relaxed UDP rules for matching packets.
 *		C.E.Hawkins	:	IFF_PROMISC/SIOCGHWADDR support
 *	Pauline Middelink	:	identd support
 *		Alan Cox	:	Fixed connect() taking signals I think.
 *		Alan Cox	:	SO_LINGER supported
 *		Alan Cox	:	Error reporting fixes
 *		Anonymous	:	inet_create tidied up (sk->reuse setting)
 *		Alan Cox	:	inet sockets don't set sk->type!
 *		Alan Cox	:	Split socket option code
 *		Alan Cox	:	Callbacks
 *		Alan Cox	:	Nagle flag for Charles & Johannes stuff
 *		Alex		:	Removed restriction on inet fioctl
 *		Alan Cox	:	Splitting INET from NET core
 *		Alan Cox	:	Fixed bogus SO_TYPE handling in getsockopt()
 *		Adam Caldwell	:	Missing return in SO_DONTROUTE/SO_DEBUG code
 *		Alan Cox	:	Split IP from generic code
 *		Alan Cox	:	New kfree_skbmem()
 *		Alan Cox	:	Make SO_DEBUG superuser only.
 *		Alan Cox	:	Allow anyone to clear SO_DEBUG
 *					(compatibility fix)
 *		Alan Cox	:	Added optimistic memory grabbing for AF_UNIX throughput.
 *		Alan Cox	:	Allocator for a socket is settable.
 *		Alan Cox	:	SO_ERROR includes soft errors.
 *		Alan Cox	:	Allow NULL arguments on some SO_ opts
 *		Alan Cox	: 	Generic socket allocation to make hooks
 *					easier (suggested by Craig Metz).
 *		Michael Pall	:	SO_ERROR returns positive errno again
 *              Steve Whitehouse:       Added default destructor to free
 *                                      protocol private data.
 *              Steve Whitehouse:       Added various other default routines
 *                                      common to several socket families.
 *              Chris Evans     :       Call suser() check last on F_SETOWN
 *		Jay Schulist	:	Added SO_ATTACH_FILTER and SO_DETACH_FILTER.
 *		Andi Kleen	:	Add sock_kmalloc()/sock_kfree_s()
 *		Andi Kleen	:	Fix write_space callback
 *		Chris Evans	:	Security fixes - signedness again
 *		Arnaldo C. Melo :       cleanups, use skb_queue_purge
 *
 * To Fix:
 *
 *
 *		This program is free software; you can redistribute it and/or
 *		modify it under the terms of the GNU General Public License
 *		as published by the Free Software Foundation; either version
 *		2 of the License, or (at your option) any later version.
 */

#include <linux/capability.h>
#include <linux/errno.h>
#include <linux/types.h>
#include <linux/socket.h>
#include <linux/in.h>
#include <linux/kernel.h>
#include <linux/module.h>
#include <linux/proc_fs.h>
#include <linux/seq_file.h>
#include <linux/sched.h>
#include <linux/timer.h>
#include <linux/string.h>
#include <linux/sockios.h>
#include <linux/net.h>
#include <linux/mm.h>
#include <linux/slab.h>
#include <linux/interrupt.h>
#include <linux/poll.h>
#include <linux/tcp.h>
#include <linux/init.h>
#include <linux/highmem.h>
<<<<<<< HEAD
#include <linux/reserve.h>
=======
#include <linux/user_namespace.h>
>>>>>>> 02f8c6ae

#include <asm/uaccess.h>
#include <asm/system.h>

#include <linux/netdevice.h>
#include <net/protocol.h>
#include <linux/skbuff.h>
#include <net/net_namespace.h>
#include <net/request_sock.h>
#include <net/sock.h>
#include <linux/net_tstamp.h>
#include <net/xfrm.h>
#include <linux/ipsec.h>
#include <net/cls_cgroup.h>

#include <linux/filter.h>

#ifdef CONFIG_INET
#include <net/tcp.h>
#endif

/*
 * Each address family might have different locking rules, so we have
 * one slock key per address family:
 */
static struct lock_class_key af_family_keys[AF_MAX];
static struct lock_class_key af_family_slock_keys[AF_MAX];

/*
 * Make lock validator output more readable. (we pre-construct these
 * strings build-time, so that runtime initialization of socket
 * locks is fast):
 */
static const char *const af_family_key_strings[AF_MAX+1] = {
  "sk_lock-AF_UNSPEC", "sk_lock-AF_UNIX"     , "sk_lock-AF_INET"     ,
  "sk_lock-AF_AX25"  , "sk_lock-AF_IPX"      , "sk_lock-AF_APPLETALK",
  "sk_lock-AF_NETROM", "sk_lock-AF_BRIDGE"   , "sk_lock-AF_ATMPVC"   ,
  "sk_lock-AF_X25"   , "sk_lock-AF_INET6"    , "sk_lock-AF_ROSE"     ,
  "sk_lock-AF_DECnet", "sk_lock-AF_NETBEUI"  , "sk_lock-AF_SECURITY" ,
  "sk_lock-AF_KEY"   , "sk_lock-AF_NETLINK"  , "sk_lock-AF_PACKET"   ,
  "sk_lock-AF_ASH"   , "sk_lock-AF_ECONET"   , "sk_lock-AF_ATMSVC"   ,
  "sk_lock-AF_RDS"   , "sk_lock-AF_SNA"      , "sk_lock-AF_IRDA"     ,
  "sk_lock-AF_PPPOX" , "sk_lock-AF_WANPIPE"  , "sk_lock-AF_LLC"      ,
  "sk_lock-27"       , "sk_lock-28"          , "sk_lock-AF_CAN"      ,
  "sk_lock-AF_TIPC"  , "sk_lock-AF_BLUETOOTH", "sk_lock-IUCV"        ,
  "sk_lock-AF_RXRPC" , "sk_lock-AF_ISDN"     , "sk_lock-AF_PHONET"   ,
  "sk_lock-AF_IEEE802154", "sk_lock-AF_CAIF" , "sk_lock-AF_ALG"      ,
  "sk_lock-AF_MAX"
};
static const char *const af_family_slock_key_strings[AF_MAX+1] = {
  "slock-AF_UNSPEC", "slock-AF_UNIX"     , "slock-AF_INET"     ,
  "slock-AF_AX25"  , "slock-AF_IPX"      , "slock-AF_APPLETALK",
  "slock-AF_NETROM", "slock-AF_BRIDGE"   , "slock-AF_ATMPVC"   ,
  "slock-AF_X25"   , "slock-AF_INET6"    , "slock-AF_ROSE"     ,
  "slock-AF_DECnet", "slock-AF_NETBEUI"  , "slock-AF_SECURITY" ,
  "slock-AF_KEY"   , "slock-AF_NETLINK"  , "slock-AF_PACKET"   ,
  "slock-AF_ASH"   , "slock-AF_ECONET"   , "slock-AF_ATMSVC"   ,
  "slock-AF_RDS"   , "slock-AF_SNA"      , "slock-AF_IRDA"     ,
  "slock-AF_PPPOX" , "slock-AF_WANPIPE"  , "slock-AF_LLC"      ,
  "slock-27"       , "slock-28"          , "slock-AF_CAN"      ,
  "slock-AF_TIPC"  , "slock-AF_BLUETOOTH", "slock-AF_IUCV"     ,
  "slock-AF_RXRPC" , "slock-AF_ISDN"     , "slock-AF_PHONET"   ,
  "slock-AF_IEEE802154", "slock-AF_CAIF" , "slock-AF_ALG"      ,
  "slock-AF_MAX"
};
static const char *const af_family_clock_key_strings[AF_MAX+1] = {
  "clock-AF_UNSPEC", "clock-AF_UNIX"     , "clock-AF_INET"     ,
  "clock-AF_AX25"  , "clock-AF_IPX"      , "clock-AF_APPLETALK",
  "clock-AF_NETROM", "clock-AF_BRIDGE"   , "clock-AF_ATMPVC"   ,
  "clock-AF_X25"   , "clock-AF_INET6"    , "clock-AF_ROSE"     ,
  "clock-AF_DECnet", "clock-AF_NETBEUI"  , "clock-AF_SECURITY" ,
  "clock-AF_KEY"   , "clock-AF_NETLINK"  , "clock-AF_PACKET"   ,
  "clock-AF_ASH"   , "clock-AF_ECONET"   , "clock-AF_ATMSVC"   ,
  "clock-AF_RDS"   , "clock-AF_SNA"      , "clock-AF_IRDA"     ,
  "clock-AF_PPPOX" , "clock-AF_WANPIPE"  , "clock-AF_LLC"      ,
  "clock-27"       , "clock-28"          , "clock-AF_CAN"      ,
  "clock-AF_TIPC"  , "clock-AF_BLUETOOTH", "clock-AF_IUCV"     ,
  "clock-AF_RXRPC" , "clock-AF_ISDN"     , "clock-AF_PHONET"   ,
  "clock-AF_IEEE802154", "clock-AF_CAIF" , "clock-AF_ALG"      ,
  "clock-AF_MAX"
};

/*
 * sk_callback_lock locking rules are per-address-family,
 * so split the lock classes by using a per-AF key:
 */
static struct lock_class_key af_callback_keys[AF_MAX];

/* Take into consideration the size of the struct sk_buff overhead in the
 * determination of these values, since that is non-constant across
 * platforms.  This makes socket queueing behavior and performance
 * not depend upon such differences.
 */
#define _SK_MEM_PACKETS		256
#define _SK_MEM_OVERHEAD	(sizeof(struct sk_buff) + 256)
#define SK_WMEM_MAX		(_SK_MEM_OVERHEAD * _SK_MEM_PACKETS)
#define SK_RMEM_MAX		(_SK_MEM_OVERHEAD * _SK_MEM_PACKETS)

/* Run time adjustable parameters. */
__u32 sysctl_wmem_max __read_mostly = SK_WMEM_MAX;
__u32 sysctl_rmem_max __read_mostly = SK_RMEM_MAX;
__u32 sysctl_wmem_default __read_mostly = SK_WMEM_MAX;
__u32 sysctl_rmem_default __read_mostly = SK_RMEM_MAX;

/* Maximal space eaten by iovec or ancillary data plus some space */
int sysctl_optmem_max __read_mostly = sizeof(unsigned long)*(2*UIO_MAXIOV+512);
EXPORT_SYMBOL(sysctl_optmem_max);

<<<<<<< HEAD
static struct mem_reserve net_reserve;
struct mem_reserve net_rx_reserve;
EXPORT_SYMBOL_GPL(net_rx_reserve); /* modular ipv6 only */
struct mem_reserve net_skb_reserve;
EXPORT_SYMBOL_GPL(net_skb_reserve); /* modular ipv6 only */
static struct mem_reserve net_tx_reserve;
static struct mem_reserve net_tx_pages;

#ifdef CONFIG_NETVM
static DEFINE_MUTEX(memalloc_socks_lock);
int memalloc_socks;

/**
 *	sk_adjust_memalloc - adjust the global memalloc reserve for critical RX
 *	@socks: number of new %SOCK_MEMALLOC sockets
 *	@tx_resserve_pages: number of pages to (un)reserve for TX
 *
 *	This function adjusts the memalloc reserve based on system demand.
 *	The RX reserve is a limit, and only added once, not for each socket.
 *
 *	NOTE:
 *	   @tx_reserve_pages is an upper-bound of memory used for TX hence
 *	   we need not account the pages like we do for RX pages.
 */
int sk_adjust_memalloc(int socks, long tx_reserve_pages)
{
	int err;

	mutex_lock(&memalloc_socks_lock);
	err = mem_reserve_pages_add(&net_tx_pages, tx_reserve_pages);
	if (err)
		goto unlock;

	/*
	 * either socks is positive and we need to check for 0 -> !0
	 * transition and connect the reserve tree when we observe it.
	 */
	if (!memalloc_socks && socks > 0) {
		err = mem_reserve_connect(&net_reserve, &mem_reserve_root);
		if (err) {
			/*
			 * if we failed to connect the tree, undo the tx
			 * reserve so that failure has no side effects.
			 */
			mem_reserve_pages_add(&net_tx_pages, -tx_reserve_pages);
			goto unlock;
		}
	}
	memalloc_socks += socks;
	/*
	 * or socks is negative and we must observe the !0 -> 0 transition
	 * and disconnect the reserve tree.
	 */
	if (!memalloc_socks && socks)
		mem_reserve_disconnect(&net_reserve);

unlock:
	mutex_unlock(&memalloc_socks_lock);

	return err;
}
EXPORT_SYMBOL_GPL(sk_adjust_memalloc);

/**
 *	sk_set_memalloc - sets %SOCK_MEMALLOC
 *	@sk: socket to set it on
 *
 *	Set %SOCK_MEMALLOC on a socket and increase the memalloc reserve
 *	accordingly.
 */
int sk_set_memalloc(struct sock *sk)
{
	int set = sock_flag(sk, SOCK_MEMALLOC);

	if (!set) {
		int err = sk_adjust_memalloc(1, 0);
		if (err)
			return err;

		sock_set_flag(sk, SOCK_MEMALLOC);
		sk->sk_allocation |= __GFP_MEMALLOC;
	}
	return !set;
}
EXPORT_SYMBOL_GPL(sk_set_memalloc);

int sk_clear_memalloc(struct sock *sk)
{
	int set = sock_flag(sk, SOCK_MEMALLOC);
	if (set) {
		sk_adjust_memalloc(-1, 0);
		sock_reset_flag(sk, SOCK_MEMALLOC);
		sk->sk_allocation &= ~__GFP_MEMALLOC;
	}
	return set;
}
EXPORT_SYMBOL_GPL(sk_clear_memalloc);

int __sk_backlog_rcv(struct sock *sk, struct sk_buff *skb)
{
	int ret;
	unsigned long pflags = current->flags;

	/* these should have been dropped before queueing */
	BUG_ON(!sk_has_memalloc(sk));

	current->flags |= PF_MEMALLOC;
	ret = sk->sk_backlog_rcv(sk, skb);
	tsk_restore_flags(current, pflags, PF_MEMALLOC);

	return ret;
}
EXPORT_SYMBOL(__sk_backlog_rcv);
=======
#if defined(CONFIG_CGROUPS) && !defined(CONFIG_NET_CLS_CGROUP)
int net_cls_subsys_id = -1;
EXPORT_SYMBOL_GPL(net_cls_subsys_id);
>>>>>>> 02f8c6ae
#endif

static int sock_set_timeout(long *timeo_p, char __user *optval, int optlen)
{
	struct timeval tv;

	if (optlen < sizeof(tv))
		return -EINVAL;
	if (copy_from_user(&tv, optval, sizeof(tv)))
		return -EFAULT;
	if (tv.tv_usec < 0 || tv.tv_usec >= USEC_PER_SEC)
		return -EDOM;

	if (tv.tv_sec < 0) {
		static int warned __read_mostly;

		*timeo_p = 0;
		if (warned < 10 && net_ratelimit()) {
			warned++;
			printk(KERN_INFO "sock_set_timeout: `%s' (pid %d) "
			       "tries to set negative timeout\n",
				current->comm, task_pid_nr(current));
		}
		return 0;
	}
	*timeo_p = MAX_SCHEDULE_TIMEOUT;
	if (tv.tv_sec == 0 && tv.tv_usec == 0)
		return 0;
	if (tv.tv_sec < (MAX_SCHEDULE_TIMEOUT/HZ - 1))
		*timeo_p = tv.tv_sec*HZ + (tv.tv_usec+(1000000/HZ-1))/(1000000/HZ);
	return 0;
}

static void sock_warn_obsolete_bsdism(const char *name)
{
	static int warned;
	static char warncomm[TASK_COMM_LEN];
	if (strcmp(warncomm, current->comm) && warned < 5) {
		strcpy(warncomm,  current->comm);
		printk(KERN_WARNING "process `%s' is using obsolete "
		       "%s SO_BSDCOMPAT\n", warncomm, name);
		warned++;
	}
}

static void sock_disable_timestamp(struct sock *sk, int flag)
{
	if (sock_flag(sk, flag)) {
		sock_reset_flag(sk, flag);
		if (!sock_flag(sk, SOCK_TIMESTAMP) &&
		    !sock_flag(sk, SOCK_TIMESTAMPING_RX_SOFTWARE)) {
			net_disable_timestamp();
		}
	}
}


int sock_queue_rcv_skb(struct sock *sk, struct sk_buff *skb)
{
	int err;
	int skb_len;
	unsigned long flags;
	struct sk_buff_head *list = &sk->sk_receive_queue;

	/* Cast sk->rcvbuf to unsigned... It's pointless, but reduces
	   number of warnings when compiling with -W --ANK
	 */
	if (atomic_read(&sk->sk_rmem_alloc) + skb->truesize >=
	    (unsigned)sk->sk_rcvbuf) {
		atomic_inc(&sk->sk_drops);
		return -ENOMEM;
	}

	err = sk_filter(sk, skb);
	if (err)
		return err;

<<<<<<< HEAD
	if (!sk_rmem_schedule(sk, skb)) {
		err = -ENOBUFS;
		goto out;
=======
	if (!sk_rmem_schedule(sk, skb->truesize)) {
		atomic_inc(&sk->sk_drops);
		return -ENOBUFS;
>>>>>>> 02f8c6ae
	}

	skb->dev = NULL;
	skb_set_owner_r(skb, sk);

	/* Cache the SKB length before we tack it onto the receive
	 * queue.  Once it is added it no longer belongs to us and
	 * may be freed by other threads of control pulling packets
	 * from the queue.
	 */
	skb_len = skb->len;

	/* we escape from rcu protected region, make sure we dont leak
	 * a norefcounted dst
	 */
	skb_dst_force(skb);

	spin_lock_irqsave(&list->lock, flags);
	skb->dropcount = atomic_read(&sk->sk_drops);
	__skb_queue_tail(list, skb);
	spin_unlock_irqrestore(&list->lock, flags);

	if (!sock_flag(sk, SOCK_DEAD))
		sk->sk_data_ready(sk, skb_len);
	return 0;
}
EXPORT_SYMBOL(sock_queue_rcv_skb);

int sk_receive_skb(struct sock *sk, struct sk_buff *skb, const int nested)
{
	int rc = NET_RX_SUCCESS;

	if (sk_filter(sk, skb))
		goto discard_and_relse;

	skb->dev = NULL;

	if (sk_rcvqueues_full(sk, skb)) {
		atomic_inc(&sk->sk_drops);
		goto discard_and_relse;
	}
	if (nested)
		bh_lock_sock_nested(sk);
	else
		bh_lock_sock(sk);
	if (!sock_owned_by_user(sk)) {
		/*
		 * trylock + unlock semantics:
		 */
		mutex_acquire(&sk->sk_lock.dep_map, 0, 1, _RET_IP_);

		rc = sk_backlog_rcv(sk, skb);

		mutex_release(&sk->sk_lock.dep_map, 1, _RET_IP_);
	} else if (sk_add_backlog(sk, skb)) {
		bh_unlock_sock(sk);
		atomic_inc(&sk->sk_drops);
		goto discard_and_relse;
	}

	bh_unlock_sock(sk);
out:
	sock_put(sk);
	return rc;
discard_and_relse:
	kfree_skb(skb);
	goto out;
}
EXPORT_SYMBOL(sk_receive_skb);

void sk_reset_txq(struct sock *sk)
{
	sk_tx_queue_clear(sk);
}
EXPORT_SYMBOL(sk_reset_txq);

struct dst_entry *__sk_dst_check(struct sock *sk, u32 cookie)
{
	struct dst_entry *dst = __sk_dst_get(sk);

	if (dst && dst->obsolete && dst->ops->check(dst, cookie) == NULL) {
		sk_tx_queue_clear(sk);
		rcu_assign_pointer(sk->sk_dst_cache, NULL);
		dst_release(dst);
		return NULL;
	}

	return dst;
}
EXPORT_SYMBOL(__sk_dst_check);

struct dst_entry *sk_dst_check(struct sock *sk, u32 cookie)
{
	struct dst_entry *dst = sk_dst_get(sk);

	if (dst && dst->obsolete && dst->ops->check(dst, cookie) == NULL) {
		sk_dst_reset(sk);
		dst_release(dst);
		return NULL;
	}

	return dst;
}
EXPORT_SYMBOL(sk_dst_check);

static int sock_bindtodevice(struct sock *sk, char __user *optval, int optlen)
{
	int ret = -ENOPROTOOPT;
#ifdef CONFIG_NETDEVICES
	struct net *net = sock_net(sk);
	char devname[IFNAMSIZ];
	int index;

	/* Sorry... */
	ret = -EPERM;
	if (!capable(CAP_NET_RAW))
		goto out;

	ret = -EINVAL;
	if (optlen < 0)
		goto out;

	/* Bind this socket to a particular device like "eth0",
	 * as specified in the passed interface name. If the
	 * name is "" or the option length is zero the socket
	 * is not bound.
	 */
	if (optlen > IFNAMSIZ - 1)
		optlen = IFNAMSIZ - 1;
	memset(devname, 0, sizeof(devname));

	ret = -EFAULT;
	if (copy_from_user(devname, optval, optlen))
		goto out;

	index = 0;
	if (devname[0] != '\0') {
		struct net_device *dev;

		rcu_read_lock();
		dev = dev_get_by_name_rcu(net, devname);
		if (dev)
			index = dev->ifindex;
		rcu_read_unlock();
		ret = -ENODEV;
		if (!dev)
			goto out;
	}

	lock_sock(sk);
	sk->sk_bound_dev_if = index;
	sk_dst_reset(sk);
	release_sock(sk);

	ret = 0;

out:
#endif

	return ret;
}

static inline void sock_valbool_flag(struct sock *sk, int bit, int valbool)
{
	if (valbool)
		sock_set_flag(sk, bit);
	else
		sock_reset_flag(sk, bit);
}

/*
 *	This is meant for all protocols to use and covers goings on
 *	at the socket level. Everything here is generic.
 */

int sock_setsockopt(struct socket *sock, int level, int optname,
		    char __user *optval, unsigned int optlen)
{
	struct sock *sk = sock->sk;
	int val;
	int valbool;
	struct linger ling;
	int ret = 0;

	/*
	 *	Options without arguments
	 */

	if (optname == SO_BINDTODEVICE)
		return sock_bindtodevice(sk, optval, optlen);

	if (optlen < sizeof(int))
		return -EINVAL;

	if (get_user(val, (int __user *)optval))
		return -EFAULT;

	valbool = val ? 1 : 0;

	lock_sock(sk);

	switch (optname) {
	case SO_DEBUG:
		if (val && !capable(CAP_NET_ADMIN))
			ret = -EACCES;
		else
			sock_valbool_flag(sk, SOCK_DBG, valbool);
		break;
	case SO_REUSEADDR:
		sk->sk_reuse = valbool;
		break;
	case SO_TYPE:
	case SO_PROTOCOL:
	case SO_DOMAIN:
	case SO_ERROR:
		ret = -ENOPROTOOPT;
		break;
	case SO_DONTROUTE:
		sock_valbool_flag(sk, SOCK_LOCALROUTE, valbool);
		break;
	case SO_BROADCAST:
		sock_valbool_flag(sk, SOCK_BROADCAST, valbool);
		break;
	case SO_SNDBUF:
		/* Don't error on this BSD doesn't and if you think
		   about it this is right. Otherwise apps have to
		   play 'guess the biggest size' games. RCVBUF/SNDBUF
		   are treated in BSD as hints */

		if (val > sysctl_wmem_max)
			val = sysctl_wmem_max;
set_sndbuf:
		sk->sk_userlocks |= SOCK_SNDBUF_LOCK;
		if ((val * 2) < SOCK_MIN_SNDBUF)
			sk->sk_sndbuf = SOCK_MIN_SNDBUF;
		else
			sk->sk_sndbuf = val * 2;

		/*
		 *	Wake up sending tasks if we
		 *	upped the value.
		 */
		sk->sk_write_space(sk);
		break;

	case SO_SNDBUFFORCE:
		if (!capable(CAP_NET_ADMIN)) {
			ret = -EPERM;
			break;
		}
		goto set_sndbuf;

	case SO_RCVBUF:
		/* Don't error on this BSD doesn't and if you think
		   about it this is right. Otherwise apps have to
		   play 'guess the biggest size' games. RCVBUF/SNDBUF
		   are treated in BSD as hints */

		if (val > sysctl_rmem_max)
			val = sysctl_rmem_max;
set_rcvbuf:
		sk->sk_userlocks |= SOCK_RCVBUF_LOCK;
		/*
		 * We double it on the way in to account for
		 * "struct sk_buff" etc. overhead.   Applications
		 * assume that the SO_RCVBUF setting they make will
		 * allow that much actual data to be received on that
		 * socket.
		 *
		 * Applications are unaware that "struct sk_buff" and
		 * other overheads allocate from the receive buffer
		 * during socket buffer allocation.
		 *
		 * And after considering the possible alternatives,
		 * returning the value we actually used in getsockopt
		 * is the most desirable behavior.
		 */
		if ((val * 2) < SOCK_MIN_RCVBUF)
			sk->sk_rcvbuf = SOCK_MIN_RCVBUF;
		else
			sk->sk_rcvbuf = val * 2;
		break;

	case SO_RCVBUFFORCE:
		if (!capable(CAP_NET_ADMIN)) {
			ret = -EPERM;
			break;
		}
		goto set_rcvbuf;

	case SO_KEEPALIVE:
#ifdef CONFIG_INET
		if (sk->sk_protocol == IPPROTO_TCP)
			tcp_set_keepalive(sk, valbool);
#endif
		sock_valbool_flag(sk, SOCK_KEEPOPEN, valbool);
		break;

	case SO_OOBINLINE:
		sock_valbool_flag(sk, SOCK_URGINLINE, valbool);
		break;

	case SO_NO_CHECK:
		sk->sk_no_check = valbool;
		break;

	case SO_PRIORITY:
		if ((val >= 0 && val <= 6) || capable(CAP_NET_ADMIN))
			sk->sk_priority = val;
		else
			ret = -EPERM;
		break;

	case SO_LINGER:
		if (optlen < sizeof(ling)) {
			ret = -EINVAL;	/* 1003.1g */
			break;
		}
		if (copy_from_user(&ling, optval, sizeof(ling))) {
			ret = -EFAULT;
			break;
		}
		if (!ling.l_onoff)
			sock_reset_flag(sk, SOCK_LINGER);
		else {
#if (BITS_PER_LONG == 32)
			if ((unsigned int)ling.l_linger >= MAX_SCHEDULE_TIMEOUT/HZ)
				sk->sk_lingertime = MAX_SCHEDULE_TIMEOUT;
			else
#endif
				sk->sk_lingertime = (unsigned int)ling.l_linger * HZ;
			sock_set_flag(sk, SOCK_LINGER);
		}
		break;

	case SO_BSDCOMPAT:
		sock_warn_obsolete_bsdism("setsockopt");
		break;

	case SO_PASSCRED:
		if (valbool)
			set_bit(SOCK_PASSCRED, &sock->flags);
		else
			clear_bit(SOCK_PASSCRED, &sock->flags);
		break;

	case SO_TIMESTAMP:
	case SO_TIMESTAMPNS:
		if (valbool)  {
			if (optname == SO_TIMESTAMP)
				sock_reset_flag(sk, SOCK_RCVTSTAMPNS);
			else
				sock_set_flag(sk, SOCK_RCVTSTAMPNS);
			sock_set_flag(sk, SOCK_RCVTSTAMP);
			sock_enable_timestamp(sk, SOCK_TIMESTAMP);
		} else {
			sock_reset_flag(sk, SOCK_RCVTSTAMP);
			sock_reset_flag(sk, SOCK_RCVTSTAMPNS);
		}
		break;

	case SO_TIMESTAMPING:
		if (val & ~SOF_TIMESTAMPING_MASK) {
			ret = -EINVAL;
			break;
		}
		sock_valbool_flag(sk, SOCK_TIMESTAMPING_TX_HARDWARE,
				  val & SOF_TIMESTAMPING_TX_HARDWARE);
		sock_valbool_flag(sk, SOCK_TIMESTAMPING_TX_SOFTWARE,
				  val & SOF_TIMESTAMPING_TX_SOFTWARE);
		sock_valbool_flag(sk, SOCK_TIMESTAMPING_RX_HARDWARE,
				  val & SOF_TIMESTAMPING_RX_HARDWARE);
		if (val & SOF_TIMESTAMPING_RX_SOFTWARE)
			sock_enable_timestamp(sk,
					      SOCK_TIMESTAMPING_RX_SOFTWARE);
		else
			sock_disable_timestamp(sk,
					       SOCK_TIMESTAMPING_RX_SOFTWARE);
		sock_valbool_flag(sk, SOCK_TIMESTAMPING_SOFTWARE,
				  val & SOF_TIMESTAMPING_SOFTWARE);
		sock_valbool_flag(sk, SOCK_TIMESTAMPING_SYS_HARDWARE,
				  val & SOF_TIMESTAMPING_SYS_HARDWARE);
		sock_valbool_flag(sk, SOCK_TIMESTAMPING_RAW_HARDWARE,
				  val & SOF_TIMESTAMPING_RAW_HARDWARE);
		break;

	case SO_RCVLOWAT:
		if (val < 0)
			val = INT_MAX;
		sk->sk_rcvlowat = val ? : 1;
		break;

	case SO_RCVTIMEO:
		ret = sock_set_timeout(&sk->sk_rcvtimeo, optval, optlen);
		break;

	case SO_SNDTIMEO:
		ret = sock_set_timeout(&sk->sk_sndtimeo, optval, optlen);
		break;

	case SO_ATTACH_FILTER:
		ret = -EINVAL;
		if (optlen == sizeof(struct sock_fprog)) {
			struct sock_fprog fprog;

			ret = -EFAULT;
			if (copy_from_user(&fprog, optval, sizeof(fprog)))
				break;

			ret = sk_attach_filter(&fprog, sk);
		}
		break;

	case SO_DETACH_FILTER:
		ret = sk_detach_filter(sk);
		break;

	case SO_PASSSEC:
		if (valbool)
			set_bit(SOCK_PASSSEC, &sock->flags);
		else
			clear_bit(SOCK_PASSSEC, &sock->flags);
		break;
	case SO_MARK:
		if (!capable(CAP_NET_ADMIN))
			ret = -EPERM;
		else
			sk->sk_mark = val;
		break;

		/* We implement the SO_SNDLOWAT etc to
		   not be settable (1003.1g 5.3) */
	case SO_RXQ_OVFL:
		if (valbool)
			sock_set_flag(sk, SOCK_RXQ_OVFL);
		else
			sock_reset_flag(sk, SOCK_RXQ_OVFL);
		break;
	default:
		ret = -ENOPROTOOPT;
		break;
	}
	release_sock(sk);
	return ret;
}
EXPORT_SYMBOL(sock_setsockopt);


void cred_to_ucred(struct pid *pid, const struct cred *cred,
		   struct ucred *ucred)
{
	ucred->pid = pid_vnr(pid);
	ucred->uid = ucred->gid = -1;
	if (cred) {
		struct user_namespace *current_ns = current_user_ns();

		ucred->uid = user_ns_map_uid(current_ns, cred, cred->euid);
		ucred->gid = user_ns_map_gid(current_ns, cred, cred->egid);
	}
}
EXPORT_SYMBOL_GPL(cred_to_ucred);

int sock_getsockopt(struct socket *sock, int level, int optname,
		    char __user *optval, int __user *optlen)
{
	struct sock *sk = sock->sk;

	union {
		int val;
		struct linger ling;
		struct timeval tm;
	} v;

	int lv = sizeof(int);
	int len;

	if (get_user(len, optlen))
		return -EFAULT;
	if (len < 0)
		return -EINVAL;

	memset(&v, 0, sizeof(v));

	switch (optname) {
	case SO_DEBUG:
		v.val = sock_flag(sk, SOCK_DBG);
		break;

	case SO_DONTROUTE:
		v.val = sock_flag(sk, SOCK_LOCALROUTE);
		break;

	case SO_BROADCAST:
		v.val = !!sock_flag(sk, SOCK_BROADCAST);
		break;

	case SO_SNDBUF:
		v.val = sk->sk_sndbuf;
		break;

	case SO_RCVBUF:
		v.val = sk->sk_rcvbuf;
		break;

	case SO_REUSEADDR:
		v.val = sk->sk_reuse;
		break;

	case SO_KEEPALIVE:
		v.val = !!sock_flag(sk, SOCK_KEEPOPEN);
		break;

	case SO_TYPE:
		v.val = sk->sk_type;
		break;

	case SO_PROTOCOL:
		v.val = sk->sk_protocol;
		break;

	case SO_DOMAIN:
		v.val = sk->sk_family;
		break;

	case SO_ERROR:
		v.val = -sock_error(sk);
		if (v.val == 0)
			v.val = xchg(&sk->sk_err_soft, 0);
		break;

	case SO_OOBINLINE:
		v.val = !!sock_flag(sk, SOCK_URGINLINE);
		break;

	case SO_NO_CHECK:
		v.val = sk->sk_no_check;
		break;

	case SO_PRIORITY:
		v.val = sk->sk_priority;
		break;

	case SO_LINGER:
		lv		= sizeof(v.ling);
		v.ling.l_onoff	= !!sock_flag(sk, SOCK_LINGER);
		v.ling.l_linger	= sk->sk_lingertime / HZ;
		break;

	case SO_BSDCOMPAT:
		sock_warn_obsolete_bsdism("getsockopt");
		break;

	case SO_TIMESTAMP:
		v.val = sock_flag(sk, SOCK_RCVTSTAMP) &&
				!sock_flag(sk, SOCK_RCVTSTAMPNS);
		break;

	case SO_TIMESTAMPNS:
		v.val = sock_flag(sk, SOCK_RCVTSTAMPNS);
		break;

	case SO_TIMESTAMPING:
		v.val = 0;
		if (sock_flag(sk, SOCK_TIMESTAMPING_TX_HARDWARE))
			v.val |= SOF_TIMESTAMPING_TX_HARDWARE;
		if (sock_flag(sk, SOCK_TIMESTAMPING_TX_SOFTWARE))
			v.val |= SOF_TIMESTAMPING_TX_SOFTWARE;
		if (sock_flag(sk, SOCK_TIMESTAMPING_RX_HARDWARE))
			v.val |= SOF_TIMESTAMPING_RX_HARDWARE;
		if (sock_flag(sk, SOCK_TIMESTAMPING_RX_SOFTWARE))
			v.val |= SOF_TIMESTAMPING_RX_SOFTWARE;
		if (sock_flag(sk, SOCK_TIMESTAMPING_SOFTWARE))
			v.val |= SOF_TIMESTAMPING_SOFTWARE;
		if (sock_flag(sk, SOCK_TIMESTAMPING_SYS_HARDWARE))
			v.val |= SOF_TIMESTAMPING_SYS_HARDWARE;
		if (sock_flag(sk, SOCK_TIMESTAMPING_RAW_HARDWARE))
			v.val |= SOF_TIMESTAMPING_RAW_HARDWARE;
		break;

	case SO_RCVTIMEO:
		lv = sizeof(struct timeval);
		if (sk->sk_rcvtimeo == MAX_SCHEDULE_TIMEOUT) {
			v.tm.tv_sec = 0;
			v.tm.tv_usec = 0;
		} else {
			v.tm.tv_sec = sk->sk_rcvtimeo / HZ;
			v.tm.tv_usec = ((sk->sk_rcvtimeo % HZ) * 1000000) / HZ;
		}
		break;

	case SO_SNDTIMEO:
		lv = sizeof(struct timeval);
		if (sk->sk_sndtimeo == MAX_SCHEDULE_TIMEOUT) {
			v.tm.tv_sec = 0;
			v.tm.tv_usec = 0;
		} else {
			v.tm.tv_sec = sk->sk_sndtimeo / HZ;
			v.tm.tv_usec = ((sk->sk_sndtimeo % HZ) * 1000000) / HZ;
		}
		break;

	case SO_RCVLOWAT:
		v.val = sk->sk_rcvlowat;
		break;

	case SO_SNDLOWAT:
		v.val = 1;
		break;

	case SO_PASSCRED:
		v.val = test_bit(SOCK_PASSCRED, &sock->flags) ? 1 : 0;
		break;

	case SO_PEERCRED:
	{
		struct ucred peercred;
		if (len > sizeof(peercred))
			len = sizeof(peercred);
		cred_to_ucred(sk->sk_peer_pid, sk->sk_peer_cred, &peercred);
		if (copy_to_user(optval, &peercred, len))
			return -EFAULT;
		goto lenout;
	}

	case SO_PEERNAME:
	{
		char address[128];

		if (sock->ops->getname(sock, (struct sockaddr *)address, &lv, 2))
			return -ENOTCONN;
		if (lv < len)
			return -EINVAL;
		if (copy_to_user(optval, address, len))
			return -EFAULT;
		goto lenout;
	}

	/* Dubious BSD thing... Probably nobody even uses it, but
	 * the UNIX standard wants it for whatever reason... -DaveM
	 */
	case SO_ACCEPTCONN:
		v.val = sk->sk_state == TCP_LISTEN;
		break;

	case SO_PASSSEC:
		v.val = test_bit(SOCK_PASSSEC, &sock->flags) ? 1 : 0;
		break;

	case SO_PEERSEC:
		return security_socket_getpeersec_stream(sock, optval, optlen, len);

	case SO_MARK:
		v.val = sk->sk_mark;
		break;

	case SO_RXQ_OVFL:
		v.val = !!sock_flag(sk, SOCK_RXQ_OVFL);
		break;

	default:
		return -ENOPROTOOPT;
	}

	if (len > lv)
		len = lv;
	if (copy_to_user(optval, &v, len))
		return -EFAULT;
lenout:
	if (put_user(len, optlen))
		return -EFAULT;
	return 0;
}

/*
 * Initialize an sk_lock.
 *
 * (We also register the sk_lock with the lock validator.)
 */
static inline void sock_lock_init(struct sock *sk)
{
	sock_lock_init_class_and_name(sk,
			af_family_slock_key_strings[sk->sk_family],
			af_family_slock_keys + sk->sk_family,
			af_family_key_strings[sk->sk_family],
			af_family_keys + sk->sk_family);
}

/*
 * Copy all fields from osk to nsk but nsk->sk_refcnt must not change yet,
 * even temporarly, because of RCU lookups. sk_node should also be left as is.
 * We must not copy fields between sk_dontcopy_begin and sk_dontcopy_end
 */
static void sock_copy(struct sock *nsk, const struct sock *osk)
{
#ifdef CONFIG_SECURITY_NETWORK
	void *sptr = nsk->sk_security;
#endif
	memcpy(nsk, osk, offsetof(struct sock, sk_dontcopy_begin));

	memcpy(&nsk->sk_dontcopy_end, &osk->sk_dontcopy_end,
	       osk->sk_prot->obj_size - offsetof(struct sock, sk_dontcopy_end));

#ifdef CONFIG_SECURITY_NETWORK
	nsk->sk_security = sptr;
	security_sk_clone(osk, nsk);
#endif
}

/*
 * caches using SLAB_DESTROY_BY_RCU should let .next pointer from nulls nodes
 * un-modified. Special care is taken when initializing object to zero.
 */
static inline void sk_prot_clear_nulls(struct sock *sk, int size)
{
	if (offsetof(struct sock, sk_node.next) != 0)
		memset(sk, 0, offsetof(struct sock, sk_node.next));
	memset(&sk->sk_node.pprev, 0,
	       size - offsetof(struct sock, sk_node.pprev));
}

void sk_prot_clear_portaddr_nulls(struct sock *sk, int size)
{
	unsigned long nulls1, nulls2;

	nulls1 = offsetof(struct sock, __sk_common.skc_node.next);
	nulls2 = offsetof(struct sock, __sk_common.skc_portaddr_node.next);
	if (nulls1 > nulls2)
		swap(nulls1, nulls2);

	if (nulls1 != 0)
		memset((char *)sk, 0, nulls1);
	memset((char *)sk + nulls1 + sizeof(void *), 0,
	       nulls2 - nulls1 - sizeof(void *));
	memset((char *)sk + nulls2 + sizeof(void *), 0,
	       size - nulls2 - sizeof(void *));
}
EXPORT_SYMBOL(sk_prot_clear_portaddr_nulls);

static struct sock *sk_prot_alloc(struct proto *prot, gfp_t priority,
		int family)
{
	struct sock *sk;
	struct kmem_cache *slab;

	slab = prot->slab;
	if (slab != NULL) {
		sk = kmem_cache_alloc(slab, priority & ~__GFP_ZERO);
		if (!sk)
			return sk;
		if (priority & __GFP_ZERO) {
			if (prot->clear_sk)
				prot->clear_sk(sk, prot->obj_size);
			else
				sk_prot_clear_nulls(sk, prot->obj_size);
		}
	} else
		sk = kmalloc(prot->obj_size, priority);

	if (sk != NULL) {
		kmemcheck_annotate_bitfield(sk, flags);

		if (security_sk_alloc(sk, family, priority))
			goto out_free;

		if (!try_module_get(prot->owner))
			goto out_free_sec;
		sk_tx_queue_clear(sk);
	}

	return sk;

out_free_sec:
	security_sk_free(sk);
out_free:
	if (slab != NULL)
		kmem_cache_free(slab, sk);
	else
		kfree(sk);
	return NULL;
}

static void sk_prot_free(struct proto *prot, struct sock *sk)
{
	struct kmem_cache *slab;
	struct module *owner;

	owner = prot->owner;
	slab = prot->slab;

	security_sk_free(sk);
	if (slab != NULL)
		kmem_cache_free(slab, sk);
	else
		kfree(sk);
	module_put(owner);
}

#ifdef CONFIG_CGROUPS
void sock_update_classid(struct sock *sk)
{
	u32 classid;

	rcu_read_lock();  /* doing current task, which cannot vanish. */
	classid = task_cls_classid(current);
	rcu_read_unlock();
	if (classid && classid != sk->sk_classid)
		sk->sk_classid = classid;
}
EXPORT_SYMBOL(sock_update_classid);
#endif

/**
 *	sk_alloc - All socket objects are allocated here
 *	@net: the applicable net namespace
 *	@family: protocol family
 *	@priority: for allocation (%GFP_KERNEL, %GFP_ATOMIC, etc)
 *	@prot: struct proto associated with this new sock instance
 */
struct sock *sk_alloc(struct net *net, int family, gfp_t priority,
		      struct proto *prot)
{
	struct sock *sk;

	sk = sk_prot_alloc(prot, priority | __GFP_ZERO, family);
	if (sk) {
		sk->sk_family = family;
		/*
		 * See comment in struct sock definition to understand
		 * why we need sk_prot_creator -acme
		 */
		sk->sk_prot = sk->sk_prot_creator = prot;
		sock_lock_init(sk);
		sock_net_set(sk, get_net(net));
		atomic_set(&sk->sk_wmem_alloc, 1);

		sock_update_classid(sk);
	}

	return sk;
}
EXPORT_SYMBOL(sk_alloc);

static void __sk_free(struct sock *sk)
{
	struct sk_filter *filter;

	sk_clear_memalloc(sk);
	if (sk->sk_destruct)
		sk->sk_destruct(sk);

	filter = rcu_dereference_check(sk->sk_filter,
				       atomic_read(&sk->sk_wmem_alloc) == 0);
	if (filter) {
		sk_filter_uncharge(sk, filter);
		rcu_assign_pointer(sk->sk_filter, NULL);
	}

	sock_disable_timestamp(sk, SOCK_TIMESTAMP);
	sock_disable_timestamp(sk, SOCK_TIMESTAMPING_RX_SOFTWARE);

	if (atomic_read(&sk->sk_omem_alloc))
		printk(KERN_DEBUG "%s: optmem leakage (%d bytes) detected.\n",
		       __func__, atomic_read(&sk->sk_omem_alloc));

	if (sk->sk_peer_cred)
		put_cred(sk->sk_peer_cred);
	put_pid(sk->sk_peer_pid);
	put_net(sock_net(sk));
	sk_prot_free(sk->sk_prot_creator, sk);
}

void sk_free(struct sock *sk)
{
	/*
	 * We subtract one from sk_wmem_alloc and can know if
	 * some packets are still in some tx queue.
	 * If not null, sock_wfree() will call __sk_free(sk) later
	 */
	if (atomic_dec_and_test(&sk->sk_wmem_alloc))
		__sk_free(sk);
}
EXPORT_SYMBOL(sk_free);

/*
 * Last sock_put should drop reference to sk->sk_net. It has already
 * been dropped in sk_change_net. Taking reference to stopping namespace
 * is not an option.
 * Take reference to a socket to remove it from hash _alive_ and after that
 * destroy it in the context of init_net.
 */
void sk_release_kernel(struct sock *sk)
{
	if (sk == NULL || sk->sk_socket == NULL)
		return;

	sock_hold(sk);
	sock_release(sk->sk_socket);
	release_net(sock_net(sk));
	sock_net_set(sk, get_net(&init_net));
	sock_put(sk);
}
EXPORT_SYMBOL(sk_release_kernel);

struct sock *sk_clone(const struct sock *sk, const gfp_t priority)
{
	struct sock *newsk;

	newsk = sk_prot_alloc(sk->sk_prot, priority, sk->sk_family);
	if (newsk != NULL) {
		struct sk_filter *filter;

		sock_copy(newsk, sk);

		/* SANITY */
		get_net(sock_net(newsk));
		sk_node_init(&newsk->sk_node);
		sock_lock_init(newsk);
		bh_lock_sock(newsk);
		newsk->sk_backlog.head	= newsk->sk_backlog.tail = NULL;
		newsk->sk_backlog.len = 0;

		atomic_set(&newsk->sk_rmem_alloc, 0);
		/*
		 * sk_wmem_alloc set to one (see sk_free() and sock_wfree())
		 */
		atomic_set(&newsk->sk_wmem_alloc, 1);
		atomic_set(&newsk->sk_omem_alloc, 0);
		skb_queue_head_init(&newsk->sk_receive_queue);
		skb_queue_head_init(&newsk->sk_write_queue);
#ifdef CONFIG_NET_DMA
		skb_queue_head_init(&newsk->sk_async_wait_queue);
#endif

		spin_lock_init(&newsk->sk_dst_lock);
		rwlock_init(&newsk->sk_callback_lock);
		lockdep_set_class_and_name(&newsk->sk_callback_lock,
				af_callback_keys + newsk->sk_family,
				af_family_clock_key_strings[newsk->sk_family]);

		newsk->sk_dst_cache	= NULL;
		newsk->sk_wmem_queued	= 0;
		newsk->sk_forward_alloc = 0;
		newsk->sk_send_head	= NULL;
		newsk->sk_userlocks	= sk->sk_userlocks & ~SOCK_BINDPORT_LOCK;

		sock_reset_flag(newsk, SOCK_DONE);
		skb_queue_head_init(&newsk->sk_error_queue);

		filter = rcu_dereference_protected(newsk->sk_filter, 1);
		if (filter != NULL)
			sk_filter_charge(newsk, filter);

		if (unlikely(xfrm_sk_clone_policy(newsk))) {
			/* It is still raw copy of parent, so invalidate
			 * destructor and make plain sk_free() */
			newsk->sk_destruct = NULL;
			sk_free(newsk);
			newsk = NULL;
			goto out;
		}

		newsk->sk_err	   = 0;
		newsk->sk_priority = 0;
		/*
		 * Before updating sk_refcnt, we must commit prior changes to memory
		 * (Documentation/RCU/rculist_nulls.txt for details)
		 */
		smp_wmb();
		atomic_set(&newsk->sk_refcnt, 2);

		/*
		 * Increment the counter in the same struct proto as the master
		 * sock (sk_refcnt_debug_inc uses newsk->sk_prot->socks, that
		 * is the same as sk->sk_prot->socks, as this field was copied
		 * with memcpy).
		 *
		 * This _changes_ the previous behaviour, where
		 * tcp_create_openreq_child always was incrementing the
		 * equivalent to tcp_prot->socks (inet_sock_nr), so this have
		 * to be taken into account in all callers. -acme
		 */
		sk_refcnt_debug_inc(newsk);
		sk_set_socket(newsk, NULL);
		newsk->sk_wq = NULL;

		if (newsk->sk_prot->sockets_allocated)
			percpu_counter_inc(newsk->sk_prot->sockets_allocated);

		if (sock_flag(newsk, SOCK_TIMESTAMP) ||
		    sock_flag(newsk, SOCK_TIMESTAMPING_RX_SOFTWARE))
			net_enable_timestamp();
	}
out:
	return newsk;
}
EXPORT_SYMBOL_GPL(sk_clone);

void sk_setup_caps(struct sock *sk, struct dst_entry *dst)
{
	__sk_dst_set(sk, dst);
	sk->sk_route_caps = dst->dev->features;
	if (sk->sk_route_caps & NETIF_F_GSO)
		sk->sk_route_caps |= NETIF_F_GSO_SOFTWARE;
	sk->sk_route_caps &= ~sk->sk_route_nocaps;
	if (sk_can_gso(sk)) {
		if (dst->header_len) {
			sk->sk_route_caps &= ~NETIF_F_GSO_MASK;
		} else {
			sk->sk_route_caps |= NETIF_F_SG | NETIF_F_HW_CSUM;
			sk->sk_gso_max_size = dst->dev->gso_max_size;
		}
	}
}
EXPORT_SYMBOL_GPL(sk_setup_caps);

void __init sk_init(void)
{
	if (totalram_pages <= 4096) {
		sysctl_wmem_max = 32767;
		sysctl_rmem_max = 32767;
		sysctl_wmem_default = 32767;
		sysctl_rmem_default = 32767;
	} else if (totalram_pages >= 131072) {
		sysctl_wmem_max = 131071;
		sysctl_rmem_max = 131071;
	}

	mem_reserve_init(&net_reserve, "total network reserve", NULL);
	mem_reserve_init(&net_rx_reserve, "network RX reserve", &net_reserve);
	mem_reserve_init(&net_skb_reserve, "SKB data reserve", &net_rx_reserve);
	mem_reserve_init(&net_tx_reserve, "network TX reserve", &net_reserve);
	mem_reserve_init(&net_tx_pages, "protocol TX pages", &net_tx_reserve);
}

/*
 *	Simple resource managers for sockets.
 */


/*
 * Write buffer destructor automatically called from kfree_skb.
 */
void sock_wfree(struct sk_buff *skb)
{
	struct sock *sk = skb->sk;
	unsigned int len = skb->truesize;

	if (!sock_flag(sk, SOCK_USE_WRITE_QUEUE)) {
		/*
		 * Keep a reference on sk_wmem_alloc, this will be released
		 * after sk_write_space() call
		 */
		atomic_sub(len - 1, &sk->sk_wmem_alloc);
		sk->sk_write_space(sk);
		len = 1;
	}
	/*
	 * if sk_wmem_alloc reaches 0, we must finish what sk_free()
	 * could not do because of in-flight packets
	 */
	if (atomic_sub_and_test(len, &sk->sk_wmem_alloc))
		__sk_free(sk);
}
EXPORT_SYMBOL(sock_wfree);

/*
 * Read buffer destructor automatically called from kfree_skb.
 */
void sock_rfree(struct sk_buff *skb)
{
	struct sock *sk = skb->sk;
	unsigned int len = skb->truesize;

	atomic_sub(len, &sk->sk_rmem_alloc);
	sk_mem_uncharge(sk, len);
}
EXPORT_SYMBOL(sock_rfree);


int sock_i_uid(struct sock *sk)
{
	int uid;

	read_lock_bh(&sk->sk_callback_lock);
	uid = sk->sk_socket ? SOCK_INODE(sk->sk_socket)->i_uid : 0;
	read_unlock_bh(&sk->sk_callback_lock);
	return uid;
}
EXPORT_SYMBOL(sock_i_uid);

unsigned long sock_i_ino(struct sock *sk)
{
	unsigned long ino;

	read_lock_bh(&sk->sk_callback_lock);
	ino = sk->sk_socket ? SOCK_INODE(sk->sk_socket)->i_ino : 0;
	read_unlock_bh(&sk->sk_callback_lock);
	return ino;
}
EXPORT_SYMBOL(sock_i_ino);

/*
 * Allocate a skb from the socket's send buffer.
 */
struct sk_buff *sock_wmalloc(struct sock *sk, unsigned long size, int force,
			     gfp_t priority)
{
	if (force || atomic_read(&sk->sk_wmem_alloc) < sk->sk_sndbuf) {
		struct sk_buff *skb = alloc_skb(size, priority);
		if (skb) {
			skb_set_owner_w(skb, sk);
			return skb;
		}
	}
	return NULL;
}
EXPORT_SYMBOL(sock_wmalloc);

/*
 * Allocate a skb from the socket's receive buffer.
 */
struct sk_buff *sock_rmalloc(struct sock *sk, unsigned long size, int force,
			     gfp_t priority)
{
	if (force || atomic_read(&sk->sk_rmem_alloc) < sk->sk_rcvbuf) {
		struct sk_buff *skb = alloc_skb(size, priority);
		if (skb) {
			skb_set_owner_r(skb, sk);
			return skb;
		}
	}
	return NULL;
}

/*
 * Allocate a memory block from the socket's option memory buffer.
 */
void *sock_kmalloc(struct sock *sk, int size, gfp_t priority)
{
	if ((unsigned)size <= sysctl_optmem_max &&
	    atomic_read(&sk->sk_omem_alloc) + size < sysctl_optmem_max) {
		void *mem;
		/* First do the add, to avoid the race if kmalloc
		 * might sleep.
		 */
		atomic_add(size, &sk->sk_omem_alloc);
		mem = kmalloc(size, priority);
		if (mem)
			return mem;
		atomic_sub(size, &sk->sk_omem_alloc);
	}
	return NULL;
}
EXPORT_SYMBOL(sock_kmalloc);

/*
 * Free an option memory block.
 */
void sock_kfree_s(struct sock *sk, void *mem, int size)
{
	kfree(mem);
	atomic_sub(size, &sk->sk_omem_alloc);
}
EXPORT_SYMBOL(sock_kfree_s);

/* It is almost wait_for_tcp_memory minus release_sock/lock_sock.
   I think, these locks should be removed for datagram sockets.
 */
static long sock_wait_for_wmem(struct sock *sk, long timeo)
{
	DEFINE_WAIT(wait);

	clear_bit(SOCK_ASYNC_NOSPACE, &sk->sk_socket->flags);
	for (;;) {
		if (!timeo)
			break;
		if (signal_pending(current))
			break;
		set_bit(SOCK_NOSPACE, &sk->sk_socket->flags);
		prepare_to_wait(sk_sleep(sk), &wait, TASK_INTERRUPTIBLE);
		if (atomic_read(&sk->sk_wmem_alloc) < sk->sk_sndbuf)
			break;
		if (sk->sk_shutdown & SEND_SHUTDOWN)
			break;
		if (sk->sk_err)
			break;
		timeo = schedule_timeout(timeo);
	}
	finish_wait(sk_sleep(sk), &wait);
	return timeo;
}


/*
 *	Generic send/receive buffer handlers
 */

struct sk_buff *sock_alloc_send_pskb(struct sock *sk, unsigned long header_len,
				     unsigned long data_len, int noblock,
				     int *errcode)
{
	struct sk_buff *skb;
	gfp_t gfp_mask;
	long timeo;
	int err;

	gfp_mask = sk->sk_allocation;
	if (gfp_mask & __GFP_WAIT)
		gfp_mask |= __GFP_REPEAT;

	timeo = sock_sndtimeo(sk, noblock);
	while (1) {
		err = sock_error(sk);
		if (err != 0)
			goto failure;

		err = -EPIPE;
		if (sk->sk_shutdown & SEND_SHUTDOWN)
			goto failure;

		if (atomic_read(&sk->sk_wmem_alloc) < sk->sk_sndbuf) {
			skb = alloc_skb(header_len, gfp_mask);
			if (skb) {
				int npages;
				int i;

				/* No pages, we're done... */
				if (!data_len)
					break;

				npages = (data_len + (PAGE_SIZE - 1)) >> PAGE_SHIFT;
				skb->truesize += data_len;
				skb_shinfo(skb)->nr_frags = npages;
				for (i = 0; i < npages; i++) {
					struct page *page;
					skb_frag_t *frag;

					page = alloc_pages(sk->sk_allocation, 0);
					if (!page) {
						err = -ENOBUFS;
						skb_shinfo(skb)->nr_frags = i;
						kfree_skb(skb);
						goto failure;
					}

					frag = &skb_shinfo(skb)->frags[i];
					frag->page = page;
					frag->page_offset = 0;
					frag->size = (data_len >= PAGE_SIZE ?
						      PAGE_SIZE :
						      data_len);
					data_len -= PAGE_SIZE;
				}

				/* Full success... */
				break;
			}
			err = -ENOBUFS;
			goto failure;
		}
		set_bit(SOCK_ASYNC_NOSPACE, &sk->sk_socket->flags);
		set_bit(SOCK_NOSPACE, &sk->sk_socket->flags);
		err = -EAGAIN;
		if (!timeo)
			goto failure;
		if (signal_pending(current))
			goto interrupted;
		timeo = sock_wait_for_wmem(sk, timeo);
	}

	skb_set_owner_w(skb, sk);
	return skb;

interrupted:
	err = sock_intr_errno(timeo);
failure:
	*errcode = err;
	return NULL;
}
EXPORT_SYMBOL(sock_alloc_send_pskb);

struct sk_buff *sock_alloc_send_skb(struct sock *sk, unsigned long size,
				    int noblock, int *errcode)
{
	return sock_alloc_send_pskb(sk, size, 0, noblock, errcode);
}
EXPORT_SYMBOL(sock_alloc_send_skb);

static void __lock_sock(struct sock *sk)
	__releases(&sk->sk_lock.slock)
	__acquires(&sk->sk_lock.slock)
{
	DEFINE_WAIT(wait);

	for (;;) {
		prepare_to_wait_exclusive(&sk->sk_lock.wq, &wait,
					TASK_UNINTERRUPTIBLE);
		spin_unlock_bh(&sk->sk_lock.slock);
		schedule();
		spin_lock_bh(&sk->sk_lock.slock);
		if (!sock_owned_by_user(sk))
			break;
	}
	finish_wait(&sk->sk_lock.wq, &wait);
}

static void __release_sock(struct sock *sk)
	__releases(&sk->sk_lock.slock)
	__acquires(&sk->sk_lock.slock)
{
	struct sk_buff *skb = sk->sk_backlog.head;

	do {
		sk->sk_backlog.head = sk->sk_backlog.tail = NULL;
		bh_unlock_sock(sk);

		do {
			struct sk_buff *next = skb->next;

			WARN_ON_ONCE(skb_dst_is_noref(skb));
			skb->next = NULL;
			sk_backlog_rcv(sk, skb);

			/*
			 * We are in process context here with softirqs
			 * disabled, use cond_resched_softirq() to preempt.
			 * This is safe to do because we've taken the backlog
			 * queue private:
			 */
			cond_resched_softirq();

			skb = next;
		} while (skb != NULL);

		bh_lock_sock(sk);
	} while ((skb = sk->sk_backlog.head) != NULL);

	/*
	 * Doing the zeroing here guarantee we can not loop forever
	 * while a wild producer attempts to flood us.
	 */
	sk->sk_backlog.len = 0;
}

/**
 * sk_wait_data - wait for data to arrive at sk_receive_queue
 * @sk:    sock to wait on
 * @timeo: for how long
 *
 * Now socket state including sk->sk_err is changed only under lock,
 * hence we may omit checks after joining wait queue.
 * We check receive queue before schedule() only as optimization;
 * it is very likely that release_sock() added new data.
 */
int sk_wait_data(struct sock *sk, long *timeo)
{
	int rc;
	DEFINE_WAIT(wait);

	prepare_to_wait(sk_sleep(sk), &wait, TASK_INTERRUPTIBLE);
	set_bit(SOCK_ASYNC_WAITDATA, &sk->sk_socket->flags);
	rc = sk_wait_event(sk, timeo, !skb_queue_empty(&sk->sk_receive_queue));
	clear_bit(SOCK_ASYNC_WAITDATA, &sk->sk_socket->flags);
	finish_wait(sk_sleep(sk), &wait);
	return rc;
}
EXPORT_SYMBOL(sk_wait_data);

/**
 *	__sk_mem_schedule - increase sk_forward_alloc and memory_allocated
 *	@sk: socket
 *	@size: memory size to allocate
 *	@kind: allocation type
 *
 *	If kind is SK_MEM_SEND, it means wmem allocation. Otherwise it means
 *	rmem allocation. This function assumes that protocols which have
 *	memory_pressure use sk_wmem_queued as write buffer accounting.
 */
int __sk_mem_schedule(struct sock *sk, int size, int kind)
{
	struct proto *prot = sk->sk_prot;
	int amt = sk_mem_pages(size);
	long allocated;

	sk->sk_forward_alloc += amt * SK_MEM_QUANTUM;
	allocated = atomic_long_add_return(amt, prot->memory_allocated);

	/* Under limit. */
	if (allocated <= prot->sysctl_mem[0]) {
		if (prot->memory_pressure && *prot->memory_pressure)
			*prot->memory_pressure = 0;
		return 1;
	}

	/* Under pressure. */
	if (allocated > prot->sysctl_mem[1])
		if (prot->enter_memory_pressure)
			prot->enter_memory_pressure(sk);

	/* Over hard limit. */
	if (allocated > prot->sysctl_mem[2])
		goto suppress_allocation;

	/* guarantee minimum buffer size under pressure */
	if (kind == SK_MEM_RECV) {
		if (atomic_read(&sk->sk_rmem_alloc) < prot->sysctl_rmem[0])
			return 1;
	} else { /* SK_MEM_SEND */
		if (sk->sk_type == SOCK_STREAM) {
			if (sk->sk_wmem_queued < prot->sysctl_wmem[0])
				return 1;
		} else if (atomic_read(&sk->sk_wmem_alloc) <
			   prot->sysctl_wmem[0])
				return 1;
	}

	if (prot->memory_pressure) {
		int alloc;

		if (!*prot->memory_pressure)
			return 1;
		alloc = percpu_counter_read_positive(prot->sockets_allocated);
		if (prot->sysctl_mem[2] > alloc *
		    sk_mem_pages(sk->sk_wmem_queued +
				 atomic_read(&sk->sk_rmem_alloc) +
				 sk->sk_forward_alloc))
			return 1;
	}

suppress_allocation:

	if (kind == SK_MEM_SEND && sk->sk_type == SOCK_STREAM) {
		sk_stream_moderate_sndbuf(sk);

		/* Fail only if socket is _under_ its sndbuf.
		 * In this case we cannot block, so that we have to fail.
		 */
		if (sk->sk_wmem_queued + size >= sk->sk_sndbuf)
			return 1;
	}

	/* Alas. Undo changes. */
	sk->sk_forward_alloc -= amt * SK_MEM_QUANTUM;
	atomic_long_sub(amt, prot->memory_allocated);
	return 0;
}
EXPORT_SYMBOL(__sk_mem_schedule);

/**
 *	__sk_reclaim - reclaim memory_allocated
 *	@sk: socket
 */
void __sk_mem_reclaim(struct sock *sk)
{
	struct proto *prot = sk->sk_prot;

	atomic_long_sub(sk->sk_forward_alloc >> SK_MEM_QUANTUM_SHIFT,
		   prot->memory_allocated);
	sk->sk_forward_alloc &= SK_MEM_QUANTUM - 1;

	if (prot->memory_pressure && *prot->memory_pressure &&
	    (atomic_long_read(prot->memory_allocated) < prot->sysctl_mem[0]))
		*prot->memory_pressure = 0;
}
EXPORT_SYMBOL(__sk_mem_reclaim);


/*
 * Set of default routines for initialising struct proto_ops when
 * the protocol does not support a particular function. In certain
 * cases where it makes no sense for a protocol to have a "do nothing"
 * function, some default processing is provided.
 */

int sock_no_bind(struct socket *sock, struct sockaddr *saddr, int len)
{
	return -EOPNOTSUPP;
}
EXPORT_SYMBOL(sock_no_bind);

int sock_no_connect(struct socket *sock, struct sockaddr *saddr,
		    int len, int flags)
{
	return -EOPNOTSUPP;
}
EXPORT_SYMBOL(sock_no_connect);

int sock_no_socketpair(struct socket *sock1, struct socket *sock2)
{
	return -EOPNOTSUPP;
}
EXPORT_SYMBOL(sock_no_socketpair);

int sock_no_accept(struct socket *sock, struct socket *newsock, int flags)
{
	return -EOPNOTSUPP;
}
EXPORT_SYMBOL(sock_no_accept);

int sock_no_getname(struct socket *sock, struct sockaddr *saddr,
		    int *len, int peer)
{
	return -EOPNOTSUPP;
}
EXPORT_SYMBOL(sock_no_getname);

unsigned int sock_no_poll(struct file *file, struct socket *sock, poll_table *pt)
{
	return 0;
}
EXPORT_SYMBOL(sock_no_poll);

int sock_no_ioctl(struct socket *sock, unsigned int cmd, unsigned long arg)
{
	return -EOPNOTSUPP;
}
EXPORT_SYMBOL(sock_no_ioctl);

int sock_no_listen(struct socket *sock, int backlog)
{
	return -EOPNOTSUPP;
}
EXPORT_SYMBOL(sock_no_listen);

int sock_no_shutdown(struct socket *sock, int how)
{
	return -EOPNOTSUPP;
}
EXPORT_SYMBOL(sock_no_shutdown);

int sock_no_setsockopt(struct socket *sock, int level, int optname,
		    char __user *optval, unsigned int optlen)
{
	return -EOPNOTSUPP;
}
EXPORT_SYMBOL(sock_no_setsockopt);

int sock_no_getsockopt(struct socket *sock, int level, int optname,
		    char __user *optval, int __user *optlen)
{
	return -EOPNOTSUPP;
}
EXPORT_SYMBOL(sock_no_getsockopt);

int sock_no_sendmsg(struct kiocb *iocb, struct socket *sock, struct msghdr *m,
		    size_t len)
{
	return -EOPNOTSUPP;
}
EXPORT_SYMBOL(sock_no_sendmsg);

int sock_no_recvmsg(struct kiocb *iocb, struct socket *sock, struct msghdr *m,
		    size_t len, int flags)
{
	return -EOPNOTSUPP;
}
EXPORT_SYMBOL(sock_no_recvmsg);

int sock_no_mmap(struct file *file, struct socket *sock, struct vm_area_struct *vma)
{
	/* Mirror missing mmap method error code */
	return -ENODEV;
}
EXPORT_SYMBOL(sock_no_mmap);

ssize_t sock_no_sendpage(struct socket *sock, struct page *page, int offset, size_t size, int flags)
{
	ssize_t res;
	struct msghdr msg = {.msg_flags = flags};
	struct kvec iov;
	char *kaddr = kmap(page);
	iov.iov_base = kaddr + offset;
	iov.iov_len = size;
	res = kernel_sendmsg(sock, &msg, &iov, 1, size);
	kunmap(page);
	return res;
}
EXPORT_SYMBOL(sock_no_sendpage);

/*
 *	Default Socket Callbacks
 */

static void sock_def_wakeup(struct sock *sk)
{
	struct socket_wq *wq;

	rcu_read_lock();
	wq = rcu_dereference(sk->sk_wq);
	if (wq_has_sleeper(wq))
		wake_up_interruptible_all(&wq->wait);
	rcu_read_unlock();
}

static void sock_def_error_report(struct sock *sk)
{
	struct socket_wq *wq;

	rcu_read_lock();
	wq = rcu_dereference(sk->sk_wq);
	if (wq_has_sleeper(wq))
		wake_up_interruptible_poll(&wq->wait, POLLERR);
	sk_wake_async(sk, SOCK_WAKE_IO, POLL_ERR);
	rcu_read_unlock();
}

static void sock_def_readable(struct sock *sk, int len)
{
<<<<<<< HEAD
	read_lock(&sk->sk_callback_lock);
	if (sk_has_sleeper(sk))
		wake_up_interruptible_sync_poll(sk->sk_sleep, POLLIN | POLLPRI |
=======
	struct socket_wq *wq;

	rcu_read_lock();
	wq = rcu_dereference(sk->sk_wq);
	if (wq_has_sleeper(wq))
		wake_up_interruptible_sync_poll(&wq->wait, POLLIN | POLLPRI |
>>>>>>> 02f8c6ae
						POLLRDNORM | POLLRDBAND);
	sk_wake_async(sk, SOCK_WAKE_WAITD, POLL_IN);
	rcu_read_unlock();
}

static void sock_def_write_space(struct sock *sk)
{
	struct socket_wq *wq;

	rcu_read_lock();

	/* Do not wake up a writer until he can make "significant"
	 * progress.  --DaveM
	 */
	if ((atomic_read(&sk->sk_wmem_alloc) << 1) <= sk->sk_sndbuf) {
		wq = rcu_dereference(sk->sk_wq);
		if (wq_has_sleeper(wq))
			wake_up_interruptible_sync_poll(&wq->wait, POLLOUT |
						POLLWRNORM | POLLWRBAND);

		/* Should agree with poll, otherwise some programs break */
		if (sock_writeable(sk))
			sk_wake_async(sk, SOCK_WAKE_SPACE, POLL_OUT);
	}

	rcu_read_unlock();
}

static void sock_def_destruct(struct sock *sk)
{
	kfree(sk->sk_protinfo);
}

void sk_send_sigurg(struct sock *sk)
{
	if (sk->sk_socket && sk->sk_socket->file)
		if (send_sigurg(&sk->sk_socket->file->f_owner))
			sk_wake_async(sk, SOCK_WAKE_URG, POLL_PRI);
}
EXPORT_SYMBOL(sk_send_sigurg);

void sk_reset_timer(struct sock *sk, struct timer_list* timer,
		    unsigned long expires)
{
	if (!mod_timer(timer, expires))
		sock_hold(sk);
}
EXPORT_SYMBOL(sk_reset_timer);

void sk_stop_timer(struct sock *sk, struct timer_list* timer)
{
	if (timer_pending(timer) && del_timer(timer))
		__sock_put(sk);
}
EXPORT_SYMBOL(sk_stop_timer);

void sock_init_data(struct socket *sock, struct sock *sk)
{
	skb_queue_head_init(&sk->sk_receive_queue);
	skb_queue_head_init(&sk->sk_write_queue);
	skb_queue_head_init(&sk->sk_error_queue);
#ifdef CONFIG_NET_DMA
	skb_queue_head_init(&sk->sk_async_wait_queue);
#endif

	sk->sk_send_head	=	NULL;

	init_timer(&sk->sk_timer);

	sk->sk_allocation	=	GFP_KERNEL;
	sk->sk_rcvbuf		=	sysctl_rmem_default;
	sk->sk_sndbuf		=	sysctl_wmem_default;
	sk->sk_state		=	TCP_CLOSE;
	sk_set_socket(sk, sock);

	sock_set_flag(sk, SOCK_ZAPPED);

	if (sock) {
		sk->sk_type	=	sock->type;
		sk->sk_wq	=	sock->wq;
		sock->sk	=	sk;
	} else
		sk->sk_wq	=	NULL;

	spin_lock_init(&sk->sk_dst_lock);
	rwlock_init(&sk->sk_callback_lock);
	lockdep_set_class_and_name(&sk->sk_callback_lock,
			af_callback_keys + sk->sk_family,
			af_family_clock_key_strings[sk->sk_family]);

	sk->sk_state_change	=	sock_def_wakeup;
	sk->sk_data_ready	=	sock_def_readable;
	sk->sk_write_space	=	sock_def_write_space;
	sk->sk_error_report	=	sock_def_error_report;
	sk->sk_destruct		=	sock_def_destruct;

	sk->sk_sndmsg_page	=	NULL;
	sk->sk_sndmsg_off	=	0;

	sk->sk_peer_pid 	=	NULL;
	sk->sk_peer_cred	=	NULL;
	sk->sk_write_pending	=	0;
	sk->sk_rcvlowat		=	1;
	sk->sk_rcvtimeo		=	MAX_SCHEDULE_TIMEOUT;
	sk->sk_sndtimeo		=	MAX_SCHEDULE_TIMEOUT;

	sk->sk_stamp = ktime_set(-1L, 0);

	/*
	 * Before updating sk_refcnt, we must commit prior changes to memory
	 * (Documentation/RCU/rculist_nulls.txt for details)
	 */
	smp_wmb();
	atomic_set(&sk->sk_refcnt, 1);
	atomic_set(&sk->sk_drops, 0);
}
EXPORT_SYMBOL(sock_init_data);

void lock_sock_nested(struct sock *sk, int subclass)
{
	might_sleep();
	spin_lock_bh(&sk->sk_lock.slock);
	if (sk->sk_lock.owned)
		__lock_sock(sk);
	sk->sk_lock.owned = 1;
	spin_unlock(&sk->sk_lock.slock);
	/*
	 * The sk_lock has mutex_lock() semantics here:
	 */
	mutex_acquire(&sk->sk_lock.dep_map, subclass, 0, _RET_IP_);
	local_bh_enable();
}
EXPORT_SYMBOL(lock_sock_nested);

void release_sock(struct sock *sk)
{
	/*
	 * The sk_lock has mutex_unlock() semantics:
	 */
	mutex_release(&sk->sk_lock.dep_map, 1, _RET_IP_);

	spin_lock_bh(&sk->sk_lock.slock);
	if (sk->sk_backlog.tail)
		__release_sock(sk);
	sk->sk_lock.owned = 0;
	if (waitqueue_active(&sk->sk_lock.wq))
		wake_up(&sk->sk_lock.wq);
	spin_unlock_bh(&sk->sk_lock.slock);
}
EXPORT_SYMBOL(release_sock);

/**
 * lock_sock_fast - fast version of lock_sock
 * @sk: socket
 *
 * This version should be used for very small section, where process wont block
 * return false if fast path is taken
 *   sk_lock.slock locked, owned = 0, BH disabled
 * return true if slow path is taken
 *   sk_lock.slock unlocked, owned = 1, BH enabled
 */
bool lock_sock_fast(struct sock *sk)
{
	might_sleep();
	spin_lock_bh(&sk->sk_lock.slock);

	if (!sk->sk_lock.owned)
		/*
		 * Note : We must disable BH
		 */
		return false;

	__lock_sock(sk);
	sk->sk_lock.owned = 1;
	spin_unlock(&sk->sk_lock.slock);
	/*
	 * The sk_lock has mutex_lock() semantics here:
	 */
	mutex_acquire(&sk->sk_lock.dep_map, 0, 0, _RET_IP_);
	local_bh_enable();
	return true;
}
EXPORT_SYMBOL(lock_sock_fast);

int sock_get_timestamp(struct sock *sk, struct timeval __user *userstamp)
{
	struct timeval tv;
	if (!sock_flag(sk, SOCK_TIMESTAMP))
		sock_enable_timestamp(sk, SOCK_TIMESTAMP);
	tv = ktime_to_timeval(sk->sk_stamp);
	if (tv.tv_sec == -1)
		return -ENOENT;
	if (tv.tv_sec == 0) {
		sk->sk_stamp = ktime_get_real();
		tv = ktime_to_timeval(sk->sk_stamp);
	}
	return copy_to_user(userstamp, &tv, sizeof(tv)) ? -EFAULT : 0;
}
EXPORT_SYMBOL(sock_get_timestamp);

int sock_get_timestampns(struct sock *sk, struct timespec __user *userstamp)
{
	struct timespec ts;
	if (!sock_flag(sk, SOCK_TIMESTAMP))
		sock_enable_timestamp(sk, SOCK_TIMESTAMP);
	ts = ktime_to_timespec(sk->sk_stamp);
	if (ts.tv_sec == -1)
		return -ENOENT;
	if (ts.tv_sec == 0) {
		sk->sk_stamp = ktime_get_real();
		ts = ktime_to_timespec(sk->sk_stamp);
	}
	return copy_to_user(userstamp, &ts, sizeof(ts)) ? -EFAULT : 0;
}
EXPORT_SYMBOL(sock_get_timestampns);

void sock_enable_timestamp(struct sock *sk, int flag)
{
	if (!sock_flag(sk, flag)) {
		sock_set_flag(sk, flag);
		/*
		 * we just set one of the two flags which require net
		 * time stamping, but time stamping might have been on
		 * already because of the other one
		 */
		if (!sock_flag(sk,
				flag == SOCK_TIMESTAMP ?
				SOCK_TIMESTAMPING_RX_SOFTWARE :
				SOCK_TIMESTAMP))
			net_enable_timestamp();
	}
}

/*
 *	Get a socket option on an socket.
 *
 *	FIX: POSIX 1003.1g is very ambiguous here. It states that
 *	asynchronous errors should be reported by getsockopt. We assume
 *	this means if you specify SO_ERROR (otherwise whats the point of it).
 */
int sock_common_getsockopt(struct socket *sock, int level, int optname,
			   char __user *optval, int __user *optlen)
{
	struct sock *sk = sock->sk;

	return sk->sk_prot->getsockopt(sk, level, optname, optval, optlen);
}
EXPORT_SYMBOL(sock_common_getsockopt);

#ifdef CONFIG_COMPAT
int compat_sock_common_getsockopt(struct socket *sock, int level, int optname,
				  char __user *optval, int __user *optlen)
{
	struct sock *sk = sock->sk;

	if (sk->sk_prot->compat_getsockopt != NULL)
		return sk->sk_prot->compat_getsockopt(sk, level, optname,
						      optval, optlen);
	return sk->sk_prot->getsockopt(sk, level, optname, optval, optlen);
}
EXPORT_SYMBOL(compat_sock_common_getsockopt);
#endif

int sock_common_recvmsg(struct kiocb *iocb, struct socket *sock,
			struct msghdr *msg, size_t size, int flags)
{
	struct sock *sk = sock->sk;
	int addr_len = 0;
	int err;

	err = sk->sk_prot->recvmsg(iocb, sk, msg, size, flags & MSG_DONTWAIT,
				   flags & ~MSG_DONTWAIT, &addr_len);
	if (err >= 0)
		msg->msg_namelen = addr_len;
	return err;
}
EXPORT_SYMBOL(sock_common_recvmsg);

/*
 *	Set socket options on an inet socket.
 */
int sock_common_setsockopt(struct socket *sock, int level, int optname,
			   char __user *optval, unsigned int optlen)
{
	struct sock *sk = sock->sk;

	return sk->sk_prot->setsockopt(sk, level, optname, optval, optlen);
}
EXPORT_SYMBOL(sock_common_setsockopt);

#ifdef CONFIG_COMPAT
int compat_sock_common_setsockopt(struct socket *sock, int level, int optname,
				  char __user *optval, unsigned int optlen)
{
	struct sock *sk = sock->sk;

	if (sk->sk_prot->compat_setsockopt != NULL)
		return sk->sk_prot->compat_setsockopt(sk, level, optname,
						      optval, optlen);
	return sk->sk_prot->setsockopt(sk, level, optname, optval, optlen);
}
EXPORT_SYMBOL(compat_sock_common_setsockopt);
#endif

void sk_common_release(struct sock *sk)
{
	if (sk->sk_prot->destroy)
		sk->sk_prot->destroy(sk);

	/*
	 * Observation: when sock_common_release is called, processes have
	 * no access to socket. But net still has.
	 * Step one, detach it from networking:
	 *
	 * A. Remove from hash tables.
	 */

	sk->sk_prot->unhash(sk);

	/*
	 * In this point socket cannot receive new packets, but it is possible
	 * that some packets are in flight because some CPU runs receiver and
	 * did hash table lookup before we unhashed socket. They will achieve
	 * receive queue and will be purged by socket destructor.
	 *
	 * Also we still have packets pending on receive queue and probably,
	 * our own packets waiting in device queues. sock_destroy will drain
	 * receive queue, but transmitted packets will delay socket destruction
	 * until the last reference will be released.
	 */

	sock_orphan(sk);

	xfrm_sk_free_policy(sk);

	sk_refcnt_debug_release(sk);
	sock_put(sk);
}
EXPORT_SYMBOL(sk_common_release);

static DEFINE_RWLOCK(proto_list_lock);
static LIST_HEAD(proto_list);

#ifdef CONFIG_PROC_FS
#define PROTO_INUSE_NR	64	/* should be enough for the first time */
struct prot_inuse {
	int val[PROTO_INUSE_NR];
};

static DECLARE_BITMAP(proto_inuse_idx, PROTO_INUSE_NR);

#ifdef CONFIG_NET_NS
void sock_prot_inuse_add(struct net *net, struct proto *prot, int val)
{
	__this_cpu_add(net->core.inuse->val[prot->inuse_idx], val);
}
EXPORT_SYMBOL_GPL(sock_prot_inuse_add);

int sock_prot_inuse_get(struct net *net, struct proto *prot)
{
	int cpu, idx = prot->inuse_idx;
	int res = 0;

	for_each_possible_cpu(cpu)
		res += per_cpu_ptr(net->core.inuse, cpu)->val[idx];

	return res >= 0 ? res : 0;
}
EXPORT_SYMBOL_GPL(sock_prot_inuse_get);

static int __net_init sock_inuse_init_net(struct net *net)
{
	net->core.inuse = alloc_percpu(struct prot_inuse);
	return net->core.inuse ? 0 : -ENOMEM;
}

static void __net_exit sock_inuse_exit_net(struct net *net)
{
	free_percpu(net->core.inuse);
}

static struct pernet_operations net_inuse_ops = {
	.init = sock_inuse_init_net,
	.exit = sock_inuse_exit_net,
};

static __init int net_inuse_init(void)
{
	if (register_pernet_subsys(&net_inuse_ops))
		panic("Cannot initialize net inuse counters");

	return 0;
}

core_initcall(net_inuse_init);
#else
static DEFINE_PER_CPU(struct prot_inuse, prot_inuse);

void sock_prot_inuse_add(struct net *net, struct proto *prot, int val)
{
	__this_cpu_add(prot_inuse.val[prot->inuse_idx], val);
}
EXPORT_SYMBOL_GPL(sock_prot_inuse_add);

int sock_prot_inuse_get(struct net *net, struct proto *prot)
{
	int cpu, idx = prot->inuse_idx;
	int res = 0;

	for_each_possible_cpu(cpu)
		res += per_cpu(prot_inuse, cpu).val[idx];

	return res >= 0 ? res : 0;
}
EXPORT_SYMBOL_GPL(sock_prot_inuse_get);
#endif

static void assign_proto_idx(struct proto *prot)
{
	prot->inuse_idx = find_first_zero_bit(proto_inuse_idx, PROTO_INUSE_NR);

	if (unlikely(prot->inuse_idx == PROTO_INUSE_NR - 1)) {
		printk(KERN_ERR "PROTO_INUSE_NR exhausted\n");
		return;
	}

	set_bit(prot->inuse_idx, proto_inuse_idx);
}

static void release_proto_idx(struct proto *prot)
{
	if (prot->inuse_idx != PROTO_INUSE_NR - 1)
		clear_bit(prot->inuse_idx, proto_inuse_idx);
}
#else
static inline void assign_proto_idx(struct proto *prot)
{
}

static inline void release_proto_idx(struct proto *prot)
{
}
#endif

int proto_register(struct proto *prot, int alloc_slab)
{
	if (alloc_slab) {
		prot->slab = kmem_cache_create(prot->name, prot->obj_size, 0,
					SLAB_HWCACHE_ALIGN | prot->slab_flags,
					NULL);

		if (prot->slab == NULL) {
			printk(KERN_CRIT "%s: Can't create sock SLAB cache!\n",
			       prot->name);
			goto out;
		}

		if (prot->rsk_prot != NULL) {
			prot->rsk_prot->slab_name = kasprintf(GFP_KERNEL, "request_sock_%s", prot->name);
			if (prot->rsk_prot->slab_name == NULL)
				goto out_free_sock_slab;

			prot->rsk_prot->slab = kmem_cache_create(prot->rsk_prot->slab_name,
								 prot->rsk_prot->obj_size, 0,
								 SLAB_HWCACHE_ALIGN, NULL);

			if (prot->rsk_prot->slab == NULL) {
				printk(KERN_CRIT "%s: Can't create request sock SLAB cache!\n",
				       prot->name);
				goto out_free_request_sock_slab_name;
			}
		}

		if (prot->twsk_prot != NULL) {
			prot->twsk_prot->twsk_slab_name = kasprintf(GFP_KERNEL, "tw_sock_%s", prot->name);

			if (prot->twsk_prot->twsk_slab_name == NULL)
				goto out_free_request_sock_slab;

			prot->twsk_prot->twsk_slab =
				kmem_cache_create(prot->twsk_prot->twsk_slab_name,
						  prot->twsk_prot->twsk_obj_size,
						  0,
						  SLAB_HWCACHE_ALIGN |
							prot->slab_flags,
						  NULL);
			if (prot->twsk_prot->twsk_slab == NULL)
				goto out_free_timewait_sock_slab_name;
		}
	}

	write_lock(&proto_list_lock);
	list_add(&prot->node, &proto_list);
	assign_proto_idx(prot);
	write_unlock(&proto_list_lock);
	return 0;

out_free_timewait_sock_slab_name:
	kfree(prot->twsk_prot->twsk_slab_name);
out_free_request_sock_slab:
	if (prot->rsk_prot && prot->rsk_prot->slab) {
		kmem_cache_destroy(prot->rsk_prot->slab);
		prot->rsk_prot->slab = NULL;
	}
out_free_request_sock_slab_name:
	if (prot->rsk_prot)
		kfree(prot->rsk_prot->slab_name);
out_free_sock_slab:
	kmem_cache_destroy(prot->slab);
	prot->slab = NULL;
out:
	return -ENOBUFS;
}
EXPORT_SYMBOL(proto_register);

void proto_unregister(struct proto *prot)
{
	write_lock(&proto_list_lock);
	release_proto_idx(prot);
	list_del(&prot->node);
	write_unlock(&proto_list_lock);

	if (prot->slab != NULL) {
		kmem_cache_destroy(prot->slab);
		prot->slab = NULL;
	}

	if (prot->rsk_prot != NULL && prot->rsk_prot->slab != NULL) {
		kmem_cache_destroy(prot->rsk_prot->slab);
		kfree(prot->rsk_prot->slab_name);
		prot->rsk_prot->slab = NULL;
	}

	if (prot->twsk_prot != NULL && prot->twsk_prot->twsk_slab != NULL) {
		kmem_cache_destroy(prot->twsk_prot->twsk_slab);
		kfree(prot->twsk_prot->twsk_slab_name);
		prot->twsk_prot->twsk_slab = NULL;
	}
}
EXPORT_SYMBOL(proto_unregister);

#ifdef CONFIG_PROC_FS
static void *proto_seq_start(struct seq_file *seq, loff_t *pos)
	__acquires(proto_list_lock)
{
	read_lock(&proto_list_lock);
	return seq_list_start_head(&proto_list, *pos);
}

static void *proto_seq_next(struct seq_file *seq, void *v, loff_t *pos)
{
	return seq_list_next(v, &proto_list, pos);
}

static void proto_seq_stop(struct seq_file *seq, void *v)
	__releases(proto_list_lock)
{
	read_unlock(&proto_list_lock);
}

static char proto_method_implemented(const void *method)
{
	return method == NULL ? 'n' : 'y';
}

static void proto_seq_printf(struct seq_file *seq, struct proto *proto)
{
	seq_printf(seq, "%-9s %4u %6d  %6ld   %-3s %6u   %-3s  %-10s "
			"%2c %2c %2c %2c %2c %2c %2c %2c %2c %2c %2c %2c %2c %2c %2c %2c %2c %2c %2c\n",
		   proto->name,
		   proto->obj_size,
		   sock_prot_inuse_get(seq_file_net(seq), proto),
		   proto->memory_allocated != NULL ? atomic_long_read(proto->memory_allocated) : -1L,
		   proto->memory_pressure != NULL ? *proto->memory_pressure ? "yes" : "no" : "NI",
		   proto->max_header,
		   proto->slab == NULL ? "no" : "yes",
		   module_name(proto->owner),
		   proto_method_implemented(proto->close),
		   proto_method_implemented(proto->connect),
		   proto_method_implemented(proto->disconnect),
		   proto_method_implemented(proto->accept),
		   proto_method_implemented(proto->ioctl),
		   proto_method_implemented(proto->init),
		   proto_method_implemented(proto->destroy),
		   proto_method_implemented(proto->shutdown),
		   proto_method_implemented(proto->setsockopt),
		   proto_method_implemented(proto->getsockopt),
		   proto_method_implemented(proto->sendmsg),
		   proto_method_implemented(proto->recvmsg),
		   proto_method_implemented(proto->sendpage),
		   proto_method_implemented(proto->bind),
		   proto_method_implemented(proto->backlog_rcv),
		   proto_method_implemented(proto->hash),
		   proto_method_implemented(proto->unhash),
		   proto_method_implemented(proto->get_port),
		   proto_method_implemented(proto->enter_memory_pressure));
}

static int proto_seq_show(struct seq_file *seq, void *v)
{
	if (v == &proto_list)
		seq_printf(seq, "%-9s %-4s %-8s %-6s %-5s %-7s %-4s %-10s %s",
			   "protocol",
			   "size",
			   "sockets",
			   "memory",
			   "press",
			   "maxhdr",
			   "slab",
			   "module",
			   "cl co di ac io in de sh ss gs se re sp bi br ha uh gp em\n");
	else
		proto_seq_printf(seq, list_entry(v, struct proto, node));
	return 0;
}

static const struct seq_operations proto_seq_ops = {
	.start  = proto_seq_start,
	.next   = proto_seq_next,
	.stop   = proto_seq_stop,
	.show   = proto_seq_show,
};

static int proto_seq_open(struct inode *inode, struct file *file)
{
	return seq_open_net(inode, file, &proto_seq_ops,
			    sizeof(struct seq_net_private));
}

static const struct file_operations proto_seq_fops = {
	.owner		= THIS_MODULE,
	.open		= proto_seq_open,
	.read		= seq_read,
	.llseek		= seq_lseek,
	.release	= seq_release_net,
};

static __net_init int proto_init_net(struct net *net)
{
	if (!proc_net_fops_create(net, "protocols", S_IRUGO, &proto_seq_fops))
		return -ENOMEM;

	return 0;
}

static __net_exit void proto_exit_net(struct net *net)
{
	proc_net_remove(net, "protocols");
}


static __net_initdata struct pernet_operations proto_net_ops = {
	.init = proto_init_net,
	.exit = proto_exit_net,
};

static int __init proto_init(void)
{
	return register_pernet_subsys(&proto_net_ops);
}

subsys_initcall(proto_init);

#endif /* PROC_FS */<|MERGE_RESOLUTION|>--- conflicted
+++ resolved
@@ -110,11 +110,7 @@
 #include <linux/tcp.h>
 #include <linux/init.h>
 #include <linux/highmem.h>
-<<<<<<< HEAD
-#include <linux/reserve.h>
-=======
 #include <linux/user_namespace.h>
->>>>>>> 02f8c6ae
 
 #include <asm/uaccess.h>
 #include <asm/system.h>
@@ -223,125 +219,9 @@
 int sysctl_optmem_max __read_mostly = sizeof(unsigned long)*(2*UIO_MAXIOV+512);
 EXPORT_SYMBOL(sysctl_optmem_max);
 
-<<<<<<< HEAD
-static struct mem_reserve net_reserve;
-struct mem_reserve net_rx_reserve;
-EXPORT_SYMBOL_GPL(net_rx_reserve); /* modular ipv6 only */
-struct mem_reserve net_skb_reserve;
-EXPORT_SYMBOL_GPL(net_skb_reserve); /* modular ipv6 only */
-static struct mem_reserve net_tx_reserve;
-static struct mem_reserve net_tx_pages;
-
-#ifdef CONFIG_NETVM
-static DEFINE_MUTEX(memalloc_socks_lock);
-int memalloc_socks;
-
-/**
- *	sk_adjust_memalloc - adjust the global memalloc reserve for critical RX
- *	@socks: number of new %SOCK_MEMALLOC sockets
- *	@tx_resserve_pages: number of pages to (un)reserve for TX
- *
- *	This function adjusts the memalloc reserve based on system demand.
- *	The RX reserve is a limit, and only added once, not for each socket.
- *
- *	NOTE:
- *	   @tx_reserve_pages is an upper-bound of memory used for TX hence
- *	   we need not account the pages like we do for RX pages.
- */
-int sk_adjust_memalloc(int socks, long tx_reserve_pages)
-{
-	int err;
-
-	mutex_lock(&memalloc_socks_lock);
-	err = mem_reserve_pages_add(&net_tx_pages, tx_reserve_pages);
-	if (err)
-		goto unlock;
-
-	/*
-	 * either socks is positive and we need to check for 0 -> !0
-	 * transition and connect the reserve tree when we observe it.
-	 */
-	if (!memalloc_socks && socks > 0) {
-		err = mem_reserve_connect(&net_reserve, &mem_reserve_root);
-		if (err) {
-			/*
-			 * if we failed to connect the tree, undo the tx
-			 * reserve so that failure has no side effects.
-			 */
-			mem_reserve_pages_add(&net_tx_pages, -tx_reserve_pages);
-			goto unlock;
-		}
-	}
-	memalloc_socks += socks;
-	/*
-	 * or socks is negative and we must observe the !0 -> 0 transition
-	 * and disconnect the reserve tree.
-	 */
-	if (!memalloc_socks && socks)
-		mem_reserve_disconnect(&net_reserve);
-
-unlock:
-	mutex_unlock(&memalloc_socks_lock);
-
-	return err;
-}
-EXPORT_SYMBOL_GPL(sk_adjust_memalloc);
-
-/**
- *	sk_set_memalloc - sets %SOCK_MEMALLOC
- *	@sk: socket to set it on
- *
- *	Set %SOCK_MEMALLOC on a socket and increase the memalloc reserve
- *	accordingly.
- */
-int sk_set_memalloc(struct sock *sk)
-{
-	int set = sock_flag(sk, SOCK_MEMALLOC);
-
-	if (!set) {
-		int err = sk_adjust_memalloc(1, 0);
-		if (err)
-			return err;
-
-		sock_set_flag(sk, SOCK_MEMALLOC);
-		sk->sk_allocation |= __GFP_MEMALLOC;
-	}
-	return !set;
-}
-EXPORT_SYMBOL_GPL(sk_set_memalloc);
-
-int sk_clear_memalloc(struct sock *sk)
-{
-	int set = sock_flag(sk, SOCK_MEMALLOC);
-	if (set) {
-		sk_adjust_memalloc(-1, 0);
-		sock_reset_flag(sk, SOCK_MEMALLOC);
-		sk->sk_allocation &= ~__GFP_MEMALLOC;
-	}
-	return set;
-}
-EXPORT_SYMBOL_GPL(sk_clear_memalloc);
-
-int __sk_backlog_rcv(struct sock *sk, struct sk_buff *skb)
-{
-	int ret;
-	unsigned long pflags = current->flags;
-
-	/* these should have been dropped before queueing */
-	BUG_ON(!sk_has_memalloc(sk));
-
-	current->flags |= PF_MEMALLOC;
-	ret = sk->sk_backlog_rcv(sk, skb);
-	tsk_restore_flags(current, pflags, PF_MEMALLOC);
-
-	return ret;
-}
-EXPORT_SYMBOL(__sk_backlog_rcv);
-=======
 #if defined(CONFIG_CGROUPS) && !defined(CONFIG_NET_CLS_CGROUP)
 int net_cls_subsys_id = -1;
 EXPORT_SYMBOL_GPL(net_cls_subsys_id);
->>>>>>> 02f8c6ae
 #endif
 
 static int sock_set_timeout(long *timeo_p, char __user *optval, int optlen)
@@ -419,15 +299,9 @@
 	if (err)
 		return err;
 
-<<<<<<< HEAD
-	if (!sk_rmem_schedule(sk, skb)) {
-		err = -ENOBUFS;
-		goto out;
-=======
 	if (!sk_rmem_schedule(sk, skb->truesize)) {
 		atomic_inc(&sk->sk_drops);
 		return -ENOBUFS;
->>>>>>> 02f8c6ae
 	}
 
 	skb->dev = NULL;
@@ -1274,7 +1148,6 @@
 {
 	struct sk_filter *filter;
 
-	sk_clear_memalloc(sk);
 	if (sk->sk_destruct)
 		sk->sk_destruct(sk);
 
@@ -1454,12 +1327,6 @@
 		sysctl_wmem_max = 131071;
 		sysctl_rmem_max = 131071;
 	}
-
-	mem_reserve_init(&net_reserve, "total network reserve", NULL);
-	mem_reserve_init(&net_rx_reserve, "network RX reserve", &net_reserve);
-	mem_reserve_init(&net_skb_reserve, "SKB data reserve", &net_rx_reserve);
-	mem_reserve_init(&net_tx_reserve, "network TX reserve", &net_reserve);
-	mem_reserve_init(&net_tx_pages, "protocol TX pages", &net_tx_reserve);
 }
 
 /*
@@ -2036,18 +1903,12 @@
 
 static void sock_def_readable(struct sock *sk, int len)
 {
-<<<<<<< HEAD
-	read_lock(&sk->sk_callback_lock);
-	if (sk_has_sleeper(sk))
-		wake_up_interruptible_sync_poll(sk->sk_sleep, POLLIN | POLLPRI |
-=======
 	struct socket_wq *wq;
 
 	rcu_read_lock();
 	wq = rcu_dereference(sk->sk_wq);
 	if (wq_has_sleeper(wq))
 		wake_up_interruptible_sync_poll(&wq->wait, POLLIN | POLLPRI |
->>>>>>> 02f8c6ae
 						POLLRDNORM | POLLRDBAND);
 	sk_wake_async(sk, SOCK_WAKE_WAITD, POLL_IN);
 	rcu_read_unlock();
