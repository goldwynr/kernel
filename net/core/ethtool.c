--- conflicted
+++ resolved
@@ -17,18 +17,12 @@
 #include <linux/errno.h>
 #include <linux/ethtool.h>
 #include <linux/netdevice.h>
-<<<<<<< HEAD
-#include <linux/rtnetlink.h>
-#include <linux/sched.h>
-#include <asm/uaccess.h>
-=======
 #include <linux/bitops.h>
 #include <linux/uaccess.h>
 #include <linux/vmalloc.h>
 #include <linux/slab.h>
 #include <linux/rtnetlink.h>
 #include <linux/sched.h>
->>>>>>> 02f8c6ae
 
 /*
  * Some useful ethtool_ops methods that're device independent.
@@ -135,12 +129,8 @@
  * NETIF_F_xxx values in include/linux/netdevice.h
  */
 static const u32 flags_dup_features =
-<<<<<<< HEAD
-	(ETH_FLAG_LRO | ETH_FLAG_RXVLAN | ETH_FLAG_TXVLAN | ETH_FLAG_NTUPLE);
-=======
 	(ETH_FLAG_LRO | ETH_FLAG_RXVLAN | ETH_FLAG_TXVLAN | ETH_FLAG_NTUPLE |
 	 ETH_FLAG_RXHASH);
->>>>>>> 02f8c6ae
 
 u32 ethtool_op_get_flags(struct net_device *dev)
 {
@@ -164,13 +154,6 @@
 	/* "data" can contain only flags_dup_features bits,
 	 * see __ethtool_set_flags */
 
-<<<<<<< HEAD
-	if (data & ETH_FLAG_NTUPLE)
-		dev->features |= NETIF_F_NTUPLE;
-	else
-		dev->features &= ~NETIF_F_NTUPLE;
-
-=======
 	return (features & ~supported) != (data & ~supported);
 }
 EXPORT_SYMBOL(ethtool_invalid_flags);
@@ -182,22 +165,9 @@
 
 	dev->features = ((dev->features & ~flags_dup_features) |
 			 (data & flags_dup_features));
->>>>>>> 02f8c6ae
 	return 0;
 }
 EXPORT_SYMBOL(ethtool_op_set_flags);
-
-void ethtool_ntuple_flush(struct net_device *dev)
-{
-	struct ethtool_rx_ntuple_flow_spec_container *fsc, *f;
-
-	list_for_each_entry_safe(fsc, f, &dev->ethtool_ntuple_list.list, list) {
-		list_del(&fsc->list);
-		kfree(fsc);
-	}
-	dev->ethtool_ntuple_list.count = 0;
-}
-EXPORT_SYMBOL(ethtool_ntuple_flush);
 
 void ethtool_ntuple_flush(struct net_device *dev)
 {
@@ -687,11 +657,6 @@
 	return 0;
 }
 
-<<<<<<< HEAD
-static int ethtool_set_rxnfc(struct net_device *dev,
-			     u32 cmd, void __user *useraddr)
-{
-=======
 static noinline_for_stack int ethtool_get_sset_info(struct net_device *dev,
 						    void __user *useraddr)
 {
@@ -751,7 +716,6 @@
 static noinline_for_stack int ethtool_set_rxnfc(struct net_device *dev,
 						u32 cmd, void __user *useraddr)
 {
->>>>>>> 02f8c6ae
 	struct ethtool_rxnfc info;
 	size_t info_size = sizeof(info);
 
@@ -772,13 +736,8 @@
 	return dev->ethtool_ops->set_rxnfc(dev, &info);
 }
 
-<<<<<<< HEAD
-static int ethtool_get_rxnfc(struct net_device *dev,
-			     u32 cmd, void __user *useraddr)
-=======
 static noinline_for_stack int ethtool_get_rxnfc(struct net_device *dev,
 						u32 cmd, void __user *useraddr)
->>>>>>> 02f8c6ae
 {
 	struct ethtool_rxnfc info;
 	size_t info_size = sizeof(info);
@@ -852,11 +811,7 @@
 	    (KMALLOC_MAX_SIZE - sizeof(*indir)) / sizeof(*indir->ring_index))
 		return -ENOMEM;
 	full_size = sizeof(*indir) + sizeof(*indir->ring_index) * table_size;
-<<<<<<< HEAD
-	indir = kmalloc(full_size, GFP_USER);
-=======
 	indir = kzalloc(full_size, GFP_USER);
->>>>>>> 02f8c6ae
 	if (!indir)
 		return -ENOMEM;
 
@@ -911,13 +866,8 @@
 }
 
 static void __rx_ntuple_filter_add(struct ethtool_rx_ntuple_list *list,
-<<<<<<< HEAD
-                              struct ethtool_rx_ntuple_flow_spec *spec,
-                              struct ethtool_rx_ntuple_flow_spec_container *fsc)
-=======
 			struct ethtool_rx_ntuple_flow_spec *spec,
 			struct ethtool_rx_ntuple_flow_spec_container *fsc)
->>>>>>> 02f8c6ae
 {
 
 	/* don't add filters forever */
@@ -943,9 +893,6 @@
 	list->count++;
 }
 
-<<<<<<< HEAD
-static int ethtool_set_rx_ntuple(struct net_device *dev, void __user *useraddr)
-=======
 /*
  * ethtool does not (or did not) set masks for flow parameters that are
  * not specified, so if both value and mask are 0 then this must be
@@ -980,7 +927,6 @@
 
 static noinline_for_stack int ethtool_set_rx_ntuple(struct net_device *dev,
 						    void __user *useraddr)
->>>>>>> 02f8c6ae
 {
 	struct ethtool_rx_ntuple cmd;
 	const struct ethtool_ops *ops = dev->ethtool_ops;
@@ -996,11 +942,8 @@
 	if (copy_from_user(&cmd, useraddr, sizeof(cmd)))
 		return -EFAULT;
 
-<<<<<<< HEAD
-=======
 	rx_ntuple_fix_masks(&cmd.fs);
 
->>>>>>> 02f8c6ae
 	/*
 	 * Cache filter in dev struct for GET operation only if
 	 * the underlying driver doesn't have its own GET operation, and
@@ -1046,11 +989,7 @@
 
 	gstrings.len = ret;
 
-<<<<<<< HEAD
-	data = kmalloc(gstrings.len * ETH_GSTRING_LEN, GFP_USER);
-=======
 	data = kzalloc(gstrings.len * ETH_GSTRING_LEN, GFP_USER);
->>>>>>> 02f8c6ae
 	if (!data)
 		return -ENOMEM;
 
@@ -1109,11 +1048,7 @@
 			p += ETH_GSTRING_LEN;
 			num_strings++;
 			goto unknown_filter;
-<<<<<<< HEAD
-		};
-=======
 		}
->>>>>>> 02f8c6ae
 
 		/* now the rest of the filters */
 		switch (fsc->fs.flow_type) {
@@ -1121,36 +1056,6 @@
 		case UDP_V4_FLOW:
 		case SCTP_V4_FLOW:
 			sprintf(p, "\tSrc IP addr: 0x%x\n",
-<<<<<<< HEAD
-			        fsc->fs.h_u.tcp_ip4_spec.ip4src);
-			p += ETH_GSTRING_LEN;
-			num_strings++;
-			sprintf(p, "\tSrc IP mask: 0x%x\n",
-			        fsc->fs.m_u.tcp_ip4_spec.ip4src);
-			p += ETH_GSTRING_LEN;
-			num_strings++;
-			sprintf(p, "\tDest IP addr: 0x%x\n",
-			        fsc->fs.h_u.tcp_ip4_spec.ip4dst);
-			p += ETH_GSTRING_LEN;
-			num_strings++;
-			sprintf(p, "\tDest IP mask: 0x%x\n",
-			        fsc->fs.m_u.tcp_ip4_spec.ip4dst);
-			p += ETH_GSTRING_LEN;
-			num_strings++;
-			sprintf(p, "\tSrc Port: %d, mask: 0x%x\n",
-			        fsc->fs.h_u.tcp_ip4_spec.psrc,
-			        fsc->fs.m_u.tcp_ip4_spec.psrc);
-			p += ETH_GSTRING_LEN;
-			num_strings++;
-			sprintf(p, "\tDest Port: %d, mask: 0x%x\n",
-			        fsc->fs.h_u.tcp_ip4_spec.pdst,
-			        fsc->fs.m_u.tcp_ip4_spec.pdst);
-			p += ETH_GSTRING_LEN;
-			num_strings++;
-			sprintf(p, "\tTOS: %d, mask: 0x%x\n",
-			        fsc->fs.h_u.tcp_ip4_spec.tos,
-			        fsc->fs.m_u.tcp_ip4_spec.tos);
-=======
 				fsc->fs.h_u.tcp_ip4_spec.ip4src);
 			p += ETH_GSTRING_LEN;
 			num_strings++;
@@ -1179,38 +1084,12 @@
 			sprintf(p, "\tTOS: %d, mask: 0x%x\n",
 				fsc->fs.h_u.tcp_ip4_spec.tos,
 				fsc->fs.m_u.tcp_ip4_spec.tos);
->>>>>>> 02f8c6ae
 			p += ETH_GSTRING_LEN;
 			num_strings++;
 			break;
 		case AH_ESP_V4_FLOW:
 		case ESP_V4_FLOW:
 			sprintf(p, "\tSrc IP addr: 0x%x\n",
-<<<<<<< HEAD
-			        fsc->fs.h_u.ah_ip4_spec.ip4src);
-			p += ETH_GSTRING_LEN;
-			num_strings++;
-			sprintf(p, "\tSrc IP mask: 0x%x\n",
-			        fsc->fs.m_u.ah_ip4_spec.ip4src);
-			p += ETH_GSTRING_LEN;
-			num_strings++;
-			sprintf(p, "\tDest IP addr: 0x%x\n",
-			        fsc->fs.h_u.ah_ip4_spec.ip4dst);
-			p += ETH_GSTRING_LEN;
-			num_strings++;
-			sprintf(p, "\tDest IP mask: 0x%x\n",
-			        fsc->fs.m_u.ah_ip4_spec.ip4dst);
-			p += ETH_GSTRING_LEN;
-			num_strings++;
-			sprintf(p, "\tSPI: %d, mask: 0x%x\n",
-			        fsc->fs.h_u.ah_ip4_spec.spi,
-			        fsc->fs.m_u.ah_ip4_spec.spi);
-			p += ETH_GSTRING_LEN;
-			num_strings++;
-			sprintf(p, "\tTOS: %d, mask: 0x%x\n",
-			        fsc->fs.h_u.ah_ip4_spec.tos,
-			        fsc->fs.m_u.ah_ip4_spec.tos);
-=======
 				fsc->fs.h_u.ah_ip4_spec.ip4src);
 			p += ETH_GSTRING_LEN;
 			num_strings++;
@@ -1234,27 +1113,11 @@
 			sprintf(p, "\tTOS: %d, mask: 0x%x\n",
 				fsc->fs.h_u.ah_ip4_spec.tos,
 				fsc->fs.m_u.ah_ip4_spec.tos);
->>>>>>> 02f8c6ae
 			p += ETH_GSTRING_LEN;
 			num_strings++;
 			break;
 		case IP_USER_FLOW:
 			sprintf(p, "\tSrc IP addr: 0x%x\n",
-<<<<<<< HEAD
-			        fsc->fs.h_u.raw_ip4_spec.ip4src);
-			p += ETH_GSTRING_LEN;
-			num_strings++;
-			sprintf(p, "\tSrc IP mask: 0x%x\n",
-			        fsc->fs.m_u.raw_ip4_spec.ip4src);
-			p += ETH_GSTRING_LEN;
-			num_strings++;
-			sprintf(p, "\tDest IP addr: 0x%x\n",
-			        fsc->fs.h_u.raw_ip4_spec.ip4dst);
-			p += ETH_GSTRING_LEN;
-			num_strings++;
-			sprintf(p, "\tDest IP mask: 0x%x\n",
-			        fsc->fs.m_u.raw_ip4_spec.ip4dst);
-=======
 				fsc->fs.h_u.usr_ip4_spec.ip4src);
 			p += ETH_GSTRING_LEN;
 			num_strings++;
@@ -1268,53 +1131,11 @@
 			num_strings++;
 			sprintf(p, "\tDest IP mask: 0x%x\n",
 				fsc->fs.m_u.usr_ip4_spec.ip4dst);
->>>>>>> 02f8c6ae
 			p += ETH_GSTRING_LEN;
 			num_strings++;
 			break;
 		case IPV4_FLOW:
 			sprintf(p, "\tSrc IP addr: 0x%x\n",
-<<<<<<< HEAD
-			        fsc->fs.h_u.usr_ip4_spec.ip4src);
-			p += ETH_GSTRING_LEN;
-			num_strings++;
-			sprintf(p, "\tSrc IP mask: 0x%x\n",
-			        fsc->fs.m_u.usr_ip4_spec.ip4src);
-			p += ETH_GSTRING_LEN;
-			num_strings++;
-			sprintf(p, "\tDest IP addr: 0x%x\n",
-			        fsc->fs.h_u.usr_ip4_spec.ip4dst);
-			p += ETH_GSTRING_LEN;
-			num_strings++;
-			sprintf(p, "\tDest IP mask: 0x%x\n",
-			        fsc->fs.m_u.usr_ip4_spec.ip4dst);
-			p += ETH_GSTRING_LEN;
-			num_strings++;
-			sprintf(p, "\tL4 bytes: 0x%x, mask: 0x%x\n",
-			        fsc->fs.h_u.usr_ip4_spec.l4_4_bytes,
-			        fsc->fs.m_u.usr_ip4_spec.l4_4_bytes);
-			p += ETH_GSTRING_LEN;
-			num_strings++;
-			sprintf(p, "\tTOS: %d, mask: 0x%x\n",
-			        fsc->fs.h_u.usr_ip4_spec.tos,
-			        fsc->fs.m_u.usr_ip4_spec.tos);
-			p += ETH_GSTRING_LEN;
-			num_strings++;
-			sprintf(p, "\tIP Version: %d, mask: 0x%x\n",
-			        fsc->fs.h_u.usr_ip4_spec.ip_ver,
-			        fsc->fs.m_u.usr_ip4_spec.ip_ver);
-			p += ETH_GSTRING_LEN;
-			num_strings++;
-			sprintf(p, "\tProtocol: %d, mask: 0x%x\n",
-			        fsc->fs.h_u.usr_ip4_spec.proto,
-			        fsc->fs.m_u.usr_ip4_spec.proto);
-			p += ETH_GSTRING_LEN;
-			num_strings++;
-			break;
-		};
-		sprintf(p, "\tVLAN: %d, mask: 0x%x\n",
-		        fsc->fs.vlan_tag, fsc->fs.vlan_tag_mask);
-=======
 				fsc->fs.h_u.usr_ip4_spec.ip4src);
 			p += ETH_GSTRING_LEN;
 			num_strings++;
@@ -1354,7 +1175,6 @@
 		}
 		sprintf(p, "\tVLAN: %d, mask: 0x%x\n",
 			fsc->fs.vlan_tag, fsc->fs.vlan_tag_mask);
->>>>>>> 02f8c6ae
 		p += ETH_GSTRING_LEN;
 		num_strings++;
 		sprintf(p, "\tUser-defined: 0x%Lx\n", fsc->fs.data);
@@ -1367,11 +1187,7 @@
 			sprintf(p, "\tAction: Drop\n");
 		else
 			sprintf(p, "\tAction: Direct to queue %d\n",
-<<<<<<< HEAD
-			        fsc->fs.action);
-=======
 				fsc->fs.action);
->>>>>>> 02f8c6ae
 		p += ETH_GSTRING_LEN;
 		num_strings++;
 unknown_filter:
@@ -1410,11 +1226,7 @@
 	if (regs.len > reglen)
 		regs.len = reglen;
 
-<<<<<<< HEAD
-	regbuf = kzalloc(reglen, GFP_USER);
-=======
 	regbuf = vzalloc(reglen);
->>>>>>> 02f8c6ae
 	if (!regbuf)
 		return -ENOMEM;
 
@@ -1443,29 +1255,6 @@
 
 	if (copy_from_user(&reset, useraddr, sizeof(reset)))
 		return -EFAULT;
-
-	ret = dev->ethtool_ops->reset(dev, &reset.data);
-	if (ret)
-		return ret;
-
-	if (copy_to_user(useraddr, &reset, sizeof(reset)))
-		return -EFAULT;
-	return 0;
-}
-
-static int ethtool_reset(struct net_device *dev, char __user *useraddr)
-{
-	struct ethtool_value reset;
-	int ret;
-
-	if (!dev->ethtool_ops->reset)
-		return -EOPNOTSUPP;
-
-	if (copy_from_user(&reset, useraddr, sizeof(reset)))
-		return -EFAULT;
-
-	/* Clear ethtool n-tuple list */
-	ethtool_ntuple_flush(dev);
 
 	ret = dev->ethtool_ops->reset(dev, &reset.data);
 	if (ret)
@@ -1889,11 +1678,7 @@
 	static bool busy;
 	int rc;
 
-<<<<<<< HEAD
-	if (!dev->ethtool_ops->set_phys_id && !dev->ethtool_ops->phys_id)
-=======
 	if (!dev->ethtool_ops->set_phys_id)
->>>>>>> 02f8c6ae
 		return -EOPNOTSUPP;
 
 	if (busy)
@@ -1902,17 +1687,8 @@
 	if (copy_from_user(&id, useraddr, sizeof(id)))
 		return -EFAULT;
 
-<<<<<<< HEAD
-	if (!dev->ethtool_ops->set_phys_id)
-		/* Do it the old way */
-		return dev->ethtool_ops->phys_id(dev, id.data);
-
-	rc = dev->ethtool_ops->set_phys_id(dev, ETHTOOL_ID_ACTIVE);
-	if (rc && rc != -EINVAL)
-=======
 	rc = dev->ethtool_ops->set_phys_id(dev, ETHTOOL_ID_ACTIVE);
 	if (rc < 0)
->>>>>>> 02f8c6ae
 		return rc;
 
 	/* Drop the RTNL lock while waiting, but prevent reentry or
@@ -1925,25 +1701,6 @@
 	if (rc == 0) {
 		/* Driver will handle this itself */
 		schedule_timeout_interruptible(
-<<<<<<< HEAD
-			id.data ? id.data : MAX_SCHEDULE_TIMEOUT);
-	} else {
-		/* Driver expects to be called periodically */
-		do {
-			rtnl_lock();
-			rc = dev->ethtool_ops->set_phys_id(dev, ETHTOOL_ID_ON);
-			rtnl_unlock();
-			if (rc)
-				break;
-			schedule_timeout_interruptible(HZ / 2);
-
-			rtnl_lock();
-			rc = dev->ethtool_ops->set_phys_id(dev, ETHTOOL_ID_OFF);
-			rtnl_unlock();
-			if (rc)
-				break;
-			schedule_timeout_interruptible(HZ / 2);
-=======
 			id.data ? (id.data * HZ) : MAX_SCHEDULE_TIMEOUT);
 	} else {
 		/* Driver expects to be called at twice the frequency in rc */
@@ -1962,7 +1719,6 @@
 					break;
 				schedule_timeout_interruptible(interval);
 			} while (!signal_pending(current) && --i != 0);
->>>>>>> 02f8c6ae
 		} while (!signal_pending(current) &&
 			 (id.data == 0 || --id.data != 0));
 	}
@@ -2335,8 +2091,6 @@
 	case ETHTOOL_SRXCLSRLDEL:
 	case ETHTOOL_SRXCLSRLINS:
 		rc = ethtool_set_rxnfc(dev, ethcmd, useraddr);
-<<<<<<< HEAD
-=======
 		break;
 	case ETHTOOL_FLASHDEV:
 		rc = ethtool_flash_device(dev, useraddr);
@@ -2361,7 +2115,6 @@
 		break;
 	case ETHTOOL_GFEATURES:
 		rc = ethtool_get_features(dev, useraddr);
->>>>>>> 02f8c6ae
 		break;
 	case ETHTOOL_SFEATURES:
 		rc = ethtool_set_features(dev, useraddr);
@@ -2399,21 +2152,6 @@
 	case ETHTOOL_GET_DUMP_DATA:
 		rc = ethtool_get_dump_data(dev, useraddr);
 		break;
-	case ETHTOOL_RESET:
-		rc = ethtool_reset(dev, useraddr);
-		break;
-	case ETHTOOL_SRXNTUPLE:
-		rc = ethtool_set_rx_ntuple(dev, useraddr);
-		break;
-	case ETHTOOL_GRXNTUPLE:
-		rc = ethtool_get_rx_ntuple(dev, useraddr);
-		break;
-	case ETHTOOL_GRXFHINDIR:
-		rc = ethtool_get_rxfh_indir(dev, useraddr);
-		break;
-	case ETHTOOL_SRXFHINDIR:
-		rc = ethtool_set_rxfh_indir(dev, useraddr);
-		break;
 	default:
 		rc = -EOPNOTSUPP;
 	}
