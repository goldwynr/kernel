/*
 * INET		An implementation of the TCP/IP protocol suite for the LINUX
 *		operating system.  INET is implemented using the  BSD Socket
 *		interface as the means of communication with the user level.
 *
 *		The IP fragmentation functionality.
 *
 * Authors:	Fred N. van Kempen <waltje@uWalt.NL.Mugnet.ORG>
 *		Alan Cox <alan@lxorguk.ukuu.org.uk>
 *
 * Fixes:
 *		Alan Cox	:	Split from ip.c , see ip_input.c for history.
 *		David S. Miller :	Begin massive cleanup...
 *		Andi Kleen	:	Add sysctls.
 *		xxxx		:	Overlapfrag bug.
 *		Ultima          :       ip_expire() kernel panic.
 *		Bill Hawes	:	Frag accounting and evictor fixes.
 *		John McDonald	:	0 length frag bug.
 *		Alexey Kuznetsov:	SMP races, threading, cleanup.
 *		Patrick McHardy :	LRU queue of frag heads for evictor.
 */

#include <linux/compiler.h>
#include <linux/module.h>
#include <linux/types.h>
#include <linux/mm.h>
#include <linux/jiffies.h>
#include <linux/skbuff.h>
#include <linux/list.h>
#include <linux/ip.h>
#include <linux/icmp.h>
#include <linux/netdevice.h>
#include <linux/jhash.h>
#include <linux/random.h>
#include <linux/slab.h>
#include <net/route.h>
#include <net/dst.h>
#include <net/sock.h>
#include <net/ip.h>
#include <net/icmp.h>
#include <net/checksum.h>
#include <net/inetpeer.h>
#include <net/inet_frag.h>
#include <linux/tcp.h>
#include <linux/udp.h>
#include <linux/inet.h>
#include <linux/netfilter_ipv4.h>
<<<<<<< HEAD
#include <linux/reserve.h>
#include <linux/nsproxy.h>
=======
#include <net/inet_ecn.h>
>>>>>>> c56eb8fb

/* NOTE. Logic of IP defragmentation is parallel to corresponding IPv6
 * code now. If you change something here, _PLEASE_ update ipv6/reassembly.c
 * as well. Or notify me, at least. --ANK
 */

static int sysctl_ipfrag_max_dist __read_mostly = 64;

struct ipfrag_skb_cb
{
	struct inet_skb_parm	h;
	int			offset;
};

#define FRAG_CB(skb)	((struct ipfrag_skb_cb *)((skb)->cb))

/* Describe an entry in the "incomplete datagrams" queue. */
struct ipq {
	struct inet_frag_queue q;

	u32		user;
	__be32		saddr;
	__be32		daddr;
	__be16		id;
	u8		protocol;
	u8		ecn; /* RFC3168 support */
	int             iif;
	unsigned int    rid;
	struct inet_peer *peer;
};

#define IPFRAG_ECN_CLEAR  0x01 /* one frag had INET_ECN_NOT_ECT */
#define IPFRAG_ECN_SET_CE 0x04 /* one frag had INET_ECN_CE */

static inline u8 ip4_frag_ecn(u8 tos)
{
	tos = (tos & INET_ECN_MASK) + 1;
	/*
	 * After the last operation we have (in binary):
	 * INET_ECN_NOT_ECT => 001
	 * INET_ECN_ECT_1   => 010
	 * INET_ECN_ECT_0   => 011
	 * INET_ECN_CE      => 100
	 */
	return (tos & 2) ? 0 : tos;
}

static struct inet_frags ip4_frags;

int ip_frag_nqueues(struct net *net)
{
	return net->ipv4.frags.nqueues;
}

int ip_frag_mem(struct net *net)
{
	return atomic_read(&net->ipv4.frags.mem);
}

static int ip_frag_reasm(struct ipq *qp, struct sk_buff *prev,
			 struct net_device *dev);

struct ip4_create_arg {
	struct iphdr *iph;
	u32 user;
};

static unsigned int ipqhashfn(__be16 id, __be32 saddr, __be32 daddr, u8 prot)
{
	return jhash_3words((__force u32)id << 16 | prot,
			    (__force u32)saddr, (__force u32)daddr,
			    ip4_frags.rnd) & (INETFRAGS_HASHSZ - 1);
}

static unsigned int ip4_hashfn(struct inet_frag_queue *q)
{
	struct ipq *ipq;

	ipq = container_of(q, struct ipq, q);
	return ipqhashfn(ipq->id, ipq->saddr, ipq->daddr, ipq->protocol);
}

static int ip4_frag_match(struct inet_frag_queue *q, void *a)
{
	struct ipq *qp;
	struct ip4_create_arg *arg = a;

	qp = container_of(q, struct ipq, q);
	return	qp->id == arg->iph->id &&
			qp->saddr == arg->iph->saddr &&
			qp->daddr == arg->iph->daddr &&
			qp->protocol == arg->iph->protocol &&
			qp->user == arg->user;
}

/* Memory Tracking Functions. */
static void frag_kfree_skb(struct netns_frags *nf, struct sk_buff *skb)
{
	atomic_sub(skb->truesize, &nf->mem);
	kfree_skb(skb);
}

static void ip4_frag_init(struct inet_frag_queue *q, void *a)
{
	struct ipq *qp = container_of(q, struct ipq, q);
	struct ip4_create_arg *arg = a;

	qp->protocol = arg->iph->protocol;
	qp->id = arg->iph->id;
	qp->ecn = ip4_frag_ecn(arg->iph->tos);
	qp->saddr = arg->iph->saddr;
	qp->daddr = arg->iph->daddr;
	qp->user = arg->user;
	qp->peer = sysctl_ipfrag_max_dist ?
		inet_getpeer_v4(arg->iph->saddr, 1) : NULL;
}

static __inline__ void ip4_frag_free(struct inet_frag_queue *q)
{
	struct ipq *qp;

	qp = container_of(q, struct ipq, q);
	if (qp->peer)
		inet_putpeer(qp->peer);
}


/* Destruction primitives. */

static __inline__ void ipq_put(struct ipq *ipq)
{
	inet_frag_put(&ipq->q, &ip4_frags);
}

/* Kill ipq entry. It is not destroyed immediately,
 * because caller (and someone more) holds reference count.
 */
static void ipq_kill(struct ipq *ipq)
{
	inet_frag_kill(&ipq->q, &ip4_frags);
}

/* Memory limiting on fragments.  Evictor trashes the oldest
 * fragment queue until we are back under the threshold.
 */
static void ip_evictor(struct net *net)
{
	int evicted;

	evicted = inet_frag_evictor(&net->ipv4.frags, &ip4_frags);
	if (evicted)
		IP_ADD_STATS_BH(net, IPSTATS_MIB_REASMFAILS, evicted);
}

/*
 * Oops, a fragment queue timed out.  Kill it and send an ICMP reply.
 */
static void ip_expire(unsigned long arg)
{
	struct ipq *qp;
	struct net *net;

	qp = container_of((struct inet_frag_queue *) arg, struct ipq, q);
	net = container_of(qp->q.net, struct net, ipv4.frags);

	spin_lock(&qp->q.lock);

	if (qp->q.last_in & INET_FRAG_COMPLETE)
		goto out;

	ipq_kill(qp);

	IP_INC_STATS_BH(net, IPSTATS_MIB_REASMTIMEOUT);
	IP_INC_STATS_BH(net, IPSTATS_MIB_REASMFAILS);

	if ((qp->q.last_in & INET_FRAG_FIRST_IN) && qp->q.fragments != NULL) {
		struct sk_buff *head = qp->q.fragments;

		rcu_read_lock();
		head->dev = dev_get_by_index_rcu(net, qp->iif);
		if (!head->dev)
			goto out_rcu_unlock;

		/*
		 * Only search router table for the head fragment,
		 * when defraging timeout at PRE_ROUTING HOOK.
		 */
		if (qp->user == IP_DEFRAG_CONNTRACK_IN && !skb_dst(head)) {
			const struct iphdr *iph = ip_hdr(head);
			int err = ip_route_input(head, iph->daddr, iph->saddr,
						 iph->tos, head->dev);
			if (unlikely(err))
				goto out_rcu_unlock;

			/*
			 * Only an end host needs to send an ICMP
			 * "Fragment Reassembly Timeout" message, per RFC792.
			 */
			if (skb_rtable(head)->rt_type != RTN_LOCAL)
				goto out_rcu_unlock;

		}

		/* Send an ICMP "Fragment Reassembly Timeout" message. */
		icmp_send(head, ICMP_TIME_EXCEEDED, ICMP_EXC_FRAGTIME, 0);
out_rcu_unlock:
		rcu_read_unlock();
	}
out:
	spin_unlock(&qp->q.lock);
	ipq_put(qp);
}

/* Find the correct entry in the "incomplete datagrams" queue for
 * this IP datagram, and create new one, if nothing is found.
 */
static inline struct ipq *ip_find(struct net *net, struct iphdr *iph, u32 user)
{
	struct inet_frag_queue *q;
	struct ip4_create_arg arg;
	unsigned int hash;

	arg.iph = iph;
	arg.user = user;

	read_lock(&ip4_frags.lock);
	hash = ipqhashfn(iph->id, iph->saddr, iph->daddr, iph->protocol);

	q = inet_frag_find(&net->ipv4.frags, &ip4_frags, &arg, hash);
	if (q == NULL)
		goto out_nomem;

	return container_of(q, struct ipq, q);

out_nomem:
	LIMIT_NETDEBUG(KERN_ERR "ip_frag_create: no memory left !\n");
	return NULL;
}

/* Is the fragment too far ahead to be part of ipq? */
static inline int ip_frag_too_far(struct ipq *qp)
{
	struct inet_peer *peer = qp->peer;
	unsigned int max = sysctl_ipfrag_max_dist;
	unsigned int start, end;

	int rc;

	if (!peer || !max)
		return 0;

	start = qp->rid;
	end = atomic_inc_return(&peer->rid);
	qp->rid = end;

	rc = qp->q.fragments && (end - start) > max;

	if (rc) {
		struct net *net;

		net = container_of(qp->q.net, struct net, ipv4.frags);
		IP_INC_STATS_BH(net, IPSTATS_MIB_REASMFAILS);
	}

	return rc;
}

static int ip_frag_reinit(struct ipq *qp)
{
	struct sk_buff *fp;

	if (!mod_timer(&qp->q.timer, jiffies + qp->q.net->timeout)) {
		atomic_inc(&qp->q.refcnt);
		return -ETIMEDOUT;
	}

	fp = qp->q.fragments;
	do {
		struct sk_buff *xp = fp->next;
		frag_kfree_skb(qp->q.net, fp);
		fp = xp;
	} while (fp);

	qp->q.last_in = 0;
	qp->q.len = 0;
	qp->q.meat = 0;
	qp->q.fragments = NULL;
	qp->q.fragments_tail = NULL;
	qp->iif = 0;
	qp->ecn = 0;

	return 0;
}

/* Add new segment to existing queue. */
static int ip_frag_queue(struct ipq *qp, struct sk_buff *skb)
{
	struct sk_buff *prev, *next;
	struct net_device *dev;
	int flags, offset;
	int ihl, end;
	int err = -ENOENT;
	u8 ecn;

	if (qp->q.last_in & INET_FRAG_COMPLETE)
		goto err;

	if (!(IPCB(skb)->flags & IPSKB_FRAG_COMPLETE) &&
	    unlikely(ip_frag_too_far(qp)) &&
	    unlikely(err = ip_frag_reinit(qp))) {
		ipq_kill(qp);
		goto err;
	}

	ecn = ip4_frag_ecn(ip_hdr(skb)->tos);
	offset = ntohs(ip_hdr(skb)->frag_off);
	flags = offset & ~IP_OFFSET;
	offset &= IP_OFFSET;
	offset <<= 3;		/* offset is in 8-byte chunks */
	ihl = ip_hdrlen(skb);

	/* Determine the position of this fragment. */
	end = offset + skb->len - ihl;
	err = -EINVAL;

	/* Is this the final fragment? */
	if ((flags & IP_MF) == 0) {
		/* If we already have some bits beyond end
		 * or have different end, the segment is corrrupted.
		 */
		if (end < qp->q.len ||
		    ((qp->q.last_in & INET_FRAG_LAST_IN) && end != qp->q.len))
			goto err;
		qp->q.last_in |= INET_FRAG_LAST_IN;
		qp->q.len = end;
	} else {
		if (end&7) {
			end &= ~7;
			if (skb->ip_summed != CHECKSUM_UNNECESSARY)
				skb->ip_summed = CHECKSUM_NONE;
		}
		if (end > qp->q.len) {
			/* Some bits beyond end -> corruption. */
			if (qp->q.last_in & INET_FRAG_LAST_IN)
				goto err;
			qp->q.len = end;
		}
	}
	if (end == offset)
		goto err;

	err = -ENOMEM;
	if (pskb_pull(skb, ihl) == NULL)
		goto err;

	err = pskb_trim_rcsum(skb, end - offset);
	if (err)
		goto err;

	/* Find out which fragments are in front and at the back of us
	 * in the chain of fragments so far.  We must know where to put
	 * this fragment, right?
	 */
	prev = qp->q.fragments_tail;
	if (!prev || FRAG_CB(prev)->offset < offset) {
		next = NULL;
		goto found;
	}
	prev = NULL;
	for (next = qp->q.fragments; next != NULL; next = next->next) {
		if (FRAG_CB(next)->offset >= offset)
			break;	/* bingo! */
		prev = next;
	}

found:
	/* We found where to put this one.  Check for overlap with
	 * preceding fragment, and, if needed, align things so that
	 * any overlaps are eliminated.
	 */
	if (prev) {
		int i = (FRAG_CB(prev)->offset + prev->len) - offset;

		if (i > 0) {
			offset += i;
			err = -EINVAL;
			if (end <= offset)
				goto err;
			err = -ENOMEM;
			if (!pskb_pull(skb, i))
				goto err;
			if (skb->ip_summed != CHECKSUM_UNNECESSARY)
				skb->ip_summed = CHECKSUM_NONE;
		}
	}

	err = -ENOMEM;

	while (next && FRAG_CB(next)->offset < end) {
		int i = end - FRAG_CB(next)->offset; /* overlap is 'i' bytes */

		if (i < next->len) {
			/* Eat head of the next overlapped fragment
			 * and leave the loop. The next ones cannot overlap.
			 */
			if (!pskb_pull(next, i))
				goto err;
			FRAG_CB(next)->offset += i;
			qp->q.meat -= i;
			if (next->ip_summed != CHECKSUM_UNNECESSARY)
				next->ip_summed = CHECKSUM_NONE;
			break;
		} else {
			struct sk_buff *free_it = next;

			/* Old fragment is completely overridden with
			 * new one drop it.
			 */
			next = next->next;

			if (prev)
				prev->next = next;
			else
				qp->q.fragments = next;

			qp->q.meat -= free_it->len;
			frag_kfree_skb(qp->q.net, free_it);
		}
	}

	FRAG_CB(skb)->offset = offset;

	/* Insert this fragment in the chain of fragments. */
	skb->next = next;
	if (!next)
		qp->q.fragments_tail = skb;
	if (prev)
		prev->next = skb;
	else
		qp->q.fragments = skb;

	dev = skb->dev;
	if (dev) {
		qp->iif = dev->ifindex;
		skb->dev = NULL;
	}
	qp->q.stamp = skb->tstamp;
	qp->q.meat += skb->len;
	qp->ecn |= ecn;
	atomic_add(skb->truesize, &qp->q.net->mem);
	if (offset == 0)
		qp->q.last_in |= INET_FRAG_FIRST_IN;

	if (qp->q.last_in == (INET_FRAG_FIRST_IN | INET_FRAG_LAST_IN) &&
	    qp->q.meat == qp->q.len)
		return ip_frag_reasm(qp, prev, dev);

	write_lock(&ip4_frags.lock);
	list_move_tail(&qp->q.lru_list, &qp->q.net->lru_list);
	write_unlock(&ip4_frags.lock);
	return -EINPROGRESS;

err:
	kfree_skb(skb);
	return err;
}


/* Build a new IP datagram from all its fragments. */

static int ip_frag_reasm(struct ipq *qp, struct sk_buff *prev,
			 struct net_device *dev)
{
	struct net *net = container_of(qp->q.net, struct net, ipv4.frags);
	struct iphdr *iph;
	struct sk_buff *fp, *head = qp->q.fragments;
	int len;
	int ihlen;
	int err;

	ipq_kill(qp);

	/* Make the one we just received the head. */
	if (prev) {
		head = prev->next;
		fp = skb_clone(head, GFP_ATOMIC);
		if (!fp)
			goto out_nomem;

		fp->next = head->next;
		if (!fp->next)
			qp->q.fragments_tail = fp;
		prev->next = fp;

		skb_morph(head, qp->q.fragments);
		head->next = qp->q.fragments->next;

		kfree_skb(qp->q.fragments);
		qp->q.fragments = head;
	}

	WARN_ON(head == NULL);
	WARN_ON(FRAG_CB(head)->offset != 0);

	/* Allocate a new buffer for the datagram. */
	ihlen = ip_hdrlen(head);
	len = ihlen + qp->q.len;

	err = -E2BIG;
	if (len > 65535)
		goto out_oversize;

	/* Head of list must not be cloned. */
	if (skb_cloned(head) && pskb_expand_head(head, 0, 0, GFP_ATOMIC))
		goto out_nomem;

	/* If the first fragment is fragmented itself, we split
	 * it to two chunks: the first with data and paged part
	 * and the second, holding only fragments. */
	if (skb_has_frag_list(head)) {
		struct sk_buff *clone;
		int i, plen = 0;

		if ((clone = alloc_skb(0, GFP_ATOMIC)) == NULL)
			goto out_nomem;
		clone->next = head->next;
		head->next = clone;
		skb_shinfo(clone)->frag_list = skb_shinfo(head)->frag_list;
		skb_frag_list_init(head);
		for (i=0; i<skb_shinfo(head)->nr_frags; i++)
			plen += skb_shinfo(head)->frags[i].size;
		clone->len = clone->data_len = head->data_len - plen;
		head->data_len -= clone->len;
		head->len -= clone->len;
		clone->csum = 0;
		clone->ip_summed = head->ip_summed;
		atomic_add(clone->truesize, &qp->q.net->mem);
	}

	skb_shinfo(head)->frag_list = head->next;
	skb_push(head, head->data - skb_network_header(head));

	for (fp=head->next; fp; fp = fp->next) {
		head->data_len += fp->len;
		head->len += fp->len;
		if (head->ip_summed != fp->ip_summed)
			head->ip_summed = CHECKSUM_NONE;
		else if (head->ip_summed == CHECKSUM_COMPLETE)
			head->csum = csum_add(head->csum, fp->csum);
		head->truesize += fp->truesize;
	}
	atomic_sub(head->truesize, &qp->q.net->mem);

	head->next = NULL;
	head->dev = dev;
	head->tstamp = qp->q.stamp;

	iph = ip_hdr(head);
	iph->frag_off = 0;
	iph->tot_len = htons(len);
	/* RFC3168 5.3 Fragmentation support
	 * If one fragment had INET_ECN_NOT_ECT,
	 *	reassembled frame also has INET_ECN_NOT_ECT
	 * Elif one fragment had INET_ECN_CE
	 *	reassembled frame also has INET_ECN_CE
	 */
	if (qp->ecn & IPFRAG_ECN_CLEAR)
		iph->tos &= ~INET_ECN_MASK;
	else if (qp->ecn & IPFRAG_ECN_SET_CE)
		iph->tos |= INET_ECN_CE;

	IP_INC_STATS_BH(net, IPSTATS_MIB_REASMOKS);
	qp->q.fragments = NULL;
	qp->q.fragments_tail = NULL;
	return 0;

out_nomem:
	LIMIT_NETDEBUG(KERN_ERR "IP: queue_glue: no memory for gluing "
			      "queue %p\n", qp);
	err = -ENOMEM;
	goto out_fail;
out_oversize:
	if (net_ratelimit())
		printk(KERN_INFO "Oversized IP packet from %pI4.\n",
			&qp->saddr);
out_fail:
	IP_INC_STATS_BH(net, IPSTATS_MIB_REASMFAILS);
	return err;
}

/* Process an incoming IP datagram fragment. */
int ip_defrag(struct sk_buff *skb, u32 user)
{
	struct ipq *qp;
	struct net *net;

	net = skb->dev ? dev_net(skb->dev) : dev_net(skb_dst(skb)->dev);
	IP_INC_STATS_BH(net, IPSTATS_MIB_REASMREQDS);

	/* Start by cleaning up the memory. */
	if (atomic_read(&net->ipv4.frags.mem) > net->ipv4.frags.high_thresh)
		ip_evictor(net);

	/* Lookup (or create) queue header */
	if ((qp = ip_find(net, ip_hdr(skb), user)) != NULL) {
		int ret;

		spin_lock(&qp->q.lock);

		ret = ip_frag_queue(qp, skb);

		spin_unlock(&qp->q.lock);
		ipq_put(qp);
		return ret;
	}

	IP_INC_STATS_BH(net, IPSTATS_MIB_REASMFAILS);
	kfree_skb(skb);
	return -ENOMEM;
}
EXPORT_SYMBOL(ip_defrag);

#ifdef CONFIG_SYSCTL
static int
proc_dointvec_fragment(struct ctl_table *table, int write,
		void __user *buffer, size_t *lenp, loff_t *ppos)
{
	struct net *net = container_of(table->data, struct net,
				       ipv4.frags.high_thresh);
	ctl_table tmp = *table;
	int new_bytes, ret;

	mutex_lock(&net->ipv4.frags.lock);
	if (write) {
		tmp.data = &new_bytes;
		table = &tmp;
	}

	ret = proc_dointvec(table, write, buffer, lenp, ppos);

	if (!ret && write) {
		ret = mem_reserve_kmalloc_set(&net->ipv4.frags.reserve,
				new_bytes);
		if (!ret)
			net->ipv4.frags.high_thresh = new_bytes;
	}
	mutex_unlock(&net->ipv4.frags.lock);

	return ret;
}

static int zero;

static struct ctl_table ip4_frags_ns_ctl_table[] = {
	{
		.procname	= "ipfrag_high_thresh",
		.data		= &init_net.ipv4.frags.high_thresh,
		.maxlen		= sizeof(int),
		.mode		= 0644,
		.proc_handler	= proc_dointvec_fragment,
	},
	{
		.procname	= "ipfrag_low_thresh",
		.data		= &init_net.ipv4.frags.low_thresh,
		.maxlen		= sizeof(int),
		.mode		= 0644,
		.proc_handler	= proc_dointvec
	},
	{
		.procname	= "ipfrag_time",
		.data		= &init_net.ipv4.frags.timeout,
		.maxlen		= sizeof(int),
		.mode		= 0644,
		.proc_handler	= proc_dointvec_jiffies,
	},
	{ }
};

static struct ctl_table ip4_frags_ctl_table[] = {
	{
		.procname	= "ipfrag_secret_interval",
		.data		= &ip4_frags.secret_interval,
		.maxlen		= sizeof(int),
		.mode		= 0644,
		.proc_handler	= proc_dointvec_jiffies,
	},
	{
		.procname	= "ipfrag_max_dist",
		.data		= &sysctl_ipfrag_max_dist,
		.maxlen		= sizeof(int),
		.mode		= 0644,
		.proc_handler	= proc_dointvec_minmax,
		.extra1		= &zero
	},
	{ }
};

static int __net_init ip4_frags_ns_ctl_register(struct net *net)
{
	struct ctl_table *table;
	struct ctl_table_header *hdr;

	table = ip4_frags_ns_ctl_table;
	if (!net_eq(net, &init_net)) {
		table = kmemdup(table, sizeof(ip4_frags_ns_ctl_table), GFP_KERNEL);
		if (table == NULL)
			goto err_alloc;

		table[0].data = &net->ipv4.frags.high_thresh;
		table[1].data = &net->ipv4.frags.low_thresh;
		table[2].data = &net->ipv4.frags.timeout;
	}

	hdr = register_net_sysctl_table(net, net_ipv4_ctl_path, table);
	if (hdr == NULL)
		goto err_reg;

	net->ipv4.frags_hdr = hdr;
	return 0;

err_reg:
	if (!net_eq(net, &init_net))
		kfree(table);
err_alloc:
	return -ENOMEM;
}

static void __net_exit ip4_frags_ns_ctl_unregister(struct net *net)
{
	struct ctl_table *table;

	table = net->ipv4.frags_hdr->ctl_table_arg;
	unregister_net_sysctl_table(net->ipv4.frags_hdr);
	kfree(table);
}

static void ip4_frags_ctl_register(void)
{
	register_net_sysctl_rotable(net_ipv4_ctl_path, ip4_frags_ctl_table);
}
#else
static inline int ip4_frags_ns_ctl_register(struct net *net)
{
	return 0;
}

static inline void ip4_frags_ns_ctl_unregister(struct net *net)
{
}

static inline void ip4_frags_ctl_register(void)
{
}
#endif

static int __net_init ipv4_frags_init_net(struct net *net)
{
	int ret;

	/*
	 * Fragment cache limits. We will commit 256K at one time. Should we
	 * cross that limit we will prune down to 192K. This should cope with
	 * even the most extreme cases without allowing an attacker to
	 * measurably harm machine performance.
	 */
	net->ipv4.frags.high_thresh = 256 * 1024;
	net->ipv4.frags.low_thresh = 192 * 1024;
	/*
	 * Important NOTE! Fragment queue must be destroyed before MSL expires.
	 * RFC791 is wrong proposing to prolongate timer each fragment arrival
	 * by TTL.
	 */
	net->ipv4.frags.timeout = IP_FRAG_TIME;

	inet_frags_init_net(&net->ipv4.frags);

	ret = ip4_frags_ns_ctl_register(net);
	if (ret)
		goto out_reg;

	mem_reserve_init(&net->ipv4.frags.reserve, "IPv4 fragment cache",
			&net_skb_reserve);
	ret = mem_reserve_kmalloc_set(&net->ipv4.frags.reserve,
			net->ipv4.frags.high_thresh);
	if (ret)
		goto out_reserve;

	return 0;

out_reserve:
	mem_reserve_disconnect(&net->ipv4.frags.reserve);
	ip4_frags_ns_ctl_unregister(net);
out_reg:
	inet_frags_exit_net(&net->ipv4.frags, &ip4_frags);

	return ret;
}

static void __net_exit ipv4_frags_exit_net(struct net *net)
{
	mem_reserve_disconnect(&net->ipv4.frags.reserve);
	ip4_frags_ns_ctl_unregister(net);
	inet_frags_exit_net(&net->ipv4.frags, &ip4_frags);
}

static struct pernet_operations ip4_frags_ops = {
	.init = ipv4_frags_init_net,
	.exit = ipv4_frags_exit_net,
};

void __init ipfrag_init(void)
{
	ip4_frags_ctl_register();
	register_pernet_subsys(&ip4_frags_ops);
	ip4_frags.hashfn = ip4_hashfn;
	ip4_frags.constructor = ip4_frag_init;
	ip4_frags.destructor = ip4_frag_free;
	ip4_frags.skb_free = NULL;
	ip4_frags.qsize = sizeof(struct ipq);
	ip4_frags.match = ip4_frag_match;
	ip4_frags.frag_expire = ip_expire;
	ip4_frags.secret_interval = 10 * 60 * HZ;
	inet_frags_init(&ip4_frags);
}<|MERGE_RESOLUTION|>--- conflicted
+++ resolved
@@ -45,12 +45,9 @@
 #include <linux/udp.h>
 #include <linux/inet.h>
 #include <linux/netfilter_ipv4.h>
-<<<<<<< HEAD
+#include <net/inet_ecn.h>
 #include <linux/reserve.h>
 #include <linux/nsproxy.h>
-=======
-#include <net/inet_ecn.h>
->>>>>>> c56eb8fb
 
 /* NOTE. Logic of IP defragmentation is parallel to corresponding IPv6
  * code now. If you change something here, _PLEASE_ update ipv6/reassembly.c
