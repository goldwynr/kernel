--- conflicted
+++ resolved
@@ -1707,19 +1707,11 @@
 
 	printk(KERN_INFO "GRE over IPv4 tunneling driver\n");
 
-<<<<<<< HEAD
-	err = register_pernet_gen_device(&ipgre_net_id, &ipgre_net_ops);
-	if (err < 0)
-		return err;
-
-	err = inet_add_protocol(&ipgre_protocol, IPPROTO_GRE);
-=======
 	err = register_pernet_device(&ipgre_net_ops);
 	if (err < 0)
 		return err;
 
 	err = gre_add_protocol(&ipgre_protocol, GREPROTO_CISCO);
->>>>>>> 02f8c6ae
 	if (err < 0) {
 		printk(KERN_INFO "ipgre init: can't add protocol\n");
 		goto add_proto_failed;
@@ -1739,15 +1731,9 @@
 tap_ops_failed:
 	rtnl_link_unregister(&ipgre_link_ops);
 rtnl_link_failed:
-<<<<<<< HEAD
-	inet_del_protocol(&ipgre_protocol, IPPROTO_GRE);
-add_proto_failed:
-	unregister_pernet_gen_device(ipgre_net_id, &ipgre_net_ops);
-=======
 	gre_del_protocol(&ipgre_protocol, GREPROTO_CISCO);
 add_proto_failed:
 	unregister_pernet_device(&ipgre_net_ops);
->>>>>>> 02f8c6ae
 	goto out;
 }
 
@@ -1755,15 +1741,9 @@
 {
 	rtnl_link_unregister(&ipgre_tap_ops);
 	rtnl_link_unregister(&ipgre_link_ops);
-<<<<<<< HEAD
-	if (inet_del_protocol(&ipgre_protocol, IPPROTO_GRE) < 0)
-		printk(KERN_INFO "ipgre close: can't remove protocol\n");
-	unregister_pernet_gen_device(ipgre_net_id, &ipgre_net_ops);
-=======
 	if (gre_del_protocol(&ipgre_protocol, GREPROTO_CISCO) < 0)
 		printk(KERN_INFO "ipgre close: can't remove protocol\n");
 	unregister_pernet_device(&ipgre_net_ops);
->>>>>>> 02f8c6ae
 }
 
 module_init(ipgre_init);
