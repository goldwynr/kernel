/*
 *   This program is free software; you can redistribute it and/or
 *   modify it under the terms of the GNU General Public License
 *   as published by the Free Software Foundation; either version
 *   2 of the License, or (at your option) any later version.
 *
 *   Robert Olsson <robert.olsson@its.uu.se> Uppsala Universitet
 *     & Swedish University of Agricultural Sciences.
 *
 *   Jens Laas <jens.laas@data.slu.se> Swedish University of
 *     Agricultural Sciences.
 *
 *   Hans Liss <hans.liss@its.uu.se>  Uppsala Universitet
 *
 * This work is based on the LPC-trie which is originally described in:
 *
 * An experimental study of compression methods for dynamic tries
 * Stefan Nilsson and Matti Tikkanen. Algorithmica, 33(1):19-33, 2002.
 * http://www.csc.kth.se/~snilsson/software/dyntrie2/
 *
 *
 * IP-address lookup using LC-tries. Stefan Nilsson and Gunnar Karlsson
 * IEEE Journal on Selected Areas in Communications, 17(6):1083-1092, June 1999
 *
 *
 * Code from fib_hash has been reused which includes the following header:
 *
 *
 * INET		An implementation of the TCP/IP protocol suite for the LINUX
 *		operating system.  INET is implemented using the  BSD Socket
 *		interface as the means of communication with the user level.
 *
 *		IPv4 FIB: lookup engine and maintenance routines.
 *
 *
 * Authors:	Alexey Kuznetsov, <kuznet@ms2.inr.ac.ru>
 *
 *		This program is free software; you can redistribute it and/or
 *		modify it under the terms of the GNU General Public License
 *		as published by the Free Software Foundation; either version
 *		2 of the License, or (at your option) any later version.
 *
 * Substantial contributions to this work comes from:
 *
 *		David S. Miller, <davem@davemloft.net>
 *		Stephen Hemminger <shemminger@osdl.org>
 *		Paul E. McKenney <paulmck@us.ibm.com>
 *		Patrick McHardy <kaber@trash.net>
 */

#define VERSION "0.409"

#include <asm/uaccess.h>
#include <asm/system.h>
#include <linux/bitops.h>
#include <linux/types.h>
#include <linux/kernel.h>
#include <linux/mm.h>
#include <linux/string.h>
#include <linux/socket.h>
#include <linux/sockios.h>
#include <linux/errno.h>
#include <linux/in.h>
#include <linux/inet.h>
#include <linux/inetdevice.h>
#include <linux/netdevice.h>
#include <linux/if_arp.h>
#include <linux/proc_fs.h>
#include <linux/rcupdate.h>
#include <linux/skbuff.h>
#include <linux/netlink.h>
#include <linux/init.h>
#include <linux/list.h>
#include <linux/slab.h>
#include <linux/prefetch.h>
#include <net/net_namespace.h>
#include <net/ip.h>
#include <net/protocol.h>
#include <net/route.h>
#include <net/tcp.h>
#include <net/sock.h>
#include <net/ip_fib.h>
#include "fib_lookup.h"

#define MAX_STAT_DEPTH 32

#define KEYLENGTH (8*sizeof(t_key))

typedef unsigned int t_key;

#define T_TNODE 0
#define T_LEAF  1
#define NODE_TYPE_MASK	0x1UL
#define NODE_TYPE(node) ((node)->parent & NODE_TYPE_MASK)

#define IS_TNODE(n) (!(n->parent & T_LEAF))
#define IS_LEAF(n) (n->parent & T_LEAF)

struct rt_trie_node {
	unsigned long parent;
	t_key key;
};

struct leaf {
	unsigned long parent;
	t_key key;
	struct hlist_head list;
	struct rcu_head rcu;
};

struct leaf_info {
	struct hlist_node hlist;
	struct rcu_head rcu;
	int plen;
	struct list_head falh;
};

struct tnode {
	unsigned long parent;
	t_key key;
	unsigned char pos;		/* 2log(KEYLENGTH) bits needed */
	unsigned char bits;		/* 2log(KEYLENGTH) bits needed */
	unsigned int full_children;	/* KEYLENGTH bits needed */
	unsigned int empty_children;	/* KEYLENGTH bits needed */
	union {
		struct rcu_head rcu;
		struct work_struct work;
		struct tnode *tnode_free;
	};
	struct rt_trie_node __rcu *child[0];
};

#ifdef CONFIG_IP_FIB_TRIE_STATS
struct trie_use_stats {
	unsigned int gets;
	unsigned int backtrack;
	unsigned int semantic_match_passed;
	unsigned int semantic_match_miss;
	unsigned int null_node_hit;
	unsigned int resize_node_skipped;
};
#endif

struct trie_stat {
	unsigned int totdepth;
	unsigned int maxdepth;
	unsigned int tnodes;
	unsigned int leaves;
	unsigned int nullpointers;
	unsigned int prefixes;
	unsigned int nodesizes[MAX_STAT_DEPTH];
};

struct trie {
	struct rt_trie_node __rcu *trie;
#ifdef CONFIG_IP_FIB_TRIE_STATS
	struct trie_use_stats stats;
#endif
};

static void put_child(struct trie *t, struct tnode *tn, int i, struct rt_trie_node *n);
static void tnode_put_child_reorg(struct tnode *tn, int i, struct rt_trie_node *n,
				  int wasfull);
static struct rt_trie_node *resize(struct trie *t, struct tnode *tn);
static struct tnode *inflate(struct trie *t, struct tnode *tn);
static struct tnode *halve(struct trie *t, struct tnode *tn);
/* tnodes to free after resize(); protected by RTNL */
static struct tnode *tnode_free_head;
static size_t tnode_free_size;

/*
 * synchronize_rcu after call_rcu for that many pages; it should be especially
 * useful before resizing the root node with PREEMPT_NONE configs; the value was
 * obtained experimentally, aiming to avoid visible slowdown.
 */
static const int sync_pages = 128;

static struct kmem_cache *fn_alias_kmem __read_mostly;
static struct kmem_cache *trie_leaf_kmem __read_mostly;

/*
 * caller must hold RTNL
 */
static inline struct tnode *node_parent(const struct rt_trie_node *node)
{
	unsigned long parent;

	parent = rcu_dereference_index_check(node->parent, lockdep_rtnl_is_held());

	return (struct tnode *)(parent & ~NODE_TYPE_MASK);
}

/*
 * caller must hold RCU read lock or RTNL
 */
static inline struct tnode *node_parent_rcu(const struct rt_trie_node *node)
{
	unsigned long parent;

	parent = rcu_dereference_index_check(node->parent, rcu_read_lock_held() ||
							   lockdep_rtnl_is_held());

	return (struct tnode *)(parent & ~NODE_TYPE_MASK);
}

/* Same as rcu_assign_pointer
 * but that macro() assumes that value is a pointer.
 */
static inline void node_set_parent(struct rt_trie_node *node, struct tnode *ptr)
{
	smp_wmb();
	node->parent = (unsigned long)ptr | NODE_TYPE(node);
}

/*
 * caller must hold RTNL
 */
static inline struct rt_trie_node *tnode_get_child(const struct tnode *tn, unsigned int i)
{
	BUG_ON(i >= 1U << tn->bits);

	return rtnl_dereference(tn->child[i]);
}

/*
 * caller must hold RCU read lock or RTNL
 */
static inline struct rt_trie_node *tnode_get_child_rcu(const struct tnode *tn, unsigned int i)
{
	BUG_ON(i >= 1U << tn->bits);

	return rcu_dereference_rtnl(tn->child[i]);
}

static inline int tnode_child_length(const struct tnode *tn)
{
	return 1 << tn->bits;
}

static inline t_key mask_pfx(t_key k, unsigned int l)
{
	return (l == 0) ? 0 : k >> (KEYLENGTH-l) << (KEYLENGTH-l);
}

static inline t_key tkey_extract_bits(t_key a, unsigned int offset, unsigned int bits)
{
	if (offset < KEYLENGTH)
		return ((t_key)(a << offset)) >> (KEYLENGTH - bits);
	else
		return 0;
}

static inline int tkey_equals(t_key a, t_key b)
{
	return a == b;
}

static inline int tkey_sub_equals(t_key a, int offset, int bits, t_key b)
{
	if (bits == 0 || offset >= KEYLENGTH)
		return 1;
	bits = bits > KEYLENGTH ? KEYLENGTH : bits;
	return ((a ^ b) << offset) >> (KEYLENGTH - bits) == 0;
}

static inline int tkey_mismatch(t_key a, int offset, t_key b)
{
	t_key diff = a ^ b;
	int i = offset;

	if (!diff)
		return 0;
	while ((diff << i) >> (KEYLENGTH-1) == 0)
		i++;
	return i;
}

/*
  To understand this stuff, an understanding of keys and all their bits is
  necessary. Every node in the trie has a key associated with it, but not
  all of the bits in that key are significant.

  Consider a node 'n' and its parent 'tp'.

  If n is a leaf, every bit in its key is significant. Its presence is
  necessitated by path compression, since during a tree traversal (when
  searching for a leaf - unless we are doing an insertion) we will completely
  ignore all skipped bits we encounter. Thus we need to verify, at the end of
  a potentially successful search, that we have indeed been walking the
  correct key path.

  Note that we can never "miss" the correct key in the tree if present by
  following the wrong path. Path compression ensures that segments of the key
  that are the same for all keys with a given prefix are skipped, but the
  skipped part *is* identical for each node in the subtrie below the skipped
  bit! trie_insert() in this implementation takes care of that - note the
  call to tkey_sub_equals() in trie_insert().

  if n is an internal node - a 'tnode' here, the various parts of its key
  have many different meanings.

  Example:
  _________________________________________________________________
  | i | i | i | i | i | i | i | N | N | N | S | S | S | S | S | C |
  -----------------------------------------------------------------
    0   1   2   3   4   5   6   7   8   9  10  11  12  13  14  15

  _________________________________________________________________
  | C | C | C | u | u | u | u | u | u | u | u | u | u | u | u | u |
  -----------------------------------------------------------------
   16  17  18  19  20  21  22  23  24  25  26  27  28  29  30  31

  tp->pos = 7
  tp->bits = 3
  n->pos = 15
  n->bits = 4

  First, let's just ignore the bits that come before the parent tp, that is
  the bits from 0 to (tp->pos-1). They are *known* but at this point we do
  not use them for anything.

  The bits from (tp->pos) to (tp->pos + tp->bits - 1) - "N", above - are the
  index into the parent's child array. That is, they will be used to find
  'n' among tp's children.

  The bits from (tp->pos + tp->bits) to (n->pos - 1) - "S" - are skipped bits
  for the node n.

  All the bits we have seen so far are significant to the node n. The rest
  of the bits are really not needed or indeed known in n->key.

  The bits from (n->pos) to (n->pos + n->bits - 1) - "C" - are the index into
  n's child array, and will of course be different for each child.


  The rest of the bits, from (n->pos + n->bits) onward, are completely unknown
  at this point.

*/

static inline void check_tnode(const struct tnode *tn)
{
	WARN_ON(tn && tn->pos+tn->bits > 32);
}

static const int halve_threshold = 25;
static const int inflate_threshold = 50;
static const int halve_threshold_root = 15;
static const int inflate_threshold_root = 30;

static void __alias_free_mem(struct rcu_head *head)
{
	struct fib_alias *fa = container_of(head, struct fib_alias, rcu);
	kmem_cache_free(fn_alias_kmem, fa);
}

static inline void alias_free_mem_rcu(struct fib_alias *fa)
{
	call_rcu(&fa->rcu, __alias_free_mem);
}

static void __leaf_free_rcu(struct rcu_head *head)
{
	struct leaf *l = container_of(head, struct leaf, rcu);
	kmem_cache_free(trie_leaf_kmem, l);
}

static inline void free_leaf(struct leaf *l)
{
	call_rcu_bh(&l->rcu, __leaf_free_rcu);
}

static inline void free_leaf_info(struct leaf_info *leaf)
{
	kfree_rcu(leaf, rcu);
}

static struct tnode *tnode_alloc(size_t size)
{
	if (size <= PAGE_SIZE)
		return kzalloc(size, GFP_KERNEL);
	else
		return vzalloc(size);
}

static void __tnode_vfree(struct work_struct *arg)
{
	struct tnode *tn = container_of(arg, struct tnode, work);
	vfree(tn);
}

static void __tnode_free_rcu(struct rcu_head *head)
{
	struct tnode *tn = container_of(head, struct tnode, rcu);
	size_t size = sizeof(struct tnode) +
		      (sizeof(struct rt_trie_node *) << tn->bits);

	if (size <= PAGE_SIZE)
		kfree(tn);
	else {
		INIT_WORK(&tn->work, __tnode_vfree);
		schedule_work(&tn->work);
	}
}

static inline void tnode_free(struct tnode *tn)
{
	if (IS_LEAF(tn))
		free_leaf((struct leaf *) tn);
	else
		call_rcu(&tn->rcu, __tnode_free_rcu);
}

static void tnode_free_safe(struct tnode *tn)
{
	BUG_ON(IS_LEAF(tn));
	tn->tnode_free = tnode_free_head;
	tnode_free_head = tn;
	tnode_free_size += sizeof(struct tnode) +
			   (sizeof(struct rt_trie_node *) << tn->bits);
}

static void tnode_free_flush(void)
{
	struct tnode *tn;

	while ((tn = tnode_free_head)) {
		tnode_free_head = tn->tnode_free;
		tn->tnode_free = NULL;
		tnode_free(tn);
	}

	if (tnode_free_size >= PAGE_SIZE * sync_pages) {
		tnode_free_size = 0;
		synchronize_rcu();
	}
}

static struct leaf *leaf_new(void)
{
	struct leaf *l = kmem_cache_alloc(trie_leaf_kmem, GFP_KERNEL);
	if (l) {
		l->parent = T_LEAF;
		INIT_HLIST_HEAD(&l->list);
	}
	return l;
}

static struct leaf_info *leaf_info_new(int plen)
{
	struct leaf_info *li = kmalloc(sizeof(struct leaf_info),  GFP_KERNEL);
	if (li) {
		li->plen = plen;
		INIT_LIST_HEAD(&li->falh);
	}
	return li;
}

static struct tnode *tnode_new(t_key key, int pos, int bits)
{
	size_t sz = sizeof(struct tnode) + (sizeof(struct rt_trie_node *) << bits);
	struct tnode *tn = tnode_alloc(sz);

	if (tn) {
		tn->parent = T_TNODE;
		tn->pos = pos;
		tn->bits = bits;
		tn->key = key;
		tn->full_children = 0;
		tn->empty_children = 1<<bits;
	}

	pr_debug("AT %p s=%zu %zu\n", tn, sizeof(struct tnode),
		 sizeof(struct rt_trie_node) << bits);
	return tn;
}

/*
 * Check whether a tnode 'n' is "full", i.e. it is an internal node
 * and no bits are skipped. See discussion in dyntree paper p. 6
 */

static inline int tnode_full(const struct tnode *tn, const struct rt_trie_node *n)
{
	if (n == NULL || IS_LEAF(n))
		return 0;

	return ((struct tnode *) n)->pos == tn->pos + tn->bits;
}

static inline void put_child(struct trie *t, struct tnode *tn, int i,
			     struct rt_trie_node *n)
{
	tnode_put_child_reorg(tn, i, n, -1);
}

 /*
  * Add a child at position i overwriting the old value.
  * Update the value of full_children and empty_children.
  */

static void tnode_put_child_reorg(struct tnode *tn, int i, struct rt_trie_node *n,
				  int wasfull)
{
	struct rt_trie_node *chi = rtnl_dereference(tn->child[i]);
	int isfull;

	BUG_ON(i >= 1<<tn->bits);

	/* update emptyChildren */
	if (n == NULL && chi != NULL)
		tn->empty_children++;
	else if (n != NULL && chi == NULL)
		tn->empty_children--;

	/* update fullChildren */
	if (wasfull == -1)
		wasfull = tnode_full(tn, chi);

	isfull = tnode_full(tn, n);
	if (wasfull && !isfull)
		tn->full_children--;
	else if (!wasfull && isfull)
		tn->full_children++;

	if (n)
		node_set_parent(n, tn);

	rcu_assign_pointer(tn->child[i], n);
}

#define MAX_WORK 10
static struct rt_trie_node *resize(struct trie *t, struct tnode *tn)
{
	int i;
	struct tnode *old_tn;
	int inflate_threshold_use;
	int halve_threshold_use;
	int max_work;

	if (!tn)
		return NULL;

	pr_debug("In tnode_resize %p inflate_threshold=%d threshold=%d\n",
		 tn, inflate_threshold, halve_threshold);

	/* No children */
	if (tn->empty_children == tnode_child_length(tn)) {
		tnode_free_safe(tn);
		return NULL;
	}
	/* One child */
	if (tn->empty_children == tnode_child_length(tn) - 1)
		goto one_child;
	/*
	 * Double as long as the resulting node has a number of
	 * nonempty nodes that are above the threshold.
	 */

	/*
	 * From "Implementing a dynamic compressed trie" by Stefan Nilsson of
	 * the Helsinki University of Technology and Matti Tikkanen of Nokia
	 * Telecommunications, page 6:
	 * "A node is doubled if the ratio of non-empty children to all
	 * children in the *doubled* node is at least 'high'."
	 *
	 * 'high' in this instance is the variable 'inflate_threshold'. It
	 * is expressed as a percentage, so we multiply it with
	 * tnode_child_length() and instead of multiplying by 2 (since the
	 * child array will be doubled by inflate()) and multiplying
	 * the left-hand side by 100 (to handle the percentage thing) we
	 * multiply the left-hand side by 50.
	 *
	 * The left-hand side may look a bit weird: tnode_child_length(tn)
	 * - tn->empty_children is of course the number of non-null children
	 * in the current node. tn->full_children is the number of "full"
	 * children, that is non-null tnodes with a skip value of 0.
	 * All of those will be doubled in the resulting inflated tnode, so
	 * we just count them one extra time here.
	 *
	 * A clearer way to write this would be:
	 *
	 * to_be_doubled = tn->full_children;
	 * not_to_be_doubled = tnode_child_length(tn) - tn->empty_children -
	 *     tn->full_children;
	 *
	 * new_child_length = tnode_child_length(tn) * 2;
	 *
	 * new_fill_factor = 100 * (not_to_be_doubled + 2*to_be_doubled) /
	 *      new_child_length;
	 * if (new_fill_factor >= inflate_threshold)
	 *
	 * ...and so on, tho it would mess up the while () loop.
	 *
	 * anyway,
	 * 100 * (not_to_be_doubled + 2*to_be_doubled) / new_child_length >=
	 *      inflate_threshold
	 *
	 * avoid a division:
	 * 100 * (not_to_be_doubled + 2*to_be_doubled) >=
	 *      inflate_threshold * new_child_length
	 *
	 * expand not_to_be_doubled and to_be_doubled, and shorten:
	 * 100 * (tnode_child_length(tn) - tn->empty_children +
	 *    tn->full_children) >= inflate_threshold * new_child_length
	 *
	 * expand new_child_length:
	 * 100 * (tnode_child_length(tn) - tn->empty_children +
	 *    tn->full_children) >=
	 *      inflate_threshold * tnode_child_length(tn) * 2
	 *
	 * shorten again:
	 * 50 * (tn->full_children + tnode_child_length(tn) -
	 *    tn->empty_children) >= inflate_threshold *
	 *    tnode_child_length(tn)
	 *
	 */

	check_tnode(tn);

	/* Keep root node larger  */

	if (!node_parent((struct rt_trie_node *)tn)) {
		inflate_threshold_use = inflate_threshold_root;
		halve_threshold_use = halve_threshold_root;
	} else {
		inflate_threshold_use = inflate_threshold;
		halve_threshold_use = halve_threshold;
	}

	max_work = MAX_WORK;
	while ((tn->full_children > 0 &&  max_work-- &&
		50 * (tn->full_children + tnode_child_length(tn)
		      - tn->empty_children)
		>= inflate_threshold_use * tnode_child_length(tn))) {

		old_tn = tn;
		tn = inflate(t, tn);

		if (IS_ERR(tn)) {
			tn = old_tn;
#ifdef CONFIG_IP_FIB_TRIE_STATS
			t->stats.resize_node_skipped++;
#endif
			break;
		}
	}

	check_tnode(tn);

	/* Return if at least one inflate is run */
	if (max_work != MAX_WORK)
		return (struct rt_trie_node *) tn;

	/*
	 * Halve as long as the number of empty children in this
	 * node is above threshold.
	 */

	max_work = MAX_WORK;
	while (tn->bits > 1 &&  max_work-- &&
	       100 * (tnode_child_length(tn) - tn->empty_children) <
	       halve_threshold_use * tnode_child_length(tn)) {

		old_tn = tn;
		tn = halve(t, tn);
		if (IS_ERR(tn)) {
			tn = old_tn;
#ifdef CONFIG_IP_FIB_TRIE_STATS
			t->stats.resize_node_skipped++;
#endif
			break;
		}
	}


	/* Only one child remains */
	if (tn->empty_children == tnode_child_length(tn) - 1) {
one_child:
		for (i = 0; i < tnode_child_length(tn); i++) {
			struct rt_trie_node *n;

			n = rtnl_dereference(tn->child[i]);
			if (!n)
				continue;

			/* compress one level */

			node_set_parent(n, NULL);
			tnode_free_safe(tn);
			return n;
		}
	}
	return (struct rt_trie_node *) tn;
}


static void tnode_clean_free(struct tnode *tn)
{
	int i;
	struct tnode *tofree;

	for (i = 0; i < tnode_child_length(tn); i++) {
		tofree = (struct tnode *)rtnl_dereference(tn->child[i]);
		if (tofree)
			tnode_free(tofree);
	}
	tnode_free(tn);
}

static struct tnode *inflate(struct trie *t, struct tnode *tn)
{
	struct tnode *oldtnode = tn;
	int olen = tnode_child_length(tn);
	int i;

	pr_debug("In inflate\n");

	tn = tnode_new(oldtnode->key, oldtnode->pos, oldtnode->bits + 1);

	if (!tn)
		return ERR_PTR(-ENOMEM);

	/*
	 * Preallocate and store tnodes before the actual work so we
	 * don't get into an inconsistent state if memory allocation
	 * fails. In case of failure we return the oldnode and  inflate
	 * of tnode is ignored.
	 */

	for (i = 0; i < olen; i++) {
		struct tnode *inode;

		inode = (struct tnode *) tnode_get_child(oldtnode, i);
		if (inode &&
		    IS_TNODE(inode) &&
		    inode->pos == oldtnode->pos + oldtnode->bits &&
		    inode->bits > 1) {
			struct tnode *left, *right;
			t_key m = ~0U << (KEYLENGTH - 1) >> inode->pos;

			left = tnode_new(inode->key&(~m), inode->pos + 1,
					 inode->bits - 1);
			if (!left)
				goto nomem;

			right = tnode_new(inode->key|m, inode->pos + 1,
					  inode->bits - 1);

			if (!right) {
				tnode_free(left);
				goto nomem;
			}

			put_child(t, tn, 2*i, (struct rt_trie_node *) left);
			put_child(t, tn, 2*i+1, (struct rt_trie_node *) right);
		}
	}

	for (i = 0; i < olen; i++) {
		struct tnode *inode;
		struct rt_trie_node *node = tnode_get_child(oldtnode, i);
		struct tnode *left, *right;
		int size, j;

		/* An empty child */
		if (node == NULL)
			continue;

		/* A leaf or an internal node with skipped bits */

		if (IS_LEAF(node) || ((struct tnode *) node)->pos >
		   tn->pos + tn->bits - 1) {
			if (tkey_extract_bits(node->key,
					      oldtnode->pos + oldtnode->bits,
					      1) == 0)
				put_child(t, tn, 2*i, node);
			else
				put_child(t, tn, 2*i+1, node);
			continue;
		}

		/* An internal node with two children */
		inode = (struct tnode *) node;

		if (inode->bits == 1) {
			put_child(t, tn, 2*i, rtnl_dereference(inode->child[0]));
			put_child(t, tn, 2*i+1, rtnl_dereference(inode->child[1]));

			tnode_free_safe(inode);
			continue;
		}

		/* An internal node with more than two children */

		/* We will replace this node 'inode' with two new
		 * ones, 'left' and 'right', each with half of the
		 * original children. The two new nodes will have
		 * a position one bit further down the key and this
		 * means that the "significant" part of their keys
		 * (see the discussion near the top of this file)
		 * will differ by one bit, which will be "0" in
		 * left's key and "1" in right's key. Since we are
		 * moving the key position by one step, the bit that
		 * we are moving away from - the bit at position
		 * (inode->pos) - is the one that will differ between
		 * left and right. So... we synthesize that bit in the
		 * two  new keys.
		 * The mask 'm' below will be a single "one" bit at
		 * the position (inode->pos)
		 */

		/* Use the old key, but set the new significant
		 *   bit to zero.
		 */

		left = (struct tnode *) tnode_get_child(tn, 2*i);
		put_child(t, tn, 2*i, NULL);

		BUG_ON(!left);

		right = (struct tnode *) tnode_get_child(tn, 2*i+1);
		put_child(t, tn, 2*i+1, NULL);

		BUG_ON(!right);

		size = tnode_child_length(left);
		for (j = 0; j < size; j++) {
			put_child(t, left, j, rtnl_dereference(inode->child[j]));
			put_child(t, right, j, rtnl_dereference(inode->child[j + size]));
		}
		put_child(t, tn, 2*i, resize(t, left));
		put_child(t, tn, 2*i+1, resize(t, right));

		tnode_free_safe(inode);
	}
	tnode_free_safe(oldtnode);
	return tn;
nomem:
	tnode_clean_free(tn);
	return ERR_PTR(-ENOMEM);
}

static struct tnode *halve(struct trie *t, struct tnode *tn)
{
	struct tnode *oldtnode = tn;
	struct rt_trie_node *left, *right;
	int i;
	int olen = tnode_child_length(tn);

	pr_debug("In halve\n");

	tn = tnode_new(oldtnode->key, oldtnode->pos, oldtnode->bits - 1);

	if (!tn)
		return ERR_PTR(-ENOMEM);

	/*
	 * Preallocate and store tnodes before the actual work so we
	 * don't get into an inconsistent state if memory allocation
	 * fails. In case of failure we return the oldnode and halve
	 * of tnode is ignored.
	 */

	for (i = 0; i < olen; i += 2) {
		left = tnode_get_child(oldtnode, i);
		right = tnode_get_child(oldtnode, i+1);

		/* Two nonempty children */
		if (left && right) {
			struct tnode *newn;

			newn = tnode_new(left->key, tn->pos + tn->bits, 1);

			if (!newn)
				goto nomem;

			put_child(t, tn, i/2, (struct rt_trie_node *)newn);
		}

	}

	for (i = 0; i < olen; i += 2) {
		struct tnode *newBinNode;

		left = tnode_get_child(oldtnode, i);
		right = tnode_get_child(oldtnode, i+1);

		/* At least one of the children is empty */
		if (left == NULL) {
			if (right == NULL)    /* Both are empty */
				continue;
			put_child(t, tn, i/2, right);
			continue;
		}

		if (right == NULL) {
			put_child(t, tn, i/2, left);
			continue;
		}

		/* Two nonempty children */
		newBinNode = (struct tnode *) tnode_get_child(tn, i/2);
		put_child(t, tn, i/2, NULL);
		put_child(t, newBinNode, 0, left);
		put_child(t, newBinNode, 1, right);
		put_child(t, tn, i/2, resize(t, newBinNode));
	}
	tnode_free_safe(oldtnode);
	return tn;
nomem:
	tnode_clean_free(tn);
	return ERR_PTR(-ENOMEM);
}

/* readside must use rcu_read_lock currently dump routines
 via get_fa_head and dump */

static struct leaf_info *find_leaf_info(struct leaf *l, int plen)
{
	struct hlist_head *head = &l->list;
	struct hlist_node *node;
	struct leaf_info *li;

	hlist_for_each_entry_rcu(li, node, head, hlist)
		if (li->plen == plen)
			return li;

	return NULL;
}

static inline struct list_head *get_fa_head(struct leaf *l, int plen)
{
	struct leaf_info *li = find_leaf_info(l, plen);

	if (!li)
		return NULL;

	return &li->falh;
}

static void insert_leaf_info(struct hlist_head *head, struct leaf_info *new)
{
	struct leaf_info *li = NULL, *last = NULL;
	struct hlist_node *node;

	if (hlist_empty(head)) {
		hlist_add_head_rcu(&new->hlist, head);
	} else {
		hlist_for_each_entry(li, node, head, hlist) {
			if (new->plen > li->plen)
				break;

			last = li;
		}
		if (last)
			hlist_add_after_rcu(&last->hlist, &new->hlist);
		else
			hlist_add_before_rcu(&new->hlist, &li->hlist);
	}
}

/* rcu_read_lock needs to be hold by caller from readside */

static struct leaf *
fib_find_node(struct trie *t, u32 key)
{
	int pos;
	struct tnode *tn;
	struct rt_trie_node *n;

	pos = 0;
	n = rcu_dereference_rtnl(t->trie);

	while (n != NULL &&  NODE_TYPE(n) == T_TNODE) {
		tn = (struct tnode *) n;

		check_tnode(tn);

		if (tkey_sub_equals(tn->key, pos, tn->pos-pos, key)) {
			pos = tn->pos + tn->bits;
			n = tnode_get_child_rcu(tn,
						tkey_extract_bits(key,
								  tn->pos,
								  tn->bits));
		} else
			break;
	}
	/* Case we have found a leaf. Compare prefixes */

	if (n != NULL && IS_LEAF(n) && tkey_equals(key, n->key))
		return (struct leaf *)n;

	return NULL;
}

static void trie_rebalance(struct trie *t, struct tnode *tn)
{
	int wasfull;
	t_key cindex, key;
	struct tnode *tp;

	key = tn->key;

	while (tn != NULL && (tp = node_parent((struct rt_trie_node *)tn)) != NULL) {
		cindex = tkey_extract_bits(key, tp->pos, tp->bits);
		wasfull = tnode_full(tp, tnode_get_child(tp, cindex));
		tn = (struct tnode *) resize(t, (struct tnode *)tn);

		tnode_put_child_reorg((struct tnode *)tp, cindex,
				      (struct rt_trie_node *)tn, wasfull);

		tp = node_parent((struct rt_trie_node *) tn);
		if (!tp)
			rcu_assign_pointer(t->trie, (struct rt_trie_node *)tn);

		tnode_free_flush();
		if (!tp)
			break;
		tn = tp;
	}

	/* Handle last (top) tnode */
	if (IS_TNODE(tn))
		tn = (struct tnode *)resize(t, (struct tnode *)tn);

	rcu_assign_pointer(t->trie, (struct rt_trie_node *)tn);
	tnode_free_flush();
}

/* only used from updater-side */

static struct list_head *fib_insert_node(struct trie *t, u32 key, int plen)
{
	int pos, newpos;
	struct tnode *tp = NULL, *tn = NULL;
	struct rt_trie_node *n;
	struct leaf *l;
	int missbit;
	struct list_head *fa_head = NULL;
	struct leaf_info *li;
	t_key cindex;

	pos = 0;
	n = rtnl_dereference(t->trie);

	/* If we point to NULL, stop. Either the tree is empty and we should
	 * just put a new leaf in if, or we have reached an empty child slot,
	 * and we should just put our new leaf in that.
	 * If we point to a T_TNODE, check if it matches our key. Note that
	 * a T_TNODE might be skipping any number of bits - its 'pos' need
	 * not be the parent's 'pos'+'bits'!
	 *
	 * If it does match the current key, get pos/bits from it, extract
	 * the index from our key, push the T_TNODE and walk the tree.
	 *
	 * If it doesn't, we have to replace it with a new T_TNODE.
	 *
	 * If we point to a T_LEAF, it might or might not have the same key
	 * as we do. If it does, just change the value, update the T_LEAF's
	 * value, and return it.
	 * If it doesn't, we need to replace it with a T_TNODE.
	 */

	while (n != NULL &&  NODE_TYPE(n) == T_TNODE) {
		tn = (struct tnode *) n;

		check_tnode(tn);

		if (tkey_sub_equals(tn->key, pos, tn->pos-pos, key)) {
			tp = tn;
			pos = tn->pos + tn->bits;
			n = tnode_get_child(tn,
					    tkey_extract_bits(key,
							      tn->pos,
							      tn->bits));

			BUG_ON(n && node_parent(n) != tn);
		} else
			break;
	}

	/*
	 * n  ----> NULL, LEAF or TNODE
	 *
	 * tp is n's (parent) ----> NULL or TNODE
	 */

	BUG_ON(tp && IS_LEAF(tp));

	/* Case 1: n is a leaf. Compare prefixes */

	if (n != NULL && IS_LEAF(n) && tkey_equals(key, n->key)) {
		l = (struct leaf *) n;
		li = leaf_info_new(plen);

		if (!li)
			return NULL;

		fa_head = &li->falh;
		insert_leaf_info(&l->list, li);
		goto done;
	}
	l = leaf_new();

	if (!l)
		return NULL;

	l->key = key;
	li = leaf_info_new(plen);

	if (!li) {
		free_leaf(l);
		return NULL;
	}

	fa_head = &li->falh;
	insert_leaf_info(&l->list, li);

	if (t->trie && n == NULL) {
		/* Case 2: n is NULL, and will just insert a new leaf */

		node_set_parent((struct rt_trie_node *)l, tp);

		cindex = tkey_extract_bits(key, tp->pos, tp->bits);
		put_child(t, (struct tnode *)tp, cindex, (struct rt_trie_node *)l);
	} else {
		/* Case 3: n is a LEAF or a TNODE and the key doesn't match. */
		/*
		 *  Add a new tnode here
		 *  first tnode need some special handling
		 */

		if (tp)
			pos = tp->pos+tp->bits;
		else
			pos = 0;

		if (n) {
			newpos = tkey_mismatch(key, pos, n->key);
			tn = tnode_new(n->key, newpos, 1);
		} else {
			newpos = 0;
			tn = tnode_new(key, newpos, 1); /* First tnode */
		}

		if (!tn) {
			free_leaf_info(li);
			free_leaf(l);
			return NULL;
		}

		node_set_parent((struct rt_trie_node *)tn, tp);

		missbit = tkey_extract_bits(key, newpos, 1);
		put_child(t, tn, missbit, (struct rt_trie_node *)l);
		put_child(t, tn, 1-missbit, n);

		if (tp) {
			cindex = tkey_extract_bits(key, tp->pos, tp->bits);
			put_child(t, (struct tnode *)tp, cindex,
				  (struct rt_trie_node *)tn);
		} else {
			rcu_assign_pointer(t->trie, (struct rt_trie_node *)tn);
			tp = tn;
		}
	}

	if (tp && tp->pos + tp->bits > 32)
		pr_warning("fib_trie"
			   " tp=%p pos=%d, bits=%d, key=%0x plen=%d\n",
			   tp, tp->pos, tp->bits, key, plen);

	/* Rebalance the trie */

	trie_rebalance(t, tp);
done:
	return fa_head;
}

/*
 * Caller must hold RTNL.
 */
int fib_table_insert(struct fib_table *tb, struct fib_config *cfg)
{
	struct trie *t = (struct trie *) tb->tb_data;
	struct fib_alias *fa, *new_fa;
	struct list_head *fa_head = NULL;
	struct fib_info *fi;
	int plen = cfg->fc_dst_len;
	u8 tos = cfg->fc_tos;
	u32 key, mask;
	int err;
	struct leaf *l;

	if (plen > 32)
		return -EINVAL;

	key = ntohl(cfg->fc_dst);

	pr_debug("Insert table=%u %08x/%d\n", tb->tb_id, key, plen);

	mask = ntohl(inet_make_mask(plen));

	if (key & ~mask)
		return -EINVAL;

	key = key & mask;

	fi = fib_create_info(cfg);
	if (IS_ERR(fi)) {
		err = PTR_ERR(fi);
		goto err;
	}

	l = fib_find_node(t, key);
	fa = NULL;

	if (l) {
		fa_head = get_fa_head(l, plen);
		fa = fib_find_alias(fa_head, tos, fi->fib_priority);
	}

	/* Now fa, if non-NULL, points to the first fib alias
	 * with the same keys [prefix,tos,priority], if such key already
	 * exists or to the node before which we will insert new one.
	 *
	 * If fa is NULL, we will need to allocate a new one and
	 * insert to the head of f.
	 *
	 * If f is NULL, no fib node matched the destination key
	 * and we need to allocate a new one of those as well.
	 */

	if (fa && fa->fa_tos == tos &&
	    fa->fa_info->fib_priority == fi->fib_priority) {
		struct fib_alias *fa_first, *fa_match;

		err = -EEXIST;
		if (cfg->fc_nlflags & NLM_F_EXCL)
			goto out;

		/* We have 2 goals:
		 * 1. Find exact match for type, scope, fib_info to avoid
		 * duplicate routes
		 * 2. Find next 'fa' (or head), NLM_F_APPEND inserts before it
		 */
		fa_match = NULL;
		fa_first = fa;
		fa = list_entry(fa->fa_list.prev, struct fib_alias, fa_list);
		list_for_each_entry_continue(fa, fa_head, fa_list) {
			if (fa->fa_tos != tos)
				break;
			if (fa->fa_info->fib_priority != fi->fib_priority)
				break;
			if (fa->fa_type == cfg->fc_type &&
			    fa->fa_info == fi) {
				fa_match = fa;
				break;
			}
		}

		if (cfg->fc_nlflags & NLM_F_REPLACE) {
			struct fib_info *fi_drop;
			u8 state;

			fa = fa_first;
			if (fa_match) {
				if (fa == fa_match)
					err = 0;
				goto out;
			}
			err = -ENOBUFS;
			new_fa = kmem_cache_alloc(fn_alias_kmem, GFP_KERNEL);
			if (new_fa == NULL)
				goto out;

			fi_drop = fa->fa_info;
			new_fa->fa_tos = fa->fa_tos;
			new_fa->fa_info = fi;
			new_fa->fa_type = cfg->fc_type;
			state = fa->fa_state;
			new_fa->fa_state = state & ~FA_S_ACCESSED;

			list_replace_rcu(&fa->fa_list, &new_fa->fa_list);
			alias_free_mem_rcu(fa);

			fib_release_info(fi_drop);
			if (state & FA_S_ACCESSED)
				rt_cache_flush(cfg->fc_nlinfo.nl_net, -1);
			rtmsg_fib(RTM_NEWROUTE, htonl(key), new_fa, plen,
				tb->tb_id, &cfg->fc_nlinfo, NLM_F_REPLACE);

			goto succeeded;
		}
		/* Error if we find a perfect match which
		 * uses the same scope, type, and nexthop
		 * information.
		 */
		if (fa_match)
			goto out;

		if (!(cfg->fc_nlflags & NLM_F_APPEND))
			fa = fa_first;
	}
	err = -ENOENT;
	if (!(cfg->fc_nlflags & NLM_F_CREATE))
		goto out;

	err = -ENOBUFS;
	new_fa = kmem_cache_alloc(fn_alias_kmem, GFP_KERNEL);
	if (new_fa == NULL)
		goto out;

	new_fa->fa_info = fi;
	new_fa->fa_tos = tos;
	new_fa->fa_type = cfg->fc_type;
	new_fa->fa_state = 0;
	/*
	 * Insert new entry to the list.
	 */

	if (!fa_head) {
		fa_head = fib_insert_node(t, key, plen);
		if (unlikely(!fa_head)) {
			err = -ENOMEM;
			goto out_free_new_fa;
		}
	}

	if (!plen)
		tb->tb_num_default++;

	list_add_tail_rcu(&new_fa->fa_list,
			  (fa ? &fa->fa_list : fa_head));

	rt_cache_flush(cfg->fc_nlinfo.nl_net, -1);
	rtmsg_fib(RTM_NEWROUTE, htonl(key), new_fa, plen, tb->tb_id,
		  &cfg->fc_nlinfo, 0);
succeeded:
	return 0;

out_free_new_fa:
	kmem_cache_free(fn_alias_kmem, new_fa);
out:
	fib_release_info(fi);
err:
	return err;
}

/* should be called with rcu_read_lock */
static int check_leaf(struct fib_table *tb, struct trie *t, struct leaf *l,
		      t_key key,  const struct flowi4 *flp,
		      struct fib_result *res, int fib_flags)
{
	struct leaf_info *li;
	struct hlist_head *hhead = &l->list;
	struct hlist_node *node;

	hlist_for_each_entry_rcu(li, node, hhead, hlist) {
		struct fib_alias *fa;
		int plen = li->plen;
		__be32 mask = inet_make_mask(plen);

		if (l->key != (key & ntohl(mask)))
			continue;

		list_for_each_entry_rcu(fa, &li->falh, fa_list) {
			struct fib_info *fi = fa->fa_info;
			int nhsel, err;

			if (fa->fa_tos && fa->fa_tos != flp->flowi4_tos)
				continue;
			if (fa->fa_info->fib_scope < flp->flowi4_scope)
				continue;
			fib_alias_accessed(fa);
			err = fib_props[fa->fa_type].error;
			if (err) {
#ifdef CONFIG_IP_FIB_TRIE_STATS
				t->stats.semantic_match_passed++;
#endif
				return err;
			}
			if (fi->fib_flags & RTNH_F_DEAD)
				continue;
			for (nhsel = 0; nhsel < fi->fib_nhs; nhsel++) {
				const struct fib_nh *nh = &fi->fib_nh[nhsel];

				if (nh->nh_flags & RTNH_F_DEAD)
					continue;
				if (flp->flowi4_oif && flp->flowi4_oif != nh->nh_oif)
					continue;

#ifdef CONFIG_IP_FIB_TRIE_STATS
				t->stats.semantic_match_passed++;
#endif
				res->prefixlen = plen;
				res->nh_sel = nhsel;
				res->type = fa->fa_type;
				res->scope = fa->fa_info->fib_scope;
				res->fi = fi;
				res->table = tb;
				res->fa_head = &li->falh;
				if (!(fib_flags & FIB_LOOKUP_NOREF))
					atomic_inc(&res->fi->fib_clntref);
				return 0;
			}
		}

#ifdef CONFIG_IP_FIB_TRIE_STATS
		t->stats.semantic_match_miss++;
#endif
	}

	return 1;
}

int fib_table_lookup(struct fib_table *tb, const struct flowi4 *flp,
		     struct fib_result *res, int fib_flags)
{
	struct trie *t = (struct trie *) tb->tb_data;
	int ret;
	struct rt_trie_node *n;
	struct tnode *pn;
	unsigned int pos, bits;
	t_key key = ntohl(flp->daddr);
	unsigned int chopped_off;
	t_key cindex = 0;
	unsigned int current_prefix_length = KEYLENGTH;
	struct tnode *cn;
	t_key pref_mismatch;

	rcu_read_lock();

	n = rcu_dereference(t->trie);
	if (!n)
		goto failed;

#ifdef CONFIG_IP_FIB_TRIE_STATS
	t->stats.gets++;
#endif

	/* Just a leaf? */
	if (IS_LEAF(n)) {
		ret = check_leaf(tb, t, (struct leaf *)n, key, flp, res, fib_flags);
		goto found;
	}

	pn = (struct tnode *) n;
	chopped_off = 0;

	while (pn) {
		pos = pn->pos;
		bits = pn->bits;

		if (!chopped_off)
			cindex = tkey_extract_bits(mask_pfx(key, current_prefix_length),
						   pos, bits);

		n = tnode_get_child_rcu(pn, cindex);

		if (n == NULL) {
#ifdef CONFIG_IP_FIB_TRIE_STATS
			t->stats.null_node_hit++;
#endif
			goto backtrace;
		}

		if (IS_LEAF(n)) {
			ret = check_leaf(tb, t, (struct leaf *)n, key, flp, res, fib_flags);
			if (ret > 0)
				goto backtrace;
			goto found;
		}

		cn = (struct tnode *)n;

		/*
		 * It's a tnode, and we can do some extra checks here if we
		 * like, to avoid descending into a dead-end branch.
		 * This tnode is in the parent's child array at index
		 * key[p_pos..p_pos+p_bits] but potentially with some bits
		 * chopped off, so in reality the index may be just a
		 * subprefix, padded with zero at the end.
		 * We can also take a look at any skipped bits in this
		 * tnode - everything up to p_pos is supposed to be ok,
		 * and the non-chopped bits of the index (se previous
		 * paragraph) are also guaranteed ok, but the rest is
		 * considered unknown.
		 *
		 * The skipped bits are key[pos+bits..cn->pos].
		 */

		/* If current_prefix_length < pos+bits, we are already doing
		 * actual prefix  matching, which means everything from
		 * pos+(bits-chopped_off) onward must be zero along some
		 * branch of this subtree - otherwise there is *no* valid
		 * prefix present. Here we can only check the skipped
		 * bits. Remember, since we have already indexed into the
		 * parent's child array, we know that the bits we chopped of
		 * *are* zero.
		 */

		/* NOTA BENE: Checking only skipped bits
		   for the new node here */

		if (current_prefix_length < pos+bits) {
			if (tkey_extract_bits(cn->key, current_prefix_length,
						cn->pos - current_prefix_length)
			    || !(cn->child[0]))
				goto backtrace;
		}

		/*
		 * If chopped_off=0, the index is fully validated and we
		 * only need to look at the skipped bits for this, the new,
		 * tnode. What we actually want to do is to find out if
		 * these skipped bits match our key perfectly, or if we will
		 * have to count on finding a matching prefix further down,
		 * because if we do, we would like to have some way of
		 * verifying the existence of such a prefix at this point.
		 */

		/* The only thing we can do at this point is to verify that
		 * any such matching prefix can indeed be a prefix to our
		 * key, and if the bits in the node we are inspecting that
		 * do not match our key are not ZERO, this cannot be true.
		 * Thus, find out where there is a mismatch (before cn->pos)
		 * and verify that all the mismatching bits are zero in the
		 * new tnode's key.
		 */

		/*
		 * Note: We aren't very concerned about the piece of
		 * the key that precede pn->pos+pn->bits, since these
		 * have already been checked. The bits after cn->pos
		 * aren't checked since these are by definition
		 * "unknown" at this point. Thus, what we want to see
		 * is if we are about to enter the "prefix matching"
		 * state, and in that case verify that the skipped
		 * bits that will prevail throughout this subtree are
		 * zero, as they have to be if we are to find a
		 * matching prefix.
		 */

		pref_mismatch = mask_pfx(cn->key ^ key, cn->pos);

		/*
		 * In short: If skipped bits in this node do not match
		 * the search key, enter the "prefix matching"
		 * state.directly.
		 */
		if (pref_mismatch) {
			int mp = KEYLENGTH - fls(pref_mismatch);

			if (tkey_extract_bits(cn->key, mp, cn->pos - mp) != 0)
				goto backtrace;

			if (current_prefix_length >= cn->pos)
				current_prefix_length = mp;
		}

		pn = (struct tnode *)n; /* Descend */
		chopped_off = 0;
		continue;

backtrace:
		chopped_off++;

		/* As zero don't change the child key (cindex) */
		while ((chopped_off <= pn->bits)
		       && !(cindex & (1<<(chopped_off-1))))
			chopped_off++;

		/* Decrease current_... with bits chopped off */
		if (current_prefix_length > pn->pos + pn->bits - chopped_off)
			current_prefix_length = pn->pos + pn->bits
				- chopped_off;

		/*
		 * Either we do the actual chop off according or if we have
		 * chopped off all bits in this tnode walk up to our parent.
		 */

		if (chopped_off <= pn->bits) {
			cindex &= ~(1 << (chopped_off-1));
		} else {
			struct tnode *parent = node_parent_rcu((struct rt_trie_node *) pn);
			if (!parent)
				goto failed;

			/* Get Child's index */
			cindex = tkey_extract_bits(pn->key, parent->pos, parent->bits);
			pn = parent;
			chopped_off = 0;

#ifdef CONFIG_IP_FIB_TRIE_STATS
			t->stats.backtrack++;
#endif
			goto backtrace;
		}
	}
failed:
	ret = 1;
found:
	rcu_read_unlock();
	return ret;
}

/*
 * Remove the leaf and return parent.
 */
static void trie_leaf_remove(struct trie *t, struct leaf *l)
{
	struct tnode *tp = node_parent((struct rt_trie_node *) l);

	pr_debug("entering trie_leaf_remove(%p)\n", l);

	if (tp) {
		t_key cindex = tkey_extract_bits(l->key, tp->pos, tp->bits);
		put_child(t, (struct tnode *)tp, cindex, NULL);
		trie_rebalance(t, tp);
	} else
		rcu_assign_pointer(t->trie, NULL);

	free_leaf(l);
}

/*
 * Caller must hold RTNL.
 */
int fib_table_delete(struct fib_table *tb, struct fib_config *cfg)
{
	struct trie *t = (struct trie *) tb->tb_data;
	u32 key, mask;
	int plen = cfg->fc_dst_len;
	u8 tos = cfg->fc_tos;
	struct fib_alias *fa, *fa_to_delete;
	struct list_head *fa_head;
	struct leaf *l;
	struct leaf_info *li;

	if (plen > 32)
		return -EINVAL;

	key = ntohl(cfg->fc_dst);
	mask = ntohl(inet_make_mask(plen));

	if (key & ~mask)
		return -EINVAL;

	key = key & mask;
	l = fib_find_node(t, key);

	if (!l)
		return -ESRCH;

	fa_head = get_fa_head(l, plen);
	fa = fib_find_alias(fa_head, tos, 0);

	if (!fa)
		return -ESRCH;

	pr_debug("Deleting %08x/%d tos=%d t=%p\n", key, plen, tos, t);

	fa_to_delete = NULL;
	fa = list_entry(fa->fa_list.prev, struct fib_alias, fa_list);
	list_for_each_entry_continue(fa, fa_head, fa_list) {
		struct fib_info *fi = fa->fa_info;

		if (fa->fa_tos != tos)
			break;

		if ((!cfg->fc_type || fa->fa_type == cfg->fc_type) &&
		    (cfg->fc_scope == RT_SCOPE_NOWHERE ||
<<<<<<< HEAD
		     fa->fa_scope == cfg->fc_scope) &&
=======
		     fa->fa_info->fib_scope == cfg->fc_scope) &&
>>>>>>> 02f8c6ae
		    (!cfg->fc_prefsrc ||
		     fi->fib_prefsrc == cfg->fc_prefsrc) &&
		    (!cfg->fc_protocol ||
		     fi->fib_protocol == cfg->fc_protocol) &&
		    fib_nh_match(cfg, fi) == 0) {
			fa_to_delete = fa;
			break;
		}
	}

	if (!fa_to_delete)
		return -ESRCH;

	fa = fa_to_delete;
	rtmsg_fib(RTM_DELROUTE, htonl(key), fa, plen, tb->tb_id,
		  &cfg->fc_nlinfo, 0);

	l = fib_find_node(t, key);
	li = find_leaf_info(l, plen);

	list_del_rcu(&fa->fa_list);

	if (!plen)
		tb->tb_num_default--;

	if (list_empty(fa_head)) {
		hlist_del_rcu(&li->hlist);
		free_leaf_info(li);
	}

	if (hlist_empty(&l->list))
		trie_leaf_remove(t, l);

	if (fa->fa_state & FA_S_ACCESSED)
		rt_cache_flush(cfg->fc_nlinfo.nl_net, -1);

	fib_release_info(fa->fa_info);
	alias_free_mem_rcu(fa);
	return 0;
}

static int trie_flush_list(struct list_head *head)
{
	struct fib_alias *fa, *fa_node;
	int found = 0;

	list_for_each_entry_safe(fa, fa_node, head, fa_list) {
		struct fib_info *fi = fa->fa_info;

		if (fi && (fi->fib_flags & RTNH_F_DEAD)) {
			list_del_rcu(&fa->fa_list);
			fib_release_info(fa->fa_info);
			alias_free_mem_rcu(fa);
			found++;
		}
	}
	return found;
}

static int trie_flush_leaf(struct leaf *l)
{
	int found = 0;
	struct hlist_head *lih = &l->list;
	struct hlist_node *node, *tmp;
	struct leaf_info *li = NULL;

	hlist_for_each_entry_safe(li, node, tmp, lih, hlist) {
		found += trie_flush_list(&li->falh);

		if (list_empty(&li->falh)) {
			hlist_del_rcu(&li->hlist);
			free_leaf_info(li);
		}
	}
	return found;
}

/*
 * Scan for the next right leaf starting at node p->child[idx]
 * Since we have back pointer, no recursion necessary.
 */
static struct leaf *leaf_walk_rcu(struct tnode *p, struct rt_trie_node *c)
{
	do {
		t_key idx;

		if (c)
			idx = tkey_extract_bits(c->key, p->pos, p->bits) + 1;
		else
			idx = 0;

		while (idx < 1u << p->bits) {
			c = tnode_get_child_rcu(p, idx++);
			if (!c)
				continue;

			if (IS_LEAF(c)) {
				prefetch(rcu_dereference_rtnl(p->child[idx]));
				return (struct leaf *) c;
			}

			/* Rescan start scanning in new node */
			p = (struct tnode *) c;
			idx = 0;
		}

		/* Node empty, walk back up to parent */
		c = (struct rt_trie_node *) p;
	} while ((p = node_parent_rcu(c)) != NULL);

	return NULL; /* Root of trie */
}

static struct leaf *trie_firstleaf(struct trie *t)
{
	struct tnode *n = (struct tnode *)rcu_dereference_rtnl(t->trie);

	if (!n)
		return NULL;

	if (IS_LEAF(n))          /* trie is just a leaf */
		return (struct leaf *) n;

	return leaf_walk_rcu(n, NULL);
}

static struct leaf *trie_nextleaf(struct leaf *l)
{
	struct rt_trie_node *c = (struct rt_trie_node *) l;
	struct tnode *p = node_parent_rcu(c);

	if (!p)
		return NULL;	/* trie with just one leaf */

	return leaf_walk_rcu(p, c);
}

static struct leaf *trie_leafindex(struct trie *t, int index)
{
	struct leaf *l = trie_firstleaf(t);

	while (l && index-- > 0)
		l = trie_nextleaf(l);

	return l;
}


/*
 * Caller must hold RTNL.
 */
int fib_table_flush(struct fib_table *tb)
{
	struct trie *t = (struct trie *) tb->tb_data;
	struct leaf *l, *ll = NULL;
	int found = 0;

	for (l = trie_firstleaf(t); l; l = trie_nextleaf(l)) {
		found += trie_flush_leaf(l);

		if (ll && hlist_empty(&ll->list))
			trie_leaf_remove(t, ll);
		ll = l;
	}

	if (ll && hlist_empty(&ll->list))
		trie_leaf_remove(t, ll);

	pr_debug("trie_flush found=%d\n", found);
	return found;
}

void fib_free_table(struct fib_table *tb)
{
	kfree(tb);
}

static int fn_trie_dump_fa(t_key key, int plen, struct list_head *fah,
			   struct fib_table *tb,
			   struct sk_buff *skb, struct netlink_callback *cb)
{
	int i, s_i;
	struct fib_alias *fa;
	__be32 xkey = htonl(key);

	s_i = cb->args[5];
	i = 0;

	/* rcu_read_lock is hold by caller */

	list_for_each_entry_rcu(fa, fah, fa_list) {
		if (i < s_i) {
			i++;
			continue;
		}

		if (fib_dump_info(skb, NETLINK_CB(cb->skb).pid,
				  cb->nlh->nlmsg_seq,
				  RTM_NEWROUTE,
				  tb->tb_id,
				  fa->fa_type,
				  xkey,
				  plen,
				  fa->fa_tos,
				  fa->fa_info, NLM_F_MULTI) < 0) {
			cb->args[5] = i;
			return -1;
		}
		i++;
	}
	cb->args[5] = i;
	return skb->len;
}

static int fn_trie_dump_leaf(struct leaf *l, struct fib_table *tb,
			struct sk_buff *skb, struct netlink_callback *cb)
{
	struct leaf_info *li;
	struct hlist_node *node;
	int i, s_i;

	s_i = cb->args[4];
	i = 0;

	/* rcu_read_lock is hold by caller */
	hlist_for_each_entry_rcu(li, node, &l->list, hlist) {
		if (i < s_i) {
			i++;
			continue;
		}

		if (i > s_i)
			cb->args[5] = 0;

		if (list_empty(&li->falh))
			continue;

		if (fn_trie_dump_fa(l->key, li->plen, &li->falh, tb, skb, cb) < 0) {
			cb->args[4] = i;
			return -1;
		}
		i++;
	}

	cb->args[4] = i;
	return skb->len;
}

int fib_table_dump(struct fib_table *tb, struct sk_buff *skb,
		   struct netlink_callback *cb)
{
	struct leaf *l;
	struct trie *t = (struct trie *) tb->tb_data;
	t_key key = cb->args[2];
	int count = cb->args[3];

	rcu_read_lock();
	/* Dump starting at last key.
	 * Note: 0.0.0.0/0 (ie default) is first key.
	 */
	if (count == 0)
		l = trie_firstleaf(t);
	else {
		/* Normally, continue from last key, but if that is missing
		 * fallback to using slow rescan
		 */
		l = fib_find_node(t, key);
		if (!l)
			l = trie_leafindex(t, count);
	}

	while (l) {
		cb->args[2] = l->key;
		if (fn_trie_dump_leaf(l, tb, skb, cb) < 0) {
			cb->args[3] = count;
			rcu_read_unlock();
			return -1;
		}

		++count;
		l = trie_nextleaf(l);
		memset(&cb->args[4], 0,
		       sizeof(cb->args) - 4*sizeof(cb->args[0]));
	}
	cb->args[3] = count;
	rcu_read_unlock();

	return skb->len;
}

void __init fib_trie_init(void)
{
	fn_alias_kmem = kmem_cache_create("ip_fib_alias",
					  sizeof(struct fib_alias),
					  0, SLAB_PANIC, NULL);

	trie_leaf_kmem = kmem_cache_create("ip_fib_trie",
					   max(sizeof(struct leaf),
					       sizeof(struct leaf_info)),
					   0, SLAB_PANIC, NULL);
}


struct fib_table *fib_trie_table(u32 id)
{
	struct fib_table *tb;
	struct trie *t;

	tb = kmalloc(sizeof(struct fib_table) + sizeof(struct trie),
		     GFP_KERNEL);
	if (tb == NULL)
		return NULL;

	tb->tb_id = id;
	tb->tb_default = -1;
	tb->tb_num_default = 0;

	t = (struct trie *) tb->tb_data;
	memset(t, 0, sizeof(*t));

	return tb;
}

#ifdef CONFIG_PROC_FS
/* Depth first Trie walk iterator */
struct fib_trie_iter {
	struct seq_net_private p;
	struct fib_table *tb;
	struct tnode *tnode;
	unsigned int index;
	unsigned int depth;
};

static struct rt_trie_node *fib_trie_get_next(struct fib_trie_iter *iter)
{
	struct tnode *tn = iter->tnode;
	unsigned int cindex = iter->index;
	struct tnode *p;

	/* A single entry routing table */
	if (!tn)
		return NULL;

	pr_debug("get_next iter={node=%p index=%d depth=%d}\n",
		 iter->tnode, iter->index, iter->depth);
rescan:
	while (cindex < (1<<tn->bits)) {
		struct rt_trie_node *n = tnode_get_child_rcu(tn, cindex);

		if (n) {
			if (IS_LEAF(n)) {
				iter->tnode = tn;
				iter->index = cindex + 1;
			} else {
				/* push down one level */
				iter->tnode = (struct tnode *) n;
				iter->index = 0;
				++iter->depth;
			}
			return n;
		}

		++cindex;
	}

	/* Current node exhausted, pop back up */
	p = node_parent_rcu((struct rt_trie_node *)tn);
	if (p) {
		cindex = tkey_extract_bits(tn->key, p->pos, p->bits)+1;
		tn = p;
		--iter->depth;
		goto rescan;
	}

	/* got root? */
	return NULL;
}

static struct rt_trie_node *fib_trie_get_first(struct fib_trie_iter *iter,
				       struct trie *t)
{
	struct rt_trie_node *n;

	if (!t)
		return NULL;

	n = rcu_dereference(t->trie);
	if (!n)
		return NULL;

	if (IS_TNODE(n)) {
		iter->tnode = (struct tnode *) n;
		iter->index = 0;
		iter->depth = 1;
	} else {
		iter->tnode = NULL;
		iter->index = 0;
		iter->depth = 0;
	}

	return n;
}

static void trie_collect_stats(struct trie *t, struct trie_stat *s)
{
	struct rt_trie_node *n;
	struct fib_trie_iter iter;

	memset(s, 0, sizeof(*s));

	rcu_read_lock();
	for (n = fib_trie_get_first(&iter, t); n; n = fib_trie_get_next(&iter)) {
		if (IS_LEAF(n)) {
			struct leaf *l = (struct leaf *)n;
			struct leaf_info *li;
			struct hlist_node *tmp;

			s->leaves++;
			s->totdepth += iter.depth;
			if (iter.depth > s->maxdepth)
				s->maxdepth = iter.depth;

			hlist_for_each_entry_rcu(li, tmp, &l->list, hlist)
				++s->prefixes;
		} else {
			const struct tnode *tn = (const struct tnode *) n;
			int i;

			s->tnodes++;
			if (tn->bits < MAX_STAT_DEPTH)
				s->nodesizes[tn->bits]++;

			for (i = 0; i < (1<<tn->bits); i++)
				if (!tn->child[i])
					s->nullpointers++;
		}
	}
	rcu_read_unlock();
}

/*
 *	This outputs /proc/net/fib_triestats
 */
static void trie_show_stats(struct seq_file *seq, struct trie_stat *stat)
{
	unsigned int i, max, pointers, bytes, avdepth;

	if (stat->leaves)
		avdepth = stat->totdepth*100 / stat->leaves;
	else
		avdepth = 0;

	seq_printf(seq, "\tAver depth:     %u.%02d\n",
		   avdepth / 100, avdepth % 100);
	seq_printf(seq, "\tMax depth:      %u\n", stat->maxdepth);

	seq_printf(seq, "\tLeaves:         %u\n", stat->leaves);
	bytes = sizeof(struct leaf) * stat->leaves;

	seq_printf(seq, "\tPrefixes:       %u\n", stat->prefixes);
	bytes += sizeof(struct leaf_info) * stat->prefixes;

	seq_printf(seq, "\tInternal nodes: %u\n\t", stat->tnodes);
	bytes += sizeof(struct tnode) * stat->tnodes;

	max = MAX_STAT_DEPTH;
	while (max > 0 && stat->nodesizes[max-1] == 0)
		max--;

	pointers = 0;
	for (i = 1; i <= max; i++)
		if (stat->nodesizes[i] != 0) {
			seq_printf(seq, "  %u: %u",  i, stat->nodesizes[i]);
			pointers += (1<<i) * stat->nodesizes[i];
		}
	seq_putc(seq, '\n');
	seq_printf(seq, "\tPointers: %u\n", pointers);

	bytes += sizeof(struct rt_trie_node *) * pointers;
	seq_printf(seq, "Null ptrs: %u\n", stat->nullpointers);
	seq_printf(seq, "Total size: %u  kB\n", (bytes + 1023) / 1024);
}

#ifdef CONFIG_IP_FIB_TRIE_STATS
static void trie_show_usage(struct seq_file *seq,
			    const struct trie_use_stats *stats)
{
	seq_printf(seq, "\nCounters:\n---------\n");
	seq_printf(seq, "gets = %u\n", stats->gets);
	seq_printf(seq, "backtracks = %u\n", stats->backtrack);
	seq_printf(seq, "semantic match passed = %u\n",
		   stats->semantic_match_passed);
	seq_printf(seq, "semantic match miss = %u\n",
		   stats->semantic_match_miss);
	seq_printf(seq, "null node hit= %u\n", stats->null_node_hit);
	seq_printf(seq, "skipped node resize = %u\n\n",
		   stats->resize_node_skipped);
}
#endif /*  CONFIG_IP_FIB_TRIE_STATS */

static void fib_table_print(struct seq_file *seq, struct fib_table *tb)
{
	if (tb->tb_id == RT_TABLE_LOCAL)
		seq_puts(seq, "Local:\n");
	else if (tb->tb_id == RT_TABLE_MAIN)
		seq_puts(seq, "Main:\n");
	else
		seq_printf(seq, "Id %d:\n", tb->tb_id);
}


static int fib_triestat_seq_show(struct seq_file *seq, void *v)
{
	struct net *net = (struct net *)seq->private;
	unsigned int h;

	seq_printf(seq,
		   "Basic info: size of leaf:"
		   " %Zd bytes, size of tnode: %Zd bytes.\n",
		   sizeof(struct leaf), sizeof(struct tnode));

	for (h = 0; h < FIB_TABLE_HASHSZ; h++) {
		struct hlist_head *head = &net->ipv4.fib_table_hash[h];
		struct hlist_node *node;
		struct fib_table *tb;

		hlist_for_each_entry_rcu(tb, node, head, tb_hlist) {
			struct trie *t = (struct trie *) tb->tb_data;
			struct trie_stat stat;

			if (!t)
				continue;

			fib_table_print(seq, tb);

			trie_collect_stats(t, &stat);
			trie_show_stats(seq, &stat);
#ifdef CONFIG_IP_FIB_TRIE_STATS
			trie_show_usage(seq, &t->stats);
#endif
		}
	}

	return 0;
}

static int fib_triestat_seq_open(struct inode *inode, struct file *file)
{
	return single_open_net(inode, file, fib_triestat_seq_show);
}

static const struct file_operations fib_triestat_fops = {
	.owner	= THIS_MODULE,
	.open	= fib_triestat_seq_open,
	.read	= seq_read,
	.llseek	= seq_lseek,
	.release = single_release_net,
};

static struct rt_trie_node *fib_trie_get_idx(struct seq_file *seq, loff_t pos)
{
	struct fib_trie_iter *iter = seq->private;
	struct net *net = seq_file_net(seq);
	loff_t idx = 0;
	unsigned int h;

	for (h = 0; h < FIB_TABLE_HASHSZ; h++) {
		struct hlist_head *head = &net->ipv4.fib_table_hash[h];
		struct hlist_node *node;
		struct fib_table *tb;

		hlist_for_each_entry_rcu(tb, node, head, tb_hlist) {
			struct rt_trie_node *n;

			for (n = fib_trie_get_first(iter,
						    (struct trie *) tb->tb_data);
			     n; n = fib_trie_get_next(iter))
				if (pos == idx++) {
					iter->tb = tb;
					return n;
				}
		}
	}

	return NULL;
}

static void *fib_trie_seq_start(struct seq_file *seq, loff_t *pos)
	__acquires(RCU)
{
	rcu_read_lock();
	return fib_trie_get_idx(seq, *pos);
}

static void *fib_trie_seq_next(struct seq_file *seq, void *v, loff_t *pos)
{
	struct fib_trie_iter *iter = seq->private;
	struct net *net = seq_file_net(seq);
	struct fib_table *tb = iter->tb;
	struct hlist_node *tb_node;
	unsigned int h;
	struct rt_trie_node *n;

	++*pos;
	/* next node in same table */
	n = fib_trie_get_next(iter);
	if (n)
		return n;

	/* walk rest of this hash chain */
	h = tb->tb_id & (FIB_TABLE_HASHSZ - 1);
	while ((tb_node = rcu_dereference(hlist_next_rcu(&tb->tb_hlist)))) {
		tb = hlist_entry(tb_node, struct fib_table, tb_hlist);
		n = fib_trie_get_first(iter, (struct trie *) tb->tb_data);
		if (n)
			goto found;
	}

	/* new hash chain */
	while (++h < FIB_TABLE_HASHSZ) {
		struct hlist_head *head = &net->ipv4.fib_table_hash[h];
		hlist_for_each_entry_rcu(tb, tb_node, head, tb_hlist) {
			n = fib_trie_get_first(iter, (struct trie *) tb->tb_data);
			if (n)
				goto found;
		}
	}
	return NULL;

found:
	iter->tb = tb;
	return n;
}

static void fib_trie_seq_stop(struct seq_file *seq, void *v)
	__releases(RCU)
{
	rcu_read_unlock();
}

static void seq_indent(struct seq_file *seq, int n)
{
	while (n-- > 0)
		seq_puts(seq, "   ");
}

static inline const char *rtn_scope(char *buf, size_t len, enum rt_scope_t s)
{
	switch (s) {
	case RT_SCOPE_UNIVERSE: return "universe";
	case RT_SCOPE_SITE:	return "site";
	case RT_SCOPE_LINK:	return "link";
	case RT_SCOPE_HOST:	return "host";
	case RT_SCOPE_NOWHERE:	return "nowhere";
	default:
		snprintf(buf, len, "scope=%d", s);
		return buf;
	}
}

static const char *const rtn_type_names[__RTN_MAX] = {
	[RTN_UNSPEC] = "UNSPEC",
	[RTN_UNICAST] = "UNICAST",
	[RTN_LOCAL] = "LOCAL",
	[RTN_BROADCAST] = "BROADCAST",
	[RTN_ANYCAST] = "ANYCAST",
	[RTN_MULTICAST] = "MULTICAST",
	[RTN_BLACKHOLE] = "BLACKHOLE",
	[RTN_UNREACHABLE] = "UNREACHABLE",
	[RTN_PROHIBIT] = "PROHIBIT",
	[RTN_THROW] = "THROW",
	[RTN_NAT] = "NAT",
	[RTN_XRESOLVE] = "XRESOLVE",
};

static inline const char *rtn_type(char *buf, size_t len, unsigned int t)
{
	if (t < __RTN_MAX && rtn_type_names[t])
		return rtn_type_names[t];
	snprintf(buf, len, "type %u", t);
	return buf;
}

/* Pretty print the trie */
static int fib_trie_seq_show(struct seq_file *seq, void *v)
{
	const struct fib_trie_iter *iter = seq->private;
	struct rt_trie_node *n = v;

	if (!node_parent_rcu(n))
		fib_table_print(seq, iter->tb);

	if (IS_TNODE(n)) {
		struct tnode *tn = (struct tnode *) n;
		__be32 prf = htonl(mask_pfx(tn->key, tn->pos));

		seq_indent(seq, iter->depth-1);
		seq_printf(seq, "  +-- %pI4/%d %d %d %d\n",
			   &prf, tn->pos, tn->bits, tn->full_children,
			   tn->empty_children);

	} else {
		struct leaf *l = (struct leaf *) n;
		struct leaf_info *li;
		struct hlist_node *node;
		__be32 val = htonl(l->key);

		seq_indent(seq, iter->depth);
		seq_printf(seq, "  |-- %pI4\n", &val);

		hlist_for_each_entry_rcu(li, node, &l->list, hlist) {
			struct fib_alias *fa;

			list_for_each_entry_rcu(fa, &li->falh, fa_list) {
				char buf1[32], buf2[32];

				seq_indent(seq, iter->depth+1);
				seq_printf(seq, "  /%d %s %s", li->plen,
					   rtn_scope(buf1, sizeof(buf1),
						     fa->fa_info->fib_scope),
					   rtn_type(buf2, sizeof(buf2),
						    fa->fa_type));
				if (fa->fa_tos)
					seq_printf(seq, " tos=%d", fa->fa_tos);
				seq_putc(seq, '\n');
			}
		}
	}

	return 0;
}

static const struct seq_operations fib_trie_seq_ops = {
	.start  = fib_trie_seq_start,
	.next   = fib_trie_seq_next,
	.stop   = fib_trie_seq_stop,
	.show   = fib_trie_seq_show,
};

static int fib_trie_seq_open(struct inode *inode, struct file *file)
{
	return seq_open_net(inode, file, &fib_trie_seq_ops,
			    sizeof(struct fib_trie_iter));
}

static const struct file_operations fib_trie_fops = {
	.owner  = THIS_MODULE,
	.open   = fib_trie_seq_open,
	.read   = seq_read,
	.llseek = seq_lseek,
	.release = seq_release_net,
};

struct fib_route_iter {
	struct seq_net_private p;
	struct trie *main_trie;
	loff_t	pos;
	t_key	key;
};

static struct leaf *fib_route_get_idx(struct fib_route_iter *iter, loff_t pos)
{
	struct leaf *l = NULL;
	struct trie *t = iter->main_trie;

	/* use cache location of last found key */
	if (iter->pos > 0 && pos >= iter->pos && (l = fib_find_node(t, iter->key)))
		pos -= iter->pos;
	else {
		iter->pos = 0;
		l = trie_firstleaf(t);
	}

	while (l && pos-- > 0) {
		iter->pos++;
		l = trie_nextleaf(l);
	}

	if (l)
		iter->key = pos;	/* remember it */
	else
		iter->pos = 0;		/* forget it */

	return l;
}

static void *fib_route_seq_start(struct seq_file *seq, loff_t *pos)
	__acquires(RCU)
{
	struct fib_route_iter *iter = seq->private;
	struct fib_table *tb;

	rcu_read_lock();
	tb = fib_get_table(seq_file_net(seq), RT_TABLE_MAIN);
	if (!tb)
		return NULL;

	iter->main_trie = (struct trie *) tb->tb_data;
	if (*pos == 0)
		return SEQ_START_TOKEN;
	else
		return fib_route_get_idx(iter, *pos - 1);
}

static void *fib_route_seq_next(struct seq_file *seq, void *v, loff_t *pos)
{
	struct fib_route_iter *iter = seq->private;
	struct leaf *l = v;

	++*pos;
	if (v == SEQ_START_TOKEN) {
		iter->pos = 0;
		l = trie_firstleaf(iter->main_trie);
	} else {
		iter->pos++;
		l = trie_nextleaf(l);
	}

	if (l)
		iter->key = l->key;
	else
		iter->pos = 0;
	return l;
}

static void fib_route_seq_stop(struct seq_file *seq, void *v)
	__releases(RCU)
{
	rcu_read_unlock();
}

static unsigned int fib_flag_trans(int type, __be32 mask, const struct fib_info *fi)
{
	unsigned int flags = 0;

	if (type == RTN_UNREACHABLE || type == RTN_PROHIBIT)
		flags = RTF_REJECT;
	if (fi && fi->fib_nh->nh_gw)
		flags |= RTF_GATEWAY;
	if (mask == htonl(0xFFFFFFFF))
		flags |= RTF_HOST;
	flags |= RTF_UP;
	return flags;
}

/*
 *	This outputs /proc/net/route.
 *	The format of the file is not supposed to be changed
 *	and needs to be same as fib_hash output to avoid breaking
 *	legacy utilities
 */
static int fib_route_seq_show(struct seq_file *seq, void *v)
{
	struct leaf *l = v;
	struct leaf_info *li;
	struct hlist_node *node;

	if (v == SEQ_START_TOKEN) {
		seq_printf(seq, "%-127s\n", "Iface\tDestination\tGateway "
			   "\tFlags\tRefCnt\tUse\tMetric\tMask\t\tMTU"
			   "\tWindow\tIRTT");
		return 0;
	}

	hlist_for_each_entry_rcu(li, node, &l->list, hlist) {
		struct fib_alias *fa;
		__be32 mask, prefix;

		mask = inet_make_mask(li->plen);
		prefix = htonl(l->key);

		list_for_each_entry_rcu(fa, &li->falh, fa_list) {
			const struct fib_info *fi = fa->fa_info;
			unsigned int flags = fib_flag_trans(fa->fa_type, mask, fi);
			int len;

			if (fa->fa_type == RTN_BROADCAST
			    || fa->fa_type == RTN_MULTICAST)
				continue;

			if (fi)
				seq_printf(seq,
					 "%s\t%08X\t%08X\t%04X\t%d\t%u\t"
					 "%d\t%08X\t%d\t%u\t%u%n",
					 fi->fib_dev ? fi->fib_dev->name : "*",
					 prefix,
					 fi->fib_nh->nh_gw, flags, 0, 0,
					 fi->fib_priority,
					 mask,
					 (fi->fib_advmss ?
					  fi->fib_advmss + 40 : 0),
					 fi->fib_window,
					 fi->fib_rtt >> 3, &len);
			else
				seq_printf(seq,
					 "*\t%08X\t%08X\t%04X\t%d\t%u\t"
					 "%d\t%08X\t%d\t%u\t%u%n",
					 prefix, 0, flags, 0, 0, 0,
					 mask, 0, 0, 0, &len);

			seq_printf(seq, "%*s\n", 127 - len, "");
		}
	}

	return 0;
}

static const struct seq_operations fib_route_seq_ops = {
	.start  = fib_route_seq_start,
	.next   = fib_route_seq_next,
	.stop   = fib_route_seq_stop,
	.show   = fib_route_seq_show,
};

static int fib_route_seq_open(struct inode *inode, struct file *file)
{
	return seq_open_net(inode, file, &fib_route_seq_ops,
			    sizeof(struct fib_route_iter));
}

static const struct file_operations fib_route_fops = {
	.owner  = THIS_MODULE,
	.open   = fib_route_seq_open,
	.read   = seq_read,
	.llseek = seq_lseek,
	.release = seq_release_net,
};

int __net_init fib_proc_init(struct net *net)
{
	if (!proc_net_fops_create(net, "fib_trie", S_IRUGO, &fib_trie_fops))
		goto out1;

	if (!proc_net_fops_create(net, "fib_triestat", S_IRUGO,
				  &fib_triestat_fops))
		goto out2;

	if (!proc_net_fops_create(net, "route", S_IRUGO, &fib_route_fops))
		goto out3;

	return 0;

out3:
	proc_net_remove(net, "fib_triestat");
out2:
	proc_net_remove(net, "fib_trie");
out1:
	return -ENOMEM;
}

void __net_exit fib_proc_exit(struct net *net)
{
	proc_net_remove(net, "fib_trie");
	proc_net_remove(net, "fib_triestat");
	proc_net_remove(net, "route");
}

#endif /* CONFIG_PROC_FS */<|MERGE_RESOLUTION|>--- conflicted
+++ resolved
@@ -1673,11 +1673,7 @@
 
 		if ((!cfg->fc_type || fa->fa_type == cfg->fc_type) &&
 		    (cfg->fc_scope == RT_SCOPE_NOWHERE ||
-<<<<<<< HEAD
-		     fa->fa_scope == cfg->fc_scope) &&
-=======
 		     fa->fa_info->fib_scope == cfg->fc_scope) &&
->>>>>>> 02f8c6ae
 		    (!cfg->fc_prefsrc ||
 		     fi->fib_prefsrc == cfg->fc_prefsrc) &&
 		    (!cfg->fc_protocol ||
