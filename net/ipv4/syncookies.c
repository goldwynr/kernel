--- conflicted
+++ resolved
@@ -366,11 +366,7 @@
 	tcp_select_initial_window(tcp_full_space(sk), req->mss,
 				  &req->rcv_wnd, &req->window_clamp,
 				  ireq->wscale_ok, &rcv_wscale,
-<<<<<<< HEAD
-				  dst_metric(&rt->u.dst, RTAX_INITRWND));
-=======
 				  dst_metric(&rt->dst, RTAX_INITRWND));
->>>>>>> 02f8c6ae
 
 	ireq->rcv_wscale  = rcv_wscale;
 
