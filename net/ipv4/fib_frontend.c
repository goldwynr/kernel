--- conflicted
+++ resolved
@@ -197,20 +197,6 @@
 	struct flowi4 fl4;
 	struct fib_result res;
 	int no_addr, rpf, accept_local;
-<<<<<<< HEAD
-	int ret;
-	struct net *net;
-
-	no_addr = rpf = accept_local = 0;
-	rcu_read_lock();
-	in_dev = __in_dev_get_rcu(dev);
-	if (in_dev) {
-		no_addr = in_dev->ifa_list == NULL;
-		rpf = IN_DEV_RPFILTER(in_dev);
-		accept_local = IN_DEV_ACCEPT_LOCAL(in_dev);
-		if (mark && !IN_DEV_SRC_VMARK(in_dev))
-			fl.mark = 0;
-=======
 	bool dev_match;
 	int ret;
 	struct net *net;
@@ -232,7 +218,6 @@
 
 		accept_local = IN_DEV_ACCEPT_LOCAL(in_dev);
 		fl4.flowi4_mark = IN_DEV_SRC_VMARK(in_dev) ? skb->mark : 0;
->>>>>>> 02f8c6ae
 	}
 
 	if (in_dev == NULL)
@@ -243,15 +228,9 @@
 		goto last_resort;
 	if (res.type != RTN_UNICAST) {
 		if (res.type != RTN_LOCAL || !accept_local)
-<<<<<<< HEAD
-			goto e_inval_res;
-	}
-	*spec_dst = FIB_RES_PREFSRC(res);
-=======
 			goto e_inval;
 	}
 	*spec_dst = FIB_RES_PREFSRC(net, res);
->>>>>>> 02f8c6ae
 	fib_combine_itag(itag, &res);
 	dev_match = false;
 
@@ -756,13 +735,8 @@
 	struct net_device *dev = in_dev->dev;
 	struct in_ifaddr *ifa1;
 	struct in_ifaddr *prim = ifa, *prim1 = NULL;
-<<<<<<< HEAD
-	__be32 brd = ifa->ifa_address|~ifa->ifa_mask;
-	__be32 any = ifa->ifa_address&ifa->ifa_mask;
-=======
 	__be32 brd = ifa->ifa_address | ~ifa->ifa_mask;
 	__be32 any = ifa->ifa_address & ifa->ifa_mask;
->>>>>>> 02f8c6ae
 #define LOCAL_OK	1
 #define BRD_OK		2
 #define BRD0_OK		4
@@ -873,11 +847,7 @@
 		if (!(ok & BRD0_OK))
 			fib_magic(RTM_DELROUTE, RTN_BROADCAST, any, 32, prim);
 	}
-<<<<<<< HEAD
-	if (!(ok&LOCAL_OK)) {
-=======
 	if (!(ok & LOCAL_OK)) {
->>>>>>> 02f8c6ae
 		fib_magic(RTM_DELROUTE, RTN_LOCAL, ifa->ifa_local, 32, prim);
 
 		/* Check, that this local address finally disappeared. */
@@ -1005,10 +975,7 @@
 		break;
 	case NETDEV_DOWN:
 		fib_del_ifaddr(ifa, NULL);
-<<<<<<< HEAD
-=======
 		atomic_inc(&net->ipv4.dev_addr_genid);
->>>>>>> 02f8c6ae
 		if (ifa->ifa_dev->ifa_list == NULL) {
 			/* Last address was deleted from this interface.
 			 * Disable IP.
