--- conflicted
+++ resolved
@@ -1368,25 +1368,23 @@
 {
 	struct rtable *rt = (struct rtable *) dst;
 	__be32 orig_gw = rt->rt_gateway;
-	struct neighbour *n, *old_n;
 
 	dst_confirm(&rt->dst);
 
+	neigh_release(rt->dst.neighbour);
+	rt->dst.neighbour = NULL;
+
 	rt->rt_gateway = peer->redirect_learned.a4;
-	n = __arp_bind_neighbour(&rt->dst, rt->rt_gateway);
-	if (IS_ERR(n))
-		return PTR_ERR(n);
-	old_n = xchg(&rt->dst._neighbour, n);
-	if (old_n)
-		neigh_release(old_n);
-	if (!n || !(n->nud_state & NUD_VALID)) {
-		if (n)
-			neigh_event_send(n, NULL);
+	if (arp_bind_neighbour(&rt->dst) ||
+	    !(rt->dst.neighbour->nud_state & NUD_VALID)) {
+		if (rt->dst.neighbour)
+			neigh_event_send(rt->dst.neighbour, NULL);
 		rt->rt_gateway = orig_gw;
 		return -EAGAIN;
 	} else {
 		rt->rt_flags |= RTCF_REDIRECTED;
-		call_netevent_notifiers(NETEVENT_NEIGH_UPDATE, n);
+		call_netevent_notifiers(NETEVENT_NEIGH_UPDATE,
+					rt->dst.neighbour);
 	}
 	return 0;
 }
@@ -1744,34 +1742,6 @@
 	}
 }
 
-<<<<<<< HEAD
-static int check_peer_redir(struct dst_entry *dst, struct inet_peer *peer)
-{
-	struct rtable *rt = (struct rtable *) dst;
-	__be32 orig_gw = rt->rt_gateway;
-
-	dst_confirm(&rt->dst);
-
-	neigh_release(rt->dst.neighbour);
-	rt->dst.neighbour = NULL;
-
-	rt->rt_gateway = peer->redirect_learned.a4;
-	if (arp_bind_neighbour(&rt->dst) ||
-	    !(rt->dst.neighbour->nud_state & NUD_VALID)) {
-		if (rt->dst.neighbour)
-			neigh_event_send(rt->dst.neighbour, NULL);
-		rt->rt_gateway = orig_gw;
-		return -EAGAIN;
-	} else {
-		rt->rt_flags |= RTCF_REDIRECTED;
-		call_netevent_notifiers(NETEVENT_NEIGH_UPDATE,
-					rt->dst.neighbour);
-	}
-	return 0;
-}
-
-=======
->>>>>>> bf6a68d2
 static struct dst_entry *ipv4_dst_check(struct dst_entry *dst, u32 cookie)
 {
 	struct rtable *rt = (struct rtable *) dst;
