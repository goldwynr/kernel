--- conflicted
+++ resolved
@@ -90,11 +90,7 @@
 #include <linux/jhash.h>
 #include <linux/rcupdate.h>
 #include <linux/times.h>
-<<<<<<< HEAD
-#include <linux/swapfiles.h>
-=======
 #include <linux/slab.h>
->>>>>>> 02f8c6ae
 #include <net/dst.h>
 #include <net/net_namespace.h>
 #include <net/protocol.h>
@@ -112,7 +108,6 @@
 #ifdef CONFIG_SYSCTL
 #include <linux/sysctl.h>
 #endif
-#include <linux/reserve.h>
 
 #define RT_FL_TOS(oldflp4) \
     ((u32)(oldflp4->flowi4_tos & (IPTOS_RT_MASK | RTO_ONLINK)))
@@ -311,8 +306,6 @@
 	return atomic_read(&net->ipv4.rt_genid);
 }
 
-static struct mem_reserve ipv4_route_reserve;
-
 #ifdef CONFIG_PROC_FS
 struct rt_cache_iter_state {
 	struct seq_net_private p;
@@ -440,57 +433,6 @@
 		seq_printf(seq, "%*s\n", 127 - len, "");
 	}
 	return 0;
-}
-
-static struct mutex ipv4_route_lock;
-
-static int
-proc_dointvec_route(struct ctl_table *table, int write, void __user *buffer,
-		size_t *lenp, loff_t *ppos)
-{
-	ctl_table tmp = *table;
-	int new_size, ret;
-
-	mutex_lock(&ipv4_route_lock);
-	if (write) {
-		tmp.data = &new_size;
-		table = &tmp;
-	}
-
-	ret = proc_dointvec(table, write, buffer, lenp, ppos);
-
-	if (!ret && write)
-		ip_rt_max_size = new_size;
-	mutex_unlock(&ipv4_route_lock);
-
-	return ret;
-}
-
-static int sysctl_intvec_route(struct ctl_table *table,
-		void __user *oldval, size_t __user *oldlenp,
-		void __user *newval, size_t newlen)
-{
-	int write = (newval && newlen);
-	ctl_table tmp = *table;
-	int new_size, ret;
-
-	mutex_lock(&ipv4_route_lock);
-	if (write) {
-		tmp.data = &new_size;
-		table = &tmp;
-	}
-
-	ret = sysctl_intvec(table, oldval, oldlenp, newval, newlen);
-
-	if (!ret && write) {
-		ret = mem_reserve_kmem_cache_set(&ipv4_route_reserve,
-				ipv4_dst_ops.kmem_cachep, new_size);
-		if (!ret)
-			ip_rt_max_size = new_size;
-	}
-	mutex_unlock(&ipv4_route_lock);
-
-	return ret;
 }
 
 static const struct seq_operations rt_cache_seq_ops = {
@@ -1353,88 +1295,9 @@
 			goto reject_redirect;
 	}
 
-<<<<<<< HEAD
-	for (i = 0; i < 2; i++) {
-		for (k = 0; k < 2; k++) {
-			unsigned hash = rt_hash(daddr, skeys[i], ikeys[k],
-						rt_genid(net));
-
-			rthp=&rt_hash_table[hash].chain;
-
-			rcu_read_lock();
-			while ((rth = rcu_dereference(*rthp)) != NULL) {
-				struct rtable *rt;
-
-				if (rth->fl.fl4_dst != daddr ||
-				    rth->fl.fl4_src != skeys[i] ||
-				    rth->fl.oif != ikeys[k] ||
-				    rth->fl.iif != 0 ||
-				    rt_is_expired(rth) ||
-				    !net_eq(dev_net(rth->u.dst.dev), net)) {
-					rthp = &rth->u.dst.rt_next;
-					continue;
-				}
-
-				if (rth->rt_dst != daddr ||
-				    rth->rt_src != saddr ||
-				    rth->u.dst.error ||
-				    rth->rt_gateway != old_gw ||
-				    rth->u.dst.dev != dev)
-					break;
-
-				dst_hold(&rth->u.dst);
-				rcu_read_unlock();
-
-				rt = dst_alloc(&ipv4_dst_ops);
-				if (rt == NULL) {
-					ip_rt_put(rth);
-					in_dev_put(in_dev);
-					return;
-				}
-
-				/* Copy all the information. */
-				*rt = *rth;
-				rt->u.dst.__use		= 1;
-				atomic_set(&rt->u.dst.__refcnt, 1);
-				rt->u.dst.child		= NULL;
-				if (rt->u.dst.dev)
-					dev_hold(rt->u.dst.dev);
-				if (rt->idev)
-					in_dev_hold(rt->idev);
-				rt->u.dst.obsolete	= -1;
-				rt->u.dst.lastuse	= jiffies;
-				rt->u.dst.path		= &rt->u.dst;
-				rt->u.dst.neighbour	= NULL;
-				rt->u.dst.hh		= NULL;
-#ifdef CONFIG_XFRM
-				rt->u.dst.xfrm		= NULL;
-#endif
-				rt->rt_genid		= rt_genid(net);
-				rt->rt_flags		|= RTCF_REDIRECTED;
-
-				/* Gateway is different ... */
-				rt->rt_gateway		= new_gw;
-
-				/* Redirect received -> path was valid */
-				dst_confirm(&rth->u.dst);
-
-				if (rt->peer)
-					atomic_inc(&rt->peer->refcnt);
-
-				if (arp_bind_neighbour(&rt->u.dst) ||
-				    !(rt->u.dst.neighbour->nud_state &
-					    NUD_VALID)) {
-					if (rt->u.dst.neighbour)
-						neigh_event_send(rt->u.dst.neighbour, NULL);
-					ip_rt_put(rth);
-					rt_drop(rt);
-					goto do_next;
-				}
-=======
 	peer = inet_getpeer_v4(daddr, 1);
 	if (peer) {
 		peer->redirect_learned.a4 = new_gw;
->>>>>>> 02f8c6ae
 
 		inet_putpeer(peer);
 
@@ -1752,10 +1615,6 @@
 
 static struct dst_entry *ipv4_dst_check(struct dst_entry *dst, u32 cookie)
 {
-<<<<<<< HEAD
-	if (rt_is_expired((struct rtable *)dst))
-		return NULL;
-=======
 	struct rtable *rt = (struct rtable *) dst;
 
 	if (rt_is_expired(rt))
@@ -1779,7 +1638,6 @@
 
 		rt->rt_peer_genid = rt_peer_genid();
 	}
->>>>>>> 02f8c6ae
 	return dst;
 }
 
@@ -2009,15 +1867,10 @@
 	if (!rth)
 		goto e_nobufs;
 
-<<<<<<< HEAD
-	rth->u.dst.output = ip_rt_bug;
-	rth->u.dst.obsolete = -1;
-=======
 #ifdef CONFIG_IP_ROUTE_CLASSID
 	rth->dst.tclassid = itag;
 #endif
 	rth->dst.output = ip_rt_bug;
->>>>>>> 02f8c6ae
 
 	rth->rt_key_dst	= daddr;
 	rth->rt_key_src	= saddr;
@@ -2172,15 +2025,8 @@
 	rth->peer = NULL;
 	rth->fi = NULL;
 
-<<<<<<< HEAD
-	rth->u.dst.obsolete = -1;
-	rth->u.dst.input = ip_forward;
-	rth->u.dst.output = ip_output;
-	rth->rt_genid = rt_genid(dev_net(rth->u.dst.dev));
-=======
 	rth->dst.input = ip_forward;
 	rth->dst.output = ip_output;
->>>>>>> 02f8c6ae
 
 	rt_set_nexthop(rth, NULL, res, res->fi, res->type, itag);
 
@@ -2335,17 +2181,11 @@
 	if (!rth)
 		goto e_nobufs;
 
-<<<<<<< HEAD
-	rth->u.dst.output= ip_rt_bug;
-	rth->u.dst.obsolete = -1;
-	rth->rt_genid = rt_genid(net);
-=======
 	rth->dst.input= ip_local_deliver;
 	rth->dst.output= ip_rt_bug;
 #ifdef CONFIG_IP_ROUTE_CLASSID
 	rth->dst.tclassid = itag;
 #endif
->>>>>>> 02f8c6ae
 
 	rth->rt_key_dst	= daddr;
 	rth->rt_key_src	= saddr;
@@ -2554,36 +2394,8 @@
 
 	rth->dst.output = ip_output;
 
-<<<<<<< HEAD
-	atomic_set(&rth->u.dst.__refcnt, 1);
-	rth->u.dst.flags= DST_HOST;
-	if (IN_DEV_CONF_GET(in_dev, NOXFRM))
-		rth->u.dst.flags |= DST_NOXFRM;
-	if (IN_DEV_CONF_GET(in_dev, NOPOLICY))
-		rth->u.dst.flags |= DST_NOPOLICY;
-
-	rth->fl.fl4_dst	= oldflp->fl4_dst;
-	rth->fl.fl4_tos	= tos;
-	rth->fl.fl4_src	= oldflp->fl4_src;
-	rth->fl.oif	= oldflp->oif;
-	rth->fl.mark    = oldflp->mark;
-	rth->rt_dst	= fl->fl4_dst;
-	rth->rt_src	= fl->fl4_src;
-	rth->rt_iif	= oldflp->oif ? : dev_out->ifindex;
-	/* get references to the devices that are to be hold by the routing
-	   cache entry */
-	rth->u.dst.dev	= dev_out;
-	dev_hold(dev_out);
-	rth->idev	= in_dev_get(dev_out);
-	rth->rt_gateway = fl->fl4_dst;
-	rth->rt_spec_dst= fl->fl4_src;
-
-	rth->u.dst.output=ip_output;
-	rth->u.dst.obsolete = -1;
-=======
 	rth->rt_key_dst	= orig_daddr;
 	rth->rt_key_src	= orig_saddr;
->>>>>>> 02f8c6ae
 	rth->rt_genid = rt_genid(dev_net(dev_out));
 	rth->rt_flags	= flags;
 	rth->rt_type	= type;
@@ -2872,14 +2684,11 @@
 	return NULL;
 }
 
-<<<<<<< HEAD
-=======
 static unsigned int ipv4_blackhole_default_mtu(const struct dst_entry *dst)
 {
 	return 0;
 }
 
->>>>>>> 02f8c6ae
 static void ipv4_rt_blackhole_update_pmtu(struct dst_entry *dst, u32 mtu)
 {
 }
@@ -2895,11 +2704,8 @@
 	.protocol		=	cpu_to_be16(ETH_P_IP),
 	.destroy		=	ipv4_dst_destroy,
 	.check			=	ipv4_blackhole_dst_check,
-<<<<<<< HEAD
-=======
 	.default_mtu		=	ipv4_blackhole_default_mtu,
 	.default_advmss		=	ipv4_default_advmss,
->>>>>>> 02f8c6ae
 	.update_pmtu		=	ipv4_rt_blackhole_update_pmtu,
 	.cow_metrics		=	ipv4_rt_blackhole_cow_metrics,
 };
@@ -3249,8 +3055,7 @@
 		.data		= &ip_rt_max_size,
 		.maxlen		= sizeof(int),
 		.mode		= 0644,
-		.proc_handler	= &proc_dointvec_route,
-		.strategy	= &sysctl_intvec_route,
+		.proc_handler	= proc_dointvec,
 	},
 	{
 		/*  Deprecated. Use gc_min_interval_ms */
@@ -3489,23 +3294,6 @@
 	ipv4_dst_ops.gc_thresh = (rt_hash_mask + 1);
 	ip_rt_max_size = (rt_hash_mask + 1) * 16;
 
-#ifdef CONFIG_PROC_FS
-	mutex_init(&ipv4_route_lock);
-#endif
-
-	mem_reserve_init(&ipv4_route_reserve, "IPv4 route cache",
-			&net_rx_reserve);
-
-	/*
-	 * Reserve one route cache entry per swapfile that could possibly be
-	 * allocated. Even this should not be necessary as once an NFS-backed
-	 * swapfile is activated, the rtable entry should not be cleared from
-	 * the routing cache. dst_alloc will detect if this assumption ever
-	 * breaks but having the reserve will prevent a deadlock
-	 */
-	mem_reserve_kmem_cache_set(&ipv4_route_reserve,
-			ipv4_dst_ops.kmem_cachep, MAX_SWAPFILES);
-
 	devinet_init();
 	ip_fib_init();
 
