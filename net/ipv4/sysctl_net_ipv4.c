--- conflicted
+++ resolved
@@ -355,17 +355,6 @@
 		.mode		= 0644,
 		.proc_handler	= ipv4_local_port_range,
 	},
-<<<<<<< HEAD
-	{
-		.procname	= "ip_local_reserved_ports",
-		.data		= sysctl_local_reserved_ports,
-		.maxlen		= 65536,
-		.mode		= 0644,
-		.proc_handler	= proc_do_large_bitmap,
-	},
-#ifdef CONFIG_IP_MULTICAST
-=======
->>>>>>> 02f8c6ae
 	{
 		.procname	= "ip_local_reserved_ports",
 		.data		= NULL, /* initialized in sysctl_ipv4_init */
