/* (C) 1999-2001 Paul `Rusty' Russell
 * (C) 2002-2004 Netfilter Core Team <coreteam@netfilter.org>
 *
 * This program is free software; you can redistribute it and/or modify
 * it under the terms of the GNU General Public License version 2 as
 * published by the Free Software Foundation.
 */

#include <linux/types.h>
#include <linux/ip.h>
#include <linux/netfilter.h>
#include <linux/module.h>
#include <linux/skbuff.h>
#include <net/route.h>
#include <net/ip.h>

#include <linux/netfilter_bridge.h>
#include <linux/netfilter_ipv4.h>
#include <net/netfilter/ipv4/nf_defrag_ipv4.h>
#if defined(CONFIG_NF_CONNTRACK) || defined(CONFIG_NF_CONNTRACK_MODULE)
#include <net/netfilter/nf_conntrack.h>
#endif
#include <net/netfilter/nf_conntrack_zones.h>

/* Returns new sk_buff, or NULL */
static int nf_ct_ipv4_gather_frags(struct sk_buff *skb, u_int32_t user)
{
	int err;

	skb_orphan(skb);

	local_bh_disable();
	err = ip_defrag(skb, user);
	local_bh_enable();

	if (!err)
		ip_send_check(ip_hdr(skb));

	return err;
}

static enum ip_defrag_users nf_ct_defrag_user(unsigned int hooknum,
					      struct sk_buff *skb)
{
<<<<<<< HEAD
#ifdef CONFIG_BRIDGE_NETFILTER
	if (skb->nf_bridge &&
	    skb->nf_bridge->mask & BRNF_NF_BRIDGE_PREROUTING)
		return IP_DEFRAG_CONNTRACK_BRIDGE_IN;
#endif
	if (hooknum == NF_INET_PRE_ROUTING)
		return IP_DEFRAG_CONNTRACK_IN;
	else
		return IP_DEFRAG_CONNTRACK_OUT;
=======
	u16 zone = NF_CT_DEFAULT_ZONE;

#if defined(CONFIG_NF_CONNTRACK) || defined(CONFIG_NF_CONNTRACK_MODULE)
	if (skb->nfct)
		zone = nf_ct_zone((struct nf_conn *)skb->nfct);
#endif

#ifdef CONFIG_BRIDGE_NETFILTER
	if (skb->nf_bridge &&
	    skb->nf_bridge->mask & BRNF_NF_BRIDGE_PREROUTING)
		return IP_DEFRAG_CONNTRACK_BRIDGE_IN + zone;
#endif
	if (hooknum == NF_INET_PRE_ROUTING)
		return IP_DEFRAG_CONNTRACK_IN + zone;
	else
		return IP_DEFRAG_CONNTRACK_OUT + zone;
>>>>>>> 02f8c6ae
}

static unsigned int ipv4_conntrack_defrag(unsigned int hooknum,
					  struct sk_buff *skb,
					  const struct net_device *in,
					  const struct net_device *out,
					  int (*okfn)(struct sk_buff *))
{
	struct sock *sk = skb->sk;
	struct inet_sock *inet = inet_sk(skb->sk);

	if (sk && (sk->sk_family == PF_INET) &&
	    inet->nodefrag)
		return NF_ACCEPT;

#if defined(CONFIG_NF_CONNTRACK) || defined(CONFIG_NF_CONNTRACK_MODULE)
#if !defined(CONFIG_NF_NAT) && !defined(CONFIG_NF_NAT_MODULE)
	/* Previously seen (loopback)?  Ignore.  Do this before
	   fragment check. */
	if (skb->nfct && !nf_ct_is_template((struct nf_conn *)skb->nfct))
		return NF_ACCEPT;
#endif
#endif
	/* Gather fragments. */
	if (ip_hdr(skb)->frag_off & htons(IP_MF | IP_OFFSET)) {
		enum ip_defrag_users user = nf_ct_defrag_user(hooknum, skb);
		if (nf_ct_ipv4_gather_frags(skb, user))
			return NF_STOLEN;
	}
	return NF_ACCEPT;
}

static struct nf_hook_ops ipv4_defrag_ops[] = {
	{
		.hook		= ipv4_conntrack_defrag,
		.owner		= THIS_MODULE,
		.pf		= PF_INET,
		.hooknum	= NF_INET_PRE_ROUTING,
		.priority	= NF_IP_PRI_CONNTRACK_DEFRAG,
	},
	{
		.hook           = ipv4_conntrack_defrag,
		.owner          = THIS_MODULE,
		.pf             = PF_INET,
		.hooknum        = NF_INET_LOCAL_OUT,
		.priority       = NF_IP_PRI_CONNTRACK_DEFRAG,
	},
};

static int __init nf_defrag_init(void)
{
	return nf_register_hooks(ipv4_defrag_ops, ARRAY_SIZE(ipv4_defrag_ops));
}

static void __exit nf_defrag_fini(void)
{
	nf_unregister_hooks(ipv4_defrag_ops, ARRAY_SIZE(ipv4_defrag_ops));
}

void nf_defrag_ipv4_enable(void)
{
}
EXPORT_SYMBOL_GPL(nf_defrag_ipv4_enable);

module_init(nf_defrag_init);
module_exit(nf_defrag_fini);

MODULE_LICENSE("GPL");<|MERGE_RESOLUTION|>--- conflicted
+++ resolved
@@ -42,17 +42,6 @@
 static enum ip_defrag_users nf_ct_defrag_user(unsigned int hooknum,
 					      struct sk_buff *skb)
 {
-<<<<<<< HEAD
-#ifdef CONFIG_BRIDGE_NETFILTER
-	if (skb->nf_bridge &&
-	    skb->nf_bridge->mask & BRNF_NF_BRIDGE_PREROUTING)
-		return IP_DEFRAG_CONNTRACK_BRIDGE_IN;
-#endif
-	if (hooknum == NF_INET_PRE_ROUTING)
-		return IP_DEFRAG_CONNTRACK_IN;
-	else
-		return IP_DEFRAG_CONNTRACK_OUT;
-=======
 	u16 zone = NF_CT_DEFAULT_ZONE;
 
 #if defined(CONFIG_NF_CONNTRACK) || defined(CONFIG_NF_CONNTRACK_MODULE)
@@ -69,7 +58,6 @@
 		return IP_DEFRAG_CONNTRACK_IN + zone;
 	else
 		return IP_DEFRAG_CONNTRACK_OUT + zone;
->>>>>>> 02f8c6ae
 }
 
 static unsigned int ipv4_conntrack_defrag(unsigned int hooknum,
