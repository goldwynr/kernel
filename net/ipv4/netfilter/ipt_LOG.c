/*
 * This is a module which is used for logging packets.
 */

/* (C) 1999-2001 Paul `Rusty' Russell
 * (C) 2002-2004 Netfilter Core Team <coreteam@netfilter.org>
 *
 * This program is free software; you can redistribute it and/or modify
 * it under the terms of the GNU General Public License version 2 as
 * published by the Free Software Foundation.
 */
#define pr_fmt(fmt) KBUILD_MODNAME ": " fmt
#include <linux/module.h>
#include <linux/spinlock.h>
#include <linux/skbuff.h>
#include <linux/if_arp.h>
#include <linux/ip.h>
#include <net/icmp.h>
#include <net/udp.h>
#include <net/tcp.h>
#include <net/route.h>

#include <linux/netfilter.h>
#include <linux/netfilter/x_tables.h>
#include <linux/netfilter_ipv4/ipt_LOG.h>
#include <net/netfilter/nf_log.h>
#include <net/netfilter/xt_log.h>

MODULE_LICENSE("GPL");
MODULE_AUTHOR("Netfilter Core Team <coreteam@netfilter.org>");
MODULE_DESCRIPTION("Xtables: IPv4 packet logging to syslog");

/* One level of recursion won't kill us */
static void dump_packet(struct sbuff *m,
			const struct nf_loginfo *info,
			const struct sk_buff *skb,
			unsigned int iphoff)
{
	struct iphdr _iph;
	const struct iphdr *ih;
	unsigned int logflags;

	if (info->type == NF_LOG_TYPE_LOG)
		logflags = info->u.log.logflags;
	else
		logflags = NF_LOG_MASK;

	ih = skb_header_pointer(skb, iphoff, sizeof(_iph), &_iph);
	if (ih == NULL) {
		sb_add(m, "TRUNCATED");
		return;
	}

	/* Important fields:
	 * TOS, len, DF/MF, fragment offset, TTL, src, dst, options. */
	/* Max length: 40 "SRC=255.255.255.255 DST=255.255.255.255 " */
	sb_add(m, "SRC=%pI4 DST=%pI4 ",
	       &ih->saddr, &ih->daddr);

	/* Max length: 46 "LEN=65535 TOS=0xFF PREC=0xFF TTL=255 ID=65535 " */
	sb_add(m, "LEN=%u TOS=0x%02X PREC=0x%02X TTL=%u ID=%u ",
	       ntohs(ih->tot_len), ih->tos & IPTOS_TOS_MASK,
	       ih->tos & IPTOS_PREC_MASK, ih->ttl, ntohs(ih->id));

	/* Max length: 6 "CE DF MF " */
	if (ntohs(ih->frag_off) & IP_CE)
		sb_add(m, "CE ");
	if (ntohs(ih->frag_off) & IP_DF)
		sb_add(m, "DF ");
	if (ntohs(ih->frag_off) & IP_MF)
		sb_add(m, "MF ");

	/* Max length: 11 "FRAG:65535 " */
	if (ntohs(ih->frag_off) & IP_OFFSET)
		sb_add(m, "FRAG:%u ", ntohs(ih->frag_off) & IP_OFFSET);

	if ((logflags & IPT_LOG_IPOPT) &&
	    ih->ihl * 4 > sizeof(struct iphdr)) {
		const unsigned char *op;
		unsigned char _opt[4 * 15 - sizeof(struct iphdr)];
		unsigned int i, optsize;

		optsize = ih->ihl * 4 - sizeof(struct iphdr);
		op = skb_header_pointer(skb, iphoff+sizeof(_iph),
					optsize, _opt);
		if (op == NULL) {
			sb_add(m, "TRUNCATED");
			return;
		}

		/* Max length: 127 "OPT (" 15*4*2chars ") " */
		sb_add(m, "OPT (");
		for (i = 0; i < optsize; i++)
			sb_add(m, "%02X", op[i]);
		sb_add(m, ") ");
	}

	switch (ih->protocol) {
	case IPPROTO_TCP: {
		struct tcphdr _tcph;
		const struct tcphdr *th;

		/* Max length: 10 "PROTO=TCP " */
		sb_add(m, "PROTO=TCP ");

		if (ntohs(ih->frag_off) & IP_OFFSET)
			break;

		/* Max length: 25 "INCOMPLETE [65535 bytes] " */
		th = skb_header_pointer(skb, iphoff + ih->ihl * 4,
					sizeof(_tcph), &_tcph);
		if (th == NULL) {
			sb_add(m, "INCOMPLETE [%u bytes] ",
			       skb->len - iphoff - ih->ihl*4);
			break;
		}

		/* Max length: 20 "SPT=65535 DPT=65535 " */
		sb_add(m, "SPT=%u DPT=%u ",
		       ntohs(th->source), ntohs(th->dest));
		/* Max length: 30 "SEQ=4294967295 ACK=4294967295 " */
		if (logflags & IPT_LOG_TCPSEQ)
			sb_add(m, "SEQ=%u ACK=%u ",
			       ntohl(th->seq), ntohl(th->ack_seq));
		/* Max length: 13 "WINDOW=65535 " */
		sb_add(m, "WINDOW=%u ", ntohs(th->window));
		/* Max length: 9 "RES=0x3F " */
		sb_add(m, "RES=0x%02x ", (u8)(ntohl(tcp_flag_word(th) & TCP_RESERVED_BITS) >> 22));
		/* Max length: 32 "CWR ECE URG ACK PSH RST SYN FIN " */
		if (th->cwr)
			sb_add(m, "CWR ");
		if (th->ece)
			sb_add(m, "ECE ");
		if (th->urg)
			sb_add(m, "URG ");
		if (th->ack)
			sb_add(m, "ACK ");
		if (th->psh)
			sb_add(m, "PSH ");
		if (th->rst)
			sb_add(m, "RST ");
		if (th->syn)
			sb_add(m, "SYN ");
		if (th->fin)
			sb_add(m, "FIN ");
		/* Max length: 11 "URGP=65535 " */
		sb_add(m, "URGP=%u ", ntohs(th->urg_ptr));

		if ((logflags & IPT_LOG_TCPOPT) &&
		    th->doff * 4 > sizeof(struct tcphdr)) {
			unsigned char _opt[4 * 15 - sizeof(struct tcphdr)];
			const unsigned char *op;
			unsigned int i, optsize;

			optsize = th->doff * 4 - sizeof(struct tcphdr);
			op = skb_header_pointer(skb,
						iphoff+ih->ihl*4+sizeof(_tcph),
						optsize, _opt);
			if (op == NULL) {
				sb_add(m, "TRUNCATED");
				return;
			}

			/* Max length: 127 "OPT (" 15*4*2chars ") " */
			sb_add(m, "OPT (");
			for (i = 0; i < optsize; i++)
				sb_add(m, "%02X", op[i]);
			sb_add(m, ") ");
		}
		break;
	}
	case IPPROTO_UDP:
	case IPPROTO_UDPLITE: {
		struct udphdr _udph;
		const struct udphdr *uh;

		if (ih->protocol == IPPROTO_UDP)
			/* Max length: 10 "PROTO=UDP "     */
			sb_add(m, "PROTO=UDP " );
		else	/* Max length: 14 "PROTO=UDPLITE " */
			sb_add(m, "PROTO=UDPLITE ");

		if (ntohs(ih->frag_off) & IP_OFFSET)
			break;

		/* Max length: 25 "INCOMPLETE [65535 bytes] " */
		uh = skb_header_pointer(skb, iphoff+ih->ihl*4,
					sizeof(_udph), &_udph);
		if (uh == NULL) {
			sb_add(m, "INCOMPLETE [%u bytes] ",
			       skb->len - iphoff - ih->ihl*4);
			break;
		}

		/* Max length: 20 "SPT=65535 DPT=65535 " */
		sb_add(m, "SPT=%u DPT=%u LEN=%u ",
		       ntohs(uh->source), ntohs(uh->dest),
		       ntohs(uh->len));
		break;
	}
	case IPPROTO_ICMP: {
		struct icmphdr _icmph;
		const struct icmphdr *ich;
		static const size_t required_len[NR_ICMP_TYPES+1]
			= { [ICMP_ECHOREPLY] = 4,
			    [ICMP_DEST_UNREACH]
			    = 8 + sizeof(struct iphdr),
			    [ICMP_SOURCE_QUENCH]
			    = 8 + sizeof(struct iphdr),
			    [ICMP_REDIRECT]
			    = 8 + sizeof(struct iphdr),
			    [ICMP_ECHO] = 4,
			    [ICMP_TIME_EXCEEDED]
			    = 8 + sizeof(struct iphdr),
			    [ICMP_PARAMETERPROB]
			    = 8 + sizeof(struct iphdr),
			    [ICMP_TIMESTAMP] = 20,
			    [ICMP_TIMESTAMPREPLY] = 20,
			    [ICMP_ADDRESS] = 12,
			    [ICMP_ADDRESSREPLY] = 12 };

		/* Max length: 11 "PROTO=ICMP " */
		sb_add(m, "PROTO=ICMP ");

		if (ntohs(ih->frag_off) & IP_OFFSET)
			break;

		/* Max length: 25 "INCOMPLETE [65535 bytes] " */
		ich = skb_header_pointer(skb, iphoff + ih->ihl * 4,
					 sizeof(_icmph), &_icmph);
		if (ich == NULL) {
			sb_add(m, "INCOMPLETE [%u bytes] ",
			       skb->len - iphoff - ih->ihl*4);
			break;
		}

		/* Max length: 18 "TYPE=255 CODE=255 " */
		sb_add(m, "TYPE=%u CODE=%u ", ich->type, ich->code);

		/* Max length: 25 "INCOMPLETE [65535 bytes] " */
		if (ich->type <= NR_ICMP_TYPES &&
		    required_len[ich->type] &&
		    skb->len-iphoff-ih->ihl*4 < required_len[ich->type]) {
			sb_add(m, "INCOMPLETE [%u bytes] ",
			       skb->len - iphoff - ih->ihl*4);
			break;
		}

		switch (ich->type) {
		case ICMP_ECHOREPLY:
		case ICMP_ECHO:
			/* Max length: 19 "ID=65535 SEQ=65535 " */
			sb_add(m, "ID=%u SEQ=%u ",
			       ntohs(ich->un.echo.id),
			       ntohs(ich->un.echo.sequence));
			break;

		case ICMP_PARAMETERPROB:
			/* Max length: 14 "PARAMETER=255 " */
			sb_add(m, "PARAMETER=%u ",
			       ntohl(ich->un.gateway) >> 24);
			break;
		case ICMP_REDIRECT:
			/* Max length: 24 "GATEWAY=255.255.255.255 " */
			sb_add(m, "GATEWAY=%pI4 ", &ich->un.gateway);
			/* Fall through */
		case ICMP_DEST_UNREACH:
		case ICMP_SOURCE_QUENCH:
		case ICMP_TIME_EXCEEDED:
			/* Max length: 3+maxlen */
			if (!iphoff) { /* Only recurse once. */
				sb_add(m, "[");
				dump_packet(m, info, skb,
					    iphoff + ih->ihl*4+sizeof(_icmph));
				sb_add(m, "] ");
			}

			/* Max length: 10 "MTU=65535 " */
			if (ich->type == ICMP_DEST_UNREACH &&
			    ich->code == ICMP_FRAG_NEEDED)
				sb_add(m, "MTU=%u ", ntohs(ich->un.frag.mtu));
		}
		break;
	}
	/* Max Length */
	case IPPROTO_AH: {
		struct ip_auth_hdr _ahdr;
		const struct ip_auth_hdr *ah;

		if (ntohs(ih->frag_off) & IP_OFFSET)
			break;

		/* Max length: 9 "PROTO=AH " */
		sb_add(m, "PROTO=AH ");

		/* Max length: 25 "INCOMPLETE [65535 bytes] " */
		ah = skb_header_pointer(skb, iphoff+ih->ihl*4,
					sizeof(_ahdr), &_ahdr);
		if (ah == NULL) {
			sb_add(m, "INCOMPLETE [%u bytes] ",
			       skb->len - iphoff - ih->ihl*4);
			break;
		}

		/* Length: 15 "SPI=0xF1234567 " */
		sb_add(m, "SPI=0x%x ", ntohl(ah->spi));
		break;
	}
	case IPPROTO_ESP: {
		struct ip_esp_hdr _esph;
		const struct ip_esp_hdr *eh;

		/* Max length: 10 "PROTO=ESP " */
		sb_add(m, "PROTO=ESP ");

		if (ntohs(ih->frag_off) & IP_OFFSET)
			break;

		/* Max length: 25 "INCOMPLETE [65535 bytes] " */
		eh = skb_header_pointer(skb, iphoff+ih->ihl*4,
					sizeof(_esph), &_esph);
		if (eh == NULL) {
			sb_add(m, "INCOMPLETE [%u bytes] ",
			       skb->len - iphoff - ih->ihl*4);
			break;
		}

		/* Length: 15 "SPI=0xF1234567 " */
		sb_add(m, "SPI=0x%x ", ntohl(eh->spi));
		break;
	}
	/* Max length: 10 "PROTO 255 " */
	default:
		sb_add(m, "PROTO=%u ", ih->protocol);
	}

	/* Max length: 15 "UID=4294967295 " */
	if ((logflags & IPT_LOG_UID) && !iphoff && skb->sk) {
		read_lock_bh(&skb->sk->sk_callback_lock);
		if (skb->sk->sk_socket && skb->sk->sk_socket->file)
			sb_add(m, "UID=%u GID=%u ",
				skb->sk->sk_socket->file->f_cred->fsuid,
				skb->sk->sk_socket->file->f_cred->fsgid);
		read_unlock_bh(&skb->sk->sk_callback_lock);
	}

	/* Max length: 16 "MARK=0xFFFFFFFF " */
	if (!iphoff && skb->mark)
		sb_add(m, "MARK=0x%x ", skb->mark);

	/* Proto    Max log string length */
	/* IP:      40+46+6+11+127 = 230 */
	/* TCP:     10+max(25,20+30+13+9+32+11+127) = 252 */
	/* UDP:     10+max(25,20) = 35 */
	/* UDPLITE: 14+max(25,20) = 39 */
	/* ICMP:    11+max(25, 18+25+max(19,14,24+3+n+10,3+n+10)) = 91+n */
	/* ESP:     10+max(25)+15 = 50 */
	/* AH:      9+max(25)+15 = 49 */
	/* unknown: 10 */

	/* (ICMP allows recursion one level deep) */
	/* maxlen =  IP + ICMP +  IP + max(TCP,UDP,ICMP,unknown) */
	/* maxlen = 230+   91  + 230 + 252 = 803 */
}

static void dump_mac_header(struct sbuff *m,
			    const struct nf_loginfo *info,
			    const struct sk_buff *skb)
{
	struct net_device *dev = skb->dev;
	unsigned int logflags = 0;

	if (info->type == NF_LOG_TYPE_LOG)
		logflags = info->u.log.logflags;

	if (!(logflags & IPT_LOG_MACDECODE))
		goto fallback;

	switch (dev->type) {
	case ARPHRD_ETHER:
		sb_add(m, "MACSRC=%pM MACDST=%pM MACPROTO=%04x ",
		       eth_hdr(skb)->h_source, eth_hdr(skb)->h_dest,
		       ntohs(eth_hdr(skb)->h_proto));
		return;
	default:
		break;
	}

fallback:
	sb_add(m, "MAC=");
	if (dev->hard_header_len &&
	    skb->mac_header != skb->network_header) {
		const unsigned char *p = skb_mac_header(skb);
		unsigned int i;

		sb_add(m, "%02x", *p++);
		for (i = 1; i < dev->hard_header_len; i++, p++)
			sb_add(m, ":%02x", *p);
	}
	sb_add(m, " ");
}

static struct nf_loginfo default_loginfo = {
	.type	= NF_LOG_TYPE_LOG,
	.u = {
		.log = {
			.level    = 5,
			.logflags = NF_LOG_MASK,
		},
	},
};

static void
ipt_log_packet(u_int8_t pf,
	       unsigned int hooknum,
	       const struct sk_buff *skb,
	       const struct net_device *in,
	       const struct net_device *out,
	       const struct nf_loginfo *loginfo,
	       const char *prefix)
{
	struct sbuff *m = sb_open();

	if (!loginfo)
		loginfo = &default_loginfo;

	sb_add(m, "<%d>%sIN=%s OUT=%s ", loginfo->u.log.level,
	       prefix,
	       in ? in->name : "",
	       out ? out->name : "");
#ifdef CONFIG_BRIDGE_NETFILTER
	if (skb->nf_bridge) {
		const struct net_device *physindev;
		const struct net_device *physoutdev;

		physindev = skb->nf_bridge->physindev;
		if (physindev && in != physindev)
			sb_add(m, "PHYSIN=%s ", physindev->name);
		physoutdev = skb->nf_bridge->physoutdev;
		if (physoutdev && out != physoutdev)
			sb_add(m, "PHYSOUT=%s ", physoutdev->name);
	}
#endif

<<<<<<< HEAD
	if (in && !out) {
		/* MAC logging for input chain only. */
		printk("MAC=");
		if (skb->dev && skb->dev->hard_header_len
		    && skb->mac_header != skb->network_header) {
			int i, len;
			const unsigned char *p = skb_mac_header(skb);
			len = (int)(skb_network_header(skb) - p);
			len = min((int)skb->dev->hard_header_len, len);
			for (i = 0; i < len; i++,p++)
				printk("%02x%c", *p, i==len - 1 ? ' ':':');
		} else
			printk(" ");
	}
=======
	if (in != NULL)
		dump_mac_header(m, loginfo, skb);
>>>>>>> 02f8c6ae

	dump_packet(m, loginfo, skb, 0);

	sb_close(m);
}

static unsigned int
log_tg(struct sk_buff *skb, const struct xt_action_param *par)
{
	const struct ipt_log_info *loginfo = par->targinfo;
	struct nf_loginfo li;

	li.type = NF_LOG_TYPE_LOG;
	li.u.log.level = loginfo->level;
	li.u.log.logflags = loginfo->logflags;

	ipt_log_packet(NFPROTO_IPV4, par->hooknum, skb, par->in, par->out, &li,
		       loginfo->prefix);
	return XT_CONTINUE;
}

static int log_tg_check(const struct xt_tgchk_param *par)
{
	const struct ipt_log_info *loginfo = par->targinfo;

	if (loginfo->level >= 8) {
		pr_debug("level %u >= 8\n", loginfo->level);
		return -EINVAL;
	}
	if (loginfo->prefix[sizeof(loginfo->prefix)-1] != '\0') {
		pr_debug("prefix is not null-terminated\n");
		return -EINVAL;
	}
	return 0;
}

static struct xt_target log_tg_reg __read_mostly = {
	.name		= "LOG",
	.family		= NFPROTO_IPV4,
	.target		= log_tg,
	.targetsize	= sizeof(struct ipt_log_info),
	.checkentry	= log_tg_check,
	.me		= THIS_MODULE,
};

static struct nf_logger ipt_log_logger __read_mostly = {
	.name		= "ipt_LOG",
	.logfn		= &ipt_log_packet,
	.me		= THIS_MODULE,
};

static int __init log_tg_init(void)
{
	int ret;

	ret = xt_register_target(&log_tg_reg);
	if (ret < 0)
		return ret;
	nf_log_register(NFPROTO_IPV4, &ipt_log_logger);
	return 0;
}

static void __exit log_tg_exit(void)
{
	nf_log_unregister(&ipt_log_logger);
	xt_unregister_target(&log_tg_reg);
}

module_init(log_tg_init);
module_exit(log_tg_exit);<|MERGE_RESOLUTION|>--- conflicted
+++ resolved
@@ -442,25 +442,8 @@
 	}
 #endif
 
-<<<<<<< HEAD
-	if (in && !out) {
-		/* MAC logging for input chain only. */
-		printk("MAC=");
-		if (skb->dev && skb->dev->hard_header_len
-		    && skb->mac_header != skb->network_header) {
-			int i, len;
-			const unsigned char *p = skb_mac_header(skb);
-			len = (int)(skb_network_header(skb) - p);
-			len = min((int)skb->dev->hard_header_len, len);
-			for (i = 0; i < len; i++,p++)
-				printk("%02x%c", *p, i==len - 1 ? ' ':':');
-		} else
-			printk(" ");
-	}
-=======
 	if (in != NULL)
 		dump_mac_header(m, loginfo, skb);
->>>>>>> 02f8c6ae
 
 	dump_packet(m, loginfo, skb, 0);
 
