/*
 * xfrm4_policy.c
 *
 * Changes:
 *	Kazunori MIYAZAWA @USAGI
 * 	YOSHIFUJI Hideaki @USAGI
 *		Split up af-specific portion
 *
 */

#include <linux/err.h>
#include <linux/kernel.h>
#include <linux/inetdevice.h>
#include <linux/if_tunnel.h>
#include <net/dst.h>
#include <net/xfrm.h>
#include <net/ip.h>

static struct xfrm_policy_afinfo xfrm4_policy_afinfo;

static struct dst_entry *__xfrm4_dst_lookup(struct net *net, struct flowi4 *fl4,
					    int tos,
					    const xfrm_address_t *saddr,
					    const xfrm_address_t *daddr)
{
	struct rtable *rt;

	memset(fl4, 0, sizeof(*fl4));
	fl4->daddr = daddr->a4;
	fl4->flowi4_tos = tos;
	if (saddr)
		fl4->saddr = saddr->a4;

	rt = __ip_route_output_key(net, fl4);
	if (!IS_ERR(rt))
		return &rt->dst;

	return ERR_CAST(rt);
}

static struct dst_entry *xfrm4_dst_lookup(struct net *net, int tos,
					  const xfrm_address_t *saddr,
					  const xfrm_address_t *daddr)
{
	struct flowi4 fl4;

	return __xfrm4_dst_lookup(net, &fl4, tos, saddr, daddr);
}

static int xfrm4_get_saddr(struct net *net,
			   xfrm_address_t *saddr, xfrm_address_t *daddr)
{
	struct dst_entry *dst;
	struct flowi4 fl4;

	dst = __xfrm4_dst_lookup(net, &fl4, 0, NULL, daddr);
	if (IS_ERR(dst))
		return -EHOSTUNREACH;

	saddr->a4 = fl4.saddr;
	dst_release(dst);
	return 0;
}

static int xfrm4_get_tos(const struct flowi *fl)
{
<<<<<<< HEAD
	struct dst_entry *dst;

	read_lock_bh(&policy->lock);
	for (dst = policy->bundles; dst; dst = dst->next) {
		struct xfrm_dst *xdst = (struct xfrm_dst *)dst;
		if (xdst->u.rt.fl.oif == fl->oif &&	/*XXX*/
		    xdst->u.rt.fl.fl4_dst == fl->fl4_dst &&
		    xdst->u.rt.fl.fl4_src == fl->fl4_src &&
                    !((xdst->u.rt.fl.fl4_tos ^ fl->fl4_tos) & IPTOS_RT_MASK) &&
		    xfrm_bundle_ok(policy, xdst, fl, AF_INET, 0)) {
			dst_clone(dst);
			break;
		}
	}
	read_unlock_bh(&policy->lock);
	return dst;
}

static int xfrm4_get_tos(struct flowi *fl)
{
	return IPTOS_RT_MASK & fl->fl4_tos; /* Strip ECN bits */
=======
	return IPTOS_RT_MASK & fl->u.ip4.flowi4_tos; /* Strip ECN bits */
>>>>>>> 02f8c6ae
}

static int xfrm4_init_path(struct xfrm_dst *path, struct dst_entry *dst,
			   int nfheader_len)
{
	return 0;
}

static int xfrm4_fill_dst(struct xfrm_dst *xdst, struct net_device *dev,
<<<<<<< HEAD
			  struct flowi *fl)
=======
			  const struct flowi *fl)
>>>>>>> 02f8c6ae
{
	struct rtable *rt = (struct rtable *)xdst->route;
	const struct flowi4 *fl4 = &fl->u.ip4;

<<<<<<< HEAD
	xdst->u.rt.fl = *fl;
=======
	rt->rt_key_dst = fl4->daddr;
	rt->rt_key_src = fl4->saddr;
	rt->rt_key_tos = fl4->flowi4_tos;
	rt->rt_route_iif = fl4->flowi4_iif;
	rt->rt_iif = fl4->flowi4_iif;
	rt->rt_oif = fl4->flowi4_oif;
	rt->rt_mark = fl4->flowi4_mark;
>>>>>>> 02f8c6ae

	xdst->u.dst.dev = dev;
	dev_hold(dev);

	xdst->u.rt.peer = rt->peer;
	if (rt->peer)
		atomic_inc(&rt->peer->refcnt);

	/* Sheit... I remember I did this right. Apparently,
	 * it was magically lost, so this code needs audit */
	xdst->u.rt.rt_flags = rt->rt_flags & (RTCF_BROADCAST | RTCF_MULTICAST |
					      RTCF_LOCAL);
	xdst->u.rt.rt_type = rt->rt_type;
	xdst->u.rt.rt_src = rt->rt_src;
	xdst->u.rt.rt_dst = rt->rt_dst;
	xdst->u.rt.rt_gateway = rt->rt_gateway;
	xdst->u.rt.rt_spec_dst = rt->rt_spec_dst;

	return 0;
}

static void
_decode_session4(struct sk_buff *skb, struct flowi *fl, int reverse)
{
	const struct iphdr *iph = ip_hdr(skb);
	u8 *xprth = skb_network_header(skb) + iph->ihl * 4;
	struct flowi4 *fl4 = &fl->u.ip4;

	memset(fl4, 0, sizeof(struct flowi4));
	fl4->flowi4_mark = skb->mark;

	if (!(iph->frag_off & htons(IP_MF | IP_OFFSET))) {
		switch (iph->protocol) {
		case IPPROTO_UDP:
		case IPPROTO_UDPLITE:
		case IPPROTO_TCP:
		case IPPROTO_SCTP:
		case IPPROTO_DCCP:
			if (xprth + 4 < skb->data ||
			    pskb_may_pull(skb, xprth + 4 - skb->data)) {
				__be16 *ports = (__be16 *)xprth;

				fl4->fl4_sport = ports[!!reverse];
				fl4->fl4_dport = ports[!reverse];
			}
			break;

		case IPPROTO_ICMP:
			if (pskb_may_pull(skb, xprth + 2 - skb->data)) {
				u8 *icmp = xprth;

				fl4->fl4_icmp_type = icmp[0];
				fl4->fl4_icmp_code = icmp[1];
			}
			break;

		case IPPROTO_ESP:
			if (pskb_may_pull(skb, xprth + 4 - skb->data)) {
				__be32 *ehdr = (__be32 *)xprth;

				fl4->fl4_ipsec_spi = ehdr[0];
			}
			break;

		case IPPROTO_AH:
			if (pskb_may_pull(skb, xprth + 8 - skb->data)) {
				__be32 *ah_hdr = (__be32*)xprth;

				fl4->fl4_ipsec_spi = ah_hdr[1];
			}
			break;

		case IPPROTO_COMP:
			if (pskb_may_pull(skb, xprth + 4 - skb->data)) {
				__be16 *ipcomp_hdr = (__be16 *)xprth;

				fl4->fl4_ipsec_spi = htonl(ntohs(ipcomp_hdr[1]));
			}
			break;

		case IPPROTO_GRE:
			if (pskb_may_pull(skb, xprth + 12 - skb->data)) {
				__be16 *greflags = (__be16 *)xprth;
				__be32 *gre_hdr = (__be32 *)xprth;

				if (greflags[0] & GRE_KEY) {
					if (greflags[0] & GRE_CSUM)
						gre_hdr++;
					fl4->fl4_gre_key = gre_hdr[1];
				}
			}
			break;

		default:
			fl4->fl4_ipsec_spi = 0;
			break;
		}
	}
	fl4->flowi4_proto = iph->protocol;
	fl4->daddr = reverse ? iph->saddr : iph->daddr;
	fl4->saddr = reverse ? iph->daddr : iph->saddr;
	fl4->flowi4_tos = iph->tos;
}

static inline int xfrm4_garbage_collect(struct dst_ops *ops)
{
<<<<<<< HEAD
	struct net *net;

	rcu_read_lock();
	for_each_net_rcu(net)
		xfrm4_policy_afinfo.garbage_collect(net);
	rcu_read_unlock();

	return (atomic_read(&xfrm4_dst_ops.entries) > xfrm4_dst_ops.gc_thresh*2);
=======
	struct net *net = container_of(ops, struct net, xfrm.xfrm4_dst_ops);

	xfrm4_policy_afinfo.garbage_collect(net);
	return (dst_entries_get_slow(ops) > ops->gc_thresh * 2);
>>>>>>> 02f8c6ae
}

static void xfrm4_update_pmtu(struct dst_entry *dst, u32 mtu)
{
	struct xfrm_dst *xdst = (struct xfrm_dst *)dst;
	struct dst_entry *path = xdst->route;

	path->ops->update_pmtu(path, mtu);
}

static void xfrm4_dst_destroy(struct dst_entry *dst)
{
	struct xfrm_dst *xdst = (struct xfrm_dst *)dst;

	dst_destroy_metrics_generic(dst);

	if (likely(xdst->u.rt.peer))
		inet_putpeer(xdst->u.rt.peer);

	xfrm_dst_destroy(xdst);
}

static void xfrm4_dst_ifdown(struct dst_entry *dst, struct net_device *dev,
			     int unregister)
{
	if (!unregister)
		return;

	xfrm_dst_ifdown(dst, dev);
}

static struct dst_ops xfrm4_dst_ops = {
	.family =		AF_INET,
	.protocol =		cpu_to_be16(ETH_P_IP),
	.gc =			xfrm4_garbage_collect,
	.update_pmtu =		xfrm4_update_pmtu,
	.cow_metrics =		dst_cow_metrics_generic,
	.destroy =		xfrm4_dst_destroy,
	.ifdown =		xfrm4_dst_ifdown,
	.local_out =		__ip_local_out,
	.gc_thresh =		1024,
};

static struct xfrm_policy_afinfo xfrm4_policy_afinfo = {
	.family = 		AF_INET,
	.dst_ops =		&xfrm4_dst_ops,
	.dst_lookup =		xfrm4_dst_lookup,
	.get_saddr =		xfrm4_get_saddr,
	.decode_session =	_decode_session4,
	.get_tos =		xfrm4_get_tos,
	.init_path =		xfrm4_init_path,
	.fill_dst =		xfrm4_fill_dst,
	.blackhole_route =	ipv4_blackhole_route,
};

#ifdef CONFIG_SYSCTL
static struct ctl_table xfrm4_policy_table[] = {
	{
		.procname       = "xfrm4_gc_thresh",
		.data           = &init_net.xfrm.xfrm4_dst_ops.gc_thresh,
		.maxlen         = sizeof(int),
		.mode           = 0644,
		.proc_handler   = proc_dointvec,
	},
	{ }
};

static struct ctl_table_header *sysctl_hdr;
#endif

static void __init xfrm4_policy_init(void)
{
	xfrm_policy_register_afinfo(&xfrm4_policy_afinfo);
}

static void __exit xfrm4_policy_fini(void)
{
#ifdef CONFIG_SYSCTL
	if (sysctl_hdr)
		unregister_net_sysctl_table(sysctl_hdr);
#endif
	xfrm_policy_unregister_afinfo(&xfrm4_policy_afinfo);
}

void __init xfrm4_init(int rt_max_size)
{
	/*
	 * Select a default value for the gc_thresh based on the main route
	 * table hash size.  It seems to me the worst case scenario is when
	 * we have ipsec operating in transport mode, in which we create a
	 * dst_entry per socket.  The xfrm gc algorithm starts trying to remove
	 * entries at gc_thresh, and prevents new allocations as 2*gc_thresh
	 * so lets set an initial xfrm gc_thresh value at the rt_max_size/2.
	 * That will let us store an ipsec connection per route table entry,
	 * and start cleaning when were 1/2 full
	 */
	xfrm4_dst_ops.gc_thresh = rt_max_size/2;
	dst_entries_init(&xfrm4_dst_ops);

	xfrm4_state_init();
	xfrm4_policy_init();
#ifdef CONFIG_SYSCTL
	sysctl_hdr = register_net_sysctl_table(&init_net, net_ipv4_ctl_path,
						xfrm4_policy_table);
#endif
}
<|MERGE_RESOLUTION|>--- conflicted
+++ resolved
@@ -64,31 +64,7 @@
 
 static int xfrm4_get_tos(const struct flowi *fl)
 {
-<<<<<<< HEAD
-	struct dst_entry *dst;
-
-	read_lock_bh(&policy->lock);
-	for (dst = policy->bundles; dst; dst = dst->next) {
-		struct xfrm_dst *xdst = (struct xfrm_dst *)dst;
-		if (xdst->u.rt.fl.oif == fl->oif &&	/*XXX*/
-		    xdst->u.rt.fl.fl4_dst == fl->fl4_dst &&
-		    xdst->u.rt.fl.fl4_src == fl->fl4_src &&
-                    !((xdst->u.rt.fl.fl4_tos ^ fl->fl4_tos) & IPTOS_RT_MASK) &&
-		    xfrm_bundle_ok(policy, xdst, fl, AF_INET, 0)) {
-			dst_clone(dst);
-			break;
-		}
-	}
-	read_unlock_bh(&policy->lock);
-	return dst;
-}
-
-static int xfrm4_get_tos(struct flowi *fl)
-{
-	return IPTOS_RT_MASK & fl->fl4_tos; /* Strip ECN bits */
-=======
 	return IPTOS_RT_MASK & fl->u.ip4.flowi4_tos; /* Strip ECN bits */
->>>>>>> 02f8c6ae
 }
 
 static int xfrm4_init_path(struct xfrm_dst *path, struct dst_entry *dst,
@@ -98,18 +74,11 @@
 }
 
 static int xfrm4_fill_dst(struct xfrm_dst *xdst, struct net_device *dev,
-<<<<<<< HEAD
-			  struct flowi *fl)
-=======
 			  const struct flowi *fl)
->>>>>>> 02f8c6ae
 {
 	struct rtable *rt = (struct rtable *)xdst->route;
 	const struct flowi4 *fl4 = &fl->u.ip4;
 
-<<<<<<< HEAD
-	xdst->u.rt.fl = *fl;
-=======
 	rt->rt_key_dst = fl4->daddr;
 	rt->rt_key_src = fl4->saddr;
 	rt->rt_key_tos = fl4->flowi4_tos;
@@ -117,7 +86,6 @@
 	rt->rt_iif = fl4->flowi4_iif;
 	rt->rt_oif = fl4->flowi4_oif;
 	rt->rt_mark = fl4->flowi4_mark;
->>>>>>> 02f8c6ae
 
 	xdst->u.dst.dev = dev;
 	dev_hold(dev);
@@ -224,21 +192,10 @@
 
 static inline int xfrm4_garbage_collect(struct dst_ops *ops)
 {
-<<<<<<< HEAD
-	struct net *net;
-
-	rcu_read_lock();
-	for_each_net_rcu(net)
-		xfrm4_policy_afinfo.garbage_collect(net);
-	rcu_read_unlock();
-
-	return (atomic_read(&xfrm4_dst_ops.entries) > xfrm4_dst_ops.gc_thresh*2);
-=======
 	struct net *net = container_of(ops, struct net, xfrm.xfrm4_dst_ops);
 
 	xfrm4_policy_afinfo.garbage_collect(net);
 	return (dst_entries_get_slow(ops) > ops->gc_thresh * 2);
->>>>>>> 02f8c6ae
 }
 
 static void xfrm4_update_pmtu(struct dst_entry *dst, u32 mtu)
