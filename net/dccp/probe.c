--- conflicted
+++ resolved
@@ -163,13 +163,8 @@
 	if (!proc_net_fops_create(&init_net, procname, S_IRUSR, &dccpprobe_fops))
 		goto err0;
 
-<<<<<<< HEAD
-	ret = try_then_request_module((register_jprobe(&dccp_send_probe) == 0),
-					"dccp");
-=======
 	try_then_request_module((ret = register_jprobe(&dccp_send_probe)) == 0,
 				"dccp");
->>>>>>> 02f8c6ae
 	if (ret)
 		goto err1;
 
