--- conflicted
+++ resolved
@@ -798,16 +798,12 @@
 			getnstimeofday(&ts);
 		h.h2->tp_sec = ts.tv_sec;
 		h.h2->tp_nsec = ts.tv_nsec;
-<<<<<<< HEAD
-		h.h2->tp_vlan_tci = vlan_tx_tag_get(skb);
-=======
 		if (vlan_tx_tag_present(skb)) {
 			h.h2->tp_vlan_tci = vlan_tx_tag_get(skb);
 			status |= TP_STATUS_VLAN_VALID;
 		} else {
 			h.h2->tp_vlan_tci = 0;
 		}
->>>>>>> 77570429
 		h.h2->tp_padding = 0;
 		hdrlen = sizeof(*h.h2);
 		break;
@@ -1735,17 +1731,12 @@
 		aux.tp_snaplen = skb->len;
 		aux.tp_mac = 0;
 		aux.tp_net = skb_network_offset(skb);
-<<<<<<< HEAD
-		aux.tp_vlan_tci = vlan_tx_tag_get(skb);
-
-=======
 		if (vlan_tx_tag_present(skb)) {
 			aux.tp_vlan_tci = vlan_tx_tag_get(skb);
 			aux.tp_status |= TP_STATUS_VLAN_VALID;
 		} else {
 			aux.tp_vlan_tci = 0;
 		}
->>>>>>> 77570429
 		aux.tp_padding = 0;
 		put_cmsg(msg, SOL_PACKET, PACKET_AUXDATA, sizeof(aux), &aux);
 	}
