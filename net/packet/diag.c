--- conflicted
+++ resolved
@@ -173,12 +173,8 @@
 		goto out_nlmsg_trim;
 
 	if ((req->pdiag_show & PACKET_SHOW_FILTER) &&
-<<<<<<< HEAD
-	    sock_diag_put_filterinfo(sk, skb, PACKET_DIAG_FILTER))
-=======
 	    sock_diag_put_filterinfo(may_report_filterinfo, sk, skb,
 				     PACKET_DIAG_FILTER))
->>>>>>> 21d11044
 		goto out_nlmsg_trim;
 
 	return nlmsg_end(skb, nlh);
