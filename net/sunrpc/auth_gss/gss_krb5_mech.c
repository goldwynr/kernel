--- conflicted
+++ resolved
@@ -276,14 +276,6 @@
 {
 	int tmp;
 
-<<<<<<< HEAD
-	if (!(ctx = kzalloc(sizeof(*ctx), GFP_NOFS))) {
-		p = ERR_PTR(-ENOMEM);
-		goto out_err;
-	}
-
-=======
->>>>>>> 02f8c6ae
 	p = simple_get_bytes(p, end, &ctx->initiate, sizeof(ctx->initiate));
 	if (IS_ERR(p))
 		goto out_err;
