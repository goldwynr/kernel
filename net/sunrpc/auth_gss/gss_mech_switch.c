--- conflicted
+++ resolved
@@ -290,11 +290,7 @@
 		       struct gss_ctx		**ctx_id,
 		       gfp_t gfp_mask)
 {
-<<<<<<< HEAD
-	if (!(*ctx_id = kzalloc(sizeof(**ctx_id), GFP_KERNEL)))
-=======
 	if (!(*ctx_id = kzalloc(sizeof(**ctx_id), gfp_mask)))
->>>>>>> 02f8c6ae
 		return -ENOMEM;
 	(*ctx_id)->mech_type = gss_mech_get(mech);
 
