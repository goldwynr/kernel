--- conflicted
+++ resolved
@@ -42,11 +42,7 @@
 
 static void cache_init(struct cache_head *h)
 {
-<<<<<<< HEAD
-	time_t now = monotonic_seconds();
-=======
 	time_t now = seconds_since_boot();
->>>>>>> 02f8c6ae
 	h->next = NULL;
 	h->flags = 0;
 	kref_init(&h->ref);
@@ -131,12 +127,8 @@
 static void cache_fresh_locked(struct cache_head *head, time_t expiry)
 {
 	head->expiry_time = expiry;
-<<<<<<< HEAD
-	head->last_refresh = monotonic_seconds();
-=======
 	head->last_refresh = seconds_since_boot();
 	smp_wmb(); /* paired with smp_rmb() in cache_is_valid() */
->>>>>>> 02f8c6ae
 	set_bit(CACHE_VALID, &head->flags);
 }
 
@@ -211,14 +203,7 @@
 
 static inline int cache_is_valid(struct cache_detail *detail, struct cache_head *h)
 {
-<<<<<<< HEAD
-	if (!test_bit(CACHE_VALID, &h->flags) ||
-	    h->expiry_time < monotonic_seconds())
-		return -EAGAIN;
-	else if (detail->flush_time > h->last_refresh)
-=======
 	if (!test_bit(CACHE_VALID, &h->flags))
->>>>>>> 02f8c6ae
 		return -EAGAIN;
 	else {
 		/* entry is valid */
@@ -279,11 +264,7 @@
 
 	/* now see if we want to start an upcall */
 	refresh_age = (h->expiry_time - h->last_refresh);
-<<<<<<< HEAD
-	age = monotonic_seconds() - h->last_refresh;
-=======
 	age = seconds_since_boot() - h->last_refresh;
->>>>>>> 02f8c6ae
 
 	if (rqstp == NULL) {
 		if (rv == -EAGAIN)
@@ -296,16 +277,7 @@
 			case -EINVAL:
 				clear_bit(CACHE_PENDING, &h->flags);
 				cache_revisit_request(h);
-<<<<<<< HEAD
-				if (rv == -EAGAIN) {
-					set_bit(CACHE_NEGATIVE, &h->flags);
-					cache_fresh_locked(h, monotonic_seconds()+CACHE_NEW_EXPIRY);
-					cache_fresh_unlocked(h, detail);
-					rv = -ENOENT;
-				}
-=======
 				rv = try_to_negate_entry(detail, h);
->>>>>>> 02f8c6ae
 				break;
 			case -EAGAIN:
 				clear_bit(CACHE_PENDING, &h->flags);
@@ -439,19 +411,11 @@
 			return -1;
 		}
 		current_detail = list_entry(next, struct cache_detail, others);
-<<<<<<< HEAD
-		if (current_detail->nextcheck > monotonic_seconds())
-			current_index = current_detail->hash_size;
-		else {
-			current_index = 0;
-			current_detail->nextcheck = monotonic_seconds()+30*60;
-=======
 		if (current_detail->nextcheck > seconds_since_boot())
 			current_index = current_detail->hash_size;
 		else {
 			current_index = 0;
 			current_detail->nextcheck = seconds_since_boot()+30*60;
->>>>>>> 02f8c6ae
 		}
 	}
 
@@ -475,13 +439,7 @@
 		for (ch = *cp ; ch ; cp = & ch->next, ch = *cp) {
 			if (current_detail->nextcheck > ch->expiry_time)
 				current_detail->nextcheck = ch->expiry_time+1;
-<<<<<<< HEAD
-			if (ch->expiry_time >= monotonic_seconds()
-			    && ch->last_refresh >= current_detail->flush_time
-				)
-=======
 			if (!cache_is_expired(current_detail, ch))
->>>>>>> 02f8c6ae
 				continue;
 
 			*cp = ch->next;
@@ -542,11 +500,7 @@
 void cache_purge(struct cache_detail *detail)
 {
 	detail->flush_time = LONG_MAX;
-<<<<<<< HEAD
-	detail->nextcheck = monotonic_seconds();
-=======
 	detail->nextcheck = seconds_since_boot();
->>>>>>> 02f8c6ae
 	cache_flush();
 	detail->flush_time = 1;
 }
@@ -578,20 +532,6 @@
 static struct hlist_head cache_defer_hash[DFR_HASHSIZE];
 static int cache_defer_cnt;
 
-<<<<<<< HEAD
-struct thread_deferred_req {
-	struct cache_deferred_req handle;
-	struct completion completion;
-};
-static void cache_restart_thread(struct cache_deferred_req *dreq, int too_many)
-{
-	struct thread_deferred_req *dr =
-		container_of(dreq, struct thread_deferred_req, handle);
-	complete(&dr->completion);
-}
-
-static int cache_defer_req(struct cache_req *req, struct cache_head *item)
-=======
 static void __unhash_deferred_req(struct cache_deferred_req *dreq)
 {
 	hlist_del_init(&dreq->hash);
@@ -602,31 +542,9 @@
 }
 
 static void __hash_deferred_req(struct cache_deferred_req *dreq, struct cache_head *item)
->>>>>>> 02f8c6ae
 {
 	int hash = DFR_HASH(item);
-	struct thread_deferred_req sleeper;
-
-<<<<<<< HEAD
-	if (cache_defer_cnt >= DFR_MAX) {
-		/* too much in the cache, randomly drop this one,
-		 * or continue and drop the oldest below
-		 */
-		if (net_random()&1)
-			return -ENOMEM;
-	}
-	if (req->thread_wait) {
-		dreq = &sleeper.handle;
-		sleeper.completion =
-		COMPLETION_INITIALIZER_ONSTACK(sleeper.completion);
-		dreq->revisit = cache_restart_thread;
-	} else
-		dreq = req->defer(req);
-
- retry:
-	if (dreq == NULL)
-		return -ENOMEM;
-=======
+
 	INIT_LIST_HEAD(&dreq->recent);
 	hlist_add_head(&dreq->hash, &cache_defer_hash[hash]);
 }
@@ -635,7 +553,6 @@
 			   struct cache_head *item,
 			   int count_me)
 {
->>>>>>> 02f8c6ae
 
 	dreq->item = item;
 
@@ -723,54 +640,6 @@
 		discard->revisit(discard, 1);
 }
 
-<<<<<<< HEAD
-	if (!test_bit(CACHE_PENDING, &item->flags)) {
-		/* must have just been validated... */
-		cache_revisit_request(item);
-		if (dreq == &sleeper.handle)
-			wait_for_completion(&sleeper.completion);
-		return -EAGAIN;
-	}
-
-	if (dreq == &sleeper.handle) {
-		long timeout;
-		/* We cannot compare the return value of
-		 * wait_for_completion_interruptible_timeout as it is
-		 * declared 'unsigned' so -ve errors look like success.
-		 * So we must assign it to a 'long' first so as to get
-		 * the correct signed comparison.
-		 */
-		timeout = wait_for_completion_interruptible_timeout(
-			&sleeper.completion, req->thread_wait);
-		if (timeout <= 0) {
-			/* The completion wasn't completed, so we
-			 * need to clean up.
-			 */
-			spin_lock(&cache_defer_lock);
-			if (!list_empty(&sleeper.handle.hash)) {
-				list_del_init(&sleeper.handle.recent);
-				list_del_init(&sleeper.handle.hash);
-				cache_defer_cnt--;
-				spin_unlock(&cache_defer_lock);
-			} else {
-				/* cache_revisit_request already removed
-				 * this from the hash table, but hasn't
-				 * called ->revisit yet.  It will very soon
-				 * and we need to wait for it.
-				 */
-				spin_unlock(&cache_defer_lock);
-				wait_for_completion(&sleeper.completion);
-			}
-		}
-		if (test_bit(CACHE_PENDING, &item->flags)) {
-			/* item is still pending, try request
-			 * deferral
-			 */
-			dreq = req->defer(req);
-			goto retry;
-		}
-		return -EAGAIN;
-=======
 /* Return true if and only if a deferred request is queued. */
 static bool cache_defer_req(struct cache_req *req, struct cache_head *item)
 {
@@ -780,7 +649,6 @@
 		cache_wait_req(req, item);
 		if (!test_bit(CACHE_PENDING, &item->flags))
 			return false;
->>>>>>> 02f8c6ae
 	}
 	dreq = req->defer(req);
 	if (dreq == NULL)
@@ -1471,11 +1339,7 @@
 
 	ifdebug(CACHE)
 		seq_printf(m, "# expiry=%ld refcnt=%d flags=%lx\n",
-<<<<<<< HEAD
-			   cp->expiry_time - monotonic_seconds() + get_seconds(),
-=======
 			   convert_to_wallclock(cp->expiry_time),
->>>>>>> 02f8c6ae
 			   atomic_read(&cp->ref.refcount), cp->flags);
 	cache_get(cp);
 	if (cache_check(cd, cp, NULL))
@@ -1542,12 +1406,7 @@
 	unsigned long p = *ppos;
 	size_t len;
 
-<<<<<<< HEAD
-	sprintf(tbuf, "%lu\n", (cd->flush_time - monotonic_seconds()
-				+ get_seconds()));
-=======
 	sprintf(tbuf, "%lu\n", convert_to_wallclock(cd->flush_time));
->>>>>>> 02f8c6ae
 	len = strlen(tbuf);
 	if (p >= len)
 		return 0;
@@ -1578,11 +1437,7 @@
 
 	bp = tbuf;
 	cd->flush_time = get_expiry(&bp);
-<<<<<<< HEAD
-	cd->nextcheck = monotonic_seconds();
-=======
 	cd->nextcheck = seconds_since_boot();
->>>>>>> 02f8c6ae
 	cache_flush();
 
 	*ppos += count;
