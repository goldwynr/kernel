/*
 * net/sunrpc/cache.c
 *
 * Generic code for various authentication-related caches
 * used by sunrpc clients and servers.
 *
 * Copyright (C) 2002 Neil Brown <neilb@cse.unsw.edu.au>
 *
 * Released under terms in GPL version 2.  See COPYING.
 *
 */

#include <linux/types.h>
#include <linux/fs.h>
#include <linux/file.h>
#include <linux/slab.h>
#include <linux/signal.h>
#include <linux/sched.h>
#include <linux/kmod.h>
#include <linux/list.h>
#include <linux/module.h>
#include <linux/ctype.h>
#include <asm/uaccess.h>
#include <linux/poll.h>
#include <linux/seq_file.h>
#include <linux/proc_fs.h>
#include <linux/net.h>
#include <linux/workqueue.h>
#include <linux/mutex.h>
#include <linux/pagemap.h>
#include <asm/ioctls.h>
#include <linux/sunrpc/types.h>
#include <linux/sunrpc/cache.h>
#include <linux/sunrpc/stats.h>
#include <linux/sunrpc/rpc_pipe_fs.h>
#include "netns.h"

#define	 RPCDBG_FACILITY RPCDBG_CACHE

static void cache_defer_req(struct cache_req *req, struct cache_head *item);
static void cache_revisit_request(struct cache_head *item);

static void cache_init(struct cache_head *h)
{
<<<<<<< HEAD
	time_t now = monotonic_seconds();
=======
	time_t now = seconds_since_boot();
>>>>>>> c8ddb271
	h->next = NULL;
	h->flags = 0;
	kref_init(&h->ref);
	h->expiry_time = now + CACHE_NEW_EXPIRY;
	h->last_refresh = now;
}

static inline int cache_is_expired(struct cache_detail *detail, struct cache_head *h)
{
<<<<<<< HEAD
	return  (h->expiry_time < monotonic_seconds()) ||
=======
	return  (h->expiry_time < seconds_since_boot()) ||
>>>>>>> c8ddb271
		(detail->flush_time > h->last_refresh);
}

struct cache_head *sunrpc_cache_lookup(struct cache_detail *detail,
				       struct cache_head *key, int hash)
{
	struct cache_head **head,  **hp;
	struct cache_head *new = NULL, *freeme = NULL;

	head = &detail->hash_table[hash];

	read_lock(&detail->hash_lock);

	for (hp=head; *hp != NULL ; hp = &(*hp)->next) {
		struct cache_head *tmp = *hp;
		if (detail->match(tmp, key)) {
			if (cache_is_expired(detail, tmp))
				/* This entry is expired, we will discard it. */
				break;
			cache_get(tmp);
			read_unlock(&detail->hash_lock);
			return tmp;
		}
	}
	read_unlock(&detail->hash_lock);
	/* Didn't find anything, insert an empty entry */

	new = detail->alloc();
	if (!new)
		return NULL;
	/* must fully initialise 'new', else
	 * we might get lose if we need to
	 * cache_put it soon.
	 */
	cache_init(new);
	detail->init(new, key);

	write_lock(&detail->hash_lock);

	/* check if entry appeared while we slept */
	for (hp=head; *hp != NULL ; hp = &(*hp)->next) {
		struct cache_head *tmp = *hp;
		if (detail->match(tmp, key)) {
			if (cache_is_expired(detail, tmp)) {
				*hp = tmp->next;
				tmp->next = NULL;
				detail->entries --;
				freeme = tmp;
				break;
			}
			cache_get(tmp);
			write_unlock(&detail->hash_lock);
			cache_put(new, detail);
			return tmp;
		}
	}
	new->next = *head;
	*head = new;
	detail->entries++;
	cache_get(new);
	write_unlock(&detail->hash_lock);

	if (freeme)
		cache_put(freeme, detail);
	return new;
}
EXPORT_SYMBOL_GPL(sunrpc_cache_lookup);


static void cache_dequeue(struct cache_detail *detail, struct cache_head *ch);

static void cache_fresh_locked(struct cache_head *head, time_t expiry)
{
	head->expiry_time = expiry;
<<<<<<< HEAD
	head->last_refresh = monotonic_seconds();
=======
	head->last_refresh = seconds_since_boot();
>>>>>>> c8ddb271
	set_bit(CACHE_VALID, &head->flags);
}

static void cache_fresh_unlocked(struct cache_head *head,
				 struct cache_detail *detail)
{
	if (test_and_clear_bit(CACHE_PENDING, &head->flags)) {
		cache_revisit_request(head);
		cache_dequeue(detail, head);
	}
}

struct cache_head *sunrpc_cache_update(struct cache_detail *detail,
				       struct cache_head *new, struct cache_head *old, int hash)
{
	/* The 'old' entry is to be replaced by 'new'.
	 * If 'old' is not VALID, we update it directly,
	 * otherwise we need to replace it
	 */
	struct cache_head **head;
	struct cache_head *tmp;

	if (!test_bit(CACHE_VALID, &old->flags)) {
		write_lock(&detail->hash_lock);
		if (!test_bit(CACHE_VALID, &old->flags)) {
			if (test_bit(CACHE_NEGATIVE, &new->flags))
				set_bit(CACHE_NEGATIVE, &old->flags);
			else
				detail->update(old, new);
			cache_fresh_locked(old, new->expiry_time);
			write_unlock(&detail->hash_lock);
			cache_fresh_unlocked(old, detail);
			return old;
		}
		write_unlock(&detail->hash_lock);
	}
	/* We need to insert a new entry */
	tmp = detail->alloc();
	if (!tmp) {
		cache_put(old, detail);
		return NULL;
	}
	cache_init(tmp);
	detail->init(tmp, old);
	head = &detail->hash_table[hash];

	write_lock(&detail->hash_lock);
	if (test_bit(CACHE_NEGATIVE, &new->flags))
		set_bit(CACHE_NEGATIVE, &tmp->flags);
	else
		detail->update(tmp, new);
	tmp->next = *head;
	*head = tmp;
	detail->entries++;
	cache_get(tmp);
	cache_fresh_locked(tmp, new->expiry_time);
	cache_fresh_locked(old, 0);
	write_unlock(&detail->hash_lock);
	cache_fresh_unlocked(tmp, detail);
	cache_fresh_unlocked(old, detail);
	cache_put(old, detail);
	return tmp;
}
EXPORT_SYMBOL_GPL(sunrpc_cache_update);

static int cache_make_upcall(struct cache_detail *cd, struct cache_head *h)
{
	if (!cd->cache_upcall)
		return -EINVAL;
	return cd->cache_upcall(cd, h);
}

static inline int cache_is_valid(struct cache_detail *detail, struct cache_head *h)
{
	if (!test_bit(CACHE_VALID, &h->flags))
		return -EAGAIN;
	else {
		/* entry is valid */
		if (test_bit(CACHE_NEGATIVE, &h->flags))
			return -ENOENT;
		else
			return 0;
	}
}

/*
 * This is the generic cache management routine for all
 * the authentication caches.
 * It checks the currency of a cache item and will (later)
 * initiate an upcall to fill it if needed.
 *
 *
 * Returns 0 if the cache_head can be used, or cache_puts it and returns
 * -EAGAIN if upcall is pending and request has been queued
 * -ETIMEDOUT if upcall failed or request could not be queue or
 *           upcall completed but item is still invalid (implying that
 *           the cache item has been replaced with a newer one).
 * -ENOENT if cache entry was negative
 */
int cache_check(struct cache_detail *detail,
		    struct cache_head *h, struct cache_req *rqstp)
{
	int rv;
	long refresh_age, age;

	/* First decide return status as best we can */
	rv = cache_is_valid(detail, h);

	/* now see if we want to start an upcall */
	refresh_age = (h->expiry_time - h->last_refresh);
<<<<<<< HEAD
	age = monotonic_seconds() - h->last_refresh;
=======
	age = seconds_since_boot() - h->last_refresh;
>>>>>>> c8ddb271

	if (rqstp == NULL) {
		if (rv == -EAGAIN)
			rv = -ENOENT;
	} else if (rv == -EAGAIN || age > refresh_age/2) {
		dprintk("RPC:       Want update, refage=%ld, age=%ld\n",
				refresh_age, age);
		if (!test_and_set_bit(CACHE_PENDING, &h->flags)) {
			switch (cache_make_upcall(detail, h)) {
			case -EINVAL:
				clear_bit(CACHE_PENDING, &h->flags);
				cache_revisit_request(h);
				if (rv == -EAGAIN) {
					set_bit(CACHE_NEGATIVE, &h->flags);
<<<<<<< HEAD
					cache_fresh_locked(h, monotonic_seconds()+CACHE_NEW_EXPIRY);
=======
					cache_fresh_locked(h, seconds_since_boot()+CACHE_NEW_EXPIRY);
>>>>>>> c8ddb271
					cache_fresh_unlocked(h, detail);
					rv = -ENOENT;
				}
				break;

			case -EAGAIN:
				clear_bit(CACHE_PENDING, &h->flags);
				cache_revisit_request(h);
				break;
			}
		}
	}

	if (rv == -EAGAIN) {
		cache_defer_req(rqstp, h);
		if (!test_bit(CACHE_PENDING, &h->flags)) {
			/* Request is not deferred */
			rv = cache_is_valid(detail, h);
			if (rv == -EAGAIN)
				rv = -ETIMEDOUT;
		}
	}
	if (rv)
		cache_put(h, detail);
	return rv;
}
EXPORT_SYMBOL_GPL(cache_check);

/*
 * caches need to be periodically cleaned.
 * For this we maintain a list of cache_detail and
 * a current pointer into that list and into the table
 * for that entry.
 *
 * Each time clean_cache is called it finds the next non-empty entry
 * in the current table and walks the list in that entry
 * looking for entries that can be removed.
 *
 * An entry gets removed if:
 * - The expiry is before current time
 * - The last_refresh time is before the flush_time for that cache
 *
 * later we might drop old entries with non-NEVER expiry if that table
 * is getting 'full' for some definition of 'full'
 *
 * The question of "how often to scan a table" is an interesting one
 * and is answered in part by the use of the "nextcheck" field in the
 * cache_detail.
 * When a scan of a table begins, the nextcheck field is set to a time
 * that is well into the future.
 * While scanning, if an expiry time is found that is earlier than the
 * current nextcheck time, nextcheck is set to that expiry time.
 * If the flush_time is ever set to a time earlier than the nextcheck
 * time, the nextcheck time is then set to that flush_time.
 *
 * A table is then only scanned if the current time is at least
 * the nextcheck time.
 *
 */

static LIST_HEAD(cache_list);
static DEFINE_SPINLOCK(cache_list_lock);
static struct cache_detail *current_detail;
static int current_index;

static void do_cache_clean(struct work_struct *work);
static struct delayed_work cache_cleaner;

static void sunrpc_init_cache_detail(struct cache_detail *cd)
{
	rwlock_init(&cd->hash_lock);
	INIT_LIST_HEAD(&cd->queue);
	spin_lock(&cache_list_lock);
	cd->nextcheck = 0;
	cd->entries = 0;
	atomic_set(&cd->readers, 0);
	cd->last_close = 0;
	cd->last_warn = -1;
	list_add(&cd->others, &cache_list);
	spin_unlock(&cache_list_lock);

	/* start the cleaning process */
	schedule_delayed_work(&cache_cleaner, 0);
}

static void sunrpc_destroy_cache_detail(struct cache_detail *cd)
{
	cache_purge(cd);
	spin_lock(&cache_list_lock);
	write_lock(&cd->hash_lock);
	if (cd->entries || atomic_read(&cd->inuse)) {
		write_unlock(&cd->hash_lock);
		spin_unlock(&cache_list_lock);
		goto out;
	}
	if (current_detail == cd)
		current_detail = NULL;
	list_del_init(&cd->others);
	write_unlock(&cd->hash_lock);
	spin_unlock(&cache_list_lock);
	if (list_empty(&cache_list)) {
		/* module must be being unloaded so its safe to kill the worker */
		cancel_delayed_work_sync(&cache_cleaner);
	}
	return;
out:
	printk(KERN_ERR "nfsd: failed to unregister %s cache\n", cd->name);
}

/* clean cache tries to find something to clean
 * and cleans it.
 * It returns 1 if it cleaned something,
 *            0 if it didn't find anything this time
 *           -1 if it fell off the end of the list.
 */
static int cache_clean(void)
{
	int rv = 0;
	struct list_head *next;

	spin_lock(&cache_list_lock);

	/* find a suitable table if we don't already have one */
	while (current_detail == NULL ||
	    current_index >= current_detail->hash_size) {
		if (current_detail)
			next = current_detail->others.next;
		else
			next = cache_list.next;
		if (next == &cache_list) {
			current_detail = NULL;
			spin_unlock(&cache_list_lock);
			return -1;
		}
		current_detail = list_entry(next, struct cache_detail, others);
<<<<<<< HEAD
		if (current_detail->nextcheck > monotonic_seconds())
			current_index = current_detail->hash_size;
		else {
			current_index = 0;
			current_detail->nextcheck = monotonic_seconds()+30*60;
=======
		if (current_detail->nextcheck > seconds_since_boot())
			current_index = current_detail->hash_size;
		else {
			current_index = 0;
			current_detail->nextcheck = seconds_since_boot()+30*60;
>>>>>>> c8ddb271
		}
	}

	/* find a non-empty bucket in the table */
	while (current_detail &&
	       current_index < current_detail->hash_size &&
	       current_detail->hash_table[current_index] == NULL)
		current_index++;

	/* find a cleanable entry in the bucket and clean it, or set to next bucket */

	if (current_detail && current_index < current_detail->hash_size) {
		struct cache_head *ch, **cp;
		struct cache_detail *d;

		write_lock(&current_detail->hash_lock);

		/* Ok, now to clean this strand */

		cp = & current_detail->hash_table[current_index];
		for (ch = *cp ; ch ; cp = & ch->next, ch = *cp) {
			if (current_detail->nextcheck > ch->expiry_time)
				current_detail->nextcheck = ch->expiry_time+1;
			if (!cache_is_expired(current_detail, ch))
				continue;

			*cp = ch->next;
			ch->next = NULL;
			current_detail->entries--;
			rv = 1;
			break;
		}

		write_unlock(&current_detail->hash_lock);
		d = current_detail;
		if (!ch)
			current_index ++;
		spin_unlock(&cache_list_lock);
		if (ch) {
			if (test_and_clear_bit(CACHE_PENDING, &ch->flags))
				cache_dequeue(current_detail, ch);
			cache_revisit_request(ch);
			cache_put(ch, d);
		}
	} else
		spin_unlock(&cache_list_lock);

	return rv;
}

/*
 * We want to regularly clean the cache, so we need to schedule some work ...
 */
static void do_cache_clean(struct work_struct *work)
{
	int delay = 5;
	if (cache_clean() == -1)
		delay = round_jiffies_relative(30*HZ);

	if (list_empty(&cache_list))
		delay = 0;

	if (delay)
		schedule_delayed_work(&cache_cleaner, delay);
}


/*
 * Clean all caches promptly.  This just calls cache_clean
 * repeatedly until we are sure that every cache has had a chance to
 * be fully cleaned
 */
void cache_flush(void)
{
	while (cache_clean() != -1)
		cond_resched();
	while (cache_clean() != -1)
		cond_resched();
}
EXPORT_SYMBOL_GPL(cache_flush);

void cache_purge(struct cache_detail *detail)
{
	detail->flush_time = LONG_MAX;
<<<<<<< HEAD
	detail->nextcheck = monotonic_seconds();
=======
	detail->nextcheck = seconds_since_boot();
>>>>>>> c8ddb271
	cache_flush();
	detail->flush_time = 1;
}
EXPORT_SYMBOL_GPL(cache_purge);


/*
 * Deferral and Revisiting of Requests.
 *
 * If a cache lookup finds a pending entry, we
 * need to defer the request and revisit it later.
 * All deferred requests are stored in a hash table,
 * indexed by "struct cache_head *".
 * As it may be wasteful to store a whole request
 * structure, we allow the request to provide a
 * deferred form, which must contain a
 * 'struct cache_deferred_req'
 * This cache_deferred_req contains a method to allow
 * it to be revisited when cache info is available
 */

#define	DFR_HASHSIZE	(PAGE_SIZE/sizeof(struct list_head))
#define	DFR_HASH(item)	((((long)item)>>4 ^ (((long)item)>>13)) % DFR_HASHSIZE)

#define	DFR_MAX	300	/* ??? */

static DEFINE_SPINLOCK(cache_defer_lock);
static LIST_HEAD(cache_defer_list);
static struct hlist_head cache_defer_hash[DFR_HASHSIZE];
static int cache_defer_cnt;

<<<<<<< HEAD
struct thread_deferred_req {
	struct cache_deferred_req handle;
	wait_queue_head_t wait;
};
static void cache_restart_thread(struct cache_deferred_req *dreq, int too_many)
{
	struct thread_deferred_req *dr =
		container_of(dreq, struct thread_deferred_req, handle);
	wake_up(&dr->wait);
}

static int cache_defer_req(struct cache_req *req, struct cache_head *item)
=======
static void __unhash_deferred_req(struct cache_deferred_req *dreq)
{
	hlist_del_init(&dreq->hash);
	if (!list_empty(&dreq->recent)) {
		list_del_init(&dreq->recent);
		cache_defer_cnt--;
	}
}

static void __hash_deferred_req(struct cache_deferred_req *dreq, struct cache_head *item)
>>>>>>> c8ddb271
{
	int hash = DFR_HASH(item);
	struct thread_deferred_req sleeper;

<<<<<<< HEAD
	if (cache_defer_cnt >= DFR_MAX) {
		/* too much in the cache, randomly drop this one,
		 * or continue and drop the oldest below
		 */
		if (net_random()&1)
			return -ENOMEM;
	}
	if (req->thread_wait) {
		dreq = &sleeper.handle;
		init_waitqueue_head(&sleeper.wait);
		dreq->revisit = cache_restart_thread;
	} else
		dreq = req->defer(req);

 retry:
	if (dreq == NULL)
		return -ENOMEM;
=======
	INIT_LIST_HEAD(&dreq->recent);
	hlist_add_head(&dreq->hash, &cache_defer_hash[hash]);
}

static void setup_deferral(struct cache_deferred_req *dreq,
			   struct cache_head *item,
			   int count_me)
{
>>>>>>> c8ddb271

	dreq->item = item;

	spin_lock(&cache_defer_lock);

	__hash_deferred_req(dreq, item);

	if (count_me) {
		cache_defer_cnt++;
		list_add(&dreq->recent, &cache_defer_list);
	}

	spin_unlock(&cache_defer_lock);

}

struct thread_deferred_req {
	struct cache_deferred_req handle;
	struct completion completion;
};

static void cache_restart_thread(struct cache_deferred_req *dreq, int too_many)
{
	struct thread_deferred_req *dr =
		container_of(dreq, struct thread_deferred_req, handle);
	complete(&dr->completion);
}

static void cache_wait_req(struct cache_req *req, struct cache_head *item)
{
	struct thread_deferred_req sleeper;
	struct cache_deferred_req *dreq = &sleeper.handle;

	sleeper.completion = COMPLETION_INITIALIZER_ONSTACK(sleeper.completion);
	dreq->revisit = cache_restart_thread;

	setup_deferral(dreq, item, 0);

	if (!test_bit(CACHE_PENDING, &item->flags) ||
	    wait_for_completion_interruptible_timeout(
		    &sleeper.completion, req->thread_wait) <= 0) {
		/* The completion wasn't completed, so we need
		 * to clean up
		 */
		spin_lock(&cache_defer_lock);
		if (!hlist_unhashed(&sleeper.handle.hash)) {
			__unhash_deferred_req(&sleeper.handle);
			spin_unlock(&cache_defer_lock);
		} else {
			/* cache_revisit_request already removed
			 * this from the hash table, but hasn't
			 * called ->revisit yet.  It will very soon
			 * and we need to wait for it.
			 */
			spin_unlock(&cache_defer_lock);
			wait_for_completion(&sleeper.completion);
		}
	}
}

static void cache_limit_defers(void)
{
	/* Make sure we haven't exceed the limit of allowed deferred
	 * requests.
	 */
	struct cache_deferred_req *discard = NULL;

	if (cache_defer_cnt <= DFR_MAX)
		return;

	spin_lock(&cache_defer_lock);

	/* Consider removing either the first or the last */
	if (cache_defer_cnt > DFR_MAX) {
		if (net_random() & 1)
			discard = list_entry(cache_defer_list.next,
					     struct cache_deferred_req, recent);
		else
			discard = list_entry(cache_defer_list.prev,
					     struct cache_deferred_req, recent);
		__unhash_deferred_req(discard);
	}
	spin_unlock(&cache_defer_lock);
	if (discard)
		discard->revisit(discard, 1);
}

static void cache_defer_req(struct cache_req *req, struct cache_head *item)
{
	struct cache_deferred_req *dreq;

	if (req->thread_wait) {
		cache_wait_req(req, item);
		if (!test_bit(CACHE_PENDING, &item->flags))
			return;
	}
<<<<<<< HEAD

	if (dreq == &sleeper.handle) {
		wait_event_interruptible_timeout(
			sleeper.wait,
			!test_bit(CACHE_PENDING, &item->flags)
			|| list_empty(&sleeper.handle.hash),
			req->thread_wait);
		spin_lock(&cache_defer_lock);
		if (!list_empty(&sleeper.handle.hash)) {
			list_del_init(&sleeper.handle.recent);
			list_del_init(&sleeper.handle.hash);
			cache_defer_cnt--;
		}
		spin_unlock(&cache_defer_lock);
		if (test_bit(CACHE_PENDING, &item->flags)) {
			/* item is still pending, try request
			 * deferral
			 */
			dreq = req->defer(req);
			goto retry;
		}
		return -EAGAIN;
	}
	return 0;
=======
	dreq = req->defer(req);
	if (dreq == NULL)
		return;
	setup_deferral(dreq, item, 1);
	if (!test_bit(CACHE_PENDING, &item->flags))
		/* Bit could have been cleared before we managed to
		 * set up the deferral, so need to revisit just in case
		 */
		cache_revisit_request(item);

	cache_limit_defers();
>>>>>>> c8ddb271
}

static void cache_revisit_request(struct cache_head *item)
{
	struct cache_deferred_req *dreq;
	struct list_head pending;
	struct hlist_node *lp, *tmp;
	int hash = DFR_HASH(item);

	INIT_LIST_HEAD(&pending);
	spin_lock(&cache_defer_lock);

	hlist_for_each_entry_safe(dreq, lp, tmp, &cache_defer_hash[hash], hash)
		if (dreq->item == item) {
			__unhash_deferred_req(dreq);
			list_add(&dreq->recent, &pending);
		}

	spin_unlock(&cache_defer_lock);

	while (!list_empty(&pending)) {
		dreq = list_entry(pending.next, struct cache_deferred_req, recent);
		list_del_init(&dreq->recent);
		dreq->revisit(dreq, 0);
	}
}

void cache_clean_deferred(void *owner)
{
	struct cache_deferred_req *dreq, *tmp;
	struct list_head pending;


	INIT_LIST_HEAD(&pending);
	spin_lock(&cache_defer_lock);

	list_for_each_entry_safe(dreq, tmp, &cache_defer_list, recent) {
		if (dreq->owner == owner) {
			__unhash_deferred_req(dreq);
			list_add(&dreq->recent, &pending);
		}
	}
	spin_unlock(&cache_defer_lock);

	while (!list_empty(&pending)) {
		dreq = list_entry(pending.next, struct cache_deferred_req, recent);
		list_del_init(&dreq->recent);
		dreq->revisit(dreq, 1);
	}
}

/*
 * communicate with user-space
 *
 * We have a magic /proc file - /proc/sunrpc/<cachename>/channel.
 * On read, you get a full request, or block.
 * On write, an update request is processed.
 * Poll works if anything to read, and always allows write.
 *
 * Implemented by linked list of requests.  Each open file has
 * a ->private that also exists in this list.  New requests are added
 * to the end and may wakeup and preceding readers.
 * New readers are added to the head.  If, on read, an item is found with
 * CACHE_UPCALLING clear, we free it from the list.
 *
 */

static DEFINE_SPINLOCK(queue_lock);
static DEFINE_MUTEX(queue_io_mutex);

struct cache_queue {
	struct list_head	list;
	int			reader;	/* if 0, then request */
};
struct cache_request {
	struct cache_queue	q;
	struct cache_head	*item;
	char			* buf;
	int			len;
	int			readers;
};
struct cache_reader {
	struct cache_queue	q;
	int			offset;	/* if non-0, we have a refcnt on next request */
};

static ssize_t cache_read(struct file *filp, char __user *buf, size_t count,
			  loff_t *ppos, struct cache_detail *cd)
{
	struct cache_reader *rp = filp->private_data;
	struct cache_request *rq;
	struct inode *inode = filp->f_path.dentry->d_inode;
	int err;

	if (count == 0)
		return 0;

	mutex_lock(&inode->i_mutex); /* protect against multiple concurrent
			      * readers on this file */
 again:
	spin_lock(&queue_lock);
	/* need to find next request */
	while (rp->q.list.next != &cd->queue &&
	       list_entry(rp->q.list.next, struct cache_queue, list)
	       ->reader) {
		struct list_head *next = rp->q.list.next;
		list_move(&rp->q.list, next);
	}
	if (rp->q.list.next == &cd->queue) {
		spin_unlock(&queue_lock);
		mutex_unlock(&inode->i_mutex);
		BUG_ON(rp->offset);
		return 0;
	}
	rq = container_of(rp->q.list.next, struct cache_request, q.list);
	BUG_ON(rq->q.reader);
	if (rp->offset == 0)
		rq->readers++;
	spin_unlock(&queue_lock);

	if (rp->offset == 0 && !test_bit(CACHE_PENDING, &rq->item->flags)) {
		err = -EAGAIN;
		spin_lock(&queue_lock);
		list_move(&rp->q.list, &rq->q.list);
		spin_unlock(&queue_lock);
	} else {
		if (rp->offset + count > rq->len)
			count = rq->len - rp->offset;
		err = -EFAULT;
		if (copy_to_user(buf, rq->buf + rp->offset, count))
			goto out;
		rp->offset += count;
		if (rp->offset >= rq->len) {
			rp->offset = 0;
			spin_lock(&queue_lock);
			list_move(&rp->q.list, &rq->q.list);
			spin_unlock(&queue_lock);
		}
		err = 0;
	}
 out:
	if (rp->offset == 0) {
		/* need to release rq */
		spin_lock(&queue_lock);
		rq->readers--;
		if (rq->readers == 0 &&
		    !test_bit(CACHE_PENDING, &rq->item->flags)) {
			list_del(&rq->q.list);
			spin_unlock(&queue_lock);
			cache_put(rq->item, cd);
			kfree(rq->buf);
			kfree(rq);
		} else
			spin_unlock(&queue_lock);
	}
	if (err == -EAGAIN)
		goto again;
	mutex_unlock(&inode->i_mutex);
	return err ? err :  count;
}

static ssize_t cache_do_downcall(char *kaddr, const char __user *buf,
				 size_t count, struct cache_detail *cd)
{
	ssize_t ret;

	if (copy_from_user(kaddr, buf, count))
		return -EFAULT;
	kaddr[count] = '\0';
	ret = cd->cache_parse(cd, kaddr, count);
	if (!ret)
		ret = count;
	return ret;
}

static ssize_t cache_slow_downcall(const char __user *buf,
				   size_t count, struct cache_detail *cd)
{
	static char write_buf[8192]; /* protected by queue_io_mutex */
	ssize_t ret = -EINVAL;

	if (count >= sizeof(write_buf))
		goto out;
	mutex_lock(&queue_io_mutex);
	ret = cache_do_downcall(write_buf, buf, count, cd);
	mutex_unlock(&queue_io_mutex);
out:
	return ret;
}

static ssize_t cache_downcall(struct address_space *mapping,
			      const char __user *buf,
			      size_t count, struct cache_detail *cd)
{
	struct page *page;
	char *kaddr;
	ssize_t ret = -ENOMEM;

	if (count >= PAGE_CACHE_SIZE)
		goto out_slow;

	page = find_or_create_page(mapping, 0, GFP_KERNEL);
	if (!page)
		goto out_slow;

	kaddr = kmap(page);
	ret = cache_do_downcall(kaddr, buf, count, cd);
	kunmap(page);
	unlock_page(page);
	page_cache_release(page);
	return ret;
out_slow:
	return cache_slow_downcall(buf, count, cd);
}

static ssize_t cache_write(struct file *filp, const char __user *buf,
			   size_t count, loff_t *ppos,
			   struct cache_detail *cd)
{
	struct address_space *mapping = filp->f_mapping;
	struct inode *inode = filp->f_path.dentry->d_inode;
	ssize_t ret = -EINVAL;

	if (!cd->cache_parse)
		goto out;

	mutex_lock(&inode->i_mutex);
	ret = cache_downcall(mapping, buf, count, cd);
	mutex_unlock(&inode->i_mutex);
out:
	return ret;
}

static DECLARE_WAIT_QUEUE_HEAD(queue_wait);

static unsigned int cache_poll(struct file *filp, poll_table *wait,
			       struct cache_detail *cd)
{
	unsigned int mask;
	struct cache_reader *rp = filp->private_data;
	struct cache_queue *cq;

	poll_wait(filp, &queue_wait, wait);

	/* alway allow write */
	mask = POLL_OUT | POLLWRNORM;

	if (!rp)
		return mask;

	spin_lock(&queue_lock);

	for (cq= &rp->q; &cq->list != &cd->queue;
	     cq = list_entry(cq->list.next, struct cache_queue, list))
		if (!cq->reader) {
			mask |= POLLIN | POLLRDNORM;
			break;
		}
	spin_unlock(&queue_lock);
	return mask;
}

static int cache_ioctl(struct inode *ino, struct file *filp,
		       unsigned int cmd, unsigned long arg,
		       struct cache_detail *cd)
{
	int len = 0;
	struct cache_reader *rp = filp->private_data;
	struct cache_queue *cq;

	if (cmd != FIONREAD || !rp)
		return -EINVAL;

	spin_lock(&queue_lock);

	/* only find the length remaining in current request,
	 * or the length of the next request
	 */
	for (cq= &rp->q; &cq->list != &cd->queue;
	     cq = list_entry(cq->list.next, struct cache_queue, list))
		if (!cq->reader) {
			struct cache_request *cr =
				container_of(cq, struct cache_request, q);
			len = cr->len - rp->offset;
			break;
		}
	spin_unlock(&queue_lock);

	return put_user(len, (int __user *)arg);
}

static int cache_open(struct inode *inode, struct file *filp,
		      struct cache_detail *cd)
{
	struct cache_reader *rp = NULL;

	if (!cd || !try_module_get(cd->owner))
		return -EACCES;
	nonseekable_open(inode, filp);
	if (filp->f_mode & FMODE_READ) {
		rp = kmalloc(sizeof(*rp), GFP_KERNEL);
		if (!rp)
			return -ENOMEM;
		rp->offset = 0;
		rp->q.reader = 1;
		atomic_inc(&cd->readers);
		spin_lock(&queue_lock);
		list_add(&rp->q.list, &cd->queue);
		spin_unlock(&queue_lock);
	}
	filp->private_data = rp;
	return 0;
}

static int cache_release(struct inode *inode, struct file *filp,
			 struct cache_detail *cd)
{
	struct cache_reader *rp = filp->private_data;

	if (rp) {
		spin_lock(&queue_lock);
		if (rp->offset) {
			struct cache_queue *cq;
			for (cq= &rp->q; &cq->list != &cd->queue;
			     cq = list_entry(cq->list.next, struct cache_queue, list))
				if (!cq->reader) {
					container_of(cq, struct cache_request, q)
						->readers--;
					break;
				}
			rp->offset = 0;
		}
		list_del(&rp->q.list);
		spin_unlock(&queue_lock);

		filp->private_data = NULL;
		kfree(rp);

		cd->last_close = seconds_since_boot();
		atomic_dec(&cd->readers);
	}
	module_put(cd->owner);
	return 0;
}



static void cache_dequeue(struct cache_detail *detail, struct cache_head *ch)
{
	struct cache_queue *cq;
	spin_lock(&queue_lock);
	list_for_each_entry(cq, &detail->queue, list)
		if (!cq->reader) {
			struct cache_request *cr = container_of(cq, struct cache_request, q);
			if (cr->item != ch)
				continue;
			if (cr->readers != 0)
				continue;
			list_del(&cr->q.list);
			spin_unlock(&queue_lock);
			cache_put(cr->item, detail);
			kfree(cr->buf);
			kfree(cr);
			return;
		}
	spin_unlock(&queue_lock);
}

/*
 * Support routines for text-based upcalls.
 * Fields are separated by spaces.
 * Fields are either mangled to quote space tab newline slosh with slosh
 * or a hexified with a leading \x
 * Record is terminated with newline.
 *
 */

void qword_add(char **bpp, int *lp, char *str)
{
	char *bp = *bpp;
	int len = *lp;
	char c;

	if (len < 0) return;

	while ((c=*str++) && len)
		switch(c) {
		case ' ':
		case '\t':
		case '\n':
		case '\\':
			if (len >= 4) {
				*bp++ = '\\';
				*bp++ = '0' + ((c & 0300)>>6);
				*bp++ = '0' + ((c & 0070)>>3);
				*bp++ = '0' + ((c & 0007)>>0);
			}
			len -= 4;
			break;
		default:
			*bp++ = c;
			len--;
		}
	if (c || len <1) len = -1;
	else {
		*bp++ = ' ';
		len--;
	}
	*bpp = bp;
	*lp = len;
}
EXPORT_SYMBOL_GPL(qword_add);

void qword_addhex(char **bpp, int *lp, char *buf, int blen)
{
	char *bp = *bpp;
	int len = *lp;

	if (len < 0) return;

	if (len > 2) {
		*bp++ = '\\';
		*bp++ = 'x';
		len -= 2;
		while (blen && len >= 2) {
			unsigned char c = *buf++;
			*bp++ = '0' + ((c&0xf0)>>4) + (c>=0xa0)*('a'-'9'-1);
			*bp++ = '0' + (c&0x0f) + ((c&0x0f)>=0x0a)*('a'-'9'-1);
			len -= 2;
			blen--;
		}
	}
	if (blen || len<1) len = -1;
	else {
		*bp++ = ' ';
		len--;
	}
	*bpp = bp;
	*lp = len;
}
EXPORT_SYMBOL_GPL(qword_addhex);

static void warn_no_listener(struct cache_detail *detail)
{
	if (detail->last_warn != detail->last_close) {
		detail->last_warn = detail->last_close;
		if (detail->warn_no_listener)
			detail->warn_no_listener(detail, detail->last_close != 0);
	}
}

static bool cache_listeners_exist(struct cache_detail *detail)
{
	if (atomic_read(&detail->readers))
		return true;
	if (detail->last_close == 0)
		/* This cache was never opened */
		return false;
	if (detail->last_close < seconds_since_boot() - 30)
		/*
		 * We allow for the possibility that someone might
		 * restart a userspace daemon without restarting the
		 * server; but after 30 seconds, we give up.
		 */
		 return false;
	return true;
}

/*
 * register an upcall request to user-space and queue it up for read() by the
 * upcall daemon.
 *
 * Each request is at most one page long.
 */
int sunrpc_cache_pipe_upcall(struct cache_detail *detail, struct cache_head *h,
		void (*cache_request)(struct cache_detail *,
				      struct cache_head *,
				      char **,
				      int *))
{

	char *buf;
	struct cache_request *crq;
	char *bp;
	int len;

	if (!cache_listeners_exist(detail)) {
		warn_no_listener(detail);
		return -EINVAL;
	}

	buf = kmalloc(PAGE_SIZE, GFP_KERNEL);
	if (!buf)
		return -EAGAIN;

	crq = kmalloc(sizeof (*crq), GFP_KERNEL);
	if (!crq) {
		kfree(buf);
		return -EAGAIN;
	}

	bp = buf; len = PAGE_SIZE;

	cache_request(detail, h, &bp, &len);

	if (len < 0) {
		kfree(buf);
		kfree(crq);
		return -EAGAIN;
	}
	crq->q.reader = 0;
	crq->item = cache_get(h);
	crq->buf = buf;
	crq->len = PAGE_SIZE - len;
	crq->readers = 0;
	spin_lock(&queue_lock);
	list_add_tail(&crq->q.list, &detail->queue);
	spin_unlock(&queue_lock);
	wake_up(&queue_wait);
	return 0;
}
EXPORT_SYMBOL_GPL(sunrpc_cache_pipe_upcall);

/*
 * parse a message from user-space and pass it
 * to an appropriate cache
 * Messages are, like requests, separated into fields by
 * spaces and dequotes as \xHEXSTRING or embedded \nnn octal
 *
 * Message is
 *   reply cachename expiry key ... content....
 *
 * key and content are both parsed by cache
 */

#define isodigit(c) (isdigit(c) && c <= '7')
int qword_get(char **bpp, char *dest, int bufsize)
{
	/* return bytes copied, or -1 on error */
	char *bp = *bpp;
	int len = 0;

	while (*bp == ' ') bp++;

	if (bp[0] == '\\' && bp[1] == 'x') {
		/* HEX STRING */
		bp += 2;
		while (len < bufsize) {
			int h, l;

			h = hex_to_bin(bp[0]);
			if (h < 0)
				break;

			l = hex_to_bin(bp[1]);
			if (l < 0)
				break;

			*dest++ = (h << 4) | l;
			bp += 2;
			len++;
		}
	} else {
		/* text with \nnn octal quoting */
		while (*bp != ' ' && *bp != '\n' && *bp && len < bufsize-1) {
			if (*bp == '\\' &&
			    isodigit(bp[1]) && (bp[1] <= '3') &&
			    isodigit(bp[2]) &&
			    isodigit(bp[3])) {
				int byte = (*++bp -'0');
				bp++;
				byte = (byte << 3) | (*bp++ - '0');
				byte = (byte << 3) | (*bp++ - '0');
				*dest++ = byte;
				len++;
			} else {
				*dest++ = *bp++;
				len++;
			}
		}
	}

	if (*bp != ' ' && *bp != '\n' && *bp != '\0')
		return -1;
	while (*bp == ' ') bp++;
	*bpp = bp;
	*dest = '\0';
	return len;
}
EXPORT_SYMBOL_GPL(qword_get);


/*
 * support /proc/sunrpc/cache/$CACHENAME/content
 * as a seqfile.
 * We call ->cache_show passing NULL for the item to
 * get a header, then pass each real item in the cache
 */

struct handle {
	struct cache_detail *cd;
};

static void *c_start(struct seq_file *m, loff_t *pos)
	__acquires(cd->hash_lock)
{
	loff_t n = *pos;
	unsigned hash, entry;
	struct cache_head *ch;
	struct cache_detail *cd = ((struct handle*)m->private)->cd;


	read_lock(&cd->hash_lock);
	if (!n--)
		return SEQ_START_TOKEN;
	hash = n >> 32;
	entry = n & ((1LL<<32) - 1);

	for (ch=cd->hash_table[hash]; ch; ch=ch->next)
		if (!entry--)
			return ch;
	n &= ~((1LL<<32) - 1);
	do {
		hash++;
		n += 1LL<<32;
	} while(hash < cd->hash_size &&
		cd->hash_table[hash]==NULL);
	if (hash >= cd->hash_size)
		return NULL;
	*pos = n+1;
	return cd->hash_table[hash];
}

static void *c_next(struct seq_file *m, void *p, loff_t *pos)
{
	struct cache_head *ch = p;
	int hash = (*pos >> 32);
	struct cache_detail *cd = ((struct handle*)m->private)->cd;

	if (p == SEQ_START_TOKEN)
		hash = 0;
	else if (ch->next == NULL) {
		hash++;
		*pos += 1LL<<32;
	} else {
		++*pos;
		return ch->next;
	}
	*pos &= ~((1LL<<32) - 1);
	while (hash < cd->hash_size &&
	       cd->hash_table[hash] == NULL) {
		hash++;
		*pos += 1LL<<32;
	}
	if (hash >= cd->hash_size)
		return NULL;
	++*pos;
	return cd->hash_table[hash];
}

static void c_stop(struct seq_file *m, void *p)
	__releases(cd->hash_lock)
{
	struct cache_detail *cd = ((struct handle*)m->private)->cd;
	read_unlock(&cd->hash_lock);
}

static int c_show(struct seq_file *m, void *p)
{
	struct cache_head *cp = p;
	struct cache_detail *cd = ((struct handle*)m->private)->cd;

	if (p == SEQ_START_TOKEN)
		return cd->cache_show(m, cd, NULL);

	ifdebug(CACHE)
		seq_printf(m, "# expiry=%ld refcnt=%d flags=%lx\n",
<<<<<<< HEAD
			   cp->expiry_time - monotonic_seconds() + get_seconds(),
=======
			   convert_to_wallclock(cp->expiry_time),
>>>>>>> c8ddb271
			   atomic_read(&cp->ref.refcount), cp->flags);
	cache_get(cp);
	if (cache_check(cd, cp, NULL))
		/* cache_check does a cache_put on failure */
		seq_printf(m, "# ");
	else
		cache_put(cp, cd);

	return cd->cache_show(m, cd, cp);
}

static const struct seq_operations cache_content_op = {
	.start	= c_start,
	.next	= c_next,
	.stop	= c_stop,
	.show	= c_show,
};

static int content_open(struct inode *inode, struct file *file,
			struct cache_detail *cd)
{
	struct handle *han;

	if (!cd || !try_module_get(cd->owner))
		return -EACCES;
	han = __seq_open_private(file, &cache_content_op, sizeof(*han));
	if (han == NULL) {
		module_put(cd->owner);
		return -ENOMEM;
	}

	han->cd = cd;
	return 0;
}

static int content_release(struct inode *inode, struct file *file,
		struct cache_detail *cd)
{
	int ret = seq_release_private(inode, file);
	module_put(cd->owner);
	return ret;
}

static int open_flush(struct inode *inode, struct file *file,
			struct cache_detail *cd)
{
	if (!cd || !try_module_get(cd->owner))
		return -EACCES;
	return nonseekable_open(inode, file);
}

static int release_flush(struct inode *inode, struct file *file,
			struct cache_detail *cd)
{
	module_put(cd->owner);
	return 0;
}

static ssize_t read_flush(struct file *file, char __user *buf,
			  size_t count, loff_t *ppos,
			  struct cache_detail *cd)
{
	char tbuf[20];
	unsigned long p = *ppos;
	size_t len;

<<<<<<< HEAD
	sprintf(tbuf, "%lu\n", (cd->flush_time - monotonic_seconds()
				+ get_seconds()));
=======
	sprintf(tbuf, "%lu\n", convert_to_wallclock(cd->flush_time));
>>>>>>> c8ddb271
	len = strlen(tbuf);
	if (p >= len)
		return 0;
	len -= p;
	if (len > count)
		len = count;
	if (copy_to_user(buf, (void*)(tbuf+p), len))
		return -EFAULT;
	*ppos += len;
	return len;
}

static ssize_t write_flush(struct file *file, const char __user *buf,
			   size_t count, loff_t *ppos,
			   struct cache_detail *cd)
{
	char tbuf[20];
	char *bp, *ep;

	if (*ppos || count > sizeof(tbuf)-1)
		return -EINVAL;
	if (copy_from_user(tbuf, buf, count))
		return -EFAULT;
	tbuf[count] = 0;
	simple_strtoul(tbuf, &ep, 0);
	if (*ep && *ep != '\n')
		return -EINVAL;

	bp = tbuf;
	cd->flush_time = get_expiry(&bp);
<<<<<<< HEAD
	cd->nextcheck = monotonic_seconds();
=======
	cd->nextcheck = seconds_since_boot();
>>>>>>> c8ddb271
	cache_flush();

	*ppos += count;
	return count;
}

static ssize_t cache_read_procfs(struct file *filp, char __user *buf,
				 size_t count, loff_t *ppos)
{
	struct cache_detail *cd = PDE(filp->f_path.dentry->d_inode)->data;

	return cache_read(filp, buf, count, ppos, cd);
}

static ssize_t cache_write_procfs(struct file *filp, const char __user *buf,
				  size_t count, loff_t *ppos)
{
	struct cache_detail *cd = PDE(filp->f_path.dentry->d_inode)->data;

	return cache_write(filp, buf, count, ppos, cd);
}

static unsigned int cache_poll_procfs(struct file *filp, poll_table *wait)
{
	struct cache_detail *cd = PDE(filp->f_path.dentry->d_inode)->data;

	return cache_poll(filp, wait, cd);
}

static long cache_ioctl_procfs(struct file *filp,
			       unsigned int cmd, unsigned long arg)
{
	struct inode *inode = filp->f_path.dentry->d_inode;
	struct cache_detail *cd = PDE(inode)->data;

	return cache_ioctl(inode, filp, cmd, arg, cd);
}

static int cache_open_procfs(struct inode *inode, struct file *filp)
{
	struct cache_detail *cd = PDE(inode)->data;

	return cache_open(inode, filp, cd);
}

static int cache_release_procfs(struct inode *inode, struct file *filp)
{
	struct cache_detail *cd = PDE(inode)->data;

	return cache_release(inode, filp, cd);
}

static const struct file_operations cache_file_operations_procfs = {
	.owner		= THIS_MODULE,
	.llseek		= no_llseek,
	.read		= cache_read_procfs,
	.write		= cache_write_procfs,
	.poll		= cache_poll_procfs,
	.unlocked_ioctl	= cache_ioctl_procfs, /* for FIONREAD */
	.open		= cache_open_procfs,
	.release	= cache_release_procfs,
};

static int content_open_procfs(struct inode *inode, struct file *filp)
{
	struct cache_detail *cd = PDE(inode)->data;

	return content_open(inode, filp, cd);
}

static int content_release_procfs(struct inode *inode, struct file *filp)
{
	struct cache_detail *cd = PDE(inode)->data;

	return content_release(inode, filp, cd);
}

static const struct file_operations content_file_operations_procfs = {
	.open		= content_open_procfs,
	.read		= seq_read,
	.llseek		= seq_lseek,
	.release	= content_release_procfs,
};

static int open_flush_procfs(struct inode *inode, struct file *filp)
{
	struct cache_detail *cd = PDE(inode)->data;

	return open_flush(inode, filp, cd);
}

static int release_flush_procfs(struct inode *inode, struct file *filp)
{
	struct cache_detail *cd = PDE(inode)->data;

	return release_flush(inode, filp, cd);
}

static ssize_t read_flush_procfs(struct file *filp, char __user *buf,
			    size_t count, loff_t *ppos)
{
	struct cache_detail *cd = PDE(filp->f_path.dentry->d_inode)->data;

	return read_flush(filp, buf, count, ppos, cd);
}

static ssize_t write_flush_procfs(struct file *filp,
				  const char __user *buf,
				  size_t count, loff_t *ppos)
{
	struct cache_detail *cd = PDE(filp->f_path.dentry->d_inode)->data;

	return write_flush(filp, buf, count, ppos, cd);
}

static const struct file_operations cache_flush_operations_procfs = {
	.open		= open_flush_procfs,
	.read		= read_flush_procfs,
	.write		= write_flush_procfs,
	.release	= release_flush_procfs,
	.llseek		= no_llseek,
};

static void remove_cache_proc_entries(struct cache_detail *cd, struct net *net)
{
	struct sunrpc_net *sn;

	if (cd->u.procfs.proc_ent == NULL)
		return;
	if (cd->u.procfs.flush_ent)
		remove_proc_entry("flush", cd->u.procfs.proc_ent);
	if (cd->u.procfs.channel_ent)
		remove_proc_entry("channel", cd->u.procfs.proc_ent);
	if (cd->u.procfs.content_ent)
		remove_proc_entry("content", cd->u.procfs.proc_ent);
	cd->u.procfs.proc_ent = NULL;
	sn = net_generic(net, sunrpc_net_id);
	remove_proc_entry(cd->name, sn->proc_net_rpc);
}

#ifdef CONFIG_PROC_FS
static int create_cache_proc_entries(struct cache_detail *cd, struct net *net)
{
	struct proc_dir_entry *p;
	struct sunrpc_net *sn;

	sn = net_generic(net, sunrpc_net_id);
	cd->u.procfs.proc_ent = proc_mkdir(cd->name, sn->proc_net_rpc);
	if (cd->u.procfs.proc_ent == NULL)
		goto out_nomem;
	cd->u.procfs.channel_ent = NULL;
	cd->u.procfs.content_ent = NULL;

	p = proc_create_data("flush", S_IFREG|S_IRUSR|S_IWUSR,
			     cd->u.procfs.proc_ent,
			     &cache_flush_operations_procfs, cd);
	cd->u.procfs.flush_ent = p;
	if (p == NULL)
		goto out_nomem;

	if (cd->cache_upcall || cd->cache_parse) {
		p = proc_create_data("channel", S_IFREG|S_IRUSR|S_IWUSR,
				     cd->u.procfs.proc_ent,
				     &cache_file_operations_procfs, cd);
		cd->u.procfs.channel_ent = p;
		if (p == NULL)
			goto out_nomem;
	}
	if (cd->cache_show) {
		p = proc_create_data("content", S_IFREG|S_IRUSR|S_IWUSR,
				cd->u.procfs.proc_ent,
				&content_file_operations_procfs, cd);
		cd->u.procfs.content_ent = p;
		if (p == NULL)
			goto out_nomem;
	}
	return 0;
out_nomem:
	remove_cache_proc_entries(cd, net);
	return -ENOMEM;
}
#else /* CONFIG_PROC_FS */
static int create_cache_proc_entries(struct cache_detail *cd, struct net *net)
{
	return 0;
}
#endif

void __init cache_initialize(void)
{
	INIT_DELAYED_WORK_DEFERRABLE(&cache_cleaner, do_cache_clean);
}

int cache_register_net(struct cache_detail *cd, struct net *net)
{
	int ret;

	sunrpc_init_cache_detail(cd);
	ret = create_cache_proc_entries(cd, net);
	if (ret)
		sunrpc_destroy_cache_detail(cd);
	return ret;
}

int cache_register(struct cache_detail *cd)
{
	return cache_register_net(cd, &init_net);
}
EXPORT_SYMBOL_GPL(cache_register);

void cache_unregister_net(struct cache_detail *cd, struct net *net)
{
	remove_cache_proc_entries(cd, net);
	sunrpc_destroy_cache_detail(cd);
}

void cache_unregister(struct cache_detail *cd)
{
	cache_unregister_net(cd, &init_net);
}
EXPORT_SYMBOL_GPL(cache_unregister);

static ssize_t cache_read_pipefs(struct file *filp, char __user *buf,
				 size_t count, loff_t *ppos)
{
	struct cache_detail *cd = RPC_I(filp->f_path.dentry->d_inode)->private;

	return cache_read(filp, buf, count, ppos, cd);
}

static ssize_t cache_write_pipefs(struct file *filp, const char __user *buf,
				  size_t count, loff_t *ppos)
{
	struct cache_detail *cd = RPC_I(filp->f_path.dentry->d_inode)->private;

	return cache_write(filp, buf, count, ppos, cd);
}

static unsigned int cache_poll_pipefs(struct file *filp, poll_table *wait)
{
	struct cache_detail *cd = RPC_I(filp->f_path.dentry->d_inode)->private;

	return cache_poll(filp, wait, cd);
}

static long cache_ioctl_pipefs(struct file *filp,
			      unsigned int cmd, unsigned long arg)
{
	struct inode *inode = filp->f_dentry->d_inode;
	struct cache_detail *cd = RPC_I(inode)->private;

	return cache_ioctl(inode, filp, cmd, arg, cd);
}

static int cache_open_pipefs(struct inode *inode, struct file *filp)
{
	struct cache_detail *cd = RPC_I(inode)->private;

	return cache_open(inode, filp, cd);
}

static int cache_release_pipefs(struct inode *inode, struct file *filp)
{
	struct cache_detail *cd = RPC_I(inode)->private;

	return cache_release(inode, filp, cd);
}

const struct file_operations cache_file_operations_pipefs = {
	.owner		= THIS_MODULE,
	.llseek		= no_llseek,
	.read		= cache_read_pipefs,
	.write		= cache_write_pipefs,
	.poll		= cache_poll_pipefs,
	.unlocked_ioctl	= cache_ioctl_pipefs, /* for FIONREAD */
	.open		= cache_open_pipefs,
	.release	= cache_release_pipefs,
};

static int content_open_pipefs(struct inode *inode, struct file *filp)
{
	struct cache_detail *cd = RPC_I(inode)->private;

	return content_open(inode, filp, cd);
}

static int content_release_pipefs(struct inode *inode, struct file *filp)
{
	struct cache_detail *cd = RPC_I(inode)->private;

	return content_release(inode, filp, cd);
}

const struct file_operations content_file_operations_pipefs = {
	.open		= content_open_pipefs,
	.read		= seq_read,
	.llseek		= seq_lseek,
	.release	= content_release_pipefs,
};

static int open_flush_pipefs(struct inode *inode, struct file *filp)
{
	struct cache_detail *cd = RPC_I(inode)->private;

	return open_flush(inode, filp, cd);
}

static int release_flush_pipefs(struct inode *inode, struct file *filp)
{
	struct cache_detail *cd = RPC_I(inode)->private;

	return release_flush(inode, filp, cd);
}

static ssize_t read_flush_pipefs(struct file *filp, char __user *buf,
			    size_t count, loff_t *ppos)
{
	struct cache_detail *cd = RPC_I(filp->f_path.dentry->d_inode)->private;

	return read_flush(filp, buf, count, ppos, cd);
}

static ssize_t write_flush_pipefs(struct file *filp,
				  const char __user *buf,
				  size_t count, loff_t *ppos)
{
	struct cache_detail *cd = RPC_I(filp->f_path.dentry->d_inode)->private;

	return write_flush(filp, buf, count, ppos, cd);
}

const struct file_operations cache_flush_operations_pipefs = {
	.open		= open_flush_pipefs,
	.read		= read_flush_pipefs,
	.write		= write_flush_pipefs,
	.release	= release_flush_pipefs,
	.llseek		= no_llseek,
};

int sunrpc_cache_register_pipefs(struct dentry *parent,
				 const char *name, mode_t umode,
				 struct cache_detail *cd)
{
	struct qstr q;
	struct dentry *dir;
	int ret = 0;

	sunrpc_init_cache_detail(cd);
	q.name = name;
	q.len = strlen(name);
	q.hash = full_name_hash(q.name, q.len);
	dir = rpc_create_cache_dir(parent, &q, umode, cd);
	if (!IS_ERR(dir))
		cd->u.pipefs.dir = dir;
	else {
		sunrpc_destroy_cache_detail(cd);
		ret = PTR_ERR(dir);
	}
	return ret;
}
EXPORT_SYMBOL_GPL(sunrpc_cache_register_pipefs);

void sunrpc_cache_unregister_pipefs(struct cache_detail *cd)
{
	rpc_remove_cache_dir(cd->u.pipefs.dir);
	cd->u.pipefs.dir = NULL;
	sunrpc_destroy_cache_detail(cd);
}
EXPORT_SYMBOL_GPL(sunrpc_cache_unregister_pipefs);
<|MERGE_RESOLUTION|>--- conflicted
+++ resolved
@@ -42,11 +42,7 @@
 
 static void cache_init(struct cache_head *h)
 {
-<<<<<<< HEAD
-	time_t now = monotonic_seconds();
-=======
 	time_t now = seconds_since_boot();
->>>>>>> c8ddb271
 	h->next = NULL;
 	h->flags = 0;
 	kref_init(&h->ref);
@@ -56,11 +52,7 @@
 
 static inline int cache_is_expired(struct cache_detail *detail, struct cache_head *h)
 {
-<<<<<<< HEAD
-	return  (h->expiry_time < monotonic_seconds()) ||
-=======
 	return  (h->expiry_time < seconds_since_boot()) ||
->>>>>>> c8ddb271
 		(detail->flush_time > h->last_refresh);
 }
 
@@ -135,11 +127,7 @@
 static void cache_fresh_locked(struct cache_head *head, time_t expiry)
 {
 	head->expiry_time = expiry;
-<<<<<<< HEAD
-	head->last_refresh = monotonic_seconds();
-=======
 	head->last_refresh = seconds_since_boot();
->>>>>>> c8ddb271
 	set_bit(CACHE_VALID, &head->flags);
 }
 
@@ -250,11 +238,7 @@
 
 	/* now see if we want to start an upcall */
 	refresh_age = (h->expiry_time - h->last_refresh);
-<<<<<<< HEAD
-	age = monotonic_seconds() - h->last_refresh;
-=======
 	age = seconds_since_boot() - h->last_refresh;
->>>>>>> c8ddb271
 
 	if (rqstp == NULL) {
 		if (rv == -EAGAIN)
@@ -269,11 +253,7 @@
 				cache_revisit_request(h);
 				if (rv == -EAGAIN) {
 					set_bit(CACHE_NEGATIVE, &h->flags);
-<<<<<<< HEAD
-					cache_fresh_locked(h, monotonic_seconds()+CACHE_NEW_EXPIRY);
-=======
 					cache_fresh_locked(h, seconds_since_boot()+CACHE_NEW_EXPIRY);
->>>>>>> c8ddb271
 					cache_fresh_unlocked(h, detail);
 					rv = -ENOENT;
 				}
@@ -409,19 +389,11 @@
 			return -1;
 		}
 		current_detail = list_entry(next, struct cache_detail, others);
-<<<<<<< HEAD
-		if (current_detail->nextcheck > monotonic_seconds())
-			current_index = current_detail->hash_size;
-		else {
-			current_index = 0;
-			current_detail->nextcheck = monotonic_seconds()+30*60;
-=======
 		if (current_detail->nextcheck > seconds_since_boot())
 			current_index = current_detail->hash_size;
 		else {
 			current_index = 0;
 			current_detail->nextcheck = seconds_since_boot()+30*60;
->>>>>>> c8ddb271
 		}
 	}
 
@@ -506,11 +478,7 @@
 void cache_purge(struct cache_detail *detail)
 {
 	detail->flush_time = LONG_MAX;
-<<<<<<< HEAD
-	detail->nextcheck = monotonic_seconds();
-=======
 	detail->nextcheck = seconds_since_boot();
->>>>>>> c8ddb271
 	cache_flush();
 	detail->flush_time = 1;
 }
@@ -542,20 +510,6 @@
 static struct hlist_head cache_defer_hash[DFR_HASHSIZE];
 static int cache_defer_cnt;
 
-<<<<<<< HEAD
-struct thread_deferred_req {
-	struct cache_deferred_req handle;
-	wait_queue_head_t wait;
-};
-static void cache_restart_thread(struct cache_deferred_req *dreq, int too_many)
-{
-	struct thread_deferred_req *dr =
-		container_of(dreq, struct thread_deferred_req, handle);
-	wake_up(&dr->wait);
-}
-
-static int cache_defer_req(struct cache_req *req, struct cache_head *item)
-=======
 static void __unhash_deferred_req(struct cache_deferred_req *dreq)
 {
 	hlist_del_init(&dreq->hash);
@@ -566,30 +520,9 @@
 }
 
 static void __hash_deferred_req(struct cache_deferred_req *dreq, struct cache_head *item)
->>>>>>> c8ddb271
 {
 	int hash = DFR_HASH(item);
-	struct thread_deferred_req sleeper;
-
-<<<<<<< HEAD
-	if (cache_defer_cnt >= DFR_MAX) {
-		/* too much in the cache, randomly drop this one,
-		 * or continue and drop the oldest below
-		 */
-		if (net_random()&1)
-			return -ENOMEM;
-	}
-	if (req->thread_wait) {
-		dreq = &sleeper.handle;
-		init_waitqueue_head(&sleeper.wait);
-		dreq->revisit = cache_restart_thread;
-	} else
-		dreq = req->defer(req);
-
- retry:
-	if (dreq == NULL)
-		return -ENOMEM;
-=======
+
 	INIT_LIST_HEAD(&dreq->recent);
 	hlist_add_head(&dreq->hash, &cache_defer_hash[hash]);
 }
@@ -598,7 +531,6 @@
 			   struct cache_head *item,
 			   int count_me)
 {
->>>>>>> c8ddb271
 
 	dreq->item = item;
 
@@ -695,32 +627,6 @@
 		if (!test_bit(CACHE_PENDING, &item->flags))
 			return;
 	}
-<<<<<<< HEAD
-
-	if (dreq == &sleeper.handle) {
-		wait_event_interruptible_timeout(
-			sleeper.wait,
-			!test_bit(CACHE_PENDING, &item->flags)
-			|| list_empty(&sleeper.handle.hash),
-			req->thread_wait);
-		spin_lock(&cache_defer_lock);
-		if (!list_empty(&sleeper.handle.hash)) {
-			list_del_init(&sleeper.handle.recent);
-			list_del_init(&sleeper.handle.hash);
-			cache_defer_cnt--;
-		}
-		spin_unlock(&cache_defer_lock);
-		if (test_bit(CACHE_PENDING, &item->flags)) {
-			/* item is still pending, try request
-			 * deferral
-			 */
-			dreq = req->defer(req);
-			goto retry;
-		}
-		return -EAGAIN;
-	}
-	return 0;
-=======
 	dreq = req->defer(req);
 	if (dreq == NULL)
 		return;
@@ -732,7 +638,6 @@
 		cache_revisit_request(item);
 
 	cache_limit_defers();
->>>>>>> c8ddb271
 }
 
 static void cache_revisit_request(struct cache_head *item)
@@ -1410,11 +1315,7 @@
 
 	ifdebug(CACHE)
 		seq_printf(m, "# expiry=%ld refcnt=%d flags=%lx\n",
-<<<<<<< HEAD
-			   cp->expiry_time - monotonic_seconds() + get_seconds(),
-=======
 			   convert_to_wallclock(cp->expiry_time),
->>>>>>> c8ddb271
 			   atomic_read(&cp->ref.refcount), cp->flags);
 	cache_get(cp);
 	if (cache_check(cd, cp, NULL))
@@ -1481,12 +1382,7 @@
 	unsigned long p = *ppos;
 	size_t len;
 
-<<<<<<< HEAD
-	sprintf(tbuf, "%lu\n", (cd->flush_time - monotonic_seconds()
-				+ get_seconds()));
-=======
 	sprintf(tbuf, "%lu\n", convert_to_wallclock(cd->flush_time));
->>>>>>> c8ddb271
 	len = strlen(tbuf);
 	if (p >= len)
 		return 0;
@@ -1517,11 +1413,7 @@
 
 	bp = tbuf;
 	cd->flush_time = get_expiry(&bp);
-<<<<<<< HEAD
-	cd->nextcheck = monotonic_seconds();
-=======
 	cd->nextcheck = seconds_since_boot();
->>>>>>> c8ddb271
 	cache_flush();
 
 	*ppos += count;
