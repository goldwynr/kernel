--- conflicted
+++ resolved
@@ -415,10 +415,6 @@
 void svc_xprt_received(struct svc_xprt *xprt)
 {
 	BUG_ON(!test_bit(XPT_BUSY, &xprt->xpt_flags));
-<<<<<<< HEAD
-	xprt->xpt_pool = NULL;
-=======
->>>>>>> 02f8c6ae
 	/* As soon as we clear busy, the xprt could be closed and
 	 * 'put', so we need a reference to call svc_xprt_enqueue with:
 	 */
@@ -650,19 +646,6 @@
 	rqstp->rq_chandle.thread_wait = 5*HZ;
 
 	spin_lock_bh(&pool->sp_lock);
-<<<<<<< HEAD
-	if (rqstp->rq_waking) {
-		rqstp->rq_waking = 0;
-		pool->sp_nwaking--;
-		BUG_ON(pool->sp_nwaking < 0);
-	}
-
-	/* Normally we will wait up to 5 seconds for any required
-	 * cache information to be provided.
-	 */
-	rqstp->rq_chandle.thread_wait = 5*HZ;
-=======
->>>>>>> 02f8c6ae
 	xprt = svc_xprt_dequeue(pool);
 	if (xprt) {
 		rqstp->rq_xprt = xprt;
@@ -671,11 +654,7 @@
 		atomic_add(rqstp->rq_reserved, &xprt->xpt_reserved);
 
 		/* As there is a shortage of threads and this request
-<<<<<<< HEAD
-		 * had to be queue, don't allow the thread to wait so
-=======
 		 * had to be queued, don't allow the thread to wait so
->>>>>>> 02f8c6ae
 		 * long for cache updates.
 		 */
 		rqstp->rq_chandle.thread_wait = 1*HZ;
@@ -731,14 +710,10 @@
 	if (test_bit(XPT_CLOSE, &xprt->xpt_flags)) {
 		dprintk("svc_recv: found XPT_CLOSE\n");
 		svc_delete_xprt(xprt);
-<<<<<<< HEAD
-	} else if (test_bit(XPT_LISTENER, &xprt->xpt_flags)) {
-=======
 		/* Leave XPT_BUSY set on the dead xprt: */
 		goto out;
 	}
 	if (test_bit(XPT_LISTENER, &xprt->xpt_flags)) {
->>>>>>> 02f8c6ae
 		struct svc_xprt *newxpt;
 		newxpt = xprt->xpt_ops->xpo_accept(xprt);
 		if (newxpt) {
@@ -747,9 +722,6 @@
 			 * listener holds a reference too
 			 */
 			__module_get(newxpt->xpt_class->xcl_owner);
-			/* Must hold a reference across calls to
-			 * svc_xprt_received */
-			svc_xprt_get(newxpt);
 			svc_check_conn_limits(xprt->xpt_server);
 			spin_lock_bh(&serv->sv_lock);
 			set_bit(XPT_TEMP, &newxpt->xpt_flags);
@@ -765,14 +737,8 @@
 			}
 			spin_unlock_bh(&serv->sv_lock);
 			svc_xprt_received(newxpt);
-			svc_xprt_put(newxpt);
 		}
-<<<<<<< HEAD
-		svc_xprt_received(xprt);
-	} else {
-=======
 	} else if (xprt->xpt_ops->xpo_has_wspace(xprt)) {
->>>>>>> 02f8c6ae
 		dprintk("svc: server %p, pool %u, transport %p, inuse=%d\n",
 			rqstp, pool->sp_id, xprt,
 			atomic_read(&xprt->xpt_ref.refcount));
@@ -783,10 +749,7 @@
 			len = xprt->xpt_ops->xpo_recvfrom(rqstp);
 		dprintk("svc: got len=%d\n", len);
 	}
-<<<<<<< HEAD
-=======
 	svc_xprt_received(xprt);
->>>>>>> 02f8c6ae
 
 	/* No data, incomplete (TCP) read, or accept() */
 	if (len == 0 || len == -EAGAIN)
@@ -939,13 +902,12 @@
 	if (!test_and_set_bit(XPT_DETACHED, &xprt->xpt_flags))
 		list_del_init(&xprt->xpt_list);
 	/*
-	 * The only time we're called while xpt_ready is still on a list
-	 * is while the list itself is about to be destroyed (in
-	 * svc_destroy).  BUT svc_xprt_enqueue could still be attempting
-	 * to add new entries to the sp_sockets list, so we can't leave
-	 * a freed xprt on it.
+	 * We used to delete the transport from whichever list
+	 * it's sk_xprt.xpt_ready node was on, but we don't actually
+	 * need to.  This is because the only time we're called
+	 * while still attached to a queue, the queue itself
+	 * is about to be destroyed (in svc_destroy).
 	 */
-	list_del_init(&xprt->xpt_ready);
 	if (test_bit(XPT_TEMP, &xprt->xpt_flags))
 		serv->sv_tmpcnt--;
 	spin_unlock_bh(&serv->sv_lock);
