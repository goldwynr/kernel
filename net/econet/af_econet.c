/*
 *	An implementation of the Acorn Econet and AUN protocols.
 *	Philip Blundell <philb@gnu.org>
 *
 *	This program is free software; you can redistribute it and/or
 *	modify it under the terms of the GNU General Public License
 *	as published by the Free Software Foundation; either version
 *	2 of the License, or (at your option) any later version.
 *
 */

#include <linux/module.h>

#include <linux/types.h>
#include <linux/kernel.h>
#include <linux/string.h>
#include <linux/mm.h>
#include <linux/socket.h>
#include <linux/sockios.h>
#include <linux/in.h>
#include <linux/errno.h>
#include <linux/interrupt.h>
#include <linux/if_ether.h>
#include <linux/netdevice.h>
#include <linux/inetdevice.h>
#include <linux/route.h>
#include <linux/inet.h>
#include <linux/etherdevice.h>
#include <linux/if_arp.h>
#include <linux/wireless.h>
#include <linux/skbuff.h>
#include <linux/udp.h>
<<<<<<< HEAD
=======
#include <linux/slab.h>
>>>>>>> 02f8c6ae
#include <linux/vmalloc.h>
#include <net/sock.h>
#include <net/inet_common.h>
#include <linux/stat.h>
#include <linux/init.h>
#include <linux/if_ec.h>
#include <net/udp.h>
#include <net/ip.h>
#include <linux/spinlock.h>
#include <linux/rcupdate.h>
#include <linux/bitops.h>
#include <linux/mutex.h>

#include <asm/uaccess.h>
#include <asm/system.h>

static const struct proto_ops econet_ops;
static struct hlist_head econet_sklist;
static DEFINE_SPINLOCK(econet_lock);
static DEFINE_MUTEX(econet_mutex);

/* Since there are only 256 possible network numbers (or fewer, depends
   how you count) it makes sense to use a simple lookup table. */
static struct net_device *net2dev_map[256];

#define EC_PORT_IP	0xd2

#ifdef CONFIG_ECONET_AUNUDP
static DEFINE_SPINLOCK(aun_queue_lock);
static struct socket *udpsock;
#define AUN_PORT	0x8000


struct aunhdr
{
	unsigned char code;		/* AUN magic protocol byte */
	unsigned char port;
	unsigned char cb;
	unsigned char pad;
	unsigned long handle;
};

static unsigned long aun_seq;

/* Queue of packets waiting to be transmitted. */
static struct sk_buff_head aun_queue;
static struct timer_list ab_cleanup_timer;

#endif		/* CONFIG_ECONET_AUNUDP */

/* Per-packet information */
struct ec_cb
{
	struct sockaddr_ec sec;
	unsigned long cookie;		/* Supplied by user. */
#ifdef CONFIG_ECONET_AUNUDP
	int done;
	unsigned long seq;		/* Sequencing */
	unsigned long timeout;		/* Timeout */
	unsigned long start;		/* jiffies */
#endif
#ifdef CONFIG_ECONET_NATIVE
	void (*sent)(struct sk_buff *, int result);
#endif
};

static void econet_remove_socket(struct hlist_head *list, struct sock *sk)
{
	spin_lock_bh(&econet_lock);
	sk_del_node_init(sk);
	spin_unlock_bh(&econet_lock);
}

static void econet_insert_socket(struct hlist_head *list, struct sock *sk)
{
	spin_lock_bh(&econet_lock);
	sk_add_node(sk, list);
	spin_unlock_bh(&econet_lock);
}

/*
 *	Pull a packet from our receive queue and hand it to the user.
 *	If necessary we block.
 */

static int econet_recvmsg(struct kiocb *iocb, struct socket *sock,
			  struct msghdr *msg, size_t len, int flags)
{
	struct sock *sk = sock->sk;
	struct sk_buff *skb;
	size_t copied;
	int err;

	msg->msg_namelen = sizeof(struct sockaddr_ec);

	mutex_lock(&econet_mutex);

	/*
	 *	Call the generic datagram receiver. This handles all sorts
	 *	of horrible races and re-entrancy so we can forget about it
	 *	in the protocol layers.
	 *
	 *	Now it will return ENETDOWN, if device have just gone down,
	 *	but then it will block.
	 */

	skb=skb_recv_datagram(sk,flags,flags&MSG_DONTWAIT,&err);

	/*
	 *	An error occurred so return it. Because skb_recv_datagram()
	 *	handles the blocking we don't see and worry about blocking
	 *	retries.
	 */

	if(skb==NULL)
		goto out;

	/*
	 *	You lose any data beyond the buffer you gave. If it worries a
	 *	user program they can ask the device for its MTU anyway.
	 */

	copied = skb->len;
	if (copied > len)
	{
		copied=len;
		msg->msg_flags|=MSG_TRUNC;
	}

	/* We can't use skb_copy_datagram here */
	err = memcpy_toiovec(msg->msg_iov, skb->data, copied);
	if (err)
		goto out_free;
	sk->sk_stamp = skb->tstamp;

	if (msg->msg_name)
		memcpy(msg->msg_name, skb->cb, msg->msg_namelen);

	/*
	 *	Free or return the buffer as appropriate. Again this
	 *	hides all the races and re-entrancy issues from us.
	 */
	err = copied;

out_free:
	skb_free_datagram(sk, skb);
out:
	mutex_unlock(&econet_mutex);
	return err;
}

/*
 *	Bind an Econet socket.
 */

static int econet_bind(struct socket *sock, struct sockaddr *uaddr, int addr_len)
{
	struct sockaddr_ec *sec = (struct sockaddr_ec *)uaddr;
	struct sock *sk;
	struct econet_sock *eo;

	/*
	 *	Check legality
	 */

	if (addr_len < sizeof(struct sockaddr_ec) ||
	    sec->sec_family != AF_ECONET)
		return -EINVAL;

	mutex_lock(&econet_mutex);

	sk = sock->sk;
	eo = ec_sk(sk);

	eo->cb	    = sec->cb;
	eo->port    = sec->port;
	eo->station = sec->addr.station;
	eo->net	    = sec->addr.net;

	mutex_unlock(&econet_mutex);

	return 0;
}

#if defined(CONFIG_ECONET_AUNUDP) || defined(CONFIG_ECONET_NATIVE)
/*
 *	Queue a transmit result for the user to be told about.
 */

static void tx_result(struct sock *sk, unsigned long cookie, int result)
{
	struct sk_buff *skb = alloc_skb(0, GFP_ATOMIC);
	struct ec_cb *eb;
	struct sockaddr_ec *sec;

	if (skb == NULL)
	{
		printk(KERN_DEBUG "ec: memory squeeze, transmit result dropped.\n");
		return;
	}

	eb = (struct ec_cb *)&skb->cb;
	sec = (struct sockaddr_ec *)&eb->sec;
	memset(sec, 0, sizeof(struct sockaddr_ec));
	sec->cookie = cookie;
	sec->type = ECTYPE_TRANSMIT_STATUS | result;
	sec->sec_family = AF_ECONET;

	if (sock_queue_rcv_skb(sk, skb) < 0)
		kfree_skb(skb);
}
#endif

#ifdef CONFIG_ECONET_NATIVE
/*
 *	Called by the Econet hardware driver when a packet transmit
 *	has completed.  Tell the user.
 */

static void ec_tx_done(struct sk_buff *skb, int result)
{
	struct ec_cb *eb = (struct ec_cb *)&skb->cb;
	tx_result(skb->sk, eb->cookie, result);
}
#endif

/*
 *	Send a packet.  We have to work out which device it's going out on
 *	and hence whether to use real Econet or the UDP emulation.
 */

static int econet_sendmsg(struct kiocb *iocb, struct socket *sock,
			  struct msghdr *msg, size_t len)
{
	struct sockaddr_ec *saddr=(struct sockaddr_ec *)msg->msg_name;
	struct net_device *dev;
	struct ec_addr addr;
	int err;
	unsigned char port, cb;
#if defined(CONFIG_ECONET_AUNUDP) || defined(CONFIG_ECONET_NATIVE)
	struct sock *sk = sock->sk;
	struct sk_buff *skb;
	struct ec_cb *eb;
#endif
#ifdef CONFIG_ECONET_AUNUDP
	struct msghdr udpmsg;
	struct iovec iov[2];
	struct aunhdr ah;
	struct sockaddr_in udpdest;
	__kernel_size_t size;
	mm_segment_t oldfs;
	char *userbuf;
#endif

	/*
	 *	Check the flags.
	 */

	if (msg->msg_flags & ~(MSG_DONTWAIT|MSG_CMSG_COMPAT))
		return -EINVAL;

	/*
	 *	Get and verify the address.
	 */

	mutex_lock(&econet_mutex);

        if (saddr == NULL || msg->msg_namelen < sizeof(struct sockaddr_ec)) {
                mutex_unlock(&econet_mutex);
                return -EINVAL;
        }
        addr.station = saddr->addr.station;
        addr.net = saddr->addr.net;
        port = saddr->port;
        cb = saddr->cb;

	/* Look for a device with the right network number. */
	dev = net2dev_map[addr.net];

	/* If not directly reachable, use some default */
	if (dev == NULL) {
		dev = net2dev_map[0];
		/* No interfaces at all? */
		if (dev == NULL) {
			mutex_unlock(&econet_mutex);
			return -ENETDOWN;
		}
	}

	if (dev->type == ARPHRD_ECONET) {
		/* Real hardware Econet.  We're not worthy etc. */
#ifdef CONFIG_ECONET_NATIVE
		unsigned short proto = 0;
		int res;

		if (len + 15 > dev->mtu) {
			mutex_unlock(&econet_mutex);
			return -EMSGSIZE;
		}

		dev_hold(dev);

		skb = sock_alloc_send_skb(sk, len+LL_ALLOCATED_SPACE(dev),
					  msg->msg_flags & MSG_DONTWAIT, &err);
		if (skb==NULL)
			goto out_unlock;

		skb_reserve(skb, LL_RESERVED_SPACE(dev));
		skb_reset_network_header(skb);

		eb = (struct ec_cb *)&skb->cb;

		eb->cookie = saddr->cookie;
		eb->sec = *saddr;
		eb->sent = ec_tx_done;

		err = -EINVAL;
		res = dev_hard_header(skb, dev, ntohs(proto), &addr, NULL, len);
		if (res < 0)
			goto out_free;
		if (res > 0) {
			struct ec_framehdr *fh;
			/* Poke in our control byte and
			   port number.  Hack, hack.  */
			fh = (struct ec_framehdr *)(skb->data);
			fh->cb = cb;
			fh->port = port;
			if (sock->type != SOCK_DGRAM) {
				skb_reset_tail_pointer(skb);
				skb->len = 0;
			}
		}

		/* Copy the data. Returns -EFAULT on error */
		err = memcpy_fromiovec(skb_put(skb,len), msg->msg_iov, len);
		skb->protocol = proto;
		skb->dev = dev;
		skb->priority = sk->sk_priority;
		if (err)
			goto out_free;

		err = -ENETDOWN;
		if (!(dev->flags & IFF_UP))
			goto out_free;

		/*
		 *	Now send it
		 */

		dev_queue_xmit(skb);
		dev_put(dev);
		mutex_unlock(&econet_mutex);
		return len;

	out_free:
		kfree_skb(skb);
	out_unlock:
		if (dev)
			dev_put(dev);
#else
		err = -EPROTOTYPE;
#endif
		mutex_unlock(&econet_mutex);

		return err;
	}

#ifdef CONFIG_ECONET_AUNUDP
	/* AUN virtual Econet. */

	if (udpsock == NULL) {
		mutex_unlock(&econet_mutex);
		return -ENETDOWN;		/* No socket - can't send */
	}

	if (len > 32768) {
		err = -E2BIG;
		goto error;
	}

	/* Make up a UDP datagram and hand it off to some higher intellect. */

	memset(&udpdest, 0, sizeof(udpdest));
	udpdest.sin_family = AF_INET;
	udpdest.sin_port = htons(AUN_PORT);

	/* At the moment we use the stupid Acorn scheme of Econet address
	   y.x maps to IP a.b.c.x.  This should be replaced with something
	   more flexible and more aware of subnet masks.  */
	{
		struct in_device *idev;
		unsigned long network = 0;

		rcu_read_lock();
		idev = __in_dev_get_rcu(dev);
		if (idev) {
			if (idev->ifa_list)
				network = ntohl(idev->ifa_list->ifa_address) &
					0xffffff00;		/* !!! */
		}
		rcu_read_unlock();
		udpdest.sin_addr.s_addr = htonl(network | addr.station);
	}

	memset(&ah, 0, sizeof(ah));
	ah.port = port;
	ah.cb = cb & 0x7f;
	ah.code = 2;		/* magic */

	/* tack our header on the front of the iovec */
	size = sizeof(struct aunhdr);
	iov[0].iov_base = (void *)&ah;
	iov[0].iov_len = size;

	userbuf = vmalloc(len);
	if (userbuf == NULL) {
		err = -ENOMEM;
		goto error;
	}

	iov[1].iov_base = userbuf;
	iov[1].iov_len = len;
	err = memcpy_fromiovec(userbuf, msg->msg_iov, len);
	if (err)
		goto error_free_buf;

	/* Get a skbuff (no data, just holds our cb information) */
	if ((skb = sock_alloc_send_skb(sk, 0,
				       msg->msg_flags & MSG_DONTWAIT,
				       &err)) == NULL)
		goto error_free_buf;

	eb = (struct ec_cb *)&skb->cb;

	eb->cookie = saddr->cookie;
	eb->timeout = (5*HZ);
	eb->start = jiffies;
	ah.handle = aun_seq;
	eb->seq = (aun_seq++);
	eb->sec = *saddr;

	skb_queue_tail(&aun_queue, skb);

	udpmsg.msg_name = (void *)&udpdest;
	udpmsg.msg_namelen = sizeof(udpdest);
	udpmsg.msg_iov = &iov[0];
	udpmsg.msg_iovlen = 2;
	udpmsg.msg_control = NULL;
	udpmsg.msg_controllen = 0;
	udpmsg.msg_flags=0;

	oldfs = get_fs(); set_fs(KERNEL_DS);	/* More privs :-) */
	err = sock_sendmsg(udpsock, &udpmsg, size);
	set_fs(oldfs);

error_free_buf:
	vfree(userbuf);
<<<<<<< HEAD
=======
error:
>>>>>>> 02f8c6ae
#else
	err = -EPROTOTYPE;
#endif
	error:
	mutex_unlock(&econet_mutex);

	return err;
}

/*
 *	Look up the address of a socket.
 */

static int econet_getname(struct socket *sock, struct sockaddr *uaddr,
			  int *uaddr_len, int peer)
{
	struct sock *sk;
	struct econet_sock *eo;
	struct sockaddr_ec *sec = (struct sockaddr_ec *)uaddr;

	if (peer)
		return -EOPNOTSUPP;

	memset(sec, 0, sizeof(*sec));
	mutex_lock(&econet_mutex);

	sk = sock->sk;
	eo = ec_sk(sk);

	sec->sec_family	  = AF_ECONET;
	sec->port	  = eo->port;
	sec->addr.station = eo->station;
	sec->addr.net	  = eo->net;

	mutex_unlock(&econet_mutex);

	*uaddr_len = sizeof(*sec);
	return 0;
}

static void econet_destroy_timer(unsigned long data)
{
	struct sock *sk=(struct sock *)data;

	if (!sk_has_allocations(sk)) {
		sk_free(sk);
		return;
	}

	sk->sk_timer.expires = jiffies + 10 * HZ;
	add_timer(&sk->sk_timer);
	printk(KERN_DEBUG "econet socket destroy delayed\n");
}

/*
 *	Close an econet socket.
 */

static int econet_release(struct socket *sock)
{
	struct sock *sk;

	mutex_lock(&econet_mutex);

	sk = sock->sk;
	if (!sk)
		goto out_unlock;

	econet_remove_socket(&econet_sklist, sk);

	/*
	 *	Now the socket is dead. No more input will appear.
	 */

	sk->sk_state_change(sk);	/* It is useless. Just for sanity. */

	sock_orphan(sk);

	/* Purge queues */

	skb_queue_purge(&sk->sk_receive_queue);

	if (sk_has_allocations(sk)) {
		sk->sk_timer.data     = (unsigned long)sk;
		sk->sk_timer.expires  = jiffies + HZ;
		sk->sk_timer.function = econet_destroy_timer;
		add_timer(&sk->sk_timer);

		goto out_unlock;
	}

	sk_free(sk);

out_unlock:
	mutex_unlock(&econet_mutex);
	return 0;
}

static struct proto econet_proto = {
	.name	  = "ECONET",
	.owner	  = THIS_MODULE,
	.obj_size = sizeof(struct econet_sock),
};

/*
 *	Create an Econet socket
 */

static int econet_create(struct net *net, struct socket *sock, int protocol,
			 int kern)
{
	struct sock *sk;
	struct econet_sock *eo;
	int err;

	if (!net_eq(net, &init_net))
		return -EAFNOSUPPORT;

	/* Econet only provides datagram services. */
	if (sock->type != SOCK_DGRAM)
		return -ESOCKTNOSUPPORT;

	sock->state = SS_UNCONNECTED;

	err = -ENOBUFS;
	sk = sk_alloc(net, PF_ECONET, GFP_KERNEL, &econet_proto);
	if (sk == NULL)
		goto out;

	sk->sk_reuse = 1;
	sock->ops = &econet_ops;
	sock_init_data(sock, sk);

	eo = ec_sk(sk);
	sock_reset_flag(sk, SOCK_ZAPPED);
	sk->sk_family = PF_ECONET;
	eo->num = protocol;

	econet_insert_socket(&econet_sklist, sk);
	return 0;
out:
	return err;
}

/*
 *	Handle Econet specific ioctls
 */

static int ec_dev_ioctl(struct socket *sock, unsigned int cmd, void __user *arg)
{
	struct ifreq ifr;
	struct ec_device *edev;
	struct net_device *dev;
	struct sockaddr_ec *sec;
	int err;

	/*
	 *	Fetch the caller's info block into kernel space
	 */

	if (copy_from_user(&ifr, arg, sizeof(struct ifreq)))
		return -EFAULT;

	if ((dev = dev_get_by_name(&init_net, ifr.ifr_name)) == NULL)
		return -ENODEV;

	sec = (struct sockaddr_ec *)&ifr.ifr_addr;

	mutex_lock(&econet_mutex);

	err = 0;
	switch (cmd) {
	case SIOCSIFADDR:
		if (!capable(CAP_NET_ADMIN)) {
			err = -EPERM;
			break;
		}

		edev = dev->ec_ptr;
		if (edev == NULL) {
			/* Magic up a new one. */
			edev = kzalloc(sizeof(struct ec_device), GFP_KERNEL);
			if (edev == NULL) {
				err = -ENOMEM;
				break;
			}
			dev->ec_ptr = edev;
		} else
			net2dev_map[edev->net] = NULL;
		edev->station = sec->addr.station;
		edev->net = sec->addr.net;
		net2dev_map[sec->addr.net] = dev;
		if (!net2dev_map[0])
			net2dev_map[0] = dev;
		break;

	case SIOCGIFADDR:
		edev = dev->ec_ptr;
		if (edev == NULL) {
			err = -ENODEV;
			break;
		}
		memset(sec, 0, sizeof(struct sockaddr_ec));
		sec->addr.station = edev->station;
		sec->addr.net = edev->net;
		sec->sec_family = AF_ECONET;
		dev_put(dev);
		if (copy_to_user(arg, &ifr, sizeof(struct ifreq)))
			err = -EFAULT;
		break;

	default:
		err = -EINVAL;
		break;
	}

	mutex_unlock(&econet_mutex);

	dev_put(dev);

	return err;
}

/*
 *	Handle generic ioctls
 */

static int econet_ioctl(struct socket *sock, unsigned int cmd, unsigned long arg)
{
	struct sock *sk = sock->sk;
	void __user *argp = (void __user *)arg;

	switch(cmd) {
		case SIOCGSTAMP:
			return sock_get_timestamp(sk, argp);

		case SIOCGSTAMPNS:
			return sock_get_timestampns(sk, argp);

		case SIOCSIFADDR:
		case SIOCGIFADDR:
			return ec_dev_ioctl(sock, cmd, argp);
			break;

		default:
			return -ENOIOCTLCMD;
	}
	/*NOTREACHED*/
	return 0;
}

static const struct net_proto_family econet_family_ops = {
	.family =	PF_ECONET,
	.create =	econet_create,
	.owner	=	THIS_MODULE,
};

static const struct proto_ops econet_ops = {
	.family =	PF_ECONET,
	.owner =	THIS_MODULE,
	.release =	econet_release,
	.bind =		econet_bind,
	.connect =	sock_no_connect,
	.socketpair =	sock_no_socketpair,
	.accept =	sock_no_accept,
	.getname =	econet_getname,
	.poll =		datagram_poll,
	.ioctl =	econet_ioctl,
	.listen =	sock_no_listen,
	.shutdown =	sock_no_shutdown,
	.setsockopt =	sock_no_setsockopt,
	.getsockopt =	sock_no_getsockopt,
	.sendmsg =	econet_sendmsg,
	.recvmsg =	econet_recvmsg,
	.mmap =		sock_no_mmap,
	.sendpage =	sock_no_sendpage,
};

#if defined(CONFIG_ECONET_AUNUDP) || defined(CONFIG_ECONET_NATIVE)
/*
 *	Find the listening socket, if any, for the given data.
 */

static struct sock *ec_listening_socket(unsigned char port, unsigned char
				 station, unsigned char net)
{
	struct sock *sk;
	struct hlist_node *node;

	spin_lock(&econet_lock);
	sk_for_each(sk, node, &econet_sklist) {
		struct econet_sock *opt = ec_sk(sk);
		if ((opt->port == port || opt->port == 0) &&
		    (opt->station == station || opt->station == 0) &&
		    (opt->net == net || opt->net == 0)) {
			sock_hold(sk);
			goto found;
		}
	}
	sk = NULL;
found:
	spin_unlock(&econet_lock);
	return sk;
}

/*
 *	Queue a received packet for a socket.
 */

static int ec_queue_packet(struct sock *sk, struct sk_buff *skb,
			   unsigned char stn, unsigned char net,
			   unsigned char cb, unsigned char port)
{
	struct ec_cb *eb = (struct ec_cb *)&skb->cb;
	struct sockaddr_ec *sec = (struct sockaddr_ec *)&eb->sec;

	memset(sec, 0, sizeof(struct sockaddr_ec));
	sec->sec_family = AF_ECONET;
	sec->type = ECTYPE_PACKET_RECEIVED;
	sec->port = port;
	sec->cb = cb;
	sec->addr.net = net;
	sec->addr.station = stn;

	return sock_queue_rcv_skb(sk, skb);
}
#endif

#ifdef CONFIG_ECONET_AUNUDP
/*
 *	Send an AUN protocol response.
 */

static void aun_send_response(__u32 addr, unsigned long seq, int code, int cb)
{
	struct sockaddr_in sin = {
		.sin_family = AF_INET,
		.sin_port = htons(AUN_PORT),
		.sin_addr = {.s_addr = addr}
	};
	struct aunhdr ah = {.code = code, .cb = cb, .handle = seq};
	struct kvec iov = {.iov_base = (void *)&ah, .iov_len = sizeof(ah)};
	struct msghdr udpmsg;

	udpmsg.msg_name = (void *)&sin;
	udpmsg.msg_namelen = sizeof(sin);
	udpmsg.msg_control = NULL;
	udpmsg.msg_controllen = 0;
	udpmsg.msg_flags=0;

	kernel_sendmsg(udpsock, &udpmsg, &iov, 1, sizeof(ah));
}


/*
 *	Handle incoming AUN packets.  Work out if anybody wants them,
 *	and send positive or negative acknowledgements as appropriate.
 */

static void aun_incoming(struct sk_buff *skb, struct aunhdr *ah, size_t len)
{
	struct iphdr *ip = ip_hdr(skb);
	unsigned char stn = ntohl(ip->saddr) & 0xff;
	struct dst_entry *dst = skb_dst(skb);
	struct ec_device *edev = NULL;
	struct sock *sk = NULL;
	struct sk_buff *newskb;

	if (dst)
		edev = dst->dev->ec_ptr;

	if (! edev)
		goto bad;

	if ((sk = ec_listening_socket(ah->port, stn, edev->net)) == NULL)
		goto bad;		/* Nobody wants it */

	newskb = alloc_skb((len - sizeof(struct aunhdr) + 15) & ~15,
			   GFP_ATOMIC);
	if (newskb == NULL)
	{
		printk(KERN_DEBUG "AUN: memory squeeze, dropping packet.\n");
		/* Send nack and hope sender tries again */
		goto bad;
	}

	memcpy(skb_put(newskb, len - sizeof(struct aunhdr)), (void *)(ah+1),
	       len - sizeof(struct aunhdr));

	if (ec_queue_packet(sk, newskb, stn, edev->net, ah->cb, ah->port))
	{
		/* Socket is bankrupt. */
		kfree_skb(newskb);
		goto bad;
	}

	aun_send_response(ip->saddr, ah->handle, 3, 0);
	sock_put(sk);
	return;

bad:
	aun_send_response(ip->saddr, ah->handle, 4, 0);
	if (sk)
		sock_put(sk);
}

/*
 *	Handle incoming AUN transmit acknowledgements.  If the sequence
 *      number matches something in our backlog then kill it and tell
 *	the user.  If the remote took too long to reply then we may have
 *	dropped the packet already.
 */

static void aun_tx_ack(unsigned long seq, int result)
{
	struct sk_buff *skb;
	unsigned long flags;
	struct ec_cb *eb;

	spin_lock_irqsave(&aun_queue_lock, flags);
	skb_queue_walk(&aun_queue, skb) {
		eb = (struct ec_cb *)&skb->cb;
		if (eb->seq == seq)
			goto foundit;
	}
	spin_unlock_irqrestore(&aun_queue_lock, flags);
	printk(KERN_DEBUG "AUN: unknown sequence %ld\n", seq);
	return;

foundit:
	tx_result(skb->sk, eb->cookie, result);
	skb_unlink(skb, &aun_queue);
	spin_unlock_irqrestore(&aun_queue_lock, flags);
	kfree_skb(skb);
}

/*
 *	Deal with received AUN frames - sort out what type of thing it is
 *	and hand it to the right function.
 */

static void aun_data_available(struct sock *sk, int slen)
{
	int err;
	struct sk_buff *skb;
	unsigned char *data;
	struct aunhdr *ah;
	size_t len;

	while ((skb = skb_recv_datagram(sk, 0, 1, &err)) == NULL) {
		if (err == -EAGAIN) {
			printk(KERN_ERR "AUN: no data available?!");
			return;
		}
		printk(KERN_DEBUG "AUN: recvfrom() error %d\n", -err);
	}

	data = skb_transport_header(skb) + sizeof(struct udphdr);
	ah = (struct aunhdr *)data;
	len = skb->len - sizeof(struct udphdr);

	switch (ah->code)
	{
	case 2:
		aun_incoming(skb, ah, len);
		break;
	case 3:
		aun_tx_ack(ah->handle, ECTYPE_TRANSMIT_OK);
		break;
	case 4:
		aun_tx_ack(ah->handle, ECTYPE_TRANSMIT_NOT_LISTENING);
		break;
	default:
		printk(KERN_DEBUG "unknown AUN packet (type %d)\n", data[0]);
	}

	skb_free_datagram(sk, skb);
}

/*
 *	Called by the timer to manage the AUN transmit queue.  If a packet
 *	was sent to a dead or nonexistent host then we will never get an
 *	acknowledgement back.  After a few seconds we need to spot this and
 *	drop the packet.
 */

static void ab_cleanup(unsigned long h)
{
	struct sk_buff *skb, *n;
	unsigned long flags;

	spin_lock_irqsave(&aun_queue_lock, flags);
	skb_queue_walk_safe(&aun_queue, skb, n) {
		struct ec_cb *eb = (struct ec_cb *)&skb->cb;
		if ((jiffies - eb->start) > eb->timeout) {
			tx_result(skb->sk, eb->cookie,
				  ECTYPE_TRANSMIT_NOT_PRESENT);
			skb_unlink(skb, &aun_queue);
			kfree_skb(skb);
		}
	}
	spin_unlock_irqrestore(&aun_queue_lock, flags);

	mod_timer(&ab_cleanup_timer, jiffies + (HZ*2));
}

static int __init aun_udp_initialise(void)
{
	int error;
	struct sockaddr_in sin;

	skb_queue_head_init(&aun_queue);
	setup_timer(&ab_cleanup_timer, ab_cleanup, 0);
	ab_cleanup_timer.expires = jiffies + (HZ*2);
	add_timer(&ab_cleanup_timer);

	memset(&sin, 0, sizeof(sin));
	sin.sin_port = htons(AUN_PORT);

	/* We can count ourselves lucky Acorn machines are too dim to
	   speak IPv6. :-) */
	if ((error = sock_create_kern(PF_INET, SOCK_DGRAM, 0, &udpsock)) < 0)
	{
		printk("AUN: socket error %d\n", -error);
		return error;
	}

	udpsock->sk->sk_reuse = 1;
	udpsock->sk->sk_allocation = GFP_ATOMIC; /* we're going to call it
						    from interrupts */

	error = udpsock->ops->bind(udpsock, (struct sockaddr *)&sin,
				sizeof(sin));
	if (error < 0)
	{
		printk("AUN: bind error %d\n", -error);
		goto release;
	}

	udpsock->sk->sk_data_ready = aun_data_available;

	return 0;

release:
	sock_release(udpsock);
	udpsock = NULL;
	return error;
}
#endif

#ifdef CONFIG_ECONET_NATIVE

/*
 *	Receive an Econet frame from a device.
 */

static int econet_rcv(struct sk_buff *skb, struct net_device *dev, struct packet_type *pt, struct net_device *orig_dev)
{
	struct ec_framehdr *hdr;
	struct sock *sk = NULL;
	struct ec_device *edev = dev->ec_ptr;

	if (!net_eq(dev_net(dev), &init_net))
		goto drop;

	if (skb->pkt_type == PACKET_OTHERHOST)
		goto drop;

	if (!edev)
		goto drop;

	if ((skb = skb_share_check(skb, GFP_ATOMIC)) == NULL)
		return NET_RX_DROP;

	if (!pskb_may_pull(skb, sizeof(struct ec_framehdr)))
		goto drop;

	hdr = (struct ec_framehdr *) skb->data;

	/* First check for encapsulated IP */
	if (hdr->port == EC_PORT_IP) {
		skb->protocol = htons(ETH_P_IP);
		skb_pull(skb, sizeof(struct ec_framehdr));
		netif_rx(skb);
		return NET_RX_SUCCESS;
	}

	sk = ec_listening_socket(hdr->port, hdr->src_stn, hdr->src_net);
	if (!sk)
		goto drop;

	if (ec_queue_packet(sk, skb, edev->net, hdr->src_stn, hdr->cb,
			    hdr->port))
		goto drop;
	sock_put(sk);
	return NET_RX_SUCCESS;

drop:
	if (sk)
		sock_put(sk);
	kfree_skb(skb);
	return NET_RX_DROP;
}

static struct packet_type econet_packet_type __read_mostly = {
	.type =		cpu_to_be16(ETH_P_ECONET),
	.func =		econet_rcv,
};

static void econet_hw_initialise(void)
{
	dev_add_pack(&econet_packet_type);
}

#endif

static int econet_notifier(struct notifier_block *this, unsigned long msg, void *data)
{
	struct net_device *dev = (struct net_device *)data;
	struct ec_device *edev;

	if (!net_eq(dev_net(dev), &init_net))
		return NOTIFY_DONE;

	switch (msg) {
	case NETDEV_UNREGISTER:
		/* A device has gone down - kill any data we hold for it. */
		edev = dev->ec_ptr;
		if (edev)
		{
			if (net2dev_map[0] == dev)
				net2dev_map[0] = NULL;
			net2dev_map[edev->net] = NULL;
			kfree(edev);
			dev->ec_ptr = NULL;
		}
		break;
	}

	return NOTIFY_DONE;
}

static struct notifier_block econet_netdev_notifier = {
	.notifier_call =econet_notifier,
};

static void __exit econet_proto_exit(void)
{
#ifdef CONFIG_ECONET_AUNUDP
	del_timer(&ab_cleanup_timer);
	if (udpsock)
		sock_release(udpsock);
#endif
	unregister_netdevice_notifier(&econet_netdev_notifier);
#ifdef CONFIG_ECONET_NATIVE
	dev_remove_pack(&econet_packet_type);
#endif
	sock_unregister(econet_family_ops.family);
	proto_unregister(&econet_proto);
}

static int __init econet_proto_init(void)
{
	int err = proto_register(&econet_proto, 0);

	if (err != 0)
		goto out;
	sock_register(&econet_family_ops);
#ifdef CONFIG_ECONET_AUNUDP
	aun_udp_initialise();
#endif
#ifdef CONFIG_ECONET_NATIVE
	econet_hw_initialise();
#endif
	register_netdevice_notifier(&econet_netdev_notifier);
out:
	return err;
}

module_init(econet_proto_init);
module_exit(econet_proto_exit);

MODULE_LICENSE("GPL");
MODULE_ALIAS_NETPROTO(PF_ECONET);<|MERGE_RESOLUTION|>--- conflicted
+++ resolved
@@ -30,10 +30,7 @@
 #include <linux/wireless.h>
 #include <linux/skbuff.h>
 #include <linux/udp.h>
-<<<<<<< HEAD
-=======
 #include <linux/slab.h>
->>>>>>> 02f8c6ae
 #include <linux/vmalloc.h>
 #include <net/sock.h>
 #include <net/inet_common.h>
@@ -491,14 +488,10 @@
 
 error_free_buf:
 	vfree(userbuf);
-<<<<<<< HEAD
-=======
 error:
->>>>>>> 02f8c6ae
 #else
 	err = -EPROTOTYPE;
 #endif
-	error:
 	mutex_unlock(&econet_mutex);
 
 	return err;
