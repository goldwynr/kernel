/*
 * This is the new netlink-based wireless configuration interface.
 *
 * Copyright 2006-2010	Johannes Berg <johannes@sipsolutions.net>
 */

#include <linux/if.h>
#include <linux/module.h>
#include <linux/err.h>
#include <linux/slab.h>
#include <linux/list.h>
#include <linux/if_ether.h>
#include <linux/ieee80211.h>
#include <linux/nl80211.h>
#include <linux/rtnetlink.h>
#include <linux/netlink.h>
#include <linux/etherdevice.h>
#include <net/net_namespace.h>
#include <net/genetlink.h>
#include <net/cfg80211.h>
#include <net/sock.h>
#include "core.h"
#include "nl80211.h"
#include "reg.h"

static int nl80211_pre_doit(struct genl_ops *ops, struct sk_buff *skb,
			    struct genl_info *info);
static void nl80211_post_doit(struct genl_ops *ops, struct sk_buff *skb,
			      struct genl_info *info);

/* the netlink family */
static struct genl_family nl80211_fam = {
	.id = GENL_ID_GENERATE,	/* don't bother with a hardcoded ID */
	.name = "nl80211",	/* have users key off the name instead */
	.hdrsize = 0,		/* no private header */
	.version = 1,		/* no particular meaning now */
	.maxattr = NL80211_ATTR_MAX,
	.netnsok = true,
	.pre_doit = nl80211_pre_doit,
	.post_doit = nl80211_post_doit,
};

/* internal helper: get rdev and dev */
static int get_rdev_dev_by_info_ifindex(struct genl_info *info,
				       struct cfg80211_registered_device **rdev,
				       struct net_device **dev)
{
	struct nlattr **attrs = info->attrs;
	int ifindex;

	if (!attrs[NL80211_ATTR_IFINDEX])
		return -EINVAL;

	ifindex = nla_get_u32(attrs[NL80211_ATTR_IFINDEX]);
	*dev = dev_get_by_index(genl_info_net(info), ifindex);
	if (!*dev)
		return -ENODEV;

	*rdev = cfg80211_get_dev_from_ifindex(genl_info_net(info), ifindex);
	if (IS_ERR(*rdev)) {
		dev_put(*dev);
		return PTR_ERR(*rdev);
	}

	return 0;
}

/* policy for the attributes */
static const struct nla_policy nl80211_policy[NL80211_ATTR_MAX+1] = {
	[NL80211_ATTR_WIPHY] = { .type = NLA_U32 },
	[NL80211_ATTR_WIPHY_NAME] = { .type = NLA_NUL_STRING,
				      .len = 20-1 },
	[NL80211_ATTR_WIPHY_TXQ_PARAMS] = { .type = NLA_NESTED },
	[NL80211_ATTR_WIPHY_FREQ] = { .type = NLA_U32 },
	[NL80211_ATTR_WIPHY_CHANNEL_TYPE] = { .type = NLA_U32 },
	[NL80211_ATTR_WIPHY_RETRY_SHORT] = { .type = NLA_U8 },
	[NL80211_ATTR_WIPHY_RETRY_LONG] = { .type = NLA_U8 },
	[NL80211_ATTR_WIPHY_FRAG_THRESHOLD] = { .type = NLA_U32 },
	[NL80211_ATTR_WIPHY_RTS_THRESHOLD] = { .type = NLA_U32 },
	[NL80211_ATTR_WIPHY_COVERAGE_CLASS] = { .type = NLA_U8 },

	[NL80211_ATTR_IFTYPE] = { .type = NLA_U32 },
	[NL80211_ATTR_IFINDEX] = { .type = NLA_U32 },
	[NL80211_ATTR_IFNAME] = { .type = NLA_NUL_STRING, .len = IFNAMSIZ-1 },

	[NL80211_ATTR_MAC] = { .type = NLA_BINARY, .len = ETH_ALEN },
	[NL80211_ATTR_PREV_BSSID] = { .type = NLA_BINARY, .len = ETH_ALEN },

	[NL80211_ATTR_KEY] = { .type = NLA_NESTED, },
	[NL80211_ATTR_KEY_DATA] = { .type = NLA_BINARY,
				    .len = WLAN_MAX_KEY_LEN },
	[NL80211_ATTR_KEY_IDX] = { .type = NLA_U8 },
	[NL80211_ATTR_KEY_CIPHER] = { .type = NLA_U32 },
	[NL80211_ATTR_KEY_DEFAULT] = { .type = NLA_FLAG },
	[NL80211_ATTR_KEY_SEQ] = { .type = NLA_BINARY, .len = 8 },
	[NL80211_ATTR_KEY_TYPE] = { .type = NLA_U32 },

	[NL80211_ATTR_BEACON_INTERVAL] = { .type = NLA_U32 },
	[NL80211_ATTR_DTIM_PERIOD] = { .type = NLA_U32 },
	[NL80211_ATTR_BEACON_HEAD] = { .type = NLA_BINARY,
				       .len = IEEE80211_MAX_DATA_LEN },
	[NL80211_ATTR_BEACON_TAIL] = { .type = NLA_BINARY,
				       .len = IEEE80211_MAX_DATA_LEN },
	[NL80211_ATTR_STA_AID] = { .type = NLA_U16 },
	[NL80211_ATTR_STA_FLAGS] = { .type = NLA_NESTED },
	[NL80211_ATTR_STA_LISTEN_INTERVAL] = { .type = NLA_U16 },
	[NL80211_ATTR_STA_SUPPORTED_RATES] = { .type = NLA_BINARY,
					       .len = NL80211_MAX_SUPP_RATES },
	[NL80211_ATTR_STA_PLINK_ACTION] = { .type = NLA_U8 },
	[NL80211_ATTR_STA_VLAN] = { .type = NLA_U32 },
	[NL80211_ATTR_MNTR_FLAGS] = { /* NLA_NESTED can't be empty */ },
	[NL80211_ATTR_MESH_ID] = { .type = NLA_BINARY,
				.len = IEEE80211_MAX_MESH_ID_LEN },
	[NL80211_ATTR_MPATH_NEXT_HOP] = { .type = NLA_U32 },

	[NL80211_ATTR_REG_ALPHA2] = { .type = NLA_STRING, .len = 2 },
	[NL80211_ATTR_REG_RULES] = { .type = NLA_NESTED },

	[NL80211_ATTR_BSS_CTS_PROT] = { .type = NLA_U8 },
	[NL80211_ATTR_BSS_SHORT_PREAMBLE] = { .type = NLA_U8 },
	[NL80211_ATTR_BSS_SHORT_SLOT_TIME] = { .type = NLA_U8 },
	[NL80211_ATTR_BSS_BASIC_RATES] = { .type = NLA_BINARY,
					   .len = NL80211_MAX_SUPP_RATES },
	[NL80211_ATTR_BSS_HT_OPMODE] = { .type = NLA_U16 },

	[NL80211_ATTR_MESH_CONFIG] = { .type = NLA_NESTED },
	[NL80211_ATTR_SUPPORT_MESH_AUTH] = { .type = NLA_FLAG },

	[NL80211_ATTR_HT_CAPABILITY] = { .type = NLA_BINARY,
					 .len = NL80211_HT_CAPABILITY_LEN },

	[NL80211_ATTR_MGMT_SUBTYPE] = { .type = NLA_U8 },
	[NL80211_ATTR_IE] = { .type = NLA_BINARY,
			      .len = IEEE80211_MAX_DATA_LEN },
	[NL80211_ATTR_SCAN_FREQUENCIES] = { .type = NLA_NESTED },
	[NL80211_ATTR_SCAN_SSIDS] = { .type = NLA_NESTED },

	[NL80211_ATTR_SSID] = { .type = NLA_BINARY,
				.len = IEEE80211_MAX_SSID_LEN },
	[NL80211_ATTR_AUTH_TYPE] = { .type = NLA_U32 },
	[NL80211_ATTR_REASON_CODE] = { .type = NLA_U16 },
	[NL80211_ATTR_FREQ_FIXED] = { .type = NLA_FLAG },
	[NL80211_ATTR_TIMED_OUT] = { .type = NLA_FLAG },
	[NL80211_ATTR_USE_MFP] = { .type = NLA_U32 },
	[NL80211_ATTR_STA_FLAGS2] = {
		.len = sizeof(struct nl80211_sta_flag_update),
	},
	[NL80211_ATTR_CONTROL_PORT] = { .type = NLA_FLAG },
	[NL80211_ATTR_CONTROL_PORT_ETHERTYPE] = { .type = NLA_U16 },
	[NL80211_ATTR_CONTROL_PORT_NO_ENCRYPT] = { .type = NLA_FLAG },
	[NL80211_ATTR_PRIVACY] = { .type = NLA_FLAG },
	[NL80211_ATTR_CIPHER_SUITE_GROUP] = { .type = NLA_U32 },
	[NL80211_ATTR_WPA_VERSIONS] = { .type = NLA_U32 },
	[NL80211_ATTR_PID] = { .type = NLA_U32 },
	[NL80211_ATTR_4ADDR] = { .type = NLA_U8 },
	[NL80211_ATTR_PMKID] = { .type = NLA_BINARY,
				 .len = WLAN_PMKID_LEN },
	[NL80211_ATTR_DURATION] = { .type = NLA_U32 },
	[NL80211_ATTR_COOKIE] = { .type = NLA_U64 },
	[NL80211_ATTR_TX_RATES] = { .type = NLA_NESTED },
	[NL80211_ATTR_FRAME] = { .type = NLA_BINARY,
				 .len = IEEE80211_MAX_DATA_LEN },
	[NL80211_ATTR_FRAME_MATCH] = { .type = NLA_BINARY, },
	[NL80211_ATTR_PS_STATE] = { .type = NLA_U32 },
	[NL80211_ATTR_CQM] = { .type = NLA_NESTED, },
	[NL80211_ATTR_LOCAL_STATE_CHANGE] = { .type = NLA_FLAG },
	[NL80211_ATTR_AP_ISOLATE] = { .type = NLA_U8 },
	[NL80211_ATTR_WIPHY_TX_POWER_SETTING] = { .type = NLA_U32 },
	[NL80211_ATTR_WIPHY_TX_POWER_LEVEL] = { .type = NLA_U32 },
	[NL80211_ATTR_FRAME_TYPE] = { .type = NLA_U16 },
	[NL80211_ATTR_WIPHY_ANTENNA_TX] = { .type = NLA_U32 },
	[NL80211_ATTR_WIPHY_ANTENNA_RX] = { .type = NLA_U32 },
	[NL80211_ATTR_MCAST_RATE] = { .type = NLA_U32 },
	[NL80211_ATTR_OFFCHANNEL_TX_OK] = { .type = NLA_FLAG },
	[NL80211_ATTR_KEY_DEFAULT_TYPES] = { .type = NLA_NESTED },
	[NL80211_ATTR_WOWLAN_TRIGGERS] = { .type = NLA_NESTED },
	[NL80211_ATTR_STA_PLINK_STATE] = { .type = NLA_U8 },
	[NL80211_ATTR_SCHED_SCAN_INTERVAL] = { .type = NLA_U32 },
};

/* policy for the key attributes */
static const struct nla_policy nl80211_key_policy[NL80211_KEY_MAX + 1] = {
	[NL80211_KEY_DATA] = { .type = NLA_BINARY, .len = WLAN_MAX_KEY_LEN },
	[NL80211_KEY_IDX] = { .type = NLA_U8 },
	[NL80211_KEY_CIPHER] = { .type = NLA_U32 },
	[NL80211_KEY_SEQ] = { .type = NLA_BINARY, .len = 8 },
	[NL80211_KEY_DEFAULT] = { .type = NLA_FLAG },
	[NL80211_KEY_DEFAULT_MGMT] = { .type = NLA_FLAG },
	[NL80211_KEY_TYPE] = { .type = NLA_U32 },
	[NL80211_KEY_DEFAULT_TYPES] = { .type = NLA_NESTED },
};

/* policy for the key default flags */
static const struct nla_policy
nl80211_key_default_policy[NUM_NL80211_KEY_DEFAULT_TYPES] = {
	[NL80211_KEY_DEFAULT_TYPE_UNICAST] = { .type = NLA_FLAG },
	[NL80211_KEY_DEFAULT_TYPE_MULTICAST] = { .type = NLA_FLAG },
};

/* policy for WoWLAN attributes */
static const struct nla_policy
nl80211_wowlan_policy[NUM_NL80211_WOWLAN_TRIG] = {
	[NL80211_WOWLAN_TRIG_ANY] = { .type = NLA_FLAG },
	[NL80211_WOWLAN_TRIG_DISCONNECT] = { .type = NLA_FLAG },
	[NL80211_WOWLAN_TRIG_MAGIC_PKT] = { .type = NLA_FLAG },
	[NL80211_WOWLAN_TRIG_PKT_PATTERN] = { .type = NLA_NESTED },
};

/* ifidx get helper */
static int nl80211_get_ifidx(struct netlink_callback *cb)
{
	int res;

	res = nlmsg_parse(cb->nlh, GENL_HDRLEN + nl80211_fam.hdrsize,
			  nl80211_fam.attrbuf, nl80211_fam.maxattr,
			  nl80211_policy);
	if (res)
		return res;

	if (!nl80211_fam.attrbuf[NL80211_ATTR_IFINDEX])
		return -EINVAL;

	res = nla_get_u32(nl80211_fam.attrbuf[NL80211_ATTR_IFINDEX]);
	if (!res)
		return -EINVAL;
	return res;
}

static int nl80211_prepare_netdev_dump(struct sk_buff *skb,
				       struct netlink_callback *cb,
				       struct cfg80211_registered_device **rdev,
				       struct net_device **dev)
{
	int ifidx = cb->args[0];
	int err;

	if (!ifidx)
		ifidx = nl80211_get_ifidx(cb);
	if (ifidx < 0)
		return ifidx;

	cb->args[0] = ifidx;

	rtnl_lock();

	*dev = __dev_get_by_index(sock_net(skb->sk), ifidx);
	if (!*dev) {
		err = -ENODEV;
		goto out_rtnl;
	}

	*rdev = cfg80211_get_dev_from_ifindex(sock_net(skb->sk), ifidx);
	if (IS_ERR(*rdev)) {
		err = PTR_ERR(*rdev);
		goto out_rtnl;
	}

	return 0;
 out_rtnl:
	rtnl_unlock();
	return err;
}

static void nl80211_finish_netdev_dump(struct cfg80211_registered_device *rdev)
{
	cfg80211_unlock_rdev(rdev);
	rtnl_unlock();
}

/* IE validation */
static bool is_valid_ie_attr(const struct nlattr *attr)
{
	const u8 *pos;
	int len;

	if (!attr)
		return true;

	pos = nla_data(attr);
	len = nla_len(attr);

	while (len) {
		u8 elemlen;

		if (len < 2)
			return false;
		len -= 2;

		elemlen = pos[1];
		if (elemlen > len)
			return false;

		len -= elemlen;
		pos += 2 + elemlen;
	}

	return true;
}

/* message building helper */
static inline void *nl80211hdr_put(struct sk_buff *skb, u32 pid, u32 seq,
				   int flags, u8 cmd)
{
	/* since there is no private header just add the generic one */
	return genlmsg_put(skb, pid, seq, &nl80211_fam, flags, cmd);
}

static int nl80211_msg_put_channel(struct sk_buff *msg,
				   struct ieee80211_channel *chan)
{
	NLA_PUT_U32(msg, NL80211_FREQUENCY_ATTR_FREQ,
		    chan->center_freq);

	if (chan->flags & IEEE80211_CHAN_DISABLED)
		NLA_PUT_FLAG(msg, NL80211_FREQUENCY_ATTR_DISABLED);
	if (chan->flags & IEEE80211_CHAN_PASSIVE_SCAN)
		NLA_PUT_FLAG(msg, NL80211_FREQUENCY_ATTR_PASSIVE_SCAN);
	if (chan->flags & IEEE80211_CHAN_NO_IBSS)
		NLA_PUT_FLAG(msg, NL80211_FREQUENCY_ATTR_NO_IBSS);
	if (chan->flags & IEEE80211_CHAN_RADAR)
		NLA_PUT_FLAG(msg, NL80211_FREQUENCY_ATTR_RADAR);

	NLA_PUT_U32(msg, NL80211_FREQUENCY_ATTR_MAX_TX_POWER,
		    DBM_TO_MBM(chan->max_power));

	return 0;

 nla_put_failure:
	return -ENOBUFS;
}

/* netlink command implementations */

struct key_parse {
	struct key_params p;
	int idx;
	int type;
	bool def, defmgmt;
	bool def_uni, def_multi;
};

static int nl80211_parse_key_new(struct nlattr *key, struct key_parse *k)
{
	struct nlattr *tb[NL80211_KEY_MAX + 1];
	int err = nla_parse_nested(tb, NL80211_KEY_MAX, key,
				   nl80211_key_policy);
	if (err)
		return err;

	k->def = !!tb[NL80211_KEY_DEFAULT];
	k->defmgmt = !!tb[NL80211_KEY_DEFAULT_MGMT];

	if (k->def) {
		k->def_uni = true;
		k->def_multi = true;
	}
	if (k->defmgmt)
		k->def_multi = true;

	if (tb[NL80211_KEY_IDX])
		k->idx = nla_get_u8(tb[NL80211_KEY_IDX]);

	if (tb[NL80211_KEY_DATA]) {
		k->p.key = nla_data(tb[NL80211_KEY_DATA]);
		k->p.key_len = nla_len(tb[NL80211_KEY_DATA]);
	}

	if (tb[NL80211_KEY_SEQ]) {
		k->p.seq = nla_data(tb[NL80211_KEY_SEQ]);
		k->p.seq_len = nla_len(tb[NL80211_KEY_SEQ]);
	}

	if (tb[NL80211_KEY_CIPHER])
		k->p.cipher = nla_get_u32(tb[NL80211_KEY_CIPHER]);

	if (tb[NL80211_KEY_TYPE]) {
		k->type = nla_get_u32(tb[NL80211_KEY_TYPE]);
		if (k->type < 0 || k->type >= NUM_NL80211_KEYTYPES)
			return -EINVAL;
	}

	if (tb[NL80211_KEY_DEFAULT_TYPES]) {
		struct nlattr *kdt[NUM_NL80211_KEY_DEFAULT_TYPES];
		int err = nla_parse_nested(kdt,
					   NUM_NL80211_KEY_DEFAULT_TYPES - 1,
					   tb[NL80211_KEY_DEFAULT_TYPES],
					   nl80211_key_default_policy);
		if (err)
			return err;

		k->def_uni = kdt[NL80211_KEY_DEFAULT_TYPE_UNICAST];
		k->def_multi = kdt[NL80211_KEY_DEFAULT_TYPE_MULTICAST];
	}

	return 0;
}

static int nl80211_parse_key_old(struct genl_info *info, struct key_parse *k)
{
	if (info->attrs[NL80211_ATTR_KEY_DATA]) {
		k->p.key = nla_data(info->attrs[NL80211_ATTR_KEY_DATA]);
		k->p.key_len = nla_len(info->attrs[NL80211_ATTR_KEY_DATA]);
	}

	if (info->attrs[NL80211_ATTR_KEY_SEQ]) {
		k->p.seq = nla_data(info->attrs[NL80211_ATTR_KEY_SEQ]);
		k->p.seq_len = nla_len(info->attrs[NL80211_ATTR_KEY_SEQ]);
	}

	if (info->attrs[NL80211_ATTR_KEY_IDX])
		k->idx = nla_get_u8(info->attrs[NL80211_ATTR_KEY_IDX]);

	if (info->attrs[NL80211_ATTR_KEY_CIPHER])
		k->p.cipher = nla_get_u32(info->attrs[NL80211_ATTR_KEY_CIPHER]);

	k->def = !!info->attrs[NL80211_ATTR_KEY_DEFAULT];
	k->defmgmt = !!info->attrs[NL80211_ATTR_KEY_DEFAULT_MGMT];

	if (k->def) {
		k->def_uni = true;
		k->def_multi = true;
	}
	if (k->defmgmt)
		k->def_multi = true;

	if (info->attrs[NL80211_ATTR_KEY_TYPE]) {
		k->type = nla_get_u32(info->attrs[NL80211_ATTR_KEY_TYPE]);
		if (k->type < 0 || k->type >= NUM_NL80211_KEYTYPES)
			return -EINVAL;
	}

	if (info->attrs[NL80211_ATTR_KEY_DEFAULT_TYPES]) {
		struct nlattr *kdt[NUM_NL80211_KEY_DEFAULT_TYPES];
		int err = nla_parse_nested(
				kdt, NUM_NL80211_KEY_DEFAULT_TYPES - 1,
				info->attrs[NL80211_ATTR_KEY_DEFAULT_TYPES],
				nl80211_key_default_policy);
		if (err)
			return err;

		k->def_uni = kdt[NL80211_KEY_DEFAULT_TYPE_UNICAST];
		k->def_multi = kdt[NL80211_KEY_DEFAULT_TYPE_MULTICAST];
	}

	return 0;
}

static int nl80211_parse_key(struct genl_info *info, struct key_parse *k)
{
	int err;

	memset(k, 0, sizeof(*k));
	k->idx = -1;
	k->type = -1;

	if (info->attrs[NL80211_ATTR_KEY])
		err = nl80211_parse_key_new(info->attrs[NL80211_ATTR_KEY], k);
	else
		err = nl80211_parse_key_old(info, k);

	if (err)
		return err;

	if (k->def && k->defmgmt)
		return -EINVAL;

	if (k->defmgmt) {
		if (k->def_uni || !k->def_multi)
			return -EINVAL;
	}

	if (k->idx != -1) {
		if (k->defmgmt) {
			if (k->idx < 4 || k->idx > 5)
				return -EINVAL;
		} else if (k->def) {
			if (k->idx < 0 || k->idx > 3)
				return -EINVAL;
		} else {
			if (k->idx < 0 || k->idx > 5)
				return -EINVAL;
		}
	}

	return 0;
}

static struct cfg80211_cached_keys *
nl80211_parse_connkeys(struct cfg80211_registered_device *rdev,
		       struct nlattr *keys)
{
	struct key_parse parse;
	struct nlattr *key;
	struct cfg80211_cached_keys *result;
	int rem, err, def = 0;

	result = kzalloc(sizeof(*result), GFP_KERNEL);
	if (!result)
		return ERR_PTR(-ENOMEM);

	result->def = -1;
	result->defmgmt = -1;

	nla_for_each_nested(key, keys, rem) {
		memset(&parse, 0, sizeof(parse));
		parse.idx = -1;

		err = nl80211_parse_key_new(key, &parse);
		if (err)
			goto error;
		err = -EINVAL;
		if (!parse.p.key)
			goto error;
		if (parse.idx < 0 || parse.idx > 4)
			goto error;
		if (parse.def) {
			if (def)
				goto error;
			def = 1;
			result->def = parse.idx;
			if (!parse.def_uni || !parse.def_multi)
				goto error;
		} else if (parse.defmgmt)
			goto error;
		err = cfg80211_validate_key_settings(rdev, &parse.p,
						     parse.idx, false, NULL);
		if (err)
			goto error;
		result->params[parse.idx].cipher = parse.p.cipher;
		result->params[parse.idx].key_len = parse.p.key_len;
		result->params[parse.idx].key = result->data[parse.idx];
		memcpy(result->data[parse.idx], parse.p.key, parse.p.key_len);
	}

	return result;
 error:
	kfree(result);
	return ERR_PTR(err);
}

static int nl80211_key_allowed(struct wireless_dev *wdev)
{
	ASSERT_WDEV_LOCK(wdev);

	switch (wdev->iftype) {
	case NL80211_IFTYPE_AP:
	case NL80211_IFTYPE_AP_VLAN:
	case NL80211_IFTYPE_P2P_GO:
	case NL80211_IFTYPE_MESH_POINT:
		break;
	case NL80211_IFTYPE_ADHOC:
		if (!wdev->current_bss)
			return -ENOLINK;
		break;
	case NL80211_IFTYPE_STATION:
	case NL80211_IFTYPE_P2P_CLIENT:
		if (wdev->sme_state != CFG80211_SME_CONNECTED)
			return -ENOLINK;
		break;
	default:
		return -EINVAL;
	}

	return 0;
}

static int nl80211_put_iftypes(struct sk_buff *msg, u32 attr, u16 ifmodes)
{
	struct nlattr *nl_modes = nla_nest_start(msg, attr);
	int i;

	if (!nl_modes)
		goto nla_put_failure;

	i = 0;
	while (ifmodes) {
		if (ifmodes & 1)
			NLA_PUT_FLAG(msg, i);
		ifmodes >>= 1;
		i++;
	}

	nla_nest_end(msg, nl_modes);
	return 0;

nla_put_failure:
	return -ENOBUFS;
}

static int nl80211_put_iface_combinations(struct wiphy *wiphy,
					  struct sk_buff *msg)
{
	struct nlattr *nl_combis;
	int i, j;

	nl_combis = nla_nest_start(msg,
				NL80211_ATTR_INTERFACE_COMBINATIONS);
	if (!nl_combis)
		goto nla_put_failure;

	for (i = 0; i < wiphy->n_iface_combinations; i++) {
		const struct ieee80211_iface_combination *c;
		struct nlattr *nl_combi, *nl_limits;

		c = &wiphy->iface_combinations[i];

		nl_combi = nla_nest_start(msg, i + 1);
		if (!nl_combi)
			goto nla_put_failure;

		nl_limits = nla_nest_start(msg, NL80211_IFACE_COMB_LIMITS);
		if (!nl_limits)
			goto nla_put_failure;

		for (j = 0; j < c->n_limits; j++) {
			struct nlattr *nl_limit;

			nl_limit = nla_nest_start(msg, j + 1);
			if (!nl_limit)
				goto nla_put_failure;
			NLA_PUT_U32(msg, NL80211_IFACE_LIMIT_MAX,
				    c->limits[j].max);
			if (nl80211_put_iftypes(msg, NL80211_IFACE_LIMIT_TYPES,
						c->limits[j].types))
				goto nla_put_failure;
			nla_nest_end(msg, nl_limit);
		}

		nla_nest_end(msg, nl_limits);

		if (c->beacon_int_infra_match)
			NLA_PUT_FLAG(msg,
				NL80211_IFACE_COMB_STA_AP_BI_MATCH);
		NLA_PUT_U32(msg, NL80211_IFACE_COMB_NUM_CHANNELS,
			    c->num_different_channels);
		NLA_PUT_U32(msg, NL80211_IFACE_COMB_MAXNUM,
			    c->max_interfaces);

		nla_nest_end(msg, nl_combi);
	}

	nla_nest_end(msg, nl_combis);

	return 0;
nla_put_failure:
	return -ENOBUFS;
}

static int nl80211_send_wiphy(struct sk_buff *msg, u32 pid, u32 seq, int flags,
			      struct cfg80211_registered_device *dev)
{
	void *hdr;
	struct nlattr *nl_bands, *nl_band;
	struct nlattr *nl_freqs, *nl_freq;
	struct nlattr *nl_rates, *nl_rate;
	struct nlattr *nl_cmds;
	enum ieee80211_band band;
	struct ieee80211_channel *chan;
	struct ieee80211_rate *rate;
	int i;
	const struct ieee80211_txrx_stypes *mgmt_stypes =
				dev->wiphy.mgmt_stypes;

	hdr = nl80211hdr_put(msg, pid, seq, flags, NL80211_CMD_NEW_WIPHY);
	if (!hdr)
		return -1;

	NLA_PUT_U32(msg, NL80211_ATTR_WIPHY, dev->wiphy_idx);
	NLA_PUT_STRING(msg, NL80211_ATTR_WIPHY_NAME, wiphy_name(&dev->wiphy));

	NLA_PUT_U32(msg, NL80211_ATTR_GENERATION,
		    cfg80211_rdev_list_generation);

	NLA_PUT_U8(msg, NL80211_ATTR_WIPHY_RETRY_SHORT,
		   dev->wiphy.retry_short);
	NLA_PUT_U8(msg, NL80211_ATTR_WIPHY_RETRY_LONG,
		   dev->wiphy.retry_long);
	NLA_PUT_U32(msg, NL80211_ATTR_WIPHY_FRAG_THRESHOLD,
		    dev->wiphy.frag_threshold);
	NLA_PUT_U32(msg, NL80211_ATTR_WIPHY_RTS_THRESHOLD,
		    dev->wiphy.rts_threshold);
	NLA_PUT_U8(msg, NL80211_ATTR_WIPHY_COVERAGE_CLASS,
		    dev->wiphy.coverage_class);
	NLA_PUT_U8(msg, NL80211_ATTR_MAX_NUM_SCAN_SSIDS,
		   dev->wiphy.max_scan_ssids);
	NLA_PUT_U16(msg, NL80211_ATTR_MAX_SCAN_IE_LEN,
		    dev->wiphy.max_scan_ie_len);

	if (dev->wiphy.flags & WIPHY_FLAG_IBSS_RSN)
		NLA_PUT_FLAG(msg, NL80211_ATTR_SUPPORT_IBSS_RSN);
	if (dev->wiphy.flags & WIPHY_FLAG_MESH_AUTH)
		NLA_PUT_FLAG(msg, NL80211_ATTR_SUPPORT_MESH_AUTH);

	NLA_PUT(msg, NL80211_ATTR_CIPHER_SUITES,
		sizeof(u32) * dev->wiphy.n_cipher_suites,
		dev->wiphy.cipher_suites);

	NLA_PUT_U8(msg, NL80211_ATTR_MAX_NUM_PMKIDS,
		   dev->wiphy.max_num_pmkids);

	if (dev->wiphy.flags & WIPHY_FLAG_CONTROL_PORT_PROTOCOL)
		NLA_PUT_FLAG(msg, NL80211_ATTR_CONTROL_PORT_ETHERTYPE);

	NLA_PUT_U32(msg, NL80211_ATTR_WIPHY_ANTENNA_AVAIL_TX,
		    dev->wiphy.available_antennas_tx);
	NLA_PUT_U32(msg, NL80211_ATTR_WIPHY_ANTENNA_AVAIL_RX,
		    dev->wiphy.available_antennas_rx);

	if ((dev->wiphy.available_antennas_tx ||
	     dev->wiphy.available_antennas_rx) && dev->ops->get_antenna) {
		u32 tx_ant = 0, rx_ant = 0;
		int res;
		res = dev->ops->get_antenna(&dev->wiphy, &tx_ant, &rx_ant);
		if (!res) {
			NLA_PUT_U32(msg, NL80211_ATTR_WIPHY_ANTENNA_TX, tx_ant);
			NLA_PUT_U32(msg, NL80211_ATTR_WIPHY_ANTENNA_RX, rx_ant);
		}
	}

	if (nl80211_put_iftypes(msg, NL80211_ATTR_SUPPORTED_IFTYPES,
				dev->wiphy.interface_modes))
		goto nla_put_failure;

	nl_bands = nla_nest_start(msg, NL80211_ATTR_WIPHY_BANDS);
	if (!nl_bands)
		goto nla_put_failure;

	for (band = 0; band < IEEE80211_NUM_BANDS; band++) {
		if (!dev->wiphy.bands[band])
			continue;

		nl_band = nla_nest_start(msg, band);
		if (!nl_band)
			goto nla_put_failure;

		/* add HT info */
		if (dev->wiphy.bands[band]->ht_cap.ht_supported) {
			NLA_PUT(msg, NL80211_BAND_ATTR_HT_MCS_SET,
				sizeof(dev->wiphy.bands[band]->ht_cap.mcs),
				&dev->wiphy.bands[band]->ht_cap.mcs);
			NLA_PUT_U16(msg, NL80211_BAND_ATTR_HT_CAPA,
				dev->wiphy.bands[band]->ht_cap.cap);
			NLA_PUT_U8(msg, NL80211_BAND_ATTR_HT_AMPDU_FACTOR,
				dev->wiphy.bands[band]->ht_cap.ampdu_factor);
			NLA_PUT_U8(msg, NL80211_BAND_ATTR_HT_AMPDU_DENSITY,
				dev->wiphy.bands[band]->ht_cap.ampdu_density);
		}

		/* add frequencies */
		nl_freqs = nla_nest_start(msg, NL80211_BAND_ATTR_FREQS);
		if (!nl_freqs)
			goto nla_put_failure;

		for (i = 0; i < dev->wiphy.bands[band]->n_channels; i++) {
			nl_freq = nla_nest_start(msg, i);
			if (!nl_freq)
				goto nla_put_failure;

			chan = &dev->wiphy.bands[band]->channels[i];

			if (nl80211_msg_put_channel(msg, chan))
				goto nla_put_failure;

			nla_nest_end(msg, nl_freq);
		}

		nla_nest_end(msg, nl_freqs);

		/* add bitrates */
		nl_rates = nla_nest_start(msg, NL80211_BAND_ATTR_RATES);
		if (!nl_rates)
			goto nla_put_failure;

		for (i = 0; i < dev->wiphy.bands[band]->n_bitrates; i++) {
			nl_rate = nla_nest_start(msg, i);
			if (!nl_rate)
				goto nla_put_failure;

			rate = &dev->wiphy.bands[band]->bitrates[i];
			NLA_PUT_U32(msg, NL80211_BITRATE_ATTR_RATE,
				    rate->bitrate);
			if (rate->flags & IEEE80211_RATE_SHORT_PREAMBLE)
				NLA_PUT_FLAG(msg,
					NL80211_BITRATE_ATTR_2GHZ_SHORTPREAMBLE);

			nla_nest_end(msg, nl_rate);
		}

		nla_nest_end(msg, nl_rates);

		nla_nest_end(msg, nl_band);
	}
	nla_nest_end(msg, nl_bands);

	nl_cmds = nla_nest_start(msg, NL80211_ATTR_SUPPORTED_COMMANDS);
	if (!nl_cmds)
		goto nla_put_failure;

	i = 0;
#define CMD(op, n)						\
	 do {							\
		if (dev->ops->op) {				\
			i++;					\
			NLA_PUT_U32(msg, i, NL80211_CMD_ ## n);	\
		}						\
	} while (0)

	CMD(add_virtual_intf, NEW_INTERFACE);
	CMD(change_virtual_intf, SET_INTERFACE);
	CMD(add_key, NEW_KEY);
	CMD(add_beacon, NEW_BEACON);
	CMD(add_station, NEW_STATION);
	CMD(add_mpath, NEW_MPATH);
	CMD(update_mesh_config, SET_MESH_CONFIG);
	CMD(change_bss, SET_BSS);
	CMD(auth, AUTHENTICATE);
	CMD(assoc, ASSOCIATE);
	CMD(deauth, DEAUTHENTICATE);
	CMD(disassoc, DISASSOCIATE);
	CMD(join_ibss, JOIN_IBSS);
	CMD(join_mesh, JOIN_MESH);
	CMD(set_pmksa, SET_PMKSA);
	CMD(del_pmksa, DEL_PMKSA);
	CMD(flush_pmksa, FLUSH_PMKSA);
	CMD(remain_on_channel, REMAIN_ON_CHANNEL);
	CMD(set_bitrate_mask, SET_TX_BITRATE_MASK);
	CMD(mgmt_tx, FRAME);
	CMD(mgmt_tx_cancel_wait, FRAME_WAIT_CANCEL);
	if (dev->wiphy.flags & WIPHY_FLAG_NETNS_OK) {
		i++;
		NLA_PUT_U32(msg, i, NL80211_CMD_SET_WIPHY_NETNS);
	}
	CMD(set_channel, SET_CHANNEL);
	CMD(set_wds_peer, SET_WDS_PEER);
	if (dev->wiphy.flags & WIPHY_FLAG_SUPPORTS_SCHED_SCAN)
		CMD(sched_scan_start, START_SCHED_SCAN);

#undef CMD

	if (dev->ops->connect || dev->ops->auth) {
		i++;
		NLA_PUT_U32(msg, i, NL80211_CMD_CONNECT);
	}

	if (dev->ops->disconnect || dev->ops->deauth) {
		i++;
		NLA_PUT_U32(msg, i, NL80211_CMD_DISCONNECT);
	}

	nla_nest_end(msg, nl_cmds);

	if (dev->ops->remain_on_channel)
		NLA_PUT_U32(msg, NL80211_ATTR_MAX_REMAIN_ON_CHANNEL_DURATION,
			    dev->wiphy.max_remain_on_channel_duration);

	/* for now at least assume all drivers have it */
	if (dev->ops->mgmt_tx)
		NLA_PUT_FLAG(msg, NL80211_ATTR_OFFCHANNEL_TX_OK);

	if (mgmt_stypes) {
		u16 stypes;
		struct nlattr *nl_ftypes, *nl_ifs;
		enum nl80211_iftype ift;

		nl_ifs = nla_nest_start(msg, NL80211_ATTR_TX_FRAME_TYPES);
		if (!nl_ifs)
			goto nla_put_failure;

		for (ift = 0; ift < NUM_NL80211_IFTYPES; ift++) {
			nl_ftypes = nla_nest_start(msg, ift);
			if (!nl_ftypes)
				goto nla_put_failure;
			i = 0;
			stypes = mgmt_stypes[ift].tx;
			while (stypes) {
				if (stypes & 1)
					NLA_PUT_U16(msg, NL80211_ATTR_FRAME_TYPE,
						    (i << 4) | IEEE80211_FTYPE_MGMT);
				stypes >>= 1;
				i++;
			}
			nla_nest_end(msg, nl_ftypes);
		}

		nla_nest_end(msg, nl_ifs);

		nl_ifs = nla_nest_start(msg, NL80211_ATTR_RX_FRAME_TYPES);
		if (!nl_ifs)
			goto nla_put_failure;

		for (ift = 0; ift < NUM_NL80211_IFTYPES; ift++) {
			nl_ftypes = nla_nest_start(msg, ift);
			if (!nl_ftypes)
				goto nla_put_failure;
			i = 0;
			stypes = mgmt_stypes[ift].rx;
			while (stypes) {
				if (stypes & 1)
					NLA_PUT_U16(msg, NL80211_ATTR_FRAME_TYPE,
						    (i << 4) | IEEE80211_FTYPE_MGMT);
				stypes >>= 1;
				i++;
			}
			nla_nest_end(msg, nl_ftypes);
		}
		nla_nest_end(msg, nl_ifs);
	}

	if (dev->wiphy.wowlan.flags || dev->wiphy.wowlan.n_patterns) {
		struct nlattr *nl_wowlan;

		nl_wowlan = nla_nest_start(msg,
				NL80211_ATTR_WOWLAN_TRIGGERS_SUPPORTED);
		if (!nl_wowlan)
			goto nla_put_failure;

		if (dev->wiphy.wowlan.flags & WIPHY_WOWLAN_ANY)
			NLA_PUT_FLAG(msg, NL80211_WOWLAN_TRIG_ANY);
		if (dev->wiphy.wowlan.flags & WIPHY_WOWLAN_DISCONNECT)
			NLA_PUT_FLAG(msg, NL80211_WOWLAN_TRIG_DISCONNECT);
		if (dev->wiphy.wowlan.flags & WIPHY_WOWLAN_MAGIC_PKT)
			NLA_PUT_FLAG(msg, NL80211_WOWLAN_TRIG_MAGIC_PKT);
		if (dev->wiphy.wowlan.n_patterns) {
			struct nl80211_wowlan_pattern_support pat = {
				.max_patterns = dev->wiphy.wowlan.n_patterns,
				.min_pattern_len =
					dev->wiphy.wowlan.pattern_min_len,
				.max_pattern_len =
					dev->wiphy.wowlan.pattern_max_len,
			};
			NLA_PUT(msg, NL80211_WOWLAN_TRIG_PKT_PATTERN,
				sizeof(pat), &pat);
		}

		nla_nest_end(msg, nl_wowlan);
	}

	if (nl80211_put_iftypes(msg, NL80211_ATTR_SOFTWARE_IFTYPES,
				dev->wiphy.software_iftypes))
		goto nla_put_failure;

	if (nl80211_put_iface_combinations(&dev->wiphy, msg))
		goto nla_put_failure;

	return genlmsg_end(msg, hdr);

 nla_put_failure:
	genlmsg_cancel(msg, hdr);
	return -EMSGSIZE;
}

static int nl80211_dump_wiphy(struct sk_buff *skb, struct netlink_callback *cb)
{
	int idx = 0;
	int start = cb->args[0];
	struct cfg80211_registered_device *dev;

	mutex_lock(&cfg80211_mutex);
	list_for_each_entry(dev, &cfg80211_rdev_list, list) {
		if (!net_eq(wiphy_net(&dev->wiphy), sock_net(skb->sk)))
			continue;
		if (++idx <= start)
			continue;
		if (nl80211_send_wiphy(skb, NETLINK_CB(cb->skb).pid,
				       cb->nlh->nlmsg_seq, NLM_F_MULTI,
				       dev) < 0) {
			idx--;
			break;
		}
	}
	mutex_unlock(&cfg80211_mutex);

	cb->args[0] = idx;

	return skb->len;
}

static int nl80211_get_wiphy(struct sk_buff *skb, struct genl_info *info)
{
	struct sk_buff *msg;
	struct cfg80211_registered_device *dev = info->user_ptr[0];

	msg = nlmsg_new(NLMSG_DEFAULT_SIZE, GFP_KERNEL);
	if (!msg)
		return -ENOMEM;

	if (nl80211_send_wiphy(msg, info->snd_pid, info->snd_seq, 0, dev) < 0) {
		nlmsg_free(msg);
		return -ENOBUFS;
	}

	return genlmsg_reply(msg, info);
}

static const struct nla_policy txq_params_policy[NL80211_TXQ_ATTR_MAX + 1] = {
	[NL80211_TXQ_ATTR_QUEUE]		= { .type = NLA_U8 },
	[NL80211_TXQ_ATTR_TXOP]			= { .type = NLA_U16 },
	[NL80211_TXQ_ATTR_CWMIN]		= { .type = NLA_U16 },
	[NL80211_TXQ_ATTR_CWMAX]		= { .type = NLA_U16 },
	[NL80211_TXQ_ATTR_AIFS]			= { .type = NLA_U8 },
};

static int parse_txq_params(struct nlattr *tb[],
			    struct ieee80211_txq_params *txq_params)
{
	if (!tb[NL80211_TXQ_ATTR_QUEUE] || !tb[NL80211_TXQ_ATTR_TXOP] ||
	    !tb[NL80211_TXQ_ATTR_CWMIN] || !tb[NL80211_TXQ_ATTR_CWMAX] ||
	    !tb[NL80211_TXQ_ATTR_AIFS])
		return -EINVAL;

	txq_params->queue = nla_get_u8(tb[NL80211_TXQ_ATTR_QUEUE]);
	txq_params->txop = nla_get_u16(tb[NL80211_TXQ_ATTR_TXOP]);
	txq_params->cwmin = nla_get_u16(tb[NL80211_TXQ_ATTR_CWMIN]);
	txq_params->cwmax = nla_get_u16(tb[NL80211_TXQ_ATTR_CWMAX]);
	txq_params->aifs = nla_get_u8(tb[NL80211_TXQ_ATTR_AIFS]);

	return 0;
}

static bool nl80211_can_set_dev_channel(struct wireless_dev *wdev)
{
	/*
	 * You can only set the channel explicitly for AP, mesh
	 * and WDS type interfaces; all others have their channel
	 * managed via their respective "establish a connection"
	 * command (connect, join, ...)
	 *
	 * Monitors are special as they are normally slaved to
	 * whatever else is going on, so they behave as though
	 * you tried setting the wiphy channel itself.
	 */
	return !wdev ||
		wdev->iftype == NL80211_IFTYPE_AP ||
		wdev->iftype == NL80211_IFTYPE_WDS ||
		wdev->iftype == NL80211_IFTYPE_MESH_POINT ||
		wdev->iftype == NL80211_IFTYPE_MONITOR ||
		wdev->iftype == NL80211_IFTYPE_P2P_GO;
}

static int __nl80211_set_channel(struct cfg80211_registered_device *rdev,
				 struct wireless_dev *wdev,
				 struct genl_info *info)
{
	enum nl80211_channel_type channel_type = NL80211_CHAN_NO_HT;
	u32 freq;
	int result;

	if (!info->attrs[NL80211_ATTR_WIPHY_FREQ])
		return -EINVAL;

	if (!nl80211_can_set_dev_channel(wdev))
		return -EOPNOTSUPP;

	if (info->attrs[NL80211_ATTR_WIPHY_CHANNEL_TYPE]) {
		channel_type = nla_get_u32(info->attrs[
				   NL80211_ATTR_WIPHY_CHANNEL_TYPE]);
		if (channel_type != NL80211_CHAN_NO_HT &&
		    channel_type != NL80211_CHAN_HT20 &&
		    channel_type != NL80211_CHAN_HT40PLUS &&
		    channel_type != NL80211_CHAN_HT40MINUS)
			return -EINVAL;
	}

	freq = nla_get_u32(info->attrs[NL80211_ATTR_WIPHY_FREQ]);

	mutex_lock(&rdev->devlist_mtx);
	if (wdev) {
		wdev_lock(wdev);
		result = cfg80211_set_freq(rdev, wdev, freq, channel_type);
		wdev_unlock(wdev);
	} else {
		result = cfg80211_set_freq(rdev, NULL, freq, channel_type);
	}
	mutex_unlock(&rdev->devlist_mtx);

	return result;
}

static int nl80211_set_channel(struct sk_buff *skb, struct genl_info *info)
{
	struct cfg80211_registered_device *rdev = info->user_ptr[0];
	struct net_device *netdev = info->user_ptr[1];

	return __nl80211_set_channel(rdev, netdev->ieee80211_ptr, info);
}

static int nl80211_set_wds_peer(struct sk_buff *skb, struct genl_info *info)
{
	struct cfg80211_registered_device *rdev = info->user_ptr[0];
	struct net_device *dev = info->user_ptr[1];
	struct wireless_dev *wdev = dev->ieee80211_ptr;
	const u8 *bssid;

	if (!info->attrs[NL80211_ATTR_MAC])
		return -EINVAL;

	if (netif_running(dev))
		return -EBUSY;

	if (!rdev->ops->set_wds_peer)
		return -EOPNOTSUPP;

	if (wdev->iftype != NL80211_IFTYPE_WDS)
		return -EOPNOTSUPP;

	bssid = nla_data(info->attrs[NL80211_ATTR_MAC]);
	return rdev->ops->set_wds_peer(wdev->wiphy, dev, bssid);
}


static int nl80211_set_wiphy(struct sk_buff *skb, struct genl_info *info)
{
	struct cfg80211_registered_device *rdev;
	struct net_device *netdev = NULL;
	struct wireless_dev *wdev;
	int result = 0, rem_txq_params = 0;
	struct nlattr *nl_txq_params;
	u32 changed;
	u8 retry_short = 0, retry_long = 0;
	u32 frag_threshold = 0, rts_threshold = 0;
	u8 coverage_class = 0;

	/*
	 * Try to find the wiphy and netdev. Normally this
	 * function shouldn't need the netdev, but this is
	 * done for backward compatibility -- previously
	 * setting the channel was done per wiphy, but now
	 * it is per netdev. Previous userland like hostapd
	 * also passed a netdev to set_wiphy, so that it is
	 * possible to let that go to the right netdev!
	 */
	mutex_lock(&cfg80211_mutex);

	if (info->attrs[NL80211_ATTR_IFINDEX]) {
		int ifindex = nla_get_u32(info->attrs[NL80211_ATTR_IFINDEX]);

		netdev = dev_get_by_index(genl_info_net(info), ifindex);
		if (netdev && netdev->ieee80211_ptr) {
			rdev = wiphy_to_dev(netdev->ieee80211_ptr->wiphy);
			mutex_lock(&rdev->mtx);
		} else
			netdev = NULL;
	}

	if (!netdev) {
		rdev = __cfg80211_rdev_from_info(info);
		if (IS_ERR(rdev)) {
			mutex_unlock(&cfg80211_mutex);
			return PTR_ERR(rdev);
		}
		wdev = NULL;
		netdev = NULL;
		result = 0;

		mutex_lock(&rdev->mtx);
	} else if (netif_running(netdev) &&
		   nl80211_can_set_dev_channel(netdev->ieee80211_ptr))
		wdev = netdev->ieee80211_ptr;
	else
		wdev = NULL;

	/*
	 * end workaround code, by now the rdev is available
	 * and locked, and wdev may or may not be NULL.
	 */

	if (info->attrs[NL80211_ATTR_WIPHY_NAME])
		result = cfg80211_dev_rename(
			rdev, nla_data(info->attrs[NL80211_ATTR_WIPHY_NAME]));

	mutex_unlock(&cfg80211_mutex);

	if (result)
		goto bad_res;

	if (info->attrs[NL80211_ATTR_WIPHY_TXQ_PARAMS]) {
		struct ieee80211_txq_params txq_params;
		struct nlattr *tb[NL80211_TXQ_ATTR_MAX + 1];

		if (!rdev->ops->set_txq_params) {
			result = -EOPNOTSUPP;
			goto bad_res;
		}

		nla_for_each_nested(nl_txq_params,
				    info->attrs[NL80211_ATTR_WIPHY_TXQ_PARAMS],
				    rem_txq_params) {
			nla_parse(tb, NL80211_TXQ_ATTR_MAX,
				  nla_data(nl_txq_params),
				  nla_len(nl_txq_params),
				  txq_params_policy);
			result = parse_txq_params(tb, &txq_params);
			if (result)
				goto bad_res;

			result = rdev->ops->set_txq_params(&rdev->wiphy,
							   &txq_params);
			if (result)
				goto bad_res;
		}
	}

	if (info->attrs[NL80211_ATTR_WIPHY_FREQ]) {
		result = __nl80211_set_channel(rdev, wdev, info);
		if (result)
			goto bad_res;
	}

	if (info->attrs[NL80211_ATTR_WIPHY_TX_POWER_SETTING]) {
		enum nl80211_tx_power_setting type;
		int idx, mbm = 0;

		if (!rdev->ops->set_tx_power) {
			result = -EOPNOTSUPP;
			goto bad_res;
		}

		idx = NL80211_ATTR_WIPHY_TX_POWER_SETTING;
		type = nla_get_u32(info->attrs[idx]);

		if (!info->attrs[NL80211_ATTR_WIPHY_TX_POWER_LEVEL] &&
		    (type != NL80211_TX_POWER_AUTOMATIC)) {
			result = -EINVAL;
			goto bad_res;
		}

		if (type != NL80211_TX_POWER_AUTOMATIC) {
			idx = NL80211_ATTR_WIPHY_TX_POWER_LEVEL;
			mbm = nla_get_u32(info->attrs[idx]);
		}

		result = rdev->ops->set_tx_power(&rdev->wiphy, type, mbm);
		if (result)
			goto bad_res;
	}

	if (info->attrs[NL80211_ATTR_WIPHY_ANTENNA_TX] &&
	    info->attrs[NL80211_ATTR_WIPHY_ANTENNA_RX]) {
		u32 tx_ant, rx_ant;
		if ((!rdev->wiphy.available_antennas_tx &&
		     !rdev->wiphy.available_antennas_rx) ||
		    !rdev->ops->set_antenna) {
			result = -EOPNOTSUPP;
			goto bad_res;
		}

		tx_ant = nla_get_u32(info->attrs[NL80211_ATTR_WIPHY_ANTENNA_TX]);
		rx_ant = nla_get_u32(info->attrs[NL80211_ATTR_WIPHY_ANTENNA_RX]);

		/* reject antenna configurations which don't match the
		 * available antenna masks, except for the "all" mask */
		if ((~tx_ant && (tx_ant & ~rdev->wiphy.available_antennas_tx)) ||
		    (~rx_ant && (rx_ant & ~rdev->wiphy.available_antennas_rx))) {
			result = -EINVAL;
			goto bad_res;
		}

		tx_ant = tx_ant & rdev->wiphy.available_antennas_tx;
		rx_ant = rx_ant & rdev->wiphy.available_antennas_rx;

		result = rdev->ops->set_antenna(&rdev->wiphy, tx_ant, rx_ant);
		if (result)
			goto bad_res;
	}

	changed = 0;

	if (info->attrs[NL80211_ATTR_WIPHY_RETRY_SHORT]) {
		retry_short = nla_get_u8(
			info->attrs[NL80211_ATTR_WIPHY_RETRY_SHORT]);
		if (retry_short == 0) {
			result = -EINVAL;
			goto bad_res;
		}
		changed |= WIPHY_PARAM_RETRY_SHORT;
	}

	if (info->attrs[NL80211_ATTR_WIPHY_RETRY_LONG]) {
		retry_long = nla_get_u8(
			info->attrs[NL80211_ATTR_WIPHY_RETRY_LONG]);
		if (retry_long == 0) {
			result = -EINVAL;
			goto bad_res;
		}
		changed |= WIPHY_PARAM_RETRY_LONG;
	}

	if (info->attrs[NL80211_ATTR_WIPHY_FRAG_THRESHOLD]) {
		frag_threshold = nla_get_u32(
			info->attrs[NL80211_ATTR_WIPHY_FRAG_THRESHOLD]);
		if (frag_threshold < 256) {
			result = -EINVAL;
			goto bad_res;
		}
		if (frag_threshold != (u32) -1) {
			/*
			 * Fragments (apart from the last one) are required to
			 * have even length. Make the fragmentation code
			 * simpler by stripping LSB should someone try to use
			 * odd threshold value.
			 */
			frag_threshold &= ~0x1;
		}
		changed |= WIPHY_PARAM_FRAG_THRESHOLD;
	}

	if (info->attrs[NL80211_ATTR_WIPHY_RTS_THRESHOLD]) {
		rts_threshold = nla_get_u32(
			info->attrs[NL80211_ATTR_WIPHY_RTS_THRESHOLD]);
		changed |= WIPHY_PARAM_RTS_THRESHOLD;
	}

	if (info->attrs[NL80211_ATTR_WIPHY_COVERAGE_CLASS]) {
		coverage_class = nla_get_u8(
			info->attrs[NL80211_ATTR_WIPHY_COVERAGE_CLASS]);
		changed |= WIPHY_PARAM_COVERAGE_CLASS;
	}

	if (changed) {
		u8 old_retry_short, old_retry_long;
		u32 old_frag_threshold, old_rts_threshold;
		u8 old_coverage_class;

		if (!rdev->ops->set_wiphy_params) {
			result = -EOPNOTSUPP;
			goto bad_res;
		}

		old_retry_short = rdev->wiphy.retry_short;
		old_retry_long = rdev->wiphy.retry_long;
		old_frag_threshold = rdev->wiphy.frag_threshold;
		old_rts_threshold = rdev->wiphy.rts_threshold;
		old_coverage_class = rdev->wiphy.coverage_class;

		if (changed & WIPHY_PARAM_RETRY_SHORT)
			rdev->wiphy.retry_short = retry_short;
		if (changed & WIPHY_PARAM_RETRY_LONG)
			rdev->wiphy.retry_long = retry_long;
		if (changed & WIPHY_PARAM_FRAG_THRESHOLD)
			rdev->wiphy.frag_threshold = frag_threshold;
		if (changed & WIPHY_PARAM_RTS_THRESHOLD)
			rdev->wiphy.rts_threshold = rts_threshold;
		if (changed & WIPHY_PARAM_COVERAGE_CLASS)
			rdev->wiphy.coverage_class = coverage_class;

		result = rdev->ops->set_wiphy_params(&rdev->wiphy, changed);
		if (result) {
			rdev->wiphy.retry_short = old_retry_short;
			rdev->wiphy.retry_long = old_retry_long;
			rdev->wiphy.frag_threshold = old_frag_threshold;
			rdev->wiphy.rts_threshold = old_rts_threshold;
			rdev->wiphy.coverage_class = old_coverage_class;
		}
	}

 bad_res:
	mutex_unlock(&rdev->mtx);
	if (netdev)
		dev_put(netdev);
	return result;
}


static int nl80211_send_iface(struct sk_buff *msg, u32 pid, u32 seq, int flags,
			      struct cfg80211_registered_device *rdev,
			      struct net_device *dev)
{
	void *hdr;

	hdr = nl80211hdr_put(msg, pid, seq, flags, NL80211_CMD_NEW_INTERFACE);
	if (!hdr)
		return -1;

	NLA_PUT_U32(msg, NL80211_ATTR_IFINDEX, dev->ifindex);
	NLA_PUT_U32(msg, NL80211_ATTR_WIPHY, rdev->wiphy_idx);
	NLA_PUT_STRING(msg, NL80211_ATTR_IFNAME, dev->name);
	NLA_PUT_U32(msg, NL80211_ATTR_IFTYPE, dev->ieee80211_ptr->iftype);

	NLA_PUT_U32(msg, NL80211_ATTR_GENERATION,
		    rdev->devlist_generation ^
			(cfg80211_rdev_list_generation << 2));

	return genlmsg_end(msg, hdr);

 nla_put_failure:
	genlmsg_cancel(msg, hdr);
	return -EMSGSIZE;
}

static int nl80211_dump_interface(struct sk_buff *skb, struct netlink_callback *cb)
{
	int wp_idx = 0;
	int if_idx = 0;
	int wp_start = cb->args[0];
	int if_start = cb->args[1];
	struct cfg80211_registered_device *rdev;
	struct wireless_dev *wdev;

	mutex_lock(&cfg80211_mutex);
	list_for_each_entry(rdev, &cfg80211_rdev_list, list) {
		if (!net_eq(wiphy_net(&rdev->wiphy), sock_net(skb->sk)))
			continue;
		if (wp_idx < wp_start) {
			wp_idx++;
			continue;
		}
		if_idx = 0;

		mutex_lock(&rdev->devlist_mtx);
		list_for_each_entry(wdev, &rdev->netdev_list, list) {
			if (if_idx < if_start) {
				if_idx++;
				continue;
			}
			if (nl80211_send_iface(skb, NETLINK_CB(cb->skb).pid,
					       cb->nlh->nlmsg_seq, NLM_F_MULTI,
					       rdev, wdev->netdev) < 0) {
				mutex_unlock(&rdev->devlist_mtx);
				goto out;
			}
			if_idx++;
		}
		mutex_unlock(&rdev->devlist_mtx);

		wp_idx++;
	}
 out:
	mutex_unlock(&cfg80211_mutex);

	cb->args[0] = wp_idx;
	cb->args[1] = if_idx;

	return skb->len;
}

static int nl80211_get_interface(struct sk_buff *skb, struct genl_info *info)
{
	struct sk_buff *msg;
	struct cfg80211_registered_device *dev = info->user_ptr[0];
	struct net_device *netdev = info->user_ptr[1];

	msg = nlmsg_new(NLMSG_DEFAULT_SIZE, GFP_KERNEL);
	if (!msg)
		return -ENOMEM;

	if (nl80211_send_iface(msg, info->snd_pid, info->snd_seq, 0,
			       dev, netdev) < 0) {
		nlmsg_free(msg);
		return -ENOBUFS;
	}

	return genlmsg_reply(msg, info);
}

static const struct nla_policy mntr_flags_policy[NL80211_MNTR_FLAG_MAX + 1] = {
	[NL80211_MNTR_FLAG_FCSFAIL] = { .type = NLA_FLAG },
	[NL80211_MNTR_FLAG_PLCPFAIL] = { .type = NLA_FLAG },
	[NL80211_MNTR_FLAG_CONTROL] = { .type = NLA_FLAG },
	[NL80211_MNTR_FLAG_OTHER_BSS] = { .type = NLA_FLAG },
	[NL80211_MNTR_FLAG_COOK_FRAMES] = { .type = NLA_FLAG },
};

static int parse_monitor_flags(struct nlattr *nla, u32 *mntrflags)
{
	struct nlattr *flags[NL80211_MNTR_FLAG_MAX + 1];
	int flag;

	*mntrflags = 0;

	if (!nla)
		return -EINVAL;

	if (nla_parse_nested(flags, NL80211_MNTR_FLAG_MAX,
			     nla, mntr_flags_policy))
		return -EINVAL;

	for (flag = 1; flag <= NL80211_MNTR_FLAG_MAX; flag++)
		if (flags[flag])
			*mntrflags |= (1<<flag);

	return 0;
}

static int nl80211_valid_4addr(struct cfg80211_registered_device *rdev,
			       struct net_device *netdev, u8 use_4addr,
			       enum nl80211_iftype iftype)
{
	if (!use_4addr) {
		if (netdev && (netdev->priv_flags & IFF_BRIDGE_PORT))
			return -EBUSY;
		return 0;
	}

	switch (iftype) {
	case NL80211_IFTYPE_AP_VLAN:
		if (rdev->wiphy.flags & WIPHY_FLAG_4ADDR_AP)
			return 0;
		break;
	case NL80211_IFTYPE_STATION:
		if (rdev->wiphy.flags & WIPHY_FLAG_4ADDR_STATION)
			return 0;
		break;
	default:
		break;
	}

	return -EOPNOTSUPP;
}

static int nl80211_set_interface(struct sk_buff *skb, struct genl_info *info)
{
	struct cfg80211_registered_device *rdev = info->user_ptr[0];
	struct vif_params params;
	int err;
	enum nl80211_iftype otype, ntype;
	struct net_device *dev = info->user_ptr[1];
	u32 _flags, *flags = NULL;
	bool change = false;

	memset(&params, 0, sizeof(params));

	otype = ntype = dev->ieee80211_ptr->iftype;

	if (info->attrs[NL80211_ATTR_IFTYPE]) {
		ntype = nla_get_u32(info->attrs[NL80211_ATTR_IFTYPE]);
		if (otype != ntype)
			change = true;
		if (ntype > NL80211_IFTYPE_MAX)
			return -EINVAL;
	}

	if (info->attrs[NL80211_ATTR_MESH_ID]) {
		struct wireless_dev *wdev = dev->ieee80211_ptr;

		if (ntype != NL80211_IFTYPE_MESH_POINT)
			return -EINVAL;
		if (netif_running(dev))
			return -EBUSY;

		wdev_lock(wdev);
		BUILD_BUG_ON(IEEE80211_MAX_SSID_LEN !=
			     IEEE80211_MAX_MESH_ID_LEN);
		wdev->mesh_id_up_len =
			nla_len(info->attrs[NL80211_ATTR_MESH_ID]);
		memcpy(wdev->ssid, nla_data(info->attrs[NL80211_ATTR_MESH_ID]),
		       wdev->mesh_id_up_len);
		wdev_unlock(wdev);
	}

	if (info->attrs[NL80211_ATTR_4ADDR]) {
		params.use_4addr = !!nla_get_u8(info->attrs[NL80211_ATTR_4ADDR]);
		change = true;
		err = nl80211_valid_4addr(rdev, dev, params.use_4addr, ntype);
		if (err)
			return err;
	} else {
		params.use_4addr = -1;
	}

	if (info->attrs[NL80211_ATTR_MNTR_FLAGS]) {
		if (ntype != NL80211_IFTYPE_MONITOR)
			return -EINVAL;
		err = parse_monitor_flags(info->attrs[NL80211_ATTR_MNTR_FLAGS],
					  &_flags);
		if (err)
			return err;

		flags = &_flags;
		change = true;
	}

	if (change)
		err = cfg80211_change_iface(rdev, dev, ntype, flags, &params);
	else
		err = 0;

	if (!err && params.use_4addr != -1)
		dev->ieee80211_ptr->use_4addr = params.use_4addr;

	return err;
}

static int nl80211_new_interface(struct sk_buff *skb, struct genl_info *info)
{
	struct cfg80211_registered_device *rdev = info->user_ptr[0];
	struct vif_params params;
	struct net_device *dev;
	int err;
	enum nl80211_iftype type = NL80211_IFTYPE_UNSPECIFIED;
	u32 flags;

	memset(&params, 0, sizeof(params));

	if (!info->attrs[NL80211_ATTR_IFNAME])
		return -EINVAL;

	if (info->attrs[NL80211_ATTR_IFTYPE]) {
		type = nla_get_u32(info->attrs[NL80211_ATTR_IFTYPE]);
		if (type > NL80211_IFTYPE_MAX)
			return -EINVAL;
	}

	if (!rdev->ops->add_virtual_intf ||
	    !(rdev->wiphy.interface_modes & (1 << type)))
		return -EOPNOTSUPP;

	if (info->attrs[NL80211_ATTR_4ADDR]) {
		params.use_4addr = !!nla_get_u8(info->attrs[NL80211_ATTR_4ADDR]);
		err = nl80211_valid_4addr(rdev, NULL, params.use_4addr, type);
		if (err)
			return err;
	}

	err = parse_monitor_flags(type == NL80211_IFTYPE_MONITOR ?
				  info->attrs[NL80211_ATTR_MNTR_FLAGS] : NULL,
				  &flags);
	dev = rdev->ops->add_virtual_intf(&rdev->wiphy,
		nla_data(info->attrs[NL80211_ATTR_IFNAME]),
		type, err ? NULL : &flags, &params);
	if (IS_ERR(dev))
		return PTR_ERR(dev);

	if (type == NL80211_IFTYPE_MESH_POINT &&
	    info->attrs[NL80211_ATTR_MESH_ID]) {
		struct wireless_dev *wdev = dev->ieee80211_ptr;

		wdev_lock(wdev);
		BUILD_BUG_ON(IEEE80211_MAX_SSID_LEN !=
			     IEEE80211_MAX_MESH_ID_LEN);
		wdev->mesh_id_up_len =
			nla_len(info->attrs[NL80211_ATTR_MESH_ID]);
		memcpy(wdev->ssid, nla_data(info->attrs[NL80211_ATTR_MESH_ID]),
		       wdev->mesh_id_up_len);
		wdev_unlock(wdev);
	}

	return 0;
}

static int nl80211_del_interface(struct sk_buff *skb, struct genl_info *info)
{
	struct cfg80211_registered_device *rdev = info->user_ptr[0];
	struct net_device *dev = info->user_ptr[1];

	if (!rdev->ops->del_virtual_intf)
		return -EOPNOTSUPP;

	return rdev->ops->del_virtual_intf(&rdev->wiphy, dev);
}

struct get_key_cookie {
	struct sk_buff *msg;
	int error;
	int idx;
};

static void get_key_callback(void *c, struct key_params *params)
{
	struct nlattr *key;
	struct get_key_cookie *cookie = c;

	if (params->key)
		NLA_PUT(cookie->msg, NL80211_ATTR_KEY_DATA,
			params->key_len, params->key);

	if (params->seq)
		NLA_PUT(cookie->msg, NL80211_ATTR_KEY_SEQ,
			params->seq_len, params->seq);

	if (params->cipher)
		NLA_PUT_U32(cookie->msg, NL80211_ATTR_KEY_CIPHER,
			    params->cipher);

	key = nla_nest_start(cookie->msg, NL80211_ATTR_KEY);
	if (!key)
		goto nla_put_failure;

	if (params->key)
		NLA_PUT(cookie->msg, NL80211_KEY_DATA,
			params->key_len, params->key);

	if (params->seq)
		NLA_PUT(cookie->msg, NL80211_KEY_SEQ,
			params->seq_len, params->seq);

	if (params->cipher)
		NLA_PUT_U32(cookie->msg, NL80211_KEY_CIPHER,
			    params->cipher);

	NLA_PUT_U8(cookie->msg, NL80211_ATTR_KEY_IDX, cookie->idx);

	nla_nest_end(cookie->msg, key);

	return;
 nla_put_failure:
	cookie->error = 1;
}

static int nl80211_get_key(struct sk_buff *skb, struct genl_info *info)
{
	struct cfg80211_registered_device *rdev = info->user_ptr[0];
	int err;
	struct net_device *dev = info->user_ptr[1];
	u8 key_idx = 0;
	const u8 *mac_addr = NULL;
	bool pairwise;
	struct get_key_cookie cookie = {
		.error = 0,
	};
	void *hdr;
	struct sk_buff *msg;

	if (info->attrs[NL80211_ATTR_KEY_IDX])
		key_idx = nla_get_u8(info->attrs[NL80211_ATTR_KEY_IDX]);

	if (key_idx > 5)
		return -EINVAL;

	if (info->attrs[NL80211_ATTR_MAC])
		mac_addr = nla_data(info->attrs[NL80211_ATTR_MAC]);

	pairwise = !!mac_addr;
	if (info->attrs[NL80211_ATTR_KEY_TYPE]) {
		u32 kt = nla_get_u32(info->attrs[NL80211_ATTR_KEY_TYPE]);
		if (kt >= NUM_NL80211_KEYTYPES)
			return -EINVAL;
		if (kt != NL80211_KEYTYPE_GROUP &&
		    kt != NL80211_KEYTYPE_PAIRWISE)
			return -EINVAL;
		pairwise = kt == NL80211_KEYTYPE_PAIRWISE;
	}

	if (!rdev->ops->get_key)
		return -EOPNOTSUPP;

	msg = nlmsg_new(NLMSG_DEFAULT_SIZE, GFP_KERNEL);
	if (!msg)
		return -ENOMEM;

	hdr = nl80211hdr_put(msg, info->snd_pid, info->snd_seq, 0,
			     NL80211_CMD_NEW_KEY);
	if (IS_ERR(hdr))
		return PTR_ERR(hdr);

	cookie.msg = msg;
	cookie.idx = key_idx;

	NLA_PUT_U32(msg, NL80211_ATTR_IFINDEX, dev->ifindex);
	NLA_PUT_U8(msg, NL80211_ATTR_KEY_IDX, key_idx);
	if (mac_addr)
		NLA_PUT(msg, NL80211_ATTR_MAC, ETH_ALEN, mac_addr);

	if (pairwise && mac_addr &&
	    !(rdev->wiphy.flags & WIPHY_FLAG_IBSS_RSN))
		return -ENOENT;

	err = rdev->ops->get_key(&rdev->wiphy, dev, key_idx, pairwise,
				 mac_addr, &cookie, get_key_callback);

	if (err)
		goto free_msg;

	if (cookie.error)
		goto nla_put_failure;

	genlmsg_end(msg, hdr);
	return genlmsg_reply(msg, info);

 nla_put_failure:
	err = -ENOBUFS;
 free_msg:
	nlmsg_free(msg);
	return err;
}

static int nl80211_set_key(struct sk_buff *skb, struct genl_info *info)
{
	struct cfg80211_registered_device *rdev = info->user_ptr[0];
	struct key_parse key;
	int err;
	struct net_device *dev = info->user_ptr[1];

	err = nl80211_parse_key(info, &key);
	if (err)
		return err;

	if (key.idx < 0)
		return -EINVAL;

	/* only support setting default key */
	if (!key.def && !key.defmgmt)
		return -EINVAL;

	wdev_lock(dev->ieee80211_ptr);

	if (key.def) {
		if (!rdev->ops->set_default_key) {
			err = -EOPNOTSUPP;
			goto out;
		}

		err = nl80211_key_allowed(dev->ieee80211_ptr);
		if (err)
			goto out;

		err = rdev->ops->set_default_key(&rdev->wiphy, dev, key.idx,
						 key.def_uni, key.def_multi);

		if (err)
			goto out;

#ifdef CONFIG_CFG80211_WEXT
		dev->ieee80211_ptr->wext.default_key = key.idx;
#endif
	} else {
		if (key.def_uni || !key.def_multi) {
			err = -EINVAL;
			goto out;
		}

		if (!rdev->ops->set_default_mgmt_key) {
			err = -EOPNOTSUPP;
			goto out;
		}

		err = nl80211_key_allowed(dev->ieee80211_ptr);
		if (err)
			goto out;

		err = rdev->ops->set_default_mgmt_key(&rdev->wiphy,
						      dev, key.idx);
		if (err)
			goto out;

#ifdef CONFIG_CFG80211_WEXT
		dev->ieee80211_ptr->wext.default_mgmt_key = key.idx;
#endif
	}

 out:
	wdev_unlock(dev->ieee80211_ptr);

	return err;
}

static int nl80211_new_key(struct sk_buff *skb, struct genl_info *info)
{
	struct cfg80211_registered_device *rdev = info->user_ptr[0];
	int err;
	struct net_device *dev = info->user_ptr[1];
	struct key_parse key;
	const u8 *mac_addr = NULL;

	err = nl80211_parse_key(info, &key);
	if (err)
		return err;

	if (!key.p.key)
		return -EINVAL;

	if (info->attrs[NL80211_ATTR_MAC])
		mac_addr = nla_data(info->attrs[NL80211_ATTR_MAC]);

	if (key.type == -1) {
		if (mac_addr)
			key.type = NL80211_KEYTYPE_PAIRWISE;
		else
			key.type = NL80211_KEYTYPE_GROUP;
	}

	/* for now */
	if (key.type != NL80211_KEYTYPE_PAIRWISE &&
	    key.type != NL80211_KEYTYPE_GROUP)
		return -EINVAL;

	if (!rdev->ops->add_key)
		return -EOPNOTSUPP;

	if (cfg80211_validate_key_settings(rdev, &key.p, key.idx,
					   key.type == NL80211_KEYTYPE_PAIRWISE,
					   mac_addr))
		return -EINVAL;

	wdev_lock(dev->ieee80211_ptr);
	err = nl80211_key_allowed(dev->ieee80211_ptr);
	if (!err)
		err = rdev->ops->add_key(&rdev->wiphy, dev, key.idx,
					 key.type == NL80211_KEYTYPE_PAIRWISE,
					 mac_addr, &key.p);
	wdev_unlock(dev->ieee80211_ptr);

	return err;
}

static int nl80211_del_key(struct sk_buff *skb, struct genl_info *info)
{
	struct cfg80211_registered_device *rdev = info->user_ptr[0];
	int err;
	struct net_device *dev = info->user_ptr[1];
	u8 *mac_addr = NULL;
	struct key_parse key;

	err = nl80211_parse_key(info, &key);
	if (err)
		return err;

	if (info->attrs[NL80211_ATTR_MAC])
		mac_addr = nla_data(info->attrs[NL80211_ATTR_MAC]);

	if (key.type == -1) {
		if (mac_addr)
			key.type = NL80211_KEYTYPE_PAIRWISE;
		else
			key.type = NL80211_KEYTYPE_GROUP;
	}

	/* for now */
	if (key.type != NL80211_KEYTYPE_PAIRWISE &&
	    key.type != NL80211_KEYTYPE_GROUP)
		return -EINVAL;

	if (!rdev->ops->del_key)
		return -EOPNOTSUPP;

	wdev_lock(dev->ieee80211_ptr);
	err = nl80211_key_allowed(dev->ieee80211_ptr);

	if (key.type == NL80211_KEYTYPE_PAIRWISE && mac_addr &&
	    !(rdev->wiphy.flags & WIPHY_FLAG_IBSS_RSN))
		err = -ENOENT;

	if (!err)
		err = rdev->ops->del_key(&rdev->wiphy, dev, key.idx,
					 key.type == NL80211_KEYTYPE_PAIRWISE,
					 mac_addr);

#ifdef CONFIG_CFG80211_WEXT
	if (!err) {
		if (key.idx == dev->ieee80211_ptr->wext.default_key)
			dev->ieee80211_ptr->wext.default_key = -1;
		else if (key.idx == dev->ieee80211_ptr->wext.default_mgmt_key)
			dev->ieee80211_ptr->wext.default_mgmt_key = -1;
	}
#endif
	wdev_unlock(dev->ieee80211_ptr);

	return err;
}

static int nl80211_addset_beacon(struct sk_buff *skb, struct genl_info *info)
{
        int (*call)(struct wiphy *wiphy, struct net_device *dev,
		    struct beacon_parameters *info);
	struct cfg80211_registered_device *rdev = info->user_ptr[0];
	struct net_device *dev = info->user_ptr[1];
	struct wireless_dev *wdev = dev->ieee80211_ptr;
	struct beacon_parameters params;
	int haveinfo = 0, err;

	if (!is_valid_ie_attr(info->attrs[NL80211_ATTR_BEACON_TAIL]))
		return -EINVAL;

	if (dev->ieee80211_ptr->iftype != NL80211_IFTYPE_AP &&
	    dev->ieee80211_ptr->iftype != NL80211_IFTYPE_P2P_GO)
		return -EOPNOTSUPP;

	memset(&params, 0, sizeof(params));

	switch (info->genlhdr->cmd) {
	case NL80211_CMD_NEW_BEACON:
		/* these are required for NEW_BEACON */
		if (!info->attrs[NL80211_ATTR_BEACON_INTERVAL] ||
		    !info->attrs[NL80211_ATTR_DTIM_PERIOD] ||
		    !info->attrs[NL80211_ATTR_BEACON_HEAD])
			return -EINVAL;

		params.interval =
			nla_get_u32(info->attrs[NL80211_ATTR_BEACON_INTERVAL]);
		params.dtim_period =
			nla_get_u32(info->attrs[NL80211_ATTR_DTIM_PERIOD]);

		err = cfg80211_validate_beacon_int(rdev, params.interval);
		if (err)
			return err;

		call = rdev->ops->add_beacon;
		break;
	case NL80211_CMD_SET_BEACON:
		call = rdev->ops->set_beacon;
		break;
	default:
		WARN_ON(1);
		return -EOPNOTSUPP;
	}

	if (!call)
		return -EOPNOTSUPP;

	if (info->attrs[NL80211_ATTR_BEACON_HEAD]) {
		params.head = nla_data(info->attrs[NL80211_ATTR_BEACON_HEAD]);
		params.head_len =
		    nla_len(info->attrs[NL80211_ATTR_BEACON_HEAD]);
		haveinfo = 1;
	}

	if (info->attrs[NL80211_ATTR_BEACON_TAIL]) {
		params.tail = nla_data(info->attrs[NL80211_ATTR_BEACON_TAIL]);
		params.tail_len =
		    nla_len(info->attrs[NL80211_ATTR_BEACON_TAIL]);
		haveinfo = 1;
	}

	if (!haveinfo)
		return -EINVAL;

	err = call(&rdev->wiphy, dev, &params);
	if (!err && params.interval)
		wdev->beacon_interval = params.interval;
	return err;
}

static int nl80211_del_beacon(struct sk_buff *skb, struct genl_info *info)
{
	struct cfg80211_registered_device *rdev = info->user_ptr[0];
	struct net_device *dev = info->user_ptr[1];
	struct wireless_dev *wdev = dev->ieee80211_ptr;
	int err;

	if (!rdev->ops->del_beacon)
		return -EOPNOTSUPP;

	if (dev->ieee80211_ptr->iftype != NL80211_IFTYPE_AP &&
	    dev->ieee80211_ptr->iftype != NL80211_IFTYPE_P2P_GO)
		return -EOPNOTSUPP;

	err = rdev->ops->del_beacon(&rdev->wiphy, dev);
	if (!err)
		wdev->beacon_interval = 0;
	return err;
}

static const struct nla_policy sta_flags_policy[NL80211_STA_FLAG_MAX + 1] = {
	[NL80211_STA_FLAG_AUTHORIZED] = { .type = NLA_FLAG },
	[NL80211_STA_FLAG_SHORT_PREAMBLE] = { .type = NLA_FLAG },
	[NL80211_STA_FLAG_WME] = { .type = NLA_FLAG },
	[NL80211_STA_FLAG_MFP] = { .type = NLA_FLAG },
	[NL80211_STA_FLAG_AUTHENTICATED] = { .type = NLA_FLAG },
};

static int parse_station_flags(struct genl_info *info,
			       struct station_parameters *params)
{
	struct nlattr *flags[NL80211_STA_FLAG_MAX + 1];
	struct nlattr *nla;
	int flag;

	/*
	 * Try parsing the new attribute first so userspace
	 * can specify both for older kernels.
	 */
	nla = info->attrs[NL80211_ATTR_STA_FLAGS2];
	if (nla) {
		struct nl80211_sta_flag_update *sta_flags;

		sta_flags = nla_data(nla);
		params->sta_flags_mask = sta_flags->mask;
		params->sta_flags_set = sta_flags->set;
		if ((params->sta_flags_mask |
		     params->sta_flags_set) & BIT(__NL80211_STA_FLAG_INVALID))
			return -EINVAL;
		return 0;
	}

	/* if present, parse the old attribute */

	nla = info->attrs[NL80211_ATTR_STA_FLAGS];
	if (!nla)
		return 0;

	if (nla_parse_nested(flags, NL80211_STA_FLAG_MAX,
			     nla, sta_flags_policy))
		return -EINVAL;

	params->sta_flags_mask = (1 << __NL80211_STA_FLAG_AFTER_LAST) - 1;
	params->sta_flags_mask &= ~1;

	for (flag = 1; flag <= NL80211_STA_FLAG_MAX; flag++)
		if (flags[flag])
			params->sta_flags_set |= (1<<flag);

	return 0;
}

<<<<<<< HEAD
=======
static bool nl80211_put_sta_rate(struct sk_buff *msg, struct rate_info *info,
				 int attr)
{
	struct nlattr *rate;
	u16 bitrate;

	rate = nla_nest_start(msg, attr);
	if (!rate)
		goto nla_put_failure;

	/* cfg80211_calculate_bitrate will return 0 for mcs >= 32 */
	bitrate = cfg80211_calculate_bitrate(info);
	if (bitrate > 0)
		NLA_PUT_U16(msg, NL80211_RATE_INFO_BITRATE, bitrate);

	if (info->flags & RATE_INFO_FLAGS_MCS)
		NLA_PUT_U8(msg, NL80211_RATE_INFO_MCS, info->mcs);
	if (info->flags & RATE_INFO_FLAGS_40_MHZ_WIDTH)
		NLA_PUT_FLAG(msg, NL80211_RATE_INFO_40_MHZ_WIDTH);
	if (info->flags & RATE_INFO_FLAGS_SHORT_GI)
		NLA_PUT_FLAG(msg, NL80211_RATE_INFO_SHORT_GI);

	nla_nest_end(msg, rate);
	return true;

nla_put_failure:
	return false;
}

>>>>>>> 02f8c6ae
static int nl80211_send_station(struct sk_buff *msg, u32 pid, u32 seq,
				int flags, struct net_device *dev,
				const u8 *mac_addr, struct station_info *sinfo)
{
	void *hdr;
	struct nlattr *sinfoattr, *bss_param;

	hdr = nl80211hdr_put(msg, pid, seq, flags, NL80211_CMD_NEW_STATION);
	if (!hdr)
		return -1;

	NLA_PUT_U32(msg, NL80211_ATTR_IFINDEX, dev->ifindex);
	NLA_PUT(msg, NL80211_ATTR_MAC, ETH_ALEN, mac_addr);

	NLA_PUT_U32(msg, NL80211_ATTR_GENERATION, sinfo->generation);

	sinfoattr = nla_nest_start(msg, NL80211_ATTR_STA_INFO);
	if (!sinfoattr)
		goto nla_put_failure;
	if (sinfo->filled & STATION_INFO_CONNECTED_TIME)
		NLA_PUT_U32(msg, NL80211_STA_INFO_CONNECTED_TIME,
			    sinfo->connected_time);
	if (sinfo->filled & STATION_INFO_INACTIVE_TIME)
		NLA_PUT_U32(msg, NL80211_STA_INFO_INACTIVE_TIME,
			    sinfo->inactive_time);
	if (sinfo->filled & STATION_INFO_RX_BYTES)
		NLA_PUT_U32(msg, NL80211_STA_INFO_RX_BYTES,
			    sinfo->rx_bytes);
	if (sinfo->filled & STATION_INFO_TX_BYTES)
		NLA_PUT_U32(msg, NL80211_STA_INFO_TX_BYTES,
			    sinfo->tx_bytes);
	if (sinfo->filled & STATION_INFO_LLID)
		NLA_PUT_U16(msg, NL80211_STA_INFO_LLID,
			    sinfo->llid);
	if (sinfo->filled & STATION_INFO_PLID)
		NLA_PUT_U16(msg, NL80211_STA_INFO_PLID,
			    sinfo->plid);
	if (sinfo->filled & STATION_INFO_PLINK_STATE)
		NLA_PUT_U8(msg, NL80211_STA_INFO_PLINK_STATE,
			    sinfo->plink_state);
	if (sinfo->filled & STATION_INFO_SIGNAL)
		NLA_PUT_U8(msg, NL80211_STA_INFO_SIGNAL,
			   sinfo->signal);
	if (sinfo->filled & STATION_INFO_SIGNAL_AVG)
		NLA_PUT_U8(msg, NL80211_STA_INFO_SIGNAL_AVG,
			   sinfo->signal_avg);
	if (sinfo->filled & STATION_INFO_TX_BITRATE) {
		if (!nl80211_put_sta_rate(msg, &sinfo->txrate,
					  NL80211_STA_INFO_TX_BITRATE))
			goto nla_put_failure;
	}
	if (sinfo->filled & STATION_INFO_RX_BITRATE) {
		if (!nl80211_put_sta_rate(msg, &sinfo->rxrate,
					  NL80211_STA_INFO_RX_BITRATE))
			goto nla_put_failure;
<<<<<<< HEAD

		/* cfg80211_calculate_bitrate will return 0 for mcs >= 32 */
		bitrate = cfg80211_calculate_bitrate(&sinfo->txrate);
		if (bitrate > 0)
			NLA_PUT_U16(msg, NL80211_RATE_INFO_BITRATE, bitrate);

		if (sinfo->txrate.flags & RATE_INFO_FLAGS_MCS)
			NLA_PUT_U8(msg, NL80211_RATE_INFO_MCS,
				    sinfo->txrate.mcs);
		if (sinfo->txrate.flags & RATE_INFO_FLAGS_40_MHZ_WIDTH)
			NLA_PUT_FLAG(msg, NL80211_RATE_INFO_40_MHZ_WIDTH);
		if (sinfo->txrate.flags & RATE_INFO_FLAGS_SHORT_GI)
			NLA_PUT_FLAG(msg, NL80211_RATE_INFO_SHORT_GI);

		nla_nest_end(msg, txrate);
=======
>>>>>>> 02f8c6ae
	}
	if (sinfo->filled & STATION_INFO_RX_PACKETS)
		NLA_PUT_U32(msg, NL80211_STA_INFO_RX_PACKETS,
			    sinfo->rx_packets);
	if (sinfo->filled & STATION_INFO_TX_PACKETS)
		NLA_PUT_U32(msg, NL80211_STA_INFO_TX_PACKETS,
			    sinfo->tx_packets);
	if (sinfo->filled & STATION_INFO_TX_RETRIES)
		NLA_PUT_U32(msg, NL80211_STA_INFO_TX_RETRIES,
			    sinfo->tx_retries);
	if (sinfo->filled & STATION_INFO_TX_FAILED)
		NLA_PUT_U32(msg, NL80211_STA_INFO_TX_FAILED,
			    sinfo->tx_failed);
	if (sinfo->filled & STATION_INFO_BSS_PARAM) {
		bss_param = nla_nest_start(msg, NL80211_STA_INFO_BSS_PARAM);
		if (!bss_param)
			goto nla_put_failure;

		if (sinfo->bss_param.flags & BSS_PARAM_FLAGS_CTS_PROT)
			NLA_PUT_FLAG(msg, NL80211_STA_BSS_PARAM_CTS_PROT);
		if (sinfo->bss_param.flags & BSS_PARAM_FLAGS_SHORT_PREAMBLE)
			NLA_PUT_FLAG(msg, NL80211_STA_BSS_PARAM_SHORT_PREAMBLE);
		if (sinfo->bss_param.flags & BSS_PARAM_FLAGS_SHORT_SLOT_TIME)
			NLA_PUT_FLAG(msg,
				     NL80211_STA_BSS_PARAM_SHORT_SLOT_TIME);
		NLA_PUT_U8(msg, NL80211_STA_BSS_PARAM_DTIM_PERIOD,
			   sinfo->bss_param.dtim_period);
		NLA_PUT_U16(msg, NL80211_STA_BSS_PARAM_BEACON_INTERVAL,
			    sinfo->bss_param.beacon_interval);

		nla_nest_end(msg, bss_param);
	}
	nla_nest_end(msg, sinfoattr);

	return genlmsg_end(msg, hdr);

 nla_put_failure:
	genlmsg_cancel(msg, hdr);
	return -EMSGSIZE;
}

static int nl80211_dump_station(struct sk_buff *skb,
				struct netlink_callback *cb)
{
	struct station_info sinfo;
	struct cfg80211_registered_device *dev;
	struct net_device *netdev;
	u8 mac_addr[ETH_ALEN];
	int sta_idx = cb->args[1];
	int err;

	err = nl80211_prepare_netdev_dump(skb, cb, &dev, &netdev);
	if (err)
		return err;

	if (!dev->ops->dump_station) {
		err = -EOPNOTSUPP;
		goto out_err;
	}

	while (1) {
		err = dev->ops->dump_station(&dev->wiphy, netdev, sta_idx,
					     mac_addr, &sinfo);
		if (err == -ENOENT)
			break;
		if (err)
			goto out_err;

		if (nl80211_send_station(skb,
				NETLINK_CB(cb->skb).pid,
				cb->nlh->nlmsg_seq, NLM_F_MULTI,
				netdev, mac_addr,
				&sinfo) < 0)
			goto out;

		sta_idx++;
	}


 out:
	cb->args[1] = sta_idx;
	err = skb->len;
 out_err:
	nl80211_finish_netdev_dump(dev);

	return err;
}

static int nl80211_get_station(struct sk_buff *skb, struct genl_info *info)
{
	struct cfg80211_registered_device *rdev = info->user_ptr[0];
	struct net_device *dev = info->user_ptr[1];
	struct station_info sinfo;
	struct sk_buff *msg;
	u8 *mac_addr = NULL;
	int err;

	memset(&sinfo, 0, sizeof(sinfo));

	if (!info->attrs[NL80211_ATTR_MAC])
		return -EINVAL;

	mac_addr = nla_data(info->attrs[NL80211_ATTR_MAC]);

	if (!rdev->ops->get_station)
		return -EOPNOTSUPP;

	err = rdev->ops->get_station(&rdev->wiphy, dev, mac_addr, &sinfo);
	if (err)
		return err;

	msg = nlmsg_new(NLMSG_DEFAULT_SIZE, GFP_KERNEL);
	if (!msg)
		return -ENOMEM;

	if (nl80211_send_station(msg, info->snd_pid, info->snd_seq, 0,
				 dev, mac_addr, &sinfo) < 0) {
		nlmsg_free(msg);
		return -ENOBUFS;
	}

	return genlmsg_reply(msg, info);
}

/*
 * Get vlan interface making sure it is running and on the right wiphy.
 */
static int get_vlan(struct genl_info *info,
		    struct cfg80211_registered_device *rdev,
		    struct net_device **vlan)
{
	struct nlattr *vlanattr = info->attrs[NL80211_ATTR_STA_VLAN];
	*vlan = NULL;

	if (vlanattr) {
		*vlan = dev_get_by_index(genl_info_net(info),
					 nla_get_u32(vlanattr));
		if (!*vlan)
			return -ENODEV;
		if (!(*vlan)->ieee80211_ptr)
			return -EINVAL;
		if ((*vlan)->ieee80211_ptr->wiphy != &rdev->wiphy)
			return -EINVAL;
		if (!netif_running(*vlan))
			return -ENETDOWN;
	}
	return 0;
}

static int nl80211_set_station(struct sk_buff *skb, struct genl_info *info)
{
	struct cfg80211_registered_device *rdev = info->user_ptr[0];
	int err;
	struct net_device *dev = info->user_ptr[1];
	struct station_parameters params;
	u8 *mac_addr = NULL;

	memset(&params, 0, sizeof(params));

	params.listen_interval = -1;
	params.plink_state = -1;

	if (info->attrs[NL80211_ATTR_STA_AID])
		return -EINVAL;

	if (!info->attrs[NL80211_ATTR_MAC])
		return -EINVAL;

	mac_addr = nla_data(info->attrs[NL80211_ATTR_MAC]);

	if (info->attrs[NL80211_ATTR_STA_SUPPORTED_RATES]) {
		params.supported_rates =
			nla_data(info->attrs[NL80211_ATTR_STA_SUPPORTED_RATES]);
		params.supported_rates_len =
			nla_len(info->attrs[NL80211_ATTR_STA_SUPPORTED_RATES]);
	}

	if (info->attrs[NL80211_ATTR_STA_LISTEN_INTERVAL])
		params.listen_interval =
		    nla_get_u16(info->attrs[NL80211_ATTR_STA_LISTEN_INTERVAL]);

	if (info->attrs[NL80211_ATTR_HT_CAPABILITY])
		params.ht_capa =
			nla_data(info->attrs[NL80211_ATTR_HT_CAPABILITY]);

	if (parse_station_flags(info, &params))
		return -EINVAL;

	if (info->attrs[NL80211_ATTR_STA_PLINK_ACTION])
		params.plink_action =
		    nla_get_u8(info->attrs[NL80211_ATTR_STA_PLINK_ACTION]);

	if (info->attrs[NL80211_ATTR_STA_PLINK_STATE])
		params.plink_state =
		    nla_get_u8(info->attrs[NL80211_ATTR_STA_PLINK_STATE]);

	err = get_vlan(info, rdev, &params.vlan);
	if (err)
		goto out;

	/* validate settings */
	err = 0;

	switch (dev->ieee80211_ptr->iftype) {
	case NL80211_IFTYPE_AP:
	case NL80211_IFTYPE_AP_VLAN:
	case NL80211_IFTYPE_P2P_GO:
		/* disallow mesh-specific things */
		if (params.plink_action)
			err = -EINVAL;
		break;
	case NL80211_IFTYPE_P2P_CLIENT:
	case NL80211_IFTYPE_STATION:
		/* disallow everything but AUTHORIZED flag */
		if (params.plink_action)
			err = -EINVAL;
		if (params.vlan)
			err = -EINVAL;
		if (params.supported_rates)
			err = -EINVAL;
		if (params.ht_capa)
			err = -EINVAL;
		if (params.listen_interval >= 0)
			err = -EINVAL;
		if (params.sta_flags_mask & ~BIT(NL80211_STA_FLAG_AUTHORIZED))
			err = -EINVAL;
		break;
	case NL80211_IFTYPE_MESH_POINT:
		/* disallow things mesh doesn't support */
		if (params.vlan)
			err = -EINVAL;
		if (params.ht_capa)
			err = -EINVAL;
		if (params.listen_interval >= 0)
			err = -EINVAL;
		if (params.sta_flags_mask &
				~(BIT(NL80211_STA_FLAG_AUTHENTICATED) |
				  BIT(NL80211_STA_FLAG_MFP) |
				  BIT(NL80211_STA_FLAG_AUTHORIZED)))
			err = -EINVAL;
		break;
	default:
		err = -EINVAL;
	}

	if (err)
		goto out;

	if (!rdev->ops->change_station) {
		err = -EOPNOTSUPP;
		goto out;
	}

	err = rdev->ops->change_station(&rdev->wiphy, dev, mac_addr, &params);

 out:
	if (params.vlan)
		dev_put(params.vlan);

	return err;
}

static int nl80211_new_station(struct sk_buff *skb, struct genl_info *info)
{
	struct cfg80211_registered_device *rdev = info->user_ptr[0];
	int err;
	struct net_device *dev = info->user_ptr[1];
	struct station_parameters params;
	u8 *mac_addr = NULL;

	memset(&params, 0, sizeof(params));

	if (!info->attrs[NL80211_ATTR_MAC])
		return -EINVAL;

	if (!info->attrs[NL80211_ATTR_STA_LISTEN_INTERVAL])
		return -EINVAL;

	if (!info->attrs[NL80211_ATTR_STA_SUPPORTED_RATES])
		return -EINVAL;

	if (!info->attrs[NL80211_ATTR_STA_AID])
		return -EINVAL;

	mac_addr = nla_data(info->attrs[NL80211_ATTR_MAC]);
	params.supported_rates =
		nla_data(info->attrs[NL80211_ATTR_STA_SUPPORTED_RATES]);
	params.supported_rates_len =
		nla_len(info->attrs[NL80211_ATTR_STA_SUPPORTED_RATES]);
	params.listen_interval =
		nla_get_u16(info->attrs[NL80211_ATTR_STA_LISTEN_INTERVAL]);

	params.aid = nla_get_u16(info->attrs[NL80211_ATTR_STA_AID]);
	if (!params.aid || params.aid > IEEE80211_MAX_AID)
		return -EINVAL;

	if (info->attrs[NL80211_ATTR_HT_CAPABILITY])
		params.ht_capa =
			nla_data(info->attrs[NL80211_ATTR_HT_CAPABILITY]);

	if (info->attrs[NL80211_ATTR_STA_PLINK_ACTION])
		params.plink_action =
		    nla_get_u8(info->attrs[NL80211_ATTR_STA_PLINK_ACTION]);

	if (parse_station_flags(info, &params))
		return -EINVAL;

	if (dev->ieee80211_ptr->iftype != NL80211_IFTYPE_AP &&
	    dev->ieee80211_ptr->iftype != NL80211_IFTYPE_AP_VLAN &&
	    dev->ieee80211_ptr->iftype != NL80211_IFTYPE_MESH_POINT &&
	    dev->ieee80211_ptr->iftype != NL80211_IFTYPE_P2P_GO)
		return -EINVAL;

	err = get_vlan(info, rdev, &params.vlan);
	if (err)
		goto out;

	/* validate settings */
	err = 0;

	if (!rdev->ops->add_station) {
		err = -EOPNOTSUPP;
		goto out;
	}

	err = rdev->ops->add_station(&rdev->wiphy, dev, mac_addr, &params);

 out:
	if (params.vlan)
		dev_put(params.vlan);
	return err;
}

static int nl80211_del_station(struct sk_buff *skb, struct genl_info *info)
{
	struct cfg80211_registered_device *rdev = info->user_ptr[0];
	struct net_device *dev = info->user_ptr[1];
	u8 *mac_addr = NULL;

	if (info->attrs[NL80211_ATTR_MAC])
		mac_addr = nla_data(info->attrs[NL80211_ATTR_MAC]);

	if (dev->ieee80211_ptr->iftype != NL80211_IFTYPE_AP &&
	    dev->ieee80211_ptr->iftype != NL80211_IFTYPE_AP_VLAN &&
	    dev->ieee80211_ptr->iftype != NL80211_IFTYPE_MESH_POINT &&
	    dev->ieee80211_ptr->iftype != NL80211_IFTYPE_P2P_GO)
		return -EINVAL;

	if (!rdev->ops->del_station)
		return -EOPNOTSUPP;

	return rdev->ops->del_station(&rdev->wiphy, dev, mac_addr);
}

static int nl80211_send_mpath(struct sk_buff *msg, u32 pid, u32 seq,
				int flags, struct net_device *dev,
				u8 *dst, u8 *next_hop,
				struct mpath_info *pinfo)
{
	void *hdr;
	struct nlattr *pinfoattr;

	hdr = nl80211hdr_put(msg, pid, seq, flags, NL80211_CMD_NEW_STATION);
	if (!hdr)
		return -1;

	NLA_PUT_U32(msg, NL80211_ATTR_IFINDEX, dev->ifindex);
	NLA_PUT(msg, NL80211_ATTR_MAC, ETH_ALEN, dst);
	NLA_PUT(msg, NL80211_ATTR_MPATH_NEXT_HOP, ETH_ALEN, next_hop);

	NLA_PUT_U32(msg, NL80211_ATTR_GENERATION, pinfo->generation);

	pinfoattr = nla_nest_start(msg, NL80211_ATTR_MPATH_INFO);
	if (!pinfoattr)
		goto nla_put_failure;
	if (pinfo->filled & MPATH_INFO_FRAME_QLEN)
		NLA_PUT_U32(msg, NL80211_MPATH_INFO_FRAME_QLEN,
			    pinfo->frame_qlen);
	if (pinfo->filled & MPATH_INFO_SN)
		NLA_PUT_U32(msg, NL80211_MPATH_INFO_SN,
			    pinfo->sn);
	if (pinfo->filled & MPATH_INFO_METRIC)
		NLA_PUT_U32(msg, NL80211_MPATH_INFO_METRIC,
			    pinfo->metric);
	if (pinfo->filled & MPATH_INFO_EXPTIME)
		NLA_PUT_U32(msg, NL80211_MPATH_INFO_EXPTIME,
			    pinfo->exptime);
	if (pinfo->filled & MPATH_INFO_FLAGS)
		NLA_PUT_U8(msg, NL80211_MPATH_INFO_FLAGS,
			    pinfo->flags);
	if (pinfo->filled & MPATH_INFO_DISCOVERY_TIMEOUT)
		NLA_PUT_U32(msg, NL80211_MPATH_INFO_DISCOVERY_TIMEOUT,
			    pinfo->discovery_timeout);
	if (pinfo->filled & MPATH_INFO_DISCOVERY_RETRIES)
		NLA_PUT_U8(msg, NL80211_MPATH_INFO_DISCOVERY_RETRIES,
			    pinfo->discovery_retries);

	nla_nest_end(msg, pinfoattr);

	return genlmsg_end(msg, hdr);

 nla_put_failure:
	genlmsg_cancel(msg, hdr);
	return -EMSGSIZE;
}

static int nl80211_dump_mpath(struct sk_buff *skb,
			      struct netlink_callback *cb)
{
	struct mpath_info pinfo;
	struct cfg80211_registered_device *dev;
	struct net_device *netdev;
	u8 dst[ETH_ALEN];
	u8 next_hop[ETH_ALEN];
	int path_idx = cb->args[1];
	int err;

	err = nl80211_prepare_netdev_dump(skb, cb, &dev, &netdev);
	if (err)
		return err;

	if (!dev->ops->dump_mpath) {
		err = -EOPNOTSUPP;
		goto out_err;
	}

	if (netdev->ieee80211_ptr->iftype != NL80211_IFTYPE_MESH_POINT) {
		err = -EOPNOTSUPP;
		goto out_err;
	}

	while (1) {
		err = dev->ops->dump_mpath(&dev->wiphy, netdev, path_idx,
					   dst, next_hop, &pinfo);
		if (err == -ENOENT)
			break;
		if (err)
			goto out_err;

		if (nl80211_send_mpath(skb, NETLINK_CB(cb->skb).pid,
				       cb->nlh->nlmsg_seq, NLM_F_MULTI,
				       netdev, dst, next_hop,
				       &pinfo) < 0)
			goto out;

		path_idx++;
	}


 out:
	cb->args[1] = path_idx;
	err = skb->len;
 out_err:
	nl80211_finish_netdev_dump(dev);
	return err;
}

static int nl80211_get_mpath(struct sk_buff *skb, struct genl_info *info)
{
	struct cfg80211_registered_device *rdev = info->user_ptr[0];
	int err;
	struct net_device *dev = info->user_ptr[1];
	struct mpath_info pinfo;
	struct sk_buff *msg;
	u8 *dst = NULL;
	u8 next_hop[ETH_ALEN];

	memset(&pinfo, 0, sizeof(pinfo));

	if (!info->attrs[NL80211_ATTR_MAC])
		return -EINVAL;

	dst = nla_data(info->attrs[NL80211_ATTR_MAC]);

	if (!rdev->ops->get_mpath)
		return -EOPNOTSUPP;

	if (dev->ieee80211_ptr->iftype != NL80211_IFTYPE_MESH_POINT)
		return -EOPNOTSUPP;

	err = rdev->ops->get_mpath(&rdev->wiphy, dev, dst, next_hop, &pinfo);
	if (err)
		return err;

	msg = nlmsg_new(NLMSG_DEFAULT_SIZE, GFP_KERNEL);
	if (!msg)
		return -ENOMEM;

	if (nl80211_send_mpath(msg, info->snd_pid, info->snd_seq, 0,
				 dev, dst, next_hop, &pinfo) < 0) {
		nlmsg_free(msg);
		return -ENOBUFS;
	}

	return genlmsg_reply(msg, info);
}

static int nl80211_set_mpath(struct sk_buff *skb, struct genl_info *info)
{
	struct cfg80211_registered_device *rdev = info->user_ptr[0];
	struct net_device *dev = info->user_ptr[1];
	u8 *dst = NULL;
	u8 *next_hop = NULL;

	if (!info->attrs[NL80211_ATTR_MAC])
		return -EINVAL;

	if (!info->attrs[NL80211_ATTR_MPATH_NEXT_HOP])
		return -EINVAL;

	dst = nla_data(info->attrs[NL80211_ATTR_MAC]);
	next_hop = nla_data(info->attrs[NL80211_ATTR_MPATH_NEXT_HOP]);

	if (!rdev->ops->change_mpath)
		return -EOPNOTSUPP;

	if (dev->ieee80211_ptr->iftype != NL80211_IFTYPE_MESH_POINT)
		return -EOPNOTSUPP;

	return rdev->ops->change_mpath(&rdev->wiphy, dev, dst, next_hop);
}

static int nl80211_new_mpath(struct sk_buff *skb, struct genl_info *info)
{
	struct cfg80211_registered_device *rdev = info->user_ptr[0];
	struct net_device *dev = info->user_ptr[1];
	u8 *dst = NULL;
	u8 *next_hop = NULL;

	if (!info->attrs[NL80211_ATTR_MAC])
		return -EINVAL;

	if (!info->attrs[NL80211_ATTR_MPATH_NEXT_HOP])
		return -EINVAL;

	dst = nla_data(info->attrs[NL80211_ATTR_MAC]);
	next_hop = nla_data(info->attrs[NL80211_ATTR_MPATH_NEXT_HOP]);

	if (!rdev->ops->add_mpath)
		return -EOPNOTSUPP;

	if (dev->ieee80211_ptr->iftype != NL80211_IFTYPE_MESH_POINT)
		return -EOPNOTSUPP;

	return rdev->ops->add_mpath(&rdev->wiphy, dev, dst, next_hop);
}

static int nl80211_del_mpath(struct sk_buff *skb, struct genl_info *info)
{
	struct cfg80211_registered_device *rdev = info->user_ptr[0];
	struct net_device *dev = info->user_ptr[1];
	u8 *dst = NULL;

	if (info->attrs[NL80211_ATTR_MAC])
		dst = nla_data(info->attrs[NL80211_ATTR_MAC]);

	if (!rdev->ops->del_mpath)
		return -EOPNOTSUPP;

	return rdev->ops->del_mpath(&rdev->wiphy, dev, dst);
}

static int nl80211_set_bss(struct sk_buff *skb, struct genl_info *info)
{
	struct cfg80211_registered_device *rdev = info->user_ptr[0];
	struct net_device *dev = info->user_ptr[1];
	struct bss_parameters params;

	memset(&params, 0, sizeof(params));
	/* default to not changing parameters */
	params.use_cts_prot = -1;
	params.use_short_preamble = -1;
	params.use_short_slot_time = -1;
	params.ap_isolate = -1;
	params.ht_opmode = -1;

	if (info->attrs[NL80211_ATTR_BSS_CTS_PROT])
		params.use_cts_prot =
		    nla_get_u8(info->attrs[NL80211_ATTR_BSS_CTS_PROT]);
	if (info->attrs[NL80211_ATTR_BSS_SHORT_PREAMBLE])
		params.use_short_preamble =
		    nla_get_u8(info->attrs[NL80211_ATTR_BSS_SHORT_PREAMBLE]);
	if (info->attrs[NL80211_ATTR_BSS_SHORT_SLOT_TIME])
		params.use_short_slot_time =
		    nla_get_u8(info->attrs[NL80211_ATTR_BSS_SHORT_SLOT_TIME]);
	if (info->attrs[NL80211_ATTR_BSS_BASIC_RATES]) {
		params.basic_rates =
			nla_data(info->attrs[NL80211_ATTR_BSS_BASIC_RATES]);
		params.basic_rates_len =
			nla_len(info->attrs[NL80211_ATTR_BSS_BASIC_RATES]);
	}
	if (info->attrs[NL80211_ATTR_AP_ISOLATE])
		params.ap_isolate = !!nla_get_u8(info->attrs[NL80211_ATTR_AP_ISOLATE]);
	if (info->attrs[NL80211_ATTR_BSS_HT_OPMODE])
		params.ht_opmode =
			nla_get_u16(info->attrs[NL80211_ATTR_BSS_HT_OPMODE]);

	if (!rdev->ops->change_bss)
		return -EOPNOTSUPP;

	if (dev->ieee80211_ptr->iftype != NL80211_IFTYPE_AP &&
	    dev->ieee80211_ptr->iftype != NL80211_IFTYPE_P2P_GO)
		return -EOPNOTSUPP;

	return rdev->ops->change_bss(&rdev->wiphy, dev, &params);
}

static const struct nla_policy reg_rule_policy[NL80211_REG_RULE_ATTR_MAX + 1] = {
	[NL80211_ATTR_REG_RULE_FLAGS]		= { .type = NLA_U32 },
	[NL80211_ATTR_FREQ_RANGE_START]		= { .type = NLA_U32 },
	[NL80211_ATTR_FREQ_RANGE_END]		= { .type = NLA_U32 },
	[NL80211_ATTR_FREQ_RANGE_MAX_BW]	= { .type = NLA_U32 },
	[NL80211_ATTR_POWER_RULE_MAX_ANT_GAIN]	= { .type = NLA_U32 },
	[NL80211_ATTR_POWER_RULE_MAX_EIRP]	= { .type = NLA_U32 },
};

static int parse_reg_rule(struct nlattr *tb[],
	struct ieee80211_reg_rule *reg_rule)
{
	struct ieee80211_freq_range *freq_range = &reg_rule->freq_range;
	struct ieee80211_power_rule *power_rule = &reg_rule->power_rule;

	if (!tb[NL80211_ATTR_REG_RULE_FLAGS])
		return -EINVAL;
	if (!tb[NL80211_ATTR_FREQ_RANGE_START])
		return -EINVAL;
	if (!tb[NL80211_ATTR_FREQ_RANGE_END])
		return -EINVAL;
	if (!tb[NL80211_ATTR_FREQ_RANGE_MAX_BW])
		return -EINVAL;
	if (!tb[NL80211_ATTR_POWER_RULE_MAX_EIRP])
		return -EINVAL;

	reg_rule->flags = nla_get_u32(tb[NL80211_ATTR_REG_RULE_FLAGS]);

	freq_range->start_freq_khz =
		nla_get_u32(tb[NL80211_ATTR_FREQ_RANGE_START]);
	freq_range->end_freq_khz =
		nla_get_u32(tb[NL80211_ATTR_FREQ_RANGE_END]);
	freq_range->max_bandwidth_khz =
		nla_get_u32(tb[NL80211_ATTR_FREQ_RANGE_MAX_BW]);

	power_rule->max_eirp =
		nla_get_u32(tb[NL80211_ATTR_POWER_RULE_MAX_EIRP]);

	if (tb[NL80211_ATTR_POWER_RULE_MAX_ANT_GAIN])
		power_rule->max_antenna_gain =
			nla_get_u32(tb[NL80211_ATTR_POWER_RULE_MAX_ANT_GAIN]);

	return 0;
}

static int nl80211_req_set_reg(struct sk_buff *skb, struct genl_info *info)
{
	int r;
	char *data = NULL;

	/*
	 * You should only get this when cfg80211 hasn't yet initialized
	 * completely when built-in to the kernel right between the time
	 * window between nl80211_init() and regulatory_init(), if that is
	 * even possible.
	 */
	mutex_lock(&cfg80211_mutex);
	if (unlikely(!cfg80211_regdomain)) {
		mutex_unlock(&cfg80211_mutex);
		return -EINPROGRESS;
	}
	mutex_unlock(&cfg80211_mutex);

	if (!info->attrs[NL80211_ATTR_REG_ALPHA2])
		return -EINVAL;

	data = nla_data(info->attrs[NL80211_ATTR_REG_ALPHA2]);

	r = regulatory_hint_user(data);

	return r;
}

static int nl80211_get_mesh_config(struct sk_buff *skb,
				   struct genl_info *info)
{
	struct cfg80211_registered_device *rdev = info->user_ptr[0];
	struct net_device *dev = info->user_ptr[1];
	struct wireless_dev *wdev = dev->ieee80211_ptr;
	struct mesh_config cur_params;
	int err = 0;
	void *hdr;
	struct nlattr *pinfoattr;
	struct sk_buff *msg;

	if (wdev->iftype != NL80211_IFTYPE_MESH_POINT)
		return -EOPNOTSUPP;

	if (!rdev->ops->get_mesh_config)
		return -EOPNOTSUPP;

	wdev_lock(wdev);
	/* If not connected, get default parameters */
	if (!wdev->mesh_id_len)
		memcpy(&cur_params, &default_mesh_config, sizeof(cur_params));
	else
		err = rdev->ops->get_mesh_config(&rdev->wiphy, dev,
						 &cur_params);
	wdev_unlock(wdev);

	if (err)
		return err;

	/* Draw up a netlink message to send back */
	msg = nlmsg_new(NLMSG_DEFAULT_SIZE, GFP_KERNEL);
	if (!msg)
		return -ENOMEM;
	hdr = nl80211hdr_put(msg, info->snd_pid, info->snd_seq, 0,
			     NL80211_CMD_GET_MESH_CONFIG);
	if (!hdr)
		goto out;
	pinfoattr = nla_nest_start(msg, NL80211_ATTR_MESH_CONFIG);
	if (!pinfoattr)
		goto nla_put_failure;
	NLA_PUT_U32(msg, NL80211_ATTR_IFINDEX, dev->ifindex);
	NLA_PUT_U16(msg, NL80211_MESHCONF_RETRY_TIMEOUT,
			cur_params.dot11MeshRetryTimeout);
	NLA_PUT_U16(msg, NL80211_MESHCONF_CONFIRM_TIMEOUT,
			cur_params.dot11MeshConfirmTimeout);
	NLA_PUT_U16(msg, NL80211_MESHCONF_HOLDING_TIMEOUT,
			cur_params.dot11MeshHoldingTimeout);
	NLA_PUT_U16(msg, NL80211_MESHCONF_MAX_PEER_LINKS,
			cur_params.dot11MeshMaxPeerLinks);
	NLA_PUT_U8(msg, NL80211_MESHCONF_MAX_RETRIES,
			cur_params.dot11MeshMaxRetries);
	NLA_PUT_U8(msg, NL80211_MESHCONF_TTL,
			cur_params.dot11MeshTTL);
	NLA_PUT_U8(msg, NL80211_MESHCONF_ELEMENT_TTL,
			cur_params.element_ttl);
	NLA_PUT_U8(msg, NL80211_MESHCONF_AUTO_OPEN_PLINKS,
			cur_params.auto_open_plinks);
	NLA_PUT_U8(msg, NL80211_MESHCONF_HWMP_MAX_PREQ_RETRIES,
			cur_params.dot11MeshHWMPmaxPREQretries);
	NLA_PUT_U32(msg, NL80211_MESHCONF_PATH_REFRESH_TIME,
			cur_params.path_refresh_time);
	NLA_PUT_U16(msg, NL80211_MESHCONF_MIN_DISCOVERY_TIMEOUT,
			cur_params.min_discovery_timeout);
	NLA_PUT_U32(msg, NL80211_MESHCONF_HWMP_ACTIVE_PATH_TIMEOUT,
			cur_params.dot11MeshHWMPactivePathTimeout);
	NLA_PUT_U16(msg, NL80211_MESHCONF_HWMP_PREQ_MIN_INTERVAL,
			cur_params.dot11MeshHWMPpreqMinInterval);
	NLA_PUT_U16(msg, NL80211_MESHCONF_HWMP_NET_DIAM_TRVS_TIME,
			cur_params.dot11MeshHWMPnetDiameterTraversalTime);
	NLA_PUT_U8(msg, NL80211_MESHCONF_HWMP_ROOTMODE,
			cur_params.dot11MeshHWMPRootMode);
	nla_nest_end(msg, pinfoattr);
	genlmsg_end(msg, hdr);
	return genlmsg_reply(msg, info);

 nla_put_failure:
	genlmsg_cancel(msg, hdr);
 out:
	nlmsg_free(msg);
	return -ENOBUFS;
}

static const struct nla_policy nl80211_meshconf_params_policy[NL80211_MESHCONF_ATTR_MAX+1] = {
	[NL80211_MESHCONF_RETRY_TIMEOUT] = { .type = NLA_U16 },
	[NL80211_MESHCONF_CONFIRM_TIMEOUT] = { .type = NLA_U16 },
	[NL80211_MESHCONF_HOLDING_TIMEOUT] = { .type = NLA_U16 },
	[NL80211_MESHCONF_MAX_PEER_LINKS] = { .type = NLA_U16 },
	[NL80211_MESHCONF_MAX_RETRIES] = { .type = NLA_U8 },
	[NL80211_MESHCONF_TTL] = { .type = NLA_U8 },
	[NL80211_MESHCONF_ELEMENT_TTL] = { .type = NLA_U8 },
	[NL80211_MESHCONF_AUTO_OPEN_PLINKS] = { .type = NLA_U8 },

	[NL80211_MESHCONF_HWMP_MAX_PREQ_RETRIES] = { .type = NLA_U8 },
	[NL80211_MESHCONF_PATH_REFRESH_TIME] = { .type = NLA_U32 },
	[NL80211_MESHCONF_MIN_DISCOVERY_TIMEOUT] = { .type = NLA_U16 },
	[NL80211_MESHCONF_HWMP_ACTIVE_PATH_TIMEOUT] = { .type = NLA_U32 },
	[NL80211_MESHCONF_HWMP_PREQ_MIN_INTERVAL] = { .type = NLA_U16 },
	[NL80211_MESHCONF_HWMP_NET_DIAM_TRVS_TIME] = { .type = NLA_U16 },
};

static const struct nla_policy
	nl80211_mesh_setup_params_policy[NL80211_MESH_SETUP_ATTR_MAX+1] = {
	[NL80211_MESH_SETUP_ENABLE_VENDOR_PATH_SEL] = { .type = NLA_U8 },
	[NL80211_MESH_SETUP_ENABLE_VENDOR_METRIC] = { .type = NLA_U8 },
	[NL80211_MESH_SETUP_USERSPACE_AUTH] = { .type = NLA_FLAG },
	[NL80211_MESH_SETUP_IE] = { .type = NLA_BINARY,
		.len = IEEE80211_MAX_DATA_LEN },
	[NL80211_MESH_SETUP_USERSPACE_AMPE] = { .type = NLA_FLAG },
};

static int nl80211_parse_mesh_config(struct genl_info *info,
				     struct mesh_config *cfg,
				     u32 *mask_out)
{
	struct nlattr *tb[NL80211_MESHCONF_ATTR_MAX + 1];
	u32 mask = 0;

#define FILL_IN_MESH_PARAM_IF_SET(table, cfg, param, mask, attr_num, nla_fn) \
do {\
	if (table[attr_num]) {\
		cfg->param = nla_fn(table[attr_num]); \
		mask |= (1 << (attr_num - 1)); \
	} \
} while (0);\


	if (!info->attrs[NL80211_ATTR_MESH_CONFIG])
		return -EINVAL;
	if (nla_parse_nested(tb, NL80211_MESHCONF_ATTR_MAX,
			     info->attrs[NL80211_ATTR_MESH_CONFIG],
			     nl80211_meshconf_params_policy))
		return -EINVAL;

	/* This makes sure that there aren't more than 32 mesh config
	 * parameters (otherwise our bitfield scheme would not work.) */
	BUILD_BUG_ON(NL80211_MESHCONF_ATTR_MAX > 32);

	/* Fill in the params struct */
	FILL_IN_MESH_PARAM_IF_SET(tb, cfg, dot11MeshRetryTimeout,
			mask, NL80211_MESHCONF_RETRY_TIMEOUT, nla_get_u16);
	FILL_IN_MESH_PARAM_IF_SET(tb, cfg, dot11MeshConfirmTimeout,
			mask, NL80211_MESHCONF_CONFIRM_TIMEOUT, nla_get_u16);
	FILL_IN_MESH_PARAM_IF_SET(tb, cfg, dot11MeshHoldingTimeout,
			mask, NL80211_MESHCONF_HOLDING_TIMEOUT, nla_get_u16);
	FILL_IN_MESH_PARAM_IF_SET(tb, cfg, dot11MeshMaxPeerLinks,
			mask, NL80211_MESHCONF_MAX_PEER_LINKS, nla_get_u16);
	FILL_IN_MESH_PARAM_IF_SET(tb, cfg, dot11MeshMaxRetries,
			mask, NL80211_MESHCONF_MAX_RETRIES, nla_get_u8);
	FILL_IN_MESH_PARAM_IF_SET(tb, cfg, dot11MeshTTL,
			mask, NL80211_MESHCONF_TTL, nla_get_u8);
	FILL_IN_MESH_PARAM_IF_SET(tb, cfg, element_ttl,
			mask, NL80211_MESHCONF_ELEMENT_TTL, nla_get_u8);
	FILL_IN_MESH_PARAM_IF_SET(tb, cfg, auto_open_plinks,
			mask, NL80211_MESHCONF_AUTO_OPEN_PLINKS, nla_get_u8);
	FILL_IN_MESH_PARAM_IF_SET(tb, cfg, dot11MeshHWMPmaxPREQretries,
			mask, NL80211_MESHCONF_HWMP_MAX_PREQ_RETRIES,
			nla_get_u8);
	FILL_IN_MESH_PARAM_IF_SET(tb, cfg, path_refresh_time,
			mask, NL80211_MESHCONF_PATH_REFRESH_TIME, nla_get_u32);
	FILL_IN_MESH_PARAM_IF_SET(tb, cfg, min_discovery_timeout,
			mask, NL80211_MESHCONF_MIN_DISCOVERY_TIMEOUT,
			nla_get_u16);
	FILL_IN_MESH_PARAM_IF_SET(tb, cfg, dot11MeshHWMPactivePathTimeout,
			mask, NL80211_MESHCONF_HWMP_ACTIVE_PATH_TIMEOUT,
			nla_get_u32);
	FILL_IN_MESH_PARAM_IF_SET(tb, cfg, dot11MeshHWMPpreqMinInterval,
			mask, NL80211_MESHCONF_HWMP_PREQ_MIN_INTERVAL,
			nla_get_u16);
	FILL_IN_MESH_PARAM_IF_SET(tb, cfg,
			dot11MeshHWMPnetDiameterTraversalTime,
			mask, NL80211_MESHCONF_HWMP_NET_DIAM_TRVS_TIME,
			nla_get_u16);
	FILL_IN_MESH_PARAM_IF_SET(tb, cfg,
			dot11MeshHWMPRootMode, mask,
			NL80211_MESHCONF_HWMP_ROOTMODE,
			nla_get_u8);
	if (mask_out)
		*mask_out = mask;

	return 0;

#undef FILL_IN_MESH_PARAM_IF_SET
}

static int nl80211_parse_mesh_setup(struct genl_info *info,
				     struct mesh_setup *setup)
{
	struct nlattr *tb[NL80211_MESH_SETUP_ATTR_MAX + 1];

	if (!info->attrs[NL80211_ATTR_MESH_SETUP])
		return -EINVAL;
	if (nla_parse_nested(tb, NL80211_MESH_SETUP_ATTR_MAX,
			     info->attrs[NL80211_ATTR_MESH_SETUP],
			     nl80211_mesh_setup_params_policy))
		return -EINVAL;

	if (tb[NL80211_MESH_SETUP_ENABLE_VENDOR_PATH_SEL])
		setup->path_sel_proto =
		(nla_get_u8(tb[NL80211_MESH_SETUP_ENABLE_VENDOR_PATH_SEL])) ?
		 IEEE80211_PATH_PROTOCOL_VENDOR :
		 IEEE80211_PATH_PROTOCOL_HWMP;

	if (tb[NL80211_MESH_SETUP_ENABLE_VENDOR_METRIC])
		setup->path_metric =
		(nla_get_u8(tb[NL80211_MESH_SETUP_ENABLE_VENDOR_METRIC])) ?
		 IEEE80211_PATH_METRIC_VENDOR :
		 IEEE80211_PATH_METRIC_AIRTIME;


	if (tb[NL80211_MESH_SETUP_IE]) {
		struct nlattr *ieattr =
			tb[NL80211_MESH_SETUP_IE];
		if (!is_valid_ie_attr(ieattr))
			return -EINVAL;
		setup->ie = nla_data(ieattr);
		setup->ie_len = nla_len(ieattr);
	}
	setup->is_authenticated = nla_get_flag(tb[NL80211_MESH_SETUP_USERSPACE_AUTH]);
	setup->is_secure = nla_get_flag(tb[NL80211_MESH_SETUP_USERSPACE_AMPE]);

	return 0;
}

static int nl80211_update_mesh_config(struct sk_buff *skb,
				      struct genl_info *info)
{
	struct cfg80211_registered_device *rdev = info->user_ptr[0];
	struct net_device *dev = info->user_ptr[1];
	struct wireless_dev *wdev = dev->ieee80211_ptr;
	struct mesh_config cfg;
	u32 mask;
	int err;

	if (wdev->iftype != NL80211_IFTYPE_MESH_POINT)
		return -EOPNOTSUPP;

	if (!rdev->ops->update_mesh_config)
		return -EOPNOTSUPP;

	err = nl80211_parse_mesh_config(info, &cfg, &mask);
	if (err)
		return err;

	wdev_lock(wdev);
	if (!wdev->mesh_id_len)
		err = -ENOLINK;

	if (!err)
		err = rdev->ops->update_mesh_config(&rdev->wiphy, dev,
						    mask, &cfg);

	wdev_unlock(wdev);

	return err;
}

static int nl80211_get_reg(struct sk_buff *skb, struct genl_info *info)
{
	struct sk_buff *msg;
	void *hdr = NULL;
	struct nlattr *nl_reg_rules;
	unsigned int i;
	int err = -EINVAL;

	mutex_lock(&cfg80211_mutex);

	if (!cfg80211_regdomain)
		goto out;

	msg = nlmsg_new(NLMSG_DEFAULT_SIZE, GFP_KERNEL);
	if (!msg) {
		err = -ENOBUFS;
		goto out;
	}

	hdr = nl80211hdr_put(msg, info->snd_pid, info->snd_seq, 0,
			     NL80211_CMD_GET_REG);
	if (!hdr)
		goto put_failure;

	NLA_PUT_STRING(msg, NL80211_ATTR_REG_ALPHA2,
		cfg80211_regdomain->alpha2);

	nl_reg_rules = nla_nest_start(msg, NL80211_ATTR_REG_RULES);
	if (!nl_reg_rules)
		goto nla_put_failure;

	for (i = 0; i < cfg80211_regdomain->n_reg_rules; i++) {
		struct nlattr *nl_reg_rule;
		const struct ieee80211_reg_rule *reg_rule;
		const struct ieee80211_freq_range *freq_range;
		const struct ieee80211_power_rule *power_rule;

		reg_rule = &cfg80211_regdomain->reg_rules[i];
		freq_range = &reg_rule->freq_range;
		power_rule = &reg_rule->power_rule;

		nl_reg_rule = nla_nest_start(msg, i);
		if (!nl_reg_rule)
			goto nla_put_failure;

		NLA_PUT_U32(msg, NL80211_ATTR_REG_RULE_FLAGS,
			reg_rule->flags);
		NLA_PUT_U32(msg, NL80211_ATTR_FREQ_RANGE_START,
			freq_range->start_freq_khz);
		NLA_PUT_U32(msg, NL80211_ATTR_FREQ_RANGE_END,
			freq_range->end_freq_khz);
		NLA_PUT_U32(msg, NL80211_ATTR_FREQ_RANGE_MAX_BW,
			freq_range->max_bandwidth_khz);
		NLA_PUT_U32(msg, NL80211_ATTR_POWER_RULE_MAX_ANT_GAIN,
			power_rule->max_antenna_gain);
		NLA_PUT_U32(msg, NL80211_ATTR_POWER_RULE_MAX_EIRP,
			power_rule->max_eirp);

		nla_nest_end(msg, nl_reg_rule);
	}

	nla_nest_end(msg, nl_reg_rules);

	genlmsg_end(msg, hdr);
	err = genlmsg_reply(msg, info);
	goto out;

nla_put_failure:
	genlmsg_cancel(msg, hdr);
put_failure:
	nlmsg_free(msg);
	err = -EMSGSIZE;
out:
	mutex_unlock(&cfg80211_mutex);
	return err;
}

static int nl80211_set_reg(struct sk_buff *skb, struct genl_info *info)
{
	struct nlattr *tb[NL80211_REG_RULE_ATTR_MAX + 1];
	struct nlattr *nl_reg_rule;
	char *alpha2 = NULL;
	int rem_reg_rules = 0, r = 0;
	u32 num_rules = 0, rule_idx = 0, size_of_regd;
	struct ieee80211_regdomain *rd = NULL;

	if (!info->attrs[NL80211_ATTR_REG_ALPHA2])
		return -EINVAL;

	if (!info->attrs[NL80211_ATTR_REG_RULES])
		return -EINVAL;

	alpha2 = nla_data(info->attrs[NL80211_ATTR_REG_ALPHA2]);

	nla_for_each_nested(nl_reg_rule, info->attrs[NL80211_ATTR_REG_RULES],
			rem_reg_rules) {
		num_rules++;
		if (num_rules > NL80211_MAX_SUPP_REG_RULES)
			return -EINVAL;
	}

	mutex_lock(&cfg80211_mutex);

	if (!reg_is_valid_request(alpha2)) {
		r = -EINVAL;
		goto bad_reg;
	}

	size_of_regd = sizeof(struct ieee80211_regdomain) +
		(num_rules * sizeof(struct ieee80211_reg_rule));

	rd = kzalloc(size_of_regd, GFP_KERNEL);
	if (!rd) {
		r = -ENOMEM;
		goto bad_reg;
	}

	rd->n_reg_rules = num_rules;
	rd->alpha2[0] = alpha2[0];
	rd->alpha2[1] = alpha2[1];

	nla_for_each_nested(nl_reg_rule, info->attrs[NL80211_ATTR_REG_RULES],
			rem_reg_rules) {
		nla_parse(tb, NL80211_REG_RULE_ATTR_MAX,
			nla_data(nl_reg_rule), nla_len(nl_reg_rule),
			reg_rule_policy);
		r = parse_reg_rule(tb, &rd->reg_rules[rule_idx]);
		if (r)
			goto bad_reg;

		rule_idx++;

		if (rule_idx > NL80211_MAX_SUPP_REG_RULES) {
			r = -EINVAL;
			goto bad_reg;
		}
	}

	BUG_ON(rule_idx != num_rules);

	r = set_regdom(rd);

	mutex_unlock(&cfg80211_mutex);

	return r;

 bad_reg:
	mutex_unlock(&cfg80211_mutex);
	kfree(rd);
	return r;
}

static int validate_scan_freqs(struct nlattr *freqs)
{
	struct nlattr *attr1, *attr2;
	int n_channels = 0, tmp1, tmp2;

	nla_for_each_nested(attr1, freqs, tmp1) {
		n_channels++;
		/*
		 * Some hardware has a limited channel list for
		 * scanning, and it is pretty much nonsensical
		 * to scan for a channel twice, so disallow that
		 * and don't require drivers to check that the
		 * channel list they get isn't longer than what
		 * they can scan, as long as they can scan all
		 * the channels they registered at once.
		 */
		nla_for_each_nested(attr2, freqs, tmp2)
			if (attr1 != attr2 &&
			    nla_get_u32(attr1) == nla_get_u32(attr2))
				return 0;
	}

	return n_channels;
}

static int nl80211_trigger_scan(struct sk_buff *skb, struct genl_info *info)
{
	struct cfg80211_registered_device *rdev = info->user_ptr[0];
	struct net_device *dev = info->user_ptr[1];
	struct cfg80211_scan_request *request;
	struct nlattr *attr;
	struct wiphy *wiphy;
	int err, tmp, n_ssids = 0, n_channels, i;
	enum ieee80211_band band;
	size_t ie_len;

	if (!is_valid_ie_attr(info->attrs[NL80211_ATTR_IE]))
		return -EINVAL;

	wiphy = &rdev->wiphy;

	if (!rdev->ops->scan)
		return -EOPNOTSUPP;

	if (rdev->scan_req)
		return -EBUSY;

	if (info->attrs[NL80211_ATTR_SCAN_FREQUENCIES]) {
		n_channels = validate_scan_freqs(
				info->attrs[NL80211_ATTR_SCAN_FREQUENCIES]);
		if (!n_channels)
			return -EINVAL;
	} else {
		n_channels = 0;

		for (band = 0; band < IEEE80211_NUM_BANDS; band++)
			if (wiphy->bands[band])
				n_channels += wiphy->bands[band]->n_channels;
	}

	if (info->attrs[NL80211_ATTR_SCAN_SSIDS])
		nla_for_each_nested(attr, info->attrs[NL80211_ATTR_SCAN_SSIDS], tmp)
			n_ssids++;

	if (n_ssids > wiphy->max_scan_ssids)
		return -EINVAL;

	if (info->attrs[NL80211_ATTR_IE])
		ie_len = nla_len(info->attrs[NL80211_ATTR_IE]);
	else
		ie_len = 0;

	if (ie_len > wiphy->max_scan_ie_len)
		return -EINVAL;

	request = kzalloc(sizeof(*request)
			+ sizeof(*request->ssids) * n_ssids
			+ sizeof(*request->channels) * n_channels
			+ ie_len, GFP_KERNEL);
	if (!request)
		return -ENOMEM;

	if (n_ssids)
		request->ssids = (void *)&request->channels[n_channels];
	request->n_ssids = n_ssids;
	if (ie_len) {
		if (request->ssids)
			request->ie = (void *)(request->ssids + n_ssids);
		else
			request->ie = (void *)(request->channels + n_channels);
	}

	i = 0;
	if (info->attrs[NL80211_ATTR_SCAN_FREQUENCIES]) {
		/* user specified, bail out if channel not found */
		nla_for_each_nested(attr, info->attrs[NL80211_ATTR_SCAN_FREQUENCIES], tmp) {
			struct ieee80211_channel *chan;

			chan = ieee80211_get_channel(wiphy, nla_get_u32(attr));

			if (!chan) {
				err = -EINVAL;
				goto out_free;
			}

			/* ignore disabled channels */
			if (chan->flags & IEEE80211_CHAN_DISABLED)
				continue;

			request->channels[i] = chan;
			i++;
		}
	} else {
		/* all channels */
		for (band = 0; band < IEEE80211_NUM_BANDS; band++) {
			int j;
			if (!wiphy->bands[band])
				continue;
			for (j = 0; j < wiphy->bands[band]->n_channels; j++) {
				struct ieee80211_channel *chan;

				chan = &wiphy->bands[band]->channels[j];

				if (chan->flags & IEEE80211_CHAN_DISABLED)
					continue;

				request->channels[i] = chan;
				i++;
			}
		}
	}

	if (!i) {
		err = -EINVAL;
		goto out_free;
	}

	request->n_channels = i;

	i = 0;
	if (info->attrs[NL80211_ATTR_SCAN_SSIDS]) {
		nla_for_each_nested(attr, info->attrs[NL80211_ATTR_SCAN_SSIDS], tmp) {
<<<<<<< HEAD
			request->ssids[i].ssid_len = nla_len(attr);
			if (request->ssids[i].ssid_len > IEEE80211_MAX_SSID_LEN) {
				err = -EINVAL;
				goto out_free;
			}
=======
			if (nla_len(attr) > IEEE80211_MAX_SSID_LEN) {
				err = -EINVAL;
				goto out_free;
			}
			request->ssids[i].ssid_len = nla_len(attr);
>>>>>>> 02f8c6ae
			memcpy(request->ssids[i].ssid, nla_data(attr), nla_len(attr));
			i++;
		}
	}

	if (info->attrs[NL80211_ATTR_IE]) {
		request->ie_len = nla_len(info->attrs[NL80211_ATTR_IE]);
		memcpy((void *)request->ie,
		       nla_data(info->attrs[NL80211_ATTR_IE]),
		       request->ie_len);
	}

	request->dev = dev;
	request->wiphy = &rdev->wiphy;

	rdev->scan_req = request;
	err = rdev->ops->scan(&rdev->wiphy, dev, request);

	if (!err) {
		nl80211_send_scan_start(rdev, dev);
		dev_hold(dev);
	} else {
 out_free:
		rdev->scan_req = NULL;
		kfree(request);
	}

	return err;
}

static int nl80211_start_sched_scan(struct sk_buff *skb,
				    struct genl_info *info)
{
	struct cfg80211_sched_scan_request *request;
	struct cfg80211_registered_device *rdev = info->user_ptr[0];
	struct net_device *dev = info->user_ptr[1];
	struct nlattr *attr;
	struct wiphy *wiphy;
	int err, tmp, n_ssids = 0, n_channels, i;
	u32 interval;
	enum ieee80211_band band;
	size_t ie_len;

	if (!(rdev->wiphy.flags & WIPHY_FLAG_SUPPORTS_SCHED_SCAN) ||
	    !rdev->ops->sched_scan_start)
		return -EOPNOTSUPP;

	if (!is_valid_ie_attr(info->attrs[NL80211_ATTR_IE]))
		return -EINVAL;

	if (!info->attrs[NL80211_ATTR_SCHED_SCAN_INTERVAL])
		return -EINVAL;

	interval = nla_get_u32(info->attrs[NL80211_ATTR_SCHED_SCAN_INTERVAL]);
	if (interval == 0)
		return -EINVAL;

	wiphy = &rdev->wiphy;

	if (info->attrs[NL80211_ATTR_SCAN_FREQUENCIES]) {
		n_channels = validate_scan_freqs(
				info->attrs[NL80211_ATTR_SCAN_FREQUENCIES]);
		if (!n_channels)
			return -EINVAL;
	} else {
		n_channels = 0;

		for (band = 0; band < IEEE80211_NUM_BANDS; band++)
			if (wiphy->bands[band])
				n_channels += wiphy->bands[band]->n_channels;
	}

	if (info->attrs[NL80211_ATTR_SCAN_SSIDS])
		nla_for_each_nested(attr, info->attrs[NL80211_ATTR_SCAN_SSIDS],
				    tmp)
			n_ssids++;

	if (n_ssids > wiphy->max_scan_ssids)
		return -EINVAL;

	if (info->attrs[NL80211_ATTR_IE])
		ie_len = nla_len(info->attrs[NL80211_ATTR_IE]);
	else
		ie_len = 0;

	if (ie_len > wiphy->max_scan_ie_len)
		return -EINVAL;

	mutex_lock(&rdev->sched_scan_mtx);

	if (rdev->sched_scan_req) {
		err = -EINPROGRESS;
		goto out;
	}

	request = kzalloc(sizeof(*request)
			+ sizeof(*request->ssids) * n_ssids
			+ sizeof(*request->channels) * n_channels
			+ ie_len, GFP_KERNEL);
	if (!request) {
		err = -ENOMEM;
		goto out;
	}

	if (n_ssids)
		request->ssids = (void *)&request->channels[n_channels];
	request->n_ssids = n_ssids;
	if (ie_len) {
		if (request->ssids)
			request->ie = (void *)(request->ssids + n_ssids);
		else
			request->ie = (void *)(request->channels + n_channels);
	}

	i = 0;
	if (info->attrs[NL80211_ATTR_SCAN_FREQUENCIES]) {
		/* user specified, bail out if channel not found */
		nla_for_each_nested(attr,
				    info->attrs[NL80211_ATTR_SCAN_FREQUENCIES],
				    tmp) {
			struct ieee80211_channel *chan;

			chan = ieee80211_get_channel(wiphy, nla_get_u32(attr));

			if (!chan) {
				err = -EINVAL;
				goto out_free;
			}

			/* ignore disabled channels */
			if (chan->flags & IEEE80211_CHAN_DISABLED)
				continue;

			request->channels[i] = chan;
			i++;
		}
	} else {
		/* all channels */
		for (band = 0; band < IEEE80211_NUM_BANDS; band++) {
			int j;
			if (!wiphy->bands[band])
				continue;
			for (j = 0; j < wiphy->bands[band]->n_channels; j++) {
				struct ieee80211_channel *chan;

				chan = &wiphy->bands[band]->channels[j];

				if (chan->flags & IEEE80211_CHAN_DISABLED)
					continue;

				request->channels[i] = chan;
				i++;
			}
		}
	}

	if (!i) {
		err = -EINVAL;
		goto out_free;
	}

	request->n_channels = i;

	i = 0;
	if (info->attrs[NL80211_ATTR_SCAN_SSIDS]) {
		nla_for_each_nested(attr, info->attrs[NL80211_ATTR_SCAN_SSIDS],
				    tmp) {
			if (nla_len(attr) > IEEE80211_MAX_SSID_LEN) {
				err = -EINVAL;
				goto out_free;
			}
			request->ssids[i].ssid_len = nla_len(attr);
			memcpy(request->ssids[i].ssid, nla_data(attr),
			       nla_len(attr));
			i++;
		}
	}

	if (info->attrs[NL80211_ATTR_IE]) {
		request->ie_len = nla_len(info->attrs[NL80211_ATTR_IE]);
		memcpy((void *)request->ie,
		       nla_data(info->attrs[NL80211_ATTR_IE]),
		       request->ie_len);
	}

	request->dev = dev;
	request->wiphy = &rdev->wiphy;
	request->interval = interval;

	err = rdev->ops->sched_scan_start(&rdev->wiphy, dev, request);
	if (!err) {
		rdev->sched_scan_req = request;
		nl80211_send_sched_scan(rdev, dev,
					NL80211_CMD_START_SCHED_SCAN);
		goto out;
	}

out_free:
	kfree(request);
out:
	mutex_unlock(&rdev->sched_scan_mtx);
	return err;
}

static int nl80211_stop_sched_scan(struct sk_buff *skb,
				   struct genl_info *info)
{
	struct cfg80211_registered_device *rdev = info->user_ptr[0];
	int err;

	if (!(rdev->wiphy.flags & WIPHY_FLAG_SUPPORTS_SCHED_SCAN) ||
	    !rdev->ops->sched_scan_stop)
		return -EOPNOTSUPP;

	mutex_lock(&rdev->sched_scan_mtx);
	err = __cfg80211_stop_sched_scan(rdev, false);
	mutex_unlock(&rdev->sched_scan_mtx);

	return err;
}

static int nl80211_send_bss(struct sk_buff *msg, u32 pid, u32 seq, int flags,
			    struct cfg80211_registered_device *rdev,
			    struct wireless_dev *wdev,
			    struct cfg80211_internal_bss *intbss)
{
	struct cfg80211_bss *res = &intbss->pub;
	void *hdr;
	struct nlattr *bss;
	int i;

	ASSERT_WDEV_LOCK(wdev);

	hdr = nl80211hdr_put(msg, pid, seq, flags,
			     NL80211_CMD_NEW_SCAN_RESULTS);
	if (!hdr)
		return -1;

	NLA_PUT_U32(msg, NL80211_ATTR_GENERATION, rdev->bss_generation);
	NLA_PUT_U32(msg, NL80211_ATTR_IFINDEX, wdev->netdev->ifindex);

	bss = nla_nest_start(msg, NL80211_ATTR_BSS);
	if (!bss)
		goto nla_put_failure;
	if (!is_zero_ether_addr(res->bssid))
		NLA_PUT(msg, NL80211_BSS_BSSID, ETH_ALEN, res->bssid);
	if (res->information_elements && res->len_information_elements)
		NLA_PUT(msg, NL80211_BSS_INFORMATION_ELEMENTS,
			res->len_information_elements,
			res->information_elements);
	if (res->beacon_ies && res->len_beacon_ies &&
	    res->beacon_ies != res->information_elements)
		NLA_PUT(msg, NL80211_BSS_BEACON_IES,
			res->len_beacon_ies, res->beacon_ies);
	if (res->tsf)
		NLA_PUT_U64(msg, NL80211_BSS_TSF, res->tsf);
	if (res->beacon_interval)
		NLA_PUT_U16(msg, NL80211_BSS_BEACON_INTERVAL, res->beacon_interval);
	NLA_PUT_U16(msg, NL80211_BSS_CAPABILITY, res->capability);
	NLA_PUT_U32(msg, NL80211_BSS_FREQUENCY, res->channel->center_freq);
	NLA_PUT_U32(msg, NL80211_BSS_SEEN_MS_AGO,
		jiffies_to_msecs(jiffies - intbss->ts));

	switch (rdev->wiphy.signal_type) {
	case CFG80211_SIGNAL_TYPE_MBM:
		NLA_PUT_U32(msg, NL80211_BSS_SIGNAL_MBM, res->signal);
		break;
	case CFG80211_SIGNAL_TYPE_UNSPEC:
		NLA_PUT_U8(msg, NL80211_BSS_SIGNAL_UNSPEC, res->signal);
		break;
	default:
		break;
	}

	switch (wdev->iftype) {
	case NL80211_IFTYPE_P2P_CLIENT:
	case NL80211_IFTYPE_STATION:
		if (intbss == wdev->current_bss)
			NLA_PUT_U32(msg, NL80211_BSS_STATUS,
				    NL80211_BSS_STATUS_ASSOCIATED);
		else for (i = 0; i < MAX_AUTH_BSSES; i++) {
			if (intbss != wdev->auth_bsses[i])
				continue;
			NLA_PUT_U32(msg, NL80211_BSS_STATUS,
				    NL80211_BSS_STATUS_AUTHENTICATED);
			break;
		}
		break;
	case NL80211_IFTYPE_ADHOC:
		if (intbss == wdev->current_bss)
			NLA_PUT_U32(msg, NL80211_BSS_STATUS,
				    NL80211_BSS_STATUS_IBSS_JOINED);
		break;
	default:
		break;
	}

	nla_nest_end(msg, bss);

	return genlmsg_end(msg, hdr);

 nla_put_failure:
	genlmsg_cancel(msg, hdr);
	return -EMSGSIZE;
}

static int nl80211_dump_scan(struct sk_buff *skb,
			     struct netlink_callback *cb)
{
	struct cfg80211_registered_device *rdev;
	struct net_device *dev;
	struct cfg80211_internal_bss *scan;
	struct wireless_dev *wdev;
	int start = cb->args[1], idx = 0;
	int err;

	err = nl80211_prepare_netdev_dump(skb, cb, &rdev, &dev);
	if (err)
		return err;

	wdev = dev->ieee80211_ptr;

	wdev_lock(wdev);
	spin_lock_bh(&rdev->bss_lock);
	cfg80211_bss_expire(rdev);

	list_for_each_entry(scan, &rdev->bss_list, list) {
		if (++idx <= start)
			continue;
		if (nl80211_send_bss(skb,
				NETLINK_CB(cb->skb).pid,
				cb->nlh->nlmsg_seq, NLM_F_MULTI,
				rdev, wdev, scan) < 0) {
			idx--;
			break;
		}
	}

	spin_unlock_bh(&rdev->bss_lock);
	wdev_unlock(wdev);

	cb->args[1] = idx;
	nl80211_finish_netdev_dump(rdev);

	return skb->len;
}

static int nl80211_send_survey(struct sk_buff *msg, u32 pid, u32 seq,
				int flags, struct net_device *dev,
				struct survey_info *survey)
{
	void *hdr;
	struct nlattr *infoattr;

	/* Survey without a channel doesn't make sense */
	if (!survey->channel)
		return -EINVAL;

	hdr = nl80211hdr_put(msg, pid, seq, flags,
			     NL80211_CMD_NEW_SURVEY_RESULTS);
	if (!hdr)
		return -ENOMEM;

	NLA_PUT_U32(msg, NL80211_ATTR_IFINDEX, dev->ifindex);

	infoattr = nla_nest_start(msg, NL80211_ATTR_SURVEY_INFO);
	if (!infoattr)
		goto nla_put_failure;

	NLA_PUT_U32(msg, NL80211_SURVEY_INFO_FREQUENCY,
		    survey->channel->center_freq);
	if (survey->filled & SURVEY_INFO_NOISE_DBM)
		NLA_PUT_U8(msg, NL80211_SURVEY_INFO_NOISE,
			    survey->noise);
	if (survey->filled & SURVEY_INFO_IN_USE)
		NLA_PUT_FLAG(msg, NL80211_SURVEY_INFO_IN_USE);
	if (survey->filled & SURVEY_INFO_CHANNEL_TIME)
		NLA_PUT_U64(msg, NL80211_SURVEY_INFO_CHANNEL_TIME,
			    survey->channel_time);
	if (survey->filled & SURVEY_INFO_CHANNEL_TIME_BUSY)
		NLA_PUT_U64(msg, NL80211_SURVEY_INFO_CHANNEL_TIME_BUSY,
			    survey->channel_time_busy);
	if (survey->filled & SURVEY_INFO_CHANNEL_TIME_EXT_BUSY)
		NLA_PUT_U64(msg, NL80211_SURVEY_INFO_CHANNEL_TIME_EXT_BUSY,
			    survey->channel_time_ext_busy);
	if (survey->filled & SURVEY_INFO_CHANNEL_TIME_RX)
		NLA_PUT_U64(msg, NL80211_SURVEY_INFO_CHANNEL_TIME_RX,
			    survey->channel_time_rx);
	if (survey->filled & SURVEY_INFO_CHANNEL_TIME_TX)
		NLA_PUT_U64(msg, NL80211_SURVEY_INFO_CHANNEL_TIME_TX,
			    survey->channel_time_tx);

	nla_nest_end(msg, infoattr);

	return genlmsg_end(msg, hdr);

 nla_put_failure:
	genlmsg_cancel(msg, hdr);
	return -EMSGSIZE;
}

static int nl80211_dump_survey(struct sk_buff *skb,
			struct netlink_callback *cb)
{
	struct survey_info survey;
	struct cfg80211_registered_device *dev;
	struct net_device *netdev;
	int survey_idx = cb->args[1];
	int res;

	res = nl80211_prepare_netdev_dump(skb, cb, &dev, &netdev);
	if (res)
		return res;

	if (!dev->ops->dump_survey) {
		res = -EOPNOTSUPP;
		goto out_err;
	}

	while (1) {
		res = dev->ops->dump_survey(&dev->wiphy, netdev, survey_idx,
					    &survey);
		if (res == -ENOENT)
			break;
		if (res)
			goto out_err;

		if (nl80211_send_survey(skb,
				NETLINK_CB(cb->skb).pid,
				cb->nlh->nlmsg_seq, NLM_F_MULTI,
				netdev,
				&survey) < 0)
			goto out;
		survey_idx++;
	}

 out:
	cb->args[1] = survey_idx;
	res = skb->len;
 out_err:
	nl80211_finish_netdev_dump(dev);
	return res;
}

static bool nl80211_valid_auth_type(enum nl80211_auth_type auth_type)
{
	return auth_type <= NL80211_AUTHTYPE_MAX;
}

static bool nl80211_valid_wpa_versions(u32 wpa_versions)
{
	return !(wpa_versions & ~(NL80211_WPA_VERSION_1 |
				  NL80211_WPA_VERSION_2));
}

static bool nl80211_valid_akm_suite(u32 akm)
{
	return akm == WLAN_AKM_SUITE_8021X ||
		akm == WLAN_AKM_SUITE_PSK;
}

static bool nl80211_valid_cipher_suite(u32 cipher)
{
	return cipher == WLAN_CIPHER_SUITE_WEP40 ||
		cipher == WLAN_CIPHER_SUITE_WEP104 ||
		cipher == WLAN_CIPHER_SUITE_TKIP ||
		cipher == WLAN_CIPHER_SUITE_CCMP ||
		cipher == WLAN_CIPHER_SUITE_AES_CMAC;
}


static int nl80211_authenticate(struct sk_buff *skb, struct genl_info *info)
{
	struct cfg80211_registered_device *rdev = info->user_ptr[0];
	struct net_device *dev = info->user_ptr[1];
	struct ieee80211_channel *chan;
	const u8 *bssid, *ssid, *ie = NULL;
	int err, ssid_len, ie_len = 0;
	enum nl80211_auth_type auth_type;
	struct key_parse key;
	bool local_state_change;

	if (!is_valid_ie_attr(info->attrs[NL80211_ATTR_IE]))
		return -EINVAL;

	if (!info->attrs[NL80211_ATTR_MAC])
		return -EINVAL;

	if (!info->attrs[NL80211_ATTR_AUTH_TYPE])
		return -EINVAL;

	if (!info->attrs[NL80211_ATTR_SSID])
		return -EINVAL;

	if (!info->attrs[NL80211_ATTR_WIPHY_FREQ])
		return -EINVAL;

	err = nl80211_parse_key(info, &key);
	if (err)
		return err;

	if (key.idx >= 0) {
		if (key.type != -1 && key.type != NL80211_KEYTYPE_GROUP)
			return -EINVAL;
		if (!key.p.key || !key.p.key_len)
			return -EINVAL;
		if ((key.p.cipher != WLAN_CIPHER_SUITE_WEP40 ||
		     key.p.key_len != WLAN_KEY_LEN_WEP40) &&
		    (key.p.cipher != WLAN_CIPHER_SUITE_WEP104 ||
		     key.p.key_len != WLAN_KEY_LEN_WEP104))
			return -EINVAL;
		if (key.idx > 4)
			return -EINVAL;
	} else {
		key.p.key_len = 0;
		key.p.key = NULL;
	}

	if (key.idx >= 0) {
		int i;
		bool ok = false;
		for (i = 0; i < rdev->wiphy.n_cipher_suites; i++) {
			if (key.p.cipher == rdev->wiphy.cipher_suites[i]) {
				ok = true;
				break;
			}
		}
		if (!ok)
			return -EINVAL;
	}

	if (!rdev->ops->auth)
		return -EOPNOTSUPP;

	if (dev->ieee80211_ptr->iftype != NL80211_IFTYPE_STATION &&
	    dev->ieee80211_ptr->iftype != NL80211_IFTYPE_P2P_CLIENT)
		return -EOPNOTSUPP;

	bssid = nla_data(info->attrs[NL80211_ATTR_MAC]);
	chan = ieee80211_get_channel(&rdev->wiphy,
		nla_get_u32(info->attrs[NL80211_ATTR_WIPHY_FREQ]));
	if (!chan || (chan->flags & IEEE80211_CHAN_DISABLED))
		return -EINVAL;

	ssid = nla_data(info->attrs[NL80211_ATTR_SSID]);
	ssid_len = nla_len(info->attrs[NL80211_ATTR_SSID]);

	if (info->attrs[NL80211_ATTR_IE]) {
		ie = nla_data(info->attrs[NL80211_ATTR_IE]);
		ie_len = nla_len(info->attrs[NL80211_ATTR_IE]);
	}

	auth_type = nla_get_u32(info->attrs[NL80211_ATTR_AUTH_TYPE]);
	if (!nl80211_valid_auth_type(auth_type))
		return -EINVAL;

	local_state_change = !!info->attrs[NL80211_ATTR_LOCAL_STATE_CHANGE];

	return cfg80211_mlme_auth(rdev, dev, chan, auth_type, bssid,
				  ssid, ssid_len, ie, ie_len,
				  key.p.key, key.p.key_len, key.idx,
				  local_state_change);
}

static int nl80211_crypto_settings(struct cfg80211_registered_device *rdev,
				   struct genl_info *info,
				   struct cfg80211_crypto_settings *settings,
				   int cipher_limit)
{
	memset(settings, 0, sizeof(*settings));

	settings->control_port = info->attrs[NL80211_ATTR_CONTROL_PORT];

	if (info->attrs[NL80211_ATTR_CONTROL_PORT_ETHERTYPE]) {
		u16 proto;
		proto = nla_get_u16(
			info->attrs[NL80211_ATTR_CONTROL_PORT_ETHERTYPE]);
		settings->control_port_ethertype = cpu_to_be16(proto);
		if (!(rdev->wiphy.flags & WIPHY_FLAG_CONTROL_PORT_PROTOCOL) &&
		    proto != ETH_P_PAE)
			return -EINVAL;
		if (info->attrs[NL80211_ATTR_CONTROL_PORT_NO_ENCRYPT])
			settings->control_port_no_encrypt = true;
	} else
		settings->control_port_ethertype = cpu_to_be16(ETH_P_PAE);

	if (info->attrs[NL80211_ATTR_CIPHER_SUITES_PAIRWISE]) {
		void *data;
		int len, i;

		data = nla_data(info->attrs[NL80211_ATTR_CIPHER_SUITES_PAIRWISE]);
		len = nla_len(info->attrs[NL80211_ATTR_CIPHER_SUITES_PAIRWISE]);
		settings->n_ciphers_pairwise = len / sizeof(u32);

		if (len % sizeof(u32))
			return -EINVAL;

		if (settings->n_ciphers_pairwise > cipher_limit)
			return -EINVAL;

		memcpy(settings->ciphers_pairwise, data, len);

		for (i = 0; i < settings->n_ciphers_pairwise; i++)
			if (!nl80211_valid_cipher_suite(
					settings->ciphers_pairwise[i]))
				return -EINVAL;
	}

	if (info->attrs[NL80211_ATTR_CIPHER_SUITE_GROUP]) {
		settings->cipher_group =
			nla_get_u32(info->attrs[NL80211_ATTR_CIPHER_SUITE_GROUP]);
		if (!nl80211_valid_cipher_suite(settings->cipher_group))
			return -EINVAL;
	}

	if (info->attrs[NL80211_ATTR_WPA_VERSIONS]) {
		settings->wpa_versions =
			nla_get_u32(info->attrs[NL80211_ATTR_WPA_VERSIONS]);
		if (!nl80211_valid_wpa_versions(settings->wpa_versions))
			return -EINVAL;
	}

	if (info->attrs[NL80211_ATTR_AKM_SUITES]) {
		void *data;
		int len, i;

		data = nla_data(info->attrs[NL80211_ATTR_AKM_SUITES]);
		len = nla_len(info->attrs[NL80211_ATTR_AKM_SUITES]);
		settings->n_akm_suites = len / sizeof(u32);

		if (len % sizeof(u32))
			return -EINVAL;

		memcpy(settings->akm_suites, data, len);

		for (i = 0; i < settings->n_ciphers_pairwise; i++)
			if (!nl80211_valid_akm_suite(settings->akm_suites[i]))
				return -EINVAL;
	}

	return 0;
}

static int nl80211_associate(struct sk_buff *skb, struct genl_info *info)
{
	struct cfg80211_registered_device *rdev = info->user_ptr[0];
	struct net_device *dev = info->user_ptr[1];
	struct cfg80211_crypto_settings crypto;
	struct ieee80211_channel *chan;
	const u8 *bssid, *ssid, *ie = NULL, *prev_bssid = NULL;
	int err, ssid_len, ie_len = 0;
	bool use_mfp = false;

	if (!is_valid_ie_attr(info->attrs[NL80211_ATTR_IE]))
		return -EINVAL;

	if (!info->attrs[NL80211_ATTR_MAC] ||
	    !info->attrs[NL80211_ATTR_SSID] ||
	    !info->attrs[NL80211_ATTR_WIPHY_FREQ])
		return -EINVAL;

	if (!rdev->ops->assoc)
		return -EOPNOTSUPP;

	if (dev->ieee80211_ptr->iftype != NL80211_IFTYPE_STATION &&
	    dev->ieee80211_ptr->iftype != NL80211_IFTYPE_P2P_CLIENT)
		return -EOPNOTSUPP;

	bssid = nla_data(info->attrs[NL80211_ATTR_MAC]);

	chan = ieee80211_get_channel(&rdev->wiphy,
		nla_get_u32(info->attrs[NL80211_ATTR_WIPHY_FREQ]));
	if (!chan || (chan->flags & IEEE80211_CHAN_DISABLED))
		return -EINVAL;

	ssid = nla_data(info->attrs[NL80211_ATTR_SSID]);
	ssid_len = nla_len(info->attrs[NL80211_ATTR_SSID]);

	if (info->attrs[NL80211_ATTR_IE]) {
		ie = nla_data(info->attrs[NL80211_ATTR_IE]);
		ie_len = nla_len(info->attrs[NL80211_ATTR_IE]);
	}

	if (info->attrs[NL80211_ATTR_USE_MFP]) {
		enum nl80211_mfp mfp =
			nla_get_u32(info->attrs[NL80211_ATTR_USE_MFP]);
		if (mfp == NL80211_MFP_REQUIRED)
			use_mfp = true;
		else if (mfp != NL80211_MFP_NO)
			return -EINVAL;
	}

	if (info->attrs[NL80211_ATTR_PREV_BSSID])
		prev_bssid = nla_data(info->attrs[NL80211_ATTR_PREV_BSSID]);

	err = nl80211_crypto_settings(rdev, info, &crypto, 1);
	if (!err)
		err = cfg80211_mlme_assoc(rdev, dev, chan, bssid, prev_bssid,
					  ssid, ssid_len, ie, ie_len, use_mfp,
					  &crypto);

	return err;
}

static int nl80211_deauthenticate(struct sk_buff *skb, struct genl_info *info)
{
	struct cfg80211_registered_device *rdev = info->user_ptr[0];
	struct net_device *dev = info->user_ptr[1];
	const u8 *ie = NULL, *bssid;
	int ie_len = 0;
	u16 reason_code;
	bool local_state_change;

	if (!is_valid_ie_attr(info->attrs[NL80211_ATTR_IE]))
		return -EINVAL;

	if (!info->attrs[NL80211_ATTR_MAC])
		return -EINVAL;

	if (!info->attrs[NL80211_ATTR_REASON_CODE])
		return -EINVAL;

	if (!rdev->ops->deauth)
		return -EOPNOTSUPP;

	if (dev->ieee80211_ptr->iftype != NL80211_IFTYPE_STATION &&
	    dev->ieee80211_ptr->iftype != NL80211_IFTYPE_P2P_CLIENT)
		return -EOPNOTSUPP;

	bssid = nla_data(info->attrs[NL80211_ATTR_MAC]);

	reason_code = nla_get_u16(info->attrs[NL80211_ATTR_REASON_CODE]);
	if (reason_code == 0) {
		/* Reason Code 0 is reserved */
		return -EINVAL;
	}

	if (info->attrs[NL80211_ATTR_IE]) {
		ie = nla_data(info->attrs[NL80211_ATTR_IE]);
		ie_len = nla_len(info->attrs[NL80211_ATTR_IE]);
	}

	local_state_change = !!info->attrs[NL80211_ATTR_LOCAL_STATE_CHANGE];

	return cfg80211_mlme_deauth(rdev, dev, bssid, ie, ie_len, reason_code,
				    local_state_change);
}

static int nl80211_disassociate(struct sk_buff *skb, struct genl_info *info)
{
	struct cfg80211_registered_device *rdev = info->user_ptr[0];
	struct net_device *dev = info->user_ptr[1];
	const u8 *ie = NULL, *bssid;
	int ie_len = 0;
	u16 reason_code;
	bool local_state_change;

	if (!is_valid_ie_attr(info->attrs[NL80211_ATTR_IE]))
		return -EINVAL;

	if (!info->attrs[NL80211_ATTR_MAC])
		return -EINVAL;

	if (!info->attrs[NL80211_ATTR_REASON_CODE])
		return -EINVAL;

	if (!rdev->ops->disassoc)
		return -EOPNOTSUPP;

	if (dev->ieee80211_ptr->iftype != NL80211_IFTYPE_STATION &&
	    dev->ieee80211_ptr->iftype != NL80211_IFTYPE_P2P_CLIENT)
		return -EOPNOTSUPP;

	bssid = nla_data(info->attrs[NL80211_ATTR_MAC]);

	reason_code = nla_get_u16(info->attrs[NL80211_ATTR_REASON_CODE]);
	if (reason_code == 0) {
		/* Reason Code 0 is reserved */
		return -EINVAL;
	}

	if (info->attrs[NL80211_ATTR_IE]) {
		ie = nla_data(info->attrs[NL80211_ATTR_IE]);
		ie_len = nla_len(info->attrs[NL80211_ATTR_IE]);
	}

	local_state_change = !!info->attrs[NL80211_ATTR_LOCAL_STATE_CHANGE];

	return cfg80211_mlme_disassoc(rdev, dev, bssid, ie, ie_len, reason_code,
				      local_state_change);
}

static bool
nl80211_parse_mcast_rate(struct cfg80211_registered_device *rdev,
			 int mcast_rate[IEEE80211_NUM_BANDS],
			 int rateval)
{
	struct wiphy *wiphy = &rdev->wiphy;
	bool found = false;
	int band, i;

	for (band = 0; band < IEEE80211_NUM_BANDS; band++) {
		struct ieee80211_supported_band *sband;

		sband = wiphy->bands[band];
		if (!sband)
			continue;

		for (i = 0; i < sband->n_bitrates; i++) {
			if (sband->bitrates[i].bitrate == rateval) {
				mcast_rate[band] = i + 1;
				found = true;
				break;
			}
		}
	}

	return found;
}

static int nl80211_join_ibss(struct sk_buff *skb, struct genl_info *info)
{
	struct cfg80211_registered_device *rdev = info->user_ptr[0];
	struct net_device *dev = info->user_ptr[1];
	struct cfg80211_ibss_params ibss;
	struct wiphy *wiphy;
	struct cfg80211_cached_keys *connkeys = NULL;
	int err;

	memset(&ibss, 0, sizeof(ibss));

	if (!is_valid_ie_attr(info->attrs[NL80211_ATTR_IE]))
		return -EINVAL;

	if (!info->attrs[NL80211_ATTR_WIPHY_FREQ] ||
	    !info->attrs[NL80211_ATTR_SSID] ||
	    !nla_len(info->attrs[NL80211_ATTR_SSID]))
		return -EINVAL;

	ibss.beacon_interval = 100;

	if (info->attrs[NL80211_ATTR_BEACON_INTERVAL]) {
		ibss.beacon_interval =
			nla_get_u32(info->attrs[NL80211_ATTR_BEACON_INTERVAL]);
		if (ibss.beacon_interval < 1 || ibss.beacon_interval > 10000)
			return -EINVAL;
	}

	if (!rdev->ops->join_ibss)
		return -EOPNOTSUPP;

	if (dev->ieee80211_ptr->iftype != NL80211_IFTYPE_ADHOC)
		return -EOPNOTSUPP;

	wiphy = &rdev->wiphy;

	if (info->attrs[NL80211_ATTR_MAC])
		ibss.bssid = nla_data(info->attrs[NL80211_ATTR_MAC]);
	ibss.ssid = nla_data(info->attrs[NL80211_ATTR_SSID]);
	ibss.ssid_len = nla_len(info->attrs[NL80211_ATTR_SSID]);

	if (info->attrs[NL80211_ATTR_IE]) {
		ibss.ie = nla_data(info->attrs[NL80211_ATTR_IE]);
		ibss.ie_len = nla_len(info->attrs[NL80211_ATTR_IE]);
	}

	ibss.channel = ieee80211_get_channel(wiphy,
		nla_get_u32(info->attrs[NL80211_ATTR_WIPHY_FREQ]));
	if (!ibss.channel ||
	    ibss.channel->flags & IEEE80211_CHAN_NO_IBSS ||
	    ibss.channel->flags & IEEE80211_CHAN_DISABLED)
		return -EINVAL;

	ibss.channel_fixed = !!info->attrs[NL80211_ATTR_FREQ_FIXED];
	ibss.privacy = !!info->attrs[NL80211_ATTR_PRIVACY];

	if (info->attrs[NL80211_ATTR_BSS_BASIC_RATES]) {
		u8 *rates =
			nla_data(info->attrs[NL80211_ATTR_BSS_BASIC_RATES]);
		int n_rates =
			nla_len(info->attrs[NL80211_ATTR_BSS_BASIC_RATES]);
		struct ieee80211_supported_band *sband =
			wiphy->bands[ibss.channel->band];
		int i, j;

		if (n_rates == 0)
			return -EINVAL;

		for (i = 0; i < n_rates; i++) {
			int rate = (rates[i] & 0x7f) * 5;
			bool found = false;

			for (j = 0; j < sband->n_bitrates; j++) {
				if (sband->bitrates[j].bitrate == rate) {
					found = true;
					ibss.basic_rates |= BIT(j);
					break;
				}
			}
			if (!found)
				return -EINVAL;
		}
	}

	if (info->attrs[NL80211_ATTR_MCAST_RATE] &&
	    !nl80211_parse_mcast_rate(rdev, ibss.mcast_rate,
			nla_get_u32(info->attrs[NL80211_ATTR_MCAST_RATE])))
		return -EINVAL;

	if (ibss.privacy && info->attrs[NL80211_ATTR_KEYS]) {
		connkeys = nl80211_parse_connkeys(rdev,
					info->attrs[NL80211_ATTR_KEYS]);
		if (IS_ERR(connkeys))
			return PTR_ERR(connkeys);
	}

	err = cfg80211_join_ibss(rdev, dev, &ibss, connkeys);
	if (err)
		kfree(connkeys);
	return err;
}

static int nl80211_leave_ibss(struct sk_buff *skb, struct genl_info *info)
{
	struct cfg80211_registered_device *rdev = info->user_ptr[0];
	struct net_device *dev = info->user_ptr[1];

	if (!rdev->ops->leave_ibss)
		return -EOPNOTSUPP;

	if (dev->ieee80211_ptr->iftype != NL80211_IFTYPE_ADHOC)
		return -EOPNOTSUPP;

	return cfg80211_leave_ibss(rdev, dev, false);
}

#ifdef CONFIG_NL80211_TESTMODE
static struct genl_multicast_group nl80211_testmode_mcgrp = {
	.name = "testmode",
};

static int nl80211_testmode_do(struct sk_buff *skb, struct genl_info *info)
{
	struct cfg80211_registered_device *rdev = info->user_ptr[0];
	int err;

	if (!info->attrs[NL80211_ATTR_TESTDATA])
		return -EINVAL;

	err = -EOPNOTSUPP;
	if (rdev->ops->testmode_cmd) {
		rdev->testmode_info = info;
		err = rdev->ops->testmode_cmd(&rdev->wiphy,
				nla_data(info->attrs[NL80211_ATTR_TESTDATA]),
				nla_len(info->attrs[NL80211_ATTR_TESTDATA]));
		rdev->testmode_info = NULL;
	}

	return err;
}

static struct sk_buff *
__cfg80211_testmode_alloc_skb(struct cfg80211_registered_device *rdev,
			      int approxlen, u32 pid, u32 seq, gfp_t gfp)
{
	struct sk_buff *skb;
	void *hdr;
	struct nlattr *data;

	skb = nlmsg_new(approxlen + 100, gfp);
	if (!skb)
		return NULL;

	hdr = nl80211hdr_put(skb, pid, seq, 0, NL80211_CMD_TESTMODE);
	if (!hdr) {
		kfree_skb(skb);
		return NULL;
	}

	NLA_PUT_U32(skb, NL80211_ATTR_WIPHY, rdev->wiphy_idx);
	data = nla_nest_start(skb, NL80211_ATTR_TESTDATA);

	((void **)skb->cb)[0] = rdev;
	((void **)skb->cb)[1] = hdr;
	((void **)skb->cb)[2] = data;

	return skb;

 nla_put_failure:
	kfree_skb(skb);
	return NULL;
}

struct sk_buff *cfg80211_testmode_alloc_reply_skb(struct wiphy *wiphy,
						  int approxlen)
{
	struct cfg80211_registered_device *rdev = wiphy_to_dev(wiphy);

	if (WARN_ON(!rdev->testmode_info))
		return NULL;

	return __cfg80211_testmode_alloc_skb(rdev, approxlen,
				rdev->testmode_info->snd_pid,
				rdev->testmode_info->snd_seq,
				GFP_KERNEL);
}
EXPORT_SYMBOL(cfg80211_testmode_alloc_reply_skb);

int cfg80211_testmode_reply(struct sk_buff *skb)
{
	struct cfg80211_registered_device *rdev = ((void **)skb->cb)[0];
	void *hdr = ((void **)skb->cb)[1];
	struct nlattr *data = ((void **)skb->cb)[2];

	if (WARN_ON(!rdev->testmode_info)) {
		kfree_skb(skb);
		return -EINVAL;
	}

	nla_nest_end(skb, data);
	genlmsg_end(skb, hdr);
	return genlmsg_reply(skb, rdev->testmode_info);
}
EXPORT_SYMBOL(cfg80211_testmode_reply);

struct sk_buff *cfg80211_testmode_alloc_event_skb(struct wiphy *wiphy,
						  int approxlen, gfp_t gfp)
{
	struct cfg80211_registered_device *rdev = wiphy_to_dev(wiphy);

	return __cfg80211_testmode_alloc_skb(rdev, approxlen, 0, 0, gfp);
}
EXPORT_SYMBOL(cfg80211_testmode_alloc_event_skb);

void cfg80211_testmode_event(struct sk_buff *skb, gfp_t gfp)
{
	void *hdr = ((void **)skb->cb)[1];
	struct nlattr *data = ((void **)skb->cb)[2];

	nla_nest_end(skb, data);
	genlmsg_end(skb, hdr);
	genlmsg_multicast(skb, 0, nl80211_testmode_mcgrp.id, gfp);
}
EXPORT_SYMBOL(cfg80211_testmode_event);
#endif

static int nl80211_connect(struct sk_buff *skb, struct genl_info *info)
{
	struct cfg80211_registered_device *rdev = info->user_ptr[0];
	struct net_device *dev = info->user_ptr[1];
	struct cfg80211_connect_params connect;
	struct wiphy *wiphy;
	struct cfg80211_cached_keys *connkeys = NULL;
	int err;

	memset(&connect, 0, sizeof(connect));

	if (!is_valid_ie_attr(info->attrs[NL80211_ATTR_IE]))
		return -EINVAL;

	if (!info->attrs[NL80211_ATTR_SSID] ||
	    !nla_len(info->attrs[NL80211_ATTR_SSID]))
		return -EINVAL;

	if (info->attrs[NL80211_ATTR_AUTH_TYPE]) {
		connect.auth_type =
			nla_get_u32(info->attrs[NL80211_ATTR_AUTH_TYPE]);
		if (!nl80211_valid_auth_type(connect.auth_type))
			return -EINVAL;
	} else
		connect.auth_type = NL80211_AUTHTYPE_AUTOMATIC;

	connect.privacy = info->attrs[NL80211_ATTR_PRIVACY];

	err = nl80211_crypto_settings(rdev, info, &connect.crypto,
				      NL80211_MAX_NR_CIPHER_SUITES);
	if (err)
		return err;

	if (dev->ieee80211_ptr->iftype != NL80211_IFTYPE_STATION &&
	    dev->ieee80211_ptr->iftype != NL80211_IFTYPE_P2P_CLIENT)
		return -EOPNOTSUPP;

	wiphy = &rdev->wiphy;

	if (info->attrs[NL80211_ATTR_MAC])
		connect.bssid = nla_data(info->attrs[NL80211_ATTR_MAC]);
	connect.ssid = nla_data(info->attrs[NL80211_ATTR_SSID]);
	connect.ssid_len = nla_len(info->attrs[NL80211_ATTR_SSID]);

	if (info->attrs[NL80211_ATTR_IE]) {
		connect.ie = nla_data(info->attrs[NL80211_ATTR_IE]);
		connect.ie_len = nla_len(info->attrs[NL80211_ATTR_IE]);
	}

	if (info->attrs[NL80211_ATTR_WIPHY_FREQ]) {
		connect.channel =
			ieee80211_get_channel(wiphy,
			    nla_get_u32(info->attrs[NL80211_ATTR_WIPHY_FREQ]));
		if (!connect.channel ||
		    connect.channel->flags & IEEE80211_CHAN_DISABLED)
			return -EINVAL;
	}

	if (connect.privacy && info->attrs[NL80211_ATTR_KEYS]) {
		connkeys = nl80211_parse_connkeys(rdev,
					info->attrs[NL80211_ATTR_KEYS]);
		if (IS_ERR(connkeys))
			return PTR_ERR(connkeys);
	}

	err = cfg80211_connect(rdev, dev, &connect, connkeys);
	if (err)
		kfree(connkeys);
	return err;
}

static int nl80211_disconnect(struct sk_buff *skb, struct genl_info *info)
{
	struct cfg80211_registered_device *rdev = info->user_ptr[0];
	struct net_device *dev = info->user_ptr[1];
	u16 reason;

	if (!info->attrs[NL80211_ATTR_REASON_CODE])
		reason = WLAN_REASON_DEAUTH_LEAVING;
	else
		reason = nla_get_u16(info->attrs[NL80211_ATTR_REASON_CODE]);

	if (reason == 0)
		return -EINVAL;

	if (dev->ieee80211_ptr->iftype != NL80211_IFTYPE_STATION &&
	    dev->ieee80211_ptr->iftype != NL80211_IFTYPE_P2P_CLIENT)
		return -EOPNOTSUPP;

	return cfg80211_disconnect(rdev, dev, reason, true);
}

static int nl80211_wiphy_netns(struct sk_buff *skb, struct genl_info *info)
{
	struct cfg80211_registered_device *rdev = info->user_ptr[0];
	struct net *net;
	int err;
	u32 pid;

	if (!info->attrs[NL80211_ATTR_PID])
		return -EINVAL;

	pid = nla_get_u32(info->attrs[NL80211_ATTR_PID]);

	net = get_net_ns_by_pid(pid);
	if (IS_ERR(net))
		return PTR_ERR(net);

	err = 0;

	/* check if anything to do */
	if (!net_eq(wiphy_net(&rdev->wiphy), net))
		err = cfg80211_switch_netns(rdev, net);

	put_net(net);
	return err;
}

static int nl80211_setdel_pmksa(struct sk_buff *skb, struct genl_info *info)
{
	struct cfg80211_registered_device *rdev = info->user_ptr[0];
	int (*rdev_ops)(struct wiphy *wiphy, struct net_device *dev,
			struct cfg80211_pmksa *pmksa) = NULL;
	struct net_device *dev = info->user_ptr[1];
	struct cfg80211_pmksa pmksa;

	memset(&pmksa, 0, sizeof(struct cfg80211_pmksa));

	if (!info->attrs[NL80211_ATTR_MAC])
		return -EINVAL;

	if (!info->attrs[NL80211_ATTR_PMKID])
		return -EINVAL;

	pmksa.pmkid = nla_data(info->attrs[NL80211_ATTR_PMKID]);
	pmksa.bssid = nla_data(info->attrs[NL80211_ATTR_MAC]);

	if (dev->ieee80211_ptr->iftype != NL80211_IFTYPE_STATION &&
	    dev->ieee80211_ptr->iftype != NL80211_IFTYPE_P2P_CLIENT)
		return -EOPNOTSUPP;

	switch (info->genlhdr->cmd) {
	case NL80211_CMD_SET_PMKSA:
		rdev_ops = rdev->ops->set_pmksa;
		break;
	case NL80211_CMD_DEL_PMKSA:
		rdev_ops = rdev->ops->del_pmksa;
		break;
	default:
		WARN_ON(1);
		break;
	}

	if (!rdev_ops)
		return -EOPNOTSUPP;

	return rdev_ops(&rdev->wiphy, dev, &pmksa);
}

static int nl80211_flush_pmksa(struct sk_buff *skb, struct genl_info *info)
{
	struct cfg80211_registered_device *rdev = info->user_ptr[0];
	struct net_device *dev = info->user_ptr[1];

	if (dev->ieee80211_ptr->iftype != NL80211_IFTYPE_STATION &&
	    dev->ieee80211_ptr->iftype != NL80211_IFTYPE_P2P_CLIENT)
		return -EOPNOTSUPP;

	if (!rdev->ops->flush_pmksa)
		return -EOPNOTSUPP;

	return rdev->ops->flush_pmksa(&rdev->wiphy, dev);
}

static int nl80211_remain_on_channel(struct sk_buff *skb,
				     struct genl_info *info)
{
	struct cfg80211_registered_device *rdev = info->user_ptr[0];
	struct net_device *dev = info->user_ptr[1];
	struct ieee80211_channel *chan;
	struct sk_buff *msg;
	void *hdr;
	u64 cookie;
	enum nl80211_channel_type channel_type = NL80211_CHAN_NO_HT;
	u32 freq, duration;
	int err;

	if (!info->attrs[NL80211_ATTR_WIPHY_FREQ] ||
	    !info->attrs[NL80211_ATTR_DURATION])
		return -EINVAL;

	duration = nla_get_u32(info->attrs[NL80211_ATTR_DURATION]);

	/*
	 * We should be on that channel for at least one jiffie,
	 * and more than 5 seconds seems excessive.
	 */
	if (!duration || !msecs_to_jiffies(duration) ||
	    duration > rdev->wiphy.max_remain_on_channel_duration)
		return -EINVAL;

	if (!rdev->ops->remain_on_channel)
		return -EOPNOTSUPP;

	if (info->attrs[NL80211_ATTR_WIPHY_CHANNEL_TYPE]) {
		channel_type = nla_get_u32(
			info->attrs[NL80211_ATTR_WIPHY_CHANNEL_TYPE]);
		if (channel_type != NL80211_CHAN_NO_HT &&
		    channel_type != NL80211_CHAN_HT20 &&
		    channel_type != NL80211_CHAN_HT40PLUS &&
		    channel_type != NL80211_CHAN_HT40MINUS)
			return -EINVAL;
	}

	freq = nla_get_u32(info->attrs[NL80211_ATTR_WIPHY_FREQ]);
	chan = rdev_freq_to_chan(rdev, freq, channel_type);
	if (chan == NULL)
		return -EINVAL;

	msg = nlmsg_new(NLMSG_DEFAULT_SIZE, GFP_KERNEL);
	if (!msg)
		return -ENOMEM;

	hdr = nl80211hdr_put(msg, info->snd_pid, info->snd_seq, 0,
			     NL80211_CMD_REMAIN_ON_CHANNEL);

	if (IS_ERR(hdr)) {
		err = PTR_ERR(hdr);
		goto free_msg;
	}

	err = rdev->ops->remain_on_channel(&rdev->wiphy, dev, chan,
					   channel_type, duration, &cookie);

	if (err)
		goto free_msg;

	NLA_PUT_U64(msg, NL80211_ATTR_COOKIE, cookie);

	genlmsg_end(msg, hdr);

	return genlmsg_reply(msg, info);

 nla_put_failure:
	err = -ENOBUFS;
 free_msg:
	nlmsg_free(msg);
	return err;
}

static int nl80211_cancel_remain_on_channel(struct sk_buff *skb,
					    struct genl_info *info)
{
	struct cfg80211_registered_device *rdev = info->user_ptr[0];
	struct net_device *dev = info->user_ptr[1];
	u64 cookie;

	if (!info->attrs[NL80211_ATTR_COOKIE])
		return -EINVAL;

	if (!rdev->ops->cancel_remain_on_channel)
		return -EOPNOTSUPP;

	cookie = nla_get_u64(info->attrs[NL80211_ATTR_COOKIE]);

	return rdev->ops->cancel_remain_on_channel(&rdev->wiphy, dev, cookie);
}

static u32 rateset_to_mask(struct ieee80211_supported_band *sband,
			   u8 *rates, u8 rates_len)
{
	u8 i;
	u32 mask = 0;

	for (i = 0; i < rates_len; i++) {
		int rate = (rates[i] & 0x7f) * 5;
		int ridx;
		for (ridx = 0; ridx < sband->n_bitrates; ridx++) {
			struct ieee80211_rate *srate =
				&sband->bitrates[ridx];
			if (rate == srate->bitrate) {
				mask |= 1 << ridx;
				break;
			}
		}
		if (ridx == sband->n_bitrates)
			return 0; /* rate not found */
	}

	return mask;
}

static const struct nla_policy nl80211_txattr_policy[NL80211_TXRATE_MAX + 1] = {
	[NL80211_TXRATE_LEGACY] = { .type = NLA_BINARY,
				    .len = NL80211_MAX_SUPP_RATES },
};

static int nl80211_set_tx_bitrate_mask(struct sk_buff *skb,
				       struct genl_info *info)
{
	struct nlattr *tb[NL80211_TXRATE_MAX + 1];
	struct cfg80211_registered_device *rdev = info->user_ptr[0];
	struct cfg80211_bitrate_mask mask;
	int rem, i;
	struct net_device *dev = info->user_ptr[1];
	struct nlattr *tx_rates;
	struct ieee80211_supported_band *sband;

	if (info->attrs[NL80211_ATTR_TX_RATES] == NULL)
		return -EINVAL;

	if (!rdev->ops->set_bitrate_mask)
		return -EOPNOTSUPP;

	memset(&mask, 0, sizeof(mask));
	/* Default to all rates enabled */
	for (i = 0; i < IEEE80211_NUM_BANDS; i++) {
		sband = rdev->wiphy.bands[i];
		mask.control[i].legacy =
			sband ? (1 << sband->n_bitrates) - 1 : 0;
	}

	/*
	 * The nested attribute uses enum nl80211_band as the index. This maps
	 * directly to the enum ieee80211_band values used in cfg80211.
	 */
	nla_for_each_nested(tx_rates, info->attrs[NL80211_ATTR_TX_RATES], rem)
	{
		enum ieee80211_band band = nla_type(tx_rates);
		if (band < 0 || band >= IEEE80211_NUM_BANDS)
			return -EINVAL;
		sband = rdev->wiphy.bands[band];
		if (sband == NULL)
			return -EINVAL;
		nla_parse(tb, NL80211_TXRATE_MAX, nla_data(tx_rates),
			  nla_len(tx_rates), nl80211_txattr_policy);
		if (tb[NL80211_TXRATE_LEGACY]) {
			mask.control[band].legacy = rateset_to_mask(
				sband,
				nla_data(tb[NL80211_TXRATE_LEGACY]),
				nla_len(tb[NL80211_TXRATE_LEGACY]));
			if (mask.control[band].legacy == 0)
				return -EINVAL;
		}
	}

	return rdev->ops->set_bitrate_mask(&rdev->wiphy, dev, NULL, &mask);
}

static int nl80211_register_mgmt(struct sk_buff *skb, struct genl_info *info)
{
	struct cfg80211_registered_device *rdev = info->user_ptr[0];
	struct net_device *dev = info->user_ptr[1];
	u16 frame_type = IEEE80211_FTYPE_MGMT | IEEE80211_STYPE_ACTION;

	if (!info->attrs[NL80211_ATTR_FRAME_MATCH])
		return -EINVAL;

	if (info->attrs[NL80211_ATTR_FRAME_TYPE])
		frame_type = nla_get_u16(info->attrs[NL80211_ATTR_FRAME_TYPE]);

	if (dev->ieee80211_ptr->iftype != NL80211_IFTYPE_STATION &&
	    dev->ieee80211_ptr->iftype != NL80211_IFTYPE_ADHOC &&
	    dev->ieee80211_ptr->iftype != NL80211_IFTYPE_P2P_CLIENT &&
	    dev->ieee80211_ptr->iftype != NL80211_IFTYPE_AP &&
	    dev->ieee80211_ptr->iftype != NL80211_IFTYPE_AP_VLAN &&
	    dev->ieee80211_ptr->iftype != NL80211_IFTYPE_MESH_POINT &&
	    dev->ieee80211_ptr->iftype != NL80211_IFTYPE_P2P_GO)
		return -EOPNOTSUPP;

	/* not much point in registering if we can't reply */
	if (!rdev->ops->mgmt_tx)
		return -EOPNOTSUPP;

	return cfg80211_mlme_register_mgmt(dev->ieee80211_ptr, info->snd_pid,
			frame_type,
			nla_data(info->attrs[NL80211_ATTR_FRAME_MATCH]),
			nla_len(info->attrs[NL80211_ATTR_FRAME_MATCH]));
}

static int nl80211_tx_mgmt(struct sk_buff *skb, struct genl_info *info)
{
	struct cfg80211_registered_device *rdev = info->user_ptr[0];
	struct net_device *dev = info->user_ptr[1];
	struct ieee80211_channel *chan;
	enum nl80211_channel_type channel_type = NL80211_CHAN_NO_HT;
	bool channel_type_valid = false;
	u32 freq;
	int err;
	void *hdr;
	u64 cookie;
	struct sk_buff *msg;
	unsigned int wait = 0;
	bool offchan;

	if (!info->attrs[NL80211_ATTR_FRAME] ||
	    !info->attrs[NL80211_ATTR_WIPHY_FREQ])
		return -EINVAL;

	if (!rdev->ops->mgmt_tx)
		return -EOPNOTSUPP;

	if (dev->ieee80211_ptr->iftype != NL80211_IFTYPE_STATION &&
	    dev->ieee80211_ptr->iftype != NL80211_IFTYPE_ADHOC &&
	    dev->ieee80211_ptr->iftype != NL80211_IFTYPE_P2P_CLIENT &&
	    dev->ieee80211_ptr->iftype != NL80211_IFTYPE_AP &&
	    dev->ieee80211_ptr->iftype != NL80211_IFTYPE_AP_VLAN &&
	    dev->ieee80211_ptr->iftype != NL80211_IFTYPE_MESH_POINT &&
	    dev->ieee80211_ptr->iftype != NL80211_IFTYPE_P2P_GO)
		return -EOPNOTSUPP;

	if (info->attrs[NL80211_ATTR_DURATION]) {
		if (!rdev->ops->mgmt_tx_cancel_wait)
			return -EINVAL;
		wait = nla_get_u32(info->attrs[NL80211_ATTR_DURATION]);
	}

	if (info->attrs[NL80211_ATTR_WIPHY_CHANNEL_TYPE]) {
		channel_type = nla_get_u32(
			info->attrs[NL80211_ATTR_WIPHY_CHANNEL_TYPE]);
		if (channel_type != NL80211_CHAN_NO_HT &&
		    channel_type != NL80211_CHAN_HT20 &&
		    channel_type != NL80211_CHAN_HT40PLUS &&
		    channel_type != NL80211_CHAN_HT40MINUS)
			return -EINVAL;
		channel_type_valid = true;
	}

	offchan = info->attrs[NL80211_ATTR_OFFCHANNEL_TX_OK];

	freq = nla_get_u32(info->attrs[NL80211_ATTR_WIPHY_FREQ]);
	chan = rdev_freq_to_chan(rdev, freq, channel_type);
	if (chan == NULL)
		return -EINVAL;

	msg = nlmsg_new(NLMSG_DEFAULT_SIZE, GFP_KERNEL);
	if (!msg)
		return -ENOMEM;

	hdr = nl80211hdr_put(msg, info->snd_pid, info->snd_seq, 0,
			     NL80211_CMD_FRAME);

	if (IS_ERR(hdr)) {
		err = PTR_ERR(hdr);
		goto free_msg;
	}
	err = cfg80211_mlme_mgmt_tx(rdev, dev, chan, offchan, channel_type,
				    channel_type_valid, wait,
				    nla_data(info->attrs[NL80211_ATTR_FRAME]),
				    nla_len(info->attrs[NL80211_ATTR_FRAME]),
				    &cookie);
	if (err)
		goto free_msg;

	NLA_PUT_U64(msg, NL80211_ATTR_COOKIE, cookie);

	genlmsg_end(msg, hdr);
	return genlmsg_reply(msg, info);

 nla_put_failure:
	err = -ENOBUFS;
 free_msg:
	nlmsg_free(msg);
	return err;
}

static int nl80211_tx_mgmt_cancel_wait(struct sk_buff *skb, struct genl_info *info)
{
	struct cfg80211_registered_device *rdev = info->user_ptr[0];
	struct net_device *dev = info->user_ptr[1];
	u64 cookie;

	if (!info->attrs[NL80211_ATTR_COOKIE])
		return -EINVAL;

	if (!rdev->ops->mgmt_tx_cancel_wait)
		return -EOPNOTSUPP;

	if (dev->ieee80211_ptr->iftype != NL80211_IFTYPE_STATION &&
	    dev->ieee80211_ptr->iftype != NL80211_IFTYPE_ADHOC &&
	    dev->ieee80211_ptr->iftype != NL80211_IFTYPE_P2P_CLIENT &&
	    dev->ieee80211_ptr->iftype != NL80211_IFTYPE_AP &&
	    dev->ieee80211_ptr->iftype != NL80211_IFTYPE_AP_VLAN &&
	    dev->ieee80211_ptr->iftype != NL80211_IFTYPE_P2P_GO)
		return -EOPNOTSUPP;

	cookie = nla_get_u64(info->attrs[NL80211_ATTR_COOKIE]);

	return rdev->ops->mgmt_tx_cancel_wait(&rdev->wiphy, dev, cookie);
}

static int nl80211_set_power_save(struct sk_buff *skb, struct genl_info *info)
{
	struct cfg80211_registered_device *rdev = info->user_ptr[0];
	struct wireless_dev *wdev;
	struct net_device *dev = info->user_ptr[1];
	u8 ps_state;
	bool state;
	int err;

	if (!info->attrs[NL80211_ATTR_PS_STATE])
		return -EINVAL;

	ps_state = nla_get_u32(info->attrs[NL80211_ATTR_PS_STATE]);

	if (ps_state != NL80211_PS_DISABLED && ps_state != NL80211_PS_ENABLED)
		return -EINVAL;

	wdev = dev->ieee80211_ptr;

	if (!rdev->ops->set_power_mgmt)
		return -EOPNOTSUPP;

	state = (ps_state == NL80211_PS_ENABLED) ? true : false;

	if (state == wdev->ps)
		return 0;

	err = rdev->ops->set_power_mgmt(wdev->wiphy, dev, state,
					wdev->ps_timeout);
	if (!err)
		wdev->ps = state;
	return err;
}

static int nl80211_get_power_save(struct sk_buff *skb, struct genl_info *info)
{
	struct cfg80211_registered_device *rdev = info->user_ptr[0];
	enum nl80211_ps_state ps_state;
	struct wireless_dev *wdev;
	struct net_device *dev = info->user_ptr[1];
	struct sk_buff *msg;
	void *hdr;
	int err;

	wdev = dev->ieee80211_ptr;

	if (!rdev->ops->set_power_mgmt)
		return -EOPNOTSUPP;

	msg = nlmsg_new(NLMSG_DEFAULT_SIZE, GFP_KERNEL);
	if (!msg)
		return -ENOMEM;

	hdr = nl80211hdr_put(msg, info->snd_pid, info->snd_seq, 0,
			     NL80211_CMD_GET_POWER_SAVE);
	if (!hdr) {
		err = -ENOBUFS;
		goto free_msg;
	}

	if (wdev->ps)
		ps_state = NL80211_PS_ENABLED;
	else
		ps_state = NL80211_PS_DISABLED;

	NLA_PUT_U32(msg, NL80211_ATTR_PS_STATE, ps_state);

	genlmsg_end(msg, hdr);
	return genlmsg_reply(msg, info);

 nla_put_failure:
	err = -ENOBUFS;
 free_msg:
	nlmsg_free(msg);
	return err;
}

static struct nla_policy
nl80211_attr_cqm_policy[NL80211_ATTR_CQM_MAX + 1] __read_mostly = {
	[NL80211_ATTR_CQM_RSSI_THOLD] = { .type = NLA_U32 },
	[NL80211_ATTR_CQM_RSSI_HYST] = { .type = NLA_U32 },
	[NL80211_ATTR_CQM_RSSI_THRESHOLD_EVENT] = { .type = NLA_U32 },
};

static int nl80211_set_cqm_rssi(struct genl_info *info,
				s32 threshold, u32 hysteresis)
{
	struct cfg80211_registered_device *rdev = info->user_ptr[0];
	struct wireless_dev *wdev;
	struct net_device *dev = info->user_ptr[1];

	if (threshold > 0)
		return -EINVAL;

	wdev = dev->ieee80211_ptr;

	if (!rdev->ops->set_cqm_rssi_config)
		return -EOPNOTSUPP;

	if (wdev->iftype != NL80211_IFTYPE_STATION &&
	    wdev->iftype != NL80211_IFTYPE_P2P_CLIENT)
		return -EOPNOTSUPP;

	return rdev->ops->set_cqm_rssi_config(wdev->wiphy, dev,
					      threshold, hysteresis);
}

static int nl80211_set_cqm(struct sk_buff *skb, struct genl_info *info)
{
	struct nlattr *attrs[NL80211_ATTR_CQM_MAX + 1];
	struct nlattr *cqm;
	int err;

	cqm = info->attrs[NL80211_ATTR_CQM];
	if (!cqm) {
		err = -EINVAL;
		goto out;
	}

	err = nla_parse_nested(attrs, NL80211_ATTR_CQM_MAX, cqm,
			       nl80211_attr_cqm_policy);
	if (err)
		goto out;

	if (attrs[NL80211_ATTR_CQM_RSSI_THOLD] &&
	    attrs[NL80211_ATTR_CQM_RSSI_HYST]) {
		s32 threshold;
		u32 hysteresis;
		threshold = nla_get_u32(attrs[NL80211_ATTR_CQM_RSSI_THOLD]);
		hysteresis = nla_get_u32(attrs[NL80211_ATTR_CQM_RSSI_HYST]);
		err = nl80211_set_cqm_rssi(info, threshold, hysteresis);
	} else
		err = -EINVAL;

out:
	return err;
}

static int nl80211_join_mesh(struct sk_buff *skb, struct genl_info *info)
{
	struct cfg80211_registered_device *rdev = info->user_ptr[0];
	struct net_device *dev = info->user_ptr[1];
	struct mesh_config cfg;
	struct mesh_setup setup;
	int err;

	/* start with default */
	memcpy(&cfg, &default_mesh_config, sizeof(cfg));
	memcpy(&setup, &default_mesh_setup, sizeof(setup));

	if (info->attrs[NL80211_ATTR_MESH_CONFIG]) {
		/* and parse parameters if given */
		err = nl80211_parse_mesh_config(info, &cfg, NULL);
		if (err)
			return err;
	}

	if (!info->attrs[NL80211_ATTR_MESH_ID] ||
	    !nla_len(info->attrs[NL80211_ATTR_MESH_ID]))
		return -EINVAL;

	setup.mesh_id = nla_data(info->attrs[NL80211_ATTR_MESH_ID]);
	setup.mesh_id_len = nla_len(info->attrs[NL80211_ATTR_MESH_ID]);

	if (info->attrs[NL80211_ATTR_MESH_SETUP]) {
		/* parse additional setup parameters if given */
		err = nl80211_parse_mesh_setup(info, &setup);
		if (err)
			return err;
	}

	return cfg80211_join_mesh(rdev, dev, &setup, &cfg);
}

static int nl80211_leave_mesh(struct sk_buff *skb, struct genl_info *info)
{
	struct cfg80211_registered_device *rdev = info->user_ptr[0];
	struct net_device *dev = info->user_ptr[1];

	return cfg80211_leave_mesh(rdev, dev);
}

static int nl80211_get_wowlan(struct sk_buff *skb, struct genl_info *info)
{
	struct cfg80211_registered_device *rdev = info->user_ptr[0];
	struct sk_buff *msg;
	void *hdr;

	if (!rdev->wiphy.wowlan.flags && !rdev->wiphy.wowlan.n_patterns)
		return -EOPNOTSUPP;

	msg = nlmsg_new(NLMSG_DEFAULT_SIZE, GFP_KERNEL);
	if (!msg)
		return -ENOMEM;

	hdr = nl80211hdr_put(msg, info->snd_pid, info->snd_seq, 0,
			     NL80211_CMD_GET_WOWLAN);
	if (!hdr)
		goto nla_put_failure;

	if (rdev->wowlan) {
		struct nlattr *nl_wowlan;

		nl_wowlan = nla_nest_start(msg, NL80211_ATTR_WOWLAN_TRIGGERS);
		if (!nl_wowlan)
			goto nla_put_failure;

		if (rdev->wowlan->any)
			NLA_PUT_FLAG(msg, NL80211_WOWLAN_TRIG_ANY);
		if (rdev->wowlan->disconnect)
			NLA_PUT_FLAG(msg, NL80211_WOWLAN_TRIG_DISCONNECT);
		if (rdev->wowlan->magic_pkt)
			NLA_PUT_FLAG(msg, NL80211_WOWLAN_TRIG_MAGIC_PKT);
		if (rdev->wowlan->n_patterns) {
			struct nlattr *nl_pats, *nl_pat;
			int i, pat_len;

			nl_pats = nla_nest_start(msg,
					NL80211_WOWLAN_TRIG_PKT_PATTERN);
			if (!nl_pats)
				goto nla_put_failure;

			for (i = 0; i < rdev->wowlan->n_patterns; i++) {
				nl_pat = nla_nest_start(msg, i + 1);
				if (!nl_pat)
					goto nla_put_failure;
				pat_len = rdev->wowlan->patterns[i].pattern_len;
				NLA_PUT(msg, NL80211_WOWLAN_PKTPAT_MASK,
					DIV_ROUND_UP(pat_len, 8),
					rdev->wowlan->patterns[i].mask);
				NLA_PUT(msg, NL80211_WOWLAN_PKTPAT_PATTERN,
					pat_len,
					rdev->wowlan->patterns[i].pattern);
				nla_nest_end(msg, nl_pat);
			}
			nla_nest_end(msg, nl_pats);
		}

		nla_nest_end(msg, nl_wowlan);
	}

	genlmsg_end(msg, hdr);
	return genlmsg_reply(msg, info);

nla_put_failure:
	nlmsg_free(msg);
	return -ENOBUFS;
}

static int nl80211_set_wowlan(struct sk_buff *skb, struct genl_info *info)
{
	struct cfg80211_registered_device *rdev = info->user_ptr[0];
	struct nlattr *tb[NUM_NL80211_WOWLAN_TRIG];
	struct cfg80211_wowlan no_triggers = {};
	struct cfg80211_wowlan new_triggers = {};
	struct wiphy_wowlan_support *wowlan = &rdev->wiphy.wowlan;
	int err, i;

	if (!rdev->wiphy.wowlan.flags && !rdev->wiphy.wowlan.n_patterns)
		return -EOPNOTSUPP;

	if (!info->attrs[NL80211_ATTR_WOWLAN_TRIGGERS])
		goto no_triggers;

	err = nla_parse(tb, MAX_NL80211_WOWLAN_TRIG,
			nla_data(info->attrs[NL80211_ATTR_WOWLAN_TRIGGERS]),
			nla_len(info->attrs[NL80211_ATTR_WOWLAN_TRIGGERS]),
			nl80211_wowlan_policy);
	if (err)
		return err;

	if (tb[NL80211_WOWLAN_TRIG_ANY]) {
		if (!(wowlan->flags & WIPHY_WOWLAN_ANY))
			return -EINVAL;
		new_triggers.any = true;
	}

	if (tb[NL80211_WOWLAN_TRIG_DISCONNECT]) {
		if (!(wowlan->flags & WIPHY_WOWLAN_DISCONNECT))
			return -EINVAL;
		new_triggers.disconnect = true;
	}

	if (tb[NL80211_WOWLAN_TRIG_MAGIC_PKT]) {
		if (!(wowlan->flags & WIPHY_WOWLAN_MAGIC_PKT))
			return -EINVAL;
		new_triggers.magic_pkt = true;
	}

	if (tb[NL80211_WOWLAN_TRIG_PKT_PATTERN]) {
		struct nlattr *pat;
		int n_patterns = 0;
		int rem, pat_len, mask_len;
		struct nlattr *pat_tb[NUM_NL80211_WOWLAN_PKTPAT];

		nla_for_each_nested(pat, tb[NL80211_WOWLAN_TRIG_PKT_PATTERN],
				    rem)
			n_patterns++;
		if (n_patterns > wowlan->n_patterns)
			return -EINVAL;

		new_triggers.patterns = kcalloc(n_patterns,
						sizeof(new_triggers.patterns[0]),
						GFP_KERNEL);
		if (!new_triggers.patterns)
			return -ENOMEM;

		new_triggers.n_patterns = n_patterns;
		i = 0;

		nla_for_each_nested(pat, tb[NL80211_WOWLAN_TRIG_PKT_PATTERN],
				    rem) {
			nla_parse(pat_tb, MAX_NL80211_WOWLAN_PKTPAT,
				  nla_data(pat), nla_len(pat), NULL);
			err = -EINVAL;
			if (!pat_tb[NL80211_WOWLAN_PKTPAT_MASK] ||
			    !pat_tb[NL80211_WOWLAN_PKTPAT_PATTERN])
				goto error;
			pat_len = nla_len(pat_tb[NL80211_WOWLAN_PKTPAT_PATTERN]);
			mask_len = DIV_ROUND_UP(pat_len, 8);
			if (nla_len(pat_tb[NL80211_WOWLAN_PKTPAT_MASK]) !=
			    mask_len)
				goto error;
			if (pat_len > wowlan->pattern_max_len ||
			    pat_len < wowlan->pattern_min_len)
				goto error;

			new_triggers.patterns[i].mask =
				kmalloc(mask_len + pat_len, GFP_KERNEL);
			if (!new_triggers.patterns[i].mask) {
				err = -ENOMEM;
				goto error;
			}
			new_triggers.patterns[i].pattern =
				new_triggers.patterns[i].mask + mask_len;
			memcpy(new_triggers.patterns[i].mask,
			       nla_data(pat_tb[NL80211_WOWLAN_PKTPAT_MASK]),
			       mask_len);
			new_triggers.patterns[i].pattern_len = pat_len;
			memcpy(new_triggers.patterns[i].pattern,
			       nla_data(pat_tb[NL80211_WOWLAN_PKTPAT_PATTERN]),
			       pat_len);
			i++;
		}
	}

	if (memcmp(&new_triggers, &no_triggers, sizeof(new_triggers))) {
		struct cfg80211_wowlan *ntrig;
		ntrig = kmemdup(&new_triggers, sizeof(new_triggers),
				GFP_KERNEL);
		if (!ntrig) {
			err = -ENOMEM;
			goto error;
		}
		cfg80211_rdev_free_wowlan(rdev);
		rdev->wowlan = ntrig;
	} else {
 no_triggers:
		cfg80211_rdev_free_wowlan(rdev);
		rdev->wowlan = NULL;
	}

	return 0;
 error:
	for (i = 0; i < new_triggers.n_patterns; i++)
		kfree(new_triggers.patterns[i].mask);
	kfree(new_triggers.patterns);
	return err;
}

#define NL80211_FLAG_NEED_WIPHY		0x01
#define NL80211_FLAG_NEED_NETDEV	0x02
#define NL80211_FLAG_NEED_RTNL		0x04
#define NL80211_FLAG_CHECK_NETDEV_UP	0x08
#define NL80211_FLAG_NEED_NETDEV_UP	(NL80211_FLAG_NEED_NETDEV |\
					 NL80211_FLAG_CHECK_NETDEV_UP)

static int nl80211_pre_doit(struct genl_ops *ops, struct sk_buff *skb,
			    struct genl_info *info)
{
	struct cfg80211_registered_device *rdev;
	struct net_device *dev;
	int err;
	bool rtnl = ops->internal_flags & NL80211_FLAG_NEED_RTNL;

	if (rtnl)
		rtnl_lock();

	if (ops->internal_flags & NL80211_FLAG_NEED_WIPHY) {
		rdev = cfg80211_get_dev_from_info(info);
		if (IS_ERR(rdev)) {
			if (rtnl)
				rtnl_unlock();
			return PTR_ERR(rdev);
		}
		info->user_ptr[0] = rdev;
	} else if (ops->internal_flags & NL80211_FLAG_NEED_NETDEV) {
		err = get_rdev_dev_by_info_ifindex(info, &rdev, &dev);
		if (err) {
			if (rtnl)
				rtnl_unlock();
			return err;
		}
		if (ops->internal_flags & NL80211_FLAG_CHECK_NETDEV_UP &&
		    !netif_running(dev)) {
			cfg80211_unlock_rdev(rdev);
			dev_put(dev);
			if (rtnl)
				rtnl_unlock();
			return -ENETDOWN;
		}
		info->user_ptr[0] = rdev;
		info->user_ptr[1] = dev;
	}

	return 0;
}

static void nl80211_post_doit(struct genl_ops *ops, struct sk_buff *skb,
			      struct genl_info *info)
{
	if (info->user_ptr[0])
		cfg80211_unlock_rdev(info->user_ptr[0]);
	if (info->user_ptr[1])
		dev_put(info->user_ptr[1]);
	if (ops->internal_flags & NL80211_FLAG_NEED_RTNL)
		rtnl_unlock();
}

static struct genl_ops nl80211_ops[] = {
	{
		.cmd = NL80211_CMD_GET_WIPHY,
		.doit = nl80211_get_wiphy,
		.dumpit = nl80211_dump_wiphy,
		.policy = nl80211_policy,
		/* can be retrieved by unprivileged users */
		.internal_flags = NL80211_FLAG_NEED_WIPHY,
	},
	{
		.cmd = NL80211_CMD_SET_WIPHY,
		.doit = nl80211_set_wiphy,
		.policy = nl80211_policy,
		.flags = GENL_ADMIN_PERM,
		.internal_flags = NL80211_FLAG_NEED_RTNL,
	},
	{
		.cmd = NL80211_CMD_GET_INTERFACE,
		.doit = nl80211_get_interface,
		.dumpit = nl80211_dump_interface,
		.policy = nl80211_policy,
		/* can be retrieved by unprivileged users */
		.internal_flags = NL80211_FLAG_NEED_NETDEV,
	},
	{
		.cmd = NL80211_CMD_SET_INTERFACE,
		.doit = nl80211_set_interface,
		.policy = nl80211_policy,
		.flags = GENL_ADMIN_PERM,
		.internal_flags = NL80211_FLAG_NEED_NETDEV |
				  NL80211_FLAG_NEED_RTNL,
	},
	{
		.cmd = NL80211_CMD_NEW_INTERFACE,
		.doit = nl80211_new_interface,
		.policy = nl80211_policy,
		.flags = GENL_ADMIN_PERM,
		.internal_flags = NL80211_FLAG_NEED_WIPHY |
				  NL80211_FLAG_NEED_RTNL,
	},
	{
		.cmd = NL80211_CMD_DEL_INTERFACE,
		.doit = nl80211_del_interface,
		.policy = nl80211_policy,
		.flags = GENL_ADMIN_PERM,
		.internal_flags = NL80211_FLAG_NEED_NETDEV |
				  NL80211_FLAG_NEED_RTNL,
	},
	{
		.cmd = NL80211_CMD_GET_KEY,
		.doit = nl80211_get_key,
		.policy = nl80211_policy,
		.flags = GENL_ADMIN_PERM,
		.internal_flags = NL80211_FLAG_NEED_NETDEV |
				  NL80211_FLAG_NEED_RTNL,
	},
	{
		.cmd = NL80211_CMD_SET_KEY,
		.doit = nl80211_set_key,
		.policy = nl80211_policy,
		.flags = GENL_ADMIN_PERM,
		.internal_flags = NL80211_FLAG_NEED_NETDEV_UP |
				  NL80211_FLAG_NEED_RTNL,
	},
	{
		.cmd = NL80211_CMD_NEW_KEY,
		.doit = nl80211_new_key,
		.policy = nl80211_policy,
		.flags = GENL_ADMIN_PERM,
		.internal_flags = NL80211_FLAG_NEED_NETDEV_UP |
				  NL80211_FLAG_NEED_RTNL,
	},
	{
		.cmd = NL80211_CMD_DEL_KEY,
		.doit = nl80211_del_key,
		.policy = nl80211_policy,
		.flags = GENL_ADMIN_PERM,
		.internal_flags = NL80211_FLAG_NEED_NETDEV_UP |
				  NL80211_FLAG_NEED_RTNL,
	},
	{
		.cmd = NL80211_CMD_SET_BEACON,
		.policy = nl80211_policy,
		.flags = GENL_ADMIN_PERM,
		.doit = nl80211_addset_beacon,
		.internal_flags = NL80211_FLAG_NEED_NETDEV |
				  NL80211_FLAG_NEED_RTNL,
	},
	{
		.cmd = NL80211_CMD_NEW_BEACON,
		.policy = nl80211_policy,
		.flags = GENL_ADMIN_PERM,
		.doit = nl80211_addset_beacon,
		.internal_flags = NL80211_FLAG_NEED_NETDEV |
				  NL80211_FLAG_NEED_RTNL,
	},
	{
		.cmd = NL80211_CMD_DEL_BEACON,
		.policy = nl80211_policy,
		.flags = GENL_ADMIN_PERM,
		.doit = nl80211_del_beacon,
		.internal_flags = NL80211_FLAG_NEED_NETDEV |
				  NL80211_FLAG_NEED_RTNL,
	},
	{
		.cmd = NL80211_CMD_GET_STATION,
		.doit = nl80211_get_station,
		.dumpit = nl80211_dump_station,
		.policy = nl80211_policy,
		.internal_flags = NL80211_FLAG_NEED_NETDEV |
				  NL80211_FLAG_NEED_RTNL,
	},
	{
		.cmd = NL80211_CMD_SET_STATION,
		.doit = nl80211_set_station,
		.policy = nl80211_policy,
		.flags = GENL_ADMIN_PERM,
		.internal_flags = NL80211_FLAG_NEED_NETDEV |
				  NL80211_FLAG_NEED_RTNL,
	},
	{
		.cmd = NL80211_CMD_NEW_STATION,
		.doit = nl80211_new_station,
		.policy = nl80211_policy,
		.flags = GENL_ADMIN_PERM,
		.internal_flags = NL80211_FLAG_NEED_NETDEV_UP |
				  NL80211_FLAG_NEED_RTNL,
	},
	{
		.cmd = NL80211_CMD_DEL_STATION,
		.doit = nl80211_del_station,
		.policy = nl80211_policy,
		.flags = GENL_ADMIN_PERM,
		.internal_flags = NL80211_FLAG_NEED_NETDEV |
				  NL80211_FLAG_NEED_RTNL,
	},
	{
		.cmd = NL80211_CMD_GET_MPATH,
		.doit = nl80211_get_mpath,
		.dumpit = nl80211_dump_mpath,
		.policy = nl80211_policy,
		.flags = GENL_ADMIN_PERM,
		.internal_flags = NL80211_FLAG_NEED_NETDEV_UP |
				  NL80211_FLAG_NEED_RTNL,
	},
	{
		.cmd = NL80211_CMD_SET_MPATH,
		.doit = nl80211_set_mpath,
		.policy = nl80211_policy,
		.flags = GENL_ADMIN_PERM,
		.internal_flags = NL80211_FLAG_NEED_NETDEV_UP |
				  NL80211_FLAG_NEED_RTNL,
	},
	{
		.cmd = NL80211_CMD_NEW_MPATH,
		.doit = nl80211_new_mpath,
		.policy = nl80211_policy,
		.flags = GENL_ADMIN_PERM,
		.internal_flags = NL80211_FLAG_NEED_NETDEV_UP |
				  NL80211_FLAG_NEED_RTNL,
	},
	{
		.cmd = NL80211_CMD_DEL_MPATH,
		.doit = nl80211_del_mpath,
		.policy = nl80211_policy,
		.flags = GENL_ADMIN_PERM,
		.internal_flags = NL80211_FLAG_NEED_NETDEV |
				  NL80211_FLAG_NEED_RTNL,
	},
	{
		.cmd = NL80211_CMD_SET_BSS,
		.doit = nl80211_set_bss,
		.policy = nl80211_policy,
		.flags = GENL_ADMIN_PERM,
		.internal_flags = NL80211_FLAG_NEED_NETDEV |
				  NL80211_FLAG_NEED_RTNL,
	},
	{
		.cmd = NL80211_CMD_GET_REG,
		.doit = nl80211_get_reg,
		.policy = nl80211_policy,
		/* can be retrieved by unprivileged users */
	},
	{
		.cmd = NL80211_CMD_SET_REG,
		.doit = nl80211_set_reg,
		.policy = nl80211_policy,
		.flags = GENL_ADMIN_PERM,
	},
	{
		.cmd = NL80211_CMD_REQ_SET_REG,
		.doit = nl80211_req_set_reg,
		.policy = nl80211_policy,
		.flags = GENL_ADMIN_PERM,
	},
	{
		.cmd = NL80211_CMD_GET_MESH_CONFIG,
		.doit = nl80211_get_mesh_config,
		.policy = nl80211_policy,
		/* can be retrieved by unprivileged users */
		.internal_flags = NL80211_FLAG_NEED_NETDEV |
				  NL80211_FLAG_NEED_RTNL,
	},
	{
		.cmd = NL80211_CMD_SET_MESH_CONFIG,
		.doit = nl80211_update_mesh_config,
		.policy = nl80211_policy,
		.flags = GENL_ADMIN_PERM,
		.internal_flags = NL80211_FLAG_NEED_NETDEV_UP |
				  NL80211_FLAG_NEED_RTNL,
	},
	{
		.cmd = NL80211_CMD_TRIGGER_SCAN,
		.doit = nl80211_trigger_scan,
		.policy = nl80211_policy,
		.flags = GENL_ADMIN_PERM,
		.internal_flags = NL80211_FLAG_NEED_NETDEV_UP |
				  NL80211_FLAG_NEED_RTNL,
	},
	{
		.cmd = NL80211_CMD_GET_SCAN,
		.policy = nl80211_policy,
		.dumpit = nl80211_dump_scan,
	},
	{
		.cmd = NL80211_CMD_START_SCHED_SCAN,
		.doit = nl80211_start_sched_scan,
		.policy = nl80211_policy,
		.flags = GENL_ADMIN_PERM,
		.internal_flags = NL80211_FLAG_NEED_NETDEV_UP |
				  NL80211_FLAG_NEED_RTNL,
	},
	{
		.cmd = NL80211_CMD_STOP_SCHED_SCAN,
		.doit = nl80211_stop_sched_scan,
		.policy = nl80211_policy,
		.flags = GENL_ADMIN_PERM,
		.internal_flags = NL80211_FLAG_NEED_NETDEV_UP |
				  NL80211_FLAG_NEED_RTNL,
	},
	{
		.cmd = NL80211_CMD_AUTHENTICATE,
		.doit = nl80211_authenticate,
		.policy = nl80211_policy,
		.flags = GENL_ADMIN_PERM,
		.internal_flags = NL80211_FLAG_NEED_NETDEV_UP |
				  NL80211_FLAG_NEED_RTNL,
	},
	{
		.cmd = NL80211_CMD_ASSOCIATE,
		.doit = nl80211_associate,
		.policy = nl80211_policy,
		.flags = GENL_ADMIN_PERM,
		.internal_flags = NL80211_FLAG_NEED_NETDEV_UP |
				  NL80211_FLAG_NEED_RTNL,
	},
	{
		.cmd = NL80211_CMD_DEAUTHENTICATE,
		.doit = nl80211_deauthenticate,
		.policy = nl80211_policy,
		.flags = GENL_ADMIN_PERM,
		.internal_flags = NL80211_FLAG_NEED_NETDEV_UP |
				  NL80211_FLAG_NEED_RTNL,
	},
	{
		.cmd = NL80211_CMD_DISASSOCIATE,
		.doit = nl80211_disassociate,
		.policy = nl80211_policy,
		.flags = GENL_ADMIN_PERM,
		.internal_flags = NL80211_FLAG_NEED_NETDEV_UP |
				  NL80211_FLAG_NEED_RTNL,
	},
	{
		.cmd = NL80211_CMD_JOIN_IBSS,
		.doit = nl80211_join_ibss,
		.policy = nl80211_policy,
		.flags = GENL_ADMIN_PERM,
		.internal_flags = NL80211_FLAG_NEED_NETDEV_UP |
				  NL80211_FLAG_NEED_RTNL,
	},
	{
		.cmd = NL80211_CMD_LEAVE_IBSS,
		.doit = nl80211_leave_ibss,
		.policy = nl80211_policy,
		.flags = GENL_ADMIN_PERM,
		.internal_flags = NL80211_FLAG_NEED_NETDEV_UP |
				  NL80211_FLAG_NEED_RTNL,
	},
#ifdef CONFIG_NL80211_TESTMODE
	{
		.cmd = NL80211_CMD_TESTMODE,
		.doit = nl80211_testmode_do,
		.policy = nl80211_policy,
		.flags = GENL_ADMIN_PERM,
		.internal_flags = NL80211_FLAG_NEED_WIPHY |
				  NL80211_FLAG_NEED_RTNL,
	},
#endif
	{
		.cmd = NL80211_CMD_CONNECT,
		.doit = nl80211_connect,
		.policy = nl80211_policy,
		.flags = GENL_ADMIN_PERM,
		.internal_flags = NL80211_FLAG_NEED_NETDEV_UP |
				  NL80211_FLAG_NEED_RTNL,
	},
	{
		.cmd = NL80211_CMD_DISCONNECT,
		.doit = nl80211_disconnect,
		.policy = nl80211_policy,
		.flags = GENL_ADMIN_PERM,
		.internal_flags = NL80211_FLAG_NEED_NETDEV_UP |
				  NL80211_FLAG_NEED_RTNL,
	},
	{
		.cmd = NL80211_CMD_SET_WIPHY_NETNS,
		.doit = nl80211_wiphy_netns,
		.policy = nl80211_policy,
		.flags = GENL_ADMIN_PERM,
		.internal_flags = NL80211_FLAG_NEED_WIPHY |
				  NL80211_FLAG_NEED_RTNL,
	},
	{
		.cmd = NL80211_CMD_GET_SURVEY,
		.policy = nl80211_policy,
		.dumpit = nl80211_dump_survey,
	},
	{
		.cmd = NL80211_CMD_SET_PMKSA,
		.doit = nl80211_setdel_pmksa,
		.policy = nl80211_policy,
		.flags = GENL_ADMIN_PERM,
		.internal_flags = NL80211_FLAG_NEED_NETDEV |
				  NL80211_FLAG_NEED_RTNL,
	},
	{
		.cmd = NL80211_CMD_DEL_PMKSA,
		.doit = nl80211_setdel_pmksa,
		.policy = nl80211_policy,
		.flags = GENL_ADMIN_PERM,
		.internal_flags = NL80211_FLAG_NEED_NETDEV |
				  NL80211_FLAG_NEED_RTNL,
	},
	{
		.cmd = NL80211_CMD_FLUSH_PMKSA,
		.doit = nl80211_flush_pmksa,
		.policy = nl80211_policy,
		.flags = GENL_ADMIN_PERM,
		.internal_flags = NL80211_FLAG_NEED_NETDEV |
				  NL80211_FLAG_NEED_RTNL,
	},
	{
		.cmd = NL80211_CMD_REMAIN_ON_CHANNEL,
		.doit = nl80211_remain_on_channel,
		.policy = nl80211_policy,
		.flags = GENL_ADMIN_PERM,
		.internal_flags = NL80211_FLAG_NEED_NETDEV_UP |
				  NL80211_FLAG_NEED_RTNL,
	},
	{
		.cmd = NL80211_CMD_CANCEL_REMAIN_ON_CHANNEL,
		.doit = nl80211_cancel_remain_on_channel,
		.policy = nl80211_policy,
		.flags = GENL_ADMIN_PERM,
		.internal_flags = NL80211_FLAG_NEED_NETDEV_UP |
				  NL80211_FLAG_NEED_RTNL,
	},
	{
		.cmd = NL80211_CMD_SET_TX_BITRATE_MASK,
		.doit = nl80211_set_tx_bitrate_mask,
		.policy = nl80211_policy,
		.flags = GENL_ADMIN_PERM,
		.internal_flags = NL80211_FLAG_NEED_NETDEV |
				  NL80211_FLAG_NEED_RTNL,
	},
	{
		.cmd = NL80211_CMD_REGISTER_FRAME,
		.doit = nl80211_register_mgmt,
		.policy = nl80211_policy,
		.flags = GENL_ADMIN_PERM,
		.internal_flags = NL80211_FLAG_NEED_NETDEV |
				  NL80211_FLAG_NEED_RTNL,
	},
	{
		.cmd = NL80211_CMD_FRAME,
		.doit = nl80211_tx_mgmt,
		.policy = nl80211_policy,
		.flags = GENL_ADMIN_PERM,
		.internal_flags = NL80211_FLAG_NEED_NETDEV_UP |
				  NL80211_FLAG_NEED_RTNL,
	},
	{
		.cmd = NL80211_CMD_FRAME_WAIT_CANCEL,
		.doit = nl80211_tx_mgmt_cancel_wait,
		.policy = nl80211_policy,
		.flags = GENL_ADMIN_PERM,
		.internal_flags = NL80211_FLAG_NEED_NETDEV_UP |
				  NL80211_FLAG_NEED_RTNL,
	},
	{
		.cmd = NL80211_CMD_SET_POWER_SAVE,
		.doit = nl80211_set_power_save,
		.policy = nl80211_policy,
		.flags = GENL_ADMIN_PERM,
		.internal_flags = NL80211_FLAG_NEED_NETDEV |
				  NL80211_FLAG_NEED_RTNL,
	},
	{
		.cmd = NL80211_CMD_GET_POWER_SAVE,
		.doit = nl80211_get_power_save,
		.policy = nl80211_policy,
		/* can be retrieved by unprivileged users */
		.internal_flags = NL80211_FLAG_NEED_NETDEV |
				  NL80211_FLAG_NEED_RTNL,
	},
	{
		.cmd = NL80211_CMD_SET_CQM,
		.doit = nl80211_set_cqm,
		.policy = nl80211_policy,
		.flags = GENL_ADMIN_PERM,
		.internal_flags = NL80211_FLAG_NEED_NETDEV |
				  NL80211_FLAG_NEED_RTNL,
	},
	{
		.cmd = NL80211_CMD_SET_CHANNEL,
		.doit = nl80211_set_channel,
		.policy = nl80211_policy,
		.flags = GENL_ADMIN_PERM,
		.internal_flags = NL80211_FLAG_NEED_NETDEV |
				  NL80211_FLAG_NEED_RTNL,
	},
	{
		.cmd = NL80211_CMD_SET_WDS_PEER,
		.doit = nl80211_set_wds_peer,
		.policy = nl80211_policy,
		.flags = GENL_ADMIN_PERM,
		.internal_flags = NL80211_FLAG_NEED_NETDEV |
				  NL80211_FLAG_NEED_RTNL,
	},
	{
		.cmd = NL80211_CMD_JOIN_MESH,
		.doit = nl80211_join_mesh,
		.policy = nl80211_policy,
		.flags = GENL_ADMIN_PERM,
		.internal_flags = NL80211_FLAG_NEED_NETDEV_UP |
				  NL80211_FLAG_NEED_RTNL,
	},
	{
		.cmd = NL80211_CMD_LEAVE_MESH,
		.doit = nl80211_leave_mesh,
		.policy = nl80211_policy,
		.flags = GENL_ADMIN_PERM,
		.internal_flags = NL80211_FLAG_NEED_NETDEV_UP |
				  NL80211_FLAG_NEED_RTNL,
	},
	{
		.cmd = NL80211_CMD_GET_WOWLAN,
		.doit = nl80211_get_wowlan,
		.policy = nl80211_policy,
		/* can be retrieved by unprivileged users */
		.internal_flags = NL80211_FLAG_NEED_WIPHY |
				  NL80211_FLAG_NEED_RTNL,
	},
	{
		.cmd = NL80211_CMD_SET_WOWLAN,
		.doit = nl80211_set_wowlan,
		.policy = nl80211_policy,
		.flags = GENL_ADMIN_PERM,
		.internal_flags = NL80211_FLAG_NEED_WIPHY |
				  NL80211_FLAG_NEED_RTNL,
	},
};

static struct genl_multicast_group nl80211_mlme_mcgrp = {
	.name = "mlme",
};

/* multicast groups */
static struct genl_multicast_group nl80211_config_mcgrp = {
	.name = "config",
};
static struct genl_multicast_group nl80211_scan_mcgrp = {
	.name = "scan",
};
static struct genl_multicast_group nl80211_regulatory_mcgrp = {
	.name = "regulatory",
};

/* notification functions */

void nl80211_notify_dev_rename(struct cfg80211_registered_device *rdev)
{
	struct sk_buff *msg;

	msg = nlmsg_new(NLMSG_DEFAULT_SIZE, GFP_KERNEL);
	if (!msg)
		return;

	if (nl80211_send_wiphy(msg, 0, 0, 0, rdev) < 0) {
		nlmsg_free(msg);
		return;
	}

	genlmsg_multicast_netns(wiphy_net(&rdev->wiphy), msg, 0,
				nl80211_config_mcgrp.id, GFP_KERNEL);
}

static int nl80211_add_scan_req(struct sk_buff *msg,
				struct cfg80211_registered_device *rdev)
{
	struct cfg80211_scan_request *req = rdev->scan_req;
	struct nlattr *nest;
	int i;

	ASSERT_RDEV_LOCK(rdev);

	if (WARN_ON(!req))
		return 0;

	nest = nla_nest_start(msg, NL80211_ATTR_SCAN_SSIDS);
	if (!nest)
		goto nla_put_failure;
	for (i = 0; i < req->n_ssids; i++)
		NLA_PUT(msg, i, req->ssids[i].ssid_len, req->ssids[i].ssid);
	nla_nest_end(msg, nest);

	nest = nla_nest_start(msg, NL80211_ATTR_SCAN_FREQUENCIES);
	if (!nest)
		goto nla_put_failure;
	for (i = 0; i < req->n_channels; i++)
		NLA_PUT_U32(msg, i, req->channels[i]->center_freq);
	nla_nest_end(msg, nest);

	if (req->ie)
		NLA_PUT(msg, NL80211_ATTR_IE, req->ie_len, req->ie);

	return 0;
 nla_put_failure:
	return -ENOBUFS;
}

static int nl80211_send_scan_msg(struct sk_buff *msg,
				 struct cfg80211_registered_device *rdev,
				 struct net_device *netdev,
				 u32 pid, u32 seq, int flags,
				 u32 cmd)
{
	void *hdr;

	hdr = nl80211hdr_put(msg, pid, seq, flags, cmd);
	if (!hdr)
		return -1;

	NLA_PUT_U32(msg, NL80211_ATTR_WIPHY, rdev->wiphy_idx);
	NLA_PUT_U32(msg, NL80211_ATTR_IFINDEX, netdev->ifindex);

	/* ignore errors and send incomplete event anyway */
	nl80211_add_scan_req(msg, rdev);

	return genlmsg_end(msg, hdr);

 nla_put_failure:
	genlmsg_cancel(msg, hdr);
	return -EMSGSIZE;
}

static int
nl80211_send_sched_scan_msg(struct sk_buff *msg,
			    struct cfg80211_registered_device *rdev,
			    struct net_device *netdev,
			    u32 pid, u32 seq, int flags, u32 cmd)
{
	void *hdr;

	hdr = nl80211hdr_put(msg, pid, seq, flags, cmd);
	if (!hdr)
		return -1;

	NLA_PUT_U32(msg, NL80211_ATTR_WIPHY, rdev->wiphy_idx);
	NLA_PUT_U32(msg, NL80211_ATTR_IFINDEX, netdev->ifindex);

	return genlmsg_end(msg, hdr);

 nla_put_failure:
	genlmsg_cancel(msg, hdr);
	return -EMSGSIZE;
}

void nl80211_send_scan_start(struct cfg80211_registered_device *rdev,
			     struct net_device *netdev)
{
	struct sk_buff *msg;

	msg = nlmsg_new(NLMSG_GOODSIZE, GFP_KERNEL);
	if (!msg)
		return;

	if (nl80211_send_scan_msg(msg, rdev, netdev, 0, 0, 0,
				  NL80211_CMD_TRIGGER_SCAN) < 0) {
		nlmsg_free(msg);
		return;
	}

	genlmsg_multicast_netns(wiphy_net(&rdev->wiphy), msg, 0,
				nl80211_scan_mcgrp.id, GFP_KERNEL);
}

void nl80211_send_scan_done(struct cfg80211_registered_device *rdev,
			    struct net_device *netdev)
{
	struct sk_buff *msg;

	msg = nlmsg_new(NLMSG_DEFAULT_SIZE, GFP_KERNEL);
	if (!msg)
		return;

	if (nl80211_send_scan_msg(msg, rdev, netdev, 0, 0, 0,
				  NL80211_CMD_NEW_SCAN_RESULTS) < 0) {
		nlmsg_free(msg);
		return;
	}

	genlmsg_multicast_netns(wiphy_net(&rdev->wiphy), msg, 0,
				nl80211_scan_mcgrp.id, GFP_KERNEL);
}

void nl80211_send_scan_aborted(struct cfg80211_registered_device *rdev,
			       struct net_device *netdev)
{
	struct sk_buff *msg;

	msg = nlmsg_new(NLMSG_DEFAULT_SIZE, GFP_KERNEL);
	if (!msg)
		return;

	if (nl80211_send_scan_msg(msg, rdev, netdev, 0, 0, 0,
				  NL80211_CMD_SCAN_ABORTED) < 0) {
		nlmsg_free(msg);
		return;
	}

	genlmsg_multicast_netns(wiphy_net(&rdev->wiphy), msg, 0,
				nl80211_scan_mcgrp.id, GFP_KERNEL);
}

void nl80211_send_sched_scan_results(struct cfg80211_registered_device *rdev,
				     struct net_device *netdev)
{
	struct sk_buff *msg;

	msg = nlmsg_new(NLMSG_DEFAULT_SIZE, GFP_KERNEL);
	if (!msg)
		return;

	if (nl80211_send_sched_scan_msg(msg, rdev, netdev, 0, 0, 0,
					NL80211_CMD_SCHED_SCAN_RESULTS) < 0) {
		nlmsg_free(msg);
		return;
	}

	genlmsg_multicast_netns(wiphy_net(&rdev->wiphy), msg, 0,
				nl80211_scan_mcgrp.id, GFP_KERNEL);
}

void nl80211_send_sched_scan(struct cfg80211_registered_device *rdev,
			     struct net_device *netdev, u32 cmd)
{
	struct sk_buff *msg;

	msg = nlmsg_new(NLMSG_GOODSIZE, GFP_KERNEL);
	if (!msg)
		return;

	if (nl80211_send_sched_scan_msg(msg, rdev, netdev, 0, 0, 0, cmd) < 0) {
		nlmsg_free(msg);
		return;
	}

	genlmsg_multicast_netns(wiphy_net(&rdev->wiphy), msg, 0,
				nl80211_scan_mcgrp.id, GFP_KERNEL);
}

/*
 * This can happen on global regulatory changes or device specific settings
 * based on custom world regulatory domains.
 */
void nl80211_send_reg_change_event(struct regulatory_request *request)
{
	struct sk_buff *msg;
	void *hdr;

	msg = nlmsg_new(NLMSG_DEFAULT_SIZE, GFP_KERNEL);
	if (!msg)
		return;

	hdr = nl80211hdr_put(msg, 0, 0, 0, NL80211_CMD_REG_CHANGE);
	if (!hdr) {
		nlmsg_free(msg);
		return;
	}

	/* Userspace can always count this one always being set */
	NLA_PUT_U8(msg, NL80211_ATTR_REG_INITIATOR, request->initiator);

	if (request->alpha2[0] == '0' && request->alpha2[1] == '0')
		NLA_PUT_U8(msg, NL80211_ATTR_REG_TYPE,
			   NL80211_REGDOM_TYPE_WORLD);
	else if (request->alpha2[0] == '9' && request->alpha2[1] == '9')
		NLA_PUT_U8(msg, NL80211_ATTR_REG_TYPE,
			   NL80211_REGDOM_TYPE_CUSTOM_WORLD);
	else if ((request->alpha2[0] == '9' && request->alpha2[1] == '8') ||
		 request->intersect)
		NLA_PUT_U8(msg, NL80211_ATTR_REG_TYPE,
			   NL80211_REGDOM_TYPE_INTERSECTION);
	else {
		NLA_PUT_U8(msg, NL80211_ATTR_REG_TYPE,
			   NL80211_REGDOM_TYPE_COUNTRY);
		NLA_PUT_STRING(msg, NL80211_ATTR_REG_ALPHA2, request->alpha2);
	}

	if (wiphy_idx_valid(request->wiphy_idx))
		NLA_PUT_U32(msg, NL80211_ATTR_WIPHY, request->wiphy_idx);

	if (genlmsg_end(msg, hdr) < 0) {
		nlmsg_free(msg);
		return;
	}

	rcu_read_lock();
	genlmsg_multicast_allns(msg, 0, nl80211_regulatory_mcgrp.id,
				GFP_ATOMIC);
	rcu_read_unlock();

	return;

nla_put_failure:
	genlmsg_cancel(msg, hdr);
	nlmsg_free(msg);
}

static void nl80211_send_mlme_event(struct cfg80211_registered_device *rdev,
				    struct net_device *netdev,
				    const u8 *buf, size_t len,
				    enum nl80211_commands cmd, gfp_t gfp)
{
	struct sk_buff *msg;
	void *hdr;

	msg = nlmsg_new(NLMSG_DEFAULT_SIZE, gfp);
	if (!msg)
		return;

	hdr = nl80211hdr_put(msg, 0, 0, 0, cmd);
	if (!hdr) {
		nlmsg_free(msg);
		return;
	}

	NLA_PUT_U32(msg, NL80211_ATTR_WIPHY, rdev->wiphy_idx);
	NLA_PUT_U32(msg, NL80211_ATTR_IFINDEX, netdev->ifindex);
	NLA_PUT(msg, NL80211_ATTR_FRAME, len, buf);

	if (genlmsg_end(msg, hdr) < 0) {
		nlmsg_free(msg);
		return;
	}

	genlmsg_multicast_netns(wiphy_net(&rdev->wiphy), msg, 0,
				nl80211_mlme_mcgrp.id, gfp);
	return;

 nla_put_failure:
	genlmsg_cancel(msg, hdr);
	nlmsg_free(msg);
}

void nl80211_send_rx_auth(struct cfg80211_registered_device *rdev,
			  struct net_device *netdev, const u8 *buf,
			  size_t len, gfp_t gfp)
{
	nl80211_send_mlme_event(rdev, netdev, buf, len,
				NL80211_CMD_AUTHENTICATE, gfp);
}

void nl80211_send_rx_assoc(struct cfg80211_registered_device *rdev,
			   struct net_device *netdev, const u8 *buf,
			   size_t len, gfp_t gfp)
{
	nl80211_send_mlme_event(rdev, netdev, buf, len,
				NL80211_CMD_ASSOCIATE, gfp);
}

void nl80211_send_deauth(struct cfg80211_registered_device *rdev,
			 struct net_device *netdev, const u8 *buf,
			 size_t len, gfp_t gfp)
{
	nl80211_send_mlme_event(rdev, netdev, buf, len,
				NL80211_CMD_DEAUTHENTICATE, gfp);
}

void nl80211_send_disassoc(struct cfg80211_registered_device *rdev,
			   struct net_device *netdev, const u8 *buf,
			   size_t len, gfp_t gfp)
{
	nl80211_send_mlme_event(rdev, netdev, buf, len,
				NL80211_CMD_DISASSOCIATE, gfp);
}

void nl80211_send_unprot_deauth(struct cfg80211_registered_device *rdev,
				struct net_device *netdev, const u8 *buf,
				size_t len, gfp_t gfp)
{
	nl80211_send_mlme_event(rdev, netdev, buf, len,
				NL80211_CMD_UNPROT_DEAUTHENTICATE, gfp);
}

void nl80211_send_unprot_disassoc(struct cfg80211_registered_device *rdev,
				  struct net_device *netdev, const u8 *buf,
				  size_t len, gfp_t gfp)
{
	nl80211_send_mlme_event(rdev, netdev, buf, len,
				NL80211_CMD_UNPROT_DISASSOCIATE, gfp);
}

static void nl80211_send_mlme_timeout(struct cfg80211_registered_device *rdev,
				      struct net_device *netdev, int cmd,
				      const u8 *addr, gfp_t gfp)
{
	struct sk_buff *msg;
	void *hdr;

	msg = nlmsg_new(NLMSG_DEFAULT_SIZE, gfp);
	if (!msg)
		return;

	hdr = nl80211hdr_put(msg, 0, 0, 0, cmd);
	if (!hdr) {
		nlmsg_free(msg);
		return;
	}

	NLA_PUT_U32(msg, NL80211_ATTR_WIPHY, rdev->wiphy_idx);
	NLA_PUT_U32(msg, NL80211_ATTR_IFINDEX, netdev->ifindex);
	NLA_PUT_FLAG(msg, NL80211_ATTR_TIMED_OUT);
	NLA_PUT(msg, NL80211_ATTR_MAC, ETH_ALEN, addr);

	if (genlmsg_end(msg, hdr) < 0) {
		nlmsg_free(msg);
		return;
	}

	genlmsg_multicast_netns(wiphy_net(&rdev->wiphy), msg, 0,
				nl80211_mlme_mcgrp.id, gfp);
	return;

 nla_put_failure:
	genlmsg_cancel(msg, hdr);
	nlmsg_free(msg);
}

void nl80211_send_auth_timeout(struct cfg80211_registered_device *rdev,
			       struct net_device *netdev, const u8 *addr,
			       gfp_t gfp)
{
	nl80211_send_mlme_timeout(rdev, netdev, NL80211_CMD_AUTHENTICATE,
				  addr, gfp);
}

void nl80211_send_assoc_timeout(struct cfg80211_registered_device *rdev,
				struct net_device *netdev, const u8 *addr,
				gfp_t gfp)
{
	nl80211_send_mlme_timeout(rdev, netdev, NL80211_CMD_ASSOCIATE,
				  addr, gfp);
}

void nl80211_send_connect_result(struct cfg80211_registered_device *rdev,
				 struct net_device *netdev, const u8 *bssid,
				 const u8 *req_ie, size_t req_ie_len,
				 const u8 *resp_ie, size_t resp_ie_len,
				 u16 status, gfp_t gfp)
{
	struct sk_buff *msg;
	void *hdr;

	msg = nlmsg_new(NLMSG_GOODSIZE, gfp);
	if (!msg)
		return;

	hdr = nl80211hdr_put(msg, 0, 0, 0, NL80211_CMD_CONNECT);
	if (!hdr) {
		nlmsg_free(msg);
		return;
	}

	NLA_PUT_U32(msg, NL80211_ATTR_WIPHY, rdev->wiphy_idx);
	NLA_PUT_U32(msg, NL80211_ATTR_IFINDEX, netdev->ifindex);
	if (bssid)
		NLA_PUT(msg, NL80211_ATTR_MAC, ETH_ALEN, bssid);
	NLA_PUT_U16(msg, NL80211_ATTR_STATUS_CODE, status);
	if (req_ie)
		NLA_PUT(msg, NL80211_ATTR_REQ_IE, req_ie_len, req_ie);
	if (resp_ie)
		NLA_PUT(msg, NL80211_ATTR_RESP_IE, resp_ie_len, resp_ie);

	if (genlmsg_end(msg, hdr) < 0) {
		nlmsg_free(msg);
		return;
	}

	genlmsg_multicast_netns(wiphy_net(&rdev->wiphy), msg, 0,
				nl80211_mlme_mcgrp.id, gfp);
	return;

 nla_put_failure:
	genlmsg_cancel(msg, hdr);
	nlmsg_free(msg);

}

void nl80211_send_roamed(struct cfg80211_registered_device *rdev,
			 struct net_device *netdev, const u8 *bssid,
			 const u8 *req_ie, size_t req_ie_len,
			 const u8 *resp_ie, size_t resp_ie_len, gfp_t gfp)
{
	struct sk_buff *msg;
	void *hdr;

	msg = nlmsg_new(NLMSG_GOODSIZE, gfp);
	if (!msg)
		return;

	hdr = nl80211hdr_put(msg, 0, 0, 0, NL80211_CMD_ROAM);
	if (!hdr) {
		nlmsg_free(msg);
		return;
	}

	NLA_PUT_U32(msg, NL80211_ATTR_WIPHY, rdev->wiphy_idx);
	NLA_PUT_U32(msg, NL80211_ATTR_IFINDEX, netdev->ifindex);
	NLA_PUT(msg, NL80211_ATTR_MAC, ETH_ALEN, bssid);
	if (req_ie)
		NLA_PUT(msg, NL80211_ATTR_REQ_IE, req_ie_len, req_ie);
	if (resp_ie)
		NLA_PUT(msg, NL80211_ATTR_RESP_IE, resp_ie_len, resp_ie);

	if (genlmsg_end(msg, hdr) < 0) {
		nlmsg_free(msg);
		return;
	}

	genlmsg_multicast_netns(wiphy_net(&rdev->wiphy), msg, 0,
				nl80211_mlme_mcgrp.id, gfp);
	return;

 nla_put_failure:
	genlmsg_cancel(msg, hdr);
	nlmsg_free(msg);

}

void nl80211_send_disconnected(struct cfg80211_registered_device *rdev,
			       struct net_device *netdev, u16 reason,
			       const u8 *ie, size_t ie_len, bool from_ap)
{
	struct sk_buff *msg;
	void *hdr;

	msg = nlmsg_new(NLMSG_GOODSIZE, GFP_KERNEL);
	if (!msg)
		return;

	hdr = nl80211hdr_put(msg, 0, 0, 0, NL80211_CMD_DISCONNECT);
	if (!hdr) {
		nlmsg_free(msg);
		return;
	}

	NLA_PUT_U32(msg, NL80211_ATTR_WIPHY, rdev->wiphy_idx);
	NLA_PUT_U32(msg, NL80211_ATTR_IFINDEX, netdev->ifindex);
	if (from_ap && reason)
		NLA_PUT_U16(msg, NL80211_ATTR_REASON_CODE, reason);
	if (from_ap)
		NLA_PUT_FLAG(msg, NL80211_ATTR_DISCONNECTED_BY_AP);
	if (ie)
		NLA_PUT(msg, NL80211_ATTR_IE, ie_len, ie);

	if (genlmsg_end(msg, hdr) < 0) {
		nlmsg_free(msg);
		return;
	}

	genlmsg_multicast_netns(wiphy_net(&rdev->wiphy), msg, 0,
				nl80211_mlme_mcgrp.id, GFP_KERNEL);
	return;

 nla_put_failure:
	genlmsg_cancel(msg, hdr);
	nlmsg_free(msg);

}

void nl80211_send_ibss_bssid(struct cfg80211_registered_device *rdev,
			     struct net_device *netdev, const u8 *bssid,
			     gfp_t gfp)
{
	struct sk_buff *msg;
	void *hdr;

	msg = nlmsg_new(NLMSG_DEFAULT_SIZE, gfp);
	if (!msg)
		return;

	hdr = nl80211hdr_put(msg, 0, 0, 0, NL80211_CMD_JOIN_IBSS);
	if (!hdr) {
		nlmsg_free(msg);
		return;
	}

	NLA_PUT_U32(msg, NL80211_ATTR_WIPHY, rdev->wiphy_idx);
	NLA_PUT_U32(msg, NL80211_ATTR_IFINDEX, netdev->ifindex);
	NLA_PUT(msg, NL80211_ATTR_MAC, ETH_ALEN, bssid);

	if (genlmsg_end(msg, hdr) < 0) {
		nlmsg_free(msg);
		return;
	}

	genlmsg_multicast_netns(wiphy_net(&rdev->wiphy), msg, 0,
				nl80211_mlme_mcgrp.id, gfp);
	return;

 nla_put_failure:
	genlmsg_cancel(msg, hdr);
	nlmsg_free(msg);
}

void nl80211_send_new_peer_candidate(struct cfg80211_registered_device *rdev,
		struct net_device *netdev,
		const u8 *macaddr, const u8* ie, u8 ie_len,
		gfp_t gfp)
{
	struct sk_buff *msg;
	void *hdr;

	msg = nlmsg_new(NLMSG_DEFAULT_SIZE, gfp);
	if (!msg)
		return;

	hdr = nl80211hdr_put(msg, 0, 0, 0, NL80211_CMD_NEW_PEER_CANDIDATE);
	if (!hdr) {
		nlmsg_free(msg);
		return;
	}

	NLA_PUT_U32(msg, NL80211_ATTR_WIPHY, rdev->wiphy_idx);
	NLA_PUT_U32(msg, NL80211_ATTR_IFINDEX, netdev->ifindex);
	NLA_PUT(msg, NL80211_ATTR_MAC, ETH_ALEN, macaddr);
	if (ie_len && ie)
		NLA_PUT(msg, NL80211_ATTR_IE, ie_len , ie);

	if (genlmsg_end(msg, hdr) < 0) {
		nlmsg_free(msg);
		return;
	}

	genlmsg_multicast_netns(wiphy_net(&rdev->wiphy), msg, 0,
				nl80211_mlme_mcgrp.id, gfp);
	return;

 nla_put_failure:
	genlmsg_cancel(msg, hdr);
	nlmsg_free(msg);
}

void nl80211_michael_mic_failure(struct cfg80211_registered_device *rdev,
				 struct net_device *netdev, const u8 *addr,
				 enum nl80211_key_type key_type, int key_id,
				 const u8 *tsc, gfp_t gfp)
{
	struct sk_buff *msg;
	void *hdr;

	msg = nlmsg_new(NLMSG_DEFAULT_SIZE, gfp);
	if (!msg)
		return;

	hdr = nl80211hdr_put(msg, 0, 0, 0, NL80211_CMD_MICHAEL_MIC_FAILURE);
	if (!hdr) {
		nlmsg_free(msg);
		return;
	}

	NLA_PUT_U32(msg, NL80211_ATTR_WIPHY, rdev->wiphy_idx);
	NLA_PUT_U32(msg, NL80211_ATTR_IFINDEX, netdev->ifindex);
	if (addr)
		NLA_PUT(msg, NL80211_ATTR_MAC, ETH_ALEN, addr);
	NLA_PUT_U32(msg, NL80211_ATTR_KEY_TYPE, key_type);
	if (key_id != -1)
		NLA_PUT_U8(msg, NL80211_ATTR_KEY_IDX, key_id);
	if (tsc)
		NLA_PUT(msg, NL80211_ATTR_KEY_SEQ, 6, tsc);

	if (genlmsg_end(msg, hdr) < 0) {
		nlmsg_free(msg);
		return;
	}

	genlmsg_multicast_netns(wiphy_net(&rdev->wiphy), msg, 0,
				nl80211_mlme_mcgrp.id, gfp);
	return;

 nla_put_failure:
	genlmsg_cancel(msg, hdr);
	nlmsg_free(msg);
}

void nl80211_send_beacon_hint_event(struct wiphy *wiphy,
				    struct ieee80211_channel *channel_before,
				    struct ieee80211_channel *channel_after)
{
	struct sk_buff *msg;
	void *hdr;
	struct nlattr *nl_freq;

	msg = nlmsg_new(NLMSG_DEFAULT_SIZE, GFP_ATOMIC);
	if (!msg)
		return;

	hdr = nl80211hdr_put(msg, 0, 0, 0, NL80211_CMD_REG_BEACON_HINT);
	if (!hdr) {
		nlmsg_free(msg);
		return;
	}

	/*
	 * Since we are applying the beacon hint to a wiphy we know its
	 * wiphy_idx is valid
	 */
	NLA_PUT_U32(msg, NL80211_ATTR_WIPHY, get_wiphy_idx(wiphy));

	/* Before */
	nl_freq = nla_nest_start(msg, NL80211_ATTR_FREQ_BEFORE);
	if (!nl_freq)
		goto nla_put_failure;
	if (nl80211_msg_put_channel(msg, channel_before))
		goto nla_put_failure;
	nla_nest_end(msg, nl_freq);

	/* After */
	nl_freq = nla_nest_start(msg, NL80211_ATTR_FREQ_AFTER);
	if (!nl_freq)
		goto nla_put_failure;
	if (nl80211_msg_put_channel(msg, channel_after))
		goto nla_put_failure;
	nla_nest_end(msg, nl_freq);

	if (genlmsg_end(msg, hdr) < 0) {
		nlmsg_free(msg);
		return;
	}

	rcu_read_lock();
	genlmsg_multicast_allns(msg, 0, nl80211_regulatory_mcgrp.id,
				GFP_ATOMIC);
	rcu_read_unlock();

	return;

nla_put_failure:
	genlmsg_cancel(msg, hdr);
	nlmsg_free(msg);
}

static void nl80211_send_remain_on_chan_event(
	int cmd, struct cfg80211_registered_device *rdev,
	struct net_device *netdev, u64 cookie,
	struct ieee80211_channel *chan,
	enum nl80211_channel_type channel_type,
	unsigned int duration, gfp_t gfp)
{
	struct sk_buff *msg;
	void *hdr;

	msg = nlmsg_new(NLMSG_DEFAULT_SIZE, gfp);
	if (!msg)
		return;

	hdr = nl80211hdr_put(msg, 0, 0, 0, cmd);
	if (!hdr) {
		nlmsg_free(msg);
		return;
	}

	NLA_PUT_U32(msg, NL80211_ATTR_WIPHY, rdev->wiphy_idx);
	NLA_PUT_U32(msg, NL80211_ATTR_IFINDEX, netdev->ifindex);
	NLA_PUT_U32(msg, NL80211_ATTR_WIPHY_FREQ, chan->center_freq);
	NLA_PUT_U32(msg, NL80211_ATTR_WIPHY_CHANNEL_TYPE, channel_type);
	NLA_PUT_U64(msg, NL80211_ATTR_COOKIE, cookie);

	if (cmd == NL80211_CMD_REMAIN_ON_CHANNEL)
		NLA_PUT_U32(msg, NL80211_ATTR_DURATION, duration);

	if (genlmsg_end(msg, hdr) < 0) {
		nlmsg_free(msg);
		return;
	}

	genlmsg_multicast_netns(wiphy_net(&rdev->wiphy), msg, 0,
				nl80211_mlme_mcgrp.id, gfp);
	return;

 nla_put_failure:
	genlmsg_cancel(msg, hdr);
	nlmsg_free(msg);
}

void nl80211_send_remain_on_channel(struct cfg80211_registered_device *rdev,
				    struct net_device *netdev, u64 cookie,
				    struct ieee80211_channel *chan,
				    enum nl80211_channel_type channel_type,
				    unsigned int duration, gfp_t gfp)
{
	nl80211_send_remain_on_chan_event(NL80211_CMD_REMAIN_ON_CHANNEL,
					  rdev, netdev, cookie, chan,
					  channel_type, duration, gfp);
}

void nl80211_send_remain_on_channel_cancel(
	struct cfg80211_registered_device *rdev, struct net_device *netdev,
	u64 cookie, struct ieee80211_channel *chan,
	enum nl80211_channel_type channel_type, gfp_t gfp)
{
	nl80211_send_remain_on_chan_event(NL80211_CMD_CANCEL_REMAIN_ON_CHANNEL,
					  rdev, netdev, cookie, chan,
					  channel_type, 0, gfp);
}

void nl80211_send_sta_event(struct cfg80211_registered_device *rdev,
			    struct net_device *dev, const u8 *mac_addr,
			    struct station_info *sinfo, gfp_t gfp)
{
	struct sk_buff *msg;

	msg = nlmsg_new(NLMSG_GOODSIZE, gfp);
	if (!msg)
		return;

	if (nl80211_send_station(msg, 0, 0, 0, dev, mac_addr, sinfo) < 0) {
		nlmsg_free(msg);
		return;
	}

	genlmsg_multicast_netns(wiphy_net(&rdev->wiphy), msg, 0,
				nl80211_mlme_mcgrp.id, gfp);
}

void nl80211_send_sta_del_event(struct cfg80211_registered_device *rdev,
				struct net_device *dev, const u8 *mac_addr,
				gfp_t gfp)
{
	struct sk_buff *msg;
	void *hdr;

	msg = nlmsg_new(NLMSG_GOODSIZE, gfp);
	if (!msg)
		return;

	hdr = nl80211hdr_put(msg, 0, 0, 0, NL80211_CMD_DEL_STATION);
	if (!hdr) {
		nlmsg_free(msg);
		return;
	}

	NLA_PUT_U32(msg, NL80211_ATTR_IFINDEX, dev->ifindex);
	NLA_PUT(msg, NL80211_ATTR_MAC, ETH_ALEN, mac_addr);

	if (genlmsg_end(msg, hdr) < 0) {
		nlmsg_free(msg);
		return;
	}

	genlmsg_multicast_netns(wiphy_net(&rdev->wiphy), msg, 0,
				nl80211_mlme_mcgrp.id, gfp);
	return;

 nla_put_failure:
	genlmsg_cancel(msg, hdr);
	nlmsg_free(msg);
}

int nl80211_send_mgmt(struct cfg80211_registered_device *rdev,
		      struct net_device *netdev, u32 nlpid,
		      int freq, const u8 *buf, size_t len, gfp_t gfp)
{
	struct sk_buff *msg;
	void *hdr;
	int err;

	msg = nlmsg_new(NLMSG_DEFAULT_SIZE, gfp);
	if (!msg)
		return -ENOMEM;

	hdr = nl80211hdr_put(msg, 0, 0, 0, NL80211_CMD_FRAME);
	if (!hdr) {
		nlmsg_free(msg);
		return -ENOMEM;
	}

	NLA_PUT_U32(msg, NL80211_ATTR_WIPHY, rdev->wiphy_idx);
	NLA_PUT_U32(msg, NL80211_ATTR_IFINDEX, netdev->ifindex);
	NLA_PUT_U32(msg, NL80211_ATTR_WIPHY_FREQ, freq);
	NLA_PUT(msg, NL80211_ATTR_FRAME, len, buf);

	err = genlmsg_end(msg, hdr);
	if (err < 0) {
		nlmsg_free(msg);
		return err;
	}

	err = genlmsg_unicast(wiphy_net(&rdev->wiphy), msg, nlpid);
	if (err < 0)
		return err;
	return 0;

 nla_put_failure:
	genlmsg_cancel(msg, hdr);
	nlmsg_free(msg);
	return -ENOBUFS;
}

void nl80211_send_mgmt_tx_status(struct cfg80211_registered_device *rdev,
				 struct net_device *netdev, u64 cookie,
				 const u8 *buf, size_t len, bool ack,
				 gfp_t gfp)
{
	struct sk_buff *msg;
	void *hdr;

	msg = nlmsg_new(NLMSG_DEFAULT_SIZE, gfp);
	if (!msg)
		return;

	hdr = nl80211hdr_put(msg, 0, 0, 0, NL80211_CMD_FRAME_TX_STATUS);
	if (!hdr) {
		nlmsg_free(msg);
		return;
	}

	NLA_PUT_U32(msg, NL80211_ATTR_WIPHY, rdev->wiphy_idx);
	NLA_PUT_U32(msg, NL80211_ATTR_IFINDEX, netdev->ifindex);
	NLA_PUT(msg, NL80211_ATTR_FRAME, len, buf);
	NLA_PUT_U64(msg, NL80211_ATTR_COOKIE, cookie);
	if (ack)
		NLA_PUT_FLAG(msg, NL80211_ATTR_ACK);

	if (genlmsg_end(msg, hdr) < 0) {
		nlmsg_free(msg);
		return;
	}

	genlmsg_multicast(msg, 0, nl80211_mlme_mcgrp.id, gfp);
	return;

 nla_put_failure:
	genlmsg_cancel(msg, hdr);
	nlmsg_free(msg);
}

void
nl80211_send_cqm_rssi_notify(struct cfg80211_registered_device *rdev,
			     struct net_device *netdev,
			     enum nl80211_cqm_rssi_threshold_event rssi_event,
			     gfp_t gfp)
{
	struct sk_buff *msg;
	struct nlattr *pinfoattr;
	void *hdr;

	msg = nlmsg_new(NLMSG_GOODSIZE, gfp);
	if (!msg)
		return;

	hdr = nl80211hdr_put(msg, 0, 0, 0, NL80211_CMD_NOTIFY_CQM);
	if (!hdr) {
		nlmsg_free(msg);
		return;
	}

	NLA_PUT_U32(msg, NL80211_ATTR_WIPHY, rdev->wiphy_idx);
	NLA_PUT_U32(msg, NL80211_ATTR_IFINDEX, netdev->ifindex);

	pinfoattr = nla_nest_start(msg, NL80211_ATTR_CQM);
	if (!pinfoattr)
		goto nla_put_failure;

	NLA_PUT_U32(msg, NL80211_ATTR_CQM_RSSI_THRESHOLD_EVENT,
		    rssi_event);

	nla_nest_end(msg, pinfoattr);

	if (genlmsg_end(msg, hdr) < 0) {
		nlmsg_free(msg);
		return;
	}

	genlmsg_multicast_netns(wiphy_net(&rdev->wiphy), msg, 0,
				nl80211_mlme_mcgrp.id, gfp);
	return;

 nla_put_failure:
	genlmsg_cancel(msg, hdr);
	nlmsg_free(msg);
}

void
nl80211_send_cqm_pktloss_notify(struct cfg80211_registered_device *rdev,
				struct net_device *netdev, const u8 *peer,
				u32 num_packets, gfp_t gfp)
{
	struct sk_buff *msg;
	struct nlattr *pinfoattr;
	void *hdr;

	msg = nlmsg_new(NLMSG_GOODSIZE, gfp);
	if (!msg)
		return;

	hdr = nl80211hdr_put(msg, 0, 0, 0, NL80211_CMD_NOTIFY_CQM);
	if (!hdr) {
		nlmsg_free(msg);
		return;
	}

	NLA_PUT_U32(msg, NL80211_ATTR_WIPHY, rdev->wiphy_idx);
	NLA_PUT_U32(msg, NL80211_ATTR_IFINDEX, netdev->ifindex);
	NLA_PUT(msg, NL80211_ATTR_MAC, ETH_ALEN, peer);

	pinfoattr = nla_nest_start(msg, NL80211_ATTR_CQM);
	if (!pinfoattr)
		goto nla_put_failure;

	NLA_PUT_U32(msg, NL80211_ATTR_CQM_PKT_LOSS_EVENT, num_packets);

	nla_nest_end(msg, pinfoattr);

	if (genlmsg_end(msg, hdr) < 0) {
		nlmsg_free(msg);
		return;
	}

	genlmsg_multicast_netns(wiphy_net(&rdev->wiphy), msg, 0,
				nl80211_mlme_mcgrp.id, gfp);
	return;

 nla_put_failure:
	genlmsg_cancel(msg, hdr);
	nlmsg_free(msg);
}

static int nl80211_netlink_notify(struct notifier_block * nb,
				  unsigned long state,
				  void *_notify)
{
	struct netlink_notify *notify = _notify;
	struct cfg80211_registered_device *rdev;
	struct wireless_dev *wdev;

	if (state != NETLINK_URELEASE)
		return NOTIFY_DONE;

	rcu_read_lock();

	list_for_each_entry_rcu(rdev, &cfg80211_rdev_list, list)
		list_for_each_entry_rcu(wdev, &rdev->netdev_list, list)
			cfg80211_mlme_unregister_socket(wdev, notify->pid);

	rcu_read_unlock();

	return NOTIFY_DONE;
}

static struct notifier_block nl80211_netlink_notifier = {
	.notifier_call = nl80211_netlink_notify,
};

/* initialisation/exit functions */

int nl80211_init(void)
{
	int err;

	err = genl_register_family_with_ops(&nl80211_fam,
		nl80211_ops, ARRAY_SIZE(nl80211_ops));
	if (err)
		return err;

	err = genl_register_mc_group(&nl80211_fam, &nl80211_config_mcgrp);
	if (err)
		goto err_out;

	err = genl_register_mc_group(&nl80211_fam, &nl80211_scan_mcgrp);
	if (err)
		goto err_out;

	err = genl_register_mc_group(&nl80211_fam, &nl80211_regulatory_mcgrp);
	if (err)
		goto err_out;

	err = genl_register_mc_group(&nl80211_fam, &nl80211_mlme_mcgrp);
	if (err)
		goto err_out;

#ifdef CONFIG_NL80211_TESTMODE
	err = genl_register_mc_group(&nl80211_fam, &nl80211_testmode_mcgrp);
	if (err)
		goto err_out;
#endif

	err = netlink_register_notifier(&nl80211_netlink_notifier);
	if (err)
		goto err_out;

	return 0;
 err_out:
	genl_unregister_family(&nl80211_fam);
	return err;
}

void nl80211_exit(void)
{
	netlink_unregister_notifier(&nl80211_netlink_notifier);
	genl_unregister_family(&nl80211_fam);
}<|MERGE_RESOLUTION|>--- conflicted
+++ resolved
@@ -2091,8 +2091,6 @@
 	return 0;
 }
 
-<<<<<<< HEAD
-=======
 static bool nl80211_put_sta_rate(struct sk_buff *msg, struct rate_info *info,
 				 int attr)
 {
@@ -2122,7 +2120,6 @@
 	return false;
 }
 
->>>>>>> 02f8c6ae
 static int nl80211_send_station(struct sk_buff *msg, u32 pid, u32 seq,
 				int flags, struct net_device *dev,
 				const u8 *mac_addr, struct station_info *sinfo)
@@ -2178,24 +2175,6 @@
 		if (!nl80211_put_sta_rate(msg, &sinfo->rxrate,
 					  NL80211_STA_INFO_RX_BITRATE))
 			goto nla_put_failure;
-<<<<<<< HEAD
-
-		/* cfg80211_calculate_bitrate will return 0 for mcs >= 32 */
-		bitrate = cfg80211_calculate_bitrate(&sinfo->txrate);
-		if (bitrate > 0)
-			NLA_PUT_U16(msg, NL80211_RATE_INFO_BITRATE, bitrate);
-
-		if (sinfo->txrate.flags & RATE_INFO_FLAGS_MCS)
-			NLA_PUT_U8(msg, NL80211_RATE_INFO_MCS,
-				    sinfo->txrate.mcs);
-		if (sinfo->txrate.flags & RATE_INFO_FLAGS_40_MHZ_WIDTH)
-			NLA_PUT_FLAG(msg, NL80211_RATE_INFO_40_MHZ_WIDTH);
-		if (sinfo->txrate.flags & RATE_INFO_FLAGS_SHORT_GI)
-			NLA_PUT_FLAG(msg, NL80211_RATE_INFO_SHORT_GI);
-
-		nla_nest_end(msg, txrate);
-=======
->>>>>>> 02f8c6ae
 	}
 	if (sinfo->filled & STATION_INFO_RX_PACKETS)
 		NLA_PUT_U32(msg, NL80211_STA_INFO_RX_PACKETS,
@@ -3427,19 +3406,11 @@
 	i = 0;
 	if (info->attrs[NL80211_ATTR_SCAN_SSIDS]) {
 		nla_for_each_nested(attr, info->attrs[NL80211_ATTR_SCAN_SSIDS], tmp) {
-<<<<<<< HEAD
-			request->ssids[i].ssid_len = nla_len(attr);
-			if (request->ssids[i].ssid_len > IEEE80211_MAX_SSID_LEN) {
-				err = -EINVAL;
-				goto out_free;
-			}
-=======
 			if (nla_len(attr) > IEEE80211_MAX_SSID_LEN) {
 				err = -EINVAL;
 				goto out_free;
 			}
 			request->ssids[i].ssid_len = nla_len(attr);
->>>>>>> 02f8c6ae
 			memcpy(request->ssids[i].ssid, nla_data(attr), nla_len(attr));
 			i++;
 		}
