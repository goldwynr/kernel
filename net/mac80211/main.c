--- conflicted
+++ resolved
@@ -378,14 +378,9 @@
 	wiphy_info(hw->wiphy,
 		   "Hardware restart was requested\n");
 
-<<<<<<< HEAD
-	sband = local->hw.wiphy->bands[info->band];
-	fc = hdr->frame_control;
-=======
 	/* use this reason, ieee80211_reconfig will unblock it */
 	ieee80211_stop_queues_by_reason(hw,
 		IEEE80211_QUEUE_STOP_REASON_SUSPEND);
->>>>>>> 02f8c6ae
 
 	schedule_work(&local->restart_work);
 }
@@ -458,38 +453,11 @@
 	}
 	bss_conf->arp_addr_cnt = c;
 
-<<<<<<< HEAD
-	if (ieee80211_is_nullfunc(fc) && ieee80211_has_pm(fc) &&
-	    (local->hw.flags & IEEE80211_HW_REPORTS_TX_ACK_STATUS) &&
-	    !(info->flags & IEEE80211_TX_CTL_INJECTED) &&
-	    local->ps_sdata && !(local->scanning)) {
-		if (info->flags & IEEE80211_TX_STAT_ACK) {
-			local->ps_sdata->u.mgd.flags |=
-				IEEE80211_STA_NULLFUNC_ACKED;
-			ieee80211_queue_work(&local->hw,
-					     &local->dynamic_ps_enable_work);
-		} else
-			mod_timer(&local->dynamic_ps_timer, jiffies +
-				  msecs_to_jiffies(10));
-	}
-
-	/* this was a transmitted frame, but now we want to reuse it */
-	skb_orphan(skb);
-
-	/*
-	 * This is a bit racy but we can avoid a lot of work
-	 * with this test...
-	 */
-	if (!local->monitors && !local->cooked_mntrs) {
-		dev_kfree_skb(skb);
-		return;
-=======
 	/* Configure driver only if associated */
 	if (ifmgd->associated) {
 		bss_conf->arp_filter_enabled = sdata->arp_filter_state;
 		ieee80211_bss_info_change_notify(sdata,
 						 BSS_CHANGED_ARP_FILTER);
->>>>>>> 02f8c6ae
 	}
 
 	mutex_unlock(&ifmgd->mtx);
@@ -917,15 +885,10 @@
 	 * and we need some headroom for passing the frame to monitor
 	 * interfaces, but never both at the same time.
 	 */
-<<<<<<< HEAD
-	BUILD_BUG_ON(IEEE80211_TX_STATUS_HEADROOM !=
-			sizeof(struct ieee80211_tx_status_rtap_hdr));
-=======
 #ifndef __CHECKER__
 	BUILD_BUG_ON(IEEE80211_TX_STATUS_HEADROOM !=
 			sizeof(struct ieee80211_tx_status_rtap_hdr));
 #endif
->>>>>>> 02f8c6ae
 	local->tx_headroom = max_t(unsigned int , local->hw.extra_tx_headroom,
 				   sizeof(struct ieee80211_tx_status_rtap_hdr));
 
