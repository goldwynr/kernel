/*
 * BSS client mode implementation
 * Copyright 2003-2008, Jouni Malinen <j@w1.fi>
 * Copyright 2004, Instant802 Networks, Inc.
 * Copyright 2005, Devicescape Software, Inc.
 * Copyright 2006-2007	Jiri Benc <jbenc@suse.cz>
 * Copyright 2007, Michael Wu <flamingice@sourmilk.net>
 *
 * This program is free software; you can redistribute it and/or modify
 * it under the terms of the GNU General Public License version 2 as
 * published by the Free Software Foundation.
 */

#include <linux/delay.h>
#include <linux/if_ether.h>
#include <linux/skbuff.h>
#include <linux/if_arp.h>
#include <linux/etherdevice.h>
#include <linux/rtnetlink.h>
#include <linux/pm_qos_params.h>
#include <linux/crc32.h>
#include <linux/slab.h>
#include <net/mac80211.h>
#include <asm/unaligned.h>

#include "ieee80211_i.h"
#include "driver-ops.h"
#include "rate.h"
#include "led.h"

static int max_nullfunc_tries = 2;
module_param(max_nullfunc_tries, int, 0644);
MODULE_PARM_DESC(max_nullfunc_tries,
		 "Maximum nullfunc tx tries before disconnecting (reason 4).");

static int max_probe_tries = 5;
module_param(max_probe_tries, int, 0644);
MODULE_PARM_DESC(max_probe_tries,
		 "Maximum probe tries before disconnecting (reason 4).");

/*
 * Beacon loss timeout is calculated as N frames times the
 * advertised beacon interval.  This may need to be somewhat
 * higher than what hardware might detect to account for
 * delays in the host processing frames. But since we also
 * probe on beacon miss before declaring the connection lost
 * default to what we want.
 */
#define IEEE80211_BEACON_LOSS_COUNT	7

/*
 * Time the connection can be idle before we probe
 * it to see if we can still talk to the AP.
 */
#define IEEE80211_CONNECTION_IDLE_TIME	(30 * HZ)
/*
 * Time we wait for a probe response after sending
 * a probe request because of beacon loss or for
 * checking the connection still works.
 */
static int probe_wait_ms = 500;
module_param(probe_wait_ms, int, 0644);
MODULE_PARM_DESC(probe_wait_ms,
		 "Maximum time(ms) to wait for probe response"
		 " before disconnecting (reason 4).");

/*
 * Weight given to the latest Beacon frame when calculating average signal
 * strength for Beacon frames received in the current BSS. This must be
 * between 1 and 15.
 */
#define IEEE80211_SIGNAL_AVE_WEIGHT	3

/*
 * How many Beacon frames need to have been used in average signal strength
 * before starting to indicate signal change events.
 */
#define IEEE80211_SIGNAL_AVE_MIN_COUNT	4

#define TMR_RUNNING_TIMER	0
#define TMR_RUNNING_CHANSW	1

/*
 * All cfg80211 functions have to be called outside a locked
 * section so that they can acquire a lock themselves... This
 * is much simpler than queuing up things in cfg80211, but we
 * do need some indirection for that here.
 */
enum rx_mgmt_action {
	/* no action required */
	RX_MGMT_NONE,

	/* caller must call cfg80211_send_deauth() */
	RX_MGMT_CFG80211_DEAUTH,

	/* caller must call cfg80211_send_disassoc() */
	RX_MGMT_CFG80211_DISASSOC,
};

/* utils */
static inline void ASSERT_MGD_MTX(struct ieee80211_if_managed *ifmgd)
{
	lockdep_assert_held(&ifmgd->mtx);
}

/*
 * We can have multiple work items (and connection probing)
 * scheduling this timer, but we need to take care to only
 * reschedule it when it should fire _earlier_ than it was
 * asked for before, or if it's not pending right now. This
 * function ensures that. Note that it then is required to
 * run this function for all timeouts after the first one
 * has happened -- the work that runs from this timer will
 * do that.
 */
static void run_again(struct ieee80211_if_managed *ifmgd,
			     unsigned long timeout)
{
	ASSERT_MGD_MTX(ifmgd);

	if (!timer_pending(&ifmgd->timer) ||
	    time_before(timeout, ifmgd->timer.expires))
		mod_timer(&ifmgd->timer, timeout);
}

void ieee80211_sta_reset_beacon_monitor(struct ieee80211_sub_if_data *sdata)
{
	if (sdata->local->hw.flags & IEEE80211_HW_BEACON_FILTER)
		return;

	mod_timer(&sdata->u.mgd.bcn_mon_timer,
		  round_jiffies_up(jiffies + sdata->u.mgd.beacon_timeout));
}

void ieee80211_sta_reset_conn_monitor(struct ieee80211_sub_if_data *sdata)
{
	struct ieee80211_if_managed *ifmgd = &sdata->u.mgd;

	if (unlikely(!sdata->u.mgd.associated))
		return;

	if (sdata->local->hw.flags & IEEE80211_HW_CONNECTION_MONITOR)
		return;

	mod_timer(&sdata->u.mgd.conn_mon_timer,
		  round_jiffies_up(jiffies + IEEE80211_CONNECTION_IDLE_TIME));

	ifmgd->probe_send_count = 0;
}

static int ecw2cw(int ecw)
{
	return (1 << ecw) - 1;
}

/*
 * ieee80211_enable_ht should be called only after the operating band
 * has been determined as ht configuration depends on the hw's
 * HT abilities for a specific band.
 */
static u32 ieee80211_enable_ht(struct ieee80211_sub_if_data *sdata,
			       struct ieee80211_ht_info *hti,
			       const u8 *bssid, u16 ap_ht_cap_flags)
{
	struct ieee80211_local *local = sdata->local;
	struct ieee80211_supported_band *sband;
	struct sta_info *sta;
	u32 changed = 0;
	int hti_cfreq;
	u16 ht_opmode;
	bool enable_ht = true;
	enum nl80211_channel_type prev_chantype;
	enum nl80211_channel_type channel_type = NL80211_CHAN_NO_HT;

	sband = local->hw.wiphy->bands[local->hw.conf.channel->band];

	prev_chantype = sdata->vif.bss_conf.channel_type;

	/* HT is not supported */
	if (!sband->ht_cap.ht_supported)
		enable_ht = false;

	if (enable_ht) {
		hti_cfreq = ieee80211_channel_to_frequency(hti->control_chan,
							   sband->band);
		/* check that channel matches the right operating channel */
		if (local->hw.conf.channel->center_freq != hti_cfreq) {
			/* Some APs mess this up, evidently.
			 * Netgear WNDR3700 sometimes reports 4 higher than
			 * the actual channel, for instance.
			 */
			printk(KERN_DEBUG
			       "%s: Wrong control channel in association"
			       " response: configured center-freq: %d"
			       " hti-cfreq: %d  hti->control_chan: %d"
			       " band: %d.  Disabling HT.\n",
			       sdata->name,
			       local->hw.conf.channel->center_freq,
			       hti_cfreq, hti->control_chan,
			       sband->band);
			enable_ht = false;
		}
	}

	if (enable_ht) {
		channel_type = NL80211_CHAN_HT20;

		if (!(ap_ht_cap_flags & IEEE80211_HT_CAP_40MHZ_INTOLERANT) &&
		    (sband->ht_cap.cap & IEEE80211_HT_CAP_SUP_WIDTH_20_40) &&
		    (hti->ht_param & IEEE80211_HT_PARAM_CHAN_WIDTH_ANY)) {
			switch(hti->ht_param & IEEE80211_HT_PARAM_CHA_SEC_OFFSET) {
			case IEEE80211_HT_PARAM_CHA_SEC_ABOVE:
				if (!(local->hw.conf.channel->flags &
				    IEEE80211_CHAN_NO_HT40PLUS))
					channel_type = NL80211_CHAN_HT40PLUS;
				break;
			case IEEE80211_HT_PARAM_CHA_SEC_BELOW:
				if (!(local->hw.conf.channel->flags &
				    IEEE80211_CHAN_NO_HT40MINUS))
					channel_type = NL80211_CHAN_HT40MINUS;
				break;
			}
		}
	}

	if (local->tmp_channel)
		local->tmp_channel_type = channel_type;

	if (!ieee80211_set_channel_type(local, sdata, channel_type)) {
		/* can only fail due to HT40+/- mismatch */
		channel_type = NL80211_CHAN_HT20;
		WARN_ON(!ieee80211_set_channel_type(local, sdata, channel_type));
	}

	/* channel_type change automatically detected */
	ieee80211_hw_config(local, 0);

	if (prev_chantype != channel_type) {
		rcu_read_lock();
		sta = sta_info_get(sdata, bssid);
		if (sta)
			rate_control_rate_update(local, sband, sta,
						 IEEE80211_RC_HT_CHANGED,
						 channel_type);
		rcu_read_unlock();
	}

	ht_opmode = le16_to_cpu(hti->operation_mode);

	/* if bss configuration changed store the new one */
	if (sdata->ht_opmode_valid != enable_ht ||
	    sdata->vif.bss_conf.ht_operation_mode != ht_opmode ||
	    prev_chantype != channel_type) {
		changed |= BSS_CHANGED_HT;
		sdata->vif.bss_conf.ht_operation_mode = ht_opmode;
		sdata->ht_opmode_valid = enable_ht;
	}

	return changed;
}

/* frame sending functions */

static void ieee80211_send_deauth_disassoc(struct ieee80211_sub_if_data *sdata,
					   const u8 *bssid, u16 stype, u16 reason,
					   void *cookie, bool send_frame)
{
	struct ieee80211_local *local = sdata->local;
	struct ieee80211_if_managed *ifmgd = &sdata->u.mgd;
	struct sk_buff *skb;
	struct ieee80211_mgmt *mgmt;

	skb = dev_alloc_skb(local->hw.extra_tx_headroom + sizeof(*mgmt));
	if (!skb) {
		printk(KERN_DEBUG "%s: failed to allocate buffer for "
		       "deauth/disassoc frame\n", sdata->name);
		return;
	}
	skb_reserve(skb, local->hw.extra_tx_headroom);

	mgmt = (struct ieee80211_mgmt *) skb_put(skb, 24);
	memset(mgmt, 0, 24);
	memcpy(mgmt->da, bssid, ETH_ALEN);
	memcpy(mgmt->sa, sdata->vif.addr, ETH_ALEN);
	memcpy(mgmt->bssid, bssid, ETH_ALEN);
	mgmt->frame_control = cpu_to_le16(IEEE80211_FTYPE_MGMT | stype);
	skb_put(skb, 2);
	/* u.deauth.reason_code == u.disassoc.reason_code */
	mgmt->u.deauth.reason_code = cpu_to_le16(reason);

	if (stype == IEEE80211_STYPE_DEAUTH)
		if (cookie)
			__cfg80211_send_deauth(sdata->dev, (u8 *)mgmt, skb->len);
		else
			cfg80211_send_deauth(sdata->dev, (u8 *)mgmt, skb->len);
	else
		if (cookie)
			__cfg80211_send_disassoc(sdata->dev, (u8 *)mgmt, skb->len);
		else
			cfg80211_send_disassoc(sdata->dev, (u8 *)mgmt, skb->len);
	if (!(ifmgd->flags & IEEE80211_STA_MFP_ENABLED))
		IEEE80211_SKB_CB(skb)->flags |= IEEE80211_TX_INTFL_DONT_ENCRYPT;

	if (send_frame)
		ieee80211_tx_skb(sdata, skb);
	else
		kfree_skb(skb);
}

void ieee80211_send_pspoll(struct ieee80211_local *local,
			   struct ieee80211_sub_if_data *sdata)
{
	struct ieee80211_pspoll *pspoll;
	struct sk_buff *skb;

	skb = ieee80211_pspoll_get(&local->hw, &sdata->vif);
	if (!skb)
		return;

	pspoll = (struct ieee80211_pspoll *) skb->data;
	pspoll->frame_control |= cpu_to_le16(IEEE80211_FCTL_PM);

	IEEE80211_SKB_CB(skb)->flags |= IEEE80211_TX_INTFL_DONT_ENCRYPT;
	ieee80211_tx_skb(sdata, skb);
}

void ieee80211_send_nullfunc(struct ieee80211_local *local,
			     struct ieee80211_sub_if_data *sdata,
			     int powersave)
{
	struct sk_buff *skb;
	struct ieee80211_hdr_3addr *nullfunc;

	skb = ieee80211_nullfunc_get(&local->hw, &sdata->vif);
	if (!skb)
		return;

	nullfunc = (struct ieee80211_hdr_3addr *) skb->data;
	if (powersave)
		nullfunc->frame_control |= cpu_to_le16(IEEE80211_FCTL_PM);

	IEEE80211_SKB_CB(skb)->flags |= IEEE80211_TX_INTFL_DONT_ENCRYPT;
	ieee80211_tx_skb(sdata, skb);
}

static void ieee80211_send_4addr_nullfunc(struct ieee80211_local *local,
					  struct ieee80211_sub_if_data *sdata)
{
	struct sk_buff *skb;
	struct ieee80211_hdr *nullfunc;
	__le16 fc;

	if (WARN_ON(sdata->vif.type != NL80211_IFTYPE_STATION))
		return;

	skb = dev_alloc_skb(local->hw.extra_tx_headroom + 30);
	if (!skb) {
		printk(KERN_DEBUG "%s: failed to allocate buffer for 4addr "
		       "nullfunc frame\n", sdata->name);
		return;
	}
	skb_reserve(skb, local->hw.extra_tx_headroom);

	nullfunc = (struct ieee80211_hdr *) skb_put(skb, 30);
	memset(nullfunc, 0, 30);
	fc = cpu_to_le16(IEEE80211_FTYPE_DATA | IEEE80211_STYPE_NULLFUNC |
			 IEEE80211_FCTL_FROMDS | IEEE80211_FCTL_TODS);
	nullfunc->frame_control = fc;
	memcpy(nullfunc->addr1, sdata->u.mgd.bssid, ETH_ALEN);
	memcpy(nullfunc->addr2, sdata->vif.addr, ETH_ALEN);
	memcpy(nullfunc->addr3, sdata->u.mgd.bssid, ETH_ALEN);
	memcpy(nullfunc->addr4, sdata->vif.addr, ETH_ALEN);

	IEEE80211_SKB_CB(skb)->flags |= IEEE80211_TX_INTFL_DONT_ENCRYPT;
	ieee80211_tx_skb(sdata, skb);
}

/* spectrum management related things */
static void ieee80211_chswitch_work(struct work_struct *work)
{
	struct ieee80211_sub_if_data *sdata =
		container_of(work, struct ieee80211_sub_if_data, u.mgd.chswitch_work);
	struct ieee80211_if_managed *ifmgd = &sdata->u.mgd;

	if (!ieee80211_sdata_running(sdata))
		return;

	mutex_lock(&ifmgd->mtx);
	if (!ifmgd->associated)
		goto out;

	sdata->local->oper_channel = sdata->local->csa_channel;
	if (!sdata->local->ops->channel_switch) {
		/* call "hw_config" only if doing sw channel switch */
		ieee80211_hw_config(sdata->local,
			IEEE80211_CONF_CHANGE_CHANNEL);
	}

	/* XXX: shouldn't really modify cfg80211-owned data! */
	ifmgd->associated->channel = sdata->local->oper_channel;

	ieee80211_wake_queues_by_reason(&sdata->local->hw,
					IEEE80211_QUEUE_STOP_REASON_CSA);
 out:
	ifmgd->flags &= ~IEEE80211_STA_CSA_RECEIVED;
	mutex_unlock(&ifmgd->mtx);
}

void ieee80211_chswitch_done(struct ieee80211_vif *vif, bool success)
{
	struct ieee80211_sub_if_data *sdata;
	struct ieee80211_if_managed *ifmgd;

	sdata = vif_to_sdata(vif);
	ifmgd = &sdata->u.mgd;

	trace_api_chswitch_done(sdata, success);
	if (!success) {
		/*
		 * If the channel switch was not successful, stay
		 * around on the old channel. We currently lack
		 * good handling of this situation, possibly we
		 * should just drop the association.
		 */
		sdata->local->csa_channel = sdata->local->oper_channel;
	}

	ieee80211_queue_work(&sdata->local->hw, &ifmgd->chswitch_work);
}
EXPORT_SYMBOL(ieee80211_chswitch_done);

static void ieee80211_chswitch_timer(unsigned long data)
{
	struct ieee80211_sub_if_data *sdata =
		(struct ieee80211_sub_if_data *) data;
	struct ieee80211_if_managed *ifmgd = &sdata->u.mgd;

	if (sdata->local->quiescing) {
		set_bit(TMR_RUNNING_CHANSW, &ifmgd->timers_running);
		return;
	}

	ieee80211_queue_work(&sdata->local->hw, &ifmgd->chswitch_work);
}

void ieee80211_sta_process_chanswitch(struct ieee80211_sub_if_data *sdata,
				      struct ieee80211_channel_sw_ie *sw_elem,
				      struct ieee80211_bss *bss,
				      u64 timestamp)
{
	struct cfg80211_bss *cbss =
		container_of((void *)bss, struct cfg80211_bss, priv);
	struct ieee80211_channel *new_ch;
	struct ieee80211_if_managed *ifmgd = &sdata->u.mgd;
	int new_freq = ieee80211_channel_to_frequency(sw_elem->new_ch_num,
						      cbss->channel->band);

	ASSERT_MGD_MTX(ifmgd);

	if (!ifmgd->associated)
		return;

	if (sdata->local->scanning)
		return;

	/* Disregard subsequent beacons if we are already running a timer
	   processing a CSA */

	if (ifmgd->flags & IEEE80211_STA_CSA_RECEIVED)
		return;

	new_ch = ieee80211_get_channel(sdata->local->hw.wiphy, new_freq);
	if (!new_ch || new_ch->flags & IEEE80211_CHAN_DISABLED)
		return;

	sdata->local->csa_channel = new_ch;

	if (sdata->local->ops->channel_switch) {
		/* use driver's channel switch callback */
		struct ieee80211_channel_switch ch_switch;
		memset(&ch_switch, 0, sizeof(ch_switch));
		ch_switch.timestamp = timestamp;
		if (sw_elem->mode) {
			ch_switch.block_tx = true;
			ieee80211_stop_queues_by_reason(&sdata->local->hw,
					IEEE80211_QUEUE_STOP_REASON_CSA);
		}
		ch_switch.channel = new_ch;
		ch_switch.count = sw_elem->count;
		ifmgd->flags |= IEEE80211_STA_CSA_RECEIVED;
		drv_channel_switch(sdata->local, &ch_switch);
		return;
	}

	/* channel switch handled in software */
	if (sw_elem->count <= 1) {
		ieee80211_queue_work(&sdata->local->hw, &ifmgd->chswitch_work);
	} else {
		if (sw_elem->mode)
			ieee80211_stop_queues_by_reason(&sdata->local->hw,
					IEEE80211_QUEUE_STOP_REASON_CSA);
		ifmgd->flags |= IEEE80211_STA_CSA_RECEIVED;
		mod_timer(&ifmgd->chswitch_timer,
			  jiffies +
			  msecs_to_jiffies(sw_elem->count *
					   cbss->beacon_interval));
	}
}

static void ieee80211_handle_pwr_constr(struct ieee80211_sub_if_data *sdata,
					u16 capab_info, u8 *pwr_constr_elem,
					u8 pwr_constr_elem_len)
{
	struct ieee80211_conf *conf = &sdata->local->hw.conf;

	if (!(capab_info & WLAN_CAPABILITY_SPECTRUM_MGMT))
		return;

	/* Power constraint IE length should be 1 octet */
	if (pwr_constr_elem_len != 1)
		return;

	if ((*pwr_constr_elem <= conf->channel->max_power) &&
	    (*pwr_constr_elem != sdata->local->power_constr_level)) {
		sdata->local->power_constr_level = *pwr_constr_elem;
		ieee80211_hw_config(sdata->local, 0);
	}
}

void ieee80211_enable_dyn_ps(struct ieee80211_vif *vif)
{
	struct ieee80211_sub_if_data *sdata = vif_to_sdata(vif);
	struct ieee80211_local *local = sdata->local;
	struct ieee80211_conf *conf = &local->hw.conf;

	WARN_ON(sdata->vif.type != NL80211_IFTYPE_STATION ||
		!(local->hw.flags & IEEE80211_HW_SUPPORTS_PS) ||
		(local->hw.flags & IEEE80211_HW_SUPPORTS_DYNAMIC_PS));

	local->disable_dynamic_ps = false;
	conf->dynamic_ps_timeout = local->dynamic_ps_user_timeout;
}
EXPORT_SYMBOL(ieee80211_enable_dyn_ps);

void ieee80211_disable_dyn_ps(struct ieee80211_vif *vif)
{
	struct ieee80211_sub_if_data *sdata = vif_to_sdata(vif);
	struct ieee80211_local *local = sdata->local;
	struct ieee80211_conf *conf = &local->hw.conf;

	WARN_ON(sdata->vif.type != NL80211_IFTYPE_STATION ||
		!(local->hw.flags & IEEE80211_HW_SUPPORTS_PS) ||
		(local->hw.flags & IEEE80211_HW_SUPPORTS_DYNAMIC_PS));

	local->disable_dynamic_ps = true;
	conf->dynamic_ps_timeout = 0;
	del_timer_sync(&local->dynamic_ps_timer);
	ieee80211_queue_work(&local->hw,
			     &local->dynamic_ps_enable_work);
}
EXPORT_SYMBOL(ieee80211_disable_dyn_ps);

/* powersave */
static void ieee80211_enable_ps(struct ieee80211_local *local,
				struct ieee80211_sub_if_data *sdata)
{
	struct ieee80211_conf *conf = &local->hw.conf;

	/*
	 * If we are scanning right now then the parameters will
	 * take effect when scan finishes.
	 */
	if (local->scanning)
		return;

	if (conf->dynamic_ps_timeout > 0 &&
	    !(local->hw.flags & IEEE80211_HW_SUPPORTS_DYNAMIC_PS)) {
		mod_timer(&local->dynamic_ps_timer, jiffies +
			  msecs_to_jiffies(conf->dynamic_ps_timeout));
	} else {
		if (local->hw.flags & IEEE80211_HW_PS_NULLFUNC_STACK)
			ieee80211_send_nullfunc(local, sdata, 1);

		if ((local->hw.flags & IEEE80211_HW_PS_NULLFUNC_STACK) &&
		    (local->hw.flags & IEEE80211_HW_REPORTS_TX_ACK_STATUS))
			return;

		conf->flags |= IEEE80211_CONF_PS;
		ieee80211_hw_config(local, IEEE80211_CONF_CHANGE_PS);
	}
}

static void ieee80211_change_ps(struct ieee80211_local *local)
{
	struct ieee80211_conf *conf = &local->hw.conf;

	if (local->ps_sdata) {
		ieee80211_enable_ps(local, local->ps_sdata);
	} else if (conf->flags & IEEE80211_CONF_PS) {
		conf->flags &= ~IEEE80211_CONF_PS;
		ieee80211_hw_config(local, IEEE80211_CONF_CHANGE_PS);
		del_timer_sync(&local->dynamic_ps_timer);
		cancel_work_sync(&local->dynamic_ps_enable_work);
	}
}

static bool ieee80211_powersave_allowed(struct ieee80211_sub_if_data *sdata)
{
	struct ieee80211_if_managed *mgd = &sdata->u.mgd;
	struct sta_info *sta = NULL;
	u32 sta_flags = 0;

	if (!mgd->powersave)
		return false;

	if (!mgd->associated)
		return false;

	if (!mgd->associated->beacon_ies)
		return false;

	if (mgd->flags & (IEEE80211_STA_BEACON_POLL |
			  IEEE80211_STA_CONNECTION_POLL))
		return false;

	rcu_read_lock();
	sta = sta_info_get(sdata, mgd->bssid);
	if (sta)
		sta_flags = get_sta_flags(sta);
	rcu_read_unlock();

	if (!(sta_flags & WLAN_STA_AUTHORIZED))
		return false;

	return true;
}

/* need to hold RTNL or interface lock */
void ieee80211_recalc_ps(struct ieee80211_local *local, s32 latency)
{
	struct ieee80211_sub_if_data *sdata, *found = NULL;
	int count = 0;
	int timeout;

	if (!(local->hw.flags & IEEE80211_HW_SUPPORTS_PS)) {
		local->ps_sdata = NULL;
		return;
	}

	if (!list_empty(&local->work_list)) {
		local->ps_sdata = NULL;
		goto change;
	}

	list_for_each_entry(sdata, &local->interfaces, list) {
		if (!ieee80211_sdata_running(sdata))
			continue;
		if (sdata->vif.type == NL80211_IFTYPE_AP) {
			/* If an AP vif is found, then disable PS
			 * by setting the count to zero thereby setting
			 * ps_sdata to NULL.
			 */
			count = 0;
			break;
		}
		if (sdata->vif.type != NL80211_IFTYPE_STATION)
			continue;
		found = sdata;
		count++;
	}

	if (count == 1 && ieee80211_powersave_allowed(found)) {
		struct ieee80211_conf *conf = &local->hw.conf;
		s32 beaconint_us;

		if (latency < 0)
			latency = pm_qos_request(PM_QOS_NETWORK_LATENCY);

		beaconint_us = ieee80211_tu_to_usec(
					found->vif.bss_conf.beacon_int);

		timeout = local->dynamic_ps_forced_timeout;
		if (timeout < 0) {
			/*
			 * Go to full PSM if the user configures a very low
			 * latency requirement.
			 * The 2000 second value is there for compatibility
			 * until the PM_QOS_NETWORK_LATENCY is configured
			 * with real values.
			 */
			if (latency > (1900 * USEC_PER_MSEC) &&
			    latency != (2000 * USEC_PER_SEC))
				timeout = 0;
			else
				timeout = 100;
		}
		local->dynamic_ps_user_timeout = timeout;
		if (!local->disable_dynamic_ps)
			conf->dynamic_ps_timeout =
				local->dynamic_ps_user_timeout;

		if (beaconint_us > latency) {
			local->ps_sdata = NULL;
		} else {
			struct ieee80211_bss *bss;
			int maxslp = 1;
			u8 dtimper;

			bss = (void *)found->u.mgd.associated->priv;
			dtimper = bss->dtim_period;

			/* If the TIM IE is invalid, pretend the value is 1 */
			if (!dtimper)
				dtimper = 1;
			else if (dtimper > 1)
				maxslp = min_t(int, dtimper,
						    latency / beaconint_us);

			local->hw.conf.max_sleep_period = maxslp;
			local->hw.conf.ps_dtim_period = dtimper;
			local->ps_sdata = found;
		}
	} else {
		local->ps_sdata = NULL;
	}

 change:
	ieee80211_change_ps(local);
}

void ieee80211_dynamic_ps_disable_work(struct work_struct *work)
{
	struct ieee80211_local *local =
		container_of(work, struct ieee80211_local,
			     dynamic_ps_disable_work);

	if (local->hw.conf.flags & IEEE80211_CONF_PS) {
		local->hw.conf.flags &= ~IEEE80211_CONF_PS;
		ieee80211_hw_config(local, IEEE80211_CONF_CHANGE_PS);
	}

	ieee80211_wake_queues_by_reason(&local->hw,
					IEEE80211_QUEUE_STOP_REASON_PS);
}

void ieee80211_dynamic_ps_enable_work(struct work_struct *work)
{
	struct ieee80211_local *local =
		container_of(work, struct ieee80211_local,
			     dynamic_ps_enable_work);
	struct ieee80211_sub_if_data *sdata = local->ps_sdata;
	struct ieee80211_if_managed *ifmgd;
	unsigned long flags;
	int q;

	/* can only happen when PS was just disabled anyway */
	if (!sdata)
		return;

	ifmgd = &sdata->u.mgd;

	if (local->hw.conf.flags & IEEE80211_CONF_PS)
		return;

	if (!local->disable_dynamic_ps &&
	    local->hw.conf.dynamic_ps_timeout > 0) {
		/* don't enter PS if TX frames are pending */
		if (drv_tx_frames_pending(local)) {
			mod_timer(&local->dynamic_ps_timer, jiffies +
				  msecs_to_jiffies(
				  local->hw.conf.dynamic_ps_timeout));
			return;
		}

		/*
		 * transmission can be stopped by others which leads to
		 * dynamic_ps_timer expiry. Postpone the ps timer if it
		 * is not the actual idle state.
		 */
		spin_lock_irqsave(&local->queue_stop_reason_lock, flags);
		for (q = 0; q < local->hw.queues; q++) {
			if (local->queue_stop_reasons[q]) {
				spin_unlock_irqrestore(&local->queue_stop_reason_lock,
						       flags);
				mod_timer(&local->dynamic_ps_timer, jiffies +
					  msecs_to_jiffies(
					  local->hw.conf.dynamic_ps_timeout));
				return;
			}
		}
		spin_unlock_irqrestore(&local->queue_stop_reason_lock, flags);
	}

	if ((local->hw.flags & IEEE80211_HW_PS_NULLFUNC_STACK) &&
	    (!(ifmgd->flags & IEEE80211_STA_NULLFUNC_ACKED))) {
		netif_tx_stop_all_queues(sdata->dev);

		if (drv_tx_frames_pending(local))
			mod_timer(&local->dynamic_ps_timer, jiffies +
				  msecs_to_jiffies(
				  local->hw.conf.dynamic_ps_timeout));
		else {
			ieee80211_send_nullfunc(local, sdata, 1);
			/* Flush to get the tx status of nullfunc frame */
			drv_flush(local, false);
		}
	}

	if (!((local->hw.flags & IEEE80211_HW_REPORTS_TX_ACK_STATUS) &&
	      (local->hw.flags & IEEE80211_HW_PS_NULLFUNC_STACK)) ||
	    (ifmgd->flags & IEEE80211_STA_NULLFUNC_ACKED)) {
		ifmgd->flags &= ~IEEE80211_STA_NULLFUNC_ACKED;
		local->hw.conf.flags |= IEEE80211_CONF_PS;
		ieee80211_hw_config(local, IEEE80211_CONF_CHANGE_PS);
	}

	if (local->hw.flags & IEEE80211_HW_PS_NULLFUNC_STACK)
		netif_tx_wake_all_queues(sdata->dev);
}

void ieee80211_dynamic_ps_timer(unsigned long data)
{
	struct ieee80211_local *local = (void *) data;

	if (local->quiescing || local->suspended)
		return;

	ieee80211_queue_work(&local->hw, &local->dynamic_ps_enable_work);
}

/* MLME */
static void ieee80211_sta_wmm_params(struct ieee80211_local *local,
				     struct ieee80211_sub_if_data *sdata,
				     u8 *wmm_param, size_t wmm_param_len)
{
	struct ieee80211_tx_queue_params params;
	struct ieee80211_if_managed *ifmgd = &sdata->u.mgd;
	size_t left;
	int count;
	u8 *pos, uapsd_queues = 0;

	if (!local->ops->conf_tx)
		return;

	if (local->hw.queues < 4)
		return;

	if (!wmm_param)
		return;

	if (wmm_param_len < 8 || wmm_param[5] /* version */ != 1)
		return;

	if (ifmgd->flags & IEEE80211_STA_UAPSD_ENABLED)
		uapsd_queues = local->uapsd_queues;

	count = wmm_param[6] & 0x0f;
	if (count == ifmgd->wmm_last_param_set)
		return;
	ifmgd->wmm_last_param_set = count;

	pos = wmm_param + 8;
	left = wmm_param_len - 8;

	memset(&params, 0, sizeof(params));

	local->wmm_acm = 0;
	for (; left >= 4; left -= 4, pos += 4) {
		int aci = (pos[0] >> 5) & 0x03;
		int acm = (pos[0] >> 4) & 0x01;
		bool uapsd = false;
		int queue;

		switch (aci) {
		case 1: /* AC_BK */
			queue = 3;
			if (acm)
				local->wmm_acm |= BIT(1) | BIT(2); /* BK/- */
			if (uapsd_queues & IEEE80211_WMM_IE_STA_QOSINFO_AC_BK)
				uapsd = true;
			break;
		case 2: /* AC_VI */
			queue = 1;
			if (acm)
				local->wmm_acm |= BIT(4) | BIT(5); /* CL/VI */
			if (uapsd_queues & IEEE80211_WMM_IE_STA_QOSINFO_AC_VI)
				uapsd = true;
			break;
		case 3: /* AC_VO */
			queue = 0;
			if (acm)
				local->wmm_acm |= BIT(6) | BIT(7); /* VO/NC */
			if (uapsd_queues & IEEE80211_WMM_IE_STA_QOSINFO_AC_VO)
				uapsd = true;
			break;
		case 0: /* AC_BE */
		default:
			queue = 2;
			if (acm)
				local->wmm_acm |= BIT(0) | BIT(3); /* BE/EE */
			if (uapsd_queues & IEEE80211_WMM_IE_STA_QOSINFO_AC_BE)
				uapsd = true;
			break;
		}

		params.aifs = pos[0] & 0x0f;
		params.cw_max = ecw2cw((pos[1] & 0xf0) >> 4);
		params.cw_min = ecw2cw(pos[1] & 0x0f);
		params.txop = get_unaligned_le16(pos + 2);
		params.uapsd = uapsd;

#ifdef CONFIG_MAC80211_VERBOSE_DEBUG
		wiphy_debug(local->hw.wiphy,
			    "WMM queue=%d aci=%d acm=%d aifs=%d "
			    "cWmin=%d cWmax=%d txop=%d uapsd=%d\n",
			    queue, aci, acm,
			    params.aifs, params.cw_min, params.cw_max,
			    params.txop, params.uapsd);
#endif
		local->tx_conf[queue] = params;
		if (drv_conf_tx(local, queue, &params))
			wiphy_debug(local->hw.wiphy,
				    "failed to set TX queue parameters for queue %d\n",
				    queue);
	}

	/* enable WMM or activate new settings */
	sdata->vif.bss_conf.qos = true;
	ieee80211_bss_info_change_notify(sdata, BSS_CHANGED_QOS);
}

static u32 ieee80211_handle_bss_capability(struct ieee80211_sub_if_data *sdata,
					   u16 capab, bool erp_valid, u8 erp)
{
	struct ieee80211_bss_conf *bss_conf = &sdata->vif.bss_conf;
	u32 changed = 0;
	bool use_protection;
	bool use_short_preamble;
	bool use_short_slot;

	if (erp_valid) {
		use_protection = (erp & WLAN_ERP_USE_PROTECTION) != 0;
		use_short_preamble = (erp & WLAN_ERP_BARKER_PREAMBLE) == 0;
	} else {
		use_protection = false;
		use_short_preamble = !!(capab & WLAN_CAPABILITY_SHORT_PREAMBLE);
	}

	use_short_slot = !!(capab & WLAN_CAPABILITY_SHORT_SLOT_TIME);
	if (sdata->local->hw.conf.channel->band == IEEE80211_BAND_5GHZ)
		use_short_slot = true;

	if (use_protection != bss_conf->use_cts_prot) {
		bss_conf->use_cts_prot = use_protection;
		changed |= BSS_CHANGED_ERP_CTS_PROT;
	}

	if (use_short_preamble != bss_conf->use_short_preamble) {
		bss_conf->use_short_preamble = use_short_preamble;
		changed |= BSS_CHANGED_ERP_PREAMBLE;
	}

	if (use_short_slot != bss_conf->use_short_slot) {
		bss_conf->use_short_slot = use_short_slot;
		changed |= BSS_CHANGED_ERP_SLOT;
	}

	return changed;
}

static void ieee80211_set_associated(struct ieee80211_sub_if_data *sdata,
				     struct cfg80211_bss *cbss,
				     u32 bss_info_changed)
{
	struct ieee80211_bss *bss = (void *)cbss->priv;
	struct ieee80211_local *local = sdata->local;
	struct ieee80211_bss_conf *bss_conf = &sdata->vif.bss_conf;

	bss_info_changed |= BSS_CHANGED_ASSOC;
	/* set timing information */
	bss_conf->beacon_int = cbss->beacon_interval;
	bss_conf->timestamp = cbss->tsf;

	bss_info_changed |= BSS_CHANGED_BEACON_INT;
	bss_info_changed |= ieee80211_handle_bss_capability(sdata,
		cbss->capability, bss->has_erp_value, bss->erp_value);

	sdata->u.mgd.beacon_timeout = usecs_to_jiffies(ieee80211_tu_to_usec(
		IEEE80211_BEACON_LOSS_COUNT * bss_conf->beacon_int));

	sdata->u.mgd.associated = cbss;
	memcpy(sdata->u.mgd.bssid, cbss->bssid, ETH_ALEN);

	sdata->u.mgd.flags |= IEEE80211_STA_RESET_SIGNAL_AVE;

	/* just to be sure */
	sdata->u.mgd.flags &= ~(IEEE80211_STA_CONNECTION_POLL |
				IEEE80211_STA_BEACON_POLL);

	ieee80211_led_assoc(local, 1);

	if (local->hw.flags & IEEE80211_HW_NEED_DTIM_PERIOD)
		bss_conf->dtim_period = bss->dtim_period;
	else
		bss_conf->dtim_period = 0;

	bss_conf->assoc = 1;
	/*
	 * For now just always ask the driver to update the basic rateset
	 * when we have associated, we aren't checking whether it actually
	 * changed or not.
	 */
	bss_info_changed |= BSS_CHANGED_BASIC_RATES;

	/* And the BSSID changed - we're associated now */
	bss_info_changed |= BSS_CHANGED_BSSID;

	/* Tell the driver to monitor connection quality (if supported) */
	if ((local->hw.flags & IEEE80211_HW_SUPPORTS_CQM_RSSI) &&
	    bss_conf->cqm_rssi_thold)
		bss_info_changed |= BSS_CHANGED_CQM;

	/* Enable ARP filtering */
	if (bss_conf->arp_filter_enabled != sdata->arp_filter_state) {
		bss_conf->arp_filter_enabled = sdata->arp_filter_state;
		bss_info_changed |= BSS_CHANGED_ARP_FILTER;
	}

	ieee80211_bss_info_change_notify(sdata, bss_info_changed);

	mutex_lock(&local->iflist_mtx);
	ieee80211_recalc_ps(local, -1);
	ieee80211_recalc_smps(local);
	mutex_unlock(&local->iflist_mtx);

	netif_tx_start_all_queues(sdata->dev);
	netif_carrier_on(sdata->dev);
}

static void ieee80211_set_disassoc(struct ieee80211_sub_if_data *sdata,
				   bool remove_sta, bool tx)
{
	struct ieee80211_if_managed *ifmgd = &sdata->u.mgd;
	struct ieee80211_local *local = sdata->local;
	struct sta_info *sta;
	u32 changed = 0, config_changed = 0;
	u8 bssid[ETH_ALEN];

	ASSERT_MGD_MTX(ifmgd);

	if (WARN_ON(!ifmgd->associated))
		return;

	memcpy(bssid, ifmgd->associated->bssid, ETH_ALEN);

	ifmgd->associated = NULL;
	memset(ifmgd->bssid, 0, ETH_ALEN);

	/*
	 * we need to commit the associated = NULL change because the
	 * scan code uses that to determine whether this iface should
	 * go to/wake up from powersave or not -- and could otherwise
	 * wake the queues erroneously.
	 */
	smp_mb();

	/*
	 * Thus, we can only afterwards stop the queues -- to account
	 * for the case where another CPU is finishing a scan at this
	 * time -- we don't want the scan code to enable queues.
	 */

	netif_tx_stop_all_queues(sdata->dev);
	netif_carrier_off(sdata->dev);

	mutex_lock(&local->sta_mtx);
	sta = sta_info_get(sdata, bssid);
	if (sta) {
		set_sta_flags(sta, WLAN_STA_BLOCK_BA);
		ieee80211_sta_tear_down_BA_sessions(sta, tx);
	}
	mutex_unlock(&local->sta_mtx);

	changed |= ieee80211_reset_erp_info(sdata);

	ieee80211_led_assoc(local, 0);
	changed |= BSS_CHANGED_ASSOC;
	sdata->vif.bss_conf.assoc = false;

	ieee80211_set_wmm_default(sdata);

	/* channel(_type) changes are handled by ieee80211_hw_config */
	WARN_ON(!ieee80211_set_channel_type(local, sdata, NL80211_CHAN_NO_HT));

	/* on the next assoc, re-program HT parameters */
	sdata->ht_opmode_valid = false;

	local->power_constr_level = 0;

	del_timer_sync(&local->dynamic_ps_timer);
	cancel_work_sync(&local->dynamic_ps_enable_work);

	if (local->hw.conf.flags & IEEE80211_CONF_PS) {
		local->hw.conf.flags &= ~IEEE80211_CONF_PS;
		config_changed |= IEEE80211_CONF_CHANGE_PS;
	}
	local->ps_sdata = NULL;

	ieee80211_hw_config(local, config_changed);

	/* Disable ARP filtering */
	if (sdata->vif.bss_conf.arp_filter_enabled) {
		sdata->vif.bss_conf.arp_filter_enabled = false;
		changed |= BSS_CHANGED_ARP_FILTER;
	}

	/* The BSSID (not really interesting) and HT changed */
	changed |= BSS_CHANGED_BSSID | BSS_CHANGED_HT;
	ieee80211_bss_info_change_notify(sdata, changed);

	if (remove_sta)
		sta_info_destroy_addr(sdata, bssid);

	del_timer_sync(&sdata->u.mgd.conn_mon_timer);
	del_timer_sync(&sdata->u.mgd.bcn_mon_timer);
	del_timer_sync(&sdata->u.mgd.timer);
	del_timer_sync(&sdata->u.mgd.chswitch_timer);
}

void ieee80211_sta_rx_notify(struct ieee80211_sub_if_data *sdata,
			     struct ieee80211_hdr *hdr)
{
	/*
	 * We can postpone the mgd.timer whenever receiving unicast frames
	 * from AP because we know that the connection is working both ways
	 * at that time. But multicast frames (and hence also beacons) must
	 * be ignored here, because we need to trigger the timer during
	 * data idle periods for sending the periodic probe request to the
	 * AP we're connected to.
	 */
	if (is_multicast_ether_addr(hdr->addr1))
		return;

	ieee80211_sta_reset_conn_monitor(sdata);
}

static void ieee80211_reset_ap_probe(struct ieee80211_sub_if_data *sdata)
{
	struct ieee80211_if_managed *ifmgd = &sdata->u.mgd;

	if (!(ifmgd->flags & (IEEE80211_STA_BEACON_POLL |
			      IEEE80211_STA_CONNECTION_POLL)))
	    return;

	ifmgd->flags &= ~(IEEE80211_STA_CONNECTION_POLL |
			  IEEE80211_STA_BEACON_POLL);
	mutex_lock(&sdata->local->iflist_mtx);
	ieee80211_recalc_ps(sdata->local, -1);
	mutex_unlock(&sdata->local->iflist_mtx);

	if (sdata->local->hw.flags & IEEE80211_HW_CONNECTION_MONITOR)
		return;

	/*
	 * We've received a probe response, but are not sure whether
	 * we have or will be receiving any beacons or data, so let's
	 * schedule the timers again, just in case.
	 */
	ieee80211_sta_reset_beacon_monitor(sdata);

	mod_timer(&ifmgd->conn_mon_timer,
		  round_jiffies_up(jiffies +
				   IEEE80211_CONNECTION_IDLE_TIME));
}

void ieee80211_sta_tx_notify(struct ieee80211_sub_if_data *sdata,
			     struct ieee80211_hdr *hdr, bool ack)
{
	if (!ieee80211_is_data(hdr->frame_control))
	    return;

	if (ack)
		ieee80211_sta_reset_conn_monitor(sdata);

	if (ieee80211_is_nullfunc(hdr->frame_control) &&
	    sdata->u.mgd.probe_send_count > 0) {
		if (ack)
			sdata->u.mgd.probe_send_count = 0;
		else
			sdata->u.mgd.nullfunc_failed = true;
		ieee80211_queue_work(&sdata->local->hw, &sdata->work);
	}
}

static void ieee80211_mgd_probe_ap_send(struct ieee80211_sub_if_data *sdata)
{
	struct ieee80211_if_managed *ifmgd = &sdata->u.mgd;
	const u8 *ssid;
	u8 *dst = ifmgd->associated->bssid;
	u8 unicast_limit = max(1, max_probe_tries - 3);

	/*
	 * Try sending broadcast probe requests for the last three
	 * probe requests after the first ones failed since some
	 * buggy APs only support broadcast probe requests.
	 */
	if (ifmgd->probe_send_count >= unicast_limit)
		dst = NULL;

	/*
	 * When the hardware reports an accurate Tx ACK status, it's
	 * better to send a nullfunc frame instead of a probe request,
	 * as it will kick us off the AP quickly if we aren't associated
	 * anymore. The timeout will be reset if the frame is ACKed by
	 * the AP.
	 */
	if (sdata->local->hw.flags & IEEE80211_HW_REPORTS_TX_ACK_STATUS) {
		ifmgd->nullfunc_failed = false;
		ieee80211_send_nullfunc(sdata->local, sdata, 0);
	} else {
		ssid = ieee80211_bss_get_ie(ifmgd->associated, WLAN_EID_SSID);
		ieee80211_send_probe_req(sdata, dst, ssid + 2, ssid[1], NULL, 0,
					 (u32) -1, true);
	}

	ifmgd->probe_send_count++;
	ifmgd->probe_timeout = jiffies + msecs_to_jiffies(probe_wait_ms);
	run_again(ifmgd, ifmgd->probe_timeout);
}

static void ieee80211_mgd_probe_ap(struct ieee80211_sub_if_data *sdata,
				   bool beacon)
{
	struct ieee80211_if_managed *ifmgd = &sdata->u.mgd;
	bool already = false;

	if (!ieee80211_sdata_running(sdata))
		return;

	if (sdata->local->scanning)
		return;

	if (sdata->local->tmp_channel)
		return;

	mutex_lock(&ifmgd->mtx);

	if (!ifmgd->associated)
		goto out;

#ifdef CONFIG_MAC80211_VERBOSE_DEBUG
	if (beacon && net_ratelimit())
		printk(KERN_DEBUG "%s: detected beacon loss from AP "
		       "- sending probe request\n", sdata->name);
#endif

	/*
	 * The driver/our work has already reported this event or the
	 * connection monitoring has kicked in and we have already sent
	 * a probe request. Or maybe the AP died and the driver keeps
	 * reporting until we disassociate...
	 *
	 * In either case we have to ignore the current call to this
	 * function (except for setting the correct probe reason bit)
	 * because otherwise we would reset the timer every time and
	 * never check whether we received a probe response!
	 */
	if (ifmgd->flags & (IEEE80211_STA_BEACON_POLL |
			    IEEE80211_STA_CONNECTION_POLL))
		already = true;

	if (beacon)
		ifmgd->flags |= IEEE80211_STA_BEACON_POLL;
	else
		ifmgd->flags |= IEEE80211_STA_CONNECTION_POLL;

	if (already)
		goto out;

	mutex_lock(&sdata->local->iflist_mtx);
	ieee80211_recalc_ps(sdata->local, -1);
	mutex_unlock(&sdata->local->iflist_mtx);

	ifmgd->probe_send_count = 0;
	ieee80211_mgd_probe_ap_send(sdata);
 out:
	mutex_unlock(&ifmgd->mtx);
}

struct sk_buff *ieee80211_ap_probereq_get(struct ieee80211_hw *hw,
					  struct ieee80211_vif *vif)
{
	struct ieee80211_sub_if_data *sdata = vif_to_sdata(vif);
	struct ieee80211_if_managed *ifmgd = &sdata->u.mgd;
	struct sk_buff *skb;
	const u8 *ssid;

	if (WARN_ON(sdata->vif.type != NL80211_IFTYPE_STATION))
		return NULL;

	ASSERT_MGD_MTX(ifmgd);

	if (!ifmgd->associated)
		return NULL;

	ssid = ieee80211_bss_get_ie(ifmgd->associated, WLAN_EID_SSID);
	skb = ieee80211_build_probe_req(sdata, ifmgd->associated->bssid,
					(u32) -1, ssid + 2, ssid[1],
					NULL, 0, true);

	return skb;
}
EXPORT_SYMBOL(ieee80211_ap_probereq_get);

static void __ieee80211_connection_loss(struct ieee80211_sub_if_data *sdata)
{
	struct ieee80211_if_managed *ifmgd = &sdata->u.mgd;
	struct ieee80211_local *local = sdata->local;
	u8 bssid[ETH_ALEN];

	mutex_lock(&ifmgd->mtx);
	if (!ifmgd->associated) {
		mutex_unlock(&ifmgd->mtx);
		return;
	}

	memcpy(bssid, ifmgd->associated->bssid, ETH_ALEN);

	printk(KERN_DEBUG "%s: Connection to AP %pM lost.\n",
	       sdata->name, bssid);

	ieee80211_set_disassoc(sdata, true, true);
	mutex_unlock(&ifmgd->mtx);

	mutex_lock(&local->mtx);
	ieee80211_recalc_idle(local);
	mutex_unlock(&local->mtx);
	/*
	 * must be outside lock due to cfg80211,
	 * but that's not a problem.
	 */
	ieee80211_send_deauth_disassoc(sdata, bssid,
				       IEEE80211_STYPE_DEAUTH,
				       WLAN_REASON_DISASSOC_DUE_TO_INACTIVITY,
				       NULL, true);
}

void ieee80211_beacon_connection_loss_work(struct work_struct *work)
{
	struct ieee80211_sub_if_data *sdata =
		container_of(work, struct ieee80211_sub_if_data,
			     u.mgd.beacon_connection_loss_work);

	if (sdata->local->hw.flags & IEEE80211_HW_CONNECTION_MONITOR)
		__ieee80211_connection_loss(sdata);
	else
		ieee80211_mgd_probe_ap(sdata, true);
}

void ieee80211_beacon_loss(struct ieee80211_vif *vif)
{
	struct ieee80211_sub_if_data *sdata = vif_to_sdata(vif);
	struct ieee80211_hw *hw = &sdata->local->hw;

	trace_api_beacon_loss(sdata);

	WARN_ON(hw->flags & IEEE80211_HW_CONNECTION_MONITOR);
	ieee80211_queue_work(hw, &sdata->u.mgd.beacon_connection_loss_work);
}
EXPORT_SYMBOL(ieee80211_beacon_loss);

void ieee80211_connection_loss(struct ieee80211_vif *vif)
{
	struct ieee80211_sub_if_data *sdata = vif_to_sdata(vif);
	struct ieee80211_hw *hw = &sdata->local->hw;

	trace_api_connection_loss(sdata);

	WARN_ON(!(hw->flags & IEEE80211_HW_CONNECTION_MONITOR));
	ieee80211_queue_work(hw, &sdata->u.mgd.beacon_connection_loss_work);
}
EXPORT_SYMBOL(ieee80211_connection_loss);


static enum rx_mgmt_action __must_check
ieee80211_rx_mgmt_deauth(struct ieee80211_sub_if_data *sdata,
			 struct ieee80211_mgmt *mgmt, size_t len)
{
	struct ieee80211_if_managed *ifmgd = &sdata->u.mgd;
	const u8 *bssid = NULL;
	u16 reason_code;

	if (len < 24 + 2)
		return RX_MGMT_NONE;

	ASSERT_MGD_MTX(ifmgd);

	bssid = ifmgd->associated->bssid;

	reason_code = le16_to_cpu(mgmt->u.deauth.reason_code);

	printk(KERN_DEBUG "%s: deauthenticated from %pM (Reason: %u)\n",
			sdata->name, bssid, reason_code);

	ieee80211_set_disassoc(sdata, true, false);
	mutex_lock(&sdata->local->mtx);
	ieee80211_recalc_idle(sdata->local);
	mutex_unlock(&sdata->local->mtx);

	return RX_MGMT_CFG80211_DEAUTH;
}


static enum rx_mgmt_action __must_check
ieee80211_rx_mgmt_disassoc(struct ieee80211_sub_if_data *sdata,
			   struct ieee80211_mgmt *mgmt, size_t len)
{
	struct ieee80211_if_managed *ifmgd = &sdata->u.mgd;
	u16 reason_code;

	if (len < 24 + 2)
		return RX_MGMT_NONE;

	ASSERT_MGD_MTX(ifmgd);

	if (WARN_ON(!ifmgd->associated))
		return RX_MGMT_NONE;

	if (WARN_ON(memcmp(ifmgd->associated->bssid, mgmt->sa, ETH_ALEN)))
		return RX_MGMT_NONE;

	reason_code = le16_to_cpu(mgmt->u.disassoc.reason_code);

	printk(KERN_DEBUG "%s: disassociated from %pM (Reason: %u)\n",
			sdata->name, mgmt->sa, reason_code);

	ieee80211_set_disassoc(sdata, true, false);
	mutex_lock(&sdata->local->mtx);
	ieee80211_recalc_idle(sdata->local);
	mutex_unlock(&sdata->local->mtx);
	return RX_MGMT_CFG80211_DISASSOC;
}


static bool ieee80211_assoc_success(struct ieee80211_work *wk,
				    struct ieee80211_mgmt *mgmt, size_t len)
{
	struct ieee80211_sub_if_data *sdata = wk->sdata;
	struct ieee80211_if_managed *ifmgd = &sdata->u.mgd;
	struct ieee80211_local *local = sdata->local;
	struct ieee80211_supported_band *sband;
	struct sta_info *sta;
	struct cfg80211_bss *cbss = wk->assoc.bss;
	u8 *pos;
	u32 rates, basic_rates;
	u16 capab_info, aid;
	struct ieee802_11_elems elems;
	struct ieee80211_bss_conf *bss_conf = &sdata->vif.bss_conf;
	u32 changed = 0;
	int i, j, err;
	bool have_higher_than_11mbit = false;
	u16 ap_ht_cap_flags;

	/* AssocResp and ReassocResp have identical structure */

	aid = le16_to_cpu(mgmt->u.assoc_resp.aid);
	capab_info = le16_to_cpu(mgmt->u.assoc_resp.capab_info);

	if ((aid & (BIT(15) | BIT(14))) != (BIT(15) | BIT(14)))
		printk(KERN_DEBUG "%s: invalid aid value %d; bits 15:14 not "
		       "set\n", sdata->name, aid);
	aid &= ~(BIT(15) | BIT(14));

	pos = mgmt->u.assoc_resp.variable;
	ieee802_11_parse_elems(pos, len - (pos - (u8 *) mgmt), &elems);

	if (!elems.supp_rates) {
		printk(KERN_DEBUG "%s: no SuppRates element in AssocResp\n",
		       sdata->name);
		return false;
	}

	ifmgd->aid = aid;

	sta = sta_info_alloc(sdata, cbss->bssid, GFP_KERNEL);
	if (!sta) {
		printk(KERN_DEBUG "%s: failed to alloc STA entry for"
		       " the AP\n", sdata->name);
		return false;
	}

	set_sta_flags(sta, WLAN_STA_AUTH | WLAN_STA_ASSOC |
			   WLAN_STA_ASSOC_AP);
	if (!(ifmgd->flags & IEEE80211_STA_CONTROL_PORT))
		set_sta_flags(sta, WLAN_STA_AUTHORIZED);

	rates = 0;
	basic_rates = 0;
	sband = local->hw.wiphy->bands[wk->chan->band];

	for (i = 0; i < elems.supp_rates_len; i++) {
		int rate = (elems.supp_rates[i] & 0x7f) * 5;
		bool is_basic = !!(elems.supp_rates[i] & 0x80);

		if (rate > 110)
			have_higher_than_11mbit = true;

		for (j = 0; j < sband->n_bitrates; j++) {
			if (sband->bitrates[j].bitrate == rate) {
				rates |= BIT(j);
				if (is_basic)
					basic_rates |= BIT(j);
				break;
			}
		}
	}

	for (i = 0; i < elems.ext_supp_rates_len; i++) {
		int rate = (elems.ext_supp_rates[i] & 0x7f) * 5;
		bool is_basic = !!(elems.ext_supp_rates[i] & 0x80);

		if (rate > 110)
			have_higher_than_11mbit = true;

		for (j = 0; j < sband->n_bitrates; j++) {
			if (sband->bitrates[j].bitrate == rate) {
				rates |= BIT(j);
				if (is_basic)
					basic_rates |= BIT(j);
				break;
			}
		}
	}

	sta->sta.supp_rates[wk->chan->band] = rates;
	sdata->vif.bss_conf.basic_rates = basic_rates;

	/* cf. IEEE 802.11 9.2.12 */
	if (wk->chan->band == IEEE80211_BAND_2GHZ &&
	    have_higher_than_11mbit)
		sdata->flags |= IEEE80211_SDATA_OPERATING_GMODE;
	else
		sdata->flags &= ~IEEE80211_SDATA_OPERATING_GMODE;

	if (elems.ht_cap_elem && !(ifmgd->flags & IEEE80211_STA_DISABLE_11N))
		ieee80211_ht_cap_ie_to_sta_ht_cap(sband,
				elems.ht_cap_elem, &sta->sta.ht_cap);

	ap_ht_cap_flags = sta->sta.ht_cap.cap;

	rate_control_rate_init(sta);

	if (ifmgd->flags & IEEE80211_STA_MFP_ENABLED)
		set_sta_flags(sta, WLAN_STA_MFP);

	if (elems.wmm_param)
		set_sta_flags(sta, WLAN_STA_WME);

	err = sta_info_insert(sta);
	sta = NULL;
	if (err) {
		printk(KERN_DEBUG "%s: failed to insert STA entry for"
		       " the AP (error %d)\n", sdata->name, err);
		return false;
	}

	/*
	 * Always handle WMM once after association regardless
	 * of the first value the AP uses. Setting -1 here has
	 * that effect because the AP values is an unsigned
	 * 4-bit value.
	 */
	ifmgd->wmm_last_param_set = -1;

	if (elems.wmm_param)
		ieee80211_sta_wmm_params(local, sdata, elems.wmm_param,
					 elems.wmm_param_len);
	else
		ieee80211_set_wmm_default(sdata);

	local->oper_channel = wk->chan;

	if (elems.ht_info_elem && elems.wmm_param &&
	    (sdata->local->hw.queues >= 4) &&
	    !(ifmgd->flags & IEEE80211_STA_DISABLE_11N))
		changed |= ieee80211_enable_ht(sdata, elems.ht_info_elem,
					       cbss->bssid, ap_ht_cap_flags);

	/* set AID and assoc capability,
	 * ieee80211_set_associated() will tell the driver */
	bss_conf->aid = aid;
	bss_conf->assoc_capability = capab_info;
	ieee80211_set_associated(sdata, cbss, changed);

	/*
	 * If we're using 4-addr mode, let the AP know that we're
	 * doing so, so that it can create the STA VLAN on its side
	 */
	if (ifmgd->use_4addr)
		ieee80211_send_4addr_nullfunc(local, sdata);

	/*
	 * Start timer to probe the connection to the AP now.
	 * Also start the timer that will detect beacon loss.
	 */
	ieee80211_sta_rx_notify(sdata, (struct ieee80211_hdr *)mgmt);
	ieee80211_sta_reset_beacon_monitor(sdata);

	return true;
}


static void ieee80211_rx_bss_info(struct ieee80211_sub_if_data *sdata,
				  struct ieee80211_mgmt *mgmt,
				  size_t len,
				  struct ieee80211_rx_status *rx_status,
				  struct ieee802_11_elems *elems,
				  bool beacon)
{
	struct ieee80211_local *local = sdata->local;
	int freq;
	struct ieee80211_bss *bss;
	struct ieee80211_channel *channel;
	bool need_ps = false;

	if (sdata->u.mgd.associated) {
		bss = (void *)sdata->u.mgd.associated->priv;
		/* not previously set so we may need to recalc */
		need_ps = !bss->dtim_period;
	}

	if (elems->ds_params && elems->ds_params_len == 1)
		freq = ieee80211_channel_to_frequency(elems->ds_params[0],
						      rx_status->band);
	else
		freq = rx_status->freq;

	channel = ieee80211_get_channel(local->hw.wiphy, freq);

	if (!channel || channel->flags & IEEE80211_CHAN_DISABLED)
		return;

	bss = ieee80211_bss_info_update(local, rx_status, mgmt, len, elems,
					channel, beacon);
	if (bss)
		ieee80211_rx_bss_put(local, bss);

	if (!sdata->u.mgd.associated)
		return;

	if (need_ps) {
		mutex_lock(&local->iflist_mtx);
		ieee80211_recalc_ps(local, -1);
		mutex_unlock(&local->iflist_mtx);
	}

	if (elems->ch_switch_elem && (elems->ch_switch_elem_len == 3) &&
	    (memcmp(mgmt->bssid, sdata->u.mgd.associated->bssid,
							ETH_ALEN) == 0)) {
		struct ieee80211_channel_sw_ie *sw_elem =
			(struct ieee80211_channel_sw_ie *)elems->ch_switch_elem;
		ieee80211_sta_process_chanswitch(sdata, sw_elem,
						 bss, rx_status->mactime);
	}
}


static void ieee80211_rx_mgmt_probe_resp(struct ieee80211_sub_if_data *sdata,
					 struct sk_buff *skb)
{
	struct ieee80211_mgmt *mgmt = (void *)skb->data;
	struct ieee80211_if_managed *ifmgd;
	struct ieee80211_rx_status *rx_status = (void *) skb->cb;
	size_t baselen, len = skb->len;
	struct ieee802_11_elems elems;

	ifmgd = &sdata->u.mgd;

	ASSERT_MGD_MTX(ifmgd);

	if (memcmp(mgmt->da, sdata->vif.addr, ETH_ALEN))
		return; /* ignore ProbeResp to foreign address */

	baselen = (u8 *) mgmt->u.probe_resp.variable - (u8 *) mgmt;
	if (baselen > len)
		return;

	ieee802_11_parse_elems(mgmt->u.probe_resp.variable, len - baselen,
				&elems);

	ieee80211_rx_bss_info(sdata, mgmt, len, rx_status, &elems, false);

	if (ifmgd->associated &&
	    memcmp(mgmt->bssid, ifmgd->associated->bssid, ETH_ALEN) == 0)
		ieee80211_reset_ap_probe(sdata);
}

/*
 * This is the canonical list of information elements we care about,
 * the filter code also gives us all changes to the Microsoft OUI
 * (00:50:F2) vendor IE which is used for WMM which we need to track.
 *
 * We implement beacon filtering in software since that means we can
 * avoid processing the frame here and in cfg80211, and userspace
 * will not be able to tell whether the hardware supports it or not.
 *
 * XXX: This list needs to be dynamic -- userspace needs to be able to
 *	add items it requires. It also needs to be able to tell us to
 *	look out for other vendor IEs.
 */
static const u64 care_about_ies =
	(1ULL << WLAN_EID_COUNTRY) |
	(1ULL << WLAN_EID_ERP_INFO) |
	(1ULL << WLAN_EID_CHANNEL_SWITCH) |
	(1ULL << WLAN_EID_PWR_CONSTRAINT) |
	(1ULL << WLAN_EID_HT_CAPABILITY) |
	(1ULL << WLAN_EID_HT_INFORMATION);

static void ieee80211_rx_mgmt_beacon(struct ieee80211_sub_if_data *sdata,
				     struct ieee80211_mgmt *mgmt,
				     size_t len,
				     struct ieee80211_rx_status *rx_status)
{
	struct ieee80211_if_managed *ifmgd = &sdata->u.mgd;
	struct ieee80211_bss_conf *bss_conf = &sdata->vif.bss_conf;
	size_t baselen;
	struct ieee802_11_elems elems;
	struct ieee80211_local *local = sdata->local;
	u32 changed = 0;
	bool erp_valid, directed_tim = false;
	u8 erp_value = 0;
	u32 ncrc;
	u8 *bssid;

	ASSERT_MGD_MTX(ifmgd);

	/* Process beacon from the current BSS */
	baselen = (u8 *) mgmt->u.beacon.variable - (u8 *) mgmt;
	if (baselen > len)
		return;

	if (rx_status->freq != local->hw.conf.channel->center_freq)
		return;

	/*
	 * We might have received a number of frames, among them a
	 * disassoc frame and a beacon...
	 */
	if (!ifmgd->associated)
		return;

	bssid = ifmgd->associated->bssid;

	/*
	 * And in theory even frames from a different AP we were just
	 * associated to a split-second ago!
	 */
	if (memcmp(bssid, mgmt->bssid, ETH_ALEN) != 0)
		return;

	/* Track average RSSI from the Beacon frames of the current AP */
	ifmgd->last_beacon_signal = rx_status->signal;
	if (ifmgd->flags & IEEE80211_STA_RESET_SIGNAL_AVE) {
		ifmgd->flags &= ~IEEE80211_STA_RESET_SIGNAL_AVE;
		ifmgd->ave_beacon_signal = rx_status->signal * 16;
		ifmgd->last_cqm_event_signal = 0;
		ifmgd->count_beacon_signal = 1;
		ifmgd->last_ave_beacon_signal = 0;
	} else {
		ifmgd->ave_beacon_signal =
			(IEEE80211_SIGNAL_AVE_WEIGHT * rx_status->signal * 16 +
			 (16 - IEEE80211_SIGNAL_AVE_WEIGHT) *
			 ifmgd->ave_beacon_signal) / 16;
		ifmgd->count_beacon_signal++;
	}

	if (ifmgd->rssi_min_thold != ifmgd->rssi_max_thold &&
	    ifmgd->count_beacon_signal >= IEEE80211_SIGNAL_AVE_MIN_COUNT) {
		int sig = ifmgd->ave_beacon_signal;
		int last_sig = ifmgd->last_ave_beacon_signal;

		/*
		 * if signal crosses either of the boundaries, invoke callback
		 * with appropriate parameters
		 */
		if (sig > ifmgd->rssi_max_thold &&
		    (last_sig <= ifmgd->rssi_min_thold || last_sig == 0)) {
			ifmgd->last_ave_beacon_signal = sig;
			drv_rssi_callback(local, RSSI_EVENT_HIGH);
		} else if (sig < ifmgd->rssi_min_thold &&
			   (last_sig >= ifmgd->rssi_max_thold ||
			   last_sig == 0)) {
			ifmgd->last_ave_beacon_signal = sig;
			drv_rssi_callback(local, RSSI_EVENT_LOW);
		}
	}

	if (bss_conf->cqm_rssi_thold &&
	    ifmgd->count_beacon_signal >= IEEE80211_SIGNAL_AVE_MIN_COUNT &&
	    !(local->hw.flags & IEEE80211_HW_SUPPORTS_CQM_RSSI)) {
		int sig = ifmgd->ave_beacon_signal / 16;
		int last_event = ifmgd->last_cqm_event_signal;
		int thold = bss_conf->cqm_rssi_thold;
		int hyst = bss_conf->cqm_rssi_hyst;
		if (sig < thold &&
		    (last_event == 0 || sig < last_event - hyst)) {
			ifmgd->last_cqm_event_signal = sig;
			ieee80211_cqm_rssi_notify(
				&sdata->vif,
				NL80211_CQM_RSSI_THRESHOLD_EVENT_LOW,
				GFP_KERNEL);
		} else if (sig > thold &&
			   (last_event == 0 || sig > last_event + hyst)) {
			ifmgd->last_cqm_event_signal = sig;
			ieee80211_cqm_rssi_notify(
				&sdata->vif,
				NL80211_CQM_RSSI_THRESHOLD_EVENT_HIGH,
				GFP_KERNEL);
		}
	}

	if (ifmgd->flags & IEEE80211_STA_BEACON_POLL) {
#ifdef CONFIG_MAC80211_VERBOSE_DEBUG
		if (net_ratelimit()) {
			printk(KERN_DEBUG "%s: cancelling probereq poll due "
			       "to a received beacon\n", sdata->name);
		}
#endif
		ifmgd->flags &= ~IEEE80211_STA_BEACON_POLL;
		mutex_lock(&local->iflist_mtx);
		ieee80211_recalc_ps(local, -1);
		mutex_unlock(&local->iflist_mtx);
	}

	/*
	 * Push the beacon loss detection into the future since
	 * we are processing a beacon from the AP just now.
	 */
	ieee80211_sta_reset_beacon_monitor(sdata);

	ncrc = crc32_be(0, (void *)&mgmt->u.beacon.beacon_int, 4);
	ncrc = ieee802_11_parse_elems_crc(mgmt->u.beacon.variable,
					  len - baselen, &elems,
					  care_about_ies, ncrc);

	if (local->hw.flags & IEEE80211_HW_PS_NULLFUNC_STACK)
		directed_tim = ieee80211_check_tim(elems.tim, elems.tim_len,
						   ifmgd->aid);

	if (ncrc != ifmgd->beacon_crc || !ifmgd->beacon_crc_valid) {
		ieee80211_rx_bss_info(sdata, mgmt, len, rx_status, &elems,
				      true);

		ieee80211_sta_wmm_params(local, sdata, elems.wmm_param,
					 elems.wmm_param_len);
	}

	if (local->hw.flags & IEEE80211_HW_PS_NULLFUNC_STACK) {
		if (directed_tim) {
			if (local->hw.conf.dynamic_ps_timeout > 0) {
				local->hw.conf.flags &= ~IEEE80211_CONF_PS;
				ieee80211_hw_config(local,
						    IEEE80211_CONF_CHANGE_PS);
				ieee80211_send_nullfunc(local, sdata, 0);
			} else {
				local->pspolling = true;

				/*
				 * Here is assumed that the driver will be
				 * able to send ps-poll frame and receive a
				 * response even though power save mode is
				 * enabled, but some drivers might require
				 * to disable power save here. This needs
				 * to be investigated.
				 */
				ieee80211_send_pspoll(local, sdata);
			}
		}
	}

	if (ncrc == ifmgd->beacon_crc && ifmgd->beacon_crc_valid)
		return;
	ifmgd->beacon_crc = ncrc;
	ifmgd->beacon_crc_valid = true;

	if (elems.erp_info && elems.erp_info_len >= 1) {
		erp_valid = true;
		erp_value = elems.erp_info[0];
	} else {
		erp_valid = false;
	}
	changed |= ieee80211_handle_bss_capability(sdata,
			le16_to_cpu(mgmt->u.beacon.capab_info),
			erp_valid, erp_value);


	if (elems.ht_cap_elem && elems.ht_info_elem && elems.wmm_param &&
	    !(ifmgd->flags & IEEE80211_STA_DISABLE_11N)) {
		struct sta_info *sta;
		struct ieee80211_supported_band *sband;
		u16 ap_ht_cap_flags;

		rcu_read_lock();

		sta = sta_info_get(sdata, bssid);
		if (WARN_ON(!sta)) {
			rcu_read_unlock();
			return;
		}

		sband = local->hw.wiphy->bands[local->hw.conf.channel->band];

		ieee80211_ht_cap_ie_to_sta_ht_cap(sband,
				elems.ht_cap_elem, &sta->sta.ht_cap);

		ap_ht_cap_flags = sta->sta.ht_cap.cap;

		rcu_read_unlock();

		changed |= ieee80211_enable_ht(sdata, elems.ht_info_elem,
					       bssid, ap_ht_cap_flags);
	}

	/* Note: country IE parsing is done for us by cfg80211 */
	if (elems.country_elem) {
		/* TODO: IBSS also needs this */
		if (elems.pwr_constr_elem)
			ieee80211_handle_pwr_constr(sdata,
				le16_to_cpu(mgmt->u.probe_resp.capab_info),
				elems.pwr_constr_elem,
				elems.pwr_constr_elem_len);
	}

	ieee80211_bss_info_change_notify(sdata, changed);
}

void ieee80211_sta_rx_queued_mgmt(struct ieee80211_sub_if_data *sdata,
				  struct sk_buff *skb)
{
	struct ieee80211_if_managed *ifmgd = &sdata->u.mgd;
	struct ieee80211_rx_status *rx_status;
	struct ieee80211_mgmt *mgmt;
	enum rx_mgmt_action rma = RX_MGMT_NONE;
	u16 fc;

	rx_status = (struct ieee80211_rx_status *) skb->cb;
	mgmt = (struct ieee80211_mgmt *) skb->data;
	fc = le16_to_cpu(mgmt->frame_control);

	mutex_lock(&ifmgd->mtx);

	if (ifmgd->associated &&
	    memcmp(ifmgd->associated->bssid, mgmt->bssid, ETH_ALEN) == 0) {
		switch (fc & IEEE80211_FCTL_STYPE) {
		case IEEE80211_STYPE_BEACON:
			ieee80211_rx_mgmt_beacon(sdata, mgmt, skb->len,
						 rx_status);
			break;
		case IEEE80211_STYPE_PROBE_RESP:
			ieee80211_rx_mgmt_probe_resp(sdata, skb);
			break;
		case IEEE80211_STYPE_DEAUTH:
			rma = ieee80211_rx_mgmt_deauth(sdata, mgmt, skb->len);
			break;
		case IEEE80211_STYPE_DISASSOC:
			rma = ieee80211_rx_mgmt_disassoc(sdata, mgmt, skb->len);
			break;
		case IEEE80211_STYPE_ACTION:
			switch (mgmt->u.action.category) {
			case WLAN_CATEGORY_SPECTRUM_MGMT:
				ieee80211_sta_process_chanswitch(sdata,
						&mgmt->u.action.u.chan_switch.sw_elem,
						(void *)ifmgd->associated->priv,
						rx_status->mactime);
				break;
			}
		}
		mutex_unlock(&ifmgd->mtx);

		switch (rma) {
		case RX_MGMT_NONE:
			/* no action */
			break;
		case RX_MGMT_CFG80211_DEAUTH:
			cfg80211_send_deauth(sdata->dev, (u8 *)mgmt, skb->len);
			break;
		case RX_MGMT_CFG80211_DISASSOC:
			cfg80211_send_disassoc(sdata->dev, (u8 *)mgmt, skb->len);
			break;
		default:
			WARN(1, "unexpected: %d", rma);
		}
		return;
	}

	mutex_unlock(&ifmgd->mtx);

	if (skb->len >= 24 + 2 /* mgmt + deauth reason */ &&
	    (fc & IEEE80211_FCTL_STYPE) == IEEE80211_STYPE_DEAUTH) {
		struct ieee80211_local *local = sdata->local;
		struct ieee80211_work *wk;

		mutex_lock(&local->mtx);
		list_for_each_entry(wk, &local->work_list, list) {
			if (wk->sdata != sdata)
				continue;

			if (wk->type != IEEE80211_WORK_ASSOC &&
			    wk->type != IEEE80211_WORK_ASSOC_BEACON_WAIT)
				continue;

			if (memcmp(mgmt->bssid, wk->filter_ta, ETH_ALEN))
				continue;
			if (memcmp(mgmt->sa, wk->filter_ta, ETH_ALEN))
				continue;

			/*
			 * Printing the message only here means we can't
			 * spuriously print it, but it also means that it
			 * won't be printed when the frame comes in before
			 * we even tried to associate or in similar cases.
			 *
			 * Ultimately, I suspect cfg80211 should print the
			 * messages instead.
			 */
			printk(KERN_DEBUG
			       "%s: deauthenticated from %pM (Reason: %u)\n",
			       sdata->name, mgmt->bssid,
			       le16_to_cpu(mgmt->u.deauth.reason_code));

			list_del_rcu(&wk->list);
			free_work(wk);
			break;
		}
		mutex_unlock(&local->mtx);

		cfg80211_send_deauth(sdata->dev, (u8 *)mgmt, skb->len);
	}
}

static void ieee80211_sta_timer(unsigned long data)
{
	struct ieee80211_sub_if_data *sdata =
		(struct ieee80211_sub_if_data *) data;
	struct ieee80211_if_managed *ifmgd = &sdata->u.mgd;
	struct ieee80211_local *local = sdata->local;

	if (local->quiescing) {
		set_bit(TMR_RUNNING_TIMER, &ifmgd->timers_running);
		return;
	}

	ieee80211_queue_work(&local->hw, &sdata->work);
}

static void ieee80211_sta_connection_lost(struct ieee80211_sub_if_data *sdata,
					  u8 *bssid, u8 reason)
{
	struct ieee80211_local *local = sdata->local;
	struct ieee80211_if_managed *ifmgd = &sdata->u.mgd;

	ifmgd->flags &= ~(IEEE80211_STA_CONNECTION_POLL |
			  IEEE80211_STA_BEACON_POLL);

	ieee80211_set_disassoc(sdata, true, true);
	mutex_unlock(&ifmgd->mtx);
	mutex_lock(&local->mtx);
	ieee80211_recalc_idle(local);
	mutex_unlock(&local->mtx);
	/*
	 * must be outside lock due to cfg80211,
	 * but that's not a problem.
	 */
	ieee80211_send_deauth_disassoc(sdata, bssid,
			IEEE80211_STYPE_DEAUTH, reason,
			NULL, true);
	mutex_lock(&ifmgd->mtx);
}

void ieee80211_sta_work(struct ieee80211_sub_if_data *sdata)
{
	struct ieee80211_local *local = sdata->local;
	struct ieee80211_if_managed *ifmgd = &sdata->u.mgd;

	/* then process the rest of the work */
	mutex_lock(&ifmgd->mtx);

	if (ifmgd->flags & (IEEE80211_STA_BEACON_POLL |
			    IEEE80211_STA_CONNECTION_POLL) &&
	    ifmgd->associated) {
		u8 bssid[ETH_ALEN];
		int max_tries;

		memcpy(bssid, ifmgd->associated->bssid, ETH_ALEN);

		if (local->hw.flags & IEEE80211_HW_REPORTS_TX_ACK_STATUS)
			max_tries = max_nullfunc_tries;
		else
			max_tries = max_probe_tries;

		/* ACK received for nullfunc probing frame */
		if (!ifmgd->probe_send_count)
			ieee80211_reset_ap_probe(sdata);
		else if (ifmgd->nullfunc_failed) {
			if (ifmgd->probe_send_count < max_tries) {
#ifdef CONFIG_MAC80211_VERBOSE_DEBUG
				wiphy_debug(local->hw.wiphy,
					    "%s: No ack for nullfunc frame to"
					    " AP %pM, try %d/%i\n",
					    sdata->name, bssid,
					    ifmgd->probe_send_count, max_tries);
#endif
				ieee80211_mgd_probe_ap_send(sdata);
			} else {
#ifdef CONFIG_MAC80211_VERBOSE_DEBUG
				wiphy_debug(local->hw.wiphy,
					    "%s: No ack for nullfunc frame to"
					    " AP %pM, disconnecting.\n",
					    sdata->name, bssid);
#endif
				ieee80211_sta_connection_lost(sdata, bssid,
					WLAN_REASON_DISASSOC_DUE_TO_INACTIVITY);
			}
		} else if (time_is_after_jiffies(ifmgd->probe_timeout))
			run_again(ifmgd, ifmgd->probe_timeout);
		else if (local->hw.flags & IEEE80211_HW_REPORTS_TX_ACK_STATUS) {
#ifdef CONFIG_MAC80211_VERBOSE_DEBUG
			wiphy_debug(local->hw.wiphy,
				    "%s: Failed to send nullfunc to AP %pM"
				    " after %dms, disconnecting.\n",
				    sdata->name,
				    bssid, probe_wait_ms);
#endif
			ieee80211_sta_connection_lost(sdata, bssid,
				WLAN_REASON_DISASSOC_DUE_TO_INACTIVITY);
		} else if (ifmgd->probe_send_count < max_tries) {
#ifdef CONFIG_MAC80211_VERBOSE_DEBUG
			wiphy_debug(local->hw.wiphy,
				    "%s: No probe response from AP %pM"
				    " after %dms, try %d/%i\n",
				    sdata->name,
				    bssid, probe_wait_ms,
				    ifmgd->probe_send_count, max_tries);
#endif
			ieee80211_mgd_probe_ap_send(sdata);
		} else {
			/*
			 * We actually lost the connection ... or did we?
			 * Let's make sure!
			 */
			wiphy_debug(local->hw.wiphy,
				    "%s: No probe response from AP %pM"
				    " after %dms, disconnecting.\n",
				    sdata->name,
				    bssid, probe_wait_ms);

			ieee80211_sta_connection_lost(sdata, bssid,
				WLAN_REASON_DISASSOC_DUE_TO_INACTIVITY);
		}
	}

	mutex_unlock(&ifmgd->mtx);
}

static void ieee80211_sta_bcn_mon_timer(unsigned long data)
{
	struct ieee80211_sub_if_data *sdata =
		(struct ieee80211_sub_if_data *) data;
	struct ieee80211_local *local = sdata->local;

	if (local->quiescing)
		return;

	ieee80211_queue_work(&sdata->local->hw,
			     &sdata->u.mgd.beacon_connection_loss_work);
}

static void ieee80211_sta_conn_mon_timer(unsigned long data)
{
	struct ieee80211_sub_if_data *sdata =
		(struct ieee80211_sub_if_data *) data;
	struct ieee80211_if_managed *ifmgd = &sdata->u.mgd;
	struct ieee80211_local *local = sdata->local;

	if (local->quiescing)
		return;

	ieee80211_queue_work(&local->hw, &ifmgd->monitor_work);
}

static void ieee80211_sta_monitor_work(struct work_struct *work)
{
	struct ieee80211_sub_if_data *sdata =
		container_of(work, struct ieee80211_sub_if_data,
			     u.mgd.monitor_work);

	ieee80211_mgd_probe_ap(sdata, false);
}

static void ieee80211_restart_sta_timer(struct ieee80211_sub_if_data *sdata)
{
	if (sdata->vif.type == NL80211_IFTYPE_STATION) {
		sdata->u.mgd.flags &= ~(IEEE80211_STA_BEACON_POLL |
					IEEE80211_STA_CONNECTION_POLL);

		/* let's probe the connection once */
		ieee80211_queue_work(&sdata->local->hw,
			   &sdata->u.mgd.monitor_work);
		/* and do all the other regular work too */
		ieee80211_queue_work(&sdata->local->hw, &sdata->work);
	}
}

#ifdef CONFIG_PM
void ieee80211_sta_quiesce(struct ieee80211_sub_if_data *sdata)
{
	struct ieee80211_if_managed *ifmgd = &sdata->u.mgd;

	/*
	 * we need to use atomic bitops for the running bits
	 * only because both timers might fire at the same
	 * time -- the code here is properly synchronised.
	 */

	cancel_work_sync(&ifmgd->request_smps_work);

	cancel_work_sync(&ifmgd->beacon_connection_loss_work);
	if (del_timer_sync(&ifmgd->timer))
		set_bit(TMR_RUNNING_TIMER, &ifmgd->timers_running);

	cancel_work_sync(&ifmgd->chswitch_work);
	if (del_timer_sync(&ifmgd->chswitch_timer))
		set_bit(TMR_RUNNING_CHANSW, &ifmgd->timers_running);

	cancel_work_sync(&ifmgd->monitor_work);
	/* these will just be re-established on connection */
	del_timer_sync(&ifmgd->conn_mon_timer);
	del_timer_sync(&ifmgd->bcn_mon_timer);
}

void ieee80211_sta_restart(struct ieee80211_sub_if_data *sdata)
{
	struct ieee80211_if_managed *ifmgd = &sdata->u.mgd;

	if (!ifmgd->associated)
		return;

<<<<<<< HEAD
=======
	if (sdata->flags & IEEE80211_SDATA_DISCONNECT_RESUME) {
		sdata->flags &= ~IEEE80211_SDATA_DISCONNECT_RESUME;
		mutex_lock(&ifmgd->mtx);
		if (ifmgd->associated) {
#ifdef CONFIG_MAC80211_VERBOSE_DEBUG
			wiphy_debug(sdata->local->hw.wiphy,
				    "%s: driver requested disconnect after resume.\n",
				    sdata->name);
#endif
			ieee80211_sta_connection_lost(sdata,
				ifmgd->associated->bssid,
				WLAN_REASON_UNSPECIFIED);
			mutex_unlock(&ifmgd->mtx);
			return;
		}
		mutex_unlock(&ifmgd->mtx);
	}

>>>>>>> 9c61904c
	if (test_and_clear_bit(TMR_RUNNING_TIMER, &ifmgd->timers_running))
		add_timer(&ifmgd->timer);
	if (test_and_clear_bit(TMR_RUNNING_CHANSW, &ifmgd->timers_running))
		add_timer(&ifmgd->chswitch_timer);
	ieee80211_sta_reset_beacon_monitor(sdata);
	ieee80211_restart_sta_timer(sdata);
	ieee80211_queue_work(&sdata->local->hw, &sdata->u.mgd.monitor_work);
}
#endif

/* interface setup */
void ieee80211_sta_setup_sdata(struct ieee80211_sub_if_data *sdata)
{
	struct ieee80211_if_managed *ifmgd;

	ifmgd = &sdata->u.mgd;
	INIT_WORK(&ifmgd->monitor_work, ieee80211_sta_monitor_work);
	INIT_WORK(&ifmgd->chswitch_work, ieee80211_chswitch_work);
	INIT_WORK(&ifmgd->beacon_connection_loss_work,
		  ieee80211_beacon_connection_loss_work);
	INIT_WORK(&ifmgd->request_smps_work, ieee80211_request_smps_work);
	setup_timer(&ifmgd->timer, ieee80211_sta_timer,
		    (unsigned long) sdata);
	setup_timer(&ifmgd->bcn_mon_timer, ieee80211_sta_bcn_mon_timer,
		    (unsigned long) sdata);
	setup_timer(&ifmgd->conn_mon_timer, ieee80211_sta_conn_mon_timer,
		    (unsigned long) sdata);
	setup_timer(&ifmgd->chswitch_timer, ieee80211_chswitch_timer,
		    (unsigned long) sdata);

	ifmgd->flags = 0;

	mutex_init(&ifmgd->mtx);

	if (sdata->local->hw.flags & IEEE80211_HW_SUPPORTS_DYNAMIC_SMPS)
		ifmgd->req_smps = IEEE80211_SMPS_AUTOMATIC;
	else
		ifmgd->req_smps = IEEE80211_SMPS_OFF;
}

/* scan finished notification */
void ieee80211_mlme_notify_scan_completed(struct ieee80211_local *local)
{
	struct ieee80211_sub_if_data *sdata = local->scan_sdata;

	/* Restart STA timers */
	rcu_read_lock();
	list_for_each_entry_rcu(sdata, &local->interfaces, list)
		ieee80211_restart_sta_timer(sdata);
	rcu_read_unlock();
}

int ieee80211_max_network_latency(struct notifier_block *nb,
				  unsigned long data, void *dummy)
{
	s32 latency_usec = (s32) data;
	struct ieee80211_local *local =
		container_of(nb, struct ieee80211_local,
			     network_latency_notifier);

	mutex_lock(&local->iflist_mtx);
	ieee80211_recalc_ps(local, latency_usec);
	mutex_unlock(&local->iflist_mtx);

	return 0;
}

/* config hooks */
static enum work_done_result
ieee80211_probe_auth_done(struct ieee80211_work *wk,
			  struct sk_buff *skb)
{
	struct ieee80211_local *local = wk->sdata->local;

	if (!skb) {
		cfg80211_send_auth_timeout(wk->sdata->dev, wk->filter_ta);
		goto destroy;
	}

	if (wk->type == IEEE80211_WORK_AUTH) {
		cfg80211_send_rx_auth(wk->sdata->dev, skb->data, skb->len);
		goto destroy;
	}

	mutex_lock(&wk->sdata->u.mgd.mtx);
	ieee80211_rx_mgmt_probe_resp(wk->sdata, skb);
	mutex_unlock(&wk->sdata->u.mgd.mtx);

	wk->type = IEEE80211_WORK_AUTH;
	wk->probe_auth.tries = 0;
	return WORK_DONE_REQUEUE;
 destroy:
	if (wk->probe_auth.synced)
		drv_finish_tx_sync(local, wk->sdata, wk->filter_ta,
				   IEEE80211_TX_SYNC_AUTH);

	return WORK_DONE_DESTROY;
}

int ieee80211_mgd_auth(struct ieee80211_sub_if_data *sdata,
		       struct cfg80211_auth_request *req)
{
	const u8 *ssid;
	struct ieee80211_work *wk;
	u16 auth_alg;

	if (req->local_state_change)
		return 0; /* no need to update mac80211 state */

	switch (req->auth_type) {
	case NL80211_AUTHTYPE_OPEN_SYSTEM:
		auth_alg = WLAN_AUTH_OPEN;
		break;
	case NL80211_AUTHTYPE_SHARED_KEY:
		if (IS_ERR(sdata->local->wep_tx_tfm))
			return -EOPNOTSUPP;
		auth_alg = WLAN_AUTH_SHARED_KEY;
		break;
	case NL80211_AUTHTYPE_FT:
		auth_alg = WLAN_AUTH_FT;
		break;
	case NL80211_AUTHTYPE_NETWORK_EAP:
		auth_alg = WLAN_AUTH_LEAP;
		break;
	default:
		return -EOPNOTSUPP;
	}

	wk = kzalloc(sizeof(*wk) + req->ie_len, GFP_KERNEL);
	if (!wk)
		return -ENOMEM;

	memcpy(wk->filter_ta, req->bss->bssid, ETH_ALEN);

	if (req->ie && req->ie_len) {
		memcpy(wk->ie, req->ie, req->ie_len);
		wk->ie_len = req->ie_len;
	}

	if (req->key && req->key_len) {
		wk->probe_auth.key_len = req->key_len;
		wk->probe_auth.key_idx = req->key_idx;
		memcpy(wk->probe_auth.key, req->key, req->key_len);
	}

	ssid = ieee80211_bss_get_ie(req->bss, WLAN_EID_SSID);
	memcpy(wk->probe_auth.ssid, ssid + 2, ssid[1]);
	wk->probe_auth.ssid_len = ssid[1];

	wk->probe_auth.algorithm = auth_alg;
	wk->probe_auth.privacy = req->bss->capability & WLAN_CAPABILITY_PRIVACY;

	/* if we already have a probe, don't probe again */
	if (req->bss->proberesp_ies)
		wk->type = IEEE80211_WORK_AUTH;
	else
		wk->type = IEEE80211_WORK_DIRECT_PROBE;
	wk->chan = req->bss->channel;
	wk->chan_type = NL80211_CHAN_NO_HT;
	wk->sdata = sdata;
	wk->done = ieee80211_probe_auth_done;

	ieee80211_add_work(wk);
	return 0;
}

static enum work_done_result ieee80211_assoc_done(struct ieee80211_work *wk,
						  struct sk_buff *skb)
{
	struct ieee80211_local *local = wk->sdata->local;
	struct ieee80211_mgmt *mgmt;
	struct ieee80211_rx_status *rx_status;
	struct ieee802_11_elems elems;
	u16 status;

	if (!skb) {
		cfg80211_send_assoc_timeout(wk->sdata->dev, wk->filter_ta);
		goto destroy;
	}

	if (wk->type == IEEE80211_WORK_ASSOC_BEACON_WAIT) {
		mutex_lock(&wk->sdata->u.mgd.mtx);
		rx_status = (void *) skb->cb;
		ieee802_11_parse_elems(skb->data + 24 + 12, skb->len - 24 - 12, &elems);
		ieee80211_rx_bss_info(wk->sdata, (void *)skb->data, skb->len, rx_status,
				      &elems, true);
		mutex_unlock(&wk->sdata->u.mgd.mtx);

		wk->type = IEEE80211_WORK_ASSOC;
		/* not really done yet */
		return WORK_DONE_REQUEUE;
	}

	mgmt = (void *)skb->data;
	status = le16_to_cpu(mgmt->u.assoc_resp.status_code);

	if (status == WLAN_STATUS_SUCCESS) {
		if (wk->assoc.synced)
			drv_finish_tx_sync(local, wk->sdata, wk->filter_ta,
					   IEEE80211_TX_SYNC_ASSOC);

		mutex_lock(&wk->sdata->u.mgd.mtx);
		if (!ieee80211_assoc_success(wk, mgmt, skb->len)) {
			mutex_unlock(&wk->sdata->u.mgd.mtx);
			/* oops -- internal error -- send timeout for now */
			cfg80211_send_assoc_timeout(wk->sdata->dev,
						    wk->filter_ta);
			return WORK_DONE_DESTROY;
		}

		mutex_unlock(&wk->sdata->u.mgd.mtx);
	}

	cfg80211_send_rx_assoc(wk->sdata->dev, skb->data, skb->len);
 destroy:
	if (wk->assoc.synced)
		drv_finish_tx_sync(local, wk->sdata, wk->filter_ta,
				   IEEE80211_TX_SYNC_ASSOC);

	return WORK_DONE_DESTROY;
}

int ieee80211_mgd_assoc(struct ieee80211_sub_if_data *sdata,
			struct cfg80211_assoc_request *req)
{
	struct ieee80211_if_managed *ifmgd = &sdata->u.mgd;
	struct ieee80211_bss *bss = (void *)req->bss->priv;
	struct ieee80211_work *wk;
	const u8 *ssid;
	int i;

	mutex_lock(&ifmgd->mtx);
	if (ifmgd->associated) {
		if (!req->prev_bssid ||
		    memcmp(req->prev_bssid, ifmgd->associated->bssid,
			   ETH_ALEN)) {
			/*
			 * We are already associated and the request was not a
			 * reassociation request from the current BSS, so
			 * reject it.
			 */
			mutex_unlock(&ifmgd->mtx);
			return -EALREADY;
		}

		/* Trying to reassociate - clear previous association state */
		ieee80211_set_disassoc(sdata, true, false);
	}
	mutex_unlock(&ifmgd->mtx);

	wk = kzalloc(sizeof(*wk) + req->ie_len, GFP_KERNEL);
	if (!wk)
		return -ENOMEM;

	ifmgd->flags &= ~IEEE80211_STA_DISABLE_11N;
	ifmgd->flags &= ~IEEE80211_STA_NULLFUNC_ACKED;

	ifmgd->beacon_crc_valid = false;

	for (i = 0; i < req->crypto.n_ciphers_pairwise; i++)
		if (req->crypto.ciphers_pairwise[i] == WLAN_CIPHER_SUITE_WEP40 ||
		    req->crypto.ciphers_pairwise[i] == WLAN_CIPHER_SUITE_TKIP ||
		    req->crypto.ciphers_pairwise[i] == WLAN_CIPHER_SUITE_WEP104)
			ifmgd->flags |= IEEE80211_STA_DISABLE_11N;


	if (req->ie && req->ie_len) {
		memcpy(wk->ie, req->ie, req->ie_len);
		wk->ie_len = req->ie_len;
	} else
		wk->ie_len = 0;

	wk->assoc.bss = req->bss;

	memcpy(wk->filter_ta, req->bss->bssid, ETH_ALEN);

	/* new association always uses requested smps mode */
	if (ifmgd->req_smps == IEEE80211_SMPS_AUTOMATIC) {
		if (ifmgd->powersave)
			ifmgd->ap_smps = IEEE80211_SMPS_DYNAMIC;
		else
			ifmgd->ap_smps = IEEE80211_SMPS_OFF;
	} else
		ifmgd->ap_smps = ifmgd->req_smps;

	wk->assoc.smps = ifmgd->ap_smps;
	/*
	 * IEEE802.11n does not allow TKIP/WEP as pairwise ciphers in HT mode.
	 * We still associate in non-HT mode (11a/b/g) if any one of these
	 * ciphers is configured as pairwise.
	 * We can set this to true for non-11n hardware, that'll be checked
	 * separately along with the peer capabilities.
	 */
	wk->assoc.use_11n = !(ifmgd->flags & IEEE80211_STA_DISABLE_11N);
	wk->assoc.capability = req->bss->capability;
	wk->assoc.wmm_used = bss->wmm_used;
	wk->assoc.supp_rates = bss->supp_rates;
	wk->assoc.supp_rates_len = bss->supp_rates_len;
	wk->assoc.ht_information_ie =
		ieee80211_bss_get_ie(req->bss, WLAN_EID_HT_INFORMATION);

	if (bss->wmm_used && bss->uapsd_supported &&
	    (sdata->local->hw.flags & IEEE80211_HW_SUPPORTS_UAPSD)) {
		wk->assoc.uapsd_used = true;
		ifmgd->flags |= IEEE80211_STA_UAPSD_ENABLED;
	} else {
		wk->assoc.uapsd_used = false;
		ifmgd->flags &= ~IEEE80211_STA_UAPSD_ENABLED;
	}

	ssid = ieee80211_bss_get_ie(req->bss, WLAN_EID_SSID);
	memcpy(wk->assoc.ssid, ssid + 2, ssid[1]);
	wk->assoc.ssid_len = ssid[1];

	if (req->prev_bssid)
		memcpy(wk->assoc.prev_bssid, req->prev_bssid, ETH_ALEN);

	wk->chan = req->bss->channel;
	wk->chan_type = NL80211_CHAN_NO_HT;
	wk->sdata = sdata;
	wk->done = ieee80211_assoc_done;
	if (!bss->dtim_period &&
	    sdata->local->hw.flags & IEEE80211_HW_NEED_DTIM_PERIOD)
		wk->type = IEEE80211_WORK_ASSOC_BEACON_WAIT;
	else
		wk->type = IEEE80211_WORK_ASSOC;

	if (req->use_mfp) {
		ifmgd->mfp = IEEE80211_MFP_REQUIRED;
		ifmgd->flags |= IEEE80211_STA_MFP_ENABLED;
	} else {
		ifmgd->mfp = IEEE80211_MFP_DISABLED;
		ifmgd->flags &= ~IEEE80211_STA_MFP_ENABLED;
	}

	if (req->crypto.control_port)
		ifmgd->flags |= IEEE80211_STA_CONTROL_PORT;
	else
		ifmgd->flags &= ~IEEE80211_STA_CONTROL_PORT;

	sdata->control_port_protocol = req->crypto.control_port_ethertype;
	sdata->control_port_no_encrypt = req->crypto.control_port_no_encrypt;

	ieee80211_add_work(wk);
	return 0;
}

int ieee80211_mgd_deauth(struct ieee80211_sub_if_data *sdata,
			 struct cfg80211_deauth_request *req,
			 void *cookie)
{
	struct ieee80211_local *local = sdata->local;
	struct ieee80211_if_managed *ifmgd = &sdata->u.mgd;
	struct ieee80211_work *wk;
	u8 bssid[ETH_ALEN];
	bool assoc_bss = false;

	mutex_lock(&ifmgd->mtx);

	memcpy(bssid, req->bss->bssid, ETH_ALEN);
	if (ifmgd->associated == req->bss) {
		ieee80211_set_disassoc(sdata, false, true);
		mutex_unlock(&ifmgd->mtx);
		assoc_bss = true;
	} else {
		bool not_auth_yet = false;

		mutex_unlock(&ifmgd->mtx);

		mutex_lock(&local->mtx);
		list_for_each_entry(wk, &local->work_list, list) {
			if (wk->sdata != sdata)
				continue;

			if (wk->type != IEEE80211_WORK_DIRECT_PROBE &&
			    wk->type != IEEE80211_WORK_AUTH &&
			    wk->type != IEEE80211_WORK_ASSOC &&
			    wk->type != IEEE80211_WORK_ASSOC_BEACON_WAIT)
				continue;

			if (memcmp(req->bss->bssid, wk->filter_ta, ETH_ALEN))
				continue;

			not_auth_yet = wk->type == IEEE80211_WORK_DIRECT_PROBE;
			list_del_rcu(&wk->list);
			free_work(wk);
			break;
		}
		mutex_unlock(&local->mtx);

		/*
		 * If somebody requests authentication and we haven't
		 * sent out an auth frame yet there's no need to send
		 * out a deauth frame either. If the state was PROBE,
		 * then this is the case. If it's AUTH we have sent a
		 * frame, and if it's IDLE we have completed the auth
		 * process already.
		 */
		if (not_auth_yet) {
			__cfg80211_auth_canceled(sdata->dev, bssid);
			return 0;
		}
	}

	printk(KERN_DEBUG "%s: deauthenticating from %pM by local choice (reason=%d)\n",
	       sdata->name, bssid, req->reason_code);

	ieee80211_send_deauth_disassoc(sdata, bssid, IEEE80211_STYPE_DEAUTH,
				       req->reason_code, cookie,
				       !req->local_state_change);
	if (assoc_bss)
		sta_info_destroy_addr(sdata, bssid);

	mutex_lock(&sdata->local->mtx);
	ieee80211_recalc_idle(sdata->local);
	mutex_unlock(&sdata->local->mtx);

	return 0;
}

int ieee80211_mgd_disassoc(struct ieee80211_sub_if_data *sdata,
			   struct cfg80211_disassoc_request *req,
			   void *cookie)
{
	struct ieee80211_if_managed *ifmgd = &sdata->u.mgd;
	u8 bssid[ETH_ALEN];

	mutex_lock(&ifmgd->mtx);

	/*
	 * cfg80211 should catch this ... but it's racy since
	 * we can receive a disassoc frame, process it, hand it
	 * to cfg80211 while that's in a locked section already
	 * trying to tell us that the user wants to disconnect.
	 */
	if (ifmgd->associated != req->bss) {
		mutex_unlock(&ifmgd->mtx);
		return -ENOLINK;
	}

	printk(KERN_DEBUG "%s: disassociating from %pM by local choice (reason=%d)\n",
	       sdata->name, req->bss->bssid, req->reason_code);

	memcpy(bssid, req->bss->bssid, ETH_ALEN);
	ieee80211_set_disassoc(sdata, false, true);

	mutex_unlock(&ifmgd->mtx);

	ieee80211_send_deauth_disassoc(sdata, req->bss->bssid,
			IEEE80211_STYPE_DISASSOC, req->reason_code,
			cookie, !req->local_state_change);
	sta_info_destroy_addr(sdata, bssid);

	mutex_lock(&sdata->local->mtx);
	ieee80211_recalc_idle(sdata->local);
	mutex_unlock(&sdata->local->mtx);

	return 0;
}

void ieee80211_cqm_rssi_notify(struct ieee80211_vif *vif,
			       enum nl80211_cqm_rssi_threshold_event rssi_event,
			       gfp_t gfp)
{
	struct ieee80211_sub_if_data *sdata = vif_to_sdata(vif);

	trace_api_cqm_rssi_notify(sdata, rssi_event);

	cfg80211_cqm_rssi_notify(sdata->dev, rssi_event, gfp);
}
EXPORT_SYMBOL(ieee80211_cqm_rssi_notify);

unsigned char ieee80211_get_operstate(struct ieee80211_vif *vif)
{
	struct ieee80211_sub_if_data *sdata = vif_to_sdata(vif);
	return sdata->dev->operstate;
}
EXPORT_SYMBOL(ieee80211_get_operstate);<|MERGE_RESOLUTION|>--- conflicted
+++ resolved
@@ -2245,8 +2245,6 @@
 	if (!ifmgd->associated)
 		return;
 
-<<<<<<< HEAD
-=======
 	if (sdata->flags & IEEE80211_SDATA_DISCONNECT_RESUME) {
 		sdata->flags &= ~IEEE80211_SDATA_DISCONNECT_RESUME;
 		mutex_lock(&ifmgd->mtx);
@@ -2265,7 +2263,6 @@
 		mutex_unlock(&ifmgd->mtx);
 	}
 
->>>>>>> 9c61904c
 	if (test_and_clear_bit(TMR_RUNNING_TIMER, &ifmgd->timers_running))
 		add_timer(&ifmgd->timer);
 	if (test_and_clear_bit(TMR_RUNNING_CHANSW, &ifmgd->timers_running))
