--- conflicted
+++ resolved
@@ -261,216 +261,6 @@
 
 /* frame sending functions */
 
-<<<<<<< HEAD
-static void ieee80211_send_assoc(struct ieee80211_sub_if_data *sdata,
-				 struct ieee80211_mgd_work *wk)
-{
-	struct ieee80211_if_managed *ifmgd = &sdata->u.mgd;
-	struct ieee80211_local *local = sdata->local;
-	struct sk_buff *skb;
-	struct ieee80211_mgmt *mgmt;
-	u8 *pos;
-	const u8 *ies, *ht_ie;
-	int i, len, count, rates_len, supp_rates_len;
-	u16 capab;
-	int wmm = 0;
-	struct ieee80211_supported_band *sband;
-	u32 rates = 0;
-
-	skb = dev_alloc_skb(local->hw.extra_tx_headroom +
-			    sizeof(*mgmt) + 200 + wk->ie_len +
-			    wk->ssid_len);
-	if (!skb) {
-		printk(KERN_DEBUG "%s: failed to allocate buffer for assoc "
-		       "frame\n", sdata->dev->name);
-		return;
-	}
-	skb_reserve(skb, local->hw.extra_tx_headroom);
-
-	sband = local->hw.wiphy->bands[local->hw.conf.channel->band];
-
-	capab = ifmgd->capab;
-
-	if (local->hw.conf.channel->band == IEEE80211_BAND_2GHZ) {
-		if (!(local->hw.flags & IEEE80211_HW_2GHZ_SHORT_SLOT_INCAPABLE))
-			capab |= WLAN_CAPABILITY_SHORT_SLOT_TIME;
-		if (!(local->hw.flags & IEEE80211_HW_2GHZ_SHORT_PREAMBLE_INCAPABLE))
-			capab |= WLAN_CAPABILITY_SHORT_PREAMBLE;
-	}
-
-	if (wk->bss->cbss.capability & WLAN_CAPABILITY_PRIVACY)
-		capab |= WLAN_CAPABILITY_PRIVACY;
-	if (wk->bss->wmm_used)
-		wmm = 1;
-
-	if ((wk->bss->cbss.capability & WLAN_CAPABILITY_SPECTRUM_MGMT) &&
-	    (local->hw.flags & IEEE80211_HW_SPECTRUM_MGMT))
-		capab |= WLAN_CAPABILITY_SPECTRUM_MGMT;
-
-	mgmt = (struct ieee80211_mgmt *) skb_put(skb, 24);
-	memset(mgmt, 0, 24);
-	memcpy(mgmt->da, wk->bss->cbss.bssid, ETH_ALEN);
-	memcpy(mgmt->sa, sdata->dev->dev_addr, ETH_ALEN);
-	memcpy(mgmt->bssid, wk->bss->cbss.bssid, ETH_ALEN);
-
-	if (!is_zero_ether_addr(wk->prev_bssid)) {
-		skb_put(skb, 10);
-		mgmt->frame_control = cpu_to_le16(IEEE80211_FTYPE_MGMT |
-						  IEEE80211_STYPE_REASSOC_REQ);
-		mgmt->u.reassoc_req.capab_info = cpu_to_le16(capab);
-		mgmt->u.reassoc_req.listen_interval =
-				cpu_to_le16(local->hw.conf.listen_interval);
-		memcpy(mgmt->u.reassoc_req.current_ap, wk->prev_bssid,
-		       ETH_ALEN);
-	} else {
-		skb_put(skb, 4);
-		mgmt->frame_control = cpu_to_le16(IEEE80211_FTYPE_MGMT |
-						  IEEE80211_STYPE_ASSOC_REQ);
-		mgmt->u.assoc_req.capab_info = cpu_to_le16(capab);
-		mgmt->u.assoc_req.listen_interval =
-				cpu_to_le16(local->hw.conf.listen_interval);
-	}
-
-	/* SSID */
-	ies = pos = skb_put(skb, 2 + wk->ssid_len);
-	*pos++ = WLAN_EID_SSID;
-	*pos++ = wk->ssid_len;
-	memcpy(pos, wk->ssid, wk->ssid_len);
-
-	if (wk->bss->supp_rates_len) {
-		/* get all rates supported by the device and the AP as
-		 * some APs don't like getting a superset of their rates
-		 * in the association request (e.g. D-Link DAP 1353 in
-		 * b-only mode) */
-		rates_len = ieee80211_compatible_rates(wk->bss, sband, &rates);
-	} else {
-		rates = ~0;
-		rates_len = sband->n_bitrates;
-	}
-
-	/* add all rates which were marked to be used above */
-	supp_rates_len = rates_len;
-	if (supp_rates_len > 8)
-		supp_rates_len = 8;
-
-	len = sband->n_bitrates;
-	pos = skb_put(skb, supp_rates_len + 2);
-	*pos++ = WLAN_EID_SUPP_RATES;
-	*pos++ = supp_rates_len;
-
-	count = 0;
-	for (i = 0; i < sband->n_bitrates; i++) {
-		if (BIT(i) & rates) {
-			int rate = sband->bitrates[i].bitrate;
-			*pos++ = (u8) (rate / 5);
-			if (++count == 8)
-				break;
-		}
-	}
-
-	if (rates_len > count) {
-		pos = skb_put(skb, rates_len - count + 2);
-		*pos++ = WLAN_EID_EXT_SUPP_RATES;
-		*pos++ = rates_len - count;
-
-		for (i++; i < sband->n_bitrates; i++) {
-			if (BIT(i) & rates) {
-				int rate = sband->bitrates[i].bitrate;
-				*pos++ = (u8) (rate / 5);
-			}
-		}
-	}
-
-	if (capab & WLAN_CAPABILITY_SPECTRUM_MGMT) {
-		/* 1. power capabilities */
-		pos = skb_put(skb, 4);
-		*pos++ = WLAN_EID_PWR_CAPABILITY;
-		*pos++ = 2;
-		*pos++ = 0; /* min tx power */
-		*pos++ = local->hw.conf.channel->max_power; /* max tx power */
-
-		/* 2. supported channels */
-		/* TODO: get this in reg domain format */
-		pos = skb_put(skb, 2 * sband->n_channels + 2);
-		*pos++ = WLAN_EID_SUPPORTED_CHANNELS;
-		*pos++ = 2 * sband->n_channels;
-		for (i = 0; i < sband->n_channels; i++) {
-			*pos++ = ieee80211_frequency_to_channel(
-					sband->channels[i].center_freq);
-			*pos++ = 1; /* one channel in the subband*/
-		}
-	}
-
-	if (wk->ie_len && wk->ie) {
-		pos = skb_put(skb, wk->ie_len);
-		memcpy(pos, wk->ie, wk->ie_len);
-	}
-
-	if (wmm && (ifmgd->flags & IEEE80211_STA_WMM_ENABLED)) {
-		pos = skb_put(skb, 9);
-		*pos++ = WLAN_EID_VENDOR_SPECIFIC;
-		*pos++ = 7; /* len */
-		*pos++ = 0x00; /* Microsoft OUI 00:50:F2 */
-		*pos++ = 0x50;
-		*pos++ = 0xf2;
-		*pos++ = 2; /* WME */
-		*pos++ = 0; /* WME info */
-		*pos++ = 1; /* WME ver */
-		*pos++ = 0;
-	}
-
-	/* wmm support is a must to HT */
-	/*
-	 * IEEE802.11n does not allow TKIP/WEP as pairwise
-	 * ciphers in HT mode. We still associate in non-ht
-	 * mode (11a/b/g) if any one of these ciphers is
-	 * configured as pairwise.
-	 */
-	if (wmm && (ifmgd->flags & IEEE80211_STA_WMM_ENABLED) &&
-	    sband->ht_cap.ht_supported &&
-	    (ht_ie = ieee80211_bss_get_ie(&wk->bss->cbss, WLAN_EID_HT_INFORMATION)) &&
-	    ht_ie[1] >= sizeof(struct ieee80211_ht_info) &&
-	    (!(ifmgd->flags & IEEE80211_STA_DISABLE_11N))) {
-		struct ieee80211_ht_info *ht_info =
-			(struct ieee80211_ht_info *)(ht_ie + 2);
-		u16 cap = sband->ht_cap.cap;
-		__le16 tmp;
-		u32 flags = local->hw.conf.channel->flags;
-
-		switch (ht_info->ht_param & IEEE80211_HT_PARAM_CHA_SEC_OFFSET) {
-		case IEEE80211_HT_PARAM_CHA_SEC_ABOVE:
-			if (flags & IEEE80211_CHAN_NO_HT40PLUS) {
-				cap &= ~IEEE80211_HT_CAP_SUP_WIDTH_20_40;
-				cap &= ~IEEE80211_HT_CAP_SGI_40;
-			}
-			break;
-		case IEEE80211_HT_PARAM_CHA_SEC_BELOW:
-			if (flags & IEEE80211_CHAN_NO_HT40MINUS) {
-				cap &= ~IEEE80211_HT_CAP_SUP_WIDTH_20_40;
-				cap &= ~IEEE80211_HT_CAP_SGI_40;
-			}
-			break;
-		}
-
-		tmp = cpu_to_le16(cap);
-		pos = skb_put(skb, sizeof(struct ieee80211_ht_cap)+2);
-		*pos++ = WLAN_EID_HT_CAPABILITY;
-		*pos++ = sizeof(struct ieee80211_ht_cap);
-		memset(pos, 0, sizeof(struct ieee80211_ht_cap));
-		memcpy(pos, &tmp, sizeof(u16));
-		pos += sizeof(u16);
-		/* TODO: needs a define here for << 2 */
-		*pos++ = sband->ht_cap.ampdu_factor |
-			 (sband->ht_cap.ampdu_density << 2);
-		memcpy(pos, &sband->ht_cap.mcs, sizeof(sband->ht_cap.mcs));
-	}
-
-	ieee80211_tx_skb(sdata, skb, 0);
-}
-
-
-=======
->>>>>>> 02f8c6ae
 static void ieee80211_send_deauth_disassoc(struct ieee80211_sub_if_data *sdata,
 					   const u8 *bssid, u16 stype, u16 reason,
 					   void *cookie, bool send_frame)
@@ -791,19 +581,12 @@
 		if (local->hw.flags & IEEE80211_HW_PS_NULLFUNC_STACK)
 			ieee80211_send_nullfunc(local, sdata, 1);
 
-<<<<<<< HEAD
-		if (!(local->hw.flags & IEEE80211_HW_REPORTS_TX_ACK_STATUS)) {
-			conf->flags |= IEEE80211_CONF_PS;
-			ieee80211_hw_config(local, IEEE80211_CONF_CHANGE_PS);
-		}
-=======
 		if ((local->hw.flags & IEEE80211_HW_PS_NULLFUNC_STACK) &&
 		    (local->hw.flags & IEEE80211_HW_REPORTS_TX_ACK_STATUS))
 			return;
 
 		conf->flags |= IEEE80211_CONF_PS;
 		ieee80211_hw_config(local, IEEE80211_CONF_CHANGE_PS);
->>>>>>> 02f8c6ae
 	}
 }
 
@@ -967,11 +750,8 @@
 			     dynamic_ps_enable_work);
 	struct ieee80211_sub_if_data *sdata = local->ps_sdata;
 	struct ieee80211_if_managed *ifmgd = &sdata->u.mgd;
-<<<<<<< HEAD
-=======
 	unsigned long flags;
 	int q;
->>>>>>> 02f8c6ae
 
 	/* can only happen when PS was just disabled anyway */
 	if (!sdata)
@@ -980,13 +760,6 @@
 	if (local->hw.conf.flags & IEEE80211_CONF_PS)
 		return;
 
-<<<<<<< HEAD
-	if ((local->hw.flags & IEEE80211_HW_PS_NULLFUNC_STACK) &&
-	    (!(ifmgd->flags & IEEE80211_STA_NULLFUNC_ACKED)))
-		ieee80211_send_nullfunc(local, sdata, 1);
-
-	if (!(local->hw.flags & IEEE80211_HW_REPORTS_TX_ACK_STATUS) ||
-=======
 	/*
 	 * transmission can be stopped by others which leads to
 	 * dynamic_ps_timer expiry. Postpond the ps timer if it
@@ -1022,17 +795,13 @@
 
 	if (!((local->hw.flags & IEEE80211_HW_REPORTS_TX_ACK_STATUS) &&
 	      (local->hw.flags & IEEE80211_HW_PS_NULLFUNC_STACK)) ||
->>>>>>> 02f8c6ae
 	    (ifmgd->flags & IEEE80211_STA_NULLFUNC_ACKED)) {
 		ifmgd->flags &= ~IEEE80211_STA_NULLFUNC_ACKED;
 		local->hw.conf.flags |= IEEE80211_CONF_PS;
 		ieee80211_hw_config(local, IEEE80211_CONF_CHANGE_PS);
 	}
-<<<<<<< HEAD
-=======
 
 	netif_tx_wake_all_queues(sdata->dev);
->>>>>>> 02f8c6ae
 }
 
 void ieee80211_dynamic_ps_timer(unsigned long data)
@@ -1213,14 +982,6 @@
 	sdata->u.mgd.flags &= ~(IEEE80211_STA_CONNECTION_POLL |
 				IEEE80211_STA_BEACON_POLL);
 
-	/*
-	 * Always handle WMM once after association regardless
-	 * of the first value the AP uses. Setting -1 here has
-	 * that effect because the AP values is an unsigned
-	 * 4-bit value.
-	 */
-	sdata->u.mgd.wmm_last_param_set = -1;
-
 	ieee80211_led_assoc(local, 1);
 
 	if (local->hw.flags & IEEE80211_HW_NEED_DTIM_PERIOD)
@@ -2165,15 +1926,6 @@
 			rma = ieee80211_rx_mgmt_disassoc(sdata, mgmt, skb->len);
 			break;
 		case IEEE80211_STYPE_ACTION:
-<<<<<<< HEAD
-			if (mgmt->u.action.category != WLAN_CATEGORY_SPECTRUM_MGMT)
-				break;
-
-			ieee80211_sta_process_chanswitch(sdata,
-					&mgmt->u.action.u.chan_switch.sw_elem,
-					ifmgd->associated);
-			break;
-=======
 			switch (mgmt->u.action.category) {
 			case WLAN_CATEGORY_SPECTRUM_MGMT:
 				ieee80211_sta_process_chanswitch(sdata,
@@ -2182,7 +1934,6 @@
 						rx_status->mactime);
 				break;
 			}
->>>>>>> 02f8c6ae
 		}
 		mutex_unlock(&ifmgd->mtx);
 
@@ -2449,9 +2200,6 @@
 {
 	struct ieee80211_if_managed *ifmgd = &sdata->u.mgd;
 
-	if (!ifmgd->associated)
-		return;
-
 	if (test_and_clear_bit(TMR_RUNNING_TIMER, &ifmgd->timers_running))
 		add_timer(&ifmgd->timer);
 	if (test_and_clear_bit(TMR_RUNNING_CHANSW, &ifmgd->timers_running))
@@ -2689,11 +2437,8 @@
 
 	ifmgd->flags &= ~IEEE80211_STA_DISABLE_11N;
 	ifmgd->flags &= ~IEEE80211_STA_NULLFUNC_ACKED;
-<<<<<<< HEAD
-=======
 
 	ifmgd->beacon_crc_valid = false;
->>>>>>> 02f8c6ae
 
 	for (i = 0; i < req->crypto.n_ciphers_pairwise; i++)
 		if (req->crypto.ciphers_pairwise[i] == WLAN_CIPHER_SUITE_WEP40 ||
