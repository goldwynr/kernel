config MAC80211
	tristate "Generic IEEE 802.11 Networking Stack (mac80211)"
	depends on CFG80211
	select CRYPTO
	select CRYPTO_ARC4
	select CRC32
	select AVERAGE
	---help---
	  This option enables the hardware independent IEEE 802.11
	  networking stack.

comment "CFG80211 needs to be enabled for MAC80211"
	depends on CFG80211=n

if MAC80211 != n

config MAC80211_HAS_RC
<<<<<<< HEAD
	def_bool n

config MAC80211_RC_PID
	bool "PID controller based rate control algorithm" if EMBEDDED
=======
	bool

config MAC80211_RC_PID
	bool "PID controller based rate control algorithm" if EXPERT
>>>>>>> 02f8c6ae
	select MAC80211_HAS_RC
	---help---
	  This option enables a TX rate control algorithm for
	  mac80211 that uses a PID controller to select the TX
	  rate.

config MAC80211_RC_MINSTREL
<<<<<<< HEAD
	bool "Minstrel" if EMBEDDED
=======
	bool "Minstrel" if EXPERT
>>>>>>> 02f8c6ae
	select MAC80211_HAS_RC
	default y
	---help---
	  This option enables the 'minstrel' TX rate control algorithm

config MAC80211_RC_MINSTREL_HT
	bool "Minstrel 802.11n support" if EXPERT
	depends on MAC80211_RC_MINSTREL
	default y
	---help---
	  This option enables the 'minstrel_ht' TX rate control algorithm

choice
	prompt "Default rate control algorithm"
	depends on MAC80211_HAS_RC
	default MAC80211_RC_DEFAULT_MINSTREL
	---help---
	  This option selects the default rate control algorithm
	  mac80211 will use. Note that this default can still be
	  overridden through the ieee80211_default_rc_algo module
	  parameter if different algorithms are available.

config MAC80211_RC_DEFAULT_PID
	bool "PID controller based rate control algorithm"
	depends on MAC80211_RC_PID
	---help---
	  Select the PID controller based rate control as the
	  default rate control algorithm. You should choose
	  this unless you know what you are doing.

config MAC80211_RC_DEFAULT_MINSTREL
	bool "Minstrel"
	depends on MAC80211_RC_MINSTREL
	---help---
	  Select Minstrel as the default rate control algorithm.


endchoice

config MAC80211_RC_DEFAULT
	string
	default "minstrel_ht" if MAC80211_RC_DEFAULT_MINSTREL && MAC80211_RC_MINSTREL_HT
	default "minstrel" if MAC80211_RC_DEFAULT_MINSTREL
	default "pid" if MAC80211_RC_DEFAULT_PID
	default ""

endif

comment "Some wireless drivers require a rate control algorithm"
<<<<<<< HEAD
	depends on MAC80211_HAS_RC=n
=======
	depends on MAC80211 && MAC80211_HAS_RC=n
>>>>>>> 02f8c6ae

config MAC80211_MESH
	bool "Enable mac80211 mesh networking (pre-802.11s) support"
	depends on MAC80211 && EXPERIMENTAL
	---help---
	 This options enables support of Draft 802.11s mesh networking.
	 The implementation is based on Draft 2.08 of the Mesh Networking
	 amendment.  However, no compliance with that draft is claimed or even
	 possible, as drafts leave a number of identifiers to be defined after
	 ratification.  For more information visit http://o11s.org/.

config MAC80211_LEDS
	bool "Enable LED triggers"
	depends on MAC80211
	depends on LEDS_CLASS
	select LEDS_TRIGGERS
	---help---
	  This option enables a few LED triggers for different
	  packet receive/transmit events.

config MAC80211_DEBUGFS
	bool "Export mac80211 internals in DebugFS"
	depends on MAC80211 && DEBUG_FS
	---help---
	  Select this to see extensive information about
	  the internal state of mac80211 in debugfs.

	  Say N unless you know you need this.

menuconfig MAC80211_DEBUG_MENU
	bool "Select mac80211 debugging features"
	depends on MAC80211
	---help---
	  This option collects various mac80211 debug settings.

config MAC80211_NOINLINE
	bool "Do not inline TX/RX handlers"
	depends on MAC80211_DEBUG_MENU
	---help---
	  This option affects code generation in mac80211, when
	  selected some functions are marked "noinline" to allow
	  easier debugging of problems in the transmit and receive
	  paths.

	  This option increases code size a bit and inserts a lot
	  of function calls in the code, but is otherwise safe to
	  enable.

	  If unsure, say N unless you expect to be finding problems
	  in mac80211.

config MAC80211_VERBOSE_DEBUG
	bool "Verbose debugging output"
	depends on MAC80211_DEBUG_MENU
	---help---
	  Selecting this option causes mac80211 to print out
	  many debugging messages. It should not be selected
	  on production systems as some of the messages are
	  remotely triggerable.

	  Do not select this option.

config MAC80211_HT_DEBUG
	bool "Verbose HT debugging"
	depends on MAC80211_DEBUG_MENU
	---help---
	  This option enables 802.11n High Throughput features
	  debug tracing output.

	  It should not be selected on production systems as some
	  of the messages are remotely triggerable.

	  Do not select this option.

config MAC80211_TKIP_DEBUG
	bool "Verbose TKIP debugging"
	depends on MAC80211_DEBUG_MENU
	---help---
	  Selecting this option causes mac80211 to print out
	  very verbose TKIP debugging messages. It should not
	  be selected on production systems as those messages
	  are remotely triggerable.

	  Do not select this option.

config MAC80211_IBSS_DEBUG
	bool "Verbose IBSS debugging"
	depends on MAC80211_DEBUG_MENU
	---help---
	  Selecting this option causes mac80211 to print out
	  very verbose IBSS debugging messages. It should not
	  be selected on production systems as those messages
	  are remotely triggerable.

	  Do not select this option.

config MAC80211_VERBOSE_PS_DEBUG
	bool "Verbose powersave mode debugging"
	depends on MAC80211_DEBUG_MENU
	---help---
	  Selecting this option causes mac80211 to print out very
	  verbose power save mode debugging messages (when mac80211
	  is an AP and has power saving stations.)
	  It should not be selected on production systems as those
	  messages are remotely triggerable.

	  Do not select this option.

config MAC80211_VERBOSE_MPL_DEBUG
	bool "Verbose mesh peer link debugging"
	depends on MAC80211_DEBUG_MENU
	depends on MAC80211_MESH
	---help---
	  Selecting this option causes mac80211 to print out very
	  verbose mesh peer link debugging messages (when mac80211
	  is taking part in a mesh network).
	  It should not be selected on production systems as those
	  messages are remotely triggerable.

	  Do not select this option.

config MAC80211_VERBOSE_MHWMP_DEBUG
	bool "Verbose mesh HWMP routing debugging"
	depends on MAC80211_DEBUG_MENU
	depends on MAC80211_MESH
	---help---
	  Selecting this option causes mac80211 to print out very
	  verbose mesh routing (HWMP) debugging messages (when mac80211
	  is taking part in a mesh network).
	  It should not be selected on production systems as those
	  messages are remotely triggerable.

	  Do not select this option.

config MAC80211_DEBUG_COUNTERS
	bool "Extra statistics for TX/RX debugging"
	depends on MAC80211_DEBUG_MENU
	depends on MAC80211_DEBUGFS
	---help---
	  Selecting this option causes mac80211 to keep additional
	  and very verbose statistics about TX and RX handler use
	  and show them in debugfs.

	  If unsure, say N.

config MAC80211_DRIVER_API_TRACER
	bool "Driver API tracer"
	depends on MAC80211_DEBUG_MENU
	depends on EVENT_TRACING
	help
	  Say Y here to make mac80211 register with the ftrace
	  framework for the driver API -- you can then see which
	  driver methods it is calling and which API functions
	  drivers are calling by looking at the trace.

	  If unsure, say Y.<|MERGE_RESOLUTION|>--- conflicted
+++ resolved
@@ -3,6 +3,7 @@
 	depends on CFG80211
 	select CRYPTO
 	select CRYPTO_ARC4
+	select CRYPTO_AES
 	select CRC32
 	select AVERAGE
 	---help---
@@ -15,17 +16,10 @@
 if MAC80211 != n
 
 config MAC80211_HAS_RC
-<<<<<<< HEAD
-	def_bool n
-
-config MAC80211_RC_PID
-	bool "PID controller based rate control algorithm" if EMBEDDED
-=======
 	bool
 
 config MAC80211_RC_PID
 	bool "PID controller based rate control algorithm" if EXPERT
->>>>>>> 02f8c6ae
 	select MAC80211_HAS_RC
 	---help---
 	  This option enables a TX rate control algorithm for
@@ -33,11 +27,7 @@
 	  rate.
 
 config MAC80211_RC_MINSTREL
-<<<<<<< HEAD
-	bool "Minstrel" if EMBEDDED
-=======
 	bool "Minstrel" if EXPERT
->>>>>>> 02f8c6ae
 	select MAC80211_HAS_RC
 	default y
 	---help---
@@ -87,11 +77,7 @@
 endif
 
 comment "Some wireless drivers require a rate control algorithm"
-<<<<<<< HEAD
-	depends on MAC80211_HAS_RC=n
-=======
 	depends on MAC80211 && MAC80211_HAS_RC=n
->>>>>>> 02f8c6ae
 
 config MAC80211_MESH
 	bool "Enable mac80211 mesh networking (pre-802.11s) support"
