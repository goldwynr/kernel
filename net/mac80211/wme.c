--- conflicted
+++ resolved
@@ -59,47 +59,11 @@
 {
 	struct ieee80211_local *local = sdata->local;
 	struct sta_info *sta = NULL;
-<<<<<<< HEAD
-	u32 sta_flags = 0;
-=======
->>>>>>> 02f8c6ae
 	const u8 *ra = NULL;
 	bool qos = false;
 
 	if (local->hw.queues < 4 || skb->len < 6) {
 		skb->priority = 0; /* required for correct WPA/11i MIC */
-<<<<<<< HEAD
-		return min_t(u16, local->hw.queues - 1,
-			     ieee802_1d_to_ac[skb->priority]);
-	}
-
-	rcu_read_lock();
-	switch (sdata->vif.type) {
-	case NL80211_IFTYPE_AP_VLAN:
-	case NL80211_IFTYPE_AP:
-		ra = skb->data;
-		break;
-	case NL80211_IFTYPE_WDS:
-		ra = sdata->u.wds.remote_addr;
-		break;
-#ifdef CONFIG_MAC80211_MESH
-	case NL80211_IFTYPE_MESH_POINT:
-		/*
-		 * XXX: This is clearly broken ... but already was before,
-		 * because ieee80211_fill_mesh_addresses() would clear A1
-		 * except for multicast addresses.
-		 */
-		break;
-#endif
-	case NL80211_IFTYPE_STATION:
-		ra = sdata->u.mgd.bssid;
-		break;
-	case NL80211_IFTYPE_ADHOC:
-		ra = skb->data;
-		break;
-	default:
-		break;
-=======
 		return min_t(u16, local->hw.queues - 1, IEEE80211_AC_BE);
 	}
 
@@ -140,24 +104,9 @@
 		sta = sta_info_get(sdata, ra);
 		if (sta)
 			qos = get_sta_flags(sta) & WLAN_STA_WME;
->>>>>>> 02f8c6ae
 	}
 	rcu_read_unlock();
 
-<<<<<<< HEAD
-	if (!sta && ra && !is_multicast_ether_addr(ra)) {
-		sta = sta_info_get(local, ra);
-		if (sta)
-			sta_flags = get_sta_flags(sta);
-	}
-
-	if (sta_flags & WLAN_STA_WME)
-		qos = true;
-
-	rcu_read_unlock();
-
-=======
->>>>>>> 02f8c6ae
 	if (!qos) {
 		skb->priority = 0; /* required for correct WPA/11i MIC */
 		return IEEE80211_AC_BE;
