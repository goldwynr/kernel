--- conflicted
+++ resolved
@@ -58,44 +58,6 @@
 		skb->priority = 0; /* required for correct WPA/11i MIC */
 		return min_t(u16, local->hw.queues - 1,
 			     ieee802_1d_to_ac[skb->priority]);
-<<<<<<< HEAD
-	}
-
-	rcu_read_lock();
-	switch (sdata->vif.type) {
-	case NL80211_IFTYPE_AP_VLAN:
-	case NL80211_IFTYPE_AP:
-		ra = skb->data;
-		break;
-	case NL80211_IFTYPE_WDS:
-		ra = sdata->u.wds.remote_addr;
-		break;
-#ifdef CONFIG_MAC80211_MESH
-	case NL80211_IFTYPE_MESH_POINT:
-		/*
-		 * XXX: This is clearly broken ... but already was before,
-		 * because ieee80211_fill_mesh_addresses() would clear A1
-		 * except for multicast addresses.
-		 */
-		break;
-#endif
-	case NL80211_IFTYPE_STATION:
-		ra = sdata->u.mgd.bssid;
-		break;
-	case NL80211_IFTYPE_ADHOC:
-		ra = skb->data;
-		break;
-	default:
-		break;
-	}
-
-	if (!sta && ra && !is_multicast_ether_addr(ra)) {
-		sta = sta_info_get(local, ra);
-		if (sta)
-			sta_flags = get_sta_flags(sta);
-	}
-
-=======
 	}
 
 	rcu_read_lock();
@@ -139,7 +101,6 @@
 			sta_flags = get_sta_flags(sta);
 	}
 
->>>>>>> 92dcffb9
 	if (sta_flags & WLAN_STA_WME)
 		qos = true;
 
