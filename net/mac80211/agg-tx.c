--- conflicted
+++ resolved
@@ -223,19 +223,11 @@
 	struct tid_ampdu_tx *tid_tx;
 
 	/* check if the TID waits for addBA response */
-<<<<<<< HEAD
-	spin_lock_bh(&sta->lock);
-	if ((*state & (HT_ADDBA_REQUESTED_MSK | HT_ADDBA_RECEIVED_MSK |
-		       HT_AGG_STATE_REQ_STOP_BA_MSK)) !=
-						HT_ADDBA_REQUESTED_MSK) {
-		spin_unlock_bh(&sta->lock);
-=======
 	rcu_read_lock();
 	tid_tx = rcu_dereference(sta->ampdu_mlme.tid_tx[tid]);
 	if (!tid_tx ||
 	    test_bit(HT_AGG_STATE_RESPONSE_RECEIVED, &tid_tx->state)) {
 		rcu_read_unlock();
->>>>>>> 02f8c6ae
 #ifdef CONFIG_MAC80211_HT_DEBUG
 		printk(KERN_DEBUG "timer expired on tid %d but we are not "
 				"(or no longer) expecting addBA response there\n",
