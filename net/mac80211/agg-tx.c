--- conflicted
+++ resolved
@@ -793,20 +793,6 @@
 #endif
 		goto out;
 	}
-<<<<<<< HEAD
-
-	if (le16_to_cpu(mgmt->u.action.u.addba_resp.status)
-			== WLAN_STATUS_SUCCESS) {
-		/*
-		 * IEEE 802.11-2007 7.3.1.14:
-		 * In an ADDBA Response frame, when the Status Code field
-		 * is set to 0, the Buffer Size subfield is set to a value
-		 * of at least 1.
-		 */
-		if (!buf_size)
-			goto out;
-=======
->>>>>>> 250a8155
 
 	/*
 	 * IEEE 802.11-2007 7.3.1.14:
