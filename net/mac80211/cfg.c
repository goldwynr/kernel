--- conflicted
+++ resolved
@@ -356,11 +356,7 @@
 
 	if ((sta->local->hw.flags & IEEE80211_HW_SIGNAL_DBM) ||
 	    (sta->local->hw.flags & IEEE80211_HW_SIGNAL_UNSPEC)) {
-<<<<<<< HEAD
-		sinfo->filled |= STATION_INFO_SIGNAL;
-=======
 		sinfo->filled |= STATION_INFO_SIGNAL | STATION_INFO_SIGNAL_AVG;
->>>>>>> 02f8c6ae
 		sinfo->signal = (s8)sta->last_signal;
 		sinfo->signal_avg = (s8) -ewma_read(&sta->avg_signal);
 	}
@@ -1611,9 +1607,6 @@
 {
 	struct ieee80211_sub_if_data *sdata = IEEE80211_DEV_TO_SUB_IF(dev);
 	struct ieee80211_local *local = wdev_priv(dev->ieee80211_ptr);
-
-	if (sdata->vif.type != NL80211_IFTYPE_STATION)
-		return -EOPNOTSUPP;
 
 	if (sdata->vif.type != NL80211_IFTYPE_STATION)
 		return -EOPNOTSUPP;
