--- conflicted
+++ resolved
@@ -783,13 +783,6 @@
 
 	TP_fast_assign(
 		LOCAL_ASSIGN;
-<<<<<<< HEAD
-		STA_ASSIGN;
-		__entry->ret = ret;
-		__entry->action = action;
-		__entry->tid = tid;
-		__entry->ssn = ssn ? *ssn : 0;
-=======
 		__entry->drop = drop;
 	),
 
@@ -1339,7 +1332,6 @@
 		LOCAL_ASSIGN;
 		__entry->queue = queue;
 		__entry->reason = reason;
->>>>>>> 02f8c6ae
 	),
 
 	TP_printk(
