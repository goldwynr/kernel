/*
 * Copyright 2002-2005, Instant802 Networks, Inc.
 * Copyright 2005-2006, Devicescape Software, Inc.
 * Copyright 2006-2007	Jiri Benc <jbenc@suse.cz>
 * Copyright 2007	Johannes Berg <johannes@sipsolutions.net>
 *
 * This program is free software; you can redistribute it and/or modify
 * it under the terms of the GNU General Public License version 2 as
 * published by the Free Software Foundation.
 *
 *
 * Transmit and frame generation functions.
 */

#include <linux/kernel.h>
#include <linux/slab.h>
#include <linux/skbuff.h>
#include <linux/etherdevice.h>
#include <linux/bitmap.h>
#include <linux/rcupdate.h>
#include <net/net_namespace.h>
#include <net/ieee80211_radiotap.h>
#include <net/cfg80211.h>
#include <net/mac80211.h>
#include <asm/unaligned.h>

#include "ieee80211_i.h"
#include "led.h"
#include "mesh.h"
#include "wep.h"
#include "wpa.h"
#include "wme.h"
#include "rate.h"

#define IEEE80211_TX_OK		0
#define IEEE80211_TX_AGAIN	1
#define IEEE80211_TX_FRAG_AGAIN	2

/* misc utils */

static __le16 ieee80211_duration(struct ieee80211_tx_data *tx, int group_addr,
				 int next_frag_len)
{
	int rate, mrate, erp, dur, i;
	struct ieee80211_rate *txrate;
	struct ieee80211_local *local = tx->local;
	struct ieee80211_supported_band *sband;
	struct ieee80211_hdr *hdr;
	struct ieee80211_tx_info *info = IEEE80211_SKB_CB(tx->skb);

	/* assume HW handles this */
	if (info->control.rates[0].flags & IEEE80211_TX_RC_MCS)
		return 0;

	/* uh huh? */
	if (WARN_ON_ONCE(info->control.rates[0].idx < 0))
		return 0;

	sband = local->hw.wiphy->bands[tx->channel->band];
	txrate = &sband->bitrates[info->control.rates[0].idx];

	erp = txrate->flags & IEEE80211_RATE_ERP_G;

	/*
	 * data and mgmt (except PS Poll):
	 * - during CFP: 32768
	 * - during contention period:
	 *   if addr1 is group address: 0
	 *   if more fragments = 0 and addr1 is individual address: time to
	 *      transmit one ACK plus SIFS
	 *   if more fragments = 1 and addr1 is individual address: time to
	 *      transmit next fragment plus 2 x ACK plus 3 x SIFS
	 *
	 * IEEE 802.11, 9.6:
	 * - control response frame (CTS or ACK) shall be transmitted using the
	 *   same rate as the immediately previous frame in the frame exchange
	 *   sequence, if this rate belongs to the PHY mandatory rates, or else
	 *   at the highest possible rate belonging to the PHY rates in the
	 *   BSSBasicRateSet
	 */
	hdr = (struct ieee80211_hdr *)tx->skb->data;
	if (ieee80211_is_ctl(hdr->frame_control)) {
		/* TODO: These control frames are not currently sent by
		 * mac80211, but should they be implemented, this function
		 * needs to be updated to support duration field calculation.
		 *
		 * RTS: time needed to transmit pending data/mgmt frame plus
		 *    one CTS frame plus one ACK frame plus 3 x SIFS
		 * CTS: duration of immediately previous RTS minus time
		 *    required to transmit CTS and its SIFS
		 * ACK: 0 if immediately previous directed data/mgmt had
		 *    more=0, with more=1 duration in ACK frame is duration
		 *    from previous frame minus time needed to transmit ACK
		 *    and its SIFS
		 * PS Poll: BIT(15) | BIT(14) | aid
		 */
		return 0;
	}

	/* data/mgmt */
	if (0 /* FIX: data/mgmt during CFP */)
		return cpu_to_le16(32768);

	if (group_addr) /* Group address as the destination - no ACK */
		return 0;

	/* Individual destination address:
	 * IEEE 802.11, Ch. 9.6 (after IEEE 802.11g changes)
	 * CTS and ACK frames shall be transmitted using the highest rate in
	 * basic rate set that is less than or equal to the rate of the
	 * immediately previous frame and that is using the same modulation
	 * (CCK or OFDM). If no basic rate set matches with these requirements,
	 * the highest mandatory rate of the PHY that is less than or equal to
	 * the rate of the previous frame is used.
	 * Mandatory rates for IEEE 802.11g PHY: 1, 2, 5.5, 11, 6, 12, 24 Mbps
	 */
	rate = -1;
	/* use lowest available if everything fails */
	mrate = sband->bitrates[0].bitrate;
	for (i = 0; i < sband->n_bitrates; i++) {
		struct ieee80211_rate *r = &sband->bitrates[i];

		if (r->bitrate > txrate->bitrate)
			break;

		if (tx->sdata->vif.bss_conf.basic_rates & BIT(i))
			rate = r->bitrate;

		switch (sband->band) {
		case IEEE80211_BAND_2GHZ: {
			u32 flag;
			if (tx->sdata->flags & IEEE80211_SDATA_OPERATING_GMODE)
				flag = IEEE80211_RATE_MANDATORY_G;
			else
				flag = IEEE80211_RATE_MANDATORY_B;
			if (r->flags & flag)
				mrate = r->bitrate;
			break;
		}
		case IEEE80211_BAND_5GHZ:
			if (r->flags & IEEE80211_RATE_MANDATORY_A)
				mrate = r->bitrate;
			break;
		case IEEE80211_NUM_BANDS:
			WARN_ON(1);
			break;
		}
	}
	if (rate == -1) {
		/* No matching basic rate found; use highest suitable mandatory
		 * PHY rate */
		rate = mrate;
	}

	/* Time needed to transmit ACK
	 * (10 bytes + 4-byte FCS = 112 bits) plus SIFS; rounded up
	 * to closest integer */

	dur = ieee80211_frame_duration(local, 10, rate, erp,
				tx->sdata->vif.bss_conf.use_short_preamble);

	if (next_frag_len) {
		/* Frame is fragmented: duration increases with time needed to
		 * transmit next fragment plus ACK and 2 x SIFS. */
		dur *= 2; /* ACK + SIFS */
		/* next fragment */
		dur += ieee80211_frame_duration(local, next_frag_len,
				txrate->bitrate, erp,
				tx->sdata->vif.bss_conf.use_short_preamble);
	}

	return cpu_to_le16(dur);
}

static int inline is_ieee80211_device(struct ieee80211_local *local,
				      struct net_device *dev)
{
	return local == wdev_priv(dev->ieee80211_ptr);
}

/* tx handlers */

static ieee80211_tx_result debug_noinline
ieee80211_tx_h_check_assoc(struct ieee80211_tx_data *tx)
{

	struct ieee80211_hdr *hdr = (struct ieee80211_hdr *)tx->skb->data;
	struct ieee80211_tx_info *info = IEEE80211_SKB_CB(tx->skb);
	u32 sta_flags;

	if (unlikely(info->flags & IEEE80211_TX_CTL_INJECTED))
		return TX_CONTINUE;

	if (unlikely(tx->local->sw_scanning) &&
	    !ieee80211_is_probe_req(hdr->frame_control))
		return TX_DROP;

	if (tx->sdata->vif.type == NL80211_IFTYPE_MESH_POINT)
		return TX_CONTINUE;

	if (tx->flags & IEEE80211_TX_PS_BUFFERED)
		return TX_CONTINUE;

	sta_flags = tx->sta ? get_sta_flags(tx->sta) : 0;

	if (likely(tx->flags & IEEE80211_TX_UNICAST)) {
		if (unlikely(!(sta_flags & WLAN_STA_ASSOC) &&
			     tx->sdata->vif.type != NL80211_IFTYPE_ADHOC &&
			     ieee80211_is_data(hdr->frame_control))) {
#ifdef CONFIG_MAC80211_VERBOSE_DEBUG
			printk(KERN_DEBUG "%s: dropped data frame to not "
			       "associated station %pM\n",
			       tx->dev->name, hdr->addr1);
#endif /* CONFIG_MAC80211_VERBOSE_DEBUG */
			I802_DEBUG_INC(tx->local->tx_handlers_drop_not_assoc);
			return TX_DROP;
		}
	} else {
		if (unlikely(ieee80211_is_data(hdr->frame_control) &&
			     tx->local->num_sta == 0 &&
			     tx->sdata->vif.type != NL80211_IFTYPE_ADHOC)) {
			/*
			 * No associated STAs - no need to send multicast
			 * frames.
			 */
			return TX_DROP;
		}
		return TX_CONTINUE;
	}

	return TX_CONTINUE;
}

/* This function is called whenever the AP is about to exceed the maximum limit
 * of buffered frames for power saving STAs. This situation should not really
 * happen often during normal operation, so dropping the oldest buffered packet
 * from each queue should be OK to make some room for new frames. */
static void purge_old_ps_buffers(struct ieee80211_local *local)
{
	int total = 0, purged = 0;
	struct sk_buff *skb;
	struct ieee80211_sub_if_data *sdata;
	struct sta_info *sta;

	/*
	 * virtual interfaces are protected by RCU
	 */
	rcu_read_lock();

	list_for_each_entry_rcu(sdata, &local->interfaces, list) {
		struct ieee80211_if_ap *ap;
		if (sdata->vif.type != NL80211_IFTYPE_AP)
			continue;
		ap = &sdata->u.ap;
		skb = skb_dequeue(&ap->ps_bc_buf);
		if (skb) {
			purged++;
			dev_kfree_skb(skb);
		}
		total += skb_queue_len(&ap->ps_bc_buf);
	}

	list_for_each_entry_rcu(sta, &local->sta_list, list) {
		skb = skb_dequeue(&sta->ps_tx_buf);
		if (skb) {
			purged++;
			dev_kfree_skb(skb);
		}
		total += skb_queue_len(&sta->ps_tx_buf);
	}

	rcu_read_unlock();

	local->total_ps_buffered = total;
#ifdef CONFIG_MAC80211_VERBOSE_PS_DEBUG
	printk(KERN_DEBUG "%s: PS buffers full - purged %d frames\n",
	       wiphy_name(local->hw.wiphy), purged);
#endif
}

static ieee80211_tx_result
ieee80211_tx_h_multicast_ps_buf(struct ieee80211_tx_data *tx)
{
	struct ieee80211_tx_info *info = IEEE80211_SKB_CB(tx->skb);
	struct ieee80211_hdr *hdr = (struct ieee80211_hdr *)tx->skb->data;

	/*
	 * broadcast/multicast frame
	 *
	 * If any of the associated stations is in power save mode,
	 * the frame is buffered to be sent after DTIM beacon frame.
	 * This is done either by the hardware or us.
	 */

	/* powersaving STAs only in AP/VLAN mode */
	if (!tx->sdata->bss)
		return TX_CONTINUE;

	/* no buffering for ordered frames */
	if (ieee80211_has_order(hdr->frame_control))
		return TX_CONTINUE;

	/* no stations in PS mode */
	if (!atomic_read(&tx->sdata->bss->num_sta_ps))
		return TX_CONTINUE;

	/* buffered in mac80211 */
	if (tx->local->hw.flags & IEEE80211_HW_HOST_BROADCAST_PS_BUFFERING) {
		if (tx->local->total_ps_buffered >= TOTAL_MAX_TX_BUFFER)
			purge_old_ps_buffers(tx->local);
		if (skb_queue_len(&tx->sdata->bss->ps_bc_buf) >=
		    AP_MAX_BC_BUFFER) {
#ifdef CONFIG_MAC80211_VERBOSE_PS_DEBUG
			if (net_ratelimit()) {
				printk(KERN_DEBUG "%s: BC TX buffer full - "
				       "dropping the oldest frame\n",
				       tx->dev->name);
			}
#endif
			dev_kfree_skb(skb_dequeue(&tx->sdata->bss->ps_bc_buf));
		} else
			tx->local->total_ps_buffered++;
		skb_queue_tail(&tx->sdata->bss->ps_bc_buf, tx->skb);
		return TX_QUEUED;
	}

	/* buffered in hardware */
	info->flags |= IEEE80211_TX_CTL_SEND_AFTER_DTIM;

	return TX_CONTINUE;
}

static ieee80211_tx_result
ieee80211_tx_h_unicast_ps_buf(struct ieee80211_tx_data *tx)
{
	struct sta_info *sta = tx->sta;
	struct ieee80211_tx_info *info = IEEE80211_SKB_CB(tx->skb);
	struct ieee80211_hdr *hdr = (struct ieee80211_hdr *)tx->skb->data;
	u32 staflags;

	if (unlikely(!sta || ieee80211_is_probe_resp(hdr->frame_control)))
		return TX_CONTINUE;

	staflags = get_sta_flags(sta);

	if (unlikely((staflags & WLAN_STA_PS) &&
		     !(staflags & WLAN_STA_PSPOLL))) {
#ifdef CONFIG_MAC80211_VERBOSE_PS_DEBUG
		printk(KERN_DEBUG "STA %pM aid %d: PS buffer (entries "
		       "before %d)\n",
		       sta->sta.addr, sta->sta.aid,
		       skb_queue_len(&sta->ps_tx_buf));
#endif /* CONFIG_MAC80211_VERBOSE_PS_DEBUG */
		if (tx->local->total_ps_buffered >= TOTAL_MAX_TX_BUFFER)
			purge_old_ps_buffers(tx->local);
		if (skb_queue_len(&sta->ps_tx_buf) >= STA_MAX_TX_BUFFER) {
			struct sk_buff *old = skb_dequeue(&sta->ps_tx_buf);
#ifdef CONFIG_MAC80211_VERBOSE_PS_DEBUG
			if (net_ratelimit()) {
				printk(KERN_DEBUG "%s: STA %pM TX "
				       "buffer full - dropping oldest frame\n",
				       tx->dev->name, sta->sta.addr);
			}
#endif
			dev_kfree_skb(old);
		} else
			tx->local->total_ps_buffered++;

		/* Queue frame to be sent after STA sends an PS Poll frame */
		if (skb_queue_empty(&sta->ps_tx_buf))
			sta_info_set_tim_bit(sta);

		info->control.jiffies = jiffies;
		skb_queue_tail(&sta->ps_tx_buf, tx->skb);
		return TX_QUEUED;
	}
#ifdef CONFIG_MAC80211_VERBOSE_PS_DEBUG
	else if (unlikely(test_sta_flags(sta, WLAN_STA_PS))) {
		printk(KERN_DEBUG "%s: STA %pM in PS mode, but pspoll "
		       "set -> send frame\n", tx->dev->name,
		       sta->sta.addr);
	}
#endif /* CONFIG_MAC80211_VERBOSE_PS_DEBUG */
	clear_sta_flags(sta, WLAN_STA_PSPOLL);

	return TX_CONTINUE;
}

static ieee80211_tx_result debug_noinline
ieee80211_tx_h_ps_buf(struct ieee80211_tx_data *tx)
{
	if (unlikely(tx->flags & IEEE80211_TX_PS_BUFFERED))
		return TX_CONTINUE;

	if (tx->flags & IEEE80211_TX_UNICAST)
		return ieee80211_tx_h_unicast_ps_buf(tx);
	else
		return ieee80211_tx_h_multicast_ps_buf(tx);
}

static ieee80211_tx_result debug_noinline
ieee80211_tx_h_select_key(struct ieee80211_tx_data *tx)
{
	struct ieee80211_key *key;
	struct ieee80211_tx_info *info = IEEE80211_SKB_CB(tx->skb);
	struct ieee80211_hdr *hdr = (struct ieee80211_hdr *)tx->skb->data;

	if (unlikely(tx->skb->do_not_encrypt))
		tx->key = NULL;
	else if (tx->sta && (key = rcu_dereference(tx->sta->key)))
		tx->key = key;
	else if ((key = rcu_dereference(tx->sdata->default_key)))
		tx->key = key;
	else if (tx->sdata->drop_unencrypted &&
		 (tx->skb->protocol != cpu_to_be16(ETH_P_PAE)) &&
		 !(info->flags & IEEE80211_TX_CTL_INJECTED)) {
		I802_DEBUG_INC(tx->local->tx_handlers_drop_unencrypted);
		return TX_DROP;
	} else
		tx->key = NULL;

	if (tx->key) {
		tx->key->tx_rx_count++;
		/* TODO: add threshold stuff again */

		switch (tx->key->conf.alg) {
		case ALG_WEP:
			if (ieee80211_is_auth(hdr->frame_control))
				break;
		case ALG_TKIP:
		case ALG_CCMP:
			if (!ieee80211_is_data_present(hdr->frame_control))
				tx->key = NULL;
			break;
		}
	}

	if (!tx->key || !(tx->key->flags & KEY_FLAG_UPLOADED_TO_HARDWARE))
		tx->skb->do_not_encrypt = 1;

	return TX_CONTINUE;
}

static ieee80211_tx_result debug_noinline
ieee80211_tx_h_rate_ctrl(struct ieee80211_tx_data *tx)
{
	struct ieee80211_tx_info *info = IEEE80211_SKB_CB(tx->skb);
	struct ieee80211_hdr *hdr = (void *)tx->skb->data;
	struct ieee80211_supported_band *sband;
	struct ieee80211_rate *rate;
	int i, len;
	bool inval = false, rts = false, short_preamble = false;
	struct ieee80211_tx_rate_control txrc;

	memset(&txrc, 0, sizeof(txrc));

	sband = tx->local->hw.wiphy->bands[tx->channel->band];

	len = min_t(int, tx->skb->len + FCS_LEN,
			 tx->local->fragmentation_threshold);

	/* set up the tx rate control struct we give the RC algo */
	txrc.hw = local_to_hw(tx->local);
	txrc.sband = sband;
	txrc.bss_conf = &tx->sdata->vif.bss_conf;
	txrc.skb = tx->skb;
	txrc.reported_rate.idx = -1;
	txrc.max_rate_idx = tx->sdata->max_ratectrl_rateidx;

	/* set up RTS protection if desired */
	if (tx->local->rts_threshold < IEEE80211_MAX_RTS_THRESHOLD &&
	    len > tx->local->rts_threshold) {
		txrc.rts = rts = true;
	}

	/*
	 * Use short preamble if the BSS can handle it, but not for
	 * management frames unless we know the receiver can handle
	 * that -- the management frame might be to a station that
	 * just wants a probe response.
	 */
	if (tx->sdata->vif.bss_conf.use_short_preamble &&
	    (ieee80211_is_data(hdr->frame_control) ||
	     (tx->sta && test_sta_flags(tx->sta, WLAN_STA_SHORT_PREAMBLE))))
		txrc.short_preamble = short_preamble = true;


	rate_control_get_rate(tx->sdata, tx->sta, &txrc);

	if (unlikely(info->control.rates[0].idx < 0))
		return TX_DROP;

	if (txrc.reported_rate.idx < 0)
		txrc.reported_rate = info->control.rates[0];

	if (tx->sta)
		tx->sta->last_tx_rate = txrc.reported_rate;

	if (unlikely(!info->control.rates[0].count))
		info->control.rates[0].count = 1;

	if (is_multicast_ether_addr(hdr->addr1)) {
		/*
		 * XXX: verify the rate is in the basic rateset
		 */
		return TX_CONTINUE;
	}

	/*
	 * set up the RTS/CTS rate as the fastest basic rate
	 * that is not faster than the data rate
	 *
	 * XXX: Should this check all retry rates?
	 */
	if (!(info->control.rates[0].flags & IEEE80211_TX_RC_MCS)) {
		s8 baserate = 0;

		rate = &sband->bitrates[info->control.rates[0].idx];

		for (i = 0; i < sband->n_bitrates; i++) {
			/* must be a basic rate */
			if (!(tx->sdata->vif.bss_conf.basic_rates & BIT(i)))
				continue;
			/* must not be faster than the data rate */
			if (sband->bitrates[i].bitrate > rate->bitrate)
				continue;
			/* maximum */
			if (sband->bitrates[baserate].bitrate <
			     sband->bitrates[i].bitrate)
				baserate = i;
		}

		info->control.rts_cts_rate_idx = baserate;
	}

	for (i = 0; i < IEEE80211_TX_MAX_RATES; i++) {
		/*
		 * make sure there's no valid rate following
		 * an invalid one, just in case drivers don't
		 * take the API seriously to stop at -1.
		 */
		if (inval) {
			info->control.rates[i].idx = -1;
			continue;
		}
		if (info->control.rates[i].idx < 0) {
			inval = true;
			continue;
		}

		/*
		 * For now assume MCS is already set up correctly, this
		 * needs to be fixed.
		 */
		if (info->control.rates[i].flags & IEEE80211_TX_RC_MCS) {
			WARN_ON(info->control.rates[i].idx > 76);
			continue;
		}

		/* set up RTS protection if desired */
		if (rts)
			info->control.rates[i].flags |=
				IEEE80211_TX_RC_USE_RTS_CTS;

		/* RC is busted */
		if (WARN_ON_ONCE(info->control.rates[i].idx >=
				 sband->n_bitrates)) {
			info->control.rates[i].idx = -1;
			continue;
		}

		rate = &sband->bitrates[info->control.rates[i].idx];

		/* set up short preamble */
		if (short_preamble &&
		    rate->flags & IEEE80211_RATE_SHORT_PREAMBLE)
			info->control.rates[i].flags |=
				IEEE80211_TX_RC_USE_SHORT_PREAMBLE;

		/* set up G protection */
		if (!rts && tx->sdata->vif.bss_conf.use_cts_prot &&
		    rate->flags & IEEE80211_RATE_ERP_G)
			info->control.rates[i].flags |=
				IEEE80211_TX_RC_USE_CTS_PROTECT;
	}

	return TX_CONTINUE;
}

static ieee80211_tx_result debug_noinline
ieee80211_tx_h_misc(struct ieee80211_tx_data *tx)
{
	struct ieee80211_tx_info *info = IEEE80211_SKB_CB(tx->skb);

	if (tx->sta)
		info->control.sta = &tx->sta->sta;

	return TX_CONTINUE;
}

static ieee80211_tx_result debug_noinline
ieee80211_tx_h_sequence(struct ieee80211_tx_data *tx)
{
	struct ieee80211_tx_info *info = IEEE80211_SKB_CB(tx->skb);
	struct ieee80211_hdr *hdr = (struct ieee80211_hdr *)tx->skb->data;
	u16 *seq;
	u8 *qc;
	int tid;

	/*
	 * Packet injection may want to control the sequence
	 * number, if we have no matching interface then we
	 * neither assign one ourselves nor ask the driver to.
	 */
	if (unlikely(!info->control.vif))
		return TX_CONTINUE;

	if (unlikely(ieee80211_is_ctl(hdr->frame_control)))
		return TX_CONTINUE;

	if (ieee80211_hdrlen(hdr->frame_control) < 24)
		return TX_CONTINUE;

	/*
	 * Anything but QoS data that has a sequence number field
	 * (is long enough) gets a sequence number from the global
	 * counter.
	 */
	if (!ieee80211_is_data_qos(hdr->frame_control)) {
		/* driver should assign sequence number */
		info->flags |= IEEE80211_TX_CTL_ASSIGN_SEQ;
		/* for pure STA mode without beacons, we can do it */
		hdr->seq_ctrl = cpu_to_le16(tx->sdata->sequence_number);
		tx->sdata->sequence_number += 0x10;
		tx->sdata->sequence_number &= IEEE80211_SCTL_SEQ;
		return TX_CONTINUE;
	}

	/*
	 * This should be true for injected/management frames only, for
	 * management frames we have set the IEEE80211_TX_CTL_ASSIGN_SEQ
	 * above since they are not QoS-data frames.
	 */
	if (!tx->sta)
		return TX_CONTINUE;

	/* include per-STA, per-TID sequence counter */

	qc = ieee80211_get_qos_ctl(hdr);
	tid = *qc & IEEE80211_QOS_CTL_TID_MASK;
	seq = &tx->sta->tid_seq[tid];

	hdr->seq_ctrl = cpu_to_le16(*seq);

	/* Increase the sequence number. */
	*seq = (*seq + 0x10) & IEEE80211_SCTL_SEQ;

	return TX_CONTINUE;
}

static ieee80211_tx_result debug_noinline
ieee80211_tx_h_fragment(struct ieee80211_tx_data *tx)
{
	struct ieee80211_tx_info *info = IEEE80211_SKB_CB(tx->skb);
	struct ieee80211_hdr *hdr = (struct ieee80211_hdr *)tx->skb->data;
	size_t hdrlen, per_fragm, num_fragm, payload_len, left;
	struct sk_buff **frags, *first, *frag;
	int i;
	u16 seq;
	u8 *pos;
	int frag_threshold = tx->local->fragmentation_threshold;

	if (!(tx->flags & IEEE80211_TX_FRAGMENTED))
		return TX_CONTINUE;

	/*
	 * Warn when submitting a fragmented A-MPDU frame and drop it.
	 * This scenario is handled in __ieee80211_tx_prepare but extra
	 * caution taken here as fragmented ampdu may cause Tx stop.
	 */
	if (WARN_ON(info->flags & IEEE80211_TX_CTL_AMPDU))
		return TX_DROP;

	first = tx->skb;

	hdrlen = ieee80211_hdrlen(hdr->frame_control);
	payload_len = first->len - hdrlen;
	per_fragm = frag_threshold - hdrlen - FCS_LEN;
	num_fragm = DIV_ROUND_UP(payload_len, per_fragm);

	frags = kzalloc(num_fragm * sizeof(struct sk_buff *), GFP_ATOMIC);
	if (!frags)
		goto fail;

	hdr->frame_control |= cpu_to_le16(IEEE80211_FCTL_MOREFRAGS);
	seq = le16_to_cpu(hdr->seq_ctrl) & IEEE80211_SCTL_SEQ;
	pos = first->data + hdrlen + per_fragm;
	left = payload_len - per_fragm;
	for (i = 0; i < num_fragm - 1; i++) {
		struct ieee80211_hdr *fhdr;
		size_t copylen;

		if (left <= 0)
			goto fail;

		/* reserve enough extra head and tail room for possible
		 * encryption */
		frag = frags[i] =
			dev_alloc_skb(tx->local->tx_headroom +
				      frag_threshold +
				      IEEE80211_ENCRYPT_HEADROOM +
				      IEEE80211_ENCRYPT_TAILROOM);
		if (!frag)
			goto fail;

		/* Make sure that all fragments use the same priority so
		 * that they end up using the same TX queue */
		frag->priority = first->priority;

		skb_reserve(frag, tx->local->tx_headroom +
				  IEEE80211_ENCRYPT_HEADROOM);

		/* copy TX information */
		info = IEEE80211_SKB_CB(frag);
		memcpy(info, first->cb, sizeof(frag->cb));

		/* copy/fill in 802.11 header */
		fhdr = (struct ieee80211_hdr *) skb_put(frag, hdrlen);
		memcpy(fhdr, first->data, hdrlen);
		fhdr->seq_ctrl = cpu_to_le16(seq | ((i + 1) & IEEE80211_SCTL_FRAG));

		if (i == num_fragm - 2) {
			/* clear MOREFRAGS bit for the last fragment */
			fhdr->frame_control &= cpu_to_le16(~IEEE80211_FCTL_MOREFRAGS);
		} else {
			/*
			 * No multi-rate retries for fragmented frames, that
			 * would completely throw off the NAV at other STAs.
			 */
			info->control.rates[1].idx = -1;
			info->control.rates[2].idx = -1;
			info->control.rates[3].idx = -1;
			info->control.rates[4].idx = -1;
			BUILD_BUG_ON(IEEE80211_TX_MAX_RATES != 5);
			info->flags &= ~IEEE80211_TX_CTL_RATE_CTRL_PROBE;
		}

		/* copy data */
		copylen = left > per_fragm ? per_fragm : left;
		memcpy(skb_put(frag, copylen), pos, copylen);

		skb_copy_queue_mapping(frag, first);

		frag->do_not_encrypt = first->do_not_encrypt;

		pos += copylen;
		left -= copylen;
	}
	skb_trim(first, hdrlen + per_fragm);

	tx->num_extra_frag = num_fragm - 1;
	tx->extra_frag = frags;

	return TX_CONTINUE;

 fail:
	if (frags) {
		for (i = 0; i < num_fragm - 1; i++)
			if (frags[i])
				dev_kfree_skb(frags[i]);
		kfree(frags);
	}
	I802_DEBUG_INC(tx->local->tx_handlers_drop_fragment);
	return TX_DROP;
}

static ieee80211_tx_result debug_noinline
ieee80211_tx_h_encrypt(struct ieee80211_tx_data *tx)
{
	if (!tx->key)
		return TX_CONTINUE;

	switch (tx->key->conf.alg) {
	case ALG_WEP:
		return ieee80211_crypto_wep_encrypt(tx);
	case ALG_TKIP:
		return ieee80211_crypto_tkip_encrypt(tx);
	case ALG_CCMP:
		return ieee80211_crypto_ccmp_encrypt(tx);
	}

	/* not reached */
	WARN_ON(1);
	return TX_DROP;
}

static ieee80211_tx_result debug_noinline
ieee80211_tx_h_calculate_duration(struct ieee80211_tx_data *tx)
{
	struct ieee80211_hdr *hdr = (struct ieee80211_hdr *)tx->skb->data;
	int next_len, i;
	int group_addr = is_multicast_ether_addr(hdr->addr1);

	if (!(tx->flags & IEEE80211_TX_FRAGMENTED)) {
		hdr->duration_id = ieee80211_duration(tx, group_addr, 0);
		return TX_CONTINUE;
	}

	hdr->duration_id = ieee80211_duration(tx, group_addr,
					      tx->extra_frag[0]->len);

	for (i = 0; i < tx->num_extra_frag; i++) {
		if (i + 1 < tx->num_extra_frag)
			next_len = tx->extra_frag[i + 1]->len;
		else
			next_len = 0;

		hdr = (struct ieee80211_hdr *)tx->extra_frag[i]->data;
		hdr->duration_id = ieee80211_duration(tx, 0, next_len);
	}

	return TX_CONTINUE;
}

static ieee80211_tx_result debug_noinline
ieee80211_tx_h_stats(struct ieee80211_tx_data *tx)
{
	int i;

	if (!tx->sta)
		return TX_CONTINUE;

	tx->sta->tx_packets++;
	tx->sta->tx_fragments++;
	tx->sta->tx_bytes += tx->skb->len;
	if (tx->extra_frag) {
		tx->sta->tx_fragments += tx->num_extra_frag;
		for (i = 0; i < tx->num_extra_frag; i++)
			tx->sta->tx_bytes += tx->extra_frag[i]->len;
	}

	return TX_CONTINUE;
}


/* actual transmit path */

/*
 * deal with packet injection down monitor interface
 * with Radiotap Header -- only called for monitor mode interface
 */
static ieee80211_tx_result
__ieee80211_parse_tx_radiotap(struct ieee80211_tx_data *tx,
			      struct sk_buff *skb)
{
	/*
	 * this is the moment to interpret and discard the radiotap header that
	 * must be at the start of the packet injected in Monitor mode
	 *
	 * Need to take some care with endian-ness since radiotap
	 * args are little-endian
	 */

	struct ieee80211_radiotap_iterator iterator;
	struct ieee80211_radiotap_header *rthdr =
		(struct ieee80211_radiotap_header *) skb->data;
	struct ieee80211_supported_band *sband;
	int ret = ieee80211_radiotap_iterator_init(&iterator, rthdr, skb->len);

	sband = tx->local->hw.wiphy->bands[tx->channel->band];

	skb->do_not_encrypt = 1;
	tx->flags &= ~IEEE80211_TX_FRAGMENTED;

	/*
	 * for every radiotap entry that is present
	 * (ieee80211_radiotap_iterator_next returns -ENOENT when no more
	 * entries present, or -EINVAL on error)
	 */

	while (!ret) {
		ret = ieee80211_radiotap_iterator_next(&iterator);

		if (ret)
			continue;

		/* see if this argument is something we can use */
		switch (iterator.this_arg_index) {
		/*
		 * You must take care when dereferencing iterator.this_arg
		 * for multibyte types... the pointer is not aligned.  Use
		 * get_unaligned((type *)iterator.this_arg) to dereference
		 * iterator.this_arg for type "type" safely on all arches.
		*/
		case IEEE80211_RADIOTAP_FLAGS:
			if (*iterator.this_arg & IEEE80211_RADIOTAP_F_FCS) {
				/*
				 * this indicates that the skb we have been
				 * handed has the 32-bit FCS CRC at the end...
				 * we should react to that by snipping it off
				 * because it will be recomputed and added
				 * on transmission
				 */
				if (skb->len < (iterator.max_length + FCS_LEN))
					return TX_DROP;

				skb_trim(skb, skb->len - FCS_LEN);
			}
			if (*iterator.this_arg & IEEE80211_RADIOTAP_F_WEP)
				tx->skb->do_not_encrypt = 0;
			if (*iterator.this_arg & IEEE80211_RADIOTAP_F_FRAG)
				tx->flags |= IEEE80211_TX_FRAGMENTED;
			break;

		/*
		 * Please update the file
		 * Documentation/networking/mac80211-injection.txt
		 * when parsing new fields here.
		 */

		default:
			break;
		}
	}

	if (ret != -ENOENT) /* ie, if we didn't simply run out of fields */
		return TX_DROP;

	/*
	 * remove the radiotap header
	 * iterator->max_length was sanity-checked against
	 * skb->len by iterator init
	 */
	skb_pull(skb, iterator.max_length);

	return TX_CONTINUE;
}

/*
 * initialises @tx
 */
static ieee80211_tx_result
__ieee80211_tx_prepare(struct ieee80211_tx_data *tx,
		       struct sk_buff *skb,
		       struct net_device *dev)
{
	struct ieee80211_local *local = wdev_priv(dev->ieee80211_ptr);
	struct ieee80211_hdr *hdr;
	struct ieee80211_sub_if_data *sdata;
	struct ieee80211_tx_info *info = IEEE80211_SKB_CB(skb);

	int hdrlen, tid;
	u8 *qc, *state;

	memset(tx, 0, sizeof(*tx));
	tx->skb = skb;
	tx->dev = dev; /* use original interface */
	tx->local = local;
	tx->sdata = IEEE80211_DEV_TO_SUB_IF(dev);
	tx->channel = local->hw.conf.channel;
	/*
	 * Set this flag (used below to indicate "automatic fragmentation"),
	 * it will be cleared/left by radiotap as desired.
	 */
	tx->flags |= IEEE80211_TX_FRAGMENTED;

	/* process and remove the injection radiotap header */
	sdata = IEEE80211_DEV_TO_SUB_IF(dev);
	if (unlikely(info->flags & IEEE80211_TX_CTL_INJECTED)) {
		if (__ieee80211_parse_tx_radiotap(tx, skb) == TX_DROP)
			return TX_DROP;

		/*
		 * __ieee80211_parse_tx_radiotap has now removed
		 * the radiotap header that was present and pre-filled
		 * 'tx' with tx control information.
		 */
	}

	hdr = (struct ieee80211_hdr *) skb->data;

	tx->sta = sta_info_get(local, hdr->addr1);

	if (tx->sta && ieee80211_is_data_qos(hdr->frame_control)) {
		qc = ieee80211_get_qos_ctl(hdr);
		tid = *qc & IEEE80211_QOS_CTL_TID_MASK;

		state = &tx->sta->ampdu_mlme.tid_state_tx[tid];
		if (*state == HT_AGG_STATE_OPERATIONAL)
			info->flags |= IEEE80211_TX_CTL_AMPDU;
	}

	if (is_multicast_ether_addr(hdr->addr1)) {
		tx->flags &= ~IEEE80211_TX_UNICAST;
		info->flags |= IEEE80211_TX_CTL_NO_ACK;
	} else {
		tx->flags |= IEEE80211_TX_UNICAST;
		info->flags &= ~IEEE80211_TX_CTL_NO_ACK;
	}

	if (tx->flags & IEEE80211_TX_FRAGMENTED) {
		if ((tx->flags & IEEE80211_TX_UNICAST) &&
		    skb->len + FCS_LEN > local->fragmentation_threshold &&
		    !(info->flags & IEEE80211_TX_CTL_AMPDU))
			tx->flags |= IEEE80211_TX_FRAGMENTED;
		else
			tx->flags &= ~IEEE80211_TX_FRAGMENTED;
	}

	if (!tx->sta)
		info->flags |= IEEE80211_TX_CTL_CLEAR_PS_FILT;
	else if (test_and_clear_sta_flags(tx->sta, WLAN_STA_CLEAR_PS_FILT))
		info->flags |= IEEE80211_TX_CTL_CLEAR_PS_FILT;

	hdrlen = ieee80211_hdrlen(hdr->frame_control);
	if (skb->len > hdrlen + sizeof(rfc1042_header) + 2) {
		u8 *pos = &skb->data[hdrlen + sizeof(rfc1042_header)];
		tx->ethertype = (pos[0] << 8) | pos[1];
	}
	info->flags |= IEEE80211_TX_CTL_FIRST_FRAGMENT;

	return TX_CONTINUE;
}

/*
 * NB: @tx is uninitialised when passed in here
 */
static int ieee80211_tx_prepare(struct ieee80211_local *local,
				struct ieee80211_tx_data *tx,
				struct sk_buff *skb)
{
	struct net_device *dev;

	dev = dev_get_by_index(&init_net, skb->iif);
	if (unlikely(dev && !is_ieee80211_device(local, dev))) {
		dev_put(dev);
		dev = NULL;
	}
	if (unlikely(!dev))
		return -ENODEV;
	/* initialises tx with control */
	__ieee80211_tx_prepare(tx, skb, dev);
	dev_put(dev);
	return 0;
}

static int __ieee80211_tx(struct ieee80211_local *local, struct sk_buff *skb,
			  struct ieee80211_tx_data *tx)
{
	struct ieee80211_tx_info *info;
	int ret, i;

	if (skb) {
		if (netif_subqueue_stopped(local->mdev, skb))
			return IEEE80211_TX_AGAIN;
		info =  IEEE80211_SKB_CB(skb);

		ret = local->ops->tx(local_to_hw(local), skb);
		if (ret)
			return IEEE80211_TX_AGAIN;
		local->mdev->trans_start = jiffies;
		ieee80211_led_tx(local, 1);
	}
	if (tx->extra_frag) {
		for (i = 0; i < tx->num_extra_frag; i++) {
			if (!tx->extra_frag[i])
				continue;
			info = IEEE80211_SKB_CB(tx->extra_frag[i]);
			info->flags &= ~(IEEE80211_TX_CTL_CLEAR_PS_FILT |
					 IEEE80211_TX_CTL_FIRST_FRAGMENT);
			if (netif_subqueue_stopped(local->mdev,
						   tx->extra_frag[i]))
				return IEEE80211_TX_FRAG_AGAIN;

			ret = local->ops->tx(local_to_hw(local),
					    tx->extra_frag[i]);
			if (ret)
				return IEEE80211_TX_FRAG_AGAIN;
			local->mdev->trans_start = jiffies;
			ieee80211_led_tx(local, 1);
			tx->extra_frag[i] = NULL;
		}
		kfree(tx->extra_frag);
		tx->extra_frag = NULL;
	}
	return IEEE80211_TX_OK;
}

/*
 * Invoke TX handlers, return 0 on success and non-zero if the
 * frame was dropped or queued.
 */
static int invoke_tx_handlers(struct ieee80211_tx_data *tx)
{
	struct sk_buff *skb = tx->skb;
	ieee80211_tx_result res = TX_DROP;
	int i;

#define CALL_TXH(txh)		\
	res = txh(tx);		\
	if (res != TX_CONTINUE)	\
		goto txh_done;

	CALL_TXH(ieee80211_tx_h_check_assoc)
	CALL_TXH(ieee80211_tx_h_ps_buf)
	CALL_TXH(ieee80211_tx_h_select_key)
	CALL_TXH(ieee80211_tx_h_michael_mic_add)
	CALL_TXH(ieee80211_tx_h_rate_ctrl)
	CALL_TXH(ieee80211_tx_h_misc)
	CALL_TXH(ieee80211_tx_h_sequence)
	CALL_TXH(ieee80211_tx_h_fragment)
	/* handlers after fragment must be aware of tx info fragmentation! */
	CALL_TXH(ieee80211_tx_h_encrypt)
	CALL_TXH(ieee80211_tx_h_calculate_duration)
	CALL_TXH(ieee80211_tx_h_stats)
#undef CALL_TXH

 txh_done:
	if (unlikely(res == TX_DROP)) {
		I802_DEBUG_INC(tx->local->tx_handlers_drop);
		dev_kfree_skb(skb);
		for (i = 0; i < tx->num_extra_frag; i++)
			if (tx->extra_frag[i])
				dev_kfree_skb(tx->extra_frag[i]);
		kfree(tx->extra_frag);
		return -1;
	} else if (unlikely(res == TX_QUEUED)) {
		I802_DEBUG_INC(tx->local->tx_handlers_queued);
		return -1;
	}

	return 0;
}

static int ieee80211_tx(struct net_device *dev, struct sk_buff *skb)
{
	struct ieee80211_local *local = wdev_priv(dev->ieee80211_ptr);
	struct sta_info *sta;
	struct ieee80211_tx_data tx;
	ieee80211_tx_result res_prepare;
	struct ieee80211_tx_info *info = IEEE80211_SKB_CB(skb);
	int ret, i;
	u16 queue;

	queue = skb_get_queue_mapping(skb);

	WARN_ON(test_bit(queue, local->queues_pending));

	if (unlikely(skb->len < 10)) {
		dev_kfree_skb(skb);
		return 0;
	}

	rcu_read_lock();

	/* initialises tx */
	res_prepare = __ieee80211_tx_prepare(&tx, skb, dev);

	if (res_prepare == TX_DROP) {
		dev_kfree_skb(skb);
		rcu_read_unlock();
		return 0;
	}

	sta = tx.sta;
	tx.channel = local->hw.conf.channel;
	info->band = tx.channel->band;

	if (invoke_tx_handlers(&tx))
		goto out;

retry:
	ret = __ieee80211_tx(local, skb, &tx);
	if (ret) {
		struct ieee80211_tx_stored_packet *store;

		/*
		 * Since there are no fragmented frames on A-MPDU
		 * queues, there's no reason for a driver to reject
		 * a frame there, warn and drop it.
		 */
		if (WARN_ON(info->flags & IEEE80211_TX_CTL_AMPDU))
			goto drop;

		store = &local->pending_packet[queue];

		if (ret == IEEE80211_TX_FRAG_AGAIN)
			skb = NULL;

		set_bit(queue, local->queues_pending);
		smp_mb();
		/*
		 * When the driver gets out of buffers during sending of
		 * fragments and calls ieee80211_stop_queue, the netif
		 * subqueue is stopped. There is, however, a small window
		 * in which the PENDING bit is not yet set. If a buffer
		 * gets available in that window (i.e. driver calls
		 * ieee80211_wake_queue), we would end up with ieee80211_tx
		 * called with the PENDING bit still set. Prevent this by
		 * continuing transmitting here when that situation is
		 * possible to have happened.
		 */
		if (!__netif_subqueue_stopped(local->mdev, queue)) {
			clear_bit(queue, local->queues_pending);
			goto retry;
		}
		store->skb = skb;
		store->extra_frag = tx.extra_frag;
		store->num_extra_frag = tx.num_extra_frag;
	}
 out:
	rcu_read_unlock();
	return 0;

 drop:
	if (skb)
		dev_kfree_skb(skb);
	for (i = 0; i < tx.num_extra_frag; i++)
		if (tx.extra_frag[i])
			dev_kfree_skb(tx.extra_frag[i]);
	kfree(tx.extra_frag);
	rcu_read_unlock();
	return 0;
}

/* device xmit handlers */

static int ieee80211_skb_resize(struct ieee80211_local *local,
				struct sk_buff *skb,
				int head_need, bool may_encrypt)
{
	int tail_need = 0;

	/*
	 * This could be optimised, devices that do full hardware
	 * crypto (including TKIP MMIC) need no tailroom... But we
	 * have no drivers for such devices currently.
	 */
	if (may_encrypt) {
		tail_need = IEEE80211_ENCRYPT_TAILROOM;
		tail_need -= skb_tailroom(skb);
		tail_need = max_t(int, tail_need, 0);
	}

	if (head_need || tail_need) {
		/* Sorry. Can't account for this any more */
		skb_orphan(skb);
	}

	if (skb_header_cloned(skb))
		I802_DEBUG_INC(local->tx_expand_skb_head_cloned);
	else
		I802_DEBUG_INC(local->tx_expand_skb_head);

	if (pskb_expand_head(skb, head_need, tail_need, GFP_ATOMIC)) {
		printk(KERN_DEBUG "%s: failed to reallocate TX buffer\n",
		       wiphy_name(local->hw.wiphy));
		return -ENOMEM;
	}

	/* update truesize too */
	skb->truesize += head_need + tail_need;

	return 0;
}

int ieee80211_master_start_xmit(struct sk_buff *skb, struct net_device *dev)
{
	struct ieee80211_master_priv *mpriv = netdev_priv(dev);
	struct ieee80211_local *local = mpriv->local;
	struct ieee80211_tx_info *info = IEEE80211_SKB_CB(skb);
	struct ieee80211_hdr *hdr = (struct ieee80211_hdr *) skb->data;
	struct net_device *odev = NULL;
	struct ieee80211_sub_if_data *osdata;
	int headroom;
	bool may_encrypt;
	enum {
		NOT_MONITOR,
		FOUND_SDATA,
		UNKNOWN_ADDRESS,
	} monitor_iface = NOT_MONITOR;
	int ret;

	if (skb->iif)
		odev = dev_get_by_index(&init_net, skb->iif);
	if (unlikely(odev && !is_ieee80211_device(local, odev))) {
		dev_put(odev);
		odev = NULL;
	}
	if (unlikely(!odev)) {
#ifdef CONFIG_MAC80211_VERBOSE_DEBUG
		printk(KERN_DEBUG "%s: Discarded packet with nonexistent "
		       "originating device\n", dev->name);
#endif
		dev_kfree_skb(skb);
		return 0;
	}

	memset(info, 0, sizeof(*info));

	info->flags |= IEEE80211_TX_CTL_REQ_TX_STATUS;

	osdata = IEEE80211_DEV_TO_SUB_IF(odev);

	if (ieee80211_vif_is_mesh(&osdata->vif) &&
	    ieee80211_is_data(hdr->frame_control)) {
<<<<<<< HEAD
		if (ieee80211_is_data(hdr->frame_control)) {
			if (is_multicast_ether_addr(hdr->addr3))
				memcpy(hdr->addr1, hdr->addr3, ETH_ALEN);
			else
				if (mesh_nexthop_lookup(skb, odev)) {
					dev_put(odev);
					return  0;
				}
			if (memcmp(odev->dev_addr, hdr->addr4, ETH_ALEN) != 0)
				IEEE80211_IFSTA_MESH_CTR_INC(&osdata->u.sta,
							     fwded_frames);
=======
		if (is_multicast_ether_addr(hdr->addr3))
			memcpy(hdr->addr1, hdr->addr3, ETH_ALEN);
		else
			if (mesh_nexthop_lookup(skb, osdata)) {
				dev_put(odev);
				return 0;
			}
		if (memcmp(odev->dev_addr, hdr->addr4, ETH_ALEN) != 0)
			IEEE80211_IFSTA_MESH_CTR_INC(&osdata->u.mesh,
							    fwded_frames);
	} else if (unlikely(osdata->vif.type == NL80211_IFTYPE_MONITOR)) {
		struct ieee80211_sub_if_data *sdata;
		int hdrlen;
		u16 len_rthdr;

		info->flags |= IEEE80211_TX_CTL_INJECTED;
		monitor_iface = UNKNOWN_ADDRESS;

		len_rthdr = ieee80211_get_radiotap_len(skb->data);
		hdr = (struct ieee80211_hdr *)skb->data + len_rthdr;
		hdrlen = ieee80211_hdrlen(hdr->frame_control);

		/* check the header is complete in the frame */
		if (likely(skb->len >= len_rthdr + hdrlen)) {
			/*
			 * We process outgoing injected frames that have a
			 * local address we handle as though they are our
			 * own frames.
			 * This code here isn't entirely correct, the local
			 * MAC address is not necessarily enough to find
			 * the interface to use; for that proper VLAN/WDS
			 * support we will need a different mechanism.
			 */

			rcu_read_lock();
			list_for_each_entry_rcu(sdata, &local->interfaces,
						list) {
				if (!netif_running(sdata->dev))
					continue;
				if (compare_ether_addr(sdata->dev->dev_addr,
						       hdr->addr2)) {
					dev_hold(sdata->dev);
					dev_put(odev);
					osdata = sdata;
					odev = osdata->dev;
					skb->iif = sdata->dev->ifindex;
					monitor_iface = FOUND_SDATA;
					break;
				}
			}
			rcu_read_unlock();
>>>>>>> 18e352e4
		}
	}

	may_encrypt = !skb->do_not_encrypt;

	headroom = osdata->local->tx_headroom;
	if (may_encrypt)
		headroom += IEEE80211_ENCRYPT_HEADROOM;
	headroom -= skb_headroom(skb);
	headroom = max_t(int, 0, headroom);

	if (ieee80211_skb_resize(osdata->local, skb, headroom, may_encrypt)) {
		dev_kfree_skb(skb);
		dev_put(odev);
		return 0;
	}

	if (osdata->vif.type == NL80211_IFTYPE_AP_VLAN)
		osdata = container_of(osdata->bss,
				      struct ieee80211_sub_if_data,
				      u.ap);
	if (likely(monitor_iface != UNKNOWN_ADDRESS))
		info->control.vif = &osdata->vif;
	ret = ieee80211_tx(odev, skb);
	dev_put(odev);

	return ret;
}

int ieee80211_monitor_start_xmit(struct sk_buff *skb,
				 struct net_device *dev)
{
	struct ieee80211_local *local = wdev_priv(dev->ieee80211_ptr);
	struct ieee80211_radiotap_header *prthdr =
		(struct ieee80211_radiotap_header *)skb->data;
	u16 len_rthdr;

	/* check for not even having the fixed radiotap header part */
	if (unlikely(skb->len < sizeof(struct ieee80211_radiotap_header)))
		goto fail; /* too short to be possibly valid */

	/* is it a header version we can trust to find length from? */
	if (unlikely(prthdr->it_version))
		goto fail; /* only version 0 is supported */

	/* then there must be a radiotap header with a length we can use */
	len_rthdr = ieee80211_get_radiotap_len(skb->data);

	/* does the skb contain enough to deliver on the alleged length? */
	if (unlikely(skb->len < len_rthdr))
		goto fail; /* skb too short for claimed rt header extent */

	skb->dev = local->mdev;

	/* needed because we set skb device to master */
	skb->iif = dev->ifindex;

	/* sometimes we do encrypt injected frames, will be fixed
	 * up in radiotap parser if not wanted */
	skb->do_not_encrypt = 0;

	/*
	 * fix up the pointers accounting for the radiotap
	 * header still being in there.  We are being given
	 * a precooked IEEE80211 header so no need for
	 * normal processing
	 */
	skb_set_mac_header(skb, len_rthdr);
	/*
	 * these are just fixed to the end of the rt area since we
	 * don't have any better information and at this point, nobody cares
	 */
	skb_set_network_header(skb, len_rthdr);
	skb_set_transport_header(skb, len_rthdr);

	/* pass the radiotap header up to the next stage intact */
	dev_queue_xmit(skb);
	return NETDEV_TX_OK;

fail:
	dev_kfree_skb(skb);
	return NETDEV_TX_OK; /* meaning, we dealt with the skb */
}

/**
 * ieee80211_subif_start_xmit - netif start_xmit function for Ethernet-type
 * subinterfaces (wlan#, WDS, and VLAN interfaces)
 * @skb: packet to be sent
 * @dev: incoming interface
 *
 * Returns: 0 on success (and frees skb in this case) or 1 on failure (skb will
 * not be freed, and caller is responsible for either retrying later or freeing
 * skb).
 *
 * This function takes in an Ethernet header and encapsulates it with suitable
 * IEEE 802.11 header based on which interface the packet is coming in. The
 * encapsulated packet will then be passed to master interface, wlan#.11, for
 * transmission (through low-level driver).
 */
int ieee80211_subif_start_xmit(struct sk_buff *skb,
			       struct net_device *dev)
{
	struct ieee80211_sub_if_data *sdata = IEEE80211_DEV_TO_SUB_IF(dev);
	struct ieee80211_local *local = sdata->local;
	int ret = 1, head_need;
	u16 ethertype, hdrlen,  meshhdrlen = 0;
	__le16 fc;
	struct ieee80211_hdr hdr;
	struct ieee80211s_hdr mesh_hdr;
	const u8 *encaps_data;
	int encaps_len, skip_header_bytes;
	int nh_pos, h_pos;
	struct sta_info *sta;
	u32 sta_flags = 0;

	if (unlikely(skb->len < ETH_HLEN)) {
		ret = 0;
		goto fail;
	}

	if (!(local->hw.flags & IEEE80211_HW_NO_STACK_DYNAMIC_PS) &&
	    local->dynamic_ps_timeout > 0) {
		if (local->hw.conf.flags & IEEE80211_CONF_PS) {
			ieee80211_stop_queues_by_reason(&local->hw,
							IEEE80211_QUEUE_STOP_REASON_PS);
			queue_work(local->hw.workqueue,
				   &local->dynamic_ps_disable_work);
		}

		mod_timer(&local->dynamic_ps_timer, jiffies +
			  msecs_to_jiffies(local->dynamic_ps_timeout));
	}

	nh_pos = skb_network_header(skb) - skb->data;
	h_pos = skb_transport_header(skb) - skb->data;

	/* convert Ethernet header to proper 802.11 header (based on
	 * operation mode) */
	ethertype = (skb->data[12] << 8) | skb->data[13];
	fc = cpu_to_le16(IEEE80211_FTYPE_DATA | IEEE80211_STYPE_DATA);

	switch (sdata->vif.type) {
	case NL80211_IFTYPE_AP:
	case NL80211_IFTYPE_AP_VLAN:
		fc |= cpu_to_le16(IEEE80211_FCTL_FROMDS);
		/* DA BSSID SA */
		memcpy(hdr.addr1, skb->data, ETH_ALEN);
		memcpy(hdr.addr2, dev->dev_addr, ETH_ALEN);
		memcpy(hdr.addr3, skb->data + ETH_ALEN, ETH_ALEN);
		hdrlen = 24;
		break;
	case NL80211_IFTYPE_WDS:
		fc |= cpu_to_le16(IEEE80211_FCTL_FROMDS | IEEE80211_FCTL_TODS);
		/* RA TA DA SA */
		memcpy(hdr.addr1, sdata->u.wds.remote_addr, ETH_ALEN);
		memcpy(hdr.addr2, dev->dev_addr, ETH_ALEN);
		memcpy(hdr.addr3, skb->data, ETH_ALEN);
		memcpy(hdr.addr4, skb->data + ETH_ALEN, ETH_ALEN);
		hdrlen = 30;
		break;
#ifdef CONFIG_MAC80211_MESH
	case NL80211_IFTYPE_MESH_POINT:
		fc |= cpu_to_le16(IEEE80211_FCTL_FROMDS | IEEE80211_FCTL_TODS);
		if (!sdata->u.mesh.mshcfg.dot11MeshTTL) {
			/* Do not send frames with mesh_ttl == 0 */
			sdata->u.mesh.mshstats.dropped_frames_ttl++;
			ret = 0;
			goto fail;
		}
		memset(&mesh_hdr, 0, sizeof(mesh_hdr));

		if (compare_ether_addr(dev->dev_addr,
					  skb->data + ETH_ALEN) == 0) {
			/* RA TA DA SA */
			memset(hdr.addr1, 0, ETH_ALEN);
			memcpy(hdr.addr2, dev->dev_addr, ETH_ALEN);
			memcpy(hdr.addr3, skb->data, ETH_ALEN);
			memcpy(hdr.addr4, skb->data + ETH_ALEN, ETH_ALEN);
			meshhdrlen = ieee80211_new_mesh_header(&mesh_hdr, sdata);
		} else {
			/* packet from other interface */
			struct mesh_path *mppath;

			memset(hdr.addr1, 0, ETH_ALEN);
			memcpy(hdr.addr2, dev->dev_addr, ETH_ALEN);
			memcpy(hdr.addr4, dev->dev_addr, ETH_ALEN);

			if (is_multicast_ether_addr(skb->data))
				memcpy(hdr.addr3, skb->data, ETH_ALEN);
			else {
				rcu_read_lock();
				mppath = mpp_path_lookup(skb->data, sdata);
				if (mppath)
					memcpy(hdr.addr3, mppath->mpp, ETH_ALEN);
				else
					memset(hdr.addr3, 0xff, ETH_ALEN);
				rcu_read_unlock();
			}

			mesh_hdr.flags |= MESH_FLAGS_AE_A5_A6;
			mesh_hdr.ttl = sdata->u.mesh.mshcfg.dot11MeshTTL;
			put_unaligned(cpu_to_le32(sdata->u.mesh.mesh_seqnum), &mesh_hdr.seqnum);
			memcpy(mesh_hdr.eaddr1, skb->data, ETH_ALEN);
			memcpy(mesh_hdr.eaddr2, skb->data + ETH_ALEN, ETH_ALEN);
			sdata->u.mesh.mesh_seqnum++;
			meshhdrlen = 18;
		}
		hdrlen = 30;
		break;
#endif
	case NL80211_IFTYPE_STATION:
		fc |= cpu_to_le16(IEEE80211_FCTL_TODS);
		/* BSSID SA DA */
		memcpy(hdr.addr1, sdata->u.sta.bssid, ETH_ALEN);
		memcpy(hdr.addr2, skb->data + ETH_ALEN, ETH_ALEN);
		memcpy(hdr.addr3, skb->data, ETH_ALEN);
		hdrlen = 24;
		break;
	case NL80211_IFTYPE_ADHOC:
		/* DA SA BSSID */
		memcpy(hdr.addr1, skb->data, ETH_ALEN);
		memcpy(hdr.addr2, skb->data + ETH_ALEN, ETH_ALEN);
		memcpy(hdr.addr3, sdata->u.sta.bssid, ETH_ALEN);
		hdrlen = 24;
		break;
	default:
		ret = 0;
		goto fail;
	}

	/*
	 * There's no need to try to look up the destination
	 * if it is a multicast address (which can only happen
	 * in AP mode)
	 */
	if (!is_multicast_ether_addr(hdr.addr1)) {
		rcu_read_lock();
		sta = sta_info_get(local, hdr.addr1);
		if (sta)
			sta_flags = get_sta_flags(sta);
		rcu_read_unlock();
	}

	/* receiver and we are QoS enabled, use a QoS type frame */
	if (sta_flags & WLAN_STA_WME &&
	    ieee80211_num_regular_queues(&local->hw) >= 4) {
		fc |= cpu_to_le16(IEEE80211_STYPE_QOS_DATA);
		hdrlen += 2;
	}

	/*
	 * Drop unicast frames to unauthorised stations unless they are
	 * EAPOL frames from the local station.
	 */
	if (!ieee80211_vif_is_mesh(&sdata->vif) &&
		unlikely(!is_multicast_ether_addr(hdr.addr1) &&
		      !(sta_flags & WLAN_STA_AUTHORIZED) &&
		      !(ethertype == ETH_P_PAE &&
		       compare_ether_addr(dev->dev_addr,
					  skb->data + ETH_ALEN) == 0))) {
#ifdef CONFIG_MAC80211_VERBOSE_DEBUG
		if (net_ratelimit())
			printk(KERN_DEBUG "%s: dropped frame to %pM"
			       " (unauthorized port)\n", dev->name,
			       hdr.addr1);
#endif

		I802_DEBUG_INC(local->tx_handlers_drop_unauth_port);

		ret = 0;
		goto fail;
	}

	hdr.frame_control = fc;
	hdr.duration_id = 0;
	hdr.seq_ctrl = 0;

	skip_header_bytes = ETH_HLEN;
	if (ethertype == ETH_P_AARP || ethertype == ETH_P_IPX) {
		encaps_data = bridge_tunnel_header;
		encaps_len = sizeof(bridge_tunnel_header);
		skip_header_bytes -= 2;
	} else if (ethertype >= 0x600) {
		encaps_data = rfc1042_header;
		encaps_len = sizeof(rfc1042_header);
		skip_header_bytes -= 2;
	} else {
		encaps_data = NULL;
		encaps_len = 0;
	}

	skb_pull(skb, skip_header_bytes);
	nh_pos -= skip_header_bytes;
	h_pos -= skip_header_bytes;

	head_need = hdrlen + encaps_len + meshhdrlen - skb_headroom(skb);

	/*
	 * So we need to modify the skb header and hence need a copy of
	 * that. The head_need variable above doesn't, so far, include
	 * the needed header space that we don't need right away. If we
	 * can, then we don't reallocate right now but only after the
	 * frame arrives at the master device (if it does...)
	 *
	 * If we cannot, however, then we will reallocate to include all
	 * the ever needed space. Also, if we need to reallocate it anyway,
	 * make it big enough for everything we may ever need.
	 */

	if (head_need > 0 || skb_cloned(skb)) {
		head_need += IEEE80211_ENCRYPT_HEADROOM;
		head_need += local->tx_headroom;
		head_need = max_t(int, 0, head_need);
		if (ieee80211_skb_resize(local, skb, head_need, true))
			goto fail;
	}

	if (encaps_data) {
		memcpy(skb_push(skb, encaps_len), encaps_data, encaps_len);
		nh_pos += encaps_len;
		h_pos += encaps_len;
	}

	if (meshhdrlen > 0) {
		memcpy(skb_push(skb, meshhdrlen), &mesh_hdr, meshhdrlen);
		nh_pos += meshhdrlen;
		h_pos += meshhdrlen;
	}

	if (ieee80211_is_data_qos(fc)) {
		__le16 *qos_control;

		qos_control = (__le16*) skb_push(skb, 2);
		memcpy(skb_push(skb, hdrlen - 2), &hdr, hdrlen - 2);
		/*
		 * Maybe we could actually set some fields here, for now just
		 * initialise to zero to indicate no special operation.
		 */
		*qos_control = 0;
	} else
		memcpy(skb_push(skb, hdrlen), &hdr, hdrlen);

	nh_pos += hdrlen;
	h_pos += hdrlen;

	skb->iif = dev->ifindex;

	skb->dev = local->mdev;
	dev->stats.tx_packets++;
	dev->stats.tx_bytes += skb->len;

	/* Update skb pointers to various headers since this modified frame
	 * is going to go through Linux networking code that may potentially
	 * need things like pointer to IP header. */
	skb_set_mac_header(skb, 0);
	skb_set_network_header(skb, nh_pos);
	skb_set_transport_header(skb, h_pos);

	dev->trans_start = jiffies;
	dev_queue_xmit(skb);

	return 0;

 fail:
	if (!ret)
		dev_kfree_skb(skb);

	return ret;
}


/*
 * ieee80211_clear_tx_pending may not be called in a context where
 * it is possible that it packets could come in again.
 */
void ieee80211_clear_tx_pending(struct ieee80211_local *local)
{
	int i, j;
	struct ieee80211_tx_stored_packet *store;

	for (i = 0; i < ieee80211_num_regular_queues(&local->hw); i++) {
		if (!test_bit(i, local->queues_pending))
			continue;
		store = &local->pending_packet[i];
		kfree_skb(store->skb);
		for (j = 0; j < store->num_extra_frag; j++)
			kfree_skb(store->extra_frag[j]);
		kfree(store->extra_frag);
		clear_bit(i, local->queues_pending);
	}
}

/*
 * Transmit all pending packets. Called from tasklet, locks master device
 * TX lock so that no new packets can come in.
 */
void ieee80211_tx_pending(unsigned long data)
{
	struct ieee80211_local *local = (struct ieee80211_local *)data;
	struct net_device *dev = local->mdev;
	struct ieee80211_tx_stored_packet *store;
	struct ieee80211_tx_data tx;
	int i, ret;

	netif_tx_lock_bh(dev);
	for (i = 0; i < ieee80211_num_regular_queues(&local->hw); i++) {
		/* Check that this queue is ok */
		if (__netif_subqueue_stopped(local->mdev, i) &&
		    !test_bit(i, local->queues_pending_run))
			continue;

		if (!test_bit(i, local->queues_pending)) {
			clear_bit(i, local->queues_pending_run);
			ieee80211_wake_queue(&local->hw, i);
			continue;
		}

		clear_bit(i, local->queues_pending_run);
		netif_start_subqueue(local->mdev, i);

		store = &local->pending_packet[i];
		tx.extra_frag = store->extra_frag;
		tx.num_extra_frag = store->num_extra_frag;
		tx.flags = 0;
		ret = __ieee80211_tx(local, store->skb, &tx);
		if (ret) {
			if (ret == IEEE80211_TX_FRAG_AGAIN)
				store->skb = NULL;
		} else {
			clear_bit(i, local->queues_pending);
			ieee80211_wake_queue(&local->hw, i);
		}
	}
	netif_tx_unlock_bh(dev);
}

/* functions for drivers to get certain frames */

static void ieee80211_beacon_add_tim(struct ieee80211_if_ap *bss,
				     struct sk_buff *skb,
				     struct beacon_data *beacon)
{
	u8 *pos, *tim;
	int aid0 = 0;
	int i, have_bits = 0, n1, n2;

	/* Generate bitmap for TIM only if there are any STAs in power save
	 * mode. */
	if (atomic_read(&bss->num_sta_ps) > 0)
		/* in the hope that this is faster than
		 * checking byte-for-byte */
		have_bits = !bitmap_empty((unsigned long*)bss->tim,
					  IEEE80211_MAX_AID+1);

	if (bss->dtim_count == 0)
		bss->dtim_count = beacon->dtim_period - 1;
	else
		bss->dtim_count--;

	tim = pos = (u8 *) skb_put(skb, 6);
	*pos++ = WLAN_EID_TIM;
	*pos++ = 4;
	*pos++ = bss->dtim_count;
	*pos++ = beacon->dtim_period;

	if (bss->dtim_count == 0 && !skb_queue_empty(&bss->ps_bc_buf))
		aid0 = 1;

	if (have_bits) {
		/* Find largest even number N1 so that bits numbered 1 through
		 * (N1 x 8) - 1 in the bitmap are 0 and number N2 so that bits
		 * (N2 + 1) x 8 through 2007 are 0. */
		n1 = 0;
		for (i = 0; i < IEEE80211_MAX_TIM_LEN; i++) {
			if (bss->tim[i]) {
				n1 = i & 0xfe;
				break;
			}
		}
		n2 = n1;
		for (i = IEEE80211_MAX_TIM_LEN - 1; i >= n1; i--) {
			if (bss->tim[i]) {
				n2 = i;
				break;
			}
		}

		/* Bitmap control */
		*pos++ = n1 | aid0;
		/* Part Virt Bitmap */
		memcpy(pos, bss->tim + n1, n2 - n1 + 1);

		tim[1] = n2 - n1 + 4;
		skb_put(skb, n2 - n1);
	} else {
		*pos++ = aid0; /* Bitmap control */
		*pos++ = 0; /* Part Virt Bitmap */
	}
}

struct sk_buff *ieee80211_beacon_get(struct ieee80211_hw *hw,
				     struct ieee80211_vif *vif)
{
	struct ieee80211_local *local = hw_to_local(hw);
	struct sk_buff *skb = NULL;
	struct ieee80211_tx_info *info;
	struct ieee80211_sub_if_data *sdata = NULL;
	struct ieee80211_if_ap *ap = NULL;
	struct ieee80211_if_sta *ifsta = NULL;
	struct beacon_data *beacon;
	struct ieee80211_supported_band *sband;
	enum ieee80211_band band = local->hw.conf.channel->band;

	sband = local->hw.wiphy->bands[band];

	rcu_read_lock();

	sdata = vif_to_sdata(vif);

	if (sdata->vif.type == NL80211_IFTYPE_AP) {
		ap = &sdata->u.ap;
		beacon = rcu_dereference(ap->beacon);
		if (ap && beacon) {
			/*
			 * headroom, head length,
			 * tail length and maximum TIM length
			 */
			skb = dev_alloc_skb(local->tx_headroom +
					    beacon->head_len +
					    beacon->tail_len + 256);
			if (!skb)
				goto out;

			skb_reserve(skb, local->tx_headroom);
			memcpy(skb_put(skb, beacon->head_len), beacon->head,
			       beacon->head_len);

			/*
			 * Not very nice, but we want to allow the driver to call
			 * ieee80211_beacon_get() as a response to the set_tim()
			 * callback. That, however, is already invoked under the
			 * sta_lock to guarantee consistent and race-free update
			 * of the tim bitmap in mac80211 and the driver.
			 */
			if (local->tim_in_locked_section) {
				ieee80211_beacon_add_tim(ap, skb, beacon);
			} else {
				unsigned long flags;

				spin_lock_irqsave(&local->sta_lock, flags);
				ieee80211_beacon_add_tim(ap, skb, beacon);
				spin_unlock_irqrestore(&local->sta_lock, flags);
			}

			if (beacon->tail)
				memcpy(skb_put(skb, beacon->tail_len),
				       beacon->tail, beacon->tail_len);
		} else
			goto out;
	} else if (sdata->vif.type == NL80211_IFTYPE_ADHOC) {
		struct ieee80211_hdr *hdr;
		ifsta = &sdata->u.sta;

		if (!ifsta->probe_resp)
			goto out;

		skb = skb_copy(ifsta->probe_resp, GFP_ATOMIC);
		if (!skb)
			goto out;

		hdr = (struct ieee80211_hdr *) skb->data;
		hdr->frame_control = cpu_to_le16(IEEE80211_FTYPE_MGMT |
						 IEEE80211_STYPE_BEACON);

	} else if (ieee80211_vif_is_mesh(&sdata->vif)) {
		struct ieee80211_mgmt *mgmt;
		u8 *pos;

		/* headroom, head length, tail length and maximum TIM length */
		skb = dev_alloc_skb(local->tx_headroom + 400);
		if (!skb)
			goto out;

		skb_reserve(skb, local->hw.extra_tx_headroom);
		mgmt = (struct ieee80211_mgmt *)
			skb_put(skb, 24 + sizeof(mgmt->u.beacon));
		memset(mgmt, 0, 24 + sizeof(mgmt->u.beacon));
		mgmt->frame_control =
		    cpu_to_le16(IEEE80211_FTYPE_MGMT | IEEE80211_STYPE_BEACON);
		memset(mgmt->da, 0xff, ETH_ALEN);
		memcpy(mgmt->sa, sdata->dev->dev_addr, ETH_ALEN);
		/* BSSID is left zeroed, wildcard value */
		mgmt->u.beacon.beacon_int =
			cpu_to_le16(local->hw.conf.beacon_int);
		mgmt->u.beacon.capab_info = 0x0; /* 0x0 for MPs */

		pos = skb_put(skb, 2);
		*pos++ = WLAN_EID_SSID;
		*pos++ = 0x0;

		mesh_mgmt_ies_add(skb, sdata);
	} else {
		WARN_ON(1);
		goto out;
	}

	info = IEEE80211_SKB_CB(skb);

	skb->do_not_encrypt = 1;

	info->band = band;
	/*
	 * XXX: For now, always use the lowest rate
	 */
	info->control.rates[0].idx = 0;
	info->control.rates[0].count = 1;
	info->control.rates[1].idx = -1;
	info->control.rates[2].idx = -1;
	info->control.rates[3].idx = -1;
	info->control.rates[4].idx = -1;
	BUILD_BUG_ON(IEEE80211_TX_MAX_RATES != 5);

	info->control.vif = vif;

	info->flags |= IEEE80211_TX_CTL_NO_ACK;
	info->flags |= IEEE80211_TX_CTL_CLEAR_PS_FILT;
	info->flags |= IEEE80211_TX_CTL_ASSIGN_SEQ;
 out:
	rcu_read_unlock();
	return skb;
}
EXPORT_SYMBOL(ieee80211_beacon_get);

void ieee80211_rts_get(struct ieee80211_hw *hw, struct ieee80211_vif *vif,
		       const void *frame, size_t frame_len,
		       const struct ieee80211_tx_info *frame_txctl,
		       struct ieee80211_rts *rts)
{
	const struct ieee80211_hdr *hdr = frame;

	rts->frame_control =
	    cpu_to_le16(IEEE80211_FTYPE_CTL | IEEE80211_STYPE_RTS);
	rts->duration = ieee80211_rts_duration(hw, vif, frame_len,
					       frame_txctl);
	memcpy(rts->ra, hdr->addr1, sizeof(rts->ra));
	memcpy(rts->ta, hdr->addr2, sizeof(rts->ta));
}
EXPORT_SYMBOL(ieee80211_rts_get);

void ieee80211_ctstoself_get(struct ieee80211_hw *hw, struct ieee80211_vif *vif,
			     const void *frame, size_t frame_len,
			     const struct ieee80211_tx_info *frame_txctl,
			     struct ieee80211_cts *cts)
{
	const struct ieee80211_hdr *hdr = frame;

	cts->frame_control =
	    cpu_to_le16(IEEE80211_FTYPE_CTL | IEEE80211_STYPE_CTS);
	cts->duration = ieee80211_ctstoself_duration(hw, vif,
						     frame_len, frame_txctl);
	memcpy(cts->ra, hdr->addr1, sizeof(cts->ra));
}
EXPORT_SYMBOL(ieee80211_ctstoself_get);

struct sk_buff *
ieee80211_get_buffered_bc(struct ieee80211_hw *hw,
			  struct ieee80211_vif *vif)
{
	struct ieee80211_local *local = hw_to_local(hw);
	struct sk_buff *skb = NULL;
	struct sta_info *sta;
	struct ieee80211_tx_data tx;
	struct ieee80211_sub_if_data *sdata;
	struct ieee80211_if_ap *bss = NULL;
	struct beacon_data *beacon;
	struct ieee80211_tx_info *info;

	sdata = vif_to_sdata(vif);
	bss = &sdata->u.ap;

	if (!bss)
		return NULL;

	rcu_read_lock();
	beacon = rcu_dereference(bss->beacon);

	if (sdata->vif.type != NL80211_IFTYPE_AP || !beacon || !beacon->head)
		goto out;

	if (bss->dtim_count != 0)
		goto out; /* send buffered bc/mc only after DTIM beacon */

	while (1) {
		skb = skb_dequeue(&bss->ps_bc_buf);
		if (!skb)
			goto out;
		local->total_ps_buffered--;

		if (!skb_queue_empty(&bss->ps_bc_buf) && skb->len >= 2) {
			struct ieee80211_hdr *hdr =
				(struct ieee80211_hdr *) skb->data;
			/* more buffered multicast/broadcast frames ==> set
			 * MoreData flag in IEEE 802.11 header to inform PS
			 * STAs */
			hdr->frame_control |=
				cpu_to_le16(IEEE80211_FCTL_MOREDATA);
		}

		if (!ieee80211_tx_prepare(local, &tx, skb))
			break;
		dev_kfree_skb_any(skb);
	}

	info = IEEE80211_SKB_CB(skb);

	sta = tx.sta;
	tx.flags |= IEEE80211_TX_PS_BUFFERED;
	tx.channel = local->hw.conf.channel;
	info->band = tx.channel->band;

	if (invoke_tx_handlers(&tx))
		skb = NULL;
 out:
	rcu_read_unlock();

	return skb;
}
EXPORT_SYMBOL(ieee80211_get_buffered_bc);<|MERGE_RESOLUTION|>--- conflicted
+++ resolved
@@ -1304,19 +1304,6 @@
 
 	if (ieee80211_vif_is_mesh(&osdata->vif) &&
 	    ieee80211_is_data(hdr->frame_control)) {
-<<<<<<< HEAD
-		if (ieee80211_is_data(hdr->frame_control)) {
-			if (is_multicast_ether_addr(hdr->addr3))
-				memcpy(hdr->addr1, hdr->addr3, ETH_ALEN);
-			else
-				if (mesh_nexthop_lookup(skb, odev)) {
-					dev_put(odev);
-					return  0;
-				}
-			if (memcmp(odev->dev_addr, hdr->addr4, ETH_ALEN) != 0)
-				IEEE80211_IFSTA_MESH_CTR_INC(&osdata->u.sta,
-							     fwded_frames);
-=======
 		if (is_multicast_ether_addr(hdr->addr3))
 			memcpy(hdr->addr1, hdr->addr3, ETH_ALEN);
 		else
@@ -1368,7 +1355,6 @@
 				}
 			}
 			rcu_read_unlock();
->>>>>>> 18e352e4
 		}
 	}
 
