/*
 * Copyright 2002-2005, Instant802 Networks, Inc.
 * Copyright 2005-2006, Devicescape Software, Inc.
 * Copyright 2006-2007	Jiri Benc <jbenc@suse.cz>
 * Copyright 2007	Johannes Berg <johannes@sipsolutions.net>
 *
 * This program is free software; you can redistribute it and/or modify
 * it under the terms of the GNU General Public License version 2 as
 * published by the Free Software Foundation.
 *
 *
 * Transmit and frame generation functions.
 */

#include <linux/kernel.h>
#include <linux/slab.h>
#include <linux/skbuff.h>
#include <linux/etherdevice.h>
#include <linux/bitmap.h>
#include <linux/rcupdate.h>
#include <net/net_namespace.h>
#include <net/ieee80211_radiotap.h>
#include <net/cfg80211.h>
#include <net/mac80211.h>
#include <asm/unaligned.h>

#include "ieee80211_i.h"
#include "driver-ops.h"
#include "led.h"
#include "mesh.h"
#include "wep.h"
#include "wpa.h"
#include "wme.h"
#include "rate.h"

/* misc utils */

static __le16 ieee80211_duration(struct ieee80211_tx_data *tx, int group_addr,
				 int next_frag_len)
{
	int rate, mrate, erp, dur, i;
	struct ieee80211_rate *txrate;
	struct ieee80211_local *local = tx->local;
	struct ieee80211_supported_band *sband;
	struct ieee80211_hdr *hdr;
	struct ieee80211_tx_info *info = IEEE80211_SKB_CB(tx->skb);

	/* assume HW handles this */
	if (info->control.rates[0].flags & IEEE80211_TX_RC_MCS)
		return 0;

	/* uh huh? */
	if (WARN_ON_ONCE(info->control.rates[0].idx < 0))
		return 0;

	sband = local->hw.wiphy->bands[tx->channel->band];
	txrate = &sband->bitrates[info->control.rates[0].idx];

	erp = txrate->flags & IEEE80211_RATE_ERP_G;

	/*
	 * data and mgmt (except PS Poll):
	 * - during CFP: 32768
	 * - during contention period:
	 *   if addr1 is group address: 0
	 *   if more fragments = 0 and addr1 is individual address: time to
	 *      transmit one ACK plus SIFS
	 *   if more fragments = 1 and addr1 is individual address: time to
	 *      transmit next fragment plus 2 x ACK plus 3 x SIFS
	 *
	 * IEEE 802.11, 9.6:
	 * - control response frame (CTS or ACK) shall be transmitted using the
	 *   same rate as the immediately previous frame in the frame exchange
	 *   sequence, if this rate belongs to the PHY mandatory rates, or else
	 *   at the highest possible rate belonging to the PHY rates in the
	 *   BSSBasicRateSet
	 */
	hdr = (struct ieee80211_hdr *)tx->skb->data;
	if (ieee80211_is_ctl(hdr->frame_control)) {
		/* TODO: These control frames are not currently sent by
		 * mac80211, but should they be implemented, this function
		 * needs to be updated to support duration field calculation.
		 *
		 * RTS: time needed to transmit pending data/mgmt frame plus
		 *    one CTS frame plus one ACK frame plus 3 x SIFS
		 * CTS: duration of immediately previous RTS minus time
		 *    required to transmit CTS and its SIFS
		 * ACK: 0 if immediately previous directed data/mgmt had
		 *    more=0, with more=1 duration in ACK frame is duration
		 *    from previous frame minus time needed to transmit ACK
		 *    and its SIFS
		 * PS Poll: BIT(15) | BIT(14) | aid
		 */
		return 0;
	}

	/* data/mgmt */
	if (0 /* FIX: data/mgmt during CFP */)
		return cpu_to_le16(32768);

	if (group_addr) /* Group address as the destination - no ACK */
		return 0;

	/* Individual destination address:
	 * IEEE 802.11, Ch. 9.6 (after IEEE 802.11g changes)
	 * CTS and ACK frames shall be transmitted using the highest rate in
	 * basic rate set that is less than or equal to the rate of the
	 * immediately previous frame and that is using the same modulation
	 * (CCK or OFDM). If no basic rate set matches with these requirements,
	 * the highest mandatory rate of the PHY that is less than or equal to
	 * the rate of the previous frame is used.
	 * Mandatory rates for IEEE 802.11g PHY: 1, 2, 5.5, 11, 6, 12, 24 Mbps
	 */
	rate = -1;
	/* use lowest available if everything fails */
	mrate = sband->bitrates[0].bitrate;
	for (i = 0; i < sband->n_bitrates; i++) {
		struct ieee80211_rate *r = &sband->bitrates[i];

		if (r->bitrate > txrate->bitrate)
			break;

		if (tx->sdata->vif.bss_conf.basic_rates & BIT(i))
			rate = r->bitrate;

		switch (sband->band) {
		case IEEE80211_BAND_2GHZ: {
			u32 flag;
			if (tx->sdata->flags & IEEE80211_SDATA_OPERATING_GMODE)
				flag = IEEE80211_RATE_MANDATORY_G;
			else
				flag = IEEE80211_RATE_MANDATORY_B;
			if (r->flags & flag)
				mrate = r->bitrate;
			break;
		}
		case IEEE80211_BAND_5GHZ:
			if (r->flags & IEEE80211_RATE_MANDATORY_A)
				mrate = r->bitrate;
			break;
		case IEEE80211_NUM_BANDS:
			WARN_ON(1);
			break;
		}
	}
	if (rate == -1) {
		/* No matching basic rate found; use highest suitable mandatory
		 * PHY rate */
		rate = mrate;
	}

	/* Time needed to transmit ACK
	 * (10 bytes + 4-byte FCS = 112 bits) plus SIFS; rounded up
	 * to closest integer */

	dur = ieee80211_frame_duration(local, 10, rate, erp,
				tx->sdata->vif.bss_conf.use_short_preamble);

	if (next_frag_len) {
		/* Frame is fragmented: duration increases with time needed to
		 * transmit next fragment plus ACK and 2 x SIFS. */
		dur *= 2; /* ACK + SIFS */
		/* next fragment */
		dur += ieee80211_frame_duration(local, next_frag_len,
				txrate->bitrate, erp,
				tx->sdata->vif.bss_conf.use_short_preamble);
	}

	return cpu_to_le16(dur);
}

static inline int is_ieee80211_device(struct ieee80211_local *local,
				      struct net_device *dev)
{
	return local == wdev_priv(dev->ieee80211_ptr);
}

/* tx handlers */
static ieee80211_tx_result debug_noinline
ieee80211_tx_h_dynamic_ps(struct ieee80211_tx_data *tx)
{
	struct ieee80211_local *local = tx->local;
	struct ieee80211_if_managed *ifmgd;

	/* driver doesn't support power save */
	if (!(local->hw.flags & IEEE80211_HW_SUPPORTS_PS))
		return TX_CONTINUE;

	/* hardware does dynamic power save */
	if (local->hw.flags & IEEE80211_HW_SUPPORTS_DYNAMIC_PS)
		return TX_CONTINUE;

	/* dynamic power save disabled */
	if (local->hw.conf.dynamic_ps_timeout <= 0)
		return TX_CONTINUE;

	/* we are scanning, don't enable power save */
	if (local->scanning)
		return TX_CONTINUE;

	if (!local->ps_sdata)
		return TX_CONTINUE;

	/* No point if we're going to suspend */
	if (local->quiescing)
		return TX_CONTINUE;

	/* dynamic ps is supported only in managed mode */
	if (tx->sdata->vif.type != NL80211_IFTYPE_STATION)
		return TX_CONTINUE;

	ifmgd = &tx->sdata->u.mgd;

	/*
	 * Don't wakeup from power save if u-apsd is enabled, voip ac has
	 * u-apsd enabled and the frame is in voip class. This effectively
	 * means that even if all access categories have u-apsd enabled, in
	 * practise u-apsd is only used with the voip ac. This is a
	 * workaround for the case when received voip class packets do not
	 * have correct qos tag for some reason, due the network or the
	 * peer application.
	 *
	 * Note: local->uapsd_queues access is racy here. If the value is
	 * changed via debugfs, user needs to reassociate manually to have
	 * everything in sync.
	 */
	if ((ifmgd->flags & IEEE80211_STA_UAPSD_ENABLED)
	    && (local->uapsd_queues & IEEE80211_WMM_IE_STA_QOSINFO_AC_VO)
	    && skb_get_queue_mapping(tx->skb) == 0)
		return TX_CONTINUE;

	if (local->hw.conf.flags & IEEE80211_CONF_PS) {
		ieee80211_stop_queues_by_reason(&local->hw,
						IEEE80211_QUEUE_STOP_REASON_PS);
		ifmgd->flags &= ~IEEE80211_STA_NULLFUNC_ACKED;
		ieee80211_queue_work(&local->hw,
				     &local->dynamic_ps_disable_work);
	}

	/* Don't restart the timer if we're not disassociated */
	if (!ifmgd->associated)
		return TX_CONTINUE;

	mod_timer(&local->dynamic_ps_timer, jiffies +
		  msecs_to_jiffies(local->hw.conf.dynamic_ps_timeout));

	return TX_CONTINUE;
}

static ieee80211_tx_result debug_noinline
ieee80211_tx_h_check_assoc(struct ieee80211_tx_data *tx)
{

	struct ieee80211_hdr *hdr = (struct ieee80211_hdr *)tx->skb->data;
	struct ieee80211_tx_info *info = IEEE80211_SKB_CB(tx->skb);
	u32 sta_flags;

	if (unlikely(info->flags & IEEE80211_TX_CTL_INJECTED))
		return TX_CONTINUE;

	if (unlikely(test_bit(SCAN_SW_SCANNING, &tx->local->scanning)) &&
	    test_bit(SDATA_STATE_OFFCHANNEL, &tx->sdata->state) &&
	    !ieee80211_is_probe_req(hdr->frame_control) &&
	    !ieee80211_is_nullfunc(hdr->frame_control))
		/*
		 * When software scanning only nullfunc frames (to notify
		 * the sleep state to the AP) and probe requests (for the
		 * active scan) are allowed, all other frames should not be
		 * sent and we should not get here, but if we do
		 * nonetheless, drop them to avoid sending them
		 * off-channel. See the link below and
		 * ieee80211_start_scan() for more.
		 *
		 * http://article.gmane.org/gmane.linux.kernel.wireless.general/30089
		 */
		return TX_DROP;

	if (tx->sdata->vif.type == NL80211_IFTYPE_WDS)
		return TX_CONTINUE;

	if (tx->sdata->vif.type == NL80211_IFTYPE_MESH_POINT)
		return TX_CONTINUE;

	if (tx->flags & IEEE80211_TX_PS_BUFFERED)
		return TX_CONTINUE;

	sta_flags = tx->sta ? get_sta_flags(tx->sta) : 0;

	if (likely(tx->flags & IEEE80211_TX_UNICAST)) {
		if (unlikely(!(sta_flags & WLAN_STA_ASSOC) &&
			     tx->sdata->vif.type != NL80211_IFTYPE_ADHOC &&
			     ieee80211_is_data(hdr->frame_control))) {
#ifdef CONFIG_MAC80211_VERBOSE_DEBUG
			printk(KERN_DEBUG "%s: dropped data frame to not "
			       "associated station %pM\n",
			       tx->sdata->name, hdr->addr1);
#endif /* CONFIG_MAC80211_VERBOSE_DEBUG */
			I802_DEBUG_INC(tx->local->tx_handlers_drop_not_assoc);
			return TX_DROP;
		}
	} else {
		if (unlikely(ieee80211_is_data(hdr->frame_control) &&
			     tx->local->num_sta == 0 &&
			     tx->sdata->vif.type != NL80211_IFTYPE_ADHOC)) {
			/*
			 * No associated STAs - no need to send multicast
			 * frames.
			 */
			return TX_DROP;
		}
		return TX_CONTINUE;
	}

	return TX_CONTINUE;
}

/* This function is called whenever the AP is about to exceed the maximum limit
 * of buffered frames for power saving STAs. This situation should not really
 * happen often during normal operation, so dropping the oldest buffered packet
 * from each queue should be OK to make some room for new frames. */
static void purge_old_ps_buffers(struct ieee80211_local *local)
{
	int total = 0, purged = 0;
	struct sk_buff *skb;
	struct ieee80211_sub_if_data *sdata;
	struct sta_info *sta;

	/*
	 * virtual interfaces are protected by RCU
	 */
	rcu_read_lock();

	list_for_each_entry_rcu(sdata, &local->interfaces, list) {
		struct ieee80211_if_ap *ap;
		if (sdata->vif.type != NL80211_IFTYPE_AP)
			continue;
		ap = &sdata->u.ap;
		skb = skb_dequeue(&ap->ps_bc_buf);
		if (skb) {
			purged++;
			dev_kfree_skb(skb);
		}
		total += skb_queue_len(&ap->ps_bc_buf);
	}

	list_for_each_entry_rcu(sta, &local->sta_list, list) {
		skb = skb_dequeue(&sta->ps_tx_buf);
		if (skb) {
			purged++;
			dev_kfree_skb(skb);
		}
		total += skb_queue_len(&sta->ps_tx_buf);
	}

	rcu_read_unlock();

	local->total_ps_buffered = total;
#ifdef CONFIG_MAC80211_VERBOSE_PS_DEBUG
	wiphy_debug(local->hw.wiphy, "PS buffers full - purged %d frames\n",
		    purged);
#endif
}

static ieee80211_tx_result
ieee80211_tx_h_multicast_ps_buf(struct ieee80211_tx_data *tx)
{
	struct ieee80211_tx_info *info = IEEE80211_SKB_CB(tx->skb);
	struct ieee80211_hdr *hdr = (struct ieee80211_hdr *)tx->skb->data;

	/*
	 * broadcast/multicast frame
	 *
	 * If any of the associated stations is in power save mode,
	 * the frame is buffered to be sent after DTIM beacon frame.
	 * This is done either by the hardware or us.
	 */

	/* powersaving STAs only in AP/VLAN mode */
	if (!tx->sdata->bss)
		return TX_CONTINUE;

	/* no buffering for ordered frames */
	if (ieee80211_has_order(hdr->frame_control))
		return TX_CONTINUE;

	/* no stations in PS mode */
	if (!atomic_read(&tx->sdata->bss->num_sta_ps))
		return TX_CONTINUE;

	info->flags |= IEEE80211_TX_CTL_SEND_AFTER_DTIM;

	/* device releases frame after DTIM beacon */
	if (!(tx->local->hw.flags & IEEE80211_HW_HOST_BROADCAST_PS_BUFFERING))
		return TX_CONTINUE;

	/* buffered in mac80211 */
	if (tx->local->total_ps_buffered >= TOTAL_MAX_TX_BUFFER)
		purge_old_ps_buffers(tx->local);

	if (skb_queue_len(&tx->sdata->bss->ps_bc_buf) >= AP_MAX_BC_BUFFER) {
#ifdef CONFIG_MAC80211_VERBOSE_PS_DEBUG
		if (net_ratelimit())
			printk(KERN_DEBUG "%s: BC TX buffer full - dropping the oldest frame\n",
			       tx->sdata->name);
#endif
		dev_kfree_skb(skb_dequeue(&tx->sdata->bss->ps_bc_buf));
	} else
		tx->local->total_ps_buffered++;

	skb_queue_tail(&tx->sdata->bss->ps_bc_buf, tx->skb);

	return TX_QUEUED;
}

static int ieee80211_use_mfp(__le16 fc, struct sta_info *sta,
			     struct sk_buff *skb)
{
	if (!ieee80211_is_mgmt(fc))
		return 0;

	if (sta == NULL || !test_sta_flags(sta, WLAN_STA_MFP))
		return 0;

	if (!ieee80211_is_robust_mgmt_frame((struct ieee80211_hdr *)
					    skb->data))
		return 0;

	return 1;
}

static ieee80211_tx_result
ieee80211_tx_h_unicast_ps_buf(struct ieee80211_tx_data *tx)
{
	struct sta_info *sta = tx->sta;
	struct ieee80211_tx_info *info = IEEE80211_SKB_CB(tx->skb);
	struct ieee80211_hdr *hdr = (struct ieee80211_hdr *)tx->skb->data;
	struct ieee80211_local *local = tx->local;
	u32 staflags;

	if (unlikely(!sta ||
		     ieee80211_is_probe_resp(hdr->frame_control) ||
		     ieee80211_is_auth(hdr->frame_control) ||
		     ieee80211_is_assoc_resp(hdr->frame_control) ||
		     ieee80211_is_reassoc_resp(hdr->frame_control)))
		return TX_CONTINUE;

	staflags = get_sta_flags(sta);

	if (unlikely((staflags & (WLAN_STA_PS_STA | WLAN_STA_PS_DRIVER)) &&
		     !(info->flags & IEEE80211_TX_CTL_PSPOLL_RESPONSE))) {
#ifdef CONFIG_MAC80211_VERBOSE_PS_DEBUG
		printk(KERN_DEBUG "STA %pM aid %d: PS buffer (entries "
		       "before %d)\n",
		       sta->sta.addr, sta->sta.aid,
		       skb_queue_len(&sta->ps_tx_buf));
#endif /* CONFIG_MAC80211_VERBOSE_PS_DEBUG */
		if (tx->local->total_ps_buffered >= TOTAL_MAX_TX_BUFFER)
			purge_old_ps_buffers(tx->local);
		if (skb_queue_len(&sta->ps_tx_buf) >= STA_MAX_TX_BUFFER) {
			struct sk_buff *old = skb_dequeue(&sta->ps_tx_buf);
#ifdef CONFIG_MAC80211_VERBOSE_PS_DEBUG
			if (net_ratelimit()) {
				printk(KERN_DEBUG "%s: STA %pM TX "
				       "buffer full - dropping oldest frame\n",
				       tx->sdata->name, sta->sta.addr);
			}
#endif
			dev_kfree_skb(old);
		} else
			tx->local->total_ps_buffered++;

		/*
		 * Queue frame to be sent after STA wakes up/polls,
		 * but don't set the TIM bit if the driver is blocking
		 * wakeup or poll response transmissions anyway.
		 */
		if (skb_queue_empty(&sta->ps_tx_buf) &&
		    !(staflags & WLAN_STA_PS_DRIVER))
			sta_info_set_tim_bit(sta);

		info->control.jiffies = jiffies;
		info->control.vif = &tx->sdata->vif;
		info->flags |= IEEE80211_TX_INTFL_NEED_TXPROCESSING;
		skb_queue_tail(&sta->ps_tx_buf, tx->skb);

		if (!timer_pending(&local->sta_cleanup))
			mod_timer(&local->sta_cleanup,
				  round_jiffies(jiffies +
						STA_INFO_CLEANUP_INTERVAL));

		return TX_QUEUED;
	}
#ifdef CONFIG_MAC80211_VERBOSE_PS_DEBUG
	else if (unlikely(staflags & WLAN_STA_PS_STA)) {
		printk(KERN_DEBUG "%s: STA %pM in PS mode, but pspoll "
		       "set -> send frame\n", tx->sdata->name,
		       sta->sta.addr);
	}
#endif /* CONFIG_MAC80211_VERBOSE_PS_DEBUG */

	return TX_CONTINUE;
}

static ieee80211_tx_result debug_noinline
ieee80211_tx_h_ps_buf(struct ieee80211_tx_data *tx)
{
	if (unlikely(tx->flags & IEEE80211_TX_PS_BUFFERED))
		return TX_CONTINUE;

	if (tx->flags & IEEE80211_TX_UNICAST)
		return ieee80211_tx_h_unicast_ps_buf(tx);
	else
		return ieee80211_tx_h_multicast_ps_buf(tx);
}

static ieee80211_tx_result debug_noinline
ieee80211_tx_h_check_control_port_protocol(struct ieee80211_tx_data *tx)
{
	struct ieee80211_tx_info *info = IEEE80211_SKB_CB(tx->skb);

	if (unlikely(tx->sdata->control_port_protocol == tx->skb->protocol &&
		     tx->sdata->control_port_no_encrypt))
		info->flags |= IEEE80211_TX_INTFL_DONT_ENCRYPT;

	return TX_CONTINUE;
}

static ieee80211_tx_result debug_noinline
ieee80211_tx_h_select_key(struct ieee80211_tx_data *tx)
{
	struct ieee80211_key *key = NULL;
	struct ieee80211_tx_info *info = IEEE80211_SKB_CB(tx->skb);
	struct ieee80211_hdr *hdr = (struct ieee80211_hdr *)tx->skb->data;

	if (unlikely(info->flags & IEEE80211_TX_INTFL_DONT_ENCRYPT))
		tx->key = NULL;
	else if (tx->sta && (key = rcu_dereference(tx->sta->ptk)))
		tx->key = key;
	else if (ieee80211_is_mgmt(hdr->frame_control) &&
		 is_multicast_ether_addr(hdr->addr1) &&
		 ieee80211_is_robust_mgmt_frame(hdr) &&
		 (key = rcu_dereference(tx->sdata->default_mgmt_key)))
		tx->key = key;
	else if (is_multicast_ether_addr(hdr->addr1) &&
		 (key = rcu_dereference(tx->sdata->default_multicast_key)))
		tx->key = key;
	else if (!is_multicast_ether_addr(hdr->addr1) &&
		 (key = rcu_dereference(tx->sdata->default_unicast_key)))
		tx->key = key;
	else if (tx->sdata->drop_unencrypted &&
		 (tx->skb->protocol != tx->sdata->control_port_protocol) &&
		 !(info->flags & IEEE80211_TX_CTL_INJECTED) &&
		 (!ieee80211_is_robust_mgmt_frame(hdr) ||
		  (ieee80211_is_action(hdr->frame_control) &&
		   tx->sta && test_sta_flags(tx->sta, WLAN_STA_MFP)))) {
		I802_DEBUG_INC(tx->local->tx_handlers_drop_unencrypted);
		return TX_DROP;
	} else
		tx->key = NULL;

	if (tx->key) {
		bool skip_hw = false;

		tx->key->tx_rx_count++;
		/* TODO: add threshold stuff again */

		switch (tx->key->conf.cipher) {
		case WLAN_CIPHER_SUITE_WEP40:
		case WLAN_CIPHER_SUITE_WEP104:
			if (ieee80211_is_auth(hdr->frame_control))
				break;
		case WLAN_CIPHER_SUITE_TKIP:
			if (!ieee80211_is_data_present(hdr->frame_control))
				tx->key = NULL;
			break;
		case WLAN_CIPHER_SUITE_CCMP:
			if (!ieee80211_is_data_present(hdr->frame_control) &&
			    !ieee80211_use_mfp(hdr->frame_control, tx->sta,
					       tx->skb))
				tx->key = NULL;
			else
				skip_hw = (tx->key->conf.flags &
					   IEEE80211_KEY_FLAG_SW_MGMT) &&
					ieee80211_is_mgmt(hdr->frame_control);
			break;
		case WLAN_CIPHER_SUITE_AES_CMAC:
			if (!ieee80211_is_mgmt(hdr->frame_control))
				tx->key = NULL;
			break;
		}

		if (!skip_hw && tx->key &&
		    tx->key->flags & KEY_FLAG_UPLOADED_TO_HARDWARE)
			info->control.hw_key = &tx->key->conf;
	}

	return TX_CONTINUE;
}

static ieee80211_tx_result debug_noinline
ieee80211_tx_h_rate_ctrl(struct ieee80211_tx_data *tx)
{
	struct ieee80211_tx_info *info = IEEE80211_SKB_CB(tx->skb);
	struct ieee80211_hdr *hdr = (void *)tx->skb->data;
	struct ieee80211_supported_band *sband;
	struct ieee80211_rate *rate;
	int i;
	u32 len;
	bool inval = false, rts = false, short_preamble = false;
	struct ieee80211_tx_rate_control txrc;
	u32 sta_flags;

	memset(&txrc, 0, sizeof(txrc));

	sband = tx->local->hw.wiphy->bands[tx->channel->band];

	len = min_t(u32, tx->skb->len + FCS_LEN,
			 tx->local->hw.wiphy->frag_threshold);

	/* set up the tx rate control struct we give the RC algo */
	txrc.hw = local_to_hw(tx->local);
	txrc.sband = sband;
	txrc.bss_conf = &tx->sdata->vif.bss_conf;
	txrc.skb = tx->skb;
	txrc.reported_rate.idx = -1;
	txrc.rate_idx_mask = tx->sdata->rc_rateidx_mask[tx->channel->band];
	if (txrc.rate_idx_mask == (1 << sband->n_bitrates) - 1)
		txrc.max_rate_idx = -1;
	else
		txrc.max_rate_idx = fls(txrc.rate_idx_mask) - 1;
	txrc.bss = (tx->sdata->vif.type == NL80211_IFTYPE_AP ||
		    tx->sdata->vif.type == NL80211_IFTYPE_ADHOC);

	/* set up RTS protection if desired */
	if (len > tx->local->hw.wiphy->rts_threshold) {
		txrc.rts = rts = true;
	}

	/*
	 * Use short preamble if the BSS can handle it, but not for
	 * management frames unless we know the receiver can handle
	 * that -- the management frame might be to a station that
	 * just wants a probe response.
	 */
	if (tx->sdata->vif.bss_conf.use_short_preamble &&
	    (ieee80211_is_data(hdr->frame_control) ||
	     (tx->sta && test_sta_flags(tx->sta, WLAN_STA_SHORT_PREAMBLE))))
		txrc.short_preamble = short_preamble = true;

	sta_flags = tx->sta ? get_sta_flags(tx->sta) : 0;

	/*
	 * Lets not bother rate control if we're associated and cannot
	 * talk to the sta. This should not happen.
	 */
	if (WARN(test_bit(SCAN_SW_SCANNING, &tx->local->scanning) &&
		 (sta_flags & WLAN_STA_ASSOC) &&
		 !rate_usable_index_exists(sband, &tx->sta->sta),
		 "%s: Dropped data frame as no usable bitrate found while "
		 "scanning and associated. Target station: "
		 "%pM on %d GHz band\n",
		 tx->sdata->name, hdr->addr1,
		 tx->channel->band ? 5 : 2))
		return TX_DROP;

	/*
	 * If we're associated with the sta at this point we know we can at
	 * least send the frame at the lowest bit rate.
	 */
	rate_control_get_rate(tx->sdata, tx->sta, &txrc);

	if (unlikely(info->control.rates[0].idx < 0))
		return TX_DROP;

	if (txrc.reported_rate.idx < 0) {
		txrc.reported_rate = info->control.rates[0];
		if (tx->sta && ieee80211_is_data(hdr->frame_control))
			tx->sta->last_tx_rate = txrc.reported_rate;
	} else if (tx->sta)
		tx->sta->last_tx_rate = txrc.reported_rate;

	if (unlikely(!info->control.rates[0].count))
		info->control.rates[0].count = 1;

	if (WARN_ON_ONCE((info->control.rates[0].count > 1) &&
			 (info->flags & IEEE80211_TX_CTL_NO_ACK)))
		info->control.rates[0].count = 1;

	if (is_multicast_ether_addr(hdr->addr1)) {
		/*
		 * XXX: verify the rate is in the basic rateset
		 */
		return TX_CONTINUE;
	}

	/*
	 * set up the RTS/CTS rate as the fastest basic rate
	 * that is not faster than the data rate
	 *
	 * XXX: Should this check all retry rates?
	 */
	if (!(info->control.rates[0].flags & IEEE80211_TX_RC_MCS)) {
		s8 baserate = 0;

		rate = &sband->bitrates[info->control.rates[0].idx];

		for (i = 0; i < sband->n_bitrates; i++) {
			/* must be a basic rate */
			if (!(tx->sdata->vif.bss_conf.basic_rates & BIT(i)))
				continue;
			/* must not be faster than the data rate */
			if (sband->bitrates[i].bitrate > rate->bitrate)
				continue;
			/* maximum */
			if (sband->bitrates[baserate].bitrate <
			     sband->bitrates[i].bitrate)
				baserate = i;
		}

		info->control.rts_cts_rate_idx = baserate;
	}

	for (i = 0; i < IEEE80211_TX_MAX_RATES; i++) {
		/*
		 * make sure there's no valid rate following
		 * an invalid one, just in case drivers don't
		 * take the API seriously to stop at -1.
		 */
		if (inval) {
			info->control.rates[i].idx = -1;
			continue;
		}
		if (info->control.rates[i].idx < 0) {
			inval = true;
			continue;
		}

		/*
		 * For now assume MCS is already set up correctly, this
		 * needs to be fixed.
		 */
		if (info->control.rates[i].flags & IEEE80211_TX_RC_MCS) {
			WARN_ON(info->control.rates[i].idx > 76);
			continue;
		}

		/* set up RTS protection if desired */
		if (rts)
			info->control.rates[i].flags |=
				IEEE80211_TX_RC_USE_RTS_CTS;

		/* RC is busted */
		if (WARN_ON_ONCE(info->control.rates[i].idx >=
				 sband->n_bitrates)) {
			info->control.rates[i].idx = -1;
			continue;
		}

		rate = &sband->bitrates[info->control.rates[i].idx];

		/* set up short preamble */
		if (short_preamble &&
		    rate->flags & IEEE80211_RATE_SHORT_PREAMBLE)
			info->control.rates[i].flags |=
				IEEE80211_TX_RC_USE_SHORT_PREAMBLE;

		/* set up G protection */
		if (!rts && tx->sdata->vif.bss_conf.use_cts_prot &&
		    rate->flags & IEEE80211_RATE_ERP_G)
			info->control.rates[i].flags |=
				IEEE80211_TX_RC_USE_CTS_PROTECT;
	}

	return TX_CONTINUE;
}

static ieee80211_tx_result debug_noinline
ieee80211_tx_h_sequence(struct ieee80211_tx_data *tx)
{
	struct ieee80211_tx_info *info = IEEE80211_SKB_CB(tx->skb);
	struct ieee80211_hdr *hdr = (struct ieee80211_hdr *)tx->skb->data;
	u16 *seq;
	u8 *qc;
	int tid;

	/*
	 * Packet injection may want to control the sequence
	 * number, if we have no matching interface then we
	 * neither assign one ourselves nor ask the driver to.
	 */
	if (unlikely(info->control.vif->type == NL80211_IFTYPE_MONITOR))
		return TX_CONTINUE;

	if (unlikely(ieee80211_is_ctl(hdr->frame_control)))
		return TX_CONTINUE;

	if (ieee80211_hdrlen(hdr->frame_control) < 24)
		return TX_CONTINUE;

	/*
	 * Anything but QoS data that has a sequence number field
	 * (is long enough) gets a sequence number from the global
	 * counter.
	 */
	if (!ieee80211_is_data_qos(hdr->frame_control)) {
		/* driver should assign sequence number */
		info->flags |= IEEE80211_TX_CTL_ASSIGN_SEQ;
		/* for pure STA mode without beacons, we can do it */
		hdr->seq_ctrl = cpu_to_le16(tx->sdata->sequence_number);
		tx->sdata->sequence_number += 0x10;
		return TX_CONTINUE;
	}

	/*
	 * This should be true for injected/management frames only, for
	 * management frames we have set the IEEE80211_TX_CTL_ASSIGN_SEQ
	 * above since they are not QoS-data frames.
	 */
	if (!tx->sta)
		return TX_CONTINUE;

	/* include per-STA, per-TID sequence counter */

	qc = ieee80211_get_qos_ctl(hdr);
	tid = *qc & IEEE80211_QOS_CTL_TID_MASK;
	seq = &tx->sta->tid_seq[tid];

	hdr->seq_ctrl = cpu_to_le16(*seq);

	/* Increase the sequence number. */
	*seq = (*seq + 0x10) & IEEE80211_SCTL_SEQ;

	return TX_CONTINUE;
}

static int ieee80211_fragment(struct ieee80211_local *local,
			      struct sk_buff *skb, int hdrlen,
			      int frag_threshold)
{
	struct sk_buff *tail = skb, *tmp;
	int per_fragm = frag_threshold - hdrlen - FCS_LEN;
	int pos = hdrlen + per_fragm;
	int rem = skb->len - hdrlen - per_fragm;

	if (WARN_ON(rem < 0))
		return -EINVAL;

	while (rem) {
		int fraglen = per_fragm;

		if (fraglen > rem)
			fraglen = rem;
		rem -= fraglen;
		tmp = dev_alloc_skb(local->tx_headroom +
				    frag_threshold +
				    IEEE80211_ENCRYPT_HEADROOM +
				    IEEE80211_ENCRYPT_TAILROOM);
		if (!tmp)
			return -ENOMEM;
		tail->next = tmp;
		tail = tmp;
		skb_reserve(tmp, local->tx_headroom +
				 IEEE80211_ENCRYPT_HEADROOM);
		/* copy control information */
		memcpy(tmp->cb, skb->cb, sizeof(tmp->cb));
		skb_copy_queue_mapping(tmp, skb);
		tmp->priority = skb->priority;
		tmp->dev = skb->dev;

		/* copy header and data */
		memcpy(skb_put(tmp, hdrlen), skb->data, hdrlen);
		memcpy(skb_put(tmp, fraglen), skb->data + pos, fraglen);

		pos += fraglen;
	}

	skb->len = hdrlen + per_fragm;
	return 0;
}

static ieee80211_tx_result debug_noinline
ieee80211_tx_h_fragment(struct ieee80211_tx_data *tx)
{
	struct sk_buff *skb = tx->skb;
	struct ieee80211_tx_info *info = IEEE80211_SKB_CB(skb);
	struct ieee80211_hdr *hdr = (void *)skb->data;
	int frag_threshold = tx->local->hw.wiphy->frag_threshold;
	int hdrlen;
	int fragnum;

	if (!(tx->flags & IEEE80211_TX_FRAGMENTED))
		return TX_CONTINUE;

	/*
	 * Warn when submitting a fragmented A-MPDU frame and drop it.
	 * This scenario is handled in ieee80211_tx_prepare but extra
	 * caution taken here as fragmented ampdu may cause Tx stop.
	 */
	if (WARN_ON(info->flags & IEEE80211_TX_CTL_AMPDU))
		return TX_DROP;

	hdrlen = ieee80211_hdrlen(hdr->frame_control);

	/* internal error, why is TX_FRAGMENTED set? */
	if (WARN_ON(skb->len + FCS_LEN <= frag_threshold))
		return TX_DROP;

	/*
	 * Now fragment the frame. This will allocate all the fragments and
	 * chain them (using skb as the first fragment) to skb->next.
	 * During transmission, we will remove the successfully transmitted
	 * fragments from this list. When the low-level driver rejects one
	 * of the fragments then we will simply pretend to accept the skb
	 * but store it away as pending.
	 */
	if (ieee80211_fragment(tx->local, skb, hdrlen, frag_threshold))
		return TX_DROP;

	/* update duration/seq/flags of fragments */
	fragnum = 0;
	do {
		int next_len;
		const __le16 morefrags = cpu_to_le16(IEEE80211_FCTL_MOREFRAGS);

		hdr = (void *)skb->data;
		info = IEEE80211_SKB_CB(skb);

		if (skb->next) {
			hdr->frame_control |= morefrags;
			next_len = skb->next->len;
			/*
			 * No multi-rate retries for fragmented frames, that
			 * would completely throw off the NAV at other STAs.
			 */
			info->control.rates[1].idx = -1;
			info->control.rates[2].idx = -1;
			info->control.rates[3].idx = -1;
			info->control.rates[4].idx = -1;
			BUILD_BUG_ON(IEEE80211_TX_MAX_RATES != 5);
			info->flags &= ~IEEE80211_TX_CTL_RATE_CTRL_PROBE;
		} else {
			hdr->frame_control &= ~morefrags;
			next_len = 0;
		}
		hdr->duration_id = ieee80211_duration(tx, 0, next_len);
		hdr->seq_ctrl |= cpu_to_le16(fragnum & IEEE80211_SCTL_FRAG);
		fragnum++;
	} while ((skb = skb->next));

	return TX_CONTINUE;
}

static ieee80211_tx_result debug_noinline
ieee80211_tx_h_stats(struct ieee80211_tx_data *tx)
{
	struct sk_buff *skb = tx->skb;

	if (!tx->sta)
		return TX_CONTINUE;

	tx->sta->tx_packets++;
	do {
		tx->sta->tx_fragments++;
		tx->sta->tx_bytes += skb->len;
	} while ((skb = skb->next));

	return TX_CONTINUE;
}

static ieee80211_tx_result debug_noinline
ieee80211_tx_h_encrypt(struct ieee80211_tx_data *tx)
{
	struct ieee80211_tx_info *info = IEEE80211_SKB_CB(tx->skb);

	if (!tx->key)
		return TX_CONTINUE;

	switch (tx->key->conf.cipher) {
	case WLAN_CIPHER_SUITE_WEP40:
	case WLAN_CIPHER_SUITE_WEP104:
		return ieee80211_crypto_wep_encrypt(tx);
	case WLAN_CIPHER_SUITE_TKIP:
		return ieee80211_crypto_tkip_encrypt(tx);
	case WLAN_CIPHER_SUITE_CCMP:
		return ieee80211_crypto_ccmp_encrypt(tx);
	case WLAN_CIPHER_SUITE_AES_CMAC:
		return ieee80211_crypto_aes_cmac_encrypt(tx);
	default:
		/* handle hw-only algorithm */
		if (info->control.hw_key) {
			ieee80211_tx_set_protected(tx);
			return TX_CONTINUE;
		}
		break;

	}

	return TX_DROP;
}

static ieee80211_tx_result debug_noinline
ieee80211_tx_h_calculate_duration(struct ieee80211_tx_data *tx)
{
	struct sk_buff *skb = tx->skb;
	struct ieee80211_hdr *hdr;
	int next_len;
	bool group_addr;

	do {
		hdr = (void *) skb->data;
		if (unlikely(ieee80211_is_pspoll(hdr->frame_control)))
			break; /* must not overwrite AID */
		next_len = skb->next ? skb->next->len : 0;
		group_addr = is_multicast_ether_addr(hdr->addr1);

		hdr->duration_id =
			ieee80211_duration(tx, group_addr, next_len);
	} while ((skb = skb->next));

	return TX_CONTINUE;
}

/* actual transmit path */

/*
 * deal with packet injection down monitor interface
 * with Radiotap Header -- only called for monitor mode interface
 */
static bool __ieee80211_parse_tx_radiotap(struct ieee80211_tx_data *tx,
					  struct sk_buff *skb)
{
	/*
	 * this is the moment to interpret and discard the radiotap header that
	 * must be at the start of the packet injected in Monitor mode
	 *
	 * Need to take some care with endian-ness since radiotap
	 * args are little-endian
	 */

	struct ieee80211_radiotap_iterator iterator;
	struct ieee80211_radiotap_header *rthdr =
		(struct ieee80211_radiotap_header *) skb->data;
	bool hw_frag;
	struct ieee80211_tx_info *info = IEEE80211_SKB_CB(skb);
	int ret = ieee80211_radiotap_iterator_init(&iterator, rthdr, skb->len,
						   NULL);

	info->flags |= IEEE80211_TX_INTFL_DONT_ENCRYPT;
	tx->flags &= ~IEEE80211_TX_FRAGMENTED;

	/* packet is fragmented in HW if we have a non-NULL driver callback */
	hw_frag = (tx->local->ops->set_frag_threshold != NULL);

	/*
	 * for every radiotap entry that is present
	 * (ieee80211_radiotap_iterator_next returns -ENOENT when no more
	 * entries present, or -EINVAL on error)
	 */

	while (!ret) {
		ret = ieee80211_radiotap_iterator_next(&iterator);

		if (ret)
			continue;

		/* see if this argument is something we can use */
		switch (iterator.this_arg_index) {
		/*
		 * You must take care when dereferencing iterator.this_arg
		 * for multibyte types... the pointer is not aligned.  Use
		 * get_unaligned((type *)iterator.this_arg) to dereference
		 * iterator.this_arg for type "type" safely on all arches.
		*/
		case IEEE80211_RADIOTAP_FLAGS:
			if (*iterator.this_arg & IEEE80211_RADIOTAP_F_FCS) {
				/*
				 * this indicates that the skb we have been
				 * handed has the 32-bit FCS CRC at the end...
				 * we should react to that by snipping it off
				 * because it will be recomputed and added
				 * on transmission
				 */
				if (skb->len < (iterator._max_length + FCS_LEN))
					return false;

				skb_trim(skb, skb->len - FCS_LEN);
			}
			if (*iterator.this_arg & IEEE80211_RADIOTAP_F_WEP)
				info->flags &= ~IEEE80211_TX_INTFL_DONT_ENCRYPT;
			if ((*iterator.this_arg & IEEE80211_RADIOTAP_F_FRAG) &&
								!hw_frag)
				tx->flags |= IEEE80211_TX_FRAGMENTED;
			break;

		/*
		 * Please update the file
		 * Documentation/networking/mac80211-injection.txt
		 * when parsing new fields here.
		 */

		default:
			break;
		}
	}

	if (ret != -ENOENT) /* ie, if we didn't simply run out of fields */
		return false;

	/*
	 * remove the radiotap header
	 * iterator->_max_length was sanity-checked against
	 * skb->len by iterator init
	 */
	skb_pull(skb, iterator._max_length);

	return true;
}

static bool ieee80211_tx_prep_agg(struct ieee80211_tx_data *tx,
				  struct sk_buff *skb,
				  struct ieee80211_tx_info *info,
				  struct tid_ampdu_tx *tid_tx,
				  int tid)
{
	bool queued = false;

	if (test_bit(HT_AGG_STATE_OPERATIONAL, &tid_tx->state)) {
		info->flags |= IEEE80211_TX_CTL_AMPDU;
	} else if (test_bit(HT_AGG_STATE_WANT_START, &tid_tx->state)) {
		/*
		 * nothing -- this aggregation session is being started
		 * but that might still fail with the driver
		 */
	} else {
		spin_lock(&tx->sta->lock);
		/*
		 * Need to re-check now, because we may get here
		 *
		 *  1) in the window during which the setup is actually
		 *     already done, but not marked yet because not all
		 *     packets are spliced over to the driver pending
		 *     queue yet -- if this happened we acquire the lock
		 *     either before or after the splice happens, but
		 *     need to recheck which of these cases happened.
		 *
		 *  2) during session teardown, if the OPERATIONAL bit
		 *     was cleared due to the teardown but the pointer
		 *     hasn't been assigned NULL yet (or we loaded it
		 *     before it was assigned) -- in this case it may
		 *     now be NULL which means we should just let the
		 *     packet pass through because splicing the frames
		 *     back is already done.
		 */
		tid_tx = rcu_dereference_protected_tid_tx(tx->sta, tid);

		if (!tid_tx) {
			/* do nothing, let packet pass through */
		} else if (test_bit(HT_AGG_STATE_OPERATIONAL, &tid_tx->state)) {
			info->flags |= IEEE80211_TX_CTL_AMPDU;
		} else {
			queued = true;
			info->control.vif = &tx->sdata->vif;
			info->flags |= IEEE80211_TX_INTFL_NEED_TXPROCESSING;
			__skb_queue_tail(&tid_tx->pending, skb);
		}
		spin_unlock(&tx->sta->lock);
	}

	return queued;
}

/*
 * initialises @tx
 */
static ieee80211_tx_result
ieee80211_tx_prepare(struct ieee80211_sub_if_data *sdata,
		     struct ieee80211_tx_data *tx,
		     struct sk_buff *skb)
{
	struct ieee80211_local *local = sdata->local;
	struct ieee80211_hdr *hdr;
	struct ieee80211_tx_info *info = IEEE80211_SKB_CB(skb);
	int hdrlen, tid;
	u8 *qc;

	memset(tx, 0, sizeof(*tx));
	tx->skb = skb;
	tx->local = local;
	tx->sdata = sdata;
	tx->channel = local->hw.conf.channel;
	/*
	 * Set this flag (used below to indicate "automatic fragmentation"),
	 * it will be cleared/left by radiotap as desired.
	 * Only valid when fragmentation is done by the stack.
	 */
	if (!local->ops->set_frag_threshold)
		tx->flags |= IEEE80211_TX_FRAGMENTED;

	/* process and remove the injection radiotap header */
	if (unlikely(info->flags & IEEE80211_TX_INTFL_HAS_RADIOTAP)) {
		if (!__ieee80211_parse_tx_radiotap(tx, skb))
			return TX_DROP;

		/*
		 * __ieee80211_parse_tx_radiotap has now removed
		 * the radiotap header that was present and pre-filled
		 * 'tx' with tx control information.
		 */
		info->flags &= ~IEEE80211_TX_INTFL_HAS_RADIOTAP;
	}

	/*
	 * If this flag is set to true anywhere, and we get here,
	 * we are doing the needed processing, so remove the flag
	 * now.
	 */
	info->flags &= ~IEEE80211_TX_INTFL_NEED_TXPROCESSING;

	hdr = (struct ieee80211_hdr *) skb->data;

	if (sdata->vif.type == NL80211_IFTYPE_AP_VLAN) {
		tx->sta = rcu_dereference(sdata->u.vlan.sta);
		if (!tx->sta && sdata->dev->ieee80211_ptr->use_4addr)
			return TX_DROP;
	} else if (info->flags & IEEE80211_TX_CTL_INJECTED) {
		tx->sta = sta_info_get_bss(sdata, hdr->addr1);
	}
	if (!tx->sta)
		tx->sta = sta_info_get(sdata, hdr->addr1);

	if (tx->sta && ieee80211_is_data_qos(hdr->frame_control) &&
	    (local->hw.flags & IEEE80211_HW_AMPDU_AGGREGATION)) {
		struct tid_ampdu_tx *tid_tx;

		qc = ieee80211_get_qos_ctl(hdr);
		tid = *qc & IEEE80211_QOS_CTL_TID_MASK;

		tid_tx = rcu_dereference(tx->sta->ampdu_mlme.tid_tx[tid]);
		if (tid_tx) {
			bool queued;

			queued = ieee80211_tx_prep_agg(tx, skb, info,
						       tid_tx, tid);

			if (unlikely(queued))
				return TX_QUEUED;
		}
	}

	if (is_multicast_ether_addr(hdr->addr1)) {
		tx->flags &= ~IEEE80211_TX_UNICAST;
		info->flags |= IEEE80211_TX_CTL_NO_ACK;
	} else {
		tx->flags |= IEEE80211_TX_UNICAST;
		if (unlikely(local->wifi_wme_noack_test))
			info->flags |= IEEE80211_TX_CTL_NO_ACK;
		else
			info->flags &= ~IEEE80211_TX_CTL_NO_ACK;
	}

	if (tx->flags & IEEE80211_TX_FRAGMENTED) {
		if ((tx->flags & IEEE80211_TX_UNICAST) &&
		    skb->len + FCS_LEN > local->hw.wiphy->frag_threshold &&
		    !(info->flags & IEEE80211_TX_CTL_AMPDU))
			tx->flags |= IEEE80211_TX_FRAGMENTED;
		else
			tx->flags &= ~IEEE80211_TX_FRAGMENTED;
	}

	if (!tx->sta)
		info->flags |= IEEE80211_TX_CTL_CLEAR_PS_FILT;
	else if (test_and_clear_sta_flags(tx->sta, WLAN_STA_CLEAR_PS_FILT))
		info->flags |= IEEE80211_TX_CTL_CLEAR_PS_FILT;

	hdrlen = ieee80211_hdrlen(hdr->frame_control);
	if (skb->len > hdrlen + sizeof(rfc1042_header) + 2) {
		u8 *pos = &skb->data[hdrlen + sizeof(rfc1042_header)];
		tx->ethertype = (pos[0] << 8) | pos[1];
	}
	info->flags |= IEEE80211_TX_CTL_FIRST_FRAGMENT;

	return TX_CONTINUE;
}

/*
 * Returns false if the frame couldn't be transmitted but was queued instead.
 */
static bool __ieee80211_tx(struct ieee80211_local *local, struct sk_buff **skbp,
			   struct sta_info *sta, bool txpending)
{
	struct sk_buff *skb = *skbp, *next;
	struct ieee80211_tx_info *info;
	struct ieee80211_sub_if_data *sdata;
	unsigned long flags;
	int len;
	bool fragm = false;

	while (skb) {
		int q = skb_get_queue_mapping(skb);
		__le16 fc;

		spin_lock_irqsave(&local->queue_stop_reason_lock, flags);
		if (local->queue_stop_reasons[q] ||
		    (!txpending && !skb_queue_empty(&local->pending[q]))) {
			/*
			 * Since queue is stopped, queue up frames for later
			 * transmission from the tx-pending tasklet when the
			 * queue is woken again.
			 */

			do {
				next = skb->next;
				skb->next = NULL;
				/*
				 * NB: If txpending is true, next must already
				 * be NULL since we must've gone through this
				 * loop before already; therefore we can just
				 * queue the frame to the head without worrying
				 * about reordering of fragments.
				 */
				if (unlikely(txpending))
					__skb_queue_head(&local->pending[q],
							 skb);
				else
					__skb_queue_tail(&local->pending[q],
							 skb);
			} while ((skb = next));

			spin_unlock_irqrestore(&local->queue_stop_reason_lock,
					       flags);
			return false;
		}
		spin_unlock_irqrestore(&local->queue_stop_reason_lock, flags);

		info = IEEE80211_SKB_CB(skb);

		if (fragm)
			info->flags &= ~(IEEE80211_TX_CTL_CLEAR_PS_FILT |
					 IEEE80211_TX_CTL_FIRST_FRAGMENT);

		next = skb->next;
		len = skb->len;

		if (next)
			info->flags |= IEEE80211_TX_CTL_MORE_FRAMES;

		sdata = vif_to_sdata(info->control.vif);

		switch (sdata->vif.type) {
		case NL80211_IFTYPE_MONITOR:
			info->control.vif = NULL;
			break;
		case NL80211_IFTYPE_AP_VLAN:
			info->control.vif = &container_of(sdata->bss,
				struct ieee80211_sub_if_data, u.ap)->vif;
			break;
		default:
			/* keep */
			break;
		}

		if (sta && sta->uploaded)
			info->control.sta = &sta->sta;
		else
			info->control.sta = NULL;

		fc = ((struct ieee80211_hdr *)skb->data)->frame_control;
		drv_tx(local, skb);

		ieee80211_tpt_led_trig_tx(local, fc, len);
		*skbp = skb = next;
		ieee80211_led_tx(local, 1);
		fragm = true;
	}

	return true;
}

/*
 * Invoke TX handlers, return 0 on success and non-zero if the
 * frame was dropped or queued.
 */
static int invoke_tx_handlers(struct ieee80211_tx_data *tx)
{
	struct sk_buff *skb = tx->skb;
	struct ieee80211_tx_info *info = IEEE80211_SKB_CB(skb);
	ieee80211_tx_result res = TX_DROP;

#define CALL_TXH(txh) \
	do {				\
		res = txh(tx);		\
		if (res != TX_CONTINUE)	\
			goto txh_done;	\
	} while (0)

	CALL_TXH(ieee80211_tx_h_dynamic_ps);
	CALL_TXH(ieee80211_tx_h_check_assoc);
	CALL_TXH(ieee80211_tx_h_ps_buf);
	CALL_TXH(ieee80211_tx_h_check_control_port_protocol);
	CALL_TXH(ieee80211_tx_h_select_key);
	if (!(tx->local->hw.flags & IEEE80211_HW_HAS_RATE_CONTROL))
		CALL_TXH(ieee80211_tx_h_rate_ctrl);

	if (unlikely(info->flags & IEEE80211_TX_INTFL_RETRANSMISSION))
		goto txh_done;

	CALL_TXH(ieee80211_tx_h_michael_mic_add);
	CALL_TXH(ieee80211_tx_h_sequence);
	CALL_TXH(ieee80211_tx_h_fragment);
	/* handlers after fragment must be aware of tx info fragmentation! */
	CALL_TXH(ieee80211_tx_h_stats);
	CALL_TXH(ieee80211_tx_h_encrypt);
	if (!(tx->local->hw.flags & IEEE80211_HW_HAS_RATE_CONTROL))
		CALL_TXH(ieee80211_tx_h_calculate_duration);
#undef CALL_TXH

 txh_done:
	if (unlikely(res == TX_DROP)) {
		I802_DEBUG_INC(tx->local->tx_handlers_drop);
		while (skb) {
			struct sk_buff *next;

			next = skb->next;
			dev_kfree_skb(skb);
			skb = next;
		}
		return -1;
	} else if (unlikely(res == TX_QUEUED)) {
		I802_DEBUG_INC(tx->local->tx_handlers_queued);
		return -1;
	}

	return 0;
}

/*
 * Returns false if the frame couldn't be transmitted but was queued instead.
 */
static bool ieee80211_tx(struct ieee80211_sub_if_data *sdata,
			 struct sk_buff *skb, bool txpending)
{
	struct ieee80211_local *local = sdata->local;
	struct ieee80211_tx_data tx;
	ieee80211_tx_result res_prepare;
	struct ieee80211_tx_info *info = IEEE80211_SKB_CB(skb);
	bool result = true;

	if (unlikely(skb->len < 10)) {
		dev_kfree_skb(skb);
		return true;
	}

	rcu_read_lock();

	/* initialises tx */
	res_prepare = ieee80211_tx_prepare(sdata, &tx, skb);

	if (unlikely(res_prepare == TX_DROP)) {
		dev_kfree_skb(skb);
		goto out;
	} else if (unlikely(res_prepare == TX_QUEUED)) {
		goto out;
	}

	tx.channel = local->hw.conf.channel;
	info->band = tx.channel->band;

	if (!invoke_tx_handlers(&tx))
		result = __ieee80211_tx(local, &tx.skb, tx.sta, txpending);
 out:
	rcu_read_unlock();
	return result;
}

/* device xmit handlers */

static int ieee80211_skb_resize(struct ieee80211_local *local,
				struct sk_buff *skb,
				int head_need, bool may_encrypt)
{
	int tail_need = 0;

	/*
	 * This could be optimised, devices that do full hardware
	 * crypto (including TKIP MMIC) need no tailroom... But we
	 * have no drivers for such devices currently.
	 */
	if (may_encrypt) {
		tail_need = IEEE80211_ENCRYPT_TAILROOM;
		tail_need -= skb_tailroom(skb);
		tail_need = max_t(int, tail_need, 0);
	}

	if (head_need || tail_need) {
		/* Sorry. Can't account for this any more */
		skb_orphan(skb);
	}

	if (skb_cloned(skb))
		I802_DEBUG_INC(local->tx_expand_skb_head_cloned);
	else if (head_need || tail_need)
		I802_DEBUG_INC(local->tx_expand_skb_head);
	else
		return 0;

	if (pskb_expand_head(skb, head_need, tail_need, GFP_ATOMIC)) {
		wiphy_debug(local->hw.wiphy,
			    "failed to reallocate TX buffer\n");
		return -ENOMEM;
	}

	/* update truesize too */
	skb->truesize += head_need + tail_need;

	return 0;
}

static void ieee80211_xmit(struct ieee80211_sub_if_data *sdata,
			   struct sk_buff *skb)
{
	struct ieee80211_local *local = sdata->local;
	struct ieee80211_tx_info *info = IEEE80211_SKB_CB(skb);
	struct ieee80211_hdr *hdr = (struct ieee80211_hdr *) skb->data;
	struct ieee80211_sub_if_data *tmp_sdata;
	int headroom;
	bool may_encrypt;

<<<<<<< HEAD
	dev_hold(sdata->dev);

	if ((local->hw.flags & IEEE80211_HW_PS_NULLFUNC_STACK) &&
	    local->hw.conf.dynamic_ps_timeout > 0 &&
	    !local->quiescing &&
	    !(local->scanning) && local->ps_sdata) {
		if (local->hw.conf.flags & IEEE80211_CONF_PS) {
			ieee80211_stop_queues_by_reason(&local->hw,
					IEEE80211_QUEUE_STOP_REASON_PS);
			ieee80211_queue_work(&local->hw,
					&local->dynamic_ps_disable_work);
		}

		mod_timer(&local->dynamic_ps_timer, jiffies +
		        msecs_to_jiffies(local->hw.conf.dynamic_ps_timeout));
	}

	info->flags |= IEEE80211_TX_CTL_REQ_TX_STATUS;
=======
	rcu_read_lock();
>>>>>>> 02f8c6ae

	if (unlikely(sdata->vif.type == NL80211_IFTYPE_MONITOR)) {
		int hdrlen;
		u16 len_rthdr;

		info->flags |= IEEE80211_TX_CTL_INJECTED |
			       IEEE80211_TX_INTFL_HAS_RADIOTAP;

		len_rthdr = ieee80211_get_radiotap_len(skb->data);
		hdr = (struct ieee80211_hdr *)(skb->data + len_rthdr);
		hdrlen = ieee80211_hdrlen(hdr->frame_control);

		/* check the header is complete in the frame */
		if (likely(skb->len >= len_rthdr + hdrlen)) {
			/*
			 * We process outgoing injected frames that have a
			 * local address we handle as though they are our
			 * own frames.
			 * This code here isn't entirely correct, the local
			 * MAC address is not necessarily enough to find
			 * the interface to use; for that proper VLAN/WDS
			 * support we will need a different mechanism.
			 */

			list_for_each_entry_rcu(tmp_sdata, &local->interfaces,
						list) {
				if (!ieee80211_sdata_running(tmp_sdata))
					continue;
				if (tmp_sdata->vif.type ==
				    NL80211_IFTYPE_MONITOR ||
				    tmp_sdata->vif.type ==
				    NL80211_IFTYPE_AP_VLAN ||
					tmp_sdata->vif.type ==
				    NL80211_IFTYPE_WDS)
					continue;
				if (compare_ether_addr(tmp_sdata->vif.addr,
						       hdr->addr2) == 0) {
					sdata = tmp_sdata;
					break;
				}
			}
		}
	}

	may_encrypt = !(info->flags & IEEE80211_TX_INTFL_DONT_ENCRYPT);

	headroom = local->tx_headroom;
	if (may_encrypt)
		headroom += IEEE80211_ENCRYPT_HEADROOM;
	headroom -= skb_headroom(skb);
	headroom = max_t(int, 0, headroom);

	if (ieee80211_skb_resize(local, skb, headroom, may_encrypt)) {
		dev_kfree_skb(skb);
		rcu_read_unlock();
		return;
	}

	hdr = (struct ieee80211_hdr *) skb->data;
	info->control.vif = &sdata->vif;

	if (ieee80211_vif_is_mesh(&sdata->vif) &&
	    ieee80211_is_data(hdr->frame_control) &&
		!is_multicast_ether_addr(hdr->addr1))
			if (mesh_nexthop_lookup(skb, sdata)) {
				/* skb queued: don't free */
				rcu_read_unlock();
				return;
			}

	ieee80211_set_qos_hdr(local, skb);
	ieee80211_tx(sdata, skb, false);
	rcu_read_unlock();
}

netdev_tx_t ieee80211_monitor_start_xmit(struct sk_buff *skb,
					 struct net_device *dev)
{
	struct ieee80211_local *local = wdev_priv(dev->ieee80211_ptr);
	struct ieee80211_channel *chan = local->hw.conf.channel;
	struct ieee80211_radiotap_header *prthdr =
		(struct ieee80211_radiotap_header *)skb->data;
	struct ieee80211_tx_info *info = IEEE80211_SKB_CB(skb);
	u16 len_rthdr;

	/*
	 * Frame injection is not allowed if beaconing is not allowed
	 * or if we need radar detection. Beaconing is usually not allowed when
	 * the mode or operation (Adhoc, AP, Mesh) does not support DFS.
	 * Passive scan is also used in world regulatory domains where
	 * your country is not known and as such it should be treated as
	 * NO TX unless the channel is explicitly allowed in which case
	 * your current regulatory domain would not have the passive scan
	 * flag.
	 *
	 * Since AP mode uses monitor interfaces to inject/TX management
	 * frames we can make AP mode the exception to this rule once it
	 * supports radar detection as its implementation can deal with
	 * radar detection by itself. We can do that later by adding a
	 * monitor flag interfaces used for AP support.
	 */
	if ((chan->flags & (IEEE80211_CHAN_NO_IBSS | IEEE80211_CHAN_RADAR |
	     IEEE80211_CHAN_PASSIVE_SCAN)))
		goto fail;

	/* check for not even having the fixed radiotap header part */
	if (unlikely(skb->len < sizeof(struct ieee80211_radiotap_header)))
		goto fail; /* too short to be possibly valid */

	/* is it a header version we can trust to find length from? */
	if (unlikely(prthdr->it_version))
		goto fail; /* only version 0 is supported */

	/* then there must be a radiotap header with a length we can use */
	len_rthdr = ieee80211_get_radiotap_len(skb->data);

	/* does the skb contain enough to deliver on the alleged length? */
	if (unlikely(skb->len < len_rthdr))
		goto fail; /* skb too short for claimed rt header extent */

	/*
	 * fix up the pointers accounting for the radiotap
	 * header still being in there.  We are being given
	 * a precooked IEEE80211 header so no need for
	 * normal processing
	 */
	skb_set_mac_header(skb, len_rthdr);
	/*
	 * these are just fixed to the end of the rt area since we
	 * don't have any better information and at this point, nobody cares
	 */
	skb_set_network_header(skb, len_rthdr);
	skb_set_transport_header(skb, len_rthdr);

	memset(info, 0, sizeof(*info));

	info->flags |= IEEE80211_TX_CTL_REQ_TX_STATUS;

	/* pass the radiotap header up to xmit */
	ieee80211_xmit(IEEE80211_DEV_TO_SUB_IF(dev), skb);
	return NETDEV_TX_OK;

fail:
	dev_kfree_skb(skb);
	return NETDEV_TX_OK; /* meaning, we dealt with the skb */
}

/**
 * ieee80211_subif_start_xmit - netif start_xmit function for Ethernet-type
 * subinterfaces (wlan#, WDS, and VLAN interfaces)
 * @skb: packet to be sent
 * @dev: incoming interface
 *
 * Returns: 0 on success (and frees skb in this case) or 1 on failure (skb will
 * not be freed, and caller is responsible for either retrying later or freeing
 * skb).
 *
 * This function takes in an Ethernet header and encapsulates it with suitable
 * IEEE 802.11 header based on which interface the packet is coming in. The
 * encapsulated packet will then be passed to master interface, wlan#.11, for
 * transmission (through low-level driver).
 */
netdev_tx_t ieee80211_subif_start_xmit(struct sk_buff *skb,
				    struct net_device *dev)
{
	struct ieee80211_sub_if_data *sdata = IEEE80211_DEV_TO_SUB_IF(dev);
	struct ieee80211_local *local = sdata->local;
	struct ieee80211_tx_info *info;
	int ret = NETDEV_TX_BUSY, head_need;
	u16 ethertype, hdrlen,  meshhdrlen = 0;
	__le16 fc;
	struct ieee80211_hdr hdr;
	struct ieee80211s_hdr mesh_hdr __maybe_unused;
	struct mesh_path __maybe_unused *mppath = NULL;
	const u8 *encaps_data;
	int encaps_len, skip_header_bytes;
	int nh_pos, h_pos;
	struct sta_info *sta = NULL;
	u32 sta_flags = 0;
	struct sk_buff *tmp_skb;

	if (unlikely(skb->len < ETH_HLEN)) {
		ret = NETDEV_TX_OK;
		goto fail;
	}

	/* convert Ethernet header to proper 802.11 header (based on
	 * operation mode) */
	ethertype = (skb->data[12] << 8) | skb->data[13];
	fc = cpu_to_le16(IEEE80211_FTYPE_DATA | IEEE80211_STYPE_DATA);

	switch (sdata->vif.type) {
	case NL80211_IFTYPE_AP_VLAN:
		rcu_read_lock();
		sta = rcu_dereference(sdata->u.vlan.sta);
		if (sta) {
			fc |= cpu_to_le16(IEEE80211_FCTL_FROMDS | IEEE80211_FCTL_TODS);
			/* RA TA DA SA */
			memcpy(hdr.addr1, sta->sta.addr, ETH_ALEN);
			memcpy(hdr.addr2, sdata->vif.addr, ETH_ALEN);
			memcpy(hdr.addr3, skb->data, ETH_ALEN);
			memcpy(hdr.addr4, skb->data + ETH_ALEN, ETH_ALEN);
			hdrlen = 30;
			sta_flags = get_sta_flags(sta);
		}
		rcu_read_unlock();
		if (sta)
			break;
		/* fall through */
	case NL80211_IFTYPE_AP:
		fc |= cpu_to_le16(IEEE80211_FCTL_FROMDS);
		/* DA BSSID SA */
		memcpy(hdr.addr1, skb->data, ETH_ALEN);
		memcpy(hdr.addr2, sdata->vif.addr, ETH_ALEN);
		memcpy(hdr.addr3, skb->data + ETH_ALEN, ETH_ALEN);
		hdrlen = 24;
		break;
	case NL80211_IFTYPE_WDS:
		fc |= cpu_to_le16(IEEE80211_FCTL_FROMDS | IEEE80211_FCTL_TODS);
		/* RA TA DA SA */
		memcpy(hdr.addr1, sdata->u.wds.remote_addr, ETH_ALEN);
		memcpy(hdr.addr2, sdata->vif.addr, ETH_ALEN);
		memcpy(hdr.addr3, skb->data, ETH_ALEN);
		memcpy(hdr.addr4, skb->data + ETH_ALEN, ETH_ALEN);
		hdrlen = 30;
		break;
#ifdef CONFIG_MAC80211_MESH
	case NL80211_IFTYPE_MESH_POINT:
		if (!sdata->u.mesh.mshcfg.dot11MeshTTL) {
			/* Do not send frames with mesh_ttl == 0 */
			sdata->u.mesh.mshstats.dropped_frames_ttl++;
			ret = NETDEV_TX_OK;
			goto fail;
		}
		rcu_read_lock();
		if (!is_multicast_ether_addr(skb->data))
			mppath = mpp_path_lookup(skb->data, sdata);

		/*
		 * Use address extension if it is a packet from
		 * another interface or if we know the destination
		 * is being proxied by a portal (i.e. portal address
		 * differs from proxied address)
		 */
		if (compare_ether_addr(sdata->vif.addr,
				       skb->data + ETH_ALEN) == 0 &&
		    !(mppath && compare_ether_addr(mppath->mpp, skb->data))) {
			hdrlen = ieee80211_fill_mesh_addresses(&hdr, &fc,
					skb->data, skb->data + ETH_ALEN);
			rcu_read_unlock();
			meshhdrlen = ieee80211_new_mesh_header(&mesh_hdr,
					sdata, NULL, NULL);
		} else {
			int is_mesh_mcast = 1;
			const u8 *mesh_da;

			if (is_multicast_ether_addr(skb->data))
				/* DA TA mSA AE:SA */
				mesh_da = skb->data;
			else {
				static const u8 bcast[ETH_ALEN] =
					{ 0xff, 0xff, 0xff, 0xff, 0xff, 0xff };
				if (mppath) {
					/* RA TA mDA mSA AE:DA SA */
					mesh_da = mppath->mpp;
					is_mesh_mcast = 0;
				} else {
					/* DA TA mSA AE:SA */
					mesh_da = bcast;
				}
			}
			hdrlen = ieee80211_fill_mesh_addresses(&hdr, &fc,
					mesh_da, sdata->vif.addr);
			rcu_read_unlock();
			if (is_mesh_mcast)
				meshhdrlen =
					ieee80211_new_mesh_header(&mesh_hdr,
							sdata,
							skb->data + ETH_ALEN,
							NULL);
			else
				meshhdrlen =
					ieee80211_new_mesh_header(&mesh_hdr,
							sdata,
							skb->data,
							skb->data + ETH_ALEN);

		}
		break;
#endif
	case NL80211_IFTYPE_STATION:
		memcpy(hdr.addr1, sdata->u.mgd.bssid, ETH_ALEN);
		if (sdata->u.mgd.use_4addr &&
		    cpu_to_be16(ethertype) != sdata->control_port_protocol) {
			fc |= cpu_to_le16(IEEE80211_FCTL_FROMDS | IEEE80211_FCTL_TODS);
			/* RA TA DA SA */
			memcpy(hdr.addr2, sdata->vif.addr, ETH_ALEN);
			memcpy(hdr.addr3, skb->data, ETH_ALEN);
			memcpy(hdr.addr4, skb->data + ETH_ALEN, ETH_ALEN);
			hdrlen = 30;
		} else {
			fc |= cpu_to_le16(IEEE80211_FCTL_TODS);
			/* BSSID SA DA */
			memcpy(hdr.addr2, skb->data + ETH_ALEN, ETH_ALEN);
			memcpy(hdr.addr3, skb->data, ETH_ALEN);
			hdrlen = 24;
		}
		break;
	case NL80211_IFTYPE_ADHOC:
		/* DA SA BSSID */
		memcpy(hdr.addr1, skb->data, ETH_ALEN);
		memcpy(hdr.addr2, skb->data + ETH_ALEN, ETH_ALEN);
		memcpy(hdr.addr3, sdata->u.ibss.bssid, ETH_ALEN);
		hdrlen = 24;
		break;
	default:
		ret = NETDEV_TX_OK;
		goto fail;
	}

	/*
	 * There's no need to try to look up the destination
	 * if it is a multicast address (which can only happen
	 * in AP mode)
	 */
	if (!is_multicast_ether_addr(hdr.addr1)) {
		rcu_read_lock();
		sta = sta_info_get(sdata, hdr.addr1);
		if (sta)
			sta_flags = get_sta_flags(sta);
		rcu_read_unlock();
	}

	/* receiver and we are QoS enabled, use a QoS type frame */
	if ((sta_flags & WLAN_STA_WME) && local->hw.queues >= 4) {
		fc |= cpu_to_le16(IEEE80211_STYPE_QOS_DATA);
		hdrlen += 2;
	}

	/*
	 * Drop unicast frames to unauthorised stations unless they are
	 * EAPOL frames from the local station.
	 */
	if (!ieee80211_vif_is_mesh(&sdata->vif) &&
		unlikely(!is_multicast_ether_addr(hdr.addr1) &&
		      !(sta_flags & WLAN_STA_AUTHORIZED) &&
		      !(cpu_to_be16(ethertype) == sdata->control_port_protocol &&
		       compare_ether_addr(sdata->vif.addr,
					  skb->data + ETH_ALEN) == 0))) {
#ifdef CONFIG_MAC80211_VERBOSE_DEBUG
		if (net_ratelimit())
			printk(KERN_DEBUG "%s: dropped frame to %pM"
			       " (unauthorized port)\n", dev->name,
			       hdr.addr1);
#endif

		I802_DEBUG_INC(local->tx_handlers_drop_unauth_port);

		ret = NETDEV_TX_OK;
		goto fail;
	}

	/*
	 * If the skb is shared we need to obtain our own copy.
	 */
	if (skb_shared(skb)) {
		tmp_skb = skb;
		skb = skb_clone(skb, GFP_ATOMIC);
		kfree_skb(tmp_skb);

		if (!skb) {
			ret = NETDEV_TX_OK;
			goto fail;
		}
	}

	hdr.frame_control = fc;
	hdr.duration_id = 0;
	hdr.seq_ctrl = 0;

	skip_header_bytes = ETH_HLEN;
	if (ethertype == ETH_P_AARP || ethertype == ETH_P_IPX) {
		encaps_data = bridge_tunnel_header;
		encaps_len = sizeof(bridge_tunnel_header);
		skip_header_bytes -= 2;
	} else if (ethertype >= 0x600) {
		encaps_data = rfc1042_header;
		encaps_len = sizeof(rfc1042_header);
		skip_header_bytes -= 2;
	} else {
		encaps_data = NULL;
		encaps_len = 0;
	}

	nh_pos = skb_network_header(skb) - skb->data;
	h_pos = skb_transport_header(skb) - skb->data;

	skb_pull(skb, skip_header_bytes);
	nh_pos -= skip_header_bytes;
	h_pos -= skip_header_bytes;

	head_need = hdrlen + encaps_len + meshhdrlen - skb_headroom(skb);

	/*
	 * So we need to modify the skb header and hence need a copy of
	 * that. The head_need variable above doesn't, so far, include
	 * the needed header space that we don't need right away. If we
	 * can, then we don't reallocate right now but only after the
	 * frame arrives at the master device (if it does...)
	 *
	 * If we cannot, however, then we will reallocate to include all
	 * the ever needed space. Also, if we need to reallocate it anyway,
	 * make it big enough for everything we may ever need.
	 */

	if (head_need > 0 || skb_cloned(skb)) {
		head_need += IEEE80211_ENCRYPT_HEADROOM;
		head_need += local->tx_headroom;
		head_need = max_t(int, 0, head_need);
		if (ieee80211_skb_resize(local, skb, head_need, true))
			goto fail;
	}

	if (encaps_data) {
		memcpy(skb_push(skb, encaps_len), encaps_data, encaps_len);
		nh_pos += encaps_len;
		h_pos += encaps_len;
	}

#ifdef CONFIG_MAC80211_MESH
	if (meshhdrlen > 0) {
		memcpy(skb_push(skb, meshhdrlen), &mesh_hdr, meshhdrlen);
		nh_pos += meshhdrlen;
		h_pos += meshhdrlen;
	}
#endif

	if (ieee80211_is_data_qos(fc)) {
		__le16 *qos_control;

		qos_control = (__le16*) skb_push(skb, 2);
		memcpy(skb_push(skb, hdrlen - 2), &hdr, hdrlen - 2);
		/*
		 * Maybe we could actually set some fields here, for now just
		 * initialise to zero to indicate no special operation.
		 */
		*qos_control = 0;
	} else
		memcpy(skb_push(skb, hdrlen), &hdr, hdrlen);

	nh_pos += hdrlen;
	h_pos += hdrlen;

	dev->stats.tx_packets++;
	dev->stats.tx_bytes += skb->len;

	/* Update skb pointers to various headers since this modified frame
	 * is going to go through Linux networking code that may potentially
	 * need things like pointer to IP header. */
	skb_set_mac_header(skb, 0);
	skb_set_network_header(skb, nh_pos);
	skb_set_transport_header(skb, h_pos);

	info = IEEE80211_SKB_CB(skb);
	memset(info, 0, sizeof(*info));

	dev->trans_start = jiffies;
	ieee80211_xmit(sdata, skb);

	return NETDEV_TX_OK;

 fail:
	if (ret == NETDEV_TX_OK)
		dev_kfree_skb(skb);

	return ret;
}


/*
 * ieee80211_clear_tx_pending may not be called in a context where
 * it is possible that it packets could come in again.
 */
void ieee80211_clear_tx_pending(struct ieee80211_local *local)
{
	int i;

	for (i = 0; i < local->hw.queues; i++)
		skb_queue_purge(&local->pending[i]);
}

/*
 * Returns false if the frame couldn't be transmitted but was queued instead,
 * which in this case means re-queued -- take as an indication to stop sending
 * more pending frames.
 */
static bool ieee80211_tx_pending_skb(struct ieee80211_local *local,
				     struct sk_buff *skb)
{
	struct ieee80211_tx_info *info = IEEE80211_SKB_CB(skb);
	struct ieee80211_sub_if_data *sdata;
	struct sta_info *sta;
	struct ieee80211_hdr *hdr;
	bool result;

	sdata = vif_to_sdata(info->control.vif);

	if (info->flags & IEEE80211_TX_INTFL_NEED_TXPROCESSING) {
		result = ieee80211_tx(sdata, skb, true);
	} else {
		hdr = (struct ieee80211_hdr *)skb->data;
		sta = sta_info_get(sdata, hdr->addr1);

		result = __ieee80211_tx(local, &skb, sta, true);
	}

	return result;
}

/*
 * Transmit all pending packets. Called from tasklet.
 */
void ieee80211_tx_pending(unsigned long data)
{
	struct ieee80211_local *local = (struct ieee80211_local *)data;
	struct ieee80211_sub_if_data *sdata;
	unsigned long flags;
	int i;
	bool txok;

	rcu_read_lock();

	spin_lock_irqsave(&local->queue_stop_reason_lock, flags);
	for (i = 0; i < local->hw.queues; i++) {
		/*
		 * If queue is stopped by something other than due to pending
		 * frames, or we have no pending frames, proceed to next queue.
		 */
		if (local->queue_stop_reasons[i] ||
		    skb_queue_empty(&local->pending[i]))
			continue;

		while (!skb_queue_empty(&local->pending[i])) {
			struct sk_buff *skb = __skb_dequeue(&local->pending[i]);
			struct ieee80211_tx_info *info = IEEE80211_SKB_CB(skb);

			if (WARN_ON(!info->control.vif)) {
				kfree_skb(skb);
				continue;
			}

			spin_unlock_irqrestore(&local->queue_stop_reason_lock,
						flags);

			txok = ieee80211_tx_pending_skb(local, skb);
			spin_lock_irqsave(&local->queue_stop_reason_lock,
					  flags);
			if (!txok)
				break;
		}

		if (skb_queue_empty(&local->pending[i]))
			list_for_each_entry_rcu(sdata, &local->interfaces, list)
<<<<<<< HEAD
				netif_tx_wake_queue(
					netdev_get_tx_queue(sdata->dev, i));
=======
				netif_wake_subqueue(sdata->dev, i);
>>>>>>> 02f8c6ae
	}
	spin_unlock_irqrestore(&local->queue_stop_reason_lock, flags);

	rcu_read_unlock();
}

/* functions for drivers to get certain frames */

static void ieee80211_beacon_add_tim(struct ieee80211_if_ap *bss,
				     struct sk_buff *skb,
				     struct beacon_data *beacon)
{
	u8 *pos, *tim;
	int aid0 = 0;
	int i, have_bits = 0, n1, n2;

	/* Generate bitmap for TIM only if there are any STAs in power save
	 * mode. */
	if (atomic_read(&bss->num_sta_ps) > 0)
		/* in the hope that this is faster than
		 * checking byte-for-byte */
		have_bits = !bitmap_empty((unsigned long*)bss->tim,
					  IEEE80211_MAX_AID+1);

	if (bss->dtim_count == 0)
		bss->dtim_count = beacon->dtim_period - 1;
	else
		bss->dtim_count--;

	tim = pos = (u8 *) skb_put(skb, 6);
	*pos++ = WLAN_EID_TIM;
	*pos++ = 4;
	*pos++ = bss->dtim_count;
	*pos++ = beacon->dtim_period;

	if (bss->dtim_count == 0 && !skb_queue_empty(&bss->ps_bc_buf))
		aid0 = 1;

	bss->dtim_bc_mc = aid0 == 1;

	if (have_bits) {
		/* Find largest even number N1 so that bits numbered 1 through
		 * (N1 x 8) - 1 in the bitmap are 0 and number N2 so that bits
		 * (N2 + 1) x 8 through 2007 are 0. */
		n1 = 0;
		for (i = 0; i < IEEE80211_MAX_TIM_LEN; i++) {
			if (bss->tim[i]) {
				n1 = i & 0xfe;
				break;
			}
		}
		n2 = n1;
		for (i = IEEE80211_MAX_TIM_LEN - 1; i >= n1; i--) {
			if (bss->tim[i]) {
				n2 = i;
				break;
			}
		}

		/* Bitmap control */
		*pos++ = n1 | aid0;
		/* Part Virt Bitmap */
		memcpy(pos, bss->tim + n1, n2 - n1 + 1);

		tim[1] = n2 - n1 + 4;
		skb_put(skb, n2 - n1);
	} else {
		*pos++ = aid0; /* Bitmap control */
		*pos++ = 0; /* Part Virt Bitmap */
	}
}

struct sk_buff *ieee80211_beacon_get_tim(struct ieee80211_hw *hw,
					 struct ieee80211_vif *vif,
					 u16 *tim_offset, u16 *tim_length)
{
	struct ieee80211_local *local = hw_to_local(hw);
	struct sk_buff *skb = NULL;
	struct ieee80211_tx_info *info;
	struct ieee80211_sub_if_data *sdata = NULL;
	struct ieee80211_if_ap *ap = NULL;
	struct beacon_data *beacon;
	struct ieee80211_supported_band *sband;
	enum ieee80211_band band = local->hw.conf.channel->band;
	struct ieee80211_tx_rate_control txrc;

	sband = local->hw.wiphy->bands[band];

	rcu_read_lock();

	sdata = vif_to_sdata(vif);

	if (!ieee80211_sdata_running(sdata))
		goto out;

	if (tim_offset)
		*tim_offset = 0;
	if (tim_length)
		*tim_length = 0;

	if (sdata->vif.type == NL80211_IFTYPE_AP) {
		ap = &sdata->u.ap;
		beacon = rcu_dereference(ap->beacon);
		if (beacon) {
			/*
			 * headroom, head length,
			 * tail length and maximum TIM length
			 */
			skb = dev_alloc_skb(local->tx_headroom +
					    beacon->head_len +
					    beacon->tail_len + 256);
			if (!skb)
				goto out;

			skb_reserve(skb, local->tx_headroom);
			memcpy(skb_put(skb, beacon->head_len), beacon->head,
			       beacon->head_len);

			/*
			 * Not very nice, but we want to allow the driver to call
			 * ieee80211_beacon_get() as a response to the set_tim()
			 * callback. That, however, is already invoked under the
			 * sta_lock to guarantee consistent and race-free update
			 * of the tim bitmap in mac80211 and the driver.
			 */
			if (local->tim_in_locked_section) {
				ieee80211_beacon_add_tim(ap, skb, beacon);
			} else {
				unsigned long flags;

				spin_lock_irqsave(&local->sta_lock, flags);
				ieee80211_beacon_add_tim(ap, skb, beacon);
				spin_unlock_irqrestore(&local->sta_lock, flags);
			}

			if (tim_offset)
				*tim_offset = beacon->head_len;
			if (tim_length)
				*tim_length = skb->len - beacon->head_len;

			if (beacon->tail)
				memcpy(skb_put(skb, beacon->tail_len),
				       beacon->tail, beacon->tail_len);
		} else
			goto out;
	} else if (sdata->vif.type == NL80211_IFTYPE_ADHOC) {
		struct ieee80211_if_ibss *ifibss = &sdata->u.ibss;
		struct ieee80211_hdr *hdr;
		struct sk_buff *presp = rcu_dereference(ifibss->presp);

		if (!presp)
			goto out;

		skb = skb_copy(presp, GFP_ATOMIC);
		if (!skb)
			goto out;

		hdr = (struct ieee80211_hdr *) skb->data;
		hdr->frame_control = cpu_to_le16(IEEE80211_FTYPE_MGMT |
						 IEEE80211_STYPE_BEACON);
	} else if (ieee80211_vif_is_mesh(&sdata->vif)) {
		struct ieee80211_mgmt *mgmt;
		u8 *pos;

#ifdef CONFIG_MAC80211_MESH
		if (!sdata->u.mesh.mesh_id_len)
			goto out;
#endif

		/* headroom, head length, tail length and maximum TIM length */
		skb = dev_alloc_skb(local->tx_headroom + 400 +
				sdata->u.mesh.ie_len);
		if (!skb)
			goto out;

		skb_reserve(skb, local->hw.extra_tx_headroom);
		mgmt = (struct ieee80211_mgmt *)
			skb_put(skb, 24 + sizeof(mgmt->u.beacon));
		memset(mgmt, 0, 24 + sizeof(mgmt->u.beacon));
		mgmt->frame_control =
		    cpu_to_le16(IEEE80211_FTYPE_MGMT | IEEE80211_STYPE_BEACON);
		memset(mgmt->da, 0xff, ETH_ALEN);
		memcpy(mgmt->sa, sdata->vif.addr, ETH_ALEN);
		memcpy(mgmt->bssid, sdata->vif.addr, ETH_ALEN);
		mgmt->u.beacon.beacon_int =
			cpu_to_le16(sdata->vif.bss_conf.beacon_int);
		mgmt->u.beacon.capab_info = 0x0; /* 0x0 for MPs */

		pos = skb_put(skb, 2);
		*pos++ = WLAN_EID_SSID;
		*pos++ = 0x0;

		mesh_mgmt_ies_add(skb, sdata);
	} else {
		WARN_ON(1);
		goto out;
	}

	info = IEEE80211_SKB_CB(skb);

	info->flags |= IEEE80211_TX_INTFL_DONT_ENCRYPT;
	info->flags |= IEEE80211_TX_CTL_NO_ACK;
	info->band = band;

	memset(&txrc, 0, sizeof(txrc));
	txrc.hw = hw;
	txrc.sband = sband;
	txrc.bss_conf = &sdata->vif.bss_conf;
	txrc.skb = skb;
	txrc.reported_rate.idx = -1;
	txrc.rate_idx_mask = sdata->rc_rateidx_mask[band];
	if (txrc.rate_idx_mask == (1 << sband->n_bitrates) - 1)
		txrc.max_rate_idx = -1;
	else
		txrc.max_rate_idx = fls(txrc.rate_idx_mask) - 1;
	txrc.bss = true;
	rate_control_get_rate(sdata, NULL, &txrc);

	info->control.vif = vif;

	info->flags |= IEEE80211_TX_CTL_CLEAR_PS_FILT |
			IEEE80211_TX_CTL_ASSIGN_SEQ |
			IEEE80211_TX_CTL_FIRST_FRAGMENT;
 out:
	rcu_read_unlock();
	return skb;
}
EXPORT_SYMBOL(ieee80211_beacon_get_tim);

struct sk_buff *ieee80211_pspoll_get(struct ieee80211_hw *hw,
				     struct ieee80211_vif *vif)
{
	struct ieee80211_sub_if_data *sdata;
	struct ieee80211_if_managed *ifmgd;
	struct ieee80211_pspoll *pspoll;
	struct ieee80211_local *local;
	struct sk_buff *skb;

	if (WARN_ON(vif->type != NL80211_IFTYPE_STATION))
		return NULL;

	sdata = vif_to_sdata(vif);
	ifmgd = &sdata->u.mgd;
	local = sdata->local;

	skb = dev_alloc_skb(local->hw.extra_tx_headroom + sizeof(*pspoll));
	if (!skb) {
		printk(KERN_DEBUG "%s: failed to allocate buffer for "
		       "pspoll template\n", sdata->name);
		return NULL;
	}
	skb_reserve(skb, local->hw.extra_tx_headroom);

	pspoll = (struct ieee80211_pspoll *) skb_put(skb, sizeof(*pspoll));
	memset(pspoll, 0, sizeof(*pspoll));
	pspoll->frame_control = cpu_to_le16(IEEE80211_FTYPE_CTL |
					    IEEE80211_STYPE_PSPOLL);
	pspoll->aid = cpu_to_le16(ifmgd->aid);

	/* aid in PS-Poll has its two MSBs each set to 1 */
	pspoll->aid |= cpu_to_le16(1 << 15 | 1 << 14);

	memcpy(pspoll->bssid, ifmgd->bssid, ETH_ALEN);
	memcpy(pspoll->ta, vif->addr, ETH_ALEN);

	return skb;
}
EXPORT_SYMBOL(ieee80211_pspoll_get);

struct sk_buff *ieee80211_nullfunc_get(struct ieee80211_hw *hw,
				       struct ieee80211_vif *vif)
{
	struct ieee80211_hdr_3addr *nullfunc;
	struct ieee80211_sub_if_data *sdata;
	struct ieee80211_if_managed *ifmgd;
	struct ieee80211_local *local;
	struct sk_buff *skb;

	if (WARN_ON(vif->type != NL80211_IFTYPE_STATION))
		return NULL;

	sdata = vif_to_sdata(vif);
	ifmgd = &sdata->u.mgd;
	local = sdata->local;

	skb = dev_alloc_skb(local->hw.extra_tx_headroom + sizeof(*nullfunc));
	if (!skb) {
		printk(KERN_DEBUG "%s: failed to allocate buffer for nullfunc "
		       "template\n", sdata->name);
		return NULL;
	}
	skb_reserve(skb, local->hw.extra_tx_headroom);

	nullfunc = (struct ieee80211_hdr_3addr *) skb_put(skb,
							  sizeof(*nullfunc));
	memset(nullfunc, 0, sizeof(*nullfunc));
	nullfunc->frame_control = cpu_to_le16(IEEE80211_FTYPE_DATA |
					      IEEE80211_STYPE_NULLFUNC |
					      IEEE80211_FCTL_TODS);
	memcpy(nullfunc->addr1, ifmgd->bssid, ETH_ALEN);
	memcpy(nullfunc->addr2, vif->addr, ETH_ALEN);
	memcpy(nullfunc->addr3, ifmgd->bssid, ETH_ALEN);

	return skb;
}
EXPORT_SYMBOL(ieee80211_nullfunc_get);

struct sk_buff *ieee80211_probereq_get(struct ieee80211_hw *hw,
				       struct ieee80211_vif *vif,
				       const u8 *ssid, size_t ssid_len,
				       const u8 *ie, size_t ie_len)
{
	struct ieee80211_sub_if_data *sdata;
	struct ieee80211_local *local;
	struct ieee80211_hdr_3addr *hdr;
	struct sk_buff *skb;
	size_t ie_ssid_len;
	u8 *pos;

	sdata = vif_to_sdata(vif);
	local = sdata->local;
	ie_ssid_len = 2 + ssid_len;

	skb = dev_alloc_skb(local->hw.extra_tx_headroom + sizeof(*hdr) +
			    ie_ssid_len + ie_len);
	if (!skb) {
		printk(KERN_DEBUG "%s: failed to allocate buffer for probe "
		       "request template\n", sdata->name);
		return NULL;
	}

	skb_reserve(skb, local->hw.extra_tx_headroom);

	hdr = (struct ieee80211_hdr_3addr *) skb_put(skb, sizeof(*hdr));
	memset(hdr, 0, sizeof(*hdr));
	hdr->frame_control = cpu_to_le16(IEEE80211_FTYPE_MGMT |
					 IEEE80211_STYPE_PROBE_REQ);
	memset(hdr->addr1, 0xff, ETH_ALEN);
	memcpy(hdr->addr2, vif->addr, ETH_ALEN);
	memset(hdr->addr3, 0xff, ETH_ALEN);

	pos = skb_put(skb, ie_ssid_len);
	*pos++ = WLAN_EID_SSID;
	*pos++ = ssid_len;
	if (ssid)
		memcpy(pos, ssid, ssid_len);
	pos += ssid_len;

	if (ie) {
		pos = skb_put(skb, ie_len);
		memcpy(pos, ie, ie_len);
	}

	return skb;
}
EXPORT_SYMBOL(ieee80211_probereq_get);

void ieee80211_rts_get(struct ieee80211_hw *hw, struct ieee80211_vif *vif,
		       const void *frame, size_t frame_len,
		       const struct ieee80211_tx_info *frame_txctl,
		       struct ieee80211_rts *rts)
{
	const struct ieee80211_hdr *hdr = frame;

	rts->frame_control =
	    cpu_to_le16(IEEE80211_FTYPE_CTL | IEEE80211_STYPE_RTS);
	rts->duration = ieee80211_rts_duration(hw, vif, frame_len,
					       frame_txctl);
	memcpy(rts->ra, hdr->addr1, sizeof(rts->ra));
	memcpy(rts->ta, hdr->addr2, sizeof(rts->ta));
}
EXPORT_SYMBOL(ieee80211_rts_get);

void ieee80211_ctstoself_get(struct ieee80211_hw *hw, struct ieee80211_vif *vif,
			     const void *frame, size_t frame_len,
			     const struct ieee80211_tx_info *frame_txctl,
			     struct ieee80211_cts *cts)
{
	const struct ieee80211_hdr *hdr = frame;

	cts->frame_control =
	    cpu_to_le16(IEEE80211_FTYPE_CTL | IEEE80211_STYPE_CTS);
	cts->duration = ieee80211_ctstoself_duration(hw, vif,
						     frame_len, frame_txctl);
	memcpy(cts->ra, hdr->addr1, sizeof(cts->ra));
}
EXPORT_SYMBOL(ieee80211_ctstoself_get);

struct sk_buff *
ieee80211_get_buffered_bc(struct ieee80211_hw *hw,
			  struct ieee80211_vif *vif)
{
	struct ieee80211_local *local = hw_to_local(hw);
	struct sk_buff *skb = NULL;
	struct ieee80211_tx_data tx;
	struct ieee80211_sub_if_data *sdata;
	struct ieee80211_if_ap *bss = NULL;
	struct beacon_data *beacon;
	struct ieee80211_tx_info *info;

	sdata = vif_to_sdata(vif);
	bss = &sdata->u.ap;

	rcu_read_lock();
	beacon = rcu_dereference(bss->beacon);

	if (sdata->vif.type != NL80211_IFTYPE_AP || !beacon || !beacon->head)
		goto out;

	if (bss->dtim_count != 0 || !bss->dtim_bc_mc)
		goto out; /* send buffered bc/mc only after DTIM beacon */

	while (1) {
		skb = skb_dequeue(&bss->ps_bc_buf);
		if (!skb)
			goto out;
		local->total_ps_buffered--;

		if (!skb_queue_empty(&bss->ps_bc_buf) && skb->len >= 2) {
			struct ieee80211_hdr *hdr =
				(struct ieee80211_hdr *) skb->data;
			/* more buffered multicast/broadcast frames ==> set
			 * MoreData flag in IEEE 802.11 header to inform PS
			 * STAs */
			hdr->frame_control |=
				cpu_to_le16(IEEE80211_FCTL_MOREDATA);
		}

		if (!ieee80211_tx_prepare(sdata, &tx, skb))
			break;
		dev_kfree_skb_any(skb);
	}

	info = IEEE80211_SKB_CB(skb);

	tx.flags |= IEEE80211_TX_PS_BUFFERED;
	tx.channel = local->hw.conf.channel;
	info->band = tx.channel->band;

	if (invoke_tx_handlers(&tx))
		skb = NULL;
 out:
	rcu_read_unlock();

	return skb;
}
EXPORT_SYMBOL(ieee80211_get_buffered_bc);

void ieee80211_tx_skb(struct ieee80211_sub_if_data *sdata, struct sk_buff *skb)
{
	skb_set_mac_header(skb, 0);
	skb_set_network_header(skb, 0);
	skb_set_transport_header(skb, 0);

	/* Send all internal mgmt frames on VO. Accordingly set TID to 7. */
	skb_set_queue_mapping(skb, IEEE80211_AC_VO);
	skb->priority = 7;

	/* send all internal mgmt frames on VO */
	skb_set_queue_mapping(skb, 0);

	/*
	 * The other path calling ieee80211_xmit is from the tasklet,
	 * and while we can handle concurrent transmissions locking
	 * requirements are that we do not come into tx with bhs on.
	 */
	local_bh_disable();
	ieee80211_xmit(sdata, skb);
	local_bh_enable();
}<|MERGE_RESOLUTION|>--- conflicted
+++ resolved
@@ -1525,28 +1525,7 @@
 	int headroom;
 	bool may_encrypt;
 
-<<<<<<< HEAD
-	dev_hold(sdata->dev);
-
-	if ((local->hw.flags & IEEE80211_HW_PS_NULLFUNC_STACK) &&
-	    local->hw.conf.dynamic_ps_timeout > 0 &&
-	    !local->quiescing &&
-	    !(local->scanning) && local->ps_sdata) {
-		if (local->hw.conf.flags & IEEE80211_CONF_PS) {
-			ieee80211_stop_queues_by_reason(&local->hw,
-					IEEE80211_QUEUE_STOP_REASON_PS);
-			ieee80211_queue_work(&local->hw,
-					&local->dynamic_ps_disable_work);
-		}
-
-		mod_timer(&local->dynamic_ps_timer, jiffies +
-		        msecs_to_jiffies(local->hw.conf.dynamic_ps_timeout));
-	}
-
-	info->flags |= IEEE80211_TX_CTL_REQ_TX_STATUS;
-=======
 	rcu_read_lock();
->>>>>>> 02f8c6ae
 
 	if (unlikely(sdata->vif.type == NL80211_IFTYPE_MONITOR)) {
 		int hdrlen;
@@ -2110,12 +2089,7 @@
 
 		if (skb_queue_empty(&local->pending[i]))
 			list_for_each_entry_rcu(sdata, &local->interfaces, list)
-<<<<<<< HEAD
-				netif_tx_wake_queue(
-					netdev_get_tx_queue(sdata->dev, i));
-=======
 				netif_wake_subqueue(sdata->dev, i);
->>>>>>> 02f8c6ae
 	}
 	spin_unlock_irqrestore(&local->queue_stop_reason_lock, flags);
 
@@ -2574,9 +2548,6 @@
 	skb_set_queue_mapping(skb, IEEE80211_AC_VO);
 	skb->priority = 7;
 
-	/* send all internal mgmt frames on VO */
-	skb_set_queue_mapping(skb, 0);
-
 	/*
 	 * The other path calling ieee80211_xmit is from the tasklet,
 	 * and while we can handle concurrent transmissions locking
