--- conflicted
+++ resolved
@@ -227,15 +227,9 @@
 /* return false if no more work */
 static bool ieee80211_prep_hw_scan(struct ieee80211_local *local)
 {
-<<<<<<< HEAD
-	struct ieee80211_local *local = sdata->local;
-
-	local->scan_ps_enabled = false;
-=======
 	struct cfg80211_scan_request *req = local->scan_req;
 	enum ieee80211_band band;
 	int i, ielen, n_chans;
->>>>>>> 02f8c6ae
 
 	do {
 		if (local->hw_scan_band == IEEE80211_NUM_BANDS)
@@ -254,70 +248,6 @@
 		local->hw_scan_band++;
 	} while (!n_chans);
 
-<<<<<<< HEAD
-	if (local->hw.conf.flags & IEEE80211_CONF_PS) {
-		local->scan_ps_enabled = true;
-		local->hw.conf.flags &= ~IEEE80211_CONF_PS;
-		ieee80211_hw_config(local, IEEE80211_CONF_CHANGE_PS);
-	}
-
-	if (!(local->scan_ps_enabled) ||
-	    !(local->hw.flags & IEEE80211_HW_PS_NULLFUNC_STACK))
-		/*
-		 * If power save was enabled, no need to send a nullfunc
-		 * frame because AP knows that we are sleeping. But if the
-		 * hardware is creating the nullfunc frame for power save
-		 * status (ie. IEEE80211_HW_PS_NULLFUNC_STACK is not
-		 * enabled) and power save was enabled, the firmware just
-		 * sent a null frame with power save disabled. So we need
-		 * to send a new nullfunc frame to inform the AP that we
-		 * are again sleeping.
-		 */
-		ieee80211_send_nullfunc(local, sdata, 1);
-}
-
-/* inform AP that we are awake again, unless power save is enabled */
-static void ieee80211_scan_ps_disable(struct ieee80211_sub_if_data *sdata)
-{
-	struct ieee80211_local *local = sdata->local;
-
-	if (!local->ps_sdata)
-		ieee80211_send_nullfunc(local, sdata, 0);
-	else if (local->scan_ps_enabled) {
-		/*
-		 * In !IEEE80211_HW_PS_NULLFUNC_STACK case the hardware
-		 * will send a nullfunc frame with the powersave bit set
-		 * even though the AP already knows that we are sleeping.
-		 * This could be avoided by sending a null frame with power
-		 * save bit disabled before enabling the power save, but
-		 * this doesn't gain anything.
-		 *
-		 * When IEEE80211_HW_PS_NULLFUNC_STACK is enabled, no need
-		 * to send a nullfunc frame because AP already knows that
-		 * we are sleeping, let's just enable power save mode in
-		 * hardware.
-		 */
-		local->hw.conf.flags |= IEEE80211_CONF_PS;
-		ieee80211_hw_config(local, IEEE80211_CONF_CHANGE_PS);
-	} else if (local->hw.conf.dynamic_ps_timeout > 0) {
-		/*
-		 * If IEEE80211_CONF_PS was not set and the dynamic_ps_timer
-		 * had been running before leaving the operating channel,
-		 * restart the timer now and send a nullfunc frame to inform
-		 * the AP that we are awake.
-		 */
-		ieee80211_send_nullfunc(local, sdata, 0);
-		mod_timer(&local->dynamic_ps_timer, jiffies +
-			  msecs_to_jiffies(local->hw.conf.dynamic_ps_timeout));
-	}
-}
-
-static void ieee80211_restore_scan_ies(struct ieee80211_local *local)
-{
-	kfree(local->scan_req->ie);
-	local->scan_req->ie = local->orig_ies;
-	local->scan_req->ie_len = local->orig_ies_len;
-=======
 	local->hw_scan_req->n_channels = n_chans;
 
 	ielen = ieee80211_build_preq_ies(local, (u8 *)local->hw_scan_req->ie,
@@ -326,7 +256,6 @@
 	local->hw_scan_req->ie_len = ielen;
 
 	return true;
->>>>>>> 02f8c6ae
 }
 
 static void __ieee80211_scan_completed(struct ieee80211_hw *hw, bool aborted,
@@ -460,16 +389,8 @@
 	if (local->scan_req)
 		return -EBUSY;
 
-<<<<<<< HEAD
-	if (req != local->int_scan_req &&
-	    sdata->vif.type == NL80211_IFTYPE_STATION &&
-	    !list_empty(&ifmgd->work_list)) {
-		/* actually wait for the work it's doing to finish/time out */
-		set_bit(IEEE80211_STA_REQ_SCAN, &ifmgd->request);
-=======
 	if (!list_empty(&local->work_list)) {
 		/* wait for the work to finish/time out */
->>>>>>> 02f8c6ae
 		local->scan_req = req;
 		local->scan_sdata = sdata;
 		return 0;
