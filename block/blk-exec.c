/*
 * Functions related to setting various queue properties from drivers
 */
#include <linux/kernel.h>
#include <linux/module.h>
#include <linux/bio.h>
#include <linux/blkdev.h>

#include "blk.h"

/*
 * for max sense size
 */
#include <scsi/scsi_cmnd.h>

/**
 * blk_end_sync_rq - executes a completion event on a request
 * @rq: request to complete
 * @error: end I/O status of the request
 */
static void blk_end_sync_rq(struct request *rq, int error)
{
	struct completion *waiting = rq->end_io_data;

	rq->end_io_data = NULL;
	__blk_put_request(rq->q, rq);

	/*
	 * complete last, if this is a stack request the process (and thus
	 * the rq pointer) could be invalid right after this complete()
	 */
	complete(waiting);
}

/**
 * blk_execute_rq_nowait - insert a request into queue for execution
 * @q:		queue to insert the request in
 * @bd_disk:	matching gendisk
 * @rq:		request to insert
 * @at_head:    insert request at head or tail of queue
 * @done:	I/O completion handler
 *
 * Description:
 *    Insert a fully prepared request at the back of the I/O scheduler queue
 *    for execution.  Don't wait for completion.
 */
void blk_execute_rq_nowait(struct request_queue *q, struct gendisk *bd_disk,
			   struct request *rq, int at_head,
			   rq_end_io_fn *done)
{
	int where = at_head ? ELEVATOR_INSERT_FRONT : ELEVATOR_INSERT_BACK;

	rq->rq_disk = bd_disk;
	rq->end_io = done;
	WARN_ON(irqs_disabled());
	spin_lock_irq(q->queue_lock);
<<<<<<< HEAD
	__elv_add_request(q, rq, where, 1);
	__generic_unplug_device(q);
	/* the queue is stopped so it won't be plugged+unplugged */
=======
	__elv_add_request(q, rq, where);
	__blk_run_queue(q);
	/* the queue is stopped so it won't be run */
>>>>>>> 02f8c6ae
	if (rq->cmd_type == REQ_TYPE_PM_RESUME)
		q->request_fn(q);
	spin_unlock_irq(q->queue_lock);
}
EXPORT_SYMBOL_GPL(blk_execute_rq_nowait);

/**
 * blk_execute_rq - insert a request into queue for execution
 * @q:		queue to insert the request in
 * @bd_disk:	matching gendisk
 * @rq:		request to insert
 * @at_head:    insert request at head or tail of queue
 *
 * Description:
 *    Insert a fully prepared request at the back of the I/O scheduler queue
 *    for execution and wait for completion.
 */
int blk_execute_rq(struct request_queue *q, struct gendisk *bd_disk,
		   struct request *rq, int at_head)
{
	DECLARE_COMPLETION_ONSTACK(wait);
	char sense[SCSI_SENSE_BUFFERSIZE];
	int err = 0;
	unsigned long hang_check;

	/*
	 * we need an extra reference to the request, so we can look at
	 * it after io completion
	 */
	rq->ref_count++;

	if (!rq->sense) {
		memset(sense, 0, sizeof(sense));
		rq->sense = sense;
		rq->sense_len = 0;
	}

	rq->end_io_data = &wait;
	blk_execute_rq_nowait(q, bd_disk, rq, at_head, blk_end_sync_rq);

	/* Prevent hang_check timer from firing at us during very long I/O */
	hang_check = sysctl_hung_task_timeout_secs;
	if (hang_check)
		while (!wait_for_completion_timeout(&wait, hang_check * (HZ/2)));
	else
		wait_for_completion(&wait);

	if (rq->errors)
		err = -EIO;

	return err;
}
EXPORT_SYMBOL(blk_execute_rq);<|MERGE_RESOLUTION|>--- conflicted
+++ resolved
@@ -54,15 +54,9 @@
 	rq->end_io = done;
 	WARN_ON(irqs_disabled());
 	spin_lock_irq(q->queue_lock);
-<<<<<<< HEAD
-	__elv_add_request(q, rq, where, 1);
-	__generic_unplug_device(q);
-	/* the queue is stopped so it won't be plugged+unplugged */
-=======
 	__elv_add_request(q, rq, where);
 	__blk_run_queue(q);
 	/* the queue is stopped so it won't be run */
->>>>>>> 02f8c6ae
 	if (rq->cmd_type == REQ_TYPE_PM_RESUME)
 		q->request_fn(q);
 	spin_unlock_irq(q->queue_lock);
