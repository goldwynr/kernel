/*
 * Copyright (C) 1991, 1992 Linus Torvalds
 * Copyright (C) 1994,      Karl Keyte: Added support for disk statistics
 * Elevator latency, (C) 2000  Andrea Arcangeli <andrea@suse.de> SuSE
 * Queue request tables / lock, selectable elevator, Jens Axboe <axboe@suse.de>
 * kernel-doc documentation started by NeilBrown <neilb@cse.unsw.edu.au>
 *	-  July2000
 * bio rewrite, highmem i/o, etc, Jens Axboe <axboe@suse.de> - may 2001
 */

/*
 * This handles all read/write requests to block devices
 */
#include <linux/kernel.h>
#include <linux/module.h>
#include <linux/backing-dev.h>
#include <linux/bio.h>
#include <linux/blkdev.h>
#include <linux/highmem.h>
#include <linux/mm.h>
#include <linux/kernel_stat.h>
#include <linux/string.h>
#include <linux/init.h>
#include <linux/completion.h>
#include <linux/slab.h>
#include <linux/swap.h>
#include <linux/writeback.h>
#include <linux/task_io_accounting_ops.h>
#include <linux/fault-inject.h>
#include <linux/list_sort.h>

#define CREATE_TRACE_POINTS
#include <trace/events/block.h>

#include "blk.h"

EXPORT_TRACEPOINT_SYMBOL_GPL(block_bio_remap);
EXPORT_TRACEPOINT_SYMBOL_GPL(block_rq_remap);
EXPORT_TRACEPOINT_SYMBOL_GPL(block_bio_complete);

static int __make_request(struct request_queue *q, struct bio *bio);

/*
 * For the allocated request tables
 */
static struct kmem_cache *request_cachep;

/*
 * For queue allocation
 */
struct kmem_cache *blk_requestq_cachep;

/*
 * Controlling structure to kblockd
 */
static struct workqueue_struct *kblockd_workqueue;

static void drive_stat_acct(struct request *rq, int new_io)
{
	struct hd_struct *part;
	int rw = rq_data_dir(rq);
	int cpu;

	if (!blk_do_io_stat(rq))
		return;

	cpu = part_stat_lock();

	if (!new_io) {
		part = rq->part;
		part_stat_inc(cpu, part, merges[rw]);
	} else {
		part = disk_map_sector_rcu(rq->rq_disk, blk_rq_pos(rq));
		if (!hd_struct_try_get(part)) {
			/*
			 * The partition is already being removed,
			 * the request will be accounted on the disk only
			 *
			 * We take a reference on disk->part0 although that
			 * partition will never be deleted, so we can treat
			 * it as any other partition.
			 */
			part = &rq->rq_disk->part0;
			hd_struct_get(part);
		}
		part_round_stats(cpu, part);
		part_inc_in_flight(part, rw);
		rq->part = part;
	}

	part_stat_unlock();
}

void blk_queue_congestion_threshold(struct request_queue *q)
{
	int nr;

	nr = q->nr_requests - (q->nr_requests / 8) + 1;
	if (nr > q->nr_requests)
		nr = q->nr_requests;
	q->nr_congestion_on = nr;

	nr = q->nr_requests - (q->nr_requests / 8) - (q->nr_requests / 16) - 1;
	if (nr < 1)
		nr = 1;
	q->nr_congestion_off = nr;
}

/**
 * blk_get_backing_dev_info - get the address of a queue's backing_dev_info
 * @bdev:	device
 *
 * Locates the passed device's request queue and returns the address of its
 * backing_dev_info
 *
 * Will return NULL if the request queue cannot be located.
 */
struct backing_dev_info *blk_get_backing_dev_info(struct block_device *bdev)
{
	struct backing_dev_info *ret = NULL;
	struct request_queue *q = bdev_get_queue(bdev);

	if (q)
		ret = &q->backing_dev_info;
	return ret;
}
EXPORT_SYMBOL(blk_get_backing_dev_info);

void blk_rq_init(struct request_queue *q, struct request *rq)
{
	memset(rq, 0, sizeof(*rq));

	INIT_LIST_HEAD(&rq->queuelist);
	INIT_LIST_HEAD(&rq->timeout_list);
	rq->cpu = -1;
	rq->q = q;
	rq->__sector = (sector_t) -1;
	INIT_HLIST_NODE(&rq->hash);
	RB_CLEAR_NODE(&rq->rb_node);
	rq->cmd = rq->__cmd;
	rq->cmd_len = BLK_MAX_CDB;
	rq->tag = -1;
	rq->ref_count = 1;
	rq->start_time = jiffies;
	set_start_time_ns(rq);
<<<<<<< HEAD
=======
	rq->part = NULL;
>>>>>>> 02f8c6ae
}
EXPORT_SYMBOL(blk_rq_init);

static void req_bio_endio(struct request *rq, struct bio *bio,
			  unsigned int nbytes, int error)
{
	if (error)
		clear_bit(BIO_UPTODATE, &bio->bi_flags);
	else if (!test_bit(BIO_UPTODATE, &bio->bi_flags))
		error = -EIO;

	if (unlikely(nbytes > bio->bi_size)) {
		printk(KERN_ERR "%s: want %u bytes done, %u left\n",
		       __func__, nbytes, bio->bi_size);
		nbytes = bio->bi_size;
	}

	if (unlikely(rq->cmd_flags & REQ_QUIET))
		set_bit(BIO_QUIET, &bio->bi_flags);

	bio->bi_size -= nbytes;
	bio->bi_sector += (nbytes >> 9);

	if (bio_integrity(bio))
		bio_integrity_advance(bio, nbytes);

	/* don't actually finish bio if it's part of flush sequence */
	if (bio->bi_size == 0 && !(rq->cmd_flags & REQ_FLUSH_SEQ))
		bio_endio(bio, error);
}

void blk_dump_rq_flags(struct request *rq, char *msg)
{
	int bit;

	printk(KERN_INFO "%s: dev %s: type=%x, flags=%x\n", msg,
		rq->rq_disk ? rq->rq_disk->disk_name : "?", rq->cmd_type,
		rq->cmd_flags);

	printk(KERN_INFO "  sector %llu, nr/cnr %u/%u\n",
	       (unsigned long long)blk_rq_pos(rq),
	       blk_rq_sectors(rq), blk_rq_cur_sectors(rq));
	printk(KERN_INFO "  bio %p, biotail %p, buffer %p, len %u\n",
	       rq->bio, rq->biotail, rq->buffer, blk_rq_bytes(rq));

	if (rq->cmd_type == REQ_TYPE_BLOCK_PC) {
		printk(KERN_INFO "  cdb: ");
		for (bit = 0; bit < BLK_MAX_CDB; bit++)
			printk("%02x ", rq->cmd[bit]);
		printk("\n");
	}
}
EXPORT_SYMBOL(blk_dump_rq_flags);

static void blk_delay_work(struct work_struct *work)
{
	struct request_queue *q;

	q = container_of(work, struct request_queue, delay_work.work);
	spin_lock_irq(q->queue_lock);
	__blk_run_queue(q);
	spin_unlock_irq(q->queue_lock);
}

/**
 * blk_delay_queue - restart queueing after defined interval
 * @q:		The &struct request_queue in question
 * @msecs:	Delay in msecs
 *
 * Description:
 *   Sometimes queueing needs to be postponed for a little while, to allow
 *   resources to come back. This function will make sure that queueing is
 *   restarted around the specified time.
 */
void blk_delay_queue(struct request_queue *q, unsigned long msecs)
{
	queue_delayed_work(kblockd_workqueue, &q->delay_work,
				msecs_to_jiffies(msecs));
}
<<<<<<< HEAD
EXPORT_SYMBOL(blk_remove_plug);

/*
 * remove the plug and let it rip..
 */
void __generic_unplug_device(struct request_queue *q)
{
	if (unlikely(blk_queue_stopped(q)))
		return;
	if (!blk_remove_plug(q) && !blk_queue_nonrot(q))
		return;

	q->request_fn(q);
}

/**
 * generic_unplug_device - fire a request queue
 * @q:    The &struct request_queue in question
 *
 * Description:
 *   Linux uses plugging to build bigger requests queues before letting
 *   the device have at them. If a queue is plugged, the I/O scheduler
 *   is still adding and merging requests on the queue. Once the queue
 *   gets unplugged, the request_fn defined for the queue is invoked and
 *   transfers started.
 **/
void generic_unplug_device(struct request_queue *q)
{
	if (blk_queue_plugged(q)) {
		spin_lock_irq(q->queue_lock);
		__generic_unplug_device(q);
		spin_unlock_irq(q->queue_lock);
	}
}
EXPORT_SYMBOL(generic_unplug_device);

static void blk_backing_dev_unplug(struct backing_dev_info *bdi,
				   struct page *page)
{
	struct request_queue *q = bdi->unplug_io_data;

	blk_unplug(q);
}

void blk_unplug_work(struct work_struct *work)
{
	struct request_queue *q =
		container_of(work, struct request_queue, unplug_work);

	trace_block_unplug_io(q);
	q->unplug_fn(q);
}

void blk_unplug_timeout(unsigned long data)
{
	struct request_queue *q = (struct request_queue *)data;

	trace_block_unplug_timer(q);
	kblockd_schedule_work(q, &q->unplug_work);
}
EXPORT_SYMBOL(blk_put_queue);

void blk_unplug(struct request_queue *q)
{
	/*
	 * devices don't necessarily have an ->unplug_fn defined
	 */
	if (q->unplug_fn) {
		trace_block_unplug_io(q);
		q->unplug_fn(q);
	}
}
EXPORT_SYMBOL(blk_unplug);
=======
EXPORT_SYMBOL(blk_delay_queue);
>>>>>>> 02f8c6ae

/**
 * blk_start_queue - restart a previously stopped queue
 * @q:    The &struct request_queue in question
 *
 * Description:
 *   blk_start_queue() will clear the stop flag on the queue, and call
 *   the request_fn for the queue if it was in a stopped state when
 *   entered. Also see blk_stop_queue(). Queue lock must be held.
 **/
void blk_start_queue(struct request_queue *q)
{
	WARN_ON(!irqs_disabled());

	queue_flag_clear(QUEUE_FLAG_STOPPED, q);
	__blk_run_queue(q, false);
}
EXPORT_SYMBOL(blk_start_queue);

/**
 * blk_stop_queue - stop a queue
 * @q:    The &struct request_queue in question
 *
 * Description:
 *   The Linux block layer assumes that a block driver will consume all
 *   entries on the request queue when the request_fn strategy is called.
 *   Often this will not happen, because of hardware limitations (queue
 *   depth settings). If a device driver gets a 'queue full' response,
 *   or if it simply chooses not to queue more I/O at one point, it can
 *   call this function to prevent the request_fn from being called until
 *   the driver has signalled it's ready to go again. This happens by calling
 *   blk_start_queue() to restart queue operations. Queue lock must be held.
 **/
void blk_stop_queue(struct request_queue *q)
{
	__cancel_delayed_work(&q->delay_work);
	queue_flag_set(QUEUE_FLAG_STOPPED, q);
}
EXPORT_SYMBOL(blk_stop_queue);

/**
 * blk_sync_queue - cancel any pending callbacks on a queue
 * @q: the queue
 *
 * Description:
 *     The block layer may perform asynchronous callback activity
 *     on a queue, such as calling the unplug function after a timeout.
 *     A block device may call blk_sync_queue to ensure that any
 *     such activity is cancelled, thus allowing it to release resources
 *     that the callbacks might use. The caller must already have made sure
 *     that its ->make_request_fn will not re-add plugging prior to calling
 *     this function.
 *
 *     This function does not cancel any asynchronous activity arising
 *     out of elevator or throttling code. That would require elevaotor_exit()
 *     and blk_throtl_exit() to be called with queue lock initialized.
 *
 */
void blk_sync_queue(struct request_queue *q)
{
	del_timer_sync(&q->timeout);
	cancel_delayed_work_sync(&q->delay_work);
}
EXPORT_SYMBOL(blk_sync_queue);

/**
 * __blk_run_queue - run a single device queue
 * @q:	The queue to run
 * @force_kblockd: Don't run @q->request_fn directly.  Use kblockd.
 *
 * Description:
 *    See @blk_run_queue. This variant must be called with the queue lock
 *    held and interrupts disabled.
 */
void __blk_run_queue(struct request_queue *q, bool force_kblockd)
{
	if (unlikely(blk_queue_stopped(q)))
		return;

	q->request_fn(q);
}
EXPORT_SYMBOL(__blk_run_queue);

<<<<<<< HEAD
	/*
	 * Only recurse once to avoid overrunning the stack, let the unplug
	 * handling reinvoke the handler shortly if we already got there.
	 */
	if (!force_kblockd && !queue_flag_test_and_set(QUEUE_FLAG_REENTER, q)) {
		q->request_fn(q);
		queue_flag_clear(QUEUE_FLAG_REENTER, q);
	} else {
		queue_flag_set(QUEUE_FLAG_PLUGGED, q);
		kblockd_schedule_work(q, &q->unplug_work);
=======
/**
 * blk_run_queue_async - run a single device queue in workqueue context
 * @q:	The queue to run
 *
 * Description:
 *    Tells kblockd to perform the equivalent of @blk_run_queue on behalf
 *    of us.
 */
void blk_run_queue_async(struct request_queue *q)
{
	if (likely(!blk_queue_stopped(q))) {
		__cancel_delayed_work(&q->delay_work);
		queue_delayed_work(kblockd_workqueue, &q->delay_work, 0);
>>>>>>> 02f8c6ae
	}
}
EXPORT_SYMBOL(blk_run_queue_async);

/**
 * blk_run_queue - run a single device queue
 * @q: The queue to run
 *
 * Description:
 *    Invoke request handling on this queue, if it has pending work to do.
 *    May be used to restart queueing when a request has completed.
 */
void blk_run_queue(struct request_queue *q)
{
	unsigned long flags;

	spin_lock_irqsave(q->queue_lock, flags);
	__blk_run_queue(q, false);
	spin_unlock_irqrestore(q->queue_lock, flags);
}
EXPORT_SYMBOL(blk_run_queue);

void blk_put_queue(struct request_queue *q)
{
	kobject_put(&q->kobj);
}
EXPORT_SYMBOL(blk_put_queue);

/*
 * Note: If a driver supplied the queue lock, it should not zap that lock
 * unexpectedly as some queue cleanup components like elevator_exit() and
 * blk_throtl_exit() need queue lock.
 */
void blk_cleanup_queue(struct request_queue *q)
{
	/*
	 * We know we have process context here, so we can be a little
	 * cautious and ensure that pending block actions on this device
	 * are done before moving on. Going into this function, we should
	 * not have processes doing IO to this device.
	 */
	blk_sync_queue(q);

	del_timer_sync(&q->backing_dev_info.laptop_mode_wb_timer);
	mutex_lock(&q->sysfs_lock);
	queue_flag_set_unlocked(QUEUE_FLAG_DEAD, q);
	mutex_unlock(&q->sysfs_lock);

	if (q->elevator)
		elevator_exit(q->elevator);

	blk_throtl_exit(q);

	blk_put_queue(q);
}
EXPORT_SYMBOL(blk_cleanup_queue);

static int blk_init_free_list(struct request_queue *q)
{
	struct request_list *rl = &q->rq;

	if (unlikely(rl->rq_pool))
		return 0;

	rl->count[BLK_RW_SYNC] = rl->count[BLK_RW_ASYNC] = 0;
	rl->starved[BLK_RW_SYNC] = rl->starved[BLK_RW_ASYNC] = 0;
	rl->elvpriv = 0;
	init_waitqueue_head(&rl->wait[BLK_RW_SYNC]);
	init_waitqueue_head(&rl->wait[BLK_RW_ASYNC]);

	rl->rq_pool = mempool_create_node(BLKDEV_MIN_RQ, mempool_alloc_slab,
				mempool_free_slab, request_cachep, q->node);

	if (!rl->rq_pool)
		return -ENOMEM;

	return 0;
}

struct request_queue *blk_alloc_queue(gfp_t gfp_mask)
{
	return blk_alloc_queue_node(gfp_mask, -1);
}
EXPORT_SYMBOL(blk_alloc_queue);

struct request_queue *blk_alloc_queue_node(gfp_t gfp_mask, int node_id)
{
	struct request_queue *q;
	int err;

	q = kmem_cache_alloc_node(blk_requestq_cachep,
				gfp_mask | __GFP_ZERO, node_id);
	if (!q)
		return NULL;

	q->backing_dev_info.ra_pages =
			(VM_MAX_READAHEAD * 1024) / PAGE_CACHE_SIZE;
	q->backing_dev_info.state = 0;
	q->backing_dev_info.capabilities = BDI_CAP_MAP_COPY;
	q->backing_dev_info.name = "block";

	err = bdi_init(&q->backing_dev_info);
	if (err) {
		kmem_cache_free(blk_requestq_cachep, q);
		return NULL;
	}

<<<<<<< HEAD
	setup_timer(&q->backing_dev_info.laptop_mode_wb_timer,
		    laptop_mode_timer_fn, (unsigned long) q);
	init_timer(&q->unplug_timer);
=======
	if (blk_throtl_init(q)) {
		kmem_cache_free(blk_requestq_cachep, q);
		return NULL;
	}

	setup_timer(&q->backing_dev_info.laptop_mode_wb_timer,
		    laptop_mode_timer_fn, (unsigned long) q);
>>>>>>> 02f8c6ae
	setup_timer(&q->timeout, blk_rq_timed_out_timer, (unsigned long) q);
	INIT_LIST_HEAD(&q->timeout_list);
	INIT_LIST_HEAD(&q->flush_queue[0]);
	INIT_LIST_HEAD(&q->flush_queue[1]);
	INIT_LIST_HEAD(&q->flush_data_in_flight);
<<<<<<< HEAD
	INIT_WORK(&q->unplug_work, blk_unplug_work);
=======
	INIT_DELAYED_WORK(&q->delay_work, blk_delay_work);
>>>>>>> 02f8c6ae

	kobject_init(&q->kobj, &blk_queue_ktype);

	mutex_init(&q->sysfs_lock);
	spin_lock_init(&q->__queue_lock);

	/*
	 * By default initialize queue_lock to internal lock and driver can
	 * override it later if need be.
	 */
	q->queue_lock = &q->__queue_lock;

	return q;
}
EXPORT_SYMBOL(blk_alloc_queue_node);

/**
 * blk_init_queue  - prepare a request queue for use with a block device
 * @rfn:  The function to be called to process requests that have been
 *        placed on the queue.
 * @lock: Request queue spin lock
 *
 * Description:
 *    If a block device wishes to use the standard request handling procedures,
 *    which sorts requests and coalesces adjacent requests, then it must
 *    call blk_init_queue().  The function @rfn will be called when there
 *    are requests on the queue that need to be processed.  If the device
 *    supports plugging, then @rfn may not be called immediately when requests
 *    are available on the queue, but may be called at some time later instead.
 *    Plugged queues are generally unplugged when a buffer belonging to one
 *    of the requests on the queue is needed, or due to memory pressure.
 *
 *    @rfn is not required, or even expected, to remove all requests off the
 *    queue, but only as many as it can handle at a time.  If it does leave
 *    requests on the queue, it is responsible for arranging that the requests
 *    get dealt with eventually.
 *
 *    The queue spin lock must be held while manipulating the requests on the
 *    request queue; this lock will be taken also from interrupt context, so irq
 *    disabling is needed for it.
 *
 *    Function returns a pointer to the initialized request queue, or %NULL if
 *    it didn't succeed.
 *
 * Note:
 *    blk_init_queue() must be paired with a blk_cleanup_queue() call
 *    when the block device is deactivated (such as at module unload).
 **/

struct request_queue *blk_init_queue(request_fn_proc *rfn, spinlock_t *lock)
{
	return blk_init_queue_node(rfn, lock, -1);
}
EXPORT_SYMBOL(blk_init_queue);

struct request_queue *
blk_init_queue_node(request_fn_proc *rfn, spinlock_t *lock, int node_id)
{
	struct request_queue *uninit_q, *q;

	uninit_q = blk_alloc_queue_node(GFP_KERNEL, node_id);
	if (!uninit_q)
		return NULL;

	q = blk_init_allocated_queue_node(uninit_q, rfn, lock, node_id);
	if (!q)
		blk_cleanup_queue(uninit_q);

	return q;
}
EXPORT_SYMBOL(blk_init_queue_node);

struct request_queue *
blk_init_allocated_queue(struct request_queue *q, request_fn_proc *rfn,
			 spinlock_t *lock)
{
	return blk_init_allocated_queue_node(q, rfn, lock, -1);
}
EXPORT_SYMBOL(blk_init_allocated_queue);

struct request_queue *
blk_init_allocated_queue_node(struct request_queue *q, request_fn_proc *rfn,
			      spinlock_t *lock, int node_id)
{
	if (!q)
		return NULL;

	q->node = node_id;
	if (blk_init_free_list(q))
		return NULL;

	q->request_fn		= rfn;
	q->prep_rq_fn		= NULL;
	q->unprep_rq_fn		= NULL;
<<<<<<< HEAD
	q->unplug_fn		= generic_unplug_device;
=======
>>>>>>> 02f8c6ae
	q->queue_flags		= QUEUE_FLAG_DEFAULT;

	/* Override internal queue lock with supplied lock pointer */
	if (lock)
		q->queue_lock		= lock;

	/*
	 * This also sets hw/phys segments, boundary and size
	 */
	blk_queue_make_request(q, __make_request);

	q->sg_reserved_size = INT_MAX;

	/*
	 * all done
	 */
	if (!elevator_init(q, NULL)) {
		blk_queue_congestion_threshold(q);
		return q;
	}

	return NULL;
}
EXPORT_SYMBOL(blk_init_allocated_queue_node);

int blk_get_queue(struct request_queue *q)
{
	if (likely(!test_bit(QUEUE_FLAG_DEAD, &q->queue_flags))) {
		kobject_get(&q->kobj);
		return 0;
	}

	return 1;
}
EXPORT_SYMBOL(blk_get_queue);

static inline void blk_free_request(struct request_queue *q, struct request *rq)
{
	if (rq->cmd_flags & REQ_ELVPRIV)
		elv_put_request(q, rq);
	mempool_free(rq, q->rq.rq_pool);
}

static struct request *
blk_alloc_request(struct request_queue *q, int flags, int priv, gfp_t gfp_mask)
{
	struct request *rq = mempool_alloc(q->rq.rq_pool, gfp_mask);

	if (!rq)
		return NULL;

	blk_rq_init(q, rq);

	rq->cmd_flags = flags | REQ_ALLOCED;

	if (priv) {
		if (unlikely(elv_set_request(q, rq, gfp_mask))) {
			mempool_free(rq, q->rq.rq_pool);
			return NULL;
		}
		rq->cmd_flags |= REQ_ELVPRIV;
	}

	return rq;
}

/*
 * ioc_batching returns true if the ioc is a valid batching request and
 * should be given priority access to a request.
 */
static inline int ioc_batching(struct request_queue *q, struct io_context *ioc)
{
	if (!ioc)
		return 0;

	/*
	 * Make sure the process is able to allocate at least 1 request
	 * even if the batch times out, otherwise we could theoretically
	 * lose wakeups.
	 */
	return ioc->nr_batch_requests == q->nr_batching ||
		(ioc->nr_batch_requests > 0
		&& time_before(jiffies, ioc->last_waited + BLK_BATCH_TIME));
}

/*
 * ioc_set_batching sets ioc to be a new "batcher" if it is not one. This
 * will cause the process to be a "batcher" on all queues in the system. This
 * is the behaviour we want though - once it gets a wakeup it should be given
 * a nice run.
 */
static void ioc_set_batching(struct request_queue *q, struct io_context *ioc)
{
	if (!ioc || ioc_batching(q, ioc))
		return;

	ioc->nr_batch_requests = q->nr_batching;
	ioc->last_waited = jiffies;
}

static void __freed_request(struct request_queue *q, int sync)
{
	struct request_list *rl = &q->rq;

	if (rl->count[sync] < queue_congestion_off_threshold(q))
		blk_clear_queue_congested(q, sync);

	if (rl->count[sync] + 1 <= q->nr_requests) {
		if (waitqueue_active(&rl->wait[sync]))
			wake_up(&rl->wait[sync]);

		blk_clear_queue_full(q, sync);
	}
}

/*
 * A request has just been released.  Account for it, update the full and
 * congestion status, wake up any waiters.   Called under q->queue_lock.
 */
static void freed_request(struct request_queue *q, int sync, int priv)
{
	struct request_list *rl = &q->rq;

	rl->count[sync]--;
	if (priv)
		rl->elvpriv--;

	__freed_request(q, sync);

	if (unlikely(rl->starved[sync ^ 1]))
		__freed_request(q, sync ^ 1);
}

/*
 * Determine if elevator data should be initialized when allocating the
 * request associated with @bio.
 */
static bool blk_rq_should_init_elevator(struct bio *bio)
{
	if (!bio)
		return true;

	/*
	 * Flush requests do not use the elevator so skip initialization.
	 * This allows a request to share the flush and elevator data.
	 */
	if (bio->bi_rw & (REQ_FLUSH | REQ_FUA))
		return false;

	return true;
}

/*
 * Get a free request, queue_lock must be held.
 * Returns NULL on failure, with queue_lock held.
 * Returns !NULL on success, with queue_lock *not held*.
 */
static struct request *get_request(struct request_queue *q, int rw_flags,
				   struct bio *bio, gfp_t gfp_mask)
{
	struct request *rq = NULL;
	struct request_list *rl = &q->rq;
	struct io_context *ioc = NULL;
	const bool is_sync = rw_is_sync(rw_flags) != 0;
	int may_queue, priv = 0;

	may_queue = elv_may_queue(q, rw_flags);
	if (may_queue == ELV_MQUEUE_NO)
		goto rq_starved;

	if (rl->count[is_sync]+1 >= queue_congestion_on_threshold(q)) {
		if (rl->count[is_sync]+1 >= q->nr_requests) {
			ioc = current_io_context(GFP_ATOMIC, q->node);
			/*
			 * The queue will fill after this allocation, so set
			 * it as full, and mark this process as "batching".
			 * This process will be allowed to complete a batch of
			 * requests, others will be blocked.
			 */
			if (!blk_queue_full(q, is_sync)) {
				ioc_set_batching(q, ioc);
				blk_set_queue_full(q, is_sync);
			} else {
				if (may_queue != ELV_MQUEUE_MUST
						&& !ioc_batching(q, ioc)) {
					/*
					 * The queue is full and the allocating
					 * process is not a "batcher", and not
					 * exempted by the IO scheduler
					 */
					goto out;
				}
			}
		}
		blk_set_queue_congested(q, is_sync);
	}

	/*
	 * Only allow batching queuers to allocate up to 50% over the defined
	 * limit of requests, otherwise we could have thousands of requests
	 * allocated with any setting of ->nr_requests
	 */
	if (rl->count[is_sync] >= (3 * q->nr_requests / 2))
		goto out;

	rl->count[is_sync]++;
	rl->starved[is_sync] = 0;

	if (blk_rq_should_init_elevator(bio)) {
		priv = !test_bit(QUEUE_FLAG_ELVSWITCH, &q->queue_flags);
		if (priv)
			rl->elvpriv++;
	}

	if (blk_queue_io_stat(q))
		rw_flags |= REQ_IO_STAT;
	spin_unlock_irq(q->queue_lock);

	rq = blk_alloc_request(q, rw_flags, priv, gfp_mask);
	if (unlikely(!rq)) {
		/*
		 * Allocation failed presumably due to memory. Undo anything
		 * we might have messed up.
		 *
		 * Allocating task should really be put onto the front of the
		 * wait queue, but this is pretty rare.
		 */
		spin_lock_irq(q->queue_lock);
		freed_request(q, is_sync, priv);

		/*
		 * in the very unlikely event that allocation failed and no
		 * requests for this direction was pending, mark us starved
		 * so that freeing of a request in the other direction will
		 * notice us. another possible fix would be to split the
		 * rq mempool into READ and WRITE
		 */
rq_starved:
		if (unlikely(rl->count[is_sync] == 0))
			rl->starved[is_sync] = 1;

		goto out;
	}

	/*
	 * ioc may be NULL here, and ioc_batching will be false. That's
	 * OK, if the queue is under the request limit then requests need
	 * not count toward the nr_batch_requests limit. There will always
	 * be some limit enforced by BLK_BATCH_TIME.
	 */
	if (ioc_batching(q, ioc))
		ioc->nr_batch_requests--;

	trace_block_getrq(q, bio, rw_flags & 1);
out:
	return rq;
}

/*
 * No available requests for this queue, wait for some requests to become
 * available.
 *
 * Called with q->queue_lock held, and returns with it unlocked.
 */
static struct request *get_request_wait(struct request_queue *q, int rw_flags,
					struct bio *bio)
{
	const bool is_sync = rw_is_sync(rw_flags) != 0;
	struct request *rq;

	rq = get_request(q, rw_flags, bio, GFP_NOIO);
	while (!rq) {
		DEFINE_WAIT(wait);
		struct io_context *ioc;
		struct request_list *rl = &q->rq;

		prepare_to_wait_exclusive(&rl->wait[is_sync], &wait,
				TASK_UNINTERRUPTIBLE);

		trace_block_sleeprq(q, bio, rw_flags & 1);

		spin_unlock_irq(q->queue_lock);
		io_schedule();

		/*
		 * After sleeping, we become a "batching" process and
		 * will be able to allocate at least one request, and
		 * up to a big batch of them for a small period time.
		 * See ioc_batching, ioc_set_batching
		 */
		ioc = current_io_context(GFP_NOIO, q->node);
		ioc_set_batching(q, ioc);

		spin_lock_irq(q->queue_lock);
		finish_wait(&rl->wait[is_sync], &wait);

		rq = get_request(q, rw_flags, bio, GFP_NOIO);
	};

	return rq;
}

struct request *blk_get_request(struct request_queue *q, int rw, gfp_t gfp_mask)
{
	struct request *rq;

	BUG_ON(rw != READ && rw != WRITE);

	spin_lock_irq(q->queue_lock);
	if (gfp_mask & __GFP_WAIT) {
		rq = get_request_wait(q, rw, NULL);
	} else {
		rq = get_request(q, rw, NULL, gfp_mask);
		if (!rq)
			spin_unlock_irq(q->queue_lock);
	}
	/* q->queue_lock is unlocked at this point */

	return rq;
}
EXPORT_SYMBOL(blk_get_request);

/**
 * blk_make_request - given a bio, allocate a corresponding struct request.
 * @q: target request queue
 * @bio:  The bio describing the memory mappings that will be submitted for IO.
 *        It may be a chained-bio properly constructed by block/bio layer.
 * @gfp_mask: gfp flags to be used for memory allocation
 *
 * blk_make_request is the parallel of generic_make_request for BLOCK_PC
 * type commands. Where the struct request needs to be farther initialized by
 * the caller. It is passed a &struct bio, which describes the memory info of
 * the I/O transfer.
 *
 * The caller of blk_make_request must make sure that bi_io_vec
 * are set to describe the memory buffers. That bio_data_dir() will return
 * the needed direction of the request. (And all bio's in the passed bio-chain
 * are properly set accordingly)
 *
 * If called under none-sleepable conditions, mapped bio buffers must not
 * need bouncing, by calling the appropriate masked or flagged allocator,
 * suitable for the target device. Otherwise the call to blk_queue_bounce will
 * BUG.
 *
 * WARNING: When allocating/cloning a bio-chain, careful consideration should be
 * given to how you allocate bios. In particular, you cannot use __GFP_WAIT for
 * anything but the first bio in the chain. Otherwise you risk waiting for IO
 * completion of a bio that hasn't been submitted yet, thus resulting in a
 * deadlock. Alternatively bios should be allocated using bio_kmalloc() instead
 * of bio_alloc(), as that avoids the mempool deadlock.
 * If possible a big IO should be split into smaller parts when allocation
 * fails. Partial allocation should not be an error, or you risk a live-lock.
 */
struct request *blk_make_request(struct request_queue *q, struct bio *bio,
				 gfp_t gfp_mask)
{
	struct request *rq = blk_get_request(q, bio_data_dir(bio), gfp_mask);

	if (unlikely(!rq))
		return ERR_PTR(-ENOMEM);

	for_each_bio(bio) {
		struct bio *bounce_bio = bio;
		int ret;

		blk_queue_bounce(q, &bounce_bio);
		ret = blk_rq_append_bio(q, rq, bounce_bio);
		if (unlikely(ret)) {
			blk_put_request(rq);
			return ERR_PTR(ret);
		}
	}

	return rq;
}
EXPORT_SYMBOL(blk_make_request);

/**
 * blk_requeue_request - put a request back on queue
 * @q:		request queue where request should be inserted
 * @rq:		request to be inserted
 *
 * Description:
 *    Drivers often keep queueing requests until the hardware cannot accept
 *    more, when that condition happens we need to put the request back
 *    on the queue. Must be called with queue lock held.
 */
void blk_requeue_request(struct request_queue *q, struct request *rq)
{
	blk_delete_timer(rq);
	blk_clear_rq_complete(rq);
	trace_block_rq_requeue(q, rq);

	if (blk_rq_tagged(rq))
		blk_queue_end_tag(q, rq);

	BUG_ON(blk_queued_rq(rq));

	elv_requeue_request(q, rq);
}
EXPORT_SYMBOL(blk_requeue_request);

static void add_acct_request(struct request_queue *q, struct request *rq,
			     int where)
{
	drive_stat_acct(rq, 1);
	__elv_add_request(q, rq, where);
}

/**
 * blk_insert_request - insert a special request into a request queue
 * @q:		request queue where request should be inserted
 * @rq:		request to be inserted
 * @at_head:	insert request at head or tail of queue
 * @data:	private data
 *
 * Description:
 *    Many block devices need to execute commands asynchronously, so they don't
 *    block the whole kernel from preemption during request execution.  This is
 *    accomplished normally by inserting aritficial requests tagged as
 *    REQ_TYPE_SPECIAL in to the corresponding request queue, and letting them
 *    be scheduled for actual execution by the request queue.
 *
 *    We have the option of inserting the head or the tail of the queue.
 *    Typically we use the tail for new ioctls and so forth.  We use the head
 *    of the queue for things like a QUEUE_FULL message from a device, or a
 *    host that is unable to accept a particular command.
 */
void blk_insert_request(struct request_queue *q, struct request *rq,
			int at_head, void *data)
{
	int where = at_head ? ELEVATOR_INSERT_FRONT : ELEVATOR_INSERT_BACK;
	unsigned long flags;

	/*
	 * tell I/O scheduler that this isn't a regular read/write (ie it
	 * must not attempt merges on this) and that it acts as a soft
	 * barrier
	 */
	rq->cmd_type = REQ_TYPE_SPECIAL;

	rq->special = data;

	spin_lock_irqsave(q->queue_lock, flags);

	/*
	 * If command is tagged, release the tag
	 */
	if (blk_rq_tagged(rq))
		blk_queue_end_tag(q, rq);

<<<<<<< HEAD
	drive_stat_acct(rq, 1);
	__elv_add_request(q, rq, where, 0);
	__blk_run_queue(q, false);
=======
	add_acct_request(q, rq, where);
	__blk_run_queue(q);
>>>>>>> 02f8c6ae
	spin_unlock_irqrestore(q->queue_lock, flags);
}
EXPORT_SYMBOL(blk_insert_request);

static void part_round_stats_single(int cpu, struct hd_struct *part,
				    unsigned long now)
{
	if (now == part->stamp)
		return;

	if (part_in_flight(part)) {
		__part_stat_add(cpu, part, time_in_queue,
				part_in_flight(part) * (now - part->stamp));
		__part_stat_add(cpu, part, io_ticks, (now - part->stamp));
	}
	part->stamp = now;
}

/**
 * part_round_stats() - Round off the performance stats on a struct disk_stats.
 * @cpu: cpu number for stats access
 * @part: target partition
 *
 * The average IO queue length and utilisation statistics are maintained
 * by observing the current state of the queue length and the amount of
 * time it has been in this state for.
 *
 * Normally, that accounting is done on IO completion, but that can result
 * in more than a second's worth of IO being accounted for within any one
 * second, leading to >100% utilisation.  To deal with that, we call this
 * function to do a round-off before returning the results when reading
 * /proc/diskstats.  This accounts immediately for all queue usage up to
 * the current jiffies and restarts the counters again.
 */
void part_round_stats(int cpu, struct hd_struct *part)
{
	unsigned long now = jiffies;

	if (part->partno)
		part_round_stats_single(cpu, &part_to_disk(part)->part0, now);
	part_round_stats_single(cpu, part, now);
}
EXPORT_SYMBOL_GPL(part_round_stats);

/*
 * queue lock must be held
 */
void __blk_put_request(struct request_queue *q, struct request *req)
{
	if (unlikely(!q))
		return;
	if (unlikely(--req->ref_count))
		return;

	elv_completed_request(q, req);

	/* this is a bio leak */
	WARN_ON(req->bio != NULL);

	/*
	 * Request may not have originated from ll_rw_blk. if not,
	 * it didn't come out of our reserved rq pools
	 */
	if (req->cmd_flags & REQ_ALLOCED) {
		int is_sync = rq_is_sync(req) != 0;
		int priv = req->cmd_flags & REQ_ELVPRIV;

		BUG_ON(!list_empty(&req->queuelist));
		BUG_ON(!hlist_unhashed(&req->hash));

		blk_free_request(q, req);
		freed_request(q, is_sync, priv);
	}
}
EXPORT_SYMBOL_GPL(__blk_put_request);

void blk_put_request(struct request *req)
{
	unsigned long flags;
	struct request_queue *q = req->q;

	spin_lock_irqsave(q->queue_lock, flags);
	__blk_put_request(q, req);
	spin_unlock_irqrestore(q->queue_lock, flags);
}
EXPORT_SYMBOL(blk_put_request);

/**
 * blk_add_request_payload - add a payload to a request
 * @rq: request to update
 * @page: page backing the payload
 * @len: length of the payload.
 *
 * This allows to later add a payload to an already submitted request by
 * a block driver.  The driver needs to take care of freeing the payload
 * itself.
 *
 * Note that this is a quite horrible hack and nothing but handling of
 * discard requests should ever use it.
 */
void blk_add_request_payload(struct request *rq, struct page *page,
		unsigned int len)
{
	struct bio *bio = rq->bio;

	bio->bi_io_vec->bv_page = page;
	bio->bi_io_vec->bv_offset = 0;
	bio->bi_io_vec->bv_len = len;

	bio->bi_size = len;
	bio->bi_vcnt = 1;
	bio->bi_phys_segments = 1;

	rq->__data_len = rq->resid_len = len;
	rq->nr_phys_segments = 1;
	rq->buffer = bio_data(bio);
}
EXPORT_SYMBOL_GPL(blk_add_request_payload);

<<<<<<< HEAD
=======
static bool bio_attempt_back_merge(struct request_queue *q, struct request *req,
				   struct bio *bio)
{
	const int ff = bio->bi_rw & REQ_FAILFAST_MASK;

	if (!ll_back_merge_fn(q, req, bio))
		return false;

	trace_block_bio_backmerge(q, bio);

	if ((req->cmd_flags & REQ_FAILFAST_MASK) != ff)
		blk_rq_set_mixed_merge(req);

	req->biotail->bi_next = bio;
	req->biotail = bio;
	req->__data_len += bio->bi_size;
	req->ioprio = ioprio_best(req->ioprio, bio_prio(bio));

	drive_stat_acct(req, 0);
	elv_bio_merged(q, req, bio);
	return true;
}

static bool bio_attempt_front_merge(struct request_queue *q,
				    struct request *req, struct bio *bio)
{
	const int ff = bio->bi_rw & REQ_FAILFAST_MASK;

	if (!ll_front_merge_fn(q, req, bio))
		return false;

	trace_block_bio_frontmerge(q, bio);

	if ((req->cmd_flags & REQ_FAILFAST_MASK) != ff)
		blk_rq_set_mixed_merge(req);

	bio->bi_next = req->bio;
	req->bio = bio;

	/*
	 * may not be valid. if the low level driver said
	 * it didn't need a bounce buffer then it better
	 * not touch req->buffer either...
	 */
	req->buffer = bio_data(bio);
	req->__sector = bio->bi_sector;
	req->__data_len += bio->bi_size;
	req->ioprio = ioprio_best(req->ioprio, bio_prio(bio));

	drive_stat_acct(req, 0);
	elv_bio_merged(q, req, bio);
	return true;
}

/*
 * Attempts to merge with the plugged list in the current process. Returns
 * true if merge was successful, otherwise false.
 */
static bool attempt_plug_merge(struct task_struct *tsk, struct request_queue *q,
			       struct bio *bio)
{
	struct blk_plug *plug;
	struct request *rq;
	bool ret = false;

	plug = tsk->plug;
	if (!plug)
		goto out;

	list_for_each_entry_reverse(rq, &plug->list, queuelist) {
		int el_ret;

		if (rq->q != q)
			continue;

		el_ret = elv_try_merge(rq, bio);
		if (el_ret == ELEVATOR_BACK_MERGE) {
			ret = bio_attempt_back_merge(q, rq, bio);
			if (ret)
				break;
		} else if (el_ret == ELEVATOR_FRONT_MERGE) {
			ret = bio_attempt_front_merge(q, rq, bio);
			if (ret)
				break;
		}
	}
out:
	return ret;
}

>>>>>>> 02f8c6ae
void init_request_from_bio(struct request *req, struct bio *bio)
{
	req->cpu = bio->bi_comp_cpu;
	req->cmd_type = REQ_TYPE_FS;

	req->cmd_flags |= bio->bi_rw & REQ_COMMON_MASK;
	if (bio->bi_rw & REQ_RAHEAD)
		req->cmd_flags |= REQ_FAILFAST_MASK;

	req->errors = 0;
	req->__sector = bio->bi_sector;
	req->ioprio = bio_prio(bio);
	blk_rq_bio_prep(req->q, req, bio);
}

<<<<<<< HEAD
/*
 * Only disabling plugging for non-rotational devices if it does tagging
 * as well, otherwise we do need the proper merging
 */
static inline bool queue_should_plug(struct request_queue *q)
{
	return !(blk_queue_nonrot(q) && blk_queue_tagged(q));
}

=======
>>>>>>> 02f8c6ae
static int __make_request(struct request_queue *q, struct bio *bio)
{
	const bool sync = !!(bio->bi_rw & REQ_SYNC);
	struct blk_plug *plug;
	int el_ret, rw_flags, where = ELEVATOR_INSERT_SORT;
	struct request *req;
<<<<<<< HEAD
	int el_ret;
	unsigned int bytes = bio->bi_size;
	const unsigned short prio = bio_prio(bio);
	const bool sync = !!(bio->bi_rw & REQ_SYNC);
	const bool unplug = !!(bio->bi_rw & REQ_UNPLUG);
	const unsigned int ff = bio->bi_rw & REQ_FAILFAST_MASK;
	int where = ELEVATOR_INSERT_SORT;
	int rw_flags;
=======
>>>>>>> 02f8c6ae

	/*
	 * low level driver can indicate that it wants pages above a
	 * certain limit bounced to low memory (ie for highmem, or even
	 * ISA dma in theory)
	 */
	blk_queue_bounce(q, &bio);

<<<<<<< HEAD
	spin_lock_irq(q->queue_lock);

	if (bio->bi_rw & (REQ_FLUSH | REQ_FUA)) {
		where = ELEVATOR_INSERT_FLUSH;
		goto get_rq;
	}

	if (elv_queue_empty(q))
=======
	if (bio->bi_rw & (REQ_FLUSH | REQ_FUA)) {
		spin_lock_irq(q->queue_lock);
		where = ELEVATOR_INSERT_FLUSH;
>>>>>>> 02f8c6ae
		goto get_rq;
	}

<<<<<<< HEAD
	el_ret = elv_merge(q, &req, bio);
	switch (el_ret) {
	case ELEVATOR_BACK_MERGE:
		BUG_ON(!rq_mergeable(req));

		if (!ll_back_merge_fn(q, req, bio))
			break;

		trace_block_bio_backmerge(q, bio);

		if ((req->cmd_flags & REQ_FAILFAST_MASK) != ff)
			blk_rq_set_mixed_merge(req);

		req->biotail->bi_next = bio;
		req->biotail = bio;
		req->__data_len += bytes;
		req->ioprio = ioprio_best(req->ioprio, prio);
		if (!blk_rq_cpu_valid(req))
			req->cpu = bio->bi_comp_cpu;
		drive_stat_acct(req, 0);
		elv_bio_merged(q, req, bio);
		if (!attempt_back_merge(q, req))
			elv_merged_request(q, req, el_ret);
=======
	/*
	 * Check if we can merge with the plugged list before grabbing
	 * any locks.
	 */
	if (attempt_plug_merge(current, q, bio))
>>>>>>> 02f8c6ae
		goto out;

	spin_lock_irq(q->queue_lock);

	el_ret = elv_merge(q, &req, bio);
	if (el_ret == ELEVATOR_BACK_MERGE) {
		if (bio_attempt_back_merge(q, req, bio)) {
			if (!attempt_back_merge(q, req))
				elv_merged_request(q, req, el_ret);
			goto out_unlock;
		}
	} else if (el_ret == ELEVATOR_FRONT_MERGE) {
		if (bio_attempt_front_merge(q, req, bio)) {
			if (!attempt_front_merge(q, req))
				elv_merged_request(q, req, el_ret);
			goto out_unlock;
		}
<<<<<<< HEAD

		bio->bi_next = req->bio;
		req->bio = bio;

		/*
		 * may not be valid. if the low level driver said
		 * it didn't need a bounce buffer then it better
		 * not touch req->buffer either...
		 */
		req->buffer = bio_data(bio);
		req->__sector = bio->bi_sector;
		req->__data_len += bytes;
		req->ioprio = ioprio_best(req->ioprio, prio);
		if (!blk_rq_cpu_valid(req))
			req->cpu = bio->bi_comp_cpu;
		drive_stat_acct(req, 0);
		elv_bio_merged(q, req, bio);
		if (!attempt_front_merge(q, req))
			elv_merged_request(q, req, el_ret);
		goto out;

	/* ELV_NO_MERGE: elevator says don't/can't merge. */
	default:
		;
=======
>>>>>>> 02f8c6ae
	}

get_rq:
	/*
	 * This sync check and mask will be re-done in init_request_from_bio(),
	 * but we need to set it earlier to expose the sync flag to the
	 * rq allocator and io schedulers.
	 */
	rw_flags = bio_data_dir(bio);
	if (sync)
		rw_flags |= REQ_SYNC;

	/*
	 * Grab a free request. This is might sleep but can not fail.
	 * Returns with the queue unlocked.
	 */
	req = get_request_wait(q, rw_flags, bio);

	/*
	 * After dropping the lock and possibly sleeping here, our request
	 * may now be mergeable after it had proven unmergeable (above).
	 * We don't worry about that case for efficiency. It won't happen
	 * often, and the elevators are able to handle it.
	 */
	init_request_from_bio(req, bio);

	if (test_bit(QUEUE_FLAG_SAME_COMP, &q->queue_flags) ||
<<<<<<< HEAD
	    bio_flagged(bio, BIO_CPU_AFFINE))
		req->cpu = raw_smp_processor_id();
	if (queue_should_plug(q) && elv_queue_empty(q))
		blk_plug_device(q);

	/* insert the request into the elevator */
	drive_stat_acct(req, 1);
	__elv_add_request(q, req, where, 0);
=======
	    bio_flagged(bio, BIO_CPU_AFFINE)) {
		req->cpu = blk_cpu_to_group(get_cpu());
		put_cpu();
	}

	plug = current->plug;
	if (plug) {
		/*
		 * If this is the first request added after a plug, fire
		 * of a plug trace. If others have been added before, check
		 * if we have multiple devices in this plug. If so, make a
		 * note to sort the list before dispatch.
		 */
		if (list_empty(&plug->list))
			trace_block_plug(q);
		else if (!plug->should_sort) {
			struct request *__rq;

			__rq = list_entry_rq(plug->list.prev);
			if (__rq->q != q)
				plug->should_sort = 1;
		}
		list_add_tail(&req->queuelist, &plug->list);
		drive_stat_acct(req, 1);
	} else {
		spin_lock_irq(q->queue_lock);
		add_acct_request(q, req, where);
		__blk_run_queue(q);
out_unlock:
		spin_unlock_irq(q->queue_lock);
	}
>>>>>>> 02f8c6ae
out:
	return 0;
}

/*
 * If bio->bi_dev is a partition, remap the location
 */
static inline void blk_partition_remap(struct bio *bio)
{
	struct block_device *bdev = bio->bi_bdev;

	if (bio_sectors(bio) && bdev != bdev->bd_contains) {
		struct hd_struct *p = bdev->bd_part;

		bio->bi_sector += p->start_sect;
		bio->bi_bdev = bdev->bd_contains;

		trace_block_bio_remap(bdev_get_queue(bio->bi_bdev), bio,
				      bdev->bd_dev,
				      bio->bi_sector - p->start_sect);
	}
}

static void handle_bad_sector(struct bio *bio)
{
	char b[BDEVNAME_SIZE];

	printk(KERN_INFO "attempt to access beyond end of device\n");
	printk(KERN_INFO "%s: rw=%ld, want=%Lu, limit=%Lu\n",
			bdevname(bio->bi_bdev, b),
			bio->bi_rw,
			(unsigned long long)bio->bi_sector + bio_sectors(bio),
			(long long)(i_size_read(bio->bi_bdev->bd_inode) >> 9));

	set_bit(BIO_EOF, &bio->bi_flags);
}

#ifdef CONFIG_FAIL_MAKE_REQUEST

static DECLARE_FAULT_ATTR(fail_make_request);

static int __init setup_fail_make_request(char *str)
{
	return setup_fault_attr(&fail_make_request, str);
}
__setup("fail_make_request=", setup_fail_make_request);

static int should_fail_request(struct bio *bio)
{
	struct hd_struct *part = bio->bi_bdev->bd_part;

	if (part_to_disk(part)->part0.make_it_fail || part->make_it_fail)
		return should_fail(&fail_make_request, bio->bi_size);

	return 0;
}

static int __init fail_make_request_debugfs(void)
{
	return init_fault_attr_dentries(&fail_make_request,
					"fail_make_request");
}

late_initcall(fail_make_request_debugfs);

#else /* CONFIG_FAIL_MAKE_REQUEST */

static inline int should_fail_request(struct bio *bio)
{
	return 0;
}

#endif /* CONFIG_FAIL_MAKE_REQUEST */

/*
 * Check whether this bio extends beyond the end of the device.
 */
static inline int bio_check_eod(struct bio *bio, unsigned int nr_sectors)
{
	sector_t maxsector;

	if (!nr_sectors)
		return 0;

	/* Test device or partition size, when known. */
	maxsector = i_size_read(bio->bi_bdev->bd_inode) >> 9;
	if (maxsector) {
		sector_t sector = bio->bi_sector;

		if (maxsector < nr_sectors || maxsector - nr_sectors < sector) {
			/*
			 * This may well happen - the kernel calls bread()
			 * without checking the size of the device, e.g., when
			 * mounting a device.
			 */
			handle_bad_sector(bio);
			return 1;
		}
	}

	return 0;
}

/**
 * generic_make_request - hand a buffer to its device driver for I/O
 * @bio:  The bio describing the location in memory and on the device.
 *
 * generic_make_request() is used to make I/O requests of block
 * devices. It is passed a &struct bio, which describes the I/O that needs
 * to be done.
 *
 * generic_make_request() does not return any status.  The
 * success/failure status of the request, along with notification of
 * completion, is delivered asynchronously through the bio->bi_end_io
 * function described (one day) else where.
 *
 * The caller of generic_make_request must make sure that bi_io_vec
 * are set to describe the memory buffer, and that bi_dev and bi_sector are
 * set to describe the device address, and the
 * bi_end_io and optionally bi_private are set to describe how
 * completion notification should be signaled.
 *
 * generic_make_request and the drivers it calls may use bi_next if this
 * bio happens to be merged with someone else, and may change bi_dev and
 * bi_sector for remaps as it sees fit.  So the values of these fields
 * should NOT be depended on after the call to generic_make_request.
 */
static inline void __generic_make_request(struct bio *bio)
{
	struct request_queue *q;
	sector_t old_sector;
	int ret, nr_sectors = bio_sectors(bio);
	dev_t old_dev;
	int err = -EIO;

	might_sleep();

	if (bio_check_eod(bio, nr_sectors))
		goto end_io;

	/*
	 * Resolve the mapping until finished. (drivers are
	 * still free to implement/resolve their own stacking
	 * by explicitly returning 0)
	 *
	 * NOTE: we don't repeat the blk_size check for each new device.
	 * Stacking drivers are expected to know what they are doing.
	 */
	old_sector = -1;
	old_dev = 0;
	do {
		char b[BDEVNAME_SIZE];

		q = bdev_get_queue(bio->bi_bdev);
		if (unlikely(!q)) {
			printk(KERN_ERR
			       "generic_make_request: Trying to access "
				"nonexistent block-device %s (%Lu)\n",
				bdevname(bio->bi_bdev, b),
				(long long) bio->bi_sector);
			goto end_io;
		}

		if (unlikely(!(bio->bi_rw & REQ_DISCARD) &&
			     nr_sectors > queue_max_hw_sectors(q))) {
			printk(KERN_ERR "bio too big device %s (%u > %u)\n",
			       bdevname(bio->bi_bdev, b),
			       bio_sectors(bio),
			       queue_max_hw_sectors(q));
			goto end_io;
		}

		if (unlikely(test_bit(QUEUE_FLAG_DEAD, &q->queue_flags)))
			goto end_io;

		if (should_fail_request(bio))
			goto end_io;

		/*
		 * If this device has partitions, remap block n
		 * of partition p to block n+start(p) of the disk.
		 */
		blk_partition_remap(bio);

		if (bio_integrity_enabled(bio) && bio_integrity_prep(bio))
			goto end_io;

		if (old_sector != -1)
			trace_block_bio_remap(q, bio, old_dev, old_sector);

		old_sector = bio->bi_sector;
		old_dev = bio->bi_bdev->bd_dev;

		if (bio_check_eod(bio, nr_sectors))
			goto end_io;

		/*
		 * Filter flush bio's early so that make_request based
		 * drivers without flush support don't have to worry
		 * about them.
		 */
		if ((bio->bi_rw & (REQ_FLUSH | REQ_FUA)) && !q->flush_flags) {
			bio->bi_rw &= ~(REQ_FLUSH | REQ_FUA);
			if (!nr_sectors) {
				err = 0;
				goto end_io;
			}
		}

		if ((bio->bi_rw & REQ_DISCARD) &&
		    (!blk_queue_discard(q) ||
		     ((bio->bi_rw & REQ_SECURE) &&
		      !blk_queue_secdiscard(q)))) {
			err = -EOPNOTSUPP;
			goto end_io;
		}

		if (blk_throtl_bio(q, &bio))
			goto end_io;

		/*
		 * If bio = NULL, bio has been throttled and will be submitted
		 * later.
		 */
		if (!bio)
			break;

		trace_block_bio_queue(q, bio);

		ret = q->make_request_fn(q, bio);
	} while (ret);

	return;

end_io:
	bio_endio(bio, err);
}

/*
 * We only want one ->make_request_fn to be active at a time,
 * else stack usage with stacked devices could be a problem.
 * So use current->bio_list to keep a list of requests
 * submited by a make_request_fn function.
 * current->bio_list is also used as a flag to say if
 * generic_make_request is currently active in this task or not.
 * If it is NULL, then no make_request is active.  If it is non-NULL,
 * then a make_request is active, and new requests should be added
 * at the tail
 */
void generic_make_request(struct bio *bio)
{
	struct bio_list bio_list_on_stack;

	if (current->bio_list) {
		/* make_request is active */
		bio_list_add(current->bio_list, bio);
		return;
	}
	/* following loop may be a bit non-obvious, and so deserves some
	 * explanation.
	 * Before entering the loop, bio->bi_next is NULL (as all callers
	 * ensure that) so we have a list with a single bio.
	 * We pretend that we have just taken it off a longer list, so
	 * we assign bio_list to a pointer to the bio_list_on_stack,
	 * thus initialising the bio_list of new bios to be
	 * added.  __generic_make_request may indeed add some more bios
	 * through a recursive call to generic_make_request.  If it
	 * did, we find a non-NULL value in bio_list and re-enter the loop
	 * from the top.  In this case we really did just take the bio
	 * of the top of the list (no pretending) and so remove it from
	 * bio_list, and call into __generic_make_request again.
	 *
	 * The loop was structured like this to make only one call to
	 * __generic_make_request (which is important as it is large and
	 * inlined) and to keep the structure simple.
	 */
	BUG_ON(bio->bi_next);
	bio_list_init(&bio_list_on_stack);
	current->bio_list = &bio_list_on_stack;
	do {
		__generic_make_request(bio);
		bio = bio_list_pop(current->bio_list);
	} while (bio);
	current->bio_list = NULL; /* deactivate */
}
EXPORT_SYMBOL(generic_make_request);

/**
 * submit_bio - submit a bio to the block device layer for I/O
 * @rw: whether to %READ or %WRITE, or maybe to %READA (read ahead)
 * @bio: The &struct bio which describes the I/O
 *
 * submit_bio() is very similar in purpose to generic_make_request(), and
 * uses that function to do most of the work. Both are fairly rough
 * interfaces; @bio must be presetup and ready for I/O.
 *
 */
void submit_bio(int rw, struct bio *bio)
{
	int count = bio_sectors(bio);

	bio->bi_rw |= rw;

	/*
	 * If it's a regular read/write or a barrier with data attached,
	 * go through the normal accounting stuff before submission.
	 */
	if (bio_has_data(bio) && !(rw & REQ_DISCARD)) {
		if (rw & WRITE) {
			count_vm_events(PGPGOUT, count);
		} else {
			task_io_account_read(bio->bi_size);
			count_vm_events(PGPGIN, count);
		}

		if (unlikely(block_dump)) {
			char b[BDEVNAME_SIZE];
			printk(KERN_DEBUG "%s(%d): %s block %Lu on %s (%u sectors)\n",
			current->comm, task_pid_nr(current),
				(rw & WRITE) ? "WRITE" : "READ",
				(unsigned long long)bio->bi_sector,
				bdevname(bio->bi_bdev, b),
				count);
		}
	}

	generic_make_request(bio);
}
EXPORT_SYMBOL(submit_bio);

/**
 * blk_rq_check_limits - Helper function to check a request for the queue limit
 * @q:  the queue
 * @rq: the request being checked
 *
 * Description:
 *    @rq may have been made based on weaker limitations of upper-level queues
 *    in request stacking drivers, and it may violate the limitation of @q.
 *    Since the block layer and the underlying device driver trust @rq
 *    after it is inserted to @q, it should be checked against @q before
 *    the insertion using this generic function.
 *
 *    This function should also be useful for request stacking drivers
 *    in some cases below, so export this function.
 *    Request stacking drivers like request-based dm may change the queue
 *    limits while requests are in the queue (e.g. dm's table swapping).
 *    Such request stacking drivers should check those requests agaist
 *    the new queue limits again when they dispatch those requests,
 *    although such checkings are also done against the old queue limits
 *    when submitting requests.
 */
int blk_rq_check_limits(struct request_queue *q, struct request *rq)
{
	if (rq->cmd_flags & REQ_DISCARD)
		return 0;

	if (blk_rq_sectors(rq) > queue_max_sectors(q) ||
	    blk_rq_bytes(rq) > queue_max_hw_sectors(q) << 9) {
		printk(KERN_ERR "%s: over max size limit.\n", __func__);
		return -EIO;
	}

	/*
	 * queue's settings related to segment counting like q->bounce_pfn
	 * may differ from that of other stacking queues.
	 * Recalculate it to check the request correctly on this queue's
	 * limitation.
	 */
	blk_recalc_rq_segments(rq);
	if (rq->nr_phys_segments > queue_max_segments(q)) {
		printk(KERN_ERR "%s: over max segments limit.\n", __func__);
		return -EIO;
	}

	return 0;
}
EXPORT_SYMBOL_GPL(blk_rq_check_limits);

/**
 * blk_insert_cloned_request - Helper for stacking drivers to submit a request
 * @q:  the queue to submit the request
 * @rq: the request being queued
 */
int blk_insert_cloned_request(struct request_queue *q, struct request *rq)
{
	unsigned long flags;

	if (blk_rq_check_limits(q, rq))
		return -EIO;

#ifdef CONFIG_FAIL_MAKE_REQUEST
	if (rq->rq_disk && rq->rq_disk->part0.make_it_fail &&
	    should_fail(&fail_make_request, blk_rq_bytes(rq)))
		return -EIO;
#endif

	spin_lock_irqsave(q->queue_lock, flags);

	/*
	 * Submitting request must be dequeued before calling this function
	 * because it will be linked to another request_queue
	 */
	BUG_ON(blk_queued_rq(rq));

	add_acct_request(q, rq, ELEVATOR_INSERT_BACK);
	spin_unlock_irqrestore(q->queue_lock, flags);

	return 0;
}
EXPORT_SYMBOL_GPL(blk_insert_cloned_request);

/**
 * blk_rq_err_bytes - determine number of bytes till the next failure boundary
 * @rq: request to examine
 *
 * Description:
 *     A request could be merge of IOs which require different failure
 *     handling.  This function determines the number of bytes which
 *     can be failed from the beginning of the request without
 *     crossing into area which need to be retried further.
 *
 * Return:
 *     The number of bytes to fail.
 *
 * Context:
 *     queue_lock must be held.
 */
unsigned int blk_rq_err_bytes(const struct request *rq)
{
	unsigned int ff = rq->cmd_flags & REQ_FAILFAST_MASK;
	unsigned int bytes = 0;
	struct bio *bio;

	if (!(rq->cmd_flags & REQ_MIXED_MERGE))
		return blk_rq_bytes(rq);

	/*
	 * Currently the only 'mixing' which can happen is between
	 * different fastfail types.  We can safely fail portions
	 * which have all the failfast bits that the first one has -
	 * the ones which are at least as eager to fail as the first
	 * one.
	 */
	for (bio = rq->bio; bio; bio = bio->bi_next) {
		if ((bio->bi_rw & ff) != ff)
			break;
		bytes += bio->bi_size;
	}

	/* this could lead to infinite loop */
	BUG_ON(blk_rq_bytes(rq) && !bytes);
	return bytes;
}
EXPORT_SYMBOL_GPL(blk_rq_err_bytes);

static void blk_account_io_completion(struct request *req, unsigned int bytes)
{
	if (blk_do_io_stat(req)) {
		const int rw = rq_data_dir(req);
		struct hd_struct *part;
		int cpu;

		cpu = part_stat_lock();
		part = req->part;
		part_stat_add(cpu, part, sectors[rw], bytes >> 9);
		part_stat_unlock();
	}
}

static void blk_account_io_done(struct request *req)
{
	/*
	 * Account IO completion.  flush_rq isn't accounted as a
	 * normal IO on queueing nor completion.  Accounting the
	 * containing request is enough.
	 */
	if (blk_do_io_stat(req) && !(req->cmd_flags & REQ_FLUSH_SEQ)) {
		unsigned long duration = jiffies - req->start_time;
		const int rw = rq_data_dir(req);
		struct hd_struct *part;
		int cpu;

		cpu = part_stat_lock();
		part = req->part;

		part_stat_inc(cpu, part, ios[rw]);
		part_stat_add(cpu, part, ticks[rw], duration);
		part_round_stats(cpu, part);
		part_dec_in_flight(part, rw);

		hd_struct_put(part);
		part_stat_unlock();
	}
}

/**
 * blk_peek_request - peek at the top of a request queue
 * @q: request queue to peek at
 *
 * Description:
 *     Return the request at the top of @q.  The returned request
 *     should be started using blk_start_request() before LLD starts
 *     processing it.
 *
 * Return:
 *     Pointer to the request at the top of @q if available.  Null
 *     otherwise.
 *
 * Context:
 *     queue_lock must be held.
 */
struct request *blk_peek_request(struct request_queue *q)
{
	struct request *rq;
	int ret;

	while ((rq = __elv_next_request(q)) != NULL) {
		if (!(rq->cmd_flags & REQ_STARTED)) {
			/*
			 * This is the first time the device driver
			 * sees this request (possibly after
			 * requeueing).  Notify IO scheduler.
			 */
			if (rq->cmd_flags & REQ_SORTED)
				elv_activate_rq(q, rq);

			/*
			 * just mark as started even if we don't start
			 * it, a request that has been delayed should
			 * not be passed by new incoming requests
			 */
			rq->cmd_flags |= REQ_STARTED;
			trace_block_rq_issue(q, rq);
		}

		if (!q->boundary_rq || q->boundary_rq == rq) {
			q->end_sector = rq_end_sector(rq);
			q->boundary_rq = NULL;
		}

		if (rq->cmd_flags & REQ_DONTPREP)
			break;

		if (q->dma_drain_size && blk_rq_bytes(rq)) {
			/*
			 * make sure space for the drain appears we
			 * know we can do this because max_hw_segments
			 * has been adjusted to be one fewer than the
			 * device can handle
			 */
			rq->nr_phys_segments++;
		}

		if (!q->prep_rq_fn)
			break;

		ret = q->prep_rq_fn(q, rq);
		if (ret == BLKPREP_OK) {
			break;
		} else if (ret == BLKPREP_DEFER) {
			/*
			 * the request may have been (partially) prepped.
			 * we need to keep this request in the front to
			 * avoid resource deadlock.  REQ_STARTED will
			 * prevent other fs requests from passing this one.
			 */
			if (q->dma_drain_size && blk_rq_bytes(rq) &&
			    !(rq->cmd_flags & REQ_DONTPREP)) {
				/*
				 * remove the space for the drain we added
				 * so that we don't add it again
				 */
				--rq->nr_phys_segments;
			}

			rq = NULL;
			break;
		} else if (ret == BLKPREP_KILL) {
			rq->cmd_flags |= REQ_QUIET;
			/*
			 * Mark this request as started so we don't trigger
			 * any debug logic in the end I/O path.
			 */
			blk_start_request(rq);
			__blk_end_request_all(rq, -EIO);
		} else {
			printk(KERN_ERR "%s: bad return=%d\n", __func__, ret);
			break;
		}
	}

	return rq;
}
EXPORT_SYMBOL(blk_peek_request);

void blk_dequeue_request(struct request *rq)
{
	struct request_queue *q = rq->q;

	BUG_ON(list_empty(&rq->queuelist));
	BUG_ON(ELV_ON_HASH(rq));

	list_del_init(&rq->queuelist);

	/*
	 * the time frame between a request being removed from the lists
	 * and to it is freed is accounted as io that is in progress at
	 * the driver side.
	 */
	if (blk_account_rq(rq)) {
		q->in_flight[rq_is_sync(rq)]++;
		set_io_start_time_ns(rq);
	}
}

/**
 * blk_start_request - start request processing on the driver
 * @req: request to dequeue
 *
 * Description:
 *     Dequeue @req and start timeout timer on it.  This hands off the
 *     request to the driver.
 *
 *     Block internal functions which don't want to start timer should
 *     call blk_dequeue_request().
 *
 * Context:
 *     queue_lock must be held.
 */
void blk_start_request(struct request *req)
{
	blk_dequeue_request(req);

	/*
	 * We are now handing the request to the hardware, initialize
	 * resid_len to full count and add the timeout handler.
	 */
	req->resid_len = blk_rq_bytes(req);
	if (unlikely(blk_bidi_rq(req)))
		req->next_rq->resid_len = blk_rq_bytes(req->next_rq);

	blk_add_timer(req);
}
EXPORT_SYMBOL(blk_start_request);

/**
 * blk_fetch_request - fetch a request from a request queue
 * @q: request queue to fetch a request from
 *
 * Description:
 *     Return the request at the top of @q.  The request is started on
 *     return and LLD can start processing it immediately.
 *
 * Return:
 *     Pointer to the request at the top of @q if available.  Null
 *     otherwise.
 *
 * Context:
 *     queue_lock must be held.
 */
struct request *blk_fetch_request(struct request_queue *q)
{
	struct request *rq;

	rq = blk_peek_request(q);
	if (rq)
		blk_start_request(rq);
	return rq;
}
EXPORT_SYMBOL(blk_fetch_request);

/**
 * blk_update_request - Special helper function for request stacking drivers
 * @req:      the request being processed
 * @error:    %0 for success, < %0 for error
 * @nr_bytes: number of bytes to complete @req
 *
 * Description:
 *     Ends I/O on a number of bytes attached to @req, but doesn't complete
 *     the request structure even if @req doesn't have leftover.
 *     If @req has leftover, sets it up for the next range of segments.
 *
 *     This special helper function is only for request stacking drivers
 *     (e.g. request-based dm) so that they can handle partial completion.
 *     Actual device drivers should use blk_end_request instead.
 *
 *     Passing the result of blk_rq_bytes() as @nr_bytes guarantees
 *     %false return from this function.
 *
 * Return:
 *     %false - this request doesn't have any more data
 *     %true  - this request has more data
 **/
bool blk_update_request(struct request *req, int error, unsigned int nr_bytes)
{
	int total_bytes, bio_nbytes, next_idx = 0;
	struct bio *bio;

	if (!req->bio)
		return false;

	trace_block_rq_complete(req->q, req);

	/*
	 * For fs requests, rq is just carrier of independent bio's
	 * and each partial completion should be handled separately.
	 * Reset per-request error on each partial completion.
	 *
	 * TODO: tj: This is too subtle.  It would be better to let
	 * low level drivers do what they see fit.
	 */
	if (req->cmd_type == REQ_TYPE_FS)
		req->errors = 0;

	if (error && req->cmd_type == REQ_TYPE_FS &&
	    !(req->cmd_flags & REQ_QUIET)) {
		char *error_type;

		switch (error) {
		case -ENOLINK:
			error_type = "recoverable transport";
			break;
		case -EREMOTEIO:
			error_type = "critical target";
			break;
		case -EBADE:
			error_type = "critical nexus";
			break;
		case -EIO:
		default:
			error_type = "I/O";
			break;
		}
		printk(KERN_ERR "end_request: %s error, dev %s, sector %llu\n",
		       error_type, req->rq_disk ? req->rq_disk->disk_name : "?",
		       (unsigned long long)blk_rq_pos(req));
	}

	blk_account_io_completion(req, nr_bytes);

	total_bytes = bio_nbytes = 0;
	while ((bio = req->bio) != NULL) {
		int nbytes;

		if (nr_bytes >= bio->bi_size) {
			req->bio = bio->bi_next;
			nbytes = bio->bi_size;
			req_bio_endio(req, bio, nbytes, error);
			next_idx = 0;
			bio_nbytes = 0;
		} else {
			int idx = bio->bi_idx + next_idx;

			if (unlikely(idx >= bio->bi_vcnt)) {
				blk_dump_rq_flags(req, "__end_that");
				printk(KERN_ERR "%s: bio idx %d >= vcnt %d\n",
				       __func__, idx, bio->bi_vcnt);
				break;
			}

			nbytes = bio_iovec_idx(bio, idx)->bv_len;
			BIO_BUG_ON(nbytes > bio->bi_size);

			/*
			 * not a complete bvec done
			 */
			if (unlikely(nbytes > nr_bytes)) {
				bio_nbytes += nr_bytes;
				total_bytes += nr_bytes;
				break;
			}

			/*
			 * advance to the next vector
			 */
			next_idx++;
			bio_nbytes += nbytes;
		}

		total_bytes += nbytes;
		nr_bytes -= nbytes;

		bio = req->bio;
		if (bio) {
			/*
			 * end more in this run, or just return 'not-done'
			 */
			if (unlikely(nr_bytes <= 0))
				break;
		}
	}

	/*
	 * completely done
	 */
	if (!req->bio) {
		/*
		 * Reset counters so that the request stacking driver
		 * can find how many bytes remain in the request
		 * later.
		 */
		req->__data_len = 0;
		return false;
	}

	/*
	 * if the request wasn't completed, update state
	 */
	if (bio_nbytes) {
		req_bio_endio(req, bio, bio_nbytes, error);
		bio->bi_idx += next_idx;
		bio_iovec(bio)->bv_offset += nr_bytes;
		bio_iovec(bio)->bv_len -= nr_bytes;
	}

	req->__data_len -= total_bytes;
	req->buffer = bio_data(req->bio);

	/* update sector only for requests with clear definition of sector */
	if (req->cmd_type == REQ_TYPE_FS || (req->cmd_flags & REQ_DISCARD))
		req->__sector += total_bytes >> 9;

	/* mixed attributes always follow the first bio */
	if (req->cmd_flags & REQ_MIXED_MERGE) {
		req->cmd_flags &= ~REQ_FAILFAST_MASK;
		req->cmd_flags |= req->bio->bi_rw & REQ_FAILFAST_MASK;
	}

	/*
	 * If total number of sectors is less than the first segment
	 * size, something has gone terribly wrong.
	 */
	if (blk_rq_bytes(req) < blk_rq_cur_bytes(req)) {
		blk_dump_rq_flags(req, "request botched");
		req->__data_len = blk_rq_cur_bytes(req);
	}

	/* recalculate the number of segments */
	blk_recalc_rq_segments(req);

	return true;
}
EXPORT_SYMBOL_GPL(blk_update_request);

static bool blk_update_bidi_request(struct request *rq, int error,
				    unsigned int nr_bytes,
				    unsigned int bidi_bytes)
{
	if (blk_update_request(rq, error, nr_bytes))
		return true;

	/* Bidi request must be completed as a whole */
	if (unlikely(blk_bidi_rq(rq)) &&
	    blk_update_request(rq->next_rq, error, bidi_bytes))
		return true;

	if (blk_queue_add_random(rq->q))
		add_disk_randomness(rq->rq_disk);

	return false;
}

/**
 * blk_unprep_request - unprepare a request
 * @req:	the request
 *
 * This function makes a request ready for complete resubmission (or
 * completion).  It happens only after all error handling is complete,
 * so represents the appropriate moment to deallocate any resources
 * that were allocated to the request in the prep_rq_fn.  The queue
 * lock is held when calling this.
 */
void blk_unprep_request(struct request *req)
{
	struct request_queue *q = req->q;

	req->cmd_flags &= ~REQ_DONTPREP;
	if (q->unprep_rq_fn)
		q->unprep_rq_fn(q, req);
}
EXPORT_SYMBOL_GPL(blk_unprep_request);

/*
 * queue lock must be held
 */
static void blk_finish_request(struct request *req, int error)
{
	if (blk_rq_tagged(req))
		blk_queue_end_tag(req->q, req);

	BUG_ON(blk_queued_rq(req));

	if (unlikely(laptop_mode) && req->cmd_type == REQ_TYPE_FS)
		laptop_io_completion(&req->q->backing_dev_info);

	blk_delete_timer(req);

	if (req->cmd_flags & REQ_DONTPREP)
		blk_unprep_request(req);


	blk_account_io_done(req);

	if (req->end_io)
		req->end_io(req, error);
	else {
		if (blk_bidi_rq(req))
			__blk_put_request(req->next_rq->q, req->next_rq);

		__blk_put_request(req->q, req);
	}
}

/**
 * blk_end_bidi_request - Complete a bidi request
 * @rq:         the request to complete
 * @error:      %0 for success, < %0 for error
 * @nr_bytes:   number of bytes to complete @rq
 * @bidi_bytes: number of bytes to complete @rq->next_rq
 *
 * Description:
 *     Ends I/O on a number of bytes attached to @rq and @rq->next_rq.
 *     Drivers that supports bidi can safely call this member for any
 *     type of request, bidi or uni.  In the later case @bidi_bytes is
 *     just ignored.
 *
 * Return:
 *     %false - we are done with this request
 *     %true  - still buffers pending for this request
 **/
static bool blk_end_bidi_request(struct request *rq, int error,
				 unsigned int nr_bytes, unsigned int bidi_bytes)
{
	struct request_queue *q = rq->q;
	unsigned long flags;

	if (blk_update_bidi_request(rq, error, nr_bytes, bidi_bytes))
		return true;

	spin_lock_irqsave(q->queue_lock, flags);
	blk_finish_request(rq, error);
	spin_unlock_irqrestore(q->queue_lock, flags);

	return false;
}

/**
 * __blk_end_bidi_request - Complete a bidi request with queue lock held
 * @rq:         the request to complete
 * @error:      %0 for success, < %0 for error
 * @nr_bytes:   number of bytes to complete @rq
 * @bidi_bytes: number of bytes to complete @rq->next_rq
 *
 * Description:
 *     Identical to blk_end_bidi_request() except that queue lock is
 *     assumed to be locked on entry and remains so on return.
 *
 * Return:
 *     %false - we are done with this request
 *     %true  - still buffers pending for this request
 **/
static bool __blk_end_bidi_request(struct request *rq, int error,
				   unsigned int nr_bytes, unsigned int bidi_bytes)
{
	if (blk_update_bidi_request(rq, error, nr_bytes, bidi_bytes))
		return true;

	blk_finish_request(rq, error);

	return false;
}

/**
 * blk_end_request - Helper function for drivers to complete the request.
 * @rq:       the request being processed
 * @error:    %0 for success, < %0 for error
 * @nr_bytes: number of bytes to complete
 *
 * Description:
 *     Ends I/O on a number of bytes attached to @rq.
 *     If @rq has leftover, sets it up for the next range of segments.
 *
 * Return:
 *     %false - we are done with this request
 *     %true  - still buffers pending for this request
 **/
bool blk_end_request(struct request *rq, int error, unsigned int nr_bytes)
{
	return blk_end_bidi_request(rq, error, nr_bytes, 0);
}
EXPORT_SYMBOL(blk_end_request);

/**
 * blk_end_request_all - Helper function for drives to finish the request.
 * @rq: the request to finish
 * @error: %0 for success, < %0 for error
 *
 * Description:
 *     Completely finish @rq.
 */
void blk_end_request_all(struct request *rq, int error)
{
	bool pending;
	unsigned int bidi_bytes = 0;

	if (unlikely(blk_bidi_rq(rq)))
		bidi_bytes = blk_rq_bytes(rq->next_rq);

	pending = blk_end_bidi_request(rq, error, blk_rq_bytes(rq), bidi_bytes);
	BUG_ON(pending);
}
EXPORT_SYMBOL(blk_end_request_all);

/**
 * blk_end_request_cur - Helper function to finish the current request chunk.
 * @rq: the request to finish the current chunk for
 * @error: %0 for success, < %0 for error
 *
 * Description:
 *     Complete the current consecutively mapped chunk from @rq.
 *
 * Return:
 *     %false - we are done with this request
 *     %true  - still buffers pending for this request
 */
bool blk_end_request_cur(struct request *rq, int error)
{
	return blk_end_request(rq, error, blk_rq_cur_bytes(rq));
}
EXPORT_SYMBOL(blk_end_request_cur);

/**
 * blk_end_request_err - Finish a request till the next failure boundary.
 * @rq: the request to finish till the next failure boundary for
 * @error: must be negative errno
 *
 * Description:
 *     Complete @rq till the next failure boundary.
 *
 * Return:
 *     %false - we are done with this request
 *     %true  - still buffers pending for this request
 */
bool blk_end_request_err(struct request *rq, int error)
{
	WARN_ON(error >= 0);
	return blk_end_request(rq, error, blk_rq_err_bytes(rq));
}
EXPORT_SYMBOL_GPL(blk_end_request_err);

/**
 * __blk_end_request - Helper function for drivers to complete the request.
 * @rq:       the request being processed
 * @error:    %0 for success, < %0 for error
 * @nr_bytes: number of bytes to complete
 *
 * Description:
 *     Must be called with queue lock held unlike blk_end_request().
 *
 * Return:
 *     %false - we are done with this request
 *     %true  - still buffers pending for this request
 **/
bool __blk_end_request(struct request *rq, int error, unsigned int nr_bytes)
{
	return __blk_end_bidi_request(rq, error, nr_bytes, 0);
}
EXPORT_SYMBOL(__blk_end_request);

/**
 * __blk_end_request_all - Helper function for drives to finish the request.
 * @rq: the request to finish
 * @error: %0 for success, < %0 for error
 *
 * Description:
 *     Completely finish @rq.  Must be called with queue lock held.
 */
void __blk_end_request_all(struct request *rq, int error)
{
	bool pending;
	unsigned int bidi_bytes = 0;

	if (unlikely(blk_bidi_rq(rq)))
		bidi_bytes = blk_rq_bytes(rq->next_rq);

	pending = __blk_end_bidi_request(rq, error, blk_rq_bytes(rq), bidi_bytes);
	BUG_ON(pending);
}
EXPORT_SYMBOL(__blk_end_request_all);

/**
 * __blk_end_request_cur - Helper function to finish the current request chunk.
 * @rq: the request to finish the current chunk for
 * @error: %0 for success, < %0 for error
 *
 * Description:
 *     Complete the current consecutively mapped chunk from @rq.  Must
 *     be called with queue lock held.
 *
 * Return:
 *     %false - we are done with this request
 *     %true  - still buffers pending for this request
 */
bool __blk_end_request_cur(struct request *rq, int error)
{
	return __blk_end_request(rq, error, blk_rq_cur_bytes(rq));
}
EXPORT_SYMBOL(__blk_end_request_cur);

/**
 * __blk_end_request_err - Finish a request till the next failure boundary.
 * @rq: the request to finish till the next failure boundary for
 * @error: must be negative errno
 *
 * Description:
 *     Complete @rq till the next failure boundary.  Must be called
 *     with queue lock held.
 *
 * Return:
 *     %false - we are done with this request
 *     %true  - still buffers pending for this request
 */
bool __blk_end_request_err(struct request *rq, int error)
{
	WARN_ON(error >= 0);
	return __blk_end_request(rq, error, blk_rq_err_bytes(rq));
}
EXPORT_SYMBOL_GPL(__blk_end_request_err);

void blk_rq_bio_prep(struct request_queue *q, struct request *rq,
		     struct bio *bio)
{
	/* Bit 0 (R/W) is identical in rq->cmd_flags and bio->bi_rw */
	rq->cmd_flags |= bio->bi_rw & REQ_WRITE;

	if (bio_has_data(bio)) {
		rq->nr_phys_segments = bio_phys_segments(q, bio);
		rq->buffer = bio_data(bio);
	}
	rq->__data_len = bio->bi_size;
	rq->bio = rq->biotail = bio;

	if (bio->bi_bdev)
		rq->rq_disk = bio->bi_bdev->bd_disk;
}

#if ARCH_IMPLEMENTS_FLUSH_DCACHE_PAGE
/**
 * rq_flush_dcache_pages - Helper function to flush all pages in a request
 * @rq: the request to be flushed
 *
 * Description:
 *     Flush all pages in @rq.
 */
void rq_flush_dcache_pages(struct request *rq)
{
	struct req_iterator iter;
	struct bio_vec *bvec;

	rq_for_each_segment(bvec, rq, iter)
		flush_dcache_page(bvec->bv_page);
}
EXPORT_SYMBOL_GPL(rq_flush_dcache_pages);
#endif

/**
 * blk_lld_busy - Check if underlying low-level drivers of a device are busy
 * @q : the queue of the device being checked
 *
 * Description:
 *    Check if underlying low-level drivers of a device are busy.
 *    If the drivers want to export their busy state, they must set own
 *    exporting function using blk_queue_lld_busy() first.
 *
 *    Basically, this function is used only by request stacking drivers
 *    to stop dispatching requests to underlying devices when underlying
 *    devices are busy.  This behavior helps more I/O merging on the queue
 *    of the request stacking driver and prevents I/O throughput regression
 *    on burst I/O load.
 *
 * Return:
 *    0 - Not busy (The request stacking driver should dispatch request)
 *    1 - Busy (The request stacking driver should stop dispatching request)
 */
int blk_lld_busy(struct request_queue *q)
{
	if (q->lld_busy_fn)
		return q->lld_busy_fn(q);

	return 0;
}
EXPORT_SYMBOL_GPL(blk_lld_busy);

/**
 * blk_rq_unprep_clone - Helper function to free all bios in a cloned request
 * @rq: the clone request to be cleaned up
 *
 * Description:
 *     Free all bios in @rq for a cloned request.
 */
void blk_rq_unprep_clone(struct request *rq)
{
	struct bio *bio;

	while ((bio = rq->bio) != NULL) {
		rq->bio = bio->bi_next;

		bio_put(bio);
	}
}
EXPORT_SYMBOL_GPL(blk_rq_unprep_clone);

/*
 * Copy attributes of the original request to the clone request.
 * The actual data parts (e.g. ->cmd, ->buffer, ->sense) are not copied.
 */
static void __blk_rq_prep_clone(struct request *dst, struct request *src)
{
	dst->cpu = src->cpu;
	dst->cmd_flags = (src->cmd_flags & REQ_CLONE_MASK) | REQ_NOMERGE;
	dst->cmd_type = src->cmd_type;
	dst->__sector = blk_rq_pos(src);
	dst->__data_len = blk_rq_bytes(src);
	dst->nr_phys_segments = src->nr_phys_segments;
	dst->ioprio = src->ioprio;
	dst->extra_len = src->extra_len;
}

/**
 * blk_rq_prep_clone - Helper function to setup clone request
 * @rq: the request to be setup
 * @rq_src: original request to be cloned
 * @bs: bio_set that bios for clone are allocated from
 * @gfp_mask: memory allocation mask for bio
 * @bio_ctr: setup function to be called for each clone bio.
 *           Returns %0 for success, non %0 for failure.
 * @data: private data to be passed to @bio_ctr
 *
 * Description:
 *     Clones bios in @rq_src to @rq, and copies attributes of @rq_src to @rq.
 *     The actual data parts of @rq_src (e.g. ->cmd, ->buffer, ->sense)
 *     are not copied, and copying such parts is the caller's responsibility.
 *     Also, pages which the original bios are pointing to are not copied
 *     and the cloned bios just point same pages.
 *     So cloned bios must be completed before original bios, which means
 *     the caller must complete @rq before @rq_src.
 */
int blk_rq_prep_clone(struct request *rq, struct request *rq_src,
		      struct bio_set *bs, gfp_t gfp_mask,
		      int (*bio_ctr)(struct bio *, struct bio *, void *),
		      void *data)
{
	struct bio *bio, *bio_src;

	if (!bs)
		bs = fs_bio_set;

	blk_rq_init(NULL, rq);

	__rq_for_each_bio(bio_src, rq_src) {
		bio = bio_alloc_bioset(gfp_mask, bio_src->bi_max_vecs, bs);
		if (!bio)
			goto free_and_out;

		__bio_clone(bio, bio_src);

		if (bio_integrity(bio_src) &&
		    bio_integrity_clone(bio, bio_src, gfp_mask, bs))
			goto free_and_out;

		if (bio_ctr && bio_ctr(bio, bio_src, data))
			goto free_and_out;

		if (rq->bio) {
			rq->biotail->bi_next = bio;
			rq->biotail = bio;
		} else
			rq->bio = rq->biotail = bio;
	}

	__blk_rq_prep_clone(rq, rq_src);

	return 0;

free_and_out:
	if (bio)
		bio_free(bio, bs);
	blk_rq_unprep_clone(rq);

	return -ENOMEM;
}
EXPORT_SYMBOL_GPL(blk_rq_prep_clone);

int kblockd_schedule_work(struct request_queue *q, struct work_struct *work)
{
	return queue_work(kblockd_workqueue, work);
}
EXPORT_SYMBOL(kblockd_schedule_work);

int kblockd_schedule_delayed_work(struct request_queue *q,
			struct delayed_work *dwork, unsigned long delay)
{
	return queue_delayed_work(kblockd_workqueue, dwork, delay);
}
EXPORT_SYMBOL(kblockd_schedule_delayed_work);

#define PLUG_MAGIC	0x91827364

void blk_start_plug(struct blk_plug *plug)
{
	struct task_struct *tsk = current;

	plug->magic = PLUG_MAGIC;
	INIT_LIST_HEAD(&plug->list);
	INIT_LIST_HEAD(&plug->cb_list);
	plug->should_sort = 0;

	/*
	 * If this is a nested plug, don't actually assign it. It will be
	 * flushed on its own.
	 */
	if (!tsk->plug) {
		/*
		 * Store ordering should not be needed here, since a potential
		 * preempt will imply a full memory barrier
		 */
		tsk->plug = plug;
	}
}
EXPORT_SYMBOL(blk_start_plug);

static int plug_rq_cmp(void *priv, struct list_head *a, struct list_head *b)
{
	struct request *rqa = container_of(a, struct request, queuelist);
	struct request *rqb = container_of(b, struct request, queuelist);

	return !(rqa->q <= rqb->q);
}

/*
 * If 'from_schedule' is true, then postpone the dispatch of requests
 * until a safe kblockd context. We due this to avoid accidental big
 * additional stack usage in driver dispatch, in places where the originally
 * plugger did not intend it.
 */
static void queue_unplugged(struct request_queue *q, unsigned int depth,
			    bool from_schedule)
	__releases(q->queue_lock)
{
	trace_block_unplug(q, depth, !from_schedule);

	/*
	 * If we are punting this to kblockd, then we can safely drop
	 * the queue_lock before waking kblockd (which needs to take
	 * this lock).
	 */
	if (from_schedule) {
		spin_unlock(q->queue_lock);
		blk_run_queue_async(q);
	} else {
		__blk_run_queue(q);
		spin_unlock(q->queue_lock);
	}

}

static void flush_plug_callbacks(struct blk_plug *plug)
{
	LIST_HEAD(callbacks);

	if (list_empty(&plug->cb_list))
		return;

	list_splice_init(&plug->cb_list, &callbacks);

	while (!list_empty(&callbacks)) {
		struct blk_plug_cb *cb = list_first_entry(&callbacks,
							  struct blk_plug_cb,
							  list);
		list_del(&cb->list);
		cb->callback(cb);
	}
}

void blk_flush_plug_list(struct blk_plug *plug, bool from_schedule)
{
	struct request_queue *q;
	unsigned long flags;
	struct request *rq;
	LIST_HEAD(list);
	unsigned int depth;

	BUG_ON(plug->magic != PLUG_MAGIC);

	flush_plug_callbacks(plug);
	if (list_empty(&plug->list))
		return;

	list_splice_init(&plug->list, &list);

	if (plug->should_sort) {
		list_sort(NULL, &list, plug_rq_cmp);
		plug->should_sort = 0;
	}

	q = NULL;
	depth = 0;

	/*
	 * Save and disable interrupts here, to avoid doing it for every
	 * queue lock we have to take.
	 */
	local_irq_save(flags);
	while (!list_empty(&list)) {
		rq = list_entry_rq(list.next);
		list_del_init(&rq->queuelist);
		BUG_ON(!rq->q);
		if (rq->q != q) {
			/*
			 * This drops the queue lock
			 */
			if (q)
				queue_unplugged(q, depth, from_schedule);
			q = rq->q;
			depth = 0;
			spin_lock(q->queue_lock);
		}
		/*
		 * rq is already accounted, so use raw insert
		 */
		if (rq->cmd_flags & (REQ_FLUSH | REQ_FUA))
			__elv_add_request(q, rq, ELEVATOR_INSERT_FLUSH);
		else
			__elv_add_request(q, rq, ELEVATOR_INSERT_SORT_MERGE);

		depth++;
	}

	/*
	 * This drops the queue lock
	 */
	if (q)
		queue_unplugged(q, depth, from_schedule);

	local_irq_restore(flags);
}

void blk_finish_plug(struct blk_plug *plug)
{
	blk_flush_plug_list(plug, false);

	if (plug == current->plug)
		current->plug = NULL;
}
EXPORT_SYMBOL(blk_finish_plug);

int __init blk_dev_init(void)
{
	BUILD_BUG_ON(__REQ_NR_BITS > 8 *
			sizeof(((struct request *)0)->cmd_flags));

	/* used for unplugging and affects IO latency/throughput - HIGHPRI */
	kblockd_workqueue = alloc_workqueue("kblockd",
					    WQ_MEM_RECLAIM | WQ_HIGHPRI, 0);
	if (!kblockd_workqueue)
		panic("Failed to create kblockd\n");

	request_cachep = kmem_cache_create("blkdev_requests",
			sizeof(struct request), 0, SLAB_PANIC, NULL);

	blk_requestq_cachep = kmem_cache_create("blkdev_queue",
			sizeof(struct request_queue), 0, SLAB_PANIC, NULL);

	return 0;
}<|MERGE_RESOLUTION|>--- conflicted
+++ resolved
@@ -143,10 +143,7 @@
 	rq->ref_count = 1;
 	rq->start_time = jiffies;
 	set_start_time_ns(rq);
-<<<<<<< HEAD
-=======
 	rq->part = NULL;
->>>>>>> 02f8c6ae
 }
 EXPORT_SYMBOL(blk_rq_init);
 
@@ -226,83 +223,7 @@
 	queue_delayed_work(kblockd_workqueue, &q->delay_work,
 				msecs_to_jiffies(msecs));
 }
-<<<<<<< HEAD
-EXPORT_SYMBOL(blk_remove_plug);
-
-/*
- * remove the plug and let it rip..
- */
-void __generic_unplug_device(struct request_queue *q)
-{
-	if (unlikely(blk_queue_stopped(q)))
-		return;
-	if (!blk_remove_plug(q) && !blk_queue_nonrot(q))
-		return;
-
-	q->request_fn(q);
-}
-
-/**
- * generic_unplug_device - fire a request queue
- * @q:    The &struct request_queue in question
- *
- * Description:
- *   Linux uses plugging to build bigger requests queues before letting
- *   the device have at them. If a queue is plugged, the I/O scheduler
- *   is still adding and merging requests on the queue. Once the queue
- *   gets unplugged, the request_fn defined for the queue is invoked and
- *   transfers started.
- **/
-void generic_unplug_device(struct request_queue *q)
-{
-	if (blk_queue_plugged(q)) {
-		spin_lock_irq(q->queue_lock);
-		__generic_unplug_device(q);
-		spin_unlock_irq(q->queue_lock);
-	}
-}
-EXPORT_SYMBOL(generic_unplug_device);
-
-static void blk_backing_dev_unplug(struct backing_dev_info *bdi,
-				   struct page *page)
-{
-	struct request_queue *q = bdi->unplug_io_data;
-
-	blk_unplug(q);
-}
-
-void blk_unplug_work(struct work_struct *work)
-{
-	struct request_queue *q =
-		container_of(work, struct request_queue, unplug_work);
-
-	trace_block_unplug_io(q);
-	q->unplug_fn(q);
-}
-
-void blk_unplug_timeout(unsigned long data)
-{
-	struct request_queue *q = (struct request_queue *)data;
-
-	trace_block_unplug_timer(q);
-	kblockd_schedule_work(q, &q->unplug_work);
-}
-EXPORT_SYMBOL(blk_put_queue);
-
-void blk_unplug(struct request_queue *q)
-{
-	/*
-	 * devices don't necessarily have an ->unplug_fn defined
-	 */
-	if (q->unplug_fn) {
-		trace_block_unplug_io(q);
-		q->unplug_fn(q);
-	}
-}
-EXPORT_SYMBOL(blk_unplug);
-=======
 EXPORT_SYMBOL(blk_delay_queue);
->>>>>>> 02f8c6ae
 
 /**
  * blk_start_queue - restart a previously stopped queue
@@ -318,7 +239,7 @@
 	WARN_ON(!irqs_disabled());
 
 	queue_flag_clear(QUEUE_FLAG_STOPPED, q);
-	__blk_run_queue(q, false);
+	__blk_run_queue(q);
 }
 EXPORT_SYMBOL(blk_start_queue);
 
@@ -371,13 +292,12 @@
 /**
  * __blk_run_queue - run a single device queue
  * @q:	The queue to run
- * @force_kblockd: Don't run @q->request_fn directly.  Use kblockd.
  *
  * Description:
  *    See @blk_run_queue. This variant must be called with the queue lock
  *    held and interrupts disabled.
  */
-void __blk_run_queue(struct request_queue *q, bool force_kblockd)
+void __blk_run_queue(struct request_queue *q)
 {
 	if (unlikely(blk_queue_stopped(q)))
 		return;
@@ -386,18 +306,6 @@
 }
 EXPORT_SYMBOL(__blk_run_queue);
 
-<<<<<<< HEAD
-	/*
-	 * Only recurse once to avoid overrunning the stack, let the unplug
-	 * handling reinvoke the handler shortly if we already got there.
-	 */
-	if (!force_kblockd && !queue_flag_test_and_set(QUEUE_FLAG_REENTER, q)) {
-		q->request_fn(q);
-		queue_flag_clear(QUEUE_FLAG_REENTER, q);
-	} else {
-		queue_flag_set(QUEUE_FLAG_PLUGGED, q);
-		kblockd_schedule_work(q, &q->unplug_work);
-=======
 /**
  * blk_run_queue_async - run a single device queue in workqueue context
  * @q:	The queue to run
@@ -411,7 +319,6 @@
 	if (likely(!blk_queue_stopped(q))) {
 		__cancel_delayed_work(&q->delay_work);
 		queue_delayed_work(kblockd_workqueue, &q->delay_work, 0);
->>>>>>> 02f8c6ae
 	}
 }
 EXPORT_SYMBOL(blk_run_queue_async);
@@ -429,7 +336,7 @@
 	unsigned long flags;
 
 	spin_lock_irqsave(q->queue_lock, flags);
-	__blk_run_queue(q, false);
+	__blk_run_queue(q);
 	spin_unlock_irqrestore(q->queue_lock, flags);
 }
 EXPORT_SYMBOL(blk_run_queue);
@@ -519,11 +426,6 @@
 		return NULL;
 	}
 
-<<<<<<< HEAD
-	setup_timer(&q->backing_dev_info.laptop_mode_wb_timer,
-		    laptop_mode_timer_fn, (unsigned long) q);
-	init_timer(&q->unplug_timer);
-=======
 	if (blk_throtl_init(q)) {
 		kmem_cache_free(blk_requestq_cachep, q);
 		return NULL;
@@ -531,17 +433,12 @@
 
 	setup_timer(&q->backing_dev_info.laptop_mode_wb_timer,
 		    laptop_mode_timer_fn, (unsigned long) q);
->>>>>>> 02f8c6ae
 	setup_timer(&q->timeout, blk_rq_timed_out_timer, (unsigned long) q);
 	INIT_LIST_HEAD(&q->timeout_list);
 	INIT_LIST_HEAD(&q->flush_queue[0]);
 	INIT_LIST_HEAD(&q->flush_queue[1]);
 	INIT_LIST_HEAD(&q->flush_data_in_flight);
-<<<<<<< HEAD
-	INIT_WORK(&q->unplug_work, blk_unplug_work);
-=======
 	INIT_DELAYED_WORK(&q->delay_work, blk_delay_work);
->>>>>>> 02f8c6ae
 
 	kobject_init(&q->kobj, &blk_queue_ktype);
 
@@ -636,10 +533,6 @@
 	q->request_fn		= rfn;
 	q->prep_rq_fn		= NULL;
 	q->unprep_rq_fn		= NULL;
-<<<<<<< HEAD
-	q->unplug_fn		= generic_unplug_device;
-=======
->>>>>>> 02f8c6ae
 	q->queue_flags		= QUEUE_FLAG_DEFAULT;
 
 	/* Override internal queue lock with supplied lock pointer */
@@ -1091,14 +984,8 @@
 	if (blk_rq_tagged(rq))
 		blk_queue_end_tag(q, rq);
 
-<<<<<<< HEAD
-	drive_stat_acct(rq, 1);
-	__elv_add_request(q, rq, where, 0);
-	__blk_run_queue(q, false);
-=======
 	add_acct_request(q, rq, where);
 	__blk_run_queue(q);
->>>>>>> 02f8c6ae
 	spin_unlock_irqrestore(q->queue_lock, flags);
 }
 EXPORT_SYMBOL(blk_insert_request);
@@ -1218,8 +1105,6 @@
 }
 EXPORT_SYMBOL_GPL(blk_add_request_payload);
 
-<<<<<<< HEAD
-=======
 static bool bio_attempt_back_merge(struct request_queue *q, struct request *req,
 				   struct bio *bio)
 {
@@ -1310,7 +1195,6 @@
 	return ret;
 }
 
->>>>>>> 02f8c6ae
 void init_request_from_bio(struct request *req, struct bio *bio)
 {
 	req->cpu = bio->bi_comp_cpu;
@@ -1326,35 +1210,12 @@
 	blk_rq_bio_prep(req->q, req, bio);
 }
 
-<<<<<<< HEAD
-/*
- * Only disabling plugging for non-rotational devices if it does tagging
- * as well, otherwise we do need the proper merging
- */
-static inline bool queue_should_plug(struct request_queue *q)
-{
-	return !(blk_queue_nonrot(q) && blk_queue_tagged(q));
-}
-
-=======
->>>>>>> 02f8c6ae
 static int __make_request(struct request_queue *q, struct bio *bio)
 {
 	const bool sync = !!(bio->bi_rw & REQ_SYNC);
 	struct blk_plug *plug;
 	int el_ret, rw_flags, where = ELEVATOR_INSERT_SORT;
 	struct request *req;
-<<<<<<< HEAD
-	int el_ret;
-	unsigned int bytes = bio->bi_size;
-	const unsigned short prio = bio_prio(bio);
-	const bool sync = !!(bio->bi_rw & REQ_SYNC);
-	const bool unplug = !!(bio->bi_rw & REQ_UNPLUG);
-	const unsigned int ff = bio->bi_rw & REQ_FAILFAST_MASK;
-	int where = ELEVATOR_INSERT_SORT;
-	int rw_flags;
-=======
->>>>>>> 02f8c6ae
 
 	/*
 	 * low level driver can indicate that it wants pages above a
@@ -1363,54 +1224,17 @@
 	 */
 	blk_queue_bounce(q, &bio);
 
-<<<<<<< HEAD
-	spin_lock_irq(q->queue_lock);
-
-	if (bio->bi_rw & (REQ_FLUSH | REQ_FUA)) {
-		where = ELEVATOR_INSERT_FLUSH;
-		goto get_rq;
-	}
-
-	if (elv_queue_empty(q))
-=======
 	if (bio->bi_rw & (REQ_FLUSH | REQ_FUA)) {
 		spin_lock_irq(q->queue_lock);
 		where = ELEVATOR_INSERT_FLUSH;
->>>>>>> 02f8c6ae
 		goto get_rq;
 	}
 
-<<<<<<< HEAD
-	el_ret = elv_merge(q, &req, bio);
-	switch (el_ret) {
-	case ELEVATOR_BACK_MERGE:
-		BUG_ON(!rq_mergeable(req));
-
-		if (!ll_back_merge_fn(q, req, bio))
-			break;
-
-		trace_block_bio_backmerge(q, bio);
-
-		if ((req->cmd_flags & REQ_FAILFAST_MASK) != ff)
-			blk_rq_set_mixed_merge(req);
-
-		req->biotail->bi_next = bio;
-		req->biotail = bio;
-		req->__data_len += bytes;
-		req->ioprio = ioprio_best(req->ioprio, prio);
-		if (!blk_rq_cpu_valid(req))
-			req->cpu = bio->bi_comp_cpu;
-		drive_stat_acct(req, 0);
-		elv_bio_merged(q, req, bio);
-		if (!attempt_back_merge(q, req))
-			elv_merged_request(q, req, el_ret);
-=======
 	/*
 	 * Check if we can merge with the plugged list before grabbing
 	 * any locks.
 	 */
 	if (attempt_plug_merge(current, q, bio))
->>>>>>> 02f8c6ae
 		goto out;
 
 	spin_lock_irq(q->queue_lock);
@@ -1428,33 +1252,6 @@
 				elv_merged_request(q, req, el_ret);
 			goto out_unlock;
 		}
-<<<<<<< HEAD
-
-		bio->bi_next = req->bio;
-		req->bio = bio;
-
-		/*
-		 * may not be valid. if the low level driver said
-		 * it didn't need a bounce buffer then it better
-		 * not touch req->buffer either...
-		 */
-		req->buffer = bio_data(bio);
-		req->__sector = bio->bi_sector;
-		req->__data_len += bytes;
-		req->ioprio = ioprio_best(req->ioprio, prio);
-		if (!blk_rq_cpu_valid(req))
-			req->cpu = bio->bi_comp_cpu;
-		drive_stat_acct(req, 0);
-		elv_bio_merged(q, req, bio);
-		if (!attempt_front_merge(q, req))
-			elv_merged_request(q, req, el_ret);
-		goto out;
-
-	/* ELV_NO_MERGE: elevator says don't/can't merge. */
-	default:
-		;
-=======
->>>>>>> 02f8c6ae
 	}
 
 get_rq:
@@ -1482,16 +1279,6 @@
 	init_request_from_bio(req, bio);
 
 	if (test_bit(QUEUE_FLAG_SAME_COMP, &q->queue_flags) ||
-<<<<<<< HEAD
-	    bio_flagged(bio, BIO_CPU_AFFINE))
-		req->cpu = raw_smp_processor_id();
-	if (queue_should_plug(q) && elv_queue_empty(q))
-		blk_plug_device(q);
-
-	/* insert the request into the elevator */
-	drive_stat_acct(req, 1);
-	__elv_add_request(q, req, where, 0);
-=======
 	    bio_flagged(bio, BIO_CPU_AFFINE)) {
 		req->cpu = blk_cpu_to_group(get_cpu());
 		put_cpu();
@@ -1523,7 +1310,6 @@
 out_unlock:
 		spin_unlock_irq(q->queue_lock);
 	}
->>>>>>> 02f8c6ae
 out:
 	return 0;
 }
