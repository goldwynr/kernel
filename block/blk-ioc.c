/*
 * Functions related to io context handling
 */
#include <linux/kernel.h>
#include <linux/module.h>
#include <linux/init.h>
#include <linux/bio.h>
#include <linux/blkdev.h>
#include <linux/bootmem.h>	/* for max_pfn/max_low_pfn */
#include <linux/slab.h>

#include "blk.h"

/*
 * For io context allocations
 */
static struct kmem_cache *iocontext_cachep;

static void cfq_dtor(struct io_context *ioc)
{
	if (!hlist_empty(&ioc->cic_list)) {
		struct cfq_io_context *cic;

		cic = hlist_entry(ioc->cic_list.first, struct cfq_io_context,
								cic_list);
		cic->dtor(ioc);
	}
}

/*
 * IO Context helper functions. put_io_context() returns 1 if there are no
 * more users of this io context, 0 otherwise.
 */
int put_io_context(struct io_context *ioc)
{
	if (ioc == NULL)
		return 1;

	BUG_ON(atomic_long_read(&ioc->refcount) == 0);

	if (atomic_long_dec_and_test(&ioc->refcount)) {
		rcu_read_lock();
		cfq_dtor(ioc);
		rcu_read_unlock();

		kmem_cache_free(iocontext_cachep, ioc);
		return 1;
	}
	return 0;
}
EXPORT_SYMBOL(put_io_context);

static void cfq_exit(struct io_context *ioc)
{
	rcu_read_lock();

	if (!hlist_empty(&ioc->cic_list)) {
		struct cfq_io_context *cic;

		cic = hlist_entry(ioc->cic_list.first, struct cfq_io_context,
								cic_list);
		cic->exit(ioc);
	}
	rcu_read_unlock();
}

<<<<<<< HEAD
/* Called by the exitting task */
=======
/* Called by the exiting task */
>>>>>>> 02f8c6ae
void exit_io_context(struct task_struct *task)
{
	struct io_context *ioc;

	task_lock(task);
	ioc = task->io_context;
	task->io_context = NULL;
	task_unlock(task);

<<<<<<< HEAD
	if (atomic_dec_and_test(&ioc->nr_tasks)) {
		cfq_exit(ioc);

	}
=======
	if (atomic_dec_and_test(&ioc->nr_tasks))
		cfq_exit(ioc);

>>>>>>> 02f8c6ae
	put_io_context(ioc);
}

struct io_context *alloc_io_context(gfp_t gfp_flags, int node)
{
	struct io_context *ret;

	ret = kmem_cache_alloc_node(iocontext_cachep, gfp_flags, node);
	if (ret) {
		atomic_long_set(&ret->refcount, 1);
		atomic_set(&ret->nr_tasks, 1);
		spin_lock_init(&ret->lock);
		ret->ioprio_changed = 0;
		ret->ioprio = 0;
		ret->last_waited = 0; /* doesn't matter... */
		ret->nr_batch_requests = 0; /* because this is 0 */
		INIT_RADIX_TREE(&ret->radix_root, GFP_ATOMIC | __GFP_HIGH);
		INIT_HLIST_HEAD(&ret->cic_list);
		ret->ioc_data = NULL;
#if defined(CONFIG_BLK_CGROUP) || defined(CONFIG_BLK_CGROUP_MODULE)
		ret->cgroup_changed = 0;
#endif
	}

	return ret;
}

/*
 * If the current task has no IO context then create one and initialise it.
 * Otherwise, return its existing IO context.
 *
 * This returned IO context doesn't have a specifically elevated refcount,
 * but since the current task itself holds a reference, the context can be
 * used in general code, so long as it stays within `current` context.
 */
struct io_context *current_io_context(gfp_t gfp_flags, int node)
{
	struct task_struct *tsk = current;
	struct io_context *ret;

	ret = tsk->io_context;
	if (likely(ret))
		return ret;

	ret = alloc_io_context(gfp_flags, node);
	if (ret) {
		/* make sure set_task_ioprio() sees the settings above */
		smp_wmb();
		tsk->io_context = ret;
	}

	return ret;
}

/*
 * If the current task has no IO context then create one and initialise it.
 * If it does have a context, take a ref on it.
 *
 * This is always called in the context of the task which submitted the I/O.
 */
struct io_context *get_io_context(gfp_t gfp_flags, int node)
{
	struct io_context *ret = NULL;

	/*
	 * Check for unlikely race with exiting task. ioc ref count is
	 * zero when ioc is being detached.
	 */
	do {
		ret = current_io_context(gfp_flags, node);
		if (unlikely(!ret))
			break;
	} while (!atomic_long_inc_not_zero(&ret->refcount));

	return ret;
}
EXPORT_SYMBOL(get_io_context);

static int __init blk_ioc_init(void)
{
	iocontext_cachep = kmem_cache_create("blkdev_ioc",
			sizeof(struct io_context), 0, SLAB_PANIC, NULL);
	return 0;
}
subsys_initcall(blk_ioc_init);<|MERGE_RESOLUTION|>--- conflicted
+++ resolved
@@ -64,11 +64,7 @@
 	rcu_read_unlock();
 }
 
-<<<<<<< HEAD
-/* Called by the exitting task */
-=======
 /* Called by the exiting task */
->>>>>>> 02f8c6ae
 void exit_io_context(struct task_struct *task)
 {
 	struct io_context *ioc;
@@ -78,16 +74,9 @@
 	task->io_context = NULL;
 	task_unlock(task);
 
-<<<<<<< HEAD
-	if (atomic_dec_and_test(&ioc->nr_tasks)) {
-		cfq_exit(ioc);
-
-	}
-=======
 	if (atomic_dec_and_test(&ioc->nr_tasks))
 		cfq_exit(ioc);
 
->>>>>>> 02f8c6ae
 	put_io_context(ioc);
 }
 
