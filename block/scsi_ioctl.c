--- conflicted
+++ resolved
@@ -728,10 +728,7 @@
 	/* In particular, rule out all resets and host-specific ioctls.  */
 	printk_ratelimited(KERN_WARNING
 			   "%s: sending ioctl %x to a partition!\n", current->comm, cmd);
-<<<<<<< HEAD
-=======
-
->>>>>>> 4eb15b7f
+
 	return -ENOTTY;
 }
 EXPORT_SYMBOL(scsi_verify_blk_ioctl);
