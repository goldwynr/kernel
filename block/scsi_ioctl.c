--- conflicted
+++ resolved
@@ -27,9 +27,6 @@
 #include <linux/ratelimit.h>
 #include <linux/slab.h>
 #include <linux/times.h>
-#include <linux/fd.h>
-#include <linux/mtio.h>
-#include <linux/raid/md_u.h>
 #include <asm/uaccess.h>
 
 #include <scsi/scsi.h>
@@ -714,29 +711,11 @@
 	case SG_GET_RESERVED_SIZE:
 	case SG_SET_RESERVED_SIZE:
 	case SG_EMULATED_HOST:
-<<<<<<< HEAD
-	case BLKFLSBUF:
-	case BLKROSET:
-		return 0;
-	case CDROM_GET_CAPABILITY:
-	case CDROM_DRIVE_STATUS:
-	case FDGETPRM:
-	case RAID_VERSION:
-	case MTIOCGET:
-#ifdef CONFIG_COMPAT
-	case 0x801c6d02:	/* MTIOCGET32 */
-#endif
-		/* Keep this until we remove the printk below. udev/dd sends
-		 * these and we do not want to spam dmesg about it. CD-ROMs
-		 * & tapes do not have partitions, so we get here only for
-		 * disks.
-=======
 		return 0;
 	case CDROM_GET_CAPABILITY:
 		/* Keep this until we remove the printk below.  udev sends it
 		 * and we do not want to spam dmesg about it.   CD-ROMs do
 		 * not have partitions, so we get here only for disks.
->>>>>>> 235eae6e
 		 */
 		return -ENOTTY;
 	default:
