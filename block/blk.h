#ifndef BLK_INTERNAL_H
#define BLK_INTERNAL_H

/* Amount of time in which a process may batch requests */
#define BLK_BATCH_TIME	(HZ/50UL)

/* Number of requests a "batching" process may submit */
#define BLK_BATCH_REQ	32

extern struct kmem_cache *blk_requestq_cachep;
extern struct kobj_type blk_queue_ktype;

void init_request_from_bio(struct request *req, struct bio *bio);
void blk_rq_bio_prep(struct request_queue *q, struct request *rq,
			struct bio *bio);
void __blk_queue_free_tags(struct request_queue *q);

void blk_unplug_work(struct work_struct *work);
void blk_unplug_timeout(unsigned long data);
void blk_rq_timed_out_timer(unsigned long data);
void blk_delete_timer(struct request *);
void blk_add_timer(struct request *);
<<<<<<< HEAD
=======
void __generic_unplug_device(struct request_queue *);
>>>>>>> 18e352e4

/*
 * Internal atomic flags for request handling
 */
enum rq_atomic_flags {
	REQ_ATOM_COMPLETE = 0,
};

/*
 * EH timer and IO completion will both attempt to 'grab' the request, make
 * sure that only one of them suceeds
 */
static inline int blk_mark_rq_complete(struct request *rq)
{
	return test_and_set_bit(REQ_ATOM_COMPLETE, &rq->atomic_flags);
}

static inline void blk_clear_rq_complete(struct request *rq)
{
	clear_bit(REQ_ATOM_COMPLETE, &rq->atomic_flags);
}
<<<<<<< HEAD
=======

#ifdef CONFIG_FAIL_IO_TIMEOUT
int blk_should_fake_timeout(struct request_queue *);
ssize_t part_timeout_show(struct device *, struct device_attribute *, char *);
ssize_t part_timeout_store(struct device *, struct device_attribute *,
				const char *, size_t);
#else
static inline int blk_should_fake_timeout(struct request_queue *q)
{
	return 0;
}
#endif
>>>>>>> 18e352e4

struct io_context *current_io_context(gfp_t gfp_flags, int node);

int ll_back_merge_fn(struct request_queue *q, struct request *req,
		     struct bio *bio);
int ll_front_merge_fn(struct request_queue *q, struct request *req, 
		      struct bio *bio);
int attempt_back_merge(struct request_queue *q, struct request *rq);
int attempt_front_merge(struct request_queue *q, struct request *rq);
void blk_recalc_rq_segments(struct request *rq);
void blk_recalc_rq_sectors(struct request *rq, int nsect);

void blk_queue_congestion_threshold(struct request_queue *q);

int blk_dev_init(void);

/*
 * Return the threshold (number of used requests) at which the queue is
 * considered to be congested.  It include a little hysteresis to keep the
 * context switch rate down.
 */
static inline int queue_congestion_on_threshold(struct request_queue *q)
{
	return q->nr_congestion_on;
}

/*
 * The threshold at which a queue is considered to be uncongested
 */
static inline int queue_congestion_off_threshold(struct request_queue *q)
{
	return q->nr_congestion_off;
}

#if defined(CONFIG_BLK_DEV_INTEGRITY)

#define rq_for_each_integrity_segment(bvl, _rq, _iter)		\
	__rq_for_each_bio(_iter.bio, _rq)			\
		bip_for_each_vec(bvl, _iter.bio->bi_integrity, _iter.i)

#endif /* BLK_DEV_INTEGRITY */

static inline int blk_cpu_to_group(int cpu)
{
#ifdef CONFIG_SCHED_MC
<<<<<<< HEAD
	cpumask_t mask = cpu_coregroup_map(cpu);
	return first_cpu(mask);
=======
	const struct cpumask *mask = cpu_coregroup_mask(cpu);
	return cpumask_first(mask);
>>>>>>> 18e352e4
#elif defined(CONFIG_SCHED_SMT)
	return first_cpu(per_cpu(cpu_sibling_map, cpu));
#else
	return cpu;
#endif
}

#endif<|MERGE_RESOLUTION|>--- conflicted
+++ resolved
@@ -20,10 +20,7 @@
 void blk_rq_timed_out_timer(unsigned long data);
 void blk_delete_timer(struct request *);
 void blk_add_timer(struct request *);
-<<<<<<< HEAD
-=======
 void __generic_unplug_device(struct request_queue *);
->>>>>>> 18e352e4
 
 /*
  * Internal atomic flags for request handling
@@ -45,8 +42,6 @@
 {
 	clear_bit(REQ_ATOM_COMPLETE, &rq->atomic_flags);
 }
-<<<<<<< HEAD
-=======
 
 #ifdef CONFIG_FAIL_IO_TIMEOUT
 int blk_should_fake_timeout(struct request_queue *);
@@ -59,7 +54,6 @@
 	return 0;
 }
 #endif
->>>>>>> 18e352e4
 
 struct io_context *current_io_context(gfp_t gfp_flags, int node);
 
@@ -105,13 +99,8 @@
 static inline int blk_cpu_to_group(int cpu)
 {
 #ifdef CONFIG_SCHED_MC
-<<<<<<< HEAD
-	cpumask_t mask = cpu_coregroup_map(cpu);
-	return first_cpu(mask);
-=======
 	const struct cpumask *mask = cpu_coregroup_mask(cpu);
 	return cpumask_first(mask);
->>>>>>> 18e352e4
 #elif defined(CONFIG_SCHED_SMT)
 	return first_cpu(per_cpu(cpu_sibling_map, cpu));
 #else
