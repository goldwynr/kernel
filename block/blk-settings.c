--- conflicted
+++ resolved
@@ -8,14 +8,9 @@
 #include <linux/blkdev.h>
 #include <linux/bootmem.h>	/* for max_pfn/max_low_pfn */
 #include <linux/gcd.h>
-<<<<<<< HEAD
-#include <linux/jiffies.h>
-#include <linux/lcm.h>
-=======
 #include <linux/lcm.h>
 #include <linux/jiffies.h>
 #include <linux/gfp.h>
->>>>>>> 02f8c6ae
 
 #include "blk.h"
 
@@ -169,30 +164,9 @@
 	blk_queue_congestion_threshold(q);
 	q->nr_batching = BLK_BATCH_REQ;
 
-<<<<<<< HEAD
-	q->unplug_thresh = 4;		/* hmm */
-	q->unplug_delay = msecs_to_jiffies(3);	/* 3 milliseconds */
-	if (q->unplug_delay == 0)
-		q->unplug_delay = 1;
-
-	q->unplug_timer.function = blk_unplug_timeout;
-	q->unplug_timer.data = (unsigned long)q;
-
 	blk_set_default_limits(&q->limits);
 	blk_queue_max_hw_sectors(q, BLK_SAFE_MAX_SECTORS);
 	q->limits.discard_zeroes_data = 0;
-
-	/*
-	 * If the caller didn't supply a lock, fall back to our embedded
-	 * per-queue locks
-	 */
-	if (!q->queue_lock)
-		q->queue_lock = &q->__queue_lock;
-=======
-	blk_set_default_limits(&q->limits);
-	blk_queue_max_hw_sectors(q, BLK_SAFE_MAX_SECTORS);
-	q->limits.discard_zeroes_data = 0;
->>>>>>> 02f8c6ae
 
 	/*
 	 * by default assume old behaviour and bounce for any highmem page
