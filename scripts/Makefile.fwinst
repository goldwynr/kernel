--- conflicted
+++ resolved
@@ -37,30 +37,6 @@
 
 installed-fw := $(addprefix $(INSTALL_FW_PATH)/,$(fw-shipped-all))
 
-<<<<<<< HEAD
-# Workaround for make < 3.81, where .SECONDEXPANSION doesn't work.
-PHONY += $(INSTALL_FW_PATH)/$$(%) install-all-dirs
-$(INSTALL_FW_PATH)/$$(%): install-all-dirs
-	@true
-install-all-dirs: $(installed-fw-dirs)
-	@true
-=======
-installed-fw-sig :=
-installed-mod-fw-sig :=
-ifdef CONFIG_MODULE_SIG_ALL
-ifdef CONFIG_FIRMWARE_SIG
-installed-fw-sig := $(patsubst %,%.sig, $(installed-fw))
-installed-mod-fw-sig := $(patsubst %,%.sig, $(installed-mod-fw))
-endif
-endif
-
-quiet_cmd_fwsig = FWSIG $@
-      cmd_fwsig = $(fw_sign_cmd) $(patsubst %.sig,%,$@) $@
-
-%.sig: %
-	$(call cmd,fwsig)
->>>>>>> ffc721e0
-
 quiet_cmd_install = INSTALL $(subst $(srctree)/,,$@)
       cmd_install = mkdir -p $(@D); $(INSTALL) -m0644 $< $@
 
