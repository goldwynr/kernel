/*
 * conmakehash.c
 *
 * Create arrays for initializing the kernel folded tables (using a hash
 * table turned out to be to limiting...)  Unfortunately we can't simply
 * preinitialize the tables at compile time since kfree() cannot accept
 * memory not allocated by kmalloc(), and doing our own memory management
 * just for this seems like massive overkill.
 *
 * Copyright (C) 1995-1997 H. Peter Anvin
 *
 * This program is a part of the Linux kernel, and may be freely
 * copied under the terms of the GNU General Public License (GPL),
 * version 2, or at your option any later version.
 */

#include <stdio.h>
#include <stdlib.h>
#include <sysexits.h>
#include <string.h>
#include <ctype.h>

#define MAX_FONTLEN 256

typedef unsigned short unicode;

void usage(char *argv0)
{
  fprintf(stderr, "Usage: \n"
         "        %s chartable [hashsize] [hashstep] [maxhashlevel]\n", argv0);
  exit(EX_USAGE);
}

int getunicode(char **p0)
{
<<<<<<< HEAD
  unsigned char *p = *((unsigned char **)p0);
=======
  char *p = *p0;
>>>>>>> 1c9426e8

  while (*p == ' ' || *p == '\t')
    p++;
  if (*p != 'U' || p[1] != '+' ||
      !isxdigit(p[2]) || !isxdigit(p[3]) || !isxdigit(p[4]) ||
      !isxdigit(p[5]) || isxdigit(p[6]))
    return -1;
  *p0 = (char *)(p+6);
  return strtol((char *)(p+2),0,16);
}

unicode unitable[MAX_FONTLEN][255];
				/* Massive overkill, but who cares? */
int unicount[MAX_FONTLEN];

void addpair(int fp, int un)
{
  int i;

  if ( un <= 0xfffe )
    {
      /* Check it isn't a duplicate */

      for ( i = 0 ; i < unicount[fp] ; i++ )
	if ( unitable[fp][i] == un )
	  return;

      /* Add to list */

      if ( unicount[fp] > 254 )
	{
	  fprintf(stderr, "ERROR: Only 255 unicodes/glyph permitted!\n");
	  exit(EX_DATAERR);
	}

      unitable[fp][unicount[fp]] = un;
      unicount[fp]++;
    }

  /* otherwise: ignore */
}

int main(int argc, char *argv[])
{
  FILE *ctbl;
  char *tblname;
  char buffer[65536];
  int fontlen;
  int i, nuni, nent;
  int fp0, fp1, un0, un1;
  char *p, *p1;

  if ( argc < 2 || argc > 5 )
    usage(argv[0]);

  if ( !strcmp(argv[1],"-") )
    {
      ctbl = stdin;
      tblname = "stdin";
    }
  else
    {
      ctbl = fopen(tblname = argv[1], "r");
      if ( !ctbl )
	{
	  perror(tblname);
	  exit(EX_NOINPUT);
	}
    }

  /* For now we assume the default font is always 256 characters. */    
  fontlen = 256;

  /* Initialize table */

  for ( i = 0 ; i < fontlen ; i++ )
    unicount[i] = 0;

  /* Now we come to the tricky part.  Parse the input table. */

  while ( fgets(buffer, sizeof(buffer), ctbl) != NULL )
    {
      if ( (p = strchr(buffer, '\n')) != NULL )
	*p = '\0';
      else
	fprintf(stderr, "%s: Warning: line too long\n", tblname);

      p = buffer;

/*
 * Syntax accepted:
 *	<fontpos>	<unicode> <unicode> ...
 *	<range>		idem
 *	<range>		<unicode range>
 *
 * where <range> ::= <fontpos>-<fontpos>
 * and <unicode> ::= U+<h><h><h><h>
 * and <h> ::= <hexadecimal digit>
 */

      while (*p == ' ' || *p == '\t')
	p++;
      if (!*p || *p == '#')
	continue;	/* skip comment or blank line */

      fp0 = strtol(p, &p1, 0);
      if (p1 == p)
	{
	  fprintf(stderr, "Bad input line: %s\n", buffer);
	  exit(EX_DATAERR);
        }
      p = p1;

      while (*p == ' ' || *p == '\t')
	p++;
      if (*p == '-')
	{
	  p++;
	  fp1 = strtol(p, &p1, 0);
	  if (p1 == p)
	    {
	      fprintf(stderr, "Bad input line: %s\n", buffer);
	      exit(EX_DATAERR);
	    }
	  p = p1;
        }
      else
	fp1 = 0;

      if ( fp0 < 0 || fp0 >= fontlen )
	{
	    fprintf(stderr,
		    "%s: Glyph number (0x%x) larger than font length\n",
		    tblname, fp0);
	    exit(EX_DATAERR);
	}
      if ( fp1 && (fp1 < fp0 || fp1 >= fontlen) )
	{
	    fprintf(stderr,
		    "%s: Bad end of range (0x%x)\n",
		    tblname, fp1);
	    exit(EX_DATAERR);
	}

      if (fp1)
	{
	  /* we have a range; expect the word "idem" or a Unicode range of the
	     same length */
	  while (*p == ' ' || *p == '\t')
	    p++;
	  if (!strncmp(p, "idem", 4))
	    {
	      for (i=fp0; i<=fp1; i++)
		addpair(i,i);
	      p += 4;
	    }
	  else
	    {
	      un0 = getunicode(&p);
	      while (*p == ' ' || *p == '\t')
		p++;
	      if (*p != '-')
		{
		  fprintf(stderr,
"%s: Corresponding to a range of font positions, there should be a Unicode range\n",
			  tblname);
		  exit(EX_DATAERR);
	        }
	      p++;
	      un1 = getunicode(&p);
	      if (un0 < 0 || un1 < 0)
		{
		  fprintf(stderr,
"%s: Bad Unicode range corresponding to font position range 0x%x-0x%x\n",
			  tblname, fp0, fp1);
		  exit(EX_DATAERR);
	        }
	      if (un1 - un0 != fp1 - fp0)
		{
		  fprintf(stderr,
"%s: Unicode range U+%x-U+%x not of the same length as font position range 0x%x-0x%x\n",
			  tblname, un0, un1, fp0, fp1);
		  exit(EX_DATAERR);
	        }
	      for(i=fp0; i<=fp1; i++)
		addpair(i,un0-fp0+i);
	    }
        }
      else
	{
	    /* no range; expect a list of unicode values for a single font position */

	    while ( (un0 = getunicode(&p)) >= 0 )
	      addpair(fp0, un0);
	}
      while (*p == ' ' || *p == '\t')
	p++;
      if (*p && *p != '#')
	fprintf(stderr, "%s: trailing junk (%s) ignored\n", tblname, p);
    }

  /* Okay, we hit EOF, now output hash table */
  
  fclose(ctbl);
  

  /* Compute total size of Unicode list */
  nuni = 0;
  for ( i = 0 ; i < fontlen ; i++ )
    nuni += unicount[i];
  
  printf("\
/*\n\
 * Do not edit this file; it was automatically generated by\n\
 *\n\
 * conmakehash %s > [this file]\n\
 *\n\
 */\n\
\n\
#include <linux/types.h>\n\
\n\
u8 dfont_unicount[%d] = \n\
{\n\t", argv[1], fontlen);

  for ( i = 0 ; i < fontlen ; i++ )
    {
      printf("%3d", unicount[i]);
      if ( i == fontlen-1 )
        printf("\n};\n");
      else if ( i % 8 == 7 )
        printf(",\n\t");
      else
        printf(", ");
    }
  
  printf("\nu16 dfont_unitable[%d] = \n{\n\t", nuni);
  
  fp0 = 0;
  nent = 0;
  for ( i = 0 ; i < nuni ; i++ )
    {
      while ( nent >= unicount[fp0] )
	{
	  fp0++;
	  nent = 0;
	}
      printf("0x%04x", unitable[fp0][nent++]);
      if ( i == nuni-1 )
         printf("\n};\n");
       else if ( i % 8 == 7 )
         printf(",\n\t");
       else
         printf(", ");
    }

  exit(EX_OK);
}<|MERGE_RESOLUTION|>--- conflicted
+++ resolved
@@ -33,11 +33,7 @@
 
 int getunicode(char **p0)
 {
-<<<<<<< HEAD
-  unsigned char *p = *((unsigned char **)p0);
-=======
   char *p = *p0;
->>>>>>> 1c9426e8
 
   while (*p == ' ' || *p == '\t')
     p++;
@@ -45,8 +41,8 @@
       !isxdigit(p[2]) || !isxdigit(p[3]) || !isxdigit(p[4]) ||
       !isxdigit(p[5]) || isxdigit(p[6]))
     return -1;
-  *p0 = (char *)(p+6);
-  return strtol((char *)(p+2),0,16);
+  *p0 = p+6;
+  return strtol(p+2,0,16);
 }
 
 unicode unitable[MAX_FONTLEN][255];
