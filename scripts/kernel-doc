#!/usr/bin/perl -w

use strict;

## Copyright (c) 1998 Michael Zucchi, All Rights Reserved        ##
## Copyright (C) 2000, 1  Tim Waugh <twaugh@redhat.com>          ##
## Copyright (C) 2001  Simon Huggins                             ##
## Copyright (C) 2005-2010  Randy Dunlap                         ##
## 								 ##
## #define enhancements by Armin Kuster <akuster@mvista.com>	 ##
## Copyright (c) 2000 MontaVista Software, Inc.			 ##
## 								 ##
## This software falls under the GNU General Public License.     ##
## Please read the COPYING file for more information             ##

# 18/01/2001 - 	Cleanups
# 		Functions prototyped as foo(void) same as foo()
# 		Stop eval'ing where we don't need to.
# -- huggie@earth.li

# 27/06/2001 -  Allowed whitespace after initial "/**" and
#               allowed comments before function declarations.
# -- Christian Kreibich <ck@whoop.org>

# Still to do:
# 	- add perldoc documentation
# 	- Look more closely at some of the scarier bits :)

# 26/05/2001 - 	Support for separate source and object trees.
#		Return error code.
# 		Keith Owens <kaos@ocs.com.au>

# 23/09/2001 - Added support for typedefs, structs, enums and unions
#              Support for Context section; can be terminated using empty line
#              Small fixes (like spaces vs. \s in regex)
# -- Tim Jansen <tim@tjansen.de>


#
# This will read a 'c' file and scan for embedded comments in the
# style of gnome comments (+minor extensions - see below).
#

# Note: This only supports 'c'.

# usage:
# kernel-doc [ -docbook | -html | -text | -man | -list ] [ -no-doc-sections ]
#           [ -function funcname [ -function funcname ...] ] c file(s)s > outputfile
# or
#           [ -nofunction funcname [ -function funcname ...] ] c file(s)s > outputfile
#
#  Set output format using one of -docbook -html -text or -man.  Default is man.
#  The -list format is for internal use by docproc.
#
#  -no-doc-sections
#	Do not output DOC: sections
#
#  -function funcname
#	If set, then only generate documentation for the given function(s) or
#	DOC: section titles.  All other functions and DOC: sections are ignored.
#
#  -nofunction funcname
#	If set, then only generate documentation for the other function(s)/DOC:
#	sections. Cannot be used together with -function (yes, that's a bug --
#	perl hackers can fix it 8))
#
#  c files - list of 'c' files to process
#
#  All output goes to stdout, with errors to stderr.

#
# format of comments.
# In the following table, (...)? signifies optional structure.
#                         (...)* signifies 0 or more structure elements
# /**
#  * function_name(:)? (- short description)?
# (* @parameterx: (description of parameter x)?)*
# (* a blank line)?
#  * (Description:)? (Description of function)?
#  * (section header: (section description)? )*
#  (*)?*/
#
# So .. the trivial example would be:
#
# /**
#  * my_function
#  */
#
# If the Description: header tag is omitted, then there must be a blank line
# after the last parameter specification.
# e.g.
# /**
#  * my_function - does my stuff
#  * @my_arg: its mine damnit
#  *
#  * Does my stuff explained.
#  */
#
#  or, could also use:
# /**
#  * my_function - does my stuff
#  * @my_arg: its mine damnit
#  * Description: Does my stuff explained.
#  */
# etc.
#
# Besides functions you can also write documentation for structs, unions,
# enums and typedefs. Instead of the function name you must write the name
# of the declaration;  the struct/union/enum/typedef must always precede
# the name. Nesting of declarations is not supported.
# Use the argument mechanism to document members or constants.
# e.g.
# /**
#  * struct my_struct - short description
#  * @a: first member
#  * @b: second member
#  *
#  * Longer description
#  */
# struct my_struct {
#     int a;
#     int b;
# /* private: */
#     int c;
# };
#
# All descriptions can be multiline, except the short function description.
#
# You can also add additional sections. When documenting kernel functions you
# should document the "Context:" of the function, e.g. whether the functions
# can be called form interrupts. Unlike other sections you can end it with an
# empty line.
# Example-sections should contain the string EXAMPLE so that they are marked
# appropriately in DocBook.
#
# Example:
# /**
#  * user_function - function that can only be called in user context
#  * @a: some argument
#  * Context: !in_interrupt()
#  *
#  * Some description
#  * Example:
#  *    user_function(22);
#  */
# ...
#
#
# All descriptive text is further processed, scanning for the following special
# patterns, which are highlighted appropriately.
#
# 'funcname()' - function
# '$ENVVAR' - environmental variable
# '&struct_name' - name of a structure (up to two words including 'struct')
# '@parameter' - name of a parameter
# '%CONST' - name of a constant.

## init lots of data

my $errors = 0;
my $warnings = 0;
my $anon_struct_union = 0;

# match expressions used to find embedded type information
my $type_constant = '\%([-_\w]+)';
my $type_func = '(\w+)\(\)';
my $type_param = '\@(\w+)';
my $type_struct = '\&((struct\s*)*[_\w]+)';
my $type_struct_xml = '\\&amp;((struct\s*)*[_\w]+)';
my $type_env = '(\$\w+)';

# Output conversion substitutions.
#  One for each output format

# these work fairly well
my %highlights_html = ( $type_constant, "<i>\$1</i>",
			$type_func, "<b>\$1</b>",
			$type_struct_xml, "<i>\$1</i>",
			$type_env, "<b><i>\$1</i></b>",
			$type_param, "<tt><b>\$1</b></tt>" );
my $local_lt = "\\\\\\\\lt:";
my $local_gt = "\\\\\\\\gt:";
my $blankline_html = $local_lt . "p" . $local_gt;	# was "<p>"

# XML, docbook format
my %highlights_xml = ( "([^=])\\\"([^\\\"<]+)\\\"", "\$1<quote>\$2</quote>",
			$type_constant, "<constant>\$1</constant>",
			$type_func, "<function>\$1</function>",
			$type_struct_xml, "<structname>\$1</structname>",
			$type_env, "<envar>\$1</envar>",
			$type_param, "<parameter>\$1</parameter>" );
my $blankline_xml = $local_lt . "/para" . $local_gt . $local_lt . "para" . $local_gt . "\n";

# gnome, docbook format
my %highlights_gnome = ( $type_constant, "<replaceable class=\"option\">\$1</replaceable>",
			 $type_func, "<function>\$1</function>",
			 $type_struct, "<structname>\$1</structname>",
			 $type_env, "<envar>\$1</envar>",
			 $type_param, "<parameter>\$1</parameter>" );
my $blankline_gnome = "</para><para>\n";

# these are pretty rough
my %highlights_man = ( $type_constant, "\$1",
		       $type_func, "\\\\fB\$1\\\\fP",
		       $type_struct, "\\\\fI\$1\\\\fP",
		       $type_param, "\\\\fI\$1\\\\fP" );
my $blankline_man = "";

# text-mode
my %highlights_text = ( $type_constant, "\$1",
			$type_func, "\$1",
			$type_struct, "\$1",
			$type_param, "\$1" );
my $blankline_text = "";

# list mode
my %highlights_list = ( $type_constant, "\$1",
			$type_func, "\$1",
			$type_struct, "\$1",
			$type_param, "\$1" );
my $blankline_list = "";

# read arguments
if ($#ARGV == -1) {
    usage();
}

my $kernelversion;
my $dohighlight = "";

my $verbose = 0;
my $output_mode = "man";
my $no_doc_sections = 0;
my %highlights = %highlights_man;
my $blankline = $blankline_man;
my $modulename = "Kernel API";
my $function_only = 0;
my $man_date = ('January', 'February', 'March', 'April', 'May', 'June',
		'July', 'August', 'September', 'October',
		'November', 'December')[(localtime)[4]] .
  " " . ((localtime)[5]+1900);

# Essentially these are globals.
# They probably want to be tidied up, made more localised or something.
# CAVEAT EMPTOR!  Some of the others I localised may not want to be, which
# could cause "use of undefined value" or other bugs.
my ($function, %function_table, %parametertypes, $declaration_purpose);
my ($type, $declaration_name, $return_type);
my ($newsection, $newcontents, $prototype, $brcount, %source_map);

if (defined($ENV{'KBUILD_VERBOSE'})) {
	$verbose = "$ENV{'KBUILD_VERBOSE'}";
}

# Generated docbook code is inserted in a template at a point where
# docbook v3.1 requires a non-zero sequence of RefEntry's; see:
# http://www.oasis-open.org/docbook/documentation/reference/html/refentry.html
# We keep track of number of generated entries and generate a dummy
# if needs be to ensure the expanded template can be postprocessed
# into html.
my $section_counter = 0;

my $lineprefix="";

# states
# 0 - normal code
# 1 - looking for function name
# 2 - scanning field start.
# 3 - scanning prototype.
# 4 - documentation block
my $state;
my $in_doc_sect;

#declaration types: can be
# 'function', 'struct', 'union', 'enum', 'typedef'
my $decl_type;

my $doc_special = "\@\%\$\&";

my $doc_start = '^/\*\*\s*$'; # Allow whitespace at end of comment start.
my $doc_end = '\*/';
my $doc_com = '\s*\*\s*';
my $doc_decl = $doc_com . '(\w+)';
my $doc_sect = $doc_com . '([' . $doc_special . ']?[\w\s]+):(.*)';
my $doc_content = $doc_com . '(.*)';
my $doc_block = $doc_com . 'DOC:\s*(.*)?';

my %constants;
my %parameterdescs;
my @parameterlist;
my %sections;
my @sectionlist;
my $sectcheck;
my $struct_actual;

my $contents = "";
my $section_default = "Description";	# default section
my $section_intro = "Introduction";
my $section = $section_default;
my $section_context = "Context";

my $undescribed = "-- undescribed --";

reset_state();

while ($ARGV[0] =~ m/^-(.*)/) {
    my $cmd = shift @ARGV;
    if ($cmd eq "-html") {
	$output_mode = "html";
	%highlights = %highlights_html;
	$blankline = $blankline_html;
    } elsif ($cmd eq "-man") {
	$output_mode = "man";
	%highlights = %highlights_man;
	$blankline = $blankline_man;
    } elsif ($cmd eq "-text") {
	$output_mode = "text";
	%highlights = %highlights_text;
	$blankline = $blankline_text;
    } elsif ($cmd eq "-docbook") {
	$output_mode = "xml";
	%highlights = %highlights_xml;
	$blankline = $blankline_xml;
    } elsif ($cmd eq "-list") {
	$output_mode = "list";
	%highlights = %highlights_list;
	$blankline = $blankline_list;
    } elsif ($cmd eq "-gnome") {
	$output_mode = "gnome";
	%highlights = %highlights_gnome;
	$blankline = $blankline_gnome;
    } elsif ($cmd eq "-module") { # not needed for XML, inherits from calling document
	$modulename = shift @ARGV;
    } elsif ($cmd eq "-function") { # to only output specific functions
	$function_only = 1;
	$function = shift @ARGV;
	$function_table{$function} = 1;
    } elsif ($cmd eq "-nofunction") { # to only output specific functions
	$function_only = 2;
	$function = shift @ARGV;
	$function_table{$function} = 1;
    } elsif ($cmd eq "-v") {
	$verbose = 1;
    } elsif (($cmd eq "-h") || ($cmd eq "--help")) {
	usage();
    } elsif ($cmd eq '-no-doc-sections') {
	    $no_doc_sections = 1;
    }
}

# continue execution near EOF;

sub usage {
    print "Usage: $0 [ -v ] [ -docbook | -html | -text | -man | -list ]\n";
    print "         [ -no-doc-sections ]\n";
    print "         [ -function funcname [ -function funcname ...] ]\n";
    print "         [ -nofunction funcname [ -nofunction funcname ...] ]\n";
    print "         c source file(s) > outputfile\n";
    print "         -v : verbose output, more warnings & other info listed\n";
    exit 1;
}

# get kernel version from env
sub get_kernel_version() {
    my $version = 'unknown kernel version';

    if (defined($ENV{'KERNELVERSION'})) {
	$version = $ENV{'KERNELVERSION'};
    }
    return $version;
}

##
# dumps section contents to arrays/hashes intended for that purpose.
#
sub dump_section {
    my $file = shift;
    my $name = shift;
    my $contents = join "\n", @_;

    if ($name =~ m/$type_constant/) {
	$name = $1;
#	print STDERR "constant section '$1' = '$contents'\n";
	$constants{$name} = $contents;
    } elsif ($name =~ m/$type_param/) {
#	print STDERR "parameter def '$1' = '$contents'\n";
	$name = $1;
	$parameterdescs{$name} = $contents;
	$sectcheck = $sectcheck . $name . " ";
    } elsif ($name eq "@\.\.\.") {
#	print STDERR "parameter def '...' = '$contents'\n";
	$name = "...";
	$parameterdescs{$name} = $contents;
	$sectcheck = $sectcheck . $name . " ";
    } else {
#	print STDERR "other section '$name' = '$contents'\n";
	if (defined($sections{$name}) && ($sections{$name} ne "")) {
		print STDERR "Error(${file}:$.): duplicate section name '$name'\n";
		++$errors;
	}
	$sections{$name} = $contents;
	push @sectionlist, $name;
    }
}

##
# dump DOC: section after checking that it should go out
#
sub dump_doc_section {
    my $file = shift;
    my $name = shift;
    my $contents = join "\n", @_;

    if ($no_doc_sections) {
        return;
    }

    if (($function_only == 0) ||
	( $function_only == 1 && defined($function_table{$name})) ||
	( $function_only == 2 && !defined($function_table{$name})))
    {
	dump_section($file, $name, $contents);
	output_blockhead({'sectionlist' => \@sectionlist,
			  'sections' => \%sections,
			  'module' => $modulename,
			  'content-only' => ($function_only != 0), });
    }
}

##
# output function
#
# parameterdescs, a hash.
#  function => "function name"
#  parameterlist => @list of parameters
#  parameterdescs => %parameter descriptions
#  sectionlist => @list of sections
#  sections => %section descriptions
#

sub output_highlight {
    my $contents = join "\n",@_;
    my $line;

#   DEBUG
#   if (!defined $contents) {
#	use Carp;
#	confess "output_highlight got called with no args?\n";
#   }

    if ($output_mode eq "html" || $output_mode eq "xml") {
	$contents = local_unescape($contents);
	# convert data read & converted thru xml_escape() into &xyz; format:
	$contents =~ s/\\\\\\/\&/g;
    }
#   print STDERR "contents b4:$contents\n";
    eval $dohighlight;
    die $@ if $@;
#   print STDERR "contents af:$contents\n";

    foreach $line (split "\n", $contents) {
	if ($line eq ""){
	    print $lineprefix, local_unescape($blankline);
	} else {
	    $line =~ s/\\\\\\/\&/g;
	    if ($output_mode eq "man" && substr($line, 0, 1) eq ".") {
		print "\\&$line";
	    } else {
		print $lineprefix, $line;
	    }
	}
	print "\n";
    }
}

#output sections in html
sub output_section_html(%) {
    my %args = %{$_[0]};
    my $section;

    foreach $section (@{$args{'sectionlist'}}) {
	print "<h3>$section</h3>\n";
	print "<blockquote>\n";
	output_highlight($args{'sections'}{$section});
	print "</blockquote>\n";
    }
}

# output enum in html
sub output_enum_html(%) {
    my %args = %{$_[0]};
    my ($parameter);
    my $count;
    print "<h2>enum " . $args{'enum'} . "</h2>\n";

    print "<b>enum " . $args{'enum'} . "</b> {<br>\n";
    $count = 0;
    foreach $parameter (@{$args{'parameterlist'}}) {
	print " <b>" . $parameter . "</b>";
	if ($count != $#{$args{'parameterlist'}}) {
	    $count++;
	    print ",\n";
	}
	print "<br>";
    }
    print "};<br>\n";

    print "<h3>Constants</h3>\n";
    print "<dl>\n";
    foreach $parameter (@{$args{'parameterlist'}}) {
	print "<dt><b>" . $parameter . "</b>\n";
	print "<dd>";
	output_highlight($args{'parameterdescs'}{$parameter});
    }
    print "</dl>\n";
    output_section_html(@_);
    print "<hr>\n";
}

# output typedef in html
sub output_typedef_html(%) {
    my %args = %{$_[0]};
    my ($parameter);
    my $count;
    print "<h2>typedef " . $args{'typedef'} . "</h2>\n";

    print "<b>typedef " . $args{'typedef'} . "</b>\n";
    output_section_html(@_);
    print "<hr>\n";
}

# output struct in html
sub output_struct_html(%) {
    my %args = %{$_[0]};
    my ($parameter);

    print "<h2>" . $args{'type'} . " " . $args{'struct'} . " - " . $args{'purpose'} . "</h2>\n";
    print "<b>" . $args{'type'} . " " . $args{'struct'} . "</b> {<br>\n";
    foreach $parameter (@{$args{'parameterlist'}}) {
	if ($parameter =~ /^#/) {
		print "$parameter<br>\n";
		next;
	}
	my $parameter_name = $parameter;
	$parameter_name =~ s/\[.*//;

	($args{'parameterdescs'}{$parameter_name} ne $undescribed) || next;
	$type = $args{'parametertypes'}{$parameter};
	if ($type =~ m/([^\(]*\(\*)\s*\)\s*\(([^\)]*)\)/) {
	    # pointer-to-function
	    print "&nbsp; &nbsp; <i>$1</i><b>$parameter</b>) <i>($2)</i>;<br>\n";
	} elsif ($type =~ m/^(.*?)\s*(:.*)/) {
	    # bitfield
	    print "&nbsp; &nbsp; <i>$1</i> <b>$parameter</b>$2;<br>\n";
	} else {
	    print "&nbsp; &nbsp; <i>$type</i> <b>$parameter</b>;<br>\n";
	}
    }
    print "};<br>\n";

    print "<h3>Members</h3>\n";
    print "<dl>\n";
    foreach $parameter (@{$args{'parameterlist'}}) {
	($parameter =~ /^#/) && next;

	my $parameter_name = $parameter;
	$parameter_name =~ s/\[.*//;

	($args{'parameterdescs'}{$parameter_name} ne $undescribed) || next;
	print "<dt><b>" . $parameter . "</b>\n";
	print "<dd>";
	output_highlight($args{'parameterdescs'}{$parameter_name});
    }
    print "</dl>\n";
    output_section_html(@_);
    print "<hr>\n";
}

# output function in html
sub output_function_html(%) {
    my %args = %{$_[0]};
    my ($parameter, $section);
    my $count;

    print "<h2>" . $args{'function'} . " - " . $args{'purpose'} . "</h2>\n";
    print "<i>" . $args{'functiontype'} . "</i>\n";
    print "<b>" . $args{'function'} . "</b>\n";
    print "(";
    $count = 0;
    foreach $parameter (@{$args{'parameterlist'}}) {
	$type = $args{'parametertypes'}{$parameter};
	if ($type =~ m/([^\(]*\(\*)\s*\)\s*\(([^\)]*)\)/) {
	    # pointer-to-function
	    print "<i>$1</i><b>$parameter</b>) <i>($2)</i>";
	} else {
	    print "<i>" . $type . "</i> <b>" . $parameter . "</b>";
	}
	if ($count != $#{$args{'parameterlist'}}) {
	    $count++;
	    print ",\n";
	}
    }
    print ")\n";

    print "<h3>Arguments</h3>\n";
    print "<dl>\n";
    foreach $parameter (@{$args{'parameterlist'}}) {
	my $parameter_name = $parameter;
	$parameter_name =~ s/\[.*//;

	($args{'parameterdescs'}{$parameter_name} ne $undescribed) || next;
	print "<dt><b>" . $parameter . "</b>\n";
	print "<dd>";
	output_highlight($args{'parameterdescs'}{$parameter_name});
    }
    print "</dl>\n";
    output_section_html(@_);
    print "<hr>\n";
}

# output DOC: block header in html
sub output_blockhead_html(%) {
    my %args = %{$_[0]};
    my ($parameter, $section);
    my $count;

    foreach $section (@{$args{'sectionlist'}}) {
	print "<h3>$section</h3>\n";
	print "<ul>\n";
	output_highlight($args{'sections'}{$section});
	print "</ul>\n";
    }
    print "<hr>\n";
}

sub output_section_xml(%) {
    my %args = %{$_[0]};
    my $section;
    # print out each section
    $lineprefix="   ";
    foreach $section (@{$args{'sectionlist'}}) {
	print "<refsect1>\n";
	print "<title>$section</title>\n";
	if ($section =~ m/EXAMPLE/i) {
	    print "<informalexample><programlisting>\n";
	} else {
	    print "<para>\n";
	}
	output_highlight($args{'sections'}{$section});
	if ($section =~ m/EXAMPLE/i) {
	    print "</programlisting></informalexample>\n";
	} else {
	    print "</para>\n";
	}
	print "</refsect1>\n";
    }
}

# output function in XML DocBook
sub output_function_xml(%) {
    my %args = %{$_[0]};
    my ($parameter, $section);
    my $count;
    my $id;

    $id = "API-" . $args{'function'};
    $id =~ s/[^A-Za-z0-9]/-/g;

    print "<refentry id=\"$id\">\n";
    print "<refentryinfo>\n";
    print " <title>LINUX</title>\n";
    print " <productname>Kernel Hackers Manual</productname>\n";
    print " <date>$man_date</date>\n";
    print "</refentryinfo>\n";
    print "<refmeta>\n";
    print " <refentrytitle><phrase>" . $args{'function'} . "</phrase></refentrytitle>\n";
    print " <manvolnum>9</manvolnum>\n";
    print " <refmiscinfo class=\"version\">" . $kernelversion . "</refmiscinfo>\n";
    print "</refmeta>\n";
    print "<refnamediv>\n";
    print " <refname>" . $args{'function'} . "</refname>\n";
    print " <refpurpose>\n";
    print "  ";
    output_highlight ($args{'purpose'});
    print " </refpurpose>\n";
    print "</refnamediv>\n";

    print "<refsynopsisdiv>\n";
    print " <title>Synopsis</title>\n";
    print "  <funcsynopsis><funcprototype>\n";
    print "   <funcdef>" . $args{'functiontype'} . " ";
    print "<function>" . $args{'function'} . " </function></funcdef>\n";

    $count = 0;
    if ($#{$args{'parameterlist'}} >= 0) {
	foreach $parameter (@{$args{'parameterlist'}}) {
	    $type = $args{'parametertypes'}{$parameter};
	    if ($type =~ m/([^\(]*\(\*)\s*\)\s*\(([^\)]*)\)/) {
		# pointer-to-function
		print "   <paramdef>$1<parameter>$parameter</parameter>)\n";
		print "     <funcparams>$2</funcparams></paramdef>\n";
	    } else {
		print "   <paramdef>" . $type;
		print " <parameter>$parameter</parameter></paramdef>\n";
	    }
	}
    } else {
	print "  <void/>\n";
    }
    print "  </funcprototype></funcsynopsis>\n";
    print "</refsynopsisdiv>\n";

    # print parameters
    print "<refsect1>\n <title>Arguments</title>\n";
    if ($#{$args{'parameterlist'}} >= 0) {
	print " <variablelist>\n";
	foreach $parameter (@{$args{'parameterlist'}}) {
	    my $parameter_name = $parameter;
	    $parameter_name =~ s/\[.*//;

	    print "  <varlistentry>\n   <term><parameter>$parameter</parameter></term>\n";
	    print "   <listitem>\n    <para>\n";
	    $lineprefix="     ";
	    output_highlight($args{'parameterdescs'}{$parameter_name});
	    print "    </para>\n   </listitem>\n  </varlistentry>\n";
	}
	print " </variablelist>\n";
    } else {
	print " <para>\n  None\n </para>\n";
    }
    print "</refsect1>\n";

    output_section_xml(@_);
    print "</refentry>\n\n";
}

# output struct in XML DocBook
sub output_struct_xml(%) {
    my %args = %{$_[0]};
    my ($parameter, $section);
    my $id;

    $id = "API-struct-" . $args{'struct'};
    $id =~ s/[^A-Za-z0-9]/-/g;

    print "<refentry id=\"$id\">\n";
    print "<refentryinfo>\n";
    print " <title>LINUX</title>\n";
    print " <productname>Kernel Hackers Manual</productname>\n";
    print " <date>$man_date</date>\n";
    print "</refentryinfo>\n";
    print "<refmeta>\n";
    print " <refentrytitle><phrase>" . $args{'type'} . " " . $args{'struct'} . "</phrase></refentrytitle>\n";
    print " <manvolnum>9</manvolnum>\n";
    print " <refmiscinfo class=\"version\">" . $kernelversion . "</refmiscinfo>\n";
    print "</refmeta>\n";
    print "<refnamediv>\n";
    print " <refname>" . $args{'type'} . " " . $args{'struct'} . "</refname>\n";
    print " <refpurpose>\n";
    print "  ";
    output_highlight ($args{'purpose'});
    print " </refpurpose>\n";
    print "</refnamediv>\n";

    print "<refsynopsisdiv>\n";
    print " <title>Synopsis</title>\n";
    print "  <programlisting>\n";
    print $args{'type'} . " " . $args{'struct'} . " {\n";
    foreach $parameter (@{$args{'parameterlist'}}) {
	if ($parameter =~ /^#/) {
	    my $prm = $parameter;
	    # convert data read & converted thru xml_escape() into &xyz; format:
	    # This allows us to have #define macros interspersed in a struct.
	    $prm =~ s/\\\\\\/\&/g;
	    print "$prm\n";
	    next;
	}

	my $parameter_name = $parameter;
	$parameter_name =~ s/\[.*//;

	defined($args{'parameterdescs'}{$parameter_name}) || next;
	($args{'parameterdescs'}{$parameter_name} ne $undescribed) || next;
	$type = $args{'parametertypes'}{$parameter};
	if ($type =~ m/([^\(]*\(\*)\s*\)\s*\(([^\)]*)\)/) {
	    # pointer-to-function
	    print "  $1 $parameter) ($2);\n";
	} elsif ($type =~ m/^(.*?)\s*(:.*)/) {
	    # bitfield
	    print "  $1 $parameter$2;\n";
	} else {
	    print "  " . $type . " " . $parameter . ";\n";
	}
    }
    print "};";
    print "  </programlisting>\n";
    print "</refsynopsisdiv>\n";

    print " <refsect1>\n";
    print "  <title>Members</title>\n";

    if ($#{$args{'parameterlist'}} >= 0) {
    print "  <variablelist>\n";
    foreach $parameter (@{$args{'parameterlist'}}) {
      ($parameter =~ /^#/) && next;

      my $parameter_name = $parameter;
      $parameter_name =~ s/\[.*//;

      defined($args{'parameterdescs'}{$parameter_name}) || next;
      ($args{'parameterdescs'}{$parameter_name} ne $undescribed) || next;
      print "    <varlistentry>";
      print "      <term>$parameter</term>\n";
      print "      <listitem><para>\n";
      output_highlight($args{'parameterdescs'}{$parameter_name});
      print "      </para></listitem>\n";
      print "    </varlistentry>\n";
    }
    print "  </variablelist>\n";
    } else {
	print " <para>\n  None\n </para>\n";
    }
    print " </refsect1>\n";

    output_section_xml(@_);

    print "</refentry>\n\n";
}

# output enum in XML DocBook
sub output_enum_xml(%) {
    my %args = %{$_[0]};
    my ($parameter, $section);
    my $count;
    my $id;

    $id = "API-enum-" . $args{'enum'};
    $id =~ s/[^A-Za-z0-9]/-/g;

    print "<refentry id=\"$id\">\n";
    print "<refentryinfo>\n";
    print " <title>LINUX</title>\n";
    print " <productname>Kernel Hackers Manual</productname>\n";
    print " <date>$man_date</date>\n";
    print "</refentryinfo>\n";
    print "<refmeta>\n";
    print " <refentrytitle><phrase>enum " . $args{'enum'} . "</phrase></refentrytitle>\n";
    print " <manvolnum>9</manvolnum>\n";
    print " <refmiscinfo class=\"version\">" . $kernelversion . "</refmiscinfo>\n";
    print "</refmeta>\n";
    print "<refnamediv>\n";
    print " <refname>enum " . $args{'enum'} . "</refname>\n";
    print " <refpurpose>\n";
    print "  ";
    output_highlight ($args{'purpose'});
    print " </refpurpose>\n";
    print "</refnamediv>\n";

    print "<refsynopsisdiv>\n";
    print " <title>Synopsis</title>\n";
    print "  <programlisting>\n";
    print "enum " . $args{'enum'} . " {\n";
    $count = 0;
    foreach $parameter (@{$args{'parameterlist'}}) {
	print "  $parameter";
	if ($count != $#{$args{'parameterlist'}}) {
	    $count++;
	    print ",";
	}
	print "\n";
    }
    print "};";
    print "  </programlisting>\n";
    print "</refsynopsisdiv>\n";

    print "<refsect1>\n";
    print " <title>Constants</title>\n";
    print "  <variablelist>\n";
    foreach $parameter (@{$args{'parameterlist'}}) {
      my $parameter_name = $parameter;
      $parameter_name =~ s/\[.*//;

      print "    <varlistentry>";
      print "      <term>$parameter</term>\n";
      print "      <listitem><para>\n";
      output_highlight($args{'parameterdescs'}{$parameter_name});
      print "      </para></listitem>\n";
      print "    </varlistentry>\n";
    }
    print "  </variablelist>\n";
    print "</refsect1>\n";

    output_section_xml(@_);

    print "</refentry>\n\n";
}

# output typedef in XML DocBook
sub output_typedef_xml(%) {
    my %args = %{$_[0]};
    my ($parameter, $section);
    my $id;

    $id = "API-typedef-" . $args{'typedef'};
    $id =~ s/[^A-Za-z0-9]/-/g;

    print "<refentry id=\"$id\">\n";
    print "<refentryinfo>\n";
    print " <title>LINUX</title>\n";
    print " <productname>Kernel Hackers Manual</productname>\n";
    print " <date>$man_date</date>\n";
    print "</refentryinfo>\n";
    print "<refmeta>\n";
    print " <refentrytitle><phrase>typedef " . $args{'typedef'} . "</phrase></refentrytitle>\n";
    print " <manvolnum>9</manvolnum>\n";
    print "</refmeta>\n";
    print "<refnamediv>\n";
    print " <refname>typedef " . $args{'typedef'} . "</refname>\n";
    print " <refpurpose>\n";
    print "  ";
    output_highlight ($args{'purpose'});
    print " </refpurpose>\n";
    print "</refnamediv>\n";

    print "<refsynopsisdiv>\n";
    print " <title>Synopsis</title>\n";
    print "  <synopsis>typedef " . $args{'typedef'} . ";</synopsis>\n";
    print "</refsynopsisdiv>\n";

    output_section_xml(@_);

    print "</refentry>\n\n";
}

# output in XML DocBook
sub output_blockhead_xml(%) {
    my %args = %{$_[0]};
    my ($parameter, $section);
    my $count;

    my $id = $args{'module'};
    $id =~ s/[^A-Za-z0-9]/-/g;

    # print out each section
    $lineprefix="   ";
    foreach $section (@{$args{'sectionlist'}}) {
	if (!$args{'content-only'}) {
		print "<refsect1>\n <title>$section</title>\n";
	}
	if ($section =~ m/EXAMPLE/i) {
	    print "<example><para>\n";
	} else {
	    print "<para>\n";
	}
	output_highlight($args{'sections'}{$section});
	if ($section =~ m/EXAMPLE/i) {
	    print "</para></example>\n";
	} else {
	    print "</para>";
	}
	if (!$args{'content-only'}) {
		print "\n</refsect1>\n";
	}
    }

    print "\n\n";
}

# output in XML DocBook
sub output_function_gnome {
    my %args = %{$_[0]};
    my ($parameter, $section);
    my $count;
    my $id;

    $id = $args{'module'} . "-" . $args{'function'};
    $id =~ s/[^A-Za-z0-9]/-/g;

    print "<sect2>\n";
    print " <title id=\"$id\">" . $args{'function'} . "</title>\n";

    print "  <funcsynopsis>\n";
    print "   <funcdef>" . $args{'functiontype'} . " ";
    print "<function>" . $args{'function'} . " ";
    print "</function></funcdef>\n";

    $count = 0;
    if ($#{$args{'parameterlist'}} >= 0) {
	foreach $parameter (@{$args{'parameterlist'}}) {
	    $type = $args{'parametertypes'}{$parameter};
	    if ($type =~ m/([^\(]*\(\*)\s*\)\s*\(([^\)]*)\)/) {
		# pointer-to-function
		print "   <paramdef>$1 <parameter>$parameter</parameter>)\n";
		print "     <funcparams>$2</funcparams></paramdef>\n";
	    } else {
		print "   <paramdef>" . $type;
		print " <parameter>$parameter</parameter></paramdef>\n";
	    }
	}
    } else {
	print "  <void>\n";
    }
    print "  </funcsynopsis>\n";
    if ($#{$args{'parameterlist'}} >= 0) {
	print " <informaltable pgwide=\"1\" frame=\"none\" role=\"params\">\n";
	print "<tgroup cols=\"2\">\n";
	print "<colspec colwidth=\"2*\">\n";
	print "<colspec colwidth=\"8*\">\n";
	print "<tbody>\n";
	foreach $parameter (@{$args{'parameterlist'}}) {
	    my $parameter_name = $parameter;
	    $parameter_name =~ s/\[.*//;

	    print "  <row><entry align=\"right\"><parameter>$parameter</parameter></entry>\n";
	    print "   <entry>\n";
	    $lineprefix="     ";
	    output_highlight($args{'parameterdescs'}{$parameter_name});
	    print "    </entry></row>\n";
	}
	print " </tbody></tgroup></informaltable>\n";
    } else {
	print " <para>\n  None\n </para>\n";
    }

    # print out each section
    $lineprefix="   ";
    foreach $section (@{$args{'sectionlist'}}) {
	print "<simplesect>\n <title>$section</title>\n";
	if ($section =~ m/EXAMPLE/i) {
	    print "<example><programlisting>\n";
	} else {
	}
	print "<para>\n";
	output_highlight($args{'sections'}{$section});
	print "</para>\n";
	if ($section =~ m/EXAMPLE/i) {
	    print "</programlisting></example>\n";
	} else {
	}
	print " </simplesect>\n";
    }

    print "</sect2>\n\n";
}

##
# output function in man
sub output_function_man(%) {
    my %args = %{$_[0]};
    my ($parameter, $section);
    my $count;

    print ".TH \"$args{'function'}\" 9 \"$args{'function'}\" \"$man_date\" \"Kernel Hacker's Manual\" LINUX\n";

    print ".SH NAME\n";
    print $args{'function'} . " \\- " . $args{'purpose'} . "\n";

    print ".SH SYNOPSIS\n";
    if ($args{'functiontype'} ne "") {
	print ".B \"" . $args{'functiontype'} . "\" " . $args{'function'} . "\n";
    } else {
	print ".B \"" . $args{'function'} . "\n";
    }
    $count = 0;
    my $parenth = "(";
    my $post = ",";
    foreach my $parameter (@{$args{'parameterlist'}}) {
	if ($count == $#{$args{'parameterlist'}}) {
	    $post = ");";
	}
	$type = $args{'parametertypes'}{$parameter};
	if ($type =~ m/([^\(]*\(\*)\s*\)\s*\(([^\)]*)\)/) {
	    # pointer-to-function
	    print ".BI \"" . $parenth . $1 . "\" " . $parameter . " \") (" . $2 . ")" . $post . "\"\n";
	} else {
	    $type =~ s/([^\*])$/$1 /;
	    print ".BI \"" . $parenth . $type . "\" " . $parameter . " \"" . $post . "\"\n";
	}
	$count++;
	$parenth = "";
    }

    print ".SH ARGUMENTS\n";
    foreach $parameter (@{$args{'parameterlist'}}) {
	my $parameter_name = $parameter;
	$parameter_name =~ s/\[.*//;

	print ".IP \"" . $parameter . "\" 12\n";
	output_highlight($args{'parameterdescs'}{$parameter_name});
    }
    foreach $section (@{$args{'sectionlist'}}) {
	print ".SH \"", uc $section, "\"\n";
	output_highlight($args{'sections'}{$section});
    }
}

##
# output enum in man
sub output_enum_man(%) {
    my %args = %{$_[0]};
    my ($parameter, $section);
    my $count;

    print ".TH \"$args{'module'}\" 9 \"enum $args{'enum'}\" \"$man_date\" \"API Manual\" LINUX\n";

    print ".SH NAME\n";
    print "enum " . $args{'enum'} . " \\- " . $args{'purpose'} . "\n";

    print ".SH SYNOPSIS\n";
    print "enum " . $args{'enum'} . " {\n";
    $count = 0;
    foreach my $parameter (@{$args{'parameterlist'}}) {
	print ".br\n.BI \"    $parameter\"\n";
	if ($count == $#{$args{'parameterlist'}}) {
	    print "\n};\n";
	    last;
	}
	else {
	    print ", \n.br\n";
	}
	$count++;
    }

    print ".SH Constants\n";
    foreach $parameter (@{$args{'parameterlist'}}) {
	my $parameter_name = $parameter;
	$parameter_name =~ s/\[.*//;

	print ".IP \"" . $parameter . "\" 12\n";
	output_highlight($args{'parameterdescs'}{$parameter_name});
    }
    foreach $section (@{$args{'sectionlist'}}) {
	print ".SH \"$section\"\n";
	output_highlight($args{'sections'}{$section});
    }
}

##
# output struct in man
sub output_struct_man(%) {
    my %args = %{$_[0]};
    my ($parameter, $section);

    print ".TH \"$args{'module'}\" 9 \"" . $args{'type'} . " " . $args{'struct'} . "\" \"$man_date\" \"API Manual\" LINUX\n";

    print ".SH NAME\n";
    print $args{'type'} . " " . $args{'struct'} . " \\- " . $args{'purpose'} . "\n";

    print ".SH SYNOPSIS\n";
    print $args{'type'} . " " . $args{'struct'} . " {\n.br\n";

    foreach my $parameter (@{$args{'parameterlist'}}) {
	if ($parameter =~ /^#/) {
	    print ".BI \"$parameter\"\n.br\n";
	    next;
	}
	my $parameter_name = $parameter;
	$parameter_name =~ s/\[.*//;

	($args{'parameterdescs'}{$parameter_name} ne $undescribed) || next;
	$type = $args{'parametertypes'}{$parameter};
	if ($type =~ m/([^\(]*\(\*)\s*\)\s*\(([^\)]*)\)/) {
	    # pointer-to-function
	    print ".BI \"    " . $1 . "\" " . $parameter . " \") (" . $2 . ")" . "\"\n;\n";
	} elsif ($type =~ m/^(.*?)\s*(:.*)/) {
	    # bitfield
	    print ".BI \"    " . $1 . "\ \" " . $parameter . $2 . " \"" . "\"\n;\n";
	} else {
	    $type =~ s/([^\*])$/$1 /;
	    print ".BI \"    " . $type . "\" " . $parameter . " \"" . "\"\n;\n";
	}
	print "\n.br\n";
    }
    print "};\n.br\n";

    print ".SH Members\n";
    foreach $parameter (@{$args{'parameterlist'}}) {
	($parameter =~ /^#/) && next;

	my $parameter_name = $parameter;
	$parameter_name =~ s/\[.*//;

	($args{'parameterdescs'}{$parameter_name} ne $undescribed) || next;
	print ".IP \"" . $parameter . "\" 12\n";
	output_highlight($args{'parameterdescs'}{$parameter_name});
    }
    foreach $section (@{$args{'sectionlist'}}) {
	print ".SH \"$section\"\n";
	output_highlight($args{'sections'}{$section});
    }
}

##
# output typedef in man
sub output_typedef_man(%) {
    my %args = %{$_[0]};
    my ($parameter, $section);

    print ".TH \"$args{'module'}\" 9 \"$args{'typedef'}\" \"$man_date\" \"API Manual\" LINUX\n";

    print ".SH NAME\n";
    print "typedef " . $args{'typedef'} . " \\- " . $args{'purpose'} . "\n";

    foreach $section (@{$args{'sectionlist'}}) {
	print ".SH \"$section\"\n";
	output_highlight($args{'sections'}{$section});
    }
}

sub output_blockhead_man(%) {
    my %args = %{$_[0]};
    my ($parameter, $section);
    my $count;

    print ".TH \"$args{'module'}\" 9 \"$args{'module'}\" \"$man_date\" \"API Manual\" LINUX\n";

    foreach $section (@{$args{'sectionlist'}}) {
	print ".SH \"$section\"\n";
	output_highlight($args{'sections'}{$section});
    }
}

##
# output in text
sub output_function_text(%) {
    my %args = %{$_[0]};
    my ($parameter, $section);
    my $start;

    print "Name:\n\n";
    print $args{'function'} . " - " . $args{'purpose'} . "\n";

    print "\nSynopsis:\n\n";
    if ($args{'functiontype'} ne "") {
	$start = $args{'functiontype'} . " " . $args{'function'} . " (";
    } else {
	$start = $args{'function'} . " (";
    }
    print $start;

    my $count = 0;
    foreach my $parameter (@{$args{'parameterlist'}}) {
	$type = $args{'parametertypes'}{$parameter};
	if ($type =~ m/([^\(]*\(\*)\s*\)\s*\(([^\)]*)\)/) {
	    # pointer-to-function
	    print $1 . $parameter . ") (" . $2;
	} else {
	    print $type . " " . $parameter;
	}
	if ($count != $#{$args{'parameterlist'}}) {
	    $count++;
	    print ",\n";
	    print " " x length($start);
	} else {
	    print ");\n\n";
	}
    }

    print "Arguments:\n\n";
    foreach $parameter (@{$args{'parameterlist'}}) {
	my $parameter_name = $parameter;
	$parameter_name =~ s/\[.*//;

	print $parameter . "\n\t" . $args{'parameterdescs'}{$parameter_name} . "\n";
    }
    output_section_text(@_);
}

#output sections in text
sub output_section_text(%) {
    my %args = %{$_[0]};
    my $section;

    print "\n";
    foreach $section (@{$args{'sectionlist'}}) {
	print "$section:\n\n";
	output_highlight($args{'sections'}{$section});
    }
    print "\n\n";
}

# output enum in text
sub output_enum_text(%) {
    my %args = %{$_[0]};
    my ($parameter);
    my $count;
    print "Enum:\n\n";

    print "enum " . $args{'enum'} . " - " . $args{'purpose'} . "\n\n";
    print "enum " . $args{'enum'} . " {\n";
    $count = 0;
    foreach $parameter (@{$args{'parameterlist'}}) {
	print "\t$parameter";
	if ($count != $#{$args{'parameterlist'}}) {
	    $count++;
	    print ",";
	}
	print "\n";
    }
    print "};\n\n";

    print "Constants:\n\n";
    foreach $parameter (@{$args{'parameterlist'}}) {
	print "$parameter\n\t";
	print $args{'parameterdescs'}{$parameter} . "\n";
    }

    output_section_text(@_);
}

# output typedef in text
sub output_typedef_text(%) {
    my %args = %{$_[0]};
    my ($parameter);
    my $count;
    print "Typedef:\n\n";

    print "typedef " . $args{'typedef'} . " - " . $args{'purpose'} . "\n";
    output_section_text(@_);
}

# output struct as text
sub output_struct_text(%) {
    my %args = %{$_[0]};
    my ($parameter);

    print $args{'type'} . " " . $args{'struct'} . " - " . $args{'purpose'} . "\n\n";
    print $args{'type'} . " " . $args{'struct'} . " {\n";
    foreach $parameter (@{$args{'parameterlist'}}) {
	if ($parameter =~ /^#/) {
	    print "$parameter\n";
	    next;
	}

	my $parameter_name = $parameter;
	$parameter_name =~ s/\[.*//;

	($args{'parameterdescs'}{$parameter_name} ne $undescribed) || next;
	$type = $args{'parametertypes'}{$parameter};
	if ($type =~ m/([^\(]*\(\*)\s*\)\s*\(([^\)]*)\)/) {
	    # pointer-to-function
	    print "\t$1 $parameter) ($2);\n";
	} elsif ($type =~ m/^(.*?)\s*(:.*)/) {
	    # bitfield
	    print "\t$1 $parameter$2;\n";
	} else {
	    print "\t" . $type . " " . $parameter . ";\n";
	}
    }
    print "};\n\n";

    print "Members:\n\n";
    foreach $parameter (@{$args{'parameterlist'}}) {
	($parameter =~ /^#/) && next;

	my $parameter_name = $parameter;
	$parameter_name =~ s/\[.*//;

	($args{'parameterdescs'}{$parameter_name} ne $undescribed) || next;
	print "$parameter\n\t";
	print $args{'parameterdescs'}{$parameter_name} . "\n";
    }
    print "\n";
    output_section_text(@_);
}

sub output_blockhead_text(%) {
    my %args = %{$_[0]};
    my ($parameter, $section);

    foreach $section (@{$args{'sectionlist'}}) {
	print " $section:\n";
	print "    -> ";
	output_highlight($args{'sections'}{$section});
    }
}

## list mode output functions

sub output_function_list(%) {
    my %args = %{$_[0]};

    print $args{'function'} . "\n";
}

# output enum in list
sub output_enum_list(%) {
    my %args = %{$_[0]};
    print $args{'enum'} . "\n";
}

# output typedef in list
sub output_typedef_list(%) {
    my %args = %{$_[0]};
    print $args{'typedef'} . "\n";
}

# output struct as list
sub output_struct_list(%) {
    my %args = %{$_[0]};

    print $args{'struct'} . "\n";
}

sub output_blockhead_list(%) {
    my %args = %{$_[0]};
    my ($parameter, $section);

    foreach $section (@{$args{'sectionlist'}}) {
	print "DOC: $section\n";
    }
}

##
# generic output function for all types (function, struct/union, typedef, enum);
# calls the generated, variable output_ function name based on
# functype and output_mode
sub output_declaration {
    no strict 'refs';
    my $name = shift;
    my $functype = shift;
    my $func = "output_${functype}_$output_mode";
    if (($function_only==0) ||
	( $function_only == 1 && defined($function_table{$name})) ||
	( $function_only == 2 && !defined($function_table{$name})))
    {
	&$func(@_);
	$section_counter++;
    }
}

##
# generic output function - calls the right one based on current output mode.
sub output_blockhead {
    no strict 'refs';
    my $func = "output_blockhead_" . $output_mode;
    &$func(@_);
    $section_counter++;
}

##
# takes a declaration (struct, union, enum, typedef) and
# invokes the right handler. NOT called for functions.
sub dump_declaration($$) {
    no strict 'refs';
    my ($prototype, $file) = @_;
    my $func = "dump_" . $decl_type;
    &$func(@_);
}

sub dump_union($$) {
    dump_struct(@_);
}

sub dump_struct($$) {
    my $x = shift;
    my $file = shift;
    my $nested;

    if ($x =~ /(struct|union)\s+(\w+)\s*{(.*)}/) {
	#my $decl_type = $1;
	$declaration_name = $2;
	my $members = $3;

	# ignore embedded structs or unions
	$members =~ s/({.*})//g;
	$nested = $1;

	# ignore members marked private:
	$members =~ s/\/\*\s*private:.*?\/\*\s*public:.*?\*\///gos;
	$members =~ s/\/\*\s*private:.*//gos;
	# strip comments:
	$members =~ s/\/\*.*?\*\///gos;
	$nested =~ s/\/\*.*?\*\///gos;
	# strip kmemcheck_bitfield_{begin,end}.*;
	$members =~ s/kmemcheck_bitfield_.*?;//gos;
	# strip attributes
	$members =~ s/__aligned\s*\(\d+\)//gos;

	create_parameterlist($members, ';', $file);
	check_sections($file, $declaration_name, "struct", $sectcheck, $struct_actual, $nested);

	output_declaration($declaration_name,
			   'struct',
			   {'struct' => $declaration_name,
			    'module' => $modulename,
			    'parameterlist' => \@parameterlist,
			    'parameterdescs' => \%parameterdescs,
			    'parametertypes' => \%parametertypes,
			    'sectionlist' => \@sectionlist,
			    'sections' => \%sections,
			    'purpose' => $declaration_purpose,
			    'type' => $decl_type
			   });
    }
    else {
	print STDERR "Error(${file}:$.): Cannot parse struct or union!\n";
	++$errors;
    }
}

sub dump_enum($$) {
    my $x = shift;
    my $file = shift;

    $x =~ s@/\*.*?\*/@@gos;	# strip comments.
    $x =~ s/^#\s*define\s+.*$//; # strip #define macros inside enums

    if ($x =~ /enum\s+(\w+)\s*{(.*)}/) {
	$declaration_name = $1;
	my $members = $2;

	foreach my $arg (split ',', $members) {
	    $arg =~ s/^\s*(\w+).*/$1/;
	    push @parameterlist, $arg;
	    if (!$parameterdescs{$arg}) {
		$parameterdescs{$arg} = $undescribed;
		print STDERR "Warning(${file}:$.): Enum value '$arg' ".
		    "not described in enum '$declaration_name'\n";
	    }

	}

	output_declaration($declaration_name,
			   'enum',
			   {'enum' => $declaration_name,
			    'module' => $modulename,
			    'parameterlist' => \@parameterlist,
			    'parameterdescs' => \%parameterdescs,
			    'sectionlist' => \@sectionlist,
			    'sections' => \%sections,
			    'purpose' => $declaration_purpose
			   });
    }
    else {
	print STDERR "Error(${file}:$.): Cannot parse enum!\n";
	++$errors;
    }
}

sub dump_typedef($$) {
    my $x = shift;
    my $file = shift;

    $x =~ s@/\*.*?\*/@@gos;	# strip comments.
    while (($x =~ /\(*.\)\s*;$/) || ($x =~ /\[*.\]\s*;$/)) {
	$x =~ s/\(*.\)\s*;$/;/;
	$x =~ s/\[*.\]\s*;$/;/;
    }

    if ($x =~ /typedef.*\s+(\w+)\s*;/) {
	$declaration_name = $1;

	output_declaration($declaration_name,
			   'typedef',
			   {'typedef' => $declaration_name,
			    'module' => $modulename,
			    'sectionlist' => \@sectionlist,
			    'sections' => \%sections,
			    'purpose' => $declaration_purpose
			   });
    }
    else {
	print STDERR "Error(${file}:$.): Cannot parse typedef!\n";
	++$errors;
    }
}

sub save_struct_actual($) {
    my $actual = shift;

    # strip all spaces from the actual param so that it looks like one string item
    $actual =~ s/\s*//g;
    $struct_actual = $struct_actual . $actual . " ";
}

sub create_parameterlist($$$) {
    my $args = shift;
    my $splitter = shift;
    my $file = shift;
    my $type;
    my $param;

    # temporarily replace commas inside function pointer definition
    while ($args =~ /(\([^\),]+),/) {
	$args =~ s/(\([^\),]+),/$1#/g;
    }

    foreach my $arg (split($splitter, $args)) {
	# strip comments
	$arg =~ s/\/\*.*\*\///;
	# strip leading/trailing spaces
	$arg =~ s/^\s*//;
	$arg =~ s/\s*$//;
	$arg =~ s/\s+/ /;

	if ($arg =~ /^#/) {
	    # Treat preprocessor directive as a typeless variable just to fill
	    # corresponding data structures "correctly". Catch it later in
	    # output_* subs.
	    push_parameter($arg, "", $file);
	} elsif ($arg =~ m/\(.+\)\s*\(/) {
	    # pointer-to-function
	    $arg =~ tr/#/,/;
	    $arg =~ m/[^\(]+\(\*?\s*(\w*)\s*\)/;
	    $param = $1;
	    $type = $arg;
	    $type =~ s/([^\(]+\(\*?)\s*$param/$1/;
	    save_struct_actual($param);
	    push_parameter($param, $type, $file);
	} elsif ($arg) {
	    $arg =~ s/\s*:\s*/:/g;
	    $arg =~ s/\s*\[/\[/g;

	    my @args = split('\s*,\s*', $arg);
	    if ($args[0] =~ m/\*/) {
		$args[0] =~ s/(\*+)\s*/ $1/;
	    }

	    my @first_arg;
	    if ($args[0] =~ /^(.*\s+)(.*?\[.*\].*)$/) {
		    shift @args;
		    push(@first_arg, split('\s+', $1));
		    push(@first_arg, $2);
	    } else {
		    @first_arg = split('\s+', shift @args);
	    }

	    unshift(@args, pop @first_arg);
	    $type = join " ", @first_arg;

	    foreach $param (@args) {
		if ($param =~ m/^(\*+)\s*(.*)/) {
		    save_struct_actual($2);
		    push_parameter($2, "$type $1", $file);
		}
		elsif ($param =~ m/(.*?):(\d+)/) {
		    if ($type ne "") { # skip unnamed bit-fields
			save_struct_actual($1);
			push_parameter($1, "$type:$2", $file)
		    }
		}
		else {
		    save_struct_actual($param);
		    push_parameter($param, $type, $file);
		}
	    }
	}
    }
}

sub push_parameter($$$) {
	my $param = shift;
	my $type = shift;
	my $file = shift;

	if (($anon_struct_union == 1) && ($type eq "") &&
	    ($param eq "}")) {
		return;		# ignore the ending }; from anon. struct/union
	}

	$anon_struct_union = 0;
	my $param_name = $param;
	$param_name =~ s/\[.*//;

	if ($type eq "" && $param =~ /\.\.\.$/)
	{
	    if (!defined $parameterdescs{$param} || $parameterdescs{$param} eq "") {
		$parameterdescs{$param} = "variable arguments";
	    }
	}
	elsif ($type eq "" && ($param eq "" or $param eq "void"))
	{
	    $param="void";
	    $parameterdescs{void} = "no arguments";
	}
	elsif ($type eq "" && ($param eq "struct" or $param eq "union"))
	# handle unnamed (anonymous) union or struct:
	{
		$type = $param;
		$param = "{unnamed_" . $param . "}";
		$parameterdescs{$param} = "anonymous\n";
		$anon_struct_union = 1;
	}

	# warn if parameter has no description
	# (but ignore ones starting with # as these are not parameters
	# but inline preprocessor statements);
	# also ignore unnamed structs/unions;
	if (!$anon_struct_union) {
	if (!defined $parameterdescs{$param_name} && $param_name !~ /^#/) {

	    $parameterdescs{$param_name} = $undescribed;

	    if (($type eq 'function') || ($type eq 'enum')) {
		print STDERR "Warning(${file}:$.): Function parameter ".
		    "or member '$param' not " .
		    "described in '$declaration_name'\n";
	    }
	    print STDERR "Warning(${file}:$.):" .
			 " No description found for parameter '$param'\n";
	    ++$warnings;
	}
	}

	$param = xml_escape($param);

	# strip spaces from $param so that it is one continuous string
	# on @parameterlist;
	# this fixes a problem where check_sections() cannot find
	# a parameter like "addr[6 + 2]" because it actually appears
	# as "addr[6", "+", "2]" on the parameter list;
	# but it's better to maintain the param string unchanged for output,
	# so just weaken the string compare in check_sections() to ignore
	# "[blah" in a parameter string;
	###$param =~ s/\s*//g;
	push @parameterlist, $param;
	$parametertypes{$param} = $type;
}

sub check_sections($$$$$$) {
	my ($file, $decl_name, $decl_type, $sectcheck, $prmscheck, $nested) = @_;
	my @sects = split ' ', $sectcheck;
	my @prms = split ' ', $prmscheck;
	my $err;
	my ($px, $sx);
	my $prm_clean;		# strip trailing "[array size]" and/or beginning "*"

	foreach $sx (0 .. $#sects) {
		$err = 1;
		foreach $px (0 .. $#prms) {
			$prm_clean = $prms[$px];
			$prm_clean =~ s/\[.*\]//;
			$prm_clean =~ s/__attribute__\s*\(\([a-z,_\*\s\(\)]*\)\)//i;
			# ignore array size in a parameter string;
			# however, the original param string may contain
			# spaces, e.g.:  addr[6 + 2]
			# and this appears in @prms as "addr[6" since the
			# parameter list is split at spaces;
			# hence just ignore "[..." for the sections check;
			$prm_clean =~ s/\[.*//;

			##$prm_clean =~ s/^\**//;
			if ($prm_clean eq $sects[$sx]) {
				$err = 0;
				last;
			}
		}
		if ($err) {
			if ($decl_type eq "function") {
				print STDERR "Warning(${file}:$.): " .
					"Excess function parameter " .
					"'$sects[$sx]' " .
					"description in '$decl_name'\n";
				++$warnings;
			} else {
				if ($nested !~ m/\Q$sects[$sx]\E/) {
				    print STDERR "Warning(${file}:$.): " .
					"Excess struct/union/enum/typedef member " .
					"'$sects[$sx]' " .
					"description in '$decl_name'\n";
				    ++$warnings;
				}
			}
		}
	}
}

##
# takes a function prototype and the name of the current file being
# processed and spits out all the details stored in the global
# arrays/hashes.
sub dump_function($$) {
    my $prototype = shift;
    my $file = shift;

    $prototype =~ s/^static +//;
    $prototype =~ s/^extern +//;
    $prototype =~ s/^asmlinkage +//;
    $prototype =~ s/^inline +//;
    $prototype =~ s/^__inline__ +//;
    $prototype =~ s/^__inline +//;
    $prototype =~ s/^__always_inline +//;
    $prototype =~ s/^noinline +//;
    $prototype =~ s/__devinit +//;
    $prototype =~ s/__init +//;
    $prototype =~ s/__init_or_module +//;
    $prototype =~ s/^#\s*define\s+//; #ak added
    $prototype =~ s/__attribute__\s*\(\([a-z,]*\)\)//;

    # Yes, this truly is vile.  We are looking for:
    # 1. Return type (may be nothing if we're looking at a macro)
    # 2. Function name
    # 3. Function parameters.
    #
    # All the while we have to watch out for function pointer parameters
    # (which IIRC is what the two sections are for), C types (these
    # regexps don't even start to express all the possibilities), and
    # so on.
    #
    # If you mess with these regexps, it's a good idea to check that
    # the following functions' documentation still comes out right:
    # - parport_register_device (function pointer parameters)
    # - atomic_set (macro)
    # - pci_match_device, __copy_to_user (long return type)

    if ($prototype =~ m/^()([a-zA-Z0-9_~:]+)\s*\(([^\(]*)\)/ ||
	$prototype =~ m/^(\w+)\s+([a-zA-Z0-9_~:]+)\s*\(([^\(]*)\)/ ||
	$prototype =~ m/^(\w+\s*\*)\s*([a-zA-Z0-9_~:]+)\s*\(([^\(]*)\)/ ||
	$prototype =~ m/^(\w+\s+\w+)\s+([a-zA-Z0-9_~:]+)\s*\(([^\(]*)\)/ ||
	$prototype =~ m/^(\w+\s+\w+\s*\*+)\s*([a-zA-Z0-9_~:]+)\s*\(([^\(]*)\)/ ||
	$prototype =~ m/^(\w+\s+\w+\s+\w+)\s+([a-zA-Z0-9_~:]+)\s*\(([^\(]*)\)/ ||
	$prototype =~ m/^(\w+\s+\w+\s+\w+\s*\*)\s*([a-zA-Z0-9_~:]+)\s*\(([^\(]*)\)/ ||
	$prototype =~ m/^()([a-zA-Z0-9_~:]+)\s*\(([^\{]*)\)/ ||
	$prototype =~ m/^(\w+)\s+([a-zA-Z0-9_~:]+)\s*\(([^\{]*)\)/ ||
	$prototype =~ m/^(\w+\s*\*)\s*([a-zA-Z0-9_~:]+)\s*\(([^\{]*)\)/ ||
	$prototype =~ m/^(\w+\s+\w+)\s+([a-zA-Z0-9_~:]+)\s*\(([^\{]*)\)/ ||
	$prototype =~ m/^(\w+\s+\w+\s*\*)\s*([a-zA-Z0-9_~:]+)\s*\(([^\{]*)\)/ ||
	$prototype =~ m/^(\w+\s+\w+\s+\w+)\s+([a-zA-Z0-9_~:]+)\s*\(([^\{]*)\)/ ||
	$prototype =~ m/^(\w+\s+\w+\s+\w+\s*\*)\s*([a-zA-Z0-9_~:]+)\s*\(([^\{]*)\)/ ||
	$prototype =~ m/^(\w+\s+\w+\s+\w+\s+\w+)\s+([a-zA-Z0-9_~:]+)\s*\(([^\{]*)\)/ ||
	$prototype =~ m/^(\w+\s+\w+\s+\w+\s+\w+\s*\*)\s*([a-zA-Z0-9_~:]+)\s*\(([^\{]*)\)/ ||
	$prototype =~ m/^(\w+\s+\w+\s*\*\s*\w+\s*\*\s*)\s*([a-zA-Z0-9_~:]+)\s*\(([^\{]*)\)/)  {
	$return_type = $1;
	$declaration_name = $2;
	my $args = $3;

	create_parameterlist($args, ',', $file);
    } else {
	print STDERR "Error(${file}:$.): cannot understand prototype: '$prototype'\n";
	++$errors;
	return;
    }

	my $prms = join " ", @parameterlist;
	check_sections($file, $declaration_name, "function", $sectcheck, $prms, "");

    output_declaration($declaration_name,
		       'function',
		       {'function' => $declaration_name,
			'module' => $modulename,
			'functiontype' => $return_type,
			'parameterlist' => \@parameterlist,
			'parameterdescs' => \%parameterdescs,
			'parametertypes' => \%parametertypes,
			'sectionlist' => \@sectionlist,
			'sections' => \%sections,
			'purpose' => $declaration_purpose
		       });
}

sub reset_state {
    $function = "";
    %constants = ();
    %parameterdescs = ();
    %parametertypes = ();
    @parameterlist = ();
    %sections = ();
    @sectionlist = ();
    $sectcheck = "";
    $struct_actual = "";
    $prototype = "";

    $state = 0;
}

sub tracepoint_munge($) {
	my $file = shift;
	my $tracepointname = 0;
	my $tracepointargs = 0;

	if ($prototype =~ m/TRACE_EVENT\((.*?),/) {
<<<<<<< HEAD
		$tracepointname = $1;
	}
	if ($prototype =~ m/DEFINE_SINGLE_EVENT\((.*?),/) {
		$tracepointname = $1;
	}
=======
		$tracepointname = $1;
	}
	if ($prototype =~ m/DEFINE_SINGLE_EVENT\((.*?),/) {
		$tracepointname = $1;
	}
>>>>>>> 02f8c6ae
	if ($prototype =~ m/DEFINE_EVENT\((.*?),(.*?),/) {
		$tracepointname = $2;
	}
	$tracepointname =~ s/^\s+//; #strip leading whitespace
	if ($prototype =~ m/TP_PROTO\((.*?)\)/) {
		$tracepointargs = $1;
	}
	if (($tracepointname eq 0) || ($tracepointargs eq 0)) {
		print STDERR "Warning(${file}:$.): Unrecognized tracepoint format: \n".
			     "$prototype\n";
	} else {
		$prototype = "static inline void trace_$tracepointname($tracepointargs)";
	}
}

sub syscall_munge() {
	my $void = 0;

	$prototype =~ s@[\r\n\t]+@ @gos; # strip newlines/CR's/tabs
##	if ($prototype =~ m/SYSCALL_DEFINE0\s*\(\s*(a-zA-Z0-9_)*\s*\)/) {
	if ($prototype =~ m/SYSCALL_DEFINE0/) {
		$void = 1;
##		$prototype = "long sys_$1(void)";
	}

	$prototype =~ s/SYSCALL_DEFINE.*\(/long sys_/; # fix return type & func name
	if ($prototype =~ m/long (sys_.*?),/) {
		$prototype =~ s/,/\(/;
	} elsif ($void) {
		$prototype =~ s/\)/\(void\)/;
	}

	# now delete all of the odd-number commas in $prototype
	# so that arg types & arg names don't have a comma between them
	my $count = 0;
	my $len = length($prototype);
	if ($void) {
		$len = 0;	# skip the for-loop
	}
	for (my $ix = 0; $ix < $len; $ix++) {
		if (substr($prototype, $ix, 1) eq ',') {
			$count++;
			if ($count % 2 == 1) {
				substr($prototype, $ix, 1) = ' ';
			}
		}
	}
}

sub process_state3_function($$) {
    my $x = shift;
    my $file = shift;

    $x =~ s@\/\/.*$@@gos; # strip C99-style comments to end of line

    if ($x =~ m#\s*/\*\s+MACDOC\s*#io || ($x =~ /^#/ && $x !~ /^#\s*define/)) {
	# do nothing
    }
    elsif ($x =~ /([^\{]*)/) {
	$prototype .= $1;
    }

    if (($x =~ /\{/) || ($x =~ /\#\s*define/) || ($x =~ /;/)) {
	$prototype =~ s@/\*.*?\*/@@gos;	# strip comments.
	$prototype =~ s@[\r\n]+@ @gos; # strip newlines/cr's.
	$prototype =~ s@^\s+@@gos; # strip leading spaces
	if ($prototype =~ /SYSCALL_DEFINE/) {
		syscall_munge();
	}
	if ($prototype =~ /TRACE_EVENT/ || $prototype =~ /DEFINE_EVENT/ ||
	    $prototype =~ /DEFINE_SINGLE_EVENT/)
	{
		tracepoint_munge($file);
	}
	dump_function($prototype, $file);
	reset_state();
    }
}

sub process_state3_type($$) {
    my $x = shift;
    my $file = shift;

    $x =~ s@[\r\n]+@ @gos; # strip newlines/cr's.
    $x =~ s@^\s+@@gos; # strip leading spaces
    $x =~ s@\s+$@@gos; # strip trailing spaces
    $x =~ s@\/\/.*$@@gos; # strip C99-style comments to end of line

    if ($x =~ /^#/) {
	# To distinguish preprocessor directive from regular declaration later.
	$x .= ";";
    }

    while (1) {
	if ( $x =~ /([^{};]*)([{};])(.*)/ ) {
	    $prototype .= $1 . $2;
	    ($2 eq '{') && $brcount++;
	    ($2 eq '}') && $brcount--;
	    if (($2 eq ';') && ($brcount == 0)) {
		dump_declaration($prototype, $file);
		reset_state();
		last;
	    }
	    $x = $3;
	} else {
	    $prototype .= $x;
	    last;
	}
    }
}

# xml_escape: replace <, >, and & in the text stream;
#
# however, formatting controls that are generated internally/locally in the
# kernel-doc script are not escaped here; instead, they begin life like
# $blankline_html (4 of '\' followed by a mnemonic + ':'), then these strings
# are converted to their mnemonic-expected output, without the 4 * '\' & ':',
# just before actual output; (this is done by local_unescape())
sub xml_escape($) {
	my $text = shift;
	if (($output_mode eq "text") || ($output_mode eq "man")) {
		return $text;
	}
	$text =~ s/\&/\\\\\\amp;/g;
	$text =~ s/\</\\\\\\lt;/g;
	$text =~ s/\>/\\\\\\gt;/g;
	return $text;
}

# convert local escape strings to html
# local escape strings look like:  '\\\\menmonic:' (that's 4 backslashes)
sub local_unescape($) {
	my $text = shift;
	if (($output_mode eq "text") || ($output_mode eq "man")) {
		return $text;
	}
	$text =~ s/\\\\\\\\lt:/</g;
	$text =~ s/\\\\\\\\gt:/>/g;
	return $text;
}

sub process_file($) {
    my $file;
    my $identifier;
    my $func;
    my $descr;
    my $in_purpose = 0;
    my $initial_section_counter = $section_counter;

    if (defined($ENV{'SRCTREE'})) {
	$file = "$ENV{'SRCTREE'}" . "/" . "@_";
    }
    else {
	$file = "@_";
    }
    if (defined($source_map{$file})) {
	$file = $source_map{$file};
    }

    if (!open(IN,"<$file")) {
	print STDERR "Error: Cannot open file $file\n";
	++$errors;
	return;
    }

    $. = 1;

    $section_counter = 0;
    while (<IN>) {
	if ($state == 0) {
	    if (/$doc_start/o) {
		$state = 1;		# next line is always the function name
		$in_doc_sect = 0;
	    }
	} elsif ($state == 1) {	# this line is the function name (always)
	    if (/$doc_block/o) {
		$state = 4;
		$contents = "";
		if ( $1 eq "" ) {
			$section = $section_intro;
		} else {
			$section = $1;
		}
	    }
	    elsif (/$doc_decl/o) {
		$identifier = $1;
		if (/\s*([\w\s]+?)\s*-/) {
		    $identifier = $1;
		}

		$state = 2;
		if (/-(.*)/) {
		    # strip leading/trailing/multiple spaces
		    $descr= $1;
		    $descr =~ s/^\s*//;
		    $descr =~ s/\s*$//;
		    $descr =~ s/\s+/ /;
		    $declaration_purpose = xml_escape($descr);
		    $in_purpose = 1;
		} else {
		    $declaration_purpose = "";
		}

		if (($declaration_purpose eq "") && $verbose) {
			print STDERR "Warning(${file}:$.): missing initial short description on line:\n";
			print STDERR $_;
			++$warnings;
		}

		if ($identifier =~ m/^struct/) {
		    $decl_type = 'struct';
		} elsif ($identifier =~ m/^union/) {
		    $decl_type = 'union';
		} elsif ($identifier =~ m/^enum/) {
		    $decl_type = 'enum';
		} elsif ($identifier =~ m/^typedef/) {
		    $decl_type = 'typedef';
		} else {
		    $decl_type = 'function';
		}

		if ($verbose) {
		    print STDERR "Info(${file}:$.): Scanning doc for $identifier\n";
		}
	    } else {
		print STDERR "Warning(${file}:$.): Cannot understand $_ on line $.",
		" - I thought it was a doc line\n";
		++$warnings;
		$state = 0;
	    }
	} elsif ($state == 2) {	# look for head: lines, and include content
	    if (/$doc_sect/o) {
		$newsection = $1;
		$newcontents = $2;

		if (($contents ne "") && ($contents ne "\n")) {
		    if (!$in_doc_sect && $verbose) {
			print STDERR "Warning(${file}:$.): contents before sections\n";
			++$warnings;
		    }
		    dump_section($file, $section, xml_escape($contents));
		    $section = $section_default;
		}

		$in_doc_sect = 1;
		$in_purpose = 0;
		$contents = $newcontents;
		if ($contents ne "") {
		    while ((substr($contents, 0, 1) eq " ") ||
			substr($contents, 0, 1) eq "\t") {
			    $contents = substr($contents, 1);
		    }
		    $contents .= "\n";
		}
		$section = $newsection;
	    } elsif (/$doc_end/) {

		if (($contents ne "") && ($contents ne "\n")) {
		    dump_section($file, $section, xml_escape($contents));
		    $section = $section_default;
		    $contents = "";
		}
		# look for doc_com + <text> + doc_end:
		if ($_ =~ m'\s*\*\s*[a-zA-Z_0-9:\.]+\*/') {
		    print STDERR "Warning(${file}:$.): suspicious ending line: $_";
		    ++$warnings;
		}

		$prototype = "";
		$state = 3;
		$brcount = 0;
#		print STDERR "end of doc comment, looking for prototype\n";
	    } elsif (/$doc_content/) {
		# miguel-style comment kludge, look for blank lines after
		# @parameter line to signify start of description
		if ($1 eq "") {
		    if ($section =~ m/^@/ || $section eq $section_context) {
			dump_section($file, $section, xml_escape($contents));
			$section = $section_default;
			$contents = "";
		    } else {
			$contents .= "\n";
		    }
		    $in_purpose = 0;
		} elsif ($in_purpose == 1) {
		    # Continued declaration purpose
		    chomp($declaration_purpose);
		    $declaration_purpose .= " " . xml_escape($1);
		} else {
		    $contents .= $1 . "\n";
		}
	    } else {
		# i dont know - bad line?  ignore.
		print STDERR "Warning(${file}:$.): bad line: $_";
		++$warnings;
	    }
	} elsif ($state == 3) {	# scanning for function '{' (end of prototype)
	    if ($decl_type eq 'function') {
		process_state3_function($_, $file);
	    } else {
		process_state3_type($_, $file);
	    }
	} elsif ($state == 4) {
		# Documentation block
		if (/$doc_block/) {
			dump_doc_section($file, $section, xml_escape($contents));
			$contents = "";
			$function = "";
			%constants = ();
			%parameterdescs = ();
			%parametertypes = ();
			@parameterlist = ();
			%sections = ();
			@sectionlist = ();
			$prototype = "";
			if ( $1 eq "" ) {
				$section = $section_intro;
			} else {
				$section = $1;
			}
		}
		elsif (/$doc_end/)
		{
			dump_doc_section($file, $section, xml_escape($contents));
			$contents = "";
			$function = "";
			%constants = ();
			%parameterdescs = ();
			%parametertypes = ();
			@parameterlist = ();
			%sections = ();
			@sectionlist = ();
			$prototype = "";
			$state = 0;
		}
		elsif (/$doc_content/)
		{
			if ( $1 eq "" )
			{
				$contents .= $blankline;
			}
			else
			{
				$contents .= $1 . "\n";
			}
		}
	}
    }
    if ($initial_section_counter == $section_counter) {
	print STDERR "Warning(${file}): no structured comments found\n";
	if ($output_mode eq "xml") {
	    # The template wants at least one RefEntry here; make one.
	    print "<refentry>\n";
	    print " <refnamediv>\n";
	    print "  <refname>\n";
	    print "   ${file}\n";
	    print "  </refname>\n";
	    print "  <refpurpose>\n";
	    print "   Document generation inconsistency\n";
	    print "  </refpurpose>\n";
	    print " </refnamediv>\n";
	    print " <refsect1>\n";
	    print "  <title>\n";
	    print "   Oops\n";
	    print "  </title>\n";
	    print "  <warning>\n";
	    print "   <para>\n";
	    print "    The template for this document tried to insert\n";
	    print "    the structured comment from the file\n";
	    print "    <filename>${file}</filename> at this point,\n";
	    print "    but none was found.\n";
	    print "    This dummy section is inserted to allow\n";
	    print "    generation to continue.\n";
	    print "   </para>\n";
	    print "  </warning>\n";
	    print " </refsect1>\n";
	    print "</refentry>\n";
	}
    }
}


$kernelversion = get_kernel_version();

# generate a sequence of code that will splice in highlighting information
# using the s// operator.
foreach my $pattern (keys %highlights) {
#   print STDERR "scanning pattern:$pattern, highlight:($highlights{$pattern})\n";
    $dohighlight .=  "\$contents =~ s:$pattern:$highlights{$pattern}:gs;\n";
}

# Read the file that maps relative names to absolute names for
# separate source and object directories and for shadow trees.
if (open(SOURCE_MAP, "<.tmp_filelist.txt")) {
	my ($relname, $absname);
	while(<SOURCE_MAP>) {
		chop();
		($relname, $absname) = (split())[0..1];
		$relname =~ s:^/+::;
		$source_map{$relname} = $absname;
	}
	close(SOURCE_MAP);
}

foreach (@ARGV) {
    chomp;
    process_file($_);
}
if ($verbose && $errors) {
  print STDERR "$errors errors\n";
}
if ($verbose && $warnings) {
  print STDERR "$warnings warnings\n";
}

exit($errors);<|MERGE_RESOLUTION|>--- conflicted
+++ resolved
@@ -1870,19 +1870,11 @@
 	my $tracepointargs = 0;
 
 	if ($prototype =~ m/TRACE_EVENT\((.*?),/) {
-<<<<<<< HEAD
 		$tracepointname = $1;
 	}
 	if ($prototype =~ m/DEFINE_SINGLE_EVENT\((.*?),/) {
 		$tracepointname = $1;
 	}
-=======
-		$tracepointname = $1;
-	}
-	if ($prototype =~ m/DEFINE_SINGLE_EVENT\((.*?),/) {
-		$tracepointname = $1;
-	}
->>>>>>> 02f8c6ae
 	if ($prototype =~ m/DEFINE_EVENT\((.*?),(.*?),/) {
 		$tracepointname = $2;
 	}
