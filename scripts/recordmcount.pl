--- conflicted
+++ resolved
@@ -134,10 +134,7 @@
      ".sched.text" => 1,
      ".spinlock.text" => 1,
      ".irqentry.text" => 1,
-<<<<<<< HEAD
-=======
      ".kprobes.text" => 1,
->>>>>>> 02f8c6ae
      ".text.unlikely" => 1,
 );
 
