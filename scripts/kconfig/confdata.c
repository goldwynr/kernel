/*
 * Copyright (C) 2002 Roman Zippel <zippel@linux-m68k.org>
 * Released under the terms of the GNU GPL v2.0.
 */

#include <sys/stat.h>
#include <ctype.h>
#include <errno.h>
#include <fcntl.h>
#include <stdio.h>
#include <stdlib.h>
#include <string.h>
#include <time.h>
#include <unistd.h>

#define LKC_DIRECT_LINK
#include "lkc.h"

static void conf_warning(const char *fmt, ...)
	__attribute__ ((format (printf, 1, 2)));

static void conf_message(const char *fmt, ...)
	__attribute__ ((format (printf, 1, 2)));

static const char *conf_filename;
static int conf_lineno, conf_warnings, conf_unsaved;

const char conf_defname[] = "arch/$ARCH/defconfig";

static void conf_warning(const char *fmt, ...)
{
	va_list ap;
	va_start(ap, fmt);
	fprintf(stderr, "%s:%d:warning: ", conf_filename, conf_lineno);
	vfprintf(stderr, fmt, ap);
	fprintf(stderr, "\n");
	va_end(ap);
	conf_warnings++;
}

static void conf_default_message_callback(const char *fmt, va_list ap)
{
	printf("#\n# ");
	vprintf(fmt, ap);
	printf("\n#\n");
}

static void (*conf_message_callback) (const char *fmt, va_list ap) =
	conf_default_message_callback;
void conf_set_message_callback(void (*fn) (const char *fmt, va_list ap))
{
	conf_message_callback = fn;
}

static void conf_message(const char *fmt, ...)
{
	va_list ap;

	va_start(ap, fmt);
	if (conf_message_callback)
		conf_message_callback(fmt, ap);
}

const char *conf_get_configname(void)
{
	char *name = getenv("KCONFIG_CONFIG");

	return name ? name : ".config";
}

const char *conf_get_autoconfig_name(void)
{
	char *name = getenv("KCONFIG_AUTOCONFIG");

	return name ? name : "include/config/auto.conf";
}

static char *conf_expand_value(const char *in)
{
	struct symbol *sym;
	const char *src;
	static char res_value[SYMBOL_MAXLENGTH];
	char *dst, name[SYMBOL_MAXLENGTH];

	res_value[0] = 0;
	dst = name;
	while ((src = strchr(in, '$'))) {
		strncat(res_value, in, src - in);
		src++;
		dst = name;
		while (isalnum(*src) || *src == '_')
			*dst++ = *src++;
		*dst = 0;
		sym = sym_lookup(name, 0);
		sym_calc_value(sym);
		strcat(res_value, sym_get_string_value(sym));
		in = src;
	}
	strcat(res_value, in);

	return res_value;
}

char *conf_get_default_confname(void)
{
	struct stat buf;
	static char fullname[PATH_MAX+1];
	char *env, *name;

	name = conf_expand_value(conf_defname);
	env = getenv(SRCTREE);
	if (env) {
		sprintf(fullname, "%s/%s", env, name);
		if (!stat(fullname, &buf))
			return fullname;
	}
	return name;
}

static int conf_set_sym_val(struct symbol *sym, int def, int def_flags, char *p)
{
	char *p2;

	switch (sym->type) {
	case S_TRISTATE:
		if (p[0] == 'm') {
			sym->def[def].tri = mod;
			sym->flags |= def_flags;
			break;
		}
	case S_BOOLEAN:
		if (p[0] == 'y') {
			sym->def[def].tri = yes;
			sym->flags |= def_flags;
			break;
		}
		if (p[0] == 'n') {
			sym->def[def].tri = no;
			sym->flags |= def_flags;
			break;
		}
		conf_warning("symbol value '%s' invalid for %s", p, sym->name);
		break;
	case S_OTHER:
		if (*p != '"') {
			for (p2 = p; *p2 && !isspace(*p2); p2++)
				;
			sym->type = S_STRING;
			goto done;
		}
	case S_STRING:
		if (*p++ != '"')
			break;
		for (p2 = p; (p2 = strpbrk(p2, "\"\\")); p2++) {
			if (*p2 == '"') {
				*p2 = 0;
				break;
			}
			memmove(p2, p2 + 1, strlen(p2));
		}
		if (!p2) {
			conf_warning("invalid string found");
			return 1;
		}
	case S_INT:
	case S_HEX:
	done:
		if (sym_string_valid(sym, p)) {
			sym->def[def].val = strdup(p);
			sym->flags |= def_flags;
		} else {
			conf_warning("symbol value '%s' invalid for %s", p, sym->name);
			return 1;
		}
		break;
	default:
		;
	}
	return 0;
}

int conf_read_simple(const char *name, int def)
{
	FILE *in = NULL;
	char line[1024];
	char *p, *p2;
	struct symbol *sym;
	int i, def_flags;

	if (name) {
		in = zconf_fopen(name);
	} else {
		struct property *prop;

		name = conf_get_configname();
		in = zconf_fopen(name);
		if (in)
			goto load;
		sym_add_change_count(1);
		if (!sym_defconfig_list) {
			if (modules_sym)
				sym_calc_value(modules_sym);
			return 1;
		}

		for_all_defaults(sym_defconfig_list, prop) {
			if (expr_calc_value(prop->visible.expr) == no ||
			    prop->expr->type != E_SYMBOL)
				continue;
			name = conf_expand_value(prop->expr->left.sym->name);
			in = zconf_fopen(name);
			if (in) {
				conf_message(_("using defaults found in %s"),
					 name);
				goto load;
			}
		}
	}
	if (!in)
		return 1;

load:
	conf_filename = name;
	conf_lineno = 0;
	conf_warnings = 0;
	conf_unsaved = 0;

	def_flags = SYMBOL_DEF << def;
	for_all_symbols(i, sym) {
		sym->flags |= SYMBOL_CHANGED;
		sym->flags &= ~(def_flags|SYMBOL_VALID);
		if (sym_is_choice(sym))
			sym->flags |= def_flags;
		switch (sym->type) {
		case S_INT:
		case S_HEX:
		case S_STRING:
			if (sym->def[def].val)
				free(sym->def[def].val);
		default:
			sym->def[def].val = NULL;
			sym->def[def].tri = no;
		}
	}

	while (fgets(line, sizeof(line), in)) {
		conf_lineno++;
		sym = NULL;
		if (line[0] == '#') {
			if (memcmp(line + 2, CONFIG_, strlen(CONFIG_)))
				continue;
			p = strchr(line + 2 + strlen(CONFIG_), ' ');
			if (!p)
				continue;
			*p++ = 0;
			if (strncmp(p, "is not set", 10))
				continue;
			if (def == S_DEF_USER) {
				sym = sym_find(line + 2 + strlen(CONFIG_));
				if (!sym) {
					sym_add_change_count(1);
					goto setsym;
				}
			} else {
				sym = sym_lookup(line + 2 + strlen(CONFIG_), 0);
				if (sym->type == S_UNKNOWN)
					sym->type = S_BOOLEAN;
			}
			if (sym->flags & def_flags) {
				conf_warning("override: reassigning to symbol %s", sym->name);
			}
			switch (sym->type) {
			case S_BOOLEAN:
			case S_TRISTATE:
				sym->def[def].tri = no;
				sym->flags |= def_flags;
				break;
			default:
				;
			}
		} else if (memcmp(line, CONFIG_, strlen(CONFIG_)) == 0) {
			p = strchr(line + strlen(CONFIG_), '=');
			if (!p)
				continue;
			*p++ = 0;
			p2 = strchr(p, '\n');
			if (p2) {
				*p2-- = 0;
				if (*p2 == '\r')
					*p2 = 0;
			}
			if (def == S_DEF_USER) {
				sym = sym_find(line + strlen(CONFIG_));
				if (!sym) {
					sym_add_change_count(1);
					goto setsym;
				}
			} else {
				sym = sym_lookup(line + strlen(CONFIG_), 0);
				if (sym->type == S_UNKNOWN)
					sym->type = S_OTHER;
			}
			if (sym->flags & def_flags) {
				conf_warning("override: reassigning to symbol %s", sym->name);
			}
			if (conf_set_sym_val(sym, def, def_flags, p))
				continue;
		} else {
			if (line[0] != '\r' && line[0] != '\n')
				conf_warning("unexpected data");
			continue;
		}
setsym:
		if (sym && sym_is_choice_value(sym)) {
			struct symbol *cs = prop_get_symbol(sym_get_choice_prop(sym));
			switch (sym->def[def].tri) {
			case no:
				break;
			case mod:
				if (cs->def[def].tri == yes) {
					conf_warning("%s creates inconsistent choice state", sym->name);
					cs->flags &= ~def_flags;
				}
				break;
			case yes:
				if (cs->def[def].tri != no)
					conf_warning("override: %s changes choice state", sym->name);
				cs->def[def].val = sym;
				break;
			}
			cs->def[def].tri = EXPR_OR(cs->def[def].tri, sym->def[def].tri);
		}
	}
	fclose(in);

	if (modules_sym)
		sym_calc_value(modules_sym);
	return 0;
}

int conf_read(const char *name)
{
	struct symbol *sym, *choice_sym;
	struct property *prop;
	struct expr *e;
	int i, flags;

	sym_set_change_count(0);

	if (conf_read_simple(name, S_DEF_USER))
		return 1;

	for_all_symbols(i, sym) {
		sym_calc_value(sym);
		if (sym_is_choice(sym) || (sym->flags & SYMBOL_AUTO))
			goto sym_ok;
		if (sym_has_value(sym) && (sym->flags & SYMBOL_WRITE)) {
			/* check that calculated value agrees with saved value */
			switch (sym->type) {
			case S_BOOLEAN:
			case S_TRISTATE:
				if (sym->def[S_DEF_USER].tri != sym_get_tristate_value(sym))
					break;
				if (!sym_is_choice(sym))
					goto sym_ok;
			default:
				if (!strcmp(sym->curr.val, sym->def[S_DEF_USER].val))
					goto sym_ok;
				break;
			}
		} else if (!sym_has_value(sym) && !(sym->flags & SYMBOL_WRITE))
			/* no previous value and not saved */
			goto sym_ok;
		conf_unsaved++;
		/* maybe print value in verbose mode... */
	sym_ok:
		if (!sym_is_choice(sym))
			continue;
		/* The choice symbol only has a set value (and thus is not new)
		 * if all its visible childs have values.
		 */
		prop = sym_get_choice_prop(sym);
		flags = sym->flags;
		expr_list_for_each_sym(prop->expr, e, choice_sym)
			if (choice_sym->visible != no)
				flags &= choice_sym->flags;
		sym->flags &= flags | ~SYMBOL_DEF_USER;
	}

	for_all_symbols(i, sym) {
		if (sym_has_value(sym) && !sym_is_choice_value(sym)) {
			/* Reset values of generates values, so they'll appear
			 * as new, if they should become visible, but that
			 * doesn't quite work if the Kconfig and the saved
			 * configuration disagree.
			 */
			if (sym->visible == no && !conf_unsaved)
				sym->flags &= ~SYMBOL_DEF_USER;
			switch (sym->type) {
			case S_STRING:
			case S_INT:
			case S_HEX:
				/* Reset a string value if it's out of range */
				if (sym_string_within_range(sym, sym->def[S_DEF_USER].val))
					break;
				sym->flags &= ~(SYMBOL_VALID|SYMBOL_DEF_USER);
				conf_unsaved++;
				break;
			default:
				break;
			}
		}
	}

	sym_add_change_count(conf_warnings || conf_unsaved);

	return 0;
}

/* Write a S_STRING */
static void conf_write_string(bool headerfile, const char *name,
                              const char *str, FILE *out)
{
	int l;
	if (headerfile)
		fprintf(out, "#define %s%s \"", CONFIG_, name);
	else
		fprintf(out, "%s%s=\"", CONFIG_, name);

	while (1) {
		l = strcspn(str, "\"\\");
		if (l) {
			xfwrite(str, l, 1, out);
			str += l;
		}
		if (!*str)
			break;
		fprintf(out, "\\%c", *str++);
	}
	fputs("\"\n", out);
}

static void conf_write_symbol(struct symbol *sym, FILE *out, bool write_no)
{
	const char *str;

	switch (sym->type) {
	case S_BOOLEAN:
	case S_TRISTATE:
		switch (sym_get_tristate_value(sym)) {
		case no:
			if (write_no)
				fprintf(out, "# %s%s is not set\n",
				    CONFIG_, sym->name);
			break;
		case mod:
			fprintf(out, "%s%s=m\n", CONFIG_, sym->name);
			break;
		case yes:
			fprintf(out, "%s%s=y\n", CONFIG_, sym->name);
			break;
		}
		break;
	case S_STRING:
		conf_write_string(false, sym->name, sym_get_string_value(sym), out);
		break;
	case S_HEX:
	case S_INT:
		str = sym_get_string_value(sym);
		fprintf(out, "%s%s=%s\n", CONFIG_, sym->name, str);
		break;
	case S_OTHER:
	case S_UNKNOWN:
		break;
	}
}

/*
 * Write out a minimal config.
 * All values that has default values are skipped as this is redundant.
 */
int conf_write_defconfig(const char *filename)
{
	struct symbol *sym;
	struct menu *menu;
	FILE *out;

	out = fopen(filename, "w");
	if (!out)
		return 1;

	sym_clear_all_valid();

	/* Traverse all menus to find all relevant symbols */
	menu = rootmenu.list;

	while (menu != NULL)
	{
		sym = menu->sym;
		if (sym == NULL) {
			if (!menu_is_visible(menu))
				goto next_menu;
		} else if (!sym_is_choice(sym)) {
			sym_calc_value(sym);
			if (!(sym->flags & SYMBOL_WRITE))
				goto next_menu;
			sym->flags &= ~SYMBOL_WRITE;
			/* If we cannot change the symbol - skip */
			if (!sym_is_changable(sym))
				goto next_menu;
			/* If symbol equals to default value - skip */
			if (strcmp(sym_get_string_value(sym), sym_get_string_default(sym)) == 0)
				goto next_menu;

			/*
			 * If symbol is a choice value and equals to the
			 * default for a choice - skip.
			 * But only if value is bool and equal to "y" and
			 * choice is not "optional".
			 * (If choice is "optional" then all values can be "n")
			 */
			if (sym_is_choice_value(sym)) {
				struct symbol *cs;
				struct symbol *ds;

				cs = prop_get_symbol(sym_get_choice_prop(sym));
				ds = sym_choice_default(cs);
				if (!sym_is_optional(cs) && sym == ds) {
					if ((sym->type == S_BOOLEAN) &&
					    sym_get_tristate_value(sym) == yes)
						goto next_menu;
				}
			}
			conf_write_symbol(sym, out, true);
		}
next_menu:
		if (menu->list != NULL) {
			menu = menu->list;
		}
		else if (menu->next != NULL) {
			menu = menu->next;
		} else {
			while ((menu = menu->parent)) {
				if (menu->next != NULL) {
					menu = menu->next;
					break;
				}
			}
		}
	}
	fclose(out);
	return 0;
}

int conf_write(const char *name)
{
	FILE *out;
	struct symbol *sym;
	struct menu *menu;
	const char *basename;
	const char *str;
	char dirname[PATH_MAX+1], tmpname[PATH_MAX+1], newname[PATH_MAX+1];
	char *env;

	dirname[0] = 0;
	if (name && name[0]) {
		struct stat st;
		char *slash;

		if (!stat(name, &st) && S_ISDIR(st.st_mode)) {
			strcpy(dirname, name);
			strcat(dirname, "/");
			basename = conf_get_configname();
		} else if ((slash = strrchr(name, '/'))) {
			int size = slash - name + 1;
			memcpy(dirname, name, size);
			dirname[size] = 0;
			if (slash[1])
				basename = slash + 1;
			else
				basename = conf_get_configname();
		} else
			basename = name;
	} else
		basename = conf_get_configname();

	sprintf(newname, "%s%s", dirname, basename);
	env = getenv("KCONFIG_OVERWRITECONFIG");
	if (!env || !*env) {
		sprintf(tmpname, "%s.tmpconfig.%d", dirname, (int)getpid());
		out = fopen(tmpname, "w");
	} else {
		*tmpname = 0;
		out = fopen(newname, "w");
	}
	if (!out)
		return 1;

	fprintf(out, _("#\n"
		       "# Automatically generated make config: don't edit\n"
		       "# %s\n"
		       "#\n"),
		     rootmenu.prompt->text);

	if (!conf_get_changed())
		sym_clear_all_valid();

	menu = rootmenu.list;
	while (menu) {
		sym = menu->sym;
		if (!sym) {
			if (!menu_is_visible(menu))
				goto next;
			str = menu_get_prompt(menu);
			fprintf(out, "\n"
				     "#\n"
				     "# %s\n"
				     "#\n", str);
		} else if (!(sym->flags & SYMBOL_CHOICE)) {
			sym_calc_value(sym);
			if (!(sym->flags & SYMBOL_WRITE))
				goto next;
			sym->flags &= ~SYMBOL_WRITE;
			/* Write config symbol to file */
			conf_write_symbol(sym, out, true);
		}

next:
		if (menu->list) {
			menu = menu->list;
			continue;
		}
		if (menu->next)
			menu = menu->next;
		else while ((menu = menu->parent)) {
			if (menu->next) {
				menu = menu->next;
				break;
			}
		}
	}
	fclose(out);

	if (*tmpname) {
		strcat(dirname, basename);
		strcat(dirname, ".old");
		rename(newname, dirname);
		if (rename(tmpname, newname))
			return 1;
	}

	conf_message(_("configuration written to %s"), newname);

	sym_set_change_count(0);

	return 0;
}

static int conf_split_config(void)
{
	const char *name;
	char path[PATH_MAX+1];
	char *s, *d, c;
	struct symbol *sym;
	struct stat sb;
	int res, i, fd;

	name = conf_get_autoconfig_name();
	conf_read_simple(name, S_DEF_AUTO);

	if (chdir("include/config"))
		return 1;

	res = 0;
	for_all_symbols(i, sym) {
		sym_calc_value(sym);
		if ((sym->flags & SYMBOL_AUTO) || !sym->name)
			continue;
		if (sym->flags & SYMBOL_WRITE) {
			if (sym->flags & SYMBOL_DEF_AUTO) {
				/*
				 * symbol has old and new value,
				 * so compare them...
				 */
				switch (sym->type) {
				case S_BOOLEAN:
				case S_TRISTATE:
					if (sym_get_tristate_value(sym) ==
					    sym->def[S_DEF_AUTO].tri)
						continue;
					break;
				case S_STRING:
				case S_HEX:
				case S_INT:
					if (!strcmp(sym_get_string_value(sym),
						    sym->def[S_DEF_AUTO].val))
						continue;
					break;
				default:
					break;
				}
			} else {
				/*
				 * If there is no old value, only 'no' (unset)
				 * is allowed as new value.
				 */
				switch (sym->type) {
				case S_BOOLEAN:
				case S_TRISTATE:
					if (sym_get_tristate_value(sym) == no)
						continue;
					break;
				default:
					break;
				}
			}
		} else if (!(sym->flags & SYMBOL_DEF_AUTO))
			/* There is neither an old nor a new value. */
			continue;
		/* else
		 *	There is an old value, but no new value ('no' (unset)
		 *	isn't saved in auto.conf, so the old value is always
		 *	different from 'no').
		 */

		/* Replace all '_' and append ".h" */
		s = sym->name;
		d = path;
		while ((c = *s++)) {
			c = tolower(c);
			*d++ = (c == '_') ? '/' : c;
		}
		strcpy(d, ".h");

		/* Assume directory path already exists. */
		fd = open(path, O_WRONLY | O_CREAT | O_TRUNC, 0644);
		if (fd == -1) {
			if (errno != ENOENT) {
				res = 1;
				break;
			}
			/*
			 * Create directory components,
			 * unless they exist already.
			 */
			d = path;
			while ((d = strchr(d, '/'))) {
				*d = 0;
				if (stat(path, &sb) && mkdir(path, 0755)) {
					res = 1;
					goto out;
				}
				*d++ = '/';
			}
			/* Try it again. */
			fd = open(path, O_WRONLY | O_CREAT | O_TRUNC, 0644);
			if (fd == -1) {
				res = 1;
				break;
			}
		}
		close(fd);
	}
out:
	if (chdir("../.."))
		return 1;

	return res;
}

int conf_write_autoconf(void)
{
	struct symbol *sym;
	const char *str;
	const char *name;
	FILE *out, *tristate, *out_h;
<<<<<<< HEAD
	time_t now;
	int i, l;
=======
	int i;
>>>>>>> 02f8c6ae

	sym_clear_all_valid();

	file_write_dep("include/config/auto.conf.cmd");

	if (conf_split_config())
		return 1;

	out = fopen(".tmpconfig", "w");
	if (!out)
		return 1;

	tristate = fopen(".tmpconfig_tristate", "w");
	if (!tristate) {
		fclose(out);
		return 1;
	}

	out_h = fopen(".tmpconfig.h", "w");
	if (!out_h) {
		fclose(out);
		fclose(tristate);
		return 1;
	}

	fprintf(out, "#\n"
		     "# Automatically generated make config: don't edit\n"
		     "# %s\n"
		     "#\n",
<<<<<<< HEAD
		     sym_get_string_value(sym), ctime(&now));
=======
		     rootmenu.prompt->text);
>>>>>>> 02f8c6ae
	fprintf(tristate, "#\n"
			  "# Automatically generated - do not edit\n"
			  "\n");
	fprintf(out_h, "/*\n"
		       " * Automatically generated C config: don't edit\n"
		       " * %s\n"
		       " */\n",
		       rootmenu.prompt->text);

	for_all_symbols(i, sym) {
		sym_calc_value(sym);
		if (!(sym->flags & SYMBOL_WRITE) || !sym->name)
			continue;

		/* write symbol to config file */
		conf_write_symbol(sym, out, false);

		/* update autoconf and tristate files */
		switch (sym->type) {
		case S_BOOLEAN:
		case S_TRISTATE:
			switch (sym_get_tristate_value(sym)) {
			case no:
				break;
			case mod:
<<<<<<< HEAD
				fprintf(out, "CONFIG_%s=m\n", sym->name);
				fprintf(tristate, "CONFIG_%s=M\n", sym->name);
				fprintf(out_h, "#define CONFIG_%s_MODULE 1\n", sym->name);
				break;
			case yes:
				fprintf(out, "CONFIG_%s=y\n", sym->name);
				if (sym->type == S_TRISTATE)
					fprintf(tristate, "CONFIG_%s=Y\n",
							sym->name);
				fprintf(out_h, "#define CONFIG_%s 1\n", sym->name);
=======
				fprintf(tristate, "%s%s=M\n",
				    CONFIG_, sym->name);
				fprintf(out_h, "#define %s%s_MODULE 1\n",
				    CONFIG_, sym->name);
				break;
			case yes:
				if (sym->type == S_TRISTATE)
					fprintf(tristate,"%s%s=Y\n",
					    CONFIG_, sym->name);
				fprintf(out_h, "#define %s%s 1\n",
				    CONFIG_, sym->name);
>>>>>>> 02f8c6ae
				break;
			}
			break;
		case S_STRING:
			conf_write_string(true, sym->name, sym_get_string_value(sym), out_h);
			break;
		case S_HEX:
			str = sym_get_string_value(sym);
			if (str[0] != '0' || (str[1] != 'x' && str[1] != 'X')) {
				fprintf(out_h, "#define %s%s 0x%s\n",
				    CONFIG_, sym->name, str);
				break;
			}
		case S_INT:
			str = sym_get_string_value(sym);
			fprintf(out_h, "#define %s%s %s\n",
			    CONFIG_, sym->name, str);
			break;
		default:
			break;
		}
	}
	fclose(out);
	fclose(tristate);
	fclose(out_h);

	name = getenv("KCONFIG_AUTOHEADER");
	if (!name)
		name = "include/generated/autoconf.h";
	if (rename(".tmpconfig.h", name))
		return 1;
	name = getenv("KCONFIG_TRISTATE");
	if (!name)
		name = "include/config/tristate.conf";
	if (rename(".tmpconfig_tristate", name))
		return 1;
	name = conf_get_autoconfig_name();
	/*
	 * This must be the last step, kbuild has a dependency on auto.conf
	 * and this marks the successful completion of the previous steps.
	 */
	if (rename(".tmpconfig", name))
		return 1;

	return 0;
}

static int sym_change_count;
static void (*conf_changed_callback)(void);

void sym_set_change_count(int count)
{
	int _sym_change_count = sym_change_count;
	sym_change_count = count;
	if (conf_changed_callback &&
	    (bool)_sym_change_count != (bool)count)
		conf_changed_callback();
}

void sym_add_change_count(int count)
{
	sym_set_change_count(count + sym_change_count);
}

bool conf_get_changed(void)
{
	return sym_change_count;
}

void conf_set_changed_callback(void (*fn)(void))
{
	conf_changed_callback = fn;
}

static void randomize_choice_values(struct symbol *csym)
{
	struct property *prop;
	struct symbol *sym;
	struct expr *e;
	int cnt, def;

	/*
	 * If choice is mod then we may have more items selected
	 * and if no then no-one.
	 * In both cases stop.
	 */
	if (csym->curr.tri != yes)
		return;

	prop = sym_get_choice_prop(csym);

	/* count entries in choice block */
	cnt = 0;
	expr_list_for_each_sym(prop->expr, e, sym)
		cnt++;

	/*
	 * find a random value and set it to yes,
	 * set the rest to no so we have only one set
	 */
	def = (rand() % cnt);

	cnt = 0;
	expr_list_for_each_sym(prop->expr, e, sym) {
		if (def == cnt++) {
			sym->def[S_DEF_USER].tri = yes;
			csym->def[S_DEF_USER].val = sym;
		}
		else {
			sym->def[S_DEF_USER].tri = no;
		}
	}
	csym->flags |= SYMBOL_DEF_USER;
	/* clear VALID to get value calculated */
	csym->flags &= ~(SYMBOL_VALID);
}

static void set_all_choice_values(struct symbol *csym)
{
	struct property *prop;
	struct symbol *sym;
	struct expr *e;

	prop = sym_get_choice_prop(csym);

	/*
	 * Set all non-assinged choice values to no
	 */
	expr_list_for_each_sym(prop->expr, e, sym) {
		if (!sym_has_value(sym))
			sym->def[S_DEF_USER].tri = no;
	}
	csym->flags |= SYMBOL_DEF_USER;
	/* clear VALID to get value calculated */
	csym->flags &= ~(SYMBOL_VALID);
}

void conf_set_all_new_symbols(enum conf_def_mode mode)
{
	struct symbol *sym, *csym;
	int i, cnt;

	for_all_symbols(i, sym) {
		if (sym_has_value(sym))
			continue;
		switch (sym_get_type(sym)) {
		case S_BOOLEAN:
		case S_TRISTATE:
			switch (mode) {
			case def_yes:
				sym->def[S_DEF_USER].tri = yes;
				break;
			case def_mod:
				sym->def[S_DEF_USER].tri = mod;
				break;
			case def_no:
				sym->def[S_DEF_USER].tri = no;
				break;
			case def_random:
				cnt = sym_get_type(sym) == S_TRISTATE ? 3 : 2;
				sym->def[S_DEF_USER].tri = (tristate)(rand() % cnt);
				break;
			default:
				continue;
			}
			if (!(sym_is_choice(sym) && mode == def_random))
				sym->flags |= SYMBOL_DEF_USER;
			break;
		default:
			break;
		}

	}

	sym_clear_all_valid();

	/*
	 * We have different type of choice blocks.
	 * If curr.tri equals to mod then we can select several
	 * choice symbols in one block.
	 * In this case we do nothing.
	 * If curr.tri equals yes then only one symbol can be
	 * selected in a choice block and we set it to yes,
	 * and the rest to no.
	 */
	for_all_symbols(i, csym) {
		if (sym_has_value(csym) || !sym_is_choice(csym))
			continue;

		sym_calc_value(csym);
		if (mode == def_random)
			randomize_choice_values(csym);
		else
			set_all_choice_values(csym);
	}
}<|MERGE_RESOLUTION|>--- conflicted
+++ resolved
@@ -774,12 +774,7 @@
 	const char *str;
 	const char *name;
 	FILE *out, *tristate, *out_h;
-<<<<<<< HEAD
-	time_t now;
-	int i, l;
-=======
 	int i;
->>>>>>> 02f8c6ae
 
 	sym_clear_all_valid();
 
@@ -809,11 +804,7 @@
 		     "# Automatically generated make config: don't edit\n"
 		     "# %s\n"
 		     "#\n",
-<<<<<<< HEAD
-		     sym_get_string_value(sym), ctime(&now));
-=======
 		     rootmenu.prompt->text);
->>>>>>> 02f8c6ae
 	fprintf(tristate, "#\n"
 			  "# Automatically generated - do not edit\n"
 			  "\n");
@@ -839,18 +830,6 @@
 			case no:
 				break;
 			case mod:
-<<<<<<< HEAD
-				fprintf(out, "CONFIG_%s=m\n", sym->name);
-				fprintf(tristate, "CONFIG_%s=M\n", sym->name);
-				fprintf(out_h, "#define CONFIG_%s_MODULE 1\n", sym->name);
-				break;
-			case yes:
-				fprintf(out, "CONFIG_%s=y\n", sym->name);
-				if (sym->type == S_TRISTATE)
-					fprintf(tristate, "CONFIG_%s=Y\n",
-							sym->name);
-				fprintf(out_h, "#define CONFIG_%s 1\n", sym->name);
-=======
 				fprintf(tristate, "%s%s=M\n",
 				    CONFIG_, sym->name);
 				fprintf(out_h, "#define %s%s_MODULE 1\n",
@@ -862,7 +841,6 @@
 					    CONFIG_, sym->name);
 				fprintf(out_h, "#define %s%s 1\n",
 				    CONFIG_, sym->name);
->>>>>>> 02f8c6ae
 				break;
 			}
 			break;
