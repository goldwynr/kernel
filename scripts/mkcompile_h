TARGET=$1
ARCH=$2
SMP=$3
PREEMPT=$4
CC=$5

# If compile.h exists already and we don't own autoconf.h
# (i.e. we're not the same user who did make *config), don't
# modify compile.h
# So "sudo make install" won't change the "compiled by <user>"
# do "compiled by root"

if [ -r $TARGET -a ! -O include/linux/autoconf.h ]; then
  echo "  SKIPPED $TARGET"
  exit 0
fi

# Do not expand names
set -f

if [ -r .version ]; then
  VERSION=`cat .version`
else
  VERSION=0
  echo 0 > .version
fi


UTS_VERSION="#$VERSION"
<<<<<<< HEAD
if [ -n "$SMP" ] ; then UTS_VERSION="$UTS_VERSION SMP"; fi
if [ -n "$BUILD_TIMESTAMP" ]; then
  TIMESTAMP="`LC_ALL=C LANG=C date -d "$BUILD_TIMESTAMP"`"
else
   TIMESTAMP="`LC_ALL=C LANG=C date`"
fi
UTS_VERSION="$UTS_VERSION $TIMESTAMP"
=======
CONFIG_FLAGS=""
if [ -n "$SMP" ] ; then CONFIG_FLAGS="SMP"; fi
if [ -n "$PREEMPT" ] ; then CONFIG_FLAGS="$CONFIG_FLAGS PREEMPT"; fi
UTS_VERSION="$UTS_VERSION $CONFIG_FLAGS `LC_ALL=C LANG=C date`"
>>>>>>> 1c9426e8

# Truncate to maximum length

UTS_LEN=64
UTS_TRUNCATE="sed -e s/\(.\{1,$UTS_LEN\}\).*/\1/"

# Generate a temporary compile.h

( echo /\* This file is auto generated, version $VERSION \*/
  if [ -n "$CONFIG_FLAGS" ] ; then echo "/* $CONFIG_FLAGS */"; fi
  
  echo \#define UTS_MACHINE \"$ARCH\"

  echo \#define UTS_VERSION \"`echo $UTS_VERSION | $UTS_TRUNCATE`\"

  echo \#define LINUX_COMPILE_TIME \"`LC_ALL=C LANG=C date +%T`\"
  echo \#define LINUX_COMPILE_BY \"geeko\"
  echo \#define LINUX_COMPILE_HOST \"buildhost\"
  echo \#define LINUX_COMPILE_DOMAIN \"suse.de\"

  echo \#define LINUX_COMPILER \"`$CC -v 2>&1 | tail -n 1`\"
) > .tmpcompile

# Only replace the real compile.h if the new one is different,
# in order to preserve the timestamp and avoid unnecessary
# recompilations.
# We don't consider the file changed if only the date/time changed.
# A kernel config change will increase the generation number, thus
# causing compile.h to be updated (including date/time) due to the 
# changed comment in the
# first line.

if [ -r $TARGET ] && \
      grep -v 'UTS_VERSION\|LINUX_COMPILE_TIME' $TARGET > .tmpver.1 && \
      grep -v 'UTS_VERSION\|LINUX_COMPILE_TIME' .tmpcompile > .tmpver.2 && \
      cmp -s .tmpver.1 .tmpver.2; then
   rm -f .tmpcompile
else
   echo "  UPD     $TARGET"
   mv -f .tmpcompile $TARGET
fi
rm -f .tmpver.1 .tmpver.2<|MERGE_RESOLUTION|>--- conflicted
+++ resolved
@@ -27,20 +27,15 @@
 
 
 UTS_VERSION="#$VERSION"
-<<<<<<< HEAD
-if [ -n "$SMP" ] ; then UTS_VERSION="$UTS_VERSION SMP"; fi
+CONFIG_FLAGS=""
+if [ -n "$SMP" ] ; then CONFIG_FLAGS="SMP"; fi
+if [ -n "$PREEMPT" ] ; then CONFIG_FLAGS="$CONFIG_FLAGS PREEMPT"; fi
 if [ -n "$BUILD_TIMESTAMP" ]; then
   TIMESTAMP="`LC_ALL=C LANG=C date -d "$BUILD_TIMESTAMP"`"
 else
-   TIMESTAMP="`LC_ALL=C LANG=C date`"
+  TIMESTAMP="`LC_ALL=C LANG=C date`"
 fi
-UTS_VERSION="$UTS_VERSION $TIMESTAMP"
-=======
-CONFIG_FLAGS=""
-if [ -n "$SMP" ] ; then CONFIG_FLAGS="SMP"; fi
-if [ -n "$PREEMPT" ] ; then CONFIG_FLAGS="$CONFIG_FLAGS PREEMPT"; fi
-UTS_VERSION="$UTS_VERSION $CONFIG_FLAGS `LC_ALL=C LANG=C date`"
->>>>>>> 1c9426e8
+UTS_VERSION="$UTS_VERSION $CONFIG_FLAGS $TIMESTAMP"
 
 # Truncate to maximum length
 
