/*
 *  linux/kernel/exit.c
 *
 *  Copyright (C) 1991, 1992  Linus Torvalds
 */

#ifdef	CONFIG_KDB
#include <linux/kdb.h>
#endif
#include <linux/mm.h>
#include <linux/slab.h>
#include <linux/interrupt.h>
#include <linux/module.h>
#include <linux/capability.h>
#include <linux/completion.h>
#include <linux/personality.h>
#include <linux/tty.h>
#include <linux/mnt_namespace.h>
#include <linux/key.h>
#include <linux/security.h>
#include <linux/cpu.h>
#include <linux/acct.h>
#include <linux/tsacct_kern.h>
#include <linux/file.h>
#include <linux/binfmts.h>
#include <linux/nsproxy.h>
#include <linux/pid_namespace.h>
#include <linux/ptrace.h>
#include <linux/profile.h>
#include <linux/mount.h>
#include <linux/proc_fs.h>
#include <linux/kthread.h>
#include <linux/mempolicy.h>
#include <linux/taskstats_kern.h>
#include <linux/delayacct.h>
#include <linux/freezer.h>
#include <linux/cgroup.h>
#include <linux/syscalls.h>
#include <linux/signal.h>
#include <linux/posix-timers.h>
#include <linux/cn_proc.h>
#include <linux/mutex.h>
#include <linux/futex.h>
#include <linux/compat.h>
#include <linux/pipe_fs_i.h>
#include <linux/audit.h> /* for audit_free() */
#include <linux/resource.h>
#include <linux/blkdev.h>
#include <linux/task_io_accounting_ops.h>

#include <asm/uaccess.h>
#include <asm/unistd.h>
#include <asm/pgtable.h>
#include <asm/mmu_context.h>

static void exit_mm(struct task_struct * tsk);

static void __unhash_process(struct task_struct *p)
{
	nr_threads--;
	detach_pid(p, PIDTYPE_PID);
	if (thread_group_leader(p)) {
		detach_pid(p, PIDTYPE_PGID);
		detach_pid(p, PIDTYPE_SID);

		list_del_rcu(&p->tasks);
		__get_cpu_var(process_counts)--;
	}
	list_del_rcu(&p->thread_group);
	remove_parent(p);
}

/*
 * This function expects the tasklist_lock write-locked.
 */
static void __exit_signal(struct task_struct *tsk)
{
	struct signal_struct *sig = tsk->signal;
	struct sighand_struct *sighand;

	BUG_ON(!sig);
	BUG_ON(!atomic_read(&sig->count));

	rcu_read_lock();
	sighand = rcu_dereference(tsk->sighand);
	spin_lock(&sighand->siglock);

	posix_cpu_timers_exit(tsk);
	if (atomic_dec_and_test(&sig->count))
		posix_cpu_timers_exit_group(tsk);
	else {
		/*
		 * If there is any task waiting for the group exit
		 * then notify it:
		 */
		if (sig->group_exit_task && atomic_read(&sig->count) == sig->notify_count)
			wake_up_process(sig->group_exit_task);

		if (tsk == sig->curr_target)
			sig->curr_target = next_thread(tsk);
		/*
		 * Accumulate here the counters for all threads but the
		 * group leader as they die, so they can be added into
		 * the process-wide totals when those are taken.
		 * The group leader stays around as a zombie as long
		 * as there are other threads.  When it gets reaped,
		 * the exit.c code will add its counts into these totals.
		 * We won't ever get here for the group leader, since it
		 * will have been the last reference on the signal_struct.
		 */
		sig->utime = cputime_add(sig->utime, tsk->utime);
		sig->stime = cputime_add(sig->stime, tsk->stime);
		sig->gtime = cputime_add(sig->gtime, tsk->gtime);
		sig->min_flt += tsk->min_flt;
		sig->maj_flt += tsk->maj_flt;
		sig->nvcsw += tsk->nvcsw;
		sig->nivcsw += tsk->nivcsw;
		sig->inblock += task_io_get_inblock(tsk);
		sig->oublock += task_io_get_oublock(tsk);
		sig->sum_sched_runtime += tsk->se.sum_exec_runtime;
		sig = NULL; /* Marker for below. */
	}

	__unhash_process(tsk);

	tsk->signal = NULL;
	tsk->sighand = NULL;
	spin_unlock(&sighand->siglock);
	rcu_read_unlock();

	__cleanup_sighand(sighand);
	clear_tsk_thread_flag(tsk,TIF_SIGPENDING);
	flush_sigqueue(&tsk->pending);
	if (sig) {
		flush_sigqueue(&sig->shared_pending);
		taskstats_tgid_free(sig);
		__cleanup_signal(sig);
	}
}

static void delayed_put_task_struct(struct rcu_head *rhp)
{
	put_task_struct(container_of(rhp, struct task_struct, rcu));
}

void release_task(struct task_struct * p)
{
	struct task_struct *leader;
	int zap_leader;
repeat:
	atomic_dec(&p->user->processes);
	proc_flush_task(p);
	write_lock_irq(&tasklist_lock);
	ptrace_unlink(p);
	BUG_ON(!list_empty(&p->ptrace_list) || !list_empty(&p->ptrace_children));
	__exit_signal(p);

	/*
	 * If we are the last non-leader member of the thread
	 * group, and the leader is zombie, then notify the
	 * group leader's parent process. (if it wants notification.)
	 */
	zap_leader = 0;
	leader = p->group_leader;
	if (leader != p && thread_group_empty(leader) && leader->exit_state == EXIT_ZOMBIE) {
		BUG_ON(leader->exit_signal == -1);
		do_notify_parent(leader, leader->exit_signal);
		/*
		 * If we were the last child thread and the leader has
		 * exited already, and the leader's parent ignores SIGCHLD,
		 * then we are the one who should release the leader.
		 *
		 * do_notify_parent() will have marked it self-reaping in
		 * that case.
		 */
		zap_leader = (leader->exit_signal == -1);
	}

	write_unlock_irq(&tasklist_lock);
	release_thread(p);
	call_rcu(&p->rcu, delayed_put_task_struct);

	p = leader;
	if (unlikely(zap_leader))
		goto repeat;
}

/*
 * This checks not only the pgrp, but falls back on the pid if no
 * satisfactory pgrp is found. I dunno - gdb doesn't work correctly
 * without this...
 *
 * The caller must hold rcu lock or the tasklist lock.
 */
struct pid *session_of_pgrp(struct pid *pgrp)
{
	struct task_struct *p;
	struct pid *sid = NULL;

	p = pid_task(pgrp, PIDTYPE_PGID);
	if (p == NULL)
		p = pid_task(pgrp, PIDTYPE_PID);
	if (p != NULL)
		sid = task_session(p);

	return sid;
}

/*
 * Determine if a process group is "orphaned", according to the POSIX
 * definition in 2.2.2.52.  Orphaned process groups are not to be affected
 * by terminal-generated stop signals.  Newly orphaned process groups are
 * to receive a SIGHUP and a SIGCONT.
 *
 * "I ask you, have you ever known what it is to be an orphan?"
 */
static int will_become_orphaned_pgrp(struct pid *pgrp, struct task_struct *ignored_task)
{
	struct task_struct *p;

	do_each_pid_task(pgrp, PIDTYPE_PGID, p) {
		if ((p == ignored_task) ||
		    (p->exit_state && thread_group_empty(p)) ||
		    is_global_init(p->real_parent))
			continue;

		if (task_pgrp(p->real_parent) != pgrp &&
		    task_session(p->real_parent) == task_session(p))
			return 0;
	} while_each_pid_task(pgrp, PIDTYPE_PGID, p);

	return 1;
}

int is_current_pgrp_orphaned(void)
{
	int retval;

	read_lock(&tasklist_lock);
	retval = will_become_orphaned_pgrp(task_pgrp(current), NULL);
	read_unlock(&tasklist_lock);

	return retval;
}

static int has_stopped_jobs(struct pid *pgrp)
{
	int retval = 0;
	struct task_struct *p;

	do_each_pid_task(pgrp, PIDTYPE_PGID, p) {
		if (!task_is_stopped(p))
			continue;
		retval = 1;
		break;
	} while_each_pid_task(pgrp, PIDTYPE_PGID, p);
	return retval;
}

/*
 * Check to see if any process groups have become orphaned as
 * a result of our exiting, and if they have any stopped jobs,
 * send them a SIGHUP and then a SIGCONT. (POSIX 3.2.2.2)
 */
static void
kill_orphaned_pgrp(struct task_struct *tsk, struct task_struct *parent)
{
	struct pid *pgrp = task_pgrp(tsk);
	struct task_struct *ignored_task = tsk;

	if (!parent)
		 /* exit: our father is in a different pgrp than
		  * we are and we were the only connection outside.
		  */
		parent = tsk->real_parent;
	else
		/* reparent: our child is in a different pgrp than
		 * we are, and it was the only connection outside.
		 */
		ignored_task = NULL;

	if (task_pgrp(parent) != pgrp &&
	    task_session(parent) == task_session(tsk) &&
	    will_become_orphaned_pgrp(pgrp, ignored_task) &&
	    has_stopped_jobs(pgrp)) {
		__kill_pgrp_info(SIGHUP, SEND_SIG_PRIV, pgrp);
		__kill_pgrp_info(SIGCONT, SEND_SIG_PRIV, pgrp);
	}
}

/**
 * reparent_to_kthreadd - Reparent the calling kernel thread to kthreadd
 *
 * If a kernel thread is launched as a result of a system call, or if
 * it ever exits, it should generally reparent itself to kthreadd so it
 * isn't in the way of other processes and is correctly cleaned up on exit.
 *
 * The various task state such as scheduling policy and priority may have
 * been inherited from a user process, so we reset them to sane values here.
 *
 * NOTE that reparent_to_kthreadd() gives the caller full capabilities.
 */
static void reparent_to_kthreadd(void)
{
	write_lock_irq(&tasklist_lock);

	ptrace_unlink(current);
	/* Reparent to init */
	remove_parent(current);
	current->real_parent = current->parent = kthreadd_task;
	add_parent(current);

	/* Set the exit signal to SIGCHLD so we signal init on exit */
	current->exit_signal = SIGCHLD;

	if (task_nice(current) < 0)
		set_user_nice(current, 0);
	/* cpus_allowed? */
	/* rt_priority? */
	/* signals? */
	security_task_reparent_to_init(current);
	memcpy(current->signal->rlim, init_task.signal->rlim,
	       sizeof(current->signal->rlim));
	atomic_inc(&(INIT_USER->__count));
	write_unlock_irq(&tasklist_lock);
	switch_uid(INIT_USER);
}

void __set_special_pids(struct pid *pid)
{
	struct task_struct *curr = current->group_leader;
	pid_t nr = pid_nr(pid);

	if (task_session(curr) != pid) {
		detach_pid(curr, PIDTYPE_SID);
		attach_pid(curr, PIDTYPE_SID, pid);
		set_task_session(curr, nr);
	}
	if (task_pgrp(curr) != pid) {
		detach_pid(curr, PIDTYPE_PGID);
		attach_pid(curr, PIDTYPE_PGID, pid);
		set_task_pgrp(curr, nr);
	}
}

static void set_special_pids(struct pid *pid)
{
	write_lock_irq(&tasklist_lock);
	__set_special_pids(pid);
	write_unlock_irq(&tasklist_lock);
}

/*
 * Let kernel threads use this to say that they
 * allow a certain signal (since daemonize() will
 * have disabled all of them by default).
 */
int allow_signal(int sig)
{
	if (!valid_signal(sig) || sig < 1)
		return -EINVAL;

	spin_lock_irq(&current->sighand->siglock);
	sigdelset(&current->blocked, sig);
	if (!current->mm) {
		/* Kernel threads handle their own signals.
		   Let the signal code know it'll be handled, so
		   that they don't get converted to SIGKILL or
		   just silently dropped */
		current->sighand->action[(sig)-1].sa.sa_handler = (void __user *)2;
	}
	recalc_sigpending();
	spin_unlock_irq(&current->sighand->siglock);
	return 0;
}

EXPORT_SYMBOL(allow_signal);

int disallow_signal(int sig)
{
	if (!valid_signal(sig) || sig < 1)
		return -EINVAL;

	spin_lock_irq(&current->sighand->siglock);
	current->sighand->action[(sig)-1].sa.sa_handler = SIG_IGN;
	recalc_sigpending();
	spin_unlock_irq(&current->sighand->siglock);
	return 0;
}

EXPORT_SYMBOL(disallow_signal);

/*
 *	Put all the gunge required to become a kernel thread without
 *	attached user resources in one place where it belongs.
 */

void daemonize(const char *name, ...)
{
	va_list args;
	struct fs_struct *fs;
	sigset_t blocked;

	va_start(args, name);
	vsnprintf(current->comm, sizeof(current->comm), name, args);
	va_end(args);

	/*
	 * If we were started as result of loading a module, close all of the
	 * user space pages.  We don't need them, and if we didn't close them
	 * they would be locked into memory.
	 */
	exit_mm(current);
	/*
	 * We don't want to have TIF_FREEZE set if the system-wide hibernation
	 * or suspend transition begins right now.
	 */
	current->flags |= PF_NOFREEZE;

	if (current->nsproxy != &init_nsproxy) {
		get_nsproxy(&init_nsproxy);
		switch_task_namespaces(current, &init_nsproxy);
	}
	set_special_pids(&init_struct_pid);
	proc_clear_tty(current);

	/* Block and flush all signals */
	sigfillset(&blocked);
	sigprocmask(SIG_BLOCK, &blocked, NULL);
	flush_signals(current);

	/* Become as one with the init task */

	exit_fs(current);	/* current->fs->count--; */
	fs = init_task.fs;
	current->fs = fs;
	atomic_inc(&fs->count);

	exit_files(current);
	current->files = init_task.files;
	atomic_inc(&current->files->count);

	reparent_to_kthreadd();
}

EXPORT_SYMBOL(daemonize);

static void close_files(struct files_struct * files)
{
	int i, j;
	struct fdtable *fdt;

	j = 0;

	/*
	 * It is safe to dereference the fd table without RCU or
	 * ->file_lock because this is the last reference to the
	 * files structure.
	 */
	fdt = files_fdtable(files);
	for (;;) {
		unsigned long set;
		i = j * __NFDBITS;
		if (i >= fdt->max_fds)
			break;
		set = fdt->open_fds->fds_bits[j++];
		while (set) {
			if (set & 1) {
				struct file * file = xchg(&fdt->fd[i], NULL);
				if (file) {
					filp_close(file, files);
					cond_resched();
				}
			}
			i++;
			set >>= 1;
		}
	}
}

struct files_struct *get_files_struct(struct task_struct *task)
{
	struct files_struct *files;

	task_lock(task);
	files = task->files;
	if (files)
		atomic_inc(&files->count);
	task_unlock(task);

	return files;
}

void put_files_struct(struct files_struct *files)
{
	struct fdtable *fdt;

	if (atomic_dec_and_test(&files->count)) {
		close_files(files);
		/*
		 * Free the fd and fdset arrays if we expanded them.
		 * If the fdtable was embedded, pass files for freeing
		 * at the end of the RCU grace period. Otherwise,
		 * you can free files immediately.
		 */
		fdt = files_fdtable(files);
		if (fdt != &files->fdtab)
			kmem_cache_free(files_cachep, files);
		free_fdtable(fdt);
	}
}

EXPORT_SYMBOL(put_files_struct);

void reset_files_struct(struct task_struct *tsk, struct files_struct *files)
{
	struct files_struct *old;

	old = tsk->files;
	task_lock(tsk);
	tsk->files = files;
	task_unlock(tsk);
	put_files_struct(old);
}
EXPORT_SYMBOL(reset_files_struct);

static void __exit_files(struct task_struct *tsk)
{
	struct files_struct * files = tsk->files;

	if (files) {
		task_lock(tsk);
		tsk->files = NULL;
		task_unlock(tsk);
		put_files_struct(files);
	}
}

void exit_files(struct task_struct *tsk)
{
	__exit_files(tsk);
}

static void __put_fs_struct(struct fs_struct *fs)
{
	/* No need to hold fs->lock if we are killing it */
	if (atomic_dec_and_test(&fs->count)) {
		path_put(&fs->root);
		path_put(&fs->pwd);
		if (fs->altroot.dentry)
			path_put(&fs->altroot);
		kmem_cache_free(fs_cachep, fs);
	}
}

void put_fs_struct(struct fs_struct *fs)
{
	__put_fs_struct(fs);
}

static void __exit_fs(struct task_struct *tsk)
{
	struct fs_struct * fs = tsk->fs;

	if (fs) {
		task_lock(tsk);
		tsk->fs = NULL;
		task_unlock(tsk);
		__put_fs_struct(fs);
	}
}

void exit_fs(struct task_struct *tsk)
{
	__exit_fs(tsk);
}

EXPORT_SYMBOL_GPL(exit_fs);

/*
 * Turn us into a lazy TLB process if we
 * aren't already..
 */
static void exit_mm(struct task_struct * tsk)
{
	struct mm_struct *mm = tsk->mm;

	mm_release(tsk, mm);
	if (!mm)
		return;
	/*
	 * Serialize with any possible pending coredump.
	 * We must hold mmap_sem around checking core_waiters
	 * and clearing tsk->mm.  The core-inducing thread
	 * will increment core_waiters for each thread in the
	 * group with ->mm != NULL.
	 */
	down_read(&mm->mmap_sem);
	if (mm->core_waiters) {
		up_read(&mm->mmap_sem);
		down_write(&mm->mmap_sem);
		if (!--mm->core_waiters)
			complete(mm->core_startup_done);
		up_write(&mm->mmap_sem);

		wait_for_completion(&mm->core_done);
		down_read(&mm->mmap_sem);
	}
	atomic_inc(&mm->mm_count);
	BUG_ON(mm != tsk->active_mm);
	/* more a memory barrier than a real lock */
	task_lock(tsk);
	tsk->mm = NULL;
	up_read(&mm->mmap_sem);
	enter_lazy_tlb(mm, current);
	/* We don't want this task to be frozen prematurely */
	clear_freeze_flag(tsk);
	task_unlock(tsk);
	mmput(mm);
}

static void
reparent_thread(struct task_struct *p, struct task_struct *father, int traced)
{
	if (p->pdeath_signal)
		/* We already hold the tasklist_lock here.  */
		group_send_sig_info(p->pdeath_signal, SEND_SIG_NOINFO, p);

	/* Move the child from its dying parent to the new one.  */
	if (unlikely(traced)) {
		/* Preserve ptrace links if someone else is tracing this child.  */
		list_del_init(&p->ptrace_list);
		if (p->parent != p->real_parent)
			list_add(&p->ptrace_list, &p->real_parent->ptrace_children);
	} else {
		/* If this child is being traced, then we're the one tracing it
		 * anyway, so let go of it.
		 */
		p->ptrace = 0;
		remove_parent(p);
		p->parent = p->real_parent;
		add_parent(p);

		if (task_is_traced(p)) {
			/*
			 * If it was at a trace stop, turn it into
			 * a normal stop since it's no longer being
			 * traced.
			 */
			ptrace_untrace(p);
		}
	}

	/* If this is a threaded reparent there is no need to
	 * notify anyone anything has happened.
	 */
	if (p->real_parent->group_leader == father->group_leader)
		return;

	/* We don't want people slaying init.  */
	if (p->exit_signal != -1)
		p->exit_signal = SIGCHLD;

	/* If we'd notified the old parent about this child's death,
	 * also notify the new parent.
	 */
	if (!traced && p->exit_state == EXIT_ZOMBIE &&
	    p->exit_signal != -1 && thread_group_empty(p))
		do_notify_parent(p, p->exit_signal);

	kill_orphaned_pgrp(p, father);
}

/*
 * When we die, we re-parent all our children.
 * Try to give them to another thread in our thread
 * group, and if no such member exists, give it to
 * the child reaper process (ie "init") in our pid
 * space.
 */
static void forget_original_parent(struct task_struct *father)
{
	struct task_struct *p, *n, *reaper = father;
	struct list_head ptrace_dead;

	INIT_LIST_HEAD(&ptrace_dead);

	write_lock_irq(&tasklist_lock);

	do {
		reaper = next_thread(reaper);
		if (reaper == father) {
			reaper = task_child_reaper(father);
			break;
		}
	} while (reaper->flags & PF_EXITING);

	/*
	 * There are only two places where our children can be:
	 *
	 * - in our child list
	 * - in our ptraced child list
	 *
	 * Search them and reparent children.
	 */
	list_for_each_entry_safe(p, n, &father->children, sibling) {
		int ptrace;

		ptrace = p->ptrace;

		/* if father isn't the real parent, then ptrace must be enabled */
		BUG_ON(father != p->real_parent && !ptrace);

		if (father == p->real_parent) {
			/* reparent with a reaper, real father it's us */
			p->real_parent = reaper;
			reparent_thread(p, father, 0);
		} else {
			/* reparent ptraced task to its real parent */
			__ptrace_unlink (p);
			if (p->exit_state == EXIT_ZOMBIE && p->exit_signal != -1 &&
			    thread_group_empty(p))
				do_notify_parent(p, p->exit_signal);
		}

		/*
		 * if the ptraced child is a zombie with exit_signal == -1
		 * we must collect it before we exit, or it will remain
		 * zombie forever since we prevented it from self-reap itself
		 * while it was being traced by us, to be able to see it in wait4.
		 */
		if (unlikely(ptrace && p->exit_state == EXIT_ZOMBIE && p->exit_signal == -1))
			list_add(&p->ptrace_list, &ptrace_dead);
	}

	list_for_each_entry_safe(p, n, &father->ptrace_children, ptrace_list) {
		p->real_parent = reaper;
		reparent_thread(p, father, 1);
	}

	write_unlock_irq(&tasklist_lock);
	BUG_ON(!list_empty(&father->children));
	BUG_ON(!list_empty(&father->ptrace_children));

	list_for_each_entry_safe(p, n, &ptrace_dead, ptrace_list) {
		list_del_init(&p->ptrace_list);
		release_task(p);
	}

}

/*
 * Send signals to all our closest relatives so that they know
 * to properly mourn us..
 */
static void exit_notify(struct task_struct *tsk, int group_dead)
{
	int state;
<<<<<<< HEAD
	struct task_struct *t;
	struct pid *pgrp;
=======
>>>>>>> 976dde01

	/*
	 * This does two things:
	 *
  	 * A.  Make init inherit all the child processes
	 * B.  Check to see if any process groups have become orphaned
	 *	as a result of our exiting, and if they have any stopped
	 *	jobs, send them a SIGHUP and then a SIGCONT.  (POSIX 3.2.2.2)
	 */
	forget_original_parent(tsk);
	exit_task_namespaces(tsk);

	write_lock_irq(&tasklist_lock);
	if (group_dead)
		kill_orphaned_pgrp(tsk->group_leader, NULL);

	/* Let father know we died
	 *
	 * Thread signals are configurable, but you aren't going to use
	 * that to send signals to arbitary processes.
	 * That stops right now.
	 *
	 * If the parent exec id doesn't match the exec id we saved
	 * when we started then we know the parent has changed security
	 * domain.
	 *
	 * If our self_exec id doesn't match our parent_exec_id then
	 * we have changed execution domain as these two values started
	 * the same after a fork.
	 */
	if (tsk->exit_signal != SIGCHLD && tsk->exit_signal != -1 &&
	    (tsk->parent_exec_id != tsk->real_parent->self_exec_id ||
	     tsk->self_exec_id != tsk->parent_exec_id)
	    && !capable(CAP_KILL))
		tsk->exit_signal = SIGCHLD;


	/* If something other than our normal parent is ptracing us, then
	 * send it a SIGCHLD instead of honoring exit_signal.  exit_signal
	 * only has special meaning to our real parent.
	 */
	if (tsk->exit_signal != -1 && thread_group_empty(tsk)) {
		int signal = tsk->parent == tsk->real_parent ? tsk->exit_signal : SIGCHLD;
		do_notify_parent(tsk, signal);
	} else if (tsk->ptrace) {
		do_notify_parent(tsk, SIGCHLD);
	}

	state = EXIT_ZOMBIE;
	if (tsk->exit_signal == -1 && likely(!tsk->ptrace))
		state = EXIT_DEAD;
	tsk->exit_state = state;

	if (thread_group_leader(tsk) &&
	    tsk->signal->notify_count < 0 &&
	    tsk->signal->group_exit_task)
		wake_up_process(tsk->signal->group_exit_task);

	write_unlock_irq(&tasklist_lock);

	/* If the process is dead, release it - nobody will wait for it */
	if (state == EXIT_DEAD)
		release_task(tsk);
}

#ifdef CONFIG_DEBUG_STACK_USAGE
static void check_stack_usage(void)
{
	static DEFINE_SPINLOCK(low_water_lock);
	static int lowest_to_date = THREAD_SIZE;
	unsigned long *n = end_of_stack(current);
	unsigned long free;

	while (*n == 0)
		n++;
	free = (unsigned long)n - (unsigned long)end_of_stack(current);

	if (free >= lowest_to_date)
		return;

	spin_lock(&low_water_lock);
	if (free < lowest_to_date) {
		printk(KERN_WARNING "%s used greatest stack depth: %lu bytes "
				"left\n",
				current->comm, free);
		lowest_to_date = free;
	}
	spin_unlock(&low_water_lock);
}
#else
static inline void check_stack_usage(void) {}
#endif

static inline void exit_child_reaper(struct task_struct *tsk)
{
	if (likely(tsk->group_leader != task_child_reaper(tsk)))
		return;

	if (tsk->nsproxy->pid_ns == &init_pid_ns)
		panic("Attempted to kill init!");

	/*
	 * @tsk is the last thread in the 'cgroup-init' and is exiting.
	 * Terminate all remaining processes in the namespace and reap them
	 * before exiting @tsk.
	 *
	 * Note that @tsk (last thread of cgroup-init) may not necessarily
	 * be the child-reaper (i.e main thread of cgroup-init) of the
	 * namespace i.e the child_reaper may have already exited.
	 *
	 * Even after a child_reaper exits, we let it inherit orphaned children,
	 * because, pid_ns->child_reaper remains valid as long as there is
	 * at least one living sub-thread in the cgroup init.

	 * This living sub-thread of the cgroup-init will be notified when
	 * a child inherited by the 'child-reaper' exits (do_notify_parent()
	 * uses __group_send_sig_info()). Further, when reaping child processes,
	 * do_wait() iterates over children of all living sub threads.

	 * i.e even though 'child_reaper' thread is listed as the parent of the
	 * orphaned children, any living sub-thread in the cgroup-init can
	 * perform the role of the child_reaper.
	 */
	zap_pid_ns_processes(tsk->nsproxy->pid_ns);
}

NORET_TYPE void do_exit(long code)
{
	struct task_struct *tsk = current;
	int group_dead;

	profile_task_exit(tsk);

	WARN_ON(atomic_read(&tsk->fs_excl));

	if (unlikely(in_interrupt()))
		panic("Aiee, killing interrupt handler!");
	if (unlikely(!tsk->pid))
		panic("Attempted to kill the idle task!");

	if (unlikely(current->ptrace & PT_TRACE_EXIT)) {
		current->ptrace_message = code;
		ptrace_notify((PTRACE_EVENT_EXIT << 8) | SIGTRAP);
	}

	/*
	 * We're taking recursive faults here in do_exit. Safest is to just
	 * leave this task alone and wait for reboot.
	 */
	if (unlikely(tsk->flags & PF_EXITING)) {
		printk(KERN_ALERT
			"Fixing recursive fault but reboot is needed!\n");
		/*
		 * We can do this unlocked here. The futex code uses
		 * this flag just to verify whether the pi state
		 * cleanup has been done or not. In the worst case it
		 * loops once more. We pretend that the cleanup was
		 * done as there is no way to return. Either the
		 * OWNER_DIED bit is set by now or we push the blocked
		 * task into the wait for ever nirwana as well.
		 */
		tsk->flags |= PF_EXITPIDONE;
		if (tsk->io_context)
			exit_io_context();
		set_current_state(TASK_UNINTERRUPTIBLE);
		schedule();
	}

	exit_signals(tsk);  /* sets PF_EXITING */
	/*
	 * tsk->flags are checked in the futex code to protect against
	 * an exiting task cleaning up the robust pi futexes.
	 */
	smp_mb();
	spin_unlock_wait(&tsk->pi_lock);

	if (unlikely(in_atomic()))
		printk(KERN_INFO "note: %s[%d] exited with preempt_count %d\n",
				current->comm, task_pid_nr(current),
				preempt_count());

	acct_update_integrals(tsk);
	if (tsk->mm) {
		update_hiwater_rss(tsk->mm);
		update_hiwater_vm(tsk->mm);
	}
	group_dead = atomic_dec_and_test(&tsk->signal->live);
	if (group_dead) {
		exit_child_reaper(tsk);
		hrtimer_cancel(&tsk->signal->real_timer);
		exit_itimers(tsk->signal);
	}
	acct_collect(code, group_dead);
#ifdef CONFIG_FUTEX
	if (unlikely(tsk->robust_list))
		exit_robust_list(tsk);
#ifdef CONFIG_COMPAT
	if (unlikely(tsk->compat_robust_list))
		compat_exit_robust_list(tsk);
#endif
#endif
	if (group_dead)
		tty_audit_exit();
	if (unlikely(tsk->audit_context))
		audit_free(tsk);

	tsk->exit_code = code;
	taskstats_exit(tsk, group_dead);

	exit_mm(tsk);

	if (group_dead)
		acct_process();
	exit_sem(tsk);
	__exit_files(tsk);
	__exit_fs(tsk);
	check_stack_usage();
	exit_thread();
	cgroup_exit(tsk, 1);
	exit_keys(tsk);

	if (group_dead && tsk->signal->leader)
		disassociate_ctty(1);

	module_put(task_thread_info(tsk)->exec_domain->module);
	if (tsk->binfmt)
		module_put(tsk->binfmt->module);

	proc_exit_connector(tsk);
	exit_notify(tsk, group_dead);
#ifdef CONFIG_NUMA
	mpol_free(tsk->mempolicy);
	tsk->mempolicy = NULL;
#endif
#ifdef CONFIG_FUTEX
	/*
	 * This must happen late, after the PID is not
	 * hashed anymore:
	 */
	if (unlikely(!list_empty(&tsk->pi_state_list)))
		exit_pi_state_list(tsk);
	if (unlikely(current->pi_state_cache))
		kfree(current->pi_state_cache);
#endif
	/*
	 * Make sure we are holding no locks:
	 */
	debug_check_no_locks_held(tsk);
	/*
	 * We can do this unlocked here. The futex code uses this flag
	 * just to verify whether the pi state cleanup has been done
	 * or not. In the worst case it loops once more.
	 */
	tsk->flags |= PF_EXITPIDONE;

	if (tsk->io_context)
		exit_io_context();

	if (tsk->splice_pipe)
		__free_pipe_info(tsk->splice_pipe);

	preempt_disable();
	/* causes final put_task_struct in finish_task_switch(). */
	tsk->state = TASK_DEAD;

	schedule();
	BUG();
	/* Avoid "noreturn function does return".  */
	for (;;)
		cpu_relax();	/* For when BUG is null */
}

EXPORT_SYMBOL_GPL(do_exit);

NORET_TYPE void complete_and_exit(struct completion *comp, long code)
{
	if (comp)
		complete(comp);

	do_exit(code);
}

EXPORT_SYMBOL(complete_and_exit);

asmlinkage long sys_exit(int error_code)
{
	do_exit((error_code&0xff)<<8);
}

/*
 * Take down every thread in the group.  This is called by fatal signals
 * as well as by sys_exit_group (below).
 */
NORET_TYPE void
do_group_exit(int exit_code)
{
	BUG_ON(exit_code & 0x80); /* core dumps don't get here */

	if (current->signal->flags & SIGNAL_GROUP_EXIT)
		exit_code = current->signal->group_exit_code;
	else if (!thread_group_empty(current)) {
		struct signal_struct *const sig = current->signal;
		struct sighand_struct *const sighand = current->sighand;
		spin_lock_irq(&sighand->siglock);
		if (signal_group_exit(sig))
			/* Another thread got here before we took the lock.  */
			exit_code = sig->group_exit_code;
		else {
			sig->group_exit_code = exit_code;
			sig->flags = SIGNAL_GROUP_EXIT;
			zap_other_threads(current);
		}
		spin_unlock_irq(&sighand->siglock);
	}

	do_exit(exit_code);
	/* NOTREACHED */
}

/*
 * this kills every thread in the thread group. Note that any externally
 * wait4()-ing process will get the correct exit code - even if this
 * thread is not the thread group leader.
 */
asmlinkage void sys_exit_group(int error_code)
{
	do_group_exit((error_code & 0xff) << 8);
}

static struct pid *task_pid_type(struct task_struct *task, enum pid_type type)
{
	struct pid *pid = NULL;
	if (type == PIDTYPE_PID)
		pid = task->pids[type].pid;
	else if (type < PIDTYPE_MAX)
		pid = task->group_leader->pids[type].pid;
	return pid;
}

static int eligible_child(enum pid_type type, struct pid *pid, int options,
			  struct task_struct *p)
{
	int err;

	if (type < PIDTYPE_MAX) {
		if (task_pid_type(p, type) != pid)
			return 0;
	}

	/*
	 * Do not consider detached threads that are
	 * not ptraced:
	 */
	if (p->exit_signal == -1 && !p->ptrace)
		return 0;

	/* Wait for all children (clone and not) if __WALL is set;
	 * otherwise, wait for clone children *only* if __WCLONE is
	 * set; otherwise, wait for non-clone children *only*.  (Note:
	 * A "clone" child here is one that reports to its parent
	 * using a signal other than SIGCHLD.) */
	if (((p->exit_signal != SIGCHLD) ^ ((options & __WCLONE) != 0))
	    && !(options & __WALL))
		return 0;

	err = security_task_wait(p);
	if (likely(!err))
		return 1;

	if (type != PIDTYPE_PID)
		return 0;
	/* This child was explicitly requested, abort */
	read_unlock(&tasklist_lock);
	return err;
}

static int wait_noreap_copyout(struct task_struct *p, pid_t pid, uid_t uid,
			       int why, int status,
			       struct siginfo __user *infop,
			       struct rusage __user *rusagep)
{
	int retval = rusagep ? getrusage(p, RUSAGE_BOTH, rusagep) : 0;

	put_task_struct(p);
	if (!retval)
		retval = put_user(SIGCHLD, &infop->si_signo);
	if (!retval)
		retval = put_user(0, &infop->si_errno);
	if (!retval)
		retval = put_user((short)why, &infop->si_code);
	if (!retval)
		retval = put_user(pid, &infop->si_pid);
	if (!retval)
		retval = put_user(uid, &infop->si_uid);
	if (!retval)
		retval = put_user(status, &infop->si_status);
	if (!retval)
		retval = pid;
	return retval;
}

/*
 * Handle sys_wait4 work for one task in state EXIT_ZOMBIE.  We hold
 * read_lock(&tasklist_lock) on entry.  If we return zero, we still hold
 * the lock and this task is uninteresting.  If we return nonzero, we have
 * released the lock and the system call should return.
 */
static int wait_task_zombie(struct task_struct *p, int noreap,
			    struct siginfo __user *infop,
			    int __user *stat_addr, struct rusage __user *ru)
{
	unsigned long state;
	int retval, status, traced;
	pid_t pid = task_pid_vnr(p);

	if (unlikely(noreap)) {
		uid_t uid = p->uid;
		int exit_code = p->exit_code;
		int why, status;

		get_task_struct(p);
		read_unlock(&tasklist_lock);
		if ((exit_code & 0x7f) == 0) {
			why = CLD_EXITED;
			status = exit_code >> 8;
		} else {
			why = (exit_code & 0x80) ? CLD_DUMPED : CLD_KILLED;
			status = exit_code & 0x7f;
		}
		return wait_noreap_copyout(p, pid, uid, why,
					   status, infop, ru);
	}

	/*
	 * Try to move the task's state to DEAD
	 * only one thread is allowed to do this:
	 */
	state = xchg(&p->exit_state, EXIT_DEAD);
	if (state != EXIT_ZOMBIE) {
		BUG_ON(state != EXIT_DEAD);
		return 0;
	}

	/* traced means p->ptrace, but not vice versa */
	traced = (p->real_parent != p->parent);

	if (likely(!traced)) {
		struct signal_struct *psig;
		struct signal_struct *sig;

		/*
		 * The resource counters for the group leader are in its
		 * own task_struct.  Those for dead threads in the group
		 * are in its signal_struct, as are those for the child
		 * processes it has previously reaped.  All these
		 * accumulate in the parent's signal_struct c* fields.
		 *
		 * We don't bother to take a lock here to protect these
		 * p->signal fields, because they are only touched by
		 * __exit_signal, which runs with tasklist_lock
		 * write-locked anyway, and so is excluded here.  We do
		 * need to protect the access to p->parent->signal fields,
		 * as other threads in the parent group can be right
		 * here reaping other children at the same time.
		 */
		spin_lock_irq(&p->parent->sighand->siglock);
		psig = p->parent->signal;
		sig = p->signal;
		psig->cutime =
			cputime_add(psig->cutime,
			cputime_add(p->utime,
			cputime_add(sig->utime,
				    sig->cutime)));
		psig->cstime =
			cputime_add(psig->cstime,
			cputime_add(p->stime,
			cputime_add(sig->stime,
				    sig->cstime)));
		psig->cgtime =
			cputime_add(psig->cgtime,
			cputime_add(p->gtime,
			cputime_add(sig->gtime,
				    sig->cgtime)));
		psig->cmin_flt +=
			p->min_flt + sig->min_flt + sig->cmin_flt;
		psig->cmaj_flt +=
			p->maj_flt + sig->maj_flt + sig->cmaj_flt;
		psig->cnvcsw +=
			p->nvcsw + sig->nvcsw + sig->cnvcsw;
		psig->cnivcsw +=
			p->nivcsw + sig->nivcsw + sig->cnivcsw;
		psig->cinblock +=
			task_io_get_inblock(p) +
			sig->inblock + sig->cinblock;
		psig->coublock +=
			task_io_get_oublock(p) +
			sig->oublock + sig->coublock;
		spin_unlock_irq(&p->parent->sighand->siglock);
	}

	/*
	 * Now we are sure this task is interesting, and no other
	 * thread can reap it because we set its state to EXIT_DEAD.
	 */
	read_unlock(&tasklist_lock);

	retval = ru ? getrusage(p, RUSAGE_BOTH, ru) : 0;
	status = (p->signal->flags & SIGNAL_GROUP_EXIT)
		? p->signal->group_exit_code : p->exit_code;
	if (!retval && stat_addr)
		retval = put_user(status, stat_addr);
	if (!retval && infop)
		retval = put_user(SIGCHLD, &infop->si_signo);
	if (!retval && infop)
		retval = put_user(0, &infop->si_errno);
	if (!retval && infop) {
		int why;

		if ((status & 0x7f) == 0) {
			why = CLD_EXITED;
			status >>= 8;
		} else {
			why = (status & 0x80) ? CLD_DUMPED : CLD_KILLED;
			status &= 0x7f;
		}
		retval = put_user((short)why, &infop->si_code);
		if (!retval)
			retval = put_user(status, &infop->si_status);
	}
	if (!retval && infop)
		retval = put_user(pid, &infop->si_pid);
	if (!retval && infop)
		retval = put_user(p->uid, &infop->si_uid);
	if (!retval)
		retval = pid;

	if (traced) {
		write_lock_irq(&tasklist_lock);
		/* We dropped tasklist, ptracer could die and untrace */
		ptrace_unlink(p);
		/*
		 * If this is not a detached task, notify the parent.
		 * If it's still not detached after that, don't release
		 * it now.
		 */
		if (p->exit_signal != -1) {
			do_notify_parent(p, p->exit_signal);
			if (p->exit_signal != -1) {
				p->exit_state = EXIT_ZOMBIE;
				p = NULL;
			}
		}
		write_unlock_irq(&tasklist_lock);
	}
	if (p != NULL)
		release_task(p);

	return retval;
}

/*
 * Handle sys_wait4 work for one task in state TASK_STOPPED.  We hold
 * read_lock(&tasklist_lock) on entry.  If we return zero, we still hold
 * the lock and this task is uninteresting.  If we return nonzero, we have
 * released the lock and the system call should return.
 */
static int wait_task_stopped(struct task_struct *p,
			     int noreap, struct siginfo __user *infop,
			     int __user *stat_addr, struct rusage __user *ru)
{
	int retval, exit_code, why;
	uid_t uid = 0; /* unneeded, required by compiler */
	pid_t pid;

	exit_code = 0;
	spin_lock_irq(&p->sighand->siglock);

	if (unlikely(!task_is_stopped_or_traced(p)))
		goto unlock_sig;

	if (!(p->ptrace & PT_PTRACED) && p->signal->group_stop_count > 0)
		/*
		 * A group stop is in progress and this is the group leader.
		 * We won't report until all threads have stopped.
		 */
		goto unlock_sig;

	exit_code = p->exit_code;
	if (!exit_code)
		goto unlock_sig;

	if (!noreap)
		p->exit_code = 0;

	uid = p->uid;
unlock_sig:
	spin_unlock_irq(&p->sighand->siglock);
	if (!exit_code)
		return 0;

	/*
	 * Now we are pretty sure this task is interesting.
	 * Make sure it doesn't get reaped out from under us while we
	 * give up the lock and then examine it below.  We don't want to
	 * keep holding onto the tasklist_lock while we call getrusage and
	 * possibly take page faults for user memory.
	 */
	get_task_struct(p);
	pid = task_pid_vnr(p);
	why = (p->ptrace & PT_PTRACED) ? CLD_TRAPPED : CLD_STOPPED;
	read_unlock(&tasklist_lock);

	if (unlikely(noreap))
		return wait_noreap_copyout(p, pid, uid,
					   why, exit_code,
					   infop, ru);

	retval = ru ? getrusage(p, RUSAGE_BOTH, ru) : 0;
	if (!retval && stat_addr)
		retval = put_user((exit_code << 8) | 0x7f, stat_addr);
	if (!retval && infop)
		retval = put_user(SIGCHLD, &infop->si_signo);
	if (!retval && infop)
		retval = put_user(0, &infop->si_errno);
	if (!retval && infop)
		retval = put_user(why, &infop->si_code);
	if (!retval && infop)
		retval = put_user(exit_code, &infop->si_status);
	if (!retval && infop)
		retval = put_user(pid, &infop->si_pid);
	if (!retval && infop)
		retval = put_user(uid, &infop->si_uid);
	if (!retval)
		retval = pid;
	put_task_struct(p);

	BUG_ON(!retval);
	return retval;
}

/*
 * Handle do_wait work for one task in a live, non-stopped state.
 * read_lock(&tasklist_lock) on entry.  If we return zero, we still hold
 * the lock and this task is uninteresting.  If we return nonzero, we have
 * released the lock and the system call should return.
 */
static int wait_task_continued(struct task_struct *p, int noreap,
			       struct siginfo __user *infop,
			       int __user *stat_addr, struct rusage __user *ru)
{
	int retval;
	pid_t pid;
	uid_t uid;

	if (!(p->signal->flags & SIGNAL_STOP_CONTINUED))
		return 0;

	spin_lock_irq(&p->sighand->siglock);
	/* Re-check with the lock held.  */
	if (!(p->signal->flags & SIGNAL_STOP_CONTINUED)) {
		spin_unlock_irq(&p->sighand->siglock);
		return 0;
	}
	if (!noreap)
		p->signal->flags &= ~SIGNAL_STOP_CONTINUED;
	spin_unlock_irq(&p->sighand->siglock);

	pid = task_pid_vnr(p);
	uid = p->uid;
	get_task_struct(p);
	read_unlock(&tasklist_lock);

	if (!infop) {
		retval = ru ? getrusage(p, RUSAGE_BOTH, ru) : 0;
		put_task_struct(p);
		if (!retval && stat_addr)
			retval = put_user(0xffff, stat_addr);
		if (!retval)
			retval = pid;
	} else {
		retval = wait_noreap_copyout(p, pid, uid,
					     CLD_CONTINUED, SIGCONT,
					     infop, ru);
		BUG_ON(retval == 0);
	}

	return retval;
}

static long do_wait(enum pid_type type, struct pid *pid, int options,
		    struct siginfo __user *infop, int __user *stat_addr,
		    struct rusage __user *ru)
{
	DECLARE_WAITQUEUE(wait, current);
	struct task_struct *tsk;
	int flag, retval;

	add_wait_queue(&current->signal->wait_chldexit,&wait);
repeat:
	/* If there is nothing that can match our critier just get out */
	retval = -ECHILD;
	if ((type < PIDTYPE_MAX) && (!pid || hlist_empty(&pid->tasks[type])))
		goto end;

	/*
	 * We will set this flag if we see any child that might later
	 * match our criteria, even if we are not able to reap it yet.
	 */
	flag = retval = 0;
	current->state = TASK_INTERRUPTIBLE;
	read_lock(&tasklist_lock);
	tsk = current;
	do {
		struct task_struct *p;

		list_for_each_entry(p, &tsk->children, sibling) {
			int ret = eligible_child(type, pid, options, p);
			if (!ret)
				continue;

			if (unlikely(ret < 0)) {
				retval = ret;
			} else if (task_is_stopped_or_traced(p)) {
				/*
				 * It's stopped now, so it might later
				 * continue, exit, or stop again.
				 */
				flag = 1;
				if (!(p->ptrace & PT_PTRACED) &&
				    !(options & WUNTRACED))
					continue;

				retval = wait_task_stopped(p,
						(options & WNOWAIT), infop,
						stat_addr, ru);
			} else if (p->exit_state == EXIT_ZOMBIE &&
					!delay_group_leader(p)) {
				/*
				 * We don't reap group leaders with subthreads.
				 */
				if (!likely(options & WEXITED))
					continue;
				retval = wait_task_zombie(p,
						(options & WNOWAIT), infop,
						stat_addr, ru);
			} else if (p->exit_state != EXIT_DEAD) {
				/*
				 * It's running now, so it might later
				 * exit, stop, or stop and then continue.
				 */
				flag = 1;
				if (!unlikely(options & WCONTINUED))
					continue;
				retval = wait_task_continued(p,
						(options & WNOWAIT), infop,
						stat_addr, ru);
			}
			if (retval != 0) /* tasklist_lock released */
				goto end;
		}
		if (!flag) {
			list_for_each_entry(p, &tsk->ptrace_children,
								ptrace_list) {
				flag = eligible_child(type, pid, options, p);
				if (!flag)
					continue;
				if (likely(flag > 0))
					break;
				retval = flag;
				goto end;
			}
		}
		if (options & __WNOTHREAD)
			break;
		tsk = next_thread(tsk);
		BUG_ON(tsk->signal != current->signal);
	} while (tsk != current);
	read_unlock(&tasklist_lock);

	if (flag) {
		if (options & WNOHANG)
			goto end;
		retval = -ERESTARTSYS;
		if (signal_pending(current))
			goto end;
		schedule();
		goto repeat;
	}
	retval = -ECHILD;
end:
	current->state = TASK_RUNNING;
	remove_wait_queue(&current->signal->wait_chldexit,&wait);
	if (infop) {
		if (retval > 0)
			retval = 0;
		else {
			/*
			 * For a WNOHANG return, clear out all the fields
			 * we would set so the user can easily tell the
			 * difference.
			 */
			if (!retval)
				retval = put_user(0, &infop->si_signo);
			if (!retval)
				retval = put_user(0, &infop->si_errno);
			if (!retval)
				retval = put_user(0, &infop->si_code);
			if (!retval)
				retval = put_user(0, &infop->si_pid);
			if (!retval)
				retval = put_user(0, &infop->si_uid);
			if (!retval)
				retval = put_user(0, &infop->si_status);
		}
	}
	return retval;
}

asmlinkage long sys_waitid(int which, pid_t upid,
			   struct siginfo __user *infop, int options,
			   struct rusage __user *ru)
{
	struct pid *pid = NULL;
	enum pid_type type;
	long ret;

	if (options & ~(WNOHANG|WNOWAIT|WEXITED|WSTOPPED|WCONTINUED))
		return -EINVAL;
	if (!(options & (WEXITED|WSTOPPED|WCONTINUED)))
		return -EINVAL;

	switch (which) {
	case P_ALL:
		type = PIDTYPE_MAX;
		break;
	case P_PID:
		type = PIDTYPE_PID;
		if (upid <= 0)
			return -EINVAL;
		break;
	case P_PGID:
		type = PIDTYPE_PGID;
		if (upid <= 0)
			return -EINVAL;
		break;
	default:
		return -EINVAL;
	}

	if (type < PIDTYPE_MAX)
		pid = find_get_pid(upid);
	ret = do_wait(type, pid, options, infop, NULL, ru);
	put_pid(pid);

	/* avoid REGPARM breakage on x86: */
	prevent_tail_call(ret);
	return ret;
}

asmlinkage long sys_wait4(pid_t upid, int __user *stat_addr,
			  int options, struct rusage __user *ru)
{
	struct pid *pid = NULL;
	enum pid_type type;
	long ret;

	if (options & ~(WNOHANG|WUNTRACED|WCONTINUED|
			__WNOTHREAD|__WCLONE|__WALL))
		return -EINVAL;

	if (upid == -1)
		type = PIDTYPE_MAX;
	else if (upid < 0) {
		type = PIDTYPE_PGID;
		pid = find_get_pid(-upid);
	} else if (upid == 0) {
		type = PIDTYPE_PGID;
		pid = get_pid(task_pgrp(current));
	} else /* upid > 0 */ {
		type = PIDTYPE_PID;
		pid = find_get_pid(upid);
	}

	ret = do_wait(type, pid, options | WEXITED, NULL, stat_addr, ru);
	put_pid(pid);

	/* avoid REGPARM breakage on x86: */
	prevent_tail_call(ret);
	return ret;
}

#ifdef __ARCH_WANT_SYS_WAITPID

/*
 * sys_waitpid() remains for compatibility. waitpid() should be
 * implemented by calling sys_wait4() from libc.a.
 */
asmlinkage long sys_waitpid(pid_t pid, int __user *stat_addr, int options)
{
	return sys_wait4(pid, stat_addr, options, NULL);
}

#endif<|MERGE_RESOLUTION|>--- conflicted
+++ resolved
@@ -756,11 +756,6 @@
 static void exit_notify(struct task_struct *tsk, int group_dead)
 {
 	int state;
-<<<<<<< HEAD
-	struct task_struct *t;
-	struct pid *pgrp;
-=======
->>>>>>> 976dde01
 
 	/*
 	 * This does two things:
