--- conflicted
+++ resolved
@@ -422,13 +422,8 @@
 struct ring_buffer_per_cpu {
 	int				cpu;
 	struct ring_buffer		*buffer;
-<<<<<<< HEAD
-	atomic_spinlock_t		reader_lock;	/* serialize readers */
-	raw_spinlock_t			lock;
-=======
-	spinlock_t			reader_lock;	/* serialize readers */
+	raw_spinlock_t			reader_lock;	/* serialize readers */
 	arch_spinlock_t			lock;
->>>>>>> 4ec62b2b
 	struct lock_class_key		lock_key;
 	struct list_head		*pages;
 	struct buffer_page		*head_page;	/* read from head */
@@ -1003,7 +998,7 @@
 
 	cpu_buffer->cpu = cpu;
 	cpu_buffer->buffer = buffer;
-	atomic_spin_lock_init(&cpu_buffer->reader_lock);
+	raw_spin_lock_init(&cpu_buffer->reader_lock);
 	lockdep_set_class(&cpu_buffer->reader_lock, buffer->reader_lock_key);
 	cpu_buffer->lock = (arch_spinlock_t)__ARCH_SPIN_LOCK_UNLOCKED;
 
@@ -1196,11 +1191,12 @@
 static void
 rb_remove_pages(struct ring_buffer_per_cpu *cpu_buffer, unsigned nr_pages)
 {
-	struct buffer_page *bpage;
+	struct buffer_page *bpage, *tmp;
 	struct list_head *p;
+	LIST_HEAD(tofree);
 	unsigned i;
 
-	spin_lock_irq(&cpu_buffer->reader_lock);
+	raw_spin_lock_irq(&cpu_buffer->reader_lock);
 	rb_head_page_deactivate(cpu_buffer);
 
 	for (i = 0; i < nr_pages; i++) {
@@ -1208,16 +1204,22 @@
 			return;
 		p = cpu_buffer->pages->next;
 		bpage = list_entry(p, struct buffer_page, list);
+		list_del(&bpage->list);
+		list_add(&bpage->list, &tofree);
+	}
+	if (RB_WARN_ON(cpu_buffer, list_empty(cpu_buffer->pages)))
+		return;
+
+	rb_reset_cpu(cpu_buffer);
+	rb_check_pages(cpu_buffer);
+
+	raw_spin_unlock_irq(&cpu_buffer->reader_lock);
+
+	list_for_each_entry_safe(bpage, tmp, &tofree, list) {
 		list_del_init(&bpage->list);
 		free_buffer_page(bpage);
 	}
-	if (RB_WARN_ON(cpu_buffer, list_empty(cpu_buffer->pages)))
-		return;
-
-	rb_reset_cpu(cpu_buffer);
-	rb_check_pages(cpu_buffer);
-
-	spin_unlock_irq(&cpu_buffer->reader_lock);
+
 }
 
 static void
@@ -1228,14 +1230,7 @@
 	struct list_head *p;
 	unsigned i;
 
-<<<<<<< HEAD
-	atomic_inc(&cpu_buffer->record_disabled);
-	synchronize_sched();
-
-	atomic_spin_lock_irq(&cpu_buffer->reader_lock);
-=======
-	spin_lock_irq(&cpu_buffer->reader_lock);
->>>>>>> 4ec62b2b
+	raw_spin_lock_irq(&cpu_buffer->reader_lock);
 	rb_head_page_deactivate(cpu_buffer);
 
 	for (i = 0; i < nr_pages; i++) {
@@ -1247,14 +1242,9 @@
 		list_add_tail(&bpage->list, cpu_buffer->pages);
 	}
 	rb_reset_cpu(cpu_buffer);
-<<<<<<< HEAD
-	atomic_spin_unlock_irq(&cpu_buffer->reader_lock);
-
-=======
->>>>>>> 4ec62b2b
 	rb_check_pages(cpu_buffer);
 
-	spin_unlock_irq(&cpu_buffer->reader_lock);
+	raw_spin_unlock_irq(&cpu_buffer->reader_lock);
 }
 
 /**
@@ -2756,9 +2746,9 @@
 
 	cpu_buffer = iter->cpu_buffer;
 
-	atomic_spin_lock_irqsave(&cpu_buffer->reader_lock, flags);
+	raw_spin_lock_irqsave(&cpu_buffer->reader_lock, flags);
 	rb_iter_reset(iter);
-	atomic_spin_unlock_irqrestore(&cpu_buffer->reader_lock, flags);
+	raw_spin_unlock_irqrestore(&cpu_buffer->reader_lock, flags);
 }
 EXPORT_SYMBOL_GPL(ring_buffer_iter_reset);
 
@@ -3192,12 +3182,12 @@
  again:
 	local_irq_save(flags);
 	if (dolock)
-		atomic_spin_lock(&cpu_buffer->reader_lock);
+		raw_spin_lock(&cpu_buffer->reader_lock);
 	event = rb_buffer_peek(cpu_buffer, ts);
 	if (event && event->type_len == RINGBUF_TYPE_PADDING)
 		rb_advance_reader(cpu_buffer);
 	if (dolock)
-		atomic_spin_unlock(&cpu_buffer->reader_lock);
+		raw_spin_unlock(&cpu_buffer->reader_lock);
 	local_irq_restore(flags);
 
 	if (event && event->type_len == RINGBUF_TYPE_PADDING)
@@ -3222,9 +3212,9 @@
 	unsigned long flags;
 
  again:
-	atomic_spin_lock_irqsave(&cpu_buffer->reader_lock, flags);
+	raw_spin_lock_irqsave(&cpu_buffer->reader_lock, flags);
 	event = rb_iter_peek(iter, ts);
-	atomic_spin_unlock_irqrestore(&cpu_buffer->reader_lock, flags);
+	raw_spin_unlock_irqrestore(&cpu_buffer->reader_lock, flags);
 
 	if (event && event->type_len == RINGBUF_TYPE_PADDING)
 		goto again;
@@ -3260,14 +3250,14 @@
 	cpu_buffer = buffer->buffers[cpu];
 	local_irq_save(flags);
 	if (dolock)
-		atomic_spin_lock(&cpu_buffer->reader_lock);
+		raw_spin_lock(&cpu_buffer->reader_lock);
 
 	event = rb_buffer_peek(cpu_buffer, ts);
 	if (event)
 		rb_advance_reader(cpu_buffer);
 
 	if (dolock)
-		atomic_spin_unlock(&cpu_buffer->reader_lock);
+		raw_spin_unlock(&cpu_buffer->reader_lock);
 	local_irq_restore(flags);
 
  out:
@@ -3313,19 +3303,11 @@
 	atomic_inc(&cpu_buffer->record_disabled);
 	synchronize_sched();
 
-<<<<<<< HEAD
-	atomic_spin_lock_irqsave(&cpu_buffer->reader_lock, flags);
-	__raw_spin_lock(&cpu_buffer->lock);
-	rb_iter_reset(iter);
-	__raw_spin_unlock(&cpu_buffer->lock);
-	atomic_spin_unlock_irqrestore(&cpu_buffer->reader_lock, flags);
-=======
-	spin_lock_irqsave(&cpu_buffer->reader_lock, flags);
+	raw_spin_lock_irqsave(&cpu_buffer->reader_lock, flags);
 	arch_spin_lock(&cpu_buffer->lock);
 	rb_iter_reset(iter);
 	arch_spin_unlock(&cpu_buffer->lock);
-	spin_unlock_irqrestore(&cpu_buffer->reader_lock, flags);
->>>>>>> 4ec62b2b
+	raw_spin_unlock_irqrestore(&cpu_buffer->reader_lock, flags);
 
 	return iter;
 }
@@ -3362,7 +3344,7 @@
 	struct ring_buffer_per_cpu *cpu_buffer = iter->cpu_buffer;
 	unsigned long flags;
 
-	atomic_spin_lock_irqsave(&cpu_buffer->reader_lock, flags);
+	raw_spin_lock_irqsave(&cpu_buffer->reader_lock, flags);
  again:
 	event = rb_iter_peek(iter, ts);
 	if (!event)
@@ -3373,7 +3355,7 @@
 
 	rb_advance_iter(iter);
  out:
-	atomic_spin_unlock_irqrestore(&cpu_buffer->reader_lock, flags);
+	raw_spin_unlock_irqrestore(&cpu_buffer->reader_lock, flags);
 
 	return event;
 }
@@ -3439,7 +3421,7 @@
 
 	atomic_inc(&cpu_buffer->record_disabled);
 
-	atomic_spin_lock_irqsave(&cpu_buffer->reader_lock, flags);
+	raw_spin_lock_irqsave(&cpu_buffer->reader_lock, flags);
 
 	if (RB_WARN_ON(cpu_buffer, local_read(&cpu_buffer->committing)))
 		goto out;
@@ -3451,7 +3433,7 @@
 	arch_spin_unlock(&cpu_buffer->lock);
 
  out:
-	atomic_spin_unlock_irqrestore(&cpu_buffer->reader_lock, flags);
+	raw_spin_unlock_irqrestore(&cpu_buffer->reader_lock, flags);
 
 	atomic_dec(&cpu_buffer->record_disabled);
 }
@@ -3489,10 +3471,10 @@
 		cpu_buffer = buffer->buffers[cpu];
 		local_irq_save(flags);
 		if (dolock)
-			atomic_spin_lock(&cpu_buffer->reader_lock);
+			raw_spin_lock(&cpu_buffer->reader_lock);
 		ret = rb_per_cpu_empty(cpu_buffer);
 		if (dolock)
-			atomic_spin_unlock(&cpu_buffer->reader_lock);
+			raw_spin_unlock(&cpu_buffer->reader_lock);
 		local_irq_restore(flags);
 
 		if (!ret)
@@ -3523,10 +3505,10 @@
 	cpu_buffer = buffer->buffers[cpu];
 	local_irq_save(flags);
 	if (dolock)
-		atomic_spin_lock(&cpu_buffer->reader_lock);
+		raw_spin_lock(&cpu_buffer->reader_lock);
 	ret = rb_per_cpu_empty(cpu_buffer);
 	if (dolock)
-		atomic_spin_unlock(&cpu_buffer->reader_lock);
+		raw_spin_unlock(&cpu_buffer->reader_lock);
 	local_irq_restore(flags);
 
 	return ret;
@@ -3721,7 +3703,7 @@
 	if (!bpage)
 		goto out;
 
-	atomic_spin_lock_irqsave(&cpu_buffer->reader_lock, flags);
+	raw_spin_lock_irqsave(&cpu_buffer->reader_lock, flags);
 
 	reader = rb_get_reader_page(cpu_buffer);
 	if (!reader)
@@ -3796,7 +3778,7 @@
 	ret = read;
 
  out_unlock:
-	atomic_spin_unlock_irqrestore(&cpu_buffer->reader_lock, flags);
+	raw_spin_unlock_irqrestore(&cpu_buffer->reader_lock, flags);
 
  out:
 	return ret;
