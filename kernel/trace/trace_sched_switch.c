--- conflicted
+++ resolved
@@ -31,9 +31,6 @@
 	if (!sched_ref)
 		return;
 
-	if (!atomic_read(&sched_ref))
-		return;
-
 	tracing_record_cmdline(prev);
 	tracing_record_cmdline(next);
 
@@ -44,26 +41,15 @@
 	local_irq_save(flags);
 	cpu = raw_smp_processor_id();
 	data = ctx_trace->data[cpu];
-<<<<<<< HEAD
-	disabled = atomic_inc_return(&data->disabled);
-
-	if (likely(disabled == 1))
-		tracing_sched_switch_trace(ctx_trace, data, prev, next, flags);
-=======
 
 	if (likely(!atomic_read(&data->disabled)))
 		tracing_sched_switch_trace(ctx_trace, data, prev, next, flags, pc);
->>>>>>> 18e352e4
 
 	local_irq_restore(flags);
 }
 
 static void
-<<<<<<< HEAD
-probe_sched_wakeup(struct rq *__rq, struct task_struct *wakee)
-=======
 probe_sched_wakeup(struct rq *__rq, struct task_struct *wakee, int success)
->>>>>>> 18e352e4
 {
 	struct trace_array_cpu *data;
 	unsigned long flags;
@@ -72,44 +58,20 @@
 	if (!likely(tracer_enabled))
 		return;
 
-<<<<<<< HEAD
-=======
 	pc = preempt_count();
->>>>>>> 18e352e4
 	tracing_record_cmdline(current);
 
 	local_irq_save(flags);
 	cpu = raw_smp_processor_id();
 	data = ctx_trace->data[cpu];
-<<<<<<< HEAD
-	disabled = atomic_inc_return(&data->disabled);
-
-	if (likely(disabled == 1))
-		tracing_sched_wakeup_trace(ctx_trace, data, wakee, current,
-			flags);
-=======
 
 	if (likely(!atomic_read(&data->disabled)))
 		tracing_sched_wakeup_trace(ctx_trace, data, wakee, current,
 					   flags, pc);
->>>>>>> 18e352e4
 
 	local_irq_restore(flags);
 }
 
-<<<<<<< HEAD
-static void sched_switch_reset(struct trace_array *tr)
-{
-	int cpu;
-
-	tr->time_start = ftrace_now(tr->cpu);
-
-	for_each_online_cpu(cpu)
-		tracing_reset(tr->data[cpu]);
-}
-
-=======
->>>>>>> 18e352e4
 static int tracing_sched_register(void)
 {
 	int ret;
