#include <trace/syscall.h>
#include <trace/events/syscalls.h>
#include <linux/slab.h>
#include <linux/kernel.h>
#include <linux/ftrace.h>
#include <linux/perf_event.h>
#include <asm/syscall.h>

#include "trace_output.h"
#include "trace.h"

static DEFINE_MUTEX(syscall_trace_lock);
static int sys_refcount_enter;
static int sys_refcount_exit;
static DECLARE_BITMAP(enabled_enter_syscalls, NR_syscalls);
static DECLARE_BITMAP(enabled_exit_syscalls, NR_syscalls);

<<<<<<< HEAD
extern unsigned long __start_syscalls_metadata[];
extern unsigned long __stop_syscalls_metadata[];

static struct syscall_metadata **syscalls_metadata;

static struct syscall_metadata *find_syscall_meta(unsigned long syscall)
{
	struct syscall_metadata *start;
	struct syscall_metadata *stop;
	char str[KSYM_SYMBOL_LEN];


	start = (struct syscall_metadata *)__start_syscalls_metadata;
	stop = (struct syscall_metadata *)__stop_syscalls_metadata;
	kallsyms_lookup(syscall, NULL, NULL, NULL, str);

	for ( ; start < stop; start++) {
		/*
		 * Only compare after the "sys" prefix. Archs that use
		 * syscall wrappers may have syscalls symbols aliases prefixed
		 * with "SyS" instead of "sys", leading to an unwanted
		 * mismatch.
		 */
		if (start->name && !strcmp(start->name + 3, str + 3))
			return start;
=======
static int syscall_enter_register(struct ftrace_event_call *event,
				 enum trace_reg type);
static int syscall_exit_register(struct ftrace_event_call *event,
				 enum trace_reg type);

static int syscall_enter_define_fields(struct ftrace_event_call *call);
static int syscall_exit_define_fields(struct ftrace_event_call *call);

static struct list_head *
syscall_get_enter_fields(struct ftrace_event_call *call)
{
	struct syscall_metadata *entry = call->data;

	return &entry->enter_fields;
}

struct trace_event_functions enter_syscall_print_funcs = {
	.trace		= print_syscall_enter,
};

struct trace_event_functions exit_syscall_print_funcs = {
	.trace		= print_syscall_exit,
};

struct ftrace_event_class event_class_syscall_enter = {
	.system		= "syscalls",
	.reg		= syscall_enter_register,
	.define_fields	= syscall_enter_define_fields,
	.get_fields	= syscall_get_enter_fields,
	.raw_init	= init_syscall_trace,
};

struct ftrace_event_class event_class_syscall_exit = {
	.system		= "syscalls",
	.reg		= syscall_exit_register,
	.define_fields	= syscall_exit_define_fields,
	.fields		= LIST_HEAD_INIT(event_class_syscall_exit.fields),
	.raw_init	= init_syscall_trace,
};

extern struct syscall_metadata *__start_syscalls_metadata[];
extern struct syscall_metadata *__stop_syscalls_metadata[];

static struct syscall_metadata **syscalls_metadata;

#ifndef ARCH_HAS_SYSCALL_MATCH_SYM_NAME
static inline bool arch_syscall_match_sym_name(const char *sym, const char *name)
{
	/*
	 * Only compare after the "sys" prefix. Archs that use
	 * syscall wrappers may have syscalls symbols aliases prefixed
	 * with "SyS" instead of "sys", leading to an unwanted
	 * mismatch.
	 */
	return !strcmp(sym + 3, name + 3);
}
#endif

static __init struct syscall_metadata *
find_syscall_meta(unsigned long syscall)
{
	struct syscall_metadata **start;
	struct syscall_metadata **stop;
	char str[KSYM_SYMBOL_LEN];


	start = __start_syscalls_metadata;
	stop = __stop_syscalls_metadata;
	kallsyms_lookup(syscall, NULL, NULL, NULL, str);

	if (arch_syscall_match_sym_name(str, "sys_ni_syscall"))
		return NULL;

	for ( ; start < stop; start++) {
		if ((*start)->name && arch_syscall_match_sym_name(str, (*start)->name))
			return *start;
>>>>>>> 02f8c6ae
	}
	return NULL;
}

static struct syscall_metadata *syscall_nr_to_meta(int nr)
{
	if (!syscalls_metadata || nr >= NR_syscalls || nr < 0)
		return NULL;

	return syscalls_metadata[nr];
}

enum print_line_t
print_syscall_enter(struct trace_iterator *iter, int flags,
		    struct trace_event *event)
{
	struct trace_seq *s = &iter->seq;
	struct trace_entry *ent = iter->ent;
	struct syscall_trace_enter *trace;
	struct syscall_metadata *entry;
	int i, ret, syscall;

	trace = (typeof(trace))ent;
	syscall = trace->nr;
	entry = syscall_nr_to_meta(syscall);

	if (!entry)
		goto end;

<<<<<<< HEAD
	if (entry->enter_event->id != ent->type) {
=======
	if (entry->enter_event->event.type != ent->type) {
>>>>>>> 02f8c6ae
		WARN_ON_ONCE(1);
		goto end;
	}

	ret = trace_seq_printf(s, "%s(", entry->name);
	if (!ret)
		return TRACE_TYPE_PARTIAL_LINE;

	for (i = 0; i < entry->nb_args; i++) {
		/* parameter types */
		if (trace_flags & TRACE_ITER_VERBOSE) {
			ret = trace_seq_printf(s, "%s ", entry->types[i]);
			if (!ret)
				return TRACE_TYPE_PARTIAL_LINE;
		}
		/* parameter values */
		ret = trace_seq_printf(s, "%s: %lx%s", entry->args[i],
				       trace->args[i],
				       i == entry->nb_args - 1 ? "" : ", ");
		if (!ret)
			return TRACE_TYPE_PARTIAL_LINE;
	}

	ret = trace_seq_putc(s, ')');
	if (!ret)
		return TRACE_TYPE_PARTIAL_LINE;

end:
	ret =  trace_seq_putc(s, '\n');
	if (!ret)
		return TRACE_TYPE_PARTIAL_LINE;

	return TRACE_TYPE_HANDLED;
}

enum print_line_t
print_syscall_exit(struct trace_iterator *iter, int flags,
		   struct trace_event *event)
{
	struct trace_seq *s = &iter->seq;
	struct trace_entry *ent = iter->ent;
	struct syscall_trace_exit *trace;
	int syscall;
	struct syscall_metadata *entry;
	int ret;

	trace = (typeof(trace))ent;
	syscall = trace->nr;
	entry = syscall_nr_to_meta(syscall);

	if (!entry) {
		trace_seq_printf(s, "\n");
		return TRACE_TYPE_HANDLED;
	}

<<<<<<< HEAD
	if (entry->exit_event->id != ent->type) {
=======
	if (entry->exit_event->event.type != ent->type) {
>>>>>>> 02f8c6ae
		WARN_ON_ONCE(1);
		return TRACE_TYPE_UNHANDLED;
	}

	ret = trace_seq_printf(s, "%s -> 0x%lx\n", entry->name,
				trace->ret);
	if (!ret)
		return TRACE_TYPE_PARTIAL_LINE;

	return TRACE_TYPE_HANDLED;
}

extern char *__bad_type_size(void);

#define SYSCALL_FIELD(type, name)					\
	sizeof(type) != sizeof(trace.name) ?				\
		__bad_type_size() :					\
		#type, #name, offsetof(typeof(trace), name),		\
		sizeof(trace.name), is_signed_type(type)

static
int  __set_enter_print_fmt(struct syscall_metadata *entry, char *buf, int len)
{
	int i;
<<<<<<< HEAD
	int ret;
	struct syscall_metadata *entry = call->data;
	struct syscall_trace_enter trace;
	int offset = offsetof(struct syscall_trace_enter, args);

	ret = trace_seq_printf(s, "\tfield:%s %s;\toffset:%zu;\tsize:%zu;"
			       "\tsigned:%u;\n",
			       SYSCALL_FIELD(int, nr));
	if (!ret)
		return 0;
=======
	int pos = 0;

	/* When len=0, we just calculate the needed length */
#define LEN_OR_ZERO (len ? len - pos : 0)
>>>>>>> 02f8c6ae

	pos += snprintf(buf + pos, LEN_OR_ZERO, "\"");
	for (i = 0; i < entry->nb_args; i++) {
<<<<<<< HEAD
		ret = trace_seq_printf(s, "\tfield:%s %s;", entry->types[i],
				        entry->args[i]);
		if (!ret)
			return 0;
		ret = trace_seq_printf(s, "\toffset:%d;\tsize:%zu;"
				       "\tsigned:%u;\n", offset,
				       sizeof(unsigned long),
				       is_signed_type(unsigned long));
		if (!ret)
			return 0;
		offset += sizeof(unsigned long);
=======
		pos += snprintf(buf + pos, LEN_OR_ZERO, "%s: 0x%%0%zulx%s",
				entry->args[i], sizeof(unsigned long),
				i == entry->nb_args - 1 ? "" : ", ");
>>>>>>> 02f8c6ae
	}
	pos += snprintf(buf + pos, LEN_OR_ZERO, "\"");

	for (i = 0; i < entry->nb_args; i++) {
		pos += snprintf(buf + pos, LEN_OR_ZERO,
				", ((unsigned long)(REC->%s))", entry->args[i]);
	}

#undef LEN_OR_ZERO

	/* return the length of print_fmt */
	return pos;
}

static int set_syscall_print_fmt(struct ftrace_event_call *call)
{
	char *print_fmt;
	int len;
	struct syscall_metadata *entry = call->data;

<<<<<<< HEAD
	ret = trace_seq_printf(s,
			       "\tfield:%s %s;\toffset:%zu;\tsize:%zu;"
			       "\tsigned:%u;\n"
			       "\tfield:%s %s;\toffset:%zu;\tsize:%zu;"
			       "\tsigned:%u;\n",
			       SYSCALL_FIELD(int, nr),
			       SYSCALL_FIELD(long, ret));
	if (!ret)
=======
	if (entry->enter_event != call) {
		call->print_fmt = "\"0x%lx\", REC->ret";
>>>>>>> 02f8c6ae
		return 0;
	}

	/* First: called with 0 length to calculate the needed length */
	len = __set_enter_print_fmt(entry, NULL, 0);

	print_fmt = kmalloc(len + 1, GFP_KERNEL);
	if (!print_fmt)
		return -ENOMEM;

	/* Second: actually write the @print_fmt */
	__set_enter_print_fmt(entry, print_fmt, len + 1);
	call->print_fmt = print_fmt;

	return 0;
}

static void free_syscall_print_fmt(struct ftrace_event_call *call)
{
	struct syscall_metadata *entry = call->data;

	if (entry->enter_event == call)
		kfree(call->print_fmt);
}

static int syscall_enter_define_fields(struct ftrace_event_call *call)
{
	struct syscall_trace_enter trace;
	struct syscall_metadata *meta = call->data;
	int ret;
	int i;
	int offset = offsetof(typeof(trace), args);

<<<<<<< HEAD
	ret = trace_define_common_fields(call);
=======
	ret = trace_define_field(call, SYSCALL_FIELD(int, nr), FILTER_OTHER);
>>>>>>> 02f8c6ae
	if (ret)
		return ret;

	ret = trace_define_field(call, SYSCALL_FIELD(int, nr), FILTER_OTHER);
	if (ret)
		return ret;

	for (i = 0; i < meta->nb_args; i++) {
		ret = trace_define_field(call, meta->types[i],
					 meta->args[i], offset,
					 sizeof(unsigned long), 0,
					 FILTER_OTHER);
		offset += sizeof(unsigned long);
	}

	return ret;
}

static int syscall_exit_define_fields(struct ftrace_event_call *call)
{
	struct syscall_trace_exit trace;
	int ret;

	ret = trace_define_field(call, SYSCALL_FIELD(int, nr), FILTER_OTHER);
	if (ret)
		return ret;

<<<<<<< HEAD
	ret = trace_define_field(call, SYSCALL_FIELD(int, nr), FILTER_OTHER);
	if (ret)
		return ret;

=======
>>>>>>> 02f8c6ae
	ret = trace_define_field(call, SYSCALL_FIELD(long, ret),
				 FILTER_OTHER);

	return ret;
}

void ftrace_syscall_enter(void *ignore, struct pt_regs *regs, long id)
{
	struct syscall_trace_enter *entry;
	struct syscall_metadata *sys_data;
	struct ring_buffer_event *event;
	struct ring_buffer *buffer;
	int size;
	int syscall_nr;

	syscall_nr = syscall_get_nr(current, regs);
	if (syscall_nr < 0)
		return;
	if (!test_bit(syscall_nr, enabled_enter_syscalls))
		return;

	sys_data = syscall_nr_to_meta(syscall_nr);
	if (!sys_data)
		return;

	size = sizeof(*entry) + sizeof(unsigned long) * sys_data->nb_args;

	event = trace_current_buffer_lock_reserve(&buffer,
<<<<<<< HEAD
			sys_data->enter_event->id, size, 0, 0);
=======
			sys_data->enter_event->event.type, size, 0, 0);
>>>>>>> 02f8c6ae
	if (!event)
		return;

	entry = ring_buffer_event_data(event);
	entry->nr = syscall_nr;
	syscall_get_arguments(current, regs, 0, sys_data->nb_args, entry->args);

	if (!filter_current_check_discard(buffer, sys_data->enter_event,
					  entry, event))
		trace_current_buffer_unlock_commit(buffer, event, 0, 0);
}

void ftrace_syscall_exit(void *ignore, struct pt_regs *regs, long ret)
{
	struct syscall_trace_exit *entry;
	struct syscall_metadata *sys_data;
	struct ring_buffer_event *event;
	struct ring_buffer *buffer;
	int syscall_nr;

	syscall_nr = syscall_get_nr(current, regs);
	if (syscall_nr < 0)
		return;
	if (!test_bit(syscall_nr, enabled_exit_syscalls))
		return;

	sys_data = syscall_nr_to_meta(syscall_nr);
	if (!sys_data)
		return;

	event = trace_current_buffer_lock_reserve(&buffer,
<<<<<<< HEAD
			sys_data->exit_event->id, sizeof(*entry), 0, 0);
=======
			sys_data->exit_event->event.type, sizeof(*entry), 0, 0);
>>>>>>> 02f8c6ae
	if (!event)
		return;

	entry = ring_buffer_event_data(event);
	entry->nr = syscall_nr;
	entry->ret = syscall_get_return_value(current, regs);

	if (!filter_current_check_discard(buffer, sys_data->exit_event,
					  entry, event))
		trace_current_buffer_unlock_commit(buffer, event, 0, 0);
}

int reg_event_syscall_enter(struct ftrace_event_call *call)
{
	int ret = 0;
	int num;

	num = ((struct syscall_metadata *)call->data)->syscall_nr;
<<<<<<< HEAD
	if (num < 0 || num >= NR_syscalls)
=======
	if (WARN_ON_ONCE(num < 0 || num >= NR_syscalls))
>>>>>>> 02f8c6ae
		return -ENOSYS;
	mutex_lock(&syscall_trace_lock);
	if (!sys_refcount_enter)
		ret = register_trace_sys_enter(ftrace_syscall_enter, NULL);
	if (!ret) {
		set_bit(num, enabled_enter_syscalls);
		sys_refcount_enter++;
	}
	mutex_unlock(&syscall_trace_lock);
	return ret;
}

void unreg_event_syscall_enter(struct ftrace_event_call *call)
{
	int num;

	num = ((struct syscall_metadata *)call->data)->syscall_nr;
<<<<<<< HEAD
	if (num < 0 || num >= NR_syscalls)
=======
	if (WARN_ON_ONCE(num < 0 || num >= NR_syscalls))
>>>>>>> 02f8c6ae
		return;
	mutex_lock(&syscall_trace_lock);
	sys_refcount_enter--;
	clear_bit(num, enabled_enter_syscalls);
	if (!sys_refcount_enter)
		unregister_trace_sys_enter(ftrace_syscall_enter, NULL);
	mutex_unlock(&syscall_trace_lock);
}

int reg_event_syscall_exit(struct ftrace_event_call *call)
{
	int ret = 0;
	int num;

	num = ((struct syscall_metadata *)call->data)->syscall_nr;
<<<<<<< HEAD
	if (num < 0 || num >= NR_syscalls)
=======
	if (WARN_ON_ONCE(num < 0 || num >= NR_syscalls))
>>>>>>> 02f8c6ae
		return -ENOSYS;
	mutex_lock(&syscall_trace_lock);
	if (!sys_refcount_exit)
		ret = register_trace_sys_exit(ftrace_syscall_exit, NULL);
	if (!ret) {
		set_bit(num, enabled_exit_syscalls);
		sys_refcount_exit++;
	}
	mutex_unlock(&syscall_trace_lock);
	return ret;
}

void unreg_event_syscall_exit(struct ftrace_event_call *call)
{
	int num;

	num = ((struct syscall_metadata *)call->data)->syscall_nr;
<<<<<<< HEAD
	if (num < 0 || num >= NR_syscalls)
=======
	if (WARN_ON_ONCE(num < 0 || num >= NR_syscalls))
>>>>>>> 02f8c6ae
		return;
	mutex_lock(&syscall_trace_lock);
	sys_refcount_exit--;
	clear_bit(num, enabled_exit_syscalls);
	if (!sys_refcount_exit)
		unregister_trace_sys_exit(ftrace_syscall_exit, NULL);
	mutex_unlock(&syscall_trace_lock);
}

int init_syscall_trace(struct ftrace_event_call *call)
{
	int id;
<<<<<<< HEAD

	id = register_ftrace_event(call->event);
	if (!id)
		return -ENODEV;
	call->id = id;
	INIT_LIST_HEAD(&call->fields);
	return 0;
}

int __init init_ftrace_syscalls(void)
{
	struct syscall_metadata *meta;
	unsigned long addr;
	int i;

	syscalls_metadata = kzalloc(sizeof(*syscalls_metadata) *
					NR_syscalls, GFP_KERNEL);
	if (!syscalls_metadata) {
		WARN_ON(1);
		return -ENOMEM;
	}

	for (i = 0; i < NR_syscalls; i++) {
		addr = arch_syscall_addr(i);
		meta = find_syscall_meta(addr);
		if (!meta)
			continue;

		meta->syscall_nr = i;
		syscalls_metadata[i] = meta;
	}

	return 0;
}
core_initcall(init_ftrace_syscalls);

#ifdef CONFIG_PERF_EVENTS
=======
	int num;

	num = ((struct syscall_metadata *)call->data)->syscall_nr;
	if (num < 0 || num >= NR_syscalls) {
		pr_debug("syscall %s metadata not mapped, disabling ftrace event\n",
				((struct syscall_metadata *)call->data)->name);
		return -ENOSYS;
	}

	if (set_syscall_print_fmt(call) < 0)
		return -ENOMEM;

	id = trace_event_raw_init(call);

	if (id < 0) {
		free_syscall_print_fmt(call);
		return id;
	}

	return id;
}

unsigned long __init __weak arch_syscall_addr(int nr)
{
	return (unsigned long)sys_call_table[nr];
}
>>>>>>> 02f8c6ae

int __init init_ftrace_syscalls(void)
{
	struct syscall_metadata *meta;
	unsigned long addr;
	int i;

	syscalls_metadata = kzalloc(sizeof(*syscalls_metadata) *
					NR_syscalls, GFP_KERNEL);
	if (!syscalls_metadata) {
		WARN_ON(1);
		return -ENOMEM;
	}

	for (i = 0; i < NR_syscalls; i++) {
		addr = arch_syscall_addr(i);
		meta = find_syscall_meta(addr);
		if (!meta)
			continue;

		meta->syscall_nr = i;
		syscalls_metadata[i] = meta;
	}

	return 0;
}
core_initcall(init_ftrace_syscalls);

#ifdef CONFIG_PERF_EVENTS

static DECLARE_BITMAP(enabled_perf_enter_syscalls, NR_syscalls);
static DECLARE_BITMAP(enabled_perf_exit_syscalls, NR_syscalls);
static int sys_perf_refcount_enter;
static int sys_perf_refcount_exit;

static void perf_syscall_enter(void *ignore, struct pt_regs *regs, long id)
{
	struct syscall_metadata *sys_data;
	struct syscall_trace_enter *rec;
<<<<<<< HEAD
	unsigned long flags;
	char *trace_buf;
	char *raw_data;
=======
	struct hlist_head *head;
>>>>>>> 02f8c6ae
	int syscall_nr;
	int rctx;
	int size;

	syscall_nr = syscall_get_nr(current, regs);
	if (!test_bit(syscall_nr, enabled_perf_enter_syscalls))
		return;

	sys_data = syscall_nr_to_meta(syscall_nr);
	if (!sys_data)
		return;

	/* get the size after alignment with the u32 buffer size field */
	size = sizeof(unsigned long) * sys_data->nb_args + sizeof(*rec);
	size = ALIGN(size + sizeof(u32), sizeof(u64));
	size -= sizeof(u32);

	if (WARN_ONCE(size > PERF_MAX_TRACE_SIZE,
		      "perf buffer not large enough"))
		return;

<<<<<<< HEAD
	/* Protect the per cpu buffer, begin the rcu read side */
	local_irq_save(flags);

	rctx = perf_swevent_get_recursion_context();
	if (rctx < 0)
		goto end_recursion;

	cpu = smp_processor_id();

	trace_buf = rcu_dereference(perf_trace_buf);

	if (!trace_buf)
		goto end;

	raw_data = per_cpu_ptr(trace_buf, cpu);

	/* zero the dead bytes from align to not leak stack to user */
	*(u64 *)(&raw_data[size - sizeof(u64)]) = 0ULL;

	rec = (struct syscall_trace_enter *) raw_data;
	tracing_generic_entry_update(&rec->ent, 0, 0);
	rec->ent.type = sys_data->enter_event->id;
	rec->nr = syscall_nr;
	syscall_get_arguments(current, regs, 0, sys_data->nb_args,
			       (unsigned long *)&rec->args);
	perf_tp_event(sys_data->enter_event->id, 0, 1, rec, size);

end:
	perf_swevent_put_recursion_context(rctx);
end_recursion:
	local_irq_restore(flags);
}

int prof_sysenter_enable(struct ftrace_event_call *call)
=======
	rec = (struct syscall_trace_enter *)perf_trace_buf_prepare(size,
				sys_data->enter_event->event.type, regs, &rctx);
	if (!rec)
		return;

	rec->nr = syscall_nr;
	syscall_get_arguments(current, regs, 0, sys_data->nb_args,
			       (unsigned long *)&rec->args);

	head = this_cpu_ptr(sys_data->enter_event->perf_events);
	perf_trace_buf_submit(rec, size, rctx, 0, 1, regs, head);
}

int perf_sysenter_enable(struct ftrace_event_call *call)
>>>>>>> 02f8c6ae
{
	int ret = 0;
	int num;

	num = ((struct syscall_metadata *)call->data)->syscall_nr;

	mutex_lock(&syscall_trace_lock);
	if (!sys_perf_refcount_enter)
		ret = register_trace_sys_enter(perf_syscall_enter, NULL);
	if (ret) {
		pr_info("event trace: Could not activate"
				"syscall entry trace point");
	} else {
		set_bit(num, enabled_perf_enter_syscalls);
		sys_perf_refcount_enter++;
	}
	mutex_unlock(&syscall_trace_lock);
	return ret;
}

<<<<<<< HEAD
void prof_sysenter_disable(struct ftrace_event_call *call)
=======
void perf_sysenter_disable(struct ftrace_event_call *call)
>>>>>>> 02f8c6ae
{
	int num;

	num = ((struct syscall_metadata *)call->data)->syscall_nr;

	mutex_lock(&syscall_trace_lock);
	sys_perf_refcount_enter--;
	clear_bit(num, enabled_perf_enter_syscalls);
	if (!sys_perf_refcount_enter)
		unregister_trace_sys_enter(perf_syscall_enter, NULL);
	mutex_unlock(&syscall_trace_lock);
}

static void perf_syscall_exit(void *ignore, struct pt_regs *regs, long ret)
{
	struct syscall_metadata *sys_data;
	struct syscall_trace_exit *rec;
	struct hlist_head *head;
	int syscall_nr;
<<<<<<< HEAD
	char *trace_buf;
	char *raw_data;
=======
>>>>>>> 02f8c6ae
	int rctx;
	int size;

	syscall_nr = syscall_get_nr(current, regs);
	if (!test_bit(syscall_nr, enabled_perf_exit_syscalls))
		return;

	sys_data = syscall_nr_to_meta(syscall_nr);
	if (!sys_data)
		return;

	/* We can probably do that at build time */
	size = ALIGN(sizeof(*rec) + sizeof(u32), sizeof(u64));
	size -= sizeof(u32);

	/*
	 * Impossible, but be paranoid with the future
	 * How to put this check outside runtime?
	 */
	if (WARN_ONCE(size > PERF_MAX_TRACE_SIZE,
		"exit event has grown above perf buffer size"))
		return;

<<<<<<< HEAD
	/* Protect the per cpu buffer, begin the rcu read side */
	local_irq_save(flags);

	rctx = perf_swevent_get_recursion_context();
	if (rctx < 0)
		goto end_recursion;

	cpu = smp_processor_id();

	trace_buf = rcu_dereference(perf_trace_buf);

	if (!trace_buf)
		goto end;

	raw_data = per_cpu_ptr(trace_buf, cpu);

	/* zero the dead bytes from align to not leak stack to user */
	*(u64 *)(&raw_data[size - sizeof(u64)]) = 0ULL;

	rec = (struct syscall_trace_exit *)raw_data;

	tracing_generic_entry_update(&rec->ent, 0, 0);
	rec->ent.type = sys_data->exit_event->id;
	rec->nr = syscall_nr;
	rec->ret = syscall_get_return_value(current, regs);

	perf_tp_event(sys_data->exit_event->id, 0, 1, rec, size);

end:
	perf_swevent_put_recursion_context(rctx);
end_recursion:
	local_irq_restore(flags);
}

int prof_sysexit_enable(struct ftrace_event_call *call)
=======
	rec = (struct syscall_trace_exit *)perf_trace_buf_prepare(size,
				sys_data->exit_event->event.type, regs, &rctx);
	if (!rec)
		return;

	rec->nr = syscall_nr;
	rec->ret = syscall_get_return_value(current, regs);

	head = this_cpu_ptr(sys_data->exit_event->perf_events);
	perf_trace_buf_submit(rec, size, rctx, 0, 1, regs, head);
}

int perf_sysexit_enable(struct ftrace_event_call *call)
>>>>>>> 02f8c6ae
{
	int ret = 0;
	int num;

	num = ((struct syscall_metadata *)call->data)->syscall_nr;

	mutex_lock(&syscall_trace_lock);
	if (!sys_perf_refcount_exit)
		ret = register_trace_sys_exit(perf_syscall_exit, NULL);
	if (ret) {
		pr_info("event trace: Could not activate"
				"syscall exit trace point");
	} else {
		set_bit(num, enabled_perf_exit_syscalls);
		sys_perf_refcount_exit++;
	}
	mutex_unlock(&syscall_trace_lock);
	return ret;
}

<<<<<<< HEAD
void prof_sysexit_disable(struct ftrace_event_call *call)
=======
void perf_sysexit_disable(struct ftrace_event_call *call)
>>>>>>> 02f8c6ae
{
	int num;

	num = ((struct syscall_metadata *)call->data)->syscall_nr;

	mutex_lock(&syscall_trace_lock);
	sys_perf_refcount_exit--;
	clear_bit(num, enabled_perf_exit_syscalls);
	if (!sys_perf_refcount_exit)
		unregister_trace_sys_exit(perf_syscall_exit, NULL);
	mutex_unlock(&syscall_trace_lock);
}

#endif /* CONFIG_PERF_EVENTS */
<<<<<<< HEAD
=======

static int syscall_enter_register(struct ftrace_event_call *event,
				 enum trace_reg type)
{
	switch (type) {
	case TRACE_REG_REGISTER:
		return reg_event_syscall_enter(event);
	case TRACE_REG_UNREGISTER:
		unreg_event_syscall_enter(event);
		return 0;

#ifdef CONFIG_PERF_EVENTS
	case TRACE_REG_PERF_REGISTER:
		return perf_sysenter_enable(event);
	case TRACE_REG_PERF_UNREGISTER:
		perf_sysenter_disable(event);
		return 0;
#endif
	}
	return 0;
}

static int syscall_exit_register(struct ftrace_event_call *event,
				 enum trace_reg type)
{
	switch (type) {
	case TRACE_REG_REGISTER:
		return reg_event_syscall_exit(event);
	case TRACE_REG_UNREGISTER:
		unreg_event_syscall_exit(event);
		return 0;

#ifdef CONFIG_PERF_EVENTS
	case TRACE_REG_PERF_REGISTER:
		return perf_sysexit_enable(event);
	case TRACE_REG_PERF_UNREGISTER:
		perf_sysexit_disable(event);
		return 0;
#endif
	}
	return 0;
}
>>>>>>> 02f8c6ae
<|MERGE_RESOLUTION|>--- conflicted
+++ resolved
@@ -15,33 +15,6 @@
 static DECLARE_BITMAP(enabled_enter_syscalls, NR_syscalls);
 static DECLARE_BITMAP(enabled_exit_syscalls, NR_syscalls);
 
-<<<<<<< HEAD
-extern unsigned long __start_syscalls_metadata[];
-extern unsigned long __stop_syscalls_metadata[];
-
-static struct syscall_metadata **syscalls_metadata;
-
-static struct syscall_metadata *find_syscall_meta(unsigned long syscall)
-{
-	struct syscall_metadata *start;
-	struct syscall_metadata *stop;
-	char str[KSYM_SYMBOL_LEN];
-
-
-	start = (struct syscall_metadata *)__start_syscalls_metadata;
-	stop = (struct syscall_metadata *)__stop_syscalls_metadata;
-	kallsyms_lookup(syscall, NULL, NULL, NULL, str);
-
-	for ( ; start < stop; start++) {
-		/*
-		 * Only compare after the "sys" prefix. Archs that use
-		 * syscall wrappers may have syscalls symbols aliases prefixed
-		 * with "SyS" instead of "sys", leading to an unwanted
-		 * mismatch.
-		 */
-		if (start->name && !strcmp(start->name + 3, str + 3))
-			return start;
-=======
 static int syscall_enter_register(struct ftrace_event_call *event,
 				 enum trace_reg type);
 static int syscall_exit_register(struct ftrace_event_call *event,
@@ -118,7 +91,6 @@
 	for ( ; start < stop; start++) {
 		if ((*start)->name && arch_syscall_match_sym_name(str, (*start)->name))
 			return *start;
->>>>>>> 02f8c6ae
 	}
 	return NULL;
 }
@@ -148,11 +120,7 @@
 	if (!entry)
 		goto end;
 
-<<<<<<< HEAD
-	if (entry->enter_event->id != ent->type) {
-=======
 	if (entry->enter_event->event.type != ent->type) {
->>>>>>> 02f8c6ae
 		WARN_ON_ONCE(1);
 		goto end;
 	}
@@ -208,11 +176,7 @@
 		return TRACE_TYPE_HANDLED;
 	}
 
-<<<<<<< HEAD
-	if (entry->exit_event->id != ent->type) {
-=======
 	if (entry->exit_event->event.type != ent->type) {
->>>>>>> 02f8c6ae
 		WARN_ON_ONCE(1);
 		return TRACE_TYPE_UNHANDLED;
 	}
@@ -237,43 +201,16 @@
 int  __set_enter_print_fmt(struct syscall_metadata *entry, char *buf, int len)
 {
 	int i;
-<<<<<<< HEAD
-	int ret;
-	struct syscall_metadata *entry = call->data;
-	struct syscall_trace_enter trace;
-	int offset = offsetof(struct syscall_trace_enter, args);
-
-	ret = trace_seq_printf(s, "\tfield:%s %s;\toffset:%zu;\tsize:%zu;"
-			       "\tsigned:%u;\n",
-			       SYSCALL_FIELD(int, nr));
-	if (!ret)
-		return 0;
-=======
 	int pos = 0;
 
 	/* When len=0, we just calculate the needed length */
 #define LEN_OR_ZERO (len ? len - pos : 0)
->>>>>>> 02f8c6ae
 
 	pos += snprintf(buf + pos, LEN_OR_ZERO, "\"");
 	for (i = 0; i < entry->nb_args; i++) {
-<<<<<<< HEAD
-		ret = trace_seq_printf(s, "\tfield:%s %s;", entry->types[i],
-				        entry->args[i]);
-		if (!ret)
-			return 0;
-		ret = trace_seq_printf(s, "\toffset:%d;\tsize:%zu;"
-				       "\tsigned:%u;\n", offset,
-				       sizeof(unsigned long),
-				       is_signed_type(unsigned long));
-		if (!ret)
-			return 0;
-		offset += sizeof(unsigned long);
-=======
 		pos += snprintf(buf + pos, LEN_OR_ZERO, "%s: 0x%%0%zulx%s",
 				entry->args[i], sizeof(unsigned long),
 				i == entry->nb_args - 1 ? "" : ", ");
->>>>>>> 02f8c6ae
 	}
 	pos += snprintf(buf + pos, LEN_OR_ZERO, "\"");
 
@@ -294,19 +231,8 @@
 	int len;
 	struct syscall_metadata *entry = call->data;
 
-<<<<<<< HEAD
-	ret = trace_seq_printf(s,
-			       "\tfield:%s %s;\toffset:%zu;\tsize:%zu;"
-			       "\tsigned:%u;\n"
-			       "\tfield:%s %s;\toffset:%zu;\tsize:%zu;"
-			       "\tsigned:%u;\n",
-			       SYSCALL_FIELD(int, nr),
-			       SYSCALL_FIELD(long, ret));
-	if (!ret)
-=======
 	if (entry->enter_event != call) {
 		call->print_fmt = "\"0x%lx\", REC->ret";
->>>>>>> 02f8c6ae
 		return 0;
 	}
 
@@ -339,14 +265,6 @@
 	int ret;
 	int i;
 	int offset = offsetof(typeof(trace), args);
-
-<<<<<<< HEAD
-	ret = trace_define_common_fields(call);
-=======
-	ret = trace_define_field(call, SYSCALL_FIELD(int, nr), FILTER_OTHER);
->>>>>>> 02f8c6ae
-	if (ret)
-		return ret;
 
 	ret = trace_define_field(call, SYSCALL_FIELD(int, nr), FILTER_OTHER);
 	if (ret)
@@ -372,13 +290,6 @@
 	if (ret)
 		return ret;
 
-<<<<<<< HEAD
-	ret = trace_define_field(call, SYSCALL_FIELD(int, nr), FILTER_OTHER);
-	if (ret)
-		return ret;
-
-=======
->>>>>>> 02f8c6ae
 	ret = trace_define_field(call, SYSCALL_FIELD(long, ret),
 				 FILTER_OTHER);
 
@@ -407,11 +318,7 @@
 	size = sizeof(*entry) + sizeof(unsigned long) * sys_data->nb_args;
 
 	event = trace_current_buffer_lock_reserve(&buffer,
-<<<<<<< HEAD
-			sys_data->enter_event->id, size, 0, 0);
-=======
 			sys_data->enter_event->event.type, size, 0, 0);
->>>>>>> 02f8c6ae
 	if (!event)
 		return;
 
@@ -443,11 +350,7 @@
 		return;
 
 	event = trace_current_buffer_lock_reserve(&buffer,
-<<<<<<< HEAD
-			sys_data->exit_event->id, sizeof(*entry), 0, 0);
-=======
 			sys_data->exit_event->event.type, sizeof(*entry), 0, 0);
->>>>>>> 02f8c6ae
 	if (!event)
 		return;
 
@@ -466,11 +369,7 @@
 	int num;
 
 	num = ((struct syscall_metadata *)call->data)->syscall_nr;
-<<<<<<< HEAD
-	if (num < 0 || num >= NR_syscalls)
-=======
 	if (WARN_ON_ONCE(num < 0 || num >= NR_syscalls))
->>>>>>> 02f8c6ae
 		return -ENOSYS;
 	mutex_lock(&syscall_trace_lock);
 	if (!sys_refcount_enter)
@@ -488,11 +387,7 @@
 	int num;
 
 	num = ((struct syscall_metadata *)call->data)->syscall_nr;
-<<<<<<< HEAD
-	if (num < 0 || num >= NR_syscalls)
-=======
 	if (WARN_ON_ONCE(num < 0 || num >= NR_syscalls))
->>>>>>> 02f8c6ae
 		return;
 	mutex_lock(&syscall_trace_lock);
 	sys_refcount_enter--;
@@ -508,11 +403,7 @@
 	int num;
 
 	num = ((struct syscall_metadata *)call->data)->syscall_nr;
-<<<<<<< HEAD
-	if (num < 0 || num >= NR_syscalls)
-=======
 	if (WARN_ON_ONCE(num < 0 || num >= NR_syscalls))
->>>>>>> 02f8c6ae
 		return -ENOSYS;
 	mutex_lock(&syscall_trace_lock);
 	if (!sys_refcount_exit)
@@ -530,11 +421,7 @@
 	int num;
 
 	num = ((struct syscall_metadata *)call->data)->syscall_nr;
-<<<<<<< HEAD
-	if (num < 0 || num >= NR_syscalls)
-=======
 	if (WARN_ON_ONCE(num < 0 || num >= NR_syscalls))
->>>>>>> 02f8c6ae
 		return;
 	mutex_lock(&syscall_trace_lock);
 	sys_refcount_exit--;
@@ -547,14 +434,31 @@
 int init_syscall_trace(struct ftrace_event_call *call)
 {
 	int id;
-<<<<<<< HEAD
-
-	id = register_ftrace_event(call->event);
-	if (!id)
-		return -ENODEV;
-	call->id = id;
-	INIT_LIST_HEAD(&call->fields);
-	return 0;
+	int num;
+
+	num = ((struct syscall_metadata *)call->data)->syscall_nr;
+	if (num < 0 || num >= NR_syscalls) {
+		pr_debug("syscall %s metadata not mapped, disabling ftrace event\n",
+				((struct syscall_metadata *)call->data)->name);
+		return -ENOSYS;
+	}
+
+	if (set_syscall_print_fmt(call) < 0)
+		return -ENOMEM;
+
+	id = trace_event_raw_init(call);
+
+	if (id < 0) {
+		free_syscall_print_fmt(call);
+		return id;
+	}
+
+	return id;
+}
+
+unsigned long __init __weak arch_syscall_addr(int nr)
+{
+	return (unsigned long)sys_call_table[nr];
 }
 
 int __init init_ftrace_syscalls(void)
@@ -585,63 +489,6 @@
 core_initcall(init_ftrace_syscalls);
 
 #ifdef CONFIG_PERF_EVENTS
-=======
-	int num;
-
-	num = ((struct syscall_metadata *)call->data)->syscall_nr;
-	if (num < 0 || num >= NR_syscalls) {
-		pr_debug("syscall %s metadata not mapped, disabling ftrace event\n",
-				((struct syscall_metadata *)call->data)->name);
-		return -ENOSYS;
-	}
-
-	if (set_syscall_print_fmt(call) < 0)
-		return -ENOMEM;
-
-	id = trace_event_raw_init(call);
-
-	if (id < 0) {
-		free_syscall_print_fmt(call);
-		return id;
-	}
-
-	return id;
-}
-
-unsigned long __init __weak arch_syscall_addr(int nr)
-{
-	return (unsigned long)sys_call_table[nr];
-}
->>>>>>> 02f8c6ae
-
-int __init init_ftrace_syscalls(void)
-{
-	struct syscall_metadata *meta;
-	unsigned long addr;
-	int i;
-
-	syscalls_metadata = kzalloc(sizeof(*syscalls_metadata) *
-					NR_syscalls, GFP_KERNEL);
-	if (!syscalls_metadata) {
-		WARN_ON(1);
-		return -ENOMEM;
-	}
-
-	for (i = 0; i < NR_syscalls; i++) {
-		addr = arch_syscall_addr(i);
-		meta = find_syscall_meta(addr);
-		if (!meta)
-			continue;
-
-		meta->syscall_nr = i;
-		syscalls_metadata[i] = meta;
-	}
-
-	return 0;
-}
-core_initcall(init_ftrace_syscalls);
-
-#ifdef CONFIG_PERF_EVENTS
 
 static DECLARE_BITMAP(enabled_perf_enter_syscalls, NR_syscalls);
 static DECLARE_BITMAP(enabled_perf_exit_syscalls, NR_syscalls);
@@ -652,13 +499,7 @@
 {
 	struct syscall_metadata *sys_data;
 	struct syscall_trace_enter *rec;
-<<<<<<< HEAD
-	unsigned long flags;
-	char *trace_buf;
-	char *raw_data;
-=======
 	struct hlist_head *head;
->>>>>>> 02f8c6ae
 	int syscall_nr;
 	int rctx;
 	int size;
@@ -680,57 +521,20 @@
 		      "perf buffer not large enough"))
 		return;
 
-<<<<<<< HEAD
-	/* Protect the per cpu buffer, begin the rcu read side */
-	local_irq_save(flags);
-
-	rctx = perf_swevent_get_recursion_context();
-	if (rctx < 0)
-		goto end_recursion;
-
-	cpu = smp_processor_id();
-
-	trace_buf = rcu_dereference(perf_trace_buf);
-
-	if (!trace_buf)
-		goto end;
-
-	raw_data = per_cpu_ptr(trace_buf, cpu);
-
-	/* zero the dead bytes from align to not leak stack to user */
-	*(u64 *)(&raw_data[size - sizeof(u64)]) = 0ULL;
-
-	rec = (struct syscall_trace_enter *) raw_data;
-	tracing_generic_entry_update(&rec->ent, 0, 0);
-	rec->ent.type = sys_data->enter_event->id;
+	rec = (struct syscall_trace_enter *)perf_trace_buf_prepare(size,
+				sys_data->enter_event->event.type, regs, &rctx);
+	if (!rec)
+		return;
+
 	rec->nr = syscall_nr;
 	syscall_get_arguments(current, regs, 0, sys_data->nb_args,
 			       (unsigned long *)&rec->args);
-	perf_tp_event(sys_data->enter_event->id, 0, 1, rec, size);
-
-end:
-	perf_swevent_put_recursion_context(rctx);
-end_recursion:
-	local_irq_restore(flags);
-}
-
-int prof_sysenter_enable(struct ftrace_event_call *call)
-=======
-	rec = (struct syscall_trace_enter *)perf_trace_buf_prepare(size,
-				sys_data->enter_event->event.type, regs, &rctx);
-	if (!rec)
-		return;
-
-	rec->nr = syscall_nr;
-	syscall_get_arguments(current, regs, 0, sys_data->nb_args,
-			       (unsigned long *)&rec->args);
 
 	head = this_cpu_ptr(sys_data->enter_event->perf_events);
 	perf_trace_buf_submit(rec, size, rctx, 0, 1, regs, head);
 }
 
 int perf_sysenter_enable(struct ftrace_event_call *call)
->>>>>>> 02f8c6ae
 {
 	int ret = 0;
 	int num;
@@ -751,11 +555,7 @@
 	return ret;
 }
 
-<<<<<<< HEAD
-void prof_sysenter_disable(struct ftrace_event_call *call)
-=======
 void perf_sysenter_disable(struct ftrace_event_call *call)
->>>>>>> 02f8c6ae
 {
 	int num;
 
@@ -775,11 +575,6 @@
 	struct syscall_trace_exit *rec;
 	struct hlist_head *head;
 	int syscall_nr;
-<<<<<<< HEAD
-	char *trace_buf;
-	char *raw_data;
-=======
->>>>>>> 02f8c6ae
 	int rctx;
 	int size;
 
@@ -803,43 +598,6 @@
 		"exit event has grown above perf buffer size"))
 		return;
 
-<<<<<<< HEAD
-	/* Protect the per cpu buffer, begin the rcu read side */
-	local_irq_save(flags);
-
-	rctx = perf_swevent_get_recursion_context();
-	if (rctx < 0)
-		goto end_recursion;
-
-	cpu = smp_processor_id();
-
-	trace_buf = rcu_dereference(perf_trace_buf);
-
-	if (!trace_buf)
-		goto end;
-
-	raw_data = per_cpu_ptr(trace_buf, cpu);
-
-	/* zero the dead bytes from align to not leak stack to user */
-	*(u64 *)(&raw_data[size - sizeof(u64)]) = 0ULL;
-
-	rec = (struct syscall_trace_exit *)raw_data;
-
-	tracing_generic_entry_update(&rec->ent, 0, 0);
-	rec->ent.type = sys_data->exit_event->id;
-	rec->nr = syscall_nr;
-	rec->ret = syscall_get_return_value(current, regs);
-
-	perf_tp_event(sys_data->exit_event->id, 0, 1, rec, size);
-
-end:
-	perf_swevent_put_recursion_context(rctx);
-end_recursion:
-	local_irq_restore(flags);
-}
-
-int prof_sysexit_enable(struct ftrace_event_call *call)
-=======
 	rec = (struct syscall_trace_exit *)perf_trace_buf_prepare(size,
 				sys_data->exit_event->event.type, regs, &rctx);
 	if (!rec)
@@ -853,7 +611,6 @@
 }
 
 int perf_sysexit_enable(struct ftrace_event_call *call)
->>>>>>> 02f8c6ae
 {
 	int ret = 0;
 	int num;
@@ -874,11 +631,7 @@
 	return ret;
 }
 
-<<<<<<< HEAD
-void prof_sysexit_disable(struct ftrace_event_call *call)
-=======
 void perf_sysexit_disable(struct ftrace_event_call *call)
->>>>>>> 02f8c6ae
 {
 	int num;
 
@@ -893,8 +646,6 @@
 }
 
 #endif /* CONFIG_PERF_EVENTS */
-<<<<<<< HEAD
-=======
 
 static int syscall_enter_register(struct ftrace_event_call *event,
 				 enum trace_reg type)
@@ -936,5 +687,4 @@
 #endif
 	}
 	return 0;
-}
->>>>>>> 02f8c6ae
+}