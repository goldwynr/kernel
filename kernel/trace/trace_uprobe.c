/*
 * uprobes-based tracing events
 *
 * This program is free software; you can redistribute it and/or modify
 * it under the terms of the GNU General Public License version 2 as
 * published by the Free Software Foundation.
 *
 * This program is distributed in the hope that it will be useful,
 * but WITHOUT ANY WARRANTY; without even the implied warranty of
 * MERCHANTABILITY or FITNESS FOR A PARTICULAR PURPOSE.  See the
 * GNU General Public License for more details.
 *
 * You should have received a copy of the GNU General Public License
 * along with this program; if not, write to the Free Software
 * Foundation, Inc., 59 Temple Place, Suite 330, Boston, MA  02111-1307  USA
 *
 * Copyright (C) IBM Corporation, 2010-2012
 * Author:	Srikar Dronamraju <srikar@linux.vnet.ibm.com>
 */

#include <linux/module.h>
#include <linux/uaccess.h>
#include <linux/uprobes.h>
#include <linux/namei.h>
#include <linux/string.h>

#include "trace_probe.h"

#define UPROBE_EVENT_SYSTEM	"uprobes"

struct uprobe_trace_entry_head {
	struct trace_entry	ent;
	unsigned long		vaddr[];
};

#define SIZEOF_TRACE_ENTRY(is_return)			\
	(sizeof(struct uprobe_trace_entry_head) +	\
	 sizeof(unsigned long) * (is_return ? 2 : 1))

#define DATAOF_TRACE_ENTRY(entry, is_return)		\
	((void*)(entry) + SIZEOF_TRACE_ENTRY(is_return))

struct trace_uprobe_filter {
	rwlock_t		rwlock;
	int			nr_systemwide;
	struct list_head	perf_events;
};

/*
 * uprobe event core functions
 */
struct trace_uprobe {
	struct list_head		list;
	struct trace_uprobe_filter	filter;
	struct uprobe_consumer		consumer;
	struct inode			*inode;
	char				*filename;
	unsigned long			offset;
	unsigned long			nhit;
	struct trace_probe		tp;
};

#define SIZEOF_TRACE_UPROBE(n)				\
	(offsetof(struct trace_uprobe, tp.args) +	\
	(sizeof(struct probe_arg) * (n)))

static int register_uprobe_event(struct trace_uprobe *tu);
static int unregister_uprobe_event(struct trace_uprobe *tu);

static DEFINE_MUTEX(uprobe_lock);
static LIST_HEAD(uprobe_list);

struct uprobe_dispatch_data {
	struct trace_uprobe	*tu;
	unsigned long		bp_addr;
};

static int uprobe_dispatcher(struct uprobe_consumer *con, struct pt_regs *regs);
static int uretprobe_dispatcher(struct uprobe_consumer *con,
				unsigned long func, struct pt_regs *regs);

#ifdef CONFIG_STACK_GROWSUP
static unsigned long adjust_stack_addr(unsigned long addr, unsigned int n)
{
	return addr - (n * sizeof(long));
}
#else
static unsigned long adjust_stack_addr(unsigned long addr, unsigned int n)
{
	return addr + (n * sizeof(long));
}
#endif

static unsigned long get_user_stack_nth(struct pt_regs *regs, unsigned int n)
{
	unsigned long ret;
	unsigned long addr = user_stack_pointer(regs);

	addr = adjust_stack_addr(addr, n);

	if (copy_from_user(&ret, (void __force __user *) addr, sizeof(ret)))
		return 0;

	return ret;
}

/*
 * Uprobes-specific fetch functions
 */
#define DEFINE_FETCH_stack(type)					\
static void FETCH_FUNC_NAME(stack, type)(struct pt_regs *regs,		\
					 void *offset, void *dest)	\
{									\
	*(type *)dest = (type)get_user_stack_nth(regs,			\
					      ((unsigned long)offset)); \
}
DEFINE_BASIC_FETCH_FUNCS(stack)
/* No string on the stack entry */
#define fetch_stack_string	NULL
#define fetch_stack_string_size	NULL

#define DEFINE_FETCH_memory(type)					\
static void FETCH_FUNC_NAME(memory, type)(struct pt_regs *regs,		\
					  void *addr, void *dest)	\
{									\
	type retval;							\
	void __user *vaddr = (void __force __user *) addr;		\
									\
	if (copy_from_user(&retval, vaddr, sizeof(type)))		\
		*(type *)dest = 0;					\
	else								\
		*(type *) dest = retval;				\
}
DEFINE_BASIC_FETCH_FUNCS(memory)
/*
 * Fetch a null-terminated string. Caller MUST set *(u32 *)dest with max
 * length and relative data location.
 */
static void FETCH_FUNC_NAME(memory, string)(struct pt_regs *regs,
					    void *addr, void *dest)
{
	long ret;
	u32 rloc = *(u32 *)dest;
	int maxlen  = get_rloc_len(rloc);
	u8 *dst = get_rloc_data(dest);
	void __user *src = (void __force __user *) addr;

	if (!maxlen)
		return;

	ret = strncpy_from_user(dst, src, maxlen);

	if (ret < 0) {	/* Failed to fetch string */
		((u8 *)get_rloc_data(dest))[0] = '\0';
		*(u32 *)dest = make_data_rloc(0, get_rloc_offs(rloc));
	} else {
		*(u32 *)dest = make_data_rloc(ret, get_rloc_offs(rloc));
	}
}

static void FETCH_FUNC_NAME(memory, string_size)(struct pt_regs *regs,
						 void *addr, void *dest)
{
	int len;
	void __user *vaddr = (void __force __user *) addr;

	len = strnlen_user(vaddr, MAX_STRING_SIZE);

	if (len == 0 || len > MAX_STRING_SIZE)  /* Failed to check length */
		*(u32 *)dest = 0;
	else
		*(u32 *)dest = len;
}

static unsigned long translate_user_vaddr(void *file_offset)
{
	unsigned long base_addr;
	struct uprobe_dispatch_data *udd;

	udd = (void *) current->utask->vaddr;

	base_addr = udd->bp_addr - udd->tu->offset;
	return base_addr + (unsigned long)file_offset;
}

#define DEFINE_FETCH_file_offset(type)					\
static void FETCH_FUNC_NAME(file_offset, type)(struct pt_regs *regs,	\
					       void *offset, void *dest)\
{									\
	void *vaddr = (void *)translate_user_vaddr(offset);		\
									\
	FETCH_FUNC_NAME(memory, type)(regs, vaddr, dest);		\
}
DEFINE_BASIC_FETCH_FUNCS(file_offset)
DEFINE_FETCH_file_offset(string)
DEFINE_FETCH_file_offset(string_size)

/* Fetch type information table */
const struct fetch_type uprobes_fetch_type_table[] = {
	/* Special types */
	[FETCH_TYPE_STRING] = __ASSIGN_FETCH_TYPE("string", string, string,
					sizeof(u32), 1, "__data_loc char[]"),
	[FETCH_TYPE_STRSIZE] = __ASSIGN_FETCH_TYPE("string_size", u32,
					string_size, sizeof(u32), 0, "u32"),
	/* Basic types */
	ASSIGN_FETCH_TYPE(u8,  u8,  0),
	ASSIGN_FETCH_TYPE(u16, u16, 0),
	ASSIGN_FETCH_TYPE(u32, u32, 0),
	ASSIGN_FETCH_TYPE(u64, u64, 0),
	ASSIGN_FETCH_TYPE(s8,  u8,  1),
	ASSIGN_FETCH_TYPE(s16, u16, 1),
	ASSIGN_FETCH_TYPE(s32, u32, 1),
	ASSIGN_FETCH_TYPE(s64, u64, 1),

	ASSIGN_FETCH_TYPE_END
};

static inline void init_trace_uprobe_filter(struct trace_uprobe_filter *filter)
{
	rwlock_init(&filter->rwlock);
	filter->nr_systemwide = 0;
	INIT_LIST_HEAD(&filter->perf_events);
}

static inline bool uprobe_filter_is_empty(struct trace_uprobe_filter *filter)
{
	return !filter->nr_systemwide && list_empty(&filter->perf_events);
}

static inline bool is_ret_probe(struct trace_uprobe *tu)
{
	return tu->consumer.ret_handler != NULL;
}

/*
 * Allocate new trace_uprobe and initialize it (including uprobes).
 */
static struct trace_uprobe *
alloc_trace_uprobe(const char *group, const char *event, int nargs, bool is_ret)
{
	struct trace_uprobe *tu;

	if (!event || !is_good_name(event))
		return ERR_PTR(-EINVAL);

	if (!group || !is_good_name(group))
		return ERR_PTR(-EINVAL);

	tu = kzalloc(SIZEOF_TRACE_UPROBE(nargs), GFP_KERNEL);
	if (!tu)
		return ERR_PTR(-ENOMEM);

	tu->tp.call.class = &tu->tp.class;
	tu->tp.call.name = kstrdup(event, GFP_KERNEL);
	if (!tu->tp.call.name)
		goto error;

	tu->tp.class.system = kstrdup(group, GFP_KERNEL);
	if (!tu->tp.class.system)
		goto error;

	INIT_LIST_HEAD(&tu->list);
	INIT_LIST_HEAD(&tu->tp.files);
	tu->consumer.handler = uprobe_dispatcher;
	if (is_ret)
		tu->consumer.ret_handler = uretprobe_dispatcher;
	init_trace_uprobe_filter(&tu->filter);
	tu->tp.call.flags |= TRACE_EVENT_FL_USE_CALL_FILTER;
	return tu;

error:
	kfree(tu->tp.call.name);
	kfree(tu);

	return ERR_PTR(-ENOMEM);
}

static void free_trace_uprobe(struct trace_uprobe *tu)
{
	int i;

	for (i = 0; i < tu->tp.nr_args; i++)
		traceprobe_free_probe_arg(&tu->tp.args[i]);

	iput(tu->inode);
	kfree(tu->tp.call.class->system);
	kfree(tu->tp.call.name);
	kfree(tu->filename);
	kfree(tu);
}

static struct trace_uprobe *find_probe_event(const char *event, const char *group)
{
	struct trace_uprobe *tu;

	list_for_each_entry(tu, &uprobe_list, list)
		if (strcmp(ftrace_event_name(&tu->tp.call), event) == 0 &&
		    strcmp(tu->tp.call.class->system, group) == 0)
			return tu;

	return NULL;
}

/* Unregister a trace_uprobe and probe_event: call with locking uprobe_lock */
static int unregister_trace_uprobe(struct trace_uprobe *tu)
{
	int ret;

	ret = unregister_uprobe_event(tu);
	if (ret)
		return ret;

	list_del(&tu->list);
	free_trace_uprobe(tu);
	return 0;
}

/* Register a trace_uprobe and probe_event */
static int register_trace_uprobe(struct trace_uprobe *tu)
{
	struct trace_uprobe *old_tu;
	int ret;

	mutex_lock(&uprobe_lock);

	/* register as an event */
	old_tu = find_probe_event(ftrace_event_name(&tu->tp.call),
			tu->tp.call.class->system);
	if (old_tu) {
		/* delete old event */
		ret = unregister_trace_uprobe(old_tu);
		if (ret)
			goto end;
	}

	ret = register_uprobe_event(tu);
	if (ret) {
		pr_warning("Failed to register probe event(%d)\n", ret);
		goto end;
	}

	list_add_tail(&tu->list, &uprobe_list);

end:
	mutex_unlock(&uprobe_lock);

	return ret;
}

/*
 * Argument syntax:
 *  - Add uprobe: p|r[:[GRP/]EVENT] PATH:OFFSET [FETCHARGS]
 *
 *  - Remove uprobe: -:[GRP/]EVENT
 */
static int create_trace_uprobe(int argc, char **argv)
{
	struct trace_uprobe *tu;
	struct inode *inode;
	char *arg, *event, *group, *filename;
	char buf[MAX_EVENT_NAME_LEN];
	struct path path;
	unsigned long offset;
	bool is_delete, is_return;
	int i, ret;

	inode = NULL;
	ret = 0;
	is_delete = false;
	is_return = false;
	event = NULL;
	group = NULL;

	/* argc must be >= 1 */
	if (argv[0][0] == '-')
		is_delete = true;
	else if (argv[0][0] == 'r')
		is_return = true;
	else if (argv[0][0] != 'p') {
		pr_info("Probe definition must be started with 'p', 'r' or '-'.\n");
		return -EINVAL;
	}

	if (argv[0][1] == ':') {
		event = &argv[0][2];
		arg = strchr(event, '/');

		if (arg) {
			group = event;
			event = arg + 1;
			event[-1] = '\0';

			if (strlen(group) == 0) {
				pr_info("Group name is not specified\n");
				return -EINVAL;
			}
		}
		if (strlen(event) == 0) {
			pr_info("Event name is not specified\n");
			return -EINVAL;
		}
	}
	if (!group)
		group = UPROBE_EVENT_SYSTEM;

	if (is_delete) {
		int ret;

		if (!event) {
			pr_info("Delete command needs an event name.\n");
			return -EINVAL;
		}
		mutex_lock(&uprobe_lock);
		tu = find_probe_event(event, group);

		if (!tu) {
			mutex_unlock(&uprobe_lock);
			pr_info("Event %s/%s doesn't exist.\n", group, event);
			return -ENOENT;
		}
		/* delete an event */
		ret = unregister_trace_uprobe(tu);
		mutex_unlock(&uprobe_lock);
		return ret;
	}

	if (argc < 2) {
		pr_info("Probe point is not specified.\n");
		return -EINVAL;
	}
	if (isdigit(argv[1][0])) {
		pr_info("probe point must be have a filename.\n");
		return -EINVAL;
	}
	arg = strchr(argv[1], ':');
	if (!arg) {
		ret = -EINVAL;
		goto fail_address_parse;
	}

	*arg++ = '\0';
	filename = argv[1];
	ret = kern_path(filename, LOOKUP_FOLLOW, &path);
	if (ret)
		goto fail_address_parse;

	inode = igrab(path.dentry->d_inode);
	path_put(&path);

	if (!inode || !S_ISREG(inode->i_mode)) {
		ret = -EINVAL;
		goto fail_address_parse;
	}

	ret = kstrtoul(arg, 0, &offset);
	if (ret)
		goto fail_address_parse;

	argc -= 2;
	argv += 2;

	/* setup a probe */
	if (!event) {
		char *tail;
		char *ptr;

		tail = kstrdup(kbasename(filename), GFP_KERNEL);
		if (!tail) {
			ret = -ENOMEM;
			goto fail_address_parse;
		}

		ptr = strpbrk(tail, ".-_");
		if (ptr)
			*ptr = '\0';

		snprintf(buf, MAX_EVENT_NAME_LEN, "%c_%s_0x%lx", 'p', tail, offset);
		event = buf;
		kfree(tail);
	}

	tu = alloc_trace_uprobe(group, event, argc, is_return);
	if (IS_ERR(tu)) {
		pr_info("Failed to allocate trace_uprobe.(%d)\n", (int)PTR_ERR(tu));
		ret = PTR_ERR(tu);
		goto fail_address_parse;
	}
	tu->offset = offset;
	tu->inode = inode;
	tu->filename = kstrdup(filename, GFP_KERNEL);

	if (!tu->filename) {
		pr_info("Failed to allocate filename.\n");
		ret = -ENOMEM;
		goto error;
	}

	/* parse arguments */
	ret = 0;
	for (i = 0; i < argc && i < MAX_TRACE_ARGS; i++) {
		struct probe_arg *parg = &tu->tp.args[i];

		/* Increment count for freeing args in error case */
		tu->tp.nr_args++;

		/* Parse argument name */
		arg = strchr(argv[i], '=');
		if (arg) {
			*arg++ = '\0';
			parg->name = kstrdup(argv[i], GFP_KERNEL);
		} else {
			arg = argv[i];
			/* If argument name is omitted, set "argN" */
			snprintf(buf, MAX_EVENT_NAME_LEN, "arg%d", i + 1);
			parg->name = kstrdup(buf, GFP_KERNEL);
		}

		if (!parg->name) {
			pr_info("Failed to allocate argument[%d] name.\n", i);
			ret = -ENOMEM;
			goto error;
		}

		if (!is_good_name(parg->name)) {
			pr_info("Invalid argument[%d] name: %s\n", i, parg->name);
			ret = -EINVAL;
			goto error;
		}

		if (traceprobe_conflict_field_name(parg->name, tu->tp.args, i)) {
			pr_info("Argument[%d] name '%s' conflicts with "
				"another field.\n", i, argv[i]);
			ret = -EINVAL;
			goto error;
		}

		/* Parse fetch argument */
		ret = traceprobe_parse_probe_arg(arg, &tu->tp.size, parg,
						 is_return, false);
		if (ret) {
			pr_info("Parse error at argument[%d]. (%d)\n", i, ret);
			goto error;
		}
	}

	ret = register_trace_uprobe(tu);
	if (ret)
		goto error;
	return 0;

error:
	free_trace_uprobe(tu);
	return ret;

fail_address_parse:
	if (inode)
		iput(inode);

	pr_info("Failed to parse address or file.\n");

	return ret;
}

static int cleanup_all_probes(void)
{
	struct trace_uprobe *tu;
	int ret = 0;

	mutex_lock(&uprobe_lock);
	while (!list_empty(&uprobe_list)) {
		tu = list_entry(uprobe_list.next, struct trace_uprobe, list);
		ret = unregister_trace_uprobe(tu);
		if (ret)
			break;
	}
	mutex_unlock(&uprobe_lock);
	return ret;
}

/* Probes listing interfaces */
static void *probes_seq_start(struct seq_file *m, loff_t *pos)
{
	mutex_lock(&uprobe_lock);
	return seq_list_start(&uprobe_list, *pos);
}

static void *probes_seq_next(struct seq_file *m, void *v, loff_t *pos)
{
	return seq_list_next(v, &uprobe_list, pos);
}

static void probes_seq_stop(struct seq_file *m, void *v)
{
	mutex_unlock(&uprobe_lock);
}

static int probes_seq_show(struct seq_file *m, void *v)
{
	struct trace_uprobe *tu = v;
	char c = is_ret_probe(tu) ? 'r' : 'p';
	int i;

	seq_printf(m, "%c:%s/%s", c, tu->tp.call.class->system,
			ftrace_event_name(&tu->tp.call));
	seq_printf(m, " %s:0x%p", tu->filename, (void *)tu->offset);

	for (i = 0; i < tu->tp.nr_args; i++)
		seq_printf(m, " %s=%s", tu->tp.args[i].name, tu->tp.args[i].comm);

	seq_printf(m, "\n");
	return 0;
}

static const struct seq_operations probes_seq_op = {
	.start	= probes_seq_start,
	.next	= probes_seq_next,
	.stop	= probes_seq_stop,
	.show	= probes_seq_show
};

static int probes_open(struct inode *inode, struct file *file)
{
	int ret;

	if ((file->f_mode & FMODE_WRITE) && (file->f_flags & O_TRUNC)) {
		ret = cleanup_all_probes();
		if (ret)
			return ret;
	}

	return seq_open(file, &probes_seq_op);
}

static ssize_t probes_write(struct file *file, const char __user *buffer,
			    size_t count, loff_t *ppos)
{
	return traceprobe_probes_write(file, buffer, count, ppos, create_trace_uprobe);
}

static const struct file_operations uprobe_events_ops = {
	.owner		= THIS_MODULE,
	.open		= probes_open,
	.read		= seq_read,
	.llseek		= seq_lseek,
	.release	= seq_release,
	.write		= probes_write,
};

/* Probes profiling interfaces */
static int probes_profile_seq_show(struct seq_file *m, void *v)
{
	struct trace_uprobe *tu = v;

	seq_printf(m, "  %s %-44s %15lu\n", tu->filename,
			ftrace_event_name(&tu->tp.call), tu->nhit);
	return 0;
}

static const struct seq_operations profile_seq_op = {
	.start	= probes_seq_start,
	.next	= probes_seq_next,
	.stop	= probes_seq_stop,
	.show	= probes_profile_seq_show
};

static int profile_open(struct inode *inode, struct file *file)
{
	return seq_open(file, &profile_seq_op);
}

static const struct file_operations uprobe_profile_ops = {
	.owner		= THIS_MODULE,
	.open		= profile_open,
	.read		= seq_read,
	.llseek		= seq_lseek,
	.release	= seq_release,
};

struct uprobe_cpu_buffer {
	struct mutex mutex;
	void *buf;
};
static struct uprobe_cpu_buffer __percpu *uprobe_cpu_buffer;
static int uprobe_buffer_refcnt;

static int uprobe_buffer_init(void)
{
	int cpu, err_cpu;

	uprobe_cpu_buffer = alloc_percpu(struct uprobe_cpu_buffer);
	if (uprobe_cpu_buffer == NULL)
		return -ENOMEM;

	for_each_possible_cpu(cpu) {
		struct page *p = alloc_pages_node(cpu_to_node(cpu),
						  GFP_KERNEL, 0);
		if (p == NULL) {
			err_cpu = cpu;
			goto err;
		}
		per_cpu_ptr(uprobe_cpu_buffer, cpu)->buf = page_address(p);
		mutex_init(&per_cpu_ptr(uprobe_cpu_buffer, cpu)->mutex);
	}

	return 0;

err:
	for_each_possible_cpu(cpu) {
		if (cpu == err_cpu)
			break;
		free_page((unsigned long)per_cpu_ptr(uprobe_cpu_buffer, cpu)->buf);
	}

	free_percpu(uprobe_cpu_buffer);
	return -ENOMEM;
}

static int uprobe_buffer_enable(void)
{
	int ret = 0;

	BUG_ON(!mutex_is_locked(&event_mutex));

	if (uprobe_buffer_refcnt++ == 0) {
		ret = uprobe_buffer_init();
		if (ret < 0)
			uprobe_buffer_refcnt--;
	}

	return ret;
}

static void uprobe_buffer_disable(void)
{
	int cpu;

	BUG_ON(!mutex_is_locked(&event_mutex));

	if (--uprobe_buffer_refcnt == 0) {
		for_each_possible_cpu(cpu)
			free_page((unsigned long)per_cpu_ptr(uprobe_cpu_buffer,
							     cpu)->buf);

		free_percpu(uprobe_cpu_buffer);
		uprobe_cpu_buffer = NULL;
	}
}

static struct uprobe_cpu_buffer *uprobe_buffer_get(void)
{
	struct uprobe_cpu_buffer *ucb;
	int cpu;

	cpu = raw_smp_processor_id();
	ucb = per_cpu_ptr(uprobe_cpu_buffer, cpu);

	/*
	 * Use per-cpu buffers for fastest access, but we might migrate
	 * so the mutex makes sure we have sole access to it.
	 */
	mutex_lock(&ucb->mutex);

	return ucb;
}

static void uprobe_buffer_put(struct uprobe_cpu_buffer *ucb)
{
	mutex_unlock(&ucb->mutex);
}

static void __uprobe_trace_func(struct trace_uprobe *tu,
				unsigned long func, struct pt_regs *regs,
				struct uprobe_cpu_buffer *ucb, int dsize,
				struct ftrace_event_file *ftrace_file)
{
	struct uprobe_trace_entry_head *entry;
	struct ring_buffer_event *event;
	struct ring_buffer *buffer;
	void *data;
	int size, esize;
	struct ftrace_event_call *call = &tu->tp.call;

	WARN_ON(call != ftrace_file->event_call);

	if (WARN_ON_ONCE(tu->tp.size + dsize > PAGE_SIZE))
		return;

	if (ftrace_trigger_soft_disabled(ftrace_file))
		return;

	esize = SIZEOF_TRACE_ENTRY(is_ret_probe(tu));
	size = esize + tu->tp.size + dsize;
	event = trace_event_buffer_lock_reserve(&buffer, ftrace_file,
						call->event.type, size, 0, 0);
	if (!event)
		return;

	entry = ring_buffer_event_data(event);
	if (is_ret_probe(tu)) {
		entry->vaddr[0] = func;
		entry->vaddr[1] = instruction_pointer(regs);
		data = DATAOF_TRACE_ENTRY(entry, true);
	} else {
		entry->vaddr[0] = instruction_pointer(regs);
		data = DATAOF_TRACE_ENTRY(entry, false);
	}

	memcpy(data, ucb->buf, tu->tp.size + dsize);

	event_trigger_unlock_commit(ftrace_file, buffer, event, entry, 0, 0);
}

/* uprobe handler */
static int uprobe_trace_func(struct trace_uprobe *tu, struct pt_regs *regs,
			     struct uprobe_cpu_buffer *ucb, int dsize)
{
	struct event_file_link *link;

	if (is_ret_probe(tu))
		return 0;

	rcu_read_lock();
	list_for_each_entry_rcu(link, &tu->tp.files, list)
		__uprobe_trace_func(tu, 0, regs, ucb, dsize, link->file);
	rcu_read_unlock();

	return 0;
}

static void uretprobe_trace_func(struct trace_uprobe *tu, unsigned long func,
				 struct pt_regs *regs,
				 struct uprobe_cpu_buffer *ucb, int dsize)
{
	struct event_file_link *link;

	rcu_read_lock();
	list_for_each_entry_rcu(link, &tu->tp.files, list)
		__uprobe_trace_func(tu, func, regs, ucb, dsize, link->file);
	rcu_read_unlock();
}

/* Event entry printers */
static enum print_line_t
print_uprobe_event(struct trace_iterator *iter, int flags, struct trace_event *event)
{
	struct uprobe_trace_entry_head *entry;
	struct trace_seq *s = &iter->seq;
	struct trace_uprobe *tu;
	u8 *data;
	int i;

	entry = (struct uprobe_trace_entry_head *)iter->ent;
	tu = container_of(event, struct trace_uprobe, tp.call.event);

	if (is_ret_probe(tu)) {
		if (!trace_seq_printf(s, "%s: (0x%lx <- 0x%lx)",
					ftrace_event_name(&tu->tp.call),
					entry->vaddr[1], entry->vaddr[0]))
			goto partial;
		data = DATAOF_TRACE_ENTRY(entry, true);
	} else {
		if (!trace_seq_printf(s, "%s: (0x%lx)",
					ftrace_event_name(&tu->tp.call),
					entry->vaddr[0]))
			goto partial;
		data = DATAOF_TRACE_ENTRY(entry, false);
	}

	for (i = 0; i < tu->tp.nr_args; i++) {
		struct probe_arg *parg = &tu->tp.args[i];

		if (!parg->type->print(s, parg->name, data + parg->offset, entry))
			goto partial;
	}

	if (trace_seq_puts(s, "\n"))
		return TRACE_TYPE_HANDLED;

partial:
	return TRACE_TYPE_PARTIAL_LINE;
}

typedef bool (*filter_func_t)(struct uprobe_consumer *self,
				enum uprobe_filter_ctx ctx,
				struct mm_struct *mm);

static int
probe_event_enable(struct trace_uprobe *tu, struct ftrace_event_file *file,
		   filter_func_t filter)
{
	bool enabled = trace_probe_is_enabled(&tu->tp);
	struct event_file_link *link = NULL;
	int ret;

	if (file) {
		if (tu->tp.flags & TP_FLAG_PROFILE)
			return -EINTR;

		link = kmalloc(sizeof(*link), GFP_KERNEL);
		if (!link)
			return -ENOMEM;

		link->file = file;
		list_add_tail_rcu(&link->list, &tu->tp.files);

		tu->tp.flags |= TP_FLAG_TRACE;
	} else {
		if (tu->tp.flags & TP_FLAG_TRACE)
			return -EINTR;

		tu->tp.flags |= TP_FLAG_PROFILE;
	}

	WARN_ON(!uprobe_filter_is_empty(&tu->filter));

	if (enabled)
		return 0;

	ret = uprobe_buffer_enable();
	if (ret)
		goto err_flags;

	tu->consumer.filter = filter;
	ret = uprobe_register(tu->inode, tu->offset, &tu->consumer);
	if (ret)
		goto err_buffer;

	return 0;
<<<<<<< HEAD

 err_buffer:
	uprobe_buffer_disable();

=======

 err_buffer:
	uprobe_buffer_disable();

>>>>>>> 1ebcafff
 err_flags:
	if (file) {
		list_del(&link->list);
		kfree(link);
		tu->tp.flags &= ~TP_FLAG_TRACE;
	} else {
		tu->tp.flags &= ~TP_FLAG_PROFILE;
	}
	return ret;
}

static void
probe_event_disable(struct trace_uprobe *tu, struct ftrace_event_file *file)
{
	if (!trace_probe_is_enabled(&tu->tp))
		return;

	if (file) {
		struct event_file_link *link;

		link = find_event_file_link(&tu->tp, file);
		if (!link)
			return;

		list_del_rcu(&link->list);
		/* synchronize with u{,ret}probe_trace_func */
		synchronize_sched();
		kfree(link);

		if (!list_empty(&tu->tp.files))
			return;
	}

	WARN_ON(!uprobe_filter_is_empty(&tu->filter));

	uprobe_unregister(tu->inode, tu->offset, &tu->consumer);
	tu->tp.flags &= file ? ~TP_FLAG_TRACE : ~TP_FLAG_PROFILE;

	uprobe_buffer_disable();
}

static int uprobe_event_define_fields(struct ftrace_event_call *event_call)
{
	int ret, i, size;
	struct uprobe_trace_entry_head field;
	struct trace_uprobe *tu = event_call->data;

	if (is_ret_probe(tu)) {
		DEFINE_FIELD(unsigned long, vaddr[0], FIELD_STRING_FUNC, 0);
		DEFINE_FIELD(unsigned long, vaddr[1], FIELD_STRING_RETIP, 0);
		size = SIZEOF_TRACE_ENTRY(true);
	} else {
		DEFINE_FIELD(unsigned long, vaddr[0], FIELD_STRING_IP, 0);
		size = SIZEOF_TRACE_ENTRY(false);
	}
	/* Set argument names as fields */
	for (i = 0; i < tu->tp.nr_args; i++) {
		struct probe_arg *parg = &tu->tp.args[i];

		ret = trace_define_field(event_call, parg->type->fmttype,
					 parg->name, size + parg->offset,
					 parg->type->size, parg->type->is_signed,
					 FILTER_OTHER);

		if (ret)
			return ret;
	}
	return 0;
}

#ifdef CONFIG_PERF_EVENTS
static bool
__uprobe_perf_filter(struct trace_uprobe_filter *filter, struct mm_struct *mm)
{
	struct perf_event *event;

	if (filter->nr_systemwide)
		return true;

	list_for_each_entry(event, &filter->perf_events, hw.tp_list) {
		if (event->hw.tp_target->mm == mm)
			return true;
	}

	return false;
}

static inline bool
uprobe_filter_event(struct trace_uprobe *tu, struct perf_event *event)
{
	return __uprobe_perf_filter(&tu->filter, event->hw.tp_target->mm);
}

static int uprobe_perf_close(struct trace_uprobe *tu, struct perf_event *event)
{
	bool done;

	write_lock(&tu->filter.rwlock);
	if (event->hw.tp_target) {
		list_del(&event->hw.tp_list);
		done = tu->filter.nr_systemwide ||
			(event->hw.tp_target->flags & PF_EXITING) ||
			uprobe_filter_event(tu, event);
	} else {
		tu->filter.nr_systemwide--;
		done = tu->filter.nr_systemwide;
	}
	write_unlock(&tu->filter.rwlock);

	if (!done)
		return uprobe_apply(tu->inode, tu->offset, &tu->consumer, false);

	return 0;
}

static int uprobe_perf_open(struct trace_uprobe *tu, struct perf_event *event)
{
	bool done;
	int err;

	write_lock(&tu->filter.rwlock);
	if (event->hw.tp_target) {
		/*
		 * event->parent != NULL means copy_process(), we can avoid
		 * uprobe_apply(). current->mm must be probed and we can rely
		 * on dup_mmap() which preserves the already installed bp's.
		 *
		 * attr.enable_on_exec means that exec/mmap will install the
		 * breakpoints we need.
		 */
		done = tu->filter.nr_systemwide ||
			event->parent || event->attr.enable_on_exec ||
			uprobe_filter_event(tu, event);
		list_add(&event->hw.tp_list, &tu->filter.perf_events);
	} else {
		done = tu->filter.nr_systemwide;
		tu->filter.nr_systemwide++;
	}
	write_unlock(&tu->filter.rwlock);

	err = 0;
	if (!done) {
		err = uprobe_apply(tu->inode, tu->offset, &tu->consumer, true);
		if (err)
			uprobe_perf_close(tu, event);
	}
	return err;
}

static bool uprobe_perf_filter(struct uprobe_consumer *uc,
				enum uprobe_filter_ctx ctx, struct mm_struct *mm)
{
	struct trace_uprobe *tu;
	int ret;

	tu = container_of(uc, struct trace_uprobe, consumer);
	read_lock(&tu->filter.rwlock);
	ret = __uprobe_perf_filter(&tu->filter, mm);
	read_unlock(&tu->filter.rwlock);

	return ret;
}

static void __uprobe_perf_func(struct trace_uprobe *tu,
			       unsigned long func, struct pt_regs *regs,
			       struct uprobe_cpu_buffer *ucb, int dsize)
{
	struct ftrace_event_call *call = &tu->tp.call;
	struct uprobe_trace_entry_head *entry;
	struct hlist_head *head;
	void *data;
	int size, esize;
	int rctx;

	esize = SIZEOF_TRACE_ENTRY(is_ret_probe(tu));

	size = esize + tu->tp.size + dsize;
	size = ALIGN(size + sizeof(u32), sizeof(u64)) - sizeof(u32);
	if (WARN_ONCE(size > PERF_MAX_TRACE_SIZE, "profile buffer not large enough"))
		return;

	preempt_disable();
	head = this_cpu_ptr(call->perf_events);
	if (hlist_empty(head))
		goto out;

	entry = perf_trace_buf_prepare(size, call->event.type, regs, &rctx);
	if (!entry)
		goto out;

	if (is_ret_probe(tu)) {
		entry->vaddr[0] = func;
		entry->vaddr[1] = instruction_pointer(regs);
		data = DATAOF_TRACE_ENTRY(entry, true);
	} else {
		entry->vaddr[0] = instruction_pointer(regs);
		data = DATAOF_TRACE_ENTRY(entry, false);
	}

	memcpy(data, ucb->buf, tu->tp.size + dsize);

	if (size - esize > tu->tp.size + dsize) {
		int len = tu->tp.size + dsize;

		memset(data + len, 0, size - esize - len);
	}

	perf_trace_buf_submit(entry, size, rctx, 0, 1, regs, head, NULL);
 out:
	preempt_enable();
}

/* uprobe profile handler */
static int uprobe_perf_func(struct trace_uprobe *tu, struct pt_regs *regs,
			    struct uprobe_cpu_buffer *ucb, int dsize)
{
	if (!uprobe_perf_filter(&tu->consumer, 0, current->mm))
		return UPROBE_HANDLER_REMOVE;

	if (!is_ret_probe(tu))
		__uprobe_perf_func(tu, 0, regs, ucb, dsize);
	return 0;
}

static void uretprobe_perf_func(struct trace_uprobe *tu, unsigned long func,
				struct pt_regs *regs,
				struct uprobe_cpu_buffer *ucb, int dsize)
{
	__uprobe_perf_func(tu, func, regs, ucb, dsize);
}
#endif	/* CONFIG_PERF_EVENTS */

static int
trace_uprobe_register(struct ftrace_event_call *event, enum trace_reg type,
		      void *data)
{
	struct trace_uprobe *tu = event->data;
	struct ftrace_event_file *file = data;

	switch (type) {
	case TRACE_REG_REGISTER:
		return probe_event_enable(tu, file, NULL);

	case TRACE_REG_UNREGISTER:
		probe_event_disable(tu, file);
		return 0;

#ifdef CONFIG_PERF_EVENTS
	case TRACE_REG_PERF_REGISTER:
		return probe_event_enable(tu, NULL, uprobe_perf_filter);

	case TRACE_REG_PERF_UNREGISTER:
		probe_event_disable(tu, NULL);
		return 0;

	case TRACE_REG_PERF_OPEN:
		return uprobe_perf_open(tu, data);

	case TRACE_REG_PERF_CLOSE:
		return uprobe_perf_close(tu, data);

#endif
	default:
		return 0;
	}
	return 0;
}

static int uprobe_dispatcher(struct uprobe_consumer *con, struct pt_regs *regs)
{
	struct trace_uprobe *tu;
	struct uprobe_dispatch_data udd;
	struct uprobe_cpu_buffer *ucb;
	int dsize, esize;
	int ret = 0;


	tu = container_of(con, struct trace_uprobe, consumer);
	tu->nhit++;

	udd.tu = tu;
	udd.bp_addr = instruction_pointer(regs);

	current->utask->vaddr = (unsigned long) &udd;

	if (WARN_ON_ONCE(!uprobe_cpu_buffer))
		return 0;

	dsize = __get_data_size(&tu->tp, regs);
	esize = SIZEOF_TRACE_ENTRY(is_ret_probe(tu));

	ucb = uprobe_buffer_get();
	store_trace_args(esize, &tu->tp, regs, ucb->buf, dsize);

	if (tu->tp.flags & TP_FLAG_TRACE)
		ret |= uprobe_trace_func(tu, regs, ucb, dsize);

#ifdef CONFIG_PERF_EVENTS
	if (tu->tp.flags & TP_FLAG_PROFILE)
		ret |= uprobe_perf_func(tu, regs, ucb, dsize);
#endif
	uprobe_buffer_put(ucb);
	return ret;
}

static int uretprobe_dispatcher(struct uprobe_consumer *con,
				unsigned long func, struct pt_regs *regs)
{
	struct trace_uprobe *tu;
	struct uprobe_dispatch_data udd;
	struct uprobe_cpu_buffer *ucb;
	int dsize, esize;

	tu = container_of(con, struct trace_uprobe, consumer);

	udd.tu = tu;
	udd.bp_addr = func;

	current->utask->vaddr = (unsigned long) &udd;

	if (WARN_ON_ONCE(!uprobe_cpu_buffer))
		return 0;

	dsize = __get_data_size(&tu->tp, regs);
	esize = SIZEOF_TRACE_ENTRY(is_ret_probe(tu));

	ucb = uprobe_buffer_get();
	store_trace_args(esize, &tu->tp, regs, ucb->buf, dsize);

	if (tu->tp.flags & TP_FLAG_TRACE)
		uretprobe_trace_func(tu, func, regs, ucb, dsize);

#ifdef CONFIG_PERF_EVENTS
	if (tu->tp.flags & TP_FLAG_PROFILE)
		uretprobe_perf_func(tu, func, regs, ucb, dsize);
#endif
	uprobe_buffer_put(ucb);
	return 0;
}

static struct trace_event_functions uprobe_funcs = {
	.trace		= print_uprobe_event
};

static int register_uprobe_event(struct trace_uprobe *tu)
{
	struct ftrace_event_call *call = &tu->tp.call;
	int ret;

	/* Initialize ftrace_event_call */
	INIT_LIST_HEAD(&call->class->fields);
	call->event.funcs = &uprobe_funcs;
	call->class->define_fields = uprobe_event_define_fields;

	if (set_print_fmt(&tu->tp, is_ret_probe(tu)) < 0)
		return -ENOMEM;

	ret = register_ftrace_event(&call->event);
	if (!ret) {
		kfree(call->print_fmt);
		return -ENODEV;
	}
	call->flags = 0;
	call->class->reg = trace_uprobe_register;
	call->data = tu;
	ret = trace_add_event_call(call);

	if (ret) {
		pr_info("Failed to register uprobe event: %s\n",
			ftrace_event_name(call));
		kfree(call->print_fmt);
		unregister_ftrace_event(&call->event);
	}

	return ret;
}

static int unregister_uprobe_event(struct trace_uprobe *tu)
{
	int ret;

	/* tu->event is unregistered in trace_remove_event_call() */
	ret = trace_remove_event_call(&tu->tp.call);
	if (ret)
		return ret;
	kfree(tu->tp.call.print_fmt);
	tu->tp.call.print_fmt = NULL;
	return 0;
}

/* Make a trace interface for controling probe points */
static __init int init_uprobe_trace(void)
{
	struct dentry *d_tracer;

	d_tracer = tracing_init_dentry();
	if (!d_tracer)
		return 0;

	trace_create_file("uprobe_events", 0644, d_tracer,
				    NULL, &uprobe_events_ops);
	/* Profile interface */
	trace_create_file("uprobe_profile", 0444, d_tracer,
				    NULL, &uprobe_profile_ops);
	return 0;
}

fs_initcall(init_uprobe_trace);<|MERGE_RESOLUTION|>--- conflicted
+++ resolved
@@ -926,17 +926,10 @@
 		goto err_buffer;
 
 	return 0;
-<<<<<<< HEAD
 
  err_buffer:
 	uprobe_buffer_disable();
 
-=======
-
- err_buffer:
-	uprobe_buffer_disable();
-
->>>>>>> 1ebcafff
  err_flags:
 	if (file) {
 		list_del(&link->list);
