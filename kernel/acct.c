--- conflicted
+++ resolved
@@ -467,15 +467,6 @@
 #endif
 	do_div(elapsed, AHZ);
 	ac.ac_btime = xtime.tv_sec - elapsed;
-<<<<<<< HEAD
-	jiffies = cputime_to_jiffies(cputime_add(current->utime,
-						 current->signal->utime));
-	ac.ac_utime = encode_comp_t(jiffies_to_AHZ(jiffies));
-	jiffies = cputime_to_jiffies(cputime_add(current->stime,
-						 current->signal->stime));
-	ac.ac_stime = encode_comp_t(jiffies_to_AHZ(jiffies));
-=======
->>>>>>> 120bda20
 	/* we really need to bite the bullet and change layout */
 	ac.ac_uid = current->uid;
 	ac.ac_gid = current->gid;
@@ -508,13 +499,6 @@
 	spin_unlock(&current->sighand->siglock);
 	ac.ac_io = encode_comp_t(0 /* current->io_usage */);	/* %% */
 	ac.ac_rw = encode_comp_t(ac.ac_io / 1024);
-<<<<<<< HEAD
-	ac.ac_minflt = encode_comp_t(current->signal->min_flt +
-				     current->min_flt);
-	ac.ac_majflt = encode_comp_t(current->signal->maj_flt +
-				     current->maj_flt);
-=======
->>>>>>> 120bda20
 	ac.ac_swaps = encode_comp_t(0);
 
 	/*
