--- conflicted
+++ resolved
@@ -976,11 +976,7 @@
 	task_lock(tsk);
 	/*
 	 * Determine if a loop is necessary if another thread is doing
-<<<<<<< HEAD
 	 * read_mems_allowed_begin().  If at least one node remains unchanged and
-=======
-	 * get_mems_allowed().  If at least one node remains unchanged and
->>>>>>> f351a1d7
 	 * tsk does not have a mempolicy, then an empty nodemask will not be
 	 * possible when mems_allowed is larger than a word.
 	 */
@@ -988,11 +984,7 @@
 			!nodes_intersects(*newmems, tsk->mems_allowed);
 
 	if (need_loop)
-<<<<<<< HEAD
-		write_seqcount_begin((seqcount_t *)&tsk->mems_allowed_change_disable);
-=======
 		write_seqcount_begin(&tsk->mems_allowed_seq);
->>>>>>> f351a1d7
 
 	nodes_or(tsk->mems_allowed, tsk->mems_allowed, *newmems);
 	mpol_rebind_task(tsk, newmems, MPOL_REBIND_STEP1);
@@ -1001,11 +993,7 @@
 	tsk->mems_allowed = *newmems;
 
 	if (need_loop)
-<<<<<<< HEAD
-		write_seqcount_end((seqcount_t *)&tsk->mems_allowed_change_disable);
-=======
 		write_seqcount_end(&tsk->mems_allowed_seq);
->>>>>>> f351a1d7
 
 	task_unlock(tsk);
 }
