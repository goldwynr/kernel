/*
 * linux/kernel/irq/manage.c
 *
 * Copyright (C) 1992, 1998-2006 Linus Torvalds, Ingo Molnar
 * Copyright (C) 2005-2006 Thomas Gleixner
 *
 * This file contains driver APIs to the irq subsystem.
 */

#include <linux/irq.h>
#include <linux/kthread.h>
#include <linux/module.h>
#include <linux/random.h>
#include <linux/interrupt.h>
#include <linux/slab.h>
#include <linux/sched.h>

#include "internals.h"

/**
 *	synchronize_irq - wait for pending IRQ handlers (on other CPUs)
 *	@irq: interrupt number to wait for
 *
 *	This function waits for any pending IRQ handlers for this interrupt
 *	to complete before returning. If you use this function while
 *	holding a resource the IRQ handler may need you will deadlock.
 *
 *	This function may be called - with care - from IRQ context.
 */
void synchronize_irq(unsigned int irq)
{
	struct irq_desc *desc = irq_to_desc(irq);
	unsigned int status;

	if (!desc)
		return;

	do {
		unsigned long flags;

		/*
		 * Wait until we're out of the critical section.  This might
		 * give the wrong answer due to the lack of memory barriers.
		 */
		while (desc->status & IRQ_INPROGRESS)
			cpu_relax();

		/* Ok, that indicated we're done: double-check carefully. */
		spin_lock_irqsave(&desc->lock, flags);
		status = desc->status;
		spin_unlock_irqrestore(&desc->lock, flags);

		/* Oops, that failed? */
	} while (status & IRQ_INPROGRESS);

	/*
	 * We made sure that no hardirq handler is running. Now verify
	 * that no threaded handlers are active.
	 */
	wait_event(desc->wait_for_threads, !atomic_read(&desc->threads_active));
}
EXPORT_SYMBOL(synchronize_irq);

#ifdef CONFIG_SMP
cpumask_var_t irq_default_affinity;

/**
 *	irq_can_set_affinity - Check if the affinity of a given irq can be set
 *	@irq:		Interrupt to check
 *
 */
int irq_can_set_affinity(unsigned int irq)
{
	struct irq_desc *desc = irq_to_desc(irq);

	if (CHECK_IRQ_PER_CPU(desc->status) || !desc->chip ||
	    !desc->chip->set_affinity)
		return 0;

	return 1;
}

/**
 *	irq_set_thread_affinity - Notify irq threads to adjust affinity
 *	@desc:		irq descriptor which has affitnity changed
 *
 *	We just set IRQTF_AFFINITY and delegate the affinity setting
 *	to the interrupt thread itself. We can not call
 *	set_cpus_allowed_ptr() here as we hold desc->lock and this
 *	code can be called from hard interrupt context.
 */
void irq_set_thread_affinity(struct irq_desc *desc)
{
	struct irqaction *action = desc->action;

	while (action) {
		if (action->thread)
			set_bit(IRQTF_AFFINITY, &action->thread_flags);
		action = action->next;
	}
}

/**
 *	irq_set_affinity - Set the irq affinity of a given irq
 *	@irq:		Interrupt to set affinity
 *	@cpumask:	cpumask
 *
 */
int irq_set_affinity(unsigned int irq, const struct cpumask *cpumask)
{
	struct irq_desc *desc = irq_to_desc(irq);
	unsigned long flags;

	if (!desc->chip->set_affinity)
		return -EINVAL;

	spin_lock_irqsave(&desc->lock, flags);

#ifdef CONFIG_GENERIC_PENDING_IRQ
	if (desc->status & IRQ_MOVE_PCNTXT) {
		if (!desc->chip->set_affinity(irq, cpumask)) {
			cpumask_copy(desc->affinity, cpumask);
			irq_set_thread_affinity(desc);
		}
	}
	else {
		desc->status |= IRQ_MOVE_PENDING;
		cpumask_copy(desc->pending_mask, cpumask);
	}
#else
	if (!desc->chip->set_affinity(irq, cpumask)) {
		cpumask_copy(desc->affinity, cpumask);
		irq_set_thread_affinity(desc);
	}
#endif
	desc->status |= IRQ_AFFINITY_SET;
	spin_unlock_irqrestore(&desc->lock, flags);
	return 0;
}

#ifndef CONFIG_AUTO_IRQ_AFFINITY
/*
 * Generic version of the affinity autoselector.
 */
static int setup_affinity(unsigned int irq, struct irq_desc *desc)
{
	if (!irq_can_set_affinity(irq))
		return 0;

	/*
	 * Preserve an userspace affinity setup, but make sure that
	 * one of the targets is online.
	 */
	if (desc->status & (IRQ_AFFINITY_SET | IRQ_NO_BALANCING)) {
		if (cpumask_any_and(desc->affinity, cpu_online_mask)
		    < nr_cpu_ids)
			goto set_affinity;
		else
			desc->status &= ~IRQ_AFFINITY_SET;
	}

	cpumask_and(desc->affinity, cpu_online_mask, irq_default_affinity);
set_affinity:
	desc->chip->set_affinity(irq, desc->affinity);

	return 0;
}
#else
static inline int setup_affinity(unsigned int irq, struct irq_desc *d)
{
	return irq_select_affinity(irq);
}
#endif

/*
 * Called when affinity is set via /proc/irq
 */
int irq_select_affinity_usr(unsigned int irq)
{
	struct irq_desc *desc = irq_to_desc(irq);
	unsigned long flags;
	int ret;

	spin_lock_irqsave(&desc->lock, flags);
	ret = setup_affinity(irq, desc);
	if (!ret)
		irq_set_thread_affinity(desc);
	spin_unlock_irqrestore(&desc->lock, flags);

	return ret;
}

#else
static inline int setup_affinity(unsigned int irq, struct irq_desc *desc)
{
	return 0;
}
#endif

void __disable_irq(struct irq_desc *desc, unsigned int irq, bool suspend)
{
	if (suspend) {
		if (!desc->action || (desc->action->flags & IRQF_TIMER))
			return;
		desc->status |= IRQ_SUSPENDED;
	}

	if (!desc->depth++) {
		desc->status |= IRQ_DISABLED;
		desc->chip->disable(irq);
	}
}

/**
 *	disable_irq_nosync - disable an irq without waiting
 *	@irq: Interrupt to disable
 *
 *	Disable the selected interrupt line.  Disables and Enables are
 *	nested.
 *	Unlike disable_irq(), this function does not ensure existing
 *	instances of the IRQ handler have completed before returning.
 *
 *	This function may be called from IRQ context.
 */
void disable_irq_nosync(unsigned int irq)
{
	struct irq_desc *desc = irq_to_desc(irq);
	unsigned long flags;

	if (!desc)
		return;

	chip_bus_lock(irq, desc);
	spin_lock_irqsave(&desc->lock, flags);
	__disable_irq(desc, irq, false);
	spin_unlock_irqrestore(&desc->lock, flags);
	chip_bus_sync_unlock(irq, desc);
}
EXPORT_SYMBOL(disable_irq_nosync);

/**
 *	disable_irq - disable an irq and wait for completion
 *	@irq: Interrupt to disable
 *
 *	Disable the selected interrupt line.  Enables and Disables are
 *	nested.
 *	This function waits for any pending IRQ handlers for this interrupt
 *	to complete before returning. If you use this function while
 *	holding a resource the IRQ handler may need you will deadlock.
 *
 *	This function may be called - with care - from IRQ context.
 */
void disable_irq(unsigned int irq)
{
	struct irq_desc *desc = irq_to_desc(irq);

	if (!desc)
		return;

	disable_irq_nosync(irq);
	if (desc->action)
		synchronize_irq(irq);
}
EXPORT_SYMBOL(disable_irq);

void __enable_irq(struct irq_desc *desc, unsigned int irq, bool resume)
{
	if (resume)
		desc->status &= ~IRQ_SUSPENDED;

	switch (desc->depth) {
	case 0:
 err_out:
		WARN(1, KERN_WARNING "Unbalanced enable for IRQ %d\n", irq);
		break;
	case 1: {
		unsigned int status = desc->status & ~IRQ_DISABLED;

		if (desc->status & IRQ_SUSPENDED)
			goto err_out;
		/* Prevent probing on this irq: */
		desc->status = status | IRQ_NOPROBE;
		check_irq_resend(desc, irq);
		/* fall-through */
	}
	default:
		desc->depth--;
	}
}

/**
 *	enable_irq - enable handling of an irq
 *	@irq: Interrupt to enable
 *
 *	Undoes the effect of one call to disable_irq().  If this
 *	matches the last disable, processing of interrupts on this
 *	IRQ line is re-enabled.
 *
 *	This function may be called from IRQ context only when
 *	desc->chip->bus_lock and desc->chip->bus_sync_unlock are NULL !
 */
void enable_irq(unsigned int irq)
{
	struct irq_desc *desc = irq_to_desc(irq);
	unsigned long flags;

	if (!desc)
		return;

	chip_bus_lock(irq, desc);
	spin_lock_irqsave(&desc->lock, flags);
	__enable_irq(desc, irq, false);
	spin_unlock_irqrestore(&desc->lock, flags);
	chip_bus_sync_unlock(irq, desc);
}
EXPORT_SYMBOL(enable_irq);

static int set_irq_wake_real(unsigned int irq, unsigned int on)
{
	struct irq_desc *desc = irq_to_desc(irq);
	int ret = -ENXIO;

	if (desc->chip->set_wake)
		ret = desc->chip->set_wake(irq, on);

	return ret;
}

/**
 *	set_irq_wake - control irq power management wakeup
 *	@irq:	interrupt to control
 *	@on:	enable/disable power management wakeup
 *
 *	Enable/disable power management wakeup mode, which is
 *	disabled by default.  Enables and disables must match,
 *	just as they match for non-wakeup mode support.
 *
 *	Wakeup mode lets this IRQ wake the system from sleep
 *	states like "suspend to RAM".
 */
int set_irq_wake(unsigned int irq, unsigned int on)
{
	struct irq_desc *desc = irq_to_desc(irq);
	unsigned long flags;
	int ret = 0;

	/* wakeup-capable irqs can be shared between drivers that
	 * don't need to have the same sleep mode behaviors.
	 */
	spin_lock_irqsave(&desc->lock, flags);
	if (on) {
		if (desc->wake_depth++ == 0) {
			ret = set_irq_wake_real(irq, on);
			if (ret)
				desc->wake_depth = 0;
			else
				desc->status |= IRQ_WAKEUP;
		}
	} else {
		if (desc->wake_depth == 0) {
			WARN(1, "Unbalanced IRQ %d wake disable\n", irq);
		} else if (--desc->wake_depth == 0) {
			ret = set_irq_wake_real(irq, on);
			if (ret)
				desc->wake_depth = 1;
			else
				desc->status &= ~IRQ_WAKEUP;
		}
	}

	spin_unlock_irqrestore(&desc->lock, flags);
	return ret;
}
EXPORT_SYMBOL(set_irq_wake);

/*
 * Internal function that tells the architecture code whether a
 * particular irq has been exclusively allocated or is available
 * for driver use.
 */
int can_request_irq(unsigned int irq, unsigned long irqflags)
{
	struct irq_desc *desc = irq_to_desc(irq);
	struct irqaction *action;

	if (!desc)
		return 0;

	if (desc->status & IRQ_NOREQUEST)
		return 0;

	action = desc->action;
	if (action)
		if (irqflags & action->flags & IRQF_SHARED)
			action = NULL;

	return !action;
}

void compat_irq_chip_set_default_handler(struct irq_desc *desc)
{
	/*
	 * If the architecture still has not overriden
	 * the flow handler then zap the default. This
	 * should catch incorrect flow-type setting.
	 */
	if (desc->handle_irq == &handle_bad_irq)
		desc->handle_irq = NULL;
}

int __irq_set_trigger(struct irq_desc *desc, unsigned int irq,
		unsigned long flags)
{
	int ret;
	struct irq_chip *chip = desc->chip;

	if (!chip || !chip->set_type) {
		/*
		 * IRQF_TRIGGER_* but the PIC does not support multiple
		 * flow-types?
		 */
		pr_debug("No set_type function for IRQ %d (%s)\n", irq,
				chip ? (chip->name ? : "unknown") : "unknown");
		return 0;
	}

	/* caller masked out all except trigger mode flags */
	ret = chip->set_type(irq, flags);

	if (ret)
		pr_err("setting trigger mode %d for irq %u failed (%pF)\n",
				(int)flags, irq, chip->set_type);
	else {
		if (flags & (IRQ_TYPE_LEVEL_LOW | IRQ_TYPE_LEVEL_HIGH))
			flags |= IRQ_LEVEL;
		/* note that IRQF_TRIGGER_MASK == IRQ_TYPE_SENSE_MASK */
		desc->status &= ~(IRQ_LEVEL | IRQ_TYPE_SENSE_MASK);
		desc->status |= flags;
	}

	return ret;
}

/*
 * Default primary interrupt handler for threaded interrupts. Is
 * assigned as primary handler when request_threaded_irq is called
 * with handler == NULL. Useful for oneshot interrupts.
 */
static irqreturn_t irq_default_primary_handler(int irq, void *dev_id)
{
	return IRQ_WAKE_THREAD;
}

/*
 * Primary handler for nested threaded interrupts. Should never be
 * called.
 */
static irqreturn_t irq_nested_primary_handler(int irq, void *dev_id)
{
	WARN(1, "Primary handler called for nested irq %d\n", irq);
	return IRQ_NONE;
}

static int irq_wait_for_interrupt(struct irqaction *action)
{
	while (!kthread_should_stop()) {
		set_current_state(TASK_INTERRUPTIBLE);

		if (test_and_clear_bit(IRQTF_RUNTHREAD,
				       &action->thread_flags)) {
			__set_current_state(TASK_RUNNING);
			return 0;
		}
		schedule();
	}
	return -1;
}

/*
 * Oneshot interrupts keep the irq line masked until the threaded
 * handler finished. unmask if the interrupt has not been disabled and
 * is marked MASKED.
 */
static void irq_finalize_oneshot(unsigned int irq, struct irq_desc *desc)
{
	chip_bus_lock(irq, desc);
	spin_lock_irq(&desc->lock);
	if (!(desc->status & IRQ_DISABLED) && (desc->status & IRQ_MASKED)) {
		desc->status &= ~IRQ_MASKED;
		desc->chip->unmask(irq);
	}
	spin_unlock_irq(&desc->lock);
	chip_bus_sync_unlock(irq, desc);
}

#ifdef CONFIG_SMP
/*
 * Check whether we need to change the affinity of the interrupt thread.
 */
static void
irq_thread_check_affinity(struct irq_desc *desc, struct irqaction *action)
{
	cpumask_var_t mask;

	if (!test_and_clear_bit(IRQTF_AFFINITY, &action->thread_flags))
		return;

	/*
	 * In case we are out of memory we set IRQTF_AFFINITY again and
	 * try again next time
	 */
	if (!alloc_cpumask_var(&mask, GFP_KERNEL)) {
		set_bit(IRQTF_AFFINITY, &action->thread_flags);
		return;
	}

	spin_lock_irq(&desc->lock);
	cpumask_copy(mask, desc->affinity);
	spin_unlock_irq(&desc->lock);

	set_cpus_allowed_ptr(current, mask);
	free_cpumask_var(mask);
}
#else
static inline void
irq_thread_check_affinity(struct irq_desc *desc, struct irqaction *action) { }
#endif

/*
 * Interrupt handler thread
 */
static int irq_thread(void *data)
{
	struct sched_param param = { .sched_priority = MAX_USER_RT_PRIO/2, };
	struct irqaction *action = data;
	struct irq_desc *desc = irq_to_desc(action->irq);
	int wake, oneshot = desc->status & IRQ_ONESHOT;

	sched_setscheduler(current, SCHED_FIFO, &param);
	current->irqaction = action;

	while (!irq_wait_for_interrupt(action)) {

		irq_thread_check_affinity(desc, action);

		atomic_inc(&desc->threads_active);

		spin_lock_irq(&desc->lock);
		if (unlikely(desc->status & IRQ_DISABLED)) {
			/*
			 * CHECKME: We might need a dedicated
			 * IRQ_THREAD_PENDING flag here, which
			 * retriggers the thread in check_irq_resend()
			 * but AFAICT IRQ_PENDING should be fine as it
			 * retriggers the interrupt itself --- tglx
			 */
			desc->status |= IRQ_PENDING;
			spin_unlock_irq(&desc->lock);
		} else {
			spin_unlock_irq(&desc->lock);

			action->thread_fn(action->irq, action->dev_id);

			if (oneshot)
				irq_finalize_oneshot(action->irq, desc);
		}

		wake = atomic_dec_and_test(&desc->threads_active);

		if (wake && waitqueue_active(&desc->wait_for_threads))
			wake_up(&desc->wait_for_threads);
	}

	/*
	 * Clear irqaction. Otherwise exit_irq_thread() would make
	 * fuzz about an active irq thread going into nirvana.
	 */
	current->irqaction = NULL;
	return 0;
}

/*
 * Called from do_exit()
 */
void exit_irq_thread(void)
{
	struct task_struct *tsk = current;

	if (!tsk->irqaction)
		return;

	printk(KERN_ERR
	       "exiting task \"%s\" (%d) is an active IRQ thread (irq %d)\n",
	       tsk->comm ? tsk->comm : "", tsk->pid, tsk->irqaction->irq);

	/*
	 * Set the THREAD DIED flag to prevent further wakeups of the
	 * soon to be gone threaded handler.
	 */
	set_bit(IRQTF_DIED, &tsk->irqaction->flags);
}

/*
 * Internal function to register an irqaction - typically used to
 * allocate special interrupts that are part of the architecture.
 */
static int
__setup_irq(unsigned int irq, struct irq_desc *desc, struct irqaction *new)
{
	struct irqaction *old, **old_ptr;
	const char *old_name = NULL;
	unsigned long flags;
	int nested, shared = 0;
	int ret;

	if (!desc)
		return -EINVAL;

	if (desc->chip == &no_irq_chip)
		return -ENOSYS;
	/*
	 * Some drivers like serial.c use request_irq() heavily,
	 * so we have to be careful not to interfere with a
	 * running system.
	 */
	if (new->flags & IRQF_SAMPLE_RANDOM) {
		/*
		 * This function might sleep, we want to call it first,
		 * outside of the atomic block.
		 * Yes, this might clear the entropy pool if the wrong
		 * driver is attempted to be loaded, without actually
		 * installing a new handler, but is this really a problem,
		 * only the sysadmin is able to do this.
		 */
		rand_initialize_irq(irq);
	}

	/* Oneshot interrupts are not allowed with shared */
	if ((new->flags & IRQF_ONESHOT) && (new->flags & IRQF_SHARED))
		return -EINVAL;

	/*
	 * Check whether the interrupt nests into another interrupt
	 * thread.
	 */
	nested = desc->status & IRQ_NESTED_THREAD;
	if (nested) {
		if (!new->thread_fn)
			return -EINVAL;
		/*
		 * Replace the primary handler which was provided from
		 * the driver for non nested interrupt handling by the
		 * dummy function which warns when called.
		 */
		new->handler = irq_nested_primary_handler;
	}

	/*
	 * Create a handler thread when a thread function is supplied
	 * and the interrupt does not nest into another interrupt
	 * thread.
	 */
	if (new->thread_fn && !nested) {
		struct task_struct *t;

		t = kthread_create(irq_thread, new, "irq/%d-%s", irq,
				   new->name);
		if (IS_ERR(t))
			return PTR_ERR(t);
		/*
		 * We keep the reference to the task struct even if
		 * the thread dies to avoid that the interrupt code
		 * references an already freed task_struct.
		 */
		get_task_struct(t);
		new->thread = t;
	}

	/*
	 * The following block of code has to be executed atomically
	 */
	spin_lock_irqsave(&desc->lock, flags);
	old_ptr = &desc->action;
	old = *old_ptr;
	if (old) {
		/*
		 * Can't share interrupts unless both agree to and are
		 * the same type (level, edge, polarity). So both flag
		 * fields must have IRQF_SHARED set and the bits which
		 * set the trigger type must match.
		 */
		if (!((old->flags & new->flags) & IRQF_SHARED) ||
		    ((old->flags ^ new->flags) & IRQF_TRIGGER_MASK)) {
			old_name = old->name;
			goto mismatch;
		}

#if defined(CONFIG_IRQ_PER_CPU)
		/* All handlers must agree on per-cpuness */
		if ((old->flags & IRQF_PERCPU) !=
		    (new->flags & IRQF_PERCPU))
			goto mismatch;
#endif

		/* add new interrupt at end of irq queue */
		do {
			old_ptr = &old->next;
			old = *old_ptr;
		} while (old);
		shared = 1;
	}

	if (!shared) {
		irq_chip_set_defaults(desc->chip);

		init_waitqueue_head(&desc->wait_for_threads);

		/* Setup the type (level, edge polarity) if configured: */
		if (new->flags & IRQF_TRIGGER_MASK) {
			ret = __irq_set_trigger(desc, irq,
					new->flags & IRQF_TRIGGER_MASK);

			if (ret)
				goto out_thread;
		} else
			compat_irq_chip_set_default_handler(desc);
#if defined(CONFIG_IRQ_PER_CPU)
		if (new->flags & IRQF_PERCPU)
			desc->status |= IRQ_PER_CPU;
#endif

		desc->status &= ~(IRQ_AUTODETECT | IRQ_WAITING | IRQ_ONESHOT |
				  IRQ_INPROGRESS | IRQ_SPURIOUS_DISABLED);

		if (new->flags & IRQF_ONESHOT)
			desc->status |= IRQ_ONESHOT;

		if (!(desc->status & IRQ_NOAUTOEN)) {
			desc->depth = 0;
			desc->status &= ~IRQ_DISABLED;
			desc->chip->startup(irq);
		} else
			/* Undo nested disables: */
			desc->depth = 1;

		/* Exclude IRQ from balancing if requested */
		if (new->flags & IRQF_NOBALANCING)
			desc->status |= IRQ_NO_BALANCING;

		/* Set default affinity mask once everything is setup */
		setup_affinity(irq, desc);

	} else if ((new->flags & IRQF_TRIGGER_MASK)
			&& (new->flags & IRQF_TRIGGER_MASK)
				!= (desc->status & IRQ_TYPE_SENSE_MASK)) {
		/* hope the handler works with the actual trigger mode... */
		pr_warning("IRQ %d uses trigger mode %d; requested %d\n",
				irq, (int)(desc->status & IRQ_TYPE_SENSE_MASK),
				(int)(new->flags & IRQF_TRIGGER_MASK));
	}

	new->irq = irq;
	*old_ptr = new;

	/* Reset broken irq detection when installing new handler */
	desc->irq_count = 0;
	desc->irqs_unhandled = 0;

	/*
	 * Check whether we disabled the irq via the spurious handler
	 * before. Reenable it and give it another chance.
	 */
	if (shared && (desc->status & IRQ_SPURIOUS_DISABLED)) {
		desc->status &= ~IRQ_SPURIOUS_DISABLED;
		__enable_irq(desc, irq, false);
	}

	spin_unlock_irqrestore(&desc->lock, flags);

<<<<<<< HEAD
=======
	/*
	 * Strictly no need to wake it up, but hung_task complains
	 * when no hard interrupt wakes the thread up.
	 */
	if (new->thread)
		wake_up_process(new->thread);

>>>>>>> 69ab8494
	register_irq_proc(irq, desc);
	new->dir = NULL;
	register_handler_proc(irq, new);

	return 0;

mismatch:
#ifdef CONFIG_DEBUG_SHIRQ
	if (!(new->flags & IRQF_PROBE_SHARED)) {
		printk(KERN_ERR "IRQ handler type mismatch for IRQ %d\n", irq);
		if (old_name)
			printk(KERN_ERR "current handler: %s\n", old_name);
		dump_stack();
	}
#endif
	ret = -EBUSY;

out_thread:
	spin_unlock_irqrestore(&desc->lock, flags);
	if (new->thread) {
		struct task_struct *t = new->thread;

		new->thread = NULL;
		if (likely(!test_bit(IRQTF_DIED, &new->thread_flags)))
			kthread_stop(t);
		put_task_struct(t);
	}
	return ret;
}

/**
 *	setup_irq - setup an interrupt
 *	@irq: Interrupt line to setup
 *	@act: irqaction for the interrupt
 *
 * Used to statically setup interrupts in the early boot process.
 */
int setup_irq(unsigned int irq, struct irqaction *act)
{
	struct irq_desc *desc = irq_to_desc(irq);

	return __setup_irq(irq, desc, act);
}
EXPORT_SYMBOL_GPL(setup_irq);

 /*
 * Internal function to unregister an irqaction - used to free
 * regular and special interrupts that are part of the architecture.
 */
static struct irqaction *__free_irq(unsigned int irq, void *dev_id)
{
	struct irq_desc *desc = irq_to_desc(irq);
	struct irqaction *action, **action_ptr;
	unsigned long flags;

	WARN(in_interrupt(), "Trying to free IRQ %d from IRQ context!\n", irq);

	if (!desc)
		return NULL;

	spin_lock_irqsave(&desc->lock, flags);

	/*
	 * There can be multiple actions per IRQ descriptor, find the right
	 * one based on the dev_id:
	 */
	action_ptr = &desc->action;
	for (;;) {
		action = *action_ptr;

		if (!action) {
			WARN(1, "Trying to free already-free IRQ %d\n", irq);
			spin_unlock_irqrestore(&desc->lock, flags);

			return NULL;
		}

		if (action->dev_id == dev_id)
			break;
		action_ptr = &action->next;
	}

	/* Found it - now remove it from the list of entries: */
	*action_ptr = action->next;

	/* Currently used only by UML, might disappear one day: */
#ifdef CONFIG_IRQ_RELEASE_METHOD
	if (desc->chip->release)
		desc->chip->release(irq, dev_id);
#endif

	/* If this was the last handler, shut down the IRQ line: */
	if (!desc->action) {
		desc->status |= IRQ_DISABLED;
		if (desc->chip->shutdown)
			desc->chip->shutdown(irq);
		else
			desc->chip->disable(irq);
	}

	spin_unlock_irqrestore(&desc->lock, flags);

	unregister_handler_proc(irq, action);

	/* Make sure it's not being used on another CPU: */
	synchronize_irq(irq);

#ifdef CONFIG_DEBUG_SHIRQ
	/*
	 * It's a shared IRQ -- the driver ought to be prepared for an IRQ
	 * event to happen even now it's being freed, so let's make sure that
	 * is so by doing an extra call to the handler ....
	 *
	 * ( We do this after actually deregistering it, to make sure that a
	 *   'real' IRQ doesn't run in * parallel with our fake. )
	 */
	if (action->flags & IRQF_SHARED) {
		local_irq_save(flags);
		action->handler(irq, dev_id);
		local_irq_restore(flags);
	}
#endif

	if (action->thread) {
		if (!test_bit(IRQTF_DIED, &action->thread_flags))
			kthread_stop(action->thread);
		put_task_struct(action->thread);
	}

	return action;
}

/**
 *	remove_irq - free an interrupt
 *	@irq: Interrupt line to free
 *	@act: irqaction for the interrupt
 *
 * Used to remove interrupts statically setup by the early boot process.
 */
void remove_irq(unsigned int irq, struct irqaction *act)
{
	__free_irq(irq, act->dev_id);
}
EXPORT_SYMBOL_GPL(remove_irq);

/**
 *	free_irq - free an interrupt allocated with request_irq
 *	@irq: Interrupt line to free
 *	@dev_id: Device identity to free
 *
 *	Remove an interrupt handler. The handler is removed and if the
 *	interrupt line is no longer in use by any driver it is disabled.
 *	On a shared IRQ the caller must ensure the interrupt is disabled
 *	on the card it drives before calling this function. The function
 *	does not return until any executing interrupts for this IRQ
 *	have completed.
 *
 *	This function must not be called from interrupt context.
 */
void free_irq(unsigned int irq, void *dev_id)
{
	struct irq_desc *desc = irq_to_desc(irq);

	if (!desc)
		return;

	chip_bus_lock(irq, desc);
	kfree(__free_irq(irq, dev_id));
	chip_bus_sync_unlock(irq, desc);
}
EXPORT_SYMBOL(free_irq);

/**
 *	request_threaded_irq - allocate an interrupt line
 *	@irq: Interrupt line to allocate
 *	@handler: Function to be called when the IRQ occurs.
 *		  Primary handler for threaded interrupts
 *		  If NULL and thread_fn != NULL the default
 *		  primary handler is installed
 *	@thread_fn: Function called from the irq handler thread
 *		    If NULL, no irq thread is created
 *	@irqflags: Interrupt type flags
 *	@devname: An ascii name for the claiming device
 *	@dev_id: A cookie passed back to the handler function
 *
 *	This call allocates interrupt resources and enables the
 *	interrupt line and IRQ handling. From the point this
 *	call is made your handler function may be invoked. Since
 *	your handler function must clear any interrupt the board
 *	raises, you must take care both to initialise your hardware
 *	and to set up the interrupt handler in the right order.
 *
 *	If you want to set up a threaded irq handler for your device
 *	then you need to supply @handler and @thread_fn. @handler ist
 *	still called in hard interrupt context and has to check
 *	whether the interrupt originates from the device. If yes it
 *	needs to disable the interrupt on the device and return
 *	IRQ_WAKE_THREAD which will wake up the handler thread and run
 *	@thread_fn. This split handler design is necessary to support
 *	shared interrupts.
 *
 *	Dev_id must be globally unique. Normally the address of the
 *	device data structure is used as the cookie. Since the handler
 *	receives this value it makes sense to use it.
 *
 *	If your interrupt is shared you must pass a non NULL dev_id
 *	as this is required when freeing the interrupt.
 *
 *	Flags:
 *
 *	IRQF_SHARED		Interrupt is shared
 *	IRQF_DISABLED	Disable local interrupts while processing
 *	IRQF_SAMPLE_RANDOM	The interrupt can be used for entropy
 *	IRQF_TRIGGER_*		Specify active edge(s) or level
 *
 */
int request_threaded_irq(unsigned int irq, irq_handler_t handler,
			 irq_handler_t thread_fn, unsigned long irqflags,
			 const char *devname, void *dev_id)
{
	struct irqaction *action;
	struct irq_desc *desc;
	int retval;

	/*
	 * handle_IRQ_event() always ignores IRQF_DISABLED except for
	 * the _first_ irqaction (sigh).  That can cause oopsing, but
	 * the behavior is classified as "will not fix" so we need to
	 * start nudging drivers away from using that idiom.
	 */
	if ((irqflags & (IRQF_SHARED|IRQF_DISABLED)) ==
					(IRQF_SHARED|IRQF_DISABLED)) {
		pr_warning(
		  "IRQ %d/%s: IRQF_DISABLED is not guaranteed on shared IRQs\n",
			irq, devname);
	}

#ifdef CONFIG_LOCKDEP
	/*
	 * Lockdep wants atomic interrupt handlers:
	 */
	irqflags |= IRQF_DISABLED;
#endif
	/*
	 * Sanity-check: shared interrupts must pass in a real dev-ID,
	 * otherwise we'll have trouble later trying to figure out
	 * which interrupt is which (messes up the interrupt freeing
	 * logic etc).
	 */
	if ((irqflags & IRQF_SHARED) && !dev_id)
		return -EINVAL;

	desc = irq_to_desc(irq);
	if (!desc)
		return -EINVAL;

	if (desc->status & IRQ_NOREQUEST)
		return -EINVAL;

	if (!handler) {
		if (!thread_fn)
			return -EINVAL;
		handler = irq_default_primary_handler;
	}

	action = kzalloc(sizeof(struct irqaction), GFP_KERNEL);
	if (!action)
		return -ENOMEM;

	action->handler = handler;
	action->thread_fn = thread_fn;
	action->flags = irqflags;
	action->name = devname;
	action->dev_id = dev_id;

	chip_bus_lock(irq, desc);
	retval = __setup_irq(irq, desc, action);
	chip_bus_sync_unlock(irq, desc);

	if (retval)
		kfree(action);

#ifdef CONFIG_DEBUG_SHIRQ
	if (irqflags & IRQF_SHARED) {
		/*
		 * It's a shared IRQ -- the driver ought to be prepared for it
		 * to happen immediately, so let's make sure....
		 * We disable the irq to make sure that a 'real' IRQ doesn't
		 * run in parallel with our fake.
		 */
		unsigned long flags;

		disable_irq(irq);
		local_irq_save(flags);

		handler(irq, dev_id);

		local_irq_restore(flags);
		enable_irq(irq);
	}
#endif
	return retval;
}
EXPORT_SYMBOL(request_threaded_irq);<|MERGE_RESOLUTION|>--- conflicted
+++ resolved
@@ -777,8 +777,6 @@
 
 	spin_unlock_irqrestore(&desc->lock, flags);
 
-<<<<<<< HEAD
-=======
 	/*
 	 * Strictly no need to wake it up, but hung_task complains
 	 * when no hard interrupt wakes the thread up.
@@ -786,7 +784,6 @@
 	if (new->thread)
 		wake_up_process(new->thread);
 
->>>>>>> 69ab8494
 	register_irq_proc(irq, desc);
 	new->dir = NULL;
 	register_handler_proc(irq, new);
