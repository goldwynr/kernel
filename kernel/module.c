/*
   Copyright (C) 2002 Richard Henderson
   Copyright (C) 2001 Rusty Russell, 2002 Rusty Russell IBM.

    This program is free software; you can redistribute it and/or modify
    it under the terms of the GNU General Public License as published by
    the Free Software Foundation; either version 2 of the License, or
    (at your option) any later version.

    This program is distributed in the hope that it will be useful,
    but WITHOUT ANY WARRANTY; without even the implied warranty of
    MERCHANTABILITY or FITNESS FOR A PARTICULAR PURPOSE.  See the
    GNU General Public License for more details.

    You should have received a copy of the GNU General Public License
    along with this program; if not, write to the Free Software
    Foundation, Inc., 59 Temple Place, Suite 330, Boston, MA  02111-1307  USA
*/
#include <linux/module.h>
#include <linux/moduleloader.h>
#include <linux/init.h>
#include <linux/kallsyms.h>
#include <linux/fs.h>
#include <linux/sysfs.h>
#include <linux/kernel.h>
#include <linux/slab.h>
#include <linux/vmalloc.h>
#include <linux/elf.h>
#include <linux/proc_fs.h>
#include <linux/seq_file.h>
#include <linux/syscalls.h>
#include <linux/fcntl.h>
#include <linux/rcupdate.h>
#include <linux/capability.h>
#include <linux/cpu.h>
#include <linux/moduleparam.h>
#include <linux/errno.h>
#include <linux/err.h>
#include <linux/vermagic.h>
#include <linux/notifier.h>
#include <linux/sched.h>
#include <linux/stop_machine.h>
#include <linux/device.h>
#include <linux/string.h>
#include <linux/mutex.h>
#include <linux/rculist.h>
#include <asm/uaccess.h>
#include <asm/cacheflush.h>
#include <linux/license.h>
#include <asm/sections.h>
#include <linux/tracepoint.h>
<<<<<<< HEAD
#include <trace/kernel.h>
=======
#include <linux/ftrace.h>
#include <linux/async.h>
>>>>>>> 18e352e4

#if 0
#define DEBUGP printk
#else
#define DEBUGP(fmt , a...)
#endif

#ifndef ARCH_SHF_SMALL
#define ARCH_SHF_SMALL 0
#endif

/* If this is set, the section belongs in the init part of the module */
#define INIT_OFFSET_MASK (1UL << (BITS_PER_LONG-1))

/* Allow unsupported modules switch. */
#ifdef UNSUPPORTED_MODULES
int unsupported = UNSUPPORTED_MODULES;
#else
int unsupported = 2;  /* don't warn when loading unsupported modules. */
#endif

static int __init unsupported_setup(char *str)
{
	get_option(&str, &unsupported);
	return 1;
}
__setup("unsupported=", unsupported_setup);

/* List of modules, protected by module_mutex or preempt_disable
 * (delete uses stop_machine/add uses RCU list operations). */
static DEFINE_MUTEX(module_mutex);
static LIST_HEAD(modules);

/* Waiting for a module to finish initializing? */
static DECLARE_WAIT_QUEUE_HEAD(module_wq);

static BLOCKING_NOTIFIER_HEAD(module_notify_list);

/* Bounds of module allocation, for speeding __module_text_address */
static unsigned long module_addr_min = -1UL, module_addr_max = 0;

int register_module_notifier(struct notifier_block * nb)
{
	return blocking_notifier_chain_register(&module_notify_list, nb);
}
EXPORT_SYMBOL(register_module_notifier);

int unregister_module_notifier(struct notifier_block * nb)
{
	return blocking_notifier_chain_unregister(&module_notify_list, nb);
}
EXPORT_SYMBOL(unregister_module_notifier);

/* We require a truly strong try_module_get(): 0 means failure due to
   ongoing or failed initialization etc. */
static inline int strong_try_module_get(struct module *mod)
{
	if (mod && mod->state == MODULE_STATE_COMING)
		return -EBUSY;
	if (try_module_get(mod))
		return 0;
	else
		return -ENOENT;
}

static inline void add_taint_module(struct module *mod, unsigned flag)
{
	add_taint(flag);
	mod->taints |= (1U << flag);
}

/*
 * A thread that wants to hold a reference to a module only while it
 * is running can call this to safely exit.  nfsd and lockd use this.
 */
void __module_put_and_exit(struct module *mod, long code)
{
	module_put(mod);
	do_exit(code);
}
EXPORT_SYMBOL(__module_put_and_exit);

/* Find a module section: 0 means not found. */
static unsigned int find_sec(Elf_Ehdr *hdr,
			     Elf_Shdr *sechdrs,
			     const char *secstrings,
			     const char *name)
{
	unsigned int i;

	for (i = 1; i < hdr->e_shnum; i++)
		/* Alloc bit cleared means "ignore it." */
		if ((sechdrs[i].sh_flags & SHF_ALLOC)
		    && strcmp(secstrings+sechdrs[i].sh_name, name) == 0)
			return i;
	return 0;
}

/* Find a module section, or NULL. */
static void *section_addr(Elf_Ehdr *hdr, Elf_Shdr *shdrs,
			  const char *secstrings, const char *name)
{
	/* Section 0 has sh_addr 0. */
	return (void *)shdrs[find_sec(hdr, shdrs, secstrings, name)].sh_addr;
}

/* Find a module section, or NULL.  Fill in number of "objects" in section. */
static void *section_objs(Elf_Ehdr *hdr,
			  Elf_Shdr *sechdrs,
			  const char *secstrings,
			  const char *name,
			  size_t object_size,
			  unsigned int *num)
{
	unsigned int sec = find_sec(hdr, sechdrs, secstrings, name);

	/* Section 0 has sh_addr 0 and sh_size 0. */
	*num = sechdrs[sec].sh_size / object_size;
	return (void *)sechdrs[sec].sh_addr;
}

/* Provided by the linker */
extern const struct kernel_symbol __start___ksymtab[];
extern const struct kernel_symbol __stop___ksymtab[];
extern const struct kernel_symbol __start___ksymtab_gpl[];
extern const struct kernel_symbol __stop___ksymtab_gpl[];
extern const struct kernel_symbol __start___ksymtab_gpl_future[];
extern const struct kernel_symbol __stop___ksymtab_gpl_future[];
extern const struct kernel_symbol __start___ksymtab_gpl_future[];
extern const struct kernel_symbol __stop___ksymtab_gpl_future[];
extern const unsigned long __start___kcrctab[];
extern const unsigned long __start___kcrctab_gpl[];
extern const unsigned long __start___kcrctab_gpl_future[];
#ifdef CONFIG_UNUSED_SYMBOLS
extern const struct kernel_symbol __start___ksymtab_unused[];
extern const struct kernel_symbol __stop___ksymtab_unused[];
extern const struct kernel_symbol __start___ksymtab_unused_gpl[];
extern const struct kernel_symbol __stop___ksymtab_unused_gpl[];
extern const unsigned long __start___kcrctab_unused[];
extern const unsigned long __start___kcrctab_unused_gpl[];
#endif

#ifndef CONFIG_MODVERSIONS
#define symversion(base, idx) NULL
#else
#define symversion(base, idx) ((base != NULL) ? ((base) + (idx)) : NULL)
#endif

struct symsearch {
	const struct kernel_symbol *start, *stop;
	const unsigned long *crcs;
	enum {
		NOT_GPL_ONLY,
		GPL_ONLY,
		WILL_BE_GPL_ONLY,
	} licence;
	bool unused;
};

static bool each_symbol_in_section(const struct symsearch *arr,
				   unsigned int arrsize,
				   struct module *owner,
				   bool (*fn)(const struct symsearch *syms,
					      struct module *owner,
					      unsigned int symnum, void *data),
				   void *data)
{
	unsigned int i, j;

	for (j = 0; j < arrsize; j++) {
		for (i = 0; i < arr[j].stop - arr[j].start; i++)
			if (fn(&arr[j], owner, i, data))
				return true;
	}

	return false;
}

/* Returns true as soon as fn returns true, otherwise false. */
static bool each_symbol(bool (*fn)(const struct symsearch *arr,
				   struct module *owner,
				   unsigned int symnum, void *data),
			void *data)
{
	struct module *mod;
	const struct symsearch arr[] = {
		{ __start___ksymtab, __stop___ksymtab, __start___kcrctab,
		  NOT_GPL_ONLY, false },
		{ __start___ksymtab_gpl, __stop___ksymtab_gpl,
		  __start___kcrctab_gpl,
		  GPL_ONLY, false },
		{ __start___ksymtab_gpl_future, __stop___ksymtab_gpl_future,
		  __start___kcrctab_gpl_future,
		  WILL_BE_GPL_ONLY, false },
#ifdef CONFIG_UNUSED_SYMBOLS
		{ __start___ksymtab_unused, __stop___ksymtab_unused,
		  __start___kcrctab_unused,
		  NOT_GPL_ONLY, true },
		{ __start___ksymtab_unused_gpl, __stop___ksymtab_unused_gpl,
		  __start___kcrctab_unused_gpl,
		  GPL_ONLY, true },
#endif
	};

	if (each_symbol_in_section(arr, ARRAY_SIZE(arr), NULL, fn, data))
		return true;

	list_for_each_entry_rcu(mod, &modules, list) {
		struct symsearch arr[] = {
			{ mod->syms, mod->syms + mod->num_syms, mod->crcs,
			  NOT_GPL_ONLY, false },
			{ mod->gpl_syms, mod->gpl_syms + mod->num_gpl_syms,
			  mod->gpl_crcs,
			  GPL_ONLY, false },
			{ mod->gpl_future_syms,
			  mod->gpl_future_syms + mod->num_gpl_future_syms,
			  mod->gpl_future_crcs,
			  WILL_BE_GPL_ONLY, false },
#ifdef CONFIG_UNUSED_SYMBOLS
			{ mod->unused_syms,
			  mod->unused_syms + mod->num_unused_syms,
			  mod->unused_crcs,
			  NOT_GPL_ONLY, true },
			{ mod->unused_gpl_syms,
			  mod->unused_gpl_syms + mod->num_unused_gpl_syms,
			  mod->unused_gpl_crcs,
			  GPL_ONLY, true },
#endif
		};

		if (each_symbol_in_section(arr, ARRAY_SIZE(arr), mod, fn, data))
			return true;
	}
	return false;
}

struct find_symbol_arg {
	/* Input */
	const char *name;
	bool gplok;
	bool warn;

	/* Output */
	struct module *owner;
	const unsigned long *crc;
	unsigned long value;
};

static bool find_symbol_in_section(const struct symsearch *syms,
				   struct module *owner,
				   unsigned int symnum, void *data)
{
	struct find_symbol_arg *fsa = data;

	if (strcmp(syms->start[symnum].name, fsa->name) != 0)
		return false;

	if (!fsa->gplok) {
		if (syms->licence == GPL_ONLY)
			return false;
		if (syms->licence == WILL_BE_GPL_ONLY && fsa->warn) {
			printk(KERN_WARNING "Symbol %s is being used "
			       "by a non-GPL module, which will not "
			       "be allowed in the future\n", fsa->name);
			printk(KERN_WARNING "Please see the file "
			       "Documentation/feature-removal-schedule.txt "
			       "in the kernel source tree for more details.\n");
		}
	}

#ifdef CONFIG_UNUSED_SYMBOLS
	if (syms->unused && fsa->warn) {
		printk(KERN_WARNING "Symbol %s is marked as UNUSED, "
		       "however this module is using it.\n", fsa->name);
		printk(KERN_WARNING
		       "This symbol will go away in the future.\n");
		printk(KERN_WARNING
		       "Please evalute if this is the right api to use and if "
		       "it really is, submit a report the linux kernel "
		       "mailinglist together with submitting your code for "
		       "inclusion.\n");
	}
#endif

	fsa->owner = owner;
	fsa->crc = symversion(syms->crcs, symnum);
	fsa->value = syms->start[symnum].value;
	return true;
}

/* Find a symbol, return value, (optional) crc and (optional) module
 * which owns it */
static unsigned long find_symbol(const char *name,
				 struct module **owner,
				 const unsigned long **crc,
				 bool gplok,
				 bool warn)
{
	struct find_symbol_arg fsa;

	fsa.name = name;
	fsa.gplok = gplok;
	fsa.warn = warn;

	if (each_symbol(find_symbol_in_section, &fsa)) {
		if (owner)
			*owner = fsa.owner;
		if (crc)
			*crc = fsa.crc;
		return fsa.value;
	}

	DEBUGP("Failed to find symbol %s\n", name);
	return -ENOENT;
}

/* Search for module by name: must hold module_mutex. */
static struct module *find_module(const char *name)
{
	struct module *mod;

	list_for_each_entry(mod, &modules, list) {
		if (strcmp(mod->name, name) == 0)
			return mod;
	}
	return NULL;
}

#ifdef CONFIG_SMP
/* Number of blocks used and allocated. */
static unsigned int pcpu_num_used, pcpu_num_allocated;
/* Size of each block.  -ve means used. */
static int *pcpu_size;

static int split_block(unsigned int i, unsigned short size)
{
	/* Reallocation required? */
	if (pcpu_num_used + 1 > pcpu_num_allocated) {
		int *new;

		new = krealloc(pcpu_size, sizeof(new[0])*pcpu_num_allocated*2,
			       GFP_KERNEL);
		if (!new)
			return 0;

		pcpu_num_allocated *= 2;
		pcpu_size = new;
	}

	/* Insert a new subblock */
	memmove(&pcpu_size[i+1], &pcpu_size[i],
		sizeof(pcpu_size[0]) * (pcpu_num_used - i));
	pcpu_num_used++;

	pcpu_size[i+1] -= size;
	pcpu_size[i] = size;
	return 1;
}

static inline unsigned int block_size(int val)
{
	if (val < 0)
		return -val;
	return val;
}

static void *percpu_modalloc(unsigned long size, unsigned long align,
			     const char *name)
{
	unsigned long extra;
	unsigned int i;
	void *ptr;

	if (align > PAGE_SIZE) {
		printk(KERN_WARNING "%s: per-cpu alignment %li > %li\n",
		       name, align, PAGE_SIZE);
		align = PAGE_SIZE;
	}

	ptr = __per_cpu_start;
	for (i = 0; i < pcpu_num_used; ptr += block_size(pcpu_size[i]), i++) {
		/* Extra for alignment requirement. */
		extra = ALIGN((unsigned long)ptr, align) - (unsigned long)ptr;
		BUG_ON(i == 0 && extra != 0);

		if (pcpu_size[i] < 0 || pcpu_size[i] < extra + size)
			continue;

		/* Transfer extra to previous block. */
		if (pcpu_size[i-1] < 0)
			pcpu_size[i-1] -= extra;
		else
			pcpu_size[i-1] += extra;
		pcpu_size[i] -= extra;
		ptr += extra;

		/* Split block if warranted */
		if (pcpu_size[i] - size > sizeof(unsigned long))
			if (!split_block(i, size))
				return NULL;

		/* Mark allocated */
		pcpu_size[i] = -pcpu_size[i];
		return ptr;
	}

	printk(KERN_WARNING "Could not allocate %lu bytes percpu data\n",
	       size);
	return NULL;
}

static void percpu_modfree(void *freeme)
{
	unsigned int i;
	void *ptr = __per_cpu_start + block_size(pcpu_size[0]);

	/* First entry is core kernel percpu data. */
	for (i = 1; i < pcpu_num_used; ptr += block_size(pcpu_size[i]), i++) {
		if (ptr == freeme) {
			pcpu_size[i] = -pcpu_size[i];
			goto free;
		}
	}
	BUG();

 free:
	/* Merge with previous? */
	if (pcpu_size[i-1] >= 0) {
		pcpu_size[i-1] += pcpu_size[i];
		pcpu_num_used--;
		memmove(&pcpu_size[i], &pcpu_size[i+1],
			(pcpu_num_used - i) * sizeof(pcpu_size[0]));
		i--;
	}
	/* Merge with next? */
	if (i+1 < pcpu_num_used && pcpu_size[i+1] >= 0) {
		pcpu_size[i] += pcpu_size[i+1];
		pcpu_num_used--;
		memmove(&pcpu_size[i+1], &pcpu_size[i+2],
			(pcpu_num_used - (i+1)) * sizeof(pcpu_size[0]));
	}
}

static unsigned int find_pcpusec(Elf_Ehdr *hdr,
				 Elf_Shdr *sechdrs,
				 const char *secstrings)
{
	return find_sec(hdr, sechdrs, secstrings, ".data.percpu");
}

static void percpu_modcopy(void *pcpudest, const void *from, unsigned long size)
{
	int cpu;

	for_each_possible_cpu(cpu)
		memcpy(pcpudest + per_cpu_offset(cpu), from, size);
}

static int percpu_modinit(void)
{
	pcpu_num_used = 2;
	pcpu_num_allocated = 2;
	pcpu_size = kmalloc(sizeof(pcpu_size[0]) * pcpu_num_allocated,
			    GFP_KERNEL);
	/* Static in-kernel percpu data (used). */
	pcpu_size[0] = -(__per_cpu_end-__per_cpu_start);
	/* Free room. */
	pcpu_size[1] = PERCPU_ENOUGH_ROOM + pcpu_size[0];
	if (pcpu_size[1] < 0) {
		printk(KERN_ERR "No per-cpu room for modules.\n");
		pcpu_num_used = 1;
	}

	return 0;
}
__initcall(percpu_modinit);
#else /* ... !CONFIG_SMP */
static inline void *percpu_modalloc(unsigned long size, unsigned long align,
				    const char *name)
{
	return NULL;
}
static inline void percpu_modfree(void *pcpuptr)
{
	BUG();
}
static inline unsigned int find_pcpusec(Elf_Ehdr *hdr,
					Elf_Shdr *sechdrs,
					const char *secstrings)
{
	return 0;
}
static inline void percpu_modcopy(void *pcpudst, const void *src,
				  unsigned long size)
{
	/* pcpusec should be 0, and size of that section should be 0. */
	BUG_ON(size != 0);
}
#endif /* CONFIG_SMP */

#define MODINFO_ATTR(field)	\
static void setup_modinfo_##field(struct module *mod, const char *s)  \
{                                                                     \
	mod->field = kstrdup(s, GFP_KERNEL);                          \
}                                                                     \
static ssize_t show_modinfo_##field(struct module_attribute *mattr,   \
	                struct module *mod, char *buffer)             \
{                                                                     \
	return sprintf(buffer, "%s\n", mod->field);                   \
}                                                                     \
static int modinfo_##field##_exists(struct module *mod)               \
{                                                                     \
	return mod->field != NULL;                                    \
}                                                                     \
static void free_modinfo_##field(struct module *mod)                  \
{                                                                     \
	kfree(mod->field);                                            \
	mod->field = NULL;                                            \
}                                                                     \
static struct module_attribute modinfo_##field = {                    \
	.attr = { .name = __stringify(field), .mode = 0444 },         \
	.show = show_modinfo_##field,                                 \
	.setup = setup_modinfo_##field,                               \
	.test = modinfo_##field##_exists,                             \
	.free = free_modinfo_##field,                                 \
};

MODINFO_ATTR(version);
MODINFO_ATTR(srcversion);

static char last_unloaded_module[MODULE_NAME_LEN+1];

#ifdef CONFIG_MODULE_UNLOAD
/* Init the unload section of the module. */
static int module_unload_init(struct module *mod)
{
	unsigned int i;
	size_t refsize = nr_cpu_ids * sizeof(*mod->ref);

	INIT_LIST_HEAD(&mod->modules_which_use_me);

	mod->ref = kzalloc(refsize, GFP_KERNEL);
	if (!mod->ref) {
		mod->ref = vmalloc(refsize);
		if (!mod->ref)
			return -ENOMEM;
		memset(mod->ref, 0, refsize);
	}
	for (i = 0; i < nr_cpu_ids; i++)
		local_set(&mod->ref[i].count, 0);
	/* Hold reference count during initialization. */
	local_set(&mod->ref[raw_smp_processor_id()].count, 1);
	/* Backwards compatibility macros put refcount during init. */
	mod->waiter = current;

	return 0;
}

/* modules using other modules */
struct module_use
{
	struct list_head list;
	struct module *module_which_uses;
};

/* Does a already use b? */
static int already_uses(struct module *a, struct module *b)
{
	struct module_use *use;

	list_for_each_entry(use, &b->modules_which_use_me, list) {
		if (use->module_which_uses == a) {
			DEBUGP("%s uses %s!\n", a->name, b->name);
			return 1;
		}
	}
	DEBUGP("%s does not use %s!\n", a->name, b->name);
	return 0;
}

/* Module a uses b */
static int use_module(struct module *a, struct module *b)
{
	struct module_use *use;
	int no_warn, err;

	if (b == NULL || already_uses(a, b)) return 1;

	/* If we're interrupted or time out, we fail. */
	if (wait_event_interruptible_timeout(
		    module_wq, (err = strong_try_module_get(b)) != -EBUSY,
		    30 * HZ) <= 0) {
		printk("%s: gave up waiting for init of module %s.\n",
		       a->name, b->name);
		return 0;
	}

	/* If strong_try_module_get() returned a different error, we fail. */
	if (err)
		return 0;

	DEBUGP("Allocating new usage for %s.\n", a->name);
	use = kmalloc(sizeof(*use), GFP_ATOMIC);
	if (!use) {
		printk("%s: out of memory loading\n", a->name);
		module_put(b);
		return 0;
	}

	use->module_which_uses = a;
	list_add(&use->list, &b->modules_which_use_me);
	no_warn = sysfs_create_link(b->holders_dir, &a->mkobj.kobj, a->name);
	return 1;
}

/* Clear the unload stuff of the module. */
static void module_unload_free(struct module *mod)
{
	struct module *i;

	list_for_each_entry(i, &modules, list) {
		struct module_use *use;

		list_for_each_entry(use, &i->modules_which_use_me, list) {
			if (use->module_which_uses == mod) {
				DEBUGP("%s unusing %s\n", mod->name, i->name);
				module_put(i);
				list_del(&use->list);
				kfree(use);
				sysfs_remove_link(i->holders_dir, mod->name);
				/* There can be at most one match. */
				break;
			}
		}
	}
	if (is_vmalloc_addr(mod->ref))
		vfree(mod->ref);
	else
		kfree(mod->ref);
}

#ifdef CONFIG_MODULE_FORCE_UNLOAD
static inline int try_force_unload(unsigned int flags)
{
	int ret = (flags & O_TRUNC);
	if (ret)
		add_taint(TAINT_FORCED_RMMOD);
	return ret;
}
#else
static inline int try_force_unload(unsigned int flags)
{
	return 0;
}
#endif /* CONFIG_MODULE_FORCE_UNLOAD */

struct stopref
{
	struct module *mod;
	int flags;
	int *forced;
};

/* Whole machine is stopped with interrupts off when this runs. */
static int __try_stop_module(void *_sref)
{
	struct stopref *sref = _sref;

	/* If it's not unused, quit unless we're forcing. */
	if (module_refcount(sref->mod) != 0) {
		if (!(*sref->forced = try_force_unload(sref->flags)))
			return -EWOULDBLOCK;
	}

	/* Mark it as dying. */
	sref->mod->state = MODULE_STATE_GOING;
	return 0;
}

static int try_stop_module(struct module *mod, int flags, int *forced)
{
	if (flags & O_NONBLOCK) {
		struct stopref sref = { mod, flags, forced };

		return stop_machine(__try_stop_module, &sref, NULL);
	} else {
		/* We don't need to stop the machine for this. */
		mod->state = MODULE_STATE_GOING;
		synchronize_sched();
		return 0;
	}
}

unsigned int module_refcount(struct module *mod)
{
	unsigned int i, total = 0;

	for (i = 0; i < nr_cpu_ids; i++)
		total += local_read(&mod->ref[i].count);
	return total;
}
EXPORT_SYMBOL(module_refcount);

/* This exists whether we can unload or not */
static void free_module(struct module *mod);

static void wait_for_zero_refcount(struct module *mod)
{
	/* Since we might sleep for some time, release the mutex first */
	mutex_unlock(&module_mutex);
	for (;;) {
		DEBUGP("Looking at refcount...\n");
		set_current_state(TASK_UNINTERRUPTIBLE);
		if (module_refcount(mod) == 0)
			break;
		schedule();
	}
	current->state = TASK_RUNNING;
	mutex_lock(&module_mutex);
}

SYSCALL_DEFINE2(delete_module, const char __user *, name_user,
		unsigned int, flags)
{
	struct module *mod;
	char name[MODULE_NAME_LEN];
	int ret, forced = 0;

	if (!capable(CAP_SYS_MODULE))
		return -EPERM;

	if (strncpy_from_user(name, name_user, MODULE_NAME_LEN-1) < 0)
		return -EFAULT;
	name[MODULE_NAME_LEN-1] = '\0';

	/* Create stop_machine threads since free_module relies on
	 * a non-failing stop_machine call. */
	ret = stop_machine_create();
	if (ret)
		return ret;

	if (mutex_lock_interruptible(&module_mutex) != 0) {
		ret = -EINTR;
		goto out_stop;
	}

	mod = find_module(name);
	if (!mod) {
		ret = -ENOENT;
		goto out;
	}

	if (!list_empty(&mod->modules_which_use_me)) {
		/* Other modules depend on us: get rid of them first. */
		ret = -EWOULDBLOCK;
		goto out;
	}

	/* Doing init or already dying? */
	if (mod->state != MODULE_STATE_LIVE) {
		/* FIXME: if (force), slam module count and wake up
                   waiter --RR */
		DEBUGP("%s already dying\n", mod->name);
		ret = -EBUSY;
		goto out;
	}

	/* If it has an init func, it must have an exit func to unload */
	if (mod->init && !mod->exit) {
		forced = try_force_unload(flags);
		if (!forced) {
			/* This module can't be removed */
			ret = -EBUSY;
			goto out;
		}
	}

	/* Set this up before setting mod->state */
	mod->waiter = current;

	/* Stop the machine so refcounts can't move and disable module. */
	ret = try_stop_module(mod, flags, &forced);
	if (ret != 0)
		goto out;

	/* Never wait if forced. */
	if (!forced && module_refcount(mod) != 0)
		wait_for_zero_refcount(mod);

	mutex_unlock(&module_mutex);
	/* Final destruction now noone is using it. */
	if (mod->exit != NULL)
		mod->exit();
	blocking_notifier_call_chain(&module_notify_list,
				     MODULE_STATE_GOING, mod);
	async_synchronize_full();
	mutex_lock(&module_mutex);
	/* Store the name of the last unloaded module for diagnostic purposes */
	strlcpy(last_unloaded_module, mod->name, sizeof(last_unloaded_module));
	unregister_dynamic_debug_module(mod->name);
	free_module(mod);

 out:
	mutex_unlock(&module_mutex);
out_stop:
	stop_machine_destroy();
	return ret;
}

static inline void print_unload_info(struct seq_file *m, struct module *mod)
{
	struct module_use *use;
	int printed_something = 0;

	seq_printf(m, " %u ", module_refcount(mod));

	/* Always include a trailing , so userspace can differentiate
           between this and the old multi-field proc format. */
	list_for_each_entry(use, &mod->modules_which_use_me, list) {
		printed_something = 1;
		seq_printf(m, "%s,", use->module_which_uses->name);
	}

	if (mod->init != NULL && mod->exit == NULL) {
		printed_something = 1;
		seq_printf(m, "[permanent],");
	}

	if (!printed_something)
		seq_printf(m, "-");
}

void __symbol_put(const char *symbol)
{
	struct module *owner;

	preempt_disable();
	if (IS_ERR_VALUE(find_symbol(symbol, &owner, NULL, true, false)))
		BUG();
	module_put(owner);
	preempt_enable();
}
EXPORT_SYMBOL(__symbol_put);

void symbol_put_addr(void *addr)
{
	struct module *modaddr;

	if (core_kernel_text((unsigned long)addr))
		return;

	if (!(modaddr = module_text_address((unsigned long)addr)))
		BUG();
	module_put(modaddr);
}
EXPORT_SYMBOL_GPL(symbol_put_addr);

static ssize_t show_refcnt(struct module_attribute *mattr,
			   struct module *mod, char *buffer)
{
	return sprintf(buffer, "%u\n", module_refcount(mod));
}

static struct module_attribute refcnt = {
	.attr = { .name = "refcnt", .mode = 0444 },
	.show = show_refcnt,
};

void module_put(struct module *module)
{
	if (module) {
		unsigned int cpu = get_cpu();
		local_dec(&module->ref[cpu].count);
		/* Maybe they're waiting for us to drop reference? */
		if (unlikely(!module_is_live(module)))
			wake_up_process(module->waiter);
		put_cpu();
	}
}
EXPORT_SYMBOL(module_put);

#else /* !CONFIG_MODULE_UNLOAD */
static inline void print_unload_info(struct seq_file *m, struct module *mod)
{
	/* We don't know the usage count, or what modules are using. */
	seq_printf(m, " - -");
}

static inline void module_unload_free(struct module *mod)
{
}

static inline int use_module(struct module *a, struct module *b)
{
	return strong_try_module_get(b) == 0;
}

static inline int module_unload_init(struct module *mod)
{
	return 0;
}
#endif /* CONFIG_MODULE_UNLOAD */

static ssize_t show_initstate(struct module_attribute *mattr,
			   struct module *mod, char *buffer)
{
	const char *state = "unknown";

	switch (mod->state) {
	case MODULE_STATE_LIVE:
		state = "live";
		break;
	case MODULE_STATE_COMING:
		state = "coming";
		break;
	case MODULE_STATE_GOING:
		state = "going";
		break;
	}
	return sprintf(buffer, "%s\n", state);
}

static struct module_attribute initstate = {
	.attr = { .name = "initstate", .mode = 0444 },
	.show = show_initstate,
};

static void setup_modinfo_supported(struct module *mod, const char *s)
{
	if (!s) {
		mod->taints |= TAINT_NO_SUPPORT;
		return;
	}

	if (strcmp(s, "external") == 0)
		mod->taints |= TAINT_EXTERNAL_SUPPORT;
	else if (strcmp(s, "yes"))
		mod->taints |= TAINT_NO_SUPPORT;
}

static ssize_t show_modinfo_supported(struct module_attribute *mattr,
	                struct module *mod, char *buffer)
{
	return sprintf(buffer, "%s\n", supported_printable(mod->taints));
}

static struct module_attribute modinfo_supported = {
	.attr = { .name = "supported", .mode = 0444 },
	.show = show_modinfo_supported,
	.setup = setup_modinfo_supported,
};

static struct module_attribute *modinfo_attrs[] = {
	&modinfo_version,
	&modinfo_srcversion,
	&initstate,
	&modinfo_supported,
#ifdef CONFIG_MODULE_UNLOAD
	&refcnt,
#endif
	NULL,
};

static const char vermagic[] = VERMAGIC_STRING;

static int try_to_force_load(struct module *mod, const char *symname)
{
#ifdef CONFIG_MODULE_FORCE_LOAD
	if (!test_taint(TAINT_FORCED_MODULE))
		printk("%s: no version for \"%s\" found: kernel tainted.\n",
		       mod->name, symname);
	add_taint_module(mod, TAINT_FORCED_MODULE);
	return 0;
#else
	return -ENOEXEC;
#endif
}

#ifdef CONFIG_MODVERSIONS
static int check_version(Elf_Shdr *sechdrs,
			 unsigned int versindex,
			 const char *symname,
			 struct module *mod, 
			 const unsigned long *crc)
{
	unsigned int i, num_versions;
	struct modversion_info *versions;

	/* Exporting module didn't supply crcs?  OK, we're already tainted. */
	if (!crc)
		return 1;

	/* No versions at all?  modprobe --force does this. */
	if (versindex == 0)
		return try_to_force_load(mod, symname) == 0;

	versions = (void *) sechdrs[versindex].sh_addr;
	num_versions = sechdrs[versindex].sh_size
		/ sizeof(struct modversion_info);

	for (i = 0; i < num_versions; i++) {
		if (strcmp(versions[i].name, symname) != 0)
			continue;

		if (versions[i].crc == *crc)
			return 1;
		DEBUGP("Found checksum %lX vs module %lX\n",
		       *crc, versions[i].crc);
		goto bad_version;
	}

	printk(KERN_WARNING "%s: no symbol version for %s\n",
	       mod->name, symname);
	return 0;

bad_version:
	printk("%s: disagrees about version of symbol %s\n",
	       mod->name, symname);
	return 0;
}

static inline int check_modstruct_version(Elf_Shdr *sechdrs,
					  unsigned int versindex,
					  struct module *mod)
{
	const unsigned long *crc;

	if (IS_ERR_VALUE(find_symbol("struct_module", NULL, &crc, true, false)))
		BUG();
	return check_version(sechdrs, versindex, "struct_module", mod, crc);
}

/* First part is kernel version, which we ignore if module has crcs. */
static inline int same_magic(const char *amagic, const char *bmagic,
			     bool has_crcs)
{
	if (has_crcs) {
		amagic += strcspn(amagic, " ");
		bmagic += strcspn(bmagic, " ");
	}
	return strcmp(amagic, bmagic) == 0;
}
#else
static inline int check_version(Elf_Shdr *sechdrs,
				unsigned int versindex,
				const char *symname,
				struct module *mod, 
				const unsigned long *crc)
{
	return 1;
}

static inline int check_modstruct_version(Elf_Shdr *sechdrs,
					  unsigned int versindex,
					  struct module *mod)
{
	return 1;
}

static inline int same_magic(const char *amagic, const char *bmagic,
			     bool has_crcs)
{
	return strcmp(amagic, bmagic) == 0;
}
#endif /* CONFIG_MODVERSIONS */

/* Resolve a symbol for this module.  I.e. if we find one, record usage.
   Must be holding module_mutex. */
static unsigned long resolve_symbol(Elf_Shdr *sechdrs,
				    unsigned int versindex,
				    const char *name,
				    struct module *mod)
{
	struct module *owner;
	unsigned long ret;
	const unsigned long *crc;

	ret = find_symbol(name, &owner, &crc,
			  !(mod->taints & (1 << TAINT_PROPRIETARY_MODULE)), true);
	if (!IS_ERR_VALUE(ret)) {
		/* use_module can fail due to OOM,
		   or module initialization or unloading */
		if (!check_version(sechdrs, versindex, name, mod, crc) ||
		    !use_module(mod, owner))
			ret = -EINVAL;
	}
	return ret;
}

/*
 * /sys/module/foo/sections stuff
 * J. Corbet <corbet@lwn.net>
 */
#if defined(CONFIG_KALLSYMS) && defined(CONFIG_SYSFS)
struct module_sect_attr
{
	struct module_attribute mattr;
	char *name;
	unsigned long address;
};

struct module_sect_attrs
{
	struct attribute_group grp;
	unsigned int nsections;
	struct module_sect_attr attrs[0];
};

static ssize_t module_sect_show(struct module_attribute *mattr,
				struct module *mod, char *buf)
{
	struct module_sect_attr *sattr =
		container_of(mattr, struct module_sect_attr, mattr);
	return sprintf(buf, "0x%lx\n", sattr->address);
}

static void free_sect_attrs(struct module_sect_attrs *sect_attrs)
{
	unsigned int section;

	for (section = 0; section < sect_attrs->nsections; section++)
		kfree(sect_attrs->attrs[section].name);
	kfree(sect_attrs);
}

static void add_sect_attrs(struct module *mod, unsigned int nsect,
		char *secstrings, Elf_Shdr *sechdrs)
{
	unsigned int nloaded = 0, i, size[2];
	struct module_sect_attrs *sect_attrs;
	struct module_sect_attr *sattr;
	struct attribute **gattr;

	/* Count loaded sections and allocate structures */
	for (i = 0; i < nsect; i++)
		if (sechdrs[i].sh_flags & SHF_ALLOC)
			nloaded++;
	size[0] = ALIGN(sizeof(*sect_attrs)
			+ nloaded * sizeof(sect_attrs->attrs[0]),
			sizeof(sect_attrs->grp.attrs[0]));
	size[1] = (nloaded + 1) * sizeof(sect_attrs->grp.attrs[0]);
	sect_attrs = kzalloc(size[0] + size[1], GFP_KERNEL);
	if (sect_attrs == NULL)
		return;

	/* Setup section attributes. */
	sect_attrs->grp.name = "sections";
	sect_attrs->grp.attrs = (void *)sect_attrs + size[0];

	sect_attrs->nsections = 0;
	sattr = &sect_attrs->attrs[0];
	gattr = &sect_attrs->grp.attrs[0];
	for (i = 0; i < nsect; i++) {
		if (! (sechdrs[i].sh_flags & SHF_ALLOC))
			continue;
		sattr->address = sechdrs[i].sh_addr;
		sattr->name = kstrdup(secstrings + sechdrs[i].sh_name,
					GFP_KERNEL);
		if (sattr->name == NULL)
			goto out;
		sect_attrs->nsections++;
		sattr->mattr.show = module_sect_show;
		sattr->mattr.store = NULL;
		sattr->mattr.attr.name = sattr->name;
		sattr->mattr.attr.mode = S_IRUGO;
		*(gattr++) = &(sattr++)->mattr.attr;
	}
	*gattr = NULL;

	if (sysfs_create_group(&mod->mkobj.kobj, &sect_attrs->grp))
		goto out;

	mod->sect_attrs = sect_attrs;
	return;
  out:
	free_sect_attrs(sect_attrs);
}

static void remove_sect_attrs(struct module *mod)
{
	if (mod->sect_attrs) {
		sysfs_remove_group(&mod->mkobj.kobj,
				   &mod->sect_attrs->grp);
		/* We are positive that no one is using any sect attrs
		 * at this point.  Deallocate immediately. */
		free_sect_attrs(mod->sect_attrs);
		mod->sect_attrs = NULL;
	}
}

/*
 * /sys/module/foo/notes/.section.name gives contents of SHT_NOTE sections.
 */

struct module_notes_attrs {
	struct kobject *dir;
	unsigned int notes;
	struct bin_attribute attrs[0];
};

static ssize_t module_notes_read(struct kobject *kobj,
				 struct bin_attribute *bin_attr,
				 char *buf, loff_t pos, size_t count)
{
	/*
	 * The caller checked the pos and count against our size.
	 */
	memcpy(buf, bin_attr->private + pos, count);
	return count;
}

static void free_notes_attrs(struct module_notes_attrs *notes_attrs,
			     unsigned int i)
{
	if (notes_attrs->dir) {
		while (i-- > 0)
			sysfs_remove_bin_file(notes_attrs->dir,
					      &notes_attrs->attrs[i]);
		kobject_put(notes_attrs->dir);
	}
	kfree(notes_attrs);
}

static void add_notes_attrs(struct module *mod, unsigned int nsect,
			    char *secstrings, Elf_Shdr *sechdrs)
{
	unsigned int notes, loaded, i;
	struct module_notes_attrs *notes_attrs;
	struct bin_attribute *nattr;

	/* Count notes sections and allocate structures.  */
	notes = 0;
	for (i = 0; i < nsect; i++)
		if ((sechdrs[i].sh_flags & SHF_ALLOC) &&
		    (sechdrs[i].sh_type == SHT_NOTE))
			++notes;

	if (notes == 0)
		return;

	notes_attrs = kzalloc(sizeof(*notes_attrs)
			      + notes * sizeof(notes_attrs->attrs[0]),
			      GFP_KERNEL);
	if (notes_attrs == NULL)
		return;

	notes_attrs->notes = notes;
	nattr = &notes_attrs->attrs[0];
	for (loaded = i = 0; i < nsect; ++i) {
		if (!(sechdrs[i].sh_flags & SHF_ALLOC))
			continue;
		if (sechdrs[i].sh_type == SHT_NOTE) {
			nattr->attr.name = mod->sect_attrs->attrs[loaded].name;
			nattr->attr.mode = S_IRUGO;
			nattr->size = sechdrs[i].sh_size;
			nattr->private = (void *) sechdrs[i].sh_addr;
			nattr->read = module_notes_read;
			++nattr;
		}
		++loaded;
	}

	notes_attrs->dir = kobject_create_and_add("notes", &mod->mkobj.kobj);
	if (!notes_attrs->dir)
		goto out;

	for (i = 0; i < notes; ++i)
		if (sysfs_create_bin_file(notes_attrs->dir,
					  &notes_attrs->attrs[i]))
			goto out;

	mod->notes_attrs = notes_attrs;
	return;

  out:
	free_notes_attrs(notes_attrs, i);
}

static void remove_notes_attrs(struct module *mod)
{
	if (mod->notes_attrs)
		free_notes_attrs(mod->notes_attrs, mod->notes_attrs->notes);
}

#else

static inline void add_sect_attrs(struct module *mod, unsigned int nsect,
		char *sectstrings, Elf_Shdr *sechdrs)
{
}

static inline void remove_sect_attrs(struct module *mod)
{
}

static inline void add_notes_attrs(struct module *mod, unsigned int nsect,
				   char *sectstrings, Elf_Shdr *sechdrs)
{
}

static inline void remove_notes_attrs(struct module *mod)
{
}
#endif

#ifdef CONFIG_SYSFS
int module_add_modinfo_attrs(struct module *mod)
{
	struct module_attribute *attr;
	struct module_attribute *temp_attr;
	int error = 0;
	int i;

	mod->modinfo_attrs = kzalloc((sizeof(struct module_attribute) *
					(ARRAY_SIZE(modinfo_attrs) + 1)),
					GFP_KERNEL);
	if (!mod->modinfo_attrs)
		return -ENOMEM;

	temp_attr = mod->modinfo_attrs;
	for (i = 0; (attr = modinfo_attrs[i]) && !error; i++) {
		if (!attr->test ||
		    (attr->test && attr->test(mod))) {
			memcpy(temp_attr, attr, sizeof(*temp_attr));
			error = sysfs_create_file(&mod->mkobj.kobj,&temp_attr->attr);
			++temp_attr;
		}
	}
	return error;
}

void module_remove_modinfo_attrs(struct module *mod)
{
	struct module_attribute *attr;
	int i;

	for (i = 0; (attr = &mod->modinfo_attrs[i]); i++) {
		/* pick a field to test for end of list */
		if (!attr->attr.name)
			break;
		sysfs_remove_file(&mod->mkobj.kobj,&attr->attr);
		if (attr->free)
			attr->free(mod);
	}
	kfree(mod->modinfo_attrs);
}

int mod_sysfs_init(struct module *mod)
{
	int err;
	struct kobject *kobj;

	if (!module_sysfs_initialized) {
		printk(KERN_ERR "%s: module sysfs not initialized\n",
		       mod->name);
		err = -EINVAL;
		goto out;
	}

	kobj = kset_find_obj(module_kset, mod->name);
	if (kobj) {
		printk(KERN_ERR "%s: module is already loaded\n", mod->name);
		kobject_put(kobj);
		err = -EINVAL;
		goto out;
	}

	mod->mkobj.mod = mod;

	memset(&mod->mkobj.kobj, 0, sizeof(mod->mkobj.kobj));
	mod->mkobj.kobj.kset = module_kset;
	err = kobject_init_and_add(&mod->mkobj.kobj, &module_ktype, NULL,
				   "%s", mod->name);
	if (err)
		kobject_put(&mod->mkobj.kobj);

	/* delay uevent until full sysfs population */
out:
	return err;
}

int mod_sysfs_setup(struct module *mod,
			   struct kernel_param *kparam,
			   unsigned int num_params)
{
	int err;

	mod->holders_dir = kobject_create_and_add("holders", &mod->mkobj.kobj);
	if (!mod->holders_dir) {
		err = -ENOMEM;
		goto out_unreg;
	}

	err = module_param_sysfs_setup(mod, kparam, num_params);
	if (err)
		goto out_unreg_holders;

	err = module_add_modinfo_attrs(mod);
	if (err)
		goto out_unreg_param;

	kobject_uevent(&mod->mkobj.kobj, KOBJ_ADD);
	return 0;

out_unreg_param:
	module_param_sysfs_remove(mod);
out_unreg_holders:
	kobject_put(mod->holders_dir);
out_unreg:
	kobject_put(&mod->mkobj.kobj);
	return err;
}

static void mod_sysfs_fini(struct module *mod)
{
	kobject_put(&mod->mkobj.kobj);
}

#else /* CONFIG_SYSFS */

static void mod_sysfs_fini(struct module *mod)
{
}

#endif /* CONFIG_SYSFS */

static void mod_kobject_remove(struct module *mod)
{
	module_remove_modinfo_attrs(mod);
	module_param_sysfs_remove(mod);
	kobject_put(mod->mkobj.drivers_dir);
	kobject_put(mod->holders_dir);
	mod_sysfs_fini(mod);
}

/*
 * unlink the module with the whole machine is stopped with interrupts off
 * - this defends against kallsyms not taking locks
 */
static int __unlink_module(void *_mod)
{
	struct module *mod = _mod;
	list_del(&mod->list);
	return 0;
}

/* Free a module, remove from lists, etc (must hold module_mutex). */
static void free_module(struct module *mod)
{
	trace_kernel_module_free(mod);

	/* Delete from various lists */
	stop_machine(__unlink_module, mod, NULL);
	remove_notes_attrs(mod);
	remove_sect_attrs(mod);
	mod_kobject_remove(mod);

	/* Arch-specific cleanup. */
	module_arch_cleanup(mod);

	/* Module unload stuff */
	module_unload_free(mod);

	/* release any pointers to mcount in this module */
	ftrace_release(mod->module_core, mod->core_size);

	/* This may be NULL, but that's OK */
	module_free(mod, mod->module_init);
	kfree(mod->args);
	if (mod->percpu)
		percpu_modfree(mod->percpu);

	/* Free lock-classes: */
	lockdep_free_key_range(mod->module_core, mod->core_size);

	/* Finally, free the core (containing the module structure) */
	module_free(mod, mod->module_core);
}

void *__symbol_get(const char *symbol)
{
	struct module *owner;
	unsigned long value;

	preempt_disable();
	value = find_symbol(symbol, &owner, NULL, true, true);
	if (IS_ERR_VALUE(value))
		value = 0;
	else if (strong_try_module_get(owner))
		value = 0;
	preempt_enable();

	return (void *)value;
}
EXPORT_SYMBOL_GPL(__symbol_get);

/*
 * Ensure that an exported symbol [global namespace] does not already exist
 * in the kernel or in some other module's exported symbol table.
 */
static int verify_export_symbols(struct module *mod)
{
	unsigned int i;
	struct module *owner;
	const struct kernel_symbol *s;
	struct {
		const struct kernel_symbol *sym;
		unsigned int num;
	} arr[] = {
		{ mod->syms, mod->num_syms },
		{ mod->gpl_syms, mod->num_gpl_syms },
		{ mod->gpl_future_syms, mod->num_gpl_future_syms },
#ifdef CONFIG_UNUSED_SYMBOLS
		{ mod->unused_syms, mod->num_unused_syms },
		{ mod->unused_gpl_syms, mod->num_unused_gpl_syms },
#endif
	};

	for (i = 0; i < ARRAY_SIZE(arr); i++) {
		for (s = arr[i].sym; s < arr[i].sym + arr[i].num; s++) {
			if (!IS_ERR_VALUE(find_symbol(s->name, &owner,
						      NULL, true, false))) {
				printk(KERN_ERR
				       "%s: exports duplicate symbol %s"
				       " (owned by %s)\n",
				       mod->name, s->name, module_name(owner));
				return -ENOEXEC;
			}
		}
	}
	return 0;
}

/* Change all symbols so that st_value encodes the pointer directly. */
static int simplify_symbols(Elf_Shdr *sechdrs,
			    unsigned int symindex,
			    const char *strtab,
			    unsigned int versindex,
			    unsigned int pcpuindex,
			    struct module *mod)
{
	Elf_Sym *sym = (void *)sechdrs[symindex].sh_addr;
	unsigned long secbase;
	unsigned int i, n = sechdrs[symindex].sh_size / sizeof(Elf_Sym);
	int ret = 0;

	for (i = 1; i < n; i++) {
		switch (sym[i].st_shndx) {
		case SHN_COMMON:
			/* We compiled with -fno-common.  These are not
			   supposed to happen.  */
			DEBUGP("Common symbol: %s\n", strtab + sym[i].st_name);
			printk("%s: please compile with -fno-common\n",
			       mod->name);
			ret = -ENOEXEC;
			break;

		case SHN_ABS:
			/* Don't need to do anything */
			DEBUGP("Absolute symbol: 0x%08lx\n",
			       (long)sym[i].st_value);
			break;

		case SHN_UNDEF:
			sym[i].st_value
			  = resolve_symbol(sechdrs, versindex,
					   strtab + sym[i].st_name, mod);

			/* Ok if resolved.  */
			if (!IS_ERR_VALUE(sym[i].st_value))
				break;
			/* Ok if weak.  */
			if (ELF_ST_BIND(sym[i].st_info) == STB_WEAK)
				break;

			printk(KERN_WARNING "%s: Unknown symbol %s\n",
			       mod->name, strtab + sym[i].st_name);
			ret = -ENOENT;
			break;

		default:
			/* Divert to percpu allocation if a percpu var. */
			if (sym[i].st_shndx == pcpuindex)
				secbase = (unsigned long)mod->percpu;
			else
				secbase = sechdrs[sym[i].st_shndx].sh_addr;
			sym[i].st_value += secbase;
			break;
		}
	}

	return ret;
}

/* Additional bytes needed by arch in front of individual sections */
unsigned int __weak arch_mod_section_prepend(struct module *mod,
					     unsigned int section)
{
	/* default implementation just returns zero */
	return 0;
}

/* Update size with this section: return offset. */
static long get_offset(struct module *mod, unsigned int *size,
		       Elf_Shdr *sechdr, unsigned int section)
{
	long ret;

	*size += arch_mod_section_prepend(mod, section);
	ret = ALIGN(*size, sechdr->sh_addralign ?: 1);
	*size = ret + sechdr->sh_size;
	return ret;
}

/* Lay out the SHF_ALLOC sections in a way not dissimilar to how ld
   might -- code, read-only data, read-write data, small data.  Tally
   sizes, and place the offsets into sh_entsize fields: high bit means it
   belongs in init. */
static void layout_sections(struct module *mod,
			    const Elf_Ehdr *hdr,
			    Elf_Shdr *sechdrs,
			    const char *secstrings)
{
	static unsigned long const masks[][2] = {
		/* NOTE: all executable code must be the first section
		 * in this array; otherwise modify the text_size
		 * finder in the two loops below */
		{ SHF_EXECINSTR | SHF_ALLOC, ARCH_SHF_SMALL },
		{ SHF_ALLOC, SHF_WRITE | ARCH_SHF_SMALL },
		{ SHF_WRITE | SHF_ALLOC, ARCH_SHF_SMALL },
		{ ARCH_SHF_SMALL | SHF_ALLOC, 0 }
	};
	unsigned int m, i;

	for (i = 0; i < hdr->e_shnum; i++)
		sechdrs[i].sh_entsize = ~0UL;

	DEBUGP("Core section allocation order:\n");
	for (m = 0; m < ARRAY_SIZE(masks); ++m) {
		for (i = 0; i < hdr->e_shnum; ++i) {
			Elf_Shdr *s = &sechdrs[i];

			if ((s->sh_flags & masks[m][0]) != masks[m][0]
			    || (s->sh_flags & masks[m][1])
			    || s->sh_entsize != ~0UL
			    || strncmp(secstrings + s->sh_name,
				       ".init", 5) == 0)
				continue;
			s->sh_entsize = get_offset(mod, &mod->core_size, s, i);
			DEBUGP("\t%s\n", secstrings + s->sh_name);
		}
		if (m == 0)
			mod->core_text_size = mod->core_size;
	}

	DEBUGP("Init section allocation order:\n");
	for (m = 0; m < ARRAY_SIZE(masks); ++m) {
		for (i = 0; i < hdr->e_shnum; ++i) {
			Elf_Shdr *s = &sechdrs[i];

			if ((s->sh_flags & masks[m][0]) != masks[m][0]
			    || (s->sh_flags & masks[m][1])
			    || s->sh_entsize != ~0UL
			    || strncmp(secstrings + s->sh_name,
				       ".init", 5) != 0)
				continue;
			s->sh_entsize = (get_offset(mod, &mod->init_size, s, i)
					 | INIT_OFFSET_MASK);
			DEBUGP("\t%s\n", secstrings + s->sh_name);
		}
		if (m == 0)
			mod->init_text_size = mod->init_size;
	}
}

static void set_license(struct module *mod, const char *license)
{
	if (!license)
		license = "unspecified";

	if (!license_is_gpl_compatible(license)) {
		if (!test_taint(TAINT_PROPRIETARY_MODULE))
			printk(KERN_WARNING "%s: module license '%s' taints "
				"kernel.\n", mod->name, license);
		add_taint_module(mod, TAINT_PROPRIETARY_MODULE);
	}
}

/* Parse tag=value strings from .modinfo section */
static char *next_string(char *string, unsigned long *secsize)
{
	/* Skip non-zero chars */
	while (string[0]) {
		string++;
		if ((*secsize)-- <= 1)
			return NULL;
	}

	/* Skip any zero padding. */
	while (!string[0]) {
		string++;
		if ((*secsize)-- <= 1)
			return NULL;
	}
	return string;
}

static char *get_modinfo(Elf_Shdr *sechdrs,
			 unsigned int info,
			 const char *tag)
{
	char *p;
	unsigned int taglen = strlen(tag);
	unsigned long size = sechdrs[info].sh_size;

	for (p = (char *)sechdrs[info].sh_addr; p; p = next_string(p, &size)) {
		if (strncmp(p, tag, taglen) == 0 && p[taglen] == '=')
			return p + taglen + 1;
	}
	return NULL;
}

static void setup_modinfo(struct module *mod, Elf_Shdr *sechdrs,
			  unsigned int infoindex)
{
	struct module_attribute *attr;
	int i;

	for (i = 0; (attr = modinfo_attrs[i]); i++) {
		if (attr->setup)
			attr->setup(mod,
				    get_modinfo(sechdrs,
						infoindex,
						attr->attr.name));
	}
}

#ifdef CONFIG_KALLSYMS

/* lookup symbol in given range of kernel_symbols */
static const struct kernel_symbol *lookup_symbol(const char *name,
	const struct kernel_symbol *start,
	const struct kernel_symbol *stop)
{
	const struct kernel_symbol *ks = start;
	for (; ks < stop; ks++)
		if (strcmp(ks->name, name) == 0)
			return ks;
	return NULL;
}

static int is_exported(const char *name, unsigned long value,
		       const struct module *mod)
{
	const struct kernel_symbol *ks;
	if (!mod)
		ks = lookup_symbol(name, __start___ksymtab, __stop___ksymtab);
	else
		ks = lookup_symbol(name, mod->syms, mod->syms + mod->num_syms);
	return ks != NULL && ks->value == value;
}

/* As per nm */
static char elf_type(const Elf_Sym *sym,
		     Elf_Shdr *sechdrs,
		     const char *secstrings,
		     struct module *mod)
{
	if (ELF_ST_BIND(sym->st_info) == STB_WEAK) {
		if (ELF_ST_TYPE(sym->st_info) == STT_OBJECT)
			return 'v';
		else
			return 'w';
	}
	if (sym->st_shndx == SHN_UNDEF)
		return 'U';
	if (sym->st_shndx == SHN_ABS)
		return 'a';
	if (sym->st_shndx >= SHN_LORESERVE)
		return '?';
	if (sechdrs[sym->st_shndx].sh_flags & SHF_EXECINSTR)
		return 't';
	if (sechdrs[sym->st_shndx].sh_flags & SHF_ALLOC
	    && sechdrs[sym->st_shndx].sh_type != SHT_NOBITS) {
		if (!(sechdrs[sym->st_shndx].sh_flags & SHF_WRITE))
			return 'r';
		else if (sechdrs[sym->st_shndx].sh_flags & ARCH_SHF_SMALL)
			return 'g';
		else
			return 'd';
	}
	if (sechdrs[sym->st_shndx].sh_type == SHT_NOBITS) {
		if (sechdrs[sym->st_shndx].sh_flags & ARCH_SHF_SMALL)
			return 's';
		else
			return 'b';
	}
	if (strncmp(secstrings + sechdrs[sym->st_shndx].sh_name,
		    ".debug", strlen(".debug")) == 0)
		return 'n';
	return '?';
}

static void add_kallsyms(struct module *mod,
			 Elf_Shdr *sechdrs,
			 unsigned int symindex,
			 unsigned int strindex,
			 const char *secstrings)
{
	unsigned int i;

	mod->symtab = (void *)sechdrs[symindex].sh_addr;
	mod->num_symtab = sechdrs[symindex].sh_size / sizeof(Elf_Sym);
	mod->strtab = (void *)sechdrs[strindex].sh_addr;

	/* Set types up while we still have access to sections. */
	for (i = 0; i < mod->num_symtab; i++)
		mod->symtab[i].st_info
			= elf_type(&mod->symtab[i], sechdrs, secstrings, mod);
}
#else
static inline void add_kallsyms(struct module *mod,
				Elf_Shdr *sechdrs,
				unsigned int symindex,
				unsigned int strindex,
				const char *secstrings)
{
}
#endif /* CONFIG_KALLSYMS */

<<<<<<< HEAD
#ifdef CONFIG_DYNAMIC_PRINTK_DEBUG
static void dynamic_printk_setup(Elf_Shdr *sechdrs, unsigned int verboseindex)
{
	struct mod_debug *debug_info;
	unsigned long pos, end;
	unsigned int num_verbose;

	pos = sechdrs[verboseindex].sh_addr;
	num_verbose = sechdrs[verboseindex].sh_size /
				sizeof(struct mod_debug);
	end = pos + (num_verbose * sizeof(struct mod_debug));

	for (; pos < end; pos += sizeof(struct mod_debug)) {
		debug_info = (struct mod_debug *)pos;
		register_dynamic_debug_module(debug_info->modname,
			debug_info->type, debug_info->logical_modname,
			debug_info->flag_names, debug_info->hash,
			debug_info->hash2);
	}
}
#else
static inline void dynamic_printk_setup(Elf_Shdr *sechdrs,
					unsigned int verboseindex)
{
}
#endif /* CONFIG_DYNAMIC_PRINTK_DEBUG */
=======
static void dynamic_printk_setup(struct mod_debug *debug, unsigned int num)
{
#ifdef CONFIG_DYNAMIC_PRINTK_DEBUG
	unsigned int i;

	for (i = 0; i < num; i++) {
		register_dynamic_debug_module(debug[i].modname,
					      debug[i].type,
					      debug[i].logical_modname,
					      debug[i].flag_names,
					      debug[i].hash, debug[i].hash2);
	}
#endif /* CONFIG_DYNAMIC_PRINTK_DEBUG */
}
>>>>>>> 18e352e4

static void *module_alloc_update_bounds(unsigned long size)
{
	void *ret = module_alloc(size);

	if (ret) {
		/* Update module bounds. */
		if ((unsigned long)ret < module_addr_min)
			module_addr_min = (unsigned long)ret;
		if ((unsigned long)ret + size > module_addr_max)
			module_addr_max = (unsigned long)ret + size;
	}
	return ret;
}

/* Allocate and load the module: note that size of section 0 is always
   zero, and we rely on this for optional sections. */
static noinline struct module *load_module(void __user *umod,
				  unsigned long len,
				  const char __user *uargs)
{
	Elf_Ehdr *hdr;
	Elf_Shdr *sechdrs;
	char *secstrings, *args, *modmagic, *strtab = NULL;
	char *staging;
	unsigned int i;
	unsigned int symindex = 0;
	unsigned int strindex = 0;
<<<<<<< HEAD
	unsigned int setupindex;
	unsigned int exindex;
	unsigned int exportindex;
	unsigned int modindex;
	unsigned int obsparmindex;
	unsigned int infoindex;
	unsigned int gplindex;
	unsigned int crcindex;
	unsigned int gplcrcindex;
	unsigned int versindex;
	unsigned int pcpuindex;
	unsigned int gplfutureindex;
	unsigned int gplfuturecrcindex;
	unsigned int unwindex = 0;
#ifdef CONFIG_UNUSED_SYMBOLS
	unsigned int unusedindex;
	unsigned int unusedcrcindex;
	unsigned int unusedgplindex;
	unsigned int unusedgplcrcindex;
#endif
	unsigned int markersindex;
	unsigned int markersstringsindex;
	unsigned int tracepointsindex;
	unsigned int tracepointsstringsindex;
	unsigned int verboseindex;
=======
	unsigned int modindex, versindex, infoindex, pcpuindex;
	unsigned int num_kp, num_mcount;
	struct kernel_param *kp;
>>>>>>> 18e352e4
	struct module *mod;
	long err = 0;
	void *percpu = NULL, *ptr = NULL; /* Stops spurious gcc warning */
	unsigned long *mseg;
	mm_segment_t old_fs;

	DEBUGP("load_module: umod=%p, len=%lu, uargs=%p\n",
	       umod, len, uargs);
	if (len < sizeof(*hdr))
		return ERR_PTR(-ENOEXEC);

	/* Suck in entire file: we'll want most of it. */
	/* vmalloc barfs on "unusual" numbers.  Check here */
	if (len > 64 * 1024 * 1024 || (hdr = vmalloc(len)) == NULL)
		return ERR_PTR(-ENOMEM);

	/* Create stop_machine threads since the error path relies on
	 * a non-failing stop_machine call. */
	err = stop_machine_create();
	if (err)
		goto free_hdr;

	if (copy_from_user(hdr, umod, len) != 0) {
		err = -EFAULT;
		goto free_hdr;
	}

	/* Sanity checks against insmoding binaries or wrong arch,
           weird elf version */
	if (memcmp(hdr->e_ident, ELFMAG, SELFMAG) != 0
	    || hdr->e_type != ET_REL
	    || !elf_check_arch(hdr)
	    || hdr->e_shentsize != sizeof(*sechdrs)) {
		err = -ENOEXEC;
		goto free_hdr;
	}

	if (len < hdr->e_shoff + hdr->e_shnum * sizeof(Elf_Shdr))
		goto truncated;

	/* Convenience variables */
	sechdrs = (void *)hdr + hdr->e_shoff;
	secstrings = (void *)hdr + sechdrs[hdr->e_shstrndx].sh_offset;
	sechdrs[0].sh_addr = 0;

	for (i = 1; i < hdr->e_shnum; i++) {
		if (sechdrs[i].sh_type != SHT_NOBITS
		    && len < sechdrs[i].sh_offset + sechdrs[i].sh_size)
			goto truncated;

		/* Mark all sections sh_addr with their address in the
		   temporary image. */
		sechdrs[i].sh_addr = (size_t)hdr + sechdrs[i].sh_offset;

		/* Internal symbols and strings. */
		if (sechdrs[i].sh_type == SHT_SYMTAB) {
			symindex = i;
			strindex = sechdrs[i].sh_link;
			strtab = (char *)hdr + sechdrs[strindex].sh_offset;
		}
#ifndef CONFIG_MODULE_UNLOAD
		/* Don't load .exit sections */
		if (strncmp(secstrings+sechdrs[i].sh_name, ".exit", 5) == 0)
			sechdrs[i].sh_flags &= ~(unsigned long)SHF_ALLOC;
#endif
	}

	modindex = find_sec(hdr, sechdrs, secstrings,
			    ".gnu.linkonce.this_module");
	if (!modindex) {
		printk(KERN_WARNING "No module found in object\n");
		err = -ENOEXEC;
		goto free_hdr;
	}
	/* This is temporary: point mod into copy of data. */
	mod = (void *)sechdrs[modindex].sh_addr;

	if (symindex == 0) {
		printk(KERN_WARNING "%s: module has no symbols (stripped?)\n",
		       mod->name);
		err = -ENOEXEC;
		goto free_hdr;
	}

	versindex = find_sec(hdr, sechdrs, secstrings, "__versions");
	infoindex = find_sec(hdr, sechdrs, secstrings, ".modinfo");
	pcpuindex = find_pcpusec(hdr, sechdrs, secstrings);

	/* Don't keep modinfo and version sections. */
	sechdrs[infoindex].sh_flags &= ~(unsigned long)SHF_ALLOC;
	sechdrs[versindex].sh_flags &= ~(unsigned long)SHF_ALLOC;
#ifdef CONFIG_KALLSYMS
	/* Keep symbol and string tables for decoding later. */
	sechdrs[symindex].sh_flags |= SHF_ALLOC;
	sechdrs[strindex].sh_flags |= SHF_ALLOC;
#endif

	/* Check module struct version now, before we try to use module. */
	if (!check_modstruct_version(sechdrs, versindex, mod)) {
		err = -ENOEXEC;
		goto free_hdr;
	}

	modmagic = get_modinfo(sechdrs, infoindex, "vermagic");
	/* This is allowed: modprobe --force will invalidate it. */
	if (!modmagic) {
		err = try_to_force_load(mod, "magic");
		if (err)
			goto free_hdr;
	} else if (!same_magic(modmagic, vermagic, versindex)) {
		printk(KERN_ERR "%s: version magic '%s' should be '%s'\n",
		       mod->name, modmagic, vermagic);
		err = -ENOEXEC;
		goto free_hdr;
	}

	staging = get_modinfo(sechdrs, infoindex, "staging");
	if (staging) {
		add_taint_module(mod, TAINT_CRAP);
		printk(KERN_WARNING "%s: module is from the staging directory,"
		       " the quality is unknown, you have been warned.\n",
		       mod->name);
	}

	/* Now copy in args */
	args = strndup_user(uargs, ~0UL >> 1);
	if (IS_ERR(args)) {
		err = PTR_ERR(args);
		goto free_hdr;
	}

	if (find_module(mod->name)) {
		err = -EEXIST;
		goto free_mod;
	}

	mod->state = MODULE_STATE_COMING;

	/* Allow arches to frob section contents and sizes.  */
	err = module_frob_arch_sections(hdr, sechdrs, secstrings, mod);
	if (err < 0)
		goto free_mod;

	if (pcpuindex) {
		/* We have a special allocation for this section. */
		percpu = percpu_modalloc(sechdrs[pcpuindex].sh_size,
					 sechdrs[pcpuindex].sh_addralign,
					 mod->name);
		if (!percpu) {
			err = -ENOMEM;
			goto free_mod;
		}
		sechdrs[pcpuindex].sh_flags &= ~(unsigned long)SHF_ALLOC;
		mod->percpu = percpu;
	}

	/* Determine total sizes, and put offsets in sh_entsize.  For now
	   this is done generically; there doesn't appear to be any
	   special cases for the architectures. */
	layout_sections(mod, hdr, sechdrs, secstrings);

	/* Do the allocs. */
	ptr = module_alloc_update_bounds(mod->core_size);
	if (!ptr) {
		err = -ENOMEM;
		goto free_percpu;
	}
	memset(ptr, 0, mod->core_size);
	mod->module_core = ptr;

	ptr = module_alloc_update_bounds(mod->init_size);
	if (!ptr && mod->init_size) {
		err = -ENOMEM;
		goto free_core;
	}
	memset(ptr, 0, mod->init_size);
	mod->module_init = ptr;

	/* Transfer each section which specifies SHF_ALLOC */
	DEBUGP("final section addresses:\n");
	for (i = 0; i < hdr->e_shnum; i++) {
		void *dest;

		if (!(sechdrs[i].sh_flags & SHF_ALLOC))
			continue;

		if (sechdrs[i].sh_entsize & INIT_OFFSET_MASK)
			dest = mod->module_init
				+ (sechdrs[i].sh_entsize & ~INIT_OFFSET_MASK);
		else
			dest = mod->module_core + sechdrs[i].sh_entsize;

		if (sechdrs[i].sh_type != SHT_NOBITS)
			memcpy(dest, (void *)sechdrs[i].sh_addr,
			       sechdrs[i].sh_size);
		/* Update sh_addr to point to copy in image. */
		sechdrs[i].sh_addr = (unsigned long)dest;
		DEBUGP("\t0x%lx %s\n", sechdrs[i].sh_addr, secstrings + sechdrs[i].sh_name);
	}
	/* Module has been moved. */
	mod = (void *)sechdrs[modindex].sh_addr;

	/* Now we've moved module, initialize linked lists, etc. */
	err = module_unload_init(mod);
	if (err)
		goto free_unload;

	/* add kobject, so we can reference it. */
	err = mod_sysfs_init(mod);
	if (err)
		goto free_unload;

	/* Set up license info based on the info section */
	set_license(mod, get_modinfo(sechdrs, infoindex, "license"));

	/*
	 * ndiswrapper is under GPL by itself, but loads proprietary modules.
	 * Don't use add_taint_module(), as it would prevent ndiswrapper from
	 * using GPL-only symbols it needs.
	 */
	if (strcmp(mod->name, "ndiswrapper") == 0)
		add_taint(TAINT_PROPRIETARY_MODULE);

	/* driverloader was caught wrongly pretending to be under GPL */
	if (strcmp(mod->name, "driverloader") == 0)
		add_taint_module(mod, TAINT_PROPRIETARY_MODULE);

	/* Set up MODINFO_ATTR fields */
	setup_modinfo(mod, sechdrs, infoindex);

	/* Fix up syms, so that st_value is a pointer to location. */
	err = simplify_symbols(sechdrs, symindex, strtab, versindex, pcpuindex,
			       mod);
	if (err < 0)
		goto cleanup;

	/* Now we've got everything in the final locations, we can
	 * find optional sections. */
	kp = section_objs(hdr, sechdrs, secstrings, "__param", sizeof(*kp),
			  &num_kp);
	mod->syms = section_objs(hdr, sechdrs, secstrings, "__ksymtab",
				 sizeof(*mod->syms), &mod->num_syms);
	mod->crcs = section_addr(hdr, sechdrs, secstrings, "__kcrctab");
	mod->gpl_syms = section_objs(hdr, sechdrs, secstrings, "__ksymtab_gpl",
				     sizeof(*mod->gpl_syms),
				     &mod->num_gpl_syms);
	mod->gpl_crcs = section_addr(hdr, sechdrs, secstrings, "__kcrctab_gpl");
	mod->gpl_future_syms = section_objs(hdr, sechdrs, secstrings,
					    "__ksymtab_gpl_future",
					    sizeof(*mod->gpl_future_syms),
					    &mod->num_gpl_future_syms);
	mod->gpl_future_crcs = section_addr(hdr, sechdrs, secstrings,
					    "__kcrctab_gpl_future");

#ifdef CONFIG_UNUSED_SYMBOLS
	mod->unused_syms = section_objs(hdr, sechdrs, secstrings,
					"__ksymtab_unused",
					sizeof(*mod->unused_syms),
					&mod->num_unused_syms);
	mod->unused_crcs = section_addr(hdr, sechdrs, secstrings,
					"__kcrctab_unused");
	mod->unused_gpl_syms = section_objs(hdr, sechdrs, secstrings,
					    "__ksymtab_unused_gpl",
					    sizeof(*mod->unused_gpl_syms),
					    &mod->num_unused_gpl_syms);
	mod->unused_gpl_crcs = section_addr(hdr, sechdrs, secstrings,
					    "__kcrctab_unused_gpl");
#endif

#ifdef CONFIG_MARKERS
	mod->markers = section_objs(hdr, sechdrs, secstrings, "__markers",
				    sizeof(*mod->markers), &mod->num_markers);
#endif
#ifdef CONFIG_TRACEPOINTS
	mod->tracepoints = section_objs(hdr, sechdrs, secstrings,
					"__tracepoints",
					sizeof(*mod->tracepoints),
					&mod->num_tracepoints);
#endif

#ifdef CONFIG_MODVERSIONS
	if ((mod->num_syms && !mod->crcs)
	    || (mod->num_gpl_syms && !mod->gpl_crcs)
	    || (mod->num_gpl_future_syms && !mod->gpl_future_crcs)
#ifdef CONFIG_UNUSED_SYMBOLS
	    || (mod->num_unused_syms && !mod->unused_crcs)
	    || (mod->num_unused_gpl_syms && !mod->unused_gpl_crcs)
#endif
		) {
		printk(KERN_WARNING "%s: No versions for exported symbols.\n", mod->name);
		err = try_to_force_load(mod, "nocrc");
		if (err)
			goto cleanup;
	}
#endif
<<<<<<< HEAD
	markersindex = find_sec(hdr, sechdrs, secstrings, "__markers");
 	markersstringsindex = find_sec(hdr, sechdrs, secstrings,
					"__markers_strings");
	verboseindex = find_sec(hdr, sechdrs, secstrings, "__verbose");

	tracepointsindex = find_sec(hdr, sechdrs, secstrings, "__tracepoints");
	tracepointsstringsindex = find_sec(hdr, sechdrs, secstrings,
					"__tracepoints_strings");
=======
>>>>>>> 18e352e4

	/* Now do relocations. */
	for (i = 1; i < hdr->e_shnum; i++) {
		const char *strtab = (char *)sechdrs[strindex].sh_addr;
		unsigned int info = sechdrs[i].sh_info;

		/* Not a valid relocation section? */
		if (info >= hdr->e_shnum)
			continue;

		/* Don't bother with non-allocated sections */
		if (!(sechdrs[info].sh_flags & SHF_ALLOC))
			continue;

		if (sechdrs[i].sh_type == SHT_REL)
			err = apply_relocate(sechdrs, strtab, symindex, i,mod);
		else if (sechdrs[i].sh_type == SHT_RELA)
			err = apply_relocate_add(sechdrs, strtab, symindex, i,
						 mod);
		if (err < 0)
			goto cleanup;
	}
<<<<<<< HEAD
#ifdef CONFIG_MARKERS
	mod->markers = (void *)sechdrs[markersindex].sh_addr;
	mod->num_markers =
		sechdrs[markersindex].sh_size / sizeof(*mod->markers);
#endif
#ifdef CONFIG_TRACEPOINTS
	mod->tracepoints = (void *)sechdrs[tracepointsindex].sh_addr;
	mod->num_tracepoints =
		sechdrs[tracepointsindex].sh_size / sizeof(*mod->tracepoints);
#endif

=======
>>>>>>> 18e352e4

        /* Find duplicate symbols */
	err = verify_export_symbols(mod);
	if (err < 0)
		goto cleanup;

  	/* Set up and sort exception table */
	mod->extable = section_objs(hdr, sechdrs, secstrings, "__ex_table",
				    sizeof(*mod->extable), &mod->num_exentries);
	sort_extable(mod->extable, mod->extable + mod->num_exentries);

	/* Finally, copy percpu area over. */
	percpu_modcopy(mod->percpu, (void *)sechdrs[pcpuindex].sh_addr,
		       sechdrs[pcpuindex].sh_size);

	add_kallsyms(mod, sechdrs, symindex, strindex, secstrings);

	if (!mod->taints) {
<<<<<<< HEAD
#ifdef CONFIG_MARKERS
		marker_update_probe_range(mod->markers,
			mod->markers + mod->num_markers);
#endif
#ifdef CONFIG_TRACEPOINTS
		tracepoint_update_probe_range(mod->tracepoints,
			mod->tracepoints + mod->num_tracepoints);
#endif
	}
	dynamic_printk_setup(sechdrs, verboseindex);
=======
		struct mod_debug *debug;
		unsigned int num_debug;

		debug = section_objs(hdr, sechdrs, secstrings, "__verbose",
				     sizeof(*debug), &num_debug);
		dynamic_printk_setup(debug, num_debug);
	}

	/* sechdrs[0].sh_size is always zero */
	mseg = section_objs(hdr, sechdrs, secstrings, "__mcount_loc",
			    sizeof(*mseg), &num_mcount);
	ftrace_init_module(mod, mseg, mseg + num_mcount);

>>>>>>> 18e352e4
	err = module_finalize(hdr, sechdrs, mod);
	if (err < 0)
		goto cleanup;

	/* flush the icache in correct context */
	old_fs = get_fs();
	set_fs(KERNEL_DS);

	/*
	 * Flush the instruction cache, since we've played with text.
	 * Do it before processing of module parameters, so the module
	 * can provide parameter accessor functions of its own.
	 */
	if (mod->module_init)
		flush_icache_range((unsigned long)mod->module_init,
				   (unsigned long)mod->module_init
				   + mod->init_size);
	flush_icache_range((unsigned long)mod->module_core,
			   (unsigned long)mod->module_core + mod->core_size);

	set_fs(old_fs);

	mod->args = args;
	if (section_addr(hdr, sechdrs, secstrings, "__obsparm"))
		printk(KERN_WARNING "%s: Ignoring obsolete parameters\n",
		       mod->name);

	/* Now sew it into the lists so we can get lockdep and oops
	 * info during argument parsing.  Noone should access us, since
	 * strong_try_module_get() will fail.
	 * lockdep/oops can run asynchronous, so use the RCU list insertion
	 * function to insert in a way safe to concurrent readers.
	 * The mutex protects against concurrent writers.
	 */
	list_add_rcu(&mod->list, &modules);

	err = parse_args(mod->name, mod->args, kp, num_kp, NULL);
	if (err < 0)
		goto unlink;

	err = mod_sysfs_setup(mod, kp, num_kp);
	if (err < 0)
		goto unlink;
	add_sect_attrs(mod, hdr->e_shnum, secstrings, sechdrs);
	add_notes_attrs(mod, hdr->e_shnum, secstrings, sechdrs);

<<<<<<< HEAD
	/* We don't use add_taint() here because it also disables lockdep. */
	if (mod->taints & TAINT_EXTERNAL_SUPPORT)
		tainted |= TAINT_EXTERNAL_SUPPORT;
	else if (mod->taints == TAINT_NO_SUPPORT) {
		if (unsupported == 0) {
			printk(KERN_WARNING "%s: module not supported by "
			       "Novell, refusing to load. To override, echo "
			       "1 > /proc/sys/kernel/unsupported\n", mod->name);
			err = -ENOEXEC;
			goto free_hdr;
		}
		tainted |= TAINT_NO_SUPPORT;
		if (unsupported == 1) {
			printk(KERN_WARNING "%s: module is not supported by "
			       "Novell. Novell Technical Services may decline "
			       "your support request if it involves a kernel "
			       "fault.\n", mod->name);
		}
	}

	/* Size of section 0 is 0, so this works well if no unwind info. */
	mod->unwind_info = unwind_add_table(mod,
					    (void *)sechdrs[unwindex].sh_addr,
					    sechdrs[unwindex].sh_size);

	/* Get rid of temporary copy */
	vfree(hdr);

	trace_kernel_module_load(mod);

=======
	/* Get rid of temporary copy */
	vfree(hdr);

	stop_machine_destroy();
>>>>>>> 18e352e4
	/* Done! */
	return mod;

 unlink:
	stop_machine(__unlink_module, mod, NULL);
	module_arch_cleanup(mod);
 cleanup:
	kobject_del(&mod->mkobj.kobj);
	kobject_put(&mod->mkobj.kobj);
	ftrace_release(mod->module_core, mod->core_size);
 free_unload:
	module_unload_free(mod);
	module_free(mod, mod->module_init);
 free_core:
	module_free(mod, mod->module_core);
 free_percpu:
	if (percpu)
		percpu_modfree(percpu);
 free_mod:
	kfree(args);
 free_hdr:
	vfree(hdr);
	stop_machine_destroy();
	return ERR_PTR(err);

 truncated:
	printk(KERN_ERR "Module len %lu truncated\n", len);
	err = -ENOEXEC;
	goto free_hdr;
}

/* This is where the real work happens */
SYSCALL_DEFINE3(init_module, void __user *, umod,
		unsigned long, len, const char __user *, uargs)
{
	struct module *mod;
	int ret = 0;

	/* Must have permission */
	if (!capable(CAP_SYS_MODULE))
		return -EPERM;

	/* Only one module load at a time, please */
	if (mutex_lock_interruptible(&module_mutex) != 0)
		return -EINTR;

	/* Do all the hard work */
	mod = load_module(umod, len, uargs);
	if (IS_ERR(mod)) {
		mutex_unlock(&module_mutex);
		return PTR_ERR(mod);
	}

	/* Drop lock so they can recurse */
	mutex_unlock(&module_mutex);

	blocking_notifier_call_chain(&module_notify_list,
			MODULE_STATE_COMING, mod);

	/* Start the module */
	if (mod->init != NULL)
		ret = do_one_initcall(mod->init);
	if (ret < 0) {
		/* Init routine failed: abort.  Try to protect us from
                   buggy refcounters. */
		mod->state = MODULE_STATE_GOING;
		synchronize_sched();
		module_put(mod);
		blocking_notifier_call_chain(&module_notify_list,
					     MODULE_STATE_GOING, mod);
		mutex_lock(&module_mutex);
		free_module(mod);
		mutex_unlock(&module_mutex);
		wake_up(&module_wq);
		return ret;
	}
	if (ret > 0) {
		printk(KERN_WARNING "%s: '%s'->init suspiciously returned %d, "
				    "it should follow 0/-E convention\n"
		       KERN_WARNING "%s: loading module anyway...\n",
		       __func__, mod->name, ret,
		       __func__);
		dump_stack();
	}

	/* Now it's a first class citizen!  Wake up anyone waiting for it. */
	mod->state = MODULE_STATE_LIVE;
	wake_up(&module_wq);
	blocking_notifier_call_chain(&module_notify_list,
				     MODULE_STATE_LIVE, mod);

	mutex_lock(&module_mutex);
	/* Drop initial reference. */
	module_put(mod);
	module_free(mod, mod->module_init);
	mod->module_init = NULL;
	mod->init_size = 0;
	mod->init_text_size = 0;
	mutex_unlock(&module_mutex);

	return 0;
}

static inline int within(unsigned long addr, void *start, unsigned long size)
{
	return ((void *)addr >= start && (void *)addr < start + size);
}

#ifdef CONFIG_KALLSYMS
/*
 * This ignores the intensely annoying "mapping symbols" found
 * in ARM ELF files: $a, $t and $d.
 */
static inline int is_arm_mapping_symbol(const char *str)
{
	return str[0] == '$' && strchr("atd", str[1])
	       && (str[2] == '\0' || str[2] == '.');
}

static const char *get_ksymbol(struct module *mod,
			       unsigned long addr,
			       unsigned long *size,
			       unsigned long *offset)
{
	unsigned int i, best = 0;
	unsigned long nextval;

	/* At worse, next value is at end of module */
	if (within_module_init(addr, mod))
		nextval = (unsigned long)mod->module_init+mod->init_text_size;
	else
		nextval = (unsigned long)mod->module_core+mod->core_text_size;

	/* Scan for closest preceeding symbol, and next symbol. (ELF
	   starts real symbols at 1). */
	for (i = 1; i < mod->num_symtab; i++) {
		if (mod->symtab[i].st_shndx == SHN_UNDEF)
			continue;

		/* We ignore unnamed symbols: they're uninformative
		 * and inserted at a whim. */
		if (mod->symtab[i].st_value <= addr
		    && mod->symtab[i].st_value > mod->symtab[best].st_value
		    && *(mod->strtab + mod->symtab[i].st_name) != '\0'
		    && !is_arm_mapping_symbol(mod->strtab + mod->symtab[i].st_name))
			best = i;
		if (mod->symtab[i].st_value > addr
		    && mod->symtab[i].st_value < nextval
		    && *(mod->strtab + mod->symtab[i].st_name) != '\0'
		    && !is_arm_mapping_symbol(mod->strtab + mod->symtab[i].st_name))
			nextval = mod->symtab[i].st_value;
	}

	if (!best)
		return NULL;

	if (size)
		*size = nextval - mod->symtab[best].st_value;
	if (offset)
		*offset = addr - mod->symtab[best].st_value;
	return mod->strtab + mod->symtab[best].st_name;
}

/* For kallsyms to ask for address resolution.  NULL means not found.  Careful
 * not to lock to avoid deadlock on oopses, simply disable preemption. */
const char *module_address_lookup(unsigned long addr,
			    unsigned long *size,
			    unsigned long *offset,
			    char **modname,
			    char *namebuf)
{
	struct module *mod;
	const char *ret = NULL;

	preempt_disable();
	list_for_each_entry_rcu(mod, &modules, list) {
		if (within_module_init(addr, mod) ||
		    within_module_core(addr, mod)) {
			if (modname)
				*modname = mod->name;
			ret = get_ksymbol(mod, addr, size, offset);
			break;
		}
	}
	/* Make a copy in here where it's safe */
	if (ret) {
		strncpy(namebuf, ret, KSYM_NAME_LEN - 1);
		ret = namebuf;
	}
	preempt_enable();
	return ret;
}

int lookup_module_symbol_name(unsigned long addr, char *symname)
{
	struct module *mod;

	preempt_disable();
	list_for_each_entry_rcu(mod, &modules, list) {
		if (within_module_init(addr, mod) ||
		    within_module_core(addr, mod)) {
			const char *sym;

			sym = get_ksymbol(mod, addr, NULL, NULL);
			if (!sym)
				goto out;
			strlcpy(symname, sym, KSYM_NAME_LEN);
			preempt_enable();
			return 0;
		}
	}
out:
	preempt_enable();
	return -ERANGE;
}

int lookup_module_symbol_attrs(unsigned long addr, unsigned long *size,
			unsigned long *offset, char *modname, char *name)
{
	struct module *mod;

	preempt_disable();
	list_for_each_entry_rcu(mod, &modules, list) {
		if (within_module_init(addr, mod) ||
		    within_module_core(addr, mod)) {
			const char *sym;

			sym = get_ksymbol(mod, addr, size, offset);
			if (!sym)
				goto out;
			if (modname)
				strlcpy(modname, mod->name, MODULE_NAME_LEN);
			if (name)
				strlcpy(name, sym, KSYM_NAME_LEN);
			preempt_enable();
			return 0;
		}
	}
out:
	preempt_enable();
	return -ERANGE;
}

#ifdef CONFIG_KDB
#include <linux/kdb.h>
struct list_head *kdb_modules = &modules;	/* kdb needs the list of modules */
#endif /* CONFIG_KDB */

int module_get_kallsym(unsigned int symnum, unsigned long *value, char *type,
			char *name, char *module_name, int *exported)
{
	struct module *mod;
#ifdef CONFIG_KDB
	int get_lock = !KDB_IS_RUNNING();
#else
#define	get_lock 1
#endif

<<<<<<< HEAD
	if (get_lock)
		preempt_disable();
	list_for_each_entry(mod, &modules, list) {
=======
	preempt_disable();
	list_for_each_entry_rcu(mod, &modules, list) {
>>>>>>> 18e352e4
		if (symnum < mod->num_symtab) {
			*value = mod->symtab[symnum].st_value;
			*type = mod->symtab[symnum].st_info;
			strlcpy(name, mod->strtab + mod->symtab[symnum].st_name,
				KSYM_NAME_LEN);
			strlcpy(module_name, mod->name, MODULE_NAME_LEN);
<<<<<<< HEAD
			*exported = is_exported(name, mod);
			if (get_lock)
				preempt_enable();
=======
			*exported = is_exported(name, *value, mod);
			preempt_enable();
>>>>>>> 18e352e4
			return 0;
		}
		symnum -= mod->num_symtab;
	}
	if (get_lock)
		preempt_enable();
	return -ERANGE;
}

static unsigned long mod_find_symname(struct module *mod, const char *name)
{
	unsigned int i;

	for (i = 0; i < mod->num_symtab; i++)
		if (strcmp(name, mod->strtab+mod->symtab[i].st_name) == 0 &&
		    mod->symtab[i].st_info != 'U')
			return mod->symtab[i].st_value;
	return 0;
}

/* Look for this name: can be of form module:name. */
unsigned long module_kallsyms_lookup_name(const char *name)
{
	struct module *mod;
	char *colon;
	unsigned long ret = 0;

	/* Don't lock: we're in enough trouble already. */
	preempt_disable();
	if ((colon = strchr(name, ':')) != NULL) {
		*colon = '\0';
		if ((mod = find_module(name)) != NULL)
			ret = mod_find_symname(mod, colon+1);
		*colon = ':';
	} else {
		list_for_each_entry_rcu(mod, &modules, list)
			if ((ret = mod_find_symname(mod, name)) != 0)
				break;
	}
	preempt_enable();
	return ret;
}
#endif /* CONFIG_KALLSYMS */

static char *module_flags(struct module *mod, char *buf)
{
	int bx = 0;

	if (mod->taints ||
	    mod->state == MODULE_STATE_GOING ||
	    mod->state == MODULE_STATE_COMING) {
		buf[bx++] = '(';
		if (mod->taints & (1 << TAINT_PROPRIETARY_MODULE))
			buf[bx++] = 'P';
		if (mod->taints & (1 << TAINT_FORCED_MODULE))
			buf[bx++] = 'F';
<<<<<<< HEAD
		if (mod->taints & TAINT_CRAP)
			buf[bx++] = 'C';
		if (mod->taints & TAINT_NO_SUPPORT)
			buf[bx++] = 'N';
		if (mod->taints & TAINT_EXTERNAL_SUPPORT)
			buf[bx++] = 'X';
=======
		if (mod->taints & (1 << TAINT_CRAP))
			buf[bx++] = 'C';
>>>>>>> 18e352e4
		/*
		 * TAINT_FORCED_RMMOD: could be added.
		 * TAINT_UNSAFE_SMP, TAINT_MACHINE_CHECK, TAINT_BAD_PAGE don't
		 * apply to modules.
		 */

		/* Show a - for module-is-being-unloaded */
		if (mod->state == MODULE_STATE_GOING)
			buf[bx++] = '-';
		/* Show a + for module-is-being-loaded */
		if (mod->state == MODULE_STATE_COMING)
			buf[bx++] = '+';
		buf[bx++] = ')';
	}
	buf[bx] = '\0';

	return buf;
}

#ifdef CONFIG_PROC_FS
/* Called by the /proc file system to return a list of modules. */
static void *m_start(struct seq_file *m, loff_t *pos)
{
	mutex_lock(&module_mutex);
	return seq_list_start(&modules, *pos);
}

static void *m_next(struct seq_file *m, void *p, loff_t *pos)
{
	return seq_list_next(p, &modules, pos);
}

static void m_stop(struct seq_file *m, void *p)
{
	mutex_unlock(&module_mutex);
}

static int m_show(struct seq_file *m, void *p)
{
	struct module *mod = list_entry(p, struct module, list);
	char buf[8];

	seq_printf(m, "%s %u",
		   mod->name, mod->init_size + mod->core_size);
	print_unload_info(m, mod);

	/* Informative for users. */
	seq_printf(m, " %s",
		   mod->state == MODULE_STATE_GOING ? "Unloading":
		   mod->state == MODULE_STATE_COMING ? "Loading":
		   "Live");
	/* Used by oprofile and other similar tools. */
	seq_printf(m, " 0x%p", mod->module_core);

	/* Taints info */
	if (mod->taints)
		seq_printf(m, " %s", module_flags(mod, buf));

	seq_printf(m, "\n");
	return 0;
}

/* Format: modulename size refcount deps address

   Where refcount is a number or -, and deps is a comma-separated list
   of depends or -.
*/
static const struct seq_operations modules_op = {
	.start	= m_start,
	.next	= m_next,
	.stop	= m_stop,
	.show	= m_show
};

static int modules_open(struct inode *inode, struct file *file)
{
	return seq_open(file, &modules_op);
}

static const struct file_operations proc_modules_operations = {
	.open		= modules_open,
	.read		= seq_read,
	.llseek		= seq_lseek,
	.release	= seq_release,
};

static int __init proc_modules_init(void)
{
	proc_create("modules", 0, NULL, &proc_modules_operations);
	return 0;
}
module_init(proc_modules_init);
#endif

/* Given an address, look for it in the module exception tables. */
const struct exception_table_entry *search_module_extables(unsigned long addr)
{
	const struct exception_table_entry *e = NULL;
	struct module *mod;

	preempt_disable();
	list_for_each_entry_rcu(mod, &modules, list) {
		if (mod->num_exentries == 0)
			continue;

		e = search_extable(mod->extable,
				   mod->extable + mod->num_exentries - 1,
				   addr);
		if (e)
			break;
	}
	preempt_enable();

	/* Now, if we found one, we are running inside it now, hence
	   we cannot unload the module, hence no refcnt needed. */
	return e;
}

/*
 * Is this a valid module address?
 */
int is_module_address(unsigned long addr)
{
	struct module *mod;

	preempt_disable();

	list_for_each_entry_rcu(mod, &modules, list) {
		if (within_module_core(addr, mod)) {
			preempt_enable();
			return 1;
		}
	}

	preempt_enable();

	return 0;
}


/* Is this a valid kernel address? */
__notrace_funcgraph struct module *__module_text_address(unsigned long addr)
{
	struct module *mod;

	if (addr < module_addr_min || addr > module_addr_max)
		return NULL;

	list_for_each_entry_rcu(mod, &modules, list)
		if (within(addr, mod->module_init, mod->init_text_size)
		    || within(addr, mod->module_core, mod->core_text_size))
			return mod;
	return NULL;
}

struct module *module_text_address(unsigned long addr)
{
	struct module *mod;

	preempt_disable();
	mod = __module_text_address(addr);
	preempt_enable();

	return mod;
}

/* Don't grab lock, we're oopsing. */
void print_modules(void)
{
	struct module *mod;
	char buf[8];

	printk("Modules linked in:");
	/* Most callers should already have preempt disabled, but make sure */
	preempt_disable();
	list_for_each_entry_rcu(mod, &modules, list)
		printk(" %s%s", mod->name, module_flags(mod, buf));
	preempt_enable();
	if (last_unloaded_module[0])
		printk(" [last unloaded: %s]", last_unloaded_module);
	printk("\n");
	printk("Supported: %s\n", supported_printable(tainted));
}

#ifdef CONFIG_MODVERSIONS
/* Generate the signature for struct module here, too, for modversions. */
void struct_module(struct module *mod) { return; }
EXPORT_SYMBOL(struct_module);
#endif

#ifdef CONFIG_MARKERS
void module_update_markers(void)
{
	struct module *mod;

	mutex_lock(&module_mutex);
	list_for_each_entry(mod, &modules, list)
		if (!mod->taints)
			marker_update_probe_range(mod->markers,
				mod->markers + mod->num_markers);
	mutex_unlock(&module_mutex);
}
#endif

#ifdef CONFIG_TRACEPOINTS
void module_update_tracepoints(void)
{
	struct module *mod;

	mutex_lock(&module_mutex);
	list_for_each_entry(mod, &modules, list)
		if (!mod->taints)
			tracepoint_update_probe_range(mod->tracepoints,
				mod->tracepoints + mod->num_tracepoints);
	mutex_unlock(&module_mutex);
}

/*
 * Returns 0 if current not found.
 * Returns 1 if current found.
 */
int module_get_iter_tracepoints(struct tracepoint_iter *iter)
{
	struct module *iter_mod;
	int found = 0;

	mutex_lock(&module_mutex);
	list_for_each_entry(iter_mod, &modules, list) {
		if (!iter_mod->taints) {
			/*
			 * Sorted module list
			 */
			if (iter_mod < iter->module)
				continue;
			else if (iter_mod > iter->module)
				iter->tracepoint = NULL;
			found = tracepoint_get_iter_range(&iter->tracepoint,
				iter_mod->tracepoints,
				iter_mod->tracepoints
					+ iter_mod->num_tracepoints);
			if (found) {
				iter->module = iter_mod;
				break;
			}
		}
	}
	mutex_unlock(&module_mutex);
	return found;
}
#endif<|MERGE_RESOLUTION|>--- conflicted
+++ resolved
@@ -49,12 +49,9 @@
 #include <linux/license.h>
 #include <asm/sections.h>
 #include <linux/tracepoint.h>
-<<<<<<< HEAD
-#include <trace/kernel.h>
-=======
 #include <linux/ftrace.h>
 #include <linux/async.h>
->>>>>>> 18e352e4
+#include <trace/kernel.h>
 
 #if 0
 #define DEBUGP printk
@@ -985,14 +982,14 @@
 static void setup_modinfo_supported(struct module *mod, const char *s)
 {
 	if (!s) {
-		mod->taints |= TAINT_NO_SUPPORT;
+		mod->taints |= (1 << TAINT_NO_SUPPORT);
 		return;
 	}
 
 	if (strcmp(s, "external") == 0)
-		mod->taints |= TAINT_EXTERNAL_SUPPORT;
+		mod->taints |= (1 << TAINT_EXTERNAL_SUPPORT);
 	else if (strcmp(s, "yes"))
-		mod->taints |= TAINT_NO_SUPPORT;
+		mod->taints |= (1 << TAINT_NO_SUPPORT);
 }
 
 static ssize_t show_modinfo_supported(struct module_attribute *mattr,
@@ -1885,34 +1882,6 @@
 }
 #endif /* CONFIG_KALLSYMS */
 
-<<<<<<< HEAD
-#ifdef CONFIG_DYNAMIC_PRINTK_DEBUG
-static void dynamic_printk_setup(Elf_Shdr *sechdrs, unsigned int verboseindex)
-{
-	struct mod_debug *debug_info;
-	unsigned long pos, end;
-	unsigned int num_verbose;
-
-	pos = sechdrs[verboseindex].sh_addr;
-	num_verbose = sechdrs[verboseindex].sh_size /
-				sizeof(struct mod_debug);
-	end = pos + (num_verbose * sizeof(struct mod_debug));
-
-	for (; pos < end; pos += sizeof(struct mod_debug)) {
-		debug_info = (struct mod_debug *)pos;
-		register_dynamic_debug_module(debug_info->modname,
-			debug_info->type, debug_info->logical_modname,
-			debug_info->flag_names, debug_info->hash,
-			debug_info->hash2);
-	}
-}
-#else
-static inline void dynamic_printk_setup(Elf_Shdr *sechdrs,
-					unsigned int verboseindex)
-{
-}
-#endif /* CONFIG_DYNAMIC_PRINTK_DEBUG */
-=======
 static void dynamic_printk_setup(struct mod_debug *debug, unsigned int num)
 {
 #ifdef CONFIG_DYNAMIC_PRINTK_DEBUG
@@ -1927,7 +1896,6 @@
 	}
 #endif /* CONFIG_DYNAMIC_PRINTK_DEBUG */
 }
->>>>>>> 18e352e4
 
 static void *module_alloc_update_bounds(unsigned long size)
 {
@@ -1956,37 +1924,9 @@
 	unsigned int i;
 	unsigned int symindex = 0;
 	unsigned int strindex = 0;
-<<<<<<< HEAD
-	unsigned int setupindex;
-	unsigned int exindex;
-	unsigned int exportindex;
-	unsigned int modindex;
-	unsigned int obsparmindex;
-	unsigned int infoindex;
-	unsigned int gplindex;
-	unsigned int crcindex;
-	unsigned int gplcrcindex;
-	unsigned int versindex;
-	unsigned int pcpuindex;
-	unsigned int gplfutureindex;
-	unsigned int gplfuturecrcindex;
-	unsigned int unwindex = 0;
-#ifdef CONFIG_UNUSED_SYMBOLS
-	unsigned int unusedindex;
-	unsigned int unusedcrcindex;
-	unsigned int unusedgplindex;
-	unsigned int unusedgplcrcindex;
-#endif
-	unsigned int markersindex;
-	unsigned int markersstringsindex;
-	unsigned int tracepointsindex;
-	unsigned int tracepointsstringsindex;
-	unsigned int verboseindex;
-=======
 	unsigned int modindex, versindex, infoindex, pcpuindex;
 	unsigned int num_kp, num_mcount;
 	struct kernel_param *kp;
->>>>>>> 18e352e4
 	struct module *mod;
 	long err = 0;
 	void *percpu = NULL, *ptr = NULL; /* Stops spurious gcc warning */
@@ -2282,17 +2222,6 @@
 			goto cleanup;
 	}
 #endif
-<<<<<<< HEAD
-	markersindex = find_sec(hdr, sechdrs, secstrings, "__markers");
- 	markersstringsindex = find_sec(hdr, sechdrs, secstrings,
-					"__markers_strings");
-	verboseindex = find_sec(hdr, sechdrs, secstrings, "__verbose");
-
-	tracepointsindex = find_sec(hdr, sechdrs, secstrings, "__tracepoints");
-	tracepointsstringsindex = find_sec(hdr, sechdrs, secstrings,
-					"__tracepoints_strings");
-=======
->>>>>>> 18e352e4
 
 	/* Now do relocations. */
 	for (i = 1; i < hdr->e_shnum; i++) {
@@ -2315,20 +2244,6 @@
 		if (err < 0)
 			goto cleanup;
 	}
-<<<<<<< HEAD
-#ifdef CONFIG_MARKERS
-	mod->markers = (void *)sechdrs[markersindex].sh_addr;
-	mod->num_markers =
-		sechdrs[markersindex].sh_size / sizeof(*mod->markers);
-#endif
-#ifdef CONFIG_TRACEPOINTS
-	mod->tracepoints = (void *)sechdrs[tracepointsindex].sh_addr;
-	mod->num_tracepoints =
-		sechdrs[tracepointsindex].sh_size / sizeof(*mod->tracepoints);
-#endif
-
-=======
->>>>>>> 18e352e4
 
         /* Find duplicate symbols */
 	err = verify_export_symbols(mod);
@@ -2347,18 +2262,6 @@
 	add_kallsyms(mod, sechdrs, symindex, strindex, secstrings);
 
 	if (!mod->taints) {
-<<<<<<< HEAD
-#ifdef CONFIG_MARKERS
-		marker_update_probe_range(mod->markers,
-			mod->markers + mod->num_markers);
-#endif
-#ifdef CONFIG_TRACEPOINTS
-		tracepoint_update_probe_range(mod->tracepoints,
-			mod->tracepoints + mod->num_tracepoints);
-#endif
-	}
-	dynamic_printk_setup(sechdrs, verboseindex);
-=======
 		struct mod_debug *debug;
 		unsigned int num_debug;
 
@@ -2372,7 +2275,6 @@
 			    sizeof(*mseg), &num_mcount);
 	ftrace_init_module(mod, mseg, mseg + num_mcount);
 
->>>>>>> 18e352e4
 	err = module_finalize(hdr, sechdrs, mod);
 	if (err < 0)
 		goto cleanup;
@@ -2419,11 +2321,10 @@
 	add_sect_attrs(mod, hdr->e_shnum, secstrings, sechdrs);
 	add_notes_attrs(mod, hdr->e_shnum, secstrings, sechdrs);
 
-<<<<<<< HEAD
 	/* We don't use add_taint() here because it also disables lockdep. */
-	if (mod->taints & TAINT_EXTERNAL_SUPPORT)
-		tainted |= TAINT_EXTERNAL_SUPPORT;
-	else if (mod->taints == TAINT_NO_SUPPORT) {
+	if (mod->taints & (1 << TAINT_EXTERNAL_SUPPORT))
+		add_nonfatal_taint(TAINT_EXTERNAL_SUPPORT);
+	else if (mod->taints == (1 << TAINT_NO_SUPPORT)) {
 		if (unsupported == 0) {
 			printk(KERN_WARNING "%s: module not supported by "
 			       "Novell, refusing to load. To override, echo "
@@ -2431,7 +2332,7 @@
 			err = -ENOEXEC;
 			goto free_hdr;
 		}
-		tainted |= TAINT_NO_SUPPORT;
+		add_nonfatal_taint(TAINT_NO_SUPPORT);
 		if (unsupported == 1) {
 			printk(KERN_WARNING "%s: module is not supported by "
 			       "Novell. Novell Technical Services may decline "
@@ -2440,22 +2341,12 @@
 		}
 	}
 
-	/* Size of section 0 is 0, so this works well if no unwind info. */
-	mod->unwind_info = unwind_add_table(mod,
-					    (void *)sechdrs[unwindex].sh_addr,
-					    sechdrs[unwindex].sh_size);
-
 	/* Get rid of temporary copy */
 	vfree(hdr);
 
 	trace_kernel_module_load(mod);
 
-=======
-	/* Get rid of temporary copy */
-	vfree(hdr);
-
 	stop_machine_destroy();
->>>>>>> 18e352e4
 	/* Done! */
 	return mod;
 
@@ -2714,28 +2605,18 @@
 #define	get_lock 1
 #endif
 
-<<<<<<< HEAD
 	if (get_lock)
 		preempt_disable();
-	list_for_each_entry(mod, &modules, list) {
-=======
-	preempt_disable();
 	list_for_each_entry_rcu(mod, &modules, list) {
->>>>>>> 18e352e4
 		if (symnum < mod->num_symtab) {
 			*value = mod->symtab[symnum].st_value;
 			*type = mod->symtab[symnum].st_info;
 			strlcpy(name, mod->strtab + mod->symtab[symnum].st_name,
 				KSYM_NAME_LEN);
 			strlcpy(module_name, mod->name, MODULE_NAME_LEN);
-<<<<<<< HEAD
-			*exported = is_exported(name, mod);
+			*exported = is_exported(name, *value, mod);
 			if (get_lock)
 				preempt_enable();
-=======
-			*exported = is_exported(name, *value, mod);
-			preempt_enable();
->>>>>>> 18e352e4
 			return 0;
 		}
 		symnum -= mod->num_symtab;
@@ -2792,17 +2673,12 @@
 			buf[bx++] = 'P';
 		if (mod->taints & (1 << TAINT_FORCED_MODULE))
 			buf[bx++] = 'F';
-<<<<<<< HEAD
-		if (mod->taints & TAINT_CRAP)
-			buf[bx++] = 'C';
-		if (mod->taints & TAINT_NO_SUPPORT)
-			buf[bx++] = 'N';
-		if (mod->taints & TAINT_EXTERNAL_SUPPORT)
-			buf[bx++] = 'X';
-=======
 		if (mod->taints & (1 << TAINT_CRAP))
 			buf[bx++] = 'C';
->>>>>>> 18e352e4
+		if (mod->taints & (1 << TAINT_NO_SUPPORT))
+			buf[bx++] = 'N';
+		if (mod->taints & (1 << TAINT_EXTERNAL_SUPPORT))
+			buf[bx++] = 'X';
 		/*
 		 * TAINT_FORCED_RMMOD: could be added.
 		 * TAINT_UNSAFE_SMP, TAINT_MACHINE_CHECK, TAINT_BAD_PAGE don't
@@ -2984,7 +2860,7 @@
 	if (last_unloaded_module[0])
 		printk(" [last unloaded: %s]", last_unloaded_module);
 	printk("\n");
-	printk("Supported: %s\n", supported_printable(tainted));
+	printk("Supported: %s\n", supported_printable(get_taint()));
 }
 
 #ifdef CONFIG_MODVERSIONS
@@ -3052,4 +2928,7 @@
 	mutex_unlock(&module_mutex);
 	return found;
 }
-#endif+#endif
+
+DEFINE_TRACE(kernel_module_free);
+DEFINE_TRACE(kernel_module_load);