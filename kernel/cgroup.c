/*
 *  Generic process-grouping system.
 *
 *  Based originally on the cpuset system, extracted by Paul Menage
 *  Copyright (C) 2006 Google, Inc
 *
 *  Notifications support
 *  Copyright (C) 2009 Nokia Corporation
 *  Author: Kirill A. Shutemov
 *
 *  Copyright notices from the original cpuset code:
 *  --------------------------------------------------
 *  Copyright (C) 2003 BULL SA.
 *  Copyright (C) 2004-2006 Silicon Graphics, Inc.
 *
 *  Portions derived from Patrick Mochel's sysfs code.
 *  sysfs is Copyright (c) 2001-3 Patrick Mochel
 *
 *  2003-10-10 Written by Simon Derr.
 *  2003-10-22 Updates by Stephen Hemminger.
 *  2004 May-July Rework by Paul Jackson.
 *  ---------------------------------------------------
 *
 *  This file is subject to the terms and conditions of the GNU General Public
 *  License.  See the file COPYING in the main directory of the Linux
 *  distribution for more details.
 */

#include <linux/cgroup.h>
#include <linux/cred.h>
#include <linux/ctype.h>
#include <linux/errno.h>
#include <linux/init_task.h>
#include <linux/kernel.h>
#include <linux/list.h>
#include <linux/mm.h>
#include <linux/mutex.h>
#include <linux/mount.h>
#include <linux/pagemap.h>
#include <linux/proc_fs.h>
#include <linux/rcupdate.h>
#include <linux/sched.h>
#include <linux/backing-dev.h>
#include <linux/seq_file.h>
#include <linux/slab.h>
#include <linux/magic.h>
#include <linux/spinlock.h>
#include <linux/string.h>
#include <linux/sort.h>
#include <linux/kmod.h>
#include <linux/module.h>
#include <linux/delayacct.h>
#include <linux/cgroupstats.h>
#include <linux/hashtable.h>
#include <linux/namei.h>
#include <linux/pid_namespace.h>
#include <linux/idr.h>
#include <linux/vmalloc.h> /* TODO: replace with more sophisticated array */
#include <linux/eventfd.h>
#include <linux/poll.h>
#include <linux/flex_array.h> /* used in cgroup_attach_task */
#include <linux/kthread.h>
#include <linux/file.h>

#include <linux/atomic.h>

/*
 * cgroup_mutex is the master lock.  Any modification to cgroup or its
 * hierarchy must be performed while holding it.
 *
 * cgroup_root_mutex nests inside cgroup_mutex and should be held to modify
 * cgroupfs_root of any cgroup hierarchy - subsys list, flags,
 * release_agent_path and so on.  Modifying requires both cgroup_mutex and
 * cgroup_root_mutex.  Readers can acquire either of the two.  This is to
 * break the following locking order cycle.
 *
 *  A. cgroup_mutex -> cred_guard_mutex -> s_type->i_mutex_key -> namespace_sem
 *  B. namespace_sem -> cgroup_mutex
 *
 * B happens only through cgroup_show_options() and using cgroup_root_mutex
 * breaks it.
 */
#ifdef CONFIG_PROVE_RCU
DEFINE_MUTEX(cgroup_mutex);
EXPORT_SYMBOL_GPL(cgroup_mutex);	/* only for lockdep */
#else
static DEFINE_MUTEX(cgroup_mutex);
#endif

static DEFINE_MUTEX(cgroup_root_mutex);

/*
 * cgroup destruction makes heavy use of work items and there can be a lot
 * of concurrent destructions.  Use a separate workqueue so that cgroup
 * destruction work items don't end up filling up max_active of system_wq
 * which may lead to deadlock.
 */
static struct workqueue_struct *cgroup_destroy_wq;

/*
 * Generate an array of cgroup subsystem pointers. At boot time, this is
 * populated with the built in subsystems, and modular subsystems are
 * registered after that. The mutable section of this array is protected by
 * cgroup_mutex.
 */
#define SUBSYS(_x) [_x ## _subsys_id] = &_x ## _subsys,
#define IS_SUBSYS_ENABLED(option) IS_BUILTIN(option)
static struct cgroup_subsys *cgroup_subsys[CGROUP_SUBSYS_COUNT] = {
#include <linux/cgroup_subsys.h>
};

/*
 * The dummy hierarchy, reserved for the subsystems that are otherwise
 * unattached - it never has more than a single cgroup, and all tasks are
 * part of that cgroup.
 */
static struct cgroupfs_root cgroup_dummy_root;

/* dummy_top is a shorthand for the dummy hierarchy's top cgroup */
static struct cgroup * const cgroup_dummy_top = &cgroup_dummy_root.top_cgroup;

/*
 * cgroupfs file entry, pointed to from leaf dentry->d_fsdata.
 */
struct cfent {
	struct list_head		node;
	struct dentry			*dentry;
	struct cftype			*type;
	struct cgroup_subsys_state	*css;

	/* file xattrs */
	struct simple_xattrs		xattrs;
};

/*
 * CSS ID -- ID per subsys's Cgroup Subsys State(CSS). used only when
 * cgroup_subsys->use_id != 0.
 */
#define CSS_ID_MAX	(65535)
struct css_id {
	/*
	 * The css to which this ID points. This pointer is set to valid value
	 * after cgroup is populated. If cgroup is removed, this will be NULL.
	 * This pointer is expected to be RCU-safe because destroy()
	 * is called after synchronize_rcu(). But for safe use, css_tryget()
	 * should be used for avoiding race.
	 */
	struct cgroup_subsys_state __rcu *css;
	/*
	 * ID of this css.
	 */
	unsigned short id;
	/*
	 * Depth in hierarchy which this ID belongs to.
	 */
	unsigned short depth;
	/*
	 * ID is freed by RCU. (and lookup routine is RCU safe.)
	 */
	struct rcu_head rcu_head;
	/*
	 * Hierarchy of CSS ID belongs to.
	 */
	unsigned short stack[0]; /* Array of Length (depth+1) */
};

/*
 * cgroup_event represents events which userspace want to receive.
 */
struct cgroup_event {
	/*
	 * css which the event belongs to.
	 */
	struct cgroup_subsys_state *css;
	/*
	 * Control file which the event associated.
	 */
	struct cftype *cft;
	/*
	 * eventfd to signal userspace about the event.
	 */
	struct eventfd_ctx *eventfd;
	/*
	 * Each of these stored in a list by the cgroup.
	 */
	struct list_head list;
	/*
	 * All fields below needed to unregister event when
	 * userspace closes eventfd.
	 */
	poll_table pt;
	wait_queue_head_t *wqh;
	wait_queue_t wait;
	struct work_struct remove;
};

/* The list of hierarchy roots */

static LIST_HEAD(cgroup_roots);
static int cgroup_root_count;

/*
 * Hierarchy ID allocation and mapping.  It follows the same exclusion
 * rules as other root ops - both cgroup_mutex and cgroup_root_mutex for
 * writes, either for reads.
 */
static DEFINE_IDR(cgroup_hierarchy_idr);

static struct cgroup_name root_cgroup_name = { .name = "/" };

/*
 * Assign a monotonically increasing serial number to cgroups.  It
 * guarantees cgroups with bigger numbers are newer than those with smaller
 * numbers.  Also, as cgroups are always appended to the parent's
 * ->children list, it guarantees that sibling cgroups are always sorted in
 * the ascending serial number order on the list.  Protected by
 * cgroup_mutex.
 */
static u64 cgroup_serial_nr_next = 1;

/* This flag indicates whether tasks in the fork and exit paths should
 * check for fork/exit handlers to call. This avoids us having to do
 * extra work in the fork/exit path if none of the subsystems need to
 * be called.
 */
static int need_forkexit_callback __read_mostly;

static struct cftype cgroup_base_files[];

static void cgroup_destroy_css_killed(struct cgroup *cgrp);
static int cgroup_destroy_locked(struct cgroup *cgrp);
static int cgroup_addrm_files(struct cgroup *cgrp, struct cftype cfts[],
			      bool is_add);
static int cgroup_file_release(struct inode *inode, struct file *file);

/**
 * cgroup_css - obtain a cgroup's css for the specified subsystem
 * @cgrp: the cgroup of interest
 * @ss: the subsystem of interest (%NULL returns the dummy_css)
 *
 * Return @cgrp's css (cgroup_subsys_state) associated with @ss.  This
 * function must be called either under cgroup_mutex or rcu_read_lock() and
 * the caller is responsible for pinning the returned css if it wants to
 * keep accessing it outside the said locks.  This function may return
 * %NULL if @cgrp doesn't have @subsys_id enabled.
 */
static struct cgroup_subsys_state *cgroup_css(struct cgroup *cgrp,
					      struct cgroup_subsys *ss)
{
	if (ss)
		return rcu_dereference_check(cgrp->subsys[ss->subsys_id],
					     lockdep_is_held(&cgroup_mutex));
	else
		return &cgrp->dummy_css;
}

/* convenient tests for these bits */
static inline bool cgroup_is_dead(const struct cgroup *cgrp)
{
	return test_bit(CGRP_DEAD, &cgrp->flags);
}

/**
 * cgroup_is_descendant - test ancestry
 * @cgrp: the cgroup to be tested
 * @ancestor: possible ancestor of @cgrp
 *
 * Test whether @cgrp is a descendant of @ancestor.  It also returns %true
 * if @cgrp == @ancestor.  This function is safe to call as long as @cgrp
 * and @ancestor are accessible.
 */
bool cgroup_is_descendant(struct cgroup *cgrp, struct cgroup *ancestor)
{
	while (cgrp) {
		if (cgrp == ancestor)
			return true;
		cgrp = cgrp->parent;
	}
	return false;
}
EXPORT_SYMBOL_GPL(cgroup_is_descendant);

static int cgroup_is_releasable(const struct cgroup *cgrp)
{
	const int bits =
		(1 << CGRP_RELEASABLE) |
		(1 << CGRP_NOTIFY_ON_RELEASE);
	return (cgrp->flags & bits) == bits;
}

static int notify_on_release(const struct cgroup *cgrp)
{
	return test_bit(CGRP_NOTIFY_ON_RELEASE, &cgrp->flags);
}

/**
 * for_each_subsys - iterate all loaded cgroup subsystems
 * @ss: the iteration cursor
 * @i: the index of @ss, CGROUP_SUBSYS_COUNT after reaching the end
 *
 * Should be called under cgroup_mutex.
 */
#define for_each_subsys(ss, i)						\
	for ((i) = 0; (i) < CGROUP_SUBSYS_COUNT; (i)++)			\
		if (({ lockdep_assert_held(&cgroup_mutex);		\
		       !((ss) = cgroup_subsys[i]); })) { }		\
		else

/**
 * for_each_builtin_subsys - iterate all built-in cgroup subsystems
 * @ss: the iteration cursor
 * @i: the index of @ss, CGROUP_BUILTIN_SUBSYS_COUNT after reaching the end
 *
 * Bulit-in subsystems are always present and iteration itself doesn't
 * require any synchronization.
 */
#define for_each_builtin_subsys(ss, i)					\
	for ((i) = 0; (i) < CGROUP_BUILTIN_SUBSYS_COUNT &&		\
	     (((ss) = cgroup_subsys[i]) || true); (i)++)

/* iterate each subsystem attached to a hierarchy */
#define for_each_root_subsys(root, ss)					\
	list_for_each_entry((ss), &(root)->subsys_list, sibling)

/* iterate across the active hierarchies */
#define for_each_active_root(root)					\
	list_for_each_entry((root), &cgroup_roots, root_list)

static inline struct cgroup *__d_cgrp(struct dentry *dentry)
{
	return dentry->d_fsdata;
}

static inline struct cfent *__d_cfe(struct dentry *dentry)
{
	return dentry->d_fsdata;
}

static inline struct cftype *__d_cft(struct dentry *dentry)
{
	return __d_cfe(dentry)->type;
}

/**
 * cgroup_lock_live_group - take cgroup_mutex and check that cgrp is alive.
 * @cgrp: the cgroup to be checked for liveness
 *
 * On success, returns true; the mutex should be later unlocked.  On
 * failure returns false with no lock held.
 */
static bool cgroup_lock_live_group(struct cgroup *cgrp)
{
	mutex_lock(&cgroup_mutex);
	if (cgroup_is_dead(cgrp)) {
		mutex_unlock(&cgroup_mutex);
		return false;
	}
	return true;
}

/* the list of cgroups eligible for automatic release. Protected by
 * release_list_lock */
static LIST_HEAD(release_list);
static DEFINE_RAW_SPINLOCK(release_list_lock);
static void cgroup_release_agent(struct work_struct *work);
static DECLARE_WORK(release_agent_work, cgroup_release_agent);
static void check_for_release(struct cgroup *cgrp);

/*
 * A cgroup can be associated with multiple css_sets as different tasks may
 * belong to different cgroups on different hierarchies.  In the other
 * direction, a css_set is naturally associated with multiple cgroups.
 * This M:N relationship is represented by the following link structure
 * which exists for each association and allows traversing the associations
 * from both sides.
 */
struct cgrp_cset_link {
	/* the cgroup and css_set this link associates */
	struct cgroup		*cgrp;
	struct css_set		*cset;

	/* list of cgrp_cset_links anchored at cgrp->cset_links */
	struct list_head	cset_link;

	/* list of cgrp_cset_links anchored at css_set->cgrp_links */
	struct list_head	cgrp_link;
};

/* The default css_set - used by init and its children prior to any
 * hierarchies being mounted. It contains a pointer to the root state
 * for each subsystem. Also used to anchor the list of css_sets. Not
 * reference-counted, to improve performance when child cgroups
 * haven't been created.
 */

static struct css_set init_css_set;
static struct cgrp_cset_link init_cgrp_cset_link;

static int cgroup_init_idr(struct cgroup_subsys *ss,
			   struct cgroup_subsys_state *css);

/*
 * css_set_lock protects the list of css_set objects, and the chain of
 * tasks off each css_set.  Nests outside task->alloc_lock due to
 * css_task_iter_start().
 */
static DEFINE_RWLOCK(css_set_lock);
static int css_set_count;

/*
 * hash table for cgroup groups. This improves the performance to find
 * an existing css_set. This hash doesn't (currently) take into
 * account cgroups in empty hierarchies.
 */
#define CSS_SET_HASH_BITS	7
static DEFINE_HASHTABLE(css_set_table, CSS_SET_HASH_BITS);

static unsigned long css_set_hash(struct cgroup_subsys_state *css[])
{
	unsigned long key = 0UL;
	struct cgroup_subsys *ss;
	int i;

	for_each_subsys(ss, i)
		key += (unsigned long)css[i];
	key = (key >> 16) ^ key;

	return key;
}

/*
 * We don't maintain the lists running through each css_set to its task
 * until after the first call to css_task_iter_start().  This reduces the
 * fork()/exit() overhead for people who have cgroups compiled into their
 * kernel but not actually in use.
 */
static int use_task_css_set_links __read_mostly;

static void __put_css_set(struct css_set *cset, int taskexit)
{
	struct cgrp_cset_link *link, *tmp_link;

	/*
	 * Ensure that the refcount doesn't hit zero while any readers
	 * can see it. Similar to atomic_dec_and_lock(), but for an
	 * rwlock
	 */
	if (atomic_add_unless(&cset->refcount, -1, 1))
		return;
	write_lock(&css_set_lock);
	if (!atomic_dec_and_test(&cset->refcount)) {
		write_unlock(&css_set_lock);
		return;
	}

	/* This css_set is dead. unlink it and release cgroup refcounts */
	hash_del(&cset->hlist);
	css_set_count--;

	list_for_each_entry_safe(link, tmp_link, &cset->cgrp_links, cgrp_link) {
		struct cgroup *cgrp = link->cgrp;

		list_del(&link->cset_link);
		list_del(&link->cgrp_link);

		/* @cgrp can't go away while we're holding css_set_lock */
		if (list_empty(&cgrp->cset_links) && notify_on_release(cgrp)) {
			if (taskexit)
				set_bit(CGRP_RELEASABLE, &cgrp->flags);
			check_for_release(cgrp);
		}

		kfree(link);
	}

	write_unlock(&css_set_lock);
	kfree_rcu(cset, rcu_head);
}

/*
 * refcounted get/put for css_set objects
 */
static inline void get_css_set(struct css_set *cset)
{
	atomic_inc(&cset->refcount);
}

static inline void put_css_set(struct css_set *cset)
{
	__put_css_set(cset, 0);
}

static inline void put_css_set_taskexit(struct css_set *cset)
{
	__put_css_set(cset, 1);
}

/**
 * compare_css_sets - helper function for find_existing_css_set().
 * @cset: candidate css_set being tested
 * @old_cset: existing css_set for a task
 * @new_cgrp: cgroup that's being entered by the task
 * @template: desired set of css pointers in css_set (pre-calculated)
 *
 * Returns true if "cset" matches "old_cset" except for the hierarchy
 * which "new_cgrp" belongs to, for which it should match "new_cgrp".
 */
static bool compare_css_sets(struct css_set *cset,
			     struct css_set *old_cset,
			     struct cgroup *new_cgrp,
			     struct cgroup_subsys_state *template[])
{
	struct list_head *l1, *l2;

	if (memcmp(template, cset->subsys, sizeof(cset->subsys))) {
		/* Not all subsystems matched */
		return false;
	}

	/*
	 * Compare cgroup pointers in order to distinguish between
	 * different cgroups in heirarchies with no subsystems. We
	 * could get by with just this check alone (and skip the
	 * memcmp above) but on most setups the memcmp check will
	 * avoid the need for this more expensive check on almost all
	 * candidates.
	 */

	l1 = &cset->cgrp_links;
	l2 = &old_cset->cgrp_links;
	while (1) {
		struct cgrp_cset_link *link1, *link2;
		struct cgroup *cgrp1, *cgrp2;

		l1 = l1->next;
		l2 = l2->next;
		/* See if we reached the end - both lists are equal length. */
		if (l1 == &cset->cgrp_links) {
			BUG_ON(l2 != &old_cset->cgrp_links);
			break;
		} else {
			BUG_ON(l2 == &old_cset->cgrp_links);
		}
		/* Locate the cgroups associated with these links. */
		link1 = list_entry(l1, struct cgrp_cset_link, cgrp_link);
		link2 = list_entry(l2, struct cgrp_cset_link, cgrp_link);
		cgrp1 = link1->cgrp;
		cgrp2 = link2->cgrp;
		/* Hierarchies should be linked in the same order. */
		BUG_ON(cgrp1->root != cgrp2->root);

		/*
		 * If this hierarchy is the hierarchy of the cgroup
		 * that's changing, then we need to check that this
		 * css_set points to the new cgroup; if it's any other
		 * hierarchy, then this css_set should point to the
		 * same cgroup as the old css_set.
		 */
		if (cgrp1->root == new_cgrp->root) {
			if (cgrp1 != new_cgrp)
				return false;
		} else {
			if (cgrp1 != cgrp2)
				return false;
		}
	}
	return true;
}

/**
 * find_existing_css_set - init css array and find the matching css_set
 * @old_cset: the css_set that we're using before the cgroup transition
 * @cgrp: the cgroup that we're moving into
 * @template: out param for the new set of csses, should be clear on entry
 */
static struct css_set *find_existing_css_set(struct css_set *old_cset,
					struct cgroup *cgrp,
					struct cgroup_subsys_state *template[])
{
	struct cgroupfs_root *root = cgrp->root;
	struct cgroup_subsys *ss;
	struct css_set *cset;
	unsigned long key;
	int i;

	/*
	 * Build the set of subsystem state objects that we want to see in the
	 * new css_set. while subsystems can change globally, the entries here
	 * won't change, so no need for locking.
	 */
	for_each_subsys(ss, i) {
		if (root->subsys_mask & (1UL << i)) {
			/* Subsystem is in this hierarchy. So we want
			 * the subsystem state from the new
			 * cgroup */
			template[i] = cgroup_css(cgrp, ss);
		} else {
			/* Subsystem is not in this hierarchy, so we
			 * don't want to change the subsystem state */
			template[i] = old_cset->subsys[i];
		}
	}

	key = css_set_hash(template);
	hash_for_each_possible(css_set_table, cset, hlist, key) {
		if (!compare_css_sets(cset, old_cset, cgrp, template))
			continue;

		/* This css_set matches what we need */
		return cset;
	}

	/* No existing cgroup group matched */
	return NULL;
}

static void free_cgrp_cset_links(struct list_head *links_to_free)
{
	struct cgrp_cset_link *link, *tmp_link;

	list_for_each_entry_safe(link, tmp_link, links_to_free, cset_link) {
		list_del(&link->cset_link);
		kfree(link);
	}
}

/**
 * allocate_cgrp_cset_links - allocate cgrp_cset_links
 * @count: the number of links to allocate
 * @tmp_links: list_head the allocated links are put on
 *
 * Allocate @count cgrp_cset_link structures and chain them on @tmp_links
 * through ->cset_link.  Returns 0 on success or -errno.
 */
static int allocate_cgrp_cset_links(int count, struct list_head *tmp_links)
{
	struct cgrp_cset_link *link;
	int i;

	INIT_LIST_HEAD(tmp_links);

	for (i = 0; i < count; i++) {
		link = kzalloc(sizeof(*link), GFP_KERNEL);
		if (!link) {
			free_cgrp_cset_links(tmp_links);
			return -ENOMEM;
		}
		list_add(&link->cset_link, tmp_links);
	}
	return 0;
}

/**
 * link_css_set - a helper function to link a css_set to a cgroup
 * @tmp_links: cgrp_cset_link objects allocated by allocate_cgrp_cset_links()
 * @cset: the css_set to be linked
 * @cgrp: the destination cgroup
 */
static void link_css_set(struct list_head *tmp_links, struct css_set *cset,
			 struct cgroup *cgrp)
{
	struct cgrp_cset_link *link;

	BUG_ON(list_empty(tmp_links));
	link = list_first_entry(tmp_links, struct cgrp_cset_link, cset_link);
	link->cset = cset;
	link->cgrp = cgrp;
	list_move(&link->cset_link, &cgrp->cset_links);
	/*
	 * Always add links to the tail of the list so that the list
	 * is sorted by order of hierarchy creation
	 */
	list_add_tail(&link->cgrp_link, &cset->cgrp_links);
}

/**
 * find_css_set - return a new css_set with one cgroup updated
 * @old_cset: the baseline css_set
 * @cgrp: the cgroup to be updated
 *
 * Return a new css_set that's equivalent to @old_cset, but with @cgrp
 * substituted into the appropriate hierarchy.
 */
static struct css_set *find_css_set(struct css_set *old_cset,
				    struct cgroup *cgrp)
{
	struct cgroup_subsys_state *template[CGROUP_SUBSYS_COUNT] = { };
	struct css_set *cset;
	struct list_head tmp_links;
	struct cgrp_cset_link *link;
	unsigned long key;

	lockdep_assert_held(&cgroup_mutex);

	/* First see if we already have a cgroup group that matches
	 * the desired set */
	read_lock(&css_set_lock);
	cset = find_existing_css_set(old_cset, cgrp, template);
	if (cset)
		get_css_set(cset);
	read_unlock(&css_set_lock);

	if (cset)
		return cset;

	cset = kzalloc(sizeof(*cset), GFP_KERNEL);
	if (!cset)
		return NULL;

	/* Allocate all the cgrp_cset_link objects that we'll need */
	if (allocate_cgrp_cset_links(cgroup_root_count, &tmp_links) < 0) {
		kfree(cset);
		return NULL;
	}

	atomic_set(&cset->refcount, 1);
	INIT_LIST_HEAD(&cset->cgrp_links);
	INIT_LIST_HEAD(&cset->tasks);
	INIT_HLIST_NODE(&cset->hlist);

	/* Copy the set of subsystem state objects generated in
	 * find_existing_css_set() */
	memcpy(cset->subsys, template, sizeof(cset->subsys));

	write_lock(&css_set_lock);
	/* Add reference counts and links from the new css_set. */
	list_for_each_entry(link, &old_cset->cgrp_links, cgrp_link) {
		struct cgroup *c = link->cgrp;

		if (c->root == cgrp->root)
			c = cgrp;
		link_css_set(&tmp_links, cset, c);
	}

	BUG_ON(!list_empty(&tmp_links));

	css_set_count++;

	/* Add this cgroup group to the hash table */
	key = css_set_hash(cset->subsys);
	hash_add(css_set_table, &cset->hlist, key);

	write_unlock(&css_set_lock);

	return cset;
}

/*
 * Return the cgroup for "task" from the given hierarchy. Must be
 * called with cgroup_mutex held.
 */
static struct cgroup *task_cgroup_from_root(struct task_struct *task,
					    struct cgroupfs_root *root)
{
	struct css_set *cset;
	struct cgroup *res = NULL;

	BUG_ON(!mutex_is_locked(&cgroup_mutex));
	read_lock(&css_set_lock);
	/*
	 * No need to lock the task - since we hold cgroup_mutex the
	 * task can't change groups, so the only thing that can happen
	 * is that it exits and its css is set back to init_css_set.
	 */
	cset = task_css_set(task);
	if (cset == &init_css_set) {
		res = &root->top_cgroup;
	} else {
		struct cgrp_cset_link *link;

		list_for_each_entry(link, &cset->cgrp_links, cgrp_link) {
			struct cgroup *c = link->cgrp;

			if (c->root == root) {
				res = c;
				break;
			}
		}
	}
	read_unlock(&css_set_lock);
	BUG_ON(!res);
	return res;
}

/*
 * There is one global cgroup mutex. We also require taking
 * task_lock() when dereferencing a task's cgroup subsys pointers.
 * See "The task_lock() exception", at the end of this comment.
 *
 * A task must hold cgroup_mutex to modify cgroups.
 *
 * Any task can increment and decrement the count field without lock.
 * So in general, code holding cgroup_mutex can't rely on the count
 * field not changing.  However, if the count goes to zero, then only
 * cgroup_attach_task() can increment it again.  Because a count of zero
 * means that no tasks are currently attached, therefore there is no
 * way a task attached to that cgroup can fork (the other way to
 * increment the count).  So code holding cgroup_mutex can safely
 * assume that if the count is zero, it will stay zero. Similarly, if
 * a task holds cgroup_mutex on a cgroup with zero count, it
 * knows that the cgroup won't be removed, as cgroup_rmdir()
 * needs that mutex.
 *
 * The fork and exit callbacks cgroup_fork() and cgroup_exit(), don't
 * (usually) take cgroup_mutex.  These are the two most performance
 * critical pieces of code here.  The exception occurs on cgroup_exit(),
 * when a task in a notify_on_release cgroup exits.  Then cgroup_mutex
 * is taken, and if the cgroup count is zero, a usermode call made
 * to the release agent with the name of the cgroup (path relative to
 * the root of cgroup file system) as the argument.
 *
 * A cgroup can only be deleted if both its 'count' of using tasks
 * is zero, and its list of 'children' cgroups is empty.  Since all
 * tasks in the system use _some_ cgroup, and since there is always at
 * least one task in the system (init, pid == 1), therefore, top_cgroup
 * always has either children cgroups and/or using tasks.  So we don't
 * need a special hack to ensure that top_cgroup cannot be deleted.
 *
 *	The task_lock() exception
 *
 * The need for this exception arises from the action of
 * cgroup_attach_task(), which overwrites one task's cgroup pointer with
 * another.  It does so using cgroup_mutex, however there are
 * several performance critical places that need to reference
 * task->cgroup without the expense of grabbing a system global
 * mutex.  Therefore except as noted below, when dereferencing or, as
 * in cgroup_attach_task(), modifying a task's cgroup pointer we use
 * task_lock(), which acts on a spinlock (task->alloc_lock) already in
 * the task_struct routinely used for such matters.
 *
 * P.S.  One more locking exception.  RCU is used to guard the
 * update of a tasks cgroup pointer by cgroup_attach_task()
 */

/*
 * A couple of forward declarations required, due to cyclic reference loop:
 * cgroup_mkdir -> cgroup_create -> cgroup_populate_dir ->
 * cgroup_add_file -> cgroup_create_file -> cgroup_dir_inode_operations
 * -> cgroup_mkdir.
 */

static int cgroup_mkdir(struct inode *dir, struct dentry *dentry, umode_t mode);
static int cgroup_rmdir(struct inode *unused_dir, struct dentry *dentry);
static int cgroup_populate_dir(struct cgroup *cgrp, unsigned long subsys_mask);
static const struct inode_operations cgroup_dir_inode_operations;
static const struct file_operations proc_cgroupstats_operations;

static struct backing_dev_info cgroup_backing_dev_info = {
	.name		= "cgroup",
	.capabilities	= BDI_CAP_NO_ACCT_AND_WRITEBACK,
};

static int alloc_css_id(struct cgroup_subsys_state *child_css);

static struct inode *cgroup_new_inode(umode_t mode, struct super_block *sb)
{
	struct inode *inode = new_inode(sb);

	if (inode) {
		inode->i_ino = get_next_ino();
		inode->i_mode = mode;
		inode->i_uid = current_fsuid();
		inode->i_gid = current_fsgid();
		inode->i_atime = inode->i_mtime = inode->i_ctime = CURRENT_TIME;
		inode->i_mapping->backing_dev_info = &cgroup_backing_dev_info;
	}
	return inode;
}

static struct cgroup_name *cgroup_alloc_name(struct dentry *dentry)
{
	struct cgroup_name *name;

	name = kmalloc(sizeof(*name) + dentry->d_name.len + 1, GFP_KERNEL);
	if (!name)
		return NULL;
	strcpy(name->name, dentry->d_name.name);
	return name;
}

static void cgroup_free_fn(struct work_struct *work)
{
	struct cgroup *cgrp = container_of(work, struct cgroup, destroy_work);

	mutex_lock(&cgroup_mutex);
	cgrp->root->number_of_cgroups--;
	mutex_unlock(&cgroup_mutex);

	/*
	 * We get a ref to the parent's dentry, and put the ref when
	 * this cgroup is being freed, so it's guaranteed that the
	 * parent won't be destroyed before its children.
	 */
	dput(cgrp->parent->dentry);

	/*
	 * Drop the active superblock reference that we took when we
	 * created the cgroup. This will free cgrp->root, if we are
	 * holding the last reference to @sb.
	 */
	deactivate_super(cgrp->root->sb);

	/*
	 * if we're getting rid of the cgroup, refcount should ensure
	 * that there are no pidlists left.
	 */
	BUG_ON(!list_empty(&cgrp->pidlists));

	simple_xattrs_free(&cgrp->xattrs);

	kfree(rcu_dereference_raw(cgrp->name));
	kfree(cgrp);
}

static void cgroup_free_rcu(struct rcu_head *head)
{
	struct cgroup *cgrp = container_of(head, struct cgroup, rcu_head);

	INIT_WORK(&cgrp->destroy_work, cgroup_free_fn);
	queue_work(cgroup_destroy_wq, &cgrp->destroy_work);
}

static void cgroup_diput(struct dentry *dentry, struct inode *inode)
{
	/* is dentry a directory ? if so, kfree() associated cgroup */
	if (S_ISDIR(inode->i_mode)) {
		struct cgroup *cgrp = dentry->d_fsdata;

		BUG_ON(!(cgroup_is_dead(cgrp)));
		call_rcu(&cgrp->rcu_head, cgroup_free_rcu);
	} else {
		struct cfent *cfe = __d_cfe(dentry);
		struct cgroup *cgrp = dentry->d_parent->d_fsdata;

		WARN_ONCE(!list_empty(&cfe->node) &&
			  cgrp != &cgrp->root->top_cgroup,
			  "cfe still linked for %s\n", cfe->type->name);
		simple_xattrs_free(&cfe->xattrs);
		kfree(cfe);
	}
	iput(inode);
}

static int cgroup_delete(const struct dentry *d)
{
	return 1;
}

static void remove_dir(struct dentry *d)
{
	struct dentry *parent = dget(d->d_parent);

	d_delete(d);
	simple_rmdir(parent->d_inode, d);
	dput(parent);
}

static void cgroup_rm_file(struct cgroup *cgrp, const struct cftype *cft)
{
	struct cfent *cfe;

	lockdep_assert_held(&cgrp->dentry->d_inode->i_mutex);
	lockdep_assert_held(&cgroup_mutex);

	/*
	 * If we're doing cleanup due to failure of cgroup_create(),
	 * the corresponding @cfe may not exist.
	 */
	list_for_each_entry(cfe, &cgrp->files, node) {
		struct dentry *d = cfe->dentry;

		if (cft && cfe->type != cft)
			continue;

		dget(d);
		d_delete(d);
		simple_unlink(cgrp->dentry->d_inode, d);
		list_del_init(&cfe->node);
		dput(d);

		break;
	}
}

/**
 * cgroup_clear_dir - remove subsys files in a cgroup directory
 * @cgrp: target cgroup
 * @subsys_mask: mask of the subsystem ids whose files should be removed
 */
static void cgroup_clear_dir(struct cgroup *cgrp, unsigned long subsys_mask)
{
	struct cgroup_subsys *ss;
	int i;

	for_each_subsys(ss, i) {
		struct cftype_set *set;

		if (!test_bit(i, &subsys_mask))
			continue;
		list_for_each_entry(set, &ss->cftsets, node)
			cgroup_addrm_files(cgrp, set->cfts, false);
	}
}

/*
 * NOTE : the dentry must have been dget()'ed
 */
static void cgroup_d_remove_dir(struct dentry *dentry)
{
	struct dentry *parent;

	parent = dentry->d_parent;
	spin_lock(&parent->d_lock);
	spin_lock_nested(&dentry->d_lock, DENTRY_D_LOCK_NESTED);
	list_del_init(&dentry->d_u.d_child);
	spin_unlock(&dentry->d_lock);
	spin_unlock(&parent->d_lock);
	remove_dir(dentry);
}

/*
 * Call with cgroup_mutex held. Drops reference counts on modules, including
 * any duplicate ones that parse_cgroupfs_options took. If this function
 * returns an error, no reference counts are touched.
 */
static int rebind_subsystems(struct cgroupfs_root *root,
			     unsigned long added_mask, unsigned removed_mask)
{
	struct cgroup *cgrp = &root->top_cgroup;
	struct cgroup_subsys *ss;
	unsigned long pinned = 0;
	int i, ret;

	BUG_ON(!mutex_is_locked(&cgroup_mutex));
	BUG_ON(!mutex_is_locked(&cgroup_root_mutex));

	/* Check that any added subsystems are currently free */
	for_each_subsys(ss, i) {
		if (!(added_mask & (1 << i)))
			continue;

		/* is the subsystem mounted elsewhere? */
		if (ss->root != &cgroup_dummy_root) {
			ret = -EBUSY;
			goto out_put;
		}

		/* pin the module */
		if (!try_module_get(ss->module)) {
			ret = -ENOENT;
			goto out_put;
		}
		pinned |= 1 << i;
	}

	/* subsys could be missing if unloaded between parsing and here */
	if (added_mask != pinned) {
		ret = -ENOENT;
		goto out_put;
	}

	ret = cgroup_populate_dir(cgrp, added_mask);
	if (ret)
		goto out_put;

	/*
	 * Nothing can fail from this point on.  Remove files for the
	 * removed subsystems and rebind each subsystem.
	 */
	cgroup_clear_dir(cgrp, removed_mask);

	for_each_subsys(ss, i) {
		unsigned long bit = 1UL << i;

		if (bit & added_mask) {
			/* We're binding this subsystem to this hierarchy */
			BUG_ON(cgroup_css(cgrp, ss));
			BUG_ON(!cgroup_css(cgroup_dummy_top, ss));
			BUG_ON(cgroup_css(cgroup_dummy_top, ss)->cgroup != cgroup_dummy_top);

			rcu_assign_pointer(cgrp->subsys[i],
					   cgroup_css(cgroup_dummy_top, ss));
			cgroup_css(cgrp, ss)->cgroup = cgrp;

			list_move(&ss->sibling, &root->subsys_list);
			ss->root = root;
			if (ss->bind)
				ss->bind(cgroup_css(cgrp, ss));

			/* refcount was already taken, and we're keeping it */
			root->subsys_mask |= bit;
		} else if (bit & removed_mask) {
			/* We're removing this subsystem */
			BUG_ON(cgroup_css(cgrp, ss) != cgroup_css(cgroup_dummy_top, ss));
			BUG_ON(cgroup_css(cgrp, ss)->cgroup != cgrp);

			if (ss->bind)
				ss->bind(cgroup_css(cgroup_dummy_top, ss));

			cgroup_css(cgroup_dummy_top, ss)->cgroup = cgroup_dummy_top;
			RCU_INIT_POINTER(cgrp->subsys[i], NULL);

			cgroup_subsys[i]->root = &cgroup_dummy_root;
			list_move(&ss->sibling, &cgroup_dummy_root.subsys_list);

			/* subsystem is now free - drop reference on module */
			module_put(ss->module);
			root->subsys_mask &= ~bit;
		}
	}

	/*
	 * Mark @root has finished binding subsystems.  @root->subsys_mask
	 * now matches the bound subsystems.
	 */
	root->flags |= CGRP_ROOT_SUBSYS_BOUND;

	return 0;

out_put:
	for_each_subsys(ss, i)
		if (pinned & (1 << i))
			module_put(ss->module);
	return ret;
}

static int cgroup_show_options(struct seq_file *seq, struct dentry *dentry)
{
	struct cgroupfs_root *root = dentry->d_sb->s_fs_info;
	struct cgroup_subsys *ss;

	mutex_lock(&cgroup_root_mutex);
	for_each_root_subsys(root, ss)
		seq_printf(seq, ",%s", ss->name);
	if (root->flags & CGRP_ROOT_SANE_BEHAVIOR)
		seq_puts(seq, ",sane_behavior");
	if (root->flags & CGRP_ROOT_NOPREFIX)
		seq_puts(seq, ",noprefix");
	if (root->flags & CGRP_ROOT_XATTR)
		seq_puts(seq, ",xattr");
	if (strlen(root->release_agent_path))
		seq_printf(seq, ",release_agent=%s", root->release_agent_path);
	if (test_bit(CGRP_CPUSET_CLONE_CHILDREN, &root->top_cgroup.flags))
		seq_puts(seq, ",clone_children");
	if (strlen(root->name))
		seq_printf(seq, ",name=%s", root->name);
	mutex_unlock(&cgroup_root_mutex);
	return 0;
}

struct cgroup_sb_opts {
	unsigned long subsys_mask;
	unsigned long flags;
	char *release_agent;
	bool cpuset_clone_children;
	char *name;
	/* User explicitly requested empty subsystem */
	bool none;

	struct cgroupfs_root *new_root;

};

/*
 * Convert a hierarchy specifier into a bitmask of subsystems and
 * flags. Call with cgroup_mutex held to protect the cgroup_subsys[]
 * array. This function takes refcounts on subsystems to be used, unless it
 * returns error, in which case no refcounts are taken.
 */
static int parse_cgroupfs_options(char *data, struct cgroup_sb_opts *opts)
{
	char *token, *o = data;
	bool all_ss = false, one_ss = false;
	unsigned long mask = (unsigned long)-1;
	struct cgroup_subsys *ss;
	int i;

	BUG_ON(!mutex_is_locked(&cgroup_mutex));

#ifdef CONFIG_CPUSETS
	mask = ~(1UL << cpuset_subsys_id);
#endif

	memset(opts, 0, sizeof(*opts));

	while ((token = strsep(&o, ",")) != NULL) {
		if (!*token)
			return -EINVAL;
		if (!strcmp(token, "none")) {
			/* Explicitly have no subsystems */
			opts->none = true;
			continue;
		}
		if (!strcmp(token, "all")) {
			/* Mutually exclusive option 'all' + subsystem name */
			if (one_ss)
				return -EINVAL;
			all_ss = true;
			continue;
		}
		if (!strcmp(token, "__DEVEL__sane_behavior")) {
			opts->flags |= CGRP_ROOT_SANE_BEHAVIOR;
			continue;
		}
		if (!strcmp(token, "noprefix")) {
			opts->flags |= CGRP_ROOT_NOPREFIX;
			continue;
		}
		if (!strcmp(token, "clone_children")) {
			opts->cpuset_clone_children = true;
			continue;
		}
		if (!strcmp(token, "xattr")) {
			opts->flags |= CGRP_ROOT_XATTR;
			continue;
		}
		if (!strncmp(token, "release_agent=", 14)) {
			/* Specifying two release agents is forbidden */
			if (opts->release_agent)
				return -EINVAL;
			opts->release_agent =
				kstrndup(token + 14, PATH_MAX - 1, GFP_KERNEL);
			if (!opts->release_agent)
				return -ENOMEM;
			continue;
		}
		if (!strncmp(token, "name=", 5)) {
			const char *name = token + 5;
			/* Can't specify an empty name */
			if (!strlen(name))
				return -EINVAL;
			/* Must match [\w.-]+ */
			for (i = 0; i < strlen(name); i++) {
				char c = name[i];
				if (isalnum(c))
					continue;
				if ((c == '.') || (c == '-') || (c == '_'))
					continue;
				return -EINVAL;
			}
			/* Specifying two names is forbidden */
			if (opts->name)
				return -EINVAL;
			opts->name = kstrndup(name,
					      MAX_CGROUP_ROOT_NAMELEN - 1,
					      GFP_KERNEL);
			if (!opts->name)
				return -ENOMEM;

			continue;
		}

		for_each_subsys(ss, i) {
			if (strcmp(token, ss->name))
				continue;
			if (ss->disabled)
				continue;

			/* Mutually exclusive option 'all' + subsystem name */
			if (all_ss)
				return -EINVAL;
			set_bit(i, &opts->subsys_mask);
			one_ss = true;

			break;
		}
		if (i == CGROUP_SUBSYS_COUNT)
			return -ENOENT;
	}

	/*
	 * If the 'all' option was specified select all the subsystems,
	 * otherwise if 'none', 'name=' and a subsystem name options
	 * were not specified, let's default to 'all'
	 */
	if (all_ss || (!one_ss && !opts->none && !opts->name))
		for_each_subsys(ss, i)
			if (!ss->disabled)
				set_bit(i, &opts->subsys_mask);

	/* Consistency checks */

	if (opts->flags & CGRP_ROOT_SANE_BEHAVIOR) {
		pr_warning("cgroup: sane_behavior: this is still under development and its behaviors will change, proceed at your own risk\n");

		if (opts->flags & CGRP_ROOT_NOPREFIX) {
			pr_err("cgroup: sane_behavior: noprefix is not allowed\n");
			return -EINVAL;
		}

		if (opts->cpuset_clone_children) {
			pr_err("cgroup: sane_behavior: clone_children is not allowed\n");
			return -EINVAL;
		}
	}

	/*
	 * Option noprefix was introduced just for backward compatibility
	 * with the old cpuset, so we allow noprefix only if mounting just
	 * the cpuset subsystem.
	 */
	if ((opts->flags & CGRP_ROOT_NOPREFIX) && (opts->subsys_mask & mask))
		return -EINVAL;


	/* Can't specify "none" and some subsystems */
	if (opts->subsys_mask && opts->none)
		return -EINVAL;

	/*
	 * We either have to specify by name or by subsystems. (So all
	 * empty hierarchies must have a name).
	 */
	if (!opts->subsys_mask && !opts->name)
		return -EINVAL;

	return 0;
}

static int cgroup_remount(struct super_block *sb, int *flags, char *data)
{
	int ret = 0;
	struct cgroupfs_root *root = sb->s_fs_info;
	struct cgroup *cgrp = &root->top_cgroup;
	struct cgroup_sb_opts opts;
	unsigned long added_mask, removed_mask;

	if (root->flags & CGRP_ROOT_SANE_BEHAVIOR) {
		pr_err("cgroup: sane_behavior: remount is not allowed\n");
		return -EINVAL;
	}

	mutex_lock(&cgrp->dentry->d_inode->i_mutex);
	mutex_lock(&cgroup_mutex);
	mutex_lock(&cgroup_root_mutex);

	/* See what subsystems are wanted */
	ret = parse_cgroupfs_options(data, &opts);
	if (ret)
		goto out_unlock;

	if (opts.subsys_mask != root->subsys_mask || opts.release_agent)
		pr_warning("cgroup: option changes via remount are deprecated (pid=%d comm=%s)\n",
			   task_tgid_nr(current), current->comm);

	added_mask = opts.subsys_mask & ~root->subsys_mask;
	removed_mask = root->subsys_mask & ~opts.subsys_mask;

	/* Don't allow flags or name to change at remount */
	if (((opts.flags ^ root->flags) & CGRP_ROOT_OPTION_MASK) ||
	    (opts.name && strcmp(opts.name, root->name))) {
		pr_err("cgroup: option or name mismatch, new: 0x%lx \"%s\", old: 0x%lx \"%s\"\n",
		       opts.flags & CGRP_ROOT_OPTION_MASK, opts.name ?: "",
		       root->flags & CGRP_ROOT_OPTION_MASK, root->name);
		ret = -EINVAL;
		goto out_unlock;
	}

	/* remounting is not allowed for populated hierarchies */
	if (root->number_of_cgroups > 1) {
		ret = -EBUSY;
		goto out_unlock;
	}

	ret = rebind_subsystems(root, added_mask, removed_mask);
	if (ret)
		goto out_unlock;

	if (opts.release_agent)
		strcpy(root->release_agent_path, opts.release_agent);
 out_unlock:
	kfree(opts.release_agent);
	kfree(opts.name);
	mutex_unlock(&cgroup_root_mutex);
	mutex_unlock(&cgroup_mutex);
	mutex_unlock(&cgrp->dentry->d_inode->i_mutex);
	return ret;
}

static const struct super_operations cgroup_ops = {
	.statfs = simple_statfs,
	.drop_inode = generic_delete_inode,
	.show_options = cgroup_show_options,
	.remount_fs = cgroup_remount,
};

static void init_cgroup_housekeeping(struct cgroup *cgrp)
{
	INIT_LIST_HEAD(&cgrp->sibling);
	INIT_LIST_HEAD(&cgrp->children);
	INIT_LIST_HEAD(&cgrp->files);
	INIT_LIST_HEAD(&cgrp->cset_links);
	INIT_LIST_HEAD(&cgrp->release_list);
	INIT_LIST_HEAD(&cgrp->pidlists);
	mutex_init(&cgrp->pidlist_mutex);
	cgrp->dummy_css.cgroup = cgrp;
	INIT_LIST_HEAD(&cgrp->event_list);
	spin_lock_init(&cgrp->event_list_lock);
	simple_xattrs_init(&cgrp->xattrs);
}

static void init_cgroup_root(struct cgroupfs_root *root)
{
	struct cgroup *cgrp = &root->top_cgroup;

	INIT_LIST_HEAD(&root->subsys_list);
	INIT_LIST_HEAD(&root->root_list);
	root->number_of_cgroups = 1;
	cgrp->root = root;
	RCU_INIT_POINTER(cgrp->name, &root_cgroup_name);
	init_cgroup_housekeeping(cgrp);
	idr_init(&root->cgroup_idr);
}

static int cgroup_init_root_id(struct cgroupfs_root *root, int start, int end)
{
	int id;

	lockdep_assert_held(&cgroup_mutex);
	lockdep_assert_held(&cgroup_root_mutex);

	id = idr_alloc_cyclic(&cgroup_hierarchy_idr, root, start, end,
			      GFP_KERNEL);
	if (id < 0)
		return id;

	root->hierarchy_id = id;
	return 0;
}

static void cgroup_exit_root_id(struct cgroupfs_root *root)
{
	lockdep_assert_held(&cgroup_mutex);
	lockdep_assert_held(&cgroup_root_mutex);

	if (root->hierarchy_id) {
		idr_remove(&cgroup_hierarchy_idr, root->hierarchy_id);
		root->hierarchy_id = 0;
	}
}

static int cgroup_test_super(struct super_block *sb, void *data)
{
	struct cgroup_sb_opts *opts = data;
	struct cgroupfs_root *root = sb->s_fs_info;

	/* If we asked for a name then it must match */
	if (opts->name && strcmp(opts->name, root->name))
		return 0;

	/*
	 * If we asked for subsystems (or explicitly for no
	 * subsystems) then they must match
	 */
	if ((opts->subsys_mask || opts->none)
	    && (opts->subsys_mask != root->subsys_mask))
		return 0;

	return 1;
}

static struct cgroupfs_root *cgroup_root_from_opts(struct cgroup_sb_opts *opts)
{
	struct cgroupfs_root *root;

	if (!opts->subsys_mask && !opts->none)
		return NULL;

	root = kzalloc(sizeof(*root), GFP_KERNEL);
	if (!root)
		return ERR_PTR(-ENOMEM);

	init_cgroup_root(root);

	/*
	 * We need to set @root->subsys_mask now so that @root can be
	 * matched by cgroup_test_super() before it finishes
	 * initialization; otherwise, competing mounts with the same
	 * options may try to bind the same subsystems instead of waiting
	 * for the first one leading to unexpected mount errors.
	 * SUBSYS_BOUND will be set once actual binding is complete.
	 */
	root->subsys_mask = opts->subsys_mask;
	root->flags = opts->flags;
	if (opts->release_agent)
		strcpy(root->release_agent_path, opts->release_agent);
	if (opts->name)
		strcpy(root->name, opts->name);
	if (opts->cpuset_clone_children)
		set_bit(CGRP_CPUSET_CLONE_CHILDREN, &root->top_cgroup.flags);
	return root;
}

static void cgroup_free_root(struct cgroupfs_root *root)
{
	if (root) {
		/* hierarhcy ID shoulid already have been released */
		WARN_ON_ONCE(root->hierarchy_id);

		idr_destroy(&root->cgroup_idr);
		kfree(root);
	}
}

static int cgroup_set_super(struct super_block *sb, void *data)
{
	int ret;
	struct cgroup_sb_opts *opts = data;

	/* If we don't have a new root, we can't set up a new sb */
	if (!opts->new_root)
		return -EINVAL;

	BUG_ON(!opts->subsys_mask && !opts->none);

	ret = set_anon_super(sb, NULL);
	if (ret)
		return ret;

	sb->s_fs_info = opts->new_root;
	opts->new_root->sb = sb;

	sb->s_blocksize = PAGE_CACHE_SIZE;
	sb->s_blocksize_bits = PAGE_CACHE_SHIFT;
	sb->s_magic = CGROUP_SUPER_MAGIC;
	sb->s_op = &cgroup_ops;

	return 0;
}

static int cgroup_get_rootdir(struct super_block *sb)
{
	static const struct dentry_operations cgroup_dops = {
		.d_iput = cgroup_diput,
		.d_delete = cgroup_delete,
	};

	struct inode *inode =
		cgroup_new_inode(S_IFDIR | S_IRUGO | S_IXUGO | S_IWUSR, sb);

	if (!inode)
		return -ENOMEM;

	inode->i_fop = &simple_dir_operations;
	inode->i_op = &cgroup_dir_inode_operations;
	/* directories start off with i_nlink == 2 (for "." entry) */
	inc_nlink(inode);
	sb->s_root = d_make_root(inode);
	if (!sb->s_root)
		return -ENOMEM;
	/* for everything else we want ->d_op set */
	sb->s_d_op = &cgroup_dops;
	return 0;
}

static struct dentry *cgroup_mount(struct file_system_type *fs_type,
			 int flags, const char *unused_dev_name,
			 void *data)
{
	struct cgroup_sb_opts opts;
	struct cgroupfs_root *root;
	int ret = 0;
	struct super_block *sb;
	struct cgroupfs_root *new_root;
	struct list_head tmp_links;
	struct inode *inode;
	const struct cred *cred;

	/* First find the desired set of subsystems */
	mutex_lock(&cgroup_mutex);
	ret = parse_cgroupfs_options(data, &opts);
	mutex_unlock(&cgroup_mutex);
	if (ret)
		goto out_err;

	/*
	 * Allocate a new cgroup root. We may not need it if we're
	 * reusing an existing hierarchy.
	 */
	new_root = cgroup_root_from_opts(&opts);
	if (IS_ERR(new_root)) {
		ret = PTR_ERR(new_root);
		goto out_err;
	}
	opts.new_root = new_root;

	/* Locate an existing or new sb for this hierarchy */
	sb = sget(fs_type, cgroup_test_super, cgroup_set_super, 0, &opts);
	if (IS_ERR(sb)) {
		ret = PTR_ERR(sb);
		cgroup_free_root(opts.new_root);
		goto out_err;
	}

	root = sb->s_fs_info;
	BUG_ON(!root);
	if (root == opts.new_root) {
		/* We used the new root structure, so this is a new hierarchy */
		struct cgroup *root_cgrp = &root->top_cgroup;
		struct cgroupfs_root *existing_root;
		int i;
		struct css_set *cset;

		BUG_ON(sb->s_root != NULL);

		ret = cgroup_get_rootdir(sb);
		if (ret)
			goto drop_new_super;
		inode = sb->s_root->d_inode;

		mutex_lock(&inode->i_mutex);
		mutex_lock(&cgroup_mutex);
		mutex_lock(&cgroup_root_mutex);

		ret = idr_alloc(&root->cgroup_idr, root_cgrp, 0, 1, GFP_KERNEL);
		if (ret < 0)
			goto unlock_drop;
		root_cgrp->id = ret;

		/* Check for name clashes with existing mounts */
		ret = -EBUSY;
		if (strlen(root->name))
			for_each_active_root(existing_root)
				if (!strcmp(existing_root->name, root->name))
					goto unlock_drop;

		/*
		 * We're accessing css_set_count without locking
		 * css_set_lock here, but that's OK - it can only be
		 * increased by someone holding cgroup_lock, and
		 * that's us. The worst that can happen is that we
		 * have some link structures left over
		 */
		ret = allocate_cgrp_cset_links(css_set_count, &tmp_links);
		if (ret)
			goto unlock_drop;

		/* ID 0 is reserved for dummy root, 1 for unified hierarchy */
		ret = cgroup_init_root_id(root, 2, 0);
		if (ret)
			goto unlock_drop;

		sb->s_root->d_fsdata = root_cgrp;
		root_cgrp->dentry = sb->s_root;

		/*
		 * We're inside get_sb() and will call lookup_one_len() to
		 * create the root files, which doesn't work if SELinux is
		 * in use.  The following cred dancing somehow works around
		 * it.  See 2ce9738ba ("cgroupfs: use init_cred when
		 * populating new cgroupfs mount") for more details.
		 */
		cred = override_creds(&init_cred);

		ret = cgroup_addrm_files(root_cgrp, cgroup_base_files, true);
		if (ret)
			goto rm_base_files;

		ret = rebind_subsystems(root, root->subsys_mask, 0);
		if (ret)
			goto rm_base_files;

		revert_creds(cred);

		/*
		 * There must be no failure case after here, since rebinding
		 * takes care of subsystems' refcounts, which are explicitly
		 * dropped in the failure exit path.
		 */

		list_add(&root->root_list, &cgroup_roots);
		cgroup_root_count++;

		/* Link the top cgroup in this hierarchy into all
		 * the css_set objects */
		write_lock(&css_set_lock);
		hash_for_each(css_set_table, i, cset, hlist)
			link_css_set(&tmp_links, cset, root_cgrp);
		write_unlock(&css_set_lock);

		free_cgrp_cset_links(&tmp_links);

		BUG_ON(!list_empty(&root_cgrp->children));
		BUG_ON(root->number_of_cgroups != 1);

		mutex_unlock(&cgroup_root_mutex);
		mutex_unlock(&cgroup_mutex);
		mutex_unlock(&inode->i_mutex);
	} else {
		/*
		 * We re-used an existing hierarchy - the new root (if
		 * any) is not needed
		 */
		cgroup_free_root(opts.new_root);

		if ((root->flags ^ opts.flags) & CGRP_ROOT_OPTION_MASK) {
			if ((root->flags | opts.flags) & CGRP_ROOT_SANE_BEHAVIOR) {
				pr_err("cgroup: sane_behavior: new mount options should match the existing superblock\n");
				ret = -EINVAL;
				goto drop_new_super;
			} else {
				pr_warning("cgroup: new mount options do not match the existing superblock, will be ignored\n");
			}
		}
	}

	kfree(opts.release_agent);
	kfree(opts.name);
	return dget(sb->s_root);

 rm_base_files:
	free_cgrp_cset_links(&tmp_links);
	cgroup_addrm_files(&root->top_cgroup, cgroup_base_files, false);
	revert_creds(cred);
 unlock_drop:
	cgroup_exit_root_id(root);
	mutex_unlock(&cgroup_root_mutex);
	mutex_unlock(&cgroup_mutex);
	mutex_unlock(&inode->i_mutex);
 drop_new_super:
	deactivate_locked_super(sb);
 out_err:
	kfree(opts.release_agent);
	kfree(opts.name);
	return ERR_PTR(ret);
}

static void cgroup_kill_sb(struct super_block *sb) {
	struct cgroupfs_root *root = sb->s_fs_info;
	struct cgroup *cgrp = &root->top_cgroup;
	struct cgrp_cset_link *link, *tmp_link;
	int ret;

	BUG_ON(!root);

	BUG_ON(root->number_of_cgroups != 1);
	BUG_ON(!list_empty(&cgrp->children));

	mutex_lock(&cgrp->dentry->d_inode->i_mutex);
	mutex_lock(&cgroup_mutex);
	mutex_lock(&cgroup_root_mutex);

	/* Rebind all subsystems back to the default hierarchy */
	if (root->flags & CGRP_ROOT_SUBSYS_BOUND) {
		ret = rebind_subsystems(root, 0, root->subsys_mask);
		/* Shouldn't be able to fail ... */
		BUG_ON(ret);
	}

	/*
	 * Release all the links from cset_links to this hierarchy's
	 * root cgroup
	 */
	write_lock(&css_set_lock);

	list_for_each_entry_safe(link, tmp_link, &cgrp->cset_links, cset_link) {
		list_del(&link->cset_link);
		list_del(&link->cgrp_link);
		kfree(link);
	}
	write_unlock(&css_set_lock);

	if (!list_empty(&root->root_list)) {
		list_del(&root->root_list);
		cgroup_root_count--;
	}

	cgroup_exit_root_id(root);

	mutex_unlock(&cgroup_root_mutex);
	mutex_unlock(&cgroup_mutex);
	mutex_unlock(&cgrp->dentry->d_inode->i_mutex);

	simple_xattrs_free(&cgrp->xattrs);

	kill_litter_super(sb);
	cgroup_free_root(root);
}

static struct file_system_type cgroup_fs_type = {
	.name = "cgroup",
	.mount = cgroup_mount,
	.kill_sb = cgroup_kill_sb,
};

static struct kobject *cgroup_kobj;

/**
 * cgroup_path - generate the path of a cgroup
 * @cgrp: the cgroup in question
 * @buf: the buffer to write the path into
 * @buflen: the length of the buffer
 *
 * Writes path of cgroup into buf.  Returns 0 on success, -errno on error.
 *
 * We can't generate cgroup path using dentry->d_name, as accessing
 * dentry->name must be protected by irq-unsafe dentry->d_lock or parent
 * inode's i_mutex, while on the other hand cgroup_path() can be called
 * with some irq-safe spinlocks held.
 */
int cgroup_path(const struct cgroup *cgrp, char *buf, int buflen)
{
	int ret = -ENAMETOOLONG;
	char *start;

	if (!cgrp->parent) {
		if (strlcpy(buf, "/", buflen) >= buflen)
			return -ENAMETOOLONG;
		return 0;
	}

	start = buf + buflen - 1;
	*start = '\0';

	rcu_read_lock();
	do {
		const char *name = cgroup_name(cgrp);
		int len;

		len = strlen(name);
		if ((start -= len) < buf)
			goto out;
		memcpy(start, name, len);

		if (--start < buf)
			goto out;
		*start = '/';

		cgrp = cgrp->parent;
	} while (cgrp->parent);
	ret = 0;
	memmove(buf, start, buf + buflen - start);
out:
	rcu_read_unlock();
	return ret;
}
EXPORT_SYMBOL_GPL(cgroup_path);

/**
 * task_cgroup_path - cgroup path of a task in the first cgroup hierarchy
 * @task: target task
 * @buf: the buffer to write the path into
 * @buflen: the length of the buffer
 *
 * Determine @task's cgroup on the first (the one with the lowest non-zero
 * hierarchy_id) cgroup hierarchy and copy its path into @buf.  This
 * function grabs cgroup_mutex and shouldn't be used inside locks used by
 * cgroup controller callbacks.
 *
 * Returns 0 on success, fails with -%ENAMETOOLONG if @buflen is too short.
 */
int task_cgroup_path(struct task_struct *task, char *buf, size_t buflen)
{
	struct cgroupfs_root *root;
	struct cgroup *cgrp;
	int hierarchy_id = 1, ret = 0;

	if (buflen < 2)
		return -ENAMETOOLONG;

	mutex_lock(&cgroup_mutex);

	root = idr_get_next(&cgroup_hierarchy_idr, &hierarchy_id);

	if (root) {
		cgrp = task_cgroup_from_root(task, root);
		ret = cgroup_path(cgrp, buf, buflen);
	} else {
		/* if no hierarchy exists, everyone is in "/" */
		memcpy(buf, "/", 2);
	}

	mutex_unlock(&cgroup_mutex);
	return ret;
}
EXPORT_SYMBOL_GPL(task_cgroup_path);

/*
 * Control Group taskset
 */
struct task_and_cgroup {
	struct task_struct	*task;
	struct cgroup		*cgrp;
	struct css_set		*cset;
};

struct cgroup_taskset {
	struct task_and_cgroup	single;
	struct flex_array	*tc_array;
	int			tc_array_len;
	int			idx;
	struct cgroup		*cur_cgrp;
};

/**
 * cgroup_taskset_first - reset taskset and return the first task
 * @tset: taskset of interest
 *
 * @tset iteration is initialized and the first task is returned.
 */
struct task_struct *cgroup_taskset_first(struct cgroup_taskset *tset)
{
	if (tset->tc_array) {
		tset->idx = 0;
		return cgroup_taskset_next(tset);
	} else {
		tset->cur_cgrp = tset->single.cgrp;
		return tset->single.task;
	}
}
EXPORT_SYMBOL_GPL(cgroup_taskset_first);

/**
 * cgroup_taskset_next - iterate to the next task in taskset
 * @tset: taskset of interest
 *
 * Return the next task in @tset.  Iteration must have been initialized
 * with cgroup_taskset_first().
 */
struct task_struct *cgroup_taskset_next(struct cgroup_taskset *tset)
{
	struct task_and_cgroup *tc;

	if (!tset->tc_array || tset->idx >= tset->tc_array_len)
		return NULL;

	tc = flex_array_get(tset->tc_array, tset->idx++);
	tset->cur_cgrp = tc->cgrp;
	return tc->task;
}
EXPORT_SYMBOL_GPL(cgroup_taskset_next);

/**
 * cgroup_taskset_cur_css - return the matching css for the current task
 * @tset: taskset of interest
 * @subsys_id: the ID of the target subsystem
 *
 * Return the css for the current (last returned) task of @tset for
 * subsystem specified by @subsys_id.  This function must be preceded by
 * either cgroup_taskset_first() or cgroup_taskset_next().
 */
struct cgroup_subsys_state *cgroup_taskset_cur_css(struct cgroup_taskset *tset,
						   int subsys_id)
{
	return cgroup_css(tset->cur_cgrp, cgroup_subsys[subsys_id]);
}
EXPORT_SYMBOL_GPL(cgroup_taskset_cur_css);

/**
 * cgroup_taskset_size - return the number of tasks in taskset
 * @tset: taskset of interest
 */
int cgroup_taskset_size(struct cgroup_taskset *tset)
{
	return tset->tc_array ? tset->tc_array_len : 1;
}
EXPORT_SYMBOL_GPL(cgroup_taskset_size);


/*
 * cgroup_task_migrate - move a task from one cgroup to another.
 *
 * Must be called with cgroup_mutex and threadgroup locked.
 */
static void cgroup_task_migrate(struct cgroup *old_cgrp,
				struct task_struct *tsk,
				struct css_set *new_cset)
{
	struct css_set *old_cset;

	/*
	 * We are synchronized through threadgroup_lock() against PF_EXITING
	 * setting such that we can't race against cgroup_exit() changing the
	 * css_set to init_css_set and dropping the old one.
	 */
	WARN_ON_ONCE(tsk->flags & PF_EXITING);
	old_cset = task_css_set(tsk);

	task_lock(tsk);
	rcu_assign_pointer(tsk->cgroups, new_cset);
	task_unlock(tsk);

	/* Update the css_set linked lists if we're using them */
	write_lock(&css_set_lock);
	if (!list_empty(&tsk->cg_list))
		list_move(&tsk->cg_list, &new_cset->tasks);
	write_unlock(&css_set_lock);

	/*
	 * We just gained a reference on old_cset by taking it from the
	 * task. As trading it for new_cset is protected by cgroup_mutex,
	 * we're safe to drop it here; it will be freed under RCU.
	 */
	set_bit(CGRP_RELEASABLE, &old_cgrp->flags);
	put_css_set(old_cset);
}

/**
 * cgroup_attach_task - attach a task or a whole threadgroup to a cgroup
 * @cgrp: the cgroup to attach to
 * @tsk: the task or the leader of the threadgroup to be attached
 * @threadgroup: attach the whole threadgroup?
 *
 * Call holding cgroup_mutex and the group_rwsem of the leader. Will take
 * task_lock of @tsk or each thread in the threadgroup individually in turn.
 */
static int cgroup_attach_task(struct cgroup *cgrp, struct task_struct *tsk,
			      bool threadgroup)
{
	int retval, i, group_size;
	struct cgroup_subsys *ss, *failed_ss = NULL;
	struct cgroupfs_root *root = cgrp->root;
	/* threadgroup list cursor and array */
	struct task_struct *leader = tsk;
	struct task_and_cgroup *tc;
	struct flex_array *group;
	struct cgroup_taskset tset = { };

	/*
	 * step 0: in order to do expensive, possibly blocking operations for
	 * every thread, we cannot iterate the thread group list, since it needs
	 * rcu or tasklist locked. instead, build an array of all threads in the
	 * group - group_rwsem prevents new threads from appearing, and if
	 * threads exit, this will just be an over-estimate.
	 */
	if (threadgroup)
		group_size = get_nr_threads(tsk);
	else
		group_size = 1;
	/* flex_array supports very large thread-groups better than kmalloc. */
	group = flex_array_alloc(sizeof(*tc), group_size, GFP_KERNEL);
	if (!group)
		return -ENOMEM;
	/* pre-allocate to guarantee space while iterating in rcu read-side. */
	retval = flex_array_prealloc(group, 0, group_size, GFP_KERNEL);
	if (retval)
		goto out_free_group_list;

	i = 0;
	/*
	 * Prevent freeing of tasks while we take a snapshot. Tasks that are
	 * already PF_EXITING could be freed from underneath us unless we
	 * take an rcu_read_lock.
	 */
	rcu_read_lock();
	do {
		struct task_and_cgroup ent;

		/* @tsk either already exited or can't exit until the end */
		if (tsk->flags & PF_EXITING)
			goto next;

		/* as per above, nr_threads may decrease, but not increase. */
		BUG_ON(i >= group_size);
		ent.task = tsk;
		ent.cgrp = task_cgroup_from_root(tsk, root);
		/* nothing to do if this task is already in the cgroup */
		if (ent.cgrp == cgrp)
			goto next;
		/*
		 * saying GFP_ATOMIC has no effect here because we did prealloc
		 * earlier, but it's good form to communicate our expectations.
		 */
		retval = flex_array_put(group, i, &ent, GFP_ATOMIC);
		BUG_ON(retval != 0);
		i++;
	next:
		if (!threadgroup)
			break;
	} while_each_thread(leader, tsk);
	rcu_read_unlock();
	/* remember the number of threads in the array for later. */
	group_size = i;
	tset.tc_array = group;
	tset.tc_array_len = group_size;

	/* methods shouldn't be called if no task is actually migrating */
	retval = 0;
	if (!group_size)
		goto out_free_group_list;

	/*
	 * step 1: check that we can legitimately attach to the cgroup.
	 */
	for_each_root_subsys(root, ss) {
		struct cgroup_subsys_state *css = cgroup_css(cgrp, ss);

		if (ss->can_attach) {
			retval = ss->can_attach(css, &tset);
			if (retval) {
				failed_ss = ss;
				goto out_cancel_attach;
			}
		}
	}

	/*
	 * step 2: make sure css_sets exist for all threads to be migrated.
	 * we use find_css_set, which allocates a new one if necessary.
	 */
	for (i = 0; i < group_size; i++) {
		struct css_set *old_cset;

		tc = flex_array_get(group, i);
		old_cset = task_css_set(tc->task);
		tc->cset = find_css_set(old_cset, cgrp);
		if (!tc->cset) {
			retval = -ENOMEM;
			goto out_put_css_set_refs;
		}
	}

	/*
	 * step 3: now that we're guaranteed success wrt the css_sets,
	 * proceed to move all tasks to the new cgroup.  There are no
	 * failure cases after here, so this is the commit point.
	 */
	for (i = 0; i < group_size; i++) {
		tc = flex_array_get(group, i);
		cgroup_task_migrate(tc->cgrp, tc->task, tc->cset);
	}
	/* nothing is sensitive to fork() after this point. */

	/*
	 * step 4: do subsystem attach callbacks.
	 */
	for_each_root_subsys(root, ss) {
		struct cgroup_subsys_state *css = cgroup_css(cgrp, ss);

		if (ss->attach)
			ss->attach(css, &tset);
	}

	/*
	 * step 5: success! and cleanup
	 */
	retval = 0;
out_put_css_set_refs:
	if (retval) {
		for (i = 0; i < group_size; i++) {
			tc = flex_array_get(group, i);
			if (!tc->cset)
				break;
			put_css_set(tc->cset);
		}
	}
out_cancel_attach:
	if (retval) {
		for_each_root_subsys(root, ss) {
			struct cgroup_subsys_state *css = cgroup_css(cgrp, ss);

			if (ss == failed_ss)
				break;
			if (ss->cancel_attach)
				ss->cancel_attach(css, &tset);
		}
	}
out_free_group_list:
	flex_array_free(group);
	return retval;
}

/*
 * Find the task_struct of the task to attach by vpid and pass it along to the
 * function to attach either it or all tasks in its threadgroup. Will lock
 * cgroup_mutex and threadgroup; may take task_lock of task.
 */
static int attach_task_by_pid(struct cgroup *cgrp, u64 pid, bool threadgroup)
{
	struct task_struct *tsk;
	const struct cred *cred = current_cred(), *tcred;
	int ret;

	if (!cgroup_lock_live_group(cgrp))
		return -ENODEV;

retry_find_task:
	rcu_read_lock();
	if (pid) {
		tsk = find_task_by_vpid(pid);
		if (!tsk) {
			rcu_read_unlock();
			ret= -ESRCH;
			goto out_unlock_cgroup;
		}
		/*
		 * even if we're attaching all tasks in the thread group, we
		 * only need to check permissions on one of them.
		 */
		tcred = __task_cred(tsk);
		if (!uid_eq(cred->euid, GLOBAL_ROOT_UID) &&
		    !uid_eq(cred->euid, tcred->uid) &&
		    !uid_eq(cred->euid, tcred->suid)) {
			rcu_read_unlock();
			ret = -EACCES;
			goto out_unlock_cgroup;
		}
	} else
		tsk = current;

	if (threadgroup)
		tsk = tsk->group_leader;

	/*
	 * Workqueue threads may acquire PF_NO_SETAFFINITY and become
	 * trapped in a cpuset, or RT worker may be born in a cgroup
	 * with no rt_runtime allocated.  Just say no.
	 */
	if (tsk == kthreadd_task || (tsk->flags & PF_NO_SETAFFINITY)) {
		ret = -EINVAL;
		rcu_read_unlock();
		goto out_unlock_cgroup;
	}

	get_task_struct(tsk);
	rcu_read_unlock();

	threadgroup_lock(tsk);
	if (threadgroup) {
		if (!thread_group_leader(tsk)) {
			/*
			 * a race with de_thread from another thread's exec()
			 * may strip us of our leadership, if this happens,
			 * there is no choice but to throw this task away and
			 * try again; this is
			 * "double-double-toil-and-trouble-check locking".
			 */
			threadgroup_unlock(tsk);
			put_task_struct(tsk);
			goto retry_find_task;
		}
	}

	ret = cgroup_attach_task(cgrp, tsk, threadgroup);

	threadgroup_unlock(tsk);

	put_task_struct(tsk);
out_unlock_cgroup:
	mutex_unlock(&cgroup_mutex);
	return ret;
}

/**
 * cgroup_attach_task_all - attach task 'tsk' to all cgroups of task 'from'
 * @from: attach to all cgroups of a given task
 * @tsk: the task to be attached
 */
int cgroup_attach_task_all(struct task_struct *from, struct task_struct *tsk)
{
	struct cgroupfs_root *root;
	int retval = 0;

	mutex_lock(&cgroup_mutex);
	for_each_active_root(root) {
		struct cgroup *from_cgrp = task_cgroup_from_root(from, root);

		retval = cgroup_attach_task(from_cgrp, tsk, false);
		if (retval)
			break;
	}
	mutex_unlock(&cgroup_mutex);

	return retval;
}
EXPORT_SYMBOL_GPL(cgroup_attach_task_all);

static int cgroup_tasks_write(struct cgroup_subsys_state *css,
			      struct cftype *cft, u64 pid)
{
	return attach_task_by_pid(css->cgroup, pid, false);
}

static int cgroup_procs_write(struct cgroup_subsys_state *css,
			      struct cftype *cft, u64 tgid)
{
	return attach_task_by_pid(css->cgroup, tgid, true);
}

static int cgroup_release_agent_write(struct cgroup_subsys_state *css,
				      struct cftype *cft, const char *buffer)
{
	BUILD_BUG_ON(sizeof(css->cgroup->root->release_agent_path) < PATH_MAX);
	if (strlen(buffer) >= PATH_MAX)
		return -EINVAL;
	if (!cgroup_lock_live_group(css->cgroup))
		return -ENODEV;
	mutex_lock(&cgroup_root_mutex);
	strcpy(css->cgroup->root->release_agent_path, buffer);
	mutex_unlock(&cgroup_root_mutex);
	mutex_unlock(&cgroup_mutex);
	return 0;
}

static int cgroup_release_agent_show(struct cgroup_subsys_state *css,
				     struct cftype *cft, struct seq_file *seq)
{
	struct cgroup *cgrp = css->cgroup;

	if (!cgroup_lock_live_group(cgrp))
		return -ENODEV;
	seq_puts(seq, cgrp->root->release_agent_path);
	seq_putc(seq, '\n');
	mutex_unlock(&cgroup_mutex);
	return 0;
}

static int cgroup_sane_behavior_show(struct cgroup_subsys_state *css,
				     struct cftype *cft, struct seq_file *seq)
{
	seq_printf(seq, "%d\n", cgroup_sane_behavior(css->cgroup));
	return 0;
}

/* A buffer size big enough for numbers or short strings */
#define CGROUP_LOCAL_BUFFER_SIZE 64

static ssize_t cgroup_write_X64(struct cgroup_subsys_state *css,
				struct cftype *cft, struct file *file,
				const char __user *userbuf, size_t nbytes,
				loff_t *unused_ppos)
{
	char buffer[CGROUP_LOCAL_BUFFER_SIZE];
	int retval = 0;
	char *end;

	if (!nbytes)
		return -EINVAL;
	if (nbytes >= sizeof(buffer))
		return -E2BIG;
	if (copy_from_user(buffer, userbuf, nbytes))
		return -EFAULT;

	buffer[nbytes] = 0;     /* nul-terminate */
	if (cft->write_u64) {
		u64 val = simple_strtoull(strstrip(buffer), &end, 0);
		if (*end)
			return -EINVAL;
		retval = cft->write_u64(css, cft, val);
	} else {
		s64 val = simple_strtoll(strstrip(buffer), &end, 0);
		if (*end)
			return -EINVAL;
		retval = cft->write_s64(css, cft, val);
	}
	if (!retval)
		retval = nbytes;
	return retval;
}

static ssize_t cgroup_write_string(struct cgroup_subsys_state *css,
				   struct cftype *cft, struct file *file,
				   const char __user *userbuf, size_t nbytes,
				   loff_t *unused_ppos)
{
	char local_buffer[CGROUP_LOCAL_BUFFER_SIZE];
	int retval = 0;
	size_t max_bytes = cft->max_write_len;
	char *buffer = local_buffer;

	if (!max_bytes)
		max_bytes = sizeof(local_buffer) - 1;
	if (nbytes >= max_bytes)
		return -E2BIG;
	/* Allocate a dynamic buffer if we need one */
	if (nbytes >= sizeof(local_buffer)) {
		buffer = kmalloc(nbytes + 1, GFP_KERNEL);
		if (buffer == NULL)
			return -ENOMEM;
	}
	if (nbytes && copy_from_user(buffer, userbuf, nbytes)) {
		retval = -EFAULT;
		goto out;
	}

	buffer[nbytes] = 0;     /* nul-terminate */
	retval = cft->write_string(css, cft, strstrip(buffer));
	if (!retval)
		retval = nbytes;
out:
	if (buffer != local_buffer)
		kfree(buffer);
	return retval;
}

static ssize_t cgroup_file_write(struct file *file, const char __user *buf,
				 size_t nbytes, loff_t *ppos)
{
	struct cfent *cfe = __d_cfe(file->f_dentry);
	struct cftype *cft = __d_cft(file->f_dentry);
	struct cgroup_subsys_state *css = cfe->css;

	if (cft->write)
		return cft->write(css, cft, file, buf, nbytes, ppos);
	if (cft->write_u64 || cft->write_s64)
		return cgroup_write_X64(css, cft, file, buf, nbytes, ppos);
	if (cft->write_string)
		return cgroup_write_string(css, cft, file, buf, nbytes, ppos);
	if (cft->trigger) {
		int ret = cft->trigger(css, (unsigned int)cft->private);
		return ret ? ret : nbytes;
	}
	return -EINVAL;
}

static ssize_t cgroup_read_u64(struct cgroup_subsys_state *css,
			       struct cftype *cft, struct file *file,
			       char __user *buf, size_t nbytes, loff_t *ppos)
{
	char tmp[CGROUP_LOCAL_BUFFER_SIZE];
	u64 val = cft->read_u64(css, cft);
	int len = sprintf(tmp, "%llu\n", (unsigned long long) val);

	return simple_read_from_buffer(buf, nbytes, ppos, tmp, len);
}

static ssize_t cgroup_read_s64(struct cgroup_subsys_state *css,
			       struct cftype *cft, struct file *file,
			       char __user *buf, size_t nbytes, loff_t *ppos)
{
	char tmp[CGROUP_LOCAL_BUFFER_SIZE];
	s64 val = cft->read_s64(css, cft);
	int len = sprintf(tmp, "%lld\n", (long long) val);

	return simple_read_from_buffer(buf, nbytes, ppos, tmp, len);
}

static ssize_t cgroup_file_read(struct file *file, char __user *buf,
				size_t nbytes, loff_t *ppos)
{
	struct cfent *cfe = __d_cfe(file->f_dentry);
	struct cftype *cft = __d_cft(file->f_dentry);
	struct cgroup_subsys_state *css = cfe->css;

	if (cft->read)
		return cft->read(css, cft, file, buf, nbytes, ppos);
	if (cft->read_u64)
		return cgroup_read_u64(css, cft, file, buf, nbytes, ppos);
	if (cft->read_s64)
		return cgroup_read_s64(css, cft, file, buf, nbytes, ppos);
	return -EINVAL;
}

/*
 * seqfile ops/methods for returning structured data. Currently just
 * supports string->u64 maps, but can be extended in future.
 */

static int cgroup_map_add(struct cgroup_map_cb *cb, const char *key, u64 value)
{
	struct seq_file *sf = cb->state;
	return seq_printf(sf, "%s %llu\n", key, (unsigned long long)value);
}

static int cgroup_seqfile_show(struct seq_file *m, void *arg)
{
	struct cfent *cfe = m->private;
	struct cftype *cft = cfe->type;
	struct cgroup_subsys_state *css = cfe->css;

	if (cft->read_map) {
		struct cgroup_map_cb cb = {
			.fill = cgroup_map_add,
			.state = m,
		};
		return cft->read_map(css, cft, &cb);
	}
	return cft->read_seq_string(css, cft, m);
}

static const struct file_operations cgroup_seqfile_operations = {
	.read = seq_read,
	.write = cgroup_file_write,
	.llseek = seq_lseek,
	.release = cgroup_file_release,
};

static int cgroup_file_open(struct inode *inode, struct file *file)
{
	struct cfent *cfe = __d_cfe(file->f_dentry);
	struct cftype *cft = __d_cft(file->f_dentry);
	struct cgroup *cgrp = __d_cgrp(cfe->dentry->d_parent);
	struct cgroup_subsys_state *css;
	int err;

	err = generic_file_open(inode, file);
	if (err)
		return err;

	/*
	 * If the file belongs to a subsystem, pin the css.  Will be
	 * unpinned either on open failure or release.  This ensures that
	 * @css stays alive for all file operations.
	 */
	rcu_read_lock();
	css = cgroup_css(cgrp, cft->ss);
	if (cft->ss && !css_tryget(css))
		css = NULL;
	rcu_read_unlock();

	if (!css)
		return -ENODEV;

	/*
	 * @cfe->css is used by read/write/close to determine the
	 * associated css.  @file->private_data would be a better place but
	 * that's already used by seqfile.  Multiple accessors may use it
	 * simultaneously which is okay as the association never changes.
	 */
	WARN_ON_ONCE(cfe->css && cfe->css != css);
	cfe->css = css;

	if (cft->read_map || cft->read_seq_string) {
		file->f_op = &cgroup_seqfile_operations;
		err = single_open(file, cgroup_seqfile_show, cfe);
	} else if (cft->open) {
		err = cft->open(inode, file);
	}

	if (css->ss && err)
		css_put(css);
	return err;
}

static int cgroup_file_release(struct inode *inode, struct file *file)
{
	struct cfent *cfe = __d_cfe(file->f_dentry);
	struct cftype *cft = __d_cft(file->f_dentry);
	struct cgroup_subsys_state *css = cfe->css;
	int ret = 0;

	if (cft->release)
		ret = cft->release(inode, file);
	if (css->ss)
		css_put(css);
	if (file->f_op == &cgroup_seqfile_operations)
		single_release(inode, file);
	return ret;
}

/*
 * cgroup_rename - Only allow simple rename of directories in place.
 */
static int cgroup_rename(struct inode *old_dir, struct dentry *old_dentry,
			    struct inode *new_dir, struct dentry *new_dentry)
{
	int ret;
	struct cgroup_name *name, *old_name;
	struct cgroup *cgrp;

	/*
	 * It's convinient to use parent dir's i_mutex to protected
	 * cgrp->name.
	 */
	lockdep_assert_held(&old_dir->i_mutex);

	if (!S_ISDIR(old_dentry->d_inode->i_mode))
		return -ENOTDIR;
	if (new_dentry->d_inode)
		return -EEXIST;
	if (old_dir != new_dir)
		return -EIO;

	cgrp = __d_cgrp(old_dentry);

	/*
	 * This isn't a proper migration and its usefulness is very
	 * limited.  Disallow if sane_behavior.
	 */
	if (cgroup_sane_behavior(cgrp))
		return -EPERM;

	name = cgroup_alloc_name(new_dentry);
	if (!name)
		return -ENOMEM;

	ret = simple_rename(old_dir, old_dentry, new_dir, new_dentry);
	if (ret) {
		kfree(name);
		return ret;
	}

	old_name = rcu_dereference_protected(cgrp->name, true);
	rcu_assign_pointer(cgrp->name, name);

	kfree_rcu(old_name, rcu_head);
	return 0;
}

static struct simple_xattrs *__d_xattrs(struct dentry *dentry)
{
	if (S_ISDIR(dentry->d_inode->i_mode))
		return &__d_cgrp(dentry)->xattrs;
	else
		return &__d_cfe(dentry)->xattrs;
}

static inline int xattr_enabled(struct dentry *dentry)
{
	struct cgroupfs_root *root = dentry->d_sb->s_fs_info;
	return root->flags & CGRP_ROOT_XATTR;
}

static bool is_valid_xattr(const char *name)
{
	if (!strncmp(name, XATTR_TRUSTED_PREFIX, XATTR_TRUSTED_PREFIX_LEN) ||
	    !strncmp(name, XATTR_SECURITY_PREFIX, XATTR_SECURITY_PREFIX_LEN))
		return true;
	return false;
}

static int cgroup_setxattr(struct dentry *dentry, const char *name,
			   const void *val, size_t size, int flags)
{
	if (!xattr_enabled(dentry))
		return -EOPNOTSUPP;
	if (!is_valid_xattr(name))
		return -EINVAL;
	return simple_xattr_set(__d_xattrs(dentry), name, val, size, flags);
}

static int cgroup_removexattr(struct dentry *dentry, const char *name)
{
	if (!xattr_enabled(dentry))
		return -EOPNOTSUPP;
	if (!is_valid_xattr(name))
		return -EINVAL;
	return simple_xattr_remove(__d_xattrs(dentry), name);
}

static ssize_t cgroup_getxattr(struct dentry *dentry, const char *name,
			       void *buf, size_t size)
{
	if (!xattr_enabled(dentry))
		return -EOPNOTSUPP;
	if (!is_valid_xattr(name))
		return -EINVAL;
	return simple_xattr_get(__d_xattrs(dentry), name, buf, size);
}

static ssize_t cgroup_listxattr(struct dentry *dentry, char *buf, size_t size)
{
	if (!xattr_enabled(dentry))
		return -EOPNOTSUPP;
	return simple_xattr_list(__d_xattrs(dentry), buf, size);
}

static const struct file_operations cgroup_file_operations = {
	.read = cgroup_file_read,
	.write = cgroup_file_write,
	.llseek = generic_file_llseek,
	.open = cgroup_file_open,
	.release = cgroup_file_release,
};

static const struct inode_operations cgroup_file_inode_operations = {
	.setxattr = cgroup_setxattr,
	.getxattr = cgroup_getxattr,
	.listxattr = cgroup_listxattr,
	.removexattr = cgroup_removexattr,
};

static const struct inode_operations cgroup_dir_inode_operations = {
	.lookup = simple_lookup,
	.mkdir = cgroup_mkdir,
	.rmdir = cgroup_rmdir,
	.rename = cgroup_rename,
	.setxattr = cgroup_setxattr,
	.getxattr = cgroup_getxattr,
	.listxattr = cgroup_listxattr,
	.removexattr = cgroup_removexattr,
};

/*
 * Check if a file is a control file
 */
static inline struct cftype *__file_cft(struct file *file)
{
	if (file_inode(file)->i_fop != &cgroup_file_operations)
		return ERR_PTR(-EINVAL);
	return __d_cft(file->f_dentry);
}

static int cgroup_create_file(struct dentry *dentry, umode_t mode,
				struct super_block *sb)
{
	struct inode *inode;

	if (!dentry)
		return -ENOENT;
	if (dentry->d_inode)
		return -EEXIST;

	inode = cgroup_new_inode(mode, sb);
	if (!inode)
		return -ENOMEM;

	if (S_ISDIR(mode)) {
		inode->i_op = &cgroup_dir_inode_operations;
		inode->i_fop = &simple_dir_operations;

		/* start off with i_nlink == 2 (for "." entry) */
		inc_nlink(inode);
		inc_nlink(dentry->d_parent->d_inode);

		/*
		 * Control reaches here with cgroup_mutex held.
		 * @inode->i_mutex should nest outside cgroup_mutex but we
		 * want to populate it immediately without releasing
		 * cgroup_mutex.  As @inode isn't visible to anyone else
		 * yet, trylock will always succeed without affecting
		 * lockdep checks.
		 */
		WARN_ON_ONCE(!mutex_trylock(&inode->i_mutex));
	} else if (S_ISREG(mode)) {
		inode->i_size = 0;
		inode->i_fop = &cgroup_file_operations;
		inode->i_op = &cgroup_file_inode_operations;
	}
	d_instantiate(dentry, inode);
	dget(dentry);	/* Extra count - pin the dentry in core */
	return 0;
}

/**
 * cgroup_file_mode - deduce file mode of a control file
 * @cft: the control file in question
 *
 * returns cft->mode if ->mode is not 0
 * returns S_IRUGO|S_IWUSR if it has both a read and a write handler
 * returns S_IRUGO if it has only a read handler
 * returns S_IWUSR if it has only a write hander
 */
static umode_t cgroup_file_mode(const struct cftype *cft)
{
	umode_t mode = 0;

	if (cft->mode)
		return cft->mode;

	if (cft->read || cft->read_u64 || cft->read_s64 ||
	    cft->read_map || cft->read_seq_string)
		mode |= S_IRUGO;

	if (cft->write || cft->write_u64 || cft->write_s64 ||
	    cft->write_string || cft->trigger)
		mode |= S_IWUSR;

	return mode;
}

static int cgroup_add_file(struct cgroup *cgrp, struct cftype *cft)
{
	struct dentry *dir = cgrp->dentry;
	struct cgroup *parent = __d_cgrp(dir);
	struct dentry *dentry;
	struct cfent *cfe;
	int error;
	umode_t mode;
	char name[MAX_CGROUP_TYPE_NAMELEN + MAX_CFTYPE_NAME + 2] = { 0 };

	if (cft->ss && !(cft->flags & CFTYPE_NO_PREFIX) &&
	    !(cgrp->root->flags & CGRP_ROOT_NOPREFIX)) {
		strcpy(name, cft->ss->name);
		strcat(name, ".");
	}
	strcat(name, cft->name);

	BUG_ON(!mutex_is_locked(&dir->d_inode->i_mutex));

	cfe = kzalloc(sizeof(*cfe), GFP_KERNEL);
	if (!cfe)
		return -ENOMEM;

	dentry = lookup_one_len(name, dir, strlen(name));
	if (IS_ERR(dentry)) {
		error = PTR_ERR(dentry);
		goto out;
	}

	cfe->type = (void *)cft;
	cfe->dentry = dentry;
	dentry->d_fsdata = cfe;
	simple_xattrs_init(&cfe->xattrs);

	mode = cgroup_file_mode(cft);
	error = cgroup_create_file(dentry, mode | S_IFREG, cgrp->root->sb);
	if (!error) {
		list_add_tail(&cfe->node, &parent->files);
		cfe = NULL;
	}
	dput(dentry);
out:
	kfree(cfe);
	return error;
}

/**
 * cgroup_addrm_files - add or remove files to a cgroup directory
 * @cgrp: the target cgroup
 * @cfts: array of cftypes to be added
 * @is_add: whether to add or remove
 *
 * Depending on @is_add, add or remove files defined by @cfts on @cgrp.
 * For removals, this function never fails.  If addition fails, this
 * function doesn't remove files already added.  The caller is responsible
 * for cleaning up.
 */
static int cgroup_addrm_files(struct cgroup *cgrp, struct cftype cfts[],
			      bool is_add)
{
	struct cftype *cft;
	int ret;

	lockdep_assert_held(&cgrp->dentry->d_inode->i_mutex);
	lockdep_assert_held(&cgroup_mutex);

	for (cft = cfts; cft->name[0] != '\0'; cft++) {
		/* does cft->flags tell us to skip this file on @cgrp? */
		if ((cft->flags & CFTYPE_INSANE) && cgroup_sane_behavior(cgrp))
			continue;
		if ((cft->flags & CFTYPE_NOT_ON_ROOT) && !cgrp->parent)
			continue;
		if ((cft->flags & CFTYPE_ONLY_ON_ROOT) && cgrp->parent)
			continue;

		if (is_add) {
			ret = cgroup_add_file(cgrp, cft);
			if (ret) {
				pr_warn("cgroup_addrm_files: failed to add %s, err=%d\n",
					cft->name, ret);
				return ret;
			}
		} else {
			cgroup_rm_file(cgrp, cft);
		}
	}
	return 0;
}

static void cgroup_cfts_prepare(void)
	__acquires(&cgroup_mutex)
{
	/*
	 * Thanks to the entanglement with vfs inode locking, we can't walk
	 * the existing cgroups under cgroup_mutex and create files.
	 * Instead, we use css_for_each_descendant_pre() and drop RCU read
	 * lock before calling cgroup_addrm_files().
	 */
	mutex_lock(&cgroup_mutex);
}

static int cgroup_cfts_commit(struct cftype *cfts, bool is_add)
	__releases(&cgroup_mutex)
{
	LIST_HEAD(pending);
	struct cgroup_subsys *ss = cfts[0].ss;
	struct cgroup *root = &ss->root->top_cgroup;
	struct super_block *sb = ss->root->sb;
	struct dentry *prev = NULL;
	struct inode *inode;
	struct cgroup_subsys_state *css;
	u64 update_before;
	int ret = 0;

	/* %NULL @cfts indicates abort and don't bother if @ss isn't attached */
	if (!cfts || ss->root == &cgroup_dummy_root ||
	    !atomic_inc_not_zero(&sb->s_active)) {
		mutex_unlock(&cgroup_mutex);
		return 0;
	}

	/*
	 * All cgroups which are created after we drop cgroup_mutex will
	 * have the updated set of files, so we only need to update the
	 * cgroups created before the current @cgroup_serial_nr_next.
	 */
	update_before = cgroup_serial_nr_next;

	/* add/rm files for all cgroups created before */
	css_for_each_descendant_pre(css, cgroup_css(root, ss)) {
		struct cgroup *cgrp = css->cgroup;

		if (cgroup_is_dead(cgrp))
			continue;

		inode = cgrp->dentry->d_inode;
		dget(cgrp->dentry);
		dput(prev);
		prev = cgrp->dentry;

		mutex_unlock(&cgroup_mutex);
		mutex_lock(&inode->i_mutex);
		mutex_lock(&cgroup_mutex);
		if (cgrp->serial_nr < update_before && !cgroup_is_dead(cgrp))
			ret = cgroup_addrm_files(cgrp, cfts, is_add);
		mutex_unlock(&inode->i_mutex);
		if (ret)
			break;
	}
	mutex_unlock(&cgroup_mutex);
	dput(prev);
	deactivate_super(sb);
	return ret;
}

/**
 * cgroup_add_cftypes - add an array of cftypes to a subsystem
 * @ss: target cgroup subsystem
 * @cfts: zero-length name terminated array of cftypes
 *
 * Register @cfts to @ss.  Files described by @cfts are created for all
 * existing cgroups to which @ss is attached and all future cgroups will
 * have them too.  This function can be called anytime whether @ss is
 * attached or not.
 *
 * Returns 0 on successful registration, -errno on failure.  Note that this
 * function currently returns 0 as long as @cfts registration is successful
 * even if some file creation attempts on existing cgroups fail.
 */
int cgroup_add_cftypes(struct cgroup_subsys *ss, struct cftype *cfts)
{
	struct cftype_set *set;
	struct cftype *cft;
	int ret;

	set = kzalloc(sizeof(*set), GFP_KERNEL);
	if (!set)
		return -ENOMEM;

	for (cft = cfts; cft->name[0] != '\0'; cft++)
		cft->ss = ss;

	cgroup_cfts_prepare();
	set->cfts = cfts;
	list_add_tail(&set->node, &ss->cftsets);
	ret = cgroup_cfts_commit(cfts, true);
	if (ret)
		cgroup_rm_cftypes(cfts);
	return ret;
}
EXPORT_SYMBOL_GPL(cgroup_add_cftypes);

/**
 * cgroup_rm_cftypes - remove an array of cftypes from a subsystem
 * @cfts: zero-length name terminated array of cftypes
 *
 * Unregister @cfts.  Files described by @cfts are removed from all
 * existing cgroups and all future cgroups won't have them either.  This
 * function can be called anytime whether @cfts' subsys is attached or not.
 *
 * Returns 0 on successful unregistration, -ENOENT if @cfts is not
 * registered.
 */
int cgroup_rm_cftypes(struct cftype *cfts)
{
	struct cftype_set *set;

	if (!cfts || !cfts[0].ss)
		return -ENOENT;

	cgroup_cfts_prepare();

	list_for_each_entry(set, &cfts[0].ss->cftsets, node) {
		if (set->cfts == cfts) {
			list_del(&set->node);
			kfree(set);
			cgroup_cfts_commit(cfts, false);
			return 0;
		}
	}

	cgroup_cfts_commit(NULL, false);
	return -ENOENT;
}

/**
 * cgroup_task_count - count the number of tasks in a cgroup.
 * @cgrp: the cgroup in question
 *
 * Return the number of tasks in the cgroup.
 */
int cgroup_task_count(const struct cgroup *cgrp)
{
	int count = 0;
	struct cgrp_cset_link *link;

	read_lock(&css_set_lock);
	list_for_each_entry(link, &cgrp->cset_links, cset_link)
		count += atomic_read(&link->cset->refcount);
	read_unlock(&css_set_lock);
	return count;
}

/*
 * To reduce the fork() overhead for systems that are not actually using
 * their cgroups capability, we don't maintain the lists running through
 * each css_set to its tasks until we see the list actually used - in other
 * words after the first call to css_task_iter_start().
 */
static void cgroup_enable_task_cg_lists(void)
{
	struct task_struct *p, *g;
	write_lock(&css_set_lock);
	use_task_css_set_links = 1;
	/*
	 * We need tasklist_lock because RCU is not safe against
	 * while_each_thread(). Besides, a forking task that has passed
	 * cgroup_post_fork() without seeing use_task_css_set_links = 1
	 * is not guaranteed to have its child immediately visible in the
	 * tasklist if we walk through it with RCU.
	 */
	read_lock(&tasklist_lock);
	do_each_thread(g, p) {
		task_lock(p);
		/*
		 * We should check if the process is exiting, otherwise
		 * it will race with cgroup_exit() in that the list
		 * entry won't be deleted though the process has exited.
		 * Do it while holding siglock so that we don't end up
		 * racing against cgroup_exit().
		 */
		spin_lock_irq(&p->sighand->siglock);
		if (!(p->flags & PF_EXITING) && list_empty(&p->cg_list))
			list_add(&p->cg_list, &task_css_set(p)->tasks);
		spin_unlock_irq(&p->sighand->siglock);

		task_unlock(p);
	} while_each_thread(g, p);
	read_unlock(&tasklist_lock);
	write_unlock(&css_set_lock);
}

/**
 * css_next_child - find the next child of a given css
 * @pos_css: the current position (%NULL to initiate traversal)
 * @parent_css: css whose children to walk
 *
 * This function returns the next child of @parent_css and should be called
 * under RCU read lock.  The only requirement is that @parent_css and
 * @pos_css are accessible.  The next sibling is guaranteed to be returned
 * regardless of their states.
 */
struct cgroup_subsys_state *
css_next_child(struct cgroup_subsys_state *pos_css,
	       struct cgroup_subsys_state *parent_css)
{
	struct cgroup *pos = pos_css ? pos_css->cgroup : NULL;
	struct cgroup *cgrp = parent_css->cgroup;
	struct cgroup *next;

	WARN_ON_ONCE(!rcu_read_lock_held());

	/*
	 * @pos could already have been removed.  Once a cgroup is removed,
	 * its ->sibling.next is no longer updated when its next sibling
	 * changes.  As CGRP_DEAD assertion is serialized and happens
	 * before the cgroup is taken off the ->sibling list, if we see it
	 * unasserted, it's guaranteed that the next sibling hasn't
	 * finished its grace period even if it's already removed, and thus
	 * safe to dereference from this RCU critical section.  If
	 * ->sibling.next is inaccessible, cgroup_is_dead() is guaranteed
	 * to be visible as %true here.
	 *
	 * If @pos is dead, its next pointer can't be dereferenced;
	 * however, as each cgroup is given a monotonically increasing
	 * unique serial number and always appended to the sibling list,
	 * the next one can be found by walking the parent's children until
	 * we see a cgroup with higher serial number than @pos's.  While
	 * this path can be slower, it's taken only when either the current
	 * cgroup is removed or iteration and removal race.
	 */
	if (!pos) {
		next = list_entry_rcu(cgrp->children.next, struct cgroup, sibling);
	} else if (likely(!cgroup_is_dead(pos))) {
		next = list_entry_rcu(pos->sibling.next, struct cgroup, sibling);
	} else {
		list_for_each_entry_rcu(next, &cgrp->children, sibling)
			if (next->serial_nr > pos->serial_nr)
				break;
	}

	if (&next->sibling == &cgrp->children)
		return NULL;

	return cgroup_css(next, parent_css->ss);
}
EXPORT_SYMBOL_GPL(css_next_child);

/**
 * css_next_descendant_pre - find the next descendant for pre-order walk
 * @pos: the current position (%NULL to initiate traversal)
 * @root: css whose descendants to walk
 *
 * To be used by css_for_each_descendant_pre().  Find the next descendant
 * to visit for pre-order traversal of @root's descendants.  @root is
 * included in the iteration and the first node to be visited.
 *
 * While this function requires RCU read locking, it doesn't require the
 * whole traversal to be contained in a single RCU critical section.  This
 * function will return the correct next descendant as long as both @pos
 * and @root are accessible and @pos is a descendant of @root.
 */
struct cgroup_subsys_state *
css_next_descendant_pre(struct cgroup_subsys_state *pos,
			struct cgroup_subsys_state *root)
{
	struct cgroup_subsys_state *next;

	WARN_ON_ONCE(!rcu_read_lock_held());

	/* if first iteration, visit @root */
	if (!pos)
		return root;

	/* visit the first child if exists */
	next = css_next_child(NULL, pos);
	if (next)
		return next;

	/* no child, visit my or the closest ancestor's next sibling */
	while (pos != root) {
		next = css_next_child(pos, css_parent(pos));
		if (next)
			return next;
		pos = css_parent(pos);
	}

	return NULL;
}
EXPORT_SYMBOL_GPL(css_next_descendant_pre);

/**
 * css_rightmost_descendant - return the rightmost descendant of a css
 * @pos: css of interest
 *
 * Return the rightmost descendant of @pos.  If there's no descendant, @pos
 * is returned.  This can be used during pre-order traversal to skip
 * subtree of @pos.
 *
 * While this function requires RCU read locking, it doesn't require the
 * whole traversal to be contained in a single RCU critical section.  This
 * function will return the correct rightmost descendant as long as @pos is
 * accessible.
 */
struct cgroup_subsys_state *
css_rightmost_descendant(struct cgroup_subsys_state *pos)
{
	struct cgroup_subsys_state *last, *tmp;

	WARN_ON_ONCE(!rcu_read_lock_held());

	do {
		last = pos;
		/* ->prev isn't RCU safe, walk ->next till the end */
		pos = NULL;
		css_for_each_child(tmp, last)
			pos = tmp;
	} while (pos);

	return last;
}
EXPORT_SYMBOL_GPL(css_rightmost_descendant);

static struct cgroup_subsys_state *
css_leftmost_descendant(struct cgroup_subsys_state *pos)
{
	struct cgroup_subsys_state *last;

	do {
		last = pos;
		pos = css_next_child(NULL, pos);
	} while (pos);

	return last;
}

/**
 * css_next_descendant_post - find the next descendant for post-order walk
 * @pos: the current position (%NULL to initiate traversal)
 * @root: css whose descendants to walk
 *
 * To be used by css_for_each_descendant_post().  Find the next descendant
 * to visit for post-order traversal of @root's descendants.  @root is
 * included in the iteration and the last node to be visited.
 *
 * While this function requires RCU read locking, it doesn't require the
 * whole traversal to be contained in a single RCU critical section.  This
 * function will return the correct next descendant as long as both @pos
 * and @cgroup are accessible and @pos is a descendant of @cgroup.
 */
struct cgroup_subsys_state *
css_next_descendant_post(struct cgroup_subsys_state *pos,
			 struct cgroup_subsys_state *root)
{
	struct cgroup_subsys_state *next;

	WARN_ON_ONCE(!rcu_read_lock_held());

	/* if first iteration, visit leftmost descendant which may be @root */
	if (!pos)
		return css_leftmost_descendant(root);

	/* if we visited @root, we're done */
	if (pos == root)
		return NULL;

	/* if there's an unvisited sibling, visit its leftmost descendant */
	next = css_next_child(pos, css_parent(pos));
	if (next)
		return css_leftmost_descendant(next);

	/* no sibling left, visit parent */
	return css_parent(pos);
}
EXPORT_SYMBOL_GPL(css_next_descendant_post);

/**
 * css_advance_task_iter - advance a task itererator to the next css_set
 * @it: the iterator to advance
 *
 * Advance @it to the next css_set to walk.
 */
static void css_advance_task_iter(struct css_task_iter *it)
{
	struct list_head *l = it->cset_link;
	struct cgrp_cset_link *link;
	struct css_set *cset;

	/* Advance to the next non-empty css_set */
	do {
		l = l->next;
		if (l == &it->origin_css->cgroup->cset_links) {
			it->cset_link = NULL;
			return;
		}
		link = list_entry(l, struct cgrp_cset_link, cset_link);
		cset = link->cset;
	} while (list_empty(&cset->tasks));
	it->cset_link = l;
	it->task = cset->tasks.next;
}

/**
 * css_task_iter_start - initiate task iteration
 * @css: the css to walk tasks of
 * @it: the task iterator to use
 *
 * Initiate iteration through the tasks of @css.  The caller can call
 * css_task_iter_next() to walk through the tasks until the function
 * returns NULL.  On completion of iteration, css_task_iter_end() must be
 * called.
 *
 * Note that this function acquires a lock which is released when the
 * iteration finishes.  The caller can't sleep while iteration is in
 * progress.
 */
void css_task_iter_start(struct cgroup_subsys_state *css,
			 struct css_task_iter *it)
	__acquires(css_set_lock)
{
	/*
	 * The first time anyone tries to iterate across a css, we need to
	 * enable the list linking each css_set to its tasks, and fix up
	 * all existing tasks.
	 */
	if (!use_task_css_set_links)
		cgroup_enable_task_cg_lists();

	read_lock(&css_set_lock);

	it->origin_css = css;
	it->cset_link = &css->cgroup->cset_links;

	css_advance_task_iter(it);
}

/**
 * css_task_iter_next - return the next task for the iterator
 * @it: the task iterator being iterated
 *
 * The "next" function for task iteration.  @it should have been
 * initialized via css_task_iter_start().  Returns NULL when the iteration
 * reaches the end.
 */
struct task_struct *css_task_iter_next(struct css_task_iter *it)
{
	struct task_struct *res;
	struct list_head *l = it->task;
	struct cgrp_cset_link *link;

	/* If the iterator cg is NULL, we have no tasks */
	if (!it->cset_link)
		return NULL;
	res = list_entry(l, struct task_struct, cg_list);
	/* Advance iterator to find next entry */
	l = l->next;
	link = list_entry(it->cset_link, struct cgrp_cset_link, cset_link);
	if (l == &link->cset->tasks) {
		/*
		 * We reached the end of this task list - move on to the
		 * next cgrp_cset_link.
		 */
		css_advance_task_iter(it);
	} else {
		it->task = l;
	}
	return res;
}

/**
 * css_task_iter_end - finish task iteration
 * @it: the task iterator to finish
 *
 * Finish task iteration started by css_task_iter_start().
 */
void css_task_iter_end(struct css_task_iter *it)
	__releases(css_set_lock)
{
	read_unlock(&css_set_lock);
}

static inline int started_after_time(struct task_struct *t1,
				     struct timespec *time,
				     struct task_struct *t2)
{
	int start_diff = timespec_compare(&t1->start_time, time);
	if (start_diff > 0) {
		return 1;
	} else if (start_diff < 0) {
		return 0;
	} else {
		/*
		 * Arbitrarily, if two processes started at the same
		 * time, we'll say that the lower pointer value
		 * started first. Note that t2 may have exited by now
		 * so this may not be a valid pointer any longer, but
		 * that's fine - it still serves to distinguish
		 * between two tasks started (effectively) simultaneously.
		 */
		return t1 > t2;
	}
}

/*
 * This function is a callback from heap_insert() and is used to order
 * the heap.
 * In this case we order the heap in descending task start time.
 */
static inline int started_after(void *p1, void *p2)
{
	struct task_struct *t1 = p1;
	struct task_struct *t2 = p2;
	return started_after_time(t1, &t2->start_time, t2);
}

/**
 * css_scan_tasks - iterate though all the tasks in a css
 * @css: the css to iterate tasks of
 * @test: optional test callback
 * @process: process callback
 * @data: data passed to @test and @process
 * @heap: optional pre-allocated heap used for task iteration
 *
 * Iterate through all the tasks in @css, calling @test for each, and if it
 * returns %true, call @process for it also.
 *
 * @test may be NULL, meaning always true (select all tasks), which
 * effectively duplicates css_task_iter_{start,next,end}() but does not
 * lock css_set_lock for the call to @process.
 *
 * It is guaranteed that @process will act on every task that is a member
 * of @css for the duration of this call.  This function may or may not
 * call @process for tasks that exit or move to a different css during the
 * call, or are forked or move into the css during the call.
 *
 * Note that @test may be called with locks held, and may in some
 * situations be called multiple times for the same task, so it should be
 * cheap.
 *
 * If @heap is non-NULL, a heap has been pre-allocated and will be used for
 * heap operations (and its "gt" member will be overwritten), else a
 * temporary heap will be used (allocation of which may cause this function
 * to fail).
 */
int css_scan_tasks(struct cgroup_subsys_state *css,
		   bool (*test)(struct task_struct *, void *),
		   void (*process)(struct task_struct *, void *),
		   void *data, struct ptr_heap *heap)
{
	int retval, i;
	struct css_task_iter it;
	struct task_struct *p, *dropped;
	/* Never dereference latest_task, since it's not refcounted */
	struct task_struct *latest_task = NULL;
	struct ptr_heap tmp_heap;
	struct timespec latest_time = { 0, 0 };

	if (heap) {
		/* The caller supplied our heap and pre-allocated its memory */
		heap->gt = &started_after;
	} else {
		/* We need to allocate our own heap memory */
		heap = &tmp_heap;
		retval = heap_init(heap, PAGE_SIZE, GFP_KERNEL, &started_after);
		if (retval)
			/* cannot allocate the heap */
			return retval;
	}

 again:
	/*
	 * Scan tasks in the css, using the @test callback to determine
	 * which are of interest, and invoking @process callback on the
	 * ones which need an update.  Since we don't want to hold any
	 * locks during the task updates, gather tasks to be processed in a
	 * heap structure.  The heap is sorted by descending task start
	 * time.  If the statically-sized heap fills up, we overflow tasks
	 * that started later, and in future iterations only consider tasks
	 * that started after the latest task in the previous pass. This
	 * guarantees forward progress and that we don't miss any tasks.
	 */
	heap->size = 0;
	css_task_iter_start(css, &it);
	while ((p = css_task_iter_next(&it))) {
		/*
		 * Only affect tasks that qualify per the caller's callback,
		 * if he provided one
		 */
		if (test && !test(p, data))
			continue;
		/*
		 * Only process tasks that started after the last task
		 * we processed
		 */
		if (!started_after_time(p, &latest_time, latest_task))
			continue;
		dropped = heap_insert(heap, p);
		if (dropped == NULL) {
			/*
			 * The new task was inserted; the heap wasn't
			 * previously full
			 */
			get_task_struct(p);
		} else if (dropped != p) {
			/*
			 * The new task was inserted, and pushed out a
			 * different task
			 */
			get_task_struct(p);
			put_task_struct(dropped);
		}
		/*
		 * Else the new task was newer than anything already in
		 * the heap and wasn't inserted
		 */
	}
	css_task_iter_end(&it);

	if (heap->size) {
		for (i = 0; i < heap->size; i++) {
			struct task_struct *q = heap->ptrs[i];
			if (i == 0) {
				latest_time = q->start_time;
				latest_task = q;
			}
			/* Process the task per the caller's callback */
			process(q, data);
			put_task_struct(q);
		}
		/*
		 * If we had to process any tasks at all, scan again
		 * in case some of them were in the middle of forking
		 * children that didn't get processed.
		 * Not the most efficient way to do it, but it avoids
		 * having to take callback_mutex in the fork path
		 */
		goto again;
	}
	if (heap == &tmp_heap)
		heap_free(&tmp_heap);
	return 0;
}

static void cgroup_transfer_one_task(struct task_struct *task, void *data)
{
	struct cgroup *new_cgroup = data;

	mutex_lock(&cgroup_mutex);
	cgroup_attach_task(new_cgroup, task, false);
	mutex_unlock(&cgroup_mutex);
}

/**
 * cgroup_trasnsfer_tasks - move tasks from one cgroup to another
 * @to: cgroup to which the tasks will be moved
 * @from: cgroup in which the tasks currently reside
 */
int cgroup_transfer_tasks(struct cgroup *to, struct cgroup *from)
{
	return css_scan_tasks(&from->dummy_css, NULL, cgroup_transfer_one_task,
			      to, NULL);
}

/*
 * Stuff for reading the 'tasks'/'procs' files.
 *
 * Reading this file can return large amounts of data if a cgroup has
 * *lots* of attached tasks. So it may need several calls to read(),
 * but we cannot guarantee that the information we produce is correct
 * unless we produce it entirely atomically.
 *
 */

/* which pidlist file are we talking about? */
enum cgroup_filetype {
	CGROUP_FILE_PROCS,
	CGROUP_FILE_TASKS,
};

/*
 * A pidlist is a list of pids that virtually represents the contents of one
 * of the cgroup files ("procs" or "tasks"). We keep a list of such pidlists,
 * a pair (one each for procs, tasks) for each pid namespace that's relevant
 * to the cgroup.
 */
struct cgroup_pidlist {
	/*
	 * used to find which pidlist is wanted. doesn't change as long as
	 * this particular list stays in the list.
	*/
	struct { enum cgroup_filetype type; struct pid_namespace *ns; } key;
	/* array of xids */
	pid_t *list;
	/* how many elements the above list has */
	int length;
	/* how many files are using the current array */
	int use_count;
	/* each of these stored in a list by its cgroup */
	struct list_head links;
	/* pointer to the cgroup we belong to, for list removal purposes */
	struct cgroup *owner;
	/* protects the other fields */
	struct rw_semaphore rwsem;
};

/*
 * The following two functions "fix" the issue where there are more pids
 * than kmalloc will give memory for; in such cases, we use vmalloc/vfree.
 * TODO: replace with a kernel-wide solution to this problem
 */
#define PIDLIST_TOO_LARGE(c) ((c) * sizeof(pid_t) > (PAGE_SIZE * 2))
static void *pidlist_allocate(int count)
{
	if (PIDLIST_TOO_LARGE(count))
		return vmalloc(count * sizeof(pid_t));
	else
		return kmalloc(count * sizeof(pid_t), GFP_KERNEL);
}
static void pidlist_free(void *p)
{
	if (is_vmalloc_addr(p))
		vfree(p);
	else
		kfree(p);
}

/*
 * pidlist_uniq - given a kmalloc()ed list, strip out all duplicate entries
 * Returns the number of unique elements.
 */
static int pidlist_uniq(pid_t *list, int length)
{
	int src, dest = 1;

	/*
	 * we presume the 0th element is unique, so i starts at 1. trivial
	 * edge cases first; no work needs to be done for either
	 */
	if (length == 0 || length == 1)
		return length;
	/* src and dest walk down the list; dest counts unique elements */
	for (src = 1; src < length; src++) {
		/* find next unique element */
		while (list[src] == list[src-1]) {
			src++;
			if (src == length)
				goto after;
		}
		/* dest always points to where the next unique element goes */
		list[dest] = list[src];
		dest++;
	}
after:
	return dest;
}

static int cmppid(const void *a, const void *b)
{
	return *(pid_t *)a - *(pid_t *)b;
}

/*
 * find the appropriate pidlist for our purpose (given procs vs tasks)
 * returns with the lock on that pidlist already held, and takes care
 * of the use count, or returns NULL with no locks held if we're out of
 * memory.
 */
static struct cgroup_pidlist *cgroup_pidlist_find(struct cgroup *cgrp,
						  enum cgroup_filetype type)
{
	struct cgroup_pidlist *l;
	/* don't need task_nsproxy() if we're looking at ourself */
	struct pid_namespace *ns = task_active_pid_ns(current);

	/*
	 * We can't drop the pidlist_mutex before taking the l->rwsem in case
	 * the last ref-holder is trying to remove l from the list at the same
	 * time. Holding the pidlist_mutex precludes somebody taking whichever
	 * list we find out from under us - compare release_pid_array().
	 */
	mutex_lock(&cgrp->pidlist_mutex);
	list_for_each_entry(l, &cgrp->pidlists, links) {
		if (l->key.type == type && l->key.ns == ns) {
			/* make sure l doesn't vanish out from under us */
			down_write(&l->rwsem);
			mutex_unlock(&cgrp->pidlist_mutex);
			return l;
		}
	}
	/* entry not found; create a new one */
	l = kzalloc(sizeof(struct cgroup_pidlist), GFP_KERNEL);
	if (!l) {
		mutex_unlock(&cgrp->pidlist_mutex);
		return l;
	}
	init_rwsem(&l->rwsem);
	down_write(&l->rwsem);
	l->key.type = type;
	l->key.ns = get_pid_ns(ns);
	l->owner = cgrp;
	list_add(&l->links, &cgrp->pidlists);
	mutex_unlock(&cgrp->pidlist_mutex);
	return l;
}

/*
 * Load a cgroup's pidarray with either procs' tgids or tasks' pids
 */
static int pidlist_array_load(struct cgroup *cgrp, enum cgroup_filetype type,
			      struct cgroup_pidlist **lp)
{
	pid_t *array;
	int length;
	int pid, n = 0; /* used for populating the array */
	struct css_task_iter it;
	struct task_struct *tsk;
	struct cgroup_pidlist *l;

	/*
	 * If cgroup gets more users after we read count, we won't have
	 * enough space - tough.  This race is indistinguishable to the
	 * caller from the case that the additional cgroup users didn't
	 * show up until sometime later on.
	 */
	length = cgroup_task_count(cgrp);
	array = pidlist_allocate(length);
	if (!array)
		return -ENOMEM;
	/* now, populate the array */
	css_task_iter_start(&cgrp->dummy_css, &it);
	while ((tsk = css_task_iter_next(&it))) {
		if (unlikely(n == length))
			break;
		/* get tgid or pid for procs or tasks file respectively */
		if (type == CGROUP_FILE_PROCS)
			pid = task_tgid_vnr(tsk);
		else
			pid = task_pid_vnr(tsk);
		if (pid > 0) /* make sure to only use valid results */
			array[n++] = pid;
	}
	css_task_iter_end(&it);
	length = n;
	/* now sort & (if procs) strip out duplicates */
	sort(array, length, sizeof(pid_t), cmppid, NULL);
	if (type == CGROUP_FILE_PROCS)
		length = pidlist_uniq(array, length);
	l = cgroup_pidlist_find(cgrp, type);
	if (!l) {
		pidlist_free(array);
		return -ENOMEM;
	}
	/* store array, freeing old if necessary - lock already held */
	pidlist_free(l->list);
	l->list = array;
	l->length = length;
	l->use_count++;
	up_write(&l->rwsem);
	*lp = l;
	return 0;
}

/**
 * cgroupstats_build - build and fill cgroupstats
 * @stats: cgroupstats to fill information into
 * @dentry: A dentry entry belonging to the cgroup for which stats have
 * been requested.
 *
 * Build and fill cgroupstats so that taskstats can export it to user
 * space.
 */
int cgroupstats_build(struct cgroupstats *stats, struct dentry *dentry)
{
	int ret = -EINVAL;
	struct cgroup *cgrp;
	struct css_task_iter it;
	struct task_struct *tsk;

	/*
	 * Validate dentry by checking the superblock operations,
	 * and make sure it's a directory.
	 */
	if (dentry->d_sb->s_op != &cgroup_ops ||
	    !S_ISDIR(dentry->d_inode->i_mode))
		 goto err;

	ret = 0;
	cgrp = dentry->d_fsdata;

	css_task_iter_start(&cgrp->dummy_css, &it);
	while ((tsk = css_task_iter_next(&it))) {
		switch (tsk->state) {
		case TASK_RUNNING:
			stats->nr_running++;
			break;
		case TASK_INTERRUPTIBLE:
			stats->nr_sleeping++;
			break;
		case TASK_UNINTERRUPTIBLE:
			stats->nr_uninterruptible++;
			break;
		case TASK_STOPPED:
			stats->nr_stopped++;
			break;
		default:
			if (delayacct_is_task_waiting_on_io(tsk))
				stats->nr_io_wait++;
			break;
		}
	}
	css_task_iter_end(&it);

err:
	return ret;
}


/*
 * seq_file methods for the tasks/procs files. The seq_file position is the
 * next pid to display; the seq_file iterator is a pointer to the pid
 * in the cgroup->l->list array.
 */

static void *cgroup_pidlist_start(struct seq_file *s, loff_t *pos)
{
	/*
	 * Initially we receive a position value that corresponds to
	 * one more than the last pid shown (or 0 on the first call or
	 * after a seek to the start). Use a binary-search to find the
	 * next pid to display, if any
	 */
	struct cgroup_pidlist *l = s->private;
	int index = 0, pid = *pos;
	int *iter;

	down_read(&l->rwsem);
	if (pid) {
		int end = l->length;

		while (index < end) {
			int mid = (index + end) / 2;
			if (l->list[mid] == pid) {
				index = mid;
				break;
			} else if (l->list[mid] <= pid)
				index = mid + 1;
			else
				end = mid;
		}
	}
	/* If we're off the end of the array, we're done */
	if (index >= l->length)
		return NULL;
	/* Update the abstract position to be the actual pid that we found */
	iter = l->list + index;
	*pos = *iter;
	return iter;
}

static void cgroup_pidlist_stop(struct seq_file *s, void *v)
{
	struct cgroup_pidlist *l = s->private;
	up_read(&l->rwsem);
}

static void *cgroup_pidlist_next(struct seq_file *s, void *v, loff_t *pos)
{
	struct cgroup_pidlist *l = s->private;
	pid_t *p = v;
	pid_t *end = l->list + l->length;
	/*
	 * Advance to the next pid in the array. If this goes off the
	 * end, we're done
	 */
	p++;
	if (p >= end) {
		return NULL;
	} else {
		*pos = *p;
		return p;
	}
}

static int cgroup_pidlist_show(struct seq_file *s, void *v)
{
	return seq_printf(s, "%d\n", *(int *)v);
}

/*
 * seq_operations functions for iterating on pidlists through seq_file -
 * independent of whether it's tasks or procs
 */
static const struct seq_operations cgroup_pidlist_seq_operations = {
	.start = cgroup_pidlist_start,
	.stop = cgroup_pidlist_stop,
	.next = cgroup_pidlist_next,
	.show = cgroup_pidlist_show,
};

static void cgroup_release_pid_array(struct cgroup_pidlist *l)
{
	/*
	 * the case where we're the last user of this particular pidlist will
	 * have us remove it from the cgroup's list, which entails taking the
	 * mutex. since in pidlist_find the pidlist->lock depends on cgroup->
	 * pidlist_mutex, we have to take pidlist_mutex first.
	 */
	mutex_lock(&l->owner->pidlist_mutex);
	down_write(&l->rwsem);
	BUG_ON(!l->use_count);
	if (!--l->use_count) {
		/* we're the last user if refcount is 0; remove and free */
		list_del(&l->links);
		mutex_unlock(&l->owner->pidlist_mutex);
		pidlist_free(l->list);
		put_pid_ns(l->key.ns);
		up_write(&l->rwsem);
		kfree(l);
		return;
	}
	mutex_unlock(&l->owner->pidlist_mutex);
	up_write(&l->rwsem);
}

static int cgroup_pidlist_release(struct inode *inode, struct file *file)
{
	struct cgroup_pidlist *l;
	if (!(file->f_mode & FMODE_READ))
		return 0;
	/*
	 * the seq_file will only be initialized if the file was opened for
	 * reading; hence we check if it's not null only in that case.
	 */
	l = ((struct seq_file *)file->private_data)->private;
	cgroup_release_pid_array(l);
	return seq_release(inode, file);
}

static const struct file_operations cgroup_pidlist_operations = {
	.read = seq_read,
	.llseek = seq_lseek,
	.write = cgroup_file_write,
	.release = cgroup_pidlist_release,
};

/*
 * The following functions handle opens on a file that displays a pidlist
 * (tasks or procs). Prepare an array of the process/thread IDs of whoever's
 * in the cgroup.
 */
/* helper function for the two below it */
static int cgroup_pidlist_open(struct file *file, enum cgroup_filetype type)
{
	struct cgroup *cgrp = __d_cgrp(file->f_dentry->d_parent);
	struct cgroup_pidlist *l;
	int retval;

	/* Nothing to do for write-only files */
	if (!(file->f_mode & FMODE_READ))
		return 0;

	/* have the array populated */
	retval = pidlist_array_load(cgrp, type, &l);
	if (retval)
		return retval;
	/* configure file information */
	file->f_op = &cgroup_pidlist_operations;

	retval = seq_open(file, &cgroup_pidlist_seq_operations);
	if (retval) {
		cgroup_release_pid_array(l);
		return retval;
	}
	((struct seq_file *)file->private_data)->private = l;
	return 0;
}
static int cgroup_tasks_open(struct inode *unused, struct file *file)
{
	return cgroup_pidlist_open(file, CGROUP_FILE_TASKS);
}
static int cgroup_procs_open(struct inode *unused, struct file *file)
{
	return cgroup_pidlist_open(file, CGROUP_FILE_PROCS);
}

static u64 cgroup_read_notify_on_release(struct cgroup_subsys_state *css,
					 struct cftype *cft)
{
	return notify_on_release(css->cgroup);
}

static int cgroup_write_notify_on_release(struct cgroup_subsys_state *css,
					  struct cftype *cft, u64 val)
{
	clear_bit(CGRP_RELEASABLE, &css->cgroup->flags);
	if (val)
		set_bit(CGRP_NOTIFY_ON_RELEASE, &css->cgroup->flags);
	else
		clear_bit(CGRP_NOTIFY_ON_RELEASE, &css->cgroup->flags);
	return 0;
}

/*
 * When dput() is called asynchronously, if umount has been done and
 * then deactivate_super() in cgroup_free_fn() kills the superblock,
 * there's a small window that vfs will see the root dentry with non-zero
 * refcnt and trigger BUG().
 *
 * That's why we hold a reference before dput() and drop it right after.
 */
static void cgroup_dput(struct cgroup *cgrp)
{
	struct super_block *sb = cgrp->root->sb;

	atomic_inc(&sb->s_active);
	dput(cgrp->dentry);
	deactivate_super(sb);
}

/*
 * Unregister event and free resources.
 *
 * Gets called from workqueue.
 */
static void cgroup_event_remove(struct work_struct *work)
{
	struct cgroup_event *event = container_of(work, struct cgroup_event,
			remove);
	struct cgroup_subsys_state *css = event->css;

	remove_wait_queue(event->wqh, &event->wait);

	event->cft->unregister_event(css, event->cft, event->eventfd);

	/* Notify userspace the event is going away. */
	eventfd_signal(event->eventfd, 1);

	eventfd_ctx_put(event->eventfd);
	kfree(event);
	css_put(css);
}

/*
 * Gets called on POLLHUP on eventfd when user closes it.
 *
 * Called with wqh->lock held and interrupts disabled.
 */
static int cgroup_event_wake(wait_queue_t *wait, unsigned mode,
		int sync, void *key)
{
	struct cgroup_event *event = container_of(wait,
			struct cgroup_event, wait);
	struct cgroup *cgrp = event->css->cgroup;
	unsigned long flags = (unsigned long)key;

	if (flags & POLLHUP) {
		/*
		 * If the event has been detached at cgroup removal, we
		 * can simply return knowing the other side will cleanup
		 * for us.
		 *
		 * We can't race against event freeing since the other
		 * side will require wqh->lock via remove_wait_queue(),
		 * which we hold.
		 */
		spin_lock(&cgrp->event_list_lock);
		if (!list_empty(&event->list)) {
			list_del_init(&event->list);
			/*
			 * We are in atomic context, but cgroup_event_remove()
			 * may sleep, so we have to call it in workqueue.
			 */
			schedule_work(&event->remove);
		}
		spin_unlock(&cgrp->event_list_lock);
	}

	return 0;
}

static void cgroup_event_ptable_queue_proc(struct file *file,
		wait_queue_head_t *wqh, poll_table *pt)
{
	struct cgroup_event *event = container_of(pt,
			struct cgroup_event, pt);

	event->wqh = wqh;
	add_wait_queue(wqh, &event->wait);
}

/*
 * Parse input and register new cgroup event handler.
 *
 * Input must be in format '<event_fd> <control_fd> <args>'.
 * Interpretation of args is defined by control file implementation.
 */
static int cgroup_write_event_control(struct cgroup_subsys_state *dummy_css,
				      struct cftype *cft, const char *buffer)
{
	struct cgroup *cgrp = dummy_css->cgroup;
	struct cgroup_event *event;
	struct cgroup_subsys_state *cfile_css;
	unsigned int efd, cfd;
	struct fd efile;
	struct fd cfile;
	char *endp;
	int ret;

	efd = simple_strtoul(buffer, &endp, 10);
	if (*endp != ' ')
		return -EINVAL;
	buffer = endp + 1;

	cfd = simple_strtoul(buffer, &endp, 10);
	if ((*endp != ' ') && (*endp != '\0'))
		return -EINVAL;
	buffer = endp + 1;

	event = kzalloc(sizeof(*event), GFP_KERNEL);
	if (!event)
		return -ENOMEM;

	INIT_LIST_HEAD(&event->list);
	init_poll_funcptr(&event->pt, cgroup_event_ptable_queue_proc);
	init_waitqueue_func_entry(&event->wait, cgroup_event_wake);
	INIT_WORK(&event->remove, cgroup_event_remove);

	efile = fdget(efd);
	if (!efile.file) {
		ret = -EBADF;
		goto out_kfree;
	}

	event->eventfd = eventfd_ctx_fileget(efile.file);
	if (IS_ERR(event->eventfd)) {
		ret = PTR_ERR(event->eventfd);
		goto out_put_efile;
	}

	cfile = fdget(cfd);
	if (!cfile.file) {
		ret = -EBADF;
		goto out_put_eventfd;
	}

	/* the process need read permission on control file */
	/* AV: shouldn't we check that it's been opened for read instead? */
	ret = inode_permission(file_inode(cfile.file), MAY_READ);
	if (ret < 0)
		goto out_put_cfile;

	event->cft = __file_cft(cfile.file);
	if (IS_ERR(event->cft)) {
		ret = PTR_ERR(event->cft);
		goto out_put_cfile;
	}

	if (!event->cft->ss) {
		ret = -EBADF;
		goto out_put_cfile;
	}

	/*
	 * Determine the css of @cfile, verify it belongs to the same
	 * cgroup as cgroup.event_control, and associate @event with it.
	 * Remaining events are automatically removed on cgroup destruction
	 * but the removal is asynchronous, so take an extra ref.
	 */
	rcu_read_lock();

	ret = -EINVAL;
	event->css = cgroup_css(cgrp, event->cft->ss);
	cfile_css = css_from_dir(cfile.file->f_dentry->d_parent, event->cft->ss);
	if (event->css && event->css == cfile_css && css_tryget(event->css))
		ret = 0;

	rcu_read_unlock();
	if (ret)
		goto out_put_cfile;

	if (!event->cft->register_event || !event->cft->unregister_event) {
		ret = -EINVAL;
		goto out_put_css;
	}

	ret = event->cft->register_event(event->css, event->cft,
			event->eventfd, buffer);
	if (ret)
		goto out_put_css;

	efile.file->f_op->poll(efile.file, &event->pt);

	spin_lock(&cgrp->event_list_lock);
	list_add(&event->list, &cgrp->event_list);
	spin_unlock(&cgrp->event_list_lock);

	fdput(cfile);
	fdput(efile);

	return 0;

out_put_css:
	css_put(event->css);
out_put_cfile:
	fdput(cfile);
out_put_eventfd:
	eventfd_ctx_put(event->eventfd);
out_put_efile:
	fdput(efile);
out_kfree:
	kfree(event);

	return ret;
}

static u64 cgroup_clone_children_read(struct cgroup_subsys_state *css,
				      struct cftype *cft)
{
	return test_bit(CGRP_CPUSET_CLONE_CHILDREN, &css->cgroup->flags);
}

static int cgroup_clone_children_write(struct cgroup_subsys_state *css,
				       struct cftype *cft, u64 val)
{
	if (val)
		set_bit(CGRP_CPUSET_CLONE_CHILDREN, &css->cgroup->flags);
	else
		clear_bit(CGRP_CPUSET_CLONE_CHILDREN, &css->cgroup->flags);
	return 0;
}

static struct cftype cgroup_base_files[] = {
	{
		.name = "cgroup.procs",
		.open = cgroup_procs_open,
		.write_u64 = cgroup_procs_write,
		.release = cgroup_pidlist_release,
		.mode = S_IRUGO | S_IWUSR,
	},
	{
		.name = "cgroup.event_control",
		.write_string = cgroup_write_event_control,
		.mode = S_IWUGO,
	},
	{
		.name = "cgroup.clone_children",
		.flags = CFTYPE_INSANE,
		.read_u64 = cgroup_clone_children_read,
		.write_u64 = cgroup_clone_children_write,
	},
	{
		.name = "cgroup.sane_behavior",
		.flags = CFTYPE_ONLY_ON_ROOT,
		.read_seq_string = cgroup_sane_behavior_show,
	},

	/*
	 * Historical crazy stuff.  These don't have "cgroup."  prefix and
	 * don't exist if sane_behavior.  If you're depending on these, be
	 * prepared to be burned.
	 */
	{
		.name = "tasks",
		.flags = CFTYPE_INSANE,		/* use "procs" instead */
		.open = cgroup_tasks_open,
		.write_u64 = cgroup_tasks_write,
		.release = cgroup_pidlist_release,
		.mode = S_IRUGO | S_IWUSR,
	},
	{
		.name = "notify_on_release",
		.flags = CFTYPE_INSANE,
		.read_u64 = cgroup_read_notify_on_release,
		.write_u64 = cgroup_write_notify_on_release,
	},
	{
		.name = "release_agent",
		.flags = CFTYPE_INSANE | CFTYPE_ONLY_ON_ROOT,
		.read_seq_string = cgroup_release_agent_show,
		.write_string = cgroup_release_agent_write,
		.max_write_len = PATH_MAX,
	},
	{ }	/* terminate */
};

/**
 * cgroup_populate_dir - create subsys files in a cgroup directory
 * @cgrp: target cgroup
 * @subsys_mask: mask of the subsystem ids whose files should be added
 *
 * On failure, no file is added.
 */
static int cgroup_populate_dir(struct cgroup *cgrp, unsigned long subsys_mask)
{
	struct cgroup_subsys *ss;
	int i, ret = 0;

	/* process cftsets of each subsystem */
	for_each_subsys(ss, i) {
		struct cftype_set *set;

		if (!test_bit(i, &subsys_mask))
			continue;

		list_for_each_entry(set, &ss->cftsets, node) {
			ret = cgroup_addrm_files(cgrp, set->cfts, true);
			if (ret < 0)
				goto err;
		}
	}

	/* This cgroup is ready now */
	for_each_root_subsys(cgrp->root, ss) {
		struct cgroup_subsys_state *css = cgroup_css(cgrp, ss);
		struct css_id *id = rcu_dereference_protected(css->id, true);

		/*
		 * Update id->css pointer and make this css visible from
		 * CSS ID functions. This pointer will be dereferened
		 * from RCU-read-side without locks.
		 */
		if (id)
			rcu_assign_pointer(id->css, css);
	}

	return 0;
err:
	cgroup_clear_dir(cgrp, subsys_mask);
	return ret;
}

/*
 * css destruction is four-stage process.
 *
 * 1. Destruction starts.  Killing of the percpu_ref is initiated.
 *    Implemented in kill_css().
 *
 * 2. When the percpu_ref is confirmed to be visible as killed on all CPUs
 *    and thus css_tryget() is guaranteed to fail, the css can be offlined
 *    by invoking offline_css().  After offlining, the base ref is put.
 *    Implemented in css_killed_work_fn().
 *
 * 3. When the percpu_ref reaches zero, the only possible remaining
 *    accessors are inside RCU read sections.  css_release() schedules the
 *    RCU callback.
 *
 * 4. After the grace period, the css can be freed.  Implemented in
 *    css_free_work_fn().
 *
 * It is actually hairier because both step 2 and 4 require process context
 * and thus involve punting to css->destroy_work adding two additional
 * steps to the already complex sequence.
 */
static void css_free_work_fn(struct work_struct *work)
{
	struct cgroup_subsys_state *css =
		container_of(work, struct cgroup_subsys_state, destroy_work);
	struct cgroup *cgrp = css->cgroup;

	if (css->parent)
		css_put(css->parent);

	css->ss->css_free(css);
	cgroup_dput(cgrp);
}

static void css_free_rcu_fn(struct rcu_head *rcu_head)
{
	struct cgroup_subsys_state *css =
		container_of(rcu_head, struct cgroup_subsys_state, rcu_head);

	/*
	 * css holds an extra ref to @cgrp->dentry which is put on the last
	 * css_put().  dput() requires process context which we don't have.
	 */
	INIT_WORK(&css->destroy_work, css_free_work_fn);
	queue_work(cgroup_destroy_wq, &css->destroy_work);
}

static void css_release(struct percpu_ref *ref)
{
	struct cgroup_subsys_state *css =
		container_of(ref, struct cgroup_subsys_state, refcnt);

	call_rcu(&css->rcu_head, css_free_rcu_fn);
}

static void init_css(struct cgroup_subsys_state *css, struct cgroup_subsys *ss,
		     struct cgroup *cgrp)
{
	css->cgroup = cgrp;
	css->ss = ss;
	css->flags = 0;
	css->id = NULL;

	if (cgrp->parent)
		css->parent = cgroup_css(cgrp->parent, ss);
	else
		css->flags |= CSS_ROOT;

	BUG_ON(cgroup_css(cgrp, ss));
}

/* invoke ->css_online() on a new CSS and mark it online if successful */
static int online_css(struct cgroup_subsys_state *css)
{
	struct cgroup_subsys *ss = css->ss;
	int ret = 0;

	lockdep_assert_held(&cgroup_mutex);

	if (ss->css_online)
		ret = ss->css_online(css);
	if (!ret) {
		css->flags |= CSS_ONLINE;
		css->cgroup->nr_css++;
		rcu_assign_pointer(css->cgroup->subsys[ss->subsys_id], css);
	}
	return ret;
}

/* if the CSS is online, invoke ->css_offline() on it and mark it offline */
static void offline_css(struct cgroup_subsys_state *css)
{
	struct cgroup_subsys *ss = css->ss;

	lockdep_assert_held(&cgroup_mutex);

	if (!(css->flags & CSS_ONLINE))
		return;

	if (ss->css_offline)
		ss->css_offline(css);

	css->flags &= ~CSS_ONLINE;
	css->cgroup->nr_css--;
	RCU_INIT_POINTER(css->cgroup->subsys[ss->subsys_id], css);
}

/*
 * cgroup_create - create a cgroup
 * @parent: cgroup that will be parent of the new cgroup
 * @dentry: dentry of the new cgroup
 * @mode: mode to set on new inode
 *
 * Must be called with the mutex on the parent inode held
 */
static long cgroup_create(struct cgroup *parent, struct dentry *dentry,
			     umode_t mode)
{
	struct cgroup_subsys_state *css_ar[CGROUP_SUBSYS_COUNT] = { };
	struct cgroup *cgrp;
	struct cgroup_name *name;
	struct cgroupfs_root *root = parent->root;
	int err;
	struct cgroup_subsys *ss;
	struct super_block *sb = root->sb;

	/* allocate the cgroup and its ID, 0 is reserved for the root */
	cgrp = kzalloc(sizeof(*cgrp), GFP_KERNEL);
	if (!cgrp)
		return -ENOMEM;

	name = cgroup_alloc_name(dentry);
	if (!name) {
		err = -ENOMEM;
		goto err_free_cgrp;
	}
	rcu_assign_pointer(cgrp->name, name);

	/*
<<<<<<< HEAD
=======
	 * Temporarily set the pointer to NULL, so idr_find() won't return
	 * a half-baked cgroup.
	 */
	cgrp->id = idr_alloc(&root->cgroup_idr, NULL, 1, 0, GFP_KERNEL);
	if (cgrp->id < 0) {
		err = -ENOMEM;
		goto err_free_name;
	}

	/*
>>>>>>> 48eb9d08
	 * Only live parents can have children.  Note that the liveliness
	 * check isn't strictly necessary because cgroup_mkdir() and
	 * cgroup_rmdir() are fully synchronized by i_mutex; however, do it
	 * anyway so that locking is contained inside cgroup proper and we
	 * don't get nasty surprises if we ever grow another caller.
	 */
	if (!cgroup_lock_live_group(parent)) {
		err = -ENODEV;
		goto err_free_name;
	}

	/* Grab a reference on the superblock so the hierarchy doesn't
	 * get deleted on unmount if there are child cgroups.  This
	 * can be done outside cgroup_mutex, since the sb can't
	 * disappear while someone has an open control file on the
	 * fs */
	atomic_inc(&sb->s_active);

	/*
	 * Temporarily set the pointer to NULL, so idr_find() won't return
	 * a half-baked cgroup.
	 */
	cgrp->id = idr_alloc(&root->cgroup_idr, NULL, 1, 0, GFP_KERNEL);
	if (cgrp->id < 0)
		goto err_unlock;

	init_cgroup_housekeeping(cgrp);

	dentry->d_fsdata = cgrp;
	cgrp->dentry = dentry;

	cgrp->parent = parent;
	cgrp->dummy_css.parent = &parent->dummy_css;
	cgrp->root = parent->root;

	if (notify_on_release(parent))
		set_bit(CGRP_NOTIFY_ON_RELEASE, &cgrp->flags);

	if (test_bit(CGRP_CPUSET_CLONE_CHILDREN, &parent->flags))
		set_bit(CGRP_CPUSET_CLONE_CHILDREN, &cgrp->flags);

	for_each_root_subsys(root, ss) {
		struct cgroup_subsys_state *css;

		css = ss->css_alloc(cgroup_css(parent, ss));
		if (IS_ERR(css)) {
			err = PTR_ERR(css);
			goto err_free_all;
		}
		css_ar[ss->subsys_id] = css;

		err = percpu_ref_init(&css->refcnt, css_release);
		if (err)
			goto err_free_all;

		init_css(css, ss, cgrp);

		if (ss->use_id) {
			err = alloc_css_id(css);
			if (err)
				goto err_free_all;
		}
	}

	/*
	 * Create directory.  cgroup_create_file() returns with the new
	 * directory locked on success so that it can be populated without
	 * dropping cgroup_mutex.
	 */
	err = cgroup_create_file(dentry, S_IFDIR | mode, sb);
	if (err < 0)
		goto err_free_all;
	lockdep_assert_held(&dentry->d_inode->i_mutex);

	cgrp->serial_nr = cgroup_serial_nr_next++;

	/* allocation complete, commit to creation */
	list_add_tail_rcu(&cgrp->sibling, &cgrp->parent->children);
	root->number_of_cgroups++;

	/* hold a ref to the parent's dentry */
	dget(parent->dentry);

	/* creation succeeded, notify subsystems */
	for_each_root_subsys(root, ss) {
		struct cgroup_subsys_state *css = css_ar[ss->subsys_id];

		err = online_css(css);
		if (err)
			goto err_destroy;

		/* each css holds a ref to the cgroup's dentry and parent css */
		dget(dentry);
		css_get(css->parent);

		/* mark it consumed for error path */
		css_ar[ss->subsys_id] = NULL;

		if (ss->broken_hierarchy && !ss->warned_broken_hierarchy &&
		    parent->parent) {
			pr_warning("cgroup: %s (%d) created nested cgroup for controller \"%s\" which has incomplete hierarchy support. Nested cgroups may change behavior in the future.\n",
				   current->comm, current->pid, ss->name);
			if (!strcmp(ss->name, "memory"))
				pr_warning("cgroup: \"memory\" requires setting use_hierarchy to 1 on the root.\n");
			ss->warned_broken_hierarchy = true;
		}
	}

	idr_replace(&root->cgroup_idr, cgrp, cgrp->id);

	err = cgroup_addrm_files(cgrp, cgroup_base_files, true);
	if (err)
		goto err_destroy;

	err = cgroup_populate_dir(cgrp, root->subsys_mask);
	if (err)
		goto err_destroy;

	mutex_unlock(&cgroup_mutex);
	mutex_unlock(&cgrp->dentry->d_inode->i_mutex);

	return 0;

err_free_all:
	for_each_root_subsys(root, ss) {
		struct cgroup_subsys_state *css = css_ar[ss->subsys_id];

		if (css) {
			percpu_ref_cancel_init(&css->refcnt);
			ss->css_free(css);
		}
	}
	idr_remove(&root->cgroup_idr, cgrp->id);
err_unlock:
	mutex_unlock(&cgroup_mutex);
	/* Release the reference count that we took on the superblock */
	deactivate_super(sb);
err_free_name:
	kfree(rcu_dereference_raw(cgrp->name));
err_free_cgrp:
	kfree(cgrp);
	return err;

err_destroy:
	for_each_root_subsys(root, ss) {
		struct cgroup_subsys_state *css = css_ar[ss->subsys_id];

		if (css) {
			percpu_ref_cancel_init(&css->refcnt);
			ss->css_free(css);
		}
	}
	cgroup_destroy_locked(cgrp);
	mutex_unlock(&cgroup_mutex);
	mutex_unlock(&dentry->d_inode->i_mutex);
	return err;
}

static int cgroup_mkdir(struct inode *dir, struct dentry *dentry, umode_t mode)
{
	struct cgroup *c_parent = dentry->d_parent->d_fsdata;

	/* the vfs holds inode->i_mutex already */
	return cgroup_create(c_parent, dentry, mode | S_IFDIR);
}

/*
 * This is called when the refcnt of a css is confirmed to be killed.
 * css_tryget() is now guaranteed to fail.
 */
static void css_killed_work_fn(struct work_struct *work)
{
	struct cgroup_subsys_state *css =
		container_of(work, struct cgroup_subsys_state, destroy_work);
	struct cgroup *cgrp = css->cgroup;

	mutex_lock(&cgroup_mutex);

	/*
	 * css_tryget() is guaranteed to fail now.  Tell subsystems to
	 * initate destruction.
	 */
	offline_css(css);

	/*
	 * If @cgrp is marked dead, it's waiting for refs of all css's to
	 * be disabled before proceeding to the second phase of cgroup
	 * destruction.  If we are the last one, kick it off.
	 */
	if (!cgrp->nr_css && cgroup_is_dead(cgrp))
		cgroup_destroy_css_killed(cgrp);

	mutex_unlock(&cgroup_mutex);

	/*
	 * Put the css refs from kill_css().  Each css holds an extra
	 * reference to the cgroup's dentry and cgroup removal proceeds
	 * regardless of css refs.  On the last put of each css, whenever
	 * that may be, the extra dentry ref is put so that dentry
	 * destruction happens only after all css's are released.
	 */
	css_put(css);
}

/* css kill confirmation processing requires process context, bounce */
static void css_killed_ref_fn(struct percpu_ref *ref)
{
	struct cgroup_subsys_state *css =
		container_of(ref, struct cgroup_subsys_state, refcnt);

	INIT_WORK(&css->destroy_work, css_killed_work_fn);
	queue_work(cgroup_destroy_wq, &css->destroy_work);
}

/**
 * kill_css - destroy a css
 * @css: css to destroy
 *
 * This function initiates destruction of @css by removing cgroup interface
 * files and putting its base reference.  ->css_offline() will be invoked
 * asynchronously once css_tryget() is guaranteed to fail and when the
 * reference count reaches zero, @css will be released.
 */
static void kill_css(struct cgroup_subsys_state *css)
{
	cgroup_clear_dir(css->cgroup, 1 << css->ss->subsys_id);

	/*
	 * Killing would put the base ref, but we need to keep it alive
	 * until after ->css_offline().
	 */
	css_get(css);

	/*
	 * cgroup core guarantees that, by the time ->css_offline() is
	 * invoked, no new css reference will be given out via
	 * css_tryget().  We can't simply call percpu_ref_kill() and
	 * proceed to offlining css's because percpu_ref_kill() doesn't
	 * guarantee that the ref is seen as killed on all CPUs on return.
	 *
	 * Use percpu_ref_kill_and_confirm() to get notifications as each
	 * css is confirmed to be seen as killed on all CPUs.
	 */
	percpu_ref_kill_and_confirm(&css->refcnt, css_killed_ref_fn);
}

/**
 * cgroup_destroy_locked - the first stage of cgroup destruction
 * @cgrp: cgroup to be destroyed
 *
 * css's make use of percpu refcnts whose killing latency shouldn't be
 * exposed to userland and are RCU protected.  Also, cgroup core needs to
 * guarantee that css_tryget() won't succeed by the time ->css_offline() is
 * invoked.  To satisfy all the requirements, destruction is implemented in
 * the following two steps.
 *
 * s1. Verify @cgrp can be destroyed and mark it dying.  Remove all
 *     userland visible parts and start killing the percpu refcnts of
 *     css's.  Set up so that the next stage will be kicked off once all
 *     the percpu refcnts are confirmed to be killed.
 *
 * s2. Invoke ->css_offline(), mark the cgroup dead and proceed with the
 *     rest of destruction.  Once all cgroup references are gone, the
 *     cgroup is RCU-freed.
 *
 * This function implements s1.  After this step, @cgrp is gone as far as
 * the userland is concerned and a new cgroup with the same name may be
 * created.  As cgroup doesn't care about the names internally, this
 * doesn't cause any problem.
 */
static int cgroup_destroy_locked(struct cgroup *cgrp)
	__releases(&cgroup_mutex) __acquires(&cgroup_mutex)
{
	struct dentry *d = cgrp->dentry;
	struct cgroup_event *event, *tmp;
	struct cgroup_subsys *ss;
	struct cgroup *child;
	bool empty;

	lockdep_assert_held(&d->d_inode->i_mutex);
	lockdep_assert_held(&cgroup_mutex);

	/*
	 * css_set_lock synchronizes access to ->cset_links and prevents
	 * @cgrp from being removed while __put_css_set() is in progress.
	 */
	read_lock(&css_set_lock);
	empty = list_empty(&cgrp->cset_links);
	read_unlock(&css_set_lock);
	if (!empty)
		return -EBUSY;

	/*
	 * Make sure there's no live children.  We can't test ->children
	 * emptiness as dead children linger on it while being destroyed;
	 * otherwise, "rmdir parent/child parent" may fail with -EBUSY.
	 */
	empty = true;
	rcu_read_lock();
	list_for_each_entry_rcu(child, &cgrp->children, sibling) {
		empty = cgroup_is_dead(child);
		if (!empty)
			break;
	}
	rcu_read_unlock();
	if (!empty)
		return -EBUSY;

	/*
	 * Initiate massacre of all css's.  cgroup_destroy_css_killed()
	 * will be invoked to perform the rest of destruction once the
	 * percpu refs of all css's are confirmed to be killed.
	 */
	for_each_root_subsys(cgrp->root, ss) {
		struct cgroup_subsys_state *css = cgroup_css(cgrp, ss);

		if (css)
			kill_css(css);
	}

	/*
	 * Mark @cgrp dead.  This prevents further task migration and child
	 * creation by disabling cgroup_lock_live_group().  Note that
	 * CGRP_DEAD assertion is depended upon by css_next_child() to
	 * resume iteration after dropping RCU read lock.  See
	 * css_next_child() for details.
	 */
	set_bit(CGRP_DEAD, &cgrp->flags);

	/* CGRP_DEAD is set, remove from ->release_list for the last time */
	raw_spin_lock(&release_list_lock);
	if (!list_empty(&cgrp->release_list))
		list_del_init(&cgrp->release_list);
	raw_spin_unlock(&release_list_lock);

	/*
	 * If @cgrp has css's attached, the second stage of cgroup
	 * destruction is kicked off from css_killed_work_fn() after the
	 * refs of all attached css's are killed.  If @cgrp doesn't have
	 * any css, we kick it off here.
	 */
	if (!cgrp->nr_css)
		cgroup_destroy_css_killed(cgrp);

	/*
	 * Clear the base files and remove @cgrp directory.  The removal
	 * puts the base ref but we aren't quite done with @cgrp yet, so
	 * hold onto it.
	 */
	cgroup_addrm_files(cgrp, cgroup_base_files, false);
	dget(d);
	cgroup_d_remove_dir(d);

	/*
	 * Unregister events and notify userspace.
	 * Notify userspace about cgroup removing only after rmdir of cgroup
	 * directory to avoid race between userspace and kernelspace.
	 */
	spin_lock(&cgrp->event_list_lock);
	list_for_each_entry_safe(event, tmp, &cgrp->event_list, list) {
		list_del_init(&event->list);
		schedule_work(&event->remove);
	}
	spin_unlock(&cgrp->event_list_lock);

	return 0;
};

/**
 * cgroup_destroy_css_killed - the second step of cgroup destruction
 * @work: cgroup->destroy_free_work
 *
 * This function is invoked from a work item for a cgroup which is being
 * destroyed after all css's are offlined and performs the rest of
 * destruction.  This is the second step of destruction described in the
 * comment above cgroup_destroy_locked().
 */
static void cgroup_destroy_css_killed(struct cgroup *cgrp)
{
	struct cgroup *parent = cgrp->parent;
	struct dentry *d = cgrp->dentry;

	lockdep_assert_held(&cgroup_mutex);

	/* delete this cgroup from parent->children */
	list_del_rcu(&cgrp->sibling);

	/*
	 * We should remove the cgroup object from idr before its grace
	 * period starts, so we won't be looking up a cgroup while the
	 * cgroup is being freed.
	 */
	idr_remove(&cgrp->root->cgroup_idr, cgrp->id);
	cgrp->id = -1;

	dput(d);

	set_bit(CGRP_RELEASABLE, &parent->flags);
	check_for_release(parent);
}

static int cgroup_rmdir(struct inode *unused_dir, struct dentry *dentry)
{
	int ret;

	mutex_lock(&cgroup_mutex);
	ret = cgroup_destroy_locked(dentry->d_fsdata);
	mutex_unlock(&cgroup_mutex);

	return ret;
}

static void __init_or_module cgroup_init_cftsets(struct cgroup_subsys *ss)
{
	INIT_LIST_HEAD(&ss->cftsets);

	/*
	 * base_cftset is embedded in subsys itself, no need to worry about
	 * deregistration.
	 */
	if (ss->base_cftypes) {
		struct cftype *cft;

		for (cft = ss->base_cftypes; cft->name[0] != '\0'; cft++)
			cft->ss = ss;

		ss->base_cftset.cfts = ss->base_cftypes;
		list_add_tail(&ss->base_cftset.node, &ss->cftsets);
	}
}

static void __init cgroup_init_subsys(struct cgroup_subsys *ss)
{
	struct cgroup_subsys_state *css;

	printk(KERN_INFO "Initializing cgroup subsys %s\n", ss->name);

	mutex_lock(&cgroup_mutex);

	/* init base cftset */
	cgroup_init_cftsets(ss);

	/* Create the top cgroup state for this subsystem */
	list_add(&ss->sibling, &cgroup_dummy_root.subsys_list);
	ss->root = &cgroup_dummy_root;
	css = ss->css_alloc(cgroup_css(cgroup_dummy_top, ss));
	/* We don't handle early failures gracefully */
	BUG_ON(IS_ERR(css));
	init_css(css, ss, cgroup_dummy_top);

	/* Update the init_css_set to contain a subsys
	 * pointer to this state - since the subsystem is
	 * newly registered, all tasks and hence the
	 * init_css_set is in the subsystem's top cgroup. */
	init_css_set.subsys[ss->subsys_id] = css;

	need_forkexit_callback |= ss->fork || ss->exit;

	/* At system boot, before all subsystems have been
	 * registered, no tasks have been forked, so we don't
	 * need to invoke fork callbacks here. */
	BUG_ON(!list_empty(&init_task.tasks));

	BUG_ON(online_css(css));

	mutex_unlock(&cgroup_mutex);

	/* this function shouldn't be used with modular subsystems, since they
	 * need to register a subsys_id, among other things */
	BUG_ON(ss->module);
}

/**
 * cgroup_load_subsys: load and register a modular subsystem at runtime
 * @ss: the subsystem to load
 *
 * This function should be called in a modular subsystem's initcall. If the
 * subsystem is built as a module, it will be assigned a new subsys_id and set
 * up for use. If the subsystem is built-in anyway, work is delegated to the
 * simpler cgroup_init_subsys.
 */
int __init_or_module cgroup_load_subsys(struct cgroup_subsys *ss)
{
	struct cgroup_subsys_state *css;
	int i, ret;
	struct hlist_node *tmp;
	struct css_set *cset;
	unsigned long key;

	/* check name and function validity */
	if (ss->name == NULL || strlen(ss->name) > MAX_CGROUP_TYPE_NAMELEN ||
	    ss->css_alloc == NULL || ss->css_free == NULL)
		return -EINVAL;

	/*
	 * we don't support callbacks in modular subsystems. this check is
	 * before the ss->module check for consistency; a subsystem that could
	 * be a module should still have no callbacks even if the user isn't
	 * compiling it as one.
	 */
	if (ss->fork || ss->exit)
		return -EINVAL;

	/*
	 * an optionally modular subsystem is built-in: we want to do nothing,
	 * since cgroup_init_subsys will have already taken care of it.
	 */
	if (ss->module == NULL) {
		/* a sanity check */
		BUG_ON(cgroup_subsys[ss->subsys_id] != ss);
		return 0;
	}

	/* init base cftset */
	cgroup_init_cftsets(ss);

	mutex_lock(&cgroup_mutex);
	cgroup_subsys[ss->subsys_id] = ss;

	/*
	 * no ss->css_alloc seems to need anything important in the ss
	 * struct, so this can happen first (i.e. before the dummy root
	 * attachment).
	 */
	css = ss->css_alloc(cgroup_css(cgroup_dummy_top, ss));
	if (IS_ERR(css)) {
		/* failure case - need to deassign the cgroup_subsys[] slot. */
		cgroup_subsys[ss->subsys_id] = NULL;
		mutex_unlock(&cgroup_mutex);
		return PTR_ERR(css);
	}

	list_add(&ss->sibling, &cgroup_dummy_root.subsys_list);
	ss->root = &cgroup_dummy_root;

	/* our new subsystem will be attached to the dummy hierarchy. */
	init_css(css, ss, cgroup_dummy_top);
	/* init_idr must be after init_css() because it sets css->id. */
	if (ss->use_id) {
		ret = cgroup_init_idr(ss, css);
		if (ret)
			goto err_unload;
	}

	/*
	 * Now we need to entangle the css into the existing css_sets. unlike
	 * in cgroup_init_subsys, there are now multiple css_sets, so each one
	 * will need a new pointer to it; done by iterating the css_set_table.
	 * furthermore, modifying the existing css_sets will corrupt the hash
	 * table state, so each changed css_set will need its hash recomputed.
	 * this is all done under the css_set_lock.
	 */
	write_lock(&css_set_lock);
	hash_for_each_safe(css_set_table, i, tmp, cset, hlist) {
		/* skip entries that we already rehashed */
		if (cset->subsys[ss->subsys_id])
			continue;
		/* remove existing entry */
		hash_del(&cset->hlist);
		/* set new value */
		cset->subsys[ss->subsys_id] = css;
		/* recompute hash and restore entry */
		key = css_set_hash(cset->subsys);
		hash_add(css_set_table, &cset->hlist, key);
	}
	write_unlock(&css_set_lock);

	ret = online_css(css);
	if (ret)
		goto err_unload;

	/* success! */
	mutex_unlock(&cgroup_mutex);
	return 0;

err_unload:
	mutex_unlock(&cgroup_mutex);
	/* @ss can't be mounted here as try_module_get() would fail */
	cgroup_unload_subsys(ss);
	return ret;
}
EXPORT_SYMBOL_GPL(cgroup_load_subsys);

/**
 * cgroup_unload_subsys: unload a modular subsystem
 * @ss: the subsystem to unload
 *
 * This function should be called in a modular subsystem's exitcall. When this
 * function is invoked, the refcount on the subsystem's module will be 0, so
 * the subsystem will not be attached to any hierarchy.
 */
void cgroup_unload_subsys(struct cgroup_subsys *ss)
{
	struct cgrp_cset_link *link;

	BUG_ON(ss->module == NULL);

	/*
	 * we shouldn't be called if the subsystem is in use, and the use of
	 * try_module_get() in rebind_subsystems() should ensure that it
	 * doesn't start being used while we're killing it off.
	 */
	BUG_ON(ss->root != &cgroup_dummy_root);

	mutex_lock(&cgroup_mutex);

	offline_css(cgroup_css(cgroup_dummy_top, ss));

	if (ss->use_id)
		idr_destroy(&ss->idr);

	/* deassign the subsys_id */
	cgroup_subsys[ss->subsys_id] = NULL;

	/* remove subsystem from the dummy root's list of subsystems */
	list_del_init(&ss->sibling);

	/*
	 * disentangle the css from all css_sets attached to the dummy
	 * top. as in loading, we need to pay our respects to the hashtable
	 * gods.
	 */
	write_lock(&css_set_lock);
	list_for_each_entry(link, &cgroup_dummy_top->cset_links, cset_link) {
		struct css_set *cset = link->cset;
		unsigned long key;

		hash_del(&cset->hlist);
		cset->subsys[ss->subsys_id] = NULL;
		key = css_set_hash(cset->subsys);
		hash_add(css_set_table, &cset->hlist, key);
	}
	write_unlock(&css_set_lock);

	/*
	 * remove subsystem's css from the cgroup_dummy_top and free it -
	 * need to free before marking as null because ss->css_free needs
	 * the cgrp->subsys pointer to find their state. note that this
	 * also takes care of freeing the css_id.
	 */
	ss->css_free(cgroup_css(cgroup_dummy_top, ss));
	RCU_INIT_POINTER(cgroup_dummy_top->subsys[ss->subsys_id], NULL);

	mutex_unlock(&cgroup_mutex);
}
EXPORT_SYMBOL_GPL(cgroup_unload_subsys);

/**
 * cgroup_init_early - cgroup initialization at system boot
 *
 * Initialize cgroups at system boot, and initialize any
 * subsystems that request early init.
 */
int __init cgroup_init_early(void)
{
	struct cgroup_subsys *ss;
	int i;

	atomic_set(&init_css_set.refcount, 1);
	INIT_LIST_HEAD(&init_css_set.cgrp_links);
	INIT_LIST_HEAD(&init_css_set.tasks);
	INIT_HLIST_NODE(&init_css_set.hlist);
	css_set_count = 1;
	init_cgroup_root(&cgroup_dummy_root);
	cgroup_root_count = 1;
	RCU_INIT_POINTER(init_task.cgroups, &init_css_set);

	init_cgrp_cset_link.cset = &init_css_set;
	init_cgrp_cset_link.cgrp = cgroup_dummy_top;
	list_add(&init_cgrp_cset_link.cset_link, &cgroup_dummy_top->cset_links);
	list_add(&init_cgrp_cset_link.cgrp_link, &init_css_set.cgrp_links);

	/* at bootup time, we don't worry about modular subsystems */
	for_each_builtin_subsys(ss, i) {
		BUG_ON(!ss->name);
		BUG_ON(strlen(ss->name) > MAX_CGROUP_TYPE_NAMELEN);
		BUG_ON(!ss->css_alloc);
		BUG_ON(!ss->css_free);
		if (ss->subsys_id != i) {
			printk(KERN_ERR "cgroup: Subsys %s id == %d\n",
			       ss->name, ss->subsys_id);
			BUG();
		}

		if (ss->early_init)
			cgroup_init_subsys(ss);
	}
	return 0;
}

/**
 * cgroup_init - cgroup initialization
 *
 * Register cgroup filesystem and /proc file, and initialize
 * any subsystems that didn't request early init.
 */
int __init cgroup_init(void)
{
	struct cgroup_subsys *ss;
	unsigned long key;
	int i, err;

	err = bdi_init(&cgroup_backing_dev_info);
	if (err)
		return err;

	for_each_builtin_subsys(ss, i) {
		if (!ss->early_init)
			cgroup_init_subsys(ss);
		if (ss->use_id)
			cgroup_init_idr(ss, init_css_set.subsys[ss->subsys_id]);
	}

	/* allocate id for the dummy hierarchy */
	mutex_lock(&cgroup_mutex);
	mutex_lock(&cgroup_root_mutex);

	/* Add init_css_set to the hash table */
	key = css_set_hash(init_css_set.subsys);
	hash_add(css_set_table, &init_css_set.hlist, key);

	BUG_ON(cgroup_init_root_id(&cgroup_dummy_root, 0, 1));

	err = idr_alloc(&cgroup_dummy_root.cgroup_idr, cgroup_dummy_top,
			0, 1, GFP_KERNEL);
	BUG_ON(err < 0);

	mutex_unlock(&cgroup_root_mutex);
	mutex_unlock(&cgroup_mutex);

	cgroup_kobj = kobject_create_and_add("cgroup", fs_kobj);
	if (!cgroup_kobj) {
		err = -ENOMEM;
		goto out;
	}

	err = register_filesystem(&cgroup_fs_type);
	if (err < 0) {
		kobject_put(cgroup_kobj);
		goto out;
	}

	proc_create("cgroups", 0, NULL, &proc_cgroupstats_operations);

out:
	if (err)
		bdi_destroy(&cgroup_backing_dev_info);

	return err;
}

static int __init cgroup_wq_init(void)
{
	/*
	 * There isn't much point in executing destruction path in
	 * parallel.  Good chunk is serialized with cgroup_mutex anyway.
	 * Use 1 for @max_active.
	 *
	 * We would prefer to do this in cgroup_init() above, but that
	 * is called before init_workqueues(): so leave this until after.
	 */
	cgroup_destroy_wq = alloc_workqueue("cgroup_destroy", 0, 1);
	BUG_ON(!cgroup_destroy_wq);
	return 0;
}
core_initcall(cgroup_wq_init);

/*
 * proc_cgroup_show()
 *  - Print task's cgroup paths into seq_file, one line for each hierarchy
 *  - Used for /proc/<pid>/cgroup.
 *  - No need to task_lock(tsk) on this tsk->cgroup reference, as it
 *    doesn't really matter if tsk->cgroup changes after we read it,
 *    and we take cgroup_mutex, keeping cgroup_attach_task() from changing it
 *    anyway.  No need to check that tsk->cgroup != NULL, thanks to
 *    the_top_cgroup_hack in cgroup_exit(), which sets an exiting tasks
 *    cgroup to top_cgroup.
 */

/* TODO: Use a proper seq_file iterator */
int proc_cgroup_show(struct seq_file *m, void *v)
{
	struct pid *pid;
	struct task_struct *tsk;
	char *buf;
	int retval;
	struct cgroupfs_root *root;

	retval = -ENOMEM;
	buf = kmalloc(PAGE_SIZE, GFP_KERNEL);
	if (!buf)
		goto out;

	retval = -ESRCH;
	pid = m->private;
	tsk = get_pid_task(pid, PIDTYPE_PID);
	if (!tsk)
		goto out_free;

	retval = 0;

	mutex_lock(&cgroup_mutex);

	for_each_active_root(root) {
		struct cgroup_subsys *ss;
		struct cgroup *cgrp;
		int count = 0;

		seq_printf(m, "%d:", root->hierarchy_id);
		for_each_root_subsys(root, ss)
			seq_printf(m, "%s%s", count++ ? "," : "", ss->name);
		if (strlen(root->name))
			seq_printf(m, "%sname=%s", count ? "," : "",
				   root->name);
		seq_putc(m, ':');
		cgrp = task_cgroup_from_root(tsk, root);
		retval = cgroup_path(cgrp, buf, PAGE_SIZE);
		if (retval < 0)
			goto out_unlock;
		seq_puts(m, buf);
		seq_putc(m, '\n');
	}

out_unlock:
	mutex_unlock(&cgroup_mutex);
	put_task_struct(tsk);
out_free:
	kfree(buf);
out:
	return retval;
}

/* Display information about each subsystem and each hierarchy */
static int proc_cgroupstats_show(struct seq_file *m, void *v)
{
	struct cgroup_subsys *ss;
	int i;

	seq_puts(m, "#subsys_name\thierarchy\tnum_cgroups\tenabled\n");
	/*
	 * ideally we don't want subsystems moving around while we do this.
	 * cgroup_mutex is also necessary to guarantee an atomic snapshot of
	 * subsys/hierarchy state.
	 */
	mutex_lock(&cgroup_mutex);

	for_each_subsys(ss, i)
		seq_printf(m, "%s\t%d\t%d\t%d\n",
			   ss->name, ss->root->hierarchy_id,
			   ss->root->number_of_cgroups, !ss->disabled);

	mutex_unlock(&cgroup_mutex);
	return 0;
}

static int cgroupstats_open(struct inode *inode, struct file *file)
{
	return single_open(file, proc_cgroupstats_show, NULL);
}

static const struct file_operations proc_cgroupstats_operations = {
	.open = cgroupstats_open,
	.read = seq_read,
	.llseek = seq_lseek,
	.release = single_release,
};

/**
 * cgroup_fork - attach newly forked task to its parents cgroup.
 * @child: pointer to task_struct of forking parent process.
 *
 * Description: A task inherits its parent's cgroup at fork().
 *
 * A pointer to the shared css_set was automatically copied in
 * fork.c by dup_task_struct().  However, we ignore that copy, since
 * it was not made under the protection of RCU or cgroup_mutex, so
 * might no longer be a valid cgroup pointer.  cgroup_attach_task() might
 * have already changed current->cgroups, allowing the previously
 * referenced cgroup group to be removed and freed.
 *
 * At the point that cgroup_fork() is called, 'current' is the parent
 * task, and the passed argument 'child' points to the child task.
 */
void cgroup_fork(struct task_struct *child)
{
	task_lock(current);
	get_css_set(task_css_set(current));
	child->cgroups = current->cgroups;
	task_unlock(current);
	INIT_LIST_HEAD(&child->cg_list);
}

/**
 * cgroup_post_fork - called on a new task after adding it to the task list
 * @child: the task in question
 *
 * Adds the task to the list running through its css_set if necessary and
 * call the subsystem fork() callbacks.  Has to be after the task is
 * visible on the task list in case we race with the first call to
 * cgroup_task_iter_start() - to guarantee that the new task ends up on its
 * list.
 */
void cgroup_post_fork(struct task_struct *child)
{
	struct cgroup_subsys *ss;
	int i;

	/*
	 * use_task_css_set_links is set to 1 before we walk the tasklist
	 * under the tasklist_lock and we read it here after we added the child
	 * to the tasklist under the tasklist_lock as well. If the child wasn't
	 * yet in the tasklist when we walked through it from
	 * cgroup_enable_task_cg_lists(), then use_task_css_set_links value
	 * should be visible now due to the paired locking and barriers implied
	 * by LOCK/UNLOCK: it is written before the tasklist_lock unlock
	 * in cgroup_enable_task_cg_lists() and read here after the tasklist_lock
	 * lock on fork.
	 */
	if (use_task_css_set_links) {
		write_lock(&css_set_lock);
		task_lock(child);
		if (list_empty(&child->cg_list))
			list_add(&child->cg_list, &task_css_set(child)->tasks);
		task_unlock(child);
		write_unlock(&css_set_lock);
	}

	/*
	 * Call ss->fork().  This must happen after @child is linked on
	 * css_set; otherwise, @child might change state between ->fork()
	 * and addition to css_set.
	 */
	if (need_forkexit_callback) {
		/*
		 * fork/exit callbacks are supported only for builtin
		 * subsystems, and the builtin section of the subsys
		 * array is immutable, so we don't need to lock the
		 * subsys array here. On the other hand, modular section
		 * of the array can be freed at module unload, so we
		 * can't touch that.
		 */
		for_each_builtin_subsys(ss, i)
			if (ss->fork)
				ss->fork(child);
	}
}

/**
 * cgroup_exit - detach cgroup from exiting task
 * @tsk: pointer to task_struct of exiting process
 * @run_callback: run exit callbacks?
 *
 * Description: Detach cgroup from @tsk and release it.
 *
 * Note that cgroups marked notify_on_release force every task in
 * them to take the global cgroup_mutex mutex when exiting.
 * This could impact scaling on very large systems.  Be reluctant to
 * use notify_on_release cgroups where very high task exit scaling
 * is required on large systems.
 *
 * the_top_cgroup_hack:
 *
 *    Set the exiting tasks cgroup to the root cgroup (top_cgroup).
 *
 *    We call cgroup_exit() while the task is still competent to
 *    handle notify_on_release(), then leave the task attached to the
 *    root cgroup in each hierarchy for the remainder of its exit.
 *
 *    To do this properly, we would increment the reference count on
 *    top_cgroup, and near the very end of the kernel/exit.c do_exit()
 *    code we would add a second cgroup function call, to drop that
 *    reference.  This would just create an unnecessary hot spot on
 *    the top_cgroup reference count, to no avail.
 *
 *    Normally, holding a reference to a cgroup without bumping its
 *    count is unsafe.   The cgroup could go away, or someone could
 *    attach us to a different cgroup, decrementing the count on
 *    the first cgroup that we never incremented.  But in this case,
 *    top_cgroup isn't going away, and either task has PF_EXITING set,
 *    which wards off any cgroup_attach_task() attempts, or task is a failed
 *    fork, never visible to cgroup_attach_task.
 */
void cgroup_exit(struct task_struct *tsk, int run_callbacks)
{
	struct cgroup_subsys *ss;
	struct css_set *cset;
	int i;

	/*
	 * Unlink from the css_set task list if necessary.
	 * Optimistically check cg_list before taking
	 * css_set_lock
	 */
	if (!list_empty(&tsk->cg_list)) {
		write_lock(&css_set_lock);
		if (!list_empty(&tsk->cg_list))
			list_del_init(&tsk->cg_list);
		write_unlock(&css_set_lock);
	}

	/* Reassign the task to the init_css_set. */
	task_lock(tsk);
	cset = task_css_set(tsk);
	RCU_INIT_POINTER(tsk->cgroups, &init_css_set);

	if (run_callbacks && need_forkexit_callback) {
		/*
		 * fork/exit callbacks are supported only for builtin
		 * subsystems, see cgroup_post_fork() for details.
		 */
		for_each_builtin_subsys(ss, i) {
			if (ss->exit) {
				struct cgroup_subsys_state *old_css = cset->subsys[i];
				struct cgroup_subsys_state *css = task_css(tsk, i);

				ss->exit(css, old_css, tsk);
			}
		}
	}
	task_unlock(tsk);

	put_css_set_taskexit(cset);
}

static void check_for_release(struct cgroup *cgrp)
{
	if (cgroup_is_releasable(cgrp) &&
	    list_empty(&cgrp->cset_links) && list_empty(&cgrp->children)) {
		/*
		 * Control Group is currently removeable. If it's not
		 * already queued for a userspace notification, queue
		 * it now
		 */
		int need_schedule_work = 0;

		raw_spin_lock(&release_list_lock);
		if (!cgroup_is_dead(cgrp) &&
		    list_empty(&cgrp->release_list)) {
			list_add(&cgrp->release_list, &release_list);
			need_schedule_work = 1;
		}
		raw_spin_unlock(&release_list_lock);
		if (need_schedule_work)
			schedule_work(&release_agent_work);
	}
}

/*
 * Notify userspace when a cgroup is released, by running the
 * configured release agent with the name of the cgroup (path
 * relative to the root of cgroup file system) as the argument.
 *
 * Most likely, this user command will try to rmdir this cgroup.
 *
 * This races with the possibility that some other task will be
 * attached to this cgroup before it is removed, or that some other
 * user task will 'mkdir' a child cgroup of this cgroup.  That's ok.
 * The presumed 'rmdir' will fail quietly if this cgroup is no longer
 * unused, and this cgroup will be reprieved from its death sentence,
 * to continue to serve a useful existence.  Next time it's released,
 * we will get notified again, if it still has 'notify_on_release' set.
 *
 * The final arg to call_usermodehelper() is UMH_WAIT_EXEC, which
 * means only wait until the task is successfully execve()'d.  The
 * separate release agent task is forked by call_usermodehelper(),
 * then control in this thread returns here, without waiting for the
 * release agent task.  We don't bother to wait because the caller of
 * this routine has no use for the exit status of the release agent
 * task, so no sense holding our caller up for that.
 */
static void cgroup_release_agent(struct work_struct *work)
{
	BUG_ON(work != &release_agent_work);
	mutex_lock(&cgroup_mutex);
	raw_spin_lock(&release_list_lock);
	while (!list_empty(&release_list)) {
		char *argv[3], *envp[3];
		int i;
		char *pathbuf = NULL, *agentbuf = NULL;
		struct cgroup *cgrp = list_entry(release_list.next,
						    struct cgroup,
						    release_list);
		list_del_init(&cgrp->release_list);
		raw_spin_unlock(&release_list_lock);
		pathbuf = kmalloc(PAGE_SIZE, GFP_KERNEL);
		if (!pathbuf)
			goto continue_free;
		if (cgroup_path(cgrp, pathbuf, PAGE_SIZE) < 0)
			goto continue_free;
		agentbuf = kstrdup(cgrp->root->release_agent_path, GFP_KERNEL);
		if (!agentbuf)
			goto continue_free;

		i = 0;
		argv[i++] = agentbuf;
		argv[i++] = pathbuf;
		argv[i] = NULL;

		i = 0;
		/* minimal command environment */
		envp[i++] = "HOME=/";
		envp[i++] = "PATH=/sbin:/bin:/usr/sbin:/usr/bin";
		envp[i] = NULL;

		/* Drop the lock while we invoke the usermode helper,
		 * since the exec could involve hitting disk and hence
		 * be a slow process */
		mutex_unlock(&cgroup_mutex);
		call_usermodehelper(argv[0], argv, envp, UMH_WAIT_EXEC);
		mutex_lock(&cgroup_mutex);
 continue_free:
		kfree(pathbuf);
		kfree(agentbuf);
		raw_spin_lock(&release_list_lock);
	}
	raw_spin_unlock(&release_list_lock);
	mutex_unlock(&cgroup_mutex);
}

static int __init cgroup_disable(char *str)
{
	struct cgroup_subsys *ss;
	char *token;
	int i;

	while ((token = strsep(&str, ",")) != NULL) {
		if (!*token)
			continue;

		/*
		 * cgroup_disable, being at boot time, can't know about
		 * module subsystems, so we don't worry about them.
		 */
		for_each_builtin_subsys(ss, i) {
			if (!strcmp(token, ss->name)) {
				ss->disabled = 1;
				printk(KERN_INFO "Disabling %s control group"
					" subsystem\n", ss->name);
				break;
			}
		}
	}
	return 1;
}
__setup("cgroup_disable=", cgroup_disable);

/*
 * Functons for CSS ID.
 */

/* to get ID other than 0, this should be called when !cgroup_is_dead() */
unsigned short css_id(struct cgroup_subsys_state *css)
{
	struct css_id *cssid;

	/*
	 * This css_id() can return correct value when somone has refcnt
	 * on this or this is under rcu_read_lock(). Once css->id is allocated,
	 * it's unchanged until freed.
	 */
	cssid = rcu_dereference_raw(css->id);

	if (cssid)
		return cssid->id;
	return 0;
}
EXPORT_SYMBOL_GPL(css_id);

/**
 *  css_is_ancestor - test "root" css is an ancestor of "child"
 * @child: the css to be tested.
 * @root: the css supporsed to be an ancestor of the child.
 *
 * Returns true if "root" is an ancestor of "child" in its hierarchy. Because
 * this function reads css->id, the caller must hold rcu_read_lock().
 * But, considering usual usage, the csses should be valid objects after test.
 * Assuming that the caller will do some action to the child if this returns
 * returns true, the caller must take "child";s reference count.
 * If "child" is valid object and this returns true, "root" is valid, too.
 */

bool css_is_ancestor(struct cgroup_subsys_state *child,
		    const struct cgroup_subsys_state *root)
{
	struct css_id *child_id;
	struct css_id *root_id;

	child_id  = rcu_dereference(child->id);
	if (!child_id)
		return false;
	root_id = rcu_dereference(root->id);
	if (!root_id)
		return false;
	if (child_id->depth < root_id->depth)
		return false;
	if (child_id->stack[root_id->depth] != root_id->id)
		return false;
	return true;
}

void free_css_id(struct cgroup_subsys *ss, struct cgroup_subsys_state *css)
{
	struct css_id *id = rcu_dereference_protected(css->id, true);

	/* When this is called before css_id initialization, id can be NULL */
	if (!id)
		return;

	BUG_ON(!ss->use_id);

	rcu_assign_pointer(id->css, NULL);
	rcu_assign_pointer(css->id, NULL);
	spin_lock(&ss->id_lock);
	idr_remove(&ss->idr, id->id);
	spin_unlock(&ss->id_lock);
	kfree_rcu(id, rcu_head);
}
EXPORT_SYMBOL_GPL(free_css_id);

/*
 * This is called by init or create(). Then, calls to this function are
 * always serialized (By cgroup_mutex() at create()).
 */

static struct css_id *get_new_cssid(struct cgroup_subsys *ss, int depth)
{
	struct css_id *newid;
	int ret, size;

	BUG_ON(!ss->use_id);

	size = sizeof(*newid) + sizeof(unsigned short) * (depth + 1);
	newid = kzalloc(size, GFP_KERNEL);
	if (!newid)
		return ERR_PTR(-ENOMEM);

	idr_preload(GFP_KERNEL);
	spin_lock(&ss->id_lock);
	/* Don't use 0. allocates an ID of 1-65535 */
	ret = idr_alloc(&ss->idr, newid, 1, CSS_ID_MAX + 1, GFP_NOWAIT);
	spin_unlock(&ss->id_lock);
	idr_preload_end();

	/* Returns error when there are no free spaces for new ID.*/
	if (ret < 0)
		goto err_out;

	newid->id = ret;
	newid->depth = depth;
	return newid;
err_out:
	kfree(newid);
	return ERR_PTR(ret);

}

static int __init_or_module cgroup_init_idr(struct cgroup_subsys *ss,
					    struct cgroup_subsys_state *rootcss)
{
	struct css_id *newid;

	spin_lock_init(&ss->id_lock);
	idr_init(&ss->idr);

	newid = get_new_cssid(ss, 0);
	if (IS_ERR(newid))
		return PTR_ERR(newid);

	newid->stack[0] = newid->id;
	RCU_INIT_POINTER(newid->css, rootcss);
	RCU_INIT_POINTER(rootcss->id, newid);
	return 0;
}

static int alloc_css_id(struct cgroup_subsys_state *child_css)
{
	struct cgroup_subsys_state *parent_css = css_parent(child_css);
	struct css_id *child_id, *parent_id;
	int i, depth;

	parent_id = rcu_dereference_protected(parent_css->id, true);
	depth = parent_id->depth + 1;

	child_id = get_new_cssid(child_css->ss, depth);
	if (IS_ERR(child_id))
		return PTR_ERR(child_id);

	for (i = 0; i < depth; i++)
		child_id->stack[i] = parent_id->stack[i];
	child_id->stack[depth] = child_id->id;
	/*
	 * child_id->css pointer will be set after this cgroup is available
	 * see cgroup_populate_dir()
	 */
	rcu_assign_pointer(child_css->id, child_id);

	return 0;
}

/**
 * css_lookup - lookup css by id
 * @ss: cgroup subsys to be looked into.
 * @id: the id
 *
 * Returns pointer to cgroup_subsys_state if there is valid one with id.
 * NULL if not. Should be called under rcu_read_lock()
 */
struct cgroup_subsys_state *css_lookup(struct cgroup_subsys *ss, int id)
{
	struct css_id *cssid = NULL;

	BUG_ON(!ss->use_id);
	cssid = idr_find(&ss->idr, id);

	if (unlikely(!cssid))
		return NULL;

	return rcu_dereference(cssid->css);
}
EXPORT_SYMBOL_GPL(css_lookup);

/**
 * css_from_dir - get corresponding css from the dentry of a cgroup dir
 * @dentry: directory dentry of interest
 * @ss: subsystem of interest
 *
 * Must be called under RCU read lock.  The caller is responsible for
 * pinning the returned css if it needs to be accessed outside the RCU
 * critical section.
 */
struct cgroup_subsys_state *css_from_dir(struct dentry *dentry,
					 struct cgroup_subsys *ss)
{
	struct cgroup *cgrp;

	WARN_ON_ONCE(!rcu_read_lock_held());

	/* is @dentry a cgroup dir? */
	if (!dentry->d_inode ||
	    dentry->d_inode->i_op != &cgroup_dir_inode_operations)
		return ERR_PTR(-EBADF);

	cgrp = __d_cgrp(dentry);
	return cgroup_css(cgrp, ss) ?: ERR_PTR(-ENOENT);
}

/**
 * css_from_id - lookup css by id
 * @id: the cgroup id
 * @ss: cgroup subsys to be looked into
 *
 * Returns the css if there's valid one with @id, otherwise returns NULL.
 * Should be called under rcu_read_lock().
 */
struct cgroup_subsys_state *css_from_id(int id, struct cgroup_subsys *ss)
{
	struct cgroup *cgrp;

	rcu_lockdep_assert(rcu_read_lock_held() ||
			   lockdep_is_held(&cgroup_mutex),
			   "css_from_id() needs proper protection");

	cgrp = idr_find(&ss->root->cgroup_idr, id);
	if (cgrp)
		return cgroup_css(cgrp, ss);
	return NULL;
}

#ifdef CONFIG_CGROUP_DEBUG
static struct cgroup_subsys_state *
debug_css_alloc(struct cgroup_subsys_state *parent_css)
{
	struct cgroup_subsys_state *css = kzalloc(sizeof(*css), GFP_KERNEL);

	if (!css)
		return ERR_PTR(-ENOMEM);

	return css;
}

static void debug_css_free(struct cgroup_subsys_state *css)
{
	kfree(css);
}

static u64 debug_taskcount_read(struct cgroup_subsys_state *css,
				struct cftype *cft)
{
	return cgroup_task_count(css->cgroup);
}

static u64 current_css_set_read(struct cgroup_subsys_state *css,
				struct cftype *cft)
{
	return (u64)(unsigned long)current->cgroups;
}

static u64 current_css_set_refcount_read(struct cgroup_subsys_state *css,
					 struct cftype *cft)
{
	u64 count;

	rcu_read_lock();
	count = atomic_read(&task_css_set(current)->refcount);
	rcu_read_unlock();
	return count;
}

static int current_css_set_cg_links_read(struct cgroup_subsys_state *css,
					 struct cftype *cft,
					 struct seq_file *seq)
{
	struct cgrp_cset_link *link;
	struct css_set *cset;

	read_lock(&css_set_lock);
	rcu_read_lock();
	cset = rcu_dereference(current->cgroups);
	list_for_each_entry(link, &cset->cgrp_links, cgrp_link) {
		struct cgroup *c = link->cgrp;
		const char *name;

		if (c->dentry)
			name = c->dentry->d_name.name;
		else
			name = "?";
		seq_printf(seq, "Root %d group %s\n",
			   c->root->hierarchy_id, name);
	}
	rcu_read_unlock();
	read_unlock(&css_set_lock);
	return 0;
}

#define MAX_TASKS_SHOWN_PER_CSS 25
static int cgroup_css_links_read(struct cgroup_subsys_state *css,
				 struct cftype *cft, struct seq_file *seq)
{
	struct cgrp_cset_link *link;

	read_lock(&css_set_lock);
	list_for_each_entry(link, &css->cgroup->cset_links, cset_link) {
		struct css_set *cset = link->cset;
		struct task_struct *task;
		int count = 0;
		seq_printf(seq, "css_set %p\n", cset);
		list_for_each_entry(task, &cset->tasks, cg_list) {
			if (count++ > MAX_TASKS_SHOWN_PER_CSS) {
				seq_puts(seq, "  ...\n");
				break;
			} else {
				seq_printf(seq, "  task %d\n",
					   task_pid_vnr(task));
			}
		}
	}
	read_unlock(&css_set_lock);
	return 0;
}

static u64 releasable_read(struct cgroup_subsys_state *css, struct cftype *cft)
{
	return test_bit(CGRP_RELEASABLE, &css->cgroup->flags);
}

static struct cftype debug_files[] =  {
	{
		.name = "taskcount",
		.read_u64 = debug_taskcount_read,
	},

	{
		.name = "current_css_set",
		.read_u64 = current_css_set_read,
	},

	{
		.name = "current_css_set_refcount",
		.read_u64 = current_css_set_refcount_read,
	},

	{
		.name = "current_css_set_cg_links",
		.read_seq_string = current_css_set_cg_links_read,
	},

	{
		.name = "cgroup_css_links",
		.read_seq_string = cgroup_css_links_read,
	},

	{
		.name = "releasable",
		.read_u64 = releasable_read,
	},

	{ }	/* terminate */
};

struct cgroup_subsys debug_subsys = {
	.name = "debug",
	.css_alloc = debug_css_alloc,
	.css_free = debug_css_free,
	.subsys_id = debug_subsys_id,
	.base_cftypes = debug_files,
};
#endif /* CONFIG_CGROUP_DEBUG */<|MERGE_RESOLUTION|>--- conflicted
+++ resolved
@@ -4410,19 +4410,6 @@
 	rcu_assign_pointer(cgrp->name, name);
 
 	/*
-<<<<<<< HEAD
-=======
-	 * Temporarily set the pointer to NULL, so idr_find() won't return
-	 * a half-baked cgroup.
-	 */
-	cgrp->id = idr_alloc(&root->cgroup_idr, NULL, 1, 0, GFP_KERNEL);
-	if (cgrp->id < 0) {
-		err = -ENOMEM;
-		goto err_free_name;
-	}
-
-	/*
->>>>>>> 48eb9d08
 	 * Only live parents can have children.  Note that the liveliness
 	 * check isn't strictly necessary because cgroup_mkdir() and
 	 * cgroup_rmdir() are fully synchronized by i_mutex; however, do it
@@ -4446,8 +4433,10 @@
 	 * a half-baked cgroup.
 	 */
 	cgrp->id = idr_alloc(&root->cgroup_idr, NULL, 1, 0, GFP_KERNEL);
-	if (cgrp->id < 0)
+	if (cgrp->id < 0) {
+		err = -ENOMEM;
 		goto err_unlock;
+ 	}
 
 	init_cgroup_housekeeping(cgrp);
 
