--- conflicted
+++ resolved
@@ -320,10 +320,6 @@
  */
 int pm_suspend(suspend_state_t state)
 {
-<<<<<<< HEAD
-	if (state > PM_SUSPEND_ON && state < PM_SUSPEND_MAX)
-		return enter_state(state);
-=======
 	int ret;
 	if (state > PM_SUSPEND_ON && state < PM_SUSPEND_MAX) {
 		ret = enter_state(state);
@@ -334,7 +330,6 @@
 			suspend_stats.success++;
 		return ret;
 	}
->>>>>>> 250a8155
 	return -EINVAL;
 }
 EXPORT_SYMBOL(pm_suspend);