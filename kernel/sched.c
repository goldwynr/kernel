/*
 *  kernel/sched.c
 *
 *  Kernel scheduler and related syscalls
 *
 *  Copyright (C) 1991-2002  Linus Torvalds
 *
 *  1996-12-23  Modified by Dave Grothe to fix bugs in semaphores and
 *		make semaphores SMP safe
 *  1998-11-19	Implemented schedule_timeout() and related stuff
 *		by Andrea Arcangeli
 *  2002-01-04	New ultra-scalable O(1) scheduler by Ingo Molnar:
 *		hybrid priority-list and round-robin design with
 *		an array-switch method of distributing timeslices
 *		and per-CPU runqueues.  Cleanups and useful suggestions
 *		by Davide Libenzi, preemptible kernel bits by Robert Love.
 *  2003-09-03	Interactivity tuning by Con Kolivas.
 *  2004-04-02	Scheduler domains code by Nick Piggin
 *  2007-04-15  Work begun on replacing all interactivity tuning with a
 *              fair scheduling design by Con Kolivas.
 *  2007-05-05  Load balancing (smp-nice) and other improvements
 *              by Peter Williams
 *  2007-05-06  Interactivity improvements to CFS by Mike Galbraith
 *  2007-07-01  Group scheduling enhancements by Srivatsa Vaddagiri
 *  2007-11-29  RT balancing improvements by Steven Rostedt, Gregory Haskins,
 *              Thomas Gleixner, Mike Kravetz
 */

#include <linux/mm.h>
#include <linux/module.h>
#include <linux/nmi.h>
#include <linux/init.h>
#include <linux/uaccess.h>
#include <linux/highmem.h>
#include <linux/smp_lock.h>
#include <asm/mmu_context.h>
#include <linux/interrupt.h>
#include <linux/capability.h>
#include <linux/completion.h>
#include <linux/kernel_stat.h>
#include <linux/debug_locks.h>
#include <linux/perf_event.h>
#include <linux/security.h>
#include <linux/notifier.h>
#include <linux/profile.h>
#include <linux/freezer.h>
#include <linux/vmalloc.h>
#include <linux/blkdev.h>
#include <linux/delay.h>
#include <linux/pid_namespace.h>
#include <linux/smp.h>
#include <linux/threads.h>
#include <linux/timer.h>
#include <linux/rcupdate.h>
#include <linux/cpu.h>
#include <linux/cpuset.h>
#include <linux/percpu.h>
#include <linux/kthread.h>
#include <linux/proc_fs.h>
#include <linux/seq_file.h>
#include <linux/sysctl.h>
#include <linux/syscalls.h>
#include <linux/times.h>
#include <linux/tsacct_kern.h>
#include <linux/kprobes.h>
#include <linux/delayacct.h>
#include <linux/unistd.h>
#include <linux/pagemap.h>
#include <linux/hrtimer.h>
#include <linux/tick.h>
#include <linux/debugfs.h>
#include <linux/ctype.h>
#include <linux/ftrace.h>
#include <linux/perfmon_kern.h>

#include <asm/tlb.h>
#include <asm/irq_regs.h>

#include "sched_cpupri.h"

#define CREATE_TRACE_POINTS
#include <trace/events/sched.h>

/*
 * Convert user-nice values [ -20 ... 0 ... 19 ]
 * to static priority [ MAX_RT_PRIO..MAX_PRIO-1 ],
 * and back.
 */
#define NICE_TO_PRIO(nice)	(MAX_RT_PRIO + (nice) + 20)
#define PRIO_TO_NICE(prio)	((prio) - MAX_RT_PRIO - 20)
#define TASK_NICE(p)		PRIO_TO_NICE((p)->static_prio)

/*
 * 'User priority' is the nice value converted to something we
 * can work with better when scaling various scheduler parameters,
 * it's a [ 0 ... 39 ] range.
 */
#define USER_PRIO(p)		((p)-MAX_RT_PRIO)
#define TASK_USER_PRIO(p)	USER_PRIO((p)->static_prio)
#define MAX_USER_PRIO		(USER_PRIO(MAX_PRIO))

/*
 * Helpers for converting nanosecond timing to jiffy resolution
 */
#define NS_TO_JIFFIES(TIME)	((unsigned long)(TIME) / (NSEC_PER_SEC / HZ))

#define NICE_0_LOAD		SCHED_LOAD_SCALE
#define NICE_0_SHIFT		SCHED_LOAD_SHIFT

/*
 * These are the 'tuning knobs' of the scheduler:
 *
 * default timeslice is 100 msecs (used only for SCHED_RR tasks).
 * Timeslices get refilled after they expire.
 */
#define DEF_TIMESLICE		(100 * HZ / 1000)

/*
 * single value that denotes runtime == period, ie unlimited time.
 */
#define RUNTIME_INF	((u64)~0ULL)

static inline int rt_policy(int policy)
{
	if (unlikely(policy == SCHED_FIFO || policy == SCHED_RR))
		return 1;
	return 0;
}

static inline int task_has_rt_policy(struct task_struct *p)
{
	return rt_policy(p->policy);
}

/*
 * This is the priority-queue data structure of the RT scheduling class:
 */
struct rt_prio_array {
	DECLARE_BITMAP(bitmap, MAX_RT_PRIO+1); /* include 1 bit for delimiter */
	struct list_head queue[MAX_RT_PRIO];
};

struct rt_bandwidth {
	/* nests inside the rq lock: */
	spinlock_t		rt_runtime_lock;
	ktime_t			rt_period;
	u64			rt_runtime;
	struct hrtimer		rt_period_timer;
};

static struct rt_bandwidth def_rt_bandwidth;

static int do_sched_rt_period_timer(struct rt_bandwidth *rt_b, int overrun);

static enum hrtimer_restart sched_rt_period_timer(struct hrtimer *timer)
{
	struct rt_bandwidth *rt_b =
		container_of(timer, struct rt_bandwidth, rt_period_timer);
	ktime_t now;
	int overrun;
	int idle = 0;

	for (;;) {
		now = hrtimer_cb_get_time(timer);
		overrun = hrtimer_forward(timer, now, rt_b->rt_period);

		if (!overrun)
			break;

		idle = do_sched_rt_period_timer(rt_b, overrun);
	}

	return idle ? HRTIMER_NORESTART : HRTIMER_RESTART;
}

static
void init_rt_bandwidth(struct rt_bandwidth *rt_b, u64 period, u64 runtime)
{
	rt_b->rt_period = ns_to_ktime(period);
	rt_b->rt_runtime = runtime;

	spin_lock_init(&rt_b->rt_runtime_lock);

	hrtimer_init(&rt_b->rt_period_timer,
			CLOCK_MONOTONIC, HRTIMER_MODE_REL);
	rt_b->rt_period_timer.function = sched_rt_period_timer;
}

static inline int rt_bandwidth_enabled(void)
{
	return sysctl_sched_rt_runtime >= 0;
}

static void start_rt_bandwidth(struct rt_bandwidth *rt_b)
{
	ktime_t now;

	if (!rt_bandwidth_enabled() || rt_b->rt_runtime == RUNTIME_INF)
		return;

	if (hrtimer_active(&rt_b->rt_period_timer))
		return;

	spin_lock(&rt_b->rt_runtime_lock);
	for (;;) {
		unsigned long delta;
		ktime_t soft, hard;

		if (hrtimer_active(&rt_b->rt_period_timer))
			break;

		now = hrtimer_cb_get_time(&rt_b->rt_period_timer);
		hrtimer_forward(&rt_b->rt_period_timer, now, rt_b->rt_period);

		soft = hrtimer_get_softexpires(&rt_b->rt_period_timer);
		hard = hrtimer_get_expires(&rt_b->rt_period_timer);
		delta = ktime_to_ns(ktime_sub(hard, soft));
		__hrtimer_start_range_ns(&rt_b->rt_period_timer, soft, delta,
				HRTIMER_MODE_ABS_PINNED, 0);
	}
	spin_unlock(&rt_b->rt_runtime_lock);
}

#ifdef CONFIG_RT_GROUP_SCHED
static void destroy_rt_bandwidth(struct rt_bandwidth *rt_b)
{
	hrtimer_cancel(&rt_b->rt_period_timer);
}
#endif

/*
 * sched_domains_mutex serializes calls to arch_init_sched_domains,
 * detach_destroy_domains and partition_sched_domains.
 */
static DEFINE_MUTEX(sched_domains_mutex);

#ifdef CONFIG_GROUP_SCHED

#include <linux/cgroup.h>

struct cfs_rq;

static LIST_HEAD(task_groups);

/* task group related information */
struct task_group {
#ifdef CONFIG_CGROUP_SCHED
	struct cgroup_subsys_state css;
#endif

#ifdef CONFIG_USER_SCHED
	uid_t uid;
#endif

#ifdef CONFIG_FAIR_GROUP_SCHED
	/* schedulable entities of this group on each cpu */
	struct sched_entity **se;
	/* runqueue "owned" by this group on each cpu */
	struct cfs_rq **cfs_rq;
	unsigned long shares;
#endif

#ifdef CONFIG_RT_GROUP_SCHED
	struct sched_rt_entity **rt_se;
	struct rt_rq **rt_rq;

	struct rt_bandwidth rt_bandwidth;
#endif

	struct rcu_head rcu;
	struct list_head list;

	struct task_group *parent;
	struct list_head siblings;
	struct list_head children;
};

#ifdef CONFIG_USER_SCHED

/* Helper function to pass uid information to create_sched_user() */
void set_tg_uid(struct user_struct *user)
{
	user->tg->uid = user->uid;
}

/*
 * Root task group.
 *	Every UID task group (including init_task_group aka UID-0) will
 *	be a child to this group.
 */
struct task_group root_task_group;

#ifdef CONFIG_FAIR_GROUP_SCHED
/* Default task group's sched entity on each cpu */
static DEFINE_PER_CPU(struct sched_entity, init_sched_entity);
/* Default task group's cfs_rq on each cpu */
static DEFINE_PER_CPU_SHARED_ALIGNED(struct cfs_rq, init_tg_cfs_rq);
#endif /* CONFIG_FAIR_GROUP_SCHED */

#ifdef CONFIG_RT_GROUP_SCHED
static DEFINE_PER_CPU(struct sched_rt_entity, init_sched_rt_entity);
static DEFINE_PER_CPU_SHARED_ALIGNED(struct rt_rq, init_rt_rq);
#endif /* CONFIG_RT_GROUP_SCHED */
#else /* !CONFIG_USER_SCHED */
#define root_task_group init_task_group
#endif /* CONFIG_USER_SCHED */

/* task_group_lock serializes add/remove of task groups and also changes to
 * a task group's cpu shares.
 */
static DEFINE_SPINLOCK(task_group_lock);

#ifdef CONFIG_FAIR_GROUP_SCHED

#ifdef CONFIG_SMP
static int root_task_group_empty(void)
{
	return list_empty(&root_task_group.children);
}
#endif

#ifdef CONFIG_USER_SCHED
# define INIT_TASK_GROUP_LOAD	(2*NICE_0_LOAD)
#else /* !CONFIG_USER_SCHED */
# define INIT_TASK_GROUP_LOAD	NICE_0_LOAD
#endif /* CONFIG_USER_SCHED */

/*
 * A weight of 0 or 1 can cause arithmetics problems.
 * A weight of a cfs_rq is the sum of weights of which entities
 * are queued on this cfs_rq, so a weight of a entity should not be
 * too large, so as the shares value of a task group.
 * (The default weight is 1024 - so there's no practical
 *  limitation from this.)
 */
#define MIN_SHARES	2
#define MAX_SHARES	(1UL << 18)

static int init_task_group_load = INIT_TASK_GROUP_LOAD;
#endif

/* Default task group.
 *	Every task in system belong to this group at bootup.
 */
struct task_group init_task_group;

/* return group to which a task belongs */
static inline struct task_group *task_group(struct task_struct *p)
{
	struct task_group *tg;

#ifdef CONFIG_USER_SCHED
	rcu_read_lock();
	tg = __task_cred(p)->user->tg;
	rcu_read_unlock();
#elif defined(CONFIG_CGROUP_SCHED)
	tg = container_of(task_subsys_state(p, cpu_cgroup_subsys_id),
				struct task_group, css);
#else
	tg = &init_task_group;
#endif
	return tg;
}

/* Change a task's cfs_rq and parent entity if it moves across CPUs/groups */
static inline void set_task_rq(struct task_struct *p, unsigned int cpu)
{
#ifdef CONFIG_FAIR_GROUP_SCHED
	p->se.cfs_rq = task_group(p)->cfs_rq[cpu];
	p->se.parent = task_group(p)->se[cpu];
#endif

#ifdef CONFIG_RT_GROUP_SCHED
	p->rt.rt_rq  = task_group(p)->rt_rq[cpu];
	p->rt.parent = task_group(p)->rt_se[cpu];
#endif
}

#else

static inline void set_task_rq(struct task_struct *p, unsigned int cpu) { }
static inline struct task_group *task_group(struct task_struct *p)
{
	return NULL;
}

#endif	/* CONFIG_GROUP_SCHED */

/* CFS-related fields in a runqueue */
struct cfs_rq {
	struct load_weight load;
	unsigned long nr_running;

	u64 exec_clock;
	u64 min_vruntime;

	struct rb_root tasks_timeline;
	struct rb_node *rb_leftmost;

	struct list_head tasks;
	struct list_head *balance_iterator;

	/*
	 * 'curr' points to currently running entity on this cfs_rq.
	 * It is set to NULL otherwise (i.e when none are currently running).
	 */
	struct sched_entity *curr, *next, *last;

	unsigned int nr_spread_over;

#ifdef CONFIG_FAIR_GROUP_SCHED
	struct rq *rq;	/* cpu runqueue to which this cfs_rq is attached */

	/*
	 * leaf cfs_rqs are those that hold tasks (lowest schedulable entity in
	 * a hierarchy). Non-leaf lrqs hold other higher schedulable entities
	 * (like users, containers etc.)
	 *
	 * leaf_cfs_rq_list ties together list of leaf cfs_rq's in a cpu. This
	 * list is used during load balance.
	 */
	struct list_head leaf_cfs_rq_list;
	struct task_group *tg;	/* group that "owns" this runqueue */

#ifdef CONFIG_SMP
	/*
	 * the part of load.weight contributed by tasks
	 */
	unsigned long task_weight;

	/*
	 *   h_load = weight * f(tg)
	 *
	 * Where f(tg) is the recursive weight fraction assigned to
	 * this group.
	 */
	unsigned long h_load;

	/*
	 * this cpu's part of tg->shares
	 */
	unsigned long shares;

	/*
	 * load.weight at the time we set shares
	 */
	unsigned long rq_weight;
#endif
#endif
};

/* Real-Time classes' related field in a runqueue: */
struct rt_rq {
	struct rt_prio_array active;
	unsigned long rt_nr_running;
#if defined CONFIG_SMP || defined CONFIG_RT_GROUP_SCHED
	struct {
		int curr; /* highest queued rt task prio */
#ifdef CONFIG_SMP
		int next; /* next highest */
#endif
	} highest_prio;
#endif
#ifdef CONFIG_SMP
	unsigned long rt_nr_migratory;
	unsigned long rt_nr_total;
	int overloaded;
	struct plist_head pushable_tasks;
#endif
	int rt_throttled;
	u64 rt_time;
	u64 rt_runtime;
	/* Nests inside the rq lock: */
	spinlock_t rt_runtime_lock;

#ifdef CONFIG_RT_GROUP_SCHED
	unsigned long rt_nr_boosted;

	struct rq *rq;
	struct list_head leaf_rt_rq_list;
	struct task_group *tg;
	struct sched_rt_entity *rt_se;
#endif
};

#ifdef CONFIG_SMP

/*
 * We add the notion of a root-domain which will be used to define per-domain
 * variables. Each exclusive cpuset essentially defines an island domain by
 * fully partitioning the member cpus from any other cpuset. Whenever a new
 * exclusive cpuset is created, we also create and attach a new root-domain
 * object.
 *
 */
struct root_domain {
	atomic_t refcount;
	cpumask_var_t span;
	cpumask_var_t online;

	/*
	 * The "RT overload" flag: it gets set if a CPU has more than
	 * one runnable RT task.
	 */
	cpumask_var_t rto_mask;
	atomic_t rto_count;
#ifdef CONFIG_SMP
	struct cpupri cpupri;
#endif
};

/*
 * By default the system creates a single root-domain with all cpus as
 * members (mimicking the global state we have today).
 */
static struct root_domain def_root_domain;

#endif

/*
 * This is the main, per-CPU runqueue data structure.
 *
 * Locking rule: those places that want to lock multiple runqueues
 * (such as the load balancing or the thread migration code), lock
 * acquire operations must be ordered by ascending &runqueue.
 */
struct rq {
	/* runqueue lock: */
	spinlock_t lock;

	/*
	 * nr_running and cpu_load should be in the same cacheline because
	 * remote CPUs use both these fields when doing load calculation.
	 */
	unsigned long nr_running;
	#define CPU_LOAD_IDX_MAX 5
	unsigned long cpu_load[CPU_LOAD_IDX_MAX];
#if defined(CONFIG_NO_HZ) && (!defined(__GENKSYMS__) || !defined(CONFIG_XEN))
	unsigned long last_tick_seen;
	unsigned char in_nohz_recently;
#endif
	/* capture load from *all* tasks on this cpu: */
	struct load_weight load;
	unsigned long nr_load_updates;
	u64 nr_switches;

	struct cfs_rq cfs;
	struct rt_rq rt;

#ifdef CONFIG_FAIR_GROUP_SCHED
	/* list of leaf cfs_rq on this cpu: */
	struct list_head leaf_cfs_rq_list;
#endif
#ifdef CONFIG_RT_GROUP_SCHED
	struct list_head leaf_rt_rq_list;
#endif

	/*
	 * This is part of a global counter where only the total sum
	 * over all CPUs matters. A task can increase this counter on
	 * one CPU and if it got migrated afterwards it may decrease
	 * it on another CPU. Always updated under the runqueue lock:
	 */
	unsigned long nr_uninterruptible;

	struct task_struct *curr, *idle;
	unsigned long next_balance;
	struct mm_struct *prev_mm;

	u64 clock;

	atomic_t nr_iowait;

#ifdef CONFIG_SMP
	struct root_domain *rd;
	struct sched_domain *sd;

	unsigned char idle_at_tick;
	/* For active balancing */
	int post_schedule;
	int active_balance;
	int push_cpu;
	/* cpu of this runqueue: */
	int cpu;
	int online;

	unsigned long avg_load_per_task;

	struct task_struct *migration_thread;
	struct list_head migration_queue;

	u64 rt_avg;
	u64 age_stamp;
	u64 idle_stamp;
	u64 avg_idle;
#endif

	/* calc_load related fields */
	unsigned long calc_load_update;
	long calc_load_active;

#ifdef CONFIG_SCHED_HRTICK
#ifdef CONFIG_SMP
	int hrtick_csd_pending;
	struct call_single_data hrtick_csd;
#endif
	struct hrtimer hrtick_timer;
#endif

#ifdef CONFIG_SCHEDSTATS
	/* latency stats */
	struct sched_info rq_sched_info;
	unsigned long long rq_cpu_time;
	/* could above be rq->cfs_rq.exec_clock + rq->rt_rq.rt_runtime ? */

	/* sys_sched_yield() stats */
	unsigned int yld_count;

	/* schedule() stats */
	unsigned int sched_switch;
	unsigned int sched_count;
	unsigned int sched_goidle;

	/* try_to_wake_up() stats */
	unsigned int ttwu_count;
	unsigned int ttwu_local;

	/* BKL stats */
	unsigned int bkl_count;
#endif
};

static DEFINE_PER_CPU_SHARED_ALIGNED(struct rq, runqueues);

static inline
void check_preempt_curr(struct rq *rq, struct task_struct *p, int flags)
{
	rq->curr->sched_class->check_preempt_curr(rq, p, flags);
}

static inline int cpu_of(struct rq *rq)
{
#ifdef CONFIG_SMP
	return rq->cpu;
#else
	return 0;
#endif
}

/*
 * The domain tree (rq->sd) is protected by RCU's quiescent state transition.
 * See detach_destroy_domains: synchronize_sched for details.
 *
 * The domain tree of any CPU may only be accessed from within
 * preempt-disabled sections.
 */
#define for_each_domain(cpu, __sd) \
	for (__sd = rcu_dereference(cpu_rq(cpu)->sd); __sd; __sd = __sd->parent)

#define cpu_rq(cpu)		(&per_cpu(runqueues, (cpu)))
#define this_rq()		(&__get_cpu_var(runqueues))
#define task_rq(p)		cpu_rq(task_cpu(p))
#define cpu_curr(cpu)		(cpu_rq(cpu)->curr)
#define raw_rq()		(&__raw_get_cpu_var(runqueues))

inline void update_rq_clock(struct rq *rq)
{
	rq->clock = sched_clock_cpu(cpu_of(rq));
}

/*
 * Tunables that become constants when CONFIG_SCHED_DEBUG is off:
 */
#ifdef CONFIG_SCHED_DEBUG
# define const_debug __read_mostly
#else
# define const_debug static const
#endif

/**
 * runqueue_is_locked
 * @cpu: the processor in question.
 *
 * Returns true if the current cpu runqueue is locked.
 * This interface allows printk to be called with the runqueue lock
 * held and know whether or not it is OK to wake up the klogd.
 */
int runqueue_is_locked(int cpu)
{
	return spin_is_locked(&cpu_rq(cpu)->lock);
}

/*
 * Debugging: various feature bits
 */

#define SCHED_FEAT(name, enabled)	\
	__SCHED_FEAT_##name ,

enum {
#include "sched_features.h"
};

#undef SCHED_FEAT

#define SCHED_FEAT(name, enabled)	\
	(1UL << __SCHED_FEAT_##name) * enabled |

const_debug unsigned int sysctl_sched_features =
#include "sched_features.h"
	0;

#undef SCHED_FEAT

#ifdef CONFIG_SCHED_DEBUG
#define SCHED_FEAT(name, enabled)	\
	#name ,

static __read_mostly char *sched_feat_names[] = {
#include "sched_features.h"
	NULL
};

#undef SCHED_FEAT

static int sched_feat_show(struct seq_file *m, void *v)
{
	int i;

	for (i = 0; sched_feat_names[i]; i++) {
		if (!(sysctl_sched_features & (1UL << i)))
			seq_puts(m, "NO_");
		seq_printf(m, "%s ", sched_feat_names[i]);
	}
	seq_puts(m, "\n");

	return 0;
}

static ssize_t
sched_feat_write(struct file *filp, const char __user *ubuf,
		size_t cnt, loff_t *ppos)
{
	char buf[64];
	char *cmp = buf;
	int neg = 0;
	int i;

	if (cnt > 63)
		cnt = 63;

	if (copy_from_user(&buf, ubuf, cnt))
		return -EFAULT;

	buf[cnt] = 0;

	if (strncmp(buf, "NO_", 3) == 0) {
		neg = 1;
		cmp += 3;
	}

	for (i = 0; sched_feat_names[i]; i++) {
		int len = strlen(sched_feat_names[i]);

		if (strncmp(cmp, sched_feat_names[i], len) == 0) {
			if (neg)
				sysctl_sched_features &= ~(1UL << i);
			else
				sysctl_sched_features |= (1UL << i);
			break;
		}
	}

	if (!sched_feat_names[i])
		return -EINVAL;

	filp->f_pos += cnt;

	return cnt;
}

static int sched_feat_open(struct inode *inode, struct file *filp)
{
	return single_open(filp, sched_feat_show, NULL);
}

static const struct file_operations sched_feat_fops = {
	.open		= sched_feat_open,
	.write		= sched_feat_write,
	.read		= seq_read,
	.llseek		= seq_lseek,
	.release	= single_release,
};

static __init int sched_init_debug(void)
{
	debugfs_create_file("sched_features", 0644, NULL, NULL,
			&sched_feat_fops);

	return 0;
}
late_initcall(sched_init_debug);

#endif

#define sched_feat(x) (sysctl_sched_features & (1UL << __SCHED_FEAT_##x))

/*
 * Number of tasks to iterate in a single balance run.
 * Limited because this is done with IRQs disabled.
 */
const_debug unsigned int sysctl_sched_nr_migrate = 32;

/*
 * ratelimit for updating the group shares.
 * default: 0.25ms
 */
unsigned int sysctl_sched_shares_ratelimit = 250000;
unsigned int normalized_sysctl_sched_shares_ratelimit = 250000;

/*
 * Inject some fuzzyness into changing the per-cpu group shares
 * this avoids remote rq-locks at the expense of fairness.
 * default: 4
 */
unsigned int sysctl_sched_shares_thresh = 4;

/*
 * period over which we average the RT time consumption, measured
 * in ms.
 *
 * default: 1s
 */
const_debug unsigned int sysctl_sched_time_avg = MSEC_PER_SEC;

/*
 * period over which we measure -rt task cpu usage in us.
 * default: 1s
 */
unsigned int sysctl_sched_rt_period = 1000000;

static __read_mostly int scheduler_running;

/*
 * part of the period that we allow rt tasks to run in us.
 * default: 0.95s
 */
int sysctl_sched_rt_runtime = 950000;

/*
 * Bootline option to disable sched_rt_runtime.  Otherwise very large
 * systems livelock during boot.
 */
static int __init parse_nortsched(char *arg)
{
	sysctl_sched_rt_runtime = -1;
	return 0;
}
early_param("nortsched", parse_nortsched);

static inline u64 global_rt_period(void)
{
	return (u64)sysctl_sched_rt_period * NSEC_PER_USEC;
}

static inline u64 global_rt_runtime(void)
{
	if (sysctl_sched_rt_runtime < 0)
		return RUNTIME_INF;

	return (u64)sysctl_sched_rt_runtime * NSEC_PER_USEC;
}

#ifndef prepare_arch_switch
# define prepare_arch_switch(next)	do { } while (0)
#endif
#ifndef finish_arch_switch
# define finish_arch_switch(prev)	do { } while (0)
#endif

static inline int task_current(struct rq *rq, struct task_struct *p)
{
	return rq->curr == p;
}

#ifndef __ARCH_WANT_UNLOCKED_CTXSW
static inline int task_running(struct rq *rq, struct task_struct *p)
{
	return task_current(rq, p);
}

static inline void prepare_lock_switch(struct rq *rq, struct task_struct *next)
{
}

static inline void finish_lock_switch(struct rq *rq, struct task_struct *prev)
{
#ifdef CONFIG_DEBUG_SPINLOCK
	/* this is a valid case when another task releases the spinlock */
	rq->lock.owner = current;
#endif
	/*
	 * If we are tracking spinlock dependencies then we have to
	 * fix up the runqueue lock - which gets 'carried over' from
	 * prev into current:
	 */
	spin_acquire(&rq->lock.dep_map, 0, 0, _THIS_IP_);

	spin_unlock_irq(&rq->lock);
}

#else /* __ARCH_WANT_UNLOCKED_CTXSW */
static inline int task_running(struct rq *rq, struct task_struct *p)
{
#ifdef CONFIG_SMP
	return p->oncpu;
#else
	return task_current(rq, p);
#endif
}

static inline void prepare_lock_switch(struct rq *rq, struct task_struct *next)
{
#ifdef CONFIG_SMP
	/*
	 * We can optimise this out completely for !SMP, because the
	 * SMP rebalancing from interrupt is the only thing that cares
	 * here.
	 */
	next->oncpu = 1;
#endif
#ifdef __ARCH_WANT_INTERRUPTS_ON_CTXSW
	spin_unlock_irq(&rq->lock);
#else
	spin_unlock(&rq->lock);
#endif
}

static inline void finish_lock_switch(struct rq *rq, struct task_struct *prev)
{
#ifdef CONFIG_SMP
	/*
	 * After ->oncpu is cleared, the task can be moved to a different CPU.
	 * We must ensure this doesn't happen until the switch is completely
	 * finished.
	 */
	smp_wmb();
	prev->oncpu = 0;
#endif
#ifndef __ARCH_WANT_INTERRUPTS_ON_CTXSW
	local_irq_enable();
#endif
}
#endif /* __ARCH_WANT_UNLOCKED_CTXSW */

/*
 * Check whether the task is waking, we use this to synchronize ->cpus_allowed
 * against ttwu().
 */
static inline int task_is_waking(struct task_struct *p)
{
	return unlikely(p->state == TASK_WAKING);
}

/*
 * __task_rq_lock - lock the runqueue a given task resides on.
 * Must be called interrupts disabled.
 */
static inline struct rq *__task_rq_lock(struct task_struct *p)
	__acquires(rq->lock)
{
	struct rq *rq;

	for (;;) {
		rq = task_rq(p);
		spin_lock(&rq->lock);
		if (likely(rq == task_rq(p)))
			return rq;
		spin_unlock(&rq->lock);
	}
}

/*
 * task_rq_lock - lock the runqueue a given task resides on and disable
 * interrupts. Note the ordering: we can safely lookup the task_rq without
 * explicitly disabling preemption.
 */
static struct rq *task_rq_lock(struct task_struct *p, unsigned long *flags)
	__acquires(rq->lock)
{
	struct rq *rq;

	for (;;) {
		local_irq_save(*flags);
		rq = task_rq(p);
		spin_lock(&rq->lock);
		if (likely(rq == task_rq(p)))
			return rq;
		spin_unlock_irqrestore(&rq->lock, *flags);
	}
}

void task_rq_unlock_wait(struct task_struct *p)
{
	struct rq *rq = task_rq(p);

	smp_mb(); /* spin-unlock-wait is not a full memory barrier */
	spin_unlock_wait(&rq->lock);
}

static void __task_rq_unlock(struct rq *rq)
	__releases(rq->lock)
{
	spin_unlock(&rq->lock);
}

static inline void task_rq_unlock(struct rq *rq, unsigned long *flags)
	__releases(rq->lock)
{
	spin_unlock_irqrestore(&rq->lock, *flags);
}

/*
 * this_rq_lock - lock this runqueue and disable interrupts.
 */
static struct rq *this_rq_lock(void)
	__acquires(rq->lock)
{
	struct rq *rq;

	local_irq_disable();
	rq = this_rq();
	spin_lock(&rq->lock);

	return rq;
}

#ifdef CONFIG_SCHED_HRTICK
/*
 * Use HR-timers to deliver accurate preemption points.
 *
 * Its all a bit involved since we cannot program an hrt while holding the
 * rq->lock. So what we do is store a state in in rq->hrtick_* and ask for a
 * reschedule event.
 *
 * When we get rescheduled we reprogram the hrtick_timer outside of the
 * rq->lock.
 */

/*
 * Use hrtick when:
 *  - enabled by features
 *  - hrtimer is actually high res
 */
static inline int hrtick_enabled(struct rq *rq)
{
	if (!sched_feat(HRTICK))
		return 0;
	if (!cpu_active(cpu_of(rq)))
		return 0;
	return hrtimer_is_hres_active(&rq->hrtick_timer);
}

static void hrtick_clear(struct rq *rq)
{
	if (hrtimer_active(&rq->hrtick_timer))
		hrtimer_cancel(&rq->hrtick_timer);
}

/*
 * High-resolution timer tick.
 * Runs from hardirq context with interrupts disabled.
 */
static enum hrtimer_restart hrtick(struct hrtimer *timer)
{
	struct rq *rq = container_of(timer, struct rq, hrtick_timer);

	WARN_ON_ONCE(cpu_of(rq) != smp_processor_id());

	spin_lock(&rq->lock);
	update_rq_clock(rq);
	rq->curr->sched_class->task_tick(rq, rq->curr, 1);
	spin_unlock(&rq->lock);

	return HRTIMER_NORESTART;
}

#ifdef CONFIG_SMP
/*
 * called from hardirq (IPI) context
 */
static void __hrtick_start(void *arg)
{
	struct rq *rq = arg;

	spin_lock(&rq->lock);
	hrtimer_restart(&rq->hrtick_timer);
	rq->hrtick_csd_pending = 0;
	spin_unlock(&rq->lock);
}

/*
 * Called to set the hrtick timer state.
 *
 * called with rq->lock held and irqs disabled
 */
static void hrtick_start(struct rq *rq, u64 delay)
{
	struct hrtimer *timer = &rq->hrtick_timer;
	ktime_t time = ktime_add_ns(timer->base->get_time(), delay);

	hrtimer_set_expires(timer, time);

	if (rq == this_rq()) {
		hrtimer_restart(timer);
	} else if (!rq->hrtick_csd_pending) {
		__smp_call_function_single(cpu_of(rq), &rq->hrtick_csd, 0);
		rq->hrtick_csd_pending = 1;
	}
}

static int
hotplug_hrtick(struct notifier_block *nfb, unsigned long action, void *hcpu)
{
	int cpu = (int)(long)hcpu;

	switch (action) {
	case CPU_UP_CANCELED:
	case CPU_UP_CANCELED_FROZEN:
	case CPU_DOWN_PREPARE:
	case CPU_DOWN_PREPARE_FROZEN:
	case CPU_DEAD:
	case CPU_DEAD_FROZEN:
		hrtick_clear(cpu_rq(cpu));
		return NOTIFY_OK;
	}

	return NOTIFY_DONE;
}

static __init void init_hrtick(void)
{
	hotcpu_notifier(hotplug_hrtick, 0);
}
#else
/*
 * Called to set the hrtick timer state.
 *
 * called with rq->lock held and irqs disabled
 */
static void hrtick_start(struct rq *rq, u64 delay)
{
	__hrtimer_start_range_ns(&rq->hrtick_timer, ns_to_ktime(delay), 0,
			HRTIMER_MODE_REL_PINNED, 0);
}

static inline void init_hrtick(void)
{
}
#endif /* CONFIG_SMP */

static void init_rq_hrtick(struct rq *rq)
{
#ifdef CONFIG_SMP
	rq->hrtick_csd_pending = 0;

	rq->hrtick_csd.flags = 0;
	rq->hrtick_csd.func = __hrtick_start;
	rq->hrtick_csd.info = rq;
#endif

	hrtimer_init(&rq->hrtick_timer, CLOCK_MONOTONIC, HRTIMER_MODE_REL);
	rq->hrtick_timer.function = hrtick;
}
#else	/* CONFIG_SCHED_HRTICK */
static inline void hrtick_clear(struct rq *rq)
{
}

static inline void init_rq_hrtick(struct rq *rq)
{
}

static inline void init_hrtick(void)
{
}
#endif	/* CONFIG_SCHED_HRTICK */

/*
 * resched_task - mark a task 'to be rescheduled now'.
 *
 * On UP this means the setting of the need_resched flag, on SMP it
 * might also involve a cross-CPU call to trigger the scheduler on
 * the target CPU.
 */
#ifdef CONFIG_SMP

#ifndef tsk_is_polling
#define tsk_is_polling(t) test_tsk_thread_flag(t, TIF_POLLING_NRFLAG)
#endif

static void resched_task(struct task_struct *p)
{
	int cpu;

	assert_spin_locked(&task_rq(p)->lock);

	if (test_tsk_need_resched(p))
		return;

	set_tsk_need_resched(p);

	cpu = task_cpu(p);
	if (cpu == smp_processor_id())
		return;

	/* NEED_RESCHED must be visible before we test polling */
	smp_mb();
	if (!tsk_is_polling(p))
		smp_send_reschedule(cpu);
}

static void resched_cpu(int cpu)
{
	struct rq *rq = cpu_rq(cpu);
	unsigned long flags;

	if (!spin_trylock_irqsave(&rq->lock, flags))
		return;
	resched_task(cpu_curr(cpu));
	spin_unlock_irqrestore(&rq->lock, flags);
}

#ifdef CONFIG_NO_HZ
/*
 * When add_timer_on() enqueues a timer into the timer wheel of an
 * idle CPU then this timer might expire before the next timer event
 * which is scheduled to wake up that CPU. In case of a completely
 * idle system the next event might even be infinite time into the
 * future. wake_up_idle_cpu() ensures that the CPU is woken up and
 * leaves the inner idle loop so the newly added timer is taken into
 * account when the CPU goes back to idle and evaluates the timer
 * wheel for the next timer event.
 */
void wake_up_idle_cpu(int cpu)
{
	struct rq *rq = cpu_rq(cpu);

	if (cpu == smp_processor_id())
		return;

	/*
	 * This is safe, as this function is called with the timer
	 * wheel base lock of (cpu) held. When the CPU is on the way
	 * to idle and has not yet set rq->curr to idle then it will
	 * be serialized on the timer wheel base lock and take the new
	 * timer into account automatically.
	 */
	if (rq->curr != rq->idle)
		return;

	/*
	 * We can set TIF_RESCHED on the idle task of the other CPU
	 * lockless. The worst case is that the other CPU runs the
	 * idle task through an additional NOOP schedule()
	 */
	set_tsk_need_resched(rq->idle);

	/* NEED_RESCHED must be visible before we test polling */
	smp_mb();
	if (!tsk_is_polling(rq->idle))
		smp_send_reschedule(cpu);
}
#endif /* CONFIG_NO_HZ */

static u64 sched_avg_period(void)
{
	return (u64)sysctl_sched_time_avg * NSEC_PER_MSEC / 2;
}

static void sched_avg_update(struct rq *rq)
{
	s64 period = sched_avg_period();

	while ((s64)(rq->clock - rq->age_stamp) > period) {
		/*
		 * Inline assembly required to prevent the compiler
		 * optimising this loop into a divmod call.
		 * See __iter_div_u64_rem() for another example of this.
		 */
		asm("" : "+rm" (rq->age_stamp));
		rq->age_stamp += period;
		rq->rt_avg /= 2;
	}
}

static void sched_rt_avg_update(struct rq *rq, u64 rt_delta)
{
	rq->rt_avg += rt_delta;
	sched_avg_update(rq);
}

#else /* !CONFIG_SMP */
static void resched_task(struct task_struct *p)
{
	assert_spin_locked(&task_rq(p)->lock);
	set_tsk_need_resched(p);
}

static void sched_rt_avg_update(struct rq *rq, u64 rt_delta)
{
}
#endif /* CONFIG_SMP */

#if BITS_PER_LONG == 32
# define WMULT_CONST	(~0UL)
#else
# define WMULT_CONST	(1UL << 32)
#endif

#define WMULT_SHIFT	32

/*
 * Shift right and round:
 */
#define SRR(x, y) (((x) + (1UL << ((y) - 1))) >> (y))

/*
 * delta *= weight / lw
 */
static unsigned long
calc_delta_mine(unsigned long delta_exec, unsigned long weight,
		struct load_weight *lw)
{
	u64 tmp;

	if (!lw->inv_weight) {
		if (BITS_PER_LONG > 32 && unlikely(lw->weight >= WMULT_CONST))
			lw->inv_weight = 1;
		else
			lw->inv_weight = 1 + (WMULT_CONST-lw->weight/2)
				/ (lw->weight+1);
	}

	tmp = (u64)delta_exec * weight;
	/*
	 * Check whether we'd overflow the 64-bit multiplication:
	 */
	if (unlikely(tmp > WMULT_CONST))
		tmp = SRR(SRR(tmp, WMULT_SHIFT/2) * lw->inv_weight,
			WMULT_SHIFT/2);
	else
		tmp = SRR(tmp * lw->inv_weight, WMULT_SHIFT);

	return (unsigned long)min(tmp, (u64)(unsigned long)LONG_MAX);
}

static inline void update_load_add(struct load_weight *lw, unsigned long inc)
{
	lw->weight += inc;
	lw->inv_weight = 0;
}

static inline void update_load_sub(struct load_weight *lw, unsigned long dec)
{
	lw->weight -= dec;
	lw->inv_weight = 0;
}

/*
 * To aid in avoiding the subversion of "niceness" due to uneven distribution
 * of tasks with abnormal "nice" values across CPUs the contribution that
 * each task makes to its run queue's load is weighted according to its
 * scheduling class and "nice" value. For SCHED_NORMAL tasks this is just a
 * scaled version of the new time slice allocation that they receive on time
 * slice expiry etc.
 */

#define WEIGHT_IDLEPRIO                3
#define WMULT_IDLEPRIO         1431655765

/*
 * Nice levels are multiplicative, with a gentle 10% change for every
 * nice level changed. I.e. when a CPU-bound task goes from nice 0 to
 * nice 1, it will get ~10% less CPU time than another CPU-bound task
 * that remained on nice 0.
 *
 * The "10% effect" is relative and cumulative: from _any_ nice level,
 * if you go up 1 level, it's -10% CPU usage, if you go down 1 level
 * it's +10% CPU usage. (to achieve that we use a multiplier of 1.25.
 * If a task goes up by ~10% and another task goes down by ~10% then
 * the relative distance between them is ~25%.)
 */
static const int prio_to_weight[40] = {
 /* -20 */     88761,     71755,     56483,     46273,     36291,
 /* -15 */     29154,     23254,     18705,     14949,     11916,
 /* -10 */      9548,      7620,      6100,      4904,      3906,
 /*  -5 */      3121,      2501,      1991,      1586,      1277,
 /*   0 */      1024,       820,       655,       526,       423,
 /*   5 */       335,       272,       215,       172,       137,
 /*  10 */       110,        87,        70,        56,        45,
 /*  15 */        36,        29,        23,        18,        15,
};

/*
 * Inverse (2^32/x) values of the prio_to_weight[] array, precalculated.
 *
 * In cases where the weight does not change often, we can use the
 * precalculated inverse to speed up arithmetics by turning divisions
 * into multiplications:
 */
static const u32 prio_to_wmult[40] = {
 /* -20 */     48388,     59856,     76040,     92818,    118348,
 /* -15 */    147320,    184698,    229616,    287308,    360437,
 /* -10 */    449829,    563644,    704093,    875809,   1099582,
 /*  -5 */   1376151,   1717300,   2157191,   2708050,   3363326,
 /*   0 */   4194304,   5237765,   6557202,   8165337,  10153587,
 /*   5 */  12820798,  15790321,  19976592,  24970740,  31350126,
 /*  10 */  39045157,  49367440,  61356676,  76695844,  95443717,
 /*  15 */ 119304647, 148102320, 186737708, 238609294, 286331153,
};

static void activate_task(struct rq *rq, struct task_struct *p, int wakeup);

/*
 * runqueue iterator, to support SMP load-balancing between different
 * scheduling classes, without having to expose their internal data
 * structures to the load-balancing proper:
 */
struct rq_iterator {
	void *arg;
	struct task_struct *(*start)(void *);
	struct task_struct *(*next)(void *);
};

#ifdef CONFIG_SMP
static unsigned long
balance_tasks(struct rq *this_rq, int this_cpu, struct rq *busiest,
	      unsigned long max_load_move, struct sched_domain *sd,
	      enum cpu_idle_type idle, int *all_pinned,
	      int *this_best_prio, struct rq_iterator *iterator);

static int
iter_move_one_task(struct rq *this_rq, int this_cpu, struct rq *busiest,
		   struct sched_domain *sd, enum cpu_idle_type idle,
		   struct rq_iterator *iterator);
#endif

/* Time spent by the tasks of the cpu accounting group executing in ... */
enum cpuacct_stat_index {
	CPUACCT_STAT_USER,	/* ... user mode */
	CPUACCT_STAT_SYSTEM,	/* ... kernel mode */

	CPUACCT_STAT_NSTATS,
};

#ifdef CONFIG_CGROUP_CPUACCT
static void cpuacct_charge(struct task_struct *tsk, u64 cputime);
static void cpuacct_update_stats(struct task_struct *tsk,
		enum cpuacct_stat_index idx, cputime_t val);
#else
static inline void cpuacct_charge(struct task_struct *tsk, u64 cputime) {}
static inline void cpuacct_update_stats(struct task_struct *tsk,
		enum cpuacct_stat_index idx, cputime_t val) {}
#endif

static inline void inc_cpu_load(struct rq *rq, unsigned long load)
{
	update_load_add(&rq->load, load);
}

static inline void dec_cpu_load(struct rq *rq, unsigned long load)
{
	update_load_sub(&rq->load, load);
}

#if (defined(CONFIG_SMP) && defined(CONFIG_FAIR_GROUP_SCHED)) || defined(CONFIG_RT_GROUP_SCHED)
typedef int (*tg_visitor)(struct task_group *, void *);

/*
 * Iterate the full tree, calling @down when first entering a node and @up when
 * leaving it for the final time.
 */
static int walk_tg_tree(tg_visitor down, tg_visitor up, void *data)
{
	struct task_group *parent, *child;
	int ret;

	rcu_read_lock();
	parent = &root_task_group;
down:
	ret = (*down)(parent, data);
	if (ret)
		goto out_unlock;
	list_for_each_entry_rcu(child, &parent->children, siblings) {
		parent = child;
		goto down;

up:
		continue;
	}
	ret = (*up)(parent, data);
	if (ret)
		goto out_unlock;

	child = parent;
	parent = parent->parent;
	if (parent)
		goto up;
out_unlock:
	rcu_read_unlock();

	return ret;
}

static int tg_nop(struct task_group *tg, void *data)
{
	return 0;
}
#endif

#ifdef CONFIG_SMP
/* Used instead of source_load when we know the type == 0 */
static unsigned long weighted_cpuload(const int cpu)
{
	return cpu_rq(cpu)->load.weight;
}

/*
 * Return a low guess at the load of a migration-source cpu weighted
 * according to the scheduling class and "nice" value.
 *
 * We want to under-estimate the load of migration sources, to
 * balance conservatively.
 */
static unsigned long source_load(int cpu, int type)
{
	struct rq *rq = cpu_rq(cpu);
	unsigned long total = weighted_cpuload(cpu);

	if (type == 0 || !sched_feat(LB_BIAS))
		return total;

	return min(rq->cpu_load[type-1], total);
}

/*
 * Return a high guess at the load of a migration-target cpu weighted
 * according to the scheduling class and "nice" value.
 */
static unsigned long target_load(int cpu, int type)
{
	struct rq *rq = cpu_rq(cpu);
	unsigned long total = weighted_cpuload(cpu);

	if (type == 0 || !sched_feat(LB_BIAS))
		return total;

	return max(rq->cpu_load[type-1], total);
}

static struct sched_group *group_of(int cpu)
{
	struct sched_domain *sd = rcu_dereference(cpu_rq(cpu)->sd);

	if (!sd)
		return NULL;

	return sd->groups;
}

static unsigned long power_of(int cpu)
{
	struct sched_group *group = group_of(cpu);

	if (!group)
		return SCHED_LOAD_SCALE;

	return group->cpu_power;
}

static int task_hot(struct task_struct *p, u64 now, struct sched_domain *sd);

static unsigned long cpu_avg_load_per_task(int cpu)
{
	struct rq *rq = cpu_rq(cpu);
	unsigned long nr_running = ACCESS_ONCE(rq->nr_running);

	if (nr_running)
		rq->avg_load_per_task = rq->load.weight / nr_running;
	else
		rq->avg_load_per_task = 0;

	return rq->avg_load_per_task;
}

#ifdef CONFIG_FAIR_GROUP_SCHED

static __read_mostly unsigned long *update_shares_data;

static void __set_se_shares(struct sched_entity *se, unsigned long shares);

/*
 * Calculate and set the cpu's group shares.
 */
static void update_group_shares_cpu(struct task_group *tg, int cpu,
				    unsigned long sd_shares,
				    unsigned long sd_rq_weight,
				    unsigned long *usd_rq_weight)
{
	unsigned long shares, rq_weight;
	int boost = 0;

	rq_weight = usd_rq_weight[cpu];
	if (!rq_weight) {
		boost = 1;
		rq_weight = NICE_0_LOAD;
	}

	/*
	 *             \Sum_j shares_j * rq_weight_i
	 * shares_i =  -----------------------------
	 *                  \Sum_j rq_weight_j
	 */
	shares = (sd_shares * rq_weight) / sd_rq_weight;
	shares = clamp_t(unsigned long, shares, MIN_SHARES, MAX_SHARES);

	if (abs(shares - tg->se[cpu]->load.weight) >
			sysctl_sched_shares_thresh) {
		struct rq *rq = cpu_rq(cpu);
		unsigned long flags;

		spin_lock_irqsave(&rq->lock, flags);
		tg->cfs_rq[cpu]->rq_weight = boost ? 0 : rq_weight;
		tg->cfs_rq[cpu]->shares = boost ? 0 : shares;
		__set_se_shares(tg->se[cpu], shares);
		spin_unlock_irqrestore(&rq->lock, flags);
	}
}

/*
 * Re-compute the task group their per cpu shares over the given domain.
 * This needs to be done in a bottom-up fashion because the rq weight of a
 * parent group depends on the shares of its child groups.
 */
static int tg_shares_up(struct task_group *tg, void *data)
{
	unsigned long weight, rq_weight = 0, sum_weight = 0, shares = 0;
	unsigned long *usd_rq_weight;
	struct sched_domain *sd = data;
	unsigned long flags;
	int i;

	if (!tg->se[0])
		return 0;

	local_irq_save(flags);
	usd_rq_weight = per_cpu_ptr(update_shares_data, smp_processor_id());

	for_each_cpu(i, sched_domain_span(sd)) {
		weight = tg->cfs_rq[i]->load.weight;
		usd_rq_weight[i] = weight;

		rq_weight += weight;
		/*
		 * If there are currently no tasks on the cpu pretend there
		 * is one of average load so that when a new task gets to
		 * run here it will not get delayed by group starvation.
		 */
		if (!weight)
			weight = NICE_0_LOAD;

		sum_weight += weight;
		shares += tg->cfs_rq[i]->shares;
	}

	if (!rq_weight)
		rq_weight = sum_weight;

	if ((!shares && rq_weight) || shares > tg->shares)
		shares = tg->shares;

	if (!sd->parent || !(sd->parent->flags & SD_LOAD_BALANCE))
		shares = tg->shares;

	for_each_cpu(i, sched_domain_span(sd))
		update_group_shares_cpu(tg, i, shares, rq_weight, usd_rq_weight);

	local_irq_restore(flags);

	return 0;
}

/*
 * Compute the cpu's hierarchical load factor for each task group.
 * This needs to be done in a top-down fashion because the load of a child
 * group is a fraction of its parents load.
 */
static int tg_load_down(struct task_group *tg, void *data)
{
	unsigned long load;
	long cpu = (long)data;

	if (!tg->parent) {
		load = cpu_rq(cpu)->load.weight;
	} else {
		load = tg->parent->cfs_rq[cpu]->h_load;
		load *= tg->cfs_rq[cpu]->shares;
		load /= tg->parent->cfs_rq[cpu]->load.weight + 1;
	}

	tg->cfs_rq[cpu]->h_load = load;

	return 0;
}

static void update_shares(struct sched_domain *sd)
{
	s64 elapsed;
	u64 now;

	if (root_task_group_empty())
		return;

	now = cpu_clock(raw_smp_processor_id());
	elapsed = now - sd->last_update;

	if (elapsed >= (s64)(u64)sysctl_sched_shares_ratelimit) {
		sd->last_update = now;
		walk_tg_tree(tg_nop, tg_shares_up, sd);
	}
}

static void update_shares_locked(struct rq *rq, struct sched_domain *sd)
{
	if (root_task_group_empty())
		return;

	spin_unlock(&rq->lock);
	update_shares(sd);
	spin_lock(&rq->lock);
}

static void update_h_load(long cpu)
{
	walk_tg_tree(tg_load_down, tg_nop, (void *)cpu);
}

#else

static inline void update_shares(struct sched_domain *sd)
{
}

static inline void update_shares_locked(struct rq *rq, struct sched_domain *sd)
{
}

#endif

#ifdef CONFIG_PREEMPT

static void double_rq_lock(struct rq *rq1, struct rq *rq2);

/*
 * fair double_lock_balance: Safely acquires both rq->locks in a fair
 * way at the expense of forcing extra atomic operations in all
 * invocations.  This assures that the double_lock is acquired using the
 * same underlying policy as the spinlock_t on this architecture, which
 * reduces latency compared to the unfair variant below.  However, it
 * also adds more overhead and therefore may reduce throughput.
 */
static inline int _double_lock_balance(struct rq *this_rq, struct rq *busiest)
	__releases(this_rq->lock)
	__acquires(busiest->lock)
	__acquires(this_rq->lock)
{
	spin_unlock(&this_rq->lock);
	double_rq_lock(this_rq, busiest);

	return 1;
}

#else
/*
 * Unfair double_lock_balance: Optimizes throughput at the expense of
 * latency by eliminating extra atomic operations when the locks are
 * already in proper order on entry.  This favors lower cpu-ids and will
 * grant the double lock to lower cpus over higher ids under contention,
 * regardless of entry order into the function.
 */
static int _double_lock_balance(struct rq *this_rq, struct rq *busiest)
	__releases(this_rq->lock)
	__acquires(busiest->lock)
	__acquires(this_rq->lock)
{
	int ret = 0;

	if (unlikely(!spin_trylock(&busiest->lock))) {
		if (busiest < this_rq) {
			spin_unlock(&this_rq->lock);
			spin_lock(&busiest->lock);
			spin_lock_nested(&this_rq->lock, SINGLE_DEPTH_NESTING);
			ret = 1;
		} else
			spin_lock_nested(&busiest->lock, SINGLE_DEPTH_NESTING);
	}
	return ret;
}

#endif /* CONFIG_PREEMPT */

/*
 * double_lock_balance - lock the busiest runqueue, this_rq is locked already.
 */
static int double_lock_balance(struct rq *this_rq, struct rq *busiest)
{
	if (unlikely(!irqs_disabled())) {
		/* printk() doesn't work good under rq->lock */
		spin_unlock(&this_rq->lock);
		BUG_ON(1);
	}

	return _double_lock_balance(this_rq, busiest);
}

static inline void double_unlock_balance(struct rq *this_rq, struct rq *busiest)
	__releases(busiest->lock)
{
	spin_unlock(&busiest->lock);
	lock_set_subclass(&this_rq->lock.dep_map, 0, _RET_IP_);
}
#endif

#ifdef CONFIG_FAIR_GROUP_SCHED
static void cfs_rq_set_shares(struct cfs_rq *cfs_rq, unsigned long shares)
{
#ifdef CONFIG_SMP
	cfs_rq->shares = shares;
#endif
}
#endif

static void calc_load_account_active(struct rq *this_rq);
static void update_sysctl(void);
static int get_update_sysctl_factor(void);

static inline void __set_task_cpu(struct task_struct *p, unsigned int cpu)
{
	set_task_rq(p, cpu);
#ifdef CONFIG_SMP
	/*
	 * After ->cpu is set up to a new value, task_rq_lock(p, ...) can be
	 * successfuly executed on another CPU. We must ensure that updates of
	 * per-task data have been completed by this moment.
	 */
	smp_wmb();
	task_thread_info(p)->cpu = cpu;
#endif
}

#include "sched_stats.h"
#include "sched_idletask.c"
#include "sched_fair.c"
#include "sched_rt.c"
#ifdef CONFIG_SCHED_DEBUG
# include "sched_debug.c"
#endif

#define sched_class_highest (&rt_sched_class)
#define for_each_class(class) \
   for (class = sched_class_highest; class; class = class->next)

static void inc_nr_running(struct rq *rq)
{
	rq->nr_running++;
}

static void dec_nr_running(struct rq *rq)
{
	rq->nr_running--;
}

static void set_load_weight(struct task_struct *p)
{
	if (task_has_rt_policy(p)) {
		p->se.load.weight = prio_to_weight[0] * 2;
		p->se.load.inv_weight = prio_to_wmult[0] >> 1;
		return;
	}

	/*
	 * SCHED_IDLE tasks get minimal weight:
	 */
	if (p->policy == SCHED_IDLE) {
		p->se.load.weight = WEIGHT_IDLEPRIO;
		p->se.load.inv_weight = WMULT_IDLEPRIO;
		return;
	}

	p->se.load.weight = prio_to_weight[p->static_prio - MAX_RT_PRIO];
	p->se.load.inv_weight = prio_to_wmult[p->static_prio - MAX_RT_PRIO];
}

static void update_avg(u64 *avg, u64 sample)
{
	s64 diff = sample - *avg;
	*avg += diff >> 3;
}

static void
enqueue_task(struct rq *rq, struct task_struct *p, int wakeup, bool head)
{
	if (wakeup)
		p->se.start_runtime = p->se.sum_exec_runtime;

	sched_info_queued(p);
	p->sched_class->enqueue_task(rq, p, wakeup, head);
	p->se.on_rq = 1;
}

static void dequeue_task(struct rq *rq, struct task_struct *p, int sleep)
{
	if (sleep) {
		if (p->se.last_wakeup) {
			update_avg(&p->se.avg_overlap,
				p->se.sum_exec_runtime - p->se.last_wakeup);
			p->se.last_wakeup = 0;
		} else {
			update_avg(&p->se.avg_wakeup,
				sysctl_sched_wakeup_granularity);
		}
	}

	sched_info_dequeued(p);
	p->sched_class->dequeue_task(rq, p, sleep);
	p->se.on_rq = 0;
}

/*
 * __normal_prio - return the priority that is based on the static prio
 */
static inline int __normal_prio(struct task_struct *p)
{
	return p->static_prio;
}

/*
 * Calculate the expected normal priority: i.e. priority
 * without taking RT-inheritance into account. Might be
 * boosted by interactivity modifiers. Changes upon fork,
 * setprio syscalls, and whenever the interactivity
 * estimator recalculates.
 */
static inline int normal_prio(struct task_struct *p)
{
	int prio;

	if (task_has_rt_policy(p))
		prio = MAX_RT_PRIO-1 - p->rt_priority;
	else
		prio = __normal_prio(p);
	return prio;
}

/*
 * Calculate the current priority, i.e. the priority
 * taken into account by the scheduler. This value might
 * be boosted by RT tasks, or might be boosted by
 * interactivity modifiers. Will be RT if the task got
 * RT-boosted. If not then it returns p->normal_prio.
 */
static int effective_prio(struct task_struct *p)
{
	p->normal_prio = normal_prio(p);
	/*
	 * If we are RT tasks or we were boosted to RT priority,
	 * keep the priority unchanged. Otherwise, update priority
	 * to the normal priority:
	 */
	if (!rt_prio(p->prio))
		return p->normal_prio;
	return p->prio;
}

/*
 * activate_task - move a task to the runqueue.
 */
static void activate_task(struct rq *rq, struct task_struct *p, int wakeup)
{
	if (task_contributes_to_load(p))
		rq->nr_uninterruptible--;

	enqueue_task(rq, p, wakeup, false);
	inc_nr_running(rq);
}

/*
 * deactivate_task - remove a task from the runqueue.
 */
static void deactivate_task(struct rq *rq, struct task_struct *p, int sleep)
{
	if (task_contributes_to_load(p))
		rq->nr_uninterruptible++;

	dequeue_task(rq, p, sleep);
	dec_nr_running(rq);
}

/**
 * task_curr - is this task currently executing on a CPU?
 * @p: the task in question.
 */
inline int task_curr(const struct task_struct *p)
{
	return cpu_curr(task_cpu(p)) == p;
}

static inline void check_class_changed(struct rq *rq, struct task_struct *p,
				       const struct sched_class *prev_class,
				       int oldprio, int running)
{
	if (prev_class != p->sched_class) {
		if (prev_class->switched_from)
			prev_class->switched_from(rq, p, running);
		p->sched_class->switched_to(rq, p, running);
	} else
		p->sched_class->prio_changed(rq, p, oldprio, running);
}

/**
 * kthread_bind - bind a just-created kthread to a cpu.
 * @p: thread created by kthread_create().
 * @cpu: cpu (might not be online, must be possible) for @k to run on.
 *
 * Description: This function is equivalent to set_cpus_allowed(),
 * except that @cpu doesn't need to be online, and the thread must be
 * stopped (i.e., just returned from kthread_create()).
 *
 * Function lives here instead of kthread.c because it messes with
 * scheduler internals which require locking.
 */
void kthread_bind(struct task_struct *p, unsigned int cpu)
{
	/* Must have done schedule() in kthread() before we set_task_cpu */
	if (!wait_task_inactive(p, TASK_UNINTERRUPTIBLE)) {
		WARN_ON(1);
		return;
	}

	p->cpus_allowed = cpumask_of_cpu(cpu);
	p->rt.nr_cpus_allowed = 1;
	p->flags |= PF_THREAD_BOUND;
}
EXPORT_SYMBOL(kthread_bind);

#ifdef CONFIG_SMP
/*
 * Is this task likely cache-hot:
 */
static int
task_hot(struct task_struct *p, u64 now, struct sched_domain *sd)
{
	s64 delta;

	if (p->sched_class != &fair_sched_class)
		return 0;

	/*
	 * Buddy candidates are cache hot:
	 */
	if (sched_feat(CACHE_HOT_BUDDY) && this_rq()->nr_running &&
			(&p->se == cfs_rq_of(&p->se)->next ||
			 &p->se == cfs_rq_of(&p->se)->last))
		return 1;

	if (sysctl_sched_migration_cost == -1)
		return 1;
	if (sysctl_sched_migration_cost == 0)
		return 0;

	delta = now - p->se.exec_start;

	return delta < (s64)sysctl_sched_migration_cost;
}


void set_task_cpu(struct task_struct *p, unsigned int new_cpu)
{
	int old_cpu = task_cpu(p);

#ifdef CONFIG_SCHED_DEBUG
	/*
	 * We should never call set_task_cpu() on a blocked task,
	 * ttwu() will sort out the placement.
	 */
	WARN_ON_ONCE(p->state != TASK_RUNNING && p->state != TASK_WAKING &&
			!(task_thread_info(p)->preempt_count & PREEMPT_ACTIVE));
#endif

	trace_sched_migrate_task(p, new_cpu);

	if (old_cpu != new_cpu) {
		p->se.nr_migrations++;
		perf_sw_event(PERF_COUNT_SW_CPU_MIGRATIONS,
				     1, 1, NULL, 0);
	}

	__set_task_cpu(p, new_cpu);
}

struct migration_req {
	struct list_head list;

	struct task_struct *task;
	int dest_cpu;

	struct completion done;
};

/*
 * The task's runqueue lock must be held.
 * Returns true if you have to wait for migration thread.
 */
static int
migrate_task(struct task_struct *p, int dest_cpu, struct migration_req *req)
{
	struct rq *rq = task_rq(p);

	/*
	 * If the task is not on a runqueue (and not running), then
	 * it is sufficient to simply update the task's cpu field.
	 */
	if (!p->se.on_rq && !task_running(rq, p)) {
		set_task_cpu(p, dest_cpu);
		return 0;
	}

	init_completion(&req->done);
	req->task = p;
	req->dest_cpu = dest_cpu;
	list_add(&req->list, &rq->migration_queue);

	return 1;
}

/*
 * wait_task_context_switch -	wait for a thread to complete at least one
 *				context switch.
 *
 * @p must not be current.
 */
void wait_task_context_switch(struct task_struct *p)
{
	unsigned long nvcsw, nivcsw, flags;
	int running;
	struct rq *rq;

	nvcsw	= p->nvcsw;
	nivcsw	= p->nivcsw;
	for (;;) {
		/*
		 * The runqueue is assigned before the actual context
		 * switch. We need to take the runqueue lock.
		 *
		 * We could check initially without the lock but it is
		 * very likely that we need to take the lock in every
		 * iteration.
		 */
		rq = task_rq_lock(p, &flags);
		running = task_running(rq, p);
		task_rq_unlock(rq, &flags);

		if (likely(!running))
			break;
		/*
		 * The switch count is incremented before the actual
		 * context switch. We thus wait for two switches to be
		 * sure at least one completed.
		 */
		if ((p->nvcsw - nvcsw) > 1)
			break;
		if ((p->nivcsw - nivcsw) > 1)
			break;

		cpu_relax();
	}
}

/*
 * wait_task_inactive - wait for a thread to unschedule.
 *
 * If @match_state is nonzero, it's the @p->state value just checked and
 * not expected to change.  If it changes, i.e. @p might have woken up,
 * then return zero.  When we succeed in waiting for @p to be off its CPU,
 * we return a positive number (its total switch count).  If a second call
 * a short while later returns the same number, the caller can be sure that
 * @p has remained unscheduled the whole time.
 *
 * The caller must ensure that the task *will* unschedule sometime soon,
 * else this function might spin for a *long* time. This function can't
 * be called with interrupts off, or it may introduce deadlock with
 * smp_call_function() if an IPI is sent by the same process we are
 * waiting to become inactive.
 */
unsigned long wait_task_inactive(struct task_struct *p, long match_state)
{
	unsigned long flags;
	int running, on_rq;
	unsigned long ncsw;
	struct rq *rq;

	for (;;) {
		/*
		 * We do the initial early heuristics without holding
		 * any task-queue locks at all. We'll only try to get
		 * the runqueue lock when things look like they will
		 * work out!
		 */
		rq = task_rq(p);

		/*
		 * If the task is actively running on another CPU
		 * still, just relax and busy-wait without holding
		 * any locks.
		 *
		 * NOTE! Since we don't hold any locks, it's not
		 * even sure that "rq" stays as the right runqueue!
		 * But we don't care, since "task_running()" will
		 * return false if the runqueue has changed and p
		 * is actually now running somewhere else!
		 */
		while (task_running(rq, p)) {
			if (match_state && unlikely(p->state != match_state))
				return 0;
			cpu_relax();
		}

		/*
		 * Ok, time to look more closely! We need the rq
		 * lock now, to be *sure*. If we're wrong, we'll
		 * just go back and repeat.
		 */
		rq = task_rq_lock(p, &flags);
		trace_sched_wait_task(rq, p);
		running = task_running(rq, p);
		on_rq = p->se.on_rq;
		ncsw = 0;
		if (!match_state || p->state == match_state)
			ncsw = p->nvcsw | LONG_MIN; /* sets MSB */
		task_rq_unlock(rq, &flags);

		/*
		 * If it changed from the expected state, bail out now.
		 */
		if (unlikely(!ncsw))
			break;

		/*
		 * Was it really running after all now that we
		 * checked with the proper locks actually held?
		 *
		 * Oops. Go back and try again..
		 */
		if (unlikely(running)) {
			cpu_relax();
			continue;
		}

		/*
		 * It's not enough that it's not actively running,
		 * it must be off the runqueue _entirely_, and not
		 * preempted!
		 *
		 * So if it was still runnable (but just not actively
		 * running right now), it's preempted, and we should
		 * yield - it could be a while.
		 */
		if (unlikely(on_rq)) {
			schedule_timeout_uninterruptible(1);
			continue;
		}

		/*
		 * Ahh, all good. It wasn't running, and it wasn't
		 * runnable, which means that it will never become
		 * running in the future either. We're all done!
		 */
		break;
	}

	return ncsw;
}

/***
 * kick_process - kick a running thread to enter/exit the kernel
 * @p: the to-be-kicked thread
 *
 * Cause a process which is running on another CPU to enter
 * kernel-mode, without any delay. (to get signals handled.)
 *
 * NOTE: this function doesnt have to take the runqueue lock,
 * because all it wants to ensure is that the remote task enters
 * the kernel. If the IPI races and the task has been migrated
 * to another CPU then no harm is done and the purpose has been
 * achieved as well.
 */
void kick_process(struct task_struct *p)
{
	int cpu;

	preempt_disable();
	cpu = task_cpu(p);
	if ((cpu != smp_processor_id()) && task_curr(p))
		smp_send_reschedule(cpu);
	preempt_enable();
}
EXPORT_SYMBOL_GPL(kick_process);
#endif /* CONFIG_SMP */

/**
 * task_oncpu_function_call - call a function on the cpu on which a task runs
 * @p:		the task to evaluate
 * @func:	the function to be called
 * @info:	the function call argument
 *
 * Calls the function @func when the task is currently running. This might
 * be on the current CPU, which just calls the function directly
 */
void task_oncpu_function_call(struct task_struct *p,
			      void (*func) (void *info), void *info)
{
	int cpu;

	preempt_disable();
	cpu = task_cpu(p);
	if (task_curr(p))
		smp_call_function_single(cpu, func, info, 1);
	preempt_enable();
}

#ifdef CONFIG_SMP
/*
 * ->cpus_allowed is protected by either TASK_WAKING or rq->lock held.
 */
static int select_fallback_rq(int cpu, struct task_struct *p)
{
	int dest_cpu;
	const struct cpumask *nodemask = cpumask_of_node(cpu_to_node(cpu));

	/* Look for allowed, online CPU in same node. */
	for_each_cpu_and(dest_cpu, nodemask, cpu_active_mask)
		if (cpumask_test_cpu(dest_cpu, &p->cpus_allowed))
			return dest_cpu;

	/* Any allowed, online CPU? */
	dest_cpu = cpumask_any_and(&p->cpus_allowed, cpu_active_mask);
	if (dest_cpu < nr_cpu_ids)
		return dest_cpu;

	/* No more Mr. Nice Guy. */
	if (unlikely(dest_cpu >= nr_cpu_ids)) {
		dest_cpu = cpuset_cpus_allowed_fallback(p);
		/*
		 * Don't tell them about moving exiting tasks or
		 * kernel threads (both mm NULL), since they never
		 * leave kernel.
		 */
		if (p->mm && printk_ratelimit()) {
			printk(KERN_INFO "process %d (%s) no "
			       "longer affine to cpu%d\n",
			       task_pid_nr(p), p->comm, cpu);
		}
	}

	return dest_cpu;
}

/*
 * The caller (fork, wakeup) owns TASK_WAKING, ->cpus_allowed is stable.
 */
static inline
int select_task_rq(struct rq *rq, struct task_struct *p, int sd_flags, int wake_flags)
{
	int cpu = p->sched_class->select_task_rq(rq, p, sd_flags, wake_flags);

	/*
	 * In order not to call set_task_cpu() on a blocking task we need
	 * to rely on ttwu() to place the task on a valid ->cpus_allowed
	 * cpu.
	 *
	 * Since this is common to all placement strategies, this lives here.
	 *
	 * [ this allows ->select_task() to simply return task_cpu(p) and
	 *   not worry about this generic constraint ]
	 */
	if (unlikely(!cpumask_test_cpu(cpu, &p->cpus_allowed) ||
		     !cpu_online(cpu)))
		cpu = select_fallback_rq(task_cpu(p), p);

	return cpu;
}
#endif

/***
 * try_to_wake_up - wake up a thread
 * @p: the to-be-woken-up thread
 * @state: the mask of task states that can be woken
 * @sync: do a synchronous wakeup?
 *
 * Put it on the run-queue if it's not already there. The "current"
 * thread is always on the run-queue (except when the actual
 * re-schedule is in progress), and as such you're allowed to do
 * the simpler "current->state = TASK_RUNNING" to mark yourself
 * runnable without the overhead of this.
 *
 * returns failure only if the task is already active.
 */
static int try_to_wake_up(struct task_struct *p, unsigned int state,
			  int wake_flags)
{
	int cpu, orig_cpu, this_cpu, success = 0;
	unsigned long flags;
	struct rq *rq, *orig_rq;

	if (!sched_feat(SYNC_WAKEUPS))
		wake_flags &= ~WF_SYNC;

	this_cpu = get_cpu();

	smp_wmb();
	rq = orig_rq = task_rq_lock(p, &flags);
	update_rq_clock(rq);
	if (!(p->state & state))
		goto out;

	if (p->se.on_rq)
		goto out_running;

	cpu = task_cpu(p);
	orig_cpu = cpu;

#ifdef CONFIG_SMP
	if (unlikely(task_running(rq, p)))
		goto out_activate;

	/*
	 * In order to handle concurrent wakeups and release the rq->lock
	 * we put the task in TASK_WAKING state.
	 *
	 * First fix up the nr_uninterruptible count:
	 */
	if (task_contributes_to_load(p)) {
		if (likely(cpu_online(orig_cpu)))
			rq->nr_uninterruptible--;
		else
			this_rq()->nr_uninterruptible--;
	}
	p->state = TASK_WAKING;

	if (p->sched_class->task_waking)
		p->sched_class->task_waking(rq, p);

	cpu = select_task_rq(rq, p, SD_BALANCE_WAKE, wake_flags);
	if (cpu != orig_cpu)
		set_task_cpu(p, cpu);
	__task_rq_unlock(rq);

	rq = cpu_rq(cpu);
	spin_lock(&rq->lock);
	update_rq_clock(rq);

	/*
	 * We migrated the task without holding either rq->lock, however
	 * since the task is not on the task list itself, nobody else
	 * will try and migrate the task, hence the rq should match the
	 * cpu we just moved it to.
	 */
	WARN_ON(task_cpu(p) != cpu);
	WARN_ON(p->state != TASK_WAKING);

#ifdef CONFIG_SCHEDSTATS
	schedstat_inc(rq, ttwu_count);
	if (cpu == this_cpu)
		schedstat_inc(rq, ttwu_local);
	else {
		struct sched_domain *sd;
		for_each_domain(this_cpu, sd) {
			if (cpumask_test_cpu(cpu, sched_domain_span(sd))) {
				schedstat_inc(sd, ttwu_wake_remote);
				break;
			}
		}
	}
#endif /* CONFIG_SCHEDSTATS */

out_activate:
#endif /* CONFIG_SMP */
	schedstat_inc(p, se.nr_wakeups);
	if (wake_flags & WF_SYNC)
		schedstat_inc(p, se.nr_wakeups_sync);
	if (orig_cpu != cpu)
		schedstat_inc(p, se.nr_wakeups_migrate);
	if (cpu == this_cpu)
		schedstat_inc(p, se.nr_wakeups_local);
	else
		schedstat_inc(p, se.nr_wakeups_remote);
	activate_task(rq, p, 1);
	success = 1;

	/*
	 * Only attribute actual wakeups done by this task.
	 */
	if (!in_interrupt()) {
		struct sched_entity *se = &current->se;
		u64 sample = se->sum_exec_runtime;

		if (se->last_wakeup)
			sample -= se->last_wakeup;
		else
			sample -= se->start_runtime;
		update_avg(&se->avg_wakeup, sample);

		se->last_wakeup = se->sum_exec_runtime;
	}

out_running:
	trace_sched_wakeup(rq, p, success);
	check_preempt_curr(rq, p, wake_flags);

	p->state = TASK_RUNNING;
#ifdef CONFIG_SMP
	if (p->sched_class->task_woken)
		p->sched_class->task_woken(rq, p);

	if (unlikely(rq->idle_stamp)) {
		u64 delta = rq->clock - rq->idle_stamp;
		u64 max = 2*sysctl_sched_migration_cost;

		if (delta > max)
			rq->avg_idle = max;
		else
			update_avg(&rq->avg_idle, delta);
		rq->idle_stamp = 0;
	}
#endif
out:
	task_rq_unlock(rq, &flags);
	put_cpu();

	return success;
}

/**
 * wake_up_process - Wake up a specific process
 * @p: The process to be woken up.
 *
 * Attempt to wake up the nominated process and move it to the set of runnable
 * processes.  Returns 1 if the process was woken up, 0 if it was already
 * running.
 *
 * It may be assumed that this function implies a write memory barrier before
 * changing the task state if and only if any tasks are woken up.
 */
int wake_up_process(struct task_struct *p)
{
	return try_to_wake_up(p, TASK_ALL, 0);
}
EXPORT_SYMBOL(wake_up_process);

int wake_up_state(struct task_struct *p, unsigned int state)
{
	return try_to_wake_up(p, state, 0);
}

/*
 * Perform scheduler related setup for a newly forked process p.
 * p is forked by current.
 *
 * __sched_fork() is basic setup used by init_idle() too:
 */
static void __sched_fork(struct task_struct *p)
{
	p->se.exec_start		= 0;
	p->se.sum_exec_runtime		= 0;
	p->se.prev_sum_exec_runtime	= 0;
	p->se.nr_migrations		= 0;
	p->se.last_wakeup		= 0;
	p->se.avg_overlap		= 0;
	p->se.start_runtime		= 0;
	p->se.avg_wakeup		= sysctl_sched_wakeup_granularity;
	p->se.avg_running		= 0;

#ifdef CONFIG_SCHEDSTATS
	p->se.wait_start			= 0;
	p->se.wait_max				= 0;
	p->se.wait_count			= 0;
	p->se.wait_sum				= 0;

	p->se.sleep_start			= 0;
	p->se.sleep_max				= 0;
	p->se.sum_sleep_runtime			= 0;

	p->se.block_start			= 0;
	p->se.block_max				= 0;
	p->se.exec_max				= 0;
	p->se.slice_max				= 0;

	p->se.nr_migrations_cold		= 0;
	p->se.nr_failed_migrations_affine	= 0;
	p->se.nr_failed_migrations_running	= 0;
	p->se.nr_failed_migrations_hot		= 0;
	p->se.nr_forced_migrations		= 0;

	p->se.nr_wakeups			= 0;
	p->se.nr_wakeups_sync			= 0;
	p->se.nr_wakeups_migrate		= 0;
	p->se.nr_wakeups_local			= 0;
	p->se.nr_wakeups_remote			= 0;
	p->se.nr_wakeups_affine			= 0;
	p->se.nr_wakeups_affine_attempts	= 0;
	p->se.nr_wakeups_passive		= 0;
	p->se.nr_wakeups_idle			= 0;

#endif

	INIT_LIST_HEAD(&p->rt.run_list);
	p->se.on_rq = 0;
	INIT_LIST_HEAD(&p->se.group_node);

#ifdef CONFIG_PREEMPT_NOTIFIERS
	INIT_HLIST_HEAD(&p->preempt_notifiers);
#endif
}

/*
 * fork()/clone()-time setup:
 */
void sched_fork(struct task_struct *p, int clone_flags)
{
	int cpu = get_cpu();

	__sched_fork(p);
	/*
	 * We mark the process as running here. This guarantees that
	 * nobody will actually run it, and a signal or other external
	 * event cannot wake it up and insert it on the runqueue either.
	 */
	p->state = TASK_RUNNING;

	/*
	 * Revert to default priority/policy on fork if requested.
	 */
	if (unlikely(p->sched_reset_on_fork)) {
		if (p->policy == SCHED_FIFO || p->policy == SCHED_RR) {
			p->policy = SCHED_NORMAL;
			p->normal_prio = p->static_prio;
		}

		if (PRIO_TO_NICE(p->static_prio) < 0) {
			p->static_prio = NICE_TO_PRIO(0);
			p->normal_prio = p->static_prio;
			set_load_weight(p);
		}

		/*
		 * We don't need the reset flag anymore after the fork. It has
		 * fulfilled its duty:
		 */
		p->sched_reset_on_fork = 0;
	}

	/*
	 * Make sure we do not leak PI boosting priority to the child.
	 */
	p->prio = current->normal_prio;

	if (!rt_prio(p->prio))
		p->sched_class = &fair_sched_class;

	if (p->sched_class->task_fork)
		p->sched_class->task_fork(p);

	set_task_cpu(p, cpu);

#if defined(CONFIG_SCHEDSTATS) || defined(CONFIG_TASK_DELAY_ACCT)
	if (likely(sched_info_on()))
		memset(&p->sched_info, 0, sizeof(p->sched_info));
#endif
#if defined(CONFIG_SMP) && defined(__ARCH_WANT_UNLOCKED_CTXSW)
	p->oncpu = 0;
#endif
#ifdef CONFIG_PREEMPT
	/* Want to start with kernel preemption disabled. */
	task_thread_info(p)->preempt_count = 1;
#endif
	plist_node_init(&p->pushable_tasks, MAX_PRIO);

	put_cpu();
}

/*
 * wake_up_new_task - wake up a newly created task for the first time.
 *
 * This function will do some initial scheduler statistics housekeeping
 * that must be done for every newly created context, then puts the task
 * on the runqueue and wakes it.
 */
void wake_up_new_task(struct task_struct *p, unsigned long clone_flags)
{
	unsigned long flags;
	struct rq *rq;
	int cpu = get_cpu();

#ifdef CONFIG_SMP
	rq = task_rq_lock(p, &flags);
	p->state = TASK_WAKING;

	/*
	 * Fork balancing, do it here and not earlier because:
	 *  - cpus_allowed can change in the fork path
	 *  - any previously selected cpu might disappear through hotplug
	 *
	 * We set TASK_WAKING so that select_task_rq() can drop rq->lock
	 * without people poking at ->cpus_allowed.
	 */
	cpu = select_task_rq(rq, p, SD_BALANCE_FORK, 0);
	set_task_cpu(p, cpu);

	p->state = TASK_RUNNING;
	task_rq_unlock(rq, &flags);
#endif

	rq = task_rq_lock(p, &flags);
	update_rq_clock(rq);
	activate_task(rq, p, 0);
	trace_sched_wakeup_new(rq, p, 1);
	check_preempt_curr(rq, p, WF_FORK);
#ifdef CONFIG_SMP
	if (p->sched_class->task_woken)
		p->sched_class->task_woken(rq, p);
#endif
	task_rq_unlock(rq, &flags);
	put_cpu();
}

#ifdef CONFIG_PREEMPT_NOTIFIERS

/**
 * preempt_notifier_register - tell me when current is being preempted & rescheduled
 * @notifier: notifier struct to register
 */
void preempt_notifier_register(struct preempt_notifier *notifier)
{
	hlist_add_head(&notifier->link, &current->preempt_notifiers);
}
EXPORT_SYMBOL_GPL(preempt_notifier_register);

/**
 * preempt_notifier_unregister - no longer interested in preemption notifications
 * @notifier: notifier struct to unregister
 *
 * This is safe to call from within a preemption notifier.
 */
void preempt_notifier_unregister(struct preempt_notifier *notifier)
{
	hlist_del(&notifier->link);
}
EXPORT_SYMBOL_GPL(preempt_notifier_unregister);

static void fire_sched_in_preempt_notifiers(struct task_struct *curr)
{
	struct preempt_notifier *notifier;
	struct hlist_node *node;

	hlist_for_each_entry(notifier, node, &curr->preempt_notifiers, link)
		notifier->ops->sched_in(notifier, raw_smp_processor_id());
}

static void
fire_sched_out_preempt_notifiers(struct task_struct *curr,
				 struct task_struct *next)
{
	struct preempt_notifier *notifier;
	struct hlist_node *node;

	hlist_for_each_entry(notifier, node, &curr->preempt_notifiers, link)
		notifier->ops->sched_out(notifier, next);
}

#else /* !CONFIG_PREEMPT_NOTIFIERS */

static void fire_sched_in_preempt_notifiers(struct task_struct *curr)
{
}

static void
fire_sched_out_preempt_notifiers(struct task_struct *curr,
				 struct task_struct *next)
{
}

#endif /* CONFIG_PREEMPT_NOTIFIERS */

/**
 * prepare_task_switch - prepare to switch tasks
 * @rq: the runqueue preparing to switch
 * @prev: the current task that is being switched out
 * @next: the task we are going to switch to.
 *
 * This is called with the rq lock held and interrupts off. It must
 * be paired with a subsequent finish_task_switch after the context
 * switch.
 *
 * prepare_task_switch sets up locking and calls architecture specific
 * hooks.
 */
static inline void
prepare_task_switch(struct rq *rq, struct task_struct *prev,
		    struct task_struct *next)
{
	fire_sched_out_preempt_notifiers(prev, next);
	prepare_lock_switch(rq, next);
	prepare_arch_switch(next);
}

/**
 * finish_task_switch - clean up after a task-switch
 * @rq: runqueue associated with task-switch
 * @prev: the thread we just switched away from.
 *
 * finish_task_switch must be called after the context switch, paired
 * with a prepare_task_switch call before the context switch.
 * finish_task_switch will reconcile locking set up by prepare_task_switch,
 * and do any other architecture-specific cleanup actions.
 *
 * Note that we may have delayed dropping an mm in context_switch(). If
 * so, we finish that here outside of the runqueue lock. (Doing it
 * with the lock held can cause deadlocks; see schedule() for
 * details.)
 */
static void finish_task_switch(struct rq *rq, struct task_struct *prev)
	__releases(rq->lock)
{
	struct mm_struct *mm = rq->prev_mm;
	long prev_state;

	rq->prev_mm = NULL;

	/*
	 * A task struct has one reference for the use as "current".
	 * If a task dies, then it sets TASK_DEAD in tsk->state and calls
	 * schedule one last time. The schedule call will never return, and
	 * the scheduled task must drop that reference.
	 * The test for TASK_DEAD must occur while the runqueue locks are
	 * still held, otherwise prev could be scheduled on another cpu, die
	 * there before we look at prev->state, and then the reference would
	 * be dropped twice.
	 *		Manfred Spraul <manfred@colorfullife.com>
	 */
	prev_state = prev->state;
	finish_arch_switch(prev);
	perf_event_task_sched_in(current, cpu_of(rq));
	finish_lock_switch(rq, prev);

	fire_sched_in_preempt_notifiers(current);
	if (mm)
		mmdrop(mm);
	if (unlikely(prev_state == TASK_DEAD)) {
		/*
		 * Remove function-return probe instances associated with this
		 * task and put them back on the free list.
		 */
		kprobe_flush_task(prev);
		put_task_struct(prev);
	}
}

#ifdef CONFIG_SMP

/* assumes rq->lock is held */
static inline void pre_schedule(struct rq *rq, struct task_struct *prev)
{
	if (prev->sched_class->pre_schedule)
		prev->sched_class->pre_schedule(rq, prev);
}

/* rq->lock is NOT held, but preemption is disabled */
static inline void post_schedule(struct rq *rq)
{
	if (rq->post_schedule) {
		unsigned long flags;

		spin_lock_irqsave(&rq->lock, flags);
		if (rq->curr->sched_class->post_schedule)
			rq->curr->sched_class->post_schedule(rq);
		spin_unlock_irqrestore(&rq->lock, flags);

		rq->post_schedule = 0;
	}
}

#else

static inline void pre_schedule(struct rq *rq, struct task_struct *p)
{
}

static inline void post_schedule(struct rq *rq)
{
}

#endif

/**
 * schedule_tail - first thing a freshly forked thread must call.
 * @prev: the thread we just switched away from.
 */
asmlinkage void schedule_tail(struct task_struct *prev)
	__releases(rq->lock)
{
	struct rq *rq = this_rq();

	finish_task_switch(rq, prev);

	/*
	 * FIXME: do we need to worry about rq being invalidated by the
	 * task_switch?
	 */
	post_schedule(rq);

#ifdef __ARCH_WANT_UNLOCKED_CTXSW
	/* In this case, finish_task_switch does not reenable preemption */
	preempt_enable();
#endif
	if (current->set_child_tid)
		put_user(task_pid_vnr(current), current->set_child_tid);
}

/*
 * context_switch - switch to the new MM and the new
 * thread's register state.
 */
static inline void
context_switch(struct rq *rq, struct task_struct *prev,
	       struct task_struct *next)
{
	struct mm_struct *mm, *oldmm;

	prepare_task_switch(rq, prev, next);
	trace_sched_switch(rq, prev, next);
	mm = next->mm;
	oldmm = prev->active_mm;
	/*
	 * For paravirt, this is coupled with an exit in switch_to to
	 * combine the page table reload and the switch backend into
	 * one hypercall.
	 */
	arch_start_context_switch(prev);

	if (unlikely(!mm)) {
		next->active_mm = oldmm;
		atomic_inc(&oldmm->mm_count);
		enter_lazy_tlb(oldmm, next);
	} else
		switch_mm(oldmm, mm, next);

	if (unlikely(!prev->mm)) {
		prev->active_mm = NULL;
		rq->prev_mm = oldmm;
	}
	/*
	 * Since the runqueue lock will be released by the next
	 * task (which is an invalid locking op but in the case
	 * of the scheduler it's an obvious special-case), so we
	 * do an early lockdep release here:
	 */
#ifndef __ARCH_WANT_UNLOCKED_CTXSW
	spin_release(&rq->lock.dep_map, 1, _THIS_IP_);
#endif

	/* Here we just switch the register state and the stack. */
	switch_to(prev, next, prev);

	barrier();
	/*
	 * this_rq must be evaluated again because prev may have moved
	 * CPUs since it called schedule(), thus the 'rq' on its stack
	 * frame will be invalid.
	 */
	finish_task_switch(this_rq(), prev);
}

/*
 * nr_running, nr_uninterruptible and nr_context_switches:
 *
 * externally visible scheduler statistics: current number of runnable
 * threads, current number of uninterruptible-sleeping threads, total
 * number of context switches performed since bootup.
 */
unsigned long nr_running(void)
{
	unsigned long i, sum = 0;

	for_each_online_cpu(i)
		sum += cpu_rq(i)->nr_running;

	return sum;
}

unsigned long nr_uninterruptible(void)
{
	unsigned long i, sum = 0;

	for_each_possible_cpu(i)
		sum += cpu_rq(i)->nr_uninterruptible;

	/*
	 * Since we read the counters lockless, it might be slightly
	 * inaccurate. Do not allow it to go below zero though:
	 */
	if (unlikely((long)sum < 0))
		sum = 0;

	return sum;
}

unsigned long long nr_context_switches(void)
{
	int i;
	unsigned long long sum = 0;

	for_each_possible_cpu(i)
		sum += cpu_rq(i)->nr_switches;

	return sum;
}

unsigned long nr_iowait(void)
{
	unsigned long i, sum = 0;

	for_each_possible_cpu(i)
		sum += atomic_read(&cpu_rq(i)->nr_iowait);

	return sum;
}

unsigned long nr_iowait_cpu(void)
{
	struct rq *this = this_rq();
	return atomic_read(&this->nr_iowait);
}

unsigned long this_cpu_load(void)
{
	struct rq *this = this_rq();
	return this->cpu_load[0];
}


/* Variables and functions for calc_load */
static atomic_long_t calc_load_tasks;
static unsigned long calc_load_update;
unsigned long avenrun[3];
EXPORT_SYMBOL(avenrun);

/**
 * get_avenrun - get the load average array
 * @loads:	pointer to dest load array
 * @offset:	offset to add
 * @shift:	shift count to shift the result left
 *
 * These values are estimates at best, so no need for locking.
 */
void get_avenrun(unsigned long *loads, unsigned long offset, int shift)
{
	loads[0] = (avenrun[0] + offset) << shift;
	loads[1] = (avenrun[1] + offset) << shift;
	loads[2] = (avenrun[2] + offset) << shift;
}

static unsigned long
calc_load(unsigned long load, unsigned long exp, unsigned long active)
{
	load *= exp;
	load += active * (FIXED_1 - exp);
	return load >> FSHIFT;
}

/*
 * calc_load - update the avenrun load estimates 10 ticks after the
 * CPUs have updated calc_load_tasks.
 */
void calc_global_load(void)
{
	unsigned long upd = calc_load_update + 10;
	long active;

	if (time_before(jiffies, upd))
		return;

	active = atomic_long_read(&calc_load_tasks);
	active = active > 0 ? active * FIXED_1 : 0;

	avenrun[0] = calc_load(avenrun[0], EXP_1, active);
	avenrun[1] = calc_load(avenrun[1], EXP_5, active);
	avenrun[2] = calc_load(avenrun[2], EXP_15, active);

	calc_load_update += LOAD_FREQ;
}

/*
 * Either called from update_cpu_load() or from a cpu going idle
 */
static void calc_load_account_active(struct rq *this_rq)
{
	long nr_active, delta;

	nr_active = this_rq->nr_running;
	nr_active += (long) this_rq->nr_uninterruptible;

	if (nr_active != this_rq->calc_load_active) {
		delta = nr_active - this_rq->calc_load_active;
		this_rq->calc_load_active = nr_active;
		atomic_long_add(delta, &calc_load_tasks);
	}
}

/*
 * Update rq->cpu_load[] statistics. This function is usually called every
 * scheduler tick (TICK_NSEC).
 */
static void update_cpu_load(struct rq *this_rq)
{
	unsigned long this_load = this_rq->load.weight;
	int i, scale;

	this_rq->nr_load_updates++;

	/* Update our load: */
	for (i = 0, scale = 1; i < CPU_LOAD_IDX_MAX; i++, scale += scale) {
		unsigned long old_load, new_load;

		/* scale is effectively 1 << i now, and >> i divides by scale */

		old_load = this_rq->cpu_load[i];
		new_load = this_load;
		/*
		 * Round up the averaging division if load is increasing. This
		 * prevents us from getting stuck on 9 if the load is 10, for
		 * example.
		 */
		if (new_load > old_load)
			new_load += scale-1;
		this_rq->cpu_load[i] = (old_load*(scale-1) + new_load) >> i;
	}

	if (time_after_eq(jiffies, this_rq->calc_load_update)) {
		this_rq->calc_load_update += LOAD_FREQ;
		calc_load_account_active(this_rq);
	}
}

#ifdef CONFIG_SMP

/*
 * double_rq_lock - safely lock two runqueues
 *
 * Note this does not disable interrupts like task_rq_lock,
 * you need to do so manually before calling.
 */
static void double_rq_lock(struct rq *rq1, struct rq *rq2)
	__acquires(rq1->lock)
	__acquires(rq2->lock)
{
	BUG_ON(!irqs_disabled());
	if (rq1 == rq2) {
		spin_lock(&rq1->lock);
		__acquire(rq2->lock);	/* Fake it out ;) */
	} else {
		if (rq1 < rq2) {
			spin_lock(&rq1->lock);
			spin_lock_nested(&rq2->lock, SINGLE_DEPTH_NESTING);
		} else {
			spin_lock(&rq2->lock);
			spin_lock_nested(&rq1->lock, SINGLE_DEPTH_NESTING);
		}
	}
	update_rq_clock(rq1);
	update_rq_clock(rq2);
}

/*
 * double_rq_unlock - safely unlock two runqueues
 *
 * Note this does not restore interrupts like task_rq_unlock,
 * you need to do so manually after calling.
 */
static void double_rq_unlock(struct rq *rq1, struct rq *rq2)
	__releases(rq1->lock)
	__releases(rq2->lock)
{
	spin_unlock(&rq1->lock);
	if (rq1 != rq2)
		spin_unlock(&rq2->lock);
	else
		__release(rq2->lock);
}

/*
 * sched_exec - execve() is a valuable balancing opportunity, because at
 * this point the task has the smallest effective memory and cache footprint.
 */
void sched_exec(void)
{
	struct task_struct *p = current;
	struct migration_req req;
	unsigned long flags;
	struct rq *rq;
	int dest_cpu;

	rq = task_rq_lock(p, &flags);
	dest_cpu = p->sched_class->select_task_rq(rq, p, SD_BALANCE_EXEC, 0);
	if (dest_cpu == smp_processor_id())
		goto unlock;

	/*
	 * select_task_rq() can race against ->cpus_allowed
	 */
	if (cpumask_test_cpu(dest_cpu, &p->cpus_allowed) &&
	    likely(cpu_active(dest_cpu)) &&
	    migrate_task(p, dest_cpu, &req)) {
		/* Need to wait for migration thread (might exit: take ref). */
		struct task_struct *mt = rq->migration_thread;

		get_task_struct(mt);
		task_rq_unlock(rq, &flags);
		wake_up_process(mt);
		put_task_struct(mt);
		wait_for_completion(&req.done);

		return;
	}
unlock:
	task_rq_unlock(rq, &flags);
}

/*
 * pull_task - move a task from a remote runqueue to the local runqueue.
 * Both runqueues must be locked.
 */
static void pull_task(struct rq *src_rq, struct task_struct *p,
		      struct rq *this_rq, int this_cpu)
{
	deactivate_task(src_rq, p, 0);
	set_task_cpu(p, this_cpu);
	activate_task(this_rq, p, 0);
	check_preempt_curr(this_rq, p, 0);
}

/*
 * can_migrate_task - may task p from runqueue rq be migrated to this_cpu?
 */
static
int can_migrate_task(struct task_struct *p, struct rq *rq, int this_cpu,
		     struct sched_domain *sd, enum cpu_idle_type idle,
		     int *all_pinned)
{
	int tsk_cache_hot = 0;
	/*
	 * We do not migrate tasks that are:
	 * 1) running (obviously), or
	 * 2) cannot be migrated to this CPU due to cpus_allowed, or
	 * 3) are cache-hot on their current CPU.
	 */
	if (!cpumask_test_cpu(this_cpu, &p->cpus_allowed)) {
		schedstat_inc(p, se.nr_failed_migrations_affine);
		return 0;
	}
	*all_pinned = 0;

	if (task_running(rq, p)) {
		schedstat_inc(p, se.nr_failed_migrations_running);
		return 0;
	}

	/*
	 * Aggressive migration if:
	 * 1) task is cache cold, or
	 * 2) too many balance attempts have failed.
	 */

	tsk_cache_hot = task_hot(p, rq->clock, sd);
	if (!tsk_cache_hot ||
		sd->nr_balance_failed > sd->cache_nice_tries) {
#ifdef CONFIG_SCHEDSTATS
		if (tsk_cache_hot) {
			schedstat_inc(sd, lb_hot_gained[idle]);
			schedstat_inc(p, se.nr_forced_migrations);
		}
#endif
		return 1;
	}

	if (tsk_cache_hot) {
		schedstat_inc(p, se.nr_failed_migrations_hot);
		return 0;
	}
	return 1;
}

static unsigned long
balance_tasks(struct rq *this_rq, int this_cpu, struct rq *busiest,
	      unsigned long max_load_move, struct sched_domain *sd,
	      enum cpu_idle_type idle, int *all_pinned,
	      int *this_best_prio, struct rq_iterator *iterator)
{
	int loops = 0, pulled = 0, pinned = 0;
	struct task_struct *p;
	long rem_load_move = max_load_move;

	if (max_load_move == 0)
		goto out;

	pinned = 1;

	/*
	 * Start the load-balancing iterator:
	 */
	p = iterator->start(iterator->arg);
next:
	if (!p || loops++ > sysctl_sched_nr_migrate)
		goto out;

	if ((p->se.load.weight >> 1) > rem_load_move ||
	    !can_migrate_task(p, busiest, this_cpu, sd, idle, &pinned)) {
		p = iterator->next(iterator->arg);
		goto next;
	}

	pull_task(busiest, p, this_rq, this_cpu);
	pulled++;
	rem_load_move -= p->se.load.weight;

#ifdef CONFIG_PREEMPT
	/*
	 * NEWIDLE balancing is a source of latency, so preemptible kernels
	 * will stop after the first task is pulled to minimize the critical
	 * section.
	 */
	if (idle == CPU_NEWLY_IDLE)
		goto out;
#endif

	/*
	 * We only want to steal up to the prescribed amount of weighted load.
	 */
	if (rem_load_move > 0) {
		if (p->prio < *this_best_prio)
			*this_best_prio = p->prio;
		p = iterator->next(iterator->arg);
		goto next;
	}
out:
	/*
	 * Right now, this is one of only two places pull_task() is called,
	 * so we can safely collect pull_task() stats here rather than
	 * inside pull_task().
	 */
	schedstat_add(sd, lb_gained[idle], pulled);

	if (all_pinned)
		*all_pinned = pinned;

	return max_load_move - rem_load_move;
}

/*
 * move_tasks tries to move up to max_load_move weighted load from busiest to
 * this_rq, as part of a balancing operation within domain "sd".
 * Returns 1 if successful and 0 otherwise.
 *
 * Called with both runqueues locked.
 */
static int move_tasks(struct rq *this_rq, int this_cpu, struct rq *busiest,
		      unsigned long max_load_move,
		      struct sched_domain *sd, enum cpu_idle_type idle,
		      int *all_pinned)
{
	const struct sched_class *class = sched_class_highest;
	unsigned long total_load_moved = 0;
	int this_best_prio = this_rq->curr->prio;

	do {
		total_load_moved +=
			class->load_balance(this_rq, this_cpu, busiest,
				max_load_move - total_load_moved,
				sd, idle, all_pinned, &this_best_prio);
		class = class->next;

#ifdef CONFIG_PREEMPT
		/*
		 * NEWIDLE balancing is a source of latency, so preemptible
		 * kernels will stop after the first task is pulled to minimize
		 * the critical section.
		 */
		if (idle == CPU_NEWLY_IDLE && this_rq->nr_running)
			break;
#endif
	} while (class && max_load_move > total_load_moved);

	return total_load_moved > 0;
}

static int
iter_move_one_task(struct rq *this_rq, int this_cpu, struct rq *busiest,
		   struct sched_domain *sd, enum cpu_idle_type idle,
		   struct rq_iterator *iterator)
{
	struct task_struct *p = iterator->start(iterator->arg);
	int pinned = 0;

	while (p) {
		if (can_migrate_task(p, busiest, this_cpu, sd, idle, &pinned)) {
			pull_task(busiest, p, this_rq, this_cpu);
			/*
			 * Right now, this is only the second place pull_task()
			 * is called, so we can safely collect pull_task()
			 * stats here rather than inside pull_task().
			 */
			schedstat_inc(sd, lb_gained[idle]);

			return 1;
		}
		p = iterator->next(iterator->arg);
	}

	return 0;
}

/*
 * move_one_task tries to move exactly one task from busiest to this_rq, as
 * part of active balancing operations within "domain".
 * Returns 1 if successful and 0 otherwise.
 *
 * Called with both runqueues locked.
 */
static int move_one_task(struct rq *this_rq, int this_cpu, struct rq *busiest,
			 struct sched_domain *sd, enum cpu_idle_type idle)
{
	const struct sched_class *class;

	for_each_class(class) {
		if (class->move_one_task(this_rq, this_cpu, busiest, sd, idle))
			return 1;
	}

	return 0;
}
/********** Helpers for find_busiest_group ************************/
/*
 * sd_lb_stats - Structure to store the statistics of a sched_domain
 * 		during load balancing.
 */
struct sd_lb_stats {
	struct sched_group *busiest; /* Busiest group in this sd */
	struct sched_group *this;  /* Local group in this sd */
	unsigned long total_load;  /* Total load of all groups in sd */
	unsigned long total_pwr;   /*	Total power of all groups in sd */
	unsigned long avg_load;	   /* Average load across all groups in sd */

	/** Statistics of this group */
	unsigned long this_load;
	unsigned long this_load_per_task;
	unsigned long this_nr_running;

	/* Statistics of the busiest group */
	unsigned long max_load;
	unsigned long busiest_load_per_task;
	unsigned long busiest_nr_running;
	unsigned long busiest_group_capacity;

	int group_imb; /* Is there imbalance in this sd */
#if defined(CONFIG_SCHED_MC) || defined(CONFIG_SCHED_SMT)
	int power_savings_balance; /* Is powersave balance needed for this sd */
	struct sched_group *group_min; /* Least loaded group in sd */
	struct sched_group *group_leader; /* Group which relieves group_min */
	unsigned long min_load_per_task; /* load_per_task in group_min */
	unsigned long leader_nr_running; /* Nr running of group_leader */
	unsigned long min_nr_running; /* Nr running of group_min */
#endif
};

/*
 * sg_lb_stats - stats of a sched_group required for load_balancing
 */
struct sg_lb_stats {
	unsigned long avg_load; /*Avg load across the CPUs of the group */
	unsigned long group_load; /* Total load over the CPUs of the group */
	unsigned long sum_nr_running; /* Nr tasks running in the group */
	unsigned long sum_weighted_load; /* Weighted load of group's tasks */
	unsigned long group_capacity;
	int group_imb; /* Is there an imbalance in the group ? */
};

/**
 * group_first_cpu - Returns the first cpu in the cpumask of a sched_group.
 * @group: The group whose first cpu is to be returned.
 */
static inline unsigned int group_first_cpu(struct sched_group *group)
{
	return cpumask_first(sched_group_cpus(group));
}

/**
 * get_sd_load_idx - Obtain the load index for a given sched domain.
 * @sd: The sched_domain whose load_idx is to be obtained.
 * @idle: The Idle status of the CPU for whose sd load_icx is obtained.
 */
static inline int get_sd_load_idx(struct sched_domain *sd,
					enum cpu_idle_type idle)
{
	int load_idx;

	switch (idle) {
	case CPU_NOT_IDLE:
		load_idx = sd->busy_idx;
		break;

	case CPU_NEWLY_IDLE:
		load_idx = sd->newidle_idx;
		break;
	default:
		load_idx = sd->idle_idx;
		break;
	}

	return load_idx;
}


#if defined(CONFIG_SCHED_MC) || defined(CONFIG_SCHED_SMT)
/**
 * init_sd_power_savings_stats - Initialize power savings statistics for
 * the given sched_domain, during load balancing.
 *
 * @sd: Sched domain whose power-savings statistics are to be initialized.
 * @sds: Variable containing the statistics for sd.
 * @idle: Idle status of the CPU at which we're performing load-balancing.
 */
static inline void init_sd_power_savings_stats(struct sched_domain *sd,
	struct sd_lb_stats *sds, enum cpu_idle_type idle)
{
	/*
	 * Busy processors will not participate in power savings
	 * balance.
	 */
	if (idle == CPU_NOT_IDLE || !(sd->flags & SD_POWERSAVINGS_BALANCE))
		sds->power_savings_balance = 0;
	else {
		sds->power_savings_balance = 1;
		sds->min_nr_running = ULONG_MAX;
		sds->leader_nr_running = 0;
	}
}

/**
 * update_sd_power_savings_stats - Update the power saving stats for a
 * sched_domain while performing load balancing.
 *
 * @group: sched_group belonging to the sched_domain under consideration.
 * @sds: Variable containing the statistics of the sched_domain
 * @local_group: Does group contain the CPU for which we're performing
 * 		load balancing ?
 * @sgs: Variable containing the statistics of the group.
 */
static inline void update_sd_power_savings_stats(struct sched_group *group,
	struct sd_lb_stats *sds, int local_group, struct sg_lb_stats *sgs)
{

	if (!sds->power_savings_balance)
		return;

	/*
	 * If the local group is idle or completely loaded
	 * no need to do power savings balance at this domain
	 */
	if (local_group && (sds->this_nr_running >= sgs->group_capacity ||
				!sds->this_nr_running))
		sds->power_savings_balance = 0;

	/*
	 * If a group is already running at full capacity or idle,
	 * don't include that group in power savings calculations
	 */
	if (!sds->power_savings_balance ||
		sgs->sum_nr_running >= sgs->group_capacity ||
		!sgs->sum_nr_running)
		return;

	/*
	 * Calculate the group which has the least non-idle load.
	 * This is the group from where we need to pick up the load
	 * for saving power
	 */
	if ((sgs->sum_nr_running < sds->min_nr_running) ||
	    (sgs->sum_nr_running == sds->min_nr_running &&
	     group_first_cpu(group) > group_first_cpu(sds->group_min))) {
		sds->group_min = group;
		sds->min_nr_running = sgs->sum_nr_running;
		sds->min_load_per_task = sgs->sum_weighted_load /
						sgs->sum_nr_running;
	}

	/*
	 * Calculate the group which is almost near its
	 * capacity but still has some space to pick up some load
	 * from other group and save more power
	 */
	if (sgs->sum_nr_running + 1 > sgs->group_capacity)
		return;

	if (sgs->sum_nr_running > sds->leader_nr_running ||
	    (sgs->sum_nr_running == sds->leader_nr_running &&
	     group_first_cpu(group) < group_first_cpu(sds->group_leader))) {
		sds->group_leader = group;
		sds->leader_nr_running = sgs->sum_nr_running;
	}
}

/**
 * check_power_save_busiest_group - see if there is potential for some power-savings balance
 * @sds: Variable containing the statistics of the sched_domain
 *	under consideration.
 * @this_cpu: Cpu at which we're currently performing load-balancing.
 * @imbalance: Variable to store the imbalance.
 *
 * Description:
 * Check if we have potential to perform some power-savings balance.
 * If yes, set the busiest group to be the least loaded group in the
 * sched_domain, so that it's CPUs can be put to idle.
 *
 * Returns 1 if there is potential to perform power-savings balance.
 * Else returns 0.
 */
static inline int check_power_save_busiest_group(struct sd_lb_stats *sds,
					int this_cpu, unsigned long *imbalance)
{
	if (!sds->power_savings_balance)
		return 0;

	if (sds->this != sds->group_leader ||
			sds->group_leader == sds->group_min)
		return 0;

	*imbalance = sds->min_load_per_task;
	sds->busiest = sds->group_min;

	return 1;

}
#else /* CONFIG_SCHED_MC || CONFIG_SCHED_SMT */
static inline void init_sd_power_savings_stats(struct sched_domain *sd,
	struct sd_lb_stats *sds, enum cpu_idle_type idle)
{
	return;
}

static inline void update_sd_power_savings_stats(struct sched_group *group,
	struct sd_lb_stats *sds, int local_group, struct sg_lb_stats *sgs)
{
	return;
}

static inline int check_power_save_busiest_group(struct sd_lb_stats *sds,
					int this_cpu, unsigned long *imbalance)
{
	return 0;
}
#endif /* CONFIG_SCHED_MC || CONFIG_SCHED_SMT */


unsigned long default_scale_freq_power(struct sched_domain *sd, int cpu)
{
	return SCHED_LOAD_SCALE;
}

unsigned long __weak arch_scale_freq_power(struct sched_domain *sd, int cpu)
{
	return default_scale_freq_power(sd, cpu);
}

unsigned long default_scale_smt_power(struct sched_domain *sd, int cpu)
{
	unsigned long weight = sd->span_weight;
	unsigned long smt_gain = sd->smt_gain;

	smt_gain /= weight;

	return smt_gain;
}

unsigned long __weak arch_scale_smt_power(struct sched_domain *sd, int cpu)
{
	return default_scale_smt_power(sd, cpu);
}

unsigned long scale_rt_power(int cpu)
{
	struct rq *rq = cpu_rq(cpu);
	u64 total, available;

	sched_avg_update(rq);

	total = sched_avg_period() + (rq->clock - rq->age_stamp);
	available = total - rq->rt_avg;

	if (unlikely((s64)total < SCHED_LOAD_SCALE))
		total = SCHED_LOAD_SCALE;

	total >>= SCHED_LOAD_SHIFT;

	return div_u64(available, total);
}

static void update_cpu_power(struct sched_domain *sd, int cpu)
{
	unsigned long weight = sd->span_weight;
	unsigned long power = SCHED_LOAD_SCALE;
	struct sched_group *sdg = sd->groups;

	if (sched_feat(ARCH_POWER))
		power *= arch_scale_freq_power(sd, cpu);
	else
		power *= default_scale_freq_power(sd, cpu);

	power >>= SCHED_LOAD_SHIFT;

	if ((sd->flags & SD_SHARE_CPUPOWER) && weight > 1) {
		if (sched_feat(ARCH_POWER))
			power *= arch_scale_smt_power(sd, cpu);
		else
			power *= default_scale_smt_power(sd, cpu);

		power >>= SCHED_LOAD_SHIFT;
	}

	power *= scale_rt_power(cpu);
	power >>= SCHED_LOAD_SHIFT;

	if (!power)
		power = 1;

	sdg->cpu_power = power;
}

static void update_group_power(struct sched_domain *sd, int cpu)
{
	struct sched_domain *child = sd->child;
	struct sched_group *group, *sdg = sd->groups;
	unsigned long power;

	if (!child) {
		update_cpu_power(sd, cpu);
		return;
	}

	power = 0;

	group = child->groups;
	do {
		power += group->cpu_power;
		group = group->next;
	} while (group != child->groups);

	sdg->cpu_power = power;
}

/**
 * update_sg_lb_stats - Update sched_group's statistics for load balancing.
 * @sd: The sched_domain whose statistics are to be updated.
 * @group: sched_group whose statistics are to be updated.
 * @this_cpu: Cpu for which load balance is currently performed.
 * @idle: Idle status of this_cpu
 * @load_idx: Load index of sched_domain of this_cpu for load calc.
 * @sd_idle: Idle status of the sched_domain containing group.
 * @local_group: Does group contain this_cpu.
 * @cpus: Set of cpus considered for load balancing.
 * @balance: Should we balance.
 * @sgs: variable to hold the statistics for this group.
 */
static inline void update_sg_lb_stats(struct sched_domain *sd,
			struct sched_group *group, int this_cpu,
			enum cpu_idle_type idle, int load_idx, int *sd_idle,
			int local_group, const struct cpumask *cpus,
			int *balance, struct sg_lb_stats *sgs)
{
	unsigned long load, max_cpu_load, min_cpu_load;
	int i;
	unsigned int balance_cpu = -1, first_idle_cpu = 0;
	unsigned long avg_load_per_task = 0;

	if (local_group) {
		balance_cpu = group_first_cpu(group);
		if (balance_cpu == this_cpu)
			update_group_power(sd, this_cpu);
	}

	/* Tally up the load of all CPUs in the group */
	max_cpu_load = 0;
	min_cpu_load = ~0UL;

	for_each_cpu_and(i, sched_group_cpus(group), cpus) {
		struct rq *rq = cpu_rq(i);

		if (*sd_idle && rq->nr_running)
			*sd_idle = 0;

		/* Bias balancing toward cpus of our domain */
		if (local_group) {
			if (idle_cpu(i) && !first_idle_cpu) {
				first_idle_cpu = 1;
				balance_cpu = i;
			}

			load = target_load(i, load_idx);
		} else {
			load = source_load(i, load_idx);
			if (load > max_cpu_load)
				max_cpu_load = load;
			if (min_cpu_load > load)
				min_cpu_load = load;
		}

		sgs->group_load += load;
		sgs->sum_nr_running += rq->nr_running;
		sgs->sum_weighted_load += weighted_cpuload(i);

	}

	/*
	 * First idle cpu or the first cpu(busiest) in this sched group
	 * is eligible for doing load balancing at this and above
	 * domains. In the newly idle case, we will allow all the cpu's
	 * to do the newly idle load balance.
	 */
	if (idle != CPU_NEWLY_IDLE && local_group &&
	    balance_cpu != this_cpu && balance) {
		*balance = 0;
		return;
	}

	/* Adjust by relative CPU power of the group */
	sgs->avg_load = (sgs->group_load * SCHED_LOAD_SCALE) / group->cpu_power;

	/*
	 * Consider the group unbalanced when the imbalance is larger
	 * than the average weight of two tasks.
	 *
	 * APZ: with cgroup the avg task weight can vary wildly and
	 *      might not be a suitable number - should we keep a
	 *      normalized nr_running number somewhere that negates
	 *      the hierarchy?
	 */
	if (sgs->sum_nr_running)
		avg_load_per_task = sgs->sum_weighted_load / sgs->sum_nr_running;

	if ((max_cpu_load - min_cpu_load) > 2*avg_load_per_task)
		sgs->group_imb = 1;

	sgs->group_capacity =
		DIV_ROUND_CLOSEST(group->cpu_power, SCHED_LOAD_SCALE);
}

/**
 * update_sd_lb_stats - Update sched_group's statistics for load balancing.
 * @sd: sched_domain whose statistics are to be updated.
 * @this_cpu: Cpu for which load balance is currently performed.
 * @idle: Idle status of this_cpu
 * @sd_idle: Idle status of the sched_domain containing group.
 * @cpus: Set of cpus considered for load balancing.
 * @balance: Should we balance.
 * @sds: variable to hold the statistics for this sched_domain.
 */
static inline void update_sd_lb_stats(struct sched_domain *sd, int this_cpu,
			enum cpu_idle_type idle, int *sd_idle,
			const struct cpumask *cpus, int *balance,
			struct sd_lb_stats *sds)
{
	struct sched_domain *child = sd->child;
	struct sched_group *group = sd->groups;
	struct sg_lb_stats sgs;
	int load_idx, prefer_sibling = 0;

	if (child && child->flags & SD_PREFER_SIBLING)
		prefer_sibling = 1;

	init_sd_power_savings_stats(sd, sds, idle);
	load_idx = get_sd_load_idx(sd, idle);

	do {
		int local_group;

		local_group = cpumask_test_cpu(this_cpu,
					       sched_group_cpus(group));
		memset(&sgs, 0, sizeof(sgs));
		update_sg_lb_stats(sd, group, this_cpu, idle, load_idx, sd_idle,
				local_group, cpus, balance, &sgs);

		if (local_group && balance && !(*balance))
			return;

		sds->total_load += sgs.group_load;
		sds->total_pwr += group->cpu_power;

		/*
		 * In case the child domain prefers tasks go to siblings
		 * first, lower the group capacity to one so that we'll try
		 * and move all the excess tasks away.
		 */
		if (prefer_sibling)
			sgs.group_capacity = min(sgs.group_capacity, 1UL);

		if (local_group) {
			sds->this_load = sgs.avg_load;
			sds->this = group;
			sds->this_nr_running = sgs.sum_nr_running;
			sds->this_load_per_task = sgs.sum_weighted_load;
		} else if (sgs.avg_load > sds->max_load &&
			   (sgs.sum_nr_running > sgs.group_capacity ||
				sgs.group_imb)) {
			sds->max_load = sgs.avg_load;
			sds->busiest = group;
			sds->busiest_nr_running = sgs.sum_nr_running;
			sds->busiest_group_capacity = sgs.group_capacity;
			sds->busiest_load_per_task = sgs.sum_weighted_load;
			sds->group_imb = sgs.group_imb;
		}

		update_sd_power_savings_stats(group, sds, local_group, &sgs);
		group = group->next;
	} while (group != sd->groups);
}

/**
 * fix_small_imbalance - Calculate the minor imbalance that exists
 *			amongst the groups of a sched_domain, during
 *			load balancing.
 * @sds: Statistics of the sched_domain whose imbalance is to be calculated.
 * @this_cpu: The cpu at whose sched_domain we're performing load-balance.
 * @imbalance: Variable to store the imbalance.
 */
static inline void fix_small_imbalance(struct sd_lb_stats *sds,
				int this_cpu, unsigned long *imbalance)
{
	unsigned long tmp, pwr_now = 0, pwr_move = 0;
	unsigned int imbn = 2;
	unsigned long scaled_busy_load_per_task;

	if (sds->this_nr_running) {
		sds->this_load_per_task /= sds->this_nr_running;
		if (sds->busiest_load_per_task >
				sds->this_load_per_task)
			imbn = 1;
	} else
		sds->this_load_per_task =
			cpu_avg_load_per_task(this_cpu);

	scaled_busy_load_per_task = sds->busiest_load_per_task
						 * SCHED_LOAD_SCALE;
	scaled_busy_load_per_task /= sds->busiest->cpu_power;

	if (sds->max_load - sds->this_load + scaled_busy_load_per_task >=
			(scaled_busy_load_per_task * imbn)) {
		*imbalance = sds->busiest_load_per_task;
		return;
	}

	/*
	 * OK, we don't have enough imbalance to justify moving tasks,
	 * however we may be able to increase total CPU power used by
	 * moving them.
	 */

	pwr_now += sds->busiest->cpu_power *
			min(sds->busiest_load_per_task, sds->max_load);
	pwr_now += sds->this->cpu_power *
			min(sds->this_load_per_task, sds->this_load);
	pwr_now /= SCHED_LOAD_SCALE;

	/* Amount of load we'd subtract */
	tmp = (sds->busiest_load_per_task * SCHED_LOAD_SCALE) /
		sds->busiest->cpu_power;
	if (sds->max_load > tmp)
		pwr_move += sds->busiest->cpu_power *
			min(sds->busiest_load_per_task, sds->max_load - tmp);

	/* Amount of load we'd add */
	if (sds->max_load * sds->busiest->cpu_power <
		sds->busiest_load_per_task * SCHED_LOAD_SCALE)
		tmp = (sds->max_load * sds->busiest->cpu_power) /
			sds->this->cpu_power;
	else
		tmp = (sds->busiest_load_per_task * SCHED_LOAD_SCALE) /
			sds->this->cpu_power;
	pwr_move += sds->this->cpu_power *
			min(sds->this_load_per_task, sds->this_load + tmp);
	pwr_move /= SCHED_LOAD_SCALE;

	/* Move if we gain throughput */
	if (pwr_move > pwr_now)
		*imbalance = sds->busiest_load_per_task;
}

/**
 * calculate_imbalance - Calculate the amount of imbalance present within the
 *			 groups of a given sched_domain during load balance.
 * @sds: statistics of the sched_domain whose imbalance is to be calculated.
 * @this_cpu: Cpu for which currently load balance is being performed.
 * @imbalance: The variable to store the imbalance.
 */
static inline void calculate_imbalance(struct sd_lb_stats *sds, int this_cpu,
		unsigned long *imbalance)
{
	unsigned long max_pull, load_above_capacity = ~0UL;

	sds->busiest_load_per_task /= sds->busiest_nr_running;
	if (sds->group_imb) {
		sds->busiest_load_per_task =
			min(sds->busiest_load_per_task, sds->avg_load);
	}

	/*
	 * In the presence of smp nice balancing, certain scenarios can have
	 * max load less than avg load(as we skip the groups at or below
	 * its cpu_power, while calculating max_load..)
	 */
	if (sds->max_load < sds->avg_load) {
		*imbalance = 0;
		return fix_small_imbalance(sds, this_cpu, imbalance);
	}

	if (!sds->group_imb) {
		/*
		 * Don't want to pull so many tasks that a group would go idle.
		 */
		load_above_capacity = (sds->busiest_nr_running -
						sds->busiest_group_capacity);

		load_above_capacity *= (SCHED_LOAD_SCALE * SCHED_LOAD_SCALE);

		load_above_capacity /= sds->busiest->cpu_power;
	}

	/*
	 * We're trying to get all the cpus to the average_load, so we don't
	 * want to push ourselves above the average load, nor do we wish to
	 * reduce the max loaded cpu below the average load. At the same time,
	 * we also don't want to reduce the group load below the group capacity
	 * (so that we can implement power-savings policies etc). Thus we look
	 * for the minimum possible imbalance.
	 * Be careful of negative numbers as they'll appear as very large values
	 * with unsigned longs.
	 */
	max_pull = min(sds->max_load - sds->avg_load, load_above_capacity);

	/* How much load to actually move to equalise the imbalance */
	*imbalance = min(max_pull * sds->busiest->cpu_power,
		(sds->avg_load - sds->this_load) * sds->this->cpu_power)
			/ SCHED_LOAD_SCALE;

	/*
	 * if *imbalance is less than the average load per runnable task
	 * there is no gaurantee that any tasks will be moved so we'll have
	 * a think about bumping its value to force at least one task to be
	 * moved
	 */
	if (*imbalance < sds->busiest_load_per_task)
		return fix_small_imbalance(sds, this_cpu, imbalance);

}
/******* find_busiest_group() helpers end here *********************/

/**
 * find_busiest_group - Returns the busiest group within the sched_domain
 * if there is an imbalance. If there isn't an imbalance, and
 * the user has opted for power-savings, it returns a group whose
 * CPUs can be put to idle by rebalancing those tasks elsewhere, if
 * such a group exists.
 *
 * Also calculates the amount of weighted load which should be moved
 * to restore balance.
 *
 * @sd: The sched_domain whose busiest group is to be returned.
 * @this_cpu: The cpu for which load balancing is currently being performed.
 * @imbalance: Variable which stores amount of weighted load which should
 *		be moved to restore balance/put a group to idle.
 * @idle: The idle status of this_cpu.
 * @sd_idle: The idleness of sd
 * @cpus: The set of CPUs under consideration for load-balancing.
 * @balance: Pointer to a variable indicating if this_cpu
 *	is the appropriate cpu to perform load balancing at this_level.
 *
 * Returns:	- the busiest group if imbalance exists.
 *		- If no imbalance and user has opted for power-savings balance,
 *		   return the least loaded group whose CPUs can be
 *		   put to idle by rebalancing its tasks onto our group.
 */
static struct sched_group *
find_busiest_group(struct sched_domain *sd, int this_cpu,
		   unsigned long *imbalance, enum cpu_idle_type idle,
		   int *sd_idle, const struct cpumask *cpus, int *balance)
{
	struct sd_lb_stats sds;

	memset(&sds, 0, sizeof(sds));

	/*
	 * Compute the various statistics relavent for load balancing at
	 * this level.
	 */
	update_sd_lb_stats(sd, this_cpu, idle, sd_idle, cpus,
					balance, &sds);

	/* Cases where imbalance does not exist from POV of this_cpu */
	/* 1) this_cpu is not the appropriate cpu to perform load balancing
	 *    at this level.
	 * 2) There is no busy sibling group to pull from.
	 * 3) This group is the busiest group.
	 * 4) This group is more busy than the avg busieness at this
	 *    sched_domain.
	 * 5) The imbalance is within the specified limit.
	 */
	if (balance && !(*balance))
		goto ret;

	if (!sds.busiest || sds.busiest_nr_running == 0)
		goto out_balanced;

	if (sds.this_load >= sds.max_load)
		goto out_balanced;

	sds.avg_load = (SCHED_LOAD_SCALE * sds.total_load) / sds.total_pwr;

	if (sds.this_load >= sds.avg_load)
		goto out_balanced;

	if (100 * sds.max_load <= sd->imbalance_pct * sds.this_load)
		goto out_balanced;

	/* Looks like there is an imbalance. Compute it */
	calculate_imbalance(&sds, this_cpu, imbalance);
	return sds.busiest;

out_balanced:
	/*
	 * There is no obvious imbalance. But check if we can do some balancing
	 * to save power.
	 */
	if (check_power_save_busiest_group(&sds, this_cpu, imbalance))
		return sds.busiest;
ret:
	*imbalance = 0;
	return NULL;
}

/*
 * find_busiest_queue - find the busiest runqueue among the cpus in group.
 */
static struct rq *
find_busiest_queue(struct sched_group *group, enum cpu_idle_type idle,
		   unsigned long imbalance, const struct cpumask *cpus)
{
	struct rq *busiest = NULL, *rq;
	unsigned long max_load = 0;
	int i;

	for_each_cpu(i, sched_group_cpus(group)) {
		unsigned long power = power_of(i);
		unsigned long capacity = DIV_ROUND_CLOSEST(power, SCHED_LOAD_SCALE);
		unsigned long wl;

		if (!cpumask_test_cpu(i, cpus))
			continue;

		rq = cpu_rq(i);
		wl = weighted_cpuload(i);

		/*
		 * When comparing with imbalance, use weighted_cpuload()
		 * which is not scaled with the cpu power.
		 */
		if (capacity && rq->nr_running == 1 && wl > imbalance)
			continue;

		/*
		 * For the load comparisons with the other cpu's, consider
		 * the weighted_cpuload() scaled with the cpu power, so that
		 * the load can be moved away from the cpu that is potentially
		 * running at a lower capacity.
		 */
		wl = (wl * SCHED_LOAD_SCALE) / power;

		if (wl > max_load) {
			max_load = wl;
			busiest = rq;
		}
	}

	return busiest;
}

/*
 * Max backoff if we encounter pinned tasks. Pretty arbitrary value, but
 * so long as it is large enough.
 */
#define MAX_PINNED_INTERVAL	512

/* Working cpumask for load_balance and load_balance_newidle. */
static DEFINE_PER_CPU(cpumask_var_t, load_balance_tmpmask);

/*
 * Check this_cpu to ensure it is balanced within domain. Attempt to move
 * tasks if there is an imbalance.
 */
static int load_balance(int this_cpu, struct rq *this_rq,
			struct sched_domain *sd, enum cpu_idle_type idle,
			int *balance)
{
	int ld_moved, all_pinned = 0, active_balance = 0, sd_idle = 0;
	struct sched_group *group;
	unsigned long imbalance;
	struct rq *busiest;
	unsigned long flags;
	struct cpumask *cpus = __get_cpu_var(load_balance_tmpmask);

	cpumask_copy(cpus, cpu_active_mask);

	/*
	 * When power savings policy is enabled for the parent domain, idle
	 * sibling can pick up load irrespective of busy siblings. In this case,
	 * let the state of idle sibling percolate up as CPU_IDLE, instead of
	 * portraying it as CPU_NOT_IDLE.
	 */
	if (idle != CPU_NOT_IDLE && sd->flags & SD_SHARE_CPUPOWER &&
	    !test_sd_parent(sd, SD_POWERSAVINGS_BALANCE))
		sd_idle = 1;

	schedstat_inc(sd, lb_count[idle]);

redo:
	update_shares(sd);
	group = find_busiest_group(sd, this_cpu, &imbalance, idle, &sd_idle,
				   cpus, balance);

	if (*balance == 0)
		goto out_balanced;

	if (!group) {
		schedstat_inc(sd, lb_nobusyg[idle]);
		goto out_balanced;
	}

	busiest = find_busiest_queue(group, idle, imbalance, cpus);
	if (!busiest) {
		schedstat_inc(sd, lb_nobusyq[idle]);
		goto out_balanced;
	}

	BUG_ON(busiest == this_rq);

	schedstat_add(sd, lb_imbalance[idle], imbalance);

	ld_moved = 0;
	if (busiest->nr_running > 1) {
		/*
		 * Attempt to move tasks. If find_busiest_group has found
		 * an imbalance but busiest->nr_running <= 1, the group is
		 * still unbalanced. ld_moved simply stays zero, so it is
		 * correctly treated as an imbalance.
		 */
		local_irq_save(flags);
		double_rq_lock(this_rq, busiest);
		ld_moved = move_tasks(this_rq, this_cpu, busiest,
				      imbalance, sd, idle, &all_pinned);
		double_rq_unlock(this_rq, busiest);
		local_irq_restore(flags);

		/*
		 * some other cpu did the load balance for us.
		 */
		if (ld_moved && this_cpu != smp_processor_id())
			resched_cpu(this_cpu);

		/* All tasks on this runqueue were pinned by CPU affinity */
		if (unlikely(all_pinned)) {
			cpumask_clear_cpu(cpu_of(busiest), cpus);
			if (!cpumask_empty(cpus))
				goto redo;
			goto out_balanced;
		}
	}

	if (!ld_moved) {
		schedstat_inc(sd, lb_failed[idle]);
		sd->nr_balance_failed++;

		if (unlikely(sd->nr_balance_failed > sd->cache_nice_tries+2)) {

			spin_lock_irqsave(&busiest->lock, flags);

			/* don't kick the migration_thread, if the curr
			 * task on busiest cpu can't be moved to this_cpu
			 */
			if (!cpumask_test_cpu(this_cpu,
					      &busiest->curr->cpus_allowed)) {
				spin_unlock_irqrestore(&busiest->lock, flags);
				all_pinned = 1;
				goto out_one_pinned;
			}

			if (!busiest->active_balance) {
				busiest->active_balance = 1;
				busiest->push_cpu = this_cpu;
				active_balance = 1;
			}
			spin_unlock_irqrestore(&busiest->lock, flags);
			if (active_balance)
				wake_up_process(busiest->migration_thread);

			/*
			 * We've kicked active balancing, reset the failure
			 * counter.
			 */
			sd->nr_balance_failed = sd->cache_nice_tries+1;
		}
	} else
		sd->nr_balance_failed = 0;

	if (likely(!active_balance)) {
		/* We were unbalanced, so reset the balancing interval */
		sd->balance_interval = sd->min_interval;
	} else {
		/*
		 * If we've begun active balancing, start to back off. This
		 * case may not be covered by the all_pinned logic if there
		 * is only 1 task on the busy runqueue (because we don't call
		 * move_tasks).
		 */
		if (sd->balance_interval < sd->max_interval)
			sd->balance_interval *= 2;
	}

	if (!ld_moved && !sd_idle && sd->flags & SD_SHARE_CPUPOWER &&
	    !test_sd_parent(sd, SD_POWERSAVINGS_BALANCE))
		ld_moved = -1;

	goto out;

out_balanced:
	schedstat_inc(sd, lb_balanced[idle]);

	sd->nr_balance_failed = 0;

out_one_pinned:
	/* tune up the balancing interval */
	if ((all_pinned && sd->balance_interval < MAX_PINNED_INTERVAL) ||
			(sd->balance_interval < sd->max_interval))
		sd->balance_interval *= 2;

	if (!sd_idle && sd->flags & SD_SHARE_CPUPOWER &&
	    !test_sd_parent(sd, SD_POWERSAVINGS_BALANCE))
		ld_moved = -1;
	else
		ld_moved = 0;
out:
	if (ld_moved)
		update_shares(sd);
	return ld_moved;
}

/*
 * Check this_cpu to ensure it is balanced within domain. Attempt to move
 * tasks if there is an imbalance.
 *
 * Called from schedule when this_rq is about to become idle (CPU_NEWLY_IDLE).
 * this_rq is locked.
 */
static int
load_balance_newidle(int this_cpu, struct rq *this_rq, struct sched_domain *sd)
{
	struct sched_group *group;
	struct rq *busiest = NULL;
	unsigned long imbalance;
	int ld_moved = 0;
	int sd_idle = 0;
	int all_pinned = 0;
	struct cpumask *cpus = __get_cpu_var(load_balance_tmpmask);

	cpumask_copy(cpus, cpu_active_mask);

	/*
	 * When power savings policy is enabled for the parent domain, idle
	 * sibling can pick up load irrespective of busy siblings. In this case,
	 * let the state of idle sibling percolate up as IDLE, instead of
	 * portraying it as CPU_NOT_IDLE.
	 */
	if (sd->flags & SD_SHARE_CPUPOWER &&
	    !test_sd_parent(sd, SD_POWERSAVINGS_BALANCE))
		sd_idle = 1;

	schedstat_inc(sd, lb_count[CPU_NEWLY_IDLE]);
redo:
	update_shares_locked(this_rq, sd);
	group = find_busiest_group(sd, this_cpu, &imbalance, CPU_NEWLY_IDLE,
				   &sd_idle, cpus, NULL);
	if (!group) {
		schedstat_inc(sd, lb_nobusyg[CPU_NEWLY_IDLE]);
		goto out_balanced;
	}

	busiest = find_busiest_queue(group, CPU_NEWLY_IDLE, imbalance, cpus);
	if (!busiest) {
		schedstat_inc(sd, lb_nobusyq[CPU_NEWLY_IDLE]);
		goto out_balanced;
	}

	BUG_ON(busiest == this_rq);

	schedstat_add(sd, lb_imbalance[CPU_NEWLY_IDLE], imbalance);

	ld_moved = 0;
	if (busiest->nr_running > 1) {
		/* Attempt to move tasks */
		double_lock_balance(this_rq, busiest);
		/* this_rq->clock is already updated */
		update_rq_clock(busiest);
		ld_moved = move_tasks(this_rq, this_cpu, busiest,
					imbalance, sd, CPU_NEWLY_IDLE,
					&all_pinned);
		double_unlock_balance(this_rq, busiest);

		if (unlikely(all_pinned)) {
			cpumask_clear_cpu(cpu_of(busiest), cpus);
			if (!cpumask_empty(cpus))
				goto redo;
		}
	}

	if (!ld_moved) {
		int active_balance = 0;

		schedstat_inc(sd, lb_failed[CPU_NEWLY_IDLE]);
		if (!sd_idle && sd->flags & SD_SHARE_CPUPOWER &&
		    !test_sd_parent(sd, SD_POWERSAVINGS_BALANCE))
			return -1;

		if (sched_mc_power_savings < POWERSAVINGS_BALANCE_WAKEUP)
			return -1;

		if (sd->nr_balance_failed++ < 2)
			return -1;

		/*
		 * The only task running in a non-idle cpu can be moved to this
		 * cpu in an attempt to completely freeup the other CPU
		 * package. The same method used to move task in load_balance()
		 * have been extended for load_balance_newidle() to speedup
		 * consolidation at sched_mc=POWERSAVINGS_BALANCE_WAKEUP (2)
		 *
		 * The package power saving logic comes from
		 * find_busiest_group().  If there are no imbalance, then
		 * f_b_g() will return NULL.  However when sched_mc={1,2} then
		 * f_b_g() will select a group from which a running task may be
		 * pulled to this cpu in order to make the other package idle.
		 * If there is no opportunity to make a package idle and if
		 * there are no imbalance, then f_b_g() will return NULL and no
		 * action will be taken in load_balance_newidle().
		 *
		 * Under normal task pull operation due to imbalance, there
		 * will be more than one task in the source run queue and
		 * move_tasks() will succeed.  ld_moved will be true and this
		 * active balance code will not be triggered.
		 */

		/* Lock busiest in correct order while this_rq is held */
		double_lock_balance(this_rq, busiest);

		/*
		 * don't kick the migration_thread, if the curr
		 * task on busiest cpu can't be moved to this_cpu
		 */
		if (!cpumask_test_cpu(this_cpu, &busiest->curr->cpus_allowed)) {
			double_unlock_balance(this_rq, busiest);
			all_pinned = 1;
			return ld_moved;
		}

		if (!busiest->active_balance) {
			busiest->active_balance = 1;
			busiest->push_cpu = this_cpu;
			active_balance = 1;
		}

		double_unlock_balance(this_rq, busiest);
		/*
		 * Should not call ttwu while holding a rq->lock
		 */
		spin_unlock(&this_rq->lock);
		if (active_balance)
			wake_up_process(busiest->migration_thread);
		spin_lock(&this_rq->lock);

	} else
		sd->nr_balance_failed = 0;

	update_shares_locked(this_rq, sd);
	return ld_moved;

out_balanced:
	schedstat_inc(sd, lb_balanced[CPU_NEWLY_IDLE]);
	if (!sd_idle && sd->flags & SD_SHARE_CPUPOWER &&
	    !test_sd_parent(sd, SD_POWERSAVINGS_BALANCE))
		return -1;
	sd->nr_balance_failed = 0;

	return 0;
}

/*
 * idle_balance is called by schedule() if this_cpu is about to become
 * idle. Attempts to pull tasks from other CPUs.
 */
static void idle_balance(int this_cpu, struct rq *this_rq)
{
	struct sched_domain *sd;
	int pulled_task = 0;
	unsigned long next_balance = jiffies + HZ;

	this_rq->idle_stamp = this_rq->clock;

	if (this_rq->avg_idle < sysctl_sched_migration_cost)
		return;

	for_each_domain(this_cpu, sd) {
		unsigned long interval;

		if (!(sd->flags & SD_LOAD_BALANCE))
			continue;

		if (sd->flags & SD_BALANCE_NEWIDLE)
			/* If we've pulled tasks over stop searching: */
			pulled_task = load_balance_newidle(this_cpu, this_rq,
							   sd);

		interval = msecs_to_jiffies(sd->balance_interval);
		if (time_after(next_balance, sd->last_balance + interval))
			next_balance = sd->last_balance + interval;
		if (pulled_task) {
			this_rq->idle_stamp = 0;
			break;
		}
	}
	if (pulled_task || time_after(jiffies, this_rq->next_balance)) {
		/*
		 * We are going idle. next_balance may be set based on
		 * a busy processor. So reset next_balance.
		 */
		this_rq->next_balance = next_balance;
	}
}

/*
 * active_load_balance is run by migration threads. It pushes running tasks
 * off the busiest CPU onto idle CPUs. It requires at least 1 task to be
 * running on each physical CPU where possible, and avoids physical /
 * logical imbalances.
 *
 * Called with busiest_rq locked.
 */
static void active_load_balance(struct rq *busiest_rq, int busiest_cpu)
{
	int target_cpu = busiest_rq->push_cpu;
	struct sched_domain *sd;
	struct rq *target_rq;

	/* Is there any task to move? */
	if (busiest_rq->nr_running <= 1)
		return;

	target_rq = cpu_rq(target_cpu);

	/*
	 * This condition is "impossible", if it occurs
	 * we need to fix it. Originally reported by
	 * Bjorn Helgaas on a 128-cpu setup.
	 */
	BUG_ON(busiest_rq == target_rq);

	/* move a task from busiest_rq to target_rq */
	double_lock_balance(busiest_rq, target_rq);
	update_rq_clock(busiest_rq);
	update_rq_clock(target_rq);

	/* Search for an sd spanning us and the target CPU. */
	for_each_domain(target_cpu, sd) {
		if ((sd->flags & SD_LOAD_BALANCE) &&
		    cpumask_test_cpu(busiest_cpu, sched_domain_span(sd)))
				break;
	}

	if (likely(sd)) {
		schedstat_inc(sd, alb_count);

		if (move_one_task(target_rq, target_cpu, busiest_rq,
				  sd, CPU_IDLE))
			schedstat_inc(sd, alb_pushed);
		else
			schedstat_inc(sd, alb_failed);
	}
	double_unlock_balance(busiest_rq, target_rq);
}

#ifdef CONFIG_NO_HZ
static struct {
	atomic_t load_balancer;
	cpumask_var_t cpu_mask;
	cpumask_var_t ilb_grp_nohz_mask;
} nohz ____cacheline_aligned = {
	.load_balancer = ATOMIC_INIT(-1),
};

int get_nohz_load_balancer(void)
{
	return atomic_read(&nohz.load_balancer);
}

#if defined(CONFIG_SCHED_MC) || defined(CONFIG_SCHED_SMT)
/**
 * lowest_flag_domain - Return lowest sched_domain containing flag.
 * @cpu:	The cpu whose lowest level of sched domain is to
 *		be returned.
 * @flag:	The flag to check for the lowest sched_domain
 *		for the given cpu.
 *
 * Returns the lowest sched_domain of a cpu which contains the given flag.
 */
static inline struct sched_domain *lowest_flag_domain(int cpu, int flag)
{
	struct sched_domain *sd;

	for_each_domain(cpu, sd)
		if (sd && (sd->flags & flag))
			break;

	return sd;
}

/**
 * for_each_flag_domain - Iterates over sched_domains containing the flag.
 * @cpu:	The cpu whose domains we're iterating over.
 * @sd:		variable holding the value of the power_savings_sd
 *		for cpu.
 * @flag:	The flag to filter the sched_domains to be iterated.
 *
 * Iterates over all the scheduler domains for a given cpu that has the 'flag'
 * set, starting from the lowest sched_domain to the highest.
 */
#define for_each_flag_domain(cpu, sd, flag) \
	for (sd = lowest_flag_domain(cpu, flag); \
		(sd && (sd->flags & flag)); sd = sd->parent)

/**
 * is_semi_idle_group - Checks if the given sched_group is semi-idle.
 * @ilb_group:	group to be checked for semi-idleness
 *
 * Returns:	1 if the group is semi-idle. 0 otherwise.
 *
 * We define a sched_group to be semi idle if it has atleast one idle-CPU
 * and atleast one non-idle CPU. This helper function checks if the given
 * sched_group is semi-idle or not.
 */
static inline int is_semi_idle_group(struct sched_group *ilb_group)
{
	cpumask_and(nohz.ilb_grp_nohz_mask, nohz.cpu_mask,
					sched_group_cpus(ilb_group));

	/*
	 * A sched_group is semi-idle when it has atleast one busy cpu
	 * and atleast one idle cpu.
	 */
	if (cpumask_empty(nohz.ilb_grp_nohz_mask))
		return 0;

	if (cpumask_equal(nohz.ilb_grp_nohz_mask, sched_group_cpus(ilb_group)))
		return 0;

	return 1;
}
/**
 * find_new_ilb - Finds the optimum idle load balancer for nomination.
 * @cpu:	The cpu which is nominating a new idle_load_balancer.
 *
 * Returns:	Returns the id of the idle load balancer if it exists,
 *		Else, returns >= nr_cpu_ids.
 *
 * This algorithm picks the idle load balancer such that it belongs to a
 * semi-idle powersavings sched_domain. The idea is to try and avoid
 * completely idle packages/cores just for the purpose of idle load balancing
 * when there are other idle cpu's which are better suited for that job.
 */
static int find_new_ilb(int cpu)
{
	struct sched_domain *sd;
	struct sched_group *ilb_group;

	/*
	 * Have idle load balancer selection from semi-idle packages only
	 * when power-aware load balancing is enabled
	 */
	if (!(sched_smt_power_savings || sched_mc_power_savings))
		goto out_done;

	/*
	 * Optimize for the case when we have no idle CPUs or only one
	 * idle CPU. Don't walk the sched_domain hierarchy in such cases
	 */
	if (cpumask_weight(nohz.cpu_mask) < 2)
		goto out_done;

	for_each_flag_domain(cpu, sd, SD_POWERSAVINGS_BALANCE) {
		ilb_group = sd->groups;

		do {
			if (is_semi_idle_group(ilb_group))
				return cpumask_first(nohz.ilb_grp_nohz_mask);

			ilb_group = ilb_group->next;

		} while (ilb_group != sd->groups);
	}

out_done:
	return cpumask_first(nohz.cpu_mask);
}
#else /*  (CONFIG_SCHED_MC || CONFIG_SCHED_SMT) */
static inline int find_new_ilb(int call_cpu)
{
	return cpumask_first(nohz.cpu_mask);
}
#endif

/*
 * This routine will try to nominate the ilb (idle load balancing)
 * owner among the cpus whose ticks are stopped. ilb owner will do the idle
 * load balancing on behalf of all those cpus. If all the cpus in the system
 * go into this tickless mode, then there will be no ilb owner (as there is
 * no need for one) and all the cpus will sleep till the next wakeup event
 * arrives...
 *
 * For the ilb owner, tick is not stopped. And this tick will be used
 * for idle load balancing. ilb owner will still be part of
 * nohz.cpu_mask..
 *
 * While stopping the tick, this cpu will become the ilb owner if there
 * is no other owner. And will be the owner till that cpu becomes busy
 * or if all cpus in the system stop their ticks at which point
 * there is no need for ilb owner.
 *
 * When the ilb owner becomes busy, it nominates another owner, during the
 * next busy scheduler_tick()
 */
int select_nohz_load_balancer(int stop_tick)
{
	int cpu = smp_processor_id();

	if (stop_tick) {
		cpu_rq(cpu)->in_nohz_recently = 1;

		if (!cpu_active(cpu)) {
			if (atomic_read(&nohz.load_balancer) != cpu)
				return 0;

			/*
			 * If we are going offline and still the leader,
			 * give up!
			 */
			if (atomic_cmpxchg(&nohz.load_balancer, cpu, -1) != cpu)
				BUG();

			return 0;
		}

		cpumask_set_cpu(cpu, nohz.cpu_mask);

		/* time for ilb owner also to sleep */
		if (cpumask_weight(nohz.cpu_mask) == num_active_cpus()) {
			if (atomic_read(&nohz.load_balancer) == cpu)
				atomic_set(&nohz.load_balancer, -1);
			return 0;
		}

		if (atomic_read(&nohz.load_balancer) == -1) {
			/* make me the ilb owner */
			if (atomic_cmpxchg(&nohz.load_balancer, -1, cpu) == -1)
				return 1;
		} else if (atomic_read(&nohz.load_balancer) == cpu) {
			int new_ilb;

			if (!(sched_smt_power_savings ||
						sched_mc_power_savings))
				return 1;
			/*
			 * Check to see if there is a more power-efficient
			 * ilb.
			 */
			new_ilb = find_new_ilb(cpu);
			if (new_ilb < nr_cpu_ids && new_ilb != cpu) {
				atomic_set(&nohz.load_balancer, -1);
				resched_cpu(new_ilb);
				return 0;
			}
			return 1;
		}
	} else {
		if (!cpumask_test_cpu(cpu, nohz.cpu_mask))
			return 0;

		cpumask_clear_cpu(cpu, nohz.cpu_mask);

		if (atomic_read(&nohz.load_balancer) == cpu)
			if (atomic_cmpxchg(&nohz.load_balancer, cpu, -1) != cpu)
				BUG();
	}
	return 0;
}
#endif

static DEFINE_SPINLOCK(balancing);

/*
 * It checks each scheduling domain to see if it is due to be balanced,
 * and initiates a balancing operation if so.
 *
 * Balancing parameters are set up in arch_init_sched_domains.
 */
static void rebalance_domains(int cpu, enum cpu_idle_type idle)
{
	int balance = 1;
	struct rq *rq = cpu_rq(cpu);
	unsigned long interval;
	struct sched_domain *sd;
	/* Earliest time when we have to do rebalance again */
	unsigned long next_balance = jiffies + 60*HZ;
	int update_next_balance = 0;
	int need_serialize;

	for_each_domain(cpu, sd) {
		if (!(sd->flags & SD_LOAD_BALANCE))
			continue;

		interval = sd->balance_interval;
		if (idle != CPU_IDLE)
			interval *= sd->busy_factor;

		/* scale ms to jiffies */
		interval = msecs_to_jiffies(interval);
		if (unlikely(!interval))
			interval = 1;
		if (interval > HZ*NR_CPUS/10)
			interval = HZ*NR_CPUS/10;

		need_serialize = sd->flags & SD_SERIALIZE;

		if (need_serialize) {
			if (!spin_trylock(&balancing))
				goto out;
		}

		if (time_after_eq(jiffies, sd->last_balance + interval)) {
			if (load_balance(cpu, rq, sd, idle, &balance)) {
				/*
				 * We've pulled tasks over so either we're no
				 * longer idle, or one of our SMT siblings is
				 * not idle.
				 */
				idle = CPU_NOT_IDLE;
			}
			sd->last_balance = jiffies;
		}
		if (need_serialize)
			spin_unlock(&balancing);
out:
		if (time_after(next_balance, sd->last_balance + interval)) {
			next_balance = sd->last_balance + interval;
			update_next_balance = 1;
		}

		/*
		 * Stop the load balance at this level. There is another
		 * CPU in our sched group which is doing load balancing more
		 * actively.
		 */
		if (!balance)
			break;
	}

	/*
	 * next_balance will be updated only when there is a need.
	 * When the cpu is attached to null domain for ex, it will not be
	 * updated.
	 */
	if (likely(update_next_balance))
		rq->next_balance = next_balance;
}

/*
 * run_rebalance_domains is triggered when needed from the scheduler tick.
 * In CONFIG_NO_HZ case, the idle load balance owner will do the
 * rebalancing for all the cpus for whom scheduler ticks are stopped.
 */
static void run_rebalance_domains(struct softirq_action *h)
{
	int this_cpu = smp_processor_id();
	struct rq *this_rq = cpu_rq(this_cpu);
	enum cpu_idle_type idle = this_rq->idle_at_tick ?
						CPU_IDLE : CPU_NOT_IDLE;

	rebalance_domains(this_cpu, idle);

#ifdef CONFIG_NO_HZ
	/*
	 * If this cpu is the owner for idle load balancing, then do the
	 * balancing on behalf of the other idle cpus whose ticks are
	 * stopped.
	 */
	if (this_rq->idle_at_tick &&
	    atomic_read(&nohz.load_balancer) == this_cpu) {
		struct rq *rq;
		int balance_cpu;

		for_each_cpu(balance_cpu, nohz.cpu_mask) {
			if (balance_cpu == this_cpu)
				continue;

			/*
			 * If this cpu gets work to do, stop the load balancing
			 * work being done for other cpus. Next load
			 * balancing owner will pick it up.
			 */
			if (need_resched())
				break;

			rebalance_domains(balance_cpu, CPU_IDLE);

			rq = cpu_rq(balance_cpu);
			if (time_after(this_rq->next_balance, rq->next_balance))
				this_rq->next_balance = rq->next_balance;
		}
	}
#endif
}

static inline int on_null_domain(int cpu)
{
	return !rcu_dereference(cpu_rq(cpu)->sd);
}

/*
 * Trigger the SCHED_SOFTIRQ if it is time to do periodic load balancing.
 *
 * In case of CONFIG_NO_HZ, this is the place where we nominate a new
 * idle load balancing owner or decide to stop the periodic load balancing,
 * if the whole system is idle.
 */
static inline void trigger_load_balance(struct rq *rq, int cpu)
{
#ifdef CONFIG_NO_HZ
	/*
	 * If we were in the nohz mode recently and busy at the current
	 * scheduler tick, then check if we need to nominate new idle
	 * load balancer.
	 */
	if (rq->in_nohz_recently && !rq->idle_at_tick) {
		rq->in_nohz_recently = 0;

		if (atomic_read(&nohz.load_balancer) == cpu) {
			cpumask_clear_cpu(cpu, nohz.cpu_mask);
			atomic_set(&nohz.load_balancer, -1);
		}

		if (atomic_read(&nohz.load_balancer) == -1) {
			int ilb = find_new_ilb(cpu);

			if (ilb < nr_cpu_ids)
				resched_cpu(ilb);
		}
	}

	/*
	 * If this cpu is idle and doing idle load balancing for all the
	 * cpus with ticks stopped, is it time for that to stop?
	 */
	if (rq->idle_at_tick && atomic_read(&nohz.load_balancer) == cpu &&
	    cpumask_weight(nohz.cpu_mask) == num_online_cpus()) {
		resched_cpu(cpu);
		return;
	}

	/*
	 * If this cpu is idle and the idle load balancing is done by
	 * someone else, then no need raise the SCHED_SOFTIRQ
	 */
	if (rq->idle_at_tick && atomic_read(&nohz.load_balancer) != cpu &&
	    cpumask_test_cpu(cpu, nohz.cpu_mask))
		return;
#endif
	/* Don't need to rebalance while attached to NULL domain */
	if (time_after_eq(jiffies, rq->next_balance) &&
	    likely(!on_null_domain(cpu)))
		raise_softirq(SCHED_SOFTIRQ);
}

#else	/* CONFIG_SMP */

/*
 * on UP we do not need to balance between CPUs:
 */
static inline void idle_balance(int cpu, struct rq *rq)
{
}

#endif

DEFINE_PER_CPU(struct kernel_stat, kstat);

EXPORT_PER_CPU_SYMBOL(kstat);

/*
 * Return any ns on the sched_clock that have not yet been accounted in
 * @p in case that task is currently running.
 *
 * Called with task_rq_lock() held on @rq.
 */
static u64 do_task_delta_exec(struct task_struct *p, struct rq *rq)
{
	u64 ns = 0;

	if (task_current(rq, p)) {
		update_rq_clock(rq);
		ns = rq->clock - p->se.exec_start;
		if ((s64)ns < 0)
			ns = 0;
	}

	return ns;
}

unsigned long long task_delta_exec(struct task_struct *p)
{
	unsigned long flags;
	struct rq *rq;
	u64 ns = 0;

	rq = task_rq_lock(p, &flags);
	ns = do_task_delta_exec(p, rq);
	task_rq_unlock(rq, &flags);

	return ns;
}

/*
 * Return accounted runtime for the task.
 * In case the task is currently running, return the runtime plus current's
 * pending runtime that have not been accounted yet.
 */
unsigned long long task_sched_runtime(struct task_struct *p)
{
	unsigned long flags;
	struct rq *rq;
	u64 ns = 0;

	rq = task_rq_lock(p, &flags);
	ns = p->se.sum_exec_runtime + do_task_delta_exec(p, rq);
	task_rq_unlock(rq, &flags);

	return ns;
}

/*
 * Return sum_exec_runtime for the thread group.
 * In case the task is currently running, return the sum plus current's
 * pending runtime that have not been accounted yet.
 *
 * Note that the thread group might have other running tasks as well,
 * so the return value not includes other pending runtime that other
 * running tasks might have.
 */
unsigned long long thread_group_sched_runtime(struct task_struct *p)
{
	struct task_cputime totals;
	unsigned long flags;
	struct rq *rq;
	u64 ns;

	rq = task_rq_lock(p, &flags);
	thread_group_cputime(p, &totals);
	ns = totals.sum_exec_runtime + do_task_delta_exec(p, rq);
	task_rq_unlock(rq, &flags);

	return ns;
}

/*
 * Account user cpu time to a process.
 * @p: the process that the cpu time gets accounted to
 * @cputime: the cpu time spent in user space since the last update
 * @cputime_scaled: cputime scaled by cpu frequency
 */
void account_user_time(struct task_struct *p, cputime_t cputime,
		       cputime_t cputime_scaled)
{
	struct cpu_usage_stat *cpustat = &kstat_this_cpu.cpustat;
	cputime64_t tmp;

	/* Add user time to process. */
	p->utime = cputime_add(p->utime, cputime);
	p->utimescaled = cputime_add(p->utimescaled, cputime_scaled);
	account_group_user_time(p, cputime);

	/* Add user time to cpustat. */
	tmp = cputime_to_cputime64(cputime);
	if (TASK_NICE(p) > 0)
		cpustat->nice = cputime64_add(cpustat->nice, tmp);
	else
		cpustat->user = cputime64_add(cpustat->user, tmp);

	cpuacct_update_stats(p, CPUACCT_STAT_USER, cputime);
	/* Account for user time used */
	acct_update_integrals(p);
}

/*
 * Account guest cpu time to a process.
 * @p: the process that the cpu time gets accounted to
 * @cputime: the cpu time spent in virtual machine since the last update
 * @cputime_scaled: cputime scaled by cpu frequency
 */
static void account_guest_time(struct task_struct *p, cputime_t cputime,
			       cputime_t cputime_scaled)
{
	cputime64_t tmp;
	struct cpu_usage_stat *cpustat = &kstat_this_cpu.cpustat;

	tmp = cputime_to_cputime64(cputime);

	/* Add guest time to process. */
	p->utime = cputime_add(p->utime, cputime);
	p->utimescaled = cputime_add(p->utimescaled, cputime_scaled);
	account_group_user_time(p, cputime);
	p->gtime = cputime_add(p->gtime, cputime);

	/* Add guest time to cpustat. */
	cpustat->user = cputime64_add(cpustat->user, tmp);
	cpustat->guest = cputime64_add(cpustat->guest, tmp);
}

/*
 * Account system cpu time to a process.
 * @p: the process that the cpu time gets accounted to
 * @hardirq_offset: the offset to subtract from hardirq_count()
 * @cputime: the cpu time spent in kernel space since the last update
 * @cputime_scaled: cputime scaled by cpu frequency
 */
void account_system_time(struct task_struct *p, int hardirq_offset,
			 cputime_t cputime, cputime_t cputime_scaled)
{
	struct cpu_usage_stat *cpustat = &kstat_this_cpu.cpustat;
	cputime64_t tmp;

	if ((p->flags & PF_VCPU) && (irq_count() - hardirq_offset == 0)) {
		account_guest_time(p, cputime, cputime_scaled);
		return;
	}

	/* Add system time to process. */
	p->stime = cputime_add(p->stime, cputime);
	p->stimescaled = cputime_add(p->stimescaled, cputime_scaled);
	account_group_system_time(p, cputime);

	/* Add system time to cpustat. */
	tmp = cputime_to_cputime64(cputime);
	if (hardirq_count() - hardirq_offset)
		cpustat->irq = cputime64_add(cpustat->irq, tmp);
	else if (softirq_count())
		cpustat->softirq = cputime64_add(cpustat->softirq, tmp);
	else
		cpustat->system = cputime64_add(cpustat->system, tmp);

	cpuacct_update_stats(p, CPUACCT_STAT_SYSTEM, cputime);

	/* Account for system time used */
	acct_update_integrals(p);
}

/*
 * Account for involuntary wait time.
 * @steal: the cpu time spent in involuntary wait
 */
void account_steal_time(cputime_t cputime)
{
	struct cpu_usage_stat *cpustat = &kstat_this_cpu.cpustat;
	cputime64_t cputime64 = cputime_to_cputime64(cputime);

	cpustat->steal = cputime64_add(cpustat->steal, cputime64);
}

/*
 * Account for idle time.
 * @cputime: the cpu time spent in idle wait
 */
void account_idle_time(cputime_t cputime)
{
	struct cpu_usage_stat *cpustat = &kstat_this_cpu.cpustat;
	cputime64_t cputime64 = cputime_to_cputime64(cputime);
	struct rq *rq = this_rq();

	if (atomic_read(&rq->nr_iowait) > 0)
		cpustat->iowait = cputime64_add(cpustat->iowait, cputime64);
	else
		cpustat->idle = cputime64_add(cpustat->idle, cputime64);
}

#ifndef CONFIG_VIRT_CPU_ACCOUNTING

/*
 * Account a single tick of cpu time.
 * @p: the process that the cpu time gets accounted to
 * @user_tick: indicates if the tick is a user or a system tick
 */
void account_process_tick(struct task_struct *p, int user_tick)
{
	cputime_t one_jiffy_scaled = cputime_to_scaled(cputime_one_jiffy);
	struct rq *rq = this_rq();

	if (user_tick)
		account_user_time(p, cputime_one_jiffy, one_jiffy_scaled);
	else if ((p != rq->idle) || (irq_count() != HARDIRQ_OFFSET))
		account_system_time(p, HARDIRQ_OFFSET, cputime_one_jiffy,
				    one_jiffy_scaled);
	else
		account_idle_time(cputime_one_jiffy);
}

/*
 * Account multiple ticks of steal time.
 * @p: the process from which the cpu time has been stolen
 * @ticks: number of stolen ticks
 */
void account_steal_ticks(unsigned long ticks)
{
	account_steal_time(jiffies_to_cputime(ticks));
}

/*
 * Account multiple ticks of idle time.
 * @ticks: number of stolen ticks
 */
void account_idle_ticks(unsigned long ticks)
{
	account_idle_time(jiffies_to_cputime(ticks));
}

#endif

/*
 * Use precise platform statistics if available:
 */
#ifdef CONFIG_VIRT_CPU_ACCOUNTING
cputime_t task_utime(struct task_struct *p)
{
	return p->utime;
}

cputime_t task_stime(struct task_struct *p)
{
	return p->stime;
}

void thread_group_times(struct task_struct *p, cputime_t *ut, cputime_t *st)
{
	struct task_cputime cputime;

	thread_group_cputime(p, &cputime);

	*ut = cputime.utime;
	*st = cputime.stime;
}
#else

#ifndef nsecs_to_cputime
# define nsecs_to_cputime(__nsecs)	nsecs_to_jiffies(__nsecs)
#endif

cputime_t task_utime(struct task_struct *p)
{
	cputime_t utime = p->utime, total = utime + p->stime;
	u64 temp;

	/*
	 * Use CFS's precise accounting:
	 */
	temp = (u64)nsecs_to_cputime(p->se.sum_exec_runtime);

	if (total) {
		temp *= utime;
		do_div(temp, total);
	}
	utime = (cputime_t)temp;

	p->prev_utime = max(p->prev_utime, utime);
	return p->prev_utime;
}

cputime_t task_stime(struct task_struct *p)
{
	cputime_t stime;

	/*
	 * Use CFS's precise accounting. (we subtract utime from
	 * the total, to make sure the total observed by userspace
	 * grows monotonically - apps rely on that):
	 */
	stime = nsecs_to_cputime(p->se.sum_exec_runtime) - task_utime(p);

	if (stime >= 0)
		p->prev_stime = max(p->prev_stime, stime);

	return p->prev_stime;
}

/*
 * Must be called with siglock held.
 */
void thread_group_times(struct task_struct *p, cputime_t *ut, cputime_t *st)
{
	struct signal_struct *sig = p->signal;
	struct task_cputime cputime;
	cputime_t rtime, utime, total;

	thread_group_cputime(p, &cputime);

	total = cputime_add(cputime.utime, cputime.stime);
	rtime = nsecs_to_cputime(cputime.sum_exec_runtime);

	if (total) {
		u64 temp = rtime;

		temp *= cputime.utime;
		do_div(temp, total);
		utime = (cputime_t)temp;
	} else
		utime = rtime;

	sig->prev_utime = max(sig->prev_utime, utime);
	sig->prev_stime = max(sig->prev_stime,
			      cputime_sub(rtime, sig->prev_utime));

	*ut = sig->prev_utime;
	*st = sig->prev_stime;
}
#endif

inline cputime_t task_gtime(struct task_struct *p)
{
	return p->gtime;
}

/*
 * This function gets called by the timer code, with HZ frequency.
 * We call it with interrupts disabled.
 *
 * It also gets called by the fork code, when changing the parent's
 * timeslices.
 */
void scheduler_tick(void)
{
	int cpu = smp_processor_id();
	struct rq *rq = cpu_rq(cpu);
	struct task_struct *curr = rq->curr;

	sched_clock_tick();

	spin_lock(&rq->lock);
	update_rq_clock(rq);
	update_cpu_load(rq);
	curr->sched_class->task_tick(rq, curr, 0);
	spin_unlock(&rq->lock);

	perf_event_task_tick(curr, cpu);

#ifdef CONFIG_SMP
	rq->idle_at_tick = idle_cpu(cpu);
	trigger_load_balance(rq, cpu);
#endif
}

notrace unsigned long get_parent_ip(unsigned long addr)
{
	if (in_lock_functions(addr)) {
		addr = CALLER_ADDR2;
		if (in_lock_functions(addr))
			addr = CALLER_ADDR3;
	}
	return addr;
}

#if defined(CONFIG_PREEMPT) && (defined(CONFIG_DEBUG_PREEMPT) || \
				defined(CONFIG_PREEMPT_TRACER))

void __kprobes add_preempt_count(int val)
{
#ifdef CONFIG_DEBUG_PREEMPT
	/*
	 * Underflow?
	 */
	if (DEBUG_LOCKS_WARN_ON((preempt_count() < 0)))
		return;
#endif
	preempt_count() += val;
#ifdef CONFIG_DEBUG_PREEMPT
	/*
	 * Spinlock count overflowing soon?
	 */
	DEBUG_LOCKS_WARN_ON((preempt_count() & PREEMPT_MASK) >=
				PREEMPT_MASK - 10);
#endif
	if (preempt_count() == val)
		trace_preempt_off(CALLER_ADDR0, get_parent_ip(CALLER_ADDR1));
}
EXPORT_SYMBOL(add_preempt_count);

void __kprobes sub_preempt_count(int val)
{
#ifdef CONFIG_DEBUG_PREEMPT
	/*
	 * Underflow?
	 */
	if (DEBUG_LOCKS_WARN_ON(val > preempt_count()))
		return;
	/*
	 * Is the spinlock portion underflowing?
	 */
	if (DEBUG_LOCKS_WARN_ON((val < PREEMPT_MASK) &&
			!(preempt_count() & PREEMPT_MASK)))
		return;
#endif

	if (preempt_count() == val)
		trace_preempt_on(CALLER_ADDR0, get_parent_ip(CALLER_ADDR1));
	preempt_count() -= val;
}
EXPORT_SYMBOL(sub_preempt_count);

#endif

/*
 * Print scheduling while atomic bug:
 */
static noinline void __schedule_bug(struct task_struct *prev)
{
	struct pt_regs *regs = get_irq_regs();

	printk(KERN_ERR "BUG: scheduling while atomic: %s/%d/0x%08x\n",
		prev->comm, prev->pid, preempt_count());

	debug_show_held_locks(prev);
	print_modules();
	if (irqs_disabled())
		print_irqtrace_events(prev);

	if (regs)
		show_regs(regs);
	else
		dump_stack();
}

/*
 * Various schedule()-time debugging checks and statistics:
 */
static inline void schedule_debug(struct task_struct *prev)
{
	/*
	 * Test if we are atomic. Since do_exit() needs to call into
	 * schedule() atomically, we ignore that path for now.
	 * Otherwise, whine if we are scheduling when we should not be.
	 */
	if (unlikely(in_atomic_preempt_off() && !prev->exit_state))
		__schedule_bug(prev);

	profile_hit(SCHED_PROFILING, __builtin_return_address(0));

	schedstat_inc(this_rq(), sched_count);
#ifdef CONFIG_SCHEDSTATS
	if (unlikely(prev->lock_depth >= 0)) {
		schedstat_inc(this_rq(), bkl_count);
		schedstat_inc(prev, sched_info.bkl_count);
	}
#endif
}

static void put_prev_task(struct rq *rq, struct task_struct *p)
{
	u64 runtime = p->se.sum_exec_runtime - p->se.prev_sum_exec_runtime;

	update_avg(&p->se.avg_running, runtime);

	if (p->state == TASK_RUNNING) {
		/*
		 * In order to avoid avg_overlap growing stale when we are
		 * indeed overlapping and hence not getting put to sleep, grow
		 * the avg_overlap on preemption.
		 *
		 * We use the average preemption runtime because that
		 * correlates to the amount of cache footprint a task can
		 * build up.
		 */
		runtime = min_t(u64, runtime, 2*sysctl_sched_migration_cost);
		update_avg(&p->se.avg_overlap, runtime);
	} else {
		update_avg(&p->se.avg_running, 0);
	}
	p->sched_class->put_prev_task(rq, p);
}

/*
 * Pick up the highest-prio task:
 */
static inline struct task_struct *
pick_next_task(struct rq *rq)
{
	const struct sched_class *class;
	struct task_struct *p;

	/*
	 * Optimization: we know that if all tasks are in
	 * the fair class we can call that function directly:
	 */
	if (likely(rq->nr_running == rq->cfs.nr_running)) {
		p = fair_sched_class.pick_next_task(rq);
		if (likely(p))
			return p;
	}

	class = sched_class_highest;
	for ( ; ; ) {
		p = class->pick_next_task(rq);
		if (p)
			return p;
		/*
		 * Will never be NULL as the idle class always
		 * returns a non-NULL p:
		 */
		class = class->next;
	}
}

/*
 * schedule() is the main scheduler function.
 */
asmlinkage void __sched schedule(void)
{
	struct task_struct *prev, *next;
	unsigned long *switch_count;
	struct rq *rq;
	int cpu;

need_resched:
	preempt_disable();
	cpu = smp_processor_id();
	rq = cpu_rq(cpu);
	rcu_sched_qs(cpu);
	prev = rq->curr;
	switch_count = &prev->nivcsw;

	release_kernel_lock(prev);
need_resched_nonpreemptible:

	schedule_debug(prev);

	if (sched_feat(HRTICK))
		hrtick_clear(rq);

	spin_lock_irq(&rq->lock);
	update_rq_clock(rq);
	clear_tsk_need_resched(prev);

	if (prev->state && !(preempt_count() & PREEMPT_ACTIVE)) {
		if (unlikely(signal_pending_state(prev->state, prev)))
			prev->state = TASK_RUNNING;
		else
			deactivate_task(rq, prev, 1);
		switch_count = &prev->nvcsw;
	}

	pre_schedule(rq, prev);

	if (unlikely(!rq->nr_running))
		idle_balance(cpu, rq);

	put_prev_task(rq, prev);
	next = pick_next_task(rq);

	if (likely(prev != next)) {
		sched_info_switch(prev, next);
		perf_event_task_sched_out(prev, next, cpu);

		rq->nr_switches++;
		rq->curr = next;
		++*switch_count;

		context_switch(rq, prev, next); /* unlocks the rq */
		/*
		 * the context switch might have flipped the stack from under
		 * us, hence refresh the local variables.
		 */
		cpu = smp_processor_id();
		rq = cpu_rq(cpu);
	} else
		spin_unlock_irq(&rq->lock);

	post_schedule(rq);

	if (unlikely(reacquire_kernel_lock(current) < 0))
		goto need_resched_nonpreemptible;

	preempt_enable_no_resched();
	if (need_resched())
		goto need_resched;
}
EXPORT_SYMBOL(schedule);

#ifdef CONFIG_SMP
/*
 * Look out! "owner" is an entirely speculative pointer
 * access and not reliable.
 */
int mutex_spin_on_owner(struct mutex *lock, struct thread_info *owner,
			unsigned long timeout)
{
	unsigned int cpu;
	struct rq *rq;

	if (!sched_feat(OWNER_SPIN))
		return 0;

#ifdef CONFIG_DEBUG_PAGEALLOC
	/*
	 * Need to access the cpu field knowing that
	 * DEBUG_PAGEALLOC could have unmapped it if
	 * the mutex owner just released it and exited.
	 */
	if (probe_kernel_address(&owner->cpu, cpu))
		return 0;
#else
	cpu = owner->cpu;
#endif

	/*
	 * Even if the access succeeded (likely case),
	 * the cpu field may no longer be valid.
	 */
	if (cpu >= nr_cpumask_bits)
		return 0;

	/*
	 * We need to validate that we can do a
	 * get_cpu() and that we have the percpu area.
	 */
	if (!cpu_online(cpu))
		return 0;

	rq = cpu_rq(cpu);

	while (time_before(jiffies, timeout)) {
		/*
		 * Owner changed, break to re-assess state.
		 */
		if (lock->owner != owner)
			break;

		/*
		 * Is that owner really running on that cpu?
		 */
		if (task_thread_info(rq->curr) != owner || need_resched())
			return 0;

		cpu_relax();
	}

	return 1;
}
#endif

#ifdef CONFIG_PREEMPT
/*
 * this is the entry point to schedule() from in-kernel preemption
 * off of preempt_enable. Kernel preemptions off return from interrupt
 * occur there and call schedule directly.
 */
asmlinkage void __sched preempt_schedule(void)
{
	struct thread_info *ti = current_thread_info();

	/*
	 * If there is a non-zero preempt_count or interrupts are disabled,
	 * we do not want to preempt the current task. Just return..
	 */
	if (likely(ti->preempt_count || irqs_disabled()))
		return;

	do {
		add_preempt_count(PREEMPT_ACTIVE);
		schedule();
		sub_preempt_count(PREEMPT_ACTIVE);

		/*
		 * Check again in case we missed a preemption opportunity
		 * between schedule and now.
		 */
		barrier();
	} while (need_resched());
}
EXPORT_SYMBOL(preempt_schedule);

/*
 * this is the entry point to schedule() from kernel preemption
 * off of irq context.
 * Note, that this is called and return with irqs disabled. This will
 * protect us against recursive calling from irq.
 */
asmlinkage void __sched preempt_schedule_irq(void)
{
	struct thread_info *ti = current_thread_info();

	/* Catch callers which need to be fixed */
	BUG_ON(ti->preempt_count || !irqs_disabled());

	do {
		add_preempt_count(PREEMPT_ACTIVE);
		local_irq_enable();
		schedule();
		local_irq_disable();
		sub_preempt_count(PREEMPT_ACTIVE);

		/*
		 * Check again in case we missed a preemption opportunity
		 * between schedule and now.
		 */
		barrier();
	} while (need_resched());
}

#endif /* CONFIG_PREEMPT */

int default_wake_function(wait_queue_t *curr, unsigned mode, int wake_flags,
			  void *key)
{
	return try_to_wake_up(curr->private, mode, wake_flags);
}
EXPORT_SYMBOL(default_wake_function);

/*
 * The core wakeup function. Non-exclusive wakeups (nr_exclusive == 0) just
 * wake everything up. If it's an exclusive wakeup (nr_exclusive == small +ve
 * number) then we wake all the non-exclusive tasks and one exclusive task.
 *
 * There are circumstances in which we can try to wake a task which has already
 * started to run but is not in state TASK_RUNNING. try_to_wake_up() returns
 * zero in this (rare) case, and we handle it by continuing to scan the queue.
 */
static void __wake_up_common(wait_queue_head_t *q, unsigned int mode,
			int nr_exclusive, int wake_flags, void *key)
{
	wait_queue_t *curr, *next;

	list_for_each_entry_safe(curr, next, &q->task_list, task_list) {
		unsigned flags = curr->flags;

		if (curr->func(curr, mode, wake_flags, key) &&
				(flags & WQ_FLAG_EXCLUSIVE) && !--nr_exclusive)
			break;
	}
}

/**
 * __wake_up - wake up threads blocked on a waitqueue.
 * @q: the waitqueue
 * @mode: which threads
 * @nr_exclusive: how many wake-one or wake-many threads to wake up
 * @key: is directly passed to the wakeup function
 *
 * It may be assumed that this function implies a write memory barrier before
 * changing the task state if and only if any tasks are woken up.
 */
void __wake_up(wait_queue_head_t *q, unsigned int mode,
			int nr_exclusive, void *key)
{
	unsigned long flags;

	spin_lock_irqsave(&q->lock, flags);
	__wake_up_common(q, mode, nr_exclusive, 0, key);
	spin_unlock_irqrestore(&q->lock, flags);
}
EXPORT_SYMBOL(__wake_up);

/*
 * Same as __wake_up but called with the spinlock in wait_queue_head_t held.
 */
void __wake_up_locked(wait_queue_head_t *q, unsigned int mode)
{
	__wake_up_common(q, mode, 1, 0, NULL);
}

void __wake_up_locked_key(wait_queue_head_t *q, unsigned int mode, void *key)
{
	__wake_up_common(q, mode, 1, 0, key);
}

/**
 * __wake_up_sync_key - wake up threads blocked on a waitqueue.
 * @q: the waitqueue
 * @mode: which threads
 * @nr_exclusive: how many wake-one or wake-many threads to wake up
 * @key: opaque value to be passed to wakeup targets
 *
 * The sync wakeup differs that the waker knows that it will schedule
 * away soon, so while the target thread will be woken up, it will not
 * be migrated to another CPU - ie. the two threads are 'synchronized'
 * with each other. This can prevent needless bouncing between CPUs.
 *
 * On UP it can prevent extra preemption.
 *
 * It may be assumed that this function implies a write memory barrier before
 * changing the task state if and only if any tasks are woken up.
 */
void __wake_up_sync_key(wait_queue_head_t *q, unsigned int mode,
			int nr_exclusive, void *key)
{
	unsigned long flags;
	int wake_flags = WF_SYNC;

	if (unlikely(!q))
		return;

	if (unlikely(!nr_exclusive))
		wake_flags = 0;

	spin_lock_irqsave(&q->lock, flags);
	__wake_up_common(q, mode, nr_exclusive, wake_flags, key);
	spin_unlock_irqrestore(&q->lock, flags);
}
EXPORT_SYMBOL_GPL(__wake_up_sync_key);

/*
 * __wake_up_sync - see __wake_up_sync_key()
 */
void __wake_up_sync(wait_queue_head_t *q, unsigned int mode, int nr_exclusive)
{
	__wake_up_sync_key(q, mode, nr_exclusive, NULL);
}
EXPORT_SYMBOL_GPL(__wake_up_sync);	/* For internal use only */

/**
 * complete: - signals a single thread waiting on this completion
 * @x:  holds the state of this particular completion
 *
 * This will wake up a single thread waiting on this completion. Threads will be
 * awakened in the same order in which they were queued.
 *
 * See also complete_all(), wait_for_completion() and related routines.
 *
 * It may be assumed that this function implies a write memory barrier before
 * changing the task state if and only if any tasks are woken up.
 */
void complete(struct completion *x)
{
	unsigned long flags;

	spin_lock_irqsave(&x->wait.lock, flags);
	x->done++;
	__wake_up_common(&x->wait, TASK_NORMAL, 1, 0, NULL);
	spin_unlock_irqrestore(&x->wait.lock, flags);
}
EXPORT_SYMBOL(complete);

/**
 * complete_all: - signals all threads waiting on this completion
 * @x:  holds the state of this particular completion
 *
 * This will wake up all threads waiting on this particular completion event.
 *
 * It may be assumed that this function implies a write memory barrier before
 * changing the task state if and only if any tasks are woken up.
 */
void complete_all(struct completion *x)
{
	unsigned long flags;

	spin_lock_irqsave(&x->wait.lock, flags);
	x->done += UINT_MAX/2;
	__wake_up_common(&x->wait, TASK_NORMAL, 0, 0, NULL);
	spin_unlock_irqrestore(&x->wait.lock, flags);
}
EXPORT_SYMBOL(complete_all);

static inline long __sched
do_wait_for_common(struct completion *x, long timeout, int state)
{
	if (!x->done) {
		DECLARE_WAITQUEUE(wait, current);

		wait.flags |= WQ_FLAG_EXCLUSIVE;
		__add_wait_queue_tail(&x->wait, &wait);
		do {
			if (signal_pending_state(state, current)) {
				timeout = -ERESTARTSYS;
				break;
			}
			__set_current_state(state);
			spin_unlock_irq(&x->wait.lock);
			timeout = schedule_timeout(timeout);
			spin_lock_irq(&x->wait.lock);
		} while (!x->done && timeout);
		__remove_wait_queue(&x->wait, &wait);
		if (!x->done)
			return timeout;
	}
	x->done--;
	return timeout ?: 1;
}

static long __sched
wait_for_common(struct completion *x, long timeout, int state)
{
	might_sleep();

	spin_lock_irq(&x->wait.lock);
	timeout = do_wait_for_common(x, timeout, state);
	spin_unlock_irq(&x->wait.lock);
	return timeout;
}

/**
 * wait_for_completion: - waits for completion of a task
 * @x:  holds the state of this particular completion
 *
 * This waits to be signaled for completion of a specific task. It is NOT
 * interruptible and there is no timeout.
 *
 * See also similar routines (i.e. wait_for_completion_timeout()) with timeout
 * and interrupt capability. Also see complete().
 */
void __sched wait_for_completion(struct completion *x)
{
	wait_for_common(x, MAX_SCHEDULE_TIMEOUT, TASK_UNINTERRUPTIBLE);
}
EXPORT_SYMBOL(wait_for_completion);

/**
 * wait_for_completion_timeout: - waits for completion of a task (w/timeout)
 * @x:  holds the state of this particular completion
 * @timeout:  timeout value in jiffies
 *
 * This waits for either a completion of a specific task to be signaled or for a
 * specified timeout to expire. The timeout is in jiffies. It is not
 * interruptible.
 */
unsigned long __sched
wait_for_completion_timeout(struct completion *x, unsigned long timeout)
{
	return wait_for_common(x, timeout, TASK_UNINTERRUPTIBLE);
}
EXPORT_SYMBOL(wait_for_completion_timeout);

/**
 * wait_for_completion_interruptible: - waits for completion of a task (w/intr)
 * @x:  holds the state of this particular completion
 *
 * This waits for completion of a specific task to be signaled. It is
 * interruptible.
 */
int __sched wait_for_completion_interruptible(struct completion *x)
{
	long t = wait_for_common(x, MAX_SCHEDULE_TIMEOUT, TASK_INTERRUPTIBLE);
	if (t == -ERESTARTSYS)
		return t;
	return 0;
}
EXPORT_SYMBOL(wait_for_completion_interruptible);

/**
 * wait_for_completion_interruptible_timeout: - waits for completion (w/(to,intr))
 * @x:  holds the state of this particular completion
 * @timeout:  timeout value in jiffies
 *
 * This waits for either a completion of a specific task to be signaled or for a
 * specified timeout to expire. It is interruptible. The timeout is in jiffies.
 */
unsigned long __sched
wait_for_completion_interruptible_timeout(struct completion *x,
					  unsigned long timeout)
{
	return wait_for_common(x, timeout, TASK_INTERRUPTIBLE);
}
EXPORT_SYMBOL(wait_for_completion_interruptible_timeout);

/**
 * wait_for_completion_killable: - waits for completion of a task (killable)
 * @x:  holds the state of this particular completion
 *
 * This waits to be signaled for completion of a specific task. It can be
 * interrupted by a kill signal.
 */
int __sched wait_for_completion_killable(struct completion *x)
{
	long t = wait_for_common(x, MAX_SCHEDULE_TIMEOUT, TASK_KILLABLE);
	if (t == -ERESTARTSYS)
		return t;
	return 0;
}
EXPORT_SYMBOL(wait_for_completion_killable);

/**
 *	try_wait_for_completion - try to decrement a completion without blocking
 *	@x:	completion structure
 *
 *	Returns: 0 if a decrement cannot be done without blocking
 *		 1 if a decrement succeeded.
 *
 *	If a completion is being used as a counting completion,
 *	attempt to decrement the counter without blocking. This
 *	enables us to avoid waiting if the resource the completion
 *	is protecting is not available.
 */
bool try_wait_for_completion(struct completion *x)
{
	unsigned long flags;
	int ret = 1;

	spin_lock_irqsave(&x->wait.lock, flags);
	if (!x->done)
		ret = 0;
	else
		x->done--;
	spin_unlock_irqrestore(&x->wait.lock, flags);
	return ret;
}
EXPORT_SYMBOL(try_wait_for_completion);

/**
 *	completion_done - Test to see if a completion has any waiters
 *	@x:	completion structure
 *
 *	Returns: 0 if there are waiters (wait_for_completion() in progress)
 *		 1 if there are no waiters.
 *
 */
bool completion_done(struct completion *x)
{
	unsigned long flags;
	int ret = 1;

	spin_lock_irqsave(&x->wait.lock, flags);
	if (!x->done)
		ret = 0;
	spin_unlock_irqrestore(&x->wait.lock, flags);
	return ret;
}
EXPORT_SYMBOL(completion_done);

static long __sched
sleep_on_common(wait_queue_head_t *q, int state, long timeout)
{
	unsigned long flags;
	wait_queue_t wait;

	init_waitqueue_entry(&wait, current);

	__set_current_state(state);

	spin_lock_irqsave(&q->lock, flags);
	__add_wait_queue(q, &wait);
	spin_unlock(&q->lock);
	timeout = schedule_timeout(timeout);
	spin_lock_irq(&q->lock);
	__remove_wait_queue(q, &wait);
	spin_unlock_irqrestore(&q->lock, flags);

	return timeout;
}

void __sched interruptible_sleep_on(wait_queue_head_t *q)
{
	sleep_on_common(q, TASK_INTERRUPTIBLE, MAX_SCHEDULE_TIMEOUT);
}
EXPORT_SYMBOL(interruptible_sleep_on);

long __sched
interruptible_sleep_on_timeout(wait_queue_head_t *q, long timeout)
{
	return sleep_on_common(q, TASK_INTERRUPTIBLE, timeout);
}
EXPORT_SYMBOL(interruptible_sleep_on_timeout);

void __sched sleep_on(wait_queue_head_t *q)
{
	sleep_on_common(q, TASK_UNINTERRUPTIBLE, MAX_SCHEDULE_TIMEOUT);
}
EXPORT_SYMBOL(sleep_on);

long __sched sleep_on_timeout(wait_queue_head_t *q, long timeout)
{
	return sleep_on_common(q, TASK_UNINTERRUPTIBLE, timeout);
}
EXPORT_SYMBOL(sleep_on_timeout);

#ifdef CONFIG_RT_MUTEXES

/*
 * rt_mutex_setprio - set the current priority of a task
 * @p: task
 * @prio: prio value (kernel-internal form)
 *
 * This function changes the 'effective' priority of a task. It does
 * not touch ->normal_prio like __setscheduler().
 *
 * Used by the rt_mutex code to implement priority inheritance logic.
 */
void rt_mutex_setprio(struct task_struct *p, int prio)
{
	unsigned long flags;
	int oldprio, on_rq, running;
	struct rq *rq;
	const struct sched_class *prev_class;

	BUG_ON(prio < 0 || prio > MAX_PRIO);

	rq = task_rq_lock(p, &flags);
	update_rq_clock(rq);

	oldprio = p->prio;
	prev_class = p->sched_class;
	on_rq = p->se.on_rq;
	running = task_current(rq, p);
	if (on_rq)
		dequeue_task(rq, p, 0);
	if (running)
		p->sched_class->put_prev_task(rq, p);

	if (rt_prio(prio))
		p->sched_class = &rt_sched_class;
	else
		p->sched_class = &fair_sched_class;

	p->prio = prio;

	if (running)
		p->sched_class->set_curr_task(rq);
	if (on_rq) {
		enqueue_task(rq, p, 0, oldprio < prio);

		check_class_changed(rq, p, prev_class, oldprio, running);
	}
	task_rq_unlock(rq, &flags);
}

#endif

void set_user_nice(struct task_struct *p, long nice)
{
	int old_prio, delta, on_rq;
	unsigned long flags;
	struct rq *rq;

	if (TASK_NICE(p) == nice || nice < -20 || nice > 19)
		return;
	/*
	 * We have to be careful, if called from sys_setpriority(),
	 * the task might be in the middle of scheduling on another CPU.
	 */
	rq = task_rq_lock(p, &flags);
	update_rq_clock(rq);
	/*
	 * The RT priorities are set via sched_setscheduler(), but we still
	 * allow the 'normal' nice value to be set - but as expected
	 * it wont have any effect on scheduling until the task is
	 * SCHED_FIFO/SCHED_RR:
	 */
	if (task_has_rt_policy(p)) {
		p->static_prio = NICE_TO_PRIO(nice);
		goto out_unlock;
	}
	on_rq = p->se.on_rq;
	if (on_rq)
		dequeue_task(rq, p, 0);

	p->static_prio = NICE_TO_PRIO(nice);
	set_load_weight(p);
	old_prio = p->prio;
	p->prio = effective_prio(p);
	delta = p->prio - old_prio;

	if (on_rq) {
		enqueue_task(rq, p, 0, false);
		/*
		 * If the task increased its priority or is running and
		 * lowered its priority, then reschedule its CPU:
		 */
		if (delta < 0 || (delta > 0 && task_running(rq, p)))
			resched_task(rq->curr);
	}
out_unlock:
	task_rq_unlock(rq, &flags);
}
EXPORT_SYMBOL(set_user_nice);

/*
 * can_nice - check if a task can reduce its nice value
 * @p: task
 * @nice: nice value
 */
int can_nice(const struct task_struct *p, const int nice)
{
	/* convert nice value [19,-20] to rlimit style value [1,40] */
	int nice_rlim = 20 - nice;

	return (nice_rlim <= task_rlimit(p, RLIMIT_NICE) ||
		capable(CAP_SYS_NICE));
}

#ifdef __ARCH_WANT_SYS_NICE

/*
 * sys_nice - change the priority of the current process.
 * @increment: priority increment
 *
 * sys_setpriority is a more generic, but much slower function that
 * does similar things.
 */
SYSCALL_DEFINE1(nice, int, increment)
{
	long nice, retval;

	/*
	 * Setpriority might change our priority at the same moment.
	 * We don't have to worry. Conceptually one call occurs first
	 * and we have a single winner.
	 */
	if (increment < -40)
		increment = -40;
	if (increment > 40)
		increment = 40;

	nice = TASK_NICE(current) + increment;
	if (nice < -20)
		nice = -20;
	if (nice > 19)
		nice = 19;

	if (increment < 0 && !can_nice(current, nice))
		return -EPERM;

	retval = security_task_setnice(current, nice);
	if (retval)
		return retval;

	set_user_nice(current, nice);
	return 0;
}

#endif

/**
 * task_prio - return the priority value of a given task.
 * @p: the task in question.
 *
 * This is the priority value as seen by users in /proc.
 * RT tasks are offset by -200. Normal tasks are centered
 * around 0, value goes from -16 to +15.
 */
int task_prio(const struct task_struct *p)
{
	return p->prio - MAX_RT_PRIO;
}

/**
 * task_nice - return the nice value of a given task.
 * @p: the task in question.
 */
int task_nice(const struct task_struct *p)
{
	return TASK_NICE(p);
}
EXPORT_SYMBOL(task_nice);

/**
 * idle_cpu - is a given cpu idle currently?
 * @cpu: the processor in question.
 */
int idle_cpu(int cpu)
{
	return cpu_curr(cpu) == cpu_rq(cpu)->idle;
}

/**
 * idle_task - return the idle task for a given cpu.
 * @cpu: the processor in question.
 */
struct task_struct *idle_task(int cpu)
{
	return cpu_rq(cpu)->idle;
}

/**
 * find_process_by_pid - find a process with a matching PID value.
 * @pid: the pid in question.
 */
static struct task_struct *find_process_by_pid(pid_t pid)
{
	return pid ? find_task_by_vpid(pid) : current;
}

/* Actually do priority change: must hold rq lock. */
static void
__setscheduler(struct rq *rq, struct task_struct *p, int policy, int prio)
{
	BUG_ON(p->se.on_rq);

	p->policy = policy;
	switch (p->policy) {
	case SCHED_NORMAL:
	case SCHED_BATCH:
	case SCHED_IDLE:
		p->sched_class = &fair_sched_class;
		break;
	case SCHED_FIFO:
	case SCHED_RR:
		p->sched_class = &rt_sched_class;
		break;
	}

	p->rt_priority = prio;
	p->normal_prio = normal_prio(p);
	/* we are holding p->pi_lock already */
	p->prio = rt_mutex_getprio(p);
	set_load_weight(p);
}

/*
 * check the target process has a UID that matches the current process's
 */
static bool check_same_owner(struct task_struct *p)
{
	const struct cred *cred = current_cred(), *pcred;
	bool match;

	rcu_read_lock();
	pcred = __task_cred(p);
	match = (cred->euid == pcred->euid ||
		 cred->euid == pcred->uid);
	rcu_read_unlock();
	return match;
}

static int __sched_setscheduler(struct task_struct *p, int policy,
				struct sched_param *param, bool user)
{
	int retval, oldprio, oldpolicy = -1, on_rq, running;
	unsigned long flags;
	const struct sched_class *prev_class;
	struct rq *rq;
	int reset_on_fork;

	/* may grab non-irq protected spin_locks */
	BUG_ON(in_interrupt());
recheck:
	/* double check policy once rq lock held */
	if (policy < 0) {
		reset_on_fork = p->sched_reset_on_fork;
		policy = oldpolicy = p->policy;
	} else {
		reset_on_fork = !!(policy & SCHED_RESET_ON_FORK);
		policy &= ~SCHED_RESET_ON_FORK;

		if (policy != SCHED_FIFO && policy != SCHED_RR &&
				policy != SCHED_NORMAL && policy != SCHED_BATCH &&
				policy != SCHED_IDLE)
			return -EINVAL;
	}

	/*
	 * Valid priorities for SCHED_FIFO and SCHED_RR are
	 * 1..MAX_USER_RT_PRIO-1, valid priority for SCHED_NORMAL,
	 * SCHED_BATCH and SCHED_IDLE is 0.
	 */
	if (param->sched_priority < 0 ||
	    (p->mm && param->sched_priority > MAX_USER_RT_PRIO-1) ||
	    (!p->mm && param->sched_priority > MAX_RT_PRIO-1))
		return -EINVAL;
	if (rt_policy(policy) != (param->sched_priority != 0))
		return -EINVAL;

	/*
	 * Allow unprivileged RT tasks to decrease priority:
	 */
	if (user && !capable(CAP_SYS_NICE)) {
		if (rt_policy(policy)) {
			unsigned long rlim_rtprio;

			if (!lock_task_sighand(p, &flags))
				return -ESRCH;
			rlim_rtprio = task_rlimit(p, RLIMIT_RTPRIO);
			unlock_task_sighand(p, &flags);

			/* can't set/change the rt policy */
			if (policy != p->policy && !rlim_rtprio)
				return -EPERM;

			/* can't increase priority */
			if (param->sched_priority > p->rt_priority &&
			    param->sched_priority > rlim_rtprio)
				return -EPERM;
		}
		/*
		 * Like positive nice levels, dont allow tasks to
		 * move out of SCHED_IDLE either:
		 */
		if (p->policy == SCHED_IDLE && policy != SCHED_IDLE)
			return -EPERM;

		/* can't change other user's priorities */
		if (!check_same_owner(p))
			return -EPERM;

		/* Normal users shall not reset the sched_reset_on_fork flag */
		if (p->sched_reset_on_fork && !reset_on_fork)
			return -EPERM;
	}

	if (user) {
#ifdef CONFIG_RT_GROUP_SCHED
		/*
		 * Do not allow realtime tasks into groups that have no runtime
		 * assigned.
		 */
		if (rt_bandwidth_enabled() && rt_policy(policy) &&
				task_group(p)->rt_bandwidth.rt_runtime == 0)
			return -EPERM;
#endif

		retval = security_task_setscheduler(p, policy, param);
		if (retval)
			return retval;
	}

	/*
	 * make sure no PI-waiters arrive (or leave) while we are
	 * changing the priority of the task:
	 */
	spin_lock_irqsave(&p->pi_lock, flags);
	/*
	 * To be able to change p->policy safely, the apropriate
	 * runqueue lock must be held.
	 */
	rq = __task_rq_lock(p);
	/* recheck policy now with rq lock held */
	if (unlikely(oldpolicy != -1 && oldpolicy != p->policy)) {
		policy = oldpolicy = -1;
		__task_rq_unlock(rq);
		spin_unlock_irqrestore(&p->pi_lock, flags);
		goto recheck;
	}
	update_rq_clock(rq);
	on_rq = p->se.on_rq;
	running = task_current(rq, p);
	if (on_rq)
		deactivate_task(rq, p, 0);
	if (running)
		p->sched_class->put_prev_task(rq, p);

	p->sched_reset_on_fork = reset_on_fork;

	oldprio = p->prio;
	prev_class = p->sched_class;
	__setscheduler(rq, p, policy, param->sched_priority);

	if (running)
		p->sched_class->set_curr_task(rq);
	if (on_rq) {
		activate_task(rq, p, 0);

		check_class_changed(rq, p, prev_class, oldprio, running);
	}
	__task_rq_unlock(rq);
	spin_unlock_irqrestore(&p->pi_lock, flags);

	rt_mutex_adjust_pi(p);

	return 0;
}

/**
 * sched_setscheduler - change the scheduling policy and/or RT priority of a thread.
 * @p: the task in question.
 * @policy: new policy.
 * @param: structure containing the new RT priority.
 *
 * NOTE that the task may be already dead.
 */
int sched_setscheduler(struct task_struct *p, int policy,
		       struct sched_param *param)
{
	return __sched_setscheduler(p, policy, param, true);
}
EXPORT_SYMBOL_GPL(sched_setscheduler);

/**
 * sched_setscheduler_nocheck - change the scheduling policy and/or RT priority of a thread from kernelspace.
 * @p: the task in question.
 * @policy: new policy.
 * @param: structure containing the new RT priority.
 *
 * Just like sched_setscheduler, only don't bother checking if the
 * current context has permission.  For example, this is needed in
 * stop_machine(): we create temporary high priority worker threads,
 * but our caller might not have that capability.
 */
int sched_setscheduler_nocheck(struct task_struct *p, int policy,
			       struct sched_param *param)
{
	return __sched_setscheduler(p, policy, param, false);
}

static int
do_sched_setscheduler(pid_t pid, int policy, struct sched_param __user *param)
{
	struct sched_param lparam;
	struct task_struct *p;
	int retval;

	if (!param || pid < 0)
		return -EINVAL;
	if (copy_from_user(&lparam, param, sizeof(struct sched_param)))
		return -EFAULT;

	rcu_read_lock();
	retval = -ESRCH;
	p = find_process_by_pid(pid);
	if (p != NULL)
		retval = sched_setscheduler(p, policy, &lparam);
	rcu_read_unlock();

	return retval;
}

/**
 * sys_sched_setscheduler - set/change the scheduler policy and RT priority
 * @pid: the pid in question.
 * @policy: new policy.
 * @param: structure containing the new RT priority.
 */
SYSCALL_DEFINE3(sched_setscheduler, pid_t, pid, int, policy,
		struct sched_param __user *, param)
{
	/* negative values for policy are not valid */
	if (policy < 0)
		return -EINVAL;

	return do_sched_setscheduler(pid, policy, param);
}

/**
 * sys_sched_setparam - set/change the RT priority of a thread
 * @pid: the pid in question.
 * @param: structure containing the new RT priority.
 */
SYSCALL_DEFINE2(sched_setparam, pid_t, pid, struct sched_param __user *, param)
{
	return do_sched_setscheduler(pid, -1, param);
}

/**
 * sys_sched_getscheduler - get the policy (scheduling class) of a thread
 * @pid: the pid in question.
 */
SYSCALL_DEFINE1(sched_getscheduler, pid_t, pid)
{
	struct task_struct *p;
	int retval;

	if (pid < 0)
		return -EINVAL;

	retval = -ESRCH;
	rcu_read_lock();
	p = find_process_by_pid(pid);
	if (p) {
		retval = security_task_getscheduler(p);
		if (!retval)
			retval = p->policy
				| (p->sched_reset_on_fork ? SCHED_RESET_ON_FORK : 0);
	}
	rcu_read_unlock();
	return retval;
}

/**
 * sys_sched_getparam - get the RT priority of a thread
 * @pid: the pid in question.
 * @param: structure containing the RT priority.
 */
SYSCALL_DEFINE2(sched_getparam, pid_t, pid, struct sched_param __user *, param)
{
	struct sched_param lp;
	struct task_struct *p;
	int retval;

	if (!param || pid < 0)
		return -EINVAL;

	rcu_read_lock();
	p = find_process_by_pid(pid);
	retval = -ESRCH;
	if (!p)
		goto out_unlock;

	retval = security_task_getscheduler(p);
	if (retval)
		goto out_unlock;

	lp.sched_priority = p->rt_priority;
	rcu_read_unlock();

	/*
	 * This one might sleep, we cannot do it with a spinlock held ...
	 */
	retval = copy_to_user(param, &lp, sizeof(*param)) ? -EFAULT : 0;

	return retval;

out_unlock:
	rcu_read_unlock();
	return retval;
}

long sched_setaffinity(pid_t pid, const struct cpumask *in_mask)
{
	cpumask_var_t cpus_allowed, new_mask;
	struct task_struct *p;
	int retval;

	get_online_cpus();
	rcu_read_lock();

	p = find_process_by_pid(pid);
	if (!p) {
		rcu_read_unlock();
		put_online_cpus();
		return -ESRCH;
	}

	/* Prevent p going away */
	get_task_struct(p);
	rcu_read_unlock();

	if (!alloc_cpumask_var(&cpus_allowed, GFP_KERNEL)) {
		retval = -ENOMEM;
		goto out_put_task;
	}
	if (!alloc_cpumask_var(&new_mask, GFP_KERNEL)) {
		retval = -ENOMEM;
		goto out_free_cpus_allowed;
	}
	retval = -EPERM;
	if (!check_same_owner(p) && !capable(CAP_SYS_NICE))
		goto out_unlock;

	retval = security_task_setscheduler(p, 0, NULL);
	if (retval)
		goto out_unlock;

	cpuset_cpus_allowed(p, cpus_allowed);
	cpumask_and(new_mask, in_mask, cpus_allowed);
 again:
	retval = set_cpus_allowed_ptr(p, new_mask);

	if (!retval) {
		cpuset_cpus_allowed(p, cpus_allowed);
		if (!cpumask_subset(new_mask, cpus_allowed)) {
			/*
			 * We must have raced with a concurrent cpuset
			 * update. Just reset the cpus_allowed to the
			 * cpuset's cpus_allowed
			 */
			cpumask_copy(new_mask, cpus_allowed);
			goto again;
		}
	}
out_unlock:
	free_cpumask_var(new_mask);
out_free_cpus_allowed:
	free_cpumask_var(cpus_allowed);
out_put_task:
	put_task_struct(p);
	put_online_cpus();
	return retval;
}

static int get_user_cpu_mask(unsigned long __user *user_mask_ptr, unsigned len,
			     struct cpumask *new_mask)
{
	if (len < cpumask_size())
		cpumask_clear(new_mask);
	else if (len > cpumask_size())
		len = cpumask_size();

	return copy_from_user(new_mask, user_mask_ptr, len) ? -EFAULT : 0;
}

/**
 * sys_sched_setaffinity - set the cpu affinity of a process
 * @pid: pid of the process
 * @len: length in bytes of the bitmask pointed to by user_mask_ptr
 * @user_mask_ptr: user-space pointer to the new cpu mask
 */
SYSCALL_DEFINE3(sched_setaffinity, pid_t, pid, unsigned int, len,
		unsigned long __user *, user_mask_ptr)
{
	cpumask_var_t new_mask;
	int retval;

	if (!alloc_cpumask_var(&new_mask, GFP_KERNEL))
		return -ENOMEM;

	retval = get_user_cpu_mask(user_mask_ptr, len, new_mask);
	if (retval == 0)
		retval = sched_setaffinity(pid, new_mask);
	free_cpumask_var(new_mask);
	return retval;
}

long sched_getaffinity(pid_t pid, struct cpumask *mask)
{
	struct task_struct *p;
	unsigned long flags;
	struct rq *rq;
	int retval;

	get_online_cpus();
	rcu_read_lock();

	retval = -ESRCH;
	p = find_process_by_pid(pid);
	if (!p)
		goto out_unlock;

	retval = security_task_getscheduler(p);
	if (retval)
		goto out_unlock;

	rq = task_rq_lock(p, &flags);
	cpumask_and(mask, &p->cpus_allowed, cpu_online_mask);
	task_rq_unlock(rq, &flags);

out_unlock:
	rcu_read_unlock();
	put_online_cpus();

	return retval;
}

/**
 * sys_sched_getaffinity - get the cpu affinity of a process
 * @pid: pid of the process
 * @len: length in bytes of the bitmask pointed to by user_mask_ptr
 * @user_mask_ptr: user-space pointer to hold the current cpu mask
 */
SYSCALL_DEFINE3(sched_getaffinity, pid_t, pid, unsigned int, len,
		unsigned long __user *, user_mask_ptr)
{
	int ret;
	cpumask_var_t mask;

	if ((len * BITS_PER_BYTE) < nr_cpu_ids)
		return -EINVAL;
	if (len & (sizeof(unsigned long)-1))
		return -EINVAL;

	if (!alloc_cpumask_var(&mask, GFP_KERNEL))
		return -ENOMEM;

	ret = sched_getaffinity(pid, mask);
	if (ret == 0) {
		size_t retlen = min_t(size_t, len, cpumask_size());

		if (copy_to_user(user_mask_ptr, mask, retlen))
			ret = -EFAULT;
		else
			ret = retlen;
	}
	free_cpumask_var(mask);

	return ret;
}

/**
 * sys_sched_yield - yield the current processor to other threads.
 *
 * This function yields the current CPU to other tasks. If there are no
 * other threads running on this CPU then this function will return.
 */
SYSCALL_DEFINE0(sched_yield)
{
	struct rq *rq = this_rq_lock();

	schedstat_inc(rq, yld_count);
	current->sched_class->yield_task(rq);

	/*
	 * Since we are going to call schedule() anyway, there's
	 * no need to preempt or enable interrupts:
	 */
	__release(rq->lock);
	spin_release(&rq->lock.dep_map, 1, _THIS_IP_);
	_raw_spin_unlock(&rq->lock);
	preempt_enable_no_resched();

	schedule();

	return 0;
}

static inline int should_resched(void)
{
	return need_resched() && !(preempt_count() & PREEMPT_ACTIVE);
}

static void __cond_resched(void)
{
	add_preempt_count(PREEMPT_ACTIVE);
	schedule();
	sub_preempt_count(PREEMPT_ACTIVE);
}

int __sched _cond_resched(void)
{
	if (should_resched()) {
		__cond_resched();
		return 1;
	}
	return 0;
}
EXPORT_SYMBOL(_cond_resched);

/*
 * __cond_resched_lock() - if a reschedule is pending, drop the given lock,
 * call schedule, and on return reacquire the lock.
 *
 * This works OK both with and without CONFIG_PREEMPT. We do strange low-level
 * operations here to prevent schedule() from being called twice (once via
 * spin_unlock(), once by hand).
 */
int __cond_resched_lock(spinlock_t *lock)
{
	int resched = should_resched();
	int ret = 0;

	lockdep_assert_held(lock);

	if (spin_needbreak(lock) || resched) {
		spin_unlock(lock);
		if (resched)
			__cond_resched();
		else
			cpu_relax();
		ret = 1;
		spin_lock(lock);
	}
	return ret;
}
EXPORT_SYMBOL(__cond_resched_lock);

int __sched __cond_resched_softirq(void)
{
	BUG_ON(!in_softirq());

	if (should_resched()) {
		local_bh_enable();
		__cond_resched();
		local_bh_disable();
		return 1;
	}
	return 0;
}
EXPORT_SYMBOL(__cond_resched_softirq);

/**
 * yield - yield the current processor to other threads.
 *
 * This is a shortcut for kernel-space yielding - it marks the
 * thread runnable and calls sys_sched_yield().
 */
void __sched yield(void)
{
	set_current_state(TASK_RUNNING);
	sys_sched_yield();
}
EXPORT_SYMBOL(yield);

/*
 * This task is about to go to sleep on IO. Increment rq->nr_iowait so
 * that process accounting knows that this is a task in IO wait state.
 */
void __sched io_schedule(void)
{
	struct rq *rq = raw_rq();

	delayacct_blkio_start();
	atomic_inc(&rq->nr_iowait);
	current->in_iowait = 1;
	schedule();
	current->in_iowait = 0;
	atomic_dec(&rq->nr_iowait);
	delayacct_blkio_end();
}
EXPORT_SYMBOL(io_schedule);

long __sched io_schedule_timeout(long timeout)
{
	struct rq *rq = raw_rq();
	long ret;

	delayacct_blkio_start();
	atomic_inc(&rq->nr_iowait);
	current->in_iowait = 1;
	ret = schedule_timeout(timeout);
	current->in_iowait = 0;
	atomic_dec(&rq->nr_iowait);
	delayacct_blkio_end();
	return ret;
}

/**
 * sys_sched_get_priority_max - return maximum RT priority.
 * @policy: scheduling class.
 *
 * this syscall returns the maximum rt_priority that can be used
 * by a given scheduling class.
 */
SYSCALL_DEFINE1(sched_get_priority_max, int, policy)
{
	int ret = -EINVAL;

	switch (policy) {
	case SCHED_FIFO:
	case SCHED_RR:
		ret = MAX_USER_RT_PRIO-1;
		break;
	case SCHED_NORMAL:
	case SCHED_BATCH:
	case SCHED_IDLE:
		ret = 0;
		break;
	}
	return ret;
}

/**
 * sys_sched_get_priority_min - return minimum RT priority.
 * @policy: scheduling class.
 *
 * this syscall returns the minimum rt_priority that can be used
 * by a given scheduling class.
 */
SYSCALL_DEFINE1(sched_get_priority_min, int, policy)
{
	int ret = -EINVAL;

	switch (policy) {
	case SCHED_FIFO:
	case SCHED_RR:
		ret = 1;
		break;
	case SCHED_NORMAL:
	case SCHED_BATCH:
	case SCHED_IDLE:
		ret = 0;
	}
	return ret;
}

/**
 * sys_sched_rr_get_interval - return the default timeslice of a process.
 * @pid: pid of the process.
 * @interval: userspace pointer to the timeslice value.
 *
 * this syscall writes the default timeslice value of a given process
 * into the user-space timespec buffer. A value of '0' means infinity.
 */
SYSCALL_DEFINE2(sched_rr_get_interval, pid_t, pid,
		struct timespec __user *, interval)
{
	struct task_struct *p;
	unsigned int time_slice;
	unsigned long flags;
	struct rq *rq;
	int retval;
	struct timespec t;

	if (pid < 0)
		return -EINVAL;

	retval = -ESRCH;
	rcu_read_lock();
	p = find_process_by_pid(pid);
	if (!p)
		goto out_unlock;

	retval = security_task_getscheduler(p);
	if (retval)
		goto out_unlock;

	rq = task_rq_lock(p, &flags);
	time_slice = p->sched_class->get_rr_interval(rq, p);
	task_rq_unlock(rq, &flags);

	rcu_read_unlock();
	jiffies_to_timespec(time_slice, &t);
	retval = copy_to_user(interval, &t, sizeof(t)) ? -EFAULT : 0;
	return retval;

out_unlock:
	rcu_read_unlock();
	return retval;
}

static const char stat_nam[] = TASK_STATE_TO_CHAR_STR;

void sched_show_task(struct task_struct *p)
{
	unsigned long free = 0;
	unsigned state;

	state = p->state ? __ffs(p->state) + 1 : 0;
	printk(KERN_INFO "%-13.13s %c", p->comm,
		state < sizeof(stat_nam) - 1 ? stat_nam[state] : '?');
#if BITS_PER_LONG == 32
	if (state == TASK_RUNNING)
		printk(KERN_CONT " running  ");
	else
		printk(KERN_CONT " %08lx ", thread_saved_pc(p));
#else
	if (state == TASK_RUNNING)
		printk(KERN_CONT "  running task    ");
	else
		printk(KERN_CONT " %016lx ", thread_saved_pc(p));
#endif
#ifdef CONFIG_DEBUG_STACK_USAGE
	free = stack_not_used(p);
#endif
	printk(KERN_CONT "%5lu %5d %6d 0x%08lx\n", free,
		task_pid_nr(p), task_pid_nr(p->real_parent),
		(unsigned long)task_thread_info(p)->flags);

	show_stack(p, NULL);
}

void show_state_filter(unsigned long state_filter)
{
	struct task_struct *g, *p;

#if BITS_PER_LONG == 32
	printk(KERN_INFO
		"  task                PC stack   pid father\n");
#else
	printk(KERN_INFO
		"  task                        PC stack   pid father\n");
#endif
	read_lock(&tasklist_lock);
	do_each_thread(g, p) {
		/*
		 * reset the NMI-timeout, listing all files on a slow
		 * console might take alot of time:
		 */
		touch_nmi_watchdog();
		if (!state_filter || (p->state & state_filter))
			sched_show_task(p);
	} while_each_thread(g, p);

	touch_all_softlockup_watchdogs();

#ifdef CONFIG_SCHED_DEBUG
	sysrq_sched_debug_show();
#endif
	read_unlock(&tasklist_lock);
	/*
	 * Only show locks if all tasks are dumped:
	 */
	if (state_filter == -1)
		debug_show_all_locks();
}

void __cpuinit init_idle_bootup_task(struct task_struct *idle)
{
	idle->sched_class = &idle_sched_class;
}

/**
 * init_idle - set up an idle thread for a given CPU
 * @idle: task in question
 * @cpu: cpu the idle task belongs to
 *
 * NOTE: this function does not set the idle thread's NEED_RESCHED
 * flag, to make booting more robust.
 */
void __cpuinit init_idle(struct task_struct *idle, int cpu)
{
	struct rq *rq = cpu_rq(cpu);
	unsigned long flags;

	spin_lock_irqsave(&rq->lock, flags);

	__sched_fork(idle);
	idle->state = TASK_RUNNING;
	idle->se.exec_start = sched_clock();

	cpumask_copy(&idle->cpus_allowed, cpumask_of(cpu));
	__set_task_cpu(idle, cpu);

	rq->curr = rq->idle = idle;
#if defined(CONFIG_SMP) && defined(__ARCH_WANT_UNLOCKED_CTXSW)
	idle->oncpu = 1;
#endif
	spin_unlock_irqrestore(&rq->lock, flags);

	/* Set the preempt count _outside_ the spinlocks! */
#if defined(CONFIG_PREEMPT)
	task_thread_info(idle)->preempt_count = (idle->lock_depth >= 0);
#else
	task_thread_info(idle)->preempt_count = 0;
#endif
	/*
	 * The idle tasks have their own, simple scheduling class:
	 */
	idle->sched_class = &idle_sched_class;
	ftrace_graph_init_task(idle);
}

/*
 * In a system that switches off the HZ timer nohz_cpu_mask
 * indicates which cpus entered this state. This is used
 * in the rcu update to wait only for active cpus. For system
 * which do not switch off the HZ timer nohz_cpu_mask should
 * always be CPU_BITS_NONE.
 */
cpumask_var_t nohz_cpu_mask;

/*
 * Increase the granularity value when there are more CPUs,
 * because with more CPUs the 'effective latency' as visible
 * to users decreases. But the relationship is not linear,
 * so pick a second-best guess by going with the log2 of the
 * number of CPUs.
 *
 * This idea comes from the SD scheduler of Con Kolivas:
 */
static int get_update_sysctl_factor(void)
{
	unsigned int cpus = min_t(int, num_online_cpus(), 8);
	unsigned int factor;

	switch (sysctl_sched_tunable_scaling) {
	case SCHED_TUNABLESCALING_NONE:
		factor = 1;
		break;
	case SCHED_TUNABLESCALING_LINEAR:
		factor = cpus;
		break;
	case SCHED_TUNABLESCALING_LOG:
	default:
		factor = 1 + ilog2(cpus);
		break;
	}

	return factor;
}

static void update_sysctl(void)
{
	unsigned int factor = get_update_sysctl_factor();

#define SET_SYSCTL(name) \
	(sysctl_##name = (factor) * normalized_sysctl_##name)
	SET_SYSCTL(sched_min_granularity);
	SET_SYSCTL(sched_latency);
	SET_SYSCTL(sched_wakeup_granularity);
	SET_SYSCTL(sched_shares_ratelimit);
#undef SET_SYSCTL
}

static inline void sched_init_granularity(void)
{
	update_sysctl();
}

#ifdef CONFIG_SMP
/*
 * This is how migration works:
 *
 * 1) we queue a struct migration_req structure in the source CPU's
 *    runqueue and wake up that CPU's migration thread.
 * 2) we down() the locked semaphore => thread blocks.
 * 3) migration thread wakes up (implicitly it forces the migrated
 *    thread off the CPU)
 * 4) it gets the migration request and checks whether the migrated
 *    task is still in the wrong runqueue.
 * 5) if it's in the wrong runqueue then the migration thread removes
 *    it and puts it into the right queue.
 * 6) migration thread up()s the semaphore.
 * 7) we wake up and the migration is done.
 */

/*
 * Change a given task's CPU affinity. Migrate the thread to a
 * proper CPU and schedule it away if the CPU it's executing on
 * is removed from the allowed bitmask.
 *
 * NOTE: the caller must have a valid reference to the task, the
 * task must not exit() & deallocate itself prematurely. The
 * call is not atomic; no spinlocks may be held.
 */
int set_cpus_allowed_ptr(struct task_struct *p, const struct cpumask *new_mask)
{
	struct migration_req req;
	unsigned long flags;
	struct rq *rq;
	int ret = 0;

	/*
	 * Serialize against TASK_WAKING so that ttwu() and wunt() can
	 * drop the rq->lock and still rely on ->cpus_allowed.
	 */
again:
	while (task_is_waking(p))
		cpu_relax();
	rq = task_rq_lock(p, &flags);
	if (task_is_waking(p)) {
		task_rq_unlock(rq, &flags);
		goto again;
	}

	if (!cpumask_intersects(new_mask, cpu_active_mask)) {
		ret = -EINVAL;
		goto out;
	}

	if (unlikely((p->flags & PF_THREAD_BOUND) && p != current &&
		     !cpumask_equal(&p->cpus_allowed, new_mask))) {
		ret = -EINVAL;
		goto out;
	}

	if (p->sched_class->set_cpus_allowed)
		p->sched_class->set_cpus_allowed(p, new_mask);
	else {
		cpumask_copy(&p->cpus_allowed, new_mask);
		p->rt.nr_cpus_allowed = cpumask_weight(new_mask);
	}

	/* Can the task run on the task's current CPU? If so, we're done */
	if (cpumask_test_cpu(task_cpu(p), new_mask))
		goto out;

	if (migrate_task(p, cpumask_any_and(cpu_active_mask, new_mask), &req)) {
		/* Need help from migration thread: drop lock and wait. */
		struct task_struct *mt = rq->migration_thread;

		get_task_struct(mt);
		task_rq_unlock(rq, &flags);
		wake_up_process(mt);
		put_task_struct(mt);
		wait_for_completion(&req.done);
		tlb_migrate_finish(p->mm);
		return 0;
	}
out:
	task_rq_unlock(rq, &flags);

	return ret;
}
EXPORT_SYMBOL_GPL(set_cpus_allowed_ptr);

/*
 * Move (not current) task off this cpu, onto dest cpu. We're doing
 * this because either it can't run here any more (set_cpus_allowed()
 * away from this CPU, or CPU going down), or because we're
 * attempting to rebalance this task on exec (sched_exec).
 *
 * So we race with normal scheduler movements, but that's OK, as long
 * as the task is no longer on this CPU.
 *
 * Returns non-zero if task was successfully migrated.
 */
static int __migrate_task(struct task_struct *p, int src_cpu, int dest_cpu)
{
	struct rq *rq_dest, *rq_src;
	int ret = 0;

	if (unlikely(!cpu_active(dest_cpu)))
		return ret;

	rq_src = cpu_rq(src_cpu);
	rq_dest = cpu_rq(dest_cpu);

	double_rq_lock(rq_src, rq_dest);
	/* Already moved. */
	if (task_cpu(p) != src_cpu)
		goto done;
	/* Affinity changed (again). */
	if (!cpumask_test_cpu(dest_cpu, &p->cpus_allowed))
		goto fail;

	/*
	 * If we're not on a rq, the next wake-up will ensure we're
	 * placed properly.
	 */
	if (p->se.on_rq) {
		deactivate_task(rq_src, p, 0);
		set_task_cpu(p, dest_cpu);
		activate_task(rq_dest, p, 0);
		check_preempt_curr(rq_dest, p, 0);
	}
done:
	ret = 1;
fail:
	double_rq_unlock(rq_src, rq_dest);
	return ret;
}

#define RCU_MIGRATION_IDLE	0
#define RCU_MIGRATION_NEED_QS	1
#define RCU_MIGRATION_GOT_QS	2
#define RCU_MIGRATION_MUST_SYNC	3

/*
 * migration_thread - this is a highprio system thread that performs
 * thread migration by bumping thread off CPU then 'pushing' onto
 * another runqueue.
 */
static int migration_thread(void *data)
{
	int badcpu;
	int cpu = (long)data;
	struct rq *rq;

	rq = cpu_rq(cpu);
	BUG_ON(rq->migration_thread != current);

	set_current_state(TASK_INTERRUPTIBLE);
	while (!kthread_should_stop()) {
		struct migration_req *req;
		struct list_head *head;

		spin_lock_irq(&rq->lock);

		if (cpu_is_offline(cpu)) {
			spin_unlock_irq(&rq->lock);
			break;
		}

		if (rq->active_balance) {
			active_load_balance(rq, cpu);
			rq->active_balance = 0;
		}

		head = &rq->migration_queue;

		if (list_empty(head)) {
			spin_unlock_irq(&rq->lock);
			schedule();
			set_current_state(TASK_INTERRUPTIBLE);
			continue;
		}
		req = list_entry(head->next, struct migration_req, list);
		list_del_init(head->next);

		if (req->task != NULL) {
			spin_unlock(&rq->lock);
			__migrate_task(req->task, cpu, req->dest_cpu);
		} else if (likely(cpu == (badcpu = smp_processor_id()))) {
			req->dest_cpu = RCU_MIGRATION_GOT_QS;
			spin_unlock(&rq->lock);
		} else {
			req->dest_cpu = RCU_MIGRATION_MUST_SYNC;
			spin_unlock(&rq->lock);
			WARN_ONCE(1, "migration_thread() on CPU %d, expected %d\n", badcpu, cpu);
		}
		local_irq_enable();

		complete(&req->done);
	}
	__set_current_state(TASK_RUNNING);

	return 0;
}

#ifdef CONFIG_HOTPLUG_CPU
/*
 * Figure out where task on dead CPU should go, use force if necessary.
 */
void move_task_off_dead_cpu(int dead_cpu, struct task_struct *p)
{
	struct rq *rq = cpu_rq(dead_cpu);
	int needs_cpu, uninitialized_var(dest_cpu);
	unsigned long flags;

	local_irq_save(flags);

	spin_lock(&rq->lock);
	needs_cpu = (task_cpu(p) == dead_cpu) && (p->state != TASK_WAKING);
	if (needs_cpu)
		dest_cpu = select_fallback_rq(dead_cpu, p);
	spin_unlock(&rq->lock);
	/*
	 * It can only fail if we race with set_cpus_allowed(),
	 * in the racer should migrate the task anyway.
	 */
	if (needs_cpu)
		__migrate_task(p, dead_cpu, dest_cpu);
	local_irq_restore(flags);
}

/*
 * While a dead CPU has no uninterruptible tasks queued at this point,
 * it might still have a nonzero ->nr_uninterruptible counter, because
 * for performance reasons the counter is not stricly tracking tasks to
 * their home CPUs. So we just add the counter to another CPU's counter,
 * to keep the global sum constant after CPU-down:
 */
static void migrate_nr_uninterruptible(struct rq *rq_src)
{
	struct rq *rq_dest = cpu_rq(cpumask_any(cpu_active_mask));
	unsigned long flags;

	local_irq_save(flags);
	double_rq_lock(rq_src, rq_dest);
	rq_dest->nr_uninterruptible += rq_src->nr_uninterruptible;
	rq_src->nr_uninterruptible = 0;
	double_rq_unlock(rq_src, rq_dest);
	local_irq_restore(flags);
}

/* Run through task list and migrate tasks from the dead cpu. */
static void migrate_live_tasks(int src_cpu)
{
	struct task_struct *p, *t;

	read_lock(&tasklist_lock);

	do_each_thread(t, p) {
		if (p == current)
			continue;

		if (task_cpu(p) == src_cpu)
			move_task_off_dead_cpu(src_cpu, p);
	} while_each_thread(t, p);

	read_unlock(&tasklist_lock);
}

/*
 * Schedules idle task to be the next runnable task on current CPU.
 * It does so by boosting its priority to highest possible.
 * Used by CPU offline code.
 */
void sched_idle_next(void)
{
	int this_cpu = smp_processor_id();
	struct rq *rq = cpu_rq(this_cpu);
	struct task_struct *p = rq->idle;
	unsigned long flags;

	/* cpu has to be offline */
	BUG_ON(cpu_online(this_cpu));

	/*
	 * Strictly not necessary since rest of the CPUs are stopped by now
	 * and interrupts disabled on the current cpu.
	 */
	spin_lock_irqsave(&rq->lock, flags);

	__setscheduler(rq, p, SCHED_FIFO, MAX_RT_PRIO-1);

	update_rq_clock(rq);
	activate_task(rq, p, 0);

	spin_unlock_irqrestore(&rq->lock, flags);
}

/*
 * Ensures that the idle task is using init_mm right before its cpu goes
 * offline.
 */
void idle_task_exit(void)
{
	struct mm_struct *mm = current->active_mm;

	BUG_ON(cpu_online(smp_processor_id()));

	if (mm != &init_mm)
		switch_mm(mm, &init_mm, current);
	mmdrop(mm);
}

/* called under rq->lock with disabled interrupts */
static void migrate_dead(unsigned int dead_cpu, struct task_struct *p)
{
	struct rq *rq = cpu_rq(dead_cpu);

	/* Must be exiting, otherwise would be on tasklist. */
	BUG_ON(!p->exit_state);

	/* Cannot have done final schedule yet: would have vanished. */
	BUG_ON(p->state == TASK_DEAD);

	get_task_struct(p);

	/*
	 * Drop lock around migration; if someone else moves it,
	 * that's OK. No task can be added to this CPU, so iteration is
	 * fine.
	 */
	spin_unlock_irq(&rq->lock);
	move_task_off_dead_cpu(dead_cpu, p);
	spin_lock_irq(&rq->lock);

	put_task_struct(p);
}

/* release_task() removes task from tasklist, so we won't find dead tasks. */
static void migrate_dead_tasks(unsigned int dead_cpu)
{
	struct rq *rq = cpu_rq(dead_cpu);
	struct task_struct *next;

	for ( ; ; ) {
		if (!rq->nr_running)
			break;
		update_rq_clock(rq);
		next = pick_next_task(rq);
		if (!next)
			break;
		next->sched_class->put_prev_task(rq, next);
		migrate_dead(dead_cpu, next);

	}
}

/*
 * remove the tasks which were accounted by rq from calc_load_tasks.
 */
static void calc_global_load_remove(struct rq *rq)
{
	atomic_long_sub(rq->calc_load_active, &calc_load_tasks);
	rq->calc_load_active = 0;
}
#endif /* CONFIG_HOTPLUG_CPU */

#if defined(CONFIG_SCHED_DEBUG) && defined(CONFIG_SYSCTL)

static struct ctl_table sd_ctl_dir[] = {
	{
		.procname	= "sched_domain",
		.mode		= 0555,
	},
	{0, },
};

static struct ctl_table sd_ctl_root[] = {
	{
		.ctl_name	= CTL_KERN,
		.procname	= "kernel",
		.mode		= 0555,
		.child		= sd_ctl_dir,
	},
	{0, },
};

static struct ctl_table *sd_alloc_ctl_entry(int n)
{
	struct ctl_table *entry =
		kcalloc(n, sizeof(struct ctl_table), GFP_KERNEL);

	return entry;
}

static void sd_free_ctl_entry(struct ctl_table **tablep)
{
	struct ctl_table *entry;

	/*
	 * In the intermediate directories, both the child directory and
	 * procname are dynamically allocated and could fail but the mode
	 * will always be set. In the lowest directory the names are
	 * static strings and all have proc handlers.
	 */
	for (entry = *tablep; entry->mode; entry++) {
		if (entry->child)
			sd_free_ctl_entry(&entry->child);
		if (entry->proc_handler == NULL)
			kfree(entry->procname);
	}

	kfree(*tablep);
	*tablep = NULL;
}

static void
set_table_entry(struct ctl_table *entry,
		const char *procname, void *data, int maxlen,
		mode_t mode, proc_handler *proc_handler)
{
	entry->procname = procname;
	entry->data = data;
	entry->maxlen = maxlen;
	entry->mode = mode;
	entry->proc_handler = proc_handler;
}

static struct ctl_table *
sd_alloc_ctl_domain_table(struct sched_domain *sd)
{
	struct ctl_table *table = sd_alloc_ctl_entry(13);

	if (table == NULL)
		return NULL;

	set_table_entry(&table[0], "min_interval", &sd->min_interval,
		sizeof(long), 0644, proc_doulongvec_minmax);
	set_table_entry(&table[1], "max_interval", &sd->max_interval,
		sizeof(long), 0644, proc_doulongvec_minmax);
	set_table_entry(&table[2], "busy_idx", &sd->busy_idx,
		sizeof(int), 0644, proc_dointvec_minmax);
	set_table_entry(&table[3], "idle_idx", &sd->idle_idx,
		sizeof(int), 0644, proc_dointvec_minmax);
	set_table_entry(&table[4], "newidle_idx", &sd->newidle_idx,
		sizeof(int), 0644, proc_dointvec_minmax);
	set_table_entry(&table[5], "wake_idx", &sd->wake_idx,
		sizeof(int), 0644, proc_dointvec_minmax);
	set_table_entry(&table[6], "forkexec_idx", &sd->forkexec_idx,
		sizeof(int), 0644, proc_dointvec_minmax);
	set_table_entry(&table[7], "busy_factor", &sd->busy_factor,
		sizeof(int), 0644, proc_dointvec_minmax);
	set_table_entry(&table[8], "imbalance_pct", &sd->imbalance_pct,
		sizeof(int), 0644, proc_dointvec_minmax);
	set_table_entry(&table[9], "cache_nice_tries",
		&sd->cache_nice_tries,
		sizeof(int), 0644, proc_dointvec_minmax);
	set_table_entry(&table[10], "flags", &sd->flags,
		sizeof(int), 0644, proc_dointvec_minmax);
	set_table_entry(&table[11], "name", sd->name,
		CORENAME_MAX_SIZE, 0444, proc_dostring);
	/* &table[12] is terminator */

	return table;
}

static ctl_table *sd_alloc_ctl_cpu_table(int cpu)
{
	struct ctl_table *entry, *table;
	struct sched_domain *sd;
	int domain_num = 0, i;
	char buf[32];

	for_each_domain(cpu, sd)
		domain_num++;
	entry = table = sd_alloc_ctl_entry(domain_num + 1);
	if (table == NULL)
		return NULL;

	i = 0;
	for_each_domain(cpu, sd) {
		snprintf(buf, 32, "domain%d", i);
		entry->procname = kstrdup(buf, GFP_KERNEL);
		entry->mode = 0555;
		entry->child = sd_alloc_ctl_domain_table(sd);
		entry++;
		i++;
	}
	return table;
}

static struct ctl_table_header *sd_sysctl_header;
static void register_sched_domain_sysctl(void)
{
	int i, cpu_num = num_possible_cpus();
	struct ctl_table *entry = sd_alloc_ctl_entry(cpu_num + 1);
	char buf[32];

	WARN_ON(sd_ctl_dir[0].child);
	sd_ctl_dir[0].child = entry;

	if (entry == NULL)
		return;

	for_each_possible_cpu(i) {
		snprintf(buf, 32, "cpu%d", i);
		entry->procname = kstrdup(buf, GFP_KERNEL);
		entry->mode = 0555;
		entry->child = sd_alloc_ctl_cpu_table(i);
		entry++;
	}

	WARN_ON(sd_sysctl_header);
	sd_sysctl_header = register_sysctl_table(sd_ctl_root);
}

/* may be called multiple times per register */
static void unregister_sched_domain_sysctl(void)
{
	if (sd_sysctl_header)
		unregister_sysctl_table(sd_sysctl_header);
	sd_sysctl_header = NULL;
	if (sd_ctl_dir[0].child)
		sd_free_ctl_entry(&sd_ctl_dir[0].child);
}
#else
static void register_sched_domain_sysctl(void)
{
}
static void unregister_sched_domain_sysctl(void)
{
}
#endif

static void set_rq_online(struct rq *rq)
{
	if (!rq->online) {
		const struct sched_class *class;

		cpumask_set_cpu(rq->cpu, rq->rd->online);
		rq->online = 1;

		for_each_class(class) {
			if (class->rq_online)
				class->rq_online(rq);
		}
	}
}

static void set_rq_offline(struct rq *rq)
{
	if (rq->online) {
		const struct sched_class *class;

		for_each_class(class) {
			if (class->rq_offline)
				class->rq_offline(rq);
		}

		cpumask_clear_cpu(rq->cpu, rq->rd->online);
		rq->online = 0;
	}
}

/*
 * migration_call - callback that gets triggered when a CPU is added.
 * Here we can start up the necessary migration thread for the new CPU.
 */
static int __cpuinit
migration_call(struct notifier_block *nfb, unsigned long action, void *hcpu)
{
	struct task_struct *p;
	int cpu = (long)hcpu;
	unsigned long flags;
	struct rq *rq;

	switch (action) {

	case CPU_UP_PREPARE:
	case CPU_UP_PREPARE_FROZEN:
		p = kthread_create(migration_thread, hcpu, "migration/%d", cpu);
		if (IS_ERR(p))
			return NOTIFY_BAD;
		kthread_bind(p, cpu);
		/* Must be high prio: stop_machine expects to yield to it. */
		rq = task_rq_lock(p, &flags);
		__setscheduler(rq, p, SCHED_FIFO, MAX_RT_PRIO-1);
		task_rq_unlock(rq, &flags);
		get_task_struct(p);
		cpu_rq(cpu)->migration_thread = p;
		rq->calc_load_update = calc_load_update;
		break;

	case CPU_ONLINE:
	case CPU_ONLINE_FROZEN:
		/* Strictly unnecessary, as first user will wake it. */
		wake_up_process(cpu_rq(cpu)->migration_thread);

		/* Update our root-domain */
		rq = cpu_rq(cpu);
		spin_lock_irqsave(&rq->lock, flags);
		if (rq->rd) {
			BUG_ON(!cpumask_test_cpu(cpu, rq->rd->span));

			set_rq_online(rq);
		}
		spin_unlock_irqrestore(&rq->lock, flags);
		break;

#ifdef CONFIG_HOTPLUG_CPU
	case CPU_UP_CANCELED:
	case CPU_UP_CANCELED_FROZEN:
		if (!cpu_rq(cpu)->migration_thread)
			break;
		/* Unbind it from offline cpu so it can run. Fall thru. */
		kthread_bind(cpu_rq(cpu)->migration_thread,
			     cpumask_any(cpu_online_mask));
		kthread_stop(cpu_rq(cpu)->migration_thread);
		put_task_struct(cpu_rq(cpu)->migration_thread);
		cpu_rq(cpu)->migration_thread = NULL;
		break;

	case CPU_POST_DEAD:
		/*
		 * Bring the migration thread down in CPU_POST_DEAD event,
		 * since the timers should have got migrated by now and thus
		 * we should not see a deadlock between trying to kill the
		 * migration thread and the sched_rt_period_timer.
		 */
<<<<<<< HEAD
		rq = cpu_rq(cpu);
		kthread_stop(rq->migration_thread);
		put_task_struct(rq->migration_thread);
		rq->migration_thread = NULL;
		break;

	case CPU_DEAD:
	case CPU_DEAD_FROZEN:
		cpuset_lock(); /* around calls to cpuset_cpus_allowed_lock() */
		migrate_live_tasks(cpu);
		rq = cpu_rq(cpu);
=======
		rq = cpu_rq(cpu);
		kthread_stop(rq->migration_thread);
		put_task_struct(rq->migration_thread);
		rq->migration_thread = NULL;
		break;

	case CPU_DEAD:
	case CPU_DEAD_FROZEN:
		migrate_live_tasks(cpu);
		rq = cpu_rq(cpu);
>>>>>>> 0ee0f94f
		/* Idle task back to normal (off runqueue, low prio) */
		spin_lock_irq(&rq->lock);
		update_rq_clock(rq);
		deactivate_task(rq, rq->idle, 0);
		__setscheduler(rq, rq->idle, SCHED_NORMAL, 0);
		rq->idle->sched_class = &idle_sched_class;
		migrate_dead_tasks(cpu);
		spin_unlock_irq(&rq->lock);
		migrate_nr_uninterruptible(rq);
		BUG_ON(rq->nr_running != 0);
		calc_global_load_remove(rq);
		/*
		 * No need to migrate the tasks: it was best-effort if
		 * they didn't take sched_hotcpu_mutex. Just wake up
		 * the requestors.
		 */
		spin_lock_irq(&rq->lock);
		while (!list_empty(&rq->migration_queue)) {
			struct migration_req *req;

			req = list_entry(rq->migration_queue.next,
					 struct migration_req, list);
			list_del_init(&req->list);
			spin_unlock_irq(&rq->lock);
			complete(&req->done);
			spin_lock_irq(&rq->lock);
		}
		spin_unlock_irq(&rq->lock);
		break;

	case CPU_DYING:
	case CPU_DYING_FROZEN:
		/* Update our root-domain */
		rq = cpu_rq(cpu);
		spin_lock_irqsave(&rq->lock, flags);
		if (rq->rd) {
			BUG_ON(!cpumask_test_cpu(cpu, rq->rd->span));
			set_rq_offline(rq);
		}
		spin_unlock_irqrestore(&rq->lock, flags);
		break;
#endif
	}
	return NOTIFY_OK;
}

/*
 * Register at high priority so that task migration (migrate_all_tasks)
 * happens before everything else.  This has to be lower priority than
 * the notifier in the perf_event subsystem, though.
 */
static struct notifier_block __cpuinitdata migration_notifier = {
	.notifier_call = migration_call,
	.priority = 10
};

static int __init migration_init(void)
{
	void *cpu = (void *)(long)smp_processor_id();
	int err;

	/* Start one for the boot CPU: */
	err = migration_call(&migration_notifier, CPU_UP_PREPARE, cpu);
	BUG_ON(err == NOTIFY_BAD);
	migration_call(&migration_notifier, CPU_ONLINE, cpu);
	register_cpu_notifier(&migration_notifier);

	return 0;
}
early_initcall(migration_init);
#endif

#ifdef CONFIG_SMP

#ifdef CONFIG_SCHED_DEBUG

static __read_mostly int sched_domain_debug_enabled;

static int __init sched_domain_debug_setup(char *str)
{
	sched_domain_debug_enabled = 1;

	return 0;
}
early_param("sched_debug", sched_domain_debug_setup);

static int sched_domain_debug_one(struct sched_domain *sd, int cpu, int level,
				  struct cpumask *groupmask)
{
	struct sched_group *group = sd->groups;
	char str[256];

	cpulist_scnprintf(str, sizeof(str), sched_domain_span(sd));
	cpumask_clear(groupmask);

	printk(KERN_DEBUG "%*s domain %d: ", level, "", level);

	if (!(sd->flags & SD_LOAD_BALANCE)) {
		printk("does not load-balance\n");
		if (sd->parent)
			printk(KERN_ERR "ERROR: !SD_LOAD_BALANCE domain"
					" has parent");
		return -1;
	}

	printk(KERN_CONT "span %s level %s\n", str, sd->name);

	if (!cpumask_test_cpu(cpu, sched_domain_span(sd))) {
		printk(KERN_ERR "ERROR: domain->span does not contain "
				"CPU%d\n", cpu);
	}
	if (!cpumask_test_cpu(cpu, sched_group_cpus(group))) {
		printk(KERN_ERR "ERROR: domain->groups does not contain"
				" CPU%d\n", cpu);
	}

	printk(KERN_DEBUG "%*s groups:", level + 1, "");
	do {
		if (!group) {
			printk("\n");
			printk(KERN_ERR "ERROR: group is NULL\n");
			break;
		}

		if (!group->cpu_power) {
			printk(KERN_CONT "\n");
			printk(KERN_ERR "ERROR: domain->cpu_power not "
					"set\n");
			break;
		}

		if (!cpumask_weight(sched_group_cpus(group))) {
			printk(KERN_CONT "\n");
			printk(KERN_ERR "ERROR: empty group\n");
			break;
		}

		if (cpumask_intersects(groupmask, sched_group_cpus(group))) {
			printk(KERN_CONT "\n");
			printk(KERN_ERR "ERROR: repeated CPUs\n");
			break;
		}

		cpumask_or(groupmask, groupmask, sched_group_cpus(group));

		cpulist_scnprintf(str, sizeof(str), sched_group_cpus(group));

		printk(KERN_CONT " %s", str);
		if (group->cpu_power != SCHED_LOAD_SCALE) {
			printk(KERN_CONT " (cpu_power = %d)",
				group->cpu_power);
		}

		group = group->next;
	} while (group != sd->groups);
	printk(KERN_CONT "\n");

	if (!cpumask_equal(sched_domain_span(sd), groupmask))
		printk(KERN_ERR "ERROR: groups don't span domain->span\n");

	if (sd->parent &&
	    !cpumask_subset(groupmask, sched_domain_span(sd->parent)))
		printk(KERN_ERR "ERROR: parent span is not a superset "
			"of domain->span\n");
	return 0;
}

static void sched_domain_debug(struct sched_domain *sd, int cpu)
{
	cpumask_var_t groupmask;
	int level = 0;

	if (!sched_domain_debug_enabled)
		return;

	if (!sd) {
		printk(KERN_DEBUG "CPU%d attaching NULL sched-domain.\n", cpu);
		return;
	}

	printk(KERN_DEBUG "CPU%d attaching sched-domain:\n", cpu);

	if (!alloc_cpumask_var(&groupmask, GFP_KERNEL)) {
		printk(KERN_DEBUG "Cannot load-balance (out of memory)\n");
		return;
	}

	for (;;) {
		if (sched_domain_debug_one(sd, cpu, level, groupmask))
			break;
		level++;
		sd = sd->parent;
		if (!sd)
			break;
	}
	free_cpumask_var(groupmask);
}
#else /* !CONFIG_SCHED_DEBUG */
# define sched_domain_debug(sd, cpu) do { } while (0)
#endif /* CONFIG_SCHED_DEBUG */

static int sd_degenerate(struct sched_domain *sd)
{
	if (cpumask_weight(sched_domain_span(sd)) == 1)
		return 1;

	/* Following flags need at least 2 groups */
	if (sd->flags & (SD_LOAD_BALANCE |
			 SD_BALANCE_NEWIDLE |
			 SD_BALANCE_FORK |
			 SD_BALANCE_EXEC |
			 SD_SHARE_CPUPOWER |
			 SD_SHARE_PKG_RESOURCES)) {
		if (sd->groups != sd->groups->next)
			return 0;
	}

	/* Following flags don't use groups */
	if (sd->flags & (SD_WAKE_AFFINE))
		return 0;

	return 1;
}

static int
sd_parent_degenerate(struct sched_domain *sd, struct sched_domain *parent)
{
	unsigned long cflags = sd->flags, pflags = parent->flags;

	if (sd_degenerate(parent))
		return 1;

	if (!cpumask_equal(sched_domain_span(sd), sched_domain_span(parent)))
		return 0;

	/* Flags needing groups don't count if only 1 group in parent */
	if (parent->groups == parent->groups->next) {
		pflags &= ~(SD_LOAD_BALANCE |
				SD_BALANCE_NEWIDLE |
				SD_BALANCE_FORK |
				SD_BALANCE_EXEC |
				SD_SHARE_CPUPOWER |
				SD_SHARE_PKG_RESOURCES);
		if (nr_node_ids == 1)
			pflags &= ~SD_SERIALIZE;
	}
	if (~cflags & pflags)
		return 0;

	return 1;
}

static void free_rootdomain(struct root_domain *rd)
{
	synchronize_sched();

	cpupri_cleanup(&rd->cpupri);

	free_cpumask_var(rd->rto_mask);
	free_cpumask_var(rd->online);
	free_cpumask_var(rd->span);
	kfree(rd);
}

static void rq_attach_root(struct rq *rq, struct root_domain *rd)
{
	struct root_domain *old_rd = NULL;
	unsigned long flags;

	spin_lock_irqsave(&rq->lock, flags);

	if (rq->rd) {
		old_rd = rq->rd;

		if (cpumask_test_cpu(rq->cpu, old_rd->online))
			set_rq_offline(rq);

		cpumask_clear_cpu(rq->cpu, old_rd->span);

		/*
		 * If we dont want to free the old_rt yet then
		 * set old_rd to NULL to skip the freeing later
		 * in this function:
		 */
		if (!atomic_dec_and_test(&old_rd->refcount))
			old_rd = NULL;
	}

	atomic_inc(&rd->refcount);
	rq->rd = rd;

	cpumask_set_cpu(rq->cpu, rd->span);
	if (cpumask_test_cpu(rq->cpu, cpu_active_mask))
		set_rq_online(rq);

	spin_unlock_irqrestore(&rq->lock, flags);

	if (old_rd)
		free_rootdomain(old_rd);
}

static int init_rootdomain(struct root_domain *rd, bool bootmem)
{
	gfp_t gfp = GFP_KERNEL;

	memset(rd, 0, sizeof(*rd));

	if (bootmem)
		gfp = GFP_NOWAIT;

	if (!alloc_cpumask_var(&rd->span, gfp))
		goto out;
	if (!alloc_cpumask_var(&rd->online, gfp))
		goto free_span;
	if (!alloc_cpumask_var(&rd->rto_mask, gfp))
		goto free_online;

	if (cpupri_init(&rd->cpupri, bootmem) != 0)
		goto free_rto_mask;
	return 0;

free_rto_mask:
	free_cpumask_var(rd->rto_mask);
free_online:
	free_cpumask_var(rd->online);
free_span:
	free_cpumask_var(rd->span);
out:
	return -ENOMEM;
}

static void init_defrootdomain(void)
{
	init_rootdomain(&def_root_domain, true);

	atomic_set(&def_root_domain.refcount, 1);
}

static struct root_domain *alloc_rootdomain(void)
{
	struct root_domain *rd;

	rd = kmalloc(sizeof(*rd), GFP_KERNEL);
	if (!rd)
		return NULL;

	if (init_rootdomain(rd, false) != 0) {
		kfree(rd);
		return NULL;
	}

	return rd;
}

/*
 * Attach the domain 'sd' to 'cpu' as its base domain. Callers must
 * hold the hotplug lock.
 */
static void
cpu_attach_domain(struct sched_domain *sd, struct root_domain *rd, int cpu)
{
	struct rq *rq = cpu_rq(cpu);
	struct sched_domain *tmp;

	for (tmp = sd; tmp; tmp = tmp->parent)
		tmp->span_weight = cpumask_weight(sched_domain_span(tmp));

	/* Remove the sched domains which do not contribute to scheduling. */
	for (tmp = sd; tmp; ) {
		struct sched_domain *parent = tmp->parent;
		if (!parent)
			break;

		if (sd_parent_degenerate(tmp, parent)) {
			tmp->parent = parent->parent;
			if (parent->parent)
				parent->parent->child = tmp;
		} else
			tmp = tmp->parent;
	}

	if (sd && sd_degenerate(sd)) {
		sd = sd->parent;
		if (sd)
			sd->child = NULL;
	}

	sched_domain_debug(sd, cpu);

	rq_attach_root(rq, rd);
	rcu_assign_pointer(rq->sd, sd);
}

/* cpus with isolated domains */
static cpumask_var_t cpu_isolated_map;

/* Setup the mask of cpus configured for isolated domains */
static int __init isolated_cpu_setup(char *str)
{
	alloc_bootmem_cpumask_var(&cpu_isolated_map);
	cpulist_parse(str, cpu_isolated_map);
	return 1;
}

__setup("isolcpus=", isolated_cpu_setup);

/*
 * init_sched_build_groups takes the cpumask we wish to span, and a pointer
 * to a function which identifies what group(along with sched group) a CPU
 * belongs to. The return value of group_fn must be a >= 0 and < nr_cpu_ids
 * (due to the fact that we keep track of groups covered with a struct cpumask).
 *
 * init_sched_build_groups will build a circular linked list of the groups
 * covered by the given span, and will set each group's ->cpumask correctly,
 * and ->cpu_power to 0.
 */
static void
init_sched_build_groups(const struct cpumask *span,
			const struct cpumask *cpu_map,
			int (*group_fn)(int cpu, const struct cpumask *cpu_map,
					struct sched_group **sg,
					struct cpumask *tmpmask),
			struct cpumask *covered, struct cpumask *tmpmask)
{
	struct sched_group *first = NULL, *last = NULL;
	int i;

	cpumask_clear(covered);

	for_each_cpu(i, span) {
		struct sched_group *sg;
		int group = group_fn(i, cpu_map, &sg, tmpmask);
		int j;

		if (cpumask_test_cpu(i, covered))
			continue;

		cpumask_clear(sched_group_cpus(sg));
		sg->cpu_power = 0;

		for_each_cpu(j, span) {
			if (group_fn(j, cpu_map, NULL, tmpmask) != group)
				continue;

			cpumask_set_cpu(j, covered);
			cpumask_set_cpu(j, sched_group_cpus(sg));
		}
		if (!first)
			first = sg;
		if (last)
			last->next = sg;
		last = sg;
	}
	last->next = first;
}

#define SD_NODES_PER_DOMAIN 16

#ifdef CONFIG_NUMA

/**
 * find_next_best_node - find the next node to include in a sched_domain
 * @node: node whose sched_domain we're building
 * @used_nodes: nodes already in the sched_domain
 *
 * Find the next node to include in a given scheduling domain. Simply
 * finds the closest node not already in the @used_nodes map.
 *
 * Should use nodemask_t.
 */
static int find_next_best_node(int node, nodemask_t *used_nodes)
{
	int i, n, val, min_val, best_node = 0;

	min_val = INT_MAX;

	for (i = 0; i < nr_node_ids; i++) {
		/* Start at @node */
		n = (node + i) % nr_node_ids;

		if (!nr_cpus_node(n))
			continue;

		/* Skip already used nodes */
		if (node_isset(n, *used_nodes))
			continue;

		/* Simple min distance search */
		val = node_distance(node, n);

		if (val < min_val) {
			min_val = val;
			best_node = n;
		}
	}

	node_set(best_node, *used_nodes);
	return best_node;
}

/**
 * sched_domain_node_span - get a cpumask for a node's sched_domain
 * @node: node whose cpumask we're constructing
 * @span: resulting cpumask
 *
 * Given a node, construct a good cpumask for its sched_domain to span. It
 * should be one that prevents unnecessary balancing, but also spreads tasks
 * out optimally.
 */
static void sched_domain_node_span(int node, struct cpumask *span)
{
	nodemask_t used_nodes;
	int i;

	cpumask_clear(span);
	nodes_clear(used_nodes);

	cpumask_or(span, span, cpumask_of_node(node));
	node_set(node, used_nodes);

	for (i = 1; i < SD_NODES_PER_DOMAIN; i++) {
		int next_node = find_next_best_node(node, &used_nodes);

		cpumask_or(span, span, cpumask_of_node(next_node));
	}
}
#endif /* CONFIG_NUMA */

int sched_smt_power_savings = 0, sched_mc_power_savings = 0;

/*
 * The cpus mask in sched_group and sched_domain hangs off the end.
 *
 * ( See the the comments in include/linux/sched.h:struct sched_group
 *   and struct sched_domain. )
 */
struct static_sched_group {
	struct sched_group sg;
	DECLARE_BITMAP(cpus, CONFIG_NR_CPUS);
};

struct static_sched_domain {
	struct sched_domain sd;
	DECLARE_BITMAP(span, CONFIG_NR_CPUS);
};

struct s_data {
#ifdef CONFIG_NUMA
	int			sd_allnodes;
	cpumask_var_t		domainspan;
	cpumask_var_t		covered;
	cpumask_var_t		notcovered;
#endif
	cpumask_var_t		nodemask;
	cpumask_var_t		this_sibling_map;
	cpumask_var_t		this_core_map;
	cpumask_var_t		send_covered;
	cpumask_var_t		tmpmask;
	struct sched_group	**sched_group_nodes;
	struct root_domain	*rd;
};

enum s_alloc {
	sa_sched_groups = 0,
	sa_rootdomain,
	sa_tmpmask,
	sa_send_covered,
	sa_this_core_map,
	sa_this_sibling_map,
	sa_nodemask,
	sa_sched_group_nodes,
#ifdef CONFIG_NUMA
	sa_notcovered,
	sa_covered,
	sa_domainspan,
#endif
	sa_none,
};

/*
 * SMT sched-domains:
 */
#ifdef CONFIG_SCHED_SMT
static DEFINE_PER_CPU(struct static_sched_domain, cpu_domains);
static DEFINE_PER_CPU(struct static_sched_group, sched_group_cpus);

static int
cpu_to_cpu_group(int cpu, const struct cpumask *cpu_map,
		 struct sched_group **sg, struct cpumask *unused)
{
	if (sg)
		*sg = &per_cpu(sched_group_cpus, cpu).sg;
	return cpu;
}
#endif /* CONFIG_SCHED_SMT */

/*
 * multi-core sched-domains:
 */
#ifdef CONFIG_SCHED_MC
static DEFINE_PER_CPU(struct static_sched_domain, core_domains);
static DEFINE_PER_CPU(struct static_sched_group, sched_group_core);
#endif /* CONFIG_SCHED_MC */

#if defined(CONFIG_SCHED_MC) && defined(CONFIG_SCHED_SMT)
static int
cpu_to_core_group(int cpu, const struct cpumask *cpu_map,
		  struct sched_group **sg, struct cpumask *mask)
{
	int group;

	cpumask_and(mask, topology_thread_cpumask(cpu), cpu_map);
	group = cpumask_first(mask);
	if (sg)
		*sg = &per_cpu(sched_group_core, group).sg;
	return group;
}
#elif defined(CONFIG_SCHED_MC)
static int
cpu_to_core_group(int cpu, const struct cpumask *cpu_map,
		  struct sched_group **sg, struct cpumask *unused)
{
	if (sg)
		*sg = &per_cpu(sched_group_core, cpu).sg;
	return cpu;
}
#endif

static DEFINE_PER_CPU(struct static_sched_domain, phys_domains);
static DEFINE_PER_CPU(struct static_sched_group, sched_group_phys);

static int
cpu_to_phys_group(int cpu, const struct cpumask *cpu_map,
		  struct sched_group **sg, struct cpumask *mask)
{
	int group;
#ifdef CONFIG_SCHED_MC
	cpumask_and(mask, cpu_coregroup_mask(cpu), cpu_map);
	group = cpumask_first(mask);
#elif defined(CONFIG_SCHED_SMT)
	cpumask_and(mask, topology_thread_cpumask(cpu), cpu_map);
	group = cpumask_first(mask);
#else
	group = cpu;
#endif
	if (sg)
		*sg = &per_cpu(sched_group_phys, group).sg;
	return group;
}

#ifdef CONFIG_NUMA
/*
 * The init_sched_build_groups can't handle what we want to do with node
 * groups, so roll our own. Now each node has its own list of groups which
 * gets dynamically allocated.
 */
static DEFINE_PER_CPU(struct static_sched_domain, node_domains);
static struct sched_group ***sched_group_nodes_bycpu;

static DEFINE_PER_CPU(struct static_sched_domain, allnodes_domains);
static DEFINE_PER_CPU(struct static_sched_group, sched_group_allnodes);

static int cpu_to_allnodes_group(int cpu, const struct cpumask *cpu_map,
				 struct sched_group **sg,
				 struct cpumask *nodemask)
{
	int group;

	cpumask_and(nodemask, cpumask_of_node(cpu_to_node(cpu)), cpu_map);
	group = cpumask_first(nodemask);

	if (sg)
		*sg = &per_cpu(sched_group_allnodes, group).sg;
	return group;
}

static void init_numa_sched_groups_power(struct sched_group *group_head)
{
	struct sched_group *sg = group_head;
	int j;

	if (!sg)
		return;
	do {
		for_each_cpu(j, sched_group_cpus(sg)) {
			struct sched_domain *sd;

			sd = &per_cpu(phys_domains, j).sd;
			if (j != group_first_cpu(sd->groups)) {
				/*
				 * Only add "power" once for each
				 * physical package.
				 */
				continue;
			}

			sg->cpu_power += sd->groups->cpu_power;
		}
		sg = sg->next;
	} while (sg != group_head);
}

static int build_numa_sched_groups(struct s_data *d,
				   const struct cpumask *cpu_map, int num)
{
	struct sched_domain *sd;
	struct sched_group *sg, *prev;
	int n, j;

	cpumask_clear(d->covered);
	cpumask_and(d->nodemask, cpumask_of_node(num), cpu_map);
	if (cpumask_empty(d->nodemask)) {
		d->sched_group_nodes[num] = NULL;
		goto out;
	}

	sched_domain_node_span(num, d->domainspan);
	cpumask_and(d->domainspan, d->domainspan, cpu_map);

	sg = kmalloc_node(sizeof(struct sched_group) + cpumask_size(),
			  GFP_KERNEL, num);
	if (!sg) {
		printk(KERN_WARNING "Can not alloc domain group for node %d\n",
		       num);
		return -ENOMEM;
	}
	d->sched_group_nodes[num] = sg;

	for_each_cpu(j, d->nodemask) {
		sd = &per_cpu(node_domains, j).sd;
		sd->groups = sg;
	}

	sg->cpu_power = 0;
	cpumask_copy(sched_group_cpus(sg), d->nodemask);
	sg->next = sg;
	cpumask_or(d->covered, d->covered, d->nodemask);

	prev = sg;
	for (j = 0; j < nr_node_ids; j++) {
		n = (num + j) % nr_node_ids;
		cpumask_complement(d->notcovered, d->covered);
		cpumask_and(d->tmpmask, d->notcovered, cpu_map);
		cpumask_and(d->tmpmask, d->tmpmask, d->domainspan);
		if (cpumask_empty(d->tmpmask))
			break;
		cpumask_and(d->tmpmask, d->tmpmask, cpumask_of_node(n));
		if (cpumask_empty(d->tmpmask))
			continue;
		sg = kmalloc_node(sizeof(struct sched_group) + cpumask_size(),
				  GFP_KERNEL, num);
		if (!sg) {
			printk(KERN_WARNING
			       "Can not alloc domain group for node %d\n", j);
			return -ENOMEM;
		}
		sg->cpu_power = 0;
		cpumask_copy(sched_group_cpus(sg), d->tmpmask);
		sg->next = prev->next;
		cpumask_or(d->covered, d->covered, d->tmpmask);
		prev->next = sg;
		prev = sg;
	}
out:
	return 0;
}
#endif /* CONFIG_NUMA */

#ifdef CONFIG_NUMA
/* Free memory allocated for various sched_group structures */
static void free_sched_groups(const struct cpumask *cpu_map,
			      struct cpumask *nodemask)
{
	int cpu, i;

	for_each_cpu(cpu, cpu_map) {
		struct sched_group **sched_group_nodes
			= sched_group_nodes_bycpu[cpu];

		if (!sched_group_nodes)
			continue;

		for (i = 0; i < nr_node_ids; i++) {
			struct sched_group *oldsg, *sg = sched_group_nodes[i];

			cpumask_and(nodemask, cpumask_of_node(i), cpu_map);
			if (cpumask_empty(nodemask))
				continue;

			if (sg == NULL)
				continue;
			sg = sg->next;
next_sg:
			oldsg = sg;
			sg = sg->next;
			kfree(oldsg);
			if (oldsg != sched_group_nodes[i])
				goto next_sg;
		}
		kfree(sched_group_nodes);
		sched_group_nodes_bycpu[cpu] = NULL;
	}
}
#else /* !CONFIG_NUMA */
static void free_sched_groups(const struct cpumask *cpu_map,
			      struct cpumask *nodemask)
{
}
#endif /* CONFIG_NUMA */

/*
 * Initialize sched groups cpu_power.
 *
 * cpu_power indicates the capacity of sched group, which is used while
 * distributing the load between different sched groups in a sched domain.
 * Typically cpu_power for all the groups in a sched domain will be same unless
 * there are asymmetries in the topology. If there are asymmetries, group
 * having more cpu_power will pickup more load compared to the group having
 * less cpu_power.
 */
static void init_sched_groups_power(int cpu, struct sched_domain *sd)
{
	struct sched_domain *child;
	struct sched_group *group;
	long power;
	int weight;

	WARN_ON(!sd || !sd->groups);

	if (cpu != group_first_cpu(sd->groups))
		return;

	child = sd->child;

	sd->groups->cpu_power = 0;

	if (!child) {
		power = SCHED_LOAD_SCALE;
		weight = cpumask_weight(sched_domain_span(sd));
		/*
		 * SMT siblings share the power of a single core.
		 * Usually multiple threads get a better yield out of
		 * that one core than a single thread would have,
		 * reflect that in sd->smt_gain.
		 */
		if ((sd->flags & SD_SHARE_CPUPOWER) && weight > 1) {
			power *= sd->smt_gain;
			power /= weight;
			power >>= SCHED_LOAD_SHIFT;
		}
		sd->groups->cpu_power += power;
		return;
	}

	/*
	 * Add cpu_power of each child group to this groups cpu_power.
	 */
	group = child->groups;
	do {
		sd->groups->cpu_power += group->cpu_power;
		group = group->next;
	} while (group != child->groups);
}

/*
 * Initializers for schedule domains
 * Non-inlined to reduce accumulated stack pressure in build_sched_domains()
 */

#ifdef CONFIG_SCHED_DEBUG
# define SD_INIT_NAME(sd, type)		sd->name = #type
#else
# define SD_INIT_NAME(sd, type)		do { } while (0)
#endif

#define	SD_INIT(sd, type)	sd_init_##type(sd)

#define SD_INIT_FUNC(type)	\
static noinline void sd_init_##type(struct sched_domain *sd)	\
{								\
	memset(sd, 0, sizeof(*sd));				\
	*sd = SD_##type##_INIT;					\
	sd->level = SD_LV_##type;				\
	SD_INIT_NAME(sd, type);					\
}

SD_INIT_FUNC(CPU)
#ifdef CONFIG_NUMA
 SD_INIT_FUNC(ALLNODES)
 SD_INIT_FUNC(NODE)
#endif
#ifdef CONFIG_SCHED_SMT
 SD_INIT_FUNC(SIBLING)
#endif
#ifdef CONFIG_SCHED_MC
 SD_INIT_FUNC(MC)
#endif

static int default_relax_domain_level = -1;

static int __init setup_relax_domain_level(char *str)
{
	unsigned long val;

	val = simple_strtoul(str, NULL, 0);
	if (val < SD_LV_MAX)
		default_relax_domain_level = val;

	return 1;
}
__setup("relax_domain_level=", setup_relax_domain_level);

static void set_domain_attribute(struct sched_domain *sd,
				 struct sched_domain_attr *attr)
{
	int request;

	if (!attr || attr->relax_domain_level < 0) {
		if (default_relax_domain_level < 0)
			return;
		else
			request = default_relax_domain_level;
	} else
		request = attr->relax_domain_level;
	if (request < sd->level) {
		/* turn off idle balance on this domain */
		sd->flags &= ~(SD_BALANCE_WAKE|SD_BALANCE_NEWIDLE);
	} else {
		/* turn on idle balance on this domain */
		sd->flags |= (SD_BALANCE_WAKE|SD_BALANCE_NEWIDLE);
	}
}

static void __free_domain_allocs(struct s_data *d, enum s_alloc what,
				 const struct cpumask *cpu_map)
{
	switch (what) {
	case sa_sched_groups:
		free_sched_groups(cpu_map, d->tmpmask); /* fall through */
		d->sched_group_nodes = NULL;
	case sa_rootdomain:
		free_rootdomain(d->rd); /* fall through */
	case sa_tmpmask:
		free_cpumask_var(d->tmpmask); /* fall through */
	case sa_send_covered:
		free_cpumask_var(d->send_covered); /* fall through */
	case sa_this_core_map:
		free_cpumask_var(d->this_core_map); /* fall through */
	case sa_this_sibling_map:
		free_cpumask_var(d->this_sibling_map); /* fall through */
	case sa_nodemask:
		free_cpumask_var(d->nodemask); /* fall through */
	case sa_sched_group_nodes:
#ifdef CONFIG_NUMA
		kfree(d->sched_group_nodes); /* fall through */
	case sa_notcovered:
		free_cpumask_var(d->notcovered); /* fall through */
	case sa_covered:
		free_cpumask_var(d->covered); /* fall through */
	case sa_domainspan:
		free_cpumask_var(d->domainspan); /* fall through */
#endif
	case sa_none:
		break;
	}
}

static enum s_alloc __visit_domain_allocation_hell(struct s_data *d,
						   const struct cpumask *cpu_map)
{
#ifdef CONFIG_NUMA
	if (!alloc_cpumask_var(&d->domainspan, GFP_KERNEL))
		return sa_none;
	if (!alloc_cpumask_var(&d->covered, GFP_KERNEL))
		return sa_domainspan;
	if (!alloc_cpumask_var(&d->notcovered, GFP_KERNEL))
		return sa_covered;
	/* Allocate the per-node list of sched groups */
	d->sched_group_nodes = kcalloc(nr_node_ids,
				      sizeof(struct sched_group *), GFP_KERNEL);
	if (!d->sched_group_nodes) {
		printk(KERN_WARNING "Can not alloc sched group node list\n");
		return sa_notcovered;
	}
	sched_group_nodes_bycpu[cpumask_first(cpu_map)] = d->sched_group_nodes;
#endif
	if (!alloc_cpumask_var(&d->nodemask, GFP_KERNEL))
		return sa_sched_group_nodes;
	if (!alloc_cpumask_var(&d->this_sibling_map, GFP_KERNEL))
		return sa_nodemask;
	if (!alloc_cpumask_var(&d->this_core_map, GFP_KERNEL))
		return sa_this_sibling_map;
	if (!alloc_cpumask_var(&d->send_covered, GFP_KERNEL))
		return sa_this_core_map;
	if (!alloc_cpumask_var(&d->tmpmask, GFP_KERNEL))
		return sa_send_covered;
	d->rd = alloc_rootdomain();
	if (!d->rd) {
		printk(KERN_WARNING "Cannot alloc root domain\n");
		return sa_tmpmask;
	}
	return sa_rootdomain;
}

static struct sched_domain *__build_numa_sched_domains(struct s_data *d,
	const struct cpumask *cpu_map, struct sched_domain_attr *attr, int i)
{
	struct sched_domain *sd = NULL;
#ifdef CONFIG_NUMA
	struct sched_domain *parent;

	d->sd_allnodes = 0;
	if (cpumask_weight(cpu_map) >
	    SD_NODES_PER_DOMAIN * cpumask_weight(d->nodemask)) {
		sd = &per_cpu(allnodes_domains, i).sd;
		SD_INIT(sd, ALLNODES);
		set_domain_attribute(sd, attr);
		cpumask_copy(sched_domain_span(sd), cpu_map);
		cpu_to_allnodes_group(i, cpu_map, &sd->groups, d->tmpmask);
		d->sd_allnodes = 1;
	}
	parent = sd;

	sd = &per_cpu(node_domains, i).sd;
	SD_INIT(sd, NODE);
	set_domain_attribute(sd, attr);
	sched_domain_node_span(cpu_to_node(i), sched_domain_span(sd));
	sd->parent = parent;
	if (parent)
		parent->child = sd;
	cpumask_and(sched_domain_span(sd), sched_domain_span(sd), cpu_map);
#endif
	return sd;
}

static struct sched_domain *__build_cpu_sched_domain(struct s_data *d,
	const struct cpumask *cpu_map, struct sched_domain_attr *attr,
	struct sched_domain *parent, int i)
{
	struct sched_domain *sd;
	sd = &per_cpu(phys_domains, i).sd;
	SD_INIT(sd, CPU);
	set_domain_attribute(sd, attr);
	cpumask_copy(sched_domain_span(sd), d->nodemask);
	sd->parent = parent;
	if (parent)
		parent->child = sd;
	cpu_to_phys_group(i, cpu_map, &sd->groups, d->tmpmask);
	return sd;
}

static struct sched_domain *__build_mc_sched_domain(struct s_data *d,
	const struct cpumask *cpu_map, struct sched_domain_attr *attr,
	struct sched_domain *parent, int i)
{
	struct sched_domain *sd = parent;
#ifdef CONFIG_SCHED_MC
	sd = &per_cpu(core_domains, i).sd;
	SD_INIT(sd, MC);
	set_domain_attribute(sd, attr);
	cpumask_and(sched_domain_span(sd), cpu_map, cpu_coregroup_mask(i));
	sd->parent = parent;
	parent->child = sd;
	cpu_to_core_group(i, cpu_map, &sd->groups, d->tmpmask);
#endif
	return sd;
}

static struct sched_domain *__build_smt_sched_domain(struct s_data *d,
	const struct cpumask *cpu_map, struct sched_domain_attr *attr,
	struct sched_domain *parent, int i)
{
	struct sched_domain *sd = parent;
#ifdef CONFIG_SCHED_SMT
	sd = &per_cpu(cpu_domains, i).sd;
	SD_INIT(sd, SIBLING);
	set_domain_attribute(sd, attr);
	cpumask_and(sched_domain_span(sd), cpu_map, topology_thread_cpumask(i));
	sd->parent = parent;
	parent->child = sd;
	cpu_to_cpu_group(i, cpu_map, &sd->groups, d->tmpmask);
#endif
	return sd;
}

static void build_sched_groups(struct s_data *d, enum sched_domain_level l,
			       const struct cpumask *cpu_map, int cpu)
{
	switch (l) {
#ifdef CONFIG_SCHED_SMT
	case SD_LV_SIBLING: /* set up CPU (sibling) groups */
		cpumask_and(d->this_sibling_map, cpu_map,
			    topology_thread_cpumask(cpu));
		if (cpu == cpumask_first(d->this_sibling_map))
			init_sched_build_groups(d->this_sibling_map, cpu_map,
						&cpu_to_cpu_group,
						d->send_covered, d->tmpmask);
		break;
#endif
#ifdef CONFIG_SCHED_MC
	case SD_LV_MC: /* set up multi-core groups */
		cpumask_and(d->this_core_map, cpu_map, cpu_coregroup_mask(cpu));
		if (cpu == cpumask_first(d->this_core_map))
			init_sched_build_groups(d->this_core_map, cpu_map,
						&cpu_to_core_group,
						d->send_covered, d->tmpmask);
		break;
#endif
	case SD_LV_CPU: /* set up physical groups */
		cpumask_and(d->nodemask, cpumask_of_node(cpu), cpu_map);
		if (!cpumask_empty(d->nodemask))
			init_sched_build_groups(d->nodemask, cpu_map,
						&cpu_to_phys_group,
						d->send_covered, d->tmpmask);
		break;
#ifdef CONFIG_NUMA
	case SD_LV_ALLNODES:
		init_sched_build_groups(cpu_map, cpu_map, &cpu_to_allnodes_group,
					d->send_covered, d->tmpmask);
		break;
#endif
	default:
		break;
	}
}

/*
 * Build sched domains for a given set of cpus and attach the sched domains
 * to the individual cpus
 */
static int __build_sched_domains(const struct cpumask *cpu_map,
				 struct sched_domain_attr *attr)
{
	enum s_alloc alloc_state = sa_none;
	struct s_data d;
	struct sched_domain *sd;
	int i;
#ifdef CONFIG_NUMA
	d.sd_allnodes = 0;
#endif

	alloc_state = __visit_domain_allocation_hell(&d, cpu_map);
	if (alloc_state != sa_rootdomain)
		goto error;
	alloc_state = sa_sched_groups;

	/*
	 * Set up domains for cpus specified by the cpu_map.
	 */
	for_each_cpu(i, cpu_map) {
		cpumask_and(d.nodemask, cpumask_of_node(cpu_to_node(i)),
			    cpu_map);

		sd = __build_numa_sched_domains(&d, cpu_map, attr, i);
		sd = __build_cpu_sched_domain(&d, cpu_map, attr, sd, i);
		sd = __build_mc_sched_domain(&d, cpu_map, attr, sd, i);
		sd = __build_smt_sched_domain(&d, cpu_map, attr, sd, i);
	}

	for_each_cpu(i, cpu_map) {
		build_sched_groups(&d, SD_LV_SIBLING, cpu_map, i);
		build_sched_groups(&d, SD_LV_MC, cpu_map, i);
	}

	/* Set up physical groups */
	for (i = 0; i < nr_node_ids; i++)
		build_sched_groups(&d, SD_LV_CPU, cpu_map, i);

#ifdef CONFIG_NUMA
	/* Set up node groups */
	if (d.sd_allnodes)
		build_sched_groups(&d, SD_LV_ALLNODES, cpu_map, 0);

	for (i = 0; i < nr_node_ids; i++)
		if (build_numa_sched_groups(&d, cpu_map, i))
			goto error;
#endif

	/* Calculate CPU power for physical packages and nodes */
#ifdef CONFIG_SCHED_SMT
	for_each_cpu(i, cpu_map) {
		sd = &per_cpu(cpu_domains, i).sd;
		init_sched_groups_power(i, sd);
	}
#endif
#ifdef CONFIG_SCHED_MC
	for_each_cpu(i, cpu_map) {
		sd = &per_cpu(core_domains, i).sd;
		init_sched_groups_power(i, sd);
	}
#endif

	for_each_cpu(i, cpu_map) {
		sd = &per_cpu(phys_domains, i).sd;
		init_sched_groups_power(i, sd);
	}

#ifdef CONFIG_NUMA
	for (i = 0; i < nr_node_ids; i++)
		init_numa_sched_groups_power(d.sched_group_nodes[i]);

	if (d.sd_allnodes) {
		struct sched_group *sg;

		cpu_to_allnodes_group(cpumask_first(cpu_map), cpu_map, &sg,
								d.tmpmask);
		init_numa_sched_groups_power(sg);
	}
#endif

	/* Attach the domains */
	for_each_cpu(i, cpu_map) {
#ifdef CONFIG_SCHED_SMT
		sd = &per_cpu(cpu_domains, i).sd;
#elif defined(CONFIG_SCHED_MC)
		sd = &per_cpu(core_domains, i).sd;
#else
		sd = &per_cpu(phys_domains, i).sd;
#endif
		cpu_attach_domain(sd, d.rd, i);
	}

	d.sched_group_nodes = NULL; /* don't free this we still need it */
	__free_domain_allocs(&d, sa_tmpmask, cpu_map);
	return 0;

error:
	__free_domain_allocs(&d, alloc_state, cpu_map);
	return -ENOMEM;
}

static int build_sched_domains(const struct cpumask *cpu_map)
{
	return __build_sched_domains(cpu_map, NULL);
}

static struct cpumask *doms_cur;	/* current sched domains */
static int ndoms_cur;		/* number of sched domains in 'doms_cur' */
static struct sched_domain_attr *dattr_cur;
				/* attribues of custom domains in 'doms_cur' */

/*
 * Special case: If a kmalloc of a doms_cur partition (array of
 * cpumask) fails, then fallback to a single sched domain,
 * as determined by the single cpumask fallback_doms.
 */
static cpumask_var_t fallback_doms;

/*
 * arch_update_cpu_topology lets virtualized architectures update the
 * cpu core maps. It is supposed to return 1 if the topology changed
 * or 0 if it stayed the same.
 */
int __attribute__((weak)) arch_update_cpu_topology(void)
{
	return 0;
}

/*
 * Set up scheduler domains and groups. Callers must hold the hotplug lock.
 * For now this just excludes isolated cpus, but could be used to
 * exclude other special cases in the future.
 */
static int arch_init_sched_domains(const struct cpumask *cpu_map)
{
	int err;

	arch_update_cpu_topology();
	ndoms_cur = 1;
	doms_cur = kmalloc(cpumask_size(), GFP_KERNEL);
	if (!doms_cur)
		doms_cur = fallback_doms;
	cpumask_andnot(doms_cur, cpu_map, cpu_isolated_map);
	dattr_cur = NULL;
	err = build_sched_domains(doms_cur);
	register_sched_domain_sysctl();

	return err;
}

static void arch_destroy_sched_domains(const struct cpumask *cpu_map,
				       struct cpumask *tmpmask)
{
	free_sched_groups(cpu_map, tmpmask);
}

/*
 * Detach sched domains from a group of cpus specified in cpu_map
 * These cpus will now be attached to the NULL domain
 */
static void detach_destroy_domains(const struct cpumask *cpu_map)
{
	/* Save because hotplug lock held. */
	static DECLARE_BITMAP(tmpmask, CONFIG_NR_CPUS);
	int i;

	for_each_cpu(i, cpu_map)
		cpu_attach_domain(NULL, &def_root_domain, i);
	synchronize_sched();
	arch_destroy_sched_domains(cpu_map, to_cpumask(tmpmask));
}

/* handle null as "default" */
static int dattrs_equal(struct sched_domain_attr *cur, int idx_cur,
			struct sched_domain_attr *new, int idx_new)
{
	struct sched_domain_attr tmp;

	/* fast path */
	if (!new && !cur)
		return 1;

	tmp = SD_ATTR_INIT;
	return !memcmp(cur ? (cur + idx_cur) : &tmp,
			new ? (new + idx_new) : &tmp,
			sizeof(struct sched_domain_attr));
}

/*
 * Partition sched domains as specified by the 'ndoms_new'
 * cpumasks in the array doms_new[] of cpumasks. This compares
 * doms_new[] to the current sched domain partitioning, doms_cur[].
 * It destroys each deleted domain and builds each new domain.
 *
 * 'doms_new' is an array of cpumask's of length 'ndoms_new'.
 * The masks don't intersect (don't overlap.) We should setup one
 * sched domain for each mask. CPUs not in any of the cpumasks will
 * not be load balanced. If the same cpumask appears both in the
 * current 'doms_cur' domains and in the new 'doms_new', we can leave
 * it as it is.
 *
 * The passed in 'doms_new' should be kmalloc'd. This routine takes
 * ownership of it and will kfree it when done with it. If the caller
 * failed the kmalloc call, then it can pass in doms_new == NULL &&
 * ndoms_new == 1, and partition_sched_domains() will fallback to
 * the single partition 'fallback_doms', it also forces the domains
 * to be rebuilt.
 *
 * If doms_new == NULL it will be replaced with cpu_online_mask.
 * ndoms_new == 0 is a special case for destroying existing domains,
 * and it will not create the default domain.
 *
 * Call with hotplug lock held
 */
/* FIXME: Change to struct cpumask *doms_new[] */
void partition_sched_domains(int ndoms_new, struct cpumask *doms_new,
			     struct sched_domain_attr *dattr_new)
{
	int i, j, n;
	int new_topology;

	mutex_lock(&sched_domains_mutex);

	/* always unregister in case we don't destroy any domains */
	unregister_sched_domain_sysctl();

	/* Let architecture update cpu core mappings. */
	new_topology = arch_update_cpu_topology();

	n = doms_new ? ndoms_new : 0;

	/* Destroy deleted domains */
	for (i = 0; i < ndoms_cur; i++) {
		for (j = 0; j < n && !new_topology; j++) {
			if (cpumask_equal(&doms_cur[i], &doms_new[j])
			    && dattrs_equal(dattr_cur, i, dattr_new, j))
				goto match1;
		}
		/* no match - a current sched domain not in new doms_new[] */
		detach_destroy_domains(doms_cur + i);
match1:
		;
	}

	if (doms_new == NULL) {
		ndoms_cur = 0;
		doms_new = fallback_doms;
		cpumask_andnot(&doms_new[0], cpu_active_mask, cpu_isolated_map);
		WARN_ON_ONCE(dattr_new);
	}

	/* Build new domains */
	for (i = 0; i < ndoms_new; i++) {
		for (j = 0; j < ndoms_cur && !new_topology; j++) {
			if (cpumask_equal(&doms_new[i], &doms_cur[j])
			    && dattrs_equal(dattr_new, i, dattr_cur, j))
				goto match2;
		}
		/* no match - add a new doms_new */
		__build_sched_domains(doms_new + i,
					dattr_new ? dattr_new + i : NULL);
match2:
		;
	}

	/* Remember the new sched domains */
	if (doms_cur != fallback_doms)
		kfree(doms_cur);
	kfree(dattr_cur);	/* kfree(NULL) is safe */
	doms_cur = doms_new;
	dattr_cur = dattr_new;
	ndoms_cur = ndoms_new;

	register_sched_domain_sysctl();

	mutex_unlock(&sched_domains_mutex);
}

#if defined(CONFIG_SCHED_MC) || defined(CONFIG_SCHED_SMT)
static void arch_reinit_sched_domains(void)
{
	get_online_cpus();

	/* Destroy domains first to force the rebuild */
	partition_sched_domains(0, NULL, NULL);

	rebuild_sched_domains();
	put_online_cpus();
}

static ssize_t sched_power_savings_store(const char *buf, size_t count, int smt)
{
	unsigned int level = 0;

	if (sscanf(buf, "%u", &level) != 1)
		return -EINVAL;

	/*
	 * level is always be positive so don't check for
	 * level < POWERSAVINGS_BALANCE_NONE which is 0
	 * What happens on 0 or 1 byte write,
	 * need to check for count as well?
	 */

	if (level >= MAX_POWERSAVINGS_BALANCE_LEVELS)
		return -EINVAL;

	if (smt)
		sched_smt_power_savings = level;
	else
		sched_mc_power_savings = level;

	arch_reinit_sched_domains();

	return count;
}

#ifdef CONFIG_SCHED_MC
static ssize_t sched_mc_power_savings_show(struct sysdev_class *class,
					   char *page)
{
	return sprintf(page, "%u\n", sched_mc_power_savings);
}
static ssize_t sched_mc_power_savings_store(struct sysdev_class *class,
					    const char *buf, size_t count)
{
	return sched_power_savings_store(buf, count, 0);
}
static SYSDEV_CLASS_ATTR(sched_mc_power_savings, 0644,
			 sched_mc_power_savings_show,
			 sched_mc_power_savings_store);
#endif

#ifdef CONFIG_SCHED_SMT
static ssize_t sched_smt_power_savings_show(struct sysdev_class *dev,
					    char *page)
{
	return sprintf(page, "%u\n", sched_smt_power_savings);
}
static ssize_t sched_smt_power_savings_store(struct sysdev_class *dev,
					     const char *buf, size_t count)
{
	return sched_power_savings_store(buf, count, 1);
}
static SYSDEV_CLASS_ATTR(sched_smt_power_savings, 0644,
		   sched_smt_power_savings_show,
		   sched_smt_power_savings_store);
#endif

int __init sched_create_sysfs_power_savings_entries(struct sysdev_class *cls)
{
	int err = 0;

#ifdef CONFIG_SCHED_SMT
	if (smt_capable())
		err = sysfs_create_file(&cls->kset.kobj,
					&attr_sched_smt_power_savings.attr);
#endif
#ifdef CONFIG_SCHED_MC
	if (!err && mc_capable())
		err = sysfs_create_file(&cls->kset.kobj,
					&attr_sched_mc_power_savings.attr);
#endif
	return err;
}
#endif /* CONFIG_SCHED_MC || CONFIG_SCHED_SMT */

#ifndef CONFIG_CPUSETS
/*
 * Add online and remove offline CPUs from the scheduler domains.
 * When cpusets are enabled they take over this function.
 */
static int update_sched_domains(struct notifier_block *nfb,
				unsigned long action, void *hcpu)
{
	switch (action) {
	case CPU_ONLINE:
	case CPU_ONLINE_FROZEN:
	case CPU_DOWN_PREPARE:
	case CPU_DOWN_PREPARE_FROZEN:
	case CPU_DOWN_FAILED:
	case CPU_DOWN_FAILED_FROZEN:
		partition_sched_domains(1, NULL, NULL);
		return NOTIFY_OK;

	default:
		return NOTIFY_DONE;
	}
}
#endif

static int update_runtime(struct notifier_block *nfb,
				unsigned long action, void *hcpu)
{
	int cpu = (int)(long)hcpu;

	switch (action) {
	case CPU_DOWN_PREPARE:
	case CPU_DOWN_PREPARE_FROZEN:
		disable_runtime(cpu_rq(cpu));
		return NOTIFY_OK;

	case CPU_DOWN_FAILED:
	case CPU_DOWN_FAILED_FROZEN:
	case CPU_ONLINE:
	case CPU_ONLINE_FROZEN:
		enable_runtime(cpu_rq(cpu));
		return NOTIFY_OK;

	default:
		return NOTIFY_DONE;
	}
}

void __init sched_init_smp(void)
{
	cpumask_var_t non_isolated_cpus;

	alloc_cpumask_var(&non_isolated_cpus, GFP_KERNEL);
	alloc_cpumask_var(&fallback_doms, GFP_KERNEL);

#if defined(CONFIG_NUMA)
	sched_group_nodes_bycpu = kzalloc(nr_cpu_ids * sizeof(void **),
								GFP_KERNEL);
	BUG_ON(sched_group_nodes_bycpu == NULL);
#endif
	get_online_cpus();
	mutex_lock(&sched_domains_mutex);
	arch_init_sched_domains(cpu_active_mask);
	cpumask_andnot(non_isolated_cpus, cpu_possible_mask, cpu_isolated_map);
	if (cpumask_empty(non_isolated_cpus))
		cpumask_set_cpu(smp_processor_id(), non_isolated_cpus);
	mutex_unlock(&sched_domains_mutex);
	put_online_cpus();

#ifndef CONFIG_CPUSETS
	/* XXX: Theoretical race here - CPU may be hotplugged now */
	hotcpu_notifier(update_sched_domains, 0);
#endif

	/* RT runtime code needs to handle some hotplug events */
	hotcpu_notifier(update_runtime, 0);

	init_hrtick();

	/* Move init over to a non-isolated CPU */
	if (set_cpus_allowed_ptr(current, non_isolated_cpus) < 0)
		BUG();
	sched_init_granularity();
	free_cpumask_var(non_isolated_cpus);

	init_sched_rt_class();
}
#else
void __init sched_init_smp(void)
{
	sched_init_granularity();
}
#endif /* CONFIG_SMP */

const_debug unsigned int sysctl_timer_migration = 1;

int in_sched_functions(unsigned long addr)
{
	return in_lock_functions(addr) ||
		(addr >= (unsigned long)__sched_text_start
		&& addr < (unsigned long)__sched_text_end);
}

static void init_cfs_rq(struct cfs_rq *cfs_rq, struct rq *rq)
{
	cfs_rq->tasks_timeline = RB_ROOT;
	INIT_LIST_HEAD(&cfs_rq->tasks);
#ifdef CONFIG_FAIR_GROUP_SCHED
	cfs_rq->rq = rq;
#endif
	cfs_rq->min_vruntime = (u64)(-(1LL << 20));
}

static void init_rt_rq(struct rt_rq *rt_rq, struct rq *rq)
{
	struct rt_prio_array *array;
	int i;

	array = &rt_rq->active;
	for (i = 0; i < MAX_RT_PRIO; i++) {
		INIT_LIST_HEAD(array->queue + i);
		__clear_bit(i, array->bitmap);
	}
	/* delimiter for bitsearch: */
	__set_bit(MAX_RT_PRIO, array->bitmap);

#if defined CONFIG_SMP || defined CONFIG_RT_GROUP_SCHED
	rt_rq->highest_prio.curr = MAX_RT_PRIO;
#ifdef CONFIG_SMP
	rt_rq->highest_prio.next = MAX_RT_PRIO;
#endif
#endif
#ifdef CONFIG_SMP
	rt_rq->rt_nr_migratory = 0;
	rt_rq->overloaded = 0;
	plist_head_init(&rt_rq->pushable_tasks, &rq->lock);
#endif

	rt_rq->rt_time = 0;
	rt_rq->rt_throttled = 0;
	rt_rq->rt_runtime = 0;
	spin_lock_init(&rt_rq->rt_runtime_lock);

#ifdef CONFIG_RT_GROUP_SCHED
	rt_rq->rt_nr_boosted = 0;
	rt_rq->rq = rq;
#endif
}

#ifdef CONFIG_FAIR_GROUP_SCHED
static void init_tg_cfs_entry(struct task_group *tg, struct cfs_rq *cfs_rq,
				struct sched_entity *se, int cpu, int add,
				struct sched_entity *parent)
{
	struct rq *rq = cpu_rq(cpu);
	tg->cfs_rq[cpu] = cfs_rq;
	init_cfs_rq(cfs_rq, rq);
	cfs_rq->tg = tg;
	if (add)
		list_add(&cfs_rq->leaf_cfs_rq_list, &rq->leaf_cfs_rq_list);

	tg->se[cpu] = se;
	/* se could be NULL for init_task_group */
	if (!se)
		return;

	if (!parent)
		se->cfs_rq = &rq->cfs;
	else
		se->cfs_rq = parent->my_q;

	se->my_q = cfs_rq;
	se->load.weight = tg->shares;
	se->load.inv_weight = 0;
	se->parent = parent;
}
#endif

#ifdef CONFIG_RT_GROUP_SCHED
static void init_tg_rt_entry(struct task_group *tg, struct rt_rq *rt_rq,
		struct sched_rt_entity *rt_se, int cpu, int add,
		struct sched_rt_entity *parent)
{
	struct rq *rq = cpu_rq(cpu);

	tg->rt_rq[cpu] = rt_rq;
	init_rt_rq(rt_rq, rq);
	rt_rq->tg = tg;
	rt_rq->rt_se = rt_se;
	rt_rq->rt_runtime = tg->rt_bandwidth.rt_runtime;
	if (add)
		list_add(&rt_rq->leaf_rt_rq_list, &rq->leaf_rt_rq_list);

	tg->rt_se[cpu] = rt_se;
	if (!rt_se)
		return;

	if (!parent)
		rt_se->rt_rq = &rq->rt;
	else
		rt_se->rt_rq = parent->my_q;

	rt_se->my_q = rt_rq;
	rt_se->parent = parent;
	INIT_LIST_HEAD(&rt_se->run_list);
}
#endif

void __init sched_init(void)
{
	int i, j;
	unsigned long alloc_size = 0, ptr;

#ifdef CONFIG_FAIR_GROUP_SCHED
	alloc_size += 2 * nr_cpu_ids * sizeof(void **);
#endif
#ifdef CONFIG_RT_GROUP_SCHED
	alloc_size += 2 * nr_cpu_ids * sizeof(void **);
#endif
#ifdef CONFIG_USER_SCHED
	alloc_size *= 2;
#endif
#ifdef CONFIG_CPUMASK_OFFSTACK
	alloc_size += num_possible_cpus() * cpumask_size();
#endif
	/*
	 * As sched_init() is called before page_alloc is setup,
	 * we use alloc_bootmem().
	 */
	if (alloc_size) {
		ptr = (unsigned long)kzalloc(alloc_size, GFP_NOWAIT);

#ifdef CONFIG_FAIR_GROUP_SCHED
		init_task_group.se = (struct sched_entity **)ptr;
		ptr += nr_cpu_ids * sizeof(void **);

		init_task_group.cfs_rq = (struct cfs_rq **)ptr;
		ptr += nr_cpu_ids * sizeof(void **);

#ifdef CONFIG_USER_SCHED
		root_task_group.se = (struct sched_entity **)ptr;
		ptr += nr_cpu_ids * sizeof(void **);

		root_task_group.cfs_rq = (struct cfs_rq **)ptr;
		ptr += nr_cpu_ids * sizeof(void **);
#endif /* CONFIG_USER_SCHED */
#endif /* CONFIG_FAIR_GROUP_SCHED */
#ifdef CONFIG_RT_GROUP_SCHED
		init_task_group.rt_se = (struct sched_rt_entity **)ptr;
		ptr += nr_cpu_ids * sizeof(void **);

		init_task_group.rt_rq = (struct rt_rq **)ptr;
		ptr += nr_cpu_ids * sizeof(void **);

#ifdef CONFIG_USER_SCHED
		root_task_group.rt_se = (struct sched_rt_entity **)ptr;
		ptr += nr_cpu_ids * sizeof(void **);

		root_task_group.rt_rq = (struct rt_rq **)ptr;
		ptr += nr_cpu_ids * sizeof(void **);
#endif /* CONFIG_USER_SCHED */
#endif /* CONFIG_RT_GROUP_SCHED */
#ifdef CONFIG_CPUMASK_OFFSTACK
		for_each_possible_cpu(i) {
			per_cpu(load_balance_tmpmask, i) = (void *)ptr;
			ptr += cpumask_size();
		}
#endif /* CONFIG_CPUMASK_OFFSTACK */
	}

#ifdef CONFIG_SMP
	init_defrootdomain();
#endif

	init_rt_bandwidth(&def_rt_bandwidth,
			global_rt_period(), global_rt_runtime());

#ifdef CONFIG_RT_GROUP_SCHED
	init_rt_bandwidth(&init_task_group.rt_bandwidth,
			global_rt_period(), global_rt_runtime());
#ifdef CONFIG_USER_SCHED
	init_rt_bandwidth(&root_task_group.rt_bandwidth,
			global_rt_period(), RUNTIME_INF);
#endif /* CONFIG_USER_SCHED */
#endif /* CONFIG_RT_GROUP_SCHED */

#ifdef CONFIG_GROUP_SCHED
	list_add(&init_task_group.list, &task_groups);
	INIT_LIST_HEAD(&init_task_group.children);

#ifdef CONFIG_USER_SCHED
	INIT_LIST_HEAD(&root_task_group.children);
	init_task_group.parent = &root_task_group;
	list_add(&init_task_group.siblings, &root_task_group.children);
#endif /* CONFIG_USER_SCHED */
#endif /* CONFIG_GROUP_SCHED */

#if defined CONFIG_FAIR_GROUP_SCHED && defined CONFIG_SMP
	update_shares_data = __alloc_percpu(nr_cpu_ids * sizeof(unsigned long),
					    __alignof__(unsigned long));
#endif
	for_each_possible_cpu(i) {
		struct rq *rq;

		rq = cpu_rq(i);
		spin_lock_init(&rq->lock);
		rq->nr_running = 0;
		rq->calc_load_active = 0;
		rq->calc_load_update = jiffies + LOAD_FREQ;
		init_cfs_rq(&rq->cfs, rq);
		init_rt_rq(&rq->rt, rq);
#ifdef CONFIG_FAIR_GROUP_SCHED
		init_task_group.shares = init_task_group_load;
		INIT_LIST_HEAD(&rq->leaf_cfs_rq_list);
#ifdef CONFIG_CGROUP_SCHED
		/*
		 * How much cpu bandwidth does init_task_group get?
		 *
		 * In case of task-groups formed thr' the cgroup filesystem, it
		 * gets 100% of the cpu resources in the system. This overall
		 * system cpu resource is divided among the tasks of
		 * init_task_group and its child task-groups in a fair manner,
		 * based on each entity's (task or task-group's) weight
		 * (se->load.weight).
		 *
		 * In other words, if init_task_group has 10 tasks of weight
		 * 1024) and two child groups A0 and A1 (of weight 1024 each),
		 * then A0's share of the cpu resource is:
		 *
		 *	A0's bandwidth = 1024 / (10*1024 + 1024 + 1024) = 8.33%
		 *
		 * We achieve this by letting init_task_group's tasks sit
		 * directly in rq->cfs (i.e init_task_group->se[] = NULL).
		 */
		init_tg_cfs_entry(&init_task_group, &rq->cfs, NULL, i, 1, NULL);
#elif defined CONFIG_USER_SCHED
		root_task_group.shares = NICE_0_LOAD;
		init_tg_cfs_entry(&root_task_group, &rq->cfs, NULL, i, 0, NULL);
		/*
		 * In case of task-groups formed thr' the user id of tasks,
		 * init_task_group represents tasks belonging to root user.
		 * Hence it forms a sibling of all subsequent groups formed.
		 * In this case, init_task_group gets only a fraction of overall
		 * system cpu resource, based on the weight assigned to root
		 * user's cpu share (INIT_TASK_GROUP_LOAD). This is accomplished
		 * by letting tasks of init_task_group sit in a separate cfs_rq
		 * (init_tg_cfs_rq) and having one entity represent this group of
		 * tasks in rq->cfs (i.e init_task_group->se[] != NULL).
		 */
		init_tg_cfs_entry(&init_task_group,
				&per_cpu(init_tg_cfs_rq, i),
				&per_cpu(init_sched_entity, i), i, 1,
				root_task_group.se[i]);

#endif
#endif /* CONFIG_FAIR_GROUP_SCHED */

		rq->rt.rt_runtime = def_rt_bandwidth.rt_runtime;
#ifdef CONFIG_RT_GROUP_SCHED
		INIT_LIST_HEAD(&rq->leaf_rt_rq_list);
#ifdef CONFIG_CGROUP_SCHED
		init_tg_rt_entry(&init_task_group, &rq->rt, NULL, i, 1, NULL);
#elif defined CONFIG_USER_SCHED
		init_tg_rt_entry(&root_task_group, &rq->rt, NULL, i, 0, NULL);
		init_tg_rt_entry(&init_task_group,
				&per_cpu(init_rt_rq, i),
				&per_cpu(init_sched_rt_entity, i), i, 1,
				root_task_group.rt_se[i]);
#endif
#endif

		for (j = 0; j < CPU_LOAD_IDX_MAX; j++)
			rq->cpu_load[j] = 0;
#ifdef CONFIG_SMP
		rq->sd = NULL;
		rq->rd = NULL;
		rq->post_schedule = 0;
		rq->active_balance = 0;
		rq->next_balance = jiffies;
		rq->push_cpu = 0;
		rq->cpu = i;
		rq->online = 0;
		rq->migration_thread = NULL;
		rq->idle_stamp = 0;
		rq->avg_idle = 2*sysctl_sched_migration_cost;
		INIT_LIST_HEAD(&rq->migration_queue);
		rq_attach_root(rq, &def_root_domain);
#endif
		init_rq_hrtick(rq);
		atomic_set(&rq->nr_iowait, 0);
	}

	set_load_weight(&init_task);

#ifdef CONFIG_PREEMPT_NOTIFIERS
	INIT_HLIST_HEAD(&init_task.preempt_notifiers);
#endif

#ifdef CONFIG_SMP
	open_softirq(SCHED_SOFTIRQ, run_rebalance_domains);
#endif

#ifdef CONFIG_RT_MUTEXES
	plist_head_init(&init_task.pi_waiters, &init_task.pi_lock);
#endif

	/*
	 * The boot idle thread does lazy MMU switching as well:
	 */
	atomic_inc(&init_mm.mm_count);
	enter_lazy_tlb(&init_mm, current);

	/*
	 * Make us the idle thread. Technically, schedule() should not be
	 * called from this thread, however somewhere below it might be,
	 * but because we are the idle thread, we just pick up running again
	 * when this runqueue becomes "idle".
	 */
	init_idle(current, smp_processor_id());

	calc_load_update = jiffies + LOAD_FREQ;

	/*
	 * During early bootup we pretend to be a normal task:
	 */
	current->sched_class = &fair_sched_class;

	/* Allocate the nohz_cpu_mask if CONFIG_CPUMASK_OFFSTACK */
	zalloc_cpumask_var(&nohz_cpu_mask, GFP_NOWAIT);
#ifdef CONFIG_SMP
#ifdef CONFIG_NO_HZ
	zalloc_cpumask_var(&nohz.cpu_mask, GFP_NOWAIT);
	alloc_cpumask_var(&nohz.ilb_grp_nohz_mask, GFP_NOWAIT);
#endif
	/* May be allocated at isolcpus cmdline parse time */
	if (cpu_isolated_map == NULL)
		zalloc_cpumask_var(&cpu_isolated_map, GFP_NOWAIT);
#endif /* SMP */

	perf_event_init();

	scheduler_running = 1;
}

#ifdef CONFIG_DEBUG_SPINLOCK_SLEEP
static inline int preempt_count_equals(int preempt_offset)
{
	int nested = preempt_count() & ~PREEMPT_ACTIVE;

	return (nested == PREEMPT_INATOMIC_BASE + preempt_offset);
}

void __might_sleep(char *file, int line, int preempt_offset)
{
#ifdef in_atomic
	static unsigned long prev_jiffy;	/* ratelimiting */

	if ((preempt_count_equals(preempt_offset) && !irqs_disabled()) ||
	    system_state != SYSTEM_RUNNING || oops_in_progress)
		return;
	if (time_before(jiffies, prev_jiffy + HZ) && prev_jiffy)
		return;
	prev_jiffy = jiffies;

	printk(KERN_ERR
		"BUG: sleeping function called from invalid context at %s:%d\n",
			file, line);
	printk(KERN_ERR
		"in_atomic(): %d, irqs_disabled(): %d, pid: %d, name: %s\n",
			in_atomic(), irqs_disabled(),
			current->pid, current->comm);

	debug_show_held_locks(current);
	if (irqs_disabled())
		print_irqtrace_events(current);
	dump_stack();
#endif
}
EXPORT_SYMBOL(__might_sleep);
#endif

#ifdef CONFIG_MAGIC_SYSRQ
static void normalize_task(struct rq *rq, struct task_struct *p)
{
	int on_rq;

	update_rq_clock(rq);
	on_rq = p->se.on_rq;
	if (on_rq)
		deactivate_task(rq, p, 0);
	__setscheduler(rq, p, SCHED_NORMAL, 0);
	if (on_rq) {
		activate_task(rq, p, 0);
		resched_task(rq->curr);
	}
}

void normalize_rt_tasks(void)
{
	struct task_struct *g, *p;
	unsigned long flags;
	struct rq *rq;

	read_lock_irqsave(&tasklist_lock, flags);
	do_each_thread(g, p) {
		/*
		 * Only normalize user tasks:
		 */
		if (!p->mm)
			continue;

		p->se.exec_start		= 0;
#ifdef CONFIG_SCHEDSTATS
		p->se.wait_start		= 0;
		p->se.sleep_start		= 0;
		p->se.block_start		= 0;
#endif

		if (!rt_task(p)) {
			/*
			 * Renice negative nice level userspace
			 * tasks back to 0:
			 */
			if (TASK_NICE(p) < 0 && p->mm)
				set_user_nice(p, 0);
			continue;
		}

		spin_lock(&p->pi_lock);
		rq = __task_rq_lock(p);

		normalize_task(rq, p);

		__task_rq_unlock(rq);
		spin_unlock(&p->pi_lock);
	} while_each_thread(g, p);

	read_unlock_irqrestore(&tasklist_lock, flags);
}

#endif /* CONFIG_MAGIC_SYSRQ */

#if	defined(CONFIG_IA64) || defined(CONFIG_KDB)
/*
 * These functions are only useful for the IA64 MCA handling.
 *
 * They can only be called when the whole system has been
 * stopped - every CPU needs to be quiescent, and no scheduling
 * activity can take place. Using them for anything else would
 * be a serious bug, and as a result, they aren't even visible
 * under any other configuration.
 */

/**
 * curr_task - return the current task for a given cpu.
 * @cpu: the processor in question.
 *
 * ONLY VALID WHEN THE WHOLE SYSTEM IS STOPPED!
 */
struct task_struct *curr_task(int cpu)
{
	return cpu_curr(cpu);
}

/**
 * set_curr_task - set the current task for a given cpu.
 * @cpu: the processor in question.
 * @p: the task pointer to set.
 *
 * Description: This function must only be used when non-maskable interrupts
 * are serviced on a separate stack. It allows the architecture to switch the
 * notion of the current task on a cpu in a non-blocking manner. This function
 * must be called with all CPU's synchronized, and interrupts disabled, the
 * and caller must save the original value of the current task (see
 * curr_task() above) and restore that value before reenabling interrupts and
 * re-starting the system.
 *
 * ONLY VALID WHEN THE WHOLE SYSTEM IS STOPPED!
 */
void set_curr_task(int cpu, struct task_struct *p)
{
	cpu_curr(cpu) = p;
}

#endif

#ifdef CONFIG_FAIR_GROUP_SCHED
static void free_fair_sched_group(struct task_group *tg)
{
	int i;

	for_each_possible_cpu(i) {
		if (tg->cfs_rq)
			kfree(tg->cfs_rq[i]);
		if (tg->se)
			kfree(tg->se[i]);
	}

	kfree(tg->cfs_rq);
	kfree(tg->se);
}

static
int alloc_fair_sched_group(struct task_group *tg, struct task_group *parent)
{
	struct cfs_rq *cfs_rq;
	struct sched_entity *se;
	struct rq *rq;
	int i;

	tg->cfs_rq = kzalloc(sizeof(cfs_rq) * nr_cpu_ids, GFP_KERNEL);
	if (!tg->cfs_rq)
		goto err;
	tg->se = kzalloc(sizeof(se) * nr_cpu_ids, GFP_KERNEL);
	if (!tg->se)
		goto err;

	tg->shares = NICE_0_LOAD;

	for_each_possible_cpu(i) {
		rq = cpu_rq(i);

		cfs_rq = kzalloc_node(sizeof(struct cfs_rq),
				      GFP_KERNEL, cpu_to_node(i));
		if (!cfs_rq)
			goto err;

		se = kzalloc_node(sizeof(struct sched_entity),
				  GFP_KERNEL, cpu_to_node(i));
		if (!se)
			goto err;

		init_tg_cfs_entry(tg, cfs_rq, se, i, 0, parent->se[i]);
	}

	return 1;

 err:
	return 0;
}

static inline void register_fair_sched_group(struct task_group *tg, int cpu)
{
	list_add_rcu(&tg->cfs_rq[cpu]->leaf_cfs_rq_list,
			&cpu_rq(cpu)->leaf_cfs_rq_list);
}

static inline void unregister_fair_sched_group(struct task_group *tg, int cpu)
{
	list_del_rcu(&tg->cfs_rq[cpu]->leaf_cfs_rq_list);
}
#else /* !CONFG_FAIR_GROUP_SCHED */
static inline void free_fair_sched_group(struct task_group *tg)
{
}

static inline
int alloc_fair_sched_group(struct task_group *tg, struct task_group *parent)
{
	return 1;
}

static inline void register_fair_sched_group(struct task_group *tg, int cpu)
{
}

static inline void unregister_fair_sched_group(struct task_group *tg, int cpu)
{
}
#endif /* CONFIG_FAIR_GROUP_SCHED */

#ifdef CONFIG_RT_GROUP_SCHED
static void free_rt_sched_group(struct task_group *tg)
{
	int i;

	destroy_rt_bandwidth(&tg->rt_bandwidth);

	for_each_possible_cpu(i) {
		if (tg->rt_rq)
			kfree(tg->rt_rq[i]);
		if (tg->rt_se)
			kfree(tg->rt_se[i]);
	}

	kfree(tg->rt_rq);
	kfree(tg->rt_se);
}

static
int alloc_rt_sched_group(struct task_group *tg, struct task_group *parent)
{
	struct rt_rq *rt_rq;
	struct sched_rt_entity *rt_se;
	struct rq *rq;
	int i;

	tg->rt_rq = kzalloc(sizeof(rt_rq) * nr_cpu_ids, GFP_KERNEL);
	if (!tg->rt_rq)
		goto err;
	tg->rt_se = kzalloc(sizeof(rt_se) * nr_cpu_ids, GFP_KERNEL);
	if (!tg->rt_se)
		goto err;

	init_rt_bandwidth(&tg->rt_bandwidth,
			ktime_to_ns(def_rt_bandwidth.rt_period), 0);

	for_each_possible_cpu(i) {
		rq = cpu_rq(i);

		rt_rq = kzalloc_node(sizeof(struct rt_rq),
				     GFP_KERNEL, cpu_to_node(i));
		if (!rt_rq)
			goto err;

		rt_se = kzalloc_node(sizeof(struct sched_rt_entity),
				     GFP_KERNEL, cpu_to_node(i));
		if (!rt_se)
			goto err;

		init_tg_rt_entry(tg, rt_rq, rt_se, i, 0, parent->rt_se[i]);
	}

	return 1;

 err:
	return 0;
}

static inline void register_rt_sched_group(struct task_group *tg, int cpu)
{
	list_add_rcu(&tg->rt_rq[cpu]->leaf_rt_rq_list,
			&cpu_rq(cpu)->leaf_rt_rq_list);
}

static inline void unregister_rt_sched_group(struct task_group *tg, int cpu)
{
	list_del_rcu(&tg->rt_rq[cpu]->leaf_rt_rq_list);
}
#else /* !CONFIG_RT_GROUP_SCHED */
static inline void free_rt_sched_group(struct task_group *tg)
{
}

static inline
int alloc_rt_sched_group(struct task_group *tg, struct task_group *parent)
{
	return 1;
}

static inline void register_rt_sched_group(struct task_group *tg, int cpu)
{
}

static inline void unregister_rt_sched_group(struct task_group *tg, int cpu)
{
}
#endif /* CONFIG_RT_GROUP_SCHED */

#ifdef CONFIG_GROUP_SCHED
static void free_sched_group(struct task_group *tg)
{
	free_fair_sched_group(tg);
	free_rt_sched_group(tg);
	kfree(tg);
}

/* allocate runqueue etc for a new task group */
struct task_group *sched_create_group(struct task_group *parent)
{
	struct task_group *tg;
	unsigned long flags;
	int i;

	tg = kzalloc(sizeof(*tg), GFP_KERNEL);
	if (!tg)
		return ERR_PTR(-ENOMEM);

	if (!alloc_fair_sched_group(tg, parent))
		goto err;

	if (!alloc_rt_sched_group(tg, parent))
		goto err;

	spin_lock_irqsave(&task_group_lock, flags);
	for_each_possible_cpu(i) {
		register_fair_sched_group(tg, i);
		register_rt_sched_group(tg, i);
	}
	list_add_rcu(&tg->list, &task_groups);

	WARN_ON(!parent); /* root should already exist */

	tg->parent = parent;
	INIT_LIST_HEAD(&tg->children);
	list_add_rcu(&tg->siblings, &parent->children);
	spin_unlock_irqrestore(&task_group_lock, flags);

	return tg;

err:
	free_sched_group(tg);
	return ERR_PTR(-ENOMEM);
}

/* rcu callback to free various structures associated with a task group */
static void free_sched_group_rcu(struct rcu_head *rhp)
{
	/* now it should be safe to free those cfs_rqs */
	free_sched_group(container_of(rhp, struct task_group, rcu));
}

/* Destroy runqueue etc associated with a task group */
void sched_destroy_group(struct task_group *tg)
{
	unsigned long flags;
	int i;

	spin_lock_irqsave(&task_group_lock, flags);
	for_each_possible_cpu(i) {
		unregister_fair_sched_group(tg, i);
		unregister_rt_sched_group(tg, i);
	}
	list_del_rcu(&tg->list);
	list_del_rcu(&tg->siblings);
	spin_unlock_irqrestore(&task_group_lock, flags);

	/* wait for possible concurrent references to cfs_rqs complete */
	call_rcu(&tg->rcu, free_sched_group_rcu);
}

/* change task's runqueue when it moves between groups.
 *	The caller of this function should have put the task in its new group
 *	by now. This function just updates tsk->se.cfs_rq and tsk->se.parent to
 *	reflect its new group.
 */
void sched_move_task(struct task_struct *tsk)
{
	int on_rq, running;
	unsigned long flags;
	struct rq *rq;

	rq = task_rq_lock(tsk, &flags);

	update_rq_clock(rq);

	running = task_current(rq, tsk);
	on_rq = tsk->se.on_rq;

	if (on_rq)
		dequeue_task(rq, tsk, 0);
	if (unlikely(running))
		tsk->sched_class->put_prev_task(rq, tsk);

	set_task_rq(tsk, task_cpu(tsk));

#ifdef CONFIG_FAIR_GROUP_SCHED
	if (tsk->sched_class->moved_group)
		tsk->sched_class->moved_group(tsk, on_rq);
#endif

	if (unlikely(running))
		tsk->sched_class->set_curr_task(rq);
	if (on_rq)
		enqueue_task(rq, tsk, 0, false);

	task_rq_unlock(rq, &flags);
}
#endif /* CONFIG_GROUP_SCHED */

#ifdef CONFIG_FAIR_GROUP_SCHED
static void __set_se_shares(struct sched_entity *se, unsigned long shares)
{
	struct cfs_rq *cfs_rq = se->cfs_rq;
	int on_rq;

	on_rq = se->on_rq;
	if (on_rq)
		dequeue_entity(cfs_rq, se, 0);

	se->load.weight = shares;
	se->load.inv_weight = 0;

	if (on_rq)
		enqueue_entity(cfs_rq, se, 0);
}

static void set_se_shares(struct sched_entity *se, unsigned long shares)
{
	struct cfs_rq *cfs_rq = se->cfs_rq;
	struct rq *rq = cfs_rq->rq;
	unsigned long flags;

	spin_lock_irqsave(&rq->lock, flags);
	__set_se_shares(se, shares);
	spin_unlock_irqrestore(&rq->lock, flags);
}

static DEFINE_MUTEX(shares_mutex);

int sched_group_set_shares(struct task_group *tg, unsigned long shares)
{
	int i;
	unsigned long flags;

	/*
	 * We can't change the weight of the root cgroup.
	 */
	if (!tg->se[0])
		return -EINVAL;

	if (shares < MIN_SHARES)
		shares = MIN_SHARES;
	else if (shares > MAX_SHARES)
		shares = MAX_SHARES;

	mutex_lock(&shares_mutex);
	if (tg->shares == shares)
		goto done;

	spin_lock_irqsave(&task_group_lock, flags);
	for_each_possible_cpu(i)
		unregister_fair_sched_group(tg, i);
	list_del_rcu(&tg->siblings);
	spin_unlock_irqrestore(&task_group_lock, flags);

	/* wait for any ongoing reference to this group to finish */
	synchronize_sched();

	/*
	 * Now we are free to modify the group's share on each cpu
	 * w/o tripping rebalance_share or load_balance_fair.
	 */
	tg->shares = shares;
	for_each_possible_cpu(i) {
		/*
		 * force a rebalance
		 */
		cfs_rq_set_shares(tg->cfs_rq[i], 0);
		set_se_shares(tg->se[i], shares);
	}

	/*
	 * Enable load balance activity on this group, by inserting it back on
	 * each cpu's rq->leaf_cfs_rq_list.
	 */
	spin_lock_irqsave(&task_group_lock, flags);
	for_each_possible_cpu(i)
		register_fair_sched_group(tg, i);
	list_add_rcu(&tg->siblings, &tg->parent->children);
	spin_unlock_irqrestore(&task_group_lock, flags);
done:
	mutex_unlock(&shares_mutex);
	return 0;
}

unsigned long sched_group_shares(struct task_group *tg)
{
	return tg->shares;
}
#endif

#ifdef CONFIG_RT_GROUP_SCHED
/*
 * Ensure that the real time constraints are schedulable.
 */
static DEFINE_MUTEX(rt_constraints_mutex);

static unsigned long to_ratio(u64 period, u64 runtime)
{
	if (runtime == RUNTIME_INF)
		return 1ULL << 20;

	return div64_u64(runtime << 20, period);
}

/* Must be called with tasklist_lock held */
static inline int tg_has_rt_tasks(struct task_group *tg)
{
	struct task_struct *g, *p;

	do_each_thread(g, p) {
		if (rt_task(p) && rt_rq_of_se(&p->rt)->tg == tg)
			return 1;
	} while_each_thread(g, p);

	return 0;
}

struct rt_schedulable_data {
	struct task_group *tg;
	u64 rt_period;
	u64 rt_runtime;
};

static int tg_schedulable(struct task_group *tg, void *data)
{
	struct rt_schedulable_data *d = data;
	struct task_group *child;
	unsigned long total, sum = 0;
	u64 period, runtime;

	period = ktime_to_ns(tg->rt_bandwidth.rt_period);
	runtime = tg->rt_bandwidth.rt_runtime;

	if (tg == d->tg) {
		period = d->rt_period;
		runtime = d->rt_runtime;
	}

#ifdef CONFIG_USER_SCHED
	if (tg == &root_task_group) {
		period = global_rt_period();
		runtime = global_rt_runtime();
	}
#endif

	/*
	 * Cannot have more runtime than the period.
	 */
	if (runtime > period && runtime != RUNTIME_INF)
		return -EINVAL;

	/*
	 * Ensure we don't starve existing RT tasks.
	 */
	if (rt_bandwidth_enabled() && !runtime && tg_has_rt_tasks(tg))
		return -EBUSY;

	total = to_ratio(period, runtime);

	/*
	 * Nobody can have more than the global setting allows.
	 */
	if (total > to_ratio(global_rt_period(), global_rt_runtime()))
		return -EINVAL;

	/*
	 * The sum of our children's runtime should not exceed our own.
	 */
	list_for_each_entry_rcu(child, &tg->children, siblings) {
		period = ktime_to_ns(child->rt_bandwidth.rt_period);
		runtime = child->rt_bandwidth.rt_runtime;

		if (child == d->tg) {
			period = d->rt_period;
			runtime = d->rt_runtime;
		}

		sum += to_ratio(period, runtime);
	}

	if (sum > total)
		return -EINVAL;

	return 0;
}

static int __rt_schedulable(struct task_group *tg, u64 period, u64 runtime)
{
	struct rt_schedulable_data data = {
		.tg = tg,
		.rt_period = period,
		.rt_runtime = runtime,
	};

	return walk_tg_tree(tg_schedulable, tg_nop, &data);
}

static int tg_set_bandwidth(struct task_group *tg,
		u64 rt_period, u64 rt_runtime)
{
	int i, err = 0;

	mutex_lock(&rt_constraints_mutex);
	read_lock(&tasklist_lock);
	err = __rt_schedulable(tg, rt_period, rt_runtime);
	if (err)
		goto unlock;

	spin_lock_irq(&tg->rt_bandwidth.rt_runtime_lock);
	tg->rt_bandwidth.rt_period = ns_to_ktime(rt_period);
	tg->rt_bandwidth.rt_runtime = rt_runtime;

	for_each_possible_cpu(i) {
		struct rt_rq *rt_rq = tg->rt_rq[i];

		spin_lock(&rt_rq->rt_runtime_lock);
		rt_rq->rt_runtime = rt_runtime;
		spin_unlock(&rt_rq->rt_runtime_lock);
	}
	spin_unlock_irq(&tg->rt_bandwidth.rt_runtime_lock);
 unlock:
	read_unlock(&tasklist_lock);
	mutex_unlock(&rt_constraints_mutex);

	return err;
}

int sched_group_set_rt_runtime(struct task_group *tg, long rt_runtime_us)
{
	u64 rt_runtime, rt_period;

	rt_period = ktime_to_ns(tg->rt_bandwidth.rt_period);
	rt_runtime = (u64)rt_runtime_us * NSEC_PER_USEC;
	if (rt_runtime_us < 0)
		rt_runtime = RUNTIME_INF;

	return tg_set_bandwidth(tg, rt_period, rt_runtime);
}

long sched_group_rt_runtime(struct task_group *tg)
{
	u64 rt_runtime_us;

	if (tg->rt_bandwidth.rt_runtime == RUNTIME_INF)
		return -1;

	rt_runtime_us = tg->rt_bandwidth.rt_runtime;
	do_div(rt_runtime_us, NSEC_PER_USEC);
	return rt_runtime_us;
}

int sched_group_set_rt_period(struct task_group *tg, long rt_period_us)
{
	u64 rt_runtime, rt_period;

	rt_period = (u64)rt_period_us * NSEC_PER_USEC;
	rt_runtime = tg->rt_bandwidth.rt_runtime;

	if (rt_period == 0)
		return -EINVAL;

	return tg_set_bandwidth(tg, rt_period, rt_runtime);
}

long sched_group_rt_period(struct task_group *tg)
{
	u64 rt_period_us;

	rt_period_us = ktime_to_ns(tg->rt_bandwidth.rt_period);
	do_div(rt_period_us, NSEC_PER_USEC);
	return rt_period_us;
}

static int sched_rt_global_constraints(void)
{
	u64 runtime, period;
	int ret = 0;

	if (sysctl_sched_rt_period <= 0)
		return -EINVAL;

	runtime = global_rt_runtime();
	period = global_rt_period();

	/*
	 * Sanity check on the sysctl variables.
	 */
	if (runtime > period && runtime != RUNTIME_INF)
		return -EINVAL;

	mutex_lock(&rt_constraints_mutex);
	read_lock(&tasklist_lock);
	ret = __rt_schedulable(NULL, 0, 0);
	read_unlock(&tasklist_lock);
	mutex_unlock(&rt_constraints_mutex);

	return ret;
}

int sched_rt_can_attach(struct task_group *tg, struct task_struct *tsk)
{
	/* Don't accept realtime tasks when there is no way for them to run */
	if (rt_task(tsk) && tg->rt_bandwidth.rt_runtime == 0)
		return 0;

	return 1;
}

#else /* !CONFIG_RT_GROUP_SCHED */
static int sched_rt_global_constraints(void)
{
	unsigned long flags;
	int i;

	if (sysctl_sched_rt_period <= 0)
		return -EINVAL;

	/*
	 * There's always some RT tasks in the root group
	 * -- migration, kstopmachine etc..
	 */
	if (sysctl_sched_rt_runtime == 0)
		return -EBUSY;

	spin_lock_irqsave(&def_rt_bandwidth.rt_runtime_lock, flags);
	for_each_possible_cpu(i) {
		struct rt_rq *rt_rq = &cpu_rq(i)->rt;

		spin_lock(&rt_rq->rt_runtime_lock);
		rt_rq->rt_runtime = global_rt_runtime();
		spin_unlock(&rt_rq->rt_runtime_lock);
	}
	spin_unlock_irqrestore(&def_rt_bandwidth.rt_runtime_lock, flags);

	return 0;
}
#endif /* CONFIG_RT_GROUP_SCHED */

int sched_rt_handler(struct ctl_table *table, int write,
		void __user *buffer, size_t *lenp,
		loff_t *ppos)
{
	int ret;
	int old_period, old_runtime;
	static DEFINE_MUTEX(mutex);

	mutex_lock(&mutex);
	old_period = sysctl_sched_rt_period;
	old_runtime = sysctl_sched_rt_runtime;

	ret = proc_dointvec(table, write, buffer, lenp, ppos);

	if (!ret && write) {
		ret = sched_rt_global_constraints();
		if (ret) {
			sysctl_sched_rt_period = old_period;
			sysctl_sched_rt_runtime = old_runtime;
		} else {
			def_rt_bandwidth.rt_runtime = global_rt_runtime();
			def_rt_bandwidth.rt_period =
				ns_to_ktime(global_rt_period());
		}
	}
	mutex_unlock(&mutex);

	return ret;
}

#ifdef CONFIG_CGROUP_SCHED

/* return corresponding task_group object of a cgroup */
static inline struct task_group *cgroup_tg(struct cgroup *cgrp)
{
	return container_of(cgroup_subsys_state(cgrp, cpu_cgroup_subsys_id),
			    struct task_group, css);
}

static struct cgroup_subsys_state *
cpu_cgroup_create(struct cgroup_subsys *ss, struct cgroup *cgrp)
{
	struct task_group *tg, *parent;

	if (!cgrp->parent) {
		/* This is early initialization for the top cgroup */
		return &init_task_group.css;
	}

	parent = cgroup_tg(cgrp->parent);
	tg = sched_create_group(parent);
	if (IS_ERR(tg))
		return ERR_PTR(-ENOMEM);

	return &tg->css;
}

static void
cpu_cgroup_destroy(struct cgroup_subsys *ss, struct cgroup *cgrp)
{
	struct task_group *tg = cgroup_tg(cgrp);

	sched_destroy_group(tg);
}

static int
cpu_cgroup_can_attach_task(struct cgroup *cgrp, struct task_struct *tsk)
{
#ifdef CONFIG_RT_GROUP_SCHED
	if (!sched_rt_can_attach(cgroup_tg(cgrp), tsk))
		return -EINVAL;
#else
	/* We don't support RT-tasks being in separate groups */
	if (tsk->sched_class != &fair_sched_class)
		return -EINVAL;
#endif
	return 0;
}

static int
cpu_cgroup_can_attach(struct cgroup_subsys *ss, struct cgroup *cgrp,
		      struct task_struct *tsk, bool threadgroup)
{
	int retval = cpu_cgroup_can_attach_task(cgrp, tsk);
	if (retval)
		return retval;
	if (threadgroup) {
		struct task_struct *c;
		rcu_read_lock();
		list_for_each_entry_rcu(c, &tsk->thread_group, thread_group) {
			retval = cpu_cgroup_can_attach_task(cgrp, c);
			if (retval) {
				rcu_read_unlock();
				return retval;
			}
		}
		rcu_read_unlock();
	}
	return 0;
}

static void
cpu_cgroup_attach(struct cgroup_subsys *ss, struct cgroup *cgrp,
		  struct cgroup *old_cont, struct task_struct *tsk,
		  bool threadgroup)
{
	sched_move_task(tsk);
	if (threadgroup) {
		struct task_struct *c;
		rcu_read_lock();
		list_for_each_entry_rcu(c, &tsk->thread_group, thread_group) {
			sched_move_task(c);
		}
		rcu_read_unlock();
	}
}

#ifdef CONFIG_FAIR_GROUP_SCHED
static int cpu_shares_write_u64(struct cgroup *cgrp, struct cftype *cftype,
				u64 shareval)
{
	return sched_group_set_shares(cgroup_tg(cgrp), shareval);
}

static u64 cpu_shares_read_u64(struct cgroup *cgrp, struct cftype *cft)
{
	struct task_group *tg = cgroup_tg(cgrp);

	return (u64) tg->shares;
}
#endif /* CONFIG_FAIR_GROUP_SCHED */

#ifdef CONFIG_RT_GROUP_SCHED
static int cpu_rt_runtime_write(struct cgroup *cgrp, struct cftype *cft,
				s64 val)
{
	return sched_group_set_rt_runtime(cgroup_tg(cgrp), val);
}

static s64 cpu_rt_runtime_read(struct cgroup *cgrp, struct cftype *cft)
{
	return sched_group_rt_runtime(cgroup_tg(cgrp));
}

static int cpu_rt_period_write_uint(struct cgroup *cgrp, struct cftype *cftype,
		u64 rt_period_us)
{
	return sched_group_set_rt_period(cgroup_tg(cgrp), rt_period_us);
}

static u64 cpu_rt_period_read_uint(struct cgroup *cgrp, struct cftype *cft)
{
	return sched_group_rt_period(cgroup_tg(cgrp));
}
#endif /* CONFIG_RT_GROUP_SCHED */

static struct cftype cpu_files[] = {
#ifdef CONFIG_FAIR_GROUP_SCHED
	{
		.name = "shares",
		.read_u64 = cpu_shares_read_u64,
		.write_u64 = cpu_shares_write_u64,
	},
#endif
#ifdef CONFIG_RT_GROUP_SCHED
	{
		.name = "rt_runtime_us",
		.read_s64 = cpu_rt_runtime_read,
		.write_s64 = cpu_rt_runtime_write,
	},
	{
		.name = "rt_period_us",
		.read_u64 = cpu_rt_period_read_uint,
		.write_u64 = cpu_rt_period_write_uint,
	},
#endif
};

static int cpu_cgroup_populate(struct cgroup_subsys *ss, struct cgroup *cont)
{
	return cgroup_add_files(cont, ss, cpu_files, ARRAY_SIZE(cpu_files));
}

struct cgroup_subsys cpu_cgroup_subsys = {
	.name		= "cpu",
	.create		= cpu_cgroup_create,
	.destroy	= cpu_cgroup_destroy,
	.can_attach	= cpu_cgroup_can_attach,
	.attach		= cpu_cgroup_attach,
	.populate	= cpu_cgroup_populate,
	.subsys_id	= cpu_cgroup_subsys_id,
	.early_init	= 1,
};

#endif	/* CONFIG_CGROUP_SCHED */

#ifdef CONFIG_CGROUP_CPUACCT

/*
 * CPU accounting code for task groups.
 *
 * Based on the work by Paul Menage (menage@google.com) and Balbir Singh
 * (balbir@in.ibm.com).
 */

/* track cpu usage of a group of tasks and its child groups */
struct cpuacct {
	struct cgroup_subsys_state css;
	/* cpuusage holds pointer to a u64-type object on every cpu */
	u64 *cpuusage;
	struct percpu_counter cpustat[CPUACCT_STAT_NSTATS];
	struct cpuacct *parent;
};

struct cgroup_subsys cpuacct_subsys;

/* return cpu accounting group corresponding to this container */
static inline struct cpuacct *cgroup_ca(struct cgroup *cgrp)
{
	return container_of(cgroup_subsys_state(cgrp, cpuacct_subsys_id),
			    struct cpuacct, css);
}

/* return cpu accounting group to which this task belongs */
static inline struct cpuacct *task_ca(struct task_struct *tsk)
{
	return container_of(task_subsys_state(tsk, cpuacct_subsys_id),
			    struct cpuacct, css);
}

/* create a new cpu accounting group */
static struct cgroup_subsys_state *cpuacct_create(
	struct cgroup_subsys *ss, struct cgroup *cgrp)
{
	struct cpuacct *ca = kzalloc(sizeof(*ca), GFP_KERNEL);
	int i;

	if (!ca)
		goto out;

	ca->cpuusage = alloc_percpu(u64);
	if (!ca->cpuusage)
		goto out_free_ca;

	for (i = 0; i < CPUACCT_STAT_NSTATS; i++)
		if (percpu_counter_init(&ca->cpustat[i], 0))
			goto out_free_counters;

	if (cgrp->parent)
		ca->parent = cgroup_ca(cgrp->parent);

	return &ca->css;

out_free_counters:
	while (--i >= 0)
		percpu_counter_destroy(&ca->cpustat[i]);
	free_percpu(ca->cpuusage);
out_free_ca:
	kfree(ca);
out:
	return ERR_PTR(-ENOMEM);
}

/* destroy an existing cpu accounting group */
static void
cpuacct_destroy(struct cgroup_subsys *ss, struct cgroup *cgrp)
{
	struct cpuacct *ca = cgroup_ca(cgrp);
	int i;

	for (i = 0; i < CPUACCT_STAT_NSTATS; i++)
		percpu_counter_destroy(&ca->cpustat[i]);
	free_percpu(ca->cpuusage);
	kfree(ca);
}

static u64 cpuacct_cpuusage_read(struct cpuacct *ca, int cpu)
{
	u64 *cpuusage = per_cpu_ptr(ca->cpuusage, cpu);
	u64 data;

#ifndef CONFIG_64BIT
	/*
	 * Take rq->lock to make 64-bit read safe on 32-bit platforms.
	 */
	spin_lock_irq(&cpu_rq(cpu)->lock);
	data = *cpuusage;
	spin_unlock_irq(&cpu_rq(cpu)->lock);
#else
	data = *cpuusage;
#endif

	return data;
}

static void cpuacct_cpuusage_write(struct cpuacct *ca, int cpu, u64 val)
{
	u64 *cpuusage = per_cpu_ptr(ca->cpuusage, cpu);

#ifndef CONFIG_64BIT
	/*
	 * Take rq->lock to make 64-bit write safe on 32-bit platforms.
	 */
	spin_lock_irq(&cpu_rq(cpu)->lock);
	*cpuusage = val;
	spin_unlock_irq(&cpu_rq(cpu)->lock);
#else
	*cpuusage = val;
#endif
}

/* return total cpu usage (in nanoseconds) of a group */
static u64 cpuusage_read(struct cgroup *cgrp, struct cftype *cft)
{
	struct cpuacct *ca = cgroup_ca(cgrp);
	u64 totalcpuusage = 0;
	int i;

	for_each_present_cpu(i)
		totalcpuusage += cpuacct_cpuusage_read(ca, i);

	return totalcpuusage;
}

static int cpuusage_write(struct cgroup *cgrp, struct cftype *cftype,
								u64 reset)
{
	struct cpuacct *ca = cgroup_ca(cgrp);
	int err = 0;
	int i;

	if (reset) {
		err = -EINVAL;
		goto out;
	}

	for_each_present_cpu(i)
		cpuacct_cpuusage_write(ca, i, 0);

out:
	return err;
}

static int cpuacct_percpu_seq_read(struct cgroup *cgroup, struct cftype *cft,
				   struct seq_file *m)
{
	struct cpuacct *ca = cgroup_ca(cgroup);
	u64 percpu;
	int i;

	for_each_present_cpu(i) {
		percpu = cpuacct_cpuusage_read(ca, i);
		seq_printf(m, "%llu ", (unsigned long long) percpu);
	}
	seq_printf(m, "\n");
	return 0;
}

static const char *cpuacct_stat_desc[] = {
	[CPUACCT_STAT_USER] = "user",
	[CPUACCT_STAT_SYSTEM] = "system",
};

static int cpuacct_stats_show(struct cgroup *cgrp, struct cftype *cft,
		struct cgroup_map_cb *cb)
{
	struct cpuacct *ca = cgroup_ca(cgrp);
	int i;

	for (i = 0; i < CPUACCT_STAT_NSTATS; i++) {
		s64 val = percpu_counter_read(&ca->cpustat[i]);
		val = cputime64_to_clock_t(val);
		cb->fill(cb, cpuacct_stat_desc[i], val);
	}
	return 0;
}

static struct cftype files[] = {
	{
		.name = "usage",
		.read_u64 = cpuusage_read,
		.write_u64 = cpuusage_write,
	},
	{
		.name = "usage_percpu",
		.read_seq_string = cpuacct_percpu_seq_read,
	},
	{
		.name = "stat",
		.read_map = cpuacct_stats_show,
	},
};

static int cpuacct_populate(struct cgroup_subsys *ss, struct cgroup *cgrp)
{
	return cgroup_add_files(cgrp, ss, files, ARRAY_SIZE(files));
}

/*
 * charge this task's execution time to its accounting group.
 *
 * called with rq->lock held.
 */
static void cpuacct_charge(struct task_struct *tsk, u64 cputime)
{
	struct cpuacct *ca;
	int cpu;

	if (unlikely(!cpuacct_subsys.active))
		return;

	cpu = task_cpu(tsk);

	rcu_read_lock();

	ca = task_ca(tsk);

	for (; ca; ca = ca->parent) {
		u64 *cpuusage = per_cpu_ptr(ca->cpuusage, cpu);
		*cpuusage += cputime;
	}

	rcu_read_unlock();
}

/*
 * When CONFIG_VIRT_CPU_ACCOUNTING is enabled one jiffy can be very large
 * in cputime_t units. As a result, cpuacct_update_stats calls
 * percpu_counter_add with values large enough to always overflow the
 * per cpu batch limit causing bad SMP scalability.
 *
 * To fix this we scale percpu_counter_batch by cputime_one_jiffy so we
 * batch the same amount of time with CONFIG_VIRT_CPU_ACCOUNTING disabled
 * and enabled. We cap it at INT_MAX which is the largest allowed batch value.
 */
#ifdef CONFIG_SMP
#define CPUACCT_BATCH	\
	min_t(long, percpu_counter_batch * cputime_one_jiffy, INT_MAX)
#else
#define CPUACCT_BATCH	0
#endif

/*
 * Charge the system/user time to the task's accounting group.
 */
static void cpuacct_update_stats(struct task_struct *tsk,
		enum cpuacct_stat_index idx, cputime_t val)
{
	struct cpuacct *ca;
	int batch = CPUACCT_BATCH;

	if (unlikely(!cpuacct_subsys.active))
		return;

	rcu_read_lock();
	ca = task_ca(tsk);

	do {
		__percpu_counter_add(&ca->cpustat[idx], val, batch);
		ca = ca->parent;
	} while (ca);
	rcu_read_unlock();
}

struct cgroup_subsys cpuacct_subsys = {
	.name = "cpuacct",
	.create = cpuacct_create,
	.destroy = cpuacct_destroy,
	.populate = cpuacct_populate,
	.subsys_id = cpuacct_subsys_id,
};
#endif	/* CONFIG_CGROUP_CPUACCT */

#ifndef CONFIG_SMP

int rcu_expedited_torture_stats(char *page)
{
	return 0;
}
EXPORT_SYMBOL_GPL(rcu_expedited_torture_stats);

void synchronize_sched_expedited(void)
{
}
EXPORT_SYMBOL_GPL(synchronize_sched_expedited);

#else /* #ifndef CONFIG_SMP */

static DEFINE_PER_CPU(struct migration_req, rcu_migration_req);
static DEFINE_MUTEX(rcu_sched_expedited_mutex);

#define RCU_EXPEDITED_STATE_POST -2
#define RCU_EXPEDITED_STATE_IDLE -1

static int rcu_expedited_state = RCU_EXPEDITED_STATE_IDLE;

int rcu_expedited_torture_stats(char *page)
{
	int cnt = 0;
	int cpu;

	cnt += sprintf(&page[cnt], "state: %d /", rcu_expedited_state);
	for_each_online_cpu(cpu) {
		 cnt += sprintf(&page[cnt], " %d:%d",
				cpu, per_cpu(rcu_migration_req, cpu).dest_cpu);
	}
	cnt += sprintf(&page[cnt], "\n");
	return cnt;
}
EXPORT_SYMBOL_GPL(rcu_expedited_torture_stats);

static long synchronize_sched_expedited_count;

/*
 * Wait for an rcu-sched grace period to elapse, but use "big hammer"
 * approach to force grace period to end quickly.  This consumes
 * significant time on all CPUs, and is thus not recommended for
 * any sort of common-case code.
 *
 * Note that it is illegal to call this function while holding any
 * lock that is acquired by a CPU-hotplug notifier.  Failing to
 * observe this restriction will result in deadlock.
 */
void synchronize_sched_expedited(void)
{
	int cpu;
	unsigned long flags;
	bool need_full_sync = 0;
	struct rq *rq;
	struct migration_req *req;
	long snap;
	int trycount = 0;

	smp_mb();  /* ensure prior mod happens before capturing snap. */
	snap = ACCESS_ONCE(synchronize_sched_expedited_count) + 1;
	get_online_cpus();
	while (!mutex_trylock(&rcu_sched_expedited_mutex)) {
		put_online_cpus();
		if (trycount++ < 10)
			udelay(trycount * num_online_cpus());
		else {
			synchronize_sched();
			return;
		}
		if (ACCESS_ONCE(synchronize_sched_expedited_count) - snap > 0) {
			smp_mb(); /* ensure test happens before caller kfree */
			return;
		}
		get_online_cpus();
	}
	rcu_expedited_state = RCU_EXPEDITED_STATE_POST;
	for_each_online_cpu(cpu) {
		rq = cpu_rq(cpu);
		req = &per_cpu(rcu_migration_req, cpu);
		init_completion(&req->done);
		req->task = NULL;
		req->dest_cpu = RCU_MIGRATION_NEED_QS;
		spin_lock_irqsave(&rq->lock, flags);
		list_add(&req->list, &rq->migration_queue);
		spin_unlock_irqrestore(&rq->lock, flags);
		wake_up_process(rq->migration_thread);
	}
	for_each_online_cpu(cpu) {
		rcu_expedited_state = cpu;
		req = &per_cpu(rcu_migration_req, cpu);
		rq = cpu_rq(cpu);
		wait_for_completion(&req->done);
		spin_lock_irqsave(&rq->lock, flags);
		if (unlikely(req->dest_cpu == RCU_MIGRATION_MUST_SYNC))
			need_full_sync = 1;
		req->dest_cpu = RCU_MIGRATION_IDLE;
		spin_unlock_irqrestore(&rq->lock, flags);
	}
	rcu_expedited_state = RCU_EXPEDITED_STATE_IDLE;
	mutex_unlock(&rcu_sched_expedited_mutex);
	put_online_cpus();
	if (need_full_sync)
		synchronize_sched();
}
EXPORT_SYMBOL_GPL(synchronize_sched_expedited);

#endif /* #else #ifndef CONFIG_SMP */


#ifdef	CONFIG_KDB
#include <linux/kdb.h>

static void
kdb_prio(char *name, struct rt_prio_array *array, kdb_printf_t xxx_printf,
	unsigned int cpu)
{
	int pri, printed_header = 0;
	struct task_struct *p;

	xxx_printf(" %s rt bitmap: 0x%lx 0x%lx 0x%lx\n",
		name,
		array->bitmap[0], array->bitmap[1], array->bitmap[2]);

	pri = sched_find_first_bit(array->bitmap);
	if (pri < MAX_RT_PRIO) {
		xxx_printf("   rt bitmap priorities:");
		while (pri < MAX_RT_PRIO) {
			xxx_printf(" %d", pri);
			pri++;
			pri = find_next_bit(array->bitmap, MAX_RT_PRIO, pri);
		}
		xxx_printf("\n");
	}

	for (pri = 0; pri < MAX_RT_PRIO; pri++) {
		int printed_hdr = 0;
		struct list_head *head, *curr;

		head = array->queue + pri;
		curr = head->next;
		while(curr != head) {
			struct task_struct *task;
			if (!printed_hdr) {
				xxx_printf("   queue at priority=%d\n", pri);
				printed_hdr = 1;
			}
			task = list_entry(curr, struct task_struct, rt.run_list);
			if (task)
				xxx_printf("    0x%p %d %s  time_slice:%d\n",
				   task, task->pid, task->comm,
				   task->rt.time_slice);
			curr = curr->next;
		}
	}
	for_each_process(p) {
		if (p->se.on_rq && (task_cpu(p) == cpu) &&
		   (p->policy == SCHED_NORMAL)) {
			if (!printed_header) {
				xxx_printf("  sched_normal queue:\n");
				printed_header = 1;
			}
			xxx_printf("    0x%p %d %s pri:%d spri:%d npri:%d\n",
				p, p->pid, p->comm, p->prio,
				p->static_prio, p->normal_prio);
		}
	}
}

/* This code must be in sched.c because struct rq is only defined in this
 * source.  To allow most of kdb to be modular, this code cannot call any kdb
 * functions directly, any external functions that it needs must be passed in
 * as parameters.
 */

void
kdb_runqueue(unsigned long cpu, kdb_printf_t xxx_printf)
{
	int i;
	struct rq *rq;

	rq = cpu_rq(cpu);

	xxx_printf("CPU%ld lock:%s curr:0x%p(%d)(%s)",
		   cpu, (spin_is_locked(&rq->lock))?"LOCKED":"free",
		   rq->curr, rq->curr->pid, rq->curr->comm);
	if (rq->curr == rq->idle)
		xxx_printf(" is idle");
	xxx_printf("\n");

	xxx_printf(" nr_running:%ld ", rq->nr_running);
	xxx_printf(" nr_uninterruptible:%ld ", rq->nr_uninterruptible);

	xxx_printf(" nr_switches:%llu ", (long long)rq->nr_switches);
	xxx_printf(" nr_iowait:%u ", atomic_read(&rq->nr_iowait));
	xxx_printf(" next_balance:%lu\n", rq->next_balance);

#ifdef CONFIG_SMP
	xxx_printf(" active_balance:%u ", rq->active_balance);
	xxx_printf(" idle_at_tick:%u\n", rq->idle_at_tick);

	xxx_printf(" push_cpu:%u ", rq->push_cpu);
	xxx_printf(" cpu:%u ", rq->cpu);
	xxx_printf(" online:%u\n", rq->online);
#endif

	xxx_printf(" cpu_load:");
	for (i=0; i<CPU_LOAD_IDX_MAX; i++)
		xxx_printf(" %lu", rq->cpu_load[i]);
	xxx_printf("\n");
	kdb_prio("active", &rq->rt.active, xxx_printf, (unsigned int)cpu);
}
EXPORT_SYMBOL(kdb_runqueue);

#endif	/* CONFIG_KDB */<|MERGE_RESOLUTION|>--- conflicted
+++ resolved
@@ -2129,12 +2129,10 @@
 
 	/*
 	 * If the task is not on a runqueue (and not running), then
-	 * it is sufficient to simply update the task's cpu field.
-	 */
-	if (!p->se.on_rq && !task_running(rq, p)) {
-		set_task_cpu(p, dest_cpu);
+	 * the next wake-up will properly place the task.
+	 */
+	if (!p->se.on_rq && !task_running(rq, p))
 		return 0;
-	}
 
 	init_completion(&req->done);
 	req->task = p;
@@ -7840,7 +7838,6 @@
 		 * we should not see a deadlock between trying to kill the
 		 * migration thread and the sched_rt_period_timer.
 		 */
-<<<<<<< HEAD
 		rq = cpu_rq(cpu);
 		kthread_stop(rq->migration_thread);
 		put_task_struct(rq->migration_thread);
@@ -7849,21 +7846,8 @@
 
 	case CPU_DEAD:
 	case CPU_DEAD_FROZEN:
-		cpuset_lock(); /* around calls to cpuset_cpus_allowed_lock() */
 		migrate_live_tasks(cpu);
 		rq = cpu_rq(cpu);
-=======
-		rq = cpu_rq(cpu);
-		kthread_stop(rq->migration_thread);
-		put_task_struct(rq->migration_thread);
-		rq->migration_thread = NULL;
-		break;
-
-	case CPU_DEAD:
-	case CPU_DEAD_FROZEN:
-		migrate_live_tasks(cpu);
-		rq = cpu_rq(cpu);
->>>>>>> 0ee0f94f
 		/* Idle task back to normal (off runqueue, low prio) */
 		spin_lock_irq(&rq->lock);
 		update_rq_clock(rq);
