/*
 *	linux/kernel/softirq.c
 *
 *	Copyright (C) 1992 Linus Torvalds
 *
 * Rewritten. Old one was good in 2.2, but in 2.3 it was immoral. --ANK (990903)
 */

#include <linux/module.h>
#include <linux/kernel_stat.h>
#include <linux/interrupt.h>
#include <linux/init.h>
#include <linux/mm.h>
#include <linux/notifier.h>
#include <linux/percpu.h>
#include <linux/cpu.h>
#include <linux/kthread.h>

/*
   - No shared variables, all the data are CPU local.
   - If a softirq needs serialization, let it serialize itself
     by its own spinlocks.
   - Even if softirq is serialized, only local cpu is marked for
     execution. Hence, we get something sort of weak cpu binding.
     Though it is still not clear, will it result in better locality
     or will not.

   Examples:
   - NET RX softirq. It is multithreaded and does not require
     any global serialization.
   - NET TX softirq. It kicks software netdevice queues, hence
     it is logically serialized per device, but this serialization
     is invisible to common code.
   - Tasklets: serialized wrt itself.
 */

#ifndef __ARCH_IRQ_STAT
irq_cpustat_t irq_stat[NR_CPUS] ____cacheline_aligned;
EXPORT_SYMBOL(irq_stat);
#endif

static struct softirq_action softirq_vec[32] __cacheline_aligned_in_smp;

static DEFINE_PER_CPU(struct task_struct *, ksoftirqd);

/*
 * we cannot loop indefinitely here to avoid userspace starvation,
 * but we also don't want to introduce a worst case 1/HZ latency
 * to the pending events, so lets the scheduler to balance
 * the softirq load for us.
 */
static inline void wakeup_softirqd(void)
{
	/* Interrupts are disabled: no need to stop preemption */
	struct task_struct *tsk = __get_cpu_var(ksoftirqd);

	if (tsk && tsk->state != TASK_RUNNING)
		wake_up_process(tsk);
}

/*
 * We restart softirq processing MAX_SOFTIRQ_RESTART times,
 * and we fall back to softirqd after that.
 *
 * This number has been established via experimentation.
 * The two things to balance is latency against fairness -
 * we want to handle softirqs as soon as possible, but they
 * should not be able to lock up the box.
 */
#define MAX_SOFTIRQ_RESTART 10

asmlinkage void do_softirq(void)
{
	int max_restart = MAX_SOFTIRQ_RESTART;
	__u32 pending;
	unsigned long flags;

	if (in_interrupt())
		return;

	local_irq_save(flags);

	pending = local_softirq_pending();

	if (pending) {
		struct softirq_action *h;

		local_bh_disable();
restart:
		/* Reset the pending bitmask before enabling irqs */
		local_softirq_pending() = 0;

		local_irq_enable();

		h = softirq_vec;

		do {
			if (pending & 1)
				h->action(h);
			h++;
			pending >>= 1;
		} while (pending);

		local_irq_disable();

		pending = local_softirq_pending();
		if (pending && --max_restart)
			goto restart;
		if (pending)
			wakeup_softirqd();
		__local_bh_enable();
	}

	local_irq_restore(flags);
}

EXPORT_SYMBOL(do_softirq);

void local_bh_enable(void)
{
	__local_bh_enable();
	WARN_ON(irqs_disabled());
	if (unlikely(!in_interrupt() &&
		     local_softirq_pending()))
		invoke_softirq();
	preempt_check_resched();
}
EXPORT_SYMBOL(local_bh_enable);

/*
 * This function must run with irqs disabled!
 */
inline fastcall void raise_softirq_irqoff(unsigned int nr)
{
	__raise_softirq_irqoff(nr);

	/*
	 * If we're in an interrupt or softirq, we're done
	 * (this also catches softirq-disabled code). We will
	 * actually run the softirq once we return from
	 * the irq or softirq.
	 *
	 * Otherwise we wake up ksoftirqd to make sure we
	 * schedule the softirq soon.
	 */
	if (!in_interrupt())
		wakeup_softirqd();
}

EXPORT_SYMBOL(raise_softirq_irqoff);

void fastcall raise_softirq(unsigned int nr)
{
	unsigned long flags;

	local_irq_save(flags);
	raise_softirq_irqoff(nr);
	local_irq_restore(flags);
}

EXPORT_SYMBOL(raise_softirq);

void open_softirq(int nr, void (*action)(struct softirq_action*), void *data)
{
	softirq_vec[nr].data = data;
	softirq_vec[nr].action = action;
}

EXPORT_SYMBOL(open_softirq);

/* Tasklets */
struct tasklet_head
{
	struct tasklet_struct *list;
};

/* Some compilers disobey section attribute on statics when not
   initialized -- RR */
static DEFINE_PER_CPU(struct tasklet_head, tasklet_vec) = { NULL };
static DEFINE_PER_CPU(struct tasklet_head, tasklet_hi_vec) = { NULL };

void fastcall __tasklet_schedule(struct tasklet_struct *t)
{
	unsigned long flags;

	local_irq_save(flags);
	t->next = __get_cpu_var(tasklet_vec).list;
	__get_cpu_var(tasklet_vec).list = t;
	raise_softirq_irqoff(TASKLET_SOFTIRQ);
	local_irq_restore(flags);
}

EXPORT_SYMBOL(__tasklet_schedule);

void fastcall __tasklet_hi_schedule(struct tasklet_struct *t)
{
	unsigned long flags;

	local_irq_save(flags);
	t->next = __get_cpu_var(tasklet_hi_vec).list;
	__get_cpu_var(tasklet_hi_vec).list = t;
	raise_softirq_irqoff(HI_SOFTIRQ);
	local_irq_restore(flags);
}

EXPORT_SYMBOL(__tasklet_hi_schedule);

static void tasklet_action(struct softirq_action *a)
{
	struct tasklet_struct *list;

	local_irq_disable();
	list = __get_cpu_var(tasklet_vec).list;
	__get_cpu_var(tasklet_vec).list = NULL;
	local_irq_enable();

	while (list) {
		struct tasklet_struct *t = list;

		list = list->next;

		if (tasklet_trylock(t)) {
			if (!atomic_read(&t->count)) {
				if (!test_and_clear_bit(TASKLET_STATE_SCHED, &t->state))
					BUG();
				t->func(t->data);
				tasklet_unlock(t);
				continue;
			}
			tasklet_unlock(t);
		}

		local_irq_disable();
		t->next = __get_cpu_var(tasklet_vec).list;
		__get_cpu_var(tasklet_vec).list = t;
		__raise_softirq_irqoff(TASKLET_SOFTIRQ);
		local_irq_enable();
	}
}

static void tasklet_hi_action(struct softirq_action *a)
{
	struct tasklet_struct *list;

	local_irq_disable();
	list = __get_cpu_var(tasklet_hi_vec).list;
	__get_cpu_var(tasklet_hi_vec).list = NULL;
	local_irq_enable();

	while (list) {
		struct tasklet_struct *t = list;

		list = list->next;

		if (tasklet_trylock(t)) {
			if (!atomic_read(&t->count)) {
				if (!test_and_clear_bit(TASKLET_STATE_SCHED, &t->state))
					BUG();
				t->func(t->data);
				tasklet_unlock(t);
				continue;
			}
			tasklet_unlock(t);
		}

		local_irq_disable();
		t->next = __get_cpu_var(tasklet_hi_vec).list;
		__get_cpu_var(tasklet_hi_vec).list = t;
		__raise_softirq_irqoff(HI_SOFTIRQ);
		local_irq_enable();
	}
}


void tasklet_init(struct tasklet_struct *t,
		  void (*func)(unsigned long), unsigned long data)
{
	t->next = NULL;
	t->state = 0;
	atomic_set(&t->count, 0);
	t->func = func;
	t->data = data;
}

EXPORT_SYMBOL(tasklet_init);

void tasklet_kill(struct tasklet_struct *t)
{
	if (in_interrupt())
		printk("Attempt to kill tasklet from interrupt\n");

	while (test_and_set_bit(TASKLET_STATE_SCHED, &t->state)) {
		do
			yield();
		while (test_bit(TASKLET_STATE_SCHED, &t->state));
	}
	tasklet_unlock_wait(t);
	clear_bit(TASKLET_STATE_SCHED, &t->state);
}

EXPORT_SYMBOL(tasklet_kill);

void __init softirq_init(void)
{
	open_softirq(TASKLET_SOFTIRQ, tasklet_action, NULL);
	open_softirq(HI_SOFTIRQ, tasklet_hi_action, NULL);
}

static int ksoftirqd(void * __bind_cpu)
{
	set_user_nice(current, 19);
	current->flags |= PF_IOTHREAD;

	set_current_state(TASK_INTERRUPTIBLE);

	while (!kthread_should_stop()) {
		if (!local_softirq_pending())
			schedule();

		__set_current_state(TASK_RUNNING);

		while (local_softirq_pending()) {
			/* Preempt disable stops cpu going offline.
			   If already offline, we'll be on wrong CPU:
			   don't process */
			preempt_disable();
			if (cpu_is_offline((long)__bind_cpu))
				goto wait_to_die;
			do_softirq();
			preempt_enable();
			cond_resched();
		}

		set_current_state(TASK_INTERRUPTIBLE);
	}
	__set_current_state(TASK_RUNNING);
	return 0;

wait_to_die:
	preempt_enable();
	/* Wait for kthread_stop */
	set_current_state(TASK_INTERRUPTIBLE);
	while (!kthread_should_stop()) {
		schedule();
		set_current_state(TASK_INTERRUPTIBLE);
	}
	__set_current_state(TASK_RUNNING);
<<<<<<< HEAD
	return 0;

wait_to_die:
	preempt_enable();
	/* Wait for kthread_stop */
	__set_current_state(TASK_INTERRUPTIBLE);
	while (!kthread_should_stop()) {
		schedule();
		__set_current_state(TASK_INTERRUPTIBLE);
	}
	__set_current_state(TASK_RUNNING);
=======
>>>>>>> 196c4ebd
	return 0;
}

#ifdef CONFIG_HOTPLUG_CPU
/*
 * tasklet_kill_immediate is called to remove a tasklet which can already be
 * scheduled for execution on @cpu.
 *
 * Unlike tasklet_kill, this function removes the tasklet
 * _immediately_, even if the tasklet is in TASKLET_STATE_SCHED state.
 *
 * When this function is called, @cpu must be in the CPU_DEAD state.
 */
void tasklet_kill_immediate(struct tasklet_struct *t, unsigned int cpu)
{
	struct tasklet_struct **i;

	BUG_ON(cpu_online(cpu));
	BUG_ON(test_bit(TASKLET_STATE_RUN, &t->state));

	if (!test_bit(TASKLET_STATE_SCHED, &t->state))
		return;

	/* CPU is dead, so no lock needed. */
	for (i = &per_cpu(tasklet_vec, cpu).list; *i; i = &(*i)->next) {
		if (*i == t) {
			*i = t->next;
			return;
		}
	}
	BUG();
}

static void takeover_tasklets(unsigned int cpu)
{
	struct tasklet_struct **i;

	/* CPU is dead, so no lock needed. */
	local_irq_disable();

	/* Find end, append list for that CPU. */
	for (i = &__get_cpu_var(tasklet_vec).list; *i; i = &(*i)->next);
	*i = per_cpu(tasklet_vec, cpu).list;
	per_cpu(tasklet_vec, cpu).list = NULL;
	raise_softirq_irqoff(TASKLET_SOFTIRQ);

	for (i = &__get_cpu_var(tasklet_hi_vec).list; *i; i = &(*i)->next);
	*i = per_cpu(tasklet_hi_vec, cpu).list;
	per_cpu(tasklet_hi_vec, cpu).list = NULL;
	raise_softirq_irqoff(HI_SOFTIRQ);

	local_irq_enable();
}
#endif /* CONFIG_HOTPLUG_CPU */

static int __devinit cpu_callback(struct notifier_block *nfb,
				  unsigned long action,
				  void *hcpu)
{
	int hotcpu = (unsigned long)hcpu;
	struct task_struct *p;

	switch (action) {
	case CPU_UP_PREPARE:
		BUG_ON(per_cpu(tasklet_vec, hotcpu).list);
		BUG_ON(per_cpu(tasklet_hi_vec, hotcpu).list);
		p = kthread_create(ksoftirqd, hcpu, "ksoftirqd/%d", hotcpu);
		if (IS_ERR(p)) {
			printk("ksoftirqd for %i failed\n", hotcpu);
			return NOTIFY_BAD;
		}
		kthread_bind(p, hotcpu);
  		per_cpu(ksoftirqd, hotcpu) = p;
 		break;
	case CPU_ONLINE:
		wake_up_process(per_cpu(ksoftirqd, hotcpu));
		break;
#ifdef CONFIG_HOTPLUG_CPU
	case CPU_UP_CANCELED:
		/* Unbind so it can run.  Fall thru. */
		kthread_bind(per_cpu(ksoftirqd, hotcpu), smp_processor_id());
	case CPU_DEAD:
		p = per_cpu(ksoftirqd, hotcpu);
		per_cpu(ksoftirqd, hotcpu) = NULL;
		kthread_stop(p);
		takeover_tasklets(hotcpu);
		break;
#endif /* CONFIG_HOTPLUG_CPU */
 	}
	return NOTIFY_OK;
}

static struct notifier_block __devinitdata cpu_nfb = {
	.notifier_call = cpu_callback
};

__init int spawn_ksoftirqd(void)
{
	void *cpu = (void *)(long)smp_processor_id();
	cpu_callback(&cpu_nfb, CPU_UP_PREPARE, cpu);
	cpu_callback(&cpu_nfb, CPU_ONLINE, cpu);
	register_cpu_notifier(&cpu_nfb);
	return 0;
}<|MERGE_RESOLUTION|>--- conflicted
+++ resolved
@@ -345,20 +345,6 @@
 		set_current_state(TASK_INTERRUPTIBLE);
 	}
 	__set_current_state(TASK_RUNNING);
-<<<<<<< HEAD
-	return 0;
-
-wait_to_die:
-	preempt_enable();
-	/* Wait for kthread_stop */
-	__set_current_state(TASK_INTERRUPTIBLE);
-	while (!kthread_should_stop()) {
-		schedule();
-		__set_current_state(TASK_INTERRUPTIBLE);
-	}
-	__set_current_state(TASK_RUNNING);
-=======
->>>>>>> 196c4ebd
 	return 0;
 }
 
