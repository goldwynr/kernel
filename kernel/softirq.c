--- conflicted
+++ resolved
@@ -215,19 +215,14 @@
 	__u32 pending;
 	unsigned long end = jiffies + MAX_SOFTIRQ_TIME;
 	int cpu;
-<<<<<<< HEAD
 	unsigned long old_flags = current->flags;
+	int max_restart = MAX_SOFTIRQ_RESTART;
 
 	/*
 	 * Mask out PF_MEMALLOC s current task context is borrowed for the
 	 * softirq. A softirq handled such as network RX might set PF_MEMALLOC
 	 * again if the socket is related to swap
 	 */
-=======
-	unsigned long pflags = current->flags;
-	int max_restart = MAX_SOFTIRQ_RESTART;
-
->>>>>>> eda073a3
 	current->flags &= ~PF_MEMALLOC;
 
 	pending = local_softirq_pending();
