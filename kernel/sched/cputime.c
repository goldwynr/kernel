--- conflicted
+++ resolved
@@ -595,15 +595,6 @@
 {
 	cputime_t rtime, stime, utime;
 
-<<<<<<< HEAD
-	if (vtime_accounting_enabled()) {
-		*ut = curr->utime;
-		*st = curr->stime;
-		return;
-	}
-
-=======
->>>>>>> 10ab4096
 	/*
 	 * Tick based cputime accounting depend on random scheduling
 	 * timeslices of a task to be interrupted or not by the timer.
