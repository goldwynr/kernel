/*
 *  Fast Userspace Mutexes (which I call "Futexes!").
 *  (C) Rusty Russell, IBM 2002
 *
 *  Generalized futexes, futex requeueing, misc fixes by Ingo Molnar
 *  (C) Copyright 2003 Red Hat Inc, All Rights Reserved
 *
 *  Removed page pinning, fix privately mapped COW pages and other cleanups
 *  (C) Copyright 2003, 2004 Jamie Lokier
 *
 *  Robust futex support started by Ingo Molnar
 *  (C) Copyright 2006 Red Hat Inc, All Rights Reserved
 *  Thanks to Thomas Gleixner for suggestions, analysis and fixes.
 *
 *  PI-futex support started by Ingo Molnar and Thomas Gleixner
 *  Copyright (C) 2006 Red Hat, Inc., Ingo Molnar <mingo@redhat.com>
 *  Copyright (C) 2006 Timesys Corp., Thomas Gleixner <tglx@timesys.com>
 *
 *  PRIVATE futexes by Eric Dumazet
 *  Copyright (C) 2007 Eric Dumazet <dada1@cosmosbay.com>
 *
 *  Requeue-PI support by Darren Hart <dvhltc@us.ibm.com>
 *  Copyright (C) IBM Corporation, 2009
 *  Thanks to Thomas Gleixner for conceptual design and careful reviews.
 *
 *  Thanks to Ben LaHaise for yelling "hashed waitqueues" loudly
 *  enough at me, Linus for the original (flawed) idea, Matthew
 *  Kirkwood for proof-of-concept implementation.
 *
 *  "The futexes are also cursed."
 *  "But they come in a choice of three flavours!"
 *
 *  This program is free software; you can redistribute it and/or modify
 *  it under the terms of the GNU General Public License as published by
 *  the Free Software Foundation; either version 2 of the License, or
 *  (at your option) any later version.
 *
 *  This program is distributed in the hope that it will be useful,
 *  but WITHOUT ANY WARRANTY; without even the implied warranty of
 *  MERCHANTABILITY or FITNESS FOR A PARTICULAR PURPOSE.  See the
 *  GNU General Public License for more details.
 *
 *  You should have received a copy of the GNU General Public License
 *  along with this program; if not, write to the Free Software
 *  Foundation, Inc., 59 Temple Place, Suite 330, Boston, MA  02111-1307  USA
 */
#include <linux/slab.h>
#include <linux/poll.h>
#include <linux/fs.h>
#include <linux/file.h>
#include <linux/jhash.h>
#include <linux/init.h>
#include <linux/futex.h>
#include <linux/mount.h>
#include <linux/pagemap.h>
#include <linux/syscalls.h>
#include <linux/signal.h>
#include <linux/export.h>
#include <linux/magic.h>
#include <linux/pid.h>
#include <linux/nsproxy.h>
#include <linux/ptrace.h>
#include <linux/sched/rt.h>
#include <linux/hugetlb.h>
#include <linux/freezer.h>
#include <linux/bootmem.h>

#include <asm/futex.h>

#include "rtmutex_common.h"

<<<<<<< HEAD
/*
 * Basic futex operation and ordering guarantees:
 *
 * The waiter reads the futex value in user space and calls
 * futex_wait(). This function computes the hash bucket and acquires
 * the hash bucket lock. After that it reads the futex user space value
 * again and verifies that the data has not changed. If it has not changed
 * it enqueues itself into the hash bucket, releases the hash bucket lock
 * and schedules.
 *
 * The waker side modifies the user space value of the futex and calls
 * futex_wake(). This function computes the hash bucket and acquires the
 * hash bucket lock. Then it looks for waiters on that futex in the hash
 * bucket and wakes them.
 *
 * In futex wake up scenarios where no tasks are blocked on a futex, taking
 * the hb spinlock can be avoided and simply return. In order for this
 * optimization to work, ordering guarantees must exist so that the waiter
 * being added to the list is acknowledged when the list is concurrently being
 * checked by the waker, avoiding scenarios like the following:
 *
 * CPU 0                               CPU 1
 * val = *futex;
 * sys_futex(WAIT, futex, val);
 *   futex_wait(futex, val);
 *   uval = *futex;
 *                                     *futex = newval;
 *                                     sys_futex(WAKE, futex);
 *                                       futex_wake(futex);
 *                                       if (queue_empty())
 *                                         return;
 *   if (uval == val)
 *      lock(hash_bucket(futex));
 *      queue();
 *     unlock(hash_bucket(futex));
 *     schedule();
 *
 * This would cause the waiter on CPU 0 to wait forever because it
 * missed the transition of the user space value from val to newval
 * and the waker did not find the waiter in the hash bucket queue.
 *
 * The correct serialization ensures that a waiter either observes
 * the changed user space value before blocking or is woken by a
 * concurrent waker:
 *
 * CPU 0                                 CPU 1
 * val = *futex;
 * sys_futex(WAIT, futex, val);
 *   futex_wait(futex, val);
 *
 *   waiters++;
 *   mb(); (A) <-- paired with -.
 *                              |
 *   lock(hash_bucket(futex));  |
 *                              |
 *   uval = *futex;             |
 *                              |        *futex = newval;
 *                              |        sys_futex(WAKE, futex);
 *                              |          futex_wake(futex);
 *                              |
 *                              `------->  mb(); (B)
 *   if (uval == val)
 *     queue();
 *     unlock(hash_bucket(futex));
 *     schedule();                         if (waiters)
 *                                           lock(hash_bucket(futex));
 *                                           wake_waiters(futex);
 *                                           unlock(hash_bucket(futex));
 *
 * Where (A) orders the waiters increment and the futex value read -- this
 * is guaranteed by the head counter in the hb spinlock; and where (B)
 * orders the write to futex and the waiters read -- this is done by the
 * barriers in get_futex_key_refs(), through either ihold or atomic_inc,
 * depending on the futex type.
 *
 * This yields the following case (where X:=waiters, Y:=futex):
 *
 *	X = Y = 0
 *
 *	w[X]=1		w[Y]=1
 *	MB		MB
 *	r[Y]=y		r[X]=x
 *
 * Which guarantees that x==0 && y==0 is impossible; which translates back into
 * the guarantee that we cannot both miss the futex variable change and the
 * enqueue.
 */
=======
#ifndef CONFIG_HAVE_FUTEX_CMPXCHG
int __read_mostly futex_cmpxchg_enabled;
#endif
>>>>>>> ae2a5e12

int __read_mostly futex_cmpxchg_enabled;

/*
 * Futex flags used to encode options to functions and preserve them across
 * restarts.
 */
#define FLAGS_SHARED		0x01
#define FLAGS_CLOCKRT		0x02
#define FLAGS_HAS_TIMEOUT	0x04

/*
 * Priority Inheritance state:
 */
struct futex_pi_state {
	/*
	 * list of 'owned' pi_state instances - these have to be
	 * cleaned up in do_exit() if the task exits prematurely:
	 */
	struct list_head list;

	/*
	 * The PI object:
	 */
	struct rt_mutex pi_mutex;

	struct task_struct *owner;
	atomic_t refcount;

	union futex_key key;
};

/**
 * struct futex_q - The hashed futex queue entry, one per waiting task
 * @list:		priority-sorted list of tasks waiting on this futex
 * @task:		the task waiting on the futex
 * @lock_ptr:		the hash bucket lock
 * @key:		the key the futex is hashed on
 * @pi_state:		optional priority inheritance state
 * @rt_waiter:		rt_waiter storage for use with requeue_pi
 * @requeue_pi_key:	the requeue_pi target futex key
 * @bitset:		bitset for the optional bitmasked wakeup
 *
 * We use this hashed waitqueue, instead of a normal wait_queue_t, so
 * we can wake only the relevant ones (hashed queues may be shared).
 *
 * A futex_q has a woken state, just like tasks have TASK_RUNNING.
 * It is considered woken when plist_node_empty(&q->list) || q->lock_ptr == 0.
 * The order of wakeup is always to make the first condition true, then
 * the second.
 *
 * PI futexes are typically woken before they are removed from the hash list via
 * the rt_mutex code. See unqueue_me_pi().
 */
struct futex_q {
	struct plist_node list;

	struct task_struct *task;
	spinlock_t *lock_ptr;
	union futex_key key;
	struct futex_pi_state *pi_state;
	struct rt_mutex_waiter *rt_waiter;
	union futex_key *requeue_pi_key;
	u32 bitset;
};

static const struct futex_q futex_q_init = {
	/* list gets initialized in queue_me()*/
	.key = FUTEX_KEY_INIT,
	.bitset = FUTEX_BITSET_MATCH_ANY
};

/*
 * Hash buckets are shared by all the futex_keys that hash to the same
 * location.  Each key may have multiple futex_q structures, one for each task
 * waiting on a futex.
 */
struct futex_hash_bucket {
	atomic_t waiters;
	spinlock_t lock;
	struct plist_head chain;
} ____cacheline_aligned_in_smp;

static unsigned long __read_mostly futex_hashsize;

static struct futex_hash_bucket *futex_queues;

static inline void futex_get_mm(union futex_key *key)
{
	atomic_inc(&key->private.mm->mm_count);
	/*
	 * Ensure futex_get_mm() implies a full barrier such that
	 * get_futex_key() implies a full barrier. This is relied upon
	 * as full barrier (B), see the ordering comment above.
	 */
	smp_mb__after_atomic_inc();
}

/*
 * Reflects a new waiter being added to the waitqueue.
 */
static inline void hb_waiters_inc(struct futex_hash_bucket *hb)
{
#ifdef CONFIG_SMP
	atomic_inc(&hb->waiters);
	/*
	 * Full barrier (A), see the ordering comment above.
	 */
	smp_mb__after_atomic_inc();
#endif
}

/*
 * Reflects a waiter being removed from the waitqueue by wakeup
 * paths.
 */
static inline void hb_waiters_dec(struct futex_hash_bucket *hb)
{
#ifdef CONFIG_SMP
	atomic_dec(&hb->waiters);
#endif
}

static inline int hb_waiters_pending(struct futex_hash_bucket *hb)
{
#ifdef CONFIG_SMP
	return atomic_read(&hb->waiters);
#else
	return 1;
#endif
}

/*
 * We hash on the keys returned from get_futex_key (see below).
 */
static struct futex_hash_bucket *hash_futex(union futex_key *key)
{
	u32 hash = jhash2((u32*)&key->both.word,
			  (sizeof(key->both.word)+sizeof(key->both.ptr))/4,
			  key->both.offset);
	return &futex_queues[hash & (futex_hashsize - 1)];
}

/*
 * Return 1 if two futex_keys are equal, 0 otherwise.
 */
static inline int match_futex(union futex_key *key1, union futex_key *key2)
{
	return (key1 && key2
		&& key1->both.word == key2->both.word
		&& key1->both.ptr == key2->both.ptr
		&& key1->both.offset == key2->both.offset);
}

/*
 * Take a reference to the resource addressed by a key.
 * Can be called while holding spinlocks.
 *
 */
static void get_futex_key_refs(union futex_key *key)
{
	if (!key->both.ptr)
		return;

	switch (key->both.offset & (FUT_OFF_INODE|FUT_OFF_MMSHARED)) {
	case FUT_OFF_INODE:
		ihold(key->shared.inode); /* implies MB (B) */
		break;
	case FUT_OFF_MMSHARED:
		futex_get_mm(key); /* implies MB (B) */
		break;
	}
}

/*
 * Drop a reference to the resource addressed by a key.
 * The hash bucket spinlock must not be held.
 */
static void drop_futex_key_refs(union futex_key *key)
{
	if (!key->both.ptr) {
		/* If we're here then we tried to put a key we failed to get */
		WARN_ON_ONCE(1);
		return;
	}

	switch (key->both.offset & (FUT_OFF_INODE|FUT_OFF_MMSHARED)) {
	case FUT_OFF_INODE:
		iput(key->shared.inode);
		break;
	case FUT_OFF_MMSHARED:
		mmdrop(key->private.mm);
		break;
	}
}

/**
 * get_futex_key() - Get parameters which are the keys for a futex
 * @uaddr:	virtual address of the futex
 * @fshared:	0 for a PROCESS_PRIVATE futex, 1 for PROCESS_SHARED
 * @key:	address where result is stored.
 * @rw:		mapping needs to be read/write (values: VERIFY_READ,
 *              VERIFY_WRITE)
 *
 * Return: a negative error code or 0
 *
 * The key words are stored in *key on success.
 *
 * For shared mappings, it's (page->index, file_inode(vma->vm_file),
 * offset_within_page).  For private mappings, it's (uaddr, current->mm).
 * We can usually work out the index without swapping in the page.
 *
 * lock_page() might sleep, the caller should not hold a spinlock.
 */
static int
get_futex_key(u32 __user *uaddr, int fshared, union futex_key *key, int rw)
{
	unsigned long address = (unsigned long)uaddr;
	struct mm_struct *mm = current->mm;
	struct page *page, *page_head;
	int err, ro = 0;

	/*
	 * The futex address must be "naturally" aligned.
	 */
	key->both.offset = address % PAGE_SIZE;
	if (unlikely((address % sizeof(u32)) != 0))
		return -EINVAL;
	address -= key->both.offset;

	if (unlikely(!access_ok(rw, uaddr, sizeof(u32))))
		return -EFAULT;

	/*
	 * PROCESS_PRIVATE futexes are fast.
	 * As the mm cannot disappear under us and the 'key' only needs
	 * virtual address, we dont even have to find the underlying vma.
	 * Note : We do have to check 'uaddr' is a valid user address,
	 *        but access_ok() should be faster than find_vma()
	 */
	if (!fshared) {
		key->private.mm = mm;
		key->private.address = address;
		get_futex_key_refs(key);  /* implies MB (B) */
		return 0;
	}

again:
	err = get_user_pages_fast(address, 1, 1, &page);
	/*
	 * If write access is not required (eg. FUTEX_WAIT), try
	 * and get read-only access.
	 */
	if (err == -EFAULT && rw == VERIFY_READ) {
		err = get_user_pages_fast(address, 1, 0, &page);
		ro = 1;
	}
	if (err < 0)
		return err;
	else
		err = 0;

#ifdef CONFIG_TRANSPARENT_HUGEPAGE
	page_head = page;
	if (unlikely(PageTail(page))) {
		put_page(page);
		/* serialize against __split_huge_page_splitting() */
		local_irq_disable();
		if (likely(__get_user_pages_fast(address, 1, !ro, &page) == 1)) {
			page_head = compound_head(page);
			/*
			 * page_head is valid pointer but we must pin
			 * it before taking the PG_lock and/or
			 * PG_compound_lock. The moment we re-enable
			 * irqs __split_huge_page_splitting() can
			 * return and the head page can be freed from
			 * under us. We can't take the PG_lock and/or
			 * PG_compound_lock on a page that could be
			 * freed from under us.
			 */
			if (page != page_head) {
				get_page(page_head);
				put_page(page);
			}
			local_irq_enable();
		} else {
			local_irq_enable();
			goto again;
		}
	}
#else
	page_head = compound_head(page);
	if (page != page_head) {
		get_page(page_head);
		put_page(page);
	}
#endif

	lock_page(page_head);

	/*
	 * If page_head->mapping is NULL, then it cannot be a PageAnon
	 * page; but it might be the ZERO_PAGE or in the gate area or
	 * in a special mapping (all cases which we are happy to fail);
	 * or it may have been a good file page when get_user_pages_fast
	 * found it, but truncated or holepunched or subjected to
	 * invalidate_complete_page2 before we got the page lock (also
	 * cases which we are happy to fail).  And we hold a reference,
	 * so refcount care in invalidate_complete_page's remove_mapping
	 * prevents drop_caches from setting mapping to NULL beneath us.
	 *
	 * The case we do have to guard against is when memory pressure made
	 * shmem_writepage move it from filecache to swapcache beneath us:
	 * an unlikely race, but we do need to retry for page_head->mapping.
	 */
	if (!page_head->mapping) {
		int shmem_swizzled = PageSwapCache(page_head);
		unlock_page(page_head);
		put_page(page_head);
		if (shmem_swizzled)
			goto again;
		return -EFAULT;
	}

	/*
	 * Private mappings are handled in a simple way.
	 *
	 * NOTE: When userspace waits on a MAP_SHARED mapping, even if
	 * it's a read-only handle, it's expected that futexes attach to
	 * the object not the particular process.
	 */
	if (PageAnon(page_head)) {
		/*
		 * A RO anonymous page will never change and thus doesn't make
		 * sense for futex operations.
		 */
		if (ro) {
			err = -EFAULT;
			goto out;
		}

		key->both.offset |= FUT_OFF_MMSHARED; /* ref taken on mm */
		key->private.mm = mm;
		key->private.address = address;
	} else {
		key->both.offset |= FUT_OFF_INODE; /* inode-based key */
		key->shared.inode = page_head->mapping->host;
		key->shared.pgoff = basepage_index(page);
	}

	get_futex_key_refs(key); /* implies MB (B) */

out:
	unlock_page(page_head);
	put_page(page_head);
	return err;
}

static inline void put_futex_key(union futex_key *key)
{
	drop_futex_key_refs(key);
}

/**
 * fault_in_user_writeable() - Fault in user address and verify RW access
 * @uaddr:	pointer to faulting user space address
 *
 * Slow path to fixup the fault we just took in the atomic write
 * access to @uaddr.
 *
 * We have no generic implementation of a non-destructive write to the
 * user address. We know that we faulted in the atomic pagefault
 * disabled section so we can as well avoid the #PF overhead by
 * calling get_user_pages() right away.
 */
static int fault_in_user_writeable(u32 __user *uaddr)
{
	struct mm_struct *mm = current->mm;
	int ret;

	down_read(&mm->mmap_sem);
	ret = fixup_user_fault(current, mm, (unsigned long)uaddr,
			       FAULT_FLAG_WRITE);
	up_read(&mm->mmap_sem);

	return ret < 0 ? ret : 0;
}

/**
 * futex_top_waiter() - Return the highest priority waiter on a futex
 * @hb:		the hash bucket the futex_q's reside in
 * @key:	the futex key (to distinguish it from other futex futex_q's)
 *
 * Must be called with the hb lock held.
 */
static struct futex_q *futex_top_waiter(struct futex_hash_bucket *hb,
					union futex_key *key)
{
	struct futex_q *this;

	plist_for_each_entry(this, &hb->chain, list) {
		if (match_futex(&this->key, key))
			return this;
	}
	return NULL;
}

static int cmpxchg_futex_value_locked(u32 *curval, u32 __user *uaddr,
				      u32 uval, u32 newval)
{
	int ret;

	pagefault_disable();
	ret = futex_atomic_cmpxchg_inatomic(curval, uaddr, uval, newval);
	pagefault_enable();

	return ret;
}

static int get_futex_value_locked(u32 *dest, u32 __user *from)
{
	int ret;

	pagefault_disable();
	ret = __copy_from_user_inatomic(dest, from, sizeof(u32));
	pagefault_enable();

	return ret ? -EFAULT : 0;
}


/*
 * PI code:
 */
static int refill_pi_state_cache(void)
{
	struct futex_pi_state *pi_state;

	if (likely(current->pi_state_cache))
		return 0;

	pi_state = kzalloc(sizeof(*pi_state), GFP_KERNEL);

	if (!pi_state)
		return -ENOMEM;

	INIT_LIST_HEAD(&pi_state->list);
	/* pi_mutex gets initialized later */
	pi_state->owner = NULL;
	atomic_set(&pi_state->refcount, 1);
	pi_state->key = FUTEX_KEY_INIT;

	current->pi_state_cache = pi_state;

	return 0;
}

static struct futex_pi_state * alloc_pi_state(void)
{
	struct futex_pi_state *pi_state = current->pi_state_cache;

	WARN_ON(!pi_state);
	current->pi_state_cache = NULL;

	return pi_state;
}

static void free_pi_state(struct futex_pi_state *pi_state)
{
	if (!atomic_dec_and_test(&pi_state->refcount))
		return;

	/*
	 * If pi_state->owner is NULL, the owner is most probably dying
	 * and has cleaned up the pi_state already
	 */
	if (pi_state->owner) {
		raw_spin_lock_irq(&pi_state->owner->pi_lock);
		list_del_init(&pi_state->list);
		raw_spin_unlock_irq(&pi_state->owner->pi_lock);

		rt_mutex_proxy_unlock(&pi_state->pi_mutex, pi_state->owner);
	}

	if (current->pi_state_cache)
		kfree(pi_state);
	else {
		/*
		 * pi_state->list is already empty.
		 * clear pi_state->owner.
		 * refcount is at 0 - put it back to 1.
		 */
		pi_state->owner = NULL;
		atomic_set(&pi_state->refcount, 1);
		current->pi_state_cache = pi_state;
	}
}

/*
 * Look up the task based on what TID userspace gave us.
 * We dont trust it.
 */
static struct task_struct * futex_find_get_task(pid_t pid)
{
	struct task_struct *p;

	rcu_read_lock();
	p = find_task_by_vpid(pid);
	if (p)
		get_task_struct(p);

	rcu_read_unlock();

	return p;
}

/*
 * This task is holding PI mutexes at exit time => bad.
 * Kernel cleans up PI-state, but userspace is likely hosed.
 * (Robust-futex cleanup is separate and might save the day for userspace.)
 */
void exit_pi_state_list(struct task_struct *curr)
{
	struct list_head *next, *head = &curr->pi_state_list;
	struct futex_pi_state *pi_state;
	struct futex_hash_bucket *hb;
	union futex_key key = FUTEX_KEY_INIT;

	if (!futex_cmpxchg_enabled)
		return;
	/*
	 * We are a ZOMBIE and nobody can enqueue itself on
	 * pi_state_list anymore, but we have to be careful
	 * versus waiters unqueueing themselves:
	 */
	raw_spin_lock_irq(&curr->pi_lock);
	while (!list_empty(head)) {

		next = head->next;
		pi_state = list_entry(next, struct futex_pi_state, list);
		key = pi_state->key;
		hb = hash_futex(&key);
		raw_spin_unlock_irq(&curr->pi_lock);

		spin_lock(&hb->lock);

		raw_spin_lock_irq(&curr->pi_lock);
		/*
		 * We dropped the pi-lock, so re-check whether this
		 * task still owns the PI-state:
		 */
		if (head->next != next) {
			spin_unlock(&hb->lock);
			continue;
		}

		WARN_ON(pi_state->owner != curr);
		WARN_ON(list_empty(&pi_state->list));
		list_del_init(&pi_state->list);
		pi_state->owner = NULL;
		raw_spin_unlock_irq(&curr->pi_lock);

		rt_mutex_unlock(&pi_state->pi_mutex);

		spin_unlock(&hb->lock);

		raw_spin_lock_irq(&curr->pi_lock);
	}
	raw_spin_unlock_irq(&curr->pi_lock);
}

static int
lookup_pi_state(u32 uval, struct futex_hash_bucket *hb,
		union futex_key *key, struct futex_pi_state **ps)
{
	struct futex_pi_state *pi_state = NULL;
	struct futex_q *this, *next;
	struct task_struct *p;
	pid_t pid = uval & FUTEX_TID_MASK;

	plist_for_each_entry_safe(this, next, &hb->chain, list) {
		if (match_futex(&this->key, key)) {
			/*
			 * Another waiter already exists - bump up
			 * the refcount and return its pi_state:
			 */
			pi_state = this->pi_state;
			/*
			 * Userspace might have messed up non-PI and PI futexes
			 */
			if (unlikely(!pi_state))
				return -EINVAL;

			WARN_ON(!atomic_read(&pi_state->refcount));

			/*
			 * When pi_state->owner is NULL then the owner died
			 * and another waiter is on the fly. pi_state->owner
			 * is fixed up by the task which acquires
			 * pi_state->rt_mutex.
			 *
			 * We do not check for pid == 0 which can happen when
			 * the owner died and robust_list_exit() cleared the
			 * TID.
			 */
			if (pid && pi_state->owner) {
				/*
				 * Bail out if user space manipulated the
				 * futex value.
				 */
				if (pid != task_pid_vnr(pi_state->owner))
					return -EINVAL;
			}

			atomic_inc(&pi_state->refcount);
			*ps = pi_state;

			return 0;
		}
	}

	/*
	 * We are the first waiter - try to look up the real owner and attach
	 * the new pi_state to it, but bail out when TID = 0
	 */
	if (!pid)
		return -ESRCH;
	p = futex_find_get_task(pid);
	if (!p)
		return -ESRCH;

	/*
	 * We need to look at the task state flags to figure out,
	 * whether the task is exiting. To protect against the do_exit
	 * change of the task flags, we do this protected by
	 * p->pi_lock:
	 */
	raw_spin_lock_irq(&p->pi_lock);
	if (unlikely(p->flags & PF_EXITING)) {
		/*
		 * The task is on the way out. When PF_EXITPIDONE is
		 * set, we know that the task has finished the
		 * cleanup:
		 */
		int ret = (p->flags & PF_EXITPIDONE) ? -ESRCH : -EAGAIN;

		raw_spin_unlock_irq(&p->pi_lock);
		put_task_struct(p);
		return ret;
	}

	pi_state = alloc_pi_state();

	/*
	 * Initialize the pi_mutex in locked state and make 'p'
	 * the owner of it:
	 */
	rt_mutex_init_proxy_locked(&pi_state->pi_mutex, p);

	/* Store the key for possible exit cleanups: */
	pi_state->key = *key;

	WARN_ON(!list_empty(&pi_state->list));
	list_add(&pi_state->list, &p->pi_state_list);
	pi_state->owner = p;
	raw_spin_unlock_irq(&p->pi_lock);

	put_task_struct(p);

	*ps = pi_state;

	return 0;
}

/**
 * futex_lock_pi_atomic() - Atomic work required to acquire a pi aware futex
 * @uaddr:		the pi futex user address
 * @hb:			the pi futex hash bucket
 * @key:		the futex key associated with uaddr and hb
 * @ps:			the pi_state pointer where we store the result of the
 *			lookup
 * @task:		the task to perform the atomic lock work for.  This will
 *			be "current" except in the case of requeue pi.
 * @set_waiters:	force setting the FUTEX_WAITERS bit (1) or not (0)
 *
 * Return:
 *  0 - ready to wait;
 *  1 - acquired the lock;
 * <0 - error
 *
 * The hb->lock and futex_key refs shall be held by the caller.
 */
static int futex_lock_pi_atomic(u32 __user *uaddr, struct futex_hash_bucket *hb,
				union futex_key *key,
				struct futex_pi_state **ps,
				struct task_struct *task, int set_waiters)
{
	int lock_taken, ret, force_take = 0;
	u32 uval, newval, curval, vpid = task_pid_vnr(task);

retry:
	ret = lock_taken = 0;

	/*
	 * To avoid races, we attempt to take the lock here again
	 * (by doing a 0 -> TID atomic cmpxchg), while holding all
	 * the locks. It will most likely not succeed.
	 */
	newval = vpid;
	if (set_waiters)
		newval |= FUTEX_WAITERS;

	if (unlikely(cmpxchg_futex_value_locked(&curval, uaddr, 0, newval)))
		return -EFAULT;

	/*
	 * Detect deadlocks.
	 */
	if ((unlikely((curval & FUTEX_TID_MASK) == vpid)))
		return -EDEADLK;

	/*
	 * Surprise - we got the lock. Just return to userspace:
	 */
	if (unlikely(!curval))
		return 1;

	uval = curval;

	/*
	 * Set the FUTEX_WAITERS flag, so the owner will know it has someone
	 * to wake at the next unlock.
	 */
	newval = curval | FUTEX_WAITERS;

	/*
	 * Should we force take the futex? See below.
	 */
	if (unlikely(force_take)) {
		/*
		 * Keep the OWNER_DIED and the WAITERS bit and set the
		 * new TID value.
		 */
		newval = (curval & ~FUTEX_TID_MASK) | vpid;
		force_take = 0;
		lock_taken = 1;
	}

	if (unlikely(cmpxchg_futex_value_locked(&curval, uaddr, uval, newval)))
		return -EFAULT;
	if (unlikely(curval != uval))
		goto retry;

	/*
	 * We took the lock due to forced take over.
	 */
	if (unlikely(lock_taken))
		return 1;

	/*
	 * We dont have the lock. Look up the PI state (or create it if
	 * we are the first waiter):
	 */
	ret = lookup_pi_state(uval, hb, key, ps);

	if (unlikely(ret)) {
		switch (ret) {
		case -ESRCH:
			/*
			 * We failed to find an owner for this
			 * futex. So we have no pi_state to block
			 * on. This can happen in two cases:
			 *
			 * 1) The owner died
			 * 2) A stale FUTEX_WAITERS bit
			 *
			 * Re-read the futex value.
			 */
			if (get_futex_value_locked(&curval, uaddr))
				return -EFAULT;

			/*
			 * If the owner died or we have a stale
			 * WAITERS bit the owner TID in the user space
			 * futex is 0.
			 */
			if (!(curval & FUTEX_TID_MASK)) {
				force_take = 1;
				goto retry;
			}
		default:
			break;
		}
	}

	return ret;
}

/**
 * __unqueue_futex() - Remove the futex_q from its futex_hash_bucket
 * @q:	The futex_q to unqueue
 *
 * The q->lock_ptr must not be NULL and must be held by the caller.
 */
static void __unqueue_futex(struct futex_q *q)
{
	struct futex_hash_bucket *hb;

	if (WARN_ON_SMP(!q->lock_ptr || !spin_is_locked(q->lock_ptr))
	    || WARN_ON(plist_node_empty(&q->list)))
		return;

	hb = container_of(q->lock_ptr, struct futex_hash_bucket, lock);
	plist_del(&q->list, &hb->chain);
	hb_waiters_dec(hb);
}

/*
 * The hash bucket lock must be held when this is called.
 * Afterwards, the futex_q must not be accessed.
 */
static void wake_futex(struct futex_q *q)
{
	struct task_struct *p = q->task;

	if (WARN(q->pi_state || q->rt_waiter, "refusing to wake PI futex\n"))
		return;

	/*
	 * We set q->lock_ptr = NULL _before_ we wake up the task. If
	 * a non-futex wake up happens on another CPU then the task
	 * might exit and p would dereference a non-existing task
	 * struct. Prevent this by holding a reference on p across the
	 * wake up.
	 */
	get_task_struct(p);

	__unqueue_futex(q);
	/*
	 * The waiting task can free the futex_q as soon as
	 * q->lock_ptr = NULL is written, without taking any locks. A
	 * memory barrier is required here to prevent the following
	 * store to lock_ptr from getting ahead of the plist_del.
	 */
	smp_wmb();
	q->lock_ptr = NULL;

	wake_up_state(p, TASK_NORMAL);
	put_task_struct(p);
}

static int wake_futex_pi(u32 __user *uaddr, u32 uval, struct futex_q *this)
{
	struct task_struct *new_owner;
	struct futex_pi_state *pi_state = this->pi_state;
	u32 uninitialized_var(curval), newval;

	if (!pi_state)
		return -EINVAL;

	/*
	 * If current does not own the pi_state then the futex is
	 * inconsistent and user space fiddled with the futex value.
	 */
	if (pi_state->owner != current)
		return -EINVAL;

	raw_spin_lock(&pi_state->pi_mutex.wait_lock);
	new_owner = rt_mutex_next_owner(&pi_state->pi_mutex);

	/*
	 * It is possible that the next waiter (the one that brought
	 * this owner to the kernel) timed out and is no longer
	 * waiting on the lock.
	 */
	if (!new_owner)
		new_owner = this->task;

	/*
	 * We pass it to the next owner. (The WAITERS bit is always
	 * kept enabled while there is PI state around. We must also
	 * preserve the owner died bit.)
	 */
	if (!(uval & FUTEX_OWNER_DIED)) {
		int ret = 0;

		newval = FUTEX_WAITERS | task_pid_vnr(new_owner);

		if (cmpxchg_futex_value_locked(&curval, uaddr, uval, newval))
			ret = -EFAULT;
		else if (curval != uval)
			ret = -EINVAL;
		if (ret) {
			raw_spin_unlock(&pi_state->pi_mutex.wait_lock);
			return ret;
		}
	}

	raw_spin_lock_irq(&pi_state->owner->pi_lock);
	WARN_ON(list_empty(&pi_state->list));
	list_del_init(&pi_state->list);
	raw_spin_unlock_irq(&pi_state->owner->pi_lock);

	raw_spin_lock_irq(&new_owner->pi_lock);
	WARN_ON(!list_empty(&pi_state->list));
	list_add(&pi_state->list, &new_owner->pi_state_list);
	pi_state->owner = new_owner;
	raw_spin_unlock_irq(&new_owner->pi_lock);

	raw_spin_unlock(&pi_state->pi_mutex.wait_lock);
	rt_mutex_unlock(&pi_state->pi_mutex);

	return 0;
}

static int unlock_futex_pi(u32 __user *uaddr, u32 uval)
{
	u32 uninitialized_var(oldval);

	/*
	 * There is no waiter, so we unlock the futex. The owner died
	 * bit has not to be preserved here. We are the owner:
	 */
	if (cmpxchg_futex_value_locked(&oldval, uaddr, uval, 0))
		return -EFAULT;
	if (oldval != uval)
		return -EAGAIN;

	return 0;
}

/*
 * Express the locking dependencies for lockdep:
 */
static inline void
double_lock_hb(struct futex_hash_bucket *hb1, struct futex_hash_bucket *hb2)
{
	if (hb1 <= hb2) {
		spin_lock(&hb1->lock);
		if (hb1 < hb2)
			spin_lock_nested(&hb2->lock, SINGLE_DEPTH_NESTING);
	} else { /* hb1 > hb2 */
		spin_lock(&hb2->lock);
		spin_lock_nested(&hb1->lock, SINGLE_DEPTH_NESTING);
	}
}

static inline void
double_unlock_hb(struct futex_hash_bucket *hb1, struct futex_hash_bucket *hb2)
{
	spin_unlock(&hb1->lock);
	if (hb1 != hb2)
		spin_unlock(&hb2->lock);
}

/*
 * Wake up waiters matching bitset queued on this futex (uaddr).
 */
static int
futex_wake(u32 __user *uaddr, unsigned int flags, int nr_wake, u32 bitset)
{
	struct futex_hash_bucket *hb;
	struct futex_q *this, *next;
	union futex_key key = FUTEX_KEY_INIT;
	int ret;

	if (!bitset)
		return -EINVAL;

	ret = get_futex_key(uaddr, flags & FLAGS_SHARED, &key, VERIFY_READ);
	if (unlikely(ret != 0))
		goto out;

	hb = hash_futex(&key);

	/* Make sure we really have tasks to wakeup */
	if (!hb_waiters_pending(hb))
		goto out_put_key;

	spin_lock(&hb->lock);

	plist_for_each_entry_safe(this, next, &hb->chain, list) {
		if (match_futex (&this->key, &key)) {
			if (this->pi_state || this->rt_waiter) {
				ret = -EINVAL;
				break;
			}

			/* Check if one of the bits is set in both bitsets */
			if (!(this->bitset & bitset))
				continue;

			wake_futex(this);
			if (++ret >= nr_wake)
				break;
		}
	}

	spin_unlock(&hb->lock);
out_put_key:
	put_futex_key(&key);
out:
	return ret;
}

/*
 * Wake up all waiters hashed on the physical page that is mapped
 * to this virtual address:
 */
static int
futex_wake_op(u32 __user *uaddr1, unsigned int flags, u32 __user *uaddr2,
	      int nr_wake, int nr_wake2, int op)
{
	union futex_key key1 = FUTEX_KEY_INIT, key2 = FUTEX_KEY_INIT;
	struct futex_hash_bucket *hb1, *hb2;
	struct futex_q *this, *next;
	int ret, op_ret;

retry:
	ret = get_futex_key(uaddr1, flags & FLAGS_SHARED, &key1, VERIFY_READ);
	if (unlikely(ret != 0))
		goto out;
	ret = get_futex_key(uaddr2, flags & FLAGS_SHARED, &key2, VERIFY_WRITE);
	if (unlikely(ret != 0))
		goto out_put_key1;

	hb1 = hash_futex(&key1);
	hb2 = hash_futex(&key2);

retry_private:
	double_lock_hb(hb1, hb2);
	op_ret = futex_atomic_op_inuser(op, uaddr2);
	if (unlikely(op_ret < 0)) {

		double_unlock_hb(hb1, hb2);

#ifndef CONFIG_MMU
		/*
		 * we don't get EFAULT from MMU faults if we don't have an MMU,
		 * but we might get them from range checking
		 */
		ret = op_ret;
		goto out_put_keys;
#endif

		if (unlikely(op_ret != -EFAULT)) {
			ret = op_ret;
			goto out_put_keys;
		}

		ret = fault_in_user_writeable(uaddr2);
		if (ret)
			goto out_put_keys;

		if (!(flags & FLAGS_SHARED))
			goto retry_private;

		put_futex_key(&key2);
		put_futex_key(&key1);
		goto retry;
	}

	plist_for_each_entry_safe(this, next, &hb1->chain, list) {
		if (match_futex (&this->key, &key1)) {
			if (this->pi_state || this->rt_waiter) {
				ret = -EINVAL;
				goto out_unlock;
			}
			wake_futex(this);
			if (++ret >= nr_wake)
				break;
		}
	}

	if (op_ret > 0) {
		op_ret = 0;
		plist_for_each_entry_safe(this, next, &hb2->chain, list) {
			if (match_futex (&this->key, &key2)) {
				if (this->pi_state || this->rt_waiter) {
					ret = -EINVAL;
					goto out_unlock;
				}
				wake_futex(this);
				if (++op_ret >= nr_wake2)
					break;
			}
		}
		ret += op_ret;
	}

out_unlock:
	double_unlock_hb(hb1, hb2);
out_put_keys:
	put_futex_key(&key2);
out_put_key1:
	put_futex_key(&key1);
out:
	return ret;
}

/**
 * requeue_futex() - Requeue a futex_q from one hb to another
 * @q:		the futex_q to requeue
 * @hb1:	the source hash_bucket
 * @hb2:	the target hash_bucket
 * @key2:	the new key for the requeued futex_q
 */
static inline
void requeue_futex(struct futex_q *q, struct futex_hash_bucket *hb1,
		   struct futex_hash_bucket *hb2, union futex_key *key2)
{

	/*
	 * If key1 and key2 hash to the same bucket, no need to
	 * requeue.
	 */
	if (likely(&hb1->chain != &hb2->chain)) {
		plist_del(&q->list, &hb1->chain);
		hb_waiters_dec(hb1);
		plist_add(&q->list, &hb2->chain);
		hb_waiters_inc(hb2);
		q->lock_ptr = &hb2->lock;
	}
	get_futex_key_refs(key2);
	q->key = *key2;
}

/**
 * requeue_pi_wake_futex() - Wake a task that acquired the lock during requeue
 * @q:		the futex_q
 * @key:	the key of the requeue target futex
 * @hb:		the hash_bucket of the requeue target futex
 *
 * During futex_requeue, with requeue_pi=1, it is possible to acquire the
 * target futex if it is uncontended or via a lock steal.  Set the futex_q key
 * to the requeue target futex so the waiter can detect the wakeup on the right
 * futex, but remove it from the hb and NULL the rt_waiter so it can detect
 * atomic lock acquisition.  Set the q->lock_ptr to the requeue target hb->lock
 * to protect access to the pi_state to fixup the owner later.  Must be called
 * with both q->lock_ptr and hb->lock held.
 */
static inline
void requeue_pi_wake_futex(struct futex_q *q, union futex_key *key,
			   struct futex_hash_bucket *hb)
{
	get_futex_key_refs(key);
	q->key = *key;

	__unqueue_futex(q);

	WARN_ON(!q->rt_waiter);
	q->rt_waiter = NULL;

	q->lock_ptr = &hb->lock;

	wake_up_state(q->task, TASK_NORMAL);
}

/**
 * futex_proxy_trylock_atomic() - Attempt an atomic lock for the top waiter
 * @pifutex:		the user address of the to futex
 * @hb1:		the from futex hash bucket, must be locked by the caller
 * @hb2:		the to futex hash bucket, must be locked by the caller
 * @key1:		the from futex key
 * @key2:		the to futex key
 * @ps:			address to store the pi_state pointer
 * @set_waiters:	force setting the FUTEX_WAITERS bit (1) or not (0)
 *
 * Try and get the lock on behalf of the top waiter if we can do it atomically.
 * Wake the top waiter if we succeed.  If the caller specified set_waiters,
 * then direct futex_lock_pi_atomic() to force setting the FUTEX_WAITERS bit.
 * hb1 and hb2 must be held by the caller.
 *
 * Return:
 *  0 - failed to acquire the lock atomically;
 *  1 - acquired the lock;
 * <0 - error
 */
static int futex_proxy_trylock_atomic(u32 __user *pifutex,
				 struct futex_hash_bucket *hb1,
				 struct futex_hash_bucket *hb2,
				 union futex_key *key1, union futex_key *key2,
				 struct futex_pi_state **ps, int set_waiters)
{
	struct futex_q *top_waiter = NULL;
	u32 curval;
	int ret;

	if (get_futex_value_locked(&curval, pifutex))
		return -EFAULT;

	/*
	 * Find the top_waiter and determine if there are additional waiters.
	 * If the caller intends to requeue more than 1 waiter to pifutex,
	 * force futex_lock_pi_atomic() to set the FUTEX_WAITERS bit now,
	 * as we have means to handle the possible fault.  If not, don't set
	 * the bit unecessarily as it will force the subsequent unlock to enter
	 * the kernel.
	 */
	top_waiter = futex_top_waiter(hb1, key1);

	/* There are no waiters, nothing for us to do. */
	if (!top_waiter)
		return 0;

	/* Ensure we requeue to the expected futex. */
	if (!match_futex(top_waiter->requeue_pi_key, key2))
		return -EINVAL;

	/*
	 * Try to take the lock for top_waiter.  Set the FUTEX_WAITERS bit in
	 * the contended case or if set_waiters is 1.  The pi_state is returned
	 * in ps in contended cases.
	 */
	ret = futex_lock_pi_atomic(pifutex, hb2, key2, ps, top_waiter->task,
				   set_waiters);
	if (ret == 1)
		requeue_pi_wake_futex(top_waiter, key2, hb2);

	return ret;
}

/**
 * futex_requeue() - Requeue waiters from uaddr1 to uaddr2
 * @uaddr1:	source futex user address
 * @flags:	futex flags (FLAGS_SHARED, etc.)
 * @uaddr2:	target futex user address
 * @nr_wake:	number of waiters to wake (must be 1 for requeue_pi)
 * @nr_requeue:	number of waiters to requeue (0-INT_MAX)
 * @cmpval:	@uaddr1 expected value (or %NULL)
 * @requeue_pi:	if we are attempting to requeue from a non-pi futex to a
 *		pi futex (pi to pi requeue is not supported)
 *
 * Requeue waiters on uaddr1 to uaddr2. In the requeue_pi case, try to acquire
 * uaddr2 atomically on behalf of the top waiter.
 *
 * Return:
 * >=0 - on success, the number of tasks requeued or woken;
 *  <0 - on error
 */
static int futex_requeue(u32 __user *uaddr1, unsigned int flags,
			 u32 __user *uaddr2, int nr_wake, int nr_requeue,
			 u32 *cmpval, int requeue_pi)
{
	union futex_key key1 = FUTEX_KEY_INIT, key2 = FUTEX_KEY_INIT;
	int drop_count = 0, task_count = 0, ret;
	struct futex_pi_state *pi_state = NULL;
	struct futex_hash_bucket *hb1, *hb2;
	struct futex_q *this, *next;
	u32 curval2;

	if (requeue_pi) {
		/*
		 * requeue_pi requires a pi_state, try to allocate it now
		 * without any locks in case it fails.
		 */
		if (refill_pi_state_cache())
			return -ENOMEM;
		/*
		 * requeue_pi must wake as many tasks as it can, up to nr_wake
		 * + nr_requeue, since it acquires the rt_mutex prior to
		 * returning to userspace, so as to not leave the rt_mutex with
		 * waiters and no owner.  However, second and third wake-ups
		 * cannot be predicted as they involve race conditions with the
		 * first wake and a fault while looking up the pi_state.  Both
		 * pthread_cond_signal() and pthread_cond_broadcast() should
		 * use nr_wake=1.
		 */
		if (nr_wake != 1)
			return -EINVAL;
	}

retry:
	if (pi_state != NULL) {
		/*
		 * We will have to lookup the pi_state again, so free this one
		 * to keep the accounting correct.
		 */
		free_pi_state(pi_state);
		pi_state = NULL;
	}

	ret = get_futex_key(uaddr1, flags & FLAGS_SHARED, &key1, VERIFY_READ);
	if (unlikely(ret != 0))
		goto out;
	ret = get_futex_key(uaddr2, flags & FLAGS_SHARED, &key2,
			    requeue_pi ? VERIFY_WRITE : VERIFY_READ);
	if (unlikely(ret != 0))
		goto out_put_key1;

	hb1 = hash_futex(&key1);
	hb2 = hash_futex(&key2);

retry_private:
	hb_waiters_inc(hb2);
	double_lock_hb(hb1, hb2);

	if (likely(cmpval != NULL)) {
		u32 curval;

		ret = get_futex_value_locked(&curval, uaddr1);

		if (unlikely(ret)) {
			double_unlock_hb(hb1, hb2);
			hb_waiters_dec(hb2);

			ret = get_user(curval, uaddr1);
			if (ret)
				goto out_put_keys;

			if (!(flags & FLAGS_SHARED))
				goto retry_private;

			put_futex_key(&key2);
			put_futex_key(&key1);
			goto retry;
		}
		if (curval != *cmpval) {
			ret = -EAGAIN;
			goto out_unlock;
		}
	}

	if (requeue_pi && (task_count - nr_wake < nr_requeue)) {
		/*
		 * Attempt to acquire uaddr2 and wake the top waiter. If we
		 * intend to requeue waiters, force setting the FUTEX_WAITERS
		 * bit.  We force this here where we are able to easily handle
		 * faults rather in the requeue loop below.
		 */
		ret = futex_proxy_trylock_atomic(uaddr2, hb1, hb2, &key1,
						 &key2, &pi_state, nr_requeue);

		/*
		 * At this point the top_waiter has either taken uaddr2 or is
		 * waiting on it.  If the former, then the pi_state will not
		 * exist yet, look it up one more time to ensure we have a
		 * reference to it.
		 */
		if (ret == 1) {
			WARN_ON(pi_state);
			drop_count++;
			task_count++;
			ret = get_futex_value_locked(&curval2, uaddr2);
			if (!ret)
				ret = lookup_pi_state(curval2, hb2, &key2,
						      &pi_state);
		}

		switch (ret) {
		case 0:
			break;
		case -EFAULT:
			double_unlock_hb(hb1, hb2);
			hb_waiters_dec(hb2);
			put_futex_key(&key2);
			put_futex_key(&key1);
			ret = fault_in_user_writeable(uaddr2);
			if (!ret)
				goto retry;
			goto out;
		case -EAGAIN:
			/* The owner was exiting, try again. */
			double_unlock_hb(hb1, hb2);
			hb_waiters_dec(hb2);
			put_futex_key(&key2);
			put_futex_key(&key1);
			cond_resched();
			goto retry;
		default:
			goto out_unlock;
		}
	}

	plist_for_each_entry_safe(this, next, &hb1->chain, list) {
		if (task_count - nr_wake >= nr_requeue)
			break;

		if (!match_futex(&this->key, &key1))
			continue;

		/*
		 * FUTEX_WAIT_REQEUE_PI and FUTEX_CMP_REQUEUE_PI should always
		 * be paired with each other and no other futex ops.
		 *
		 * We should never be requeueing a futex_q with a pi_state,
		 * which is awaiting a futex_unlock_pi().
		 */
		if ((requeue_pi && !this->rt_waiter) ||
		    (!requeue_pi && this->rt_waiter) ||
		    this->pi_state) {
			ret = -EINVAL;
			break;
		}

		/*
		 * Wake nr_wake waiters.  For requeue_pi, if we acquired the
		 * lock, we already woke the top_waiter.  If not, it will be
		 * woken by futex_unlock_pi().
		 */
		if (++task_count <= nr_wake && !requeue_pi) {
			wake_futex(this);
			continue;
		}

		/* Ensure we requeue to the expected futex for requeue_pi. */
		if (requeue_pi && !match_futex(this->requeue_pi_key, &key2)) {
			ret = -EINVAL;
			break;
		}

		/*
		 * Requeue nr_requeue waiters and possibly one more in the case
		 * of requeue_pi if we couldn't acquire the lock atomically.
		 */
		if (requeue_pi) {
			/* Prepare the waiter to take the rt_mutex. */
			atomic_inc(&pi_state->refcount);
			this->pi_state = pi_state;
			ret = rt_mutex_start_proxy_lock(&pi_state->pi_mutex,
							this->rt_waiter,
							this->task, 1);
			if (ret == 1) {
				/* We got the lock. */
				requeue_pi_wake_futex(this, &key2, hb2);
				drop_count++;
				continue;
			} else if (ret) {
				/* -EDEADLK */
				this->pi_state = NULL;
				free_pi_state(pi_state);
				goto out_unlock;
			}
		}
		requeue_futex(this, hb1, hb2, &key2);
		drop_count++;
	}

out_unlock:
	double_unlock_hb(hb1, hb2);
	hb_waiters_dec(hb2);

	/*
	 * drop_futex_key_refs() must be called outside the spinlocks. During
	 * the requeue we moved futex_q's from the hash bucket at key1 to the
	 * one at key2 and updated their key pointer.  We no longer need to
	 * hold the references to key1.
	 */
	while (--drop_count >= 0)
		drop_futex_key_refs(&key1);

out_put_keys:
	put_futex_key(&key2);
out_put_key1:
	put_futex_key(&key1);
out:
	if (pi_state != NULL)
		free_pi_state(pi_state);
	return ret ? ret : task_count;
}

/* The key must be already stored in q->key. */
static inline struct futex_hash_bucket *queue_lock(struct futex_q *q)
	__acquires(&hb->lock)
{
	struct futex_hash_bucket *hb;

	hb = hash_futex(&q->key);

	/*
	 * Increment the counter before taking the lock so that
	 * a potential waker won't miss a to-be-slept task that is
	 * waiting for the spinlock. This is safe as all queue_lock()
	 * users end up calling queue_me(). Similarly, for housekeeping,
	 * decrement the counter at queue_unlock() when some error has
	 * occurred and we don't end up adding the task to the list.
	 */
	hb_waiters_inc(hb);

	q->lock_ptr = &hb->lock;

	spin_lock(&hb->lock); /* implies MB (A) */
	return hb;
}

static inline void
queue_unlock(struct futex_hash_bucket *hb)
	__releases(&hb->lock)
{
	spin_unlock(&hb->lock);
	hb_waiters_dec(hb);
}

/**
 * queue_me() - Enqueue the futex_q on the futex_hash_bucket
 * @q:	The futex_q to enqueue
 * @hb:	The destination hash bucket
 *
 * The hb->lock must be held by the caller, and is released here. A call to
 * queue_me() is typically paired with exactly one call to unqueue_me().  The
 * exceptions involve the PI related operations, which may use unqueue_me_pi()
 * or nothing if the unqueue is done as part of the wake process and the unqueue
 * state is implicit in the state of woken task (see futex_wait_requeue_pi() for
 * an example).
 */
static inline void queue_me(struct futex_q *q, struct futex_hash_bucket *hb)
	__releases(&hb->lock)
{
	int prio;

	/*
	 * The priority used to register this element is
	 * - either the real thread-priority for the real-time threads
	 * (i.e. threads with a priority lower than MAX_RT_PRIO)
	 * - or MAX_RT_PRIO for non-RT threads.
	 * Thus, all RT-threads are woken first in priority order, and
	 * the others are woken last, in FIFO order.
	 */
	prio = min(current->normal_prio, MAX_RT_PRIO);

	plist_node_init(&q->list, prio);
	plist_add(&q->list, &hb->chain);
	q->task = current;
	spin_unlock(&hb->lock);
}

/**
 * unqueue_me() - Remove the futex_q from its futex_hash_bucket
 * @q:	The futex_q to unqueue
 *
 * The q->lock_ptr must not be held by the caller. A call to unqueue_me() must
 * be paired with exactly one earlier call to queue_me().
 *
 * Return:
 *   1 - if the futex_q was still queued (and we removed unqueued it);
 *   0 - if the futex_q was already removed by the waking thread
 */
static int unqueue_me(struct futex_q *q)
{
	spinlock_t *lock_ptr;
	int ret = 0;

	/* In the common case we don't take the spinlock, which is nice. */
retry:
	lock_ptr = q->lock_ptr;
	barrier();
	if (lock_ptr != NULL) {
		spin_lock(lock_ptr);
		/*
		 * q->lock_ptr can change between reading it and
		 * spin_lock(), causing us to take the wrong lock.  This
		 * corrects the race condition.
		 *
		 * Reasoning goes like this: if we have the wrong lock,
		 * q->lock_ptr must have changed (maybe several times)
		 * between reading it and the spin_lock().  It can
		 * change again after the spin_lock() but only if it was
		 * already changed before the spin_lock().  It cannot,
		 * however, change back to the original value.  Therefore
		 * we can detect whether we acquired the correct lock.
		 */
		if (unlikely(lock_ptr != q->lock_ptr)) {
			spin_unlock(lock_ptr);
			goto retry;
		}
		__unqueue_futex(q);

		BUG_ON(q->pi_state);

		spin_unlock(lock_ptr);
		ret = 1;
	}

	drop_futex_key_refs(&q->key);
	return ret;
}

/*
 * PI futexes can not be requeued and must remove themself from the
 * hash bucket. The hash bucket lock (i.e. lock_ptr) is held on entry
 * and dropped here.
 */
static void unqueue_me_pi(struct futex_q *q)
	__releases(q->lock_ptr)
{
	__unqueue_futex(q);

	BUG_ON(!q->pi_state);
	free_pi_state(q->pi_state);
	q->pi_state = NULL;

	spin_unlock(q->lock_ptr);
}

/*
 * Fixup the pi_state owner with the new owner.
 *
 * Must be called with hash bucket lock held and mm->sem held for non
 * private futexes.
 */
static int fixup_pi_state_owner(u32 __user *uaddr, struct futex_q *q,
				struct task_struct *newowner)
{
	u32 newtid = task_pid_vnr(newowner) | FUTEX_WAITERS;
	struct futex_pi_state *pi_state = q->pi_state;
	struct task_struct *oldowner = pi_state->owner;
	u32 uval, uninitialized_var(curval), newval;
	int ret;

	/* Owner died? */
	if (!pi_state->owner)
		newtid |= FUTEX_OWNER_DIED;

	/*
	 * We are here either because we stole the rtmutex from the
	 * previous highest priority waiter or we are the highest priority
	 * waiter but failed to get the rtmutex the first time.
	 * We have to replace the newowner TID in the user space variable.
	 * This must be atomic as we have to preserve the owner died bit here.
	 *
	 * Note: We write the user space value _before_ changing the pi_state
	 * because we can fault here. Imagine swapped out pages or a fork
	 * that marked all the anonymous memory readonly for cow.
	 *
	 * Modifying pi_state _before_ the user space value would
	 * leave the pi_state in an inconsistent state when we fault
	 * here, because we need to drop the hash bucket lock to
	 * handle the fault. This might be observed in the PID check
	 * in lookup_pi_state.
	 */
retry:
	if (get_futex_value_locked(&uval, uaddr))
		goto handle_fault;

	while (1) {
		newval = (uval & FUTEX_OWNER_DIED) | newtid;

		if (cmpxchg_futex_value_locked(&curval, uaddr, uval, newval))
			goto handle_fault;
		if (curval == uval)
			break;
		uval = curval;
	}

	/*
	 * We fixed up user space. Now we need to fix the pi_state
	 * itself.
	 */
	if (pi_state->owner != NULL) {
		raw_spin_lock_irq(&pi_state->owner->pi_lock);
		WARN_ON(list_empty(&pi_state->list));
		list_del_init(&pi_state->list);
		raw_spin_unlock_irq(&pi_state->owner->pi_lock);
	}

	pi_state->owner = newowner;

	raw_spin_lock_irq(&newowner->pi_lock);
	WARN_ON(!list_empty(&pi_state->list));
	list_add(&pi_state->list, &newowner->pi_state_list);
	raw_spin_unlock_irq(&newowner->pi_lock);
	return 0;

	/*
	 * To handle the page fault we need to drop the hash bucket
	 * lock here. That gives the other task (either the highest priority
	 * waiter itself or the task which stole the rtmutex) the
	 * chance to try the fixup of the pi_state. So once we are
	 * back from handling the fault we need to check the pi_state
	 * after reacquiring the hash bucket lock and before trying to
	 * do another fixup. When the fixup has been done already we
	 * simply return.
	 */
handle_fault:
	spin_unlock(q->lock_ptr);

	ret = fault_in_user_writeable(uaddr);

	spin_lock(q->lock_ptr);

	/*
	 * Check if someone else fixed it for us:
	 */
	if (pi_state->owner != oldowner)
		return 0;

	if (ret)
		return ret;

	goto retry;
}

static long futex_wait_restart(struct restart_block *restart);

/**
 * fixup_owner() - Post lock pi_state and corner case management
 * @uaddr:	user address of the futex
 * @q:		futex_q (contains pi_state and access to the rt_mutex)
 * @locked:	if the attempt to take the rt_mutex succeeded (1) or not (0)
 *
 * After attempting to lock an rt_mutex, this function is called to cleanup
 * the pi_state owner as well as handle race conditions that may allow us to
 * acquire the lock. Must be called with the hb lock held.
 *
 * Return:
 *  1 - success, lock taken;
 *  0 - success, lock not taken;
 * <0 - on error (-EFAULT)
 */
static int fixup_owner(u32 __user *uaddr, struct futex_q *q, int locked)
{
	struct task_struct *owner;
	int ret = 0;

	if (locked) {
		/*
		 * Got the lock. We might not be the anticipated owner if we
		 * did a lock-steal - fix up the PI-state in that case:
		 */
		if (q->pi_state->owner != current)
			ret = fixup_pi_state_owner(uaddr, q, current);
		goto out;
	}

	/*
	 * Catch the rare case, where the lock was released when we were on the
	 * way back before we locked the hash bucket.
	 */
	if (q->pi_state->owner == current) {
		/*
		 * Try to get the rt_mutex now. This might fail as some other
		 * task acquired the rt_mutex after we removed ourself from the
		 * rt_mutex waiters list.
		 */
		if (rt_mutex_trylock(&q->pi_state->pi_mutex)) {
			locked = 1;
			goto out;
		}

		/*
		 * pi_state is incorrect, some other task did a lock steal and
		 * we returned due to timeout or signal without taking the
		 * rt_mutex. Too late.
		 */
		raw_spin_lock(&q->pi_state->pi_mutex.wait_lock);
		owner = rt_mutex_owner(&q->pi_state->pi_mutex);
		if (!owner)
			owner = rt_mutex_next_owner(&q->pi_state->pi_mutex);
		raw_spin_unlock(&q->pi_state->pi_mutex.wait_lock);
		ret = fixup_pi_state_owner(uaddr, q, owner);
		goto out;
	}

	/*
	 * Paranoia check. If we did not take the lock, then we should not be
	 * the owner of the rt_mutex.
	 */
	if (rt_mutex_owner(&q->pi_state->pi_mutex) == current)
		printk(KERN_ERR "fixup_owner: ret = %d pi-mutex: %p "
				"pi-state %p\n", ret,
				q->pi_state->pi_mutex.owner,
				q->pi_state->owner);

out:
	return ret ? ret : locked;
}

/**
 * futex_wait_queue_me() - queue_me() and wait for wakeup, timeout, or signal
 * @hb:		the futex hash bucket, must be locked by the caller
 * @q:		the futex_q to queue up on
 * @timeout:	the prepared hrtimer_sleeper, or null for no timeout
 */
static void futex_wait_queue_me(struct futex_hash_bucket *hb, struct futex_q *q,
				struct hrtimer_sleeper *timeout)
{
	/*
	 * The task state is guaranteed to be set before another task can
	 * wake it. set_current_state() is implemented using set_mb() and
	 * queue_me() calls spin_unlock() upon completion, both serializing
	 * access to the hash list and forcing another memory barrier.
	 */
	set_current_state(TASK_INTERRUPTIBLE);
	queue_me(q, hb);

	/* Arm the timer */
	if (timeout) {
		hrtimer_start_expires(&timeout->timer, HRTIMER_MODE_ABS);
		if (!hrtimer_active(&timeout->timer))
			timeout->task = NULL;
	}

	/*
	 * If we have been removed from the hash list, then another task
	 * has tried to wake us, and we can skip the call to schedule().
	 */
	if (likely(!plist_node_empty(&q->list))) {
		/*
		 * If the timer has already expired, current will already be
		 * flagged for rescheduling. Only call schedule if there
		 * is no timeout, or if it has yet to expire.
		 */
		if (!timeout || timeout->task)
			freezable_schedule();
	}
	__set_current_state(TASK_RUNNING);
}

/**
 * futex_wait_setup() - Prepare to wait on a futex
 * @uaddr:	the futex userspace address
 * @val:	the expected value
 * @flags:	futex flags (FLAGS_SHARED, etc.)
 * @q:		the associated futex_q
 * @hb:		storage for hash_bucket pointer to be returned to caller
 *
 * Setup the futex_q and locate the hash_bucket.  Get the futex value and
 * compare it with the expected value.  Handle atomic faults internally.
 * Return with the hb lock held and a q.key reference on success, and unlocked
 * with no q.key reference on failure.
 *
 * Return:
 *  0 - uaddr contains val and hb has been locked;
 * <1 - -EFAULT or -EWOULDBLOCK (uaddr does not contain val) and hb is unlocked
 */
static int futex_wait_setup(u32 __user *uaddr, u32 val, unsigned int flags,
			   struct futex_q *q, struct futex_hash_bucket **hb)
{
	u32 uval;
	int ret;

	/*
	 * Access the page AFTER the hash-bucket is locked.
	 * Order is important:
	 *
	 *   Userspace waiter: val = var; if (cond(val)) futex_wait(&var, val);
	 *   Userspace waker:  if (cond(var)) { var = new; futex_wake(&var); }
	 *
	 * The basic logical guarantee of a futex is that it blocks ONLY
	 * if cond(var) is known to be true at the time of blocking, for
	 * any cond.  If we locked the hash-bucket after testing *uaddr, that
	 * would open a race condition where we could block indefinitely with
	 * cond(var) false, which would violate the guarantee.
	 *
	 * On the other hand, we insert q and release the hash-bucket only
	 * after testing *uaddr.  This guarantees that futex_wait() will NOT
	 * absorb a wakeup if *uaddr does not match the desired values
	 * while the syscall executes.
	 */
retry:
	ret = get_futex_key(uaddr, flags & FLAGS_SHARED, &q->key, VERIFY_READ);
	if (unlikely(ret != 0))
		return ret;

retry_private:
	*hb = queue_lock(q);

	ret = get_futex_value_locked(&uval, uaddr);

	if (ret) {
		queue_unlock(*hb);

		ret = get_user(uval, uaddr);
		if (ret)
			goto out;

		if (!(flags & FLAGS_SHARED))
			goto retry_private;

		put_futex_key(&q->key);
		goto retry;
	}

	if (uval != val) {
		queue_unlock(*hb);
		ret = -EWOULDBLOCK;
	}

out:
	if (ret)
		put_futex_key(&q->key);
	return ret;
}

static int futex_wait(u32 __user *uaddr, unsigned int flags, u32 val,
		      ktime_t *abs_time, u32 bitset)
{
	struct hrtimer_sleeper timeout, *to = NULL;
	struct restart_block *restart;
	struct futex_hash_bucket *hb;
	struct futex_q q = futex_q_init;
	int ret;

	if (!bitset)
		return -EINVAL;
	q.bitset = bitset;

	if (abs_time) {
		to = &timeout;

		hrtimer_init_on_stack(&to->timer, (flags & FLAGS_CLOCKRT) ?
				      CLOCK_REALTIME : CLOCK_MONOTONIC,
				      HRTIMER_MODE_ABS);
		hrtimer_init_sleeper(to, current);
		hrtimer_set_expires_range_ns(&to->timer, *abs_time,
					     current->timer_slack_ns);
	}

retry:
	/*
	 * Prepare to wait on uaddr. On success, holds hb lock and increments
	 * q.key refs.
	 */
	ret = futex_wait_setup(uaddr, val, flags, &q, &hb);
	if (ret)
		goto out;

	/* queue_me and wait for wakeup, timeout, or a signal. */
	futex_wait_queue_me(hb, &q, to);

	/* If we were woken (and unqueued), we succeeded, whatever. */
	ret = 0;
	/* unqueue_me() drops q.key ref */
	if (!unqueue_me(&q))
		goto out;
	ret = -ETIMEDOUT;
	if (to && !to->task)
		goto out;

	/*
	 * We expect signal_pending(current), but we might be the
	 * victim of a spurious wakeup as well.
	 */
	if (!signal_pending(current))
		goto retry;

	ret = -ERESTARTSYS;
	if (!abs_time)
		goto out;

	restart = &current_thread_info()->restart_block;
	restart->fn = futex_wait_restart;
	restart->futex.uaddr = uaddr;
	restart->futex.val = val;
	restart->futex.time = abs_time->tv64;
	restart->futex.bitset = bitset;
	restart->futex.flags = flags | FLAGS_HAS_TIMEOUT;

	ret = -ERESTART_RESTARTBLOCK;

out:
	if (to) {
		hrtimer_cancel(&to->timer);
		destroy_hrtimer_on_stack(&to->timer);
	}
	return ret;
}


static long futex_wait_restart(struct restart_block *restart)
{
	u32 __user *uaddr = restart->futex.uaddr;
	ktime_t t, *tp = NULL;

	if (restart->futex.flags & FLAGS_HAS_TIMEOUT) {
		t.tv64 = restart->futex.time;
		tp = &t;
	}
	restart->fn = do_no_restart_syscall;

	return (long)futex_wait(uaddr, restart->futex.flags,
				restart->futex.val, tp, restart->futex.bitset);
}


/*
 * Userspace tried a 0 -> TID atomic transition of the futex value
 * and failed. The kernel side here does the whole locking operation:
 * if there are waiters then it will block, it does PI, etc. (Due to
 * races the kernel might see a 0 value of the futex too.)
 */
static int futex_lock_pi(u32 __user *uaddr, unsigned int flags, int detect,
			 ktime_t *time, int trylock)
{
	struct hrtimer_sleeper timeout, *to = NULL;
	struct futex_hash_bucket *hb;
	struct futex_q q = futex_q_init;
	int res, ret;

	if (refill_pi_state_cache())
		return -ENOMEM;

	if (time) {
		to = &timeout;
		hrtimer_init_on_stack(&to->timer, CLOCK_REALTIME,
				      HRTIMER_MODE_ABS);
		hrtimer_init_sleeper(to, current);
		hrtimer_set_expires(&to->timer, *time);
	}

retry:
	ret = get_futex_key(uaddr, flags & FLAGS_SHARED, &q.key, VERIFY_WRITE);
	if (unlikely(ret != 0))
		goto out;

retry_private:
	hb = queue_lock(&q);

	ret = futex_lock_pi_atomic(uaddr, hb, &q.key, &q.pi_state, current, 0);
	if (unlikely(ret)) {
		switch (ret) {
		case 1:
			/* We got the lock. */
			ret = 0;
			goto out_unlock_put_key;
		case -EFAULT:
			goto uaddr_faulted;
		case -EAGAIN:
			/*
			 * Task is exiting and we just wait for the
			 * exit to complete.
			 */
			queue_unlock(hb);
			put_futex_key(&q.key);
			cond_resched();
			goto retry;
		default:
			goto out_unlock_put_key;
		}
	}

	/*
	 * Only actually queue now that the atomic ops are done:
	 */
	queue_me(&q, hb);

	WARN_ON(!q.pi_state);
	/*
	 * Block on the PI mutex:
	 */
	if (!trylock)
		ret = rt_mutex_timed_lock(&q.pi_state->pi_mutex, to, 1);
	else {
		ret = rt_mutex_trylock(&q.pi_state->pi_mutex);
		/* Fixup the trylock return value: */
		ret = ret ? 0 : -EWOULDBLOCK;
	}

	spin_lock(q.lock_ptr);
	/*
	 * Fixup the pi_state owner and possibly acquire the lock if we
	 * haven't already.
	 */
	res = fixup_owner(uaddr, &q, !ret);
	/*
	 * If fixup_owner() returned an error, proprogate that.  If it acquired
	 * the lock, clear our -ETIMEDOUT or -EINTR.
	 */
	if (res)
		ret = (res < 0) ? res : 0;

	/*
	 * If fixup_owner() faulted and was unable to handle the fault, unlock
	 * it and return the fault to userspace.
	 */
	if (ret && (rt_mutex_owner(&q.pi_state->pi_mutex) == current))
		rt_mutex_unlock(&q.pi_state->pi_mutex);

	/* Unqueue and drop the lock */
	unqueue_me_pi(&q);

	goto out_put_key;

out_unlock_put_key:
	queue_unlock(hb);

out_put_key:
	put_futex_key(&q.key);
out:
	if (to)
		destroy_hrtimer_on_stack(&to->timer);
	return ret != -EINTR ? ret : -ERESTARTNOINTR;

uaddr_faulted:
	queue_unlock(hb);

	ret = fault_in_user_writeable(uaddr);
	if (ret)
		goto out_put_key;

	if (!(flags & FLAGS_SHARED))
		goto retry_private;

	put_futex_key(&q.key);
	goto retry;
}

/*
 * Userspace attempted a TID -> 0 atomic transition, and failed.
 * This is the in-kernel slowpath: we look up the PI state (if any),
 * and do the rt-mutex unlock.
 */
static int futex_unlock_pi(u32 __user *uaddr, unsigned int flags)
{
	struct futex_hash_bucket *hb;
	struct futex_q *this, *next;
	union futex_key key = FUTEX_KEY_INIT;
	u32 uval, vpid = task_pid_vnr(current);
	int ret;

retry:
	if (get_user(uval, uaddr))
		return -EFAULT;
	/*
	 * We release only a lock we actually own:
	 */
	if ((uval & FUTEX_TID_MASK) != vpid)
		return -EPERM;

	ret = get_futex_key(uaddr, flags & FLAGS_SHARED, &key, VERIFY_WRITE);
	if (unlikely(ret != 0))
		goto out;

	hb = hash_futex(&key);
	spin_lock(&hb->lock);

	/*
	 * To avoid races, try to do the TID -> 0 atomic transition
	 * again. If it succeeds then we can return without waking
	 * anyone else up:
	 */
	if (!(uval & FUTEX_OWNER_DIED) &&
	    cmpxchg_futex_value_locked(&uval, uaddr, vpid, 0))
		goto pi_faulted;
	/*
	 * Rare case: we managed to release the lock atomically,
	 * no need to wake anyone else up:
	 */
	if (unlikely(uval == vpid))
		goto out_unlock;

	/*
	 * Ok, other tasks may need to be woken up - check waiters
	 * and do the wakeup if necessary:
	 */
	plist_for_each_entry_safe(this, next, &hb->chain, list) {
		if (!match_futex (&this->key, &key))
			continue;
		ret = wake_futex_pi(uaddr, uval, this);
		/*
		 * The atomic access to the futex value
		 * generated a pagefault, so retry the
		 * user-access and the wakeup:
		 */
		if (ret == -EFAULT)
			goto pi_faulted;
		goto out_unlock;
	}
	/*
	 * No waiters - kernel unlocks the futex:
	 */
	if (!(uval & FUTEX_OWNER_DIED)) {
		ret = unlock_futex_pi(uaddr, uval);
		if (ret == -EFAULT)
			goto pi_faulted;
	}

out_unlock:
	spin_unlock(&hb->lock);
	put_futex_key(&key);

out:
	return ret;

pi_faulted:
	spin_unlock(&hb->lock);
	put_futex_key(&key);

	ret = fault_in_user_writeable(uaddr);
	if (!ret)
		goto retry;

	return ret;
}

/**
 * handle_early_requeue_pi_wakeup() - Detect early wakeup on the initial futex
 * @hb:		the hash_bucket futex_q was original enqueued on
 * @q:		the futex_q woken while waiting to be requeued
 * @key2:	the futex_key of the requeue target futex
 * @timeout:	the timeout associated with the wait (NULL if none)
 *
 * Detect if the task was woken on the initial futex as opposed to the requeue
 * target futex.  If so, determine if it was a timeout or a signal that caused
 * the wakeup and return the appropriate error code to the caller.  Must be
 * called with the hb lock held.
 *
 * Return:
 *  0 = no early wakeup detected;
 * <0 = -ETIMEDOUT or -ERESTARTNOINTR
 */
static inline
int handle_early_requeue_pi_wakeup(struct futex_hash_bucket *hb,
				   struct futex_q *q, union futex_key *key2,
				   struct hrtimer_sleeper *timeout)
{
	int ret = 0;

	/*
	 * With the hb lock held, we avoid races while we process the wakeup.
	 * We only need to hold hb (and not hb2) to ensure atomicity as the
	 * wakeup code can't change q.key from uaddr to uaddr2 if we hold hb.
	 * It can't be requeued from uaddr2 to something else since we don't
	 * support a PI aware source futex for requeue.
	 */
	if (!match_futex(&q->key, key2)) {
		WARN_ON(q->lock_ptr && (&hb->lock != q->lock_ptr));
		/*
		 * We were woken prior to requeue by a timeout or a signal.
		 * Unqueue the futex_q and determine which it was.
		 */
		plist_del(&q->list, &hb->chain);
		hb_waiters_dec(hb);

		/* Handle spurious wakeups gracefully */
		ret = -EWOULDBLOCK;
		if (timeout && !timeout->task)
			ret = -ETIMEDOUT;
		else if (signal_pending(current))
			ret = -ERESTARTNOINTR;
	}
	return ret;
}

/**
 * futex_wait_requeue_pi() - Wait on uaddr and take uaddr2
 * @uaddr:	the futex we initially wait on (non-pi)
 * @flags:	futex flags (FLAGS_SHARED, FLAGS_CLOCKRT, etc.), they must be
 * 		the same type, no requeueing from private to shared, etc.
 * @val:	the expected value of uaddr
 * @abs_time:	absolute timeout
 * @bitset:	32 bit wakeup bitset set by userspace, defaults to all
 * @uaddr2:	the pi futex we will take prior to returning to user-space
 *
 * The caller will wait on uaddr and will be requeued by futex_requeue() to
 * uaddr2 which must be PI aware and unique from uaddr.  Normal wakeup will wake
 * on uaddr2 and complete the acquisition of the rt_mutex prior to returning to
 * userspace.  This ensures the rt_mutex maintains an owner when it has waiters;
 * without one, the pi logic would not know which task to boost/deboost, if
 * there was a need to.
 *
 * We call schedule in futex_wait_queue_me() when we enqueue and return there
 * via the following--
 * 1) wakeup on uaddr2 after an atomic lock acquisition by futex_requeue()
 * 2) wakeup on uaddr2 after a requeue
 * 3) signal
 * 4) timeout
 *
 * If 3, cleanup and return -ERESTARTNOINTR.
 *
 * If 2, we may then block on trying to take the rt_mutex and return via:
 * 5) successful lock
 * 6) signal
 * 7) timeout
 * 8) other lock acquisition failure
 *
 * If 6, return -EWOULDBLOCK (restarting the syscall would do the same).
 *
 * If 4 or 7, we cleanup and return with -ETIMEDOUT.
 *
 * Return:
 *  0 - On success;
 * <0 - On error
 */
static int futex_wait_requeue_pi(u32 __user *uaddr, unsigned int flags,
				 u32 val, ktime_t *abs_time, u32 bitset,
				 u32 __user *uaddr2)
{
	struct hrtimer_sleeper timeout, *to = NULL;
	struct rt_mutex_waiter rt_waiter;
	struct rt_mutex *pi_mutex = NULL;
	struct futex_hash_bucket *hb;
	union futex_key key2 = FUTEX_KEY_INIT;
	struct futex_q q = futex_q_init;
	int res, ret;

	if (uaddr == uaddr2)
		return -EINVAL;

	if (!bitset)
		return -EINVAL;

	if (abs_time) {
		to = &timeout;
		hrtimer_init_on_stack(&to->timer, (flags & FLAGS_CLOCKRT) ?
				      CLOCK_REALTIME : CLOCK_MONOTONIC,
				      HRTIMER_MODE_ABS);
		hrtimer_init_sleeper(to, current);
		hrtimer_set_expires_range_ns(&to->timer, *abs_time,
					     current->timer_slack_ns);
	}

	/*
	 * The waiter is allocated on our stack, manipulated by the requeue
	 * code while we sleep on uaddr.
	 */
	debug_rt_mutex_init_waiter(&rt_waiter);
	rt_waiter.task = NULL;

	ret = get_futex_key(uaddr2, flags & FLAGS_SHARED, &key2, VERIFY_WRITE);
	if (unlikely(ret != 0))
		goto out;

	q.bitset = bitset;
	q.rt_waiter = &rt_waiter;
	q.requeue_pi_key = &key2;

	/*
	 * Prepare to wait on uaddr. On success, increments q.key (key1) ref
	 * count.
	 */
	ret = futex_wait_setup(uaddr, val, flags, &q, &hb);
	if (ret)
		goto out_key2;

	/* Queue the futex_q, drop the hb lock, wait for wakeup. */
	futex_wait_queue_me(hb, &q, to);

	spin_lock(&hb->lock);
	ret = handle_early_requeue_pi_wakeup(hb, &q, &key2, to);
	spin_unlock(&hb->lock);
	if (ret)
		goto out_put_keys;

	/*
	 * In order for us to be here, we know our q.key == key2, and since
	 * we took the hb->lock above, we also know that futex_requeue() has
	 * completed and we no longer have to concern ourselves with a wakeup
	 * race with the atomic proxy lock acquisition by the requeue code. The
	 * futex_requeue dropped our key1 reference and incremented our key2
	 * reference count.
	 */

	/* Check if the requeue code acquired the second futex for us. */
	if (!q.rt_waiter) {
		/*
		 * Got the lock. We might not be the anticipated owner if we
		 * did a lock-steal - fix up the PI-state in that case.
		 */
		if (q.pi_state && (q.pi_state->owner != current)) {
			spin_lock(q.lock_ptr);
			ret = fixup_pi_state_owner(uaddr2, &q, current);
			spin_unlock(q.lock_ptr);
		}
	} else {
		/*
		 * We have been woken up by futex_unlock_pi(), a timeout, or a
		 * signal.  futex_unlock_pi() will not destroy the lock_ptr nor
		 * the pi_state.
		 */
		WARN_ON(!q.pi_state);
		pi_mutex = &q.pi_state->pi_mutex;
		ret = rt_mutex_finish_proxy_lock(pi_mutex, to, &rt_waiter, 1);
		debug_rt_mutex_free_waiter(&rt_waiter);

		spin_lock(q.lock_ptr);
		/*
		 * Fixup the pi_state owner and possibly acquire the lock if we
		 * haven't already.
		 */
		res = fixup_owner(uaddr2, &q, !ret);
		/*
		 * If fixup_owner() returned an error, proprogate that.  If it
		 * acquired the lock, clear -ETIMEDOUT or -EINTR.
		 */
		if (res)
			ret = (res < 0) ? res : 0;

		/* Unqueue and drop the lock. */
		unqueue_me_pi(&q);
	}

	/*
	 * If fixup_pi_state_owner() faulted and was unable to handle the
	 * fault, unlock the rt_mutex and return the fault to userspace.
	 */
	if (ret == -EFAULT) {
		if (pi_mutex && rt_mutex_owner(pi_mutex) == current)
			rt_mutex_unlock(pi_mutex);
	} else if (ret == -EINTR) {
		/*
		 * We've already been requeued, but cannot restart by calling
		 * futex_lock_pi() directly. We could restart this syscall, but
		 * it would detect that the user space "val" changed and return
		 * -EWOULDBLOCK.  Save the overhead of the restart and return
		 * -EWOULDBLOCK directly.
		 */
		ret = -EWOULDBLOCK;
	}

out_put_keys:
	put_futex_key(&q.key);
out_key2:
	put_futex_key(&key2);

out:
	if (to) {
		hrtimer_cancel(&to->timer);
		destroy_hrtimer_on_stack(&to->timer);
	}
	return ret;
}

/*
 * Support for robust futexes: the kernel cleans up held futexes at
 * thread exit time.
 *
 * Implementation: user-space maintains a per-thread list of locks it
 * is holding. Upon do_exit(), the kernel carefully walks this list,
 * and marks all locks that are owned by this thread with the
 * FUTEX_OWNER_DIED bit, and wakes up a waiter (if any). The list is
 * always manipulated with the lock held, so the list is private and
 * per-thread. Userspace also maintains a per-thread 'list_op_pending'
 * field, to allow the kernel to clean up if the thread dies after
 * acquiring the lock, but just before it could have added itself to
 * the list. There can only be one such pending lock.
 */

/**
 * sys_set_robust_list() - Set the robust-futex list head of a task
 * @head:	pointer to the list-head
 * @len:	length of the list-head, as userspace expects
 */
SYSCALL_DEFINE2(set_robust_list, struct robust_list_head __user *, head,
		size_t, len)
{
	if (!futex_cmpxchg_enabled)
		return -ENOSYS;
	/*
	 * The kernel knows only one size for now:
	 */
	if (unlikely(len != sizeof(*head)))
		return -EINVAL;

	current->robust_list = head;

	return 0;
}

/**
 * sys_get_robust_list() - Get the robust-futex list head of a task
 * @pid:	pid of the process [zero for current task]
 * @head_ptr:	pointer to a list-head pointer, the kernel fills it in
 * @len_ptr:	pointer to a length field, the kernel fills in the header size
 */
SYSCALL_DEFINE3(get_robust_list, int, pid,
		struct robust_list_head __user * __user *, head_ptr,
		size_t __user *, len_ptr)
{
	struct robust_list_head __user *head;
	unsigned long ret;
	struct task_struct *p;

	if (!futex_cmpxchg_enabled)
		return -ENOSYS;

	rcu_read_lock();

	ret = -ESRCH;
	if (!pid)
		p = current;
	else {
		p = find_task_by_vpid(pid);
		if (!p)
			goto err_unlock;
	}

	ret = -EPERM;
	if (!ptrace_may_access(p, PTRACE_MODE_READ))
		goto err_unlock;

	head = p->robust_list;
	rcu_read_unlock();

	if (put_user(sizeof(*head), len_ptr))
		return -EFAULT;
	return put_user(head, head_ptr);

err_unlock:
	rcu_read_unlock();

	return ret;
}

/*
 * Process a futex-list entry, check whether it's owned by the
 * dying task, and do notification if so:
 */
int handle_futex_death(u32 __user *uaddr, struct task_struct *curr, int pi)
{
	u32 uval, uninitialized_var(nval), mval;

retry:
	if (get_user(uval, uaddr))
		return -1;

	if ((uval & FUTEX_TID_MASK) == task_pid_vnr(curr)) {
		/*
		 * Ok, this dying thread is truly holding a futex
		 * of interest. Set the OWNER_DIED bit atomically
		 * via cmpxchg, and if the value had FUTEX_WAITERS
		 * set, wake up a waiter (if any). (We have to do a
		 * futex_wake() even if OWNER_DIED is already set -
		 * to handle the rare but possible case of recursive
		 * thread-death.) The rest of the cleanup is done in
		 * userspace.
		 */
		mval = (uval & FUTEX_WAITERS) | FUTEX_OWNER_DIED;
		/*
		 * We are not holding a lock here, but we want to have
		 * the pagefault_disable/enable() protection because
		 * we want to handle the fault gracefully. If the
		 * access fails we try to fault in the futex with R/W
		 * verification via get_user_pages. get_user() above
		 * does not guarantee R/W access. If that fails we
		 * give up and leave the futex locked.
		 */
		if (cmpxchg_futex_value_locked(&nval, uaddr, uval, mval)) {
			if (fault_in_user_writeable(uaddr))
				return -1;
			goto retry;
		}
		if (nval != uval)
			goto retry;

		/*
		 * Wake robust non-PI futexes here. The wakeup of
		 * PI futexes happens in exit_pi_state():
		 */
		if (!pi && (uval & FUTEX_WAITERS))
			futex_wake(uaddr, 1, 1, FUTEX_BITSET_MATCH_ANY);
	}
	return 0;
}

/*
 * Fetch a robust-list pointer. Bit 0 signals PI futexes:
 */
static inline int fetch_robust_entry(struct robust_list __user **entry,
				     struct robust_list __user * __user *head,
				     unsigned int *pi)
{
	unsigned long uentry;

	if (get_user(uentry, (unsigned long __user *)head))
		return -EFAULT;

	*entry = (void __user *)(uentry & ~1UL);
	*pi = uentry & 1;

	return 0;
}

/*
 * Walk curr->robust_list (very carefully, it's a userspace list!)
 * and mark any locks found there dead, and notify any waiters.
 *
 * We silently return on any sign of list-walking problem.
 */
void exit_robust_list(struct task_struct *curr)
{
	struct robust_list_head __user *head = curr->robust_list;
	struct robust_list __user *entry, *next_entry, *pending;
	unsigned int limit = ROBUST_LIST_LIMIT, pi, pip;
	unsigned int uninitialized_var(next_pi);
	unsigned long futex_offset;
	int rc;

	if (!futex_cmpxchg_enabled)
		return;

	/*
	 * Fetch the list head (which was registered earlier, via
	 * sys_set_robust_list()):
	 */
	if (fetch_robust_entry(&entry, &head->list.next, &pi))
		return;
	/*
	 * Fetch the relative futex offset:
	 */
	if (get_user(futex_offset, &head->futex_offset))
		return;
	/*
	 * Fetch any possibly pending lock-add first, and handle it
	 * if it exists:
	 */
	if (fetch_robust_entry(&pending, &head->list_op_pending, &pip))
		return;

	next_entry = NULL;	/* avoid warning with gcc */
	while (entry != &head->list) {
		/*
		 * Fetch the next entry in the list before calling
		 * handle_futex_death:
		 */
		rc = fetch_robust_entry(&next_entry, &entry->next, &next_pi);
		/*
		 * A pending lock might already be on the list, so
		 * don't process it twice:
		 */
		if (entry != pending)
			if (handle_futex_death((void __user *)entry + futex_offset,
						curr, pi))
				return;
		if (rc)
			return;
		entry = next_entry;
		pi = next_pi;
		/*
		 * Avoid excessively long or circular lists:
		 */
		if (!--limit)
			break;

		cond_resched();
	}

	if (pending)
		handle_futex_death((void __user *)pending + futex_offset,
				   curr, pip);
}

long do_futex(u32 __user *uaddr, int op, u32 val, ktime_t *timeout,
		u32 __user *uaddr2, u32 val2, u32 val3)
{
	int cmd = op & FUTEX_CMD_MASK;
	unsigned int flags = 0;

	if (!(op & FUTEX_PRIVATE_FLAG))
		flags |= FLAGS_SHARED;

	if (op & FUTEX_CLOCK_REALTIME) {
		flags |= FLAGS_CLOCKRT;
		if (cmd != FUTEX_WAIT_BITSET && cmd != FUTEX_WAIT_REQUEUE_PI)
			return -ENOSYS;
	}

	switch (cmd) {
	case FUTEX_LOCK_PI:
	case FUTEX_UNLOCK_PI:
	case FUTEX_TRYLOCK_PI:
	case FUTEX_WAIT_REQUEUE_PI:
	case FUTEX_CMP_REQUEUE_PI:
		if (!futex_cmpxchg_enabled)
			return -ENOSYS;
	}

	switch (cmd) {
	case FUTEX_WAIT:
		val3 = FUTEX_BITSET_MATCH_ANY;
	case FUTEX_WAIT_BITSET:
		return futex_wait(uaddr, flags, val, timeout, val3);
	case FUTEX_WAKE:
		val3 = FUTEX_BITSET_MATCH_ANY;
	case FUTEX_WAKE_BITSET:
		return futex_wake(uaddr, flags, val, val3);
	case FUTEX_REQUEUE:
		return futex_requeue(uaddr, flags, uaddr2, val, val2, NULL, 0);
	case FUTEX_CMP_REQUEUE:
		return futex_requeue(uaddr, flags, uaddr2, val, val2, &val3, 0);
	case FUTEX_WAKE_OP:
		return futex_wake_op(uaddr, flags, uaddr2, val, val2, val3);
	case FUTEX_LOCK_PI:
		return futex_lock_pi(uaddr, flags, val, timeout, 0);
	case FUTEX_UNLOCK_PI:
		return futex_unlock_pi(uaddr, flags);
	case FUTEX_TRYLOCK_PI:
		return futex_lock_pi(uaddr, flags, 0, timeout, 1);
	case FUTEX_WAIT_REQUEUE_PI:
		val3 = FUTEX_BITSET_MATCH_ANY;
		return futex_wait_requeue_pi(uaddr, flags, val, timeout, val3,
					     uaddr2);
	case FUTEX_CMP_REQUEUE_PI:
		return futex_requeue(uaddr, flags, uaddr2, val, val2, &val3, 1);
	}
	return -ENOSYS;
}


SYSCALL_DEFINE6(futex, u32 __user *, uaddr, int, op, u32, val,
		struct timespec __user *, utime, u32 __user *, uaddr2,
		u32, val3)
{
	struct timespec ts;
	ktime_t t, *tp = NULL;
	u32 val2 = 0;
	int cmd = op & FUTEX_CMD_MASK;

	if (utime && (cmd == FUTEX_WAIT || cmd == FUTEX_LOCK_PI ||
		      cmd == FUTEX_WAIT_BITSET ||
		      cmd == FUTEX_WAIT_REQUEUE_PI)) {
		if (copy_from_user(&ts, utime, sizeof(ts)) != 0)
			return -EFAULT;
		if (!timespec_valid(&ts))
			return -EINVAL;

		t = timespec_to_ktime(ts);
		if (cmd == FUTEX_WAIT)
			t = ktime_add_safe(ktime_get(), t);
		tp = &t;
	}
	/*
	 * requeue parameter in 'utime' if cmd == FUTEX_*_REQUEUE_*.
	 * number of waiters to wake in 'utime' if cmd == FUTEX_WAKE_OP.
	 */
	if (cmd == FUTEX_REQUEUE || cmd == FUTEX_CMP_REQUEUE ||
	    cmd == FUTEX_CMP_REQUEUE_PI || cmd == FUTEX_WAKE_OP)
		val2 = (u32) (unsigned long) utime;

	return do_futex(uaddr, op, val, tp, uaddr2, val2, val3);
}

static void __init futex_detect_cmpxchg(void)
{
#ifndef CONFIG_HAVE_FUTEX_CMPXCHG
	u32 curval;
<<<<<<< HEAD
	unsigned int futex_shift;
	unsigned long i;

#if CONFIG_BASE_SMALL
	futex_hashsize = 16;
#else
	futex_hashsize = roundup_pow_of_two(256 * num_possible_cpus());
#endif
=======
>>>>>>> ae2a5e12

	futex_queues = alloc_large_system_hash("futex", sizeof(*futex_queues),
					       futex_hashsize, 0,
					       futex_hashsize < 256 ? HASH_SMALL : 0,
					       &futex_shift, NULL,
					       futex_hashsize, futex_hashsize);
	futex_hashsize = 1UL << futex_shift;
	/*
	 * This will fail and we want it. Some arch implementations do
	 * runtime detection of the futex_atomic_cmpxchg_inatomic()
	 * functionality. We want to know that before we call in any
	 * of the complex code paths. Also we want to prevent
	 * registration of robust lists in that case. NULL is
	 * guaranteed to fault and we get -EFAULT on functional
	 * implementation, the non-functional ones will return
	 * -ENOSYS.
	 */
	if (cmpxchg_futex_value_locked(&curval, NULL, 0, 0) == -EFAULT)
		futex_cmpxchg_enabled = 1;
#endif
}

static int __init futex_init(void)
{
	int i;

	futex_detect_cmpxchg();

	for (i = 0; i < futex_hashsize; i++) {
		atomic_set(&futex_queues[i].waiters, 0);
		plist_head_init(&futex_queues[i].chain);
		spin_lock_init(&futex_queues[i].lock);
	}

	return 0;
}
__initcall(futex_init);<|MERGE_RESOLUTION|>--- conflicted
+++ resolved
@@ -69,7 +69,6 @@
 
 #include "rtmutex_common.h"
 
-<<<<<<< HEAD
 /*
  * Basic futex operation and ordering guarantees:
  *
@@ -157,13 +156,10 @@
  * the guarantee that we cannot both miss the futex variable change and the
  * enqueue.
  */
-=======
+
 #ifndef CONFIG_HAVE_FUTEX_CMPXCHG
 int __read_mostly futex_cmpxchg_enabled;
 #endif
->>>>>>> ae2a5e12
-
-int __read_mostly futex_cmpxchg_enabled;
 
 /*
  * Futex flags used to encode options to functions and preserve them across
@@ -2888,24 +2884,7 @@
 {
 #ifndef CONFIG_HAVE_FUTEX_CMPXCHG
 	u32 curval;
-<<<<<<< HEAD
-	unsigned int futex_shift;
-	unsigned long i;
-
-#if CONFIG_BASE_SMALL
-	futex_hashsize = 16;
-#else
-	futex_hashsize = roundup_pow_of_two(256 * num_possible_cpus());
-#endif
-=======
->>>>>>> ae2a5e12
-
-	futex_queues = alloc_large_system_hash("futex", sizeof(*futex_queues),
-					       futex_hashsize, 0,
-					       futex_hashsize < 256 ? HASH_SMALL : 0,
-					       &futex_shift, NULL,
-					       futex_hashsize, futex_hashsize);
-	futex_hashsize = 1UL << futex_shift;
+
 	/*
 	 * This will fail and we want it. Some arch implementations do
 	 * runtime detection of the futex_atomic_cmpxchg_inatomic()
@@ -2923,7 +2902,21 @@
 
 static int __init futex_init(void)
 {
-	int i;
+	unsigned int futex_shift;
+	unsigned long i;
+
+#if CONFIG_BASE_SMALL
+	futex_hashsize = 16;
+#else
+	futex_hashsize = roundup_pow_of_two(256 * num_possible_cpus());
+#endif
+
+	futex_queues = alloc_large_system_hash("futex", sizeof(*futex_queues),
+					       futex_hashsize, 0,
+					       futex_hashsize < 256 ? HASH_SMALL : 0,
+					       &futex_shift, NULL,
+					       futex_hashsize, futex_hashsize);
+	futex_hashsize = 1UL << futex_shift;
 
 	futex_detect_cmpxchg();
 
