--- conflicted
+++ resolved
@@ -81,16 +81,12 @@
 /*
  * Spinlock protecting the tables - not taken during lookup:
  */
-static DEFINE_ATOMIC_SPINLOCK(table_lock);
+static DEFINE_SPINLOCK(table_lock);
 
 /*
  * Per-CPU lookup locks for fast hash lookup:
  */
-<<<<<<< HEAD
-static DEFINE_PER_CPU(atomic_spinlock_t, lookup_lock);
-=======
 static DEFINE_PER_CPU(raw_spinlock_t, tstats_lookup_lock);
->>>>>>> 4ec62b2b
 
 /*
  * Mutex to serialize state changes with show-stats activities:
@@ -192,7 +188,7 @@
 	prev = NULL;
 	curr = *head;
 
-	atomic_spin_lock(&table_lock);
+	spin_lock(&table_lock);
 	/*
 	 * Make sure we have not raced with another CPU:
 	 */
@@ -219,7 +215,7 @@
 			*head = curr;
 	}
  out_unlock:
-	atomic_spin_unlock(&table_lock);
+	spin_unlock(&table_lock);
 
 	return curr;
 }
@@ -242,11 +238,7 @@
 	/*
 	 * It doesnt matter which lock we take:
 	 */
-<<<<<<< HEAD
-	atomic_spinlock_t *lock;
-=======
 	raw_spinlock_t *lock;
->>>>>>> 4ec62b2b
 	struct entry *entry, input;
 	unsigned long flags;
 
@@ -261,11 +253,7 @@
 	input.pid = pid;
 	input.timer_flag = timer_flag;
 
-<<<<<<< HEAD
-	atomic_spin_lock_irqsave(lock, flags);
-=======
 	raw_spin_lock_irqsave(lock, flags);
->>>>>>> 4ec62b2b
 	if (!timer_stats_active)
 		goto out_unlock;
 
@@ -276,11 +264,7 @@
 		atomic_inc(&overflow_count);
 
  out_unlock:
-<<<<<<< HEAD
-	atomic_spin_unlock_irqrestore(lock, flags);
-=======
 	raw_spin_unlock_irqrestore(lock, flags);
->>>>>>> 4ec62b2b
 }
 
 static void print_name_offset(struct seq_file *m, unsigned long addr)
@@ -364,17 +348,11 @@
 	int cpu;
 
 	for_each_online_cpu(cpu) {
-<<<<<<< HEAD
-		atomic_spin_lock_irqsave(&per_cpu(lookup_lock, cpu), flags);
-		/* nothing */
-		atomic_spin_unlock_irqrestore(&per_cpu(lookup_lock, cpu), flags);
-=======
 		raw_spinlock_t *lock = &per_cpu(tstats_lookup_lock, cpu);
 
 		raw_spin_lock_irqsave(lock, flags);
 		/* nothing */
 		raw_spin_unlock_irqrestore(lock, flags);
->>>>>>> 4ec62b2b
 	}
 }
 
@@ -432,11 +410,7 @@
 	int cpu;
 
 	for_each_possible_cpu(cpu)
-<<<<<<< HEAD
-		atomic_spin_lock_init(&per_cpu(lookup_lock, cpu));
-=======
 		raw_spin_lock_init(&per_cpu(tstats_lookup_lock, cpu));
->>>>>>> 4ec62b2b
 }
 
 static int __init init_tstats_procfs(void)
