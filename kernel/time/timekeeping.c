--- conflicted
+++ resolved
@@ -398,18 +398,10 @@
 
 	xtime = *tv;
 
-<<<<<<< HEAD
-	timekeeper.ntp_error = 0;
-	ntp_clear();
-
-	update_vsyscall(&xtime, &wall_to_monotonic, timekeeper.clock,
-				timekeeper.mult);
+	timekeeping_update(true);
 #ifdef CONFIG_XEN_PRIVILEGED_GUEST
 	xen_update_wallclock(tv);
 #endif
-=======
-	timekeeping_update(true);
->>>>>>> ce05b1d3
 
 	write_sequnlock_irqrestore(&xtime_lock, flags);
 
