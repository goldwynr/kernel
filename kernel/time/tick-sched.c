/*
 *  linux/kernel/time/tick-sched.c
 *
 *  Copyright(C) 2005-2006, Thomas Gleixner <tglx@linutronix.de>
 *  Copyright(C) 2005-2007, Red Hat, Inc., Ingo Molnar
 *  Copyright(C) 2006-2007  Timesys Corp., Thomas Gleixner
 *
 *  No idle tick implementation for low and high resolution timers
 *
 *  Started by: Thomas Gleixner and Ingo Molnar
 *
 *  Distribute under GPLv2.
 */
#include <linux/cpu.h>
#include <linux/err.h>
#include <linux/hrtimer.h>
#include <linux/interrupt.h>
#include <linux/kernel_stat.h>
#include <linux/percpu.h>
#include <linux/profile.h>
#include <linux/sched.h>
#include <linux/tick.h>
#include <linux/module.h>

#include <asm/irq_regs.h>

#include "tick-internal.h"

/*
 * Per cpu nohz control structure
 */
static DEFINE_PER_CPU(struct tick_sched, tick_cpu_sched);

/*
 * The time, when the last jiffy update happened. Protected by xtime_lock.
 */
static ktime_t last_jiffies_update;

struct tick_sched *tick_get_tick_sched(int cpu)
{
	return &per_cpu(tick_cpu_sched, cpu);
}

/*
 * Must be called with interrupts disabled !
 */
static void tick_do_update_jiffies64(ktime_t now)
{
	unsigned long ticks = 0;
	ktime_t delta;

	/*
	 * Do a quick check without holding xtime_lock:
	 */
	delta = ktime_sub(now, last_jiffies_update);
	if (delta.tv64 < tick_period.tv64)
		return;

	/* Reevalute with xtime_lock held */
	write_seqlock(&xtime_lock);

	delta = ktime_sub(now, last_jiffies_update);
	if (delta.tv64 >= tick_period.tv64) {

		delta = ktime_sub(delta, tick_period);
		last_jiffies_update = ktime_add(last_jiffies_update,
						tick_period);

		/* Slow path for long timeouts */
		if (unlikely(delta.tv64 >= tick_period.tv64)) {
			s64 incr = ktime_to_ns(tick_period);

			ticks = ktime_divns(delta, incr);

			last_jiffies_update = ktime_add_ns(last_jiffies_update,
							   incr * ticks);
		}
		do_timer(++ticks);

		/* Keep the tick_next_period variable up to date */
		tick_next_period = ktime_add(last_jiffies_update, tick_period);
	}
	write_sequnlock(&xtime_lock);
}

/*
 * Initialize and return retrieve the jiffies update.
 */
static ktime_t tick_init_jiffy_update(void)
{
	ktime_t period;

	write_seqlock(&xtime_lock);
	/* Did we start the jiffies update yet ? */
	if (last_jiffies_update.tv64 == 0)
		last_jiffies_update = tick_next_period;
	period = last_jiffies_update;
	write_sequnlock(&xtime_lock);
	return period;
}

/*
 * NOHZ - aka dynamic tick functionality
 */
#ifdef CONFIG_NO_HZ
/*
 * NO HZ enabled ?
 */
static int tick_nohz_enabled __read_mostly  = 1;

/*
 * Enable / Disable tickless mode
 */
static int __init setup_tick_nohz(char *str)
{
	if (!strcmp(str, "off"))
		tick_nohz_enabled = 0;
	else if (!strcmp(str, "on"))
		tick_nohz_enabled = 1;
	else
		return 0;
	return 1;
}

__setup("nohz=", setup_tick_nohz);

/**
 * tick_nohz_update_jiffies - update jiffies when idle was interrupted
 *
 * Called from interrupt entry when the CPU was idle
 *
 * In case the sched_tick was stopped on this CPU, we have to check if jiffies
 * must be updated. Otherwise an interrupt handler could use a stale jiffy
 * value. We do this unconditionally on any cpu, as we don't know whether the
 * cpu, which has the update task assigned is in a long sleep.
 */
static void tick_nohz_update_jiffies(ktime_t now)
{
	int cpu = smp_processor_id();
	struct tick_sched *ts = &per_cpu(tick_cpu_sched, cpu);
	unsigned long flags;

	cpumask_clear_cpu(cpu, nohz_cpu_mask);
	ts->idle_waketime = now;

	local_irq_save(flags);
	tick_do_update_jiffies64(now);
	local_irq_restore(flags);

	touch_softlockup_watchdog();
}

static void tick_nohz_stop_idle(int cpu, ktime_t now)
{
	struct tick_sched *ts = &per_cpu(tick_cpu_sched, cpu);
	ktime_t delta;

	delta = ktime_sub(now, ts->idle_entrytime);
	ts->idle_lastupdate = now;
	ts->idle_sleeptime = ktime_add(ts->idle_sleeptime, delta);
	ts->idle_active = 0;

	sched_clock_idle_wakeup_event(0);
}

static ktime_t tick_nohz_start_idle(struct tick_sched *ts)
{
	ktime_t now, delta;

	now = ktime_get();
	if (ts->idle_active) {
		delta = ktime_sub(now, ts->idle_entrytime);
		ts->idle_lastupdate = now;
		ts->idle_sleeptime = ktime_add(ts->idle_sleeptime, delta);
	}
	ts->idle_entrytime = now;
	ts->idle_active = 1;
	sched_clock_idle_sleep_event();
	return now;
}

u64 get_cpu_idle_time_us(int cpu, u64 *last_update_time)
{
	struct tick_sched *ts = &per_cpu(tick_cpu_sched, cpu);

	if (!tick_nohz_enabled)
		return -1;

	if (ts->idle_active)
		*last_update_time = ktime_to_us(ts->idle_lastupdate);
	else
		*last_update_time = ktime_to_us(ktime_get());

	return ktime_to_us(ts->idle_sleeptime);
}
EXPORT_SYMBOL_GPL(get_cpu_idle_time_us);

/**
 * tick_nohz_stop_sched_tick - stop the idle tick from the idle task
 *
 * When the next event is more than a tick into the future, stop the idle tick
 * Called either from the idle loop or from irq_exit() when an idle period was
 * just interrupted by an interrupt which did not cause a reschedule.
 */
void tick_nohz_stop_sched_tick(int inidle)
{
	unsigned long seq, last_jiffies, next_jiffies, delta_jiffies, flags;
	struct tick_sched *ts;
	ktime_t last_update, expires, now;
	struct clock_event_device *dev = __get_cpu_var(tick_cpu_device).evtdev;
	u64 time_delta;
	int cpu;

	local_irq_save(flags);

	cpu = smp_processor_id();
	ts = &per_cpu(tick_cpu_sched, cpu);

	/*
	 * Call to tick_nohz_start_idle stops the last_update_time from being
	 * updated. Thus, it must not be called in the event we are called from
	 * irq_exit() with the prior state different than idle.
	 */
	if (!inidle && !ts->inidle)
		goto end;

	/*
	 * Set ts->inidle unconditionally. Even if the system did not
	 * switch to NOHZ mode the cpu frequency governers rely on the
	 * update of the idle time accounting in tick_nohz_start_idle().
	 */
	ts->inidle = 1;

	now = tick_nohz_start_idle(ts);

	/*
	 * If this cpu is offline and it is the one which updates
	 * jiffies, then give up the assignment and let it be taken by
	 * the cpu which runs the tick timer next. If we don't drop
	 * this here the jiffies might be stale and do_timer() never
	 * invoked.
	 */
	if (unlikely(!cpu_online(cpu))) {
		if (cpu == tick_do_timer_cpu)
			tick_do_timer_cpu = TICK_DO_TIMER_NONE;
	}

	if (unlikely(ts->nohz_mode == NOHZ_MODE_INACTIVE))
		goto end;

	if (need_resched())
		goto end;

	if (unlikely(local_softirq_pending() && cpu_online(cpu))) {
		static int ratelimit;

		if (ratelimit < 10) {
			printk(KERN_ERR "NOHZ: local_softirq_pending %02x\n",
			       (unsigned int) local_softirq_pending());
			ratelimit++;
		}
		goto end;
	}

	ts->idle_calls++;
	/* Read jiffies and the time when jiffies were updated last */
	do {
		seq = read_seqbegin(&xtime_lock);
		last_update = last_jiffies_update;
		last_jiffies = jiffies;
<<<<<<< HEAD

		/*
		 * On SMP we really should only care for the CPU which
		 * has the do_timer duty assigned. All other CPUs can
		 * sleep as long as they want.
		 */
		if (cpu == tick_do_timer_cpu ||
		    tick_do_timer_cpu == TICK_DO_TIMER_NONE)
			time_delta = timekeeping_max_deferment();
		else
			time_delta = KTIME_MAX;
	} while (read_seqretry(&xtime_lock, seq));

=======
		time_delta = timekeeping_max_deferment();
	} while (read_seqretry(&xtime_lock, seq));

>>>>>>> 92dcffb9
	if (rcu_needs_cpu(cpu) || printk_needs_cpu(cpu) ||
	    arch_needs_cpu(cpu)) {
		next_jiffies = last_jiffies + 1;
		delta_jiffies = 1;
	} else {
		/* Get the next timer wheel timer */
		next_jiffies = get_next_timer_interrupt(last_jiffies);
		delta_jiffies = next_jiffies - last_jiffies;
	}
	/*
	 * Do not stop the tick, if we are only one off
	 * or if the cpu is required for rcu
	 */
	if (!ts->tick_stopped && delta_jiffies == 1)
		goto out;

	/* Schedule the tick, if we are at least one jiffie off */
	if ((long)delta_jiffies >= 1) {

		/*
<<<<<<< HEAD
		 * calculate the expiry time for the next timer wheel
		 * timer. delta_jiffies >= NEXT_TIMER_MAX_DELTA signals
		 * that there is no timer pending or at least extremely
		 * far into the future (12 days for HZ=1000). In this
		 * case we set the expiry to the end of time.
		 */
		if (likely(delta_jiffies < NEXT_TIMER_MAX_DELTA)) {
			/*
			 * Calculate the time delta for the next timer event.
			 * If the time delta exceeds the maximum time delta
			 * permitted by the current clocksource then adjust
			 * the time delta accordingly to ensure the
			 * clocksource does not wrap.
			 */
			time_delta = min_t(u64, time_delta,
					   tick_period.tv64 * delta_jiffies);
			expires = ktime_add_ns(last_update, time_delta);
		} else {
			expires.tv64 = KTIME_MAX;
		}

		/*
=======
>>>>>>> 92dcffb9
		 * If this cpu is the one which updates jiffies, then
		 * give up the assignment and let it be taken by the
		 * cpu which runs the tick timer next, which might be
		 * this cpu as well. If we don't drop this here the
		 * jiffies might be stale and do_timer() never
		 * invoked. Keep track of the fact that it was the one
		 * which had the do_timer() duty last. If this cpu is
		 * the one which had the do_timer() duty last, we
		 * limit the sleep time to the timekeeping
		 * max_deferement value which we retrieved
		 * above. Otherwise we can sleep as long as we want.
		 */
		if (cpu == tick_do_timer_cpu) {
			tick_do_timer_cpu = TICK_DO_TIMER_NONE;
			ts->do_timer_last = 1;
		} else if (tick_do_timer_cpu != TICK_DO_TIMER_NONE) {
			time_delta = KTIME_MAX;
			ts->do_timer_last = 0;
		} else if (!ts->do_timer_last) {
			time_delta = KTIME_MAX;
		}

		/*
		 * calculate the expiry time for the next timer wheel
		 * timer. delta_jiffies >= NEXT_TIMER_MAX_DELTA signals
		 * that there is no timer pending or at least extremely
		 * far into the future (12 days for HZ=1000). In this
		 * case we set the expiry to the end of time.
		 */
		if (likely(delta_jiffies < NEXT_TIMER_MAX_DELTA)) {
			/*
			 * Calculate the time delta for the next timer event.
			 * If the time delta exceeds the maximum time delta
			 * permitted by the current clocksource then adjust
			 * the time delta accordingly to ensure the
			 * clocksource does not wrap.
			 */
			time_delta = min_t(u64, time_delta,
					   tick_period.tv64 * delta_jiffies);
		}

		if (time_delta < KTIME_MAX)
			expires = ktime_add_ns(last_update, time_delta);
		else
			expires.tv64 = KTIME_MAX;

		if (delta_jiffies > 1)
			cpumask_set_cpu(cpu, nohz_cpu_mask);

		/* Skip reprogram of event if its not changed */
		if (ts->tick_stopped && ktime_equal(expires, dev->next_event))
			goto out;

		/*
		 * nohz_stop_sched_tick can be called several times before
		 * the nohz_restart_sched_tick is called. This happens when
		 * interrupts arrive which do not cause a reschedule. In the
		 * first call we save the current tick time, so we can restart
		 * the scheduler tick in nohz_restart_sched_tick.
		 */
		if (!ts->tick_stopped) {
			if (select_nohz_load_balancer(1)) {
				/*
				 * sched tick not stopped!
				 */
				cpumask_clear_cpu(cpu, nohz_cpu_mask);
				goto out;
			}

			ts->idle_tick = hrtimer_get_expires(&ts->sched_timer);
			ts->tick_stopped = 1;
			ts->idle_jiffies = last_jiffies;
			rcu_enter_nohz();
		}

		ts->idle_sleeps++;

		/* Mark expires */
		ts->idle_expires = expires;

		/*
		 * If the expiration time == KTIME_MAX, then
		 * in this case we simply stop the tick timer.
		 */
		 if (unlikely(expires.tv64 == KTIME_MAX)) {
			if (ts->nohz_mode == NOHZ_MODE_HIGHRES)
				hrtimer_cancel(&ts->sched_timer);
			goto out;
		}

		if (ts->nohz_mode == NOHZ_MODE_HIGHRES) {
			hrtimer_start(&ts->sched_timer, expires,
				      HRTIMER_MODE_ABS_PINNED);
			/* Check, if the timer was already in the past */
			if (hrtimer_active(&ts->sched_timer))
				goto out;
		} else if (!tick_program_event(expires, 0))
				goto out;
		/*
		 * We are past the event already. So we crossed a
		 * jiffie boundary. Update jiffies and raise the
		 * softirq.
		 */
		tick_do_update_jiffies64(ktime_get());
		cpumask_clear_cpu(cpu, nohz_cpu_mask);
	}
	raise_softirq_irqoff(TIMER_SOFTIRQ);
out:
	ts->next_jiffies = next_jiffies;
	ts->last_jiffies = last_jiffies;
	ts->sleep_length = ktime_sub(dev->next_event, now);
end:
	local_irq_restore(flags);
}

/**
 * tick_nohz_get_sleep_length - return the length of the current sleep
 *
 * Called from power state control code with interrupts disabled
 */
ktime_t tick_nohz_get_sleep_length(void)
{
	struct tick_sched *ts = &__get_cpu_var(tick_cpu_sched);

	return ts->sleep_length;
}

static void tick_nohz_restart(struct tick_sched *ts, ktime_t now)
{
	hrtimer_cancel(&ts->sched_timer);
	hrtimer_set_expires(&ts->sched_timer, ts->idle_tick);

	while (1) {
		/* Forward the time to expire in the future */
		hrtimer_forward(&ts->sched_timer, now, tick_period);

		if (ts->nohz_mode == NOHZ_MODE_HIGHRES) {
			hrtimer_start_expires(&ts->sched_timer,
					      HRTIMER_MODE_ABS_PINNED);
			/* Check, if the timer was already in the past */
			if (hrtimer_active(&ts->sched_timer))
				break;
		} else {
			if (!tick_program_event(
				hrtimer_get_expires(&ts->sched_timer), 0))
				break;
		}
		/* Update jiffies and reread time */
		tick_do_update_jiffies64(now);
		now = ktime_get();
	}
}

/**
 * tick_nohz_restart_sched_tick - restart the idle tick from the idle task
 *
 * Restart the idle tick when the CPU is woken up from idle
 */
void tick_nohz_restart_sched_tick(void)
{
	int cpu = smp_processor_id();
	struct tick_sched *ts = &per_cpu(tick_cpu_sched, cpu);
#ifndef CONFIG_VIRT_CPU_ACCOUNTING
	unsigned long ticks;
#endif
	ktime_t now;

	local_irq_disable();
	if (ts->idle_active || (ts->inidle && ts->tick_stopped))
		now = ktime_get();

	if (ts->idle_active)
		tick_nohz_stop_idle(cpu, now);

	if (!ts->inidle || !ts->tick_stopped) {
		ts->inidle = 0;
		local_irq_enable();
		return;
	}

	ts->inidle = 0;

	rcu_exit_nohz();

	/* Update jiffies first */
	select_nohz_load_balancer(0);
	tick_do_update_jiffies64(now);
	cpumask_clear_cpu(cpu, nohz_cpu_mask);

#ifndef CONFIG_VIRT_CPU_ACCOUNTING
	/*
	 * We stopped the tick in idle. Update process times would miss the
	 * time we slept as update_process_times does only a 1 tick
	 * accounting. Enforce that this is accounted to idle !
	 */
	ticks = jiffies - ts->idle_jiffies;
	/*
	 * We might be one off. Do not randomly account a huge number of ticks!
	 */
	if (ticks && ticks < LONG_MAX)
		account_idle_ticks(ticks);
#endif

	touch_softlockup_watchdog();
	/*
	 * Cancel the scheduled timer and restore the tick
	 */
	ts->tick_stopped  = 0;
	ts->idle_exittime = now;

	tick_nohz_restart(ts, now);

	local_irq_enable();
}

static int tick_nohz_reprogram(struct tick_sched *ts, ktime_t now)
{
	hrtimer_forward(&ts->sched_timer, now, tick_period);
	return tick_program_event(hrtimer_get_expires(&ts->sched_timer), 0);
}

/*
 * The nohz low res interrupt handler
 */
static void tick_nohz_handler(struct clock_event_device *dev)
{
	struct tick_sched *ts = &__get_cpu_var(tick_cpu_sched);
	struct pt_regs *regs = get_irq_regs();
	int cpu = smp_processor_id();
	ktime_t now = ktime_get();

	dev->next_event.tv64 = KTIME_MAX;

	/*
	 * Check if the do_timer duty was dropped. We don't care about
	 * concurrency: This happens only when the cpu in charge went
	 * into a long sleep. If two cpus happen to assign themself to
	 * this duty, then the jiffies update is still serialized by
	 * xtime_lock.
	 */
	if (unlikely(tick_do_timer_cpu == TICK_DO_TIMER_NONE))
		tick_do_timer_cpu = cpu;

	/* Check, if the jiffies need an update */
	if (tick_do_timer_cpu == cpu)
		tick_do_update_jiffies64(now);

	/*
	 * When we are idle and the tick is stopped, we have to touch
	 * the watchdog as we might not schedule for a really long
	 * time. This happens on complete idle SMP systems while
	 * waiting on the login prompt. We also increment the "start
	 * of idle" jiffy stamp so the idle accounting adjustment we
	 * do when we go busy again does not account too much ticks.
	 */
	if (ts->tick_stopped) {
		touch_softlockup_watchdog();
		ts->idle_jiffies++;
	}

	update_process_times(user_mode(regs));
	profile_tick(CPU_PROFILING);

	while (tick_nohz_reprogram(ts, now)) {
		now = ktime_get();
		tick_do_update_jiffies64(now);
	}
}

/**
 * tick_nohz_switch_to_nohz - switch to nohz mode
 */
static void tick_nohz_switch_to_nohz(void)
{
	struct tick_sched *ts = &__get_cpu_var(tick_cpu_sched);
	ktime_t next;

	if (!tick_nohz_enabled)
		return;

	local_irq_disable();
	if (tick_switch_to_oneshot(tick_nohz_handler)) {
		local_irq_enable();
		return;
	}

	ts->nohz_mode = NOHZ_MODE_LOWRES;

	/*
	 * Recycle the hrtimer in ts, so we can share the
	 * hrtimer_forward with the highres code.
	 */
	hrtimer_init(&ts->sched_timer, CLOCK_MONOTONIC, HRTIMER_MODE_ABS);
	/* Get the next period */
	next = tick_init_jiffy_update();

	for (;;) {
		hrtimer_set_expires(&ts->sched_timer, next);
		if (!tick_program_event(next, 0))
			break;
		next = ktime_add(next, tick_period);
	}
	local_irq_enable();

	printk(KERN_INFO "Switched to NOHz mode on CPU #%d\n",
	       smp_processor_id());
}

/*
 * When NOHZ is enabled and the tick is stopped, we need to kick the
 * tick timer from irq_enter() so that the jiffies update is kept
 * alive during long running softirqs. That's ugly as hell, but
 * correctness is key even if we need to fix the offending softirq in
 * the first place.
 *
 * Note, this is different to tick_nohz_restart. We just kick the
 * timer and do not touch the other magic bits which need to be done
 * when idle is left.
 */
static void tick_nohz_kick_tick(int cpu, ktime_t now)
{
#if 0
	/* Switch back to 2.6.27 behaviour */

	struct tick_sched *ts = &per_cpu(tick_cpu_sched, cpu);
	ktime_t delta;

	/*
	 * Do not touch the tick device, when the next expiry is either
	 * already reached or less/equal than the tick period.
	 */
	delta =	ktime_sub(hrtimer_get_expires(&ts->sched_timer), now);
	if (delta.tv64 <= tick_period.tv64)
		return;

	tick_nohz_restart(ts, now);
#endif
}

static inline void tick_check_nohz(int cpu)
{
	struct tick_sched *ts = &per_cpu(tick_cpu_sched, cpu);
	ktime_t now;

	if (!ts->idle_active && !ts->tick_stopped)
		return;
	now = ktime_get();
	if (ts->idle_active)
		tick_nohz_stop_idle(cpu, now);
	if (ts->tick_stopped) {
		tick_nohz_update_jiffies(now);
		tick_nohz_kick_tick(cpu, now);
	}
}

#else

static inline void tick_nohz_switch_to_nohz(void) { }
static inline void tick_check_nohz(int cpu) { }

#endif /* NO_HZ */

/*
 * Called from irq_enter to notify about the possible interruption of idle()
 */
void tick_check_idle(int cpu)
{
	tick_check_oneshot_broadcast(cpu);
	tick_check_nohz(cpu);
}

/*
 * High resolution timer specific code
 */
#ifdef CONFIG_HIGH_RES_TIMERS
/*
 * We rearm the timer until we get disabled by the idle code.
 * Called with interrupts disabled and timer->base->cpu_base->lock held.
 */
static enum hrtimer_restart tick_sched_timer(struct hrtimer *timer)
{
	struct tick_sched *ts =
		container_of(timer, struct tick_sched, sched_timer);
	struct pt_regs *regs = get_irq_regs();
	ktime_t now = ktime_get();
	int cpu = smp_processor_id();

#ifdef CONFIG_NO_HZ
	/*
	 * Check if the do_timer duty was dropped. We don't care about
	 * concurrency: This happens only when the cpu in charge went
	 * into a long sleep. If two cpus happen to assign themself to
	 * this duty, then the jiffies update is still serialized by
	 * xtime_lock.
	 */
	if (unlikely(tick_do_timer_cpu == TICK_DO_TIMER_NONE))
		tick_do_timer_cpu = cpu;
#endif

	/* Check, if the jiffies need an update */
	if (tick_do_timer_cpu == cpu)
		tick_do_update_jiffies64(now);

	/*
	 * Do not call, when we are not in irq context and have
	 * no valid regs pointer
	 */
	if (regs) {
		/*
		 * When we are idle and the tick is stopped, we have to touch
		 * the watchdog as we might not schedule for a really long
		 * time. This happens on complete idle SMP systems while
		 * waiting on the login prompt. We also increment the "start of
		 * idle" jiffy stamp so the idle accounting adjustment we do
		 * when we go busy again does not account too much ticks.
		 */
		if (ts->tick_stopped) {
			touch_softlockup_watchdog();
			ts->idle_jiffies++;
		}
		update_process_times(user_mode(regs));
		profile_tick(CPU_PROFILING);
	}

	hrtimer_forward(timer, now, tick_period);

	return HRTIMER_RESTART;
}

/**
 * tick_setup_sched_timer - setup the tick emulation timer
 */
void tick_setup_sched_timer(void)
{
	struct tick_sched *ts = &__get_cpu_var(tick_cpu_sched);
	ktime_t now = ktime_get();
	u64 offset;

	/*
	 * Emulate tick processing via per-CPU hrtimers:
	 */
	hrtimer_init(&ts->sched_timer, CLOCK_MONOTONIC, HRTIMER_MODE_ABS);
	ts->sched_timer.function = tick_sched_timer;

	/* Get the next period (per cpu) */
	hrtimer_set_expires(&ts->sched_timer, tick_init_jiffy_update());
	offset = ktime_to_ns(tick_period) >> 1;
	do_div(offset, num_possible_cpus());
	offset *= smp_processor_id();
	hrtimer_add_expires_ns(&ts->sched_timer, offset);

	for (;;) {
		hrtimer_forward(&ts->sched_timer, now, tick_period);
		hrtimer_start_expires(&ts->sched_timer,
				      HRTIMER_MODE_ABS_PINNED);
		/* Check, if the timer was already in the past */
		if (hrtimer_active(&ts->sched_timer))
			break;
		now = ktime_get();
	}

#ifdef CONFIG_NO_HZ
	if (tick_nohz_enabled)
		ts->nohz_mode = NOHZ_MODE_HIGHRES;
#endif
}
#endif /* HIGH_RES_TIMERS */

#if defined CONFIG_NO_HZ || defined CONFIG_HIGH_RES_TIMERS
void tick_cancel_sched_timer(int cpu)
{
	struct tick_sched *ts = &per_cpu(tick_cpu_sched, cpu);

# ifdef CONFIG_HIGH_RES_TIMERS
	if (ts->sched_timer.base)
		hrtimer_cancel(&ts->sched_timer);
# endif

	ts->nohz_mode = NOHZ_MODE_INACTIVE;
}
#endif

/**
 * Async notification about clocksource changes
 */
void tick_clock_notify(void)
{
	int cpu;

	for_each_possible_cpu(cpu)
		set_bit(0, &per_cpu(tick_cpu_sched, cpu).check_clocks);
}

/*
 * Async notification about clock event changes
 */
void tick_oneshot_notify(void)
{
	struct tick_sched *ts = &__get_cpu_var(tick_cpu_sched);

	set_bit(0, &ts->check_clocks);
}

/**
 * Check, if a change happened, which makes oneshot possible.
 *
 * Called cyclic from the hrtimer softirq (driven by the timer
 * softirq) allow_nohz signals, that we can switch into low-res nohz
 * mode, because high resolution timers are disabled (either compile
 * or runtime).
 */
int tick_check_oneshot_change(int allow_nohz)
{
	struct tick_sched *ts = &__get_cpu_var(tick_cpu_sched);

	if (!test_and_clear_bit(0, &ts->check_clocks))
		return 0;

	if (ts->nohz_mode != NOHZ_MODE_INACTIVE)
		return 0;

	if (!timekeeping_valid_for_hres() || !tick_is_oneshot_available())
		return 0;

	if (!allow_nohz)
		return 1;

	tick_nohz_switch_to_nohz();
	return 0;
}<|MERGE_RESOLUTION|>--- conflicted
+++ resolved
@@ -268,25 +268,9 @@
 		seq = read_seqbegin(&xtime_lock);
 		last_update = last_jiffies_update;
 		last_jiffies = jiffies;
-<<<<<<< HEAD
-
-		/*
-		 * On SMP we really should only care for the CPU which
-		 * has the do_timer duty assigned. All other CPUs can
-		 * sleep as long as they want.
-		 */
-		if (cpu == tick_do_timer_cpu ||
-		    tick_do_timer_cpu == TICK_DO_TIMER_NONE)
-			time_delta = timekeeping_max_deferment();
-		else
-			time_delta = KTIME_MAX;
-	} while (read_seqretry(&xtime_lock, seq));
-
-=======
 		time_delta = timekeeping_max_deferment();
 	} while (read_seqretry(&xtime_lock, seq));
 
->>>>>>> 92dcffb9
 	if (rcu_needs_cpu(cpu) || printk_needs_cpu(cpu) ||
 	    arch_needs_cpu(cpu)) {
 		next_jiffies = last_jiffies + 1;
@@ -307,31 +291,6 @@
 	if ((long)delta_jiffies >= 1) {
 
 		/*
-<<<<<<< HEAD
-		 * calculate the expiry time for the next timer wheel
-		 * timer. delta_jiffies >= NEXT_TIMER_MAX_DELTA signals
-		 * that there is no timer pending or at least extremely
-		 * far into the future (12 days for HZ=1000). In this
-		 * case we set the expiry to the end of time.
-		 */
-		if (likely(delta_jiffies < NEXT_TIMER_MAX_DELTA)) {
-			/*
-			 * Calculate the time delta for the next timer event.
-			 * If the time delta exceeds the maximum time delta
-			 * permitted by the current clocksource then adjust
-			 * the time delta accordingly to ensure the
-			 * clocksource does not wrap.
-			 */
-			time_delta = min_t(u64, time_delta,
-					   tick_period.tv64 * delta_jiffies);
-			expires = ktime_add_ns(last_update, time_delta);
-		} else {
-			expires.tv64 = KTIME_MAX;
-		}
-
-		/*
-=======
->>>>>>> 92dcffb9
 		 * If this cpu is the one which updates jiffies, then
 		 * give up the assignment and let it be taken by the
 		 * cpu which runs the tick timer next, which might be
