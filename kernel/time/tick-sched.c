--- conflicted
+++ resolved
@@ -57,7 +57,7 @@
 		return;
 
 	/* Reevalute with xtime_lock held */
-	write_atomic_seqlock(&xtime_lock);
+	write_raw_seqlock(&xtime_lock);
 
 	delta = ktime_sub(now, last_jiffies_update);
 	if (delta.tv64 >= tick_period.tv64) {
@@ -80,7 +80,7 @@
 		/* Keep the tick_next_period variable up to date */
 		tick_next_period = ktime_add(last_jiffies_update, tick_period);
 	}
-	write_atomic_sequnlock(&xtime_lock);
+	write_raw_sequnlock(&xtime_lock);
 }
 
 /*
@@ -90,12 +90,12 @@
 {
 	ktime_t period;
 
-	write_atomic_seqlock(&xtime_lock);
+	write_raw_seqlock(&xtime_lock);
 	/* Did we start the jiffies update yet ? */
 	if (last_jiffies_update.tv64 == 0)
 		last_jiffies_update = tick_next_period;
 	period = last_jiffies_update;
-	write_atomic_sequnlock(&xtime_lock);
+	write_raw_sequnlock(&xtime_lock);
 	return period;
 }
 
@@ -252,32 +252,18 @@
 		goto end;
 
 	if (unlikely(local_softirq_pending() && cpu_online(cpu))) {
-<<<<<<< HEAD
 		softirq_check_pending_idle();
-=======
-		static int ratelimit;
-
-		if (ratelimit < 10) {
-			printk(KERN_ERR "NOHZ: local_softirq_pending %02x\n",
-			       (unsigned int) local_softirq_pending());
-			ratelimit++;
-		}
->>>>>>> 4ec62b2b
 		goto end;
 	}
 
 	ts->idle_calls++;
 	/* Read jiffies and the time when jiffies were updated last */
 	do {
-		seq = read_atomic_seqbegin(&xtime_lock);
+		seq = read_raw_seqbegin(&xtime_lock);
 		last_update = last_jiffies_update;
 		last_jiffies = jiffies;
-<<<<<<< HEAD
-	} while (read_atomic_seqretry(&xtime_lock, seq));
-=======
 		time_delta = timekeeping_max_deferment();
-	} while (read_seqretry(&xtime_lock, seq));
->>>>>>> 4ec62b2b
+	} while (read_raw_seqretry(&xtime_lock, seq));
 
 	if (rcu_needs_cpu(cpu) || printk_needs_cpu(cpu) ||
 	    arch_needs_cpu(cpu)) {
