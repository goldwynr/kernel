--- conflicted
+++ resolved
@@ -35,9 +35,8 @@
  * (to see the precise effective timeslice length of your workload,
  *  run vmstat and monitor the context-switches (cs) field)
  */
-<<<<<<< HEAD
 unsigned int sysctl_sched_latency = 20000000ULL;
-unsigned int normalized_sysctl_sched_latency = 20000000ULL;
+unsigned int normalized_sysctl_sched_latency = 5000000ULL;
 
 /*
  * The initial- and re-scaling of tunables is configurable
@@ -50,22 +49,13 @@
  */
 enum sched_tunable_scaling sysctl_sched_tunable_scaling
 	= SCHED_TUNABLESCALING_LOG;
-=======
-unsigned int sysctl_sched_latency = 5000000ULL;
-unsigned int normalized_sysctl_sched_latency = 5000000ULL;
->>>>>>> b4bdd73c
 
 /*
  * Minimal preemption granularity for CPU-bound tasks:
  * (default: 4 msec * (1 + ilog(ncpus)), units: nanoseconds)
  */
-<<<<<<< HEAD
 unsigned int sysctl_sched_min_granularity = 4000000ULL;
-unsigned int normalized_sysctl_sched_min_granularity = 4000000ULL;
-=======
-unsigned int sysctl_sched_min_granularity = 1000000ULL;
 unsigned int normalized_sysctl_sched_min_granularity = 1000000ULL;
->>>>>>> b4bdd73c
 
 /*
  * is kept at sysctl_sched_latency / sysctl_sched_min_granularity
@@ -94,13 +84,8 @@
  * and reduces their over-scheduling. Synchronous workloads will still
  * have immediate wakeup/sleep latencies.
  */
-<<<<<<< HEAD
 unsigned int sysctl_sched_wakeup_granularity = 5000000UL;
-unsigned int normalized_sysctl_sched_wakeup_granularity = 5000000UL;
-=======
-unsigned int sysctl_sched_wakeup_granularity = 1000000UL;
 unsigned int normalized_sysctl_sched_wakeup_granularity = 1000000UL;
->>>>>>> b4bdd73c
 
 const_debug unsigned int sysctl_sched_migration_cost = 500000UL;
 
