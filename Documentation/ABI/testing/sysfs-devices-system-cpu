--- conflicted
+++ resolved
@@ -77,8 +77,6 @@
 		release: writes to this file dynamically remove a CPU from
 		the system.  Information writtento the file to remove CPU's
 		is architecture specific.
-<<<<<<< HEAD
-=======
 
 What:		/sys/devices/system/cpu/cpu#/node
 Date:		October 2009
@@ -93,7 +91,6 @@
 
 		/sys/devices/system/cpu/cpu42/node2 -> ../../node/node2
 
->>>>>>> 02f8c6ae
 
 What:		/sys/devices/system/cpu/cpu#/node
 Date:		October 2009
