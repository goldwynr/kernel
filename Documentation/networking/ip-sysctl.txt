--- conflicted
+++ resolved
@@ -640,14 +640,6 @@
 	if later the port range is changed to a value that will
 	include the reserved ports.
 
-<<<<<<< HEAD
-	Note: with some patterns of reserved ports (e.g. all multiples of
-	128), the kernel may incorrecly return an error as if there were no
-	more ports available, even though there may still be enough available 
-	ports.
-
-=======
->>>>>>> 02f8c6ae
 	Default: Empty
 
 ip_nonlocal_bind - BOOLEAN
