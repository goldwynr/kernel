<?xml version="1.0" encoding="UTF-8"?>
<!DOCTYPE book PUBLIC "-//OASIS//DTD DocBook XML V4.1.2//EN"
	"http://www.oasis-open.org/docbook/xml/4.1.2/docbookx.dtd" []>

<book id="Tracepoints">
 <bookinfo>
  <title>The Linux Kernel Tracepoint API</title>

  <authorgroup>
   <author>
    <firstname>Jason</firstname>
    <surname>Baron</surname>
    <affiliation>
     <address>
      <email>jbaron@redhat.com</email>
     </address>
    </affiliation>
   </author>
   <author>
    <firstname>William</firstname>
    <surname>Cohen</surname>
    <affiliation>
     <address>
      <email>wcohen@redhat.com</email>
     </address>
    </affiliation>
   </author>
  </authorgroup>

  <legalnotice>
   <para>
     This documentation is free software; you can redistribute
     it and/or modify it under the terms of the GNU General Public
     License as published by the Free Software Foundation; either
     version 2 of the License, or (at your option) any later
     version.
   </para>

   <para>
     This program is distributed in the hope that it will be
     useful, but WITHOUT ANY WARRANTY; without even the implied
     warranty of MERCHANTABILITY or FITNESS FOR A PARTICULAR PURPOSE.
     See the GNU General Public License for more details.
   </para>

   <para>
     You should have received a copy of the GNU General Public
     License along with this program; if not, write to the Free
     Software Foundation, Inc., 59 Temple Place, Suite 330, Boston,
     MA 02111-1307 USA
   </para>

   <para>
     For more details see the file COPYING in the source
     distribution of Linux.
   </para>
  </legalnotice>
 </bookinfo>

 <toc></toc>
  <chapter id="intro">
   <title>Introduction</title>
   <para>
     Tracepoints are static probe points that are located in strategic points
     throughout the kernel. 'Probes' register/unregister with tracepoints
     via a callback mechanism. The 'probes' are strictly typed functions that
     are passed a unique set of parameters defined by each tracepoint.
   </para>

   <para>
     From this simple callback mechanism, 'probes' can be used to profile, debug,
     and understand kernel behavior. There are a number of tools that provide a
     framework for using 'probes'. These tools include Systemtap, ftrace, and
     LTTng.
   </para>

   <para>
     Tracepoints are defined in a number of header files via various macros. Thus,
     the purpose of this document is to provide a clear accounting of the available
     tracepoints. The intention is to understand not only what tracepoints are
     available but also to understand where future tracepoints might be added.
   </para>

   <para>
     The API presented has functions of the form:
     <function>trace_tracepointname(function parameters)</function>. These are the
     tracepoints callbacks that are found throughout the code. Registering and
     unregistering probes with these callback sites is covered in the
     <filename>Documentation/trace/*</filename> directory.
   </para>
  </chapter>

  <chapter id="irq">
   <title>IRQ</title>
!Iinclude/trace/events/irq.h
  </chapter>

  <chapter id="signal">
   <title>SIGNAL</title>
!Iinclude/trace/events/signal.h
  </chapter>

<<<<<<< HEAD
=======
  <chapter id="block">
   <title>Block IO</title>
!Iinclude/trace/events/block.h
  </chapter>

  <chapter id="workqueue">
   <title>Workqueue</title>
!Iinclude/trace/events/workqueue.h
  </chapter>
>>>>>>> 02f8c6ae
</book><|MERGE_RESOLUTION|>--- conflicted
+++ resolved
@@ -100,8 +100,6 @@
 !Iinclude/trace/events/signal.h
   </chapter>
 
-<<<<<<< HEAD
-=======
   <chapter id="block">
    <title>Block IO</title>
 !Iinclude/trace/events/block.h
@@ -111,5 +109,4 @@
    <title>Workqueue</title>
 !Iinclude/trace/events/workqueue.h
   </chapter>
->>>>>>> 02f8c6ae
 </book>