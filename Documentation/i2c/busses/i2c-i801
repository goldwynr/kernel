Kernel driver i2c-i801

Supported adapters:
  * Intel 82801AA and 82801AB (ICH and ICH0 - part of the
    '810' and '810E' chipsets)
  * Intel 82801BA (ICH2 - part of the '815E' chipset)
  * Intel 82801CA/CAM (ICH3)
  * Intel 82801DB (ICH4) (HW PEC supported)
  * Intel 82801EB/ER (ICH5) (HW PEC supported)
  * Intel 6300ESB
  * Intel 82801FB/FR/FW/FRW (ICH6)
  * Intel 82801G (ICH7)
  * Intel 631xESB/632xESB (ESB2)
  * Intel 82801H (ICH8)
  * Intel 82801I (ICH9)
  * Intel EP80579 (Tolapai)
  * Intel 82801JI (ICH10)
<<<<<<< HEAD
  * Intel 3400/5 Series (PCH)
  * Intel Cougar Point (PCH)
  * Intel Patsburg (PCH)
=======
  * Intel 5/3400 Series (PCH)
  * Intel 6 Series (PCH)
  * Intel Patsburg (PCH)
  * Intel DH89xxCC (PCH)
>>>>>>> 02f8c6ae
  * Intel Panther Point (PCH)
   Datasheets: Publicly available at the Intel website

On Intel Patsburg and later chipsets, both the normal host SMBus controller
and the additional 'Integrated Device Function' controllers are supported.

Authors: 
	Mark Studebaker <mdsxyz123@yahoo.com>
	Jean Delvare <khali@linux-fr.org>


Module Parameters
-----------------

* disable_features (bit vector)
Disable selected features normally supported by the device. This makes it
possible to work around possible driver or hardware bugs if the feature in
question doesn't work as intended for whatever reason. Bit values:
  1  disable SMBus PEC
  2  disable the block buffer
  8  disable the I2C block read functionality


Description
-----------

The ICH (properly known as the 82801AA), ICH0 (82801AB), ICH2 (82801BA),
ICH3 (82801CA/CAM) and later devices (PCH) are Intel chips that are a part of
Intel's '810' chipset for Celeron-based PCs, '810E' chipset for
Pentium-based PCs, '815E' chipset, and others.

The ICH chips contain at least SEVEN separate PCI functions in TWO logical
PCI devices. An output of lspci will show something similar to the
following:

  00:1e.0 PCI bridge: Intel Corporation: Unknown device 2418 (rev 01)
  00:1f.0 ISA bridge: Intel Corporation: Unknown device 2410 (rev 01)
  00:1f.1 IDE interface: Intel Corporation: Unknown device 2411 (rev 01)
  00:1f.2 USB Controller: Intel Corporation: Unknown device 2412 (rev 01)
  00:1f.3 Unknown class [0c05]: Intel Corporation: Unknown device 2413 (rev 01)

The SMBus controller is function 3 in device 1f. Class 0c05 is SMBus Serial
Controller.

The ICH chips are quite similar to Intel's PIIX4 chip, at least in the
SMBus controller.


Process Call Support
--------------------

Not supported.


I2C Block Read Support
----------------------

I2C block read is supported on the 82801EB (ICH5) and later chips.


SMBus 2.0 Support
-----------------

The 82801DB (ICH4) and later chips support several SMBus 2.0 features.


Hidden ICH SMBus
----------------

If your system has an Intel ICH south bridge, but you do NOT see the
SMBus device at 00:1f.3 in lspci, and you can't figure out any way in the
BIOS to enable it, it means it has been hidden by the BIOS code. Asus is
well known for first doing this on their P4B motherboard, and many other
boards after that. Some vendor machines are affected as well.

The first thing to try is the "i2c_ec" ACPI driver. It could be that the
SMBus was hidden on purpose because it'll be driven by ACPI. If the
i2c_ec driver works for you, just forget about the i2c-i801 driver and
don't try to unhide the ICH SMBus. Even if i2c_ec doesn't work, you
better make sure that the SMBus isn't used by the ACPI code. Try loading
the "fan" and "thermal" drivers, and check in /proc/acpi/fan and
/proc/acpi/thermal_zone. If you find anything there, it's likely that
the ACPI is accessing the SMBus and it's safer not to unhide it. Only
once you are certain that ACPI isn't using the SMBus, you can attempt
to unhide it.

In order to unhide the SMBus, we need to change the value of a PCI
register before the kernel enumerates the PCI devices. This is done in
drivers/pci/quirks.c, where all affected boards must be listed (see
function asus_hides_smbus_hostbridge.) If the SMBus device is missing,
and you think there's something interesting on the SMBus (e.g. a
hardware monitoring chip), you need to add your board to the list.

The motherboard is identified using the subvendor and subdevice IDs of the
host bridge PCI device. Get yours with "lspci -n -v -s 00:00.0":

00:00.0 Class 0600: 8086:2570 (rev 02)
        Subsystem: 1043:80f2
        Flags: bus master, fast devsel, latency 0
        Memory at fc000000 (32-bit, prefetchable) [size=32M]
        Capabilities: [e4] #09 [2106]
        Capabilities: [a0] AGP version 3.0

Here the host bridge ID is 2570 (82865G/PE/P), the subvendor ID is 1043
(Asus) and the subdevice ID is 80f2 (P4P800-X). You can find the symbolic
names for the bridge ID and the subvendor ID in include/linux/pci_ids.h,
and then add a case for your subdevice ID at the right place in
drivers/pci/quirks.c. Then please give it very good testing, to make sure
that the unhidden SMBus doesn't conflict with e.g. ACPI.

If it works, proves useful (i.e. there are usable chips on the SMBus)
and seems safe, please submit a patch for inclusion into the kernel.

Note: There's a useful script in lm_sensors 2.10.2 and later, named
unhide_ICH_SMBus (in prog/hotplug), which uses the fakephp driver to
temporarily unhide the SMBus without having to patch and recompile your
kernel. It's very convenient if you just want to check if there's
anything interesting on your hidden ICH SMBus.


**********************
The lm_sensors project gratefully acknowledges the support of Texas
Instruments in the initial development of this driver.

The lm_sensors project gratefully acknowledges the support of Intel in the
development of SMBus 2.0 / ICH4 features of this driver.<|MERGE_RESOLUTION|>--- conflicted
+++ resolved
@@ -15,16 +15,10 @@
   * Intel 82801I (ICH9)
   * Intel EP80579 (Tolapai)
   * Intel 82801JI (ICH10)
-<<<<<<< HEAD
-  * Intel 3400/5 Series (PCH)
-  * Intel Cougar Point (PCH)
-  * Intel Patsburg (PCH)
-=======
   * Intel 5/3400 Series (PCH)
   * Intel 6 Series (PCH)
   * Intel Patsburg (PCH)
   * Intel DH89xxCC (PCH)
->>>>>>> 02f8c6ae
   * Intel Panther Point (PCH)
    Datasheets: Publicly available at the Intel website
 
