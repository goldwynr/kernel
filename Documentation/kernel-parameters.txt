--- conflicted
+++ resolved
@@ -245,11 +245,7 @@
 
 	acpi_sleep=	[HW,ACPI] Sleep options
 			Format: { s3_bios, s3_mode, s3_beep, s4_nohwsig,
-<<<<<<< HEAD
-				  old_ordering, s4_nonvs, sci_force_enable }
-=======
 				  old_ordering, nonvs, sci_force_enable }
->>>>>>> 02f8c6ae
 			See Documentation/power/video.txt for information on
 			s3_bios and s3_mode.
 			s3_beep is for debugging; it makes the PC's speaker beep
@@ -260,13 +256,8 @@
 			control method, with respect to putting devices into
 			low power states, to be enforced (the ACPI 2.0 ordering
 			of _PTS is used by default).
-<<<<<<< HEAD
-			s4_nonvs prevents the kernel from saving/restoring the
-			ACPI NVS memory during hibernation.
-=======
 			nonvs prevents the kernel from saving/restoring the
 			ACPI NVS memory during suspend/hibernation and resume.
->>>>>>> 02f8c6ae
 			sci_force_enable causes the kernel to set SCI_EN directly
 			on resume from S1/S3 (which is against the ACPI spec,
 			but some broken systems don't work without it).
@@ -634,22 +625,16 @@
 			See drivers/char/README.epca and
 			Documentation/serial/digiepca.txt.
 
-<<<<<<< HEAD
-=======
 	disable=	[IPV6]
 			See Documentation/networking/ipv6.txt.
 
->>>>>>> 02f8c6ae
 	disable_ddw     [PPC/PSERIES]
 			Disable Dynamic DMA Window support. Use this if
 			to workaround buggy firmware.
 
-<<<<<<< HEAD
-=======
 	disable_ipv6=	[IPV6]
 			See Documentation/networking/ipv6.txt.
 
->>>>>>> 02f8c6ae
 	disable_mtrr_cleanup [X86]
 			The kernel tries to adjust MTRR layout from continuous
 			to discrete, to make X server driver able to add WB
@@ -836,29 +821,6 @@
 	gpt		[EFI] Forces disk with valid GPT signature but
 			invalid Protective MBR to be treated as GPT.
 
-<<<<<<< HEAD
-	guestdev=	[PCI,ACPI,XEN]
-			Format: {<device path>|<sbdf>}][,{<device path>|<sbdf>}[,...]]
-			Format of device path: <hid>[:<uid>]-<dev>.<func>[-<dev>.<func>[,...]][+iomul]
-			Format of sbdf: [<segment>:]<bus>:<dev>.<func>[+iomul]
-			Specifies PCI device for guest domain.
-			If PCI-PCI bridge is specified, all PCI devices
-			behind PCI-PCI bridge are reserved.
-			+iomul means that this PCI function will share
-			IO ports with other +iomul functions under same
-			switch. NOTE: if +iomul is specfied, all the functions
-			of the device will share IO ports.
-
-	guestiomuldev=	[PCI,ACPI,XEN]
-			Format: [sbd][,<sbd>][,...]
-			Format of sbdf: [<segment>:]<bus>:<dev>
-			Note: function shouldn't be specified.
-			Specifies PCI device for IO port multiplexing driver.
-
-	gvp11=		[HW,SCSI]
-
-=======
->>>>>>> 02f8c6ae
 	hashdist=	[KNL,NUMA] Large hashes allocated during boot
 			are distributed across NUMA nodes.  Defaults on
 			for 64bit NUMA, off otherwise.
@@ -937,12 +899,6 @@
 			     controller
 	i8042.nopnp	[HW] Don't use ACPIPnP / PnPBIOS to discover KBD/AUX
 			     controllers
-<<<<<<< HEAD
-	i8042.panicblink=
-			[HW] Frequency with which keyboard LEDs should blink
-			     when kernel panics (default is 0.5 sec)
-=======
->>>>>>> 02f8c6ae
 	i8042.notimeout	[HW] Ignore timeout condition signalled by conroller
 	i8042.reset	[HW] Reset the controller during init and cleanup
 	i8042.unlock	[HW] Unlock (ignore) the keylock
@@ -1055,12 +1011,6 @@
 			off	disable Interrupt Remapping
 			nosid	disable Source ID checking
 
-	intremap=	[X86-64, Intel-IOMMU]
-			Format: { on (default) | off | nosid }
-			on	enable Interrupt Remapping (default)
-			off	disable Interrupt Remapping
-			nosid	disable Source ID checking
-
 	inttest=	[IA64]
 
 	iomem=		Disable strict checking of access to MMIO memory
@@ -1170,13 +1120,6 @@
 			not using this parameter you use sysrq-g to break into
 			the kernel debugger.
 
-<<<<<<< HEAD
-
-	kgdboc=		[HW] kgdb over consoles.
-			Requires a tty driver that supports console polling.
-			(only serial supported for now)
-			Format: <serial_device>[,baud]
-=======
 	kgdboc=		[KGDB,HW] kgdb over consoles.
 			Requires a tty driver that supports console polling,
 			or a supported polling keyboard driver (non-usb).
@@ -1189,7 +1132,6 @@
 
 	kgdbwait	[KGDB] Stop kernel execution and enter the
 			kernel debugger at the earliest opportunity.
->>>>>>> 02f8c6ae
 
 	kmac=		[MIPS] korina ethernet MAC address.
 			Configure the RouterBoard 532 series on-chip
@@ -1619,11 +1561,7 @@
 			[NETFILTER] Enable connection tracking flow accounting
 			0 to disable accounting
 			1 to enable accounting
-<<<<<<< HEAD
-			Default value depends on CONFIG_NF_CT_ACCT.
-=======
 			Default value is 0.
->>>>>>> 02f8c6ae
 
 	nfsaddrs=	[NFS] Deprecated.  Use ip= instead.
 			See Documentation/filesystems/nfs/nfsroot.txt.
@@ -2093,13 +2031,6 @@
 		realloc		reallocate PCI resources if allocations done by BIOS
 				are erroneous.
 
-	pci_reserve=	[PCI]
-			Format: [<sbdf>[+IO<size>][+MEM<size>]][,<sbdf>...]
-			Format of sbdf: [<segment>:]<bus>:<dev>.<func>
-			Specifies the least reserved io size or memory size
-			which is assigned to PCI bridge even when no child
-			pci device exists. This is useful with PCI hotplug.
-
 	pcie_aspm=	[PCIE] Forcibly enable or disable PCIe Active State Power
 			Management.
 		off	Disable ASPM.
@@ -2135,9 +2066,6 @@
 			See comments in mm/percpu.c for details on each
 			allocator.  This parameter is primarily	for debugging
 			and performance comparison.
-
-	perfmon_debug	[PERFMON] Enables Perfmon debug messages. Needed
-			to see traces of the early startup startup phase.
 
 	pf.		[PARIDE]
 			See Documentation/blockdev/paride.txt.
@@ -2273,10 +2201,6 @@
 			Run specified binary instead of /init from the ramdisk,
 			used for early userspace startup. See initrd.
 
-	reassign_resources	[PCI,ACPI,XEN]
-			Use guestdev= parameter to reassign device's
-			resources, or specify =all here.
-
 	reboot=		[BUGS=X86-32,BUGS=ARM,BUGS=IA-64] Rebooting mode
 			Format: <reboot_mode>[,<reboot_mode2>[,...]]
 			See arch/*/kernel/reboot.c or arch/*/kernel/process.c
@@ -2347,41 +2271,11 @@
 	sbni=		[NET] Granch SBNI12 leased line adapter
 
 	sched_debug	[KNL] Enables verbose scheduler debug messages.
-<<<<<<< HEAD
-
-	rtsched_debug	[KNL] Disallows borrowing of excess rt_runtime from neighboring runqueues.
-                        /proc/sys/kernel/sched_rt_runtime_us becomes a hard limit per runqueue.
-
-	nortsched	[KNL] Disables realtime task bandwidth control.
-
-	sc1200wdt=	[HW,WDT] SC1200 WDT (watchdog) driver
-			Format: <io>[,<timeout>[,<isapnp>]]
-
-	scsi_debug_*=	[SCSI]
-			See drivers/scsi/scsi_debug.c.
-
-	scsi_default_dev_flags=
-			[SCSI] SCSI default device flags
-			Format: <integer>
-
-	scsi_dev_flags=	[SCSI] Black/white list entry for vendor and model
-			Format: <vendor>:<model>:<flags>
-			(flags are integer value)
-
-	scsi_logging_level=	[SCSI] a bit mask of logging levels
-			See drivers/scsi/scsi_logging.h for bits.  Also
-			settable via sysctl at dev.scsi.logging_level
-			(/proc/sys/dev/scsi/logging_level).
-			There is also a nice 'scsi_logging_level' script in the
-			S390-tools package, available for download at
-			http://www-128.ibm.com/developerworks/linux/linux390/s390-tools-1.5.4.html
-
-	scsi_mod.scan=	[SCSI] sync (default) scans SCSI busses as they are
-			discovered.  async scans them in kernel threads,
-			allowing boot to proceed.  none ignores them, expecting
-			user space to do the scan.
-=======
->>>>>>> 02f8c6ae
+
+	rtsched_debug   [KNL] Disallows borrowing of excess rt_runtime from neighboring runqueues.
+			  /proc/sys/kernel/sched_rt_runtime_us becomes a hard limit per runqueue.
+
+	nortsched       [KNL] Disables realtime task bandwidth control.
 
 	security=	[SECURITY] Choose a security module to enable at boot.
 			If this boot parameter is not specified, only the first
@@ -2541,7 +2435,11 @@
 			improve throughput, but will also increase the
 			amount of memory reserved for use by the client.
 
-<<<<<<< HEAD
+	swapaccount[=0|1]
+			[KNL] Enable accounting of swap in memory resource
+			controller if no parameter or 1 is given or disable
+			it if 0 is given (See Documentation/cgroups/memory.txt)
+
 	unsupported	Allow loading of unsupported kernel modules:
 			0 = only allow supported modules,
 			1 = warn when loading unsupported modules,
@@ -2549,14 +2447,6 @@
 
 			CONFIG_ENTERPRISE_SUPPORT must be enabled for this
 			to have any effect.
-
-	swapaccount=0|1
-=======
-	swapaccount[=0|1]
->>>>>>> 02f8c6ae
-			[KNL] Enable accounting of swap in memory resource
-			controller if no parameter or 1 is given or disable
-			it if 0 is given (See Documentation/cgroups/memory.txt)
 
 	swiotlb=	[IA-64] Number of I/O TLB slabs
 
@@ -2647,16 +2537,10 @@
 	tsc=		Disable clocksource stability checks for TSC.
 			Format: <string>
 			[x86] reliable: mark tsc clocksource as reliable, this
-<<<<<<< HEAD
-			disables clocksource verification at runtime.
-			Used to enable high-resolution timer mode on older
-			hardware, and in virtualized environment.
-=======
 			disables clocksource verification at runtime, as well
 			as the stability checks done at bootup.	Used to enable
 			high-resolution timer mode on older hardware, and in
 			virtualized environment.
->>>>>>> 02f8c6ae
 			[x86] noirqtime: Do not use TSC to do irq accounting.
 			Used to run time disable IRQ_TIME_ACCOUNTING on any
 			platforms where RDTSC is slow and this accounting
