--- conflicted
+++ resolved
@@ -75,8 +75,6 @@
 	ni->version = raw_ne->version;
 }
 
-<<<<<<< HEAD
-=======
 static inline void raw_nat_from_node_info(struct f2fs_nat_entry *raw_ne,
 						struct node_info *ni)
 {
@@ -85,7 +83,6 @@
 	raw_ne->version = ni->version;
 }
 
->>>>>>> 1ebcafff
 enum mem_type {
 	FREE_NIDS,	/* indicates the free nid list */
 	NAT_ENTRIES,	/* indicates the cached nat entry */
