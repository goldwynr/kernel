--- conflicted
+++ resolved
@@ -1144,10 +1144,7 @@
 
 static int follow_dotdot_rcu(struct nameidata *nd)
 {
-<<<<<<< HEAD
-=======
 	struct inode *inode = nd->inode;
->>>>>>> 4a53ddf5
 	if (!nd->root.mnt)
 		set_root_rcu(nd);
 
