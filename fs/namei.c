/*
 *  linux/fs/namei.c
 *
 *  Copyright (C) 1991, 1992  Linus Torvalds
 */

/*
 * Some corrections by tytso.
 */

/* [Feb 1997 T. Schoebel-Theuer] Complete rewrite of the pathname
 * lookup logic.
 */
/* [Feb-Apr 2000, AV] Rewrite to the new namespace architecture.
 */

#include <linux/init.h>
#include <linux/module.h>
#include <linux/slab.h>
#include <linux/fs.h>
#include <linux/namei.h>
#include <linux/quotaops.h>
#include <linux/pagemap.h>
#include <linux/fsnotify.h>
#include <linux/personality.h>
#include <linux/security.h>
#include <linux/syscalls.h>
#include <linux/mount.h>
#include <linux/audit.h>
#include <linux/capability.h>
#include <linux/file.h>
#include <linux/fcntl.h>
#include <linux/device_cgroup.h>
#include <asm/uaccess.h>

#define ACC_MODE(x) ("\000\004\002\006"[(x)&O_ACCMODE])

/* [Feb-1997 T. Schoebel-Theuer]
 * Fundamental changes in the pathname lookup mechanisms (namei)
 * were necessary because of omirr.  The reason is that omirr needs
 * to know the _real_ pathname, not the user-supplied one, in case
 * of symlinks (and also when transname replacements occur).
 *
 * The new code replaces the old recursive symlink resolution with
 * an iterative one (in case of non-nested symlink chains).  It does
 * this with calls to <fs>_follow_link().
 * As a side effect, dir_namei(), _namei() and follow_link() are now 
 * replaced with a single function lookup_dentry() that can handle all 
 * the special cases of the former code.
 *
 * With the new dcache, the pathname is stored at each inode, at least as
 * long as the refcount of the inode is positive.  As a side effect, the
 * size of the dcache depends on the inode cache and thus is dynamic.
 *
 * [29-Apr-1998 C. Scott Ananian] Updated above description of symlink
 * resolution to correspond with current state of the code.
 *
 * Note that the symlink resolution is not *completely* iterative.
 * There is still a significant amount of tail- and mid- recursion in
 * the algorithm.  Also, note that <fs>_readlink() is not used in
 * lookup_dentry(): lookup_dentry() on the result of <fs>_readlink()
 * may return different results than <fs>_follow_link().  Many virtual
 * filesystems (including /proc) exhibit this behavior.
 */

/* [24-Feb-97 T. Schoebel-Theuer] Side effects caused by new implementation:
 * New symlink semantics: when open() is called with flags O_CREAT | O_EXCL
 * and the name already exists in form of a symlink, try to create the new
 * name indicated by the symlink. The old code always complained that the
 * name already exists, due to not following the symlink even if its target
 * is nonexistent.  The new semantics affects also mknod() and link() when
 * the name is a symlink pointing to a non-existant name.
 *
 * I don't know which semantics is the right one, since I have no access
 * to standards. But I found by trial that HP-UX 9.0 has the full "new"
 * semantics implemented, while SunOS 4.1.1 and Solaris (SunOS 5.4) have the
 * "old" one. Personally, I think the new semantics is much more logical.
 * Note that "ln old new" where "new" is a symlink pointing to a non-existing
 * file does succeed in both HP-UX and SunOs, but not in Solaris
 * and in the old Linux semantics.
 */

/* [16-Dec-97 Kevin Buhr] For security reasons, we change some symlink
 * semantics.  See the comments in "open_namei" and "do_link" below.
 *
 * [10-Sep-98 Alan Modra] Another symlink change.
 */

/* [Feb-Apr 2000 AV] Complete rewrite. Rules for symlinks:
 *	inside the path - always follow.
 *	in the last component in creation/removal/renaming - never follow.
 *	if LOOKUP_FOLLOW passed - follow.
 *	if the pathname has trailing slashes - follow.
 *	otherwise - don't follow.
 * (applied in that order).
 *
 * [Jun 2000 AV] Inconsistent behaviour of open() in case if flags==O_CREAT
 * restored for 2.4. This is the last surviving part of old 4.2BSD bug.
 * During the 2.4 we need to fix the userland stuff depending on it -
 * hopefully we will be able to get rid of that wart in 2.5. So far only
 * XEmacs seems to be relying on it...
 */
/*
 * [Sep 2001 AV] Single-semaphore locking scheme (kudos to David Holland)
 * implemented.  Let's see if raised priority of ->s_vfs_rename_mutex gives
 * any extra contention...
 */

static int __link_path_walk(const char *name, struct nameidata *nd);

/* In order to reduce some races, while at the same time doing additional
 * checking and hopefully speeding things up, we copy filenames to the
 * kernel data space before using them..
 *
 * POSIX.1 2.4: an empty pathname is invalid (ENOENT).
 * PATH_MAX includes the nul terminator --RR.
 */
static int do_getname(const char __user *filename, char *page)
{
	int retval;
	unsigned long len = PATH_MAX;

	if (!segment_eq(get_fs(), KERNEL_DS)) {
		if ((unsigned long) filename >= TASK_SIZE)
			return -EFAULT;
		if (TASK_SIZE - (unsigned long) filename < PATH_MAX)
			len = TASK_SIZE - (unsigned long) filename;
	}

	retval = strncpy_from_user(page, filename, len);
	if (retval > 0) {
		if (retval < len)
			return 0;
		return -ENAMETOOLONG;
	} else if (!retval)
		retval = -ENOENT;
	return retval;
}

char * getname(const char __user * filename)
{
	char *tmp, *result;

	result = ERR_PTR(-ENOMEM);
	tmp = __getname();
	if (tmp)  {
		int retval = do_getname(filename, tmp);

		result = tmp;
		if (retval < 0) {
			__putname(tmp);
			result = ERR_PTR(retval);
		}
	}
	audit_getname(result);
	return result;
}

#ifdef CONFIG_AUDITSYSCALL
void putname(const char *name)
{
	if (unlikely(!audit_dummy_context()))
		audit_putname(name);
	else
		__putname(name);
}
EXPORT_SYMBOL(putname);
#endif


/**
 * generic_permission  -  check for access rights on a Posix-like filesystem
 * @inode:	inode to check access rights for
 * @mask:	right to check for (%MAY_READ, %MAY_WRITE, %MAY_EXEC)
 * @check_acl:	optional callback to check for Posix ACLs
 *
 * Used to check for read/write/execute permissions on a file.
 * We use "fsuid" for this, letting us set arbitrary permissions
 * for filesystem access without changing the "normal" uids which
 * are used for other things..
 */
int generic_permission(struct inode *inode, int mask,
		int (*check_acl)(struct inode *inode, int mask))
{
	umode_t			mode = inode->i_mode;

	mask &= MAY_READ | MAY_WRITE | MAY_EXEC;

	if (current->fsuid == inode->i_uid)
		mode >>= 6;
	else {
		if (IS_POSIXACL(inode) && (mode & S_IRWXG) && check_acl) {
			int error = check_acl(inode, mask);
			if (error == -EACCES)
				goto check_capabilities;
			else if (error != -EAGAIN)
				return error;
		}

		if (in_group_p(inode->i_gid))
			mode >>= 3;
	}

	/*
	 * If the DACs are ok we don't need any capability check.
	 */
	if ((mask & ~mode) == 0)
		return 0;

 check_capabilities:
	/*
	 * Read/write DACs are always overridable.
	 * Executable DACs are overridable if at least one exec bit is set.
	 */
	if (!(mask & MAY_EXEC) ||
	    (inode->i_mode & S_IXUGO) || S_ISDIR(inode->i_mode))
		if (capable(CAP_DAC_OVERRIDE))
			return 0;

	/*
	 * Searching includes executable on directories, else just read.
	 */
	if (mask == MAY_READ || (S_ISDIR(inode->i_mode) && !(mask & MAY_WRITE)))
		if (capable(CAP_DAC_READ_SEARCH))
			return 0;

	return -EACCES;
}

int inode_permission(struct inode *inode, int mask)
{
	int retval;

	if (mask & MAY_WRITE) {
		umode_t mode = inode->i_mode;

		/*
		 * Nobody gets write access to a read-only fs.
		 */
		if (IS_RDONLY(inode) &&
		    (S_ISREG(mode) || S_ISDIR(mode) || S_ISLNK(mode)))
			return -EROFS;

		/*
		 * Nobody gets write access to an immutable file.
		 */
		if (IS_IMMUTABLE(inode))
			return -EACCES;
	}

<<<<<<< HEAD
	if ((mask & MAY_EXEC) && S_ISREG(inode->i_mode)) {
		/*
		 * MAY_EXEC on regular files is denied if the fs is mounted
		 * with the "noexec" flag.
		 */
		if (mnt && (mnt->mnt_flags & MNT_NOEXEC))
			return -EACCES;
	}

	submask = mask;
	/* Ordinary permission routines do not understand MAY_APPEND. */
	if (!IS_WITHAPPEND(inode))
		submask &= ~MAY_APPEND;
=======
	/* Ordinary permission routines do not understand MAY_APPEND. */
>>>>>>> 30a2f3c6
	if (inode->i_op && inode->i_op->permission) {
		retval = inode->i_op->permission(inode, mask);
		if (!retval) {
			/*
			 * Exec permission on a regular file is denied if none
			 * of the execute bits are set.
			 *
			 * This check should be done by the ->permission()
			 * method.
			 */
			if ((mask & MAY_EXEC) && S_ISREG(inode->i_mode) &&
			    !(inode->i_mode & S_IXUGO))
				return -EACCES;
		}
	} else {
		retval = generic_permission(inode, mask, NULL);
	}
	if (retval)
		return retval;

	retval = devcgroup_inode_permission(inode, mask);
	if (retval)
		return retval;

	return security_inode_permission(inode,
			mask & (MAY_READ|MAY_WRITE|MAY_EXEC|MAY_APPEND));
}

/**
 * vfs_permission  -  check for access rights to a given path
 * @nd:		lookup result that describes the path
 * @mask:	right to check for (%MAY_READ, %MAY_WRITE, %MAY_EXEC)
 *
 * Used to check for read/write/execute permissions on a path.
 * We use "fsuid" for this, letting us set arbitrary permissions
 * for filesystem access without changing the "normal" uids which
 * are used for other things.
 */
int vfs_permission(struct nameidata *nd, int mask)
{
	return inode_permission(nd->path.dentry->d_inode, mask);
}

/**
 * file_permission  -  check for additional access rights to a given file
 * @file:	file to check access rights for
 * @mask:	right to check for (%MAY_READ, %MAY_WRITE, %MAY_EXEC)
 *
 * Used to check for read/write/execute permissions on an already opened
 * file.
 *
 * Note:
 *	Do not use this function in new code.  All access checks should
 *	be done using vfs_permission().
 */
int file_permission(struct file *file, int mask)
{
<<<<<<< HEAD
	struct nameidata nd;

	nd.path = file->f_path;
	nd.flags = LOOKUP_ACCESS;

	return permission(nd.path.dentry->d_inode, mask, &nd);
=======
	return inode_permission(file->f_path.dentry->d_inode, mask);
>>>>>>> 30a2f3c6
}

/*
 * get_write_access() gets write permission for a file.
 * put_write_access() releases this write permission.
 * This is used for regular files.
 * We cannot support write (and maybe mmap read-write shared) accesses and
 * MAP_DENYWRITE mmappings simultaneously. The i_writecount field of an inode
 * can have the following values:
 * 0: no writers, no VM_DENYWRITE mappings
 * < 0: (-i_writecount) vm_area_structs with VM_DENYWRITE set exist
 * > 0: (i_writecount) users are writing to the file.
 *
 * Normally we operate on that counter with atomic_{inc,dec} and it's safe
 * except for the cases where we don't hold i_writecount yet. Then we need to
 * use {get,deny}_write_access() - these functions check the sign and refuse
 * to do the change if sign is wrong. Exclusion between them is provided by
 * the inode->i_lock spinlock.
 */

int get_write_access(struct inode * inode)
{
	spin_lock(&inode->i_lock);
	if (atomic_read(&inode->i_writecount) < 0) {
		spin_unlock(&inode->i_lock);
		return -ETXTBSY;
	}
	atomic_inc(&inode->i_writecount);
	spin_unlock(&inode->i_lock);

	return 0;
}

int deny_write_access(struct file * file)
{
	struct inode *inode = file->f_path.dentry->d_inode;

	spin_lock(&inode->i_lock);
	if (atomic_read(&inode->i_writecount) > 0) {
		spin_unlock(&inode->i_lock);
		return -ETXTBSY;
	}
	atomic_dec(&inode->i_writecount);
	spin_unlock(&inode->i_lock);

	return 0;
}

/**
 * path_get - get a reference to a path
 * @path: path to get the reference to
 *
 * Given a path increment the reference count to the dentry and the vfsmount.
 */
void path_get(struct path *path)
{
	mntget(path->mnt);
	dget(path->dentry);
}
EXPORT_SYMBOL(path_get);

/**
 * path_put - put a reference to a path
 * @path: path to put the reference to
 *
 * Given a path decrement the reference count to the dentry and the vfsmount.
 */
void path_put(struct path *path)
{
	dput(path->dentry);
	mntput(path->mnt);
}
EXPORT_SYMBOL(path_put);

/**
 * release_open_intent - free up open intent resources
 * @nd: pointer to nameidata
 */
void release_open_intent(struct nameidata *nd)
{
	if (nd->intent.open.file->f_path.dentry == NULL)
		put_filp(nd->intent.open.file);
	else
		fput(nd->intent.open.file);
}

static inline struct dentry *
do_revalidate(struct dentry *dentry, struct nameidata *nd)
{
	int status = dentry->d_op->d_revalidate(dentry, nd);
	if (unlikely(status <= 0)) {
		/*
		 * The dentry failed validation.
		 * If d_revalidate returned 0 attempt to invalidate
		 * the dentry otherwise d_revalidate is asking us
		 * to return a fail status.
		 */
		if (!status) {
			if (!d_invalidate(dentry)) {
				dput(dentry);
				dentry = NULL;
			}
		} else {
			dput(dentry);
			dentry = ERR_PTR(status);
		}
	}
	return dentry;
}

/*
 * Internal lookup() using the new generic dcache.
 * SMP-safe
 */
static struct dentry * cached_lookup(struct dentry * parent, struct qstr * name, struct nameidata *nd)
{
	struct dentry * dentry = __d_lookup(parent, name);

	/* lockess __d_lookup may fail due to concurrent d_move() 
	 * in some unrelated directory, so try with d_lookup
	 */
	if (!dentry)
		dentry = d_lookup(parent, name);

	if (dentry && dentry->d_op && dentry->d_op->d_revalidate)
		dentry = do_revalidate(dentry, nd);

	return dentry;
}

/*
 * Short-cut version of permission(), for calling by
 * path_walk(), when dcache lock is held.  Combines parts
 * of permission() and generic_permission(), and tests ONLY for
 * MAY_EXEC permission.
 *
 * If appropriate, check DAC only.  If not appropriate, or
 * short-cut DAC fails, then call permission() to do more
 * complete permission check.
 */
static int exec_permission_lite(struct inode *inode)
{
	umode_t	mode = inode->i_mode;

	if (inode->i_op && inode->i_op->permission)
		return -EAGAIN;

	if (current->fsuid == inode->i_uid)
		mode >>= 6;
	else if (in_group_p(inode->i_gid))
		mode >>= 3;

	if (mode & MAY_EXEC)
		goto ok;

	if ((inode->i_mode & S_IXUGO) && capable(CAP_DAC_OVERRIDE))
		goto ok;

	if (S_ISDIR(inode->i_mode) && capable(CAP_DAC_OVERRIDE))
		goto ok;

	if (S_ISDIR(inode->i_mode) && capable(CAP_DAC_READ_SEARCH))
		goto ok;

	return -EACCES;
ok:
	return security_inode_permission(inode, MAY_EXEC);
}

/*
 * This is called when everything else fails, and we actually have
 * to go to the low-level filesystem to find out what we should do..
 *
 * We get the directory semaphore, and after getting that we also
 * make sure that nobody added the entry to the dcache in the meantime..
 * SMP-safe
 */
static struct dentry * real_lookup(struct dentry * parent, struct qstr * name, struct nameidata *nd)
{
	struct dentry * result;
	struct inode *dir = parent->d_inode;

	mutex_lock(&dir->i_mutex);
	/*
	 * First re-do the cached lookup just in case it was created
	 * while we waited for the directory semaphore..
	 *
	 * FIXME! This could use version numbering or similar to
	 * avoid unnecessary cache lookups.
	 *
	 * The "dcache_lock" is purely to protect the RCU list walker
	 * from concurrent renames at this point (we mustn't get false
	 * negatives from the RCU list walk here, unlike the optimistic
	 * fast walk).
	 *
	 * so doing d_lookup() (with seqlock), instead of lockfree __d_lookup
	 */
	result = d_lookup(parent, name);
	if (!result) {
		struct dentry *dentry;

		/* Don't create child dentry for a dead directory. */
		result = ERR_PTR(-ENOENT);
		if (IS_DEADDIR(dir))
			goto out_unlock;

		dentry = d_alloc(parent, name);
		result = ERR_PTR(-ENOMEM);
		if (dentry) {
			result = dir->i_op->lookup(dir, dentry, nd);
			if (result)
				dput(dentry);
			else
				result = dentry;
		}
out_unlock:
		mutex_unlock(&dir->i_mutex);
		return result;
	}

	/*
	 * Uhhuh! Nasty case: the cache was re-populated while
	 * we waited on the semaphore. Need to revalidate.
	 */
	mutex_unlock(&dir->i_mutex);
	if (result->d_op && result->d_op->d_revalidate) {
		result = do_revalidate(result, nd);
		if (!result)
			result = ERR_PTR(-ENOENT);
	}
	return result;
}

/* SMP-safe */
static __always_inline void
walk_init_root(const char *name, struct nameidata *nd)
{
	struct fs_struct *fs = current->fs;

	read_lock(&fs->lock);
	nd->path = fs->root;
	path_get(&fs->root);
	read_unlock(&fs->lock);
}

/*
 * Wrapper to retry pathname resolution whenever the underlying
 * file system returns an ESTALE.
 *
 * Retry the whole path once, forcing real lookup requests
 * instead of relying on the dcache.
 */
static __always_inline int link_path_walk(const char *name, struct nameidata *nd)
{
	struct path save = nd->path;
	int result;

	/* make sure the stuff we saved doesn't go away */
	path_get(&save);

	result = __link_path_walk(name, nd);
	if (result == -ESTALE) {
		/* nd->path had been dropped */
		nd->path = save;
		path_get(&nd->path);
		nd->flags |= LOOKUP_REVAL;
		result = __link_path_walk(name, nd);
	}

	path_put(&save);

	return result;
}

static __always_inline int __vfs_follow_link(struct nameidata *nd, const char *link)
{
	int res = 0;
	char *name;
	if (IS_ERR(link))
		goto fail;

	if (*link == '/') {
		path_put(&nd->path);
		walk_init_root(link, nd);
	}
	res = link_path_walk(link, nd);
	if (nd->depth || res || nd->last_type!=LAST_NORM)
		return res;
	/*
	 * If it is an iterative symlinks resolution in open_namei() we
	 * have to copy the last component. And all that crap because of
	 * bloody create() on broken symlinks. Furrfu...
	 */
	name = __getname();
	if (unlikely(!name)) {
		path_put(&nd->path);
		return -ENOMEM;
	}
	strcpy(name, nd->last.name);
	nd->last.name = name;
	return 0;
fail:
	path_put(&nd->path);
	return PTR_ERR(link);
}

static void path_put_conditional(struct path *path, struct nameidata *nd)
{
	dput(path->dentry);
	if (path->mnt != nd->path.mnt)
		mntput(path->mnt);
}

static inline void path_to_nameidata(struct path *path, struct nameidata *nd)
{
	dput(nd->path.dentry);
	if (nd->path.mnt != path->mnt)
		mntput(nd->path.mnt);
	nd->path.mnt = path->mnt;
	nd->path.dentry = path->dentry;
}

static __always_inline int __do_follow_link(struct path *path, struct nameidata *nd)
{
	int error;
	void *cookie;
	struct dentry *dentry = path->dentry;

	touch_atime(path->mnt, dentry);
	nd_set_link(nd, NULL);

	if (path->mnt != nd->path.mnt) {
		path_to_nameidata(path, nd);
		dget(dentry);
	}
	mntget(path->mnt);
	cookie = dentry->d_inode->i_op->follow_link(dentry, nd);
	error = PTR_ERR(cookie);
	if (!IS_ERR(cookie)) {
		char *s = nd_get_link(nd);
		error = 0;
		if (s)
			error = __vfs_follow_link(nd, s);
		if (dentry->d_inode->i_op->put_link)
			dentry->d_inode->i_op->put_link(dentry, nd, cookie);
	}
	path_put(path);

	return error;
}

/*
 * This limits recursive symlink follows to 8, while
 * limiting consecutive symlinks to 40.
 *
 * Without that kind of total limit, nasty chains of consecutive
 * symlinks can cause almost arbitrarily long lookups. 
 */
static inline int do_follow_link(struct path *path, struct nameidata *nd)
{
	int err = -ELOOP;
	if (current->link_count >= MAX_NESTED_LINKS)
		goto loop;
	if (current->total_link_count >= 40)
		goto loop;
	BUG_ON(nd->depth >= MAX_NESTED_LINKS);
	cond_resched();
	err = security_inode_follow_link(path->dentry, nd);
	if (err)
		goto loop;
	current->link_count++;
	current->total_link_count++;
	nd->depth++;
	err = __do_follow_link(path, nd);
	current->link_count--;
	nd->depth--;
	return err;
loop:
	path_put_conditional(path, nd);
	path_put(&nd->path);
	return err;
}

int follow_up(struct vfsmount **mnt, struct dentry **dentry)
{
	struct vfsmount *parent;
	struct dentry *mountpoint;
	spin_lock(&vfsmount_lock);
	parent=(*mnt)->mnt_parent;
	if (parent == *mnt) {
		spin_unlock(&vfsmount_lock);
		return 0;
	}
	mntget(parent);
	mountpoint=dget((*mnt)->mnt_mountpoint);
	spin_unlock(&vfsmount_lock);
	dput(*dentry);
	*dentry = mountpoint;
	mntput(*mnt);
	*mnt = parent;
	return 1;
}

/* no need for dcache_lock, as serialization is taken care in
 * namespace.c
 */
static int __follow_mount(struct path *path)
{
	int res = 0;
	while (d_mountpoint(path->dentry)) {
		struct vfsmount *mounted = lookup_mnt(path->mnt, path->dentry);
		if (!mounted)
			break;
		dput(path->dentry);
		if (res)
			mntput(path->mnt);
		path->mnt = mounted;
		path->dentry = dget(mounted->mnt_root);
		res = 1;
	}
	return res;
}

static void follow_mount(struct vfsmount **mnt, struct dentry **dentry)
{
	while (d_mountpoint(*dentry)) {
		struct vfsmount *mounted = lookup_mnt(*mnt, *dentry);
		if (!mounted)
			break;
		dput(*dentry);
		mntput(*mnt);
		*mnt = mounted;
		*dentry = dget(mounted->mnt_root);
	}
}

/* no need for dcache_lock, as serialization is taken care in
 * namespace.c
 */
int follow_down(struct vfsmount **mnt, struct dentry **dentry)
{
	struct vfsmount *mounted;

	mounted = lookup_mnt(*mnt, *dentry);
	if (mounted) {
		dput(*dentry);
		mntput(*mnt);
		*mnt = mounted;
		*dentry = dget(mounted->mnt_root);
		return 1;
	}
	return 0;
}

static __always_inline void follow_dotdot(struct nameidata *nd)
{
	struct fs_struct *fs = current->fs;

	while(1) {
		struct vfsmount *parent;
		struct dentry *old = nd->path.dentry;

                read_lock(&fs->lock);
		if (nd->path.dentry == fs->root.dentry &&
		    nd->path.mnt == fs->root.mnt) {
                        read_unlock(&fs->lock);
			break;
		}
                read_unlock(&fs->lock);
		spin_lock(&dcache_lock);
		if (nd->path.dentry != nd->path.mnt->mnt_root) {
			nd->path.dentry = dget(nd->path.dentry->d_parent);
			spin_unlock(&dcache_lock);
			dput(old);
			break;
		}
		spin_unlock(&dcache_lock);
		spin_lock(&vfsmount_lock);
		parent = nd->path.mnt->mnt_parent;
		if (parent == nd->path.mnt) {
			spin_unlock(&vfsmount_lock);
			break;
		}
		mntget(parent);
		nd->path.dentry = dget(nd->path.mnt->mnt_mountpoint);
		spin_unlock(&vfsmount_lock);
		dput(old);
		mntput(nd->path.mnt);
		nd->path.mnt = parent;
	}
	follow_mount(&nd->path.mnt, &nd->path.dentry);
}

/*
 *  It's more convoluted than I'd like it to be, but... it's still fairly
 *  small and for now I'd prefer to have fast path as straight as possible.
 *  It _is_ time-critical.
 */
static int do_lookup(struct nameidata *nd, struct qstr *name,
		     struct path *path)
{
	struct vfsmount *mnt = nd->path.mnt;
	struct dentry *dentry = __d_lookup(nd->path.dentry, name);

	if (!dentry)
		goto need_lookup;
	if (dentry->d_op && dentry->d_op->d_revalidate)
		goto need_revalidate;
done:
	path->mnt = mnt;
	path->dentry = dentry;
	__follow_mount(path);
	return 0;

need_lookup:
	dentry = real_lookup(nd->path.dentry, name, nd);
	if (IS_ERR(dentry))
		goto fail;
	goto done;

need_revalidate:
	dentry = do_revalidate(dentry, nd);
	if (!dentry)
		goto need_lookup;
	if (IS_ERR(dentry))
		goto fail;
	goto done;

fail:
	return PTR_ERR(dentry);
}

/*
 * Name resolution.
 * This is the basic name resolution function, turning a pathname into
 * the final dentry. We expect 'base' to be positive and a directory.
 *
 * Returns 0 and nd will have valid dentry and mnt on success.
 * Returns error and drops reference to input namei data on failure.
 */
static int __link_path_walk(const char *name, struct nameidata *nd)
{
	struct path next;
	struct inode *inode;
	int err;
	unsigned int lookup_flags = nd->flags;
	
	while (*name=='/')
		name++;
	if (!*name)
		goto return_reval;

	inode = nd->path.dentry->d_inode;
	if (nd->depth)
		lookup_flags = LOOKUP_FOLLOW | (nd->flags & LOOKUP_CONTINUE);

	/* At this point we know we have a real path component. */
	for(;;) {
		unsigned long hash;
		struct qstr this;
		unsigned int c;

		nd->flags |= LOOKUP_CONTINUE;
		err = exec_permission_lite(inode);
		if (err == -EAGAIN)
			err = vfs_permission(nd, MAY_EXEC);
 		if (err)
			break;

		this.name = name;
		c = *(const unsigned char *)name;

		hash = init_name_hash();
		do {
			name++;
			hash = partial_name_hash(c, hash);
			c = *(const unsigned char *)name;
		} while (c && (c != '/'));
		this.len = name - (const char *) this.name;
		this.hash = end_name_hash(hash);

		/* remove trailing slashes? */
		if (!c)
			goto last_component;
		while (*++name == '/');
		if (!*name)
			goto last_with_slashes;

		/*
		 * "." and ".." are special - ".." especially so because it has
		 * to be able to know about the current root directory and
		 * parent relationships.
		 */
		if (this.name[0] == '.') switch (this.len) {
			default:
				break;
			case 2:	
				if (this.name[1] != '.')
					break;
				follow_dotdot(nd);
				inode = nd->path.dentry->d_inode;
				/* fallthrough */
			case 1:
				continue;
		}
		/*
		 * See if the low-level filesystem might want
		 * to use its own hash..
		 */
		if (nd->path.dentry->d_op && nd->path.dentry->d_op->d_hash) {
			err = nd->path.dentry->d_op->d_hash(nd->path.dentry,
							    &this);
			if (err < 0)
				break;
		}
		/* This does the actual lookups.. */
		err = do_lookup(nd, &this, &next);
		if (err)
			break;

		err = -ENOENT;
		inode = next.dentry->d_inode;
		if (!inode)
			goto out_dput;
		err = -ENOTDIR; 
		if (!inode->i_op)
			goto out_dput;

		if (inode->i_op->follow_link) {
			err = do_follow_link(&next, nd);
			if (err)
				goto return_err;
			err = -ENOENT;
			inode = nd->path.dentry->d_inode;
			if (!inode)
				break;
			err = -ENOTDIR; 
			if (!inode->i_op)
				break;
		} else
			path_to_nameidata(&next, nd);
		err = -ENOTDIR; 
		if (!inode->i_op->lookup)
			break;
		continue;
		/* here ends the main loop */

last_with_slashes:
		lookup_flags |= LOOKUP_FOLLOW | LOOKUP_DIRECTORY;
last_component:
		/* Clear LOOKUP_CONTINUE iff it was previously unset */
		nd->flags &= lookup_flags | ~LOOKUP_CONTINUE;
		if (lookup_flags & LOOKUP_PARENT)
			goto lookup_parent;
		if (this.name[0] == '.') switch (this.len) {
			default:
				break;
			case 2:	
				if (this.name[1] != '.')
					break;
				follow_dotdot(nd);
				inode = nd->path.dentry->d_inode;
				/* fallthrough */
			case 1:
				goto return_reval;
		}
		if (nd->path.dentry->d_op && nd->path.dentry->d_op->d_hash) {
			err = nd->path.dentry->d_op->d_hash(nd->path.dentry,
							    &this);
			if (err < 0)
				break;
		}
		err = do_lookup(nd, &this, &next);
		if (err)
			break;
		inode = next.dentry->d_inode;
		if ((lookup_flags & LOOKUP_FOLLOW)
		    && inode && inode->i_op && inode->i_op->follow_link) {
			err = do_follow_link(&next, nd);
			if (err)
				goto return_err;
			inode = nd->path.dentry->d_inode;
		} else
			path_to_nameidata(&next, nd);
		err = -ENOENT;
		if (!inode)
			break;
		if (lookup_flags & LOOKUP_DIRECTORY) {
			err = -ENOTDIR; 
			if (!inode->i_op || !inode->i_op->lookup)
				break;
		}
		goto return_base;
lookup_parent:
		nd->last = this;
		nd->last_type = LAST_NORM;
		if (this.name[0] != '.')
			goto return_base;
		if (this.len == 1)
			nd->last_type = LAST_DOT;
		else if (this.len == 2 && this.name[1] == '.')
			nd->last_type = LAST_DOTDOT;
		else
			goto return_base;
return_reval:
		/*
		 * We bypassed the ordinary revalidation routines.
		 * We may need to check the cached dentry for staleness.
		 */
		if (nd->path.dentry && nd->path.dentry->d_sb &&
		    (nd->path.dentry->d_sb->s_type->fs_flags & FS_REVAL_DOT)) {
			err = -ESTALE;
			/* Note: we do not d_invalidate() */
			if (!nd->path.dentry->d_op->d_revalidate(
					nd->path.dentry, nd))
				break;
		}
return_base:
		return 0;
out_dput:
		path_put_conditional(&next, nd);
		break;
	}
	path_put(&nd->path);
return_err:
	return err;
}

static int path_walk(const char *name, struct nameidata *nd)
{
	current->total_link_count = 0;
	return link_path_walk(name, nd);
}

/* Returns 0 and nd will be valid on success; Retuns error, otherwise. */
static int do_path_lookup(int dfd, const char *name,
				unsigned int flags, struct nameidata *nd)
{
	int retval = 0;
	int fput_needed;
	struct file *file;
	struct fs_struct *fs = current->fs;

	nd->last_type = LAST_ROOT; /* if there are only slashes... */
	nd->flags = flags;
	nd->depth = 0;

	if (*name=='/') {
		read_lock(&fs->lock);
		nd->path = fs->root;
		path_get(&fs->root);
		read_unlock(&fs->lock);
	} else if (dfd == AT_FDCWD) {
		read_lock(&fs->lock);
		nd->path = fs->pwd;
		path_get(&fs->pwd);
		read_unlock(&fs->lock);
	} else {
		file = fget_light(dfd, &fput_needed);
		retval = -EBADF;
		if (!file)
			goto out_fail;

		nd->path = file->f_path;

		retval = -ENOTDIR;
		if (!S_ISDIR(nd->path.dentry->d_inode->i_mode))
			goto fput_fail;

		retval = file_permission(file, MAY_EXEC);
		if (retval)
			goto fput_fail;

		path_get(&file->f_path);

		fput_light(file, fput_needed);
	}

	retval = path_walk(name, nd);
	if (unlikely(!retval && !audit_dummy_context() && nd->path.dentry &&
				nd->path.dentry->d_inode))
		audit_inode(name, nd->path.dentry);
out_fail:
	return retval;

fput_fail:
	fput_light(file, fput_needed);
	goto out_fail;
}

int path_lookup(const char *name, unsigned int flags,
			struct nameidata *nd)
{
	return do_path_lookup(AT_FDCWD, name, flags, nd);
}

/**
 * vfs_path_lookup - lookup a file path relative to a dentry-vfsmount pair
 * @dentry:  pointer to dentry of the base directory
 * @mnt: pointer to vfs mount of the base directory
 * @name: pointer to file name
 * @flags: lookup flags
 * @nd: pointer to nameidata
 */
int vfs_path_lookup(struct dentry *dentry, struct vfsmount *mnt,
		    const char *name, unsigned int flags,
		    struct nameidata *nd)
{
	int retval;

	/* same as do_path_lookup */
	nd->last_type = LAST_ROOT;
	nd->flags = flags;
	nd->depth = 0;

	nd->path.dentry = dentry;
	nd->path.mnt = mnt;
	path_get(&nd->path);

	retval = path_walk(name, nd);
	if (unlikely(!retval && !audit_dummy_context() && nd->path.dentry &&
				nd->path.dentry->d_inode))
		audit_inode(name, nd->path.dentry);

	return retval;

}

static int __path_lookup_intent_open(int dfd, const char *name,
		unsigned int lookup_flags, struct nameidata *nd,
		int open_flags, int create_mode)
{
	struct file *filp = get_empty_filp();
	int err;

	if (filp == NULL)
		return -ENFILE;
	nd->intent.open.file = filp;
	nd->intent.open.flags = open_flags;
	nd->intent.open.create_mode = create_mode;
	err = do_path_lookup(dfd, name, lookup_flags|LOOKUP_OPEN, nd);
	if (IS_ERR(nd->intent.open.file)) {
		if (err == 0) {
			err = PTR_ERR(nd->intent.open.file);
			path_put(&nd->path);
		}
	} else if (err != 0)
		release_open_intent(nd);
	return err;
}

/**
 * path_lookup_open - lookup a file path with open intent
 * @dfd: the directory to use as base, or AT_FDCWD
 * @name: pointer to file name
 * @lookup_flags: lookup intent flags
 * @nd: pointer to nameidata
 * @open_flags: open intent flags
 */
int path_lookup_open(int dfd, const char *name, unsigned int lookup_flags,
		struct nameidata *nd, int open_flags)
{
	return __path_lookup_intent_open(dfd, name, lookup_flags, nd,
			open_flags, 0);
}

/**
 * path_lookup_create - lookup a file path with open + create intent
 * @dfd: the directory to use as base, or AT_FDCWD
 * @name: pointer to file name
 * @lookup_flags: lookup intent flags
 * @nd: pointer to nameidata
 * @open_flags: open intent flags
 * @create_mode: create intent flags
 */
static int path_lookup_create(int dfd, const char *name,
			      unsigned int lookup_flags, struct nameidata *nd,
			      int open_flags, int create_mode)
{
	return __path_lookup_intent_open(dfd, name, lookup_flags|LOOKUP_CREATE,
			nd, open_flags, create_mode);
}

static struct dentry *__lookup_hash(struct qstr *name,
		struct dentry *base, struct nameidata *nd)
{
	struct dentry *dentry;
	struct inode *inode;
	int err;

	inode = base->d_inode;

	/*
	 * See if the low-level filesystem might want
	 * to use its own hash..
	 */
	if (base->d_op && base->d_op->d_hash) {
		err = base->d_op->d_hash(base, name);
		dentry = ERR_PTR(err);
		if (err < 0)
			goto out;
	}

	dentry = cached_lookup(base, name, nd);
	if (!dentry) {
		struct dentry *new;

		/* Don't create child dentry for a dead directory. */
		dentry = ERR_PTR(-ENOENT);
		if (IS_DEADDIR(inode))
			goto out;

		new = d_alloc(base, name);
		dentry = ERR_PTR(-ENOMEM);
		if (!new)
			goto out;
		dentry = inode->i_op->lookup(inode, new, nd);
		if (!dentry)
			dentry = new;
		else
			dput(new);
	}
out:
	return dentry;
}

/*
 * Restricted form of lookup. Doesn't follow links, single-component only,
 * needs parent already locked. Doesn't follow mounts.
 * SMP-safe.
 */
static struct dentry *lookup_hash(struct nameidata *nd)
{
	int err;

	err = inode_permission(nd->path.dentry->d_inode, MAY_EXEC);
	if (err)
		return ERR_PTR(err);
	return __lookup_hash(&nd->last, nd->path.dentry, nd);
}

static int __lookup_one_len(const char *name, struct qstr *this,
		struct dentry *base, int len)
{
	unsigned long hash;
	unsigned int c;

	this->name = name;
	this->len = len;
	if (!len)
		return -EACCES;

	hash = init_name_hash();
	while (len--) {
		c = *(const unsigned char *)name++;
		if (c == '/' || c == '\0')
			return -EACCES;
		hash = partial_name_hash(c, hash);
	}
	this->hash = end_name_hash(hash);
	return 0;
}

/**
 * lookup_one_len - filesystem helper to lookup single pathname component
 * @name:	pathname component to lookup
 * @base:	base directory to lookup from
 * @len:	maximum length @len should be interpreted to
 *
 * Note that this routine is purely a helper for filesystem usage and should
 * not be called by generic code.  Also note that by using this function the
 * nameidata argument is passed to the filesystem methods and a filesystem
 * using this helper needs to be prepared for that.
 */
struct dentry *lookup_one_len(const char *name, struct dentry *base, int len)
{
	int err;
	struct qstr this;

	err = __lookup_one_len(name, &this, base, len);
	if (err)
		return ERR_PTR(err);

	err = inode_permission(base->d_inode, MAY_EXEC);
	if (err)
		return ERR_PTR(err);
	return __lookup_hash(&this, base, NULL);
}

/**
 * lookup_one_noperm - bad hack for sysfs
 * @name:	pathname component to lookup
 * @base:	base directory to lookup from
 *
 * This is a variant of lookup_one_len that doesn't perform any permission
 * checks.   It's a horrible hack to work around the braindead sysfs
 * architecture and should not be used anywhere else.
 *
 * DON'T USE THIS FUNCTION EVER, thanks.
 */
struct dentry *lookup_one_noperm(const char *name, struct dentry *base)
{
	int err;
	struct qstr this;

	err = __lookup_one_len(name, &this, base, strlen(name));
	if (err)
		return ERR_PTR(err);
	return __lookup_hash(&this, base, NULL);
}

int user_path_at(int dfd, const char __user *name, unsigned flags,
		 struct path *path)
{
	struct nameidata nd;
	char *tmp = getname(name);
	int err = PTR_ERR(tmp);
	if (!IS_ERR(tmp)) {

		BUG_ON(flags & LOOKUP_PARENT);

		err = do_path_lookup(dfd, tmp, flags, &nd);
		putname(tmp);
		if (!err)
			*path = nd.path;
	}
	return err;
}

static int user_path_parent(int dfd, const char __user *path,
			struct nameidata *nd, char **name)
{
	char *s = getname(path);
	int error;

	if (IS_ERR(s))
		return PTR_ERR(s);

	error = do_path_lookup(dfd, s, LOOKUP_PARENT, nd);
	if (error)
		putname(s);
	else
		*name = s;

	return error;
}

/*
 * It's inline, so penalty for filesystems that don't use sticky bit is
 * minimal.
 */
static inline int check_sticky(struct inode *dir, struct inode *inode)
{
	if (!(dir->i_mode & S_ISVTX))
		return 0;
	if (inode->i_uid == current->fsuid)
		return 0;
	if (dir->i_uid == current->fsuid)
		return 0;
	return !capable(CAP_FOWNER);
}

/*
 *	Check whether we can remove a link victim from directory dir, check
 *  whether the type of victim is right.
 *  1. We can't do it if dir is read-only (done in permission())
 *  2. We should have write and exec permissions on dir
 *  3. We can't remove anything from append-only dir
 *  4. We can't do anything with immutable dir (done in permission())
 *  5. If the sticky bit on dir is set we should either
 *	a. be owner of dir, or
 *	b. be owner of victim, or
 *	c. have CAP_FOWNER capability
 *  6. If the victim is append-only or immutable we can't do antyhing with
 *     links pointing to it.
 *  7. If we were asked to remove a directory and victim isn't one - ENOTDIR.
 *  8. If we were asked to remove a non-directory and victim isn't one - EISDIR.
 *  9. We can't remove a root or mountpoint.
 * 10. We don't allow removal of NFS sillyrenamed files; it's handled by
 *     nfs_async_unlink().
 */
static int may_delete(struct inode *dir,struct dentry *victim,int isdir)
{
	int error;

	if (!victim->d_inode)
		return -ENOENT;

	BUG_ON(victim->d_parent->d_inode != dir);
	audit_inode_child(victim->d_name.name, victim, dir);

<<<<<<< HEAD
	if (dir->i_op->may_delete) {
		if (IS_RDONLY(dir))
			return -EROFS;
		if (IS_IMMUTABLE(dir))
			return -EACCES;
		error = dir->i_op->may_delete(dir, victim->d_inode);
		if (!error)
			error = security_inode_permission(dir, MAY_WRITE | MAY_EXEC, NULL);
	} else {
		error = permission(dir, MAY_WRITE | MAY_EXEC, NULL);
		if (!error && check_sticky(dir, victim->d_inode))
			error = -EPERM;
	}
=======
	error = inode_permission(dir, MAY_WRITE | MAY_EXEC);
>>>>>>> 30a2f3c6
	if (error)
		return error;
	if (IS_APPEND(dir))
		return -EPERM;
	if (IS_APPEND(victim->d_inode) || IS_IMMUTABLE(victim->d_inode))
		return -EPERM;
	if (isdir) {
		if (!S_ISDIR(victim->d_inode->i_mode))
			return -ENOTDIR;
		if (IS_ROOT(victim))
			return -EBUSY;
	} else if (S_ISDIR(victim->d_inode->i_mode))
		return -EISDIR;
	if (IS_DEADDIR(dir))
		return -ENOENT;
	if (victim->d_flags & DCACHE_NFSFS_RENAMED)
		return -EBUSY;
	return 0;
}

/*	Check whether we can create an object with dentry child in directory
 *  dir.
 *  1. We can't do it if child already exists (open has special treatment for
 *     this case, but since we are inlined it's OK)
 *  2. We can't do it if dir is read-only (done in permission())
 *  3. We should have write and exec permissions on dir
 *  4. We can't do it if dir is immutable (done in permission())
 */
<<<<<<< HEAD
static inline int may_create(struct inode *dir, struct dentry *child,
			     struct nameidata *nd, int isdir)
=======
static inline int may_create(struct inode *dir, struct dentry *child)
>>>>>>> 30a2f3c6
{
	int error;

	if (child->d_inode)
		return -EEXIST;
	if (IS_DEADDIR(dir))
		return -ENOENT;
<<<<<<< HEAD

	if (nd)
		nd->flags |= LOOKUP_CONTINUE;
	if (dir->i_op->may_create) {
		if (IS_RDONLY(dir))
			return -EROFS;
		if (IS_IMMUTABLE(dir))
			return -EACCES;
		error = dir->i_op->may_create(dir, isdir);
		if (!error)
			error = security_inode_permission(dir, MAY_WRITE | MAY_EXEC, nd);
	} else
		error = permission(dir, MAY_WRITE | MAY_EXEC, nd);

	return error;
=======
	return inode_permission(dir, MAY_WRITE | MAY_EXEC);
>>>>>>> 30a2f3c6
}

/* 
 * O_DIRECTORY translates into forcing a directory lookup.
 */
static inline int lookup_flags(unsigned int f)
{
	unsigned long retval = LOOKUP_FOLLOW;

	if (f & O_NOFOLLOW)
		retval &= ~LOOKUP_FOLLOW;
	
	if (f & O_DIRECTORY)
		retval |= LOOKUP_DIRECTORY;

	return retval;
}

/*
 * p1 and p2 should be directories on the same fs.
 */
struct dentry *lock_rename(struct dentry *p1, struct dentry *p2)
{
	struct dentry *p;

	if (p1 == p2) {
		mutex_lock_nested(&p1->d_inode->i_mutex, I_MUTEX_PARENT);
		return NULL;
	}

	mutex_lock(&p1->d_inode->i_sb->s_vfs_rename_mutex);

	for (p = p1; p->d_parent != p; p = p->d_parent) {
		if (p->d_parent == p2) {
			mutex_lock_nested(&p2->d_inode->i_mutex, I_MUTEX_PARENT);
			mutex_lock_nested(&p1->d_inode->i_mutex, I_MUTEX_CHILD);
			return p;
		}
	}

	for (p = p2; p->d_parent != p; p = p->d_parent) {
		if (p->d_parent == p1) {
			mutex_lock_nested(&p1->d_inode->i_mutex, I_MUTEX_PARENT);
			mutex_lock_nested(&p2->d_inode->i_mutex, I_MUTEX_CHILD);
			return p;
		}
	}

	mutex_lock_nested(&p1->d_inode->i_mutex, I_MUTEX_PARENT);
	mutex_lock_nested(&p2->d_inode->i_mutex, I_MUTEX_CHILD);
	return NULL;
}

void unlock_rename(struct dentry *p1, struct dentry *p2)
{
	mutex_unlock(&p1->d_inode->i_mutex);
	if (p1 != p2) {
		mutex_unlock(&p2->d_inode->i_mutex);
		mutex_unlock(&p1->d_inode->i_sb->s_vfs_rename_mutex);
	}
}

int vfs_create(struct inode *dir, struct dentry *dentry, int mode,
		struct nameidata *nd)
{
<<<<<<< HEAD
	int error = may_create(dir, dentry, nd, 0);
=======
	int error = may_create(dir, dentry);
>>>>>>> 30a2f3c6

	if (error)
		return error;

	if (!dir->i_op || !dir->i_op->create)
		return -EACCES;	/* shouldn't it be ENOSYS? */
	mode &= S_IALLUGO;
	mode |= S_IFREG;
	error = security_inode_create(dir, dentry, nd ? nd->path.mnt : NULL, mode);
	if (error)
		return error;
	DQUOT_INIT(dir);
	error = dir->i_op->create(dir, dentry, mode, nd);
	if (!error)
		fsnotify_create(dir, dentry);
	return error;
}

int may_open(struct nameidata *nd, int acc_mode, int flag)
{
	struct dentry *dentry = nd->path.dentry;
	struct inode *inode = dentry->d_inode;
	int error;

	if (!inode)
		return -ENOENT;

	if (S_ISLNK(inode->i_mode))
		return -ELOOP;
	
	if (S_ISDIR(inode->i_mode) && (acc_mode & MAY_WRITE))
		return -EISDIR;

	/*
	 * FIFO's, sockets and device files are special: they don't
	 * actually live on the filesystem itself, and as such you
	 * can write to them even if the filesystem is read-only.
	 */
	if (S_ISFIFO(inode->i_mode) || S_ISSOCK(inode->i_mode)) {
	    	flag &= ~O_TRUNC;
	} else if (S_ISBLK(inode->i_mode) || S_ISCHR(inode->i_mode)) {
		if (nd->path.mnt->mnt_flags & MNT_NODEV)
			return -EACCES;

		flag &= ~O_TRUNC;
	}

	error = vfs_permission(nd, acc_mode);
	if (error)
		return error;
	/*
	 * An append-only file must be opened in append mode for writing.
	 */
	if (IS_APPEND(inode)) {
		if  ((flag & FMODE_WRITE) && !(flag & O_APPEND))
			return -EPERM;
		if (flag & O_TRUNC)
			return -EPERM;
	}

	/* O_NOATIME can only be set by the owner or superuser */
	if (flag & O_NOATIME)
		if (!is_owner_or_cap(inode))
			return -EPERM;

	/*
	 * Ensure there are no outstanding leases on the file.
	 */
	error = break_lease(inode, flag);
	if (error)
		return error;

	if (flag & O_TRUNC) {
		error = get_write_access(inode);
		if (error)
			return error;

		/*
		 * Refuse to truncate files with mandatory locks held on them.
		 */
		error = locks_verify_locked(inode);
		if (!error) {
			DQUOT_INIT(inode);

			error = do_truncate(dentry, nd->path.mnt, 0,
					    ATTR_MTIME|ATTR_CTIME|ATTR_OPEN,
					    NULL);
		}
		put_write_access(inode);
		if (error)
			return error;
	} else
		if (flag & FMODE_WRITE)
			DQUOT_INIT(inode);

	return 0;
}

/*
 * Be careful about ever adding any more callers of this
 * function.  Its flags must be in the namei format, not
 * what get passed to sys_open().
 */
static int __open_namei_create(struct nameidata *nd, struct path *path,
				int flag, int mode)
{
	int error;
	struct dentry *dir = nd->path.dentry;

	if (!IS_POSIXACL(dir->d_inode))
		mode &= ~current->fs->umask;
	error = vfs_create(dir->d_inode, path->dentry, mode, nd);
	mutex_unlock(&dir->d_inode->i_mutex);
	dput(nd->path.dentry);
	nd->path.dentry = path->dentry;
	if (error)
		return error;
	/* Don't check for write permission, don't truncate */
	return may_open(nd, 0, flag & ~O_TRUNC);
}

/*
 * Note that while the flag value (low two bits) for sys_open means:
 *	00 - read-only
 *	01 - write-only
 *	10 - read-write
 *	11 - special
 * it is changed into
 *	00 - no permissions needed
 *	01 - read-permission
 *	10 - write-permission
 *	11 - read-write
 * for the internal routines (ie open_namei()/follow_link() etc)
 * This is more logical, and also allows the 00 "no perm needed"
 * to be used for symlinks (where the permissions are checked
 * later).
 *
*/
static inline int open_to_namei_flags(int flag)
{
	if ((flag+1) & O_ACCMODE)
		flag++;
	return flag;
}

static int open_will_write_to_fs(int flag, struct inode *inode)
{
	/*
	 * We'll never write to the fs underlying
	 * a device file.
	 */
	if (special_file(inode->i_mode))
		return 0;
	return (flag & O_TRUNC);
}

/*
 * Note that the low bits of the passed in "open_flag"
 * are not the same as in the local variable "flag". See
 * open_to_namei_flags() for more details.
 */
struct file *do_filp_open(int dfd, const char *pathname,
		int open_flag, int mode)
{
	struct file *filp;
	struct nameidata nd;
	int acc_mode, error;
	struct path path;
	struct dentry *dir;
	int count = 0;
	int will_write;
	int flag = open_to_namei_flags(open_flag);

	acc_mode = MAY_OPEN | ACC_MODE(flag);

	/* O_TRUNC implies we need access checks for write permissions */
	if (flag & O_TRUNC)
		acc_mode |= MAY_WRITE;

	/* Allow the LSM permission hook to distinguish append 
	   access from general write access. */
	if (flag & O_APPEND)
		acc_mode |= MAY_APPEND;

	/*
	 * The simplest case - just a plain lookup.
	 */
	if (!(flag & O_CREAT)) {
		error = path_lookup_open(dfd, pathname, lookup_flags(flag),
					 &nd, flag);
		if (error)
			return ERR_PTR(error);
		goto ok;
	}

	/*
	 * Create - we need to know the parent.
	 */
	error = path_lookup_create(dfd, pathname, LOOKUP_PARENT,
				   &nd, flag, mode);
	if (error)
		return ERR_PTR(error);

	/*
	 * We have the parent and last component. First of all, check
	 * that we are not asked to creat(2) an obvious directory - that
	 * will not do.
	 */
	error = -EISDIR;
	if (nd.last_type != LAST_NORM || nd.last.name[nd.last.len])
		goto exit;

	dir = nd.path.dentry;
	nd.flags &= ~LOOKUP_PARENT;
	mutex_lock(&dir->d_inode->i_mutex);
	path.dentry = lookup_hash(&nd);
	path.mnt = nd.path.mnt;

do_last:
	error = PTR_ERR(path.dentry);
	if (IS_ERR(path.dentry)) {
		mutex_unlock(&dir->d_inode->i_mutex);
		goto exit;
	}

	if (IS_ERR(nd.intent.open.file)) {
		error = PTR_ERR(nd.intent.open.file);
		goto exit_mutex_unlock;
	}

	/* Negative dentry, just create the file */
	if (!path.dentry->d_inode) {
		/*
		 * This write is needed to ensure that a
		 * ro->rw transition does not occur between
		 * the time when the file is created and when
		 * a permanent write count is taken through
		 * the 'struct file' in nameidata_to_filp().
		 */
		error = mnt_want_write(nd.path.mnt);
		if (error)
			goto exit_mutex_unlock;
		error = __open_namei_create(&nd, &path, flag, mode);
		if (error) {
			mnt_drop_write(nd.path.mnt);
			goto exit;
		}
		filp = nameidata_to_filp(&nd, open_flag);
		mnt_drop_write(nd.path.mnt);
		return filp;
	}

	/*
	 * It already exists.
	 */
	mutex_unlock(&dir->d_inode->i_mutex);
	audit_inode(pathname, path.dentry);

	error = -EEXIST;
	if (flag & O_EXCL)
		goto exit_dput;

	if (__follow_mount(&path)) {
		error = -ELOOP;
		if (flag & O_NOFOLLOW)
			goto exit_dput;
	}

	error = -ENOENT;
	if (!path.dentry->d_inode)
		goto exit_dput;
	if (path.dentry->d_inode->i_op && path.dentry->d_inode->i_op->follow_link)
		goto do_link;

	path_to_nameidata(&path, &nd);
	error = -EISDIR;
	if (path.dentry->d_inode && S_ISDIR(path.dentry->d_inode->i_mode))
		goto exit;
ok:
	/*
	 * Consider:
	 * 1. may_open() truncates a file
	 * 2. a rw->ro mount transition occurs
	 * 3. nameidata_to_filp() fails due to
	 *    the ro mount.
	 * That would be inconsistent, and should
	 * be avoided. Taking this mnt write here
	 * ensures that (2) can not occur.
	 */
	will_write = open_will_write_to_fs(flag, nd.path.dentry->d_inode);
	if (will_write) {
		error = mnt_want_write(nd.path.mnt);
		if (error)
			goto exit;
	}
	error = may_open(&nd, acc_mode, flag);
	if (error) {
		if (will_write)
			mnt_drop_write(nd.path.mnt);
		goto exit;
	}
	filp = nameidata_to_filp(&nd, open_flag);
	/*
	 * It is now safe to drop the mnt write
	 * because the filp has had a write taken
	 * on its behalf.
	 */
	if (will_write)
		mnt_drop_write(nd.path.mnt);
	return filp;

exit_mutex_unlock:
	mutex_unlock(&dir->d_inode->i_mutex);
exit_dput:
	path_put_conditional(&path, &nd);
exit:
	if (!IS_ERR(nd.intent.open.file))
		release_open_intent(&nd);
	path_put(&nd.path);
	return ERR_PTR(error);

do_link:
	error = -ELOOP;
	if (flag & O_NOFOLLOW)
		goto exit_dput;
	/*
	 * This is subtle. Instead of calling do_follow_link() we do the
	 * thing by hands. The reason is that this way we have zero link_count
	 * and path_walk() (called from ->follow_link) honoring LOOKUP_PARENT.
	 * After that we have the parent and last component, i.e.
	 * we are in the same situation as after the first path_walk().
	 * Well, almost - if the last component is normal we get its copy
	 * stored in nd->last.name and we will have to putname() it when we
	 * are done. Procfs-like symlinks just set LAST_BIND.
	 */
	nd.flags |= LOOKUP_PARENT;
	error = security_inode_follow_link(path.dentry, &nd);
	if (error)
		goto exit_dput;
	error = __do_follow_link(&path, &nd);
	if (error) {
		/* Does someone understand code flow here? Or it is only
		 * me so stupid? Anathema to whoever designed this non-sense
		 * with "intent.open".
		 */
		release_open_intent(&nd);
		return ERR_PTR(error);
	}
	nd.flags &= ~LOOKUP_PARENT;
	if (nd.last_type == LAST_BIND)
		goto ok;
	error = -EISDIR;
	if (nd.last_type != LAST_NORM)
		goto exit;
	if (nd.last.name[nd.last.len]) {
		__putname(nd.last.name);
		goto exit;
	}
	error = -ELOOP;
	if (count++==32) {
		__putname(nd.last.name);
		goto exit;
	}
	dir = nd.path.dentry;
	mutex_lock(&dir->d_inode->i_mutex);
	path.dentry = lookup_hash(&nd);
	path.mnt = nd.path.mnt;
	__putname(nd.last.name);
	goto do_last;
}

/**
 * filp_open - open file and return file pointer
 *
 * @filename:	path to open
 * @flags:	open flags as per the open(2) second argument
 * @mode:	mode for the new file if O_CREAT is set, else ignored
 *
 * This is the helper to open a file from kernelspace if you really
 * have to.  But in generally you should not do this, so please move
 * along, nothing to see here..
 */
struct file *filp_open(const char *filename, int flags, int mode)
{
	return do_filp_open(AT_FDCWD, filename, flags, mode);
}
EXPORT_SYMBOL(filp_open);

/**
 * lookup_create - lookup a dentry, creating it if it doesn't exist
 * @nd: nameidata info
 * @is_dir: directory flag
 *
 * Simple function to lookup and return a dentry and create it
 * if it doesn't exist.  Is SMP-safe.
 *
 * Returns with nd->path.dentry->d_inode->i_mutex locked.
 */
struct dentry *lookup_create(struct nameidata *nd, int is_dir)
{
	struct dentry *dentry = ERR_PTR(-EEXIST);

	mutex_lock_nested(&nd->path.dentry->d_inode->i_mutex, I_MUTEX_PARENT);
	/*
	 * Yucky last component or no last component at all?
	 * (foo/., foo/.., /////)
	 */
	if (nd->last_type != LAST_NORM)
		goto fail;
	nd->flags &= ~LOOKUP_PARENT;
	nd->flags |= LOOKUP_CREATE;
	nd->intent.open.flags = O_EXCL;

	/*
	 * Do the final lookup.
	 */
	dentry = lookup_hash(nd);
	if (IS_ERR(dentry))
		goto fail;

	if (dentry->d_inode)
		goto eexist;
	/*
	 * Special case - lookup gave negative, but... we had foo/bar/
	 * From the vfs_mknod() POV we just have a negative dentry -
	 * all is fine. Let's be bastards - you had / on the end, you've
	 * been asking for (non-existent) directory. -ENOENT for you.
	 */
	if (unlikely(!is_dir && nd->last.name[nd->last.len])) {
		dput(dentry);
		dentry = ERR_PTR(-ENOENT);
	}
	return dentry;
eexist:
	dput(dentry);
	dentry = ERR_PTR(-EEXIST);
fail:
	return dentry;
}
EXPORT_SYMBOL_GPL(lookup_create);

int vfs_mknod(struct inode *dir, struct dentry *dentry, struct vfsmount *mnt,
	      int mode, dev_t dev)
{
<<<<<<< HEAD
	int error = may_create(dir, dentry, NULL, 0);
=======
	int error = may_create(dir, dentry);
>>>>>>> 30a2f3c6

	if (error)
		return error;

	if ((S_ISCHR(mode) || S_ISBLK(mode)) && !capable(CAP_MKNOD))
		return -EPERM;

	if (!dir->i_op || !dir->i_op->mknod)
		return -EPERM;

	error = devcgroup_inode_mknod(mode, dev);
	if (error)
		return error;

	error = security_inode_mknod(dir, dentry, mnt, mode, dev);
	if (error)
		return error;

	DQUOT_INIT(dir);
	error = dir->i_op->mknod(dir, dentry, mode, dev);
	if (!error)
		fsnotify_create(dir, dentry);
	return error;
}

static int may_mknod(mode_t mode)
{
	switch (mode & S_IFMT) {
	case S_IFREG:
	case S_IFCHR:
	case S_IFBLK:
	case S_IFIFO:
	case S_IFSOCK:
	case 0: /* zero mode translates to S_IFREG */
		return 0;
	case S_IFDIR:
		return -EPERM;
	default:
		return -EINVAL;
	}
}

asmlinkage long sys_mknodat(int dfd, const char __user *filename, int mode,
				unsigned dev)
{
	int error;
	char *tmp;
	struct dentry *dentry;
	struct nameidata nd;

	if (S_ISDIR(mode))
		return -EPERM;

	error = user_path_parent(dfd, filename, &nd, &tmp);
	if (error)
		return error;

	dentry = lookup_create(&nd, 0);
	if (IS_ERR(dentry)) {
		error = PTR_ERR(dentry);
		goto out_unlock;
	}
	if (!IS_POSIXACL(nd.path.dentry->d_inode))
		mode &= ~current->fs->umask;
	error = may_mknod(mode);
	if (error)
		goto out_dput;
	error = mnt_want_write(nd.path.mnt);
	if (error)
		goto out_dput;
	switch (mode & S_IFMT) {
		case 0: case S_IFREG:
			error = vfs_create(nd.path.dentry->d_inode,dentry,mode,&nd);
			break;
		case S_IFCHR: case S_IFBLK:
			error = vfs_mknod(nd.path.dentry->d_inode, dentry,
					  nd.path.mnt, mode, new_decode_dev(dev));
			break;
		case S_IFIFO: case S_IFSOCK:
			error = vfs_mknod(nd.path.dentry->d_inode, dentry,
					  nd.path.mnt, mode, 0);
			break;
	}
	mnt_drop_write(nd.path.mnt);
out_dput:
	dput(dentry);
out_unlock:
	mutex_unlock(&nd.path.dentry->d_inode->i_mutex);
	path_put(&nd.path);
	putname(tmp);

	return error;
}

asmlinkage long sys_mknod(const char __user *filename, int mode, unsigned dev)
{
	return sys_mknodat(AT_FDCWD, filename, mode, dev);
}

int vfs_mkdir(struct inode *dir, struct dentry *dentry, struct vfsmount *mnt,
	      int mode)
{
<<<<<<< HEAD
	int error = may_create(dir, dentry, NULL, 1);
=======
	int error = may_create(dir, dentry);
>>>>>>> 30a2f3c6

	if (error)
		return error;

	if (!dir->i_op || !dir->i_op->mkdir)
		return -EPERM;

	mode &= (S_IRWXUGO|S_ISVTX);
	error = security_inode_mkdir(dir, dentry, mnt, mode);
	if (error)
		return error;

	DQUOT_INIT(dir);
	error = dir->i_op->mkdir(dir, dentry, mode);
	if (!error)
		fsnotify_mkdir(dir, dentry);
	return error;
}

asmlinkage long sys_mkdirat(int dfd, const char __user *pathname, int mode)
{
	int error = 0;
	char * tmp;
	struct dentry *dentry;
	struct nameidata nd;

	error = user_path_parent(dfd, pathname, &nd, &tmp);
	if (error)
		goto out_err;

	dentry = lookup_create(&nd, 1);
	error = PTR_ERR(dentry);
	if (IS_ERR(dentry))
		goto out_unlock;

	if (!IS_POSIXACL(nd.path.dentry->d_inode))
		mode &= ~current->fs->umask;
	error = mnt_want_write(nd.path.mnt);
	if (error)
		goto out_dput;
	error = vfs_mkdir(nd.path.dentry->d_inode, dentry, nd.path.mnt, mode);
	mnt_drop_write(nd.path.mnt);
out_dput:
	dput(dentry);
out_unlock:
	mutex_unlock(&nd.path.dentry->d_inode->i_mutex);
	path_put(&nd.path);
	putname(tmp);
out_err:
	return error;
}

asmlinkage long sys_mkdir(const char __user *pathname, int mode)
{
	return sys_mkdirat(AT_FDCWD, pathname, mode);
}

/*
 * We try to drop the dentry early: we should have
 * a usage count of 2 if we're the only user of this
 * dentry, and if that is true (possibly after pruning
 * the dcache), then we drop the dentry now.
 *
 * A low-level filesystem can, if it choses, legally
 * do a
 *
 *	if (!d_unhashed(dentry))
 *		return -EBUSY;
 *
 * if it cannot handle the case of removing a directory
 * that is still in use by something else..
 */
void dentry_unhash(struct dentry *dentry)
{
	dget(dentry);
	shrink_dcache_parent(dentry);
	spin_lock(&dcache_lock);
	spin_lock(&dentry->d_lock);
	if (atomic_read(&dentry->d_count) == 2)
		__d_drop(dentry);
	spin_unlock(&dentry->d_lock);
	spin_unlock(&dcache_lock);
}

int vfs_rmdir(struct inode *dir, struct dentry *dentry,struct vfsmount *mnt)
{
	int error = may_delete(dir, dentry, 1);

	if (error)
		return error;

	if (!dir->i_op || !dir->i_op->rmdir)
		return -EPERM;

	error = security_inode_rmdir(dir, dentry, mnt);
	if (error)
		return error;

	DQUOT_INIT(dir);

	mutex_lock(&dentry->d_inode->i_mutex);
	dentry_unhash(dentry);
	if (d_mountpoint(dentry))
		error = -EBUSY;
	else {
		error = dir->i_op->rmdir(dir, dentry);
		if (!error)
			dentry->d_inode->i_flags |= S_DEAD;
	}
	mutex_unlock(&dentry->d_inode->i_mutex);
	if (!error) {
		d_delete(dentry);
	}
	dput(dentry);

	return error;
}

static long do_rmdir(int dfd, const char __user *pathname)
{
	int error = 0;
	char * name;
	struct dentry *dentry;
	struct nameidata nd;

	error = user_path_parent(dfd, pathname, &nd, &name);
	if (error)
		return error;

	switch(nd.last_type) {
		case LAST_DOTDOT:
			error = -ENOTEMPTY;
			goto exit1;
		case LAST_DOT:
			error = -EINVAL;
			goto exit1;
		case LAST_ROOT:
			error = -EBUSY;
			goto exit1;
	}
	mutex_lock_nested(&nd.path.dentry->d_inode->i_mutex, I_MUTEX_PARENT);
	dentry = lookup_hash(&nd);
	error = PTR_ERR(dentry);
	if (IS_ERR(dentry))
		goto exit2;
	error = mnt_want_write(nd.path.mnt);
	if (error)
		goto exit3;
	error = vfs_rmdir(nd.path.dentry->d_inode, dentry, nd.path.mnt);
	mnt_drop_write(nd.path.mnt);
exit3:
	dput(dentry);
exit2:
	mutex_unlock(&nd.path.dentry->d_inode->i_mutex);
exit1:
	path_put(&nd.path);
	putname(name);
	return error;
}

asmlinkage long sys_rmdir(const char __user *pathname)
{
	return do_rmdir(AT_FDCWD, pathname);
}

int vfs_unlink(struct inode *dir, struct dentry *dentry, struct vfsmount *mnt)
{
	int error = may_delete(dir, dentry, 0);

	if (error)
		return error;

	if (!dir->i_op || !dir->i_op->unlink)
		return -EPERM;

	DQUOT_INIT(dir);

	mutex_lock(&dentry->d_inode->i_mutex);
	if (d_mountpoint(dentry))
		error = -EBUSY;
	else {
		error = security_inode_unlink(dir, dentry, mnt);
		if (!error)
			error = dir->i_op->unlink(dir, dentry);
	}
	mutex_unlock(&dentry->d_inode->i_mutex);

	/* We don't d_delete() NFS sillyrenamed files--they still exist. */
	if (!error && !(dentry->d_flags & DCACHE_NFSFS_RENAMED)) {
		fsnotify_link_count(dentry->d_inode);
		d_delete(dentry);
	}

	return error;
}

/*
 * Make sure that the actual truncation of the file will occur outside its
 * directory's i_mutex.  Truncate can take a long time if there is a lot of
 * writeout happening, and we don't want to prevent access to the directory
 * while waiting on the I/O.
 */
static long do_unlinkat(int dfd, const char __user *pathname)
{
	int error;
	char *name;
	struct dentry *dentry;
	struct nameidata nd;
	struct inode *inode = NULL;

	error = user_path_parent(dfd, pathname, &nd, &name);
	if (error)
		return error;

	error = -EISDIR;
	if (nd.last_type != LAST_NORM)
		goto exit1;
	mutex_lock_nested(&nd.path.dentry->d_inode->i_mutex, I_MUTEX_PARENT);
	dentry = lookup_hash(&nd);
	error = PTR_ERR(dentry);
	if (!IS_ERR(dentry)) {
		/* Why not before? Because we want correct error value */
		if (nd.last.name[nd.last.len])
			goto slashes;
		inode = dentry->d_inode;
		if (inode)
			atomic_inc(&inode->i_count);
		error = mnt_want_write(nd.path.mnt);
		if (error)
			goto exit2;
		error = vfs_unlink(nd.path.dentry->d_inode, dentry, nd.path.mnt);
		mnt_drop_write(nd.path.mnt);
	exit2:
		dput(dentry);
	}
	mutex_unlock(&nd.path.dentry->d_inode->i_mutex);
	if (inode)
		iput(inode);	/* truncate the inode here */
exit1:
	path_put(&nd.path);
	putname(name);
	return error;

slashes:
	error = !dentry->d_inode ? -ENOENT :
		S_ISDIR(dentry->d_inode->i_mode) ? -EISDIR : -ENOTDIR;
	goto exit2;
}

asmlinkage long sys_unlinkat(int dfd, const char __user *pathname, int flag)
{
	if ((flag & ~AT_REMOVEDIR) != 0)
		return -EINVAL;

	if (flag & AT_REMOVEDIR)
		return do_rmdir(dfd, pathname);

	return do_unlinkat(dfd, pathname);
}

asmlinkage long sys_unlink(const char __user *pathname)
{
	return do_unlinkat(AT_FDCWD, pathname);
}

<<<<<<< HEAD
int vfs_symlink(struct inode *dir, struct dentry *dentry, struct vfsmount *mnt,
		const char *oldname, int mode)
{
	int error = may_create(dir, dentry, NULL, 0);
=======
int vfs_symlink(struct inode *dir, struct dentry *dentry, const char *oldname)
{
	int error = may_create(dir, dentry);
>>>>>>> 30a2f3c6

	if (error)
		return error;

	if (!dir->i_op || !dir->i_op->symlink)
		return -EPERM;

	error = security_inode_symlink(dir, dentry, mnt, oldname);
	if (error)
		return error;

	DQUOT_INIT(dir);
	error = dir->i_op->symlink(dir, dentry, oldname);
	if (!error)
		fsnotify_create(dir, dentry);
	return error;
}

asmlinkage long sys_symlinkat(const char __user *oldname,
			      int newdfd, const char __user *newname)
{
	int error;
	char *from;
	char *to;
	struct dentry *dentry;
	struct nameidata nd;

	from = getname(oldname);
	if (IS_ERR(from))
		return PTR_ERR(from);

	error = user_path_parent(newdfd, newname, &nd, &to);
	if (error)
		goto out_putname;

	dentry = lookup_create(&nd, 0);
	error = PTR_ERR(dentry);
	if (IS_ERR(dentry))
		goto out_unlock;

	error = mnt_want_write(nd.path.mnt);
	if (error)
		goto out_dput;
<<<<<<< HEAD
	error = vfs_symlink(nd.path.dentry->d_inode, dentry, nd.path.mnt, from,
			    S_IALLUGO);
=======
	error = vfs_symlink(nd.path.dentry->d_inode, dentry, from);
>>>>>>> 30a2f3c6
	mnt_drop_write(nd.path.mnt);
out_dput:
	dput(dentry);
out_unlock:
	mutex_unlock(&nd.path.dentry->d_inode->i_mutex);
	path_put(&nd.path);
	putname(to);
out_putname:
	putname(from);
	return error;
}

asmlinkage long sys_symlink(const char __user *oldname, const char __user *newname)
{
	return sys_symlinkat(oldname, AT_FDCWD, newname);
}

int vfs_link(struct dentry *old_dentry, struct vfsmount *old_mnt, struct inode *dir, struct dentry *new_dentry, struct vfsmount *new_mnt)
{
	struct inode *inode = old_dentry->d_inode;
	int error;

	if (!inode)
		return -ENOENT;

<<<<<<< HEAD
	error = may_create(dir, new_dentry, NULL, S_ISDIR(inode->i_mode));
=======
	error = may_create(dir, new_dentry);
>>>>>>> 30a2f3c6
	if (error)
		return error;

	if (dir->i_sb != inode->i_sb)
		return -EXDEV;

	/*
	 * A link to an append-only or immutable file cannot be created.
	 */
	if (IS_APPEND(inode) || IS_IMMUTABLE(inode))
		return -EPERM;
	if (!dir->i_op || !dir->i_op->link)
		return -EPERM;
	if (S_ISDIR(inode->i_mode))
		return -EPERM;

	error = security_inode_link(old_dentry, old_mnt, dir, new_dentry,
				    new_mnt);
	if (error)
		return error;

	mutex_lock(&inode->i_mutex);
	DQUOT_INIT(dir);
	error = dir->i_op->link(old_dentry, dir, new_dentry);
	mutex_unlock(&inode->i_mutex);
	if (!error)
		fsnotify_link(dir, inode, new_dentry);
	return error;
}

/*
 * Hardlinks are often used in delicate situations.  We avoid
 * security-related surprises by not following symlinks on the
 * newname.  --KAB
 *
 * We don't follow them on the oldname either to be compatible
 * with linux 2.0, and to avoid hard-linking to directories
 * and other special files.  --ADM
 */
asmlinkage long sys_linkat(int olddfd, const char __user *oldname,
			   int newdfd, const char __user *newname,
			   int flags)
{
	struct dentry *new_dentry;
	struct nameidata nd;
	struct path old_path;
	int error;
	char *to;

	if ((flags & ~AT_SYMLINK_FOLLOW) != 0)
		return -EINVAL;

	error = user_path_at(olddfd, oldname,
			     flags & AT_SYMLINK_FOLLOW ? LOOKUP_FOLLOW : 0,
			     &old_path);
	if (error)
		return error;

	error = user_path_parent(newdfd, newname, &nd, &to);
	if (error)
		goto out;
	error = -EXDEV;
	if (old_path.mnt != nd.path.mnt)
		goto out_release;
	new_dentry = lookup_create(&nd, 0);
	error = PTR_ERR(new_dentry);
	if (IS_ERR(new_dentry))
		goto out_unlock;
	error = mnt_want_write(nd.path.mnt);
	if (error)
		goto out_dput;
<<<<<<< HEAD
	error = vfs_link(old_nd.path.dentry, old_nd.path.mnt, nd.path.dentry->d_inode,
			 new_dentry, nd.path.mnt);
=======
	error = vfs_link(old_path.dentry, nd.path.dentry->d_inode, new_dentry);
>>>>>>> 30a2f3c6
	mnt_drop_write(nd.path.mnt);
out_dput:
	dput(new_dentry);
out_unlock:
	mutex_unlock(&nd.path.dentry->d_inode->i_mutex);
out_release:
	path_put(&nd.path);
	putname(to);
out:
	path_put(&old_path);

	return error;
}

asmlinkage long sys_link(const char __user *oldname, const char __user *newname)
{
	return sys_linkat(AT_FDCWD, oldname, AT_FDCWD, newname, 0);
}

/*
 * The worst of all namespace operations - renaming directory. "Perverted"
 * doesn't even start to describe it. Somebody in UCB had a heck of a trip...
 * Problems:
 *	a) we can get into loop creation. Check is done in is_subdir().
 *	b) race potential - two innocent renames can create a loop together.
 *	   That's where 4.4 screws up. Current fix: serialization on
 *	   sb->s_vfs_rename_mutex. We might be more accurate, but that's another
 *	   story.
 *	c) we have to lock _three_ objects - parents and victim (if it exists).
 *	   And that - after we got ->i_mutex on parents (until then we don't know
 *	   whether the target exists).  Solution: try to be smart with locking
 *	   order for inodes.  We rely on the fact that tree topology may change
 *	   only under ->s_vfs_rename_mutex _and_ that parent of the object we
 *	   move will be locked.  Thus we can rank directories by the tree
 *	   (ancestors first) and rank all non-directories after them.
 *	   That works since everybody except rename does "lock parent, lookup,
 *	   lock child" and rename is under ->s_vfs_rename_mutex.
 *	   HOWEVER, it relies on the assumption that any object with ->lookup()
 *	   has no more than 1 dentry.  If "hybrid" objects will ever appear,
 *	   we'd better make sure that there's no link(2) for them.
 *	d) some filesystems don't support opened-but-unlinked directories,
 *	   either because of layout or because they are not ready to deal with
 *	   all cases correctly. The latter will be fixed (taking this sort of
 *	   stuff into VFS), but the former is not going away. Solution: the same
 *	   trick as in rmdir().
 *	e) conversion from fhandle to dentry may come in the wrong moment - when
 *	   we are removing the target. Solution: we will have to grab ->i_mutex
 *	   in the fhandle_to_dentry code. [FIXME - current nfsfh.c relies on
 *	   ->i_mutex on parents, which works but leads to some truely excessive
 *	   locking].
 */
static int vfs_rename_dir(struct inode *old_dir, struct dentry *old_dentry,
			  struct vfsmount *old_mnt, struct inode *new_dir,
			  struct dentry *new_dentry, struct vfsmount *new_mnt)
{
	int error = 0;
	struct inode *target;

	/*
	 * If we are going to change the parent - check write permissions,
	 * we'll need to flip '..'.
	 */
	if (new_dir != old_dir) {
		error = inode_permission(old_dentry->d_inode, MAY_WRITE);
		if (error)
			return error;
	}

	error = security_inode_rename(old_dir, old_dentry, old_mnt,
				      new_dir, new_dentry, new_mnt);
	if (error)
		return error;

	target = new_dentry->d_inode;
	if (target) {
		mutex_lock(&target->i_mutex);
		dentry_unhash(new_dentry);
	}
	if (d_mountpoint(old_dentry)||d_mountpoint(new_dentry))
		error = -EBUSY;
	else 
		error = old_dir->i_op->rename(old_dir, old_dentry, new_dir, new_dentry);
	if (target) {
		if (!error)
			target->i_flags |= S_DEAD;
		mutex_unlock(&target->i_mutex);
		if (d_unhashed(new_dentry))
			d_rehash(new_dentry);
		dput(new_dentry);
	}
	if (!error)
		if (!(old_dir->i_sb->s_type->fs_flags & FS_RENAME_DOES_D_MOVE))
			d_move(old_dentry,new_dentry);
	return error;
}

static int vfs_rename_other(struct inode *old_dir, struct dentry *old_dentry,
			    struct vfsmount *old_mnt, struct inode *new_dir,
			    struct dentry *new_dentry, struct vfsmount *new_mnt)
{
	struct inode *target;
	int error;

	error = security_inode_rename(old_dir, old_dentry, old_mnt,
				      new_dir, new_dentry, new_mnt);
	if (error)
		return error;

	dget(new_dentry);
	target = new_dentry->d_inode;
	if (target)
		mutex_lock(&target->i_mutex);
	if (d_mountpoint(old_dentry)||d_mountpoint(new_dentry))
		error = -EBUSY;
	else
		error = old_dir->i_op->rename(old_dir, old_dentry, new_dir, new_dentry);
	if (!error) {
		if (!(old_dir->i_sb->s_type->fs_flags & FS_RENAME_DOES_D_MOVE))
			d_move(old_dentry, new_dentry);
	}
	if (target)
		mutex_unlock(&target->i_mutex);
	dput(new_dentry);
	return error;
}

int vfs_rename(struct inode *old_dir, struct dentry *old_dentry,
	        struct vfsmount *old_mnt, struct inode *new_dir,
	        struct dentry *new_dentry, struct vfsmount *new_mnt)
{
	int error;
	int is_dir = S_ISDIR(old_dentry->d_inode->i_mode);
	const char *old_name;

	if (old_dentry->d_inode == new_dentry->d_inode)
 		return 0;
 
	error = may_delete(old_dir, old_dentry, is_dir);
	if (error)
		return error;

	if (!new_dentry->d_inode)
<<<<<<< HEAD
		error = may_create(new_dir, new_dentry, NULL, is_dir);
=======
		error = may_create(new_dir, new_dentry);
>>>>>>> 30a2f3c6
	else
		error = may_delete(new_dir, new_dentry, is_dir);
	if (error)
		return error;

	if (!old_dir->i_op || !old_dir->i_op->rename)
		return -EPERM;

	DQUOT_INIT(old_dir);
	DQUOT_INIT(new_dir);

	old_name = fsnotify_oldname_init(old_dentry->d_name.name);

	if (is_dir)
		error = vfs_rename_dir(old_dir, old_dentry, old_mnt,
				       new_dir, new_dentry, new_mnt);
	else
		error = vfs_rename_other(old_dir, old_dentry, old_mnt,
					 new_dir, new_dentry, new_mnt);
	if (!error) {
		const char *new_name = old_dentry->d_name.name;
		fsnotify_move(old_dir, new_dir, old_name, new_name, is_dir,
			      new_dentry->d_inode, old_dentry);
	}
	fsnotify_oldname_free(old_name);

	return error;
}

asmlinkage long sys_renameat(int olddfd, const char __user *oldname,
			     int newdfd, const char __user *newname)
{
	struct dentry *old_dir, *new_dir;
	struct dentry *old_dentry, *new_dentry;
	struct dentry *trap;
	struct nameidata oldnd, newnd;
	char *from;
	char *to;
	int error;

	error = user_path_parent(olddfd, oldname, &oldnd, &from);
	if (error)
		goto exit;

	error = user_path_parent(newdfd, newname, &newnd, &to);
	if (error)
		goto exit1;

	error = -EXDEV;
	if (oldnd.path.mnt != newnd.path.mnt)
		goto exit2;

	old_dir = oldnd.path.dentry;
	error = -EBUSY;
	if (oldnd.last_type != LAST_NORM)
		goto exit2;

	new_dir = newnd.path.dentry;
	if (newnd.last_type != LAST_NORM)
		goto exit2;

	trap = lock_rename(new_dir, old_dir);

	old_dentry = lookup_hash(&oldnd);
	error = PTR_ERR(old_dentry);
	if (IS_ERR(old_dentry))
		goto exit3;
	/* source must exist */
	error = -ENOENT;
	if (!old_dentry->d_inode)
		goto exit4;
	/* unless the source is a directory trailing slashes give -ENOTDIR */
	if (!S_ISDIR(old_dentry->d_inode->i_mode)) {
		error = -ENOTDIR;
		if (oldnd.last.name[oldnd.last.len])
			goto exit4;
		if (newnd.last.name[newnd.last.len])
			goto exit4;
	}
	/* source should not be ancestor of target */
	error = -EINVAL;
	if (old_dentry == trap)
		goto exit4;
	new_dentry = lookup_hash(&newnd);
	error = PTR_ERR(new_dentry);
	if (IS_ERR(new_dentry))
		goto exit4;
	/* target should not be an ancestor of source */
	error = -ENOTEMPTY;
	if (new_dentry == trap)
		goto exit5;

	error = mnt_want_write(oldnd.path.mnt);
	if (error)
		goto exit5;
	error = vfs_rename(old_dir->d_inode, old_dentry, oldnd.path.mnt,
			   new_dir->d_inode, new_dentry, newnd.path.mnt);
	mnt_drop_write(oldnd.path.mnt);
exit5:
	dput(new_dentry);
exit4:
	dput(old_dentry);
exit3:
	unlock_rename(new_dir, old_dir);
exit2:
	path_put(&newnd.path);
	putname(to);
exit1:
	path_put(&oldnd.path);
	putname(from);
exit:
	return error;
}

asmlinkage long sys_rename(const char __user *oldname, const char __user *newname)
{
	return sys_renameat(AT_FDCWD, oldname, AT_FDCWD, newname);
}

int vfs_readlink(struct dentry *dentry, char __user *buffer, int buflen, const char *link)
{
	int len;

	len = PTR_ERR(link);
	if (IS_ERR(link))
		goto out;

	len = strlen(link);
	if (len > (unsigned) buflen)
		len = buflen;
	if (copy_to_user(buffer, link, len))
		len = -EFAULT;
out:
	return len;
}

/*
 * A helper for ->readlink().  This should be used *ONLY* for symlinks that
 * have ->follow_link() touching nd only in nd_set_link().  Using (or not
 * using) it for any given inode is up to filesystem.
 */
int generic_readlink(struct dentry *dentry, char __user *buffer, int buflen)
{
	struct nameidata nd;
	void *cookie;
	int res;

	nd.depth = 0;
	cookie = dentry->d_inode->i_op->follow_link(dentry, &nd);
	if (IS_ERR(cookie))
		return PTR_ERR(cookie);

	res = vfs_readlink(dentry, buffer, buflen, nd_get_link(&nd));
	if (dentry->d_inode->i_op->put_link)
		dentry->d_inode->i_op->put_link(dentry, &nd, cookie);
	return res;
}

int vfs_follow_link(struct nameidata *nd, const char *link)
{
	return __vfs_follow_link(nd, link);
}

/* get the link contents into pagecache */
static char *page_getlink(struct dentry * dentry, struct page **ppage)
{
	struct page * page;
	struct address_space *mapping = dentry->d_inode->i_mapping;
	page = read_mapping_page(mapping, 0, NULL);
	if (IS_ERR(page))
		return (char*)page;
	*ppage = page;
	return kmap(page);
}

int page_readlink(struct dentry *dentry, char __user *buffer, int buflen)
{
	struct page *page = NULL;
	char *s = page_getlink(dentry, &page);
	int res = vfs_readlink(dentry,buffer,buflen,s);
	if (page) {
		kunmap(page);
		page_cache_release(page);
	}
	return res;
}

void *page_follow_link_light(struct dentry *dentry, struct nameidata *nd)
{
	struct page *page = NULL;
	nd_set_link(nd, page_getlink(dentry, &page));
	return page;
}

void page_put_link(struct dentry *dentry, struct nameidata *nd, void *cookie)
{
	struct page *page = cookie;

	if (page) {
		kunmap(page);
		page_cache_release(page);
	}
}

int __page_symlink(struct inode *inode, const char *symname, int len,
		gfp_t gfp_mask)
{
	struct address_space *mapping = inode->i_mapping;
	struct page *page;
	void *fsdata;
	int err;
	char *kaddr;

retry:
	err = pagecache_write_begin(NULL, mapping, 0, len-1,
				AOP_FLAG_UNINTERRUPTIBLE, &page, &fsdata);
	if (err)
		goto fail;

	kaddr = kmap_atomic(page, KM_USER0);
	memcpy(kaddr, symname, len-1);
	kunmap_atomic(kaddr, KM_USER0);

	err = pagecache_write_end(NULL, mapping, 0, len-1, len-1,
							page, fsdata);
	if (err < 0)
		goto fail;
	if (err < len-1)
		goto retry;

	mark_inode_dirty(inode);
	return 0;
fail:
	return err;
}

int page_symlink(struct inode *inode, const char *symname, int len)
{
	return __page_symlink(inode, symname, len,
			mapping_gfp_mask(inode->i_mapping));
}

const struct inode_operations page_symlink_inode_operations = {
	.readlink	= generic_readlink,
	.follow_link	= page_follow_link_light,
	.put_link	= page_put_link,
};

EXPORT_SYMBOL(user_path_at);
EXPORT_SYMBOL(follow_down);
EXPORT_SYMBOL(follow_up);
EXPORT_SYMBOL(get_write_access); /* binfmt_aout */
EXPORT_SYMBOL(getname);
EXPORT_SYMBOL(lock_rename);
EXPORT_SYMBOL(lookup_one_len);
EXPORT_SYMBOL(page_follow_link_light);
EXPORT_SYMBOL(page_put_link);
EXPORT_SYMBOL(page_readlink);
EXPORT_SYMBOL(__page_symlink);
EXPORT_SYMBOL(page_symlink);
EXPORT_SYMBOL(page_symlink_inode_operations);
EXPORT_SYMBOL(path_lookup);
EXPORT_SYMBOL(vfs_path_lookup);
EXPORT_SYMBOL(inode_permission);
EXPORT_SYMBOL(vfs_permission);
EXPORT_SYMBOL(file_permission);
EXPORT_SYMBOL(unlock_rename);
EXPORT_SYMBOL(vfs_create);
EXPORT_SYMBOL(vfs_follow_link);
EXPORT_SYMBOL(vfs_link);
EXPORT_SYMBOL(vfs_mkdir);
EXPORT_SYMBOL(vfs_mknod);
EXPORT_SYMBOL(generic_permission);
EXPORT_SYMBOL(vfs_readlink);
EXPORT_SYMBOL(vfs_rename);
EXPORT_SYMBOL(vfs_rmdir);
EXPORT_SYMBOL(vfs_symlink);
EXPORT_SYMBOL(vfs_unlink);
EXPORT_SYMBOL(dentry_unhash);
EXPORT_SYMBOL(generic_readlink);<|MERGE_RESOLUTION|>--- conflicted
+++ resolved
@@ -227,9 +227,10 @@
 	return -EACCES;
 }
 
-int inode_permission(struct inode *inode, int mask)
+static int __inode_permission(struct inode *inode, int mask)
 {
 	int retval;
+	int submask = mask;
 
 	if (mask & MAY_WRITE) {
 		umode_t mode = inode->i_mode;
@@ -248,25 +249,12 @@
 			return -EACCES;
 	}
 
-<<<<<<< HEAD
-	if ((mask & MAY_EXEC) && S_ISREG(inode->i_mode)) {
-		/*
-		 * MAY_EXEC on regular files is denied if the fs is mounted
-		 * with the "noexec" flag.
-		 */
-		if (mnt && (mnt->mnt_flags & MNT_NOEXEC))
-			return -EACCES;
-	}
-
-	submask = mask;
-	/* Ordinary permission routines do not understand MAY_APPEND. */
 	if (!IS_WITHAPPEND(inode))
 		submask &= ~MAY_APPEND;
-=======
+
 	/* Ordinary permission routines do not understand MAY_APPEND. */
->>>>>>> 30a2f3c6
 	if (inode->i_op && inode->i_op->permission) {
-		retval = inode->i_op->permission(inode, mask);
+		retval = inode->i_op->permission(inode, submask);
 		if (!retval) {
 			/*
 			 * Exec permission on a regular file is denied if none
@@ -285,11 +273,25 @@
 	if (retval)
 		return retval;
 
-	retval = devcgroup_inode_permission(inode, mask);
+	return devcgroup_inode_permission(inode, mask);
+}
+
+int inode_permission(struct inode *inode, int mask)
+{
+	int retval = __inode_permission(inode, mask);
 	if (retval)
 		return retval;
 
 	return security_inode_permission(inode,
+			mask & (MAY_READ|MAY_WRITE|MAY_EXEC|MAY_APPEND));
+}
+
+int path_permission(struct path *path, int mask)
+{
+	int retval = __inode_permission(path->dentry->d_inode, mask);
+	if (retval)
+		return retval;
+	return security_path_permission(path,
 			mask & (MAY_READ|MAY_WRITE|MAY_EXEC|MAY_APPEND));
 }
 
@@ -305,7 +307,7 @@
  */
 int vfs_permission(struct nameidata *nd, int mask)
 {
-	return inode_permission(nd->path.dentry->d_inode, mask);
+	return path_permission(&nd->path, mask);
 }
 
 /**
@@ -322,16 +324,7 @@
  */
 int file_permission(struct file *file, int mask)
 {
-<<<<<<< HEAD
-	struct nameidata nd;
-
-	nd.path = file->f_path;
-	nd.flags = LOOKUP_ACCESS;
-
-	return permission(nd.path.dentry->d_inode, mask, &nd);
-=======
-	return inode_permission(file->f_path.dentry->d_inode, mask);
->>>>>>> 30a2f3c6
+	return path_permission(&file->f_path, mask);
 }
 
 /*
@@ -472,8 +465,9 @@
  * short-cut DAC fails, then call permission() to do more
  * complete permission check.
  */
-static int exec_permission_lite(struct inode *inode)
-{
+static int exec_permission_lite(struct path *path)
+{
+	struct inode *inode = path->dentry->d_inode;
 	umode_t	mode = inode->i_mode;
 
 	if (inode->i_op && inode->i_op->permission)
@@ -498,7 +492,7 @@
 
 	return -EACCES;
 ok:
-	return security_inode_permission(inode, MAY_EXEC);
+	return security_path_permission(path, MAY_EXEC);
 }
 
 /*
@@ -895,7 +889,7 @@
 		unsigned int c;
 
 		nd->flags |= LOOKUP_CONTINUE;
-		err = exec_permission_lite(inode);
+		err = exec_permission_lite(&nd->path);
 		if (err == -EAGAIN)
 			err = vfs_permission(nd, MAY_EXEC);
  		if (err)
@@ -1267,7 +1261,7 @@
 {
 	int err;
 
-	err = inode_permission(nd->path.dentry->d_inode, MAY_EXEC);
+	err = path_permission(&nd->path, MAY_EXEC);
 	if (err)
 		return ERR_PTR(err);
 	return __lookup_hash(&nd->last, nd->path.dentry, nd);
@@ -1423,7 +1417,6 @@
 	BUG_ON(victim->d_parent->d_inode != dir);
 	audit_inode_child(victim->d_name.name, victim, dir);
 
-<<<<<<< HEAD
 	if (dir->i_op->may_delete) {
 		if (IS_RDONLY(dir))
 			return -EROFS;
@@ -1431,15 +1424,12 @@
 			return -EACCES;
 		error = dir->i_op->may_delete(dir, victim->d_inode);
 		if (!error)
-			error = security_inode_permission(dir, MAY_WRITE | MAY_EXEC, NULL);
+			error = security_inode_permission(dir, MAY_WRITE | MAY_EXEC);
 	} else {
-		error = permission(dir, MAY_WRITE | MAY_EXEC, NULL);
+		error = inode_permission(dir, MAY_WRITE | MAY_EXEC);
 		if (!error && check_sticky(dir, victim->d_inode))
 			error = -EPERM;
 	}
-=======
-	error = inode_permission(dir, MAY_WRITE | MAY_EXEC);
->>>>>>> 30a2f3c6
 	if (error)
 		return error;
 	if (IS_APPEND(dir))
@@ -1468,12 +1458,8 @@
  *  3. We should have write and exec permissions on dir
  *  4. We can't do it if dir is immutable (done in permission())
  */
-<<<<<<< HEAD
 static inline int may_create(struct inode *dir, struct dentry *child,
-			     struct nameidata *nd, int isdir)
-=======
-static inline int may_create(struct inode *dir, struct dentry *child)
->>>>>>> 30a2f3c6
+			     int isdir)
 {
 	int error;
 
@@ -1481,10 +1467,7 @@
 		return -EEXIST;
 	if (IS_DEADDIR(dir))
 		return -ENOENT;
-<<<<<<< HEAD
-
-	if (nd)
-		nd->flags |= LOOKUP_CONTINUE;
+
 	if (dir->i_op->may_create) {
 		if (IS_RDONLY(dir))
 			return -EROFS;
@@ -1492,14 +1475,11 @@
 			return -EACCES;
 		error = dir->i_op->may_create(dir, isdir);
 		if (!error)
-			error = security_inode_permission(dir, MAY_WRITE | MAY_EXEC, nd);
+			error = security_inode_permission(dir, MAY_WRITE | MAY_EXEC);
 	} else
-		error = permission(dir, MAY_WRITE | MAY_EXEC, nd);
+		error = inode_permission(dir, MAY_WRITE | MAY_EXEC);
 
 	return error;
-=======
-	return inode_permission(dir, MAY_WRITE | MAY_EXEC);
->>>>>>> 30a2f3c6
 }
 
 /* 
@@ -1565,11 +1545,7 @@
 int vfs_create(struct inode *dir, struct dentry *dentry, int mode,
 		struct nameidata *nd)
 {
-<<<<<<< HEAD
-	int error = may_create(dir, dentry, nd, 0);
-=======
-	int error = may_create(dir, dentry);
->>>>>>> 30a2f3c6
+	int error = may_create(dir, dentry, 0);
 
 	if (error)
 		return error;
@@ -2014,11 +1990,7 @@
 int vfs_mknod(struct inode *dir, struct dentry *dentry, struct vfsmount *mnt,
 	      int mode, dev_t dev)
 {
-<<<<<<< HEAD
-	int error = may_create(dir, dentry, NULL, 0);
-=======
-	int error = may_create(dir, dentry);
->>>>>>> 30a2f3c6
+	int error = may_create(dir, dentry, 0);
 
 	if (error)
 		return error;
@@ -2121,11 +2093,7 @@
 int vfs_mkdir(struct inode *dir, struct dentry *dentry, struct vfsmount *mnt,
 	      int mode)
 {
-<<<<<<< HEAD
-	int error = may_create(dir, dentry, NULL, 1);
-=======
-	int error = may_create(dir, dentry);
->>>>>>> 30a2f3c6
+	int error = may_create(dir, dentry, 1);
 
 	if (error)
 		return error;
@@ -2391,16 +2359,10 @@
 	return do_unlinkat(AT_FDCWD, pathname);
 }
 
-<<<<<<< HEAD
 int vfs_symlink(struct inode *dir, struct dentry *dentry, struct vfsmount *mnt,
-		const char *oldname, int mode)
-{
-	int error = may_create(dir, dentry, NULL, 0);
-=======
-int vfs_symlink(struct inode *dir, struct dentry *dentry, const char *oldname)
-{
-	int error = may_create(dir, dentry);
->>>>>>> 30a2f3c6
+		const char *oldname)
+{
+	int error = may_create(dir, dentry, 0);
 
 	if (error)
 		return error;
@@ -2444,12 +2406,7 @@
 	error = mnt_want_write(nd.path.mnt);
 	if (error)
 		goto out_dput;
-<<<<<<< HEAD
-	error = vfs_symlink(nd.path.dentry->d_inode, dentry, nd.path.mnt, from,
-			    S_IALLUGO);
-=======
-	error = vfs_symlink(nd.path.dentry->d_inode, dentry, from);
->>>>>>> 30a2f3c6
+	error = vfs_symlink(nd.path.dentry->d_inode, dentry, nd.path.mnt, from);
 	mnt_drop_write(nd.path.mnt);
 out_dput:
 	dput(dentry);
@@ -2475,11 +2432,7 @@
 	if (!inode)
 		return -ENOENT;
 
-<<<<<<< HEAD
-	error = may_create(dir, new_dentry, NULL, S_ISDIR(inode->i_mode));
-=======
-	error = may_create(dir, new_dentry);
->>>>>>> 30a2f3c6
+	error = may_create(dir, new_dentry, S_ISDIR(inode->i_mode));
 	if (error)
 		return error;
 
@@ -2551,12 +2504,9 @@
 	error = mnt_want_write(nd.path.mnt);
 	if (error)
 		goto out_dput;
-<<<<<<< HEAD
-	error = vfs_link(old_nd.path.dentry, old_nd.path.mnt, nd.path.dentry->d_inode,
+	error = vfs_link(old_path.dentry, old_path.mnt,
+			 nd.path.dentry->d_inode,
 			 new_dentry, nd.path.mnt);
-=======
-	error = vfs_link(old_path.dentry, nd.path.dentry->d_inode, new_dentry);
->>>>>>> 30a2f3c6
 	mnt_drop_write(nd.path.mnt);
 out_dput:
 	dput(new_dentry);
@@ -2699,11 +2649,7 @@
 		return error;
 
 	if (!new_dentry->d_inode)
-<<<<<<< HEAD
-		error = may_create(new_dir, new_dentry, NULL, is_dir);
-=======
-		error = may_create(new_dir, new_dentry);
->>>>>>> 30a2f3c6
+		error = may_create(new_dir, new_dentry, is_dir);
 	else
 		error = may_delete(new_dir, new_dentry, is_dir);
 	if (error)
@@ -2968,6 +2914,7 @@
 EXPORT_SYMBOL(path_lookup);
 EXPORT_SYMBOL(vfs_path_lookup);
 EXPORT_SYMBOL(inode_permission);
+EXPORT_SYMBOL(path_permission);
 EXPORT_SYMBOL(vfs_permission);
 EXPORT_SYMBOL(file_permission);
 EXPORT_SYMBOL(unlock_rename);
