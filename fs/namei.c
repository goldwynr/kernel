--- conflicted
+++ resolved
@@ -2069,15 +2069,11 @@
 	if (!dir->i_op || !dir->i_op->mknod)
 		return -EPERM;
 
-<<<<<<< HEAD
+	error = devcgroup_inode_mknod(mode, dev);
+	if (error)
+		return error;
+
 	error = security_inode_mknod(dir, dentry, mnt, mode, dev);
-=======
-	error = devcgroup_inode_mknod(mode, dev);
-	if (error)
-		return error;
-
-	error = security_inode_mknod(dir, dentry, mode, dev);
->>>>>>> 28ffb5d3
 	if (error)
 		return error;
 
@@ -2210,16 +2206,12 @@
 
 	if (!IS_POSIXACL(nd.path.dentry->d_inode))
 		mode &= ~current->fs->umask;
-<<<<<<< HEAD
+	error = mnt_want_write(nd.path.mnt);
+	if (error)
+		goto out_dput;
 	error = vfs_mkdir(nd.path.dentry->d_inode, dentry, nd.path.mnt, mode);
-=======
-	error = mnt_want_write(nd.path.mnt);
-	if (error)
-		goto out_dput;
-	error = vfs_mkdir(nd.path.dentry->d_inode, dentry, mode);
 	mnt_drop_write(nd.path.mnt);
 out_dput:
->>>>>>> 28ffb5d3
 	dput(dentry);
 out_unlock:
 	mutex_unlock(&nd.path.dentry->d_inode->i_mutex);
@@ -2327,16 +2319,12 @@
 	error = PTR_ERR(dentry);
 	if (IS_ERR(dentry))
 		goto exit2;
-<<<<<<< HEAD
+	error = mnt_want_write(nd.path.mnt);
+	if (error)
+		goto exit3;
 	error = vfs_rmdir(nd.path.dentry->d_inode, dentry, nd.path.mnt);
-=======
-	error = mnt_want_write(nd.path.mnt);
-	if (error)
-		goto exit3;
-	error = vfs_rmdir(nd.path.dentry->d_inode, dentry);
 	mnt_drop_write(nd.path.mnt);
 exit3:
->>>>>>> 28ffb5d3
 	dput(dentry);
 exit2:
 	mutex_unlock(&nd.path.dentry->d_inode->i_mutex);
@@ -2417,15 +2405,11 @@
 		inode = dentry->d_inode;
 		if (inode)
 			atomic_inc(&inode->i_count);
-<<<<<<< HEAD
-		error = vfs_unlink(nd.path.dentry->d_inode, dentry, nd.path.mnt);
-=======
 		error = mnt_want_write(nd.path.mnt);
 		if (error)
 			goto exit2;
-		error = vfs_unlink(nd.path.dentry->d_inode, dentry);
+		error = vfs_unlink(nd.path.dentry->d_inode, dentry, nd.path.mnt);
 		mnt_drop_write(nd.path.mnt);
->>>>>>> 28ffb5d3
 	exit2:
 		dput(dentry);
 	}
@@ -2507,17 +2491,13 @@
 	if (IS_ERR(dentry))
 		goto out_unlock;
 
-<<<<<<< HEAD
+	error = mnt_want_write(nd.path.mnt);
+	if (error)
+		goto out_dput;
 	error = vfs_symlink(nd.path.dentry->d_inode, dentry, nd.path.mnt, from,
 			    S_IALLUGO);
-=======
-	error = mnt_want_write(nd.path.mnt);
-	if (error)
-		goto out_dput;
-	error = vfs_symlink(nd.path.dentry->d_inode, dentry, from, S_IALLUGO);
 	mnt_drop_write(nd.path.mnt);
 out_dput:
->>>>>>> 28ffb5d3
 	dput(dentry);
 out_unlock:
 	mutex_unlock(&nd.path.dentry->d_inode->i_mutex);
@@ -2613,17 +2593,13 @@
 	error = PTR_ERR(new_dentry);
 	if (IS_ERR(new_dentry))
 		goto out_unlock;
-<<<<<<< HEAD
+	error = mnt_want_write(nd.path.mnt);
+	if (error)
+		goto out_dput;
 	error = vfs_link(old_nd.path.dentry, old_nd.path.mnt, nd.path.dentry->d_inode,
 			 new_dentry, nd.path.mnt);
-=======
-	error = mnt_want_write(nd.path.mnt);
-	if (error)
-		goto out_dput;
-	error = vfs_link(old_nd.path.dentry, nd.path.dentry->d_inode, new_dentry);
 	mnt_drop_write(nd.path.mnt);
 out_dput:
->>>>>>> 28ffb5d3
 	dput(new_dentry);
 out_unlock:
 	mutex_unlock(&nd.path.dentry->d_inode->i_mutex);
@@ -2856,17 +2832,12 @@
 	if (new_dentry == trap)
 		goto exit5;
 
-<<<<<<< HEAD
+	error = mnt_want_write(oldnd.path.mnt);
+	if (error)
+		goto exit5;
 	error = vfs_rename(old_dir->d_inode, old_dentry, oldnd.path.mnt,
 			   new_dir->d_inode, new_dentry, newnd.path.mnt);
-=======
-	error = mnt_want_write(oldnd.path.mnt);
-	if (error)
-		goto exit5;
-	error = vfs_rename(old_dir->d_inode, old_dentry,
-				   new_dir->d_inode, new_dentry);
 	mnt_drop_write(oldnd.path.mnt);
->>>>>>> 28ffb5d3
 exit5:
 	dput(new_dentry);
 exit4:
