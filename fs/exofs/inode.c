--- conflicted
+++ resolved
@@ -523,11 +523,6 @@
 
 	*pcol_copy = *pcol;
 
-<<<<<<< HEAD
-	pcol_copy->bio->bi_rw |= REQ_WRITE; /* FIXME: bio_set_dir() */
-	osd_req_write(or, &obj, i_start, pcol_copy->bio, pcol_copy->length);
-	ret = exofs_async_op(or, writepages_done, pcol_copy, oi->i_cred);
-=======
 	ios->pages = pcol_copy->pages;
 	ios->nr_pages = pcol_copy->nr_pages;
 	ios->offset = pcol_copy->pg_first << PAGE_CACHE_SHIFT;
@@ -536,7 +531,6 @@
 	ios->private = pcol_copy;
 
 	ret = exofs_oi_write(oi, ios);
->>>>>>> 02f8c6ae
 	if (unlikely(ret)) {
 		EXOFS_ERR("write_exec: exofs_oi_write() Failed\n");
 		goto err;
@@ -791,20 +785,15 @@
 	int ret;
 
 	ret = simple_write_end(file, mapping,pos, len, copied, page, fsdata);
-<<<<<<< HEAD
-=======
 	if (unlikely(ret))
 		_write_failed(inode, pos + len);
 
 	/* TODO: once simple_write_end marks inode dirty remove */
->>>>>>> 02f8c6ae
 	if (i_size != inode->i_size)
 		mark_inode_dirty(inode);
 	return ret;
 }
 
-<<<<<<< HEAD
-=======
 static int exofs_releasepage(struct page *page, gfp_t gfp)
 {
 	EXOFS_DBGMSG("page 0x%lx\n", page->index);
@@ -818,7 +807,6 @@
 	WARN_ON(1);
 }
 
->>>>>>> 02f8c6ae
 const struct address_space_operations exofs_aops = {
 	.readpage	= exofs_readpage,
 	.readpages	= exofs_readpages,
@@ -826,8 +814,6 @@
 	.writepages	= exofs_writepages,
 	.write_begin	= exofs_write_begin_export,
 	.write_end	= exofs_write_end,
-<<<<<<< HEAD
-=======
 	.releasepage	= exofs_releasepage,
 	.set_page_dirty	= __set_page_dirty_nobuffers,
 	.invalidatepage = exofs_invalidatepage,
@@ -842,7 +828,6 @@
 	.launder_page	= NULL,
 	.is_partially_uptodate = NULL,
 	.error_remove_page = NULL,
->>>>>>> 02f8c6ae
 };
 
 /******************************************************************************
