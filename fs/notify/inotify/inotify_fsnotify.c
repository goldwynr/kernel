--- conflicted
+++ resolved
@@ -130,19 +130,8 @@
 			ret = PTR_ERR(added_event);
 	}
 
-<<<<<<< HEAD
-	if (entry->mask & IN_ONESHOT)
-		fsnotify_destroy_mark_by_entry(entry);
-
-	/*
-	 * If we hold the entry until after the event is on the queue
-	 * IN_IGNORED won't be able to pass this event in the queue
-	 */
-	fsnotify_put_mark(entry);
-=======
 	if (inode_mark->mask & IN_ONESHOT)
 		fsnotify_destroy_mark(inode_mark);
->>>>>>> 02f8c6ae
 
 	return ret;
 }
@@ -185,13 +174,8 @@
 		return 0;
 
 	warned = true;
-<<<<<<< HEAD
-	entry = p;
-	ientry = container_of(entry, struct inotify_inode_mark_entry, fsn_entry);
-=======
 	fsn_mark = p;
 	i_mark = container_of(fsn_mark, struct inotify_inode_mark, fsn_mark);
->>>>>>> 02f8c6ae
 
 	WARN(1, "inotify closing but id=%d for fsn_mark=%p in group=%p still in "
 		"idr.  Probably leaking memory\n", id, p, data);
@@ -214,10 +198,7 @@
 	idr_for_each(&group->inotify_data.idr, idr_callback, group);
 	idr_remove_all(&group->inotify_data.idr);
 	idr_destroy(&group->inotify_data.idr);
-<<<<<<< HEAD
-=======
 	atomic_dec(&group->inotify_data.user->inotify_devs);
->>>>>>> 02f8c6ae
 	free_uid(group->inotify_data.user);
 }
 
