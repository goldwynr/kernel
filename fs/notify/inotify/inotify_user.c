/*
 * fs/inotify_user.c - inotify support for userspace
 *
 * Authors:
 *	John McCutchan	<ttb@tentacle.dhs.org>
 *	Robert Love	<rml@novell.com>
 *
 * Copyright (C) 2005 John McCutchan
 * Copyright 2006 Hewlett-Packard Development Company, L.P.
 *
 * Copyright (C) 2009 Eric Paris <Red Hat Inc>
 * inotify was largely rewriten to make use of the fsnotify infrastructure
 *
 * This program is free software; you can redistribute it and/or modify it
 * under the terms of the GNU General Public License as published by the
 * Free Software Foundation; either version 2, or (at your option) any
 * later version.
 *
 * This program is distributed in the hope that it will be useful, but
 * WITHOUT ANY WARRANTY; without even the implied warranty of
 * MERCHANTABILITY or FITNESS FOR A PARTICULAR PURPOSE.  See the GNU
 * General Public License for more details.
 */

#include <linux/file.h>
#include <linux/fs.h> /* struct inode */
#include <linux/fsnotify_backend.h>
#include <linux/idr.h>
#include <linux/init.h> /* module_init */
#include <linux/inotify.h>
#include <linux/kernel.h> /* roundup() */
#include <linux/namei.h> /* LOOKUP_FOLLOW */
#include <linux/sched.h> /* struct user */
#include <linux/slab.h> /* struct kmem_cache */
#include <linux/syscalls.h>
#include <linux/types.h>
#include <linux/anon_inodes.h>
#include <linux/uaccess.h>
#include <linux/poll.h>
#include <linux/wait.h>

#include "inotify.h"

#include <asm/ioctls.h>

/* these are configurable via /proc/sys/fs/inotify/ */
static int inotify_max_user_instances __read_mostly;
static int inotify_max_queued_events __read_mostly;
static int inotify_max_user_watches __read_mostly;

static struct kmem_cache *inotify_inode_mark_cachep __read_mostly;
struct kmem_cache *event_priv_cachep __read_mostly;

#ifdef CONFIG_SYSCTL

#include <linux/sysctl.h>

static int zero;

ctl_table inotify_table[] = {
	{
		.procname	= "max_user_instances",
		.data		= &inotify_max_user_instances,
		.maxlen		= sizeof(int),
		.mode		= 0644,
		.proc_handler	= proc_dointvec_minmax,
		.extra1		= &zero,
	},
	{
		.procname	= "max_user_watches",
		.data		= &inotify_max_user_watches,
		.maxlen		= sizeof(int),
		.mode		= 0644,
		.proc_handler	= proc_dointvec_minmax,
		.extra1		= &zero,
	},
	{
		.procname	= "max_queued_events",
		.data		= &inotify_max_queued_events,
		.maxlen		= sizeof(int),
		.mode		= 0644,
		.proc_handler	= proc_dointvec_minmax,
		.extra1		= &zero
	},
	{ }
};
#endif /* CONFIG_SYSCTL */

static inline __u32 inotify_arg_to_mask(u32 arg)
{
	__u32 mask;

	/*
	 * everything should accept their own ignored, cares about children,
	 * and should receive events when the inode is unmounted
	 */
	mask = (FS_IN_IGNORED | FS_EVENT_ON_CHILD | FS_UNMOUNT);

	/* mask off the flags used to open the fd */
	mask |= (arg & (IN_ALL_EVENTS | IN_ONESHOT | IN_EXCL_UNLINK));

	return mask;
}

static inline u32 inotify_mask_to_arg(__u32 mask)
{
	return mask & (IN_ALL_EVENTS | IN_ISDIR | IN_UNMOUNT | IN_IGNORED |
		       IN_Q_OVERFLOW);
}

/* intofiy userspace file descriptor functions */
static unsigned int inotify_poll(struct file *file, poll_table *wait)
{
	struct fsnotify_group *group = file->private_data;
	int ret = 0;

	poll_wait(file, &group->notification_waitq, wait);
	mutex_lock(&group->notification_mutex);
	if (!fsnotify_notify_queue_is_empty(group))
		ret = POLLIN | POLLRDNORM;
	mutex_unlock(&group->notification_mutex);

	return ret;
}

/*
 * Get an inotify_kernel_event if one exists and is small
 * enough to fit in "count". Return an error pointer if
 * not large enough.
 *
 * Called with the group->notification_mutex held.
 */
static struct fsnotify_event *get_one_event(struct fsnotify_group *group,
					    size_t count)
{
	size_t event_size = sizeof(struct inotify_event);
	struct fsnotify_event *event;

	if (fsnotify_notify_queue_is_empty(group))
		return NULL;

	event = fsnotify_peek_notify_event(group);

	pr_debug("%s: group=%p event=%p\n", __func__, group, event);

	if (event->name_len)
		event_size += roundup(event->name_len + 1, event_size);

	if (event_size > count)
		return ERR_PTR(-EINVAL);

	/* held the notification_mutex the whole time, so this is the
	 * same event we peeked above */
	fsnotify_remove_notify_event(group);

	return event;
}

/*
 * Copy an event to user space, returning how much we copied.
 *
 * We already checked that the event size is smaller than the
 * buffer we had in "get_one_event()" above.
 */
static ssize_t copy_event_to_user(struct fsnotify_group *group,
				  struct fsnotify_event *event,
				  char __user *buf)
{
	struct inotify_event inotify_event;
	struct fsnotify_event_private_data *fsn_priv;
	struct inotify_event_private_data *priv;
	size_t event_size = sizeof(struct inotify_event);
	size_t name_len = 0;

	pr_debug("%s: group=%p event=%p\n", __func__, group, event);

	/* we get the inotify watch descriptor from the event private data */
	spin_lock(&event->lock);
	fsn_priv = fsnotify_remove_priv_from_event(group, event);
	spin_unlock(&event->lock);

	if (!fsn_priv)
		inotify_event.wd = -1;
	else {
		priv = container_of(fsn_priv, struct inotify_event_private_data,
				    fsnotify_event_priv_data);
		inotify_event.wd = priv->wd;
		inotify_free_event_priv(fsn_priv);
	}

	/*
	 * round up event->name_len so it is a multiple of event_size
	 * plus an extra byte for the terminating '\0'.
	 */
	if (event->name_len)
		name_len = roundup(event->name_len + 1, event_size);
	inotify_event.len = name_len;

	inotify_event.mask = inotify_mask_to_arg(event->mask);
	inotify_event.cookie = event->sync_cookie;

	/* send the main event */
	if (copy_to_user(buf, &inotify_event, event_size))
		return -EFAULT;

	buf += event_size;

	/*
	 * fsnotify only stores the pathname, so here we have to send the pathname
	 * and then pad that pathname out to a multiple of sizeof(inotify_event)
	 * with zeros.  I get my zeros from the nul_inotify_event.
	 */
	if (name_len) {
		unsigned int len_to_zero = name_len - event->name_len;
		/* copy the path name */
		if (copy_to_user(buf, event->file_name, event->name_len))
			return -EFAULT;
		buf += event->name_len;

		/* fill userspace with 0's */
		if (clear_user(buf, len_to_zero))
			return -EFAULT;
		buf += len_to_zero;
		event_size += name_len;
	}

	return event_size;
}

static ssize_t inotify_read(struct file *file, char __user *buf,
			    size_t count, loff_t *pos)
{
	struct fsnotify_group *group;
	struct fsnotify_event *kevent;
	char __user *start;
	int ret;
	DEFINE_WAIT(wait);

	start = buf;
	group = file->private_data;

	while (1) {
		prepare_to_wait(&group->notification_waitq, &wait, TASK_INTERRUPTIBLE);

		mutex_lock(&group->notification_mutex);
		kevent = get_one_event(group, count);
		mutex_unlock(&group->notification_mutex);

		pr_debug("%s: group=%p kevent=%p\n", __func__, group, kevent);

		if (kevent) {
			ret = PTR_ERR(kevent);
			if (IS_ERR(kevent))
				break;
			ret = copy_event_to_user(group, kevent, buf);
			fsnotify_put_event(kevent);
			if (ret < 0)
				break;
			buf += ret;
			count -= ret;
			continue;
		}

		ret = -EAGAIN;
		if (file->f_flags & O_NONBLOCK)
			break;
		ret = -EINTR;
		if (signal_pending(current))
			break;

		if (start != buf)
			break;

		schedule();
	}

	finish_wait(&group->notification_waitq, &wait);
	if (start != buf && ret != -EFAULT)
		ret = buf - start;
	return ret;
}

static int inotify_fasync(int fd, struct file *file, int on)
{
	struct fsnotify_group *group = file->private_data;

	return fasync_helper(fd, file, on, &group->inotify_data.fa) >= 0 ? 0 : -EIO;
}

static int inotify_release(struct inode *ignored, struct file *file)
{
	struct fsnotify_group *group = file->private_data;

	pr_debug("%s: group=%p\n", __func__, group);

	fsnotify_clear_marks_by_group(group);

	/* free this group, matching get was inotify_init->fsnotify_obtain_group */
	fsnotify_put_group(group);

	return 0;
}

static long inotify_ioctl(struct file *file, unsigned int cmd,
			  unsigned long arg)
{
	struct fsnotify_group *group;
	struct fsnotify_event_holder *holder;
	struct fsnotify_event *event;
	void __user *p;
	int ret = -ENOTTY;
	size_t send_len = 0;

	group = file->private_data;
	p = (void __user *) arg;

	pr_debug("%s: group=%p cmd=%u\n", __func__, group, cmd);

	switch (cmd) {
	case FIONREAD:
		mutex_lock(&group->notification_mutex);
		list_for_each_entry(holder, &group->notification_list, event_list) {
			event = holder->event;
			send_len += sizeof(struct inotify_event);
			if (event->name_len)
				send_len += roundup(event->name_len + 1,
						sizeof(struct inotify_event));
		}
		mutex_unlock(&group->notification_mutex);
		ret = put_user(send_len, (int __user *) p);
		break;
	}

	return ret;
}

static const struct file_operations inotify_fops = {
	.poll		= inotify_poll,
	.read		= inotify_read,
	.fasync		= inotify_fasync,
	.release	= inotify_release,
	.unlocked_ioctl	= inotify_ioctl,
	.compat_ioctl	= inotify_ioctl,
	.llseek		= noop_llseek,
};


/*
 * find_inode - resolve a user-given path to a specific inode
 */
static int inotify_find_inode(const char __user *dirname, struct path *path, unsigned flags)
{
	int error;

	error = user_path_at(AT_FDCWD, dirname, flags, path);
	if (error)
		return error;
	/* you can only watch an inode if you have read permissions on it */
	error = inode_permission(path->dentry->d_inode, MAY_READ);
	if (error)
		path_put(path);
	return error;
}

static int inotify_add_to_idr(struct idr *idr, spinlock_t *idr_lock,
			      int *last_wd,
			      struct inotify_inode_mark *i_mark)
{
	int ret;

	do {
		if (unlikely(!idr_pre_get(idr, GFP_KERNEL)))
			return -ENOMEM;

		spin_lock(idr_lock);
		ret = idr_get_new_above(idr, i_mark, *last_wd + 1,
					&i_mark->wd);
		/* we added the mark to the idr, take a reference */
		if (!ret) {
			*last_wd = i_mark->wd;
			fsnotify_get_mark(&i_mark->fsn_mark);
		}
		spin_unlock(idr_lock);
	} while (ret == -EAGAIN);

	return ret;
}

static struct inotify_inode_mark *inotify_idr_find_locked(struct fsnotify_group *group,
								int wd)
{
	struct idr *idr = &group->inotify_data.idr;
	spinlock_t *idr_lock = &group->inotify_data.idr_lock;
	struct inotify_inode_mark *i_mark;

	assert_spin_locked(idr_lock);

	i_mark = idr_find(idr, wd);
	if (i_mark) {
		struct fsnotify_mark *fsn_mark = &i_mark->fsn_mark;

		fsnotify_get_mark(fsn_mark);
		/* One ref for being in the idr, one ref we just took */
		BUG_ON(atomic_read(&fsn_mark->refcnt) < 2);
	}

	return i_mark;
}

static struct inotify_inode_mark *inotify_idr_find(struct fsnotify_group *group,
							 int wd)
{
	struct inotify_inode_mark *i_mark;
	spinlock_t *idr_lock = &group->inotify_data.idr_lock;

	spin_lock(idr_lock);
	i_mark = inotify_idr_find_locked(group, wd);
	spin_unlock(idr_lock);

	return i_mark;
}

static void do_inotify_remove_from_idr(struct fsnotify_group *group,
				       struct inotify_inode_mark *i_mark)
{
	struct idr *idr = &group->inotify_data.idr;
	spinlock_t *idr_lock = &group->inotify_data.idr_lock;
	int wd = i_mark->wd;

	assert_spin_locked(idr_lock);

	idr_remove(idr, wd);

	/* removed from the idr, drop that ref */
	fsnotify_put_mark(&i_mark->fsn_mark);
}

/*
 * Remove the mark from the idr (if present) and drop the reference
 * on the mark because it was in the idr.
 */
static void inotify_remove_from_idr(struct fsnotify_group *group,
				    struct inotify_inode_mark *i_mark)
{
	spinlock_t *idr_lock = &group->inotify_data.idr_lock;
	struct inotify_inode_mark *found_i_mark = NULL;
	int wd;

	spin_lock(idr_lock);
	wd = i_mark->wd;

	/*
	 * does this i_mark think it is in the idr?  we shouldn't get called
	 * if it wasn't....
	 */
	if (wd == -1) {
		WARN_ONCE(1, "%s: i_mark=%p i_mark->wd=%d i_mark->group=%p"
			" i_mark->inode=%p\n", __func__, i_mark, i_mark->wd,
			i_mark->fsn_mark.group, i_mark->fsn_mark.i.inode);
		goto out;
	}

	/* Lets look in the idr to see if we find it */
	found_i_mark = inotify_idr_find_locked(group, wd);
	if (unlikely(!found_i_mark)) {
		WARN_ONCE(1, "%s: i_mark=%p i_mark->wd=%d i_mark->group=%p"
			" i_mark->inode=%p\n", __func__, i_mark, i_mark->wd,
			i_mark->fsn_mark.group, i_mark->fsn_mark.i.inode);
		goto out;
	}

	/*
	 * We found an mark in the idr at the right wd, but it's
	 * not the mark we were told to remove.  eparis seriously
	 * fucked up somewhere.
	 */
	if (unlikely(found_i_mark != i_mark)) {
		WARN_ONCE(1, "%s: i_mark=%p i_mark->wd=%d i_mark->group=%p "
			"mark->inode=%p found_i_mark=%p found_i_mark->wd=%d "
			"found_i_mark->group=%p found_i_mark->inode=%p\n",
			__func__, i_mark, i_mark->wd, i_mark->fsn_mark.group,
			i_mark->fsn_mark.i.inode, found_i_mark, found_i_mark->wd,
			found_i_mark->fsn_mark.group,
			found_i_mark->fsn_mark.i.inode);
		goto out;
	}

	/*
	 * One ref for being in the idr
	 * one ref held by the caller trying to kill us
	 * one ref grabbed by inotify_idr_find
	 */
	if (unlikely(atomic_read(&i_mark->fsn_mark.refcnt) < 3)) {
		printk(KERN_ERR "%s: i_mark=%p i_mark->wd=%d i_mark->group=%p"
			" i_mark->inode=%p\n", __func__, i_mark, i_mark->wd,
			i_mark->fsn_mark.group, i_mark->fsn_mark.i.inode);
		/* we can't really recover with bad ref cnting.. */
		BUG();
	}

	do_inotify_remove_from_idr(group, i_mark);
out:
	/* match the ref taken by inotify_idr_find_locked() */
	if (found_i_mark)
		fsnotify_put_mark(&found_i_mark->fsn_mark);
	i_mark->wd = -1;
	spin_unlock(idr_lock);
}

/*
 * Send IN_IGNORED for this wd, remove this wd from the idr.
 */
void inotify_ignored_and_remove_idr(struct fsnotify_mark *fsn_mark,
				    struct fsnotify_group *group)
{
	struct inotify_inode_mark *i_mark;
	struct fsnotify_event *ignored_event, *notify_event;
	struct inotify_event_private_data *event_priv;
	struct fsnotify_event_private_data *fsn_event_priv;
	int ret;

	ignored_event = fsnotify_create_event(NULL, FS_IN_IGNORED, NULL,
					      FSNOTIFY_EVENT_NONE, NULL, 0,
					      GFP_NOFS);
	if (!ignored_event)
		return;

	i_mark = container_of(fsn_mark, struct inotify_inode_mark, fsn_mark);

	event_priv = kmem_cache_alloc(event_priv_cachep, GFP_NOFS);
	if (unlikely(!event_priv))
		goto skip_send_ignore;

	fsn_event_priv = &event_priv->fsnotify_event_priv_data;

	fsn_event_priv->group = group;
	event_priv->wd = i_mark->wd;

	notify_event = fsnotify_add_notify_event(group, ignored_event, fsn_event_priv, NULL);
	if (notify_event) {
		if (IS_ERR(notify_event))
			ret = PTR_ERR(notify_event);
		else
			fsnotify_put_event(notify_event);
		inotify_free_event_priv(fsn_event_priv);
	}

skip_send_ignore:

	/* matches the reference taken when the event was created */
	fsnotify_put_event(ignored_event);

	/* remove this mark from the idr */
	inotify_remove_from_idr(group, i_mark);

	atomic_dec(&group->inotify_data.user->inotify_watches);
}

/* ding dong the mark is dead */
static void inotify_free_mark(struct fsnotify_mark *fsn_mark)
{
	struct inotify_inode_mark *i_mark;

	i_mark = container_of(fsn_mark, struct inotify_inode_mark, fsn_mark);

	kmem_cache_free(inotify_inode_mark_cachep, i_mark);
}

static int inotify_update_existing_watch(struct fsnotify_group *group,
					 struct inode *inode,
					 u32 arg)
{
	struct fsnotify_mark *fsn_mark;
	struct inotify_inode_mark *i_mark;
	__u32 old_mask, new_mask;
	__u32 mask;
	int add = (arg & IN_MASK_ADD);
	int ret;

	/* don't allow invalid bits: we don't want flags set */
	mask = inotify_arg_to_mask(arg);
	if (unlikely(!(mask & IN_ALL_EVENTS)))
		return -EINVAL;

	fsn_mark = fsnotify_find_inode_mark(group, inode);
	if (!fsn_mark)
		return -ENOENT;

	i_mark = container_of(fsn_mark, struct inotify_inode_mark, fsn_mark);

	spin_lock(&fsn_mark->lock);

	old_mask = fsn_mark->mask;
	if (add)
		fsnotify_set_mark_mask_locked(fsn_mark, (fsn_mark->mask | mask));
	else
		fsnotify_set_mark_mask_locked(fsn_mark, mask);
	new_mask = fsn_mark->mask;

	spin_unlock(&fsn_mark->lock);

	if (old_mask != new_mask) {
		/* more bits in old than in new? */
		int dropped = (old_mask & ~new_mask);
		/* more bits in this fsn_mark than the inode's mask? */
		int do_inode = (new_mask & ~inode->i_fsnotify_mask);

		/* update the inode with this new fsn_mark */
		if (dropped || do_inode)
			fsnotify_recalc_inode_mask(inode);

	}

	/* return the wd */
	ret = i_mark->wd;

	/* match the get from fsnotify_find_mark() */
	fsnotify_put_mark(fsn_mark);

	return ret;
}

static int inotify_new_watch(struct fsnotify_group *group,
			     struct inode *inode,
			     u32 arg)
{
	struct inotify_inode_mark *tmp_i_mark;
	__u32 mask;
	int ret;
	struct idr *idr = &group->inotify_data.idr;
	spinlock_t *idr_lock = &group->inotify_data.idr_lock;

	/* don't allow invalid bits: we don't want flags set */
	mask = inotify_arg_to_mask(arg);
	if (unlikely(!(mask & IN_ALL_EVENTS)))
		return -EINVAL;

	tmp_i_mark = kmem_cache_alloc(inotify_inode_mark_cachep, GFP_KERNEL);
	if (unlikely(!tmp_i_mark))
		return -ENOMEM;

	fsnotify_init_mark(&tmp_i_mark->fsn_mark, inotify_free_mark);
	tmp_i_mark->fsn_mark.mask = mask;
	tmp_i_mark->wd = -1;

	ret = -ENOSPC;
	if (atomic_read(&group->inotify_data.user->inotify_watches) >= inotify_max_user_watches)
		goto out_err;

<<<<<<< HEAD
	/* we are putting the mark on the idr, take a reference */
	fsnotify_get_mark(&tmp_ientry->fsn_entry);

	spin_lock(&group->inotify_data.idr_lock);
	ret = idr_get_new_above(&group->inotify_data.idr, &tmp_ientry->fsn_entry,
				group->inotify_data.last_wd+1,
				&tmp_ientry->wd);
	spin_unlock(&group->inotify_data.idr_lock);
	if (ret) {
		/* we didn't get on the idr, drop the idr reference */
		fsnotify_put_mark(&tmp_ientry->fsn_entry);

		/* idr was out of memory allocate and try again */
		if (ret == -EAGAIN)
			goto retry;
		goto out_err;
	}
=======
	ret = inotify_add_to_idr(idr, idr_lock, &group->inotify_data.last_wd,
				 tmp_i_mark);
	if (ret)
		goto out_err;
>>>>>>> 02f8c6ae

	/* we are on the idr, now get on the inode */
	ret = fsnotify_add_mark(&tmp_i_mark->fsn_mark, group, inode, NULL, 0);
	if (ret) {
		/* we failed to get on the inode, get off the idr */
		inotify_remove_from_idr(group, tmp_i_mark);
		goto out_err;
	}

	/* increment the number of watches the user has */
	atomic_inc(&group->inotify_data.user->inotify_watches);

	/* return the watch descriptor for this new mark */
	ret = tmp_i_mark->wd;

out_err:
	/* match the ref from fsnotify_init_mark() */
	fsnotify_put_mark(&tmp_i_mark->fsn_mark);

	return ret;
}

static int inotify_update_watch(struct fsnotify_group *group, struct inode *inode, u32 arg)
{
	int ret = 0;

retry:
	/* try to update and existing watch with the new arg */
	ret = inotify_update_existing_watch(group, inode, arg);
	/* no mark present, try to add a new one */
	if (ret == -ENOENT)
		ret = inotify_new_watch(group, inode, arg);
	/*
	 * inotify_new_watch could race with another thread which did an
	 * inotify_new_watch between the update_existing and the add watch
	 * here, go back and try to update an existing mark again.
	 */
	if (ret == -EEXIST)
		goto retry;

	return ret;
}

static struct fsnotify_group *inotify_new_group(unsigned int max_events)
{
	struct fsnotify_group *group;

	group = fsnotify_alloc_group(&inotify_fsnotify_ops);
	if (IS_ERR(group))
		return group;

	group->max_events = max_events;

	spin_lock_init(&group->inotify_data.idr_lock);
	idr_init(&group->inotify_data.idr);
	group->inotify_data.last_wd = 0;
<<<<<<< HEAD
	group->inotify_data.user = user;
=======
>>>>>>> 02f8c6ae
	group->inotify_data.fa = NULL;
	group->inotify_data.user = get_current_user();

	if (atomic_inc_return(&group->inotify_data.user->inotify_devs) >
	    inotify_max_user_instances) {
		fsnotify_put_group(group);
		return ERR_PTR(-EMFILE);
	}

	return group;
}


/* inotify syscalls */
SYSCALL_DEFINE1(inotify_init1, int, flags)
{
	struct fsnotify_group *group;
	int ret;

	/* Check the IN_* constants for consistency.  */
	BUILD_BUG_ON(IN_CLOEXEC != O_CLOEXEC);
	BUILD_BUG_ON(IN_NONBLOCK != O_NONBLOCK);

	if (flags & ~(IN_CLOEXEC | IN_NONBLOCK))
		return -EINVAL;

	/* fsnotify_obtain_group took a reference to group, we put this when we kill the file in the end */
	group = inotify_new_group(inotify_max_queued_events);
	if (IS_ERR(group))
		return PTR_ERR(group);

	ret = anon_inode_getfd("inotify", &inotify_fops, group,
				  O_RDONLY | flags);
	if (ret < 0)
		fsnotify_put_group(group);

	return ret;
}

SYSCALL_DEFINE0(inotify_init)
{
	return sys_inotify_init1(0);
}

SYSCALL_DEFINE3(inotify_add_watch, int, fd, const char __user *, pathname,
		u32, mask)
{
	struct fsnotify_group *group;
	struct inode *inode;
	struct path path;
	struct file *filp;
	int ret, fput_needed;
	unsigned flags = 0;

	filp = fget_light(fd, &fput_needed);
	if (unlikely(!filp))
		return -EBADF;

	/* verify that this is indeed an inotify instance */
	if (unlikely(filp->f_op != &inotify_fops)) {
		ret = -EINVAL;
		goto fput_and_out;
	}

	if (!(mask & IN_DONT_FOLLOW))
		flags |= LOOKUP_FOLLOW;
	if (mask & IN_ONLYDIR)
		flags |= LOOKUP_DIRECTORY;

	ret = inotify_find_inode(pathname, &path, flags);
	if (ret)
		goto fput_and_out;

	/* inode held in place by reference to path; group by fget on fd */
	inode = path.dentry->d_inode;
	group = filp->private_data;

	/* create/update an inode mark */
	ret = inotify_update_watch(group, inode, mask);
	path_put(&path);
fput_and_out:
	fput_light(filp, fput_needed);
	return ret;
}

SYSCALL_DEFINE2(inotify_rm_watch, int, fd, __s32, wd)
{
	struct fsnotify_group *group;
	struct inotify_inode_mark *i_mark;
	struct file *filp;
	int ret = 0, fput_needed;

	filp = fget_light(fd, &fput_needed);
	if (unlikely(!filp))
		return -EBADF;

	/* verify that this is indeed an inotify instance */
	ret = -EINVAL;
	if (unlikely(filp->f_op != &inotify_fops))
		goto out;

	group = filp->private_data;

	ret = -EINVAL;
	i_mark = inotify_idr_find(group, wd);
	if (unlikely(!i_mark))
		goto out;

	ret = 0;

	fsnotify_destroy_mark(&i_mark->fsn_mark);

	/* match ref taken by inotify_idr_find */
	fsnotify_put_mark(&i_mark->fsn_mark);

out:
	fput_light(filp, fput_needed);
	return ret;
}

/*
 * inotify_user_setup - Our initialization function.  Note that we cannot return
 * error because we have compiled-in VFS hooks.  So an (unlikely) failure here
 * must result in panic().
 */
static int __init inotify_user_setup(void)
{
	BUILD_BUG_ON(IN_ACCESS != FS_ACCESS);
	BUILD_BUG_ON(IN_MODIFY != FS_MODIFY);
	BUILD_BUG_ON(IN_ATTRIB != FS_ATTRIB);
	BUILD_BUG_ON(IN_CLOSE_WRITE != FS_CLOSE_WRITE);
	BUILD_BUG_ON(IN_CLOSE_NOWRITE != FS_CLOSE_NOWRITE);
	BUILD_BUG_ON(IN_OPEN != FS_OPEN);
	BUILD_BUG_ON(IN_MOVED_FROM != FS_MOVED_FROM);
	BUILD_BUG_ON(IN_MOVED_TO != FS_MOVED_TO);
	BUILD_BUG_ON(IN_CREATE != FS_CREATE);
	BUILD_BUG_ON(IN_DELETE != FS_DELETE);
	BUILD_BUG_ON(IN_DELETE_SELF != FS_DELETE_SELF);
	BUILD_BUG_ON(IN_MOVE_SELF != FS_MOVE_SELF);
	BUILD_BUG_ON(IN_UNMOUNT != FS_UNMOUNT);
	BUILD_BUG_ON(IN_Q_OVERFLOW != FS_Q_OVERFLOW);
	BUILD_BUG_ON(IN_IGNORED != FS_IN_IGNORED);
	BUILD_BUG_ON(IN_EXCL_UNLINK != FS_EXCL_UNLINK);
	BUILD_BUG_ON(IN_ISDIR != FS_ISDIR);
	BUILD_BUG_ON(IN_ONESHOT != FS_IN_ONESHOT);

	BUG_ON(hweight32(ALL_INOTIFY_BITS) != 21);

	inotify_inode_mark_cachep = KMEM_CACHE(inotify_inode_mark, SLAB_PANIC);
	event_priv_cachep = KMEM_CACHE(inotify_event_private_data, SLAB_PANIC);

	inotify_max_queued_events = 16384;
	inotify_max_user_instances = 128;
	inotify_max_user_watches = 8192;

	return 0;
}
module_init(inotify_user_setup);<|MERGE_RESOLUTION|>--- conflicted
+++ resolved
@@ -647,30 +647,10 @@
 	if (atomic_read(&group->inotify_data.user->inotify_watches) >= inotify_max_user_watches)
 		goto out_err;
 
-<<<<<<< HEAD
-	/* we are putting the mark on the idr, take a reference */
-	fsnotify_get_mark(&tmp_ientry->fsn_entry);
-
-	spin_lock(&group->inotify_data.idr_lock);
-	ret = idr_get_new_above(&group->inotify_data.idr, &tmp_ientry->fsn_entry,
-				group->inotify_data.last_wd+1,
-				&tmp_ientry->wd);
-	spin_unlock(&group->inotify_data.idr_lock);
-	if (ret) {
-		/* we didn't get on the idr, drop the idr reference */
-		fsnotify_put_mark(&tmp_ientry->fsn_entry);
-
-		/* idr was out of memory allocate and try again */
-		if (ret == -EAGAIN)
-			goto retry;
-		goto out_err;
-	}
-=======
 	ret = inotify_add_to_idr(idr, idr_lock, &group->inotify_data.last_wd,
 				 tmp_i_mark);
 	if (ret)
 		goto out_err;
->>>>>>> 02f8c6ae
 
 	/* we are on the idr, now get on the inode */
 	ret = fsnotify_add_mark(&tmp_i_mark->fsn_mark, group, inode, NULL, 0);
@@ -727,10 +707,6 @@
 	spin_lock_init(&group->inotify_data.idr_lock);
 	idr_init(&group->inotify_data.idr);
 	group->inotify_data.last_wd = 0;
-<<<<<<< HEAD
-	group->inotify_data.user = user;
-=======
->>>>>>> 02f8c6ae
 	group->inotify_data.fa = NULL;
 	group->inotify_data.user = get_current_user();
 
