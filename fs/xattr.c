--- conflicted
+++ resolved
@@ -67,13 +67,8 @@
 }
 
 int
-<<<<<<< HEAD
-vfs_setxattr(struct dentry *dentry, struct vfsmount *mnt, char *name,
-	     void *value, size_t size, int flags, struct file *file)
-=======
-vfs_setxattr(struct dentry *dentry, const char *name, const void *value,
-		size_t size, int flags)
->>>>>>> 28ffb5d3
+vfs_setxattr(struct dentry *dentry, struct vfsmount *mnt, const char *name,
+	     const void *value, size_t size, int flags, struct file *file)
 {
 	struct inode *inode = dentry->d_inode;
 	int error;
@@ -136,12 +131,8 @@
 EXPORT_SYMBOL_GPL(xattr_getsecurity);
 
 ssize_t
-<<<<<<< HEAD
-vfs_getxattr(struct dentry *dentry, struct vfsmount *mnt, char *name,
+vfs_getxattr(struct dentry *dentry, struct vfsmount *mnt, const char *name,
 	     void *value, size_t size, struct file *file)
-=======
-vfs_getxattr(struct dentry *dentry, const char *name, void *value, size_t size)
->>>>>>> 28ffb5d3
 {
 	struct inode *inode = dentry->d_inode;
 	int error;
@@ -199,12 +190,8 @@
 EXPORT_SYMBOL_GPL(vfs_listxattr);
 
 int
-<<<<<<< HEAD
-vfs_removexattr(struct dentry *dentry, struct vfsmount *mnt, char *name,
+vfs_removexattr(struct dentry *dentry, struct vfsmount *mnt, const char *name,
 		struct file *file)
-=======
-vfs_removexattr(struct dentry *dentry, const char *name)
->>>>>>> 28ffb5d3
 {
 	struct inode *inode = dentry->d_inode;
 	int error;
@@ -235,13 +222,8 @@
  * Extended attribute SET operations
  */
 static long
-<<<<<<< HEAD
-setxattr(struct dentry *dentry, struct vfsmount *mnt, char __user *name,
-	 void __user *value, size_t size, int flags, struct file *file)
-=======
-setxattr(struct dentry *d, const char __user *name, const void __user *value,
-	 size_t size, int flags)
->>>>>>> 28ffb5d3
+setxattr(struct dentry *dentry, struct vfsmount *mnt, const char __user *name,
+	 const void __user *value, size_t size, int flags, struct file *file)
 {
 	int error;
 	void *kvalue = NULL;
@@ -283,15 +265,11 @@
 	error = user_path_walk(path, &nd);
 	if (error)
 		return error;
-<<<<<<< HEAD
-	error = setxattr(nd.path.dentry, nd.path.mnt, name, value, size, flags, NULL);
-=======
 	error = mnt_want_write(nd.path.mnt);
 	if (!error) {
-		error = setxattr(nd.path.dentry, name, value, size, flags);
+		error = setxattr(nd.path.dentry, nd.path.mnt, name, value, size, flags, NULL);
 		mnt_drop_write(nd.path.mnt);
 	}
->>>>>>> 28ffb5d3
 	path_put(&nd.path);
 	return error;
 }
@@ -306,15 +284,11 @@
 	error = user_path_walk_link(path, &nd);
 	if (error)
 		return error;
-<<<<<<< HEAD
-	error = setxattr(nd.path.dentry, nd.path.mnt, name, value, size, flags, NULL);
-=======
 	error = mnt_want_write(nd.path.mnt);
 	if (!error) {
-		error = setxattr(nd.path.dentry, name, value, size, flags);
+		error = setxattr(nd.path.dentry, nd.path.mnt, name, value, size, flags, NULL);
 		mnt_drop_write(nd.path.mnt);
 	}
->>>>>>> 28ffb5d3
 	path_put(&nd.path);
 	return error;
 }
@@ -332,15 +306,11 @@
 		return error;
 	dentry = f->f_path.dentry;
 	audit_inode(NULL, dentry);
-<<<<<<< HEAD
-	error = setxattr(dentry, f->f_vfsmnt, name, value, size, flags, f);
-=======
 	error = mnt_want_write(f->f_path.mnt);
 	if (!error) {
-		error = setxattr(dentry, name, value, size, flags);
+		error = setxattr(dentry, f->f_vfsmnt, name, value, size, flags, f);
 		mnt_drop_write(f->f_path.mnt);
 	}
->>>>>>> 28ffb5d3
 	fput(f);
 	return error;
 }
@@ -349,13 +319,8 @@
  * Extended attribute GET operations
  */
 static ssize_t
-<<<<<<< HEAD
-getxattr(struct dentry *dentry, struct vfsmount *mnt, char __user *name,
+getxattr(struct dentry *dentry, struct vfsmount *mnt, const char __user *name,
 	 void __user *value, size_t size, struct file *file)
-=======
-getxattr(struct dentry *d, const char __user *name, void __user *value,
-	 size_t size)
->>>>>>> 28ffb5d3
 {
 	ssize_t error;
 	void *kvalue = NULL;
@@ -511,12 +476,8 @@
  * Extended attribute REMOVE operations
  */
 static long
-<<<<<<< HEAD
-removexattr(struct dentry *dentry, struct vfsmount *mnt, char __user *name,
-	    struct file *file)
-=======
-removexattr(struct dentry *d, const char __user *name)
->>>>>>> 28ffb5d3
+removexattr(struct dentry *dentry, struct vfsmount *mnt,
+	    const char __user *name, struct file *file)
 {
 	int error;
 	char kname[XATTR_NAME_MAX + 1];
@@ -539,15 +500,11 @@
 	error = user_path_walk(path, &nd);
 	if (error)
 		return error;
-<<<<<<< HEAD
-	error = removexattr(nd.path.dentry, nd.path.mnt, name, NULL);
-=======
 	error = mnt_want_write(nd.path.mnt);
 	if (!error) {
-		error = removexattr(nd.path.dentry, name);
+		error = removexattr(nd.path.dentry, nd.path.mnt, name, NULL);
 		mnt_drop_write(nd.path.mnt);
 	}
->>>>>>> 28ffb5d3
 	path_put(&nd.path);
 	return error;
 }
@@ -561,15 +518,11 @@
 	error = user_path_walk_link(path, &nd);
 	if (error)
 		return error;
-<<<<<<< HEAD
-	error = removexattr(nd.path.dentry, nd.path.mnt, name, NULL);
-=======
 	error = mnt_want_write(nd.path.mnt);
 	if (!error) {
-		error = removexattr(nd.path.dentry, name);
+		error = removexattr(nd.path.dentry, nd.path.mnt, name, NULL);
 		mnt_drop_write(nd.path.mnt);
 	}
->>>>>>> 28ffb5d3
 	path_put(&nd.path);
 	return error;
 }
@@ -586,15 +539,11 @@
 		return error;
 	dentry = f->f_path.dentry;
 	audit_inode(NULL, dentry);
-<<<<<<< HEAD
-	error = removexattr(dentry, f->f_path.mnt, name, f);
-=======
 	error = mnt_want_write(f->f_path.mnt);
 	if (!error) {
-		error = removexattr(dentry, name);
+		error = removexattr(dentry, f->f_path.mnt, name, f);
 		mnt_drop_write(f->f_path.mnt);
 	}
->>>>>>> 28ffb5d3
 	fput(f);
 	return error;
 }
