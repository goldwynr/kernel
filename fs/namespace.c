--- conflicted
+++ resolved
@@ -1363,17 +1363,10 @@
 	struct path path;
 	int retval;
 	int lookup_flags = 0;
-<<<<<<< HEAD
 
 	if (flags & ~(MNT_FORCE | MNT_DETACH | MNT_EXPIRE | UMOUNT_NOFOLLOW))
 		return -EINVAL;
 
-=======
-
-	if (flags & ~(MNT_FORCE | MNT_DETACH | MNT_EXPIRE | UMOUNT_NOFOLLOW))
-		return -EINVAL;
-
->>>>>>> 02f8c6ae
 	if (!(flags & UMOUNT_NOFOLLOW))
 		lookup_flags |= LOOKUP_FOLLOW;
 
