--- conflicted
+++ resolved
@@ -1087,15 +1087,10 @@
 	dprintk("nfsd: write complete host_err=%d\n", host_err);
 	if (host_err >= 0)
 		err = 0;
-<<<<<<< HEAD
-		*cnt = host_err;
-	} else {
+	else {
 		/* to get NFSERR_JUKEBOX on the wire, need -ETIMEDOUT */
 		if (host_err == -EAGAIN)
 			host_err = -ETIMEDOUT;
-=======
-	else
->>>>>>> 3218911f
 		err = nfserrno(host_err);
 	}
 out:
