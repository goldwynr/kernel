#define MSNFS	/* HACK HACK */
/*
 * linux/fs/nfsd/vfs.c
 *
 * File operations used by nfsd. Some of these have been ripped from
 * other parts of the kernel because they weren't exported, others
 * are partial duplicates with added or changed functionality.
 *
 * Note that several functions dget() the dentry upon which they want
 * to act, most notably those that create directory entries. Response
 * dentry's are dput()'d if necessary in the release callback.
 * So if you notice code paths that apparently fail to dput() the
 * dentry, don't worry--they have been taken care of.
 *
 * Copyright (C) 1995-1999 Olaf Kirch <okir@monad.swb.de>
 * Zerocpy NFS support (C) 2002 Hirokazu Takahashi <taka@valinux.co.jp>
 */

#include <linux/string.h>
#include <linux/time.h>
#include <linux/errno.h>
#include <linux/fs.h>
#include <linux/file.h>
#include <linux/mount.h>
#include <linux/major.h>
#include <linux/splice.h>
#include <linux/proc_fs.h>
#include <linux/stat.h>
#include <linux/fcntl.h>
#include <linux/net.h>
#include <linux/unistd.h>
#include <linux/slab.h>
#include <linux/pagemap.h>
#include <linux/in.h>
#include <linux/module.h>
#include <linux/namei.h>
#include <linux/vfs.h>
#include <linux/delay.h>
#include <linux/sunrpc/svc.h>
#include <linux/nfsd/nfsd.h>
#ifdef CONFIG_NFSD_V3
#include <linux/nfs3.h>
#include <linux/nfsd/xdr3.h>
#endif /* CONFIG_NFSD_V3 */
#include <linux/nfsd/nfsfh.h>
#include <linux/quotaops.h>
#include <linux/fsnotify.h>
#include <linux/posix_acl.h>
#include <linux/posix_acl_xattr.h>
#include <linux/xattr.h>
#ifdef CONFIG_NFSD_V4
#include <linux/nfs4.h>
#include <linux/nfs4_acl.h>
#include <linux/nfsd_idmap.h>
#include <linux/security.h>
#endif /* CONFIG_NFSD_V4 */
#include <linux/jhash.h>

#include <asm/uaccess.h>

#define NFSDDBG_FACILITY		NFSDDBG_FILEOP


/*
 * This is a cache of readahead params that help us choose the proper
 * readahead strategy. Initially, we set all readahead parameters to 0
 * and let the VFS handle things.
 * If you increase the number of cached files very much, you'll need to
 * add a hash table here.
 */
struct raparms {
	struct raparms		*p_next;
	unsigned int		p_count;
	ino_t			p_ino;
	dev_t			p_dev;
	int			p_set;
	struct file_ra_state	p_ra;
	unsigned int		p_hindex;
};

struct raparm_hbucket {
	struct raparms		*pb_head;
	spinlock_t		pb_lock;
} ____cacheline_aligned_in_smp;

#define RAPARM_HASH_BITS	4
#define RAPARM_HASH_SIZE	(1<<RAPARM_HASH_BITS)
#define RAPARM_HASH_MASK	(RAPARM_HASH_SIZE-1)
static struct raparm_hbucket	raparm_hash[RAPARM_HASH_SIZE];

/* 
 * Called from nfsd_lookup and encode_dirent. Check if we have crossed 
 * a mount point.
 * Returns -EAGAIN or -ETIMEDOUT leaving *dpp and *expp unchanged,
 *  or nfs_ok having possibly changed *dpp and *expp
 */
int
nfsd_cross_mnt(struct svc_rqst *rqstp, struct dentry **dpp, 
		        struct svc_export **expp)
{
	struct svc_export *exp = *expp, *exp2 = NULL;
	struct dentry *dentry = *dpp;
	struct vfsmount *mnt = mntget(exp->ex_path.mnt);
	struct dentry *mounts = dget(dentry);
	int err = 0;

	while (follow_down(&mnt,&mounts)&&d_mountpoint(mounts));

	exp2 = rqst_exp_get_by_name(rqstp, mnt, mounts);
	if (IS_ERR(exp2)) {
		if (PTR_ERR(exp2) != -ENOENT)
			err = PTR_ERR(exp2);
		dput(mounts);
		mntput(mnt);
		goto out;
	}
	if ((exp->ex_flags & NFSEXP_CROSSMOUNT) || EX_NOHIDE(exp2)) {
		/* successfully crossed mount point */
		exp_put(exp);
		*expp = exp2;
		dput(dentry);
		*dpp = mounts;
	} else {
		exp_put(exp2);
		dput(mounts);
	}
	mntput(mnt);
out:
	return err;
}

__be32
nfsd_lookup_dentry(struct svc_rqst *rqstp, struct svc_fh *fhp,
		   const char *name, unsigned int len,
		   struct svc_export **exp_ret, struct dentry **dentry_ret)
{
	struct svc_export	*exp;
	struct dentry		*dparent;
	struct dentry		*dentry;
	__be32			err;
	int			host_err;

	dprintk("nfsd: nfsd_lookup(fh %s, %.*s)\n", SVCFH_fmt(fhp), len,name);

	/* Obtain dentry and export. */
	err = fh_verify(rqstp, fhp, S_IFDIR, NFSD_MAY_EXEC);
	if (err)
		return err;

	dparent = fhp->fh_dentry;
	exp  = fhp->fh_export;
	exp_get(exp);

	/* Lookup the name, but don't follow links */
	if (isdotent(name, len)) {
		if (len==1)
			dentry = dget(dparent);
		else if (dparent != exp->ex_path.dentry)
			dentry = dget_parent(dparent);
		else if (!EX_NOHIDE(exp))
			dentry = dget(dparent); /* .. == . just like at / */
		else {
			/* checking mountpoint crossing is very different when stepping up */
			struct svc_export *exp2 = NULL;
			struct dentry *dp;
			struct vfsmount *mnt = mntget(exp->ex_path.mnt);
			dentry = dget(dparent);
			while(dentry == mnt->mnt_root && follow_up(&mnt, &dentry))
				;
			dp = dget_parent(dentry);
			dput(dentry);
			dentry = dp;

			exp2 = rqst_exp_parent(rqstp, mnt, dentry);
			if (PTR_ERR(exp2) == -ENOENT) {
				dput(dentry);
				dentry = dget(dparent);
			} else if (IS_ERR(exp2)) {
				host_err = PTR_ERR(exp2);
				dput(dentry);
				mntput(mnt);
				goto out_nfserr;
			} else {
				exp_put(exp);
				exp = exp2;
			}
			mntput(mnt);
		}
	} else {
		fh_lock(fhp);
		dentry = lookup_one_len(name, dparent, len);
		host_err = PTR_ERR(dentry);
		if (IS_ERR(dentry))
			goto out_nfserr;
		/*
		 * check if we have crossed a mount point ...
		 */
		if (d_mountpoint(dentry)) {
			if ((host_err = nfsd_cross_mnt(rqstp, &dentry, &exp))) {
				dput(dentry);
				goto out_nfserr;
			}
		}
	}
	*dentry_ret = dentry;
	*exp_ret = exp;
	return 0;

out_nfserr:
	exp_put(exp);
	return nfserrno(host_err);
}

/*
 * Look up one component of a pathname.
 * N.B. After this call _both_ fhp and resfh need an fh_put
 *
 * If the lookup would cross a mountpoint, and the mounted filesystem
 * is exported to the client with NFSEXP_NOHIDE, then the lookup is
 * accepted as it stands and the mounted directory is
 * returned. Otherwise the covered directory is returned.
 * NOTE: this mountpoint crossing is not supported properly by all
 *   clients and is explicitly disallowed for NFSv3
 *      NeilBrown <neilb@cse.unsw.edu.au>
 */
__be32
nfsd_lookup(struct svc_rqst *rqstp, struct svc_fh *fhp, const char *name,
				unsigned int len, struct svc_fh *resfh)
{
	struct svc_export	*exp;
	struct dentry		*dentry;
	__be32 err;

	err = nfsd_lookup_dentry(rqstp, fhp, name, len, &exp, &dentry);
	if (err)
		return err;
	err = check_nfsd_access(exp, rqstp);
	if (err)
		goto out;
	/*
	 * Note: we compose the file handle now, but as the
	 * dentry may be negative, it may need to be updated.
	 */
	err = fh_compose(resfh, exp, dentry, fhp);
	if (!err && !dentry->d_inode)
		err = nfserr_noent;
out:
	dput(dentry);
	exp_put(exp);
	return err;
}


/*
 * Set various file attributes.
 * N.B. After this call fhp needs an fh_put
 */
__be32
nfsd_setattr(struct svc_rqst *rqstp, struct svc_fh *fhp, struct iattr *iap,
	     int check_guard, time_t guardtime)
{
	struct dentry	*dentry;
	struct inode	*inode;
	int		accmode = NFSD_MAY_SATTR;
	int		ftype = 0;
	__be32		err;
	int		host_err;
	int		size_change = 0;

	if (iap->ia_valid & (ATTR_ATIME | ATTR_MTIME | ATTR_SIZE))
		accmode |= NFSD_MAY_WRITE|NFSD_MAY_OWNER_OVERRIDE;
	if (iap->ia_valid & ATTR_SIZE)
		ftype = S_IFREG;

	/* Get inode */
	err = fh_verify(rqstp, fhp, ftype, accmode);
	if (err)
		goto out;

	dentry = fhp->fh_dentry;
	inode = dentry->d_inode;

	/* Ignore any mode updates on symlinks */
	if (S_ISLNK(inode->i_mode))
		iap->ia_valid &= ~ATTR_MODE;

	if (!iap->ia_valid)
		goto out;

	/*
	 * NFSv2 does not differentiate between "set-[ac]time-to-now"
	 * which only requires access, and "set-[ac]time-to-X" which
	 * requires ownership.
	 * So if it looks like it might be "set both to the same time which
	 * is close to now", and if inode_change_ok fails, then we
	 * convert to "set to now" instead of "set to explicit time"
	 *
	 * We only call inode_change_ok as the last test as technically
	 * it is not an interface that we should be using.  It is only
	 * valid if the filesystem does not define it's own i_op->setattr.
	 */
#define BOTH_TIME_SET (ATTR_ATIME_SET | ATTR_MTIME_SET)
#define	MAX_TOUCH_TIME_ERROR (30*60)
	if ((iap->ia_valid & BOTH_TIME_SET) == BOTH_TIME_SET &&
	    iap->ia_mtime.tv_sec == iap->ia_atime.tv_sec) {
		/*
		 * Looks probable.
		 *
		 * Now just make sure time is in the right ballpark.
		 * Solaris, at least, doesn't seem to care what the time
		 * request is.  We require it be within 30 minutes of now.
		 */
		time_t delta = iap->ia_atime.tv_sec - get_seconds();
		if (delta < 0)
			delta = -delta;
		if (delta < MAX_TOUCH_TIME_ERROR &&
		    inode_change_ok(inode, iap) != 0) {
			/*
			 * Turn off ATTR_[AM]TIME_SET but leave ATTR_[AM]TIME.
			 * This will cause notify_change to set these times
			 * to "now"
			 */
			iap->ia_valid &= ~BOTH_TIME_SET;
		}
	}
	    
	/*
	 * The size case is special.
	 * It changes the file as well as the attributes.
	 */
	if (iap->ia_valid & ATTR_SIZE) {
		if (iap->ia_size < inode->i_size) {
			err = nfsd_permission(rqstp, fhp->fh_export, dentry,
					NFSD_MAY_TRUNC|NFSD_MAY_OWNER_OVERRIDE);
			if (err)
				goto out;
		}

		/*
		 * If we are changing the size of the file, then
		 * we need to break all leases.
		 */
		host_err = break_lease(inode, FMODE_WRITE | O_NONBLOCK);
		if (host_err == -EWOULDBLOCK)
			host_err = -ETIMEDOUT;
		if (host_err) /* ENOMEM or EWOULDBLOCK */
			goto out_nfserr;

		host_err = get_write_access(inode);
		if (host_err)
			goto out_nfserr;

		size_change = 1;
		host_err = locks_verify_truncate(inode, NULL, iap->ia_size);
		if (host_err) {
			put_write_access(inode);
			goto out_nfserr;
		}
<<<<<<< HEAD
		DQUOT_INIT(inode);

		/*
		 * Tell a Hierarchical Storage Manager (e.g. via DMAPI) to
		 * return EAGAIN when an action would take minutes instead of
		 * milliseconds so that NFS can reply to the client with
		 * NFSERR_JUKEBOX instead of blocking an nfsd thread.
		 */
		if (rqstp->rq_vers >= 3)
			iap->ia_valid |= ATTR_NO_BLOCK;
=======
		vfs_dq_init(inode);
>>>>>>> 0882e8dd
	}

	/* sanitize the mode change */
	if (iap->ia_valid & ATTR_MODE) {
		iap->ia_mode &= S_IALLUGO;
		iap->ia_mode |= (inode->i_mode & ~S_IALLUGO);
	}

	/* Revoke setuid/setgid on chown */
	if (!S_ISDIR(inode->i_mode) &&
	    (((iap->ia_valid & ATTR_UID) && iap->ia_uid != inode->i_uid) ||
	     ((iap->ia_valid & ATTR_GID) && iap->ia_gid != inode->i_gid))) {
		iap->ia_valid |= ATTR_KILL_PRIV;
		if (iap->ia_valid & ATTR_MODE) {
			/* we're setting mode too, just clear the s*id bits */
			iap->ia_mode &= ~S_ISUID;
			if (iap->ia_mode & S_IXGRP)
				iap->ia_mode &= ~S_ISGID;
		} else {
			/* set ATTR_KILL_* bits and let VFS handle it */
			iap->ia_valid |= (ATTR_KILL_SUID | ATTR_KILL_SGID);
		}
	}

	/* Change the attributes. */

	iap->ia_valid |= ATTR_CTIME;

	err = nfserr_notsync;
	if (!check_guard || guardtime == inode->i_ctime.tv_sec) {
		fh_lock(fhp);
		host_err = notify_change(dentry, iap);
		/* to get NFSERR_JUKEBOX on the wire, need -ETIMEDOUT */
		if (host_err == -EAGAIN)
			host_err = -ETIMEDOUT;
		err = nfserrno(host_err);
		fh_unlock(fhp);
	}
	if (size_change)
		put_write_access(inode);
	if (!err)
		if (EX_ISSYNC(fhp->fh_export))
			write_inode_now(inode, 1);
out:
	return err;

out_nfserr:
	err = nfserrno(host_err);
	goto out;
}

#if defined(CONFIG_NFSD_V2_ACL) || \
    defined(CONFIG_NFSD_V3_ACL) || \
    defined(CONFIG_NFSD_V4)
static ssize_t nfsd_getxattr(struct dentry *dentry, char *key, void **buf)
{
	ssize_t buflen;
	ssize_t ret;

	buflen = vfs_getxattr(dentry, key, NULL, 0);
	if (buflen <= 0)
		return buflen;

	*buf = kmalloc(buflen, GFP_KERNEL);
	if (!*buf)
		return -ENOMEM;

	ret = vfs_getxattr(dentry, key, *buf, buflen);
	if (ret < 0)
		kfree(*buf);
	return ret;
}
#endif

#if defined(CONFIG_NFSD_V4)
static int
set_nfsv4_acl_one(struct dentry *dentry, struct posix_acl *pacl, char *key)
{
	int len;
	size_t buflen;
	char *buf = NULL;
	int error = 0;

	buflen = posix_acl_xattr_size(pacl->a_count);
	buf = kmalloc(buflen, GFP_KERNEL);
	error = -ENOMEM;
	if (buf == NULL)
		goto out;

	len = posix_acl_to_xattr(pacl, buf, buflen);
	if (len < 0) {
		error = len;
		goto out;
	}

	error = vfs_setxattr(dentry, key, buf, len, 0);
out:
	kfree(buf);
	return error;
}

__be32
nfsd4_set_nfs4_acl(struct svc_rqst *rqstp, struct svc_fh *fhp,
    struct nfs4_acl *acl)
{
	__be32 error;
	int host_error;
	struct dentry *dentry;
	struct inode *inode;
	struct posix_acl *pacl = NULL, *dpacl = NULL;
	unsigned int flags = 0;

	/* Get inode */
	error = fh_verify(rqstp, fhp, 0 /* S_IFREG */, NFSD_MAY_SATTR);
	if (error)
		return error;

	dentry = fhp->fh_dentry;
	inode = dentry->d_inode;
	if (S_ISDIR(inode->i_mode))
		flags = NFS4_ACL_DIR;

	host_error = nfs4_acl_nfsv4_to_posix(acl, &pacl, &dpacl, flags);
	if (host_error == -EINVAL) {
		return nfserr_attrnotsupp;
	} else if (host_error < 0)
		goto out_nfserr;

	host_error = set_nfsv4_acl_one(dentry, pacl, POSIX_ACL_XATTR_ACCESS);
	if (host_error < 0)
		goto out_release;

	if (S_ISDIR(inode->i_mode))
		host_error = set_nfsv4_acl_one(dentry, dpacl, POSIX_ACL_XATTR_DEFAULT);

out_release:
	posix_acl_release(pacl);
	posix_acl_release(dpacl);
out_nfserr:
	if (host_error == -EOPNOTSUPP)
		return nfserr_attrnotsupp;
	else
		return nfserrno(host_error);
}

static struct posix_acl *
_get_posix_acl(struct dentry *dentry, char *key)
{
	void *buf = NULL;
	struct posix_acl *pacl = NULL;
	int buflen;

	buflen = nfsd_getxattr(dentry, key, &buf);
	if (!buflen)
		buflen = -ENODATA;
	if (buflen <= 0)
		return ERR_PTR(buflen);

	pacl = posix_acl_from_xattr(buf, buflen);
	kfree(buf);
	return pacl;
}

int
nfsd4_get_nfs4_acl(struct svc_rqst *rqstp, struct dentry *dentry, struct nfs4_acl **acl)
{
	struct inode *inode = dentry->d_inode;
	int error = 0;
	struct posix_acl *pacl = NULL, *dpacl = NULL;
	unsigned int flags = 0;

	pacl = _get_posix_acl(dentry, POSIX_ACL_XATTR_ACCESS);
	if (IS_ERR(pacl) && PTR_ERR(pacl) == -ENODATA)
		pacl = posix_acl_from_mode(inode->i_mode, GFP_KERNEL);
	if (IS_ERR(pacl)) {
		error = PTR_ERR(pacl);
		pacl = NULL;
		goto out;
	}

	if (S_ISDIR(inode->i_mode)) {
		dpacl = _get_posix_acl(dentry, POSIX_ACL_XATTR_DEFAULT);
		if (IS_ERR(dpacl) && PTR_ERR(dpacl) == -ENODATA)
			dpacl = NULL;
		else if (IS_ERR(dpacl)) {
			error = PTR_ERR(dpacl);
			dpacl = NULL;
			goto out;
		}
		flags = NFS4_ACL_DIR;
	}

	*acl = nfs4_acl_posix_to_nfsv4(pacl, dpacl, flags);
	if (IS_ERR(*acl)) {
		error = PTR_ERR(*acl);
		*acl = NULL;
	}
 out:
	posix_acl_release(pacl);
	posix_acl_release(dpacl);
	return error;
}

#endif /* defined(CONFIG_NFS_V4) */

#ifdef CONFIG_NFSD_V3
/*
 * Check server access rights to a file system object
 */
struct accessmap {
	u32		access;
	int		how;
};
static struct accessmap	nfs3_regaccess[] = {
    {	NFS3_ACCESS_READ,	NFSD_MAY_READ			},
    {	NFS3_ACCESS_EXECUTE,	NFSD_MAY_EXEC			},
    {	NFS3_ACCESS_MODIFY,	NFSD_MAY_WRITE|NFSD_MAY_TRUNC	},
    {	NFS3_ACCESS_EXTEND,	NFSD_MAY_WRITE			},

    {	0,			0				}
};

static struct accessmap	nfs3_diraccess[] = {
    {	NFS3_ACCESS_READ,	NFSD_MAY_READ			},
    {	NFS3_ACCESS_LOOKUP,	NFSD_MAY_EXEC			},
    {	NFS3_ACCESS_MODIFY,	NFSD_MAY_EXEC|NFSD_MAY_WRITE|NFSD_MAY_TRUNC},
    {	NFS3_ACCESS_EXTEND,	NFSD_MAY_EXEC|NFSD_MAY_WRITE	},
    {	NFS3_ACCESS_DELETE,	NFSD_MAY_REMOVE			},

    {	0,			0				}
};

static struct accessmap	nfs3_anyaccess[] = {
	/* Some clients - Solaris 2.6 at least, make an access call
	 * to the server to check for access for things like /dev/null
	 * (which really, the server doesn't care about).  So
	 * We provide simple access checking for them, looking
	 * mainly at mode bits, and we make sure to ignore read-only
	 * filesystem checks
	 */
    {	NFS3_ACCESS_READ,	NFSD_MAY_READ			},
    {	NFS3_ACCESS_EXECUTE,	NFSD_MAY_EXEC			},
    {	NFS3_ACCESS_MODIFY,	NFSD_MAY_WRITE|NFSD_MAY_LOCAL_ACCESS	},
    {	NFS3_ACCESS_EXTEND,	NFSD_MAY_WRITE|NFSD_MAY_LOCAL_ACCESS	},

    {	0,			0				}
};

__be32
nfsd_access(struct svc_rqst *rqstp, struct svc_fh *fhp, u32 *access, u32 *supported)
{
	struct accessmap	*map;
	struct svc_export	*export;
	struct dentry		*dentry;
	u32			query, result = 0, sresult = 0;
	__be32			error;

	error = fh_verify(rqstp, fhp, 0, NFSD_MAY_NOP);
	if (error)
		goto out;

	export = fhp->fh_export;
	dentry = fhp->fh_dentry;

	if (S_ISREG(dentry->d_inode->i_mode))
		map = nfs3_regaccess;
	else if (S_ISDIR(dentry->d_inode->i_mode))
		map = nfs3_diraccess;
	else
		map = nfs3_anyaccess;


	query = *access;
	for  (; map->access; map++) {
		if (map->access & query) {
			__be32 err2;

			sresult |= map->access;

			err2 = nfsd_permission(rqstp, export, dentry, map->how);
			switch (err2) {
			case nfs_ok:
				result |= map->access;
				break;
				
			/* the following error codes just mean the access was not allowed,
			 * rather than an error occurred */
			case nfserr_rofs:
			case nfserr_acces:
			case nfserr_perm:
				/* simply don't "or" in the access bit. */
				break;
			default:
				error = err2;
				goto out;
			}
		}
	}
	*access = result;
	if (supported)
		*supported = sresult;

 out:
	return error;
}
#endif /* CONFIG_NFSD_V3 */



/*
 * Open an existing file or directory.
 * The access argument indicates the type of open (read/write/lock)
 * N.B. After this call fhp needs an fh_put
 */
__be32
nfsd_open(struct svc_rqst *rqstp, struct svc_fh *fhp, int type,
			int access, struct file **filp)
{
	const struct cred *cred = current_cred();
	struct dentry	*dentry;
	struct inode	*inode;
	int		flags = O_RDONLY|O_LARGEFILE;
	__be32		err;
	int		host_err;

	/*
	 * If we get here, then the client has already done an "open",
	 * and (hopefully) checked permission - so allow OWNER_OVERRIDE
	 * in case a chmod has now revoked permission.
	 */
	err = fh_verify(rqstp, fhp, type, access | NFSD_MAY_OWNER_OVERRIDE);
	if (err)
		goto out;

	dentry = fhp->fh_dentry;
	inode = dentry->d_inode;

	/* Disallow write access to files with the append-only bit set
	 * or any access when mandatory locking enabled
	 */
	err = nfserr_perm;
	if (IS_APPEND(inode) && (access & NFSD_MAY_WRITE))
		goto out;
	/*
	 * We must ignore files (but only files) which might have mandatory
	 * locks on them because there is no way to know if the accesser has
	 * the lock.
	 */
	if (S_ISREG((inode)->i_mode) && mandatory_lock(inode))
		goto out;

	if (!inode->i_fop)
		goto out;

	/*
	 * Check to see if there are any leases on this file.
	 * This may block while leases are broken.
	 */
	host_err = break_lease(inode, O_NONBLOCK | ((access & NFSD_MAY_WRITE) ? FMODE_WRITE : 0));
	if (host_err == -EWOULDBLOCK)
		host_err = -ETIMEDOUT;
	if (host_err) /* NOMEM or WOULDBLOCK */
		goto out_nfserr;

	if (access & NFSD_MAY_WRITE) {
		if (access & NFSD_MAY_READ)
			flags = O_RDWR|O_LARGEFILE;
		else
			flags = O_WRONLY|O_LARGEFILE;

		vfs_dq_init(inode);
	}
	*filp = dentry_open(dget(dentry), mntget(fhp->fh_export->ex_path.mnt),
			    flags, cred);
	if (IS_ERR(*filp))
		host_err = PTR_ERR(*filp);
out_nfserr:
	err = nfserrno(host_err);
out:
	return err;
}

/*
 * Close a file.
 */
void
nfsd_close(struct file *filp)
{
	fput(filp);
}

/*
 * Sync a file
 * As this calls fsync (not fdatasync) there is no need for a write_inode
 * after it.
 */
static inline int nfsd_dosync(struct file *filp, struct dentry *dp,
			      const struct file_operations *fop)
{
	struct inode *inode = dp->d_inode;
	int (*fsync) (struct file *, struct dentry *, int);
	int err;

	err = filemap_fdatawrite(inode->i_mapping);
	if (err == 0 && fop && (fsync = fop->fsync))
		err = fsync(filp, dp, 0);
	if (err == 0)
		err = filemap_fdatawait(inode->i_mapping);

	return err;
}

static int
nfsd_sync(struct file *filp)
{
        int err;
	struct inode *inode = filp->f_path.dentry->d_inode;
	dprintk("nfsd: sync file %s\n", filp->f_path.dentry->d_name.name);
	mutex_lock(&inode->i_mutex);
	err=nfsd_dosync(filp, filp->f_path.dentry, filp->f_op);
	mutex_unlock(&inode->i_mutex);

	return err;
}

int
nfsd_sync_dir(struct dentry *dp)
{
	return nfsd_dosync(NULL, dp, dp->d_inode->i_fop);
}

/*
 * Obtain the readahead parameters for the file
 * specified by (dev, ino).
 */

static inline struct raparms *
nfsd_get_raparms(dev_t dev, ino_t ino)
{
	struct raparms	*ra, **rap, **frap = NULL;
	int depth = 0;
	unsigned int hash;
	struct raparm_hbucket *rab;

	hash = jhash_2words(dev, ino, 0xfeedbeef) & RAPARM_HASH_MASK;
	rab = &raparm_hash[hash];

	spin_lock(&rab->pb_lock);
	for (rap = &rab->pb_head; (ra = *rap); rap = &ra->p_next) {
		if (ra->p_ino == ino && ra->p_dev == dev)
			goto found;
		depth++;
		if (ra->p_count == 0)
			frap = rap;
	}
	depth = nfsdstats.ra_size*11/10;
	if (!frap) {	
		spin_unlock(&rab->pb_lock);
		return NULL;
	}
	rap = frap;
	ra = *frap;
	ra->p_dev = dev;
	ra->p_ino = ino;
	ra->p_set = 0;
	ra->p_hindex = hash;
found:
	if (rap != &rab->pb_head) {
		*rap = ra->p_next;
		ra->p_next   = rab->pb_head;
		rab->pb_head = ra;
	}
	ra->p_count++;
	nfsdstats.ra_depth[depth*10/nfsdstats.ra_size]++;
	spin_unlock(&rab->pb_lock);
	return ra;
}

/*
 * Grab and keep cached pages associated with a file in the svc_rqst
 * so that they can be passed to the network sendmsg/sendpage routines
 * directly. They will be released after the sending has completed.
 */
static int
nfsd_splice_actor(struct pipe_inode_info *pipe, struct pipe_buffer *buf,
		  struct splice_desc *sd)
{
	struct svc_rqst *rqstp = sd->u.data;
	struct page **pp = rqstp->rq_respages + rqstp->rq_resused;
	struct page *page = buf->page;
	size_t size;
	int ret;

	ret = buf->ops->confirm(pipe, buf);
	if (unlikely(ret))
		return ret;

	size = sd->len;

	if (rqstp->rq_res.page_len == 0) {
		get_page(page);
		put_page(*pp);
		*pp = page;
		rqstp->rq_resused++;
		rqstp->rq_res.page_base = buf->offset;
		rqstp->rq_res.page_len = size;
	} else if (page != pp[-1]) {
		get_page(page);
		if (*pp)
			put_page(*pp);
		*pp = page;
		rqstp->rq_resused++;
		rqstp->rq_res.page_len += size;
	} else
		rqstp->rq_res.page_len += size;

	return size;
}

static int nfsd_direct_splice_actor(struct pipe_inode_info *pipe,
				    struct splice_desc *sd)
{
	return __splice_from_pipe(pipe, sd, nfsd_splice_actor);
}

static inline int svc_msnfs(struct svc_fh *ffhp)
{
#ifdef MSNFS
	return (ffhp->fh_export->ex_flags & NFSEXP_MSNFS);
#else
	return 0;
#endif
}

static __be32
nfsd_vfs_read(struct svc_rqst *rqstp, struct svc_fh *fhp, struct file *file,
              loff_t offset, struct kvec *vec, int vlen, unsigned long *count)
{
	struct inode *inode;
	struct raparms	*ra;
	mm_segment_t	oldfs;
	__be32		err;
	int		host_err;

	err = nfserr_perm;
	inode = file->f_path.dentry->d_inode;

	if (svc_msnfs(fhp) && !lock_may_read(inode, offset, *count))
		goto out;

	/* Get readahead parameters */
	ra = nfsd_get_raparms(inode->i_sb->s_dev, inode->i_ino);

	if (ra && ra->p_set)
		file->f_ra = ra->p_ra;

	/* Support HSMs -- see comment in nfsd_setattr() */
	if (rqstp->rq_vers >= 3)
		file->f_flags |= O_NONBLOCK;

	if (file->f_op->splice_read && rqstp->rq_splice_ok) {
		struct splice_desc sd = {
			.len		= 0,
			.total_len	= *count,
			.pos		= offset,
			.u.data		= rqstp,
		};

		rqstp->rq_resused = 1;
		host_err = splice_direct_to_actor(file, &sd, nfsd_direct_splice_actor);
	} else {
		oldfs = get_fs();
		set_fs(KERNEL_DS);
		host_err = vfs_readv(file, (struct iovec __user *)vec, vlen, &offset);
		set_fs(oldfs);
	}

	/* Write back readahead params */
	if (ra) {
		struct raparm_hbucket *rab = &raparm_hash[ra->p_hindex];
		spin_lock(&rab->pb_lock);
		ra->p_ra = file->f_ra;
		ra->p_set = 1;
		ra->p_count--;
		spin_unlock(&rab->pb_lock);
	}

	if (host_err >= 0) {
		nfsdstats.io_read += host_err;
		*count = host_err;
		err = 0;
		fsnotify_access(file->f_path.dentry);
	} else {
		/* to get NFSERR_JUKEBOX on the wire, need -ETIMEDOUT */
		if (host_err == -EAGAIN)
			host_err = -ETIMEDOUT;
		err = nfserrno(host_err);
	}
out:
	return err;
}

static void kill_suid(struct dentry *dentry)
{
	struct iattr	ia;
	ia.ia_valid = ATTR_KILL_SUID | ATTR_KILL_SGID | ATTR_KILL_PRIV;

	mutex_lock(&dentry->d_inode->i_mutex);
	notify_change(dentry, &ia);
	mutex_unlock(&dentry->d_inode->i_mutex);
}

static __be32
nfsd_vfs_write(struct svc_rqst *rqstp, struct svc_fh *fhp, struct file *file,
				loff_t offset, struct kvec *vec, int vlen,
				unsigned long *cnt, int *stablep)
{
	struct svc_export	*exp;
	struct dentry		*dentry;
	struct inode		*inode;
	mm_segment_t		oldfs;
	__be32			err = 0;
	int			host_err;
	int			stable = *stablep;

#ifdef MSNFS
	err = nfserr_perm;

	if ((fhp->fh_export->ex_flags & NFSEXP_MSNFS) &&
		(!lock_may_write(file->f_path.dentry->d_inode, offset, *cnt)))
		goto out;
#endif

	dentry = file->f_path.dentry;
	inode = dentry->d_inode;
	exp   = fhp->fh_export;

	/*
	 * Request sync writes if
	 *  -	the sync export option has been set, or
	 *  -	the client requested O_SYNC behavior (NFSv3 feature).
	 *  -   The file system doesn't support fsync().
	 * When gathered writes have been configured for this volume,
	 * flushing the data to disk is handled separately below.
	 */

	if (!file->f_op->fsync) {/* COMMIT3 cannot work */
	       stable = 2;
	       *stablep = 2; /* FILE_SYNC */
	}

	if (!EX_ISSYNC(exp))
		stable = 0;
	if (stable && !EX_WGATHER(exp)) {
		spin_lock(&file->f_lock);
		file->f_flags |= O_SYNC;
		spin_unlock(&file->f_lock);
	}

	/* Support HSMs -- see comment in nfsd_setattr() */
	if (rqstp->rq_vers >= 3)
		file->f_flags |= O_NONBLOCK;

	/* Write the data. */
	oldfs = get_fs(); set_fs(KERNEL_DS);
	host_err = vfs_writev(file, (struct iovec __user *)vec, vlen, &offset);
	set_fs(oldfs);
	if (host_err >= 0) {
		nfsdstats.io_write += host_err;
		fsnotify_modify(file->f_path.dentry);
	}

	/* clear setuid/setgid flag after write */
	if (host_err >= 0 && (inode->i_mode & (S_ISUID | S_ISGID)))
		kill_suid(dentry);

	if (host_err >= 0 && stable) {
		static ino_t	last_ino;
		static dev_t	last_dev;

		/*
		 * Gathered writes: If another process is currently
		 * writing to the file, there's a high chance
		 * this is another nfsd (triggered by a bulk write
		 * from a client's biod). Rather than syncing the
		 * file with each write request, we sleep for 10 msec.
		 *
		 * I don't know if this roughly approximates
		 * C. Juszak's idea of gathered writes, but it's a
		 * nice and simple solution (IMHO), and it seems to
		 * work:-)
		 */
		if (EX_WGATHER(exp)) {
			if (atomic_read(&inode->i_writecount) > 1
			    || (last_ino == inode->i_ino && last_dev == inode->i_sb->s_dev)) {
				dprintk("nfsd: write defer %d\n", task_pid_nr(current));
				msleep(10);
				dprintk("nfsd: write resume %d\n", task_pid_nr(current));
			}

			if (inode->i_state & I_DIRTY) {
				dprintk("nfsd: write sync %d\n", task_pid_nr(current));
				host_err=nfsd_sync(file);
			}
#if 0
			wake_up(&inode->i_wait);
#endif
		}
		last_ino = inode->i_ino;
		last_dev = inode->i_sb->s_dev;
	}

	dprintk("nfsd: write complete host_err=%d\n", host_err);
	if (host_err >= 0) {
		err = 0;
<<<<<<< HEAD
	else {
		/* to get NFSERR_JUKEBOX on the wire, need -ETIMEDOUT */
		if (host_err == -EAGAIN)
			host_err = -ETIMEDOUT;
=======
		*cnt = host_err;
	} else
>>>>>>> 0882e8dd
		err = nfserrno(host_err);
	}
out:
	return err;
}

/*
 * Read data from a file. count must contain the requested read count
 * on entry. On return, *count contains the number of bytes actually read.
 * N.B. After this call fhp needs an fh_put
 */
__be32
nfsd_read(struct svc_rqst *rqstp, struct svc_fh *fhp, struct file *file,
		loff_t offset, struct kvec *vec, int vlen,
		unsigned long *count)
{
	__be32		err;

	if (file) {
		err = nfsd_permission(rqstp, fhp->fh_export, fhp->fh_dentry,
				NFSD_MAY_READ|NFSD_MAY_OWNER_OVERRIDE);
		if (err)
			goto out;
		err = nfsd_vfs_read(rqstp, fhp, file, offset, vec, vlen, count);
	} else {
		err = nfsd_open(rqstp, fhp, S_IFREG, NFSD_MAY_READ, &file);
		if (err)
			goto out;
		err = nfsd_vfs_read(rqstp, fhp, file, offset, vec, vlen, count);
		nfsd_close(file);
	}
out:
	return err;
}

/*
 * Write data to a file.
 * The stable flag requests synchronous writes.
 * N.B. After this call fhp needs an fh_put
 */
__be32
nfsd_write(struct svc_rqst *rqstp, struct svc_fh *fhp, struct file *file,
		loff_t offset, struct kvec *vec, int vlen, unsigned long *cnt,
		int *stablep)
{
	__be32			err = 0;

	if (file) {
		err = nfsd_permission(rqstp, fhp->fh_export, fhp->fh_dentry,
				NFSD_MAY_WRITE|NFSD_MAY_OWNER_OVERRIDE);
		if (err)
			goto out;
		err = nfsd_vfs_write(rqstp, fhp, file, offset, vec, vlen, cnt,
				stablep);
	} else {
		err = nfsd_open(rqstp, fhp, S_IFREG, NFSD_MAY_WRITE, &file);
		if (err)
			goto out;

		if (cnt)
			err = nfsd_vfs_write(rqstp, fhp, file, offset, vec, vlen,
					     cnt, stablep);
		nfsd_close(file);
	}
out:
	return err;
}

#ifdef CONFIG_NFSD_V3
/*
 * Commit all pending writes to stable storage.
 * Strictly speaking, we could sync just the indicated file region here,
 * but there's currently no way we can ask the VFS to do so.
 *
 * Unfortunately we cannot lock the file to make sure we return full WCC
 * data to the client, as locking happens lower down in the filesystem.
 */
__be32
nfsd_commit(struct svc_rqst *rqstp, struct svc_fh *fhp,
               loff_t offset, unsigned long count)
{
	struct file	*file;
	__be32		err;

	if ((u64)count > ~(u64)offset)
		return nfserr_inval;

	err = nfsd_open(rqstp, fhp, S_IFREG, NFSD_MAY_WRITE, &file);
	if (err)
		return err;
	if (EX_ISSYNC(fhp->fh_export)) {
		if (file->f_op && file->f_op->fsync) {
			err = nfserrno(nfsd_sync(file));
		} else {
			err = nfserr_notsupp;
		}
	}

	nfsd_close(file);
	return err;
}
#endif /* CONFIG_NFSD_V3 */

static __be32
nfsd_create_setattr(struct svc_rqst *rqstp, struct svc_fh *resfhp,
			struct iattr *iap)
{
	/*
	 * Mode has already been set earlier in create:
	 */
	iap->ia_valid &= ~ATTR_MODE;
	/*
	 * Setting uid/gid works only for root.  Irix appears to
	 * send along the gid on create when it tries to implement
	 * setgid directories via NFS:
	 */
	if (current_fsuid() != 0)
		iap->ia_valid &= ~(ATTR_UID|ATTR_GID);
	if (iap->ia_valid)
		return nfsd_setattr(rqstp, resfhp, iap, 0, (time_t)0);
	return 0;
}

/* HPUX client sometimes creates a file in mode 000, and sets size to 0.
 * setting size to 0 may fail for some specific file systems by the permission
 * checking which requires WRITE permission but the mode is 000.
 * we ignore the resizing(to 0) on the just new created file, since the size is
 * 0 after file created.
 *
 * call this only after vfs_create() is called.
 * */
static void
nfsd_check_ignore_resizing(struct iattr *iap)
{
	if ((iap->ia_valid & ATTR_SIZE) && (iap->ia_size == 0))
		iap->ia_valid &= ~ATTR_SIZE;
}

/*
 * Create a file (regular, directory, device, fifo); UNIX sockets 
 * not yet implemented.
 * If the response fh has been verified, the parent directory should
 * already be locked. Note that the parent directory is left locked.
 *
 * N.B. Every call to nfsd_create needs an fh_put for _both_ fhp and resfhp
 */
__be32
nfsd_create(struct svc_rqst *rqstp, struct svc_fh *fhp,
		char *fname, int flen, struct iattr *iap,
		int type, dev_t rdev, struct svc_fh *resfhp)
{
	struct dentry	*dentry, *dchild = NULL;
	struct inode	*dirp;
	__be32		err;
	__be32		err2;
	int		host_err;

	err = nfserr_perm;
	if (!flen)
		goto out;
	err = nfserr_exist;
	if (isdotent(fname, flen))
		goto out;

	err = fh_verify(rqstp, fhp, S_IFDIR, NFSD_MAY_CREATE);
	if (err)
		goto out;

	dentry = fhp->fh_dentry;
	dirp = dentry->d_inode;

	err = nfserr_notdir;
	if (!dirp->i_op->lookup)
		goto out;
	/*
	 * Check whether the response file handle has been verified yet.
	 * If it has, the parent directory should already be locked.
	 */
	if (!resfhp->fh_dentry) {
		/* called from nfsd_proc_mkdir, or possibly nfsd3_proc_create */
		fh_lock_nested(fhp, I_MUTEX_PARENT);
		dchild = lookup_one_len(fname, dentry, flen);
		host_err = PTR_ERR(dchild);
		if (IS_ERR(dchild))
			goto out_nfserr;
		err = fh_compose(resfhp, fhp->fh_export, dchild, fhp);
		if (err)
			goto out;
	} else {
		/* called from nfsd_proc_create */
		dchild = dget(resfhp->fh_dentry);
		if (!fhp->fh_locked) {
			/* not actually possible */
			printk(KERN_ERR
				"nfsd_create: parent %s/%s not locked!\n",
				dentry->d_parent->d_name.name,
				dentry->d_name.name);
			err = nfserr_io;
			goto out;
		}
	}
	/*
	 * Make sure the child dentry is still negative ...
	 */
	err = nfserr_exist;
	if (dchild->d_inode) {
		dprintk("nfsd_create: dentry %s/%s not negative!\n",
			dentry->d_name.name, dchild->d_name.name);
		goto out; 
	}

	if (!(iap->ia_valid & ATTR_MODE))
		iap->ia_mode = 0;
	iap->ia_mode = (iap->ia_mode & S_IALLUGO) | type;

	err = nfserr_inval;
	if (!S_ISREG(type) && !S_ISDIR(type) && !special_file(type)) {
		printk(KERN_WARNING "nfsd: bad file type %o in nfsd_create\n",
		       type);
		goto out;
	}

	host_err = mnt_want_write(fhp->fh_export->ex_path.mnt);
	if (host_err)
		goto out_nfserr;

	/*
	 * Get the dir op function pointer.
	 */
	err = 0;
	switch (type) {
	case S_IFREG:
		host_err = vfs_create(dirp, dchild, iap->ia_mode, NULL);
		if (!host_err)
			nfsd_check_ignore_resizing(iap);
		break;
	case S_IFDIR:
		host_err = vfs_mkdir(dirp, dchild, iap->ia_mode);
		break;
	case S_IFCHR:
	case S_IFBLK:
	case S_IFIFO:
	case S_IFSOCK:
		host_err = vfs_mknod(dirp, dchild, iap->ia_mode, rdev);
		break;
	}
	if (host_err < 0) {
		mnt_drop_write(fhp->fh_export->ex_path.mnt);
		goto out_nfserr;
	}

	if (EX_ISSYNC(fhp->fh_export)) {
		err = nfserrno(nfsd_sync_dir(dentry));
		write_inode_now(dchild->d_inode, 1);
	}

	err2 = nfsd_create_setattr(rqstp, resfhp, iap);
	if (err2)
		err = err2;
	mnt_drop_write(fhp->fh_export->ex_path.mnt);
	/*
	 * Update the file handle to get the new inode info.
	 */
	if (!err)
		err = fh_update(resfhp);
out:
	if (dchild && !IS_ERR(dchild))
		dput(dchild);
	return err;

out_nfserr:
	err = nfserrno(host_err);
	goto out;
}

#ifdef CONFIG_NFSD_V3
/*
 * NFSv3 version of nfsd_create
 */
__be32
nfsd_create_v3(struct svc_rqst *rqstp, struct svc_fh *fhp,
		char *fname, int flen, struct iattr *iap,
		struct svc_fh *resfhp, int createmode, u32 *verifier,
	        int *truncp, int *created)
{
	struct dentry	*dentry, *dchild = NULL;
	struct inode	*dirp;
	__be32		err;
	__be32		err2;
	int		host_err;
	__u32		v_mtime=0, v_atime=0;

	err = nfserr_perm;
	if (!flen)
		goto out;
	err = nfserr_exist;
	if (isdotent(fname, flen))
		goto out;
	if (!(iap->ia_valid & ATTR_MODE))
		iap->ia_mode = 0;
	err = fh_verify(rqstp, fhp, S_IFDIR, NFSD_MAY_CREATE);
	if (err)
		goto out;

	dentry = fhp->fh_dentry;
	dirp = dentry->d_inode;

	/* Get all the sanity checks out of the way before
	 * we lock the parent. */
	err = nfserr_notdir;
	if (!dirp->i_op->lookup)
		goto out;
	fh_lock_nested(fhp, I_MUTEX_PARENT);

	/*
	 * Compose the response file handle.
	 */
	dchild = lookup_one_len(fname, dentry, flen);
	host_err = PTR_ERR(dchild);
	if (IS_ERR(dchild))
		goto out_nfserr;

	err = fh_compose(resfhp, fhp->fh_export, dchild, fhp);
	if (err)
		goto out;

	if (createmode == NFS3_CREATE_EXCLUSIVE) {
		/* solaris7 gets confused (bugid 4218508) if these have
		 * the high bit set, so just clear the high bits. If this is
		 * ever changed to use different attrs for storing the
		 * verifier, then do_open_lookup() will also need to be fixed
		 * accordingly.
		 */
		v_mtime = verifier[0]&0x7fffffff;
		v_atime = verifier[1]&0x7fffffff;
	}
	
	host_err = mnt_want_write(fhp->fh_export->ex_path.mnt);
	if (host_err)
		goto out_nfserr;
	if (dchild->d_inode) {
		err = 0;

		switch (createmode) {
		case NFS3_CREATE_UNCHECKED:
			if (! S_ISREG(dchild->d_inode->i_mode))
				err = nfserr_exist;
			else if (truncp) {
				/* in nfsv4, we need to treat this case a little
				 * differently.  we don't want to truncate the
				 * file now; this would be wrong if the OPEN
				 * fails for some other reason.  furthermore,
				 * if the size is nonzero, we should ignore it
				 * according to spec!
				 */
				*truncp = (iap->ia_valid & ATTR_SIZE) && !iap->ia_size;
			}
			else {
				iap->ia_valid &= ATTR_SIZE;
				goto set_attr;
			}
			break;
		case NFS3_CREATE_EXCLUSIVE:
			if (   dchild->d_inode->i_mtime.tv_sec == v_mtime
			    && dchild->d_inode->i_atime.tv_sec == v_atime
			    && dchild->d_inode->i_size  == 0 )
				break;
			 /* fallthru */
		case NFS3_CREATE_GUARDED:
			err = nfserr_exist;
		}
		mnt_drop_write(fhp->fh_export->ex_path.mnt);
		goto out;
	}

	host_err = vfs_create(dirp, dchild, iap->ia_mode, NULL);
	if (host_err < 0) {
		mnt_drop_write(fhp->fh_export->ex_path.mnt);
		goto out_nfserr;
	}
	if (created)
		*created = 1;

	if (EX_ISSYNC(fhp->fh_export)) {
		err = nfserrno(nfsd_sync_dir(dentry));
		/* setattr will sync the child (or not) */
	}

	nfsd_check_ignore_resizing(iap);

	if (createmode == NFS3_CREATE_EXCLUSIVE) {
		/* Cram the verifier into atime/mtime */
		iap->ia_valid = ATTR_MTIME|ATTR_ATIME
			| ATTR_MTIME_SET|ATTR_ATIME_SET;
		/* XXX someone who knows this better please fix it for nsec */ 
		iap->ia_mtime.tv_sec = v_mtime;
		iap->ia_atime.tv_sec = v_atime;
		iap->ia_mtime.tv_nsec = 0;
		iap->ia_atime.tv_nsec = 0;
	}

 set_attr:
	err2 = nfsd_create_setattr(rqstp, resfhp, iap);
	if (err2)
		err = err2;

	mnt_drop_write(fhp->fh_export->ex_path.mnt);
	/*
	 * Update the filehandle to get the new inode info.
	 */
	if (!err)
		err = fh_update(resfhp);

 out:
	fh_unlock(fhp);
	if (dchild && !IS_ERR(dchild))
		dput(dchild);
 	return err;
 
 out_nfserr:
	err = nfserrno(host_err);
	goto out;
}
#endif /* CONFIG_NFSD_V3 */

/*
 * Read a symlink. On entry, *lenp must contain the maximum path length that
 * fits into the buffer. On return, it contains the true length.
 * N.B. After this call fhp needs an fh_put
 */
__be32
nfsd_readlink(struct svc_rqst *rqstp, struct svc_fh *fhp, char *buf, int *lenp)
{
	struct dentry	*dentry;
	struct inode	*inode;
	mm_segment_t	oldfs;
	__be32		err;
	int		host_err;

	err = fh_verify(rqstp, fhp, S_IFLNK, NFSD_MAY_NOP);
	if (err)
		goto out;

	dentry = fhp->fh_dentry;
	inode = dentry->d_inode;

	err = nfserr_inval;
	if (!inode->i_op->readlink)
		goto out;

	touch_atime(fhp->fh_export->ex_path.mnt, dentry);
	/* N.B. Why does this call need a get_fs()??
	 * Remove the set_fs and watch the fireworks:-) --okir
	 */

	oldfs = get_fs(); set_fs(KERNEL_DS);
	host_err = inode->i_op->readlink(dentry, buf, *lenp);
	set_fs(oldfs);

	if (host_err < 0)
		goto out_nfserr;
	*lenp = host_err;
	err = 0;
out:
	return err;

out_nfserr:
	err = nfserrno(host_err);
	goto out;
}

/*
 * Create a symlink and look up its inode
 * N.B. After this call _both_ fhp and resfhp need an fh_put
 */
__be32
nfsd_symlink(struct svc_rqst *rqstp, struct svc_fh *fhp,
				char *fname, int flen,
				char *path,  int plen,
				struct svc_fh *resfhp,
				struct iattr *iap)
{
	struct dentry	*dentry, *dnew;
	__be32		err, cerr;
	int		host_err;

	err = nfserr_noent;
	if (!flen || !plen)
		goto out;
	err = nfserr_exist;
	if (isdotent(fname, flen))
		goto out;

	err = fh_verify(rqstp, fhp, S_IFDIR, NFSD_MAY_CREATE);
	if (err)
		goto out;
	fh_lock(fhp);
	dentry = fhp->fh_dentry;
	dnew = lookup_one_len(fname, dentry, flen);
	host_err = PTR_ERR(dnew);
	if (IS_ERR(dnew))
		goto out_nfserr;

	host_err = mnt_want_write(fhp->fh_export->ex_path.mnt);
	if (host_err)
		goto out_nfserr;

	if (unlikely(path[plen] != 0)) {
		char *path_alloced = kmalloc(plen+1, GFP_KERNEL);
		if (path_alloced == NULL)
			host_err = -ENOMEM;
		else {
			strncpy(path_alloced, path, plen);
			path_alloced[plen] = 0;
			host_err = vfs_symlink(dentry->d_inode, dnew, path_alloced);
			kfree(path_alloced);
		}
	} else
		host_err = vfs_symlink(dentry->d_inode, dnew, path);

	if (!host_err) {
		if (EX_ISSYNC(fhp->fh_export))
			host_err = nfsd_sync_dir(dentry);
	}
	err = nfserrno(host_err);
	fh_unlock(fhp);

	mnt_drop_write(fhp->fh_export->ex_path.mnt);

	cerr = fh_compose(resfhp, fhp->fh_export, dnew, fhp);
	dput(dnew);
	if (err==0) err = cerr;
out:
	return err;

out_nfserr:
	err = nfserrno(host_err);
	goto out;
}

/*
 * Create a hardlink
 * N.B. After this call _both_ ffhp and tfhp need an fh_put
 */
__be32
nfsd_link(struct svc_rqst *rqstp, struct svc_fh *ffhp,
				char *name, int len, struct svc_fh *tfhp)
{
	struct dentry	*ddir, *dnew, *dold;
	struct inode	*dirp, *dest;
	__be32		err;
	int		host_err;

	err = fh_verify(rqstp, ffhp, S_IFDIR, NFSD_MAY_CREATE);
	if (err)
		goto out;
	err = fh_verify(rqstp, tfhp, -S_IFDIR, NFSD_MAY_NOP);
	if (err)
		goto out;

	err = nfserr_perm;
	if (!len)
		goto out;
	err = nfserr_exist;
	if (isdotent(name, len))
		goto out;

	fh_lock_nested(ffhp, I_MUTEX_PARENT);
	ddir = ffhp->fh_dentry;
	dirp = ddir->d_inode;

	dnew = lookup_one_len(name, ddir, len);
	host_err = PTR_ERR(dnew);
	if (IS_ERR(dnew))
		goto out_nfserr;

	dold = tfhp->fh_dentry;
	dest = dold->d_inode;

	host_err = mnt_want_write(tfhp->fh_export->ex_path.mnt);
	if (host_err) {
		err = nfserrno(host_err);
		goto out_dput;
	}
	host_err = vfs_link(dold, dirp, dnew);
	if (!host_err) {
		if (EX_ISSYNC(ffhp->fh_export)) {
			err = nfserrno(nfsd_sync_dir(ddir));
			write_inode_now(dest, 1);
		}
		err = 0;
	} else {
		if (host_err == -EXDEV && rqstp->rq_vers == 2)
			err = nfserr_acces;
		else
			err = nfserrno(host_err);
	}
	mnt_drop_write(tfhp->fh_export->ex_path.mnt);
out_dput:
	dput(dnew);
out_unlock:
	fh_unlock(ffhp);
out:
	return err;

out_nfserr:
	err = nfserrno(host_err);
	goto out_unlock;
}

/*
 * Rename a file
 * N.B. After this call _both_ ffhp and tfhp need an fh_put
 */
__be32
nfsd_rename(struct svc_rqst *rqstp, struct svc_fh *ffhp, char *fname, int flen,
			    struct svc_fh *tfhp, char *tname, int tlen)
{
	struct dentry	*fdentry, *tdentry, *odentry, *ndentry, *trap;
	struct inode	*fdir, *tdir;
	__be32		err;
	int		host_err;

	err = fh_verify(rqstp, ffhp, S_IFDIR, NFSD_MAY_REMOVE);
	if (err)
		goto out;
	err = fh_verify(rqstp, tfhp, S_IFDIR, NFSD_MAY_CREATE);
	if (err)
		goto out;

	fdentry = ffhp->fh_dentry;
	fdir = fdentry->d_inode;

	tdentry = tfhp->fh_dentry;
	tdir = tdentry->d_inode;

	err = (rqstp->rq_vers == 2) ? nfserr_acces : nfserr_xdev;
	if (ffhp->fh_export != tfhp->fh_export)
		goto out;

	err = nfserr_perm;
	if (!flen || isdotent(fname, flen) || !tlen || isdotent(tname, tlen))
		goto out;

	/* cannot use fh_lock as we need deadlock protective ordering
	 * so do it by hand */
	trap = lock_rename(tdentry, fdentry);
	ffhp->fh_locked = tfhp->fh_locked = 1;
	fill_pre_wcc(ffhp);
	fill_pre_wcc(tfhp);

	odentry = lookup_one_len(fname, fdentry, flen);
	host_err = PTR_ERR(odentry);
	if (IS_ERR(odentry))
		goto out_nfserr;

	host_err = -ENOENT;
	if (!odentry->d_inode)
		goto out_dput_old;
	host_err = -EINVAL;
	if (odentry == trap)
		goto out_dput_old;

	ndentry = lookup_one_len(tname, tdentry, tlen);
	host_err = PTR_ERR(ndentry);
	if (IS_ERR(ndentry))
		goto out_dput_old;
	host_err = -ENOTEMPTY;
	if (ndentry == trap)
		goto out_dput_new;

	if (svc_msnfs(ffhp) &&
		((atomic_read(&odentry->d_count) > 1)
		 || (atomic_read(&ndentry->d_count) > 1))) {
			host_err = -EPERM;
			goto out_dput_new;
	}

	host_err = -EXDEV;
	if (ffhp->fh_export->ex_path.mnt != tfhp->fh_export->ex_path.mnt)
		goto out_dput_new;
	host_err = mnt_want_write(ffhp->fh_export->ex_path.mnt);
	if (host_err)
		goto out_dput_new;

	host_err = vfs_rename(fdir, odentry, tdir, ndentry);
	if (!host_err && EX_ISSYNC(tfhp->fh_export)) {
		host_err = nfsd_sync_dir(tdentry);
		if (!host_err)
			host_err = nfsd_sync_dir(fdentry);
	}

	mnt_drop_write(ffhp->fh_export->ex_path.mnt);

 out_dput_new:
	dput(ndentry);
 out_dput_old:
	dput(odentry);
 out_nfserr:
	err = nfserrno(host_err);

	/* we cannot reply on fh_unlock on the two filehandles,
	 * as that would do the wrong thing if the two directories
	 * were the same, so again we do it by hand
	 */
	fill_post_wcc(ffhp);
	fill_post_wcc(tfhp);
	unlock_rename(tdentry, fdentry);
	ffhp->fh_locked = tfhp->fh_locked = 0;

out:
	return err;
}

/*
 * Unlink a file or directory
 * N.B. After this call fhp needs an fh_put
 */
__be32
nfsd_unlink(struct svc_rqst *rqstp, struct svc_fh *fhp, int type,
				char *fname, int flen)
{
	struct dentry	*dentry, *rdentry;
	struct inode	*dirp;
	__be32		err;
	int		host_err;

	err = nfserr_acces;
	if (!flen || isdotent(fname, flen))
		goto out;
	err = fh_verify(rqstp, fhp, S_IFDIR, NFSD_MAY_REMOVE);
	if (err)
		goto out;

	fh_lock_nested(fhp, I_MUTEX_PARENT);
	dentry = fhp->fh_dentry;
	dirp = dentry->d_inode;

	rdentry = lookup_one_len(fname, dentry, flen);
	host_err = PTR_ERR(rdentry);
	if (IS_ERR(rdentry))
		goto out_nfserr;

	if (!rdentry->d_inode) {
		dput(rdentry);
		err = nfserr_noent;
		goto out;
	}

	if (!type)
		type = rdentry->d_inode->i_mode & S_IFMT;

	host_err = mnt_want_write(fhp->fh_export->ex_path.mnt);
	if (host_err)
		goto out_nfserr;

	if (type != S_IFDIR) { /* It's UNLINK */
#ifdef MSNFS
		if ((fhp->fh_export->ex_flags & NFSEXP_MSNFS) &&
			(atomic_read(&rdentry->d_count) > 1)) {
			host_err = -EPERM;
		} else
#endif
		host_err = vfs_unlink(dirp, rdentry);
	} else { /* It's RMDIR */
		host_err = vfs_rmdir(dirp, rdentry);
	}

	dput(rdentry);

	if (host_err)
		goto out_drop;
	if (EX_ISSYNC(fhp->fh_export))
		host_err = nfsd_sync_dir(dentry);

out_drop:
	mnt_drop_write(fhp->fh_export->ex_path.mnt);
out_nfserr:
	err = nfserrno(host_err);
out:
	return err;
}

/*
 * We do this buffering because we must not call back into the file
 * system's ->lookup() method from the filldir callback. That may well
 * deadlock a number of file systems.
 *
 * This is based heavily on the implementation of same in XFS.
 */
struct buffered_dirent {
	u64		ino;
	loff_t		offset;
	int		namlen;
	unsigned int	d_type;
	char		name[];
};

struct readdir_data {
	char		*dirent;
	size_t		used;
	int		full;
};

static int nfsd_buffered_filldir(void *__buf, const char *name, int namlen,
				 loff_t offset, u64 ino, unsigned int d_type)
{
	struct readdir_data *buf = __buf;
	struct buffered_dirent *de = (void *)(buf->dirent + buf->used);
	unsigned int reclen;

	reclen = ALIGN(sizeof(struct buffered_dirent) + namlen, sizeof(u64));
	if (buf->used + reclen > PAGE_SIZE) {
		buf->full = 1;
		return -EINVAL;
	}

	de->namlen = namlen;
	de->offset = offset;
	de->ino = ino;
	de->d_type = d_type;
	memcpy(de->name, name, namlen);
	buf->used += reclen;

	return 0;
}

static int nfsd_buffered_readdir(struct file *file, filldir_t func,
				 struct readdir_cd *cdp, loff_t *offsetp)
{
	struct readdir_data buf;
	struct buffered_dirent *de;
	int host_err;
	int size;
	loff_t offset;

	buf.dirent = (void *)__get_free_page(GFP_KERNEL);
	if (!buf.dirent)
		return -ENOMEM;

	offset = *offsetp;

	while (1) {
		unsigned int reclen;

		cdp->err = nfserr_eof; /* will be cleared on successful read */
		buf.used = 0;
		buf.full = 0;

		host_err = vfs_readdir(file, nfsd_buffered_filldir, &buf);
		if (buf.full)
			host_err = 0;

		if (host_err < 0)
			break;

		size = buf.used;

		if (!size)
			break;

		de = (struct buffered_dirent *)buf.dirent;
		while (size > 0) {
			offset = de->offset;

			if (func(cdp, de->name, de->namlen, de->offset,
				 de->ino, de->d_type))
				goto done;

			if (cdp->err != nfs_ok)
				goto done;

			reclen = ALIGN(sizeof(*de) + de->namlen,
				       sizeof(u64));
			size -= reclen;
			de = (struct buffered_dirent *)((char *)de + reclen);
		}
		offset = vfs_llseek(file, 0, SEEK_CUR);
	}

 done:
	free_page((unsigned long)(buf.dirent));

	if (host_err)
		return nfserrno(host_err);

	*offsetp = offset;
	return cdp->err;
}

/*
 * Read entries from a directory.
 * The  NFSv3/4 verifier we ignore for now.
 */
__be32
nfsd_readdir(struct svc_rqst *rqstp, struct svc_fh *fhp, loff_t *offsetp, 
	     struct readdir_cd *cdp, filldir_t func)
{
	__be32		err;
	struct file	*file;
	loff_t		offset = *offsetp;

	err = nfsd_open(rqstp, fhp, S_IFDIR, NFSD_MAY_READ, &file);
	if (err)
		goto out;

	offset = vfs_llseek(file, offset, 0);
	if (offset < 0) {
		err = nfserrno((int)offset);
		goto out_close;
	}

	err = nfsd_buffered_readdir(file, func, cdp, offsetp);

	if (err == nfserr_eof || err == nfserr_toosmall)
		err = nfs_ok; /* can still be found in ->err */
out_close:
	nfsd_close(file);
out:
	return err;
}

/*
 * Get file system stats
 * N.B. After this call fhp needs an fh_put
 */
__be32
nfsd_statfs(struct svc_rqst *rqstp, struct svc_fh *fhp, struct kstatfs *stat, int access)
{
	__be32 err = fh_verify(rqstp, fhp, 0, NFSD_MAY_NOP | access);
	if (!err && vfs_statfs(fhp->fh_dentry,stat))
		err = nfserr_io;
	return err;
}

static int exp_rdonly(struct svc_rqst *rqstp, struct svc_export *exp)
{
	return nfsexp_flags(rqstp, exp) & NFSEXP_READONLY;
}

/*
 * Check for a user's access permissions to this inode.
 */
__be32
nfsd_permission(struct svc_rqst *rqstp, struct svc_export *exp,
					struct dentry *dentry, int acc)
{
	struct inode	*inode = dentry->d_inode;
	int		err;

	if (acc == NFSD_MAY_NOP)
		return 0;
#if 0
	dprintk("nfsd: permission 0x%x%s%s%s%s%s%s%s mode 0%o%s%s%s\n",
		acc,
		(acc & NFSD_MAY_READ)?	" read"  : "",
		(acc & NFSD_MAY_WRITE)?	" write" : "",
		(acc & NFSD_MAY_EXEC)?	" exec"  : "",
		(acc & NFSD_MAY_SATTR)?	" sattr" : "",
		(acc & NFSD_MAY_TRUNC)?	" trunc" : "",
		(acc & NFSD_MAY_LOCK)?	" lock"  : "",
		(acc & NFSD_MAY_OWNER_OVERRIDE)? " owneroverride" : "",
		inode->i_mode,
		IS_IMMUTABLE(inode)?	" immut" : "",
		IS_APPEND(inode)?	" append" : "",
		__mnt_is_readonly(exp->ex_path.mnt)?	" ro" : "");
	dprintk("      owner %d/%d user %d/%d\n",
		inode->i_uid, inode->i_gid, current_fsuid(), current_fsgid());
#endif

	/* Normally we reject any write/sattr etc access on a read-only file
	 * system.  But if it is IRIX doing check on write-access for a 
	 * device special file, we ignore rofs.
	 */
	if (!(acc & NFSD_MAY_LOCAL_ACCESS))
		if (acc & (NFSD_MAY_WRITE | NFSD_MAY_SATTR | NFSD_MAY_TRUNC)) {
			if (exp_rdonly(rqstp, exp) ||
			    __mnt_is_readonly(exp->ex_path.mnt))
				return nfserr_rofs;
			if (/* (acc & NFSD_MAY_WRITE) && */ IS_IMMUTABLE(inode))
				return nfserr_perm;
		}
	if ((acc & NFSD_MAY_TRUNC) && IS_APPEND(inode))
		return nfserr_perm;

	if (acc & NFSD_MAY_LOCK) {
		/* If we cannot rely on authentication in NLM requests,
		 * just allow locks, otherwise require read permission, or
		 * ownership
		 */
		if (exp->ex_flags & NFSEXP_NOAUTHNLM)
			return 0;
		else
			acc = NFSD_MAY_READ | NFSD_MAY_OWNER_OVERRIDE;
	}
	/*
	 * The file owner always gets access permission for accesses that
	 * would normally be checked at open time. This is to make
	 * file access work even when the client has done a fchmod(fd, 0).
	 *
	 * However, `cp foo bar' should fail nevertheless when bar is
	 * readonly. A sensible way to do this might be to reject all
	 * attempts to truncate a read-only file, because a creat() call
	 * always implies file truncation.
	 * ... but this isn't really fair.  A process may reasonably call
	 * ftruncate on an open file descriptor on a file with perm 000.
	 * We must trust the client to do permission checking - using "ACCESS"
	 * with NFSv3.
	 */
	if ((acc & NFSD_MAY_OWNER_OVERRIDE) &&
	    inode->i_uid == current_fsuid())
		return 0;

	/* This assumes  NFSD_MAY_{READ,WRITE,EXEC} == MAY_{READ,WRITE,EXEC} */
	err = inode_permission(inode, acc & (MAY_READ|MAY_WRITE|MAY_EXEC));

	/* Allow read access to binaries even when mode 111 */
	if (err == -EACCES && S_ISREG(inode->i_mode) &&
	    acc == (NFSD_MAY_READ | NFSD_MAY_OWNER_OVERRIDE))
		err = inode_permission(inode, MAY_EXEC);

	return err? nfserrno(err) : 0;
}

void
nfsd_racache_shutdown(void)
{
	struct raparms *raparm, *last_raparm;
	unsigned int i;

	dprintk("nfsd: freeing readahead buffers.\n");

	for (i = 0; i < RAPARM_HASH_SIZE; i++) {
		raparm = raparm_hash[i].pb_head;
		while(raparm) {
			last_raparm = raparm;
			raparm = raparm->p_next;
			kfree(last_raparm);
		}
		raparm_hash[i].pb_head = NULL;
	}
}
/*
 * Initialize readahead param cache
 */
int
nfsd_racache_init(int cache_size)
{
	int	i;
	int	j = 0;
	int	nperbucket;
	struct raparms **raparm = NULL;


	if (raparm_hash[0].pb_head)
		return 0;
	nperbucket = DIV_ROUND_UP(cache_size, RAPARM_HASH_SIZE);
	if (nperbucket < 2)
		nperbucket = 2;
	cache_size = nperbucket * RAPARM_HASH_SIZE;

	dprintk("nfsd: allocating %d readahead buffers.\n", cache_size);

	for (i = 0; i < RAPARM_HASH_SIZE; i++) {
		spin_lock_init(&raparm_hash[i].pb_lock);

		raparm = &raparm_hash[i].pb_head;
		for (j = 0; j < nperbucket; j++) {
			*raparm = kzalloc(sizeof(struct raparms), GFP_KERNEL);
			if (!*raparm)
				goto out_nomem;
			raparm = &(*raparm)->p_next;
		}
		*raparm = NULL;
	}

	nfsdstats.ra_size = cache_size;
	return 0;

out_nomem:
	dprintk("nfsd: kmalloc failed, freeing readahead buffers\n");
	nfsd_racache_shutdown();
	return -ENOMEM;
}

#if defined(CONFIG_NFSD_V2_ACL) || defined(CONFIG_NFSD_V3_ACL)
struct posix_acl *
nfsd_get_posix_acl(struct svc_fh *fhp, int type)
{
	struct inode *inode = fhp->fh_dentry->d_inode;
	char *name;
	void *value = NULL;
	ssize_t size;
	struct posix_acl *acl;

	if (!IS_POSIXACL(inode))
		return ERR_PTR(-EOPNOTSUPP);

	switch (type) {
	case ACL_TYPE_ACCESS:
		name = POSIX_ACL_XATTR_ACCESS;
		break;
	case ACL_TYPE_DEFAULT:
		name = POSIX_ACL_XATTR_DEFAULT;
		break;
	default:
		return ERR_PTR(-EOPNOTSUPP);
	}

	size = nfsd_getxattr(fhp->fh_dentry, name, &value);
	if (size < 0)
		return ERR_PTR(size);

	acl = posix_acl_from_xattr(value, size);
	kfree(value);
	return acl;
}

int
nfsd_set_posix_acl(struct svc_fh *fhp, int type, struct posix_acl *acl)
{
	struct inode *inode = fhp->fh_dentry->d_inode;
	char *name;
	void *value = NULL;
	size_t size;
	int error;

	if (!IS_POSIXACL(inode) ||
	    !inode->i_op->setxattr || !inode->i_op->removexattr)
		return -EOPNOTSUPP;
	switch(type) {
		case ACL_TYPE_ACCESS:
			name = POSIX_ACL_XATTR_ACCESS;
			break;
		case ACL_TYPE_DEFAULT:
			name = POSIX_ACL_XATTR_DEFAULT;
			break;
		default:
			return -EOPNOTSUPP;
	}

	if (acl && acl->a_count) {
		size = posix_acl_xattr_size(acl->a_count);
		value = kmalloc(size, GFP_KERNEL);
		if (!value)
			return -ENOMEM;
		error = posix_acl_to_xattr(acl, value, size);
		if (error < 0)
			goto getout;
		size = error;
	} else
		size = 0;

	error = mnt_want_write(fhp->fh_export->ex_path.mnt);
	if (error)
		goto getout;
	if (size)
		error = vfs_setxattr(fhp->fh_dentry, name, value, size, 0);
	else {
		if (!S_ISDIR(inode->i_mode) && type == ACL_TYPE_DEFAULT)
			error = 0;
		else {
			error = vfs_removexattr(fhp->fh_dentry, name);
			if (error == -ENODATA)
				error = 0;
		}
	}
	mnt_drop_write(fhp->fh_export->ex_path.mnt);

getout:
	kfree(value);
	return error;
}
#endif  /* defined(CONFIG_NFSD_V2_ACL) || defined(CONFIG_NFSD_V3_ACL) */<|MERGE_RESOLUTION|>--- conflicted
+++ resolved
@@ -356,8 +356,7 @@
 			put_write_access(inode);
 			goto out_nfserr;
 		}
-<<<<<<< HEAD
-		DQUOT_INIT(inode);
+		vfs_dq_init(inode);
 
 		/*
 		 * Tell a Hierarchical Storage Manager (e.g. via DMAPI) to
@@ -367,9 +366,6 @@
 		 */
 		if (rqstp->rq_vers >= 3)
 			iap->ia_valid |= ATTR_NO_BLOCK;
-=======
-		vfs_dq_init(inode);
->>>>>>> 0882e8dd
 	}
 
 	/* sanitize the mode change */
@@ -1085,15 +1081,11 @@
 	dprintk("nfsd: write complete host_err=%d\n", host_err);
 	if (host_err >= 0) {
 		err = 0;
-<<<<<<< HEAD
-	else {
+		*cnt = host_err;
+	} else {
 		/* to get NFSERR_JUKEBOX on the wire, need -ETIMEDOUT */
 		if (host_err == -EAGAIN)
 			host_err = -ETIMEDOUT;
-=======
-		*cnt = host_err;
-	} else
->>>>>>> 0882e8dd
 		err = nfserrno(host_err);
 	}
 out:
