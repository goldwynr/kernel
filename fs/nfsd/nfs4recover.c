--- conflicted
+++ resolved
@@ -165,14 +165,8 @@
 	status = mnt_want_write(rec_dir.mnt);
 	if (status)
 		goto out_put;
-<<<<<<< HEAD
-	status = vfs_mkdir(rec_dir.path.dentry->d_inode, dentry,
-			   rec_dir.path.mnt, S_IRWXU);
-	mnt_drop_write(rec_dir.path.mnt);
-=======
 	status = vfs_mkdir(rec_dir.dentry->d_inode, dentry, S_IRWXU);
 	mnt_drop_write(rec_dir.mnt);
->>>>>>> 18e352e4
 out_put:
 	dput(dentry);
 out_unlock:
@@ -279,7 +273,7 @@
 		return -EINVAL;
 	}
 	mutex_lock_nested(&dir->d_inode->i_mutex, I_MUTEX_PARENT);
-	status = vfs_unlink(dir->d_inode, dentry, rec_dir.path.mnt);
+	status = vfs_unlink(dir->d_inode, dentry);
 	mutex_unlock(&dir->d_inode->i_mutex);
 	return status;
 }
@@ -294,7 +288,7 @@
 	 * a kernel from the future.... */
 	nfsd4_list_rec_dir(dentry, nfsd4_remove_clid_file);
 	mutex_lock_nested(&dir->d_inode->i_mutex, I_MUTEX_PARENT);
-	status = vfs_rmdir(dir->d_inode, dentry, rec_dir.path.mnt);
+	status = vfs_rmdir(dir->d_inode, dentry);
 	mutex_unlock(&dir->d_inode->i_mutex);
 	return status;
 }
