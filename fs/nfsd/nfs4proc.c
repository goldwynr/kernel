--- conflicted
+++ resolved
@@ -989,12 +989,9 @@
 	ALLOWED_WITHOUT_FH = 1 << 0,	/* No current filehandle required */
 	ALLOWED_ON_ABSENT_FS = 1 << 1,	/* ops processed on absent fs */
 	ALLOWED_AS_FIRST_OP = 1 << 2,	/* ops reqired first in compound */
-<<<<<<< HEAD
-=======
 	/* For rfc 5661 section 2.6.3.1.1: */
 	OP_HANDLES_WRONGSEC = 1 << 3,
 	OP_IS_PUTFH_LIKE = 1 << 4,
->>>>>>> 02f8c6ae
 };
 
 struct nfsd4_operation {
