/*
*  Copyright (c) 2001 The Regents of the University of Michigan.
*  All rights reserved.
*
*  Kendrick Smith <kmsmith@umich.edu>
*  Andy Adamson <kandros@umich.edu>
*
*  Redistribution and use in source and binary forms, with or without
*  modification, are permitted provided that the following conditions
*  are met:
*
*  1. Redistributions of source code must retain the above copyright
*     notice, this list of conditions and the following disclaimer.
*  2. Redistributions in binary form must reproduce the above copyright
*     notice, this list of conditions and the following disclaimer in the
*     documentation and/or other materials provided with the distribution.
*  3. Neither the name of the University nor the names of its
*     contributors may be used to endorse or promote products derived
*     from this software without specific prior written permission.
*
*  THIS SOFTWARE IS PROVIDED ``AS IS'' AND ANY EXPRESS OR IMPLIED
*  WARRANTIES, INCLUDING, BUT NOT LIMITED TO, THE IMPLIED WARRANTIES OF
*  MERCHANTABILITY AND FITNESS FOR A PARTICULAR PURPOSE ARE
*  DISCLAIMED. IN NO EVENT SHALL THE REGENTS OR CONTRIBUTORS BE LIABLE
*  FOR ANY DIRECT, INDIRECT, INCIDENTAL, SPECIAL, EXEMPLARY, OR
*  CONSEQUENTIAL DAMAGES (INCLUDING, BUT NOT LIMITED TO, PROCUREMENT OF
*  SUBSTITUTE GOODS OR SERVICES; LOSS OF USE, DATA, OR PROFITS; OR
*  BUSINESS INTERRUPTION) HOWEVER CAUSED AND ON ANY THEORY OF
*  LIABILITY, WHETHER IN CONTRACT, STRICT LIABILITY, OR TORT (INCLUDING
*  NEGLIGENCE OR OTHERWISE) ARISING IN ANY WAY OUT OF THE USE OF THIS
*  SOFTWARE, EVEN IF ADVISED OF THE POSSIBILITY OF SUCH DAMAGE.
*
*/

#include <linux/file.h>
#include <linux/fs.h>
#include <linux/slab.h>
#include <linux/namei.h>
#include <linux/swap.h>
#include <linux/sunrpc/svcauth_gss.h>
#include <linux/sunrpc/clnt.h>
#include "xdr4.h"
#include "vfs.h"

#define NFSDDBG_FACILITY                NFSDDBG_PROC

/* Globals */
time_t nfsd4_lease = 90;     /* default lease time */
time_t nfsd4_grace = 90;
static time_t boot_time;
static u32 current_ownerid = 1;
static u32 current_fileid = 1;
static u32 current_delegid = 1;
static stateid_t zerostateid;             /* bits all 0 */
static stateid_t onestateid;              /* bits all 1 */
static u64 current_sessionid = 1;

#define ZERO_STATEID(stateid) (!memcmp((stateid), &zerostateid, sizeof(stateid_t)))
#define ONE_STATEID(stateid)  (!memcmp((stateid), &onestateid, sizeof(stateid_t)))

/* forward declarations */
static struct nfs4_stateid * find_stateid(stateid_t *stid, int flags);
static struct nfs4_delegation * find_delegation_stateid(struct inode *ino, stateid_t *stid);
static char user_recovery_dirname[PATH_MAX] = "/var/lib/nfs/v4recovery";
static void nfs4_set_recdir(char *recdir);

/* Locking: */

/* Currently used for almost all code touching nfsv4 state: */
static DEFINE_MUTEX(client_mutex);

/*
 * Currently used for the del_recall_lru and file hash table.  In an
 * effort to decrease the scope of the client_mutex, this spinlock may
 * eventually cover more:
 */
static DEFINE_SPINLOCK(recall_lock);

static struct kmem_cache *stateowner_slab = NULL;
static struct kmem_cache *file_slab = NULL;
static struct kmem_cache *stateid_slab = NULL;
static struct kmem_cache *deleg_slab = NULL;

void
nfs4_lock_state(void)
{
	mutex_lock(&client_mutex);
}

void
nfs4_unlock_state(void)
{
	mutex_unlock(&client_mutex);
}

static inline u32
opaque_hashval(const void *ptr, int nbytes)
{
	unsigned char *cptr = (unsigned char *) ptr;

	u32 x = 0;
	while (nbytes--) {
		x *= 37;
		x += *cptr++;
	}
	return x;
}

static struct list_head del_recall_lru;

static inline void
put_nfs4_file(struct nfs4_file *fi)
{
	if (atomic_dec_and_lock(&fi->fi_ref, &recall_lock)) {
		list_del(&fi->fi_hash);
		spin_unlock(&recall_lock);
		iput(fi->fi_inode);
		kmem_cache_free(file_slab, fi);
	}
}

static inline void
get_nfs4_file(struct nfs4_file *fi)
{
	atomic_inc(&fi->fi_ref);
}

static int num_delegations;
unsigned int max_delegations;

/*
 * Open owner state (share locks)
 */

/* hash tables for nfs4_stateowner */
#define OWNER_HASH_BITS              8
#define OWNER_HASH_SIZE             (1 << OWNER_HASH_BITS)
#define OWNER_HASH_MASK             (OWNER_HASH_SIZE - 1)

#define ownerid_hashval(id) \
        ((id) & OWNER_HASH_MASK)
#define ownerstr_hashval(clientid, ownername) \
        (((clientid) + opaque_hashval((ownername.data), (ownername.len))) & OWNER_HASH_MASK)

static struct list_head	ownerid_hashtbl[OWNER_HASH_SIZE];
static struct list_head	ownerstr_hashtbl[OWNER_HASH_SIZE];

/* hash table for nfs4_file */
#define FILE_HASH_BITS                   8
#define FILE_HASH_SIZE                  (1 << FILE_HASH_BITS)

/* hash table for (open)nfs4_stateid */
#define STATEID_HASH_BITS              10
#define STATEID_HASH_SIZE              (1 << STATEID_HASH_BITS)
#define STATEID_HASH_MASK              (STATEID_HASH_SIZE - 1)

#define file_hashval(x) \
        hash_ptr(x, FILE_HASH_BITS)
#define stateid_hashval(owner_id, file_id)  \
        (((owner_id) + (file_id)) & STATEID_HASH_MASK)

static struct list_head file_hashtbl[FILE_HASH_SIZE];
static struct list_head stateid_hashtbl[STATEID_HASH_SIZE];

static void __nfs4_file_get_access(struct nfs4_file *fp, int oflag)
{
	BUG_ON(!(fp->fi_fds[oflag] || fp->fi_fds[O_RDWR]));
	atomic_inc(&fp->fi_access[oflag]);
}

static void nfs4_file_get_access(struct nfs4_file *fp, int oflag)
{
	if (oflag == O_RDWR) {
		__nfs4_file_get_access(fp, O_RDONLY);
		__nfs4_file_get_access(fp, O_WRONLY);
	} else
		__nfs4_file_get_access(fp, oflag);
}

static void nfs4_file_put_fd(struct nfs4_file *fp, int oflag)
{
	if (fp->fi_fds[oflag]) {
		fput(fp->fi_fds[oflag]);
		fp->fi_fds[oflag] = NULL;
	}
}

static void __nfs4_file_put_access(struct nfs4_file *fp, int oflag)
{
	if (atomic_dec_and_test(&fp->fi_access[oflag])) {
		nfs4_file_put_fd(fp, O_RDWR);
		nfs4_file_put_fd(fp, oflag);
	}
}

static void nfs4_file_put_access(struct nfs4_file *fp, int oflag)
{
	if (oflag == O_RDWR) {
		__nfs4_file_put_access(fp, O_RDONLY);
		__nfs4_file_put_access(fp, O_WRONLY);
	} else
		__nfs4_file_put_access(fp, oflag);
}

static struct nfs4_delegation *
alloc_init_deleg(struct nfs4_client *clp, struct nfs4_stateid *stp, struct svc_fh *current_fh, u32 type)
{
	struct nfs4_delegation *dp;
	struct nfs4_file *fp = stp->st_file;

	dprintk("NFSD alloc_init_deleg\n");
	/*
	 * Major work on the lease subsystem (for example, to support
	 * calbacks on stat) will be required before we can support
	 * write delegations properly.
	 */
	if (type != NFS4_OPEN_DELEGATE_READ)
		return NULL;
	if (fp->fi_had_conflict)
		return NULL;
	if (num_delegations > max_delegations)
		return NULL;
	dp = kmem_cache_alloc(deleg_slab, GFP_KERNEL);
	if (dp == NULL)
		return dp;
	num_delegations++;
	INIT_LIST_HEAD(&dp->dl_perfile);
	INIT_LIST_HEAD(&dp->dl_perclnt);
	INIT_LIST_HEAD(&dp->dl_recall_lru);
	dp->dl_client = clp;
	get_nfs4_file(fp);
	dp->dl_file = fp;
	dp->dl_type = type;
	dp->dl_stateid.si_boot = boot_time;
	dp->dl_stateid.si_stateownerid = current_delegid++;
	dp->dl_stateid.si_fileid = 0;
	dp->dl_stateid.si_generation = 0;
	fh_copy_shallow(&dp->dl_fh, &current_fh->fh_handle);
	dp->dl_time = 0;
	atomic_set(&dp->dl_count, 1);
	INIT_WORK(&dp->dl_recall.cb_work, nfsd4_do_callback_rpc);
	return dp;
}

void
nfs4_put_delegation(struct nfs4_delegation *dp)
{
	if (atomic_dec_and_test(&dp->dl_count)) {
		dprintk("NFSD: freeing dp %p\n",dp);
		put_nfs4_file(dp->dl_file);
		kmem_cache_free(deleg_slab, dp);
		num_delegations--;
	}
}

static void nfs4_put_deleg_lease(struct nfs4_file *fp)
{
	if (atomic_dec_and_test(&fp->fi_delegees)) {
		vfs_setlease(fp->fi_deleg_file, F_UNLCK, &fp->fi_lease);
		fp->fi_lease = NULL;
		fput(fp->fi_deleg_file);
		fp->fi_deleg_file = NULL;
	}
}

/* Called under the state lock. */
static void
unhash_delegation(struct nfs4_delegation *dp)
{
	list_del_init(&dp->dl_perclnt);
	spin_lock(&recall_lock);
	list_del_init(&dp->dl_perfile);
	list_del_init(&dp->dl_recall_lru);
	spin_unlock(&recall_lock);
	nfs4_put_deleg_lease(dp->dl_file);
	nfs4_put_delegation(dp);
}

/* 
 * SETCLIENTID state 
 */

/* client_lock protects the client lru list and session hash table */
static DEFINE_SPINLOCK(client_lock);

/* Hash tables for nfs4_clientid state */
#define CLIENT_HASH_BITS                 4
#define CLIENT_HASH_SIZE                (1 << CLIENT_HASH_BITS)
#define CLIENT_HASH_MASK                (CLIENT_HASH_SIZE - 1)

#define clientid_hashval(id) \
	((id) & CLIENT_HASH_MASK)
#define clientstr_hashval(name) \
	(opaque_hashval((name), 8) & CLIENT_HASH_MASK)
/*
 * reclaim_str_hashtbl[] holds known client info from previous reset/reboot
 * used in reboot/reset lease grace period processing
 *
 * conf_id_hashtbl[], and conf_str_hashtbl[] hold confirmed
 * setclientid_confirmed info. 
 *
 * unconf_str_hastbl[] and unconf_id_hashtbl[] hold unconfirmed 
 * setclientid info.
 *
 * client_lru holds client queue ordered by nfs4_client.cl_time
 * for lease renewal.
 *
 * close_lru holds (open) stateowner queue ordered by nfs4_stateowner.so_time
 * for last close replay.
 */
static struct list_head	reclaim_str_hashtbl[CLIENT_HASH_SIZE];
static int reclaim_str_hashtbl_size = 0;
static struct list_head	conf_id_hashtbl[CLIENT_HASH_SIZE];
static struct list_head	conf_str_hashtbl[CLIENT_HASH_SIZE];
static struct list_head	unconf_str_hashtbl[CLIENT_HASH_SIZE];
static struct list_head	unconf_id_hashtbl[CLIENT_HASH_SIZE];
static struct list_head client_lru;
static struct list_head close_lru;

/*
 * We store the NONE, READ, WRITE, and BOTH bits separately in the
 * st_{access,deny}_bmap field of the stateid, in order to track not
 * only what share bits are currently in force, but also what
 * combinations of share bits previous opens have used.  This allows us
 * to enforce the recommendation of rfc 3530 14.2.19 that the server
 * return an error if the client attempt to downgrade to a combination
 * of share bits not explicable by closing some of its previous opens.
 *
 * XXX: This enforcement is actually incomplete, since we don't keep
 * track of access/deny bit combinations; so, e.g., we allow:
 *
 *	OPEN allow read, deny write
 *	OPEN allow both, deny none
 *	DOWNGRADE allow read, deny none
 *
 * which we should reject.
 */
static void
set_access(unsigned int *access, unsigned long bmap) {
	int i;

	*access = 0;
	for (i = 1; i < 4; i++) {
		if (test_bit(i, &bmap))
			*access |= i;
	}
}

static void
set_deny(unsigned int *deny, unsigned long bmap) {
	int i;

	*deny = 0;
	for (i = 0; i < 4; i++) {
		if (test_bit(i, &bmap))
			*deny |= i ;
	}
}

static int
test_share(struct nfs4_stateid *stp, struct nfsd4_open *open) {
	unsigned int access, deny;

	set_access(&access, stp->st_access_bmap);
	set_deny(&deny, stp->st_deny_bmap);
	if ((access & open->op_share_deny) || (deny & open->op_share_access))
		return 0;
	return 1;
}

static int nfs4_access_to_omode(u32 access)
{
	switch (access & NFS4_SHARE_ACCESS_BOTH) {
	case NFS4_SHARE_ACCESS_READ:
		return O_RDONLY;
	case NFS4_SHARE_ACCESS_WRITE:
		return O_WRONLY;
	case NFS4_SHARE_ACCESS_BOTH:
		return O_RDWR;
	}
	BUG();
}

static int nfs4_access_bmap_to_omode(struct nfs4_stateid *stp)
{
	unsigned int access;

	set_access(&access, stp->st_access_bmap);
	return nfs4_access_to_omode(access);
}

static void unhash_generic_stateid(struct nfs4_stateid *stp)
{
	list_del(&stp->st_hash);
	list_del(&stp->st_perfile);
	list_del(&stp->st_perstateowner);
}

static void free_generic_stateid(struct nfs4_stateid *stp)
{
	int oflag;

	if (stp->st_access_bmap) {
		oflag = nfs4_access_bmap_to_omode(stp);
		nfs4_file_put_access(stp->st_file, oflag);
	}
	put_nfs4_file(stp->st_file);
	kmem_cache_free(stateid_slab, stp);
}

static void release_lock_stateid(struct nfs4_stateid *stp)
{
	struct file *file;

	unhash_generic_stateid(stp);
	file = find_any_file(stp->st_file);
	if (file)
		locks_remove_posix(file, (fl_owner_t)stp->st_stateowner);
	free_generic_stateid(stp);
}

static void unhash_lockowner(struct nfs4_stateowner *sop)
{
	struct nfs4_stateid *stp;

	list_del(&sop->so_idhash);
	list_del(&sop->so_strhash);
	list_del(&sop->so_perstateid);
	while (!list_empty(&sop->so_stateids)) {
		stp = list_first_entry(&sop->so_stateids,
				struct nfs4_stateid, st_perstateowner);
		release_lock_stateid(stp);
	}
}

static void release_lockowner(struct nfs4_stateowner *sop)
{
	unhash_lockowner(sop);
	nfs4_put_stateowner(sop);
}

static void
release_stateid_lockowners(struct nfs4_stateid *open_stp)
{
	struct nfs4_stateowner *lock_sop;

	while (!list_empty(&open_stp->st_lockowners)) {
		lock_sop = list_entry(open_stp->st_lockowners.next,
				struct nfs4_stateowner, so_perstateid);
		/* list_del(&open_stp->st_lockowners);  */
		BUG_ON(lock_sop->so_is_open_owner);
		release_lockowner(lock_sop);
	}
}

static void release_open_stateid(struct nfs4_stateid *stp)
{
	unhash_generic_stateid(stp);
	release_stateid_lockowners(stp);
	free_generic_stateid(stp);
}

static void unhash_openowner(struct nfs4_stateowner *sop)
{
	struct nfs4_stateid *stp;

	list_del(&sop->so_idhash);
	list_del(&sop->so_strhash);
	list_del(&sop->so_perclient);
	list_del(&sop->so_perstateid); /* XXX: necessary? */
	while (!list_empty(&sop->so_stateids)) {
		stp = list_first_entry(&sop->so_stateids,
				struct nfs4_stateid, st_perstateowner);
		release_open_stateid(stp);
	}
}

static void release_openowner(struct nfs4_stateowner *sop)
{
	unhash_openowner(sop);
	list_del(&sop->so_close_lru);
	nfs4_put_stateowner(sop);
}

#define SESSION_HASH_SIZE	512
static struct list_head sessionid_hashtbl[SESSION_HASH_SIZE];

static inline int
hash_sessionid(struct nfs4_sessionid *sessionid)
{
	struct nfsd4_sessionid *sid = (struct nfsd4_sessionid *)sessionid;

	return sid->sequence % SESSION_HASH_SIZE;
}

static inline void
dump_sessionid(const char *fn, struct nfs4_sessionid *sessionid)
{
	u32 *ptr = (u32 *)(&sessionid->data[0]);
	dprintk("%s: %u:%u:%u:%u\n", fn, ptr[0], ptr[1], ptr[2], ptr[3]);
}

static void
gen_sessionid(struct nfsd4_session *ses)
{
	struct nfs4_client *clp = ses->se_client;
	struct nfsd4_sessionid *sid;

	sid = (struct nfsd4_sessionid *)ses->se_sessionid.data;
	sid->clientid = clp->cl_clientid;
	sid->sequence = current_sessionid++;
	sid->reserved = 0;
}

/*
 * The protocol defines ca_maxresponssize_cached to include the size of
 * the rpc header, but all we need to cache is the data starting after
 * the end of the initial SEQUENCE operation--the rest we regenerate
 * each time.  Therefore we can advertise a ca_maxresponssize_cached
 * value that is the number of bytes in our cache plus a few additional
 * bytes.  In order to stay on the safe side, and not promise more than
 * we can cache, those additional bytes must be the minimum possible: 24
 * bytes of rpc header (xid through accept state, with AUTH_NULL
 * verifier), 12 for the compound header (with zero-length tag), and 44
 * for the SEQUENCE op response:
 */
#define NFSD_MIN_HDR_SEQ_SZ  (24 + 12 + 44)

static void
free_session_slots(struct nfsd4_session *ses)
{
	int i;

	for (i = 0; i < ses->se_fchannel.maxreqs; i++)
		kfree(ses->se_slots[i]);
}

/*
 * We don't actually need to cache the rpc and session headers, so we
 * can allocate a little less for each slot:
 */
static inline int slot_bytes(struct nfsd4_channel_attrs *ca)
{
	return ca->maxresp_cached - NFSD_MIN_HDR_SEQ_SZ;
}

static int nfsd4_sanitize_slot_size(u32 size)
{
	size -= NFSD_MIN_HDR_SEQ_SZ; /* We don't cache the rpc header */
	size = min_t(u32, size, NFSD_SLOT_CACHE_SIZE);

	return size;
}

/*
 * XXX: If we run out of reserved DRC memory we could (up to a point)
 * re-negotiate active sessions and reduce their slot usage to make
 * rooom for new connections. For now we just fail the create session.
 */
static int nfsd4_get_drc_mem(int slotsize, u32 num)
{
	int avail;

	num = min_t(u32, num, NFSD_MAX_SLOTS_PER_SESSION);

	spin_lock(&nfsd_drc_lock);
	avail = min_t(int, NFSD_MAX_MEM_PER_SESSION,
			nfsd_drc_max_mem - nfsd_drc_mem_used);
	num = min_t(int, num, avail / slotsize);
	nfsd_drc_mem_used += num * slotsize;
	spin_unlock(&nfsd_drc_lock);

	return num;
}

static void nfsd4_put_drc_mem(int slotsize, int num)
{
	spin_lock(&nfsd_drc_lock);
	nfsd_drc_mem_used -= slotsize * num;
	spin_unlock(&nfsd_drc_lock);
}

static struct nfsd4_session *alloc_session(int slotsize, int numslots)
{
	struct nfsd4_session *new;
	int mem, i;

	BUILD_BUG_ON(NFSD_MAX_SLOTS_PER_SESSION * sizeof(struct nfsd4_slot *)
			+ sizeof(struct nfsd4_session) > PAGE_SIZE);
	mem = numslots * sizeof(struct nfsd4_slot *);

	new = kzalloc(sizeof(*new) + mem, GFP_KERNEL);
	if (!new)
		return NULL;
	/* allocate each struct nfsd4_slot and data cache in one piece */
	for (i = 0; i < numslots; i++) {
		mem = sizeof(struct nfsd4_slot) + slotsize;
		new->se_slots[i] = kzalloc(mem, GFP_KERNEL);
		if (!new->se_slots[i])
			goto out_free;
	}
	return new;
out_free:
	while (i--)
		kfree(new->se_slots[i]);
	kfree(new);
	return NULL;
}

static void init_forechannel_attrs(struct nfsd4_channel_attrs *new, struct nfsd4_channel_attrs *req, int numslots, int slotsize)
{
	u32 maxrpc = nfsd_serv->sv_max_mesg;

	new->maxreqs = numslots;
	new->maxresp_cached = min_t(u32, req->maxresp_cached,
					slotsize + NFSD_MIN_HDR_SEQ_SZ);
	new->maxreq_sz = min_t(u32, req->maxreq_sz, maxrpc);
	new->maxresp_sz = min_t(u32, req->maxresp_sz, maxrpc);
	new->maxops = min_t(u32, req->maxops, NFSD_MAX_OPS_PER_COMPOUND);
}

static void free_conn(struct nfsd4_conn *c)
{
	svc_xprt_put(c->cn_xprt);
	kfree(c);
}

static void nfsd4_conn_lost(struct svc_xpt_user *u)
{
	struct nfsd4_conn *c = container_of(u, struct nfsd4_conn, cn_xpt_user);
	struct nfs4_client *clp = c->cn_session->se_client;

	spin_lock(&clp->cl_lock);
	if (!list_empty(&c->cn_persession)) {
		list_del(&c->cn_persession);
		free_conn(c);
	}
	spin_unlock(&clp->cl_lock);
	nfsd4_probe_callback(clp);
}

static struct nfsd4_conn *alloc_conn(struct svc_rqst *rqstp, u32 flags)
{
	struct nfsd4_conn *conn;

	conn = kmalloc(sizeof(struct nfsd4_conn), GFP_KERNEL);
	if (!conn)
		return NULL;
	svc_xprt_get(rqstp->rq_xprt);
	conn->cn_xprt = rqstp->rq_xprt;
	conn->cn_flags = flags;
	INIT_LIST_HEAD(&conn->cn_xpt_user.list);
	return conn;
}

static void __nfsd4_hash_conn(struct nfsd4_conn *conn, struct nfsd4_session *ses)
{
	conn->cn_session = ses;
	list_add(&conn->cn_persession, &ses->se_conns);
}

static void nfsd4_hash_conn(struct nfsd4_conn *conn, struct nfsd4_session *ses)
{
	struct nfs4_client *clp = ses->se_client;

	spin_lock(&clp->cl_lock);
	__nfsd4_hash_conn(conn, ses);
	spin_unlock(&clp->cl_lock);
}

static int nfsd4_register_conn(struct nfsd4_conn *conn)
{
	conn->cn_xpt_user.callback = nfsd4_conn_lost;
	return register_xpt_user(conn->cn_xprt, &conn->cn_xpt_user);
}

static __be32 nfsd4_new_conn(struct svc_rqst *rqstp, struct nfsd4_session *ses, u32 dir)
{
	struct nfsd4_conn *conn;
	int ret;

	conn = alloc_conn(rqstp, dir);
	if (!conn)
		return nfserr_jukebox;
	nfsd4_hash_conn(conn, ses);
	ret = nfsd4_register_conn(conn);
	if (ret)
		/* oops; xprt is already down: */
		nfsd4_conn_lost(&conn->cn_xpt_user);
	return nfs_ok;
}

static __be32 nfsd4_new_conn_from_crses(struct svc_rqst *rqstp, struct nfsd4_session *ses)
{
	u32 dir = NFS4_CDFC4_FORE;

	if (ses->se_flags & SESSION4_BACK_CHAN)
		dir |= NFS4_CDFC4_BACK;

	return nfsd4_new_conn(rqstp, ses, dir);
}

/* must be called under client_lock */
static void nfsd4_del_conns(struct nfsd4_session *s)
{
	struct nfs4_client *clp = s->se_client;
	struct nfsd4_conn *c;

	spin_lock(&clp->cl_lock);
	while (!list_empty(&s->se_conns)) {
		c = list_first_entry(&s->se_conns, struct nfsd4_conn, cn_persession);
		list_del_init(&c->cn_persession);
		spin_unlock(&clp->cl_lock);

		unregister_xpt_user(c->cn_xprt, &c->cn_xpt_user);
		free_conn(c);

		spin_lock(&clp->cl_lock);
	}
	spin_unlock(&clp->cl_lock);
}

void free_session(struct kref *kref)
{
	struct nfsd4_session *ses;
	int mem;

	ses = container_of(kref, struct nfsd4_session, se_ref);
	nfsd4_del_conns(ses);
	spin_lock(&nfsd_drc_lock);
	mem = ses->se_fchannel.maxreqs * slot_bytes(&ses->se_fchannel);
	nfsd_drc_mem_used -= mem;
	spin_unlock(&nfsd_drc_lock);
	free_session_slots(ses);
	kfree(ses);
}

static struct nfsd4_session *alloc_init_session(struct svc_rqst *rqstp, struct nfs4_client *clp, struct nfsd4_create_session *cses)
{
	struct nfsd4_session *new;
	struct nfsd4_channel_attrs *fchan = &cses->fore_channel;
	int numslots, slotsize;
	int status;
	int idx;

	/*
	 * Note decreasing slot size below client's request may
	 * make it difficult for client to function correctly, whereas
	 * decreasing the number of slots will (just?) affect
	 * performance.  When short on memory we therefore prefer to
	 * decrease number of slots instead of their size.
	 */
	slotsize = nfsd4_sanitize_slot_size(fchan->maxresp_cached);
	numslots = nfsd4_get_drc_mem(slotsize, fchan->maxreqs);
	if (numslots < 1)
		return NULL;

	new = alloc_session(slotsize, numslots);
	if (!new) {
		nfsd4_put_drc_mem(slotsize, fchan->maxreqs);
		return NULL;
	}
	init_forechannel_attrs(&new->se_fchannel, fchan, numslots, slotsize);

	new->se_client = clp;
	gen_sessionid(new);

	INIT_LIST_HEAD(&new->se_conns);

	new->se_cb_seq_nr = 1;
	new->se_flags = cses->flags;
	new->se_cb_prog = cses->callback_prog;
	kref_init(&new->se_ref);
	idx = hash_sessionid(&new->se_sessionid);
	spin_lock(&client_lock);
	list_add(&new->se_hash, &sessionid_hashtbl[idx]);
	spin_lock(&clp->cl_lock);
	list_add(&new->se_perclnt, &clp->cl_sessions);
	spin_unlock(&clp->cl_lock);
	spin_unlock(&client_lock);

	status = nfsd4_new_conn_from_crses(rqstp, new);
	/* whoops: benny points out, status is ignored! (err, or bogus) */
	if (status) {
		free_session(&new->se_ref);
		return NULL;
	}
	if (cses->flags & SESSION4_BACK_CHAN) {
		struct sockaddr *sa = svc_addr(rqstp);
		/*
		 * This is a little silly; with sessions there's no real
		 * use for the callback address.  Use the peer address
		 * as a reasonable default for now, but consider fixing
		 * the rpc client not to require an address in the
		 * future:
		 */
		rpc_copy_addr((struct sockaddr *)&clp->cl_cb_conn.cb_addr, sa);
		clp->cl_cb_conn.cb_addrlen = svc_addr_len(sa);
	}
	nfsd4_probe_callback(clp);
	return new;
}

/* caller must hold client_lock */
static struct nfsd4_session *
find_in_sessionid_hashtbl(struct nfs4_sessionid *sessionid)
{
	struct nfsd4_session *elem;
	int idx;

	dump_sessionid(__func__, sessionid);
	idx = hash_sessionid(sessionid);
	/* Search in the appropriate list */
	list_for_each_entry(elem, &sessionid_hashtbl[idx], se_hash) {
		if (!memcmp(elem->se_sessionid.data, sessionid->data,
			    NFS4_MAX_SESSIONID_LEN)) {
			return elem;
		}
	}

	dprintk("%s: session not found\n", __func__);
	return NULL;
}

/* caller must hold client_lock */
static void
unhash_session(struct nfsd4_session *ses)
{
	list_del(&ses->se_hash);
	spin_lock(&ses->se_client->cl_lock);
	list_del(&ses->se_perclnt);
	spin_unlock(&ses->se_client->cl_lock);
}

/* must be called under the client_lock */
static inline void
renew_client_locked(struct nfs4_client *clp)
{
	if (is_client_expired(clp)) {
		dprintk("%s: client (clientid %08x/%08x) already expired\n",
			__func__,
			clp->cl_clientid.cl_boot,
			clp->cl_clientid.cl_id);
		return;
	}

	/*
	* Move client to the end to the LRU list.
	*/
	dprintk("renewing client (clientid %08x/%08x)\n", 
			clp->cl_clientid.cl_boot, 
			clp->cl_clientid.cl_id);
	list_move_tail(&clp->cl_lru, &client_lru);
	clp->cl_time = get_seconds();
}

static inline void
renew_client(struct nfs4_client *clp)
{
	spin_lock(&client_lock);
	renew_client_locked(clp);
	spin_unlock(&client_lock);
}

/* SETCLIENTID and SETCLIENTID_CONFIRM Helper functions */
static int
STALE_CLIENTID(clientid_t *clid)
{
	if (clid->cl_boot == boot_time)
		return 0;
	dprintk("NFSD stale clientid (%08x/%08x) boot_time %08lx\n",
		clid->cl_boot, clid->cl_id, boot_time);
	return 1;
}

/* 
 * XXX Should we use a slab cache ?
 * This type of memory management is somewhat inefficient, but we use it
 * anyway since SETCLIENTID is not a common operation.
 */
static struct nfs4_client *alloc_client(struct xdr_netobj name)
{
	struct nfs4_client *clp;

	clp = kzalloc(sizeof(struct nfs4_client), GFP_KERNEL);
	if (clp == NULL)
		return NULL;
	clp->cl_name.data = kmalloc(name.len, GFP_KERNEL);
	if (clp->cl_name.data == NULL) {
		kfree(clp);
		return NULL;
	}
	memcpy(clp->cl_name.data, name.data, name.len);
	clp->cl_name.len = name.len;
	return clp;
}

static inline void
free_client(struct nfs4_client *clp)
{
	while (!list_empty(&clp->cl_sessions)) {
		struct nfsd4_session *ses;
		ses = list_entry(clp->cl_sessions.next, struct nfsd4_session,
				se_perclnt);
		list_del(&ses->se_perclnt);
		nfsd4_put_session(ses);
	}
	if (clp->cl_cred.cr_group_info)
		put_group_info(clp->cl_cred.cr_group_info);
	kfree(clp->cl_principal);
	kfree(clp->cl_name.data);
	kfree(clp);
}

void
release_session_client(struct nfsd4_session *session)
{
	struct nfs4_client *clp = session->se_client;

	if (!atomic_dec_and_lock(&clp->cl_refcount, &client_lock))
		return;
	if (is_client_expired(clp)) {
		free_client(clp);
		session->se_client = NULL;
	} else
		renew_client_locked(clp);
	spin_unlock(&client_lock);
}

/* must be called under the client_lock */
static inline void
unhash_client_locked(struct nfs4_client *clp)
{
	struct nfsd4_session *ses;

	mark_client_expired(clp);
	list_del(&clp->cl_lru);
	spin_lock(&clp->cl_lock);
	list_for_each_entry(ses, &clp->cl_sessions, se_perclnt)
		list_del_init(&ses->se_hash);
	spin_unlock(&clp->cl_lock);
}

static void
expire_client(struct nfs4_client *clp)
{
	struct nfs4_stateowner *sop;
	struct nfs4_delegation *dp;
	struct list_head reaplist;

	INIT_LIST_HEAD(&reaplist);
	spin_lock(&recall_lock);
	while (!list_empty(&clp->cl_delegations)) {
		dp = list_entry(clp->cl_delegations.next, struct nfs4_delegation, dl_perclnt);
		list_del_init(&dp->dl_perclnt);
		list_move(&dp->dl_recall_lru, &reaplist);
	}
	spin_unlock(&recall_lock);
	while (!list_empty(&reaplist)) {
		dp = list_entry(reaplist.next, struct nfs4_delegation, dl_recall_lru);
		list_del_init(&dp->dl_recall_lru);
		unhash_delegation(dp);
	}
	while (!list_empty(&clp->cl_openowners)) {
		sop = list_entry(clp->cl_openowners.next, struct nfs4_stateowner, so_perclient);
		release_openowner(sop);
	}
	nfsd4_shutdown_callback(clp);
	if (clp->cl_cb_conn.cb_xprt)
		svc_xprt_put(clp->cl_cb_conn.cb_xprt);
	list_del(&clp->cl_idhash);
	list_del(&clp->cl_strhash);
	spin_lock(&client_lock);
	unhash_client_locked(clp);
	if (atomic_read(&clp->cl_refcount) == 0)
		free_client(clp);
	spin_unlock(&client_lock);
}

static void copy_verf(struct nfs4_client *target, nfs4_verifier *source)
{
	memcpy(target->cl_verifier.data, source->data,
			sizeof(target->cl_verifier.data));
}

static void copy_clid(struct nfs4_client *target, struct nfs4_client *source)
{
	target->cl_clientid.cl_boot = source->cl_clientid.cl_boot; 
	target->cl_clientid.cl_id = source->cl_clientid.cl_id; 
}

static void copy_cred(struct svc_cred *target, struct svc_cred *source)
{
	target->cr_uid = source->cr_uid;
	target->cr_gid = source->cr_gid;
	target->cr_group_info = source->cr_group_info;
	get_group_info(target->cr_group_info);
}

static int same_name(const char *n1, const char *n2)
{
	return 0 == memcmp(n1, n2, HEXDIR_LEN);
}

static int
same_verf(nfs4_verifier *v1, nfs4_verifier *v2)
{
	return 0 == memcmp(v1->data, v2->data, sizeof(v1->data));
}

static int
same_clid(clientid_t *cl1, clientid_t *cl2)
{
	return (cl1->cl_boot == cl2->cl_boot) && (cl1->cl_id == cl2->cl_id);
}

/* XXX what about NGROUP */
static int
same_creds(struct svc_cred *cr1, struct svc_cred *cr2)
{
	return cr1->cr_uid == cr2->cr_uid;
}

static void gen_clid(struct nfs4_client *clp)
{
	static u32 current_clientid = 1;

	clp->cl_clientid.cl_boot = boot_time;
	clp->cl_clientid.cl_id = current_clientid++; 
}

static void gen_confirm(struct nfs4_client *clp)
{
	static u32 i;
	u32 *p;

	p = (u32 *)clp->cl_confirm.data;
	*p++ = get_seconds();
	*p++ = i++;
}

static struct nfs4_client *create_client(struct xdr_netobj name, char *recdir,
		struct svc_rqst *rqstp, nfs4_verifier *verf)
{
	struct nfs4_client *clp;
	struct sockaddr *sa = svc_addr(rqstp);
	char *princ;

	clp = alloc_client(name);
	if (clp == NULL)
		return NULL;

	INIT_LIST_HEAD(&clp->cl_sessions);

	princ = svc_gss_principal(rqstp);
	if (princ) {
		clp->cl_principal = kstrdup(princ, GFP_KERNEL);
		if (clp->cl_principal == NULL) {
			free_client(clp);
			return NULL;
		}
	}

	memcpy(clp->cl_recdir, recdir, HEXDIR_LEN);
	atomic_set(&clp->cl_refcount, 0);
	clp->cl_cb_state = NFSD4_CB_UNKNOWN;
	INIT_LIST_HEAD(&clp->cl_idhash);
	INIT_LIST_HEAD(&clp->cl_strhash);
	INIT_LIST_HEAD(&clp->cl_openowners);
	INIT_LIST_HEAD(&clp->cl_delegations);
	INIT_LIST_HEAD(&clp->cl_lru);
	INIT_LIST_HEAD(&clp->cl_callbacks);
	spin_lock_init(&clp->cl_lock);
	INIT_WORK(&clp->cl_cb_null.cb_work, nfsd4_do_callback_rpc);
	clp->cl_time = get_seconds();
	clear_bit(0, &clp->cl_cb_slot_busy);
	rpc_init_wait_queue(&clp->cl_cb_waitq, "Backchannel slot table");
	copy_verf(clp, verf);
	rpc_copy_addr((struct sockaddr *) &clp->cl_addr, sa);
	clp->cl_flavor = rqstp->rq_flavor;
	copy_cred(&clp->cl_cred, &rqstp->rq_cred);
	gen_confirm(clp);
	clp->cl_cb_session = NULL;
	return clp;
}

static int check_name(struct xdr_netobj name)
{
	if (name.len == 0) 
		return 0;
	if (name.len > NFS4_OPAQUE_LIMIT) {
		dprintk("NFSD: check_name: name too long(%d)!\n", name.len);
		return 0;
	}
	return 1;
}

static void
add_to_unconfirmed(struct nfs4_client *clp, unsigned int strhashval)
{
	unsigned int idhashval;

	list_add(&clp->cl_strhash, &unconf_str_hashtbl[strhashval]);
	idhashval = clientid_hashval(clp->cl_clientid.cl_id);
	list_add(&clp->cl_idhash, &unconf_id_hashtbl[idhashval]);
	renew_client(clp);
}

static void
move_to_confirmed(struct nfs4_client *clp)
{
	unsigned int idhashval = clientid_hashval(clp->cl_clientid.cl_id);
	unsigned int strhashval;

	dprintk("NFSD: move_to_confirm nfs4_client %p\n", clp);
	list_move(&clp->cl_idhash, &conf_id_hashtbl[idhashval]);
	strhashval = clientstr_hashval(clp->cl_recdir);
	list_move(&clp->cl_strhash, &conf_str_hashtbl[strhashval]);
	renew_client(clp);
}

static struct nfs4_client *
find_confirmed_client(clientid_t *clid)
{
	struct nfs4_client *clp;
	unsigned int idhashval = clientid_hashval(clid->cl_id);

	list_for_each_entry(clp, &conf_id_hashtbl[idhashval], cl_idhash) {
		if (same_clid(&clp->cl_clientid, clid))
			return clp;
	}
	return NULL;
}

static struct nfs4_client *
find_unconfirmed_client(clientid_t *clid)
{
	struct nfs4_client *clp;
	unsigned int idhashval = clientid_hashval(clid->cl_id);

	list_for_each_entry(clp, &unconf_id_hashtbl[idhashval], cl_idhash) {
		if (same_clid(&clp->cl_clientid, clid))
			return clp;
	}
	return NULL;
}

static bool clp_used_exchangeid(struct nfs4_client *clp)
{
	return clp->cl_exchange_flags != 0;
} 

static struct nfs4_client *
find_confirmed_client_by_str(const char *dname, unsigned int hashval)
{
	struct nfs4_client *clp;

	list_for_each_entry(clp, &conf_str_hashtbl[hashval], cl_strhash) {
		if (same_name(clp->cl_recdir, dname))
			return clp;
	}
	return NULL;
}

static struct nfs4_client *
find_unconfirmed_client_by_str(const char *dname, unsigned int hashval)
{
	struct nfs4_client *clp;

	list_for_each_entry(clp, &unconf_str_hashtbl[hashval], cl_strhash) {
		if (same_name(clp->cl_recdir, dname))
			return clp;
	}
	return NULL;
}

static void rpc_svcaddr2sockaddr(struct sockaddr *sa, unsigned short family, union svc_addr_u *svcaddr)
{
	switch (family) {
	case AF_INET:
		((struct sockaddr_in *)sa)->sin_family = AF_INET;
		((struct sockaddr_in *)sa)->sin_addr = svcaddr->addr;
		return;
	case AF_INET6:
		((struct sockaddr_in6 *)sa)->sin6_family = AF_INET6;
		((struct sockaddr_in6 *)sa)->sin6_addr = svcaddr->addr6;
		return;
	}
}

static void
gen_callback(struct nfs4_client *clp, struct nfsd4_setclientid *se, struct svc_rqst *rqstp)
{
	struct nfs4_cb_conn *conn = &clp->cl_cb_conn;
	struct sockaddr	*sa = svc_addr(rqstp);
	u32 scopeid = rpc_get_scope_id(sa);
	unsigned short expected_family;

	/* Currently, we only support tcp and tcp6 for the callback channel */
	if (se->se_callback_netid_len == 3 &&
	    !memcmp(se->se_callback_netid_val, "tcp", 3))
		expected_family = AF_INET;
	else if (se->se_callback_netid_len == 4 &&
		 !memcmp(se->se_callback_netid_val, "tcp6", 4))
		expected_family = AF_INET6;
	else
		goto out_err;

	conn->cb_addrlen = rpc_uaddr2sockaddr(se->se_callback_addr_val,
					    se->se_callback_addr_len,
					    (struct sockaddr *)&conn->cb_addr,
					    sizeof(conn->cb_addr));

	if (!conn->cb_addrlen || conn->cb_addr.ss_family != expected_family)
		goto out_err;

	if (conn->cb_addr.ss_family == AF_INET6)
		((struct sockaddr_in6 *)&conn->cb_addr)->sin6_scope_id = scopeid;

	conn->cb_prog = se->se_callback_prog;
	conn->cb_ident = se->se_callback_ident;
	rpc_svcaddr2sockaddr((struct sockaddr *)&conn->cb_saddr, expected_family, &rqstp->rq_daddr);
	return;
out_err:
	conn->cb_addr.ss_family = AF_UNSPEC;
	conn->cb_addrlen = 0;
	dprintk(KERN_INFO "NFSD: this client (clientid %08x/%08x) "
		"will not receive delegations\n",
		clp->cl_clientid.cl_boot, clp->cl_clientid.cl_id);

	return;
}

/*
 * Cache a reply. nfsd4_check_drc_limit() has bounded the cache size.
 */
void
nfsd4_store_cache_entry(struct nfsd4_compoundres *resp)
{
	struct nfsd4_slot *slot = resp->cstate.slot;
	unsigned int base;

	dprintk("--> %s slot %p\n", __func__, slot);

	slot->sl_opcnt = resp->opcnt;
	slot->sl_status = resp->cstate.status;

	if (nfsd4_not_cached(resp)) {
		slot->sl_datalen = 0;
		return;
	}
	slot->sl_datalen = (char *)resp->p - (char *)resp->cstate.datap;
	base = (char *)resp->cstate.datap -
					(char *)resp->xbuf->head[0].iov_base;
	if (read_bytes_from_xdr_buf(resp->xbuf, base, slot->sl_data,
				    slot->sl_datalen))
		WARN("%s: sessions DRC could not cache compound\n", __func__);
	return;
}

/*
 * Encode the replay sequence operation from the slot values.
 * If cachethis is FALSE encode the uncached rep error on the next
 * operation which sets resp->p and increments resp->opcnt for
 * nfs4svc_encode_compoundres.
 *
 */
static __be32
nfsd4_enc_sequence_replay(struct nfsd4_compoundargs *args,
			  struct nfsd4_compoundres *resp)
{
	struct nfsd4_op *op;
	struct nfsd4_slot *slot = resp->cstate.slot;

	dprintk("--> %s resp->opcnt %d cachethis %u \n", __func__,
		resp->opcnt, resp->cstate.slot->sl_cachethis);

	/* Encode the replayed sequence operation */
	op = &args->ops[resp->opcnt - 1];
	nfsd4_encode_operation(resp, op);

	/* Return nfserr_retry_uncached_rep in next operation. */
	if (args->opcnt > 1 && slot->sl_cachethis == 0) {
		op = &args->ops[resp->opcnt++];
		op->status = nfserr_retry_uncached_rep;
		nfsd4_encode_operation(resp, op);
	}
	return op->status;
}

/*
 * The sequence operation is not cached because we can use the slot and
 * session values.
 */
__be32
nfsd4_replay_cache_entry(struct nfsd4_compoundres *resp,
			 struct nfsd4_sequence *seq)
{
	struct nfsd4_slot *slot = resp->cstate.slot;
	__be32 status;

	dprintk("--> %s slot %p\n", __func__, slot);

	/* Either returns 0 or nfserr_retry_uncached */
	status = nfsd4_enc_sequence_replay(resp->rqstp->rq_argp, resp);
	if (status == nfserr_retry_uncached_rep)
		return status;

	/* The sequence operation has been encoded, cstate->datap set. */
	memcpy(resp->cstate.datap, slot->sl_data, slot->sl_datalen);

	resp->opcnt = slot->sl_opcnt;
	resp->p = resp->cstate.datap + XDR_QUADLEN(slot->sl_datalen);
	status = slot->sl_status;

	return status;
}

/*
 * Set the exchange_id flags returned by the server.
 */
static void
nfsd4_set_ex_flags(struct nfs4_client *new, struct nfsd4_exchange_id *clid)
{
	/* pNFS is not supported */
	new->cl_exchange_flags |= EXCHGID4_FLAG_USE_NON_PNFS;

	/* Referrals are supported, Migration is not. */
	new->cl_exchange_flags |= EXCHGID4_FLAG_SUPP_MOVED_REFER;

	/* set the wire flags to return to client. */
	clid->flags = new->cl_exchange_flags;
}

__be32
nfsd4_exchange_id(struct svc_rqst *rqstp,
		  struct nfsd4_compound_state *cstate,
		  struct nfsd4_exchange_id *exid)
{
	struct nfs4_client *unconf, *conf, *new;
	int status;
	unsigned int		strhashval;
	char			dname[HEXDIR_LEN];
	char			addr_str[INET6_ADDRSTRLEN];
	nfs4_verifier		verf = exid->verifier;
	struct sockaddr		*sa = svc_addr(rqstp);

	rpc_ntop(sa, addr_str, sizeof(addr_str));
	dprintk("%s rqstp=%p exid=%p clname.len=%u clname.data=%p "
		"ip_addr=%s flags %x, spa_how %d\n",
		__func__, rqstp, exid, exid->clname.len, exid->clname.data,
		addr_str, exid->flags, exid->spa_how);

	if (!check_name(exid->clname) || (exid->flags & ~EXCHGID4_FLAG_MASK_A))
		return nfserr_inval;

	/* Currently only support SP4_NONE */
	switch (exid->spa_how) {
	case SP4_NONE:
		break;
	case SP4_SSV:
		return nfserr_serverfault;
	default:
		BUG();				/* checked by xdr code */
	case SP4_MACH_CRED:
		return nfserr_serverfault;	/* no excuse :-/ */
	}

	status = nfs4_make_rec_clidname(dname, &exid->clname);

	if (status)
		goto error;

	strhashval = clientstr_hashval(dname);

	nfs4_lock_state();
	status = nfs_ok;

	conf = find_confirmed_client_by_str(dname, strhashval);
	if (conf) {
		if (!clp_used_exchangeid(conf)) {
			status = nfserr_clid_inuse; /* XXX: ? */
			goto out;
		}
		if (!same_verf(&verf, &conf->cl_verifier)) {
			/* 18.35.4 case 8 */
			if (exid->flags & EXCHGID4_FLAG_UPD_CONFIRMED_REC_A) {
				status = nfserr_not_same;
				goto out;
			}
			/* Client reboot: destroy old state */
			expire_client(conf);
			goto out_new;
		}
		if (!same_creds(&conf->cl_cred, &rqstp->rq_cred)) {
			/* 18.35.4 case 9 */
			if (exid->flags & EXCHGID4_FLAG_UPD_CONFIRMED_REC_A) {
				status = nfserr_perm;
				goto out;
			}
			expire_client(conf);
			goto out_new;
		}
		/*
		 * Set bit when the owner id and verifier map to an already
		 * confirmed client id (18.35.3).
		 */
		exid->flags |= EXCHGID4_FLAG_CONFIRMED_R;

		/*
		 * Falling into 18.35.4 case 2, possible router replay.
		 * Leave confirmed record intact and return same result.
		 */
		copy_verf(conf, &verf);
		new = conf;
		goto out_copy;
	}

	/* 18.35.4 case 7 */
	if (exid->flags & EXCHGID4_FLAG_UPD_CONFIRMED_REC_A) {
		status = nfserr_noent;
		goto out;
	}

	unconf  = find_unconfirmed_client_by_str(dname, strhashval);
	if (unconf) {
		/*
		 * Possible retry or client restart.  Per 18.35.4 case 4,
		 * a new unconfirmed record should be generated regardless
		 * of whether any properties have changed.
		 */
		expire_client(unconf);
	}

out_new:
	/* Normal case */
	new = create_client(exid->clname, dname, rqstp, &verf);
	if (new == NULL) {
		status = nfserr_jukebox;
		goto out;
	}

	gen_clid(new);
	add_to_unconfirmed(new, strhashval);
out_copy:
	exid->clientid.cl_boot = new->cl_clientid.cl_boot;
	exid->clientid.cl_id = new->cl_clientid.cl_id;

	exid->seqid = 1;
	nfsd4_set_ex_flags(new, exid);

	dprintk("nfsd4_exchange_id seqid %d flags %x\n",
		new->cl_cs_slot.sl_seqid, new->cl_exchange_flags);
	status = nfs_ok;

out:
	nfs4_unlock_state();
error:
	dprintk("nfsd4_exchange_id returns %d\n", ntohl(status));
	return status;
}

static int
check_slot_seqid(u32 seqid, u32 slot_seqid, int slot_inuse)
{
	dprintk("%s enter. seqid %d slot_seqid %d\n", __func__, seqid,
		slot_seqid);

	/* The slot is in use, and no response has been sent. */
	if (slot_inuse) {
		if (seqid == slot_seqid)
			return nfserr_jukebox;
		else
			return nfserr_seq_misordered;
	}
	/* Normal */
	if (likely(seqid == slot_seqid + 1))
		return nfs_ok;
	/* Replay */
	if (seqid == slot_seqid)
		return nfserr_replay_cache;
	/* Wraparound */
	if (seqid == 1 && (slot_seqid + 1) == 0)
		return nfs_ok;
	/* Misordered replay or misordered new request */
	return nfserr_seq_misordered;
}

/*
 * Cache the create session result into the create session single DRC
 * slot cache by saving the xdr structure. sl_seqid has been set.
 * Do this for solo or embedded create session operations.
 */
static void
nfsd4_cache_create_session(struct nfsd4_create_session *cr_ses,
			   struct nfsd4_clid_slot *slot, int nfserr)
{
	slot->sl_status = nfserr;
	memcpy(&slot->sl_cr_ses, cr_ses, sizeof(*cr_ses));
}

static __be32
nfsd4_replay_create_session(struct nfsd4_create_session *cr_ses,
			    struct nfsd4_clid_slot *slot)
{
	memcpy(cr_ses, &slot->sl_cr_ses, sizeof(*cr_ses));
	return slot->sl_status;
}

__be32
nfsd4_create_session(struct svc_rqst *rqstp,
		     struct nfsd4_compound_state *cstate,
		     struct nfsd4_create_session *cr_ses)
{
	struct sockaddr *sa = svc_addr(rqstp);
	struct nfs4_client *conf, *unconf;
	struct nfsd4_session *new;
	struct nfsd4_clid_slot *cs_slot = NULL;
	bool confirm_me = false;
	int status = 0;

	if (cr_ses->flags & ~SESSION4_FLAG_MASK_A)
		return nfserr_inval;

	nfs4_lock_state();
	unconf = find_unconfirmed_client(&cr_ses->clientid);
	conf = find_confirmed_client(&cr_ses->clientid);

	if (conf) {
		cs_slot = &conf->cl_cs_slot;
		status = check_slot_seqid(cr_ses->seqid, cs_slot->sl_seqid, 0);
		if (status == nfserr_replay_cache) {
			dprintk("Got a create_session replay! seqid= %d\n",
				cs_slot->sl_seqid);
			/* Return the cached reply status */
			status = nfsd4_replay_create_session(cr_ses, cs_slot);
			goto out;
		} else if (cr_ses->seqid != cs_slot->sl_seqid + 1) {
			status = nfserr_seq_misordered;
			dprintk("Sequence misordered!\n");
			dprintk("Expected seqid= %d but got seqid= %d\n",
				cs_slot->sl_seqid, cr_ses->seqid);
			goto out;
		}
	} else if (unconf) {
		if (!same_creds(&unconf->cl_cred, &rqstp->rq_cred) ||
		    !rpc_cmp_addr(sa, (struct sockaddr *) &unconf->cl_addr)) {
			status = nfserr_clid_inuse;
			goto out;
		}

		cs_slot = &unconf->cl_cs_slot;
		status = check_slot_seqid(cr_ses->seqid, cs_slot->sl_seqid, 0);
		if (status) {
			/* an unconfirmed replay returns misordered */
			status = nfserr_seq_misordered;
			goto out;
		}

		confirm_me = true;
		conf = unconf;
	} else {
		status = nfserr_stale_clientid;
		goto out;
	}

	/*
	 * XXX: we should probably set this at creation time, and check
	 * for consistent minorversion use throughout:
	 */
	conf->cl_minorversion = 1;
	/*
	 * We do not support RDMA or persistent sessions
	 */
	cr_ses->flags &= ~SESSION4_PERSIST;
	cr_ses->flags &= ~SESSION4_RDMA;

	status = nfserr_jukebox;
	new = alloc_init_session(rqstp, conf, cr_ses);
	if (!new)
		goto out;
	status = nfs_ok;
	memcpy(cr_ses->sessionid.data, new->se_sessionid.data,
	       NFS4_MAX_SESSIONID_LEN);
	memcpy(&cr_ses->fore_channel, &new->se_fchannel,
		sizeof(struct nfsd4_channel_attrs));
	cs_slot->sl_seqid++;
	cr_ses->seqid = cs_slot->sl_seqid;

	/* cache solo and embedded create sessions under the state lock */
	nfsd4_cache_create_session(cr_ses, cs_slot, status);
	if (confirm_me)
		move_to_confirmed(conf);
out:
	nfs4_unlock_state();
	dprintk("%s returns %d\n", __func__, ntohl(status));
	return status;
}

static bool nfsd4_last_compound_op(struct svc_rqst *rqstp)
{
	struct nfsd4_compoundres *resp = rqstp->rq_resp;
	struct nfsd4_compoundargs *argp = rqstp->rq_argp;

	return argp->opcnt == resp->opcnt;
}

static __be32 nfsd4_map_bcts_dir(u32 *dir)
{
	switch (*dir) {
	case NFS4_CDFC4_FORE:
	case NFS4_CDFC4_BACK:
		return nfs_ok;
	case NFS4_CDFC4_FORE_OR_BOTH:
	case NFS4_CDFC4_BACK_OR_BOTH:
		*dir = NFS4_CDFC4_BOTH;
		return nfs_ok;
	};
	return nfserr_inval;
}

__be32 nfsd4_bind_conn_to_session(struct svc_rqst *rqstp,
		     struct nfsd4_compound_state *cstate,
		     struct nfsd4_bind_conn_to_session *bcts)
{
	__be32 status;

	if (!nfsd4_last_compound_op(rqstp))
		return nfserr_not_only_op;
	spin_lock(&client_lock);
	cstate->session = find_in_sessionid_hashtbl(&bcts->sessionid);
	/* Sorta weird: we only need the refcnt'ing because new_conn acquires
	 * client_lock iself: */
	if (cstate->session) {
		nfsd4_get_session(cstate->session);
		atomic_inc(&cstate->session->se_client->cl_refcount);
	}
	spin_unlock(&client_lock);
	if (!cstate->session)
		return nfserr_badsession;

	status = nfsd4_map_bcts_dir(&bcts->dir);
	if (!status)
		nfsd4_new_conn(rqstp, cstate->session, bcts->dir);
	return status;
}

static bool nfsd4_compound_in_session(struct nfsd4_session *session, struct nfs4_sessionid *sid)
{
	if (!session)
		return 0;
	return !memcmp(sid, &session->se_sessionid, sizeof(*sid));
}

__be32
nfsd4_destroy_session(struct svc_rqst *r,
		      struct nfsd4_compound_state *cstate,
		      struct nfsd4_destroy_session *sessionid)
{
	struct nfsd4_session *ses;
	u32 status = nfserr_badsession;

	/* Notes:
	 * - The confirmed nfs4_client->cl_sessionid holds destroyed sessinid
	 * - Should we return nfserr_back_chan_busy if waiting for
	 *   callbacks on to-be-destroyed session?
	 * - Do we need to clear any callback info from previous session?
	 */

	if (nfsd4_compound_in_session(cstate->session, &sessionid->sessionid)) {
		if (!nfsd4_last_compound_op(r))
			return nfserr_not_only_op;
	}
	dump_sessionid(__func__, &sessionid->sessionid);
	spin_lock(&client_lock);
	ses = find_in_sessionid_hashtbl(&sessionid->sessionid);
	if (!ses) {
		spin_unlock(&client_lock);
		goto out;
	}

	unhash_session(ses);
	spin_unlock(&client_lock);

	nfs4_lock_state();
	nfsd4_probe_callback_sync(ses->se_client);
	nfs4_unlock_state();

	nfsd4_del_conns(ses);

	nfsd4_put_session(ses);
	status = nfs_ok;
out:
	dprintk("%s returns %d\n", __func__, ntohl(status));
	return status;
}

static struct nfsd4_conn *__nfsd4_find_conn(struct svc_xprt *xpt, struct nfsd4_session *s)
{
	struct nfsd4_conn *c;

	list_for_each_entry(c, &s->se_conns, cn_persession) {
		if (c->cn_xprt == xpt) {
			return c;
		}
	}
	return NULL;
}

static void nfsd4_sequence_check_conn(struct nfsd4_conn *new, struct nfsd4_session *ses)
{
	struct nfs4_client *clp = ses->se_client;
	struct nfsd4_conn *c;
	int ret;

	spin_lock(&clp->cl_lock);
	c = __nfsd4_find_conn(new->cn_xprt, ses);
	if (c) {
		spin_unlock(&clp->cl_lock);
		free_conn(new);
		return;
	}
	__nfsd4_hash_conn(new, ses);
	spin_unlock(&clp->cl_lock);
	ret = nfsd4_register_conn(new);
	if (ret)
		/* oops; xprt is already down: */
		nfsd4_conn_lost(&new->cn_xpt_user);
	return;
}

static bool nfsd4_session_too_many_ops(struct svc_rqst *rqstp, struct nfsd4_session *session)
{
	struct nfsd4_compoundargs *args = rqstp->rq_argp;

	return args->opcnt > session->se_fchannel.maxops;
}

__be32
nfsd4_sequence(struct svc_rqst *rqstp,
	       struct nfsd4_compound_state *cstate,
	       struct nfsd4_sequence *seq)
{
	struct nfsd4_compoundres *resp = rqstp->rq_resp;
	struct nfsd4_session *session;
	struct nfsd4_slot *slot;
	struct nfsd4_conn *conn;
	int status;

	if (resp->opcnt != 1)
		return nfserr_sequence_pos;

	/*
	 * Will be either used or freed by nfsd4_sequence_check_conn
	 * below.
	 */
	conn = alloc_conn(rqstp, NFS4_CDFC4_FORE);
	if (!conn)
		return nfserr_jukebox;

	spin_lock(&client_lock);
	status = nfserr_badsession;
	session = find_in_sessionid_hashtbl(&seq->sessionid);
	if (!session)
		goto out;

	status = nfserr_too_many_ops;
	if (nfsd4_session_too_many_ops(rqstp, session))
		goto out;

	status = nfserr_badslot;
	if (seq->slotid >= session->se_fchannel.maxreqs)
		goto out;

	slot = session->se_slots[seq->slotid];
	dprintk("%s: slotid %d\n", __func__, seq->slotid);

	/* We do not negotiate the number of slots yet, so set the
	 * maxslots to the session maxreqs which is used to encode
	 * sr_highest_slotid and the sr_target_slot id to maxslots */
	seq->maxslots = session->se_fchannel.maxreqs;

	status = check_slot_seqid(seq->seqid, slot->sl_seqid, slot->sl_inuse);
	if (status == nfserr_replay_cache) {
		cstate->slot = slot;
		cstate->session = session;
		/* Return the cached reply status and set cstate->status
		 * for nfsd4_proc_compound processing */
		status = nfsd4_replay_cache_entry(resp, seq);
		cstate->status = nfserr_replay_cache;
		goto out;
	}
	if (status)
		goto out;

	nfsd4_sequence_check_conn(conn, session);
	conn = NULL;

	/* Success! bump slot seqid */
	slot->sl_inuse = true;
	slot->sl_seqid = seq->seqid;
	slot->sl_cachethis = seq->cachethis;

	cstate->slot = slot;
	cstate->session = session;

out:
	/* Hold a session reference until done processing the compound. */
	if (cstate->session) {
		struct nfs4_client *clp = session->se_client;

		nfsd4_get_session(cstate->session);
		atomic_inc(&clp->cl_refcount);
		if (clp->cl_cb_state == NFSD4_CB_DOWN)
			seq->status_flags |= SEQ4_STATUS_CB_PATH_DOWN;
	}
	kfree(conn);
	spin_unlock(&client_lock);
	dprintk("%s: return %d\n", __func__, ntohl(status));
	return status;
}

__be32
nfsd4_reclaim_complete(struct svc_rqst *rqstp, struct nfsd4_compound_state *cstate, struct nfsd4_reclaim_complete *rc)
{
	int status = 0;

	if (rc->rca_one_fs) {
		if (!cstate->current_fh.fh_dentry)
			return nfserr_nofilehandle;
		/*
		 * We don't take advantage of the rca_one_fs case.
		 * That's OK, it's optional, we can safely ignore it.
		 */
		 return nfs_ok;
	}

	nfs4_lock_state();
	status = nfserr_complete_already;
	if (cstate->session->se_client->cl_firststate)
		goto out;

	status = nfserr_stale_clientid;
	if (is_client_expired(cstate->session->se_client))
		/*
		 * The following error isn't really legal.
		 * But we only get here if the client just explicitly
		 * destroyed the client.  Surely it no longer cares what
		 * error it gets back on an operation for the dead
		 * client.
		 */
		goto out;

	status = nfs_ok;
	nfsd4_create_clid_dir(cstate->session->se_client);
out:
	nfs4_unlock_state();
	return status;
}

__be32
nfsd4_setclientid(struct svc_rqst *rqstp, struct nfsd4_compound_state *cstate,
		  struct nfsd4_setclientid *setclid)
{
	struct xdr_netobj 	clname = { 
		.len = setclid->se_namelen,
		.data = setclid->se_name,
	};
	nfs4_verifier		clverifier = setclid->se_verf;
	unsigned int 		strhashval;
	struct nfs4_client	*conf, *unconf, *new;
	__be32 			status;
	char                    dname[HEXDIR_LEN];
	
	if (!check_name(clname))
		return nfserr_inval;

	status = nfs4_make_rec_clidname(dname, &clname);
	if (status)
		return status;

	/* 
	 * XXX The Duplicate Request Cache (DRC) has been checked (??)
	 * We get here on a DRC miss.
	 */

	strhashval = clientstr_hashval(dname);

	nfs4_lock_state();
	conf = find_confirmed_client_by_str(dname, strhashval);
	if (conf) {
		/* RFC 3530 14.2.33 CASE 0: */
		status = nfserr_clid_inuse;
		if (clp_used_exchangeid(conf))
			goto out;
		if (!same_creds(&conf->cl_cred, &rqstp->rq_cred)) {
			char addr_str[INET6_ADDRSTRLEN];
			rpc_ntop((struct sockaddr *) &conf->cl_addr, addr_str,
				 sizeof(addr_str));
			dprintk("NFSD: setclientid: string in use by client "
				"at %s\n", addr_str);
			goto out;
		}
	}
	/*
	 * section 14.2.33 of RFC 3530 (under the heading "IMPLEMENTATION")
	 * has a description of SETCLIENTID request processing consisting
	 * of 5 bullet points, labeled as CASE0 - CASE4 below.
	 */
	unconf = find_unconfirmed_client_by_str(dname, strhashval);
	status = nfserr_resource;
	if (!conf) {
		/*
		 * RFC 3530 14.2.33 CASE 4:
		 * placed first, because it is the normal case
		 */
		if (unconf)
			expire_client(unconf);
		new = create_client(clname, dname, rqstp, &clverifier);
		if (new == NULL)
			goto out;
		gen_clid(new);
	} else if (same_verf(&conf->cl_verifier, &clverifier)) {
		/*
		 * RFC 3530 14.2.33 CASE 1:
		 * probable callback update
		 */
		if (unconf) {
			/* Note this is removing unconfirmed {*x***},
			 * which is stronger than RFC recommended {vxc**}.
			 * This has the advantage that there is at most
			 * one {*x***} in either list at any time.
			 */
			expire_client(unconf);
		}
		new = create_client(clname, dname, rqstp, &clverifier);
		if (new == NULL)
			goto out;
		copy_clid(new, conf);
	} else if (!unconf) {
		/*
		 * RFC 3530 14.2.33 CASE 2:
		 * probable client reboot; state will be removed if
		 * confirmed.
		 */
		new = create_client(clname, dname, rqstp, &clverifier);
		if (new == NULL)
			goto out;
		gen_clid(new);
	} else {
		/*
		 * RFC 3530 14.2.33 CASE 3:
		 * probable client reboot; state will be removed if
		 * confirmed.
		 */
		expire_client(unconf);
		new = create_client(clname, dname, rqstp, &clverifier);
		if (new == NULL)
			goto out;
		gen_clid(new);
	}
	/*
	 * XXX: we should probably set this at creation time, and check
	 * for consistent minorversion use throughout:
	 */
	new->cl_minorversion = 0;
	gen_callback(new, setclid, rqstp);
	add_to_unconfirmed(new, strhashval);
	setclid->se_clientid.cl_boot = new->cl_clientid.cl_boot;
	setclid->se_clientid.cl_id = new->cl_clientid.cl_id;
	memcpy(setclid->se_confirm.data, new->cl_confirm.data, sizeof(setclid->se_confirm.data));
	status = nfs_ok;
out:
	nfs4_unlock_state();
	return status;
}


/*
 * Section 14.2.34 of RFC 3530 (under the heading "IMPLEMENTATION") has
 * a description of SETCLIENTID_CONFIRM request processing consisting of 4
 * bullets, labeled as CASE1 - CASE4 below.
 */
__be32
nfsd4_setclientid_confirm(struct svc_rqst *rqstp,
			 struct nfsd4_compound_state *cstate,
			 struct nfsd4_setclientid_confirm *setclientid_confirm)
{
	struct sockaddr *sa = svc_addr(rqstp);
	struct nfs4_client *conf, *unconf;
	nfs4_verifier confirm = setclientid_confirm->sc_confirm; 
	clientid_t * clid = &setclientid_confirm->sc_clientid;
	__be32 status;

	if (STALE_CLIENTID(clid))
		return nfserr_stale_clientid;
	/* 
	 * XXX The Duplicate Request Cache (DRC) has been checked (??)
	 * We get here on a DRC miss.
	 */

	nfs4_lock_state();

	conf = find_confirmed_client(clid);
	unconf = find_unconfirmed_client(clid);

	status = nfserr_clid_inuse;
	if (conf && !rpc_cmp_addr((struct sockaddr *) &conf->cl_addr, sa))
		goto out;
	if (unconf && !rpc_cmp_addr((struct sockaddr *) &unconf->cl_addr, sa))
		goto out;

	/*
	 * section 14.2.34 of RFC 3530 has a description of
	 * SETCLIENTID_CONFIRM request processing consisting
	 * of 4 bullet points, labeled as CASE1 - CASE4 below.
	 */
	if (conf && unconf && same_verf(&confirm, &unconf->cl_confirm)) {
		/*
		 * RFC 3530 14.2.34 CASE 1:
		 * callback update
		 */
		if (!same_creds(&conf->cl_cred, &unconf->cl_cred))
			status = nfserr_clid_inuse;
		else {
			nfsd4_change_callback(conf, &unconf->cl_cb_conn);
			nfsd4_probe_callback(conf);
			expire_client(unconf);
			status = nfs_ok;

		}
	} else if (conf && !unconf) {
		/*
		 * RFC 3530 14.2.34 CASE 2:
		 * probable retransmitted request; play it safe and
		 * do nothing.
		 */
		if (!same_creds(&conf->cl_cred, &rqstp->rq_cred))
			status = nfserr_clid_inuse;
		else
			status = nfs_ok;
	} else if (!conf && unconf
			&& same_verf(&unconf->cl_confirm, &confirm)) {
		/*
		 * RFC 3530 14.2.34 CASE 3:
		 * Normal case; new or rebooted client:
		 */
		if (!same_creds(&unconf->cl_cred, &rqstp->rq_cred)) {
			status = nfserr_clid_inuse;
		} else {
			unsigned int hash =
				clientstr_hashval(unconf->cl_recdir);
			conf = find_confirmed_client_by_str(unconf->cl_recdir,
							    hash);
			if (conf) {
				nfsd4_remove_clid_dir(conf);
				expire_client(conf);
			}
			move_to_confirmed(unconf);
			conf = unconf;
			nfsd4_probe_callback(conf);
			status = nfs_ok;
		}
	} else if ((!conf || (conf && !same_verf(&conf->cl_confirm, &confirm)))
	    && (!unconf || (unconf && !same_verf(&unconf->cl_confirm,
				    				&confirm)))) {
		/*
		 * RFC 3530 14.2.34 CASE 4:
		 * Client probably hasn't noticed that we rebooted yet.
		 */
		status = nfserr_stale_clientid;
	} else {
		/* check that we have hit one of the cases...*/
		status = nfserr_clid_inuse;
	}
out:
	nfs4_unlock_state();
	return status;
}

/* OPEN Share state helper functions */
static inline struct nfs4_file *
alloc_init_file(struct inode *ino)
{
	struct nfs4_file *fp;
	unsigned int hashval = file_hashval(ino);

	fp = kmem_cache_alloc(file_slab, GFP_KERNEL);
	if (fp) {
		atomic_set(&fp->fi_ref, 1);
		INIT_LIST_HEAD(&fp->fi_hash);
		INIT_LIST_HEAD(&fp->fi_stateids);
		INIT_LIST_HEAD(&fp->fi_delegations);
		fp->fi_inode = igrab(ino);
		fp->fi_id = current_fileid++;
		fp->fi_had_conflict = false;
		fp->fi_lease = NULL;
		memset(fp->fi_fds, 0, sizeof(fp->fi_fds));
		memset(fp->fi_access, 0, sizeof(fp->fi_access));
		spin_lock(&recall_lock);
		list_add(&fp->fi_hash, &file_hashtbl[hashval]);
		spin_unlock(&recall_lock);
		return fp;
	}
	return NULL;
}

static void
nfsd4_free_slab(struct kmem_cache **slab)
{
	if (*slab == NULL)
		return;
	kmem_cache_destroy(*slab);
	*slab = NULL;
}

void
nfsd4_free_slabs(void)
{
	nfsd4_free_slab(&stateowner_slab);
	nfsd4_free_slab(&file_slab);
	nfsd4_free_slab(&stateid_slab);
	nfsd4_free_slab(&deleg_slab);
}

static int
nfsd4_init_slabs(void)
{
	stateowner_slab = kmem_cache_create("nfsd4_stateowners",
			sizeof(struct nfs4_stateowner), 0, 0, NULL);
	if (stateowner_slab == NULL)
		goto out_nomem;
	file_slab = kmem_cache_create("nfsd4_files",
			sizeof(struct nfs4_file), 0, 0, NULL);
	if (file_slab == NULL)
		goto out_nomem;
	stateid_slab = kmem_cache_create("nfsd4_stateids",
			sizeof(struct nfs4_stateid), 0, 0, NULL);
	if (stateid_slab == NULL)
		goto out_nomem;
	deleg_slab = kmem_cache_create("nfsd4_delegations",
			sizeof(struct nfs4_delegation), 0, 0, NULL);
	if (deleg_slab == NULL)
		goto out_nomem;
	return 0;
out_nomem:
	nfsd4_free_slabs();
	dprintk("nfsd4: out of memory while initializing nfsv4\n");
	return -ENOMEM;
}

void
nfs4_free_stateowner(struct kref *kref)
{
	struct nfs4_stateowner *sop =
		container_of(kref, struct nfs4_stateowner, so_ref);
	kfree(sop->so_owner.data);
	kmem_cache_free(stateowner_slab, sop);
}

static inline struct nfs4_stateowner *
alloc_stateowner(struct xdr_netobj *owner)
{
	struct nfs4_stateowner *sop;

	if ((sop = kmem_cache_alloc(stateowner_slab, GFP_KERNEL))) {
		if ((sop->so_owner.data = kmalloc(owner->len, GFP_KERNEL))) {
			memcpy(sop->so_owner.data, owner->data, owner->len);
			sop->so_owner.len = owner->len;
			kref_init(&sop->so_ref);
			return sop;
		} 
		kmem_cache_free(stateowner_slab, sop);
	}
	return NULL;
}

static struct nfs4_stateowner *
alloc_init_open_stateowner(unsigned int strhashval, struct nfs4_client *clp, struct nfsd4_open *open) {
	struct nfs4_stateowner *sop;
	struct nfs4_replay *rp;
	unsigned int idhashval;

	if (!(sop = alloc_stateowner(&open->op_owner)))
		return NULL;
	idhashval = ownerid_hashval(current_ownerid);
	INIT_LIST_HEAD(&sop->so_idhash);
	INIT_LIST_HEAD(&sop->so_strhash);
	INIT_LIST_HEAD(&sop->so_perclient);
	INIT_LIST_HEAD(&sop->so_stateids);
	INIT_LIST_HEAD(&sop->so_perstateid);  /* not used */
	INIT_LIST_HEAD(&sop->so_close_lru);
	sop->so_time = 0;
	list_add(&sop->so_idhash, &ownerid_hashtbl[idhashval]);
	list_add(&sop->so_strhash, &ownerstr_hashtbl[strhashval]);
	list_add(&sop->so_perclient, &clp->cl_openowners);
	sop->so_is_open_owner = 1;
	sop->so_id = current_ownerid++;
	sop->so_client = clp;
	sop->so_seqid = open->op_seqid;
	sop->so_confirmed = 0;
	rp = &sop->so_replay;
	rp->rp_status = nfserr_serverfault;
	rp->rp_buflen = 0;
	rp->rp_buf = rp->rp_ibuf;
	return sop;
}

static inline void
init_stateid(struct nfs4_stateid *stp, struct nfs4_file *fp, struct nfsd4_open *open) {
	struct nfs4_stateowner *sop = open->op_stateowner;
	unsigned int hashval = stateid_hashval(sop->so_id, fp->fi_id);

	INIT_LIST_HEAD(&stp->st_hash);
	INIT_LIST_HEAD(&stp->st_perstateowner);
	INIT_LIST_HEAD(&stp->st_lockowners);
	INIT_LIST_HEAD(&stp->st_perfile);
	list_add(&stp->st_hash, &stateid_hashtbl[hashval]);
	list_add(&stp->st_perstateowner, &sop->so_stateids);
	list_add(&stp->st_perfile, &fp->fi_stateids);
	stp->st_stateowner = sop;
	get_nfs4_file(fp);
	stp->st_file = fp;
	stp->st_stateid.si_boot = boot_time;
	stp->st_stateid.si_stateownerid = sop->so_id;
	stp->st_stateid.si_fileid = fp->fi_id;
	stp->st_stateid.si_generation = 0;
	stp->st_access_bmap = 0;
	stp->st_deny_bmap = 0;
	__set_bit(open->op_share_access & ~NFS4_SHARE_WANT_MASK,
		  &stp->st_access_bmap);
	__set_bit(open->op_share_deny, &stp->st_deny_bmap);
	stp->st_openstp = NULL;
}

static void
move_to_close_lru(struct nfs4_stateowner *sop)
{
	dprintk("NFSD: move_to_close_lru nfs4_stateowner %p\n", sop);

	list_move_tail(&sop->so_close_lru, &close_lru);
	sop->so_time = get_seconds();
}

static int
same_owner_str(struct nfs4_stateowner *sop, struct xdr_netobj *owner,
							clientid_t *clid)
{
	return (sop->so_owner.len == owner->len) &&
		0 == memcmp(sop->so_owner.data, owner->data, owner->len) &&
		(sop->so_client->cl_clientid.cl_id == clid->cl_id);
}

static struct nfs4_stateowner *
find_openstateowner_str(unsigned int hashval, struct nfsd4_open *open)
{
	struct nfs4_stateowner *so = NULL;

	list_for_each_entry(so, &ownerstr_hashtbl[hashval], so_strhash) {
		if (same_owner_str(so, &open->op_owner, &open->op_clientid))
			return so;
	}
	return NULL;
}

/* search file_hashtbl[] for file */
static struct nfs4_file *
find_file(struct inode *ino)
{
	unsigned int hashval = file_hashval(ino);
	struct nfs4_file *fp;

	spin_lock(&recall_lock);
	list_for_each_entry(fp, &file_hashtbl[hashval], fi_hash) {
		if (fp->fi_inode == ino) {
			get_nfs4_file(fp);
			spin_unlock(&recall_lock);
			return fp;
		}
	}
	spin_unlock(&recall_lock);
	return NULL;
}

static inline int access_valid(u32 x, u32 minorversion)
{
	if ((x & NFS4_SHARE_ACCESS_MASK) < NFS4_SHARE_ACCESS_READ)
		return 0;
	if ((x & NFS4_SHARE_ACCESS_MASK) > NFS4_SHARE_ACCESS_BOTH)
		return 0;
	x &= ~NFS4_SHARE_ACCESS_MASK;
	if (minorversion && x) {
		if ((x & NFS4_SHARE_WANT_MASK) > NFS4_SHARE_WANT_CANCEL)
			return 0;
		if ((x & NFS4_SHARE_WHEN_MASK) > NFS4_SHARE_PUSH_DELEG_WHEN_UNCONTENDED)
			return 0;
		x &= ~(NFS4_SHARE_WANT_MASK | NFS4_SHARE_WHEN_MASK);
	}
	if (x)
		return 0;
	return 1;
}

static inline int deny_valid(u32 x)
{
	/* Note: unlike access bits, deny bits may be zero. */
	return x <= NFS4_SHARE_DENY_BOTH;
}

/*
 * Called to check deny when READ with all zero stateid or
 * WRITE with all zero or all one stateid
 */
static __be32
nfs4_share_conflict(struct svc_fh *current_fh, unsigned int deny_type)
{
	struct inode *ino = current_fh->fh_dentry->d_inode;
	struct nfs4_file *fp;
	struct nfs4_stateid *stp;
	__be32 ret;

	dprintk("NFSD: nfs4_share_conflict\n");

	fp = find_file(ino);
	if (!fp)
		return nfs_ok;
	ret = nfserr_locked;
	/* Search for conflicting share reservations */
	list_for_each_entry(stp, &fp->fi_stateids, st_perfile) {
		if (test_bit(deny_type, &stp->st_deny_bmap) ||
		    test_bit(NFS4_SHARE_DENY_BOTH, &stp->st_deny_bmap))
			goto out;
	}
	ret = nfs_ok;
out:
	put_nfs4_file(fp);
	return ret;
}

static inline void
nfs4_file_downgrade(struct nfs4_file *fp, unsigned int share_access)
{
<<<<<<< HEAD
	if (share_access & NFS4_SHARE_ACCESS_WRITE) {
		drop_file_write_access(filp);
		spin_lock(&filp->f_lock);
		filp->f_mode = (filp->f_mode | FMODE_READ) & ~FMODE_WRITE;
		spin_unlock(&filp->f_lock);
	}
=======
	if (share_access & NFS4_SHARE_ACCESS_WRITE)
		nfs4_file_put_access(fp, O_WRONLY);
	if (share_access & NFS4_SHARE_ACCESS_READ)
		nfs4_file_put_access(fp, O_RDONLY);
>>>>>>> 02f8c6ae
}

static void nfsd_break_one_deleg(struct nfs4_delegation *dp)
{
	/* We're assuming the state code never drops its reference
	 * without first removing the lease.  Since we're in this lease
	 * callback (and since the lease code is serialized by the kernel
	 * lock) we know the server hasn't removed the lease yet, we know
	 * it's safe to take a reference: */
	atomic_inc(&dp->dl_count);

	list_add_tail(&dp->dl_recall_lru, &del_recall_lru);

	/* only place dl_time is set. protected by lock_flocks*/
	dp->dl_time = get_seconds();

	nfsd4_cb_recall(dp);
}

/* Called from break_lease() with lock_flocks() held. */
static void nfsd_break_deleg_cb(struct file_lock *fl)
{
	struct nfs4_file *fp = (struct nfs4_file *)fl->fl_owner;
	struct nfs4_delegation *dp;

	BUG_ON(!fp);
	/* We assume break_lease is only called once per lease: */
	BUG_ON(fp->fi_had_conflict);
	/*
	 * We don't want the locks code to timeout the lease for us;
	 * we'll remove it ourself if a delegation isn't returned
	 * in time:
	 */
	fl->fl_break_time = 0;

	spin_lock(&recall_lock);
	fp->fi_had_conflict = true;
	list_for_each_entry(dp, &fp->fi_delegations, dl_perfile)
		nfsd_break_one_deleg(dp);
	spin_unlock(&recall_lock);
}

static
int nfsd_change_deleg_cb(struct file_lock **onlist, int arg)
{
	if (arg & F_UNLCK)
		return lease_modify(onlist, arg);
	else
		return -EAGAIN;
}

static const struct lock_manager_operations nfsd_lease_mng_ops = {
	.fl_break = nfsd_break_deleg_cb,
	.fl_change = nfsd_change_deleg_cb,
};


__be32
nfsd4_process_open1(struct nfsd4_compound_state *cstate,
		    struct nfsd4_open *open)
{
	clientid_t *clientid = &open->op_clientid;
	struct nfs4_client *clp = NULL;
	unsigned int strhashval;
	struct nfs4_stateowner *sop = NULL;

	if (!check_name(open->op_owner))
		return nfserr_inval;

	if (STALE_CLIENTID(&open->op_clientid))
		return nfserr_stale_clientid;

	strhashval = ownerstr_hashval(clientid->cl_id, open->op_owner);
	sop = find_openstateowner_str(strhashval, open);
	open->op_stateowner = sop;
	if (!sop) {
		/* Make sure the client's lease hasn't expired. */
		clp = find_confirmed_client(clientid);
		if (clp == NULL)
			return nfserr_expired;
		goto renew;
	}
	/* When sessions are used, skip open sequenceid processing */
	if (nfsd4_has_session(cstate))
		goto renew;
	if (!sop->so_confirmed) {
		/* Replace unconfirmed owners without checking for replay. */
		clp = sop->so_client;
		release_openowner(sop);
		open->op_stateowner = NULL;
		goto renew;
	}
	if (open->op_seqid == sop->so_seqid - 1) {
		if (sop->so_replay.rp_buflen)
			return nfserr_replay_me;
		/* The original OPEN failed so spectacularly
		 * that we don't even have replay data saved!
		 * Therefore, we have no choice but to continue
		 * processing this OPEN; presumably, we'll
		 * fail again for the same reason.
		 */
		dprintk("nfsd4_process_open1: replay with no replay cache\n");
		goto renew;
	}
	if (open->op_seqid != sop->so_seqid)
		return nfserr_bad_seqid;
renew:
	if (open->op_stateowner == NULL) {
		sop = alloc_init_open_stateowner(strhashval, clp, open);
		if (sop == NULL)
			return nfserr_resource;
		open->op_stateowner = sop;
	}
	list_del_init(&sop->so_close_lru);
	renew_client(sop->so_client);
	return nfs_ok;
}

static inline __be32
nfs4_check_delegmode(struct nfs4_delegation *dp, int flags)
{
	if ((flags & WR_STATE) && (dp->dl_type == NFS4_OPEN_DELEGATE_READ))
		return nfserr_openmode;
	else
		return nfs_ok;
}

static struct nfs4_delegation *
find_delegation_file(struct nfs4_file *fp, stateid_t *stid)
{
	struct nfs4_delegation *dp;

	spin_lock(&recall_lock);
	list_for_each_entry(dp, &fp->fi_delegations, dl_perfile)
		if (dp->dl_stateid.si_stateownerid == stid->si_stateownerid) {
			spin_unlock(&recall_lock);
			return dp;
		}
	spin_unlock(&recall_lock);
	return NULL;
}

static int share_access_to_flags(u32 share_access)
{
	share_access &= ~NFS4_SHARE_WANT_MASK;

	return share_access == NFS4_SHARE_ACCESS_READ ? RD_STATE : WR_STATE;
}

static __be32
nfs4_check_deleg(struct nfs4_file *fp, struct nfsd4_open *open,
		struct nfs4_delegation **dp)
{
	int flags;
	__be32 status = nfserr_bad_stateid;

	*dp = find_delegation_file(fp, &open->op_delegate_stateid);
	if (*dp == NULL)
		goto out;
	flags = share_access_to_flags(open->op_share_access);
	status = nfs4_check_delegmode(*dp, flags);
	if (status)
		*dp = NULL;
out:
	if (open->op_claim_type != NFS4_OPEN_CLAIM_DELEGATE_CUR)
		return nfs_ok;
	if (status)
		return status;
	open->op_stateowner->so_confirmed = 1;
	return nfs_ok;
}

static __be32
nfs4_check_open(struct nfs4_file *fp, struct nfsd4_open *open, struct nfs4_stateid **stpp)
{
	struct nfs4_stateid *local;
	__be32 status = nfserr_share_denied;
	struct nfs4_stateowner *sop = open->op_stateowner;

	list_for_each_entry(local, &fp->fi_stateids, st_perfile) {
		/* ignore lock owners */
		if (local->st_stateowner->so_is_open_owner == 0)
			continue;
		/* remember if we have seen this open owner */
		if (local->st_stateowner == sop)
			*stpp = local;
		/* check for conflicting share reservations */
		if (!test_share(local, open))
			goto out;
	}
	status = 0;
out:
	return status;
}

static inline struct nfs4_stateid *
nfs4_alloc_stateid(void)
{
	return kmem_cache_alloc(stateid_slab, GFP_KERNEL);
}

static inline int nfs4_access_to_access(u32 nfs4_access)
{
	int flags = 0;

	if (nfs4_access & NFS4_SHARE_ACCESS_READ)
		flags |= NFSD_MAY_READ;
	if (nfs4_access & NFS4_SHARE_ACCESS_WRITE)
		flags |= NFSD_MAY_WRITE;
	return flags;
}

static __be32 nfs4_get_vfs_file(struct svc_rqst *rqstp, struct nfs4_file
*fp, struct svc_fh *cur_fh, u32 nfs4_access)
{
	__be32 status;
	int oflag = nfs4_access_to_omode(nfs4_access);
	int access = nfs4_access_to_access(nfs4_access);

	if (!fp->fi_fds[oflag]) {
		status = nfsd_open(rqstp, cur_fh, S_IFREG, access,
			&fp->fi_fds[oflag]);
		if (status)
			return status;
	}
	nfs4_file_get_access(fp, oflag);

	return nfs_ok;
}

static __be32
nfs4_new_open(struct svc_rqst *rqstp, struct nfs4_stateid **stpp,
		struct nfs4_file *fp, struct svc_fh *cur_fh,
		struct nfsd4_open *open)
{
	struct nfs4_stateid *stp;
	__be32 status;

	stp = nfs4_alloc_stateid();
	if (stp == NULL)
		return nfserr_resource;

	status = nfs4_get_vfs_file(rqstp, fp, cur_fh, open->op_share_access);
	if (status) {
		kmem_cache_free(stateid_slab, stp);
		return status;
	}
	*stpp = stp;
	return 0;
}

static inline __be32
nfsd4_truncate(struct svc_rqst *rqstp, struct svc_fh *fh,
		struct nfsd4_open *open)
{
	struct iattr iattr = {
		.ia_valid = ATTR_SIZE,
		.ia_size = 0,
	};
	if (!open->op_truncate)
		return 0;
	if (!(open->op_share_access & NFS4_SHARE_ACCESS_WRITE))
		return nfserr_inval;
	return nfsd_setattr(rqstp, fh, &iattr, 0, (time_t)0);
}

static __be32
nfs4_upgrade_open(struct svc_rqst *rqstp, struct nfs4_file *fp, struct svc_fh *cur_fh, struct nfs4_stateid *stp, struct nfsd4_open *open)
{
	u32 op_share_access = open->op_share_access & ~NFS4_SHARE_WANT_MASK;
	bool new_access;
	__be32 status;

	new_access = !test_bit(op_share_access, &stp->st_access_bmap);
	if (new_access) {
		status = nfs4_get_vfs_file(rqstp, fp, cur_fh, op_share_access);
		if (status)
			return status;
	}
	status = nfsd4_truncate(rqstp, cur_fh, open);
	if (status) {
		if (new_access) {
			int oflag = nfs4_access_to_omode(new_access);
			nfs4_file_put_access(fp, oflag);
		}
		return status;
	}
	/* remember the open */
	__set_bit(op_share_access, &stp->st_access_bmap);
	__set_bit(open->op_share_deny, &stp->st_deny_bmap);

	return nfs_ok;
}


static void
nfs4_set_claim_prev(struct nfsd4_open *open)
{
	open->op_stateowner->so_confirmed = 1;
	open->op_stateowner->so_client->cl_firststate = 1;
}

/* Should we give out recallable state?: */
static bool nfsd4_cb_channel_good(struct nfs4_client *clp)
{
	if (clp->cl_cb_state == NFSD4_CB_UP)
		return true;
	/*
	 * In the sessions case, since we don't have to establish a
	 * separate connection for callbacks, we assume it's OK
	 * until we hear otherwise:
	 */
	return clp->cl_minorversion && clp->cl_cb_state == NFSD4_CB_UNKNOWN;
}

static struct file_lock *nfs4_alloc_init_lease(struct nfs4_delegation *dp, int flag)
{
	struct file_lock *fl;

	fl = locks_alloc_lock();
	if (!fl)
		return NULL;
	locks_init_lock(fl);
	fl->fl_lmops = &nfsd_lease_mng_ops;
	fl->fl_flags = FL_LEASE;
	fl->fl_type = flag == NFS4_OPEN_DELEGATE_READ? F_RDLCK: F_WRLCK;
	fl->fl_end = OFFSET_MAX;
	fl->fl_owner = (fl_owner_t)(dp->dl_file);
	fl->fl_pid = current->tgid;
	return fl;
}

static int nfs4_setlease(struct nfs4_delegation *dp, int flag)
{
	struct nfs4_file *fp = dp->dl_file;
	struct file_lock *fl;
	int status;

	fl = nfs4_alloc_init_lease(dp, flag);
	if (!fl)
		return -ENOMEM;
	fl->fl_file = find_readable_file(fp);
	list_add(&dp->dl_perclnt, &dp->dl_client->cl_delegations);
	status = vfs_setlease(fl->fl_file, fl->fl_type, &fl);
	if (status) {
		list_del_init(&dp->dl_perclnt);
		locks_free_lock(fl);
		return -ENOMEM;
	}
	fp->fi_lease = fl;
	fp->fi_deleg_file = fl->fl_file;
	get_file(fp->fi_deleg_file);
	atomic_set(&fp->fi_delegees, 1);
	list_add(&dp->dl_perfile, &fp->fi_delegations);
	return 0;
}

static int nfs4_set_delegation(struct nfs4_delegation *dp, int flag)
{
	struct nfs4_file *fp = dp->dl_file;

	if (!fp->fi_lease)
		return nfs4_setlease(dp, flag);
	spin_lock(&recall_lock);
	if (fp->fi_had_conflict) {
		spin_unlock(&recall_lock);
		return -EAGAIN;
	}
	atomic_inc(&fp->fi_delegees);
	list_add(&dp->dl_perfile, &fp->fi_delegations);
	spin_unlock(&recall_lock);
	list_add(&dp->dl_perclnt, &dp->dl_client->cl_delegations);
	return 0;
}

/*
 * Attempt to hand out a delegation.
 */
static void
nfs4_open_delegation(struct svc_fh *fh, struct nfsd4_open *open, struct nfs4_stateid *stp)
{
	struct nfs4_delegation *dp;
	struct nfs4_stateowner *sop = stp->st_stateowner;
	int cb_up;
	int status, flag = 0;

	cb_up = nfsd4_cb_channel_good(sop->so_client);
	flag = NFS4_OPEN_DELEGATE_NONE;
	open->op_recall = 0;
	switch (open->op_claim_type) {
		case NFS4_OPEN_CLAIM_PREVIOUS:
			if (!cb_up)
				open->op_recall = 1;
			flag = open->op_delegate_type;
			if (flag == NFS4_OPEN_DELEGATE_NONE)
				goto out;
			break;
		case NFS4_OPEN_CLAIM_NULL:
			/* Let's not give out any delegations till everyone's
			 * had the chance to reclaim theirs.... */
			if (locks_in_grace())
				goto out;
			if (!cb_up || !sop->so_confirmed)
				goto out;
			if (open->op_share_access & NFS4_SHARE_ACCESS_WRITE)
				flag = NFS4_OPEN_DELEGATE_WRITE;
			else
				flag = NFS4_OPEN_DELEGATE_READ;
			break;
		default:
			goto out;
	}

	dp = alloc_init_deleg(sop->so_client, stp, fh, flag);
	if (dp == NULL)
		goto out_no_deleg;
	status = nfs4_set_delegation(dp, flag);
	if (status)
		goto out_free;

	memcpy(&open->op_delegate_stateid, &dp->dl_stateid, sizeof(dp->dl_stateid));

	dprintk("NFSD: delegation stateid=" STATEID_FMT "\n",
		STATEID_VAL(&dp->dl_stateid));
out:
	if (open->op_claim_type == NFS4_OPEN_CLAIM_PREVIOUS
			&& flag == NFS4_OPEN_DELEGATE_NONE
			&& open->op_delegate_type != NFS4_OPEN_DELEGATE_NONE)
		dprintk("NFSD: WARNING: refusing delegation reclaim\n");
	open->op_delegate_type = flag;
	return;
out_free:
	nfs4_put_delegation(dp);
out_no_deleg:
	flag = NFS4_OPEN_DELEGATE_NONE;
	goto out;
}

/*
 * called with nfs4_lock_state() held.
 */
__be32
nfsd4_process_open2(struct svc_rqst *rqstp, struct svc_fh *current_fh, struct nfsd4_open *open)
{
	struct nfsd4_compoundres *resp = rqstp->rq_resp;
	struct nfs4_file *fp = NULL;
	struct inode *ino = current_fh->fh_dentry->d_inode;
	struct nfs4_stateid *stp = NULL;
	struct nfs4_delegation *dp = NULL;
	__be32 status;

	status = nfserr_inval;
	if (!access_valid(open->op_share_access, resp->cstate.minorversion)
			|| !deny_valid(open->op_share_deny))
		goto out;
	/*
	 * Lookup file; if found, lookup stateid and check open request,
	 * and check for delegations in the process of being recalled.
	 * If not found, create the nfs4_file struct
	 */
	fp = find_file(ino);
	if (fp) {
		if ((status = nfs4_check_open(fp, open, &stp)))
			goto out;
		status = nfs4_check_deleg(fp, open, &dp);
		if (status)
			goto out;
	} else {
		status = nfserr_bad_stateid;
		if (open->op_claim_type == NFS4_OPEN_CLAIM_DELEGATE_CUR)
			goto out;
		status = nfserr_resource;
		fp = alloc_init_file(ino);
		if (fp == NULL)
			goto out;
	}

	/*
	 * OPEN the file, or upgrade an existing OPEN.
	 * If truncate fails, the OPEN fails.
	 */
	if (stp) {
		/* Stateid was found, this is an OPEN upgrade */
		status = nfs4_upgrade_open(rqstp, fp, current_fh, stp, open);
		if (status)
			goto out;
		update_stateid(&stp->st_stateid);
	} else {
		status = nfs4_new_open(rqstp, &stp, fp, current_fh, open);
		if (status)
			goto out;
		init_stateid(stp, fp, open);
		status = nfsd4_truncate(rqstp, current_fh, open);
		if (status) {
			release_open_stateid(stp);
			goto out;
		}
		if (nfsd4_has_session(&resp->cstate))
			update_stateid(&stp->st_stateid);
	}
	memcpy(&open->op_stateid, &stp->st_stateid, sizeof(stateid_t));

	if (nfsd4_has_session(&resp->cstate))
		open->op_stateowner->so_confirmed = 1;

	/*
	* Attempt to hand out a delegation. No error return, because the
	* OPEN succeeds even if we fail.
	*/
	nfs4_open_delegation(current_fh, open, stp);

	status = nfs_ok;

	dprintk("%s: stateid=" STATEID_FMT "\n", __func__,
		STATEID_VAL(&stp->st_stateid));
out:
	if (fp)
		put_nfs4_file(fp);
	if (status == 0 && open->op_claim_type == NFS4_OPEN_CLAIM_PREVIOUS)
		nfs4_set_claim_prev(open);
	/*
	* To finish the open response, we just need to set the rflags.
	*/
	open->op_rflags = NFS4_OPEN_RESULT_LOCKTYPE_POSIX;
	if (!open->op_stateowner->so_confirmed &&
	    !nfsd4_has_session(&resp->cstate))
		open->op_rflags |= NFS4_OPEN_RESULT_CONFIRM;

	return status;
}

__be32
nfsd4_renew(struct svc_rqst *rqstp, struct nfsd4_compound_state *cstate,
	    clientid_t *clid)
{
	struct nfs4_client *clp;
	__be32 status;

	nfs4_lock_state();
	dprintk("process_renew(%08x/%08x): starting\n", 
			clid->cl_boot, clid->cl_id);
	status = nfserr_stale_clientid;
	if (STALE_CLIENTID(clid))
		goto out;
	clp = find_confirmed_client(clid);
	status = nfserr_expired;
	if (clp == NULL) {
		/* We assume the client took too long to RENEW. */
		dprintk("nfsd4_renew: clientid not found!\n");
		goto out;
	}
	renew_client(clp);
	status = nfserr_cb_path_down;
	if (!list_empty(&clp->cl_delegations)
			&& clp->cl_cb_state != NFSD4_CB_UP)
		goto out;
	status = nfs_ok;
out:
	nfs4_unlock_state();
	return status;
}

static struct lock_manager nfsd4_manager = {
};

static void
nfsd4_end_grace(void)
{
	dprintk("NFSD: end of grace period\n");
	nfsd4_recdir_purge_old();
	locks_end_grace(&nfsd4_manager);
	/*
	 * Now that every NFSv4 client has had the chance to recover and
	 * to see the (possibly new, possibly shorter) lease time, we
	 * can safely set the next grace time to the current lease time:
	 */
	nfsd4_grace = nfsd4_lease;
}

static time_t
nfs4_laundromat(void)
{
	struct nfs4_client *clp;
	struct nfs4_stateowner *sop;
	struct nfs4_delegation *dp;
	struct list_head *pos, *next, reaplist;
	time_t cutoff = get_seconds() - nfsd4_lease;
	time_t t, clientid_val = nfsd4_lease;
	time_t u, test_val = nfsd4_lease;

	nfs4_lock_state();

	dprintk("NFSD: laundromat service - starting\n");
	if (locks_in_grace())
		nfsd4_end_grace();
	INIT_LIST_HEAD(&reaplist);
	spin_lock(&client_lock);
	list_for_each_safe(pos, next, &client_lru) {
		clp = list_entry(pos, struct nfs4_client, cl_lru);
		if (time_after((unsigned long)clp->cl_time, (unsigned long)cutoff)) {
			t = clp->cl_time - cutoff;
			if (clientid_val > t)
				clientid_val = t;
			break;
		}
		if (atomic_read(&clp->cl_refcount)) {
			dprintk("NFSD: client in use (clientid %08x)\n",
				clp->cl_clientid.cl_id);
			continue;
		}
		unhash_client_locked(clp);
		list_add(&clp->cl_lru, &reaplist);
	}
	spin_unlock(&client_lock);
	list_for_each_safe(pos, next, &reaplist) {
		clp = list_entry(pos, struct nfs4_client, cl_lru);
		dprintk("NFSD: purging unused client (clientid %08x)\n",
			clp->cl_clientid.cl_id);
		nfsd4_remove_clid_dir(clp);
		expire_client(clp);
	}
	spin_lock(&recall_lock);
	list_for_each_safe(pos, next, &del_recall_lru) {
		dp = list_entry (pos, struct nfs4_delegation, dl_recall_lru);
		if (time_after((unsigned long)dp->dl_time, (unsigned long)cutoff)) {
			u = dp->dl_time - cutoff;
			if (test_val > u)
				test_val = u;
			break;
		}
		list_move(&dp->dl_recall_lru, &reaplist);
	}
	spin_unlock(&recall_lock);
	list_for_each_safe(pos, next, &reaplist) {
		dp = list_entry (pos, struct nfs4_delegation, dl_recall_lru);
		list_del_init(&dp->dl_recall_lru);
		unhash_delegation(dp);
	}
	test_val = nfsd4_lease;
	list_for_each_safe(pos, next, &close_lru) {
		sop = list_entry(pos, struct nfs4_stateowner, so_close_lru);
		if (time_after((unsigned long)sop->so_time, (unsigned long)cutoff)) {
			u = sop->so_time - cutoff;
			if (test_val > u)
				test_val = u;
			break;
		}
		dprintk("NFSD: purging unused open stateowner (so_id %d)\n",
			sop->so_id);
		release_openowner(sop);
	}
	if (clientid_val < NFSD_LAUNDROMAT_MINTIMEOUT)
		clientid_val = NFSD_LAUNDROMAT_MINTIMEOUT;
	nfs4_unlock_state();
	return clientid_val;
}

static struct workqueue_struct *laundry_wq;
static void laundromat_main(struct work_struct *);
static DECLARE_DELAYED_WORK(laundromat_work, laundromat_main);

static void
laundromat_main(struct work_struct *not_used)
{
	time_t t;

	t = nfs4_laundromat();
	dprintk("NFSD: laundromat_main - sleeping for %ld seconds\n", t);
	queue_delayed_work(laundry_wq, &laundromat_work, t*HZ);
}

static struct nfs4_stateowner *
search_close_lru(u32 st_id, int flags)
{
	struct nfs4_stateowner *local = NULL;

	if (flags & CLOSE_STATE) {
		list_for_each_entry(local, &close_lru, so_close_lru) {
			if (local->so_id == st_id)
				return local;
		}
	}
	return NULL;
}

static inline int
nfs4_check_fh(struct svc_fh *fhp, struct nfs4_stateid *stp)
{
	return fhp->fh_dentry->d_inode != stp->st_file->fi_inode;
}

static int
STALE_STATEID(stateid_t *stateid)
{
	if (stateid->si_boot == boot_time)
		return 0;
	dprintk("NFSD: stale stateid " STATEID_FMT "!\n",
		STATEID_VAL(stateid));
	return 1;
}

static inline int
access_permit_read(unsigned long access_bmap)
{
	return test_bit(NFS4_SHARE_ACCESS_READ, &access_bmap) ||
		test_bit(NFS4_SHARE_ACCESS_BOTH, &access_bmap) ||
		test_bit(NFS4_SHARE_ACCESS_WRITE, &access_bmap);
}

static inline int
access_permit_write(unsigned long access_bmap)
{
	return test_bit(NFS4_SHARE_ACCESS_WRITE, &access_bmap) ||
		test_bit(NFS4_SHARE_ACCESS_BOTH, &access_bmap);
}

static
__be32 nfs4_check_openmode(struct nfs4_stateid *stp, int flags)
{
        __be32 status = nfserr_openmode;

	/* For lock stateid's, we test the parent open, not the lock: */
	if (stp->st_openstp)
		stp = stp->st_openstp;
	if ((flags & WR_STATE) && (!access_permit_write(stp->st_access_bmap)))
                goto out;
	if ((flags & RD_STATE) && (!access_permit_read(stp->st_access_bmap)))
                goto out;
	status = nfs_ok;
out:
	return status;
}

static inline __be32
check_special_stateids(svc_fh *current_fh, stateid_t *stateid, int flags)
{
	if (ONE_STATEID(stateid) && (flags & RD_STATE))
		return nfs_ok;
	else if (locks_in_grace()) {
		/* Answer in remaining cases depends on existence of
		 * conflicting state; so we must wait out the grace period. */
		return nfserr_grace;
	} else if (flags & WR_STATE)
		return nfs4_share_conflict(current_fh,
				NFS4_SHARE_DENY_WRITE);
	else /* (flags & RD_STATE) && ZERO_STATEID(stateid) */
		return nfs4_share_conflict(current_fh,
				NFS4_SHARE_DENY_READ);
}

/*
 * Allow READ/WRITE during grace period on recovered state only for files
 * that are not able to provide mandatory locking.
 */
static inline int
grace_disallows_io(struct inode *inode)
{
	return locks_in_grace() && mandatory_lock(inode);
}

static int check_stateid_generation(stateid_t *in, stateid_t *ref, int flags)
{
	/*
	 * When sessions are used the stateid generation number is ignored
	 * when it is zero.
	 */
	if ((flags & HAS_SESSION) && in->si_generation == 0)
		goto out;

	/* If the client sends us a stateid from the future, it's buggy: */
	if (in->si_generation > ref->si_generation)
		return nfserr_bad_stateid;
	/*
	 * The following, however, can happen.  For example, if the
	 * client sends an open and some IO at the same time, the open
	 * may bump si_generation while the IO is still in flight.
	 * Thanks to hard links and renames, the client never knows what
	 * file an open will affect.  So it could avoid that situation
	 * only by serializing all opens and IO from the same open
	 * owner.  To recover from the old_stateid error, the client
	 * will just have to retry the IO:
	 */
	if (in->si_generation < ref->si_generation)
		return nfserr_old_stateid;
out:
	return nfs_ok;
}

static int is_delegation_stateid(stateid_t *stateid)
{
	return stateid->si_fileid == 0;
}

/*
* Checks for stateid operations
*/
__be32
nfs4_preprocess_stateid_op(struct nfsd4_compound_state *cstate,
			   stateid_t *stateid, int flags, struct file **filpp)
{
	struct nfs4_stateid *stp = NULL;
	struct nfs4_delegation *dp = NULL;
	struct svc_fh *current_fh = &cstate->current_fh;
	struct inode *ino = current_fh->fh_dentry->d_inode;
	__be32 status;

	if (filpp)
		*filpp = NULL;

	if (grace_disallows_io(ino))
		return nfserr_grace;

	if (nfsd4_has_session(cstate))
		flags |= HAS_SESSION;

	if (ZERO_STATEID(stateid) || ONE_STATEID(stateid))
		return check_special_stateids(current_fh, stateid, flags);

	status = nfserr_stale_stateid;
	if (STALE_STATEID(stateid)) 
		goto out;

	/*
	 * We assume that any stateid that has the current boot time,
	 * but that we can't find, is expired:
	 */
	status = nfserr_expired;
	if (is_delegation_stateid(stateid)) {
		dp = find_delegation_stateid(ino, stateid);
		if (!dp)
			goto out;
		status = check_stateid_generation(stateid, &dp->dl_stateid,
						  flags);
		if (status)
			goto out;
		status = nfs4_check_delegmode(dp, flags);
		if (status)
			goto out;
		renew_client(dp->dl_client);
		if (filpp) {
			*filpp = dp->dl_file->fi_deleg_file;
			BUG_ON(!*filpp);
		}
	} else { /* open or lock stateid */
		stp = find_stateid(stateid, flags);
		if (!stp)
			goto out;
		status = nfserr_bad_stateid;
		if (nfs4_check_fh(current_fh, stp))
			goto out;
		if (!stp->st_stateowner->so_confirmed)
			goto out;
		status = check_stateid_generation(stateid, &stp->st_stateid,
						  flags);
		if (status)
			goto out;
		status = nfs4_check_openmode(stp, flags);
		if (status)
			goto out;
		renew_client(stp->st_stateowner->so_client);
		if (filpp) {
			if (flags & RD_STATE)
				*filpp = find_readable_file(stp->st_file);
			else
				*filpp = find_writeable_file(stp->st_file);
		}
	}
	status = nfs_ok;
out:
	return status;
}

static inline int
setlkflg (int type)
{
	return (type == NFS4_READW_LT || type == NFS4_READ_LT) ?
		RD_STATE : WR_STATE;
}

/* 
 * Checks for sequence id mutating operations. 
 */
static __be32
nfs4_preprocess_seqid_op(struct nfsd4_compound_state *cstate, u32 seqid,
			 stateid_t *stateid, int flags,
			 struct nfs4_stateowner **sopp,
			 struct nfs4_stateid **stpp, struct nfsd4_lock *lock)
{
	struct nfs4_stateid *stp;
	struct nfs4_stateowner *sop;
	struct svc_fh *current_fh = &cstate->current_fh;
	__be32 status;

	dprintk("NFSD: %s: seqid=%d stateid = " STATEID_FMT "\n", __func__,
		seqid, STATEID_VAL(stateid));

	*stpp = NULL;
	*sopp = NULL;

	if (ZERO_STATEID(stateid) || ONE_STATEID(stateid)) {
		dprintk("NFSD: preprocess_seqid_op: magic stateid!\n");
		return nfserr_bad_stateid;
	}

	if (STALE_STATEID(stateid))
		return nfserr_stale_stateid;

	if (nfsd4_has_session(cstate))
		flags |= HAS_SESSION;

	/*
	* We return BAD_STATEID if filehandle doesn't match stateid, 
	* the confirmed flag is incorrecly set, or the generation 
	* number is incorrect.  
	*/
	stp = find_stateid(stateid, flags);
	if (stp == NULL) {
		/*
		 * Also, we should make sure this isn't just the result of
		 * a replayed close:
		 */
		sop = search_close_lru(stateid->si_stateownerid, flags);
		/* It's not stale; let's assume it's expired: */
		if (sop == NULL)
			return nfserr_expired;
		*sopp = sop;
		goto check_replay;
	}

	*stpp = stp;
	*sopp = sop = stp->st_stateowner;

	if (lock) {
		clientid_t *lockclid = &lock->v.new.clientid;
		struct nfs4_client *clp = sop->so_client;
		int lkflg = 0;
		__be32 status;

		lkflg = setlkflg(lock->lk_type);

		if (lock->lk_is_new) {
			if (!sop->so_is_open_owner)
				return nfserr_bad_stateid;
			if (!(flags & HAS_SESSION) &&
			    !same_clid(&clp->cl_clientid, lockclid))
				return nfserr_bad_stateid;
			/* stp is the open stateid */
			status = nfs4_check_openmode(stp, lkflg);
			if (status)
				return status;
		} else {
			/* stp is the lock stateid */
			status = nfs4_check_openmode(stp->st_openstp, lkflg);
			if (status)
				return status;
               }
	}

	if (nfs4_check_fh(current_fh, stp)) {
		dprintk("NFSD: preprocess_seqid_op: fh-stateid mismatch!\n");
		return nfserr_bad_stateid;
	}

	/*
	*  We now validate the seqid and stateid generation numbers.
	*  For the moment, we ignore the possibility of 
	*  generation number wraparound.
	*/
	if (!(flags & HAS_SESSION) && seqid != sop->so_seqid)
		goto check_replay;

	if (sop->so_confirmed && flags & CONFIRM) {
		dprintk("NFSD: preprocess_seqid_op: expected"
				" unconfirmed stateowner!\n");
		return nfserr_bad_stateid;
	}
	if (!sop->so_confirmed && !(flags & CONFIRM)) {
		dprintk("NFSD: preprocess_seqid_op: stateowner not"
				" confirmed yet!\n");
		return nfserr_bad_stateid;
	}
	status = check_stateid_generation(stateid, &stp->st_stateid, flags);
	if (status)
		return status;
	renew_client(sop->so_client);
	return nfs_ok;

check_replay:
	if (seqid == sop->so_seqid - 1) {
		dprintk("NFSD: preprocess_seqid_op: retransmission?\n");
		/* indicate replay to calling function */
		return nfserr_replay_me;
	}
	dprintk("NFSD: preprocess_seqid_op: bad seqid (expected %d, got %d)\n",
			sop->so_seqid, seqid);
	*sopp = NULL;
	return nfserr_bad_seqid;
}

__be32
nfsd4_open_confirm(struct svc_rqst *rqstp, struct nfsd4_compound_state *cstate,
		   struct nfsd4_open_confirm *oc)
{
	__be32 status;
	struct nfs4_stateowner *sop;
	struct nfs4_stateid *stp;

	dprintk("NFSD: nfsd4_open_confirm on file %.*s\n",
			(int)cstate->current_fh.fh_dentry->d_name.len,
			cstate->current_fh.fh_dentry->d_name.name);

	status = fh_verify(rqstp, &cstate->current_fh, S_IFREG, 0);
	if (status)
		return status;

	nfs4_lock_state();

	if ((status = nfs4_preprocess_seqid_op(cstate,
					oc->oc_seqid, &oc->oc_req_stateid,
					CONFIRM | OPEN_STATE,
					&oc->oc_stateowner, &stp, NULL)))
		goto out; 

	sop = oc->oc_stateowner;
	sop->so_confirmed = 1;
	update_stateid(&stp->st_stateid);
	memcpy(&oc->oc_resp_stateid, &stp->st_stateid, sizeof(stateid_t));
	dprintk("NFSD: %s: success, seqid=%d stateid=" STATEID_FMT "\n",
		__func__, oc->oc_seqid, STATEID_VAL(&stp->st_stateid));

	nfsd4_create_clid_dir(sop->so_client);
out:
	if (oc->oc_stateowner) {
		nfs4_get_stateowner(oc->oc_stateowner);
		cstate->replay_owner = oc->oc_stateowner;
	}
	nfs4_unlock_state();
	return status;
}


/*
 * unset all bits in union bitmap (bmap) that
 * do not exist in share (from successful OPEN_DOWNGRADE)
 */
static void
reset_union_bmap_access(unsigned long access, unsigned long *bmap)
{
	int i;
	for (i = 1; i < 4; i++) {
		if ((i & access) != i)
			__clear_bit(i, bmap);
	}
}

static void
reset_union_bmap_deny(unsigned long deny, unsigned long *bmap)
{
	int i;
	for (i = 0; i < 4; i++) {
		if ((i & deny) != i)
			__clear_bit(i, bmap);
	}
}

__be32
nfsd4_open_downgrade(struct svc_rqst *rqstp,
		     struct nfsd4_compound_state *cstate,
		     struct nfsd4_open_downgrade *od)
{
	__be32 status;
	struct nfs4_stateid *stp;
	unsigned int share_access;

	dprintk("NFSD: nfsd4_open_downgrade on file %.*s\n", 
			(int)cstate->current_fh.fh_dentry->d_name.len,
			cstate->current_fh.fh_dentry->d_name.name);

	if (!access_valid(od->od_share_access, cstate->minorversion)
			|| !deny_valid(od->od_share_deny))
		return nfserr_inval;

	nfs4_lock_state();
	if ((status = nfs4_preprocess_seqid_op(cstate,
					od->od_seqid,
					&od->od_stateid, 
					OPEN_STATE,
					&od->od_stateowner, &stp, NULL)))
		goto out; 

	status = nfserr_inval;
	if (!test_bit(od->od_share_access, &stp->st_access_bmap)) {
		dprintk("NFSD:access not a subset current bitmap: 0x%lx, input access=%08x\n",
			stp->st_access_bmap, od->od_share_access);
		goto out;
	}
	if (!test_bit(od->od_share_deny, &stp->st_deny_bmap)) {
		dprintk("NFSD:deny not a subset current bitmap: 0x%lx, input deny=%08x\n",
			stp->st_deny_bmap, od->od_share_deny);
		goto out;
	}
	set_access(&share_access, stp->st_access_bmap);
	nfs4_file_downgrade(stp->st_file, share_access & ~od->od_share_access);

	reset_union_bmap_access(od->od_share_access, &stp->st_access_bmap);
	reset_union_bmap_deny(od->od_share_deny, &stp->st_deny_bmap);

	update_stateid(&stp->st_stateid);
	memcpy(&od->od_stateid, &stp->st_stateid, sizeof(stateid_t));
	status = nfs_ok;
out:
	if (od->od_stateowner) {
		nfs4_get_stateowner(od->od_stateowner);
		cstate->replay_owner = od->od_stateowner;
	}
	nfs4_unlock_state();
	return status;
}

/*
 * nfs4_unlock_state() called after encode
 */
__be32
nfsd4_close(struct svc_rqst *rqstp, struct nfsd4_compound_state *cstate,
	    struct nfsd4_close *close)
{
	__be32 status;
	struct nfs4_stateid *stp;

	dprintk("NFSD: nfsd4_close on file %.*s\n", 
			(int)cstate->current_fh.fh_dentry->d_name.len,
			cstate->current_fh.fh_dentry->d_name.name);

	nfs4_lock_state();
	/* check close_lru for replay */
	if ((status = nfs4_preprocess_seqid_op(cstate,
					close->cl_seqid,
					&close->cl_stateid, 
					OPEN_STATE | CLOSE_STATE,
					&close->cl_stateowner, &stp, NULL)))
		goto out; 
	status = nfs_ok;
	update_stateid(&stp->st_stateid);
	memcpy(&close->cl_stateid, &stp->st_stateid, sizeof(stateid_t));

	/* release_stateid() calls nfsd_close() if needed */
	release_open_stateid(stp);

	/* place unused nfs4_stateowners on so_close_lru list to be
	 * released by the laundromat service after the lease period
	 * to enable us to handle CLOSE replay
	 */
	if (list_empty(&close->cl_stateowner->so_stateids))
		move_to_close_lru(close->cl_stateowner);
out:
	if (close->cl_stateowner) {
		nfs4_get_stateowner(close->cl_stateowner);
		cstate->replay_owner = close->cl_stateowner;
	}
	nfs4_unlock_state();
	return status;
}

__be32
nfsd4_delegreturn(struct svc_rqst *rqstp, struct nfsd4_compound_state *cstate,
		  struct nfsd4_delegreturn *dr)
{
	struct nfs4_delegation *dp;
	stateid_t *stateid = &dr->dr_stateid;
	struct inode *inode;
	__be32 status;
	int flags = 0;

	if ((status = fh_verify(rqstp, &cstate->current_fh, S_IFREG, 0)))
		return status;
	inode = cstate->current_fh.fh_dentry->d_inode;

	if (nfsd4_has_session(cstate))
		flags |= HAS_SESSION;
	nfs4_lock_state();
	status = nfserr_bad_stateid;
	if (ZERO_STATEID(stateid) || ONE_STATEID(stateid))
		goto out;
	status = nfserr_stale_stateid;
	if (STALE_STATEID(stateid))
		goto out;
	status = nfserr_bad_stateid;
	if (!is_delegation_stateid(stateid))
		goto out;
	status = nfserr_expired;
	dp = find_delegation_stateid(inode, stateid);
	if (!dp)
		goto out;
	status = check_stateid_generation(stateid, &dp->dl_stateid, flags);
	if (status)
		goto out;
	renew_client(dp->dl_client);

	unhash_delegation(dp);
out:
	nfs4_unlock_state();

	return status;
}


/* 
 * Lock owner state (byte-range locks)
 */
#define LOFF_OVERFLOW(start, len)      ((u64)(len) > ~(u64)(start))
#define LOCK_HASH_BITS              8
#define LOCK_HASH_SIZE             (1 << LOCK_HASH_BITS)
#define LOCK_HASH_MASK             (LOCK_HASH_SIZE - 1)

static inline u64
end_offset(u64 start, u64 len)
{
	u64 end;

	end = start + len;
	return end >= start ? end: NFS4_MAX_UINT64;
}

/* last octet in a range */
static inline u64
last_byte_offset(u64 start, u64 len)
{
	u64 end;

	BUG_ON(!len);
	end = start + len;
	return end > start ? end - 1: NFS4_MAX_UINT64;
}

#define lockownerid_hashval(id) \
        ((id) & LOCK_HASH_MASK)

static inline unsigned int
lock_ownerstr_hashval(struct inode *inode, u32 cl_id,
		struct xdr_netobj *ownername)
{
	return (file_hashval(inode) + cl_id
			+ opaque_hashval(ownername->data, ownername->len))
		& LOCK_HASH_MASK;
}

static struct list_head lock_ownerid_hashtbl[LOCK_HASH_SIZE];
static struct list_head	lock_ownerstr_hashtbl[LOCK_HASH_SIZE];
static struct list_head lockstateid_hashtbl[STATEID_HASH_SIZE];

static struct nfs4_stateid *
find_stateid(stateid_t *stid, int flags)
{
	struct nfs4_stateid *local;
	u32 st_id = stid->si_stateownerid;
	u32 f_id = stid->si_fileid;
	unsigned int hashval;

	dprintk("NFSD: find_stateid flags 0x%x\n",flags);
	if (flags & (LOCK_STATE | RD_STATE | WR_STATE)) {
		hashval = stateid_hashval(st_id, f_id);
		list_for_each_entry(local, &lockstateid_hashtbl[hashval], st_hash) {
			if ((local->st_stateid.si_stateownerid == st_id) &&
			    (local->st_stateid.si_fileid == f_id))
				return local;
		}
	} 

	if (flags & (OPEN_STATE | RD_STATE | WR_STATE)) {
		hashval = stateid_hashval(st_id, f_id);
		list_for_each_entry(local, &stateid_hashtbl[hashval], st_hash) {
			if ((local->st_stateid.si_stateownerid == st_id) &&
			    (local->st_stateid.si_fileid == f_id))
				return local;
		}
	}
	return NULL;
}

static struct nfs4_delegation *
find_delegation_stateid(struct inode *ino, stateid_t *stid)
{
	struct nfs4_file *fp;
	struct nfs4_delegation *dl;

	dprintk("NFSD: %s: stateid=" STATEID_FMT "\n", __func__,
		STATEID_VAL(stid));

	fp = find_file(ino);
	if (!fp)
		return NULL;
	dl = find_delegation_file(fp, stid);
	put_nfs4_file(fp);
	return dl;
}

/*
 * TODO: Linux file offsets are _signed_ 64-bit quantities, which means that
 * we can't properly handle lock requests that go beyond the (2^63 - 1)-th
 * byte, because of sign extension problems.  Since NFSv4 calls for 64-bit
 * locking, this prevents us from being completely protocol-compliant.  The
 * real solution to this problem is to start using unsigned file offsets in
 * the VFS, but this is a very deep change!
 */
static inline void
nfs4_transform_lock_offset(struct file_lock *lock)
{
	if (lock->fl_start < 0)
		lock->fl_start = OFFSET_MAX;
	if (lock->fl_end < 0)
		lock->fl_end = OFFSET_MAX;
}

/* Hack!: For now, we're defining this just so we can use a pointer to it
 * as a unique cookie to identify our (NFSv4's) posix locks. */
static const struct lock_manager_operations nfsd_posix_mng_ops  = {
};

static inline void
nfs4_set_lock_denied(struct file_lock *fl, struct nfsd4_lock_denied *deny)
{
	struct nfs4_stateowner *sop;

	if (fl->fl_lmops == &nfsd_posix_mng_ops) {
		sop = (struct nfs4_stateowner *) fl->fl_owner;
		kref_get(&sop->so_ref);
		deny->ld_sop = sop;
		deny->ld_clientid = sop->so_client->cl_clientid;
	} else {
		deny->ld_sop = NULL;
		deny->ld_clientid.cl_boot = 0;
		deny->ld_clientid.cl_id = 0;
	}
	deny->ld_start = fl->fl_start;
	deny->ld_length = NFS4_MAX_UINT64;
	if (fl->fl_end != NFS4_MAX_UINT64)
		deny->ld_length = fl->fl_end - fl->fl_start + 1;        
	deny->ld_type = NFS4_READ_LT;
	if (fl->fl_type != F_RDLCK)
		deny->ld_type = NFS4_WRITE_LT;
}

static struct nfs4_stateowner *
find_lockstateowner_str(struct inode *inode, clientid_t *clid,
		struct xdr_netobj *owner)
{
	unsigned int hashval = lock_ownerstr_hashval(inode, clid->cl_id, owner);
	struct nfs4_stateowner *op;

	list_for_each_entry(op, &lock_ownerstr_hashtbl[hashval], so_strhash) {
		if (same_owner_str(op, owner, clid))
			return op;
	}
	return NULL;
}

/*
 * Alloc a lock owner structure.
 * Called in nfsd4_lock - therefore, OPEN and OPEN_CONFIRM (if needed) has 
 * occurred. 
 *
 * strhashval = lock_ownerstr_hashval 
 */

static struct nfs4_stateowner *
alloc_init_lock_stateowner(unsigned int strhashval, struct nfs4_client *clp, struct nfs4_stateid *open_stp, struct nfsd4_lock *lock) {
	struct nfs4_stateowner *sop;
	struct nfs4_replay *rp;
	unsigned int idhashval;

	if (!(sop = alloc_stateowner(&lock->lk_new_owner)))
		return NULL;
	idhashval = lockownerid_hashval(current_ownerid);
	INIT_LIST_HEAD(&sop->so_idhash);
	INIT_LIST_HEAD(&sop->so_strhash);
	INIT_LIST_HEAD(&sop->so_perclient);
	INIT_LIST_HEAD(&sop->so_stateids);
	INIT_LIST_HEAD(&sop->so_perstateid);
	INIT_LIST_HEAD(&sop->so_close_lru); /* not used */
	sop->so_time = 0;
	list_add(&sop->so_idhash, &lock_ownerid_hashtbl[idhashval]);
	list_add(&sop->so_strhash, &lock_ownerstr_hashtbl[strhashval]);
	list_add(&sop->so_perstateid, &open_stp->st_lockowners);
	sop->so_is_open_owner = 0;
	sop->so_id = current_ownerid++;
	sop->so_client = clp;
	/* It is the openowner seqid that will be incremented in encode in the
	 * case of new lockowners; so increment the lock seqid manually: */
	sop->so_seqid = lock->lk_new_lock_seqid + 1;
	sop->so_confirmed = 1;
	rp = &sop->so_replay;
	rp->rp_status = nfserr_serverfault;
	rp->rp_buflen = 0;
	rp->rp_buf = rp->rp_ibuf;
	return sop;
}

static struct nfs4_stateid *
alloc_init_lock_stateid(struct nfs4_stateowner *sop, struct nfs4_file *fp, struct nfs4_stateid *open_stp)
{
	struct nfs4_stateid *stp;
	unsigned int hashval = stateid_hashval(sop->so_id, fp->fi_id);

	stp = nfs4_alloc_stateid();
	if (stp == NULL)
		goto out;
	INIT_LIST_HEAD(&stp->st_hash);
	INIT_LIST_HEAD(&stp->st_perfile);
	INIT_LIST_HEAD(&stp->st_perstateowner);
	INIT_LIST_HEAD(&stp->st_lockowners); /* not used */
	list_add(&stp->st_hash, &lockstateid_hashtbl[hashval]);
	list_add(&stp->st_perfile, &fp->fi_stateids);
	list_add(&stp->st_perstateowner, &sop->so_stateids);
	stp->st_stateowner = sop;
	get_nfs4_file(fp);
	stp->st_file = fp;
	stp->st_stateid.si_boot = boot_time;
	stp->st_stateid.si_stateownerid = sop->so_id;
	stp->st_stateid.si_fileid = fp->fi_id;
	stp->st_stateid.si_generation = 0;
	stp->st_access_bmap = 0;
	stp->st_deny_bmap = open_stp->st_deny_bmap;
	stp->st_openstp = open_stp;

out:
	return stp;
}

static int
check_lock_length(u64 offset, u64 length)
{
	return ((length == 0)  || ((length != NFS4_MAX_UINT64) &&
	     LOFF_OVERFLOW(offset, length)));
}

static void get_lock_access(struct nfs4_stateid *lock_stp, u32 access)
{
	struct nfs4_file *fp = lock_stp->st_file;
	int oflag = nfs4_access_to_omode(access);

	if (test_bit(access, &lock_stp->st_access_bmap))
		return;
	nfs4_file_get_access(fp, oflag);
	__set_bit(access, &lock_stp->st_access_bmap);
}

/*
 *  LOCK operation 
 */
__be32
nfsd4_lock(struct svc_rqst *rqstp, struct nfsd4_compound_state *cstate,
	   struct nfsd4_lock *lock)
{
	struct nfs4_stateowner *open_sop = NULL;
	struct nfs4_stateowner *lock_sop = NULL;
	struct nfs4_stateid *lock_stp;
	struct nfs4_file *fp;
	struct file *filp = NULL;
	struct file_lock file_lock;
	struct file_lock conflock;
	__be32 status = 0;
	unsigned int strhashval;
	int err;

	dprintk("NFSD: nfsd4_lock: start=%Ld length=%Ld\n",
		(long long) lock->lk_offset,
		(long long) lock->lk_length);

	if (check_lock_length(lock->lk_offset, lock->lk_length))
		 return nfserr_inval;

	if ((status = fh_verify(rqstp, &cstate->current_fh,
				S_IFREG, NFSD_MAY_LOCK))) {
		dprintk("NFSD: nfsd4_lock: permission denied!\n");
		return status;
	}

	nfs4_lock_state();

	if (lock->lk_is_new) {
		/*
		 * Client indicates that this is a new lockowner.
		 * Use open owner and open stateid to create lock owner and
		 * lock stateid.
		 */
		struct nfs4_stateid *open_stp = NULL;
		
		status = nfserr_stale_clientid;
		if (!nfsd4_has_session(cstate) &&
		    STALE_CLIENTID(&lock->lk_new_clientid))
			goto out;

		/* validate and update open stateid and open seqid */
		status = nfs4_preprocess_seqid_op(cstate,
				        lock->lk_new_open_seqid,
		                        &lock->lk_new_open_stateid,
					OPEN_STATE,
		                        &lock->lk_replay_owner, &open_stp,
					lock);
		if (status)
			goto out;
		open_sop = lock->lk_replay_owner;
		/* create lockowner and lock stateid */
		fp = open_stp->st_file;
		strhashval = lock_ownerstr_hashval(fp->fi_inode, 
				open_sop->so_client->cl_clientid.cl_id, 
				&lock->v.new.owner);
		/* XXX: Do we need to check for duplicate stateowners on
		 * the same file, or should they just be allowed (and
		 * create new stateids)? */
		status = nfserr_resource;
		lock_sop = alloc_init_lock_stateowner(strhashval,
				open_sop->so_client, open_stp, lock);
		if (lock_sop == NULL)
			goto out;
		lock_stp = alloc_init_lock_stateid(lock_sop, fp, open_stp);
		if (lock_stp == NULL)
			goto out;
	} else {
		/* lock (lock owner + lock stateid) already exists */
		status = nfs4_preprocess_seqid_op(cstate,
				       lock->lk_old_lock_seqid, 
				       &lock->lk_old_lock_stateid, 
				       LOCK_STATE,
				       &lock->lk_replay_owner, &lock_stp, lock);
		if (status)
			goto out;
		lock_sop = lock->lk_replay_owner;
		fp = lock_stp->st_file;
	}
	/* lock->lk_replay_owner and lock_stp have been created or found */

	status = nfserr_grace;
	if (locks_in_grace() && !lock->lk_reclaim)
		goto out;
	status = nfserr_no_grace;
	if (!locks_in_grace() && lock->lk_reclaim)
		goto out;

	locks_init_lock(&file_lock);
	switch (lock->lk_type) {
		case NFS4_READ_LT:
		case NFS4_READW_LT:
			filp = find_readable_file(lock_stp->st_file);
			if (filp)
				get_lock_access(lock_stp, NFS4_SHARE_ACCESS_READ);
			file_lock.fl_type = F_RDLCK;
			break;
		case NFS4_WRITE_LT:
		case NFS4_WRITEW_LT:
			filp = find_writeable_file(lock_stp->st_file);
			if (filp)
				get_lock_access(lock_stp, NFS4_SHARE_ACCESS_WRITE);
			file_lock.fl_type = F_WRLCK;
			break;
		default:
			status = nfserr_inval;
		goto out;
	}
	if (!filp) {
		status = nfserr_openmode;
		goto out;
	}
	file_lock.fl_owner = (fl_owner_t)lock_sop;
	file_lock.fl_pid = current->tgid;
	file_lock.fl_file = filp;
	file_lock.fl_flags = FL_POSIX;
	file_lock.fl_lmops = &nfsd_posix_mng_ops;

	file_lock.fl_start = lock->lk_offset;
	file_lock.fl_end = last_byte_offset(lock->lk_offset, lock->lk_length);
	nfs4_transform_lock_offset(&file_lock);

	/*
	* Try to lock the file in the VFS.
	* Note: locks.c uses the BKL to protect the inode's lock list.
	*/

	err = vfs_lock_file(filp, F_SETLK, &file_lock, &conflock);
	switch (-err) {
	case 0: /* success! */
		update_stateid(&lock_stp->st_stateid);
		memcpy(&lock->lk_resp_stateid, &lock_stp->st_stateid, 
				sizeof(stateid_t));
		status = 0;
		break;
	case (EAGAIN):		/* conflock holds conflicting lock */
		status = nfserr_denied;
		dprintk("NFSD: nfsd4_lock: conflicting lock found!\n");
		nfs4_set_lock_denied(&conflock, &lock->lk_denied);
		break;
	case (EDEADLK):
		status = nfserr_deadlock;
		break;
	default:        
		dprintk("NFSD: nfsd4_lock: vfs_lock_file() failed! status %d\n",err);
		status = nfserr_resource;
		break;
	}
out:
	if (status && lock->lk_is_new && lock_sop)
		release_lockowner(lock_sop);
	if (lock->lk_replay_owner) {
		nfs4_get_stateowner(lock->lk_replay_owner);
		cstate->replay_owner = lock->lk_replay_owner;
	}
	nfs4_unlock_state();
	return status;
}

/*
 * The NFSv4 spec allows a client to do a LOCKT without holding an OPEN,
 * so we do a temporary open here just to get an open file to pass to
 * vfs_test_lock.  (Arguably perhaps test_lock should be done with an
 * inode operation.)
 */
static int nfsd_test_lock(struct svc_rqst *rqstp, struct svc_fh *fhp, struct file_lock *lock)
{
	struct file *file;
	int err;

	err = nfsd_open(rqstp, fhp, S_IFREG, NFSD_MAY_READ, &file);
	if (err)
		return err;
	err = vfs_test_lock(file, lock);
	nfsd_close(file);
	return err;
}

/*
 * LOCKT operation
 */
__be32
nfsd4_lockt(struct svc_rqst *rqstp, struct nfsd4_compound_state *cstate,
	    struct nfsd4_lockt *lockt)
{
	struct inode *inode;
	struct file_lock file_lock;
	int error;
	__be32 status;

	if (locks_in_grace())
		return nfserr_grace;

	if (check_lock_length(lockt->lt_offset, lockt->lt_length))
		 return nfserr_inval;

	lockt->lt_stateowner = NULL;
	nfs4_lock_state();

	status = nfserr_stale_clientid;
	if (!nfsd4_has_session(cstate) && STALE_CLIENTID(&lockt->lt_clientid))
		goto out;

	if ((status = fh_verify(rqstp, &cstate->current_fh, S_IFREG, 0))) {
		dprintk("NFSD: nfsd4_lockt: fh_verify() failed!\n");
		if (status == nfserr_symlink)
			status = nfserr_inval;
		goto out;
	}

	inode = cstate->current_fh.fh_dentry->d_inode;
	locks_init_lock(&file_lock);
	switch (lockt->lt_type) {
		case NFS4_READ_LT:
		case NFS4_READW_LT:
			file_lock.fl_type = F_RDLCK;
		break;
		case NFS4_WRITE_LT:
		case NFS4_WRITEW_LT:
			file_lock.fl_type = F_WRLCK;
		break;
		default:
			dprintk("NFSD: nfs4_lockt: bad lock type!\n");
			status = nfserr_inval;
		goto out;
	}

	lockt->lt_stateowner = find_lockstateowner_str(inode,
			&lockt->lt_clientid, &lockt->lt_owner);
	if (lockt->lt_stateowner)
		file_lock.fl_owner = (fl_owner_t)lockt->lt_stateowner;
	file_lock.fl_pid = current->tgid;
	file_lock.fl_flags = FL_POSIX;

	file_lock.fl_start = lockt->lt_offset;
	file_lock.fl_end = last_byte_offset(lockt->lt_offset, lockt->lt_length);

	nfs4_transform_lock_offset(&file_lock);

	status = nfs_ok;
	error = nfsd_test_lock(rqstp, &cstate->current_fh, &file_lock);
	if (error) {
		status = nfserrno(error);
		goto out;
	}
	if (file_lock.fl_type != F_UNLCK) {
		status = nfserr_denied;
		nfs4_set_lock_denied(&file_lock, &lockt->lt_denied);
	}
out:
	nfs4_unlock_state();
	return status;
}

__be32
nfsd4_locku(struct svc_rqst *rqstp, struct nfsd4_compound_state *cstate,
	    struct nfsd4_locku *locku)
{
	struct nfs4_stateid *stp;
	struct file *filp = NULL;
	struct file_lock file_lock;
	__be32 status;
	int err;
						        
	dprintk("NFSD: nfsd4_locku: start=%Ld length=%Ld\n",
		(long long) locku->lu_offset,
		(long long) locku->lu_length);

	if (check_lock_length(locku->lu_offset, locku->lu_length))
		 return nfserr_inval;

	nfs4_lock_state();
									        
	if ((status = nfs4_preprocess_seqid_op(cstate,
					locku->lu_seqid, 
					&locku->lu_stateid, 
					LOCK_STATE,
					&locku->lu_stateowner, &stp, NULL)))
		goto out;

	filp = find_any_file(stp->st_file);
	if (!filp) {
		status = nfserr_lock_range;
		goto out;
	}
	BUG_ON(!filp);
	locks_init_lock(&file_lock);
	file_lock.fl_type = F_UNLCK;
	file_lock.fl_owner = (fl_owner_t) locku->lu_stateowner;
	file_lock.fl_pid = current->tgid;
	file_lock.fl_file = filp;
	file_lock.fl_flags = FL_POSIX; 
	file_lock.fl_lmops = &nfsd_posix_mng_ops;
	file_lock.fl_start = locku->lu_offset;

	file_lock.fl_end = last_byte_offset(locku->lu_offset, locku->lu_length);
	nfs4_transform_lock_offset(&file_lock);

	/*
	*  Try to unlock the file in the VFS.
	*/
	err = vfs_lock_file(filp, F_SETLK, &file_lock, NULL);
	if (err) {
		dprintk("NFSD: nfs4_locku: vfs_lock_file failed!\n");
		goto out_nfserr;
	}
	/*
	* OK, unlock succeeded; the only thing left to do is update the stateid.
	*/
	update_stateid(&stp->st_stateid);
	memcpy(&locku->lu_stateid, &stp->st_stateid, sizeof(stateid_t));

out:
	if (locku->lu_stateowner) {
		nfs4_get_stateowner(locku->lu_stateowner);
		cstate->replay_owner = locku->lu_stateowner;
	}
	nfs4_unlock_state();
	return status;

out_nfserr:
	status = nfserrno(err);
	goto out;
}

/*
 * returns
 * 	1: locks held by lockowner
 * 	0: no locks held by lockowner
 */
static int
check_for_locks(struct nfs4_file *filp, struct nfs4_stateowner *lowner)
{
	struct file_lock **flpp;
	struct inode *inode = filp->fi_inode;
	int status = 0;

	lock_flocks();
	for (flpp = &inode->i_flock; *flpp != NULL; flpp = &(*flpp)->fl_next) {
		if ((*flpp)->fl_owner == (fl_owner_t)lowner) {
			status = 1;
			goto out;
		}
	}
out:
	unlock_flocks();
	return status;
}

__be32
nfsd4_release_lockowner(struct svc_rqst *rqstp,
			struct nfsd4_compound_state *cstate,
			struct nfsd4_release_lockowner *rlockowner)
{
	clientid_t *clid = &rlockowner->rl_clientid;
	struct nfs4_stateowner *sop;
	struct nfs4_stateid *stp;
	struct xdr_netobj *owner = &rlockowner->rl_owner;
	struct list_head matches;
	int i;
	__be32 status;

	dprintk("nfsd4_release_lockowner clientid: (%08x/%08x):\n",
		clid->cl_boot, clid->cl_id);

	/* XXX check for lease expiration */

	status = nfserr_stale_clientid;
	if (STALE_CLIENTID(clid))
		return status;

	nfs4_lock_state();

	status = nfserr_locks_held;
	/* XXX: we're doing a linear search through all the lockowners.
	 * Yipes!  For now we'll just hope clients aren't really using
	 * release_lockowner much, but eventually we have to fix these
	 * data structures. */
	INIT_LIST_HEAD(&matches);
	for (i = 0; i < LOCK_HASH_SIZE; i++) {
		list_for_each_entry(sop, &lock_ownerid_hashtbl[i], so_idhash) {
			if (!same_owner_str(sop, owner, clid))
				continue;
			list_for_each_entry(stp, &sop->so_stateids,
					st_perstateowner) {
				if (check_for_locks(stp->st_file, sop))
					goto out;
				/* Note: so_perclient unused for lockowners,
				 * so it's OK to fool with here. */
				list_add(&sop->so_perclient, &matches);
			}
		}
	}
	/* Clients probably won't expect us to return with some (but not all)
	 * of the lockowner state released; so don't release any until all
	 * have been checked. */
	status = nfs_ok;
	while (!list_empty(&matches)) {
		sop = list_entry(matches.next, struct nfs4_stateowner,
								so_perclient);
		/* unhash_stateowner deletes so_perclient only
		 * for openowners. */
		list_del(&sop->so_perclient);
		release_lockowner(sop);
	}
out:
	nfs4_unlock_state();
	return status;
}

static inline struct nfs4_client_reclaim *
alloc_reclaim(void)
{
	return kmalloc(sizeof(struct nfs4_client_reclaim), GFP_KERNEL);
}

int
nfs4_has_reclaimed_state(const char *name, bool use_exchange_id)
{
	unsigned int strhashval = clientstr_hashval(name);
	struct nfs4_client *clp;

	clp = find_confirmed_client_by_str(name, strhashval);
	return clp ? 1 : 0;
}

/*
 * failure => all reset bets are off, nfserr_no_grace...
 */
int
nfs4_client_to_reclaim(const char *name)
{
	unsigned int strhashval;
	struct nfs4_client_reclaim *crp = NULL;

	dprintk("NFSD nfs4_client_to_reclaim NAME: %.*s\n", HEXDIR_LEN, name);
	crp = alloc_reclaim();
	if (!crp)
		return 0;
	strhashval = clientstr_hashval(name);
	INIT_LIST_HEAD(&crp->cr_strhash);
	list_add(&crp->cr_strhash, &reclaim_str_hashtbl[strhashval]);
	memcpy(crp->cr_recdir, name, HEXDIR_LEN);
	reclaim_str_hashtbl_size++;
	return 1;
}

static void
nfs4_release_reclaim(void)
{
	struct nfs4_client_reclaim *crp = NULL;
	int i;

	for (i = 0; i < CLIENT_HASH_SIZE; i++) {
		while (!list_empty(&reclaim_str_hashtbl[i])) {
			crp = list_entry(reclaim_str_hashtbl[i].next,
			                struct nfs4_client_reclaim, cr_strhash);
			list_del(&crp->cr_strhash);
			kfree(crp);
			reclaim_str_hashtbl_size--;
		}
	}
	BUG_ON(reclaim_str_hashtbl_size);
}

/*
 * called from OPEN, CLAIM_PREVIOUS with a new clientid. */
static struct nfs4_client_reclaim *
nfs4_find_reclaim_client(clientid_t *clid)
{
	unsigned int strhashval;
	struct nfs4_client *clp;
	struct nfs4_client_reclaim *crp = NULL;


	/* find clientid in conf_id_hashtbl */
	clp = find_confirmed_client(clid);
	if (clp == NULL)
		return NULL;

	dprintk("NFSD: nfs4_find_reclaim_client for %.*s with recdir %s\n",
		            clp->cl_name.len, clp->cl_name.data,
			    clp->cl_recdir);

	/* find clp->cl_name in reclaim_str_hashtbl */
	strhashval = clientstr_hashval(clp->cl_recdir);
	list_for_each_entry(crp, &reclaim_str_hashtbl[strhashval], cr_strhash) {
		if (same_name(crp->cr_recdir, clp->cl_recdir)) {
			return crp;
		}
	}
	return NULL;
}

/*
* Called from OPEN. Look for clientid in reclaim list.
*/
__be32
nfs4_check_open_reclaim(clientid_t *clid)
{
	return nfs4_find_reclaim_client(clid) ? nfs_ok : nfserr_reclaim_bad;
}

/* initialization to perform at module load time: */

int
nfs4_state_init(void)
{
	int i, status;

	status = nfsd4_init_slabs();
	if (status)
		return status;
	for (i = 0; i < CLIENT_HASH_SIZE; i++) {
		INIT_LIST_HEAD(&conf_id_hashtbl[i]);
		INIT_LIST_HEAD(&conf_str_hashtbl[i]);
		INIT_LIST_HEAD(&unconf_str_hashtbl[i]);
		INIT_LIST_HEAD(&unconf_id_hashtbl[i]);
		INIT_LIST_HEAD(&reclaim_str_hashtbl[i]);
	}
	for (i = 0; i < SESSION_HASH_SIZE; i++)
		INIT_LIST_HEAD(&sessionid_hashtbl[i]);
	for (i = 0; i < FILE_HASH_SIZE; i++) {
		INIT_LIST_HEAD(&file_hashtbl[i]);
	}
	for (i = 0; i < OWNER_HASH_SIZE; i++) {
		INIT_LIST_HEAD(&ownerstr_hashtbl[i]);
		INIT_LIST_HEAD(&ownerid_hashtbl[i]);
	}
	for (i = 0; i < STATEID_HASH_SIZE; i++) {
		INIT_LIST_HEAD(&stateid_hashtbl[i]);
		INIT_LIST_HEAD(&lockstateid_hashtbl[i]);
	}
	for (i = 0; i < LOCK_HASH_SIZE; i++) {
		INIT_LIST_HEAD(&lock_ownerid_hashtbl[i]);
		INIT_LIST_HEAD(&lock_ownerstr_hashtbl[i]);
	}
	memset(&onestateid, ~0, sizeof(stateid_t));
	INIT_LIST_HEAD(&close_lru);
	INIT_LIST_HEAD(&client_lru);
	INIT_LIST_HEAD(&del_recall_lru);
	reclaim_str_hashtbl_size = 0;
	return 0;
}

static void
nfsd4_load_reboot_recovery_data(void)
{
	int status;

	nfs4_lock_state();
	nfsd4_init_recdir(user_recovery_dirname);
	status = nfsd4_recdir_load();
	nfs4_unlock_state();
	if (status)
		printk("NFSD: Failure reading reboot recovery data\n");
}

/*
 * Since the lifetime of a delegation isn't limited to that of an open, a
 * client may quite reasonably hang on to a delegation as long as it has
 * the inode cached.  This becomes an obvious problem the first time a
 * client's inode cache approaches the size of the server's total memory.
 *
 * For now we avoid this problem by imposing a hard limit on the number
 * of delegations, which varies according to the server's memory size.
 */
static void
set_max_delegations(void)
{
	/*
	 * Allow at most 4 delegations per megabyte of RAM.  Quick
	 * estimates suggest that in the worst case (where every delegation
	 * is for a different inode), a delegation could take about 1.5K,
	 * giving a worst case usage of about 6% of memory.
	 */
	max_delegations = nr_free_buffer_pages() >> (20 - 2 - PAGE_SHIFT);
}

/* initialization to perform when the nfsd service is started: */

static int
__nfs4_state_start(void)
{
	int ret;

	boot_time = get_seconds();
	locks_start_grace(&nfsd4_manager);
	printk(KERN_INFO "NFSD: starting %ld-second grace period\n",
	       nfsd4_grace);
	ret = set_callback_cred();
	if (ret)
		return -ENOMEM;
	laundry_wq = create_singlethread_workqueue("nfsd4");
	if (laundry_wq == NULL)
		return -ENOMEM;
	ret = nfsd4_create_callback_queue();
	if (ret)
		goto out_free_laundry;
	queue_delayed_work(laundry_wq, &laundromat_work, nfsd4_grace * HZ);
	set_max_delegations();
	return 0;
out_free_laundry:
	destroy_workqueue(laundry_wq);
	return ret;
}

int
nfs4_state_start(void)
{
	nfsd4_load_reboot_recovery_data();
	return __nfs4_state_start();
}

static void
__nfs4_state_shutdown(void)
{
	int i;
	struct nfs4_client *clp = NULL;
	struct nfs4_delegation *dp = NULL;
	struct list_head *pos, *next, reaplist;

	for (i = 0; i < CLIENT_HASH_SIZE; i++) {
		while (!list_empty(&conf_id_hashtbl[i])) {
			clp = list_entry(conf_id_hashtbl[i].next, struct nfs4_client, cl_idhash);
			expire_client(clp);
		}
		while (!list_empty(&unconf_str_hashtbl[i])) {
			clp = list_entry(unconf_str_hashtbl[i].next, struct nfs4_client, cl_strhash);
			expire_client(clp);
		}
	}
	INIT_LIST_HEAD(&reaplist);
	spin_lock(&recall_lock);
	list_for_each_safe(pos, next, &del_recall_lru) {
		dp = list_entry (pos, struct nfs4_delegation, dl_recall_lru);
		list_move(&dp->dl_recall_lru, &reaplist);
	}
	spin_unlock(&recall_lock);
	list_for_each_safe(pos, next, &reaplist) {
		dp = list_entry (pos, struct nfs4_delegation, dl_recall_lru);
		list_del_init(&dp->dl_recall_lru);
		unhash_delegation(dp);
	}

	nfsd4_shutdown_recdir();
}

void
nfs4_state_shutdown(void)
{
	cancel_delayed_work_sync(&laundromat_work);
	destroy_workqueue(laundry_wq);
	locks_end_grace(&nfsd4_manager);
	nfs4_lock_state();
	nfs4_release_reclaim();
	__nfs4_state_shutdown();
	nfs4_unlock_state();
	nfsd4_destroy_callback_queue();
}

/*
 * user_recovery_dirname is protected by the nfsd_mutex since it's only
 * accessed when nfsd is starting.
 */
static void
nfs4_set_recdir(char *recdir)
{
	strcpy(user_recovery_dirname, recdir);
}

/*
 * Change the NFSv4 recovery directory to recdir.
 */
int
nfs4_reset_recoverydir(char *recdir)
{
	int status;
	struct path path;

	status = kern_path(recdir, LOOKUP_FOLLOW, &path);
	if (status)
		return status;
	status = -ENOTDIR;
	if (S_ISDIR(path.dentry->d_inode->i_mode)) {
		nfs4_set_recdir(recdir);
		status = 0;
	}
	path_put(&path);
	return status;
}

char *
nfs4_recoverydir(void)
{
	return user_recovery_dirname;
}<|MERGE_RESOLUTION|>--- conflicted
+++ resolved
@@ -2340,19 +2340,10 @@
 static inline void
 nfs4_file_downgrade(struct nfs4_file *fp, unsigned int share_access)
 {
-<<<<<<< HEAD
-	if (share_access & NFS4_SHARE_ACCESS_WRITE) {
-		drop_file_write_access(filp);
-		spin_lock(&filp->f_lock);
-		filp->f_mode = (filp->f_mode | FMODE_READ) & ~FMODE_WRITE;
-		spin_unlock(&filp->f_lock);
-	}
-=======
 	if (share_access & NFS4_SHARE_ACCESS_WRITE)
 		nfs4_file_put_access(fp, O_WRONLY);
 	if (share_access & NFS4_SHARE_ACCESS_READ)
 		nfs4_file_put_access(fp, O_RDONLY);
->>>>>>> 02f8c6ae
 }
 
 static void nfsd_break_one_deleg(struct nfs4_delegation *dp)
