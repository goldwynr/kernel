--- conflicted
+++ resolved
@@ -3409,18 +3409,8 @@
 	RESERVE_SPACE(4 + (4 * test_stateid->ts_num_ids));
 	*p++ = htonl(test_stateid->ts_num_ids);
 
-<<<<<<< HEAD
-	nfs4_lock_state();
-	for (i = 0; i < test_stateid->ts_num_ids; i++) {
-		nfsd4_decode_stateid(argp, &si);
-		valid = nfs4_validate_stateid(cl, &si);
-		RESERVE_SPACE(4);
-		*p++ = valid;
-		resp->p = p;
-=======
 	list_for_each_entry_safe(stateid, next, &test_stateid->ts_stateid_list, ts_id_list) {
 		*p++ = stateid->ts_id_status;
->>>>>>> b0b9e5c5
 	}
 
 	ADJUST_ARGS();
