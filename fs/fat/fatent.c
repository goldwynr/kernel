/*
 * Copyright (C) 2004, OGAWA Hirofumi
 * Released under GPL v2.
 */

#include <linux/module.h>
#include <linux/fs.h>
#include <linux/msdos_fs.h>
#include <linux/blkdev.h>
#include "fat.h"

struct fatent_operations {
	void (*ent_blocknr)(struct super_block *, int, int *, sector_t *);
	void (*ent_set_ptr)(struct fat_entry *, int);
	int (*ent_bread)(struct super_block *, struct fat_entry *,
			 int, sector_t);
	int (*ent_get)(struct fat_entry *);
	void (*ent_put)(struct fat_entry *, int);
	int (*ent_next)(struct fat_entry *);
};

static DEFINE_SPINLOCK(fat12_entry_lock);

static void fat12_ent_blocknr(struct super_block *sb, int entry,
			      int *offset, sector_t *blocknr)
{
	struct msdos_sb_info *sbi = MSDOS_SB(sb);
	int bytes = entry + (entry >> 1);
	WARN_ON(entry < FAT_START_ENT || sbi->max_cluster <= entry);
	*offset = bytes & (sb->s_blocksize - 1);
	*blocknr = sbi->fat_start + (bytes >> sb->s_blocksize_bits);
}

static void fat_ent_blocknr(struct super_block *sb, int entry,
			    int *offset, sector_t *blocknr)
{
	struct msdos_sb_info *sbi = MSDOS_SB(sb);
	int bytes = (entry << sbi->fatent_shift);
	WARN_ON(entry < FAT_START_ENT || sbi->max_cluster <= entry);
	*offset = bytes & (sb->s_blocksize - 1);
	*blocknr = sbi->fat_start + (bytes >> sb->s_blocksize_bits);
}

static void fat12_ent_set_ptr(struct fat_entry *fatent, int offset)
{
	struct buffer_head **bhs = fatent->bhs;
	if (fatent->nr_bhs == 1) {
		WARN_ON(offset >= (bhs[0]->b_size - 1));
		fatent->u.ent12_p[0] = bhs[0]->b_data + offset;
		fatent->u.ent12_p[1] = bhs[0]->b_data + (offset + 1);
	} else {
		WARN_ON(offset != (bhs[0]->b_size - 1));
		fatent->u.ent12_p[0] = bhs[0]->b_data + offset;
		fatent->u.ent12_p[1] = bhs[1]->b_data;
	}
}

static void fat16_ent_set_ptr(struct fat_entry *fatent, int offset)
{
	WARN_ON(offset & (2 - 1));
	fatent->u.ent16_p = (__le16 *)(fatent->bhs[0]->b_data + offset);
}

static void fat32_ent_set_ptr(struct fat_entry *fatent, int offset)
{
	WARN_ON(offset & (4 - 1));
	fatent->u.ent32_p = (__le32 *)(fatent->bhs[0]->b_data + offset);
}

static int fat12_ent_bread(struct super_block *sb, struct fat_entry *fatent,
			   int offset, sector_t blocknr)
{
	struct buffer_head **bhs = fatent->bhs;

	WARN_ON(blocknr < MSDOS_SB(sb)->fat_start);
	fatent->fat_inode = MSDOS_SB(sb)->fat_inode;

	bhs[0] = sb_bread(sb, blocknr);
	if (!bhs[0])
		goto err;

	if ((offset + 1) < sb->s_blocksize)
		fatent->nr_bhs = 1;
	else {
		/* This entry is block boundary, it needs the next block */
		blocknr++;
		bhs[1] = sb_bread(sb, blocknr);
		if (!bhs[1])
			goto err_brelse;
		fatent->nr_bhs = 2;
	}
	fat12_ent_set_ptr(fatent, offset);
	return 0;

err_brelse:
	brelse(bhs[0]);
err:
	fat_msg(sb, KERN_ERR, "FAT read failed (blocknr %llu)", (llu)blocknr);
	return -EIO;
}

static int fat_ent_bread(struct super_block *sb, struct fat_entry *fatent,
			 int offset, sector_t blocknr)
{
	struct fatent_operations *ops = MSDOS_SB(sb)->fatent_ops;

	WARN_ON(blocknr < MSDOS_SB(sb)->fat_start);
	fatent->fat_inode = MSDOS_SB(sb)->fat_inode;
	fatent->bhs[0] = sb_bread(sb, blocknr);
	if (!fatent->bhs[0]) {
		fat_msg(sb, KERN_ERR, "FAT read failed (blocknr %llu)",
		       (llu)blocknr);
		return -EIO;
	}
	fatent->nr_bhs = 1;
	ops->ent_set_ptr(fatent, offset);
	return 0;
}

static int fat12_ent_get(struct fat_entry *fatent)
{
	u8 **ent12_p = fatent->u.ent12_p;
	int next;

	spin_lock(&fat12_entry_lock);
	if (fatent->entry & 1)
		next = (*ent12_p[0] >> 4) | (*ent12_p[1] << 4);
	else
		next = (*ent12_p[1] << 8) | *ent12_p[0];
	spin_unlock(&fat12_entry_lock);

	next &= 0x0fff;
	if (next >= BAD_FAT12)
		next = FAT_ENT_EOF;
	return next;
}

static int fat16_ent_get(struct fat_entry *fatent)
{
	int next = le16_to_cpu(*fatent->u.ent16_p);
	WARN_ON((unsigned long)fatent->u.ent16_p & (2 - 1));
	if (next >= BAD_FAT16)
		next = FAT_ENT_EOF;
	return next;
}

static int fat32_ent_get(struct fat_entry *fatent)
{
	int next = le32_to_cpu(*fatent->u.ent32_p) & 0x0fffffff;
	WARN_ON((unsigned long)fatent->u.ent32_p & (4 - 1));
	if (next >= BAD_FAT32)
		next = FAT_ENT_EOF;
	return next;
}

static void fat12_ent_put(struct fat_entry *fatent, int new)
{
	u8 **ent12_p = fatent->u.ent12_p;

	if (new == FAT_ENT_EOF)
		new = EOF_FAT12;

	spin_lock(&fat12_entry_lock);
	if (fatent->entry & 1) {
		*ent12_p[0] = (new << 4) | (*ent12_p[0] & 0x0f);
		*ent12_p[1] = new >> 4;
	} else {
		*ent12_p[0] = new & 0xff;
		*ent12_p[1] = (*ent12_p[1] & 0xf0) | (new >> 8);
	}
	spin_unlock(&fat12_entry_lock);

	mark_buffer_dirty_inode(fatent->bhs[0], fatent->fat_inode);
	if (fatent->nr_bhs == 2)
		mark_buffer_dirty_inode(fatent->bhs[1], fatent->fat_inode);
}

static void fat16_ent_put(struct fat_entry *fatent, int new)
{
	if (new == FAT_ENT_EOF)
		new = EOF_FAT16;

	*fatent->u.ent16_p = cpu_to_le16(new);
	mark_buffer_dirty_inode(fatent->bhs[0], fatent->fat_inode);
}

static void fat32_ent_put(struct fat_entry *fatent, int new)
{
	if (new == FAT_ENT_EOF)
		new = EOF_FAT32;

	WARN_ON(new & 0xf0000000);
	new |= le32_to_cpu(*fatent->u.ent32_p) & ~0x0fffffff;
	*fatent->u.ent32_p = cpu_to_le32(new);
	mark_buffer_dirty_inode(fatent->bhs[0], fatent->fat_inode);
}

static int fat12_ent_next(struct fat_entry *fatent)
{
	u8 **ent12_p = fatent->u.ent12_p;
	struct buffer_head **bhs = fatent->bhs;
	u8 *nextp = ent12_p[1] + 1 + (fatent->entry & 1);

	fatent->entry++;
	if (fatent->nr_bhs == 1) {
		WARN_ON(ent12_p[0] > (u8 *)(bhs[0]->b_data + (bhs[0]->b_size - 2)));
		WARN_ON(ent12_p[1] > (u8 *)(bhs[0]->b_data + (bhs[0]->b_size - 1)));
		if (nextp < (u8 *)(bhs[0]->b_data + (bhs[0]->b_size - 1))) {
			ent12_p[0] = nextp - 1;
			ent12_p[1] = nextp;
			return 1;
		}
	} else {
		WARN_ON(ent12_p[0] != (u8 *)(bhs[0]->b_data + (bhs[0]->b_size - 1)));
		WARN_ON(ent12_p[1] != (u8 *)bhs[1]->b_data);
		ent12_p[0] = nextp - 1;
		ent12_p[1] = nextp;
		brelse(bhs[0]);
		bhs[0] = bhs[1];
		fatent->nr_bhs = 1;
		return 1;
	}
	ent12_p[0] = NULL;
	ent12_p[1] = NULL;
	return 0;
}

static int fat16_ent_next(struct fat_entry *fatent)
{
	const struct buffer_head *bh = fatent->bhs[0];
	fatent->entry++;
	if (fatent->u.ent16_p < (__le16 *)(bh->b_data + (bh->b_size - 2))) {
		fatent->u.ent16_p++;
		return 1;
	}
	fatent->u.ent16_p = NULL;
	return 0;
}

static int fat32_ent_next(struct fat_entry *fatent)
{
	const struct buffer_head *bh = fatent->bhs[0];
	fatent->entry++;
	if (fatent->u.ent32_p < (__le32 *)(bh->b_data + (bh->b_size - 4))) {
		fatent->u.ent32_p++;
		return 1;
	}
	fatent->u.ent32_p = NULL;
	return 0;
}

static struct fatent_operations fat12_ops = {
	.ent_blocknr	= fat12_ent_blocknr,
	.ent_set_ptr	= fat12_ent_set_ptr,
	.ent_bread	= fat12_ent_bread,
	.ent_get	= fat12_ent_get,
	.ent_put	= fat12_ent_put,
	.ent_next	= fat12_ent_next,
};

static struct fatent_operations fat16_ops = {
	.ent_blocknr	= fat_ent_blocknr,
	.ent_set_ptr	= fat16_ent_set_ptr,
	.ent_bread	= fat_ent_bread,
	.ent_get	= fat16_ent_get,
	.ent_put	= fat16_ent_put,
	.ent_next	= fat16_ent_next,
};

static struct fatent_operations fat32_ops = {
	.ent_blocknr	= fat_ent_blocknr,
	.ent_set_ptr	= fat32_ent_set_ptr,
	.ent_bread	= fat_ent_bread,
	.ent_get	= fat32_ent_get,
	.ent_put	= fat32_ent_put,
	.ent_next	= fat32_ent_next,
};

static inline void lock_fat(struct msdos_sb_info *sbi)
{
	mutex_lock(&sbi->fat_lock);
}

static inline void unlock_fat(struct msdos_sb_info *sbi)
{
	mutex_unlock(&sbi->fat_lock);
}

void fat_ent_access_init(struct super_block *sb)
{
	struct msdos_sb_info *sbi = MSDOS_SB(sb);

	mutex_init(&sbi->fat_lock);

	switch (sbi->fat_bits) {
	case 32:
		sbi->fatent_shift = 2;
		sbi->fatent_ops = &fat32_ops;
		break;
	case 16:
		sbi->fatent_shift = 1;
		sbi->fatent_ops = &fat16_ops;
		break;
	case 12:
		sbi->fatent_shift = -1;
		sbi->fatent_ops = &fat12_ops;
		break;
	}
}

static inline int fat_ent_update_ptr(struct super_block *sb,
				     struct fat_entry *fatent,
				     int offset, sector_t blocknr)
{
	struct msdos_sb_info *sbi = MSDOS_SB(sb);
	struct fatent_operations *ops = sbi->fatent_ops;
	struct buffer_head **bhs = fatent->bhs;

	/* Is this fatent's blocks including this entry? */
	if (!fatent->nr_bhs || bhs[0]->b_blocknr != blocknr)
		return 0;
	if (sbi->fat_bits == 12) {
		if ((offset + 1) < sb->s_blocksize) {
			/* This entry is on bhs[0]. */
			if (fatent->nr_bhs == 2) {
				brelse(bhs[1]);
				fatent->nr_bhs = 1;
			}
		} else {
			/* This entry needs the next block. */
			if (fatent->nr_bhs != 2)
				return 0;
			if (bhs[1]->b_blocknr != (blocknr + 1))
				return 0;
		}
	}
	ops->ent_set_ptr(fatent, offset);
	return 1;
}

int fat_ent_read(struct inode *inode, struct fat_entry *fatent, int entry)
{
	struct super_block *sb = inode->i_sb;
	struct msdos_sb_info *sbi = MSDOS_SB(inode->i_sb);
	struct fatent_operations *ops = sbi->fatent_ops;
	int err, offset;
	sector_t blocknr;

	if (entry < FAT_START_ENT || sbi->max_cluster <= entry) {
		fatent_brelse(fatent);
		fat_fs_error(sb, "invalid access to FAT (entry 0x%08x)", entry);
		return -EIO;
	}

	fatent_set_entry(fatent, entry);
	ops->ent_blocknr(sb, entry, &offset, &blocknr);

	if (!fat_ent_update_ptr(sb, fatent, offset, blocknr)) {
		fatent_brelse(fatent);
		err = ops->ent_bread(sb, fatent, offset, blocknr);
		if (err)
			return err;
	}
	return ops->ent_get(fatent);
}

/* FIXME: We can write the blocks as more big chunk. */
static int fat_mirror_bhs(struct super_block *sb, struct buffer_head **bhs,
			  int nr_bhs)
{
	struct msdos_sb_info *sbi = MSDOS_SB(sb);
	struct buffer_head *c_bh;
	int err, n, copy;

	err = 0;
	for (copy = 1; copy < sbi->fats; copy++) {
		sector_t backup_fat = sbi->fat_length * copy;

		for (n = 0; n < nr_bhs; n++) {
			c_bh = sb_getblk(sb, backup_fat + bhs[n]->b_blocknr);
			if (!c_bh) {
				err = -ENOMEM;
				goto error;
			}
			memcpy(c_bh->b_data, bhs[n]->b_data, sb->s_blocksize);
			set_buffer_uptodate(c_bh);
			mark_buffer_dirty_inode(c_bh, sbi->fat_inode);
			if (sb->s_flags & MS_SYNCHRONOUS)
				err = sync_dirty_buffer(c_bh);
			brelse(c_bh);
			if (err)
				goto error;
		}
	}
error:
	return err;
}

int fat_ent_write(struct inode *inode, struct fat_entry *fatent,
		  int new, int wait)
{
	struct super_block *sb = inode->i_sb;
	struct fatent_operations *ops = MSDOS_SB(sb)->fatent_ops;
	int err;

	ops->ent_put(fatent, new);
	if (wait) {
		err = fat_sync_bhs(fatent->bhs, fatent->nr_bhs);
		if (err)
			return err;
	}
	return fat_mirror_bhs(sb, fatent->bhs, fatent->nr_bhs);
}

static inline int fat_ent_next(struct msdos_sb_info *sbi,
			       struct fat_entry *fatent)
{
	if (sbi->fatent_ops->ent_next(fatent)) {
		if (fatent->entry < sbi->max_cluster)
			return 1;
	}
	return 0;
}

static inline int fat_ent_read_block(struct super_block *sb,
				     struct fat_entry *fatent)
{
	struct fatent_operations *ops = MSDOS_SB(sb)->fatent_ops;
	sector_t blocknr;
	int offset;

	fatent_brelse(fatent);
	ops->ent_blocknr(sb, fatent->entry, &offset, &blocknr);
	return ops->ent_bread(sb, fatent, offset, blocknr);
}

static void fat_collect_bhs(struct buffer_head **bhs, int *nr_bhs,
			    struct fat_entry *fatent)
{
	int n, i;

	for (n = 0; n < fatent->nr_bhs; n++) {
		for (i = 0; i < *nr_bhs; i++) {
			if (fatent->bhs[n] == bhs[i])
				break;
		}
		if (i == *nr_bhs) {
			get_bh(fatent->bhs[n]);
			bhs[i] = fatent->bhs[n];
			(*nr_bhs)++;
		}
	}
}

int fat_alloc_clusters(struct inode *inode, int *cluster, int nr_cluster)
{
	struct super_block *sb = inode->i_sb;
	struct msdos_sb_info *sbi = MSDOS_SB(sb);
	struct fatent_operations *ops = sbi->fatent_ops;
	struct fat_entry fatent, prev_ent;
	struct buffer_head *bhs[MAX_BUF_PER_PAGE];
	int i, count, err, nr_bhs, idx_clus;

	BUG_ON(nr_cluster > (MAX_BUF_PER_PAGE / 2));	/* fixed limit */

	lock_fat(sbi);
	if (sbi->free_clusters != -1 && sbi->free_clus_valid &&
	    sbi->free_clusters < nr_cluster) {
		unlock_fat(sbi);
		return -ENOSPC;
	}

	err = nr_bhs = idx_clus = 0;
	count = FAT_START_ENT;
	fatent_init(&prev_ent);
	fatent_init(&fatent);
	fatent_set_entry(&fatent, sbi->prev_free + 1);
	while (count < sbi->max_cluster) {
		if (fatent.entry >= sbi->max_cluster)
			fatent.entry = FAT_START_ENT;
		fatent_set_entry(&fatent, fatent.entry);
		err = fat_ent_read_block(sb, &fatent);
		if (err)
			goto out;

		/* Find the free entries in a block */
		do {
			if (ops->ent_get(&fatent) == FAT_ENT_FREE) {
				int entry = fatent.entry;

				/* make the cluster chain */
				ops->ent_put(&fatent, FAT_ENT_EOF);
				if (prev_ent.nr_bhs)
					ops->ent_put(&prev_ent, entry);

				fat_collect_bhs(bhs, &nr_bhs, &fatent);

				sbi->prev_free = entry;
				if (sbi->free_clusters != -1)
					sbi->free_clusters--;
				sb->s_dirt = 1;

				cluster[idx_clus] = entry;
				idx_clus++;
				if (idx_clus == nr_cluster)
					goto out;

				/*
				 * fat_collect_bhs() gets ref-count of bhs,
				 * so we can still use the prev_ent.
				 */
				prev_ent = fatent;
			}
			count++;
			if (count == sbi->max_cluster)
				break;
		} while (fat_ent_next(sbi, &fatent));
	}

	/* Couldn't allocate the free entries */
	sbi->free_clusters = 0;
	sbi->free_clus_valid = 1;
	sb->s_dirt = 1;
	err = -ENOSPC;

out:
	unlock_fat(sbi);
	fatent_brelse(&fatent);
	if (!err) {
		if (inode_needs_sync(inode))
			err = fat_sync_bhs(bhs, nr_bhs);
		if (!err)
			err = fat_mirror_bhs(sb, bhs, nr_bhs);
	}
	for (i = 0; i < nr_bhs; i++)
		brelse(bhs[i]);

	if (err && idx_clus)
		fat_free_clusters(inode, cluster[0]);

	return err;
}

int fat_free_clusters(struct inode *inode, int cluster)
{
	struct super_block *sb = inode->i_sb;
	struct msdos_sb_info *sbi = MSDOS_SB(sb);
	struct fatent_operations *ops = sbi->fatent_ops;
	struct fat_entry fatent;
	struct buffer_head *bhs[MAX_BUF_PER_PAGE];
	int i, err, nr_bhs;
	int first_cl = cluster;

	nr_bhs = 0;
	fatent_init(&fatent);
	lock_fat(sbi);
	do {
		cluster = fat_ent_read(inode, &fatent, cluster);
		if (cluster < 0) {
			err = cluster;
			goto error;
		} else if (cluster == FAT_ENT_FREE) {
			fat_fs_error(sb, "%s: deleting FAT entry beyond EOF",
				     __func__);
			err = -EIO;
			goto error;
		}

<<<<<<< HEAD
		/* 
		 * Issue discard for the sectors we no longer care about,
		 * batching contiguous clusters into one request
		 */
		if (cluster != fatent.entry + 1) {
			int nr_clus = fatent.entry - first_cl + 1;

			sb_issue_discard(sb,
				 fat_clus_to_blknr(sbi, first_cl),
				 nr_clus * sbi->sec_per_clus,
				 GFP_NOFS, 0);

			first_cl = cluster;
=======
		if (sbi->options.discard) {
			/*
			 * Issue discard for the sectors we no longer
			 * care about, batching contiguous clusters
			 * into one request
			 */
			if (cluster != fatent.entry + 1) {
				int nr_clus = fatent.entry - first_cl + 1;

				sb_issue_discard(sb,
					fat_clus_to_blknr(sbi, first_cl),
					nr_clus * sbi->sec_per_clus,
					GFP_NOFS, 0);

				first_cl = cluster;
			}
>>>>>>> 02f8c6ae
		}

		ops->ent_put(&fatent, FAT_ENT_FREE);
		if (sbi->free_clusters != -1) {
			sbi->free_clusters++;
			sb->s_dirt = 1;
		}

		if (nr_bhs + fatent.nr_bhs > MAX_BUF_PER_PAGE) {
			if (sb->s_flags & MS_SYNCHRONOUS) {
				err = fat_sync_bhs(bhs, nr_bhs);
				if (err)
					goto error;
			}
			err = fat_mirror_bhs(sb, bhs, nr_bhs);
			if (err)
				goto error;
			for (i = 0; i < nr_bhs; i++)
				brelse(bhs[i]);
			nr_bhs = 0;
		}
		fat_collect_bhs(bhs, &nr_bhs, &fatent);
	} while (cluster != FAT_ENT_EOF);

	if (sb->s_flags & MS_SYNCHRONOUS) {
		err = fat_sync_bhs(bhs, nr_bhs);
		if (err)
			goto error;
	}
	err = fat_mirror_bhs(sb, bhs, nr_bhs);
error:
	fatent_brelse(&fatent);
	for (i = 0; i < nr_bhs; i++)
		brelse(bhs[i]);
	unlock_fat(sbi);

	return err;
}

EXPORT_SYMBOL_GPL(fat_free_clusters);

/* 128kb is the whole sectors for FAT12 and FAT16 */
#define FAT_READA_SIZE		(128 * 1024)

static void fat_ent_reada(struct super_block *sb, struct fat_entry *fatent,
			  unsigned long reada_blocks)
{
	struct fatent_operations *ops = MSDOS_SB(sb)->fatent_ops;
	sector_t blocknr;
	int i, offset;

	ops->ent_blocknr(sb, fatent->entry, &offset, &blocknr);

	for (i = 0; i < reada_blocks; i++)
		sb_breadahead(sb, blocknr + i);
}

int fat_count_free_clusters(struct super_block *sb)
{
	struct msdos_sb_info *sbi = MSDOS_SB(sb);
	struct fatent_operations *ops = sbi->fatent_ops;
	struct fat_entry fatent;
	unsigned long reada_blocks, reada_mask, cur_block;
	int err = 0, free;

	lock_fat(sbi);
	if (sbi->free_clusters != -1 && sbi->free_clus_valid)
		goto out;

	reada_blocks = FAT_READA_SIZE >> sb->s_blocksize_bits;
	reada_mask = reada_blocks - 1;
	cur_block = 0;

	free = 0;
	fatent_init(&fatent);
	fatent_set_entry(&fatent, FAT_START_ENT);
	while (fatent.entry < sbi->max_cluster) {
		/* readahead of fat blocks */
		if ((cur_block & reada_mask) == 0) {
			unsigned long rest = sbi->fat_length - cur_block;
			fat_ent_reada(sb, &fatent, min(reada_blocks, rest));
		}
		cur_block++;

		err = fat_ent_read_block(sb, &fatent);
		if (err)
			goto out;

		do {
			if (ops->ent_get(&fatent) == FAT_ENT_FREE)
				free++;
		} while (fat_ent_next(sbi, &fatent));
	}
	sbi->free_clusters = free;
	sbi->free_clus_valid = 1;
	sb->s_dirt = 1;
	fatent_brelse(&fatent);
out:
	unlock_fat(sbi);
	return err;
}<|MERGE_RESOLUTION|>--- conflicted
+++ resolved
@@ -566,21 +566,6 @@
 			goto error;
 		}
 
-<<<<<<< HEAD
-		/* 
-		 * Issue discard for the sectors we no longer care about,
-		 * batching contiguous clusters into one request
-		 */
-		if (cluster != fatent.entry + 1) {
-			int nr_clus = fatent.entry - first_cl + 1;
-
-			sb_issue_discard(sb,
-				 fat_clus_to_blknr(sbi, first_cl),
-				 nr_clus * sbi->sec_per_clus,
-				 GFP_NOFS, 0);
-
-			first_cl = cluster;
-=======
 		if (sbi->options.discard) {
 			/*
 			 * Issue discard for the sectors we no longer
@@ -597,7 +582,6 @@
 
 				first_cl = cluster;
 			}
->>>>>>> 02f8c6ae
 		}
 
 		ops->ent_put(&fatent, FAT_ENT_FREE);
