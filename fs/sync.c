/*
 * High-level sync()-related operations
 */

#include <linux/kernel.h>
#include <linux/file.h>
#include <linux/fs.h>
#include <linux/slab.h>
#include <linux/module.h>
#include <linux/namei.h>
#include <linux/sched.h>
#include <linux/writeback.h>
#include <linux/syscalls.h>
#include <linux/linkage.h>
#include <linux/pagemap.h>
#include <linux/quotaops.h>
#include <linux/buffer_head.h>
#include <linux/backing-dev.h>
#include "internal.h"

#define VALID_FLAGS (SYNC_FILE_RANGE_WAIT_BEFORE|SYNC_FILE_RANGE_WRITE| \
			SYNC_FILE_RANGE_WAIT_AFTER)

/*
 * Do the filesystem syncing work. For simple filesystems
 * writeback_inodes_sb(sb) just dirties buffers with inodes so we have to
 * submit IO for these buffers via __sync_blockdev(). This also speeds up the
 * wait == 1 case since in that case write_inode() functions do
 * sync_dirty_buffer() and thus effectively write one block at a time.
 */
static int __sync_filesystem(struct super_block *sb, int wait)
{
	/*
	 * This should be safe, as we require bdi backing to actually
	 * write out data in the first place
	 */
	if (sb->s_bdi == &noop_backing_dev_info)
		return 0;

<<<<<<< HEAD
	/* Avoid doing twice syncing and cache pruning for quota sync */
	if (!wait) {
		writeout_quota_sb(sb, -1);
		writeback_inodes_sb_locked(sb, 1);
	} else {
		sync_quota_sb(sb, -1);
=======
	if (sb->s_qcop && sb->s_qcop->quota_sync)
		sb->s_qcop->quota_sync(sb, -1, wait);

	if (wait)
>>>>>>> 02f8c6ae
		sync_inodes_sb(sb);
	else
		writeback_inodes_sb(sb);

	if (sb->s_op->sync_fs)
		sb->s_op->sync_fs(sb, wait);
	return __sync_blockdev(sb->s_bdev, wait);
}

/*
 * Write out and wait upon all dirty data associated with this
 * superblock.  Filesystem data as well as the underlying block
 * device.  Takes the superblock lock.
 */
int sync_filesystem(struct super_block *sb)
{
	int ret;

	/*
	 * We need to be protected against the filesystem going from
	 * r/o to r/w or vice versa.
	 */
	WARN_ON(!rwsem_is_locked(&sb->s_umount));

	/*
	 * No point in syncing out anything if the filesystem is read-only.
	 */
	if (sb->s_flags & MS_RDONLY)
		return 0;

	ret = __sync_filesystem(sb, 0);
	if (ret < 0)
		return ret;
	return __sync_filesystem(sb, 1);
}
EXPORT_SYMBOL_GPL(sync_filesystem);

static void sync_one_sb(struct super_block *sb, void *arg)
{
	if (!(sb->s_flags & MS_RDONLY))
		__sync_filesystem(sb, *(int *)arg);
}
/*
 * Sync all the data for all the filesystems (called by sys_sync() and
 * emergency sync)
 */
static void sync_filesystems(int wait)
{
<<<<<<< HEAD
	struct super_block *sb, *p = NULL;

	spin_lock(&sb_lock);
	list_for_each_entry(sb, &super_blocks, s_list) {
		if (list_empty(&sb->s_instances))
			continue;
		sb->s_count++;
		spin_unlock(&sb_lock);

		down_read(&sb->s_umount);
		if (!(sb->s_flags & MS_RDONLY) && sb->s_root && sb->s_bdi)
			__sync_filesystem(sb, wait);
		up_read(&sb->s_umount);

		/* restart only when sb is no longer on the list */
		spin_lock(&sb_lock);
		if (p)
			__put_super(p);
		p = sb;
	}
	if (p)
		__put_super(p);
	spin_unlock(&sb_lock);
=======
	iterate_supers(sync_one_sb, &wait);
>>>>>>> 02f8c6ae
}

/*
 * sync everything.  Start out by waking pdflush, because that writes back
 * all queues in parallel.
 */
SYSCALL_DEFINE0(sync)
{
	wakeup_flusher_threads(0);
	sync_filesystems(0);
	sync_filesystems(1);
	if (unlikely(laptop_mode))
		laptop_sync_completion();
	return 0;
}

static void do_sync_work(struct work_struct *work)
{
	/*
	 * Sync twice to reduce the possibility we skipped some inodes / pages
	 * because they were temporarily locked
	 */
	sync_filesystems(0);
	sync_filesystems(0);
	printk("Emergency Sync complete\n");
	kfree(work);
}

void emergency_sync(void)
{
	struct work_struct *work;

	work = kmalloc(sizeof(*work), GFP_ATOMIC);
	if (work) {
		INIT_WORK(work, do_sync_work);
		schedule_work(work);
	}
}

/*
 * sync a single super
 */
SYSCALL_DEFINE1(syncfs, int, fd)
{
	struct file *file;
	struct super_block *sb;
	int ret;
	int fput_needed;

	file = fget_light(fd, &fput_needed);
	if (!file)
		return -EBADF;
	sb = file->f_dentry->d_sb;

	down_read(&sb->s_umount);
	ret = sync_filesystem(sb);
	up_read(&sb->s_umount);

	fput_light(file, fput_needed);
	return ret;
}

/**
 * vfs_fsync_range - helper to sync a range of data & metadata to disk
 * @file:		file to sync
 * @start:		offset in bytes of the beginning of data range to sync
 * @end:		offset in bytes of the end of data range (inclusive)
 * @datasync:		perform only datasync
 *
 * Write back data in range @start..@end and metadata for @file to disk.  If
 * @datasync is set only metadata needed to access modified file data is
 * written.
 */
int vfs_fsync_range(struct file *file, loff_t start, loff_t end, int datasync)
{
	struct address_space *mapping = file->f_mapping;
	int err, ret;

	if (!file->f_op || !file->f_op->fsync) {
		ret = -EINVAL;
		goto out;
	}

	ret = filemap_write_and_wait_range(mapping, start, end);

	/*
	 * We need to protect against concurrent writers, which could cause
	 * livelocks in fsync_buffers_list().
	 */
	mutex_lock(&mapping->host->i_mutex);
	err = file->f_op->fsync(file, datasync);
	if (!ret)
		ret = err;
	mutex_unlock(&mapping->host->i_mutex);

out:
	return ret;
}
EXPORT_SYMBOL(vfs_fsync_range);

/**
 * vfs_fsync - perform a fsync or fdatasync on a file
 * @file:		file to sync
 * @datasync:		only perform a fdatasync operation
 *
 * Write back data and metadata for @file to disk.  If @datasync is
 * set only metadata needed to access modified file data is written.
 */
int vfs_fsync(struct file *file, int datasync)
{
	return vfs_fsync_range(file, 0, LLONG_MAX, datasync);
}
EXPORT_SYMBOL(vfs_fsync);

static int do_fsync(unsigned int fd, int datasync)
{
	struct file *file;
	int ret = -EBADF;

	file = fget(fd);
	if (file) {
		ret = vfs_fsync(file, datasync);
		fput(file);
	}
	return ret;
}

SYSCALL_DEFINE1(fsync, unsigned int, fd)
{
	return do_fsync(fd, 0);
}

SYSCALL_DEFINE1(fdatasync, unsigned int, fd)
{
	return do_fsync(fd, 1);
}

/**
 * generic_write_sync - perform syncing after a write if file / inode is sync
 * @file:	file to which the write happened
 * @pos:	offset where the write started
 * @count:	length of the write
 *
 * This is just a simple wrapper about our general syncing function.
 */
int generic_write_sync(struct file *file, loff_t pos, loff_t count)
{
	if (!(file->f_flags & O_DSYNC) && !IS_SYNC(file->f_mapping->host))
		return 0;
	return vfs_fsync_range(file, pos, pos + count - 1,
			       (file->f_flags & __O_SYNC) ? 0 : 1);
}
EXPORT_SYMBOL(generic_write_sync);

/*
 * sys_sync_file_range() permits finely controlled syncing over a segment of
 * a file in the range offset .. (offset+nbytes-1) inclusive.  If nbytes is
 * zero then sys_sync_file_range() will operate from offset out to EOF.
 *
 * The flag bits are:
 *
 * SYNC_FILE_RANGE_WAIT_BEFORE: wait upon writeout of all pages in the range
 * before performing the write.
 *
 * SYNC_FILE_RANGE_WRITE: initiate writeout of all those dirty pages in the
 * range which are not presently under writeback. Note that this may block for
 * significant periods due to exhaustion of disk request structures.
 *
 * SYNC_FILE_RANGE_WAIT_AFTER: wait upon writeout of all pages in the range
 * after performing the write.
 *
 * Useful combinations of the flag bits are:
 *
 * SYNC_FILE_RANGE_WAIT_BEFORE|SYNC_FILE_RANGE_WRITE: ensures that all pages
 * in the range which were dirty on entry to sys_sync_file_range() are placed
 * under writeout.  This is a start-write-for-data-integrity operation.
 *
 * SYNC_FILE_RANGE_WRITE: start writeout of all dirty pages in the range which
 * are not presently under writeout.  This is an asynchronous flush-to-disk
 * operation.  Not suitable for data integrity operations.
 *
 * SYNC_FILE_RANGE_WAIT_BEFORE (or SYNC_FILE_RANGE_WAIT_AFTER): wait for
 * completion of writeout of all pages in the range.  This will be used after an
 * earlier SYNC_FILE_RANGE_WAIT_BEFORE|SYNC_FILE_RANGE_WRITE operation to wait
 * for that operation to complete and to return the result.
 *
 * SYNC_FILE_RANGE_WAIT_BEFORE|SYNC_FILE_RANGE_WRITE|SYNC_FILE_RANGE_WAIT_AFTER:
 * a traditional sync() operation.  This is a write-for-data-integrity operation
 * which will ensure that all pages in the range which were dirty on entry to
 * sys_sync_file_range() are committed to disk.
 *
 *
 * SYNC_FILE_RANGE_WAIT_BEFORE and SYNC_FILE_RANGE_WAIT_AFTER will detect any
 * I/O errors or ENOSPC conditions and will return those to the caller, after
 * clearing the EIO and ENOSPC flags in the address_space.
 *
 * It should be noted that none of these operations write out the file's
 * metadata.  So unless the application is strictly performing overwrites of
 * already-instantiated disk blocks, there are no guarantees here that the data
 * will be available after a crash.
 */
SYSCALL_DEFINE(sync_file_range)(int fd, loff_t offset, loff_t nbytes,
				unsigned int flags)
{
	int ret;
	struct file *file;
	struct address_space *mapping;
	loff_t endbyte;			/* inclusive */
	int fput_needed;
	umode_t i_mode;

	ret = -EINVAL;
	if (flags & ~VALID_FLAGS)
		goto out;

	endbyte = offset + nbytes;

	if ((s64)offset < 0)
		goto out;
	if ((s64)endbyte < 0)
		goto out;
	if (endbyte < offset)
		goto out;

	if (sizeof(pgoff_t) == 4) {
		if (offset >= (0x100000000ULL << PAGE_CACHE_SHIFT)) {
			/*
			 * The range starts outside a 32 bit machine's
			 * pagecache addressing capabilities.  Let it "succeed"
			 */
			ret = 0;
			goto out;
		}
		if (endbyte >= (0x100000000ULL << PAGE_CACHE_SHIFT)) {
			/*
			 * Out to EOF
			 */
			nbytes = 0;
		}
	}

	if (nbytes == 0)
		endbyte = LLONG_MAX;
	else
		endbyte--;		/* inclusive */

	ret = -EBADF;
	file = fget_light(fd, &fput_needed);
	if (!file)
		goto out;

	i_mode = file->f_path.dentry->d_inode->i_mode;
	ret = -ESPIPE;
	if (!S_ISREG(i_mode) && !S_ISBLK(i_mode) && !S_ISDIR(i_mode) &&
			!S_ISLNK(i_mode))
		goto out_put;

	mapping = file->f_mapping;
	if (!mapping) {
		ret = -EINVAL;
		goto out_put;
	}

	ret = 0;
	if (flags & SYNC_FILE_RANGE_WAIT_BEFORE) {
		ret = filemap_fdatawait_range(mapping, offset, endbyte);
		if (ret < 0)
			goto out_put;
	}

	if (flags & SYNC_FILE_RANGE_WRITE) {
		ret = filemap_fdatawrite_range(mapping, offset, endbyte);
		if (ret < 0)
			goto out_put;
	}

	if (flags & SYNC_FILE_RANGE_WAIT_AFTER)
		ret = filemap_fdatawait_range(mapping, offset, endbyte);

out_put:
	fput_light(file, fput_needed);
out:
	return ret;
}
#ifdef CONFIG_HAVE_SYSCALL_WRAPPERS
asmlinkage long SyS_sync_file_range(long fd, loff_t offset, loff_t nbytes,
				    long flags)
{
	return SYSC_sync_file_range((int) fd, offset, nbytes,
				    (unsigned int) flags);
}
SYSCALL_ALIAS(sys_sync_file_range, SyS_sync_file_range);
#endif

/* It would be nice if people remember that not all the world's an i386
   when they introduce new system calls */
SYSCALL_DEFINE(sync_file_range2)(int fd, unsigned int flags,
				 loff_t offset, loff_t nbytes)
{
	return sys_sync_file_range(fd, offset, nbytes, flags);
}
#ifdef CONFIG_HAVE_SYSCALL_WRAPPERS
asmlinkage long SyS_sync_file_range2(long fd, long flags,
				     loff_t offset, loff_t nbytes)
{
	return SYSC_sync_file_range2((int) fd, (unsigned int) flags,
				     offset, nbytes);
}
SYSCALL_ALIAS(sys_sync_file_range2, SyS_sync_file_range2);
#endif<|MERGE_RESOLUTION|>--- conflicted
+++ resolved
@@ -37,19 +37,10 @@
 	if (sb->s_bdi == &noop_backing_dev_info)
 		return 0;
 
-<<<<<<< HEAD
-	/* Avoid doing twice syncing and cache pruning for quota sync */
-	if (!wait) {
-		writeout_quota_sb(sb, -1);
-		writeback_inodes_sb_locked(sb, 1);
-	} else {
-		sync_quota_sb(sb, -1);
-=======
 	if (sb->s_qcop && sb->s_qcop->quota_sync)
 		sb->s_qcop->quota_sync(sb, -1, wait);
 
 	if (wait)
->>>>>>> 02f8c6ae
 		sync_inodes_sb(sb);
 	else
 		writeback_inodes_sb(sb);
@@ -98,33 +89,7 @@
  */
 static void sync_filesystems(int wait)
 {
-<<<<<<< HEAD
-	struct super_block *sb, *p = NULL;
-
-	spin_lock(&sb_lock);
-	list_for_each_entry(sb, &super_blocks, s_list) {
-		if (list_empty(&sb->s_instances))
-			continue;
-		sb->s_count++;
-		spin_unlock(&sb_lock);
-
-		down_read(&sb->s_umount);
-		if (!(sb->s_flags & MS_RDONLY) && sb->s_root && sb->s_bdi)
-			__sync_filesystem(sb, wait);
-		up_read(&sb->s_umount);
-
-		/* restart only when sb is no longer on the list */
-		spin_lock(&sb_lock);
-		if (p)
-			__put_super(p);
-		p = sb;
-	}
-	if (p)
-		__put_super(p);
-	spin_unlock(&sb_lock);
-=======
 	iterate_supers(sync_one_sb, &wait);
->>>>>>> 02f8c6ae
 }
 
 /*
