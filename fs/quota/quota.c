--- conflicted
+++ resolved
@@ -213,41 +213,6 @@
 static int quota_setxquota(struct super_block *sb, int type, qid_t id,
 			   void __user *addr)
 {
-<<<<<<< HEAD
-	struct super_block *sb;
-	int cnt;
-
-	spin_lock(&sb_lock);
-restart:
-	list_for_each_entry(sb, &super_blocks, s_list) {
-		if (list_empty(&sb->s_instances))
-			continue;
-		/* This test just improves performance so it needn't be
-		 * reliable... */
-		for (cnt = 0; cnt < MAXQUOTAS; cnt++) {
-			if (type != -1 && type != cnt)
-				continue;
-			if (!sb_has_quota_active(sb, cnt))
-				continue;
-			if (!info_dirty(&sb_dqopt(sb)->info[cnt]) &&
-			   list_empty(&sb_dqopt(sb)->info[cnt].dqi_dirty_list))
-				continue;
-			break;
-		}
-		if (cnt == MAXQUOTAS)
-			continue;
-		sb->s_count++;
-		spin_unlock(&sb_lock);
-		down_read(&sb->s_umount);
-		if (sb->s_root)
-			sync_quota_sb(sb, type);
-		up_read(&sb->s_umount);
-		spin_lock(&sb_lock);
-		if (__put_super_and_need_restart(sb))
-			goto restart;
-	}
-	spin_unlock(&sb_lock);
-=======
 	struct fs_disk_quota fdq;
 
 	if (copy_from_user(&fdq, addr, sizeof(fdq)))
@@ -269,7 +234,6 @@
 	if (!ret && copy_to_user(addr, &fdq, sizeof(fdq)))
 		return -EFAULT;
 	return ret;
->>>>>>> 02f8c6ae
 }
 
 /* Copy parameters and call proper function */
