--- conflicted
+++ resolved
@@ -1571,18 +1571,14 @@
 const struct super_operations gfs2_super_ops = {
 	.alloc_inode		= gfs2_alloc_inode,
 	.destroy_inode		= gfs2_destroy_inode,
-<<<<<<< HEAD
-=======
 	.write_inode		= gfs2_write_inode,
 	.evict_inode		= gfs2_evict_inode,
->>>>>>> 02f8c6ae
 	.put_super		= gfs2_put_super,
+	.sync_fs		= gfs2_sync_fs,
+	.freeze_fs 		= gfs2_freeze,
+	.unfreeze_fs		= gfs2_unfreeze,
 	.statfs			= gfs2_statfs,
-<<<<<<< HEAD
-	.clear_inode		= gfs2_clear_inode,
-=======
 	.remount_fs		= gfs2_remount_fs,
->>>>>>> 02f8c6ae
 	.drop_inode		= gfs2_drop_inode,
 	.show_options		= gfs2_show_options,
 };
