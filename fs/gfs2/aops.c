/*
 * Copyright (C) Sistina Software, Inc.  1997-2003 All rights reserved.
 * Copyright (C) 2004-2008 Red Hat, Inc.  All rights reserved.
 *
 * This copyrighted material is made available to anyone wishing to use,
 * modify, copy, or redistribute it subject to the terms and conditions
 * of the GNU General Public License version 2.
 */

#include <linux/sched.h>
#include <linux/slab.h>
#include <linux/spinlock.h>
#include <linux/completion.h>
#include <linux/buffer_head.h>
#include <linux/pagemap.h>
#include <linux/pagevec.h>
#include <linux/mpage.h>
#include <linux/fs.h>
#include <linux/writeback.h>
#include <linux/swap.h>
#include <linux/gfs2_ondisk.h>
#include <linux/backing-dev.h>

#include "gfs2.h"
#include "incore.h"
#include "bmap.h"
#include "glock.h"
#include "inode.h"
#include "log.h"
#include "meta_io.h"
#include "quota.h"
#include "trans.h"
#include "rgrp.h"
#include "super.h"
#include "util.h"
#include "glops.h"


void gfs2_page_add_databufs(struct gfs2_inode *ip, struct page *page,
			    unsigned int from, unsigned int to)
{
	struct buffer_head *head = page_buffers(page);
	unsigned int bsize = head->b_size;
	struct buffer_head *bh;
	unsigned int start, end;

	for (bh = head, start = 0; bh != head || !start;
	     bh = bh->b_this_page, start = end) {
		end = start + bsize;
		if (end <= from || start >= to)
			continue;
		if (gfs2_is_jdata(ip))
			set_buffer_uptodate(bh);
		gfs2_trans_add_bh(ip->i_gl, bh, 0);
	}
}

/**
 * gfs2_get_block_noalloc - Fills in a buffer head with details about a block
 * @inode: The inode
 * @lblock: The block number to look up
 * @bh_result: The buffer head to return the result in
 * @create: Non-zero if we may add block to the file
 *
 * Returns: errno
 */

static int gfs2_get_block_noalloc(struct inode *inode, sector_t lblock,
				  struct buffer_head *bh_result, int create)
{
	int error;

	error = gfs2_block_map(inode, lblock, bh_result, 0);
	if (error)
		return error;
	if (!buffer_mapped(bh_result))
		return -EIO;
	return 0;
}

static int gfs2_get_block_direct(struct inode *inode, sector_t lblock,
				 struct buffer_head *bh_result, int create)
{
	return gfs2_block_map(inode, lblock, bh_result, 0);
}

/**
 * gfs2_writepage_common - Common bits of writepage
 * @page: The page to be written
 * @wbc: The writeback control
 *
 * Returns: 1 if writepage is ok, otherwise an error code or zero if no error.
 */

static int gfs2_writepage_common(struct page *page,
				 struct writeback_control *wbc)
{
	struct inode *inode = page->mapping->host;
	struct gfs2_inode *ip = GFS2_I(inode);
	struct gfs2_sbd *sdp = GFS2_SB(inode);
	loff_t i_size = i_size_read(inode);
	pgoff_t end_index = i_size >> PAGE_CACHE_SHIFT;
	unsigned offset;

	if (gfs2_assert_withdraw(sdp, gfs2_glock_is_held_excl(ip->i_gl)))
		goto out;
	if (current->journal_info)
		goto redirty;
	/* Is the page fully outside i_size? (truncate in progress) */
	offset = i_size & (PAGE_CACHE_SIZE-1);
	if (page->index > end_index || (page->index == end_index && !offset)) {
		page->mapping->a_ops->invalidatepage(page, 0);
		goto out;
	}
	return 1;
redirty:
	redirty_page_for_writepage(wbc, page);
out:
	unlock_page(page);
	return 0;
}

/**
 * gfs2_writeback_writepage - Write page for writeback mappings
 * @page: The page
 * @wbc: The writeback control
 *
 */

static int gfs2_writeback_writepage(struct page *page,
				    struct writeback_control *wbc)
{
	int ret;

	ret = gfs2_writepage_common(page, wbc);
	if (ret <= 0)
		return ret;

	return nobh_writepage(page, gfs2_get_block_noalloc, wbc);
}

/**
 * gfs2_ordered_writepage - Write page for ordered data files
 * @page: The page to write
 * @wbc: The writeback control
 *
 */

static int gfs2_ordered_writepage(struct page *page,
				  struct writeback_control *wbc)
{
	struct inode *inode = page->mapping->host;
	struct gfs2_inode *ip = GFS2_I(inode);
	int ret;

	ret = gfs2_writepage_common(page, wbc);
	if (ret <= 0)
		return ret;

	if (!page_has_buffers(page)) {
		create_empty_buffers(page, inode->i_sb->s_blocksize,
				     (1 << BH_Dirty)|(1 << BH_Uptodate));
	}
	gfs2_page_add_databufs(ip, page, 0, inode->i_sb->s_blocksize-1);
	return block_write_full_page(page, gfs2_get_block_noalloc, wbc);
}

/**
 * __gfs2_jdata_writepage - The core of jdata writepage
 * @page: The page to write
 * @wbc: The writeback control
 *
 * This is shared between writepage and writepages and implements the
 * core of the writepage operation. If a transaction is required then
 * PageChecked will have been set and the transaction will have
 * already been started before this is called.
 */

static int __gfs2_jdata_writepage(struct page *page, struct writeback_control *wbc)
{
	struct inode *inode = page->mapping->host;
	struct gfs2_inode *ip = GFS2_I(inode);
	struct gfs2_sbd *sdp = GFS2_SB(inode);

	if (PageChecked(page)) {
		ClearPageChecked(page);
		if (!page_has_buffers(page)) {
			create_empty_buffers(page, inode->i_sb->s_blocksize,
					     (1 << BH_Dirty)|(1 << BH_Uptodate));
		}
		gfs2_page_add_databufs(ip, page, 0, sdp->sd_vfs->s_blocksize-1);
	}
	return block_write_full_page(page, gfs2_get_block_noalloc, wbc);
}

/**
 * gfs2_jdata_writepage - Write complete page
 * @page: Page to write
 *
 * Returns: errno
 *
 */

static int gfs2_jdata_writepage(struct page *page, struct writeback_control *wbc)
{
	struct inode *inode = page->mapping->host;
	struct gfs2_sbd *sdp = GFS2_SB(inode);
	int ret;
	int done_trans = 0;

	if (PageChecked(page)) {
		if (wbc->sync_mode != WB_SYNC_ALL)
			goto out_ignore;
		ret = gfs2_trans_begin(sdp, RES_DINODE + 1, 0);
		if (ret)
			goto out_ignore;
		done_trans = 1;
	}
	ret = gfs2_writepage_common(page, wbc);
	if (ret > 0)
		ret = __gfs2_jdata_writepage(page, wbc);
	if (done_trans)
		gfs2_trans_end(sdp);
	return ret;

out_ignore:
	redirty_page_for_writepage(wbc, page);
	unlock_page(page);
	return 0;
}

/**
 * gfs2_writeback_writepages - Write a bunch of dirty pages back to disk
 * @mapping: The mapping to write
 * @wbc: Write-back control
 *
 * For the data=writeback case we can already ignore buffer heads
 * and write whole extents at once. This is a big reduction in the
 * number of I/O requests we send and the bmap calls we make in this case.
 */
static int gfs2_writeback_writepages(struct address_space *mapping,
				     struct writeback_control *wbc)
{
	return mpage_writepages(mapping, wbc, gfs2_get_block_noalloc);
}

/**
 * gfs2_write_jdata_pagevec - Write back a pagevec's worth of pages
 * @mapping: The mapping
 * @wbc: The writeback control
 * @writepage: The writepage function to call for each page
 * @pvec: The vector of pages
 * @nr_pages: The number of pages to write
 *
 * Returns: non-zero if loop should terminate, zero otherwise
 */

static int gfs2_write_jdata_pagevec(struct address_space *mapping,
				    struct writeback_control *wbc,
				    struct pagevec *pvec,
				    int nr_pages, pgoff_t end)
{
	struct inode *inode = mapping->host;
	struct gfs2_sbd *sdp = GFS2_SB(inode);
	loff_t i_size = i_size_read(inode);
	pgoff_t end_index = i_size >> PAGE_CACHE_SHIFT;
	unsigned offset = i_size & (PAGE_CACHE_SIZE-1);
	unsigned nrblocks = nr_pages * (PAGE_CACHE_SIZE/inode->i_sb->s_blocksize);
	int i;
	int ret;

	ret = gfs2_trans_begin(sdp, nrblocks, nrblocks);
	if (ret < 0)
		return ret;

	for(i = 0; i < nr_pages; i++) {
		struct page *page = pvec->pages[i];

		lock_page(page);

		if (unlikely(page->mapping != mapping)) {
			unlock_page(page);
			continue;
		}

		if (!wbc->range_cyclic && page->index > end) {
			ret = 1;
			unlock_page(page);
			continue;
		}

		if (wbc->sync_mode != WB_SYNC_NONE)
			wait_on_page_writeback(page);

		if (PageWriteback(page) ||
		    !clear_page_dirty_for_io(page)) {
			unlock_page(page);
			continue;
		}

		/* Is the page fully outside i_size? (truncate in progress) */
		if (page->index > end_index || (page->index == end_index && !offset)) {
			page->mapping->a_ops->invalidatepage(page, 0);
			unlock_page(page);
			continue;
		}

		ret = __gfs2_jdata_writepage(page, wbc);

		if (ret || (--(wbc->nr_to_write) <= 0))
			ret = 1;
	}
	gfs2_trans_end(sdp);
	return ret;
}

/**
 * gfs2_write_cache_jdata - Like write_cache_pages but different
 * @mapping: The mapping to write
 * @wbc: The writeback control
 * @writepage: The writepage function to call
 * @data: The data to pass to writepage
 *
 * The reason that we use our own function here is that we need to
 * start transactions before we grab page locks. This allows us
 * to get the ordering right.
 */

static int gfs2_write_cache_jdata(struct address_space *mapping,
				  struct writeback_control *wbc)
{
	int ret = 0;
	int done = 0;
	struct pagevec pvec;
	int nr_pages;
	pgoff_t index;
	pgoff_t end;
	int scanned = 0;
	int range_whole = 0;

	pagevec_init(&pvec, 0);
	if (wbc->range_cyclic) {
		index = mapping->writeback_index; /* Start from prev offset */
		end = -1;
	} else {
		index = wbc->range_start >> PAGE_CACHE_SHIFT;
		end = wbc->range_end >> PAGE_CACHE_SHIFT;
		if (wbc->range_start == 0 && wbc->range_end == LLONG_MAX)
			range_whole = 1;
		scanned = 1;
	}

retry:
	 while (!done && (index <= end) &&
		(nr_pages = pagevec_lookup_tag(&pvec, mapping, &index,
					       PAGECACHE_TAG_DIRTY,
					       min(end - index, (pgoff_t)PAGEVEC_SIZE-1) + 1))) {
		scanned = 1;
		ret = gfs2_write_jdata_pagevec(mapping, wbc, &pvec, nr_pages, end);
		if (ret)
			done = 1;
		if (ret > 0)
			ret = 0;

		pagevec_release(&pvec);
		cond_resched();
	}

	if (!scanned && !done) {
		/*
		 * We hit the last page and there is more work to be done: wrap
		 * back to the start of the file
		 */
		scanned = 1;
		index = 0;
		goto retry;
	}

	if (wbc->range_cyclic || (range_whole && wbc->nr_to_write > 0))
		mapping->writeback_index = index;
	return ret;
}


/**
 * gfs2_jdata_writepages - Write a bunch of dirty pages back to disk
 * @mapping: The mapping to write
 * @wbc: The writeback control
 * 
 */

static int gfs2_jdata_writepages(struct address_space *mapping,
				 struct writeback_control *wbc)
{
	struct gfs2_inode *ip = GFS2_I(mapping->host);
	struct gfs2_sbd *sdp = GFS2_SB(mapping->host);
	int ret;

	ret = gfs2_write_cache_jdata(mapping, wbc);
	if (ret == 0 && wbc->sync_mode == WB_SYNC_ALL) {
		gfs2_log_flush(sdp, ip->i_gl);
		ret = gfs2_write_cache_jdata(mapping, wbc);
	}
	return ret;
}

/**
 * stuffed_readpage - Fill in a Linux page with stuffed file data
 * @ip: the inode
 * @page: the page
 *
 * Returns: errno
 */

static int stuffed_readpage(struct gfs2_inode *ip, struct page *page)
{
	struct buffer_head *dibh;
	u64 dsize = i_size_read(&ip->i_inode);
	void *kaddr;
	int error;

	/*
	 * Due to the order of unstuffing files and ->fault(), we can be
	 * asked for a zero page in the case of a stuffed file being extended,
	 * so we need to supply one here. It doesn't happen often.
	 */
	if (unlikely(page->index)) {
		zero_user(page, 0, PAGE_CACHE_SIZE);
		SetPageUptodate(page);
		return 0;
	}

	error = gfs2_meta_inode_buffer(ip, &dibh);
	if (error)
		return error;

	kaddr = kmap_atomic(page, KM_USER0);
	if (dsize > (dibh->b_size - sizeof(struct gfs2_dinode)))
		dsize = (dibh->b_size - sizeof(struct gfs2_dinode));
	memcpy(kaddr, dibh->b_data + sizeof(struct gfs2_dinode), dsize);
	memset(kaddr + dsize, 0, PAGE_CACHE_SIZE - dsize);
	kunmap_atomic(kaddr, KM_USER0);
	flush_dcache_page(page);
	brelse(dibh);
	SetPageUptodate(page);

	return 0;
}


/**
 * __gfs2_readpage - readpage
 * @file: The file to read a page for
 * @page: The page to read
 *
 * This is the core of gfs2's readpage. Its used by the internal file
 * reading code as in that case we already hold the glock. Also its
 * called by gfs2_readpage() once the required lock has been granted.
 *
 */

static int __gfs2_readpage(void *file, struct page *page)
{
	struct gfs2_inode *ip = GFS2_I(page->mapping->host);
	struct gfs2_sbd *sdp = GFS2_SB(page->mapping->host);
	int error;

	if (gfs2_is_stuffed(ip)) {
		error = stuffed_readpage(ip, page);
		unlock_page(page);
	} else {
		error = mpage_readpage(page, gfs2_block_map);
	}

	if (unlikely(test_bit(SDF_SHUTDOWN, &sdp->sd_flags)))
		return -EIO;

	return error;
}

/**
 * gfs2_readpage - read a page of a file
 * @file: The file to read
 * @page: The page of the file
 *
 * This deals with the locking required. We have to unlock and
 * relock the page in order to get the locking in the right
 * order.
 */

static int gfs2_readpage(struct file *file, struct page *page)
{
	struct address_space *mapping = page->mapping;
	struct gfs2_inode *ip = GFS2_I(mapping->host);
	struct gfs2_holder gh;
	int error;

	unlock_page(page);
	gfs2_holder_init(ip->i_gl, LM_ST_SHARED, 0, &gh);
	error = gfs2_glock_nq(&gh);
	if (unlikely(error))
		goto out;
	error = AOP_TRUNCATED_PAGE;
	lock_page(page);
	if (page->mapping == mapping && !PageUptodate(page))
		error = __gfs2_readpage(file, page);
	else
		unlock_page(page);
	gfs2_glock_dq(&gh);
out:
	gfs2_holder_uninit(&gh);
	if (error && error != AOP_TRUNCATED_PAGE)
		lock_page(page);
	return error;
}

/**
 * gfs2_internal_read - read an internal file
 * @ip: The gfs2 inode
 * @ra_state: The readahead state (or NULL for no readahead)
 * @buf: The buffer to fill
 * @pos: The file position
 * @size: The amount to read
 *
 */

int gfs2_internal_read(struct gfs2_inode *ip, struct file_ra_state *ra_state,
                       char *buf, loff_t *pos, unsigned size)
{
	struct address_space *mapping = ip->i_inode.i_mapping;
	unsigned long index = *pos / PAGE_CACHE_SIZE;
	unsigned offset = *pos & (PAGE_CACHE_SIZE - 1);
	unsigned copied = 0;
	unsigned amt;
	struct page *page;
	void *p;

	do {
		amt = size - copied;
		if (offset + size > PAGE_CACHE_SIZE)
			amt = PAGE_CACHE_SIZE - offset;
		page = read_cache_page(mapping, index, __gfs2_readpage, NULL);
		if (IS_ERR(page))
			return PTR_ERR(page);
		p = kmap_atomic(page, KM_USER0);
		memcpy(buf + copied, p + offset, amt);
		kunmap_atomic(p, KM_USER0);
		mark_page_accessed(page);
		page_cache_release(page);
		copied += amt;
		index++;
		offset = 0;
	} while(copied < size);
	(*pos) += size;
	return size;
}

/**
 * gfs2_readpages - Read a bunch of pages at once
 *
 * Some notes:
 * 1. This is only for readahead, so we can simply ignore any things
 *    which are slightly inconvenient (such as locking conflicts between
 *    the page lock and the glock) and return having done no I/O. Its
 *    obviously not something we'd want to do on too regular a basis.
 *    Any I/O we ignore at this time will be done via readpage later.
 * 2. We don't handle stuffed files here we let readpage do the honours.
 * 3. mpage_readpages() does most of the heavy lifting in the common case.
 * 4. gfs2_block_map() is relied upon to set BH_Boundary in the right places.
 */

static int gfs2_readpages(struct file *file, struct address_space *mapping,
			  struct list_head *pages, unsigned nr_pages)
{
	struct inode *inode = mapping->host;
	struct gfs2_inode *ip = GFS2_I(inode);
	struct gfs2_sbd *sdp = GFS2_SB(inode);
	struct gfs2_holder gh;
	int ret;

	gfs2_holder_init(ip->i_gl, LM_ST_SHARED, 0, &gh);
	ret = gfs2_glock_nq(&gh);
	if (unlikely(ret))
		goto out_uninit;
	if (!gfs2_is_stuffed(ip))
		ret = mpage_readpages(mapping, pages, nr_pages, gfs2_block_map);
	gfs2_glock_dq(&gh);
out_uninit:
	gfs2_holder_uninit(&gh);
	if (unlikely(test_bit(SDF_SHUTDOWN, &sdp->sd_flags)))
		ret = -EIO;
	return ret;
}

/**
 * gfs2_write_begin - Begin to write to a file
 * @file: The file to write to
 * @mapping: The mapping in which to write
 * @pos: The file offset at which to start writing
 * @len: Length of the write
 * @flags: Various flags
 * @pagep: Pointer to return the page
 * @fsdata: Pointer to return fs data (unused by GFS2)
 *
 * Returns: errno
 */

static int gfs2_write_begin(struct file *file, struct address_space *mapping,
			    loff_t pos, unsigned len, unsigned flags,
			    struct page **pagep, void **fsdata)
{
	struct gfs2_inode *ip = GFS2_I(mapping->host);
	struct gfs2_sbd *sdp = GFS2_SB(mapping->host);
	struct gfs2_inode *m_ip = GFS2_I(sdp->sd_statfs_inode);
	unsigned int data_blocks = 0, ind_blocks = 0, rblocks;
	int alloc_required;
	int error = 0;
	struct gfs2_alloc *al = NULL;
	pgoff_t index = pos >> PAGE_CACHE_SHIFT;
	unsigned from = pos & (PAGE_CACHE_SIZE - 1);
	struct page *page;

	gfs2_holder_init(ip->i_gl, LM_ST_EXCLUSIVE, 0, &ip->i_gh);
	error = gfs2_glock_nq(&ip->i_gh);
	if (unlikely(error))
		goto out_uninit;
	if (&ip->i_inode == sdp->sd_rindex) {
		error = gfs2_glock_nq_init(m_ip->i_gl, LM_ST_EXCLUSIVE,
					   GL_NOCACHE, &m_ip->i_gh);
		if (unlikely(error)) {
			gfs2_glock_dq(&ip->i_gh);
			goto out_uninit;
		}
	}

	alloc_required = gfs2_write_alloc_required(ip, pos, len);

	if (alloc_required || gfs2_is_jdata(ip))
		gfs2_write_calc_reserv(ip, len, &data_blocks, &ind_blocks);

	if (alloc_required) {
		al = gfs2_alloc_get(ip);
		if (!al) {
			error = -ENOMEM;
			goto out_unlock;
		}

		error = gfs2_quota_lock_check(ip);
		if (error)
			goto out_alloc_put;

		al->al_requested = data_blocks + ind_blocks;
		error = gfs2_inplace_reserve(ip);
		if (error)
			goto out_qunlock;
	}

	rblocks = RES_DINODE + ind_blocks;
	if (gfs2_is_jdata(ip))
		rblocks += data_blocks ? data_blocks : 1;
	if (ind_blocks || data_blocks)
		rblocks += RES_STATFS + RES_QUOTA;
	if (&ip->i_inode == sdp->sd_rindex)
		rblocks += 2 * RES_STATFS;
	if (alloc_required)
		rblocks += gfs2_rg_blocks(al);

	error = gfs2_trans_begin(sdp, rblocks,
				 PAGE_CACHE_SIZE/sdp->sd_sb.sb_bsize);
	if (error)
		goto out_trans_fail;

	error = -ENOMEM;
	flags |= AOP_FLAG_NOFS;
	page = grab_cache_page_write_begin(mapping, index, flags);
	*pagep = page;
	if (unlikely(!page))
		goto out_endtrans;

	if (gfs2_is_stuffed(ip)) {
		error = 0;
		if (pos + len > sdp->sd_sb.sb_bsize - sizeof(struct gfs2_dinode)) {
			error = gfs2_unstuff_dinode(ip, page);
			if (error == 0)
				goto prepare_write;
		} else if (!PageUptodate(page)) {
			error = stuffed_readpage(ip, page);
		}
		goto out;
	}

prepare_write:
	error = __block_write_begin(page, from, len, gfs2_block_map);
out:
	if (error == 0)
		return 0;

	unlock_page(page);
	page_cache_release(page);

	gfs2_trans_end(sdp);
	if (pos + len > ip->i_inode.i_size)
		gfs2_trim_blocks(&ip->i_inode);
	goto out_trans_fail;

out_endtrans:
	gfs2_trans_end(sdp);
out_trans_fail:
	if (alloc_required) {
		gfs2_inplace_release(ip);
out_qunlock:
		gfs2_quota_unlock(ip);
out_alloc_put:
		gfs2_alloc_put(ip);
	}
out_unlock:
	if (&ip->i_inode == sdp->sd_rindex) {
		gfs2_glock_dq(&m_ip->i_gh);
		gfs2_holder_uninit(&m_ip->i_gh);
	}
	gfs2_glock_dq(&ip->i_gh);
out_uninit:
	gfs2_holder_uninit(&ip->i_gh);
	return error;
}

/**
 * adjust_fs_space - Adjusts the free space available due to gfs2_grow
 * @inode: the rindex inode
 */
static void adjust_fs_space(struct inode *inode)
{
	struct gfs2_sbd *sdp = inode->i_sb->s_fs_info;
	struct gfs2_inode *m_ip = GFS2_I(sdp->sd_statfs_inode);
	struct gfs2_inode *l_ip = GFS2_I(sdp->sd_sc_inode);
	struct gfs2_statfs_change_host *m_sc = &sdp->sd_statfs_master;
	struct gfs2_statfs_change_host *l_sc = &sdp->sd_statfs_local;
	struct buffer_head *m_bh, *l_bh;
	u64 fs_total, new_free;

	/* Total up the file system space, according to the latest rindex. */
	fs_total = gfs2_ri_total(sdp);
	if (gfs2_meta_inode_buffer(m_ip, &m_bh) != 0)
		return;

	spin_lock(&sdp->sd_statfs_spin);
	gfs2_statfs_change_in(m_sc, m_bh->b_data +
			      sizeof(struct gfs2_dinode));
	if (fs_total > (m_sc->sc_total + l_sc->sc_total))
		new_free = fs_total - (m_sc->sc_total + l_sc->sc_total);
	else
		new_free = 0;
	spin_unlock(&sdp->sd_statfs_spin);
	fs_warn(sdp, "File system extended by %llu blocks.\n",
		(unsigned long long)new_free);
	gfs2_statfs_change(sdp, new_free, new_free, 0);

	if (gfs2_meta_inode_buffer(l_ip, &l_bh) != 0)
		goto out;
	update_statfs(sdp, m_bh, l_bh);
	brelse(l_bh);
out:
	brelse(m_bh);
}

/**
 * gfs2_stuffed_write_end - Write end for stuffed files
 * @inode: The inode
 * @dibh: The buffer_head containing the on-disk inode
 * @pos: The file position
 * @len: The length of the write
 * @copied: How much was actually copied by the VFS
 * @page: The page
 *
 * This copies the data from the page into the inode block after
 * the inode data structure itself.
 *
 * Returns: errno
 */
static int gfs2_stuffed_write_end(struct inode *inode, struct buffer_head *dibh,
				  loff_t pos, unsigned len, unsigned copied,
				  struct page *page)
{
	struct gfs2_inode *ip = GFS2_I(inode);
	struct gfs2_sbd *sdp = GFS2_SB(inode);
	struct gfs2_inode *m_ip = GFS2_I(sdp->sd_statfs_inode);
	u64 to = pos + copied;
	void *kaddr;
	unsigned char *buf = dibh->b_data + sizeof(struct gfs2_dinode);
	struct gfs2_dinode *di = (struct gfs2_dinode *)dibh->b_data;

	BUG_ON((pos + len) > (dibh->b_size - sizeof(struct gfs2_dinode)));
	kaddr = kmap_atomic(page, KM_USER0);
	memcpy(buf + pos, kaddr + pos, copied);
	memset(kaddr + pos + copied, 0, len - copied);
	flush_dcache_page(page);
	kunmap_atomic(kaddr, KM_USER0);

	if (!PageUptodate(page))
		SetPageUptodate(page);
	unlock_page(page);
	page_cache_release(page);

	if (copied) {
		if (inode->i_size < to)
			i_size_write(inode, to);
		gfs2_dinode_out(ip, di);
		mark_inode_dirty(inode);
	}

	if (inode == sdp->sd_rindex) {
		adjust_fs_space(inode);
		ip->i_gh.gh_flags |= GL_NOCACHE;
	}

	brelse(dibh);
	gfs2_trans_end(sdp);
	if (inode == sdp->sd_rindex) {
		gfs2_glock_dq(&m_ip->i_gh);
		gfs2_holder_uninit(&m_ip->i_gh);
	}
	gfs2_glock_dq(&ip->i_gh);
	gfs2_holder_uninit(&ip->i_gh);
	return copied;
}

/**
 * gfs2_write_end
 * @file: The file to write to
 * @mapping: The address space to write to
 * @pos: The file position
 * @len: The length of the data
 * @copied:
 * @page: The page that has been written
 * @fsdata: The fsdata (unused in GFS2)
 *
 * The main write_end function for GFS2. We have a separate one for
 * stuffed files as they are slightly different, otherwise we just
 * put our locking around the VFS provided functions.
 *
 * Returns: errno
 */

static int gfs2_write_end(struct file *file, struct address_space *mapping,
			  loff_t pos, unsigned len, unsigned copied,
			  struct page *page, void *fsdata)
{
	struct inode *inode = page->mapping->host;
	struct gfs2_inode *ip = GFS2_I(inode);
	struct gfs2_sbd *sdp = GFS2_SB(inode);
	struct gfs2_inode *m_ip = GFS2_I(sdp->sd_statfs_inode);
	struct buffer_head *dibh;
	struct gfs2_alloc *al = ip->i_alloc;
	unsigned int from = pos & (PAGE_CACHE_SIZE - 1);
	unsigned int to = from + len;
	int ret;

	BUG_ON(gfs2_glock_is_locked_by_me(ip->i_gl) == NULL);

	ret = gfs2_meta_inode_buffer(ip, &dibh);
	if (unlikely(ret)) {
		unlock_page(page);
		page_cache_release(page);
		goto failed;
	}

	gfs2_trans_add_bh(ip->i_gl, dibh, 1);

	if (gfs2_is_stuffed(ip))
		return gfs2_stuffed_write_end(inode, dibh, pos, len, copied, page);

	if (!gfs2_is_writeback(ip))
		gfs2_page_add_databufs(ip, page, from, to);

	ret = generic_write_end(file, mapping, pos, len, copied, page, fsdata);
	if (ret > 0) {
		gfs2_dinode_out(ip, dibh->b_data);
		mark_inode_dirty(inode);
	}

	if (inode == sdp->sd_rindex) {
		adjust_fs_space(inode);
		ip->i_gh.gh_flags |= GL_NOCACHE;
	}

	brelse(dibh);
failed:
	gfs2_trans_end(sdp);
	if (al) {
		gfs2_inplace_release(ip);
		gfs2_quota_unlock(ip);
		gfs2_alloc_put(ip);
	}
	if (inode == sdp->sd_rindex) {
		gfs2_glock_dq(&m_ip->i_gh);
		gfs2_holder_uninit(&m_ip->i_gh);
	}
	gfs2_glock_dq(&ip->i_gh);
	gfs2_holder_uninit(&ip->i_gh);
	return ret;
}

/**
 * gfs2_set_page_dirty - Page dirtying function
 * @page: The page to dirty
 *
 * Returns: 1 if it dirtyed the page, or 0 otherwise
 */
 
static int gfs2_set_page_dirty(struct page *page)
{
	SetPageChecked(page);
	return __set_page_dirty_buffers(page);
}

/**
 * gfs2_bmap - Block map function
 * @mapping: Address space info
 * @lblock: The block to map
 *
 * Returns: The disk address for the block or 0 on hole or error
 */

static sector_t gfs2_bmap(struct address_space *mapping, sector_t lblock)
{
	struct gfs2_inode *ip = GFS2_I(mapping->host);
	struct gfs2_holder i_gh;
	sector_t dblock = 0;
	int error;

	error = gfs2_glock_nq_init(ip->i_gl, LM_ST_SHARED, LM_FLAG_ANY, &i_gh);
	if (error)
		return 0;

	if (!gfs2_is_stuffed(ip))
		dblock = generic_block_bmap(mapping, lblock, gfs2_block_map);

	gfs2_glock_dq_uninit(&i_gh);

	return dblock;
}

static void gfs2_discard(struct gfs2_sbd *sdp, struct buffer_head *bh)
{
	struct gfs2_bufdata *bd;

	lock_buffer(bh);
	gfs2_log_lock(sdp);
	clear_buffer_dirty(bh);
	bd = bh->b_private;
	if (bd) {
		if (!list_empty(&bd->bd_le.le_list) && !buffer_pinned(bh))
			list_del_init(&bd->bd_le.le_list);
		else
			gfs2_remove_from_journal(bh, current->journal_info, 0);
	}
	bh->b_bdev = NULL;
	clear_buffer_mapped(bh);
	clear_buffer_req(bh);
	clear_buffer_new(bh);
	gfs2_log_unlock(sdp);
	unlock_buffer(bh);
}

static void gfs2_invalidatepage(struct page *page, unsigned long offset)
{
	struct gfs2_sbd *sdp = GFS2_SB(page->mapping->host);
	struct buffer_head *bh, *head;
	unsigned long pos = 0;

	BUG_ON(!PageLocked(page));
	if (offset == 0)
		ClearPageChecked(page);
	if (!page_has_buffers(page))
		goto out;

	bh = head = page_buffers(page);
	do {
		if (offset <= pos)
			gfs2_discard(sdp, bh);
		pos += bh->b_size;
		bh = bh->b_this_page;
	} while (bh != head);
out:
	if (offset == 0)
		try_to_release_page(page, 0);
}

/**
 * gfs2_ok_for_dio - check that dio is valid on this file
 * @ip: The inode
 * @rw: READ or WRITE
 * @offset: The offset at which we are reading or writing
 *
 * Returns: 0 (to ignore the i/o request and thus fall back to buffered i/o)
 *          1 (to accept the i/o request)
 */
static int gfs2_ok_for_dio(struct gfs2_inode *ip, int rw, loff_t offset)
{
	/*
	 * Should we return an error here? I can't see that O_DIRECT for
	 * a stuffed file makes any sense. For now we'll silently fall
	 * back to buffered I/O
	 */
	if (gfs2_is_stuffed(ip))
		return 0;

	if (offset >= i_size_read(&ip->i_inode))
		return 0;
	return 1;
}



static ssize_t gfs2_direct_IO(int rw, struct kiocb *iocb,
			      const struct iovec *iov, loff_t offset,
			      unsigned long nr_segs)
{
	struct file *file = iocb->ki_filp;
	struct inode *inode = file->f_mapping->host;
	struct gfs2_inode *ip = GFS2_I(inode);
	struct gfs2_holder gh;
	int rv;

	/*
	 * Deferred lock, even if its a write, since we do no allocation
	 * on this path. All we need change is atime, and this lock mode
	 * ensures that other nodes have flushed their buffered read caches
	 * (i.e. their page cache entries for this inode). We do not,
	 * unfortunately have the option of only flushing a range like
	 * the VFS does.
	 */
	gfs2_holder_init(ip->i_gl, LM_ST_DEFERRED, 0, &gh);
	rv = gfs2_glock_nq(&gh);
	if (rv)
		return rv;
	rv = gfs2_ok_for_dio(ip, rw, offset);
	if (rv != 1)
		goto out; /* dio not valid, fall back to buffered i/o */

	rv = __blockdev_direct_IO(rw, iocb, inode, inode->i_sb->s_bdev, iov,
				  offset, nr_segs, gfs2_get_block_direct,
				  NULL, NULL, 0);
out:
	gfs2_glock_dq_m(1, &gh);
	gfs2_holder_uninit(&gh);
	return rv;
}

/**
 * gfs2_releasepage - free the metadata associated with a page
 * @page: the page that's being released
 * @gfp_mask: passed from Linux VFS, ignored by us
 *
 * Call try_to_free_buffers() if the buffers in this page can be
 * released.
 *
 * Returns: 0
 */

int gfs2_releasepage(struct page *page, gfp_t gfp_mask)
{
	struct address_space *mapping = page->mapping;
	struct gfs2_sbd *sdp = gfs2_mapping2sbd(mapping);
	struct buffer_head *bh, *head;
	struct gfs2_bufdata *bd;

	if (!page_has_buffers(page))
		return 0;

	gfs2_log_lock(sdp);
	spin_lock(&sdp->sd_ail_lock);
	head = bh = page_buffers(page);
	do {
		if (atomic_read(&bh->b_count))
			goto cannot_release;
		bd = bh->b_private;
		if (bd && bd->bd_ail)
			goto cannot_release;
		if (buffer_pinned(bh) || buffer_dirty(bh))
			goto not_possible;
		bh = bh->b_this_page;
	} while(bh != head);
	spin_unlock(&sdp->sd_ail_lock);
	gfs2_log_unlock(sdp);

	head = bh = page_buffers(page);
	do {
		gfs2_log_lock(sdp);
		bd = bh->b_private;
		if (bd) {
			gfs2_assert_warn(sdp, bd->bd_bh == bh);
			gfs2_assert_warn(sdp, list_empty(&bd->bd_list_tr));
			if (!list_empty(&bd->bd_le.le_list)) {
				if (!buffer_pinned(bh))
					list_del_init(&bd->bd_le.le_list);
				else
					bd = NULL;
			}
			if (bd)
				bd->bd_bh = NULL;
			bh->b_private = NULL;
		}
		gfs2_log_unlock(sdp);
		if (bd)
			kmem_cache_free(gfs2_bufdata_cachep, bd);

		bh = bh->b_this_page;
	} while (bh != head);

	return try_to_free_buffers(page);

not_possible: /* Should never happen */
	WARN_ON(buffer_dirty(bh));
	WARN_ON(buffer_pinned(bh));
cannot_release:
	spin_unlock(&sdp->sd_ail_lock);
	gfs2_log_unlock(sdp);
	return 0;
}

static const struct address_space_operations gfs2_writeback_aops = {
	.readpage = gfs2_readpage,
	.readpages = gfs2_readpages,
<<<<<<< HEAD
=======
	.write_begin = gfs2_write_begin,
	.write_end = gfs2_write_end,
>>>>>>> 02f8c6ae
	.bmap = gfs2_bmap,
	.invalidatepage = gfs2_invalidatepage,
	.releasepage = gfs2_releasepage,
	.migratepage = buffer_migrate_page,
	.is_partially_uptodate = block_is_partially_uptodate,
	.error_remove_page = generic_error_remove_page,
};

static const struct address_space_operations gfs2_ordered_aops = {
	.readpage = gfs2_readpage,
	.readpages = gfs2_readpages,
<<<<<<< HEAD
=======
	.write_begin = gfs2_write_begin,
	.write_end = gfs2_write_end,
>>>>>>> 02f8c6ae
	.set_page_dirty = gfs2_set_page_dirty,
	.bmap = gfs2_bmap,
	.invalidatepage = gfs2_invalidatepage,
	.releasepage = gfs2_releasepage,
	.migratepage = buffer_migrate_page,
	.is_partially_uptodate = block_is_partially_uptodate,
	.error_remove_page = generic_error_remove_page,
};

static const struct address_space_operations gfs2_jdata_aops = {
	.readpage = gfs2_readpage,
	.readpages = gfs2_readpages,
<<<<<<< HEAD
=======
	.write_begin = gfs2_write_begin,
	.write_end = gfs2_write_end,
	.set_page_dirty = gfs2_set_page_dirty,
>>>>>>> 02f8c6ae
	.bmap = gfs2_bmap,
	.invalidatepage = gfs2_invalidatepage,
	.releasepage = gfs2_releasepage,
	.is_partially_uptodate = block_is_partially_uptodate,
	.error_remove_page = generic_error_remove_page,
};

void gfs2_set_aops(struct inode *inode)
{
	struct gfs2_inode *ip = GFS2_I(inode);

	if (gfs2_is_writeback(ip))
		inode->i_mapping->a_ops = &gfs2_writeback_aops;
	else if (gfs2_is_ordered(ip))
		inode->i_mapping->a_ops = &gfs2_ordered_aops;
	else if (gfs2_is_jdata(ip))
		inode->i_mapping->a_ops = &gfs2_jdata_aops;
	else
		BUG();
}
<|MERGE_RESOLUTION|>--- conflicted
+++ resolved
@@ -1120,47 +1120,45 @@
 }
 
 static const struct address_space_operations gfs2_writeback_aops = {
+	.writepage = gfs2_writeback_writepage,
+	.writepages = gfs2_writeback_writepages,
 	.readpage = gfs2_readpage,
 	.readpages = gfs2_readpages,
-<<<<<<< HEAD
-=======
 	.write_begin = gfs2_write_begin,
 	.write_end = gfs2_write_end,
->>>>>>> 02f8c6ae
 	.bmap = gfs2_bmap,
 	.invalidatepage = gfs2_invalidatepage,
 	.releasepage = gfs2_releasepage,
+	.direct_IO = gfs2_direct_IO,
 	.migratepage = buffer_migrate_page,
 	.is_partially_uptodate = block_is_partially_uptodate,
 	.error_remove_page = generic_error_remove_page,
 };
 
 static const struct address_space_operations gfs2_ordered_aops = {
+	.writepage = gfs2_ordered_writepage,
 	.readpage = gfs2_readpage,
 	.readpages = gfs2_readpages,
-<<<<<<< HEAD
-=======
 	.write_begin = gfs2_write_begin,
 	.write_end = gfs2_write_end,
->>>>>>> 02f8c6ae
 	.set_page_dirty = gfs2_set_page_dirty,
 	.bmap = gfs2_bmap,
 	.invalidatepage = gfs2_invalidatepage,
 	.releasepage = gfs2_releasepage,
+	.direct_IO = gfs2_direct_IO,
 	.migratepage = buffer_migrate_page,
 	.is_partially_uptodate = block_is_partially_uptodate,
 	.error_remove_page = generic_error_remove_page,
 };
 
 static const struct address_space_operations gfs2_jdata_aops = {
+	.writepage = gfs2_jdata_writepage,
+	.writepages = gfs2_jdata_writepages,
 	.readpage = gfs2_readpage,
 	.readpages = gfs2_readpages,
-<<<<<<< HEAD
-=======
 	.write_begin = gfs2_write_begin,
 	.write_end = gfs2_write_end,
 	.set_page_dirty = gfs2_set_page_dirty,
->>>>>>> 02f8c6ae
 	.bmap = gfs2_bmap,
 	.invalidatepage = gfs2_invalidatepage,
 	.releasepage = gfs2_releasepage,
