/*
 * Copyright (C) Sistina Software, Inc.  1997-2003 All rights reserved.
 * Copyright (C) 2004-2006 Red Hat, Inc.  All rights reserved.
 *
 * This copyrighted material is made available to anyone wishing to use,
 * modify, copy, or redistribute it subject to the terms and conditions
 * of the GNU General Public License version 2.
 */

#include <linux/sched.h>
#include <linux/slab.h>
#include <linux/spinlock.h>
#include <linux/completion.h>
#include <linux/buffer_head.h>
#include <linux/xattr.h>
#include <linux/posix_acl.h>
#include <linux/posix_acl_xattr.h>
#include <linux/gfs2_ondisk.h>

#include "gfs2.h"
#include "incore.h"
#include "acl.h"
#include "xattr.h"
#include "glock.h"
#include "inode.h"
#include "meta_io.h"
#include "trans.h"
#include "util.h"

<<<<<<< HEAD
static int acl_get(struct gfs2_inode *ip, const char *name,
		   struct posix_acl **acl, struct gfs2_ea_location *el,
		   char **datap, unsigned int *lenp)
=======
static const char *gfs2_acl_name(int type)
{
	switch (type) {
	case ACL_TYPE_ACCESS:
		return GFS2_POSIX_ACL_ACCESS;
	case ACL_TYPE_DEFAULT:
		return GFS2_POSIX_ACL_DEFAULT;
	}
	return NULL;
}

static struct posix_acl *gfs2_acl_get(struct gfs2_inode *ip, int type)
>>>>>>> 02f8c6ae
{
	struct posix_acl *acl;
	const char *name;
	char *data;
	int len;

	if (!ip->i_eattr)
		return NULL;

	acl = get_cached_acl(&ip->i_inode, type);
	if (acl != ACL_NOT_CACHED)
		return acl;

	name = gfs2_acl_name(type);
	if (name == NULL)
		return ERR_PTR(-EINVAL);

	len = gfs2_xattr_acl_get(ip, name, &data);
	if (len < 0)
		return ERR_PTR(len);
	if (len == 0)
		return NULL;

	acl = posix_acl_from_xattr(data, len);
	kfree(data);
	return acl;
}

/**
 * gfs2_check_acl - Check an ACL to see if we're allowed to do something
 * @inode: the file we want to do something to
 * @mask: what we want to do
 *
 * Returns: errno
 */

int gfs2_check_acl(struct inode *inode, int mask, unsigned int flags)
{
	struct posix_acl *acl;
	int error;

	if (flags & IPERM_FLAG_RCU) {
		if (!negative_cached_acl(inode, ACL_TYPE_ACCESS))
			return -ECHILD;
		return -EAGAIN;
	}

	acl = gfs2_acl_get(GFS2_I(inode), ACL_TYPE_ACCESS);
	if (IS_ERR(acl))
		return PTR_ERR(acl);

	if (acl) {
		error = posix_acl_permission(inode, acl, mask);
		posix_acl_release(acl);
		return error;
	}

	return -EAGAIN;
}

static int gfs2_set_mode(struct inode *inode, mode_t mode)
{
	int error = 0;

	if (mode != inode->i_mode) {
		struct iattr iattr;

		iattr.ia_valid = ATTR_MODE;
		iattr.ia_mode = mode;

		error = gfs2_setattr_simple(GFS2_I(inode), &iattr);
	}

	return error;
}

static int gfs2_acl_set(struct inode *inode, int type, struct posix_acl *acl)
{
	int error;
	int len;
	char *data;
	const char *name = gfs2_acl_name(type);

	BUG_ON(name == NULL);
	len = posix_acl_to_xattr(acl, NULL, 0);
	if (len == 0)
		return 0;
	data = kmalloc(len, GFP_NOFS);
	if (data == NULL)
		return -ENOMEM;
	error = posix_acl_to_xattr(acl, data, len);
	if (error < 0)
		goto out;
	error = __gfs2_xattr_set(inode, name, data, len, 0, GFS2_EATYPE_SYS);
	if (!error)
		set_cached_acl(inode, type, acl);
out:
	kfree(data);
	return error;
}

int gfs2_acl_create(struct gfs2_inode *dip, struct inode *inode)
{
	struct gfs2_sbd *sdp = GFS2_SB(&dip->i_inode);
	struct posix_acl *acl, *clone;
	mode_t mode = inode->i_mode;
	int error = 0;

	if (!sdp->sd_args.ar_posix_acl)
		return 0;
	if (S_ISLNK(inode->i_mode))
		return 0;

	acl = gfs2_acl_get(dip, ACL_TYPE_DEFAULT);
	if (IS_ERR(acl))
		return PTR_ERR(acl);
	if (!acl) {
		mode &= ~current_umask();
		if (mode != inode->i_mode)
			error = gfs2_set_mode(inode, mode);
		return error;
	}

	if (S_ISDIR(inode->i_mode)) {
		error = gfs2_acl_set(inode, ACL_TYPE_DEFAULT, acl);
		if (error)
			goto out;
	}

	clone = posix_acl_clone(acl, GFP_NOFS);
	error = -ENOMEM;
	if (!clone)
		goto out;
	posix_acl_release(acl);
	acl = clone;

	error = posix_acl_create_masq(acl, &mode);
	if (error < 0)
		goto out;
	if (error == 0)
		goto munge;

	error = gfs2_acl_set(inode, ACL_TYPE_ACCESS, acl);
	if (error)
		goto out;
munge:
	error = gfs2_set_mode(inode, mode);
out:
	posix_acl_release(acl);
	return error;
}

int gfs2_acl_chmod(struct gfs2_inode *ip, struct iattr *attr)
{
	struct posix_acl *acl, *clone;
	char *data;
	unsigned int len;
	int error;

	acl = gfs2_acl_get(ip, ACL_TYPE_ACCESS);
	if (IS_ERR(acl))
		return PTR_ERR(acl);
	if (!acl)
		return gfs2_setattr_simple(ip, attr);

	clone = posix_acl_clone(acl, GFP_NOFS);
	error = -ENOMEM;
	if (!clone)
		goto out;
	posix_acl_release(acl);
	acl = clone;

	error = posix_acl_chmod_masq(acl, attr->ia_mode);
	if (!error) {
		len = posix_acl_to_xattr(acl, NULL, 0);
		data = kmalloc(len, GFP_NOFS);
		error = -ENOMEM;
		if (data == NULL)
			goto out;
		posix_acl_to_xattr(acl, data, len);
		error = gfs2_xattr_acl_chmod(ip, attr, data);
		kfree(data);
		set_cached_acl(&ip->i_inode, ACL_TYPE_ACCESS, acl);
	}

out:
	posix_acl_release(acl);
	return error;
}

static int gfs2_acl_type(const char *name)
{
	if (strcmp(name, GFS2_POSIX_ACL_ACCESS) == 0)
		return ACL_TYPE_ACCESS;
	if (strcmp(name, GFS2_POSIX_ACL_DEFAULT) == 0)
		return ACL_TYPE_DEFAULT;
	return -EINVAL;
}

<<<<<<< HEAD
static int gfs2_xattr_system_get(struct inode *inode, const char *name,
				 void *buffer, size_t size)
{
	int type;
=======
static int gfs2_xattr_system_get(struct dentry *dentry, const char *name,
				 void *buffer, size_t size, int xtype)
{
	struct inode *inode = dentry->d_inode;
	struct gfs2_sbd *sdp = GFS2_SB(inode);
	struct posix_acl *acl;
	int type;
	int error;

	if (!sdp->sd_args.ar_posix_acl)
		return -EOPNOTSUPP;
>>>>>>> 02f8c6ae

	type = gfs2_acl_type(name);
	if (type < 0)
		return type;

<<<<<<< HEAD
	return gfs2_xattr_get(inode, GFS2_EATYPE_SYS, name, buffer, size);
}

static int gfs2_set_mode(struct inode *inode, mode_t mode)
{
	int error = 0;

	if (mode != inode->i_mode) {
		struct iattr iattr;

		iattr.ia_valid = ATTR_MODE;
		iattr.ia_mode = mode;

		error = gfs2_setattr_simple(GFS2_I(inode), &iattr);
	}
=======
	acl = gfs2_acl_get(GFS2_I(inode), type);
	if (IS_ERR(acl))
		return PTR_ERR(acl);
	if (acl == NULL)
		return -ENODATA;

	error = posix_acl_to_xattr(acl, buffer, size);
	posix_acl_release(acl);
>>>>>>> 02f8c6ae

	return error;
}

<<<<<<< HEAD
static int gfs2_xattr_system_set(struct inode *inode, const char *name,
				 const void *value, size_t size, int flags)
{
=======
static int gfs2_xattr_system_set(struct dentry *dentry, const char *name,
				 const void *value, size_t size, int flags,
				 int xtype)
{
	struct inode *inode = dentry->d_inode;
>>>>>>> 02f8c6ae
	struct gfs2_sbd *sdp = GFS2_SB(inode);
	struct posix_acl *acl = NULL;
	int error = 0, type;

	if (!sdp->sd_args.ar_posix_acl)
		return -EOPNOTSUPP;

	type = gfs2_acl_type(name);
	if (type < 0)
		return type;
	if (flags & XATTR_CREATE)
		return -EINVAL;
	if (type == ACL_TYPE_DEFAULT && !S_ISDIR(inode->i_mode))
		return value ? -EACCES : 0;
	if ((current_fsuid() != inode->i_uid) && !capable(CAP_FOWNER))
		return -EPERM;
	if (S_ISLNK(inode->i_mode))
		return -EOPNOTSUPP;

	if (!value)
		goto set_acl;

	acl = posix_acl_from_xattr(value, size);
	if (!acl) {
		/*
		 * acl_set_file(3) may request that we set default ACLs with
		 * zero length -- defend (gracefully) against that here.
		 */
		goto out;
	}
	if (IS_ERR(acl)) {
		error = PTR_ERR(acl);
		goto out;
	}

	error = posix_acl_valid(acl);
	if (error)
		goto out_release;

	error = -EINVAL;
	if (acl->a_count > GFS2_ACL_MAX_ENTRIES)
		goto out_release;

	if (type == ACL_TYPE_ACCESS) {
		mode_t mode = inode->i_mode;
		error = posix_acl_equiv_mode(acl, &mode);

		if (error <= 0) {
			posix_acl_release(acl);
			acl = NULL;

			if (error < 0)
				return error;
		}

		error = gfs2_set_mode(inode, mode);
		if (error)
			goto out_release;
	}

set_acl:
<<<<<<< HEAD
	error = gfs2_xattr_set(inode, GFS2_EATYPE_SYS, name, value, size, 0);
=======
	error = __gfs2_xattr_set(inode, name, value, size, 0, GFS2_EATYPE_SYS);
	if (!error) {
		if (acl)
			set_cached_acl(inode, type, acl);
		else
			forget_cached_acl(inode, type);
	}
>>>>>>> 02f8c6ae
out_release:
	posix_acl_release(acl);
out:
	return error;
}

<<<<<<< HEAD
struct xattr_handler gfs2_xattr_system_handler = {
	.prefix = XATTR_SYSTEM_PREFIX,
=======
const struct xattr_handler gfs2_xattr_system_handler = {
	.prefix = XATTR_SYSTEM_PREFIX,
	.flags  = GFS2_EATYPE_SYS,
>>>>>>> 02f8c6ae
	.get    = gfs2_xattr_system_get,
	.set    = gfs2_xattr_system_set,
};
<|MERGE_RESOLUTION|>--- conflicted
+++ resolved
@@ -27,11 +27,6 @@
 #include "trans.h"
 #include "util.h"
 
-<<<<<<< HEAD
-static int acl_get(struct gfs2_inode *ip, const char *name,
-		   struct posix_acl **acl, struct gfs2_ea_location *el,
-		   char **datap, unsigned int *lenp)
-=======
 static const char *gfs2_acl_name(int type)
 {
 	switch (type) {
@@ -44,7 +39,6 @@
 }
 
 static struct posix_acl *gfs2_acl_get(struct gfs2_inode *ip, int type)
->>>>>>> 02f8c6ae
 {
 	struct posix_acl *acl;
 	const char *name;
@@ -244,12 +238,6 @@
 	return -EINVAL;
 }
 
-<<<<<<< HEAD
-static int gfs2_xattr_system_get(struct inode *inode, const char *name,
-				 void *buffer, size_t size)
-{
-	int type;
-=======
 static int gfs2_xattr_system_get(struct dentry *dentry, const char *name,
 				 void *buffer, size_t size, int xtype)
 {
@@ -261,29 +249,11 @@
 
 	if (!sdp->sd_args.ar_posix_acl)
 		return -EOPNOTSUPP;
->>>>>>> 02f8c6ae
 
 	type = gfs2_acl_type(name);
 	if (type < 0)
 		return type;
 
-<<<<<<< HEAD
-	return gfs2_xattr_get(inode, GFS2_EATYPE_SYS, name, buffer, size);
-}
-
-static int gfs2_set_mode(struct inode *inode, mode_t mode)
-{
-	int error = 0;
-
-	if (mode != inode->i_mode) {
-		struct iattr iattr;
-
-		iattr.ia_valid = ATTR_MODE;
-		iattr.ia_mode = mode;
-
-		error = gfs2_setattr_simple(GFS2_I(inode), &iattr);
-	}
-=======
 	acl = gfs2_acl_get(GFS2_I(inode), type);
 	if (IS_ERR(acl))
 		return PTR_ERR(acl);
@@ -292,22 +262,15 @@
 
 	error = posix_acl_to_xattr(acl, buffer, size);
 	posix_acl_release(acl);
->>>>>>> 02f8c6ae
-
-	return error;
-}
-
-<<<<<<< HEAD
-static int gfs2_xattr_system_set(struct inode *inode, const char *name,
-				 const void *value, size_t size, int flags)
-{
-=======
+
+	return error;
+}
+
 static int gfs2_xattr_system_set(struct dentry *dentry, const char *name,
 				 const void *value, size_t size, int flags,
 				 int xtype)
 {
 	struct inode *inode = dentry->d_inode;
->>>>>>> 02f8c6ae
 	struct gfs2_sbd *sdp = GFS2_SB(inode);
 	struct posix_acl *acl = NULL;
 	int error = 0, type;
@@ -369,9 +332,6 @@
 	}
 
 set_acl:
-<<<<<<< HEAD
-	error = gfs2_xattr_set(inode, GFS2_EATYPE_SYS, name, value, size, 0);
-=======
 	error = __gfs2_xattr_set(inode, name, value, size, 0, GFS2_EATYPE_SYS);
 	if (!error) {
 		if (acl)
@@ -379,21 +339,15 @@
 		else
 			forget_cached_acl(inode, type);
 	}
->>>>>>> 02f8c6ae
 out_release:
 	posix_acl_release(acl);
 out:
 	return error;
 }
 
-<<<<<<< HEAD
-struct xattr_handler gfs2_xattr_system_handler = {
-	.prefix = XATTR_SYSTEM_PREFIX,
-=======
 const struct xattr_handler gfs2_xattr_system_handler = {
 	.prefix = XATTR_SYSTEM_PREFIX,
 	.flags  = GFS2_EATYPE_SYS,
->>>>>>> 02f8c6ae
 	.get    = gfs2_xattr_system_get,
 	.set    = gfs2_xattr_system_set,
 };
