/*
 * Copyright (C) Sistina Software, Inc.  1997-2003 All rights reserved.
 * Copyright (C) 2004-2008 Red Hat, Inc.  All rights reserved.
 *
 * This copyrighted material is made available to anyone wishing to use,
 * modify, copy, or redistribute it subject to the terms and conditions
 * of the GNU General Public License version 2.
 */

#include <linux/sched.h>
#include <linux/slab.h>
#include <linux/spinlock.h>
#include <linux/completion.h>
#include <linux/buffer_head.h>
#include <linux/mm.h>
#include <linux/pagemap.h>
#include <linux/writeback.h>
#include <linux/swap.h>
#include <linux/delay.h>
#include <linux/bio.h>
#include <linux/gfs2_ondisk.h>

#include "gfs2.h"
#include "incore.h"
#include "glock.h"
#include "glops.h"
#include "inode.h"
#include "log.h"
#include "lops.h"
#include "meta_io.h"
#include "rgrp.h"
#include "trans.h"
#include "util.h"
#include "trace_gfs2.h"

static int gfs2_aspace_writepage(struct page *page, struct writeback_control *wbc)
{
	struct buffer_head *bh, *head;
	int nr_underway = 0;
	int write_op = REQ_META |
<<<<<<< HEAD
		(wbc->sync_mode == WB_SYNC_ALL ? WRITE_SYNC_PLUG : WRITE);
=======
		(wbc->sync_mode == WB_SYNC_ALL ? WRITE_SYNC : WRITE);
>>>>>>> 02f8c6ae

	BUG_ON(!PageLocked(page));
	BUG_ON(!page_has_buffers(page));

	head = page_buffers(page);
	bh = head;

	do {
		if (!buffer_mapped(bh))
			continue;
		/*
		 * If it's a fully non-blocking write attempt and we cannot
		 * lock the buffer then redirty the page.  Note that this can
		 * potentially cause a busy-wait loop from pdflush and kswapd
		 * activity, but those code paths have their own higher-level
		 * throttling.
		 */
		if (wbc->sync_mode != WB_SYNC_NONE) {
			lock_buffer(bh);
		} else if (!trylock_buffer(bh)) {
			redirty_page_for_writepage(wbc, page);
			continue;
		}
		if (test_clear_buffer_dirty(bh)) {
			mark_buffer_async_write(bh);
		} else {
			unlock_buffer(bh);
		}
	} while ((bh = bh->b_this_page) != head);

	/*
	 * The page and its buffers are protected by PageWriteback(), so we can
	 * drop the bh refcounts early.
	 */
	BUG_ON(PageWriteback(page));
	set_page_writeback(page);

	do {
		struct buffer_head *next = bh->b_this_page;
		if (buffer_async_write(bh)) {
			submit_bh(write_op, bh);
			nr_underway++;
		}
		bh = next;
	} while (bh != head);
	unlock_page(page);

	if (nr_underway == 0)
		end_page_writeback(page);

	return 0;
}

const struct address_space_operations gfs2_meta_aops = {
	.writepage = gfs2_aspace_writepage,
	.releasepage = gfs2_releasepage,
};

/**
 * gfs2_meta_sync - Sync all buffers associated with a glock
 * @gl: The glock
 *
 */

void gfs2_meta_sync(struct gfs2_glock *gl)
{
	struct address_space *mapping = gfs2_glock2aspace(gl);
	int error;

	filemap_fdatawrite(mapping);
	error = filemap_fdatawait(mapping);

	if (error)
		gfs2_io_error(gl->gl_sbd);
}

/**
 * gfs2_getbuf - Get a buffer with a given address space
 * @gl: the glock
 * @blkno: the block number (filesystem scope)
 * @create: 1 if the buffer should be created
 *
 * Returns: the buffer
 */

struct buffer_head *gfs2_getbuf(struct gfs2_glock *gl, u64 blkno, int create)
{
	struct address_space *mapping = gfs2_glock2aspace(gl);
	struct gfs2_sbd *sdp = gl->gl_sbd;
	struct page *page;
	struct buffer_head *bh;
	unsigned int shift;
	unsigned long index;
	unsigned int bufnum;

	shift = PAGE_CACHE_SHIFT - sdp->sd_sb.sb_bsize_shift;
	index = blkno >> shift;             /* convert block to page */
	bufnum = blkno - (index << shift);  /* block buf index within page */

	if (create) {
		for (;;) {
			page = grab_cache_page(mapping, index);
			if (page)
				break;
			yield();
		}
	} else {
		page = find_lock_page(mapping, index);
		if (!page)
			return NULL;
	}

	if (!page_has_buffers(page))
		create_empty_buffers(page, sdp->sd_sb.sb_bsize, 0);

	/* Locate header for our buffer within our page */
	for (bh = page_buffers(page); bufnum--; bh = bh->b_this_page)
		/* Do nothing */;
	get_bh(bh);

	if (!buffer_mapped(bh))
		map_bh(bh, sdp->sd_vfs, blkno);

	unlock_page(page);
	mark_page_accessed(page);
	page_cache_release(page);

	return bh;
}

static void meta_prep_new(struct buffer_head *bh)
{
	struct gfs2_meta_header *mh = (struct gfs2_meta_header *)bh->b_data;

	lock_buffer(bh);
	clear_buffer_dirty(bh);
	set_buffer_uptodate(bh);
	unlock_buffer(bh);

	mh->mh_magic = cpu_to_be32(GFS2_MAGIC);
}

/**
 * gfs2_meta_new - Get a block
 * @gl: The glock associated with this block
 * @blkno: The block number
 *
 * Returns: The buffer
 */

struct buffer_head *gfs2_meta_new(struct gfs2_glock *gl, u64 blkno)
{
	struct buffer_head *bh;
	bh = gfs2_getbuf(gl, blkno, CREATE);
	meta_prep_new(bh);
	return bh;
}

/**
 * gfs2_meta_read - Read a block from disk
 * @gl: The glock covering the block
 * @blkno: The block number
 * @flags: flags
 * @bhp: the place where the buffer is returned (NULL on failure)
 *
 * Returns: errno
 */

int gfs2_meta_read(struct gfs2_glock *gl, u64 blkno, int flags,
		   struct buffer_head **bhp)
{
	struct gfs2_sbd *sdp = gl->gl_sbd;
	struct buffer_head *bh;

	if (unlikely(test_bit(SDF_SHUTDOWN, &sdp->sd_flags)))
		return -EIO;

	*bhp = bh = gfs2_getbuf(gl, blkno, CREATE);

	lock_buffer(bh);
	if (buffer_uptodate(bh)) {
		unlock_buffer(bh);
		return 0;
	}
	bh->b_end_io = end_buffer_read_sync;
	get_bh(bh);
	submit_bh(READ_SYNC | REQ_META, bh);
	if (!(flags & DIO_WAIT))
		return 0;

	wait_on_buffer(bh);
	if (unlikely(!buffer_uptodate(bh))) {
		struct gfs2_trans *tr = current->journal_info;
		if (tr && tr->tr_touched)
			gfs2_io_error_bh(sdp, bh);
		brelse(bh);
		return -EIO;
	}

	return 0;
}

/**
 * gfs2_meta_wait - Reread a block from disk
 * @sdp: the filesystem
 * @bh: The block to wait for
 *
 * Returns: errno
 */

int gfs2_meta_wait(struct gfs2_sbd *sdp, struct buffer_head *bh)
{
	if (unlikely(test_bit(SDF_SHUTDOWN, &sdp->sd_flags)))
		return -EIO;

	wait_on_buffer(bh);

	if (!buffer_uptodate(bh)) {
		struct gfs2_trans *tr = current->journal_info;
		if (tr && tr->tr_touched)
			gfs2_io_error_bh(sdp, bh);
		return -EIO;
	}
	if (unlikely(test_bit(SDF_SHUTDOWN, &sdp->sd_flags)))
		return -EIO;

	return 0;
}

/**
 * gfs2_attach_bufdata - attach a struct gfs2_bufdata structure to a buffer
 * @gl: the glock the buffer belongs to
 * @bh: The buffer to be attached to
 * @meta: Flag to indicate whether its metadata or not
 */

void gfs2_attach_bufdata(struct gfs2_glock *gl, struct buffer_head *bh,
			 int meta)
{
	struct gfs2_bufdata *bd;

	if (meta)
		lock_page(bh->b_page);

	if (bh->b_private) {
		if (meta)
			unlock_page(bh->b_page);
		return;
	}

	bd = kmem_cache_zalloc(gfs2_bufdata_cachep, GFP_NOFS | __GFP_NOFAIL);
	bd->bd_bh = bh;
	bd->bd_gl = gl;

	INIT_LIST_HEAD(&bd->bd_list_tr);
	if (meta)
		lops_init_le(&bd->bd_le, &gfs2_buf_lops);
	else
		lops_init_le(&bd->bd_le, &gfs2_databuf_lops);
	bh->b_private = bd;

	if (meta)
		unlock_page(bh->b_page);
}

void gfs2_remove_from_journal(struct buffer_head *bh, struct gfs2_trans *tr, int meta)
{
	struct address_space *mapping = bh->b_page->mapping;
	struct gfs2_sbd *sdp = gfs2_mapping2sbd(mapping);
	struct gfs2_bufdata *bd = bh->b_private;

	if (test_clear_buffer_pinned(bh)) {
		trace_gfs2_pin(bd, 0);
		atomic_dec(&sdp->sd_log_pinned);
		list_del_init(&bd->bd_le.le_list);
		if (meta) {
			gfs2_assert_warn(sdp, sdp->sd_log_num_buf);
			sdp->sd_log_num_buf--;
			tr->tr_num_buf_rm++;
		} else {
			gfs2_assert_warn(sdp, sdp->sd_log_num_databuf);
			sdp->sd_log_num_databuf--;
			tr->tr_num_databuf_rm++;
		}
		tr->tr_touched = 1;
		brelse(bh);
	}
	if (bd) {
		spin_lock(&sdp->sd_ail_lock);
		if (bd->bd_ail) {
			gfs2_remove_from_ail(bd);
			bh->b_private = NULL;
			bd->bd_bh = NULL;
			bd->bd_blkno = bh->b_blocknr;
			gfs2_trans_add_revoke(sdp, bd);
		}
		spin_unlock(&sdp->sd_ail_lock);
	}
	clear_buffer_dirty(bh);
	clear_buffer_uptodate(bh);
}

/**
 * gfs2_meta_wipe - make inode's buffers so they aren't dirty/pinned anymore
 * @ip: the inode who owns the buffers
 * @bstart: the first buffer in the run
 * @blen: the number of buffers in the run
 *
 */

void gfs2_meta_wipe(struct gfs2_inode *ip, u64 bstart, u32 blen)
{
	struct gfs2_sbd *sdp = GFS2_SB(&ip->i_inode);
	struct buffer_head *bh;

	while (blen) {
		bh = gfs2_getbuf(ip->i_gl, bstart, NO_CREATE);
		if (bh) {
			lock_buffer(bh);
			gfs2_log_lock(sdp);
			gfs2_remove_from_journal(bh, current->journal_info, 1);
			gfs2_log_unlock(sdp);
			unlock_buffer(bh);
			brelse(bh);
		}

		bstart++;
		blen--;
	}
}

/**
 * gfs2_meta_indirect_buffer - Get a metadata buffer
 * @ip: The GFS2 inode
 * @height: The level of this buf in the metadata (indir addr) tree (if any)
 * @num: The block number (device relative) of the buffer
 * @new: Non-zero if we may create a new buffer
 * @bhp: the buffer is returned here
 *
 * Returns: errno
 */

int gfs2_meta_indirect_buffer(struct gfs2_inode *ip, int height, u64 num,
			      int new, struct buffer_head **bhp)
{
	struct gfs2_sbd *sdp = GFS2_SB(&ip->i_inode);
	struct gfs2_glock *gl = ip->i_gl;
	struct buffer_head *bh;
	int ret = 0;

	if (new) {
		BUG_ON(height == 0);
		bh = gfs2_meta_new(gl, num);
		gfs2_trans_add_bh(ip->i_gl, bh, 1);
		gfs2_metatype_set(bh, GFS2_METATYPE_IN, GFS2_FORMAT_IN);
		gfs2_buffer_clear_tail(bh, sizeof(struct gfs2_meta_header));
	} else {
		u32 mtype = height ? GFS2_METATYPE_IN : GFS2_METATYPE_DI;
		ret = gfs2_meta_read(gl, num, DIO_WAIT, &bh);
		if (ret == 0 && gfs2_metatype_check(sdp, bh, mtype)) {
			brelse(bh);
			ret = -EIO;
		}
	}
	*bhp = bh;
	return ret;
}

/**
 * gfs2_meta_ra - start readahead on an extent of a file
 * @gl: the glock the blocks belong to
 * @dblock: the starting disk block
 * @extlen: the number of blocks in the extent
 *
 * returns: the first buffer in the extent
 */

struct buffer_head *gfs2_meta_ra(struct gfs2_glock *gl, u64 dblock, u32 extlen)
{
	struct gfs2_sbd *sdp = gl->gl_sbd;
	struct buffer_head *first_bh, *bh;
	u32 max_ra = gfs2_tune_get(sdp, gt_max_readahead) >>
			  sdp->sd_sb.sb_bsize_shift;

	BUG_ON(!extlen);

	if (max_ra < 1)
		max_ra = 1;
	if (extlen > max_ra)
		extlen = max_ra;

	first_bh = gfs2_getbuf(gl, dblock, CREATE);

	if (buffer_uptodate(first_bh))
		goto out;
	if (!buffer_locked(first_bh))
		ll_rw_block(READ_SYNC | REQ_META, 1, &first_bh);

	dblock++;
	extlen--;

	while (extlen) {
		bh = gfs2_getbuf(gl, dblock, CREATE);

		if (!buffer_uptodate(bh) && !buffer_locked(bh))
			ll_rw_block(READA, 1, &bh);
		brelse(bh);
		dblock++;
		extlen--;
		if (!buffer_locked(first_bh) && buffer_uptodate(first_bh))
			goto out;
	}

	wait_on_buffer(first_bh);
out:
	return first_bh;
}
<|MERGE_RESOLUTION|>--- conflicted
+++ resolved
@@ -38,11 +38,7 @@
 	struct buffer_head *bh, *head;
 	int nr_underway = 0;
 	int write_op = REQ_META |
-<<<<<<< HEAD
-		(wbc->sync_mode == WB_SYNC_ALL ? WRITE_SYNC_PLUG : WRITE);
-=======
 		(wbc->sync_mode == WB_SYNC_ALL ? WRITE_SYNC : WRITE);
->>>>>>> 02f8c6ae
 
 	BUG_ON(!PageLocked(page));
 	BUG_ON(!page_has_buffers(page));
