--- conflicted
+++ resolved
@@ -32,177 +32,6 @@
 #include <linux/dnotify.h>
 
 #include "internal.h"
-<<<<<<< HEAD
-
-#define CREATE_TRACE_POINTS
-#include <trace/events/fs-open.h>
-
-int vfs_statfs(struct dentry *dentry, struct kstatfs *buf)
-{
-	int retval = -ENODEV;
-
-	if (dentry) {
-		retval = -ENOSYS;
-		if (dentry->d_sb->s_op->statfs) {
-			memset(buf, 0, sizeof(*buf));
-			retval = security_sb_statfs(dentry);
-			if (retval)
-				return retval;
-			retval = dentry->d_sb->s_op->statfs(dentry, buf);
-			if (retval == 0 && buf->f_frsize == 0)
-				buf->f_frsize = buf->f_bsize;
-		}
-	}
-	return retval;
-}
-
-EXPORT_SYMBOL(vfs_statfs);
-
-static int vfs_statfs_native(struct dentry *dentry, struct statfs *buf)
-{
-	struct kstatfs st;
-	int retval;
-
-	retval = vfs_statfs(dentry, &st);
-	if (retval)
-		return retval;
-
-	if (sizeof(*buf) == sizeof(st))
-		memcpy(buf, &st, sizeof(st));
-	else {
-		if (sizeof buf->f_blocks == 4) {
-			if ((st.f_blocks | st.f_bfree | st.f_bavail |
-			     st.f_bsize | st.f_frsize) &
-			    0xffffffff00000000ULL)
-				return -EOVERFLOW;
-			/*
-			 * f_files and f_ffree may be -1; it's okay to stuff
-			 * that into 32 bits
-			 */
-			if (st.f_files != -1 &&
-			    (st.f_files & 0xffffffff00000000ULL))
-				return -EOVERFLOW;
-			if (st.f_ffree != -1 &&
-			    (st.f_ffree & 0xffffffff00000000ULL))
-				return -EOVERFLOW;
-		}
-
-		buf->f_type = st.f_type;
-		buf->f_bsize = st.f_bsize;
-		buf->f_blocks = st.f_blocks;
-		buf->f_bfree = st.f_bfree;
-		buf->f_bavail = st.f_bavail;
-		buf->f_files = st.f_files;
-		buf->f_ffree = st.f_ffree;
-		buf->f_fsid = st.f_fsid;
-		buf->f_namelen = st.f_namelen;
-		buf->f_frsize = st.f_frsize;
-		memset(buf->f_spare, 0, sizeof(buf->f_spare));
-	}
-	return 0;
-}
-
-static int vfs_statfs64(struct dentry *dentry, struct statfs64 *buf)
-{
-	struct kstatfs st;
-	int retval;
-
-	retval = vfs_statfs(dentry, &st);
-	if (retval)
-		return retval;
-
-	if (sizeof(*buf) == sizeof(st))
-		memcpy(buf, &st, sizeof(st));
-	else {
-		buf->f_type = st.f_type;
-		buf->f_bsize = st.f_bsize;
-		buf->f_blocks = st.f_blocks;
-		buf->f_bfree = st.f_bfree;
-		buf->f_bavail = st.f_bavail;
-		buf->f_files = st.f_files;
-		buf->f_ffree = st.f_ffree;
-		buf->f_fsid = st.f_fsid;
-		buf->f_namelen = st.f_namelen;
-		buf->f_frsize = st.f_frsize;
-		memset(buf->f_spare, 0, sizeof(buf->f_spare));
-	}
-	return 0;
-}
-
-SYSCALL_DEFINE2(statfs, const char __user *, pathname, struct statfs __user *, buf)
-{
-	struct path path;
-	int error;
-
-	error = user_path(pathname, &path);
-	if (!error) {
-		struct statfs tmp;
-		error = vfs_statfs_native(path.dentry, &tmp);
-		if (!error && copy_to_user(buf, &tmp, sizeof(tmp)))
-			error = -EFAULT;
-		path_put(&path);
-	}
-	return error;
-}
-
-SYSCALL_DEFINE3(statfs64, const char __user *, pathname, size_t, sz, struct statfs64 __user *, buf)
-{
-	struct path path;
-	long error;
-
-	if (sz != sizeof(*buf))
-		return -EINVAL;
-	error = user_path(pathname, &path);
-	if (!error) {
-		struct statfs64 tmp;
-		error = vfs_statfs64(path.dentry, &tmp);
-		if (!error && copy_to_user(buf, &tmp, sizeof(tmp)))
-			error = -EFAULT;
-		path_put(&path);
-	}
-	return error;
-}
-
-SYSCALL_DEFINE2(fstatfs, unsigned int, fd, struct statfs __user *, buf)
-{
-	struct file * file;
-	struct statfs tmp;
-	int error;
-
-	error = -EBADF;
-	file = fget(fd);
-	if (!file)
-		goto out;
-	error = vfs_statfs_native(file->f_path.dentry, &tmp);
-	if (!error && copy_to_user(buf, &tmp, sizeof(tmp)))
-		error = -EFAULT;
-	fput(file);
-out:
-	return error;
-}
-
-SYSCALL_DEFINE3(fstatfs64, unsigned int, fd, size_t, sz, struct statfs64 __user *, buf)
-{
-	struct file * file;
-	struct statfs64 tmp;
-	int error;
-
-	if (sz != sizeof(*buf))
-		return -EINVAL;
-
-	error = -EBADF;
-	file = fget(fd);
-	if (!file)
-		goto out;
-	error = vfs_statfs64(file->f_path.dentry, &tmp);
-	if (!error && copy_to_user(buf, &tmp, sizeof(tmp)))
-		error = -EFAULT;
-	fput(file);
-out:
-	return error;
-}
-=======
->>>>>>> 02f8c6ae
 
 int do_truncate(struct dentry *dentry, loff_t length, unsigned int time_attrs,
 	struct file *filp)
@@ -846,11 +675,7 @@
 	struct inode *inode;
 	int error;
 
-<<<<<<< HEAD
-	f->f_mode = (__force fmode_t)((f->f_flags+1) & O_ACCMODE) | FMODE_LSEEK |
-=======
 	f->f_mode = OPEN_FMODE(f->f_flags) | FMODE_LSEEK |
->>>>>>> 02f8c6ae
 				FMODE_PREAD | FMODE_PWRITE;
 
 	if (unlikely(f->f_flags & O_PATH))
@@ -990,12 +815,8 @@
 	nd->intent.open.file = NULL;
 
 	/* Has the filesystem initialised the file for us? */
-<<<<<<< HEAD
-	if (filp->f_path.dentry == NULL)
-=======
 	if (filp->f_path.dentry == NULL) {
 		path_get(&nd->path);
->>>>>>> 02f8c6ae
 		filp = __dentry_open(nd->path.dentry, nd->path.mnt, filp,
 				     NULL, cred);
 	}
@@ -1184,7 +1005,6 @@
 			} else {
 				fsnotify_open(f);
 				fd_install(fd, f);
-				trace_do_sys_open(f, flags, mode);
 			}
 		}
 		putname(tmp);
