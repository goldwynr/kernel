/*
 * fs/sysfs/file.c - sysfs regular (text) file implementation
 *
 * Copyright (c) 2001-3 Patrick Mochel
 * Copyright (c) 2007 SUSE Linux Products GmbH
 * Copyright (c) 2007 Tejun Heo <teheo@suse.de>
 *
 * This file is released under the GPLv2.
 *
 * Please see Documentation/filesystems/sysfs.txt for more information.
 */

#include <linux/module.h>
#include <linux/kobject.h>
#include <linux/kallsyms.h>
#include <linux/slab.h>
#include <linux/fsnotify.h>
#include <linux/namei.h>
#include <linux/poll.h>
#include <linux/list.h>
#include <linux/mutex.h>
#include <linux/limits.h>
#include <asm/uaccess.h>

#include "sysfs.h"

/*
 * There's one sysfs_buffer for each open file and one
 * sysfs_open_dirent for each sysfs_dirent with one or more open
 * files.
 *
 * filp->private_data points to sysfs_buffer and
 * sysfs_dirent->s_attr.open points to sysfs_open_dirent.  s_attr.open
 * is protected by sysfs_open_dirent_lock.
 */
static DEFINE_SPINLOCK(sysfs_open_dirent_lock);

struct sysfs_open_dirent {
	atomic_t		refcnt;
	atomic_t		event;
	wait_queue_head_t	poll;
	struct list_head	buffers; /* goes through sysfs_buffer.list */
};

struct sysfs_buffer {
	size_t			count;
	loff_t			pos;
	char			* page;
	const struct sysfs_ops	* ops;
	struct mutex		mutex;
	int			needs_read_fill;
	int			event;
	struct list_head	list;
};

/**
 *	fill_read_buffer - allocate and fill buffer from object.
 *	@dentry:	dentry pointer.
 *	@buffer:	data buffer for file.
 *
 *	Allocate @buffer->page, if it hasn't been already, then call the
 *	kobject's show() method to fill the buffer with this attribute's 
 *	data. 
 *	This is called only once, on the file's first read unless an error
 *	is returned.
 */
static int fill_read_buffer(struct dentry * dentry, struct sysfs_buffer * buffer)
{
	struct sysfs_dirent *attr_sd = dentry->d_fsdata;
	struct kobject *kobj = attr_sd->s_parent->s_dir.kobj;
	const struct sysfs_ops * ops = buffer->ops;
	int ret = 0;
	ssize_t count;

	if (!buffer->page)
		buffer->page = (char *) get_zeroed_page(GFP_KERNEL);
	if (!buffer->page)
		return -ENOMEM;

	/* need attr_sd for attr and ops, its parent for kobj */
	if (!sysfs_get_active(attr_sd))
		return -ENODEV;

	buffer->event = atomic_read(&attr_sd->s_attr.open->event);
	count = ops->show(kobj, attr_sd->s_attr.attr, buffer->page);

	sysfs_put_active(attr_sd);

	/*
	 * The code works fine with PAGE_SIZE return but it's likely to
	 * indicate truncated result or overflow in normal use cases.
	 */
	if (count >= (ssize_t)PAGE_SIZE) {
		print_symbol("fill_read_buffer: %s returned bad count\n",
			(unsigned long)ops->show);
		/* Try to struggle along */
		count = PAGE_SIZE - 1;
	}
	if (count >= 0) {
		buffer->needs_read_fill = 0;
		buffer->count = count;
	} else {
		ret = count;
	}
	return ret;
}

/**
 *	sysfs_read_file - read an attribute. 
 *	@file:	file pointer.
 *	@buf:	buffer to fill.
 *	@count:	number of bytes to read.
 *	@ppos:	starting offset in file.
 *
 *	Userspace wants to read an attribute file. The attribute descriptor
 *	is in the file's ->d_fsdata. The target object is in the directory's
 *	->d_fsdata.
 *
 *	We call fill_read_buffer() to allocate and fill the buffer from the
 *	object's show() method exactly once (if the read is happening from
 *	the beginning of the file). That should fill the entire buffer with
 *	all the data the object has to offer for that attribute.
 *	We then call flush_read_buffer() to copy the buffer to userspace
 *	in the increments specified.
 */

static ssize_t
sysfs_read_file(struct file *file, char __user *buf, size_t count, loff_t *ppos)
{
	struct sysfs_buffer * buffer = file->private_data;
	ssize_t retval = 0;

	mutex_lock(&buffer->mutex);
	if (buffer->needs_read_fill || *ppos == 0) {
		retval = fill_read_buffer(file->f_path.dentry,buffer);
		if (retval)
			goto out;
	}
	pr_debug("%s: count = %zd, ppos = %lld, buf = %s\n",
		 __func__, count, *ppos, buffer->page);
	retval = simple_read_from_buffer(buf, count, ppos, buffer->page,
					 buffer->count);
out:
	mutex_unlock(&buffer->mutex);
	return retval;
}

/**
 *	fill_write_buffer - copy buffer from userspace.
 *	@buffer:	data buffer for file.
 *	@buf:		data from user.
 *	@count:		number of bytes in @userbuf.
 *
 *	Allocate @buffer->page if it hasn't been already, then
 *	copy the user-supplied buffer into it.
 */

static int 
fill_write_buffer(struct sysfs_buffer * buffer, const char __user * buf, size_t count)
{
	int error;

	if (!buffer->page)
		buffer->page = (char *)get_zeroed_page(GFP_KERNEL);
	if (!buffer->page)
		return -ENOMEM;

	if (count >= PAGE_SIZE)
		count = PAGE_SIZE - 1;
	error = copy_from_user(buffer->page,buf,count);
	buffer->needs_read_fill = 1;
	/* if buf is assumed to contain a string, terminate it by \0,
	   so e.g. sscanf() can scan the string easily */
	buffer->page[count] = 0;
	return error ? -EFAULT : count;
}


/**
 *	flush_write_buffer - push buffer to kobject.
 *	@dentry:	dentry to the attribute
 *	@buffer:	data buffer for file.
 *	@count:		number of bytes
 *
 *	Get the correct pointers for the kobject and the attribute we're
 *	dealing with, then call the store() method for the attribute, 
 *	passing the buffer that we acquired in fill_write_buffer().
 */

static int
flush_write_buffer(struct dentry * dentry, struct sysfs_buffer * buffer, size_t count)
{
	struct sysfs_dirent *attr_sd = dentry->d_fsdata;
	struct kobject *kobj = attr_sd->s_parent->s_dir.kobj;
	const struct sysfs_ops * ops = buffer->ops;
	int rc;

	/* need attr_sd for attr and ops, its parent for kobj */
	if (!sysfs_get_active(attr_sd))
		return -ENODEV;

	rc = ops->store(kobj, attr_sd->s_attr.attr, buffer->page, count);

	sysfs_put_active(attr_sd);

	return rc;
}


/**
 *	sysfs_write_file - write an attribute.
 *	@file:	file pointer
 *	@buf:	data to write
 *	@count:	number of bytes
 *	@ppos:	starting offset
 *
 *	Similar to sysfs_read_file(), though working in the opposite direction.
 *	We allocate and fill the data from the user in fill_write_buffer(),
 *	then push it to the kobject in flush_write_buffer().
 *	There is no easy way for us to know if userspace is only doing a partial
 *	write, so we don't support them. We expect the entire buffer to come
 *	on the first write. 
 *	Hint: if you're writing a value, first read the file, modify only the
 *	the value you're changing, then write entire buffer back. 
 */

static ssize_t
sysfs_write_file(struct file *file, const char __user *buf, size_t count, loff_t *ppos)
{
	struct sysfs_buffer * buffer = file->private_data;
	ssize_t len;

	mutex_lock(&buffer->mutex);
	len = fill_write_buffer(buffer, buf, count);
	if (len > 0)
		len = flush_write_buffer(file->f_path.dentry, buffer, len);
	if (len > 0)
		*ppos += len;
	mutex_unlock(&buffer->mutex);
	return len;
}

/**
 *	sysfs_get_open_dirent - get or create sysfs_open_dirent
 *	@sd: target sysfs_dirent
 *	@buffer: sysfs_buffer for this instance of open
 *
 *	If @sd->s_attr.open exists, increment its reference count;
 *	otherwise, create one.  @buffer is chained to the buffers
 *	list.
 *
 *	LOCKING:
 *	Kernel thread context (may sleep).
 *
 *	RETURNS:
 *	0 on success, -errno on failure.
 */
static int sysfs_get_open_dirent(struct sysfs_dirent *sd,
				 struct sysfs_buffer *buffer)
{
	struct sysfs_open_dirent *od, *new_od = NULL;

 retry:
	spin_lock_irq(&sysfs_open_dirent_lock);

	if (!sd->s_attr.open && new_od) {
		sd->s_attr.open = new_od;
		new_od = NULL;
	}

	od = sd->s_attr.open;
	if (od) {
		atomic_inc(&od->refcnt);
		list_add_tail(&buffer->list, &od->buffers);
	}

	spin_unlock_irq(&sysfs_open_dirent_lock);

	if (od) {
		kfree(new_od);
		return 0;
	}

	/* not there, initialize a new one and retry */
	new_od = kmalloc(sizeof(*new_od), GFP_KERNEL);
	if (!new_od)
		return -ENOMEM;

	atomic_set(&new_od->refcnt, 0);
	atomic_set(&new_od->event, 1);
	init_waitqueue_head(&new_od->poll);
	INIT_LIST_HEAD(&new_od->buffers);
	goto retry;
}

/**
 *	sysfs_put_open_dirent - put sysfs_open_dirent
 *	@sd: target sysfs_dirent
 *	@buffer: associated sysfs_buffer
 *
 *	Put @sd->s_attr.open and unlink @buffer from the buffers list.
 *	If reference count reaches zero, disassociate and free it.
 *
 *	LOCKING:
 *	None.
 */
static void sysfs_put_open_dirent(struct sysfs_dirent *sd,
				  struct sysfs_buffer *buffer)
{
	struct sysfs_open_dirent *od = sd->s_attr.open;
	unsigned long flags;

	spin_lock_irqsave(&sysfs_open_dirent_lock, flags);

	list_del(&buffer->list);
	if (atomic_dec_and_test(&od->refcnt))
		sd->s_attr.open = NULL;
	else
		od = NULL;

	spin_unlock_irqrestore(&sysfs_open_dirent_lock, flags);

	kfree(od);
}

static int sysfs_open_file(struct inode *inode, struct file *file)
{
	struct sysfs_dirent *attr_sd = file->f_path.dentry->d_fsdata;
	struct kobject *kobj = attr_sd->s_parent->s_dir.kobj;
	struct sysfs_buffer *buffer;
	const struct sysfs_ops *ops;
	int error = -EACCES;
<<<<<<< HEAD
	char *p;

	p = d_path(&file->f_path, last_sysfs_file, sizeof(last_sysfs_file));
	if (!IS_ERR(p))
		memmove(last_sysfs_file, p, strlen(p) + 1);
=======
>>>>>>> 02f8c6ae

	/* need attr_sd for attr and ops, its parent for kobj */
	if (!sysfs_get_active(attr_sd))
		return -ENODEV;

	/* every kobject with an attribute needs a ktype assigned */
	if (kobj->ktype && kobj->ktype->sysfs_ops)
		ops = kobj->ktype->sysfs_ops;
	else {
		WARN(1, KERN_ERR "missing sysfs attribute operations for "
		       "kobject: %s\n", kobject_name(kobj));
		goto err_out;
	}

	/* File needs write support.
	 * The inode's perms must say it's ok, 
	 * and we must have a store method.
	 */
	if (file->f_mode & FMODE_WRITE) {
		if (!(inode->i_mode & S_IWUGO) || !ops->store)
			goto err_out;
	}

	/* File needs read support.
	 * The inode's perms must say it's ok, and we there
	 * must be a show method for it.
	 */
	if (file->f_mode & FMODE_READ) {
		if (!(inode->i_mode & S_IRUGO) || !ops->show)
			goto err_out;
	}

	/* No error? Great, allocate a buffer for the file, and store it
	 * it in file->private_data for easy access.
	 */
	error = -ENOMEM;
	buffer = kzalloc(sizeof(struct sysfs_buffer), GFP_KERNEL);
	if (!buffer)
		goto err_out;

	mutex_init(&buffer->mutex);
	buffer->needs_read_fill = 1;
	buffer->ops = ops;
	file->private_data = buffer;

	/* make sure we have open dirent struct */
	error = sysfs_get_open_dirent(attr_sd, buffer);
	if (error)
		goto err_free;

	/* open succeeded, put active references */
	sysfs_put_active(attr_sd);
	return 0;

 err_free:
	kfree(buffer);
 err_out:
	sysfs_put_active(attr_sd);
	return error;
}

static int sysfs_release(struct inode *inode, struct file *filp)
{
	struct sysfs_dirent *sd = filp->f_path.dentry->d_fsdata;
	struct sysfs_buffer *buffer = filp->private_data;

	sysfs_put_open_dirent(sd, buffer);

	if (buffer->page)
		free_page((unsigned long)buffer->page);
	kfree(buffer);

	return 0;
}

/* Sysfs attribute files are pollable.  The idea is that you read
 * the content and then you use 'poll' or 'select' to wait for
 * the content to change.  When the content changes (assuming the
 * manager for the kobject supports notification), poll will
 * return POLLERR|POLLPRI, and select will return the fd whether
 * it is waiting for read, write, or exceptions.
 * Once poll/select indicates that the value has changed, you
 * need to close and re-open the file, or seek to 0 and read again.
 * Reminder: this only works for attributes which actively support
 * it, and it is not possible to test an attribute from userspace
 * to see if it supports poll (Neither 'poll' nor 'select' return
 * an appropriate error code).  When in doubt, set a suitable timeout value.
 */
static unsigned int sysfs_poll(struct file *filp, poll_table *wait)
{
	struct sysfs_buffer * buffer = filp->private_data;
	struct sysfs_dirent *attr_sd = filp->f_path.dentry->d_fsdata;
	struct sysfs_open_dirent *od = attr_sd->s_attr.open;

	/* need parent for the kobj, grab both */
	if (!sysfs_get_active(attr_sd))
		goto trigger;

	poll_wait(filp, &od->poll, wait);

	sysfs_put_active(attr_sd);

	if (buffer->event != atomic_read(&od->event))
		goto trigger;

	return DEFAULT_POLLMASK;

 trigger:
	buffer->needs_read_fill = 1;
	return DEFAULT_POLLMASK|POLLERR|POLLPRI;
}

void sysfs_notify_dirent(struct sysfs_dirent *sd)
{
	struct sysfs_open_dirent *od;
	unsigned long flags;

	spin_lock_irqsave(&sysfs_open_dirent_lock, flags);

	od = sd->s_attr.open;
	if (od) {
		atomic_inc(&od->event);
		wake_up_interruptible(&od->poll);
	}

	spin_unlock_irqrestore(&sysfs_open_dirent_lock, flags);
}
EXPORT_SYMBOL_GPL(sysfs_notify_dirent);

void sysfs_notify(struct kobject *k, const char *dir, const char *attr)
{
	struct sysfs_dirent *sd = k->sd;

	mutex_lock(&sysfs_mutex);

	if (sd && dir)
		/* Only directories are tagged, so no need to pass
		 * a tag explicitly.
		 */
		sd = sysfs_find_dirent(sd, NULL, dir);
	if (sd && attr)
		sd = sysfs_find_dirent(sd, NULL, attr);
	if (sd)
		sysfs_notify_dirent(sd);

	mutex_unlock(&sysfs_mutex);
}
EXPORT_SYMBOL_GPL(sysfs_notify);

const struct file_operations sysfs_file_operations = {
	.read		= sysfs_read_file,
	.write		= sysfs_write_file,
	.llseek		= generic_file_llseek,
	.open		= sysfs_open_file,
	.release	= sysfs_release,
	.poll		= sysfs_poll,
};

int sysfs_add_file_mode(struct sysfs_dirent *dir_sd,
			const struct attribute *attr, int type, mode_t amode)
{
	umode_t mode = (amode & S_IALLUGO) | S_IFREG;
	struct sysfs_addrm_cxt acxt;
	struct sysfs_dirent *sd;
	int rc;

	sd = sysfs_new_dirent(attr->name, mode, type);
	if (!sd)
		return -ENOMEM;
	sd->s_attr.attr = (void *)attr;
	sysfs_dirent_init_lockdep(sd);

	sysfs_addrm_start(&acxt, dir_sd);
	rc = sysfs_add_one(&acxt, sd);
	sysfs_addrm_finish(&acxt);

	if (rc)
		sysfs_put(sd);

	return rc;
}


int sysfs_add_file(struct sysfs_dirent *dir_sd, const struct attribute *attr,
		   int type)
{
	return sysfs_add_file_mode(dir_sd, attr, type, attr->mode);
}


/**
 *	sysfs_create_file - create an attribute file for an object.
 *	@kobj:	object we're creating for. 
 *	@attr:	attribute descriptor.
 */

int sysfs_create_file(struct kobject * kobj, const struct attribute * attr)
{
	BUG_ON(!kobj || !kobj->sd || !attr);

	return sysfs_add_file(kobj->sd, attr, SYSFS_KOBJ_ATTR);

}

int sysfs_create_files(struct kobject *kobj, const struct attribute **ptr)
{
	int err = 0;
	int i;

	for (i = 0; ptr[i] && !err; i++)
		err = sysfs_create_file(kobj, ptr[i]);
	if (err)
		while (--i >= 0)
			sysfs_remove_file(kobj, ptr[i]);
	return err;
}

/**
 * sysfs_add_file_to_group - add an attribute file to a pre-existing group.
 * @kobj: object we're acting for.
 * @attr: attribute descriptor.
 * @group: group name.
 */
int sysfs_add_file_to_group(struct kobject *kobj,
		const struct attribute *attr, const char *group)
{
	struct sysfs_dirent *dir_sd;
	int error;

	if (group)
		dir_sd = sysfs_get_dirent(kobj->sd, NULL, group);
	else
		dir_sd = sysfs_get(kobj->sd);

	if (!dir_sd)
		return -ENOENT;

	error = sysfs_add_file(dir_sd, attr, SYSFS_KOBJ_ATTR);
	sysfs_put(dir_sd);

	return error;
}
EXPORT_SYMBOL_GPL(sysfs_add_file_to_group);

/**
 * sysfs_chmod_file - update the modified mode value on an object attribute.
 * @kobj: object we're acting for.
 * @attr: attribute descriptor.
 * @mode: file permissions.
 *
 */
int sysfs_chmod_file(struct kobject *kobj, const struct attribute *attr,
		     mode_t mode)
{
	struct sysfs_dirent *sd;
	struct iattr newattrs;
	int rc;

	mutex_lock(&sysfs_mutex);

	rc = -ENOENT;
	sd = sysfs_find_dirent(kobj->sd, NULL, attr->name);
	if (!sd)
		goto out;

	newattrs.ia_mode = (mode & S_IALLUGO) | (sd->s_mode & ~S_IALLUGO);
	newattrs.ia_valid = ATTR_MODE;
	rc = sysfs_sd_setattr(sd, &newattrs);

 out:
	mutex_unlock(&sysfs_mutex);
	return rc;
}
EXPORT_SYMBOL_GPL(sysfs_chmod_file);


/**
 *	sysfs_remove_file - remove an object attribute.
 *	@kobj:	object we're acting for.
 *	@attr:	attribute descriptor.
 *
 *	Hash the attribute name and kill the victim.
 */

void sysfs_remove_file(struct kobject * kobj, const struct attribute * attr)
{
	sysfs_hash_and_remove(kobj->sd, NULL, attr->name);
}

void sysfs_remove_files(struct kobject * kobj, const struct attribute **ptr)
{
	int i;
	for (i = 0; ptr[i]; i++)
		sysfs_remove_file(kobj, ptr[i]);
}

/**
 * sysfs_remove_file_from_group - remove an attribute file from a group.
 * @kobj: object we're acting for.
 * @attr: attribute descriptor.
 * @group: group name.
 */
void sysfs_remove_file_from_group(struct kobject *kobj,
		const struct attribute *attr, const char *group)
{
	struct sysfs_dirent *dir_sd;

	if (group)
		dir_sd = sysfs_get_dirent(kobj->sd, NULL, group);
	else
		dir_sd = sysfs_get(kobj->sd);
	if (dir_sd) {
		sysfs_hash_and_remove(dir_sd, NULL, attr->name);
		sysfs_put(dir_sd);
	}
}
EXPORT_SYMBOL_GPL(sysfs_remove_file_from_group);

struct sysfs_schedule_callback_struct {
	struct list_head	workq_list;
	struct kobject		*kobj;
	void			(*func)(void *);
	void			*data;
	struct module		*owner;
	struct work_struct	work;
};

static struct workqueue_struct *sysfs_workqueue;
static DEFINE_MUTEX(sysfs_workq_mutex);
static LIST_HEAD(sysfs_workq);
static void sysfs_schedule_callback_work(struct work_struct *work)
{
	struct sysfs_schedule_callback_struct *ss = container_of(work,
			struct sysfs_schedule_callback_struct, work);

	(ss->func)(ss->data);
	kobject_put(ss->kobj);
	module_put(ss->owner);
	mutex_lock(&sysfs_workq_mutex);
	list_del(&ss->workq_list);
	mutex_unlock(&sysfs_workq_mutex);
	kfree(ss);
}

/**
 * sysfs_schedule_callback - helper to schedule a callback for a kobject
 * @kobj: object we're acting for.
 * @func: callback function to invoke later.
 * @data: argument to pass to @func.
 * @owner: module owning the callback code
 *
 * sysfs attribute methods must not unregister themselves or their parent
 * kobject (which would amount to the same thing).  Attempts to do so will
 * deadlock, since unregistration is mutually exclusive with driver
 * callbacks.
 *
 * Instead methods can call this routine, which will attempt to allocate
 * and schedule a workqueue request to call back @func with @data as its
 * argument in the workqueue's process context.  @kobj will be pinned
 * until @func returns.
 *
 * Returns 0 if the request was submitted, -ENOMEM if storage could not
 * be allocated, -ENODEV if a reference to @owner isn't available,
 * -EAGAIN if a callback has already been scheduled for @kobj.
 */
int sysfs_schedule_callback(struct kobject *kobj, void (*func)(void *),
		void *data, struct module *owner)
{
	struct sysfs_schedule_callback_struct *ss, *tmp;

	if (!try_module_get(owner))
		return -ENODEV;

	mutex_lock(&sysfs_workq_mutex);
	list_for_each_entry_safe(ss, tmp, &sysfs_workq, workq_list)
		if (ss->kobj == kobj) {
			module_put(owner);
			mutex_unlock(&sysfs_workq_mutex);
			return -EAGAIN;
		}
	mutex_unlock(&sysfs_workq_mutex);

	if (sysfs_workqueue == NULL) {
		sysfs_workqueue = create_singlethread_workqueue("sysfsd");
		if (sysfs_workqueue == NULL) {
			module_put(owner);
			return -ENOMEM;
		}
	}

	ss = kmalloc(sizeof(*ss), GFP_KERNEL);
	if (!ss) {
		module_put(owner);
		return -ENOMEM;
	}
	kobject_get(kobj);
	ss->kobj = kobj;
	ss->func = func;
	ss->data = data;
	ss->owner = owner;
	INIT_WORK(&ss->work, sysfs_schedule_callback_work);
	INIT_LIST_HEAD(&ss->workq_list);
	mutex_lock(&sysfs_workq_mutex);
	list_add_tail(&ss->workq_list, &sysfs_workq);
	mutex_unlock(&sysfs_workq_mutex);
	queue_work(sysfs_workqueue, &ss->work);
	return 0;
}
EXPORT_SYMBOL_GPL(sysfs_schedule_callback);


EXPORT_SYMBOL_GPL(sysfs_create_file);
EXPORT_SYMBOL_GPL(sysfs_remove_file);
EXPORT_SYMBOL_GPL(sysfs_remove_files);
EXPORT_SYMBOL_GPL(sysfs_create_files);<|MERGE_RESOLUTION|>--- conflicted
+++ resolved
@@ -330,14 +330,6 @@
 	struct sysfs_buffer *buffer;
 	const struct sysfs_ops *ops;
 	int error = -EACCES;
-<<<<<<< HEAD
-	char *p;
-
-	p = d_path(&file->f_path, last_sysfs_file, sizeof(last_sysfs_file));
-	if (!IS_ERR(p))
-		memmove(last_sysfs_file, p, strlen(p) + 1);
-=======
->>>>>>> 02f8c6ae
 
 	/* need attr_sd for attr and ops, its parent for kobj */
 	if (!sysfs_get_active(attr_sd))
