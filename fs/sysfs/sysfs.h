--- conflicted
+++ resolved
@@ -6,15 +6,8 @@
 
 extern struct dentry * sysfs_get_dentry(struct dentry *, const char *);
 
-<<<<<<< HEAD
-extern int sysfs_add_file(struct dentry * dir, struct attribute * attr);
-extern void sysfs_hash_and_remove(struct dentry * dir, const char * name);
-
-extern struct dentry * sysfs_create_subdir(struct kobject *, char *);
-=======
 extern int sysfs_add_file(struct dentry * dir, const struct attribute * attr);
 extern void sysfs_hash_and_remove(struct dentry * dir, const char * name);
 
 extern struct dentry * sysfs_create_subdir(struct kobject *, const char *);
->>>>>>> 65e5149b
 extern void sysfs_remove_subdir(struct dentry *);