--- conflicted
+++ resolved
@@ -83,32 +83,6 @@
 		if (!sd_attrs)
 			return -ENOMEM;
 		sd->s_iattr = sd_attrs;
-<<<<<<< HEAD
-	}
-	/* attributes were changed at least once in past */
-	iattrs = &sd_attrs->ia_iattr;
-
-	if (ia_valid & ATTR_UID)
-		iattrs->ia_uid = iattr->ia_uid;
-	if (ia_valid & ATTR_GID)
-		iattrs->ia_gid = iattr->ia_gid;
-	if (ia_valid & ATTR_ATIME)
-		iattrs->ia_atime = timespec_trunc(iattr->ia_atime,
-			inode->i_sb->s_time_gran);
-	if (ia_valid & ATTR_MTIME)
-		iattrs->ia_mtime = timespec_trunc(iattr->ia_mtime,
-			inode->i_sb->s_time_gran);
-	if (ia_valid & ATTR_CTIME)
-		iattrs->ia_ctime = timespec_trunc(iattr->ia_ctime,
-			inode->i_sb->s_time_gran);
-	if (ia_valid & ATTR_MODE) {
-		umode_t mode = iattr->ia_mode;
-
-		if (!in_group_p(inode->i_gid) && !capable(CAP_FSETID))
-			mode &= ~S_ISGID;
-		iattrs->ia_mode = sd->s_mode = mode;
-=======
->>>>>>> 02f8c6ae
 	}
 	/* attributes were changed at least once in past */
 	iattrs = &sd_attrs->ia_iattr;
