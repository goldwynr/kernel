/*
 * Copyright (C) 2009 Oracle.  All rights reserved.
 *
 * This program is free software; you can redistribute it and/or
 * modify it under the terms of the GNU General Public
 * License v2 as published by the Free Software Foundation.
 *
 * This program is distributed in the hope that it will be useful,
 * but WITHOUT ANY WARRANTY; without even the implied warranty of
 * MERCHANTABILITY or FITNESS FOR A PARTICULAR PURPOSE.  See the GNU
 * General Public License for more details.
 *
 * You should have received a copy of the GNU General Public
 * License along with this program; if not, write to the
 * Free Software Foundation, Inc., 59 Temple Place - Suite 330,
 * Boston, MA 021110-1307, USA.
 */

#include <linux/sched.h>
#include <linux/pagemap.h>
#include <linux/writeback.h>
#include <linux/blkdev.h>
#include <linux/rbtree.h>
#include <linux/slab.h>
#include "ctree.h"
#include "disk-io.h"
#include "transaction.h"
#include "volumes.h"
#include "locking.h"
#include "btrfs_inode.h"
#include "async-thread.h"
#include "free-space-cache.h"
#include "inode-map.h"

/*
 * backref_node, mapping_node and tree_block start with this
 */
struct tree_entry {
	struct rb_node rb_node;
	u64 bytenr;
};

/*
 * present a tree block in the backref cache
 */
struct backref_node {
	struct rb_node rb_node;
	u64 bytenr;

	u64 new_bytenr;
	/* objectid of tree block owner, can be not uptodate */
	u64 owner;
	/* link to pending, changed or detached list */
	struct list_head list;
	/* list of upper level blocks reference this block */
	struct list_head upper;
	/* list of child blocks in the cache */
	struct list_head lower;
	/* NULL if this node is not tree root */
	struct btrfs_root *root;
	/* extent buffer got by COW the block */
	struct extent_buffer *eb;
	/* level of tree block */
	unsigned int level:8;
	/* is the block in non-reference counted tree */
	unsigned int cowonly:1;
	/* 1 if no child node in the cache */
	unsigned int lowest:1;
	/* is the extent buffer locked */
	unsigned int locked:1;
	/* has the block been processed */
	unsigned int processed:1;
	/* have backrefs of this block been checked */
	unsigned int checked:1;
	/*
	 * 1 if corresponding block has been cowed but some upper
	 * level block pointers may not point to the new location
	 */
	unsigned int pending:1;
	/*
	 * 1 if the backref node isn't connected to any other
	 * backref node.
	 */
	unsigned int detached:1;
};

/*
 * present a block pointer in the backref cache
 */
struct backref_edge {
	struct list_head list[2];
	struct backref_node *node[2];
};

#define LOWER	0
#define UPPER	1

struct backref_cache {
	/* red black tree of all backref nodes in the cache */
	struct rb_root rb_root;
	/* for passing backref nodes to btrfs_reloc_cow_block */
	struct backref_node *path[BTRFS_MAX_LEVEL];
	/*
	 * list of blocks that have been cowed but some block
	 * pointers in upper level blocks may not reflect the
	 * new location
	 */
	struct list_head pending[BTRFS_MAX_LEVEL];
	/* list of backref nodes with no child node */
	struct list_head leaves;
	/* list of blocks that have been cowed in current transaction */
	struct list_head changed;
	/* list of detached backref node. */
	struct list_head detached;

	u64 last_trans;

	int nr_nodes;
	int nr_edges;
};

/*
 * map address of tree root to tree
 */
struct mapping_node {
	struct rb_node rb_node;
	u64 bytenr;
	void *data;
};

struct mapping_tree {
	struct rb_root rb_root;
	spinlock_t lock;
};

/*
 * present a tree block to process
 */
struct tree_block {
	struct rb_node rb_node;
	u64 bytenr;
	struct btrfs_key key;
	unsigned int level:8;
	unsigned int key_ready:1;
};

#define MAX_EXTENTS 128

struct file_extent_cluster {
	u64 start;
	u64 end;
	u64 boundary[MAX_EXTENTS];
	unsigned int nr;
};

struct reloc_control {
	/* block group to relocate */
	struct btrfs_block_group_cache *block_group;
	/* extent tree */
	struct btrfs_root *extent_root;
	/* inode for moving data */
	struct inode *data_inode;

	struct btrfs_block_rsv *block_rsv;

	struct backref_cache backref_cache;

	struct file_extent_cluster cluster;
	/* tree blocks have been processed */
	struct extent_io_tree processed_blocks;
	/* map start of tree root to corresponding reloc tree */
	struct mapping_tree reloc_root_tree;
	/* list of reloc trees */
	struct list_head reloc_roots;
	/* size of metadata reservation for merging reloc trees */
	u64 merging_rsv_size;
	/* size of relocated tree nodes */
	u64 nodes_relocated;

	u64 search_start;
	u64 extents_found;

	unsigned int stage:8;
	unsigned int create_reloc_tree:1;
	unsigned int merge_reloc_tree:1;
	unsigned int found_file_extent:1;
	unsigned int commit_transaction:1;
};

/* stages of data relocation */
#define MOVE_DATA_EXTENTS	0
#define UPDATE_DATA_PTRS	1

static void remove_backref_node(struct backref_cache *cache,
				struct backref_node *node);
static void __mark_block_processed(struct reloc_control *rc,
				   struct backref_node *node);

static void mapping_tree_init(struct mapping_tree *tree)
{
	tree->rb_root = RB_ROOT;
	spin_lock_init(&tree->lock);
}

static void backref_cache_init(struct backref_cache *cache)
{
	int i;
	cache->rb_root = RB_ROOT;
	for (i = 0; i < BTRFS_MAX_LEVEL; i++)
		INIT_LIST_HEAD(&cache->pending[i]);
	INIT_LIST_HEAD(&cache->changed);
	INIT_LIST_HEAD(&cache->detached);
	INIT_LIST_HEAD(&cache->leaves);
}

static void backref_cache_cleanup(struct backref_cache *cache)
{
	struct backref_node *node;
	int i;

	while (!list_empty(&cache->detached)) {
		node = list_entry(cache->detached.next,
				  struct backref_node, list);
		remove_backref_node(cache, node);
	}

	while (!list_empty(&cache->leaves)) {
		node = list_entry(cache->leaves.next,
				  struct backref_node, lower);
		remove_backref_node(cache, node);
	}

	cache->last_trans = 0;

	for (i = 0; i < BTRFS_MAX_LEVEL; i++)
		BUG_ON(!list_empty(&cache->pending[i]));
	BUG_ON(!list_empty(&cache->changed));
	BUG_ON(!list_empty(&cache->detached));
	BUG_ON(!RB_EMPTY_ROOT(&cache->rb_root));
	BUG_ON(cache->nr_nodes);
	BUG_ON(cache->nr_edges);
}

static struct backref_node *alloc_backref_node(struct backref_cache *cache)
{
	struct backref_node *node;

	node = kzalloc(sizeof(*node), GFP_NOFS);
	if (node) {
		INIT_LIST_HEAD(&node->list);
		INIT_LIST_HEAD(&node->upper);
		INIT_LIST_HEAD(&node->lower);
		RB_CLEAR_NODE(&node->rb_node);
		cache->nr_nodes++;
	}
	return node;
}

static void free_backref_node(struct backref_cache *cache,
			      struct backref_node *node)
{
	if (node) {
		cache->nr_nodes--;
		kfree(node);
	}
}

static struct backref_edge *alloc_backref_edge(struct backref_cache *cache)
{
	struct backref_edge *edge;

	edge = kzalloc(sizeof(*edge), GFP_NOFS);
	if (edge)
		cache->nr_edges++;
	return edge;
}

static void free_backref_edge(struct backref_cache *cache,
			      struct backref_edge *edge)
{
	if (edge) {
		cache->nr_edges--;
		kfree(edge);
	}
}

static struct rb_node *tree_insert(struct rb_root *root, u64 bytenr,
				   struct rb_node *node)
{
	struct rb_node **p = &root->rb_node;
	struct rb_node *parent = NULL;
	struct tree_entry *entry;

	while (*p) {
		parent = *p;
		entry = rb_entry(parent, struct tree_entry, rb_node);

		if (bytenr < entry->bytenr)
			p = &(*p)->rb_left;
		else if (bytenr > entry->bytenr)
			p = &(*p)->rb_right;
		else
			return parent;
	}

	rb_link_node(node, parent, p);
	rb_insert_color(node, root);
	return NULL;
}

static struct rb_node *tree_search(struct rb_root *root, u64 bytenr)
{
	struct rb_node *n = root->rb_node;
	struct tree_entry *entry;

	while (n) {
		entry = rb_entry(n, struct tree_entry, rb_node);

		if (bytenr < entry->bytenr)
			n = n->rb_left;
		else if (bytenr > entry->bytenr)
			n = n->rb_right;
		else
			return n;
	}
	return NULL;
}

/*
 * walk up backref nodes until reach node presents tree root
 */
static struct backref_node *walk_up_backref(struct backref_node *node,
					    struct backref_edge *edges[],
					    int *index)
{
	struct backref_edge *edge;
	int idx = *index;

	while (!list_empty(&node->upper)) {
		edge = list_entry(node->upper.next,
				  struct backref_edge, list[LOWER]);
		edges[idx++] = edge;
		node = edge->node[UPPER];
	}
	BUG_ON(node->detached);
	*index = idx;
	return node;
}

/*
 * walk down backref nodes to find start of next reference path
 */
static struct backref_node *walk_down_backref(struct backref_edge *edges[],
					      int *index)
{
	struct backref_edge *edge;
	struct backref_node *lower;
	int idx = *index;

	while (idx > 0) {
		edge = edges[idx - 1];
		lower = edge->node[LOWER];
		if (list_is_last(&edge->list[LOWER], &lower->upper)) {
			idx--;
			continue;
		}
		edge = list_entry(edge->list[LOWER].next,
				  struct backref_edge, list[LOWER]);
		edges[idx - 1] = edge;
		*index = idx;
		return edge->node[UPPER];
	}
	*index = 0;
	return NULL;
}

static void unlock_node_buffer(struct backref_node *node)
{
	if (node->locked) {
		btrfs_tree_unlock(node->eb);
		node->locked = 0;
	}
}

static void drop_node_buffer(struct backref_node *node)
{
	if (node->eb) {
		unlock_node_buffer(node);
		free_extent_buffer(node->eb);
		node->eb = NULL;
	}
}

static void drop_backref_node(struct backref_cache *tree,
			      struct backref_node *node)
{
	BUG_ON(!list_empty(&node->upper));

	drop_node_buffer(node);
	list_del(&node->list);
	list_del(&node->lower);
	if (!RB_EMPTY_NODE(&node->rb_node))
		rb_erase(&node->rb_node, &tree->rb_root);
	free_backref_node(tree, node);
}

/*
 * remove a backref node from the backref cache
 */
static void remove_backref_node(struct backref_cache *cache,
				struct backref_node *node)
{
	struct backref_node *upper;
	struct backref_edge *edge;

	if (!node)
		return;

	BUG_ON(!node->lowest && !node->detached);
	while (!list_empty(&node->upper)) {
		edge = list_entry(node->upper.next, struct backref_edge,
				  list[LOWER]);
		upper = edge->node[UPPER];
		list_del(&edge->list[LOWER]);
		list_del(&edge->list[UPPER]);
		free_backref_edge(cache, edge);

		if (RB_EMPTY_NODE(&upper->rb_node)) {
			BUG_ON(!list_empty(&node->upper));
			drop_backref_node(cache, node);
			node = upper;
			node->lowest = 1;
			continue;
		}
		/*
		 * add the node to leaf node list if no other
		 * child block cached.
		 */
		if (list_empty(&upper->lower)) {
			list_add_tail(&upper->lower, &cache->leaves);
			upper->lowest = 1;
		}
	}

	drop_backref_node(cache, node);
}

static void update_backref_node(struct backref_cache *cache,
				struct backref_node *node, u64 bytenr)
{
	struct rb_node *rb_node;
	rb_erase(&node->rb_node, &cache->rb_root);
	node->bytenr = bytenr;
	rb_node = tree_insert(&cache->rb_root, node->bytenr, &node->rb_node);
	BUG_ON(rb_node);
}

/*
 * update backref cache after a transaction commit
 */
static int update_backref_cache(struct btrfs_trans_handle *trans,
				struct backref_cache *cache)
{
	struct backref_node *node;
	int level = 0;

	if (cache->last_trans == 0) {
		cache->last_trans = trans->transid;
		return 0;
	}

	if (cache->last_trans == trans->transid)
		return 0;

	/*
	 * detached nodes are used to avoid unnecessary backref
	 * lookup. transaction commit changes the extent tree.
	 * so the detached nodes are no longer useful.
	 */
	while (!list_empty(&cache->detached)) {
		node = list_entry(cache->detached.next,
				  struct backref_node, list);
		remove_backref_node(cache, node);
	}

	while (!list_empty(&cache->changed)) {
		node = list_entry(cache->changed.next,
				  struct backref_node, list);
		list_del_init(&node->list);
		BUG_ON(node->pending);
		update_backref_node(cache, node, node->new_bytenr);
	}

	/*
	 * some nodes can be left in the pending list if there were
	 * errors during processing the pending nodes.
	 */
	for (level = 0; level < BTRFS_MAX_LEVEL; level++) {
		list_for_each_entry(node, &cache->pending[level], list) {
			BUG_ON(!node->pending);
			if (node->bytenr == node->new_bytenr)
				continue;
			update_backref_node(cache, node, node->new_bytenr);
		}
	}

	cache->last_trans = 0;
	return 1;
}


static int should_ignore_root(struct btrfs_root *root)
{
	struct btrfs_root *reloc_root;

	if (!root->ref_cows)
		return 0;

	reloc_root = root->reloc_root;
	if (!reloc_root)
		return 0;

	if (btrfs_root_last_snapshot(&reloc_root->root_item) ==
	    root->fs_info->running_transaction->transid - 1)
		return 0;
	/*
	 * if there is reloc tree and it was created in previous
	 * transaction backref lookup can find the reloc tree,
	 * so backref node for the fs tree root is useless for
	 * relocation.
	 */
	return 1;
}
/*
 * find reloc tree by address of tree root
 */
static struct btrfs_root *find_reloc_root(struct reloc_control *rc,
					  u64 bytenr)
{
	struct rb_node *rb_node;
	struct mapping_node *node;
	struct btrfs_root *root = NULL;

	spin_lock(&rc->reloc_root_tree.lock);
	rb_node = tree_search(&rc->reloc_root_tree.rb_root, bytenr);
	if (rb_node) {
		node = rb_entry(rb_node, struct mapping_node, rb_node);
		root = (struct btrfs_root *)node->data;
	}
	spin_unlock(&rc->reloc_root_tree.lock);
	return root;
}

static int is_cowonly_root(u64 root_objectid)
{
	if (root_objectid == BTRFS_ROOT_TREE_OBJECTID ||
	    root_objectid == BTRFS_EXTENT_TREE_OBJECTID ||
	    root_objectid == BTRFS_CHUNK_TREE_OBJECTID ||
	    root_objectid == BTRFS_DEV_TREE_OBJECTID ||
	    root_objectid == BTRFS_TREE_LOG_OBJECTID ||
	    root_objectid == BTRFS_CSUM_TREE_OBJECTID)
		return 1;
	return 0;
}

static struct btrfs_root *read_fs_root(struct btrfs_fs_info *fs_info,
					u64 root_objectid)
{
	struct btrfs_key key;

	key.objectid = root_objectid;
	key.type = BTRFS_ROOT_ITEM_KEY;
	if (is_cowonly_root(root_objectid))
		key.offset = 0;
	else
		key.offset = (u64)-1;

	return btrfs_read_fs_root_no_name(fs_info, &key);
}

#ifdef BTRFS_COMPAT_EXTENT_TREE_V0
static noinline_for_stack
struct btrfs_root *find_tree_root(struct reloc_control *rc,
				  struct extent_buffer *leaf,
				  struct btrfs_extent_ref_v0 *ref0)
{
	struct btrfs_root *root;
	u64 root_objectid = btrfs_ref_root_v0(leaf, ref0);
	u64 generation = btrfs_ref_generation_v0(leaf, ref0);

	BUG_ON(root_objectid == BTRFS_TREE_RELOC_OBJECTID);

	root = read_fs_root(rc->extent_root->fs_info, root_objectid);
	BUG_ON(IS_ERR(root));

	if (root->ref_cows &&
	    generation != btrfs_root_generation(&root->root_item))
		return NULL;

	return root;
}
#endif

static noinline_for_stack
int find_inline_backref(struct extent_buffer *leaf, int slot,
			unsigned long *ptr, unsigned long *end)
{
	struct btrfs_extent_item *ei;
	struct btrfs_tree_block_info *bi;
	u32 item_size;

	item_size = btrfs_item_size_nr(leaf, slot);
#ifdef BTRFS_COMPAT_EXTENT_TREE_V0
	if (item_size < sizeof(*ei)) {
		WARN_ON(item_size != sizeof(struct btrfs_extent_item_v0));
		return 1;
	}
#endif
	ei = btrfs_item_ptr(leaf, slot, struct btrfs_extent_item);
	WARN_ON(!(btrfs_extent_flags(leaf, ei) &
		  BTRFS_EXTENT_FLAG_TREE_BLOCK));

	if (item_size <= sizeof(*ei) + sizeof(*bi)) {
		WARN_ON(item_size < sizeof(*ei) + sizeof(*bi));
		return 1;
	}

	bi = (struct btrfs_tree_block_info *)(ei + 1);
	*ptr = (unsigned long)(bi + 1);
	*end = (unsigned long)ei + item_size;
	return 0;
}

/*
 * build backref tree for a given tree block. root of the backref tree
 * corresponds the tree block, leaves of the backref tree correspond
 * roots of b-trees that reference the tree block.
 *
 * the basic idea of this function is check backrefs of a given block
 * to find upper level blocks that refernece the block, and then check
 * bakcrefs of these upper level blocks recursively. the recursion stop
 * when tree root is reached or backrefs for the block is cached.
 *
 * NOTE: if we find backrefs for a block are cached, we know backrefs
 * for all upper level blocks that directly/indirectly reference the
 * block are also cached.
 */
static noinline_for_stack
struct backref_node *build_backref_tree(struct reloc_control *rc,
					struct btrfs_key *node_key,
					int level, u64 bytenr)
{
	struct backref_cache *cache = &rc->backref_cache;
	struct btrfs_path *path1;
	struct btrfs_path *path2;
	struct extent_buffer *eb;
	struct btrfs_root *root;
	struct backref_node *cur;
	struct backref_node *upper;
	struct backref_node *lower;
	struct backref_node *node = NULL;
	struct backref_node *exist = NULL;
	struct backref_edge *edge;
	struct rb_node *rb_node;
	struct btrfs_key key;
	unsigned long end;
	unsigned long ptr;
	LIST_HEAD(list);
	LIST_HEAD(useless);
	int cowonly;
	int ret;
	int err = 0;

	path1 = btrfs_alloc_path();
	path2 = btrfs_alloc_path();
	if (!path1 || !path2) {
		err = -ENOMEM;
		goto out;
	}
	path1->reada = 1;
	path2->reada = 2;

	node = alloc_backref_node(cache);
	if (!node) {
		err = -ENOMEM;
		goto out;
	}

	node->bytenr = bytenr;
	node->level = level;
	node->lowest = 1;
	cur = node;
again:
	end = 0;
	ptr = 0;
	key.objectid = cur->bytenr;
	key.type = BTRFS_EXTENT_ITEM_KEY;
	key.offset = (u64)-1;

	path1->search_commit_root = 1;
	path1->skip_locking = 1;
	ret = btrfs_search_slot(NULL, rc->extent_root, &key, path1,
				0, 0);
	if (ret < 0) {
		err = ret;
		goto out;
	}
	BUG_ON(!ret || !path1->slots[0]);

	path1->slots[0]--;

	WARN_ON(cur->checked);
	if (!list_empty(&cur->upper)) {
		/*
		 * the backref was added previously when processing
		 * backref of type BTRFS_TREE_BLOCK_REF_KEY
		 */
		BUG_ON(!list_is_singular(&cur->upper));
		edge = list_entry(cur->upper.next, struct backref_edge,
				  list[LOWER]);
		BUG_ON(!list_empty(&edge->list[UPPER]));
		exist = edge->node[UPPER];
		/*
		 * add the upper level block to pending list if we need
		 * check its backrefs
		 */
		if (!exist->checked)
			list_add_tail(&edge->list[UPPER], &list);
	} else {
		exist = NULL;
	}

	while (1) {
		cond_resched();
		eb = path1->nodes[0];

		if (ptr >= end) {
			if (path1->slots[0] >= btrfs_header_nritems(eb)) {
				ret = btrfs_next_leaf(rc->extent_root, path1);
				if (ret < 0) {
					err = ret;
					goto out;
				}
				if (ret > 0)
					break;
				eb = path1->nodes[0];
			}

			btrfs_item_key_to_cpu(eb, &key, path1->slots[0]);
			if (key.objectid != cur->bytenr) {
				WARN_ON(exist);
				break;
			}

			if (key.type == BTRFS_EXTENT_ITEM_KEY) {
				ret = find_inline_backref(eb, path1->slots[0],
							  &ptr, &end);
				if (ret)
					goto next;
			}
		}

		if (ptr < end) {
			/* update key for inline back ref */
			struct btrfs_extent_inline_ref *iref;
			iref = (struct btrfs_extent_inline_ref *)ptr;
			key.type = btrfs_extent_inline_ref_type(eb, iref);
			key.offset = btrfs_extent_inline_ref_offset(eb, iref);
			WARN_ON(key.type != BTRFS_TREE_BLOCK_REF_KEY &&
				key.type != BTRFS_SHARED_BLOCK_REF_KEY);
		}

		if (exist &&
		    ((key.type == BTRFS_TREE_BLOCK_REF_KEY &&
		      exist->owner == key.offset) ||
		     (key.type == BTRFS_SHARED_BLOCK_REF_KEY &&
		      exist->bytenr == key.offset))) {
			exist = NULL;
			goto next;
		}

#ifdef BTRFS_COMPAT_EXTENT_TREE_V0
		if (key.type == BTRFS_SHARED_BLOCK_REF_KEY ||
		    key.type == BTRFS_EXTENT_REF_V0_KEY) {
			if (key.type == BTRFS_EXTENT_REF_V0_KEY) {
				struct btrfs_extent_ref_v0 *ref0;
				ref0 = btrfs_item_ptr(eb, path1->slots[0],
						struct btrfs_extent_ref_v0);
				if (key.objectid == key.offset) {
					root = find_tree_root(rc, eb, ref0);
					if (root && !should_ignore_root(root))
						cur->root = root;
					else
						list_add(&cur->list, &useless);
					break;
				}
				if (is_cowonly_root(btrfs_ref_root_v0(eb,
								      ref0)))
					cur->cowonly = 1;
			}
#else
		BUG_ON(key.type == BTRFS_EXTENT_REF_V0_KEY);
		if (key.type == BTRFS_SHARED_BLOCK_REF_KEY) {
#endif
			if (key.objectid == key.offset) {
				/*
				 * only root blocks of reloc trees use
				 * backref of this type.
				 */
				root = find_reloc_root(rc, cur->bytenr);
				BUG_ON(!root);
				cur->root = root;
				break;
			}

			edge = alloc_backref_edge(cache);
			if (!edge) {
				err = -ENOMEM;
				goto out;
			}
			rb_node = tree_search(&cache->rb_root, key.offset);
			if (!rb_node) {
				upper = alloc_backref_node(cache);
				if (!upper) {
					free_backref_edge(cache, edge);
					err = -ENOMEM;
					goto out;
				}
				upper->bytenr = key.offset;
				upper->level = cur->level + 1;
				/*
				 *  backrefs for the upper level block isn't
				 *  cached, add the block to pending list
				 */
				list_add_tail(&edge->list[UPPER], &list);
			} else {
				upper = rb_entry(rb_node, struct backref_node,
						 rb_node);
				BUG_ON(!upper->checked);
				INIT_LIST_HEAD(&edge->list[UPPER]);
			}
			list_add_tail(&edge->list[LOWER], &cur->upper);
			edge->node[LOWER] = cur;
			edge->node[UPPER] = upper;

			goto next;
		} else if (key.type != BTRFS_TREE_BLOCK_REF_KEY) {
			goto next;
		}

		/* key.type == BTRFS_TREE_BLOCK_REF_KEY */
		root = read_fs_root(rc->extent_root->fs_info, key.offset);
		if (IS_ERR(root)) {
			err = PTR_ERR(root);
			goto out;
		}

		if (!root->ref_cows)
			cur->cowonly = 1;

		if (btrfs_root_level(&root->root_item) == cur->level) {
			/* tree root */
			BUG_ON(btrfs_root_bytenr(&root->root_item) !=
			       cur->bytenr);
			if (should_ignore_root(root))
				list_add(&cur->list, &useless);
			else
				cur->root = root;
			break;
		}

		level = cur->level + 1;

		/*
		 * searching the tree to find upper level blocks
		 * reference the block.
		 */
		path2->search_commit_root = 1;
		path2->skip_locking = 1;
		path2->lowest_level = level;
		ret = btrfs_search_slot(NULL, root, node_key, path2, 0, 0);
		path2->lowest_level = 0;
		if (ret < 0) {
			err = ret;
			goto out;
		}
		if (ret > 0 && path2->slots[level] > 0)
			path2->slots[level]--;

		eb = path2->nodes[level];
		WARN_ON(btrfs_node_blockptr(eb, path2->slots[level]) !=
			cur->bytenr);

		lower = cur;
		for (; level < BTRFS_MAX_LEVEL; level++) {
			if (!path2->nodes[level]) {
				BUG_ON(btrfs_root_bytenr(&root->root_item) !=
				       lower->bytenr);
				if (should_ignore_root(root))
					list_add(&lower->list, &useless);
				else
					lower->root = root;
				break;
			}

			edge = alloc_backref_edge(cache);
			if (!edge) {
				err = -ENOMEM;
				goto out;
			}

			eb = path2->nodes[level];
			rb_node = tree_search(&cache->rb_root, eb->start);
			if (!rb_node) {
				upper = alloc_backref_node(cache);
				if (!upper) {
					free_backref_edge(cache, edge);
					err = -ENOMEM;
					goto out;
				}
				upper->bytenr = eb->start;
				upper->owner = btrfs_header_owner(eb);
				upper->level = lower->level + 1;
				if (!root->ref_cows)
					upper->cowonly = 1;

				/*
				 * if we know the block isn't shared
				 * we can void checking its backrefs.
				 */
				if (btrfs_block_can_be_shared(root, eb))
					upper->checked = 0;
				else
					upper->checked = 1;

				/*
				 * add the block to pending list if we
				 * need check its backrefs. only block
				 * at 'cur->level + 1' is added to the
				 * tail of pending list. this guarantees
				 * we check backrefs from lower level
				 * blocks to upper level blocks.
				 */
				if (!upper->checked &&
				    level == cur->level + 1) {
					list_add_tail(&edge->list[UPPER],
						      &list);
				} else
					INIT_LIST_HEAD(&edge->list[UPPER]);
			} else {
				upper = rb_entry(rb_node, struct backref_node,
						 rb_node);
				BUG_ON(!upper->checked);
				INIT_LIST_HEAD(&edge->list[UPPER]);
				if (!upper->owner)
					upper->owner = btrfs_header_owner(eb);
			}
			list_add_tail(&edge->list[LOWER], &lower->upper);
			edge->node[LOWER] = lower;
			edge->node[UPPER] = upper;

			if (rb_node)
				break;
			lower = upper;
			upper = NULL;
		}
		btrfs_release_path(path2);
next:
		if (ptr < end) {
			ptr += btrfs_extent_inline_ref_size(key.type);
			if (ptr >= end) {
				WARN_ON(ptr > end);
				ptr = 0;
				end = 0;
			}
		}
		if (ptr >= end)
			path1->slots[0]++;
	}
	btrfs_release_path(path1);

	cur->checked = 1;
	WARN_ON(exist);

	/* the pending list isn't empty, take the first block to process */
	if (!list_empty(&list)) {
		edge = list_entry(list.next, struct backref_edge, list[UPPER]);
		list_del_init(&edge->list[UPPER]);
		cur = edge->node[UPPER];
		goto again;
	}

	/*
	 * everything goes well, connect backref nodes and insert backref nodes
	 * into the cache.
	 */
	BUG_ON(!node->checked);
	cowonly = node->cowonly;
	if (!cowonly) {
		rb_node = tree_insert(&cache->rb_root, node->bytenr,
				      &node->rb_node);
		BUG_ON(rb_node);
		list_add_tail(&node->lower, &cache->leaves);
	}

	list_for_each_entry(edge, &node->upper, list[LOWER])
		list_add_tail(&edge->list[UPPER], &list);

	while (!list_empty(&list)) {
		edge = list_entry(list.next, struct backref_edge, list[UPPER]);
		list_del_init(&edge->list[UPPER]);
		upper = edge->node[UPPER];
		if (upper->detached) {
			list_del(&edge->list[LOWER]);
			lower = edge->node[LOWER];
			free_backref_edge(cache, edge);
			if (list_empty(&lower->upper))
				list_add(&lower->list, &useless);
			continue;
		}

		if (!RB_EMPTY_NODE(&upper->rb_node)) {
			if (upper->lowest) {
				list_del_init(&upper->lower);
				upper->lowest = 0;
			}

			list_add_tail(&edge->list[UPPER], &upper->lower);
			continue;
		}

		BUG_ON(!upper->checked);
		BUG_ON(cowonly != upper->cowonly);
		if (!cowonly) {
			rb_node = tree_insert(&cache->rb_root, upper->bytenr,
					      &upper->rb_node);
			BUG_ON(rb_node);
		}

		list_add_tail(&edge->list[UPPER], &upper->lower);

		list_for_each_entry(edge, &upper->upper, list[LOWER])
			list_add_tail(&edge->list[UPPER], &list);
	}
	/*
	 * process useless backref nodes. backref nodes for tree leaves
	 * are deleted from the cache. backref nodes for upper level
	 * tree blocks are left in the cache to avoid unnecessary backref
	 * lookup.
	 */
	while (!list_empty(&useless)) {
		upper = list_entry(useless.next, struct backref_node, list);
		list_del_init(&upper->list);
		BUG_ON(!list_empty(&upper->upper));
		if (upper == node)
			node = NULL;
		if (upper->lowest) {
			list_del_init(&upper->lower);
			upper->lowest = 0;
		}
		while (!list_empty(&upper->lower)) {
			edge = list_entry(upper->lower.next,
					  struct backref_edge, list[UPPER]);
			list_del(&edge->list[UPPER]);
			list_del(&edge->list[LOWER]);
			lower = edge->node[LOWER];
			free_backref_edge(cache, edge);

			if (list_empty(&lower->upper))
				list_add(&lower->list, &useless);
		}
		__mark_block_processed(rc, upper);
		if (upper->level > 0) {
			list_add(&upper->list, &cache->detached);
			upper->detached = 1;
		} else {
			rb_erase(&upper->rb_node, &cache->rb_root);
			free_backref_node(cache, upper);
		}
	}
out:
	btrfs_free_path(path1);
	btrfs_free_path(path2);
	if (err) {
		while (!list_empty(&useless)) {
			lower = list_entry(useless.next,
					   struct backref_node, upper);
			list_del_init(&lower->upper);
		}
		upper = node;
		INIT_LIST_HEAD(&list);
		while (upper) {
			if (RB_EMPTY_NODE(&upper->rb_node)) {
				list_splice_tail(&upper->upper, &list);
				free_backref_node(cache, upper);
			}

			if (list_empty(&list))
				break;

			edge = list_entry(list.next, struct backref_edge,
					  list[LOWER]);
			list_del(&edge->list[LOWER]);
			upper = edge->node[UPPER];
			free_backref_edge(cache, edge);
		}
		return ERR_PTR(err);
	}
	BUG_ON(node && node->detached);
	return node;
}

/*
 * helper to add backref node for the newly created snapshot.
 * the backref node is created by cloning backref node that
 * corresponds to root of source tree
 */
static int clone_backref_node(struct btrfs_trans_handle *trans,
			      struct reloc_control *rc,
			      struct btrfs_root *src,
			      struct btrfs_root *dest)
{
	struct btrfs_root *reloc_root = src->reloc_root;
	struct backref_cache *cache = &rc->backref_cache;
	struct backref_node *node = NULL;
	struct backref_node *new_node;
	struct backref_edge *edge;
	struct backref_edge *new_edge;
	struct rb_node *rb_node;

	if (cache->last_trans > 0)
		update_backref_cache(trans, cache);

	rb_node = tree_search(&cache->rb_root, src->commit_root->start);
	if (rb_node) {
		node = rb_entry(rb_node, struct backref_node, rb_node);
		if (node->detached)
			node = NULL;
		else
			BUG_ON(node->new_bytenr != reloc_root->node->start);
	}

	if (!node) {
		rb_node = tree_search(&cache->rb_root,
				      reloc_root->commit_root->start);
		if (rb_node) {
			node = rb_entry(rb_node, struct backref_node,
					rb_node);
			BUG_ON(node->detached);
		}
	}

	if (!node)
		return 0;

	new_node = alloc_backref_node(cache);
	if (!new_node)
		return -ENOMEM;

	new_node->bytenr = dest->node->start;
	new_node->level = node->level;
	new_node->lowest = node->lowest;
	new_node->checked = 1;
	new_node->root = dest;

	if (!node->lowest) {
		list_for_each_entry(edge, &node->lower, list[UPPER]) {
			new_edge = alloc_backref_edge(cache);
			if (!new_edge)
				goto fail;

			new_edge->node[UPPER] = new_node;
			new_edge->node[LOWER] = edge->node[LOWER];
			list_add_tail(&new_edge->list[UPPER],
				      &new_node->lower);
		}
	}

	rb_node = tree_insert(&cache->rb_root, new_node->bytenr,
			      &new_node->rb_node);
	BUG_ON(rb_node);

	if (!new_node->lowest) {
		list_for_each_entry(new_edge, &new_node->lower, list[UPPER]) {
			list_add_tail(&new_edge->list[LOWER],
				      &new_edge->node[LOWER]->upper);
		}
	}
	return 0;
fail:
	while (!list_empty(&new_node->lower)) {
		new_edge = list_entry(new_node->lower.next,
				      struct backref_edge, list[UPPER]);
		list_del(&new_edge->list[UPPER]);
		free_backref_edge(cache, new_edge);
	}
	free_backref_node(cache, new_node);
	return -ENOMEM;
}

/*
 * helper to add 'address of tree root -> reloc tree' mapping
 */
static int __add_reloc_root(struct btrfs_root *root)
{
	struct rb_node *rb_node;
	struct mapping_node *node;
	struct reloc_control *rc = root->fs_info->reloc_ctl;

	node = kmalloc(sizeof(*node), GFP_NOFS);
	BUG_ON(!node);

	node->bytenr = root->node->start;
	node->data = root;

	spin_lock(&rc->reloc_root_tree.lock);
	rb_node = tree_insert(&rc->reloc_root_tree.rb_root,
			      node->bytenr, &node->rb_node);
	spin_unlock(&rc->reloc_root_tree.lock);
	BUG_ON(rb_node);

	list_add_tail(&root->root_list, &rc->reloc_roots);
	return 0;
}

/*
 * helper to update/delete the 'address of tree root -> reloc tree'
 * mapping
 */
static int __update_reloc_root(struct btrfs_root *root, int del)
{
	struct rb_node *rb_node;
	struct mapping_node *node = NULL;
	struct reloc_control *rc = root->fs_info->reloc_ctl;

	spin_lock(&rc->reloc_root_tree.lock);
	rb_node = tree_search(&rc->reloc_root_tree.rb_root,
			      root->commit_root->start);
	if (rb_node) {
		node = rb_entry(rb_node, struct mapping_node, rb_node);
		rb_erase(&node->rb_node, &rc->reloc_root_tree.rb_root);
	}
	spin_unlock(&rc->reloc_root_tree.lock);

	BUG_ON((struct btrfs_root *)node->data != root);

	if (!del) {
		spin_lock(&rc->reloc_root_tree.lock);
		node->bytenr = root->node->start;
		rb_node = tree_insert(&rc->reloc_root_tree.rb_root,
				      node->bytenr, &node->rb_node);
		spin_unlock(&rc->reloc_root_tree.lock);
		BUG_ON(rb_node);
	} else {
		list_del_init(&root->root_list);
		kfree(node);
	}
	return 0;
}

static struct btrfs_root *create_reloc_root(struct btrfs_trans_handle *trans,
					struct btrfs_root *root, u64 objectid)
{
	struct btrfs_root *reloc_root;
	struct extent_buffer *eb;
	struct btrfs_root_item *root_item;
	struct btrfs_key root_key;
	int ret;

	root_item = kmalloc(sizeof(*root_item), GFP_NOFS);
	BUG_ON(!root_item);

	root_key.objectid = BTRFS_TREE_RELOC_OBJECTID;
	root_key.type = BTRFS_ROOT_ITEM_KEY;
	root_key.offset = objectid;

	if (root->root_key.objectid == objectid) {
		/* called by btrfs_init_reloc_root */
		ret = btrfs_copy_root(trans, root, root->commit_root, &eb,
				      BTRFS_TREE_RELOC_OBJECTID);
		BUG_ON(ret);

		btrfs_set_root_last_snapshot(&root->root_item,
					     trans->transid - 1);
	} else {
		/*
		 * called by btrfs_reloc_post_snapshot_hook.
		 * the source tree is a reloc tree, all tree blocks
		 * modified after it was created have RELOC flag
		 * set in their headers. so it's OK to not update
		 * the 'last_snapshot'.
		 */
		ret = btrfs_copy_root(trans, root, root->node, &eb,
				      BTRFS_TREE_RELOC_OBJECTID);
		BUG_ON(ret);
	}

	memcpy(root_item, &root->root_item, sizeof(*root_item));
	btrfs_set_root_bytenr(root_item, eb->start);
	btrfs_set_root_level(root_item, btrfs_header_level(eb));
	btrfs_set_root_generation(root_item, trans->transid);

	if (root->root_key.objectid == objectid) {
		btrfs_set_root_refs(root_item, 0);
		memset(&root_item->drop_progress, 0,
		       sizeof(struct btrfs_disk_key));
		root_item->drop_level = 0;
	}

	btrfs_tree_unlock(eb);
	free_extent_buffer(eb);

	ret = btrfs_insert_root(trans, root->fs_info->tree_root,
				&root_key, root_item);
	BUG_ON(ret);
	kfree(root_item);

	reloc_root = btrfs_read_fs_root_no_radix(root->fs_info->tree_root,
						 &root_key);
	BUG_ON(IS_ERR(reloc_root));
	reloc_root->last_trans = trans->transid;
	return reloc_root;
}

/*
 * create reloc tree for a given fs tree. reloc tree is just a
 * snapshot of the fs tree with special root objectid.
 */
int btrfs_init_reloc_root(struct btrfs_trans_handle *trans,
			  struct btrfs_root *root)
{
	struct btrfs_root *reloc_root;
	struct reloc_control *rc = root->fs_info->reloc_ctl;
	int clear_rsv = 0;

	if (root->reloc_root) {
		reloc_root = root->reloc_root;
		reloc_root->last_trans = trans->transid;
		return 0;
	}

	if (!rc || !rc->create_reloc_tree ||
	    root->root_key.objectid == BTRFS_TREE_RELOC_OBJECTID)
		return 0;

	if (!trans->block_rsv) {
		trans->block_rsv = rc->block_rsv;
		clear_rsv = 1;
	}
	reloc_root = create_reloc_root(trans, root, root->root_key.objectid);
	if (clear_rsv)
		trans->block_rsv = NULL;

	__add_reloc_root(reloc_root);
	root->reloc_root = reloc_root;
	return 0;
}

/*
 * update root item of reloc tree
 */
int btrfs_update_reloc_root(struct btrfs_trans_handle *trans,
			    struct btrfs_root *root)
{
	struct btrfs_root *reloc_root;
	struct btrfs_root_item *root_item;
	int del = 0;
	int ret;

	if (!root->reloc_root)
		goto out;

	reloc_root = root->reloc_root;
	root_item = &reloc_root->root_item;

	if (root->fs_info->reloc_ctl->merge_reloc_tree &&
	    btrfs_root_refs(root_item) == 0) {
		root->reloc_root = NULL;
		del = 1;
	}

	__update_reloc_root(reloc_root, del);

	if (reloc_root->commit_root != reloc_root->node) {
		btrfs_set_root_node(root_item, reloc_root->node);
		free_extent_buffer(reloc_root->commit_root);
		reloc_root->commit_root = btrfs_root_node(reloc_root);
	}

	ret = btrfs_update_root(trans, root->fs_info->tree_root,
				&reloc_root->root_key, root_item);
	BUG_ON(ret);

out:
	return 0;
}

/*
 * helper to find first cached inode with inode number >= objectid
 * in a subvolume
 */
static struct inode *find_next_inode(struct btrfs_root *root, u64 objectid)
{
	struct rb_node *node;
	struct rb_node *prev;
	struct btrfs_inode *entry;
	struct inode *inode;

	spin_lock(&root->inode_lock);
again:
	node = root->inode_tree.rb_node;
	prev = NULL;
	while (node) {
		prev = node;
		entry = rb_entry(node, struct btrfs_inode, rb_node);

		if (objectid < btrfs_ino(&entry->vfs_inode))
			node = node->rb_left;
		else if (objectid > btrfs_ino(&entry->vfs_inode))
			node = node->rb_right;
		else
			break;
	}
	if (!node) {
		while (prev) {
			entry = rb_entry(prev, struct btrfs_inode, rb_node);
			if (objectid <= btrfs_ino(&entry->vfs_inode)) {
				node = prev;
				break;
			}
			prev = rb_next(prev);
		}
	}
	while (node) {
		entry = rb_entry(node, struct btrfs_inode, rb_node);
		inode = igrab(&entry->vfs_inode);
		if (inode) {
			spin_unlock(&root->inode_lock);
			return inode;
		}

		objectid = btrfs_ino(&entry->vfs_inode) + 1;
		if (cond_resched_lock(&root->inode_lock))
			goto again;

		node = rb_next(node);
	}
	spin_unlock(&root->inode_lock);
	return NULL;
}

static int in_block_group(u64 bytenr,
			  struct btrfs_block_group_cache *block_group)
{
	if (bytenr >= block_group->key.objectid &&
	    bytenr < block_group->key.objectid + block_group->key.offset)
		return 1;
	return 0;
}

/*
 * get new location of data
 */
static int get_new_location(struct inode *reloc_inode, u64 *new_bytenr,
			    u64 bytenr, u64 num_bytes)
{
	struct btrfs_root *root = BTRFS_I(reloc_inode)->root;
	struct btrfs_path *path;
	struct btrfs_file_extent_item *fi;
	struct extent_buffer *leaf;
	int ret;

	path = btrfs_alloc_path();
	if (!path)
		return -ENOMEM;

	bytenr -= BTRFS_I(reloc_inode)->index_cnt;
	ret = btrfs_lookup_file_extent(NULL, root, path, btrfs_ino(reloc_inode),
				       bytenr, 0);
	if (ret < 0)
		goto out;
	if (ret > 0) {
		ret = -ENOENT;
		goto out;
	}

	leaf = path->nodes[0];
	fi = btrfs_item_ptr(leaf, path->slots[0],
			    struct btrfs_file_extent_item);

	BUG_ON(btrfs_file_extent_offset(leaf, fi) ||
	       btrfs_file_extent_compression(leaf, fi) ||
	       btrfs_file_extent_encryption(leaf, fi) ||
	       btrfs_file_extent_other_encoding(leaf, fi));

	if (num_bytes != btrfs_file_extent_disk_num_bytes(leaf, fi)) {
		ret = 1;
		goto out;
	}

	*new_bytenr = btrfs_file_extent_disk_bytenr(leaf, fi);
	ret = 0;
out:
	btrfs_free_path(path);
	return ret;
}

/*
 * update file extent items in the tree leaf to point to
 * the new locations.
 */
static noinline_for_stack
int replace_file_extents(struct btrfs_trans_handle *trans,
			 struct reloc_control *rc,
			 struct btrfs_root *root,
			 struct extent_buffer *leaf)
{
	struct btrfs_key key;
	struct btrfs_file_extent_item *fi;
	struct inode *inode = NULL;
	u64 parent;
	u64 bytenr;
	u64 new_bytenr = 0;
	u64 num_bytes;
	u64 end;
	u32 nritems;
	u32 i;
	int ret;
	int first = 1;
	int dirty = 0;

	if (rc->stage != UPDATE_DATA_PTRS)
		return 0;

	/* reloc trees always use full backref */
	if (root->root_key.objectid == BTRFS_TREE_RELOC_OBJECTID)
		parent = leaf->start;
	else
		parent = 0;

	nritems = btrfs_header_nritems(leaf);
	for (i = 0; i < nritems; i++) {
		cond_resched();
		btrfs_item_key_to_cpu(leaf, &key, i);
		if (key.type != BTRFS_EXTENT_DATA_KEY)
			continue;
		fi = btrfs_item_ptr(leaf, i, struct btrfs_file_extent_item);
		if (btrfs_file_extent_type(leaf, fi) ==
		    BTRFS_FILE_EXTENT_INLINE)
			continue;
		bytenr = btrfs_file_extent_disk_bytenr(leaf, fi);
		num_bytes = btrfs_file_extent_disk_num_bytes(leaf, fi);
		if (bytenr == 0)
			continue;
		if (!in_block_group(bytenr, rc->block_group))
			continue;

		/*
		 * if we are modifying block in fs tree, wait for readpage
		 * to complete and drop the extent cache
		 */
		if (root->root_key.objectid != BTRFS_TREE_RELOC_OBJECTID) {
			if (first) {
				inode = find_next_inode(root, key.objectid);
				first = 0;
			} else if (inode && btrfs_ino(inode) < key.objectid) {
				btrfs_add_delayed_iput(inode);
				inode = find_next_inode(root, key.objectid);
			}
			if (inode && btrfs_ino(inode) == key.objectid) {
				end = key.offset +
				      btrfs_file_extent_num_bytes(leaf, fi);
				WARN_ON(!IS_ALIGNED(key.offset,
						    root->sectorsize));
				WARN_ON(!IS_ALIGNED(end, root->sectorsize));
				end--;
				ret = try_lock_extent(&BTRFS_I(inode)->io_tree,
						      key.offset, end,
						      GFP_NOFS);
				if (!ret)
					continue;

				btrfs_drop_extent_cache(inode, key.offset, end,
							1);
				unlock_extent(&BTRFS_I(inode)->io_tree,
					      key.offset, end, GFP_NOFS);
			}
		}

		ret = get_new_location(rc->data_inode, &new_bytenr,
				       bytenr, num_bytes);
		if (ret > 0) {
			WARN_ON(1);
			continue;
		}
		BUG_ON(ret < 0);

		btrfs_set_file_extent_disk_bytenr(leaf, fi, new_bytenr);
		dirty = 1;

		key.offset -= btrfs_file_extent_offset(leaf, fi);
		ret = btrfs_inc_extent_ref(trans, root, new_bytenr,
					   num_bytes, parent,
					   btrfs_header_owner(leaf),
					   key.objectid, key.offset);
		BUG_ON(ret);

		ret = btrfs_free_extent(trans, root, bytenr, num_bytes,
					parent, btrfs_header_owner(leaf),
					key.objectid, key.offset);
		BUG_ON(ret);
	}
	if (dirty)
		btrfs_mark_buffer_dirty(leaf);
	if (inode)
		btrfs_add_delayed_iput(inode);
	return 0;
}

static noinline_for_stack
int memcmp_node_keys(struct extent_buffer *eb, int slot,
		     struct btrfs_path *path, int level)
{
	struct btrfs_disk_key key1;
	struct btrfs_disk_key key2;
	btrfs_node_key(eb, &key1, slot);
	btrfs_node_key(path->nodes[level], &key2, path->slots[level]);
	return memcmp(&key1, &key2, sizeof(key1));
}

/*
 * try to replace tree blocks in fs tree with the new blocks
 * in reloc tree. tree blocks haven't been modified since the
 * reloc tree was create can be replaced.
 *
 * if a block was replaced, level of the block + 1 is returned.
 * if no block got replaced, 0 is returned. if there are other
 * errors, a negative error number is returned.
 */
static noinline_for_stack
int replace_path(struct btrfs_trans_handle *trans,
		 struct btrfs_root *dest, struct btrfs_root *src,
		 struct btrfs_path *path, struct btrfs_key *next_key,
		 int lowest_level, int max_level)
{
	struct extent_buffer *eb;
	struct extent_buffer *parent;
	struct btrfs_key key;
	u64 old_bytenr;
	u64 new_bytenr;
	u64 old_ptr_gen;
	u64 new_ptr_gen;
	u64 last_snapshot;
	u32 blocksize;
	int cow = 0;
	int level;
	int ret;
	int slot;

	BUG_ON(src->root_key.objectid != BTRFS_TREE_RELOC_OBJECTID);
	BUG_ON(dest->root_key.objectid == BTRFS_TREE_RELOC_OBJECTID);

	last_snapshot = btrfs_root_last_snapshot(&src->root_item);
again:
	slot = path->slots[lowest_level];
	btrfs_node_key_to_cpu(path->nodes[lowest_level], &key, slot);

	eb = btrfs_lock_root_node(dest);
	btrfs_set_lock_blocking(eb);
	level = btrfs_header_level(eb);

	if (level < lowest_level) {
		btrfs_tree_unlock(eb);
		free_extent_buffer(eb);
		return 0;
	}

	if (cow) {
		ret = btrfs_cow_block(trans, dest, eb, NULL, 0, &eb);
		BUG_ON(ret);
	}
	btrfs_set_lock_blocking(eb);

	if (next_key) {
		next_key->objectid = (u64)-1;
		next_key->type = (u8)-1;
		next_key->offset = (u64)-1;
	}

	parent = eb;
	while (1) {
		level = btrfs_header_level(parent);
		BUG_ON(level < lowest_level);

		ret = btrfs_bin_search(parent, &key, level, &slot);
		if (ret && slot > 0)
			slot--;

		if (next_key && slot + 1 < btrfs_header_nritems(parent))
			btrfs_node_key_to_cpu(parent, next_key, slot + 1);

		old_bytenr = btrfs_node_blockptr(parent, slot);
		blocksize = btrfs_level_size(dest, level - 1);
		old_ptr_gen = btrfs_node_ptr_generation(parent, slot);

		if (level <= max_level) {
			eb = path->nodes[level];
			new_bytenr = btrfs_node_blockptr(eb,
							path->slots[level]);
			new_ptr_gen = btrfs_node_ptr_generation(eb,
							path->slots[level]);
		} else {
			new_bytenr = 0;
			new_ptr_gen = 0;
		}

		if (new_bytenr > 0 && new_bytenr == old_bytenr) {
			WARN_ON(1);
			ret = level;
			break;
		}

		if (new_bytenr == 0 || old_ptr_gen > last_snapshot ||
		    memcmp_node_keys(parent, slot, path, level)) {
			if (level <= lowest_level) {
				ret = 0;
				break;
			}

			eb = read_tree_block(dest, old_bytenr, blocksize,
					     old_ptr_gen);
			BUG_ON(!eb);
			btrfs_tree_lock(eb);
			if (cow) {
				ret = btrfs_cow_block(trans, dest, eb, parent,
						      slot, &eb);
				BUG_ON(ret);
			}
			btrfs_set_lock_blocking(eb);

			btrfs_tree_unlock(parent);
			free_extent_buffer(parent);

			parent = eb;
			continue;
		}

		if (!cow) {
			btrfs_tree_unlock(parent);
			free_extent_buffer(parent);
			cow = 1;
			goto again;
		}

		btrfs_node_key_to_cpu(path->nodes[level], &key,
				      path->slots[level]);
		btrfs_release_path(path);

		path->lowest_level = level;
		ret = btrfs_search_slot(trans, src, &key, path, 0, 1);
		path->lowest_level = 0;
		BUG_ON(ret);

		/*
		 * swap blocks in fs tree and reloc tree.
		 */
		btrfs_set_node_blockptr(parent, slot, new_bytenr);
		btrfs_set_node_ptr_generation(parent, slot, new_ptr_gen);
		btrfs_mark_buffer_dirty(parent);

		btrfs_set_node_blockptr(path->nodes[level],
					path->slots[level], old_bytenr);
		btrfs_set_node_ptr_generation(path->nodes[level],
					      path->slots[level], old_ptr_gen);
		btrfs_mark_buffer_dirty(path->nodes[level]);

		ret = btrfs_inc_extent_ref(trans, src, old_bytenr, blocksize,
					path->nodes[level]->start,
					src->root_key.objectid, level - 1, 0);
		BUG_ON(ret);
		ret = btrfs_inc_extent_ref(trans, dest, new_bytenr, blocksize,
					0, dest->root_key.objectid, level - 1,
					0);
		BUG_ON(ret);

		ret = btrfs_free_extent(trans, src, new_bytenr, blocksize,
					path->nodes[level]->start,
					src->root_key.objectid, level - 1, 0);
		BUG_ON(ret);

		ret = btrfs_free_extent(trans, dest, old_bytenr, blocksize,
					0, dest->root_key.objectid, level - 1,
					0);
		BUG_ON(ret);

		btrfs_unlock_up_safe(path, 0);

		ret = level;
		break;
	}
	btrfs_tree_unlock(parent);
	free_extent_buffer(parent);
	return ret;
}

/*
 * helper to find next relocated block in reloc tree
 */
static noinline_for_stack
int walk_up_reloc_tree(struct btrfs_root *root, struct btrfs_path *path,
		       int *level)
{
	struct extent_buffer *eb;
	int i;
	u64 last_snapshot;
	u32 nritems;

	last_snapshot = btrfs_root_last_snapshot(&root->root_item);

	for (i = 0; i < *level; i++) {
		free_extent_buffer(path->nodes[i]);
		path->nodes[i] = NULL;
	}

	for (i = *level; i < BTRFS_MAX_LEVEL && path->nodes[i]; i++) {
		eb = path->nodes[i];
		nritems = btrfs_header_nritems(eb);
		while (path->slots[i] + 1 < nritems) {
			path->slots[i]++;
			if (btrfs_node_ptr_generation(eb, path->slots[i]) <=
			    last_snapshot)
				continue;

			*level = i;
			return 0;
		}
		free_extent_buffer(path->nodes[i]);
		path->nodes[i] = NULL;
	}
	return 1;
}

/*
 * walk down reloc tree to find relocated block of lowest level
 */
static noinline_for_stack
int walk_down_reloc_tree(struct btrfs_root *root, struct btrfs_path *path,
			 int *level)
{
	struct extent_buffer *eb = NULL;
	int i;
	u64 bytenr;
	u64 ptr_gen = 0;
	u64 last_snapshot;
	u32 blocksize;
	u32 nritems;

	last_snapshot = btrfs_root_last_snapshot(&root->root_item);

	for (i = *level; i > 0; i--) {
		eb = path->nodes[i];
		nritems = btrfs_header_nritems(eb);
		while (path->slots[i] < nritems) {
			ptr_gen = btrfs_node_ptr_generation(eb, path->slots[i]);
			if (ptr_gen > last_snapshot)
				break;
			path->slots[i]++;
		}
		if (path->slots[i] >= nritems) {
			if (i == *level)
				break;
			*level = i + 1;
			return 0;
		}
		if (i == 1) {
			*level = i;
			return 0;
		}

		bytenr = btrfs_node_blockptr(eb, path->slots[i]);
		blocksize = btrfs_level_size(root, i - 1);
		eb = read_tree_block(root, bytenr, blocksize, ptr_gen);
		BUG_ON(btrfs_header_level(eb) != i - 1);
		path->nodes[i - 1] = eb;
		path->slots[i - 1] = 0;
	}
	return 1;
}

/*
 * invalidate extent cache for file extents whose key in range of
 * [min_key, max_key)
 */
static int invalidate_extent_cache(struct btrfs_root *root,
				   struct btrfs_key *min_key,
				   struct btrfs_key *max_key)
{
	struct inode *inode = NULL;
	u64 objectid;
	u64 start, end;
	u64 ino;

	objectid = min_key->objectid;
	while (1) {
		cond_resched();
		iput(inode);

		if (objectid > max_key->objectid)
			break;

		inode = find_next_inode(root, objectid);
		if (!inode)
			break;
		ino = btrfs_ino(inode);

		if (ino > max_key->objectid) {
			iput(inode);
			break;
		}

		objectid = ino + 1;
		if (!S_ISREG(inode->i_mode))
			continue;

		if (unlikely(min_key->objectid == ino)) {
			if (min_key->type > BTRFS_EXTENT_DATA_KEY)
				continue;
			if (min_key->type < BTRFS_EXTENT_DATA_KEY)
				start = 0;
			else {
				start = min_key->offset;
				WARN_ON(!IS_ALIGNED(start, root->sectorsize));
			}
		} else {
			start = 0;
		}

		if (unlikely(max_key->objectid == ino)) {
			if (max_key->type < BTRFS_EXTENT_DATA_KEY)
				continue;
			if (max_key->type > BTRFS_EXTENT_DATA_KEY) {
				end = (u64)-1;
			} else {
				if (max_key->offset == 0)
					continue;
				end = max_key->offset;
				WARN_ON(!IS_ALIGNED(end, root->sectorsize));
				end--;
			}
		} else {
			end = (u64)-1;
		}

		/* the lock_extent waits for readpage to complete */
		lock_extent(&BTRFS_I(inode)->io_tree, start, end, GFP_NOFS);
		btrfs_drop_extent_cache(inode, start, end, 1);
		unlock_extent(&BTRFS_I(inode)->io_tree, start, end, GFP_NOFS);
	}
	return 0;
}

static int find_next_key(struct btrfs_path *path, int level,
			 struct btrfs_key *key)

{
	while (level < BTRFS_MAX_LEVEL) {
		if (!path->nodes[level])
			break;
		if (path->slots[level] + 1 <
		    btrfs_header_nritems(path->nodes[level])) {
			btrfs_node_key_to_cpu(path->nodes[level], key,
					      path->slots[level] + 1);
			return 0;
		}
		level++;
	}
	return 1;
}

/*
 * merge the relocated tree blocks in reloc tree with corresponding
 * fs tree.
 */
static noinline_for_stack int merge_reloc_root(struct reloc_control *rc,
					       struct btrfs_root *root)
{
	LIST_HEAD(inode_list);
	struct btrfs_key key;
	struct btrfs_key next_key;
	struct btrfs_trans_handle *trans;
	struct btrfs_root *reloc_root;
	struct btrfs_root_item *root_item;
	struct btrfs_path *path;
	struct extent_buffer *leaf;
	unsigned long nr;
	int level;
	int max_level;
	int replaced = 0;
	int ret;
	int err = 0;
	u32 min_reserved;

	path = btrfs_alloc_path();
	if (!path)
		return -ENOMEM;
	path->reada = 1;

	reloc_root = root->reloc_root;
	root_item = &reloc_root->root_item;

	if (btrfs_disk_key_objectid(&root_item->drop_progress) == 0) {
		level = btrfs_root_level(root_item);
		extent_buffer_get(reloc_root->node);
		path->nodes[level] = reloc_root->node;
		path->slots[level] = 0;
	} else {
		btrfs_disk_key_to_cpu(&key, &root_item->drop_progress);

		level = root_item->drop_level;
		BUG_ON(level == 0);
		path->lowest_level = level;
		ret = btrfs_search_slot(NULL, reloc_root, &key, path, 0, 0);
		path->lowest_level = 0;
		if (ret < 0) {
			btrfs_free_path(path);
			return ret;
		}

		btrfs_node_key_to_cpu(path->nodes[level], &next_key,
				      path->slots[level]);
		WARN_ON(memcmp(&key, &next_key, sizeof(key)));

		btrfs_unlock_up_safe(path, 0);
	}

	min_reserved = root->nodesize * (BTRFS_MAX_LEVEL - 1) * 2;
	memset(&next_key, 0, sizeof(next_key));

	while (1) {
		trans = btrfs_start_transaction(root, 0);
		BUG_ON(IS_ERR(trans));
		trans->block_rsv = rc->block_rsv;

		ret = btrfs_block_rsv_check(trans, root, rc->block_rsv,
					    min_reserved, 0);
		if (ret) {
			BUG_ON(ret != -EAGAIN);
			ret = btrfs_commit_transaction(trans, root);
			BUG_ON(ret);
			continue;
		}

		replaced = 0;
		max_level = level;

		ret = walk_down_reloc_tree(reloc_root, path, &level);
		if (ret < 0) {
			err = ret;
			goto out;
		}
		if (ret > 0)
			break;

		if (!find_next_key(path, level, &key) &&
		    btrfs_comp_cpu_keys(&next_key, &key) >= 0) {
			ret = 0;
		} else {
			ret = replace_path(trans, root, reloc_root, path,
					   &next_key, level, max_level);
		}
		if (ret < 0) {
			err = ret;
			goto out;
		}

		if (ret > 0) {
			level = ret;
			btrfs_node_key_to_cpu(path->nodes[level], &key,
					      path->slots[level]);
			replaced = 1;
		}

		ret = walk_up_reloc_tree(reloc_root, path, &level);
		if (ret > 0)
			break;

		BUG_ON(level == 0);
		/*
		 * save the merging progress in the drop_progress.
		 * this is OK since root refs == 1 in this case.
		 */
		btrfs_node_key(path->nodes[level], &root_item->drop_progress,
			       path->slots[level]);
		root_item->drop_level = level;

		nr = trans->blocks_used;
		btrfs_end_transaction_throttle(trans, root);

		btrfs_btree_balance_dirty(root, nr);

		if (replaced && rc->stage == UPDATE_DATA_PTRS)
			invalidate_extent_cache(root, &key, &next_key);
	}

	/*
	 * handle the case only one block in the fs tree need to be
	 * relocated and the block is tree root.
	 */
	leaf = btrfs_lock_root_node(root);
	ret = btrfs_cow_block(trans, root, leaf, NULL, 0, &leaf);
	btrfs_tree_unlock(leaf);
	free_extent_buffer(leaf);
	if (ret < 0)
		err = ret;
out:
	btrfs_free_path(path);

	if (err == 0) {
		memset(&root_item->drop_progress, 0,
		       sizeof(root_item->drop_progress));
		root_item->drop_level = 0;
		btrfs_set_root_refs(root_item, 0);
		btrfs_update_reloc_root(trans, root);
	}

	nr = trans->blocks_used;
	btrfs_end_transaction_throttle(trans, root);

	btrfs_btree_balance_dirty(root, nr);

	if (replaced && rc->stage == UPDATE_DATA_PTRS)
		invalidate_extent_cache(root, &key, &next_key);

	return err;
}

static noinline_for_stack
int prepare_to_merge(struct reloc_control *rc, int err)
{
	struct btrfs_root *root = rc->extent_root;
	struct btrfs_root *reloc_root;
	struct btrfs_trans_handle *trans;
	LIST_HEAD(reloc_roots);
	u64 num_bytes = 0;
	int ret;

	mutex_lock(&root->fs_info->reloc_mutex);
	rc->merging_rsv_size += root->nodesize * (BTRFS_MAX_LEVEL - 1) * 2;
	rc->merging_rsv_size += rc->nodes_relocated * 2;
	mutex_unlock(&root->fs_info->reloc_mutex);

again:
	if (!err) {
		num_bytes = rc->merging_rsv_size;
		ret = btrfs_block_rsv_add(NULL, root, rc->block_rsv,
					  num_bytes);
		if (ret)
			err = ret;
	}

	trans = btrfs_join_transaction(rc->extent_root);
	if (IS_ERR(trans)) {
		if (!err)
			btrfs_block_rsv_release(rc->extent_root,
						rc->block_rsv, num_bytes);
		return PTR_ERR(trans);
	}

	if (!err) {
		if (num_bytes != rc->merging_rsv_size) {
			btrfs_end_transaction(trans, rc->extent_root);
			btrfs_block_rsv_release(rc->extent_root,
						rc->block_rsv, num_bytes);
			goto again;
		}
	}

	rc->merge_reloc_tree = 1;

	while (!list_empty(&rc->reloc_roots)) {
		reloc_root = list_entry(rc->reloc_roots.next,
					struct btrfs_root, root_list);
		list_del_init(&reloc_root->root_list);

		root = read_fs_root(reloc_root->fs_info,
				    reloc_root->root_key.offset);
		BUG_ON(IS_ERR(root));
		BUG_ON(root->reloc_root != reloc_root);

		/*
		 * set reference count to 1, so btrfs_recover_relocation
		 * knows it should resumes merging
		 */
		if (!err)
			btrfs_set_root_refs(&reloc_root->root_item, 1);
		btrfs_update_reloc_root(trans, root);

		list_add(&reloc_root->root_list, &reloc_roots);
	}

	list_splice(&reloc_roots, &rc->reloc_roots);

	if (!err)
		btrfs_commit_transaction(trans, rc->extent_root);
	else
		btrfs_end_transaction(trans, rc->extent_root);
	return err;
}

static noinline_for_stack
int merge_reloc_roots(struct reloc_control *rc)
{
	struct btrfs_root *root;
	struct btrfs_root *reloc_root;
	LIST_HEAD(reloc_roots);
	int found = 0;
	int ret;
again:
	root = rc->extent_root;

	/*
	 * this serializes us with btrfs_record_root_in_transaction,
	 * we have to make sure nobody is in the middle of
	 * adding their roots to the list while we are
	 * doing this splice
	 */
	mutex_lock(&root->fs_info->reloc_mutex);
	list_splice_init(&rc->reloc_roots, &reloc_roots);
	mutex_unlock(&root->fs_info->reloc_mutex);

	while (!list_empty(&reloc_roots)) {
		found = 1;
		reloc_root = list_entry(reloc_roots.next,
					struct btrfs_root, root_list);

		if (btrfs_root_refs(&reloc_root->root_item) > 0) {
			root = read_fs_root(reloc_root->fs_info,
					    reloc_root->root_key.offset);
			BUG_ON(IS_ERR(root));
			BUG_ON(root->reloc_root != reloc_root);

			ret = merge_reloc_root(rc, root);
			BUG_ON(ret);
		} else {
			list_del_init(&reloc_root->root_list);
		}
		btrfs_drop_snapshot(reloc_root, rc->block_rsv, 0);
	}

	if (found) {
		found = 0;
		goto again;
	}
	BUG_ON(!RB_EMPTY_ROOT(&rc->reloc_root_tree.rb_root));
	return 0;
}

static void free_block_list(struct rb_root *blocks)
{
	struct tree_block *block;
	struct rb_node *rb_node;
	while ((rb_node = rb_first(blocks))) {
		block = rb_entry(rb_node, struct tree_block, rb_node);
		rb_erase(rb_node, blocks);
		kfree(block);
	}
}

static int record_reloc_root_in_trans(struct btrfs_trans_handle *trans,
				      struct btrfs_root *reloc_root)
{
	struct btrfs_root *root;

	if (reloc_root->last_trans == trans->transid)
		return 0;

	root = read_fs_root(reloc_root->fs_info, reloc_root->root_key.offset);
	BUG_ON(IS_ERR(root));
	BUG_ON(root->reloc_root != reloc_root);

	return btrfs_record_root_in_trans(trans, root);
}

static noinline_for_stack
struct btrfs_root *select_reloc_root(struct btrfs_trans_handle *trans,
				     struct reloc_control *rc,
				     struct backref_node *node,
				     struct backref_edge *edges[], int *nr)
{
	struct backref_node *next;
	struct btrfs_root *root;
	int index = 0;

	next = node;
	while (1) {
		cond_resched();
		next = walk_up_backref(next, edges, &index);
		root = next->root;
		BUG_ON(!root);
		BUG_ON(!root->ref_cows);

		if (root->root_key.objectid == BTRFS_TREE_RELOC_OBJECTID) {
			record_reloc_root_in_trans(trans, root);
			break;
		}

		btrfs_record_root_in_trans(trans, root);
		root = root->reloc_root;

		if (next->new_bytenr != root->node->start) {
			BUG_ON(next->new_bytenr);
			BUG_ON(!list_empty(&next->list));
			next->new_bytenr = root->node->start;
			next->root = root;
			list_add_tail(&next->list,
				      &rc->backref_cache.changed);
			__mark_block_processed(rc, next);
			break;
		}

		WARN_ON(1);
		root = NULL;
		next = walk_down_backref(edges, &index);
		if (!next || next->level <= node->level)
			break;
	}
	if (!root)
		return NULL;

	*nr = index;
	next = node;
	/* setup backref node path for btrfs_reloc_cow_block */
	while (1) {
		rc->backref_cache.path[next->level] = next;
		if (--index < 0)
			break;
		next = edges[index]->node[UPPER];
	}
	return root;
}

/*
 * select a tree root for relocation. return NULL if the block
 * is reference counted. we should use do_relocation() in this
 * case. return a tree root pointer if the block isn't reference
 * counted. return -ENOENT if the block is root of reloc tree.
 */
static noinline_for_stack
struct btrfs_root *select_one_root(struct btrfs_trans_handle *trans,
				   struct backref_node *node)
{
	struct backref_node *next;
	struct btrfs_root *root;
	struct btrfs_root *fs_root = NULL;
	struct backref_edge *edges[BTRFS_MAX_LEVEL - 1];
	int index = 0;

	next = node;
	while (1) {
		cond_resched();
		next = walk_up_backref(next, edges, &index);
		root = next->root;
		BUG_ON(!root);

<<<<<<< HEAD
		/* no other choice for non-refernce counted tree */
=======
		/* no other choice for non-references counted tree */
>>>>>>> 02f8c6ae
		if (!root->ref_cows)
			return root;

		if (root->root_key.objectid != BTRFS_TREE_RELOC_OBJECTID)
			fs_root = root;

		if (next != node)
			return NULL;

		next = walk_down_backref(edges, &index);
		if (!next || next->level <= node->level)
			break;
	}

	if (!fs_root)
		return ERR_PTR(-ENOENT);
	return fs_root;
}

static noinline_for_stack
u64 calcu_metadata_size(struct reloc_control *rc,
			struct backref_node *node, int reserve)
{
	struct backref_node *next = node;
	struct backref_edge *edge;
	struct backref_edge *edges[BTRFS_MAX_LEVEL - 1];
	u64 num_bytes = 0;
	int index = 0;

	BUG_ON(reserve && node->processed);

	while (next) {
		cond_resched();
		while (1) {
			if (next->processed && (reserve || next != node))
				break;

			num_bytes += btrfs_level_size(rc->extent_root,
						      next->level);

			if (list_empty(&next->upper))
				break;

			edge = list_entry(next->upper.next,
					  struct backref_edge, list[LOWER]);
			edges[index++] = edge;
			next = edge->node[UPPER];
		}
		next = walk_down_backref(edges, &index);
	}
	return num_bytes;
}

static int reserve_metadata_space(struct btrfs_trans_handle *trans,
				  struct reloc_control *rc,
				  struct backref_node *node)
{
	struct btrfs_root *root = rc->extent_root;
	u64 num_bytes;
	int ret;

	num_bytes = calcu_metadata_size(rc, node, 1) * 2;

	trans->block_rsv = rc->block_rsv;
	ret = btrfs_block_rsv_add(trans, root, rc->block_rsv, num_bytes);
	if (ret) {
		if (ret == -EAGAIN)
			rc->commit_transaction = 1;
		return ret;
	}

	return 0;
}

static void release_metadata_space(struct reloc_control *rc,
				   struct backref_node *node)
{
	u64 num_bytes = calcu_metadata_size(rc, node, 0) * 2;
	btrfs_block_rsv_release(rc->extent_root, rc->block_rsv, num_bytes);
}

/*
 * relocate a block tree, and then update pointers in upper level
 * blocks that reference the block to point to the new location.
 *
 * if called by link_to_upper, the block has already been relocated.
 * in that case this function just updates pointers.
 */
static int do_relocation(struct btrfs_trans_handle *trans,
			 struct reloc_control *rc,
			 struct backref_node *node,
			 struct btrfs_key *key,
			 struct btrfs_path *path, int lowest)
{
	struct backref_node *upper;
	struct backref_edge *edge;
	struct backref_edge *edges[BTRFS_MAX_LEVEL - 1];
	struct btrfs_root *root;
	struct extent_buffer *eb;
	u32 blocksize;
	u64 bytenr;
	u64 generation;
	int nr;
	int slot;
	int ret;
	int err = 0;

	BUG_ON(lowest && node->eb);

	path->lowest_level = node->level + 1;
	rc->backref_cache.path[node->level] = node;
	list_for_each_entry(edge, &node->upper, list[LOWER]) {
		cond_resched();

		upper = edge->node[UPPER];
		root = select_reloc_root(trans, rc, upper, edges, &nr);
		BUG_ON(!root);

		if (upper->eb && !upper->locked) {
			if (!lowest) {
				ret = btrfs_bin_search(upper->eb, key,
						       upper->level, &slot);
				BUG_ON(ret);
				bytenr = btrfs_node_blockptr(upper->eb, slot);
				if (node->eb->start == bytenr)
					goto next;
			}
			drop_node_buffer(upper);
		}

		if (!upper->eb) {
			ret = btrfs_search_slot(trans, root, key, path, 0, 1);
			if (ret < 0) {
				err = ret;
				break;
			}
			BUG_ON(ret > 0);

			if (!upper->eb) {
				upper->eb = path->nodes[upper->level];
				path->nodes[upper->level] = NULL;
			} else {
				BUG_ON(upper->eb != path->nodes[upper->level]);
			}

			upper->locked = 1;
			path->locks[upper->level] = 0;

			slot = path->slots[upper->level];
			btrfs_release_path(path);
		} else {
			ret = btrfs_bin_search(upper->eb, key, upper->level,
					       &slot);
			BUG_ON(ret);
		}

		bytenr = btrfs_node_blockptr(upper->eb, slot);
		if (lowest) {
			BUG_ON(bytenr != node->bytenr);
		} else {
			if (node->eb->start == bytenr)
				goto next;
		}

		blocksize = btrfs_level_size(root, node->level);
		generation = btrfs_node_ptr_generation(upper->eb, slot);
		eb = read_tree_block(root, bytenr, blocksize, generation);
		if (!eb) {
			err = -EIO;
			goto next;
		}
		btrfs_tree_lock(eb);
		btrfs_set_lock_blocking(eb);

		if (!node->eb) {
			ret = btrfs_cow_block(trans, root, eb, upper->eb,
					      slot, &eb);
			btrfs_tree_unlock(eb);
			free_extent_buffer(eb);
			if (ret < 0) {
				err = ret;
				goto next;
			}
			BUG_ON(node->eb != eb);
		} else {
			btrfs_set_node_blockptr(upper->eb, slot,
						node->eb->start);
			btrfs_set_node_ptr_generation(upper->eb, slot,
						      trans->transid);
			btrfs_mark_buffer_dirty(upper->eb);

			ret = btrfs_inc_extent_ref(trans, root,
						node->eb->start, blocksize,
						upper->eb->start,
						btrfs_header_owner(upper->eb),
						node->level, 0);
			BUG_ON(ret);

			ret = btrfs_drop_subtree(trans, root, eb, upper->eb);
			BUG_ON(ret);
		}
next:
		if (!upper->pending)
			drop_node_buffer(upper);
		else
			unlock_node_buffer(upper);
		if (err)
			break;
<<<<<<< HEAD
	}

	if (!err && node->pending) {
		drop_node_buffer(node);
		list_move_tail(&node->list, &rc->backref_cache.changed);
		node->pending = 0;
	}

=======
	}

	if (!err && node->pending) {
		drop_node_buffer(node);
		list_move_tail(&node->list, &rc->backref_cache.changed);
		node->pending = 0;
	}

>>>>>>> 02f8c6ae
	path->lowest_level = 0;
	BUG_ON(err == -ENOSPC);
	return err;
}

static int link_to_upper(struct btrfs_trans_handle *trans,
			 struct reloc_control *rc,
			 struct backref_node *node,
			 struct btrfs_path *path)
{
	struct btrfs_key key;

	btrfs_node_key_to_cpu(node->eb, &key, 0);
	return do_relocation(trans, rc, node, &key, path, 0);
}

static int finish_pending_nodes(struct btrfs_trans_handle *trans,
				struct reloc_control *rc,
				struct btrfs_path *path, int err)
{
	LIST_HEAD(list);
	struct backref_cache *cache = &rc->backref_cache;
	struct backref_node *node;
	int level;
	int ret;

	for (level = 0; level < BTRFS_MAX_LEVEL; level++) {
		while (!list_empty(&cache->pending[level])) {
			node = list_entry(cache->pending[level].next,
					  struct backref_node, list);
			list_move_tail(&node->list, &list);
			BUG_ON(!node->pending);

			if (!err) {
				ret = link_to_upper(trans, rc, node, path);
				if (ret < 0)
					err = ret;
			}
		}
		list_splice_init(&list, &cache->pending[level]);
	}
	return err;
}

static void mark_block_processed(struct reloc_control *rc,
				 u64 bytenr, u32 blocksize)
{
	set_extent_bits(&rc->processed_blocks, bytenr, bytenr + blocksize - 1,
			EXTENT_DIRTY, GFP_NOFS);
}

static void __mark_block_processed(struct reloc_control *rc,
				   struct backref_node *node)
{
	u32 blocksize;
	if (node->level == 0 ||
	    in_block_group(node->bytenr, rc->block_group)) {
		blocksize = btrfs_level_size(rc->extent_root, node->level);
		mark_block_processed(rc, node->bytenr, blocksize);
	}
	node->processed = 1;
}

/*
 * mark a block and all blocks directly/indirectly reference the block
 * as processed.
 */
static void update_processed_blocks(struct reloc_control *rc,
				    struct backref_node *node)
{
	struct backref_node *next = node;
	struct backref_edge *edge;
	struct backref_edge *edges[BTRFS_MAX_LEVEL - 1];
	int index = 0;

	while (next) {
		cond_resched();
		while (1) {
			if (next->processed)
				break;

			__mark_block_processed(rc, next);

			if (list_empty(&next->upper))
				break;

			edge = list_entry(next->upper.next,
					  struct backref_edge, list[LOWER]);
			edges[index++] = edge;
			next = edge->node[UPPER];
		}
		next = walk_down_backref(edges, &index);
	}
}

static int tree_block_processed(u64 bytenr, u32 blocksize,
				struct reloc_control *rc)
{
	if (test_range_bit(&rc->processed_blocks, bytenr,
			   bytenr + blocksize - 1, EXTENT_DIRTY, 1, NULL))
		return 1;
	return 0;
}

static int get_tree_block_key(struct reloc_control *rc,
			      struct tree_block *block)
{
	struct extent_buffer *eb;

	BUG_ON(block->key_ready);
	eb = read_tree_block(rc->extent_root, block->bytenr,
			     block->key.objectid, block->key.offset);
	BUG_ON(!eb);
	WARN_ON(btrfs_header_level(eb) != block->level);
	if (block->level == 0)
		btrfs_item_key_to_cpu(eb, &block->key, 0);
	else
		btrfs_node_key_to_cpu(eb, &block->key, 0);
	free_extent_buffer(eb);
	block->key_ready = 1;
	return 0;
}

static int reada_tree_block(struct reloc_control *rc,
			    struct tree_block *block)
{
	BUG_ON(block->key_ready);
	readahead_tree_block(rc->extent_root, block->bytenr,
			     block->key.objectid, block->key.offset);
	return 0;
}

/*
 * helper function to relocate a tree block
 */
static int relocate_tree_block(struct btrfs_trans_handle *trans,
				struct reloc_control *rc,
				struct backref_node *node,
				struct btrfs_key *key,
				struct btrfs_path *path)
{
	struct btrfs_root *root;
	int release = 0;
	int ret = 0;

	if (!node)
		return 0;

	BUG_ON(node->processed);
	root = select_one_root(trans, node);
	if (root == ERR_PTR(-ENOENT)) {
		update_processed_blocks(rc, node);
		goto out;
	}

	if (!root || root->ref_cows) {
		ret = reserve_metadata_space(trans, rc, node);
		if (ret)
			goto out;
		release = 1;
	}

	if (root) {
		if (root->ref_cows) {
			BUG_ON(node->new_bytenr);
			BUG_ON(!list_empty(&node->list));
			btrfs_record_root_in_trans(trans, root);
			root = root->reloc_root;
			node->new_bytenr = root->node->start;
			node->root = root;
			list_add_tail(&node->list, &rc->backref_cache.changed);
		} else {
			path->lowest_level = node->level;
			ret = btrfs_search_slot(trans, root, key, path, 0, 1);
			btrfs_release_path(path);
			if (ret > 0)
				ret = 0;
		}
		if (!ret)
			update_processed_blocks(rc, node);
	} else {
		ret = do_relocation(trans, rc, node, key, path, 1);
	}
out:
	if (ret || node->level == 0 || node->cowonly) {
		if (release)
			release_metadata_space(rc, node);
		remove_backref_node(&rc->backref_cache, node);
	}
	return ret;
}

/*
 * relocate a list of blocks
 */
static noinline_for_stack
int relocate_tree_blocks(struct btrfs_trans_handle *trans,
			 struct reloc_control *rc, struct rb_root *blocks)
{
	struct backref_node *node;
	struct btrfs_path *path;
	struct tree_block *block;
	struct rb_node *rb_node;
	int ret;
	int err = 0;

	path = btrfs_alloc_path();
	if (!path)
		return -ENOMEM;

	rb_node = rb_first(blocks);
	while (rb_node) {
		block = rb_entry(rb_node, struct tree_block, rb_node);
		if (!block->key_ready)
			reada_tree_block(rc, block);
		rb_node = rb_next(rb_node);
	}

	rb_node = rb_first(blocks);
	while (rb_node) {
		block = rb_entry(rb_node, struct tree_block, rb_node);
		if (!block->key_ready)
			get_tree_block_key(rc, block);
		rb_node = rb_next(rb_node);
	}

	rb_node = rb_first(blocks);
	while (rb_node) {
		block = rb_entry(rb_node, struct tree_block, rb_node);

		node = build_backref_tree(rc, &block->key,
					  block->level, block->bytenr);
		if (IS_ERR(node)) {
			err = PTR_ERR(node);
			goto out;
		}

		ret = relocate_tree_block(trans, rc, node, &block->key,
					  path);
		if (ret < 0) {
			if (ret != -EAGAIN || rb_node == rb_first(blocks))
				err = ret;
			goto out;
		}
		rb_node = rb_next(rb_node);
	}
out:
	free_block_list(blocks);
	err = finish_pending_nodes(trans, rc, path, err);

	btrfs_free_path(path);
	return err;
}

static noinline_for_stack
int prealloc_file_extent_cluster(struct inode *inode,
				 struct file_extent_cluster *cluster)
{
	u64 alloc_hint = 0;
	u64 start;
	u64 end;
	u64 offset = BTRFS_I(inode)->index_cnt;
	u64 num_bytes;
	int nr = 0;
	int ret = 0;

	BUG_ON(cluster->start != cluster->boundary[0]);
	mutex_lock(&inode->i_mutex);

	ret = btrfs_check_data_free_space(inode, cluster->end +
					  1 - cluster->start);
	if (ret)
		goto out;

	while (nr < cluster->nr) {
		start = cluster->boundary[nr] - offset;
		if (nr + 1 < cluster->nr)
			end = cluster->boundary[nr + 1] - 1 - offset;
		else
			end = cluster->end - offset;

		lock_extent(&BTRFS_I(inode)->io_tree, start, end, GFP_NOFS);
		num_bytes = end + 1 - start;
		ret = btrfs_prealloc_file_range(inode, 0, start,
						num_bytes, num_bytes,
						end + 1, &alloc_hint);
		unlock_extent(&BTRFS_I(inode)->io_tree, start, end, GFP_NOFS);
		if (ret)
			break;
		nr++;
	}
	btrfs_free_reserved_data_space(inode, cluster->end +
				       1 - cluster->start);
out:
	mutex_unlock(&inode->i_mutex);
	return ret;
}

static noinline_for_stack
int setup_extent_mapping(struct inode *inode, u64 start, u64 end,
			 u64 block_start)
{
	struct btrfs_root *root = BTRFS_I(inode)->root;
	struct extent_map_tree *em_tree = &BTRFS_I(inode)->extent_tree;
	struct extent_map *em;
	int ret = 0;

	em = alloc_extent_map();
	if (!em)
		return -ENOMEM;

	em->start = start;
	em->len = end + 1 - start;
	em->block_len = em->len;
	em->block_start = block_start;
	em->bdev = root->fs_info->fs_devices->latest_bdev;
	set_bit(EXTENT_FLAG_PINNED, &em->flags);

	lock_extent(&BTRFS_I(inode)->io_tree, start, end, GFP_NOFS);
	while (1) {
		write_lock(&em_tree->lock);
		ret = add_extent_mapping(em_tree, em);
		write_unlock(&em_tree->lock);
		if (ret != -EEXIST) {
			free_extent_map(em);
			break;
		}
		btrfs_drop_extent_cache(inode, start, end, 0);
	}
	unlock_extent(&BTRFS_I(inode)->io_tree, start, end, GFP_NOFS);
	return ret;
}

static int relocate_file_extent_cluster(struct inode *inode,
					struct file_extent_cluster *cluster)
{
	u64 page_start;
	u64 page_end;
	u64 offset = BTRFS_I(inode)->index_cnt;
	unsigned long index;
	unsigned long last_index;
	struct page *page;
	struct file_ra_state *ra;
	int nr = 0;
	int ret = 0;

	if (!cluster->nr)
		return 0;

	ra = kzalloc(sizeof(*ra), GFP_NOFS);
	if (!ra)
		return -ENOMEM;

	ret = prealloc_file_extent_cluster(inode, cluster);
	if (ret)
		goto out;

	file_ra_state_init(ra, inode->i_mapping);

	ret = setup_extent_mapping(inode, cluster->start - offset,
				   cluster->end - offset, cluster->start);
	if (ret)
		goto out;

	index = (cluster->start - offset) >> PAGE_CACHE_SHIFT;
	last_index = (cluster->end - offset) >> PAGE_CACHE_SHIFT;
	while (index <= last_index) {
		ret = btrfs_delalloc_reserve_metadata(inode, PAGE_CACHE_SIZE);
		if (ret)
			goto out;

		page = find_lock_page(inode->i_mapping, index);
		if (!page) {
			page_cache_sync_readahead(inode->i_mapping,
						  ra, NULL, index,
						  last_index + 1 - index);
			page = grab_cache_page(inode->i_mapping, index);
			if (!page) {
				btrfs_delalloc_release_metadata(inode,
							PAGE_CACHE_SIZE);
				ret = -ENOMEM;
				goto out;
			}
		}

		if (PageReadahead(page)) {
			page_cache_async_readahead(inode->i_mapping,
						   ra, NULL, page, index,
						   last_index + 1 - index);
		}

		if (!PageUptodate(page)) {
			btrfs_readpage(NULL, page);
			lock_page(page);
			if (!PageUptodate(page)) {
				unlock_page(page);
				page_cache_release(page);
				btrfs_delalloc_release_metadata(inode,
							PAGE_CACHE_SIZE);
				ret = -EIO;
				goto out;
			}
		}

		page_start = (u64)page->index << PAGE_CACHE_SHIFT;
		page_end = page_start + PAGE_CACHE_SIZE - 1;

		lock_extent(&BTRFS_I(inode)->io_tree,
			    page_start, page_end, GFP_NOFS);

		set_page_extent_mapped(page);

		if (nr < cluster->nr &&
		    page_start + offset == cluster->boundary[nr]) {
			set_extent_bits(&BTRFS_I(inode)->io_tree,
					page_start, page_end,
					EXTENT_BOUNDARY, GFP_NOFS);
			nr++;
		}

		btrfs_set_extent_delalloc(inode, page_start, page_end, NULL);
		set_page_dirty(page);

		unlock_extent(&BTRFS_I(inode)->io_tree,
			      page_start, page_end, GFP_NOFS);
		unlock_page(page);
		page_cache_release(page);

		index++;
		balance_dirty_pages_ratelimited(inode->i_mapping);
		btrfs_throttle(BTRFS_I(inode)->root);
	}
	WARN_ON(nr != cluster->nr);
out:
	kfree(ra);
	return ret;
}

static noinline_for_stack
int relocate_data_extent(struct inode *inode, struct btrfs_key *extent_key,
			 struct file_extent_cluster *cluster)
{
	int ret;

	if (cluster->nr > 0 && extent_key->objectid != cluster->end + 1) {
		ret = relocate_file_extent_cluster(inode, cluster);
		if (ret)
			return ret;
		cluster->nr = 0;
	}

	if (!cluster->nr)
		cluster->start = extent_key->objectid;
	else
		BUG_ON(cluster->nr >= MAX_EXTENTS);
	cluster->end = extent_key->objectid + extent_key->offset - 1;
	cluster->boundary[cluster->nr] = extent_key->objectid;
	cluster->nr++;

	if (cluster->nr >= MAX_EXTENTS) {
		ret = relocate_file_extent_cluster(inode, cluster);
		if (ret)
			return ret;
		cluster->nr = 0;
	}
	return 0;
}

#ifdef BTRFS_COMPAT_EXTENT_TREE_V0
static int get_ref_objectid_v0(struct reloc_control *rc,
			       struct btrfs_path *path,
			       struct btrfs_key *extent_key,
			       u64 *ref_objectid, int *path_change)
{
	struct btrfs_key key;
	struct extent_buffer *leaf;
	struct btrfs_extent_ref_v0 *ref0;
	int ret;
	int slot;

	leaf = path->nodes[0];
	slot = path->slots[0];
	while (1) {
		if (slot >= btrfs_header_nritems(leaf)) {
			ret = btrfs_next_leaf(rc->extent_root, path);
			if (ret < 0)
				return ret;
			BUG_ON(ret > 0);
			leaf = path->nodes[0];
			slot = path->slots[0];
			if (path_change)
				*path_change = 1;
		}
		btrfs_item_key_to_cpu(leaf, &key, slot);
		if (key.objectid != extent_key->objectid)
			return -ENOENT;

		if (key.type != BTRFS_EXTENT_REF_V0_KEY) {
			slot++;
			continue;
		}
		ref0 = btrfs_item_ptr(leaf, slot,
				struct btrfs_extent_ref_v0);
		*ref_objectid = btrfs_ref_objectid_v0(leaf, ref0);
		break;
	}
	return 0;
}
#endif

/*
 * helper to add a tree block to the list.
 * the major work is getting the generation and level of the block
 */
static int add_tree_block(struct reloc_control *rc,
			  struct btrfs_key *extent_key,
			  struct btrfs_path *path,
			  struct rb_root *blocks)
{
	struct extent_buffer *eb;
	struct btrfs_extent_item *ei;
	struct btrfs_tree_block_info *bi;
	struct tree_block *block;
	struct rb_node *rb_node;
	u32 item_size;
	int level = -1;
	int generation;

	eb =  path->nodes[0];
	item_size = btrfs_item_size_nr(eb, path->slots[0]);

	if (item_size >= sizeof(*ei) + sizeof(*bi)) {
		ei = btrfs_item_ptr(eb, path->slots[0],
				struct btrfs_extent_item);
		bi = (struct btrfs_tree_block_info *)(ei + 1);
		generation = btrfs_extent_generation(eb, ei);
		level = btrfs_tree_block_level(eb, bi);
	} else {
#ifdef BTRFS_COMPAT_EXTENT_TREE_V0
		u64 ref_owner;
		int ret;

		BUG_ON(item_size != sizeof(struct btrfs_extent_item_v0));
		ret = get_ref_objectid_v0(rc, path, extent_key,
					  &ref_owner, NULL);
		if (ret < 0)
			return ret;
		BUG_ON(ref_owner >= BTRFS_MAX_LEVEL);
		level = (int)ref_owner;
		/* FIXME: get real generation */
		generation = 0;
#else
		BUG();
#endif
	}

	btrfs_release_path(path);

	BUG_ON(level == -1);

	block = kmalloc(sizeof(*block), GFP_NOFS);
	if (!block)
		return -ENOMEM;

	block->bytenr = extent_key->objectid;
	block->key.objectid = extent_key->offset;
	block->key.offset = generation;
	block->level = level;
	block->key_ready = 0;

	rb_node = tree_insert(blocks, block->bytenr, &block->rb_node);
	BUG_ON(rb_node);

	return 0;
}

/*
 * helper to add tree blocks for backref of type BTRFS_SHARED_DATA_REF_KEY
 */
static int __add_tree_block(struct reloc_control *rc,
			    u64 bytenr, u32 blocksize,
			    struct rb_root *blocks)
{
	struct btrfs_path *path;
	struct btrfs_key key;
	int ret;

	if (tree_block_processed(bytenr, blocksize, rc))
		return 0;

	if (tree_search(blocks, bytenr))
		return 0;

	path = btrfs_alloc_path();
	if (!path)
		return -ENOMEM;

	key.objectid = bytenr;
	key.type = BTRFS_EXTENT_ITEM_KEY;
	key.offset = blocksize;

	path->search_commit_root = 1;
	path->skip_locking = 1;
	ret = btrfs_search_slot(NULL, rc->extent_root, &key, path, 0, 0);
	if (ret < 0)
		goto out;
	BUG_ON(ret);

	btrfs_item_key_to_cpu(path->nodes[0], &key, path->slots[0]);
	ret = add_tree_block(rc, &key, path, blocks);
out:
	btrfs_free_path(path);
	return ret;
}

/*
 * helper to check if the block use full backrefs for pointers in it
 */
static int block_use_full_backref(struct reloc_control *rc,
				  struct extent_buffer *eb)
{
	u64 flags;
	int ret;

	if (btrfs_header_flag(eb, BTRFS_HEADER_FLAG_RELOC) ||
	    btrfs_header_backref_rev(eb) < BTRFS_MIXED_BACKREF_REV)
		return 1;

	ret = btrfs_lookup_extent_info(NULL, rc->extent_root,
				       eb->start, eb->len, NULL, &flags);
	BUG_ON(ret);

	if (flags & BTRFS_BLOCK_FLAG_FULL_BACKREF)
		ret = 1;
	else
		ret = 0;
	return ret;
}

static int delete_block_group_cache(struct btrfs_fs_info *fs_info,
				    struct inode *inode, u64 ino)
{
	struct btrfs_key key;
	struct btrfs_path *path;
	struct btrfs_root *root = fs_info->tree_root;
	struct btrfs_trans_handle *trans;
	unsigned long nr;
	int ret = 0;

	if (inode)
		goto truncate;

	key.objectid = ino;
	key.type = BTRFS_INODE_ITEM_KEY;
	key.offset = 0;

	inode = btrfs_iget(fs_info->sb, &key, root, NULL);
	if (IS_ERR_OR_NULL(inode) || is_bad_inode(inode)) {
		if (inode && !IS_ERR(inode))
			iput(inode);
		return -ENOENT;
	}

truncate:
	path = btrfs_alloc_path();
	if (!path) {
		ret = -ENOMEM;
		goto out;
	}

	trans = btrfs_join_transaction(root);
	if (IS_ERR(trans)) {
		btrfs_free_path(path);
		ret = PTR_ERR(trans);
		goto out;
	}

	ret = btrfs_truncate_free_space_cache(root, trans, path, inode);

	btrfs_free_path(path);
	nr = trans->blocks_used;
	btrfs_end_transaction(trans, root);
	btrfs_btree_balance_dirty(root, nr);
out:
	iput(inode);
	return ret;
}

/*
 * helper to add tree blocks for backref of type BTRFS_EXTENT_DATA_REF_KEY
 * this function scans fs tree to find blocks reference the data extent
 */
static int find_data_references(struct reloc_control *rc,
				struct btrfs_key *extent_key,
				struct extent_buffer *leaf,
				struct btrfs_extent_data_ref *ref,
				struct rb_root *blocks)
{
	struct btrfs_path *path;
	struct tree_block *block;
	struct btrfs_root *root;
	struct btrfs_file_extent_item *fi;
	struct rb_node *rb_node;
	struct btrfs_key key;
	u64 ref_root;
	u64 ref_objectid;
	u64 ref_offset;
	u32 ref_count;
	u32 nritems;
	int err = 0;
	int added = 0;
	int counted;
	int ret;

	ref_root = btrfs_extent_data_ref_root(leaf, ref);
	ref_objectid = btrfs_extent_data_ref_objectid(leaf, ref);
	ref_offset = btrfs_extent_data_ref_offset(leaf, ref);
	ref_count = btrfs_extent_data_ref_count(leaf, ref);

	/*
	 * This is an extent belonging to the free space cache, lets just delete
	 * it and redo the search.
	 */
	if (ref_root == BTRFS_ROOT_TREE_OBJECTID) {
		ret = delete_block_group_cache(rc->extent_root->fs_info,
					       NULL, ref_objectid);
		if (ret != -ENOENT)
			return ret;
		ret = 0;
	}

	path = btrfs_alloc_path();
	if (!path)
		return -ENOMEM;
	path->reada = 1;

	root = read_fs_root(rc->extent_root->fs_info, ref_root);
	if (IS_ERR(root)) {
		err = PTR_ERR(root);
		goto out;
	}

	key.objectid = ref_objectid;
	key.offset = ref_offset;
	key.type = BTRFS_EXTENT_DATA_KEY;

	path->search_commit_root = 1;
	path->skip_locking = 1;
	ret = btrfs_search_slot(NULL, root, &key, path, 0, 0);
	if (ret < 0) {
		err = ret;
		goto out;
	}

	leaf = path->nodes[0];
	nritems = btrfs_header_nritems(leaf);
	/*
	 * the references in tree blocks that use full backrefs
	 * are not counted in
	 */
	if (block_use_full_backref(rc, leaf))
		counted = 0;
	else
		counted = 1;
	rb_node = tree_search(blocks, leaf->start);
	if (rb_node) {
		if (counted)
			added = 1;
		else
			path->slots[0] = nritems;
	}

	while (ref_count > 0) {
		while (path->slots[0] >= nritems) {
			ret = btrfs_next_leaf(root, path);
			if (ret < 0) {
				err = ret;
				goto out;
			}
			if (ret > 0) {
				WARN_ON(1);
				goto out;
			}

			leaf = path->nodes[0];
			nritems = btrfs_header_nritems(leaf);
			added = 0;

			if (block_use_full_backref(rc, leaf))
				counted = 0;
			else
				counted = 1;
			rb_node = tree_search(blocks, leaf->start);
			if (rb_node) {
				if (counted)
					added = 1;
				else
					path->slots[0] = nritems;
			}
		}

		btrfs_item_key_to_cpu(leaf, &key, path->slots[0]);
		if (key.objectid != ref_objectid ||
		    key.type != BTRFS_EXTENT_DATA_KEY) {
			WARN_ON(1);
			break;
		}

		fi = btrfs_item_ptr(leaf, path->slots[0],
				    struct btrfs_file_extent_item);

		if (btrfs_file_extent_type(leaf, fi) ==
		    BTRFS_FILE_EXTENT_INLINE)
			goto next;

		if (btrfs_file_extent_disk_bytenr(leaf, fi) !=
		    extent_key->objectid)
			goto next;

		key.offset -= btrfs_file_extent_offset(leaf, fi);
		if (key.offset != ref_offset)
			goto next;

		if (counted)
			ref_count--;
		if (added)
			goto next;

		if (!tree_block_processed(leaf->start, leaf->len, rc)) {
			block = kmalloc(sizeof(*block), GFP_NOFS);
			if (!block) {
				err = -ENOMEM;
				break;
			}
			block->bytenr = leaf->start;
			btrfs_item_key_to_cpu(leaf, &block->key, 0);
			block->level = 0;
			block->key_ready = 1;
			rb_node = tree_insert(blocks, block->bytenr,
					      &block->rb_node);
			BUG_ON(rb_node);
		}
		if (counted)
			added = 1;
		else
			path->slots[0] = nritems;
next:
		path->slots[0]++;

	}
out:
	btrfs_free_path(path);
	return err;
}

/*
 * hepler to find all tree blocks that reference a given data extent
 */
static noinline_for_stack
int add_data_references(struct reloc_control *rc,
			struct btrfs_key *extent_key,
			struct btrfs_path *path,
			struct rb_root *blocks)
{
	struct btrfs_key key;
	struct extent_buffer *eb;
	struct btrfs_extent_data_ref *dref;
	struct btrfs_extent_inline_ref *iref;
	unsigned long ptr;
	unsigned long end;
	u32 blocksize = btrfs_level_size(rc->extent_root, 0);
	int ret;
	int err = 0;

	eb = path->nodes[0];
	ptr = btrfs_item_ptr_offset(eb, path->slots[0]);
	end = ptr + btrfs_item_size_nr(eb, path->slots[0]);
#ifdef BTRFS_COMPAT_EXTENT_TREE_V0
	if (ptr + sizeof(struct btrfs_extent_item_v0) == end)
		ptr = end;
	else
#endif
		ptr += sizeof(struct btrfs_extent_item);

	while (ptr < end) {
		iref = (struct btrfs_extent_inline_ref *)ptr;
		key.type = btrfs_extent_inline_ref_type(eb, iref);
		if (key.type == BTRFS_SHARED_DATA_REF_KEY) {
			key.offset = btrfs_extent_inline_ref_offset(eb, iref);
			ret = __add_tree_block(rc, key.offset, blocksize,
					       blocks);
		} else if (key.type == BTRFS_EXTENT_DATA_REF_KEY) {
			dref = (struct btrfs_extent_data_ref *)(&iref->offset);
			ret = find_data_references(rc, extent_key,
						   eb, dref, blocks);
		} else {
			BUG();
		}
		ptr += btrfs_extent_inline_ref_size(key.type);
	}
	WARN_ON(ptr > end);

	while (1) {
		cond_resched();
		eb = path->nodes[0];
		if (path->slots[0] >= btrfs_header_nritems(eb)) {
			ret = btrfs_next_leaf(rc->extent_root, path);
			if (ret < 0) {
				err = ret;
				break;
			}
			if (ret > 0)
				break;
			eb = path->nodes[0];
		}

		btrfs_item_key_to_cpu(eb, &key, path->slots[0]);
		if (key.objectid != extent_key->objectid)
			break;

#ifdef BTRFS_COMPAT_EXTENT_TREE_V0
		if (key.type == BTRFS_SHARED_DATA_REF_KEY ||
		    key.type == BTRFS_EXTENT_REF_V0_KEY) {
#else
		BUG_ON(key.type == BTRFS_EXTENT_REF_V0_KEY);
		if (key.type == BTRFS_SHARED_DATA_REF_KEY) {
#endif
			ret = __add_tree_block(rc, key.offset, blocksize,
					       blocks);
		} else if (key.type == BTRFS_EXTENT_DATA_REF_KEY) {
			dref = btrfs_item_ptr(eb, path->slots[0],
					      struct btrfs_extent_data_ref);
			ret = find_data_references(rc, extent_key,
						   eb, dref, blocks);
		} else {
			ret = 0;
		}
		if (ret) {
			err = ret;
			break;
		}
		path->slots[0]++;
	}
	btrfs_release_path(path);
	if (err)
		free_block_list(blocks);
	return err;
}

/*
 * hepler to find next unprocessed extent
 */
static noinline_for_stack
int find_next_extent(struct btrfs_trans_handle *trans,
		     struct reloc_control *rc, struct btrfs_path *path,
		     struct btrfs_key *extent_key)
{
	struct btrfs_key key;
	struct extent_buffer *leaf;
	u64 start, end, last;
	int ret;

	last = rc->block_group->key.objectid + rc->block_group->key.offset;
	while (1) {
		cond_resched();
		if (rc->search_start >= last) {
			ret = 1;
			break;
		}

		key.objectid = rc->search_start;
		key.type = BTRFS_EXTENT_ITEM_KEY;
		key.offset = 0;

		path->search_commit_root = 1;
		path->skip_locking = 1;
		ret = btrfs_search_slot(NULL, rc->extent_root, &key, path,
					0, 0);
		if (ret < 0)
			break;
next:
		leaf = path->nodes[0];
		if (path->slots[0] >= btrfs_header_nritems(leaf)) {
			ret = btrfs_next_leaf(rc->extent_root, path);
			if (ret != 0)
				break;
			leaf = path->nodes[0];
		}

		btrfs_item_key_to_cpu(leaf, &key, path->slots[0]);
		if (key.objectid >= last) {
			ret = 1;
			break;
		}

		if (key.type != BTRFS_EXTENT_ITEM_KEY ||
		    key.objectid + key.offset <= rc->search_start) {
			path->slots[0]++;
			goto next;
		}

		ret = find_first_extent_bit(&rc->processed_blocks,
					    key.objectid, &start, &end,
					    EXTENT_DIRTY);

		if (ret == 0 && start <= key.objectid) {
			btrfs_release_path(path);
			rc->search_start = end + 1;
		} else {
			rc->search_start = key.objectid + key.offset;
			memcpy(extent_key, &key, sizeof(key));
			return 0;
		}
	}
	btrfs_release_path(path);
	return ret;
}

static void set_reloc_control(struct reloc_control *rc)
{
	struct btrfs_fs_info *fs_info = rc->extent_root->fs_info;

	mutex_lock(&fs_info->reloc_mutex);
	fs_info->reloc_ctl = rc;
	mutex_unlock(&fs_info->reloc_mutex);
}

static void unset_reloc_control(struct reloc_control *rc)
{
	struct btrfs_fs_info *fs_info = rc->extent_root->fs_info;

	mutex_lock(&fs_info->reloc_mutex);
	fs_info->reloc_ctl = NULL;
	mutex_unlock(&fs_info->reloc_mutex);
}

static int check_extent_flags(u64 flags)
{
	if ((flags & BTRFS_EXTENT_FLAG_DATA) &&
	    (flags & BTRFS_EXTENT_FLAG_TREE_BLOCK))
		return 1;
	if (!(flags & BTRFS_EXTENT_FLAG_DATA) &&
	    !(flags & BTRFS_EXTENT_FLAG_TREE_BLOCK))
		return 1;
	if ((flags & BTRFS_EXTENT_FLAG_DATA) &&
	    (flags & BTRFS_BLOCK_FLAG_FULL_BACKREF))
		return 1;
	return 0;
}

static noinline_for_stack
int prepare_to_relocate(struct reloc_control *rc)
{
	struct btrfs_trans_handle *trans;
	int ret;

	rc->block_rsv = btrfs_alloc_block_rsv(rc->extent_root);
	if (!rc->block_rsv)
		return -ENOMEM;

	/*
	 * reserve some space for creating reloc trees.
	 * btrfs_init_reloc_root will use them when there
	 * is no reservation in transaction handle.
	 */
	ret = btrfs_block_rsv_add(NULL, rc->extent_root, rc->block_rsv,
				  rc->extent_root->nodesize * 256);
	if (ret)
		return ret;

	rc->block_rsv->refill_used = 1;
	btrfs_add_durable_block_rsv(rc->extent_root->fs_info, rc->block_rsv);

	memset(&rc->cluster, 0, sizeof(rc->cluster));
	rc->search_start = rc->block_group->key.objectid;
	rc->extents_found = 0;
	rc->nodes_relocated = 0;
	rc->merging_rsv_size = 0;

	rc->create_reloc_tree = 1;
	set_reloc_control(rc);

	trans = btrfs_join_transaction(rc->extent_root);
	BUG_ON(IS_ERR(trans));
	btrfs_commit_transaction(trans, rc->extent_root);
	return 0;
}

static noinline_for_stack int relocate_block_group(struct reloc_control *rc)
{
	struct rb_root blocks = RB_ROOT;
	struct btrfs_key key;
	struct btrfs_trans_handle *trans = NULL;
	struct btrfs_path *path;
	struct btrfs_extent_item *ei;
	unsigned long nr;
	u64 flags;
	u32 item_size;
	int ret;
	int err = 0;
	int progress = 0;

	path = btrfs_alloc_path();
	if (!path)
		return -ENOMEM;
	path->reada = 1;

	ret = prepare_to_relocate(rc);
	if (ret) {
		err = ret;
		goto out_free;
	}

	while (1) {
		progress++;
		trans = btrfs_start_transaction(rc->extent_root, 0);
		BUG_ON(IS_ERR(trans));
restart:
		if (update_backref_cache(trans, &rc->backref_cache)) {
			btrfs_end_transaction(trans, rc->extent_root);
			continue;
		}

		ret = find_next_extent(trans, rc, path, &key);
		if (ret < 0)
			err = ret;
		if (ret != 0)
			break;

		rc->extents_found++;

		ei = btrfs_item_ptr(path->nodes[0], path->slots[0],
				    struct btrfs_extent_item);
		item_size = btrfs_item_size_nr(path->nodes[0], path->slots[0]);
		if (item_size >= sizeof(*ei)) {
			flags = btrfs_extent_flags(path->nodes[0], ei);
			ret = check_extent_flags(flags);
			BUG_ON(ret);

		} else {
#ifdef BTRFS_COMPAT_EXTENT_TREE_V0
			u64 ref_owner;
			int path_change = 0;

			BUG_ON(item_size !=
			       sizeof(struct btrfs_extent_item_v0));
			ret = get_ref_objectid_v0(rc, path, &key, &ref_owner,
						  &path_change);
			if (ref_owner < BTRFS_FIRST_FREE_OBJECTID)
				flags = BTRFS_EXTENT_FLAG_TREE_BLOCK;
			else
				flags = BTRFS_EXTENT_FLAG_DATA;

			if (path_change) {
				btrfs_release_path(path);

				path->search_commit_root = 1;
				path->skip_locking = 1;
				ret = btrfs_search_slot(NULL, rc->extent_root,
							&key, path, 0, 0);
				if (ret < 0) {
					err = ret;
					break;
				}
				BUG_ON(ret > 0);
			}
#else
			BUG();
#endif
		}

		if (flags & BTRFS_EXTENT_FLAG_TREE_BLOCK) {
			ret = add_tree_block(rc, &key, path, &blocks);
		} else if (rc->stage == UPDATE_DATA_PTRS &&
			   (flags & BTRFS_EXTENT_FLAG_DATA)) {
			ret = add_data_references(rc, &key, path, &blocks);
		} else {
			btrfs_release_path(path);
			ret = 0;
		}
		if (ret < 0) {
			err = ret;
			break;
		}

		if (!RB_EMPTY_ROOT(&blocks)) {
			ret = relocate_tree_blocks(trans, rc, &blocks);
			if (ret < 0) {
				if (ret != -EAGAIN) {
					err = ret;
					break;
				}
				rc->extents_found--;
				rc->search_start = key.objectid;
			}
		}

		ret = btrfs_block_rsv_check(trans, rc->extent_root,
					    rc->block_rsv, 0, 5);
		if (ret < 0) {
			if (ret != -EAGAIN) {
				err = ret;
				WARN_ON(1);
				break;
			}
			rc->commit_transaction = 1;
		}

		if (rc->commit_transaction) {
			rc->commit_transaction = 0;
			ret = btrfs_commit_transaction(trans, rc->extent_root);
			BUG_ON(ret);
		} else {
			nr = trans->blocks_used;
			btrfs_end_transaction_throttle(trans, rc->extent_root);
			btrfs_btree_balance_dirty(rc->extent_root, nr);
		}
		trans = NULL;

		if (rc->stage == MOVE_DATA_EXTENTS &&
		    (flags & BTRFS_EXTENT_FLAG_DATA)) {
			rc->found_file_extent = 1;
			ret = relocate_data_extent(rc->data_inode,
						   &key, &rc->cluster);
			if (ret < 0) {
				err = ret;
				break;
			}
		}
	}
	if (trans && progress && err == -ENOSPC) {
		ret = btrfs_force_chunk_alloc(trans, rc->extent_root,
					      rc->block_group->flags);
		if (ret == 0) {
			err = 0;
			progress = 0;
			goto restart;
		}
	}

	btrfs_release_path(path);
	clear_extent_bits(&rc->processed_blocks, 0, (u64)-1, EXTENT_DIRTY,
			  GFP_NOFS);

	if (trans) {
		nr = trans->blocks_used;
		btrfs_end_transaction_throttle(trans, rc->extent_root);
		btrfs_btree_balance_dirty(rc->extent_root, nr);
	}

	if (!err) {
		ret = relocate_file_extent_cluster(rc->data_inode,
						   &rc->cluster);
		if (ret < 0)
			err = ret;
	}

	rc->create_reloc_tree = 0;
	set_reloc_control(rc);

	backref_cache_cleanup(&rc->backref_cache);
	btrfs_block_rsv_release(rc->extent_root, rc->block_rsv, (u64)-1);

	err = prepare_to_merge(rc, err);

	merge_reloc_roots(rc);

	rc->merge_reloc_tree = 0;
	unset_reloc_control(rc);
	btrfs_block_rsv_release(rc->extent_root, rc->block_rsv, (u64)-1);

	/* get rid of pinned extents */
	trans = btrfs_join_transaction(rc->extent_root);
	if (IS_ERR(trans))
		err = PTR_ERR(trans);
	else
		btrfs_commit_transaction(trans, rc->extent_root);
out_free:
	btrfs_free_block_rsv(rc->extent_root, rc->block_rsv);
	btrfs_free_path(path);
	return err;
}

static int __insert_orphan_inode(struct btrfs_trans_handle *trans,
				 struct btrfs_root *root, u64 objectid)
{
	struct btrfs_path *path;
	struct btrfs_inode_item *item;
	struct extent_buffer *leaf;
	int ret;

	path = btrfs_alloc_path();
	if (!path)
		return -ENOMEM;

	ret = btrfs_insert_empty_inode(trans, root, path, objectid);
	if (ret)
		goto out;

	leaf = path->nodes[0];
	item = btrfs_item_ptr(leaf, path->slots[0], struct btrfs_inode_item);
	memset_extent_buffer(leaf, 0, (unsigned long)item, sizeof(*item));
	btrfs_set_inode_generation(leaf, item, 1);
	btrfs_set_inode_size(leaf, item, 0);
	btrfs_set_inode_mode(leaf, item, S_IFREG | 0600);
	btrfs_set_inode_flags(leaf, item, BTRFS_INODE_NOCOMPRESS |
					  BTRFS_INODE_PREALLOC);
	btrfs_mark_buffer_dirty(leaf);
	btrfs_release_path(path);
out:
	btrfs_free_path(path);
	return ret;
}

/*
 * helper to create inode for data relocation.
 * the inode is in data relocation tree and its link count is 0
 */
static noinline_for_stack
struct inode *create_reloc_inode(struct btrfs_fs_info *fs_info,
				 struct btrfs_block_group_cache *group)
{
	struct inode *inode = NULL;
	struct btrfs_trans_handle *trans;
	struct btrfs_root *root;
	struct btrfs_key key;
	unsigned long nr;
	u64 objectid = BTRFS_FIRST_FREE_OBJECTID;
	int err = 0;

	root = read_fs_root(fs_info, BTRFS_DATA_RELOC_TREE_OBJECTID);
	if (IS_ERR(root))
		return ERR_CAST(root);

	trans = btrfs_start_transaction(root, 6);
	if (IS_ERR(trans))
		return ERR_CAST(trans);

	err = btrfs_find_free_objectid(root, &objectid);
	if (err)
		goto out;

	err = __insert_orphan_inode(trans, root, objectid);
	BUG_ON(err);

	key.objectid = objectid;
	key.type = BTRFS_INODE_ITEM_KEY;
	key.offset = 0;
	inode = btrfs_iget(root->fs_info->sb, &key, root, NULL);
	BUG_ON(IS_ERR(inode) || is_bad_inode(inode));
	BTRFS_I(inode)->index_cnt = group->key.objectid;

	err = btrfs_orphan_add(trans, inode);
out:
	nr = trans->blocks_used;
	btrfs_end_transaction(trans, root);
	btrfs_btree_balance_dirty(root, nr);
	if (err) {
		if (inode)
			iput(inode);
		inode = ERR_PTR(err);
	}
	return inode;
}

static struct reloc_control *alloc_reloc_control(void)
{
	struct reloc_control *rc;

	rc = kzalloc(sizeof(*rc), GFP_NOFS);
	if (!rc)
		return NULL;

	INIT_LIST_HEAD(&rc->reloc_roots);
	backref_cache_init(&rc->backref_cache);
	mapping_tree_init(&rc->reloc_root_tree);
	extent_io_tree_init(&rc->processed_blocks, NULL);
	return rc;
}

/*
 * function to relocate all extents in a block group.
 */
int btrfs_relocate_block_group(struct btrfs_root *extent_root, u64 group_start)
{
	struct btrfs_fs_info *fs_info = extent_root->fs_info;
	struct reloc_control *rc;
	struct inode *inode;
	struct btrfs_path *path;
	int ret;
	int rw = 0;
	int err = 0;

	rc = alloc_reloc_control();
	if (!rc)
		return -ENOMEM;

	rc->extent_root = extent_root;

	rc->block_group = btrfs_lookup_block_group(fs_info, group_start);
	BUG_ON(!rc->block_group);

	if (!rc->block_group->ro) {
		ret = btrfs_set_block_group_ro(extent_root, rc->block_group);
		if (ret) {
			err = ret;
			goto out;
		}
		rw = 1;
	}

	path = btrfs_alloc_path();
	if (!path) {
		err = -ENOMEM;
		goto out;
	}

	inode = lookup_free_space_inode(fs_info->tree_root, rc->block_group,
					path);
	btrfs_free_path(path);

	if (!IS_ERR(inode))
		ret = delete_block_group_cache(fs_info, inode, 0);
	else
		ret = PTR_ERR(inode);

	if (ret && ret != -ENOENT) {
		err = ret;
		goto out;
	}

	rc->data_inode = create_reloc_inode(fs_info, rc->block_group);
	if (IS_ERR(rc->data_inode)) {
		err = PTR_ERR(rc->data_inode);
		rc->data_inode = NULL;
		goto out;
	}

	printk(KERN_INFO "btrfs: relocating block group %llu flags %llu\n",
	       (unsigned long long)rc->block_group->key.objectid,
	       (unsigned long long)rc->block_group->flags);

	btrfs_start_delalloc_inodes(fs_info->tree_root, 0);
	btrfs_wait_ordered_extents(fs_info->tree_root, 0, 0);

	while (1) {
		mutex_lock(&fs_info->cleaner_mutex);

		btrfs_clean_old_snapshots(fs_info->tree_root);
		ret = relocate_block_group(rc);

		mutex_unlock(&fs_info->cleaner_mutex);
		if (ret < 0) {
			err = ret;
			goto out;
		}

		if (rc->extents_found == 0)
			break;

		printk(KERN_INFO "btrfs: found %llu extents\n",
			(unsigned long long)rc->extents_found);

		if (rc->stage == MOVE_DATA_EXTENTS && rc->found_file_extent) {
			btrfs_wait_ordered_range(rc->data_inode, 0, (u64)-1);
			invalidate_mapping_pages(rc->data_inode->i_mapping,
						 0, -1);
			rc->stage = UPDATE_DATA_PTRS;
		}
	}

	filemap_write_and_wait_range(fs_info->btree_inode->i_mapping,
				     rc->block_group->key.objectid,
				     rc->block_group->key.objectid +
				     rc->block_group->key.offset - 1);

	WARN_ON(rc->block_group->pinned > 0);
	WARN_ON(rc->block_group->reserved > 0);
	WARN_ON(btrfs_block_group_used(&rc->block_group->item) > 0);
out:
	if (err && rw)
		btrfs_set_block_group_rw(extent_root, rc->block_group);
	iput(rc->data_inode);
	btrfs_put_block_group(rc->block_group);
	kfree(rc);
	return err;
}

static noinline_for_stack int mark_garbage_root(struct btrfs_root *root)
{
	struct btrfs_trans_handle *trans;
	int ret;

	trans = btrfs_start_transaction(root->fs_info->tree_root, 0);
	BUG_ON(IS_ERR(trans));

	memset(&root->root_item.drop_progress, 0,
		sizeof(root->root_item.drop_progress));
	root->root_item.drop_level = 0;
	btrfs_set_root_refs(&root->root_item, 0);
	ret = btrfs_update_root(trans, root->fs_info->tree_root,
				&root->root_key, &root->root_item);
	BUG_ON(ret);

	ret = btrfs_end_transaction(trans, root->fs_info->tree_root);
	BUG_ON(ret);
	return 0;
}

/*
 * recover relocation interrupted by system crash.
 *
 * this function resumes merging reloc trees with corresponding fs trees.
 * this is important for keeping the sharing of tree blocks
 */
int btrfs_recover_relocation(struct btrfs_root *root)
{
	LIST_HEAD(reloc_roots);
	struct btrfs_key key;
	struct btrfs_root *fs_root;
	struct btrfs_root *reloc_root;
	struct btrfs_path *path;
	struct extent_buffer *leaf;
	struct reloc_control *rc = NULL;
	struct btrfs_trans_handle *trans;
	int ret;
	int err = 0;

	path = btrfs_alloc_path();
	if (!path)
		return -ENOMEM;
	path->reada = -1;

	key.objectid = BTRFS_TREE_RELOC_OBJECTID;
	key.type = BTRFS_ROOT_ITEM_KEY;
	key.offset = (u64)-1;

	while (1) {
		ret = btrfs_search_slot(NULL, root->fs_info->tree_root, &key,
					path, 0, 0);
		if (ret < 0) {
			err = ret;
			goto out;
		}
		if (ret > 0) {
			if (path->slots[0] == 0)
				break;
			path->slots[0]--;
		}
		leaf = path->nodes[0];
		btrfs_item_key_to_cpu(leaf, &key, path->slots[0]);
		btrfs_release_path(path);

		if (key.objectid != BTRFS_TREE_RELOC_OBJECTID ||
		    key.type != BTRFS_ROOT_ITEM_KEY)
			break;

		reloc_root = btrfs_read_fs_root_no_radix(root, &key);
		if (IS_ERR(reloc_root)) {
			err = PTR_ERR(reloc_root);
			goto out;
		}

		list_add(&reloc_root->root_list, &reloc_roots);

		if (btrfs_root_refs(&reloc_root->root_item) > 0) {
			fs_root = read_fs_root(root->fs_info,
					       reloc_root->root_key.offset);
			if (IS_ERR(fs_root)) {
				ret = PTR_ERR(fs_root);
				if (ret != -ENOENT) {
					err = ret;
					goto out;
				}
				mark_garbage_root(reloc_root);
			}
		}

		if (key.offset == 0)
			break;

		key.offset--;
	}
	btrfs_release_path(path);

	if (list_empty(&reloc_roots))
		goto out;

	rc = alloc_reloc_control();
	if (!rc) {
		err = -ENOMEM;
		goto out;
	}

	rc->extent_root = root->fs_info->extent_root;

	set_reloc_control(rc);

	trans = btrfs_join_transaction(rc->extent_root);
	if (IS_ERR(trans)) {
		unset_reloc_control(rc);
		err = PTR_ERR(trans);
		goto out_free;
	}

	rc->merge_reloc_tree = 1;

	while (!list_empty(&reloc_roots)) {
		reloc_root = list_entry(reloc_roots.next,
					struct btrfs_root, root_list);
		list_del(&reloc_root->root_list);

		if (btrfs_root_refs(&reloc_root->root_item) == 0) {
			list_add_tail(&reloc_root->root_list,
				      &rc->reloc_roots);
			continue;
		}

		fs_root = read_fs_root(root->fs_info,
				       reloc_root->root_key.offset);
		BUG_ON(IS_ERR(fs_root));

		__add_reloc_root(reloc_root);
		fs_root->reloc_root = reloc_root;
	}

	btrfs_commit_transaction(trans, rc->extent_root);

	merge_reloc_roots(rc);

	unset_reloc_control(rc);

	trans = btrfs_join_transaction(rc->extent_root);
	if (IS_ERR(trans))
		err = PTR_ERR(trans);
	else
		btrfs_commit_transaction(trans, rc->extent_root);
out_free:
	kfree(rc);
out:
	while (!list_empty(&reloc_roots)) {
		reloc_root = list_entry(reloc_roots.next,
					struct btrfs_root, root_list);
		list_del(&reloc_root->root_list);
		free_extent_buffer(reloc_root->node);
		free_extent_buffer(reloc_root->commit_root);
		kfree(reloc_root);
	}
	btrfs_free_path(path);

	if (err == 0) {
		/* cleanup orphan inode in data relocation tree */
		fs_root = read_fs_root(root->fs_info,
				       BTRFS_DATA_RELOC_TREE_OBJECTID);
		if (IS_ERR(fs_root))
			err = PTR_ERR(fs_root);
		else
			err = btrfs_orphan_cleanup(fs_root);
	}
	return err;
}

/*
 * helper to add ordered checksum for data relocation.
 *
 * cloning checksum properly handles the nodatasum extents.
 * it also saves CPU time to re-calculate the checksum.
 */
int btrfs_reloc_clone_csums(struct inode *inode, u64 file_pos, u64 len)
{
	struct btrfs_ordered_sum *sums;
	struct btrfs_sector_sum *sector_sum;
	struct btrfs_ordered_extent *ordered;
	struct btrfs_root *root = BTRFS_I(inode)->root;
	size_t offset;
	int ret;
	u64 disk_bytenr;
	LIST_HEAD(list);

	ordered = btrfs_lookup_ordered_extent(inode, file_pos);
	BUG_ON(ordered->file_offset != file_pos || ordered->len != len);

	disk_bytenr = file_pos + BTRFS_I(inode)->index_cnt;
	ret = btrfs_lookup_csums_range(root->fs_info->csum_root, disk_bytenr,
				       disk_bytenr + len - 1, &list, 0);

	while (!list_empty(&list)) {
		sums = list_entry(list.next, struct btrfs_ordered_sum, list);
		list_del_init(&sums->list);

		sector_sum = sums->sums;
		sums->bytenr = ordered->start;

		offset = 0;
		while (offset < sums->len) {
			sector_sum->bytenr += ordered->start - disk_bytenr;
			sector_sum++;
			offset += root->sectorsize;
		}

		btrfs_add_ordered_sum(inode, ordered, sums);
	}
	btrfs_put_ordered_extent(ordered);
	return ret;
}

void btrfs_reloc_cow_block(struct btrfs_trans_handle *trans,
			   struct btrfs_root *root, struct extent_buffer *buf,
			   struct extent_buffer *cow)
{
	struct reloc_control *rc;
	struct backref_node *node;
	int first_cow = 0;
	int level;
	int ret;

	rc = root->fs_info->reloc_ctl;
	if (!rc)
		return;

	BUG_ON(rc->stage == UPDATE_DATA_PTRS &&
	       root->root_key.objectid == BTRFS_DATA_RELOC_TREE_OBJECTID);

	level = btrfs_header_level(buf);
	if (btrfs_header_generation(buf) <=
	    btrfs_root_last_snapshot(&root->root_item))
		first_cow = 1;

	if (root->root_key.objectid == BTRFS_TREE_RELOC_OBJECTID &&
	    rc->create_reloc_tree) {
		WARN_ON(!first_cow && level == 0);

		node = rc->backref_cache.path[level];
		BUG_ON(node->bytenr != buf->start &&
		       node->new_bytenr != buf->start);

		drop_node_buffer(node);
		extent_buffer_get(cow);
		node->eb = cow;
		node->new_bytenr = cow->start;

		if (!node->pending) {
			list_move_tail(&node->list,
				       &rc->backref_cache.pending[level]);
			node->pending = 1;
		}

		if (first_cow)
			__mark_block_processed(rc, node);

		if (first_cow && level > 0)
			rc->nodes_relocated += buf->len;
	}

	if (level == 0 && first_cow && rc->stage == UPDATE_DATA_PTRS) {
		ret = replace_file_extents(trans, rc, root, cow);
		BUG_ON(ret);
	}
}

/*
 * called before creating snapshot. it calculates metadata reservation
 * requried for relocating tree blocks in the snapshot
 */
void btrfs_reloc_pre_snapshot(struct btrfs_trans_handle *trans,
			      struct btrfs_pending_snapshot *pending,
			      u64 *bytes_to_reserve)
{
	struct btrfs_root *root;
	struct reloc_control *rc;

	root = pending->root;
	if (!root->reloc_root)
		return;

	rc = root->fs_info->reloc_ctl;
	if (!rc->merge_reloc_tree)
		return;

	root = root->reloc_root;
	BUG_ON(btrfs_root_refs(&root->root_item) == 0);
	/*
	 * relocation is in the stage of merging trees. the space
	 * used by merging a reloc tree is twice the size of
	 * relocated tree nodes in the worst case. half for cowing
	 * the reloc tree, half for cowing the fs tree. the space
	 * used by cowing the reloc tree will be freed after the
	 * tree is dropped. if we create snapshot, cowing the fs
	 * tree may use more space than it frees. so we need
	 * reserve extra space.
	 */
	*bytes_to_reserve += rc->nodes_relocated;
}

/*
 * called after snapshot is created. migrate block reservation
 * and create reloc root for the newly created snapshot
 */
void btrfs_reloc_post_snapshot(struct btrfs_trans_handle *trans,
			       struct btrfs_pending_snapshot *pending)
{
	struct btrfs_root *root = pending->root;
	struct btrfs_root *reloc_root;
	struct btrfs_root *new_root;
	struct reloc_control *rc;
	int ret;

	if (!root->reloc_root)
		return;

	rc = root->fs_info->reloc_ctl;
	rc->merging_rsv_size += rc->nodes_relocated;

	if (rc->merge_reloc_tree) {
		ret = btrfs_block_rsv_migrate(&pending->block_rsv,
					      rc->block_rsv,
					      rc->nodes_relocated);
		BUG_ON(ret);
	}

	new_root = pending->snap;
	reloc_root = create_reloc_root(trans, root->reloc_root,
				       new_root->root_key.objectid);

	__add_reloc_root(reloc_root);
	new_root->reloc_root = reloc_root;

	if (rc->create_reloc_tree) {
		ret = clone_backref_node(trans, rc, root, reloc_root);
		BUG_ON(ret);
	}
}<|MERGE_RESOLUTION|>--- conflicted
+++ resolved
@@ -2362,11 +2362,7 @@
 		root = next->root;
 		BUG_ON(!root);
 
-<<<<<<< HEAD
-		/* no other choice for non-refernce counted tree */
-=======
 		/* no other choice for non-references counted tree */
->>>>>>> 02f8c6ae
 		if (!root->ref_cows)
 			return root;
 
@@ -2575,7 +2571,6 @@
 			unlock_node_buffer(upper);
 		if (err)
 			break;
-<<<<<<< HEAD
 	}
 
 	if (!err && node->pending) {
@@ -2584,16 +2579,6 @@
 		node->pending = 0;
 	}
 
-=======
-	}
-
-	if (!err && node->pending) {
-		drop_node_buffer(node);
-		list_move_tail(&node->list, &rc->backref_cache.changed);
-		node->pending = 0;
-	}
-
->>>>>>> 02f8c6ae
 	path->lowest_level = 0;
 	BUG_ON(err == -ENOSPC);
 	return err;
