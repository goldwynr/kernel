/*
 * Copyright (C) 2007 Oracle.  All rights reserved.
 *
 * This program is free software; you can redistribute it and/or
 * modify it under the terms of the GNU General Public
 * License v2 as published by the Free Software Foundation.
 *
 * This program is distributed in the hope that it will be useful,
 * but WITHOUT ANY WARRANTY; without even the implied warranty of
 * MERCHANTABILITY or FITNESS FOR A PARTICULAR PURPOSE.  See the GNU
 * General Public License for more details.
 *
 * You should have received a copy of the GNU General Public
 * License along with this program; if not, write to the
 * Free Software Foundation, Inc., 59 Temple Place - Suite 330,
 * Boston, MA 021110-1307, USA.
 */

#include <linux/blkdev.h>
#include <linux/module.h>
#include <linux/buffer_head.h>
#include <linux/fs.h>
#include <linux/pagemap.h>
#include <linux/highmem.h>
#include <linux/time.h>
#include <linux/init.h>
#include <linux/seq_file.h>
#include <linux/string.h>
#include <linux/backing-dev.h>
#include <linux/mount.h>
#include <linux/mpage.h>
#include <linux/swap.h>
#include <linux/writeback.h>
#include <linux/statfs.h>
#include <linux/compat.h>
#include <linux/parser.h>
#include <linux/ctype.h>
#include <linux/namei.h>
#include <linux/miscdevice.h>
#include <linux/magic.h>
#include <linux/slab.h>
#include <linux/cleancache.h>
#include <linux/ratelimit.h>
#include <linux/btrfs.h>
#include "compat.h"
#include "delayed-inode.h"
#include "ctree.h"
#include "disk-io.h"
#include "transaction.h"
#include "btrfs_inode.h"
#include "print-tree.h"
#include "xattr.h"
#include "volumes.h"
#include "export.h"
#include "compression.h"
#include "rcu-string.h"
#include "dev-replace.h"
#include "free-space-cache.h"
#include "backref.h"
#include "tests/btrfs-tests.h"

#define CREATE_TRACE_POINTS
#include <trace/events/btrfs.h>

static const struct super_operations btrfs_super_ops;
static struct file_system_type btrfs_fs_type;

static const char *btrfs_decode_error(int errno)
{
	char *errstr = "unknown";

	switch (errno) {
	case -EIO:
		errstr = "IO failure";
		break;
	case -ENOMEM:
		errstr = "Out of memory";
		break;
	case -EROFS:
		errstr = "Readonly filesystem";
		break;
	case -EEXIST:
		errstr = "Object already exists";
		break;
	case -ENOSPC:
		errstr = "No space left";
		break;
	case -ENOENT:
		errstr = "No such entry";
		break;
	}

	return errstr;
}

static void save_error_info(struct btrfs_fs_info *fs_info)
{
	/*
	 * today we only save the error info into ram.  Long term we'll
	 * also send it down to the disk
	 */
	set_bit(BTRFS_FS_STATE_ERROR, &fs_info->fs_state);
}

/* btrfs handle error by forcing the filesystem readonly */
static void btrfs_handle_error(struct btrfs_fs_info *fs_info)
{
	struct super_block *sb = fs_info->sb;

	if (sb->s_flags & MS_RDONLY)
		return;

	if (test_bit(BTRFS_FS_STATE_ERROR, &fs_info->fs_state)) {
		sb->s_flags |= MS_RDONLY;
		btrfs_info(fs_info, "forced readonly");
		/*
		 * Note that a running device replace operation is not
		 * canceled here although there is no way to update
		 * the progress. It would add the risk of a deadlock,
		 * therefore the canceling is ommited. The only penalty
		 * is that some I/O remains active until the procedure
		 * completes. The next time when the filesystem is
		 * mounted writeable again, the device replace
		 * operation continues.
		 */
	}
}

#ifdef CONFIG_PRINTK
/*
 * __btrfs_std_error decodes expected errors from the caller and
 * invokes the approciate error response.
 */
void __btrfs_std_error(struct btrfs_fs_info *fs_info, const char *function,
		       unsigned int line, int errno, const char *fmt, ...)
{
	struct super_block *sb = fs_info->sb;
	const char *errstr;

	/*
	 * Special case: if the error is EROFS, and we're already
	 * under MS_RDONLY, then it is safe here.
	 */
	if (errno == -EROFS && (sb->s_flags & MS_RDONLY))
  		return;

	errstr = btrfs_decode_error(errno);
	if (fmt) {
		struct va_format vaf;
		va_list args;

		va_start(args, fmt);
		vaf.fmt = fmt;
		vaf.va = &args;

		printk(KERN_CRIT "BTRFS error (device %s) in %s:%d: errno=%d %s (%pV)\n",
			sb->s_id, function, line, errno, errstr, &vaf);
		va_end(args);
	} else {
		printk(KERN_CRIT "BTRFS error (device %s) in %s:%d: errno=%d %s\n",
			sb->s_id, function, line, errno, errstr);
	}

	/* Don't go through full error handling during mount */
	save_error_info(fs_info);
	if (sb->s_flags & MS_BORN)
		btrfs_handle_error(fs_info);
}

static const char * const logtypes[] = {
	"emergency",
	"alert",
	"critical",
	"error",
	"warning",
	"notice",
	"info",
	"debug",
};

void btrfs_printk(const struct btrfs_fs_info *fs_info, const char *fmt, ...)
{
	struct super_block *sb = fs_info->sb;
	char lvl[4];
	struct va_format vaf;
	va_list args;
	const char *type = logtypes[4];
	int kern_level;

	va_start(args, fmt);

	kern_level = printk_get_level(fmt);
	if (kern_level) {
		size_t size = printk_skip_level(fmt) - fmt;
		memcpy(lvl, fmt,  size);
		lvl[size] = '\0';
		fmt += size;
		type = logtypes[kern_level - '0'];
	} else
		*lvl = '\0';

	vaf.fmt = fmt;
	vaf.va = &args;

	printk("%sBTRFS %s (device %s): %pV\n", lvl, type, sb->s_id, &vaf);

	va_end(args);
}

#else

void __btrfs_std_error(struct btrfs_fs_info *fs_info, const char *function,
		       unsigned int line, int errno, const char *fmt, ...)
{
	struct super_block *sb = fs_info->sb;

	/*
	 * Special case: if the error is EROFS, and we're already
	 * under MS_RDONLY, then it is safe here.
	 */
	if (errno == -EROFS && (sb->s_flags & MS_RDONLY))
		return;

	/* Don't go through full error handling during mount */
	if (sb->s_flags & MS_BORN) {
		save_error_info(fs_info);
		btrfs_handle_error(fs_info);
	}
}
#endif

/*
 * We only mark the transaction aborted and then set the file system read-only.
 * This will prevent new transactions from starting or trying to join this
 * one.
 *
 * This means that error recovery at the call site is limited to freeing
 * any local memory allocations and passing the error code up without
 * further cleanup. The transaction should complete as it normally would
 * in the call path but will return -EIO.
 *
 * We'll complete the cleanup in btrfs_end_transaction and
 * btrfs_commit_transaction.
 */
void __btrfs_abort_transaction(struct btrfs_trans_handle *trans,
			       struct btrfs_root *root, const char *function,
			       unsigned int line, int errno)
{
	/*
	 * Report first abort since mount
	 */
	if (!test_and_set_bit(BTRFS_FS_STATE_TRANS_ABORTED,
				&root->fs_info->fs_state)) {
		WARN(1, KERN_DEBUG "btrfs: Transaction aborted (error %d)\n",
				errno);
	}
	trans->aborted = errno;
	/* Nothing used. The other threads that have joined this
	 * transaction may be able to continue. */
	if (!trans->blocks_used) {
		const char *errstr;

		errstr = btrfs_decode_error(errno);
		btrfs_warn(root->fs_info,
		           "%s:%d: Aborting unused transaction(%s).",
		           function, line, errstr);
		return;
	}
	ACCESS_ONCE(trans->transaction->aborted) = errno;
	/* Wake up anybody who may be waiting on this transaction */
	wake_up(&root->fs_info->transaction_wait);
	wake_up(&root->fs_info->transaction_blocked_wait);
	__btrfs_std_error(root->fs_info, function, line, errno, NULL);
}
/*
 * __btrfs_panic decodes unexpected, fatal errors from the caller,
 * issues an alert, and either panics or BUGs, depending on mount options.
 */
void __btrfs_panic(struct btrfs_fs_info *fs_info, const char *function,
		   unsigned int line, int errno, const char *fmt, ...)
{
	char *s_id = "<unknown>";
	const char *errstr;
	struct va_format vaf = { .fmt = fmt };
	va_list args;

	if (fs_info)
		s_id = fs_info->sb->s_id;

	va_start(args, fmt);
	vaf.va = &args;

	errstr = btrfs_decode_error(errno);
	if (fs_info && (fs_info->mount_opt & BTRFS_MOUNT_PANIC_ON_FATAL_ERROR))
		panic(KERN_CRIT "BTRFS panic (device %s) in %s:%d: %pV (errno=%d %s)\n",
			s_id, function, line, &vaf, errno, errstr);

	printk(KERN_CRIT "BTRFS panic (device %s) in %s:%d: %pV (errno=%d %s)\n",
	       s_id, function, line, &vaf, errno, errstr);
	va_end(args);
	/* Caller calls BUG() */
}

static void btrfs_put_super(struct super_block *sb)
{
	btrfs_sysfs_remove_one(btrfs_sb(sb));

	(void)close_ctree(btrfs_sb(sb)->tree_root);
	/* FIXME: need to fix VFS to return error? */
	/* AV: return it _where_?  ->put_super() can be triggered by any number
	 * of async events, up to and including delivery of SIGKILL to the
	 * last process that kept it busy.  Or segfault in the aforementioned
	 * process...  Whom would you report that to?
	 */
}

enum {
	Opt_degraded, Opt_subvol, Opt_subvolid, Opt_device, Opt_nodatasum,
	Opt_nodatacow, Opt_max_inline, Opt_alloc_start, Opt_nobarrier, Opt_ssd,
	Opt_nossd, Opt_ssd_spread, Opt_thread_pool, Opt_noacl, Opt_compress,
	Opt_compress_type, Opt_compress_force, Opt_compress_force_type,
	Opt_notreelog, Opt_ratio, Opt_flushoncommit, Opt_discard,
	Opt_space_cache, Opt_clear_cache, Opt_user_subvol_rm_allowed,
	Opt_enospc_debug, Opt_subvolrootid, Opt_defrag, Opt_inode_cache,
	Opt_no_space_cache, Opt_recovery, Opt_skip_balance,
	Opt_check_integrity, Opt_check_integrity_including_extent_data,
	Opt_check_integrity_print_mask, Opt_fatal_errors, Opt_rescan_uuid_tree,
	Opt_commit_interval,
	Opt_err,
};

static match_table_t tokens = {
	{Opt_degraded, "degraded"},
	{Opt_subvol, "subvol=%s"},
	{Opt_subvolid, "subvolid=%s"},
	{Opt_device, "device=%s"},
	{Opt_nodatasum, "nodatasum"},
	{Opt_nodatacow, "nodatacow"},
	{Opt_nobarrier, "nobarrier"},
	{Opt_max_inline, "max_inline=%s"},
	{Opt_alloc_start, "alloc_start=%s"},
	{Opt_thread_pool, "thread_pool=%d"},
	{Opt_compress, "compress"},
	{Opt_compress_type, "compress=%s"},
	{Opt_compress_force, "compress-force"},
	{Opt_compress_force_type, "compress-force=%s"},
	{Opt_ssd, "ssd"},
	{Opt_ssd_spread, "ssd_spread"},
	{Opt_nossd, "nossd"},
	{Opt_noacl, "noacl"},
	{Opt_notreelog, "notreelog"},
	{Opt_flushoncommit, "flushoncommit"},
	{Opt_ratio, "metadata_ratio=%d"},
	{Opt_discard, "discard"},
	{Opt_space_cache, "space_cache"},
	{Opt_clear_cache, "clear_cache"},
	{Opt_user_subvol_rm_allowed, "user_subvol_rm_allowed"},
	{Opt_enospc_debug, "enospc_debug"},
	{Opt_subvolrootid, "subvolrootid=%d"},
	{Opt_defrag, "autodefrag"},
	{Opt_inode_cache, "inode_cache"},
	{Opt_no_space_cache, "nospace_cache"},
	{Opt_recovery, "recovery"},
	{Opt_skip_balance, "skip_balance"},
	{Opt_check_integrity, "check_int"},
	{Opt_check_integrity_including_extent_data, "check_int_data"},
	{Opt_check_integrity_print_mask, "check_int_print_mask=%d"},
	{Opt_rescan_uuid_tree, "rescan_uuid_tree"},
	{Opt_fatal_errors, "fatal_errors=%s"},
	{Opt_commit_interval, "commit=%d"},
	{Opt_err, NULL},
};

/*
 * Regular mount options parser.  Everything that is needed only when
 * reading in a new superblock is parsed here.
 * XXX JDM: This needs to be cleaned up for remount.
 */
int btrfs_parse_options(struct btrfs_root *root, char *options)
{
	struct btrfs_fs_info *info = root->fs_info;
	substring_t args[MAX_OPT_ARGS];
	char *p, *num, *orig = NULL;
	u64 cache_gen;
	int intarg;
	int ret = 0;
	char *compress_type;
	bool compress_force = false;

	cache_gen = btrfs_super_cache_generation(root->fs_info->super_copy);
	if (cache_gen)
		btrfs_set_opt(info->mount_opt, SPACE_CACHE);

	if (!options)
		goto out;

	/*
	 * strsep changes the string, duplicate it because parse_options
	 * gets called twice
	 */
	options = kstrdup(options, GFP_NOFS);
	if (!options)
		return -ENOMEM;

	orig = options;

	while ((p = strsep(&options, ",")) != NULL) {
		int token;
		if (!*p)
			continue;

		token = match_token(p, tokens, args);
		switch (token) {
		case Opt_degraded:
			printk(KERN_INFO "btrfs: allowing degraded mounts\n");
			btrfs_set_opt(info->mount_opt, DEGRADED);
			break;
		case Opt_subvol:
		case Opt_subvolid:
		case Opt_subvolrootid:
		case Opt_device:
			/*
			 * These are parsed by btrfs_parse_early_options
			 * and can be happily ignored here.
			 */
			break;
		case Opt_nodatasum:
			printk(KERN_INFO "btrfs: setting nodatasum\n");
			btrfs_set_opt(info->mount_opt, NODATASUM);
			break;
		case Opt_nodatacow:
			if (!btrfs_test_opt(root, COMPRESS) ||
				!btrfs_test_opt(root, FORCE_COMPRESS)) {
					printk(KERN_INFO "btrfs: setting nodatacow, compression disabled\n");
			} else {
				printk(KERN_INFO "btrfs: setting nodatacow\n");
			}
			info->compress_type = BTRFS_COMPRESS_NONE;
			btrfs_clear_opt(info->mount_opt, COMPRESS);
			btrfs_clear_opt(info->mount_opt, FORCE_COMPRESS);
			btrfs_set_opt(info->mount_opt, NODATACOW);
			btrfs_set_opt(info->mount_opt, NODATASUM);
			break;
		case Opt_compress_force:
		case Opt_compress_force_type:
			compress_force = true;
			/* Fallthrough */
		case Opt_compress:
		case Opt_compress_type:
			if (token == Opt_compress ||
			    token == Opt_compress_force ||
			    strcmp(args[0].from, "zlib") == 0) {
				compress_type = "zlib";
				info->compress_type = BTRFS_COMPRESS_ZLIB;
				btrfs_set_opt(info->mount_opt, COMPRESS);
				btrfs_clear_opt(info->mount_opt, NODATACOW);
				btrfs_clear_opt(info->mount_opt, NODATASUM);
			} else if (strcmp(args[0].from, "lzo") == 0) {
				compress_type = "lzo";
				info->compress_type = BTRFS_COMPRESS_LZO;
				btrfs_set_opt(info->mount_opt, COMPRESS);
				btrfs_clear_opt(info->mount_opt, NODATACOW);
				btrfs_clear_opt(info->mount_opt, NODATASUM);
				btrfs_set_fs_incompat(info, COMPRESS_LZO);
			} else if (strncmp(args[0].from, "no", 2) == 0) {
				compress_type = "no";
				info->compress_type = BTRFS_COMPRESS_NONE;
				btrfs_clear_opt(info->mount_opt, COMPRESS);
				btrfs_clear_opt(info->mount_opt, FORCE_COMPRESS);
				compress_force = false;
			} else {
				ret = -EINVAL;
				goto out;
			}

			if (compress_force) {
				btrfs_set_opt(info->mount_opt, FORCE_COMPRESS);
				pr_info("btrfs: force %s compression\n",
					compress_type);
			} else
				pr_info("btrfs: use %s compression\n",
					compress_type);
			break;
		case Opt_ssd:
			printk(KERN_INFO "btrfs: use ssd allocation scheme\n");
			btrfs_set_opt(info->mount_opt, SSD);
			break;
		case Opt_ssd_spread:
			printk(KERN_INFO "btrfs: use spread ssd "
			       "allocation scheme\n");
			btrfs_set_opt(info->mount_opt, SSD);
			btrfs_set_opt(info->mount_opt, SSD_SPREAD);
			break;
		case Opt_nossd:
			printk(KERN_INFO "btrfs: not using ssd allocation "
			       "scheme\n");
			btrfs_set_opt(info->mount_opt, NOSSD);
			btrfs_clear_opt(info->mount_opt, SSD);
			btrfs_clear_opt(info->mount_opt, SSD_SPREAD);
			break;
		case Opt_nobarrier:
			printk(KERN_INFO "btrfs: turning off barriers\n");
			btrfs_set_opt(info->mount_opt, NOBARRIER);
			break;
		case Opt_thread_pool:
			ret = match_int(&args[0], &intarg);
			if (ret) {
				goto out;
			} else if (intarg > 0) {
				info->thread_pool_size = intarg;
			} else {
				ret = -EINVAL;
				goto out;
			}
			break;
		case Opt_max_inline:
			num = match_strdup(&args[0]);
			if (num) {
				info->max_inline = memparse(num, NULL);
				kfree(num);

				if (info->max_inline) {
					info->max_inline = max_t(u64,
						info->max_inline,
						root->sectorsize);
				}
				printk(KERN_INFO "btrfs: max_inline at %llu\n",
					info->max_inline);
			} else {
				ret = -ENOMEM;
				goto out;
			}
			break;
		case Opt_alloc_start:
			num = match_strdup(&args[0]);
			if (num) {
				mutex_lock(&info->chunk_mutex);
				info->alloc_start = memparse(num, NULL);
				mutex_unlock(&info->chunk_mutex);
				kfree(num);
				printk(KERN_INFO
					"btrfs: allocations start at %llu\n",
					info->alloc_start);
			} else {
				ret = -ENOMEM;
				goto out;
			}
			break;
		case Opt_noacl:
			root->fs_info->sb->s_flags &= ~MS_POSIXACL;
			break;
		case Opt_notreelog:
			printk(KERN_INFO "btrfs: disabling tree log\n");
			btrfs_set_opt(info->mount_opt, NOTREELOG);
			break;
		case Opt_flushoncommit:
			printk(KERN_INFO "btrfs: turning on flush-on-commit\n");
			btrfs_set_opt(info->mount_opt, FLUSHONCOMMIT);
			break;
		case Opt_ratio:
			ret = match_int(&args[0], &intarg);
			if (ret) {
				goto out;
			} else if (intarg >= 0) {
				info->metadata_ratio = intarg;
				printk(KERN_INFO "btrfs: metadata ratio %d\n",
				       info->metadata_ratio);
			} else {
				ret = -EINVAL;
				goto out;
			}
			break;
		case Opt_discard:
			btrfs_set_opt(info->mount_opt, DISCARD);
			break;
		case Opt_space_cache:
			btrfs_set_opt(info->mount_opt, SPACE_CACHE);
			break;
		case Opt_rescan_uuid_tree:
			btrfs_set_opt(info->mount_opt, RESCAN_UUID_TREE);
			break;
		case Opt_no_space_cache:
			printk(KERN_INFO "btrfs: disabling disk space caching\n");
			btrfs_clear_opt(info->mount_opt, SPACE_CACHE);
			break;
		case Opt_inode_cache:
			printk(KERN_INFO "btrfs: enabling inode map caching\n");
			btrfs_set_opt(info->mount_opt, INODE_MAP_CACHE);
			break;
		case Opt_clear_cache:
			printk(KERN_INFO "btrfs: force clearing of disk cache\n");
			btrfs_set_opt(info->mount_opt, CLEAR_CACHE);
			break;
		case Opt_user_subvol_rm_allowed:
			btrfs_set_opt(info->mount_opt, USER_SUBVOL_RM_ALLOWED);
			break;
		case Opt_enospc_debug:
			btrfs_set_opt(info->mount_opt, ENOSPC_DEBUG);
			break;
		case Opt_defrag:
			printk(KERN_INFO "btrfs: enabling auto defrag\n");
			btrfs_set_opt(info->mount_opt, AUTO_DEFRAG);
			break;
		case Opt_recovery:
			printk(KERN_INFO "btrfs: enabling auto recovery\n");
			btrfs_set_opt(info->mount_opt, RECOVERY);
			break;
		case Opt_skip_balance:
			btrfs_set_opt(info->mount_opt, SKIP_BALANCE);
			break;
#ifdef CONFIG_BTRFS_FS_CHECK_INTEGRITY
		case Opt_check_integrity_including_extent_data:
			printk(KERN_INFO "btrfs: enabling check integrity"
			       " including extent data\n");
			btrfs_set_opt(info->mount_opt,
				      CHECK_INTEGRITY_INCLUDING_EXTENT_DATA);
			btrfs_set_opt(info->mount_opt, CHECK_INTEGRITY);
			break;
		case Opt_check_integrity:
			printk(KERN_INFO "btrfs: enabling check integrity\n");
			btrfs_set_opt(info->mount_opt, CHECK_INTEGRITY);
			break;
		case Opt_check_integrity_print_mask:
			ret = match_int(&args[0], &intarg);
			if (ret) {
				goto out;
			} else if (intarg >= 0) {
				info->check_integrity_print_mask = intarg;
				printk(KERN_INFO "btrfs:"
				       " check_integrity_print_mask 0x%x\n",
				       info->check_integrity_print_mask);
			} else {
				ret = -EINVAL;
				goto out;
			}
			break;
#else
		case Opt_check_integrity_including_extent_data:
		case Opt_check_integrity:
		case Opt_check_integrity_print_mask:
			printk(KERN_ERR "btrfs: support for check_integrity*"
			       " not compiled in!\n");
			ret = -EINVAL;
			goto out;
#endif
		case Opt_fatal_errors:
			if (strcmp(args[0].from, "panic") == 0)
				btrfs_set_opt(info->mount_opt,
					      PANIC_ON_FATAL_ERROR);
			else if (strcmp(args[0].from, "bug") == 0)
				btrfs_clear_opt(info->mount_opt,
					      PANIC_ON_FATAL_ERROR);
			else {
				ret = -EINVAL;
				goto out;
			}
			break;
		case Opt_commit_interval:
			intarg = 0;
			ret = match_int(&args[0], &intarg);
			if (ret < 0) {
				printk(KERN_ERR
					"btrfs: invalid commit interval\n");
				ret = -EINVAL;
				goto out;
			}
			if (intarg > 0) {
				if (intarg > 300) {
					printk(KERN_WARNING
					    "btrfs: excessive commit interval %d\n",
							intarg);
				}
				info->commit_interval = intarg;
			} else {
				printk(KERN_INFO
				    "btrfs: using default commit interval %ds\n",
				    BTRFS_DEFAULT_COMMIT_INTERVAL);
				info->commit_interval = BTRFS_DEFAULT_COMMIT_INTERVAL;
			}
			break;
		case Opt_err:
			printk(KERN_INFO "btrfs: unrecognized mount option "
			       "'%s'\n", p);
			ret = -EINVAL;
			goto out;
		default:
			break;
		}
	}
out:
	if (!ret && btrfs_test_opt(root, SPACE_CACHE))
		printk(KERN_INFO "btrfs: disk space caching is enabled\n");
	kfree(orig);
	return ret;
}

/*
 * Parse mount options that are required early in the mount process.
 *
 * All other options will be parsed on much later in the mount process and
 * only when we need to allocate a new super block.
 */
static int btrfs_parse_early_options(const char *options, fmode_t flags,
		void *holder, char **subvol_name, u64 *subvol_objectid,
		struct btrfs_fs_devices **fs_devices)
{
	substring_t args[MAX_OPT_ARGS];
	char *device_name, *opts, *orig, *p;
	char *num = NULL;
	int error = 0;

	if (!options)
		return 0;

	/*
	 * strsep changes the string, duplicate it because parse_options
	 * gets called twice
	 */
	opts = kstrdup(options, GFP_KERNEL);
	if (!opts)
		return -ENOMEM;
	orig = opts;

	while ((p = strsep(&opts, ",")) != NULL) {
		int token;
		if (!*p)
			continue;

		token = match_token(p, tokens, args);
		switch (token) {
		case Opt_subvol:
			kfree(*subvol_name);
			*subvol_name = match_strdup(&args[0]);
			if (!*subvol_name) {
				error = -ENOMEM;
				goto out;
			}
			break;
		case Opt_subvolid:
			num = match_strdup(&args[0]);
			if (num) {
				*subvol_objectid = memparse(num, NULL);
				kfree(num);
				/* we want the original fs_tree */
				if (!*subvol_objectid)
					*subvol_objectid =
						BTRFS_FS_TREE_OBJECTID;
<<<<<<< HEAD
 			} else {
 				error = -EINVAL;
 				goto out;
=======
			} else {
				error = -EINVAL;
				goto out;
>>>>>>> 61e6cfa8
			}
			break;
		case Opt_subvolrootid:
			printk(KERN_WARNING
				"btrfs: 'subvolrootid' mount option is deprecated and has no effect\n");
			break;
		case Opt_device:
			device_name = match_strdup(&args[0]);
			if (!device_name) {
				error = -ENOMEM;
				goto out;
			}
			error = btrfs_scan_one_device(device_name,
					flags, holder, fs_devices);
			kfree(device_name);
			if (error)
				goto out;
			break;
		default:
			break;
		}
	}

out:
	kfree(orig);
	return error;
}

static struct dentry *get_default_root(struct super_block *sb,
				       u64 subvol_objectid)
{
	struct btrfs_fs_info *fs_info = btrfs_sb(sb);
	struct btrfs_root *root = fs_info->tree_root;
	struct btrfs_root *new_root;
	struct btrfs_dir_item *di;
	struct btrfs_path *path;
	struct btrfs_key location;
	struct inode *inode;
	u64 dir_id;
	int new = 0;

	/*
	 * We have a specific subvol we want to mount, just setup location and
	 * go look up the root.
	 */
	if (subvol_objectid) {
		location.objectid = subvol_objectid;
		location.type = BTRFS_ROOT_ITEM_KEY;
		location.offset = (u64)-1;
		goto find_root;
	}

	path = btrfs_alloc_path();
	if (!path)
		return ERR_PTR(-ENOMEM);
	path->leave_spinning = 1;

	/*
	 * Find the "default" dir item which points to the root item that we
	 * will mount by default if we haven't been given a specific subvolume
	 * to mount.
	 */
	dir_id = btrfs_super_root_dir(fs_info->super_copy);
	di = btrfs_lookup_dir_item(NULL, root, path, dir_id, "default", 7, 0);
	if (IS_ERR(di)) {
		btrfs_free_path(path);
		return ERR_CAST(di);
	}
	if (!di) {
		/*
		 * Ok the default dir item isn't there.  This is weird since
		 * it's always been there, but don't freak out, just try and
		 * mount to root most subvolume.
		 */
		btrfs_free_path(path);
		dir_id = BTRFS_FIRST_FREE_OBJECTID;
		new_root = fs_info->fs_root;
		goto setup_root;
	}

	btrfs_dir_item_key_to_cpu(path->nodes[0], di, &location);
	btrfs_free_path(path);

find_root:
	new_root = btrfs_read_fs_root_no_name(fs_info, &location);
	if (IS_ERR(new_root))
		return ERR_CAST(new_root);

	dir_id = btrfs_root_dirid(&new_root->root_item);
setup_root:
	location.objectid = dir_id;
	location.type = BTRFS_INODE_ITEM_KEY;
	location.offset = 0;

	inode = btrfs_iget(sb, &location, new_root, &new);
	if (IS_ERR(inode))
		return ERR_CAST(inode);

	/*
	 * If we're just mounting the root most subvol put the inode and return
	 * a reference to the dentry.  We will have already gotten a reference
	 * to the inode in btrfs_fill_super so we're good to go.
	 */
	if (!new && sb->s_root->d_inode == inode) {
		iput(inode);
		return dget(sb->s_root);
	}

	return d_obtain_alias(inode);
}

static int btrfs_fill_super(struct super_block *sb,
			    struct btrfs_fs_devices *fs_devices,
			    void *data, int silent)
{
	struct inode *inode;
	struct btrfs_fs_info *fs_info = btrfs_sb(sb);
	struct btrfs_key key;
	int err;

	sb->s_maxbytes = MAX_LFS_FILESIZE;
	sb->s_magic = BTRFS_SUPER_MAGIC;
	sb->s_op = &btrfs_super_ops;
	sb->s_d_op = &btrfs_dentry_operations;
	sb->s_export_op = &btrfs_export_ops;
	sb->s_xattr = btrfs_xattr_handlers;
	sb->s_time_gran = 1;
#ifdef CONFIG_BTRFS_FS_POSIX_ACL
	sb->s_flags |= MS_POSIXACL;
#endif
	sb->s_flags |= MS_I_VERSION;
	err = open_ctree(sb, fs_devices, (char *)data);
	if (err) {
		printk("btrfs: open_ctree failed\n");
		return err;
	}

	key.objectid = BTRFS_FIRST_FREE_OBJECTID;
	key.type = BTRFS_INODE_ITEM_KEY;
	key.offset = 0;
	inode = btrfs_iget(sb, &key, fs_info->fs_root, NULL);
	if (IS_ERR(inode)) {
		err = PTR_ERR(inode);
		goto fail_close;
	}

	sb->s_root = d_make_root(inode);
	if (!sb->s_root) {
		err = -ENOMEM;
		goto fail_close;
	}

	save_mount_options(sb, data);
	cleancache_init_fs(sb);
	sb->s_flags |= MS_ACTIVE;
	return 0;

fail_close:
	close_ctree(fs_info->tree_root);
	return err;
}

int btrfs_sync_fs(struct super_block *sb, int wait)
{
	struct btrfs_trans_handle *trans;
	struct btrfs_fs_info *fs_info = btrfs_sb(sb);
	struct btrfs_root *root = fs_info->tree_root;

	trace_btrfs_sync_fs(wait);

	if (!wait) {
		filemap_flush(fs_info->btree_inode->i_mapping);
		return 0;
	}

	btrfs_wait_all_ordered_extents(fs_info);

	trans = btrfs_attach_transaction_barrier(root);
	if (IS_ERR(trans)) {
		/* no transaction, don't bother */
		if (PTR_ERR(trans) == -ENOENT)
			return 0;
		return PTR_ERR(trans);
	}
	return btrfs_commit_transaction(trans, root);
}

static int btrfs_show_options(struct seq_file *seq, struct dentry *dentry)
{
	struct btrfs_fs_info *info = btrfs_sb(dentry->d_sb);
	struct btrfs_root *root = info->tree_root;
	char *compress_type;

	if (btrfs_test_opt(root, DEGRADED))
		seq_puts(seq, ",degraded");
	if (btrfs_test_opt(root, NODATASUM))
		seq_puts(seq, ",nodatasum");
	if (btrfs_test_opt(root, NODATACOW))
		seq_puts(seq, ",nodatacow");
	if (btrfs_test_opt(root, NOBARRIER))
		seq_puts(seq, ",nobarrier");
	if (info->max_inline != 8192 * 1024)
		seq_printf(seq, ",max_inline=%llu", info->max_inline);
	if (info->alloc_start != 0)
		seq_printf(seq, ",alloc_start=%llu", info->alloc_start);
	if (info->thread_pool_size !=  min_t(unsigned long,
					     num_online_cpus() + 2, 8))
		seq_printf(seq, ",thread_pool=%d", info->thread_pool_size);
	if (btrfs_test_opt(root, COMPRESS)) {
		if (info->compress_type == BTRFS_COMPRESS_ZLIB)
			compress_type = "zlib";
		else
			compress_type = "lzo";
		if (btrfs_test_opt(root, FORCE_COMPRESS))
			seq_printf(seq, ",compress-force=%s", compress_type);
		else
			seq_printf(seq, ",compress=%s", compress_type);
	}
	if (btrfs_test_opt(root, NOSSD))
		seq_puts(seq, ",nossd");
	if (btrfs_test_opt(root, SSD_SPREAD))
		seq_puts(seq, ",ssd_spread");
	else if (btrfs_test_opt(root, SSD))
		seq_puts(seq, ",ssd");
	if (btrfs_test_opt(root, NOTREELOG))
		seq_puts(seq, ",notreelog");
	if (btrfs_test_opt(root, FLUSHONCOMMIT))
		seq_puts(seq, ",flushoncommit");
	if (btrfs_test_opt(root, DISCARD))
		seq_puts(seq, ",discard");
	if (!(root->fs_info->sb->s_flags & MS_POSIXACL))
		seq_puts(seq, ",noacl");
	if (btrfs_test_opt(root, SPACE_CACHE))
		seq_puts(seq, ",space_cache");
	else
		seq_puts(seq, ",nospace_cache");
	if (btrfs_test_opt(root, RESCAN_UUID_TREE))
		seq_puts(seq, ",rescan_uuid_tree");
	if (btrfs_test_opt(root, CLEAR_CACHE))
		seq_puts(seq, ",clear_cache");
	if (btrfs_test_opt(root, USER_SUBVOL_RM_ALLOWED))
		seq_puts(seq, ",user_subvol_rm_allowed");
	if (btrfs_test_opt(root, ENOSPC_DEBUG))
		seq_puts(seq, ",enospc_debug");
	if (btrfs_test_opt(root, AUTO_DEFRAG))
		seq_puts(seq, ",autodefrag");
	if (btrfs_test_opt(root, INODE_MAP_CACHE))
		seq_puts(seq, ",inode_cache");
	if (btrfs_test_opt(root, SKIP_BALANCE))
		seq_puts(seq, ",skip_balance");
	if (btrfs_test_opt(root, RECOVERY))
		seq_puts(seq, ",recovery");
#ifdef CONFIG_BTRFS_FS_CHECK_INTEGRITY
	if (btrfs_test_opt(root, CHECK_INTEGRITY_INCLUDING_EXTENT_DATA))
		seq_puts(seq, ",check_int_data");
	else if (btrfs_test_opt(root, CHECK_INTEGRITY))
		seq_puts(seq, ",check_int");
	if (info->check_integrity_print_mask)
		seq_printf(seq, ",check_int_print_mask=%d",
				info->check_integrity_print_mask);
#endif
	if (info->metadata_ratio)
		seq_printf(seq, ",metadata_ratio=%d",
				info->metadata_ratio);
	if (btrfs_test_opt(root, PANIC_ON_FATAL_ERROR))
		seq_puts(seq, ",fatal_errors=panic");
	if (info->commit_interval != BTRFS_DEFAULT_COMMIT_INTERVAL)
		seq_printf(seq, ",commit=%d", info->commit_interval);
	return 0;
}

static int btrfs_test_super(struct super_block *s, void *data)
{
	struct btrfs_fs_info *p = data;
	struct btrfs_fs_info *fs_info = btrfs_sb(s);

	return fs_info->fs_devices == p->fs_devices;
}

static int btrfs_set_super(struct super_block *s, void *data)
{
	int err = set_anon_super(s, data);
	if (!err)
		s->s_fs_info = data;
	return err;
}

/*
 * subvolumes are identified by ino 256
 */
static inline int is_subvolume_inode(struct inode *inode)
{
	if (inode && inode->i_ino == BTRFS_FIRST_FREE_OBJECTID)
		return 1;
	return 0;
}

/*
 * This will strip out the subvol=%s argument for an argument string and add
 * subvolid=0 to make sure we get the actual tree root for path walking to the
 * subvol we want.
 */
static char *setup_root_args(char *args)
{
	unsigned len = strlen(args) + 2 + 1;
	char *src, *dst, *buf;

	/*
	 * We need the same args as before, but with this substitution:
	 * s!subvol=[^,]+!subvolid=0!
	 *
	 * Since the replacement string is up to 2 bytes longer than the
	 * original, allocate strlen(args) + 2 + 1 bytes.
	 */

	src = strstr(args, "subvol=");
	/* This shouldn't happen, but just in case.. */
	if (!src)
		return NULL;

	buf = dst = kmalloc(len, GFP_NOFS);
	if (!buf)
		return NULL;

	/*
	 * If the subvol= arg is not at the start of the string,
	 * copy whatever precedes it into buf.
	 */
	if (src != args) {
		*src++ = '\0';
		strcpy(buf, args);
		dst += strlen(args);
	}

	strcpy(dst, "subvolid=0");
	dst += strlen("subvolid=0");

	/*
	 * If there is a "," after the original subvol=... string,
	 * copy that suffix into our buffer.  Otherwise, we're done.
	 */
	src = strchr(src, ',');
	if (src)
		strcpy(dst, src);

	return buf;
}

static struct dentry *mount_subvol(const char *subvol_name, int flags,
				   const char *device_name, char *data)
{
	struct dentry *root;
	struct vfsmount *mnt;
	char *newargs;

	newargs = setup_root_args(data);
	if (!newargs)
		return ERR_PTR(-ENOMEM);
	mnt = vfs_kern_mount(&btrfs_fs_type, flags, device_name,
			     newargs);
	kfree(newargs);
	if (IS_ERR(mnt))
		return ERR_CAST(mnt);

	root = mount_subtree(mnt, subvol_name);

	if (!IS_ERR(root) && !is_subvolume_inode(root->d_inode)) {
		struct super_block *s = root->d_sb;
		dput(root);
		root = ERR_PTR(-EINVAL);
		deactivate_locked_super(s);
		printk(KERN_ERR "btrfs: '%s' is not a valid subvolume\n",
				subvol_name);
	}

	return root;
}

/*
 * Find a superblock for the given device / mount point.
 *
 * Note:  This is based on get_sb_bdev from fs/super.c with a few additions
 *	  for multiple device setup.  Make sure to keep it in sync.
 */
static struct dentry *btrfs_mount(struct file_system_type *fs_type, int flags,
		const char *device_name, void *data)
{
	struct block_device *bdev = NULL;
	struct super_block *s;
	struct dentry *root;
	struct btrfs_fs_devices *fs_devices = NULL;
	struct btrfs_fs_info *fs_info = NULL;
	fmode_t mode = FMODE_READ;
	char *subvol_name = NULL;
	u64 subvol_objectid = 0;
	int error = 0;

	if (!(flags & MS_RDONLY))
		mode |= FMODE_WRITE;

	error = btrfs_parse_early_options(data, mode, fs_type,
					  &subvol_name, &subvol_objectid,
					  &fs_devices);
	if (error) {
		kfree(subvol_name);
		return ERR_PTR(error);
	}

	if (subvol_name) {
		root = mount_subvol(subvol_name, flags, device_name, data);
		kfree(subvol_name);
		return root;
	}

	error = btrfs_scan_one_device(device_name, mode, fs_type, &fs_devices);
	if (error)
		return ERR_PTR(error);

	/*
	 * Setup a dummy root and fs_info for test/set super.  This is because
	 * we don't actually fill this stuff out until open_ctree, but we need
	 * it for searching for existing supers, so this lets us do that and
	 * then open_ctree will properly initialize everything later.
	 */
	fs_info = kzalloc(sizeof(struct btrfs_fs_info), GFP_NOFS);
	if (!fs_info)
		return ERR_PTR(-ENOMEM);

	fs_info->fs_devices = fs_devices;

	fs_info->super_copy = kzalloc(BTRFS_SUPER_INFO_SIZE, GFP_NOFS);
	fs_info->super_for_commit = kzalloc(BTRFS_SUPER_INFO_SIZE, GFP_NOFS);
	if (!fs_info->super_copy || !fs_info->super_for_commit) {
		error = -ENOMEM;
		goto error_fs_info;
	}

	error = btrfs_open_devices(fs_devices, mode, fs_type);
	if (error)
		goto error_fs_info;

	if (!(flags & MS_RDONLY) && fs_devices->rw_devices == 0) {
		error = -EACCES;
		goto error_close_devices;
	}

	bdev = fs_devices->latest_bdev;
	s = sget(fs_type, btrfs_test_super, btrfs_set_super, flags | MS_NOSEC,
		 fs_info);
	if (IS_ERR(s)) {
		error = PTR_ERR(s);
		goto error_close_devices;
	}

	if (s->s_root) {
		btrfs_close_devices(fs_devices);
		free_fs_info(fs_info);
		if ((flags ^ s->s_flags) & MS_RDONLY)
			error = -EBUSY;
	} else {
		char b[BDEVNAME_SIZE];

		strlcpy(s->s_id, bdevname(bdev, b), sizeof(s->s_id));
		btrfs_sb(s)->bdev_holder = fs_type;
		error = btrfs_fill_super(s, fs_devices, data,
					 flags & MS_SILENT ? 1 : 0);
	}

	root = !error ? get_default_root(s, subvol_objectid) : ERR_PTR(error);
	if (IS_ERR(root)) {
		deactivate_locked_super(s);
		return root;
	}

	error = btrfs_sysfs_add_one(fs_info);
	if (error) {
		dput(root);
		deactivate_locked_super(s);
		return ERR_PTR(error);
	}

	return root;

error_close_devices:
	btrfs_close_devices(fs_devices);
error_fs_info:
	free_fs_info(fs_info);
	return ERR_PTR(error);
}

static void btrfs_set_max_workers(struct btrfs_workers *workers, int new_limit)
{
	spin_lock_irq(&workers->lock);
	workers->max_workers = new_limit;
	spin_unlock_irq(&workers->lock);
}

static void btrfs_resize_thread_pool(struct btrfs_fs_info *fs_info,
				     int new_pool_size, int old_pool_size)
{
	if (new_pool_size == old_pool_size)
		return;

	fs_info->thread_pool_size = new_pool_size;

	printk(KERN_INFO "btrfs: resize thread pool %d -> %d\n",
	       old_pool_size, new_pool_size);

	btrfs_set_max_workers(&fs_info->generic_worker, new_pool_size);
	btrfs_set_max_workers(&fs_info->workers, new_pool_size);
	btrfs_set_max_workers(&fs_info->delalloc_workers, new_pool_size);
	btrfs_set_max_workers(&fs_info->submit_workers, new_pool_size);
	btrfs_set_max_workers(&fs_info->caching_workers, new_pool_size);
	btrfs_set_max_workers(&fs_info->fixup_workers, new_pool_size);
	btrfs_set_max_workers(&fs_info->endio_workers, new_pool_size);
	btrfs_set_max_workers(&fs_info->endio_meta_workers, new_pool_size);
	btrfs_set_max_workers(&fs_info->endio_meta_write_workers, new_pool_size);
	btrfs_set_max_workers(&fs_info->endio_write_workers, new_pool_size);
	btrfs_set_max_workers(&fs_info->endio_freespace_worker, new_pool_size);
	btrfs_set_max_workers(&fs_info->delayed_workers, new_pool_size);
	btrfs_set_max_workers(&fs_info->readahead_workers, new_pool_size);
	btrfs_set_max_workers(&fs_info->scrub_wr_completion_workers,
			      new_pool_size);
}

static inline void btrfs_remount_prepare(struct btrfs_fs_info *fs_info)
{
	set_bit(BTRFS_FS_STATE_REMOUNTING, &fs_info->fs_state);
}

static inline void btrfs_remount_begin(struct btrfs_fs_info *fs_info,
				       unsigned long old_opts, int flags)
{
	if (btrfs_raw_test_opt(old_opts, AUTO_DEFRAG) &&
	    (!btrfs_raw_test_opt(fs_info->mount_opt, AUTO_DEFRAG) ||
	     (flags & MS_RDONLY))) {
		/* wait for any defraggers to finish */
		wait_event(fs_info->transaction_wait,
			   (atomic_read(&fs_info->defrag_running) == 0));
		if (flags & MS_RDONLY)
			sync_filesystem(fs_info->sb);
	}
}

static inline void btrfs_remount_cleanup(struct btrfs_fs_info *fs_info,
					 unsigned long old_opts)
{
	/*
	 * We need cleanup all defragable inodes if the autodefragment is
	 * close or the fs is R/O.
	 */
	if (btrfs_raw_test_opt(old_opts, AUTO_DEFRAG) &&
	    (!btrfs_raw_test_opt(fs_info->mount_opt, AUTO_DEFRAG) ||
	     (fs_info->sb->s_flags & MS_RDONLY))) {
		btrfs_cleanup_defrag_inodes(fs_info);
	}

	clear_bit(BTRFS_FS_STATE_REMOUNTING, &fs_info->fs_state);
}

static int btrfs_remount(struct super_block *sb, int *flags, char *data)
{
	struct btrfs_fs_info *fs_info = btrfs_sb(sb);
	struct btrfs_root *root = fs_info->tree_root;
	unsigned old_flags = sb->s_flags;
	unsigned long old_opts = fs_info->mount_opt;
	unsigned long old_compress_type = fs_info->compress_type;
	u64 old_max_inline = fs_info->max_inline;
	u64 old_alloc_start = fs_info->alloc_start;
	int old_thread_pool_size = fs_info->thread_pool_size;
	unsigned int old_metadata_ratio = fs_info->metadata_ratio;
	int ret;

	btrfs_remount_prepare(fs_info);

	ret = btrfs_parse_options(root, data);
	if (ret) {
		ret = -EINVAL;
		goto restore;
	}

	btrfs_remount_begin(fs_info, old_opts, *flags);
	btrfs_resize_thread_pool(fs_info,
		fs_info->thread_pool_size, old_thread_pool_size);

	if ((*flags & MS_RDONLY) == (sb->s_flags & MS_RDONLY))
		goto out;

	if (*flags & MS_RDONLY) {
		/*
		 * this also happens on 'umount -rf' or on shutdown, when
		 * the filesystem is busy.
		 */
		sb->s_flags |= MS_RDONLY;

		btrfs_dev_replace_suspend_for_unmount(fs_info);
		btrfs_scrub_cancel(fs_info);
		btrfs_pause_balance(fs_info);

		ret = btrfs_commit_super(root);
		if (ret)
			goto restore;
	} else {
		if (test_bit(BTRFS_FS_STATE_ERROR, &root->fs_info->fs_state)) {
			btrfs_err(fs_info,
				"Remounting read-write after error is not allowed\n");
			ret = -EINVAL;
			goto restore;
		}
		if (fs_info->fs_devices->rw_devices == 0) {
			ret = -EACCES;
			goto restore;
		}

		if (fs_info->fs_devices->missing_devices >
		     fs_info->num_tolerated_disk_barrier_failures &&
		    !(*flags & MS_RDONLY)) {
			printk(KERN_WARNING
			       "Btrfs: too many missing devices, writeable remount is not allowed\n");
			ret = -EACCES;
			goto restore;
		}

		if (btrfs_super_log_root(fs_info->super_copy) != 0) {
			ret = -EINVAL;
			goto restore;
		}

		ret = btrfs_cleanup_fs_roots(fs_info);
		if (ret)
			goto restore;

		/* recover relocation */
		ret = btrfs_recover_relocation(root);
		if (ret)
			goto restore;

		ret = btrfs_resume_balance_async(fs_info);
		if (ret)
			goto restore;

		ret = btrfs_resume_dev_replace_async(fs_info);
		if (ret) {
			pr_warn("btrfs: failed to resume dev_replace\n");
			goto restore;
		}

		if (!fs_info->uuid_root) {
			pr_info("btrfs: creating UUID tree\n");
			ret = btrfs_create_uuid_tree(fs_info);
			if (ret) {
				pr_warn("btrfs: failed to create the uuid tree"
					"%d\n", ret);
				goto restore;
			}
		}
		sb->s_flags &= ~MS_RDONLY;
	}
out:
	btrfs_remount_cleanup(fs_info, old_opts);
	return 0;

restore:
	/* We've hit an error - don't reset MS_RDONLY */
	if (sb->s_flags & MS_RDONLY)
		old_flags |= MS_RDONLY;
	sb->s_flags = old_flags;
	fs_info->mount_opt = old_opts;
	fs_info->compress_type = old_compress_type;
	fs_info->max_inline = old_max_inline;
	mutex_lock(&fs_info->chunk_mutex);
	fs_info->alloc_start = old_alloc_start;
	mutex_unlock(&fs_info->chunk_mutex);
	btrfs_resize_thread_pool(fs_info,
		old_thread_pool_size, fs_info->thread_pool_size);
	fs_info->metadata_ratio = old_metadata_ratio;
	btrfs_remount_cleanup(fs_info, old_opts);
	return ret;
}

/* Used to sort the devices by max_avail(descending sort) */
static int btrfs_cmp_device_free_bytes(const void *dev_info1,
				       const void *dev_info2)
{
	if (((struct btrfs_device_info *)dev_info1)->max_avail >
	    ((struct btrfs_device_info *)dev_info2)->max_avail)
		return -1;
	else if (((struct btrfs_device_info *)dev_info1)->max_avail <
		 ((struct btrfs_device_info *)dev_info2)->max_avail)
		return 1;
	else
	return 0;
}

/*
 * sort the devices by max_avail, in which max free extent size of each device
 * is stored.(Descending Sort)
 */
static inline void btrfs_descending_sort_devices(
					struct btrfs_device_info *devices,
					size_t nr_devices)
{
	sort(devices, nr_devices, sizeof(struct btrfs_device_info),
	     btrfs_cmp_device_free_bytes, NULL);
}

/*
 * The helper to calc the free space on the devices that can be used to store
 * file data.
 */
static int btrfs_calc_avail_data_space(struct btrfs_root *root, u64 *free_bytes)
{
	struct btrfs_fs_info *fs_info = root->fs_info;
	struct btrfs_device_info *devices_info;
	struct btrfs_fs_devices *fs_devices = fs_info->fs_devices;
	struct btrfs_device *device;
	u64 skip_space;
	u64 type;
	u64 avail_space;
	u64 used_space;
	u64 min_stripe_size;
	int min_stripes = 1, num_stripes = 1;
	int i = 0, nr_devices;
	int ret;

	nr_devices = fs_info->fs_devices->open_devices;
	BUG_ON(!nr_devices);

	devices_info = kmalloc(sizeof(*devices_info) * nr_devices,
			       GFP_NOFS);
	if (!devices_info)
		return -ENOMEM;

	/* calc min stripe number for data space alloction */
	type = btrfs_get_alloc_profile(root, 1);
	if (type & BTRFS_BLOCK_GROUP_RAID0) {
		min_stripes = 2;
		num_stripes = nr_devices;
	} else if (type & BTRFS_BLOCK_GROUP_RAID1) {
		min_stripes = 2;
		num_stripes = 2;
	} else if (type & BTRFS_BLOCK_GROUP_RAID10) {
		min_stripes = 4;
		num_stripes = 4;
	}

	if (type & BTRFS_BLOCK_GROUP_DUP)
		min_stripe_size = 2 * BTRFS_STRIPE_LEN;
	else
		min_stripe_size = BTRFS_STRIPE_LEN;

	list_for_each_entry(device, &fs_devices->devices, dev_list) {
		if (!device->in_fs_metadata || !device->bdev ||
		    device->is_tgtdev_for_dev_replace)
			continue;

		avail_space = device->total_bytes - device->bytes_used;

		/* align with stripe_len */
		do_div(avail_space, BTRFS_STRIPE_LEN);
		avail_space *= BTRFS_STRIPE_LEN;

		/*
		 * In order to avoid overwritting the superblock on the drive,
		 * btrfs starts at an offset of at least 1MB when doing chunk
		 * allocation.
		 */
		skip_space = 1024 * 1024;

		/* user can set the offset in fs_info->alloc_start. */
		if (fs_info->alloc_start + BTRFS_STRIPE_LEN <=
		    device->total_bytes)
			skip_space = max(fs_info->alloc_start, skip_space);

		/*
		 * btrfs can not use the free space in [0, skip_space - 1],
		 * we must subtract it from the total. In order to implement
		 * it, we account the used space in this range first.
		 */
		ret = btrfs_account_dev_extents_size(device, 0, skip_space - 1,
						     &used_space);
		if (ret) {
			kfree(devices_info);
			return ret;
		}

		/* calc the free space in [0, skip_space - 1] */
		skip_space -= used_space;

		/*
		 * we can use the free space in [0, skip_space - 1], subtract
		 * it from the total.
		 */
		if (avail_space && avail_space >= skip_space)
			avail_space -= skip_space;
		else
			avail_space = 0;

		if (avail_space < min_stripe_size)
			continue;

		devices_info[i].dev = device;
		devices_info[i].max_avail = avail_space;

		i++;
	}

	nr_devices = i;

	btrfs_descending_sort_devices(devices_info, nr_devices);

	i = nr_devices - 1;
	avail_space = 0;
	while (nr_devices >= min_stripes) {
		if (num_stripes > nr_devices)
			num_stripes = nr_devices;

		if (devices_info[i].max_avail >= min_stripe_size) {
			int j;
			u64 alloc_size;

			avail_space += devices_info[i].max_avail * num_stripes;
			alloc_size = devices_info[i].max_avail;
			for (j = i + 1 - num_stripes; j <= i; j++)
				devices_info[j].max_avail -= alloc_size;
		}
		i--;
		nr_devices--;
	}

	kfree(devices_info);
	*free_bytes = avail_space;
	return 0;
}

static int btrfs_statfs(struct dentry *dentry, struct kstatfs *buf)
{
	struct btrfs_fs_info *fs_info = btrfs_sb(dentry->d_sb);
	struct btrfs_super_block *disk_super = fs_info->super_copy;
	struct list_head *head = &fs_info->space_info;
	struct btrfs_space_info *found;
	u64 total_used = 0;
	u64 total_free_data = 0;
	int bits = dentry->d_sb->s_blocksize_bits;
	__be32 *fsid = (__be32 *)fs_info->fsid;
	int ret;

	/* holding chunk_muext to avoid allocating new chunks */
	mutex_lock(&fs_info->chunk_mutex);
	rcu_read_lock();
	list_for_each_entry_rcu(found, head, list) {
		if (found->flags & BTRFS_BLOCK_GROUP_DATA) {
			total_free_data += found->disk_total - found->disk_used;
			total_free_data -=
				btrfs_account_ro_block_groups_free_space(found);
		}

		total_used += found->disk_used;
	}
	rcu_read_unlock();

	buf->f_namelen = BTRFS_NAME_LEN;
	buf->f_blocks = btrfs_super_total_bytes(disk_super) >> bits;
	buf->f_bfree = buf->f_blocks - (total_used >> bits);
	buf->f_bsize = dentry->d_sb->s_blocksize;
	buf->f_type = BTRFS_SUPER_MAGIC;
	buf->f_bavail = total_free_data;
	ret = btrfs_calc_avail_data_space(fs_info->tree_root, &total_free_data);
	if (ret) {
		mutex_unlock(&fs_info->chunk_mutex);
		return ret;
	}
	buf->f_bavail += total_free_data;
	buf->f_bavail = buf->f_bavail >> bits;
	mutex_unlock(&fs_info->chunk_mutex);

	/* We treat it as constant endianness (it doesn't matter _which_)
	   because we want the fsid to come out the same whether mounted
	   on a big-endian or little-endian host */
	buf->f_fsid.val[0] = be32_to_cpu(fsid[0]) ^ be32_to_cpu(fsid[2]);
	buf->f_fsid.val[1] = be32_to_cpu(fsid[1]) ^ be32_to_cpu(fsid[3]);
	/* Mask in the root object ID too, to disambiguate subvols */
	buf->f_fsid.val[0] ^= BTRFS_I(dentry->d_inode)->root->objectid >> 32;
	buf->f_fsid.val[1] ^= BTRFS_I(dentry->d_inode)->root->objectid;

	return 0;
}

static void btrfs_kill_super(struct super_block *sb)
{
	struct btrfs_fs_info *fs_info = btrfs_sb(sb);
	kill_anon_super(sb);
	free_fs_info(fs_info);
}

static struct file_system_type btrfs_fs_type = {
	.owner		= THIS_MODULE,
	.name		= "btrfs",
	.mount		= btrfs_mount,
	.kill_sb	= btrfs_kill_super,
	.fs_flags	= FS_REQUIRES_DEV,
};
MODULE_ALIAS_FS("btrfs");

/*
 * used by btrfsctl to scan devices when no FS is mounted
 */
static long btrfs_control_ioctl(struct file *file, unsigned int cmd,
				unsigned long arg)
{
	struct btrfs_ioctl_vol_args *vol;
	struct btrfs_fs_devices *fs_devices;
	int ret = -ENOTTY;

	if (!capable(CAP_SYS_ADMIN))
		return -EPERM;

	vol = memdup_user((void __user *)arg, sizeof(*vol));
	if (IS_ERR(vol))
		return PTR_ERR(vol);

	switch (cmd) {
	case BTRFS_IOC_SCAN_DEV:
		ret = btrfs_scan_one_device(vol->name, FMODE_READ,
					    &btrfs_fs_type, &fs_devices);
		break;
	case BTRFS_IOC_DEVICES_READY:
		ret = btrfs_scan_one_device(vol->name, FMODE_READ,
					    &btrfs_fs_type, &fs_devices);
		if (ret)
			break;
		ret = !(fs_devices->num_devices == fs_devices->total_devices);
		break;
	}

	kfree(vol);
	return ret;
}

static int btrfs_freeze(struct super_block *sb)
{
	struct btrfs_trans_handle *trans;
	struct btrfs_root *root = btrfs_sb(sb)->tree_root;

	trans = btrfs_attach_transaction_barrier(root);
	if (IS_ERR(trans)) {
		/* no transaction, don't bother */
		if (PTR_ERR(trans) == -ENOENT)
			return 0;
		return PTR_ERR(trans);
	}
	return btrfs_commit_transaction(trans, root);
}

static int btrfs_unfreeze(struct super_block *sb)
{
	return 0;
}

static int btrfs_show_devname(struct seq_file *m, struct dentry *root)
{
	struct btrfs_fs_info *fs_info = btrfs_sb(root->d_sb);
	struct btrfs_fs_devices *cur_devices;
	struct btrfs_device *dev, *first_dev = NULL;
	struct list_head *head;
	struct rcu_string *name;

	mutex_lock(&fs_info->fs_devices->device_list_mutex);
	cur_devices = fs_info->fs_devices;
	while (cur_devices) {
		head = &cur_devices->devices;
		list_for_each_entry(dev, head, dev_list) {
			if (dev->missing)
				continue;
			if (!first_dev || dev->devid < first_dev->devid)
				first_dev = dev;
		}
		cur_devices = cur_devices->seed;
	}

	if (first_dev) {
		rcu_read_lock();
		name = rcu_dereference(first_dev->name);
		seq_escape(m, name->str, " \t\n\\");
		rcu_read_unlock();
	} else {
		WARN_ON(1);
	}
	mutex_unlock(&fs_info->fs_devices->device_list_mutex);
	return 0;
}

static const struct super_operations btrfs_super_ops = {
	.drop_inode	= btrfs_drop_inode,
	.evict_inode	= btrfs_evict_inode,
	.put_super	= btrfs_put_super,
	.sync_fs	= btrfs_sync_fs,
	.show_options	= btrfs_show_options,
	.show_devname	= btrfs_show_devname,
	.write_inode	= btrfs_write_inode,
	.alloc_inode	= btrfs_alloc_inode,
	.destroy_inode	= btrfs_destroy_inode,
	.statfs		= btrfs_statfs,
	.remount_fs	= btrfs_remount,
	.freeze_fs	= btrfs_freeze,
	.unfreeze_fs	= btrfs_unfreeze,
};

static const struct file_operations btrfs_ctl_fops = {
	.unlocked_ioctl	 = btrfs_control_ioctl,
	.compat_ioctl = btrfs_control_ioctl,
	.owner	 = THIS_MODULE,
	.llseek = noop_llseek,
};

static struct miscdevice btrfs_misc = {
	.minor		= BTRFS_MINOR,
	.name		= "btrfs-control",
	.fops		= &btrfs_ctl_fops
};

MODULE_ALIAS_MISCDEV(BTRFS_MINOR);
MODULE_ALIAS("devname:btrfs-control");

static int btrfs_interface_init(void)
{
	return misc_register(&btrfs_misc);
}

static void btrfs_interface_exit(void)
{
	if (misc_deregister(&btrfs_misc) < 0)
		printk(KERN_INFO "btrfs: misc_deregister failed for control device\n");
}

static void btrfs_print_info(void)
{
	printk(KERN_INFO "Btrfs loaded"
#ifdef CONFIG_BTRFS_DEBUG
			", debug=on"
#endif
#ifdef CONFIG_BTRFS_ASSERT
			", assert=on"
#endif
#ifdef CONFIG_BTRFS_FS_CHECK_INTEGRITY
			", integrity-checker=on"
#endif
			"\n");
}

static int btrfs_run_sanity_tests(void)
{
	return btrfs_test_free_space_cache();
}

static int __init init_btrfs_fs(void)
{
	int err;

	err = btrfs_init_sysfs();
	if (err)
		return err;

	btrfs_init_compress();

	err = btrfs_init_cachep();
	if (err)
		goto free_compress;

	err = extent_io_init();
	if (err)
		goto free_cachep;

	err = extent_map_init();
	if (err)
		goto free_extent_io;

	err = ordered_data_init();
	if (err)
		goto free_extent_map;

	err = btrfs_delayed_inode_init();
	if (err)
		goto free_ordered_data;

	err = btrfs_auto_defrag_init();
	if (err)
		goto free_delayed_inode;

	err = btrfs_delayed_ref_init();
	if (err)
		goto free_auto_defrag;

	err = btrfs_prelim_ref_init();
	if (err)
		goto free_prelim_ref;

	err = btrfs_interface_init();
	if (err)
		goto free_delayed_ref;

	btrfs_init_lockdep();

	btrfs_print_info();

	err = btrfs_run_sanity_tests();
	if (err)
		goto unregister_ioctl;

	err = register_filesystem(&btrfs_fs_type);
	if (err)
		goto unregister_ioctl;

	return 0;

unregister_ioctl:
	btrfs_interface_exit();
free_prelim_ref:
	btrfs_prelim_ref_exit();
free_delayed_ref:
	btrfs_delayed_ref_exit();
free_auto_defrag:
	btrfs_auto_defrag_exit();
free_delayed_inode:
	btrfs_delayed_inode_exit();
free_ordered_data:
	ordered_data_exit();
free_extent_map:
	extent_map_exit();
free_extent_io:
	extent_io_exit();
free_cachep:
	btrfs_destroy_cachep();
free_compress:
	btrfs_exit_compress();
	btrfs_exit_sysfs();
	return err;
}

static void __exit exit_btrfs_fs(void)
{
	btrfs_destroy_cachep();
	btrfs_delayed_ref_exit();
	btrfs_auto_defrag_exit();
	btrfs_delayed_inode_exit();
	btrfs_prelim_ref_exit();
	ordered_data_exit();
	extent_map_exit();
	extent_io_exit();
	btrfs_interface_exit();
	unregister_filesystem(&btrfs_fs_type);
	btrfs_exit_sysfs();
	btrfs_cleanup_fs_uuids();
	btrfs_exit_compress();
}

module_init(init_btrfs_fs)
module_exit(exit_btrfs_fs)

MODULE_LICENSE("GPL");<|MERGE_RESOLUTION|>--- conflicted
+++ resolved
@@ -745,15 +745,9 @@
 				if (!*subvol_objectid)
 					*subvol_objectid =
 						BTRFS_FS_TREE_OBJECTID;
-<<<<<<< HEAD
- 			} else {
- 				error = -EINVAL;
- 				goto out;
-=======
 			} else {
 				error = -EINVAL;
 				goto out;
->>>>>>> 61e6cfa8
 			}
 			break;
 		case Opt_subvolrootid:
@@ -1220,19 +1214,19 @@
 		btrfs_sb(s)->bdev_holder = fs_type;
 		error = btrfs_fill_super(s, fs_devices, data,
 					 flags & MS_SILENT ? 1 : 0);
-	}
-
-	root = !error ? get_default_root(s, subvol_objectid) : ERR_PTR(error);
+		if (!error)
+			error = btrfs_sysfs_add_one(fs_info);
+	}
+
+	if (error) {
+		deactivate_locked_super(s);
+		return ERR_PTR(error);
+	}
+
+	root = get_default_root(s, subvol_objectid);
 	if (IS_ERR(root)) {
 		deactivate_locked_super(s);
 		return root;
-	}
-
-	error = btrfs_sysfs_add_one(fs_info);
-	if (error) {
-		dput(root);
-		deactivate_locked_super(s);
-		return ERR_PTR(error);
 	}
 
 	return root;
