/*
 * Copyright (C) 2007 Red Hat.  All rights reserved.
 *
 * This program is free software; you can redistribute it and/or
 * modify it under the terms of the GNU General Public
 * License v2 as published by the Free Software Foundation.
 *
 * This program is distributed in the hope that it will be useful,
 * but WITHOUT ANY WARRANTY; without even the implied warranty of
 * MERCHANTABILITY or FITNESS FOR A PARTICULAR PURPOSE.  See the GNU
 * General Public License for more details.
 *
 * You should have received a copy of the GNU General Public
 * License along with this program; if not, write to the
 * Free Software Foundation, Inc., 59 Temple Place - Suite 330,
 * Boston, MA 021110-1307, USA.
 */

#ifndef __XATTR__
#define __XATTR__

#include <linux/xattr.h>

extern const struct xattr_handler btrfs_xattr_acl_access_handler;
extern const struct xattr_handler btrfs_xattr_acl_default_handler;
extern const struct xattr_handler *btrfs_xattr_handlers[];

extern ssize_t __btrfs_getxattr(struct inode *inode, const char *name,
		void *buffer, size_t size);
extern int __btrfs_setxattr(struct btrfs_trans_handle *trans,
			    struct inode *inode, const char *name,
			    const void *value, size_t size, int flags);
extern ssize_t btrfs_getxattr(struct dentry *dentry, const char *name,
		void *buffer, size_t size);
extern int btrfs_setxattr(struct dentry *dentry, const char *name,
		const void *value, size_t size, int flags);
extern int btrfs_removexattr(struct dentry *dentry, const char *name);

extern int btrfs_xattr_security_init(struct btrfs_trans_handle *trans,
<<<<<<< HEAD
				     struct inode *inode, struct inode *dir);
=======
				     struct inode *inode, struct inode *dir,
				     const struct qstr *qstr);
>>>>>>> 02f8c6ae

#endif /* __XATTR__ */<|MERGE_RESOLUTION|>--- conflicted
+++ resolved
@@ -37,11 +37,7 @@
 extern int btrfs_removexattr(struct dentry *dentry, const char *name);
 
 extern int btrfs_xattr_security_init(struct btrfs_trans_handle *trans,
-<<<<<<< HEAD
-				     struct inode *inode, struct inode *dir);
-=======
 				     struct inode *inode, struct inode *dir,
 				     const struct qstr *qstr);
->>>>>>> 02f8c6ae
 
 #endif /* __XATTR__ */