/*
 * Copyright (C) 2007 Oracle.  All rights reserved.
 *
 * This program is free software; you can redistribute it and/or
 * modify it under the terms of the GNU General Public
 * License v2 as published by the Free Software Foundation.
 *
 * This program is distributed in the hope that it will be useful,
 * but WITHOUT ANY WARRANTY; without even the implied warranty of
 * MERCHANTABILITY or FITNESS FOR A PARTICULAR PURPOSE.  See the GNU
 * General Public License for more details.
 *
 * You should have received a copy of the GNU General Public
 * License along with this program; if not, write to the
 * Free Software Foundation, Inc., 59 Temple Place - Suite 330,
 * Boston, MA 021110-1307, USA.
 */
#include <linux/sched.h>
#include <linux/bio.h>
#include <linux/slab.h>
#include <linux/buffer_head.h>
#include <linux/blkdev.h>
#include <linux/random.h>
#include <linux/iocontext.h>
#include <linux/capability.h>
#include <linux/ratelimit.h>
#include <linux/kthread.h>
#include <linux/raid/pq.h>
#include <linux/semaphore.h>
#include <asm/div64.h>
#include "ctree.h"
#include "extent_map.h"
#include "disk-io.h"
#include "transaction.h"
#include "print-tree.h"
#include "volumes.h"
#include "raid56.h"
#include "async-thread.h"
#include "check-integrity.h"
#include "rcu-string.h"
#include "math.h"
#include "dev-replace.h"
#include "sysfs.h"

static int init_first_rw_device(struct btrfs_trans_handle *trans,
				struct btrfs_root *root,
				struct btrfs_device *device);
static int btrfs_relocate_sys_chunks(struct btrfs_root *root);
static void __btrfs_reset_dev_stats(struct btrfs_device *dev);
static void btrfs_dev_stat_print_on_error(struct btrfs_device *dev);
static void btrfs_dev_stat_print_on_load(struct btrfs_device *device);

static DEFINE_MUTEX(uuid_mutex);
static LIST_HEAD(fs_uuids);

static void lock_chunks(struct btrfs_root *root)
{
	mutex_lock(&root->fs_info->chunk_mutex);
}

static void unlock_chunks(struct btrfs_root *root)
{
	mutex_unlock(&root->fs_info->chunk_mutex);
}

static struct btrfs_fs_devices *__alloc_fs_devices(void)
{
	struct btrfs_fs_devices *fs_devs;

	fs_devs = kzalloc(sizeof(*fs_devs), GFP_NOFS);
	if (!fs_devs)
		return ERR_PTR(-ENOMEM);

	mutex_init(&fs_devs->device_list_mutex);

	INIT_LIST_HEAD(&fs_devs->devices);
	INIT_LIST_HEAD(&fs_devs->alloc_list);
	INIT_LIST_HEAD(&fs_devs->list);

	return fs_devs;
}

/**
 * alloc_fs_devices - allocate struct btrfs_fs_devices
 * @fsid:	a pointer to UUID for this FS.  If NULL a new UUID is
 *		generated.
 *
 * Return: a pointer to a new &struct btrfs_fs_devices on success;
 * ERR_PTR() on error.  Returned struct is not linked onto any lists and
 * can be destroyed with kfree() right away.
 */
static struct btrfs_fs_devices *alloc_fs_devices(const u8 *fsid)
{
	struct btrfs_fs_devices *fs_devs;

	fs_devs = __alloc_fs_devices();
	if (IS_ERR(fs_devs))
		return fs_devs;

	if (fsid)
		memcpy(fs_devs->fsid, fsid, BTRFS_FSID_SIZE);
	else
		generate_random_uuid(fs_devs->fsid);

	return fs_devs;
}

static void free_fs_devices(struct btrfs_fs_devices *fs_devices)
{
	struct btrfs_device *device;
	WARN_ON(fs_devices->opened);
	while (!list_empty(&fs_devices->devices)) {
		device = list_entry(fs_devices->devices.next,
				    struct btrfs_device, dev_list);
		list_del(&device->dev_list);
		rcu_string_free(device->name);
		kfree(device);
	}
	kfree(fs_devices);
}

static void btrfs_kobject_uevent(struct block_device *bdev,
				 enum kobject_action action)
{
	int ret;

	ret = kobject_uevent(&disk_to_dev(bdev->bd_disk)->kobj, action);
	if (ret)
		pr_warn("BTRFS: Sending event '%d' to kobject: '%s' (%p): failed\n",
			action,
			kobject_name(&disk_to_dev(bdev->bd_disk)->kobj),
			&disk_to_dev(bdev->bd_disk)->kobj);
}

void btrfs_cleanup_fs_uuids(void)
{
	struct btrfs_fs_devices *fs_devices;

	while (!list_empty(&fs_uuids)) {
		fs_devices = list_entry(fs_uuids.next,
					struct btrfs_fs_devices, list);
		list_del(&fs_devices->list);
		free_fs_devices(fs_devices);
	}
}

static struct btrfs_device *__alloc_device(void)
{
	struct btrfs_device *dev;

	dev = kzalloc(sizeof(*dev), GFP_NOFS);
	if (!dev)
		return ERR_PTR(-ENOMEM);

	INIT_LIST_HEAD(&dev->dev_list);
	INIT_LIST_HEAD(&dev->dev_alloc_list);

	spin_lock_init(&dev->io_lock);

	spin_lock_init(&dev->reada_lock);
	atomic_set(&dev->reada_in_flight, 0);
	INIT_RADIX_TREE(&dev->reada_zones, GFP_NOFS & ~__GFP_WAIT);
	INIT_RADIX_TREE(&dev->reada_extents, GFP_NOFS & ~__GFP_WAIT);

	return dev;
}

static noinline struct btrfs_device *__find_device(struct list_head *head,
						   u64 devid, u8 *uuid)
{
	struct btrfs_device *dev;

	list_for_each_entry(dev, head, dev_list) {
		if (dev->devid == devid &&
		    (!uuid || !memcmp(dev->uuid, uuid, BTRFS_UUID_SIZE))) {
			return dev;
		}
	}
	return NULL;
}

static noinline struct btrfs_fs_devices *find_fsid(u8 *fsid)
{
	struct btrfs_fs_devices *fs_devices;

	list_for_each_entry(fs_devices, &fs_uuids, list) {
		if (memcmp(fsid, fs_devices->fsid, BTRFS_FSID_SIZE) == 0)
			return fs_devices;
	}
	return NULL;
}

static int
btrfs_get_bdev_and_sb(const char *device_path, fmode_t flags, void *holder,
		      int flush, struct block_device **bdev,
		      struct buffer_head **bh)
{
	int ret;

	*bdev = blkdev_get_by_path(device_path, flags, holder);

	if (IS_ERR(*bdev)) {
		ret = PTR_ERR(*bdev);
		printk(KERN_INFO "BTRFS: open %s failed\n", device_path);
		goto error;
	}

	if (flush)
		filemap_write_and_wait((*bdev)->bd_inode->i_mapping);
	ret = set_blocksize(*bdev, 4096);
	if (ret) {
		blkdev_put(*bdev, flags);
		goto error;
	}
	invalidate_bdev(*bdev);
	*bh = btrfs_read_dev_super(*bdev);
	if (!*bh) {
		ret = -EINVAL;
		blkdev_put(*bdev, flags);
		goto error;
	}

	return 0;

error:
	*bdev = NULL;
	*bh = NULL;
	return ret;
}

static void requeue_list(struct btrfs_pending_bios *pending_bios,
			struct bio *head, struct bio *tail)
{

	struct bio *old_head;

	old_head = pending_bios->head;
	pending_bios->head = head;
	if (pending_bios->tail)
		tail->bi_next = old_head;
	else
		pending_bios->tail = tail;
}

/*
 * we try to collect pending bios for a device so we don't get a large
 * number of procs sending bios down to the same device.  This greatly
 * improves the schedulers ability to collect and merge the bios.
 *
 * But, it also turns into a long list of bios to process and that is sure
 * to eventually make the worker thread block.  The solution here is to
 * make some progress and then put this work struct back at the end of
 * the list if the block device is congested.  This way, multiple devices
 * can make progress from a single worker thread.
 */
static noinline void run_scheduled_bios(struct btrfs_device *device)
{
	struct bio *pending;
	struct backing_dev_info *bdi;
	struct btrfs_fs_info *fs_info;
	struct btrfs_pending_bios *pending_bios;
	struct bio *tail;
	struct bio *cur;
	int again = 0;
	unsigned long num_run;
	unsigned long batch_run = 0;
	unsigned long limit;
	unsigned long last_waited = 0;
	int force_reg = 0;
	int sync_pending = 0;
	struct blk_plug plug;

	/*
	 * this function runs all the bios we've collected for
	 * a particular device.  We don't want to wander off to
	 * another device without first sending all of these down.
	 * So, setup a plug here and finish it off before we return
	 */
	blk_start_plug(&plug);

	bdi = blk_get_backing_dev_info(device->bdev);
	fs_info = device->dev_root->fs_info;
	limit = btrfs_async_submit_limit(fs_info);
	limit = limit * 2 / 3;

loop:
	spin_lock(&device->io_lock);

loop_lock:
	num_run = 0;

	/* take all the bios off the list at once and process them
	 * later on (without the lock held).  But, remember the
	 * tail and other pointers so the bios can be properly reinserted
	 * into the list if we hit congestion
	 */
	if (!force_reg && device->pending_sync_bios.head) {
		pending_bios = &device->pending_sync_bios;
		force_reg = 1;
	} else {
		pending_bios = &device->pending_bios;
		force_reg = 0;
	}

	pending = pending_bios->head;
	tail = pending_bios->tail;
	WARN_ON(pending && !tail);

	/*
	 * if pending was null this time around, no bios need processing
	 * at all and we can stop.  Otherwise it'll loop back up again
	 * and do an additional check so no bios are missed.
	 *
	 * device->running_pending is used to synchronize with the
	 * schedule_bio code.
	 */
	if (device->pending_sync_bios.head == NULL &&
	    device->pending_bios.head == NULL) {
		again = 0;
		device->running_pending = 0;
	} else {
		again = 1;
		device->running_pending = 1;
	}

	pending_bios->head = NULL;
	pending_bios->tail = NULL;

	spin_unlock(&device->io_lock);

	while (pending) {

		rmb();
		/* we want to work on both lists, but do more bios on the
		 * sync list than the regular list
		 */
		if ((num_run > 32 &&
		    pending_bios != &device->pending_sync_bios &&
		    device->pending_sync_bios.head) ||
		   (num_run > 64 && pending_bios == &device->pending_sync_bios &&
		    device->pending_bios.head)) {
			spin_lock(&device->io_lock);
			requeue_list(pending_bios, pending, tail);
			goto loop_lock;
		}

		cur = pending;
		pending = pending->bi_next;
		cur->bi_next = NULL;

		if (atomic_dec_return(&fs_info->nr_async_bios) < limit &&
		    waitqueue_active(&fs_info->async_submit_wait))
			wake_up(&fs_info->async_submit_wait);

		BUG_ON(atomic_read(&cur->bi_cnt) == 0);

		/*
		 * if we're doing the sync list, record that our
		 * plug has some sync requests on it
		 *
		 * If we're doing the regular list and there are
		 * sync requests sitting around, unplug before
		 * we add more
		 */
		if (pending_bios == &device->pending_sync_bios) {
			sync_pending = 1;
		} else if (sync_pending) {
			blk_finish_plug(&plug);
			blk_start_plug(&plug);
			sync_pending = 0;
		}

		btrfsic_submit_bio(cur->bi_rw, cur);
		num_run++;
		batch_run++;
		if (need_resched())
			cond_resched();

		/*
		 * we made progress, there is more work to do and the bdi
		 * is now congested.  Back off and let other work structs
		 * run instead
		 */
		if (pending && bdi_write_congested(bdi) && batch_run > 8 &&
		    fs_info->fs_devices->open_devices > 1) {
			struct io_context *ioc;

			ioc = current->io_context;

			/*
			 * the main goal here is that we don't want to
			 * block if we're going to be able to submit
			 * more requests without blocking.
			 *
			 * This code does two great things, it pokes into
			 * the elevator code from a filesystem _and_
			 * it makes assumptions about how batching works.
			 */
			if (ioc && ioc->nr_batch_requests > 0 &&
			    time_before(jiffies, ioc->last_waited + HZ/50UL) &&
			    (last_waited == 0 ||
			     ioc->last_waited == last_waited)) {
				/*
				 * we want to go through our batch of
				 * requests and stop.  So, we copy out
				 * the ioc->last_waited time and test
				 * against it before looping
				 */
				last_waited = ioc->last_waited;
				if (need_resched())
					cond_resched();
				continue;
			}
			spin_lock(&device->io_lock);
			requeue_list(pending_bios, pending, tail);
			device->running_pending = 1;

			spin_unlock(&device->io_lock);
			btrfs_requeue_work(&device->work);
			goto done;
		}
		/* unplug every 64 requests just for good measure */
		if (batch_run % 64 == 0) {
			blk_finish_plug(&plug);
			blk_start_plug(&plug);
			sync_pending = 0;
		}
	}

	cond_resched();
	if (again)
		goto loop;

	spin_lock(&device->io_lock);
	if (device->pending_bios.head || device->pending_sync_bios.head)
		goto loop_lock;
	spin_unlock(&device->io_lock);

done:
	blk_finish_plug(&plug);
}

static void pending_bios_fn(struct btrfs_work *work)
{
	struct btrfs_device *device;

	device = container_of(work, struct btrfs_device, work);
	run_scheduled_bios(device);
}

/*
 * Add new device to list of registered devices
 *
 * Returns:
 * 1   - first time device is seen
 * 0   - device already known
 * < 0 - error
 */
static noinline int device_list_add(const char *path,
			   struct btrfs_super_block *disk_super,
			   u64 devid, struct btrfs_fs_devices **fs_devices_ret)
{
	struct btrfs_device *device;
	struct btrfs_fs_devices *fs_devices;
	struct rcu_string *name;
	int ret = 0;
	u64 found_transid = btrfs_super_generation(disk_super);

	fs_devices = find_fsid(disk_super->fsid);
	if (!fs_devices) {
		fs_devices = alloc_fs_devices(disk_super->fsid);
		if (IS_ERR(fs_devices))
			return PTR_ERR(fs_devices);

		list_add(&fs_devices->list, &fs_uuids);
		fs_devices->latest_devid = devid;
		fs_devices->latest_trans = found_transid;

		device = NULL;
	} else {
		device = __find_device(&fs_devices->devices, devid,
				       disk_super->dev_item.uuid);
	}
	if (!device) {
		if (fs_devices->opened)
			return -EBUSY;

		device = btrfs_alloc_device(NULL, &devid,
					    disk_super->dev_item.uuid);
		if (IS_ERR(device)) {
			/* we can safely leave the fs_devices entry around */
			return PTR_ERR(device);
		}

		name = rcu_string_strdup(path, GFP_NOFS);
		if (!name) {
			kfree(device);
			return -ENOMEM;
		}
		rcu_assign_pointer(device->name, name);

		mutex_lock(&fs_devices->device_list_mutex);
		list_add_rcu(&device->dev_list, &fs_devices->devices);
		fs_devices->num_devices++;
		mutex_unlock(&fs_devices->device_list_mutex);

		ret = 1;
		device->fs_devices = fs_devices;
	} else if (!device->name || strcmp(device->name->str, path)) {
		name = rcu_string_strdup(path, GFP_NOFS);
		if (!name)
			return -ENOMEM;
		rcu_string_free(device->name);
		rcu_assign_pointer(device->name, name);
		if (device->missing) {
			fs_devices->missing_devices--;
			device->missing = 0;
		}
	}

	if (found_transid > fs_devices->latest_trans) {
		fs_devices->latest_devid = devid;
		fs_devices->latest_trans = found_transid;
	}
	*fs_devices_ret = fs_devices;

	return ret;
}

static struct btrfs_fs_devices *clone_fs_devices(struct btrfs_fs_devices *orig)
{
	struct btrfs_fs_devices *fs_devices;
	struct btrfs_device *device;
	struct btrfs_device *orig_dev;

	fs_devices = alloc_fs_devices(orig->fsid);
	if (IS_ERR(fs_devices))
		return fs_devices;

	fs_devices->latest_devid = orig->latest_devid;
	fs_devices->latest_trans = orig->latest_trans;
	fs_devices->total_devices = orig->total_devices;

	/* We have held the volume lock, it is safe to get the devices. */
	list_for_each_entry(orig_dev, &orig->devices, dev_list) {
		struct rcu_string *name;

		device = btrfs_alloc_device(NULL, &orig_dev->devid,
					    orig_dev->uuid);
		if (IS_ERR(device))
			goto error;

		/*
		 * This is ok to do without rcu read locked because we hold the
		 * uuid mutex so nothing we touch in here is going to disappear.
		 */
		name = rcu_string_strdup(orig_dev->name->str, GFP_NOFS);
		if (!name) {
			kfree(device);
			goto error;
		}
		rcu_assign_pointer(device->name, name);

		list_add(&device->dev_list, &fs_devices->devices);
		device->fs_devices = fs_devices;
		fs_devices->num_devices++;
	}
	return fs_devices;
error:
	free_fs_devices(fs_devices);
	return ERR_PTR(-ENOMEM);
}

void btrfs_close_extra_devices(struct btrfs_fs_info *fs_info,
			       struct btrfs_fs_devices *fs_devices, int step)
{
	struct btrfs_device *device, *next;

	struct block_device *latest_bdev = NULL;
	u64 latest_devid = 0;
	u64 latest_transid = 0;

	mutex_lock(&uuid_mutex);
again:
	/* This is the initialized path, it is safe to release the devices. */
	list_for_each_entry_safe(device, next, &fs_devices->devices, dev_list) {
		if (device->in_fs_metadata) {
			if (!device->is_tgtdev_for_dev_replace &&
			    (!latest_transid ||
			     device->generation > latest_transid)) {
				latest_devid = device->devid;
				latest_transid = device->generation;
				latest_bdev = device->bdev;
			}
			continue;
		}

		if (device->devid == BTRFS_DEV_REPLACE_DEVID) {
			/*
			 * In the first step, keep the device which has
			 * the correct fsid and the devid that is used
			 * for the dev_replace procedure.
			 * In the second step, the dev_replace state is
			 * read from the device tree and it is known
			 * whether the procedure is really active or
			 * not, which means whether this device is
			 * used or whether it should be removed.
			 */
			if (step == 0 || device->is_tgtdev_for_dev_replace) {
				continue;
			}
		}
		if (device->bdev) {
			blkdev_put(device->bdev, device->mode);
			device->bdev = NULL;
			fs_devices->open_devices--;
		}
		if (device->writeable) {
			list_del_init(&device->dev_alloc_list);
			device->writeable = 0;
			if (!device->is_tgtdev_for_dev_replace)
				fs_devices->rw_devices--;
		}
		list_del_init(&device->dev_list);
		fs_devices->num_devices--;
		rcu_string_free(device->name);
		kfree(device);
	}

	if (fs_devices->seed) {
		fs_devices = fs_devices->seed;
		goto again;
	}

	fs_devices->latest_bdev = latest_bdev;
	fs_devices->latest_devid = latest_devid;
	fs_devices->latest_trans = latest_transid;

	mutex_unlock(&uuid_mutex);
}

static void __free_device(struct work_struct *work)
{
	struct btrfs_device *device;

	device = container_of(work, struct btrfs_device, rcu_work);

	if (device->bdev)
		blkdev_put(device->bdev, device->mode);

	rcu_string_free(device->name);
	kfree(device);
}

static void free_device(struct rcu_head *head)
{
	struct btrfs_device *device;

	device = container_of(head, struct btrfs_device, rcu);

	INIT_WORK(&device->rcu_work, __free_device);
	schedule_work(&device->rcu_work);
}

static int __btrfs_close_devices(struct btrfs_fs_devices *fs_devices)
{
	struct btrfs_device *device;

	if (--fs_devices->opened > 0)
		return 0;

	mutex_lock(&fs_devices->device_list_mutex);
	list_for_each_entry(device, &fs_devices->devices, dev_list) {
		struct btrfs_device *new_device;
		struct rcu_string *name;

		if (device->bdev)
			fs_devices->open_devices--;

		if (device->writeable &&
		    device->devid != BTRFS_DEV_REPLACE_DEVID) {
			list_del_init(&device->dev_alloc_list);
			fs_devices->rw_devices--;
		}

		if (device->can_discard)
			fs_devices->num_can_discard--;
		if (device->missing)
			fs_devices->missing_devices--;

		new_device = btrfs_alloc_device(NULL, &device->devid,
						device->uuid);
		BUG_ON(IS_ERR(new_device)); /* -ENOMEM */

		/* Safe because we are under uuid_mutex */
		if (device->name) {
			name = rcu_string_strdup(device->name->str, GFP_NOFS);
			BUG_ON(!name); /* -ENOMEM */
			rcu_assign_pointer(new_device->name, name);
		}

		list_replace_rcu(&device->dev_list, &new_device->dev_list);
		new_device->fs_devices = device->fs_devices;

		call_rcu(&device->rcu, free_device);
	}
	mutex_unlock(&fs_devices->device_list_mutex);

	WARN_ON(fs_devices->open_devices);
	WARN_ON(fs_devices->rw_devices);
	fs_devices->opened = 0;
	fs_devices->seeding = 0;

	return 0;
}

int btrfs_close_devices(struct btrfs_fs_devices *fs_devices)
{
	struct btrfs_fs_devices *seed_devices = NULL;
	int ret;

	mutex_lock(&uuid_mutex);
	ret = __btrfs_close_devices(fs_devices);
	if (!fs_devices->opened) {
		seed_devices = fs_devices->seed;
		fs_devices->seed = NULL;
	}
	mutex_unlock(&uuid_mutex);

	while (seed_devices) {
		fs_devices = seed_devices;
		seed_devices = fs_devices->seed;
		__btrfs_close_devices(fs_devices);
		free_fs_devices(fs_devices);
	}
	/*
	 * Wait for rcu kworkers under __btrfs_close_devices
	 * to finish all blkdev_puts so device is really
	 * free when umount is done.
	 */
	rcu_barrier();
	return ret;
}

static int __btrfs_open_devices(struct btrfs_fs_devices *fs_devices,
				fmode_t flags, void *holder)
{
	struct request_queue *q;
	struct block_device *bdev;
	struct list_head *head = &fs_devices->devices;
	struct btrfs_device *device;
	struct block_device *latest_bdev = NULL;
	struct buffer_head *bh;
	struct btrfs_super_block *disk_super;
	u64 latest_devid = 0;
	u64 latest_transid = 0;
	u64 devid;
	int seeding = 1;
	int ret = 0;

	flags |= FMODE_EXCL;

	list_for_each_entry(device, head, dev_list) {
		if (device->bdev)
			continue;
		if (!device->name)
			continue;

		/* Just open everything we can; ignore failures here */
		if (btrfs_get_bdev_and_sb(device->name->str, flags, holder, 1,
					    &bdev, &bh))
			continue;

		disk_super = (struct btrfs_super_block *)bh->b_data;
		devid = btrfs_stack_device_id(&disk_super->dev_item);
		if (devid != device->devid)
			goto error_brelse;

		if (memcmp(device->uuid, disk_super->dev_item.uuid,
			   BTRFS_UUID_SIZE))
			goto error_brelse;

		device->generation = btrfs_super_generation(disk_super);
		if (!latest_transid || device->generation > latest_transid) {
			latest_devid = devid;
			latest_transid = device->generation;
			latest_bdev = bdev;
		}

		if (btrfs_super_flags(disk_super) & BTRFS_SUPER_FLAG_SEEDING) {
			device->writeable = 0;
		} else {
			device->writeable = !bdev_read_only(bdev);
			seeding = 0;
		}

		q = bdev_get_queue(bdev);
		if (blk_queue_discard(q)) {
			device->can_discard = 1;
			fs_devices->num_can_discard++;
		}

		device->bdev = bdev;
		device->in_fs_metadata = 0;
		device->mode = flags;

		if (!blk_queue_nonrot(bdev_get_queue(bdev)))
			fs_devices->rotating = 1;

		fs_devices->open_devices++;
		if (device->writeable &&
		    device->devid != BTRFS_DEV_REPLACE_DEVID) {
			fs_devices->rw_devices++;
			list_add(&device->dev_alloc_list,
				 &fs_devices->alloc_list);
		}
		brelse(bh);
		continue;

error_brelse:
		brelse(bh);
		blkdev_put(bdev, flags);
		continue;
	}
	if (fs_devices->open_devices == 0) {
		ret = -EINVAL;
		goto out;
	}
	fs_devices->seeding = seeding;
	fs_devices->opened = 1;
	fs_devices->latest_bdev = latest_bdev;
	fs_devices->latest_devid = latest_devid;
	fs_devices->latest_trans = latest_transid;
	fs_devices->total_rw_bytes = 0;
out:
	return ret;
}

int btrfs_open_devices(struct btrfs_fs_devices *fs_devices,
		       fmode_t flags, void *holder)
{
	int ret;

	mutex_lock(&uuid_mutex);
	if (fs_devices->opened) {
		fs_devices->opened++;
		ret = 0;
	} else {
		ret = __btrfs_open_devices(fs_devices, flags, holder);
	}
	mutex_unlock(&uuid_mutex);
	return ret;
}

/*
 * Look for a btrfs signature on a device. This may be called out of the mount path
 * and we are not allowed to call set_blocksize during the scan. The superblock
 * is read via pagecache
 */
int btrfs_scan_one_device(const char *path, fmode_t flags, void *holder,
			  struct btrfs_fs_devices **fs_devices_ret)
{
	struct btrfs_super_block *disk_super;
	struct block_device *bdev;
	struct page *page;
	void *p;
	int ret = -EINVAL;
	u64 devid;
	u64 transid;
	u64 total_devices;
	u64 bytenr;
	pgoff_t index;

	/*
	 * we would like to check all the supers, but that would make
	 * a btrfs mount succeed after a mkfs from a different FS.
	 * So, we need to add a special mount option to scan for
	 * later supers, using BTRFS_SUPER_MIRROR_MAX instead
	 */
	bytenr = btrfs_sb_offset(0);
	flags |= FMODE_EXCL;
	mutex_lock(&uuid_mutex);

	bdev = blkdev_get_by_path(path, flags, holder);

	if (IS_ERR(bdev)) {
		ret = PTR_ERR(bdev);
		goto error;
	}

	/* make sure our super fits in the device */
	if (bytenr + PAGE_CACHE_SIZE >= i_size_read(bdev->bd_inode))
		goto error_bdev_put;

	/* make sure our super fits in the page */
	if (sizeof(*disk_super) > PAGE_CACHE_SIZE)
		goto error_bdev_put;

	/* make sure our super doesn't straddle pages on disk */
	index = bytenr >> PAGE_CACHE_SHIFT;
	if ((bytenr + sizeof(*disk_super) - 1) >> PAGE_CACHE_SHIFT != index)
		goto error_bdev_put;

	/* pull in the page with our super */
	page = read_cache_page_gfp(bdev->bd_inode->i_mapping,
				   index, GFP_NOFS);

	if (IS_ERR_OR_NULL(page))
		goto error_bdev_put;

	p = kmap(page);

	/* align our pointer to the offset of the super block */
	disk_super = p + (bytenr & ~PAGE_CACHE_MASK);

	if (btrfs_super_bytenr(disk_super) != bytenr ||
	    btrfs_super_magic(disk_super) != BTRFS_MAGIC)
		goto error_unmap;

	devid = btrfs_stack_device_id(&disk_super->dev_item);
	transid = btrfs_super_generation(disk_super);
	total_devices = btrfs_super_num_devices(disk_super);

	ret = device_list_add(path, disk_super, devid, fs_devices_ret);
	if (ret > 0) {
		if (disk_super->label[0]) {
			if (disk_super->label[BTRFS_LABEL_SIZE - 1])
				disk_super->label[BTRFS_LABEL_SIZE - 1] = '\0';
			printk(KERN_INFO "BTRFS: device label %s ", disk_super->label);
		} else {
			printk(KERN_INFO "BTRFS: device fsid %pU ", disk_super->fsid);
		}

		printk(KERN_CONT "devid %llu transid %llu %s\n", devid, transid, path);
		ret = 0;
	}
	if (!ret && fs_devices_ret)
		(*fs_devices_ret)->total_devices = total_devices;

error_unmap:
	kunmap(page);
	page_cache_release(page);

error_bdev_put:
	blkdev_put(bdev, flags);
error:
	mutex_unlock(&uuid_mutex);
	return ret;
}

/* helper to account the used device space in the range */
int btrfs_account_dev_extents_size(struct btrfs_device *device, u64 start,
				   u64 end, u64 *length)
{
	struct btrfs_key key;
	struct btrfs_root *root = device->dev_root;
	struct btrfs_dev_extent *dev_extent;
	struct btrfs_path *path;
	u64 extent_end;
	int ret;
	int slot;
	struct extent_buffer *l;

	*length = 0;

	if (start >= device->total_bytes || device->is_tgtdev_for_dev_replace)
		return 0;

	path = btrfs_alloc_path();
	if (!path)
		return -ENOMEM;
	path->reada = 2;

	key.objectid = device->devid;
	key.offset = start;
	key.type = BTRFS_DEV_EXTENT_KEY;

	ret = btrfs_search_slot(NULL, root, &key, path, 0, 0);
	if (ret < 0)
		goto out;
	if (ret > 0) {
		ret = btrfs_previous_item(root, path, key.objectid, key.type);
		if (ret < 0)
			goto out;
	}

	while (1) {
		l = path->nodes[0];
		slot = path->slots[0];
		if (slot >= btrfs_header_nritems(l)) {
			ret = btrfs_next_leaf(root, path);
			if (ret == 0)
				continue;
			if (ret < 0)
				goto out;

			break;
		}
		btrfs_item_key_to_cpu(l, &key, slot);

		if (key.objectid < device->devid)
			goto next;

		if (key.objectid > device->devid)
			break;

		if (btrfs_key_type(&key) != BTRFS_DEV_EXTENT_KEY)
			goto next;

		dev_extent = btrfs_item_ptr(l, slot, struct btrfs_dev_extent);
		extent_end = key.offset + btrfs_dev_extent_length(l,
								  dev_extent);
		if (key.offset <= start && extent_end > end) {
			*length = end - start + 1;
			break;
		} else if (key.offset <= start && extent_end > start)
			*length += extent_end - start;
		else if (key.offset > start && extent_end <= end)
			*length += extent_end - key.offset;
		else if (key.offset > start && key.offset <= end) {
			*length += end - key.offset + 1;
			break;
		} else if (key.offset > end)
			break;

next:
		path->slots[0]++;
	}
	ret = 0;
out:
	btrfs_free_path(path);
	return ret;
}

static int contains_pending_extent(struct btrfs_trans_handle *trans,
				   struct btrfs_device *device,
				   u64 *start, u64 len)
{
	struct extent_map *em;
	int ret = 0;

	list_for_each_entry(em, &trans->transaction->pending_chunks, list) {
		struct map_lookup *map;
		int i;

		map = (struct map_lookup *)em->bdev;
		for (i = 0; i < map->num_stripes; i++) {
			if (map->stripes[i].dev != device)
				continue;
			if (map->stripes[i].physical >= *start + len ||
			    map->stripes[i].physical + em->orig_block_len <=
			    *start)
				continue;
			*start = map->stripes[i].physical +
				em->orig_block_len;
			ret = 1;
		}
	}

	return ret;
}


/*
 * find_free_dev_extent - find free space in the specified device
 * @device:	the device which we search the free space in
 * @num_bytes:	the size of the free space that we need
 * @start:	store the start of the free space.
 * @len:	the size of the free space. that we find, or the size of the max
 * 		free space if we don't find suitable free space
 *
 * this uses a pretty simple search, the expectation is that it is
 * called very infrequently and that a given device has a small number
 * of extents
 *
 * @start is used to store the start of the free space if we find. But if we
 * don't find suitable free space, it will be used to store the start position
 * of the max free space.
 *
 * @len is used to store the size of the free space that we find.
 * But if we don't find suitable free space, it is used to store the size of
 * the max free space.
 */
int find_free_dev_extent(struct btrfs_trans_handle *trans,
			 struct btrfs_device *device, u64 num_bytes,
			 u64 *start, u64 *len)
{
	struct btrfs_key key;
	struct btrfs_root *root = device->dev_root;
	struct btrfs_dev_extent *dev_extent;
	struct btrfs_path *path;
	u64 hole_size;
	u64 max_hole_start;
	u64 max_hole_size;
	u64 extent_end;
	u64 search_start;
	u64 search_end = device->total_bytes;
	int ret;
	int slot;
	struct extent_buffer *l;

	/* FIXME use last free of some kind */

	/* we don't want to overwrite the superblock on the drive,
	 * so we make sure to start at an offset of at least 1MB
	 */
	search_start = max(root->fs_info->alloc_start, 1024ull * 1024);

	path = btrfs_alloc_path();
	if (!path)
		return -ENOMEM;
again:
	max_hole_start = search_start;
	max_hole_size = 0;
	hole_size = 0;

	if (search_start >= search_end || device->is_tgtdev_for_dev_replace) {
		ret = -ENOSPC;
		goto out;
	}

	path->reada = 2;
	path->search_commit_root = 1;
	path->skip_locking = 1;

	key.objectid = device->devid;
	key.offset = search_start;
	key.type = BTRFS_DEV_EXTENT_KEY;

	ret = btrfs_search_slot(NULL, root, &key, path, 0, 0);
	if (ret < 0)
		goto out;
	if (ret > 0) {
		ret = btrfs_previous_item(root, path, key.objectid, key.type);
		if (ret < 0)
			goto out;
	}

	while (1) {
		l = path->nodes[0];
		slot = path->slots[0];
		if (slot >= btrfs_header_nritems(l)) {
			ret = btrfs_next_leaf(root, path);
			if (ret == 0)
				continue;
			if (ret < 0)
				goto out;

			break;
		}
		btrfs_item_key_to_cpu(l, &key, slot);

		if (key.objectid < device->devid)
			goto next;

		if (key.objectid > device->devid)
			break;

		if (btrfs_key_type(&key) != BTRFS_DEV_EXTENT_KEY)
			goto next;

		if (key.offset > search_start) {
			hole_size = key.offset - search_start;

			/*
			 * Have to check before we set max_hole_start, otherwise
			 * we could end up sending back this offset anyway.
			 */
			if (contains_pending_extent(trans, device,
						    &search_start,
						    hole_size))
				hole_size = 0;

			if (hole_size > max_hole_size) {
				max_hole_start = search_start;
				max_hole_size = hole_size;
			}

			/*
			 * If this free space is greater than which we need,
			 * it must be the max free space that we have found
			 * until now, so max_hole_start must point to the start
			 * of this free space and the length of this free space
			 * is stored in max_hole_size. Thus, we return
			 * max_hole_start and max_hole_size and go back to the
			 * caller.
			 */
			if (hole_size >= num_bytes) {
				ret = 0;
				goto out;
			}
		}

		dev_extent = btrfs_item_ptr(l, slot, struct btrfs_dev_extent);
		extent_end = key.offset + btrfs_dev_extent_length(l,
								  dev_extent);
		if (extent_end > search_start)
			search_start = extent_end;
next:
		path->slots[0]++;
		cond_resched();
	}

	/*
	 * At this point, search_start should be the end of
	 * allocated dev extents, and when shrinking the device,
	 * search_end may be smaller than search_start.
	 */
	if (search_end > search_start)
		hole_size = search_end - search_start;

	if (hole_size > max_hole_size) {
		max_hole_start = search_start;
		max_hole_size = hole_size;
	}

	if (contains_pending_extent(trans, device, &search_start, hole_size)) {
		btrfs_release_path(path);
		goto again;
	}

	/* See above. */
	if (hole_size < num_bytes)
		ret = -ENOSPC;
	else
		ret = 0;

out:
	btrfs_free_path(path);
	*start = max_hole_start;
	if (len)
		*len = max_hole_size;
	return ret;
}

static int btrfs_free_dev_extent(struct btrfs_trans_handle *trans,
			  struct btrfs_device *device,
			  u64 start)
{
	int ret;
	struct btrfs_path *path;
	struct btrfs_root *root = device->dev_root;
	struct btrfs_key key;
	struct btrfs_key found_key;
	struct extent_buffer *leaf = NULL;
	struct btrfs_dev_extent *extent = NULL;

	path = btrfs_alloc_path();
	if (!path)
		return -ENOMEM;

	key.objectid = device->devid;
	key.offset = start;
	key.type = BTRFS_DEV_EXTENT_KEY;
again:
	ret = btrfs_search_slot(trans, root, &key, path, -1, 1);
	if (ret > 0) {
		ret = btrfs_previous_item(root, path, key.objectid,
					  BTRFS_DEV_EXTENT_KEY);
		if (ret)
			goto out;
		leaf = path->nodes[0];
		btrfs_item_key_to_cpu(leaf, &found_key, path->slots[0]);
		extent = btrfs_item_ptr(leaf, path->slots[0],
					struct btrfs_dev_extent);
		BUG_ON(found_key.offset > start || found_key.offset +
		       btrfs_dev_extent_length(leaf, extent) < start);
		key = found_key;
		btrfs_release_path(path);
		goto again;
	} else if (ret == 0) {
		leaf = path->nodes[0];
		extent = btrfs_item_ptr(leaf, path->slots[0],
					struct btrfs_dev_extent);
	} else {
		btrfs_error(root->fs_info, ret, "Slot search failed");
		goto out;
	}

	if (device->bytes_used > 0) {
		u64 len = btrfs_dev_extent_length(leaf, extent);
		device->bytes_used -= len;
		spin_lock(&root->fs_info->free_chunk_lock);
		root->fs_info->free_chunk_space += len;
		spin_unlock(&root->fs_info->free_chunk_lock);
	}
	ret = btrfs_del_item(trans, root, path);
	if (ret) {
		btrfs_error(root->fs_info, ret,
			    "Failed to remove dev extent item");
	}
out:
	btrfs_free_path(path);
	return ret;
}

static int btrfs_alloc_dev_extent(struct btrfs_trans_handle *trans,
				  struct btrfs_device *device,
				  u64 chunk_tree, u64 chunk_objectid,
				  u64 chunk_offset, u64 start, u64 num_bytes)
{
	int ret;
	struct btrfs_path *path;
	struct btrfs_root *root = device->dev_root;
	struct btrfs_dev_extent *extent;
	struct extent_buffer *leaf;
	struct btrfs_key key;

	WARN_ON(!device->in_fs_metadata);
	WARN_ON(device->is_tgtdev_for_dev_replace);
	path = btrfs_alloc_path();
	if (!path)
		return -ENOMEM;

	key.objectid = device->devid;
	key.offset = start;
	key.type = BTRFS_DEV_EXTENT_KEY;
	ret = btrfs_insert_empty_item(trans, root, path, &key,
				      sizeof(*extent));
	if (ret)
		goto out;

	leaf = path->nodes[0];
	extent = btrfs_item_ptr(leaf, path->slots[0],
				struct btrfs_dev_extent);
	btrfs_set_dev_extent_chunk_tree(leaf, extent, chunk_tree);
	btrfs_set_dev_extent_chunk_objectid(leaf, extent, chunk_objectid);
	btrfs_set_dev_extent_chunk_offset(leaf, extent, chunk_offset);

	write_extent_buffer(leaf, root->fs_info->chunk_tree_uuid,
		    btrfs_dev_extent_chunk_tree_uuid(extent), BTRFS_UUID_SIZE);

	btrfs_set_dev_extent_length(leaf, extent, num_bytes);
	btrfs_mark_buffer_dirty(leaf);
out:
	btrfs_free_path(path);
	return ret;
}

static u64 find_next_chunk(struct btrfs_fs_info *fs_info)
{
	struct extent_map_tree *em_tree;
	struct extent_map *em;
	struct rb_node *n;
	u64 ret = 0;

	em_tree = &fs_info->mapping_tree.map_tree;
	read_lock(&em_tree->lock);
	n = rb_last(&em_tree->map);
	if (n) {
		em = rb_entry(n, struct extent_map, rb_node);
		ret = em->start + em->len;
	}
	read_unlock(&em_tree->lock);

	return ret;
}

static noinline int find_next_devid(struct btrfs_fs_info *fs_info,
				    u64 *devid_ret)
{
	int ret;
	struct btrfs_key key;
	struct btrfs_key found_key;
	struct btrfs_path *path;

	path = btrfs_alloc_path();
	if (!path)
		return -ENOMEM;

	key.objectid = BTRFS_DEV_ITEMS_OBJECTID;
	key.type = BTRFS_DEV_ITEM_KEY;
	key.offset = (u64)-1;

	ret = btrfs_search_slot(NULL, fs_info->chunk_root, &key, path, 0, 0);
	if (ret < 0)
		goto error;

	BUG_ON(ret == 0); /* Corruption */

	ret = btrfs_previous_item(fs_info->chunk_root, path,
				  BTRFS_DEV_ITEMS_OBJECTID,
				  BTRFS_DEV_ITEM_KEY);
	if (ret) {
		*devid_ret = 1;
	} else {
		btrfs_item_key_to_cpu(path->nodes[0], &found_key,
				      path->slots[0]);
		*devid_ret = found_key.offset + 1;
	}
	ret = 0;
error:
	btrfs_free_path(path);
	return ret;
}

/*
 * the device information is stored in the chunk root
 * the btrfs_device struct should be fully filled in
 */
static int btrfs_add_device(struct btrfs_trans_handle *trans,
			    struct btrfs_root *root,
			    struct btrfs_device *device)
{
	int ret;
	struct btrfs_path *path;
	struct btrfs_dev_item *dev_item;
	struct extent_buffer *leaf;
	struct btrfs_key key;
	unsigned long ptr;

	root = root->fs_info->chunk_root;

	path = btrfs_alloc_path();
	if (!path)
		return -ENOMEM;

	key.objectid = BTRFS_DEV_ITEMS_OBJECTID;
	key.type = BTRFS_DEV_ITEM_KEY;
	key.offset = device->devid;

	ret = btrfs_insert_empty_item(trans, root, path, &key,
				      sizeof(*dev_item));
	if (ret)
		goto out;

	leaf = path->nodes[0];
	dev_item = btrfs_item_ptr(leaf, path->slots[0], struct btrfs_dev_item);

	btrfs_set_device_id(leaf, dev_item, device->devid);
	btrfs_set_device_generation(leaf, dev_item, 0);
	btrfs_set_device_type(leaf, dev_item, device->type);
	btrfs_set_device_io_align(leaf, dev_item, device->io_align);
	btrfs_set_device_io_width(leaf, dev_item, device->io_width);
	btrfs_set_device_sector_size(leaf, dev_item, device->sector_size);
	btrfs_set_device_total_bytes(leaf, dev_item, device->total_bytes);
	btrfs_set_device_bytes_used(leaf, dev_item, device->bytes_used);
	btrfs_set_device_group(leaf, dev_item, 0);
	btrfs_set_device_seek_speed(leaf, dev_item, 0);
	btrfs_set_device_bandwidth(leaf, dev_item, 0);
	btrfs_set_device_start_offset(leaf, dev_item, 0);

	ptr = btrfs_device_uuid(dev_item);
	write_extent_buffer(leaf, device->uuid, ptr, BTRFS_UUID_SIZE);
	ptr = btrfs_device_fsid(dev_item);
	write_extent_buffer(leaf, root->fs_info->fsid, ptr, BTRFS_UUID_SIZE);
	btrfs_mark_buffer_dirty(leaf);

	ret = 0;
out:
	btrfs_free_path(path);
	return ret;
}

/*
 * Function to update ctime/mtime for a given device path.
 * Mainly used for ctime/mtime based probe like libblkid.
 */
static void update_dev_time(char *path_name)
{
	struct file *filp;

	filp = filp_open(path_name, O_RDWR, 0);
	if (!filp)
		return;
	file_update_time(filp);
	filp_close(filp, NULL);
	return;
}

static int btrfs_rm_dev_item(struct btrfs_root *root,
			     struct btrfs_device *device)
{
	int ret;
	struct btrfs_path *path;
	struct btrfs_key key;
	struct btrfs_trans_handle *trans;

	root = root->fs_info->chunk_root;

	path = btrfs_alloc_path();
	if (!path)
		return -ENOMEM;

	trans = btrfs_start_transaction(root, 0);
	if (IS_ERR(trans)) {
		btrfs_free_path(path);
		return PTR_ERR(trans);
	}
	key.objectid = BTRFS_DEV_ITEMS_OBJECTID;
	key.type = BTRFS_DEV_ITEM_KEY;
	key.offset = device->devid;
	lock_chunks(root);

	ret = btrfs_search_slot(trans, root, &key, path, -1, 1);
	if (ret < 0)
		goto out;

	if (ret > 0) {
		ret = -ENOENT;
		goto out;
	}

	ret = btrfs_del_item(trans, root, path);
	if (ret)
		goto out;
out:
	btrfs_free_path(path);
	unlock_chunks(root);
	btrfs_commit_transaction(trans, root);
	return ret;
}

int btrfs_rm_device(struct btrfs_root *root, char *device_path)
{
	struct btrfs_device *device;
	struct btrfs_device *next_device;
	struct block_device *bdev;
	struct buffer_head *bh = NULL;
	struct btrfs_super_block *disk_super;
	struct btrfs_fs_devices *cur_devices;
	u64 all_avail;
	u64 devid;
	u64 num_devices;
	u8 *dev_uuid;
	unsigned seq;
	int ret = 0;
	bool clear_super = false;

	mutex_lock(&uuid_mutex);

	do {
		seq = read_seqbegin(&root->fs_info->profiles_lock);

		all_avail = root->fs_info->avail_data_alloc_bits |
			    root->fs_info->avail_system_alloc_bits |
			    root->fs_info->avail_metadata_alloc_bits;
	} while (read_seqretry(&root->fs_info->profiles_lock, seq));

	num_devices = root->fs_info->fs_devices->num_devices;
	btrfs_dev_replace_lock(&root->fs_info->dev_replace);
	if (btrfs_dev_replace_is_ongoing(&root->fs_info->dev_replace)) {
		WARN_ON(num_devices < 1);
		num_devices--;
	}
	btrfs_dev_replace_unlock(&root->fs_info->dev_replace);

	if ((all_avail & BTRFS_BLOCK_GROUP_RAID10) && num_devices <= 4) {
		ret = BTRFS_ERROR_DEV_RAID10_MIN_NOT_MET;
		goto out;
	}

	if ((all_avail & BTRFS_BLOCK_GROUP_RAID1) && num_devices <= 2) {
		ret = BTRFS_ERROR_DEV_RAID1_MIN_NOT_MET;
		goto out;
	}

	if ((all_avail & BTRFS_BLOCK_GROUP_RAID5) &&
	    root->fs_info->fs_devices->rw_devices <= 2) {
		ret = BTRFS_ERROR_DEV_RAID5_MIN_NOT_MET;
		goto out;
	}
	if ((all_avail & BTRFS_BLOCK_GROUP_RAID6) &&
	    root->fs_info->fs_devices->rw_devices <= 3) {
		ret = BTRFS_ERROR_DEV_RAID6_MIN_NOT_MET;
		goto out;
	}

	if (strcmp(device_path, "missing") == 0) {
		struct list_head *devices;
		struct btrfs_device *tmp;

		device = NULL;
		devices = &root->fs_info->fs_devices->devices;
		/*
		 * It is safe to read the devices since the volume_mutex
		 * is held.
		 */
		list_for_each_entry(tmp, devices, dev_list) {
			if (tmp->in_fs_metadata &&
			    !tmp->is_tgtdev_for_dev_replace &&
			    !tmp->bdev) {
				device = tmp;
				break;
			}
		}
		bdev = NULL;
		bh = NULL;
		disk_super = NULL;
		if (!device) {
			ret = BTRFS_ERROR_DEV_MISSING_NOT_FOUND;
			goto out;
		}
	} else {
		ret = btrfs_get_bdev_and_sb(device_path,
					    FMODE_WRITE | FMODE_EXCL,
					    root->fs_info->bdev_holder, 0,
					    &bdev, &bh);
		if (ret)
			goto out;
		disk_super = (struct btrfs_super_block *)bh->b_data;
		devid = btrfs_stack_device_id(&disk_super->dev_item);
		dev_uuid = disk_super->dev_item.uuid;
		device = btrfs_find_device(root->fs_info, devid, dev_uuid,
					   disk_super->fsid);
		if (!device) {
			ret = -ENOENT;
			goto error_brelse;
		}
	}

	if (device->is_tgtdev_for_dev_replace) {
		ret = BTRFS_ERROR_DEV_TGT_REPLACE;
		goto error_brelse;
	}

	if (device->writeable && root->fs_info->fs_devices->rw_devices == 1) {
		ret = BTRFS_ERROR_DEV_ONLY_WRITABLE;
		goto error_brelse;
	}

	if (device->writeable) {
		lock_chunks(root);
		list_del_init(&device->dev_alloc_list);
		unlock_chunks(root);
		root->fs_info->fs_devices->rw_devices--;
		clear_super = true;
	}

	mutex_unlock(&uuid_mutex);
	ret = btrfs_shrink_device(device, 0);
	mutex_lock(&uuid_mutex);
	if (ret)
		goto error_undo;

	/*
	 * TODO: the superblock still includes this device in its num_devices
	 * counter although write_all_supers() is not locked out. This
	 * could give a filesystem state which requires a degraded mount.
	 */
	ret = btrfs_rm_dev_item(root->fs_info->chunk_root, device);
	if (ret)
		goto error_undo;

	spin_lock(&root->fs_info->free_chunk_lock);
	root->fs_info->free_chunk_space = device->total_bytes -
		device->bytes_used;
	spin_unlock(&root->fs_info->free_chunk_lock);

	device->in_fs_metadata = 0;
	btrfs_scrub_cancel_dev(root->fs_info, device);

	/*
	 * the device list mutex makes sure that we don't change
	 * the device list while someone else is writing out all
	 * the device supers. Whoever is writing all supers, should
	 * lock the device list mutex before getting the number of
	 * devices in the super block (super_copy). Conversely,
	 * whoever updates the number of devices in the super block
	 * (super_copy) should hold the device list mutex.
	 */

	cur_devices = device->fs_devices;
	mutex_lock(&root->fs_info->fs_devices->device_list_mutex);
	list_del_rcu(&device->dev_list);

	device->fs_devices->num_devices--;
	device->fs_devices->total_devices--;

	if (device->missing)
		root->fs_info->fs_devices->missing_devices--;

	next_device = list_entry(root->fs_info->fs_devices->devices.next,
				 struct btrfs_device, dev_list);
	if (device->bdev == root->fs_info->sb->s_bdev)
		root->fs_info->sb->s_bdev = next_device->bdev;
	if (device->bdev == root->fs_info->fs_devices->latest_bdev)
		root->fs_info->fs_devices->latest_bdev = next_device->bdev;

	if (device->bdev)
		device->fs_devices->open_devices--;

	/* remove sysfs entry */
	rm_device_membership(root->fs_info, device);

	call_rcu(&device->rcu, free_device);

	num_devices = btrfs_super_num_devices(root->fs_info->super_copy) - 1;
	btrfs_set_super_num_devices(root->fs_info->super_copy, num_devices);
	mutex_unlock(&root->fs_info->fs_devices->device_list_mutex);

	if (cur_devices->open_devices == 0) {
		struct btrfs_fs_devices *fs_devices;
		fs_devices = root->fs_info->fs_devices;
		while (fs_devices) {
			if (fs_devices->seed == cur_devices) {
				fs_devices->seed = cur_devices->seed;
				break;
			}
			fs_devices = fs_devices->seed;
		}
		cur_devices->seed = NULL;
		lock_chunks(root);
		__btrfs_close_devices(cur_devices);
		unlock_chunks(root);
		free_fs_devices(cur_devices);
	}

	root->fs_info->num_tolerated_disk_barrier_failures =
		btrfs_calc_num_tolerated_disk_barrier_failures(root->fs_info);

	/*
	 * at this point, the device is zero sized.  We want to
	 * remove it from the devices list and zero out the old super
	 */
	if (clear_super && disk_super) {
		u64 bytenr;
		int i;

		/* make sure this device isn't detected as part of
		 * the FS anymore
		 */
		memset(&disk_super->magic, 0, sizeof(disk_super->magic));
		set_buffer_dirty(bh);
		sync_dirty_buffer(bh);

		/* clear the mirror copies of super block on the disk
		 * being removed, 0th copy is been taken care above and
		 * the below would take of the rest
		 */
		for (i = 1; i < BTRFS_SUPER_MIRROR_MAX; i++) {
			bytenr = btrfs_sb_offset(i);
			if (bytenr + BTRFS_SUPER_INFO_SIZE >=
					i_size_read(bdev->bd_inode))
				break;

			brelse(bh);
			bh = __bread(bdev, bytenr / 4096,
					BTRFS_SUPER_INFO_SIZE);
			if (!bh)
				continue;

			disk_super = (struct btrfs_super_block *)bh->b_data;

			if (btrfs_super_bytenr(disk_super) != bytenr ||
				btrfs_super_magic(disk_super) != BTRFS_MAGIC) {
				continue;
			}
			memset(&disk_super->magic, 0,
						sizeof(disk_super->magic));
			set_buffer_dirty(bh);
			sync_dirty_buffer(bh);
		}
	}

	ret = 0;

	if (bdev) {
<<<<<<< HEAD
		/* Update ctime/mtime for device path for libblkid */
		update_dev_time(device_path);

=======
>>>>>>> 8097be3b
		/* Notify udev that device has changed */
		btrfs_kobject_uevent(bdev, KOBJ_CHANGE);
	}

		/* Update ctime/mtime for device path for libblkid */
		update_dev_time(device_path);
	}

error_brelse:
	brelse(bh);
	if (bdev)
		blkdev_put(bdev, FMODE_READ | FMODE_EXCL);
out:
	mutex_unlock(&uuid_mutex);
	return ret;
error_undo:
	if (device->writeable) {
		lock_chunks(root);
		list_add(&device->dev_alloc_list,
			 &root->fs_info->fs_devices->alloc_list);
		unlock_chunks(root);
		root->fs_info->fs_devices->rw_devices++;
	}
	goto error_brelse;
}

void btrfs_rm_dev_replace_srcdev(struct btrfs_fs_info *fs_info,
				 struct btrfs_device *srcdev)
{
	WARN_ON(!mutex_is_locked(&fs_info->fs_devices->device_list_mutex));

	list_del_rcu(&srcdev->dev_list);
	list_del_rcu(&srcdev->dev_alloc_list);
	fs_info->fs_devices->num_devices--;
	if (srcdev->missing) {
		fs_info->fs_devices->missing_devices--;
		fs_info->fs_devices->rw_devices++;
	}
	if (srcdev->can_discard)
		fs_info->fs_devices->num_can_discard--;
	if (srcdev->bdev) {
		fs_info->fs_devices->open_devices--;

		/* zero out the old super */
		btrfs_scratch_superblock(srcdev);
	}

	call_rcu(&srcdev->rcu, free_device);
}

void btrfs_destroy_dev_replace_tgtdev(struct btrfs_fs_info *fs_info,
				      struct btrfs_device *tgtdev)
{
	struct btrfs_device *next_device;

	WARN_ON(!tgtdev);
	mutex_lock(&fs_info->fs_devices->device_list_mutex);
	if (tgtdev->bdev) {
		btrfs_scratch_superblock(tgtdev);
		fs_info->fs_devices->open_devices--;
	}
	fs_info->fs_devices->num_devices--;
	if (tgtdev->can_discard)
		fs_info->fs_devices->num_can_discard++;

	next_device = list_entry(fs_info->fs_devices->devices.next,
				 struct btrfs_device, dev_list);
	if (tgtdev->bdev == fs_info->sb->s_bdev)
		fs_info->sb->s_bdev = next_device->bdev;
	if (tgtdev->bdev == fs_info->fs_devices->latest_bdev)
		fs_info->fs_devices->latest_bdev = next_device->bdev;
	list_del_rcu(&tgtdev->dev_list);

	call_rcu(&tgtdev->rcu, free_device);

	mutex_unlock(&fs_info->fs_devices->device_list_mutex);
}

static int btrfs_find_device_by_path(struct btrfs_root *root, char *device_path,
				     struct btrfs_device **device)
{
	int ret = 0;
	struct btrfs_super_block *disk_super;
	u64 devid;
	u8 *dev_uuid;
	struct block_device *bdev;
	struct buffer_head *bh;

	*device = NULL;
	ret = btrfs_get_bdev_and_sb(device_path, FMODE_READ,
				    root->fs_info->bdev_holder, 0, &bdev, &bh);
	if (ret)
		return ret;
	disk_super = (struct btrfs_super_block *)bh->b_data;
	devid = btrfs_stack_device_id(&disk_super->dev_item);
	dev_uuid = disk_super->dev_item.uuid;
	*device = btrfs_find_device(root->fs_info, devid, dev_uuid,
				    disk_super->fsid);
	brelse(bh);
	if (!*device)
		ret = -ENOENT;
	blkdev_put(bdev, FMODE_READ);
	return ret;
}

int btrfs_find_device_missing_or_by_path(struct btrfs_root *root,
					 char *device_path,
					 struct btrfs_device **device)
{
	*device = NULL;
	if (strcmp(device_path, "missing") == 0) {
		struct list_head *devices;
		struct btrfs_device *tmp;

		devices = &root->fs_info->fs_devices->devices;
		/*
		 * It is safe to read the devices since the volume_mutex
		 * is held by the caller.
		 */
		list_for_each_entry(tmp, devices, dev_list) {
			if (tmp->in_fs_metadata && !tmp->bdev) {
				*device = tmp;
				break;
			}
		}

		if (!*device) {
			btrfs_err(root->fs_info, "no missing device found");
			return -ENOENT;
		}

		return 0;
	} else {
		return btrfs_find_device_by_path(root, device_path, device);
	}
}

/*
 * does all the dirty work required for changing file system's UUID.
 */
static int btrfs_prepare_sprout(struct btrfs_root *root)
{
	struct btrfs_fs_devices *fs_devices = root->fs_info->fs_devices;
	struct btrfs_fs_devices *old_devices;
	struct btrfs_fs_devices *seed_devices;
	struct btrfs_super_block *disk_super = root->fs_info->super_copy;
	struct btrfs_device *device;
	u64 super_flags;

	BUG_ON(!mutex_is_locked(&uuid_mutex));
	if (!fs_devices->seeding)
		return -EINVAL;

	seed_devices = __alloc_fs_devices();
	if (IS_ERR(seed_devices))
		return PTR_ERR(seed_devices);

	old_devices = clone_fs_devices(fs_devices);
	if (IS_ERR(old_devices)) {
		kfree(seed_devices);
		return PTR_ERR(old_devices);
	}

	list_add(&old_devices->list, &fs_uuids);

	memcpy(seed_devices, fs_devices, sizeof(*seed_devices));
	seed_devices->opened = 1;
	INIT_LIST_HEAD(&seed_devices->devices);
	INIT_LIST_HEAD(&seed_devices->alloc_list);
	mutex_init(&seed_devices->device_list_mutex);

	mutex_lock(&root->fs_info->fs_devices->device_list_mutex);
	list_splice_init_rcu(&fs_devices->devices, &seed_devices->devices,
			      synchronize_rcu);

	list_splice_init(&fs_devices->alloc_list, &seed_devices->alloc_list);
	list_for_each_entry(device, &seed_devices->devices, dev_list) {
		device->fs_devices = seed_devices;
	}

	fs_devices->seeding = 0;
	fs_devices->num_devices = 0;
	fs_devices->open_devices = 0;
	fs_devices->seed = seed_devices;

	generate_random_uuid(fs_devices->fsid);
	memcpy(root->fs_info->fsid, fs_devices->fsid, BTRFS_FSID_SIZE);
	memcpy(disk_super->fsid, fs_devices->fsid, BTRFS_FSID_SIZE);
	mutex_unlock(&root->fs_info->fs_devices->device_list_mutex);

	super_flags = btrfs_super_flags(disk_super) &
		      ~BTRFS_SUPER_FLAG_SEEDING;
	btrfs_set_super_flags(disk_super, super_flags);

	return 0;
}

/*
 * strore the expected generation for seed devices in device items.
 */
static int btrfs_finish_sprout(struct btrfs_trans_handle *trans,
			       struct btrfs_root *root)
{
	struct btrfs_path *path;
	struct extent_buffer *leaf;
	struct btrfs_dev_item *dev_item;
	struct btrfs_device *device;
	struct btrfs_key key;
	u8 fs_uuid[BTRFS_UUID_SIZE];
	u8 dev_uuid[BTRFS_UUID_SIZE];
	u64 devid;
	int ret;

	path = btrfs_alloc_path();
	if (!path)
		return -ENOMEM;

	root = root->fs_info->chunk_root;
	key.objectid = BTRFS_DEV_ITEMS_OBJECTID;
	key.offset = 0;
	key.type = BTRFS_DEV_ITEM_KEY;

	while (1) {
		ret = btrfs_search_slot(trans, root, &key, path, 0, 1);
		if (ret < 0)
			goto error;

		leaf = path->nodes[0];
next_slot:
		if (path->slots[0] >= btrfs_header_nritems(leaf)) {
			ret = btrfs_next_leaf(root, path);
			if (ret > 0)
				break;
			if (ret < 0)
				goto error;
			leaf = path->nodes[0];
			btrfs_item_key_to_cpu(leaf, &key, path->slots[0]);
			btrfs_release_path(path);
			continue;
		}

		btrfs_item_key_to_cpu(leaf, &key, path->slots[0]);
		if (key.objectid != BTRFS_DEV_ITEMS_OBJECTID ||
		    key.type != BTRFS_DEV_ITEM_KEY)
			break;

		dev_item = btrfs_item_ptr(leaf, path->slots[0],
					  struct btrfs_dev_item);
		devid = btrfs_device_id(leaf, dev_item);
		read_extent_buffer(leaf, dev_uuid, btrfs_device_uuid(dev_item),
				   BTRFS_UUID_SIZE);
		read_extent_buffer(leaf, fs_uuid, btrfs_device_fsid(dev_item),
				   BTRFS_UUID_SIZE);
		device = btrfs_find_device(root->fs_info, devid, dev_uuid,
					   fs_uuid);
		BUG_ON(!device); /* Logic error */

		if (device->fs_devices->seeding) {
			btrfs_set_device_generation(leaf, dev_item,
						    device->generation);
			btrfs_mark_buffer_dirty(leaf);
		}

		path->slots[0]++;
		goto next_slot;
	}
	ret = 0;
error:
	btrfs_free_path(path);
	return ret;
}

int btrfs_init_new_device(struct btrfs_root *root, char *device_path)
{
	struct request_queue *q;
	struct btrfs_trans_handle *trans;
	struct btrfs_device *device;
	struct block_device *bdev;
	struct list_head *devices;
	struct super_block *sb = root->fs_info->sb;
	struct rcu_string *name;
	u64 total_bytes;
	int seeding_dev = 0;
	int ret = 0;

	if ((sb->s_flags & MS_RDONLY) && !root->fs_info->fs_devices->seeding)
		return -EROFS;

	bdev = blkdev_get_by_path(device_path, FMODE_WRITE | FMODE_EXCL,
				  root->fs_info->bdev_holder);
	if (IS_ERR(bdev))
		return PTR_ERR(bdev);

	if (root->fs_info->fs_devices->seeding) {
		seeding_dev = 1;
		down_write(&sb->s_umount);
		mutex_lock(&uuid_mutex);
	}

	filemap_write_and_wait(bdev->bd_inode->i_mapping);

	devices = &root->fs_info->fs_devices->devices;

	mutex_lock(&root->fs_info->fs_devices->device_list_mutex);
	list_for_each_entry(device, devices, dev_list) {
		if (device->bdev == bdev) {
			ret = -EEXIST;
			mutex_unlock(
				&root->fs_info->fs_devices->device_list_mutex);
			goto error;
		}
	}
	mutex_unlock(&root->fs_info->fs_devices->device_list_mutex);

	device = btrfs_alloc_device(root->fs_info, NULL, NULL);
	if (IS_ERR(device)) {
		/* we can safely leave the fs_devices entry around */
		ret = PTR_ERR(device);
		goto error;
	}

	name = rcu_string_strdup(device_path, GFP_NOFS);
	if (!name) {
		kfree(device);
		ret = -ENOMEM;
		goto error;
	}
	rcu_assign_pointer(device->name, name);

	trans = btrfs_start_transaction(root, 0);
	if (IS_ERR(trans)) {
		rcu_string_free(device->name);
		kfree(device);
		ret = PTR_ERR(trans);
		goto error;
	}

	lock_chunks(root);

	q = bdev_get_queue(bdev);
	if (blk_queue_discard(q))
		device->can_discard = 1;
	device->writeable = 1;
	device->generation = trans->transid;
	device->io_width = root->sectorsize;
	device->io_align = root->sectorsize;
	device->sector_size = root->sectorsize;
	device->total_bytes = i_size_read(bdev->bd_inode);
	device->disk_total_bytes = device->total_bytes;
	device->dev_root = root->fs_info->dev_root;
	device->bdev = bdev;
	device->in_fs_metadata = 1;
	device->is_tgtdev_for_dev_replace = 0;
	device->mode = FMODE_EXCL;
	device->dev_stats_valid = 1;
	set_blocksize(device->bdev, 4096);

	if (seeding_dev) {
		sb->s_flags &= ~MS_RDONLY;
		ret = btrfs_prepare_sprout(root);
		BUG_ON(ret); /* -ENOMEM */
	}

	device->fs_devices = root->fs_info->fs_devices;

	mutex_lock(&root->fs_info->fs_devices->device_list_mutex);
	list_add_rcu(&device->dev_list, &root->fs_info->fs_devices->devices);
	list_add(&device->dev_alloc_list,
		 &root->fs_info->fs_devices->alloc_list);
	root->fs_info->fs_devices->num_devices++;
	root->fs_info->fs_devices->open_devices++;
	root->fs_info->fs_devices->rw_devices++;
	root->fs_info->fs_devices->total_devices++;
	if (device->can_discard)
		root->fs_info->fs_devices->num_can_discard++;
	root->fs_info->fs_devices->total_rw_bytes += device->total_bytes;

	spin_lock(&root->fs_info->free_chunk_lock);
	root->fs_info->free_chunk_space += device->total_bytes;
	spin_unlock(&root->fs_info->free_chunk_lock);

	if (!blk_queue_nonrot(bdev_get_queue(bdev)))
		root->fs_info->fs_devices->rotating = 1;

	total_bytes = btrfs_super_total_bytes(root->fs_info->super_copy);
	btrfs_set_super_total_bytes(root->fs_info->super_copy,
				    total_bytes + device->total_bytes);

	total_bytes = btrfs_super_num_devices(root->fs_info->super_copy);
	btrfs_set_super_num_devices(root->fs_info->super_copy,
				    total_bytes + 1);

	/* add sysfs device entry */
	add_device_membership(root->fs_info, device);

	mutex_unlock(&root->fs_info->fs_devices->device_list_mutex);

	if (seeding_dev) {
		ret = init_first_rw_device(trans, root, device);
		if (ret) {
			btrfs_abort_transaction(trans, root, ret);
			goto error_trans;
		}
		ret = btrfs_finish_sprout(trans, root);
		if (ret) {
			btrfs_abort_transaction(trans, root, ret);
			goto error_trans;
		}
	} else {
		ret = btrfs_add_device(trans, root, device);
		if (ret) {
			btrfs_abort_transaction(trans, root, ret);
			goto error_trans;
		}
	}

	/*
	 * we've got more storage, clear any full flags on the space
	 * infos
	 */
	btrfs_clear_space_info_full(root->fs_info);

	unlock_chunks(root);
	root->fs_info->num_tolerated_disk_barrier_failures =
		btrfs_calc_num_tolerated_disk_barrier_failures(root->fs_info);
	ret = btrfs_commit_transaction(trans, root);

	if (seeding_dev) {
		mutex_unlock(&uuid_mutex);
		up_write(&sb->s_umount);

		if (ret) /* transaction commit */
			return ret;

		ret = btrfs_relocate_sys_chunks(root);
		if (ret < 0)
			btrfs_error(root->fs_info, ret,
				    "Failed to relocate sys chunks after "
				    "device initialization. This can be fixed "
				    "using the \"btrfs balance\" command.");
		trans = btrfs_attach_transaction(root);
		if (IS_ERR(trans)) {
			if (PTR_ERR(trans) == -ENOENT)
				return 0;
			return PTR_ERR(trans);
		}
		ret = btrfs_commit_transaction(trans, root);
	}

	/* Update ctime/mtime for libblkid */
	update_dev_time(device_path);
	return ret;

error_trans:
	unlock_chunks(root);
	btrfs_end_transaction(trans, root);
	rcu_string_free(device->name);
	rm_device_membership(root->fs_info, device);
	kfree(device);
error:
	blkdev_put(bdev, FMODE_EXCL);
	if (seeding_dev) {
		mutex_unlock(&uuid_mutex);
		up_write(&sb->s_umount);
	}
	return ret;
}

int btrfs_init_dev_replace_tgtdev(struct btrfs_root *root, char *device_path,
				  struct btrfs_device **device_out)
{
	struct request_queue *q;
	struct btrfs_device *device;
	struct block_device *bdev;
	struct btrfs_fs_info *fs_info = root->fs_info;
	struct list_head *devices;
	struct rcu_string *name;
	u64 devid = BTRFS_DEV_REPLACE_DEVID;
	int ret = 0;

	*device_out = NULL;
	if (fs_info->fs_devices->seeding)
		return -EINVAL;

	bdev = blkdev_get_by_path(device_path, FMODE_WRITE | FMODE_EXCL,
				  fs_info->bdev_holder);
	if (IS_ERR(bdev))
		return PTR_ERR(bdev);

	filemap_write_and_wait(bdev->bd_inode->i_mapping);

	devices = &fs_info->fs_devices->devices;
	list_for_each_entry(device, devices, dev_list) {
		if (device->bdev == bdev) {
			ret = -EEXIST;
			goto error;
		}
	}

	device = btrfs_alloc_device(NULL, &devid, NULL);
	if (IS_ERR(device)) {
		ret = PTR_ERR(device);
		goto error;
	}

	name = rcu_string_strdup(device_path, GFP_NOFS);
	if (!name) {
		kfree(device);
		ret = -ENOMEM;
		goto error;
	}
	rcu_assign_pointer(device->name, name);

	q = bdev_get_queue(bdev);
	if (blk_queue_discard(q))
		device->can_discard = 1;
	mutex_lock(&root->fs_info->fs_devices->device_list_mutex);
	device->writeable = 1;
	device->generation = 0;
	device->io_width = root->sectorsize;
	device->io_align = root->sectorsize;
	device->sector_size = root->sectorsize;
	device->total_bytes = i_size_read(bdev->bd_inode);
	device->disk_total_bytes = device->total_bytes;
	device->dev_root = fs_info->dev_root;
	device->bdev = bdev;
	device->in_fs_metadata = 1;
	device->is_tgtdev_for_dev_replace = 1;
	device->mode = FMODE_EXCL;
	device->dev_stats_valid = 1;
	set_blocksize(device->bdev, 4096);
	device->fs_devices = fs_info->fs_devices;
	list_add(&device->dev_list, &fs_info->fs_devices->devices);
	fs_info->fs_devices->num_devices++;
	fs_info->fs_devices->open_devices++;
	if (device->can_discard)
		fs_info->fs_devices->num_can_discard++;
	mutex_unlock(&root->fs_info->fs_devices->device_list_mutex);

	*device_out = device;
	return ret;

error:
	blkdev_put(bdev, FMODE_EXCL);
	return ret;
}

void btrfs_init_dev_replace_tgtdev_for_resume(struct btrfs_fs_info *fs_info,
					      struct btrfs_device *tgtdev)
{
	WARN_ON(fs_info->fs_devices->rw_devices == 0);
	tgtdev->io_width = fs_info->dev_root->sectorsize;
	tgtdev->io_align = fs_info->dev_root->sectorsize;
	tgtdev->sector_size = fs_info->dev_root->sectorsize;
	tgtdev->dev_root = fs_info->dev_root;
	tgtdev->in_fs_metadata = 1;
}

static noinline int btrfs_update_device(struct btrfs_trans_handle *trans,
					struct btrfs_device *device)
{
	int ret;
	struct btrfs_path *path;
	struct btrfs_root *root;
	struct btrfs_dev_item *dev_item;
	struct extent_buffer *leaf;
	struct btrfs_key key;

	root = device->dev_root->fs_info->chunk_root;

	path = btrfs_alloc_path();
	if (!path)
		return -ENOMEM;

	key.objectid = BTRFS_DEV_ITEMS_OBJECTID;
	key.type = BTRFS_DEV_ITEM_KEY;
	key.offset = device->devid;

	ret = btrfs_search_slot(trans, root, &key, path, 0, 1);
	if (ret < 0)
		goto out;

	if (ret > 0) {
		ret = -ENOENT;
		goto out;
	}

	leaf = path->nodes[0];
	dev_item = btrfs_item_ptr(leaf, path->slots[0], struct btrfs_dev_item);

	btrfs_set_device_id(leaf, dev_item, device->devid);
	btrfs_set_device_type(leaf, dev_item, device->type);
	btrfs_set_device_io_align(leaf, dev_item, device->io_align);
	btrfs_set_device_io_width(leaf, dev_item, device->io_width);
	btrfs_set_device_sector_size(leaf, dev_item, device->sector_size);
	btrfs_set_device_total_bytes(leaf, dev_item, device->disk_total_bytes);
	btrfs_set_device_bytes_used(leaf, dev_item, device->bytes_used);
	btrfs_mark_buffer_dirty(leaf);

out:
	btrfs_free_path(path);
	return ret;
}

static int __btrfs_grow_device(struct btrfs_trans_handle *trans,
		      struct btrfs_device *device, u64 new_size)
{
	struct btrfs_super_block *super_copy =
		device->dev_root->fs_info->super_copy;
	u64 old_total = btrfs_super_total_bytes(super_copy);
	u64 diff = new_size - device->total_bytes;

	if (!device->writeable)
		return -EACCES;
	if (new_size <= device->total_bytes ||
	    device->is_tgtdev_for_dev_replace)
		return -EINVAL;

	btrfs_set_super_total_bytes(super_copy, old_total + diff);
	device->fs_devices->total_rw_bytes += diff;

	device->total_bytes = new_size;
	device->disk_total_bytes = new_size;
	btrfs_clear_space_info_full(device->dev_root->fs_info);

	return btrfs_update_device(trans, device);
}

int btrfs_grow_device(struct btrfs_trans_handle *trans,
		      struct btrfs_device *device, u64 new_size)
{
	int ret;
	lock_chunks(device->dev_root);
	ret = __btrfs_grow_device(trans, device, new_size);
	unlock_chunks(device->dev_root);
	return ret;
}

static int btrfs_free_chunk(struct btrfs_trans_handle *trans,
			    struct btrfs_root *root,
			    u64 chunk_tree, u64 chunk_objectid,
			    u64 chunk_offset)
{
	int ret;
	struct btrfs_path *path;
	struct btrfs_key key;

	root = root->fs_info->chunk_root;
	path = btrfs_alloc_path();
	if (!path)
		return -ENOMEM;

	key.objectid = chunk_objectid;
	key.offset = chunk_offset;
	key.type = BTRFS_CHUNK_ITEM_KEY;

	ret = btrfs_search_slot(trans, root, &key, path, -1, 1);
	if (ret < 0)
		goto out;
	else if (ret > 0) { /* Logic error or corruption */
		btrfs_error(root->fs_info, -ENOENT,
			    "Failed lookup while freeing chunk.");
		ret = -ENOENT;
		goto out;
	}

	ret = btrfs_del_item(trans, root, path);
	if (ret < 0)
		btrfs_error(root->fs_info, ret,
			    "Failed to delete chunk item.");
out:
	btrfs_free_path(path);
	return ret;
}

static int btrfs_del_sys_chunk(struct btrfs_root *root, u64 chunk_objectid, u64
			chunk_offset)
{
	struct btrfs_super_block *super_copy = root->fs_info->super_copy;
	struct btrfs_disk_key *disk_key;
	struct btrfs_chunk *chunk;
	u8 *ptr;
	int ret = 0;
	u32 num_stripes;
	u32 array_size;
	u32 len = 0;
	u32 cur;
	struct btrfs_key key;

	array_size = btrfs_super_sys_array_size(super_copy);

	ptr = super_copy->sys_chunk_array;
	cur = 0;

	while (cur < array_size) {
		disk_key = (struct btrfs_disk_key *)ptr;
		btrfs_disk_key_to_cpu(&key, disk_key);

		len = sizeof(*disk_key);

		if (key.type == BTRFS_CHUNK_ITEM_KEY) {
			chunk = (struct btrfs_chunk *)(ptr + len);
			num_stripes = btrfs_stack_chunk_num_stripes(chunk);
			len += btrfs_chunk_item_size(num_stripes);
		} else {
			ret = -EIO;
			break;
		}
		if (key.objectid == chunk_objectid &&
		    key.offset == chunk_offset) {
			memmove(ptr, ptr + len, array_size - (cur + len));
			array_size -= len;
			btrfs_set_super_sys_array_size(super_copy, array_size);
		} else {
			ptr += len;
			cur += len;
		}
	}
	return ret;
}

static int btrfs_relocate_chunk(struct btrfs_root *root,
			 u64 chunk_tree, u64 chunk_objectid,
			 u64 chunk_offset)
{
	struct extent_map_tree *em_tree;
	struct btrfs_root *extent_root;
	struct btrfs_trans_handle *trans;
	struct extent_map *em;
	struct map_lookup *map;
	int ret;
	int i;

	root = root->fs_info->chunk_root;
	extent_root = root->fs_info->extent_root;
	em_tree = &root->fs_info->mapping_tree.map_tree;

	ret = btrfs_can_relocate(extent_root, chunk_offset);
	if (ret)
		return -ENOSPC;

	/* step one, relocate all the extents inside this chunk */
	ret = btrfs_relocate_block_group(extent_root, chunk_offset);
	if (ret)
		return ret;

	trans = btrfs_start_transaction(root, 0);
	if (IS_ERR(trans)) {
		ret = PTR_ERR(trans);
		btrfs_std_error(root->fs_info, ret);
		return ret;
	}

	lock_chunks(root);

	/*
	 * step two, delete the device extents and the
	 * chunk tree entries
	 */
	read_lock(&em_tree->lock);
	em = lookup_extent_mapping(em_tree, chunk_offset, 1);
	read_unlock(&em_tree->lock);

	BUG_ON(!em || em->start > chunk_offset ||
	       em->start + em->len < chunk_offset);
	map = (struct map_lookup *)em->bdev;

	for (i = 0; i < map->num_stripes; i++) {
		ret = btrfs_free_dev_extent(trans, map->stripes[i].dev,
					    map->stripes[i].physical);
		BUG_ON(ret);

		if (map->stripes[i].dev) {
			ret = btrfs_update_device(trans, map->stripes[i].dev);
			BUG_ON(ret);
		}
	}
	ret = btrfs_free_chunk(trans, root, chunk_tree, chunk_objectid,
			       chunk_offset);

	BUG_ON(ret);

	trace_btrfs_chunk_free(root, map, chunk_offset, em->len);

	if (map->type & BTRFS_BLOCK_GROUP_SYSTEM) {
		ret = btrfs_del_sys_chunk(root, chunk_objectid, chunk_offset);
		BUG_ON(ret);
	}

	ret = btrfs_remove_block_group(trans, extent_root, chunk_offset);
	BUG_ON(ret);

	write_lock(&em_tree->lock);
	remove_extent_mapping(em_tree, em);
	write_unlock(&em_tree->lock);

	kfree(map);
	em->bdev = NULL;

	/* once for the tree */
	free_extent_map(em);
	/* once for us */
	free_extent_map(em);

	unlock_chunks(root);
	btrfs_end_transaction(trans, root);
	return 0;
}

static int btrfs_relocate_sys_chunks(struct btrfs_root *root)
{
	struct btrfs_root *chunk_root = root->fs_info->chunk_root;
	struct btrfs_path *path;
	struct extent_buffer *leaf;
	struct btrfs_chunk *chunk;
	struct btrfs_key key;
	struct btrfs_key found_key;
	u64 chunk_tree = chunk_root->root_key.objectid;
	u64 chunk_type;
	bool retried = false;
	int failed = 0;
	int ret;

	path = btrfs_alloc_path();
	if (!path)
		return -ENOMEM;

again:
	key.objectid = BTRFS_FIRST_CHUNK_TREE_OBJECTID;
	key.offset = (u64)-1;
	key.type = BTRFS_CHUNK_ITEM_KEY;

	while (1) {
		ret = btrfs_search_slot(NULL, chunk_root, &key, path, 0, 0);
		if (ret < 0)
			goto error;
		BUG_ON(ret == 0); /* Corruption */

		ret = btrfs_previous_item(chunk_root, path, key.objectid,
					  key.type);
		if (ret < 0)
			goto error;
		if (ret > 0)
			break;

		leaf = path->nodes[0];
		btrfs_item_key_to_cpu(leaf, &found_key, path->slots[0]);

		chunk = btrfs_item_ptr(leaf, path->slots[0],
				       struct btrfs_chunk);
		chunk_type = btrfs_chunk_type(leaf, chunk);
		btrfs_release_path(path);

		if (chunk_type & BTRFS_BLOCK_GROUP_SYSTEM) {
			ret = btrfs_relocate_chunk(chunk_root, chunk_tree,
						   found_key.objectid,
						   found_key.offset);
			if (ret == -ENOSPC)
				failed++;
			else if (ret)
				BUG();
		}

		if (found_key.offset == 0)
			break;
		key.offset = found_key.offset - 1;
	}
	ret = 0;
	if (failed && !retried) {
		failed = 0;
		retried = true;
		goto again;
	} else if (WARN_ON(failed && retried)) {
		ret = -ENOSPC;
	}
error:
	btrfs_free_path(path);
	return ret;
}

static int insert_balance_item(struct btrfs_root *root,
			       struct btrfs_balance_control *bctl)
{
	struct btrfs_trans_handle *trans;
	struct btrfs_balance_item *item;
	struct btrfs_disk_balance_args disk_bargs;
	struct btrfs_path *path;
	struct extent_buffer *leaf;
	struct btrfs_key key;
	int ret, err;

	path = btrfs_alloc_path();
	if (!path)
		return -ENOMEM;

	trans = btrfs_start_transaction(root, 0);
	if (IS_ERR(trans)) {
		btrfs_free_path(path);
		return PTR_ERR(trans);
	}

	key.objectid = BTRFS_BALANCE_OBJECTID;
	key.type = BTRFS_BALANCE_ITEM_KEY;
	key.offset = 0;

	ret = btrfs_insert_empty_item(trans, root, path, &key,
				      sizeof(*item));
	if (ret)
		goto out;

	leaf = path->nodes[0];
	item = btrfs_item_ptr(leaf, path->slots[0], struct btrfs_balance_item);

	memset_extent_buffer(leaf, 0, (unsigned long)item, sizeof(*item));

	btrfs_cpu_balance_args_to_disk(&disk_bargs, &bctl->data);
	btrfs_set_balance_data(leaf, item, &disk_bargs);
	btrfs_cpu_balance_args_to_disk(&disk_bargs, &bctl->meta);
	btrfs_set_balance_meta(leaf, item, &disk_bargs);
	btrfs_cpu_balance_args_to_disk(&disk_bargs, &bctl->sys);
	btrfs_set_balance_sys(leaf, item, &disk_bargs);

	btrfs_set_balance_flags(leaf, item, bctl->flags);

	btrfs_mark_buffer_dirty(leaf);
out:
	btrfs_free_path(path);
	err = btrfs_commit_transaction(trans, root);
	if (err && !ret)
		ret = err;
	return ret;
}

static int del_balance_item(struct btrfs_root *root)
{
	struct btrfs_trans_handle *trans;
	struct btrfs_path *path;
	struct btrfs_key key;
	int ret, err;

	path = btrfs_alloc_path();
	if (!path)
		return -ENOMEM;

	trans = btrfs_start_transaction(root, 0);
	if (IS_ERR(trans)) {
		btrfs_free_path(path);
		return PTR_ERR(trans);
	}

	key.objectid = BTRFS_BALANCE_OBJECTID;
	key.type = BTRFS_BALANCE_ITEM_KEY;
	key.offset = 0;

	ret = btrfs_search_slot(trans, root, &key, path, -1, 1);
	if (ret < 0)
		goto out;
	if (ret > 0) {
		ret = -ENOENT;
		goto out;
	}

	ret = btrfs_del_item(trans, root, path);
out:
	btrfs_free_path(path);
	err = btrfs_commit_transaction(trans, root);
	if (err && !ret)
		ret = err;
	return ret;
}

/*
 * This is a heuristic used to reduce the number of chunks balanced on
 * resume after balance was interrupted.
 */
static void update_balance_args(struct btrfs_balance_control *bctl)
{
	/*
	 * Turn on soft mode for chunk types that were being converted.
	 */
	if (bctl->data.flags & BTRFS_BALANCE_ARGS_CONVERT)
		bctl->data.flags |= BTRFS_BALANCE_ARGS_SOFT;
	if (bctl->sys.flags & BTRFS_BALANCE_ARGS_CONVERT)
		bctl->sys.flags |= BTRFS_BALANCE_ARGS_SOFT;
	if (bctl->meta.flags & BTRFS_BALANCE_ARGS_CONVERT)
		bctl->meta.flags |= BTRFS_BALANCE_ARGS_SOFT;

	/*
	 * Turn on usage filter if is not already used.  The idea is
	 * that chunks that we have already balanced should be
	 * reasonably full.  Don't do it for chunks that are being
	 * converted - that will keep us from relocating unconverted
	 * (albeit full) chunks.
	 */
	if (!(bctl->data.flags & BTRFS_BALANCE_ARGS_USAGE) &&
	    !(bctl->data.flags & BTRFS_BALANCE_ARGS_CONVERT)) {
		bctl->data.flags |= BTRFS_BALANCE_ARGS_USAGE;
		bctl->data.usage = 90;
	}
	if (!(bctl->sys.flags & BTRFS_BALANCE_ARGS_USAGE) &&
	    !(bctl->sys.flags & BTRFS_BALANCE_ARGS_CONVERT)) {
		bctl->sys.flags |= BTRFS_BALANCE_ARGS_USAGE;
		bctl->sys.usage = 90;
	}
	if (!(bctl->meta.flags & BTRFS_BALANCE_ARGS_USAGE) &&
	    !(bctl->meta.flags & BTRFS_BALANCE_ARGS_CONVERT)) {
		bctl->meta.flags |= BTRFS_BALANCE_ARGS_USAGE;
		bctl->meta.usage = 90;
	}
}

/*
 * Should be called with both balance and volume mutexes held to
 * serialize other volume operations (add_dev/rm_dev/resize) with
 * restriper.  Same goes for unset_balance_control.
 */
static void set_balance_control(struct btrfs_balance_control *bctl)
{
	struct btrfs_fs_info *fs_info = bctl->fs_info;

	BUG_ON(fs_info->balance_ctl);

	spin_lock(&fs_info->balance_lock);
	fs_info->balance_ctl = bctl;
	spin_unlock(&fs_info->balance_lock);
}

static void unset_balance_control(struct btrfs_fs_info *fs_info)
{
	struct btrfs_balance_control *bctl = fs_info->balance_ctl;

	BUG_ON(!fs_info->balance_ctl);

	spin_lock(&fs_info->balance_lock);
	fs_info->balance_ctl = NULL;
	spin_unlock(&fs_info->balance_lock);

	kfree(bctl);
}

/*
 * Balance filters.  Return 1 if chunk should be filtered out
 * (should not be balanced).
 */
static int chunk_profiles_filter(u64 chunk_type,
				 struct btrfs_balance_args *bargs)
{
	chunk_type = chunk_to_extended(chunk_type) &
				BTRFS_EXTENDED_PROFILE_MASK;

	if (bargs->profiles & chunk_type)
		return 0;

	return 1;
}

static int chunk_usage_filter(struct btrfs_fs_info *fs_info, u64 chunk_offset,
			      struct btrfs_balance_args *bargs)
{
	struct btrfs_block_group_cache *cache;
	u64 chunk_used, user_thresh;
	int ret = 1;

	cache = btrfs_lookup_block_group(fs_info, chunk_offset);
	chunk_used = btrfs_block_group_used(&cache->item);

	if (bargs->usage == 0)
		user_thresh = 1;
	else if (bargs->usage > 100)
		user_thresh = cache->key.offset;
	else
		user_thresh = div_factor_fine(cache->key.offset,
					      bargs->usage);

	if (chunk_used < user_thresh)
		ret = 0;

	btrfs_put_block_group(cache);
	return ret;
}

static int chunk_devid_filter(struct extent_buffer *leaf,
			      struct btrfs_chunk *chunk,
			      struct btrfs_balance_args *bargs)
{
	struct btrfs_stripe *stripe;
	int num_stripes = btrfs_chunk_num_stripes(leaf, chunk);
	int i;

	for (i = 0; i < num_stripes; i++) {
		stripe = btrfs_stripe_nr(chunk, i);
		if (btrfs_stripe_devid(leaf, stripe) == bargs->devid)
			return 0;
	}

	return 1;
}

/* [pstart, pend) */
static int chunk_drange_filter(struct extent_buffer *leaf,
			       struct btrfs_chunk *chunk,
			       u64 chunk_offset,
			       struct btrfs_balance_args *bargs)
{
	struct btrfs_stripe *stripe;
	int num_stripes = btrfs_chunk_num_stripes(leaf, chunk);
	u64 stripe_offset;
	u64 stripe_length;
	int factor;
	int i;

	if (!(bargs->flags & BTRFS_BALANCE_ARGS_DEVID))
		return 0;

	if (btrfs_chunk_type(leaf, chunk) & (BTRFS_BLOCK_GROUP_DUP |
	     BTRFS_BLOCK_GROUP_RAID1 | BTRFS_BLOCK_GROUP_RAID10)) {
		factor = num_stripes / 2;
	} else if (btrfs_chunk_type(leaf, chunk) & BTRFS_BLOCK_GROUP_RAID5) {
		factor = num_stripes - 1;
	} else if (btrfs_chunk_type(leaf, chunk) & BTRFS_BLOCK_GROUP_RAID6) {
		factor = num_stripes - 2;
	} else {
		factor = num_stripes;
	}

	for (i = 0; i < num_stripes; i++) {
		stripe = btrfs_stripe_nr(chunk, i);
		if (btrfs_stripe_devid(leaf, stripe) != bargs->devid)
			continue;

		stripe_offset = btrfs_stripe_offset(leaf, stripe);
		stripe_length = btrfs_chunk_length(leaf, chunk);
		do_div(stripe_length, factor);

		if (stripe_offset < bargs->pend &&
		    stripe_offset + stripe_length > bargs->pstart)
			return 0;
	}

	return 1;
}

/* [vstart, vend) */
static int chunk_vrange_filter(struct extent_buffer *leaf,
			       struct btrfs_chunk *chunk,
			       u64 chunk_offset,
			       struct btrfs_balance_args *bargs)
{
	if (chunk_offset < bargs->vend &&
	    chunk_offset + btrfs_chunk_length(leaf, chunk) > bargs->vstart)
		/* at least part of the chunk is inside this vrange */
		return 0;

	return 1;
}

static int chunk_soft_convert_filter(u64 chunk_type,
				     struct btrfs_balance_args *bargs)
{
	if (!(bargs->flags & BTRFS_BALANCE_ARGS_CONVERT))
		return 0;

	chunk_type = chunk_to_extended(chunk_type) &
				BTRFS_EXTENDED_PROFILE_MASK;

	if (bargs->target == chunk_type)
		return 1;

	return 0;
}

static int should_balance_chunk(struct btrfs_root *root,
				struct extent_buffer *leaf,
				struct btrfs_chunk *chunk, u64 chunk_offset)
{
	struct btrfs_balance_control *bctl = root->fs_info->balance_ctl;
	struct btrfs_balance_args *bargs = NULL;
	u64 chunk_type = btrfs_chunk_type(leaf, chunk);

	/* type filter */
	if (!((chunk_type & BTRFS_BLOCK_GROUP_TYPE_MASK) &
	      (bctl->flags & BTRFS_BALANCE_TYPE_MASK))) {
		return 0;
	}

	if (chunk_type & BTRFS_BLOCK_GROUP_DATA)
		bargs = &bctl->data;
	else if (chunk_type & BTRFS_BLOCK_GROUP_SYSTEM)
		bargs = &bctl->sys;
	else if (chunk_type & BTRFS_BLOCK_GROUP_METADATA)
		bargs = &bctl->meta;

	/* profiles filter */
	if ((bargs->flags & BTRFS_BALANCE_ARGS_PROFILES) &&
	    chunk_profiles_filter(chunk_type, bargs)) {
		return 0;
	}

	/* usage filter */
	if ((bargs->flags & BTRFS_BALANCE_ARGS_USAGE) &&
	    chunk_usage_filter(bctl->fs_info, chunk_offset, bargs)) {
		return 0;
	}

	/* devid filter */
	if ((bargs->flags & BTRFS_BALANCE_ARGS_DEVID) &&
	    chunk_devid_filter(leaf, chunk, bargs)) {
		return 0;
	}

	/* drange filter, makes sense only with devid filter */
	if ((bargs->flags & BTRFS_BALANCE_ARGS_DRANGE) &&
	    chunk_drange_filter(leaf, chunk, chunk_offset, bargs)) {
		return 0;
	}

	/* vrange filter */
	if ((bargs->flags & BTRFS_BALANCE_ARGS_VRANGE) &&
	    chunk_vrange_filter(leaf, chunk, chunk_offset, bargs)) {
		return 0;
	}

	/* soft profile changing mode */
	if ((bargs->flags & BTRFS_BALANCE_ARGS_SOFT) &&
	    chunk_soft_convert_filter(chunk_type, bargs)) {
		return 0;
	}

	return 1;
}

static int __btrfs_balance(struct btrfs_fs_info *fs_info)
{
	struct btrfs_balance_control *bctl = fs_info->balance_ctl;
	struct btrfs_root *chunk_root = fs_info->chunk_root;
	struct btrfs_root *dev_root = fs_info->dev_root;
	struct list_head *devices;
	struct btrfs_device *device;
	u64 old_size;
	u64 size_to_free;
	struct btrfs_chunk *chunk;
	struct btrfs_path *path;
	struct btrfs_key key;
	struct btrfs_key found_key;
	struct btrfs_trans_handle *trans;
	struct extent_buffer *leaf;
	int slot;
	int ret;
	int enospc_errors = 0;
	bool counting = true;

	/* step one make some room on all the devices */
	devices = &fs_info->fs_devices->devices;
	list_for_each_entry(device, devices, dev_list) {
		old_size = device->total_bytes;
		size_to_free = div_factor(old_size, 1);
		size_to_free = min(size_to_free, (u64)1 * 1024 * 1024);
		if (!device->writeable ||
		    device->total_bytes - device->bytes_used > size_to_free ||
		    device->is_tgtdev_for_dev_replace)
			continue;

		ret = btrfs_shrink_device(device, old_size - size_to_free);
		if (ret == -ENOSPC)
			break;
		BUG_ON(ret);

		trans = btrfs_start_transaction(dev_root, 0);
		BUG_ON(IS_ERR(trans));

		ret = btrfs_grow_device(trans, device, old_size);
		BUG_ON(ret);

		btrfs_end_transaction(trans, dev_root);
	}

	/* step two, relocate all the chunks */
	path = btrfs_alloc_path();
	if (!path) {
		ret = -ENOMEM;
		goto error;
	}

	/* zero out stat counters */
	spin_lock(&fs_info->balance_lock);
	memset(&bctl->stat, 0, sizeof(bctl->stat));
	spin_unlock(&fs_info->balance_lock);
again:
	key.objectid = BTRFS_FIRST_CHUNK_TREE_OBJECTID;
	key.offset = (u64)-1;
	key.type = BTRFS_CHUNK_ITEM_KEY;

	while (1) {
		if ((!counting && atomic_read(&fs_info->balance_pause_req)) ||
		    atomic_read(&fs_info->balance_cancel_req)) {
			ret = -ECANCELED;
			goto error;
		}

		ret = btrfs_search_slot(NULL, chunk_root, &key, path, 0, 0);
		if (ret < 0)
			goto error;

		/*
		 * this shouldn't happen, it means the last relocate
		 * failed
		 */
		if (ret == 0)
			BUG(); /* FIXME break ? */

		ret = btrfs_previous_item(chunk_root, path, 0,
					  BTRFS_CHUNK_ITEM_KEY);
		if (ret) {
			ret = 0;
			break;
		}

		leaf = path->nodes[0];
		slot = path->slots[0];
		btrfs_item_key_to_cpu(leaf, &found_key, slot);

		if (found_key.objectid != key.objectid)
			break;

		chunk = btrfs_item_ptr(leaf, slot, struct btrfs_chunk);

		if (!counting) {
			spin_lock(&fs_info->balance_lock);
			bctl->stat.considered++;
			spin_unlock(&fs_info->balance_lock);
		}

		ret = should_balance_chunk(chunk_root, leaf, chunk,
					   found_key.offset);
		btrfs_release_path(path);
		if (!ret)
			goto loop;

		if (counting) {
			spin_lock(&fs_info->balance_lock);
			bctl->stat.expected++;
			spin_unlock(&fs_info->balance_lock);
			goto loop;
		}

		ret = btrfs_relocate_chunk(chunk_root,
					   chunk_root->root_key.objectid,
					   found_key.objectid,
					   found_key.offset);
		if (ret && ret != -ENOSPC)
			goto error;
		if (ret == -ENOSPC) {
			enospc_errors++;
		} else {
			spin_lock(&fs_info->balance_lock);
			bctl->stat.completed++;
			spin_unlock(&fs_info->balance_lock);
		}
loop:
		if (found_key.offset == 0)
			break;
		key.offset = found_key.offset - 1;
	}

	if (counting) {
		btrfs_release_path(path);
		counting = false;
		goto again;
	}
error:
	btrfs_free_path(path);
	if (enospc_errors) {
		btrfs_info(fs_info, "%d enospc errors during balance",
		       enospc_errors);
		if (!ret)
			ret = -ENOSPC;
	}

	return ret;
}

/**
 * alloc_profile_is_valid - see if a given profile is valid and reduced
 * @flags: profile to validate
 * @extended: if true @flags is treated as an extended profile
 */
static int alloc_profile_is_valid(u64 flags, int extended)
{
	u64 mask = (extended ? BTRFS_EXTENDED_PROFILE_MASK :
			       BTRFS_BLOCK_GROUP_PROFILE_MASK);

	flags &= ~BTRFS_BLOCK_GROUP_TYPE_MASK;

	/* 1) check that all other bits are zeroed */
	if (flags & ~mask)
		return 0;

	/* 2) see if profile is reduced */
	if (flags == 0)
		return !extended; /* "0" is valid for usual profiles */

	/* true if exactly one bit set */
	return (flags & (flags - 1)) == 0;
}

static inline int balance_need_close(struct btrfs_fs_info *fs_info)
{
	/* cancel requested || normal exit path */
	return atomic_read(&fs_info->balance_cancel_req) ||
		(atomic_read(&fs_info->balance_pause_req) == 0 &&
		 atomic_read(&fs_info->balance_cancel_req) == 0);
}

static void __cancel_balance(struct btrfs_fs_info *fs_info)
{
	int ret;

	unset_balance_control(fs_info);
	ret = del_balance_item(fs_info->tree_root);
	if (ret)
		btrfs_std_error(fs_info, ret);

	atomic_set(&fs_info->mutually_exclusive_operation_running, 0);
}

/*
 * Should be called with both balance and volume mutexes held
 */
int btrfs_balance(struct btrfs_balance_control *bctl,
		  struct btrfs_ioctl_balance_args *bargs)
{
	struct btrfs_fs_info *fs_info = bctl->fs_info;
	u64 allowed;
	int mixed = 0;
	int ret;
	u64 num_devices;
	unsigned seq;

	if (btrfs_fs_closing(fs_info) ||
	    atomic_read(&fs_info->balance_pause_req) ||
	    atomic_read(&fs_info->balance_cancel_req)) {
		ret = -EINVAL;
		goto out;
	}

	allowed = btrfs_super_incompat_flags(fs_info->super_copy);
	if (allowed & BTRFS_FEATURE_INCOMPAT_MIXED_GROUPS)
		mixed = 1;

	/*
	 * In case of mixed groups both data and meta should be picked,
	 * and identical options should be given for both of them.
	 */
	allowed = BTRFS_BALANCE_DATA | BTRFS_BALANCE_METADATA;
	if (mixed && (bctl->flags & allowed)) {
		if (!(bctl->flags & BTRFS_BALANCE_DATA) ||
		    !(bctl->flags & BTRFS_BALANCE_METADATA) ||
		    memcmp(&bctl->data, &bctl->meta, sizeof(bctl->data))) {
			btrfs_err(fs_info, "with mixed groups data and "
				   "metadata balance options must be the same");
			ret = -EINVAL;
			goto out;
		}
	}

	num_devices = fs_info->fs_devices->num_devices;
	btrfs_dev_replace_lock(&fs_info->dev_replace);
	if (btrfs_dev_replace_is_ongoing(&fs_info->dev_replace)) {
		BUG_ON(num_devices < 1);
		num_devices--;
	}
	btrfs_dev_replace_unlock(&fs_info->dev_replace);
	allowed = BTRFS_AVAIL_ALLOC_BIT_SINGLE;
	if (num_devices == 1)
		allowed |= BTRFS_BLOCK_GROUP_DUP;
	else if (num_devices > 1)
		allowed |= (BTRFS_BLOCK_GROUP_RAID0 | BTRFS_BLOCK_GROUP_RAID1);
	if (num_devices > 2)
		allowed |= BTRFS_BLOCK_GROUP_RAID5;
	if (num_devices > 3)
		allowed |= (BTRFS_BLOCK_GROUP_RAID10 |
			    BTRFS_BLOCK_GROUP_RAID6);
	if ((bctl->data.flags & BTRFS_BALANCE_ARGS_CONVERT) &&
	    (!alloc_profile_is_valid(bctl->data.target, 1) ||
	     (bctl->data.target & ~allowed))) {
		btrfs_err(fs_info, "unable to start balance with target "
			   "data profile %llu",
		       bctl->data.target);
		ret = -EINVAL;
		goto out;
	}
	if ((bctl->meta.flags & BTRFS_BALANCE_ARGS_CONVERT) &&
	    (!alloc_profile_is_valid(bctl->meta.target, 1) ||
	     (bctl->meta.target & ~allowed))) {
		btrfs_err(fs_info,
			   "unable to start balance with target metadata profile %llu",
		       bctl->meta.target);
		ret = -EINVAL;
		goto out;
	}
	if ((bctl->sys.flags & BTRFS_BALANCE_ARGS_CONVERT) &&
	    (!alloc_profile_is_valid(bctl->sys.target, 1) ||
	     (bctl->sys.target & ~allowed))) {
		btrfs_err(fs_info,
			   "unable to start balance with target system profile %llu",
		       bctl->sys.target);
		ret = -EINVAL;
		goto out;
	}

	/* allow dup'ed data chunks only in mixed mode */
	if (!mixed && (bctl->data.flags & BTRFS_BALANCE_ARGS_CONVERT) &&
	    (bctl->data.target & BTRFS_BLOCK_GROUP_DUP)) {
		btrfs_err(fs_info, "dup for data is not allowed");
		ret = -EINVAL;
		goto out;
	}

	/* allow to reduce meta or sys integrity only if force set */
	allowed = BTRFS_BLOCK_GROUP_DUP | BTRFS_BLOCK_GROUP_RAID1 |
			BTRFS_BLOCK_GROUP_RAID10 |
			BTRFS_BLOCK_GROUP_RAID5 |
			BTRFS_BLOCK_GROUP_RAID6;
	do {
		seq = read_seqbegin(&fs_info->profiles_lock);

		if (((bctl->sys.flags & BTRFS_BALANCE_ARGS_CONVERT) &&
		     (fs_info->avail_system_alloc_bits & allowed) &&
		     !(bctl->sys.target & allowed)) ||
		    ((bctl->meta.flags & BTRFS_BALANCE_ARGS_CONVERT) &&
		     (fs_info->avail_metadata_alloc_bits & allowed) &&
		     !(bctl->meta.target & allowed))) {
			if (bctl->flags & BTRFS_BALANCE_FORCE) {
				btrfs_info(fs_info, "force reducing metadata integrity");
			} else {
				btrfs_err(fs_info, "balance will reduce metadata "
					   "integrity, use force if you want this");
				ret = -EINVAL;
				goto out;
			}
		}
	} while (read_seqretry(&fs_info->profiles_lock, seq));

	if (bctl->sys.flags & BTRFS_BALANCE_ARGS_CONVERT) {
		int num_tolerated_disk_barrier_failures;
		u64 target = bctl->sys.target;

		num_tolerated_disk_barrier_failures =
			btrfs_calc_num_tolerated_disk_barrier_failures(fs_info);
		if (num_tolerated_disk_barrier_failures > 0 &&
		    (target &
		     (BTRFS_BLOCK_GROUP_DUP | BTRFS_BLOCK_GROUP_RAID0 |
		      BTRFS_AVAIL_ALLOC_BIT_SINGLE)))
			num_tolerated_disk_barrier_failures = 0;
		else if (num_tolerated_disk_barrier_failures > 1 &&
			 (target &
			  (BTRFS_BLOCK_GROUP_RAID1 | BTRFS_BLOCK_GROUP_RAID10)))
			num_tolerated_disk_barrier_failures = 1;

		fs_info->num_tolerated_disk_barrier_failures =
			num_tolerated_disk_barrier_failures;
	}

	ret = insert_balance_item(fs_info->tree_root, bctl);
	if (ret && ret != -EEXIST)
		goto out;

	if (!(bctl->flags & BTRFS_BALANCE_RESUME)) {
		BUG_ON(ret == -EEXIST);
		set_balance_control(bctl);
	} else {
		BUG_ON(ret != -EEXIST);
		spin_lock(&fs_info->balance_lock);
		update_balance_args(bctl);
		spin_unlock(&fs_info->balance_lock);
	}

	atomic_inc(&fs_info->balance_running);
	mutex_unlock(&fs_info->balance_mutex);

	ret = __btrfs_balance(fs_info);

	mutex_lock(&fs_info->balance_mutex);
	atomic_dec(&fs_info->balance_running);

	if (bctl->sys.flags & BTRFS_BALANCE_ARGS_CONVERT) {
		fs_info->num_tolerated_disk_barrier_failures =
			btrfs_calc_num_tolerated_disk_barrier_failures(fs_info);
	}

	if (bargs) {
		memset(bargs, 0, sizeof(*bargs));
		update_ioctl_balance_args(fs_info, 0, bargs);
	}

	if ((ret && ret != -ECANCELED && ret != -ENOSPC) ||
	    balance_need_close(fs_info)) {
		__cancel_balance(fs_info);
	}

	wake_up(&fs_info->balance_wait_q);

	return ret;
out:
	if (bctl->flags & BTRFS_BALANCE_RESUME)
		__cancel_balance(fs_info);
	else {
		kfree(bctl);
		atomic_set(&fs_info->mutually_exclusive_operation_running, 0);
	}
	return ret;
}

static int balance_kthread(void *data)
{
	struct btrfs_fs_info *fs_info = data;
	int ret = 0;

	mutex_lock(&fs_info->volume_mutex);
	mutex_lock(&fs_info->balance_mutex);

	if (fs_info->balance_ctl) {
		btrfs_info(fs_info, "continuing balance");
		ret = btrfs_balance(fs_info->balance_ctl, NULL);
	}

	mutex_unlock(&fs_info->balance_mutex);
	mutex_unlock(&fs_info->volume_mutex);

	return ret;
}

int btrfs_resume_balance_async(struct btrfs_fs_info *fs_info)
{
	struct task_struct *tsk;

	spin_lock(&fs_info->balance_lock);
	if (!fs_info->balance_ctl) {
		spin_unlock(&fs_info->balance_lock);
		return 0;
	}
	spin_unlock(&fs_info->balance_lock);

	if (btrfs_test_opt(fs_info->tree_root, SKIP_BALANCE)) {
		btrfs_info(fs_info, "force skipping balance");
		return 0;
	}

	tsk = kthread_run(balance_kthread, fs_info, "btrfs-balance");
	return PTR_ERR_OR_ZERO(tsk);
}

int btrfs_recover_balance(struct btrfs_fs_info *fs_info)
{
	struct btrfs_balance_control *bctl;
	struct btrfs_balance_item *item;
	struct btrfs_disk_balance_args disk_bargs;
	struct btrfs_path *path;
	struct extent_buffer *leaf;
	struct btrfs_key key;
	int ret;

	path = btrfs_alloc_path();
	if (!path)
		return -ENOMEM;

	key.objectid = BTRFS_BALANCE_OBJECTID;
	key.type = BTRFS_BALANCE_ITEM_KEY;
	key.offset = 0;

	ret = btrfs_search_slot(NULL, fs_info->tree_root, &key, path, 0, 0);
	if (ret < 0)
		goto out;
	if (ret > 0) { /* ret = -ENOENT; */
		ret = 0;
		goto out;
	}

	bctl = kzalloc(sizeof(*bctl), GFP_NOFS);
	if (!bctl) {
		ret = -ENOMEM;
		goto out;
	}

	leaf = path->nodes[0];
	item = btrfs_item_ptr(leaf, path->slots[0], struct btrfs_balance_item);

	bctl->fs_info = fs_info;
	bctl->flags = btrfs_balance_flags(leaf, item);
	bctl->flags |= BTRFS_BALANCE_RESUME;

	btrfs_balance_data(leaf, item, &disk_bargs);
	btrfs_disk_balance_args_to_cpu(&bctl->data, &disk_bargs);
	btrfs_balance_meta(leaf, item, &disk_bargs);
	btrfs_disk_balance_args_to_cpu(&bctl->meta, &disk_bargs);
	btrfs_balance_sys(leaf, item, &disk_bargs);
	btrfs_disk_balance_args_to_cpu(&bctl->sys, &disk_bargs);

	WARN_ON(atomic_xchg(&fs_info->mutually_exclusive_operation_running, 1));

	mutex_lock(&fs_info->volume_mutex);
	mutex_lock(&fs_info->balance_mutex);

	set_balance_control(bctl);

	mutex_unlock(&fs_info->balance_mutex);
	mutex_unlock(&fs_info->volume_mutex);
out:
	btrfs_free_path(path);
	return ret;
}

int btrfs_pause_balance(struct btrfs_fs_info *fs_info)
{
	int ret = 0;

	mutex_lock(&fs_info->balance_mutex);
	if (!fs_info->balance_ctl) {
		mutex_unlock(&fs_info->balance_mutex);
		return -ENOTCONN;
	}

	if (atomic_read(&fs_info->balance_running)) {
		atomic_inc(&fs_info->balance_pause_req);
		mutex_unlock(&fs_info->balance_mutex);

		wait_event(fs_info->balance_wait_q,
			   atomic_read(&fs_info->balance_running) == 0);

		mutex_lock(&fs_info->balance_mutex);
		/* we are good with balance_ctl ripped off from under us */
		BUG_ON(atomic_read(&fs_info->balance_running));
		atomic_dec(&fs_info->balance_pause_req);
	} else {
		ret = -ENOTCONN;
	}

	mutex_unlock(&fs_info->balance_mutex);
	return ret;
}

int btrfs_cancel_balance(struct btrfs_fs_info *fs_info)
{
	if (fs_info->sb->s_flags & MS_RDONLY)
		return -EROFS;

	mutex_lock(&fs_info->balance_mutex);
	if (!fs_info->balance_ctl) {
		mutex_unlock(&fs_info->balance_mutex);
		return -ENOTCONN;
	}

	atomic_inc(&fs_info->balance_cancel_req);
	/*
	 * if we are running just wait and return, balance item is
	 * deleted in btrfs_balance in this case
	 */
	if (atomic_read(&fs_info->balance_running)) {
		mutex_unlock(&fs_info->balance_mutex);
		wait_event(fs_info->balance_wait_q,
			   atomic_read(&fs_info->balance_running) == 0);
		mutex_lock(&fs_info->balance_mutex);
	} else {
		/* __cancel_balance needs volume_mutex */
		mutex_unlock(&fs_info->balance_mutex);
		mutex_lock(&fs_info->volume_mutex);
		mutex_lock(&fs_info->balance_mutex);

		if (fs_info->balance_ctl)
			__cancel_balance(fs_info);

		mutex_unlock(&fs_info->volume_mutex);
	}

	BUG_ON(fs_info->balance_ctl || atomic_read(&fs_info->balance_running));
	atomic_dec(&fs_info->balance_cancel_req);
	mutex_unlock(&fs_info->balance_mutex);
	return 0;
}

static int btrfs_uuid_scan_kthread(void *data)
{
	struct btrfs_fs_info *fs_info = data;
	struct btrfs_root *root = fs_info->tree_root;
	struct btrfs_key key;
	struct btrfs_key max_key;
	struct btrfs_path *path = NULL;
	int ret = 0;
	struct extent_buffer *eb;
	int slot;
	struct btrfs_root_item root_item;
	u32 item_size;
	struct btrfs_trans_handle *trans = NULL;

	path = btrfs_alloc_path();
	if (!path) {
		ret = -ENOMEM;
		goto out;
	}

	key.objectid = 0;
	key.type = BTRFS_ROOT_ITEM_KEY;
	key.offset = 0;

	max_key.objectid = (u64)-1;
	max_key.type = BTRFS_ROOT_ITEM_KEY;
	max_key.offset = (u64)-1;

	path->keep_locks = 1;

	while (1) {
		ret = btrfs_search_forward(root, &key, path, 0);
		if (ret) {
			if (ret > 0)
				ret = 0;
			break;
		}

		if (key.type != BTRFS_ROOT_ITEM_KEY ||
		    (key.objectid < BTRFS_FIRST_FREE_OBJECTID &&
		     key.objectid != BTRFS_FS_TREE_OBJECTID) ||
		    key.objectid > BTRFS_LAST_FREE_OBJECTID)
			goto skip;

		eb = path->nodes[0];
		slot = path->slots[0];
		item_size = btrfs_item_size_nr(eb, slot);
		if (item_size < sizeof(root_item))
			goto skip;

		read_extent_buffer(eb, &root_item,
				   btrfs_item_ptr_offset(eb, slot),
				   (int)sizeof(root_item));
		if (btrfs_root_refs(&root_item) == 0)
			goto skip;

		if (!btrfs_is_empty_uuid(root_item.uuid) ||
		    !btrfs_is_empty_uuid(root_item.received_uuid)) {
			if (trans)
				goto update_tree;

			btrfs_release_path(path);
			/*
			 * 1 - subvol uuid item
			 * 1 - received_subvol uuid item
			 */
			trans = btrfs_start_transaction(fs_info->uuid_root, 2);
			if (IS_ERR(trans)) {
				ret = PTR_ERR(trans);
				break;
			}
			continue;
		} else {
			goto skip;
		}
update_tree:
		if (!btrfs_is_empty_uuid(root_item.uuid)) {
			ret = btrfs_uuid_tree_add(trans, fs_info->uuid_root,
						  root_item.uuid,
						  BTRFS_UUID_KEY_SUBVOL,
						  key.objectid);
			if (ret < 0) {
				btrfs_warn(fs_info, "uuid_tree_add failed %d",
					ret);
				break;
			}
		}

		if (!btrfs_is_empty_uuid(root_item.received_uuid)) {
			ret = btrfs_uuid_tree_add(trans, fs_info->uuid_root,
						  root_item.received_uuid,
						 BTRFS_UUID_KEY_RECEIVED_SUBVOL,
						  key.objectid);
			if (ret < 0) {
				btrfs_warn(fs_info, "uuid_tree_add failed %d",
					ret);
				break;
			}
		}

skip:
		if (trans) {
			ret = btrfs_end_transaction(trans, fs_info->uuid_root);
			trans = NULL;
			if (ret)
				break;
		}

		btrfs_release_path(path);
		if (key.offset < (u64)-1) {
			key.offset++;
		} else if (key.type < BTRFS_ROOT_ITEM_KEY) {
			key.offset = 0;
			key.type = BTRFS_ROOT_ITEM_KEY;
		} else if (key.objectid < (u64)-1) {
			key.offset = 0;
			key.type = BTRFS_ROOT_ITEM_KEY;
			key.objectid++;
		} else {
			break;
		}
		cond_resched();
	}

out:
	btrfs_free_path(path);
	if (trans && !IS_ERR(trans))
		btrfs_end_transaction(trans, fs_info->uuid_root);
	if (ret)
		btrfs_warn(fs_info, "btrfs_uuid_scan_kthread failed %d", ret);
	else
		fs_info->update_uuid_tree_gen = 1;
	up(&fs_info->uuid_tree_rescan_sem);
	return 0;
}

/*
 * Callback for btrfs_uuid_tree_iterate().
 * returns:
 * 0	check succeeded, the entry is not outdated.
 * < 0	if an error occured.
 * > 0	if the check failed, which means the caller shall remove the entry.
 */
static int btrfs_check_uuid_tree_entry(struct btrfs_fs_info *fs_info,
				       u8 *uuid, u8 type, u64 subid)
{
	struct btrfs_key key;
	int ret = 0;
	struct btrfs_root *subvol_root;

	if (type != BTRFS_UUID_KEY_SUBVOL &&
	    type != BTRFS_UUID_KEY_RECEIVED_SUBVOL)
		goto out;

	key.objectid = subid;
	key.type = BTRFS_ROOT_ITEM_KEY;
	key.offset = (u64)-1;
	subvol_root = btrfs_read_fs_root_no_name(fs_info, &key);
	if (IS_ERR(subvol_root)) {
		ret = PTR_ERR(subvol_root);
		if (ret == -ENOENT)
			ret = 1;
		goto out;
	}

	switch (type) {
	case BTRFS_UUID_KEY_SUBVOL:
		if (memcmp(uuid, subvol_root->root_item.uuid, BTRFS_UUID_SIZE))
			ret = 1;
		break;
	case BTRFS_UUID_KEY_RECEIVED_SUBVOL:
		if (memcmp(uuid, subvol_root->root_item.received_uuid,
			   BTRFS_UUID_SIZE))
			ret = 1;
		break;
	}

out:
	return ret;
}

static int btrfs_uuid_rescan_kthread(void *data)
{
	struct btrfs_fs_info *fs_info = (struct btrfs_fs_info *)data;
	int ret;

	/*
	 * 1st step is to iterate through the existing UUID tree and
	 * to delete all entries that contain outdated data.
	 * 2nd step is to add all missing entries to the UUID tree.
	 */
	ret = btrfs_uuid_tree_iterate(fs_info, btrfs_check_uuid_tree_entry);
	if (ret < 0) {
		btrfs_warn(fs_info, "iterating uuid_tree failed %d", ret);
		up(&fs_info->uuid_tree_rescan_sem);
		return ret;
	}
	return btrfs_uuid_scan_kthread(data);
}

int btrfs_create_uuid_tree(struct btrfs_fs_info *fs_info)
{
	struct btrfs_trans_handle *trans;
	struct btrfs_root *tree_root = fs_info->tree_root;
	struct btrfs_root *uuid_root;
	struct task_struct *task;
	int ret;

	/*
	 * 1 - root node
	 * 1 - root item
	 */
	trans = btrfs_start_transaction(tree_root, 2);
	if (IS_ERR(trans))
		return PTR_ERR(trans);

	uuid_root = btrfs_create_tree(trans, fs_info,
				      BTRFS_UUID_TREE_OBJECTID);
	if (IS_ERR(uuid_root)) {
		btrfs_abort_transaction(trans, tree_root,
					PTR_ERR(uuid_root));
		return PTR_ERR(uuid_root);
	}

	fs_info->uuid_root = uuid_root;

	ret = btrfs_commit_transaction(trans, tree_root);
	if (ret)
		return ret;

	down(&fs_info->uuid_tree_rescan_sem);
	task = kthread_run(btrfs_uuid_scan_kthread, fs_info, "btrfs-uuid");
	if (IS_ERR(task)) {
		/* fs_info->update_uuid_tree_gen remains 0 in all error case */
		btrfs_warn(fs_info, "failed to start uuid_scan task");
		up(&fs_info->uuid_tree_rescan_sem);
		return PTR_ERR(task);
	}

	return 0;
}

int btrfs_check_uuid_tree(struct btrfs_fs_info *fs_info)
{
	struct task_struct *task;

	down(&fs_info->uuid_tree_rescan_sem);
	task = kthread_run(btrfs_uuid_rescan_kthread, fs_info, "btrfs-uuid");
	if (IS_ERR(task)) {
		/* fs_info->update_uuid_tree_gen remains 0 in all error case */
		btrfs_warn(fs_info, "failed to start uuid_rescan task");
		up(&fs_info->uuid_tree_rescan_sem);
		return PTR_ERR(task);
	}

	return 0;
}

/*
 * shrinking a device means finding all of the device extents past
 * the new size, and then following the back refs to the chunks.
 * The chunk relocation code actually frees the device extent
 */
int btrfs_shrink_device(struct btrfs_device *device, u64 new_size)
{
	struct btrfs_trans_handle *trans;
	struct btrfs_root *root = device->dev_root;
	struct btrfs_dev_extent *dev_extent = NULL;
	struct btrfs_path *path;
	u64 length;
	u64 chunk_tree;
	u64 chunk_objectid;
	u64 chunk_offset;
	int ret;
	int slot;
	int failed = 0;
	bool retried = false;
	struct extent_buffer *l;
	struct btrfs_key key;
	struct btrfs_super_block *super_copy = root->fs_info->super_copy;
	u64 old_total = btrfs_super_total_bytes(super_copy);
	u64 old_size = device->total_bytes;
	u64 diff = device->total_bytes - new_size;

	if (device->is_tgtdev_for_dev_replace)
		return -EINVAL;

	path = btrfs_alloc_path();
	if (!path)
		return -ENOMEM;

	path->reada = 2;

	lock_chunks(root);

	device->total_bytes = new_size;
	if (device->writeable) {
		device->fs_devices->total_rw_bytes -= diff;
		spin_lock(&root->fs_info->free_chunk_lock);
		root->fs_info->free_chunk_space -= diff;
		spin_unlock(&root->fs_info->free_chunk_lock);
	}
	unlock_chunks(root);

again:
	key.objectid = device->devid;
	key.offset = (u64)-1;
	key.type = BTRFS_DEV_EXTENT_KEY;

	do {
		ret = btrfs_search_slot(NULL, root, &key, path, 0, 0);
		if (ret < 0)
			goto done;

		ret = btrfs_previous_item(root, path, 0, key.type);
		if (ret < 0)
			goto done;
		if (ret) {
			ret = 0;
			btrfs_release_path(path);
			break;
		}

		l = path->nodes[0];
		slot = path->slots[0];
		btrfs_item_key_to_cpu(l, &key, path->slots[0]);

		if (key.objectid != device->devid) {
			btrfs_release_path(path);
			break;
		}

		dev_extent = btrfs_item_ptr(l, slot, struct btrfs_dev_extent);
		length = btrfs_dev_extent_length(l, dev_extent);

		if (key.offset + length <= new_size) {
			btrfs_release_path(path);
			break;
		}

		chunk_tree = btrfs_dev_extent_chunk_tree(l, dev_extent);
		chunk_objectid = btrfs_dev_extent_chunk_objectid(l, dev_extent);
		chunk_offset = btrfs_dev_extent_chunk_offset(l, dev_extent);
		btrfs_release_path(path);

		ret = btrfs_relocate_chunk(root, chunk_tree, chunk_objectid,
					   chunk_offset);
		if (ret && ret != -ENOSPC)
			goto done;
		if (ret == -ENOSPC)
			failed++;
	} while (key.offset-- > 0);

	if (failed && !retried) {
		failed = 0;
		retried = true;
		goto again;
	} else if (failed && retried) {
		ret = -ENOSPC;
		lock_chunks(root);

		device->total_bytes = old_size;
		if (device->writeable)
			device->fs_devices->total_rw_bytes += diff;
		spin_lock(&root->fs_info->free_chunk_lock);
		root->fs_info->free_chunk_space += diff;
		spin_unlock(&root->fs_info->free_chunk_lock);
		unlock_chunks(root);
		goto done;
	}

	/* Shrinking succeeded, else we would be at "done". */
	trans = btrfs_start_transaction(root, 0);
	if (IS_ERR(trans)) {
		ret = PTR_ERR(trans);
		goto done;
	}

	lock_chunks(root);

	device->disk_total_bytes = new_size;
	/* Now btrfs_update_device() will change the on-disk size. */
	ret = btrfs_update_device(trans, device);
	if (ret) {
		unlock_chunks(root);
		btrfs_end_transaction(trans, root);
		goto done;
	}
	WARN_ON(diff > old_total);
	btrfs_set_super_total_bytes(super_copy, old_total - diff);
	unlock_chunks(root);
	btrfs_end_transaction(trans, root);
done:
	btrfs_free_path(path);
	return ret;
}

static int btrfs_add_system_chunk(struct btrfs_root *root,
			   struct btrfs_key *key,
			   struct btrfs_chunk *chunk, int item_size)
{
	struct btrfs_super_block *super_copy = root->fs_info->super_copy;
	struct btrfs_disk_key disk_key;
	u32 array_size;
	u8 *ptr;

	array_size = btrfs_super_sys_array_size(super_copy);
	if (array_size + item_size + sizeof(disk_key)
			> BTRFS_SYSTEM_CHUNK_ARRAY_SIZE)
		return -EFBIG;

	ptr = super_copy->sys_chunk_array + array_size;
	btrfs_cpu_key_to_disk(&disk_key, key);
	memcpy(ptr, &disk_key, sizeof(disk_key));
	ptr += sizeof(disk_key);
	memcpy(ptr, chunk, item_size);
	item_size += sizeof(disk_key);
	btrfs_set_super_sys_array_size(super_copy, array_size + item_size);
	return 0;
}

/*
 * sort the devices in descending order by max_avail, total_avail
 */
static int btrfs_cmp_device_info(const void *a, const void *b)
{
	const struct btrfs_device_info *di_a = a;
	const struct btrfs_device_info *di_b = b;

	if (di_a->max_avail > di_b->max_avail)
		return -1;
	if (di_a->max_avail < di_b->max_avail)
		return 1;
	if (di_a->total_avail > di_b->total_avail)
		return -1;
	if (di_a->total_avail < di_b->total_avail)
		return 1;
	return 0;
}

static struct btrfs_raid_attr btrfs_raid_array[BTRFS_NR_RAID_TYPES] = {
	[BTRFS_RAID_RAID10] = {
		.sub_stripes	= 2,
		.dev_stripes	= 1,
		.devs_max	= 0,	/* 0 == as many as possible */
		.devs_min	= 4,
		.devs_increment	= 2,
		.ncopies	= 2,
	},
	[BTRFS_RAID_RAID1] = {
		.sub_stripes	= 1,
		.dev_stripes	= 1,
		.devs_max	= 2,
		.devs_min	= 2,
		.devs_increment	= 2,
		.ncopies	= 2,
	},
	[BTRFS_RAID_DUP] = {
		.sub_stripes	= 1,
		.dev_stripes	= 2,
		.devs_max	= 1,
		.devs_min	= 1,
		.devs_increment	= 1,
		.ncopies	= 2,
	},
	[BTRFS_RAID_RAID0] = {
		.sub_stripes	= 1,
		.dev_stripes	= 1,
		.devs_max	= 0,
		.devs_min	= 2,
		.devs_increment	= 1,
		.ncopies	= 1,
	},
	[BTRFS_RAID_SINGLE] = {
		.sub_stripes	= 1,
		.dev_stripes	= 1,
		.devs_max	= 1,
		.devs_min	= 1,
		.devs_increment	= 1,
		.ncopies	= 1,
	},
	[BTRFS_RAID_RAID5] = {
		.sub_stripes	= 1,
		.dev_stripes	= 1,
		.devs_max	= 0,
		.devs_min	= 2,
		.devs_increment	= 1,
		.ncopies	= 2,
	},
	[BTRFS_RAID_RAID6] = {
		.sub_stripes	= 1,
		.dev_stripes	= 1,
		.devs_max	= 0,
		.devs_min	= 3,
		.devs_increment	= 1,
		.ncopies	= 3,
	},
};

static u32 find_raid56_stripe_len(u32 data_devices, u32 dev_stripe_target)
{
	/* TODO allow them to set a preferred stripe size */
	return 64 * 1024;
}

static void check_raid56_incompat_flag(struct btrfs_fs_info *info, u64 type)
{
	if (!(type & (BTRFS_BLOCK_GROUP_RAID5 | BTRFS_BLOCK_GROUP_RAID6)))
		return;

	btrfs_set_fs_incompat(info, RAID56);
}

#define BTRFS_MAX_DEVS(r) ((BTRFS_LEAF_DATA_SIZE(r)		\
			- sizeof(struct btrfs_item)		\
			- sizeof(struct btrfs_chunk))		\
			/ sizeof(struct btrfs_stripe) + 1)

#define BTRFS_MAX_DEVS_SYS_CHUNK ((BTRFS_SYSTEM_CHUNK_ARRAY_SIZE	\
				- 2 * sizeof(struct btrfs_disk_key)	\
				- 2 * sizeof(struct btrfs_chunk))	\
				/ sizeof(struct btrfs_stripe) + 1)

static int __btrfs_alloc_chunk(struct btrfs_trans_handle *trans,
			       struct btrfs_root *extent_root, u64 start,
			       u64 type)
{
	struct btrfs_fs_info *info = extent_root->fs_info;
	struct btrfs_fs_devices *fs_devices = info->fs_devices;
	struct list_head *cur;
	struct map_lookup *map = NULL;
	struct extent_map_tree *em_tree;
	struct extent_map *em;
	struct btrfs_device_info *devices_info = NULL;
	u64 total_avail;
	int num_stripes;	/* total number of stripes to allocate */
	int data_stripes;	/* number of stripes that count for
				   block group size */
	int sub_stripes;	/* sub_stripes info for map */
	int dev_stripes;	/* stripes per dev */
	int devs_max;		/* max devs to use */
	int devs_min;		/* min devs needed */
	int devs_increment;	/* ndevs has to be a multiple of this */
	int ncopies;		/* how many copies to data has */
	int ret;
	u64 max_stripe_size;
	u64 max_chunk_size;
	u64 stripe_size;
	u64 num_bytes;
	u64 raid_stripe_len = BTRFS_STRIPE_LEN;
	int ndevs;
	int i;
	int j;
	int index;

	BUG_ON(!alloc_profile_is_valid(type, 0));

	if (list_empty(&fs_devices->alloc_list))
		return -ENOSPC;

	index = __get_raid_index(type);

	sub_stripes = btrfs_raid_array[index].sub_stripes;
	dev_stripes = btrfs_raid_array[index].dev_stripes;
	devs_max = btrfs_raid_array[index].devs_max;
	devs_min = btrfs_raid_array[index].devs_min;
	devs_increment = btrfs_raid_array[index].devs_increment;
	ncopies = btrfs_raid_array[index].ncopies;

	if (type & BTRFS_BLOCK_GROUP_DATA) {
		max_stripe_size = 1024 * 1024 * 1024;
		max_chunk_size = 10 * max_stripe_size;
		if (!devs_max)
			devs_max = BTRFS_MAX_DEVS(info->chunk_root);
	} else if (type & BTRFS_BLOCK_GROUP_METADATA) {
		/* for larger filesystems, use larger metadata chunks */
		if (fs_devices->total_rw_bytes > 50ULL * 1024 * 1024 * 1024)
			max_stripe_size = 1024 * 1024 * 1024;
		else
			max_stripe_size = 256 * 1024 * 1024;
		max_chunk_size = max_stripe_size;
		if (!devs_max)
			devs_max = BTRFS_MAX_DEVS(info->chunk_root);
	} else if (type & BTRFS_BLOCK_GROUP_SYSTEM) {
		max_stripe_size = 32 * 1024 * 1024;
		max_chunk_size = 2 * max_stripe_size;
		if (!devs_max)
			devs_max = BTRFS_MAX_DEVS_SYS_CHUNK;
	} else {
		btrfs_err(info, "invalid chunk type 0x%llx requested\n",
		       type);
		BUG_ON(1);
	}

	/* we don't want a chunk larger than 10% of writeable space */
	max_chunk_size = min(div_factor(fs_devices->total_rw_bytes, 1),
			     max_chunk_size);

	devices_info = kzalloc(sizeof(*devices_info) * fs_devices->rw_devices,
			       GFP_NOFS);
	if (!devices_info)
		return -ENOMEM;

	cur = fs_devices->alloc_list.next;

	/*
	 * in the first pass through the devices list, we gather information
	 * about the available holes on each device.
	 */
	ndevs = 0;
	while (cur != &fs_devices->alloc_list) {
		struct btrfs_device *device;
		u64 max_avail;
		u64 dev_offset;

		device = list_entry(cur, struct btrfs_device, dev_alloc_list);

		cur = cur->next;

		if (!device->writeable) {
			WARN(1, KERN_ERR
			       "BTRFS: read-only device in alloc_list\n");
			continue;
		}

		if (!device->in_fs_metadata ||
		    device->is_tgtdev_for_dev_replace)
			continue;

		if (device->total_bytes > device->bytes_used)
			total_avail = device->total_bytes - device->bytes_used;
		else
			total_avail = 0;

		/* If there is no space on this device, skip it. */
		if (total_avail == 0)
			continue;

		ret = find_free_dev_extent(trans, device,
					   max_stripe_size * dev_stripes,
					   &dev_offset, &max_avail);
		if (ret && ret != -ENOSPC)
			goto error;

		if (ret == 0)
			max_avail = max_stripe_size * dev_stripes;

		if (max_avail < BTRFS_STRIPE_LEN * dev_stripes)
			continue;

		if (ndevs == fs_devices->rw_devices) {
			WARN(1, "%s: found more than %llu devices\n",
			     __func__, fs_devices->rw_devices);
			break;
		}
		devices_info[ndevs].dev_offset = dev_offset;
		devices_info[ndevs].max_avail = max_avail;
		devices_info[ndevs].total_avail = total_avail;
		devices_info[ndevs].dev = device;
		++ndevs;
	}

	/*
	 * now sort the devices by hole size / available space
	 */
	sort(devices_info, ndevs, sizeof(struct btrfs_device_info),
	     btrfs_cmp_device_info, NULL);

	/* round down to number of usable stripes */
	ndevs -= ndevs % devs_increment;

	if (ndevs < devs_increment * sub_stripes || ndevs < devs_min) {
		ret = -ENOSPC;
		goto error;
	}

	if (devs_max && ndevs > devs_max)
		ndevs = devs_max;
	/*
	 * the primary goal is to maximize the number of stripes, so use as many
	 * devices as possible, even if the stripes are not maximum sized.
	 */
	stripe_size = devices_info[ndevs-1].max_avail;
	num_stripes = ndevs * dev_stripes;

	/*
	 * this will have to be fixed for RAID1 and RAID10 over
	 * more drives
	 */
	data_stripes = num_stripes / ncopies;

	if (type & BTRFS_BLOCK_GROUP_RAID5) {
		raid_stripe_len = find_raid56_stripe_len(ndevs - 1,
				 btrfs_super_stripesize(info->super_copy));
		data_stripes = num_stripes - 1;
	}
	if (type & BTRFS_BLOCK_GROUP_RAID6) {
		raid_stripe_len = find_raid56_stripe_len(ndevs - 2,
				 btrfs_super_stripesize(info->super_copy));
		data_stripes = num_stripes - 2;
	}

	/*
	 * Use the number of data stripes to figure out how big this chunk
	 * is really going to be in terms of logical address space,
	 * and compare that answer with the max chunk size
	 */
	if (stripe_size * data_stripes > max_chunk_size) {
		u64 mask = (1ULL << 24) - 1;
		stripe_size = max_chunk_size;
		do_div(stripe_size, data_stripes);

		/* bump the answer up to a 16MB boundary */
		stripe_size = (stripe_size + mask) & ~mask;

		/* but don't go higher than the limits we found
		 * while searching for free extents
		 */
		if (stripe_size > devices_info[ndevs-1].max_avail)
			stripe_size = devices_info[ndevs-1].max_avail;
	}

	do_div(stripe_size, dev_stripes);

	/* align to BTRFS_STRIPE_LEN */
	do_div(stripe_size, raid_stripe_len);
	stripe_size *= raid_stripe_len;

	map = kmalloc(map_lookup_size(num_stripes), GFP_NOFS);
	if (!map) {
		ret = -ENOMEM;
		goto error;
	}
	map->num_stripes = num_stripes;

	for (i = 0; i < ndevs; ++i) {
		for (j = 0; j < dev_stripes; ++j) {
			int s = i * dev_stripes + j;
			map->stripes[s].dev = devices_info[i].dev;
			map->stripes[s].physical = devices_info[i].dev_offset +
						   j * stripe_size;
		}
	}
	map->sector_size = extent_root->sectorsize;
	map->stripe_len = raid_stripe_len;
	map->io_align = raid_stripe_len;
	map->io_width = raid_stripe_len;
	map->type = type;
	map->sub_stripes = sub_stripes;

	num_bytes = stripe_size * data_stripes;

	trace_btrfs_chunk_alloc(info->chunk_root, map, start, num_bytes);

	em = alloc_extent_map();
	if (!em) {
		ret = -ENOMEM;
		goto error;
	}
	em->bdev = (struct block_device *)map;
	em->start = start;
	em->len = num_bytes;
	em->block_start = 0;
	em->block_len = em->len;
	em->orig_block_len = stripe_size;

	em_tree = &extent_root->fs_info->mapping_tree.map_tree;
	write_lock(&em_tree->lock);
	ret = add_extent_mapping(em_tree, em, 0);
	if (!ret) {
		list_add_tail(&em->list, &trans->transaction->pending_chunks);
		atomic_inc(&em->refs);
	}
	write_unlock(&em_tree->lock);
	if (ret) {
		free_extent_map(em);
		goto error;
	}

	ret = btrfs_make_block_group(trans, extent_root, 0, type,
				     BTRFS_FIRST_CHUNK_TREE_OBJECTID,
				     start, num_bytes);
	if (ret)
		goto error_del_extent;

	free_extent_map(em);
	check_raid56_incompat_flag(extent_root->fs_info, type);

	kfree(devices_info);
	return 0;

error_del_extent:
	write_lock(&em_tree->lock);
	remove_extent_mapping(em_tree, em);
	write_unlock(&em_tree->lock);

	/* One for our allocation */
	free_extent_map(em);
	/* One for the tree reference */
	free_extent_map(em);
error:
	kfree(map);
	kfree(devices_info);
	return ret;
}

int btrfs_finish_chunk_alloc(struct btrfs_trans_handle *trans,
				struct btrfs_root *extent_root,
				u64 chunk_offset, u64 chunk_size)
{
	struct btrfs_key key;
	struct btrfs_root *chunk_root = extent_root->fs_info->chunk_root;
	struct btrfs_device *device;
	struct btrfs_chunk *chunk;
	struct btrfs_stripe *stripe;
	struct extent_map_tree *em_tree;
	struct extent_map *em;
	struct map_lookup *map;
	size_t item_size;
	u64 dev_offset;
	u64 stripe_size;
	int i = 0;
	int ret;

	em_tree = &extent_root->fs_info->mapping_tree.map_tree;
	read_lock(&em_tree->lock);
	em = lookup_extent_mapping(em_tree, chunk_offset, chunk_size);
	read_unlock(&em_tree->lock);

	if (!em) {
		btrfs_crit(extent_root->fs_info, "unable to find logical "
			   "%Lu len %Lu", chunk_offset, chunk_size);
		return -EINVAL;
	}

	if (em->start != chunk_offset || em->len != chunk_size) {
		btrfs_crit(extent_root->fs_info, "found a bad mapping, wanted"
			  " %Lu-%Lu, found %Lu-%Lu\n", chunk_offset,
			  chunk_size, em->start, em->len);
		free_extent_map(em);
		return -EINVAL;
	}

	map = (struct map_lookup *)em->bdev;
	item_size = btrfs_chunk_item_size(map->num_stripes);
	stripe_size = em->orig_block_len;

	chunk = kzalloc(item_size, GFP_NOFS);
	if (!chunk) {
		ret = -ENOMEM;
		goto out;
	}

	for (i = 0; i < map->num_stripes; i++) {
		device = map->stripes[i].dev;
		dev_offset = map->stripes[i].physical;

		device->bytes_used += stripe_size;
		ret = btrfs_update_device(trans, device);
		if (ret)
			goto out;
		ret = btrfs_alloc_dev_extent(trans, device,
					     chunk_root->root_key.objectid,
					     BTRFS_FIRST_CHUNK_TREE_OBJECTID,
					     chunk_offset, dev_offset,
					     stripe_size);
		if (ret)
			goto out;
	}

	spin_lock(&extent_root->fs_info->free_chunk_lock);
	extent_root->fs_info->free_chunk_space -= (stripe_size *
						   map->num_stripes);
	spin_unlock(&extent_root->fs_info->free_chunk_lock);

	stripe = &chunk->stripe;
	for (i = 0; i < map->num_stripes; i++) {
		device = map->stripes[i].dev;
		dev_offset = map->stripes[i].physical;

		btrfs_set_stack_stripe_devid(stripe, device->devid);
		btrfs_set_stack_stripe_offset(stripe, dev_offset);
		memcpy(stripe->dev_uuid, device->uuid, BTRFS_UUID_SIZE);
		stripe++;
	}

	btrfs_set_stack_chunk_length(chunk, chunk_size);
	btrfs_set_stack_chunk_owner(chunk, extent_root->root_key.objectid);
	btrfs_set_stack_chunk_stripe_len(chunk, map->stripe_len);
	btrfs_set_stack_chunk_type(chunk, map->type);
	btrfs_set_stack_chunk_num_stripes(chunk, map->num_stripes);
	btrfs_set_stack_chunk_io_align(chunk, map->stripe_len);
	btrfs_set_stack_chunk_io_width(chunk, map->stripe_len);
	btrfs_set_stack_chunk_sector_size(chunk, extent_root->sectorsize);
	btrfs_set_stack_chunk_sub_stripes(chunk, map->sub_stripes);

	key.objectid = BTRFS_FIRST_CHUNK_TREE_OBJECTID;
	key.type = BTRFS_CHUNK_ITEM_KEY;
	key.offset = chunk_offset;

	ret = btrfs_insert_item(trans, chunk_root, &key, chunk, item_size);
	if (ret == 0 && map->type & BTRFS_BLOCK_GROUP_SYSTEM) {
		/*
		 * TODO: Cleanup of inserted chunk root in case of
		 * failure.
		 */
		ret = btrfs_add_system_chunk(chunk_root, &key, chunk,
					     item_size);
	}

out:
	kfree(chunk);
	free_extent_map(em);
	return ret;
}

/*
 * Chunk allocation falls into two parts. The first part does works
 * that make the new allocated chunk useable, but not do any operation
 * that modifies the chunk tree. The second part does the works that
 * require modifying the chunk tree. This division is important for the
 * bootstrap process of adding storage to a seed btrfs.
 */
int btrfs_alloc_chunk(struct btrfs_trans_handle *trans,
		      struct btrfs_root *extent_root, u64 type)
{
	u64 chunk_offset;

	chunk_offset = find_next_chunk(extent_root->fs_info);
	return __btrfs_alloc_chunk(trans, extent_root, chunk_offset, type);
}

static noinline int init_first_rw_device(struct btrfs_trans_handle *trans,
					 struct btrfs_root *root,
					 struct btrfs_device *device)
{
	u64 chunk_offset;
	u64 sys_chunk_offset;
	u64 alloc_profile;
	struct btrfs_fs_info *fs_info = root->fs_info;
	struct btrfs_root *extent_root = fs_info->extent_root;
	int ret;

	chunk_offset = find_next_chunk(fs_info);
	alloc_profile = btrfs_get_alloc_profile(extent_root, 0);
	ret = __btrfs_alloc_chunk(trans, extent_root, chunk_offset,
				  alloc_profile);
	if (ret)
		return ret;

	sys_chunk_offset = find_next_chunk(root->fs_info);
	alloc_profile = btrfs_get_alloc_profile(fs_info->chunk_root, 0);
	ret = __btrfs_alloc_chunk(trans, extent_root, sys_chunk_offset,
				  alloc_profile);
	if (ret) {
		btrfs_abort_transaction(trans, root, ret);
		goto out;
	}

	ret = btrfs_add_device(trans, fs_info->chunk_root, device);
	if (ret)
		btrfs_abort_transaction(trans, root, ret);
out:
	return ret;
}

int btrfs_chunk_readonly(struct btrfs_root *root, u64 chunk_offset)
{
	struct extent_map *em;
	struct map_lookup *map;
	struct btrfs_mapping_tree *map_tree = &root->fs_info->mapping_tree;
	int readonly = 0;
	int i;

	read_lock(&map_tree->map_tree.lock);
	em = lookup_extent_mapping(&map_tree->map_tree, chunk_offset, 1);
	read_unlock(&map_tree->map_tree.lock);
	if (!em)
		return 1;

	if (btrfs_test_opt(root, DEGRADED)) {
		free_extent_map(em);
		return 0;
	}

	map = (struct map_lookup *)em->bdev;
	for (i = 0; i < map->num_stripes; i++) {
		if (!map->stripes[i].dev->writeable) {
			readonly = 1;
			break;
		}
	}
	free_extent_map(em);
	return readonly;
}

void btrfs_mapping_init(struct btrfs_mapping_tree *tree)
{
	extent_map_tree_init(&tree->map_tree);
}

void btrfs_mapping_tree_free(struct btrfs_mapping_tree *tree)
{
	struct extent_map *em;

	while (1) {
		write_lock(&tree->map_tree.lock);
		em = lookup_extent_mapping(&tree->map_tree, 0, (u64)-1);
		if (em)
			remove_extent_mapping(&tree->map_tree, em);
		write_unlock(&tree->map_tree.lock);
		if (!em)
			break;
		kfree(em->bdev);
		/* once for us */
		free_extent_map(em);
		/* once for the tree */
		free_extent_map(em);
	}
}

int btrfs_num_copies(struct btrfs_fs_info *fs_info, u64 logical, u64 len)
{
	struct btrfs_mapping_tree *map_tree = &fs_info->mapping_tree;
	struct extent_map *em;
	struct map_lookup *map;
	struct extent_map_tree *em_tree = &map_tree->map_tree;
	int ret;

	read_lock(&em_tree->lock);
	em = lookup_extent_mapping(em_tree, logical, len);
	read_unlock(&em_tree->lock);

	/*
	 * We could return errors for these cases, but that could get ugly and
	 * we'd probably do the same thing which is just not do anything else
	 * and exit, so return 1 so the callers don't try to use other copies.
	 */
	if (!em) {
		btrfs_crit(fs_info, "No mapping for %Lu-%Lu\n", logical,
			    logical+len);
		return 1;
	}

	if (em->start > logical || em->start + em->len < logical) {
		btrfs_crit(fs_info, "Invalid mapping for %Lu-%Lu, got "
			    "%Lu-%Lu\n", logical, logical+len, em->start,
			    em->start + em->len);
		free_extent_map(em);
		return 1;
	}

	map = (struct map_lookup *)em->bdev;
	if (map->type & (BTRFS_BLOCK_GROUP_DUP | BTRFS_BLOCK_GROUP_RAID1))
		ret = map->num_stripes;
	else if (map->type & BTRFS_BLOCK_GROUP_RAID10)
		ret = map->sub_stripes;
	else if (map->type & BTRFS_BLOCK_GROUP_RAID5)
		ret = 2;
	else if (map->type & BTRFS_BLOCK_GROUP_RAID6)
		ret = 3;
	else
		ret = 1;
	free_extent_map(em);

	btrfs_dev_replace_lock(&fs_info->dev_replace);
	if (btrfs_dev_replace_is_ongoing(&fs_info->dev_replace))
		ret++;
	btrfs_dev_replace_unlock(&fs_info->dev_replace);

	return ret;
}

unsigned long btrfs_full_stripe_len(struct btrfs_root *root,
				    struct btrfs_mapping_tree *map_tree,
				    u64 logical)
{
	struct extent_map *em;
	struct map_lookup *map;
	struct extent_map_tree *em_tree = &map_tree->map_tree;
	unsigned long len = root->sectorsize;

	read_lock(&em_tree->lock);
	em = lookup_extent_mapping(em_tree, logical, len);
	read_unlock(&em_tree->lock);
	BUG_ON(!em);

	BUG_ON(em->start > logical || em->start + em->len < logical);
	map = (struct map_lookup *)em->bdev;
	if (map->type & (BTRFS_BLOCK_GROUP_RAID5 |
			 BTRFS_BLOCK_GROUP_RAID6)) {
		len = map->stripe_len * nr_data_stripes(map);
	}
	free_extent_map(em);
	return len;
}

int btrfs_is_parity_mirror(struct btrfs_mapping_tree *map_tree,
			   u64 logical, u64 len, int mirror_num)
{
	struct extent_map *em;
	struct map_lookup *map;
	struct extent_map_tree *em_tree = &map_tree->map_tree;
	int ret = 0;

	read_lock(&em_tree->lock);
	em = lookup_extent_mapping(em_tree, logical, len);
	read_unlock(&em_tree->lock);
	BUG_ON(!em);

	BUG_ON(em->start > logical || em->start + em->len < logical);
	map = (struct map_lookup *)em->bdev;
	if (map->type & (BTRFS_BLOCK_GROUP_RAID5 |
			 BTRFS_BLOCK_GROUP_RAID6))
		ret = 1;
	free_extent_map(em);
	return ret;
}

static int find_live_mirror(struct btrfs_fs_info *fs_info,
			    struct map_lookup *map, int first, int num,
			    int optimal, int dev_replace_is_ongoing)
{
	int i;
	int tolerance;
	struct btrfs_device *srcdev;

	if (dev_replace_is_ongoing &&
	    fs_info->dev_replace.cont_reading_from_srcdev_mode ==
	     BTRFS_DEV_REPLACE_ITEM_CONT_READING_FROM_SRCDEV_MODE_AVOID)
		srcdev = fs_info->dev_replace.srcdev;
	else
		srcdev = NULL;

	/*
	 * try to avoid the drive that is the source drive for a
	 * dev-replace procedure, only choose it if no other non-missing
	 * mirror is available
	 */
	for (tolerance = 0; tolerance < 2; tolerance++) {
		if (map->stripes[optimal].dev->bdev &&
		    (tolerance || map->stripes[optimal].dev != srcdev))
			return optimal;
		for (i = first; i < first + num; i++) {
			if (map->stripes[i].dev->bdev &&
			    (tolerance || map->stripes[i].dev != srcdev))
				return i;
		}
	}

	/* we couldn't find one that doesn't fail.  Just return something
	 * and the io error handling code will clean up eventually
	 */
	return optimal;
}

static inline int parity_smaller(u64 a, u64 b)
{
	return a > b;
}

/* Bubble-sort the stripe set to put the parity/syndrome stripes last */
static void sort_parity_stripes(struct btrfs_bio *bbio, u64 *raid_map)
{
	struct btrfs_bio_stripe s;
	int i;
	u64 l;
	int again = 1;

	while (again) {
		again = 0;
		for (i = 0; i < bbio->num_stripes - 1; i++) {
			if (parity_smaller(raid_map[i], raid_map[i+1])) {
				s = bbio->stripes[i];
				l = raid_map[i];
				bbio->stripes[i] = bbio->stripes[i+1];
				raid_map[i] = raid_map[i+1];
				bbio->stripes[i+1] = s;
				raid_map[i+1] = l;
				again = 1;
			}
		}
	}
}

static int __btrfs_map_block(struct btrfs_fs_info *fs_info, int rw,
			     u64 logical, u64 *length,
			     struct btrfs_bio **bbio_ret,
			     int mirror_num, u64 **raid_map_ret)
{
	struct extent_map *em;
	struct map_lookup *map;
	struct btrfs_mapping_tree *map_tree = &fs_info->mapping_tree;
	struct extent_map_tree *em_tree = &map_tree->map_tree;
	u64 offset;
	u64 stripe_offset;
	u64 stripe_end_offset;
	u64 stripe_nr;
	u64 stripe_nr_orig;
	u64 stripe_nr_end;
	u64 stripe_len;
	u64 *raid_map = NULL;
	int stripe_index;
	int i;
	int ret = 0;
	int num_stripes;
	int max_errors = 0;
	struct btrfs_bio *bbio = NULL;
	struct btrfs_dev_replace *dev_replace = &fs_info->dev_replace;
	int dev_replace_is_ongoing = 0;
	int num_alloc_stripes;
	int patch_the_first_stripe_for_dev_replace = 0;
	u64 physical_to_patch_in_first_stripe = 0;
	u64 raid56_full_stripe_start = (u64)-1;

	read_lock(&em_tree->lock);
	em = lookup_extent_mapping(em_tree, logical, *length);
	read_unlock(&em_tree->lock);

	if (!em) {
		btrfs_crit(fs_info, "unable to find logical %llu len %llu",
			logical, *length);
		return -EINVAL;
	}

	if (em->start > logical || em->start + em->len < logical) {
		btrfs_crit(fs_info, "found a bad mapping, wanted %Lu, "
			   "found %Lu-%Lu\n", logical, em->start,
			   em->start + em->len);
		free_extent_map(em);
		return -EINVAL;
	}

	map = (struct map_lookup *)em->bdev;
	offset = logical - em->start;

	stripe_len = map->stripe_len;
	stripe_nr = offset;
	/*
	 * stripe_nr counts the total number of stripes we have to stride
	 * to get to this block
	 */
	do_div(stripe_nr, stripe_len);

	stripe_offset = stripe_nr * stripe_len;
	BUG_ON(offset < stripe_offset);

	/* stripe_offset is the offset of this block in its stripe*/
	stripe_offset = offset - stripe_offset;

	/* if we're here for raid56, we need to know the stripe aligned start */
	if (map->type & (BTRFS_BLOCK_GROUP_RAID5 | BTRFS_BLOCK_GROUP_RAID6)) {
		unsigned long full_stripe_len = stripe_len * nr_data_stripes(map);
		raid56_full_stripe_start = offset;

		/* allow a write of a full stripe, but make sure we don't
		 * allow straddling of stripes
		 */
		do_div(raid56_full_stripe_start, full_stripe_len);
		raid56_full_stripe_start *= full_stripe_len;
	}

	if (rw & REQ_DISCARD) {
		/* we don't discard raid56 yet */
		if (map->type &
		    (BTRFS_BLOCK_GROUP_RAID5 | BTRFS_BLOCK_GROUP_RAID6)) {
			ret = -EOPNOTSUPP;
			goto out;
		}
		*length = min_t(u64, em->len - offset, *length);
	} else if (map->type & BTRFS_BLOCK_GROUP_PROFILE_MASK) {
		u64 max_len;
		/* For writes to RAID[56], allow a full stripeset across all disks.
		   For other RAID types and for RAID[56] reads, just allow a single
		   stripe (on a single disk). */
		if (map->type & (BTRFS_BLOCK_GROUP_RAID5 | BTRFS_BLOCK_GROUP_RAID6) &&
		    (rw & REQ_WRITE)) {
			max_len = stripe_len * nr_data_stripes(map) -
				(offset - raid56_full_stripe_start);
		} else {
			/* we limit the length of each bio to what fits in a stripe */
			max_len = stripe_len - stripe_offset;
		}
		*length = min_t(u64, em->len - offset, max_len);
	} else {
		*length = em->len - offset;
	}

	/* This is for when we're called from btrfs_merge_bio_hook() and all
	   it cares about is the length */
	if (!bbio_ret)
		goto out;

	btrfs_dev_replace_lock(dev_replace);
	dev_replace_is_ongoing = btrfs_dev_replace_is_ongoing(dev_replace);
	if (!dev_replace_is_ongoing)
		btrfs_dev_replace_unlock(dev_replace);

	if (dev_replace_is_ongoing && mirror_num == map->num_stripes + 1 &&
	    !(rw & (REQ_WRITE | REQ_DISCARD | REQ_GET_READ_MIRRORS)) &&
	    dev_replace->tgtdev != NULL) {
		/*
		 * in dev-replace case, for repair case (that's the only
		 * case where the mirror is selected explicitly when
		 * calling btrfs_map_block), blocks left of the left cursor
		 * can also be read from the target drive.
		 * For REQ_GET_READ_MIRRORS, the target drive is added as
		 * the last one to the array of stripes. For READ, it also
		 * needs to be supported using the same mirror number.
		 * If the requested block is not left of the left cursor,
		 * EIO is returned. This can happen because btrfs_num_copies()
		 * returns one more in the dev-replace case.
		 */
		u64 tmp_length = *length;
		struct btrfs_bio *tmp_bbio = NULL;
		int tmp_num_stripes;
		u64 srcdev_devid = dev_replace->srcdev->devid;
		int index_srcdev = 0;
		int found = 0;
		u64 physical_of_found = 0;

		ret = __btrfs_map_block(fs_info, REQ_GET_READ_MIRRORS,
			     logical, &tmp_length, &tmp_bbio, 0, NULL);
		if (ret) {
			WARN_ON(tmp_bbio != NULL);
			goto out;
		}

		tmp_num_stripes = tmp_bbio->num_stripes;
		if (mirror_num > tmp_num_stripes) {
			/*
			 * REQ_GET_READ_MIRRORS does not contain this
			 * mirror, that means that the requested area
			 * is not left of the left cursor
			 */
			ret = -EIO;
			kfree(tmp_bbio);
			goto out;
		}

		/*
		 * process the rest of the function using the mirror_num
		 * of the source drive. Therefore look it up first.
		 * At the end, patch the device pointer to the one of the
		 * target drive.
		 */
		for (i = 0; i < tmp_num_stripes; i++) {
			if (tmp_bbio->stripes[i].dev->devid == srcdev_devid) {
				/*
				 * In case of DUP, in order to keep it
				 * simple, only add the mirror with the
				 * lowest physical address
				 */
				if (found &&
				    physical_of_found <=
				     tmp_bbio->stripes[i].physical)
					continue;
				index_srcdev = i;
				found = 1;
				physical_of_found =
					tmp_bbio->stripes[i].physical;
			}
		}

		if (found) {
			mirror_num = index_srcdev + 1;
			patch_the_first_stripe_for_dev_replace = 1;
			physical_to_patch_in_first_stripe = physical_of_found;
		} else {
			WARN_ON(1);
			ret = -EIO;
			kfree(tmp_bbio);
			goto out;
		}

		kfree(tmp_bbio);
	} else if (mirror_num > map->num_stripes) {
		mirror_num = 0;
	}

	num_stripes = 1;
	stripe_index = 0;
	stripe_nr_orig = stripe_nr;
	stripe_nr_end = ALIGN(offset + *length, map->stripe_len);
	do_div(stripe_nr_end, map->stripe_len);
	stripe_end_offset = stripe_nr_end * map->stripe_len -
			    (offset + *length);

	if (map->type & BTRFS_BLOCK_GROUP_RAID0) {
		if (rw & REQ_DISCARD)
			num_stripes = min_t(u64, map->num_stripes,
					    stripe_nr_end - stripe_nr_orig);
		stripe_index = do_div(stripe_nr, map->num_stripes);
	} else if (map->type & BTRFS_BLOCK_GROUP_RAID1) {
		if (rw & (REQ_WRITE | REQ_DISCARD | REQ_GET_READ_MIRRORS))
			num_stripes = map->num_stripes;
		else if (mirror_num)
			stripe_index = mirror_num - 1;
		else {
			stripe_index = find_live_mirror(fs_info, map, 0,
					    map->num_stripes,
					    current->pid % map->num_stripes,
					    dev_replace_is_ongoing);
			mirror_num = stripe_index + 1;
		}

	} else if (map->type & BTRFS_BLOCK_GROUP_DUP) {
		if (rw & (REQ_WRITE | REQ_DISCARD | REQ_GET_READ_MIRRORS)) {
			num_stripes = map->num_stripes;
		} else if (mirror_num) {
			stripe_index = mirror_num - 1;
		} else {
			mirror_num = 1;
		}

	} else if (map->type & BTRFS_BLOCK_GROUP_RAID10) {
		int factor = map->num_stripes / map->sub_stripes;

		stripe_index = do_div(stripe_nr, factor);
		stripe_index *= map->sub_stripes;

		if (rw & (REQ_WRITE | REQ_GET_READ_MIRRORS))
			num_stripes = map->sub_stripes;
		else if (rw & REQ_DISCARD)
			num_stripes = min_t(u64, map->sub_stripes *
					    (stripe_nr_end - stripe_nr_orig),
					    map->num_stripes);
		else if (mirror_num)
			stripe_index += mirror_num - 1;
		else {
			int old_stripe_index = stripe_index;
			stripe_index = find_live_mirror(fs_info, map,
					      stripe_index,
					      map->sub_stripes, stripe_index +
					      current->pid % map->sub_stripes,
					      dev_replace_is_ongoing);
			mirror_num = stripe_index - old_stripe_index + 1;
		}

	} else if (map->type & (BTRFS_BLOCK_GROUP_RAID5 |
				BTRFS_BLOCK_GROUP_RAID6)) {
		u64 tmp;

		if (bbio_ret && ((rw & REQ_WRITE) || mirror_num > 1)
		    && raid_map_ret) {
			int i, rot;

			/* push stripe_nr back to the start of the full stripe */
			stripe_nr = raid56_full_stripe_start;
			do_div(stripe_nr, stripe_len);

			stripe_index = do_div(stripe_nr, nr_data_stripes(map));

			/* RAID[56] write or recovery. Return all stripes */
			num_stripes = map->num_stripes;
			max_errors = nr_parity_stripes(map);

			raid_map = kmalloc_array(num_stripes, sizeof(u64),
					   GFP_NOFS);
			if (!raid_map) {
				ret = -ENOMEM;
				goto out;
			}

			/* Work out the disk rotation on this stripe-set */
			tmp = stripe_nr;
			rot = do_div(tmp, num_stripes);

			/* Fill in the logical address of each stripe */
			tmp = stripe_nr * nr_data_stripes(map);
			for (i = 0; i < nr_data_stripes(map); i++)
				raid_map[(i+rot) % num_stripes] =
					em->start + (tmp + i) * map->stripe_len;

			raid_map[(i+rot) % map->num_stripes] = RAID5_P_STRIPE;
			if (map->type & BTRFS_BLOCK_GROUP_RAID6)
				raid_map[(i+rot+1) % num_stripes] =
					RAID6_Q_STRIPE;

			*length = map->stripe_len;
			stripe_index = 0;
			stripe_offset = 0;
		} else {
			/*
			 * Mirror #0 or #1 means the original data block.
			 * Mirror #2 is RAID5 parity block.
			 * Mirror #3 is RAID6 Q block.
			 */
			stripe_index = do_div(stripe_nr, nr_data_stripes(map));
			if (mirror_num > 1)
				stripe_index = nr_data_stripes(map) +
						mirror_num - 2;

			/* We distribute the parity blocks across stripes */
			tmp = stripe_nr + stripe_index;
			stripe_index = do_div(tmp, map->num_stripes);
		}
	} else {
		/*
		 * after this do_div call, stripe_nr is the number of stripes
		 * on this device we have to walk to find the data, and
		 * stripe_index is the number of our device in the stripe array
		 */
		stripe_index = do_div(stripe_nr, map->num_stripes);
		mirror_num = stripe_index + 1;
	}
	BUG_ON(stripe_index >= map->num_stripes);

	num_alloc_stripes = num_stripes;
	if (dev_replace_is_ongoing) {
		if (rw & (REQ_WRITE | REQ_DISCARD))
			num_alloc_stripes <<= 1;
		if (rw & REQ_GET_READ_MIRRORS)
			num_alloc_stripes++;
	}
	bbio = kzalloc(btrfs_bio_size(num_alloc_stripes), GFP_NOFS);
	if (!bbio) {
		kfree(raid_map);
		ret = -ENOMEM;
		goto out;
	}
	atomic_set(&bbio->error, 0);

	if (rw & REQ_DISCARD) {
		int factor = 0;
		int sub_stripes = 0;
		u64 stripes_per_dev = 0;
		u32 remaining_stripes = 0;
		u32 last_stripe = 0;

		if (map->type &
		    (BTRFS_BLOCK_GROUP_RAID0 | BTRFS_BLOCK_GROUP_RAID10)) {
			if (map->type & BTRFS_BLOCK_GROUP_RAID0)
				sub_stripes = 1;
			else
				sub_stripes = map->sub_stripes;

			factor = map->num_stripes / sub_stripes;
			stripes_per_dev = div_u64_rem(stripe_nr_end -
						      stripe_nr_orig,
						      factor,
						      &remaining_stripes);
			div_u64_rem(stripe_nr_end - 1, factor, &last_stripe);
			last_stripe *= sub_stripes;
		}

		for (i = 0; i < num_stripes; i++) {
			bbio->stripes[i].physical =
				map->stripes[stripe_index].physical +
				stripe_offset + stripe_nr * map->stripe_len;
			bbio->stripes[i].dev = map->stripes[stripe_index].dev;

			if (map->type & (BTRFS_BLOCK_GROUP_RAID0 |
					 BTRFS_BLOCK_GROUP_RAID10)) {
				bbio->stripes[i].length = stripes_per_dev *
							  map->stripe_len;

				if (i / sub_stripes < remaining_stripes)
					bbio->stripes[i].length +=
						map->stripe_len;

				/*
				 * Special for the first stripe and
				 * the last stripe:
				 *
				 * |-------|...|-------|
				 *     |----------|
				 *    off     end_off
				 */
				if (i < sub_stripes)
					bbio->stripes[i].length -=
						stripe_offset;

				if (stripe_index >= last_stripe &&
				    stripe_index <= (last_stripe +
						     sub_stripes - 1))
					bbio->stripes[i].length -=
						stripe_end_offset;

				if (i == sub_stripes - 1)
					stripe_offset = 0;
			} else
				bbio->stripes[i].length = *length;

			stripe_index++;
			if (stripe_index == map->num_stripes) {
				/* This could only happen for RAID0/10 */
				stripe_index = 0;
				stripe_nr++;
			}
		}
	} else {
		for (i = 0; i < num_stripes; i++) {
			bbio->stripes[i].physical =
				map->stripes[stripe_index].physical +
				stripe_offset +
				stripe_nr * map->stripe_len;
			bbio->stripes[i].dev =
				map->stripes[stripe_index].dev;
			stripe_index++;
		}
	}

	if (rw & (REQ_WRITE | REQ_GET_READ_MIRRORS)) {
		if (map->type & (BTRFS_BLOCK_GROUP_RAID1 |
				 BTRFS_BLOCK_GROUP_RAID10 |
				 BTRFS_BLOCK_GROUP_RAID5 |
				 BTRFS_BLOCK_GROUP_DUP)) {
			max_errors = 1;
		} else if (map->type & BTRFS_BLOCK_GROUP_RAID6) {
			max_errors = 2;
		}
	}

	if (dev_replace_is_ongoing && (rw & (REQ_WRITE | REQ_DISCARD)) &&
	    dev_replace->tgtdev != NULL) {
		int index_where_to_add;
		u64 srcdev_devid = dev_replace->srcdev->devid;

		/*
		 * duplicate the write operations while the dev replace
		 * procedure is running. Since the copying of the old disk
		 * to the new disk takes place at run time while the
		 * filesystem is mounted writable, the regular write
		 * operations to the old disk have to be duplicated to go
		 * to the new disk as well.
		 * Note that device->missing is handled by the caller, and
		 * that the write to the old disk is already set up in the
		 * stripes array.
		 */
		index_where_to_add = num_stripes;
		for (i = 0; i < num_stripes; i++) {
			if (bbio->stripes[i].dev->devid == srcdev_devid) {
				/* write to new disk, too */
				struct btrfs_bio_stripe *new =
					bbio->stripes + index_where_to_add;
				struct btrfs_bio_stripe *old =
					bbio->stripes + i;

				new->physical = old->physical;
				new->length = old->length;
				new->dev = dev_replace->tgtdev;
				index_where_to_add++;
				max_errors++;
			}
		}
		num_stripes = index_where_to_add;
	} else if (dev_replace_is_ongoing && (rw & REQ_GET_READ_MIRRORS) &&
		   dev_replace->tgtdev != NULL) {
		u64 srcdev_devid = dev_replace->srcdev->devid;
		int index_srcdev = 0;
		int found = 0;
		u64 physical_of_found = 0;

		/*
		 * During the dev-replace procedure, the target drive can
		 * also be used to read data in case it is needed to repair
		 * a corrupt block elsewhere. This is possible if the
		 * requested area is left of the left cursor. In this area,
		 * the target drive is a full copy of the source drive.
		 */
		for (i = 0; i < num_stripes; i++) {
			if (bbio->stripes[i].dev->devid == srcdev_devid) {
				/*
				 * In case of DUP, in order to keep it
				 * simple, only add the mirror with the
				 * lowest physical address
				 */
				if (found &&
				    physical_of_found <=
				     bbio->stripes[i].physical)
					continue;
				index_srcdev = i;
				found = 1;
				physical_of_found = bbio->stripes[i].physical;
			}
		}
		if (found) {
			u64 length = map->stripe_len;

			if (physical_of_found + length <=
			    dev_replace->cursor_left) {
				struct btrfs_bio_stripe *tgtdev_stripe =
					bbio->stripes + num_stripes;

				tgtdev_stripe->physical = physical_of_found;
				tgtdev_stripe->length =
					bbio->stripes[index_srcdev].length;
				tgtdev_stripe->dev = dev_replace->tgtdev;

				num_stripes++;
			}
		}
	}

	*bbio_ret = bbio;
	bbio->num_stripes = num_stripes;
	bbio->max_errors = max_errors;
	bbio->mirror_num = mirror_num;

	/*
	 * this is the case that REQ_READ && dev_replace_is_ongoing &&
	 * mirror_num == num_stripes + 1 && dev_replace target drive is
	 * available as a mirror
	 */
	if (patch_the_first_stripe_for_dev_replace && num_stripes > 0) {
		WARN_ON(num_stripes > 1);
		bbio->stripes[0].dev = dev_replace->tgtdev;
		bbio->stripes[0].physical = physical_to_patch_in_first_stripe;
		bbio->mirror_num = map->num_stripes + 1;
	}
	if (raid_map) {
		sort_parity_stripes(bbio, raid_map);
		*raid_map_ret = raid_map;
	}
out:
	if (dev_replace_is_ongoing)
		btrfs_dev_replace_unlock(dev_replace);
	free_extent_map(em);
	return ret;
}

int btrfs_map_block(struct btrfs_fs_info *fs_info, int rw,
		      u64 logical, u64 *length,
		      struct btrfs_bio **bbio_ret, int mirror_num)
{
	return __btrfs_map_block(fs_info, rw, logical, length, bbio_ret,
				 mirror_num, NULL);
}

int btrfs_rmap_block(struct btrfs_mapping_tree *map_tree,
		     u64 chunk_start, u64 physical, u64 devid,
		     u64 **logical, int *naddrs, int *stripe_len)
{
	struct extent_map_tree *em_tree = &map_tree->map_tree;
	struct extent_map *em;
	struct map_lookup *map;
	u64 *buf;
	u64 bytenr;
	u64 length;
	u64 stripe_nr;
	u64 rmap_len;
	int i, j, nr = 0;

	read_lock(&em_tree->lock);
	em = lookup_extent_mapping(em_tree, chunk_start, 1);
	read_unlock(&em_tree->lock);

	if (!em) {
		printk(KERN_ERR "BTRFS: couldn't find em for chunk %Lu\n",
		       chunk_start);
		return -EIO;
	}

	if (em->start != chunk_start) {
		printk(KERN_ERR "BTRFS: bad chunk start, em=%Lu, wanted=%Lu\n",
		       em->start, chunk_start);
		free_extent_map(em);
		return -EIO;
	}
	map = (struct map_lookup *)em->bdev;

	length = em->len;
	rmap_len = map->stripe_len;

	if (map->type & BTRFS_BLOCK_GROUP_RAID10)
		do_div(length, map->num_stripes / map->sub_stripes);
	else if (map->type & BTRFS_BLOCK_GROUP_RAID0)
		do_div(length, map->num_stripes);
	else if (map->type & (BTRFS_BLOCK_GROUP_RAID5 |
			      BTRFS_BLOCK_GROUP_RAID6)) {
		do_div(length, nr_data_stripes(map));
		rmap_len = map->stripe_len * nr_data_stripes(map);
	}

	buf = kzalloc(sizeof(u64) * map->num_stripes, GFP_NOFS);
	BUG_ON(!buf); /* -ENOMEM */

	for (i = 0; i < map->num_stripes; i++) {
		if (devid && map->stripes[i].dev->devid != devid)
			continue;
		if (map->stripes[i].physical > physical ||
		    map->stripes[i].physical + length <= physical)
			continue;

		stripe_nr = physical - map->stripes[i].physical;
		do_div(stripe_nr, map->stripe_len);

		if (map->type & BTRFS_BLOCK_GROUP_RAID10) {
			stripe_nr = stripe_nr * map->num_stripes + i;
			do_div(stripe_nr, map->sub_stripes);
		} else if (map->type & BTRFS_BLOCK_GROUP_RAID0) {
			stripe_nr = stripe_nr * map->num_stripes + i;
		} /* else if RAID[56], multiply by nr_data_stripes().
		   * Alternatively, just use rmap_len below instead of
		   * map->stripe_len */

		bytenr = chunk_start + stripe_nr * rmap_len;
		WARN_ON(nr >= map->num_stripes);
		for (j = 0; j < nr; j++) {
			if (buf[j] == bytenr)
				break;
		}
		if (j == nr) {
			WARN_ON(nr >= map->num_stripes);
			buf[nr++] = bytenr;
		}
	}

	*logical = buf;
	*naddrs = nr;
	*stripe_len = rmap_len;

	free_extent_map(em);
	return 0;
}

static void btrfs_end_bio(struct bio *bio, int err)
{
	struct btrfs_bio *bbio = bio->bi_private;
	struct btrfs_device *dev = bbio->stripes[0].dev;
	int is_orig_bio = 0;

	if (err) {
		atomic_inc(&bbio->error);
		if (err == -EIO || err == -EREMOTEIO) {
			unsigned int stripe_index =
				btrfs_io_bio(bio)->stripe_index;

			BUG_ON(stripe_index >= bbio->num_stripes);
			dev = bbio->stripes[stripe_index].dev;
			if (dev->bdev) {
				if (bio->bi_rw & WRITE)
					btrfs_dev_stat_inc(dev,
						BTRFS_DEV_STAT_WRITE_ERRS);
				else
					btrfs_dev_stat_inc(dev,
						BTRFS_DEV_STAT_READ_ERRS);
				if ((bio->bi_rw & WRITE_FLUSH) == WRITE_FLUSH)
					btrfs_dev_stat_inc(dev,
						BTRFS_DEV_STAT_FLUSH_ERRS);
				btrfs_dev_stat_print_on_error(dev);
			}
		}
	}

	if (bio == bbio->orig_bio)
		is_orig_bio = 1;

	btrfs_bio_counter_dec(bbio->fs_info);

	if (atomic_dec_and_test(&bbio->stripes_pending)) {
		if (!is_orig_bio) {
			bio_put(bio);
			bio = bbio->orig_bio;
		}
		bio->bi_private = bbio->private;
		bio->bi_end_io = bbio->end_io;
		btrfs_io_bio(bio)->mirror_num = bbio->mirror_num;
		/* only send an error to the higher layers if it is
		 * beyond the tolerance of the btrfs bio
		 */
		if (atomic_read(&bbio->error) > bbio->max_errors) {
			err = -EIO;
		} else {
			/*
			 * this bio is actually up to date, we didn't
			 * go over the max number of errors
			 */
			set_bit(BIO_UPTODATE, &bio->bi_flags);
			err = 0;
		}
		kfree(bbio);

		bio_endio(bio, err);
	} else if (!is_orig_bio) {
		bio_put(bio);
	}
}

struct async_sched {
	struct bio *bio;
	int rw;
	struct btrfs_fs_info *info;
	struct btrfs_work work;
};

/*
 * see run_scheduled_bios for a description of why bios are collected for
 * async submit.
 *
 * This will add one bio to the pending list for a device and make sure
 * the work struct is scheduled.
 */
static noinline void btrfs_schedule_bio(struct btrfs_root *root,
					struct btrfs_device *device,
					int rw, struct bio *bio)
{
	int should_queue = 1;
	struct btrfs_pending_bios *pending_bios;

	if (device->missing || !device->bdev) {
		bio_endio(bio, -EIO);
		return;
	}

	/* don't bother with additional async steps for reads, right now */
	if (!(rw & REQ_WRITE)) {
		bio_get(bio);
		btrfsic_submit_bio(rw, bio);
		bio_put(bio);
		return;
	}

	/*
	 * nr_async_bios allows us to reliably return congestion to the
	 * higher layers.  Otherwise, the async bio makes it appear we have
	 * made progress against dirty pages when we've really just put it
	 * on a queue for later
	 */
	atomic_inc(&root->fs_info->nr_async_bios);
	WARN_ON(bio->bi_next);
	bio->bi_next = NULL;
	bio->bi_rw |= rw;

	spin_lock(&device->io_lock);
	if (bio->bi_rw & REQ_SYNC)
		pending_bios = &device->pending_sync_bios;
	else
		pending_bios = &device->pending_bios;

	if (pending_bios->tail)
		pending_bios->tail->bi_next = bio;

	pending_bios->tail = bio;
	if (!pending_bios->head)
		pending_bios->head = bio;
	if (device->running_pending)
		should_queue = 0;

	spin_unlock(&device->io_lock);

	if (should_queue)
		btrfs_queue_worker(&root->fs_info->submit_workers,
				   &device->work);
}

static int bio_size_ok(struct block_device *bdev, struct bio *bio,
		       sector_t sector)
{
	struct bio_vec *prev;
	struct request_queue *q = bdev_get_queue(bdev);
	unsigned int max_sectors = queue_max_sectors(q);
	struct bvec_merge_data bvm = {
		.bi_bdev = bdev,
		.bi_sector = sector,
		.bi_rw = bio->bi_rw,
	};

	if (WARN_ON(bio->bi_vcnt == 0))
		return 1;

	prev = &bio->bi_io_vec[bio->bi_vcnt - 1];
	if (bio_sectors(bio) > max_sectors)
		return 0;

	if (!q->merge_bvec_fn)
		return 1;

	bvm.bi_size = bio->bi_size - prev->bv_len;
	if (q->merge_bvec_fn(q, &bvm, prev) < prev->bv_len)
		return 0;
	return 1;
}

static void submit_stripe_bio(struct btrfs_root *root, struct btrfs_bio *bbio,
			      struct bio *bio, u64 physical, int dev_nr,
			      int rw, int async)
{
	struct btrfs_device *dev = bbio->stripes[dev_nr].dev;

	bio->bi_private = bbio;
	btrfs_io_bio(bio)->stripe_index = dev_nr;
	bio->bi_end_io = btrfs_end_bio;
	bio->bi_sector = physical >> 9;
#ifdef DEBUG
	{
		struct rcu_string *name;

		rcu_read_lock();
		name = rcu_dereference(dev->name);
		pr_debug("btrfs_map_bio: rw %d, sector=%llu, dev=%lu "
			 "(%s id %llu), size=%u\n", rw,
			 (u64)bio->bi_sector, (u_long)dev->bdev->bd_dev,
			 name->str, dev->devid, bio->bi_size);
		rcu_read_unlock();
	}
#endif
	bio->bi_bdev = dev->bdev;

	btrfs_bio_counter_inc_noblocked(root->fs_info);

	if (async)
		btrfs_schedule_bio(root, dev, rw, bio);
	else
		btrfsic_submit_bio(rw, bio);
}

static int breakup_stripe_bio(struct btrfs_root *root, struct btrfs_bio *bbio,
			      struct bio *first_bio, struct btrfs_device *dev,
			      int dev_nr, int rw, int async)
{
	struct bio_vec *bvec = first_bio->bi_io_vec;
	struct bio *bio;
	int nr_vecs = bio_get_nr_vecs(dev->bdev);
	u64 physical = bbio->stripes[dev_nr].physical;

again:
	bio = btrfs_bio_alloc(dev->bdev, physical >> 9, nr_vecs, GFP_NOFS);
	if (!bio)
		return -ENOMEM;

	while (bvec <= (first_bio->bi_io_vec + first_bio->bi_vcnt - 1)) {
		if (bio_add_page(bio, bvec->bv_page, bvec->bv_len,
				 bvec->bv_offset) < bvec->bv_len) {
			u64 len = bio->bi_size;

			atomic_inc(&bbio->stripes_pending);
			submit_stripe_bio(root, bbio, bio, physical, dev_nr,
					  rw, async);
			physical += len;
			goto again;
		}
		bvec++;
	}

	submit_stripe_bio(root, bbio, bio, physical, dev_nr, rw, async);
	return 0;
}

static void bbio_error(struct btrfs_bio *bbio, struct bio *bio, u64 logical)
{
	atomic_inc(&bbio->error);
	if (atomic_dec_and_test(&bbio->stripes_pending)) {
		bio->bi_private = bbio->private;
		bio->bi_end_io = bbio->end_io;
		btrfs_io_bio(bio)->mirror_num = bbio->mirror_num;
		bio->bi_sector = logical >> 9;
		kfree(bbio);
		bio_endio(bio, -EIO);
	}
}

int btrfs_map_bio(struct btrfs_root *root, int rw, struct bio *bio,
		  int mirror_num, int async_submit)
{
	struct btrfs_device *dev;
	struct bio *first_bio = bio;
	u64 logical = (u64)bio->bi_sector << 9;
	u64 length = 0;
	u64 map_length;
	u64 *raid_map = NULL;
	int ret;
	int dev_nr = 0;
	int total_devs = 1;
	struct btrfs_bio *bbio = NULL;

	length = bio->bi_size;
	map_length = length;

	btrfs_bio_counter_inc_blocked(root->fs_info);
	ret = __btrfs_map_block(root->fs_info, rw, logical, &map_length, &bbio,
			      mirror_num, &raid_map);
	if (ret) {
		btrfs_bio_counter_dec(root->fs_info);
		return ret;
	}

	total_devs = bbio->num_stripes;
	bbio->orig_bio = first_bio;
	bbio->private = first_bio->bi_private;
	bbio->end_io = first_bio->bi_end_io;
	bbio->fs_info = root->fs_info;
	atomic_set(&bbio->stripes_pending, bbio->num_stripes);

	if (raid_map) {
		/* In this case, map_length has been set to the length of
		   a single stripe; not the whole write */
		if (rw & WRITE) {
			ret = raid56_parity_write(root, bio, bbio,
						  raid_map, map_length);
		} else {
			ret = raid56_parity_recover(root, bio, bbio,
						    raid_map, map_length,
						    mirror_num);
		}
		/*
		 * FIXME, replace dosen't support raid56 yet, please fix
		 * it in the future.
		 */
		btrfs_bio_counter_dec(root->fs_info);
		return ret;
	}

	if (map_length < length) {
		btrfs_crit(root->fs_info, "mapping failed logical %llu bio len %llu len %llu",
			logical, length, map_length);
		BUG();
	}

	while (dev_nr < total_devs) {
		dev = bbio->stripes[dev_nr].dev;
		if (!dev || !dev->bdev || (rw & WRITE && !dev->writeable)) {
			bbio_error(bbio, first_bio, logical);
			dev_nr++;
			continue;
		}

		/*
		 * Check and see if we're ok with this bio based on it's size
		 * and offset with the given device.
		 */
		if (!bio_size_ok(dev->bdev, first_bio,
				 bbio->stripes[dev_nr].physical >> 9)) {
			ret = breakup_stripe_bio(root, bbio, first_bio, dev,
						 dev_nr, rw, async_submit);
			BUG_ON(ret);
			dev_nr++;
			continue;
		}

		if (dev_nr < total_devs - 1) {
			bio = btrfs_bio_clone(first_bio, GFP_NOFS);
			BUG_ON(!bio); /* -ENOMEM */
		} else {
			bio = first_bio;
		}

		submit_stripe_bio(root, bbio, bio,
				  bbio->stripes[dev_nr].physical, dev_nr, rw,
				  async_submit);
		dev_nr++;
	}
	btrfs_bio_counter_dec(root->fs_info);
	return 0;
}

struct btrfs_device *btrfs_find_device(struct btrfs_fs_info *fs_info, u64 devid,
				       u8 *uuid, u8 *fsid)
{
	struct btrfs_device *device;
	struct btrfs_fs_devices *cur_devices;

	cur_devices = fs_info->fs_devices;
	while (cur_devices) {
		if (!fsid ||
		    !memcmp(cur_devices->fsid, fsid, BTRFS_UUID_SIZE)) {
			device = __find_device(&cur_devices->devices,
					       devid, uuid);
			if (device)
				return device;
		}
		cur_devices = cur_devices->seed;
	}
	return NULL;
}

static struct btrfs_device *add_missing_dev(struct btrfs_root *root,
					    u64 devid, u8 *dev_uuid)
{
	struct btrfs_device *device;
	struct btrfs_fs_devices *fs_devices = root->fs_info->fs_devices;

	device = btrfs_alloc_device(NULL, &devid, dev_uuid);
	if (IS_ERR(device))
		return NULL;

	list_add(&device->dev_list, &fs_devices->devices);
	device->fs_devices = fs_devices;
	fs_devices->num_devices++;

	device->missing = 1;
	fs_devices->missing_devices++;

	return device;
}

/**
 * btrfs_alloc_device - allocate struct btrfs_device
 * @fs_info:	used only for generating a new devid, can be NULL if
 *		devid is provided (i.e. @devid != NULL).
 * @devid:	a pointer to devid for this device.  If NULL a new devid
 *		is generated.
 * @uuid:	a pointer to UUID for this device.  If NULL a new UUID
 *		is generated.
 *
 * Return: a pointer to a new &struct btrfs_device on success; ERR_PTR()
 * on error.  Returned struct is not linked onto any lists and can be
 * destroyed with kfree() right away.
 */
struct btrfs_device *btrfs_alloc_device(struct btrfs_fs_info *fs_info,
					const u64 *devid,
					const u8 *uuid)
{
	struct btrfs_device *dev;
	u64 tmp;

	if (WARN_ON(!devid && !fs_info))
		return ERR_PTR(-EINVAL);

	dev = __alloc_device();
	if (IS_ERR(dev))
		return dev;

	if (devid)
		tmp = *devid;
	else {
		int ret;

		ret = find_next_devid(fs_info, &tmp);
		if (ret) {
			kfree(dev);
			return ERR_PTR(ret);
		}
	}
	dev->devid = tmp;

	if (uuid)
		memcpy(dev->uuid, uuid, BTRFS_UUID_SIZE);
	else
		generate_random_uuid(dev->uuid);

	dev->work.func = pending_bios_fn;

	return dev;
}

static int read_one_chunk(struct btrfs_root *root, struct btrfs_key *key,
			  struct extent_buffer *leaf,
			  struct btrfs_chunk *chunk)
{
	struct btrfs_mapping_tree *map_tree = &root->fs_info->mapping_tree;
	struct map_lookup *map;
	struct extent_map *em;
	u64 logical;
	u64 length;
	u64 devid;
	u8 uuid[BTRFS_UUID_SIZE];
	int num_stripes;
	int ret;
	int i;

	logical = key->offset;
	length = btrfs_chunk_length(leaf, chunk);

	read_lock(&map_tree->map_tree.lock);
	em = lookup_extent_mapping(&map_tree->map_tree, logical, 1);
	read_unlock(&map_tree->map_tree.lock);

	/* already mapped? */
	if (em && em->start <= logical && em->start + em->len > logical) {
		free_extent_map(em);
		return 0;
	} else if (em) {
		free_extent_map(em);
	}

	em = alloc_extent_map();
	if (!em)
		return -ENOMEM;
	num_stripes = btrfs_chunk_num_stripes(leaf, chunk);
	map = kmalloc(map_lookup_size(num_stripes), GFP_NOFS);
	if (!map) {
		free_extent_map(em);
		return -ENOMEM;
	}

	em->bdev = (struct block_device *)map;
	em->start = logical;
	em->len = length;
	em->orig_start = 0;
	em->block_start = 0;
	em->block_len = em->len;

	map->num_stripes = num_stripes;
	map->io_width = btrfs_chunk_io_width(leaf, chunk);
	map->io_align = btrfs_chunk_io_align(leaf, chunk);
	map->sector_size = btrfs_chunk_sector_size(leaf, chunk);
	map->stripe_len = btrfs_chunk_stripe_len(leaf, chunk);
	map->type = btrfs_chunk_type(leaf, chunk);
	map->sub_stripes = btrfs_chunk_sub_stripes(leaf, chunk);
	for (i = 0; i < num_stripes; i++) {
		map->stripes[i].physical =
			btrfs_stripe_offset_nr(leaf, chunk, i);
		devid = btrfs_stripe_devid_nr(leaf, chunk, i);
		read_extent_buffer(leaf, uuid, (unsigned long)
				   btrfs_stripe_dev_uuid_nr(chunk, i),
				   BTRFS_UUID_SIZE);
		map->stripes[i].dev = btrfs_find_device(root->fs_info, devid,
							uuid, NULL);
		if (!map->stripes[i].dev && !btrfs_test_opt(root, DEGRADED)) {
			kfree(map);
			free_extent_map(em);
			return -EIO;
		}
		if (!map->stripes[i].dev) {
			map->stripes[i].dev =
				add_missing_dev(root, devid, uuid);
			if (!map->stripes[i].dev) {
				kfree(map);
				free_extent_map(em);
				return -EIO;
			}
		}
		map->stripes[i].dev->in_fs_metadata = 1;
	}

	write_lock(&map_tree->map_tree.lock);
	ret = add_extent_mapping(&map_tree->map_tree, em, 0);
	write_unlock(&map_tree->map_tree.lock);
	BUG_ON(ret); /* Tree corruption */
	free_extent_map(em);

	return 0;
}

static void fill_device_from_item(struct extent_buffer *leaf,
				 struct btrfs_dev_item *dev_item,
				 struct btrfs_device *device)
{
	unsigned long ptr;

	device->devid = btrfs_device_id(leaf, dev_item);
	device->disk_total_bytes = btrfs_device_total_bytes(leaf, dev_item);
	device->total_bytes = device->disk_total_bytes;
	device->bytes_used = btrfs_device_bytes_used(leaf, dev_item);
	device->type = btrfs_device_type(leaf, dev_item);
	device->io_align = btrfs_device_io_align(leaf, dev_item);
	device->io_width = btrfs_device_io_width(leaf, dev_item);
	device->sector_size = btrfs_device_sector_size(leaf, dev_item);
	WARN_ON(device->devid == BTRFS_DEV_REPLACE_DEVID);
	device->is_tgtdev_for_dev_replace = 0;

	ptr = btrfs_device_uuid(dev_item);
	read_extent_buffer(leaf, device->uuid, ptr, BTRFS_UUID_SIZE);
}

static int open_seed_devices(struct btrfs_root *root, u8 *fsid)
{
	struct btrfs_fs_devices *fs_devices;
	int ret;

	BUG_ON(!mutex_is_locked(&uuid_mutex));

	fs_devices = root->fs_info->fs_devices->seed;
	while (fs_devices) {
		if (!memcmp(fs_devices->fsid, fsid, BTRFS_UUID_SIZE)) {
			ret = 0;
			goto out;
		}
		fs_devices = fs_devices->seed;
	}

	fs_devices = find_fsid(fsid);
	if (!fs_devices) {
		ret = -ENOENT;
		goto out;
	}

	fs_devices = clone_fs_devices(fs_devices);
	if (IS_ERR(fs_devices)) {
		ret = PTR_ERR(fs_devices);
		goto out;
	}

	ret = __btrfs_open_devices(fs_devices, FMODE_READ,
				   root->fs_info->bdev_holder);
	if (ret) {
		free_fs_devices(fs_devices);
		goto out;
	}

	if (!fs_devices->seeding) {
		__btrfs_close_devices(fs_devices);
		free_fs_devices(fs_devices);
		ret = -EINVAL;
		goto out;
	}

	fs_devices->seed = root->fs_info->fs_devices->seed;
	root->fs_info->fs_devices->seed = fs_devices;
out:
	return ret;
}

static int read_one_dev(struct btrfs_root *root,
			struct extent_buffer *leaf,
			struct btrfs_dev_item *dev_item)
{
	struct btrfs_device *device;
	u64 devid;
	int ret;
	u8 fs_uuid[BTRFS_UUID_SIZE];
	u8 dev_uuid[BTRFS_UUID_SIZE];

	devid = btrfs_device_id(leaf, dev_item);
	read_extent_buffer(leaf, dev_uuid, btrfs_device_uuid(dev_item),
			   BTRFS_UUID_SIZE);
	read_extent_buffer(leaf, fs_uuid, btrfs_device_fsid(dev_item),
			   BTRFS_UUID_SIZE);

	if (memcmp(fs_uuid, root->fs_info->fsid, BTRFS_UUID_SIZE)) {
		ret = open_seed_devices(root, fs_uuid);
		if (ret && !btrfs_test_opt(root, DEGRADED))
			return ret;
	}

	device = btrfs_find_device(root->fs_info, devid, dev_uuid, fs_uuid);
	if (!device || !device->bdev) {
		if (!btrfs_test_opt(root, DEGRADED))
			return -EIO;

		if (!device) {
			btrfs_warn(root->fs_info, "devid %llu missing", devid);
			device = add_missing_dev(root, devid, dev_uuid);
			if (!device)
				return -ENOMEM;
		} else if (!device->missing) {
			/*
			 * this happens when a device that was properly setup
			 * in the device info lists suddenly goes bad.
			 * device->bdev is NULL, and so we have to set
			 * device->missing to one here
			 */
			root->fs_info->fs_devices->missing_devices++;
			device->missing = 1;
		}
	}

	if (device->fs_devices != root->fs_info->fs_devices) {
		BUG_ON(device->writeable);
		if (device->generation !=
		    btrfs_device_generation(leaf, dev_item))
			return -EINVAL;
	}

	fill_device_from_item(leaf, dev_item, device);
	device->in_fs_metadata = 1;
	if (device->writeable && !device->is_tgtdev_for_dev_replace) {
		device->fs_devices->total_rw_bytes += device->total_bytes;
		spin_lock(&root->fs_info->free_chunk_lock);
		root->fs_info->free_chunk_space += device->total_bytes -
			device->bytes_used;
		spin_unlock(&root->fs_info->free_chunk_lock);
	}
	ret = 0;
	return ret;
}

int btrfs_read_sys_array(struct btrfs_root *root)
{
	struct btrfs_super_block *super_copy = root->fs_info->super_copy;
	struct extent_buffer *sb;
	struct btrfs_disk_key *disk_key;
	struct btrfs_chunk *chunk;
	u8 *ptr;
	unsigned long sb_ptr;
	int ret = 0;
	u32 num_stripes;
	u32 array_size;
	u32 len = 0;
	u32 cur;
	struct btrfs_key key;

	sb = btrfs_find_create_tree_block(root, BTRFS_SUPER_INFO_OFFSET,
					  BTRFS_SUPER_INFO_SIZE);
	if (!sb)
		return -ENOMEM;
	btrfs_set_buffer_uptodate(sb);
	btrfs_set_buffer_lockdep_class(root->root_key.objectid, sb, 0);
	/*
	 * The sb extent buffer is artifical and just used to read the system array.
	 * btrfs_set_buffer_uptodate() call does not properly mark all it's
	 * pages up-to-date when the page is larger: extent does not cover the
	 * whole page and consequently check_page_uptodate does not find all
	 * the page's extents up-to-date (the hole beyond sb),
	 * write_extent_buffer then triggers a WARN_ON.
	 *
	 * Regular short extents go through mark_extent_buffer_dirty/writeback cycle,
	 * but sb spans only this function. Add an explicit SetPageUptodate call
	 * to silence the warning eg. on PowerPC 64.
	 */
	if (PAGE_CACHE_SIZE > BTRFS_SUPER_INFO_SIZE)
		SetPageUptodate(sb->pages[0]);

	write_extent_buffer(sb, super_copy, 0, BTRFS_SUPER_INFO_SIZE);
	array_size = btrfs_super_sys_array_size(super_copy);

	ptr = super_copy->sys_chunk_array;
	sb_ptr = offsetof(struct btrfs_super_block, sys_chunk_array);
	cur = 0;

	while (cur < array_size) {
		disk_key = (struct btrfs_disk_key *)ptr;
		btrfs_disk_key_to_cpu(&key, disk_key);

		len = sizeof(*disk_key); ptr += len;
		sb_ptr += len;
		cur += len;

		if (key.type == BTRFS_CHUNK_ITEM_KEY) {
			chunk = (struct btrfs_chunk *)sb_ptr;
			ret = read_one_chunk(root, &key, sb, chunk);
			if (ret)
				break;
			num_stripes = btrfs_chunk_num_stripes(sb, chunk);
			len = btrfs_chunk_item_size(num_stripes);
		} else {
			ret = -EIO;
			break;
		}
		ptr += len;
		sb_ptr += len;
		cur += len;
	}
	free_extent_buffer(sb);
	return ret;
}

int btrfs_read_chunk_tree(struct btrfs_root *root)
{
	struct btrfs_path *path;
	struct extent_buffer *leaf;
	struct btrfs_key key;
	struct btrfs_key found_key;
	int ret;
	int slot;

	root = root->fs_info->chunk_root;

	path = btrfs_alloc_path();
	if (!path)
		return -ENOMEM;

	mutex_lock(&uuid_mutex);
	lock_chunks(root);

	/*
	 * Read all device items, and then all the chunk items. All
	 * device items are found before any chunk item (their object id
	 * is smaller than the lowest possible object id for a chunk
	 * item - BTRFS_FIRST_CHUNK_TREE_OBJECTID).
	 */
	key.objectid = BTRFS_DEV_ITEMS_OBJECTID;
	key.offset = 0;
	key.type = 0;
	ret = btrfs_search_slot(NULL, root, &key, path, 0, 0);
	if (ret < 0)
		goto error;
	while (1) {
		leaf = path->nodes[0];
		slot = path->slots[0];
		if (slot >= btrfs_header_nritems(leaf)) {
			ret = btrfs_next_leaf(root, path);
			if (ret == 0)
				continue;
			if (ret < 0)
				goto error;
			break;
		}
		btrfs_item_key_to_cpu(leaf, &found_key, slot);
		if (found_key.type == BTRFS_DEV_ITEM_KEY) {
			struct btrfs_dev_item *dev_item;
			dev_item = btrfs_item_ptr(leaf, slot,
						  struct btrfs_dev_item);
			ret = read_one_dev(root, leaf, dev_item);
			if (ret)
				goto error;
		} else if (found_key.type == BTRFS_CHUNK_ITEM_KEY) {
			struct btrfs_chunk *chunk;
			chunk = btrfs_item_ptr(leaf, slot, struct btrfs_chunk);
			ret = read_one_chunk(root, &found_key, leaf, chunk);
			if (ret)
				goto error;
		}
		path->slots[0]++;
	}
	ret = 0;
error:
	unlock_chunks(root);
	mutex_unlock(&uuid_mutex);

	btrfs_free_path(path);
	return ret;
}

void btrfs_init_devices_late(struct btrfs_fs_info *fs_info)
{
	struct btrfs_fs_devices *fs_devices = fs_info->fs_devices;
	struct btrfs_device *device;

	while (fs_devices) {
		mutex_lock(&fs_devices->device_list_mutex);
		list_for_each_entry(device, &fs_devices->devices, dev_list)
			device->dev_root = fs_info->dev_root;
		mutex_unlock(&fs_devices->device_list_mutex);

		fs_devices = fs_devices->seed;
	}
}

static void __btrfs_reset_dev_stats(struct btrfs_device *dev)
{
	int i;

	for (i = 0; i < BTRFS_DEV_STAT_VALUES_MAX; i++)
		btrfs_dev_stat_reset(dev, i);
}

int btrfs_init_dev_stats(struct btrfs_fs_info *fs_info)
{
	struct btrfs_key key;
	struct btrfs_key found_key;
	struct btrfs_root *dev_root = fs_info->dev_root;
	struct btrfs_fs_devices *fs_devices = fs_info->fs_devices;
	struct extent_buffer *eb;
	int slot;
	int ret = 0;
	struct btrfs_device *device;
	struct btrfs_path *path = NULL;
	int i;

	path = btrfs_alloc_path();
	if (!path) {
		ret = -ENOMEM;
		goto out;
	}

	mutex_lock(&fs_devices->device_list_mutex);
	list_for_each_entry(device, &fs_devices->devices, dev_list) {
		int item_size;
		struct btrfs_dev_stats_item *ptr;

		key.objectid = 0;
		key.type = BTRFS_DEV_STATS_KEY;
		key.offset = device->devid;
		ret = btrfs_search_slot(NULL, dev_root, &key, path, 0, 0);
		if (ret) {
			__btrfs_reset_dev_stats(device);
			device->dev_stats_valid = 1;
			btrfs_release_path(path);
			continue;
		}
		slot = path->slots[0];
		eb = path->nodes[0];
		btrfs_item_key_to_cpu(eb, &found_key, slot);
		item_size = btrfs_item_size_nr(eb, slot);

		ptr = btrfs_item_ptr(eb, slot,
				     struct btrfs_dev_stats_item);

		for (i = 0; i < BTRFS_DEV_STAT_VALUES_MAX; i++) {
			if (item_size >= (1 + i) * sizeof(__le64))
				btrfs_dev_stat_set(device, i,
					btrfs_dev_stats_value(eb, ptr, i));
			else
				btrfs_dev_stat_reset(device, i);
		}

		device->dev_stats_valid = 1;
		btrfs_dev_stat_print_on_load(device);
		btrfs_release_path(path);
	}
	mutex_unlock(&fs_devices->device_list_mutex);

out:
	btrfs_free_path(path);
	return ret < 0 ? ret : 0;
}

static int update_dev_stat_item(struct btrfs_trans_handle *trans,
				struct btrfs_root *dev_root,
				struct btrfs_device *device)
{
	struct btrfs_path *path;
	struct btrfs_key key;
	struct extent_buffer *eb;
	struct btrfs_dev_stats_item *ptr;
	int ret;
	int i;

	key.objectid = 0;
	key.type = BTRFS_DEV_STATS_KEY;
	key.offset = device->devid;

	path = btrfs_alloc_path();
	BUG_ON(!path);
	ret = btrfs_search_slot(trans, dev_root, &key, path, -1, 1);
	if (ret < 0) {
		printk_in_rcu(KERN_WARNING "BTRFS: "
			"error %d while searching for dev_stats item for device %s!\n",
			      ret, rcu_str_deref(device->name));
		goto out;
	}

	if (ret == 0 &&
	    btrfs_item_size_nr(path->nodes[0], path->slots[0]) < sizeof(*ptr)) {
		/* need to delete old one and insert a new one */
		ret = btrfs_del_item(trans, dev_root, path);
		if (ret != 0) {
			printk_in_rcu(KERN_WARNING "BTRFS: "
				"delete too small dev_stats item for device %s failed %d!\n",
				      rcu_str_deref(device->name), ret);
			goto out;
		}
		ret = 1;
	}

	if (ret == 1) {
		/* need to insert a new item */
		btrfs_release_path(path);
		ret = btrfs_insert_empty_item(trans, dev_root, path,
					      &key, sizeof(*ptr));
		if (ret < 0) {
			printk_in_rcu(KERN_WARNING "BTRFS: "
					  "insert dev_stats item for device %s failed %d!\n",
				      rcu_str_deref(device->name), ret);
			goto out;
		}
	}

	eb = path->nodes[0];
	ptr = btrfs_item_ptr(eb, path->slots[0], struct btrfs_dev_stats_item);
	for (i = 0; i < BTRFS_DEV_STAT_VALUES_MAX; i++)
		btrfs_set_dev_stats_value(eb, ptr, i,
					  btrfs_dev_stat_read(device, i));
	btrfs_mark_buffer_dirty(eb);

out:
	btrfs_free_path(path);
	return ret;
}

/*
 * called from commit_transaction. Writes all changed device stats to disk.
 */
int btrfs_run_dev_stats(struct btrfs_trans_handle *trans,
			struct btrfs_fs_info *fs_info)
{
	struct btrfs_root *dev_root = fs_info->dev_root;
	struct btrfs_fs_devices *fs_devices = fs_info->fs_devices;
	struct btrfs_device *device;
	int ret = 0;

	mutex_lock(&fs_devices->device_list_mutex);
	list_for_each_entry(device, &fs_devices->devices, dev_list) {
		if (!device->dev_stats_valid || !device->dev_stats_dirty)
			continue;

		ret = update_dev_stat_item(trans, dev_root, device);
		if (!ret)
			device->dev_stats_dirty = 0;
	}
	mutex_unlock(&fs_devices->device_list_mutex);

	return ret;
}

void btrfs_dev_stat_inc_and_print(struct btrfs_device *dev, int index)
{
	btrfs_dev_stat_inc(dev, index);
	btrfs_dev_stat_print_on_error(dev);
}

static void btrfs_dev_stat_print_on_error(struct btrfs_device *dev)
{
	if (!dev->dev_stats_valid)
		return;
	printk_ratelimited_in_rcu(KERN_ERR "BTRFS: "
			   "bdev %s errs: wr %u, rd %u, flush %u, corrupt %u, gen %u\n",
			   rcu_str_deref(dev->name),
			   btrfs_dev_stat_read(dev, BTRFS_DEV_STAT_WRITE_ERRS),
			   btrfs_dev_stat_read(dev, BTRFS_DEV_STAT_READ_ERRS),
			   btrfs_dev_stat_read(dev, BTRFS_DEV_STAT_FLUSH_ERRS),
			   btrfs_dev_stat_read(dev, BTRFS_DEV_STAT_CORRUPTION_ERRS),
			   btrfs_dev_stat_read(dev, BTRFS_DEV_STAT_GENERATION_ERRS));
}

static void btrfs_dev_stat_print_on_load(struct btrfs_device *dev)
{
	int i;

	for (i = 0; i < BTRFS_DEV_STAT_VALUES_MAX; i++)
		if (btrfs_dev_stat_read(dev, i) != 0)
			break;
	if (i == BTRFS_DEV_STAT_VALUES_MAX)
		return; /* all values == 0, suppress message */

	printk_in_rcu(KERN_INFO "BTRFS: "
		   "bdev %s errs: wr %u, rd %u, flush %u, corrupt %u, gen %u\n",
	       rcu_str_deref(dev->name),
	       btrfs_dev_stat_read(dev, BTRFS_DEV_STAT_WRITE_ERRS),
	       btrfs_dev_stat_read(dev, BTRFS_DEV_STAT_READ_ERRS),
	       btrfs_dev_stat_read(dev, BTRFS_DEV_STAT_FLUSH_ERRS),
	       btrfs_dev_stat_read(dev, BTRFS_DEV_STAT_CORRUPTION_ERRS),
	       btrfs_dev_stat_read(dev, BTRFS_DEV_STAT_GENERATION_ERRS));
}

int btrfs_get_dev_stats(struct btrfs_root *root,
			struct btrfs_ioctl_get_dev_stats *stats)
{
	struct btrfs_device *dev;
	struct btrfs_fs_devices *fs_devices = root->fs_info->fs_devices;
	int i;

	mutex_lock(&fs_devices->device_list_mutex);
	dev = btrfs_find_device(root->fs_info, stats->devid, NULL, NULL);
	mutex_unlock(&fs_devices->device_list_mutex);

	if (!dev) {
		btrfs_warn(root->fs_info, "get dev_stats failed, device not found");
		return -ENODEV;
	} else if (!dev->dev_stats_valid) {
		btrfs_warn(root->fs_info, "get dev_stats failed, not yet valid");
		return -ENODEV;
	} else if (stats->flags & BTRFS_DEV_STATS_RESET) {
		for (i = 0; i < BTRFS_DEV_STAT_VALUES_MAX; i++) {
			if (stats->nr_items > i)
				stats->values[i] =
					btrfs_dev_stat_read_and_reset(dev, i);
			else
				btrfs_dev_stat_reset(dev, i);
		}
	} else {
		for (i = 0; i < BTRFS_DEV_STAT_VALUES_MAX; i++)
			if (stats->nr_items > i)
				stats->values[i] = btrfs_dev_stat_read(dev, i);
	}
	if (stats->nr_items > BTRFS_DEV_STAT_VALUES_MAX)
		stats->nr_items = BTRFS_DEV_STAT_VALUES_MAX;
	return 0;
}

int btrfs_scratch_superblock(struct btrfs_device *device)
{
	struct buffer_head *bh;
	struct btrfs_super_block *disk_super;

	bh = btrfs_read_dev_super(device->bdev);
	if (!bh)
		return -EINVAL;
	disk_super = (struct btrfs_super_block *)bh->b_data;

	memset(&disk_super->magic, 0, sizeof(disk_super->magic));
	set_buffer_dirty(bh);
	sync_dirty_buffer(bh);
	brelse(bh);

	return 0;
}<|MERGE_RESOLUTION|>--- conflicted
+++ resolved
@@ -1756,15 +1756,8 @@
 	ret = 0;
 
 	if (bdev) {
-<<<<<<< HEAD
-		/* Update ctime/mtime for device path for libblkid */
-		update_dev_time(device_path);
-
-=======
->>>>>>> 8097be3b
 		/* Notify udev that device has changed */
 		btrfs_kobject_uevent(bdev, KOBJ_CHANGE);
-	}
 
 		/* Update ctime/mtime for device path for libblkid */
 		update_dev_time(device_path);
