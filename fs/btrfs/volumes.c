--- conflicted
+++ resolved
@@ -4313,16 +4313,12 @@
 		bio->bi_sector = bbio->stripes[dev_nr].physical >> 9;
 		dev = bbio->stripes[dev_nr].dev;
 		if (dev && dev->bdev && (rw != WRITE || dev->writeable)) {
-<<<<<<< HEAD
 #ifdef DEBUG
 			struct rcu_string *name;
 
 			rcu_read_lock();
 			name = rcu_dereference(dev->name);
-			pr_debug("btrfs_map_bio: rw %d, secor=%llu, dev=%lu "
-=======
 			pr_debug("btrfs_map_bio: rw %d, sector=%llu, dev=%lu "
->>>>>>> 099adc17
 				 "(%s id %llu), size=%u\n", rw,
 				 (u64)bio->bi_sector, (u_long)dev->bdev->bd_dev,
 				 name->str, dev->devid, bio->bi_size);
