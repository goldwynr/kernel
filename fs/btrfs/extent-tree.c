--- conflicted
+++ resolved
@@ -667,9 +667,7 @@
 	struct btrfs_path *path;
 
 	path = btrfs_alloc_path();
-	if (!path)
-		return -ENOMEM;
-
+	BUG_ON(!path);
 	key.objectid = start;
 	key.offset = len;
 	btrfs_set_key_type(&key, BTRFS_EXTENT_ITEM_KEY);
@@ -1784,10 +1782,7 @@
 		struct btrfs_bio_stripe *stripe = multi->stripes;
 		int i;
 
-<<<<<<< HEAD
-=======
-
->>>>>>> 02f8c6ae
+
 		for (i = 0; i < multi->num_stripes; i++, stripe++) {
 			ret = btrfs_issue_discard(stripe->dev->bdev,
 						  stripe->physical,
@@ -1805,12 +1800,6 @@
 	if (actual_bytes)
 		*actual_bytes = discarded_bytes;
 
-
-	if (discarded_bytes && ret == -EOPNOTSUPP)
-		ret = 0;
-
-	if (actual_bytes)
-		*actual_bytes = discarded_bytes;
 
 	return ret;
 }
@@ -2779,27 +2768,6 @@
 		return -ENOMEM;
 
 again:
-<<<<<<< HEAD
-	while (1) {
-		cache = btrfs_lookup_first_block_group(root->fs_info, last);
-		while (cache) {
-			if (cache->disk_cache_state == BTRFS_DC_CLEAR)
-				break;
-			cache = next_block_group(root, cache);
-		}
-		if (!cache) {
-			if (last == 0)
-				break;
-			last = 0;
-			continue;
-		}
-		err = cache_save_setup(cache, trans, path);
-		last = cache->key.objectid + cache->key.offset;
-		btrfs_put_block_group(cache);
-	}
-
-=======
->>>>>>> 02f8c6ae
 	while (1) {
 		cache = btrfs_lookup_first_block_group(root->fs_info, last);
 		while (cache) {
@@ -3274,7 +3242,6 @@
 	spin_unlock(&space_info->lock);
 
 	mutex_lock(&fs_info->chunk_mutex);
-<<<<<<< HEAD
 
 	/*
 	 * The chunk_mutex is held throughout the entirety of a chunk
@@ -3308,9 +3275,6 @@
 	}
 
 	ret = btrfs_alloc_chunk(trans, extent_root, flags);
-	if (ret < 0 && ret != -ENOSPC)
-		goto out;
-
 	spin_lock(&space_info->lock);
 	if (ret)
 		space_info->full = 1;
@@ -3320,7 +3284,6 @@
 	space_info->force_alloc = CHUNK_ALLOC_NO_FORCE;
 	space_info->chunk_alloc = 0;
 	spin_unlock(&space_info->lock);
-out:
 	mutex_unlock(&extent_root->fs_info->chunk_mutex);
 	return ret;
 }
@@ -3616,256 +3579,9 @@
 			space_info->reservation_progress++;
 			spin_unlock(&space_info->lock);
 		}
-=======
-
-	/*
-	 * The chunk_mutex is held throughout the entirety of a chunk
-	 * allocation, so once we've acquired the chunk_mutex we know that the
-	 * other guy is done and we need to recheck and see if we should
-	 * allocate.
-	 */
-	if (wait_for_alloc) {
-		mutex_unlock(&fs_info->chunk_mutex);
-		wait_for_alloc = 0;
-		goto again;
-	}
-
-	/*
-	 * If we have mixed data/metadata chunks we want to make sure we keep
-	 * allocating mixed chunks instead of individual chunks.
-	 */
-	if (btrfs_mixed_space_info(space_info))
-		flags |= (BTRFS_BLOCK_GROUP_DATA | BTRFS_BLOCK_GROUP_METADATA);
-
-	/*
-	 * if we're doing a data chunk, go ahead and make sure that
-	 * we keep a reasonable number of metadata chunks allocated in the
-	 * FS as well.
-	 */
-	if (flags & BTRFS_BLOCK_GROUP_DATA && fs_info->metadata_ratio) {
-		fs_info->data_chunk_allocations++;
-		if (!(fs_info->data_chunk_allocations %
-		      fs_info->metadata_ratio))
-			force_metadata_allocation(fs_info);
-	}
-
-	ret = btrfs_alloc_chunk(trans, extent_root, flags);
-	spin_lock(&space_info->lock);
-	if (ret)
-		space_info->full = 1;
-	else
-		ret = 1;
-
-	space_info->force_alloc = CHUNK_ALLOC_NO_FORCE;
-	space_info->chunk_alloc = 0;
-	spin_unlock(&space_info->lock);
-	mutex_unlock(&extent_root->fs_info->chunk_mutex);
-	return ret;
-}
-
-/*
- * shrink metadata reservation for delalloc
- */
-static int shrink_delalloc(struct btrfs_trans_handle *trans,
-			   struct btrfs_root *root, u64 to_reclaim, int sync)
-{
-	struct btrfs_block_rsv *block_rsv;
-	struct btrfs_space_info *space_info;
-	u64 reserved;
-	u64 max_reclaim;
-	u64 reclaimed = 0;
-	long time_left;
-	int nr_pages = (2 * 1024 * 1024) >> PAGE_CACHE_SHIFT;
-	int loops = 0;
-	unsigned long progress;
-
-	block_rsv = &root->fs_info->delalloc_block_rsv;
-	space_info = block_rsv->space_info;
-
-	smp_mb();
-	reserved = space_info->bytes_reserved;
-	progress = space_info->reservation_progress;
-
-	if (reserved == 0)
-		return 0;
-
-	max_reclaim = min(reserved, to_reclaim);
-
-	while (loops < 1024) {
-		/* have the flusher threads jump in and do some IO */
-		smp_mb();
-		nr_pages = min_t(unsigned long, nr_pages,
-		       root->fs_info->delalloc_bytes >> PAGE_CACHE_SHIFT);
-		writeback_inodes_sb_nr_if_idle(root->fs_info->sb, nr_pages);
-
-		spin_lock(&space_info->lock);
-		if (reserved > space_info->bytes_reserved)
-			reclaimed += reserved - space_info->bytes_reserved;
-		reserved = space_info->bytes_reserved;
-		spin_unlock(&space_info->lock);
-
-		loops++;
-
-		if (reserved == 0 || reclaimed >= max_reclaim)
-			break;
-
-		if (trans && trans->transaction->blocked)
-			return -EAGAIN;
-
-		time_left = schedule_timeout_interruptible(1);
-
-		/* We were interrupted, exit */
-		if (time_left)
-			break;
-
-		/* we've kicked the IO a few times, if anything has been freed,
-		 * exit.  There is no sense in looping here for a long time
-		 * when we really need to commit the transaction, or there are
-		 * just too many writers without enough free space
-		 */
-
-		if (loops > 3) {
-			smp_mb();
-			if (progress != space_info->reservation_progress)
-				break;
-		}
-
-	}
-	return reclaimed >= to_reclaim;
-}
-
-/*
- * Retries tells us how many times we've called reserve_metadata_bytes.  The
- * idea is if this is the first call (retries == 0) then we will add to our
- * reserved count if we can't make the allocation in order to hold our place
- * while we go and try and free up space.  That way for retries > 1 we don't try
- * and add space, we just check to see if the amount of unused space is >= the
- * total space, meaning that our reservation is valid.
- *
- * However if we don't intend to retry this reservation, pass -1 as retries so
- * that it short circuits this logic.
- */
-static int reserve_metadata_bytes(struct btrfs_trans_handle *trans,
-				  struct btrfs_root *root,
-				  struct btrfs_block_rsv *block_rsv,
-				  u64 orig_bytes, int flush)
-{
-	struct btrfs_space_info *space_info = block_rsv->space_info;
-	u64 unused;
-	u64 num_bytes = orig_bytes;
-	int retries = 0;
-	int ret = 0;
-	bool reserved = false;
-	bool committed = false;
-
-again:
-	ret = -ENOSPC;
-	if (reserved)
-		num_bytes = 0;
-
-	spin_lock(&space_info->lock);
-	unused = space_info->bytes_used + space_info->bytes_reserved +
-		 space_info->bytes_pinned + space_info->bytes_readonly +
-		 space_info->bytes_may_use;
-
-	/*
-	 * The idea here is that we've not already over-reserved the block group
-	 * then we can go ahead and save our reservation first and then start
-	 * flushing if we need to.  Otherwise if we've already overcommitted
-	 * lets start flushing stuff first and then come back and try to make
-	 * our reservation.
-	 */
-	if (unused <= space_info->total_bytes) {
-		unused = space_info->total_bytes - unused;
-		if (unused >= num_bytes) {
-			if (!reserved)
-				space_info->bytes_reserved += orig_bytes;
-			ret = 0;
-		} else {
-			/*
-			 * Ok set num_bytes to orig_bytes since we aren't
-			 * overocmmitted, this way we only try and reclaim what
-			 * we need.
-			 */
-			num_bytes = orig_bytes;
-		}
-	} else {
-		/*
-		 * Ok we're over committed, set num_bytes to the overcommitted
-		 * amount plus the amount of bytes that we need for this
-		 * reservation.
-		 */
-		num_bytes = unused - space_info->total_bytes +
-			(orig_bytes * (retries + 1));
-	}
-
-	/*
-	 * Couldn't make our reservation, save our place so while we're trying
-	 * to reclaim space we can actually use it instead of somebody else
-	 * stealing it from us.
-	 */
-	if (ret && !reserved) {
-		space_info->bytes_reserved += orig_bytes;
-		reserved = true;
-	}
-
-	spin_unlock(&space_info->lock);
-
-	if (!ret)
-		return 0;
-
-	if (!flush)
-		goto out;
-
-	/*
-	 * We do synchronous shrinking since we don't actually unreserve
-	 * metadata until after the IO is completed.
-	 */
-	ret = shrink_delalloc(trans, root, num_bytes, 1);
-	if (ret > 0)
-		return 0;
-	else if (ret < 0)
-		goto out;
-
-	/*
-	 * So if we were overcommitted it's possible that somebody else flushed
-	 * out enough space and we simply didn't have enough space to reclaim,
-	 * so go back around and try again.
-	 */
-	if (retries < 2) {
-		retries++;
-		goto again;
-	}
-
-	spin_lock(&space_info->lock);
-	/*
-	 * Not enough space to be reclaimed, don't bother committing the
-	 * transaction.
-	 */
-	if (space_info->bytes_pinned < orig_bytes)
-		ret = -ENOSPC;
-	spin_unlock(&space_info->lock);
-	if (ret)
-		goto out;
-
-	ret = -EAGAIN;
-	if (trans || committed)
-		goto out;
-
-	ret = -ENOSPC;
-	trans = btrfs_join_transaction(root);
-	if (IS_ERR(trans))
-		goto out;
-	ret = btrfs_commit_transaction(trans, root);
-	if (!ret) {
-		trans = NULL;
-		committed = true;
-		goto again;
->>>>>>> 02f8c6ae
-	}
-}
-
-<<<<<<< HEAD
+	}
+}
+
 static int block_rsv_migrate_bytes(struct btrfs_block_rsv *src,
 				   struct btrfs_block_rsv *dst, u64 num_bytes)
 {
@@ -4256,497 +3972,8 @@
 	} else {
 		nr_extents = 0;
 		to_reserve = 0;
-=======
-out:
-	if (reserved) {
-		spin_lock(&space_info->lock);
-		space_info->bytes_reserved -= orig_bytes;
-		spin_unlock(&space_info->lock);
-	}
-
-	return ret;
-}
-
-static struct btrfs_block_rsv *get_block_rsv(struct btrfs_trans_handle *trans,
-					     struct btrfs_root *root)
-{
-	struct btrfs_block_rsv *block_rsv;
-	if (root->ref_cows)
-		block_rsv = trans->block_rsv;
-	else
-		block_rsv = root->block_rsv;
-
-	if (!block_rsv)
-		block_rsv = &root->fs_info->empty_block_rsv;
-
-	return block_rsv;
-}
-
-static int block_rsv_use_bytes(struct btrfs_block_rsv *block_rsv,
-			       u64 num_bytes)
-{
-	int ret = -ENOSPC;
-	spin_lock(&block_rsv->lock);
-	if (block_rsv->reserved >= num_bytes) {
-		block_rsv->reserved -= num_bytes;
-		if (block_rsv->reserved < block_rsv->size)
-			block_rsv->full = 0;
-		ret = 0;
-	}
-	spin_unlock(&block_rsv->lock);
-	return ret;
-}
-
-static void block_rsv_add_bytes(struct btrfs_block_rsv *block_rsv,
-				u64 num_bytes, int update_size)
-{
-	spin_lock(&block_rsv->lock);
-	block_rsv->reserved += num_bytes;
-	if (update_size)
-		block_rsv->size += num_bytes;
-	else if (block_rsv->reserved >= block_rsv->size)
-		block_rsv->full = 1;
-	spin_unlock(&block_rsv->lock);
-}
-
-static void block_rsv_release_bytes(struct btrfs_block_rsv *block_rsv,
-				    struct btrfs_block_rsv *dest, u64 num_bytes)
-{
-	struct btrfs_space_info *space_info = block_rsv->space_info;
-
-	spin_lock(&block_rsv->lock);
-	if (num_bytes == (u64)-1)
-		num_bytes = block_rsv->size;
-	block_rsv->size -= num_bytes;
-	if (block_rsv->reserved >= block_rsv->size) {
-		num_bytes = block_rsv->reserved - block_rsv->size;
-		block_rsv->reserved = block_rsv->size;
-		block_rsv->full = 1;
-	} else {
-		num_bytes = 0;
-	}
-	spin_unlock(&block_rsv->lock);
-
-	if (num_bytes > 0) {
-		if (dest) {
-			spin_lock(&dest->lock);
-			if (!dest->full) {
-				u64 bytes_to_add;
-
-				bytes_to_add = dest->size - dest->reserved;
-				bytes_to_add = min(num_bytes, bytes_to_add);
-				dest->reserved += bytes_to_add;
-				if (dest->reserved >= dest->size)
-					dest->full = 1;
-				num_bytes -= bytes_to_add;
-			}
-			spin_unlock(&dest->lock);
-		}
-		if (num_bytes) {
-			spin_lock(&space_info->lock);
-			space_info->bytes_reserved -= num_bytes;
-			space_info->reservation_progress++;
-			spin_unlock(&space_info->lock);
-		}
-	}
-}
-
-static int block_rsv_migrate_bytes(struct btrfs_block_rsv *src,
-				   struct btrfs_block_rsv *dst, u64 num_bytes)
-{
-	int ret;
-
-	ret = block_rsv_use_bytes(src, num_bytes);
-	if (ret)
-		return ret;
-
-	block_rsv_add_bytes(dst, num_bytes, 1);
-	return 0;
-}
-
-void btrfs_init_block_rsv(struct btrfs_block_rsv *rsv)
-{
-	memset(rsv, 0, sizeof(*rsv));
-	spin_lock_init(&rsv->lock);
-	atomic_set(&rsv->usage, 1);
-	rsv->priority = 6;
-	INIT_LIST_HEAD(&rsv->list);
-}
-
-struct btrfs_block_rsv *btrfs_alloc_block_rsv(struct btrfs_root *root)
-{
-	struct btrfs_block_rsv *block_rsv;
-	struct btrfs_fs_info *fs_info = root->fs_info;
-
-	block_rsv = kmalloc(sizeof(*block_rsv), GFP_NOFS);
-	if (!block_rsv)
-		return NULL;
-
-	btrfs_init_block_rsv(block_rsv);
-	block_rsv->space_info = __find_space_info(fs_info,
-						  BTRFS_BLOCK_GROUP_METADATA);
-	return block_rsv;
-}
-
-void btrfs_free_block_rsv(struct btrfs_root *root,
-			  struct btrfs_block_rsv *rsv)
-{
-	if (rsv && atomic_dec_and_test(&rsv->usage)) {
-		btrfs_block_rsv_release(root, rsv, (u64)-1);
-		if (!rsv->durable)
-			kfree(rsv);
-	}
-}
-
-/*
- * make the block_rsv struct be able to capture freed space.
- * the captured space will re-add to the the block_rsv struct
- * after transaction commit
- */
-void btrfs_add_durable_block_rsv(struct btrfs_fs_info *fs_info,
-				 struct btrfs_block_rsv *block_rsv)
-{
-	block_rsv->durable = 1;
-	mutex_lock(&fs_info->durable_block_rsv_mutex);
-	list_add_tail(&block_rsv->list, &fs_info->durable_block_rsv_list);
-	mutex_unlock(&fs_info->durable_block_rsv_mutex);
-}
-
-int btrfs_block_rsv_add(struct btrfs_trans_handle *trans,
-			struct btrfs_root *root,
-			struct btrfs_block_rsv *block_rsv,
-			u64 num_bytes)
-{
-	int ret;
-
-	if (num_bytes == 0)
-		return 0;
-
-	ret = reserve_metadata_bytes(trans, root, block_rsv, num_bytes, 1);
-	if (!ret) {
-		block_rsv_add_bytes(block_rsv, num_bytes, 1);
-		return 0;
-	}
-
-	return ret;
-}
-
-int btrfs_block_rsv_check(struct btrfs_trans_handle *trans,
-			  struct btrfs_root *root,
-			  struct btrfs_block_rsv *block_rsv,
-			  u64 min_reserved, int min_factor)
-{
-	u64 num_bytes = 0;
-	int commit_trans = 0;
-	int ret = -ENOSPC;
-
-	if (!block_rsv)
-		return 0;
-
-	spin_lock(&block_rsv->lock);
-	if (min_factor > 0)
-		num_bytes = div_factor(block_rsv->size, min_factor);
-	if (min_reserved > num_bytes)
-		num_bytes = min_reserved;
-
-	if (block_rsv->reserved >= num_bytes) {
-		ret = 0;
-	} else {
-		num_bytes -= block_rsv->reserved;
-		if (block_rsv->durable &&
-		    block_rsv->freed[0] + block_rsv->freed[1] >= num_bytes)
-			commit_trans = 1;
-	}
-	spin_unlock(&block_rsv->lock);
-	if (!ret)
-		return 0;
-
-	if (block_rsv->refill_used) {
-		ret = reserve_metadata_bytes(trans, root, block_rsv,
-					     num_bytes, 0);
-		if (!ret) {
-			block_rsv_add_bytes(block_rsv, num_bytes, 0);
-			return 0;
-		}
-	}
-
-	if (commit_trans) {
-		if (trans)
-			return -EAGAIN;
-
-		trans = btrfs_join_transaction(root);
-		BUG_ON(IS_ERR(trans));
-		ret = btrfs_commit_transaction(trans, root);
-		return 0;
-	}
-
-	return -ENOSPC;
-}
-
-int btrfs_block_rsv_migrate(struct btrfs_block_rsv *src_rsv,
-			    struct btrfs_block_rsv *dst_rsv,
-			    u64 num_bytes)
-{
-	return block_rsv_migrate_bytes(src_rsv, dst_rsv, num_bytes);
-}
-
-void btrfs_block_rsv_release(struct btrfs_root *root,
-			     struct btrfs_block_rsv *block_rsv,
-			     u64 num_bytes)
-{
-	struct btrfs_block_rsv *global_rsv = &root->fs_info->global_block_rsv;
-	if (global_rsv->full || global_rsv == block_rsv ||
-	    block_rsv->space_info != global_rsv->space_info)
-		global_rsv = NULL;
-	block_rsv_release_bytes(block_rsv, global_rsv, num_bytes);
-}
-
-/*
- * helper to calculate size of global block reservation.
- * the desired value is sum of space used by extent tree,
- * checksum tree and root tree
- */
-static u64 calc_global_metadata_size(struct btrfs_fs_info *fs_info)
-{
-	struct btrfs_space_info *sinfo;
-	u64 num_bytes;
-	u64 meta_used;
-	u64 data_used;
-	int csum_size = btrfs_super_csum_size(&fs_info->super_copy);
-
-	sinfo = __find_space_info(fs_info, BTRFS_BLOCK_GROUP_DATA);
-	spin_lock(&sinfo->lock);
-	data_used = sinfo->bytes_used;
-	spin_unlock(&sinfo->lock);
-
-	sinfo = __find_space_info(fs_info, BTRFS_BLOCK_GROUP_METADATA);
-	spin_lock(&sinfo->lock);
-	if (sinfo->flags & BTRFS_BLOCK_GROUP_DATA)
-		data_used = 0;
-	meta_used = sinfo->bytes_used;
-	spin_unlock(&sinfo->lock);
-
-	num_bytes = (data_used >> fs_info->sb->s_blocksize_bits) *
-		    csum_size * 2;
-	num_bytes += div64_u64(data_used + meta_used, 50);
-
-	if (num_bytes * 3 > meta_used)
-		num_bytes = div64_u64(meta_used, 3);
-
-	return ALIGN(num_bytes, fs_info->extent_root->leafsize << 10);
-}
-
-static void update_global_block_rsv(struct btrfs_fs_info *fs_info)
-{
-	struct btrfs_block_rsv *block_rsv = &fs_info->global_block_rsv;
-	struct btrfs_space_info *sinfo = block_rsv->space_info;
-	u64 num_bytes;
-
-	num_bytes = calc_global_metadata_size(fs_info);
-
-	spin_lock(&block_rsv->lock);
-	spin_lock(&sinfo->lock);
-
-	block_rsv->size = num_bytes;
-
-	num_bytes = sinfo->bytes_used + sinfo->bytes_pinned +
-		    sinfo->bytes_reserved + sinfo->bytes_readonly +
-		    sinfo->bytes_may_use;
-
-	if (sinfo->total_bytes > num_bytes) {
-		num_bytes = sinfo->total_bytes - num_bytes;
-		block_rsv->reserved += num_bytes;
-		sinfo->bytes_reserved += num_bytes;
-	}
-
-	if (block_rsv->reserved >= block_rsv->size) {
-		num_bytes = block_rsv->reserved - block_rsv->size;
-		sinfo->bytes_reserved -= num_bytes;
-		sinfo->reservation_progress++;
-		block_rsv->reserved = block_rsv->size;
-		block_rsv->full = 1;
-	}
-
-	spin_unlock(&sinfo->lock);
-	spin_unlock(&block_rsv->lock);
-}
-
-static void init_global_block_rsv(struct btrfs_fs_info *fs_info)
-{
-	struct btrfs_space_info *space_info;
-
-	space_info = __find_space_info(fs_info, BTRFS_BLOCK_GROUP_SYSTEM);
-	fs_info->chunk_block_rsv.space_info = space_info;
-	fs_info->chunk_block_rsv.priority = 10;
-
-	space_info = __find_space_info(fs_info, BTRFS_BLOCK_GROUP_METADATA);
-	fs_info->global_block_rsv.space_info = space_info;
-	fs_info->global_block_rsv.priority = 10;
-	fs_info->global_block_rsv.refill_used = 1;
-	fs_info->delalloc_block_rsv.space_info = space_info;
-	fs_info->trans_block_rsv.space_info = space_info;
-	fs_info->empty_block_rsv.space_info = space_info;
-	fs_info->empty_block_rsv.priority = 10;
-
-	fs_info->extent_root->block_rsv = &fs_info->global_block_rsv;
-	fs_info->csum_root->block_rsv = &fs_info->global_block_rsv;
-	fs_info->dev_root->block_rsv = &fs_info->global_block_rsv;
-	fs_info->tree_root->block_rsv = &fs_info->global_block_rsv;
-	fs_info->chunk_root->block_rsv = &fs_info->chunk_block_rsv;
-
-	btrfs_add_durable_block_rsv(fs_info, &fs_info->global_block_rsv);
-
-	btrfs_add_durable_block_rsv(fs_info, &fs_info->delalloc_block_rsv);
-
-	update_global_block_rsv(fs_info);
-}
-
-static void release_global_block_rsv(struct btrfs_fs_info *fs_info)
-{
-	block_rsv_release_bytes(&fs_info->global_block_rsv, NULL, (u64)-1);
-	WARN_ON(fs_info->delalloc_block_rsv.size > 0);
-	WARN_ON(fs_info->delalloc_block_rsv.reserved > 0);
-	WARN_ON(fs_info->trans_block_rsv.size > 0);
-	WARN_ON(fs_info->trans_block_rsv.reserved > 0);
-	WARN_ON(fs_info->chunk_block_rsv.size > 0);
-	WARN_ON(fs_info->chunk_block_rsv.reserved > 0);
-}
-
-int btrfs_truncate_reserve_metadata(struct btrfs_trans_handle *trans,
-				    struct btrfs_root *root,
-				    struct btrfs_block_rsv *rsv)
-{
-	struct btrfs_block_rsv *trans_rsv = &root->fs_info->trans_block_rsv;
-	u64 num_bytes;
-	int ret;
-
-	/*
-	 * Truncate should be freeing data, but give us 2 items just in case it
-	 * needs to use some space.  We may want to be smarter about this in the
-	 * future.
-	 */
-	num_bytes = btrfs_calc_trans_metadata_size(root, 2);
-
-	/* We already have enough bytes, just return */
-	if (rsv->reserved >= num_bytes)
-		return 0;
-
-	num_bytes -= rsv->reserved;
-
-	/*
-	 * You should have reserved enough space before hand to do this, so this
-	 * should not fail.
-	 */
-	ret = block_rsv_migrate_bytes(trans_rsv, rsv, num_bytes);
-	BUG_ON(ret);
-
-	return 0;
-}
-
-int btrfs_trans_reserve_metadata(struct btrfs_trans_handle *trans,
-				 struct btrfs_root *root,
-				 int num_items)
-{
-	u64 num_bytes;
-	int ret;
-
-	if (num_items == 0 || root->fs_info->chunk_root == root)
-		return 0;
-
-	num_bytes = btrfs_calc_trans_metadata_size(root, num_items);
-	ret = btrfs_block_rsv_add(trans, root, &root->fs_info->trans_block_rsv,
-				  num_bytes);
-	if (!ret) {
-		trans->bytes_reserved += num_bytes;
-		trans->block_rsv = &root->fs_info->trans_block_rsv;
->>>>>>> 02f8c6ae
-	}
-	return ret;
-}
-
-<<<<<<< HEAD
-=======
-void btrfs_trans_release_metadata(struct btrfs_trans_handle *trans,
-				  struct btrfs_root *root)
-{
-	if (!trans->bytes_reserved)
-		return;
-
-	BUG_ON(trans->block_rsv != &root->fs_info->trans_block_rsv);
-	btrfs_block_rsv_release(root, trans->block_rsv,
-				trans->bytes_reserved);
-	trans->bytes_reserved = 0;
-}
-
-int btrfs_orphan_reserve_metadata(struct btrfs_trans_handle *trans,
-				  struct inode *inode)
-{
-	struct btrfs_root *root = BTRFS_I(inode)->root;
-	struct btrfs_block_rsv *src_rsv = get_block_rsv(trans, root);
-	struct btrfs_block_rsv *dst_rsv = root->orphan_block_rsv;
-
-	/*
-	 * We need to hold space in order to delete our orphan item once we've
-	 * added it, so this takes the reservation so we can release it later
-	 * when we are truly done with the orphan item.
-	 */
-	u64 num_bytes = btrfs_calc_trans_metadata_size(root, 1);
-	return block_rsv_migrate_bytes(src_rsv, dst_rsv, num_bytes);
-}
-
-void btrfs_orphan_release_metadata(struct inode *inode)
-{
-	struct btrfs_root *root = BTRFS_I(inode)->root;
-	u64 num_bytes = btrfs_calc_trans_metadata_size(root, 1);
-	btrfs_block_rsv_release(root, root->orphan_block_rsv, num_bytes);
-}
-
-int btrfs_snap_reserve_metadata(struct btrfs_trans_handle *trans,
-				struct btrfs_pending_snapshot *pending)
-{
-	struct btrfs_root *root = pending->root;
-	struct btrfs_block_rsv *src_rsv = get_block_rsv(trans, root);
-	struct btrfs_block_rsv *dst_rsv = &pending->block_rsv;
-	/*
-	 * two for root back/forward refs, two for directory entries
-	 * and one for root of the snapshot.
-	 */
-	u64 num_bytes = btrfs_calc_trans_metadata_size(root, 5);
-	dst_rsv->space_info = src_rsv->space_info;
-	return block_rsv_migrate_bytes(src_rsv, dst_rsv, num_bytes);
-}
-
-static u64 calc_csum_metadata_size(struct inode *inode, u64 num_bytes)
-{
-	return num_bytes >>= 3;
-}
-
-int btrfs_delalloc_reserve_metadata(struct inode *inode, u64 num_bytes)
-{
-	struct btrfs_root *root = BTRFS_I(inode)->root;
-	struct btrfs_block_rsv *block_rsv = &root->fs_info->delalloc_block_rsv;
-	u64 to_reserve;
-	int nr_extents;
-	int reserved_extents;
-	int ret;
-
-	if (btrfs_transaction_in_commit(root->fs_info))
-		schedule_timeout(1);
-
-	num_bytes = ALIGN(num_bytes, root->sectorsize);
-
-	nr_extents = atomic_read(&BTRFS_I(inode)->outstanding_extents) + 1;
-	reserved_extents = atomic_read(&BTRFS_I(inode)->reserved_extents);
-
-	if (nr_extents > reserved_extents) {
-		nr_extents -= reserved_extents;
-		to_reserve = btrfs_calc_trans_metadata_size(root, nr_extents);
-	} else {
-		nr_extents = 0;
-		to_reserve = 0;
-	}
-
->>>>>>> 02f8c6ae
+	}
+
 	to_reserve += calc_csum_metadata_size(inode, num_bytes);
 	ret = reserve_metadata_bytes(NULL, root, block_rsv, to_reserve, 1);
 	if (ret)
@@ -4954,15 +4181,9 @@
 
 	cache = btrfs_lookup_block_group(root->fs_info, bytenr);
 	BUG_ON(!cache);
-<<<<<<< HEAD
 
 	pin_down_extent(root, cache, bytenr, num_bytes, reserved);
 
-=======
-
-	pin_down_extent(root, cache, bytenr, num_bytes, reserved);
-
->>>>>>> 02f8c6ae
 	btrfs_put_block_group(cache);
 	return 0;
 }
@@ -5418,8 +4639,6 @@
 			   struct btrfs_root *root,
 			   struct extent_buffer *buf,
 			   u64 parent, int last_ref)
-<<<<<<< HEAD
-=======
 {
 	struct btrfs_block_rsv *block_rsv;
 	struct btrfs_block_group_cache *cache = NULL;
@@ -5508,101 +4727,9 @@
 		      struct btrfs_root *root,
 		      u64 bytenr, u64 num_bytes, u64 parent,
 		      u64 root_objectid, u64 owner, u64 offset)
->>>>>>> 02f8c6ae
-{
-	struct btrfs_block_rsv *block_rsv;
-	struct btrfs_block_group_cache *cache = NULL;
+{
 	int ret;
 
-<<<<<<< HEAD
-	if (root->root_key.objectid != BTRFS_TREE_LOG_OBJECTID) {
-		ret = btrfs_add_delayed_tree_ref(trans, buf->start, buf->len,
-						parent, root->root_key.objectid,
-						btrfs_header_level(buf),
-						BTRFS_DROP_DELAYED_REF, NULL);
-		BUG_ON(ret);
-	}
-
-	if (!last_ref)
-		return;
-
-	block_rsv = get_block_rsv(trans, root);
-	cache = btrfs_lookup_block_group(root->fs_info, buf->start);
-	if (block_rsv->space_info != cache->space_info)
-		goto out;
-
-	if (btrfs_header_generation(buf) == trans->transid) {
-		if (root->root_key.objectid != BTRFS_TREE_LOG_OBJECTID) {
-			ret = check_ref_cleanup(trans, root, buf->start);
-			if (!ret)
-				goto pin;
-		}
-
-		if (btrfs_header_flag(buf, BTRFS_HEADER_FLAG_WRITTEN)) {
-			pin_down_extent(root, cache, buf->start, buf->len, 1);
-			goto pin;
-		}
-
-		WARN_ON(test_bit(EXTENT_BUFFER_DIRTY, &buf->bflags));
-
-		btrfs_add_free_space(cache, buf->start, buf->len);
-		ret = btrfs_update_reserved_bytes(cache, buf->len, 0, 0);
-		if (ret == -EAGAIN) {
-			/* block group became read-only */
-			btrfs_update_reserved_bytes(cache, buf->len, 0, 1);
-			goto out;
-		}
-
-		ret = 1;
-		spin_lock(&block_rsv->lock);
-		if (block_rsv->reserved < block_rsv->size) {
-			block_rsv->reserved += buf->len;
-			ret = 0;
-		}
-		spin_unlock(&block_rsv->lock);
-
-		if (ret) {
-			spin_lock(&cache->space_info->lock);
-			cache->space_info->bytes_reserved -= buf->len;
-			cache->space_info->reservation_progress++;
-			spin_unlock(&cache->space_info->lock);
-		}
-		goto out;
-	}
-pin:
-	if (block_rsv->durable && !cache->ro) {
-		ret = 0;
-		spin_lock(&cache->lock);
-		if (!cache->ro) {
-			cache->reserved_pinned += buf->len;
-			ret = 1;
-		}
-		spin_unlock(&cache->lock);
-
-		if (ret) {
-			spin_lock(&block_rsv->lock);
-			block_rsv->freed[trans->transid & 0x1] += buf->len;
-			spin_unlock(&block_rsv->lock);
-		}
-	}
-out:
-	/*
-	 * Deleting the buffer, clear the corrupt flag since it doesn't matter
-	 * anymore.
-	 */
-	clear_bit(EXTENT_BUFFER_CORRUPT, &buf->bflags);
-	btrfs_put_block_group(cache);
-}
-
-int btrfs_free_extent(struct btrfs_trans_handle *trans,
-		      struct btrfs_root *root,
-		      u64 bytenr, u64 num_bytes, u64 parent,
-		      u64 root_objectid, u64 owner, u64 offset)
-{
-	int ret;
-
-=======
->>>>>>> 02f8c6ae
 	/*
 	 * tree log blocks never actually go into the extent allocation
 	 * tree, just update pinning info and exit early.
@@ -5715,11 +4842,7 @@
 				     u64 num_bytes, u64 empty_size,
 				     u64 search_start, u64 search_end,
 				     u64 hint_byte, struct btrfs_key *ins,
-<<<<<<< HEAD
-				     int data)
-=======
 				     u64 data)
->>>>>>> 02f8c6ae
 {
 	int ret = 0;
 	struct btrfs_root *root = orig_root->fs_info->extent_root;
@@ -5746,11 +4869,7 @@
 
 	space_info = __find_space_info(root->fs_info, data);
 	if (!space_info) {
-<<<<<<< HEAD
-		printk(KERN_ERR "No space info for %d\n", data);
-=======
 		printk(KERN_ERR "No space info for %llu\n", data);
->>>>>>> 02f8c6ae
 		return -ENOSPC;
 	}
 
@@ -5902,12 +5021,8 @@
 
 		spin_lock(&block_group->free_space_ctl->tree_lock);
 		if (cached &&
-<<<<<<< HEAD
-		    block_group->free_space_ctl->free_space < num_bytes + empty_size) {
-=======
 		    block_group->free_space_ctl->free_space <
 		    num_bytes + empty_size) {
->>>>>>> 02f8c6ae
 			spin_unlock(&block_group->free_space_ctl->tree_lock);
 			goto loop;
 		}
@@ -6379,8 +5494,7 @@
 	u32 size = sizeof(*extent_item) + sizeof(*block_info) + sizeof(*iref);
 
 	path = btrfs_alloc_path();
-	if (!path)
-		return -ENOMEM;
+	BUG_ON(!path);
 
 	path->leave_spinning = 1;
 	ret = btrfs_insert_empty_item(trans, fs_info->extent_root, path,
@@ -6610,21 +5724,12 @@
 	struct extent_buffer *buf;
 	u64 flags = 0;
 	int ret;
-<<<<<<< HEAD
 
 
 	block_rsv = use_block_rsv(trans, root, blocksize);
 	if (IS_ERR(block_rsv))
 		return ERR_CAST(block_rsv);
 
-=======
-
-
-	block_rsv = use_block_rsv(trans, root, blocksize);
-	if (IS_ERR(block_rsv))
-		return ERR_CAST(block_rsv);
-
->>>>>>> 02f8c6ae
 	ret = btrfs_reserve_extent(trans, root, blocksize, blocksize,
 				   empty_size, hint, (u64)-1, &ins, 0);
 	if (ret) {
@@ -7160,14 +6265,10 @@
 	int level;
 
 	path = btrfs_alloc_path();
-	if (!path)
-		return -ENOMEM;
+	BUG_ON(!path);
 
 	wc = kzalloc(sizeof(*wc), GFP_NOFS);
-	if (!wc) {
-		btrfs_free_path(path);
-		return -ENOMEM;
-	}
+	BUG_ON(!wc);
 
 	trans = btrfs_start_transaction(tree_root, 0);
 	BUG_ON(IS_ERR(trans));
@@ -7327,7 +6428,6 @@
 	int wret;
 
 	BUG_ON(root->root_key.objectid != BTRFS_TREE_RELOC_OBJECTID);
-<<<<<<< HEAD
 
 	path = btrfs_alloc_path();
 	if (!path)
@@ -7360,40 +6460,6 @@
 	wc->keep_locks = 1;
 	wc->reada_count = BTRFS_NODEPTRS_PER_BLOCK(root);
 
-=======
-
-	path = btrfs_alloc_path();
-	if (!path)
-		return -ENOMEM;
-
-	wc = kzalloc(sizeof(*wc), GFP_NOFS);
-	if (!wc) {
-		btrfs_free_path(path);
-		return -ENOMEM;
-	}
-
-	btrfs_assert_tree_locked(parent);
-	parent_level = btrfs_header_level(parent);
-	extent_buffer_get(parent);
-	path->nodes[parent_level] = parent;
-	path->slots[parent_level] = btrfs_header_nritems(parent);
-
-	btrfs_assert_tree_locked(node);
-	level = btrfs_header_level(node);
-	path->nodes[level] = node;
-	path->slots[level] = 0;
-	path->locks[level] = 1;
-
-	wc->refs[parent_level] = 1;
-	wc->flags[parent_level] = BTRFS_BLOCK_FLAG_FULL_BACKREF;
-	wc->level = level;
-	wc->shared_level = -1;
-	wc->stage = DROP_REFERENCE;
-	wc->update_ref = 0;
-	wc->keep_locks = 1;
-	wc->reada_count = BTRFS_NODEPTRS_PER_BLOCK(root);
-
->>>>>>> 02f8c6ae
 	while (1) {
 		wret = walk_down_tree(trans, root, path, wc);
 		if (wret < 0) {
@@ -7572,7 +6638,6 @@
 	u64 free_bytes = 0;
 
 	spin_lock(&sinfo->lock);
-<<<<<<< HEAD
 
 	for(i = 0; i < BTRFS_NR_RAID_TYPES; i++)
 		if (!list_empty(&sinfo->block_groups[i]))
@@ -7581,16 +6646,6 @@
 
 	spin_unlock(&sinfo->lock);
 
-=======
-
-	for(i = 0; i < BTRFS_NR_RAID_TYPES; i++)
-		if (!list_empty(&sinfo->block_groups[i]))
-			free_bytes += __btrfs_get_ro_block_group_free_space(
-						&sinfo->block_groups[i]);
-
-	spin_unlock(&sinfo->lock);
-
->>>>>>> 02f8c6ae
 	return free_bytes;
 }
 
@@ -7962,7 +7017,6 @@
 		set_avail_alloc_bits(root->fs_info, cache->flags);
 		if (btrfs_chunk_readonly(root, cache->key.objectid))
 			set_block_group_ro(cache);
-<<<<<<< HEAD
 	}
 
 	list_for_each_entry_rcu(space_info, &root->fs_info->space_info, list) {
@@ -7981,26 +7035,6 @@
 			set_block_group_ro(cache);
 	}
 
-=======
-	}
-
-	list_for_each_entry_rcu(space_info, &root->fs_info->space_info, list) {
-		if (!(get_alloc_profile(root, space_info->flags) &
-		      (BTRFS_BLOCK_GROUP_RAID10 |
-		       BTRFS_BLOCK_GROUP_RAID1 |
-		       BTRFS_BLOCK_GROUP_DUP)))
-			continue;
-		/*
-		 * avoid allocating from un-mirrored block group if there are
-		 * mirrored block groups.
-		 */
-		list_for_each_entry(cache, &space_info->block_groups[3], list)
-			set_block_group_ro(cache);
-		list_for_each_entry(cache, &space_info->block_groups[4], list)
-			set_block_group_ro(cache);
-	}
-
->>>>>>> 02f8c6ae
 	init_global_block_rsv(info);
 	ret = 0;
 error:
@@ -8106,13 +7140,8 @@
 
 	memcpy(&key, &block_group->key, sizeof(key));
 	if (block_group->flags & (BTRFS_BLOCK_GROUP_DUP |
-<<<<<<< HEAD
-				BTRFS_BLOCK_GROUP_RAID1 |
-				BTRFS_BLOCK_GROUP_RAID10))
-=======
 				  BTRFS_BLOCK_GROUP_RAID1 |
 				  BTRFS_BLOCK_GROUP_RAID10))
->>>>>>> 02f8c6ae
 		factor = 2;
 	else
 		factor = 1;
@@ -8133,10 +7162,7 @@
 	spin_unlock(&cluster->refill_lock);
 
 	path = btrfs_alloc_path();
-	if (!path) {
-		ret = -ENOMEM;
-		goto out;
-	}
+	BUG_ON(!path);
 
 	inode = lookup_free_space_inode(root, block_group, path);
 	if (!IS_ERR(inode)) {
@@ -8172,40 +7198,6 @@
 		btrfs_release_path(path);
 	}
 
-	inode = lookup_free_space_inode(root, block_group, path);
-	if (!IS_ERR(inode)) {
-		btrfs_orphan_add(trans, inode);
-		clear_nlink(inode);
-		/* One for the block groups ref */
-		spin_lock(&block_group->lock);
-		if (block_group->iref) {
-			block_group->iref = 0;
-			block_group->inode = NULL;
-			spin_unlock(&block_group->lock);
-			iput(inode);
-		} else {
-			spin_unlock(&block_group->lock);
-		}
-		/* One for our lookup ref */
-		iput(inode);
-	}
-
-	key.objectid = BTRFS_FREE_SPACE_OBJECTID;
-	key.offset = block_group->key.objectid;
-	key.type = 0;
-
-	ret = btrfs_search_slot(trans, tree_root, &key, path, -1, 1);
-	if (ret < 0)
-		goto out;
-	if (ret > 0)
-		btrfs_release_path(path);
-	if (ret == 0) {
-		ret = btrfs_del_item(trans, tree_root, path);
-		if (ret)
-			goto out;
-		btrfs_release_path(path);
-	}
-
 	spin_lock(&root->fs_info->block_group_cache_lock);
 	rb_erase(&block_group->cache_node,
 		 &root->fs_info->block_group_cache_tree);
