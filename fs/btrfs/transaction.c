/*
 * Copyright (C) 2007 Oracle.  All rights reserved.
 *
 * This program is free software; you can redistribute it and/or
 * modify it under the terms of the GNU General Public
 * License v2 as published by the Free Software Foundation.
 *
 * This program is distributed in the hope that it will be useful,
 * but WITHOUT ANY WARRANTY; without even the implied warranty of
 * MERCHANTABILITY or FITNESS FOR A PARTICULAR PURPOSE.  See the GNU
 * General Public License for more details.
 *
 * You should have received a copy of the GNU General Public
 * License along with this program; if not, write to the
 * Free Software Foundation, Inc., 59 Temple Place - Suite 330,
 * Boston, MA 021110-1307, USA.
 */

#include <linux/fs.h>
#include <linux/slab.h>
#include <linux/sched.h>
#include <linux/writeback.h>
#include <linux/pagemap.h>
#include <linux/blkdev.h>
#include <linux/uuid.h>
#include "ctree.h"
#include "disk-io.h"
#include "transaction.h"
#include "locking.h"
#include "tree-log.h"
#include "inode-map.h"
#include "volumes.h"

#define BTRFS_ROOT_TRANS_TAG 0

void put_transaction(struct btrfs_transaction *transaction)
{
	WARN_ON(atomic_read(&transaction->use_count) == 0);
	if (atomic_dec_and_test(&transaction->use_count)) {
		BUG_ON(!list_empty(&transaction->list));
		WARN_ON(transaction->delayed_refs.root.rb_node);
		memset(transaction, 0, sizeof(*transaction));
		kmem_cache_free(btrfs_transaction_cachep, transaction);
	}
}

static noinline void switch_commit_root(struct btrfs_root *root)
{
	free_extent_buffer(root->commit_root);
	root->commit_root = btrfs_root_node(root);
}

/*
 * either allocate a new transaction or hop into the existing one
 */
static noinline int join_transaction(struct btrfs_root *root, int nofail)
{
	struct btrfs_transaction *cur_trans;
	struct btrfs_fs_info *fs_info = root->fs_info;

	spin_lock(&fs_info->trans_lock);
loop:
	/* The file system has been taken offline. No new transactions. */
	if (fs_info->fs_state & BTRFS_SUPER_FLAG_ERROR) {
		spin_unlock(&fs_info->trans_lock);
		return -EROFS;
	}

	if (fs_info->trans_no_join) {
		if (!nofail) {
			spin_unlock(&fs_info->trans_lock);
			return -EBUSY;
		}
	}

	cur_trans = fs_info->running_transaction;
	if (cur_trans) {
		if (cur_trans->aborted) {
			spin_unlock(&fs_info->trans_lock);
			return cur_trans->aborted;
		}
		atomic_inc(&cur_trans->use_count);
		atomic_inc(&cur_trans->num_writers);
		cur_trans->num_joined++;
		spin_unlock(&fs_info->trans_lock);
		return 0;
	}
	spin_unlock(&fs_info->trans_lock);

	cur_trans = kmem_cache_alloc(btrfs_transaction_cachep, GFP_NOFS);
	if (!cur_trans)
		return -ENOMEM;

	spin_lock(&fs_info->trans_lock);
	if (fs_info->running_transaction) {
		/*
		 * someone started a transaction after we unlocked.  Make sure
		 * to redo the trans_no_join checks above
		 */
		kmem_cache_free(btrfs_transaction_cachep, cur_trans);
		cur_trans = fs_info->running_transaction;
		goto loop;
	} else if (fs_info->fs_state & BTRFS_SUPER_FLAG_ERROR) {
		spin_unlock(&fs_info->trans_lock);
		kmem_cache_free(btrfs_transaction_cachep, cur_trans);
		return -EROFS;
	}

	atomic_set(&cur_trans->num_writers, 1);
	cur_trans->num_joined = 0;
	init_waitqueue_head(&cur_trans->writer_wait);
	init_waitqueue_head(&cur_trans->commit_wait);
	cur_trans->in_commit = 0;
	cur_trans->blocked = 0;
	/*
	 * One for this trans handle, one so it will live on until we
	 * commit the transaction.
	 */
	atomic_set(&cur_trans->use_count, 2);
	cur_trans->commit_done = 0;
	cur_trans->start_time = get_seconds();

	cur_trans->delayed_refs.root = RB_ROOT;
	cur_trans->delayed_refs.num_entries = 0;
	cur_trans->delayed_refs.num_heads_ready = 0;
	cur_trans->delayed_refs.num_heads = 0;
	cur_trans->delayed_refs.flushing = 0;
	cur_trans->delayed_refs.run_delayed_start = 0;

	/*
	 * although the tree mod log is per file system and not per transaction,
	 * the log must never go across transaction boundaries.
	 */
	smp_mb();
	if (!list_empty(&fs_info->tree_mod_seq_list)) {
		printk(KERN_ERR "btrfs: tree_mod_seq_list not empty when "
			"creating a fresh transaction\n");
		WARN_ON(1);
	}
	if (!RB_EMPTY_ROOT(&fs_info->tree_mod_log)) {
		printk(KERN_ERR "btrfs: tree_mod_log rb tree not empty when "
			"creating a fresh transaction\n");
		WARN_ON(1);
	}
	atomic_set(&fs_info->tree_mod_seq, 0);

	spin_lock_init(&cur_trans->commit_lock);
	spin_lock_init(&cur_trans->delayed_refs.lock);

	INIT_LIST_HEAD(&cur_trans->pending_snapshots);
	list_add_tail(&cur_trans->list, &fs_info->trans_list);
	extent_io_tree_init(&cur_trans->dirty_pages,
			     fs_info->btree_inode->i_mapping);
	fs_info->generation++;
	cur_trans->transid = fs_info->generation;
	fs_info->running_transaction = cur_trans;
	cur_trans->aborted = 0;
	spin_unlock(&fs_info->trans_lock);

	return 0;
}

/*
 * this does all the record keeping required to make sure that a reference
 * counted root is properly recorded in a given transaction.  This is required
 * to make sure the old root from before we joined the transaction is deleted
 * when the transaction commits
 */
static int record_root_in_trans(struct btrfs_trans_handle *trans,
			       struct btrfs_root *root)
{
	if (root->ref_cows && root->last_trans < trans->transid) {
		WARN_ON(root == root->fs_info->extent_root);
		WARN_ON(root->commit_root != root->node);

		/*
		 * see below for in_trans_setup usage rules
		 * we have the reloc mutex held now, so there
		 * is only one writer in this function
		 */
		root->in_trans_setup = 1;

		/* make sure readers find in_trans_setup before
		 * they find our root->last_trans update
		 */
		smp_wmb();

		spin_lock(&root->fs_info->fs_roots_radix_lock);
		if (root->last_trans == trans->transid) {
			spin_unlock(&root->fs_info->fs_roots_radix_lock);
			return 0;
		}
		radix_tree_tag_set(&root->fs_info->fs_roots_radix,
			   (unsigned long)root->root_key.objectid,
			   BTRFS_ROOT_TRANS_TAG);
		spin_unlock(&root->fs_info->fs_roots_radix_lock);
		root->last_trans = trans->transid;

		/* this is pretty tricky.  We don't want to
		 * take the relocation lock in btrfs_record_root_in_trans
		 * unless we're really doing the first setup for this root in
		 * this transaction.
		 *
		 * Normally we'd use root->last_trans as a flag to decide
		 * if we want to take the expensive mutex.
		 *
		 * But, we have to set root->last_trans before we
		 * init the relocation root, otherwise, we trip over warnings
		 * in ctree.c.  The solution used here is to flag ourselves
		 * with root->in_trans_setup.  When this is 1, we're still
		 * fixing up the reloc trees and everyone must wait.
		 *
		 * When this is zero, they can trust root->last_trans and fly
		 * through btrfs_record_root_in_trans without having to take the
		 * lock.  smp_wmb() makes sure that all the writes above are
		 * done before we pop in the zero below
		 */
		btrfs_init_reloc_root(trans, root);
		smp_wmb();
		root->in_trans_setup = 0;
	}
	return 0;
}


int btrfs_record_root_in_trans(struct btrfs_trans_handle *trans,
			       struct btrfs_root *root)
{
	if (!root->ref_cows)
		return 0;

	/*
	 * see record_root_in_trans for comments about in_trans_setup usage
	 * and barriers
	 */
	smp_rmb();
	if (root->last_trans == trans->transid &&
	    !root->in_trans_setup)
		return 0;

	mutex_lock(&root->fs_info->reloc_mutex);
	record_root_in_trans(trans, root);
	mutex_unlock(&root->fs_info->reloc_mutex);

	return 0;
}

/* wait for commit against the current transaction to become unblocked
 * when this is done, it is safe to start a new transaction, but the current
 * transaction might not be fully on disk.
 */
static void wait_current_trans(struct btrfs_root *root)
{
	struct btrfs_transaction *cur_trans;

	spin_lock(&root->fs_info->trans_lock);
	cur_trans = root->fs_info->running_transaction;
	if (cur_trans && cur_trans->blocked) {
		atomic_inc(&cur_trans->use_count);
		spin_unlock(&root->fs_info->trans_lock);

		wait_event(root->fs_info->transaction_wait,
			   !cur_trans->blocked);
		put_transaction(cur_trans);
	} else {
		spin_unlock(&root->fs_info->trans_lock);
	}
}

static int may_wait_transaction(struct btrfs_root *root, int type)
{
	if (root->fs_info->log_root_recovering)
		return 0;

	if (type == TRANS_USERSPACE)
		return 1;

	if (type == TRANS_START &&
	    !atomic_read(&root->fs_info->open_ioctl_trans))
		return 1;

	return 0;
}

static struct btrfs_trans_handle *start_transaction(struct btrfs_root *root,
						    u64 num_items, int type,
						    int noflush)
{
	struct btrfs_trans_handle *h;
	struct btrfs_transaction *cur_trans;
	u64 num_bytes = 0;
	int ret;
	u64 qgroup_reserved = 0;

	if (root->fs_info->fs_state & BTRFS_SUPER_FLAG_ERROR)
		return ERR_PTR(-EROFS);

	if (current->journal_info) {
		WARN_ON(type != TRANS_JOIN && type != TRANS_JOIN_NOLOCK);
		h = current->journal_info;
		h->use_count++;
		h->orig_rsv = h->block_rsv;
		h->block_rsv = NULL;
		goto got_it;
	}

	/*
	 * Do the reservation before we join the transaction so we can do all
	 * the appropriate flushing if need be.
	 */
	if (num_items > 0 && root != root->fs_info->chunk_root) {
		if (root->fs_info->quota_enabled &&
		    is_fstree(root->root_key.objectid)) {
			qgroup_reserved = num_items * root->leafsize;
			ret = btrfs_qgroup_reserve(root, qgroup_reserved);
			if (ret)
				return ERR_PTR(ret);
		}

		num_bytes = btrfs_calc_trans_metadata_size(root, num_items);
		if (noflush)
			ret = btrfs_block_rsv_add_noflush(root,
						&root->fs_info->trans_block_rsv,
						num_bytes);
		else
			ret = btrfs_block_rsv_add(root,
						&root->fs_info->trans_block_rsv,
						num_bytes);
		if (ret)
			return ERR_PTR(ret);
	}
again:
	h = kmem_cache_alloc(btrfs_trans_handle_cachep, GFP_NOFS);
	if (!h)
		return ERR_PTR(-ENOMEM);

	if (may_wait_transaction(root, type))
		wait_current_trans(root);

	do {
		ret = join_transaction(root, type == TRANS_JOIN_NOLOCK);
		if (ret == -EBUSY)
			wait_current_trans(root);
	} while (ret == -EBUSY);

	if (ret < 0) {
		kmem_cache_free(btrfs_trans_handle_cachep, h);
		return ERR_PTR(ret);
	}

	cur_trans = root->fs_info->running_transaction;

	h->transid = cur_trans->transid;
	h->transaction = cur_trans;
	h->blocks_used = 0;
	h->bytes_reserved = 0;
	h->root = root;
	h->delayed_ref_updates = 0;
	h->use_count = 1;
	h->adding_csums = 0;
	h->block_rsv = NULL;
	h->orig_rsv = NULL;
	h->aborted = 0;
	h->qgroup_reserved = qgroup_reserved;
	h->delayed_ref_elem.seq = 0;
	h->type = type;
	INIT_LIST_HEAD(&h->qgroup_ref_list);
	INIT_LIST_HEAD(&h->new_bgs);

	smp_mb();
	if (cur_trans->blocked && may_wait_transaction(root, type)) {
		btrfs_commit_transaction(h, root);
		goto again;
	}

	if (num_bytes) {
		trace_btrfs_space_reservation(root->fs_info, "transaction",
					      h->transid, num_bytes, 1);
		h->block_rsv = &root->fs_info->trans_block_rsv;
		h->bytes_reserved = num_bytes;
	}

got_it:
	btrfs_record_root_in_trans(h, root);

	if (!current->journal_info && type != TRANS_USERSPACE)
		current->journal_info = h;
	return h;
}

struct btrfs_trans_handle *btrfs_start_transaction(struct btrfs_root *root,
						   int num_items)
{
	return start_transaction(root, num_items, TRANS_START, 0);
}

struct btrfs_trans_handle *btrfs_start_transaction_noflush(
					struct btrfs_root *root, int num_items)
{
	return start_transaction(root, num_items, TRANS_START, 1);
}

struct btrfs_trans_handle *btrfs_join_transaction(struct btrfs_root *root)
{
	return start_transaction(root, 0, TRANS_JOIN, 0);
}

struct btrfs_trans_handle *btrfs_join_transaction_nolock(struct btrfs_root *root)
{
	return start_transaction(root, 0, TRANS_JOIN_NOLOCK, 0);
}

struct btrfs_trans_handle *btrfs_start_ioctl_transaction(struct btrfs_root *root)
{
	return start_transaction(root, 0, TRANS_USERSPACE, 0);
}

/* wait for a transaction commit to be fully complete */
static noinline void wait_for_commit(struct btrfs_root *root,
				    struct btrfs_transaction *commit)
{
	wait_event(commit->commit_wait, commit->commit_done);
}

int btrfs_wait_for_commit(struct btrfs_root *root, u64 transid)
{
	struct btrfs_transaction *cur_trans = NULL, *t;
	int ret;

	ret = 0;
	if (transid) {
		if (transid <= root->fs_info->last_trans_committed)
			goto out;

		/* find specified transaction */
		spin_lock(&root->fs_info->trans_lock);
		list_for_each_entry(t, &root->fs_info->trans_list, list) {
			if (t->transid == transid) {
				cur_trans = t;
				atomic_inc(&cur_trans->use_count);
				break;
			}
			if (t->transid > transid)
				break;
		}
		spin_unlock(&root->fs_info->trans_lock);
		ret = -EINVAL;
		if (!cur_trans)
			goto out;  /* bad transid */
	} else {
		/* find newest transaction that is committing | committed */
		spin_lock(&root->fs_info->trans_lock);
		list_for_each_entry_reverse(t, &root->fs_info->trans_list,
					    list) {
			if (t->in_commit) {
				if (t->commit_done)
					break;
				cur_trans = t;
				atomic_inc(&cur_trans->use_count);
				break;
			}
		}
		spin_unlock(&root->fs_info->trans_lock);
		if (!cur_trans)
			goto out;  /* nothing committing|committed */
	}

	wait_for_commit(root, cur_trans);

	put_transaction(cur_trans);
	ret = 0;
out:
	return ret;
}

void btrfs_throttle(struct btrfs_root *root)
{
	if (!atomic_read(&root->fs_info->open_ioctl_trans))
		wait_current_trans(root);
}

static int should_end_transaction(struct btrfs_trans_handle *trans,
				  struct btrfs_root *root)
{
	int ret;

	ret = btrfs_block_rsv_check(root, &root->fs_info->global_block_rsv, 5);
	return ret ? 1 : 0;
}

int btrfs_should_end_transaction(struct btrfs_trans_handle *trans,
				 struct btrfs_root *root)
{
	struct btrfs_transaction *cur_trans = trans->transaction;
	int updates;
	int err;

	smp_mb();
	if (cur_trans->blocked || cur_trans->delayed_refs.flushing)
		return 1;

	updates = trans->delayed_ref_updates;
	trans->delayed_ref_updates = 0;
	if (updates) {
		err = btrfs_run_delayed_refs(trans, root, updates);
		if (err) /* Error code will also eval true */
			return err;
	}

	return should_end_transaction(trans, root);
}

static int __btrfs_end_transaction(struct btrfs_trans_handle *trans,
			  struct btrfs_root *root, int throttle)
{
	struct btrfs_transaction *cur_trans = trans->transaction;
	struct btrfs_fs_info *info = root->fs_info;
	int count = 0;
	int lock = (trans->type != TRANS_JOIN_NOLOCK);
	int err = 0;

	if (--trans->use_count) {
		trans->block_rsv = trans->orig_rsv;
		return 0;
	}

	/*
	 * do the qgroup accounting as early as possible
	 */
	err = btrfs_delayed_refs_qgroup_accounting(trans, info);

	/*
	 * the same root has to be passed to start_transaction and
	 * end_transaction. Subvolume quota depends on this.
	 */
	WARN_ON(trans->root != root);

	if (trans->qgroup_reserved) {
		btrfs_qgroup_free(root, trans->qgroup_reserved);
		trans->qgroup_reserved = 0;
	}

	if (!list_empty(&trans->new_bgs))
		btrfs_create_pending_block_groups(trans, root);

	while (count < 2) {
		unsigned long cur = trans->delayed_ref_updates;
		trans->delayed_ref_updates = 0;
		if (cur &&
		    trans->transaction->delayed_refs.num_heads_ready > 64) {
			trans->delayed_ref_updates = 0;
			btrfs_run_delayed_refs(trans, root, cur);
		} else {
			break;
		}
		count++;
	}
	btrfs_trans_release_metadata(trans, root);
	trans->block_rsv = NULL;

	if (!list_empty(&trans->new_bgs))
		btrfs_create_pending_block_groups(trans, root);

	if (lock && !atomic_read(&root->fs_info->open_ioctl_trans) &&
	    should_end_transaction(trans, root)) {
		trans->transaction->blocked = 1;
		smp_wmb();
	}

	if (lock && cur_trans->blocked && !cur_trans->in_commit) {
		if (throttle) {
			/*
			 * We may race with somebody else here so end up having
			 * to call end_transaction on ourselves again, so inc
			 * our use_count.
			 */
			trans->use_count++;
			return btrfs_commit_transaction(trans, root);
		} else {
			wake_up_process(info->transaction_kthread);
		}
	}

	WARN_ON(cur_trans != info->running_transaction);
	WARN_ON(atomic_read(&cur_trans->num_writers) < 1);
	atomic_dec(&cur_trans->num_writers);

	smp_mb();
	if (waitqueue_active(&cur_trans->writer_wait))
		wake_up(&cur_trans->writer_wait);
	put_transaction(cur_trans);

	if (current->journal_info == trans)
		current->journal_info = NULL;

	if (throttle)
		btrfs_run_delayed_iputs(root);

	if (trans->aborted ||
	    root->fs_info->fs_state & BTRFS_SUPER_FLAG_ERROR) {
		err = -EIO;
	}
	assert_qgroups_uptodate(trans);

	memset(trans, 0, sizeof(*trans));
	kmem_cache_free(btrfs_trans_handle_cachep, trans);
	return err;
}

int btrfs_end_transaction(struct btrfs_trans_handle *trans,
			  struct btrfs_root *root)
{
	int ret;

	ret = __btrfs_end_transaction(trans, root, 0);
	if (ret)
		return ret;
	return 0;
}

int btrfs_end_transaction_throttle(struct btrfs_trans_handle *trans,
				   struct btrfs_root *root)
{
	int ret;

	ret = __btrfs_end_transaction(trans, root, 1);
	if (ret)
		return ret;
	return 0;
}

int btrfs_end_transaction_dmeta(struct btrfs_trans_handle *trans,
				struct btrfs_root *root)
{
	return __btrfs_end_transaction(trans, root, 1);
}

/*
 * when btree blocks are allocated, they have some corresponding bits set for
 * them in one of two extent_io trees.  This is used to make sure all of
 * those extents are sent to disk but does not wait on them
 */
int btrfs_write_marked_extents(struct btrfs_root *root,
			       struct extent_io_tree *dirty_pages, int mark)
{
	int err = 0;
	int werr = 0;
	struct address_space *mapping = root->fs_info->btree_inode->i_mapping;
	struct extent_state *cached_state = NULL;
	u64 start = 0;
	u64 end;

	while (!find_first_extent_bit(dirty_pages, start, &start, &end,
				      mark, &cached_state)) {
		convert_extent_bit(dirty_pages, start, end, EXTENT_NEED_WAIT,
				   mark, &cached_state, GFP_NOFS);
		cached_state = NULL;
		err = filemap_fdatawrite_range(mapping, start, end);
		if (err)
			werr = err;
		cond_resched();
		start = end + 1;
	}
	if (err)
		werr = err;
	return werr;
}

/*
 * when btree blocks are allocated, they have some corresponding bits set for
 * them in one of two extent_io trees.  This is used to make sure all of
 * those extents are on disk for transaction or log commit.  We wait
 * on all the pages and clear them from the dirty pages state tree
 */
int btrfs_wait_marked_extents(struct btrfs_root *root,
			      struct extent_io_tree *dirty_pages, int mark)
{
	int err = 0;
	int werr = 0;
	struct address_space *mapping = root->fs_info->btree_inode->i_mapping;
	struct extent_state *cached_state = NULL;
	u64 start = 0;
	u64 end;

	while (!find_first_extent_bit(dirty_pages, start, &start, &end,
				      EXTENT_NEED_WAIT, &cached_state)) {
		clear_extent_bit(dirty_pages, start, end, EXTENT_NEED_WAIT,
				 0, 0, &cached_state, GFP_NOFS);
		err = filemap_fdatawait_range(mapping, start, end);
		if (err)
			werr = err;
		cond_resched();
		start = end + 1;
	}
	if (err)
		werr = err;
	return werr;
}

/*
 * when btree blocks are allocated, they have some corresponding bits set for
 * them in one of two extent_io trees.  This is used to make sure all of
 * those extents are on disk for transaction or log commit
 */
int btrfs_write_and_wait_marked_extents(struct btrfs_root *root,
				struct extent_io_tree *dirty_pages, int mark)
{
	int ret;
	int ret2;

	ret = btrfs_write_marked_extents(root, dirty_pages, mark);
	ret2 = btrfs_wait_marked_extents(root, dirty_pages, mark);

	if (ret)
		return ret;
	if (ret2)
		return ret2;
	return 0;
}

int btrfs_write_and_wait_transaction(struct btrfs_trans_handle *trans,
				     struct btrfs_root *root)
{
	if (!trans || !trans->transaction) {
		struct inode *btree_inode;
		btree_inode = root->fs_info->btree_inode;
		return filemap_write_and_wait(btree_inode->i_mapping);
	}
	return btrfs_write_and_wait_marked_extents(root,
					   &trans->transaction->dirty_pages,
					   EXTENT_DIRTY);
}

/*
 * this is used to update the root pointer in the tree of tree roots.
 *
 * But, in the case of the extent allocation tree, updating the root
 * pointer may allocate blocks which may change the root of the extent
 * allocation tree.
 *
 * So, this loops and repeats and makes sure the cowonly root didn't
 * change while the root pointer was being updated in the metadata.
 */
static int update_cowonly_root(struct btrfs_trans_handle *trans,
			       struct btrfs_root *root)
{
	int ret;
	u64 old_root_bytenr;
	u64 old_root_used;
	struct btrfs_root *tree_root = root->fs_info->tree_root;

	old_root_used = btrfs_root_used(&root->root_item);
	btrfs_write_dirty_block_groups(trans, root);

	while (1) {
		old_root_bytenr = btrfs_root_bytenr(&root->root_item);
		if (old_root_bytenr == root->node->start &&
		    old_root_used == btrfs_root_used(&root->root_item))
			break;

		btrfs_set_root_node(&root->root_item, root->node);
		ret = btrfs_update_root(trans, tree_root,
					&root->root_key,
					&root->root_item);
		if (ret)
			return ret;

		old_root_used = btrfs_root_used(&root->root_item);
		ret = btrfs_write_dirty_block_groups(trans, root);
		if (ret)
			return ret;
	}

	if (root != root->fs_info->extent_root)
		switch_commit_root(root);

	return 0;
}

/*
 * update all the cowonly tree roots on disk
 *
 * The error handling in this function may not be obvious. Any of the
 * failures will cause the file system to go offline. We still need
 * to clean up the delayed refs.
 */
static noinline int commit_cowonly_roots(struct btrfs_trans_handle *trans,
					 struct btrfs_root *root)
{
	struct btrfs_fs_info *fs_info = root->fs_info;
	struct list_head *next;
	struct extent_buffer *eb;
	int ret;

	ret = btrfs_run_delayed_refs(trans, root, (unsigned long)-1);
	if (ret)
		return ret;

	eb = btrfs_lock_root_node(fs_info->tree_root);
	ret = btrfs_cow_block(trans, fs_info->tree_root, eb, NULL,
			      0, &eb);
	btrfs_tree_unlock(eb);
	free_extent_buffer(eb);

	if (ret)
		return ret;

	ret = btrfs_run_delayed_refs(trans, root, (unsigned long)-1);
	if (ret)
		return ret;

	ret = btrfs_run_dev_stats(trans, root->fs_info);
	BUG_ON(ret);

	ret = btrfs_run_qgroups(trans, root->fs_info);
	BUG_ON(ret);

	/* run_qgroups might have added some more refs */
	ret = btrfs_run_delayed_refs(trans, root, (unsigned long)-1);
	BUG_ON(ret);

	while (!list_empty(&fs_info->dirty_cowonly_roots)) {
		next = fs_info->dirty_cowonly_roots.next;
		list_del_init(next);
		root = list_entry(next, struct btrfs_root, dirty_list);

		ret = update_cowonly_root(trans, root);
		if (ret)
			return ret;
	}

	down_write(&fs_info->extent_commit_sem);
	switch_commit_root(fs_info->extent_root);
	up_write(&fs_info->extent_commit_sem);

	return 0;
}

/*
 * dead roots are old snapshots that need to be deleted.  This allocates
 * a dirty root struct and adds it into the list of dead roots that need to
 * be deleted
 */
int btrfs_add_dead_root(struct btrfs_root *root)
{
	spin_lock(&root->fs_info->trans_lock);
	list_add(&root->root_list, &root->fs_info->dead_roots);
	spin_unlock(&root->fs_info->trans_lock);
	return 0;
}

/*
 * update all the cowonly tree roots on disk
 */
static noinline int commit_fs_roots(struct btrfs_trans_handle *trans,
				    struct btrfs_root *root)
{
	struct btrfs_root *gang[8];
	struct btrfs_fs_info *fs_info = root->fs_info;
	int i;
	int ret;
	int err = 0;

	spin_lock(&fs_info->fs_roots_radix_lock);
	while (1) {
		ret = radix_tree_gang_lookup_tag(&fs_info->fs_roots_radix,
						 (void **)gang, 0,
						 ARRAY_SIZE(gang),
						 BTRFS_ROOT_TRANS_TAG);
		if (ret == 0)
			break;
		for (i = 0; i < ret; i++) {
			root = gang[i];
			radix_tree_tag_clear(&fs_info->fs_roots_radix,
					(unsigned long)root->root_key.objectid,
					BTRFS_ROOT_TRANS_TAG);
			spin_unlock(&fs_info->fs_roots_radix_lock);

			btrfs_free_log(trans, root);
			btrfs_update_reloc_root(trans, root);
			btrfs_orphan_commit_root(trans, root);

			btrfs_save_ino_cache(root, trans);

			/* see comments in should_cow_block() */
			root->force_cow = 0;
			smp_wmb();

			if (root->commit_root != root->node) {
				mutex_lock(&root->fs_commit_mutex);
				switch_commit_root(root);
				btrfs_unpin_free_ino(root);
				mutex_unlock(&root->fs_commit_mutex);

				btrfs_set_root_node(&root->root_item,
						    root->node);
			}

			err = btrfs_update_root(trans, fs_info->tree_root,
						&root->root_key,
						&root->root_item);
			spin_lock(&fs_info->fs_roots_radix_lock);
			if (err)
				break;
		}
	}
	spin_unlock(&fs_info->fs_roots_radix_lock);
	return err;
}

/*
 * defrag a given btree.  If cacheonly == 1, this won't read from the disk,
 * otherwise every leaf in the btree is read and defragged.
 */
int btrfs_defrag_root(struct btrfs_root *root, int cacheonly)
{
	struct btrfs_fs_info *info = root->fs_info;
	struct btrfs_trans_handle *trans;
	int ret;
	unsigned long nr;

	if (xchg(&root->defrag_running, 1))
		return 0;

	while (1) {
		trans = btrfs_start_transaction(root, 0);
		if (IS_ERR(trans))
			return PTR_ERR(trans);

		ret = btrfs_defrag_leaves(trans, root, cacheonly);

		nr = trans->blocks_used;
		btrfs_end_transaction(trans, root);
		btrfs_btree_balance_dirty(info->tree_root, nr);
		cond_resched();

		if (btrfs_fs_closing(root->fs_info) || ret != -EAGAIN)
			break;
	}
	root->defrag_running = 0;
	return ret;
}

/*
 * new snapshots need to be created at a very specific time in the
 * transaction commit.  This does the actual creation
 */
static noinline int create_pending_snapshot(struct btrfs_trans_handle *trans,
				   struct btrfs_fs_info *fs_info,
				   struct btrfs_pending_snapshot *pending)
{
	struct btrfs_key key;
	struct btrfs_root_item *new_root_item;
	struct btrfs_root *tree_root = fs_info->tree_root;
	struct btrfs_root *root = pending->root;
	struct btrfs_root *parent_root;
	struct btrfs_block_rsv *rsv;
	struct inode *parent_inode;
	struct btrfs_path *path;
	struct btrfs_dir_item *dir_item;
	struct dentry *parent;
	struct dentry *dentry;
	struct extent_buffer *tmp;
	struct extent_buffer *old;
	struct timespec cur_time = CURRENT_TIME;
	int ret;
	u64 to_reserve = 0;
	u64 index = 0;
	u64 objectid;
	u64 root_flags;
	uuid_le new_uuid;

	path = btrfs_alloc_path();
	if (!path) {
		ret = pending->error = -ENOMEM;
		goto path_alloc_fail;
	}

	new_root_item = kmalloc(sizeof(*new_root_item), GFP_NOFS);
	if (!new_root_item) {
		ret = pending->error = -ENOMEM;
		goto root_item_alloc_fail;
	}

	ret = btrfs_find_free_objectid(tree_root, &objectid);
	if (ret) {
		pending->error = ret;
		goto no_free_objectid;
	}

	btrfs_reloc_pre_snapshot(trans, pending, &to_reserve);

	if (to_reserve > 0) {
		ret = btrfs_block_rsv_add_noflush(root, &pending->block_rsv,
						  to_reserve);
		if (ret) {
			pending->error = ret;
			goto no_free_objectid;
		}
	}

	ret = btrfs_qgroup_inherit(trans, fs_info, root->root_key.objectid,
				   objectid, pending->inherit);
	if (ret) {
		pending->error = ret;
		goto no_free_objectid;
	}

	key.objectid = objectid;
	key.offset = (u64)-1;
	key.type = BTRFS_ROOT_ITEM_KEY;

	rsv = trans->block_rsv;
	trans->block_rsv = &pending->block_rsv;

	dentry = pending->dentry;
	parent = dget_parent(dentry);
	parent_inode = parent->d_inode;
	parent_root = BTRFS_I(parent_inode)->root;
	record_root_in_trans(trans, parent_root);

	/*
	 * insert the directory item
	 */
	ret = btrfs_set_inode_index(parent_inode, &index);
	BUG_ON(ret); /* -ENOMEM */
<<<<<<< HEAD

	/* check if there is a file/dir which has the same name. */
	dir_item = btrfs_lookup_dir_item(NULL, parent_root, path,
					 btrfs_ino(parent_inode),
					 dentry->d_name.name,
					 dentry->d_name.len, 0);
	if (dir_item != NULL && !IS_ERR(dir_item)) {
		pending->error = -EEXIST;
=======
	ret = btrfs_insert_dir_item(trans, parent_root,
				dentry->d_name.name, dentry->d_name.len,
				parent_inode, &key,
				BTRFS_FT_DIR, index);
	if (ret == -EEXIST || ret == -EOVERFLOW) {
		pending->error = ret;
		/* goto abort_trans; */
		goto fail;
	} else if (ret) {
		btrfs_abort_transaction(trans, root, ret);
>>>>>>> e829a839
		goto fail;
	} else if (IS_ERR(dir_item)) {
		ret = PTR_ERR(dir_item);
		btrfs_abort_transaction(trans, root, ret);
		goto fail;
	}
	btrfs_release_path(path);

	/*
	 * pull in the delayed directory update
	 * and the delayed inode item
	 * otherwise we corrupt the FS during
	 * snapshot
	 */
	ret = btrfs_run_delayed_items(trans, root);
	if (ret) {	/* Transaction aborted */
		btrfs_abort_transaction(trans, root, ret);
		goto fail;
	}

	record_root_in_trans(trans, root);
	btrfs_set_root_last_snapshot(&root->root_item, trans->transid);
	memcpy(new_root_item, &root->root_item, sizeof(*new_root_item));
	btrfs_check_and_init_root_item(new_root_item);

	root_flags = btrfs_root_flags(new_root_item);
	if (pending->readonly)
		root_flags |= BTRFS_ROOT_SUBVOL_RDONLY;
	else
		root_flags &= ~BTRFS_ROOT_SUBVOL_RDONLY;
	btrfs_set_root_flags(new_root_item, root_flags);

	btrfs_set_root_generation_v2(new_root_item,
			trans->transid);
	uuid_le_gen(&new_uuid);
	memcpy(new_root_item->uuid, new_uuid.b, BTRFS_UUID_SIZE);
	memcpy(new_root_item->parent_uuid, root->root_item.uuid,
			BTRFS_UUID_SIZE);
	new_root_item->otime.sec = cpu_to_le64(cur_time.tv_sec);
	new_root_item->otime.nsec = cpu_to_le32(cur_time.tv_nsec);
	btrfs_set_root_otransid(new_root_item, trans->transid);
	memset(&new_root_item->stime, 0, sizeof(new_root_item->stime));
	memset(&new_root_item->rtime, 0, sizeof(new_root_item->rtime));
	btrfs_set_root_stransid(new_root_item, 0);
	btrfs_set_root_rtransid(new_root_item, 0);

	old = btrfs_lock_root_node(root);
	ret = btrfs_cow_block(trans, root, old, NULL, 0, &old);
	if (ret) {
		btrfs_tree_unlock(old);
		free_extent_buffer(old);
		btrfs_abort_transaction(trans, root, ret);
		goto fail;
	}

	btrfs_set_lock_blocking(old);

	ret = btrfs_copy_root(trans, root, old, &tmp, objectid);
	/* clean up in any case */
	btrfs_tree_unlock(old);
	free_extent_buffer(old);
	if (ret) {
		btrfs_abort_transaction(trans, root, ret);
		goto fail;
	}

	/* see comments in should_cow_block() */
	root->force_cow = 1;
	smp_wmb();

	btrfs_set_root_node(new_root_item, tmp);
	/* record when the snapshot was created in key.offset */
	key.offset = trans->transid;
	ret = btrfs_insert_root(trans, tree_root, &key, new_root_item);
	btrfs_tree_unlock(tmp);
	free_extent_buffer(tmp);
	if (ret) {
		btrfs_abort_transaction(trans, root, ret);
		goto fail;
	}

	/*
	 * insert root back/forward references
	 */
	ret = btrfs_add_root_ref(trans, tree_root, objectid,
				 parent_root->root_key.objectid,
				 btrfs_ino(parent_inode), index,
				 dentry->d_name.name, dentry->d_name.len);
	if (ret) {
		btrfs_abort_transaction(trans, root, ret);
		goto fail;
	}

	key.offset = (u64)-1;
	pending->snap = btrfs_read_fs_root_no_name(root->fs_info, &key);
	if (IS_ERR(pending->snap)) {
		ret = PTR_ERR(pending->snap);
		btrfs_abort_transaction(trans, root, ret);
		goto fail;
	}

 	ret = btrfs_reloc_post_snapshot(trans, pending);
 	if (ret) {
		btrfs_abort_transaction(trans, root, ret);
 		goto fail;
	}
	ret = btrfs_run_delayed_refs(trans, root, (unsigned long)-1);
	if (ret) {
		btrfs_abort_transaction(trans, root, ret);
		goto fail;
	}

	ret = btrfs_insert_dir_item(trans, parent_root,
				    dentry->d_name.name, dentry->d_name.len,
				    parent_inode, &key,
				    BTRFS_FT_DIR, index);
	/* We have check then name at the beginning, so it is impossible. */
	BUG_ON(ret == -EEXIST);
	if (ret) {
		btrfs_abort_transaction(trans, root, ret);
		goto fail;
	}

	btrfs_i_size_write(parent_inode, parent_inode->i_size +
					 dentry->d_name.len * 2);
	parent_inode->i_mtime = parent_inode->i_ctime = CURRENT_TIME;
	ret = btrfs_update_inode_fallback(trans, parent_root, parent_inode);
	if (ret)
		btrfs_abort_transaction(trans, root, ret);
fail:
	dput(parent);
	trans->block_rsv = rsv;
no_free_objectid:
	kfree(new_root_item);
root_item_alloc_fail:
	btrfs_free_path(path);
path_alloc_fail:
	btrfs_block_rsv_release(root, &pending->block_rsv, (u64)-1);
	return ret;
}

/*
 * create all the snapshots we've scheduled for creation
 */
static noinline int create_pending_snapshots(struct btrfs_trans_handle *trans,
					     struct btrfs_fs_info *fs_info)
{
	struct btrfs_pending_snapshot *pending;
	struct list_head *head = &trans->transaction->pending_snapshots;

	list_for_each_entry(pending, head, list)
		create_pending_snapshot(trans, fs_info, pending);
	return 0;
}

static void update_super_roots(struct btrfs_root *root)
{
	struct btrfs_root_item *root_item;
	struct btrfs_super_block *super;

	super = root->fs_info->super_copy;

	root_item = &root->fs_info->chunk_root->root_item;
	super->chunk_root = root_item->bytenr;
	super->chunk_root_generation = root_item->generation;
	super->chunk_root_level = root_item->level;

	root_item = &root->fs_info->tree_root->root_item;
	super->root = root_item->bytenr;
	super->generation = root_item->generation;
	super->root_level = root_item->level;
	if (btrfs_test_opt(root, SPACE_CACHE))
		super->cache_generation = root_item->generation;
}

int btrfs_transaction_in_commit(struct btrfs_fs_info *info)
{
	int ret = 0;
	spin_lock(&info->trans_lock);
	if (info->running_transaction)
		ret = info->running_transaction->in_commit;
	spin_unlock(&info->trans_lock);
	return ret;
}

int btrfs_transaction_blocked(struct btrfs_fs_info *info)
{
	int ret = 0;
	spin_lock(&info->trans_lock);
	if (info->running_transaction)
		ret = info->running_transaction->blocked;
	spin_unlock(&info->trans_lock);
	return ret;
}

/*
 * wait for the current transaction commit to start and block subsequent
 * transaction joins
 */
static void wait_current_trans_commit_start(struct btrfs_root *root,
					    struct btrfs_transaction *trans)
{
	wait_event(root->fs_info->transaction_blocked_wait, trans->in_commit);
}

/*
 * wait for the current transaction to start and then become unblocked.
 * caller holds ref.
 */
static void wait_current_trans_commit_start_and_unblock(struct btrfs_root *root,
					 struct btrfs_transaction *trans)
{
	wait_event(root->fs_info->transaction_wait,
		   trans->commit_done || (trans->in_commit && !trans->blocked));
}

/*
 * commit transactions asynchronously. once btrfs_commit_transaction_async
 * returns, any subsequent transaction will not be allowed to join.
 */
struct btrfs_async_commit {
	struct btrfs_trans_handle *newtrans;
	struct btrfs_root *root;
	struct work_struct work;
};

static void do_async_commit(struct work_struct *work)
{
	struct btrfs_async_commit *ac =
		container_of(work, struct btrfs_async_commit, work);

	current->journal_info = ac->newtrans;

	btrfs_commit_transaction(ac->newtrans, ac->root);
	kfree(ac);
}

int btrfs_commit_transaction_async(struct btrfs_trans_handle *trans,
				   struct btrfs_root *root,
				   int wait_for_unblock)
{
	struct btrfs_async_commit *ac;
	struct btrfs_transaction *cur_trans;

	ac = kmalloc(sizeof(*ac), GFP_NOFS);
	if (!ac)
		return -ENOMEM;

	INIT_WORK(&ac->work, do_async_commit);
	ac->root = root;
	ac->newtrans = btrfs_join_transaction(root);
	if (IS_ERR(ac->newtrans)) {
		int err = PTR_ERR(ac->newtrans);
		kfree(ac);
		return err;
	}

	/* take transaction reference */
	cur_trans = trans->transaction;
	atomic_inc(&cur_trans->use_count);

	btrfs_end_transaction(trans, root);
	schedule_work(&ac->work);

	/* wait for transaction to start and unblock */
	if (wait_for_unblock)
		wait_current_trans_commit_start_and_unblock(root, cur_trans);
	else
		wait_current_trans_commit_start(root, cur_trans);

	if (current->journal_info == trans)
		current->journal_info = NULL;

	put_transaction(cur_trans);
	return 0;
}


static void cleanup_transaction(struct btrfs_trans_handle *trans,
				struct btrfs_root *root, int err)
{
	struct btrfs_transaction *cur_trans = trans->transaction;

	WARN_ON(trans->use_count > 1);

	btrfs_abort_transaction(trans, root, err);

	spin_lock(&root->fs_info->trans_lock);
	list_del_init(&cur_trans->list);
	if (cur_trans == root->fs_info->running_transaction) {
		root->fs_info->running_transaction = NULL;
		root->fs_info->trans_no_join = 0;
	}
	spin_unlock(&root->fs_info->trans_lock);

	btrfs_cleanup_one_transaction(trans->transaction, root);

	put_transaction(cur_trans);
	put_transaction(cur_trans);

	trace_btrfs_transaction_commit(root);

	btrfs_scrub_continue(root);

	if (current->journal_info == trans)
		current->journal_info = NULL;

	kmem_cache_free(btrfs_trans_handle_cachep, trans);
}

/*
 * btrfs_transaction state sequence:
 *    in_commit = 0, blocked = 0  (initial)
 *    in_commit = 1, blocked = 1
 *    blocked = 0
 *    commit_done = 1
 */
int btrfs_commit_transaction(struct btrfs_trans_handle *trans,
			     struct btrfs_root *root)
{
	unsigned long joined = 0;
	struct btrfs_transaction *cur_trans = trans->transaction;
	struct btrfs_transaction *prev_trans = NULL;
	DEFINE_WAIT(wait);
	int ret = -EIO;
	int should_grow = 0;
	unsigned long now = get_seconds();
	int flush_on_commit = btrfs_test_opt(root, FLUSHONCOMMIT);

	btrfs_run_ordered_operations(root, 0);

	if (cur_trans->aborted)
		goto cleanup_transaction;

	/* make a pass through all the delayed refs we have so far
	 * any runnings procs may add more while we are here
	 */
	ret = btrfs_run_delayed_refs(trans, root, 0);
	if (ret)
		goto cleanup_transaction;

	btrfs_trans_release_metadata(trans, root);
	trans->block_rsv = NULL;

	cur_trans = trans->transaction;

	/*
	 * set the flushing flag so procs in this transaction have to
	 * start sending their work down.
	 */
	cur_trans->delayed_refs.flushing = 1;

	if (!list_empty(&trans->new_bgs))
		btrfs_create_pending_block_groups(trans, root);

	ret = btrfs_run_delayed_refs(trans, root, 0);
	if (ret)
		goto cleanup_transaction;

	spin_lock(&cur_trans->commit_lock);
	if (cur_trans->in_commit) {
		spin_unlock(&cur_trans->commit_lock);
		atomic_inc(&cur_trans->use_count);
		ret = btrfs_end_transaction(trans, root);

		wait_for_commit(root, cur_trans);

		put_transaction(cur_trans);

		return ret;
	}

	trans->transaction->in_commit = 1;
	trans->transaction->blocked = 1;
	spin_unlock(&cur_trans->commit_lock);
	wake_up(&root->fs_info->transaction_blocked_wait);

	spin_lock(&root->fs_info->trans_lock);
	if (cur_trans->list.prev != &root->fs_info->trans_list) {
		prev_trans = list_entry(cur_trans->list.prev,
					struct btrfs_transaction, list);
		if (!prev_trans->commit_done) {
			atomic_inc(&prev_trans->use_count);
			spin_unlock(&root->fs_info->trans_lock);

			wait_for_commit(root, prev_trans);

			put_transaction(prev_trans);
		} else {
			spin_unlock(&root->fs_info->trans_lock);
		}
	} else {
		spin_unlock(&root->fs_info->trans_lock);
	}

	if (!btrfs_test_opt(root, SSD) &&
	    (now < cur_trans->start_time || now - cur_trans->start_time < 1))
		should_grow = 1;

	do {
		int snap_pending = 0;

		joined = cur_trans->num_joined;
		if (!list_empty(&trans->transaction->pending_snapshots))
			snap_pending = 1;

		WARN_ON(cur_trans != trans->transaction);

		if (flush_on_commit || snap_pending) {
			btrfs_start_delalloc_inodes(root, 1);
			btrfs_wait_ordered_extents(root, 1);
		}

		ret = btrfs_run_delayed_items(trans, root);
		if (ret)
			goto cleanup_transaction;

		/*
		 * running the delayed items may have added new refs. account
		 * them now so that they hinder processing of more delayed refs
		 * as little as possible.
		 */
		btrfs_delayed_refs_qgroup_accounting(trans, root->fs_info);

		/*
		 * rename don't use btrfs_join_transaction, so, once we
		 * set the transaction to blocked above, we aren't going
		 * to get any new ordered operations.  We can safely run
		 * it here and no for sure that nothing new will be added
		 * to the list
		 */
		btrfs_run_ordered_operations(root, 1);

		prepare_to_wait(&cur_trans->writer_wait, &wait,
				TASK_UNINTERRUPTIBLE);

		if (atomic_read(&cur_trans->num_writers) > 1)
			schedule_timeout(MAX_SCHEDULE_TIMEOUT);
		else if (should_grow)
			schedule_timeout(1);

		finish_wait(&cur_trans->writer_wait, &wait);
	} while (atomic_read(&cur_trans->num_writers) > 1 ||
		 (should_grow && cur_trans->num_joined != joined));

	/*
	 * Ok now we need to make sure to block out any other joins while we
	 * commit the transaction.  We could have started a join before setting
	 * no_join so make sure to wait for num_writers to == 1 again.
	 */
	spin_lock(&root->fs_info->trans_lock);
	root->fs_info->trans_no_join = 1;
	spin_unlock(&root->fs_info->trans_lock);
	wait_event(cur_trans->writer_wait,
		   atomic_read(&cur_trans->num_writers) == 1);

	/*
	 * the reloc mutex makes sure that we stop
	 * the balancing code from coming in and moving
	 * extents around in the middle of the commit
	 */
	mutex_lock(&root->fs_info->reloc_mutex);

	/*
	 * We needn't worry about the delayed items because we will
	 * deal with them in create_pending_snapshot(), which is the
	 * core function of the snapshot creation.
	 */
	ret = create_pending_snapshots(trans, root->fs_info);
	if (ret) {
		mutex_unlock(&root->fs_info->reloc_mutex);
		goto cleanup_transaction;
	}

	/*
	 * We insert the dir indexes of the snapshots and update the inode
	 * of the snapshots' parents after the snapshot creation, so there
	 * are some delayed items which are not dealt with. Now deal with
	 * them.
	 *
	 * We needn't worry that this operation will corrupt the snapshots,
	 * because all the tree which are snapshoted will be forced to COW
	 * the nodes and leaves.
	 */
	ret = btrfs_run_delayed_items(trans, root);
	if (ret) {
		mutex_unlock(&root->fs_info->reloc_mutex);
		goto cleanup_transaction;
	}

	ret = btrfs_run_delayed_refs(trans, root, (unsigned long)-1);
	if (ret) {
		mutex_unlock(&root->fs_info->reloc_mutex);
		goto cleanup_transaction;
	}

	/*
	 * make sure none of the code above managed to slip in a
	 * delayed item
	 */
	btrfs_assert_delayed_root_empty(root);

	WARN_ON(cur_trans != trans->transaction);

	btrfs_scrub_pause(root);
	/* btrfs_commit_tree_roots is responsible for getting the
	 * various roots consistent with each other.  Every pointer
	 * in the tree of tree roots has to point to the most up to date
	 * root for every subvolume and other tree.  So, we have to keep
	 * the tree logging code from jumping in and changing any
	 * of the trees.
	 *
	 * At this point in the commit, there can't be any tree-log
	 * writers, but a little lower down we drop the trans mutex
	 * and let new people in.  By holding the tree_log_mutex
	 * from now until after the super is written, we avoid races
	 * with the tree-log code.
	 */
	mutex_lock(&root->fs_info->tree_log_mutex);

	ret = commit_fs_roots(trans, root);
	if (ret) {
		mutex_unlock(&root->fs_info->tree_log_mutex);
		mutex_unlock(&root->fs_info->reloc_mutex);
		goto cleanup_transaction;
	}

	/* commit_fs_roots gets rid of all the tree log roots, it is now
	 * safe to free the root of tree log roots
	 */
	btrfs_free_log_root_tree(trans, root->fs_info);

	ret = commit_cowonly_roots(trans, root);
	if (ret) {
		mutex_unlock(&root->fs_info->tree_log_mutex);
		mutex_unlock(&root->fs_info->reloc_mutex);
		goto cleanup_transaction;
	}

	btrfs_prepare_extent_commit(trans, root);

	cur_trans = root->fs_info->running_transaction;

	btrfs_set_root_node(&root->fs_info->tree_root->root_item,
			    root->fs_info->tree_root->node);
	switch_commit_root(root->fs_info->tree_root);

	btrfs_set_root_node(&root->fs_info->chunk_root->root_item,
			    root->fs_info->chunk_root->node);
	switch_commit_root(root->fs_info->chunk_root);

	assert_qgroups_uptodate(trans);
	update_super_roots(root);

	if (!root->fs_info->log_root_recovering) {
		btrfs_set_super_log_root(root->fs_info->super_copy, 0);
		btrfs_set_super_log_root_level(root->fs_info->super_copy, 0);
	}

	memcpy(root->fs_info->super_for_commit, root->fs_info->super_copy,
	       sizeof(*root->fs_info->super_copy));

	trans->transaction->blocked = 0;
	spin_lock(&root->fs_info->trans_lock);
	root->fs_info->running_transaction = NULL;
	root->fs_info->trans_no_join = 0;
	spin_unlock(&root->fs_info->trans_lock);
	mutex_unlock(&root->fs_info->reloc_mutex);

	wake_up(&root->fs_info->transaction_wait);

	ret = btrfs_write_and_wait_transaction(trans, root);
	if (ret) {
		btrfs_error(root->fs_info, ret,
			    "Error while writing out transaction.");
		mutex_unlock(&root->fs_info->tree_log_mutex);
		goto cleanup_transaction;
	}

	ret = write_ctree_super(trans, root, 0);
	if (ret) {
		mutex_unlock(&root->fs_info->tree_log_mutex);
		goto cleanup_transaction;
	}

	/*
	 * the super is written, we can safely allow the tree-loggers
	 * to go about their business
	 */
	mutex_unlock(&root->fs_info->tree_log_mutex);

	btrfs_finish_extent_commit(trans, root);

	cur_trans->commit_done = 1;

	root->fs_info->last_trans_committed = cur_trans->transid;

	wake_up(&cur_trans->commit_wait);

	spin_lock(&root->fs_info->trans_lock);
	list_del_init(&cur_trans->list);
	spin_unlock(&root->fs_info->trans_lock);

	put_transaction(cur_trans);
	put_transaction(cur_trans);

	trace_btrfs_transaction_commit(root);

	btrfs_scrub_continue(root);

	if (current->journal_info == trans)
		current->journal_info = NULL;

	kmem_cache_free(btrfs_trans_handle_cachep, trans);

	if (current != root->fs_info->transaction_kthread)
		btrfs_run_delayed_iputs(root);

	return ret;

cleanup_transaction:
	btrfs_trans_release_metadata(trans, root);
	trans->block_rsv = NULL;
	btrfs_printk(root->fs_info, "Skipping commit of aborted transaction.\n");
//	WARN_ON(1);
	if (current->journal_info == trans)
		current->journal_info = NULL;
	cleanup_transaction(trans, root, ret);

	return ret;
}

/*
 * interface function to delete all the snapshots we have scheduled for deletion
 */
int btrfs_clean_old_snapshots(struct btrfs_root *root)
{
	LIST_HEAD(list);
	struct btrfs_fs_info *fs_info = root->fs_info;

	spin_lock(&fs_info->trans_lock);
	list_splice_init(&fs_info->dead_roots, &list);
	spin_unlock(&fs_info->trans_lock);

	while (!list_empty(&list)) {
		int ret;

		root = list_entry(list.next, struct btrfs_root, root_list);
		list_del(&root->root_list);

		btrfs_kill_all_delayed_nodes(root);

		if (btrfs_header_backref_rev(root->node) <
		    BTRFS_MIXED_BACKREF_REV)
			ret = btrfs_drop_snapshot(root, NULL, 0, 0);
		else
			ret =btrfs_drop_snapshot(root, NULL, 1, 0);
		/*
		 * Continue after a transaction abort during drop
		 */
		BUG_ON(ret < 0 && ret != -EROFS && ret != -ENOSPC);
	}
	return 0;
}<|MERGE_RESOLUTION|>--- conflicted
+++ resolved
@@ -1024,7 +1024,6 @@
 	 */
 	ret = btrfs_set_inode_index(parent_inode, &index);
 	BUG_ON(ret); /* -ENOMEM */
-<<<<<<< HEAD
 
 	/* check if there is a file/dir which has the same name. */
 	dir_item = btrfs_lookup_dir_item(NULL, parent_root, path,
@@ -1033,18 +1032,6 @@
 					 dentry->d_name.len, 0);
 	if (dir_item != NULL && !IS_ERR(dir_item)) {
 		pending->error = -EEXIST;
-=======
-	ret = btrfs_insert_dir_item(trans, parent_root,
-				dentry->d_name.name, dentry->d_name.len,
-				parent_inode, &key,
-				BTRFS_FT_DIR, index);
-	if (ret == -EEXIST || ret == -EOVERFLOW) {
-		pending->error = ret;
-		/* goto abort_trans; */
-		goto fail;
-	} else if (ret) {
-		btrfs_abort_transaction(trans, root, ret);
->>>>>>> e829a839
 		goto fail;
 	} else if (IS_ERR(dir_item)) {
 		ret = PTR_ERR(dir_item);
@@ -1162,7 +1149,7 @@
 				    parent_inode, &key,
 				    BTRFS_FT_DIR, index);
 	/* We have check then name at the beginning, so it is impossible. */
-	BUG_ON(ret == -EEXIST);
+	BUG_ON(ret == -EEXIST || ret == -EOVERFLOW);
 	if (ret) {
 		btrfs_abort_transaction(trans, root, ret);
 		goto fail;
