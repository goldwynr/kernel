/*
 * Copyright (C) 2007 Oracle.  All rights reserved.
 *
 * This program is free software; you can redistribute it and/or
 * modify it under the terms of the GNU General Public
 * License v2 as published by the Free Software Foundation.
 *
 * This program is distributed in the hope that it will be useful,
 * but WITHOUT ANY WARRANTY; without even the implied warranty of
 * MERCHANTABILITY or FITNESS FOR A PARTICULAR PURPOSE.  See the GNU
 * General Public License for more details.
 *
 * You should have received a copy of the GNU General Public
 * License along with this program; if not, write to the
 * Free Software Foundation, Inc., 59 Temple Place - Suite 330,
 * Boston, MA 021110-1307, USA.
 */

#include <linux/kernel.h>
#include <linux/bio.h>
#include <linux/buffer_head.h>
#include <linux/file.h>
#include <linux/fs.h>
#include <linux/fsnotify.h>
#include <linux/pagemap.h>
#include <linux/highmem.h>
#include <linux/time.h>
#include <linux/init.h>
#include <linux/string.h>
#include <linux/backing-dev.h>
#include <linux/mount.h>
#include <linux/mpage.h>
#include <linux/namei.h>
#include <linux/swap.h>
#include <linux/writeback.h>
#include <linux/statfs.h>
#include <linux/compat.h>
#include <linux/bit_spinlock.h>
#include <linux/security.h>
#include <linux/xattr.h>
#include <linux/vmalloc.h>
#include <linux/slab.h>
#include <linux/blkdev.h>
#include <linux/uuid.h>
#include <linux/btrfs.h>
#include <linux/uaccess.h>
#include "compat.h"
#include "ctree.h"
#include "disk-io.h"
#include "transaction.h"
#include "btrfs_inode.h"
#include "print-tree.h"
#include "volumes.h"
#include "locking.h"
#include "inode-map.h"
#include "backref.h"
#include "rcu-string.h"
#include "send.h"
#include "dev-replace.h"
#include "sysfs.h"

static int btrfs_clone(struct inode *src, struct inode *inode,
		       u64 off, u64 olen, u64 olen_aligned, u64 destoff);

/* Mask out flags that are inappropriate for the given type of inode. */
static inline __u32 btrfs_mask_flags(umode_t mode, __u32 flags)
{
	if (S_ISDIR(mode))
		return flags;
	else if (S_ISREG(mode))
		return flags & ~FS_DIRSYNC_FL;
	else
		return flags & (FS_NODUMP_FL | FS_NOATIME_FL);
}

/*
 * Export inode flags to the format expected by the FS_IOC_GETFLAGS ioctl.
 */
static unsigned int btrfs_flags_to_ioctl(unsigned int flags)
{
	unsigned int iflags = 0;

	if (flags & BTRFS_INODE_SYNC)
		iflags |= FS_SYNC_FL;
	if (flags & BTRFS_INODE_IMMUTABLE)
		iflags |= FS_IMMUTABLE_FL;
	if (flags & BTRFS_INODE_APPEND)
		iflags |= FS_APPEND_FL;
	if (flags & BTRFS_INODE_NODUMP)
		iflags |= FS_NODUMP_FL;
	if (flags & BTRFS_INODE_NOATIME)
		iflags |= FS_NOATIME_FL;
	if (flags & BTRFS_INODE_DIRSYNC)
		iflags |= FS_DIRSYNC_FL;
	if (flags & BTRFS_INODE_NODATACOW)
		iflags |= FS_NOCOW_FL;

	if ((flags & BTRFS_INODE_COMPRESS) && !(flags & BTRFS_INODE_NOCOMPRESS))
		iflags |= FS_COMPR_FL;
	else if (flags & BTRFS_INODE_NOCOMPRESS)
		iflags |= FS_NOCOMP_FL;

	return iflags;
}

/*
 * Update inode->i_flags based on the btrfs internal flags.
 */
void btrfs_update_iflags(struct inode *inode)
{
	struct btrfs_inode *ip = BTRFS_I(inode);

	inode->i_flags &= ~(S_SYNC|S_APPEND|S_IMMUTABLE|S_NOATIME|S_DIRSYNC);

	if (ip->flags & BTRFS_INODE_SYNC)
		inode->i_flags |= S_SYNC;
	if (ip->flags & BTRFS_INODE_IMMUTABLE)
		inode->i_flags |= S_IMMUTABLE;
	if (ip->flags & BTRFS_INODE_APPEND)
		inode->i_flags |= S_APPEND;
	if (ip->flags & BTRFS_INODE_NOATIME)
		inode->i_flags |= S_NOATIME;
	if (ip->flags & BTRFS_INODE_DIRSYNC)
		inode->i_flags |= S_DIRSYNC;
}

/*
 * Inherit flags from the parent inode.
 *
 * Currently only the compression flags and the cow flags are inherited.
 */
void btrfs_inherit_iflags(struct inode *inode, struct inode *dir)
{
	unsigned int flags;

	if (!dir)
		return;

	flags = BTRFS_I(dir)->flags;

	if (flags & BTRFS_INODE_NOCOMPRESS) {
		BTRFS_I(inode)->flags &= ~BTRFS_INODE_COMPRESS;
		BTRFS_I(inode)->flags |= BTRFS_INODE_NOCOMPRESS;
	} else if (flags & BTRFS_INODE_COMPRESS) {
		BTRFS_I(inode)->flags &= ~BTRFS_INODE_NOCOMPRESS;
		BTRFS_I(inode)->flags |= BTRFS_INODE_COMPRESS;
	}

	if (flags & BTRFS_INODE_NODATACOW) {
		BTRFS_I(inode)->flags |= BTRFS_INODE_NODATACOW;
		if (S_ISREG(inode->i_mode))
			BTRFS_I(inode)->flags |= BTRFS_INODE_NODATASUM;
	}

	btrfs_update_iflags(inode);
}

static int btrfs_ioctl_getflags(struct file *file, void __user *arg)
{
	struct btrfs_inode *ip = BTRFS_I(file_inode(file));
	unsigned int flags = btrfs_flags_to_ioctl(ip->flags);

	if (copy_to_user(arg, &flags, sizeof(flags)))
		return -EFAULT;
	return 0;
}

static int check_flags(unsigned int flags)
{
	if (flags & ~(FS_IMMUTABLE_FL | FS_APPEND_FL | \
		      FS_NOATIME_FL | FS_NODUMP_FL | \
		      FS_SYNC_FL | FS_DIRSYNC_FL | \
		      FS_NOCOMP_FL | FS_COMPR_FL |
		      FS_NOCOW_FL))
		return -EOPNOTSUPP;

	if ((flags & FS_NOCOMP_FL) && (flags & FS_COMPR_FL))
		return -EINVAL;

	return 0;
}

static int btrfs_ioctl_setflags(struct file *file, void __user *arg)
{
	struct inode *inode = file_inode(file);
	struct btrfs_inode *ip = BTRFS_I(inode);
	struct btrfs_root *root = ip->root;
	struct btrfs_trans_handle *trans;
	unsigned int flags, oldflags;
	int ret;
	u64 ip_oldflags;
	unsigned int i_oldflags;
	umode_t mode;

	if (btrfs_root_readonly(root))
		return -EROFS;

	if (copy_from_user(&flags, arg, sizeof(flags)))
		return -EFAULT;

	ret = check_flags(flags);
	if (ret)
		return ret;

	if (!inode_owner_or_capable(inode))
		return -EACCES;

	ret = mnt_want_write_file(file);
	if (ret)
		return ret;

	mutex_lock(&inode->i_mutex);

	ip_oldflags = ip->flags;
	i_oldflags = inode->i_flags;
	mode = inode->i_mode;

	flags = btrfs_mask_flags(inode->i_mode, flags);
	oldflags = btrfs_flags_to_ioctl(ip->flags);
	if ((flags ^ oldflags) & (FS_APPEND_FL | FS_IMMUTABLE_FL)) {
		if (!capable(CAP_LINUX_IMMUTABLE)) {
			ret = -EPERM;
			goto out_unlock;
		}
	}

	if (flags & FS_SYNC_FL)
		ip->flags |= BTRFS_INODE_SYNC;
	else
		ip->flags &= ~BTRFS_INODE_SYNC;
	if (flags & FS_IMMUTABLE_FL)
		ip->flags |= BTRFS_INODE_IMMUTABLE;
	else
		ip->flags &= ~BTRFS_INODE_IMMUTABLE;
	if (flags & FS_APPEND_FL)
		ip->flags |= BTRFS_INODE_APPEND;
	else
		ip->flags &= ~BTRFS_INODE_APPEND;
	if (flags & FS_NODUMP_FL)
		ip->flags |= BTRFS_INODE_NODUMP;
	else
		ip->flags &= ~BTRFS_INODE_NODUMP;
	if (flags & FS_NOATIME_FL)
		ip->flags |= BTRFS_INODE_NOATIME;
	else
		ip->flags &= ~BTRFS_INODE_NOATIME;
	if (flags & FS_DIRSYNC_FL)
		ip->flags |= BTRFS_INODE_DIRSYNC;
	else
		ip->flags &= ~BTRFS_INODE_DIRSYNC;
	if (flags & FS_NOCOW_FL) {
		if (S_ISREG(mode)) {
			/*
			 * It's safe to turn csums off here, no extents exist.
			 * Otherwise we want the flag to reflect the real COW
			 * status of the file and will not set it.
			 */
			if (inode->i_size == 0)
				ip->flags |= BTRFS_INODE_NODATACOW
					   | BTRFS_INODE_NODATASUM;
		} else {
			ip->flags |= BTRFS_INODE_NODATACOW;
		}
	} else {
		/*
		 * Revert back under same assuptions as above
		 */
		if (S_ISREG(mode)) {
			if (inode->i_size == 0)
				ip->flags &= ~(BTRFS_INODE_NODATACOW
				             | BTRFS_INODE_NODATASUM);
		} else {
			ip->flags &= ~BTRFS_INODE_NODATACOW;
		}
	}

	/*
	 * The COMPRESS flag can only be changed by users, while the NOCOMPRESS
	 * flag may be changed automatically if compression code won't make
	 * things smaller.
	 */
	if (flags & FS_NOCOMP_FL) {
		ip->flags &= ~BTRFS_INODE_COMPRESS;
		ip->flags |= BTRFS_INODE_NOCOMPRESS;
	} else if (flags & FS_COMPR_FL) {
		ip->flags |= BTRFS_INODE_COMPRESS;
		ip->flags &= ~BTRFS_INODE_NOCOMPRESS;
	} else {
		ip->flags &= ~(BTRFS_INODE_COMPRESS | BTRFS_INODE_NOCOMPRESS);
	}

	trans = btrfs_start_transaction(root, 1);
	if (IS_ERR(trans)) {
		ret = PTR_ERR(trans);
		goto out_drop;
	}

	btrfs_update_iflags(inode);
	inode_inc_iversion(inode);
	inode->i_ctime = CURRENT_TIME;
	ret = btrfs_update_inode(trans, root, inode);

	btrfs_end_transaction(trans, root);
 out_drop:
	if (ret) {
		ip->flags = ip_oldflags;
		inode->i_flags = i_oldflags;
	}

 out_unlock:
	mutex_unlock(&inode->i_mutex);
	mnt_drop_write_file(file);
	return ret;
}

static int btrfs_ioctl_getversion(struct file *file, int __user *arg)
{
	struct inode *inode = file_inode(file);

	return put_user(inode->i_generation, arg);
}

static noinline int btrfs_ioctl_fitrim(struct file *file, void __user *arg)
{
	struct btrfs_fs_info *fs_info = btrfs_sb(fdentry(file)->d_sb);
	struct btrfs_device *device;
	struct request_queue *q;
	struct fstrim_range range;
	u64 minlen = ULLONG_MAX;
	u64 num_devices = 0;
	u64 total_bytes = btrfs_super_total_bytes(fs_info->super_copy);
	int ret;

	if (!capable(CAP_SYS_ADMIN))
		return -EPERM;

	rcu_read_lock();
	list_for_each_entry_rcu(device, &fs_info->fs_devices->devices,
				dev_list) {
		if (!device->bdev)
			continue;
		q = bdev_get_queue(device->bdev);
		if (blk_queue_discard(q)) {
			num_devices++;
			minlen = min((u64)q->limits.discard_granularity,
				     minlen);
		}
	}
	rcu_read_unlock();

	if (!num_devices)
		return -EOPNOTSUPP;
	if (copy_from_user(&range, arg, sizeof(range)))
		return -EFAULT;
	if (range.start > total_bytes ||
	    range.len < fs_info->sb->s_blocksize)
		return -EINVAL;

	range.len = min(range.len, total_bytes - range.start);
	range.minlen = max(range.minlen, minlen);
	ret = btrfs_trim_fs(fs_info->tree_root, &range);
	if (ret < 0)
		return ret;

	if (copy_to_user(arg, &range, sizeof(range)))
		return -EFAULT;

	return 0;
}

int btrfs_is_empty_uuid(u8 *uuid)
{
	static char empty_uuid[BTRFS_UUID_SIZE] = {0};

	return !memcmp(uuid, empty_uuid, BTRFS_UUID_SIZE);
}

static noinline int create_subvol(struct inode *dir,
				  struct dentry *dentry,
				  char *name, int namelen,
				  u64 *async_transid,
				  struct btrfs_qgroup_inherit *inherit)
{
	struct btrfs_trans_handle *trans;
	struct btrfs_key key;
	struct btrfs_root_item root_item;
	struct btrfs_inode_item *inode_item;
	struct extent_buffer *leaf;
	struct btrfs_root *root = BTRFS_I(dir)->root;
	struct btrfs_root *new_root;
	struct btrfs_block_rsv block_rsv;
	struct timespec cur_time = CURRENT_TIME;
	int ret;
	int err;
	u64 objectid;
	u64 new_dirid = BTRFS_FIRST_FREE_OBJECTID;
	u64 index = 0;
	u64 qgroup_reserved;
	uuid_le new_uuid;

	ret = btrfs_find_free_objectid(root->fs_info->tree_root, &objectid);
	if (ret)
		return ret;

	btrfs_init_block_rsv(&block_rsv, BTRFS_BLOCK_RSV_TEMP);
	/*
	 * The same as the snapshot creation, please see the comment
	 * of create_snapshot().
	 */
	ret = btrfs_subvolume_reserve_metadata(root, &block_rsv,
<<<<<<< HEAD
					       7, &qgroup_reserved, false);
=======
					       8, &qgroup_reserved, false);
>>>>>>> 61e6cfa8
	if (ret)
		return ret;

	trans = btrfs_start_transaction(root, 0);
	if (IS_ERR(trans)) {
		ret = PTR_ERR(trans);
		goto out;
	}
	trans->block_rsv = &block_rsv;
	trans->bytes_reserved = block_rsv.size;

	ret = btrfs_qgroup_inherit(trans, root->fs_info, 0, objectid, inherit);
	if (ret)
		goto fail;

	leaf = btrfs_alloc_free_block(trans, root, root->leafsize,
				      0, objectid, NULL, 0, 0, 0);
	if (IS_ERR(leaf)) {
		ret = PTR_ERR(leaf);
		goto fail;
	}

	memset_extent_buffer(leaf, 0, 0, sizeof(struct btrfs_header));
	btrfs_set_header_bytenr(leaf, leaf->start);
	btrfs_set_header_generation(leaf, trans->transid);
	btrfs_set_header_backref_rev(leaf, BTRFS_MIXED_BACKREF_REV);
	btrfs_set_header_owner(leaf, objectid);

	write_extent_buffer(leaf, root->fs_info->fsid, btrfs_header_fsid(leaf),
			    BTRFS_FSID_SIZE);
	write_extent_buffer(leaf, root->fs_info->chunk_tree_uuid,
			    btrfs_header_chunk_tree_uuid(leaf),
			    BTRFS_UUID_SIZE);
	btrfs_mark_buffer_dirty(leaf);

	memset(&root_item, 0, sizeof(root_item));

	inode_item = &root_item.inode;
	btrfs_set_stack_inode_generation(inode_item, 1);
	btrfs_set_stack_inode_size(inode_item, 3);
	btrfs_set_stack_inode_nlink(inode_item, 1);
	btrfs_set_stack_inode_nbytes(inode_item, root->leafsize);
	btrfs_set_stack_inode_mode(inode_item, S_IFDIR | 0755);

	btrfs_set_root_flags(&root_item, 0);
	btrfs_set_root_limit(&root_item, 0);
	btrfs_set_stack_inode_flags(inode_item, BTRFS_INODE_ROOT_ITEM_INIT);

	btrfs_set_root_bytenr(&root_item, leaf->start);
	btrfs_set_root_generation(&root_item, trans->transid);
	btrfs_set_root_level(&root_item, 0);
	btrfs_set_root_refs(&root_item, 1);
	btrfs_set_root_used(&root_item, leaf->len);
	btrfs_set_root_last_snapshot(&root_item, 0);

	btrfs_set_root_generation_v2(&root_item,
			btrfs_root_generation(&root_item));
	uuid_le_gen(&new_uuid);
	memcpy(root_item.uuid, new_uuid.b, BTRFS_UUID_SIZE);
	btrfs_set_stack_timespec_sec(&root_item.otime, cur_time.tv_sec);
	btrfs_set_stack_timespec_nsec(&root_item.otime, cur_time.tv_nsec);
	root_item.ctime = root_item.otime;
	btrfs_set_root_ctransid(&root_item, trans->transid);
	btrfs_set_root_otransid(&root_item, trans->transid);

	btrfs_tree_unlock(leaf);
	free_extent_buffer(leaf);
	leaf = NULL;

	btrfs_set_root_dirid(&root_item, new_dirid);

	key.objectid = objectid;
	key.offset = 0;
	btrfs_set_key_type(&key, BTRFS_ROOT_ITEM_KEY);
	ret = btrfs_insert_root(trans, root->fs_info->tree_root, &key,
				&root_item);
	if (ret)
		goto fail;

	key.offset = (u64)-1;
	new_root = btrfs_read_fs_root_no_name(root->fs_info, &key);
	if (IS_ERR(new_root)) {
		btrfs_abort_transaction(trans, root, PTR_ERR(new_root));
		ret = PTR_ERR(new_root);
		goto fail;
	}

	btrfs_record_root_in_trans(trans, new_root);

	ret = btrfs_create_subvol_root(trans, new_root, new_dirid);
	if (ret) {
		/* We potentially lose an unused inode item here */
		btrfs_abort_transaction(trans, root, ret);
		goto fail;
	}

	/*
	 * insert the directory item
	 */
	ret = btrfs_set_inode_index(dir, &index);
	if (ret) {
		btrfs_abort_transaction(trans, root, ret);
		goto fail;
	}

	ret = btrfs_insert_dir_item(trans, root,
				    name, namelen, dir, &key,
				    BTRFS_FT_DIR, index);
	if (ret) {
		btrfs_abort_transaction(trans, root, ret);
		goto fail;
	}

	btrfs_i_size_write(dir, dir->i_size + namelen * 2);
	ret = btrfs_update_inode(trans, root, dir);
	BUG_ON(ret);

	ret = btrfs_add_root_ref(trans, root->fs_info->tree_root,
				 objectid, root->root_key.objectid,
				 btrfs_ino(dir), index, name, namelen);
	BUG_ON(ret);

	ret = btrfs_uuid_tree_add(trans, root->fs_info->uuid_root,
				  root_item.uuid, BTRFS_UUID_KEY_SUBVOL,
				  objectid);
	if (ret)
		btrfs_abort_transaction(trans, root, ret);

fail:
	trans->block_rsv = NULL;
	trans->bytes_reserved = 0;
	if (async_transid) {
		*async_transid = trans->transid;
		err = btrfs_commit_transaction_async(trans, root, 1);
		if (err)
			err = btrfs_commit_transaction(trans, root);
	} else {
		err = btrfs_commit_transaction(trans, root);
	}
	if (err && !ret)
		ret = err;

	if (!ret)
		d_instantiate(dentry, btrfs_lookup_dentry(dir, dentry));
out:
	btrfs_subvolume_release_metadata(root, &block_rsv, qgroup_reserved);
	return ret;
}

static int create_snapshot(struct btrfs_root *root, struct inode *dir,
			   struct dentry *dentry, char *name, int namelen,
			   u64 *async_transid, bool readonly,
			   struct btrfs_qgroup_inherit *inherit)
{
	struct inode *inode;
	struct btrfs_pending_snapshot *pending_snapshot;
	struct btrfs_trans_handle *trans;
	int ret;

	if (!root->ref_cows)
		return -EINVAL;

	ret = btrfs_start_delalloc_inodes(root, 0);
	if (ret)
		return ret;

	btrfs_wait_ordered_extents(root);

	pending_snapshot = kzalloc(sizeof(*pending_snapshot), GFP_NOFS);
	if (!pending_snapshot)
		return -ENOMEM;

	btrfs_init_block_rsv(&pending_snapshot->block_rsv,
			     BTRFS_BLOCK_RSV_TEMP);
	/*
	 * 1 - parent dir inode
	 * 2 - dir entries
	 * 1 - root item
	 * 2 - root ref/backref
	 * 1 - root of snapshot
	 * 1 - UUID item
	 */
	ret = btrfs_subvolume_reserve_metadata(BTRFS_I(dir)->root,
<<<<<<< HEAD
					&pending_snapshot->block_rsv, 7,
=======
					&pending_snapshot->block_rsv, 8,
>>>>>>> 61e6cfa8
					&pending_snapshot->qgroup_reserved,
					false);
	if (ret)
		goto out;

	pending_snapshot->dentry = dentry;
	pending_snapshot->root = root;
	pending_snapshot->readonly = readonly;
	pending_snapshot->dir = dir;
	pending_snapshot->inherit = inherit;

	trans = btrfs_start_transaction(root, 0);
	if (IS_ERR(trans)) {
		ret = PTR_ERR(trans);
		goto fail;
	}

	spin_lock(&root->fs_info->trans_lock);
	list_add(&pending_snapshot->list,
		 &trans->transaction->pending_snapshots);
	spin_unlock(&root->fs_info->trans_lock);
	if (async_transid) {
		*async_transid = trans->transid;
		ret = btrfs_commit_transaction_async(trans,
				     root->fs_info->extent_root, 1);
		if (ret)
			ret = btrfs_commit_transaction(trans, root);
	} else {
		ret = btrfs_commit_transaction(trans,
					       root->fs_info->extent_root);
	}
	if (ret)
		goto fail;

	ret = pending_snapshot->error;
	if (ret)
		goto fail;

	ret = btrfs_orphan_cleanup(pending_snapshot->snap);
	if (ret)
		goto fail;

	inode = btrfs_lookup_dentry(dentry->d_parent->d_inode, dentry);
	if (IS_ERR(inode)) {
		ret = PTR_ERR(inode);
		goto fail;
	}
	BUG_ON(!inode);
	d_instantiate(dentry, inode);
	ret = 0;
fail:
	btrfs_subvolume_release_metadata(BTRFS_I(dir)->root,
					 &pending_snapshot->block_rsv,
					 pending_snapshot->qgroup_reserved);
out:
	kfree(pending_snapshot);
	return ret;
}

/*  copy of check_sticky in fs/namei.c()
* It's inline, so penalty for filesystems that don't use sticky bit is
* minimal.
*/
static inline int btrfs_check_sticky(struct inode *dir, struct inode *inode)
{
	kuid_t fsuid = current_fsuid();

	if (!(dir->i_mode & S_ISVTX))
		return 0;
	if (uid_eq(inode->i_uid, fsuid))
		return 0;
	if (uid_eq(dir->i_uid, fsuid))
		return 0;
	return !capable(CAP_FOWNER);
}

/*  copy of may_delete in fs/namei.c()
 *	Check whether we can remove a link victim from directory dir, check
 *  whether the type of victim is right.
 *  1. We can't do it if dir is read-only (done in permission())
 *  2. We should have write and exec permissions on dir
 *  3. We can't remove anything from append-only dir
 *  4. We can't do anything with immutable dir (done in permission())
 *  5. If the sticky bit on dir is set we should either
 *	a. be owner of dir, or
 *	b. be owner of victim, or
 *	c. have CAP_FOWNER capability
 *  6. If the victim is append-only or immutable we can't do antyhing with
 *     links pointing to it.
 *  7. If we were asked to remove a directory and victim isn't one - ENOTDIR.
 *  8. If we were asked to remove a non-directory and victim isn't one - EISDIR.
 *  9. We can't remove a root or mountpoint.
 * 10. We don't allow removal of NFS sillyrenamed files; it's handled by
 *     nfs_async_unlink().
 */

static int btrfs_may_delete(struct inode *dir,struct dentry *victim,int isdir)
{
	int error;

	if (!victim->d_inode)
		return -ENOENT;

	BUG_ON(victim->d_parent->d_inode != dir);
	audit_inode_child(dir, victim, AUDIT_TYPE_CHILD_DELETE);

	error = inode_permission(dir, MAY_WRITE | MAY_EXEC);
	if (error)
		return error;
	if (IS_APPEND(dir))
		return -EPERM;
	if (btrfs_check_sticky(dir, victim->d_inode)||
		IS_APPEND(victim->d_inode)||
	    IS_IMMUTABLE(victim->d_inode) || IS_SWAPFILE(victim->d_inode))
		return -EPERM;
	if (isdir) {
		if (!S_ISDIR(victim->d_inode->i_mode))
			return -ENOTDIR;
		if (IS_ROOT(victim))
			return -EBUSY;
	} else if (S_ISDIR(victim->d_inode->i_mode))
		return -EISDIR;
	if (IS_DEADDIR(dir))
		return -ENOENT;
	if (victim->d_flags & DCACHE_NFSFS_RENAMED)
		return -EBUSY;
	return 0;
}

/* copy of may_create in fs/namei.c() */
static inline int btrfs_may_create(struct inode *dir, struct dentry *child)
{
	if (child->d_inode)
		return -EEXIST;
	if (IS_DEADDIR(dir))
		return -ENOENT;
	return inode_permission(dir, MAY_WRITE | MAY_EXEC);
}

/*
 * Create a new subvolume below @parent.  This is largely modeled after
 * sys_mkdirat and vfs_mkdir, but we only do a single component lookup
 * inside this filesystem so it's quite a bit simpler.
 */
static noinline int btrfs_mksubvol(struct path *parent,
				   char *name, int namelen,
				   struct btrfs_root *snap_src,
				   u64 *async_transid, bool readonly,
				   struct btrfs_qgroup_inherit *inherit)
{
	struct inode *dir  = parent->dentry->d_inode;
	struct dentry *dentry;
	int error;

	error = mutex_lock_killable_nested(&dir->i_mutex, I_MUTEX_PARENT);
	if (error == -EINTR)
		return error;

	dentry = lookup_one_len(name, parent->dentry, namelen);
	error = PTR_ERR(dentry);
	if (IS_ERR(dentry))
		goto out_unlock;

	error = -EEXIST;
	if (dentry->d_inode)
		goto out_dput;

	error = btrfs_may_create(dir, dentry);
	if (error)
		goto out_dput;

	/*
	 * even if this name doesn't exist, we may get hash collisions.
	 * check for them now when we can safely fail
	 */
	error = btrfs_check_dir_item_collision(BTRFS_I(dir)->root,
					       dir->i_ino, name,
					       namelen);
	if (error)
		goto out_dput;

	down_read(&BTRFS_I(dir)->root->fs_info->subvol_sem);

	if (btrfs_root_refs(&BTRFS_I(dir)->root->root_item) == 0)
		goto out_up_read;

	if (snap_src) {
		error = create_snapshot(snap_src, dir, dentry, name, namelen,
					async_transid, readonly, inherit);
	} else {
		error = create_subvol(dir, dentry, name, namelen,
				      async_transid, inherit);
	}
	if (!error)
		fsnotify_mkdir(dir, dentry);
out_up_read:
	up_read(&BTRFS_I(dir)->root->fs_info->subvol_sem);
out_dput:
	dput(dentry);
out_unlock:
	mutex_unlock(&dir->i_mutex);
	return error;
}

/*
 * When we're defragging a range, we don't want to kick it off again
 * if it is really just waiting for delalloc to send it down.
 * If we find a nice big extent or delalloc range for the bytes in the
 * file you want to defrag, we return 0 to let you know to skip this
 * part of the file
 */
static int check_defrag_in_cache(struct inode *inode, u64 offset, int thresh)
{
	struct extent_io_tree *io_tree = &BTRFS_I(inode)->io_tree;
	struct extent_map *em = NULL;
	struct extent_map_tree *em_tree = &BTRFS_I(inode)->extent_tree;
	u64 end;

	read_lock(&em_tree->lock);
	em = lookup_extent_mapping(em_tree, offset, PAGE_CACHE_SIZE);
	read_unlock(&em_tree->lock);

	if (em) {
		end = extent_map_end(em);
		free_extent_map(em);
		if (end - offset > thresh)
			return 0;
	}
	/* if we already have a nice delalloc here, just stop */
	thresh /= 2;
	end = count_range_bits(io_tree, &offset, offset + thresh,
			       thresh, EXTENT_DELALLOC, 1);
	if (end >= thresh)
		return 0;
	return 1;
}

/*
 * helper function to walk through a file and find extents
 * newer than a specific transid, and smaller than thresh.
 *
 * This is used by the defragging code to find new and small
 * extents
 */
static int find_new_extents(struct btrfs_root *root,
			    struct inode *inode, u64 newer_than,
			    u64 *off, int thresh)
{
	struct btrfs_path *path;
	struct btrfs_key min_key;
	struct btrfs_key max_key;
	struct extent_buffer *leaf;
	struct btrfs_file_extent_item *extent;
	int type;
	int ret;
	u64 ino = btrfs_ino(inode);

	path = btrfs_alloc_path();
	if (!path)
		return -ENOMEM;

	min_key.objectid = ino;
	min_key.type = BTRFS_EXTENT_DATA_KEY;
	min_key.offset = *off;

	max_key.objectid = ino;
	max_key.type = (u8)-1;
	max_key.offset = (u64)-1;

	path->keep_locks = 1;

	while(1) {
		ret = btrfs_search_forward(root, &min_key, &max_key,
					   path, newer_than);
		if (ret != 0)
			goto none;
		if (min_key.objectid != ino)
			goto none;
		if (min_key.type != BTRFS_EXTENT_DATA_KEY)
			goto none;

		leaf = path->nodes[0];
		extent = btrfs_item_ptr(leaf, path->slots[0],
					struct btrfs_file_extent_item);

		type = btrfs_file_extent_type(leaf, extent);
		if (type == BTRFS_FILE_EXTENT_REG &&
		    btrfs_file_extent_num_bytes(leaf, extent) < thresh &&
		    check_defrag_in_cache(inode, min_key.offset, thresh)) {
			*off = min_key.offset;
			btrfs_free_path(path);
			return 0;
		}

		if (min_key.offset == (u64)-1)
			goto none;

		min_key.offset++;
		btrfs_release_path(path);
	}
none:
	btrfs_free_path(path);
	return -ENOENT;
}

static struct extent_map *defrag_lookup_extent(struct inode *inode, u64 start)
{
	struct extent_map_tree *em_tree = &BTRFS_I(inode)->extent_tree;
	struct extent_io_tree *io_tree = &BTRFS_I(inode)->io_tree;
	struct extent_map *em;
	u64 len = PAGE_CACHE_SIZE;

	/*
	 * hopefully we have this extent in the tree already, try without
	 * the full extent lock
	 */
	read_lock(&em_tree->lock);
	em = lookup_extent_mapping(em_tree, start, len);
	read_unlock(&em_tree->lock);

	if (!em) {
		/* get the big lock and read metadata off disk */
		lock_extent(io_tree, start, start + len - 1);
		em = btrfs_get_extent(inode, NULL, 0, start, len, 0);
		unlock_extent(io_tree, start, start + len - 1);

		if (IS_ERR(em))
			return NULL;
	}

	return em;
}

static bool defrag_check_next_extent(struct inode *inode, struct extent_map *em)
{
	struct extent_map *next;
	bool ret = true;

	/* this is the last extent */
	if (em->start + em->len >= i_size_read(inode))
		return false;

	next = defrag_lookup_extent(inode, em->start + em->len);
	if (!next || next->block_start >= EXTENT_MAP_LAST_BYTE)
		ret = false;

	free_extent_map(next);
	return ret;
}

static int should_defrag_range(struct inode *inode, u64 start, int thresh,
			       u64 *last_len, u64 *skip, u64 *defrag_end,
			       int compress)
{
	struct extent_map *em;
	int ret = 1;
	bool next_mergeable = true;

	/*
	 * make sure that once we start defragging an extent, we keep on
	 * defragging it
	 */
	if (start < *defrag_end)
		return 1;

	*skip = 0;

	em = defrag_lookup_extent(inode, start);
	if (!em)
		return 0;

	/* this will cover holes, and inline extents */
	if (em->block_start >= EXTENT_MAP_LAST_BYTE) {
		ret = 0;
		goto out;
	}

	next_mergeable = defrag_check_next_extent(inode, em);

	/*
	 * we hit a real extent, if it is big or the next extent is not a
	 * real extent, don't bother defragging it
	 */
	if (!compress && (*last_len == 0 || *last_len >= thresh) &&
	    (em->len >= thresh || !next_mergeable))
		ret = 0;
out:
	/*
	 * last_len ends up being a counter of how many bytes we've defragged.
	 * every time we choose not to defrag an extent, we reset *last_len
	 * so that the next tiny extent will force a defrag.
	 *
	 * The end result of this is that tiny extents before a single big
	 * extent will force at least part of that big extent to be defragged.
	 */
	if (ret) {
		*defrag_end = extent_map_end(em);
	} else {
		*last_len = 0;
		*skip = extent_map_end(em);
		*defrag_end = 0;
	}

	free_extent_map(em);
	return ret;
}

/*
 * it doesn't do much good to defrag one or two pages
 * at a time.  This pulls in a nice chunk of pages
 * to COW and defrag.
 *
 * It also makes sure the delalloc code has enough
 * dirty data to avoid making new small extents as part
 * of the defrag
 *
 * It's a good idea to start RA on this range
 * before calling this.
 */
static int cluster_pages_for_defrag(struct inode *inode,
				    struct page **pages,
				    unsigned long start_index,
				    int num_pages)
{
	unsigned long file_end;
	u64 isize = i_size_read(inode);
	u64 page_start;
	u64 page_end;
	u64 page_cnt;
	int ret;
	int i;
	int i_done;
	struct btrfs_ordered_extent *ordered;
	struct extent_state *cached_state = NULL;
	struct extent_io_tree *tree;
	gfp_t mask = btrfs_alloc_write_mask(inode->i_mapping);

	file_end = (isize - 1) >> PAGE_CACHE_SHIFT;
	if (!isize || start_index > file_end)
		return 0;

	page_cnt = min_t(u64, (u64)num_pages, (u64)file_end - start_index + 1);

	ret = btrfs_delalloc_reserve_space(inode,
					   page_cnt << PAGE_CACHE_SHIFT);
	if (ret)
		return ret;
	i_done = 0;
	tree = &BTRFS_I(inode)->io_tree;

	/* step one, lock all the pages */
	for (i = 0; i < page_cnt; i++) {
		struct page *page;
again:
		page = find_or_create_page(inode->i_mapping,
					   start_index + i, mask);
		if (!page)
			break;

		page_start = page_offset(page);
		page_end = page_start + PAGE_CACHE_SIZE - 1;
		while (1) {
			lock_extent(tree, page_start, page_end);
			ordered = btrfs_lookup_ordered_extent(inode,
							      page_start);
			unlock_extent(tree, page_start, page_end);
			if (!ordered)
				break;

			unlock_page(page);
			btrfs_start_ordered_extent(inode, ordered, 1);
			btrfs_put_ordered_extent(ordered);
			lock_page(page);
			/*
			 * we unlocked the page above, so we need check if
			 * it was released or not.
			 */
			if (page->mapping != inode->i_mapping) {
				unlock_page(page);
				page_cache_release(page);
				goto again;
			}
		}

		if (!PageUptodate(page)) {
			btrfs_readpage(NULL, page);
			lock_page(page);
			if (!PageUptodate(page)) {
				unlock_page(page);
				page_cache_release(page);
				ret = -EIO;
				break;
			}
		}

		if (page->mapping != inode->i_mapping) {
			unlock_page(page);
			page_cache_release(page);
			goto again;
		}

		pages[i] = page;
		i_done++;
	}
	if (!i_done || ret)
		goto out;

	if (!(inode->i_sb->s_flags & MS_ACTIVE))
		goto out;

	/*
	 * so now we have a nice long stream of locked
	 * and up to date pages, lets wait on them
	 */
	for (i = 0; i < i_done; i++)
		wait_on_page_writeback(pages[i]);

	page_start = page_offset(pages[0]);
	page_end = page_offset(pages[i_done - 1]) + PAGE_CACHE_SIZE;

	lock_extent_bits(&BTRFS_I(inode)->io_tree,
			 page_start, page_end - 1, 0, &cached_state);
	clear_extent_bit(&BTRFS_I(inode)->io_tree, page_start,
			  page_end - 1, EXTENT_DIRTY | EXTENT_DELALLOC |
			  EXTENT_DO_ACCOUNTING | EXTENT_DEFRAG, 0, 0,
			  &cached_state, GFP_NOFS);

	if (i_done != page_cnt) {
		spin_lock(&BTRFS_I(inode)->lock);
		BTRFS_I(inode)->outstanding_extents++;
		spin_unlock(&BTRFS_I(inode)->lock);
		btrfs_delalloc_release_space(inode,
				     (page_cnt - i_done) << PAGE_CACHE_SHIFT);
	}


	set_extent_defrag(&BTRFS_I(inode)->io_tree, page_start, page_end - 1,
			  &cached_state, GFP_NOFS);

	unlock_extent_cached(&BTRFS_I(inode)->io_tree,
			     page_start, page_end - 1, &cached_state,
			     GFP_NOFS);

	for (i = 0; i < i_done; i++) {
		clear_page_dirty_for_io(pages[i]);
		ClearPageChecked(pages[i]);
		set_page_extent_mapped(pages[i]);
		set_page_dirty(pages[i]);
		unlock_page(pages[i]);
		page_cache_release(pages[i]);
	}
	return i_done;
out:
	for (i = 0; i < i_done; i++) {
		unlock_page(pages[i]);
		page_cache_release(pages[i]);
	}
	btrfs_delalloc_release_space(inode, page_cnt << PAGE_CACHE_SHIFT);
	return ret;

}

int btrfs_defrag_file(struct inode *inode, struct file *file,
		      struct btrfs_ioctl_defrag_range_args *range,
		      u64 newer_than, unsigned long max_to_defrag)
{
	struct btrfs_root *root = BTRFS_I(inode)->root;
	struct file_ra_state *ra = NULL;
	unsigned long last_index;
	u64 isize = i_size_read(inode);
	u64 last_len = 0;
	u64 skip = 0;
	u64 defrag_end = 0;
	u64 newer_off = range->start;
	unsigned long i;
	unsigned long ra_index = 0;
	int ret;
	int defrag_count = 0;
	int compress_type = BTRFS_COMPRESS_ZLIB;
	int extent_thresh = range->extent_thresh;
	int max_cluster = (256 * 1024) >> PAGE_CACHE_SHIFT;
	int cluster = max_cluster;
	u64 new_align = ~((u64)128 * 1024 - 1);
	struct page **pages = NULL;

	if (isize == 0)
		return 0;

	if (range->start >= isize)
		return -EINVAL;

	if (range->flags & BTRFS_DEFRAG_RANGE_COMPRESS) {
		if (range->compress_type > BTRFS_COMPRESS_TYPES)
			return -EINVAL;
		if (range->compress_type)
			compress_type = range->compress_type;
	}

	if (extent_thresh == 0)
		extent_thresh = 256 * 1024;

	/*
	 * if we were not given a file, allocate a readahead
	 * context
	 */
	if (!file) {
		ra = kzalloc(sizeof(*ra), GFP_NOFS);
		if (!ra)
			return -ENOMEM;
		file_ra_state_init(ra, inode->i_mapping);
	} else {
		ra = &file->f_ra;
	}

	pages = kmalloc(sizeof(struct page *) * max_cluster,
			GFP_NOFS);
	if (!pages) {
		ret = -ENOMEM;
		goto out_ra;
	}

	/* find the last page to defrag */
	if (range->start + range->len > range->start) {
		last_index = min_t(u64, isize - 1,
			 range->start + range->len - 1) >> PAGE_CACHE_SHIFT;
	} else {
		last_index = (isize - 1) >> PAGE_CACHE_SHIFT;
	}

	if (newer_than) {
		ret = find_new_extents(root, inode, newer_than,
				       &newer_off, 64 * 1024);
		if (!ret) {
			range->start = newer_off;
			/*
			 * we always align our defrag to help keep
			 * the extents in the file evenly spaced
			 */
			i = (newer_off & new_align) >> PAGE_CACHE_SHIFT;
		} else
			goto out_ra;
	} else {
		i = range->start >> PAGE_CACHE_SHIFT;
	}
	if (!max_to_defrag)
		max_to_defrag = last_index + 1;

	/*
	 * make writeback starts from i, so the defrag range can be
	 * written sequentially.
	 */
	if (i < inode->i_mapping->writeback_index)
		inode->i_mapping->writeback_index = i;

	while (i <= last_index && defrag_count < max_to_defrag &&
	       (i < (i_size_read(inode) + PAGE_CACHE_SIZE - 1) >>
		PAGE_CACHE_SHIFT)) {
		/*
		 * make sure we stop running if someone unmounts
		 * the FS
		 */
		if (!(inode->i_sb->s_flags & MS_ACTIVE))
			break;

		if (btrfs_defrag_cancelled(root->fs_info)) {
			printk(KERN_DEBUG "btrfs: defrag_file cancelled\n");
			ret = -EAGAIN;
			break;
		}

		if (!should_defrag_range(inode, (u64)i << PAGE_CACHE_SHIFT,
					 extent_thresh, &last_len, &skip,
					 &defrag_end, range->flags &
					 BTRFS_DEFRAG_RANGE_COMPRESS)) {
			unsigned long next;
			/*
			 * the should_defrag function tells us how much to skip
			 * bump our counter by the suggested amount
			 */
			next = (skip + PAGE_CACHE_SIZE - 1) >> PAGE_CACHE_SHIFT;
			i = max(i + 1, next);
			continue;
		}

		if (!newer_than) {
			cluster = (PAGE_CACHE_ALIGN(defrag_end) >>
				   PAGE_CACHE_SHIFT) - i;
			cluster = min(cluster, max_cluster);
		} else {
			cluster = max_cluster;
		}

		if (i + cluster > ra_index) {
			ra_index = max(i, ra_index);
			btrfs_force_ra(inode->i_mapping, ra, file, ra_index,
				       cluster);
			ra_index += max_cluster;
		}

		mutex_lock(&inode->i_mutex);
		if (range->flags & BTRFS_DEFRAG_RANGE_COMPRESS)
			BTRFS_I(inode)->force_compress = compress_type;
		ret = cluster_pages_for_defrag(inode, pages, i, cluster);
		if (ret < 0) {
			mutex_unlock(&inode->i_mutex);
			goto out_ra;
		}

		defrag_count += ret;
		balance_dirty_pages_ratelimited(inode->i_mapping);
		mutex_unlock(&inode->i_mutex);

		if (newer_than) {
			if (newer_off == (u64)-1)
				break;

			if (ret > 0)
				i += ret;

			newer_off = max(newer_off + 1,
					(u64)i << PAGE_CACHE_SHIFT);

			ret = find_new_extents(root, inode,
					       newer_than, &newer_off,
					       64 * 1024);
			if (!ret) {
				range->start = newer_off;
				i = (newer_off & new_align) >> PAGE_CACHE_SHIFT;
			} else {
				break;
			}
		} else {
			if (ret > 0) {
				i += ret;
				last_len += ret << PAGE_CACHE_SHIFT;
			} else {
				i++;
				last_len = 0;
			}
		}
	}

	if ((range->flags & BTRFS_DEFRAG_RANGE_START_IO))
		filemap_flush(inode->i_mapping);

	if ((range->flags & BTRFS_DEFRAG_RANGE_COMPRESS)) {
		/* the filemap_flush will queue IO into the worker threads, but
		 * we have to make sure the IO is actually started and that
		 * ordered extents get created before we return
		 */
		atomic_inc(&root->fs_info->async_submit_draining);
		while (atomic_read(&root->fs_info->nr_async_submits) ||
		      atomic_read(&root->fs_info->async_delalloc_pages)) {
			wait_event(root->fs_info->async_submit_wait,
			   (atomic_read(&root->fs_info->nr_async_submits) == 0 &&
			    atomic_read(&root->fs_info->async_delalloc_pages) == 0));
		}
		atomic_dec(&root->fs_info->async_submit_draining);
	}

	if (range->compress_type == BTRFS_COMPRESS_LZO) {
		btrfs_set_fs_incompat(root->fs_info, COMPRESS_LZO);
	}

	ret = defrag_count;

out_ra:
	if (range->flags & BTRFS_DEFRAG_RANGE_COMPRESS) {
		mutex_lock(&inode->i_mutex);
		BTRFS_I(inode)->force_compress = BTRFS_COMPRESS_NONE;
		mutex_unlock(&inode->i_mutex);
	}
	if (!file)
		kfree(ra);
	kfree(pages);
	return ret;
}

static noinline int btrfs_ioctl_resize(struct file *file,
					void __user *arg)
{
	u64 new_size;
	u64 old_size;
	u64 devid = 1;
	struct btrfs_root *root = BTRFS_I(file_inode(file))->root;
	struct btrfs_ioctl_vol_args *vol_args;
	struct btrfs_trans_handle *trans;
	struct btrfs_device *device = NULL;
	char *sizestr;
	char *devstr = NULL;
	int ret = 0;
	int mod = 0;

	if (!capable(CAP_SYS_ADMIN))
		return -EPERM;

	ret = mnt_want_write_file(file);
	if (ret)
		return ret;

	if (atomic_xchg(&root->fs_info->mutually_exclusive_operation_running,
			1)) {
		mnt_drop_write_file(file);
		return BTRFS_ERROR_DEV_EXCL_RUN_IN_PROGRESS;
	}

	mutex_lock(&root->fs_info->volume_mutex);
	vol_args = memdup_user(arg, sizeof(*vol_args));
	if (IS_ERR(vol_args)) {
		ret = PTR_ERR(vol_args);
		goto out;
	}

	vol_args->name[BTRFS_PATH_NAME_MAX] = '\0';

	sizestr = vol_args->name;
	devstr = strchr(sizestr, ':');
	if (devstr) {
		char *end;
		sizestr = devstr + 1;
		*devstr = '\0';
		devstr = vol_args->name;
		devid = simple_strtoull(devstr, &end, 10);
		if (!devid) {
			ret = -EINVAL;
			goto out_free;
		}
		printk(KERN_INFO "btrfs: resizing devid %llu\n", devid);
	}

	device = btrfs_find_device(root->fs_info, devid, NULL, NULL);
	if (!device) {
		printk(KERN_INFO "btrfs: resizer unable to find device %llu\n",
		       devid);
		ret = -ENODEV;
		goto out_free;
	}

	if (!device->writeable) {
		printk(KERN_INFO "btrfs: resizer unable to apply on "
		       "readonly device %llu\n",
		       devid);
		ret = -EPERM;
		goto out_free;
	}

	if (!strcmp(sizestr, "max"))
		new_size = device->bdev->bd_inode->i_size;
	else {
		if (sizestr[0] == '-') {
			mod = -1;
			sizestr++;
		} else if (sizestr[0] == '+') {
			mod = 1;
			sizestr++;
		}
		new_size = memparse(sizestr, NULL);
		if (new_size == 0) {
			ret = -EINVAL;
			goto out_free;
		}
	}

	if (device->is_tgtdev_for_dev_replace) {
		ret = -EPERM;
		goto out_free;
	}

	old_size = device->total_bytes;

	if (mod < 0) {
		if (new_size > old_size) {
			ret = -EINVAL;
			goto out_free;
		}
		new_size = old_size - new_size;
	} else if (mod > 0) {
		new_size = old_size + new_size;
	}

	if (new_size < 256 * 1024 * 1024) {
		ret = -EINVAL;
		goto out_free;
	}
	if (new_size > device->bdev->bd_inode->i_size) {
		ret = -EFBIG;
		goto out_free;
	}

	do_div(new_size, root->sectorsize);
	new_size *= root->sectorsize;

	printk_in_rcu(KERN_INFO "btrfs: new size for %s is %llu\n",
		      rcu_str_deref(device->name), new_size);

	if (new_size > old_size) {
		trans = btrfs_start_transaction(root, 0);
		if (IS_ERR(trans)) {
			ret = PTR_ERR(trans);
			goto out_free;
		}
		ret = btrfs_grow_device(trans, device, new_size);
		btrfs_commit_transaction(trans, root);
	} else if (new_size < old_size) {
		ret = btrfs_shrink_device(device, new_size);
	} /* equal, nothing need to do */

out_free:
	kfree(vol_args);
out:
	mutex_unlock(&root->fs_info->volume_mutex);
	atomic_set(&root->fs_info->mutually_exclusive_operation_running, 0);
	mnt_drop_write_file(file);
	return ret;
}

static noinline int btrfs_ioctl_snap_create_transid(struct file *file,
				char *name, unsigned long fd, int subvol,
				u64 *transid, bool readonly,
				struct btrfs_qgroup_inherit *inherit)
{
	int namelen;
	int ret = 0;

	ret = mnt_want_write_file(file);
	if (ret)
		goto out;

	namelen = strlen(name);
	if (strchr(name, '/')) {
		ret = -EINVAL;
		goto out_drop_write;
	}

	if (name[0] == '.' &&
	   (namelen == 1 || (name[1] == '.' && namelen == 2))) {
		ret = -EEXIST;
		goto out_drop_write;
	}

	if (subvol) {
		ret = btrfs_mksubvol(&file->f_path, name, namelen,
				     NULL, transid, readonly, inherit);
	} else {
		struct fd src = fdget(fd);
		struct inode *src_inode;
		if (!src.file) {
			ret = -EINVAL;
			goto out_drop_write;
		}

		src_inode = file_inode(src.file);
		if (src_inode->i_sb != file_inode(file)->i_sb) {
			printk(KERN_INFO "btrfs: Snapshot src from "
			       "another FS\n");
			ret = -EINVAL;
		} else {
			ret = btrfs_mksubvol(&file->f_path, name, namelen,
					     BTRFS_I(src_inode)->root,
					     transid, readonly, inherit);
		}
		fdput(src);
	}
out_drop_write:
	mnt_drop_write_file(file);
out:
	return ret;
}

static noinline int btrfs_ioctl_snap_create(struct file *file,
					    void __user *arg, int subvol)
{
	struct btrfs_ioctl_vol_args *vol_args;
	int ret;

	vol_args = memdup_user(arg, sizeof(*vol_args));
	if (IS_ERR(vol_args))
		return PTR_ERR(vol_args);
	vol_args->name[BTRFS_PATH_NAME_MAX] = '\0';

	ret = btrfs_ioctl_snap_create_transid(file, vol_args->name,
					      vol_args->fd, subvol,
					      NULL, false, NULL);

	kfree(vol_args);
	return ret;
}

static noinline int btrfs_ioctl_snap_create_v2(struct file *file,
					       void __user *arg, int subvol)
{
	struct btrfs_ioctl_vol_args_v2 *vol_args;
	int ret;
	u64 transid = 0;
	u64 *ptr = NULL;
	bool readonly = false;
	struct btrfs_qgroup_inherit *inherit = NULL;

	vol_args = memdup_user(arg, sizeof(*vol_args));
	if (IS_ERR(vol_args))
		return PTR_ERR(vol_args);
	vol_args->name[BTRFS_SUBVOL_NAME_MAX] = '\0';

	if (vol_args->flags &
	    ~(BTRFS_SUBVOL_CREATE_ASYNC | BTRFS_SUBVOL_RDONLY |
	      BTRFS_SUBVOL_QGROUP_INHERIT)) {
		ret = -EOPNOTSUPP;
		goto out;
	}

	if (vol_args->flags & BTRFS_SUBVOL_CREATE_ASYNC)
		ptr = &transid;
	if (vol_args->flags & BTRFS_SUBVOL_RDONLY)
		readonly = true;
	if (vol_args->flags & BTRFS_SUBVOL_QGROUP_INHERIT) {
		if (vol_args->size > PAGE_CACHE_SIZE) {
			ret = -EINVAL;
			goto out;
		}
		inherit = memdup_user(vol_args->qgroup_inherit, vol_args->size);
		if (IS_ERR(inherit)) {
			ret = PTR_ERR(inherit);
			goto out;
		}
	}

	ret = btrfs_ioctl_snap_create_transid(file, vol_args->name,
					      vol_args->fd, subvol, ptr,
					      readonly, inherit);

	if (ret == 0 && ptr &&
	    copy_to_user(arg +
			 offsetof(struct btrfs_ioctl_vol_args_v2,
				  transid), ptr, sizeof(*ptr)))
		ret = -EFAULT;
out:
	kfree(vol_args);
	kfree(inherit);
	return ret;
}

static noinline int btrfs_ioctl_subvol_getflags(struct file *file,
						void __user *arg)
{
	struct inode *inode = file_inode(file);
	struct btrfs_root *root = BTRFS_I(inode)->root;
	int ret = 0;
	u64 flags = 0;

	if (btrfs_ino(inode) != BTRFS_FIRST_FREE_OBJECTID)
		return -EINVAL;

	down_read(&root->fs_info->subvol_sem);
	if (btrfs_root_readonly(root))
		flags |= BTRFS_SUBVOL_RDONLY;
	up_read(&root->fs_info->subvol_sem);

	if (copy_to_user(arg, &flags, sizeof(flags)))
		ret = -EFAULT;

	return ret;
}

static noinline int btrfs_ioctl_subvol_setflags(struct file *file,
					      void __user *arg)
{
	struct inode *inode = file_inode(file);
	struct btrfs_root *root = BTRFS_I(inode)->root;
	struct btrfs_trans_handle *trans;
	u64 root_flags;
	u64 flags;
	int ret = 0;

	ret = mnt_want_write_file(file);
	if (ret)
		goto out;

	if (btrfs_ino(inode) != BTRFS_FIRST_FREE_OBJECTID) {
		ret = -EINVAL;
		goto out_drop_write;
	}

	if (copy_from_user(&flags, arg, sizeof(flags))) {
		ret = -EFAULT;
		goto out_drop_write;
	}

	if (flags & BTRFS_SUBVOL_CREATE_ASYNC) {
		ret = -EINVAL;
		goto out_drop_write;
	}

	if (flags & ~BTRFS_SUBVOL_RDONLY) {
		ret = -EOPNOTSUPP;
		goto out_drop_write;
	}

	if (!inode_owner_or_capable(inode)) {
		ret = -EACCES;
		goto out_drop_write;
	}

	down_write(&root->fs_info->subvol_sem);

	/* nothing to do */
	if (!!(flags & BTRFS_SUBVOL_RDONLY) == btrfs_root_readonly(root))
		goto out_drop_sem;

	root_flags = btrfs_root_flags(&root->root_item);
	if (flags & BTRFS_SUBVOL_RDONLY)
		btrfs_set_root_flags(&root->root_item,
				     root_flags | BTRFS_ROOT_SUBVOL_RDONLY);
	else
		btrfs_set_root_flags(&root->root_item,
				     root_flags & ~BTRFS_ROOT_SUBVOL_RDONLY);

	trans = btrfs_start_transaction(root, 1);
	if (IS_ERR(trans)) {
		ret = PTR_ERR(trans);
		goto out_reset;
	}

	ret = btrfs_update_root(trans, root->fs_info->tree_root,
				&root->root_key, &root->root_item);

	btrfs_commit_transaction(trans, root);
out_reset:
	if (ret)
		btrfs_set_root_flags(&root->root_item, root_flags);
out_drop_sem:
	up_write(&root->fs_info->subvol_sem);
out_drop_write:
	mnt_drop_write_file(file);
out:
	return ret;
}

/*
 * helper to check if the subvolume references other subvolumes
 */
static noinline int may_destroy_subvol(struct btrfs_root *root)
{
	struct btrfs_path *path;
	struct btrfs_dir_item *di;
	struct btrfs_key key;
	u64 dir_id;
	int ret;

	path = btrfs_alloc_path();
	if (!path)
		return -ENOMEM;

	/* Make sure this root isn't set as the default subvol */
	dir_id = btrfs_super_root_dir(root->fs_info->super_copy);
	di = btrfs_lookup_dir_item(NULL, root->fs_info->tree_root, path,
				   dir_id, "default", 7, 0);
	if (di && !IS_ERR(di)) {
		btrfs_dir_item_key_to_cpu(path->nodes[0], di, &key);
		if (key.objectid == root->root_key.objectid) {
			ret = -ENOTEMPTY;
			goto out;
		}
		btrfs_release_path(path);
	}

	key.objectid = root->root_key.objectid;
	key.type = BTRFS_ROOT_REF_KEY;
	key.offset = (u64)-1;

	ret = btrfs_search_slot(NULL, root->fs_info->tree_root,
				&key, path, 0, 0);
	if (ret < 0)
		goto out;
	BUG_ON(ret == 0);

	ret = 0;
	if (path->slots[0] > 0) {
		path->slots[0]--;
		btrfs_item_key_to_cpu(path->nodes[0], &key, path->slots[0]);
		if (key.objectid == root->root_key.objectid &&
		    key.type == BTRFS_ROOT_REF_KEY)
			ret = -ENOTEMPTY;
	}
out:
	btrfs_free_path(path);
	return ret;
}

static noinline int key_in_sk(struct btrfs_key *key,
			      struct btrfs_ioctl_search_key *sk)
{
	struct btrfs_key test;
	int ret;

	test.objectid = sk->min_objectid;
	test.type = sk->min_type;
	test.offset = sk->min_offset;

	ret = btrfs_comp_cpu_keys(key, &test);
	if (ret < 0)
		return 0;

	test.objectid = sk->max_objectid;
	test.type = sk->max_type;
	test.offset = sk->max_offset;

	ret = btrfs_comp_cpu_keys(key, &test);
	if (ret > 0)
		return 0;
	return 1;
}

static noinline int copy_to_sk(struct btrfs_root *root,
			       struct btrfs_path *path,
			       struct btrfs_key *key,
			       struct btrfs_ioctl_search_key *sk,
			       char *buf,
			       unsigned long *sk_offset,
			       int *num_found)
{
	u64 found_transid;
	struct extent_buffer *leaf;
	struct btrfs_ioctl_search_header sh;
	unsigned long item_off;
	unsigned long item_len;
	int nritems;
	int i;
	int slot;
	int ret = 0;

	leaf = path->nodes[0];
	slot = path->slots[0];
	nritems = btrfs_header_nritems(leaf);

	if (btrfs_header_generation(leaf) > sk->max_transid) {
		i = nritems;
		goto advance_key;
	}
	found_transid = btrfs_header_generation(leaf);

	for (i = slot; i < nritems; i++) {
		item_off = btrfs_item_ptr_offset(leaf, i);
		item_len = btrfs_item_size_nr(leaf, i);

		btrfs_item_key_to_cpu(leaf, key, i);
		if (!key_in_sk(key, sk))
			continue;

		if (sizeof(sh) + item_len > BTRFS_SEARCH_ARGS_BUFSIZE)
			item_len = 0;

		if (sizeof(sh) + item_len + *sk_offset >
		    BTRFS_SEARCH_ARGS_BUFSIZE) {
			ret = 1;
			goto overflow;
		}

		sh.objectid = key->objectid;
		sh.offset = key->offset;
		sh.type = key->type;
		sh.len = item_len;
		sh.transid = found_transid;

		/* copy search result header */
		memcpy(buf + *sk_offset, &sh, sizeof(sh));
		*sk_offset += sizeof(sh);

		if (item_len) {
			char *p = buf + *sk_offset;
			/* copy the item */
			read_extent_buffer(leaf, p,
					   item_off, item_len);
			*sk_offset += item_len;
		}
		(*num_found)++;

		if (*num_found >= sk->nr_items)
			break;
	}
advance_key:
	ret = 0;
	if (key->offset < (u64)-1 && key->offset < sk->max_offset)
		key->offset++;
	else if (key->type < (u8)-1 && key->type < sk->max_type) {
		key->offset = 0;
		key->type++;
	} else if (key->objectid < (u64)-1 && key->objectid < sk->max_objectid) {
		key->offset = 0;
		key->type = 0;
		key->objectid++;
	} else
		ret = 1;
overflow:
	return ret;
}

static noinline int search_ioctl(struct inode *inode,
				 struct btrfs_ioctl_search_args *args)
{
	struct btrfs_root *root;
	struct btrfs_key key;
	struct btrfs_key max_key;
	struct btrfs_path *path;
	struct btrfs_ioctl_search_key *sk = &args->key;
	struct btrfs_fs_info *info = BTRFS_I(inode)->root->fs_info;
	int ret;
	int num_found = 0;
	unsigned long sk_offset = 0;

	path = btrfs_alloc_path();
	if (!path)
		return -ENOMEM;

	if (sk->tree_id == 0) {
		/* search the root of the inode that was passed */
		root = BTRFS_I(inode)->root;
	} else {
		key.objectid = sk->tree_id;
		key.type = BTRFS_ROOT_ITEM_KEY;
		key.offset = (u64)-1;
		root = btrfs_read_fs_root_no_name(info, &key);
		if (IS_ERR(root)) {
			printk(KERN_ERR "could not find root %llu\n",
			       sk->tree_id);
			btrfs_free_path(path);
			return -ENOENT;
		}
	}

	key.objectid = sk->min_objectid;
	key.type = sk->min_type;
	key.offset = sk->min_offset;

	max_key.objectid = sk->max_objectid;
	max_key.type = sk->max_type;
	max_key.offset = sk->max_offset;

	path->keep_locks = 1;

	while(1) {
		ret = btrfs_search_forward(root, &key, &max_key, path,
					   sk->min_transid);
		if (ret != 0) {
			if (ret > 0)
				ret = 0;
			goto err;
		}
		ret = copy_to_sk(root, path, &key, sk, args->buf,
				 &sk_offset, &num_found);
		btrfs_release_path(path);
		if (ret || num_found >= sk->nr_items)
			break;

	}
	ret = 0;
err:
	sk->nr_items = num_found;
	btrfs_free_path(path);
	return ret;
}

static noinline int btrfs_ioctl_tree_search(struct file *file,
					   void __user *argp)
{
	 struct btrfs_ioctl_search_args *args;
	 struct inode *inode;
	 int ret;

	if (!capable(CAP_SYS_ADMIN))
		return -EPERM;

	args = memdup_user(argp, sizeof(*args));
	if (IS_ERR(args))
		return PTR_ERR(args);

	inode = file_inode(file);
	ret = search_ioctl(inode, args);
	if (ret == 0 && copy_to_user(argp, args, sizeof(*args)))
		ret = -EFAULT;
	kfree(args);
	return ret;
}

/*
 * Search INODE_REFs to identify path name of 'dirid' directory
 * in a 'tree_id' tree. and sets path name to 'name'.
 */
static noinline int btrfs_search_path_in_tree(struct btrfs_fs_info *info,
				u64 tree_id, u64 dirid, char *name)
{
	struct btrfs_root *root;
	struct btrfs_key key;
	char *ptr;
	int ret = -1;
	int slot;
	int len;
	int total_len = 0;
	struct btrfs_inode_ref *iref;
	struct extent_buffer *l;
	struct btrfs_path *path;

	if (dirid == BTRFS_FIRST_FREE_OBJECTID) {
		name[0]='\0';
		return 0;
	}

	path = btrfs_alloc_path();
	if (!path)
		return -ENOMEM;

	ptr = &name[BTRFS_INO_LOOKUP_PATH_MAX];

	key.objectid = tree_id;
	key.type = BTRFS_ROOT_ITEM_KEY;
	key.offset = (u64)-1;
	root = btrfs_read_fs_root_no_name(info, &key);
	if (IS_ERR(root)) {
		printk(KERN_ERR "could not find root %llu\n", tree_id);
		ret = -ENOENT;
		goto out;
	}

	key.objectid = dirid;
	key.type = BTRFS_INODE_REF_KEY;
	key.offset = (u64)-1;

	while(1) {
		ret = btrfs_search_slot(NULL, root, &key, path, 0, 0);
		if (ret < 0)
			goto out;
		else if (ret > 0) {
			ret = btrfs_previous_item(root, path, dirid,
						  BTRFS_INODE_REF_KEY);
			if (ret < 0)
				goto out;
			else if (ret > 0) {
				ret = -ENOENT;
				goto out;
			}
		}

		l = path->nodes[0];
		slot = path->slots[0];
		btrfs_item_key_to_cpu(l, &key, slot);

		iref = btrfs_item_ptr(l, slot, struct btrfs_inode_ref);
		len = btrfs_inode_ref_name_len(l, iref);
		ptr -= len + 1;
		total_len += len + 1;
		if (ptr < name) {
			ret = -ENAMETOOLONG;
			goto out;
		}

		*(ptr + len) = '/';
		read_extent_buffer(l, ptr,(unsigned long)(iref + 1), len);

		if (key.offset == BTRFS_FIRST_FREE_OBJECTID)
			break;

		btrfs_release_path(path);
		key.objectid = key.offset;
		key.offset = (u64)-1;
		dirid = key.objectid;
	}
	memmove(name, ptr, total_len);
	name[total_len]='\0';
	ret = 0;
out:
	btrfs_free_path(path);
	return ret;
}

static noinline int btrfs_ioctl_ino_lookup(struct file *file,
					   void __user *argp)
{
	 struct btrfs_ioctl_ino_lookup_args *args;
	 struct inode *inode;
	 int ret;

	if (!capable(CAP_SYS_ADMIN))
		return -EPERM;

	args = memdup_user(argp, sizeof(*args));
	if (IS_ERR(args))
		return PTR_ERR(args);

	inode = file_inode(file);

	if (args->treeid == 0)
		args->treeid = BTRFS_I(inode)->root->root_key.objectid;

	ret = btrfs_search_path_in_tree(BTRFS_I(inode)->root->fs_info,
					args->treeid, args->objectid,
					args->name);

	if (ret == 0 && copy_to_user(argp, args, sizeof(*args)))
		ret = -EFAULT;

	kfree(args);
	return ret;
}

static noinline int btrfs_ioctl_snap_destroy(struct file *file,
					     void __user *arg)
{
	struct dentry *parent = fdentry(file);
	struct dentry *dentry;
	struct inode *dir = parent->d_inode;
	struct inode *inode;
	struct btrfs_root *root = BTRFS_I(dir)->root;
	struct btrfs_root *dest = NULL;
	struct btrfs_ioctl_vol_args *vol_args;
	struct btrfs_trans_handle *trans;
	struct btrfs_block_rsv block_rsv;
	u64 qgroup_reserved;
	int namelen;
	int ret;
	int err = 0;

	vol_args = memdup_user(arg, sizeof(*vol_args));
	if (IS_ERR(vol_args))
		return PTR_ERR(vol_args);

	vol_args->name[BTRFS_PATH_NAME_MAX] = '\0';
	namelen = strlen(vol_args->name);
	if (strchr(vol_args->name, '/') ||
	    strncmp(vol_args->name, "..", namelen) == 0) {
		err = -EINVAL;
		goto out;
	}

	err = mnt_want_write_file(file);
	if (err)
		goto out;

	err = mutex_lock_killable_nested(&dir->i_mutex, I_MUTEX_PARENT);
	if (err == -EINTR)
		goto out;
	dentry = lookup_one_len(vol_args->name, parent, namelen);
	if (IS_ERR(dentry)) {
		err = PTR_ERR(dentry);
		goto out_unlock_dir;
	}

	if (!dentry->d_inode) {
		err = -ENOENT;
		goto out_dput;
	}

	inode = dentry->d_inode;
	dest = BTRFS_I(inode)->root;
	if (!capable(CAP_SYS_ADMIN)){
		/*
		 * Regular user.  Only allow this with a special mount
		 * option, when the user has write+exec access to the
		 * subvol root, and when rmdir(2) would have been
		 * allowed.
		 *
		 * Note that this is _not_ check that the subvol is
		 * empty or doesn't contain data that we wouldn't
		 * otherwise be able to delete.
		 *
		 * Users who want to delete empty subvols should try
		 * rmdir(2).
		 */
		err = -EPERM;
		if (!btrfs_test_opt(root, USER_SUBVOL_RM_ALLOWED))
			goto out_dput;

		/*
		 * Do not allow deletion if the parent dir is the same
		 * as the dir to be deleted.  That means the ioctl
		 * must be called on the dentry referencing the root
		 * of the subvol, not a random directory contained
		 * within it.
		 */
		err = -EINVAL;
		if (root == dest)
			goto out_dput;

		err = inode_permission(inode, MAY_WRITE | MAY_EXEC);
		if (err)
			goto out_dput;
	}

	/* check if subvolume may be deleted by a user */
	err = btrfs_may_delete(dir, dentry, 1);
	if (err)
		goto out_dput;

	if (btrfs_ino(inode) != BTRFS_FIRST_FREE_OBJECTID) {
		err = -EINVAL;
		goto out_dput;
	}

	mutex_lock(&inode->i_mutex);
	err = d_invalidate(dentry);
	if (err)
		goto out_unlock;

	down_write(&root->fs_info->subvol_sem);

	err = may_destroy_subvol(dest);
	if (err)
		goto out_up_write;

	btrfs_init_block_rsv(&block_rsv, BTRFS_BLOCK_RSV_TEMP);
	/*
	 * One for dir inode, two for dir entries, two for root
	 * ref/backref.
	 */
	err = btrfs_subvolume_reserve_metadata(root, &block_rsv,
					       5, &qgroup_reserved, true);
	if (err)
		goto out_up_write;

	trans = btrfs_start_transaction(root, 0);
	if (IS_ERR(trans)) {
		err = PTR_ERR(trans);
		goto out_release;
	}
	trans->block_rsv = &block_rsv;
	trans->bytes_reserved = block_rsv.size;

	ret = btrfs_unlink_subvol(trans, root, dir,
				dest->root_key.objectid,
				dentry->d_name.name,
				dentry->d_name.len);
	if (ret) {
		err = ret;
		btrfs_abort_transaction(trans, root, ret);
		goto out_end_trans;
	}

	btrfs_record_root_in_trans(trans, dest);

	memset(&dest->root_item.drop_progress, 0,
		sizeof(dest->root_item.drop_progress));
	dest->root_item.drop_level = 0;
	btrfs_set_root_refs(&dest->root_item, 0);

	if (!xchg(&dest->orphan_item_inserted, 1)) {
		ret = btrfs_insert_orphan_item(trans,
					root->fs_info->tree_root,
					dest->root_key.objectid);
		if (ret) {
			btrfs_abort_transaction(trans, root, ret);
			err = ret;
			goto out_end_trans;
		}
	}

	ret = btrfs_uuid_tree_rem(trans, root->fs_info->uuid_root,
				  dest->root_item.uuid, BTRFS_UUID_KEY_SUBVOL,
				  dest->root_key.objectid);
	if (ret && ret != -ENOENT) {
		btrfs_abort_transaction(trans, root, ret);
		err = ret;
		goto out_end_trans;
	}
	if (!btrfs_is_empty_uuid(dest->root_item.received_uuid)) {
		ret = btrfs_uuid_tree_rem(trans, root->fs_info->uuid_root,
					  dest->root_item.received_uuid,
					  BTRFS_UUID_KEY_RECEIVED_SUBVOL,
					  dest->root_key.objectid);
		if (ret && ret != -ENOENT) {
			btrfs_abort_transaction(trans, root, ret);
			err = ret;
			goto out_end_trans;
		}
	}

out_end_trans:
	trans->block_rsv = NULL;
	trans->bytes_reserved = 0;
	ret = btrfs_end_transaction(trans, root);
	if (ret && !err)
		err = ret;
	inode->i_flags |= S_DEAD;
out_release:
	btrfs_subvolume_release_metadata(root, &block_rsv, qgroup_reserved);
out_up_write:
	up_write(&root->fs_info->subvol_sem);
out_unlock:
	mutex_unlock(&inode->i_mutex);
	if (!err) {
		shrink_dcache_sb(root->fs_info->sb);
		btrfs_invalidate_inodes(dest);
		d_delete(dentry);

		/* the last ref */
		if (dest->cache_inode) {
			iput(dest->cache_inode);
			dest->cache_inode = NULL;
		}
	}
out_dput:
	dput(dentry);
out_unlock_dir:
	mutex_unlock(&dir->i_mutex);
	mnt_drop_write_file(file);
out:
	kfree(vol_args);
	return err;
}

static int btrfs_ioctl_defrag(struct file *file, void __user *argp)
{
	struct inode *inode = file_inode(file);
	struct btrfs_root *root = BTRFS_I(inode)->root;
	struct btrfs_ioctl_defrag_range_args *range;
	int ret;

	ret = mnt_want_write_file(file);
	if (ret)
		return ret;

	if (btrfs_root_readonly(root)) {
		ret = -EROFS;
		goto out;
	}

	switch (inode->i_mode & S_IFMT) {
	case S_IFDIR:
		if (!capable(CAP_SYS_ADMIN)) {
			ret = -EPERM;
			goto out;
		}
		ret = btrfs_defrag_root(root);
		if (ret)
			goto out;
		ret = btrfs_defrag_root(root->fs_info->extent_root);
		break;
	case S_IFREG:
		if (!(file->f_mode & FMODE_WRITE)) {
			ret = -EINVAL;
			goto out;
		}

		range = kzalloc(sizeof(*range), GFP_KERNEL);
		if (!range) {
			ret = -ENOMEM;
			goto out;
		}

		if (argp) {
			if (copy_from_user(range, argp,
					   sizeof(*range))) {
				ret = -EFAULT;
				kfree(range);
				goto out;
			}
			/* compression requires us to start the IO */
			if ((range->flags & BTRFS_DEFRAG_RANGE_COMPRESS)) {
				range->flags |= BTRFS_DEFRAG_RANGE_START_IO;
				range->extent_thresh = (u32)-1;
			}
		} else {
			/* the rest are all set to zero by kzalloc */
			range->len = (u64)-1;
		}
		ret = btrfs_defrag_file(file_inode(file), file,
					range, 0, 0);
		if (ret > 0)
			ret = 0;
		kfree(range);
		break;
	default:
		ret = -EINVAL;
	}
out:
	mnt_drop_write_file(file);
	return ret;
}

static long btrfs_ioctl_add_dev(struct btrfs_root *root, void __user *arg)
{
	struct btrfs_ioctl_vol_args *vol_args;
	int ret;

	if (!capable(CAP_SYS_ADMIN))
		return -EPERM;

	if (atomic_xchg(&root->fs_info->mutually_exclusive_operation_running,
			1)) {
		return BTRFS_ERROR_DEV_EXCL_RUN_IN_PROGRESS;
	}

	mutex_lock(&root->fs_info->volume_mutex);
	vol_args = memdup_user(arg, sizeof(*vol_args));
	if (IS_ERR(vol_args)) {
		ret = PTR_ERR(vol_args);
		goto out;
	}

	vol_args->name[BTRFS_PATH_NAME_MAX] = '\0';
	ret = btrfs_init_new_device(root, vol_args->name);

	kfree(vol_args);
out:
	mutex_unlock(&root->fs_info->volume_mutex);
	atomic_set(&root->fs_info->mutually_exclusive_operation_running, 0);
	return ret;
}

static long btrfs_ioctl_rm_dev(struct file *file, void __user *arg)
{
	struct btrfs_root *root = BTRFS_I(file_inode(file))->root;
	struct btrfs_ioctl_vol_args *vol_args;
	int ret;

	if (!capable(CAP_SYS_ADMIN))
		return -EPERM;

	ret = mnt_want_write_file(file);
	if (ret)
		return ret;

	vol_args = memdup_user(arg, sizeof(*vol_args));
	if (IS_ERR(vol_args)) {
		ret = PTR_ERR(vol_args);
		goto out;
	}

	vol_args->name[BTRFS_PATH_NAME_MAX] = '\0';

	if (atomic_xchg(&root->fs_info->mutually_exclusive_operation_running,
			1)) {
		ret = BTRFS_ERROR_DEV_EXCL_RUN_IN_PROGRESS;
		goto out;
	}

	mutex_lock(&root->fs_info->volume_mutex);
	ret = btrfs_rm_device(root, vol_args->name);
	mutex_unlock(&root->fs_info->volume_mutex);
	atomic_set(&root->fs_info->mutually_exclusive_operation_running, 0);

out:
	kfree(vol_args);
	mnt_drop_write_file(file);
	return ret;
}

static long btrfs_ioctl_fs_info(struct btrfs_root *root, void __user *arg)
{
	struct btrfs_ioctl_fs_info_args *fi_args;
	struct btrfs_device *device;
	struct btrfs_device *next;
	struct btrfs_fs_devices *fs_devices = root->fs_info->fs_devices;
	int ret = 0;

	if (!capable(CAP_SYS_ADMIN))
		return -EPERM;

	fi_args = kzalloc(sizeof(*fi_args), GFP_KERNEL);
	if (!fi_args)
		return -ENOMEM;

	mutex_lock(&fs_devices->device_list_mutex);
	fi_args->num_devices = fs_devices->num_devices;
	memcpy(&fi_args->fsid, root->fs_info->fsid, sizeof(fi_args->fsid));

	list_for_each_entry_safe(device, next, &fs_devices->devices, dev_list) {
		if (device->devid > fi_args->max_id)
			fi_args->max_id = device->devid;
	}
	mutex_unlock(&fs_devices->device_list_mutex);

	if (copy_to_user(arg, fi_args, sizeof(*fi_args)))
		ret = -EFAULT;

	kfree(fi_args);
	return ret;
}

static long btrfs_ioctl_dev_info(struct btrfs_root *root, void __user *arg)
{
	struct btrfs_ioctl_dev_info_args *di_args;
	struct btrfs_device *dev;
	struct btrfs_fs_devices *fs_devices = root->fs_info->fs_devices;
	int ret = 0;
	char *s_uuid = NULL;

	if (!capable(CAP_SYS_ADMIN))
		return -EPERM;

	di_args = memdup_user(arg, sizeof(*di_args));
	if (IS_ERR(di_args))
		return PTR_ERR(di_args);

	if (!btrfs_is_empty_uuid(di_args->uuid))
		s_uuid = di_args->uuid;

	mutex_lock(&fs_devices->device_list_mutex);
	dev = btrfs_find_device(root->fs_info, di_args->devid, s_uuid, NULL);

	if (!dev) {
		ret = -ENODEV;
		goto out;
	}

	di_args->devid = dev->devid;
	di_args->bytes_used = dev->bytes_used;
	di_args->total_bytes = dev->total_bytes;
	memcpy(di_args->uuid, dev->uuid, sizeof(di_args->uuid));
	if (dev->name) {
		struct rcu_string *name;

		rcu_read_lock();
		name = rcu_dereference(dev->name);
		strncpy(di_args->path, name->str, sizeof(di_args->path));
		rcu_read_unlock();
		di_args->path[sizeof(di_args->path) - 1] = 0;
	} else {
		di_args->path[0] = '\0';
	}

out:
	mutex_unlock(&fs_devices->device_list_mutex);
	if (ret == 0 && copy_to_user(arg, di_args, sizeof(*di_args)))
		ret = -EFAULT;

	kfree(di_args);
	return ret;
}

static struct page *extent_same_get_page(struct inode *inode, u64 off)
{
	struct page *page;
	pgoff_t index;
	struct extent_io_tree *tree = &BTRFS_I(inode)->io_tree;

	index = off >> PAGE_CACHE_SHIFT;

	page = grab_cache_page(inode->i_mapping, index);
	if (!page)
		return NULL;

	if (!PageUptodate(page)) {
		if (extent_read_full_page_nolock(tree, page, btrfs_get_extent,
						 0))
			return NULL;
		lock_page(page);
		if (!PageUptodate(page)) {
			unlock_page(page);
			page_cache_release(page);
			return NULL;
		}
	}
	unlock_page(page);

	return page;
}

static inline void lock_extent_range(struct inode *inode, u64 off, u64 len)
{
	/* do any pending delalloc/csum calc on src, one way or
	   another, and lock file content */
	while (1) {
		struct btrfs_ordered_extent *ordered;
		lock_extent(&BTRFS_I(inode)->io_tree, off, off + len - 1);
		ordered = btrfs_lookup_first_ordered_extent(inode,
							    off + len - 1);
		if (!ordered &&
		    !test_range_bit(&BTRFS_I(inode)->io_tree, off,
				    off + len - 1, EXTENT_DELALLOC, 0, NULL))
			break;
		unlock_extent(&BTRFS_I(inode)->io_tree, off, off + len - 1);
		if (ordered)
			btrfs_put_ordered_extent(ordered);
		btrfs_wait_ordered_range(inode, off, len);
	}
}

static void btrfs_double_unlock(struct inode *inode1, u64 loff1,
				struct inode *inode2, u64 loff2, u64 len)
{
	unlock_extent(&BTRFS_I(inode1)->io_tree, loff1, loff1 + len - 1);
	unlock_extent(&BTRFS_I(inode2)->io_tree, loff2, loff2 + len - 1);

	mutex_unlock(&inode1->i_mutex);
	mutex_unlock(&inode2->i_mutex);
}

static void btrfs_double_lock(struct inode *inode1, u64 loff1,
			      struct inode *inode2, u64 loff2, u64 len)
{
	if (inode1 < inode2) {
		swap(inode1, inode2);
		swap(loff1, loff2);
	}

	mutex_lock_nested(&inode1->i_mutex, I_MUTEX_PARENT);
	lock_extent_range(inode1, loff1, len);
	if (inode1 != inode2) {
		mutex_lock_nested(&inode2->i_mutex, I_MUTEX_CHILD);
		lock_extent_range(inode2, loff2, len);
	}
}

static int btrfs_cmp_data(struct inode *src, u64 loff, struct inode *dst,
			  u64 dst_loff, u64 len)
{
	int ret = 0;
	struct page *src_page, *dst_page;
	unsigned int cmp_len = PAGE_CACHE_SIZE;
	void *addr, *dst_addr;

	while (len) {
		if (len < PAGE_CACHE_SIZE)
			cmp_len = len;

		src_page = extent_same_get_page(src, loff);
		if (!src_page)
			return -EINVAL;
		dst_page = extent_same_get_page(dst, dst_loff);
		if (!dst_page) {
			page_cache_release(src_page);
			return -EINVAL;
		}
		addr = kmap_atomic(src_page);
		dst_addr = kmap_atomic(dst_page);

		flush_dcache_page(src_page);
		flush_dcache_page(dst_page);

		if (memcmp(addr, dst_addr, cmp_len))
			ret = BTRFS_SAME_DATA_DIFFERS;

		kunmap_atomic(addr);
		kunmap_atomic(dst_addr);
		page_cache_release(src_page);
		page_cache_release(dst_page);

		if (ret)
			break;

		loff += cmp_len;
		dst_loff += cmp_len;
		len -= cmp_len;
	}

	return ret;
}

static int extent_same_check_offsets(struct inode *inode, u64 off, u64 len)
{
	u64 bs = BTRFS_I(inode)->root->fs_info->sb->s_blocksize;

	if (off + len > inode->i_size || off + len < off)
		return -EINVAL;
	/* Check that we are block aligned - btrfs_clone() requires this */
	if (!IS_ALIGNED(off, bs) || !IS_ALIGNED(off + len, bs))
		return -EINVAL;

	return 0;
}

static int btrfs_extent_same(struct inode *src, u64 loff, u64 len,
			     struct inode *dst, u64 dst_loff)
{
	int ret;

	/*
	 * btrfs_clone() can't handle extents in the same file
	 * yet. Once that works, we can drop this check and replace it
	 * with a check for the same inode, but overlapping extents.
	 */
	if (src == dst)
		return -EINVAL;

	btrfs_double_lock(src, loff, dst, dst_loff, len);

	ret = extent_same_check_offsets(src, loff, len);
	if (ret)
		goto out_unlock;

	ret = extent_same_check_offsets(dst, dst_loff, len);
	if (ret)
		goto out_unlock;

	/* don't make the dst file partly checksummed */
	if ((BTRFS_I(src)->flags & BTRFS_INODE_NODATASUM) !=
	    (BTRFS_I(dst)->flags & BTRFS_INODE_NODATASUM)) {
		ret = -EINVAL;
		goto out_unlock;
	}

	ret = btrfs_cmp_data(src, loff, dst, dst_loff, len);
	if (ret == 0)
		ret = btrfs_clone(src, dst, loff, len, len, dst_loff);

out_unlock:
	btrfs_double_unlock(src, loff, dst, dst_loff, len);

	return ret;
}

#define BTRFS_MAX_DEDUPE_LEN	(16 * 1024 * 1024)

static long btrfs_ioctl_file_extent_same(struct file *file,
					 void __user *argp)
{
	struct btrfs_ioctl_same_args tmp;
	struct btrfs_ioctl_same_args *same;
	struct btrfs_ioctl_same_extent_info *info;
	struct inode *src = file->f_dentry->d_inode;
	struct file *dst_file = NULL;
	struct inode *dst;
	u64 off;
	u64 len;
	int i;
	int ret;
	unsigned long size;
	u64 bs = BTRFS_I(src)->root->fs_info->sb->s_blocksize;
	bool is_admin = capable(CAP_SYS_ADMIN);

	if (!(file->f_mode & FMODE_READ))
		return -EINVAL;

	ret = mnt_want_write_file(file);
	if (ret)
		return ret;

	if (copy_from_user(&tmp,
			   (struct btrfs_ioctl_same_args __user *)argp,
			   sizeof(tmp))) {
		ret = -EFAULT;
		goto out;
	}

	size = sizeof(tmp) +
		tmp.dest_count * sizeof(struct btrfs_ioctl_same_extent_info);

	same = kmalloc(size, GFP_NOFS);
	if (!same) {
		ret = -EFAULT;
		goto out;
	}

	if (copy_from_user(same,
			   (struct btrfs_ioctl_same_args __user *)argp, size)) {
		ret = -EFAULT;
		goto out;
	}

	off = same->logical_offset;
	len = same->length;

	/*
	 * Limit the total length we will dedupe for each operation.
	 * This is intended to bound the total time spent in this
	 * ioctl to something sane.
	 */
	if (len > BTRFS_MAX_DEDUPE_LEN)
		len = BTRFS_MAX_DEDUPE_LEN;

	if (WARN_ON_ONCE(bs < PAGE_CACHE_SIZE)) {
		/*
		 * Btrfs does not support blocksize < page_size. As a
		 * result, btrfs_cmp_data() won't correctly handle
		 * this situation without an update.
		 */
		ret = -EINVAL;
		goto out;
	}

	ret = -EISDIR;
	if (S_ISDIR(src->i_mode))
		goto out;

	ret = -EACCES;
	if (!S_ISREG(src->i_mode))
		goto out;

	/* pre-format output fields to sane values */
	for (i = 0; i < same->dest_count; i++) {
		same->info[i].bytes_deduped = 0ULL;
		same->info[i].status = 0;
	}

	ret = 0;
	for (i = 0; i < same->dest_count; i++) {
		info = &same->info[i];

		dst_file = fget(info->fd);
		if (!dst_file) {
			info->status = -EBADF;
			goto next;
		}

		if (!(is_admin || (dst_file->f_mode & FMODE_WRITE))) {
			info->status = -EINVAL;
			goto next;
		}

		info->status = -EXDEV;
		if (file->f_path.mnt != dst_file->f_path.mnt)
			goto next;

		dst = dst_file->f_dentry->d_inode;
		if (src->i_sb != dst->i_sb)
			goto next;

		if (S_ISDIR(dst->i_mode)) {
			info->status = -EISDIR;
			goto next;
		}

		if (!S_ISREG(dst->i_mode)) {
			info->status = -EACCES;
			goto next;
		}

		info->status = btrfs_extent_same(src, off, len, dst,
						info->logical_offset);
		if (info->status == 0)
			info->bytes_deduped += len;

next:
		if (dst_file)
			fput(dst_file);
	}

	ret = copy_to_user(argp, same, size);
	if (ret)
		ret = -EFAULT;

out:
	mnt_drop_write_file(file);
	return ret;
}

/**
 * btrfs_clone() - clone a range from inode file to another
 *
 * @src: Inode to clone from
 * @inode: Inode to clone to
 * @off: Offset within source to start clone from
 * @olen: Original length, passed by user, of range to clone
 * @olen_aligned: Block-aligned value of olen, extent_same uses
 *               identical values here
 * @destoff: Offset within @inode to start clone
 */
static int btrfs_clone(struct inode *src, struct inode *inode,
		       u64 off, u64 olen, u64 olen_aligned, u64 destoff)
{
	struct btrfs_root *root = BTRFS_I(inode)->root;
	struct btrfs_path *path = NULL;
	struct extent_buffer *leaf;
	struct btrfs_trans_handle *trans;
	char *buf = NULL;
	struct btrfs_key key;
	u32 nritems;
	int slot;
	int ret;
	u64 len = olen_aligned;

	ret = -ENOMEM;
	buf = vmalloc(btrfs_level_size(root, 0));
	if (!buf)
		return ret;

	path = btrfs_alloc_path();
	if (!path) {
		vfree(buf);
		return ret;
	}

	path->reada = 2;
	/* clone data */
	key.objectid = btrfs_ino(src);
	key.type = BTRFS_EXTENT_DATA_KEY;
	key.offset = 0;

	while (1) {
		/*
		 * note the key will change type as we walk through the
		 * tree.
		 */
		ret = btrfs_search_slot(NULL, BTRFS_I(src)->root, &key, path,
				0, 0);
		if (ret < 0)
			goto out;

		nritems = btrfs_header_nritems(path->nodes[0]);
		if (path->slots[0] >= nritems) {
			ret = btrfs_next_leaf(BTRFS_I(src)->root, path);
			if (ret < 0)
				goto out;
			if (ret > 0)
				break;
			nritems = btrfs_header_nritems(path->nodes[0]);
		}
		leaf = path->nodes[0];
		slot = path->slots[0];

		btrfs_item_key_to_cpu(leaf, &key, slot);
		if (btrfs_key_type(&key) > BTRFS_EXTENT_DATA_KEY ||
		    key.objectid != btrfs_ino(src))
			break;

		if (btrfs_key_type(&key) == BTRFS_EXTENT_DATA_KEY) {
			struct btrfs_file_extent_item *extent;
			int type;
			u32 size;
			struct btrfs_key new_key;
			u64 disko = 0, diskl = 0;
			u64 datao = 0, datal = 0;
			u8 comp;
			u64 endoff;

			size = btrfs_item_size_nr(leaf, slot);
			read_extent_buffer(leaf, buf,
					   btrfs_item_ptr_offset(leaf, slot),
					   size);

			extent = btrfs_item_ptr(leaf, slot,
						struct btrfs_file_extent_item);
			comp = btrfs_file_extent_compression(leaf, extent);
			type = btrfs_file_extent_type(leaf, extent);
			if (type == BTRFS_FILE_EXTENT_REG ||
			    type == BTRFS_FILE_EXTENT_PREALLOC) {
				disko = btrfs_file_extent_disk_bytenr(leaf,
								      extent);
				diskl = btrfs_file_extent_disk_num_bytes(leaf,
								 extent);
				datao = btrfs_file_extent_offset(leaf, extent);
				datal = btrfs_file_extent_num_bytes(leaf,
								    extent);
			} else if (type == BTRFS_FILE_EXTENT_INLINE) {
				/* take upper bound, may be compressed */
				datal = btrfs_file_extent_ram_bytes(leaf,
								    extent);
			}
			btrfs_release_path(path);

			if (key.offset + datal <= off ||
			    key.offset >= off + len - 1)
				goto next;

			memcpy(&new_key, &key, sizeof(new_key));
			new_key.objectid = btrfs_ino(inode);
			if (off <= key.offset)
				new_key.offset = key.offset + destoff - off;
			else
				new_key.offset = destoff;

			/*
			 * 1 - adjusting old extent (we may have to split it)
			 * 1 - add new extent
			 * 1 - inode update
			 */
			trans = btrfs_start_transaction(root, 3);
			if (IS_ERR(trans)) {
				ret = PTR_ERR(trans);
				goto out;
			}

			if (type == BTRFS_FILE_EXTENT_REG ||
			    type == BTRFS_FILE_EXTENT_PREALLOC) {
				/*
				 *    a  | --- range to clone ---|  b
				 * | ------------- extent ------------- |
				 */

				/* substract range b */
				if (key.offset + datal > off + len)
					datal = off + len - key.offset;

				/* substract range a */
				if (off > key.offset) {
					datao += off - key.offset;
					datal -= off - key.offset;
				}

				ret = btrfs_drop_extents(trans, root, inode,
							 new_key.offset,
							 new_key.offset + datal,
							 1);
				if (ret) {
					btrfs_abort_transaction(trans, root,
								ret);
					btrfs_end_transaction(trans, root);
					goto out;
				}

				ret = btrfs_insert_empty_item(trans, root, path,
							      &new_key, size);
				if (ret) {
					btrfs_abort_transaction(trans, root,
								ret);
					btrfs_end_transaction(trans, root);
					goto out;
				}

				leaf = path->nodes[0];
				slot = path->slots[0];
				write_extent_buffer(leaf, buf,
					    btrfs_item_ptr_offset(leaf, slot),
					    size);

				extent = btrfs_item_ptr(leaf, slot,
						struct btrfs_file_extent_item);

				/* disko == 0 means it's a hole */
				if (!disko)
					datao = 0;

				btrfs_set_file_extent_offset(leaf, extent,
							     datao);
				btrfs_set_file_extent_num_bytes(leaf, extent,
								datal);
				if (disko) {
					inode_add_bytes(inode, datal);
					ret = btrfs_inc_extent_ref(trans, root,
							disko, diskl, 0,
							root->root_key.objectid,
							btrfs_ino(inode),
							new_key.offset - datao,
							0);
					if (ret) {
						btrfs_abort_transaction(trans,
									root,
									ret);
						btrfs_end_transaction(trans,
								      root);
						goto out;

					}
				}
			} else if (type == BTRFS_FILE_EXTENT_INLINE) {
				u64 skip = 0;
				u64 trim = 0;
				if (off > key.offset) {
					skip = off - key.offset;
					new_key.offset += skip;
				}

				if (key.offset + datal > off + len)
					trim = key.offset + datal - (off + len);

				if (comp && (skip || trim)) {
					ret = -EINVAL;
					btrfs_end_transaction(trans, root);
					goto out;
				}
				size -= skip + trim;
				datal -= skip + trim;

				ret = btrfs_drop_extents(trans, root, inode,
							 new_key.offset,
							 new_key.offset + datal,
							 1);
				if (ret) {
					btrfs_abort_transaction(trans, root,
								ret);
					btrfs_end_transaction(trans, root);
					goto out;
				}

				ret = btrfs_insert_empty_item(trans, root, path,
							      &new_key, size);
				if (ret) {
					btrfs_abort_transaction(trans, root,
								ret);
					btrfs_end_transaction(trans, root);
					goto out;
				}

				if (skip) {
					u32 start =
					  btrfs_file_extent_calc_inline_size(0);
					memmove(buf+start, buf+start+skip,
						datal);
				}

				leaf = path->nodes[0];
				slot = path->slots[0];
				write_extent_buffer(leaf, buf,
					    btrfs_item_ptr_offset(leaf, slot),
					    size);
				inode_add_bytes(inode, datal);
			}

			btrfs_mark_buffer_dirty(leaf);
			btrfs_release_path(path);

			inode_inc_iversion(inode);
			inode->i_mtime = inode->i_ctime = CURRENT_TIME;

			/*
			 * we round up to the block size at eof when
			 * determining which extents to clone above,
			 * but shouldn't round up the file size
			 */
			endoff = new_key.offset + datal;
			if (endoff > destoff+olen)
				endoff = destoff+olen;
			if (endoff > inode->i_size)
				btrfs_i_size_write(inode, endoff);

			ret = btrfs_update_inode(trans, root, inode);
			if (ret) {
				btrfs_abort_transaction(trans, root, ret);
				btrfs_end_transaction(trans, root);
				goto out;
			}
			ret = btrfs_end_transaction(trans, root);
		}
next:
		btrfs_release_path(path);
		key.offset++;
	}
	ret = 0;

out:
	btrfs_release_path(path);
	btrfs_free_path(path);
	vfree(buf);
	return ret;
}

static noinline long btrfs_ioctl_clone(struct file *file, unsigned long srcfd,
				       u64 off, u64 olen, u64 destoff)
{
	struct inode *inode = fdentry(file)->d_inode;
	struct btrfs_root *root = BTRFS_I(inode)->root;
	struct fd src_file;
	struct inode *src;
	int ret;
	u64 len = olen;
	u64 bs = root->fs_info->sb->s_blocksize;
	int same_inode = 0;

	/*
	 * TODO:
	 * - split compressed inline extents.  annoying: we need to
	 *   decompress into destination's address_space (the file offset
	 *   may change, so source mapping won't do), then recompress (or
	 *   otherwise reinsert) a subrange.
	 * - allow ranges within the same file to be cloned (provided
	 *   they don't overlap)?
	 */

	/* the destination must be opened for writing */
	if (!(file->f_mode & FMODE_WRITE) || (file->f_flags & O_APPEND))
		return -EINVAL;

	if (btrfs_root_readonly(root))
		return -EROFS;

	ret = mnt_want_write_file(file);
	if (ret)
		return ret;

	src_file = fdget(srcfd);
	if (!src_file.file) {
		ret = -EBADF;
		goto out_drop_write;
	}

	ret = -EXDEV;
	if (src_file.file->f_path.mnt != file->f_path.mnt)
		goto out_fput;

	src = file_inode(src_file.file);

	ret = -EINVAL;
	if (src == inode)
		same_inode = 1;

	/* the src must be open for reading */
	if (!(src_file.file->f_mode & FMODE_READ))
		goto out_fput;

	/* don't make the dst file partly checksummed */
	if ((BTRFS_I(src)->flags & BTRFS_INODE_NODATASUM) !=
	    (BTRFS_I(inode)->flags & BTRFS_INODE_NODATASUM))
		goto out_fput;

	ret = -EISDIR;
	if (S_ISDIR(src->i_mode) || S_ISDIR(inode->i_mode))
		goto out_fput;

	ret = -EXDEV;
	if (src->i_sb != inode->i_sb)
		goto out_fput;

	if (!same_inode) {
		if (inode < src) {
			mutex_lock_nested(&inode->i_mutex, I_MUTEX_PARENT);
			mutex_lock_nested(&src->i_mutex, I_MUTEX_CHILD);
		} else {
			mutex_lock_nested(&src->i_mutex, I_MUTEX_PARENT);
			mutex_lock_nested(&inode->i_mutex, I_MUTEX_CHILD);
		}
	} else {
		mutex_lock(&src->i_mutex);
	}

	/* determine range to clone */
	ret = -EINVAL;
	if (off + len > src->i_size || off + len < off)
		goto out_unlock;
	if (len == 0)
		olen = len = src->i_size - off;
	/* if we extend to eof, continue to block boundary */
	if (off + len == src->i_size)
		len = ALIGN(src->i_size, bs) - off;

	/* verify the end result is block aligned */
	if (!IS_ALIGNED(off, bs) || !IS_ALIGNED(off + len, bs) ||
	    !IS_ALIGNED(destoff, bs))
		goto out_unlock;

	/* verify if ranges are overlapped within the same file */
	if (same_inode) {
		if (destoff + len > off && destoff < off + len)
			goto out_unlock;
	}

	if (destoff > inode->i_size) {
		ret = btrfs_cont_expand(inode, inode->i_size, destoff);
		if (ret)
			goto out_unlock;
	}

	/* truncate page cache pages from target inode range */
	truncate_inode_pages_range(&inode->i_data, destoff,
				   PAGE_CACHE_ALIGN(destoff + len) - 1);

	lock_extent_range(src, off, len);

	ret = btrfs_clone(src, inode, off, olen, len, destoff);

	unlock_extent(&BTRFS_I(src)->io_tree, off, off + len - 1);
out_unlock:
	mutex_unlock(&src->i_mutex);
	if (!same_inode)
		mutex_unlock(&inode->i_mutex);
out_fput:
	fdput(src_file);
out_drop_write:
	mnt_drop_write_file(file);
	return ret;
}

static long btrfs_ioctl_clone_range(struct file *file, void __user *argp)
{
	struct btrfs_ioctl_clone_range_args args;

	if (copy_from_user(&args, argp, sizeof(args)))
		return -EFAULT;
	return btrfs_ioctl_clone(file, args.src_fd, args.src_offset,
				 args.src_length, args.dest_offset);
}

/*
 * there are many ways the trans_start and trans_end ioctls can lead
 * to deadlocks.  They should only be used by applications that
 * basically own the machine, and have a very in depth understanding
 * of all the possible deadlocks and enospc problems.
 */
static long btrfs_ioctl_trans_start(struct file *file)
{
	struct inode *inode = file_inode(file);
	struct btrfs_root *root = BTRFS_I(inode)->root;
	struct btrfs_trans_handle *trans;
	int ret;

	ret = -EPERM;
	if (!capable(CAP_SYS_ADMIN))
		goto out;

	ret = -EINPROGRESS;
	if (file->private_data)
		goto out;

	ret = -EROFS;
	if (btrfs_root_readonly(root))
		goto out;

	ret = mnt_want_write_file(file);
	if (ret)
		goto out;

	atomic_inc(&root->fs_info->open_ioctl_trans);

	ret = -ENOMEM;
	trans = btrfs_start_ioctl_transaction(root);
	if (IS_ERR(trans))
		goto out_drop;

	file->private_data = trans;
	return 0;

out_drop:
	atomic_dec(&root->fs_info->open_ioctl_trans);
	mnt_drop_write_file(file);
out:
	return ret;
}

static long btrfs_ioctl_default_subvol(struct file *file, void __user *argp)
{
	struct inode *inode = file_inode(file);
	struct btrfs_root *root = BTRFS_I(inode)->root;
	struct btrfs_root *new_root;
	struct btrfs_dir_item *di;
	struct btrfs_trans_handle *trans;
	struct btrfs_path *path;
	struct btrfs_key location;
	struct btrfs_disk_key disk_key;
	u64 objectid = 0;
	u64 dir_id;
	int ret;

	if (!capable(CAP_SYS_ADMIN))
		return -EPERM;

	ret = mnt_want_write_file(file);
	if (ret)
		return ret;

	if (copy_from_user(&objectid, argp, sizeof(objectid))) {
		ret = -EFAULT;
		goto out;
	}

	if (!objectid)
		objectid = BTRFS_FS_TREE_OBJECTID;

	location.objectid = objectid;
	location.type = BTRFS_ROOT_ITEM_KEY;
	location.offset = (u64)-1;

	new_root = btrfs_read_fs_root_no_name(root->fs_info, &location);
	if (IS_ERR(new_root)) {
		ret = PTR_ERR(new_root);
		goto out;
	}

	path = btrfs_alloc_path();
	if (!path) {
		ret = -ENOMEM;
		goto out;
	}
	path->leave_spinning = 1;

	trans = btrfs_start_transaction(root, 1);
	if (IS_ERR(trans)) {
		btrfs_free_path(path);
		ret = PTR_ERR(trans);
		goto out;
	}

	dir_id = btrfs_super_root_dir(root->fs_info->super_copy);
	di = btrfs_lookup_dir_item(trans, root->fs_info->tree_root, path,
				   dir_id, "default", 7, 1);
	if (IS_ERR_OR_NULL(di)) {
		btrfs_free_path(path);
		btrfs_end_transaction(trans, root);
		printk(KERN_ERR "Umm, you don't have the default dir item, "
		       "this isn't going to work\n");
		ret = -ENOENT;
		goto out;
	}

	btrfs_cpu_key_to_disk(&disk_key, &new_root->root_key);
	btrfs_set_dir_item_key(path->nodes[0], di, &disk_key);
	btrfs_mark_buffer_dirty(path->nodes[0]);
	btrfs_free_path(path);

	btrfs_set_fs_incompat(root->fs_info, DEFAULT_SUBVOL);
	btrfs_end_transaction(trans, root);
out:
	mnt_drop_write_file(file);
	return ret;
}

void btrfs_get_block_group_info(struct list_head *groups_list,
				struct btrfs_ioctl_space_info *space)
{
	struct btrfs_block_group_cache *block_group;

	space->total_bytes = 0;
	space->used_bytes = 0;
	space->flags = 0;
	list_for_each_entry(block_group, groups_list, list) {
		space->flags = block_group->flags;
		space->total_bytes += block_group->key.offset;
		space->used_bytes +=
			btrfs_block_group_used(&block_group->item);
	}
}

static long btrfs_ioctl_space_info(struct btrfs_root *root, void __user *arg)
{
	struct btrfs_ioctl_space_args space_args;
	struct btrfs_ioctl_space_info space;
	struct btrfs_ioctl_space_info *dest;
	struct btrfs_ioctl_space_info *dest_orig;
	struct btrfs_ioctl_space_info __user *user_dest;
	struct btrfs_space_info *info;
	u64 types[] = {BTRFS_BLOCK_GROUP_DATA,
		       BTRFS_BLOCK_GROUP_SYSTEM,
		       BTRFS_BLOCK_GROUP_METADATA,
		       BTRFS_BLOCK_GROUP_DATA | BTRFS_BLOCK_GROUP_METADATA};
	int num_types = 4;
	int alloc_size;
	int ret = 0;
	u64 slot_count = 0;
	int i, c;

	if (copy_from_user(&space_args,
			   (struct btrfs_ioctl_space_args __user *)arg,
			   sizeof(space_args)))
		return -EFAULT;

	for (i = 0; i < num_types; i++) {
		struct btrfs_space_info *tmp;

		info = NULL;
		rcu_read_lock();
		list_for_each_entry_rcu(tmp, &root->fs_info->space_info,
					list) {
			if (tmp->flags == types[i]) {
				info = tmp;
				break;
			}
		}
		rcu_read_unlock();

		if (!info)
			continue;

		down_read(&info->groups_sem);
		for (c = 0; c < BTRFS_NR_RAID_TYPES; c++) {
			if (!list_empty(&info->block_groups[c]))
				slot_count++;
		}
		up_read(&info->groups_sem);
	}

	/* space_slots == 0 means they are asking for a count */
	if (space_args.space_slots == 0) {
		space_args.total_spaces = slot_count;
		goto out;
	}

	slot_count = min_t(u64, space_args.space_slots, slot_count);

	alloc_size = sizeof(*dest) * slot_count;

	/* we generally have at most 6 or so space infos, one for each raid
	 * level.  So, a whole page should be more than enough for everyone
	 */
	if (alloc_size > PAGE_CACHE_SIZE)
		return -ENOMEM;

	space_args.total_spaces = 0;
	dest = kmalloc(alloc_size, GFP_NOFS);
	if (!dest)
		return -ENOMEM;
	dest_orig = dest;

	/* now we have a buffer to copy into */
	for (i = 0; i < num_types; i++) {
		struct btrfs_space_info *tmp;

		if (!slot_count)
			break;

		info = NULL;
		rcu_read_lock();
		list_for_each_entry_rcu(tmp, &root->fs_info->space_info,
					list) {
			if (tmp->flags == types[i]) {
				info = tmp;
				break;
			}
		}
		rcu_read_unlock();

		if (!info)
			continue;
		down_read(&info->groups_sem);
		for (c = 0; c < BTRFS_NR_RAID_TYPES; c++) {
			if (!list_empty(&info->block_groups[c])) {
				btrfs_get_block_group_info(
					&info->block_groups[c], &space);
				memcpy(dest, &space, sizeof(space));
				dest++;
				space_args.total_spaces++;
				slot_count--;
			}
			if (!slot_count)
				break;
		}
		up_read(&info->groups_sem);
	}

	user_dest = (struct btrfs_ioctl_space_info __user *)
		(arg + sizeof(struct btrfs_ioctl_space_args));

	if (copy_to_user(user_dest, dest_orig, alloc_size))
		ret = -EFAULT;

	kfree(dest_orig);
out:
	if (ret == 0 && copy_to_user(arg, &space_args, sizeof(space_args)))
		ret = -EFAULT;

	return ret;
}

/*
 * there are many ways the trans_start and trans_end ioctls can lead
 * to deadlocks.  They should only be used by applications that
 * basically own the machine, and have a very in depth understanding
 * of all the possible deadlocks and enospc problems.
 */
long btrfs_ioctl_trans_end(struct file *file)
{
	struct inode *inode = file_inode(file);
	struct btrfs_root *root = BTRFS_I(inode)->root;
	struct btrfs_trans_handle *trans;

	trans = file->private_data;
	if (!trans)
		return -EINVAL;
	file->private_data = NULL;

	btrfs_end_transaction(trans, root);

	atomic_dec(&root->fs_info->open_ioctl_trans);

	mnt_drop_write_file(file);
	return 0;
}

static noinline long btrfs_ioctl_start_sync(struct btrfs_root *root,
					    void __user *argp)
{
	struct btrfs_trans_handle *trans;
	u64 transid;
	int ret;

	trans = btrfs_attach_transaction_barrier(root);
	if (IS_ERR(trans)) {
		if (PTR_ERR(trans) != -ENOENT)
			return PTR_ERR(trans);

		/* No running transaction, don't bother */
		transid = root->fs_info->last_trans_committed;
		goto out;
	}
	transid = trans->transid;
	ret = btrfs_commit_transaction_async(trans, root, 0);
	if (ret) {
		btrfs_end_transaction(trans, root);
		return ret;
	}
out:
	if (argp)
		if (copy_to_user(argp, &transid, sizeof(transid)))
			return -EFAULT;
	return 0;
}

static noinline long btrfs_ioctl_wait_sync(struct btrfs_root *root,
					   void __user *argp)
{
	u64 transid;

	if (argp) {
		if (copy_from_user(&transid, argp, sizeof(transid)))
			return -EFAULT;
	} else {
		transid = 0;  /* current trans */
	}
	return btrfs_wait_for_commit(root, transid);
}

static long btrfs_ioctl_scrub(struct file *file, void __user *arg)
{
	struct btrfs_root *root = BTRFS_I(file_inode(file))->root;
	struct btrfs_ioctl_scrub_args *sa;
	int ret;

	if (!capable(CAP_SYS_ADMIN))
		return -EPERM;

	sa = memdup_user(arg, sizeof(*sa));
	if (IS_ERR(sa))
		return PTR_ERR(sa);

	if (!(sa->flags & BTRFS_SCRUB_READONLY)) {
		ret = mnt_want_write_file(file);
		if (ret)
			goto out;
	}

	ret = btrfs_scrub_dev(root->fs_info, sa->devid, sa->start, sa->end,
			      &sa->progress, sa->flags & BTRFS_SCRUB_READONLY,
			      0);

	if (copy_to_user(arg, sa, sizeof(*sa)))
		ret = -EFAULT;

	if (!(sa->flags & BTRFS_SCRUB_READONLY))
		mnt_drop_write_file(file);
out:
	kfree(sa);
	return ret;
}

static long btrfs_ioctl_scrub_cancel(struct btrfs_root *root, void __user *arg)
{
	if (!capable(CAP_SYS_ADMIN))
		return -EPERM;

	return btrfs_scrub_cancel(root->fs_info);
}

static long btrfs_ioctl_scrub_progress(struct btrfs_root *root,
				       void __user *arg)
{
	struct btrfs_ioctl_scrub_args *sa;
	int ret;

	if (!capable(CAP_SYS_ADMIN))
		return -EPERM;

	sa = memdup_user(arg, sizeof(*sa));
	if (IS_ERR(sa))
		return PTR_ERR(sa);

	ret = btrfs_scrub_progress(root, sa->devid, &sa->progress);

	if (copy_to_user(arg, sa, sizeof(*sa)))
		ret = -EFAULT;

	kfree(sa);
	return ret;
}

static long btrfs_ioctl_get_dev_stats(struct btrfs_root *root,
				      void __user *arg)
{
	struct btrfs_ioctl_get_dev_stats *sa;
	int ret;

	sa = memdup_user(arg, sizeof(*sa));
	if (IS_ERR(sa))
		return PTR_ERR(sa);

	if ((sa->flags & BTRFS_DEV_STATS_RESET) && !capable(CAP_SYS_ADMIN)) {
		kfree(sa);
		return -EPERM;
	}

	ret = btrfs_get_dev_stats(root, sa);

	if (copy_to_user(arg, sa, sizeof(*sa)))
		ret = -EFAULT;

	kfree(sa);
	return ret;
}

static long btrfs_ioctl_dev_replace(struct btrfs_root *root, void __user *arg)
{
	struct btrfs_ioctl_dev_replace_args *p;
	int ret;

	if (!capable(CAP_SYS_ADMIN))
		return -EPERM;

	p = memdup_user(arg, sizeof(*p));
	if (IS_ERR(p))
		return PTR_ERR(p);

	switch (p->cmd) {
	case BTRFS_IOCTL_DEV_REPLACE_CMD_START:
		if (root->fs_info->sb->s_flags & MS_RDONLY)
			return -EROFS;

		if (atomic_xchg(
			&root->fs_info->mutually_exclusive_operation_running,
			1)) {
			ret = BTRFS_ERROR_DEV_EXCL_RUN_IN_PROGRESS;
		} else {
			ret = btrfs_dev_replace_start(root, p);
			atomic_set(
			 &root->fs_info->mutually_exclusive_operation_running,
			 0);
		}
		break;
	case BTRFS_IOCTL_DEV_REPLACE_CMD_STATUS:
		btrfs_dev_replace_status(root->fs_info, p);
		ret = 0;
		break;
	case BTRFS_IOCTL_DEV_REPLACE_CMD_CANCEL:
		ret = btrfs_dev_replace_cancel(root->fs_info, p);
		break;
	default:
		ret = -EINVAL;
		break;
	}

	if (copy_to_user(arg, p, sizeof(*p)))
		ret = -EFAULT;

	kfree(p);
	return ret;
}

static long btrfs_ioctl_ino_to_path(struct btrfs_root *root, void __user *arg)
{
	int ret = 0;
	int i;
	u64 rel_ptr;
	int size;
	struct btrfs_ioctl_ino_path_args *ipa = NULL;
	struct inode_fs_paths *ipath = NULL;
	struct btrfs_path *path;

	if (!capable(CAP_DAC_READ_SEARCH))
		return -EPERM;

	path = btrfs_alloc_path();
	if (!path) {
		ret = -ENOMEM;
		goto out;
	}

	ipa = memdup_user(arg, sizeof(*ipa));
	if (IS_ERR(ipa)) {
		ret = PTR_ERR(ipa);
		ipa = NULL;
		goto out;
	}

	size = min_t(u32, ipa->size, 4096);
	ipath = init_ipath(size, root, path);
	if (IS_ERR(ipath)) {
		ret = PTR_ERR(ipath);
		ipath = NULL;
		goto out;
	}

	ret = paths_from_inode(ipa->inum, ipath);
	if (ret < 0)
		goto out;

	for (i = 0; i < ipath->fspath->elem_cnt; ++i) {
		rel_ptr = ipath->fspath->val[i] -
			  (u64)(unsigned long)ipath->fspath->val;
		ipath->fspath->val[i] = rel_ptr;
	}

	ret = copy_to_user((void *)(unsigned long)ipa->fspath,
			   (void *)(unsigned long)ipath->fspath, size);
	if (ret) {
		ret = -EFAULT;
		goto out;
	}

out:
	btrfs_free_path(path);
	free_ipath(ipath);
	kfree(ipa);

	return ret;
}

static int build_ino_list(u64 inum, u64 offset, u64 root, void *ctx)
{
	struct btrfs_data_container *inodes = ctx;
	const size_t c = 3 * sizeof(u64);

	if (inodes->bytes_left >= c) {
		inodes->bytes_left -= c;
		inodes->val[inodes->elem_cnt] = inum;
		inodes->val[inodes->elem_cnt + 1] = offset;
		inodes->val[inodes->elem_cnt + 2] = root;
		inodes->elem_cnt += 3;
	} else {
		inodes->bytes_missing += c - inodes->bytes_left;
		inodes->bytes_left = 0;
		inodes->elem_missed += 3;
	}

	return 0;
}

static long btrfs_ioctl_logical_to_ino(struct btrfs_root *root,
					void __user *arg)
{
	int ret = 0;
	int size;
	struct btrfs_ioctl_logical_ino_args *loi;
	struct btrfs_data_container *inodes = NULL;
	struct btrfs_path *path = NULL;

	if (!capable(CAP_SYS_ADMIN))
		return -EPERM;

	loi = memdup_user(arg, sizeof(*loi));
	if (IS_ERR(loi)) {
		ret = PTR_ERR(loi);
		loi = NULL;
		goto out;
	}

	path = btrfs_alloc_path();
	if (!path) {
		ret = -ENOMEM;
		goto out;
	}

	size = min_t(u32, loi->size, 64 * 1024);
	inodes = init_data_container(size);
	if (IS_ERR(inodes)) {
		ret = PTR_ERR(inodes);
		inodes = NULL;
		goto out;
	}

	ret = iterate_inodes_from_logical(loi->logical, root->fs_info, path,
					  build_ino_list, inodes);
	if (ret == -EINVAL)
		ret = -ENOENT;
	if (ret < 0)
		goto out;

	ret = copy_to_user((void *)(unsigned long)loi->inodes,
			   (void *)(unsigned long)inodes, size);
	if (ret)
		ret = -EFAULT;

out:
	btrfs_free_path(path);
	vfree(inodes);
	kfree(loi);

	return ret;
}

void update_ioctl_balance_args(struct btrfs_fs_info *fs_info, int lock,
			       struct btrfs_ioctl_balance_args *bargs)
{
	struct btrfs_balance_control *bctl = fs_info->balance_ctl;

	bargs->flags = bctl->flags;

	if (atomic_read(&fs_info->balance_running))
		bargs->state |= BTRFS_BALANCE_STATE_RUNNING;
	if (atomic_read(&fs_info->balance_pause_req))
		bargs->state |= BTRFS_BALANCE_STATE_PAUSE_REQ;
	if (atomic_read(&fs_info->balance_cancel_req))
		bargs->state |= BTRFS_BALANCE_STATE_CANCEL_REQ;

	memcpy(&bargs->data, &bctl->data, sizeof(bargs->data));
	memcpy(&bargs->meta, &bctl->meta, sizeof(bargs->meta));
	memcpy(&bargs->sys, &bctl->sys, sizeof(bargs->sys));

	if (lock) {
		spin_lock(&fs_info->balance_lock);
		memcpy(&bargs->stat, &bctl->stat, sizeof(bargs->stat));
		spin_unlock(&fs_info->balance_lock);
	} else {
		memcpy(&bargs->stat, &bctl->stat, sizeof(bargs->stat));
	}
}

static long btrfs_ioctl_balance(struct file *file, void __user *arg)
{
	struct btrfs_root *root = BTRFS_I(file_inode(file))->root;
	struct btrfs_fs_info *fs_info = root->fs_info;
	struct btrfs_ioctl_balance_args *bargs;
	struct btrfs_balance_control *bctl;
	bool need_unlock; /* for mut. excl. ops lock */
	int ret;

	if (!capable(CAP_SYS_ADMIN))
		return -EPERM;

	ret = mnt_want_write_file(file);
	if (ret)
		return ret;

again:
	if (!atomic_xchg(&fs_info->mutually_exclusive_operation_running, 1)) {
		mutex_lock(&fs_info->volume_mutex);
		mutex_lock(&fs_info->balance_mutex);
		need_unlock = true;
		goto locked;
	}

	/*
	 * mut. excl. ops lock is locked.  Three possibilites:
	 *   (1) some other op is running
	 *   (2) balance is running
	 *   (3) balance is paused -- special case (think resume)
	 */
	mutex_lock(&fs_info->balance_mutex);
	if (fs_info->balance_ctl) {
		/* this is either (2) or (3) */
		if (!atomic_read(&fs_info->balance_running)) {
			mutex_unlock(&fs_info->balance_mutex);
			if (!mutex_trylock(&fs_info->volume_mutex))
				goto again;
			mutex_lock(&fs_info->balance_mutex);

			if (fs_info->balance_ctl &&
			    !atomic_read(&fs_info->balance_running)) {
				/* this is (3) */
				need_unlock = false;
				goto locked;
			}

			mutex_unlock(&fs_info->balance_mutex);
			mutex_unlock(&fs_info->volume_mutex);
			goto again;
		} else {
			/* this is (2) */
			mutex_unlock(&fs_info->balance_mutex);
			ret = -EINPROGRESS;
			goto out;
		}
	} else {
		/* this is (1) */
		mutex_unlock(&fs_info->balance_mutex);
		ret = BTRFS_ERROR_DEV_EXCL_RUN_IN_PROGRESS;
		goto out;
	}

locked:
	BUG_ON(!atomic_read(&fs_info->mutually_exclusive_operation_running));

	if (arg) {
		bargs = memdup_user(arg, sizeof(*bargs));
		if (IS_ERR(bargs)) {
			ret = PTR_ERR(bargs);
			goto out_unlock;
		}

		if (bargs->flags & BTRFS_BALANCE_RESUME) {
			if (!fs_info->balance_ctl) {
				ret = -ENOTCONN;
				goto out_bargs;
			}

			bctl = fs_info->balance_ctl;
			spin_lock(&fs_info->balance_lock);
			bctl->flags |= BTRFS_BALANCE_RESUME;
			spin_unlock(&fs_info->balance_lock);

			goto do_balance;
		}
	} else {
		bargs = NULL;
	}

	if (fs_info->balance_ctl) {
		ret = -EINPROGRESS;
		goto out_bargs;
	}

	bctl = kzalloc(sizeof(*bctl), GFP_NOFS);
	if (!bctl) {
		ret = -ENOMEM;
		goto out_bargs;
	}

	bctl->fs_info = fs_info;
	if (arg) {
		memcpy(&bctl->data, &bargs->data, sizeof(bctl->data));
		memcpy(&bctl->meta, &bargs->meta, sizeof(bctl->meta));
		memcpy(&bctl->sys, &bargs->sys, sizeof(bctl->sys));

		bctl->flags = bargs->flags;
	} else {
		/* balance everything - no filters */
		bctl->flags |= BTRFS_BALANCE_TYPE_MASK;
	}

do_balance:
	/*
	 * Ownership of bctl and mutually_exclusive_operation_running
	 * goes to to btrfs_balance.  bctl is freed in __cancel_balance,
	 * or, if restriper was paused all the way until unmount, in
	 * free_fs_info.  mutually_exclusive_operation_running is
	 * cleared in __cancel_balance.
	 */
	need_unlock = false;

	ret = btrfs_balance(bctl, bargs);

	if (arg) {
		if (copy_to_user(arg, bargs, sizeof(*bargs)))
			ret = -EFAULT;
	}

out_bargs:
	kfree(bargs);
out_unlock:
	mutex_unlock(&fs_info->balance_mutex);
	mutex_unlock(&fs_info->volume_mutex);
	if (need_unlock)
		atomic_set(&fs_info->mutually_exclusive_operation_running, 0);
out:
	mnt_drop_write_file(file);
	return ret;
}

static long btrfs_ioctl_balance_ctl(struct btrfs_root *root, int cmd)
{
	if (!capable(CAP_SYS_ADMIN))
		return -EPERM;

	switch (cmd) {
	case BTRFS_BALANCE_CTL_PAUSE:
		return btrfs_pause_balance(root->fs_info);
	case BTRFS_BALANCE_CTL_CANCEL:
		return btrfs_cancel_balance(root->fs_info);
	}

	return -EINVAL;
}

static long btrfs_ioctl_balance_progress(struct btrfs_root *root,
					 void __user *arg)
{
	struct btrfs_fs_info *fs_info = root->fs_info;
	struct btrfs_ioctl_balance_args *bargs;
	int ret = 0;

	if (!capable(CAP_SYS_ADMIN))
		return -EPERM;

	mutex_lock(&fs_info->balance_mutex);
	if (!fs_info->balance_ctl) {
		ret = -ENOTCONN;
		goto out;
	}

	bargs = kzalloc(sizeof(*bargs), GFP_NOFS);
	if (!bargs) {
		ret = -ENOMEM;
		goto out;
	}

	update_ioctl_balance_args(fs_info, 1, bargs);

	if (copy_to_user(arg, bargs, sizeof(*bargs)))
		ret = -EFAULT;

	kfree(bargs);
out:
	mutex_unlock(&fs_info->balance_mutex);
	return ret;
}

static long btrfs_ioctl_quota_ctl(struct file *file, void __user *arg)
{
	struct btrfs_root *root = BTRFS_I(file_inode(file))->root;
	struct btrfs_ioctl_quota_ctl_args *sa;
	struct btrfs_trans_handle *trans = NULL;
	int ret;
	int err;

	if (!capable(CAP_SYS_ADMIN))
		return -EPERM;

	ret = mnt_want_write_file(file);
	if (ret)
		return ret;

	sa = memdup_user(arg, sizeof(*sa));
	if (IS_ERR(sa)) {
		ret = PTR_ERR(sa);
		goto drop_write;
	}

	down_write(&root->fs_info->subvol_sem);
	trans = btrfs_start_transaction(root->fs_info->tree_root, 2);
	if (IS_ERR(trans)) {
		ret = PTR_ERR(trans);
		goto out;
	}

	switch (sa->cmd) {
	case BTRFS_QUOTA_CTL_ENABLE:
		ret = btrfs_quota_enable(trans, root->fs_info);
		break;
	case BTRFS_QUOTA_CTL_DISABLE:
		ret = btrfs_quota_disable(trans, root->fs_info);
		break;
	default:
		ret = -EINVAL;
		break;
	}

	err = btrfs_commit_transaction(trans, root->fs_info->tree_root);
	if (err && !ret)
		ret = err;
out:
	kfree(sa);
	up_write(&root->fs_info->subvol_sem);
drop_write:
	mnt_drop_write_file(file);
	return ret;
}

static long btrfs_ioctl_qgroup_assign(struct file *file, void __user *arg)
{
	struct btrfs_root *root = BTRFS_I(file_inode(file))->root;
	struct btrfs_ioctl_qgroup_assign_args *sa;
	struct btrfs_trans_handle *trans;
	int ret;
	int err;

	if (!capable(CAP_SYS_ADMIN))
		return -EPERM;

	ret = mnt_want_write_file(file);
	if (ret)
		return ret;

	sa = memdup_user(arg, sizeof(*sa));
	if (IS_ERR(sa)) {
		ret = PTR_ERR(sa);
		goto drop_write;
	}

	trans = btrfs_join_transaction(root);
	if (IS_ERR(trans)) {
		ret = PTR_ERR(trans);
		goto out;
	}

	/* FIXME: check if the IDs really exist */
	if (sa->assign) {
		ret = btrfs_add_qgroup_relation(trans, root->fs_info,
						sa->src, sa->dst);
	} else {
		ret = btrfs_del_qgroup_relation(trans, root->fs_info,
						sa->src, sa->dst);
	}

	err = btrfs_end_transaction(trans, root);
	if (err && !ret)
		ret = err;

out:
	kfree(sa);
drop_write:
	mnt_drop_write_file(file);
	return ret;
}

static long btrfs_ioctl_qgroup_create(struct file *file, void __user *arg)
{
	struct btrfs_root *root = BTRFS_I(file_inode(file))->root;
	struct btrfs_ioctl_qgroup_create_args *sa;
	struct btrfs_trans_handle *trans;
	int ret;
	int err;

	if (!capable(CAP_SYS_ADMIN))
		return -EPERM;

	ret = mnt_want_write_file(file);
	if (ret)
		return ret;

	sa = memdup_user(arg, sizeof(*sa));
	if (IS_ERR(sa)) {
		ret = PTR_ERR(sa);
		goto drop_write;
	}

	if (!sa->qgroupid) {
		ret = -EINVAL;
		goto out;
	}

	trans = btrfs_join_transaction(root);
	if (IS_ERR(trans)) {
		ret = PTR_ERR(trans);
		goto out;
	}

	/* FIXME: check if the IDs really exist */
	if (sa->create) {
		ret = btrfs_create_qgroup(trans, root->fs_info, sa->qgroupid,
					  NULL);
	} else {
		ret = btrfs_remove_qgroup(trans, root->fs_info, sa->qgroupid);
	}

	err = btrfs_end_transaction(trans, root);
	if (err && !ret)
		ret = err;

out:
	kfree(sa);
drop_write:
	mnt_drop_write_file(file);
	return ret;
}

static long btrfs_ioctl_qgroup_limit(struct file *file, void __user *arg)
{
	struct btrfs_root *root = BTRFS_I(file_inode(file))->root;
	struct btrfs_ioctl_qgroup_limit_args *sa;
	struct btrfs_trans_handle *trans;
	int ret;
	int err;
	u64 qgroupid;

	if (!capable(CAP_SYS_ADMIN))
		return -EPERM;

	ret = mnt_want_write_file(file);
	if (ret)
		return ret;

	sa = memdup_user(arg, sizeof(*sa));
	if (IS_ERR(sa)) {
		ret = PTR_ERR(sa);
		goto drop_write;
	}

	trans = btrfs_join_transaction(root);
	if (IS_ERR(trans)) {
		ret = PTR_ERR(trans);
		goto out;
	}

	qgroupid = sa->qgroupid;
	if (!qgroupid) {
		/* take the current subvol as qgroup */
		qgroupid = root->root_key.objectid;
	}

	/* FIXME: check if the IDs really exist */
	ret = btrfs_limit_qgroup(trans, root->fs_info, qgroupid, &sa->lim);

	err = btrfs_end_transaction(trans, root);
	if (err && !ret)
		ret = err;

out:
	kfree(sa);
drop_write:
	mnt_drop_write_file(file);
	return ret;
}

static long btrfs_ioctl_quota_rescan(struct file *file, void __user *arg)
{
	struct btrfs_root *root = BTRFS_I(file_inode(file))->root;
	struct btrfs_ioctl_quota_rescan_args *qsa;
	int ret;

	if (!capable(CAP_SYS_ADMIN))
		return -EPERM;

	ret = mnt_want_write_file(file);
	if (ret)
		return ret;

	qsa = memdup_user(arg, sizeof(*qsa));
	if (IS_ERR(qsa)) {
		ret = PTR_ERR(qsa);
		goto drop_write;
	}

	if (qsa->flags) {
		ret = -EINVAL;
		goto out;
	}

	ret = btrfs_qgroup_rescan(root->fs_info);

out:
	kfree(qsa);
drop_write:
	mnt_drop_write_file(file);
	return ret;
}

static long btrfs_ioctl_quota_rescan_status(struct file *file, void __user *arg)
{
	struct btrfs_root *root = BTRFS_I(file_inode(file))->root;
	struct btrfs_ioctl_quota_rescan_args *qsa;
	int ret = 0;

	if (!capable(CAP_SYS_ADMIN))
		return -EPERM;

	qsa = kzalloc(sizeof(*qsa), GFP_NOFS);
	if (!qsa)
		return -ENOMEM;

	if (root->fs_info->qgroup_flags & BTRFS_QGROUP_STATUS_FLAG_RESCAN) {
		qsa->flags = 1;
		qsa->progress = root->fs_info->qgroup_rescan_progress.objectid;
	}

	if (copy_to_user(arg, qsa, sizeof(*qsa)))
		ret = -EFAULT;

	kfree(qsa);
	return ret;
}

static long btrfs_ioctl_quota_rescan_wait(struct file *file, void __user *arg)
{
	struct btrfs_root *root = BTRFS_I(fdentry(file)->d_inode)->root;

	if (!capable(CAP_SYS_ADMIN))
		return -EPERM;

	return btrfs_qgroup_wait_for_completion(root->fs_info);
}

static long btrfs_ioctl_set_received_subvol(struct file *file,
					    void __user *arg)
{
	struct btrfs_ioctl_received_subvol_args *sa = NULL;
	struct inode *inode = file_inode(file);
	struct btrfs_root *root = BTRFS_I(inode)->root;
	struct btrfs_root_item *root_item = &root->root_item;
	struct btrfs_trans_handle *trans;
	struct timespec ct = CURRENT_TIME;
	int ret = 0;
	int received_uuid_changed;

	ret = mnt_want_write_file(file);
	if (ret < 0)
		return ret;

	down_write(&root->fs_info->subvol_sem);

	if (btrfs_ino(inode) != BTRFS_FIRST_FREE_OBJECTID) {
		ret = -EINVAL;
		goto out;
	}

	if (btrfs_root_readonly(root)) {
		ret = -EROFS;
		goto out;
	}

	if (!inode_owner_or_capable(inode)) {
		ret = -EACCES;
		goto out;
	}

	sa = memdup_user(arg, sizeof(*sa));
	if (IS_ERR(sa)) {
		ret = PTR_ERR(sa);
		sa = NULL;
		goto out;
	}

	/*
	 * 1 - root item
	 * 2 - uuid items (received uuid + subvol uuid)
	 */
	trans = btrfs_start_transaction(root, 3);
	if (IS_ERR(trans)) {
		ret = PTR_ERR(trans);
		trans = NULL;
		goto out;
	}

	sa->rtransid = trans->transid;
	sa->rtime.sec = ct.tv_sec;
	sa->rtime.nsec = ct.tv_nsec;

	received_uuid_changed = memcmp(root_item->received_uuid, sa->uuid,
				       BTRFS_UUID_SIZE);
	if (received_uuid_changed &&
	    !btrfs_is_empty_uuid(root_item->received_uuid))
		btrfs_uuid_tree_rem(trans, root->fs_info->uuid_root,
				    root_item->received_uuid,
				    BTRFS_UUID_KEY_RECEIVED_SUBVOL,
				    root->root_key.objectid);
	memcpy(root_item->received_uuid, sa->uuid, BTRFS_UUID_SIZE);
	btrfs_set_root_stransid(root_item, sa->stransid);
	btrfs_set_root_rtransid(root_item, sa->rtransid);
	btrfs_set_stack_timespec_sec(&root_item->stime, sa->stime.sec);
	btrfs_set_stack_timespec_nsec(&root_item->stime, sa->stime.nsec);
	btrfs_set_stack_timespec_sec(&root_item->rtime, sa->rtime.sec);
	btrfs_set_stack_timespec_nsec(&root_item->rtime, sa->rtime.nsec);

	ret = btrfs_update_root(trans, root->fs_info->tree_root,
				&root->root_key, &root->root_item);
	if (ret < 0) {
		btrfs_end_transaction(trans, root);
		goto out;
	}
	if (received_uuid_changed && !btrfs_is_empty_uuid(sa->uuid)) {
		ret = btrfs_uuid_tree_add(trans, root->fs_info->uuid_root,
					  sa->uuid,
					  BTRFS_UUID_KEY_RECEIVED_SUBVOL,
					  root->root_key.objectid);
		if (ret < 0 && ret != -EEXIST) {
			btrfs_abort_transaction(trans, root, ret);
			goto out;
		}
	}
	ret = btrfs_commit_transaction(trans, root);
	if (ret < 0) {
		btrfs_abort_transaction(trans, root, ret);
		goto out;
	}

	ret = copy_to_user(arg, sa, sizeof(*sa));
	if (ret)
		ret = -EFAULT;

out:
	kfree(sa);
	up_write(&root->fs_info->subvol_sem);
	mnt_drop_write_file(file);
	return ret;
}

static int btrfs_ioctl_get_fslabel(struct file *file, void __user *arg)
{
	struct btrfs_root *root = BTRFS_I(file_inode(file))->root;
	size_t len;
	int ret;
	char label[BTRFS_LABEL_SIZE];

	spin_lock(&root->fs_info->super_lock);
	memcpy(label, root->fs_info->super_copy->label, BTRFS_LABEL_SIZE);
	spin_unlock(&root->fs_info->super_lock);

	len = strnlen(label, BTRFS_LABEL_SIZE);

	if (len == BTRFS_LABEL_SIZE) {
		pr_warn("btrfs: label is too long, return the first %zu bytes\n",
			--len);
	}

	ret = copy_to_user(arg, label, len);

	return ret ? -EFAULT : 0;
}

static int btrfs_ioctl_set_fslabel(struct file *file, void __user *arg)
{
	struct btrfs_root *root = BTRFS_I(file_inode(file))->root;
	struct btrfs_super_block *super_block = root->fs_info->super_copy;
	struct btrfs_trans_handle *trans;
	char label[BTRFS_LABEL_SIZE];
	int ret;

	if (!capable(CAP_SYS_ADMIN))
		return -EPERM;

	if (copy_from_user(label, arg, sizeof(label)))
		return -EFAULT;

	if (strnlen(label, BTRFS_LABEL_SIZE) == BTRFS_LABEL_SIZE) {
		pr_err("btrfs: unable to set label with more than %d bytes\n",
		       BTRFS_LABEL_SIZE - 1);
		return -EINVAL;
	}

	ret = mnt_want_write_file(file);
	if (ret)
		return ret;

	trans = btrfs_start_transaction(root, 0);
	if (IS_ERR(trans)) {
		ret = PTR_ERR(trans);
		goto out_unlock;
	}

	spin_lock(&root->fs_info->super_lock);
	strcpy(super_block->label, label);
	spin_unlock(&root->fs_info->super_lock);
<<<<<<< HEAD
	ret = btrfs_commit_transaction(trans, root);
=======
	ret = btrfs_end_transaction(trans, root);
>>>>>>> 61e6cfa8

out_unlock:
	mnt_drop_write_file(file);
	return ret;
}

static int btrfs_ioctl_get_supported_features(struct file *file,
					      void __user *arg)
{
	struct btrfs_ioctl_feature_flags features[3];

	features[0].compat_flags = BTRFS_FEATURE_COMPAT_SUPP;
	features[0].compat_ro_flags = BTRFS_FEATURE_COMPAT_RO_SUPP;
	features[0].incompat_flags = BTRFS_FEATURE_INCOMPAT_SUPP;

	features[1].compat_flags = BTRFS_FEATURE_COMPAT_SAFE_SET;
	features[1].compat_ro_flags = BTRFS_FEATURE_COMPAT_RO_SAFE_SET;
	features[1].incompat_flags = BTRFS_FEATURE_INCOMPAT_SAFE_SET;

	features[2].compat_flags = BTRFS_FEATURE_COMPAT_SAFE_CLEAR;
	features[2].compat_ro_flags = BTRFS_FEATURE_COMPAT_RO_SAFE_CLEAR;
	features[2].incompat_flags = BTRFS_FEATURE_INCOMPAT_SAFE_CLEAR;

	if (copy_to_user(arg, &features, sizeof(features)))
		return -EFAULT;

	return 0;
}

static int btrfs_ioctl_get_features(struct file *file, void __user *arg)
{
	struct btrfs_root *root = BTRFS_I(file_inode(file))->root;
	struct btrfs_super_block *super_block = root->fs_info->super_copy;
	struct btrfs_ioctl_feature_flags features;

	features.compat_flags = btrfs_super_compat_flags(super_block);
	features.compat_ro_flags = btrfs_super_compat_ro_flags(super_block);
	features.incompat_flags = btrfs_super_incompat_flags(super_block);

	if (copy_to_user(arg, &features, sizeof(features)))
		return -EFAULT;

	return 0;
}

static int check_feature_bits(struct btrfs_root *root,
			      enum btrfs_feature_set set,
			      u64 change_mask, u64 flags, u64 supported_flags,
			      u64 safe_set, u64 safe_clear)
{
	const char *type = btrfs_feature_set_names[set];
	char *names;
	u64 disallowed, unsupported;
	u64 set_mask = flags & change_mask;
	u64 clear_mask = ~flags & change_mask;

	unsupported = set_mask & ~supported_flags;
	if (unsupported) {
		names = btrfs_printable_features(set, unsupported);
		if (names) {
			btrfs_warn(root->fs_info,
			   "this kernel does not support the %s feature bit%s",
			   names, strchr(names, ',') ? "s" : "");
			kfree(names);
		} else
			btrfs_warn(root->fs_info,
			   "this kernel does not support %s bits 0x%llx",
			   type, unsupported);
		return -EOPNOTSUPP;
	}

	disallowed = set_mask & ~safe_set;
	if (disallowed) {
		names = btrfs_printable_features(set, disallowed);
		if (names) {
			btrfs_warn(root->fs_info,
			   "can't set the %s feature bit%s while mounted",
			   names, strchr(names, ',') ? "s" : "");
			kfree(names);
		} else
			btrfs_warn(root->fs_info,
			   "can't set %s bits 0x%llx while mounted",
			   type, disallowed);
		return -EPERM;
	}

	disallowed = clear_mask & ~safe_clear;
	if (disallowed) {
		names = btrfs_printable_features(set, disallowed);
		if (names) {
			btrfs_warn(root->fs_info,
			   "can't clear the %s feature bit%s while mounted",
			   names, strchr(names, ',') ? "s" : "");
			kfree(names);
		} else
			btrfs_warn(root->fs_info,
			   "can't clear %s bits 0x%llx while mounted",
			   type, disallowed);
		return -EPERM;
	}

	return 0;
}

#define check_feature(root, change_mask, flags, mask_base)	\
check_feature_bits(root, FEAT_##mask_base, change_mask, flags,	\
		   BTRFS_FEATURE_ ## mask_base ## _SUPP,	\
		   BTRFS_FEATURE_ ## mask_base ## _SAFE_SET,	\
		   BTRFS_FEATURE_ ## mask_base ## _SAFE_CLEAR)

static int btrfs_ioctl_set_features(struct file *file, void __user *arg)
{
	struct btrfs_root *root = BTRFS_I(file_inode(file))->root;
	struct btrfs_super_block *super_block = root->fs_info->super_copy;
	struct btrfs_ioctl_feature_flags flags[2];
	struct btrfs_trans_handle *trans;
	u64 newflags;
	int ret;

	if (!capable(CAP_SYS_ADMIN))
		return -EPERM;

	if (copy_from_user(flags, arg, sizeof(flags)))
		return -EFAULT;

	/* Nothing to do */
	if (!flags[0].compat_flags && !flags[0].compat_ro_flags &&
	    !flags[0].incompat_flags)
		return 0;

	ret = check_feature(root, flags[0].compat_flags,
			    flags[1].compat_flags, COMPAT);
	if (ret)
		return ret;

	ret = check_feature(root, flags[0].compat_ro_flags,
			    flags[1].compat_ro_flags, COMPAT_RO);
	if (ret)
		return ret;

	ret = check_feature(root, flags[0].incompat_flags,
			    flags[1].incompat_flags, INCOMPAT);
	if (ret)
		return ret;

	trans = btrfs_start_transaction(root, 1);
	if (IS_ERR(trans))
		return PTR_ERR(trans);

	spin_lock(&root->fs_info->super_lock);
	newflags = btrfs_super_compat_flags(super_block);
	newflags |= flags[0].compat_flags & flags[1].compat_flags;
	newflags &= ~(flags[0].compat_flags & ~flags[1].compat_flags);
	btrfs_set_super_compat_flags(super_block, newflags);

	newflags = btrfs_super_compat_ro_flags(super_block);
	newflags |= flags[0].compat_ro_flags & flags[1].compat_ro_flags;
	newflags &= ~(flags[0].compat_ro_flags & ~flags[1].compat_ro_flags);
	btrfs_set_super_compat_ro_flags(super_block, newflags);

	newflags = btrfs_super_incompat_flags(super_block);
	newflags |= flags[0].incompat_flags & flags[1].incompat_flags;
	newflags &= ~(flags[0].incompat_flags & ~flags[1].incompat_flags);
	btrfs_set_super_incompat_flags(super_block, newflags);
	spin_unlock(&root->fs_info->super_lock);

	return btrfs_end_transaction(trans, root);
}

long btrfs_ioctl(struct file *file, unsigned int
		cmd, unsigned long arg)
{
	struct btrfs_root *root = BTRFS_I(file_inode(file))->root;
	void __user *argp = (void __user *)arg;

	switch (cmd) {
	case FS_IOC_GETFLAGS:
		return btrfs_ioctl_getflags(file, argp);
	case FS_IOC_SETFLAGS:
		return btrfs_ioctl_setflags(file, argp);
	case FS_IOC_GETVERSION:
		return btrfs_ioctl_getversion(file, argp);
	case FITRIM:
		return btrfs_ioctl_fitrim(file, argp);
	case BTRFS_IOC_SNAP_CREATE:
		return btrfs_ioctl_snap_create(file, argp, 0);
	case BTRFS_IOC_SNAP_CREATE_V2:
		return btrfs_ioctl_snap_create_v2(file, argp, 0);
	case BTRFS_IOC_SUBVOL_CREATE:
		return btrfs_ioctl_snap_create(file, argp, 1);
	case BTRFS_IOC_SUBVOL_CREATE_V2:
		return btrfs_ioctl_snap_create_v2(file, argp, 1);
	case BTRFS_IOC_SNAP_DESTROY:
		return btrfs_ioctl_snap_destroy(file, argp);
	case BTRFS_IOC_SUBVOL_GETFLAGS:
		return btrfs_ioctl_subvol_getflags(file, argp);
	case BTRFS_IOC_SUBVOL_SETFLAGS:
		return btrfs_ioctl_subvol_setflags(file, argp);
	case BTRFS_IOC_DEFAULT_SUBVOL:
		return btrfs_ioctl_default_subvol(file, argp);
	case BTRFS_IOC_DEFRAG:
		return btrfs_ioctl_defrag(file, NULL);
	case BTRFS_IOC_DEFRAG_RANGE:
		return btrfs_ioctl_defrag(file, argp);
	case BTRFS_IOC_RESIZE:
		return btrfs_ioctl_resize(file, argp);
	case BTRFS_IOC_ADD_DEV:
		return btrfs_ioctl_add_dev(root, argp);
	case BTRFS_IOC_RM_DEV:
		return btrfs_ioctl_rm_dev(file, argp);
	case BTRFS_IOC_FS_INFO:
		return btrfs_ioctl_fs_info(root, argp);
	case BTRFS_IOC_DEV_INFO:
		return btrfs_ioctl_dev_info(root, argp);
	case BTRFS_IOC_BALANCE:
		return btrfs_ioctl_balance(file, NULL);
	case BTRFS_IOC_CLONE:
		return btrfs_ioctl_clone(file, arg, 0, 0, 0);
	case BTRFS_IOC_CLONE_RANGE:
		return btrfs_ioctl_clone_range(file, argp);
	case BTRFS_IOC_TRANS_START:
		return btrfs_ioctl_trans_start(file);
	case BTRFS_IOC_TRANS_END:
		return btrfs_ioctl_trans_end(file);
	case BTRFS_IOC_TREE_SEARCH:
		return btrfs_ioctl_tree_search(file, argp);
	case BTRFS_IOC_INO_LOOKUP:
		return btrfs_ioctl_ino_lookup(file, argp);
	case BTRFS_IOC_INO_PATHS:
		return btrfs_ioctl_ino_to_path(root, argp);
	case BTRFS_IOC_LOGICAL_INO:
		return btrfs_ioctl_logical_to_ino(root, argp);
	case BTRFS_IOC_SPACE_INFO:
		return btrfs_ioctl_space_info(root, argp);
	case BTRFS_IOC_SYNC:
		btrfs_sync_fs(file->f_dentry->d_sb, 1);
		return 0;
	case BTRFS_IOC_START_SYNC:
		return btrfs_ioctl_start_sync(root, argp);
	case BTRFS_IOC_WAIT_SYNC:
		return btrfs_ioctl_wait_sync(root, argp);
	case BTRFS_IOC_SCRUB:
		return btrfs_ioctl_scrub(file, argp);
	case BTRFS_IOC_SCRUB_CANCEL:
		return btrfs_ioctl_scrub_cancel(root, argp);
	case BTRFS_IOC_SCRUB_PROGRESS:
		return btrfs_ioctl_scrub_progress(root, argp);
	case BTRFS_IOC_BALANCE_V2:
		return btrfs_ioctl_balance(file, argp);
	case BTRFS_IOC_BALANCE_CTL:
		return btrfs_ioctl_balance_ctl(root, arg);
	case BTRFS_IOC_BALANCE_PROGRESS:
		return btrfs_ioctl_balance_progress(root, argp);
	case BTRFS_IOC_SET_RECEIVED_SUBVOL:
		return btrfs_ioctl_set_received_subvol(file, argp);
	case BTRFS_IOC_SEND:
		return btrfs_ioctl_send(file, argp);
	case BTRFS_IOC_GET_DEV_STATS:
		return btrfs_ioctl_get_dev_stats(root, argp);
	case BTRFS_IOC_QUOTA_CTL:
		return btrfs_ioctl_quota_ctl(file, argp);
	case BTRFS_IOC_QGROUP_ASSIGN:
		return btrfs_ioctl_qgroup_assign(file, argp);
	case BTRFS_IOC_QGROUP_CREATE:
		return btrfs_ioctl_qgroup_create(file, argp);
	case BTRFS_IOC_QGROUP_LIMIT:
		return btrfs_ioctl_qgroup_limit(file, argp);
	case BTRFS_IOC_QUOTA_RESCAN:
		return btrfs_ioctl_quota_rescan(file, argp);
	case BTRFS_IOC_QUOTA_RESCAN_STATUS:
		return btrfs_ioctl_quota_rescan_status(file, argp);
	case BTRFS_IOC_QUOTA_RESCAN_WAIT:
		return btrfs_ioctl_quota_rescan_wait(file, argp);
	case BTRFS_IOC_DEV_REPLACE:
		return btrfs_ioctl_dev_replace(root, argp);
	case BTRFS_IOC_GET_FSLABEL:
		return btrfs_ioctl_get_fslabel(file, argp);
	case BTRFS_IOC_SET_FSLABEL:
		return btrfs_ioctl_set_fslabel(file, argp);
<<<<<<< HEAD
	case BTRFS_IOC_GET_SUPPORTED_FEATURES:
		return btrfs_ioctl_get_supported_features(file, argp);
	case BTRFS_IOC_GET_FEATURES:
		return btrfs_ioctl_get_features(file, argp);
	case BTRFS_IOC_SET_FEATURES:
		return btrfs_ioctl_set_features(file, argp);
=======
	case BTRFS_IOC_FILE_EXTENT_SAME:
		return btrfs_ioctl_file_extent_same(file, argp);
>>>>>>> 61e6cfa8
	}

	return -ENOTTY;
}<|MERGE_RESOLUTION|>--- conflicted
+++ resolved
@@ -408,11 +408,7 @@
 	 * of create_snapshot().
 	 */
 	ret = btrfs_subvolume_reserve_metadata(root, &block_rsv,
-<<<<<<< HEAD
-					       7, &qgroup_reserved, false);
-=======
 					       8, &qgroup_reserved, false);
->>>>>>> 61e6cfa8
 	if (ret)
 		return ret;
 
@@ -596,11 +592,7 @@
 	 * 1 - UUID item
 	 */
 	ret = btrfs_subvolume_reserve_metadata(BTRFS_I(dir)->root,
-<<<<<<< HEAD
-					&pending_snapshot->block_rsv, 7,
-=======
 					&pending_snapshot->block_rsv, 8,
->>>>>>> 61e6cfa8
 					&pending_snapshot->qgroup_reserved,
 					false);
 	if (ret)
@@ -4494,11 +4486,7 @@
 	spin_lock(&root->fs_info->super_lock);
 	strcpy(super_block->label, label);
 	spin_unlock(&root->fs_info->super_lock);
-<<<<<<< HEAD
 	ret = btrfs_commit_transaction(trans, root);
-=======
-	ret = btrfs_end_transaction(trans, root);
->>>>>>> 61e6cfa8
 
 out_unlock:
 	mnt_drop_write_file(file);
@@ -4778,17 +4766,14 @@
 		return btrfs_ioctl_get_fslabel(file, argp);
 	case BTRFS_IOC_SET_FSLABEL:
 		return btrfs_ioctl_set_fslabel(file, argp);
-<<<<<<< HEAD
+	case BTRFS_IOC_FILE_EXTENT_SAME:
+		return btrfs_ioctl_file_extent_same(file, argp);
 	case BTRFS_IOC_GET_SUPPORTED_FEATURES:
 		return btrfs_ioctl_get_supported_features(file, argp);
 	case BTRFS_IOC_GET_FEATURES:
 		return btrfs_ioctl_get_features(file, argp);
 	case BTRFS_IOC_SET_FEATURES:
 		return btrfs_ioctl_set_features(file, argp);
-=======
-	case BTRFS_IOC_FILE_EXTENT_SAME:
-		return btrfs_ioctl_file_extent_same(file, argp);
->>>>>>> 61e6cfa8
 	}
 
 	return -ENOTTY;
