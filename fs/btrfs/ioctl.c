/*
 * Copyright (C) 2007 Oracle.  All rights reserved.
 *
 * This program is free software; you can redistribute it and/or
 * modify it under the terms of the GNU General Public
 * License v2 as published by the Free Software Foundation.
 *
 * This program is distributed in the hope that it will be useful,
 * but WITHOUT ANY WARRANTY; without even the implied warranty of
 * MERCHANTABILITY or FITNESS FOR A PARTICULAR PURPOSE.  See the GNU
 * General Public License for more details.
 *
 * You should have received a copy of the GNU General Public
 * License along with this program; if not, write to the
 * Free Software Foundation, Inc., 59 Temple Place - Suite 330,
 * Boston, MA 021110-1307, USA.
 */

#include <linux/kernel.h>
#include <linux/bio.h>
#include <linux/buffer_head.h>
#include <linux/file.h>
#include <linux/fs.h>
#include <linux/fsnotify.h>
#include <linux/pagemap.h>
#include <linux/highmem.h>
#include <linux/time.h>
#include <linux/init.h>
#include <linux/string.h>
#include <linux/backing-dev.h>
#include <linux/mount.h>
#include <linux/mpage.h>
#include <linux/namei.h>
#include <linux/swap.h>
#include <linux/writeback.h>
#include <linux/statfs.h>
#include <linux/compat.h>
#include <linux/bit_spinlock.h>
#include <linux/security.h>
#include <linux/xattr.h>
#include <linux/vmalloc.h>
#include <linux/slab.h>
#include <linux/blkdev.h>
#include "compat.h"
#include "ctree.h"
#include "disk-io.h"
#include "transaction.h"
#include "btrfs_inode.h"
#include "ioctl.h"
#include "print-tree.h"
#include "volumes.h"
#include "locking.h"
#include "inode-map.h"

/* Mask out flags that are inappropriate for the given type of inode. */
static inline __u32 btrfs_mask_flags(umode_t mode, __u32 flags)
{
	if (S_ISDIR(mode))
		return flags;
	else if (S_ISREG(mode))
		return flags & ~FS_DIRSYNC_FL;
	else
		return flags & (FS_NODUMP_FL | FS_NOATIME_FL);
}

/*
 * Export inode flags to the format expected by the FS_IOC_GETFLAGS ioctl.
 */
static unsigned int btrfs_flags_to_ioctl(unsigned int flags)
{
	unsigned int iflags = 0;

	if (flags & BTRFS_INODE_SYNC)
		iflags |= FS_SYNC_FL;
	if (flags & BTRFS_INODE_IMMUTABLE)
		iflags |= FS_IMMUTABLE_FL;
	if (flags & BTRFS_INODE_APPEND)
		iflags |= FS_APPEND_FL;
	if (flags & BTRFS_INODE_NODUMP)
		iflags |= FS_NODUMP_FL;
	if (flags & BTRFS_INODE_NOATIME)
		iflags |= FS_NOATIME_FL;
	if (flags & BTRFS_INODE_DIRSYNC)
		iflags |= FS_DIRSYNC_FL;
	if (flags & BTRFS_INODE_NODATACOW)
		iflags |= FS_NOCOW_FL;

	if ((flags & BTRFS_INODE_COMPRESS) && !(flags & BTRFS_INODE_NOCOMPRESS))
		iflags |= FS_COMPR_FL;
	else if (flags & BTRFS_INODE_NOCOMPRESS)
		iflags |= FS_NOCOMP_FL;

	return iflags;
}

/*
 * Update inode->i_flags based on the btrfs internal flags.
 */
void btrfs_update_iflags(struct inode *inode)
{
	struct btrfs_inode *ip = BTRFS_I(inode);

	inode->i_flags &= ~(S_SYNC|S_APPEND|S_IMMUTABLE|S_NOATIME|S_DIRSYNC);

	if (ip->flags & BTRFS_INODE_SYNC)
		inode->i_flags |= S_SYNC;
	if (ip->flags & BTRFS_INODE_IMMUTABLE)
		inode->i_flags |= S_IMMUTABLE;
	if (ip->flags & BTRFS_INODE_APPEND)
		inode->i_flags |= S_APPEND;
	if (ip->flags & BTRFS_INODE_NOATIME)
		inode->i_flags |= S_NOATIME;
	if (ip->flags & BTRFS_INODE_DIRSYNC)
		inode->i_flags |= S_DIRSYNC;
}

/*
 * Inherit flags from the parent inode.
 *
 * Unlike extN we don't have any flags we don't want to inherit currently.
 */
void btrfs_inherit_iflags(struct inode *inode, struct inode *dir)
{
	unsigned int flags;

	if (!dir)
		return;

	flags = BTRFS_I(dir)->flags;

	if (S_ISREG(inode->i_mode))
		flags &= ~BTRFS_INODE_DIRSYNC;
	else if (!S_ISDIR(inode->i_mode))
		flags &= (BTRFS_INODE_NODUMP | BTRFS_INODE_NOATIME);

	BTRFS_I(inode)->flags = flags;
	btrfs_update_iflags(inode);
}

static int btrfs_ioctl_getflags(struct file *file, void __user *arg)
{
	struct btrfs_inode *ip = BTRFS_I(file->f_path.dentry->d_inode);
	unsigned int flags = btrfs_flags_to_ioctl(ip->flags);

	if (copy_to_user(arg, &flags, sizeof(flags)))
		return -EFAULT;
	return 0;
}

static int check_flags(unsigned int flags)
{
	if (flags & ~(FS_IMMUTABLE_FL | FS_APPEND_FL | \
		      FS_NOATIME_FL | FS_NODUMP_FL | \
		      FS_SYNC_FL | FS_DIRSYNC_FL | \
		      FS_NOCOMP_FL | FS_COMPR_FL |
		      FS_NOCOW_FL))
		return -EOPNOTSUPP;

	if ((flags & FS_NOCOMP_FL) && (flags & FS_COMPR_FL))
		return -EINVAL;

	return 0;
}

static int btrfs_ioctl_setflags(struct file *file, void __user *arg)
{
	struct inode *inode = file->f_path.dentry->d_inode;
	struct btrfs_inode *ip = BTRFS_I(inode);
	struct btrfs_root *root = ip->root;
	struct btrfs_trans_handle *trans;
	unsigned int flags, oldflags;
	int ret;

	if (btrfs_root_readonly(root))
		return -EROFS;

	if (copy_from_user(&flags, arg, sizeof(flags)))
		return -EFAULT;

	ret = check_flags(flags);
	if (ret)
		return ret;

	if (!inode_owner_or_capable(inode))
		return -EACCES;

	mutex_lock(&inode->i_mutex);

	flags = btrfs_mask_flags(inode->i_mode, flags);
	oldflags = btrfs_flags_to_ioctl(ip->flags);
	if ((flags ^ oldflags) & (FS_APPEND_FL | FS_IMMUTABLE_FL)) {
		if (!capable(CAP_LINUX_IMMUTABLE)) {
			ret = -EPERM;
			goto out_unlock;
		}
	}

	ret = mnt_want_write(file->f_path.mnt);
	if (ret)
		goto out_unlock;

	if (flags & FS_SYNC_FL)
		ip->flags |= BTRFS_INODE_SYNC;
	else
		ip->flags &= ~BTRFS_INODE_SYNC;
	if (flags & FS_IMMUTABLE_FL)
		ip->flags |= BTRFS_INODE_IMMUTABLE;
	else
		ip->flags &= ~BTRFS_INODE_IMMUTABLE;
	if (flags & FS_APPEND_FL)
		ip->flags |= BTRFS_INODE_APPEND;
	else
		ip->flags &= ~BTRFS_INODE_APPEND;
	if (flags & FS_NODUMP_FL)
		ip->flags |= BTRFS_INODE_NODUMP;
	else
		ip->flags &= ~BTRFS_INODE_NODUMP;
	if (flags & FS_NOATIME_FL)
		ip->flags |= BTRFS_INODE_NOATIME;
	else
		ip->flags &= ~BTRFS_INODE_NOATIME;
	if (flags & FS_DIRSYNC_FL)
		ip->flags |= BTRFS_INODE_DIRSYNC;
	else
		ip->flags &= ~BTRFS_INODE_DIRSYNC;
	if (flags & FS_NOCOW_FL)
		ip->flags |= BTRFS_INODE_NODATACOW;
	else
		ip->flags &= ~BTRFS_INODE_NODATACOW;

	/*
	 * The COMPRESS flag can only be changed by users, while the NOCOMPRESS
	 * flag may be changed automatically if compression code won't make
	 * things smaller.
	 */
	if (flags & FS_NOCOMP_FL) {
		ip->flags &= ~BTRFS_INODE_COMPRESS;
		ip->flags |= BTRFS_INODE_NOCOMPRESS;
	} else if (flags & FS_COMPR_FL) {
		ip->flags |= BTRFS_INODE_COMPRESS;
		ip->flags &= ~BTRFS_INODE_NOCOMPRESS;
	} else {
		ip->flags &= ~(BTRFS_INODE_COMPRESS | BTRFS_INODE_NOCOMPRESS);
	}

	trans = btrfs_join_transaction(root);
	BUG_ON(IS_ERR(trans));

	ret = btrfs_update_inode(trans, root, inode);
	BUG_ON(ret);

	btrfs_update_iflags(inode);
	inode->i_ctime = CURRENT_TIME;
	btrfs_end_transaction(trans, root);

	mnt_drop_write(file->f_path.mnt);

	ret = 0;
 out_unlock:
	mutex_unlock(&inode->i_mutex);
	return ret;
}

static int btrfs_ioctl_getversion(struct file *file, int __user *arg)
{
	struct inode *inode = file->f_path.dentry->d_inode;

	return put_user(inode->i_generation, arg);
}

static noinline int btrfs_ioctl_fitrim(struct file *file, void __user *arg)
{
	struct btrfs_root *root = fdentry(file)->d_sb->s_fs_info;
	struct btrfs_fs_info *fs_info = root->fs_info;
	struct btrfs_device *device;
	struct request_queue *q;
	struct fstrim_range range;
	u64 minlen = ULLONG_MAX;
	u64 num_devices = 0;
	int ret;

	if (!capable(CAP_SYS_ADMIN))
		return -EPERM;

<<<<<<< HEAD
	mutex_lock(&fs_info->fs_devices->device_list_mutex);
	list_for_each_entry(device, &fs_info->fs_devices->devices, dev_list) {
=======
	rcu_read_lock();
	list_for_each_entry_rcu(device, &fs_info->fs_devices->devices,
				dev_list) {
>>>>>>> 02f8c6ae
		if (!device->bdev)
			continue;
		q = bdev_get_queue(device->bdev);
		if (blk_queue_discard(q)) {
			num_devices++;
			minlen = min((u64)q->limits.discard_granularity,
				     minlen);
		}
	}
<<<<<<< HEAD
	mutex_unlock(&fs_info->fs_devices->device_list_mutex);
=======
	rcu_read_unlock();
>>>>>>> 02f8c6ae
	if (!num_devices)
		return -EOPNOTSUPP;

	if (copy_from_user(&range, arg, sizeof(range)))
		return -EFAULT;

	range.minlen = max(range.minlen, minlen);
	ret = btrfs_trim_fs(root, &range);
	if (ret < 0)
		return ret;

	if (copy_to_user(arg, &range, sizeof(range)))
		return -EFAULT;

	return 0;
}

static noinline int create_subvol(struct btrfs_root *root,
				  struct dentry *dentry,
				  char *name, int namelen,
				  u64 *async_transid)
{
	struct btrfs_trans_handle *trans;
	struct btrfs_key key;
	struct btrfs_root_item root_item;
	struct btrfs_inode_item *inode_item;
	struct extent_buffer *leaf;
	struct btrfs_root *new_root;
	struct dentry *parent = dget_parent(dentry);
	struct inode *dir;
	int ret;
	int err;
	u64 objectid;
	u64 new_dirid = BTRFS_FIRST_FREE_OBJECTID;
	u64 index = 0;

	ret = btrfs_find_free_objectid(root->fs_info->tree_root, &objectid);
	if (ret) {
		dput(parent);
		return ret;
	}

	dir = parent->d_inode;

	/*
	 * 1 - inode item
	 * 2 - refs
	 * 1 - root item
	 * 2 - dir items
	 */
	trans = btrfs_start_transaction(root, 6);
	if (IS_ERR(trans)) {
		dput(parent);
		return PTR_ERR(trans);
	}

	leaf = btrfs_alloc_free_block(trans, root, root->leafsize,
				      0, objectid, NULL, 0, 0, 0);
	if (IS_ERR(leaf)) {
		ret = PTR_ERR(leaf);
		goto fail;
	}

	memset_extent_buffer(leaf, 0, 0, sizeof(struct btrfs_header));
	btrfs_set_header_bytenr(leaf, leaf->start);
	btrfs_set_header_generation(leaf, trans->transid);
	btrfs_set_header_backref_rev(leaf, BTRFS_MIXED_BACKREF_REV);
	btrfs_set_header_owner(leaf, objectid);

	write_extent_buffer(leaf, root->fs_info->fsid,
			    (unsigned long)btrfs_header_fsid(leaf),
			    BTRFS_FSID_SIZE);
	write_extent_buffer(leaf, root->fs_info->chunk_tree_uuid,
			    (unsigned long)btrfs_header_chunk_tree_uuid(leaf),
			    BTRFS_UUID_SIZE);
	btrfs_mark_buffer_dirty(leaf);

	inode_item = &root_item.inode;
	memset(inode_item, 0, sizeof(*inode_item));
	inode_item->generation = cpu_to_le64(1);
	inode_item->size = cpu_to_le64(3);
	inode_item->nlink = cpu_to_le32(1);
	inode_item->nbytes = cpu_to_le64(root->leafsize);
	inode_item->mode = cpu_to_le32(S_IFDIR | 0755);

	root_item.flags = 0;
	root_item.byte_limit = 0;
	inode_item->flags = cpu_to_le64(BTRFS_INODE_ROOT_ITEM_INIT);

	btrfs_set_root_bytenr(&root_item, leaf->start);
	btrfs_set_root_generation(&root_item, trans->transid);
	btrfs_set_root_level(&root_item, 0);
	btrfs_set_root_refs(&root_item, 1);
	btrfs_set_root_used(&root_item, leaf->len);
	btrfs_set_root_last_snapshot(&root_item, 0);

	memset(&root_item.drop_progress, 0, sizeof(root_item.drop_progress));
	root_item.drop_level = 0;

	btrfs_tree_unlock(leaf);
	free_extent_buffer(leaf);
	leaf = NULL;

	btrfs_set_root_dirid(&root_item, new_dirid);

	key.objectid = objectid;
	key.offset = 0;
	btrfs_set_key_type(&key, BTRFS_ROOT_ITEM_KEY);
	ret = btrfs_insert_root(trans, root->fs_info->tree_root, &key,
				&root_item);
	if (ret)
		goto fail;

	key.offset = (u64)-1;
	new_root = btrfs_read_fs_root_no_name(root->fs_info, &key);
	BUG_ON(IS_ERR(new_root));

	btrfs_record_root_in_trans(trans, new_root);

	ret = btrfs_create_subvol_root(trans, new_root, new_dirid);
<<<<<<< HEAD
	if (ret)
		goto fail;
=======
>>>>>>> 02f8c6ae
	/*
	 * insert the directory item
	 */
	ret = btrfs_set_inode_index(dir, &index);
	BUG_ON(ret);

	ret = btrfs_insert_dir_item(trans, root,
				    name, namelen, dir, &key,
				    BTRFS_FT_DIR, index);
	if (ret)
		goto fail;

	btrfs_i_size_write(dir, dir->i_size + namelen * 2);
	ret = btrfs_update_inode(trans, root, dir);
	BUG_ON(ret);

	ret = btrfs_add_root_ref(trans, root->fs_info->tree_root,
				 objectid, root->root_key.objectid,
				 btrfs_ino(dir), index, name, namelen);

	BUG_ON(ret);

	d_instantiate(dentry, btrfs_lookup_dentry(dir, dentry));
fail:
	dput(parent);
	if (async_transid) {
		*async_transid = trans->transid;
		err = btrfs_commit_transaction_async(trans, root, 1);
	} else {
		err = btrfs_commit_transaction(trans, root);
	}
	if (err && !ret)
		ret = err;
	return ret;
}

static int create_snapshot(struct btrfs_root *root, struct dentry *dentry,
			   char *name, int namelen, u64 *async_transid,
			   bool readonly)
{
	struct inode *inode;
	struct dentry *parent;
	struct btrfs_pending_snapshot *pending_snapshot;
	struct btrfs_trans_handle *trans;
	int ret;

	if (!root->ref_cows)
		return -EINVAL;

	pending_snapshot = kzalloc(sizeof(*pending_snapshot), GFP_NOFS);
	if (!pending_snapshot)
		return -ENOMEM;

	btrfs_init_block_rsv(&pending_snapshot->block_rsv);
	pending_snapshot->dentry = dentry;
	pending_snapshot->root = root;
	pending_snapshot->readonly = readonly;

	trans = btrfs_start_transaction(root->fs_info->extent_root, 5);
	if (IS_ERR(trans)) {
		ret = PTR_ERR(trans);
		goto fail;
	}

	ret = btrfs_snap_reserve_metadata(trans, pending_snapshot);
	BUG_ON(ret);

	spin_lock(&root->fs_info->trans_lock);
	list_add(&pending_snapshot->list,
		 &trans->transaction->pending_snapshots);
	spin_unlock(&root->fs_info->trans_lock);
	if (async_transid) {
		*async_transid = trans->transid;
		ret = btrfs_commit_transaction_async(trans,
				     root->fs_info->extent_root, 1);
	} else {
		ret = btrfs_commit_transaction(trans,
					       root->fs_info->extent_root);
	}
	BUG_ON(ret);
<<<<<<< HEAD

	ret = pending_snapshot->error;
	if (ret)
		goto fail;

	ret = btrfs_orphan_cleanup(pending_snapshot->snap);
	if (ret)
		goto fail;

	ret = 0;
=======

	ret = pending_snapshot->error;
	if (ret)
		goto fail;

	ret = btrfs_orphan_cleanup(pending_snapshot->snap);
	if (ret)
		goto fail;

>>>>>>> 02f8c6ae
	parent = dget_parent(dentry);
	inode = btrfs_lookup_dentry(parent->d_inode, dentry);
	dput(parent);
	if (IS_ERR(inode)) {
		ret = PTR_ERR(inode);
		goto fail;
<<<<<<< HEAD
	} else if (inode == NULL)
		ret = -ENOENT;

	d_instantiate(dentry, inode);
=======
	}
	BUG_ON(!inode);
	d_instantiate(dentry, inode);
	ret = 0;
>>>>>>> 02f8c6ae
fail:
	kfree(pending_snapshot);
	return ret;
}

/*  copy of check_sticky in fs/namei.c()
* It's inline, so penalty for filesystems that don't use sticky bit is
* minimal.
*/
static inline int btrfs_check_sticky(struct inode *dir, struct inode *inode)
{
	uid_t fsuid = current_fsuid();

	if (!(dir->i_mode & S_ISVTX))
		return 0;
	if (inode->i_uid == fsuid)
		return 0;
	if (dir->i_uid == fsuid)
		return 0;
	return !capable(CAP_FOWNER);
}

/*  copy of may_delete in fs/namei.c()
 *	Check whether we can remove a link victim from directory dir, check
 *  whether the type of victim is right.
 *  1. We can't do it if dir is read-only (done in permission())
 *  2. We should have write and exec permissions on dir
 *  3. We can't remove anything from append-only dir
 *  4. We can't do anything with immutable dir (done in permission())
 *  5. If the sticky bit on dir is set we should either
 *	a. be owner of dir, or
 *	b. be owner of victim, or
 *	c. have CAP_FOWNER capability
 *  6. If the victim is append-only or immutable we can't do antyhing with
 *     links pointing to it.
 *  7. If we were asked to remove a directory and victim isn't one - ENOTDIR.
 *  8. If we were asked to remove a non-directory and victim isn't one - EISDIR.
 *  9. We can't remove a root or mountpoint.
 * 10. We don't allow removal of NFS sillyrenamed files; it's handled by
 *     nfs_async_unlink().
 */

static int btrfs_may_delete(struct inode *dir,struct dentry *victim,int isdir)
{
	int error;

	if (!victim->d_inode)
		return -ENOENT;

	BUG_ON(victim->d_parent->d_inode != dir);
<<<<<<< HEAD
	audit_inode_child(victim->d_name.name, victim, dir);
=======
	audit_inode_child(victim, dir);
>>>>>>> 02f8c6ae

	error = inode_permission(dir, MAY_WRITE | MAY_EXEC);
	if (error)
		return error;
	if (IS_APPEND(dir))
		return -EPERM;
	if (btrfs_check_sticky(dir, victim->d_inode)||
		IS_APPEND(victim->d_inode)||
	    IS_IMMUTABLE(victim->d_inode) || IS_SWAPFILE(victim->d_inode))
		return -EPERM;
	if (isdir) {
		if (!S_ISDIR(victim->d_inode->i_mode))
			return -ENOTDIR;
		if (IS_ROOT(victim))
			return -EBUSY;
	} else if (S_ISDIR(victim->d_inode->i_mode))
		return -EISDIR;
	if (IS_DEADDIR(dir))
		return -ENOENT;
	if (victim->d_flags & DCACHE_NFSFS_RENAMED)
		return -EBUSY;
	return 0;
}

/* copy of may_create in fs/namei.c() */
static inline int btrfs_may_create(struct inode *dir, struct dentry *child)
{
	if (child->d_inode)
		return -EEXIST;
	if (IS_DEADDIR(dir))
		return -ENOENT;
	return inode_permission(dir, MAY_WRITE | MAY_EXEC);
}

/*
 * Create a new subvolume below @parent.  This is largely modeled after
 * sys_mkdirat and vfs_mkdir, but we only do a single component lookup
 * inside this filesystem so it's quite a bit simpler.
 */
static noinline int btrfs_mksubvol(struct path *parent,
				   char *name, int namelen,
				   struct btrfs_root *snap_src,
				   u64 *async_transid, bool readonly)
{
	struct inode *dir  = parent->dentry->d_inode;
	struct dentry *dentry;
	int error;

	mutex_lock_nested(&dir->i_mutex, I_MUTEX_PARENT);

	dentry = lookup_one_len(name, parent->dentry, namelen);
	error = PTR_ERR(dentry);
	if (IS_ERR(dentry))
		goto out_unlock;

	error = -EEXIST;
	if (dentry->d_inode)
		goto out_dput;

	error = mnt_want_write(parent->mnt);
	if (error)
		goto out_dput;

	error = btrfs_may_create(dir, dentry);
	if (error)
		goto out_drop_write;

	down_read(&BTRFS_I(dir)->root->fs_info->subvol_sem);

	if (btrfs_root_refs(&BTRFS_I(dir)->root->root_item) == 0)
		goto out_up_read;

	if (snap_src) {
		error = create_snapshot(snap_src, dentry,
					name, namelen, async_transid, readonly);
	} else {
		error = create_subvol(BTRFS_I(dir)->root, dentry,
				      name, namelen, async_transid);
	}
	if (!error)
		fsnotify_mkdir(dir, dentry);
out_up_read:
	up_read(&BTRFS_I(dir)->root->fs_info->subvol_sem);
out_drop_write:
	mnt_drop_write(parent->mnt);
out_dput:
	dput(dentry);
out_unlock:
	mutex_unlock(&dir->i_mutex);
	return error;
}

/*
 * When we're defragging a range, we don't want to kick it off again
 * if it is really just waiting for delalloc to send it down.
 * If we find a nice big extent or delalloc range for the bytes in the
 * file you want to defrag, we return 0 to let you know to skip this
 * part of the file
 */
static int check_defrag_in_cache(struct inode *inode, u64 offset, int thresh)
{
	struct extent_io_tree *io_tree = &BTRFS_I(inode)->io_tree;
	struct extent_map *em = NULL;
	struct extent_map_tree *em_tree = &BTRFS_I(inode)->extent_tree;
	u64 end;

	read_lock(&em_tree->lock);
	em = lookup_extent_mapping(em_tree, offset, PAGE_CACHE_SIZE);
	read_unlock(&em_tree->lock);

	if (em) {
		end = extent_map_end(em);
		free_extent_map(em);
		if (end - offset > thresh)
			return 0;
	}
	/* if we already have a nice delalloc here, just stop */
	thresh /= 2;
	end = count_range_bits(io_tree, &offset, offset + thresh,
			       thresh, EXTENT_DELALLOC, 1);
	if (end >= thresh)
		return 0;
	return 1;
}

/*
 * helper function to walk through a file and find extents
 * newer than a specific transid, and smaller than thresh.
 *
 * This is used by the defragging code to find new and small
 * extents
 */
static int find_new_extents(struct btrfs_root *root,
			    struct inode *inode, u64 newer_than,
			    u64 *off, int thresh)
{
	struct btrfs_path *path;
	struct btrfs_key min_key;
	struct btrfs_key max_key;
	struct extent_buffer *leaf;
	struct btrfs_file_extent_item *extent;
	int type;
	int ret;
	u64 ino = btrfs_ino(inode);

	path = btrfs_alloc_path();
	if (!path)
		return -ENOMEM;

	min_key.objectid = ino;
	min_key.type = BTRFS_EXTENT_DATA_KEY;
	min_key.offset = *off;

	max_key.objectid = ino;
	max_key.type = (u8)-1;
	max_key.offset = (u64)-1;

	path->keep_locks = 1;

	while(1) {
		ret = btrfs_search_forward(root, &min_key, &max_key,
					   path, 0, newer_than);
		if (ret != 0)
			goto none;
		if (min_key.objectid != ino)
			goto none;
		if (min_key.type != BTRFS_EXTENT_DATA_KEY)
			goto none;

		leaf = path->nodes[0];
		extent = btrfs_item_ptr(leaf, path->slots[0],
					struct btrfs_file_extent_item);

		type = btrfs_file_extent_type(leaf, extent);
		if (type == BTRFS_FILE_EXTENT_REG &&
		    btrfs_file_extent_num_bytes(leaf, extent) < thresh &&
		    check_defrag_in_cache(inode, min_key.offset, thresh)) {
			*off = min_key.offset;
			btrfs_free_path(path);
			return 0;
		}

		if (min_key.offset == (u64)-1)
			goto none;

		min_key.offset++;
		btrfs_release_path(path);
	}
none:
	btrfs_free_path(path);
	return -ENOENT;
}

static int should_defrag_range(struct inode *inode, u64 start, u64 len,
			       int thresh, u64 *last_len, u64 *skip,
			       u64 *defrag_end)
{
	struct extent_io_tree *io_tree = &BTRFS_I(inode)->io_tree;
	struct extent_map *em = NULL;
	struct extent_map_tree *em_tree = &BTRFS_I(inode)->extent_tree;
	int ret = 1;

	/*
	 * make sure that once we start defragging and extent, we keep on
	 * defragging it
	 */
	if (start < *defrag_end)
		return 1;

	*skip = 0;

	/*
	 * hopefully we have this extent in the tree already, try without
	 * the full extent lock
	 */
	read_lock(&em_tree->lock);
	em = lookup_extent_mapping(em_tree, start, len);
	read_unlock(&em_tree->lock);

	if (!em) {
		/* get the big lock and read metadata off disk */
		lock_extent(io_tree, start, start + len - 1, GFP_NOFS);
		em = btrfs_get_extent(inode, NULL, 0, start, len, 0);
		unlock_extent(io_tree, start, start + len - 1, GFP_NOFS);

		if (IS_ERR(em))
			return 0;
	}

	/* this will cover holes, and inline extents */
	if (em->block_start >= EXTENT_MAP_LAST_BYTE)
		ret = 0;

	/*
	 * we hit a real extent, if it is big don't bother defragging it again
	 */
	if ((*last_len == 0 || *last_len >= thresh) && em->len >= thresh)
		ret = 0;

	/*
	 * last_len ends up being a counter of how many bytes we've defragged.
	 * every time we choose not to defrag an extent, we reset *last_len
	 * so that the next tiny extent will force a defrag.
	 *
	 * The end result of this is that tiny extents before a single big
	 * extent will force at least part of that big extent to be defragged.
	 */
	if (ret) {
		*last_len += len;
		*defrag_end = extent_map_end(em);
	} else {
		*last_len = 0;
		*skip = extent_map_end(em);
		*defrag_end = 0;
	}

	free_extent_map(em);
	return ret;
}

/*
 * it doesn't do much good to defrag one or two pages
 * at a time.  This pulls in a nice chunk of pages
 * to COW and defrag.
 *
 * It also makes sure the delalloc code has enough
 * dirty data to avoid making new small extents as part
 * of the defrag
 *
 * It's a good idea to start RA on this range
 * before calling this.
 */
static int cluster_pages_for_defrag(struct inode *inode,
				    struct page **pages,
				    unsigned long start_index,
				    int num_pages)
{
	unsigned long file_end;
	u64 isize = i_size_read(inode);
	u64 page_start;
	u64 page_end;
	int ret;
	int i;
	int i_done;
	struct btrfs_ordered_extent *ordered;
	struct extent_state *cached_state = NULL;

	if (isize == 0)
		return 0;
	file_end = (isize - 1) >> PAGE_CACHE_SHIFT;

	ret = btrfs_delalloc_reserve_space(inode,
					   num_pages << PAGE_CACHE_SHIFT);
	if (ret)
		return ret;
again:
	ret = 0;
	i_done = 0;

	/* step one, lock all the pages */
	for (i = 0; i < num_pages; i++) {
		struct page *page;
		page = grab_cache_page(inode->i_mapping,
					    start_index + i);
		if (!page)
			break;

		if (!PageUptodate(page)) {
			btrfs_readpage(NULL, page);
			lock_page(page);
			if (!PageUptodate(page)) {
				unlock_page(page);
				page_cache_release(page);
				ret = -EIO;
				break;
			}
		}
		isize = i_size_read(inode);
		file_end = (isize - 1) >> PAGE_CACHE_SHIFT;
		if (!isize || page->index > file_end ||
		    page->mapping != inode->i_mapping) {
			/* whoops, we blew past eof, skip this page */
			unlock_page(page);
			page_cache_release(page);
			break;
		}
		pages[i] = page;
		i_done++;
	}
	if (!i_done || ret)
		goto out;

	if (!(inode->i_sb->s_flags & MS_ACTIVE))
		goto out;

	/*
	 * so now we have a nice long stream of locked
	 * and up to date pages, lets wait on them
	 */
	for (i = 0; i < i_done; i++)
		wait_on_page_writeback(pages[i]);

	page_start = page_offset(pages[0]);
	page_end = page_offset(pages[i_done - 1]) + PAGE_CACHE_SIZE;

	lock_extent_bits(&BTRFS_I(inode)->io_tree,
			 page_start, page_end - 1, 0, &cached_state,
			 GFP_NOFS);
	ordered = btrfs_lookup_first_ordered_extent(inode, page_end - 1);
	if (ordered &&
	    ordered->file_offset + ordered->len > page_start &&
	    ordered->file_offset < page_end) {
		btrfs_put_ordered_extent(ordered);
		unlock_extent_cached(&BTRFS_I(inode)->io_tree,
				     page_start, page_end - 1,
				     &cached_state, GFP_NOFS);
		for (i = 0; i < i_done; i++) {
			unlock_page(pages[i]);
			page_cache_release(pages[i]);
		}
		btrfs_wait_ordered_range(inode, page_start,
					 page_end - page_start);
		goto again;
	}
	if (ordered)
		btrfs_put_ordered_extent(ordered);

	clear_extent_bit(&BTRFS_I(inode)->io_tree, page_start,
			  page_end - 1, EXTENT_DIRTY | EXTENT_DELALLOC |
			  EXTENT_DO_ACCOUNTING, 0, 0, &cached_state,
			  GFP_NOFS);

	if (i_done != num_pages) {
		atomic_inc(&BTRFS_I(inode)->outstanding_extents);
		btrfs_delalloc_release_space(inode,
				     (num_pages - i_done) << PAGE_CACHE_SHIFT);
	}


	btrfs_set_extent_delalloc(inode, page_start, page_end - 1,
				  &cached_state);

	unlock_extent_cached(&BTRFS_I(inode)->io_tree,
			     page_start, page_end - 1, &cached_state,
			     GFP_NOFS);

	for (i = 0; i < i_done; i++) {
		clear_page_dirty_for_io(pages[i]);
		ClearPageChecked(pages[i]);
		set_page_extent_mapped(pages[i]);
		set_page_dirty(pages[i]);
		unlock_page(pages[i]);
		page_cache_release(pages[i]);
	}
	return i_done;
out:
	for (i = 0; i < i_done; i++) {
		unlock_page(pages[i]);
		page_cache_release(pages[i]);
	}
	btrfs_delalloc_release_space(inode, num_pages << PAGE_CACHE_SHIFT);
	return ret;

}

int btrfs_defrag_file(struct inode *inode, struct file *file,
		      struct btrfs_ioctl_defrag_range_args *range,
		      u64 newer_than, unsigned long max_to_defrag)
{
	struct btrfs_root *root = BTRFS_I(inode)->root;
	struct btrfs_super_block *disk_super;
	struct file_ra_state *ra = NULL;
	unsigned long last_index;
	u64 features;
	u64 last_len = 0;
	u64 skip = 0;
	u64 defrag_end = 0;
	u64 newer_off = range->start;
	int newer_left = 0;
	unsigned long i;
	int ret;
	int defrag_count = 0;
	int compress_type = BTRFS_COMPRESS_ZLIB;
	int extent_thresh = range->extent_thresh;
	int newer_cluster = (256 * 1024) >> PAGE_CACHE_SHIFT;
	u64 new_align = ~((u64)128 * 1024 - 1);
	struct page **pages = NULL;

	if (extent_thresh == 0)
		extent_thresh = 256 * 1024;

	if (range->flags & BTRFS_DEFRAG_RANGE_COMPRESS) {
		if (range->compress_type > BTRFS_COMPRESS_TYPES)
			return -EINVAL;
		if (range->compress_type)
			compress_type = range->compress_type;
	}

	if (inode->i_size == 0)
		return 0;

	/*
	 * if we were not given a file, allocate a readahead
	 * context
	 */
	if (!file) {
		ra = kzalloc(sizeof(*ra), GFP_NOFS);
		if (!ra)
			return -ENOMEM;
		file_ra_state_init(ra, inode->i_mapping);
	} else {
		ra = &file->f_ra;
	}

	pages = kmalloc(sizeof(struct page *) * newer_cluster,
			GFP_NOFS);
	if (!pages) {
		ret = -ENOMEM;
		goto out_ra;
	}

	/* find the last page to defrag */
	if (range->start + range->len > range->start) {
		last_index = min_t(u64, inode->i_size - 1,
			 range->start + range->len - 1) >> PAGE_CACHE_SHIFT;
	} else {
		last_index = (inode->i_size - 1) >> PAGE_CACHE_SHIFT;
	}
<<<<<<< HEAD

	if (newer_than) {
		ret = find_new_extents(root, inode, newer_than,
				       &newer_off, 64 * 1024);
		if (!ret) {
			range->start = newer_off;
			/*
			 * we always align our defrag to help keep
			 * the extents in the file evenly spaced
			 */
			i = (newer_off & new_align) >> PAGE_CACHE_SHIFT;
			newer_left = newer_cluster;
		} else
			goto out_ra;
	} else {
		i = range->start >> PAGE_CACHE_SHIFT;
	}
	if (!max_to_defrag)
		max_to_defrag = last_index - 1;

=======

	if (newer_than) {
		ret = find_new_extents(root, inode, newer_than,
				       &newer_off, 64 * 1024);
		if (!ret) {
			range->start = newer_off;
			/*
			 * we always align our defrag to help keep
			 * the extents in the file evenly spaced
			 */
			i = (newer_off & new_align) >> PAGE_CACHE_SHIFT;
			newer_left = newer_cluster;
		} else
			goto out_ra;
	} else {
		i = range->start >> PAGE_CACHE_SHIFT;
	}
	if (!max_to_defrag)
		max_to_defrag = last_index - 1;

>>>>>>> 02f8c6ae
	while (i <= last_index && defrag_count < max_to_defrag) {
		/*
		 * make sure we stop running if someone unmounts
		 * the FS
		 */
		if (!(inode->i_sb->s_flags & MS_ACTIVE))
			break;

		if (!newer_than &&
		    !should_defrag_range(inode, (u64)i << PAGE_CACHE_SHIFT,
					PAGE_CACHE_SIZE,
					extent_thresh,
					&last_len, &skip,
					&defrag_end)) {
			unsigned long next;
			/*
			 * the should_defrag function tells us how much to skip
			 * bump our counter by the suggested amount
			 */
			next = (skip + PAGE_CACHE_SIZE - 1) >> PAGE_CACHE_SHIFT;
			i = max(i + 1, next);
			continue;
		}
		if (range->flags & BTRFS_DEFRAG_RANGE_COMPRESS)
			BTRFS_I(inode)->force_compress = compress_type;

		btrfs_force_ra(inode->i_mapping, ra, file, i, newer_cluster);
<<<<<<< HEAD

		ret = cluster_pages_for_defrag(inode, pages, i, newer_cluster);
		if (ret < 0)
			goto out_ra;

		defrag_count += ret;
		balance_dirty_pages_ratelimited_nr(inode->i_mapping, ret);
		i += ret;

		if (newer_than) {
			if (newer_off == (u64)-1)
				break;

=======

		ret = cluster_pages_for_defrag(inode, pages, i, newer_cluster);
		if (ret < 0)
			goto out_ra;

		defrag_count += ret;
		balance_dirty_pages_ratelimited_nr(inode->i_mapping, ret);
		i += ret;

		if (newer_than) {
			if (newer_off == (u64)-1)
				break;

>>>>>>> 02f8c6ae
			newer_off = max(newer_off + 1,
					(u64)i << PAGE_CACHE_SHIFT);

			ret = find_new_extents(root, inode,
					       newer_than, &newer_off,
					       64 * 1024);
			if (!ret) {
				range->start = newer_off;
				i = (newer_off & new_align) >> PAGE_CACHE_SHIFT;
				newer_left = newer_cluster;
			} else {
				break;
			}
		} else {
			i++;
		}
	}

	if ((range->flags & BTRFS_DEFRAG_RANGE_START_IO))
		filemap_flush(inode->i_mapping);

	if ((range->flags & BTRFS_DEFRAG_RANGE_COMPRESS)) {
		/* the filemap_flush will queue IO into the worker threads, but
		 * we have to make sure the IO is actually started and that
		 * ordered extents get created before we return
		 */
		atomic_inc(&root->fs_info->async_submit_draining);
		while (atomic_read(&root->fs_info->nr_async_submits) ||
		      atomic_read(&root->fs_info->async_delalloc_pages)) {
			wait_event(root->fs_info->async_submit_wait,
			   (atomic_read(&root->fs_info->nr_async_submits) == 0 &&
			    atomic_read(&root->fs_info->async_delalloc_pages) == 0));
		}
		atomic_dec(&root->fs_info->async_submit_draining);

		mutex_lock(&inode->i_mutex);
		BTRFS_I(inode)->force_compress = BTRFS_COMPRESS_NONE;
		mutex_unlock(&inode->i_mutex);
	}

	disk_super = &root->fs_info->super_copy;
	features = btrfs_super_incompat_flags(disk_super);
	if (range->compress_type == BTRFS_COMPRESS_LZO) {
		features |= BTRFS_FEATURE_INCOMPAT_COMPRESS_LZO;
		btrfs_set_super_incompat_flags(disk_super, features);
	}

	if (!file)
		kfree(ra);
	return defrag_count;

out_ra:
	if (!file)
		kfree(ra);
	kfree(pages);
	return ret;
}

static noinline int btrfs_ioctl_resize(struct btrfs_root *root,
					void __user *arg)
{
	u64 new_size;
	u64 old_size;
	u64 devid = 1;
	struct btrfs_ioctl_vol_args *vol_args;
	struct btrfs_trans_handle *trans;
	struct btrfs_device *device = NULL;
	char *sizestr;
	char *devstr = NULL;
	int ret = 0;
	int mod = 0;

	if (root->fs_info->sb->s_flags & MS_RDONLY)
		return -EROFS;

	if (!capable(CAP_SYS_ADMIN))
		return -EPERM;

	vol_args = memdup_user(arg, sizeof(*vol_args));
	if (IS_ERR(vol_args))
		return PTR_ERR(vol_args);

	vol_args->name[BTRFS_PATH_NAME_MAX] = '\0';

	mutex_lock(&root->fs_info->volume_mutex);
	sizestr = vol_args->name;
	devstr = strchr(sizestr, ':');
	if (devstr) {
		char *end;
		sizestr = devstr + 1;
		*devstr = '\0';
		devstr = vol_args->name;
		devid = simple_strtoull(devstr, &end, 10);
		printk(KERN_INFO "resizing devid %llu\n",
		       (unsigned long long)devid);
	}
	device = btrfs_find_device(root, devid, NULL, NULL);
	if (!device) {
		printk(KERN_INFO "resizer unable to find device %llu\n",
		       (unsigned long long)devid);
		ret = -EINVAL;
		goto out_unlock;
	}
	if (!strcmp(sizestr, "max"))
		new_size = device->bdev->bd_inode->i_size;
	else {
		if (sizestr[0] == '-') {
			mod = -1;
			sizestr++;
		} else if (sizestr[0] == '+') {
			mod = 1;
			sizestr++;
		}
		new_size = memparse(sizestr, NULL);
		if (new_size == 0) {
			ret = -EINVAL;
			goto out_unlock;
		}
	}

	old_size = device->total_bytes;

	if (mod < 0) {
		if (new_size > old_size) {
			ret = -EINVAL;
			goto out_unlock;
		}
		new_size = old_size - new_size;
	} else if (mod > 0) {
		new_size = old_size + new_size;
	}

	if (new_size < 256 * 1024 * 1024) {
		ret = -EINVAL;
		goto out_unlock;
	}
	if (new_size > device->bdev->bd_inode->i_size) {
		ret = -EFBIG;
		goto out_unlock;
	}

	do_div(new_size, root->sectorsize);
	new_size *= root->sectorsize;

	printk(KERN_INFO "new size for %s is %llu\n",
		device->name, (unsigned long long)new_size);

	if (new_size > old_size) {
		trans = btrfs_start_transaction(root, 0);
		if (IS_ERR(trans)) {
			ret = PTR_ERR(trans);
			goto out_unlock;
		}
		ret = btrfs_grow_device(trans, device, new_size);
		btrfs_commit_transaction(trans, root);
	} else {
		ret = btrfs_shrink_device(device, new_size);
	}

out_unlock:
	mutex_unlock(&root->fs_info->volume_mutex);
	kfree(vol_args);
	return ret;
}

static noinline int btrfs_ioctl_snap_create_transid(struct file *file,
						    char *name,
						    unsigned long fd,
						    int subvol,
						    u64 *transid,
						    bool readonly)
{
	struct btrfs_root *root = BTRFS_I(fdentry(file)->d_inode)->root;
	struct file *src_file;
	int namelen;
	int ret = 0;

	if (root->fs_info->sb->s_flags & MS_RDONLY)
		return -EROFS;

	namelen = strlen(name);
	if (strchr(name, '/')) {
		ret = -EINVAL;
		goto out;
	}

	if (subvol) {
		ret = btrfs_mksubvol(&file->f_path, name, namelen,
				     NULL, transid, readonly);
	} else {
		struct inode *src_inode;
		src_file = fget(fd);
		if (!src_file) {
			ret = -EINVAL;
			goto out;
		}

		src_inode = src_file->f_path.dentry->d_inode;
		if (src_inode->i_sb != file->f_path.dentry->d_inode->i_sb) {
			printk(KERN_INFO "btrfs: Snapshot src from "
			       "another FS\n");
			ret = -EINVAL;
			fput(src_file);
			goto out;
		}
		ret = btrfs_mksubvol(&file->f_path, name, namelen,
				     BTRFS_I(src_inode)->root,
				     transid, readonly);
		fput(src_file);
	}
out:
	return ret;
}

static noinline int btrfs_ioctl_snap_create(struct file *file,
					    void __user *arg, int subvol)
{
	struct btrfs_ioctl_vol_args *vol_args;
	int ret;

	vol_args = memdup_user(arg, sizeof(*vol_args));
	if (IS_ERR(vol_args))
		return PTR_ERR(vol_args);
	vol_args->name[BTRFS_PATH_NAME_MAX] = '\0';

	ret = btrfs_ioctl_snap_create_transid(file, vol_args->name,
					      vol_args->fd, subvol,
					      NULL, false);

<<<<<<< HEAD
	kfree(vol_args);
	return ret;
}

static noinline int btrfs_ioctl_snap_create_v2(struct file *file,
					       void __user *arg, int subvol)
{
	struct btrfs_ioctl_vol_args_v2 *vol_args;
	int ret;
	u64 transid = 0;
	u64 *ptr = NULL;
	bool readonly = false;

	vol_args = memdup_user(arg, sizeof(*vol_args));
	if (IS_ERR(vol_args))
		return PTR_ERR(vol_args);
	vol_args->name[BTRFS_SUBVOL_NAME_MAX] = '\0';

	if (vol_args->flags &
	    ~(BTRFS_SUBVOL_CREATE_ASYNC | BTRFS_SUBVOL_RDONLY)) {
		ret = -EOPNOTSUPP;
		goto out;
	}

	if (vol_args->flags & BTRFS_SUBVOL_CREATE_ASYNC)
		ptr = &transid;
	if (vol_args->flags & BTRFS_SUBVOL_RDONLY)
		readonly = true;

	ret = btrfs_ioctl_snap_create_transid(file, vol_args->name,
					      vol_args->fd, subvol,
					      ptr, readonly);

	if (ret == 0 && ptr &&
	    copy_to_user(arg +
			 offsetof(struct btrfs_ioctl_vol_args_v2,
				  transid), ptr, sizeof(*ptr)))
		ret = -EFAULT;
out:
=======
>>>>>>> 02f8c6ae
	kfree(vol_args);
	return ret;
}

<<<<<<< HEAD
=======
static noinline int btrfs_ioctl_snap_create_v2(struct file *file,
					       void __user *arg, int subvol)
{
	struct btrfs_ioctl_vol_args_v2 *vol_args;
	int ret;
	u64 transid = 0;
	u64 *ptr = NULL;
	bool readonly = false;

	vol_args = memdup_user(arg, sizeof(*vol_args));
	if (IS_ERR(vol_args))
		return PTR_ERR(vol_args);
	vol_args->name[BTRFS_SUBVOL_NAME_MAX] = '\0';

	if (vol_args->flags &
	    ~(BTRFS_SUBVOL_CREATE_ASYNC | BTRFS_SUBVOL_RDONLY)) {
		ret = -EOPNOTSUPP;
		goto out;
	}

	if (vol_args->flags & BTRFS_SUBVOL_CREATE_ASYNC)
		ptr = &transid;
	if (vol_args->flags & BTRFS_SUBVOL_RDONLY)
		readonly = true;

	ret = btrfs_ioctl_snap_create_transid(file, vol_args->name,
					      vol_args->fd, subvol,
					      ptr, readonly);

	if (ret == 0 && ptr &&
	    copy_to_user(arg +
			 offsetof(struct btrfs_ioctl_vol_args_v2,
				  transid), ptr, sizeof(*ptr)))
		ret = -EFAULT;
out:
	kfree(vol_args);
	return ret;
}

>>>>>>> 02f8c6ae
static noinline int btrfs_ioctl_subvol_getflags(struct file *file,
						void __user *arg)
{
	struct inode *inode = fdentry(file)->d_inode;
	struct btrfs_root *root = BTRFS_I(inode)->root;
	int ret = 0;
	u64 flags = 0;

	if (btrfs_ino(inode) != BTRFS_FIRST_FREE_OBJECTID)
		return -EINVAL;

	down_read(&root->fs_info->subvol_sem);
	if (btrfs_root_readonly(root))
		flags |= BTRFS_SUBVOL_RDONLY;
	up_read(&root->fs_info->subvol_sem);

	if (copy_to_user(arg, &flags, sizeof(flags)))
		ret = -EFAULT;

	return ret;
}

static noinline int btrfs_ioctl_subvol_setflags(struct file *file,
					      void __user *arg)
{
	struct inode *inode = fdentry(file)->d_inode;
	struct btrfs_root *root = BTRFS_I(inode)->root;
	struct btrfs_trans_handle *trans;
	u64 root_flags;
	u64 flags;
	int ret = 0;

	if (root->fs_info->sb->s_flags & MS_RDONLY)
		return -EROFS;

	if (btrfs_ino(inode) != BTRFS_FIRST_FREE_OBJECTID)
		return -EINVAL;

	if (copy_from_user(&flags, arg, sizeof(flags)))
		return -EFAULT;

	if (flags & BTRFS_SUBVOL_CREATE_ASYNC)
		return -EINVAL;

	if (flags & ~BTRFS_SUBVOL_RDONLY)
		return -EOPNOTSUPP;

<<<<<<< HEAD
	if (!is_owner_or_cap(inode))
=======
	if (!inode_owner_or_capable(inode))
>>>>>>> 02f8c6ae
		return -EACCES;

	down_write(&root->fs_info->subvol_sem);

	/* nothing to do */
	if (!!(flags & BTRFS_SUBVOL_RDONLY) == btrfs_root_readonly(root))
		goto out;

	root_flags = btrfs_root_flags(&root->root_item);
	if (flags & BTRFS_SUBVOL_RDONLY)
		btrfs_set_root_flags(&root->root_item,
				     root_flags | BTRFS_ROOT_SUBVOL_RDONLY);
	else
		btrfs_set_root_flags(&root->root_item,
				     root_flags & ~BTRFS_ROOT_SUBVOL_RDONLY);

	trans = btrfs_start_transaction(root, 1);
	if (IS_ERR(trans)) {
		ret = PTR_ERR(trans);
		goto out_reset;
	}

	ret = btrfs_update_root(trans, root->fs_info->tree_root,
				&root->root_key, &root->root_item);

	btrfs_commit_transaction(trans, root);
out_reset:
	if (ret)
		btrfs_set_root_flags(&root->root_item, root_flags);
out:
	up_write(&root->fs_info->subvol_sem);
	return ret;
}

/*
 * helper to check if the subvolume references other subvolumes
 */
static noinline int may_destroy_subvol(struct btrfs_root *root)
{
	struct btrfs_path *path;
	struct btrfs_key key;
	int ret;

	path = btrfs_alloc_path();
	if (!path)
		return -ENOMEM;

	key.objectid = root->root_key.objectid;
	key.type = BTRFS_ROOT_REF_KEY;
	key.offset = (u64)-1;

	ret = btrfs_search_slot(NULL, root->fs_info->tree_root,
				&key, path, 0, 0);
	if (ret < 0)
		goto out;
	BUG_ON(ret == 0);

	ret = 0;
	if (path->slots[0] > 0) {
		path->slots[0]--;
		btrfs_item_key_to_cpu(path->nodes[0], &key, path->slots[0]);
		if (key.objectid == root->root_key.objectid &&
		    key.type == BTRFS_ROOT_REF_KEY)
			ret = -ENOTEMPTY;
	}
out:
	btrfs_free_path(path);
	return ret;
}

static noinline int key_in_sk(struct btrfs_key *key,
			      struct btrfs_ioctl_search_key *sk)
{
	struct btrfs_key test;
	int ret;

	test.objectid = sk->min_objectid;
	test.type = sk->min_type;
	test.offset = sk->min_offset;

	ret = btrfs_comp_cpu_keys(key, &test);
	if (ret < 0)
		return 0;

	test.objectid = sk->max_objectid;
	test.type = sk->max_type;
	test.offset = sk->max_offset;

	ret = btrfs_comp_cpu_keys(key, &test);
	if (ret > 0)
		return 0;
	return 1;
}

static noinline int copy_to_sk(struct btrfs_root *root,
			       struct btrfs_path *path,
			       struct btrfs_key *key,
			       struct btrfs_ioctl_search_key *sk,
			       char *buf,
			       unsigned long *sk_offset,
			       int *num_found)
{
	u64 found_transid;
	struct extent_buffer *leaf;
	struct btrfs_ioctl_search_header sh;
	unsigned long item_off;
	unsigned long item_len;
	int nritems;
	int i;
	int slot;
	int ret = 0;

	leaf = path->nodes[0];
	slot = path->slots[0];
	nritems = btrfs_header_nritems(leaf);

	if (btrfs_header_generation(leaf) > sk->max_transid) {
		i = nritems;
		goto advance_key;
	}
	found_transid = btrfs_header_generation(leaf);

	for (i = slot; i < nritems; i++) {
		item_off = btrfs_item_ptr_offset(leaf, i);
		item_len = btrfs_item_size_nr(leaf, i);

		if (item_len > BTRFS_SEARCH_ARGS_BUFSIZE)
			item_len = 0;

		if (sizeof(sh) + item_len + *sk_offset >
		    BTRFS_SEARCH_ARGS_BUFSIZE) {
			ret = 1;
			goto overflow;
		}

		btrfs_item_key_to_cpu(leaf, key, i);
		if (!key_in_sk(key, sk))
			continue;

		sh.objectid = key->objectid;
		sh.offset = key->offset;
		sh.type = key->type;
		sh.len = item_len;
		sh.transid = found_transid;

		/* copy search result header */
		memcpy(buf + *sk_offset, &sh, sizeof(sh));
		*sk_offset += sizeof(sh);

		if (item_len) {
			char *p = buf + *sk_offset;
			/* copy the item */
			read_extent_buffer(leaf, p,
					   item_off, item_len);
			*sk_offset += item_len;
		}
		(*num_found)++;

		if (*num_found >= sk->nr_items)
			break;
	}
advance_key:
	ret = 0;
	if (key->offset < (u64)-1 && key->offset < sk->max_offset)
		key->offset++;
	else if (key->type < (u8)-1 && key->type < sk->max_type) {
		key->offset = 0;
		key->type++;
	} else if (key->objectid < (u64)-1 && key->objectid < sk->max_objectid) {
		key->offset = 0;
		key->type = 0;
		key->objectid++;
	} else
		ret = 1;
overflow:
	return ret;
}

static noinline int search_ioctl(struct inode *inode,
				 struct btrfs_ioctl_search_args *args)
{
	struct btrfs_root *root;
	struct btrfs_key key;
	struct btrfs_key max_key;
	struct btrfs_path *path;
	struct btrfs_ioctl_search_key *sk = &args->key;
	struct btrfs_fs_info *info = BTRFS_I(inode)->root->fs_info;
	int ret;
	int num_found = 0;
	unsigned long sk_offset = 0;

	path = btrfs_alloc_path();
	if (!path)
		return -ENOMEM;

	if (sk->tree_id == 0) {
		/* search the root of the inode that was passed */
		root = BTRFS_I(inode)->root;
	} else {
		key.objectid = sk->tree_id;
		key.type = BTRFS_ROOT_ITEM_KEY;
		key.offset = (u64)-1;
		root = btrfs_read_fs_root_no_name(info, &key);
		if (IS_ERR(root)) {
			printk(KERN_ERR "could not find root %llu\n",
			       sk->tree_id);
			btrfs_free_path(path);
			return -ENOENT;
		}
	}

	key.objectid = sk->min_objectid;
	key.type = sk->min_type;
	key.offset = sk->min_offset;

	max_key.objectid = sk->max_objectid;
	max_key.type = sk->max_type;
	max_key.offset = sk->max_offset;

	path->keep_locks = 1;

	while(1) {
		ret = btrfs_search_forward(root, &key, &max_key, path, 0,
					   sk->min_transid);
		if (ret != 0) {
			if (ret > 0)
				ret = 0;
			goto err;
		}
		ret = copy_to_sk(root, path, &key, sk, args->buf,
				 &sk_offset, &num_found);
		btrfs_release_path(path);
		if (ret || num_found >= sk->nr_items)
			break;

	}
	ret = 0;
err:
	sk->nr_items = num_found;
	btrfs_free_path(path);
	return ret;
}

static noinline int btrfs_ioctl_tree_search(struct file *file,
					   void __user *argp)
{
	 struct btrfs_ioctl_search_args *args;
	 struct inode *inode;
	 int ret;

	if (!capable(CAP_SYS_ADMIN))
		return -EPERM;

	args = memdup_user(argp, sizeof(*args));
	if (IS_ERR(args))
		return PTR_ERR(args);

	inode = fdentry(file)->d_inode;
	ret = search_ioctl(inode, args);
	if (ret == 0 && copy_to_user(argp, args, sizeof(*args)))
		ret = -EFAULT;
	kfree(args);
	return ret;
}

/*
 * Search INODE_REFs to identify path name of 'dirid' directory
 * in a 'tree_id' tree. and sets path name to 'name'.
 */
static noinline int btrfs_search_path_in_tree(struct btrfs_fs_info *info,
				u64 tree_id, u64 dirid, char *name)
{
	struct btrfs_root *root;
	struct btrfs_key key;
	char *ptr;
	int ret = -1;
	int slot;
	int len;
	int total_len = 0;
	struct btrfs_inode_ref *iref;
	struct extent_buffer *l;
	struct btrfs_path *path;

	if (dirid == BTRFS_FIRST_FREE_OBJECTID) {
		name[0]='\0';
		return 0;
	}

	path = btrfs_alloc_path();
	if (!path)
		return -ENOMEM;

	ptr = &name[BTRFS_INO_LOOKUP_PATH_MAX];

	key.objectid = tree_id;
	key.type = BTRFS_ROOT_ITEM_KEY;
	key.offset = (u64)-1;
	root = btrfs_read_fs_root_no_name(info, &key);
	if (IS_ERR(root)) {
		printk(KERN_ERR "could not find root %llu\n", tree_id);
		ret = -ENOENT;
		goto out;
	}

	key.objectid = dirid;
	key.type = BTRFS_INODE_REF_KEY;
	key.offset = (u64)-1;

	while(1) {
		ret = btrfs_search_slot(NULL, root, &key, path, 0, 0);
		if (ret < 0)
			goto out;

		l = path->nodes[0];
		slot = path->slots[0];
		if (ret > 0 && slot > 0)
			slot--;
		btrfs_item_key_to_cpu(l, &key, slot);

		if (ret > 0 && (key.objectid != dirid ||
				key.type != BTRFS_INODE_REF_KEY)) {
			ret = -ENOENT;
			goto out;
		}

		iref = btrfs_item_ptr(l, slot, struct btrfs_inode_ref);
		len = btrfs_inode_ref_name_len(l, iref);
		ptr -= len + 1;
		total_len += len + 1;
		if (ptr < name)
			goto out;

		*(ptr + len) = '/';
		read_extent_buffer(l, ptr,(unsigned long)(iref + 1), len);

		if (key.offset == BTRFS_FIRST_FREE_OBJECTID)
			break;

		btrfs_release_path(path);
		key.objectid = key.offset;
		key.offset = (u64)-1;
		dirid = key.objectid;

	}
	if (ptr < name)
		goto out;
	memcpy(name, ptr, total_len);
	name[total_len]='\0';
	ret = 0;
out:
	btrfs_free_path(path);
	return ret;
}

static noinline int btrfs_ioctl_ino_lookup(struct file *file,
					   void __user *argp)
{
	 struct btrfs_ioctl_ino_lookup_args *args;
	 struct inode *inode;
	 int ret;

	if (!capable(CAP_SYS_ADMIN))
		return -EPERM;

	args = memdup_user(argp, sizeof(*args));
	if (IS_ERR(args))
		return PTR_ERR(args);

	inode = fdentry(file)->d_inode;

	if (args->treeid == 0)
		args->treeid = BTRFS_I(inode)->root->root_key.objectid;

	ret = btrfs_search_path_in_tree(BTRFS_I(inode)->root->fs_info,
					args->treeid, args->objectid,
					args->name);

	if (ret == 0 && copy_to_user(argp, args, sizeof(*args)))
		ret = -EFAULT;

	kfree(args);
	return ret;
}

static noinline int btrfs_ioctl_snap_destroy(struct file *file,
					     void __user *arg)
{
	struct dentry *parent = fdentry(file);
	struct dentry *dentry;
	struct inode *dir = parent->d_inode;
	struct inode *inode;
	struct btrfs_root *root = BTRFS_I(dir)->root;
	struct btrfs_root *dest = NULL;
	struct btrfs_ioctl_vol_args *vol_args;
	struct btrfs_trans_handle *trans;
	int namelen;
	int ret;
	int err = 0;

	vol_args = memdup_user(arg, sizeof(*vol_args));
	if (IS_ERR(vol_args))
		return PTR_ERR(vol_args);

	vol_args->name[BTRFS_PATH_NAME_MAX] = '\0';
	namelen = strlen(vol_args->name);
	if (strchr(vol_args->name, '/') ||
	    strncmp(vol_args->name, "..", namelen) == 0) {
		err = -EINVAL;
		goto out;
	}

	err = mnt_want_write(file->f_path.mnt);
	if (err)
		goto out;

	mutex_lock_nested(&dir->i_mutex, I_MUTEX_PARENT);
	dentry = lookup_one_len(vol_args->name, parent, namelen);
	if (IS_ERR(dentry)) {
		err = PTR_ERR(dentry);
		goto out_unlock_dir;
	}

	if (!dentry->d_inode) {
		err = -ENOENT;
		goto out_dput;
	}

	inode = dentry->d_inode;
	dest = BTRFS_I(inode)->root;
	if (!capable(CAP_SYS_ADMIN)){
		/*
		 * Regular user.  Only allow this with a special mount
		 * option, when the user has write+exec access to the
		 * subvol root, and when rmdir(2) would have been
		 * allowed.
		 *
		 * Note that this is _not_ check that the subvol is
		 * empty or doesn't contain data that we wouldn't
		 * otherwise be able to delete.
		 *
		 * Users who want to delete empty subvols should try
		 * rmdir(2).
		 */
		err = -EPERM;
		if (!btrfs_test_opt(root, USER_SUBVOL_RM_ALLOWED))
			goto out_dput;

		/*
		 * Do not allow deletion if the parent dir is the same
		 * as the dir to be deleted.  That means the ioctl
		 * must be called on the dentry referencing the root
		 * of the subvol, not a random directory contained
		 * within it.
		 */
		err = -EINVAL;
		if (root == dest)
			goto out_dput;

		err = inode_permission(inode, MAY_WRITE | MAY_EXEC);
		if (err)
			goto out_dput;

		/* check if subvolume may be deleted by a non-root user */
		err = btrfs_may_delete(dir, dentry, 1);
		if (err)
			goto out_dput;
	}

	if (btrfs_ino(inode) != BTRFS_FIRST_FREE_OBJECTID) {
		err = -EINVAL;
		goto out_dput;
	}

	mutex_lock(&inode->i_mutex);
	err = d_invalidate(dentry);
	if (err)
		goto out_unlock;

	down_write(&root->fs_info->subvol_sem);

	err = may_destroy_subvol(dest);
	if (err)
		goto out_up_write;

	trans = btrfs_start_transaction(root, 0);
	if (IS_ERR(trans)) {
		err = PTR_ERR(trans);
		goto out_up_write;
	}
	trans->block_rsv = &root->fs_info->global_block_rsv;

	ret = btrfs_unlink_subvol(trans, root, dir,
				dest->root_key.objectid,
				dentry->d_name.name,
				dentry->d_name.len);
	BUG_ON(ret);

	btrfs_record_root_in_trans(trans, dest);

	memset(&dest->root_item.drop_progress, 0,
		sizeof(dest->root_item.drop_progress));
	dest->root_item.drop_level = 0;
	btrfs_set_root_refs(&dest->root_item, 0);

	if (!xchg(&dest->orphan_item_inserted, 1)) {
		ret = btrfs_insert_orphan_item(trans,
					root->fs_info->tree_root,
					dest->root_key.objectid);
		BUG_ON(ret);
	}

	ret = btrfs_end_transaction(trans, root);
	BUG_ON(ret);
	inode->i_flags |= S_DEAD;
out_up_write:
	up_write(&root->fs_info->subvol_sem);
out_unlock:
	mutex_unlock(&inode->i_mutex);
	if (!err) {
		shrink_dcache_sb(root->fs_info->sb);
		btrfs_invalidate_inodes(dest);
		d_delete(dentry);
	}
out_dput:
	dput(dentry);
out_unlock_dir:
	mutex_unlock(&dir->i_mutex);
	mnt_drop_write(file->f_path.mnt);
out:
	kfree(vol_args);
	return err;
}

static int btrfs_ioctl_defrag(struct file *file, void __user *argp)
{
	struct inode *inode = fdentry(file)->d_inode;
	struct btrfs_root *root = BTRFS_I(inode)->root;
	struct btrfs_ioctl_defrag_range_args *range;
	int ret;

	if (btrfs_root_readonly(root))
		return -EROFS;

	ret = mnt_want_write(file->f_path.mnt);
	if (ret)
		return ret;

	switch (inode->i_mode & S_IFMT) {
	case S_IFDIR:
		if (!capable(CAP_SYS_ADMIN)) {
			ret = -EPERM;
			goto out;
		}
		ret = btrfs_defrag_root(root, 0);
		if (ret)
			goto out;
		ret = btrfs_defrag_root(root->fs_info->extent_root, 0);
		break;
	case S_IFREG:
		if (!(file->f_mode & FMODE_WRITE)) {
			ret = -EINVAL;
			goto out;
		}

		range = kzalloc(sizeof(*range), GFP_KERNEL);
		if (!range) {
			ret = -ENOMEM;
			goto out;
		}

		if (argp) {
			if (copy_from_user(range, argp,
					   sizeof(*range))) {
				ret = -EFAULT;
				kfree(range);
				goto out;
			}
			/* compression requires us to start the IO */
			if ((range->flags & BTRFS_DEFRAG_RANGE_COMPRESS)) {
				range->flags |= BTRFS_DEFRAG_RANGE_START_IO;
				range->extent_thresh = (u32)-1;
			}
		} else {
			/* the rest are all set to zero by kzalloc */
			range->len = (u64)-1;
		}
		ret = btrfs_defrag_file(fdentry(file)->d_inode, file,
					range, 0, 0);
		if (ret > 0)
			ret = 0;
		kfree(range);
		break;
	default:
		ret = -EINVAL;
	}
out:
	mnt_drop_write(file->f_path.mnt);
	return ret;
}

static long btrfs_ioctl_add_dev(struct btrfs_root *root, void __user *arg)
{
	struct btrfs_ioctl_vol_args *vol_args;
	int ret;

	if (!capable(CAP_SYS_ADMIN))
		return -EPERM;

	vol_args = memdup_user(arg, sizeof(*vol_args));
	if (IS_ERR(vol_args))
		return PTR_ERR(vol_args);

	vol_args->name[BTRFS_PATH_NAME_MAX] = '\0';
	ret = btrfs_init_new_device(root, vol_args->name);

	kfree(vol_args);
	return ret;
}

static long btrfs_ioctl_rm_dev(struct btrfs_root *root, void __user *arg)
{
	struct btrfs_ioctl_vol_args *vol_args;
	int ret;

	if (!capable(CAP_SYS_ADMIN))
		return -EPERM;

	if (root->fs_info->sb->s_flags & MS_RDONLY)
		return -EROFS;

	vol_args = memdup_user(arg, sizeof(*vol_args));
	if (IS_ERR(vol_args))
		return PTR_ERR(vol_args);

	vol_args->name[BTRFS_PATH_NAME_MAX] = '\0';
	ret = btrfs_rm_device(root, vol_args->name);

	kfree(vol_args);
	return ret;
}

static long btrfs_ioctl_fs_info(struct btrfs_root *root, void __user *arg)
{
	struct btrfs_ioctl_fs_info_args *fi_args;
	struct btrfs_device *device;
	struct btrfs_device *next;
	struct btrfs_fs_devices *fs_devices = root->fs_info->fs_devices;
	int ret = 0;

	if (!capable(CAP_SYS_ADMIN))
		return -EPERM;

	fi_args = kzalloc(sizeof(*fi_args), GFP_KERNEL);
	if (!fi_args)
		return -ENOMEM;

	fi_args->num_devices = fs_devices->num_devices;
	memcpy(&fi_args->fsid, root->fs_info->fsid, sizeof(fi_args->fsid));

	mutex_lock(&fs_devices->device_list_mutex);
	list_for_each_entry_safe(device, next, &fs_devices->devices, dev_list) {
		if (device->devid > fi_args->max_id)
			fi_args->max_id = device->devid;
	}
	mutex_unlock(&fs_devices->device_list_mutex);

	if (copy_to_user(arg, fi_args, sizeof(*fi_args)))
		ret = -EFAULT;

	kfree(fi_args);
	return ret;
}

static long btrfs_ioctl_dev_info(struct btrfs_root *root, void __user *arg)
{
	struct btrfs_ioctl_dev_info_args *di_args;
	struct btrfs_device *dev;
	struct btrfs_fs_devices *fs_devices = root->fs_info->fs_devices;
	int ret = 0;
	char *s_uuid = NULL;
	char empty_uuid[BTRFS_UUID_SIZE] = {0};

	if (!capable(CAP_SYS_ADMIN))
		return -EPERM;

	di_args = memdup_user(arg, sizeof(*di_args));
	if (IS_ERR(di_args))
		return PTR_ERR(di_args);

	if (memcmp(empty_uuid, di_args->uuid, BTRFS_UUID_SIZE) != 0)
		s_uuid = di_args->uuid;

	mutex_lock(&fs_devices->device_list_mutex);
	dev = btrfs_find_device(root, di_args->devid, s_uuid, NULL);
	mutex_unlock(&fs_devices->device_list_mutex);

	if (!dev) {
		ret = -ENODEV;
		goto out;
	}

	di_args->devid = dev->devid;
	di_args->bytes_used = dev->bytes_used;
	di_args->total_bytes = dev->total_bytes;
	memcpy(di_args->uuid, dev->uuid, sizeof(di_args->uuid));
	strncpy(di_args->path, dev->name, sizeof(di_args->path));

out:
	if (ret == 0 && copy_to_user(arg, di_args, sizeof(*di_args)))
		ret = -EFAULT;

	kfree(di_args);
	return ret;
}

static noinline long btrfs_ioctl_clone(struct file *file, unsigned long srcfd,
				       u64 off, u64 olen, u64 destoff)
{
	struct inode *inode = fdentry(file)->d_inode;
	struct btrfs_root *root = BTRFS_I(inode)->root;
	struct file *src_file;
	struct inode *src;
	struct btrfs_trans_handle *trans;
	struct btrfs_path *path;
	struct extent_buffer *leaf;
	char *buf;
	struct btrfs_key key;
	u32 nritems;
	int slot;
	int ret;
	u64 len = olen;
	u64 bs = root->fs_info->sb->s_blocksize;
	u64 hint_byte;

	/*
	 * TODO:
	 * - split compressed inline extents.  annoying: we need to
	 *   decompress into destination's address_space (the file offset
	 *   may change, so source mapping won't do), then recompress (or
	 *   otherwise reinsert) a subrange.
	 * - allow ranges within the same file to be cloned (provided
	 *   they don't overlap)?
	 */

	/* the destination must be opened for writing */
	if (!(file->f_mode & FMODE_WRITE) || (file->f_flags & O_APPEND))
		return -EINVAL;

	if (btrfs_root_readonly(root))
		return -EROFS;

	ret = mnt_want_write(file->f_path.mnt);
	if (ret)
		return ret;

	src_file = fget(srcfd);
	if (!src_file) {
		ret = -EBADF;
		goto out_drop_write;
	}

	src = src_file->f_dentry->d_inode;

	ret = -EINVAL;
	if (src == inode)
		goto out_fput;

	/* the src must be open for reading */
	if (!(src_file->f_mode & FMODE_READ))
		goto out_fput;

	ret = -EISDIR;
	if (S_ISDIR(src->i_mode) || S_ISDIR(inode->i_mode))
		goto out_fput;

	ret = -EXDEV;
	if (src->i_sb != inode->i_sb)
		goto out_fput;

	ret = -ENOMEM;
	buf = vmalloc(btrfs_level_size(root, 0));
	if (!buf)
		goto out_fput;

	path = btrfs_alloc_path();
	if (!path) {
		vfree(buf);
		goto out_fput;
	}
	path->reada = 2;

	if (inode < src) {
		mutex_lock_nested(&inode->i_mutex, I_MUTEX_PARENT);
		mutex_lock_nested(&src->i_mutex, I_MUTEX_CHILD);
	} else {
		mutex_lock_nested(&src->i_mutex, I_MUTEX_PARENT);
		mutex_lock_nested(&inode->i_mutex, I_MUTEX_CHILD);
	}

	/* determine range to clone */
	ret = -EINVAL;
	if (off + len > src->i_size || off + len < off)
		goto out_unlock;
	if (len == 0)
		olen = len = src->i_size - off;
	/* if we extend to eof, continue to block boundary */
	if (off + len == src->i_size)
		len = ALIGN(src->i_size, bs) - off;

	/* verify the end result is block aligned */
	if (!IS_ALIGNED(off, bs) || !IS_ALIGNED(off + len, bs) ||
	    !IS_ALIGNED(destoff, bs))
		goto out_unlock;

	/* do any pending delalloc/csum calc on src, one way or
	   another, and lock file content */
	while (1) {
		struct btrfs_ordered_extent *ordered;
		lock_extent(&BTRFS_I(src)->io_tree, off, off+len, GFP_NOFS);
		ordered = btrfs_lookup_first_ordered_extent(src, off+len);
		if (!ordered &&
		    !test_range_bit(&BTRFS_I(src)->io_tree, off, off+len,
				   EXTENT_DELALLOC, 0, NULL))
			break;
		unlock_extent(&BTRFS_I(src)->io_tree, off, off+len, GFP_NOFS);
		if (ordered)
			btrfs_put_ordered_extent(ordered);
		btrfs_wait_ordered_range(src, off, len);
	}

<<<<<<< HEAD
	/* truncate page cache pages from target inode range */
	truncate_inode_pages_range(&inode->i_data, off,
			      ALIGN(off + len, PAGE_CACHE_SIZE) - 1);

=======
>>>>>>> 02f8c6ae
	/* clone data */
	key.objectid = btrfs_ino(src);
	key.type = BTRFS_EXTENT_DATA_KEY;
	key.offset = 0;

	while (1) {
		/*
		 * note the key will change type as we walk through the
		 * tree.
		 */
<<<<<<< HEAD
		ret = btrfs_search_slot(NULL, BTRFS_I(src)->root, &key, path,
				0, 0);
=======
		ret = btrfs_search_slot(NULL, root, &key, path, 0, 0);
>>>>>>> 02f8c6ae
		if (ret < 0)
			goto out;

		nritems = btrfs_header_nritems(path->nodes[0]);
		if (path->slots[0] >= nritems) {
			ret = btrfs_next_leaf(BTRFS_I(src)->root, path);
			if (ret < 0)
				goto out;
			if (ret > 0)
				break;
			nritems = btrfs_header_nritems(path->nodes[0]);
		}
		leaf = path->nodes[0];
		slot = path->slots[0];

		btrfs_item_key_to_cpu(leaf, &key, slot);
		if (btrfs_key_type(&key) > BTRFS_EXTENT_DATA_KEY ||
		    key.objectid != btrfs_ino(src))
			break;

		if (btrfs_key_type(&key) == BTRFS_EXTENT_DATA_KEY) {
			struct btrfs_file_extent_item *extent;
			int type;
			u32 size;
			struct btrfs_key new_key;
			u64 disko = 0, diskl = 0;
			u64 datao = 0, datal = 0;
			u8 comp;
			u64 endoff;

			size = btrfs_item_size_nr(leaf, slot);
			read_extent_buffer(leaf, buf,
					   btrfs_item_ptr_offset(leaf, slot),
					   size);

			extent = btrfs_item_ptr(leaf, slot,
						struct btrfs_file_extent_item);
			comp = btrfs_file_extent_compression(leaf, extent);
			type = btrfs_file_extent_type(leaf, extent);
			if (type == BTRFS_FILE_EXTENT_REG ||
			    type == BTRFS_FILE_EXTENT_PREALLOC) {
				disko = btrfs_file_extent_disk_bytenr(leaf,
								      extent);
				diskl = btrfs_file_extent_disk_num_bytes(leaf,
								 extent);
				datao = btrfs_file_extent_offset(leaf, extent);
				datal = btrfs_file_extent_num_bytes(leaf,
								    extent);
			} else if (type == BTRFS_FILE_EXTENT_INLINE) {
				/* take upper bound, may be compressed */
				datal = btrfs_file_extent_ram_bytes(leaf,
								    extent);
			}
			btrfs_release_path(path);

			if (key.offset + datal <= off ||
			    key.offset >= off+len)
				goto next;

			memcpy(&new_key, &key, sizeof(new_key));
			new_key.objectid = btrfs_ino(inode);
			if (off <= key.offset)
				new_key.offset = key.offset + destoff - off;
			else
				new_key.offset = destoff;

<<<<<<< HEAD
			/*
			 * 1 - adjusting old extent (we may have to split it)
			 * 1 - add new extent
			 * 1 - inode update
			 */
			trans = btrfs_start_transaction(root, 3);
=======
			trans = btrfs_start_transaction(root, 1);
>>>>>>> 02f8c6ae
			if (IS_ERR(trans)) {
				ret = PTR_ERR(trans);
				goto out;
			}

			if (type == BTRFS_FILE_EXTENT_REG ||
			    type == BTRFS_FILE_EXTENT_PREALLOC) {
				if (off > key.offset) {
					datao += off - key.offset;
					datal -= off - key.offset;
				}

				if (key.offset + datal > off + len)
					datal = off + len - key.offset;

				ret = btrfs_drop_extents(trans, inode,
							 new_key.offset,
							 new_key.offset + datal,
							 &hint_byte, 1);
				BUG_ON(ret);

				ret = btrfs_insert_empty_item(trans, root, path,
							      &new_key, size);
				BUG_ON(ret);

				leaf = path->nodes[0];
				slot = path->slots[0];
				write_extent_buffer(leaf, buf,
					    btrfs_item_ptr_offset(leaf, slot),
					    size);

				extent = btrfs_item_ptr(leaf, slot,
						struct btrfs_file_extent_item);

				/* disko == 0 means it's a hole */
				if (!disko)
					datao = 0;

				btrfs_set_file_extent_offset(leaf, extent,
							     datao);
				btrfs_set_file_extent_num_bytes(leaf, extent,
								datal);
				if (disko) {
					inode_add_bytes(inode, datal);
					ret = btrfs_inc_extent_ref(trans, root,
							disko, diskl, 0,
							root->root_key.objectid,
							btrfs_ino(inode),
							new_key.offset - datao);
					BUG_ON(ret);
				}
			} else if (type == BTRFS_FILE_EXTENT_INLINE) {
				u64 skip = 0;
				u64 trim = 0;
				if (off > key.offset) {
					skip = off - key.offset;
					new_key.offset += skip;
				}

				if (key.offset + datal > off+len)
					trim = key.offset + datal - (off+len);

				if (comp && (skip || trim)) {
					ret = -EINVAL;
					btrfs_end_transaction(trans, root);
					goto out;
				}
				size -= skip + trim;
				datal -= skip + trim;

				ret = btrfs_drop_extents(trans, inode,
							 new_key.offset,
							 new_key.offset + datal,
							 &hint_byte, 1);
				BUG_ON(ret);

				ret = btrfs_insert_empty_item(trans, root, path,
							      &new_key, size);
				BUG_ON(ret);

				if (skip) {
					u32 start =
					  btrfs_file_extent_calc_inline_size(0);
					memmove(buf+start, buf+start+skip,
						datal);
				}

				leaf = path->nodes[0];
				slot = path->slots[0];
				write_extent_buffer(leaf, buf,
					    btrfs_item_ptr_offset(leaf, slot),
					    size);
				inode_add_bytes(inode, datal);
			}

			btrfs_mark_buffer_dirty(leaf);
			btrfs_release_path(path);

			inode->i_mtime = inode->i_ctime = CURRENT_TIME;

			/*
			 * we round up to the block size at eof when
			 * determining which extents to clone above,
			 * but shouldn't round up the file size
			 */
			endoff = new_key.offset + datal;
			if (endoff > destoff+olen)
				endoff = destoff+olen;
			if (endoff > inode->i_size)
				btrfs_i_size_write(inode, endoff);

			BTRFS_I(inode)->flags = BTRFS_I(src)->flags;
			ret = btrfs_update_inode(trans, root, inode);
			BUG_ON(ret);
			btrfs_end_transaction(trans, root);
		}
next:
		btrfs_release_path(path);
		key.offset++;
	}
	ret = 0;
out:
	btrfs_release_path(path);
	unlock_extent(&BTRFS_I(src)->io_tree, off, off+len, GFP_NOFS);
out_unlock:
	mutex_unlock(&src->i_mutex);
	mutex_unlock(&inode->i_mutex);
	vfree(buf);
	btrfs_free_path(path);
out_fput:
	fput(src_file);
out_drop_write:
	mnt_drop_write(file->f_path.mnt);
	return ret;
}

static long btrfs_ioctl_clone_range(struct file *file, void __user *argp)
{
	struct btrfs_ioctl_clone_range_args args;

	if (copy_from_user(&args, argp, sizeof(args)))
		return -EFAULT;
	return btrfs_ioctl_clone(file, args.src_fd, args.src_offset,
				 args.src_length, args.dest_offset);
}

/*
 * there are many ways the trans_start and trans_end ioctls can lead
 * to deadlocks.  They should only be used by applications that
 * basically own the machine, and have a very in depth understanding
 * of all the possible deadlocks and enospc problems.
 */
static long btrfs_ioctl_trans_start(struct file *file)
{
	struct inode *inode = fdentry(file)->d_inode;
	struct btrfs_root *root = BTRFS_I(inode)->root;
	struct btrfs_trans_handle *trans;
	int ret;

	ret = -EPERM;
	if (!capable(CAP_SYS_ADMIN))
		goto out;

	ret = -EINPROGRESS;
	if (file->private_data)
		goto out;

	ret = -EROFS;
	if (btrfs_root_readonly(root))
		goto out;

	ret = mnt_want_write(file->f_path.mnt);
	if (ret)
		goto out;

	atomic_inc(&root->fs_info->open_ioctl_trans);

	ret = -ENOMEM;
	trans = btrfs_start_ioctl_transaction(root);
	if (IS_ERR(trans))
		goto out_drop;

	file->private_data = trans;
	return 0;

out_drop:
	atomic_dec(&root->fs_info->open_ioctl_trans);
	mnt_drop_write(file->f_path.mnt);
out:
	return ret;
}

static long btrfs_ioctl_default_subvol(struct file *file, void __user *argp)
{
	struct inode *inode = fdentry(file)->d_inode;
	struct btrfs_root *root = BTRFS_I(inode)->root;
	struct btrfs_root *new_root;
	struct btrfs_dir_item *di;
	struct btrfs_trans_handle *trans;
	struct btrfs_path *path;
	struct btrfs_key location;
	struct btrfs_disk_key disk_key;
	struct btrfs_super_block *disk_super;
	u64 features;
	u64 objectid = 0;
	u64 dir_id;

	if (!capable(CAP_SYS_ADMIN))
		return -EPERM;

	if (copy_from_user(&objectid, argp, sizeof(objectid)))
		return -EFAULT;

	if (!objectid)
		objectid = root->root_key.objectid;

	location.objectid = objectid;
	location.type = BTRFS_ROOT_ITEM_KEY;
	location.offset = (u64)-1;

	new_root = btrfs_read_fs_root_no_name(root->fs_info, &location);
	if (IS_ERR(new_root))
		return PTR_ERR(new_root);

	if (btrfs_root_refs(&new_root->root_item) == 0)
		return -ENOENT;

	path = btrfs_alloc_path();
	if (!path)
		return -ENOMEM;
	path->leave_spinning = 1;

	trans = btrfs_start_transaction(root, 1);
	if (IS_ERR(trans)) {
		btrfs_free_path(path);
		return PTR_ERR(trans);
	}

	dir_id = btrfs_super_root_dir(&root->fs_info->super_copy);
	di = btrfs_lookup_dir_item(trans, root->fs_info->tree_root, path,
				   dir_id, "default", 7, 1);
	if (IS_ERR_OR_NULL(di)) {
		btrfs_free_path(path);
		btrfs_end_transaction(trans, root);
		printk(KERN_ERR "Umm, you don't have the default dir item, "
		       "this isn't going to work\n");
		return -ENOENT;
	}

	btrfs_cpu_key_to_disk(&disk_key, &new_root->root_key);
	btrfs_set_dir_item_key(path->nodes[0], di, &disk_key);
	btrfs_mark_buffer_dirty(path->nodes[0]);
	btrfs_free_path(path);

	disk_super = &root->fs_info->super_copy;
	features = btrfs_super_incompat_flags(disk_super);
	if (!(features & BTRFS_FEATURE_INCOMPAT_DEFAULT_SUBVOL)) {
		features |= BTRFS_FEATURE_INCOMPAT_DEFAULT_SUBVOL;
		btrfs_set_super_incompat_flags(disk_super, features);
	}
	btrfs_end_transaction(trans, root);

	return 0;
}

static void get_block_group_info(struct list_head *groups_list,
				 struct btrfs_ioctl_space_info *space)
{
	struct btrfs_block_group_cache *block_group;

	space->total_bytes = 0;
	space->used_bytes = 0;
	space->flags = 0;
	list_for_each_entry(block_group, groups_list, list) {
		space->flags = block_group->flags;
		space->total_bytes += block_group->key.offset;
		space->used_bytes +=
			btrfs_block_group_used(&block_group->item);
	}
}

long btrfs_ioctl_space_info(struct btrfs_root *root, void __user *arg)
{
	struct btrfs_ioctl_space_args space_args;
	struct btrfs_ioctl_space_info space;
	struct btrfs_ioctl_space_info *dest;
	struct btrfs_ioctl_space_info *dest_orig;
	struct btrfs_ioctl_space_info __user *user_dest;
	struct btrfs_space_info *info;
	u64 types[] = {BTRFS_BLOCK_GROUP_DATA,
		       BTRFS_BLOCK_GROUP_SYSTEM,
		       BTRFS_BLOCK_GROUP_METADATA,
		       BTRFS_BLOCK_GROUP_DATA | BTRFS_BLOCK_GROUP_METADATA};
	int num_types = 4;
	int alloc_size;
	int ret = 0;
	u64 slot_count = 0;
	int i, c;

	if (copy_from_user(&space_args,
			   (struct btrfs_ioctl_space_args __user *)arg,
			   sizeof(space_args)))
		return -EFAULT;

	for (i = 0; i < num_types; i++) {
		struct btrfs_space_info *tmp;

		info = NULL;
		rcu_read_lock();
		list_for_each_entry_rcu(tmp, &root->fs_info->space_info,
					list) {
			if (tmp->flags == types[i]) {
				info = tmp;
				break;
			}
		}
		rcu_read_unlock();

		if (!info)
			continue;

		down_read(&info->groups_sem);
		for (c = 0; c < BTRFS_NR_RAID_TYPES; c++) {
			if (!list_empty(&info->block_groups[c]))
				slot_count++;
		}
		up_read(&info->groups_sem);
	}

	/* space_slots == 0 means they are asking for a count */
	if (space_args.space_slots == 0) {
		space_args.total_spaces = slot_count;
		goto out;
	}

	slot_count = min_t(u64, space_args.space_slots, slot_count);

	alloc_size = sizeof(*dest) * slot_count;

	/* we generally have at most 6 or so space infos, one for each raid
	 * level.  So, a whole page should be more than enough for everyone
	 */
	if (alloc_size > PAGE_CACHE_SIZE)
		return -ENOMEM;

	space_args.total_spaces = 0;
	dest = kmalloc(alloc_size, GFP_NOFS);
	if (!dest)
		return -ENOMEM;
	dest_orig = dest;

	/* now we have a buffer to copy into */
	for (i = 0; i < num_types; i++) {
		struct btrfs_space_info *tmp;

		if (!slot_count)
			break;

		info = NULL;
		rcu_read_lock();
		list_for_each_entry_rcu(tmp, &root->fs_info->space_info,
					list) {
			if (tmp->flags == types[i]) {
				info = tmp;
				break;
			}
		}
		rcu_read_unlock();

		if (!info)
			continue;
		down_read(&info->groups_sem);
		for (c = 0; c < BTRFS_NR_RAID_TYPES; c++) {
			if (!list_empty(&info->block_groups[c])) {
				get_block_group_info(&info->block_groups[c],
						     &space);
				memcpy(dest, &space, sizeof(space));
				dest++;
				space_args.total_spaces++;
				slot_count--;
			}
			if (!slot_count)
				break;
		}
		up_read(&info->groups_sem);
	}

	user_dest = (struct btrfs_ioctl_space_info *)
		(arg + sizeof(struct btrfs_ioctl_space_args));

	if (copy_to_user(user_dest, dest_orig, alloc_size))
		ret = -EFAULT;

	kfree(dest_orig);
out:
	if (ret == 0 && copy_to_user(arg, &space_args, sizeof(space_args)))
		ret = -EFAULT;

	return ret;
}

/*
 * there are many ways the trans_start and trans_end ioctls can lead
 * to deadlocks.  They should only be used by applications that
 * basically own the machine, and have a very in depth understanding
 * of all the possible deadlocks and enospc problems.
 */
long btrfs_ioctl_trans_end(struct file *file)
{
	struct inode *inode = fdentry(file)->d_inode;
	struct btrfs_root *root = BTRFS_I(inode)->root;
	struct btrfs_trans_handle *trans;

	trans = file->private_data;
	if (!trans)
		return -EINVAL;
	file->private_data = NULL;

	btrfs_end_transaction(trans, root);

	atomic_dec(&root->fs_info->open_ioctl_trans);

	mnt_drop_write(file->f_path.mnt);
	return 0;
}

static noinline long btrfs_ioctl_start_sync(struct file *file, void __user *argp)
{
	struct btrfs_root *root = BTRFS_I(file->f_dentry->d_inode)->root;
	struct btrfs_trans_handle *trans;
	u64 transid;
	int ret;

	trans = btrfs_start_transaction(root, 0);
	if (IS_ERR(trans))
		return PTR_ERR(trans);
	transid = trans->transid;
	ret = btrfs_commit_transaction_async(trans, root, 0);
	if (ret) {
		btrfs_end_transaction(trans, root);
		return ret;
	}

	if (argp)
		if (copy_to_user(argp, &transid, sizeof(transid)))
			return -EFAULT;
	return 0;
}

static noinline long btrfs_ioctl_wait_sync(struct file *file, void __user *argp)
{
	struct btrfs_root *root = BTRFS_I(file->f_dentry->d_inode)->root;
	u64 transid;

	if (argp) {
		if (copy_from_user(&transid, argp, sizeof(transid)))
			return -EFAULT;
	} else {
		transid = 0;  /* current trans */
	}
	return btrfs_wait_for_commit(root, transid);
}

static long btrfs_ioctl_scrub(struct btrfs_root *root, void __user *arg)
{
	int ret;
	struct btrfs_ioctl_scrub_args *sa;

	if (!capable(CAP_SYS_ADMIN))
		return -EPERM;

	sa = memdup_user(arg, sizeof(*sa));
	if (IS_ERR(sa))
		return PTR_ERR(sa);

	ret = btrfs_scrub_dev(root, sa->devid, sa->start, sa->end,
			      &sa->progress, sa->flags & BTRFS_SCRUB_READONLY);

	if (copy_to_user(arg, sa, sizeof(*sa)))
		ret = -EFAULT;

	kfree(sa);
	return ret;
}

static long btrfs_ioctl_scrub_cancel(struct btrfs_root *root, void __user *arg)
{
	if (!capable(CAP_SYS_ADMIN))
		return -EPERM;

	return btrfs_scrub_cancel(root);
}

static long btrfs_ioctl_scrub_progress(struct btrfs_root *root,
				       void __user *arg)
{
	struct btrfs_ioctl_scrub_args *sa;
	int ret;

	if (!capable(CAP_SYS_ADMIN))
		return -EPERM;

	sa = memdup_user(arg, sizeof(*sa));
	if (IS_ERR(sa))
		return PTR_ERR(sa);

	ret = btrfs_scrub_progress(root, sa->devid, &sa->progress);

	if (copy_to_user(arg, sa, sizeof(*sa)))
		ret = -EFAULT;

	kfree(sa);
	return ret;
}

long btrfs_ioctl(struct file *file, unsigned int
		cmd, unsigned long arg)
{
	struct btrfs_root *root = BTRFS_I(fdentry(file)->d_inode)->root;
	void __user *argp = (void __user *)arg;

	switch (cmd) {
	case FS_IOC_GETFLAGS:
		return btrfs_ioctl_getflags(file, argp);
	case FS_IOC_SETFLAGS:
		return btrfs_ioctl_setflags(file, argp);
	case FS_IOC_GETVERSION:
		return btrfs_ioctl_getversion(file, argp);
	case FITRIM:
		return btrfs_ioctl_fitrim(file, argp);
	case BTRFS_IOC_SNAP_CREATE:
		return btrfs_ioctl_snap_create(file, argp, 0);
	case BTRFS_IOC_SNAP_CREATE_V2:
		return btrfs_ioctl_snap_create_v2(file, argp, 0);
	case BTRFS_IOC_SUBVOL_CREATE:
		return btrfs_ioctl_snap_create(file, argp, 1);
	case BTRFS_IOC_SNAP_DESTROY:
		return btrfs_ioctl_snap_destroy(file, argp);
	case BTRFS_IOC_SUBVOL_GETFLAGS:
		return btrfs_ioctl_subvol_getflags(file, argp);
	case BTRFS_IOC_SUBVOL_SETFLAGS:
		return btrfs_ioctl_subvol_setflags(file, argp);
	case BTRFS_IOC_DEFAULT_SUBVOL:
		return btrfs_ioctl_default_subvol(file, argp);
	case BTRFS_IOC_DEFRAG:
		return btrfs_ioctl_defrag(file, NULL);
	case BTRFS_IOC_DEFRAG_RANGE:
		return btrfs_ioctl_defrag(file, argp);
	case BTRFS_IOC_RESIZE:
		return btrfs_ioctl_resize(root, argp);
	case BTRFS_IOC_ADD_DEV:
		return btrfs_ioctl_add_dev(root, argp);
	case BTRFS_IOC_RM_DEV:
		return btrfs_ioctl_rm_dev(root, argp);
	case BTRFS_IOC_FS_INFO:
		return btrfs_ioctl_fs_info(root, argp);
	case BTRFS_IOC_DEV_INFO:
		return btrfs_ioctl_dev_info(root, argp);
	case BTRFS_IOC_BALANCE:
		return btrfs_balance(root->fs_info->dev_root);
	case BTRFS_IOC_CLONE:
		return btrfs_ioctl_clone(file, arg, 0, 0, 0);
	case BTRFS_IOC_CLONE_RANGE:
		return btrfs_ioctl_clone_range(file, argp);
	case BTRFS_IOC_TRANS_START:
		return btrfs_ioctl_trans_start(file);
	case BTRFS_IOC_TRANS_END:
		return btrfs_ioctl_trans_end(file);
	case BTRFS_IOC_TREE_SEARCH:
		return btrfs_ioctl_tree_search(file, argp);
	case BTRFS_IOC_INO_LOOKUP:
		return btrfs_ioctl_ino_lookup(file, argp);
	case BTRFS_IOC_SPACE_INFO:
		return btrfs_ioctl_space_info(root, argp);
	case BTRFS_IOC_SYNC:
		btrfs_sync_fs(file->f_dentry->d_sb, 1);
		return 0;
	case BTRFS_IOC_START_SYNC:
		return btrfs_ioctl_start_sync(file, argp);
	case BTRFS_IOC_WAIT_SYNC:
		return btrfs_ioctl_wait_sync(file, argp);
	case BTRFS_IOC_SCRUB:
		return btrfs_ioctl_scrub(root, argp);
	case BTRFS_IOC_SCRUB_CANCEL:
		return btrfs_ioctl_scrub_cancel(root, argp);
	case BTRFS_IOC_SCRUB_PROGRESS:
		return btrfs_ioctl_scrub_progress(root, argp);
	}

	return -ENOTTY;
}<|MERGE_RESOLUTION|>--- conflicted
+++ resolved
@@ -282,14 +282,9 @@
 	if (!capable(CAP_SYS_ADMIN))
 		return -EPERM;
 
-<<<<<<< HEAD
-	mutex_lock(&fs_info->fs_devices->device_list_mutex);
-	list_for_each_entry(device, &fs_info->fs_devices->devices, dev_list) {
-=======
 	rcu_read_lock();
 	list_for_each_entry_rcu(device, &fs_info->fs_devices->devices,
 				dev_list) {
->>>>>>> 02f8c6ae
 		if (!device->bdev)
 			continue;
 		q = bdev_get_queue(device->bdev);
@@ -299,11 +294,7 @@
 				     minlen);
 		}
 	}
-<<<<<<< HEAD
-	mutex_unlock(&fs_info->fs_devices->device_list_mutex);
-=======
 	rcu_read_unlock();
->>>>>>> 02f8c6ae
 	if (!num_devices)
 		return -EOPNOTSUPP;
 
@@ -424,11 +415,6 @@
 	btrfs_record_root_in_trans(trans, new_root);
 
 	ret = btrfs_create_subvol_root(trans, new_root, new_dirid);
-<<<<<<< HEAD
-	if (ret)
-		goto fail;
-=======
->>>>>>> 02f8c6ae
 	/*
 	 * insert the directory item
 	 */
@@ -509,7 +495,6 @@
 					       root->fs_info->extent_root);
 	}
 	BUG_ON(ret);
-<<<<<<< HEAD
 
 	ret = pending_snapshot->error;
 	if (ret)
@@ -519,35 +504,16 @@
 	if (ret)
 		goto fail;
 
-	ret = 0;
-=======
-
-	ret = pending_snapshot->error;
-	if (ret)
-		goto fail;
-
-	ret = btrfs_orphan_cleanup(pending_snapshot->snap);
-	if (ret)
-		goto fail;
-
->>>>>>> 02f8c6ae
 	parent = dget_parent(dentry);
 	inode = btrfs_lookup_dentry(parent->d_inode, dentry);
 	dput(parent);
 	if (IS_ERR(inode)) {
 		ret = PTR_ERR(inode);
 		goto fail;
-<<<<<<< HEAD
-	} else if (inode == NULL)
-		ret = -ENOENT;
-
-	d_instantiate(dentry, inode);
-=======
 	}
 	BUG_ON(!inode);
 	d_instantiate(dentry, inode);
 	ret = 0;
->>>>>>> 02f8c6ae
 fail:
 	kfree(pending_snapshot);
 	return ret;
@@ -598,11 +564,7 @@
 		return -ENOENT;
 
 	BUG_ON(victim->d_parent->d_inode != dir);
-<<<<<<< HEAD
-	audit_inode_child(victim->d_name.name, victim, dir);
-=======
 	audit_inode_child(victim, dir);
->>>>>>> 02f8c6ae
 
 	error = inode_permission(dir, MAY_WRITE | MAY_EXEC);
 	if (error)
@@ -1071,7 +1033,6 @@
 	} else {
 		last_index = (inode->i_size - 1) >> PAGE_CACHE_SHIFT;
 	}
-<<<<<<< HEAD
 
 	if (newer_than) {
 		ret = find_new_extents(root, inode, newer_than,
@@ -1092,28 +1053,6 @@
 	if (!max_to_defrag)
 		max_to_defrag = last_index - 1;
 
-=======
-
-	if (newer_than) {
-		ret = find_new_extents(root, inode, newer_than,
-				       &newer_off, 64 * 1024);
-		if (!ret) {
-			range->start = newer_off;
-			/*
-			 * we always align our defrag to help keep
-			 * the extents in the file evenly spaced
-			 */
-			i = (newer_off & new_align) >> PAGE_CACHE_SHIFT;
-			newer_left = newer_cluster;
-		} else
-			goto out_ra;
-	} else {
-		i = range->start >> PAGE_CACHE_SHIFT;
-	}
-	if (!max_to_defrag)
-		max_to_defrag = last_index - 1;
-
->>>>>>> 02f8c6ae
 	while (i <= last_index && defrag_count < max_to_defrag) {
 		/*
 		 * make sure we stop running if someone unmounts
@@ -1141,7 +1080,6 @@
 			BTRFS_I(inode)->force_compress = compress_type;
 
 		btrfs_force_ra(inode->i_mapping, ra, file, i, newer_cluster);
-<<<<<<< HEAD
 
 		ret = cluster_pages_for_defrag(inode, pages, i, newer_cluster);
 		if (ret < 0)
@@ -1155,21 +1093,6 @@
 			if (newer_off == (u64)-1)
 				break;
 
-=======
-
-		ret = cluster_pages_for_defrag(inode, pages, i, newer_cluster);
-		if (ret < 0)
-			goto out_ra;
-
-		defrag_count += ret;
-		balance_dirty_pages_ratelimited_nr(inode->i_mapping, ret);
-		i += ret;
-
-		if (newer_than) {
-			if (newer_off == (u64)-1)
-				break;
-
->>>>>>> 02f8c6ae
 			newer_off = max(newer_off + 1,
 					(u64)i << PAGE_CACHE_SHIFT);
 
@@ -1399,54 +1322,10 @@
 					      vol_args->fd, subvol,
 					      NULL, false);
 
-<<<<<<< HEAD
 	kfree(vol_args);
 	return ret;
 }
 
-static noinline int btrfs_ioctl_snap_create_v2(struct file *file,
-					       void __user *arg, int subvol)
-{
-	struct btrfs_ioctl_vol_args_v2 *vol_args;
-	int ret;
-	u64 transid = 0;
-	u64 *ptr = NULL;
-	bool readonly = false;
-
-	vol_args = memdup_user(arg, sizeof(*vol_args));
-	if (IS_ERR(vol_args))
-		return PTR_ERR(vol_args);
-	vol_args->name[BTRFS_SUBVOL_NAME_MAX] = '\0';
-
-	if (vol_args->flags &
-	    ~(BTRFS_SUBVOL_CREATE_ASYNC | BTRFS_SUBVOL_RDONLY)) {
-		ret = -EOPNOTSUPP;
-		goto out;
-	}
-
-	if (vol_args->flags & BTRFS_SUBVOL_CREATE_ASYNC)
-		ptr = &transid;
-	if (vol_args->flags & BTRFS_SUBVOL_RDONLY)
-		readonly = true;
-
-	ret = btrfs_ioctl_snap_create_transid(file, vol_args->name,
-					      vol_args->fd, subvol,
-					      ptr, readonly);
-
-	if (ret == 0 && ptr &&
-	    copy_to_user(arg +
-			 offsetof(struct btrfs_ioctl_vol_args_v2,
-				  transid), ptr, sizeof(*ptr)))
-		ret = -EFAULT;
-out:
-=======
->>>>>>> 02f8c6ae
-	kfree(vol_args);
-	return ret;
-}
-
-<<<<<<< HEAD
-=======
 static noinline int btrfs_ioctl_snap_create_v2(struct file *file,
 					       void __user *arg, int subvol)
 {
@@ -1486,7 +1365,6 @@
 	return ret;
 }
 
->>>>>>> 02f8c6ae
 static noinline int btrfs_ioctl_subvol_getflags(struct file *file,
 						void __user *arg)
 {
@@ -1534,11 +1412,7 @@
 	if (flags & ~BTRFS_SUBVOL_RDONLY)
 		return -EOPNOTSUPP;
 
-<<<<<<< HEAD
-	if (!is_owner_or_cap(inode))
-=======
 	if (!inode_owner_or_capable(inode))
->>>>>>> 02f8c6ae
 		return -EACCES;
 
 	down_write(&root->fs_info->subvol_sem);
@@ -2369,13 +2243,10 @@
 		btrfs_wait_ordered_range(src, off, len);
 	}
 
-<<<<<<< HEAD
 	/* truncate page cache pages from target inode range */
 	truncate_inode_pages_range(&inode->i_data, off,
 			      ALIGN(off + len, PAGE_CACHE_SIZE) - 1);
 
-=======
->>>>>>> 02f8c6ae
 	/* clone data */
 	key.objectid = btrfs_ino(src);
 	key.type = BTRFS_EXTENT_DATA_KEY;
@@ -2386,12 +2257,8 @@
 		 * note the key will change type as we walk through the
 		 * tree.
 		 */
-<<<<<<< HEAD
 		ret = btrfs_search_slot(NULL, BTRFS_I(src)->root, &key, path,
 				0, 0);
-=======
-		ret = btrfs_search_slot(NULL, root, &key, path, 0, 0);
->>>>>>> 02f8c6ae
 		if (ret < 0)
 			goto out;
 
@@ -2458,16 +2325,12 @@
 			else
 				new_key.offset = destoff;
 
-<<<<<<< HEAD
 			/*
 			 * 1 - adjusting old extent (we may have to split it)
 			 * 1 - add new extent
 			 * 1 - inode update
 			 */
 			trans = btrfs_start_transaction(root, 3);
-=======
-			trans = btrfs_start_transaction(root, 1);
->>>>>>> 02f8c6ae
 			if (IS_ERR(trans)) {
 				ret = PTR_ERR(trans);
 				goto out;
