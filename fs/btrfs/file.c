--- conflicted
+++ resolved
@@ -689,19 +689,11 @@
 		 */
 		if (start <= key.offset && end < extent_end) {
 			BUG_ON(extent_type == BTRFS_FILE_EXTENT_INLINE);
-<<<<<<< HEAD
 
 			memcpy(&new_key, &key, sizeof(new_key));
 			new_key.offset = end;
 			btrfs_set_item_key_safe(trans, root, path, &new_key);
 
-=======
-
-			memcpy(&new_key, &key, sizeof(new_key));
-			new_key.offset = end;
-			btrfs_set_item_key_safe(trans, root, path, &new_key);
-
->>>>>>> 02f8c6ae
 			extent_offset += end - key.offset;
 			btrfs_set_file_extent_offset(leaf, fi, extent_offset);
 			btrfs_set_file_extent_num_bytes(leaf, fi,
@@ -863,8 +855,7 @@
 	btrfs_drop_extent_cache(inode, start, end - 1, 0);
 
 	path = btrfs_alloc_path();
-	if (!path)
-		return -ENOMEM;
+	BUG_ON(!path);
 again:
 	recow = 0;
 	split = start;
@@ -1377,7 +1368,6 @@
 		mutex_unlock(&inode->i_mutex);
 		goto out;
 	}
-<<<<<<< HEAD
 
 	/*
 	 * If BTRFS flips readonly due to some impossible error
@@ -1394,24 +1384,6 @@
 	file_update_time(file);
 	BTRFS_I(inode)->sequence++;
 
-=======
-
-	/*
-	 * If BTRFS flips readonly due to some impossible error
-	 * (fs_info->fs_state now has BTRFS_SUPER_FLAG_ERROR),
-	 * although we have opened a file as writable, we have
-	 * to stop this write operation to ensure FS consistency.
-	 */
-	if (root->fs_info->fs_state & BTRFS_SUPER_FLAG_ERROR) {
-		mutex_unlock(&inode->i_mutex);
-		err = -EROFS;
-		goto out;
-	}
-
-	file_update_time(file);
-	BTRFS_I(inode)->sequence++;
-
->>>>>>> 02f8c6ae
 	if (unlikely(file->f_flags & O_DIRECT)) {
 		num_written = __btrfs_direct_write(iocb, iov, nr_segs,
 						   pos, ppos, count, ocount);
