--- conflicted
+++ resolved
@@ -1226,13 +1226,8 @@
 	unsigned long start, count;
 
 	start = offset_to_bit(info->offset, ctl->unit, offset);
-<<<<<<< HEAD
-	end = start + bytes_to_bits(bytes, ctl->unit);
-	BUG_ON(end > BITS_PER_BITMAP);
-=======
 	count = bytes_to_bits(bytes, ctl->unit);
 	BUG_ON(start + count > BITS_PER_BITMAP);
->>>>>>> 02f8c6ae
 
 	bitmap_clear(info->bitmap, start, count);
 
@@ -1247,13 +1242,8 @@
 	unsigned long start, count;
 
 	start = offset_to_bit(info->offset, ctl->unit, offset);
-<<<<<<< HEAD
-	end = start + bytes_to_bits(bytes, ctl->unit);
-	BUG_ON(end > BITS_PER_BITMAP);
-=======
 	count = bytes_to_bits(bytes, ctl->unit);
 	BUG_ON(start + count > BITS_PER_BITMAP);
->>>>>>> 02f8c6ae
 
 	bitmap_set(info->bitmap, start, count);
 
@@ -1896,23 +1886,11 @@
 	return 0;
 }
 
-<<<<<<< HEAD
-void __btrfs_remove_free_space_cache(struct btrfs_free_space_ctl *ctl)
-=======
 void __btrfs_remove_free_space_cache_locked(struct btrfs_free_space_ctl *ctl)
->>>>>>> 02f8c6ae
 {
 	struct btrfs_free_space *info;
 	struct rb_node *node;
 
-<<<<<<< HEAD
-	spin_lock(&ctl->tree_lock);
-	while ((node = rb_last(&ctl->free_space_offset)) != NULL) {
-		info = rb_entry(node, struct btrfs_free_space, offset_index);
-		unlink_free_space(ctl, info);
-		kfree(info->bitmap);
-		kmem_cache_free(btrfs_free_space_cachep, info);
-=======
 	while ((node = rb_last(&ctl->free_space_offset)) != NULL) {
 		info = rb_entry(node, struct btrfs_free_space, offset_index);
 		if (!info->bitmap) {
@@ -1921,22 +1899,18 @@
 		} else {
 			free_bitmap(ctl, info);
 		}
->>>>>>> 02f8c6ae
 		if (need_resched()) {
 			spin_unlock(&ctl->tree_lock);
 			cond_resched();
 			spin_lock(&ctl->tree_lock);
 		}
 	}
-<<<<<<< HEAD
-=======
 }
 
 void __btrfs_remove_free_space_cache(struct btrfs_free_space_ctl *ctl)
 {
 	spin_lock(&ctl->tree_lock);
 	__btrfs_remove_free_space_cache_locked(ctl);
->>>>>>> 02f8c6ae
 	spin_unlock(&ctl->tree_lock);
 }
 
@@ -1963,11 +1937,6 @@
 	__btrfs_remove_free_space_cache_locked(ctl);
 	spin_unlock(&ctl->tree_lock);
 
-<<<<<<< HEAD
-	spin_unlock(&ctl->tree_lock);
-	__btrfs_remove_free_space_cache(ctl);
-=======
->>>>>>> 02f8c6ae
 }
 
 u64 btrfs_find_space_for_alloc(struct btrfs_block_group_cache *block_group,
@@ -2105,55 +2074,6 @@
 				break;
 			entry = rb_entry(node, struct btrfs_free_space,
 					 offset_index);
-<<<<<<< HEAD
-			continue;
-		}
-
-		if (entry->bitmap) {
-			ret = btrfs_alloc_from_bitmap(block_group,
-						      cluster, entry, bytes,
-						      min_start);
-			if (ret == 0) {
-				node = rb_next(&entry->offset_index);
-				if (!node)
-					break;
-				entry = rb_entry(node, struct btrfs_free_space,
-						 offset_index);
-				continue;
-			}
-		} else {
-
-			ret = entry->offset;
-
-			entry->offset += bytes;
-			entry->bytes -= bytes;
-		}
-
-		if (entry->bytes == 0)
-			rb_erase(&entry->offset_index, &cluster->root);
-		break;
-	}
-out:
-	spin_unlock(&cluster->lock);
-
-	if (!ret)
-		return 0;
-
-	spin_lock(&ctl->tree_lock);
-
-	ctl->free_space -= bytes;
-	if (entry->bytes == 0) {
-		ctl->free_extents--;
-		if (entry->bitmap) {
-			kfree(entry->bitmap);
-			ctl->total_bitmaps--;
-			ctl->op->recalc_thresholds(ctl);
-		}
-		kmem_cache_free(btrfs_free_space_cachep, entry);
-	}
-
-	spin_unlock(&ctl->tree_lock);
-=======
 			continue;
 		}
 
@@ -2372,213 +2292,8 @@
 	} while (node && entry != last);
 
 	cluster->max_size = max_extent;
->>>>>>> 02f8c6ae
 
 	return 0;
-}
-
-/*
- * This specifically looks for bitmaps that may work in the cluster, we assume
- * that we have already failed to find extents that will work.
- */
-static noinline int
-setup_cluster_bitmap(struct btrfs_block_group_cache *block_group,
-		     struct btrfs_free_cluster *cluster,
-		     struct list_head *bitmaps, u64 offset, u64 bytes,
-		     u64 min_bytes)
-{
-	struct btrfs_free_space_ctl *ctl = block_group->free_space_ctl;
-<<<<<<< HEAD
-	unsigned long next_zero;
-	unsigned long i;
-	unsigned long search_bits;
-	unsigned long total_bits;
-	unsigned long found_bits;
-	unsigned long start = 0;
-	unsigned long total_found = 0;
-	int ret;
-	bool found = false;
-
-	i = offset_to_bit(entry->offset, block_group->sectorsize,
-			  max_t(u64, offset, entry->offset));
-	search_bits = bytes_to_bits(bytes, block_group->sectorsize);
-	total_bits = bytes_to_bits(min_bytes, block_group->sectorsize);
-=======
-	struct btrfs_free_space *entry;
-	struct rb_node *node;
-	int ret = -ENOSPC;
-
-	if (ctl->total_bitmaps == 0)
-		return -ENOSPC;
->>>>>>> 02f8c6ae
-
-	/*
-	 * First check our cached list of bitmaps and see if there is an entry
-	 * here that will work.
-	 */
-	list_for_each_entry(entry, bitmaps, list) {
-		if (entry->bytes < min_bytes)
-			continue;
-		ret = btrfs_bitmap_cluster(block_group, entry, cluster, offset,
-					   bytes, min_bytes);
-		if (!ret)
-			return 0;
-	}
-
-<<<<<<< HEAD
-	if (!found_bits)
-		return -ENOSPC;
-
-	if (!found) {
-		start = i;
-		found = true;
-=======
-	/*
-	 * If we do have entries on our list and we are here then we didn't find
-	 * anything, so go ahead and get the next entry after the last entry in
-	 * this list and start the search from there.
-	 */
-	if (!list_empty(bitmaps)) {
-		entry = list_entry(bitmaps->prev, struct btrfs_free_space,
-				   list);
-		node = rb_next(&entry->offset_index);
-		if (!node)
-			return -ENOSPC;
-		entry = rb_entry(node, struct btrfs_free_space, offset_index);
-		goto search;
->>>>>>> 02f8c6ae
-	}
-
-	entry = tree_search_offset(ctl, offset_to_bitmap(ctl, offset), 0, 1);
-	if (!entry)
-		return -ENOSPC;
-
-<<<<<<< HEAD
-	cluster->window_start = start * block_group->sectorsize +
-		entry->offset;
-	rb_erase(&entry->offset_index, &ctl->free_space_offset);
-	ret = tree_insert_offset(&cluster->root, entry->offset,
-				 &entry->offset_index, 1);
-	BUG_ON(ret);
-
-	return 0;
-}
-
-/*
- * This searches the block group for just extents to fill the cluster with.
- */
-static noinline int
-setup_cluster_no_bitmap(struct btrfs_block_group_cache *block_group,
-			struct btrfs_free_cluster *cluster,
-			struct list_head *bitmaps, u64 offset, u64 bytes,
-			u64 min_bytes)
-{
-	struct btrfs_free_space_ctl *ctl = block_group->free_space_ctl;
-	struct btrfs_free_space *first = NULL;
-	struct btrfs_free_space *entry = NULL;
-	struct btrfs_free_space *prev = NULL;
-	struct btrfs_free_space *last;
-	struct rb_node *node;
-	u64 window_start;
-	u64 window_free;
-	u64 max_extent;
-	u64 max_gap = 128 * 1024;
-
-	entry = tree_search_offset(ctl, offset, 0, 1);
-	if (!entry)
-		return -ENOSPC;
-
-	/*
-	 * We don't want bitmaps, so just move along until we find a normal
-	 * extent entry.
-	 */
-	while (entry->bitmap) {
-		if (list_empty(&entry->list))
-			list_add_tail(&entry->list, bitmaps);
-		node = rb_next(&entry->offset_index);
-		if (!node)
-			return -ENOSPC;
-		entry = rb_entry(node, struct btrfs_free_space, offset_index);
-	}
-
-	window_start = entry->offset;
-	window_free = entry->bytes;
-	max_extent = entry->bytes;
-	first = entry;
-	last = entry;
-	prev = entry;
-
-	while (window_free <= min_bytes) {
-		node = rb_next(&entry->offset_index);
-		if (!node)
-			return -ENOSPC;
-		entry = rb_entry(node, struct btrfs_free_space, offset_index);
-
-		if (entry->bitmap) {
-			if (list_empty(&entry->list))
-				list_add_tail(&entry->list, bitmaps);
-			continue;
-		}
-
-		/*
-		 * we haven't filled the empty size and the window is
-		 * very large.  reset and try again
-		 */
-		if (entry->offset - (prev->offset + prev->bytes) > max_gap ||
-		    entry->offset - window_start > (min_bytes * 2)) {
-			first = entry;
-			window_start = entry->offset;
-			window_free = entry->bytes;
-			last = entry;
-			max_extent = entry->bytes;
-		} else {
-			last = entry;
-			window_free += entry->bytes;
-			if (entry->bytes > max_extent)
-				max_extent = entry->bytes;
-		}
-		prev = entry;
-	}
-
-	cluster->window_start = first->offset;
-
-	node = &first->offset_index;
-
-	/*
-	 * now we've found our entries, pull them out of the free space
-	 * cache and put them into the cluster rbtree
-	 */
-	do {
-		int ret;
-
-		entry = rb_entry(node, struct btrfs_free_space, offset_index);
-		node = rb_next(&entry->offset_index);
-		if (entry->bitmap)
-			continue;
-
-		rb_erase(&entry->offset_index, &ctl->free_space_offset);
-		ret = tree_insert_offset(&cluster->root, entry->offset,
-					 &entry->offset_index, 0);
-		BUG_ON(ret);
-	} while (node && entry != last);
-
-	cluster->max_size = max_extent;
-=======
-search:
-	node = &entry->offset_index;
-	do {
-		entry = rb_entry(node, struct btrfs_free_space, offset_index);
-		node = rb_next(&entry->offset_index);
-		if (!entry->bitmap)
-			continue;
-		if (entry->bytes < min_bytes)
-			continue;
-		ret = btrfs_bitmap_cluster(block_group, entry, cluster, offset,
-					   bytes, min_bytes);
-	} while (ret && node);
->>>>>>> 02f8c6ae
-
-	return ret;
 }
 
 /*
@@ -2727,151 +2442,6 @@
 }
 
 /*
-<<<<<<< HEAD
- * Find the left-most item in the cache tree, and then return the
- * smallest inode number in the item.
- *
- * Note: the returned inode number may not be the smallest one in
- * the tree, if the left-most item is a bitmap.
- */
-u64 btrfs_find_ino_for_alloc(struct btrfs_root *fs_root)
-{
-	struct btrfs_free_space_ctl *ctl = fs_root->free_ino_ctl;
-	struct btrfs_free_space *entry = NULL;
-	u64 ino = 0;
-
-	spin_lock(&ctl->tree_lock);
-
-	if (RB_EMPTY_ROOT(&ctl->free_space_offset))
-		goto out;
-
-	entry = rb_entry(rb_first(&ctl->free_space_offset),
-			 struct btrfs_free_space, offset_index);
-
-	if (!entry->bitmap) {
-		ino = entry->offset;
-
-		unlink_free_space(ctl, entry);
-		entry->offset++;
-		entry->bytes--;
-		if (!entry->bytes)
-			kmem_cache_free(btrfs_free_space_cachep, entry);
-		else
-			link_free_space(ctl, entry);
-	} else {
-		u64 offset = 0;
-		u64 count = 1;
-		int ret;
-
-		ret = search_bitmap(ctl, entry, &offset, &count);
-		BUG_ON(ret);
-
-		ino = offset;
-		bitmap_clear_bits(ctl, entry, offset, 1);
-		if (entry->bytes == 0)
-			free_bitmap(ctl, entry);
-	}
-out:
-	spin_unlock(&ctl->tree_lock);
-
-	return ino;
-}
-
-struct inode *lookup_free_ino_inode(struct btrfs_root *root,
-				    struct btrfs_path *path)
-{
-	struct inode *inode = NULL;
-
-	spin_lock(&root->cache_lock);
-	if (root->cache_inode)
-		inode = igrab(root->cache_inode);
-	spin_unlock(&root->cache_lock);
-	if (inode)
-		return inode;
-
-	inode = __lookup_free_space_inode(root, path, 0);
-	if (IS_ERR(inode))
-		return inode;
-
-	spin_lock(&root->cache_lock);
-	if (!btrfs_fs_closing(root->fs_info))
-		root->cache_inode = igrab(inode);
-	spin_unlock(&root->cache_lock);
-
-	return inode;
-}
-
-int create_free_ino_inode(struct btrfs_root *root,
-			  struct btrfs_trans_handle *trans,
-			  struct btrfs_path *path)
-{
-	return __create_free_space_inode(root, trans, path,
-					 BTRFS_FREE_INO_OBJECTID, 0);
-}
-
-int load_free_ino_cache(struct btrfs_fs_info *fs_info, struct btrfs_root *root)
-{
-	struct btrfs_free_space_ctl *ctl = root->free_ino_ctl;
-	struct btrfs_path *path;
-	struct inode *inode;
-	int ret = 0;
-	u64 root_gen = btrfs_root_generation(&root->root_item);
-
-	if (!btrfs_test_opt(root, INODE_MAP_CACHE))
-		return 0;
-
-	/*
-	 * If we're unmounting then just return, since this does a search on the
-	 * normal root and not the commit root and we could deadlock.
-	 */
-	if (btrfs_fs_closing(fs_info))
-		return 0;
-
-	path = btrfs_alloc_path();
-	if (!path)
-		return 0;
-
-	inode = lookup_free_ino_inode(root, path);
-	if (IS_ERR(inode))
-		goto out;
-
-	if (root_gen != BTRFS_I(inode)->generation)
-		goto out_put;
-
-	ret = __load_free_space_cache(root, inode, ctl, path, 0);
-
-	if (ret < 0)
-		printk(KERN_ERR "btrfs: failed to load free ino cache for "
-		       "root %llu\n", root->root_key.objectid);
-out_put:
-	iput(inode);
-out:
-	btrfs_free_path(path);
-	return ret;
-}
-
-int btrfs_write_out_ino_cache(struct btrfs_root *root,
-			      struct btrfs_trans_handle *trans,
-			      struct btrfs_path *path)
-{
-	struct btrfs_free_space_ctl *ctl = root->free_ino_ctl;
-	struct inode *inode;
-	int ret;
-
-	if (!btrfs_test_opt(root, INODE_MAP_CACHE))
-		return 0;
-
-	inode = lookup_free_ino_inode(root, path);
-	if (IS_ERR(inode))
-		return 0;
-
-	ret = __btrfs_write_out_cache(root, inode, ctl, NULL, trans, path, 0);
-	if (ret < 0)
-		printk(KERN_ERR "btrfs: failed to write free ino cache "
-		       "for root %llu\n", root->root_key.objectid);
-
-	iput(inode);
-=======
  * simple code to zero out a cluster
  */
 void btrfs_init_free_cluster(struct btrfs_free_cluster *cluster)
@@ -2972,7 +2542,6 @@
 		cond_resched();
 	}
 
->>>>>>> 02f8c6ae
 	return ret;
 }
 
@@ -2985,104 +2554,6 @@
  */
 u64 btrfs_find_ino_for_alloc(struct btrfs_root *fs_root)
 {
-<<<<<<< HEAD
-	spin_lock_init(&cluster->lock);
-	spin_lock_init(&cluster->refill_lock);
-	cluster->root = RB_ROOT;
-	cluster->max_size = 0;
-	INIT_LIST_HEAD(&cluster->block_group_list);
-	cluster->block_group = NULL;
-}
-
-int btrfs_trim_block_group(struct btrfs_block_group_cache *block_group,
-			   u64 *trimmed, u64 start, u64 end, u64 minlen)
-{
-	struct btrfs_free_space_ctl *ctl = block_group->free_space_ctl;
-	struct btrfs_free_space *entry = NULL;
-	struct btrfs_fs_info *fs_info = block_group->fs_info;
-	u64 bytes = 0;
-	u64 actually_trimmed;
-	int ret = 0;
-
-	*trimmed = 0;
-
-	while (start < end) {
-		spin_lock(&ctl->tree_lock);
-
-		if (ctl->free_space < minlen) {
-			spin_unlock(&ctl->tree_lock);
-			break;
-		}
-
-		entry = tree_search_offset(ctl, start, 0, 1);
-		if (!entry)
-			entry = tree_search_offset(ctl,
-						   offset_to_bitmap(ctl, start),
-						   1, 1);
-
-		if (!entry || entry->offset >= end) {
-			spin_unlock(&ctl->tree_lock);
-			break;
-		}
-
-		if (entry->bitmap) {
-			ret = search_bitmap(ctl, entry, &start, &bytes);
-			if (!ret) {
-				if (start >= end) {
-					spin_unlock(&ctl->tree_lock);
-					break;
-				}
-				bytes = min(bytes, end - start);
-				bitmap_clear_bits(ctl, entry, start, bytes);
-				if (entry->bytes == 0)
-					free_bitmap(ctl, entry);
-			} else {
-				start = entry->offset + BITS_PER_BITMAP *
-					block_group->sectorsize;
-				spin_unlock(&ctl->tree_lock);
-				ret = 0;
-				continue;
-			}
-		} else {
-			start = entry->offset;
-			bytes = min(entry->bytes, end - start);
-			unlink_free_space(ctl, entry);
-			kfree(entry);
-		}
-
-		spin_unlock(&ctl->tree_lock);
-
-		if (bytes >= minlen) {
-			int update_ret;
-			update_ret = btrfs_update_reserved_bytes(block_group,
-								 bytes, 1, 1);
-
-			ret = btrfs_error_discard_extent(fs_info->extent_root,
-							 start,
-							 bytes,
-							 &actually_trimmed);
-
-			btrfs_add_free_space(block_group, start, bytes);
-			if (!update_ret)
-				btrfs_update_reserved_bytes(block_group,
-							    bytes, 0, 1);
-
-			if (ret)
-				break;
-			*trimmed += actually_trimmed;
-		}
-		start += bytes;
-		bytes = 0;
-
-		if (fatal_signal_pending(current)) {
-			ret = -ERESTARTSYS;
-			break;
-		}
-
-		cond_resched();
-	}
-
-=======
 	struct btrfs_free_space_ctl *ctl = fs_root->free_ino_ctl;
 	struct btrfs_free_space *entry = NULL;
 	u64 ino = 0;
@@ -3218,6 +2689,5 @@
 		       "for root %llu\n", root->root_key.objectid);
 
 	iput(inode);
->>>>>>> 02f8c6ae
 	return ret;
 }