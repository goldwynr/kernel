/*
  FUSE: Filesystem in Userspace
  Copyright (C) 2001-2008  Miklos Szeredi <miklos@szeredi.hu>

  This program can be distributed under the terms of the GNU GPL.
  See the file COPYING.
*/

#include "fuse_i.h"

#include <linux/init.h>
#include <linux/module.h>
#include <linux/poll.h>
#include <linux/uio.h>
#include <linux/miscdevice.h>
#include <linux/pagemap.h>
#include <linux/file.h>
#include <linux/slab.h>
#include <linux/pipe_fs_i.h>
#include <linux/swap.h>
#include <linux/splice.h>

MODULE_ALIAS_MISCDEV(FUSE_MINOR);
MODULE_ALIAS("devname:fuse");

static struct kmem_cache *fuse_req_cachep;

static struct fuse_conn *fuse_get_conn(struct file *file)
{
	/*
	 * Lockless access is OK, because file->private data is set
	 * once during mount and is valid until the file is released.
	 */
	return file->private_data;
}

static void fuse_request_init(struct fuse_req *req)
{
	memset(req, 0, sizeof(*req));
	INIT_LIST_HEAD(&req->list);
	INIT_LIST_HEAD(&req->intr_entry);
	init_waitqueue_head(&req->waitq);
	atomic_set(&req->count, 1);
}

struct fuse_req *fuse_request_alloc(void)
{
	struct fuse_req *req = kmem_cache_alloc(fuse_req_cachep, GFP_KERNEL);
	if (req)
		fuse_request_init(req);
	return req;
}
EXPORT_SYMBOL_GPL(fuse_request_alloc);

struct fuse_req *fuse_request_alloc_nofs(void)
{
	struct fuse_req *req = kmem_cache_alloc(fuse_req_cachep, GFP_NOFS);
	if (req)
		fuse_request_init(req);
	return req;
}

void fuse_request_free(struct fuse_req *req)
{
	kmem_cache_free(fuse_req_cachep, req);
}

static void block_sigs(sigset_t *oldset)
{
	sigset_t mask;

	siginitsetinv(&mask, sigmask(SIGKILL));
	sigprocmask(SIG_BLOCK, &mask, oldset);
}

static void restore_sigs(sigset_t *oldset)
{
	sigprocmask(SIG_SETMASK, oldset, NULL);
}

static void __fuse_get_request(struct fuse_req *req)
{
	atomic_inc(&req->count);
}

/* Must be called with > 1 refcount */
static void __fuse_put_request(struct fuse_req *req)
{
	BUG_ON(atomic_read(&req->count) < 2);
	atomic_dec(&req->count);
}

static void fuse_req_init_context(struct fuse_req *req)
{
	req->in.h.uid = current_fsuid();
	req->in.h.gid = current_fsgid();
	req->in.h.pid = current->pid;
}

struct fuse_req *fuse_get_req(struct fuse_conn *fc)
{
	struct fuse_req *req;
	sigset_t oldset;
	int intr;
	int err;

	atomic_inc(&fc->num_waiting);
	block_sigs(&oldset);
	intr = wait_event_interruptible(fc->blocked_waitq, !fc->blocked);
	restore_sigs(&oldset);
	err = -EINTR;
	if (intr)
		goto out;

	err = -ENOTCONN;
	if (!fc->connected)
		goto out;

	req = fuse_request_alloc();
	err = -ENOMEM;
	if (!req)
		goto out;

	fuse_req_init_context(req);
	req->waiting = 1;
	return req;

 out:
	atomic_dec(&fc->num_waiting);
	return ERR_PTR(err);
}
EXPORT_SYMBOL_GPL(fuse_get_req);

/*
 * Return request in fuse_file->reserved_req.  However that may
 * currently be in use.  If that is the case, wait for it to become
 * available.
 */
static struct fuse_req *get_reserved_req(struct fuse_conn *fc,
					 struct file *file)
{
	struct fuse_req *req = NULL;
	struct fuse_file *ff = file->private_data;

	do {
		wait_event(fc->reserved_req_waitq, ff->reserved_req);
		spin_lock(&fc->lock);
		if (ff->reserved_req) {
			req = ff->reserved_req;
			ff->reserved_req = NULL;
			get_file(file);
			req->stolen_file = file;
		}
		spin_unlock(&fc->lock);
	} while (!req);

	return req;
}

/*
 * Put stolen request back into fuse_file->reserved_req
 */
static void put_reserved_req(struct fuse_conn *fc, struct fuse_req *req)
{
	struct file *file = req->stolen_file;
	struct fuse_file *ff = file->private_data;

	spin_lock(&fc->lock);
	fuse_request_init(req);
	BUG_ON(ff->reserved_req);
	ff->reserved_req = req;
	wake_up_all(&fc->reserved_req_waitq);
	spin_unlock(&fc->lock);
	fput(file);
}

/*
 * Gets a requests for a file operation, always succeeds
 *
 * This is used for sending the FLUSH request, which must get to
 * userspace, due to POSIX locks which may need to be unlocked.
 *
 * If allocation fails due to OOM, use the reserved request in
 * fuse_file.
 *
 * This is very unlikely to deadlock accidentally, since the
 * filesystem should not have it's own file open.  If deadlock is
 * intentional, it can still be broken by "aborting" the filesystem.
 */
struct fuse_req *fuse_get_req_nofail(struct fuse_conn *fc, struct file *file)
{
	struct fuse_req *req;

	atomic_inc(&fc->num_waiting);
	wait_event(fc->blocked_waitq, !fc->blocked);
	req = fuse_request_alloc();
	if (!req)
		req = get_reserved_req(fc, file);

	fuse_req_init_context(req);
	req->waiting = 1;
	return req;
}

void fuse_put_request(struct fuse_conn *fc, struct fuse_req *req)
{
	if (atomic_dec_and_test(&req->count)) {
		if (req->waiting)
			atomic_dec(&fc->num_waiting);

		if (req->stolen_file)
			put_reserved_req(fc, req);
		else
			fuse_request_free(req);
	}
}
EXPORT_SYMBOL_GPL(fuse_put_request);

static unsigned len_args(unsigned numargs, struct fuse_arg *args)
{
	unsigned nbytes = 0;
	unsigned i;

	for (i = 0; i < numargs; i++)
		nbytes += args[i].size;

	return nbytes;
}

static u64 fuse_get_unique(struct fuse_conn *fc)
{
	fc->reqctr++;
	/* zero is special */
	if (fc->reqctr == 0)
		fc->reqctr = 1;

	return fc->reqctr;
}

static void queue_request(struct fuse_conn *fc, struct fuse_req *req)
{
	req->in.h.len = sizeof(struct fuse_in_header) +
		len_args(req->in.numargs, (struct fuse_arg *) req->in.args);
	list_add_tail(&req->list, &fc->pending);
	req->state = FUSE_REQ_PENDING;
	if (!req->waiting) {
		req->waiting = 1;
		atomic_inc(&fc->num_waiting);
	}
	wake_up(&fc->waitq);
	kill_fasync(&fc->fasync, SIGIO, POLL_IN);
}

void fuse_queue_forget(struct fuse_conn *fc, struct fuse_forget_link *forget,
		       u64 nodeid, u64 nlookup)
{
	forget->forget_one.nodeid = nodeid;
	forget->forget_one.nlookup = nlookup;

	spin_lock(&fc->lock);
	fc->forget_list_tail->next = forget;
	fc->forget_list_tail = forget;
	wake_up(&fc->waitq);
	kill_fasync(&fc->fasync, SIGIO, POLL_IN);
	spin_unlock(&fc->lock);
}

static void flush_bg_queue(struct fuse_conn *fc)
{
	while (fc->active_background < fc->max_background &&
	       !list_empty(&fc->bg_queue)) {
		struct fuse_req *req;

		req = list_entry(fc->bg_queue.next, struct fuse_req, list);
		list_del(&req->list);
		fc->active_background++;
		req->in.h.unique = fuse_get_unique(fc);
		queue_request(fc, req);
	}
}

/*
 * This function is called when a request is finished.  Either a reply
 * has arrived or it was aborted (and not yet sent) or some error
 * occurred during communication with userspace, or the device file
 * was closed.  The requester thread is woken up (if still waiting),
 * the 'end' callback is called if given, else the reference to the
 * request is released
 *
 * Called with fc->lock, unlocks it
 */
static void request_end(struct fuse_conn *fc, struct fuse_req *req)
__releases(fc->lock)
{
	void (*end) (struct fuse_conn *, struct fuse_req *) = req->end;
	req->end = NULL;
	list_del(&req->list);
	list_del(&req->intr_entry);
	req->state = FUSE_REQ_FINISHED;
	if (req->background) {
		if (fc->num_background == fc->max_background) {
			fc->blocked = 0;
			wake_up_all(&fc->blocked_waitq);
		}
		if (fc->num_background == fc->congestion_threshold &&
		    fc->connected && fc->bdi_initialized) {
			clear_bdi_congested(&fc->bdi, BLK_RW_SYNC);
			clear_bdi_congested(&fc->bdi, BLK_RW_ASYNC);
		}
		fc->num_background--;
		fc->active_background--;
		flush_bg_queue(fc);
	}
	spin_unlock(&fc->lock);
	wake_up(&req->waitq);
	if (end)
		end(fc, req);
	fuse_put_request(fc, req);
}

static void wait_answer_interruptible(struct fuse_conn *fc,
				      struct fuse_req *req)
__releases(fc->lock)
__acquires(fc->lock)
{
	if (signal_pending(current))
		return;

	spin_unlock(&fc->lock);
	wait_event_interruptible(req->waitq, req->state == FUSE_REQ_FINISHED);
	spin_lock(&fc->lock);
}

static void queue_interrupt(struct fuse_conn *fc, struct fuse_req *req)
{
	list_add_tail(&req->intr_entry, &fc->interrupts);
	wake_up(&fc->waitq);
	kill_fasync(&fc->fasync, SIGIO, POLL_IN);
}

static void request_wait_answer(struct fuse_conn *fc, struct fuse_req *req)
__releases(fc->lock)
__acquires(fc->lock)
{
	if (!fc->no_interrupt) {
		/* Any signal may interrupt this */
		wait_answer_interruptible(fc, req);

		if (req->aborted)
			goto aborted;
		if (req->state == FUSE_REQ_FINISHED)
			return;

		req->interrupted = 1;
		if (req->state == FUSE_REQ_SENT)
			queue_interrupt(fc, req);
	}

	if (!req->force) {
		sigset_t oldset;

		/* Only fatal signals may interrupt this */
		block_sigs(&oldset);
		wait_answer_interruptible(fc, req);
		restore_sigs(&oldset);

		if (req->aborted)
			goto aborted;
		if (req->state == FUSE_REQ_FINISHED)
			return;

		/* Request is not yet in userspace, bail out */
		if (req->state == FUSE_REQ_PENDING) {
			list_del(&req->list);
			__fuse_put_request(req);
			req->out.h.error = -EINTR;
			return;
		}
	}

	/*
	 * Either request is already in userspace, or it was forced.
	 * Wait it out.
	 */
	spin_unlock(&fc->lock);
	wait_event(req->waitq, req->state == FUSE_REQ_FINISHED);
	spin_lock(&fc->lock);

	if (!req->aborted)
		return;

 aborted:
	BUG_ON(req->state != FUSE_REQ_FINISHED);
	if (req->locked) {
		/* This is uninterruptible sleep, because data is
		   being copied to/from the buffers of req.  During
		   locked state, there mustn't be any filesystem
		   operation (e.g. page fault), since that could lead
		   to deadlock */
		spin_unlock(&fc->lock);
		wait_event(req->waitq, !req->locked);
		spin_lock(&fc->lock);
	}
}

void fuse_request_send(struct fuse_conn *fc, struct fuse_req *req)
{
	req->isreply = 1;
	spin_lock(&fc->lock);
	if (!fc->connected)
		req->out.h.error = -ENOTCONN;
	else if (fc->conn_error)
		req->out.h.error = -ECONNREFUSED;
	else {
		req->in.h.unique = fuse_get_unique(fc);
		queue_request(fc, req);
		/* acquire extra reference, since request is still needed
		   after request_end() */
		__fuse_get_request(req);

		request_wait_answer(fc, req);
	}
	spin_unlock(&fc->lock);
}
EXPORT_SYMBOL_GPL(fuse_request_send);

static void fuse_request_send_nowait_locked(struct fuse_conn *fc,
					    struct fuse_req *req)
{
	req->background = 1;
	fc->num_background++;
	if (fc->num_background == fc->max_background)
		fc->blocked = 1;
	if (fc->num_background == fc->congestion_threshold &&
	    fc->bdi_initialized) {
		set_bdi_congested(&fc->bdi, BLK_RW_SYNC);
		set_bdi_congested(&fc->bdi, BLK_RW_ASYNC);
	}
	list_add_tail(&req->list, &fc->bg_queue);
	flush_bg_queue(fc);
}

static void fuse_request_send_nowait(struct fuse_conn *fc, struct fuse_req *req)
{
	spin_lock(&fc->lock);
	if (fc->connected) {
		fuse_request_send_nowait_locked(fc, req);
		spin_unlock(&fc->lock);
	} else {
		req->out.h.error = -ENOTCONN;
		request_end(fc, req);
	}
}

void fuse_request_send_background(struct fuse_conn *fc, struct fuse_req *req)
{
	req->isreply = 1;
	fuse_request_send_nowait(fc, req);
}
EXPORT_SYMBOL_GPL(fuse_request_send_background);

static int fuse_request_send_notify_reply(struct fuse_conn *fc,
					  struct fuse_req *req, u64 unique)
{
	int err = -ENODEV;

	req->isreply = 0;
	req->in.h.unique = unique;
	spin_lock(&fc->lock);
	if (fc->connected) {
		queue_request(fc, req);
		err = 0;
	}
	spin_unlock(&fc->lock);

	return err;
}

/*
 * Called under fc->lock
 *
 * fc->connected must have been checked previously
 */
void fuse_request_send_background_locked(struct fuse_conn *fc,
					 struct fuse_req *req)
{
	req->isreply = 1;
	fuse_request_send_nowait_locked(fc, req);
}

/*
 * Lock the request.  Up to the next unlock_request() there mustn't be
 * anything that could cause a page-fault.  If the request was already
 * aborted bail out.
 */
static int lock_request(struct fuse_conn *fc, struct fuse_req *req)
{
	int err = 0;
	if (req) {
		spin_lock(&fc->lock);
		if (req->aborted)
			err = -ENOENT;
		else
			req->locked = 1;
		spin_unlock(&fc->lock);
	}
	return err;
}

/*
 * Unlock request.  If it was aborted during being locked, the
 * requester thread is currently waiting for it to be unlocked, so
 * wake it up.
 */
static void unlock_request(struct fuse_conn *fc, struct fuse_req *req)
{
	if (req) {
		spin_lock(&fc->lock);
		req->locked = 0;
		if (req->aborted)
			wake_up(&req->waitq);
		spin_unlock(&fc->lock);
	}
}

struct fuse_copy_state {
	struct fuse_conn *fc;
	int write;
	struct fuse_req *req;
	const struct iovec *iov;
	struct pipe_buffer *pipebufs;
	struct pipe_buffer *currbuf;
	struct pipe_inode_info *pipe;
	unsigned long nr_segs;
	unsigned long seglen;
	unsigned long addr;
	struct page *pg;
	void *mapaddr;
	void *buf;
	unsigned len;
	unsigned move_pages:1;
};

static void fuse_copy_init(struct fuse_copy_state *cs, struct fuse_conn *fc,
			   int write,
			   const struct iovec *iov, unsigned long nr_segs)
{
	memset(cs, 0, sizeof(*cs));
	cs->fc = fc;
	cs->write = write;
	cs->iov = iov;
	cs->nr_segs = nr_segs;
}

/* Unmap and put previous page of userspace buffer */
static void fuse_copy_finish(struct fuse_copy_state *cs)
{
	if (cs->currbuf) {
		struct pipe_buffer *buf = cs->currbuf;

		if (!cs->write) {
			buf->ops->unmap(cs->pipe, buf, cs->mapaddr);
		} else {
			kunmap(buf->page);
			buf->len = PAGE_SIZE - cs->len;
		}
		cs->currbuf = NULL;
		cs->mapaddr = NULL;
	} else if (cs->mapaddr) {
		kunmap(cs->pg);
		if (cs->write) {
			flush_dcache_page(cs->pg);
			set_page_dirty_lock(cs->pg);
		}
		put_page(cs->pg);
		cs->mapaddr = NULL;
	}
}

/*
 * Get another pagefull of userspace buffer, and map it to kernel
 * address space, and lock request
 */
static int fuse_copy_fill(struct fuse_copy_state *cs)
{
	unsigned long offset;
	int err;

	unlock_request(cs->fc, cs->req);
	fuse_copy_finish(cs);
	if (cs->pipebufs) {
		struct pipe_buffer *buf = cs->pipebufs;

		if (!cs->write) {
			err = buf->ops->confirm(cs->pipe, buf);
			if (err)
				return err;

			BUG_ON(!cs->nr_segs);
			cs->currbuf = buf;
			cs->mapaddr = buf->ops->map(cs->pipe, buf, 0);
			cs->len = buf->len;
			cs->buf = cs->mapaddr + buf->offset;
			cs->pipebufs++;
			cs->nr_segs--;
		} else {
			struct page *page;

			if (cs->nr_segs == cs->pipe->buffers)
				return -EIO;

			page = alloc_page(GFP_HIGHUSER);
			if (!page)
				return -ENOMEM;

			buf->page = page;
			buf->offset = 0;
			buf->len = 0;

			cs->currbuf = buf;
			cs->mapaddr = kmap(page);
			cs->buf = cs->mapaddr;
			cs->len = PAGE_SIZE;
			cs->pipebufs++;
			cs->nr_segs++;
		}
	} else {
		if (!cs->seglen) {
			BUG_ON(!cs->nr_segs);
			cs->seglen = cs->iov[0].iov_len;
			cs->addr = (unsigned long) cs->iov[0].iov_base;
			cs->iov++;
			cs->nr_segs--;
		}
		err = get_user_pages_fast(cs->addr, 1, cs->write, &cs->pg);
		if (err < 0)
			return err;
		BUG_ON(err != 1);
		offset = cs->addr % PAGE_SIZE;
		cs->mapaddr = kmap(cs->pg);
		cs->buf = cs->mapaddr + offset;
		cs->len = min(PAGE_SIZE - offset, cs->seglen);
		cs->seglen -= cs->len;
		cs->addr += cs->len;
	}

	return lock_request(cs->fc, cs->req);
}

/* Do as much copy to/from userspace buffer as we can */
static int fuse_copy_do(struct fuse_copy_state *cs, void **val, unsigned *size)
{
	unsigned ncpy = min(*size, cs->len);
	if (val) {
		if (cs->write)
			memcpy(cs->buf, *val, ncpy);
		else
			memcpy(*val, cs->buf, ncpy);
		*val += ncpy;
	}
	*size -= ncpy;
	cs->len -= ncpy;
	cs->buf += ncpy;
	return ncpy;
}

static int fuse_check_page(struct page *page)
{
	if (page_mapcount(page) ||
	    page->mapping != NULL ||
	    page_count(page) != 1 ||
	    (page->flags & PAGE_FLAGS_CHECK_AT_PREP &
	     ~(1 << PG_locked |
	       1 << PG_referenced |
	       1 << PG_uptodate |
	       1 << PG_lru |
	       1 << PG_active |
	       1 << PG_reclaim))) {
		printk(KERN_WARNING "fuse: trying to steal weird page\n");
		printk(KERN_WARNING "  page=%p index=%li flags=%08lx, count=%i, mapcount=%i, mapping=%p\n", page, page->index, page->flags, page_count(page), page_mapcount(page), page->mapping);
		return 1;
	}
	return 0;
}

static int fuse_try_move_page(struct fuse_copy_state *cs, struct page **pagep)
{
	int err;
	struct page *oldpage = *pagep;
	struct page *newpage;
	struct pipe_buffer *buf = cs->pipebufs;
	struct address_space *mapping;
	pgoff_t index;

	unlock_request(cs->fc, cs->req);
	fuse_copy_finish(cs);

	err = buf->ops->confirm(cs->pipe, buf);
	if (err)
		return err;

	BUG_ON(!cs->nr_segs);
	cs->currbuf = buf;
	cs->len = buf->len;
	cs->pipebufs++;
	cs->nr_segs--;

	if (cs->len != PAGE_SIZE)
		goto out_fallback;

	if (buf->ops->steal(cs->pipe, buf) != 0)
		goto out_fallback;

	newpage = buf->page;

	if (WARN_ON(!PageUptodate(newpage)))
		return -EIO;

	ClearPageMappedToDisk(newpage);

	if (fuse_check_page(newpage) != 0)
		goto out_fallback_unlock;

	mapping = oldpage->mapping;
	index = oldpage->index;

	/*
	 * This is a new and locked page, it shouldn't be mapped or
	 * have any special flags on it
	 */
	if (WARN_ON(page_mapped(oldpage)))
		goto out_fallback_unlock;
	if (WARN_ON(page_has_private(oldpage)))
		goto out_fallback_unlock;
	if (WARN_ON(PageDirty(oldpage) || PageWriteback(oldpage)))
		goto out_fallback_unlock;
	if (WARN_ON(PageMlocked(oldpage)))
		goto out_fallback_unlock;

	err = replace_page_cache_page(oldpage, newpage, GFP_KERNEL);
	if (err) {
		unlock_page(newpage);
		return err;
	}

	page_cache_get(newpage);

	if (!(buf->flags & PIPE_BUF_FLAG_LRU))
		lru_cache_add_file(newpage);

	err = 0;
	spin_lock(&cs->fc->lock);
	if (cs->req->aborted)
		err = -ENOENT;
	else
		*pagep = newpage;
	spin_unlock(&cs->fc->lock);

	if (err) {
		unlock_page(newpage);
		page_cache_release(newpage);
		return err;
	}

	unlock_page(oldpage);
	page_cache_release(oldpage);
	cs->len = 0;

	return 0;

out_fallback_unlock:
	unlock_page(newpage);
out_fallback:
	cs->mapaddr = buf->ops->map(cs->pipe, buf, 1);
	cs->buf = cs->mapaddr + buf->offset;

	err = lock_request(cs->fc, cs->req);
	if (err)
		return err;

	return 1;
}

static int fuse_ref_page(struct fuse_copy_state *cs, struct page *page,
			 unsigned offset, unsigned count)
{
	struct pipe_buffer *buf;

	if (cs->nr_segs == cs->pipe->buffers)
		return -EIO;

	unlock_request(cs->fc, cs->req);
	fuse_copy_finish(cs);

	buf = cs->pipebufs;
	page_cache_get(page);
	buf->page = page;
	buf->offset = offset;
	buf->len = count;

	cs->pipebufs++;
	cs->nr_segs++;
	cs->len = 0;

	return 0;
}

/*
 * Copy a page in the request to/from the userspace buffer.  Must be
 * done atomically
 */
static int fuse_copy_page(struct fuse_copy_state *cs, struct page **pagep,
			  unsigned offset, unsigned count, int zeroing)
{
	int err;
	struct page *page = *pagep;

	if (page && zeroing && count < PAGE_SIZE)
		clear_highpage(page);

	while (count) {
		if (cs->write && cs->pipebufs && page) {
			return fuse_ref_page(cs, page, offset, count);
		} else if (!cs->len) {
			if (cs->move_pages && page &&
			    offset == 0 && count == PAGE_SIZE) {
				err = fuse_try_move_page(cs, pagep);
				if (err <= 0)
					return err;
			} else {
				err = fuse_copy_fill(cs);
				if (err)
					return err;
			}
		}
		if (page) {
			void *mapaddr = kmap_atomic(page, KM_USER0);
			void *buf = mapaddr + offset;
			offset += fuse_copy_do(cs, &buf, &count);
			kunmap_atomic(mapaddr, KM_USER0);
		} else
			offset += fuse_copy_do(cs, NULL, &count);
	}
	if (page && !cs->write)
		flush_dcache_page(page);
	return 0;
}

/* Copy pages in the request to/from userspace buffer */
static int fuse_copy_pages(struct fuse_copy_state *cs, unsigned nbytes,
			   int zeroing)
{
	unsigned i;
	struct fuse_req *req = cs->req;
	unsigned offset = req->page_offset;
	unsigned count = min(nbytes, (unsigned) PAGE_SIZE - offset);

	for (i = 0; i < req->num_pages && (nbytes || zeroing); i++) {
		int err;

		err = fuse_copy_page(cs, &req->pages[i], offset, count,
				     zeroing);
		if (err)
			return err;

		nbytes -= count;
		count = min(nbytes, (unsigned) PAGE_SIZE);
		offset = 0;
	}
	return 0;
}

/* Copy a single argument in the request to/from userspace buffer */
static int fuse_copy_one(struct fuse_copy_state *cs, void *val, unsigned size)
{
	while (size) {
		if (!cs->len) {
			int err = fuse_copy_fill(cs);
			if (err)
				return err;
		}
		fuse_copy_do(cs, &val, &size);
	}
	return 0;
}

/* Copy request arguments to/from userspace buffer */
static int fuse_copy_args(struct fuse_copy_state *cs, unsigned numargs,
			  unsigned argpages, struct fuse_arg *args,
			  int zeroing)
{
	int err = 0;
	unsigned i;

	for (i = 0; !err && i < numargs; i++)  {
		struct fuse_arg *arg = &args[i];
		if (i == numargs - 1 && argpages)
			err = fuse_copy_pages(cs, arg->size, zeroing);
		else
			err = fuse_copy_one(cs, arg->value, arg->size);
	}
	return err;
}

static int forget_pending(struct fuse_conn *fc)
{
	return fc->forget_list_head.next != NULL;
}

static int request_pending(struct fuse_conn *fc)
{
	return !list_empty(&fc->pending) || !list_empty(&fc->interrupts) ||
		forget_pending(fc);
}

/* Wait until a request is available on the pending list */
static void request_wait(struct fuse_conn *fc)
__releases(fc->lock)
__acquires(fc->lock)
{
	DECLARE_WAITQUEUE(wait, current);

	add_wait_queue_exclusive(&fc->waitq, &wait);
	while (fc->connected && !request_pending(fc)) {
		set_current_state(TASK_INTERRUPTIBLE);
		if (signal_pending(current))
			break;

		spin_unlock(&fc->lock);
		schedule();
		spin_lock(&fc->lock);
	}
	set_current_state(TASK_RUNNING);
	remove_wait_queue(&fc->waitq, &wait);
}

/*
 * Transfer an interrupt request to userspace
 *
 * Unlike other requests this is assembled on demand, without a need
 * to allocate a separate fuse_req structure.
 *
 * Called with fc->lock held, releases it
 */
static int fuse_read_interrupt(struct fuse_conn *fc, struct fuse_copy_state *cs,
			       size_t nbytes, struct fuse_req *req)
__releases(fc->lock)
{
	struct fuse_in_header ih;
	struct fuse_interrupt_in arg;
	unsigned reqsize = sizeof(ih) + sizeof(arg);
	int err;

	list_del_init(&req->intr_entry);
	req->intr_unique = fuse_get_unique(fc);
	memset(&ih, 0, sizeof(ih));
	memset(&arg, 0, sizeof(arg));
	ih.len = reqsize;
	ih.opcode = FUSE_INTERRUPT;
	ih.unique = req->intr_unique;
	arg.unique = req->in.h.unique;

	spin_unlock(&fc->lock);
	if (nbytes < reqsize)
		return -EINVAL;

	err = fuse_copy_one(cs, &ih, sizeof(ih));
	if (!err)
		err = fuse_copy_one(cs, &arg, sizeof(arg));
	fuse_copy_finish(cs);

	return err ? err : reqsize;
}

static struct fuse_forget_link *dequeue_forget(struct fuse_conn *fc,
					       unsigned max,
					       unsigned *countp)
{
	struct fuse_forget_link *head = fc->forget_list_head.next;
	struct fuse_forget_link **newhead = &head;
	unsigned count;

	for (count = 0; *newhead != NULL && count < max; count++)
		newhead = &(*newhead)->next;

	fc->forget_list_head.next = *newhead;
	*newhead = NULL;
	if (fc->forget_list_head.next == NULL)
		fc->forget_list_tail = &fc->forget_list_head;

	if (countp != NULL)
		*countp = count;

	return head;
}

static int fuse_read_single_forget(struct fuse_conn *fc,
				   struct fuse_copy_state *cs,
				   size_t nbytes)
__releases(fc->lock)
{
	int err;
	struct fuse_forget_link *forget = dequeue_forget(fc, 1, NULL);
	struct fuse_forget_in arg = {
		.nlookup = forget->forget_one.nlookup,
	};
	struct fuse_in_header ih = {
		.opcode = FUSE_FORGET,
		.nodeid = forget->forget_one.nodeid,
		.unique = fuse_get_unique(fc),
		.len = sizeof(ih) + sizeof(arg),
	};

	spin_unlock(&fc->lock);
	kfree(forget);
	if (nbytes < ih.len)
		return -EINVAL;

	err = fuse_copy_one(cs, &ih, sizeof(ih));
	if (!err)
		err = fuse_copy_one(cs, &arg, sizeof(arg));
	fuse_copy_finish(cs);

	if (err)
		return err;

	return ih.len;
}

static int fuse_read_batch_forget(struct fuse_conn *fc,
				   struct fuse_copy_state *cs, size_t nbytes)
__releases(fc->lock)
{
	int err;
	unsigned max_forgets;
	unsigned count;
	struct fuse_forget_link *head;
	struct fuse_batch_forget_in arg = { .count = 0 };
	struct fuse_in_header ih = {
		.opcode = FUSE_BATCH_FORGET,
		.unique = fuse_get_unique(fc),
		.len = sizeof(ih) + sizeof(arg),
	};

	if (nbytes < ih.len) {
		spin_unlock(&fc->lock);
		return -EINVAL;
	}

	max_forgets = (nbytes - ih.len) / sizeof(struct fuse_forget_one);
	head = dequeue_forget(fc, max_forgets, &count);
	spin_unlock(&fc->lock);

	arg.count = count;
	ih.len += count * sizeof(struct fuse_forget_one);
	err = fuse_copy_one(cs, &ih, sizeof(ih));
	if (!err)
		err = fuse_copy_one(cs, &arg, sizeof(arg));

	while (head) {
		struct fuse_forget_link *forget = head;

		if (!err) {
			err = fuse_copy_one(cs, &forget->forget_one,
					    sizeof(forget->forget_one));
		}
		head = forget->next;
		kfree(forget);
	}

	fuse_copy_finish(cs);

	if (err)
		return err;

	return ih.len;
}

static int fuse_read_forget(struct fuse_conn *fc, struct fuse_copy_state *cs,
			    size_t nbytes)
__releases(fc->lock)
{
	if (fc->minor < 16 || fc->forget_list_head.next->next == NULL)
		return fuse_read_single_forget(fc, cs, nbytes);
	else
		return fuse_read_batch_forget(fc, cs, nbytes);
}

/*
 * Read a single request into the userspace filesystem's buffer.  This
 * function waits until a request is available, then removes it from
 * the pending list and copies request data to userspace buffer.  If
 * no reply is needed (FORGET) or request has been aborted or there
 * was an error during the copying then it's finished by calling
 * request_end().  Otherwise add it to the processing list, and set
 * the 'sent' flag.
 */
static ssize_t fuse_dev_do_read(struct fuse_conn *fc, struct file *file,
				struct fuse_copy_state *cs, size_t nbytes)
{
	int err;
	struct fuse_req *req;
	struct fuse_in *in;
	unsigned reqsize;

 restart:
	spin_lock(&fc->lock);
	err = -EAGAIN;
	if ((file->f_flags & O_NONBLOCK) && fc->connected &&
	    !request_pending(fc))
		goto err_unlock;

	request_wait(fc);
	err = -ENODEV;
	if (!fc->connected)
		goto err_unlock;
	err = -ERESTARTSYS;
	if (!request_pending(fc))
		goto err_unlock;

	if (!list_empty(&fc->interrupts)) {
		req = list_entry(fc->interrupts.next, struct fuse_req,
				 intr_entry);
		return fuse_read_interrupt(fc, cs, nbytes, req);
	}

	if (forget_pending(fc)) {
		if (list_empty(&fc->pending) || fc->forget_batch-- > 0)
			return fuse_read_forget(fc, cs, nbytes);

		if (fc->forget_batch <= -8)
			fc->forget_batch = 16;
	}

	req = list_entry(fc->pending.next, struct fuse_req, list);
	req->state = FUSE_REQ_READING;
	list_move(&req->list, &fc->io);

	in = &req->in;
	reqsize = in->h.len;
	/* If request is too large, reply with an error and restart the read */
	if (nbytes < reqsize) {
		req->out.h.error = -EIO;
		/* SETXATTR is special, since it may contain too large data */
		if (in->h.opcode == FUSE_SETXATTR)
			req->out.h.error = -E2BIG;
		request_end(fc, req);
		goto restart;
	}
	spin_unlock(&fc->lock);
	cs->req = req;
	err = fuse_copy_one(cs, &in->h, sizeof(in->h));
	if (!err)
		err = fuse_copy_args(cs, in->numargs, in->argpages,
				     (struct fuse_arg *) in->args, 0);
	fuse_copy_finish(cs);
	spin_lock(&fc->lock);
	req->locked = 0;
	if (req->aborted) {
		request_end(fc, req);
		return -ENODEV;
	}
	if (err) {
		req->out.h.error = -EIO;
		request_end(fc, req);
		return err;
	}
	if (!req->isreply)
		request_end(fc, req);
	else {
		req->state = FUSE_REQ_SENT;
		list_move_tail(&req->list, &fc->processing);
		if (req->interrupted)
			queue_interrupt(fc, req);
		spin_unlock(&fc->lock);
	}
	return reqsize;

 err_unlock:
	spin_unlock(&fc->lock);
	return err;
}

static ssize_t fuse_dev_read(struct kiocb *iocb, const struct iovec *iov,
			      unsigned long nr_segs, loff_t pos)
{
	struct fuse_copy_state cs;
	struct file *file = iocb->ki_filp;
	struct fuse_conn *fc = fuse_get_conn(file);
	if (!fc)
		return -EPERM;

	fuse_copy_init(&cs, fc, 1, iov, nr_segs);

	return fuse_dev_do_read(fc, file, &cs, iov_length(iov, nr_segs));
}

static int fuse_dev_pipe_buf_steal(struct pipe_inode_info *pipe,
				   struct pipe_buffer *buf)
{
	return 1;
}

static const struct pipe_buf_operations fuse_dev_pipe_buf_ops = {
	.can_merge = 0,
	.map = generic_pipe_buf_map,
	.unmap = generic_pipe_buf_unmap,
	.confirm = generic_pipe_buf_confirm,
	.release = generic_pipe_buf_release,
	.steal = fuse_dev_pipe_buf_steal,
	.get = generic_pipe_buf_get,
};

static ssize_t fuse_dev_splice_read(struct file *in, loff_t *ppos,
				    struct pipe_inode_info *pipe,
				    size_t len, unsigned int flags)
{
	int ret;
	int page_nr = 0;
	int do_wakeup = 0;
	struct pipe_buffer *bufs;
	struct fuse_copy_state cs;
	struct fuse_conn *fc = fuse_get_conn(in);
	if (!fc)
		return -EPERM;

	bufs = kmalloc(pipe->buffers * sizeof(struct pipe_buffer), GFP_KERNEL);
	if (!bufs)
		return -ENOMEM;

	fuse_copy_init(&cs, fc, 1, NULL, 0);
	cs.pipebufs = bufs;
	cs.pipe = pipe;
	ret = fuse_dev_do_read(fc, in, &cs, len);
	if (ret < 0)
		goto out;

	ret = 0;
	pipe_lock(pipe);

	if (!pipe->readers) {
		send_sig(SIGPIPE, current, 0);
		if (!ret)
			ret = -EPIPE;
		goto out_unlock;
	}

	if (pipe->nrbufs + cs.nr_segs > pipe->buffers) {
		ret = -EIO;
		goto out_unlock;
	}

	while (page_nr < cs.nr_segs) {
		int newbuf = (pipe->curbuf + pipe->nrbufs) & (pipe->buffers - 1);
		struct pipe_buffer *buf = pipe->bufs + newbuf;

		buf->page = bufs[page_nr].page;
		buf->offset = bufs[page_nr].offset;
		buf->len = bufs[page_nr].len;
		buf->ops = &fuse_dev_pipe_buf_ops;

		pipe->nrbufs++;
		page_nr++;
		ret += buf->len;

		if (pipe->inode)
			do_wakeup = 1;
	}

out_unlock:
	pipe_unlock(pipe);

	if (do_wakeup) {
		smp_mb();
		if (waitqueue_active(&pipe->wait))
			wake_up_interruptible(&pipe->wait);
		kill_fasync(&pipe->fasync_readers, SIGIO, POLL_IN);
	}

out:
	for (; page_nr < cs.nr_segs; page_nr++)
		page_cache_release(bufs[page_nr].page);

	kfree(bufs);
	return ret;
}

static int fuse_notify_poll(struct fuse_conn *fc, unsigned int size,
			    struct fuse_copy_state *cs)
{
	struct fuse_notify_poll_wakeup_out outarg;
	int err = -EINVAL;

	if (size != sizeof(outarg))
		goto err;

	err = fuse_copy_one(cs, &outarg, sizeof(outarg));
	if (err)
		goto err;

	fuse_copy_finish(cs);
	return fuse_notify_poll_wakeup(fc, &outarg);

err:
	fuse_copy_finish(cs);
	return err;
}

static int fuse_notify_inval_inode(struct fuse_conn *fc, unsigned int size,
				   struct fuse_copy_state *cs)
{
	struct fuse_notify_inval_inode_out outarg;
	int err = -EINVAL;

	if (size != sizeof(outarg))
		goto err;

	err = fuse_copy_one(cs, &outarg, sizeof(outarg));
	if (err)
		goto err;
	fuse_copy_finish(cs);

	down_read(&fc->killsb);
	err = -ENOENT;
	if (fc->sb) {
		err = fuse_reverse_inval_inode(fc->sb, outarg.ino,
					       outarg.off, outarg.len);
	}
	up_read(&fc->killsb);
	return err;

err:
	fuse_copy_finish(cs);
	return err;
}

static int fuse_notify_inval_entry(struct fuse_conn *fc, unsigned int size,
				   struct fuse_copy_state *cs)
{
	struct fuse_notify_inval_entry_out outarg;
	int err = -ENOMEM;
	char *buf;
	struct qstr name;

	buf = kzalloc(FUSE_NAME_MAX + 1, GFP_KERNEL);
	if (!buf)
		goto err;

	err = -EINVAL;
	if (size < sizeof(outarg))
		goto err;

	err = fuse_copy_one(cs, &outarg, sizeof(outarg));
	if (err)
		goto err;

	err = -ENAMETOOLONG;
	if (outarg.namelen > FUSE_NAME_MAX)
		goto err;

	name.name = buf;
	name.len = outarg.namelen;
	err = fuse_copy_one(cs, buf, outarg.namelen + 1);
	if (err)
		goto err;
	fuse_copy_finish(cs);
	buf[outarg.namelen] = 0;
	name.hash = full_name_hash(name.name, name.len);

	down_read(&fc->killsb);
	err = -ENOENT;
	if (fc->sb)
		err = fuse_reverse_inval_entry(fc->sb, outarg.parent, &name);
	up_read(&fc->killsb);
	kfree(buf);
	return err;

err:
	kfree(buf);
	fuse_copy_finish(cs);
	return err;
}

static int fuse_notify_store(struct fuse_conn *fc, unsigned int size,
			     struct fuse_copy_state *cs)
{
	struct fuse_notify_store_out outarg;
	struct inode *inode;
	struct address_space *mapping;
	u64 nodeid;
	int err;
	pgoff_t index;
	unsigned int offset;
	unsigned int num;
	loff_t file_size;
	loff_t end;

	err = -EINVAL;
	if (size < sizeof(outarg))
		goto out_finish;

	err = fuse_copy_one(cs, &outarg, sizeof(outarg));
	if (err)
		goto out_finish;

	err = -EINVAL;
	if (size - sizeof(outarg) != outarg.size)
		goto out_finish;

	nodeid = outarg.nodeid;

	down_read(&fc->killsb);

	err = -ENOENT;
	if (!fc->sb)
		goto out_up_killsb;

	inode = ilookup5(fc->sb, nodeid, fuse_inode_eq, &nodeid);
	if (!inode)
		goto out_up_killsb;

	mapping = inode->i_mapping;
	index = outarg.offset >> PAGE_CACHE_SHIFT;
	offset = outarg.offset & ~PAGE_CACHE_MASK;
	file_size = i_size_read(inode);
	end = outarg.offset + outarg.size;
	if (end > file_size) {
		file_size = end;
		fuse_write_update_size(inode, file_size);
	}

	num = outarg.size;
	while (num) {
		struct page *page;
		unsigned int this_num;

		err = -ENOMEM;
		page = find_or_create_page(mapping, index,
					   mapping_gfp_mask(mapping));
		if (!page)
			goto out_iput;

		this_num = min_t(unsigned, num, PAGE_CACHE_SIZE - offset);
		err = fuse_copy_page(cs, &page, offset, this_num, 0);
		if (!err && offset == 0 && (num != 0 || file_size == end))
			SetPageUptodate(page);
		unlock_page(page);
		page_cache_release(page);

		if (err)
			goto out_iput;

		num -= this_num;
		offset = 0;
		index++;
	}

	err = 0;

out_iput:
	iput(inode);
out_up_killsb:
	up_read(&fc->killsb);
out_finish:
	fuse_copy_finish(cs);
	return err;
}

static void fuse_retrieve_end(struct fuse_conn *fc, struct fuse_req *req)
{
	release_pages(req->pages, req->num_pages, 0);
}

static int fuse_retrieve(struct fuse_conn *fc, struct inode *inode,
			 struct fuse_notify_retrieve_out *outarg)
{
	int err;
	struct address_space *mapping = inode->i_mapping;
	struct fuse_req *req;
	pgoff_t index;
	loff_t file_size;
	unsigned int num;
	unsigned int offset;
	size_t total_len = 0;

	req = fuse_get_req(fc);
	if (IS_ERR(req))
		return PTR_ERR(req);

	offset = outarg->offset & ~PAGE_CACHE_MASK;

	req->in.h.opcode = FUSE_NOTIFY_REPLY;
	req->in.h.nodeid = outarg->nodeid;
	req->in.numargs = 2;
	req->in.argpages = 1;
	req->page_offset = offset;
	req->end = fuse_retrieve_end;

	index = outarg->offset >> PAGE_CACHE_SHIFT;
	file_size = i_size_read(inode);
	num = outarg->size;
	if (outarg->offset > file_size)
		num = 0;
	else if (outarg->offset + num > file_size)
		num = file_size - outarg->offset;

	while (num) {
		struct page *page;
		unsigned int this_num;

		page = find_get_page(mapping, index);
		if (!page)
			break;

		this_num = min_t(unsigned, num, PAGE_CACHE_SIZE - offset);
		req->pages[req->num_pages] = page;
		req->num_pages++;

		num -= this_num;
		total_len += this_num;
	}
	req->misc.retrieve_in.offset = outarg->offset;
	req->misc.retrieve_in.size = total_len;
	req->in.args[0].size = sizeof(req->misc.retrieve_in);
	req->in.args[0].value = &req->misc.retrieve_in;
	req->in.args[1].size = total_len;

	err = fuse_request_send_notify_reply(fc, req, outarg->notify_unique);
	if (err)
		fuse_retrieve_end(fc, req);

	return err;
}

static int fuse_notify_retrieve(struct fuse_conn *fc, unsigned int size,
				struct fuse_copy_state *cs)
{
	struct fuse_notify_retrieve_out outarg;
	struct inode *inode;
	int err;

	err = -EINVAL;
	if (size != sizeof(outarg))
		goto copy_finish;

	err = fuse_copy_one(cs, &outarg, sizeof(outarg));
	if (err)
		goto copy_finish;

	fuse_copy_finish(cs);

	down_read(&fc->killsb);
	err = -ENOENT;
	if (fc->sb) {
		u64 nodeid = outarg.nodeid;

		inode = ilookup5(fc->sb, nodeid, fuse_inode_eq, &nodeid);
		if (inode) {
			err = fuse_retrieve(fc, inode, &outarg);
			iput(inode);
		}
	}
	up_read(&fc->killsb);

	return err;

copy_finish:
	fuse_copy_finish(cs);
	return err;
}

static int fuse_notify(struct fuse_conn *fc, enum fuse_notify_code code,
		       unsigned int size, struct fuse_copy_state *cs)
{
	switch (code) {
	case FUSE_NOTIFY_POLL:
		return fuse_notify_poll(fc, size, cs);

	case FUSE_NOTIFY_INVAL_INODE:
		return fuse_notify_inval_inode(fc, size, cs);

	case FUSE_NOTIFY_INVAL_ENTRY:
		return fuse_notify_inval_entry(fc, size, cs);

	case FUSE_NOTIFY_STORE:
		return fuse_notify_store(fc, size, cs);

	case FUSE_NOTIFY_RETRIEVE:
		return fuse_notify_retrieve(fc, size, cs);

	default:
		fuse_copy_finish(cs);
		return -EINVAL;
	}
}

/* Look up request on processing list by unique ID */
static struct fuse_req *request_find(struct fuse_conn *fc, u64 unique)
{
	struct list_head *entry;

	list_for_each(entry, &fc->processing) {
		struct fuse_req *req;
		req = list_entry(entry, struct fuse_req, list);
		if (req->in.h.unique == unique || req->intr_unique == unique)
			return req;
	}
	return NULL;
}

static int copy_out_args(struct fuse_copy_state *cs, struct fuse_out *out,
			 unsigned nbytes)
{
	unsigned reqsize = sizeof(struct fuse_out_header);

	if (out->h.error)
		return nbytes != reqsize ? -EINVAL : 0;

	reqsize += len_args(out->numargs, out->args);

	if (reqsize < nbytes || (reqsize > nbytes && !out->argvar))
		return -EINVAL;
	else if (reqsize > nbytes) {
		struct fuse_arg *lastarg = &out->args[out->numargs-1];
		unsigned diffsize = reqsize - nbytes;
		if (diffsize > lastarg->size)
			return -EINVAL;
		lastarg->size -= diffsize;
	}
	return fuse_copy_args(cs, out->numargs, out->argpages, out->args,
			      out->page_zeroing);
}

/*
 * Write a single reply to a request.  First the header is copied from
 * the write buffer.  The request is then searched on the processing
 * list by the unique ID found in the header.  If found, then remove
 * it from the list and copy the rest of the buffer to the request.
 * The request is finished by calling request_end()
 */
static ssize_t fuse_dev_do_write(struct fuse_conn *fc,
				 struct fuse_copy_state *cs, size_t nbytes)
{
	int err;
	struct fuse_req *req;
	struct fuse_out_header oh;

	if (nbytes < sizeof(struct fuse_out_header))
		return -EINVAL;

	err = fuse_copy_one(cs, &oh, sizeof(oh));
	if (err)
		goto err_finish;

	err = -EINVAL;
	if (oh.len != nbytes)
		goto err_finish;

	/*
	 * Zero oh.unique indicates unsolicited notification message
	 * and error contains notification code.
	 */
	if (!oh.unique) {
		err = fuse_notify(fc, oh.error, nbytes - sizeof(oh), cs);
		return err ? err : nbytes;
	}

	err = -EINVAL;
	if (oh.error <= -1000 || oh.error > 0)
		goto err_finish;

	spin_lock(&fc->lock);
	err = -ENOENT;
	if (!fc->connected)
		goto err_unlock;

	req = request_find(fc, oh.unique);
	if (!req)
		goto err_unlock;

	if (req->aborted) {
		spin_unlock(&fc->lock);
		fuse_copy_finish(cs);
		spin_lock(&fc->lock);
		request_end(fc, req);
		return -ENOENT;
	}
	/* Is it an interrupt reply? */
	if (req->intr_unique == oh.unique) {
		err = -EINVAL;
		if (nbytes != sizeof(struct fuse_out_header))
			goto err_unlock;

		if (oh.error == -ENOSYS)
			fc->no_interrupt = 1;
		else if (oh.error == -EAGAIN)
			queue_interrupt(fc, req);

		spin_unlock(&fc->lock);
		fuse_copy_finish(cs);
		return nbytes;
	}

	req->state = FUSE_REQ_WRITING;
	list_move(&req->list, &fc->io);
	req->out.h = oh;
	req->locked = 1;
	cs->req = req;
	if (!req->out.page_replace)
		cs->move_pages = 0;
	spin_unlock(&fc->lock);

	err = copy_out_args(cs, &req->out, nbytes);
	fuse_copy_finish(cs);

	spin_lock(&fc->lock);
	req->locked = 0;
	if (!err) {
		if (req->aborted)
			err = -ENOENT;
	} else if (!req->aborted)
		req->out.h.error = -EIO;
	request_end(fc, req);

	return err ? err : nbytes;

 err_unlock:
	spin_unlock(&fc->lock);
 err_finish:
	fuse_copy_finish(cs);
	return err;
}

static ssize_t fuse_dev_write(struct kiocb *iocb, const struct iovec *iov,
			      unsigned long nr_segs, loff_t pos)
{
	struct fuse_copy_state cs;
	struct fuse_conn *fc = fuse_get_conn(iocb->ki_filp);
	if (!fc)
		return -EPERM;

	fuse_copy_init(&cs, fc, 0, iov, nr_segs);

	return fuse_dev_do_write(fc, &cs, iov_length(iov, nr_segs));
}

static ssize_t fuse_dev_splice_write(struct pipe_inode_info *pipe,
				     struct file *out, loff_t *ppos,
				     size_t len, unsigned int flags)
{
	unsigned nbuf;
	unsigned idx;
	struct pipe_buffer *bufs;
	struct fuse_copy_state cs;
	struct fuse_conn *fc;
	size_t rem;
	ssize_t ret;

	fc = fuse_get_conn(out);
	if (!fc)
		return -EPERM;

	bufs = kmalloc(pipe->buffers * sizeof(struct pipe_buffer), GFP_KERNEL);
	if (!bufs)
		return -ENOMEM;

	pipe_lock(pipe);
	nbuf = 0;
	rem = 0;
	for (idx = 0; idx < pipe->nrbufs && rem < len; idx++)
		rem += pipe->bufs[(pipe->curbuf + idx) & (pipe->buffers - 1)].len;

	ret = -EINVAL;
	if (rem < len) {
		pipe_unlock(pipe);
		goto out;
	}

	rem = len;
	while (rem) {
		struct pipe_buffer *ibuf;
		struct pipe_buffer *obuf;

		BUG_ON(nbuf >= pipe->buffers);
		BUG_ON(!pipe->nrbufs);
		ibuf = &pipe->bufs[pipe->curbuf];
		obuf = &bufs[nbuf];

		if (rem >= ibuf->len) {
			*obuf = *ibuf;
			ibuf->ops = NULL;
			pipe->curbuf = (pipe->curbuf + 1) & (pipe->buffers - 1);
			pipe->nrbufs--;
		} else {
			ibuf->ops->get(pipe, ibuf);
			*obuf = *ibuf;
			obuf->flags &= ~PIPE_BUF_FLAG_GIFT;
			obuf->len = rem;
			ibuf->offset += obuf->len;
			ibuf->len -= obuf->len;
		}
		nbuf++;
		rem -= obuf->len;
	}
	pipe_unlock(pipe);

	fuse_copy_init(&cs, fc, 0, NULL, nbuf);
	cs.pipebufs = bufs;
	cs.pipe = pipe;

	if (flags & SPLICE_F_MOVE)
		cs.move_pages = 1;

	ret = fuse_dev_do_write(fc, &cs, len);

	for (idx = 0; idx < nbuf; idx++) {
		struct pipe_buffer *buf = &bufs[idx];
		buf->ops->release(pipe, buf);
	}
out:
	kfree(bufs);
	return ret;
}

static unsigned fuse_dev_poll(struct file *file, poll_table *wait)
{
	unsigned mask = POLLOUT | POLLWRNORM;
	struct fuse_conn *fc = fuse_get_conn(file);
	if (!fc)
		return POLLERR;

	poll_wait(file, &fc->waitq, wait);

	spin_lock(&fc->lock);
	if (!fc->connected)
		mask = POLLERR;
	else if (request_pending(fc))
		mask |= POLLIN | POLLRDNORM;
	spin_unlock(&fc->lock);

	return mask;
}

/*
 * Abort all requests on the given list (pending or processing)
 *
 * This function releases and reacquires fc->lock
 */
static void end_requests(struct fuse_conn *fc, struct list_head *head)
__releases(fc->lock)
__acquires(fc->lock)
{
	while (!list_empty(head)) {
		struct fuse_req *req;
		req = list_entry(head->next, struct fuse_req, list);
		req->out.h.error = -ECONNABORTED;
		request_end(fc, req);
		spin_lock(&fc->lock);
	}
}

/*
 * Abort requests under I/O
 *
 * The requests are set to aborted and finished, and the request
 * waiter is woken up.  This will make request_wait_answer() wait
 * until the request is unlocked and then return.
 *
 * If the request is asynchronous, then the end function needs to be
 * called after waiting for the request to be unlocked (if it was
 * locked).
 */
static void end_io_requests(struct fuse_conn *fc)
__releases(fc->lock)
__acquires(fc->lock)
{
	while (!list_empty(&fc->io)) {
		struct fuse_req *req =
			list_entry(fc->io.next, struct fuse_req, list);
		void (*end) (struct fuse_conn *, struct fuse_req *) = req->end;

		req->aborted = 1;
		req->out.h.error = -ECONNABORTED;
		req->state = FUSE_REQ_FINISHED;
		list_del_init(&req->list);
		wake_up(&req->waitq);
		if (end) {
			req->end = NULL;
			__fuse_get_request(req);
			spin_unlock(&fc->lock);
			wait_event(req->waitq, !req->locked);
			end(fc, req);
			fuse_put_request(fc, req);
			spin_lock(&fc->lock);
		}
	}
}

static void end_queued_requests(struct fuse_conn *fc)
<<<<<<< HEAD
=======
__releases(fc->lock)
__acquires(fc->lock)
>>>>>>> 02f8c6ae
{
	fc->max_background = UINT_MAX;
	flush_bg_queue(fc);
	end_requests(fc, &fc->pending);
	end_requests(fc, &fc->processing);
<<<<<<< HEAD
=======
	while (forget_pending(fc))
		kfree(dequeue_forget(fc, 1, NULL));
}

static void end_polls(struct fuse_conn *fc)
{
	struct rb_node *p;

	p = rb_first(&fc->polled_files);

	while (p) {
		struct fuse_file *ff;
		ff = rb_entry(p, struct fuse_file, polled_node);
		wake_up_interruptible_all(&ff->poll_wait);

		p = rb_next(p);
	}
>>>>>>> 02f8c6ae
}

/*
 * Abort all requests.
 *
 * Emergency exit in case of a malicious or accidental deadlock, or
 * just a hung filesystem.
 *
 * The same effect is usually achievable through killing the
 * filesystem daemon and all users of the filesystem.  The exception
 * is the combination of an asynchronous request and the tricky
 * deadlock (see Documentation/filesystems/fuse.txt).
 *
 * During the aborting, progression of requests from the pending and
 * processing lists onto the io list, and progression of new requests
 * onto the pending list is prevented by req->connected being false.
 *
 * Progression of requests under I/O to the processing list is
 * prevented by the req->aborted flag being true for these requests.
 * For this reason requests on the io list must be aborted first.
 */
void fuse_abort_conn(struct fuse_conn *fc)
{
	spin_lock(&fc->lock);
	if (fc->connected) {
		fc->connected = 0;
		fc->blocked = 0;
		end_io_requests(fc);
		end_queued_requests(fc);
<<<<<<< HEAD
=======
		end_polls(fc);
>>>>>>> 02f8c6ae
		wake_up_all(&fc->waitq);
		wake_up_all(&fc->blocked_waitq);
		kill_fasync(&fc->fasync, SIGIO, POLL_IN);
	}
	spin_unlock(&fc->lock);
}
EXPORT_SYMBOL_GPL(fuse_abort_conn);

int fuse_dev_release(struct inode *inode, struct file *file)
{
	struct fuse_conn *fc = fuse_get_conn(file);
	if (fc) {
		spin_lock(&fc->lock);
		fc->connected = 0;
		fc->blocked = 0;
		end_queued_requests(fc);
<<<<<<< HEAD
=======
		end_polls(fc);
>>>>>>> 02f8c6ae
		wake_up_all(&fc->blocked_waitq);
		spin_unlock(&fc->lock);
		fuse_conn_put(fc);
	}

	return 0;
}
EXPORT_SYMBOL_GPL(fuse_dev_release);

static int fuse_dev_fasync(int fd, struct file *file, int on)
{
	struct fuse_conn *fc = fuse_get_conn(file);
	if (!fc)
		return -EPERM;

	/* No locking - fasync_helper does its own locking */
	return fasync_helper(fd, file, on, &fc->fasync);
}

const struct file_operations fuse_dev_operations = {
	.owner		= THIS_MODULE,
	.llseek		= no_llseek,
	.read		= do_sync_read,
	.aio_read	= fuse_dev_read,
	.splice_read	= fuse_dev_splice_read,
	.write		= do_sync_write,
	.aio_write	= fuse_dev_write,
	.splice_write	= fuse_dev_splice_write,
	.poll		= fuse_dev_poll,
	.release	= fuse_dev_release,
	.fasync		= fuse_dev_fasync,
};
EXPORT_SYMBOL_GPL(fuse_dev_operations);

static struct miscdevice fuse_miscdevice = {
	.minor = FUSE_MINOR,
	.name  = "fuse",
	.fops = &fuse_dev_operations,
};

int __init fuse_dev_init(void)
{
	int err = -ENOMEM;
	fuse_req_cachep = kmem_cache_create("fuse_request",
					    sizeof(struct fuse_req),
					    0, 0, NULL);
	if (!fuse_req_cachep)
		goto out;

	err = misc_register(&fuse_miscdevice);
	if (err)
		goto out_cache_clean;

	return 0;

 out_cache_clean:
	kmem_cache_destroy(fuse_req_cachep);
 out:
	return err;
}

void fuse_dev_cleanup(void)
{
	misc_deregister(&fuse_miscdevice);
	kmem_cache_destroy(fuse_req_cachep);
}<|MERGE_RESOLUTION|>--- conflicted
+++ resolved
@@ -1897,18 +1897,13 @@
 }
 
 static void end_queued_requests(struct fuse_conn *fc)
-<<<<<<< HEAD
-=======
 __releases(fc->lock)
 __acquires(fc->lock)
->>>>>>> 02f8c6ae
 {
 	fc->max_background = UINT_MAX;
 	flush_bg_queue(fc);
 	end_requests(fc, &fc->pending);
 	end_requests(fc, &fc->processing);
-<<<<<<< HEAD
-=======
 	while (forget_pending(fc))
 		kfree(dequeue_forget(fc, 1, NULL));
 }
@@ -1926,7 +1921,6 @@
 
 		p = rb_next(p);
 	}
->>>>>>> 02f8c6ae
 }
 
 /*
@@ -1956,10 +1950,7 @@
 		fc->blocked = 0;
 		end_io_requests(fc);
 		end_queued_requests(fc);
-<<<<<<< HEAD
-=======
 		end_polls(fc);
->>>>>>> 02f8c6ae
 		wake_up_all(&fc->waitq);
 		wake_up_all(&fc->blocked_waitq);
 		kill_fasync(&fc->fasync, SIGIO, POLL_IN);
@@ -1976,10 +1967,7 @@
 		fc->connected = 0;
 		fc->blocked = 0;
 		end_queued_requests(fc);
-<<<<<<< HEAD
-=======
 		end_polls(fc);
->>>>>>> 02f8c6ae
 		wake_up_all(&fc->blocked_waitq);
 		spin_unlock(&fc->lock);
 		fuse_conn_put(fc);
