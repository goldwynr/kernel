/*
  FUSE: Filesystem in Userspace
  Copyright (C) 2001-2008  Miklos Szeredi <miklos@szeredi.hu>

  This program can be distributed under the terms of the GNU GPL.
  See the file COPYING.
*/

#include "fuse_i.h"

#include <linux/pagemap.h>
#include <linux/slab.h>
#include <linux/kernel.h>
#include <linux/sched.h>
#include <linux/module.h>
#include <linux/compat.h>

static const struct file_operations fuse_direct_io_file_operations;

static int fuse_send_open(struct fuse_conn *fc, u64 nodeid, struct file *file,
			  int opcode, struct fuse_open_out *outargp)
{
	struct fuse_open_in inarg;
	struct fuse_req *req;
	int err;

	req = fuse_get_req(fc);
	if (IS_ERR(req))
		return PTR_ERR(req);

	memset(&inarg, 0, sizeof(inarg));
	inarg.flags = file->f_flags & ~(O_CREAT | O_EXCL | O_NOCTTY);
	if (!fc->atomic_o_trunc)
		inarg.flags &= ~O_TRUNC;
	req->in.h.opcode = opcode;
	req->in.h.nodeid = nodeid;
	req->in.numargs = 1;
	req->in.args[0].size = sizeof(inarg);
	req->in.args[0].value = &inarg;
	req->out.numargs = 1;
	req->out.args[0].size = sizeof(*outargp);
	req->out.args[0].value = outargp;
	fuse_request_send(fc, req);
	err = req->out.h.error;
	fuse_put_request(fc, req);

	return err;
}

struct fuse_file *fuse_file_alloc(struct fuse_conn *fc)
{
	struct fuse_file *ff;

	ff = kmalloc(sizeof(struct fuse_file), GFP_KERNEL);
	if (unlikely(!ff))
		return NULL;

	ff->fc = fc;
	ff->reserved_req = fuse_request_alloc();
	if (unlikely(!ff->reserved_req)) {
		kfree(ff);
		return NULL;
	}

	INIT_LIST_HEAD(&ff->write_entry);
	atomic_set(&ff->count, 0);
	RB_CLEAR_NODE(&ff->polled_node);
	init_waitqueue_head(&ff->poll_wait);

	spin_lock(&fc->lock);
	ff->kh = ++fc->khctr;
	spin_unlock(&fc->lock);

	return ff;
}

void fuse_file_free(struct fuse_file *ff)
{
	fuse_request_free(ff->reserved_req);
	kfree(ff);
}

struct fuse_file *fuse_file_get(struct fuse_file *ff)
{
	atomic_inc(&ff->count);
	return ff;
}

static void fuse_release_async(struct work_struct *work)
{
	struct fuse_req *req;
	struct fuse_conn *fc;
	struct path path;

	req = container_of(work, struct fuse_req, misc.release.work);
	path = req->misc.release.path;
	fc = get_fuse_conn(path.dentry->d_inode);

	fuse_put_request(fc, req);
	path_put(&path);
}

static void fuse_release_end(struct fuse_conn *fc, struct fuse_req *req)
{
	if (fc->destroy_req) {
		/*
		 * If this is a fuseblk mount, then it's possible that
		 * releasing the path will result in releasing the
		 * super block and sending the DESTROY request.  If
		 * the server is single threaded, this would hang.
		 * For this reason do the path_put() in a separate
		 * thread.
		 */
		atomic_inc(&req->count);
		INIT_WORK(&req->misc.release.work, fuse_release_async);
		schedule_work(&req->misc.release.work);
	} else {
		path_put(&req->misc.release.path);
	}
}

static void fuse_file_put(struct fuse_file *ff, bool sync)
{
	if (atomic_dec_and_test(&ff->count)) {
		struct fuse_req *req = ff->reserved_req;

		if (sync) {
			fuse_request_send(ff->fc, req);
			path_put(&req->misc.release.path);
			fuse_put_request(ff->fc, req);
		} else {
			req->end = fuse_release_end;
			fuse_request_send_background(ff->fc, req);
		}
		kfree(ff);
	}
}

int fuse_do_open(struct fuse_conn *fc, u64 nodeid, struct file *file,
		 bool isdir)
{
	struct fuse_open_out outarg;
	struct fuse_file *ff;
	int err;
	int opcode = isdir ? FUSE_OPENDIR : FUSE_OPEN;

	ff = fuse_file_alloc(fc);
	if (!ff)
		return -ENOMEM;

	err = fuse_send_open(fc, nodeid, file, opcode, &outarg);
	if (err) {
		fuse_file_free(ff);
		return err;
	}

	if (isdir)
		outarg.open_flags &= ~FOPEN_DIRECT_IO;

	ff->fh = outarg.fh;
	ff->nodeid = nodeid;
	ff->open_flags = outarg.open_flags;
	file->private_data = fuse_file_get(ff);

	return 0;
}
EXPORT_SYMBOL_GPL(fuse_do_open);

void fuse_finish_open(struct inode *inode, struct file *file)
{
	struct fuse_file *ff = file->private_data;
	struct fuse_conn *fc = get_fuse_conn(inode);

	if (ff->open_flags & FOPEN_DIRECT_IO)
		file->f_op = &fuse_direct_io_file_operations;
	if (!(ff->open_flags & FOPEN_KEEP_CACHE))
		invalidate_inode_pages2(inode->i_mapping);
	if (ff->open_flags & FOPEN_NONSEEKABLE)
		nonseekable_open(inode, file);
	if (fc->atomic_o_trunc && (file->f_flags & O_TRUNC)) {
		struct fuse_inode *fi = get_fuse_inode(inode);

		spin_lock(&fc->lock);
		fi->attr_version = ++fc->attr_version;
		i_size_write(inode, 0);
		spin_unlock(&fc->lock);
		fuse_invalidate_attr(inode);
	}
}

int fuse_open_common(struct inode *inode, struct file *file, bool isdir)
{
	struct fuse_conn *fc = get_fuse_conn(inode);
	int err;

	/* VFS checks this, but only _after_ ->open() */
	if (file->f_flags & O_DIRECT)
		return -EINVAL;

	err = generic_file_open(inode, file);
	if (err)
		return err;

	err = fuse_do_open(fc, get_node_id(inode), file, isdir);
	if (err)
		return err;

	fuse_finish_open(inode, file);

	return 0;
}

static void fuse_prepare_release(struct fuse_file *ff, int flags, int opcode)
{
	struct fuse_conn *fc = ff->fc;
	struct fuse_req *req = ff->reserved_req;
	struct fuse_release_in *inarg = &req->misc.release.in;

	spin_lock(&fc->lock);
	list_del(&ff->write_entry);
	if (!RB_EMPTY_NODE(&ff->polled_node))
		rb_erase(&ff->polled_node, &fc->polled_files);
	spin_unlock(&fc->lock);

	wake_up_interruptible_all(&ff->poll_wait);

	inarg->fh = ff->fh;
	inarg->flags = flags;
	req->in.h.opcode = opcode;
	req->in.h.nodeid = ff->nodeid;
	req->in.numargs = 1;
	req->in.args[0].size = sizeof(struct fuse_release_in);
	req->in.args[0].value = inarg;
}

void fuse_release_common(struct file *file, int opcode)
{
	struct fuse_file *ff;
	struct fuse_req *req;

	ff = file->private_data;
	if (unlikely(!ff))
		return;

	req = ff->reserved_req;
	fuse_prepare_release(ff, file->f_flags, opcode);

	/* Hold vfsmount and dentry until release is finished */
	path_get(&file->f_path);
	req->misc.release.path = file->f_path;

	/*
	 * Normally this will send the RELEASE request, however if
	 * some asynchronous READ or WRITE requests are outstanding,
	 * the sending will be delayed.
	 *
	 * Make the release synchronous if this is a fuseblk mount,
	 * synchronous RELEASE is allowed (and desirable) in this case
	 * because the server can be trusted not to screw up.
	 */
	fuse_file_put(ff, ff->fc->destroy_req != NULL);
}

static int fuse_open(struct inode *inode, struct file *file)
{
	return fuse_open_common(inode, file, false);
}

static int fuse_release(struct inode *inode, struct file *file)
{
	fuse_release_common(file, FUSE_RELEASE);

	/* return value is ignored by VFS */
	return 0;
}

void fuse_sync_release(struct fuse_file *ff, int flags)
{
	WARN_ON(atomic_read(&ff->count) > 1);
	fuse_prepare_release(ff, flags, FUSE_RELEASE);
	ff->reserved_req->force = 1;
	fuse_request_send(ff->fc, ff->reserved_req);
	fuse_put_request(ff->fc, ff->reserved_req);
	kfree(ff);
}
EXPORT_SYMBOL_GPL(fuse_sync_release);

/*
 * Scramble the ID space with XTEA, so that the value of the files_struct
 * pointer is not exposed to userspace.
 */
u64 fuse_lock_owner_id(struct fuse_conn *fc, fl_owner_t id)
{
	u32 *k = fc->scramble_key;
	u64 v = (unsigned long) id;
	u32 v0 = v;
	u32 v1 = v >> 32;
	u32 sum = 0;
	int i;

	for (i = 0; i < 32; i++) {
		v0 += ((v1 << 4 ^ v1 >> 5) + v1) ^ (sum + k[sum & 3]);
		sum += 0x9E3779B9;
		v1 += ((v0 << 4 ^ v0 >> 5) + v0) ^ (sum + k[sum>>11 & 3]);
	}

	return (u64) v0 + ((u64) v1 << 32);
}

/*
 * Check if page is under writeback
 *
 * This is currently done by walking the list of writepage requests
 * for the inode, which can be pretty inefficient.
 */
static bool fuse_page_is_writeback(struct inode *inode, pgoff_t index)
{
	struct fuse_conn *fc = get_fuse_conn(inode);
	struct fuse_inode *fi = get_fuse_inode(inode);
	struct fuse_req *req;
	bool found = false;

	spin_lock(&fc->lock);
	list_for_each_entry(req, &fi->writepages, writepages_entry) {
		pgoff_t curr_index;

		BUG_ON(req->inode != inode);
		curr_index = req->misc.write.in.offset >> PAGE_CACHE_SHIFT;
		if (curr_index == index) {
			found = true;
			break;
		}
	}
	spin_unlock(&fc->lock);

	return found;
}

/*
 * Wait for page writeback to be completed.
 *
 * Since fuse doesn't rely on the VM writeback tracking, this has to
 * use some other means.
 */
static int fuse_wait_on_page_writeback(struct inode *inode, pgoff_t index)
{
	struct fuse_inode *fi = get_fuse_inode(inode);

	wait_event(fi->page_waitq, !fuse_page_is_writeback(inode, index));
	return 0;
}

static int fuse_flush(struct file *file, fl_owner_t id)
{
	struct inode *inode = file->f_path.dentry->d_inode;
	struct fuse_conn *fc = get_fuse_conn(inode);
	struct fuse_file *ff = file->private_data;
	struct fuse_req *req;
	struct fuse_flush_in inarg;
	int err;

	if (is_bad_inode(inode))
		return -EIO;

	if (fc->no_flush)
		return 0;

	req = fuse_get_req_nofail(fc, file);
	memset(&inarg, 0, sizeof(inarg));
	inarg.fh = ff->fh;
	inarg.lock_owner = fuse_lock_owner_id(fc, id);
	req->in.h.opcode = FUSE_FLUSH;
	req->in.h.nodeid = get_node_id(inode);
	req->in.numargs = 1;
	req->in.args[0].size = sizeof(inarg);
	req->in.args[0].value = &inarg;
	req->force = 1;
	fuse_request_send(fc, req);
	err = req->out.h.error;
	fuse_put_request(fc, req);
	if (err == -ENOSYS) {
		fc->no_flush = 1;
		err = 0;
	}
	return err;
}

/*
 * Wait for all pending writepages on the inode to finish.
 *
 * This is currently done by blocking further writes with FUSE_NOWRITE
 * and waiting for all sent writes to complete.
 *
 * This must be called under i_mutex, otherwise the FUSE_NOWRITE usage
 * could conflict with truncation.
 */
static void fuse_sync_writes(struct inode *inode)
{
	fuse_set_nowrite(inode);
	fuse_release_nowrite(inode);
}

int fuse_fsync_common(struct file *file, int datasync, int isdir)
{
	struct inode *inode = file->f_mapping->host;
	struct fuse_conn *fc = get_fuse_conn(inode);
	struct fuse_file *ff = file->private_data;
	struct fuse_req *req;
	struct fuse_fsync_in inarg;
	int err;

	if (is_bad_inode(inode))
		return -EIO;

	if ((!isdir && fc->no_fsync) || (isdir && fc->no_fsyncdir))
		return 0;

	/*
	 * Start writeback against all dirty pages of the inode, then
	 * wait for all outstanding writes, before sending the FSYNC
	 * request.
	 */
	err = write_inode_now(inode, 0);
	if (err)
		return err;

	fuse_sync_writes(inode);

	req = fuse_get_req(fc);
	if (IS_ERR(req))
		return PTR_ERR(req);

	memset(&inarg, 0, sizeof(inarg));
	inarg.fh = ff->fh;
	inarg.fsync_flags = datasync ? 1 : 0;
	req->in.h.opcode = isdir ? FUSE_FSYNCDIR : FUSE_FSYNC;
	req->in.h.nodeid = get_node_id(inode);
	req->in.numargs = 1;
	req->in.args[0].size = sizeof(inarg);
	req->in.args[0].value = &inarg;
	fuse_request_send(fc, req);
	err = req->out.h.error;
	fuse_put_request(fc, req);
	if (err == -ENOSYS) {
		if (isdir)
			fc->no_fsyncdir = 1;
		else
			fc->no_fsync = 1;
		err = 0;
	}
	return err;
}

static int fuse_fsync(struct file *file, int datasync)
{
	return fuse_fsync_common(file, datasync, 0);
}

void fuse_read_fill(struct fuse_req *req, struct file *file, loff_t pos,
		    size_t count, int opcode)
{
	struct fuse_read_in *inarg = &req->misc.read.in;
	struct fuse_file *ff = file->private_data;

	inarg->fh = ff->fh;
	inarg->offset = pos;
	inarg->size = count;
	inarg->flags = file->f_flags;
	req->in.h.opcode = opcode;
	req->in.h.nodeid = ff->nodeid;
	req->in.numargs = 1;
	req->in.args[0].size = sizeof(struct fuse_read_in);
	req->in.args[0].value = inarg;
	req->out.argvar = 1;
	req->out.numargs = 1;
	req->out.args[0].size = count;
}

static size_t fuse_send_read(struct fuse_req *req, struct file *file,
			     loff_t pos, size_t count, fl_owner_t owner)
{
	struct fuse_file *ff = file->private_data;
	struct fuse_conn *fc = ff->fc;

	fuse_read_fill(req, file, pos, count, FUSE_READ);
	if (owner != NULL) {
		struct fuse_read_in *inarg = &req->misc.read.in;

		inarg->read_flags |= FUSE_READ_LOCKOWNER;
		inarg->lock_owner = fuse_lock_owner_id(fc, owner);
	}
	fuse_request_send(fc, req);
	return req->out.args[0].size;
}

static void fuse_read_update_size(struct inode *inode, loff_t size,
				  u64 attr_ver)
{
	struct fuse_conn *fc = get_fuse_conn(inode);
	struct fuse_inode *fi = get_fuse_inode(inode);

	spin_lock(&fc->lock);
	if (attr_ver == fi->attr_version && size < inode->i_size) {
		fi->attr_version = ++fc->attr_version;
		i_size_write(inode, size);
	}
	spin_unlock(&fc->lock);
}

static int fuse_readpage(struct file *file, struct page *page)
{
	struct inode *inode = page->mapping->host;
	struct fuse_conn *fc = get_fuse_conn(inode);
	struct fuse_req *req;
	size_t num_read;
	loff_t pos = page_offset(page);
	size_t count = PAGE_CACHE_SIZE;
	u64 attr_ver;
	int err;

	err = -EIO;
	if (is_bad_inode(inode))
		goto out;

	/*
	 * Page writeback can extend beyond the lifetime of the
	 * page-cache page, so make sure we read a properly synced
	 * page.
	 */
	fuse_wait_on_page_writeback(inode, page->index);

	req = fuse_get_req(fc);
	err = PTR_ERR(req);
	if (IS_ERR(req))
		goto out;

	attr_ver = fuse_get_attr_version(fc);

	req->out.page_zeroing = 1;
	req->out.argpages = 1;
	req->num_pages = 1;
	req->pages[0] = page;
	num_read = fuse_send_read(req, file, pos, count, NULL);
	err = req->out.h.error;
	fuse_put_request(fc, req);

	if (!err) {
		/*
		 * Short read means EOF.  If file size is larger, truncate it
		 */
		if (num_read < count)
			fuse_read_update_size(inode, pos + num_read, attr_ver);

		SetPageUptodate(page);
	}

	fuse_invalidate_attr(inode); /* atime changed */
 out:
	unlock_page(page);
	return err;
}

static void fuse_readpages_end(struct fuse_conn *fc, struct fuse_req *req)
{
	int i;
	size_t count = req->misc.read.in.size;
	size_t num_read = req->out.args[0].size;
	struct address_space *mapping = NULL;

	for (i = 0; mapping == NULL && i < req->num_pages; i++)
		mapping = req->pages[i]->mapping;

	if (mapping) {
		struct inode *inode = mapping->host;

		/*
		 * Short read means EOF. If file size is larger, truncate it
		 */
		if (!req->out.h.error && num_read < count) {
			loff_t pos;

			pos = page_offset(req->pages[0]) + num_read;
			fuse_read_update_size(inode, pos,
					      req->misc.read.attr_ver);
		}
		fuse_invalidate_attr(inode); /* atime changed */
	}

	for (i = 0; i < req->num_pages; i++) {
		struct page *page = req->pages[i];
		if (!req->out.h.error)
			SetPageUptodate(page);
		else
			SetPageError(page);
		unlock_page(page);
		page_cache_release(page);
	}
	if (req->ff)
		fuse_file_put(req->ff, false);
}

static void fuse_send_readpages(struct fuse_req *req, struct file *file)
{
	struct fuse_file *ff = file->private_data;
	struct fuse_conn *fc = ff->fc;
	loff_t pos = page_offset(req->pages[0]);
	size_t count = req->num_pages << PAGE_CACHE_SHIFT;

	req->out.argpages = 1;
	req->out.page_zeroing = 1;
	req->out.page_replace = 1;
	fuse_read_fill(req, file, pos, count, FUSE_READ);
	req->misc.read.attr_ver = fuse_get_attr_version(fc);
	if (fc->async_read) {
		req->ff = fuse_file_get(ff);
		req->end = fuse_readpages_end;
		fuse_request_send_background(fc, req);
	} else {
		fuse_request_send(fc, req);
		fuse_readpages_end(fc, req);
		fuse_put_request(fc, req);
	}
}

struct fuse_fill_data {
	struct fuse_req *req;
	struct file *file;
	struct inode *inode;
};

static int fuse_readpages_fill(void *_data, struct page *page)
{
	struct fuse_fill_data *data = _data;
	struct fuse_req *req = data->req;
	struct inode *inode = data->inode;
	struct fuse_conn *fc = get_fuse_conn(inode);

	fuse_wait_on_page_writeback(inode, page->index);

	if (req->num_pages &&
	    (req->num_pages == FUSE_MAX_PAGES_PER_REQ ||
	     (req->num_pages + 1) * PAGE_CACHE_SIZE > fc->max_read ||
	     req->pages[req->num_pages - 1]->index + 1 != page->index)) {
		fuse_send_readpages(req, data->file);
		data->req = req = fuse_get_req(fc);
		if (IS_ERR(req)) {
			unlock_page(page);
			return PTR_ERR(req);
		}
	}
	page_cache_get(page);
	req->pages[req->num_pages] = page;
	req->num_pages++;
	return 0;
}

static int fuse_readpages(struct file *file, struct address_space *mapping,
			  struct list_head *pages, unsigned nr_pages)
{
	struct inode *inode = mapping->host;
	struct fuse_conn *fc = get_fuse_conn(inode);
	struct fuse_fill_data data;
	int err;

	err = -EIO;
	if (is_bad_inode(inode))
		goto out;

	data.file = file;
	data.inode = inode;
	data.req = fuse_get_req(fc);
	err = PTR_ERR(data.req);
	if (IS_ERR(data.req))
		goto out;

	err = read_cache_pages(mapping, pages, fuse_readpages_fill, &data);
	if (!err) {
		if (data.req->num_pages)
			fuse_send_readpages(data.req, file);
		else
			fuse_put_request(fc, data.req);
	}
out:
	return err;
}

static ssize_t fuse_file_aio_read(struct kiocb *iocb, const struct iovec *iov,
				  unsigned long nr_segs, loff_t pos)
{
	struct inode *inode = iocb->ki_filp->f_mapping->host;

	if (pos + iov_length(iov, nr_segs) > i_size_read(inode)) {
		int err;
		/*
		 * If trying to read past EOF, make sure the i_size
		 * attribute is up-to-date.
		 */
		err = fuse_update_attributes(inode, NULL, iocb->ki_filp, NULL);
		if (err)
			return err;
	}

	return generic_file_aio_read(iocb, iov, nr_segs, pos);
}

static void fuse_write_fill(struct fuse_req *req, struct fuse_file *ff,
			    loff_t pos, size_t count)
{
	struct fuse_write_in *inarg = &req->misc.write.in;
	struct fuse_write_out *outarg = &req->misc.write.out;

	inarg->fh = ff->fh;
	inarg->offset = pos;
	inarg->size = count;
	req->in.h.opcode = FUSE_WRITE;
	req->in.h.nodeid = ff->nodeid;
	req->in.numargs = 2;
	if (ff->fc->minor < 9)
		req->in.args[0].size = FUSE_COMPAT_WRITE_IN_SIZE;
	else
		req->in.args[0].size = sizeof(struct fuse_write_in);
	req->in.args[0].value = inarg;
	req->in.args[1].size = count;
	req->out.numargs = 1;
	req->out.args[0].size = sizeof(struct fuse_write_out);
	req->out.args[0].value = outarg;
}

static size_t fuse_send_write(struct fuse_req *req, struct file *file,
			      loff_t pos, size_t count, fl_owner_t owner)
{
	struct fuse_file *ff = file->private_data;
	struct fuse_conn *fc = ff->fc;
	struct fuse_write_in *inarg = &req->misc.write.in;

	fuse_write_fill(req, ff, pos, count);
	inarg->flags = file->f_flags;
	if (owner != NULL) {
		inarg->write_flags |= FUSE_WRITE_LOCKOWNER;
		inarg->lock_owner = fuse_lock_owner_id(fc, owner);
	}
	fuse_request_send(fc, req);
	return req->misc.write.out.size;
}

static int fuse_write_begin(struct file *file, struct address_space *mapping,
			loff_t pos, unsigned len, unsigned flags,
			struct page **pagep, void **fsdata)
{
	pgoff_t index = pos >> PAGE_CACHE_SHIFT;

	*pagep = grab_cache_page_write_begin(mapping, index, flags);
	if (!*pagep)
		return -ENOMEM;
	return 0;
}

void fuse_write_update_size(struct inode *inode, loff_t pos)
{
	struct fuse_conn *fc = get_fuse_conn(inode);
	struct fuse_inode *fi = get_fuse_inode(inode);

	spin_lock(&fc->lock);
	fi->attr_version = ++fc->attr_version;
	if (pos > inode->i_size)
		i_size_write(inode, pos);
	spin_unlock(&fc->lock);
}

static int fuse_buffered_write(struct file *file, struct inode *inode,
			       loff_t pos, unsigned count, struct page *page)
{
	int err;
	size_t nres;
	struct fuse_conn *fc = get_fuse_conn(inode);
	unsigned offset = pos & (PAGE_CACHE_SIZE - 1);
	struct fuse_req *req;

	if (is_bad_inode(inode))
		return -EIO;

	/*
	 * Make sure writepages on the same page are not mixed up with
	 * plain writes.
	 */
	fuse_wait_on_page_writeback(inode, page->index);

	req = fuse_get_req(fc);
	if (IS_ERR(req))
		return PTR_ERR(req);

	req->in.argpages = 1;
	req->num_pages = 1;
	req->pages[0] = page;
	req->page_offset = offset;
	nres = fuse_send_write(req, file, pos, count, NULL);
	err = req->out.h.error;
	fuse_put_request(fc, req);
	if (!err && !nres)
		err = -EIO;
	if (!err) {
		pos += nres;
		fuse_write_update_size(inode, pos);
		if (count == PAGE_CACHE_SIZE)
			SetPageUptodate(page);
	}
	fuse_invalidate_attr(inode);
	return err ? err : nres;
}

static int fuse_write_end(struct file *file, struct address_space *mapping,
			loff_t pos, unsigned len, unsigned copied,
			struct page *page, void *fsdata)
{
	struct inode *inode = mapping->host;
	int res = 0;

	if (copied)
		res = fuse_buffered_write(file, inode, pos, copied, page);

	unlock_page(page);
	page_cache_release(page);
	return res;
}

static size_t fuse_send_write_pages(struct fuse_req *req, struct file *file,
				    struct inode *inode, loff_t pos,
				    size_t count)
{
	size_t res;
	unsigned offset;
	unsigned i;

	for (i = 0; i < req->num_pages; i++)
		fuse_wait_on_page_writeback(inode, req->pages[i]->index);

	res = fuse_send_write(req, file, pos, count, NULL);

	offset = req->page_offset;
	count = res;
	for (i = 0; i < req->num_pages; i++) {
		struct page *page = req->pages[i];

		if (!req->out.h.error && !offset && count >= PAGE_CACHE_SIZE)
			SetPageUptodate(page);

		if (count > PAGE_CACHE_SIZE - offset)
			count -= PAGE_CACHE_SIZE - offset;
		else
			count = 0;
		offset = 0;

		unlock_page(page);
		page_cache_release(page);
	}

	return res;
}

static ssize_t fuse_fill_write_pages(struct fuse_req *req,
			       struct address_space *mapping,
			       struct iov_iter *ii, loff_t pos)
{
	struct fuse_conn *fc = get_fuse_conn(mapping->host);
	unsigned offset = pos & (PAGE_CACHE_SIZE - 1);
	size_t count = 0;
	int err;

	req->in.argpages = 1;
	req->page_offset = offset;

	do {
		size_t tmp;
		struct page *page;
		pgoff_t index = pos >> PAGE_CACHE_SHIFT;
		size_t bytes = min_t(size_t, PAGE_CACHE_SIZE - offset,
				     iov_iter_count(ii));

		bytes = min_t(size_t, bytes, fc->max_write - count);

 again:
		err = -EFAULT;
		if (iov_iter_fault_in_readable(ii, bytes))
			break;

		err = -ENOMEM;
		page = grab_cache_page_write_begin(mapping, index, 0);
		if (!page)
			break;

		if (mapping_writably_mapped(mapping))
			flush_dcache_page(page);

		pagefault_disable();
		tmp = iov_iter_copy_from_user_atomic(page, ii, offset, bytes);
		pagefault_enable();
		flush_dcache_page(page);

		if (!tmp) {
			unlock_page(page);
			page_cache_release(page);
			bytes = min(bytes, iov_iter_single_seg_count(ii));
			goto again;
		}

		err = 0;
		req->pages[req->num_pages] = page;
		req->num_pages++;

		iov_iter_advance(ii, tmp);
		count += tmp;
		pos += tmp;
		offset += tmp;
		if (offset == PAGE_CACHE_SIZE)
			offset = 0;

		if (!fc->big_writes)
			break;
	} while (iov_iter_count(ii) && count < fc->max_write &&
		 req->num_pages < FUSE_MAX_PAGES_PER_REQ && offset == 0);

	return count > 0 ? count : err;
}

static ssize_t fuse_perform_write(struct file *file,
				  struct address_space *mapping,
				  struct iov_iter *ii, loff_t pos)
{
	struct inode *inode = mapping->host;
	struct fuse_conn *fc = get_fuse_conn(inode);
	int err = 0;
	ssize_t res = 0;

	if (is_bad_inode(inode))
		return -EIO;

	do {
		struct fuse_req *req;
		ssize_t count;

		req = fuse_get_req(fc);
		if (IS_ERR(req)) {
			err = PTR_ERR(req);
			break;
		}

		count = fuse_fill_write_pages(req, mapping, ii, pos);
		if (count <= 0) {
			err = count;
		} else {
			size_t num_written;

			num_written = fuse_send_write_pages(req, file, inode,
							    pos, count);
			err = req->out.h.error;
			if (!err) {
				res += num_written;
				pos += num_written;

				/* break out of the loop on short write */
				if (num_written != count)
					err = -EIO;
			}
		}
		fuse_put_request(fc, req);
	} while (!err && iov_iter_count(ii));

	if (res > 0)
		fuse_write_update_size(inode, pos);

	fuse_invalidate_attr(inode);

	return res > 0 ? res : err;
}

static ssize_t fuse_file_aio_write(struct kiocb *iocb, const struct iovec *iov,
				   unsigned long nr_segs, loff_t pos)
{
	struct file *file = iocb->ki_filp;
	struct address_space *mapping = file->f_mapping;
	size_t count = 0;
	ssize_t written = 0;
	struct inode *inode = mapping->host;
	ssize_t err;
	struct iov_iter i;

	WARN_ON(iocb->ki_pos != pos);

	err = generic_segment_checks(iov, &nr_segs, &count, VERIFY_READ);
	if (err)
		return err;

	mutex_lock(&inode->i_mutex);
	vfs_check_frozen(inode->i_sb, SB_FREEZE_WRITE);

	/* We can write back this queue in page reclaim */
	current->backing_dev_info = mapping->backing_dev_info;

	err = generic_write_checks(file, &pos, &count, S_ISBLK(inode->i_mode));
	if (err)
		goto out;

	if (count == 0)
		goto out;

	err = file_remove_suid(file);
	if (err)
		goto out;

	file_update_time(file);

	iov_iter_init(&i, iov, nr_segs, count, 0);
	written = fuse_perform_write(file, mapping, &i, pos);
	if (written >= 0)
		iocb->ki_pos = pos + written;

out:
	current->backing_dev_info = NULL;
	mutex_unlock(&inode->i_mutex);

	return written ? written : err;
}

static void fuse_release_user_pages(struct fuse_req *req, int write)
{
	unsigned i;

	for (i = 0; i < req->num_pages; i++) {
		struct page *page = req->pages[i];
		if (write)
			set_page_dirty_lock(page);
		put_page(page);
	}
}

static int fuse_get_user_pages(struct fuse_req *req, const char __user *buf,
			       size_t *nbytesp, int write)
{
	size_t nbytes = *nbytesp;
	unsigned long user_addr = (unsigned long) buf;
	unsigned offset = user_addr & ~PAGE_MASK;
	int npages;

	/* Special case for kernel I/O: can copy directly into the buffer */
	if (segment_eq(get_fs(), KERNEL_DS)) {
		if (write)
			req->in.args[1].value = (void *) user_addr;
		else
			req->out.args[0].value = (void *) user_addr;

		return 0;
	}

	nbytes = min_t(size_t, nbytes, FUSE_MAX_PAGES_PER_REQ << PAGE_SHIFT);
	npages = (nbytes + offset + PAGE_SIZE - 1) >> PAGE_SHIFT;
	npages = clamp(npages, 1, FUSE_MAX_PAGES_PER_REQ);
	npages = get_user_pages_fast(user_addr, npages, !write, req->pages);
	if (npages < 0)
		return npages;

	req->num_pages = npages;
	req->page_offset = offset;

	if (write)
		req->in.argpages = 1;
	else
		req->out.argpages = 1;

	nbytes = (req->num_pages << PAGE_SHIFT) - req->page_offset;
	*nbytesp = min(*nbytesp, nbytes);

	return 0;
}

ssize_t fuse_direct_io(struct file *file, const char __user *buf,
		       size_t count, loff_t *ppos, int write)
{
	struct fuse_file *ff = file->private_data;
	struct fuse_conn *fc = ff->fc;
	size_t nmax = write ? fc->max_write : fc->max_read;
	loff_t pos = *ppos;
	ssize_t res = 0;
	struct fuse_req *req;

	req = fuse_get_req(fc);
	if (IS_ERR(req))
		return PTR_ERR(req);

	while (count) {
		size_t nres;
		fl_owner_t owner = current->files;
		size_t nbytes = min(count, nmax);
		int err = fuse_get_user_pages(req, buf, &nbytes, write);
		if (err) {
			res = err;
			break;
		}

		if (write)
			nres = fuse_send_write(req, file, pos, nbytes, owner);
		else
			nres = fuse_send_read(req, file, pos, nbytes, owner);

		fuse_release_user_pages(req, !write);
		if (req->out.h.error) {
			if (!res)
				res = req->out.h.error;
			break;
		} else if (nres > nbytes) {
			res = -EIO;
			break;
		}
		count -= nres;
		res += nres;
		pos += nres;
		buf += nres;
		if (nres != nbytes)
			break;
		if (count) {
			fuse_put_request(fc, req);
			req = fuse_get_req(fc);
			if (IS_ERR(req))
				break;
		}
	}
	if (!IS_ERR(req))
		fuse_put_request(fc, req);
	if (res > 0)
		*ppos = pos;

	return res;
}
EXPORT_SYMBOL_GPL(fuse_direct_io);

static ssize_t fuse_direct_read(struct file *file, char __user *buf,
				     size_t count, loff_t *ppos)
{
	ssize_t res;
	struct inode *inode = file->f_path.dentry->d_inode;

	if (is_bad_inode(inode))
		return -EIO;

	res = fuse_direct_io(file, buf, count, ppos, 0);

	fuse_invalidate_attr(inode);

	return res;
}

static ssize_t fuse_direct_write(struct file *file, const char __user *buf,
				 size_t count, loff_t *ppos)
{
	struct inode *inode = file->f_path.dentry->d_inode;
	ssize_t res;

	if (is_bad_inode(inode))
		return -EIO;

	/* Don't allow parallel writes to the same file */
	mutex_lock(&inode->i_mutex);
	res = generic_write_checks(file, ppos, &count, 0);
	if (!res) {
		res = fuse_direct_io(file, buf, count, ppos, 1);
		if (res > 0)
			fuse_write_update_size(inode, *ppos);
	}
	mutex_unlock(&inode->i_mutex);

	fuse_invalidate_attr(inode);

	return res;
}

static void fuse_writepage_free(struct fuse_conn *fc, struct fuse_req *req)
{
	__free_page(req->pages[0]);
	fuse_file_put(req->ff, false);
}

static void fuse_writepage_finish(struct fuse_conn *fc, struct fuse_req *req)
{
	struct inode *inode = req->inode;
	struct fuse_inode *fi = get_fuse_inode(inode);
	struct backing_dev_info *bdi = inode->i_mapping->backing_dev_info;

	list_del(&req->writepages_entry);
	dec_bdi_stat(bdi, BDI_WRITEBACK);
	dec_zone_page_state(req->pages[0], NR_WRITEBACK_TEMP);
	bdi_writeout_inc(bdi);
	wake_up(&fi->page_waitq);
}

/* Called under fc->lock, may release and reacquire it */
static void fuse_send_writepage(struct fuse_conn *fc, struct fuse_req *req)
__releases(fc->lock)
__acquires(fc->lock)
{
	struct fuse_inode *fi = get_fuse_inode(req->inode);
	loff_t size = i_size_read(req->inode);
	struct fuse_write_in *inarg = &req->misc.write.in;

	if (!fc->connected)
		goto out_free;

	if (inarg->offset + PAGE_CACHE_SIZE <= size) {
		inarg->size = PAGE_CACHE_SIZE;
	} else if (inarg->offset < size) {
		inarg->size = size & (PAGE_CACHE_SIZE - 1);
	} else {
		/* Got truncated off completely */
		goto out_free;
	}

	req->in.args[1].size = inarg->size;
	fi->writectr++;
	fuse_request_send_background_locked(fc, req);
	return;

 out_free:
	fuse_writepage_finish(fc, req);
	spin_unlock(&fc->lock);
	fuse_writepage_free(fc, req);
	fuse_put_request(fc, req);
	spin_lock(&fc->lock);
}

/*
 * If fi->writectr is positive (no truncate or fsync going on) send
 * all queued writepage requests.
 *
 * Called with fc->lock
 */
void fuse_flush_writepages(struct inode *inode)
__releases(fc->lock)
__acquires(fc->lock)
{
	struct fuse_conn *fc = get_fuse_conn(inode);
	struct fuse_inode *fi = get_fuse_inode(inode);
	struct fuse_req *req;

	while (fi->writectr >= 0 && !list_empty(&fi->queued_writes)) {
		req = list_entry(fi->queued_writes.next, struct fuse_req, list);
		list_del_init(&req->list);
		fuse_send_writepage(fc, req);
	}
}

static void fuse_writepage_end(struct fuse_conn *fc, struct fuse_req *req)
{
	struct inode *inode = req->inode;
	struct fuse_inode *fi = get_fuse_inode(inode);

	mapping_set_error(inode->i_mapping, req->out.h.error);
	spin_lock(&fc->lock);
	fi->writectr--;
	fuse_writepage_finish(fc, req);
	spin_unlock(&fc->lock);
	fuse_writepage_free(fc, req);
}

static int fuse_writepage_locked(struct page *page)
{
	struct address_space *mapping = page->mapping;
	struct inode *inode = mapping->host;
	struct fuse_conn *fc = get_fuse_conn(inode);
	struct fuse_inode *fi = get_fuse_inode(inode);
	struct fuse_req *req;
	struct fuse_file *ff;
	struct page *tmp_page;

	set_page_writeback(page);

	req = fuse_request_alloc_nofs();
	if (!req)
		goto err;

	tmp_page = alloc_page(GFP_NOFS | __GFP_HIGHMEM);
	if (!tmp_page)
		goto err_free;

	spin_lock(&fc->lock);
	BUG_ON(list_empty(&fi->write_files));
	ff = list_entry(fi->write_files.next, struct fuse_file, write_entry);
	req->ff = fuse_file_get(ff);
	spin_unlock(&fc->lock);

	fuse_write_fill(req, ff, page_offset(page), 0);

	copy_highpage(tmp_page, page);
	req->misc.write.in.write_flags |= FUSE_WRITE_CACHE;
	req->in.argpages = 1;
	req->num_pages = 1;
	req->pages[0] = tmp_page;
	req->page_offset = 0;
	req->end = fuse_writepage_end;
	req->inode = inode;

	inc_bdi_stat(mapping->backing_dev_info, BDI_WRITEBACK);
	inc_zone_page_state(tmp_page, NR_WRITEBACK_TEMP);
	end_page_writeback(page);

	spin_lock(&fc->lock);
	list_add(&req->writepages_entry, &fi->writepages);
	list_add_tail(&req->list, &fi->queued_writes);
	fuse_flush_writepages(inode);
	spin_unlock(&fc->lock);

	return 0;

err_free:
	fuse_request_free(req);
err:
	end_page_writeback(page);
	return -ENOMEM;
}

static int fuse_writepage(struct page *page, struct writeback_control *wbc)
{
	int err;

	err = fuse_writepage_locked(page);
	unlock_page(page);

	return err;
}

static int fuse_launder_page(struct page *page)
{
	int err = 0;
	if (clear_page_dirty_for_io(page)) {
		struct inode *inode = page->mapping->host;
		err = fuse_writepage_locked(page);
		if (!err)
			fuse_wait_on_page_writeback(inode, page->index);
	}
	return err;
}

/*
 * Write back dirty pages now, because there may not be any suitable
 * open files later
 */
static void fuse_vma_close(struct vm_area_struct *vma)
{
	filemap_write_and_wait(vma->vm_file->f_mapping);
}

/*
 * Wait for writeback against this page to complete before allowing it
 * to be marked dirty again, and hence written back again, possibly
 * before the previous writepage completed.
 *
 * Block here, instead of in ->writepage(), so that the userspace fs
 * can only block processes actually operating on the filesystem.
 *
 * Otherwise unprivileged userspace fs would be able to block
 * unrelated:
 *
 * - page migration
 * - sync(2)
 * - try_to_free_pages() with order > PAGE_ALLOC_COSTLY_ORDER
 */
static int fuse_page_mkwrite(struct vm_area_struct *vma, struct vm_fault *vmf)
{
	struct page *page = vmf->page;
	/*
	 * Don't use page->mapping as it may become NULL from a
	 * concurrent truncate.
	 */
	struct inode *inode = vma->vm_file->f_mapping->host;

	fuse_wait_on_page_writeback(inode, page->index);
	return 0;
}

static const struct vm_operations_struct fuse_file_vm_ops = {
	.close		= fuse_vma_close,
	.fault		= filemap_fault,
	.page_mkwrite	= fuse_page_mkwrite,
};

static int fuse_file_mmap(struct file *file, struct vm_area_struct *vma)
{
	if ((vma->vm_flags & VM_SHARED) && (vma->vm_flags & VM_MAYWRITE)) {
		struct inode *inode = file->f_dentry->d_inode;
		struct fuse_conn *fc = get_fuse_conn(inode);
		struct fuse_inode *fi = get_fuse_inode(inode);
		struct fuse_file *ff = file->private_data;
		/*
		 * file may be written through mmap, so chain it onto the
		 * inodes's write_file list
		 */
		spin_lock(&fc->lock);
		if (list_empty(&ff->write_entry))
			list_add(&ff->write_entry, &fi->write_files);
		spin_unlock(&fc->lock);
	}
	file_accessed(file);
	vma->vm_ops = &fuse_file_vm_ops;
	return 0;
}

static int fuse_direct_mmap(struct file *file, struct vm_area_struct *vma)
{
	/* Can't provide the coherency needed for MAP_SHARED */
	if (vma->vm_flags & VM_MAYSHARE)
		return -ENODEV;

	invalidate_inode_pages2(file->f_mapping);

	return generic_file_mmap(file, vma);
}

static int convert_fuse_file_lock(const struct fuse_file_lock *ffl,
				  struct file_lock *fl)
{
	switch (ffl->type) {
	case F_UNLCK:
		break;

	case F_RDLCK:
	case F_WRLCK:
		if (ffl->start > OFFSET_MAX || ffl->end > OFFSET_MAX ||
		    ffl->end < ffl->start)
			return -EIO;

		fl->fl_start = ffl->start;
		fl->fl_end = ffl->end;
		fl->fl_pid = ffl->pid;
		break;

	default:
		return -EIO;
	}
	fl->fl_type = ffl->type;
	return 0;
}

static void fuse_lk_fill(struct fuse_req *req, struct file *file,
			 const struct file_lock *fl, int opcode, pid_t pid,
			 int flock)
{
	struct inode *inode = file->f_path.dentry->d_inode;
	struct fuse_conn *fc = get_fuse_conn(inode);
	struct fuse_file *ff = file->private_data;
	struct fuse_lk_in *arg = &req->misc.lk_in;

	arg->fh = ff->fh;
	arg->owner = fuse_lock_owner_id(fc, fl->fl_owner);
	arg->lk.start = fl->fl_start;
	arg->lk.end = fl->fl_end;
	arg->lk.type = fl->fl_type;
	arg->lk.pid = pid;
	if (flock)
		arg->lk_flags |= FUSE_LK_FLOCK;
	req->in.h.opcode = opcode;
	req->in.h.nodeid = get_node_id(inode);
	req->in.numargs = 1;
	req->in.args[0].size = sizeof(*arg);
	req->in.args[0].value = arg;
}

static int fuse_getlk(struct file *file, struct file_lock *fl)
{
	struct inode *inode = file->f_path.dentry->d_inode;
	struct fuse_conn *fc = get_fuse_conn(inode);
	struct fuse_req *req;
	struct fuse_lk_out outarg;
	int err;

	req = fuse_get_req(fc);
	if (IS_ERR(req))
		return PTR_ERR(req);

	fuse_lk_fill(req, file, fl, FUSE_GETLK, 0, 0);
	req->out.numargs = 1;
	req->out.args[0].size = sizeof(outarg);
	req->out.args[0].value = &outarg;
	fuse_request_send(fc, req);
	err = req->out.h.error;
	fuse_put_request(fc, req);
	if (!err)
		err = convert_fuse_file_lock(&outarg.lk, fl);

	return err;
}

static int fuse_setlk(struct file *file, struct file_lock *fl, int flock)
{
	struct inode *inode = file->f_path.dentry->d_inode;
	struct fuse_conn *fc = get_fuse_conn(inode);
	struct fuse_req *req;
	int opcode = (fl->fl_flags & FL_SLEEP) ? FUSE_SETLKW : FUSE_SETLK;
	pid_t pid = fl->fl_type != F_UNLCK ? current->tgid : 0;
	int err;

	if (fl->fl_lmops && fl->fl_lmops->fl_grant) {
		/* NLM needs asynchronous locks, which we don't support yet */
		return -ENOLCK;
	}

	/* Unlock on close is handled by the flush method */
	if (fl->fl_flags & FL_CLOSE)
		return 0;

	req = fuse_get_req(fc);
	if (IS_ERR(req))
		return PTR_ERR(req);

	fuse_lk_fill(req, file, fl, opcode, pid, flock);
	fuse_request_send(fc, req);
	err = req->out.h.error;
	/* locking is restartable */
	if (err == -EINTR)
		err = -ERESTARTSYS;
	fuse_put_request(fc, req);
	return err;
}

static int fuse_file_lock(struct file *file, int cmd, struct file_lock *fl)
{
	struct inode *inode = file->f_path.dentry->d_inode;
	struct fuse_conn *fc = get_fuse_conn(inode);
	int err;

	if (cmd == F_CANCELLK) {
		err = 0;
	} else if (cmd == F_GETLK) {
		if (fc->no_lock) {
			posix_test_lock(file, fl);
			err = 0;
		} else
			err = fuse_getlk(file, fl);
	} else {
		if (fc->no_lock)
			err = posix_lock_file(file, fl, NULL);
		else
			err = fuse_setlk(file, fl, 0);
	}
	return err;
}

static int fuse_file_flock(struct file *file, int cmd, struct file_lock *fl)
{
	struct inode *inode = file->f_path.dentry->d_inode;
	struct fuse_conn *fc = get_fuse_conn(inode);
	int err;

	if (fc->no_lock) {
		err = flock_lock_file_wait(file, fl);
	} else {
		/* emulate flock with POSIX locks */
		fl->fl_owner = (fl_owner_t) file;
		err = fuse_setlk(file, fl, 1);
	}

	return err;
}

static sector_t fuse_bmap(struct address_space *mapping, sector_t block)
{
	struct inode *inode = mapping->host;
	struct fuse_conn *fc = get_fuse_conn(inode);
	struct fuse_req *req;
	struct fuse_bmap_in inarg;
	struct fuse_bmap_out outarg;
	int err;

	if (!inode->i_sb->s_bdev || fc->no_bmap)
		return 0;

	req = fuse_get_req(fc);
	if (IS_ERR(req))
		return 0;

	memset(&inarg, 0, sizeof(inarg));
	inarg.block = block;
	inarg.blocksize = inode->i_sb->s_blocksize;
	req->in.h.opcode = FUSE_BMAP;
	req->in.h.nodeid = get_node_id(inode);
	req->in.numargs = 1;
	req->in.args[0].size = sizeof(inarg);
	req->in.args[0].value = &inarg;
	req->out.numargs = 1;
	req->out.args[0].size = sizeof(outarg);
	req->out.args[0].value = &outarg;
	fuse_request_send(fc, req);
	err = req->out.h.error;
	fuse_put_request(fc, req);
	if (err == -ENOSYS)
		fc->no_bmap = 1;

	return err ? 0 : outarg.block;
}

static loff_t fuse_file_llseek(struct file *file, loff_t offset, int origin)
{
	loff_t retval;
	struct inode *inode = file->f_path.dentry->d_inode;

	mutex_lock(&inode->i_mutex);
	switch (origin) {
	case SEEK_END:
		retval = fuse_update_attributes(inode, NULL, file, NULL);
		if (retval)
			goto exit;
		offset += i_size_read(inode);
		break;
	case SEEK_CUR:
		offset += file->f_pos;
	}
	retval = -EINVAL;
	if (offset >= 0 && offset <= inode->i_sb->s_maxbytes) {
		if (offset != file->f_pos) {
			file->f_pos = offset;
			file->f_version = 0;
		}
		retval = offset;
	}
exit:
	mutex_unlock(&inode->i_mutex);
	return retval;
}

static int fuse_ioctl_copy_user(struct page **pages, struct iovec *iov,
			unsigned int nr_segs, size_t bytes, bool to_user)
{
	struct iov_iter ii;
	int page_idx = 0;

	if (!bytes)
		return 0;

	iov_iter_init(&ii, iov, nr_segs, bytes, 0);

	while (iov_iter_count(&ii)) {
		struct page *page = pages[page_idx++];
		size_t todo = min_t(size_t, PAGE_SIZE, iov_iter_count(&ii));
		void *kaddr;

		kaddr = kmap(page);

		while (todo) {
			char __user *uaddr = ii.iov->iov_base + ii.iov_offset;
			size_t iov_len = ii.iov->iov_len - ii.iov_offset;
			size_t copy = min(todo, iov_len);
			size_t left;

			if (!to_user)
				left = copy_from_user(kaddr, uaddr, copy);
			else
				left = copy_to_user(uaddr, kaddr, copy);

			if (unlikely(left))
				return -EFAULT;

			iov_iter_advance(&ii, copy);
			todo -= copy;
			kaddr += copy;
		}

		kunmap(page);
	}

	return 0;
}

/* Make sure iov_length() won't overflow */
static int fuse_verify_ioctl_iov(struct iovec *iov, size_t count)
{
	size_t n;
	u32 max = FUSE_MAX_PAGES_PER_REQ << PAGE_SHIFT;

	for (n = 0; n < count; n++) {
		if (iov->iov_len > (size_t) max)
			return -ENOMEM;
		max -= iov->iov_len;
	}
	return 0;
}

/*
 * CUSE servers compiled on 32bit broke on 64bit kernels because the
 * ABI was defined to be 'struct iovec' which is different on 32bit
 * and 64bit.  Fortunately we can determine which structure the server
 * used from the size of the reply.
 */
static int fuse_copy_ioctl_iovec(struct iovec *dst, void *src,
				 size_t transferred, unsigned count,
				 bool is_compat)
{
#ifdef CONFIG_COMPAT
	if (count * sizeof(struct compat_iovec) == transferred) {
		struct compat_iovec *ciov = src;
		unsigned i;

		/*
		 * With this interface a 32bit server cannot support
		 * non-compat (i.e. ones coming from 64bit apps) ioctl
		 * requests
		 */
		if (!is_compat)
			return -EINVAL;

		for (i = 0; i < count; i++) {
			dst[i].iov_base = compat_ptr(ciov[i].iov_base);
			dst[i].iov_len = ciov[i].iov_len;
		}
		return 0;
	}
#endif

	if (count * sizeof(struct iovec) != transferred)
		return -EIO;

	memcpy(dst, src, transferred);
	return 0;
}

/*
 * CUSE servers compiled on 32bit broke on 64bit kernels because the
 * ABI was defined to be 'struct iovec' which is different on 32bit
 * and 64bit.  Fortunately we can determine which structure the server
 * used from the size of the reply.
 */
static int fuse_copy_ioctl_iovec_old(struct iovec *dst, void *src,
				     size_t transferred, unsigned count,
				     bool is_compat)
{
#ifdef CONFIG_COMPAT
	if (count * sizeof(struct compat_iovec) == transferred) {
		struct compat_iovec *ciov = src;
		unsigned i;

		/*
		 * With this interface a 32bit server cannot support
		 * non-compat (i.e. ones coming from 64bit apps) ioctl
		 * requests
		 */
		if (!is_compat)
			return -EINVAL;

		for (i = 0; i < count; i++) {
			dst[i].iov_base = compat_ptr(ciov[i].iov_base);
			dst[i].iov_len = ciov[i].iov_len;
		}
		return 0;
	}
#endif

	if (count * sizeof(struct iovec) != transferred)
		return -EIO;

	memcpy(dst, src, transferred);
	return 0;
}

/* Make sure iov_length() won't overflow */
static int fuse_verify_ioctl_iov(struct iovec *iov, size_t count)
{
	size_t n;
	u32 max = FUSE_MAX_PAGES_PER_REQ << PAGE_SHIFT;

	for (n = 0; n < count; n++) {
		if (iov->iov_len > (size_t) max)
			return -ENOMEM;
		max -= iov->iov_len;
	}
	return 0;
}

static int fuse_copy_ioctl_iovec(struct fuse_conn *fc, struct iovec *dst,
				 void *src, size_t transferred, unsigned count,
				 bool is_compat)
{
	unsigned i;
	struct fuse_ioctl_iovec *fiov = src;

	if (fc->minor < 16) {
		return fuse_copy_ioctl_iovec_old(dst, src, transferred,
						 count, is_compat);
	}

	if (count * sizeof(struct fuse_ioctl_iovec) != transferred)
		return -EIO;

	for (i = 0; i < count; i++) {
		/* Did the server supply an inappropriate value? */
		if (fiov[i].base != (unsigned long) fiov[i].base ||
		    fiov[i].len != (unsigned long) fiov[i].len)
			return -EIO;

		dst[i].iov_base = (void __user *) (unsigned long) fiov[i].base;
		dst[i].iov_len = (size_t) fiov[i].len;

#ifdef CONFIG_COMPAT
		if (is_compat &&
		    (ptr_to_compat(dst[i].iov_base) != fiov[i].base ||
		     (compat_size_t) dst[i].iov_len != fiov[i].len))
			return -EIO;
#endif
	}

	return 0;
}


/*
 * For ioctls, there is no generic way to determine how much memory
 * needs to be read and/or written.  Furthermore, ioctls are allowed
 * to dereference the passed pointer, so the parameter requires deep
 * copying but FUSE has no idea whatsoever about what to copy in or
 * out.
 *
 * This is solved by allowing FUSE server to retry ioctl with
 * necessary in/out iovecs.  Let's assume the ioctl implementation
 * needs to read in the following structure.
 *
 * struct a {
 *	char	*buf;
 *	size_t	buflen;
 * }
 *
 * On the first callout to FUSE server, inarg->in_size and
 * inarg->out_size will be NULL; then, the server completes the ioctl
 * with FUSE_IOCTL_RETRY set in out->flags, out->in_iovs set to 1 and
 * the actual iov array to
 *
 * { { .iov_base = inarg.arg,	.iov_len = sizeof(struct a) } }
 *
 * which tells FUSE to copy in the requested area and retry the ioctl.
 * On the second round, the server has access to the structure and
 * from that it can tell what to look for next, so on the invocation,
 * it sets FUSE_IOCTL_RETRY, out->in_iovs to 2 and iov array to
 *
 * { { .iov_base = inarg.arg,	.iov_len = sizeof(struct a)	},
 *   { .iov_base = a.buf,	.iov_len = a.buflen		} }
 *
 * FUSE will copy both struct a and the pointed buffer from the
 * process doing the ioctl and retry ioctl with both struct a and the
 * buffer.
 *
 * This time, FUSE server has everything it needs and completes ioctl
 * without FUSE_IOCTL_RETRY which finishes the ioctl call.
 *
 * Copying data out works the same way.
 *
 * Note that if FUSE_IOCTL_UNRESTRICTED is clear, the kernel
 * automatically initializes in and out iovs by decoding @cmd with
 * _IOC_* macros and the server is not allowed to request RETRY.  This
 * limits ioctl data transfers to well-formed ioctls and is the forced
 * behavior for all FUSE servers.
 */
long fuse_do_ioctl(struct file *file, unsigned int cmd, unsigned long arg,
		   unsigned int flags)
{
	struct fuse_file *ff = file->private_data;
	struct fuse_conn *fc = ff->fc;
	struct fuse_ioctl_in inarg = {
		.fh = ff->fh,
		.cmd = cmd,
		.arg = arg,
		.flags = flags
	};
	struct fuse_ioctl_out outarg;
	struct fuse_req *req = NULL;
	struct page **pages = NULL;
	struct iovec *iov_page = NULL;
	struct iovec *in_iov = NULL, *out_iov = NULL;
	unsigned int in_iovs = 0, out_iovs = 0, num_pages = 0, max_pages;
	size_t in_size, out_size, transferred;
	int err;

#if BITS_PER_LONG == 32
	inarg.flags |= FUSE_IOCTL_32BIT;
#else
	if (flags & FUSE_IOCTL_COMPAT)
		inarg.flags |= FUSE_IOCTL_32BIT;
#endif

	/* assume all the iovs returned by client always fits in a page */
	BUILD_BUG_ON(sizeof(struct fuse_ioctl_iovec) * FUSE_IOCTL_MAX_IOV > PAGE_SIZE);

	err = -ENOMEM;
	pages = kzalloc(sizeof(pages[0]) * FUSE_MAX_PAGES_PER_REQ, GFP_KERNEL);
	iov_page = (struct iovec *) __get_free_page(GFP_KERNEL);
	if (!pages || !iov_page)
		goto out;

	/*
	 * If restricted, initialize IO parameters as encoded in @cmd.
	 * RETRY from server is not allowed.
	 */
	if (!(flags & FUSE_IOCTL_UNRESTRICTED)) {
		struct iovec *iov = iov_page;

		iov->iov_base = (void __user *)arg;
		iov->iov_len = _IOC_SIZE(cmd);

		if (_IOC_DIR(cmd) & _IOC_WRITE) {
			in_iov = iov;
			in_iovs = 1;
		}

		if (_IOC_DIR(cmd) & _IOC_READ) {
			out_iov = iov;
			out_iovs = 1;
		}
	}

 retry:
	inarg.in_size = in_size = iov_length(in_iov, in_iovs);
	inarg.out_size = out_size = iov_length(out_iov, out_iovs);

	/*
	 * Out data can be used either for actual out data or iovs,
	 * make sure there always is at least one page.
	 */
	out_size = max_t(size_t, out_size, PAGE_SIZE);
	max_pages = DIV_ROUND_UP(max(in_size, out_size), PAGE_SIZE);

	/* make sure there are enough buffer pages and init request with them */
	err = -ENOMEM;
	if (max_pages > FUSE_MAX_PAGES_PER_REQ)
		goto out;
	while (num_pages < max_pages) {
		pages[num_pages] = alloc_page(GFP_KERNEL | __GFP_HIGHMEM);
		if (!pages[num_pages])
			goto out;
		num_pages++;
	}

	req = fuse_get_req(fc);
	if (IS_ERR(req)) {
		err = PTR_ERR(req);
		req = NULL;
		goto out;
	}
	memcpy(req->pages, pages, sizeof(req->pages[0]) * num_pages);
	req->num_pages = num_pages;

	/* okay, let's send it to the client */
	req->in.h.opcode = FUSE_IOCTL;
	req->in.h.nodeid = ff->nodeid;
	req->in.numargs = 1;
	req->in.args[0].size = sizeof(inarg);
	req->in.args[0].value = &inarg;
	if (in_size) {
		req->in.numargs++;
		req->in.args[1].size = in_size;
		req->in.argpages = 1;

		err = fuse_ioctl_copy_user(pages, in_iov, in_iovs, in_size,
					   false);
		if (err)
			goto out;
	}

	req->out.numargs = 2;
	req->out.args[0].size = sizeof(outarg);
	req->out.args[0].value = &outarg;
	req->out.args[1].size = out_size;
	req->out.argpages = 1;
	req->out.argvar = 1;

	fuse_request_send(fc, req);
	err = req->out.h.error;
	transferred = req->out.args[1].size;
	fuse_put_request(fc, req);
	req = NULL;
	if (err)
		goto out;

	/* did it ask for retry? */
	if (outarg.flags & FUSE_IOCTL_RETRY) {
		void *vaddr;

		/* no retry if in restricted mode */
		err = -EIO;
		if (!(flags & FUSE_IOCTL_UNRESTRICTED))
			goto out;

		in_iovs = outarg.in_iovs;
		out_iovs = outarg.out_iovs;

		/*
		 * Make sure things are in boundary, separate checks
		 * are to protect against overflow.
		 */
		err = -ENOMEM;
		if (in_iovs > FUSE_IOCTL_MAX_IOV ||
		    out_iovs > FUSE_IOCTL_MAX_IOV ||
		    in_iovs + out_iovs > FUSE_IOCTL_MAX_IOV)
			goto out;

		vaddr = kmap_atomic(pages[0], KM_USER0);
<<<<<<< HEAD
		err = fuse_copy_ioctl_iovec(page_address(iov_page), vaddr,
=======
		err = fuse_copy_ioctl_iovec(fc, iov_page, vaddr,
>>>>>>> 02f8c6ae
					    transferred, in_iovs + out_iovs,
					    (flags & FUSE_IOCTL_COMPAT) != 0);
		kunmap_atomic(vaddr, KM_USER0);
		if (err)
			goto out;

		in_iov = iov_page;
		out_iov = in_iov + in_iovs;

		err = fuse_verify_ioctl_iov(in_iov, in_iovs);
		if (err)
			goto out;

		err = fuse_verify_ioctl_iov(out_iov, out_iovs);
		if (err)
			goto out;

		goto retry;
	}

	err = -EIO;
	if (transferred > inarg.out_size)
		goto out;

	err = fuse_ioctl_copy_user(pages, out_iov, out_iovs, transferred, true);
 out:
	if (req)
		fuse_put_request(fc, req);
	free_page((unsigned long) iov_page);
	while (num_pages)
		__free_page(pages[--num_pages]);
	kfree(pages);

	return err ? err : outarg.result;
}
EXPORT_SYMBOL_GPL(fuse_do_ioctl);

static long fuse_file_ioctl_common(struct file *file, unsigned int cmd,
				   unsigned long arg, unsigned int flags)
{
	struct inode *inode = file->f_dentry->d_inode;
	struct fuse_conn *fc = get_fuse_conn(inode);

	if (!fuse_allow_task(fc, current))
		return -EACCES;

	if (is_bad_inode(inode))
		return -EIO;

	return fuse_do_ioctl(file, cmd, arg, flags);
}

static long fuse_file_ioctl(struct file *file, unsigned int cmd,
			    unsigned long arg)
{
	return fuse_file_ioctl_common(file, cmd, arg, 0);
}

static long fuse_file_compat_ioctl(struct file *file, unsigned int cmd,
				   unsigned long arg)
{
	return fuse_file_ioctl_common(file, cmd, arg, FUSE_IOCTL_COMPAT);
}

/*
 * All files which have been polled are linked to RB tree
 * fuse_conn->polled_files which is indexed by kh.  Walk the tree and
 * find the matching one.
 */
static struct rb_node **fuse_find_polled_node(struct fuse_conn *fc, u64 kh,
					      struct rb_node **parent_out)
{
	struct rb_node **link = &fc->polled_files.rb_node;
	struct rb_node *last = NULL;

	while (*link) {
		struct fuse_file *ff;

		last = *link;
		ff = rb_entry(last, struct fuse_file, polled_node);

		if (kh < ff->kh)
			link = &last->rb_left;
		else if (kh > ff->kh)
			link = &last->rb_right;
		else
			return link;
	}

	if (parent_out)
		*parent_out = last;
	return link;
}

/*
 * The file is about to be polled.  Make sure it's on the polled_files
 * RB tree.  Note that files once added to the polled_files tree are
 * not removed before the file is released.  This is because a file
 * polled once is likely to be polled again.
 */
static void fuse_register_polled_file(struct fuse_conn *fc,
				      struct fuse_file *ff)
{
	spin_lock(&fc->lock);
	if (RB_EMPTY_NODE(&ff->polled_node)) {
		struct rb_node **link, *parent;

		link = fuse_find_polled_node(fc, ff->kh, &parent);
		BUG_ON(*link);
		rb_link_node(&ff->polled_node, parent, link);
		rb_insert_color(&ff->polled_node, &fc->polled_files);
	}
	spin_unlock(&fc->lock);
}

unsigned fuse_file_poll(struct file *file, poll_table *wait)
{
	struct fuse_file *ff = file->private_data;
	struct fuse_conn *fc = ff->fc;
	struct fuse_poll_in inarg = { .fh = ff->fh, .kh = ff->kh };
	struct fuse_poll_out outarg;
	struct fuse_req *req;
	int err;

	if (fc->no_poll)
		return DEFAULT_POLLMASK;

	poll_wait(file, &ff->poll_wait, wait);

	/*
	 * Ask for notification iff there's someone waiting for it.
	 * The client may ignore the flag and always notify.
	 */
	if (waitqueue_active(&ff->poll_wait)) {
		inarg.flags |= FUSE_POLL_SCHEDULE_NOTIFY;
		fuse_register_polled_file(fc, ff);
	}

	req = fuse_get_req(fc);
	if (IS_ERR(req))
		return POLLERR;

	req->in.h.opcode = FUSE_POLL;
	req->in.h.nodeid = ff->nodeid;
	req->in.numargs = 1;
	req->in.args[0].size = sizeof(inarg);
	req->in.args[0].value = &inarg;
	req->out.numargs = 1;
	req->out.args[0].size = sizeof(outarg);
	req->out.args[0].value = &outarg;
	fuse_request_send(fc, req);
	err = req->out.h.error;
	fuse_put_request(fc, req);

	if (!err)
		return outarg.revents;
	if (err == -ENOSYS) {
		fc->no_poll = 1;
		return DEFAULT_POLLMASK;
	}
	return POLLERR;
}
EXPORT_SYMBOL_GPL(fuse_file_poll);

/*
 * This is called from fuse_handle_notify() on FUSE_NOTIFY_POLL and
 * wakes up the poll waiters.
 */
int fuse_notify_poll_wakeup(struct fuse_conn *fc,
			    struct fuse_notify_poll_wakeup_out *outarg)
{
	u64 kh = outarg->kh;
	struct rb_node **link;

	spin_lock(&fc->lock);

	link = fuse_find_polled_node(fc, kh, NULL);
	if (*link) {
		struct fuse_file *ff;

		ff = rb_entry(*link, struct fuse_file, polled_node);
		wake_up_interruptible_sync(&ff->poll_wait);
	}

	spin_unlock(&fc->lock);
	return 0;
}

static const struct file_operations fuse_file_operations = {
	.llseek		= fuse_file_llseek,
	.read		= do_sync_read,
	.aio_read	= fuse_file_aio_read,
	.write		= do_sync_write,
	.aio_write	= fuse_file_aio_write,
	.mmap		= fuse_file_mmap,
	.open		= fuse_open,
	.flush		= fuse_flush,
	.release	= fuse_release,
	.fsync		= fuse_fsync,
	.lock		= fuse_file_lock,
	.flock		= fuse_file_flock,
	.splice_read	= generic_file_splice_read,
	.unlocked_ioctl	= fuse_file_ioctl,
	.compat_ioctl	= fuse_file_compat_ioctl,
	.poll		= fuse_file_poll,
};

static const struct file_operations fuse_direct_io_file_operations = {
	.llseek		= fuse_file_llseek,
	.read		= fuse_direct_read,
	.write		= fuse_direct_write,
	.mmap		= fuse_direct_mmap,
	.open		= fuse_open,
	.flush		= fuse_flush,
	.release	= fuse_release,
	.fsync		= fuse_fsync,
	.lock		= fuse_file_lock,
	.flock		= fuse_file_flock,
	.unlocked_ioctl	= fuse_file_ioctl,
	.compat_ioctl	= fuse_file_compat_ioctl,
	.poll		= fuse_file_poll,
	/* no splice_read */
};

static const struct address_space_operations fuse_file_aops  = {
	.readpage	= fuse_readpage,
	.writepage	= fuse_writepage,
	.launder_page	= fuse_launder_page,
	.write_begin	= fuse_write_begin,
	.write_end	= fuse_write_end,
	.readpages	= fuse_readpages,
	.set_page_dirty	= __set_page_dirty_nobuffers,
	.bmap		= fuse_bmap,
};

void fuse_init_file_inode(struct inode *inode)
{
	inode->i_fop = &fuse_file_operations;
	inode->i_data.a_ops = &fuse_file_aops;
}<|MERGE_RESOLUTION|>--- conflicted
+++ resolved
@@ -1663,58 +1663,6 @@
 		kunmap(page);
 	}
 
-	return 0;
-}
-
-/* Make sure iov_length() won't overflow */
-static int fuse_verify_ioctl_iov(struct iovec *iov, size_t count)
-{
-	size_t n;
-	u32 max = FUSE_MAX_PAGES_PER_REQ << PAGE_SHIFT;
-
-	for (n = 0; n < count; n++) {
-		if (iov->iov_len > (size_t) max)
-			return -ENOMEM;
-		max -= iov->iov_len;
-	}
-	return 0;
-}
-
-/*
- * CUSE servers compiled on 32bit broke on 64bit kernels because the
- * ABI was defined to be 'struct iovec' which is different on 32bit
- * and 64bit.  Fortunately we can determine which structure the server
- * used from the size of the reply.
- */
-static int fuse_copy_ioctl_iovec(struct iovec *dst, void *src,
-				 size_t transferred, unsigned count,
-				 bool is_compat)
-{
-#ifdef CONFIG_COMPAT
-	if (count * sizeof(struct compat_iovec) == transferred) {
-		struct compat_iovec *ciov = src;
-		unsigned i;
-
-		/*
-		 * With this interface a 32bit server cannot support
-		 * non-compat (i.e. ones coming from 64bit apps) ioctl
-		 * requests
-		 */
-		if (!is_compat)
-			return -EINVAL;
-
-		for (i = 0; i < count; i++) {
-			dst[i].iov_base = compat_ptr(ciov[i].iov_base);
-			dst[i].iov_len = ciov[i].iov_len;
-		}
-		return 0;
-	}
-#endif
-
-	if (count * sizeof(struct iovec) != transferred)
-		return -EIO;
-
-	memcpy(dst, src, transferred);
 	return 0;
 }
 
@@ -1995,11 +1943,7 @@
 			goto out;
 
 		vaddr = kmap_atomic(pages[0], KM_USER0);
-<<<<<<< HEAD
-		err = fuse_copy_ioctl_iovec(page_address(iov_page), vaddr,
-=======
 		err = fuse_copy_ioctl_iovec(fc, iov_page, vaddr,
->>>>>>> 02f8c6ae
 					    transferred, in_iovs + out_iovs,
 					    (flags & FUSE_IOCTL_COMPAT) != 0);
 		kunmap_atomic(vaddr, KM_USER0);
