--- conflicted
+++ resolved
@@ -197,14 +197,7 @@
 	if (fc->no_flush)
 		return 0;
 
-<<<<<<< HEAD
-	req = fuse_get_req(fc);
-	if (IS_ERR(req))
-		return PTR_ERR(req);
-
-=======
 	req = fuse_get_req_nofail(fc, file);
->>>>>>> 120bda20
 	memset(&inarg, 0, sizeof(inarg));
 	inarg.fh = ff->fh;
 	inarg.lock_owner = fuse_lock_owner_id(fc, id);
@@ -632,8 +625,6 @@
 	return 0;
 }
 
-<<<<<<< HEAD
-=======
 static int convert_fuse_file_lock(const struct fuse_file_lock *ffl,
 				  struct file_lock *fl)
 {
@@ -754,7 +745,6 @@
 	return err;
 }
 
->>>>>>> 120bda20
 static const struct file_operations fuse_file_operations = {
 	.llseek		= generic_file_llseek,
 	.read		= generic_file_read,
