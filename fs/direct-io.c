--- conflicted
+++ resolved
@@ -99,8 +99,6 @@
 	unsigned cur_page_len;		/* Nr of bytes at cur_page_offset */
 	sector_t cur_page_block;	/* Where it starts */
 	loff_t cur_page_fs_offset;	/* Offset in file */
-<<<<<<< HEAD
-=======
 
 	/* BIO completion state */
 	spinlock_t bio_lock;		/* protects BIO fields below */
@@ -113,7 +111,6 @@
 	int is_async;			/* is IO async ? */
 	int io_error;			/* IO error in completion path */
 	ssize_t result;                 /* IO result */
->>>>>>> 02f8c6ae
 
 	/*
 	 * Page fetching state. These variables belong to dio_refill_pages().
@@ -221,11 +218,7 @@
  * filesystems can use it to hold additional state between get_block calls and
  * dio_complete.
  */
-<<<<<<< HEAD
-static int dio_complete(struct dio *dio, loff_t offset, int ret, bool is_async)
-=======
 static ssize_t dio_complete(struct dio *dio, loff_t offset, ssize_t ret, bool is_async)
->>>>>>> 02f8c6ae
 {
 	ssize_t transferred = 0;
 
@@ -260,11 +253,7 @@
 		aio_complete(dio->iocb, ret, 0);
 	}
 
-<<<<<<< HEAD
-	if (dio->lock_type == DIO_LOCKING)
-=======
 	if (dio->flags & DIO_LOCKING)
->>>>>>> 02f8c6ae
 		/* lockdep: non-owner release */
 		up_read_non_owner(&dio->inode->i_alloc_sem);
 
@@ -336,11 +325,7 @@
 }
 EXPORT_SYMBOL_GPL(dio_end_io);
 
-<<<<<<< HEAD
-static int
-=======
 static void
->>>>>>> 02f8c6ae
 dio_bio_alloc(struct dio *dio, struct block_device *bdev,
 		sector_t first_sector, int nr_vecs)
 {
@@ -361,10 +346,6 @@
 
 	dio->bio = bio;
 	dio->logical_offset_in_bio = dio->cur_page_fs_offset;
-<<<<<<< HEAD
-	return 0;
-=======
->>>>>>> 02f8c6ae
 }
 
 /*
@@ -1129,11 +1110,8 @@
 	    ((rw & READ) || (dio->result == dio->size)))
 		ret = -EIOCBQUEUED;
 
-	if (ret != -EIOCBQUEUED) {
-		/* All IO is now issued, send it on its way */
-		blk_run_address_space(inode->i_mapping);
+	if (ret != -EIOCBQUEUED)
 		dio_await_completion(dio);
-	}
 
 	/*
 	 * Sync will always be dropping the final ref and completing the
@@ -1182,11 +1160,7 @@
 __blockdev_direct_IO(int rw, struct kiocb *iocb, struct inode *inode,
 	struct block_device *bdev, const struct iovec *iov, loff_t offset, 
 	unsigned long nr_segs, get_block_t get_block, dio_iodone_t end_io,
-<<<<<<< HEAD
-	dio_submit_t submit_io,	int dio_lock_type)
-=======
 	dio_submit_t submit_io,	int flags)
->>>>>>> 02f8c6ae
 {
 	int seg;
 	size_t size;
@@ -1199,7 +1173,7 @@
 	struct dio *dio;
 
 	if (rw & WRITE)
-		rw = WRITE_ODIRECT_PLUG;
+		rw = WRITE_ODIRECT;
 
 	if (bdev)
 		bdev_blkbits = blksize_bits(bdev_logical_block_size(bdev));
@@ -1275,25 +1249,6 @@
 	retval = direct_io_worker(rw, iocb, inode, iov, offset,
 				nr_segs, blkbits, get_block, end_io,
 				submit_io, dio);
-<<<<<<< HEAD
-
-	/*
-	 * In case of error extending write may have instantiated a few
-	 * blocks outside i_size. Trim these off again for DIO_LOCKING.
-	 * NOTE: DIO_NO_LOCK/DIO_OWN_LOCK callers have to handle this by
-	 * it's own meaner.
-	 */
-	if (unlikely(retval < 0 && (rw & WRITE))) {
-		loff_t isize = i_size_read(inode);
-
-		if (end > isize && dio_lock_type == DIO_LOCKING)
-			vmtruncate(inode, isize);
-	}
-
-	if (rw == READ && dio_lock_type == DIO_LOCKING)
-		release_i_mutex = 0;
-=======
->>>>>>> 02f8c6ae
 
 out:
 	return retval;
