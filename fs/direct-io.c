--- conflicted
+++ resolved
@@ -1180,17 +1180,11 @@
 			}
 		}
 
-<<<<<<< HEAD
-		if (dio_lock_type == DIO_LOCKING)
-			/* lockdep: not the owner will release it */
-			anon_down_read_non_owner(&inode->i_alloc_sem);
-=======
 		/*
 		 * Will be released at I/O completion, possibly in a
 		 * different thread.
 		 */
-		down_read_non_owner(&inode->i_alloc_sem);
->>>>>>> 4ec62b2b
+		anon_down_read_non_owner(&inode->i_alloc_sem);
 	}
 
 	/*
