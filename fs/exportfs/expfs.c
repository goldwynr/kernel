--- conflicted
+++ resolved
@@ -323,17 +323,10 @@
 
 	if (connectable && (len < 4)) {
 		*max_len = 4;
-<<<<<<< HEAD
 		return 255;
 	} else if (len < 2) {
 		*max_len = 2;
 		return 255;
-=======
-		return 255;
-	} else if (len < 2) {
-		*max_len = 2;
-		return 255;
->>>>>>> 02f8c6ae
 	}
 
 	len = 2;
