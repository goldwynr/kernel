/*
 *  linux/fs/block_dev.c
 *
 *  Copyright (C) 1991, 1992  Linus Torvalds
 *  Copyright (C) 2001  Andrea Arcangeli <andrea@suse.de> SuSE
 */

#include <linux/init.h>
#include <linux/mm.h>
#include <linux/fcntl.h>
#include <linux/slab.h>
#include <linux/kmod.h>
#include <linux/major.h>
#include <linux/device_cgroup.h>
#include <linux/highmem.h>
#include <linux/blkdev.h>
#include <linux/module.h>
#include <linux/blkpg.h>
#include <linux/buffer_head.h>
#include <linux/pagevec.h>
#include <linux/writeback.h>
#include <linux/mpage.h>
#include <linux/mount.h>
#include <linux/uio.h>
#include <linux/namei.h>
#include <linux/log2.h>
#include <linux/kmemleak.h>
#include <asm/uaccess.h>
#include "internal.h"

struct bdev_inode {
	struct block_device bdev;
	struct inode vfs_inode;
};

static const struct address_space_operations def_blk_aops;

static inline struct bdev_inode *BDEV_I(struct inode *inode)
{
	return container_of(inode, struct bdev_inode, vfs_inode);
}

inline struct block_device *I_BDEV(struct inode *inode)
{
	return &BDEV_I(inode)->bdev;
}

EXPORT_SYMBOL(I_BDEV);

/*
 * move the inode from it's current bdi to the a new bdi. if the inode is dirty
 * we need to move it onto the dirty list of @dst so that the inode is always
 * on the right list.
 */
static void bdev_inode_switch_bdi(struct inode *inode,
			struct backing_dev_info *dst)
{
	spin_lock(&inode_wb_list_lock);
	spin_lock(&inode->i_lock);
	inode->i_data.backing_dev_info = dst;
	if (inode->i_state & I_DIRTY)
		list_move(&inode->i_wb_list, &dst->wb.b_dirty);
	spin_unlock(&inode->i_lock);
	spin_unlock(&inode_wb_list_lock);
}

static sector_t max_block(struct block_device *bdev)
{
	sector_t retval = ~((sector_t)0);
	loff_t sz = i_size_read(bdev->bd_inode);

	if (sz) {
		unsigned int size = block_size(bdev);
		unsigned int sizebits = blksize_bits(size);
		retval = (sz >> sizebits);
	}
	return retval;
}

/* Kill _all_ buffers and pagecache , dirty or not.. */
static void kill_bdev(struct block_device *bdev)
{
	if (bdev->bd_inode->i_mapping->nrpages == 0)
		return;
	invalidate_bh_lrus();
	truncate_inode_pages(bdev->bd_inode->i_mapping, 0);
}	

int set_blocksize(struct block_device *bdev, int size)
{
	/* Size must be a power of two, and between 512 and PAGE_SIZE */
	if (size > PAGE_SIZE || size < 512 || !is_power_of_2(size))
		return -EINVAL;

	/* Size cannot be smaller than the size supported by the device */
	if (size < bdev_logical_block_size(bdev))
		return -EINVAL;

	/* Don't change the size if it is same as current */
	if (bdev->bd_block_size != size) {
		sync_blockdev(bdev);
		bdev->bd_block_size = size;
		bdev->bd_inode->i_blkbits = blksize_bits(size);
		kill_bdev(bdev);
	}
	return 0;
}

EXPORT_SYMBOL(set_blocksize);

int sb_set_blocksize(struct super_block *sb, int size)
{
	if (set_blocksize(sb->s_bdev, size))
		return 0;
	/* If we get here, we know size is power of two
	 * and it's value is between 512 and PAGE_SIZE */
	sb->s_blocksize = size;
	sb->s_blocksize_bits = blksize_bits(size);
	return sb->s_blocksize;
}

EXPORT_SYMBOL(sb_set_blocksize);

int sb_min_blocksize(struct super_block *sb, int size)
{
	int minsize = bdev_logical_block_size(sb->s_bdev);
	if (size < minsize)
		size = minsize;
	return sb_set_blocksize(sb, size);
}

EXPORT_SYMBOL(sb_min_blocksize);

static int
blkdev_get_block(struct inode *inode, sector_t iblock,
		struct buffer_head *bh, int create)
{
	if (iblock >= max_block(I_BDEV(inode))) {
		if (create)
			return -EIO;

		/*
		 * for reads, we're just trying to fill a partial page.
		 * return a hole, they will have to call get_block again
		 * before they can fill it, and they will get -EIO at that
		 * time
		 */
		return 0;
	}
	bh->b_bdev = I_BDEV(inode);
	bh->b_blocknr = iblock;
	set_buffer_mapped(bh);
	return 0;
}

static int
blkdev_get_blocks(struct inode *inode, sector_t iblock,
		struct buffer_head *bh, int create)
{
	sector_t end_block = max_block(I_BDEV(inode));
	unsigned long max_blocks = bh->b_size >> inode->i_blkbits;

	if ((iblock + max_blocks) > end_block) {
		max_blocks = end_block - iblock;
		if ((long)max_blocks <= 0) {
			if (create)
				return -EIO;	/* write fully beyond EOF */
			/*
			 * It is a read which is fully beyond EOF.  We return
			 * a !buffer_mapped buffer
			 */
			max_blocks = 0;
		}
	}

	bh->b_bdev = I_BDEV(inode);
	bh->b_blocknr = iblock;
	bh->b_size = max_blocks << inode->i_blkbits;
	if (max_blocks)
		set_buffer_mapped(bh);
	return 0;
}

static ssize_t
blkdev_direct_IO(int rw, struct kiocb *iocb, const struct iovec *iov,
			loff_t offset, unsigned long nr_segs)
{
	struct file *file = iocb->ki_filp;
	struct inode *inode = file->f_mapping->host;

	return __blockdev_direct_IO(rw, iocb, inode, I_BDEV(inode), iov, offset,
				    nr_segs, blkdev_get_blocks, NULL, NULL, 0);
}

int __sync_blockdev(struct block_device *bdev, int wait)
{
	if (!bdev)
		return 0;
	if (!wait)
		return filemap_flush(bdev->bd_inode->i_mapping);
	return filemap_write_and_wait(bdev->bd_inode->i_mapping);
}

/*
 * Write out and wait upon all the dirty data associated with a block
 * device via its mapping.  Does not take the superblock lock.
 */
int sync_blockdev(struct block_device *bdev)
{
	return __sync_blockdev(bdev, 1);
}
EXPORT_SYMBOL(sync_blockdev);

/*
 * Write out and wait upon all dirty data associated with this
 * device.   Filesystem data as well as the underlying block
 * device.  Takes the superblock lock.
 */
int fsync_bdev(struct block_device *bdev)
{
	struct super_block *sb = get_super(bdev);
	if (sb) {
		int res = sync_filesystem(sb);
		drop_super(sb);
		return res;
	}
	return sync_blockdev(bdev);
}
EXPORT_SYMBOL(fsync_bdev);

/**
 * freeze_bdev  --  lock a filesystem and force it into a consistent state
 * @bdev:	blockdevice to lock
 *
 * If a superblock is found on this device, we take the s_umount semaphore
 * on it to make sure nobody unmounts until the snapshot creation is done.
 * The reference counter (bd_fsfreeze_count) guarantees that only the last
 * unfreeze process can unfreeze the frozen filesystem actually when multiple
 * freeze requests arrive simultaneously. It counts up in freeze_bdev() and
 * count down in thaw_bdev(). When it becomes 0, thaw_bdev() will unfreeze
 * actually.
 */
struct super_block *freeze_bdev(struct block_device *bdev)
{
	struct super_block *sb;
	int error = 0;

	mutex_lock(&bdev->bd_fsfreeze_mutex);
	if (++bdev->bd_fsfreeze_count > 1) {
		/*
		 * We don't even need to grab a reference - the first call
		 * to freeze_bdev grab an active reference and only the last
		 * thaw_bdev drops it.
		 */
		sb = get_super(bdev);
		drop_super(sb);
		mutex_unlock(&bdev->bd_fsfreeze_mutex);
		return sb;
	}

	sb = get_active_super(bdev);
	if (!sb)
		goto out;
<<<<<<< HEAD
	if (sb->s_flags & MS_RDONLY) {
		sb->s_frozen = SB_FREEZE_TRANS;
		up_write(&sb->s_umount);
=======
	error = freeze_super(sb);
	if (error) {
		deactivate_super(sb);
		bdev->bd_fsfreeze_count--;
>>>>>>> 02f8c6ae
		mutex_unlock(&bdev->bd_fsfreeze_mutex);
		return ERR_PTR(error);
	}
	deactivate_super(sb);
 out:
	sync_blockdev(bdev);
	mutex_unlock(&bdev->bd_fsfreeze_mutex);
	return sb;	/* thaw_bdev releases s->s_umount */
}
EXPORT_SYMBOL(freeze_bdev);

/**
 * thaw_bdev  -- unlock filesystem
 * @bdev:	blockdevice to unlock
 * @sb:		associated superblock
 *
 * Unlocks the filesystem and marks it writeable again after freeze_bdev().
 */
int thaw_bdev(struct block_device *bdev, struct super_block *sb)
{
	int error = -EINVAL;

	mutex_lock(&bdev->bd_fsfreeze_mutex);
	if (!bdev->bd_fsfreeze_count)
		goto out;

	error = 0;
	if (--bdev->bd_fsfreeze_count > 0)
		goto out;

	if (!sb)
		goto out;

<<<<<<< HEAD
	BUG_ON(sb->s_bdev != bdev);
	down_write(&sb->s_umount);
	if (sb->s_flags & MS_RDONLY)
		goto out_unfrozen;

	if (sb->s_op->unfreeze_fs) {
		error = sb->s_op->unfreeze_fs(sb);
		if (error) {
			printk(KERN_ERR
				"VFS:Filesystem thaw failed\n");
			sb->s_frozen = SB_FREEZE_TRANS;
			bdev->bd_fsfreeze_count++;
			mutex_unlock(&bdev->bd_fsfreeze_mutex);
			return error;
		}
	}

out_unfrozen:
	sb->s_frozen = SB_UNFROZEN;
	smp_wmb();
	wake_up(&sb->s_wait_unfrozen);

	if (sb)
		deactivate_locked_super(sb);
out_unlock:
=======
	error = thaw_super(sb);
	if (error) {
		bdev->bd_fsfreeze_count++;
		mutex_unlock(&bdev->bd_fsfreeze_mutex);
		return error;
	}
out:
>>>>>>> 02f8c6ae
	mutex_unlock(&bdev->bd_fsfreeze_mutex);
	return 0;
}
EXPORT_SYMBOL(thaw_bdev);

static int blkdev_writepage(struct page *page, struct writeback_control *wbc)
{
	return block_write_full_page(page, blkdev_get_block, wbc);
}

static int blkdev_readpage(struct file * file, struct page * page)
{
	return block_read_full_page(page, blkdev_get_block);
}

static int blkdev_write_begin(struct file *file, struct address_space *mapping,
			loff_t pos, unsigned len, unsigned flags,
			struct page **pagep, void **fsdata)
{
	return block_write_begin(mapping, pos, len, flags, pagep,
				 blkdev_get_block);
}

static int blkdev_write_end(struct file *file, struct address_space *mapping,
			loff_t pos, unsigned len, unsigned copied,
			struct page *page, void *fsdata)
{
	int ret;
	ret = block_write_end(file, mapping, pos, len, copied, page, fsdata);

	unlock_page(page);
	page_cache_release(page);

	return ret;
}

/*
 * private llseek:
 * for a block special file file->f_path.dentry->d_inode->i_size is zero
 * so we compute the size by hand (just as in block_read/write above)
 */
static loff_t block_llseek(struct file *file, loff_t offset, int origin)
{
	struct inode *bd_inode = file->f_mapping->host;
	loff_t size;
	loff_t retval;

	mutex_lock(&bd_inode->i_mutex);
	size = i_size_read(bd_inode);

	switch (origin) {
		case 2:
			offset += size;
			break;
		case 1:
			offset += file->f_pos;
	}
	retval = -EINVAL;
	if (offset >= 0 && offset <= size) {
		if (offset != file->f_pos) {
			file->f_pos = offset;
		}
		retval = offset;
	}
	mutex_unlock(&bd_inode->i_mutex);
	return retval;
}
	
<<<<<<< HEAD
/*
 *	Filp is never NULL; the only case when ->fsync() is called with
 *	NULL first argument is nfsd_sync_dir() and that's not a directory.
 */
 
int blkdev_fsync(struct file *filp, struct dentry *dentry, int datasync)
{
	struct block_device *bdev = I_BDEV(filp->f_mapping->host);
	int error;

	error = sync_blockdev(bdev);
	if (error)
		return error;
=======
int blkdev_fsync(struct file *filp, int datasync)
{
	struct inode *bd_inode = filp->f_mapping->host;
	struct block_device *bdev = I_BDEV(bd_inode);
	int error;

	/*
	 * There is no need to serialise calls to blkdev_issue_flush with
	 * i_mutex and doing so causes performance issues with concurrent
	 * O_SYNC writers to a block device.
	 */
	mutex_unlock(&bd_inode->i_mutex);
>>>>>>> 02f8c6ae

	error = blkdev_issue_flush(bdev, GFP_KERNEL, NULL);
	if (error == -EOPNOTSUPP)
		error = 0;
<<<<<<< HEAD
=======

	mutex_lock(&bd_inode->i_mutex);

>>>>>>> 02f8c6ae
	return error;
}
EXPORT_SYMBOL(blkdev_fsync);

/*
 * pseudo-fs
 */

static  __cacheline_aligned_in_smp DEFINE_SPINLOCK(bdev_lock);
static struct kmem_cache * bdev_cachep __read_mostly;

static struct inode *bdev_alloc_inode(struct super_block *sb)
{
	struct bdev_inode *ei = kmem_cache_alloc(bdev_cachep, GFP_KERNEL);
	if (!ei)
		return NULL;
	return &ei->vfs_inode;
}

static void bdev_i_callback(struct rcu_head *head)
{
	struct inode *inode = container_of(head, struct inode, i_rcu);
	struct bdev_inode *bdi = BDEV_I(inode);

	INIT_LIST_HEAD(&inode->i_dentry);
	kmem_cache_free(bdev_cachep, bdi);
}

static void bdev_destroy_inode(struct inode *inode)
{
	call_rcu(&inode->i_rcu, bdev_i_callback);
}

static void init_once(void *foo)
{
	struct bdev_inode *ei = (struct bdev_inode *) foo;
	struct block_device *bdev = &ei->bdev;

	memset(bdev, 0, sizeof(*bdev));
	mutex_init(&bdev->bd_mutex);
	INIT_LIST_HEAD(&bdev->bd_inodes);
	INIT_LIST_HEAD(&bdev->bd_list);
#ifdef CONFIG_SYSFS
	INIT_LIST_HEAD(&bdev->bd_holder_disks);
#endif
	inode_init_once(&ei->vfs_inode);
	/* Initialize mutex for freeze. */
	mutex_init(&bdev->bd_fsfreeze_mutex);
}

static inline void __bd_forget(struct inode *inode)
{
	list_del_init(&inode->i_devices);
	inode->i_bdev = NULL;
	inode->i_mapping = &inode->i_data;
}

static void bdev_evict_inode(struct inode *inode)
{
	struct block_device *bdev = &BDEV_I(inode)->bdev;
	struct list_head *p;
	truncate_inode_pages(&inode->i_data, 0);
	invalidate_inode_buffers(inode); /* is it needed here? */
	end_writeback(inode);
	spin_lock(&bdev_lock);
	while ( (p = bdev->bd_inodes.next) != &bdev->bd_inodes ) {
		__bd_forget(list_entry(p, struct inode, i_devices));
	}
	list_del_init(&bdev->bd_list);
	spin_unlock(&bdev_lock);
}

static const struct super_operations bdev_sops = {
	.statfs = simple_statfs,
	.alloc_inode = bdev_alloc_inode,
	.destroy_inode = bdev_destroy_inode,
	.drop_inode = generic_delete_inode,
	.evict_inode = bdev_evict_inode,
};

static struct dentry *bd_mount(struct file_system_type *fs_type,
	int flags, const char *dev_name, void *data)
{
	return mount_pseudo(fs_type, "bdev:", &bdev_sops, NULL, 0x62646576);
}

static struct file_system_type bd_type = {
	.name		= "bdev",
	.mount		= bd_mount,
	.kill_sb	= kill_anon_super,
};

struct super_block *blockdev_superblock __read_mostly;

void __init bdev_cache_init(void)
{
	int err;
	struct vfsmount *bd_mnt;

	bdev_cachep = kmem_cache_create("bdev_cache", sizeof(struct bdev_inode),
			0, (SLAB_HWCACHE_ALIGN|SLAB_RECLAIM_ACCOUNT|
				SLAB_MEM_SPREAD|SLAB_PANIC),
			init_once);
	err = register_filesystem(&bd_type);
	if (err)
		panic("Cannot register bdev pseudo-fs");
	bd_mnt = kern_mount(&bd_type);
	if (IS_ERR(bd_mnt))
		panic("Cannot create bdev pseudo-fs");
	/*
	 * This vfsmount structure is only used to obtain the
	 * blockdev_superblock, so tell kmemleak not to report it.
	 */
	kmemleak_not_leak(bd_mnt);
	blockdev_superblock = bd_mnt->mnt_sb;	/* For writeback */
}

/*
 * Most likely _very_ bad one - but then it's hardly critical for small
 * /dev and can be fixed when somebody will need really large one.
 * Keep in mind that it will be fed through icache hash function too.
 */
static inline unsigned long hash(dev_t dev)
{
	return MAJOR(dev)+MINOR(dev);
}

static int bdev_test(struct inode *inode, void *data)
{
	return BDEV_I(inode)->bdev.bd_dev == *(dev_t *)data;
}

static int bdev_set(struct inode *inode, void *data)
{
	BDEV_I(inode)->bdev.bd_dev = *(dev_t *)data;
	return 0;
}

static LIST_HEAD(all_bdevs);

struct block_device *bdget(dev_t dev)
{
	struct block_device *bdev;
	struct inode *inode;

	inode = iget5_locked(blockdev_superblock, hash(dev),
			bdev_test, bdev_set, &dev);

	if (!inode)
		return NULL;

	bdev = &BDEV_I(inode)->bdev;

	if (inode->i_state & I_NEW) {
		bdev->bd_contains = NULL;
		bdev->bd_inode = inode;
		bdev->bd_block_size = (1 << inode->i_blkbits);
		bdev->bd_part_count = 0;
		bdev->bd_invalidated = 0;
		inode->i_mode = S_IFBLK;
		inode->i_rdev = dev;
		inode->i_bdev = bdev;
		inode->i_data.a_ops = &def_blk_aops;
		mapping_set_gfp_mask(&inode->i_data, GFP_USER);
		inode->i_data.backing_dev_info = &default_backing_dev_info;
		spin_lock(&bdev_lock);
		list_add(&bdev->bd_list, &all_bdevs);
		spin_unlock(&bdev_lock);
		unlock_new_inode(inode);
	}
	return bdev;
}

EXPORT_SYMBOL(bdget);

/**
 * bdgrab -- Grab a reference to an already referenced block device
 * @bdev:	Block device to grab a reference to.
 */
struct block_device *bdgrab(struct block_device *bdev)
{
	ihold(bdev->bd_inode);
	return bdev;
}

long nr_blockdev_pages(void)
{
	struct block_device *bdev;
	long ret = 0;
	spin_lock(&bdev_lock);
	list_for_each_entry(bdev, &all_bdevs, bd_list) {
		ret += bdev->bd_inode->i_mapping->nrpages;
	}
	spin_unlock(&bdev_lock);
	return ret;
}

void bdput(struct block_device *bdev)
{
	iput(bdev->bd_inode);
}

EXPORT_SYMBOL(bdput);
 
static struct block_device *bd_acquire(struct inode *inode)
{
	struct block_device *bdev;

	spin_lock(&bdev_lock);
	bdev = inode->i_bdev;
	if (bdev) {
		ihold(bdev->bd_inode);
		spin_unlock(&bdev_lock);
		return bdev;
	}
	spin_unlock(&bdev_lock);

	bdev = bdget(inode->i_rdev);
	if (bdev) {
		spin_lock(&bdev_lock);
		if (!inode->i_bdev) {
			/*
			 * We take an additional reference to bd_inode,
			 * and it's released in clear_inode() of inode.
			 * So, we can access it via ->i_mapping always
			 * without igrab().
			 */
			ihold(bdev->bd_inode);
			inode->i_bdev = bdev;
			inode->i_mapping = bdev->bd_inode->i_mapping;
			list_add(&inode->i_devices, &bdev->bd_inodes);
		}
		spin_unlock(&bdev_lock);
	}
	return bdev;
}

/* Call when you free inode */

void bd_forget(struct inode *inode)
{
	struct block_device *bdev = NULL;

	spin_lock(&bdev_lock);
	if (inode->i_bdev) {
		if (!sb_is_blkdev_sb(inode->i_sb))
			bdev = inode->i_bdev;
		__bd_forget(inode);
	}
	spin_unlock(&bdev_lock);

	if (bdev)
		iput(bdev->bd_inode);
}

/**
 * bd_may_claim - test whether a block device can be claimed
 * @bdev: block device of interest
 * @whole: whole block device containing @bdev, may equal @bdev
 * @holder: holder trying to claim @bdev
 *
<<<<<<< HEAD
 * Test whther @bdev can be claimed by @holder.
=======
 * Test whether @bdev can be claimed by @holder.
>>>>>>> 02f8c6ae
 *
 * CONTEXT:
 * spin_lock(&bdev_lock).
 *
 * RETURNS:
 * %true if @bdev can be claimed, %false otherwise.
 */
static bool bd_may_claim(struct block_device *bdev, struct block_device *whole,
			 void *holder)
{
	if (bdev->bd_holder == holder)
		return true;	 /* already a holder */
	else if (bdev->bd_holder != NULL)
		return false; 	 /* held by someone else */
	else if (bdev->bd_contains == bdev)
		return true;  	 /* is a whole device which isn't held */

<<<<<<< HEAD
	else if (whole->bd_holder == bd_claim)
=======
	else if (whole->bd_holder == bd_may_claim)
>>>>>>> 02f8c6ae
		return true; 	 /* is a partition of a device that is being partitioned */
	else if (whole->bd_holder != NULL)
		return false;	 /* is a partition of a held device */
	else
		return true;	 /* is a partition of an un-held device */
<<<<<<< HEAD
}

/**
 * bd_prepare_to_claim - prepare to claim a block device
 * @bdev: block device of interest
 * @whole: the whole device containing @bdev, may equal @bdev
 * @holder: holder trying to claim @bdev
 *
 * Prepare to claim @bdev.  This function fails if @bdev is already
 * claimed by another holder and waits if another claiming is in
 * progress.  This function doesn't actually claim.  On successful
 * return, the caller has ownership of bd_claiming and bd_holder[s].
 *
 * CONTEXT:
 * spin_lock(&bdev_lock).  Might release bdev_lock, sleep and regrab
 * it multiple times.
 *
 * RETURNS:
 * 0 if @bdev can be claimed, -EBUSY otherwise.
 */
static int bd_prepare_to_claim(struct block_device *bdev,
			       struct block_device *whole, void *holder)
{
retry:
	/* if someone else claimed, fail */
	if (!bd_may_claim(bdev, whole, holder))
		return -EBUSY;

	/* if someone else is claiming, wait for it to finish */
	if (whole->bd_claiming && whole->bd_claiming != holder) {
		wait_queue_head_t *wq = bit_waitqueue(&whole->bd_claiming, 0);
		DEFINE_WAIT(wait);

		prepare_to_wait(wq, &wait, TASK_UNINTERRUPTIBLE);
		spin_unlock(&bdev_lock);
		schedule();
		finish_wait(wq, &wait);
		spin_lock(&bdev_lock);
		goto retry;
	}

	/* yay, all mine */
	return 0;
}

/**
 * bd_start_claiming - start claiming a block device
 * @bdev: block device of interest
 * @holder: holder trying to claim @bdev
 *
 * @bdev is about to be opened exclusively.  Check @bdev can be opened
 * exclusively and mark that an exclusive open is in progress.  Each
 * successful call to this function must be matched with a call to
 * either bd_finish_claiming() or bd_abort_claiming() (which do not
 * fail).
 *
 * This function is used to gain exclusive access to the block device
 * without actually causing other exclusive open attempts to fail. It
 * should be used when the open sequence itself requires exclusive
 * access but may subsequently fail.
 *
 * CONTEXT:
 * Might sleep.
 *
 * RETURNS:
 * Pointer to the block device containing @bdev on success, ERR_PTR()
 * value on failure.
 */
static struct block_device *bd_start_claiming(struct block_device *bdev,
					      void *holder)
{
	struct gendisk *disk;
	struct block_device *whole;
	int partno, err;

	might_sleep();

	/*
	 * @bdev might not have been initialized properly yet, look up
	 * and grab the outer block device the hard way.
	 */
	disk = get_gendisk(bdev->bd_dev, &partno);
	if (!disk)
		return ERR_PTR(-ENXIO);

	whole = bdget_disk(disk, 0);
	module_put(disk->fops->owner);
	put_disk(disk);
	if (!whole)
		return ERR_PTR(-ENOMEM);

	/* prepare to claim, if successful, mark claiming in progress */
	spin_lock(&bdev_lock);

	err = bd_prepare_to_claim(bdev, whole, holder);
	if (err == 0) {
		whole->bd_claiming = holder;
		spin_unlock(&bdev_lock);
		return whole;
	} else {
		spin_unlock(&bdev_lock);
		bdput(whole);
		return ERR_PTR(err);
	}
}

/* releases bdev_lock */
static void __bd_abort_claiming(struct block_device *whole, void *holder)
{
	BUG_ON(whole->bd_claiming != holder);
	whole->bd_claiming = NULL;
	wake_up_bit(&whole->bd_claiming, 0);

	spin_unlock(&bdev_lock);
	bdput(whole);
}

/**
 * bd_abort_claiming - abort claiming a block device
 * @whole: whole block device returned by bd_start_claiming()
 * @holder: holder trying to claim @bdev
 *
 * Abort a claiming block started by bd_start_claiming().  Note that
 * @whole is not the block device to be claimed but the whole device
 * returned by bd_start_claiming().
 *
 * CONTEXT:
 * Grabs and releases bdev_lock.
 */
static void bd_abort_claiming(struct block_device *whole, void *holder)
{
	spin_lock(&bdev_lock);
	__bd_abort_claiming(whole, holder);		/* releases bdev_lock */
}

/* increment holders when we have a legitimate claim. requires bdev_lock */
static void __bd_claim(struct block_device *bdev, struct block_device *whole,
					void *holder)
{
	/* note that for a whole device bd_holders
	 * will be incremented twice, and bd_holder will
	 * be set to bd_claim before being set to holder
	 */
	whole->bd_holders++;
	whole->bd_holder = bd_claim;
	bdev->bd_holders++;
	bdev->bd_holder = holder;
}

/**
 * bd_finish_claiming - finish claiming a block device
 * @bdev: block device of interest (passed to bd_start_claiming())
 * @whole: whole block device returned by bd_start_claiming()
 * @holder: holder trying to claim @bdev
 *
 * Finish a claiming block started by bd_start_claiming().
 *
 * CONTEXT:
 * Grabs and releases bdev_lock.
 */
static void bd_finish_claiming(struct block_device *bdev,
				struct block_device *whole, void *holder)
{
	spin_lock(&bdev_lock);
	BUG_ON(!bd_may_claim(bdev, whole, holder));
	__bd_claim(bdev, whole, holder);
	__bd_abort_claiming(whole, holder); /* not actually an abort */
}

/**
 * bd_claim - claim a block device
 * @bdev: block device to claim
 * @holder: holder trying to claim @bdev
 *
 * Try to claim @bdev which must have been opened successfully.
 *
 * CONTEXT:
 * Might sleep.
 *
 * RETURNS:
 * 0 if successful, -EBUSY if @bdev is already claimed.
 */
int bd_claim(struct block_device *bdev, void *holder)
{
	struct block_device *whole = bdev->bd_contains;
	int res;

	might_sleep();

	spin_lock(&bdev_lock);
	res = bd_prepare_to_claim(bdev, whole, holder);
	if (res == 0)
		__bd_claim(bdev, whole, holder);
	spin_unlock(&bdev_lock);

	return res;
}
EXPORT_SYMBOL(bd_claim);

void bd_release(struct block_device *bdev)
{
	spin_lock(&bdev_lock);
	if (!--bdev->bd_contains->bd_holders)
		bdev->bd_contains->bd_holder = NULL;
	if (!--bdev->bd_holders)
		bdev->bd_holder = NULL;
	spin_unlock(&bdev_lock);
}

EXPORT_SYMBOL(bd_release);

#ifdef CONFIG_SYSFS
/*
 * Functions for bd_claim_by_kobject / bd_release_from_kobject
=======
}

/**
 * bd_prepare_to_claim - prepare to claim a block device
 * @bdev: block device of interest
 * @whole: the whole device containing @bdev, may equal @bdev
 * @holder: holder trying to claim @bdev
>>>>>>> 02f8c6ae
 *
 * Prepare to claim @bdev.  This function fails if @bdev is already
 * claimed by another holder and waits if another claiming is in
 * progress.  This function doesn't actually claim.  On successful
 * return, the caller has ownership of bd_claiming and bd_holder[s].
 *
 * CONTEXT:
 * spin_lock(&bdev_lock).  Might release bdev_lock, sleep and regrab
 * it multiple times.
 *
 * RETURNS:
 * 0 if @bdev can be claimed, -EBUSY otherwise.
 */
static int bd_prepare_to_claim(struct block_device *bdev,
			       struct block_device *whole, void *holder)
{
retry:
	/* if someone else claimed, fail */
	if (!bd_may_claim(bdev, whole, holder))
		return -EBUSY;

	/* if claiming is already in progress, wait for it to finish */
	if (whole->bd_claiming) {
		wait_queue_head_t *wq = bit_waitqueue(&whole->bd_claiming, 0);
		DEFINE_WAIT(wait);

		prepare_to_wait(wq, &wait, TASK_UNINTERRUPTIBLE);
		spin_unlock(&bdev_lock);
		schedule();
		finish_wait(wq, &wait);
		spin_lock(&bdev_lock);
		goto retry;
	}

	/* yay, all mine */
	return 0;
}

/**
 * bd_start_claiming - start claiming a block device
 * @bdev: block device of interest
 * @holder: holder trying to claim @bdev
 *
 * @bdev is about to be opened exclusively.  Check @bdev can be opened
 * exclusively and mark that an exclusive open is in progress.  Each
 * successful call to this function must be matched with a call to
 * either bd_finish_claiming() or bd_abort_claiming() (which do not
 * fail).
 *
 * This function is used to gain exclusive access to the block device
 * without actually causing other exclusive open attempts to fail. It
 * should be used when the open sequence itself requires exclusive
 * access but may subsequently fail.
 *
 * CONTEXT:
 * Might sleep.
 *
 * RETURNS:
 * Pointer to the block device containing @bdev on success, ERR_PTR()
 * value on failure.
 */
static struct block_device *bd_start_claiming(struct block_device *bdev,
					      void *holder)
{
	struct gendisk *disk;
	struct block_device *whole;
	int partno, err;

	might_sleep();

	/*
	 * @bdev might not have been initialized properly yet, look up
	 * and grab the outer block device the hard way.
	 */
	disk = get_gendisk(bdev->bd_dev, &partno);
	if (!disk)
		return ERR_PTR(-ENXIO);

	/*
	 * Normally, @bdev should equal what's returned from bdget_disk()
	 * if partno is 0; however, some drivers (floppy) use multiple
	 * bdev's for the same physical device and @bdev may be one of the
	 * aliases.  Keep @bdev if partno is 0.  This means claimer
	 * tracking is broken for those devices but it has always been that
	 * way.
	 */
	if (partno)
		whole = bdget_disk(disk, 0);
	else
		whole = bdgrab(bdev);

	module_put(disk->fops->owner);
	put_disk(disk);
	if (!whole)
		return ERR_PTR(-ENOMEM);

	/* prepare to claim, if successful, mark claiming in progress */
	spin_lock(&bdev_lock);

	err = bd_prepare_to_claim(bdev, whole, holder);
	if (err == 0) {
		whole->bd_claiming = holder;
		spin_unlock(&bdev_lock);
		return whole;
	} else {
		spin_unlock(&bdev_lock);
		bdput(whole);
		return ERR_PTR(err);
	}
}

#ifdef CONFIG_SYSFS
struct bd_holder_disk {
	struct list_head	list;
	struct gendisk		*disk;
	int			refcnt;
};

static struct bd_holder_disk *bd_find_holder_disk(struct block_device *bdev,
						  struct gendisk *disk)
{
	struct bd_holder_disk *holder;

	list_for_each_entry(holder, &bdev->bd_holder_disks, list)
		if (holder->disk == disk)
			return holder;
	return NULL;
}

static int add_symlink(struct kobject *from, struct kobject *to)
{
	return sysfs_create_link(from, to, kobject_name(to));
}

static void del_symlink(struct kobject *from, struct kobject *to)
{
	sysfs_remove_link(from, kobject_name(to));
}

/**
 * bd_link_disk_holder - create symlinks between holding disk and slave bdev
 * @bdev: the claimed slave bdev
 * @disk: the holding disk
 *
 * DON'T USE THIS UNLESS YOU'RE ALREADY USING IT.
 *
 * This functions creates the following sysfs symlinks.
 *
 * - from "slaves" directory of the holder @disk to the claimed @bdev
 * - from "holders" directory of the @bdev to the holder @disk
 *
 * For example, if /dev/dm-0 maps to /dev/sda and disk for dm-0 is
 * passed to bd_link_disk_holder(), then:
 *
 *   /sys/block/dm-0/slaves/sda --> /sys/block/sda
 *   /sys/block/sda/holders/dm-0 --> /sys/block/dm-0
 *
 * The caller must have claimed @bdev before calling this function and
 * ensure that both @bdev and @disk are valid during the creation and
 * lifetime of these symlinks.
 *
 * CONTEXT:
 * Might sleep.
 *
 * RETURNS:
 * 0 on success, -errno on failure.
 */
int bd_link_disk_holder(struct block_device *bdev, struct gendisk *disk)
{
	struct bd_holder_disk *holder;
	int ret = 0;

	mutex_lock(&bdev->bd_mutex);

	WARN_ON_ONCE(!bdev->bd_holder);

	/* FIXME: remove the following once add_disk() handles errors */
	if (WARN_ON(!disk->slave_dir || !bdev->bd_part->holder_dir))
		goto out_unlock;

	holder = bd_find_holder_disk(bdev, disk);
	if (holder) {
		holder->refcnt++;
		goto out_unlock;
	}

	holder = kzalloc(sizeof(*holder), GFP_KERNEL);
	if (!holder) {
		ret = -ENOMEM;
		goto out_unlock;
	}

	INIT_LIST_HEAD(&holder->list);
	holder->disk = disk;
	holder->refcnt = 1;

	ret = add_symlink(disk->slave_dir, &part_to_dev(bdev->bd_part)->kobj);
	if (ret)
		goto out_free;

	ret = add_symlink(bdev->bd_part->holder_dir, &disk_to_dev(disk)->kobj);
	if (ret)
		goto out_del;
	/*
	 * bdev could be deleted beneath us which would implicitly destroy
	 * the holder directory.  Hold on to it.
	 */
	kobject_get(bdev->bd_part->holder_dir);

	list_add(&holder->list, &bdev->bd_holder_disks);
	goto out_unlock;

out_del:
	del_symlink(disk->slave_dir, &part_to_dev(bdev->bd_part)->kobj);
out_free:
	kfree(holder);
out_unlock:
	mutex_unlock(&bdev->bd_mutex);
	return ret;
}
EXPORT_SYMBOL_GPL(bd_link_disk_holder);

/**
 * bd_unlink_disk_holder - destroy symlinks created by bd_link_disk_holder()
 * @bdev: the calimed slave bdev
 * @disk: the holding disk
 *
 * DON'T USE THIS UNLESS YOU'RE ALREADY USING IT.
 *
 * CONTEXT:
 * Might sleep.
 */
void bd_unlink_disk_holder(struct block_device *bdev, struct gendisk *disk)
{
	struct bd_holder_disk *holder;

	mutex_lock(&bdev->bd_mutex);

	holder = bd_find_holder_disk(bdev, disk);

	if (!WARN_ON_ONCE(holder == NULL) && !--holder->refcnt) {
		del_symlink(disk->slave_dir, &part_to_dev(bdev->bd_part)->kobj);
		del_symlink(bdev->bd_part->holder_dir,
			    &disk_to_dev(disk)->kobj);
		kobject_put(bdev->bd_part->holder_dir);
		list_del_init(&holder->list);
		kfree(holder);
	}

	mutex_unlock(&bdev->bd_mutex);
}
EXPORT_SYMBOL_GPL(bd_unlink_disk_holder);
#endif

extern int __invalidate_device2(struct block_device *, bool);
/**
 * flush_disk - invalidates all buffer-cache entries on a disk
 *
 * @bdev:      struct block device to be flushed
 * @kill_dirty: flag to guide handling of dirty inodes
 *
 * Invalidates all buffer-cache entries on a disk. It should be called
 * when a disk has been changed -- either by a media change or online
 * resize.
 */
static void flush_disk(struct block_device *bdev, bool kill_dirty)
{
<<<<<<< HEAD
	if (__invalidate_device2(bdev, kill_dirty)) {
=======
	if (__invalidate_device(bdev, kill_dirty)) {
>>>>>>> 02f8c6ae
		char name[BDEVNAME_SIZE] = "";

		if (bdev->bd_disk)
			disk_name(bdev->bd_disk, 0, name);
		printk(KERN_WARNING "VFS: busy inodes on changed media or "
		       "resized disk %s\n", name);
	}

	if (!bdev->bd_disk)
		return;
	if (disk_partitionable(bdev->bd_disk))
		bdev->bd_invalidated = 1;
}

/**
 * check_disk_size_change - checks for disk size change and adjusts bdev size.
 * @disk: struct gendisk to check
 * @bdev: struct bdev to adjust.
 *
 * This routine checks to see if the bdev size does not match the disk size
 * and adjusts it if it differs.
 */
void check_disk_size_change(struct gendisk *disk, struct block_device *bdev)
{
	loff_t disk_size, bdev_size;

	disk_size = (loff_t)get_capacity(disk) << 9;
	bdev_size = i_size_read(bdev->bd_inode);
	if (disk_size != bdev_size) {
		char name[BDEVNAME_SIZE];

		disk_name(disk, 0, name);
		printk(KERN_INFO
		       "%s: detected capacity change from %lld to %lld\n",
		       name, bdev_size, disk_size);
		i_size_write(bdev->bd_inode, disk_size);
		flush_disk(bdev, false);
	}
}
EXPORT_SYMBOL(check_disk_size_change);

/**
 * revalidate_disk - wrapper for lower-level driver's revalidate_disk call-back
 * @disk: struct gendisk to be revalidated
 *
 * This routine is a wrapper for lower-level driver's revalidate_disk
 * call-backs.  It is used to do common pre and post operations needed
 * for all revalidate_disk operations.
 */
int revalidate_disk(struct gendisk *disk)
{
	struct block_device *bdev;
	int ret = 0;

	if (disk->fops->revalidate_disk)
		ret = disk->fops->revalidate_disk(disk);

	bdev = bdget_disk(disk, 0);
	if (!bdev)
		return ret;

	mutex_lock(&bdev->bd_mutex);
	check_disk_size_change(disk, bdev);
	mutex_unlock(&bdev->bd_mutex);
	bdput(bdev);
	return ret;
}
EXPORT_SYMBOL(revalidate_disk);

/*
 * This routine checks whether a removable media has been changed,
 * and invalidates all buffer-cache-entries in that case. This
 * is a relatively slow routine, so we have to try to minimize using
 * it. Thus it is called only upon a 'mount' or 'open'. This
 * is the best way of combining speed and utility, I think.
 * People changing diskettes in the middle of an operation deserve
 * to lose :-)
 */
int check_disk_change(struct block_device *bdev)
{
	struct gendisk *disk = bdev->bd_disk;
	const struct block_device_operations *bdops = disk->fops;
	unsigned int events;

	events = disk_clear_events(disk, DISK_EVENT_MEDIA_CHANGE |
				   DISK_EVENT_EJECT_REQUEST);
	if (!(events & DISK_EVENT_MEDIA_CHANGE))
		return 0;

	flush_disk(bdev, true);
	if (bdops->revalidate_disk)
		bdops->revalidate_disk(bdev->bd_disk);
	return 1;
}

EXPORT_SYMBOL(check_disk_change);

void bd_set_size(struct block_device *bdev, loff_t size)
{
	unsigned bsize = bdev_logical_block_size(bdev);

	bdev->bd_inode->i_size = size;
	while (bsize < PAGE_CACHE_SIZE) {
		if (size & bsize)
			break;
		bsize <<= 1;
	}
	bdev->bd_block_size = bsize;
	bdev->bd_inode->i_blkbits = blksize_bits(bsize);
}
EXPORT_SYMBOL(bd_set_size);

static int __blkdev_put(struct block_device *bdev, fmode_t mode, int for_part);

/*
 * bd_mutex locking:
 *
 *  mutex_lock(part->bd_mutex)
 *    mutex_lock_nested(whole->bd_mutex, 1)
 */

static int __blkdev_get(struct block_device *bdev, fmode_t mode, int for_part)
{
	struct gendisk *disk;
	int ret;
	int partno;
	int perm = 0;

	if (mode & FMODE_READ)
		perm |= MAY_READ;
	if (mode & FMODE_WRITE)
		perm |= MAY_WRITE;
	/*
	 * hooks: /n/, see "layering violations".
	 */
	if (!for_part) {
		ret = devcgroup_inode_permission(bdev->bd_inode, perm);
		if (ret != 0) {
			bdput(bdev);
			return ret;
		}
	}

 restart:

	ret = -ENXIO;
	disk = get_gendisk(bdev->bd_dev, &partno);
	if (!disk)
		goto out;

	disk_block_events(disk);
	mutex_lock_nested(&bdev->bd_mutex, for_part);
	if (!bdev->bd_openers) {
		bdev->bd_disk = disk;
		bdev->bd_contains = bdev;
		if (!partno) {
			struct backing_dev_info *bdi;

			ret = -ENXIO;
			bdev->bd_part = disk_get_part(disk, partno);
			if (!bdev->bd_part)
				goto out_clear;

			ret = 0;
			if (disk->fops->open) {
				ret = disk->fops->open(bdev, mode);
				if (ret == -ERESTARTSYS) {
					/* Lost a race with 'disk' being
					 * deleted, try again.
					 * See md.c
					 */
					disk_put_part(bdev->bd_part);
					bdev->bd_part = NULL;
					bdev->bd_disk = NULL;
					mutex_unlock(&bdev->bd_mutex);
					disk_unblock_events(disk);
					module_put(disk->fops->owner);
					put_disk(disk);
					goto restart;
				}
			}

			if (!ret && !bdev->bd_openers) {
				bd_set_size(bdev,(loff_t)get_capacity(disk)<<9);
				bdi = blk_get_backing_dev_info(bdev);
				if (bdi == NULL)
					bdi = &default_backing_dev_info;
				bdev_inode_switch_bdi(bdev->bd_inode, bdi);
			}

			/*
			 * If the device is invalidated, rescan partition
			 * if open succeeded or failed with -ENOMEDIUM.
			 * The latter is necessary to prevent ghost
			 * partitions on a removed medium.
			 */
			if (bdev->bd_invalidated && (!ret || ret == -ENOMEDIUM))
				rescan_partitions(disk, bdev);
			if (ret)
				goto out_clear;
		} else {
			struct block_device *whole;
			whole = bdget_disk(disk, 0);
			ret = -ENOMEM;
			if (!whole)
				goto out_clear;
			BUG_ON(for_part);
			ret = __blkdev_get(whole, mode, 1);
			if (ret)
				goto out_clear;
			bdev->bd_contains = whole;
			bdev_inode_switch_bdi(bdev->bd_inode,
				whole->bd_inode->i_data.backing_dev_info);
			bdev->bd_part = disk_get_part(disk, partno);
			if (!(disk->flags & GENHD_FL_UP) ||
			    !bdev->bd_part || !bdev->bd_part->nr_sects) {
				ret = -ENXIO;
				goto out_clear;
			}
			bd_set_size(bdev, (loff_t)bdev->bd_part->nr_sects << 9);
		}
	} else {
		if (bdev->bd_contains == bdev) {
			ret = 0;
			if (bdev->bd_disk->fops->open)
				ret = bdev->bd_disk->fops->open(bdev, mode);
			/* the same as first opener case, read comment there */
			if (bdev->bd_invalidated && (!ret || ret == -ENOMEDIUM))
				rescan_partitions(bdev->bd_disk, bdev);
			if (ret)
				goto out_unlock_bdev;
		}
		/* only one opener holds refs to the module and disk */
		module_put(disk->fops->owner);
		put_disk(disk);
	}
	bdev->bd_openers++;
	if (for_part)
		bdev->bd_part_count++;
	mutex_unlock(&bdev->bd_mutex);
	disk_unblock_events(disk);
	return 0;

 out_clear:
	disk_put_part(bdev->bd_part);
	bdev->bd_disk = NULL;
	bdev->bd_part = NULL;
	bdev_inode_switch_bdi(bdev->bd_inode, &default_backing_dev_info);
	if (bdev != bdev->bd_contains)
		__blkdev_put(bdev->bd_contains, mode, 1);
	bdev->bd_contains = NULL;
 out_unlock_bdev:
	mutex_unlock(&bdev->bd_mutex);
	disk_unblock_events(disk);
	module_put(disk->fops->owner);
	put_disk(disk);
 out:
	bdput(bdev);

	return ret;
}

/**
 * blkdev_get - open a block device
 * @bdev: block_device to open
 * @mode: FMODE_* mask
 * @holder: exclusive holder identifier
 *
 * Open @bdev with @mode.  If @mode includes %FMODE_EXCL, @bdev is
 * open with exclusive access.  Specifying %FMODE_EXCL with %NULL
 * @holder is invalid.  Exclusive opens may nest for the same @holder.
 *
 * On success, the reference count of @bdev is unchanged.  On failure,
 * @bdev is put.
 *
 * CONTEXT:
 * Might sleep.
 *
 * RETURNS:
 * 0 on success, -errno on failure.
 */
int blkdev_get(struct block_device *bdev, fmode_t mode, void *holder)
{
	struct block_device *whole = NULL;
	int res;

	WARN_ON_ONCE((mode & FMODE_EXCL) && !holder);

	if ((mode & FMODE_EXCL) && holder) {
		whole = bd_start_claiming(bdev, holder);
		if (IS_ERR(whole)) {
			bdput(bdev);
			return PTR_ERR(whole);
		}
	}

	res = __blkdev_get(bdev, mode, 0);

	if (whole) {
		struct gendisk *disk = whole->bd_disk;

		/* finish claiming */
		mutex_lock(&bdev->bd_mutex);
		spin_lock(&bdev_lock);

		if (!res) {
			BUG_ON(!bd_may_claim(bdev, whole, holder));
			/*
			 * Note that for a whole device bd_holders
			 * will be incremented twice, and bd_holder
			 * will be set to bd_may_claim before being
			 * set to holder
			 */
			whole->bd_holders++;
			whole->bd_holder = bd_may_claim;
			bdev->bd_holders++;
			bdev->bd_holder = holder;
		}

		/* tell others that we're done */
		BUG_ON(whole->bd_claiming != holder);
		whole->bd_claiming = NULL;
		wake_up_bit(&whole->bd_claiming, 0);

		spin_unlock(&bdev_lock);

		/*
		 * Block event polling for write claims if requested.  Any
		 * write holder makes the write_holder state stick until
		 * all are released.  This is good enough and tracking
		 * individual writeable reference is too fragile given the
		 * way @mode is used in blkdev_get/put().
		 */
		if (!res && (mode & FMODE_WRITE) && !bdev->bd_write_holder &&
		    (disk->flags & GENHD_FL_BLOCK_EVENTS_ON_EXCL_WRITE)) {
			bdev->bd_write_holder = true;
			disk_block_events(disk);
		}

		mutex_unlock(&bdev->bd_mutex);
		bdput(whole);
	}

	return res;
}
EXPORT_SYMBOL(blkdev_get);

/**
 * blkdev_get_by_path - open a block device by name
 * @path: path to the block device to open
 * @mode: FMODE_* mask
 * @holder: exclusive holder identifier
 *
 * Open the blockdevice described by the device file at @path.  @mode
 * and @holder are identical to blkdev_get().
 *
 * On success, the returned block_device has reference count of one.
 *
 * CONTEXT:
 * Might sleep.
 *
 * RETURNS:
 * Pointer to block_device on success, ERR_PTR(-errno) on failure.
 */
struct block_device *blkdev_get_by_path(const char *path, fmode_t mode,
					void *holder)
{
	struct block_device *bdev;
	int err;

	bdev = lookup_bdev(path);
	if (IS_ERR(bdev))
		return bdev;

	err = blkdev_get(bdev, mode, holder);
	if (err)
		return ERR_PTR(err);

	if ((mode & FMODE_WRITE) && bdev_read_only(bdev)) {
		blkdev_put(bdev, mode);
		return ERR_PTR(-EACCES);
	}

	return bdev;
}
EXPORT_SYMBOL(blkdev_get_by_path);

/**
 * blkdev_get_by_dev - open a block device by device number
 * @dev: device number of block device to open
 * @mode: FMODE_* mask
 * @holder: exclusive holder identifier
 *
 * Open the blockdevice described by device number @dev.  @mode and
 * @holder are identical to blkdev_get().
 *
 * Use it ONLY if you really do not have anything better - i.e. when
 * you are behind a truly sucky interface and all you are given is a
 * device number.  _Never_ to be used for internal purposes.  If you
 * ever need it - reconsider your API.
 *
 * On success, the returned block_device has reference count of one.
 *
 * CONTEXT:
 * Might sleep.
 *
 * RETURNS:
 * Pointer to block_device on success, ERR_PTR(-errno) on failure.
 */
struct block_device *blkdev_get_by_dev(dev_t dev, fmode_t mode, void *holder)
{
	struct block_device *bdev;
	int err;

	bdev = bdget(dev);
	if (!bdev)
		return ERR_PTR(-ENOMEM);

	err = blkdev_get(bdev, mode, holder);
	if (err)
		return ERR_PTR(err);

	return bdev;
}
EXPORT_SYMBOL(blkdev_get_by_dev);

static int blkdev_open(struct inode * inode, struct file * filp)
{
	struct block_device *whole = NULL;
	struct block_device *bdev;

	/*
	 * Preserve backwards compatibility and allow large file access
	 * even if userspace doesn't ask for it explicitly. Some mkfs
	 * binary needs it. We might want to drop this workaround
	 * during an unstable branch.
	 */
	filp->f_flags |= O_LARGEFILE;

	if (filp->f_flags & O_NDELAY)
		filp->f_mode |= FMODE_NDELAY;
	if (filp->f_flags & O_EXCL)
		filp->f_mode |= FMODE_EXCL;
	if ((filp->f_flags & O_ACCMODE) == 3)
		filp->f_mode |= FMODE_WRITE_IOCTL;

	bdev = bd_acquire(inode);
	if (bdev == NULL)
		return -ENOMEM;

	if (filp->f_mode & FMODE_EXCL) {
		whole = bd_start_claiming(bdev, filp);
		if (IS_ERR(whole)) {
			bdput(bdev);
			return PTR_ERR(whole);
		}
	}

	filp->f_mapping = bdev->bd_inode->i_mapping;

<<<<<<< HEAD
	res = blkdev_get(bdev, filp->f_mode);

	if (whole) {
		if (res == 0)
			bd_finish_claiming(bdev, whole, filp);
		else
			bd_abort_claiming(whole, filp);
	}

	return res;
=======
	return blkdev_get(bdev, filp->f_mode, filp);
>>>>>>> 02f8c6ae
}

static int __blkdev_put(struct block_device *bdev, fmode_t mode, int for_part)
{
	int ret = 0;
	struct gendisk *disk = bdev->bd_disk;
	struct block_device *victim = NULL;

	mutex_lock_nested(&bdev->bd_mutex, for_part);
	if (for_part)
		bdev->bd_part_count--;

	if (!--bdev->bd_openers) {
		WARN_ON_ONCE(bdev->bd_holders);
		sync_blockdev(bdev);
		kill_bdev(bdev);
	}
	if (bdev->bd_contains == bdev) {
		if (disk->fops->release)
			ret = disk->fops->release(disk, mode);
	}
	if (!bdev->bd_openers) {
		struct module *owner = disk->fops->owner;

		put_disk(disk);
		module_put(owner);
		disk_put_part(bdev->bd_part);
		bdev->bd_part = NULL;
		bdev->bd_disk = NULL;
		bdev_inode_switch_bdi(bdev->bd_inode,
					&default_backing_dev_info);
		if (bdev != bdev->bd_contains)
			victim = bdev->bd_contains;
		bdev->bd_contains = NULL;
	}
	mutex_unlock(&bdev->bd_mutex);
	bdput(bdev);
	if (victim)
		__blkdev_put(victim, mode, 1);
	return ret;
}

int blkdev_put(struct block_device *bdev, fmode_t mode)
{
	if (mode & FMODE_EXCL) {
		bool bdev_free;

		/*
		 * Release a claim on the device.  The holder fields
		 * are protected with bdev_lock.  bd_mutex is to
		 * synchronize disk_holder unlinking.
		 */
		mutex_lock(&bdev->bd_mutex);
		spin_lock(&bdev_lock);

		WARN_ON_ONCE(--bdev->bd_holders < 0);
		WARN_ON_ONCE(--bdev->bd_contains->bd_holders < 0);

		/* bd_contains might point to self, check in a separate step */
		if ((bdev_free = !bdev->bd_holders))
			bdev->bd_holder = NULL;
		if (!bdev->bd_contains->bd_holders)
			bdev->bd_contains->bd_holder = NULL;

		spin_unlock(&bdev_lock);

		/*
		 * If this was the last claim, remove holder link and
		 * unblock evpoll if it was a write holder.
		 */
		if (bdev_free) {
			if (bdev->bd_write_holder) {
				disk_unblock_events(bdev->bd_disk);
				disk_check_events(bdev->bd_disk);
				bdev->bd_write_holder = false;
			}
		}

		mutex_unlock(&bdev->bd_mutex);
	}

	return __blkdev_put(bdev, mode, 0);
}
EXPORT_SYMBOL(blkdev_put);

static int blkdev_close(struct inode * inode, struct file * filp)
{
	struct block_device *bdev = I_BDEV(filp->f_mapping->host);

	return blkdev_put(bdev, filp->f_mode);
}

static long block_ioctl(struct file *file, unsigned cmd, unsigned long arg)
{
	struct block_device *bdev = I_BDEV(file->f_mapping->host);
	fmode_t mode = file->f_mode;

	/*
	 * O_NDELAY can be altered using fcntl(.., F_SETFL, ..), so we have
	 * to updated it before every ioctl.
	 */
	if (file->f_flags & O_NDELAY)
		mode |= FMODE_NDELAY;
	else
		mode &= ~FMODE_NDELAY;

	return blkdev_ioctl(bdev, mode, cmd, arg);
}

/*
 * Write data to the block device.  Only intended for the block device itself
 * and the raw driver which basically is a fake block device.
 *
 * Does not take i_mutex for the write and thus is not for general purpose
 * use.
 */
ssize_t blkdev_aio_write(struct kiocb *iocb, const struct iovec *iov,
			 unsigned long nr_segs, loff_t pos)
{
	struct file *file = iocb->ki_filp;
	ssize_t ret;

	BUG_ON(iocb->ki_pos != pos);

	ret = __generic_file_aio_write(iocb, iov, nr_segs, &iocb->ki_pos);
	if (ret > 0 || ret == -EIOCBQUEUED) {
		ssize_t err;

		err = generic_write_sync(file, pos, ret);
		if (err < 0 && ret > 0)
			ret = err;
	}
	return ret;
}
EXPORT_SYMBOL_GPL(blkdev_aio_write);

/*
 * Try to release a page associated with block device when the system
 * is under memory pressure.
 */
static int blkdev_releasepage(struct page *page, gfp_t wait)
{
	struct super_block *super = BDEV_I(page->mapping->host)->bdev.bd_super;

	if (super && super->s_op->bdev_try_to_free_page)
		return super->s_op->bdev_try_to_free_page(super, page, wait);

	return try_to_free_buffers(page);
}

static const struct address_space_operations def_blk_aops = {
	.readpage	= blkdev_readpage,
	.writepage	= blkdev_writepage,
	.write_begin	= blkdev_write_begin,
	.write_end	= blkdev_write_end,
	.writepages	= generic_writepages,
	.releasepage	= blkdev_releasepage,
	.direct_IO	= blkdev_direct_IO,
};

const struct file_operations def_blk_fops = {
	.open		= blkdev_open,
	.release	= blkdev_close,
	.llseek		= block_llseek,
	.read		= do_sync_read,
	.write		= do_sync_write,
  	.aio_read	= generic_file_aio_read,
	.aio_write	= blkdev_aio_write,
	.mmap		= generic_file_mmap,
	.fsync		= blkdev_fsync,
	.unlocked_ioctl	= block_ioctl,
#ifdef CONFIG_COMPAT
	.compat_ioctl	= compat_blkdev_ioctl,
#endif
	.splice_read	= generic_file_splice_read,
	.splice_write	= generic_file_splice_write,
};

int ioctl_by_bdev(struct block_device *bdev, unsigned cmd, unsigned long arg)
{
	int res;
	mm_segment_t old_fs = get_fs();
	set_fs(KERNEL_DS);
	res = blkdev_ioctl(bdev, 0, cmd, arg);
	set_fs(old_fs);
	return res;
}

EXPORT_SYMBOL(ioctl_by_bdev);

/**
 * lookup_bdev  - lookup a struct block_device by name
 * @pathname:	special file representing the block device
 *
 * Get a reference to the blockdevice at @pathname in the current
 * namespace if possible and return it.  Return ERR_PTR(error)
 * otherwise.
 */
struct block_device *lookup_bdev(const char *pathname)
{
	struct block_device *bdev;
	struct inode *inode;
	struct path path;
	int error;

	if (!pathname || !*pathname)
		return ERR_PTR(-EINVAL);

	error = kern_path(pathname, LOOKUP_FOLLOW, &path);
	if (error)
		return ERR_PTR(error);

	inode = path.dentry->d_inode;
	error = -ENOTBLK;
	if (!S_ISBLK(inode->i_mode))
		goto fail;
	error = -EACCES;
	if (path.mnt->mnt_flags & MNT_NODEV)
		goto fail;
	error = -ENOMEM;
	bdev = bd_acquire(inode);
	if (!bdev)
		goto fail;
out:
	path_put(&path);
	return bdev;
fail:
	bdev = ERR_PTR(error);
	goto out;
}
EXPORT_SYMBOL(lookup_bdev);

<<<<<<< HEAD
/**
 * open_bdev_exclusive  -  open a block device by name and set it up for use
 *
 * @path:	special file representing the block device
 * @mode:	FMODE_... combination to pass be used
 * @holder:	owner for exclusion
 *
 * Open the blockdevice described by the special file at @path, claim it
 * for the @holder.
 */
struct block_device *open_bdev_exclusive(const char *path, fmode_t mode, void *holder)
{
	struct block_device *bdev, *whole;
	int error;

	bdev = lookup_bdev(path);
	if (IS_ERR(bdev))
		return bdev;

	whole = bd_start_claiming(bdev, holder);
	if (IS_ERR(whole)) {
		bdput(bdev);
		return whole;
	}

	error = blkdev_get(bdev, mode);
	if (error)
		goto out_abort_claiming;

	error = -EACCES;
	if ((mode & FMODE_WRITE) && bdev_read_only(bdev))
		goto out_blkdev_put;

	bd_finish_claiming(bdev, whole, holder);
	return bdev;

out_blkdev_put:
	blkdev_put(bdev, mode);
out_abort_claiming:
	bd_abort_claiming(whole, holder);
	return ERR_PTR(error);
}

EXPORT_SYMBOL(open_bdev_exclusive);

/**
 * close_bdev_exclusive  -  close a blockdevice opened by open_bdev_exclusive()
 *
 * @bdev:	blockdevice to close
 * @mode:	mode, must match that used to open.
 *
 * This is the counterpart to open_bdev_exclusive().
 */
void close_bdev_exclusive(struct block_device *bdev, fmode_t mode)
{
	bd_release(bdev);
	blkdev_put(bdev, mode);
}

EXPORT_SYMBOL(close_bdev_exclusive);

int __invalidate_device2(struct block_device *bdev, bool kill_dirty)
=======
int __invalidate_device(struct block_device *bdev, bool kill_dirty)
>>>>>>> 02f8c6ae
{
	struct super_block *sb = get_super(bdev);
	int res = 0;

	if (sb) {
		/*
		 * no need to lock the super, get_super holds the
		 * read mutex so the filesystem cannot go away
		 * under us (->put_super runs with the write lock
		 * hold).
		 */
		shrink_dcache_sb(sb);
<<<<<<< HEAD
		if (kill_dirty)
			res = invalidate_inodes(sb);
		else
			res = invalidate_clean_inodes(sb);
=======
		res = invalidate_inodes(sb, kill_dirty);
>>>>>>> 02f8c6ae
		drop_super(sb);
	}
	invalidate_bdev(bdev);
	return res;
}
int __invalidate_device(struct block_device *bdev)
{
	return __invalidate_device2(bdev, true);
}
EXPORT_SYMBOL(__invalidate_device);<|MERGE_RESOLUTION|>--- conflicted
+++ resolved
@@ -261,16 +261,10 @@
 	sb = get_active_super(bdev);
 	if (!sb)
 		goto out;
-<<<<<<< HEAD
-	if (sb->s_flags & MS_RDONLY) {
-		sb->s_frozen = SB_FREEZE_TRANS;
-		up_write(&sb->s_umount);
-=======
 	error = freeze_super(sb);
 	if (error) {
 		deactivate_super(sb);
 		bdev->bd_fsfreeze_count--;
->>>>>>> 02f8c6ae
 		mutex_unlock(&bdev->bd_fsfreeze_mutex);
 		return ERR_PTR(error);
 	}
@@ -304,33 +298,6 @@
 	if (!sb)
 		goto out;
 
-<<<<<<< HEAD
-	BUG_ON(sb->s_bdev != bdev);
-	down_write(&sb->s_umount);
-	if (sb->s_flags & MS_RDONLY)
-		goto out_unfrozen;
-
-	if (sb->s_op->unfreeze_fs) {
-		error = sb->s_op->unfreeze_fs(sb);
-		if (error) {
-			printk(KERN_ERR
-				"VFS:Filesystem thaw failed\n");
-			sb->s_frozen = SB_FREEZE_TRANS;
-			bdev->bd_fsfreeze_count++;
-			mutex_unlock(&bdev->bd_fsfreeze_mutex);
-			return error;
-		}
-	}
-
-out_unfrozen:
-	sb->s_frozen = SB_UNFROZEN;
-	smp_wmb();
-	wake_up(&sb->s_wait_unfrozen);
-
-	if (sb)
-		deactivate_locked_super(sb);
-out_unlock:
-=======
 	error = thaw_super(sb);
 	if (error) {
 		bdev->bd_fsfreeze_count++;
@@ -338,7 +305,6 @@
 		return error;
 	}
 out:
->>>>>>> 02f8c6ae
 	mutex_unlock(&bdev->bd_fsfreeze_mutex);
 	return 0;
 }
@@ -407,21 +373,6 @@
 	return retval;
 }
 	
-<<<<<<< HEAD
-/*
- *	Filp is never NULL; the only case when ->fsync() is called with
- *	NULL first argument is nfsd_sync_dir() and that's not a directory.
- */
- 
-int blkdev_fsync(struct file *filp, struct dentry *dentry, int datasync)
-{
-	struct block_device *bdev = I_BDEV(filp->f_mapping->host);
-	int error;
-
-	error = sync_blockdev(bdev);
-	if (error)
-		return error;
-=======
 int blkdev_fsync(struct file *filp, int datasync)
 {
 	struct inode *bd_inode = filp->f_mapping->host;
@@ -434,17 +385,13 @@
 	 * O_SYNC writers to a block device.
 	 */
 	mutex_unlock(&bd_inode->i_mutex);
->>>>>>> 02f8c6ae
 
 	error = blkdev_issue_flush(bdev, GFP_KERNEL, NULL);
 	if (error == -EOPNOTSUPP)
 		error = 0;
-<<<<<<< HEAD
-=======
 
 	mutex_lock(&bd_inode->i_mutex);
 
->>>>>>> 02f8c6ae
 	return error;
 }
 EXPORT_SYMBOL(blkdev_fsync);
@@ -706,11 +653,7 @@
  * @whole: whole block device containing @bdev, may equal @bdev
  * @holder: holder trying to claim @bdev
  *
-<<<<<<< HEAD
- * Test whther @bdev can be claimed by @holder.
-=======
  * Test whether @bdev can be claimed by @holder.
->>>>>>> 02f8c6ae
  *
  * CONTEXT:
  * spin_lock(&bdev_lock).
@@ -728,17 +671,12 @@
 	else if (bdev->bd_contains == bdev)
 		return true;  	 /* is a whole device which isn't held */
 
-<<<<<<< HEAD
-	else if (whole->bd_holder == bd_claim)
-=======
 	else if (whole->bd_holder == bd_may_claim)
->>>>>>> 02f8c6ae
 		return true; 	 /* is a partition of a device that is being partitioned */
 	else if (whole->bd_holder != NULL)
 		return false;	 /* is a partition of a held device */
 	else
 		return true;	 /* is a partition of an un-held device */
-<<<<<<< HEAD
 }
 
 /**
@@ -746,222 +684,6 @@
  * @bdev: block device of interest
  * @whole: the whole device containing @bdev, may equal @bdev
  * @holder: holder trying to claim @bdev
- *
- * Prepare to claim @bdev.  This function fails if @bdev is already
- * claimed by another holder and waits if another claiming is in
- * progress.  This function doesn't actually claim.  On successful
- * return, the caller has ownership of bd_claiming and bd_holder[s].
- *
- * CONTEXT:
- * spin_lock(&bdev_lock).  Might release bdev_lock, sleep and regrab
- * it multiple times.
- *
- * RETURNS:
- * 0 if @bdev can be claimed, -EBUSY otherwise.
- */
-static int bd_prepare_to_claim(struct block_device *bdev,
-			       struct block_device *whole, void *holder)
-{
-retry:
-	/* if someone else claimed, fail */
-	if (!bd_may_claim(bdev, whole, holder))
-		return -EBUSY;
-
-	/* if someone else is claiming, wait for it to finish */
-	if (whole->bd_claiming && whole->bd_claiming != holder) {
-		wait_queue_head_t *wq = bit_waitqueue(&whole->bd_claiming, 0);
-		DEFINE_WAIT(wait);
-
-		prepare_to_wait(wq, &wait, TASK_UNINTERRUPTIBLE);
-		spin_unlock(&bdev_lock);
-		schedule();
-		finish_wait(wq, &wait);
-		spin_lock(&bdev_lock);
-		goto retry;
-	}
-
-	/* yay, all mine */
-	return 0;
-}
-
-/**
- * bd_start_claiming - start claiming a block device
- * @bdev: block device of interest
- * @holder: holder trying to claim @bdev
- *
- * @bdev is about to be opened exclusively.  Check @bdev can be opened
- * exclusively and mark that an exclusive open is in progress.  Each
- * successful call to this function must be matched with a call to
- * either bd_finish_claiming() or bd_abort_claiming() (which do not
- * fail).
- *
- * This function is used to gain exclusive access to the block device
- * without actually causing other exclusive open attempts to fail. It
- * should be used when the open sequence itself requires exclusive
- * access but may subsequently fail.
- *
- * CONTEXT:
- * Might sleep.
- *
- * RETURNS:
- * Pointer to the block device containing @bdev on success, ERR_PTR()
- * value on failure.
- */
-static struct block_device *bd_start_claiming(struct block_device *bdev,
-					      void *holder)
-{
-	struct gendisk *disk;
-	struct block_device *whole;
-	int partno, err;
-
-	might_sleep();
-
-	/*
-	 * @bdev might not have been initialized properly yet, look up
-	 * and grab the outer block device the hard way.
-	 */
-	disk = get_gendisk(bdev->bd_dev, &partno);
-	if (!disk)
-		return ERR_PTR(-ENXIO);
-
-	whole = bdget_disk(disk, 0);
-	module_put(disk->fops->owner);
-	put_disk(disk);
-	if (!whole)
-		return ERR_PTR(-ENOMEM);
-
-	/* prepare to claim, if successful, mark claiming in progress */
-	spin_lock(&bdev_lock);
-
-	err = bd_prepare_to_claim(bdev, whole, holder);
-	if (err == 0) {
-		whole->bd_claiming = holder;
-		spin_unlock(&bdev_lock);
-		return whole;
-	} else {
-		spin_unlock(&bdev_lock);
-		bdput(whole);
-		return ERR_PTR(err);
-	}
-}
-
-/* releases bdev_lock */
-static void __bd_abort_claiming(struct block_device *whole, void *holder)
-{
-	BUG_ON(whole->bd_claiming != holder);
-	whole->bd_claiming = NULL;
-	wake_up_bit(&whole->bd_claiming, 0);
-
-	spin_unlock(&bdev_lock);
-	bdput(whole);
-}
-
-/**
- * bd_abort_claiming - abort claiming a block device
- * @whole: whole block device returned by bd_start_claiming()
- * @holder: holder trying to claim @bdev
- *
- * Abort a claiming block started by bd_start_claiming().  Note that
- * @whole is not the block device to be claimed but the whole device
- * returned by bd_start_claiming().
- *
- * CONTEXT:
- * Grabs and releases bdev_lock.
- */
-static void bd_abort_claiming(struct block_device *whole, void *holder)
-{
-	spin_lock(&bdev_lock);
-	__bd_abort_claiming(whole, holder);		/* releases bdev_lock */
-}
-
-/* increment holders when we have a legitimate claim. requires bdev_lock */
-static void __bd_claim(struct block_device *bdev, struct block_device *whole,
-					void *holder)
-{
-	/* note that for a whole device bd_holders
-	 * will be incremented twice, and bd_holder will
-	 * be set to bd_claim before being set to holder
-	 */
-	whole->bd_holders++;
-	whole->bd_holder = bd_claim;
-	bdev->bd_holders++;
-	bdev->bd_holder = holder;
-}
-
-/**
- * bd_finish_claiming - finish claiming a block device
- * @bdev: block device of interest (passed to bd_start_claiming())
- * @whole: whole block device returned by bd_start_claiming()
- * @holder: holder trying to claim @bdev
- *
- * Finish a claiming block started by bd_start_claiming().
- *
- * CONTEXT:
- * Grabs and releases bdev_lock.
- */
-static void bd_finish_claiming(struct block_device *bdev,
-				struct block_device *whole, void *holder)
-{
-	spin_lock(&bdev_lock);
-	BUG_ON(!bd_may_claim(bdev, whole, holder));
-	__bd_claim(bdev, whole, holder);
-	__bd_abort_claiming(whole, holder); /* not actually an abort */
-}
-
-/**
- * bd_claim - claim a block device
- * @bdev: block device to claim
- * @holder: holder trying to claim @bdev
- *
- * Try to claim @bdev which must have been opened successfully.
- *
- * CONTEXT:
- * Might sleep.
- *
- * RETURNS:
- * 0 if successful, -EBUSY if @bdev is already claimed.
- */
-int bd_claim(struct block_device *bdev, void *holder)
-{
-	struct block_device *whole = bdev->bd_contains;
-	int res;
-
-	might_sleep();
-
-	spin_lock(&bdev_lock);
-	res = bd_prepare_to_claim(bdev, whole, holder);
-	if (res == 0)
-		__bd_claim(bdev, whole, holder);
-	spin_unlock(&bdev_lock);
-
-	return res;
-}
-EXPORT_SYMBOL(bd_claim);
-
-void bd_release(struct block_device *bdev)
-{
-	spin_lock(&bdev_lock);
-	if (!--bdev->bd_contains->bd_holders)
-		bdev->bd_contains->bd_holder = NULL;
-	if (!--bdev->bd_holders)
-		bdev->bd_holder = NULL;
-	spin_unlock(&bdev_lock);
-}
-
-EXPORT_SYMBOL(bd_release);
-
-#ifdef CONFIG_SYSFS
-/*
- * Functions for bd_claim_by_kobject / bd_release_from_kobject
-=======
-}
-
-/**
- * bd_prepare_to_claim - prepare to claim a block device
- * @bdev: block device of interest
- * @whole: the whole device containing @bdev, may equal @bdev
- * @holder: holder trying to claim @bdev
->>>>>>> 02f8c6ae
  *
  * Prepare to claim @bdev.  This function fails if @bdev is already
  * claimed by another holder and waits if another claiming is in
@@ -1216,7 +938,6 @@
 EXPORT_SYMBOL_GPL(bd_unlink_disk_holder);
 #endif
 
-extern int __invalidate_device2(struct block_device *, bool);
 /**
  * flush_disk - invalidates all buffer-cache entries on a disk
  *
@@ -1229,11 +950,7 @@
  */
 static void flush_disk(struct block_device *bdev, bool kill_dirty)
 {
-<<<<<<< HEAD
-	if (__invalidate_device2(bdev, kill_dirty)) {
-=======
 	if (__invalidate_device(bdev, kill_dirty)) {
->>>>>>> 02f8c6ae
 		char name[BDEVNAME_SIZE] = "";
 
 		if (bdev->bd_disk)
@@ -1662,7 +1379,6 @@
 
 static int blkdev_open(struct inode * inode, struct file * filp)
 {
-	struct block_device *whole = NULL;
 	struct block_device *bdev;
 
 	/*
@@ -1684,30 +1400,9 @@
 	if (bdev == NULL)
 		return -ENOMEM;
 
-	if (filp->f_mode & FMODE_EXCL) {
-		whole = bd_start_claiming(bdev, filp);
-		if (IS_ERR(whole)) {
-			bdput(bdev);
-			return PTR_ERR(whole);
-		}
-	}
-
 	filp->f_mapping = bdev->bd_inode->i_mapping;
 
-<<<<<<< HEAD
-	res = blkdev_get(bdev, filp->f_mode);
-
-	if (whole) {
-		if (res == 0)
-			bd_finish_claiming(bdev, whole, filp);
-		else
-			bd_abort_claiming(whole, filp);
-	}
-
-	return res;
-=======
 	return blkdev_get(bdev, filp->f_mode, filp);
->>>>>>> 02f8c6ae
 }
 
 static int __blkdev_put(struct block_device *bdev, fmode_t mode, int for_part)
@@ -1940,72 +1635,7 @@
 }
 EXPORT_SYMBOL(lookup_bdev);
 
-<<<<<<< HEAD
-/**
- * open_bdev_exclusive  -  open a block device by name and set it up for use
- *
- * @path:	special file representing the block device
- * @mode:	FMODE_... combination to pass be used
- * @holder:	owner for exclusion
- *
- * Open the blockdevice described by the special file at @path, claim it
- * for the @holder.
- */
-struct block_device *open_bdev_exclusive(const char *path, fmode_t mode, void *holder)
-{
-	struct block_device *bdev, *whole;
-	int error;
-
-	bdev = lookup_bdev(path);
-	if (IS_ERR(bdev))
-		return bdev;
-
-	whole = bd_start_claiming(bdev, holder);
-	if (IS_ERR(whole)) {
-		bdput(bdev);
-		return whole;
-	}
-
-	error = blkdev_get(bdev, mode);
-	if (error)
-		goto out_abort_claiming;
-
-	error = -EACCES;
-	if ((mode & FMODE_WRITE) && bdev_read_only(bdev))
-		goto out_blkdev_put;
-
-	bd_finish_claiming(bdev, whole, holder);
-	return bdev;
-
-out_blkdev_put:
-	blkdev_put(bdev, mode);
-out_abort_claiming:
-	bd_abort_claiming(whole, holder);
-	return ERR_PTR(error);
-}
-
-EXPORT_SYMBOL(open_bdev_exclusive);
-
-/**
- * close_bdev_exclusive  -  close a blockdevice opened by open_bdev_exclusive()
- *
- * @bdev:	blockdevice to close
- * @mode:	mode, must match that used to open.
- *
- * This is the counterpart to open_bdev_exclusive().
- */
-void close_bdev_exclusive(struct block_device *bdev, fmode_t mode)
-{
-	bd_release(bdev);
-	blkdev_put(bdev, mode);
-}
-
-EXPORT_SYMBOL(close_bdev_exclusive);
-
-int __invalidate_device2(struct block_device *bdev, bool kill_dirty)
-=======
 int __invalidate_device(struct block_device *bdev, bool kill_dirty)
->>>>>>> 02f8c6ae
 {
 	struct super_block *sb = get_super(bdev);
 	int res = 0;
@@ -2018,21 +1648,10 @@
 		 * hold).
 		 */
 		shrink_dcache_sb(sb);
-<<<<<<< HEAD
-		if (kill_dirty)
-			res = invalidate_inodes(sb);
-		else
-			res = invalidate_clean_inodes(sb);
-=======
 		res = invalidate_inodes(sb, kill_dirty);
->>>>>>> 02f8c6ae
 		drop_super(sb);
 	}
 	invalidate_bdev(bdev);
 	return res;
 }
-int __invalidate_device(struct block_device *bdev)
-{
-	return __invalidate_device2(bdev, true);
-}
 EXPORT_SYMBOL(__invalidate_device);