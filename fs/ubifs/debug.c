--- conflicted
+++ resolved
@@ -998,11 +998,8 @@
 
 	spin_lock(&c->space_lock);
 	memcpy(&d->saved_lst, &c->lst, sizeof(struct ubifs_lp_stats));
-<<<<<<< HEAD
-=======
 	memcpy(&d->saved_bi, &c->bi, sizeof(struct ubifs_budg_info));
 	d->saved_idx_gc_cnt = c->idx_gc_cnt;
->>>>>>> 02f8c6ae
 
 	/*
 	 * We use a dirty hack here and zero out @c->freeable_cnt, because it
@@ -2897,31 +2894,19 @@
 
 	fname = "dump_lprops";
 	dent = debugfs_create_file(fname, S_IWUSR, d->dfs_dir, c, &dfs_fops);
-<<<<<<< HEAD
-	if (IS_ERR(dent))
-=======
 	if (IS_ERR_OR_NULL(dent))
->>>>>>> 02f8c6ae
 		goto out_remove;
 	d->dfs_dump_lprops = dent;
 
 	fname = "dump_budg";
 	dent = debugfs_create_file(fname, S_IWUSR, d->dfs_dir, c, &dfs_fops);
-<<<<<<< HEAD
-	if (IS_ERR(dent))
-=======
 	if (IS_ERR_OR_NULL(dent))
->>>>>>> 02f8c6ae
 		goto out_remove;
 	d->dfs_dump_budg = dent;
 
 	fname = "dump_tnc";
 	dent = debugfs_create_file(fname, S_IWUSR, d->dfs_dir, c, &dfs_fops);
-<<<<<<< HEAD
-	if (IS_ERR(dent))
-=======
 	if (IS_ERR_OR_NULL(dent))
->>>>>>> 02f8c6ae
 		goto out_remove;
 	d->dfs_dump_tnc = dent;
 
