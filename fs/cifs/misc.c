/*
 *   fs/cifs/misc.c
 *
 *   Copyright (C) International Business Machines  Corp., 2002,2008
 *   Author(s): Steve French (sfrench@us.ibm.com)
 *
 *   This library is free software; you can redistribute it and/or modify
 *   it under the terms of the GNU Lesser General Public License as published
 *   by the Free Software Foundation; either version 2.1 of the License, or
 *   (at your option) any later version.
 *
 *   This library is distributed in the hope that it will be useful,
 *   but WITHOUT ANY WARRANTY; without even the implied warranty of
 *   MERCHANTABILITY or FITNESS FOR A PARTICULAR PURPOSE.  See
 *   the GNU Lesser General Public License for more details.
 *
 *   You should have received a copy of the GNU Lesser General Public License
 *   along with this library; if not, write to the Free Software
 *   Foundation, Inc., 59 Temple Place, Suite 330, Boston, MA 02111-1307 USA
 */

#include <linux/slab.h>
#include <linux/ctype.h>
#include <linux/mempool.h>
#include "cifspdu.h"
#include "cifsglob.h"
#include "cifsproto.h"
#include "cifs_debug.h"
#include "smberr.h"
#include "nterr.h"
#include "cifs_unicode.h"

extern mempool_t *cifs_sm_req_poolp;
extern mempool_t *cifs_req_poolp;

/* The xid serves as a useful identifier for each incoming vfs request,
   in a similar way to the mid which is useful to track each sent smb,
   and CurrentXid can also provide a running counter (although it
   will eventually wrap past zero) of the total vfs operations handled
   since the cifs fs was mounted */

unsigned int
_GetXid(void)
{
	unsigned int xid;

	spin_lock(&GlobalMid_Lock);
	GlobalTotalActiveXid++;

	/* keep high water mark for number of simultaneous ops in filesystem */
	if (GlobalTotalActiveXid > GlobalMaxActiveXid)
		GlobalMaxActiveXid = GlobalTotalActiveXid;
	if (GlobalTotalActiveXid > 65000)
		cFYI(1, "warning: more than 65000 requests active");
	xid = GlobalCurrentXid++;
	spin_unlock(&GlobalMid_Lock);
	return xid;
}

void
_FreeXid(unsigned int xid)
{
	spin_lock(&GlobalMid_Lock);
	/* if (GlobalTotalActiveXid == 0)
		BUG(); */
	GlobalTotalActiveXid--;
	spin_unlock(&GlobalMid_Lock);
}

struct cifs_ses *
sesInfoAlloc(void)
{
	struct cifs_ses *ret_buf;

	ret_buf = kzalloc(sizeof(struct cifs_ses), GFP_KERNEL);
	if (ret_buf) {
		atomic_inc(&sesInfoAllocCount);
		ret_buf->status = CifsNew;
		++ret_buf->ses_count;
		INIT_LIST_HEAD(&ret_buf->smb_ses_list);
		INIT_LIST_HEAD(&ret_buf->tcon_list);
		mutex_init(&ret_buf->session_mutex);
	}
	return ret_buf;
}

void
sesInfoFree(struct cifs_ses *buf_to_free)
{
	if (buf_to_free == NULL) {
		cFYI(1, "Null buffer passed to sesInfoFree");
		return;
	}

	atomic_dec(&sesInfoAllocCount);
	kfree(buf_to_free->serverOS);
	kfree(buf_to_free->serverDomain);
	kfree(buf_to_free->serverNOS);
	if (buf_to_free->password) {
		memset(buf_to_free->password, 0, strlen(buf_to_free->password));
		kfree(buf_to_free->password);
	}
	kfree(buf_to_free->user_name);
	kfree(buf_to_free->domainName);
	kfree(buf_to_free);
}

struct cifs_tcon *
tconInfoAlloc(void)
{
	struct cifs_tcon *ret_buf;
	ret_buf = kzalloc(sizeof(struct cifs_tcon), GFP_KERNEL);
	if (ret_buf) {
		atomic_inc(&tconInfoAllocCount);
		ret_buf->tidStatus = CifsNew;
		++ret_buf->tc_count;
		INIT_LIST_HEAD(&ret_buf->openFileList);
		INIT_LIST_HEAD(&ret_buf->tcon_list);
#ifdef CONFIG_CIFS_STATS
		spin_lock_init(&ret_buf->stat_lock);
#endif
	}
	return ret_buf;
}

void
tconInfoFree(struct cifs_tcon *buf_to_free)
{
	if (buf_to_free == NULL) {
		cFYI(1, "Null buffer passed to tconInfoFree");
		return;
	}
	atomic_dec(&tconInfoAllocCount);
	kfree(buf_to_free->nativeFileSystem);
	if (buf_to_free->password) {
		memset(buf_to_free->password, 0, strlen(buf_to_free->password));
		kfree(buf_to_free->password);
	}
	kfree(buf_to_free);
}

struct smb_hdr *
cifs_buf_get(void)
{
	struct smb_hdr *ret_buf = NULL;

/* We could use negotiated size instead of max_msgsize -
   but it may be more efficient to always alloc same size
   albeit slightly larger than necessary and maxbuffersize
   defaults to this and can not be bigger */
	ret_buf = mempool_alloc(cifs_req_poolp, GFP_NOFS);

	/* clear the first few header bytes */
	/* for most paths, more is cleared in header_assemble */
	if (ret_buf) {
		memset(ret_buf, 0, sizeof(struct smb_hdr) + 3);
		atomic_inc(&bufAllocCount);
#ifdef CONFIG_CIFS_STATS2
		atomic_inc(&totBufAllocCount);
#endif /* CONFIG_CIFS_STATS2 */
	}

	return ret_buf;
}

void
cifs_buf_release(void *buf_to_free)
{
	if (buf_to_free == NULL) {
		/* cFYI(1, "Null buffer passed to cifs_buf_release");*/
		return;
	}
	mempool_free(buf_to_free, cifs_req_poolp);

	atomic_dec(&bufAllocCount);
	return;
}

struct smb_hdr *
cifs_small_buf_get(void)
{
	struct smb_hdr *ret_buf = NULL;

/* We could use negotiated size instead of max_msgsize -
   but it may be more efficient to always alloc same size
   albeit slightly larger than necessary and maxbuffersize
   defaults to this and can not be bigger */
	ret_buf = mempool_alloc(cifs_sm_req_poolp, GFP_NOFS);
	if (ret_buf) {
	/* No need to clear memory here, cleared in header assemble */
	/*	memset(ret_buf, 0, sizeof(struct smb_hdr) + 27);*/
		atomic_inc(&smBufAllocCount);
#ifdef CONFIG_CIFS_STATS2
		atomic_inc(&totSmBufAllocCount);
#endif /* CONFIG_CIFS_STATS2 */

	}
	return ret_buf;
}

void
cifs_small_buf_release(void *buf_to_free)
{

	if (buf_to_free == NULL) {
		cFYI(1, "Null buffer passed to cifs_small_buf_release");
		return;
	}
	mempool_free(buf_to_free, cifs_sm_req_poolp);

	atomic_dec(&smBufAllocCount);
	return;
}

/*
	Find a free multiplex id (SMB mid). Otherwise there could be
	mid collisions which might cause problems, demultiplexing the
	wrong response to this request. Multiplex ids could collide if
	one of a series requests takes much longer than the others, or
	if a very large number of long lived requests (byte range
	locks or FindNotify requests) are pending.  No more than
	64K-1 requests can be outstanding at one time.  If no
	mids are available, return zero.  A future optimization
	could make the combination of mids and uid the key we use
	to demultiplex on (rather than mid alone).
	In addition to the above check, the cifs demultiplex
	code already used the command code as a secondary
	check of the frame and if signing is negotiated the
	response would be discarded if the mid were the same
	but the signature was wrong.  Since the mid is not put in the
	pending queue until later (when it is about to be dispatched)
	we do have to limit the number of outstanding requests
	to somewhat less than 64K-1 although it is hard to imagine
	so many threads being in the vfs at one time.
*/
__u16 GetNextMid(struct TCP_Server_Info *server)
{
	__u16 mid = 0;
	__u16 last_mid;
	bool collision;

	spin_lock(&GlobalMid_Lock);
	last_mid = server->CurrentMid; /* we do not want to loop forever */
	server->CurrentMid++;
	/* This nested loop looks more expensive than it is.
	In practice the list of pending requests is short,
	fewer than 50, and the mids are likely to be unique
	on the first pass through the loop unless some request
	takes longer than the 64 thousand requests before it
	(and it would also have to have been a request that
	 did not time out) */
	while (server->CurrentMid != last_mid) {
		struct mid_q_entry *mid_entry;
		unsigned int num_mids;

		collision = false;
		if (server->CurrentMid == 0)
			server->CurrentMid++;

		num_mids = 0;
		list_for_each_entry(mid_entry, &server->pending_mid_q, qhead) {
			++num_mids;
			if (mid_entry->mid == server->CurrentMid &&
			    mid_entry->midState == MID_REQUEST_SUBMITTED) {
				/* This mid is in use, try a different one */
				collision = true;
				break;
			}
		}

		/*
		 * if we have more than 32k mids in the list, then something
		 * is very wrong. Possibly a local user is trying to DoS the
		 * box by issuing long-running calls and SIGKILL'ing them. If
		 * we get to 2^16 mids then we're in big trouble as this
		 * function could loop forever.
		 *
		 * Go ahead and assign out the mid in this situation, but force
		 * an eventual reconnect to clean out the pending_mid_q.
		 */
		if (num_mids > 32768)
			server->tcpStatus = CifsNeedReconnect;

		if (!collision) {
			mid = server->CurrentMid;
			break;
		}
		server->CurrentMid++;
	}
	spin_unlock(&GlobalMid_Lock);
	return mid;
}

/* NB: MID can not be set if treeCon not passed in, in that
   case it is responsbility of caller to set the mid */
void
header_assemble(struct smb_hdr *buffer, char smb_command /* command */ ,
		const struct cifs_tcon *treeCon, int word_count
		/* length of fixed section (word count) in two byte units  */)
{
	struct list_head *temp_item;
	struct cifs_ses *ses;
	char *temp = (char *) buffer;

	memset(temp, 0, 256); /* bigger than MAX_CIFS_HDR_SIZE */

	buffer->smb_buf_length = cpu_to_be32(
	    (2 * word_count) + sizeof(struct smb_hdr) -
	    4 /*  RFC 1001 length field does not count */  +
	    2 /* for bcc field itself */) ;

	buffer->Protocol[0] = 0xFF;
	buffer->Protocol[1] = 'S';
	buffer->Protocol[2] = 'M';
	buffer->Protocol[3] = 'B';
	buffer->Command = smb_command;
	buffer->Flags = 0x00;	/* case sensitive */
	buffer->Flags2 = SMBFLG2_KNOWS_LONG_NAMES;
	buffer->Pid = cpu_to_le16((__u16)current->tgid);
	buffer->PidHigh = cpu_to_le16((__u16)(current->tgid >> 16));
	if (treeCon) {
		buffer->Tid = treeCon->tid;
		if (treeCon->ses) {
			if (treeCon->ses->capabilities & CAP_UNICODE)
				buffer->Flags2 |= SMBFLG2_UNICODE;
			if (treeCon->ses->capabilities & CAP_STATUS32)
				buffer->Flags2 |= SMBFLG2_ERR_STATUS;

			/* Uid is not converted */
			buffer->Uid = treeCon->ses->Suid;
			buffer->Mid = GetNextMid(treeCon->ses->server);
			if (multiuser_mount != 0) {
		/* For the multiuser case, there are few obvious technically  */
		/* possible mechanisms to match the local linux user (uid)    */
		/* to a valid remote smb user (smb_uid):		      */
		/* 	1) Query Winbind (or other local pam/nss daemon       */
		/* 	  for userid/password/logon_domain or credential      */
		/*      2) Query Winbind for uid to sid to username mapping   */
		/* 	   and see if we have a matching password for existing*/
		/*         session for that user perhas getting password by   */
		/*         adding a new pam_cifs module that stores passwords */
		/*         so that the cifs vfs can get at that for all logged*/
		/*	   on users					      */
		/*	3) (Which is the mechanism we have chosen)	      */
		/*	   Search through sessions to the same server for a   */
		/*	   a match on the uid that was passed in on mount     */
		/*         with the current processes uid (or euid?) and use  */
		/* 	   that smb uid.   If no existing smb session for     */
		/* 	   that uid found, use the default smb session ie     */
		/*         the smb session for the volume mounted which is    */
		/* 	   the same as would be used if the multiuser mount   */
		/* 	   flag were disabled.  */

		/*  BB Add support for establishing new tCon and SMB Session  */
		/*      with userid/password pairs found on the smb session   */
		/*	for other target tcp/ip addresses 		BB    */
				if (current_fsuid() != treeCon->ses->linux_uid) {
					cFYI(1, "Multiuser mode and UID "
						 "did not match tcon uid");
					spin_lock(&cifs_tcp_ses_lock);
					list_for_each(temp_item, &treeCon->ses->server->smb_ses_list) {
						ses = list_entry(temp_item, struct cifs_ses, smb_ses_list);
						if (ses->linux_uid == current_fsuid()) {
							if (ses->server == treeCon->ses->server) {
								cFYI(1, "found matching uid substitute right smb_uid");
								buffer->Uid = ses->Suid;
								break;
							} else {
				/* BB eventually call cifs_setup_session here */
								cFYI(1, "local UID found but no smb sess with this server exists");
							}
						}
					}
					spin_unlock(&cifs_tcp_ses_lock);
				}
			}
		}
		if (treeCon->Flags & SMB_SHARE_IS_IN_DFS)
			buffer->Flags2 |= SMBFLG2_DFS;
		if (treeCon->nocase)
			buffer->Flags  |= SMBFLG_CASELESS;
		if ((treeCon->ses) && (treeCon->ses->server))
			if (treeCon->ses->server->sec_mode &
			  (SECMODE_SIGN_REQUIRED | SECMODE_SIGN_ENABLED))
				buffer->Flags2 |= SMBFLG2_SECURITY_SIGNATURE;
	}

/*  endian conversion of flags is now done just before sending */
	buffer->WordCount = (char) word_count;
	return;
}

static int
check_smb_hdr(struct smb_hdr *smb, __u16 mid)
{
	/* does it have the right SMB "signature" ? */
	if (*(__le32 *) smb->Protocol != cpu_to_le32(0x424d53ff)) {
		cERROR(1, "Bad protocol string signature header 0x%x",
			*(unsigned int *)smb->Protocol);
		return 1;
	}

	/* Make sure that message ids match */
	if (mid != smb->Mid) {
		cERROR(1, "Mids do not match. received=%u expected=%u",
			smb->Mid, mid);
		return 1;
	}

	/* if it's a response then accept */
	if (smb->Flags & SMBFLG_RESPONSE)
		return 0;

	/* only one valid case where server sends us request */
	if (smb->Command == SMB_COM_LOCKING_ANDX)
		return 0;

	cERROR(1, "Server sent request, not response. mid=%u", smb->Mid);
	return 1;
}

int
checkSMB(struct smb_hdr *smb, __u16 mid, unsigned int length)
{
	__u32 len = be32_to_cpu(smb->smb_buf_length);
	__u32 clc_len;  /* calculated length */
	cFYI(0, "checkSMB Length: 0x%x, smb_buf_length: 0x%x", length, len);

	if (length < 2 + sizeof(struct smb_hdr)) {
		if ((length >= sizeof(struct smb_hdr) - 1)
			    && (smb->Status.CifsError != 0)) {
			smb->WordCount = 0;
			/* some error cases do not return wct and bcc */
			return 0;
		} else if ((length == sizeof(struct smb_hdr) + 1) &&
				(smb->WordCount == 0)) {
			char *tmp = (char *)smb;
			/* Need to work around a bug in two servers here */
			/* First, check if the part of bcc they sent was zero */
			if (tmp[sizeof(struct smb_hdr)] == 0) {
				/* some servers return only half of bcc
				 * on simple responses (wct, bcc both zero)
				 * in particular have seen this on
				 * ulogoffX and FindClose. This leaves
				 * one byte of bcc potentially unitialized
				 */
				/* zero rest of bcc */
				tmp[sizeof(struct smb_hdr)+1] = 0;
				return 0;
			}
			cERROR(1, "rcvd invalid byte count (bcc)");
		} else {
			cERROR(1, "Length less than smb header size");
		}
		return 1;
	}
	if (len > CIFSMaxBufSize + MAX_CIFS_HDR_SIZE - 4) {
		cERROR(1, "smb length greater than MaxBufSize, mid=%d",
				   smb->Mid);
		return 1;
	}

	if (check_smb_hdr(smb, mid))
		return 1;
	clc_len = smbCalcSize(smb);

	if (4 + len != length) {
		cERROR(1, "Length read does not match RFC1001 length %d",
			   len);
		return 1;
	}

	if (4 + len != clc_len) {
		/* check if bcc wrapped around for large read responses */
		if ((len > 64 * 1024) && (len > clc_len)) {
			/* check if lengths match mod 64K */
			if (((4 + len) & 0xFFFF) == (clc_len & 0xFFFF))
				return 0; /* bcc wrapped */
		}
<<<<<<< HEAD
		cFYI(1, "Calculated size %d vs length %d mismatch for mid %d",
				clc_len, 4 + len, smb->Mid);
		/* Windows XP can return a few bytes too much, presumably
		an illegal pad, at the end of byte range lock responses
		so we allow for that three byte pad, as long as actual
		received length is as long or longer than calculated length */
		/* We have now had to extend this more, since there is a
		case in which it needs to be bigger still to handle a
		malformed response to transact2 findfirst from WinXP when
		access denied is returned and thus bcc and wct are zero
		but server says length is 0x21 bytes too long as if the server
		forget to reset the smb rfc1001 length when it reset the
		wct and bcc to minimum size and drop the t2 parms and data */
		if ((4+len > clc_len) && (len <= clc_len + 512))
			return 0;
		else {
			cERROR(1, "RFC1001 size %d bigger than SMB for Mid=%d",
					len, smb->Mid);
=======
		cFYI(1, "Calculated size %u vs length %u mismatch for mid=%u",
				clc_len, 4 + len, smb->Mid);

		if (4 + len < clc_len) {
			cERROR(1, "RFC1001 size %u smaller than SMB for mid=%u",
					len, smb->Mid);
			return 1;
		} else if (len > clc_len + 512) {
			/*
			 * Some servers (Windows XP in particular) send more
			 * data than the lengths in the SMB packet would
			 * indicate on certain calls (byte range locks and
			 * trans2 find first calls in particular). While the
			 * client can handle such a frame by ignoring the
			 * trailing data, we choose limit the amount of extra
			 * data to 512 bytes.
			 */
			cERROR(1, "RFC1001 size %u more than 512 bytes larger "
				  "than SMB for mid=%u", len, smb->Mid);
>>>>>>> 02f8c6ae
			return 1;
		}
	}
	return 0;
}

bool
is_valid_oplock_break(struct smb_hdr *buf, struct TCP_Server_Info *srv)
{
	struct smb_com_lock_req *pSMB = (struct smb_com_lock_req *)buf;
	struct list_head *tmp, *tmp1, *tmp2;
	struct cifs_ses *ses;
	struct cifs_tcon *tcon;
	struct cifsInodeInfo *pCifsInode;
	struct cifsFileInfo *netfile;

	cFYI(1, "Checking for oplock break or dnotify response");
	if ((pSMB->hdr.Command == SMB_COM_NT_TRANSACT) &&
	   (pSMB->hdr.Flags & SMBFLG_RESPONSE)) {
		struct smb_com_transaction_change_notify_rsp *pSMBr =
			(struct smb_com_transaction_change_notify_rsp *)buf;
		struct file_notify_information *pnotify;
		__u32 data_offset = 0;
		if (get_bcc(buf) > sizeof(struct file_notify_information)) {
			data_offset = le32_to_cpu(pSMBr->DataOffset);

			pnotify = (struct file_notify_information *)
				((char *)&pSMBr->hdr.Protocol + data_offset);
			cFYI(1, "dnotify on %s Action: 0x%x",
				 pnotify->FileName, pnotify->Action);
			/*   cifs_dump_mem("Rcvd notify Data: ",buf,
				sizeof(struct smb_hdr)+60); */
			return true;
		}
		if (pSMBr->hdr.Status.CifsError) {
			cFYI(1, "notify err 0x%d",
				pSMBr->hdr.Status.CifsError);
			return true;
		}
		return false;
	}
	if (pSMB->hdr.Command != SMB_COM_LOCKING_ANDX)
		return false;
	if (pSMB->hdr.Flags & SMBFLG_RESPONSE) {
		/* no sense logging error on invalid handle on oplock
		   break - harmless race between close request and oplock
		   break response is expected from time to time writing out
		   large dirty files cached on the client */
		if ((NT_STATUS_INVALID_HANDLE) ==
		   le32_to_cpu(pSMB->hdr.Status.CifsError)) {
			cFYI(1, "invalid handle on oplock break");
			return true;
		} else if (ERRbadfid ==
		   le16_to_cpu(pSMB->hdr.Status.DosError.Error)) {
			return true;
		} else {
			return false; /* on valid oplock brk we get "request" */
		}
	}
	if (pSMB->hdr.WordCount != 8)
		return false;

	cFYI(1, "oplock type 0x%d level 0x%d",
		 pSMB->LockType, pSMB->OplockLevel);
	if (!(pSMB->LockType & LOCKING_ANDX_OPLOCK_RELEASE))
		return false;

	/* look up tcon based on tid & uid */
	spin_lock(&cifs_tcp_ses_lock);
	list_for_each(tmp, &srv->smb_ses_list) {
		ses = list_entry(tmp, struct cifs_ses, smb_ses_list);
		list_for_each(tmp1, &ses->tcon_list) {
			tcon = list_entry(tmp1, struct cifs_tcon, tcon_list);
			if (tcon->tid != buf->Tid)
				continue;

			cifs_stats_inc(&tcon->num_oplock_brks);
			spin_lock(&cifs_file_list_lock);
			list_for_each(tmp2, &tcon->openFileList) {
				netfile = list_entry(tmp2, struct cifsFileInfo,
						     tlist);
				if (pSMB->Fid != netfile->netfid)
					continue;

				cFYI(1, "file id match, oplock break");
				pCifsInode = CIFS_I(netfile->dentry->d_inode);
<<<<<<< HEAD
				cifs_set_oplock_level(pCifsInode,
						pSMB->OplockLevel);
				rc = slow_work_enqueue(&netfile->oplock_break);
				if (rc) {
					cERROR(1, "failed to enqueue oplock "
						   "break: %d\n", rc);
				} else {
					netfile->oplock_break_cancelled = false;
				}
=======

				cifs_set_oplock_level(pCifsInode,
					pSMB->OplockLevel ? OPLOCK_READ : 0);
				/*
				 * cifs_oplock_break_put() can't be called
				 * from here.  Get reference after queueing
				 * succeeded.  cifs_oplock_break() will
				 * synchronize using cifs_file_list_lock.
				 */
				if (queue_work(system_nrt_wq,
					       &netfile->oplock_break))
					cifs_oplock_break_get(netfile);
				netfile->oplock_break_cancelled = false;

>>>>>>> 02f8c6ae
				spin_unlock(&cifs_file_list_lock);
				spin_unlock(&cifs_tcp_ses_lock);
				return true;
			}
			spin_unlock(&cifs_file_list_lock);
			spin_unlock(&cifs_tcp_ses_lock);
			cFYI(1, "No matching file for oplock break");
			return true;
		}
	}
	spin_unlock(&cifs_tcp_ses_lock);
	cFYI(1, "Can not process oplock break for non-existent connection");
	return true;
}

void
dump_smb(struct smb_hdr *smb_buf, int smb_buf_length)
{
	int i, j;
	char debug_line[17];
	unsigned char *buffer;

	if (traceSMB == 0)
		return;

	buffer = (unsigned char *) smb_buf;
	for (i = 0, j = 0; i < smb_buf_length; i++, j++) {
		if (i % 8 == 0) {
			/* have reached the beginning of line */
			printk(KERN_DEBUG "| ");
			j = 0;
		}
		printk("%0#4x ", buffer[i]);
		debug_line[2 * j] = ' ';
		if (isprint(buffer[i]))
			debug_line[1 + (2 * j)] = buffer[i];
		else
			debug_line[1 + (2 * j)] = '_';

		if (i % 8 == 7) {
			/* reached end of line, time to print ascii */
			debug_line[16] = 0;
			printk(" | %s\n", debug_line);
		}
	}
	for (; j < 8; j++) {
		printk("     ");
		debug_line[2 * j] = ' ';
		debug_line[1 + (2 * j)] = ' ';
	}
	printk(" | %s\n", debug_line);
	return;
}

void
cifs_autodisable_serverino(struct cifs_sb_info *cifs_sb)
{
	if (cifs_sb->mnt_cifs_flags & CIFS_MOUNT_SERVER_INUM) {
		cifs_sb->mnt_cifs_flags &= ~CIFS_MOUNT_SERVER_INUM;
		cERROR(1, "Autodisabling the use of server inode numbers on "
			   "%s. This server doesn't seem to support them "
			   "properly. Hardlinks will not be recognized on this "
			   "mount. Consider mounting with the \"noserverino\" "
			   "option to silence this message.",
			   cifs_sb_master_tcon(cifs_sb)->treeName);
	}
}

void cifs_set_oplock_level(struct cifsInodeInfo *cinode, __u32 oplock)
{
	oplock &= 0xF;

	if (oplock == OPLOCK_EXCLUSIVE) {
		cinode->clientCanCacheAll = true;
		cinode->clientCanCacheRead = true;
		cFYI(1, "Exclusive Oplock granted on inode %p",
		     &cinode->vfs_inode);
	} else if (oplock == OPLOCK_READ) {
		cinode->clientCanCacheAll = false;
		cinode->clientCanCacheRead = true;
		cFYI(1, "Level II Oplock granted on inode %p",
		    &cinode->vfs_inode);
	} else {
		cinode->clientCanCacheAll = false;
		cinode->clientCanCacheRead = false;
	}
}<|MERGE_RESOLUTION|>--- conflicted
+++ resolved
@@ -477,26 +477,6 @@
 			if (((4 + len) & 0xFFFF) == (clc_len & 0xFFFF))
 				return 0; /* bcc wrapped */
 		}
-<<<<<<< HEAD
-		cFYI(1, "Calculated size %d vs length %d mismatch for mid %d",
-				clc_len, 4 + len, smb->Mid);
-		/* Windows XP can return a few bytes too much, presumably
-		an illegal pad, at the end of byte range lock responses
-		so we allow for that three byte pad, as long as actual
-		received length is as long or longer than calculated length */
-		/* We have now had to extend this more, since there is a
-		case in which it needs to be bigger still to handle a
-		malformed response to transact2 findfirst from WinXP when
-		access denied is returned and thus bcc and wct are zero
-		but server says length is 0x21 bytes too long as if the server
-		forget to reset the smb rfc1001 length when it reset the
-		wct and bcc to minimum size and drop the t2 parms and data */
-		if ((4+len > clc_len) && (len <= clc_len + 512))
-			return 0;
-		else {
-			cERROR(1, "RFC1001 size %d bigger than SMB for Mid=%d",
-					len, smb->Mid);
-=======
 		cFYI(1, "Calculated size %u vs length %u mismatch for mid=%u",
 				clc_len, 4 + len, smb->Mid);
 
@@ -516,7 +496,6 @@
 			 */
 			cERROR(1, "RFC1001 size %u more than 512 bytes larger "
 				  "than SMB for mid=%u", len, smb->Mid);
->>>>>>> 02f8c6ae
 			return 1;
 		}
 	}
@@ -603,17 +582,6 @@
 
 				cFYI(1, "file id match, oplock break");
 				pCifsInode = CIFS_I(netfile->dentry->d_inode);
-<<<<<<< HEAD
-				cifs_set_oplock_level(pCifsInode,
-						pSMB->OplockLevel);
-				rc = slow_work_enqueue(&netfile->oplock_break);
-				if (rc) {
-					cERROR(1, "failed to enqueue oplock "
-						   "break: %d\n", rc);
-				} else {
-					netfile->oplock_break_cancelled = false;
-				}
-=======
 
 				cifs_set_oplock_level(pCifsInode,
 					pSMB->OplockLevel ? OPLOCK_READ : 0);
@@ -628,7 +596,6 @@
 					cifs_oplock_break_get(netfile);
 				netfile->oplock_break_cancelled = false;
 
->>>>>>> 02f8c6ae
 				spin_unlock(&cifs_file_list_lock);
 				spin_unlock(&cifs_tcp_ses_lock);
 				return true;
