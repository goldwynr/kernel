config CIFS
	tristate "CIFS support (advanced network filesystem, SMBFS successor)"
	depends on INET
	select NLS
<<<<<<< HEAD
	select SLOW_WORK
=======
>>>>>>> 02f8c6ae
	select CRYPTO
	select CRYPTO_MD4
	select CRYPTO_MD5
	select CRYPTO_HMAC
	select CRYPTO_ARC4
<<<<<<< HEAD
=======
	select CRYPTO_ECB
	select CRYPTO_DES
>>>>>>> 02f8c6ae
	help
	  This is the client VFS module for the Common Internet File System
	  (CIFS) protocol which is the successor to the Server Message Block
	  (SMB) protocol, the native file sharing mechanism for most early
	  PC operating systems.  The CIFS protocol is fully supported by
	  file servers such as Windows 2000 (including Windows 2003, NT 4
	  and Windows XP) as well by Samba (which provides excellent CIFS
	  server support for Linux and many other operating systems). Limited
	  support for OS/2 and Windows ME and similar servers is provided as
	  well.

	  The cifs module provides an advanced network file system
	  client for mounting to CIFS compliant servers.  It includes
	  support for DFS (hierarchical name space), secure per-user
	  session establishment via Kerberos or NTLM or NTLMv2,
	  safe distributed caching (oplock), optional packet
	  signing, Unicode and other internationalization improvements.
	  If you need to mount to Samba or Windows from this machine, say Y.

config CIFS_STATS
        bool "CIFS statistics"
        depends on CIFS
        help
          Enabling this option will cause statistics for each server share
	  mounted by the cifs client to be displayed in /proc/fs/cifs/Stats

config CIFS_STATS2
	bool "Extended statistics"
	depends on CIFS_STATS
	help
	  Enabling this option will allow more detailed statistics on SMB
	  request timing to be displayed in /proc/fs/cifs/DebugData and also
	  allow optional logging of slow responses to dmesg (depending on the
	  value of /proc/fs/cifs/cifsFYI, see fs/cifs/README for more details).
	  These additional statistics may have a minor effect on performance
	  and memory utilization.

	  Unless you are a developer or are doing network performance analysis
	  or tuning, say N.

config CIFS_WEAK_PW_HASH
	bool "Support legacy servers which use weaker LANMAN security"
	depends on CIFS
	help
	  Modern CIFS servers including Samba and most Windows versions
	  (since 1997) support stronger NTLM (and even NTLMv2 and Kerberos)
	  security mechanisms. These hash the password more securely
	  than the mechanisms used in the older LANMAN version of the
	  SMB protocol but LANMAN based authentication is needed to
	  establish sessions with some old SMB servers.

	  Enabling this option allows the cifs module to mount to older
	  LANMAN based servers such as OS/2 and Windows 95, but such
	  mounts may be less secure than mounts using NTLM or more recent
	  security mechanisms if you are on a public network.  Unless you
	  have a need to access old SMB servers (and are on a private
	  network) you probably want to say N.  Even if this support
	  is enabled in the kernel build, LANMAN authentication will not be
	  used automatically. At runtime LANMAN mounts are disabled but
	  can be set to required (or optional) either in
	  /proc/fs/cifs (see fs/cifs/README for more detail) or via an
	  option on the mount command. This support is disabled by
	  default in order to reduce the possibility of a downgrade
	  attack.

	  If unsure, say N.

config CIFS_UPCALL
	bool "Kerberos/SPNEGO advanced session setup"
	depends on CIFS && KEYS
	select DNS_RESOLVER
	help
	  Enables an upcall mechanism for CIFS which accesses userspace helper
	  utilities to provide SPNEGO packaged (RFC 4178) Kerberos tickets
	  which are needed to mount to certain secure servers (for which more
	  secure Kerberos authentication is required). If unsure, say N.

config CIFS_XATTR
        bool "CIFS extended attributes"
        depends on CIFS
        help
          Extended attributes are name:value pairs associated with inodes by
          the kernel or by users (see the attr(5) manual page, or visit
          <http://acl.bestbits.at/> for details).  CIFS maps the name of
          extended attributes beginning with the user namespace prefix
          to SMB/CIFS EAs. EAs are stored on Windows servers without the
          user namespace prefix, but their names are seen by Linux cifs clients
          prefaced by the user namespace prefix. The system namespace
          (used by some filesystems to store ACLs) is not supported at
          this time.

          If unsure, say N.

config CIFS_POSIX
        bool "CIFS POSIX Extensions"
        depends on CIFS_XATTR
        help
          Enabling this option will cause the cifs client to attempt to
	  negotiate a newer dialect with servers, such as Samba 3.0.5
	  or later, that optionally can handle more POSIX like (rather
	  than Windows like) file behavior.  It also enables
	  support for POSIX ACLs (getfacl and setfacl) to servers
	  (such as Samba 3.10 and later) which can negotiate
	  CIFS POSIX ACL support.  If unsure, say N.

config CIFS_DEBUG2
	bool "Enable additional CIFS debugging routines"
	depends on CIFS
	help
	   Enabling this option adds a few more debugging routines
	   to the cifs code which slightly increases the size of
	   the cifs module and can cause additional logging of debug
	   messages in some error paths, slowing performance. This
	   option can be turned off unless you are debugging
	   cifs problems.  If unsure, say N.

config CIFS_DFS_UPCALL
	  bool "DFS feature support"
	  depends on CIFS && KEYS
	  select DNS_RESOLVER
	  help
	    Distributed File System (DFS) support is used to access shares
	    transparently in an enterprise name space, even if the share
	    moves to a different server.  This feature also enables
	    an upcall mechanism for CIFS which contacts userspace helper
	    utilities to provide server name resolution (host names to
	    IP addresses) which is needed for implicit mounts of DFS junction
	    points. If unsure, say N.

config CIFS_FSCACHE
	  bool "Provide CIFS client caching support (EXPERIMENTAL)"
	  depends on EXPERIMENTAL
	  depends on CIFS=m && FSCACHE || CIFS=y && FSCACHE=y
	  help
	    Makes CIFS FS-Cache capable. Say Y here if you want your CIFS data
	    to be cached locally on disk through the general filesystem cache
	    manager. If unsure, say N.

config CIFS_ACL
	  bool "Provide CIFS ACL support (EXPERIMENTAL)"
<<<<<<< HEAD
	  depends on EXPERIMENTAL && CIFS_XATTR
=======
	  depends on EXPERIMENTAL && CIFS_XATTR && KEYS
>>>>>>> 02f8c6ae
	  help
	    Allows to fetch CIFS/NTFS ACL from the server.  The DACL blob
	    is handed over to the application/caller.

<<<<<<< HEAD
config CIFS_EXPERIMENTAL
	  bool "CIFS Experimental Features (EXPERIMENTAL)"
	  depends on CIFS && EXPERIMENTAL
=======
config CIFS_NFSD_EXPORT
	  bool "Allow nfsd to export CIFS file system (EXPERIMENTAL)"
	  depends on CIFS && EXPERIMENTAL && BROKEN
>>>>>>> 02f8c6ae
	  help
	   Allows NFS server to export a CIFS mounted share (nfsd over cifs)<|MERGE_RESOLUTION|>--- conflicted
+++ resolved
@@ -2,20 +2,13 @@
 	tristate "CIFS support (advanced network filesystem, SMBFS successor)"
 	depends on INET
 	select NLS
-<<<<<<< HEAD
-	select SLOW_WORK
-=======
->>>>>>> 02f8c6ae
 	select CRYPTO
 	select CRYPTO_MD4
 	select CRYPTO_MD5
 	select CRYPTO_HMAC
 	select CRYPTO_ARC4
-<<<<<<< HEAD
-=======
 	select CRYPTO_ECB
 	select CRYPTO_DES
->>>>>>> 02f8c6ae
 	help
 	  This is the client VFS module for the Common Internet File System
 	  (CIFS) protocol which is the successor to the Server Message Block
@@ -156,23 +149,13 @@
 
 config CIFS_ACL
 	  bool "Provide CIFS ACL support (EXPERIMENTAL)"
-<<<<<<< HEAD
-	  depends on EXPERIMENTAL && CIFS_XATTR
-=======
 	  depends on EXPERIMENTAL && CIFS_XATTR && KEYS
->>>>>>> 02f8c6ae
 	  help
 	    Allows to fetch CIFS/NTFS ACL from the server.  The DACL blob
 	    is handed over to the application/caller.
 
-<<<<<<< HEAD
-config CIFS_EXPERIMENTAL
-	  bool "CIFS Experimental Features (EXPERIMENTAL)"
-	  depends on CIFS && EXPERIMENTAL
-=======
 config CIFS_NFSD_EXPORT
 	  bool "Allow nfsd to export CIFS file system (EXPERIMENTAL)"
 	  depends on CIFS && EXPERIMENTAL && BROKEN
->>>>>>> 02f8c6ae
 	  help
 	   Allows NFS server to export a CIFS mounted share (nfsd over cifs)