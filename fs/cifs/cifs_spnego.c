/*
 *   fs/cifs/cifs_spnego.c -- SPNEGO upcall management for CIFS
 *
 *   Copyright (c) 2007 Red Hat, Inc.
 *   Author(s): Jeff Layton (jlayton@redhat.com)
 *
 *   This library is free software; you can redistribute it and/or modify
 *   it under the terms of the GNU Lesser General Public License as published
 *   by the Free Software Foundation; either version 2.1 of the License, or
 *   (at your option) any later version.
 *
 *   This library is distributed in the hope that it will be useful,
 *   but WITHOUT ANY WARRANTY; without even the implied warranty of
 *   MERCHANTABILITY or FITNESS FOR A PARTICULAR PURPOSE.  See
 *   the GNU Lesser General Public License for more details.
 *
 *   You should have received a copy of the GNU Lesser General Public License
 *   along with this library; if not, write to the Free Software
 *   Foundation, Inc., 59 Temple Place, Suite 330, Boston, MA 02111-1307 USA
 */

#include <linux/list.h>
#include <linux/slab.h>
#include <linux/string.h>
#include <keys/user-type.h>
#include <linux/key-type.h>
#include <linux/inet.h>
#include "cifsglob.h"
#include "cifs_spnego.h"
#include "cifs_debug.h"

/* create a new cifs key */
static int
cifs_spnego_key_instantiate(struct key *key, const void *data, size_t datalen)
{
	char *payload;
	int ret;

	ret = -ENOMEM;
	payload = kmalloc(datalen, GFP_KERNEL);
	if (!payload)
		goto error;

	/* attach the data */
	memcpy(payload, data, datalen);
	key->payload.data = payload;
	ret = 0;

error:
	return ret;
}

static void
cifs_spnego_key_destroy(struct key *key)
{
	kfree(key->payload.data);
}


/*
 * keytype for CIFS spnego keys
 */
struct key_type cifs_spnego_key_type = {
	.name		= "cifs.spnego",
	.instantiate	= cifs_spnego_key_instantiate,
	.match		= user_match,
	.destroy	= cifs_spnego_key_destroy,
	.describe	= user_describe,
};

/* length of longest version string e.g.  strlen("ver=0xFF") */
#define MAX_VER_STR_LEN		8

/* length of longest security mechanism name, eg in future could have
 * strlen(";sec=ntlmsspi") */
#define MAX_MECH_STR_LEN	13

/* strlen of "host=" */
#define HOST_KEY_LEN		5

/* strlen of ";ip4=" or ";ip6=" */
#define IP_KEY_LEN		5

/* strlen of ";uid=0x" */
#define UID_KEY_LEN		7

/* strlen of ";creduid=0x" */
#define CREDUID_KEY_LEN		11

/* strlen of ";user=" */
#define USER_KEY_LEN		6

/* strlen of ";pid=0x" */
#define PID_KEY_LEN		7

/* get a key struct with a SPNEGO security blob, suitable for session setup */
struct key *
cifs_get_spnego_key(struct cifs_ses *sesInfo)
{
	struct TCP_Server_Info *server = sesInfo->server;
	struct sockaddr_in *sa = (struct sockaddr_in *) &server->dstaddr;
	struct sockaddr_in6 *sa6 = (struct sockaddr_in6 *) &server->dstaddr;
	char *description, *dp;
	size_t desc_len;
	struct key *spnego_key;
	const char *hostname = server->hostname;

	/* length of fields (with semicolons): ver=0xyz ip4=ipaddress
	   host=hostname sec=mechanism uid=0xFF user=username */
	desc_len = MAX_VER_STR_LEN +
		   HOST_KEY_LEN + strlen(hostname) +
		   IP_KEY_LEN + INET6_ADDRSTRLEN +
		   MAX_MECH_STR_LEN +
		   UID_KEY_LEN + (sizeof(uid_t) * 2) +
		   CREDUID_KEY_LEN + (sizeof(uid_t) * 2) +
<<<<<<< HEAD
		   USER_KEY_LEN + strlen(sesInfo->userName) +
=======
		   USER_KEY_LEN + strlen(sesInfo->user_name) +
>>>>>>> 02f8c6ae
		   PID_KEY_LEN + (sizeof(pid_t) * 2) + 1;

	spnego_key = ERR_PTR(-ENOMEM);
	description = kzalloc(desc_len, GFP_KERNEL);
	if (description == NULL)
		goto out;

	dp = description;
	/* start with version and hostname portion of UNC string */
	spnego_key = ERR_PTR(-EINVAL);
	sprintf(dp, "ver=0x%x;host=%s;", CIFS_SPNEGO_UPCALL_VERSION,
		hostname);
	dp = description + strlen(description);

	/* add the server address */
	if (server->dstaddr.ss_family == AF_INET)
		sprintf(dp, "ip4=%pI4", &sa->sin_addr);
	else if (server->dstaddr.ss_family == AF_INET6)
		sprintf(dp, "ip6=%pI6", &sa6->sin6_addr);
	else
		goto out;

	dp = description + strlen(description);

	/* for now, only sec=krb5 and sec=mskrb5 are valid */
	if (server->sec_kerberos)
		sprintf(dp, ";sec=krb5");
	else if (server->sec_mskerberos)
		sprintf(dp, ";sec=mskrb5");
	else
		goto out;

	dp = description + strlen(description);
	sprintf(dp, ";uid=0x%x", sesInfo->linux_uid);

	dp = description + strlen(description);
	sprintf(dp, ";creduid=0x%x", sesInfo->cred_uid);

	dp = description + strlen(description);
<<<<<<< HEAD
	sprintf(dp, ";user=%s", sesInfo->userName);
=======
	sprintf(dp, ";user=%s", sesInfo->user_name);
>>>>>>> 02f8c6ae

	dp = description + strlen(description);
	sprintf(dp, ";pid=0x%x", current->pid);

	cFYI(1, "key description = %s", description);
	spnego_key = request_key(&cifs_spnego_key_type, description, "");

#ifdef CONFIG_CIFS_DEBUG2
	if (cifsFYI && !IS_ERR(spnego_key)) {
		struct cifs_spnego_msg *msg = spnego_key->payload.data;
		cifs_dump_mem("SPNEGO reply blob:", msg->data, min(1024U,
				msg->secblob_len + msg->sesskey_len));
	}
#endif /* CONFIG_CIFS_DEBUG2 */

out:
	kfree(description);
	return spnego_key;
}<|MERGE_RESOLUTION|>--- conflicted
+++ resolved
@@ -113,11 +113,7 @@
 		   MAX_MECH_STR_LEN +
 		   UID_KEY_LEN + (sizeof(uid_t) * 2) +
 		   CREDUID_KEY_LEN + (sizeof(uid_t) * 2) +
-<<<<<<< HEAD
-		   USER_KEY_LEN + strlen(sesInfo->userName) +
-=======
 		   USER_KEY_LEN + strlen(sesInfo->user_name) +
->>>>>>> 02f8c6ae
 		   PID_KEY_LEN + (sizeof(pid_t) * 2) + 1;
 
 	spnego_key = ERR_PTR(-ENOMEM);
@@ -157,11 +153,7 @@
 	sprintf(dp, ";creduid=0x%x", sesInfo->cred_uid);
 
 	dp = description + strlen(description);
-<<<<<<< HEAD
-	sprintf(dp, ";user=%s", sesInfo->userName);
-=======
 	sprintf(dp, ";user=%s", sesInfo->user_name);
->>>>>>> 02f8c6ae
 
 	dp = description + strlen(description);
 	sprintf(dp, ";pid=0x%x", current->pid);
