/*
 *   fs/cifs/cifsglob.h
 *
 *   Copyright (C) International Business Machines  Corp., 2002,2008
 *   Author(s): Steve French (sfrench@us.ibm.com)
 *              Jeremy Allison (jra@samba.org)
 *
 *   This library is free software; you can redistribute it and/or modify
 *   it under the terms of the GNU Lesser General Public License as published
 *   by the Free Software Foundation; either version 2.1 of the License, or
 *   (at your option) any later version.
 *
 *   This library is distributed in the hope that it will be useful,
 *   but WITHOUT ANY WARRANTY; without even the implied warranty of
 *   MERCHANTABILITY or FITNESS FOR A PARTICULAR PURPOSE.  See
 *   the GNU Lesser General Public License for more details.
 *
 */
#include <linux/in.h>
#include <linux/in6.h>
#include "cifs_fs_sb.h"
#include "cifsacl.h"
/*
 * The sizes of various internal tables and strings
 */
#define MAX_UID_INFO 16
#define MAX_SES_INFO 2
#define MAX_TCON_INFO 4

#define MAX_TREE_SIZE (2 + MAX_SERVER_SIZE + 1 + MAX_SHARE_SIZE + 1)
#define MAX_SERVER_SIZE 15
#define MAX_SHARE_SIZE  64	/* used to be 20, this should still be enough */
#define MAX_USERNAME_SIZE 32	/* 32 is to allow for 15 char names + null
				   termination then *2 for unicode versions */
#define MAX_PASSWORD_SIZE 16

#define CIFS_MIN_RCV_POOL 4

/*
 * MAX_REQ is the maximum number of requests that WE will send
 * on one socket concurently. It also matches the most common
 * value of max multiplex returned by servers.  We may
 * eventually want to use the negotiated value (in case
 * future servers can handle more) when we are more confident that
 * we will not have problems oveloading the socket with pending
 * write data.
 */
#define CIFS_MAX_REQ 50

#define RFC1001_NAME_LEN 15
#define RFC1001_NAME_LEN_WITH_NULL (RFC1001_NAME_LEN + 1)

/* currently length of NIP6_FMT */
#define SERVER_NAME_LENGTH 40
#define SERVER_NAME_LEN_WITH_NULL     (SERVER_NAME_LENGTH + 1)

/* used to define string lengths for reversing unicode strings */
/*         (256+1)*2 = 514                                     */
/*           (max path length + 1 for null) * 2 for unicode    */
#define MAX_NAME 514

#include "cifspdu.h"

#ifndef XATTR_DOS_ATTRIB
#define XATTR_DOS_ATTRIB "user.DOSATTRIB"
#endif

/*
 * CIFS vfs client Status information (based on what we know.)
 */

 /* associated with each tcp and smb session */
enum statusEnum {
	CifsNew = 0,
	CifsGood,
	CifsExiting,
	CifsNeedReconnect
};

enum securityEnum {
	PLAINTXT = 0, 		/* Legacy with Plaintext passwords */
	LANMAN,			/* Legacy LANMAN auth */
	NTLM,			/* Legacy NTLM012 auth with NTLM hash */
	NTLMv2,			/* Legacy NTLM auth with NTLMv2 hash */
	RawNTLMSSP,		/* NTLMSSP without SPNEGO */
	NTLMSSP,		/* NTLMSSP via SPNEGO */
	Kerberos,		/* Kerberos via SPNEGO */
	MSKerberos,		/* MS Kerberos via SPNEGO */
};

enum protocolEnum {
	TCP = 0,
	SCTP
	/* Netbios frames protocol not supported at this time */
};

struct mac_key {
	unsigned int len;
	union {
		char ntlm[CIFS_SESS_KEY_SIZE + 16];
		char krb5[CIFS_SESS_KEY_SIZE + 16]; /* BB: length correct? */
		struct {
			char key[16];
			struct ntlmv2_resp resp;
		} ntlmv2;
	} data;
};

struct cifs_cred {
	int uid;
	int gid;
	int mode;
	int cecount;
	struct cifs_sid osid;
	struct cifs_sid gsid;
	struct cifs_ntace *ntaces;
	struct cifs_ace *aces;
};

/*
 *****************************************************************
 * Except the CIFS PDUs themselves all the
 * globally interesting structs should go here
 *****************************************************************
 */

struct TCP_Server_Info {
	struct list_head tcp_ses_list;
	struct list_head smb_ses_list;
	int srv_count; /* reference counter */
	/* 15 character server name + 0x20 16th byte indicating type = srv */
	char server_RFC1001_name[RFC1001_NAME_LEN_WITH_NULL];
	char *hostname; /* hostname portion of UNC string */
	struct socket *ssocket;
	union {
		struct sockaddr_in sockAddr;
		struct sockaddr_in6 sockAddr6;
	} addr;
	wait_queue_head_t response_q;
	wait_queue_head_t request_q; /* if more than maxmpx to srvr must block*/
	struct list_head pending_mid_q;
	void *Server_NlsInfo;	/* BB - placeholder for future NLS info  */
	unsigned short server_codepage;	/* codepage for the server    */
	unsigned long ip_address;	/* IP addr for the server if known */
	enum protocolEnum protocolType;
	char versionMajor;
	char versionMinor;
	bool svlocal:1;			/* local server or remote */
	bool noblocksnd;		/* use blocking sendmsg */
	bool noautotune;		/* do not autotune send buf sizes */
	atomic_t inFlight;  /* number of requests on the wire to server */
#ifdef CONFIG_CIFS_STATS2
	atomic_t inSend; /* requests trying to send */
	atomic_t num_waiters;   /* blocked waiting to get in sendrecv */
#endif
	enum statusEnum tcpStatus; /* what we think the status is */
	struct mutex srv_mutex;
	struct task_struct *tsk;
	char server_GUID[16];
	char secMode;
	enum securityEnum secType;
	unsigned int maxReq;	/* Clients should submit no more */
	/* than maxReq distinct unanswered SMBs to the server when using  */
	/* multiplexed reads or writes */
	unsigned int maxBuf;	/* maxBuf specifies the maximum */
	/* message size the server can send or receive for non-raw SMBs */
	unsigned int maxRw;	/* maxRw specifies the maximum */
	/* message size the server can send or receive for */
	/* SMB_COM_WRITE_RAW or SMB_COM_READ_RAW. */
	char sessid[4];		/* unique token id for this session */
	/* (returned on Negotiate */
	int capabilities; /* allow selective disabling of caps by smb sess */
	int timeAdj;  /* Adjust for difference in server time zone in sec */
	__u16 CurrentMid;         /* multiplex id - rotating counter */
	char cryptKey[CIFS_CRYPTO_KEY_SIZE];
	/* 16th byte of RFC1001 workstation name is always null */
	char workstation_RFC1001_name[RFC1001_NAME_LEN_WITH_NULL];
	__u32 sequence_number; /* needed for CIFS PDU signature */
	struct mac_key mac_signing_key;
	char ntlmv2_hash[16];
	unsigned long lstrp; /* when we got last response from this server */
};

/*
 * The following is our shortcut to user information.  We surface the uid,
 * and name. We always get the password on the fly in case it
 * has changed. We also hang a list of sessions owned by this user off here.
 */
struct cifsUidInfo {
	struct list_head userList;
	struct list_head sessionList; /* SMB sessions for this user */
	uid_t linux_uid;
	char user[MAX_USERNAME_SIZE + 1];	/* ascii name of user */
	/* BB may need ptr or callback for PAM or WinBind info */
};

/*
 * Session structure.  One of these for each uid session with a particular host
 */
struct cifsSesInfo {
	struct list_head smb_ses_list;
	struct list_head tcon_list;
	struct semaphore sesSem;
#if 0
	struct cifsUidInfo *uidInfo;	/* pointer to user info */
#endif
	struct TCP_Server_Info *server;	/* pointer to server info */
	int ses_count;		/* reference counter */
	enum statusEnum status;
	unsigned overrideSecFlg;  /* if non-zero override global sec flags */
	__u16 ipc_tid;		/* special tid for connection to IPC share */
	__u16 flags;
	char *serverOS;		/* name of operating system underlying server */
	char *serverNOS;	/* name of network operating system of server */
	char *serverDomain;	/* security realm of server */
	int Suid;		/* remote smb uid  */
	uid_t linux_uid;        /* local Linux uid */
	int capabilities;
	char serverName[SERVER_NAME_LEN_WITH_NULL * 2];	/* BB make bigger for
				TCP names - will ipv6 and sctp addresses fit? */
	char userName[MAX_USERNAME_SIZE + 1];
	char *domainName;
	char *password;
	bool need_reconnect:1; /* connection reset, uid now invalid */
};
/* no more than one of the following three session flags may be set */
#define CIFS_SES_NT4 1
#define CIFS_SES_OS2 2
#define CIFS_SES_W9X 4
/* following flag is set for old servers such as OS2 (and Win95?)
   which do not negotiate NTLM or POSIX dialects, but instead
   negotiate one of the older LANMAN dialects */
#define CIFS_SES_LANMAN 8
/*
 * there is one of these for each connection to a resource on a particular
 * session
 */
struct cifsTconInfo {
	struct list_head tcon_list;
	int tc_count;
	struct list_head openFileList;
	struct cifsSesInfo *ses;	/* pointer to session associated with */
	char treeName[MAX_TREE_SIZE + 1]; /* UNC name of resource in ASCII */
	char *nativeFileSystem;
	char *password;		/* for share-level security */
	__u16 tid;		/* The 2 byte tree id */
	__u16 Flags;		/* optional support bits */
	enum statusEnum tidStatus;
#ifdef CONFIG_CIFS_STATS
	atomic_t num_smbs_sent;
	atomic_t num_writes;
	atomic_t num_reads;
	atomic_t num_oplock_brks;
	atomic_t num_opens;
	atomic_t num_closes;
	atomic_t num_deletes;
	atomic_t num_mkdirs;
	atomic_t num_rmdirs;
	atomic_t num_renames;
	atomic_t num_t2renames;
	atomic_t num_ffirst;
	atomic_t num_fnext;
	atomic_t num_fclose;
	atomic_t num_hardlinks;
	atomic_t num_symlinks;
	atomic_t num_locks;
	atomic_t num_acl_get;
	atomic_t num_acl_set;
#ifdef CONFIG_CIFS_STATS2
	unsigned long long time_writes;
	unsigned long long time_reads;
	unsigned long long time_opens;
	unsigned long long time_deletes;
	unsigned long long time_closes;
	unsigned long long time_mkdirs;
	unsigned long long time_rmdirs;
	unsigned long long time_renames;
	unsigned long long time_t2renames;
	unsigned long long time_ffirst;
	unsigned long long time_fnext;
	unsigned long long time_fclose;
#endif /* CONFIG_CIFS_STATS2 */
	__u64    bytes_read;
	__u64    bytes_written;
	spinlock_t stat_lock;
#endif /* CONFIG_CIFS_STATS */
	FILE_SYSTEM_DEVICE_INFO fsDevInfo;
	FILE_SYSTEM_ATTRIBUTE_INFO fsAttrInfo; /* ok if fs name truncated */
	FILE_SYSTEM_UNIX_INFO fsUnixInfo;
	bool ipc:1;		/* set if connection to IPC$ eg for RPC/PIPES */
	bool retry:1;
	bool nocase:1;
	bool seal:1;      /* transport encryption for this mounted share */
	bool unix_ext:1;  /* if false disable Linux extensions to CIFS protocol
				for this mount even if server would support */
<<<<<<< HEAD
=======
	bool local_lease:1; /* check leases (only) on local system not remote */
>>>>>>> 18e352e4
	bool need_reconnect:1; /* connection reset, tid now invalid */
	/* BB add field for back pointer to sb struct(s)? */
};

/*
 * This info hangs off the cifsFileInfo structure, pointed to by llist.
 * This is used to track byte stream locks on the file
 */
struct cifsLockInfo {
	struct list_head llist;	/* pointer to next cifsLockInfo */
	__u64 offset;
	__u64 length;
	__u8 type;
};

/*
 * One of these for each open instance of a file
 */
struct cifs_search_info {
	loff_t index_of_last_entry;
	__u16 entries_in_buffer;
	__u16 info_level;
	__u32 resume_key;
	char *ntwrk_buf_start;
	char *srch_entries_start;
	char *last_entry;
	char *presume_name;
	unsigned int resume_name_len;
	bool endOfSearch:1;
	bool emptyDir:1;
	bool unicode:1;
	bool smallBuf:1; /* so we know which buf_release function to call */
};

struct cifsFileInfo {
	struct list_head tlist;	/* pointer to next fid owned by tcon */
	struct list_head flist;	/* next fid (file instance) for this inode */
	unsigned int uid;	/* allows finding which FileInfo structure */
	__u32 pid;		/* process id who opened file */
	__u16 netfid;		/* file id from remote */
	/* BB add lock scope info here if needed */ ;
	/* lock scope id (0 if none) */
	struct file *pfile; /* needed for writepage */
	struct inode *pInode; /* needed for oplock break */
	struct mutex lock_mutex;
	struct list_head llist; /* list of byte range locks we have. */
	bool closePend:1;	/* file is marked to close */
	bool invalidHandle:1;	/* file closed via session abend */
	bool messageMode:1;	/* for pipes: message vs byte mode */
	atomic_t wrtPending;   /* handle in use - defer close */
	struct semaphore fh_sem; /* prevents reopen race after dead ses*/
	struct cifs_search_info srch_inf;
};

/*
 * One of these for each file inode
 */

struct cifsInodeInfo {
	struct list_head lockList;
	/* BB add in lists for dirty pages i.e. write caching info for oplock */
	struct list_head openFileList;
	int write_behind_rc;
	__u32 cifsAttrs; /* e.g. DOS archive bit, sparse, compressed, system */
	atomic_t inUse;	 /* num concurrent users (local openers cifs) of file*/
	unsigned long time;	/* jiffies of last update/check of inode */
	bool clientCanCacheRead:1;	/* read oplock */
	bool clientCanCacheAll:1;	/* read and writebehind oplock */
	bool oplockPending:1;
	bool delete_pending:1;		/* DELETE_ON_CLOSE is set */
	struct inode vfs_inode;
};

static inline struct cifsInodeInfo *
CIFS_I(struct inode *inode)
{
	return container_of(inode, struct cifsInodeInfo, vfs_inode);
}

static inline struct cifs_sb_info *
CIFS_SB(struct super_block *sb)
{
	return sb->s_fs_info;
}

static inline char CIFS_DIR_SEP(const struct cifs_sb_info *cifs_sb)
{
	if (cifs_sb->mnt_cifs_flags & CIFS_MOUNT_POSIX_PATHS)
		return '/';
	else
		return '\\';
}

#ifdef CONFIG_CIFS_STATS
#define cifs_stats_inc atomic_inc

static inline void cifs_stats_bytes_written(struct cifsTconInfo *tcon,
					    unsigned int bytes)
{
	if (bytes) {
		spin_lock(&tcon->stat_lock);
		tcon->bytes_written += bytes;
		spin_unlock(&tcon->stat_lock);
	}
}

static inline void cifs_stats_bytes_read(struct cifsTconInfo *tcon,
					 unsigned int bytes)
{
	spin_lock(&tcon->stat_lock);
	tcon->bytes_read += bytes;
	spin_unlock(&tcon->stat_lock);
}
#else

#define  cifs_stats_inc(field) do {} while (0)
#define  cifs_stats_bytes_written(tcon, bytes) do {} while (0)
#define  cifs_stats_bytes_read(tcon, bytes) do {} while (0)

#endif

/* one of these for every pending CIFS request to the server */
struct mid_q_entry {
	struct list_head qhead;	/* mids waiting on reply from this server */
	__u16 mid;		/* multiplex id */
	__u16 pid;		/* process id */
	__u32 sequence_number;  /* for CIFS signing */
	unsigned long when_alloc;  /* when mid was created */
#ifdef CONFIG_CIFS_STATS2
	unsigned long when_sent; /* time when smb send finished */
	unsigned long when_received; /* when demux complete (taken off wire) */
#endif
	struct task_struct *tsk;	/* task waiting for response */
	struct smb_hdr *resp_buf;	/* response buffer */
	int midState;	/* wish this were enum but can not pass to wait_event */
	__u8 command;	/* smb command code */
	bool largeBuf:1;	/* if valid response, is pointer to large buf */
	bool multiRsp:1;	/* multiple trans2 responses for one request  */
	bool multiEnd:1;	/* both received */
};

struct oplock_q_entry {
	struct list_head qhead;
	struct inode *pinode;
	struct cifsTconInfo *tcon;
	__u16 netfid;
};

/* for pending dnotify requests */
struct dir_notify_req {
       struct list_head lhead;
       __le16 Pid;
       __le16 PidHigh;
       __u16 Mid;
       __u16 Tid;
       __u16 Uid;
       __u16 netfid;
       __u32 filter; /* CompletionFilter (for multishot) */
       int multishot;
       struct file *pfile;
};

struct dfs_info3_param {
	int flags; /* DFSREF_REFERRAL_SERVER, DFSREF_STORAGE_SERVER*/
	int path_consumed;
	int server_type;
	int ref_flag;
	char *path_name;
	char *node_name;
};

static inline void free_dfs_info_param(struct dfs_info3_param *param)
{
	if (param) {
		kfree(param->path_name);
		kfree(param->node_name);
		kfree(param);
	}
}

static inline void free_dfs_info_array(struct dfs_info3_param *param,
				       int number_of_items)
{
	int i;
	if ((number_of_items == 0) || (param == NULL))
		return;
	for (i = 0; i < number_of_items; i++) {
		kfree(param[i].path_name);
		kfree(param[i].node_name);
	}
	kfree(param);
}

#define   MID_FREE 0
#define   MID_REQUEST_ALLOCATED 1
#define   MID_REQUEST_SUBMITTED 2
#define   MID_RESPONSE_RECEIVED 4
#define   MID_RETRY_NEEDED      8 /* session closed while this request out */
#define   MID_NO_RESP_NEEDED 0x10

/* Types of response buffer returned from SendReceive2 */
#define   CIFS_NO_BUFFER        0    /* Response buffer not returned */
#define   CIFS_SMALL_BUFFER     1
#define   CIFS_LARGE_BUFFER     2
#define   CIFS_IOVEC            4    /* array of response buffers */

/* Type of Request to SendReceive2 */
#define   CIFS_STD_OP	        0    /* normal request timeout */
#define   CIFS_LONG_OP          1    /* long op (up to 45 sec, oplock time) */
#define   CIFS_VLONG_OP         2    /* sloow op - can take up to 180 seconds */
#define   CIFS_BLOCKING_OP      4    /* operation can block */
#define   CIFS_ASYNC_OP         8    /* do not wait for response */
#define   CIFS_TIMEOUT_MASK 0x00F    /* only one of 5 above set in req */
#define   CIFS_LOG_ERROR    0x010    /* log NT STATUS if non-zero */
#define   CIFS_LARGE_BUF_OP 0x020    /* large request buffer */
#define   CIFS_NO_RESP      0x040    /* no response buffer required */

/* Security Flags: indicate type of session setup needed */
#define   CIFSSEC_MAY_SIGN	0x00001
#define   CIFSSEC_MAY_NTLM	0x00002
#define   CIFSSEC_MAY_NTLMV2	0x00004
#define   CIFSSEC_MAY_KRB5	0x00008
#ifdef CONFIG_CIFS_WEAK_PW_HASH
#define   CIFSSEC_MAY_LANMAN	0x00010
#define   CIFSSEC_MAY_PLNTXT	0x00020
#else
#define   CIFSSEC_MAY_LANMAN    0
#define   CIFSSEC_MAY_PLNTXT    0
#endif /* weak passwords */
#define   CIFSSEC_MAY_SEAL	0x00040 /* not supported yet */

#define   CIFSSEC_MUST_SIGN	0x01001
/* note that only one of the following can be set so the
result of setting MUST flags more than once will be to
require use of the stronger protocol */
#define   CIFSSEC_MUST_NTLM	0x02002
#define   CIFSSEC_MUST_NTLMV2	0x04004
#define   CIFSSEC_MUST_KRB5	0x08008
#ifdef CONFIG_CIFS_WEAK_PW_HASH
#define   CIFSSEC_MUST_LANMAN	0x10010
#define   CIFSSEC_MUST_PLNTXT	0x20020
#ifdef CONFIG_CIFS_UPCALL
#define   CIFSSEC_MASK          0x3F03F /* allows weak security but also krb5 */
#else
#define   CIFSSEC_MASK          0x37037 /* current flags supported if weak */
#endif /* UPCALL */
#else /* do not allow weak pw hash */
#ifdef CONFIG_CIFS_UPCALL
#define   CIFSSEC_MASK          0x0F00F /* flags supported if no weak allowed */
#else
#define	  CIFSSEC_MASK          0x07007 /* flags supported if no weak allowed */
#endif /* UPCALL */
#endif /* WEAK_PW_HASH */
#define   CIFSSEC_MUST_SEAL	0x40040 /* not supported yet */

#define   CIFSSEC_DEF (CIFSSEC_MAY_SIGN | CIFSSEC_MAY_NTLM | CIFSSEC_MAY_NTLMV2)
#define   CIFSSEC_MAX (CIFSSEC_MUST_SIGN | CIFSSEC_MUST_NTLMV2)
#define   CIFSSEC_AUTH_MASK (CIFSSEC_MAY_NTLM | CIFSSEC_MAY_NTLMV2 | CIFSSEC_MAY_LANMAN | CIFSSEC_MAY_PLNTXT | CIFSSEC_MAY_KRB5)
/*
 *****************************************************************
 * All constants go here
 *****************************************************************
 */

#define UID_HASH (16)

/*
 * Note that ONE module should define _DECLARE_GLOBALS_HERE to cause the
 * following to be declared.
 */

/****************************************************************************
 *  Locking notes.  All updates to global variables and lists should be
 *                  protected by spinlocks or semaphores.
 *
 *  Spinlocks
 *  ---------
 *  GlobalMid_Lock protects:
 *	list operations on pending_mid_q and oplockQ
 *      updates to XID counters, multiplex id  and SMB sequence numbers
 *  GlobalSMBSesLock protects:
 *	list operations on tcp and SMB session lists and tCon lists
 *  f_owner.lock protects certain per file struct operations
 *  mapping->page_lock protects certain per page operations
 *
 *  Semaphores
 *  ----------
 *  sesSem     operations on smb session
 *  tconSem    operations on tree connection
 *  fh_sem      file handle reconnection operations
 *
 ****************************************************************************/

#ifdef DECLARE_GLOBALS_HERE
#define GLOBAL_EXTERN
#else
#define GLOBAL_EXTERN extern
#endif

/*
 * the list of TCP_Server_Info structures, ie each of the sockets
 * connecting our client to a distinct server (ip address), is
 * chained together by cifs_tcp_ses_list. The list of all our SMB
 * sessions (and from that the tree connections) can be found
 * by iterating over cifs_tcp_ses_list
 */
GLOBAL_EXTERN struct list_head		cifs_tcp_ses_list;

/*
 * This lock protects the cifs_tcp_ses_list, the list of smb sessions per
 * tcp session, and the list of tcon's per smb session. It also protects
 * the reference counters for the server, smb session, and tcon. Finally,
 * changes to the tcon->tidStatus should be done while holding this lock.
 */
GLOBAL_EXTERN rwlock_t		cifs_tcp_ses_lock;
<<<<<<< HEAD
GLOBAL_EXTERN rwlock_t GlobalSMBSeslock;  /* protects list inserts on 3 above */
=======

/*
 * This lock protects the cifs_file->llist and cifs_file->flist
 * list operations, and updates to some flags (cifs_file->invalidHandle)
 * It will be moved to either use the tcon->stat_lock or equivalent later.
 * If cifs_tcp_ses_lock and the lock below are both needed to be held, then
 * the cifs_tcp_ses_lock must be grabbed first and released last.
 */
GLOBAL_EXTERN rwlock_t GlobalSMBSeslock;
>>>>>>> 18e352e4

GLOBAL_EXTERN struct list_head GlobalOplock_Q;

/* Outstanding dir notify requests */
GLOBAL_EXTERN struct list_head GlobalDnotifyReqList;
/* DirNotify response queue */
GLOBAL_EXTERN struct list_head GlobalDnotifyRsp_Q;

/*
 * Global transaction id (XID) information
 */
GLOBAL_EXTERN unsigned int GlobalCurrentXid;	/* protected by GlobalMid_Sem */
GLOBAL_EXTERN unsigned int GlobalTotalActiveXid; /* prot by GlobalMid_Sem */
GLOBAL_EXTERN unsigned int GlobalMaxActiveXid;	/* prot by GlobalMid_Sem */
GLOBAL_EXTERN spinlock_t GlobalMid_Lock;  /* protects above & list operations */
					  /* on midQ entries */
GLOBAL_EXTERN char Local_System_Name[15];

/*
 *  Global counters, updated atomically
 */
GLOBAL_EXTERN atomic_t sesInfoAllocCount;
GLOBAL_EXTERN atomic_t tconInfoAllocCount;
GLOBAL_EXTERN atomic_t tcpSesAllocCount;
GLOBAL_EXTERN atomic_t tcpSesReconnectCount;
GLOBAL_EXTERN atomic_t tconInfoReconnectCount;

/* Various Debug counters */
GLOBAL_EXTERN atomic_t bufAllocCount;    /* current number allocated  */
#ifdef CONFIG_CIFS_STATS2
GLOBAL_EXTERN atomic_t totBufAllocCount; /* total allocated over all time */
GLOBAL_EXTERN atomic_t totSmBufAllocCount;
#endif
GLOBAL_EXTERN atomic_t smBufAllocCount;
GLOBAL_EXTERN atomic_t midCount;

/* Misc globals */
GLOBAL_EXTERN unsigned int multiuser_mount; /* if enabled allows new sessions
				to be established on existing mount if we
				have the uid/password or Kerberos credential
				or equivalent for current user */
GLOBAL_EXTERN unsigned int oplockEnabled;
GLOBAL_EXTERN unsigned int experimEnabled;
GLOBAL_EXTERN unsigned int lookupCacheEnabled;
GLOBAL_EXTERN unsigned int extended_security;	/* if on, session setup sent
				with more secure ntlmssp2 challenge/resp */
GLOBAL_EXTERN unsigned int sign_CIFS_PDUs;  /* enable smb packet signing */
GLOBAL_EXTERN unsigned int linuxExtEnabled;/*enable Linux/Unix CIFS extensions*/
GLOBAL_EXTERN unsigned int CIFSMaxBufSize;  /* max size not including hdr */
GLOBAL_EXTERN unsigned int cifs_min_rcv;    /* min size of big ntwrk buf pool */
GLOBAL_EXTERN unsigned int cifs_min_small;  /* min size of small buf pool */
GLOBAL_EXTERN unsigned int cifs_max_pending; /* MAX requests at once to server*/
<|MERGE_RESOLUTION|>--- conflicted
+++ resolved
@@ -293,10 +293,7 @@
 	bool seal:1;      /* transport encryption for this mounted share */
 	bool unix_ext:1;  /* if false disable Linux extensions to CIFS protocol
 				for this mount even if server would support */
-<<<<<<< HEAD
-=======
 	bool local_lease:1; /* check leases (only) on local system not remote */
->>>>>>> 18e352e4
 	bool need_reconnect:1; /* connection reset, tid now invalid */
 	/* BB add field for back pointer to sb struct(s)? */
 };
@@ -612,9 +609,6 @@
  * changes to the tcon->tidStatus should be done while holding this lock.
  */
 GLOBAL_EXTERN rwlock_t		cifs_tcp_ses_lock;
-<<<<<<< HEAD
-GLOBAL_EXTERN rwlock_t GlobalSMBSeslock;  /* protects list inserts on 3 above */
-=======
 
 /*
  * This lock protects the cifs_file->llist and cifs_file->flist
@@ -624,7 +618,6 @@
  * the cifs_tcp_ses_lock must be grabbed first and released last.
  */
 GLOBAL_EXTERN rwlock_t GlobalSMBSeslock;
->>>>>>> 18e352e4
 
 GLOBAL_EXTERN struct list_head GlobalOplock_Q;
 
