/*
 *  fs/cifs/dns_resolve.c
 *
 *   Copyright (c) 2007 Igor Mammedov
 *   Author(s): Igor Mammedov (niallain@gmail.com)
 *              Steve French (sfrench@us.ibm.com)
 *              Wang Lei (wang840925@gmail.com)
 *		David Howells (dhowells@redhat.com)
 *
 *   Contains the CIFS DFS upcall routines used for hostname to
 *   IP address translation.
 *
 *   This library is free software; you can redistribute it and/or modify
 *   it under the terms of the GNU Lesser General Public License as published
 *   by the Free Software Foundation; either version 2.1 of the License, or
 *   (at your option) any later version.
 *
 *   This library is distributed in the hope that it will be useful,
 *   but WITHOUT ANY WARRANTY; without even the implied warranty of
 *   MERCHANTABILITY or FITNESS FOR A PARTICULAR PURPOSE.  See
 *   the GNU Lesser General Public License for more details.
 *
 *   You should have received a copy of the GNU Lesser General Public License
 *   along with this library; if not, write to the Free Software
 *   Foundation, Inc., 59 Temple Place, Suite 330, Boston, MA 02111-1307 USA
 */

<<<<<<< HEAD
#include <linux/keyctl.h>
#include <linux/key-type.h>
#include <keys/user-type.h>
=======
#include <linux/slab.h>
#include <linux/dns_resolver.h>
>>>>>>> 02f8c6ae
#include "dns_resolve.h"
#include "cifsglob.h"
#include "cifsproto.h"
#include "cifs_debug.h"

<<<<<<< HEAD
static const struct cred *dns_resolver_cache;

/* Checks if supplied name is IP address
 * returns:
 * 		1 - name is IP
 * 		0 - name is not IP
 */
static int
is_ip(const char *name, int len)
{
	struct sockaddr_storage ss;

	return cifs_convert_address((struct sockaddr *)&ss, name, len);
}

static int
dns_resolver_instantiate(struct key *key, const void *data,
		size_t datalen)
{
	int rc = 0;
	char *ip;

	/* make sure this looks like an address */
	if (!is_ip(data, datalen))
		return -EINVAL;

	ip = kmalloc(datalen + 1, GFP_KERNEL);
	if (!ip)
		return -ENOMEM;

	memcpy(ip, data, datalen);
	ip[datalen] = '\0';

	key->type_data.x[0] = datalen;
	key->payload.data = ip;

	return rc;
}

static void
dns_resolver_destroy(struct key *key)
{
	kfree(key->payload.data);
}

struct key_type key_type_dns_resolver = {
	.name        = "dns_resolver",
	.def_datalen = sizeof(struct in_addr),
	.describe    = user_describe,
	.instantiate = dns_resolver_instantiate,
	.destroy     = dns_resolver_destroy,
	.match       = user_match,
};

/* Resolves server name to ip address.
 * input:
 * 	unc - server UNC
 * output:
 * 	*ip_addr - pointer to server ip, caller responcible for freeing it.
 * return the length of the returned string on success
=======
/**
 * dns_resolve_server_name_to_ip - Resolve UNC server name to ip address.
 * @unc: UNC path specifying the server
 * @ip_addr: Where to return the IP address.
 *
 * The IP address will be returned in string form, and the caller is
 * responsible for freeing it.
 *
 * Returns length of result on success, -ve on error.
>>>>>>> 02f8c6ae
 */
int
dns_resolve_server_name_to_ip(const char *unc, char **ip_addr)
{
<<<<<<< HEAD
	const struct cred *saved_cred;
	int rc = -EAGAIN;
	struct key *rkey = ERR_PTR(-EAGAIN);
=======
	struct sockaddr_storage ss;
	const char *hostname, *sep;
>>>>>>> 02f8c6ae
	char *name;
	int len, rc;

	if (!ip_addr || !unc)
		return -EINVAL;

	len = strlen(unc);
	if (len < 3) {
		cFYI(1, "%s: unc is too short: %s", __func__, unc);
		return -EINVAL;
	}
<<<<<<< HEAD
	len -= 2;
	name = memchr(unc+2, '\\', len);
	if (!name) {
		cFYI(1, "%s: probably server name is whole unc: %s",
					__func__, unc);
	} else {
		len = (name - unc) - 2/* leading // */;
	}

	name = kmalloc(len+1, GFP_KERNEL);
	if (!name) {
		rc = -ENOMEM;
		return rc;
	}
	memcpy(name, unc+2, len);
	name[len] = 0;

	if (is_ip(name, len)) {
		cFYI(1, "%s: it is IP, skipping dns upcall: %s",
					__func__, name);
		data = name;
		goto skip_upcall;
	}

	saved_cred = override_creds(dns_resolver_cache);
	rkey = request_key(&key_type_dns_resolver, name, "");
	revert_creds(saved_cred);
	if (!IS_ERR(rkey)) {
		if (!(rkey->perm & KEY_USR_VIEW)) {
			down_read(&rkey->sem);
			rkey->perm |= KEY_USR_VIEW;
			up_read(&rkey->sem);
		}
		len = rkey->type_data.x[0];
		data = rkey->payload.data;
	} else {
		cERROR(1, "%s: unable to resolve: %s", __func__, name);
		goto out;
	}

skip_upcall:
	if (data) {
		*ip_addr = kmalloc(len + 1, GFP_KERNEL);
		if (*ip_addr) {
			memcpy(*ip_addr, data, len + 1);
			if (!IS_ERR(rkey))
				cFYI(1, "%s: resolved: %s to %s", __func__,
							name,
							*ip_addr
					);
			rc = len;
		} else {
			rc = -ENOMEM;
		}
		if (!IS_ERR(rkey))
			key_put(rkey);
	}

out:
	kfree(name);
=======

	/* Discount leading slashes for cifs */
	len -= 2;
	hostname = unc + 2;

	/* Search for server name delimiter */
	sep = memchr(hostname, '\\', len);
	if (sep)
		len = sep - hostname;
	else
		cFYI(1, "%s: probably server name is whole unc: %s",
		     __func__, unc);

	/* Try to interpret hostname as an IPv4 or IPv6 address */
	rc = cifs_convert_address((struct sockaddr *)&ss, hostname, len);
	if (rc > 0)
		goto name_is_IP_address;

	/* Perform the upcall */
	rc = dns_query(NULL, hostname, len, NULL, ip_addr, NULL);
	if (rc < 0)
		cERROR(1, "%s: unable to resolve: %*.*s",
		       __func__, len, len, hostname);
	else
		cFYI(1, "%s: resolved: %*.*s to %s",
		     __func__, len, len, hostname, *ip_addr);
>>>>>>> 02f8c6ae
	return rc;

<<<<<<< HEAD
int __init cifs_init_dns_resolver(void)
{
	struct cred *cred;
	struct key *keyring;
	int ret;

	printk(KERN_NOTICE "Registering the %s key type\n",
	       key_type_dns_resolver.name);

	/* create an override credential set with a special thread keyring in
	 * which DNS requests are cached
	 *
	 * this is used to prevent malicious redirections from being installed
	 * with add_key().
	 */
	cred = prepare_kernel_cred(NULL);
	if (!cred)
		return -ENOMEM;

	keyring = key_alloc(&key_type_keyring, ".dns_resolver", 0, 0, cred,
			    (KEY_POS_ALL & ~KEY_POS_SETATTR) |
			    KEY_USR_VIEW | KEY_USR_READ,
			    KEY_ALLOC_NOT_IN_QUOTA);
	if (IS_ERR(keyring)) {
		ret = PTR_ERR(keyring);
		goto failed_put_cred;
	}

	ret = key_instantiate_and_link(keyring, NULL, 0, NULL, NULL);
	if (ret < 0)
		goto failed_put_key;

	ret = register_key_type(&key_type_dns_resolver);
	if (ret < 0)
		goto failed_put_key;

	/* instruct request_key() to use this special keyring as a cache for
	 * the results it looks up */
	cred->thread_keyring = keyring;
	cred->jit_keyring = KEY_REQKEY_DEFL_THREAD_KEYRING;
	dns_resolver_cache = cred;
	return 0;

failed_put_key:
	key_put(keyring);
failed_put_cred:
	put_cred(cred);
	return ret;
}

void cifs_exit_dns_resolver(void)
{
	key_revoke(dns_resolver_cache->thread_keyring);
	unregister_key_type(&key_type_dns_resolver);
	put_cred(dns_resolver_cache);
	printk(KERN_NOTICE "Unregistered %s key type\n",
	       key_type_dns_resolver.name);
=======
name_is_IP_address:
	name = kmalloc(len + 1, GFP_KERNEL);
	if (!name)
		return -ENOMEM;
	memcpy(name, hostname, len);
	name[len] = 0;
	cFYI(1, "%s: unc is IP, skipping dns upcall: %s", __func__, name);
	*ip_addr = name;
	return 0;
>>>>>>> 02f8c6ae
}<|MERGE_RESOLUTION|>--- conflicted
+++ resolved
@@ -25,81 +25,13 @@
  *   Foundation, Inc., 59 Temple Place, Suite 330, Boston, MA 02111-1307 USA
  */
 
-<<<<<<< HEAD
-#include <linux/keyctl.h>
-#include <linux/key-type.h>
-#include <keys/user-type.h>
-=======
 #include <linux/slab.h>
 #include <linux/dns_resolver.h>
->>>>>>> 02f8c6ae
 #include "dns_resolve.h"
 #include "cifsglob.h"
 #include "cifsproto.h"
 #include "cifs_debug.h"
 
-<<<<<<< HEAD
-static const struct cred *dns_resolver_cache;
-
-/* Checks if supplied name is IP address
- * returns:
- * 		1 - name is IP
- * 		0 - name is not IP
- */
-static int
-is_ip(const char *name, int len)
-{
-	struct sockaddr_storage ss;
-
-	return cifs_convert_address((struct sockaddr *)&ss, name, len);
-}
-
-static int
-dns_resolver_instantiate(struct key *key, const void *data,
-		size_t datalen)
-{
-	int rc = 0;
-	char *ip;
-
-	/* make sure this looks like an address */
-	if (!is_ip(data, datalen))
-		return -EINVAL;
-
-	ip = kmalloc(datalen + 1, GFP_KERNEL);
-	if (!ip)
-		return -ENOMEM;
-
-	memcpy(ip, data, datalen);
-	ip[datalen] = '\0';
-
-	key->type_data.x[0] = datalen;
-	key->payload.data = ip;
-
-	return rc;
-}
-
-static void
-dns_resolver_destroy(struct key *key)
-{
-	kfree(key->payload.data);
-}
-
-struct key_type key_type_dns_resolver = {
-	.name        = "dns_resolver",
-	.def_datalen = sizeof(struct in_addr),
-	.describe    = user_describe,
-	.instantiate = dns_resolver_instantiate,
-	.destroy     = dns_resolver_destroy,
-	.match       = user_match,
-};
-
-/* Resolves server name to ip address.
- * input:
- * 	unc - server UNC
- * output:
- * 	*ip_addr - pointer to server ip, caller responcible for freeing it.
- * return the length of the returned string on success
-=======
 /**
  * dns_resolve_server_name_to_ip - Resolve UNC server name to ip address.
  * @unc: UNC path specifying the server
@@ -109,19 +41,12 @@
  * responsible for freeing it.
  *
  * Returns length of result on success, -ve on error.
->>>>>>> 02f8c6ae
  */
 int
 dns_resolve_server_name_to_ip(const char *unc, char **ip_addr)
 {
-<<<<<<< HEAD
-	const struct cred *saved_cred;
-	int rc = -EAGAIN;
-	struct key *rkey = ERR_PTR(-EAGAIN);
-=======
 	struct sockaddr_storage ss;
 	const char *hostname, *sep;
->>>>>>> 02f8c6ae
 	char *name;
 	int len, rc;
 
@@ -133,68 +58,6 @@
 		cFYI(1, "%s: unc is too short: %s", __func__, unc);
 		return -EINVAL;
 	}
-<<<<<<< HEAD
-	len -= 2;
-	name = memchr(unc+2, '\\', len);
-	if (!name) {
-		cFYI(1, "%s: probably server name is whole unc: %s",
-					__func__, unc);
-	} else {
-		len = (name - unc) - 2/* leading // */;
-	}
-
-	name = kmalloc(len+1, GFP_KERNEL);
-	if (!name) {
-		rc = -ENOMEM;
-		return rc;
-	}
-	memcpy(name, unc+2, len);
-	name[len] = 0;
-
-	if (is_ip(name, len)) {
-		cFYI(1, "%s: it is IP, skipping dns upcall: %s",
-					__func__, name);
-		data = name;
-		goto skip_upcall;
-	}
-
-	saved_cred = override_creds(dns_resolver_cache);
-	rkey = request_key(&key_type_dns_resolver, name, "");
-	revert_creds(saved_cred);
-	if (!IS_ERR(rkey)) {
-		if (!(rkey->perm & KEY_USR_VIEW)) {
-			down_read(&rkey->sem);
-			rkey->perm |= KEY_USR_VIEW;
-			up_read(&rkey->sem);
-		}
-		len = rkey->type_data.x[0];
-		data = rkey->payload.data;
-	} else {
-		cERROR(1, "%s: unable to resolve: %s", __func__, name);
-		goto out;
-	}
-
-skip_upcall:
-	if (data) {
-		*ip_addr = kmalloc(len + 1, GFP_KERNEL);
-		if (*ip_addr) {
-			memcpy(*ip_addr, data, len + 1);
-			if (!IS_ERR(rkey))
-				cFYI(1, "%s: resolved: %s to %s", __func__,
-							name,
-							*ip_addr
-					);
-			rc = len;
-		} else {
-			rc = -ENOMEM;
-		}
-		if (!IS_ERR(rkey))
-			key_put(rkey);
-	}
-
-out:
-	kfree(name);
-=======
 
 	/* Discount leading slashes for cifs */
 	len -= 2;
@@ -221,68 +84,8 @@
 	else
 		cFYI(1, "%s: resolved: %*.*s to %s",
 		     __func__, len, len, hostname, *ip_addr);
->>>>>>> 02f8c6ae
 	return rc;
 
-<<<<<<< HEAD
-int __init cifs_init_dns_resolver(void)
-{
-	struct cred *cred;
-	struct key *keyring;
-	int ret;
-
-	printk(KERN_NOTICE "Registering the %s key type\n",
-	       key_type_dns_resolver.name);
-
-	/* create an override credential set with a special thread keyring in
-	 * which DNS requests are cached
-	 *
-	 * this is used to prevent malicious redirections from being installed
-	 * with add_key().
-	 */
-	cred = prepare_kernel_cred(NULL);
-	if (!cred)
-		return -ENOMEM;
-
-	keyring = key_alloc(&key_type_keyring, ".dns_resolver", 0, 0, cred,
-			    (KEY_POS_ALL & ~KEY_POS_SETATTR) |
-			    KEY_USR_VIEW | KEY_USR_READ,
-			    KEY_ALLOC_NOT_IN_QUOTA);
-	if (IS_ERR(keyring)) {
-		ret = PTR_ERR(keyring);
-		goto failed_put_cred;
-	}
-
-	ret = key_instantiate_and_link(keyring, NULL, 0, NULL, NULL);
-	if (ret < 0)
-		goto failed_put_key;
-
-	ret = register_key_type(&key_type_dns_resolver);
-	if (ret < 0)
-		goto failed_put_key;
-
-	/* instruct request_key() to use this special keyring as a cache for
-	 * the results it looks up */
-	cred->thread_keyring = keyring;
-	cred->jit_keyring = KEY_REQKEY_DEFL_THREAD_KEYRING;
-	dns_resolver_cache = cred;
-	return 0;
-
-failed_put_key:
-	key_put(keyring);
-failed_put_cred:
-	put_cred(cred);
-	return ret;
-}
-
-void cifs_exit_dns_resolver(void)
-{
-	key_revoke(dns_resolver_cache->thread_keyring);
-	unregister_key_type(&key_type_dns_resolver);
-	put_cred(dns_resolver_cache);
-	printk(KERN_NOTICE "Unregistered %s key type\n",
-	       key_type_dns_resolver.name);
-=======
 name_is_IP_address:
 	name = kmalloc(len + 1, GFP_KERNEL);
 	if (!name)
@@ -292,5 +95,4 @@
 	cFYI(1, "%s: unc is IP, skipping dns upcall: %s", __func__, name);
 	*ip_addr = name;
 	return 0;
->>>>>>> 02f8c6ae
 }