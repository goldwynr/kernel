--- conflicted
+++ resolved
@@ -24,13 +24,6 @@
 #define _DNS_RESOLVE_H
 
 #ifdef __KERNEL__
-<<<<<<< HEAD
-#include <linux/module.h>
-
-extern int __init cifs_init_dns_resolver(void);
-extern void cifs_exit_dns_resolver(void);
-=======
->>>>>>> 02f8c6ae
 extern int dns_resolve_server_name_to_ip(const char *unc, char **ip_addr);
 #endif /* KERNEL */
 
