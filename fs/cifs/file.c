--- conflicted
+++ resolved
@@ -78,11 +78,7 @@
 	if (flags & O_TRUNC)
 		posix_flags |= SMB_O_TRUNC;
 	/* be safe and imply O_SYNC for O_DSYNC */
-<<<<<<< HEAD
-	if (flags & O_SYNC)
-=======
 	if (flags & O_DSYNC)
->>>>>>> 02f8c6ae
 		posix_flags |= SMB_O_SYNC;
 	if (flags & O_DIRECTORY)
 		posix_flags |= SMB_O_DIRECTORY;
@@ -118,11 +114,7 @@
 	struct cifs_sb_info *cifs_sb = CIFS_SB(sb);
 	struct cifs_fattr fattr;
 	struct tcon_link *tlink;
-<<<<<<< HEAD
-	struct cifsTconInfo *tcon;
-=======
 	struct cifs_tcon *tcon;
->>>>>>> 02f8c6ae
 
 	cFYI(1, "posix open %s", full_path);
 
@@ -176,11 +168,7 @@
 
 static int
 cifs_nt_open(char *full_path, struct inode *inode, struct cifs_sb_info *cifs_sb,
-<<<<<<< HEAD
-	     struct cifsTconInfo *tcon, unsigned int f_flags, __u32 *poplock,
-=======
 	     struct cifs_tcon *tcon, unsigned int f_flags, __u32 *poplock,
->>>>>>> 02f8c6ae
 	     __u16 *pnetfid, int xid)
 {
 	int rc;
@@ -215,15 +203,9 @@
  *********************************************************************/
 
 	disposition = cifs_get_disposition(f_flags);
-<<<<<<< HEAD
 
 	/* BB pass O_SYNC flag through on file attributes .. BB */
 
-=======
-
-	/* BB pass O_SYNC flag through on file attributes .. BB */
-
->>>>>>> 02f8c6ae
 	buf = kmalloc(sizeof(FILE_ALL_INFO), GFP_KERNEL);
 	if (!buf)
 		return -ENOMEM;
@@ -238,17 +220,10 @@
 			desiredAccess, CREATE_NOT_DIR, pnetfid, poplock, buf,
 			cifs_sb->local_nls, cifs_sb->mnt_cifs_flags
 				& CIFS_MOUNT_MAP_SPECIAL_CHR);
-<<<<<<< HEAD
 
 	if (rc)
 		goto out;
 
-=======
-
-	if (rc)
-		goto out;
-
->>>>>>> 02f8c6ae
 	if (tcon->unix_ext)
 		rc = cifs_get_inode_info_unix(&inode, full_path, inode->i_sb,
 					      xid);
@@ -285,11 +260,7 @@
 	mutex_init(&pCifsFile->fh_mutex);
 	mutex_init(&pCifsFile->lock_mutex);
 	INIT_LIST_HEAD(&pCifsFile->llist);
-<<<<<<< HEAD
-	slow_work_init(&pCifsFile->oplock_break, &cifs_oplock_break_ops);
-=======
 	INIT_WORK(&pCifsFile->oplock_break, cifs_oplock_break);
->>>>>>> 02f8c6ae
 
 	spin_lock(&cifs_file_list_lock);
 	list_add(&pCifsFile->tlist, &(tlink_tcon(tlink)->openFileList));
@@ -314,14 +285,9 @@
 void cifsFileInfo_put(struct cifsFileInfo *cifs_file)
 {
 	struct inode *inode = cifs_file->dentry->d_inode;
-<<<<<<< HEAD
-	struct cifsTconInfo *tcon = tlink_tcon(cifs_file->tlink);
-	struct cifsInodeInfo *cifsi = CIFS_I(inode);
-=======
 	struct cifs_tcon *tcon = tlink_tcon(cifs_file->tlink);
 	struct cifsInodeInfo *cifsi = CIFS_I(inode);
 	struct cifs_sb_info *cifs_sb = CIFS_SB(inode->i_sb);
->>>>>>> 02f8c6ae
 	struct cifsLockInfo *li, *tmp;
 
 	spin_lock(&cifs_file_list_lock);
@@ -337,8 +303,6 @@
 	if (list_empty(&cifsi->openFileList)) {
 		cFYI(1, "closing last open instance for inode %p",
 			cifs_file->dentry->d_inode);
-<<<<<<< HEAD
-=======
 
 		/* in strict cache mode we need invalidate mapping on the last
 		   close  because it may cause a error when we open this file
@@ -346,7 +310,6 @@
 		if (cifs_sb->mnt_cifs_flags & CIFS_MOUNT_STRICT_IO)
 			CIFS_I(inode)->invalid_mapping = true;
 
->>>>>>> 02f8c6ae
 		cifs_set_oplock_level(cifsi, 0);
 	}
 	spin_unlock(&cifs_file_list_lock);
@@ -380,16 +343,9 @@
 	int xid;
 	__u32 oplock;
 	struct cifs_sb_info *cifs_sb;
-<<<<<<< HEAD
-	struct cifsTconInfo *tcon;
-	struct tcon_link *tlink;
-	struct cifsFileInfo *pCifsFile = NULL;
-	struct cifsInodeInfo *pCifsInode;
-=======
 	struct cifs_tcon *tcon;
 	struct tcon_link *tlink;
 	struct cifsFileInfo *pCifsFile = NULL;
->>>>>>> 02f8c6ae
 	char *full_path = NULL;
 	bool posix_open_ok = false;
 	__u16 netfid;
@@ -403,11 +359,6 @@
 		return PTR_ERR(tlink);
 	}
 	tcon = tlink_tcon(tlink);
-<<<<<<< HEAD
-
-	pCifsInode = CIFS_I(file->f_path.dentry->d_inode);
-=======
->>>>>>> 02f8c6ae
 
 	full_path = build_path_from_dentry(file->f_path.dentry);
 	if (full_path == NULL) {
@@ -506,11 +457,7 @@
 	int xid;
 	__u32 oplock;
 	struct cifs_sb_info *cifs_sb;
-<<<<<<< HEAD
-	struct cifsTconInfo *tcon;
-=======
 	struct cifs_tcon *tcon;
->>>>>>> 02f8c6ae
 	struct cifsInodeInfo *pCifsInode;
 	struct inode *inode;
 	char *full_path = NULL;
@@ -649,11 +596,7 @@
 	xid = GetXid();
 
 	if (pCFileStruct) {
-<<<<<<< HEAD
-		struct cifsTconInfo *pTcon = tlink_tcon(pCFileStruct->tlink);
-=======
 		struct cifs_tcon *pTcon = tlink_tcon(pCFileStruct->tlink);
->>>>>>> 02f8c6ae
 
 		cFYI(1, "Freeing private data in close dir");
 		spin_lock(&cifs_file_list_lock);
@@ -918,28 +861,10 @@
 			  const char *write_data, size_t write_size,
 			  loff_t *poffset)
 {
-	struct inode *inode = file->f_path.dentry->d_inode;
 	int rc = 0;
 	unsigned int bytes_written = 0;
 	unsigned int total_written;
 	struct cifs_sb_info *cifs_sb;
-<<<<<<< HEAD
-	struct cifsTconInfo *pTcon;
-	int xid;
-	struct cifsFileInfo *open_file;
-	struct cifsInodeInfo *cifsi = CIFS_I(inode);
-
-	cifs_sb = CIFS_SB(file->f_path.dentry->d_sb);
-
-	/* cFYI(1, " write %d bytes to offset %lld of %s", write_size,
-	   *poffset, file->f_path.dentry->d_name.name); */
-
-	if (file->private_data == NULL)
-		return -EBADF;
-
-	open_file = file->private_data;
-	pTcon = tlink_tcon(open_file->tlink);
-=======
 	struct cifs_tcon *pTcon;
 	int xid;
 	struct dentry *dentry = open_file->dentry;
@@ -950,7 +875,6 @@
 
 	cFYI(1, "write %zd bytes to offset %lld of %s", write_size,
 	   *poffset, dentry->d_name.name);
->>>>>>> 02f8c6ae
 
 	pTcon = tlink_tcon(open_file->tlink);
 
@@ -960,93 +884,9 @@
 	     total_written += bytes_written) {
 		rc = -EAGAIN;
 		while (rc == -EAGAIN) {
-<<<<<<< HEAD
-			if (file->private_data == NULL) {
-				/* file has been closed on us */
-				FreeXid(xid);
-			/* if we have gotten here we have written some data
-			   and blocked, and the file has been freed on us while
-			   we blocked so return what we managed to write */
-				return total_written;
-			}
-			if (open_file->invalidHandle) {
-				/* we could deadlock if we called
-				   filemap_fdatawait from here so tell
-				   reopen_file not to flush data to server
-				   now */
-				rc = cifs_reopen_file(open_file, false);
-				if (rc != 0)
-					break;
-			}
-
-			rc = CIFSSMBWrite(xid, pTcon,
-				open_file->netfid,
-				min_t(const int, cifs_sb->wsize,
-				      write_size - total_written),
-				*poffset, &bytes_written,
-				NULL, write_data + total_written, 0);
-		}
-		if (rc || (bytes_written == 0)) {
-			if (total_written)
-				break;
-			else {
-				FreeXid(xid);
-				return rc;
-			}
-		} else {
-			cifs_update_eof(cifsi, *poffset, bytes_written);
-			*poffset += bytes_written;
-		}
-	}
-
-	cifs_stats_bytes_written(pTcon, total_written);
-
-/* Do not update local mtime - server will set its actual value on write
- *	inode->i_ctime = inode->i_mtime =
- * 		current_fs_time(inode->i_sb);*/
-	if (total_written > 0) {
-		spin_lock(&inode->i_lock);
-		if (*poffset > inode->i_size)
-			i_size_write(inode, *poffset);
-		spin_unlock(&inode->i_lock);
-	}
-	mark_inode_dirty_sync(inode);
-
-	FreeXid(xid);
-	return total_written;
-}
-
-static ssize_t cifs_write(struct cifsFileInfo *open_file,
-			  const char *write_data, size_t write_size,
-			  loff_t *poffset)
-{
-	int rc = 0;
-	unsigned int bytes_written = 0;
-	unsigned int total_written;
-	struct cifs_sb_info *cifs_sb;
-	struct cifsTconInfo *pTcon;
-	int xid;
-	struct dentry *dentry = open_file->dentry;
-	struct cifsInodeInfo *cifsi = CIFS_I(dentry->d_inode);
-
-	cifs_sb = CIFS_SB(dentry->d_sb);
-
-	cFYI(1, "write %zd bytes to offset %lld of %s", write_size,
-	   *poffset, dentry->d_name.name);
-
-	pTcon = tlink_tcon(open_file->tlink);
-
-	xid = GetXid();
-
-	for (total_written = 0; write_size > total_written;
-	     total_written += bytes_written) {
-		rc = -EAGAIN;
-		while (rc == -EAGAIN) {
-=======
 			struct kvec iov[2];
 			unsigned int len;
 
->>>>>>> 02f8c6ae
 			if (open_file->invalidHandle) {
 				/* we could deadlock if we called
 				   filemap_fdatawait from here so tell
@@ -1056,33 +896,6 @@
 				if (rc != 0)
 					break;
 			}
-<<<<<<< HEAD
-			if (experimEnabled || (pTcon->ses->server &&
-				((pTcon->ses->server->secMode &
-				(SECMODE_SIGN_REQUIRED | SECMODE_SIGN_ENABLED))
-				== 0))) {
-				struct kvec iov[2];
-				unsigned int len;
-
-				len = min((size_t)cifs_sb->wsize,
-					  write_size - total_written);
-				/* iov[0] is reserved for smb header */
-				iov[1].iov_base = (char *)write_data +
-						  total_written;
-				iov[1].iov_len = len;
-				rc = CIFSSMBWrite2(xid, pTcon,
-						open_file->netfid, len,
-						*poffset, &bytes_written,
-						iov, 1, 0);
-			} else
-				rc = CIFSSMBWrite(xid, pTcon,
-					 open_file->netfid,
-					 min_t(const int, cifs_sb->wsize,
-					       write_size - total_written),
-					 *poffset, &bytes_written,
-					 write_data + total_written,
-					 NULL, 0);
-=======
 
 			len = min((size_t)cifs_sb->wsize,
 				  write_size - total_written);
@@ -1096,7 +909,6 @@
 			io_parms.length = len;
 			rc = CIFSSMBWrite2(xid, &io_parms, &bytes_written, iov,
 					   1, 0);
->>>>>>> 02f8c6ae
 		}
 		if (rc || (bytes_written == 0)) {
 			if (total_written)
@@ -1141,11 +953,7 @@
 	list_for_each_entry(open_file, &cifs_inode->openFileList, flist) {
 		if (fsuid_only && open_file->uid != current_fsuid())
 			continue;
-<<<<<<< HEAD
-		if ((__force fmode_t)((open_file->f_flags+1) & O_ACCMODE) & FMODE_READ) {
-=======
 		if (OPEN_FMODE(open_file->f_flags) & FMODE_READ) {
->>>>>>> 02f8c6ae
 			if (!open_file->invalidHandle) {
 				/* found a good file */
 				/* lock it so it will not be closed on us */
@@ -1193,11 +1001,7 @@
 			continue;
 		if (fsuid_only && open_file->uid != current_fsuid())
 			continue;
-<<<<<<< HEAD
-		if ((__force fmode_t)((open_file->f_flags+1) & O_ACCMODE) & FMODE_WRITE) {
-=======
 		if (OPEN_FMODE(open_file->f_flags) & FMODE_WRITE) {
->>>>>>> 02f8c6ae
 			cifsFileInfo_get(open_file);
 
 			if (!open_file->invalidHandle) {
@@ -1244,10 +1048,6 @@
 	char *write_data;
 	int rc = -EFAULT;
 	int bytes_written = 0;
-<<<<<<< HEAD
-	struct cifs_sb_info *cifs_sb;
-=======
->>>>>>> 02f8c6ae
 	struct inode *inode;
 	struct cifsFileInfo *open_file;
 
@@ -1255,10 +1055,6 @@
 		return -EFAULT;
 
 	inode = page->mapping->host;
-<<<<<<< HEAD
-	cifs_sb = CIFS_SB(inode->i_sb);
-=======
->>>>>>> 02f8c6ae
 
 	offset += (loff_t)from;
 	write_data = kmap(page);
@@ -1281,13 +1077,8 @@
 
 	open_file = find_writable_file(CIFS_I(mapping->host), false);
 	if (open_file) {
-<<<<<<< HEAD
-		bytes_written = cifs_write(open_file, write_data,
-					   to - from, &offset);
-=======
 		bytes_written = cifs_write(open_file, open_file->pid,
 					   write_data, to - from, &offset);
->>>>>>> 02f8c6ae
 		cifsFileInfo_put(open_file);
 		/* Does mm or vfs already set times? */
 		inode->i_atime = inode->i_mtime = current_fs_time(inode->i_sb);
@@ -1307,38 +1098,12 @@
 static int cifs_writepages(struct address_space *mapping,
 			   struct writeback_control *wbc)
 {
-<<<<<<< HEAD
-	unsigned int bytes_to_write;
-	unsigned int bytes_written;
-	struct cifs_sb_info *cifs_sb;
-	int done = 0;
-	pgoff_t end;
-	pgoff_t index;
-	int range_whole = 0;
-	struct kvec *iov;
-	int len;
-	int n_iov = 0;
-	pgoff_t next;
-	int nr_pages;
-	__u64 offset = 0;
-	struct cifsFileInfo *open_file;
-	struct cifsTconInfo *tcon;
-	struct cifsInodeInfo *cifsi = CIFS_I(mapping->host);
-=======
 	struct cifs_sb_info *cifs_sb = CIFS_SB(mapping->host->i_sb);
 	bool done = false, scanned = false, range_whole = false;
 	pgoff_t end, index;
 	struct cifs_writedata *wdata;
->>>>>>> 02f8c6ae
 	struct page *page;
 	int rc = 0;
-<<<<<<< HEAD
-	int scanned = 0;
-	int xid;
-
-	cifs_sb = CIFS_SB(mapping->host->i_sb);
-=======
->>>>>>> 02f8c6ae
 
 	/*
 	 * If wsize is smaller than the page cache size, default to writing
@@ -1347,36 +1112,6 @@
 	if (cifs_sb->wsize < PAGE_CACHE_SIZE)
 		return generic_writepages(mapping, wbc);
 
-<<<<<<< HEAD
-	iov = kmalloc(32 * sizeof(struct kvec), GFP_KERNEL);
-	if (iov == NULL)
-		return generic_writepages(mapping, wbc);
-
-	/*
-	 * if there's no open file, then this is likely to fail too,
-	 * but it'll at least handle the return. Maybe it should be
-	 * a BUG() instead?
-	 */
-	open_file = find_writable_file(CIFS_I(mapping->host), false);
-	if (!open_file) {
-		kfree(iov);
-		return generic_writepages(mapping, wbc);
-	}
-
-	tcon = tlink_tcon(open_file->tlink);
-	if (!experimEnabled && tcon->ses->server->secMode &
-			(SECMODE_SIGN_REQUIRED | SECMODE_SIGN_ENABLED)) {
-		cifsFileInfo_put(open_file);
-		kfree(iov);
-		return generic_writepages(mapping, wbc);
-	}
-	cifsFileInfo_put(open_file);
-
-	xid = GetXid();
-
-	pagevec_init(&pvec, 0);
-=======
->>>>>>> 02f8c6ae
 	if (wbc->range_cyclic) {
 		index = mapping->writeback_index; /* Start from prev offset */
 		end = -1;
@@ -1499,76 +1234,6 @@
 			kref_put(&wdata->refcount, cifs_writedata_release);
 			continue;
 		}
-<<<<<<< HEAD
-		if (n_iov) {
-retry_write:
-			open_file = find_writable_file(CIFS_I(mapping->host),
-							false);
-			if (!open_file) {
-				cERROR(1, "No writable handles for inode");
-				rc = -EBADF;
-			} else {
-				rc = CIFSSMBWrite2(xid, tcon, open_file->netfid,
-						   bytes_to_write, offset,
-						   &bytes_written, iov, n_iov,
-						   0);
-				cifsFileInfo_put(open_file);
-			}
-
-			cFYI(1, "Write2 rc=%d, wrote=%u", rc, bytes_written);
-
-			/*
-			 * For now, treat a short write as if nothing got
-			 * written. A zero length write however indicates
-			 * ENOSPC or EFBIG. We have no way to know which
-			 * though, so call it ENOSPC for now. EFBIG would
-			 * get translated to AS_EIO anyway.
-			 *
-			 * FIXME: make it take into account the data that did
-			 *	  get written
-			 */
-			if (rc == 0) {
-				if (bytes_written == 0)
-					rc = -ENOSPC;
-				else if (bytes_written < bytes_to_write)
-					rc = -EAGAIN;
-			}
-
-			/* retry on data-integrity flush */
-			if (wbc->sync_mode == WB_SYNC_ALL && rc == -EAGAIN)
-				goto retry_write;
-
-			/* fix the stats and EOF */
-			if (bytes_written > 0) {
-				cifs_stats_bytes_written(tcon, bytes_written);
-				cifs_update_eof(cifsi, offset, bytes_written);
-			}
-
-			for (i = 0; i < n_iov; i++) {
-				page = pvec.pages[first + i];
-				/* on retryable write error, redirty page */
-				if (rc == -EAGAIN)
-					redirty_page_for_writepage(wbc, page);
-				else if (rc != 0)
-					SetPageError(page);
-				kunmap(page);
-				unlock_page(page);
-				end_page_writeback(page);
-				page_cache_release(page);
-			}
-
-			if (rc != -EAGAIN)
-				mapping_set_error(mapping, rc);
-			else
-				rc = 0;
-
-			if ((wbc->nr_to_write -= n_iov) <= 0)
-				done = 1;
-			index = next;
-		} else
-			/* Need to re-find the pages we skipped */
-			index = pvec.pages[0]->index + 1;
-=======
 
 		wdata->sync_mode = wbc->sync_mode;
 		wdata->nr_pages = nr_pages;
@@ -1605,7 +1270,6 @@
 				mapping_set_error(mapping, rc);
 		}
 		kref_put(&wdata->refcount, cifs_writedata_release);
->>>>>>> 02f8c6ae
 
 		wbc->nr_to_write -= nr_pages;
 		if (wbc->nr_to_write <= 0)
@@ -1713,12 +1377,7 @@
 		/* BB check if anything else missing out of ppw
 		   such as updating last write time */
 		page_data = kmap(page);
-<<<<<<< HEAD
-		rc = cifs_write(file->private_data, page_data + offset,
-				copied, &pos);
-=======
 		rc = cifs_write(cfile, pid, page_data + offset, copied, &pos);
->>>>>>> 02f8c6ae
 		/* if (rc < 0) should we set writebehind rc? */
 		kunmap(page);
 
@@ -1746,11 +1405,7 @@
 {
 	int xid;
 	int rc = 0;
-<<<<<<< HEAD
-	struct cifsTconInfo *tcon;
-=======
 	struct cifs_tcon *tcon;
->>>>>>> 02f8c6ae
 	struct cifsFileInfo *smbfile = file->private_data;
 	struct inode *inode = file->f_path.dentry->d_inode;
 	struct cifs_sb_info *cifs_sb = CIFS_SB(inode->i_sb);
@@ -1758,17 +1413,6 @@
 	xid = GetXid();
 
 	cFYI(1, "Sync file - name: %s datasync: 0x%x",
-<<<<<<< HEAD
-		dentry->d_name.name, datasync);
-
-	rc = filemap_write_and_wait(inode->i_mapping);
-	if (rc == 0) {
-		struct cifs_sb_info *cifs_sb = CIFS_SB(inode->i_sb);
-
-		tcon = tlink_tcon(smbfile->tlink);
-		if (!(cifs_sb->mnt_cifs_flags & CIFS_MOUNT_NOSSYNC))
-			rc = CIFSSMBFlush(xid, tcon, smbfile->netfid);
-=======
 		file->f_path.dentry->d_name.name, datasync);
 
 	if (!CIFS_I(inode)->clientCanCacheRead) {
@@ -1777,7 +1421,6 @@
 			cFYI(1, "rc: %d during invalidate phase", rc);
 			rc = 0; /* don't care about it in fsync */
 		}
->>>>>>> 02f8c6ae
 	}
 
 	tcon = tlink_tcon(smbfile->tlink);
@@ -1796,28 +1439,14 @@
 	struct cifsFileInfo *smbfile = file->private_data;
 	struct cifs_sb_info *cifs_sb = CIFS_SB(file->f_path.dentry->d_sb);
 
-<<<<<<< HEAD
-	cFYI(1, "sync page %p", page);
-	mapping = page->mapping;
-	if (!mapping)
-		return 0;
-	inode = mapping->host;
-	if (!inode)
-		return; */
-=======
 	xid = GetXid();
->>>>>>> 02f8c6ae
 
 	cFYI(1, "Sync file - name: %s datasync: 0x%x",
 		file->f_path.dentry->d_name.name, datasync);
 
-<<<<<<< HEAD
-/*	cFYI(1, "rpages is %d for sync page of Index %ld", rpages, index);
-=======
 	tcon = tlink_tcon(smbfile->tlink);
 	if (!(cifs_sb->mnt_cifs_flags & CIFS_MOUNT_NOSSYNC))
 		rc = CIFSSMBFlush(xid, tcon, smbfile->netfid);
->>>>>>> 02f8c6ae
 
 	FreeXid(xid);
 	return rc;
@@ -1834,10 +1463,6 @@
 
 	if (file->f_mode & FMODE_WRITE)
 		rc = filemap_write_and_wait(inode->i_mapping);
-<<<<<<< HEAD
-
-	cFYI(1, "Flush inode %p file %p rc %d", inode, file, rc);
-=======
 
 	cFYI(1, "Flush inode %p file %p rc %d", inode, file, rc);
 
@@ -1864,7 +1489,6 @@
 	}
 
 	return rc;
->>>>>>> 02f8c6ae
 
 error:
 	for (i = 0; i < num_pages; i++)
@@ -2086,15 +1710,6 @@
 	xid = GetXid();
 	cifs_sb = CIFS_SB(file->f_path.dentry->d_sb);
 
-<<<<<<< HEAD
-	if (file->private_data == NULL) {
-		rc = -EBADF;
-		FreeXid(xid);
-		return rc;
-	}
-	open_file = file->private_data;
-	pTcon = tlink_tcon(open_file->tlink);
-=======
 	open_file = file->private_data;
 	pTcon = tlink_tcon(open_file->tlink);
 
@@ -2102,7 +1717,6 @@
 		pid = open_file->pid;
 	else
 		pid = current->tgid;
->>>>>>> 02f8c6ae
 
 	if ((file->f_flags & O_ACCMODE) == O_WRONLY)
 		cFYI(1, "attempting read on write only file instance");
@@ -2219,14 +1833,11 @@
 	}
 	open_file = file->private_data;
 	pTcon = tlink_tcon(open_file->tlink);
-<<<<<<< HEAD
-=======
 
 	if (cifs_sb->mnt_cifs_flags & CIFS_MOUNT_RWPIDFORWARD)
 		pid = open_file->pid;
 	else
 		pid = current->tgid;
->>>>>>> 02f8c6ae
 
 	if ((file->f_flags & O_ACCMODE) == O_WRONLY)
 		cFYI(1, "attempting read on write only file instance");
@@ -2406,9 +2017,6 @@
 	open_file = file->private_data;
 	cifs_sb = CIFS_SB(file->f_path.dentry->d_sb);
 	pTcon = tlink_tcon(open_file->tlink);
-<<<<<<< HEAD
-
-	pagevec_init(&lru_pvec, 0);
 
 	/*
 	 * Reads as many pages as possible from fscache. Returns -ENOBUFS
@@ -2420,24 +2028,11 @@
 		goto read_complete;
 
 	cFYI(DBG2, "rpages: num pages %d", num_pages);
-=======
-
-	/*
-	 * Reads as many pages as possible from fscache. Returns -ENOBUFS
-	 * immediately if the cookie is negative
-	 */
-	rc = cifs_readpages_from_fscache(mapping->host, mapping, page_list,
-					 &num_pages);
-	if (rc == 0)
-		goto read_complete;
-
-	cFYI(DBG2, "rpages: num pages %d", num_pages);
 	if (cifs_sb->mnt_cifs_flags & CIFS_MOUNT_RWPIDFORWARD)
 		pid = open_file->pid;
 	else
 		pid = current->tgid;
 
->>>>>>> 02f8c6ae
 	for (i = 0; i < num_pages; ) {
 		unsigned contig_pages;
 		struct page *tmp_page;
@@ -2627,11 +2222,7 @@
 
 	spin_lock(&cifs_file_list_lock);
 	list_for_each_entry(open_file, &cifs_inode->openFileList, flist) {
-<<<<<<< HEAD
-		if ((__force fmode_t)((open_file->f_flags+1) & O_ACCMODE) & FMODE_WRITE) {
-=======
 		if (OPEN_FMODE(open_file->f_flags) & FMODE_WRITE) {
->>>>>>> 02f8c6ae
 			spin_unlock(&cifs_file_list_lock);
 			return 1;
 		}
@@ -2758,10 +2349,6 @@
 		cifs_fscache_invalidate_page(page, &cifsi->vfs_inode);
 }
 
-<<<<<<< HEAD
-static void
-cifs_oplock_break(struct slow_work *work)
-=======
 static int cifs_launder_page(struct page *page)
 {
 	int rc = 0;
@@ -2784,7 +2371,6 @@
 }
 
 void cifs_oplock_break(struct work_struct *work)
->>>>>>> 02f8c6ae
 {
 	struct cifsFileInfo *cfile = container_of(work, struct cifsFileInfo,
 						  oplock_break);
@@ -2794,15 +2380,9 @@
 
 	if (inode && S_ISREG(inode->i_mode)) {
 		if (cinode->clientCanCacheRead)
-<<<<<<< HEAD
-			break_lease(inode, FMODE_READ);
-		else
-			break_lease(inode, FMODE_WRITE);
-=======
 			break_lease(inode, O_RDONLY);
 		else
 			break_lease(inode, O_WRONLY);
->>>>>>> 02f8c6ae
 		rc = filemap_fdatawrite(inode->i_mapping);
 		if (cinode->clientCanCacheRead == 0) {
 			rc = filemap_fdatawait(inode->i_mapping);
@@ -2837,27 +2417,14 @@
 }
 
 /* must be called while holding cifs_file_list_lock */
-<<<<<<< HEAD
-static int
-cifs_oplock_break_get(struct slow_work *work)
-{
-	struct cifsFileInfo *cfile = container_of(work, struct cifsFileInfo,
-						  oplock_break);
-=======
 void cifs_oplock_break_get(struct cifsFileInfo *cfile)
 {
->>>>>>> 02f8c6ae
 	cifs_sb_active(cfile->dentry->d_sb);
 	cifsFileInfo_get(cfile);
 }
 
 void cifs_oplock_break_put(struct cifsFileInfo *cfile)
 {
-<<<<<<< HEAD
-	struct cifsFileInfo *cfile = container_of(work, struct cifsFileInfo,
-						  oplock_break);
-=======
->>>>>>> 02f8c6ae
 	struct super_block *sb = cfile->dentry->d_sb;
 
 	cifsFileInfo_put(cfile);
@@ -2874,12 +2441,7 @@
 	.set_page_dirty = __set_page_dirty_nobuffers,
 	.releasepage = cifs_release_page,
 	.invalidatepage = cifs_invalidate_page,
-<<<<<<< HEAD
-	/* .sync_page = cifs_sync_page, */
-	/* .direct_IO = */
-=======
 	.launder_page = cifs_launder_page,
->>>>>>> 02f8c6ae
 };
 
 /*
@@ -2896,10 +2458,5 @@
 	.set_page_dirty = __set_page_dirty_nobuffers,
 	.releasepage = cifs_release_page,
 	.invalidatepage = cifs_invalidate_page,
-<<<<<<< HEAD
-	/* .sync_page = cifs_sync_page, */
-	/* .direct_IO = */
-=======
 	.launder_page = cifs_launder_page,
->>>>>>> 02f8c6ae
 };