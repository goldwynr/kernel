--- conflicted
+++ resolved
@@ -4,13 +4,8 @@
 obj-$(CONFIG_CIFS) += cifs.o
 
 cifs-y := cifsfs.o cifssmb.o cifs_debug.o connect.o dir.o file.o inode.o \
-<<<<<<< HEAD
-	  link.o misc.o netmisc.o smbdes.o smbencrypt.o transport.o asn1.o \
-	  md4.o md5.o cifs_unicode.o nterr.o xattr.o cifsencrypt.o \
-=======
 	  link.o misc.o netmisc.o smbencrypt.o transport.o asn1.o \
 	  cifs_unicode.o nterr.o xattr.o cifsencrypt.o \
->>>>>>> 02f8c6ae
 	  readdir.o ioctl.o sess.o export.o
 
 cifs-$(CONFIG_CIFS_ACL) += cifsacl.o
