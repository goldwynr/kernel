--- conflicted
+++ resolved
@@ -16,10 +16,6 @@
  *
  */
 #include <linux/rbtree.h>
-<<<<<<< HEAD
-#include <linux/workqueue.h>
-=======
->>>>>>> 02f8c6ae
 
 #ifndef _CIFS_FS_SB_H
 #define _CIFS_FS_SB_H
@@ -44,12 +40,9 @@
 #define CIFS_MOUNT_FSCACHE	0x8000 /* local caching enabled */
 #define CIFS_MOUNT_MF_SYMLINKS	0x10000 /* Minshall+French Symlinks enabled */
 #define CIFS_MOUNT_MULTIUSER	0x20000 /* multiuser mount */
-<<<<<<< HEAD
-=======
 #define CIFS_MOUNT_STRICT_IO	0x40000 /* strict cache mode */
 #define CIFS_MOUNT_RWPIDFORWARD	0x80000 /* use pid forwarding for rw */
 #define CIFS_MOUNT_POSIXACL	0x100000 /* mirror of MS_POSIXACL in mnt_cifs_flags */
->>>>>>> 02f8c6ae
 
 struct cifs_sb_info {
 	struct rb_root tlink_tree;
@@ -65,16 +58,8 @@
 	mode_t	mnt_file_mode;
 	mode_t	mnt_dir_mode;
 	unsigned int mnt_cifs_flags;
-<<<<<<< HEAD
-	int	prepathlen;
-	char   *prepath; /* relative path under the share to mount to */
-#ifdef CONFIG_CIFS_DFS_UPCALL
-	char   *mountdata; /* mount options received at mount time */
-#endif
-=======
 	char   *mountdata; /* options received at mount time or via DFS refs */
 	struct backing_dev_info bdi;
->>>>>>> 02f8c6ae
 	struct delayed_work prune_tlinks;
 };
 #endif				/* _CIFS_FS_SB_H */