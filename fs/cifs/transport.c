/*
 *   fs/cifs/transport.c
 *
 *   Copyright (C) International Business Machines  Corp., 2002,2008
 *   Author(s): Steve French (sfrench@us.ibm.com)
 *   Jeremy Allison (jra@samba.org) 2006.
 *
 *   This library is free software; you can redistribute it and/or modify
 *   it under the terms of the GNU Lesser General Public License as published
 *   by the Free Software Foundation; either version 2.1 of the License, or
 *   (at your option) any later version.
 *
 *   This library is distributed in the hope that it will be useful,
 *   but WITHOUT ANY WARRANTY; without even the implied warranty of
 *   MERCHANTABILITY or FITNESS FOR A PARTICULAR PURPOSE.  See
 *   the GNU Lesser General Public License for more details.
 *
 *   You should have received a copy of the GNU Lesser General Public License
 *   along with this library; if not, write to the Free Software
 *   Foundation, Inc., 59 Temple Place, Suite 330, Boston, MA 02111-1307 USA
 */

#include <linux/fs.h>
#include <linux/list.h>
#include <linux/gfp.h>
#include <linux/wait.h>
#include <linux/net.h>
#include <linux/delay.h>
#include <asm/uaccess.h>
#include <asm/processor.h>
#include <linux/mempool.h>
#include "cifspdu.h"
#include "cifsglob.h"
#include "cifsproto.h"
#include "cifs_debug.h"

extern mempool_t *cifs_mid_poolp;

static void
wake_up_task(struct mid_q_entry *mid)
{
	wake_up_process(mid->callback_data);
}

struct mid_q_entry *
AllocMidQEntry(const struct smb_hdr *smb_buffer, struct TCP_Server_Info *server)
{
	struct mid_q_entry *temp;

	if (server == NULL) {
		cERROR(1, "Null TCP session in AllocMidQEntry");
		return NULL;
	}

	temp = mempool_alloc(cifs_mid_poolp, GFP_NOFS);
	if (temp == NULL)
		return temp;
	else {
		memset(temp, 0, sizeof(struct mid_q_entry));
		temp->mid = smb_buffer->Mid;	/* always LE */
		temp->pid = current->pid;
		temp->command = smb_buffer->Command;
		cFYI(1, "For smb_command %d", temp->command);
	/*	do_gettimeofday(&temp->when_sent);*/ /* easier to use jiffies */
		/* when mid allocated can be before when sent */
		temp->when_alloc = jiffies;

		/*
		 * The default is for the mid to be synchronous, so the
		 * default callback just wakes up the current task.
		 */
		temp->callback = wake_up_task;
		temp->callback_data = current;
	}

	atomic_inc(&midCount);
	temp->midState = MID_REQUEST_ALLOCATED;
	return temp;
}

void
DeleteMidQEntry(struct mid_q_entry *midEntry)
{
#ifdef CONFIG_CIFS_STATS2
	unsigned long now;
#endif
	midEntry->midState = MID_FREE;
	atomic_dec(&midCount);
	if (midEntry->largeBuf)
		cifs_buf_release(midEntry->resp_buf);
	else
		cifs_small_buf_release(midEntry->resp_buf);
#ifdef CONFIG_CIFS_STATS2
	now = jiffies;
	/* commands taking longer than one second are indications that
	   something is wrong, unless it is quite a slow link or server */
	if ((now - midEntry->when_alloc) > HZ) {
		if ((cifsFYI & CIFS_TIMER) &&
		   (midEntry->command != SMB_COM_LOCKING_ANDX)) {
			printk(KERN_DEBUG " CIFS slow rsp: cmd %d mid %d",
			       midEntry->command, midEntry->mid);
			printk(" A: 0x%lx S: 0x%lx R: 0x%lx\n",
			       now - midEntry->when_alloc,
			       now - midEntry->when_sent,
			       now - midEntry->when_received);
		}
	}
#endif
	mempool_free(midEntry, cifs_mid_poolp);
}

static void
delete_mid(struct mid_q_entry *mid)
{
	spin_lock(&GlobalMid_Lock);
	list_del(&mid->qhead);
	spin_unlock(&GlobalMid_Lock);

	DeleteMidQEntry(mid);
}

static int
smb_sendv(struct TCP_Server_Info *server, struct kvec *iov, int n_vec)
{
	int rc = 0;
	int i = 0;
	struct msghdr smb_msg;
	struct smb_hdr *smb_buffer = iov[0].iov_base;
	unsigned int len = iov[0].iov_len;
	unsigned int total_len;
	int first_vec = 0;
	unsigned int smb_buf_length = be32_to_cpu(smb_buffer->smb_buf_length);
	struct socket *ssocket = server->ssocket;

	if (ssocket == NULL)
		return -ENOTSOCK; /* BB eventually add reconnect code here */

	smb_msg.msg_name = (struct sockaddr *) &server->dstaddr;
	smb_msg.msg_namelen = sizeof(struct sockaddr);
	smb_msg.msg_control = NULL;
	smb_msg.msg_controllen = 0;
	if (server->noblocksnd)
		smb_msg.msg_flags = MSG_DONTWAIT + MSG_NOSIGNAL;
	else
		smb_msg.msg_flags = MSG_NOSIGNAL;

	total_len = 0;
	for (i = 0; i < n_vec; i++)
		total_len += iov[i].iov_len;

<<<<<<< HEAD
	smb_buffer->smb_buf_length = cpu_to_be32(smb_buffer->smb_buf_length);
=======
>>>>>>> 02f8c6ae
	cFYI(1, "Sending smb:  total_len %d", total_len);
	dump_smb(smb_buffer, len);

	i = 0;
	while (total_len) {
		rc = kernel_sendmsg(ssocket, &smb_msg, &iov[first_vec],
				    n_vec - first_vec, total_len);
		if ((rc == -ENOSPC) || (rc == -EAGAIN)) {
			i++;
			/* if blocking send we try 3 times, since each can block
			   for 5 seconds. For nonblocking  we have to try more
			   but wait increasing amounts of time allowing time for
			   socket to clear.  The overall time we wait in either
			   case to send on the socket is about 15 seconds.
			   Similarly we wait for 15 seconds for
			   a response from the server in SendReceive[2]
			   for the server to send a response back for
			   most types of requests (except SMB Write
			   past end of file which can be slow, and
			   blocking lock operations). NFS waits slightly longer
			   than CIFS, but this can make it take longer for
			   nonresponsive servers to be detected and 15 seconds
			   is more than enough time for modern networks to
			   send a packet.  In most cases if we fail to send
			   after the retries we will kill the socket and
			   reconnect which may clear the network problem.
			*/
			if ((i >= 14) || (!server->noblocksnd && (i > 2))) {
				cERROR(1, "sends on sock %p stuck for 15 seconds",
				    ssocket);
				rc = -EAGAIN;
				break;
			}
			msleep(1 << i);
			continue;
		}
		if (rc < 0)
			break;

		if (rc == total_len) {
			total_len = 0;
			break;
		} else if (rc > total_len) {
			cERROR(1, "sent %d requested %d", rc, total_len);
			break;
		}
		if (rc == 0) {
			/* should never happen, letting socket clear before
			   retrying is our only obvious option here */
			cERROR(1, "tcp sent no data");
			msleep(500);
			continue;
		}
		total_len -= rc;
		/* the line below resets i */
		for (i = first_vec; i < n_vec; i++) {
			if (iov[i].iov_len) {
				if (rc > iov[i].iov_len) {
					rc -= iov[i].iov_len;
					iov[i].iov_len = 0;
				} else {
					iov[i].iov_base += rc;
					iov[i].iov_len -= rc;
					first_vec = i;
					break;
				}
			}
		}
		i = 0; /* in case we get ENOSPC on the next send */
	}

	if ((total_len > 0) && (total_len != smb_buf_length + 4)) {
		cFYI(1, "partial send (%d remaining), terminating session",
			total_len);
		/* If we have only sent part of an SMB then the next SMB
		   could be taken as the remainder of this one.  We need
		   to kill the socket so the server throws away the partial
		   SMB */
		server->tcpStatus = CifsNeedReconnect;
	}

	if (rc < 0 && rc != -EINTR)
		cERROR(1, "Error %d sending data on socket to server", rc);
	else
		rc = 0;

	/* Don't want to modify the buffer as a
	   side effect of this call. */
	smb_buffer->smb_buf_length = cpu_to_be32(smb_buf_length);

	return rc;
}

int
smb_send(struct TCP_Server_Info *server, struct smb_hdr *smb_buffer,
	 unsigned int smb_buf_length)
{
	struct kvec iov;

	iov.iov_base = smb_buffer;
	iov.iov_len = smb_buf_length + 4;

	return smb_sendv(server, &iov, 1);
}

static int wait_for_free_request(struct TCP_Server_Info *server,
				 const int long_op)
{
	if (long_op == CIFS_ASYNC_OP) {
		/* oplock breaks must not be held up */
		atomic_inc(&server->inFlight);
		return 0;
	}

	spin_lock(&GlobalMid_Lock);
	while (1) {
		if (atomic_read(&server->inFlight) >= cifs_max_pending) {
			spin_unlock(&GlobalMid_Lock);
#ifdef CONFIG_CIFS_STATS2
			atomic_inc(&server->num_waiters);
#endif
			wait_event(server->request_q,
				   atomic_read(&server->inFlight)
				     < cifs_max_pending);
#ifdef CONFIG_CIFS_STATS2
			atomic_dec(&server->num_waiters);
#endif
			spin_lock(&GlobalMid_Lock);
		} else {
			if (server->tcpStatus == CifsExiting) {
				spin_unlock(&GlobalMid_Lock);
				return -ENOENT;
			}

			/* can not count locking commands against total
			   as they are allowed to block on server */

			/* update # of requests on the wire to server */
			if (long_op != CIFS_BLOCKING_OP)
				atomic_inc(&server->inFlight);
			spin_unlock(&GlobalMid_Lock);
			break;
		}
	}
	return 0;
}

static int allocate_mid(struct cifs_ses *ses, struct smb_hdr *in_buf,
			struct mid_q_entry **ppmidQ)
{
	if (ses->server->tcpStatus == CifsExiting) {
		return -ENOENT;
	}

	if (ses->server->tcpStatus == CifsNeedReconnect) {
		cFYI(1, "tcp session dead - return to caller to retry");
		return -EAGAIN;
	}

	if (ses->status != CifsGood) {
		/* check if SMB session is bad because we are setting it up */
		if ((in_buf->Command != SMB_COM_SESSION_SETUP_ANDX) &&
			(in_buf->Command != SMB_COM_NEGOTIATE))
			return -EAGAIN;
		/* else ok - we are setting up session */
	}
	*ppmidQ = AllocMidQEntry(in_buf, ses->server);
	if (*ppmidQ == NULL)
		return -ENOMEM;
	spin_lock(&GlobalMid_Lock);
	list_add_tail(&(*ppmidQ)->qhead, &ses->server->pending_mid_q);
	spin_unlock(&GlobalMid_Lock);
<<<<<<< HEAD
	return 0;
}

static int
wait_for_response(struct TCP_Server_Info *server, struct mid_q_entry *midQ)
{
	int error;

	error = wait_event_killable(server->response_q,
				    midQ->midState != MID_REQUEST_SUBMITTED);
	if (error < 0)
		return -ERESTARTSYS;

	return 0;
}


/*
 * Send a SMB request and set the callback function in the mid to handle
 * the result. Caller is responsible for dealing with timeouts.
 */
int
cifs_call_async(struct TCP_Server_Info *server, struct smb_hdr *in_buf,
		mid_callback_t *callback, void *cbdata)
{
	int rc;
	struct mid_q_entry *mid;

	rc = wait_for_free_request(server, CIFS_ASYNC_OP);
	if (rc)
		return rc;

	/* enable signing if server requires it */
	if (server->secMode & (SECMODE_SIGN_REQUIRED | SECMODE_SIGN_ENABLED))
		in_buf->Flags2 |= SMBFLG2_SECURITY_SIGNATURE;

	mutex_lock(&server->srv_mutex);
	mid = AllocMidQEntry(in_buf, server);
	if (mid == NULL) {
		mutex_unlock(&server->srv_mutex);
		return -ENOMEM;
	}

	/* put it on the pending_mid_q */
	spin_lock(&GlobalMid_Lock);
	list_add_tail(&mid->qhead, &server->pending_mid_q);
	spin_unlock(&GlobalMid_Lock);

	rc = cifs_sign_smb(in_buf, server, &mid->sequence_number);
	if (rc) {
		mutex_unlock(&server->srv_mutex);
		goto out_err;
	}

=======
	return 0;
}

static int
wait_for_response(struct TCP_Server_Info *server, struct mid_q_entry *midQ)
{
	int error;

	error = wait_event_killable(server->response_q,
				    midQ->midState != MID_REQUEST_SUBMITTED);
	if (error < 0)
		return -ERESTARTSYS;

	return 0;
}


/*
 * Send a SMB request and set the callback function in the mid to handle
 * the result. Caller is responsible for dealing with timeouts.
 */
int
cifs_call_async(struct TCP_Server_Info *server, struct kvec *iov,
		unsigned int nvec, mid_callback_t *callback, void *cbdata,
		bool ignore_pend)
{
	int rc;
	struct mid_q_entry *mid;
	struct smb_hdr *hdr = (struct smb_hdr *)iov[0].iov_base;

	rc = wait_for_free_request(server, ignore_pend ? CIFS_ASYNC_OP : 0);
	if (rc)
		return rc;

	/* enable signing if server requires it */
	if (server->sec_mode & (SECMODE_SIGN_REQUIRED | SECMODE_SIGN_ENABLED))
		hdr->Flags2 |= SMBFLG2_SECURITY_SIGNATURE;

	mutex_lock(&server->srv_mutex);
	mid = AllocMidQEntry(hdr, server);
	if (mid == NULL) {
		mutex_unlock(&server->srv_mutex);
		return -ENOMEM;
	}

	/* put it on the pending_mid_q */
	spin_lock(&GlobalMid_Lock);
	list_add_tail(&mid->qhead, &server->pending_mid_q);
	spin_unlock(&GlobalMid_Lock);

	rc = cifs_sign_smb2(iov, nvec, server, &mid->sequence_number);
	if (rc) {
		mutex_unlock(&server->srv_mutex);
		goto out_err;
	}

>>>>>>> 02f8c6ae
	mid->callback = callback;
	mid->callback_data = cbdata;
	mid->midState = MID_REQUEST_SUBMITTED;
#ifdef CONFIG_CIFS_STATS2
	atomic_inc(&server->inSend);
#endif
<<<<<<< HEAD
	rc = smb_send(server, in_buf, in_buf->smb_buf_length);
=======
	rc = smb_sendv(server, iov, nvec);
>>>>>>> 02f8c6ae
#ifdef CONFIG_CIFS_STATS2
	atomic_dec(&server->inSend);
	mid->when_sent = jiffies;
#endif
	mutex_unlock(&server->srv_mutex);
	if (rc)
		goto out_err;

	return rc;
out_err:
	delete_mid(mid);
	atomic_dec(&server->inFlight);
	wake_up(&server->request_q);
	return rc;
}

/*
 *
 * Send an SMB Request.  No response info (other than return code)
 * needs to be parsed.
 *
 * flags indicate the type of request buffer and how long to wait
 * and whether to log NT STATUS code (error) before mapping it to POSIX error
 *
 */
int
SendReceiveNoRsp(const unsigned int xid, struct cifs_ses *ses,
		struct smb_hdr *in_buf, int flags)
{
	int rc;
	struct kvec iov[1];
	int resp_buf_type;

	iov[0].iov_base = (char *)in_buf;
	iov[0].iov_len = be32_to_cpu(in_buf->smb_buf_length) + 4;
	flags |= CIFS_NO_RESP;
	rc = SendReceive2(xid, ses, iov, 1, &resp_buf_type, flags);
	cFYI(DBG2, "SendRcvNoRsp flags %d rc %d", flags, rc);
<<<<<<< HEAD

	return rc;
}

static int
sync_mid_result(struct mid_q_entry *mid, struct TCP_Server_Info *server)
{
	int rc = 0;

	cFYI(1, "%s: cmd=%d mid=%d state=%d", __func__, mid->command,
		mid->mid, mid->midState);

	spin_lock(&GlobalMid_Lock);
	/* ensure that it's no longer on the pending_mid_q */
	list_del_init(&mid->qhead);

	switch (mid->midState) {
	case MID_RESPONSE_RECEIVED:
		spin_unlock(&GlobalMid_Lock);
		return rc;
	case MID_REQUEST_SUBMITTED:
		/* socket is going down, reject all calls */
		if (server->tcpStatus == CifsExiting) {
			cERROR(1, "%s: canceling mid=%d cmd=0x%x state=%d",
			       __func__, mid->mid, mid->command, mid->midState);
			rc = -EHOSTDOWN;
			break;
		}
	case MID_RETRY_NEEDED:
		rc = -EAGAIN;
		break;
	default:
		cERROR(1, "%s: invalid mid state mid=%d state=%d", __func__,
			mid->mid, mid->midState);
		rc = -EIO;
	}
	spin_unlock(&GlobalMid_Lock);

	DeleteMidQEntry(mid);
	return rc;
}

/*
 * An NT cancel request header looks just like the original request except:
 *
 * The Command is SMB_COM_NT_CANCEL
 * The WordCount is zeroed out
 * The ByteCount is zeroed out
 *
 * This function mangles an existing request buffer into a
 * SMB_COM_NT_CANCEL request and then sends it.
 */
static int
send_nt_cancel(struct TCP_Server_Info *server, struct smb_hdr *in_buf,
		struct mid_q_entry *mid)
{
	int rc = 0;

	/* -4 for RFC1001 length and +2 for BCC field */
	in_buf->smb_buf_length = sizeof(struct smb_hdr) - 4  + 2;
	in_buf->Command = SMB_COM_NT_CANCEL;
	in_buf->WordCount = 0;
	put_bcc_le(0, in_buf);

	mutex_lock(&server->srv_mutex);
	rc = cifs_sign_smb(in_buf, server, &mid->sequence_number);
	if (rc) {
		mutex_unlock(&server->srv_mutex);
		return rc;
	}
	rc = smb_send(server, in_buf, in_buf->smb_buf_length);
	mutex_unlock(&server->srv_mutex);

	cFYI(1, "issued NT_CANCEL for mid %u, rc = %d",
		in_buf->Mid, rc);
=======
>>>>>>> 02f8c6ae

	return rc;
}

static int
cifs_sync_mid_result(struct mid_q_entry *mid, struct TCP_Server_Info *server)
{
	int rc = 0;

	cFYI(1, "%s: cmd=%d mid=%d state=%d", __func__, mid->command,
		mid->mid, mid->midState);

	spin_lock(&GlobalMid_Lock);
	switch (mid->midState) {
	case MID_RESPONSE_RECEIVED:
		spin_unlock(&GlobalMid_Lock);
		return rc;
	case MID_RETRY_NEEDED:
		rc = -EAGAIN;
		break;
	case MID_RESPONSE_MALFORMED:
		rc = -EIO;
		break;
	case MID_SHUTDOWN:
		rc = -EHOSTDOWN;
		break;
	default:
		list_del_init(&mid->qhead);
		cERROR(1, "%s: invalid mid state mid=%d state=%d", __func__,
			mid->mid, mid->midState);
		rc = -EIO;
	}
	spin_unlock(&GlobalMid_Lock);

	DeleteMidQEntry(mid);
	return rc;
}

/*
 * An NT cancel request header looks just like the original request except:
 *
 * The Command is SMB_COM_NT_CANCEL
 * The WordCount is zeroed out
 * The ByteCount is zeroed out
 *
 * This function mangles an existing request buffer into a
 * SMB_COM_NT_CANCEL request and then sends it.
 */
static int
send_nt_cancel(struct TCP_Server_Info *server, struct smb_hdr *in_buf,
		struct mid_q_entry *mid)
{
	int rc = 0;

	/* -4 for RFC1001 length and +2 for BCC field */
	in_buf->smb_buf_length = cpu_to_be32(sizeof(struct smb_hdr) - 4  + 2);
	in_buf->Command = SMB_COM_NT_CANCEL;
	in_buf->WordCount = 0;
	put_bcc(0, in_buf);

	mutex_lock(&server->srv_mutex);
	rc = cifs_sign_smb(in_buf, server, &mid->sequence_number);
	if (rc) {
		mutex_unlock(&server->srv_mutex);
		return rc;
	}
	rc = smb_send(server, in_buf, be32_to_cpu(in_buf->smb_buf_length));
	mutex_unlock(&server->srv_mutex);

	cFYI(1, "issued NT_CANCEL for mid %u, rc = %d",
		in_buf->Mid, rc);

	return rc;
}

int
cifs_check_receive(struct mid_q_entry *mid, struct TCP_Server_Info *server,
		   bool log_error)
{
	dump_smb(mid->resp_buf,
		 min_t(u32, 92, be32_to_cpu(mid->resp_buf->smb_buf_length)));

	/* convert the length into a more usable form */
	if (server->sec_mode & (SECMODE_SIGN_REQUIRED | SECMODE_SIGN_ENABLED)) {
		/* FIXME: add code to kill session */
		if (cifs_verify_signature(mid->resp_buf, server,
					  mid->sequence_number + 1) != 0)
			cERROR(1, "Unexpected SMB signature");
	}

	/* BB special case reconnect tid and uid here? */
	return map_smb_to_linux_error(mid->resp_buf, log_error);
}

int
SendReceive2(const unsigned int xid, struct cifs_ses *ses,
	     struct kvec *iov, int n_vec, int *pRespBufType /* ret */,
	     const int flags)
{
	int rc = 0;
	int long_op;
<<<<<<< HEAD
	unsigned int receive_len;
=======
>>>>>>> 02f8c6ae
	struct mid_q_entry *midQ;
	struct smb_hdr *in_buf = iov[0].iov_base;

	long_op = flags & CIFS_TIMEOUT_MASK;

	*pRespBufType = CIFS_NO_BUFFER;  /* no response buf yet */

	if ((ses == NULL) || (ses->server == NULL)) {
		cifs_small_buf_release(in_buf);
		cERROR(1, "Null session");
		return -EIO;
	}

	if (ses->server->tcpStatus == CifsExiting) {
		cifs_small_buf_release(in_buf);
		return -ENOENT;
	}

	/* Ensure that we do not send more than 50 overlapping requests
	   to the same server. We may make this configurable later or
	   use ses->maxReq */

	rc = wait_for_free_request(ses->server, long_op);
	if (rc) {
		cifs_small_buf_release(in_buf);
		return rc;
	}

	/* make sure that we sign in the same order that we send on this socket
	   and avoid races inside tcp sendmsg code that could cause corruption
	   of smb data */

	mutex_lock(&ses->server->srv_mutex);

	rc = allocate_mid(ses, in_buf, &midQ);
	if (rc) {
		mutex_unlock(&ses->server->srv_mutex);
		cifs_small_buf_release(in_buf);
		/* Update # of requests on wire to server */
		atomic_dec(&ses->server->inFlight);
		wake_up(&ses->server->request_q);
		return rc;
	}
	rc = cifs_sign_smb2(iov, n_vec, ses->server, &midQ->sequence_number);
	if (rc) {
		mutex_unlock(&ses->server->srv_mutex);
		cifs_small_buf_release(in_buf);
		goto out;
	}

	midQ->midState = MID_REQUEST_SUBMITTED;
#ifdef CONFIG_CIFS_STATS2
	atomic_inc(&ses->server->inSend);
#endif
	rc = smb_sendv(ses->server, iov, n_vec);
#ifdef CONFIG_CIFS_STATS2
	atomic_dec(&ses->server->inSend);
	midQ->when_sent = jiffies;
#endif

	mutex_unlock(&ses->server->srv_mutex);

	if (rc < 0) {
		cifs_small_buf_release(in_buf);
		goto out;
	}

	if (long_op == CIFS_ASYNC_OP) {
		cifs_small_buf_release(in_buf);
		goto out;
	}

	rc = wait_for_response(ses->server, midQ);
	if (rc != 0) {
		send_nt_cancel(ses->server, in_buf, midQ);
		spin_lock(&GlobalMid_Lock);
		if (midQ->midState == MID_REQUEST_SUBMITTED) {
			midQ->callback = DeleteMidQEntry;
			spin_unlock(&GlobalMid_Lock);
			cifs_small_buf_release(in_buf);
			atomic_dec(&ses->server->inFlight);
			wake_up(&ses->server->request_q);
			return rc;
		}
		spin_unlock(&GlobalMid_Lock);
	}

	cifs_small_buf_release(in_buf);

<<<<<<< HEAD
	rc = sync_mid_result(midQ, ses->server);
=======
	rc = cifs_sync_mid_result(midQ, ses->server);
>>>>>>> 02f8c6ae
	if (rc != 0) {
		atomic_dec(&ses->server->inFlight);
		wake_up(&ses->server->request_q);
		return rc;
	}

<<<<<<< HEAD
	receive_len = midQ->resp_buf->smb_buf_length;

	if (receive_len > CIFSMaxBufSize + MAX_CIFS_HDR_SIZE) {
		cERROR(1, "Frame too large received.  Length: %d  Xid: %d",
			receive_len, xid);
=======
	if (!midQ->resp_buf || midQ->midState != MID_RESPONSE_RECEIVED) {
>>>>>>> 02f8c6ae
		rc = -EIO;
		cFYI(1, "Bad MID state?");
		goto out;
	}

	iov[0].iov_base = (char *)midQ->resp_buf;
	iov[0].iov_len = be32_to_cpu(midQ->resp_buf->smb_buf_length) + 4;
	if (midQ->largeBuf)
		*pRespBufType = CIFS_LARGE_BUFFER;
	else
		*pRespBufType = CIFS_SMALL_BUFFER;

<<<<<<< HEAD
	if (midQ->resp_buf &&
	    (midQ->midState == MID_RESPONSE_RECEIVED)) {

		iov[0].iov_base = (char *)midQ->resp_buf;
		if (midQ->largeBuf)
			*pRespBufType = CIFS_LARGE_BUFFER;
		else
			*pRespBufType = CIFS_SMALL_BUFFER;
		iov[0].iov_len = receive_len + 4;

		dump_smb(midQ->resp_buf, 80);
		/* convert the length into a more usable form */
		if ((receive_len > 24) &&
		    (ses->server->secMode & (SECMODE_SIGN_REQUIRED |
					     SECMODE_SIGN_ENABLED))) {
			rc = cifs_verify_signature(midQ->resp_buf,
						ses->server,
						midQ->sequence_number+1);
			if (rc) {
				cERROR(1, "Unexpected SMB signature");
				/* BB FIXME add code to kill session */
			}
		}

		/* BB special case reconnect tid and uid here? */
		rc = map_smb_to_linux_error(midQ->resp_buf,
					    flags & CIFS_LOG_ERROR);

		/* convert ByteCount if necessary */
		if (receive_len >= sizeof(struct smb_hdr) - 4
		    /* do not count RFC1001 header */  +
		    (2 * midQ->resp_buf->WordCount) + 2 /* bcc */ )
			put_bcc(get_bcc_le(midQ->resp_buf), midQ->resp_buf);
		if ((flags & CIFS_NO_RESP) == 0)
			midQ->resp_buf = NULL;  /* mark it so buf will
						   not be freed by
						   delete_mid */
	} else {
		rc = -EIO;
		cFYI(1, "Bad MID state?");
	}
=======
	rc = cifs_check_receive(midQ, ses->server, flags & CIFS_LOG_ERROR);
>>>>>>> 02f8c6ae

	/* mark it so buf will not be freed by delete_mid */
	if ((flags & CIFS_NO_RESP) == 0)
		midQ->resp_buf = NULL;
out:
	delete_mid(midQ);
	atomic_dec(&ses->server->inFlight);
	wake_up(&ses->server->request_q);

	return rc;
}

int
SendReceive(const unsigned int xid, struct cifs_ses *ses,
	    struct smb_hdr *in_buf, struct smb_hdr *out_buf,
	    int *pbytes_returned, const int long_op)
{
	int rc = 0;
<<<<<<< HEAD
	unsigned int receive_len;
=======
>>>>>>> 02f8c6ae
	struct mid_q_entry *midQ;

	if (ses == NULL) {
		cERROR(1, "Null smb session");
		return -EIO;
	}
	if (ses->server == NULL) {
		cERROR(1, "Null tcp session");
		return -EIO;
	}

	if (ses->server->tcpStatus == CifsExiting)
		return -ENOENT;

	/* Ensure that we do not send more than 50 overlapping requests
	   to the same server. We may make this configurable later or
	   use ses->maxReq */

<<<<<<< HEAD
	if (in_buf->smb_buf_length > CIFSMaxBufSize + MAX_CIFS_HDR_SIZE - 4) {
		cERROR(1, "Illegal length, greater than maximum frame, %d",
			   in_buf->smb_buf_length);
=======
	if (be32_to_cpu(in_buf->smb_buf_length) > CIFSMaxBufSize +
			MAX_CIFS_HDR_SIZE - 4) {
		cERROR(1, "Illegal length, greater than maximum frame, %d",
			   be32_to_cpu(in_buf->smb_buf_length));
>>>>>>> 02f8c6ae
		return -EIO;
	}

	rc = wait_for_free_request(ses->server, long_op);
	if (rc)
		return rc;

	/* make sure that we sign in the same order that we send on this socket
	   and avoid races inside tcp sendmsg code that could cause corruption
	   of smb data */

	mutex_lock(&ses->server->srv_mutex);

	rc = allocate_mid(ses, in_buf, &midQ);
	if (rc) {
		mutex_unlock(&ses->server->srv_mutex);
		/* Update # of requests on wire to server */
		atomic_dec(&ses->server->inFlight);
		wake_up(&ses->server->request_q);
		return rc;
	}

	rc = cifs_sign_smb(in_buf, ses->server, &midQ->sequence_number);
	if (rc) {
		mutex_unlock(&ses->server->srv_mutex);
		goto out;
	}

	midQ->midState = MID_REQUEST_SUBMITTED;
#ifdef CONFIG_CIFS_STATS2
	atomic_inc(&ses->server->inSend);
#endif
	rc = smb_send(ses->server, in_buf, be32_to_cpu(in_buf->smb_buf_length));
#ifdef CONFIG_CIFS_STATS2
	atomic_dec(&ses->server->inSend);
	midQ->when_sent = jiffies;
#endif
	mutex_unlock(&ses->server->srv_mutex);

	if (rc < 0)
		goto out;

	if (long_op == CIFS_ASYNC_OP)
		goto out;

	rc = wait_for_response(ses->server, midQ);
	if (rc != 0) {
		send_nt_cancel(ses->server, in_buf, midQ);
		spin_lock(&GlobalMid_Lock);
		if (midQ->midState == MID_REQUEST_SUBMITTED) {
			/* no longer considered to be "in-flight" */
			midQ->callback = DeleteMidQEntry;
			spin_unlock(&GlobalMid_Lock);
			atomic_dec(&ses->server->inFlight);
			wake_up(&ses->server->request_q);
			return rc;
		}
		spin_unlock(&GlobalMid_Lock);
	}

<<<<<<< HEAD
	rc = sync_mid_result(midQ, ses->server);
=======
	rc = cifs_sync_mid_result(midQ, ses->server);
>>>>>>> 02f8c6ae
	if (rc != 0) {
		atomic_dec(&ses->server->inFlight);
		wake_up(&ses->server->request_q);
		return rc;
	}

<<<<<<< HEAD
	receive_len = midQ->resp_buf->smb_buf_length;

	if (receive_len > CIFSMaxBufSize + MAX_CIFS_HDR_SIZE) {
		cERROR(1, "Frame too large received.  Length: %d  Xid: %d",
			receive_len, xid);
=======
	if (!midQ->resp_buf || !out_buf ||
	    midQ->midState != MID_RESPONSE_RECEIVED) {
>>>>>>> 02f8c6ae
		rc = -EIO;
		cERROR(1, "Bad MID state?");
		goto out;
	}

<<<<<<< HEAD
	/* rcvd frame is ok */

	if (midQ->resp_buf && out_buf
	    && (midQ->midState == MID_RESPONSE_RECEIVED)) {
		out_buf->smb_buf_length = receive_len;
		memcpy((char *)out_buf + 4,
		       (char *)midQ->resp_buf + 4,
		       receive_len);

		dump_smb(out_buf, 92);
		/* convert the length into a more usable form */
		if ((receive_len > 24) &&
		    (ses->server->secMode & (SECMODE_SIGN_REQUIRED |
					     SECMODE_SIGN_ENABLED))) {
			rc = cifs_verify_signature(out_buf,
						ses->server,
						midQ->sequence_number+1);
			if (rc) {
				cERROR(1, "Unexpected SMB signature");
				/* BB FIXME add code to kill session */
			}
		}

		*pbytes_returned = out_buf->smb_buf_length;

		/* BB special case reconnect tid and uid here? */
		rc = map_smb_to_linux_error(out_buf, 0 /* no log */ );

		/* convert ByteCount if necessary */
		if (receive_len >= sizeof(struct smb_hdr) - 4
		    /* do not count RFC1001 header */  +
		    (2 * out_buf->WordCount) + 2 /* bcc */ )
			put_bcc(get_bcc_le(midQ->resp_buf), midQ->resp_buf);
	} else {
		rc = -EIO;
		cERROR(1, "Bad MID state?");
	}

=======
	*pbytes_returned = be32_to_cpu(midQ->resp_buf->smb_buf_length);
	memcpy(out_buf, midQ->resp_buf, *pbytes_returned + 4);
	rc = cifs_check_receive(midQ, ses->server, 0);
>>>>>>> 02f8c6ae
out:
	delete_mid(midQ);
	atomic_dec(&ses->server->inFlight);
	wake_up(&ses->server->request_q);

	return rc;
}

/* We send a LOCKINGX_CANCEL_LOCK to cause the Windows
   blocking lock to return. */

static int
send_lock_cancel(const unsigned int xid, struct cifs_tcon *tcon,
			struct smb_hdr *in_buf,
			struct smb_hdr *out_buf)
{
	int bytes_returned;
	struct cifs_ses *ses = tcon->ses;
	LOCK_REQ *pSMB = (LOCK_REQ *)in_buf;

	/* We just modify the current in_buf to change
	   the type of lock from LOCKING_ANDX_SHARED_LOCK
	   or LOCKING_ANDX_EXCLUSIVE_LOCK to
	   LOCKING_ANDX_CANCEL_LOCK. */

	pSMB->LockType = LOCKING_ANDX_CANCEL_LOCK|LOCKING_ANDX_LARGE_FILES;
	pSMB->Timeout = 0;
	pSMB->hdr.Mid = GetNextMid(ses->server);

	return SendReceive(xid, ses, in_buf, out_buf,
			&bytes_returned, 0);
}

int
SendReceiveBlockingLock(const unsigned int xid, struct cifs_tcon *tcon,
	    struct smb_hdr *in_buf, struct smb_hdr *out_buf,
	    int *pbytes_returned)
{
	int rc = 0;
	int rstart = 0;
	struct mid_q_entry *midQ;
	struct cifs_ses *ses;

	if (tcon == NULL || tcon->ses == NULL) {
		cERROR(1, "Null smb session");
		return -EIO;
	}
	ses = tcon->ses;

	if (ses->server == NULL) {
		cERROR(1, "Null tcp session");
		return -EIO;
	}

	if (ses->server->tcpStatus == CifsExiting)
		return -ENOENT;

	/* Ensure that we do not send more than 50 overlapping requests
	   to the same server. We may make this configurable later or
	   use ses->maxReq */

<<<<<<< HEAD
	if (in_buf->smb_buf_length > CIFSMaxBufSize + MAX_CIFS_HDR_SIZE - 4) {
		cERROR(1, "Illegal length, greater than maximum frame, %d",
			   in_buf->smb_buf_length);
=======
	if (be32_to_cpu(in_buf->smb_buf_length) > CIFSMaxBufSize +
			MAX_CIFS_HDR_SIZE - 4) {
		cERROR(1, "Illegal length, greater than maximum frame, %d",
			   be32_to_cpu(in_buf->smb_buf_length));
>>>>>>> 02f8c6ae
		return -EIO;
	}

	rc = wait_for_free_request(ses->server, CIFS_BLOCKING_OP);
	if (rc)
		return rc;

	/* make sure that we sign in the same order that we send on this socket
	   and avoid races inside tcp sendmsg code that could cause corruption
	   of smb data */

	mutex_lock(&ses->server->srv_mutex);

	rc = allocate_mid(ses, in_buf, &midQ);
	if (rc) {
		mutex_unlock(&ses->server->srv_mutex);
		return rc;
	}

	rc = cifs_sign_smb(in_buf, ses->server, &midQ->sequence_number);
	if (rc) {
		delete_mid(midQ);
		mutex_unlock(&ses->server->srv_mutex);
		return rc;
	}

	midQ->midState = MID_REQUEST_SUBMITTED;
#ifdef CONFIG_CIFS_STATS2
	atomic_inc(&ses->server->inSend);
#endif
	rc = smb_send(ses->server, in_buf, be32_to_cpu(in_buf->smb_buf_length));
#ifdef CONFIG_CIFS_STATS2
	atomic_dec(&ses->server->inSend);
	midQ->when_sent = jiffies;
#endif
	mutex_unlock(&ses->server->srv_mutex);

	if (rc < 0) {
		delete_mid(midQ);
		return rc;
	}

	/* Wait for a reply - allow signals to interrupt. */
	rc = wait_event_interruptible(ses->server->response_q,
		(!(midQ->midState == MID_REQUEST_SUBMITTED)) ||
		((ses->server->tcpStatus != CifsGood) &&
		 (ses->server->tcpStatus != CifsNew)));

	/* Were we interrupted by a signal ? */
	if ((rc == -ERESTARTSYS) &&
		(midQ->midState == MID_REQUEST_SUBMITTED) &&
		((ses->server->tcpStatus == CifsGood) ||
		 (ses->server->tcpStatus == CifsNew))) {

		if (in_buf->Command == SMB_COM_TRANSACTION2) {
			/* POSIX lock. We send a NT_CANCEL SMB to cause the
			   blocking lock to return. */
			rc = send_nt_cancel(ses->server, in_buf, midQ);
			if (rc) {
				delete_mid(midQ);
				return rc;
			}
		} else {
			/* Windows lock. We send a LOCKINGX_CANCEL_LOCK
			   to cause the blocking lock to return. */

			rc = send_lock_cancel(xid, tcon, in_buf, out_buf);

			/* If we get -ENOLCK back the lock may have
			   already been removed. Don't exit in this case. */
			if (rc && rc != -ENOLCK) {
				delete_mid(midQ);
				return rc;
			}
		}

		rc = wait_for_response(ses->server, midQ);
		if (rc) {
			send_nt_cancel(ses->server, in_buf, midQ);
			spin_lock(&GlobalMid_Lock);
			if (midQ->midState == MID_REQUEST_SUBMITTED) {
				/* no longer considered to be "in-flight" */
				midQ->callback = DeleteMidQEntry;
				spin_unlock(&GlobalMid_Lock);
				return rc;
			}
			spin_unlock(&GlobalMid_Lock);
		}

		/* We got the response - restart system call. */
		rstart = 1;
	}

<<<<<<< HEAD
	rc = sync_mid_result(midQ, ses->server);
	if (rc != 0)
		return rc;

	receive_len = midQ->resp_buf->smb_buf_length;
	if (receive_len > CIFSMaxBufSize + MAX_CIFS_HDR_SIZE) {
		cERROR(1, "Frame too large received.  Length: %d  Xid: %d",
			receive_len, xid);
		rc = -EIO;
		goto out;
	}
=======
	rc = cifs_sync_mid_result(midQ, ses->server);
	if (rc != 0)
		return rc;
>>>>>>> 02f8c6ae

	/* rcvd frame is ok */
	if (out_buf == NULL || midQ->midState != MID_RESPONSE_RECEIVED) {
		rc = -EIO;
		cERROR(1, "Bad MID state?");
		goto out;
	}

<<<<<<< HEAD
	out_buf->smb_buf_length = receive_len;
	memcpy((char *)out_buf + 4,
	       (char *)midQ->resp_buf + 4,
	       receive_len);

	dump_smb(out_buf, 92);
	/* convert the length into a more usable form */
	if ((receive_len > 24) &&
	    (ses->server->secMode & (SECMODE_SIGN_REQUIRED |
				     SECMODE_SIGN_ENABLED))) {
		rc = cifs_verify_signature(out_buf,
					   ses->server,
					   midQ->sequence_number+1);
		if (rc) {
			cERROR(1, "Unexpected SMB signature");
			/* BB FIXME add code to kill session */
		}
	}

	*pbytes_returned = out_buf->smb_buf_length;

	/* BB special case reconnect tid and uid here? */
	rc = map_smb_to_linux_error(out_buf, 0 /* no log */ );

	/* convert ByteCount if necessary */
	if (receive_len >= sizeof(struct smb_hdr) - 4
	    /* do not count RFC1001 header */  +
	    (2 * out_buf->WordCount) + 2 /* bcc */ )
		put_bcc(get_bcc_le(out_buf), out_buf);

=======
	*pbytes_returned = be32_to_cpu(midQ->resp_buf->smb_buf_length);
	memcpy(out_buf, midQ->resp_buf, *pbytes_returned + 4);
	rc = cifs_check_receive(midQ, ses->server, 0);
>>>>>>> 02f8c6ae
out:
	delete_mid(midQ);
	if (rstart && rc == -EACCES)
		return -ERESTARTSYS;
	return rc;
}<|MERGE_RESOLUTION|>--- conflicted
+++ resolved
@@ -148,10 +148,6 @@
 	for (i = 0; i < n_vec; i++)
 		total_len += iov[i].iov_len;
 
-<<<<<<< HEAD
-	smb_buffer->smb_buf_length = cpu_to_be32(smb_buffer->smb_buf_length);
-=======
->>>>>>> 02f8c6ae
 	cFYI(1, "Sending smb:  total_len %d", total_len);
 	dump_smb(smb_buffer, len);
 
@@ -324,62 +320,6 @@
 	spin_lock(&GlobalMid_Lock);
 	list_add_tail(&(*ppmidQ)->qhead, &ses->server->pending_mid_q);
 	spin_unlock(&GlobalMid_Lock);
-<<<<<<< HEAD
-	return 0;
-}
-
-static int
-wait_for_response(struct TCP_Server_Info *server, struct mid_q_entry *midQ)
-{
-	int error;
-
-	error = wait_event_killable(server->response_q,
-				    midQ->midState != MID_REQUEST_SUBMITTED);
-	if (error < 0)
-		return -ERESTARTSYS;
-
-	return 0;
-}
-
-
-/*
- * Send a SMB request and set the callback function in the mid to handle
- * the result. Caller is responsible for dealing with timeouts.
- */
-int
-cifs_call_async(struct TCP_Server_Info *server, struct smb_hdr *in_buf,
-		mid_callback_t *callback, void *cbdata)
-{
-	int rc;
-	struct mid_q_entry *mid;
-
-	rc = wait_for_free_request(server, CIFS_ASYNC_OP);
-	if (rc)
-		return rc;
-
-	/* enable signing if server requires it */
-	if (server->secMode & (SECMODE_SIGN_REQUIRED | SECMODE_SIGN_ENABLED))
-		in_buf->Flags2 |= SMBFLG2_SECURITY_SIGNATURE;
-
-	mutex_lock(&server->srv_mutex);
-	mid = AllocMidQEntry(in_buf, server);
-	if (mid == NULL) {
-		mutex_unlock(&server->srv_mutex);
-		return -ENOMEM;
-	}
-
-	/* put it on the pending_mid_q */
-	spin_lock(&GlobalMid_Lock);
-	list_add_tail(&mid->qhead, &server->pending_mid_q);
-	spin_unlock(&GlobalMid_Lock);
-
-	rc = cifs_sign_smb(in_buf, server, &mid->sequence_number);
-	if (rc) {
-		mutex_unlock(&server->srv_mutex);
-		goto out_err;
-	}
-
-=======
 	return 0;
 }
 
@@ -436,18 +376,13 @@
 		goto out_err;
 	}
 
->>>>>>> 02f8c6ae
 	mid->callback = callback;
 	mid->callback_data = cbdata;
 	mid->midState = MID_REQUEST_SUBMITTED;
 #ifdef CONFIG_CIFS_STATS2
 	atomic_inc(&server->inSend);
 #endif
-<<<<<<< HEAD
-	rc = smb_send(server, in_buf, in_buf->smb_buf_length);
-=======
 	rc = smb_sendv(server, iov, nvec);
->>>>>>> 02f8c6ae
 #ifdef CONFIG_CIFS_STATS2
 	atomic_dec(&server->inSend);
 	mid->when_sent = jiffies;
@@ -486,84 +421,6 @@
 	flags |= CIFS_NO_RESP;
 	rc = SendReceive2(xid, ses, iov, 1, &resp_buf_type, flags);
 	cFYI(DBG2, "SendRcvNoRsp flags %d rc %d", flags, rc);
-<<<<<<< HEAD
-
-	return rc;
-}
-
-static int
-sync_mid_result(struct mid_q_entry *mid, struct TCP_Server_Info *server)
-{
-	int rc = 0;
-
-	cFYI(1, "%s: cmd=%d mid=%d state=%d", __func__, mid->command,
-		mid->mid, mid->midState);
-
-	spin_lock(&GlobalMid_Lock);
-	/* ensure that it's no longer on the pending_mid_q */
-	list_del_init(&mid->qhead);
-
-	switch (mid->midState) {
-	case MID_RESPONSE_RECEIVED:
-		spin_unlock(&GlobalMid_Lock);
-		return rc;
-	case MID_REQUEST_SUBMITTED:
-		/* socket is going down, reject all calls */
-		if (server->tcpStatus == CifsExiting) {
-			cERROR(1, "%s: canceling mid=%d cmd=0x%x state=%d",
-			       __func__, mid->mid, mid->command, mid->midState);
-			rc = -EHOSTDOWN;
-			break;
-		}
-	case MID_RETRY_NEEDED:
-		rc = -EAGAIN;
-		break;
-	default:
-		cERROR(1, "%s: invalid mid state mid=%d state=%d", __func__,
-			mid->mid, mid->midState);
-		rc = -EIO;
-	}
-	spin_unlock(&GlobalMid_Lock);
-
-	DeleteMidQEntry(mid);
-	return rc;
-}
-
-/*
- * An NT cancel request header looks just like the original request except:
- *
- * The Command is SMB_COM_NT_CANCEL
- * The WordCount is zeroed out
- * The ByteCount is zeroed out
- *
- * This function mangles an existing request buffer into a
- * SMB_COM_NT_CANCEL request and then sends it.
- */
-static int
-send_nt_cancel(struct TCP_Server_Info *server, struct smb_hdr *in_buf,
-		struct mid_q_entry *mid)
-{
-	int rc = 0;
-
-	/* -4 for RFC1001 length and +2 for BCC field */
-	in_buf->smb_buf_length = sizeof(struct smb_hdr) - 4  + 2;
-	in_buf->Command = SMB_COM_NT_CANCEL;
-	in_buf->WordCount = 0;
-	put_bcc_le(0, in_buf);
-
-	mutex_lock(&server->srv_mutex);
-	rc = cifs_sign_smb(in_buf, server, &mid->sequence_number);
-	if (rc) {
-		mutex_unlock(&server->srv_mutex);
-		return rc;
-	}
-	rc = smb_send(server, in_buf, in_buf->smb_buf_length);
-	mutex_unlock(&server->srv_mutex);
-
-	cFYI(1, "issued NT_CANCEL for mid %u, rc = %d",
-		in_buf->Mid, rc);
-=======
->>>>>>> 02f8c6ae
 
 	return rc;
 }
@@ -665,10 +522,6 @@
 {
 	int rc = 0;
 	int long_op;
-<<<<<<< HEAD
-	unsigned int receive_len;
-=======
->>>>>>> 02f8c6ae
 	struct mid_q_entry *midQ;
 	struct smb_hdr *in_buf = iov[0].iov_base;
 
@@ -758,26 +611,14 @@
 
 	cifs_small_buf_release(in_buf);
 
-<<<<<<< HEAD
-	rc = sync_mid_result(midQ, ses->server);
-=======
 	rc = cifs_sync_mid_result(midQ, ses->server);
->>>>>>> 02f8c6ae
 	if (rc != 0) {
 		atomic_dec(&ses->server->inFlight);
 		wake_up(&ses->server->request_q);
 		return rc;
 	}
 
-<<<<<<< HEAD
-	receive_len = midQ->resp_buf->smb_buf_length;
-
-	if (receive_len > CIFSMaxBufSize + MAX_CIFS_HDR_SIZE) {
-		cERROR(1, "Frame too large received.  Length: %d  Xid: %d",
-			receive_len, xid);
-=======
 	if (!midQ->resp_buf || midQ->midState != MID_RESPONSE_RECEIVED) {
->>>>>>> 02f8c6ae
 		rc = -EIO;
 		cFYI(1, "Bad MID state?");
 		goto out;
@@ -790,51 +631,7 @@
 	else
 		*pRespBufType = CIFS_SMALL_BUFFER;
 
-<<<<<<< HEAD
-	if (midQ->resp_buf &&
-	    (midQ->midState == MID_RESPONSE_RECEIVED)) {
-
-		iov[0].iov_base = (char *)midQ->resp_buf;
-		if (midQ->largeBuf)
-			*pRespBufType = CIFS_LARGE_BUFFER;
-		else
-			*pRespBufType = CIFS_SMALL_BUFFER;
-		iov[0].iov_len = receive_len + 4;
-
-		dump_smb(midQ->resp_buf, 80);
-		/* convert the length into a more usable form */
-		if ((receive_len > 24) &&
-		    (ses->server->secMode & (SECMODE_SIGN_REQUIRED |
-					     SECMODE_SIGN_ENABLED))) {
-			rc = cifs_verify_signature(midQ->resp_buf,
-						ses->server,
-						midQ->sequence_number+1);
-			if (rc) {
-				cERROR(1, "Unexpected SMB signature");
-				/* BB FIXME add code to kill session */
-			}
-		}
-
-		/* BB special case reconnect tid and uid here? */
-		rc = map_smb_to_linux_error(midQ->resp_buf,
-					    flags & CIFS_LOG_ERROR);
-
-		/* convert ByteCount if necessary */
-		if (receive_len >= sizeof(struct smb_hdr) - 4
-		    /* do not count RFC1001 header */  +
-		    (2 * midQ->resp_buf->WordCount) + 2 /* bcc */ )
-			put_bcc(get_bcc_le(midQ->resp_buf), midQ->resp_buf);
-		if ((flags & CIFS_NO_RESP) == 0)
-			midQ->resp_buf = NULL;  /* mark it so buf will
-						   not be freed by
-						   delete_mid */
-	} else {
-		rc = -EIO;
-		cFYI(1, "Bad MID state?");
-	}
-=======
 	rc = cifs_check_receive(midQ, ses->server, flags & CIFS_LOG_ERROR);
->>>>>>> 02f8c6ae
 
 	/* mark it so buf will not be freed by delete_mid */
 	if ((flags & CIFS_NO_RESP) == 0)
@@ -853,10 +650,6 @@
 	    int *pbytes_returned, const int long_op)
 {
 	int rc = 0;
-<<<<<<< HEAD
-	unsigned int receive_len;
-=======
->>>>>>> 02f8c6ae
 	struct mid_q_entry *midQ;
 
 	if (ses == NULL) {
@@ -875,16 +668,10 @@
 	   to the same server. We may make this configurable later or
 	   use ses->maxReq */
 
-<<<<<<< HEAD
-	if (in_buf->smb_buf_length > CIFSMaxBufSize + MAX_CIFS_HDR_SIZE - 4) {
-		cERROR(1, "Illegal length, greater than maximum frame, %d",
-			   in_buf->smb_buf_length);
-=======
 	if (be32_to_cpu(in_buf->smb_buf_length) > CIFSMaxBufSize +
 			MAX_CIFS_HDR_SIZE - 4) {
 		cERROR(1, "Illegal length, greater than maximum frame, %d",
 			   be32_to_cpu(in_buf->smb_buf_length));
->>>>>>> 02f8c6ae
 		return -EIO;
 	}
 
@@ -945,76 +732,23 @@
 		spin_unlock(&GlobalMid_Lock);
 	}
 
-<<<<<<< HEAD
-	rc = sync_mid_result(midQ, ses->server);
-=======
 	rc = cifs_sync_mid_result(midQ, ses->server);
->>>>>>> 02f8c6ae
 	if (rc != 0) {
 		atomic_dec(&ses->server->inFlight);
 		wake_up(&ses->server->request_q);
 		return rc;
 	}
 
-<<<<<<< HEAD
-	receive_len = midQ->resp_buf->smb_buf_length;
-
-	if (receive_len > CIFSMaxBufSize + MAX_CIFS_HDR_SIZE) {
-		cERROR(1, "Frame too large received.  Length: %d  Xid: %d",
-			receive_len, xid);
-=======
 	if (!midQ->resp_buf || !out_buf ||
 	    midQ->midState != MID_RESPONSE_RECEIVED) {
->>>>>>> 02f8c6ae
 		rc = -EIO;
 		cERROR(1, "Bad MID state?");
 		goto out;
 	}
 
-<<<<<<< HEAD
-	/* rcvd frame is ok */
-
-	if (midQ->resp_buf && out_buf
-	    && (midQ->midState == MID_RESPONSE_RECEIVED)) {
-		out_buf->smb_buf_length = receive_len;
-		memcpy((char *)out_buf + 4,
-		       (char *)midQ->resp_buf + 4,
-		       receive_len);
-
-		dump_smb(out_buf, 92);
-		/* convert the length into a more usable form */
-		if ((receive_len > 24) &&
-		    (ses->server->secMode & (SECMODE_SIGN_REQUIRED |
-					     SECMODE_SIGN_ENABLED))) {
-			rc = cifs_verify_signature(out_buf,
-						ses->server,
-						midQ->sequence_number+1);
-			if (rc) {
-				cERROR(1, "Unexpected SMB signature");
-				/* BB FIXME add code to kill session */
-			}
-		}
-
-		*pbytes_returned = out_buf->smb_buf_length;
-
-		/* BB special case reconnect tid and uid here? */
-		rc = map_smb_to_linux_error(out_buf, 0 /* no log */ );
-
-		/* convert ByteCount if necessary */
-		if (receive_len >= sizeof(struct smb_hdr) - 4
-		    /* do not count RFC1001 header */  +
-		    (2 * out_buf->WordCount) + 2 /* bcc */ )
-			put_bcc(get_bcc_le(midQ->resp_buf), midQ->resp_buf);
-	} else {
-		rc = -EIO;
-		cERROR(1, "Bad MID state?");
-	}
-
-=======
 	*pbytes_returned = be32_to_cpu(midQ->resp_buf->smb_buf_length);
 	memcpy(out_buf, midQ->resp_buf, *pbytes_returned + 4);
 	rc = cifs_check_receive(midQ, ses->server, 0);
->>>>>>> 02f8c6ae
 out:
 	delete_mid(midQ);
 	atomic_dec(&ses->server->inFlight);
@@ -1076,16 +810,10 @@
 	   to the same server. We may make this configurable later or
 	   use ses->maxReq */
 
-<<<<<<< HEAD
-	if (in_buf->smb_buf_length > CIFSMaxBufSize + MAX_CIFS_HDR_SIZE - 4) {
-		cERROR(1, "Illegal length, greater than maximum frame, %d",
-			   in_buf->smb_buf_length);
-=======
 	if (be32_to_cpu(in_buf->smb_buf_length) > CIFSMaxBufSize +
 			MAX_CIFS_HDR_SIZE - 4) {
 		cERROR(1, "Illegal length, greater than maximum frame, %d",
 			   be32_to_cpu(in_buf->smb_buf_length));
->>>>>>> 02f8c6ae
 		return -EIO;
 	}
 
@@ -1179,23 +907,9 @@
 		rstart = 1;
 	}
 
-<<<<<<< HEAD
-	rc = sync_mid_result(midQ, ses->server);
-	if (rc != 0)
-		return rc;
-
-	receive_len = midQ->resp_buf->smb_buf_length;
-	if (receive_len > CIFSMaxBufSize + MAX_CIFS_HDR_SIZE) {
-		cERROR(1, "Frame too large received.  Length: %d  Xid: %d",
-			receive_len, xid);
-		rc = -EIO;
-		goto out;
-	}
-=======
 	rc = cifs_sync_mid_result(midQ, ses->server);
 	if (rc != 0)
 		return rc;
->>>>>>> 02f8c6ae
 
 	/* rcvd frame is ok */
 	if (out_buf == NULL || midQ->midState != MID_RESPONSE_RECEIVED) {
@@ -1204,42 +918,9 @@
 		goto out;
 	}
 
-<<<<<<< HEAD
-	out_buf->smb_buf_length = receive_len;
-	memcpy((char *)out_buf + 4,
-	       (char *)midQ->resp_buf + 4,
-	       receive_len);
-
-	dump_smb(out_buf, 92);
-	/* convert the length into a more usable form */
-	if ((receive_len > 24) &&
-	    (ses->server->secMode & (SECMODE_SIGN_REQUIRED |
-				     SECMODE_SIGN_ENABLED))) {
-		rc = cifs_verify_signature(out_buf,
-					   ses->server,
-					   midQ->sequence_number+1);
-		if (rc) {
-			cERROR(1, "Unexpected SMB signature");
-			/* BB FIXME add code to kill session */
-		}
-	}
-
-	*pbytes_returned = out_buf->smb_buf_length;
-
-	/* BB special case reconnect tid and uid here? */
-	rc = map_smb_to_linux_error(out_buf, 0 /* no log */ );
-
-	/* convert ByteCount if necessary */
-	if (receive_len >= sizeof(struct smb_hdr) - 4
-	    /* do not count RFC1001 header */  +
-	    (2 * out_buf->WordCount) + 2 /* bcc */ )
-		put_bcc(get_bcc_le(out_buf), out_buf);
-
-=======
 	*pbytes_returned = be32_to_cpu(midQ->resp_buf->smb_buf_length);
 	memcpy(out_buf, midQ->resp_buf, *pbytes_returned + 4);
 	rc = cifs_check_receive(midQ, ses->server, 0);
->>>>>>> 02f8c6ae
 out:
 	delete_mid(midQ);
 	if (rstart && rc == -EACCES)
