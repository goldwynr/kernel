/*
 *   fs/cifs/cifsproto.h
 *
 *   Copyright (c) International Business Machines  Corp., 2002,2008
 *   Author(s): Steve French (sfrench@us.ibm.com)
 *
 *   This library is free software; you can redistribute it and/or modify
 *   it under the terms of the GNU Lesser General Public License as published
 *   by the Free Software Foundation; either version 2.1 of the License, or
 *   (at your option) any later version.
 *
 *   This library is distributed in the hope that it will be useful,
 *   but WITHOUT ANY WARRANTY; without even the implied warranty of
 *   MERCHANTABILITY or FITNESS FOR A PARTICULAR PURPOSE.  See
 *   the GNU Lesser General Public License for more details.
 *
 *   You should have received a copy of the GNU Lesser General Public License
 *   along with this library; if not, write to the Free Software
 *   Foundation, Inc., 59 Temple Place, Suite 330, Boston, MA 02111-1307 USA
 */
#ifndef _CIFSPROTO_H
#define _CIFSPROTO_H
#include <linux/nls.h>

struct statfs;
struct smb_vol;

/*
 *****************************************************************
 * All Prototypes
 *****************************************************************
 */

extern struct smb_hdr *cifs_buf_get(void);
extern void cifs_buf_release(void *);
extern struct smb_hdr *cifs_small_buf_get(void);
extern void cifs_small_buf_release(void *);
extern int smb_send(struct TCP_Server_Info *, struct smb_hdr *,
			unsigned int /* length */);
extern unsigned int _GetXid(void);
extern void _FreeXid(unsigned int);
#define GetXid()						\
({								\
	int __xid = (int)_GetXid();				\
	cFYI(1, "CIFS VFS: in %s as Xid: %d with uid: %d",	\
	     __func__, __xid, current_fsuid());			\
	__xid;							\
})

#define FreeXid(curr_xid)					\
do {								\
	_FreeXid(curr_xid);					\
	cFYI(1, "CIFS VFS: leaving %s (xid = %d) rc = %d",	\
	     __func__, curr_xid, (int)rc);			\
} while (0)
<<<<<<< HEAD
extern char *build_path_from_dentry(struct dentry *);
extern char *cifs_build_path_to_root(struct cifs_sb_info *cifs_sb,
					struct cifsTconInfo *tcon);
=======
extern int init_cifs_idmap(void);
extern void exit_cifs_idmap(void);
extern void cifs_destroy_idmaptrees(void);
extern char *build_path_from_dentry(struct dentry *);
extern char *cifs_build_path_to_root(struct smb_vol *vol,
				     struct cifs_sb_info *cifs_sb,
				     struct cifs_tcon *tcon);
>>>>>>> 02f8c6ae
extern char *build_wildcard_path_from_dentry(struct dentry *direntry);
extern char *cifs_compose_mount_options(const char *sb_mountdata,
		const char *fullpath, const struct dfs_info3_param *ref,
		char **devname);
/* extern void renew_parental_timestamps(struct dentry *direntry);*/
extern struct mid_q_entry *AllocMidQEntry(const struct smb_hdr *smb_buffer,
					struct TCP_Server_Info *server);
extern void DeleteMidQEntry(struct mid_q_entry *midEntry);
<<<<<<< HEAD
extern int cifs_call_async(struct TCP_Server_Info *server,
			   struct smb_hdr *in_buf, mid_callback_t *callback,
			   void *cbdata);
extern int SendReceive(const unsigned int /* xid */ , struct cifsSesInfo *,
=======
extern int cifs_call_async(struct TCP_Server_Info *server, struct kvec *iov,
			   unsigned int nvec, mid_callback_t *callback,
			   void *cbdata, bool ignore_pend);
extern int SendReceive(const unsigned int /* xid */ , struct cifs_ses *,
>>>>>>> 02f8c6ae
			struct smb_hdr * /* input */ ,
			struct smb_hdr * /* out */ ,
			int * /* bytes returned */ , const int long_op);
extern int SendReceiveNoRsp(const unsigned int xid, struct cifs_ses *ses,
			struct smb_hdr *in_buf, int flags);
extern int cifs_check_receive(struct mid_q_entry *mid,
			struct TCP_Server_Info *server, bool log_error);
extern int SendReceive2(const unsigned int /* xid */ , struct cifs_ses *,
			struct kvec *, int /* nvec to send */,
			int * /* type of buf returned */ , const int flags);
extern int SendReceiveBlockingLock(const unsigned int xid,
			struct cifs_tcon *ptcon,
			struct smb_hdr *in_buf ,
			struct smb_hdr *out_buf,
			int *bytes_returned);
extern int checkSMB(struct smb_hdr *smb, __u16 mid, unsigned int length);
extern bool is_valid_oplock_break(struct smb_hdr *smb,
				  struct TCP_Server_Info *);
extern bool is_size_safe_to_change(struct cifsInodeInfo *, __u64 eof);
<<<<<<< HEAD
=======
extern void cifs_update_eof(struct cifsInodeInfo *cifsi, loff_t offset,
			    unsigned int bytes_written);
>>>>>>> 02f8c6ae
extern struct cifsFileInfo *find_writable_file(struct cifsInodeInfo *, bool);
extern struct cifsFileInfo *find_readable_file(struct cifsInodeInfo *, bool);
extern unsigned int smbCalcSize(struct smb_hdr *ptr);
extern int decode_negTokenInit(unsigned char *security_blob, int length,
			struct TCP_Server_Info *server);
extern int cifs_convert_address(struct sockaddr *dst, const char *src, int len);
extern int cifs_set_port(struct sockaddr *addr, const unsigned short int port);
extern int cifs_fill_sockaddr(struct sockaddr *dst, const char *src, int len,
				const unsigned short int port);
<<<<<<< HEAD
extern int map_smb_to_linux_error(struct smb_hdr *smb, int logErr);
=======
extern int map_smb_to_linux_error(struct smb_hdr *smb, bool logErr);
>>>>>>> 02f8c6ae
extern void header_assemble(struct smb_hdr *, char /* command */ ,
			    const struct cifs_tcon *, int /* length of
			    fixed section (word count) in two byte units */);
extern int small_smb_init_no_tc(const int smb_cmd, const int wct,
				struct cifs_ses *ses,
				void **request_buf);
<<<<<<< HEAD
extern int CIFS_SessSetup(unsigned int xid, struct cifsSesInfo *ses,
=======
extern int CIFS_SessSetup(unsigned int xid, struct cifs_ses *ses,
>>>>>>> 02f8c6ae
			     const struct nls_table *nls_cp);
extern __u16 GetNextMid(struct TCP_Server_Info *server);
extern struct timespec cifs_NTtimeToUnix(__le64 utc_nanoseconds_since_1601);
extern u64 cifs_UnixTimeToNT(struct timespec);
extern struct timespec cnvrtDosUnixTm(__le16 le_date, __le16 le_time,
				      int offset);
extern void cifs_set_oplock_level(struct cifsInodeInfo *cinode, __u32 oplock);

extern struct cifsFileInfo *cifs_new_fileinfo(__u16 fileHandle,
				struct file *file, struct tcon_link *tlink,
				__u32 oplock);
extern int cifs_posix_open(char *full_path, struct inode **pinode,
				struct super_block *sb,
				int mode, unsigned int f_flags,
				__u32 *poplock, __u16 *pnetfid, int xid);
void cifs_fill_uniqueid(struct super_block *sb, struct cifs_fattr *fattr);
extern void cifs_unix_basic_to_fattr(struct cifs_fattr *fattr,
				     FILE_UNIX_BASIC_INFO *info,
				     struct cifs_sb_info *cifs_sb);
extern void cifs_fattr_to_inode(struct inode *inode, struct cifs_fattr *fattr);
extern struct inode *cifs_iget(struct super_block *sb,
			       struct cifs_fattr *fattr);

extern int cifs_get_file_info(struct file *filp);
extern int cifs_get_inode_info(struct inode **pinode,
			const unsigned char *search_path,
			FILE_ALL_INFO *pfile_info,
			struct super_block *sb, int xid, const __u16 *pfid);
extern int cifs_get_file_info_unix(struct file *filp);
extern int cifs_get_inode_info_unix(struct inode **pinode,
			const unsigned char *search_path,
			struct super_block *sb, int xid);
extern int cifs_acl_to_fattr(struct cifs_sb_info *cifs_sb,
			      struct cifs_fattr *fattr, struct inode *inode,
			      const char *path, const __u16 *pfid);
extern int mode_to_cifs_acl(struct inode *inode, const char *path, __u64);
extern struct cifs_ntsd *get_cifs_acl(struct cifs_sb_info *, struct inode *,
					const char *, u32 *);
<<<<<<< HEAD
=======
extern int set_cifs_acl(struct cifs_ntsd *, __u32, struct inode *,
				const char *);
>>>>>>> 02f8c6ae

extern void cifs_setup_cifs_sb(struct smb_vol *pvolume_info,
			       struct cifs_sb_info *cifs_sb);
extern int cifs_match_super(struct super_block *, void *);
extern void cifs_cleanup_volume_info(struct smb_vol *pvolume_info);
extern struct smb_vol *cifs_get_volume_info(char *mount_data,
					    const char *devname);
extern int cifs_mount(struct cifs_sb_info *, struct smb_vol *);
extern void cifs_umount(struct cifs_sb_info *);
extern void cifs_dfs_release_automount_timer(void);
void cifs_proc_init(void);
void cifs_proc_clean(void);

extern int cifs_negotiate_protocol(unsigned int xid,
<<<<<<< HEAD
				  struct cifsSesInfo *ses);
extern int cifs_setup_session(unsigned int xid, struct cifsSesInfo *ses,
=======
				  struct cifs_ses *ses);
extern int cifs_setup_session(unsigned int xid, struct cifs_ses *ses,
>>>>>>> 02f8c6ae
			struct nls_table *nls_info);
extern int CIFSSMBNegotiate(unsigned int xid, struct cifs_ses *ses);

extern int CIFSTCon(unsigned int xid, struct cifs_ses *ses,
			const char *tree, struct cifs_tcon *tcon,
			const struct nls_table *);

extern int CIFSFindFirst(const int xid, struct cifs_tcon *tcon,
		const char *searchName, const struct nls_table *nls_codepage,
		__u16 *searchHandle, struct cifs_search_info *psrch_inf,
		int map, const char dirsep);

extern int CIFSFindNext(const int xid, struct cifs_tcon *tcon,
		__u16 searchHandle, struct cifs_search_info *psrch_inf);

extern int CIFSFindClose(const int, struct cifs_tcon *tcon,
			const __u16 search_handle);

<<<<<<< HEAD
extern int CIFSSMBQFileInfo(const int xid, struct cifsTconInfo *tcon,
			u16 netfid, FILE_ALL_INFO *pFindData);
extern int CIFSSMBQPathInfo(const int xid, struct cifsTconInfo *tcon,
=======
extern int CIFSSMBQFileInfo(const int xid, struct cifs_tcon *tcon,
			u16 netfid, FILE_ALL_INFO *pFindData);
extern int CIFSSMBQPathInfo(const int xid, struct cifs_tcon *tcon,
>>>>>>> 02f8c6ae
			const unsigned char *searchName,
			FILE_ALL_INFO *findData,
			int legacy /* whether to use old info level */,
			const struct nls_table *nls_codepage, int remap);
extern int SMBQueryInformation(const int xid, struct cifs_tcon *tcon,
			const unsigned char *searchName,
			FILE_ALL_INFO *findData,
			const struct nls_table *nls_codepage, int remap);

<<<<<<< HEAD
extern int CIFSSMBUnixQFileInfo(const int xid, struct cifsTconInfo *tcon,
=======
extern int CIFSSMBUnixQFileInfo(const int xid, struct cifs_tcon *tcon,
>>>>>>> 02f8c6ae
			u16 netfid, FILE_UNIX_BASIC_INFO *pFindData);
extern int CIFSSMBUnixQPathInfo(const int xid,
			struct cifs_tcon *tcon,
			const unsigned char *searchName,
			FILE_UNIX_BASIC_INFO *pFindData,
			const struct nls_table *nls_codepage, int remap);

extern int CIFSGetDFSRefer(const int xid, struct cifs_ses *ses,
			const unsigned char *searchName,
			struct dfs_info3_param **target_nodes,
			unsigned int *number_of_nodes_in_array,
			const struct nls_table *nls_codepage, int remap);

extern int get_dfs_path(int xid, struct cifs_ses *pSesInfo,
			const char *old_path,
			const struct nls_table *nls_codepage,
			unsigned int *pnum_referrals,
			struct dfs_info3_param **preferrals,
			int remap);
extern void reset_cifs_unix_caps(int xid, struct cifs_tcon *tcon,
				 struct cifs_sb_info *cifs_sb,
				 struct smb_vol *vol);
extern int CIFSSMBQFSInfo(const int xid, struct cifs_tcon *tcon,
			struct kstatfs *FSData);
extern int SMBOldQFSInfo(const int xid, struct cifs_tcon *tcon,
			struct kstatfs *FSData);
extern int CIFSSMBSetFSUnixInfo(const int xid, struct cifs_tcon *tcon,
			__u64 cap);

extern int CIFSSMBQFSAttributeInfo(const int xid,
			struct cifs_tcon *tcon);
extern int CIFSSMBQFSDeviceInfo(const int xid, struct cifs_tcon *tcon);
extern int CIFSSMBQFSUnixInfo(const int xid, struct cifs_tcon *tcon);
extern int CIFSSMBQFSPosixInfo(const int xid, struct cifs_tcon *tcon,
			struct kstatfs *FSData);

extern int CIFSSMBSetPathInfo(const int xid, struct cifs_tcon *tcon,
			const char *fileName, const FILE_BASIC_INFO *data,
			const struct nls_table *nls_codepage,
			int remap_special_chars);
extern int CIFSSMBSetFileInfo(const int xid, struct cifs_tcon *tcon,
			const FILE_BASIC_INFO *data, __u16 fid,
			__u32 pid_of_opener);
extern int CIFSSMBSetFileDisposition(const int xid, struct cifs_tcon *tcon,
			bool delete_file, __u16 fid, __u32 pid_of_opener);
#if 0
extern int CIFSSMBSetAttrLegacy(int xid, struct cifs_tcon *tcon,
			char *fileName, __u16 dos_attributes,
			const struct nls_table *nls_codepage);
#endif /* possibly unneeded function */
extern int CIFSSMBSetEOF(const int xid, struct cifs_tcon *tcon,
			const char *fileName, __u64 size,
			bool setAllocationSizeFlag,
			const struct nls_table *nls_codepage,
			int remap_special_chars);
extern int CIFSSMBSetFileSize(const int xid, struct cifs_tcon *tcon,
			 __u64 size, __u16 fileHandle, __u32 opener_pid,
			bool AllocSizeFlag);

struct cifs_unix_set_info_args {
	__u64	ctime;
	__u64	atime;
	__u64	mtime;
	__u64	mode;
	__u64	uid;
	__u64	gid;
	dev_t	device;
};

extern int CIFSSMBUnixSetFileInfo(const int xid, struct cifs_tcon *tcon,
				  const struct cifs_unix_set_info_args *args,
				  u16 fid, u32 pid_of_opener);

extern int CIFSSMBUnixSetPathInfo(const int xid, struct cifs_tcon *pTcon,
			char *fileName,
			const struct cifs_unix_set_info_args *args,
			const struct nls_table *nls_codepage,
			int remap_special_chars);

extern int CIFSSMBMkDir(const int xid, struct cifs_tcon *tcon,
			const char *newName,
			const struct nls_table *nls_codepage,
			int remap_special_chars);
extern int CIFSSMBRmDir(const int xid, struct cifs_tcon *tcon,
			const char *name, const struct nls_table *nls_codepage,
			int remap_special_chars);
extern int CIFSPOSIXDelFile(const int xid, struct cifs_tcon *tcon,
			const char *name, __u16 type,
			const struct nls_table *nls_codepage,
			int remap_special_chars);
extern int CIFSSMBDelFile(const int xid, struct cifs_tcon *tcon,
			const char *name,
			const struct nls_table *nls_codepage,
			int remap_special_chars);
extern int CIFSSMBRename(const int xid, struct cifs_tcon *tcon,
			const char *fromName, const char *toName,
			const struct nls_table *nls_codepage,
			int remap_special_chars);
extern int CIFSSMBRenameOpenFile(const int xid, struct cifs_tcon *pTcon,
			int netfid, const char *target_name,
			const struct nls_table *nls_codepage,
			int remap_special_chars);
extern int CIFSCreateHardLink(const int xid,
			struct cifs_tcon *tcon,
			const char *fromName, const char *toName,
			const struct nls_table *nls_codepage,
			int remap_special_chars);
extern int CIFSUnixCreateHardLink(const int xid,
			struct cifs_tcon *tcon,
			const char *fromName, const char *toName,
			const struct nls_table *nls_codepage,
			int remap_special_chars);
extern int CIFSUnixCreateSymLink(const int xid,
			struct cifs_tcon *tcon,
			const char *fromName, const char *toName,
			const struct nls_table *nls_codepage);
extern int CIFSSMBUnixQuerySymLink(const int xid,
			struct cifs_tcon *tcon,
			const unsigned char *searchName, char **syminfo,
			const struct nls_table *nls_codepage);
#ifdef CONFIG_CIFS_SYMLINK_EXPERIMENTAL
extern int CIFSSMBQueryReparseLinkInfo(const int xid,
			struct cifs_tcon *tcon,
			const unsigned char *searchName,
			char *symlinkinfo, const int buflen, __u16 fid,
			const struct nls_table *nls_codepage);
#endif /* temporarily unused until cifs_symlink fixed */
extern int CIFSSMBOpen(const int xid, struct cifs_tcon *tcon,
			const char *fileName, const int disposition,
			const int access_flags, const int omode,
			__u16 *netfid, int *pOplock, FILE_ALL_INFO *,
			const struct nls_table *nls_codepage, int remap);
extern int SMBLegacyOpen(const int xid, struct cifs_tcon *tcon,
			const char *fileName, const int disposition,
			const int access_flags, const int omode,
			__u16 *netfid, int *pOplock, FILE_ALL_INFO *,
			const struct nls_table *nls_codepage, int remap);
extern int CIFSPOSIXCreate(const int xid, struct cifs_tcon *tcon,
			u32 posix_flags, __u64 mode, __u16 *netfid,
			FILE_UNIX_BASIC_INFO *pRetData,
			__u32 *pOplock, const char *name,
			const struct nls_table *nls_codepage, int remap);
extern int CIFSSMBClose(const int xid, struct cifs_tcon *tcon,
			const int smb_file_id);

extern int CIFSSMBFlush(const int xid, struct cifs_tcon *tcon,
			const int smb_file_id);

extern int CIFSSMBRead(const int xid, struct cifs_io_parms *io_parms,
			unsigned int *nbytes, char **buf,
			int *return_buf_type);
extern int CIFSSMBWrite(const int xid, struct cifs_io_parms *io_parms,
			unsigned int *nbytes, const char *buf,
			const char __user *ubuf, const int long_op);
extern int CIFSSMBWrite2(const int xid, struct cifs_io_parms *io_parms,
			unsigned int *nbytes, struct kvec *iov, const int nvec,
			const int long_op);
extern int CIFSGetSrvInodeNumber(const int xid, struct cifs_tcon *tcon,
			const unsigned char *searchName, __u64 *inode_number,
			const struct nls_table *nls_codepage,
			int remap_special_chars);

extern int CIFSSMBLock(const int xid, struct cifs_tcon *tcon,
			const __u16 netfid, const __u64 len,
			const __u64 offset, const __u32 numUnlock,
			const __u32 numLock, const __u8 lockType,
			const bool waitFlag, const __u8 oplock_level);
<<<<<<< HEAD
extern int CIFSSMBPosixLock(const int xid, struct cifsTconInfo *tcon,
			const __u16 smb_file_id, const int get_flag,
			const __u64 len, struct file_lock *,
			const __u16 lock_type, const bool waitFlag);
extern int CIFSSMBTDis(const int xid, struct cifsTconInfo *tcon);
extern int CIFSSMBEcho(struct TCP_Server_Info *server);
extern int CIFSSMBLogoff(const int xid, struct cifsSesInfo *ses);
=======
extern int CIFSSMBPosixLock(const int xid, struct cifs_tcon *tcon,
			const __u16 smb_file_id, const int get_flag,
			const __u64 len, struct file_lock *,
			const __u16 lock_type, const bool waitFlag);
extern int CIFSSMBTDis(const int xid, struct cifs_tcon *tcon);
extern int CIFSSMBEcho(struct TCP_Server_Info *server);
extern int CIFSSMBLogoff(const int xid, struct cifs_ses *ses);
>>>>>>> 02f8c6ae

extern struct cifs_ses *sesInfoAlloc(void);
extern void sesInfoFree(struct cifs_ses *);
extern struct cifs_tcon *tconInfoAlloc(void);
extern void tconInfoFree(struct cifs_tcon *);

extern int cifs_sign_smb(struct smb_hdr *, struct TCP_Server_Info *, __u32 *);
extern int cifs_sign_smb2(struct kvec *iov, int n_vec, struct TCP_Server_Info *,
			  __u32 *);
extern int cifs_verify_signature(struct smb_hdr *,
				 struct TCP_Server_Info *server,
				__u32 expected_sequence_number);
<<<<<<< HEAD
extern void SMBNTencrypt(unsigned char *, unsigned char *, unsigned char *);
extern int setup_ntlm_response(struct cifsSesInfo *);
extern int setup_ntlmv2_rsp(struct cifsSesInfo *, const struct nls_table *);
extern int cifs_crypto_shash_allocate(struct TCP_Server_Info *);
extern void cifs_crypto_shash_release(struct TCP_Server_Info *);
extern int calc_seckey(struct cifsSesInfo *);
=======
extern int SMBNTencrypt(unsigned char *, unsigned char *, unsigned char *);
extern int setup_ntlm_response(struct cifs_ses *);
extern int setup_ntlmv2_rsp(struct cifs_ses *, const struct nls_table *);
extern int cifs_crypto_shash_allocate(struct TCP_Server_Info *);
extern void cifs_crypto_shash_release(struct TCP_Server_Info *);
extern int calc_seckey(struct cifs_ses *);
>>>>>>> 02f8c6ae

#ifdef CONFIG_CIFS_WEAK_PW_HASH
extern int calc_lanman_hash(const char *password, const char *cryptkey,
				bool encrypt, char *lnm_session_key);
#endif /* CIFS_WEAK_PW_HASH */
#ifdef CONFIG_CIFS_DNOTIFY_EXPERIMENTAL /* unused temporarily */
extern int CIFSSMBNotify(const int xid, struct cifs_tcon *tcon,
			const int notify_subdirs, const __u16 netfid,
			__u32 filter, struct file *file, int multishot,
			const struct nls_table *nls_codepage);
#endif /* was needed for dnotify, and will be needed for inotify when VFS fix */
extern int CIFSSMBCopy(int xid,
			struct cifs_tcon *source_tcon,
			const char *fromName,
			const __u16 target_tid,
			const char *toName, const int flags,
			const struct nls_table *nls_codepage,
			int remap_special_chars);
<<<<<<< HEAD
extern int CIFSSMBNotify(const int xid, struct cifsTconInfo *tcon,
			const int notify_subdirs, const __u16 netfid,
			__u32 filter, struct file *file, int multishot,
			const struct nls_table *nls_codepage);
extern ssize_t CIFSSMBQAllEAs(const int xid, struct cifsTconInfo *tcon,
=======
extern ssize_t CIFSSMBQAllEAs(const int xid, struct cifs_tcon *tcon,
>>>>>>> 02f8c6ae
			const unsigned char *searchName,
			const unsigned char *ea_name, char *EAData,
			size_t bufsize, const struct nls_table *nls_codepage,
			int remap_special_chars);
<<<<<<< HEAD
extern int CIFSSMBSetEA(const int xid, struct cifsTconInfo *tcon,
=======
extern int CIFSSMBSetEA(const int xid, struct cifs_tcon *tcon,
>>>>>>> 02f8c6ae
		const char *fileName, const char *ea_name,
		const void *ea_value, const __u16 ea_value_len,
		const struct nls_table *nls_codepage, int remap_special_chars);
extern int CIFSSMBGetCIFSACL(const int xid, struct cifs_tcon *tcon,
			__u16 fid, struct cifs_ntsd **acl_inf, __u32 *buflen);
extern int CIFSSMBSetCIFSACL(const int, struct cifs_tcon *, __u16,
			struct cifs_ntsd *, __u32);
extern int CIFSSMBGetPosixACL(const int xid, struct cifs_tcon *tcon,
		const unsigned char *searchName,
		char *acl_inf, const int buflen, const int acl_type,
		const struct nls_table *nls_codepage, int remap_special_chars);
extern int CIFSSMBSetPosixACL(const int xid, struct cifs_tcon *tcon,
		const unsigned char *fileName,
		const char *local_acl, const int buflen, const int acl_type,
		const struct nls_table *nls_codepage, int remap_special_chars);
extern int CIFSGetExtAttr(const int xid, struct cifs_tcon *tcon,
			const int netfid, __u64 *pExtAttrBits, __u64 *pMask);
extern void cifs_autodisable_serverino(struct cifs_sb_info *cifs_sb);
extern bool CIFSCouldBeMFSymlink(const struct cifs_fattr *fattr);
extern int CIFSCheckMFSymlink(struct cifs_fattr *fattr,
		const unsigned char *path,
		struct cifs_sb_info *cifs_sb, int xid);
<<<<<<< HEAD
=======
extern int mdfour(unsigned char *, unsigned char *, int);
extern int E_md4hash(const unsigned char *passwd, unsigned char *p16);
extern int SMBencrypt(unsigned char *passwd, const unsigned char *c8,
			unsigned char *p24);

/* asynchronous write support */
struct cifs_writedata {
	struct kref			refcount;
	enum writeback_sync_modes	sync_mode;
	struct work_struct		work;
	struct cifsFileInfo		*cfile;
	__u64				offset;
	unsigned int			bytes;
	int				result;
	unsigned int			nr_pages;
	struct page			*pages[1];
};

int cifs_async_writev(struct cifs_writedata *wdata);
struct cifs_writedata *cifs_writedata_alloc(unsigned int nr_pages);
void cifs_writedata_release(struct kref *refcount);

>>>>>>> 02f8c6ae
#endif			/* _CIFSPROTO_H */<|MERGE_RESOLUTION|>--- conflicted
+++ resolved
@@ -53,11 +53,6 @@
 	cFYI(1, "CIFS VFS: leaving %s (xid = %d) rc = %d",	\
 	     __func__, curr_xid, (int)rc);			\
 } while (0)
-<<<<<<< HEAD
-extern char *build_path_from_dentry(struct dentry *);
-extern char *cifs_build_path_to_root(struct cifs_sb_info *cifs_sb,
-					struct cifsTconInfo *tcon);
-=======
 extern int init_cifs_idmap(void);
 extern void exit_cifs_idmap(void);
 extern void cifs_destroy_idmaptrees(void);
@@ -65,7 +60,6 @@
 extern char *cifs_build_path_to_root(struct smb_vol *vol,
 				     struct cifs_sb_info *cifs_sb,
 				     struct cifs_tcon *tcon);
->>>>>>> 02f8c6ae
 extern char *build_wildcard_path_from_dentry(struct dentry *direntry);
 extern char *cifs_compose_mount_options(const char *sb_mountdata,
 		const char *fullpath, const struct dfs_info3_param *ref,
@@ -74,17 +68,10 @@
 extern struct mid_q_entry *AllocMidQEntry(const struct smb_hdr *smb_buffer,
 					struct TCP_Server_Info *server);
 extern void DeleteMidQEntry(struct mid_q_entry *midEntry);
-<<<<<<< HEAD
-extern int cifs_call_async(struct TCP_Server_Info *server,
-			   struct smb_hdr *in_buf, mid_callback_t *callback,
-			   void *cbdata);
-extern int SendReceive(const unsigned int /* xid */ , struct cifsSesInfo *,
-=======
 extern int cifs_call_async(struct TCP_Server_Info *server, struct kvec *iov,
 			   unsigned int nvec, mid_callback_t *callback,
 			   void *cbdata, bool ignore_pend);
 extern int SendReceive(const unsigned int /* xid */ , struct cifs_ses *,
->>>>>>> 02f8c6ae
 			struct smb_hdr * /* input */ ,
 			struct smb_hdr * /* out */ ,
 			int * /* bytes returned */ , const int long_op);
@@ -104,11 +91,8 @@
 extern bool is_valid_oplock_break(struct smb_hdr *smb,
 				  struct TCP_Server_Info *);
 extern bool is_size_safe_to_change(struct cifsInodeInfo *, __u64 eof);
-<<<<<<< HEAD
-=======
 extern void cifs_update_eof(struct cifsInodeInfo *cifsi, loff_t offset,
 			    unsigned int bytes_written);
->>>>>>> 02f8c6ae
 extern struct cifsFileInfo *find_writable_file(struct cifsInodeInfo *, bool);
 extern struct cifsFileInfo *find_readable_file(struct cifsInodeInfo *, bool);
 extern unsigned int smbCalcSize(struct smb_hdr *ptr);
@@ -118,22 +102,14 @@
 extern int cifs_set_port(struct sockaddr *addr, const unsigned short int port);
 extern int cifs_fill_sockaddr(struct sockaddr *dst, const char *src, int len,
 				const unsigned short int port);
-<<<<<<< HEAD
-extern int map_smb_to_linux_error(struct smb_hdr *smb, int logErr);
-=======
 extern int map_smb_to_linux_error(struct smb_hdr *smb, bool logErr);
->>>>>>> 02f8c6ae
 extern void header_assemble(struct smb_hdr *, char /* command */ ,
 			    const struct cifs_tcon *, int /* length of
 			    fixed section (word count) in two byte units */);
 extern int small_smb_init_no_tc(const int smb_cmd, const int wct,
 				struct cifs_ses *ses,
 				void **request_buf);
-<<<<<<< HEAD
-extern int CIFS_SessSetup(unsigned int xid, struct cifsSesInfo *ses,
-=======
 extern int CIFS_SessSetup(unsigned int xid, struct cifs_ses *ses,
->>>>>>> 02f8c6ae
 			     const struct nls_table *nls_cp);
 extern __u16 GetNextMid(struct TCP_Server_Info *server);
 extern struct timespec cifs_NTtimeToUnix(__le64 utc_nanoseconds_since_1601);
@@ -172,11 +148,8 @@
 extern int mode_to_cifs_acl(struct inode *inode, const char *path, __u64);
 extern struct cifs_ntsd *get_cifs_acl(struct cifs_sb_info *, struct inode *,
 					const char *, u32 *);
-<<<<<<< HEAD
-=======
 extern int set_cifs_acl(struct cifs_ntsd *, __u32, struct inode *,
 				const char *);
->>>>>>> 02f8c6ae
 
 extern void cifs_setup_cifs_sb(struct smb_vol *pvolume_info,
 			       struct cifs_sb_info *cifs_sb);
@@ -191,13 +164,8 @@
 void cifs_proc_clean(void);
 
 extern int cifs_negotiate_protocol(unsigned int xid,
-<<<<<<< HEAD
-				  struct cifsSesInfo *ses);
-extern int cifs_setup_session(unsigned int xid, struct cifsSesInfo *ses,
-=======
 				  struct cifs_ses *ses);
 extern int cifs_setup_session(unsigned int xid, struct cifs_ses *ses,
->>>>>>> 02f8c6ae
 			struct nls_table *nls_info);
 extern int CIFSSMBNegotiate(unsigned int xid, struct cifs_ses *ses);
 
@@ -216,15 +184,9 @@
 extern int CIFSFindClose(const int, struct cifs_tcon *tcon,
 			const __u16 search_handle);
 
-<<<<<<< HEAD
-extern int CIFSSMBQFileInfo(const int xid, struct cifsTconInfo *tcon,
-			u16 netfid, FILE_ALL_INFO *pFindData);
-extern int CIFSSMBQPathInfo(const int xid, struct cifsTconInfo *tcon,
-=======
 extern int CIFSSMBQFileInfo(const int xid, struct cifs_tcon *tcon,
 			u16 netfid, FILE_ALL_INFO *pFindData);
 extern int CIFSSMBQPathInfo(const int xid, struct cifs_tcon *tcon,
->>>>>>> 02f8c6ae
 			const unsigned char *searchName,
 			FILE_ALL_INFO *findData,
 			int legacy /* whether to use old info level */,
@@ -234,11 +196,7 @@
 			FILE_ALL_INFO *findData,
 			const struct nls_table *nls_codepage, int remap);
 
-<<<<<<< HEAD
-extern int CIFSSMBUnixQFileInfo(const int xid, struct cifsTconInfo *tcon,
-=======
 extern int CIFSSMBUnixQFileInfo(const int xid, struct cifs_tcon *tcon,
->>>>>>> 02f8c6ae
 			u16 netfid, FILE_UNIX_BASIC_INFO *pFindData);
 extern int CIFSSMBUnixQPathInfo(const int xid,
 			struct cifs_tcon *tcon,
@@ -406,15 +364,6 @@
 			const __u64 offset, const __u32 numUnlock,
 			const __u32 numLock, const __u8 lockType,
 			const bool waitFlag, const __u8 oplock_level);
-<<<<<<< HEAD
-extern int CIFSSMBPosixLock(const int xid, struct cifsTconInfo *tcon,
-			const __u16 smb_file_id, const int get_flag,
-			const __u64 len, struct file_lock *,
-			const __u16 lock_type, const bool waitFlag);
-extern int CIFSSMBTDis(const int xid, struct cifsTconInfo *tcon);
-extern int CIFSSMBEcho(struct TCP_Server_Info *server);
-extern int CIFSSMBLogoff(const int xid, struct cifsSesInfo *ses);
-=======
 extern int CIFSSMBPosixLock(const int xid, struct cifs_tcon *tcon,
 			const __u16 smb_file_id, const int get_flag,
 			const __u64 len, struct file_lock *,
@@ -422,7 +371,6 @@
 extern int CIFSSMBTDis(const int xid, struct cifs_tcon *tcon);
 extern int CIFSSMBEcho(struct TCP_Server_Info *server);
 extern int CIFSSMBLogoff(const int xid, struct cifs_ses *ses);
->>>>>>> 02f8c6ae
 
 extern struct cifs_ses *sesInfoAlloc(void);
 extern void sesInfoFree(struct cifs_ses *);
@@ -435,21 +383,12 @@
 extern int cifs_verify_signature(struct smb_hdr *,
 				 struct TCP_Server_Info *server,
 				__u32 expected_sequence_number);
-<<<<<<< HEAD
-extern void SMBNTencrypt(unsigned char *, unsigned char *, unsigned char *);
-extern int setup_ntlm_response(struct cifsSesInfo *);
-extern int setup_ntlmv2_rsp(struct cifsSesInfo *, const struct nls_table *);
-extern int cifs_crypto_shash_allocate(struct TCP_Server_Info *);
-extern void cifs_crypto_shash_release(struct TCP_Server_Info *);
-extern int calc_seckey(struct cifsSesInfo *);
-=======
 extern int SMBNTencrypt(unsigned char *, unsigned char *, unsigned char *);
 extern int setup_ntlm_response(struct cifs_ses *);
 extern int setup_ntlmv2_rsp(struct cifs_ses *, const struct nls_table *);
 extern int cifs_crypto_shash_allocate(struct TCP_Server_Info *);
 extern void cifs_crypto_shash_release(struct TCP_Server_Info *);
 extern int calc_seckey(struct cifs_ses *);
->>>>>>> 02f8c6ae
 
 #ifdef CONFIG_CIFS_WEAK_PW_HASH
 extern int calc_lanman_hash(const char *password, const char *cryptkey,
@@ -468,24 +407,12 @@
 			const char *toName, const int flags,
 			const struct nls_table *nls_codepage,
 			int remap_special_chars);
-<<<<<<< HEAD
-extern int CIFSSMBNotify(const int xid, struct cifsTconInfo *tcon,
-			const int notify_subdirs, const __u16 netfid,
-			__u32 filter, struct file *file, int multishot,
-			const struct nls_table *nls_codepage);
-extern ssize_t CIFSSMBQAllEAs(const int xid, struct cifsTconInfo *tcon,
-=======
 extern ssize_t CIFSSMBQAllEAs(const int xid, struct cifs_tcon *tcon,
->>>>>>> 02f8c6ae
 			const unsigned char *searchName,
 			const unsigned char *ea_name, char *EAData,
 			size_t bufsize, const struct nls_table *nls_codepage,
 			int remap_special_chars);
-<<<<<<< HEAD
-extern int CIFSSMBSetEA(const int xid, struct cifsTconInfo *tcon,
-=======
 extern int CIFSSMBSetEA(const int xid, struct cifs_tcon *tcon,
->>>>>>> 02f8c6ae
 		const char *fileName, const char *ea_name,
 		const void *ea_value, const __u16 ea_value_len,
 		const struct nls_table *nls_codepage, int remap_special_chars);
@@ -508,8 +435,6 @@
 extern int CIFSCheckMFSymlink(struct cifs_fattr *fattr,
 		const unsigned char *path,
 		struct cifs_sb_info *cifs_sb, int xid);
-<<<<<<< HEAD
-=======
 extern int mdfour(unsigned char *, unsigned char *, int);
 extern int E_md4hash(const unsigned char *passwd, unsigned char *p16);
 extern int SMBencrypt(unsigned char *passwd, const unsigned char *c8,
@@ -532,5 +457,4 @@
 struct cifs_writedata *cifs_writedata_alloc(unsigned int nr_pages);
 void cifs_writedata_release(struct kref *refcount);
 
->>>>>>> 02f8c6ae
 #endif			/* _CIFSPROTO_H */