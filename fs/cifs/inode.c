--- conflicted
+++ resolved
@@ -174,17 +174,6 @@
 	if (fattr->cf_flags & CIFS_FATTR_DFS_REFERRAL)
 		inode->i_flags |= S_AUTOMOUNT;
 	cifs_set_ops(inode);
-}
-
-void
-cifs_fill_uniqueid(struct super_block *sb, struct cifs_fattr *fattr)
-{
-	struct cifs_sb_info *cifs_sb = CIFS_SB(sb);
-
-	if (cifs_sb->mnt_cifs_flags & CIFS_MOUNT_SERVER_INUM)
-		return;
-
-	fattr->cf_uniqueid = iunique(sb, ROOT_I);
 }
 
 void
@@ -306,11 +295,7 @@
 	struct inode *inode = filp->f_path.dentry->d_inode;
 	struct cifs_sb_info *cifs_sb = CIFS_SB(inode->i_sb);
 	struct cifsFileInfo *cfile = filp->private_data;
-<<<<<<< HEAD
-	struct cifsTconInfo *tcon = tlink_tcon(cfile->tlink);
-=======
 	struct cifs_tcon *tcon = tlink_tcon(cfile->tlink);
->>>>>>> 02f8c6ae
 
 	xid = GetXid();
 	rc = CIFSSMBUnixQFileInfo(xid, tcon, cfile->netfid, &find_data);
@@ -333,11 +318,7 @@
 	int rc;
 	FILE_UNIX_BASIC_INFO find_data;
 	struct cifs_fattr fattr;
-<<<<<<< HEAD
-	struct cifsTconInfo *tcon;
-=======
 	struct cifs_tcon *tcon;
->>>>>>> 02f8c6ae
 	struct tcon_link *tlink;
 	struct cifs_sb_info *cifs_sb = CIFS_SB(sb);
 
@@ -392,12 +373,8 @@
 	int oplock = 0;
 	__u16 netfid;
 	struct tcon_link *tlink;
-<<<<<<< HEAD
-	struct cifsTconInfo *tcon;
-=======
 	struct cifs_tcon *tcon;
 	struct cifs_io_parms io_parms;
->>>>>>> 02f8c6ae
 	char buf[24];
 	unsigned int bytes_read;
 	char *pbuf;
@@ -429,11 +406,6 @@
 	if (rc == 0) {
 		int buf_type = CIFS_NO_BUFFER;
 			/* Read header */
-<<<<<<< HEAD
-		rc = CIFSSMBRead(xid, tcon, netfid,
-				 24 /* length */, 0 /* offset */,
-				 &bytes_read, &pbuf, &buf_type);
-=======
 		io_parms.netfid = netfid;
 		io_parms.pid = current->tgid;
 		io_parms.tcon = tcon;
@@ -441,7 +413,6 @@
 		io_parms.length = 24;
 		rc = CIFSSMBRead(xid, &io_parms, &bytes_read, &pbuf,
 				 &buf_type);
->>>>>>> 02f8c6ae
 		if ((rc == 0) && (bytes_read >= 8)) {
 			if (memcmp("IntxBLK", pbuf, 8) == 0) {
 				cFYI(1, "Block device");
@@ -502,11 +473,7 @@
 	char ea_value[4];
 	__u32 mode;
 	struct tcon_link *tlink;
-<<<<<<< HEAD
-	struct cifsTconInfo *tcon;
-=======
 	struct cifs_tcon *tcon;
->>>>>>> 02f8c6ae
 
 	tlink = cifs_sb_tlink(cifs_sb);
 	if (IS_ERR(tlink))
@@ -540,11 +507,7 @@
 cifs_all_info_to_fattr(struct cifs_fattr *fattr, FILE_ALL_INFO *info,
 		       struct cifs_sb_info *cifs_sb, bool adjust_tz)
 {
-<<<<<<< HEAD
-	struct cifsTconInfo *tcon = cifs_sb_master_tcon(cifs_sb);
-=======
 	struct cifs_tcon *tcon = cifs_sb_master_tcon(cifs_sb);
->>>>>>> 02f8c6ae
 
 	memset(fattr, 0, sizeof(*fattr));
 	fattr->cf_cifsattrs = le32_to_cpu(info->Attributes);
@@ -595,26 +558,16 @@
 	struct inode *inode = filp->f_path.dentry->d_inode;
 	struct cifs_sb_info *cifs_sb = CIFS_SB(inode->i_sb);
 	struct cifsFileInfo *cfile = filp->private_data;
-<<<<<<< HEAD
-	struct cifsTconInfo *tcon = tlink_tcon(cfile->tlink);
-=======
 	struct cifs_tcon *tcon = tlink_tcon(cfile->tlink);
->>>>>>> 02f8c6ae
 
 	xid = GetXid();
 	rc = CIFSSMBQFileInfo(xid, tcon, cfile->netfid, &find_data);
 	if (rc == -EOPNOTSUPP || rc == -EINVAL) {
 		/*
 		 * FIXME: legacy server -- fall back to path-based call?
-<<<<<<< HEAD
- 		 * for now, just skip revalidating and mark inode for
- 		 * immediate reval.
- 		 */
-=======
 		 * for now, just skip revalidating and mark inode for
 		 * immediate reval.
 		 */
->>>>>>> 02f8c6ae
 		rc = 0;
 		CIFS_I(inode)->time = 0;
 		goto cgfi_exit;
@@ -642,11 +595,7 @@
 	struct super_block *sb, int xid, const __u16 *pfid)
 {
 	int rc = 0, tmprc;
-<<<<<<< HEAD
-	struct cifsTconInfo *pTcon;
-=======
 	struct cifs_tcon *pTcon;
->>>>>>> 02f8c6ae
 	struct tcon_link *tlink;
 	struct cifs_sb_info *cifs_sb = CIFS_SB(sb);
 	char *buf = NULL;
@@ -791,13 +740,8 @@
 	.lookup = cifs_lookup,
 };
 
-<<<<<<< HEAD
-char *cifs_build_path_to_root(struct cifs_sb_info *cifs_sb,
-				struct cifsTconInfo *tcon)
-=======
 char *cifs_build_path_to_root(struct smb_vol *vol, struct cifs_sb_info *cifs_sb,
 			      struct cifs_tcon *tcon)
->>>>>>> 02f8c6ae
 {
 	int pplen = vol->prepath ? strlen(vol->prepath) : 0;
 	int dfsplen;
@@ -882,16 +826,6 @@
 {
 	struct dentry *dentry;
 
-<<<<<<< HEAD
-	spin_lock(&dcache_lock);
-	list_for_each_entry(dentry, &inode->i_dentry, d_alias) {
-		if (!d_unhashed(dentry) || IS_ROOT(dentry)) {
-			spin_unlock(&dcache_lock);
-			return true;
-		}
-	}
-	spin_unlock(&dcache_lock);
-=======
 	spin_lock(&inode->i_lock);
 	list_for_each_entry(dentry, &inode->i_dentry, d_alias) {
 		if (!d_unhashed(dentry) || IS_ROOT(dentry)) {
@@ -900,7 +834,6 @@
 		}
 	}
 	spin_unlock(&inode->i_lock);
->>>>>>> 02f8c6ae
 	return false;
 }
 
@@ -936,11 +869,8 @@
 			inode->i_flags |= S_NOATIME | S_NOCMTIME;
 		if (inode->i_state & I_NEW) {
 			inode->i_ino = hash;
-<<<<<<< HEAD
-=======
 			if (S_ISREG(inode->i_mode))
 				inode->i_data.backing_dev_info = sb->s_bdi;
->>>>>>> 02f8c6ae
 #ifdef CONFIG_CIFS_FSCACHE
 			/* initialize per-inode cache cookie pointer */
 			CIFS_I(inode)->fscache = NULL;
@@ -959,24 +889,11 @@
 	struct cifs_sb_info *cifs_sb = CIFS_SB(sb);
 	struct inode *inode = NULL;
 	long rc;
-<<<<<<< HEAD
-	char *full_path;
-	struct cifsTconInfo *tcon = cifs_sb_master_tcon(cifs_sb);
-
-	full_path = cifs_build_path_to_root(cifs_sb, tcon);
-	if (full_path == NULL)
-		return ERR_PTR(-ENOMEM);
-
-	xid = GetXid();
-	if (tcon->unix_ext)
-		rc = cifs_get_inode_info_unix(&inode, full_path, sb, xid);
-=======
 	struct cifs_tcon *tcon = cifs_sb_master_tcon(cifs_sb);
 
 	xid = GetXid();
 	if (tcon->unix_ext)
 		rc = cifs_get_inode_info_unix(&inode, "", sb, xid);
->>>>>>> 02f8c6ae
 	else
 		rc = cifs_get_inode_info(&inode, "", NULL, sb, xid, NULL);
 
@@ -1004,10 +921,6 @@
 	}
 
 out:
-<<<<<<< HEAD
-	kfree(full_path);
-=======
->>>>>>> 02f8c6ae
 	/* can not call macro FreeXid here since in a void func
 	 * TODO: This is no longer true
 	 */
@@ -1028,11 +941,7 @@
 	struct cifsInodeInfo *cifsInode = CIFS_I(inode);
 	struct cifs_sb_info *cifs_sb = CIFS_SB(inode->i_sb);
 	struct tcon_link *tlink = NULL;
-<<<<<<< HEAD
-	struct cifsTconInfo *pTcon;
-=======
 	struct cifs_tcon *pTcon;
->>>>>>> 02f8c6ae
 	FILE_BASIC_INFO	info_buf;
 
 	if (attrs == NULL)
@@ -1150,11 +1059,7 @@
 	struct cifsInodeInfo *cifsInode = CIFS_I(inode);
 	struct cifs_sb_info *cifs_sb = CIFS_SB(inode->i_sb);
 	struct tcon_link *tlink;
-<<<<<<< HEAD
-	struct cifsTconInfo *tcon;
-=======
 	struct cifs_tcon *tcon;
->>>>>>> 02f8c6ae
 	__u32 dosattr, origattr;
 	FILE_BASIC_INFO *info_buf = NULL;
 
@@ -1272,11 +1177,7 @@
 	struct super_block *sb = dir->i_sb;
 	struct cifs_sb_info *cifs_sb = CIFS_SB(sb);
 	struct tcon_link *tlink;
-<<<<<<< HEAD
-	struct cifsTconInfo *tcon;
-=======
 	struct cifs_tcon *tcon;
->>>>>>> 02f8c6ae
 	struct iattr *attrs = NULL;
 	__u32 dosattr = 0, origattr = 0;
 
@@ -1374,11 +1275,7 @@
 	int xid;
 	struct cifs_sb_info *cifs_sb;
 	struct tcon_link *tlink;
-<<<<<<< HEAD
-	struct cifsTconInfo *pTcon;
-=======
 	struct cifs_tcon *pTcon;
->>>>>>> 02f8c6ae
 	char *full_path = NULL;
 	struct inode *newinode = NULL;
 	struct cifs_fattr fattr;
@@ -1556,11 +1453,7 @@
 	int xid;
 	struct cifs_sb_info *cifs_sb;
 	struct tcon_link *tlink;
-<<<<<<< HEAD
-	struct cifsTconInfo *pTcon;
-=======
 	struct cifs_tcon *pTcon;
->>>>>>> 02f8c6ae
 	char *full_path = NULL;
 	struct cifsInodeInfo *cifsInode;
 
@@ -1617,11 +1510,7 @@
 {
 	struct cifs_sb_info *cifs_sb = CIFS_SB(from_dentry->d_sb);
 	struct tcon_link *tlink;
-<<<<<<< HEAD
-	struct cifsTconInfo *pTcon;
-=======
 	struct cifs_tcon *pTcon;
->>>>>>> 02f8c6ae
 	__u16 srcfid;
 	int oplock, rc;
 
@@ -1673,11 +1562,7 @@
 	char *toName = NULL;
 	struct cifs_sb_info *cifs_sb;
 	struct tcon_link *tlink;
-<<<<<<< HEAD
-	struct cifsTconInfo *tcon;
-=======
 	struct cifs_tcon *tcon;
->>>>>>> 02f8c6ae
 	FILE_UNIX_BASIC_INFO *info_buf_source = NULL;
 	FILE_UNIX_BASIC_INFO *info_buf_target;
 	int xid, rc, tmprc;
@@ -1777,82 +1662,6 @@
 
 	if (!lookupCacheEnabled)
 		return true;
-<<<<<<< HEAD
-
-	if (cifs_i->time == 0)
-		return true;
-
-	if (!time_in_range(jiffies, cifs_i->time,
-				cifs_i->time + cifs_sb->actimeo))
-		return true;
-
-	/* hardlinked files w/ noserverino get "special" treatment */
-	if (!(cifs_sb->mnt_cifs_flags & CIFS_MOUNT_SERVER_INUM) &&
-	    S_ISREG(inode->i_mode) && inode->i_nlink != 1)
-		return true;
-
-	return false;
-}
-
-/*
- * Zap the cache. Called when invalid_mapping flag is set.
- */
-static void
-cifs_invalidate_mapping(struct inode *inode)
-{
-	int rc;
-	struct cifsInodeInfo *cifs_i = CIFS_I(inode);
-
-	cifs_i->invalid_mapping = false;
-
-	/* write back any cached data */
-	if (inode->i_mapping && inode->i_mapping->nrpages != 0) {
-		rc = filemap_write_and_wait(inode->i_mapping);
-		mapping_set_error(inode->i_mapping, rc);
-	}
-	invalidate_remote_inode(inode);
-	cifs_fscache_reset_inode_cookie(inode);
-}
-
-int cifs_revalidate_file(struct file *filp)
-{
-	int rc = 0;
-	struct inode *inode = filp->f_path.dentry->d_inode;
-	struct cifsFileInfo *cfile = (struct cifsFileInfo *) filp->private_data;
-
-	if (!cifs_inode_needs_reval(inode))
-		goto check_inval;
-
-	if (tlink_tcon(cfile->tlink)->unix_ext)
-		rc = cifs_get_file_info_unix(filp);
-	else
-		rc = cifs_get_file_info(filp);
-
-check_inval:
-	if (CIFS_I(inode)->invalid_mapping)
-		cifs_invalidate_mapping(inode);
-
-	return rc;
-}
-
-/* revalidate a dentry's inode attributes */
-int cifs_revalidate_dentry(struct dentry *dentry)
-{
-	int xid;
-	int rc = 0;
-	char *full_path = NULL;
-	struct inode *inode = dentry->d_inode;
-	struct super_block *sb = dentry->d_sb;
-
-	if (inode == NULL)
-		return -ENOENT;
-
-	xid = GetXid();
-
-	if (!cifs_inode_needs_reval(inode))
-		goto check_inval;
-
-=======
 
 	if (cifs_i->time == 0)
 		return true;
@@ -1926,18 +1735,16 @@
 
 	xid = GetXid();
 
->>>>>>> 02f8c6ae
 	/* can not safely grab the rename sem here if rename calls revalidate
 	   since that would deadlock */
 	full_path = build_path_from_dentry(dentry);
 	if (full_path == NULL) {
 		rc = -ENOMEM;
-<<<<<<< HEAD
-		goto check_inval;
-	}
-
-	cFYI(1, "Revalidate: %s inode 0x%p count %d dentry: 0x%p d_time %ld "
-		 "jiffies %ld", full_path, inode, inode->i_count.counter,
+		goto out;
+	}
+
+	cFYI(1, "Update attributes: %s inode 0x%p count %d dentry: 0x%p d_time "
+		 "%ld jiffies %ld", full_path, inode, inode->i_count.counter,
 		 dentry, dentry->d_time, jiffies);
 
 	if (cifs_sb_master_tcon(CIFS_SB(sb))->unix_ext)
@@ -1946,23 +1753,6 @@
 		rc = cifs_get_inode_info(&inode, full_path, NULL, sb,
 					 xid, NULL);
 
-check_inval:
-	if (CIFS_I(inode)->invalid_mapping)
-		cifs_invalidate_mapping(inode);
-=======
-		goto out;
-	}
-
-	cFYI(1, "Update attributes: %s inode 0x%p count %d dentry: 0x%p d_time "
-		 "%ld jiffies %ld", full_path, inode, inode->i_count.counter,
-		 dentry, dentry->d_time, jiffies);
-
-	if (cifs_sb_master_tcon(CIFS_SB(sb))->unix_ext)
-		rc = cifs_get_inode_info_unix(&inode, full_path, sb, xid);
-	else
-		rc = cifs_get_inode_info(&inode, full_path, NULL, sb,
-					 xid, NULL);
-
 out:
 	kfree(full_path);
 	FreeXid(xid);
@@ -1977,7 +1767,6 @@
 	rc = cifs_revalidate_file_attr(filp);
 	if (rc)
 		return rc;
->>>>>>> 02f8c6ae
 
 	if (CIFS_I(inode)->invalid_mapping)
 		rc = cifs_invalidate_mapping(inode);
@@ -2003,28 +1792,6 @@
 		 struct kstat *stat)
 {
 	struct cifs_sb_info *cifs_sb = CIFS_SB(dentry->d_sb);
-<<<<<<< HEAD
-	struct cifsTconInfo *tcon = cifs_sb_master_tcon(cifs_sb);
-	int err = cifs_revalidate_dentry(dentry);
-
-	if (!err) {
-		generic_fillattr(dentry->d_inode, stat);
-		stat->blksize = CIFS_MAX_MSGSIZE;
-		stat->ino = CIFS_I(dentry->d_inode)->uniqueid;
-
-		/*
-		 * If on a multiuser mount without unix extensions, and the
-		 * admin hasn't overridden them, set the ownership to the
-		 * fsuid/fsgid of the current process.
-		 */
-		if ((cifs_sb->mnt_cifs_flags & CIFS_MOUNT_MULTIUSER) &&
-		    !tcon->unix_ext) {
-			if (!(cifs_sb->mnt_cifs_flags & CIFS_MOUNT_OVERR_UID))
-				stat->uid = current_fsuid();
-			if (!(cifs_sb->mnt_cifs_flags & CIFS_MOUNT_OVERR_GID))
-				stat->gid = current_fsgid();
-		}
-=======
 	struct cifs_tcon *tcon = cifs_sb_master_tcon(cifs_sb);
 	struct inode *inode = dentry->d_inode;
 	int rc;
@@ -2061,7 +1828,6 @@
 			stat->uid = current_fsuid();
 		if (!(cifs_sb->mnt_cifs_flags & CIFS_MOUNT_OVERR_GID))
 			stat->gid = current_fsgid();
->>>>>>> 02f8c6ae
 	}
 	return rc;
 }
@@ -2104,12 +1870,8 @@
 	struct cifsInodeInfo *cifsInode = CIFS_I(inode);
 	struct cifs_sb_info *cifs_sb = CIFS_SB(inode->i_sb);
 	struct tcon_link *tlink = NULL;
-<<<<<<< HEAD
-	struct cifsTconInfo *pTcon = NULL;
-=======
 	struct cifs_tcon *pTcon = NULL;
 	struct cifs_io_parms io_parms;
->>>>>>> 02f8c6ae
 
 	/*
 	 * To avoid spurious oplock breaks from server, in the case of
@@ -2131,10 +1893,6 @@
 		cFYI(1, "SetFSize for attrs rc = %d", rc);
 		if ((rc == -EINVAL) || (rc == -EOPNOTSUPP)) {
 			unsigned int bytes_written;
-<<<<<<< HEAD
-			rc = CIFSSMBWrite(xid, pTcon, nfid, 0, attrs->ia_size,
-					  &bytes_written, NULL, NULL, 1);
-=======
 
 			io_parms.netfid = nfid;
 			io_parms.pid = npid;
@@ -2143,7 +1901,6 @@
 			io_parms.length = attrs->ia_size;
 			rc = CIFSSMBWrite(xid, &io_parms, &bytes_written,
 					  NULL, NULL, 1);
->>>>>>> 02f8c6ae
 			cFYI(1, "Wrt seteof rc %d", rc);
 		}
 	} else
@@ -2178,12 +1935,6 @@
 					CIFS_MOUNT_MAP_SPECIAL_CHR);
 			if (rc == 0) {
 				unsigned int bytes_written;
-<<<<<<< HEAD
-				rc = CIFSSMBWrite(xid, pTcon, netfid, 0,
-						  attrs->ia_size,
-						  &bytes_written, NULL,
-						  NULL, 1);
-=======
 
 				io_parms.netfid = netfid;
 				io_parms.pid = current->tgid;
@@ -2193,7 +1944,6 @@
 				rc = CIFSSMBWrite(xid, &io_parms,
 						  &bytes_written,
 						  NULL, NULL,  1);
->>>>>>> 02f8c6ae
 				cFYI(1, "wrt seteof rc %d", rc);
 				CIFSSMBClose(xid, pTcon, netfid);
 			}
@@ -2221,11 +1971,7 @@
 	struct cifsInodeInfo *cifsInode = CIFS_I(inode);
 	struct cifs_sb_info *cifs_sb = CIFS_SB(inode->i_sb);
 	struct tcon_link *tlink;
-<<<<<<< HEAD
-	struct cifsTconInfo *pTcon;
-=======
 	struct cifs_tcon *pTcon;
->>>>>>> 02f8c6ae
 	struct cifs_unix_set_info_args *args = NULL;
 	struct cifsFileInfo *open_file;
 
@@ -2331,20 +2077,6 @@
 		cifs_put_tlink(tlink);
 	}
 
-<<<<<<< HEAD
-	if (!rc) {
-		rc = inode_setattr(inode, attrs);
-
-		/* force revalidate when any of these times are set since some
-		   of the fs types (eg ext3, fat) do not have fine enough
-		   time granularity to match protocol, and we do not have a
-		   a way (yet) to query the server fs's time granularity (and
-		   whether it rounds times down).
-		*/
-		if (!rc && (attrs->ia_valid & (ATTR_MTIME | ATTR_CTIME)))
-			cifsInode->time = 0;
-	}
-=======
 	if (rc)
 		goto out;
 
@@ -2363,7 +2095,6 @@
 	*/
 	if (attrs->ia_valid & (ATTR_MTIME | ATTR_CTIME))
 		cifsInode->time = 0;
->>>>>>> 02f8c6ae
 out:
 	kfree(args);
 	kfree(full_path);
@@ -2526,11 +2257,7 @@
 {
 	struct inode *inode = direntry->d_inode;
 	struct cifs_sb_info *cifs_sb = CIFS_SB(inode->i_sb);
-<<<<<<< HEAD
-	struct cifsTconInfo *pTcon = cifs_sb_master_tcon(cifs_sb);
-=======
 	struct cifs_tcon *pTcon = cifs_sb_master_tcon(cifs_sb);
->>>>>>> 02f8c6ae
 
 	if (pTcon->unix_ext)
 		return cifs_setattr_unix(direntry, attrs);
