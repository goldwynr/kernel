/*
 *   fs/cifs/cifsencrypt.c
 *
 *   Copyright (C) International Business Machines  Corp., 2005,2006
 *   Author(s): Steve French (sfrench@us.ibm.com)
 *
 *   This library is free software; you can redistribute it and/or modify
 *   it under the terms of the GNU Lesser General Public License as published
 *   by the Free Software Foundation; either version 2.1 of the License, or
 *   (at your option) any later version.
 *
 *   This library is distributed in the hope that it will be useful,
 *   but WITHOUT ANY WARRANTY; without even the implied warranty of
 *   MERCHANTABILITY or FITNESS FOR A PARTICULAR PURPOSE.  See
 *   the GNU Lesser General Public License for more details.
 *
 *   You should have received a copy of the GNU Lesser General Public License
 *   along with this library; if not, write to the Free Software
 *   Foundation, Inc., 59 Temple Place, Suite 330, Boston, MA 02111-1307 USA
 */

#include <linux/fs.h>
#include <linux/slab.h>
#include "cifspdu.h"
#include "cifsglob.h"
#include "cifs_debug.h"
#include "cifs_unicode.h"
#include "cifsproto.h"
#include "ntlmssp.h"
#include <linux/ctype.h>
#include <linux/random.h>

/*
 * Calculate and return the CIFS signature based on the mac key and SMB PDU.
 * The 16 byte signature must be allocated by the caller. Note we only use the
 * 1st eight bytes and that the smb header signature field on input contains
 * the sequence number before this function is called. Also, this function
 * should be called with the server->srv_mutex held.
 */
static int cifs_calculate_signature(const struct smb_hdr *cifs_pdu,
				struct TCP_Server_Info *server, char *signature)
{
	int rc;

	if (cifs_pdu == NULL || signature == NULL || server == NULL)
		return -EINVAL;

	if (!server->secmech.sdescmd5) {
		cERROR(1, "%s: Can't generate signature\n", __func__);
		return -1;
	}

	rc = crypto_shash_init(&server->secmech.sdescmd5->shash);
	if (rc) {
		cERROR(1, "%s: Oould not init md5\n", __func__);
		return rc;
	}

	crypto_shash_update(&server->secmech.sdescmd5->shash,
		server->session_key.response, server->session_key.len);

	crypto_shash_update(&server->secmech.sdescmd5->shash,
<<<<<<< HEAD
		cifs_pdu->Protocol, cifs_pdu->smb_buf_length);
=======
		cifs_pdu->Protocol, be32_to_cpu(cifs_pdu->smb_buf_length));
>>>>>>> 02f8c6ae

	rc = crypto_shash_final(&server->secmech.sdescmd5->shash, signature);

	return 0;
}

/* must be called with server->srv_mutex held */
int cifs_sign_smb(struct smb_hdr *cifs_pdu, struct TCP_Server_Info *server,
		  __u32 *pexpected_response_sequence_number)
{
	int rc = 0;
	char smb_signature[20];

	if ((cifs_pdu == NULL) || (server == NULL))
		return -EINVAL;

	if ((cifs_pdu->Flags2 & SMBFLG2_SECURITY_SIGNATURE) == 0)
		return rc;

	cifs_pdu->Signature.Sequence.SequenceNumber =
			cpu_to_le32(server->sequence_number);
	cifs_pdu->Signature.Sequence.Reserved = 0;

	*pexpected_response_sequence_number = server->sequence_number++;
	server->sequence_number++;

	rc = cifs_calculate_signature(cifs_pdu, server, smb_signature);
	if (rc)
		memset(cifs_pdu->Signature.SecuritySignature, 0, 8);
	else
		memcpy(cifs_pdu->Signature.SecuritySignature, smb_signature, 8);

	return rc;
}

static int cifs_calc_signature2(const struct kvec *iov, int n_vec,
				struct TCP_Server_Info *server, char *signature)
{
	int i;
	int rc;

	if (iov == NULL || signature == NULL || server == NULL)
		return -EINVAL;

	if (!server->secmech.sdescmd5) {
		cERROR(1, "%s: Can't generate signature\n", __func__);
		return -1;
	}

	rc = crypto_shash_init(&server->secmech.sdescmd5->shash);
	if (rc) {
		cERROR(1, "%s: Oould not init md5\n", __func__);
		return rc;
	}

	crypto_shash_update(&server->secmech.sdescmd5->shash,
		server->session_key.response, server->session_key.len);

	for (i = 0; i < n_vec; i++) {
		if (iov[i].iov_len == 0)
			continue;
		if (iov[i].iov_base == NULL) {
			cERROR(1, "null iovec entry");
			return -EIO;
		}
		/* The first entry includes a length field (which does not get
		   signed that occupies the first 4 bytes before the header */
		if (i == 0) {
			if (iov[0].iov_len <= 8) /* cmd field at offset 9 */
				break; /* nothing to sign or corrupt header */
			crypto_shash_update(&server->secmech.sdescmd5->shash,
				iov[i].iov_base + 4, iov[i].iov_len - 4);
		} else
			crypto_shash_update(&server->secmech.sdescmd5->shash,
				iov[i].iov_base, iov[i].iov_len);
	}

	rc = crypto_shash_final(&server->secmech.sdescmd5->shash, signature);

	return rc;
}

/* must be called with server->srv_mutex held */
int cifs_sign_smb2(struct kvec *iov, int n_vec, struct TCP_Server_Info *server,
		   __u32 *pexpected_response_sequence_number)
{
	int rc = 0;
	char smb_signature[20];
	struct smb_hdr *cifs_pdu = iov[0].iov_base;

	if ((cifs_pdu == NULL) || (server == NULL))
		return -EINVAL;

	if ((cifs_pdu->Flags2 & SMBFLG2_SECURITY_SIGNATURE) == 0)
		return rc;

	cifs_pdu->Signature.Sequence.SequenceNumber =
				cpu_to_le32(server->sequence_number);
	cifs_pdu->Signature.Sequence.Reserved = 0;

	*pexpected_response_sequence_number = server->sequence_number++;
	server->sequence_number++;

	rc = cifs_calc_signature2(iov, n_vec, server, smb_signature);
	if (rc)
		memset(cifs_pdu->Signature.SecuritySignature, 0, 8);
	else
		memcpy(cifs_pdu->Signature.SecuritySignature, smb_signature, 8);

	return rc;
}

int cifs_verify_signature(struct smb_hdr *cifs_pdu,
			  struct TCP_Server_Info *server,
			  __u32 expected_sequence_number)
{
	unsigned int rc;
	char server_response_sig[8];
	char what_we_think_sig_should_be[20];

	if (cifs_pdu == NULL || server == NULL)
		return -EINVAL;

	if (!server->session_estab)
		return 0;

	if (cifs_pdu->Command == SMB_COM_LOCKING_ANDX) {
		struct smb_com_lock_req *pSMB =
			(struct smb_com_lock_req *)cifs_pdu;
	    if (pSMB->LockType & LOCKING_ANDX_OPLOCK_RELEASE)
			return 0;
	}

	/* BB what if signatures are supposed to be on for session but
	   server does not send one? BB */

	/* Do not need to verify session setups with signature "BSRSPYL "  */
	if (memcmp(cifs_pdu->Signature.SecuritySignature, "BSRSPYL ", 8) == 0)
		cFYI(1, "dummy signature received for smb command 0x%x",
			cifs_pdu->Command);

	/* save off the origiginal signature so we can modify the smb and check
		its signature against what the server sent */
	memcpy(server_response_sig, cifs_pdu->Signature.SecuritySignature, 8);

	cifs_pdu->Signature.Sequence.SequenceNumber =
					cpu_to_le32(expected_sequence_number);
	cifs_pdu->Signature.Sequence.Reserved = 0;

<<<<<<< HEAD
=======
	mutex_lock(&server->srv_mutex);
>>>>>>> 02f8c6ae
	rc = cifs_calculate_signature(cifs_pdu, server,
		what_we_think_sig_should_be);
	mutex_unlock(&server->srv_mutex);

	if (rc)
		return rc;

/*	cifs_dump_mem("what we think it should be: ",
		      what_we_think_sig_should_be, 16); */

	if (memcmp(server_response_sig, what_we_think_sig_should_be, 8))
		return -EACCES;
	else
		return 0;

}

/* first calculate 24 bytes ntlm response and then 16 byte session key */
<<<<<<< HEAD
int setup_ntlm_response(struct cifsSesInfo *ses)
{
=======
int setup_ntlm_response(struct cifs_ses *ses)
{
	int rc = 0;
>>>>>>> 02f8c6ae
	unsigned int temp_len = CIFS_SESS_KEY_SIZE + CIFS_AUTH_RESP_SIZE;
	char temp_key[CIFS_SESS_KEY_SIZE];

	if (!ses)
		return -EINVAL;
<<<<<<< HEAD

	ses->auth_key.response = kmalloc(temp_len, GFP_KERNEL);
	if (!ses->auth_key.response) {
		cERROR(1, "NTLM can't allocate (%u bytes) memory", temp_len);
		return -ENOMEM;
=======

	ses->auth_key.response = kmalloc(temp_len, GFP_KERNEL);
	if (!ses->auth_key.response) {
		cERROR(1, "NTLM can't allocate (%u bytes) memory", temp_len);
		return -ENOMEM;
	}
	ses->auth_key.len = temp_len;

	rc = SMBNTencrypt(ses->password, ses->server->cryptkey,
			ses->auth_key.response + CIFS_SESS_KEY_SIZE);
	if (rc) {
		cFYI(1, "%s Can't generate NTLM response, error: %d",
			__func__, rc);
		return rc;
	}

	rc = E_md4hash(ses->password, temp_key);
	if (rc) {
		cFYI(1, "%s Can't generate NT hash, error: %d", __func__, rc);
		return rc;
>>>>>>> 02f8c6ae
	}
	ses->auth_key.len = temp_len;

	SMBNTencrypt(ses->password, ses->server->cryptkey,
			ses->auth_key.response + CIFS_SESS_KEY_SIZE);

	E_md4hash(ses->password, temp_key);
	mdfour(ses->auth_key.response, temp_key, CIFS_SESS_KEY_SIZE);

<<<<<<< HEAD
	return 0;
=======
	rc = mdfour(ses->auth_key.response, temp_key, CIFS_SESS_KEY_SIZE);
	if (rc)
		cFYI(1, "%s Can't generate NTLM session key, error: %d",
			__func__, rc);

	return rc;
>>>>>>> 02f8c6ae
}

#ifdef CONFIG_CIFS_WEAK_PW_HASH
int calc_lanman_hash(const char *password, const char *cryptkey, bool encrypt,
			char *lnm_session_key)
{
	int i;
	int rc;
	char password_with_pad[CIFS_ENCPWD_SIZE];

	memset(password_with_pad, 0, CIFS_ENCPWD_SIZE);
	if (password)
		strncpy(password_with_pad, password, CIFS_ENCPWD_SIZE);

	if (!encrypt && global_secflags & CIFSSEC_MAY_PLNTXT) {
		memset(lnm_session_key, 0, CIFS_SESS_KEY_SIZE);
		memcpy(lnm_session_key, password_with_pad,
			CIFS_ENCPWD_SIZE);
		return 0;
	}

	/* calculate old style session key */
	/* calling toupper is less broken than repeatedly
	calling nls_toupper would be since that will never
	work for UTF8, but neither handles multibyte code pages
	but the only alternative would be converting to UCS-16 (Unicode)
	(using a routine something like UniStrupr) then
	uppercasing and then converting back from Unicode - which
	would only worth doing it if we knew it were utf8. Basically
	utf8 and other multibyte codepages each need their own strupper
	function since a byte at a time will ont work. */

	for (i = 0; i < CIFS_ENCPWD_SIZE; i++)
		password_with_pad[i] = toupper(password_with_pad[i]);

	rc = SMBencrypt(password_with_pad, cryptkey, lnm_session_key);

	return rc;
}
#endif /* CIFS_WEAK_PW_HASH */

/* Build a proper attribute value/target info pairs blob.
 * Fill in netbios and dns domain name and workstation name
 * and client time (total five av pairs and + one end of fields indicator.
 * Allocate domain name which gets freed when session struct is deallocated.
 */
static int
<<<<<<< HEAD
build_avpair_blob(struct cifsSesInfo *ses, const struct nls_table *nls_cp)
=======
build_avpair_blob(struct cifs_ses *ses, const struct nls_table *nls_cp)
>>>>>>> 02f8c6ae
{
	unsigned int dlen;
	unsigned int wlen;
	unsigned int size = 6 * sizeof(struct ntlmssp2_name);
	__le64  curtime;
	char *defdmname = "WORKGROUP";
	unsigned char *blobptr;
	struct ntlmssp2_name *attrptr;

	if (!ses->domainName) {
		ses->domainName = kstrdup(defdmname, GFP_KERNEL);
		if (!ses->domainName)
			return -ENOMEM;
	}

	dlen = strlen(ses->domainName);
	wlen = strlen(ses->server->hostname);

	/* The length of this blob is a size which is
	 * six times the size of a structure which holds name/size +
	 * two times the unicode length of a domain name +
	 * two times the unicode length of a server name +
	 * size of a timestamp (which is 8 bytes).
	 */
	ses->auth_key.len = size + 2 * (2 * dlen) + 2 * (2 * wlen) + 8;
	ses->auth_key.response = kzalloc(ses->auth_key.len, GFP_KERNEL);
	if (!ses->auth_key.response) {
		ses->auth_key.len = 0;
		cERROR(1, "Challenge target info allocation failure");
		return -ENOMEM;
	}

	blobptr = ses->auth_key.response;
	attrptr = (struct ntlmssp2_name *) blobptr;

	attrptr->type = cpu_to_le16(NTLMSSP_AV_NB_DOMAIN_NAME);
	attrptr->length = cpu_to_le16(2 * dlen);
	blobptr = (unsigned char *)attrptr + sizeof(struct ntlmssp2_name);
	cifs_strtoUCS((__le16 *)blobptr, ses->domainName, dlen, nls_cp);

	blobptr += 2 * dlen;
	attrptr = (struct ntlmssp2_name *) blobptr;

	attrptr->type = cpu_to_le16(NTLMSSP_AV_NB_COMPUTER_NAME);
	attrptr->length = cpu_to_le16(2 * wlen);
	blobptr = (unsigned char *)attrptr + sizeof(struct ntlmssp2_name);
	cifs_strtoUCS((__le16 *)blobptr, ses->server->hostname, wlen, nls_cp);

	blobptr += 2 * wlen;
	attrptr = (struct ntlmssp2_name *) blobptr;

	attrptr->type = cpu_to_le16(NTLMSSP_AV_DNS_DOMAIN_NAME);
	attrptr->length = cpu_to_le16(2 * dlen);
	blobptr = (unsigned char *)attrptr + sizeof(struct ntlmssp2_name);
	cifs_strtoUCS((__le16 *)blobptr, ses->domainName, dlen, nls_cp);

	blobptr += 2 * dlen;
	attrptr = (struct ntlmssp2_name *) blobptr;

	attrptr->type = cpu_to_le16(NTLMSSP_AV_DNS_COMPUTER_NAME);
	attrptr->length = cpu_to_le16(2 * wlen);
	blobptr = (unsigned char *)attrptr + sizeof(struct ntlmssp2_name);
	cifs_strtoUCS((__le16 *)blobptr, ses->server->hostname, wlen, nls_cp);

	blobptr += 2 * wlen;
	attrptr = (struct ntlmssp2_name *) blobptr;

	attrptr->type = cpu_to_le16(NTLMSSP_AV_TIMESTAMP);
	attrptr->length = cpu_to_le16(sizeof(__le64));
	blobptr = (unsigned char *)attrptr + sizeof(struct ntlmssp2_name);
	curtime = cpu_to_le64(cifs_UnixTimeToNT(CURRENT_TIME));
	memcpy(blobptr, &curtime, sizeof(__le64));

	return 0;
}

/* Server has provided av pairs/target info in the type 2 challenge
 * packet and we have plucked it and stored within smb session.
 * We parse that blob here to find netbios domain name to be used
 * as part of ntlmv2 authentication (in Target String), if not already
 * specified on the command line.
 * If this function returns without any error but without fetching
 * domain name, authentication may fail against some server but
 * may not fail against other (those who are not very particular
 * about target string i.e. for some, just user name might suffice.
 */
static int
<<<<<<< HEAD
find_domain_name(struct cifsSesInfo *ses, const struct nls_table *nls_cp)
=======
find_domain_name(struct cifs_ses *ses, const struct nls_table *nls_cp)
>>>>>>> 02f8c6ae
{
	unsigned int attrsize;
	unsigned int type;
	unsigned int onesize = sizeof(struct ntlmssp2_name);
	unsigned char *blobptr;
	unsigned char *blobend;
	struct ntlmssp2_name *attrptr;

	if (!ses->auth_key.len || !ses->auth_key.response)
		return 0;

	blobptr = ses->auth_key.response;
	blobend = blobptr + ses->auth_key.len;

	while (blobptr + onesize < blobend) {
		attrptr = (struct ntlmssp2_name *) blobptr;
		type = le16_to_cpu(attrptr->type);
		if (type == NTLMSSP_AV_EOL)
			break;
		blobptr += 2; /* advance attr type */
		attrsize = le16_to_cpu(attrptr->length);
		blobptr += 2; /* advance attr size */
		if (blobptr + attrsize > blobend)
			break;
		if (type == NTLMSSP_AV_NB_DOMAIN_NAME) {
			if (!attrsize)
				break;
			if (!ses->domainName) {
				ses->domainName =
					kmalloc(attrsize + 1, GFP_KERNEL);
				if (!ses->domainName)
						return -ENOMEM;
				cifs_from_ucs2(ses->domainName,
					(__le16 *)blobptr, attrsize, attrsize,
					nls_cp, false);
				break;
			}
		}
		blobptr += attrsize; /* advance attr  value */
	}

	return 0;
}

<<<<<<< HEAD
static int calc_ntlmv2_hash(struct cifsSesInfo *ses, char *ntlmv2_hash,
=======
static int calc_ntlmv2_hash(struct cifs_ses *ses, char *ntlmv2_hash,
>>>>>>> 02f8c6ae
			    const struct nls_table *nls_cp)
{
	int rc = 0;
	int len;
	char nt_hash[CIFS_NTHASH_SIZE];
	wchar_t *user;
	wchar_t *domain;
	wchar_t *server;

	if (!ses->server->secmech.sdeschmacmd5) {
		cERROR(1, "calc_ntlmv2_hash: can't generate ntlmv2 hash\n");
		return -1;
	}

	/* calculate md4 hash of password */
	E_md4hash(ses->password, nt_hash);

	crypto_shash_setkey(ses->server->secmech.hmacmd5, nt_hash,
				CIFS_NTHASH_SIZE);

	rc = crypto_shash_init(&ses->server->secmech.sdeschmacmd5->shash);
	if (rc) {
		cERROR(1, "calc_ntlmv2_hash: could not init hmacmd5\n");
		return rc;
	}

	/* convert ses->user_name to unicode and uppercase */
	len = strlen(ses->user_name);
	user = kmalloc(2 + (len * 2), GFP_KERNEL);
	if (user == NULL) {
		cERROR(1, "calc_ntlmv2_hash: user mem alloc failure\n");
		rc = -ENOMEM;
		goto calc_exit_2;
	}
<<<<<<< HEAD
	len = cifs_strtoUCS((__le16 *)user, ses->userName, len, nls_cp);
=======
	len = cifs_strtoUCS((__le16 *)user, ses->user_name, len, nls_cp);
>>>>>>> 02f8c6ae
	UniStrupr(user);

	crypto_shash_update(&ses->server->secmech.sdeschmacmd5->shash,
				(char *)user, 2 * len);

	/* convert ses->domainName to unicode and uppercase */
	if (ses->domainName) {
		len = strlen(ses->domainName);

		domain = kmalloc(2 + (len * 2), GFP_KERNEL);
		if (domain == NULL) {
			cERROR(1, "calc_ntlmv2_hash: domain mem alloc failure");
			rc = -ENOMEM;
			goto calc_exit_1;
		}
		len = cifs_strtoUCS((__le16 *)domain, ses->domainName, len,
					nls_cp);
		crypto_shash_update(&ses->server->secmech.sdeschmacmd5->shash,
					(char *)domain, 2 * len);
		kfree(domain);
	} else if (ses->serverName) {
		len = strlen(ses->serverName);

		server = kmalloc(2 + (len * 2), GFP_KERNEL);
		if (server == NULL) {
			cERROR(1, "calc_ntlmv2_hash: server mem alloc failure");
			rc = -ENOMEM;
			goto calc_exit_1;
		}
		len = cifs_strtoUCS((__le16 *)server, ses->serverName, len,
					nls_cp);
		crypto_shash_update(&ses->server->secmech.sdeschmacmd5->shash,
					(char *)server, 2 * len);
		kfree(server);
	}

	rc = crypto_shash_final(&ses->server->secmech.sdeschmacmd5->shash,
					ntlmv2_hash);

calc_exit_1:
	kfree(user);
calc_exit_2:
	return rc;
}

static int
<<<<<<< HEAD
CalcNTLMv2_response(const struct cifsSesInfo *ses, char *ntlmv2_hash)
=======
CalcNTLMv2_response(const struct cifs_ses *ses, char *ntlmv2_hash)
>>>>>>> 02f8c6ae
{
	int rc;
	unsigned int offset = CIFS_SESS_KEY_SIZE + 8;

	if (!ses->server->secmech.sdeschmacmd5) {
		cERROR(1, "calc_ntlmv2_hash: can't generate ntlmv2 hash\n");
		return -1;
	}

	crypto_shash_setkey(ses->server->secmech.hmacmd5,
				ntlmv2_hash, CIFS_HMAC_MD5_HASH_SIZE);

	rc = crypto_shash_init(&ses->server->secmech.sdeschmacmd5->shash);
	if (rc) {
		cERROR(1, "CalcNTLMv2_response: could not init hmacmd5");
		return rc;
	}

	if (ses->server->secType == RawNTLMSSP)
		memcpy(ses->auth_key.response + offset,
			ses->ntlmssp->cryptkey, CIFS_SERVER_CHALLENGE_SIZE);
	else
		memcpy(ses->auth_key.response + offset,
			ses->server->cryptkey, CIFS_SERVER_CHALLENGE_SIZE);
	crypto_shash_update(&ses->server->secmech.sdeschmacmd5->shash,
		ses->auth_key.response + offset, ses->auth_key.len - offset);

	rc = crypto_shash_final(&ses->server->secmech.sdeschmacmd5->shash,
		ses->auth_key.response + CIFS_SESS_KEY_SIZE);

	return rc;
}


int
<<<<<<< HEAD
setup_ntlmv2_rsp(struct cifsSesInfo *ses, const struct nls_table *nls_cp)
=======
setup_ntlmv2_rsp(struct cifs_ses *ses, const struct nls_table *nls_cp)
>>>>>>> 02f8c6ae
{
	int rc;
	int baselen;
	unsigned int tilen;
	struct ntlmv2_resp *buf;
	char ntlmv2_hash[16];
	unsigned char *tiblob = NULL; /* target info blob */

	if (ses->server->secType == RawNTLMSSP) {
		if (!ses->domainName) {
			rc = find_domain_name(ses, nls_cp);
			if (rc) {
				cERROR(1, "error %d finding domain name", rc);
				goto setup_ntlmv2_rsp_ret;
			}
		}
	} else {
		rc = build_avpair_blob(ses, nls_cp);
		if (rc) {
			cERROR(1, "error %d building av pair blob", rc);
			goto setup_ntlmv2_rsp_ret;
		}
	}
<<<<<<< HEAD

	baselen = CIFS_SESS_KEY_SIZE + sizeof(struct ntlmv2_resp);
	tilen = ses->auth_key.len;
	tiblob = ses->auth_key.response;

	ses->auth_key.response = kmalloc(baselen + tilen, GFP_KERNEL);
	if (!ses->auth_key.response) {
		rc = ENOMEM;
		ses->auth_key.len = 0;
		cERROR(1, "%s: Can't allocate auth blob", __func__);
		goto setup_ntlmv2_rsp_ret;
	}
	ses->auth_key.len += baselen;

=======

	baselen = CIFS_SESS_KEY_SIZE + sizeof(struct ntlmv2_resp);
	tilen = ses->auth_key.len;
	tiblob = ses->auth_key.response;

	ses->auth_key.response = kmalloc(baselen + tilen, GFP_KERNEL);
	if (!ses->auth_key.response) {
		rc = ENOMEM;
		ses->auth_key.len = 0;
		cERROR(1, "%s: Can't allocate auth blob", __func__);
		goto setup_ntlmv2_rsp_ret;
	}
	ses->auth_key.len += baselen;

>>>>>>> 02f8c6ae
	buf = (struct ntlmv2_resp *)
			(ses->auth_key.response + CIFS_SESS_KEY_SIZE);
	buf->blob_signature = cpu_to_le32(0x00000101);
	buf->reserved = 0;
	buf->time = cpu_to_le64(cifs_UnixTimeToNT(CURRENT_TIME));
	get_random_bytes(&buf->client_chal, sizeof(buf->client_chal));
	buf->reserved2 = 0;

	memcpy(ses->auth_key.response + baselen, tiblob, tilen);

	/* calculate ntlmv2_hash */
	rc = calc_ntlmv2_hash(ses, ntlmv2_hash, nls_cp);
	if (rc) {
		cERROR(1, "could not get v2 hash rc %d", rc);
		goto setup_ntlmv2_rsp_ret;
	}

	/* calculate first part of the client response (CR1) */
	rc = CalcNTLMv2_response(ses, ntlmv2_hash);
	if (rc) {
		cERROR(1, "Could not calculate CR1  rc: %d", rc);
		goto setup_ntlmv2_rsp_ret;
	}

	/* now calculate the session key for NTLMv2 */
	crypto_shash_setkey(ses->server->secmech.hmacmd5,
		ntlmv2_hash, CIFS_HMAC_MD5_HASH_SIZE);

	rc = crypto_shash_init(&ses->server->secmech.sdeschmacmd5->shash);
	if (rc) {
		cERROR(1, "%s: Could not init hmacmd5\n", __func__);
		goto setup_ntlmv2_rsp_ret;
	}

	crypto_shash_update(&ses->server->secmech.sdeschmacmd5->shash,
		ses->auth_key.response + CIFS_SESS_KEY_SIZE,
		CIFS_HMAC_MD5_HASH_SIZE);
<<<<<<< HEAD

	rc = crypto_shash_final(&ses->server->secmech.sdeschmacmd5->shash,
		ses->auth_key.response);

setup_ntlmv2_rsp_ret:
	kfree(tiblob);

	return rc;
}

int
calc_seckey(struct cifsSesInfo *ses)
{
	int rc;
	struct crypto_blkcipher *tfm_arc4;
	struct scatterlist sgin, sgout;
	struct blkcipher_desc desc;
	unsigned char sec_key[CIFS_SESS_KEY_SIZE]; /* a nonce */

	get_random_bytes(sec_key, CIFS_SESS_KEY_SIZE);

	tfm_arc4 = crypto_alloc_blkcipher("ecb(arc4)", 0, CRYPTO_ALG_ASYNC);
	if (!tfm_arc4 || IS_ERR(tfm_arc4)) {
		cERROR(1, "could not allocate crypto API arc4\n");
		return PTR_ERR(tfm_arc4);
	}

	desc.tfm = tfm_arc4;

	crypto_blkcipher_setkey(tfm_arc4, ses->auth_key.response,
					CIFS_SESS_KEY_SIZE);

	sg_init_one(&sgin, sec_key, CIFS_SESS_KEY_SIZE);
	sg_init_one(&sgout, ses->ntlmssp->ciphertext, CIFS_CPHTXT_SIZE);

	rc = crypto_blkcipher_encrypt(&desc, &sgout, &sgin, CIFS_CPHTXT_SIZE);
	if (rc) {
		cERROR(1, "could not encrypt session key rc: %d\n", rc);
		crypto_free_blkcipher(tfm_arc4);
		return rc;
	}

	/* make secondary_key/nonce as session key */
	memcpy(ses->auth_key.response, sec_key, CIFS_SESS_KEY_SIZE);
	/* and make len as that of session key only */
	ses->auth_key.len = CIFS_SESS_KEY_SIZE;

	crypto_free_blkcipher(tfm_arc4);

	return 0;
}

void
cifs_crypto_shash_release(struct TCP_Server_Info *server)
{
=======

	rc = crypto_shash_final(&ses->server->secmech.sdeschmacmd5->shash,
		ses->auth_key.response);

setup_ntlmv2_rsp_ret:
	kfree(tiblob);

	return rc;
}

int
calc_seckey(struct cifs_ses *ses)
{
	int rc;
	struct crypto_blkcipher *tfm_arc4;
	struct scatterlist sgin, sgout;
	struct blkcipher_desc desc;
	unsigned char sec_key[CIFS_SESS_KEY_SIZE]; /* a nonce */

	get_random_bytes(sec_key, CIFS_SESS_KEY_SIZE);

	tfm_arc4 = crypto_alloc_blkcipher("ecb(arc4)", 0, CRYPTO_ALG_ASYNC);
	if (IS_ERR(tfm_arc4)) {
		rc = PTR_ERR(tfm_arc4);
		cERROR(1, "could not allocate crypto API arc4\n");
		return rc;
	}

	desc.tfm = tfm_arc4;

	crypto_blkcipher_setkey(tfm_arc4, ses->auth_key.response,
					CIFS_SESS_KEY_SIZE);

	sg_init_one(&sgin, sec_key, CIFS_SESS_KEY_SIZE);
	sg_init_one(&sgout, ses->ntlmssp->ciphertext, CIFS_CPHTXT_SIZE);

	rc = crypto_blkcipher_encrypt(&desc, &sgout, &sgin, CIFS_CPHTXT_SIZE);
	if (rc) {
		cERROR(1, "could not encrypt session key rc: %d\n", rc);
		crypto_free_blkcipher(tfm_arc4);
		return rc;
	}

	/* make secondary_key/nonce as session key */
	memcpy(ses->auth_key.response, sec_key, CIFS_SESS_KEY_SIZE);
	/* and make len as that of session key only */
	ses->auth_key.len = CIFS_SESS_KEY_SIZE;

	crypto_free_blkcipher(tfm_arc4);

	return 0;
}

void
cifs_crypto_shash_release(struct TCP_Server_Info *server)
{
>>>>>>> 02f8c6ae
	if (server->secmech.md5)
		crypto_free_shash(server->secmech.md5);

	if (server->secmech.hmacmd5)
		crypto_free_shash(server->secmech.hmacmd5);

	kfree(server->secmech.sdeschmacmd5);
<<<<<<< HEAD

	kfree(server->secmech.sdescmd5);
}

=======

	kfree(server->secmech.sdescmd5);
}

>>>>>>> 02f8c6ae
int
cifs_crypto_shash_allocate(struct TCP_Server_Info *server)
{
	int rc;
	unsigned int size;

	server->secmech.hmacmd5 = crypto_alloc_shash("hmac(md5)", 0, 0);
<<<<<<< HEAD
	if (!server->secmech.hmacmd5 ||
			IS_ERR(server->secmech.hmacmd5)) {
=======
	if (IS_ERR(server->secmech.hmacmd5)) {
>>>>>>> 02f8c6ae
		cERROR(1, "could not allocate crypto hmacmd5\n");
		return PTR_ERR(server->secmech.hmacmd5);
	}

	server->secmech.md5 = crypto_alloc_shash("md5", 0, 0);
<<<<<<< HEAD
	if (!server->secmech.md5 || IS_ERR(server->secmech.md5)) {
=======
	if (IS_ERR(server->secmech.md5)) {
>>>>>>> 02f8c6ae
		cERROR(1, "could not allocate crypto md5\n");
		rc = PTR_ERR(server->secmech.md5);
		goto crypto_allocate_md5_fail;
	}

	size = sizeof(struct shash_desc) +
			crypto_shash_descsize(server->secmech.hmacmd5);
	server->secmech.sdeschmacmd5 = kmalloc(size, GFP_KERNEL);
	if (!server->secmech.sdeschmacmd5) {
		cERROR(1, "cifs_crypto_shash_allocate: can't alloc hmacmd5\n");
		rc = -ENOMEM;
		goto crypto_allocate_hmacmd5_sdesc_fail;
	}
	server->secmech.sdeschmacmd5->shash.tfm = server->secmech.hmacmd5;
	server->secmech.sdeschmacmd5->shash.flags = 0x0;


	size = sizeof(struct shash_desc) +
			crypto_shash_descsize(server->secmech.md5);
	server->secmech.sdescmd5 = kmalloc(size, GFP_KERNEL);
	if (!server->secmech.sdescmd5) {
		cERROR(1, "cifs_crypto_shash_allocate: can't alloc md5\n");
		rc = -ENOMEM;
		goto crypto_allocate_md5_sdesc_fail;
	}
	server->secmech.sdescmd5->shash.tfm = server->secmech.md5;
	server->secmech.sdescmd5->shash.flags = 0x0;

	return 0;

crypto_allocate_md5_sdesc_fail:
	kfree(server->secmech.sdeschmacmd5);

crypto_allocate_hmacmd5_sdesc_fail:
	crypto_free_shash(server->secmech.md5);

crypto_allocate_md5_fail:
	crypto_free_shash(server->secmech.hmacmd5);

	return rc;
}<|MERGE_RESOLUTION|>--- conflicted
+++ resolved
@@ -60,11 +60,7 @@
 		server->session_key.response, server->session_key.len);
 
 	crypto_shash_update(&server->secmech.sdescmd5->shash,
-<<<<<<< HEAD
-		cifs_pdu->Protocol, cifs_pdu->smb_buf_length);
-=======
 		cifs_pdu->Protocol, be32_to_cpu(cifs_pdu->smb_buf_length));
->>>>>>> 02f8c6ae
 
 	rc = crypto_shash_final(&server->secmech.sdescmd5->shash, signature);
 
@@ -214,10 +210,7 @@
 					cpu_to_le32(expected_sequence_number);
 	cifs_pdu->Signature.Sequence.Reserved = 0;
 
-<<<<<<< HEAD
-=======
 	mutex_lock(&server->srv_mutex);
->>>>>>> 02f8c6ae
 	rc = cifs_calculate_signature(cifs_pdu, server,
 		what_we_think_sig_should_be);
 	mutex_unlock(&server->srv_mutex);
@@ -236,31 +229,19 @@
 }
 
 /* first calculate 24 bytes ntlm response and then 16 byte session key */
-<<<<<<< HEAD
-int setup_ntlm_response(struct cifsSesInfo *ses)
-{
-=======
 int setup_ntlm_response(struct cifs_ses *ses)
 {
 	int rc = 0;
->>>>>>> 02f8c6ae
 	unsigned int temp_len = CIFS_SESS_KEY_SIZE + CIFS_AUTH_RESP_SIZE;
 	char temp_key[CIFS_SESS_KEY_SIZE];
 
 	if (!ses)
 		return -EINVAL;
-<<<<<<< HEAD
 
 	ses->auth_key.response = kmalloc(temp_len, GFP_KERNEL);
 	if (!ses->auth_key.response) {
 		cERROR(1, "NTLM can't allocate (%u bytes) memory", temp_len);
 		return -ENOMEM;
-=======
-
-	ses->auth_key.response = kmalloc(temp_len, GFP_KERNEL);
-	if (!ses->auth_key.response) {
-		cERROR(1, "NTLM can't allocate (%u bytes) memory", temp_len);
-		return -ENOMEM;
 	}
 	ses->auth_key.len = temp_len;
 
@@ -276,26 +257,14 @@
 	if (rc) {
 		cFYI(1, "%s Can't generate NT hash, error: %d", __func__, rc);
 		return rc;
->>>>>>> 02f8c6ae
-	}
-	ses->auth_key.len = temp_len;
-
-	SMBNTencrypt(ses->password, ses->server->cryptkey,
-			ses->auth_key.response + CIFS_SESS_KEY_SIZE);
-
-	E_md4hash(ses->password, temp_key);
-	mdfour(ses->auth_key.response, temp_key, CIFS_SESS_KEY_SIZE);
-
-<<<<<<< HEAD
-	return 0;
-=======
+	}
+
 	rc = mdfour(ses->auth_key.response, temp_key, CIFS_SESS_KEY_SIZE);
 	if (rc)
 		cFYI(1, "%s Can't generate NTLM session key, error: %d",
 			__func__, rc);
 
 	return rc;
->>>>>>> 02f8c6ae
 }
 
 #ifdef CONFIG_CIFS_WEAK_PW_HASH
@@ -343,11 +312,7 @@
  * Allocate domain name which gets freed when session struct is deallocated.
  */
 static int
-<<<<<<< HEAD
-build_avpair_blob(struct cifsSesInfo *ses, const struct nls_table *nls_cp)
-=======
 build_avpair_blob(struct cifs_ses *ses, const struct nls_table *nls_cp)
->>>>>>> 02f8c6ae
 {
 	unsigned int dlen;
 	unsigned int wlen;
@@ -435,11 +400,7 @@
  * about target string i.e. for some, just user name might suffice.
  */
 static int
-<<<<<<< HEAD
-find_domain_name(struct cifsSesInfo *ses, const struct nls_table *nls_cp)
-=======
 find_domain_name(struct cifs_ses *ses, const struct nls_table *nls_cp)
->>>>>>> 02f8c6ae
 {
 	unsigned int attrsize;
 	unsigned int type;
@@ -484,11 +445,7 @@
 	return 0;
 }
 
-<<<<<<< HEAD
-static int calc_ntlmv2_hash(struct cifsSesInfo *ses, char *ntlmv2_hash,
-=======
 static int calc_ntlmv2_hash(struct cifs_ses *ses, char *ntlmv2_hash,
->>>>>>> 02f8c6ae
 			    const struct nls_table *nls_cp)
 {
 	int rc = 0;
@@ -523,11 +480,7 @@
 		rc = -ENOMEM;
 		goto calc_exit_2;
 	}
-<<<<<<< HEAD
-	len = cifs_strtoUCS((__le16 *)user, ses->userName, len, nls_cp);
-=======
 	len = cifs_strtoUCS((__le16 *)user, ses->user_name, len, nls_cp);
->>>>>>> 02f8c6ae
 	UniStrupr(user);
 
 	crypto_shash_update(&ses->server->secmech.sdeschmacmd5->shash,
@@ -574,11 +527,7 @@
 }
 
 static int
-<<<<<<< HEAD
-CalcNTLMv2_response(const struct cifsSesInfo *ses, char *ntlmv2_hash)
-=======
 CalcNTLMv2_response(const struct cifs_ses *ses, char *ntlmv2_hash)
->>>>>>> 02f8c6ae
 {
 	int rc;
 	unsigned int offset = CIFS_SESS_KEY_SIZE + 8;
@@ -614,11 +563,7 @@
 
 
 int
-<<<<<<< HEAD
-setup_ntlmv2_rsp(struct cifsSesInfo *ses, const struct nls_table *nls_cp)
-=======
 setup_ntlmv2_rsp(struct cifs_ses *ses, const struct nls_table *nls_cp)
->>>>>>> 02f8c6ae
 {
 	int rc;
 	int baselen;
@@ -642,7 +587,6 @@
 			goto setup_ntlmv2_rsp_ret;
 		}
 	}
-<<<<<<< HEAD
 
 	baselen = CIFS_SESS_KEY_SIZE + sizeof(struct ntlmv2_resp);
 	tilen = ses->auth_key.len;
@@ -657,22 +601,6 @@
 	}
 	ses->auth_key.len += baselen;
 
-=======
-
-	baselen = CIFS_SESS_KEY_SIZE + sizeof(struct ntlmv2_resp);
-	tilen = ses->auth_key.len;
-	tiblob = ses->auth_key.response;
-
-	ses->auth_key.response = kmalloc(baselen + tilen, GFP_KERNEL);
-	if (!ses->auth_key.response) {
-		rc = ENOMEM;
-		ses->auth_key.len = 0;
-		cERROR(1, "%s: Can't allocate auth blob", __func__);
-		goto setup_ntlmv2_rsp_ret;
-	}
-	ses->auth_key.len += baselen;
-
->>>>>>> 02f8c6ae
 	buf = (struct ntlmv2_resp *)
 			(ses->auth_key.response + CIFS_SESS_KEY_SIZE);
 	buf->blob_signature = cpu_to_le32(0x00000101);
@@ -710,7 +638,6 @@
 	crypto_shash_update(&ses->server->secmech.sdeschmacmd5->shash,
 		ses->auth_key.response + CIFS_SESS_KEY_SIZE,
 		CIFS_HMAC_MD5_HASH_SIZE);
-<<<<<<< HEAD
 
 	rc = crypto_shash_final(&ses->server->secmech.sdeschmacmd5->shash,
 		ses->auth_key.response);
@@ -722,7 +649,7 @@
 }
 
 int
-calc_seckey(struct cifsSesInfo *ses)
+calc_seckey(struct cifs_ses *ses)
 {
 	int rc;
 	struct crypto_blkcipher *tfm_arc4;
@@ -733,9 +660,10 @@
 	get_random_bytes(sec_key, CIFS_SESS_KEY_SIZE);
 
 	tfm_arc4 = crypto_alloc_blkcipher("ecb(arc4)", 0, CRYPTO_ALG_ASYNC);
-	if (!tfm_arc4 || IS_ERR(tfm_arc4)) {
+	if (IS_ERR(tfm_arc4)) {
+		rc = PTR_ERR(tfm_arc4);
 		cERROR(1, "could not allocate crypto API arc4\n");
-		return PTR_ERR(tfm_arc4);
+		return rc;
 	}
 
 	desc.tfm = tfm_arc4;
@@ -766,64 +694,6 @@
 void
 cifs_crypto_shash_release(struct TCP_Server_Info *server)
 {
-=======
-
-	rc = crypto_shash_final(&ses->server->secmech.sdeschmacmd5->shash,
-		ses->auth_key.response);
-
-setup_ntlmv2_rsp_ret:
-	kfree(tiblob);
-
-	return rc;
-}
-
-int
-calc_seckey(struct cifs_ses *ses)
-{
-	int rc;
-	struct crypto_blkcipher *tfm_arc4;
-	struct scatterlist sgin, sgout;
-	struct blkcipher_desc desc;
-	unsigned char sec_key[CIFS_SESS_KEY_SIZE]; /* a nonce */
-
-	get_random_bytes(sec_key, CIFS_SESS_KEY_SIZE);
-
-	tfm_arc4 = crypto_alloc_blkcipher("ecb(arc4)", 0, CRYPTO_ALG_ASYNC);
-	if (IS_ERR(tfm_arc4)) {
-		rc = PTR_ERR(tfm_arc4);
-		cERROR(1, "could not allocate crypto API arc4\n");
-		return rc;
-	}
-
-	desc.tfm = tfm_arc4;
-
-	crypto_blkcipher_setkey(tfm_arc4, ses->auth_key.response,
-					CIFS_SESS_KEY_SIZE);
-
-	sg_init_one(&sgin, sec_key, CIFS_SESS_KEY_SIZE);
-	sg_init_one(&sgout, ses->ntlmssp->ciphertext, CIFS_CPHTXT_SIZE);
-
-	rc = crypto_blkcipher_encrypt(&desc, &sgout, &sgin, CIFS_CPHTXT_SIZE);
-	if (rc) {
-		cERROR(1, "could not encrypt session key rc: %d\n", rc);
-		crypto_free_blkcipher(tfm_arc4);
-		return rc;
-	}
-
-	/* make secondary_key/nonce as session key */
-	memcpy(ses->auth_key.response, sec_key, CIFS_SESS_KEY_SIZE);
-	/* and make len as that of session key only */
-	ses->auth_key.len = CIFS_SESS_KEY_SIZE;
-
-	crypto_free_blkcipher(tfm_arc4);
-
-	return 0;
-}
-
-void
-cifs_crypto_shash_release(struct TCP_Server_Info *server)
-{
->>>>>>> 02f8c6ae
 	if (server->secmech.md5)
 		crypto_free_shash(server->secmech.md5);
 
@@ -831,17 +701,10 @@
 		crypto_free_shash(server->secmech.hmacmd5);
 
 	kfree(server->secmech.sdeschmacmd5);
-<<<<<<< HEAD
 
 	kfree(server->secmech.sdescmd5);
 }
 
-=======
-
-	kfree(server->secmech.sdescmd5);
-}
-
->>>>>>> 02f8c6ae
 int
 cifs_crypto_shash_allocate(struct TCP_Server_Info *server)
 {
@@ -849,22 +712,13 @@
 	unsigned int size;
 
 	server->secmech.hmacmd5 = crypto_alloc_shash("hmac(md5)", 0, 0);
-<<<<<<< HEAD
-	if (!server->secmech.hmacmd5 ||
-			IS_ERR(server->secmech.hmacmd5)) {
-=======
 	if (IS_ERR(server->secmech.hmacmd5)) {
->>>>>>> 02f8c6ae
 		cERROR(1, "could not allocate crypto hmacmd5\n");
 		return PTR_ERR(server->secmech.hmacmd5);
 	}
 
 	server->secmech.md5 = crypto_alloc_shash("md5", 0, 0);
-<<<<<<< HEAD
-	if (!server->secmech.md5 || IS_ERR(server->secmech.md5)) {
-=======
 	if (IS_ERR(server->secmech.md5)) {
->>>>>>> 02f8c6ae
 		cERROR(1, "could not allocate crypto md5\n");
 		rc = PTR_ERR(server->secmech.md5);
 		goto crypto_allocate_md5_fail;
