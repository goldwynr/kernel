--- conflicted
+++ resolved
@@ -264,15 +264,6 @@
  * names are little endian 16 bit Unicode on the wire
  */
 int
-<<<<<<< HEAD
-cifsConvertToUCS(__le16 *target, const char *source, int maxlen,
-		 const struct nls_table *cp, int mapChars)
-{
-	int i, j, charlen;
-	int len_remaining = maxlen;
-	char src_char;
-	__u16 temp;
-=======
 cifsConvertToUCS(__le16 *target, const char *source, int srclen,
 		 const struct nls_table *cp, int mapChars)
 {
@@ -280,36 +271,10 @@
 	char src_char;
 	__le16 dst_char;
 	wchar_t tmp;
->>>>>>> 02f8c6ae
 
 	if (!mapChars)
 		return cifs_strtoUCS(target, source, PATH_MAX, cp);
 
-<<<<<<< HEAD
-	for (i = 0, j = 0; i < maxlen; j++) {
-		src_char = source[i];
-		switch (src_char) {
-		case 0:
-			put_unaligned_le16(0, &target[j]);
-			goto ctoUCS_out;
-		case ':':
-			temp = UNI_COLON;
-			break;
-		case '*':
-			temp = UNI_ASTERIK;
-			break;
-		case '?':
-			temp = UNI_QUESTION;
-			break;
-		case '<':
-			temp = UNI_LESSTHAN;
-			break;
-		case '>':
-			temp = UNI_GRTRTHAN;
-			break;
-		case '|':
-			temp = UNI_PIPE;
-=======
 	for (i = 0, j = 0; i < srclen; j++) {
 		src_char = source[i];
 		charlen = 1;
@@ -334,7 +299,6 @@
 			break;
 		case '|':
 			dst_char = cpu_to_le16(UNI_PIPE);
->>>>>>> 02f8c6ae
 			break;
 		/*
 		 * FIXME: We can not handle remapping backslash (UNI_SLASH)
@@ -342,36 +306,14 @@
 		 * as they use backslash as separator.
 		 */
 		default:
-<<<<<<< HEAD
-			charlen = cp->char2uni(source+i, len_remaining,
-						&temp);
-=======
 			charlen = cp->char2uni(source + i, srclen - i, &tmp);
 			dst_char = cpu_to_le16(tmp);
 
->>>>>>> 02f8c6ae
 			/*
 			 * if no match, use question mark, which at least in
 			 * some cases serves as wild card
 			 */
 			if (charlen < 1) {
-<<<<<<< HEAD
-				temp = 0x003f;
-				charlen = 1;
-			}
-			len_remaining -= charlen;
-			/*
-			 * character may take more than one byte in the source
-			 * string, but will take exactly two bytes in the
-			 * target string
-			 */
-			i += charlen;
-			continue;
-		}
-		put_unaligned_le16(temp, &target[j]);
-		i++; /* move to next char in source string */
-		len_remaining--;
-=======
 				dst_char = cpu_to_le16(0x003f);
 				charlen = 1;
 			}
@@ -382,7 +324,6 @@
 		 */
 		i += charlen;
 		put_unaligned(dst_char, &target[j]);
->>>>>>> 02f8c6ae
 	}
 
 ctoUCS_out:
