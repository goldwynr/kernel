--- conflicted
+++ resolved
@@ -38,11 +38,7 @@
 	struct cifs_sb_info *cifs_sb;
 #ifdef CONFIG_CIFS_POSIX
 	struct cifsFileInfo *pSMBFile = filep->private_data;
-<<<<<<< HEAD
-	struct cifsTconInfo *tcon;
-=======
 	struct cifs_tcon *tcon;
->>>>>>> 02f8c6ae
 	__u64	ExtAttrBits = 0;
 	__u64	ExtAttrMask = 0;
 	__u64   caps;
