/*
 *   fs/cifs/xattr.c
 *
 *   Copyright (c) International Business Machines  Corp., 2003, 2007
 *   Author(s): Steve French (sfrench@us.ibm.com)
 *
 *   This library is free software; you can redistribute it and/or modify
 *   it under the terms of the GNU Lesser General Public License as published
 *   by the Free Software Foundation; either version 2.1 of the License, or
 *   (at your option) any later version.
 *
 *   This library is distributed in the hope that it will be useful,
 *   but WITHOUT ANY WARRANTY; without even the implied warranty of
 *   MERCHANTABILITY or FITNESS FOR A PARTICULAR PURPOSE.  See
 *   the GNU Lesser General Public License for more details.
 *
 *   You should have received a copy of the GNU Lesser General Public License
 *   along with this library; if not, write to the Free Software
 *   Foundation, Inc., 59 Temple Place, Suite 330, Boston, MA 02111-1307 USA
 */

#include <linux/fs.h>
#include <linux/posix_acl_xattr.h>
#include <linux/slab.h>
#include "cifsfs.h"
#include "cifspdu.h"
#include "cifsglob.h"
#include "cifsproto.h"
#include "cifs_debug.h"

#define MAX_EA_VALUE_SIZE 65535
#define CIFS_XATTR_DOS_ATTRIB "user.DosAttrib"
#define CIFS_XATTR_CIFS_ACL "system.cifs_acl"
#define CIFS_XATTR_USER_PREFIX "user."
#define CIFS_XATTR_SYSTEM_PREFIX "system."
#define CIFS_XATTR_OS2_PREFIX "os2."
#define CIFS_XATTR_SECURITY_PREFIX "security."
#define CIFS_XATTR_TRUSTED_PREFIX "trusted."
#define XATTR_TRUSTED_PREFIX_LEN  8
#define XATTR_SECURITY_PREFIX_LEN 9
/* BB need to add server (Samba e.g) support for security and trusted prefix */



int cifs_removexattr(struct dentry *direntry, const char *ea_name)
{
	int rc = -EOPNOTSUPP;
#ifdef CONFIG_CIFS_XATTR
	int xid;
	struct cifs_sb_info *cifs_sb;
	struct tcon_link *tlink;
<<<<<<< HEAD
	struct cifsTconInfo *pTcon;
=======
	struct cifs_tcon *pTcon;
>>>>>>> 02f8c6ae
	struct super_block *sb;
	char *full_path = NULL;

	if (direntry == NULL)
		return -EIO;
	if (direntry->d_inode == NULL)
		return -EIO;
	sb = direntry->d_inode->i_sb;
	if (sb == NULL)
		return -EIO;

	cifs_sb = CIFS_SB(sb);
	tlink = cifs_sb_tlink(cifs_sb);
	if (IS_ERR(tlink))
		return PTR_ERR(tlink);
	pTcon = tlink_tcon(tlink);

	xid = GetXid();

	full_path = build_path_from_dentry(direntry);
	if (full_path == NULL) {
		rc = -ENOMEM;
		goto remove_ea_exit;
	}
	if (ea_name == NULL) {
		cFYI(1, "Null xattr names not supported");
	} else if (strncmp(ea_name, CIFS_XATTR_USER_PREFIX, 5)
		&& (strncmp(ea_name, CIFS_XATTR_OS2_PREFIX, 4))) {
		cFYI(1,
		     "illegal xattr request %s (only user namespace supported)",
		     ea_name);
		/* BB what if no namespace prefix? */
		/* Should we just pass them to server, except for
		system and perhaps security prefixes? */
	} else {
		if (cifs_sb->mnt_cifs_flags & CIFS_MOUNT_NO_XATTR)
			goto remove_ea_exit;

		ea_name += 5; /* skip past user. prefix */
		rc = CIFSSMBSetEA(xid, pTcon, full_path, ea_name, NULL,
			(__u16)0, cifs_sb->local_nls,
			cifs_sb->mnt_cifs_flags & CIFS_MOUNT_MAP_SPECIAL_CHR);
	}
remove_ea_exit:
	kfree(full_path);
	FreeXid(xid);
	cifs_put_tlink(tlink);
#endif
	return rc;
}

int cifs_setxattr(struct dentry *direntry, const char *ea_name,
		  const void *ea_value, size_t value_size, int flags)
{
	int rc = -EOPNOTSUPP;
#ifdef CONFIG_CIFS_XATTR
	int xid;
	struct cifs_sb_info *cifs_sb;
	struct tcon_link *tlink;
<<<<<<< HEAD
	struct cifsTconInfo *pTcon;
=======
	struct cifs_tcon *pTcon;
>>>>>>> 02f8c6ae
	struct super_block *sb;
	char *full_path;
	struct cifs_ntsd *pacl;

	if (direntry == NULL)
		return -EIO;
	if (direntry->d_inode == NULL)
		return -EIO;
	sb = direntry->d_inode->i_sb;
	if (sb == NULL)
		return -EIO;

	cifs_sb = CIFS_SB(sb);
	tlink = cifs_sb_tlink(cifs_sb);
	if (IS_ERR(tlink))
		return PTR_ERR(tlink);
	pTcon = tlink_tcon(tlink);

	xid = GetXid();

	full_path = build_path_from_dentry(direntry);
	if (full_path == NULL) {
		rc = -ENOMEM;
		goto set_ea_exit;
	}
	/* return dos attributes as pseudo xattr */
	/* return alt name if available as pseudo attr */

	/* if proc/fs/cifs/streamstoxattr is set then
		search server for EAs or streams to
		returns as xattrs */
	if (value_size > MAX_EA_VALUE_SIZE) {
		cFYI(1, "size of EA value too large");
		rc = -EOPNOTSUPP;
		goto set_ea_exit;
	}

	if (ea_name == NULL) {
		cFYI(1, "Null xattr names not supported");
	} else if (strncmp(ea_name, CIFS_XATTR_USER_PREFIX, 5) == 0) {
		if (cifs_sb->mnt_cifs_flags & CIFS_MOUNT_NO_XATTR)
			goto set_ea_exit;
		if (strncmp(ea_name, CIFS_XATTR_DOS_ATTRIB, 14) == 0)
			cFYI(1, "attempt to set cifs inode metadata");

		ea_name += 5; /* skip past user. prefix */
		rc = CIFSSMBSetEA(xid, pTcon, full_path, ea_name, ea_value,
			(__u16)value_size, cifs_sb->local_nls,
			cifs_sb->mnt_cifs_flags & CIFS_MOUNT_MAP_SPECIAL_CHR);
	} else if (strncmp(ea_name, CIFS_XATTR_OS2_PREFIX, 4) == 0) {
		if (cifs_sb->mnt_cifs_flags & CIFS_MOUNT_NO_XATTR)
			goto set_ea_exit;

		ea_name += 4; /* skip past os2. prefix */
		rc = CIFSSMBSetEA(xid, pTcon, full_path, ea_name, ea_value,
			(__u16)value_size, cifs_sb->local_nls,
			cifs_sb->mnt_cifs_flags & CIFS_MOUNT_MAP_SPECIAL_CHR);
	} else if (strncmp(ea_name, CIFS_XATTR_CIFS_ACL,
			strlen(CIFS_XATTR_CIFS_ACL)) == 0) {
		pacl = kmalloc(value_size, GFP_KERNEL);
		if (!pacl) {
			cFYI(1, "%s: Can't allocate memory for ACL",
					__func__);
			rc = -ENOMEM;
		} else {
#ifdef CONFIG_CIFS_ACL
			memcpy(pacl, ea_value, value_size);
			rc = set_cifs_acl(pacl, value_size,
				direntry->d_inode, full_path);
			if (rc == 0) /* force revalidate of the inode */
				CIFS_I(direntry->d_inode)->time = 0;
			kfree(pacl);
#else
			cFYI(1, "Set CIFS ACL not supported yet");
#endif /* CONFIG_CIFS_ACL */
		}
	} else {
		int temp;
		temp = strncmp(ea_name, POSIX_ACL_XATTR_ACCESS,
			strlen(POSIX_ACL_XATTR_ACCESS));
		if (temp == 0) {
#ifdef CONFIG_CIFS_POSIX
			if (sb->s_flags & MS_POSIXACL)
				rc = CIFSSMBSetPosixACL(xid, pTcon, full_path,
					ea_value, (const int)value_size,
					ACL_TYPE_ACCESS, cifs_sb->local_nls,
					cifs_sb->mnt_cifs_flags &
						CIFS_MOUNT_MAP_SPECIAL_CHR);
			cFYI(1, "set POSIX ACL rc %d", rc);
#else
			cFYI(1, "set POSIX ACL not supported");
#endif
		} else if (strncmp(ea_name, POSIX_ACL_XATTR_DEFAULT,
				   strlen(POSIX_ACL_XATTR_DEFAULT)) == 0) {
#ifdef CONFIG_CIFS_POSIX
			if (sb->s_flags & MS_POSIXACL)
				rc = CIFSSMBSetPosixACL(xid, pTcon, full_path,
					ea_value, (const int)value_size,
					ACL_TYPE_DEFAULT, cifs_sb->local_nls,
					cifs_sb->mnt_cifs_flags &
						CIFS_MOUNT_MAP_SPECIAL_CHR);
			cFYI(1, "set POSIX default ACL rc %d", rc);
#else
			cFYI(1, "set default POSIX ACL not supported");
#endif
		} else {
			cFYI(1, "illegal xattr request %s (only user namespace"
				" supported)", ea_name);
		  /* BB what if no namespace prefix? */
		  /* Should we just pass them to server, except for
		  system and perhaps security prefixes? */
		}
	}

set_ea_exit:
	kfree(full_path);
	FreeXid(xid);
	cifs_put_tlink(tlink);
#endif
	return rc;
}

ssize_t cifs_getxattr(struct dentry *direntry, const char *ea_name,
	void *ea_value, size_t buf_size)
{
	ssize_t rc = -EOPNOTSUPP;
#ifdef CONFIG_CIFS_XATTR
	int xid;
	struct cifs_sb_info *cifs_sb;
	struct tcon_link *tlink;
<<<<<<< HEAD
	struct cifsTconInfo *pTcon;
=======
	struct cifs_tcon *pTcon;
>>>>>>> 02f8c6ae
	struct super_block *sb;
	char *full_path;

	if (direntry == NULL)
		return -EIO;
	if (direntry->d_inode == NULL)
		return -EIO;
	sb = direntry->d_inode->i_sb;
	if (sb == NULL)
		return -EIO;

	cifs_sb = CIFS_SB(sb);
	tlink = cifs_sb_tlink(cifs_sb);
	if (IS_ERR(tlink))
		return PTR_ERR(tlink);
	pTcon = tlink_tcon(tlink);

	xid = GetXid();

	full_path = build_path_from_dentry(direntry);
	if (full_path == NULL) {
		rc = -ENOMEM;
		goto get_ea_exit;
	}
	/* return dos attributes as pseudo xattr */
	/* return alt name if available as pseudo attr */
	if (ea_name == NULL) {
		cFYI(1, "Null xattr names not supported");
	} else if (strncmp(ea_name, CIFS_XATTR_USER_PREFIX, 5) == 0) {
		if (cifs_sb->mnt_cifs_flags & CIFS_MOUNT_NO_XATTR)
			goto get_ea_exit;

		if (strncmp(ea_name, CIFS_XATTR_DOS_ATTRIB, 14) == 0) {
			cFYI(1, "attempt to query cifs inode metadata");
			/* revalidate/getattr then populate from inode */
		} /* BB add else when above is implemented */
		ea_name += 5; /* skip past user. prefix */
		rc = CIFSSMBQAllEAs(xid, pTcon, full_path, ea_name, ea_value,
			buf_size, cifs_sb->local_nls,
			cifs_sb->mnt_cifs_flags & CIFS_MOUNT_MAP_SPECIAL_CHR);
	} else if (strncmp(ea_name, CIFS_XATTR_OS2_PREFIX, 4) == 0) {
		if (cifs_sb->mnt_cifs_flags & CIFS_MOUNT_NO_XATTR)
			goto get_ea_exit;

		ea_name += 4; /* skip past os2. prefix */
		rc = CIFSSMBQAllEAs(xid, pTcon, full_path, ea_name, ea_value,
			buf_size, cifs_sb->local_nls,
			cifs_sb->mnt_cifs_flags & CIFS_MOUNT_MAP_SPECIAL_CHR);
	} else if (strncmp(ea_name, POSIX_ACL_XATTR_ACCESS,
			  strlen(POSIX_ACL_XATTR_ACCESS)) == 0) {
#ifdef CONFIG_CIFS_POSIX
		if (sb->s_flags & MS_POSIXACL)
			rc = CIFSSMBGetPosixACL(xid, pTcon, full_path,
				ea_value, buf_size, ACL_TYPE_ACCESS,
				cifs_sb->local_nls,
				cifs_sb->mnt_cifs_flags &
					CIFS_MOUNT_MAP_SPECIAL_CHR);
#else
		cFYI(1, "Query POSIX ACL not supported yet");
#endif /* CONFIG_CIFS_POSIX */
	} else if (strncmp(ea_name, POSIX_ACL_XATTR_DEFAULT,
			  strlen(POSIX_ACL_XATTR_DEFAULT)) == 0) {
#ifdef CONFIG_CIFS_POSIX
		if (sb->s_flags & MS_POSIXACL)
			rc = CIFSSMBGetPosixACL(xid, pTcon, full_path,
				ea_value, buf_size, ACL_TYPE_DEFAULT,
				cifs_sb->local_nls,
				cifs_sb->mnt_cifs_flags &
					CIFS_MOUNT_MAP_SPECIAL_CHR);
#else
		cFYI(1, "Query POSIX default ACL not supported yet");
#endif /* CONFIG_CIFS_POSIX */
	} else if (strncmp(ea_name, CIFS_XATTR_CIFS_ACL,
				strlen(CIFS_XATTR_CIFS_ACL)) == 0) {
#ifdef CONFIG_CIFS_ACL
			u32 acllen;
			struct cifs_ntsd *pacl;

			pacl = get_cifs_acl(cifs_sb, direntry->d_inode,
						full_path, &acllen);
			if (IS_ERR(pacl)) {
				rc = PTR_ERR(pacl);
				cERROR(1, "%s: error %zd getting sec desc",
						__func__, rc);
			} else {
				if (ea_value) {
					if (acllen > buf_size)
						acllen = -ERANGE;
					else
						memcpy(ea_value, pacl, acllen);
				}
				rc = acllen;
				kfree(pacl);
			}
#else
		cFYI(1, "Query CIFS ACL not supported yet");
#endif /* CONFIG_CIFS_ACL */
	} else if (strncmp(ea_name,
		  CIFS_XATTR_TRUSTED_PREFIX, XATTR_TRUSTED_PREFIX_LEN) == 0) {
		cFYI(1, "Trusted xattr namespace not supported yet");
	} else if (strncmp(ea_name,
		  CIFS_XATTR_SECURITY_PREFIX, XATTR_SECURITY_PREFIX_LEN) == 0) {
		cFYI(1, "Security xattr namespace not supported yet");
	} else
		cFYI(1,
		    "illegal xattr request %s (only user namespace supported)",
		     ea_name);

	/* We could add an additional check for streams ie
	    if proc/fs/cifs/streamstoxattr is set then
		search server for EAs or streams to
		returns as xattrs */

	if (rc == -EINVAL)
		rc = -EOPNOTSUPP;

get_ea_exit:
	kfree(full_path);
	FreeXid(xid);
	cifs_put_tlink(tlink);
#endif
	return rc;
}

ssize_t cifs_listxattr(struct dentry *direntry, char *data, size_t buf_size)
{
	ssize_t rc = -EOPNOTSUPP;
#ifdef CONFIG_CIFS_XATTR
	int xid;
	struct cifs_sb_info *cifs_sb;
	struct tcon_link *tlink;
<<<<<<< HEAD
	struct cifsTconInfo *pTcon;
=======
	struct cifs_tcon *pTcon;
>>>>>>> 02f8c6ae
	struct super_block *sb;
	char *full_path;

	if (direntry == NULL)
		return -EIO;
	if (direntry->d_inode == NULL)
		return -EIO;
	sb = direntry->d_inode->i_sb;
	if (sb == NULL)
		return -EIO;

	cifs_sb = CIFS_SB(sb);
	if (cifs_sb->mnt_cifs_flags & CIFS_MOUNT_NO_XATTR)
		return -EOPNOTSUPP;

	tlink = cifs_sb_tlink(cifs_sb);
	if (IS_ERR(tlink))
		return PTR_ERR(tlink);
	pTcon = tlink_tcon(tlink);

	xid = GetXid();

	full_path = build_path_from_dentry(direntry);
	if (full_path == NULL) {
		rc = -ENOMEM;
		goto list_ea_exit;
	}
	/* return dos attributes as pseudo xattr */
	/* return alt name if available as pseudo attr */

	/* if proc/fs/cifs/streamstoxattr is set then
		search server for EAs or streams to
		returns as xattrs */
	rc = CIFSSMBQAllEAs(xid, pTcon, full_path, NULL, data,
				buf_size, cifs_sb->local_nls,
				cifs_sb->mnt_cifs_flags &
					CIFS_MOUNT_MAP_SPECIAL_CHR);

list_ea_exit:
	kfree(full_path);
	FreeXid(xid);
	cifs_put_tlink(tlink);
#endif
	return rc;
}<|MERGE_RESOLUTION|>--- conflicted
+++ resolved
@@ -49,11 +49,7 @@
 	int xid;
 	struct cifs_sb_info *cifs_sb;
 	struct tcon_link *tlink;
-<<<<<<< HEAD
-	struct cifsTconInfo *pTcon;
-=======
 	struct cifs_tcon *pTcon;
->>>>>>> 02f8c6ae
 	struct super_block *sb;
 	char *full_path = NULL;
 
@@ -113,11 +109,7 @@
 	int xid;
 	struct cifs_sb_info *cifs_sb;
 	struct tcon_link *tlink;
-<<<<<<< HEAD
-	struct cifsTconInfo *pTcon;
-=======
 	struct cifs_tcon *pTcon;
->>>>>>> 02f8c6ae
 	struct super_block *sb;
 	char *full_path;
 	struct cifs_ntsd *pacl;
@@ -248,11 +240,7 @@
 	int xid;
 	struct cifs_sb_info *cifs_sb;
 	struct tcon_link *tlink;
-<<<<<<< HEAD
-	struct cifsTconInfo *pTcon;
-=======
 	struct cifs_tcon *pTcon;
->>>>>>> 02f8c6ae
 	struct super_block *sb;
 	char *full_path;
 
@@ -384,11 +372,7 @@
 	int xid;
 	struct cifs_sb_info *cifs_sb;
 	struct tcon_link *tlink;
-<<<<<<< HEAD
-	struct cifsTconInfo *pTcon;
-=======
 	struct cifs_tcon *pTcon;
->>>>>>> 02f8c6ae
 	struct super_block *sb;
 	char *full_path;
 
