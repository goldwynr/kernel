/*
 * linux/fs/lockd/clntproc.c
 *
 * RPC procedures for the client side NLM implementation
 *
 * Copyright (C) 1996, Olaf Kirch <okir@monad.swb.de>
 */

#include <linux/module.h>
#include <linux/types.h>
#include <linux/errno.h>
#include <linux/fs.h>
#include <linux/nfs_fs.h>
#include <linux/utsname.h>
#include <linux/smp_lock.h>
#include <linux/sunrpc/clnt.h>
#include <linux/sunrpc/svc.h>
#include <linux/lockd/lockd.h>
#include <linux/lockd/sm_inter.h>

#define NLMDBG_FACILITY		NLMDBG_CLIENT
#define NLMCLNT_GRACE_WAIT	(5*HZ)
#define NLMCLNT_POLL_TIMEOUT	(30*HZ)
#define NLMCLNT_MAX_RETRIES	3

static int	nlmclnt_test(struct nlm_rqst *, struct file_lock *);
static int	nlmclnt_lock(struct nlm_rqst *, struct file_lock *);
static int	nlmclnt_unlock(struct nlm_rqst *, struct file_lock *);
static int	nlm_stat_to_errno(u32 stat);
static void	nlmclnt_locks_init_private(struct file_lock *fl, struct nlm_host *host);
static int	nlmclnt_cancel(struct nlm_host *, int , struct file_lock *);

static const struct rpc_call_ops nlmclnt_unlock_ops;
static const struct rpc_call_ops nlmclnt_cancel_ops;

/*
 * Cookie counter for NLM requests
 */
static atomic_t	nlm_cookie = ATOMIC_INIT(0x1234);

void nlmclnt_next_cookie(struct nlm_cookie *c)
{
	u32	cookie = atomic_inc_return(&nlm_cookie);

	memcpy(c->data, &cookie, 4);
	c->len=4;
}

static struct nlm_lockowner *nlm_get_lockowner(struct nlm_lockowner *lockowner)
{
	atomic_inc(&lockowner->count);
	return lockowner;
}

static void nlm_put_lockowner(struct nlm_lockowner *lockowner)
{
	if (!atomic_dec_and_lock(&lockowner->count, &lockowner->host->h_lock))
		return;
	list_del(&lockowner->list);
	spin_unlock(&lockowner->host->h_lock);
	nlm_release_host(lockowner->host);
	kfree(lockowner);
}

static inline int nlm_pidbusy(struct nlm_host *host, uint32_t pid)
{
	struct nlm_lockowner *lockowner;
	list_for_each_entry(lockowner, &host->h_lockowners, list) {
		if (lockowner->pid == pid)
			return -EBUSY;
	}
	return 0;
}

static inline uint32_t __nlm_alloc_pid(struct nlm_host *host)
{
	uint32_t res;
	do {
		res = host->h_pidcount++;
	} while (nlm_pidbusy(host, res) < 0);
	return res;
}

static struct nlm_lockowner *__nlm_find_lockowner(struct nlm_host *host, fl_owner_t owner)
{
	struct nlm_lockowner *lockowner;
	list_for_each_entry(lockowner, &host->h_lockowners, list) {
		if (lockowner->owner != owner)
			continue;
		return nlm_get_lockowner(lockowner);
	}
	return NULL;
}

static struct nlm_lockowner *nlm_find_lockowner(struct nlm_host *host, fl_owner_t owner)
{
	struct nlm_lockowner *res, *new = NULL;

	spin_lock(&host->h_lock);
	res = __nlm_find_lockowner(host, owner);
	if (res == NULL) {
		spin_unlock(&host->h_lock);
		new = kmalloc(sizeof(*new), GFP_KERNEL);
		spin_lock(&host->h_lock);
		res = __nlm_find_lockowner(host, owner);
		if (res == NULL && new != NULL) {
			res = new;
			atomic_set(&new->count, 1);
			new->owner = owner;
			new->pid = __nlm_alloc_pid(host);
			new->host = nlm_get_host(host);
			list_add(&new->list, &host->h_lockowners);
			new = NULL;
		}
	}
	spin_unlock(&host->h_lock);
	kfree(new);
	return res;
}

/*
 * Initialize arguments for TEST/LOCK/UNLOCK/CANCEL calls
 */
static void nlmclnt_setlockargs(struct nlm_rqst *req, struct file_lock *fl)
{
	struct nlm_args	*argp = &req->a_args;
	struct nlm_lock	*lock = &argp->lock;

	nlmclnt_next_cookie(&argp->cookie);
	argp->state   = nsm_local_state;
	memcpy(&lock->fh, NFS_FH(fl->fl_file->f_dentry->d_inode), sizeof(struct nfs_fh));
	lock->caller  = utsname()->nodename;
	lock->oh.data = req->a_owner;
	lock->oh.len  = snprintf(req->a_owner, sizeof(req->a_owner), "%u@%s",
				(unsigned int)fl->fl_u.nfs_fl.owner->pid,
				utsname()->nodename);
	lock->svid = fl->fl_u.nfs_fl.owner->pid;
	lock->fl.fl_start = fl->fl_start;
	lock->fl.fl_end = fl->fl_end;
	lock->fl.fl_type = fl->fl_type;
}

static void nlmclnt_release_lockargs(struct nlm_rqst *req)
{
	BUG_ON(req->a_args.lock.fl.fl_ops != NULL);
}

/*
 * This is the main entry point for the NLM client.
 */
int
nlmclnt_proc(struct inode *inode, int cmd, struct file_lock *fl)
{
<<<<<<< HEAD
=======
	struct rpc_clnt		*client = NFS_CLIENT(inode);
	struct sockaddr_in	addr;
>>>>>>> 0215ffb0
	struct nfs_server	*nfssrv = NFS_SERVER(inode);
	struct nlm_host		*host;
	struct nlm_rqst		*call;
	sigset_t		oldset;
	unsigned long		flags;
	int			status, vers;

	vers = (NFS_PROTO(inode)->version == 3) ? 4 : 1;
	if (NFS_PROTO(inode)->version > 3) {
		printk(KERN_NOTICE "NFSv4 file locking not implemented!\n");
		return -ENOLCK;
	}

<<<<<<< HEAD
	/* Retrieve transport protocol from NFS client */
	proto = NFS_CLIENT(inode)->cl_xprt->prot;

	host = nlmclnt_lookup_host(NFS_ADDR(inode), proto, vers,
				nfssrv->hostname, strlen(nfssrv->hostname));
=======
	rpc_peeraddr(client, (struct sockaddr *) &addr, sizeof(addr));
	host = nlmclnt_lookup_host(&addr, client->cl_xprt->prot, vers,
				   nfssrv->nfs_client->cl_hostname,
				   strlen(nfssrv->nfs_client->cl_hostname));
>>>>>>> 0215ffb0
	if (host == NULL)
		return -ENOLCK;

	call = nlm_alloc_call(host);
	if (call == NULL)
		return -ENOMEM;

	nlmclnt_locks_init_private(fl, host);
	/* Set up the argument struct */
	nlmclnt_setlockargs(call, fl);

	/* Keep the old signal mask */
	spin_lock_irqsave(&current->sighand->siglock, flags);
	oldset = current->blocked;

	/* If we're cleaning up locks because the process is exiting,
	 * perform the RPC call asynchronously. */
	if ((IS_SETLK(cmd) || IS_SETLKW(cmd))
	    && fl->fl_type == F_UNLCK
	    && (current->flags & PF_EXITING)) {
		sigfillset(&current->blocked);	/* Mask all signals */
		recalc_sigpending();

		call->a_flags = RPC_TASK_ASYNC;
	}
	spin_unlock_irqrestore(&current->sighand->siglock, flags);

	if (IS_SETLK(cmd) || IS_SETLKW(cmd)) {
		if (fl->fl_type != F_UNLCK) {
			call->a_args.block = IS_SETLKW(cmd) ? 1 : 0;
			status = nlmclnt_lock(call, fl);
		} else
			status = nlmclnt_unlock(call, fl);
	} else if (IS_GETLK(cmd))
		status = nlmclnt_test(call, fl);
	else
		status = -EINVAL;

	fl->fl_ops->fl_release_private(fl);
	fl->fl_ops = NULL;

	spin_lock_irqsave(&current->sighand->siglock, flags);
	current->blocked = oldset;
	recalc_sigpending();
	spin_unlock_irqrestore(&current->sighand->siglock, flags);

	dprintk("lockd: clnt proc returns %d\n", status);
	return status;
}
EXPORT_SYMBOL(nlmclnt_proc);

/*
 * Allocate an NLM RPC call struct
 *
 * Note: the caller must hold a reference to host. In case of failure,
 * this reference will be released.
 */
struct nlm_rqst *nlm_alloc_call(struct nlm_host *host)
{
	struct nlm_rqst	*call;

	for(;;) {
		call = kzalloc(sizeof(*call), GFP_KERNEL);
		if (call != NULL) {
			locks_init_lock(&call->a_args.lock.fl);
			locks_init_lock(&call->a_res.lock.fl);
			call->a_host = host;
			return call;
		}
		if (signalled())
			break;
		printk("nlm_alloc_call: failed, waiting for memory\n");
		schedule_timeout_interruptible(5*HZ);
	}
	nlm_release_host(host);
	return NULL;
}

void nlm_release_call(struct nlm_rqst *call)
{
	nlm_release_host(call->a_host);
	nlmclnt_release_lockargs(call);
	kfree(call);
}

static void nlmclnt_rpc_release(void *data)
{
	return nlm_release_call(data);
}

static int nlm_wait_on_grace(wait_queue_head_t *queue)
{
	DEFINE_WAIT(wait);
	int status = -EINTR;

	prepare_to_wait(queue, &wait, TASK_INTERRUPTIBLE);
	if (!signalled ()) {
		schedule_timeout(NLMCLNT_GRACE_WAIT);
		try_to_freeze();
		if (!signalled ())
			status = 0;
	}
	finish_wait(queue, &wait);
	return status;
}

/*
 * Generic NLM call
 */
static int
nlmclnt_call(struct nlm_rqst *req, u32 proc)
{
	struct nlm_host	*host = req->a_host;
	struct rpc_clnt	*clnt;
	struct nlm_args	*argp = &req->a_args;
	struct nlm_res	*resp = &req->a_res;
	struct rpc_message msg = {
		.rpc_argp	= argp,
		.rpc_resp	= resp,
	};
	int		status;

	dprintk("lockd: call procedure %d on %s\n",
			(int)proc, host->h_name);

	do {
		if (host->h_reclaiming && !argp->reclaim)
			goto in_grace_period;

		/* If we have no RPC client yet, create one. */
		if ((clnt = nlm_bind_host(host)) == NULL)
			return -ENOLCK;
		msg.rpc_proc = &clnt->cl_procinfo[proc];

		/* Perform the RPC call. If an error occurs, try again */
		if ((status = rpc_call_sync(clnt, &msg, 0)) < 0) {
			dprintk("lockd: rpc_call returned error %d\n", -status);
			switch (status) {
			case -EPROTONOSUPPORT:
				status = -EINVAL;
				break;
			case -ECONNREFUSED:
			case -ETIMEDOUT:
			case -ENOTCONN:
				nlm_rebind_host(host);
				status = -EAGAIN;
				break;
			case -ERESTARTSYS:
				return signalled () ? -EINTR : status;
			default:
				break;
			}
			break;
		} else
		if (resp->status == NLM_LCK_DENIED_GRACE_PERIOD) {
			dprintk("lockd: server in grace period\n");
			if (argp->reclaim) {
				printk(KERN_WARNING
				     "lockd: spurious grace period reject?!\n");
				return -ENOLCK;
			}
		} else {
			if (!argp->reclaim) {
				/* We appear to be out of the grace period */
				wake_up_all(&host->h_gracewait);
			}
			dprintk("lockd: server returns status %d\n", resp->status);
			return 0;	/* Okay, call complete */
		}

in_grace_period:
		/*
		 * The server has rebooted and appears to be in the grace
		 * period during which locks are only allowed to be
		 * reclaimed.
		 * We can only back off and try again later.
		 */
		status = nlm_wait_on_grace(&host->h_gracewait);
	} while (status == 0);

	return status;
}

/*
 * Generic NLM call, async version.
 */
static int __nlm_async_call(struct nlm_rqst *req, u32 proc, struct rpc_message *msg, const struct rpc_call_ops *tk_ops)
{
	struct nlm_host	*host = req->a_host;
	struct rpc_clnt	*clnt;
	int status = -ENOLCK;

	dprintk("lockd: call procedure %d on %s (async)\n",
			(int)proc, host->h_name);

	/* If we have no RPC client yet, create one. */
	clnt = nlm_bind_host(host);
	if (clnt == NULL)
		goto out_err;
	msg->rpc_proc = &clnt->cl_procinfo[proc];

        /* bootstrap and kick off the async RPC call */
        status = rpc_call_async(clnt, msg, RPC_TASK_ASYNC, tk_ops, req);
	if (status == 0)
		return 0;
out_err:
	nlm_release_call(req);
	return status;
}

int nlm_async_call(struct nlm_rqst *req, u32 proc, const struct rpc_call_ops *tk_ops)
{
	struct rpc_message msg = {
		.rpc_argp	= &req->a_args,
		.rpc_resp	= &req->a_res,
	};
	return __nlm_async_call(req, proc, &msg, tk_ops);
}

int nlm_async_reply(struct nlm_rqst *req, u32 proc, const struct rpc_call_ops *tk_ops)
{
	struct rpc_message msg = {
		.rpc_argp	= &req->a_res,
	};
	return __nlm_async_call(req, proc, &msg, tk_ops);
}

/*
 * TEST for the presence of a conflicting lock
 */
static int
nlmclnt_test(struct nlm_rqst *req, struct file_lock *fl)
{
	int	status;

	status = nlmclnt_call(req, NLMPROC_TEST);
	if (status < 0)
		goto out;

	switch (req->a_res.status) {
		case NLM_LCK_GRANTED:
			fl->fl_type = F_UNLCK;
			break;
		case NLM_LCK_DENIED:
			/*
			 * Report the conflicting lock back to the application.
			 */
			fl->fl_start = req->a_res.lock.fl.fl_start;
			fl->fl_end = req->a_res.lock.fl.fl_start;
			fl->fl_type = req->a_res.lock.fl.fl_type;
			fl->fl_pid = 0;
			break;
		default:
			status = nlm_stat_to_errno(req->a_res.status);
	}
out:
	nlm_release_call(req);
	return status;
}

static void nlmclnt_locks_copy_lock(struct file_lock *new, struct file_lock *fl)
{
	new->fl_u.nfs_fl.state = fl->fl_u.nfs_fl.state;
	new->fl_u.nfs_fl.owner = nlm_get_lockowner(fl->fl_u.nfs_fl.owner);
	list_add_tail(&new->fl_u.nfs_fl.list, &fl->fl_u.nfs_fl.owner->host->h_granted);
}

static void nlmclnt_locks_release_private(struct file_lock *fl)
{
	list_del(&fl->fl_u.nfs_fl.list);
	nlm_put_lockowner(fl->fl_u.nfs_fl.owner);
}

static struct file_lock_operations nlmclnt_lock_ops = {
	.fl_copy_lock = nlmclnt_locks_copy_lock,
	.fl_release_private = nlmclnt_locks_release_private,
};

static void nlmclnt_locks_init_private(struct file_lock *fl, struct nlm_host *host)
{
	BUG_ON(fl->fl_ops != NULL);
	fl->fl_u.nfs_fl.state = 0;
	fl->fl_u.nfs_fl.owner = nlm_find_lockowner(host, fl->fl_owner);
	INIT_LIST_HEAD(&fl->fl_u.nfs_fl.list);
	fl->fl_ops = &nlmclnt_lock_ops;
}

static int do_vfs_lock(struct file_lock *fl)
{
	int res = 0;
	switch (fl->fl_flags & (FL_POSIX|FL_FLOCK)) {
		case FL_POSIX:
			res = posix_lock_file_wait(fl->fl_file, fl);
			break;
		case FL_FLOCK:
			res = flock_lock_file_wait(fl->fl_file, fl);
			break;
		default:
			BUG();
	}
	return res;
}

/*
 * LOCK: Try to create a lock
 *
 *			Programmer Harassment Alert
 *
 * When given a blocking lock request in a sync RPC call, the HPUX lockd
 * will faithfully return LCK_BLOCKED but never cares to notify us when
 * the lock could be granted. This way, our local process could hang
 * around forever waiting for the callback.
 *
 *  Solution A:	Implement busy-waiting
 *  Solution B: Use the async version of the call (NLM_LOCK_{MSG,RES})
 *
 * For now I am implementing solution A, because I hate the idea of
 * re-implementing lockd for a third time in two months. The async
 * calls shouldn't be too hard to do, however.
 *
 * This is one of the lovely things about standards in the NFS area:
 * they're so soft and squishy you can't really blame HP for doing this.
 */
static int
nlmclnt_lock(struct nlm_rqst *req, struct file_lock *fl)
{
	struct nlm_host	*host = req->a_host;
	struct nlm_res	*resp = &req->a_res;
	struct nlm_wait *block = NULL;
	unsigned char fl_flags = fl->fl_flags;
	int status = -ENOLCK;

	if (nsm_monitor(host) < 0) {
		printk(KERN_NOTICE "lockd: failed to monitor %s\n",
					host->h_name);
		goto out;
	}
	fl->fl_flags |= FL_ACCESS;
	status = do_vfs_lock(fl);
	if (status < 0)
		goto out;

	block = nlmclnt_prepare_block(host, fl);
again:
	for(;;) {
		/* Reboot protection */
		fl->fl_u.nfs_fl.state = host->h_state;
		status = nlmclnt_call(req, NLMPROC_LOCK);
		if (status < 0)
			goto out_unblock;
		if (!req->a_args.block)
			break;
		/* Did a reclaimer thread notify us of a server reboot? */
		if (resp->status ==  NLM_LCK_DENIED_GRACE_PERIOD)
			continue;
		if (resp->status != NLM_LCK_BLOCKED)
			break;
		/* Wait on an NLM blocking lock */
		status = nlmclnt_block(block, req, NLMCLNT_POLL_TIMEOUT);
		/* if we were interrupted. Send a CANCEL request to the server
		 * and exit
		 */
		if (status < 0)
			goto out_unblock;
		if (resp->status != NLM_LCK_BLOCKED)
			break;
	}

	if (resp->status == NLM_LCK_GRANTED) {
		down_read(&host->h_rwsem);
		/* Check whether or not the server has rebooted */
		if (fl->fl_u.nfs_fl.state != host->h_state) {
			up_read(&host->h_rwsem);
			goto again;
		}
		/* Ensure the resulting lock will get added to granted list */
		fl->fl_flags = fl_flags | FL_SLEEP;
		if (do_vfs_lock(fl) < 0)
			printk(KERN_WARNING "%s: VFS is out of sync with lock manager!\n", __FUNCTION__);
		up_read(&host->h_rwsem);
	}
	status = nlm_stat_to_errno(resp->status);
out_unblock:
	nlmclnt_finish_block(block);
	/* Cancel the blocked request if it is still pending */
	if (resp->status == NLM_LCK_BLOCKED)
		nlmclnt_cancel(host, req->a_args.block, fl);
out:
	nlm_release_call(req);
	fl->fl_flags = fl_flags;
	return status;
}

/*
 * RECLAIM: Try to reclaim a lock
 */
int
nlmclnt_reclaim(struct nlm_host *host, struct file_lock *fl)
{
	struct nlm_rqst reqst, *req;
	int		status;

	req = &reqst;
	memset(req, 0, sizeof(*req));
	locks_init_lock(&req->a_args.lock.fl);
	locks_init_lock(&req->a_res.lock.fl);
	req->a_host  = host;
	req->a_flags = 0;

	/* Set up the argument struct */
	nlmclnt_setlockargs(req, fl);
	req->a_args.reclaim = 1;

	if ((status = nlmclnt_call(req, NLMPROC_LOCK)) >= 0
	 && req->a_res.status == NLM_LCK_GRANTED)
		return 0;

	printk(KERN_WARNING "lockd: failed to reclaim lock for pid %d "
				"(errno %d, status %d)\n", fl->fl_pid,
				status, req->a_res.status);

	/*
	 * FIXME: This is a serious failure. We can
	 *
	 *  a.	Ignore the problem
	 *  b.	Send the owning process some signal (Linux doesn't have
	 *	SIGLOST, though...)
	 *  c.	Retry the operation
	 *
	 * Until someone comes up with a simple implementation
	 * for b or c, I'll choose option a.
	 */

	return -ENOLCK;
}

/*
 * UNLOCK: remove an existing lock
 */
static int
nlmclnt_unlock(struct nlm_rqst *req, struct file_lock *fl)
{
	struct nlm_host	*host = req->a_host;
	struct nlm_res	*resp = &req->a_res;
	int status = 0;

	/*
	 * Note: the server is supposed to either grant us the unlock
	 * request, or to deny it with NLM_LCK_DENIED_GRACE_PERIOD. In either
	 * case, we want to unlock.
	 */
	fl->fl_flags |= FL_EXISTS;
	down_read(&host->h_rwsem);
	if (do_vfs_lock(fl) == -ENOENT) {
		up_read(&host->h_rwsem);
		goto out;
	}
	up_read(&host->h_rwsem);

	if (req->a_flags & RPC_TASK_ASYNC)
		return nlm_async_call(req, NLMPROC_UNLOCK, &nlmclnt_unlock_ops);

	status = nlmclnt_call(req, NLMPROC_UNLOCK);
	if (status < 0)
		goto out;

	if (resp->status == NLM_LCK_GRANTED)
		goto out;

	if (resp->status != NLM_LCK_DENIED_NOLOCKS)
		printk("lockd: unexpected unlock status: %d\n", resp->status);
	/* What to do now? I'm out of my depth... */
	status = -ENOLCK;
out:
	nlm_release_call(req);
	return status;
}

static void nlmclnt_unlock_callback(struct rpc_task *task, void *data)
{
	struct nlm_rqst	*req = data;
	int		status = req->a_res.status;

	if (RPC_ASSASSINATED(task))
		goto die;

	if (task->tk_status < 0) {
		dprintk("lockd: unlock failed (err = %d)\n", -task->tk_status);
		goto retry_rebind;
	}
	if (status == NLM_LCK_DENIED_GRACE_PERIOD) {
		rpc_delay(task, NLMCLNT_GRACE_WAIT);
		goto retry_unlock;
	}
	if (status != NLM_LCK_GRANTED)
		printk(KERN_WARNING "lockd: unexpected unlock status: %d\n", status);
die:
	return;
 retry_rebind:
	nlm_rebind_host(req->a_host);
 retry_unlock:
	rpc_restart_call(task);
}

static const struct rpc_call_ops nlmclnt_unlock_ops = {
	.rpc_call_done = nlmclnt_unlock_callback,
	.rpc_release = nlmclnt_rpc_release,
};

/*
 * Cancel a blocked lock request.
 * We always use an async RPC call for this in order not to hang a
 * process that has been Ctrl-C'ed.
 */
static int nlmclnt_cancel(struct nlm_host *host, int block, struct file_lock *fl)
{
	struct nlm_rqst	*req;
	unsigned long	flags;
	sigset_t	oldset;
	int		status;

	/* Block all signals while setting up call */
	spin_lock_irqsave(&current->sighand->siglock, flags);
	oldset = current->blocked;
	sigfillset(&current->blocked);
	recalc_sigpending();
	spin_unlock_irqrestore(&current->sighand->siglock, flags);

	req = nlm_alloc_call(nlm_get_host(host));
	if (!req)
		return -ENOMEM;
	req->a_flags = RPC_TASK_ASYNC;

	nlmclnt_setlockargs(req, fl);
	req->a_args.block = block;

	status = nlm_async_call(req, NLMPROC_CANCEL, &nlmclnt_cancel_ops);

	spin_lock_irqsave(&current->sighand->siglock, flags);
	current->blocked = oldset;
	recalc_sigpending();
	spin_unlock_irqrestore(&current->sighand->siglock, flags);

	return status;
}

static void nlmclnt_cancel_callback(struct rpc_task *task, void *data)
{
	struct nlm_rqst	*req = data;

	if (RPC_ASSASSINATED(task))
		goto die;

	if (task->tk_status < 0) {
		dprintk("lockd: CANCEL call error %d, retrying.\n",
					task->tk_status);
		goto retry_cancel;
	}

	dprintk("lockd: cancel status %d (task %d)\n",
			req->a_res.status, task->tk_pid);

	switch (req->a_res.status) {
	case NLM_LCK_GRANTED:
	case NLM_LCK_DENIED_GRACE_PERIOD:
	case NLM_LCK_DENIED:
		/* Everything's good */
		break;
	case NLM_LCK_DENIED_NOLOCKS:
		dprintk("lockd: CANCEL failed (server has no locks)\n");
		goto retry_cancel;
	default:
		printk(KERN_NOTICE "lockd: weird return %d for CANCEL call\n",
			req->a_res.status);
	}

die:
	return;

retry_cancel:
	/* Don't ever retry more than 3 times */
	if (req->a_retries++ >= NLMCLNT_MAX_RETRIES)
		goto die;
	nlm_rebind_host(req->a_host);
	rpc_restart_call(task);
	rpc_delay(task, 30 * HZ);
}

static const struct rpc_call_ops nlmclnt_cancel_ops = {
	.rpc_call_done = nlmclnt_cancel_callback,
	.rpc_release = nlmclnt_rpc_release,
};

/*
 * Convert an NLM status code to a generic kernel errno
 */
static int
nlm_stat_to_errno(u32 status)
{
	switch(status) {
	case NLM_LCK_GRANTED:
		return 0;
	case NLM_LCK_DENIED:
		return -EAGAIN;
	case NLM_LCK_DENIED_NOLOCKS:
	case NLM_LCK_DENIED_GRACE_PERIOD:
		return -ENOLCK;
	case NLM_LCK_BLOCKED:
		printk(KERN_NOTICE "lockd: unexpected status NLM_BLOCKED\n");
		return -ENOLCK;
#ifdef CONFIG_LOCKD_V4
	case NLM_DEADLCK:
		return -EDEADLK;
	case NLM_ROFS:
		return -EROFS;
	case NLM_STALE_FH:
		return -ESTALE;
	case NLM_FBIG:
		return -EOVERFLOW;
	case NLM_FAILED:
		return -ENOLCK;
#endif
	}
	printk(KERN_NOTICE "lockd: unexpected server status %d\n", status);
	return -ENOLCK;
}<|MERGE_RESOLUTION|>--- conflicted
+++ resolved
@@ -151,11 +151,8 @@
 int
 nlmclnt_proc(struct inode *inode, int cmd, struct file_lock *fl)
 {
-<<<<<<< HEAD
-=======
 	struct rpc_clnt		*client = NFS_CLIENT(inode);
 	struct sockaddr_in	addr;
->>>>>>> 0215ffb0
 	struct nfs_server	*nfssrv = NFS_SERVER(inode);
 	struct nlm_host		*host;
 	struct nlm_rqst		*call;
@@ -169,18 +166,10 @@
 		return -ENOLCK;
 	}
 
-<<<<<<< HEAD
-	/* Retrieve transport protocol from NFS client */
-	proto = NFS_CLIENT(inode)->cl_xprt->prot;
-
-	host = nlmclnt_lookup_host(NFS_ADDR(inode), proto, vers,
-				nfssrv->hostname, strlen(nfssrv->hostname));
-=======
 	rpc_peeraddr(client, (struct sockaddr *) &addr, sizeof(addr));
 	host = nlmclnt_lookup_host(&addr, client->cl_xprt->prot, vers,
 				   nfssrv->nfs_client->cl_hostname,
 				   strlen(nfssrv->nfs_client->cl_hostname));
->>>>>>> 0215ffb0
 	if (host == NULL)
 		return -ENOLCK;
 
