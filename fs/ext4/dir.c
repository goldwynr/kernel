--- conflicted
+++ resolved
@@ -90,18 +90,6 @@
 	else
 		return 0;
 
-<<<<<<< HEAD
-	if (error_msg != NULL)
-		ext4_error(dir->i_sb, function,
-			"bad entry in directory #%lu: %s - block=%llu"
-			"offset=%u(%u), inode=%u, rec_len=%d, name_len=%d",
-			dir->i_ino, error_msg,
-			(unsigned long long) bh->b_blocknr,
-			(unsigned) (offset%bh->b_size), offset,
-			le32_to_cpu(de->inode),
-			rlen, de->name_len);
-	return error_msg == NULL ? 1 : 0;
-=======
 	if (filp)
 		ext4_error_file(filp, function, line, bh ? bh->b_blocknr : 0,
 				"bad entry in directory: %s - offset=%u(%u), "
@@ -118,7 +106,6 @@
 				rlen, de->name_len);
 
 	return 1;
->>>>>>> 02f8c6ae
 }
 
 static int ext4_readdir(struct file *filp,
@@ -149,12 +136,8 @@
 		 * We don't set the inode dirty flag since it's not
 		 * critical that it get flushed back to the disk.
 		 */
-<<<<<<< HEAD
-		ext4_clear_inode_flag(filp->f_path.dentry->d_inode, EXT4_INODE_INDEX);
-=======
 		ext4_clear_inode_flag(filp->f_path.dentry->d_inode,
 				      EXT4_INODE_INDEX);
->>>>>>> 02f8c6ae
 	}
 	stored = 0;
 	offset = filp->f_pos & (sb->s_blocksize - 1);
