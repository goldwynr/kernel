--- conflicted
+++ resolved
@@ -873,11 +873,7 @@
 	if (namelen > EXT4_NAME_LEN)
 		return NULL;
 	if ((namelen <= 2) && (name[0] == '.') &&
-<<<<<<< HEAD
-	    (name[1] == '.' || name[1] == '0')) {
-=======
 	    (name[1] == '.' || name[1] == '\0')) {
->>>>>>> 02f8c6ae
 		/*
 		 * "." or ".." will only be in the first block
 		 * NFS may look up ".."; "." should be handled by the VFS
@@ -1274,12 +1270,7 @@
 		de = (struct ext4_dir_entry_2 *)bh->b_data;
 		top = bh->b_data + blocksize - reclen;
 		while ((char *) de <= top) {
-<<<<<<< HEAD
-			if (!ext4_check_dir_entry("ext4_add_entry", dir, de,
-						  bh, offset))
-=======
 			if (ext4_check_dir_entry(dir, NULL, de, bh, offset))
->>>>>>> 02f8c6ae
 				return -EIO;
 			if (ext4_match(namelen, name, de))
 				return -EEXIST;
@@ -2288,13 +2279,7 @@
 			  EXT4_MAXQUOTAS_INIT_BLOCKS(dir->i_sb);
 	}
 retry:
-<<<<<<< HEAD
-	handle = ext4_journal_start(dir, EXT4_DATA_TRANS_BLOCKS(dir->i_sb) +
-					EXT4_INDEX_EXTRA_TRANS_BLOCKS + 5 +
-					EXT4_MAXQUOTAS_INIT_BLOCKS(dir->i_sb));
-=======
 	handle = ext4_journal_start(dir, credits);
->>>>>>> 02f8c6ae
 	if (IS_ERR(handle))
 		return PTR_ERR(handle);
 
