/*
 *  linux/fs/ext4/super.c
 *
 * Copyright (C) 1992, 1993, 1994, 1995
 * Remy Card (card@masi.ibp.fr)
 * Laboratoire MASI - Institut Blaise Pascal
 * Universite Pierre et Marie Curie (Paris VI)
 *
 *  from
 *
 *  linux/fs/minix/inode.c
 *
 *  Copyright (C) 1991, 1992  Linus Torvalds
 *
 *  Big-endian to little-endian byte-swapping/bitmaps by
 *        David S. Miller (davem@caip.rutgers.edu), 1995
 */

#include <linux/module.h>
#include <linux/string.h>
#include <linux/fs.h>
#include <linux/time.h>
#include <linux/vmalloc.h>
#include <linux/jbd2.h>
#include <linux/slab.h>
#include <linux/init.h>
#include <linux/blkdev.h>
#include <linux/parser.h>
#include <linux/buffer_head.h>
#include <linux/exportfs.h>
#include <linux/vfs.h>
#include <linux/random.h>
#include <linux/mount.h>
#include <linux/namei.h>
#include <linux/quotaops.h>
#include <linux/seq_file.h>
#include <linux/proc_fs.h>
#include <linux/ctype.h>
#include <linux/log2.h>
#include <linux/crc16.h>
#include <linux/cleancache.h>
#include <asm/uaccess.h>

#include <linux/kthread.h>
#include <linux/freezer.h>

#include "ext4.h"
#include "ext4_extents.h"
#include "ext4_jbd2.h"
#include "xattr.h"
#include "acl.h"
#include "mballoc.h"
#include "richacl.h"

#define CREATE_TRACE_POINTS
#include <trace/events/ext4.h>

static struct proc_dir_entry *ext4_proc_root;
static struct kset *ext4_kset;
static struct ext4_lazy_init *ext4_li_info;
static struct mutex ext4_li_mtx;
static struct ext4_features *ext4_feat;

static int ext4_load_journal(struct super_block *, struct ext4_super_block *,
			     unsigned long journal_devnum);
static int ext4_show_options(struct seq_file *seq, struct dentry *root);
static int ext4_commit_super(struct super_block *sb, int sync);
static void ext4_mark_recovery_complete(struct super_block *sb,
					struct ext4_super_block *es);
static void ext4_clear_journal_err(struct super_block *sb,
				   struct ext4_super_block *es);
static int ext4_sync_fs(struct super_block *sb, int wait);
static const char *ext4_decode_error(struct super_block *sb, int errno,
				     char nbuf[16]);
static int ext4_remount(struct super_block *sb, int *flags, char *data);
static int ext4_statfs(struct dentry *dentry, struct kstatfs *buf);
static int ext4_unfreeze(struct super_block *sb);
static int ext4_freeze(struct super_block *sb);
static struct dentry *ext4_mount(struct file_system_type *fs_type, int flags,
		       const char *dev_name, void *data);
static inline int ext2_feature_set_ok(struct super_block *sb);
static inline int ext3_feature_set_ok(struct super_block *sb);
static int ext4_feature_set_ok(struct super_block *sb, int readonly);
static void ext4_destroy_lazyinit_thread(void);
static void ext4_unregister_li_request(struct super_block *sb);
static void ext4_clear_request_list(void);

#if !defined(CONFIG_EXT2_FS) && !defined(CONFIG_EXT2_FS_MODULE) && defined(CONFIG_EXT4_USE_FOR_EXT23)
static struct file_system_type ext2_fs_type = {
	.owner		= THIS_MODULE,
	.name		= "ext2",
	.mount		= ext4_mount,
	.kill_sb	= kill_block_super,
	.fs_flags	= FS_REQUIRES_DEV,
};
#define IS_EXT2_SB(sb) ((sb)->s_bdev->bd_holder == &ext2_fs_type)
#else
#define IS_EXT2_SB(sb) (0)
#endif


#if !defined(CONFIG_EXT3_FS) && !defined(CONFIG_EXT3_FS_MODULE) && defined(CONFIG_EXT4_USE_FOR_EXT23)
static struct file_system_type ext3_fs_type = {
	.owner		= THIS_MODULE,
	.name		= "ext3",
	.mount		= ext4_mount,
	.kill_sb	= kill_block_super,
	.fs_flags	= FS_REQUIRES_DEV,
};
#define IS_EXT3_SB(sb) ((sb)->s_bdev->bd_holder == &ext3_fs_type)
#else
#define IS_EXT3_SB(sb) (0)
#endif

static int ext4_verify_csum_type(struct super_block *sb,
				 struct ext4_super_block *es)
{
	if (!EXT4_HAS_RO_COMPAT_FEATURE(sb,
					EXT4_FEATURE_RO_COMPAT_METADATA_CSUM))
		return 1;

	return es->s_checksum_type == EXT4_CRC32C_CHKSUM;
}

static __le32 ext4_superblock_csum(struct super_block *sb,
				   struct ext4_super_block *es)
{
	struct ext4_sb_info *sbi = EXT4_SB(sb);
	int offset = offsetof(struct ext4_super_block, s_checksum);
	__u32 csum;

	csum = ext4_chksum(sbi, ~0, (char *)es, offset);

	return cpu_to_le32(csum);
}

int ext4_superblock_csum_verify(struct super_block *sb,
				struct ext4_super_block *es)
{
	if (!EXT4_HAS_RO_COMPAT_FEATURE(sb,
				       EXT4_FEATURE_RO_COMPAT_METADATA_CSUM))
		return 1;

	return es->s_checksum == ext4_superblock_csum(sb, es);
}

void ext4_superblock_csum_set(struct super_block *sb)
{
	struct ext4_super_block *es = EXT4_SB(sb)->s_es;

	if (!EXT4_HAS_RO_COMPAT_FEATURE(sb,
		EXT4_FEATURE_RO_COMPAT_METADATA_CSUM))
		return;

	es->s_checksum = ext4_superblock_csum(sb, es);
}

void *ext4_kvmalloc(size_t size, gfp_t flags)
{
	void *ret;

	ret = kmalloc(size, flags);
	if (!ret)
		ret = __vmalloc(size, flags, PAGE_KERNEL);
	return ret;
}

void *ext4_kvzalloc(size_t size, gfp_t flags)
{
	void *ret;

	ret = kzalloc(size, flags);
	if (!ret)
		ret = __vmalloc(size, flags | __GFP_ZERO, PAGE_KERNEL);
	return ret;
}

void ext4_kvfree(void *ptr)
{
	if (is_vmalloc_addr(ptr))
		vfree(ptr);
	else
		kfree(ptr);

}

ext4_fsblk_t ext4_block_bitmap(struct super_block *sb,
			       struct ext4_group_desc *bg)
{
	return le32_to_cpu(bg->bg_block_bitmap_lo) |
		(EXT4_DESC_SIZE(sb) >= EXT4_MIN_DESC_SIZE_64BIT ?
		 (ext4_fsblk_t)le32_to_cpu(bg->bg_block_bitmap_hi) << 32 : 0);
}

ext4_fsblk_t ext4_inode_bitmap(struct super_block *sb,
			       struct ext4_group_desc *bg)
{
	return le32_to_cpu(bg->bg_inode_bitmap_lo) |
		(EXT4_DESC_SIZE(sb) >= EXT4_MIN_DESC_SIZE_64BIT ?
		 (ext4_fsblk_t)le32_to_cpu(bg->bg_inode_bitmap_hi) << 32 : 0);
}

ext4_fsblk_t ext4_inode_table(struct super_block *sb,
			      struct ext4_group_desc *bg)
{
	return le32_to_cpu(bg->bg_inode_table_lo) |
		(EXT4_DESC_SIZE(sb) >= EXT4_MIN_DESC_SIZE_64BIT ?
		 (ext4_fsblk_t)le32_to_cpu(bg->bg_inode_table_hi) << 32 : 0);
}

__u32 ext4_free_group_clusters(struct super_block *sb,
			       struct ext4_group_desc *bg)
{
	return le16_to_cpu(bg->bg_free_blocks_count_lo) |
		(EXT4_DESC_SIZE(sb) >= EXT4_MIN_DESC_SIZE_64BIT ?
		 (__u32)le16_to_cpu(bg->bg_free_blocks_count_hi) << 16 : 0);
}

__u32 ext4_free_inodes_count(struct super_block *sb,
			      struct ext4_group_desc *bg)
{
	return le16_to_cpu(bg->bg_free_inodes_count_lo) |
		(EXT4_DESC_SIZE(sb) >= EXT4_MIN_DESC_SIZE_64BIT ?
		 (__u32)le16_to_cpu(bg->bg_free_inodes_count_hi) << 16 : 0);
}

__u32 ext4_used_dirs_count(struct super_block *sb,
			      struct ext4_group_desc *bg)
{
	return le16_to_cpu(bg->bg_used_dirs_count_lo) |
		(EXT4_DESC_SIZE(sb) >= EXT4_MIN_DESC_SIZE_64BIT ?
		 (__u32)le16_to_cpu(bg->bg_used_dirs_count_hi) << 16 : 0);
}

__u32 ext4_itable_unused_count(struct super_block *sb,
			      struct ext4_group_desc *bg)
{
	return le16_to_cpu(bg->bg_itable_unused_lo) |
		(EXT4_DESC_SIZE(sb) >= EXT4_MIN_DESC_SIZE_64BIT ?
		 (__u32)le16_to_cpu(bg->bg_itable_unused_hi) << 16 : 0);
}

void ext4_block_bitmap_set(struct super_block *sb,
			   struct ext4_group_desc *bg, ext4_fsblk_t blk)
{
	bg->bg_block_bitmap_lo = cpu_to_le32((u32)blk);
	if (EXT4_DESC_SIZE(sb) >= EXT4_MIN_DESC_SIZE_64BIT)
		bg->bg_block_bitmap_hi = cpu_to_le32(blk >> 32);
}

void ext4_inode_bitmap_set(struct super_block *sb,
			   struct ext4_group_desc *bg, ext4_fsblk_t blk)
{
	bg->bg_inode_bitmap_lo  = cpu_to_le32((u32)blk);
	if (EXT4_DESC_SIZE(sb) >= EXT4_MIN_DESC_SIZE_64BIT)
		bg->bg_inode_bitmap_hi = cpu_to_le32(blk >> 32);
}

void ext4_inode_table_set(struct super_block *sb,
			  struct ext4_group_desc *bg, ext4_fsblk_t blk)
{
	bg->bg_inode_table_lo = cpu_to_le32((u32)blk);
	if (EXT4_DESC_SIZE(sb) >= EXT4_MIN_DESC_SIZE_64BIT)
		bg->bg_inode_table_hi = cpu_to_le32(blk >> 32);
}

void ext4_free_group_clusters_set(struct super_block *sb,
				  struct ext4_group_desc *bg, __u32 count)
{
	bg->bg_free_blocks_count_lo = cpu_to_le16((__u16)count);
	if (EXT4_DESC_SIZE(sb) >= EXT4_MIN_DESC_SIZE_64BIT)
		bg->bg_free_blocks_count_hi = cpu_to_le16(count >> 16);
}

void ext4_free_inodes_set(struct super_block *sb,
			  struct ext4_group_desc *bg, __u32 count)
{
	bg->bg_free_inodes_count_lo = cpu_to_le16((__u16)count);
	if (EXT4_DESC_SIZE(sb) >= EXT4_MIN_DESC_SIZE_64BIT)
		bg->bg_free_inodes_count_hi = cpu_to_le16(count >> 16);
}

void ext4_used_dirs_set(struct super_block *sb,
			  struct ext4_group_desc *bg, __u32 count)
{
	bg->bg_used_dirs_count_lo = cpu_to_le16((__u16)count);
	if (EXT4_DESC_SIZE(sb) >= EXT4_MIN_DESC_SIZE_64BIT)
		bg->bg_used_dirs_count_hi = cpu_to_le16(count >> 16);
}

void ext4_itable_unused_set(struct super_block *sb,
			  struct ext4_group_desc *bg, __u32 count)
{
	bg->bg_itable_unused_lo = cpu_to_le16((__u16)count);
	if (EXT4_DESC_SIZE(sb) >= EXT4_MIN_DESC_SIZE_64BIT)
		bg->bg_itable_unused_hi = cpu_to_le16(count >> 16);
}


/* Just increment the non-pointer handle value */
static handle_t *ext4_get_nojournal(void)
{
	handle_t *handle = current->journal_info;
	unsigned long ref_cnt = (unsigned long)handle;

	BUG_ON(ref_cnt >= EXT4_NOJOURNAL_MAX_REF_COUNT);

	ref_cnt++;
	handle = (handle_t *)ref_cnt;

	current->journal_info = handle;
	return handle;
}


/* Decrement the non-pointer handle value */
static void ext4_put_nojournal(handle_t *handle)
{
	unsigned long ref_cnt = (unsigned long)handle;

	BUG_ON(ref_cnt == 0);

	ref_cnt--;
	handle = (handle_t *)ref_cnt;

	current->journal_info = handle;
}

/*
 * Wrappers for jbd2_journal_start/end.
 */
handle_t *ext4_journal_start_sb(struct super_block *sb, int nblocks)
{
	journal_t *journal;

	trace_ext4_journal_start(sb, nblocks, _RET_IP_);
	if (sb->s_flags & MS_RDONLY)
		return ERR_PTR(-EROFS);

	WARN_ON(sb->s_writers.frozen == SB_FREEZE_COMPLETE);
	journal = EXT4_SB(sb)->s_journal;
	if (!journal)
		return ext4_get_nojournal();
	/*
	 * Special case here: if the journal has aborted behind our
	 * backs (eg. EIO in the commit thread), then we still need to
	 * take the FS itself readonly cleanly.
	 */
	if (is_journal_aborted(journal)) {
		ext4_abort(sb, "Detected aborted journal");
		return ERR_PTR(-EROFS);
	}
	return jbd2_journal_start(journal, nblocks);
}

int __ext4_journal_stop(const char *where, unsigned int line, handle_t *handle)
{
	struct super_block *sb;
	int err;
	int rc;

	if (!ext4_handle_valid(handle)) {
		ext4_put_nojournal(handle);
		return 0;
	}
	sb = handle->h_transaction->t_journal->j_private;
	err = handle->h_err;
	rc = jbd2_journal_stop(handle);

	if (!err)
		err = rc;
	if (err)
		__ext4_std_error(sb, where, line, err);
	return err;
}

void ext4_journal_abort_handle(const char *caller, unsigned int line,
			       const char *err_fn, struct buffer_head *bh,
			       handle_t *handle, int err)
{
	char nbuf[16];
	const char *errstr = ext4_decode_error(NULL, err, nbuf);

	BUG_ON(!ext4_handle_valid(handle));

	if (bh)
		BUFFER_TRACE(bh, "abort");

	if (!handle->h_err)
		handle->h_err = err;

	if (is_handle_aborted(handle))
		return;

	printk(KERN_ERR "EXT4-fs: %s:%d: aborting transaction: %s in %s\n",
	       caller, line, errstr, err_fn);

	jbd2_journal_abort_handle(handle);
}

static void __save_error_info(struct super_block *sb, const char *func,
			    unsigned int line)
{
	struct ext4_super_block *es = EXT4_SB(sb)->s_es;

	EXT4_SB(sb)->s_mount_state |= EXT4_ERROR_FS;
	es->s_state |= cpu_to_le16(EXT4_ERROR_FS);
	es->s_last_error_time = cpu_to_le32(get_seconds());
	strncpy(es->s_last_error_func, func, sizeof(es->s_last_error_func));
	es->s_last_error_line = cpu_to_le32(line);
	if (!es->s_first_error_time) {
		es->s_first_error_time = es->s_last_error_time;
		strncpy(es->s_first_error_func, func,
			sizeof(es->s_first_error_func));
		es->s_first_error_line = cpu_to_le32(line);
		es->s_first_error_ino = es->s_last_error_ino;
		es->s_first_error_block = es->s_last_error_block;
	}
	/*
	 * Start the daily error reporting function if it hasn't been
	 * started already
	 */
	if (!es->s_error_count)
		mod_timer(&EXT4_SB(sb)->s_err_report, jiffies + 24*60*60*HZ);
	le32_add_cpu(&es->s_error_count, 1);
}

static void save_error_info(struct super_block *sb, const char *func,
			    unsigned int line)
{
	__save_error_info(sb, func, line);
	ext4_commit_super(sb, 1);
}

/*
 * The del_gendisk() function uninitializes the disk-specific data
 * structures, including the bdi structure, without telling anyone
 * else.  Once this happens, any attempt to call mark_buffer_dirty()
 * (for example, by ext4_commit_super), will cause a kernel OOPS.
 * This is a kludge to prevent these oops until we can put in a proper
 * hook in del_gendisk() to inform the VFS and file system layers.
 */
static int block_device_ejected(struct super_block *sb)
{
	struct inode *bd_inode = sb->s_bdev->bd_inode;
	struct backing_dev_info *bdi = bd_inode->i_mapping->backing_dev_info;

	return bdi->dev == NULL;
}

static void ext4_journal_commit_callback(journal_t *journal, transaction_t *txn)
{
	struct super_block		*sb = journal->j_private;
	struct ext4_sb_info		*sbi = EXT4_SB(sb);
	int				error = is_journal_aborted(journal);
	struct ext4_journal_cb_entry	*jce, *tmp;

	spin_lock(&sbi->s_md_lock);
	list_for_each_entry_safe(jce, tmp, &txn->t_private_list, jce_list) {
		list_del_init(&jce->jce_list);
		spin_unlock(&sbi->s_md_lock);
		jce->jce_func(sb, jce, error);
		spin_lock(&sbi->s_md_lock);
	}
	spin_unlock(&sbi->s_md_lock);
}

/* Deal with the reporting of failure conditions on a filesystem such as
 * inconsistencies detected or read IO failures.
 *
 * On ext2, we can store the error state of the filesystem in the
 * superblock.  That is not possible on ext4, because we may have other
 * write ordering constraints on the superblock which prevent us from
 * writing it out straight away; and given that the journal is about to
 * be aborted, we can't rely on the current, or future, transactions to
 * write out the superblock safely.
 *
 * We'll just use the jbd2_journal_abort() error code to record an error in
 * the journal instead.  On recovery, the journal will complain about
 * that error until we've noted it down and cleared it.
 */

static void ext4_handle_error(struct super_block *sb)
{
	if (sb->s_flags & MS_RDONLY)
		return;

	if (!test_opt(sb, ERRORS_CONT)) {
		journal_t *journal = EXT4_SB(sb)->s_journal;

		EXT4_SB(sb)->s_mount_flags |= EXT4_MF_FS_ABORTED;
		if (journal)
			jbd2_journal_abort(journal, -EIO);
	}
	if (test_opt(sb, ERRORS_RO)) {
		ext4_msg(sb, KERN_CRIT, "Remounting filesystem read-only");
		sb->s_flags |= MS_RDONLY;
	}
	if (test_opt(sb, ERRORS_PANIC))
		panic("EXT4-fs (device %s): panic forced after error\n",
			sb->s_id);
}

void __ext4_error(struct super_block *sb, const char *function,
		  unsigned int line, const char *fmt, ...)
{
	struct va_format vaf;
	va_list args;

	va_start(args, fmt);
	vaf.fmt = fmt;
	vaf.va = &args;
	printk(KERN_CRIT "EXT4-fs error (device %s): %s:%d: comm %s: %pV\n",
	       sb->s_id, function, line, current->comm, &vaf);
	va_end(args);
	save_error_info(sb, function, line);

	ext4_handle_error(sb);
}

void ext4_error_inode(struct inode *inode, const char *function,
		      unsigned int line, ext4_fsblk_t block,
		      const char *fmt, ...)
{
	va_list args;
	struct va_format vaf;
	struct ext4_super_block *es = EXT4_SB(inode->i_sb)->s_es;

	es->s_last_error_ino = cpu_to_le32(inode->i_ino);
	es->s_last_error_block = cpu_to_le64(block);
	save_error_info(inode->i_sb, function, line);
	va_start(args, fmt);
	vaf.fmt = fmt;
	vaf.va = &args;
	if (block)
		printk(KERN_CRIT "EXT4-fs error (device %s): %s:%d: "
		       "inode #%lu: block %llu: comm %s: %pV\n",
		       inode->i_sb->s_id, function, line, inode->i_ino,
		       block, current->comm, &vaf);
	else
		printk(KERN_CRIT "EXT4-fs error (device %s): %s:%d: "
		       "inode #%lu: comm %s: %pV\n",
		       inode->i_sb->s_id, function, line, inode->i_ino,
		       current->comm, &vaf);
	va_end(args);

	ext4_handle_error(inode->i_sb);
}

void ext4_error_file(struct file *file, const char *function,
		     unsigned int line, ext4_fsblk_t block,
		     const char *fmt, ...)
{
	va_list args;
	struct va_format vaf;
	struct ext4_super_block *es;
	struct inode *inode = file->f_dentry->d_inode;
	char pathname[80], *path;

	es = EXT4_SB(inode->i_sb)->s_es;
	es->s_last_error_ino = cpu_to_le32(inode->i_ino);
	save_error_info(inode->i_sb, function, line);
	path = d_path(&(file->f_path), pathname, sizeof(pathname));
	if (IS_ERR(path))
		path = "(unknown)";
	va_start(args, fmt);
	vaf.fmt = fmt;
	vaf.va = &args;
	if (block)
		printk(KERN_CRIT
		       "EXT4-fs error (device %s): %s:%d: inode #%lu: "
		       "block %llu: comm %s: path %s: %pV\n",
		       inode->i_sb->s_id, function, line, inode->i_ino,
		       block, current->comm, path, &vaf);
	else
		printk(KERN_CRIT
		       "EXT4-fs error (device %s): %s:%d: inode #%lu: "
		       "comm %s: path %s: %pV\n",
		       inode->i_sb->s_id, function, line, inode->i_ino,
		       current->comm, path, &vaf);
	va_end(args);

	ext4_handle_error(inode->i_sb);
}

static const char *ext4_decode_error(struct super_block *sb, int errno,
				     char nbuf[16])
{
	char *errstr = NULL;

	switch (errno) {
	case -EIO:
		errstr = "IO failure";
		break;
	case -ENOMEM:
		errstr = "Out of memory";
		break;
	case -EROFS:
		if (!sb || (EXT4_SB(sb)->s_journal &&
			    EXT4_SB(sb)->s_journal->j_flags & JBD2_ABORT))
			errstr = "Journal has aborted";
		else
			errstr = "Readonly filesystem";
		break;
	default:
		/* If the caller passed in an extra buffer for unknown
		 * errors, textualise them now.  Else we just return
		 * NULL. */
		if (nbuf) {
			/* Check for truncated error codes... */
			if (snprintf(nbuf, 16, "error %d", -errno) >= 0)
				errstr = nbuf;
		}
		break;
	}

	return errstr;
}

/* __ext4_std_error decodes expected errors from journaling functions
 * automatically and invokes the appropriate error response.  */

void __ext4_std_error(struct super_block *sb, const char *function,
		      unsigned int line, int errno)
{
	char nbuf[16];
	const char *errstr;

	/* Special case: if the error is EROFS, and we're not already
	 * inside a transaction, then there's really no point in logging
	 * an error. */
	if (errno == -EROFS && journal_current_handle() == NULL &&
	    (sb->s_flags & MS_RDONLY))
		return;

	errstr = ext4_decode_error(sb, errno, nbuf);
	printk(KERN_CRIT "EXT4-fs error (device %s) in %s:%d: %s\n",
	       sb->s_id, function, line, errstr);
	save_error_info(sb, function, line);

	ext4_handle_error(sb);
}

/*
 * ext4_abort is a much stronger failure handler than ext4_error.  The
 * abort function may be used to deal with unrecoverable failures such
 * as journal IO errors or ENOMEM at a critical moment in log management.
 *
 * We unconditionally force the filesystem into an ABORT|READONLY state,
 * unless the error response on the fs has been set to panic in which
 * case we take the easy way out and panic immediately.
 */

void __ext4_abort(struct super_block *sb, const char *function,
		unsigned int line, const char *fmt, ...)
{
	va_list args;

	save_error_info(sb, function, line);
	va_start(args, fmt);
	printk(KERN_CRIT "EXT4-fs error (device %s): %s:%d: ", sb->s_id,
	       function, line);
	vprintk(fmt, args);
	printk("\n");
	va_end(args);

	if ((sb->s_flags & MS_RDONLY) == 0) {
		ext4_msg(sb, KERN_CRIT, "Remounting filesystem read-only");
		sb->s_flags |= MS_RDONLY;
		EXT4_SB(sb)->s_mount_flags |= EXT4_MF_FS_ABORTED;
		if (EXT4_SB(sb)->s_journal)
			jbd2_journal_abort(EXT4_SB(sb)->s_journal, -EIO);
		save_error_info(sb, function, line);
	}
	if (test_opt(sb, ERRORS_PANIC))
		panic("EXT4-fs panic from previous error\n");
}

void ext4_msg(struct super_block *sb, const char *prefix, const char *fmt, ...)
{
	struct va_format vaf;
	va_list args;

	va_start(args, fmt);
	vaf.fmt = fmt;
	vaf.va = &args;
	printk("%sEXT4-fs (%s): %pV\n", prefix, sb->s_id, &vaf);
	va_end(args);
}

void __ext4_warning(struct super_block *sb, const char *function,
		    unsigned int line, const char *fmt, ...)
{
	struct va_format vaf;
	va_list args;

	va_start(args, fmt);
	vaf.fmt = fmt;
	vaf.va = &args;
	printk(KERN_WARNING "EXT4-fs warning (device %s): %s:%d: %pV\n",
	       sb->s_id, function, line, &vaf);
	va_end(args);
}

void __ext4_grp_locked_error(const char *function, unsigned int line,
			     struct super_block *sb, ext4_group_t grp,
			     unsigned long ino, ext4_fsblk_t block,
			     const char *fmt, ...)
__releases(bitlock)
__acquires(bitlock)
{
	struct va_format vaf;
	va_list args;
	struct ext4_super_block *es = EXT4_SB(sb)->s_es;

	es->s_last_error_ino = cpu_to_le32(ino);
	es->s_last_error_block = cpu_to_le64(block);
	__save_error_info(sb, function, line);

	va_start(args, fmt);

	vaf.fmt = fmt;
	vaf.va = &args;
	printk(KERN_CRIT "EXT4-fs error (device %s): %s:%d: group %u, ",
	       sb->s_id, function, line, grp);
	if (ino)
		printk(KERN_CONT "inode %lu: ", ino);
	if (block)
		printk(KERN_CONT "block %llu:", (unsigned long long) block);
	printk(KERN_CONT "%pV\n", &vaf);
	va_end(args);

	if (test_opt(sb, ERRORS_CONT)) {
		ext4_commit_super(sb, 0);
		return;
	}

	ext4_unlock_group(sb, grp);
	ext4_handle_error(sb);
	/*
	 * We only get here in the ERRORS_RO case; relocking the group
	 * may be dangerous, but nothing bad will happen since the
	 * filesystem will have already been marked read/only and the
	 * journal has been aborted.  We return 1 as a hint to callers
	 * who might what to use the return value from
	 * ext4_grp_locked_error() to distinguish between the
	 * ERRORS_CONT and ERRORS_RO case, and perhaps return more
	 * aggressively from the ext4 function in question, with a
	 * more appropriate error code.
	 */
	ext4_lock_group(sb, grp);
	return;
}

void ext4_update_dynamic_rev(struct super_block *sb)
{
	struct ext4_super_block *es = EXT4_SB(sb)->s_es;

	if (le32_to_cpu(es->s_rev_level) > EXT4_GOOD_OLD_REV)
		return;

	ext4_warning(sb,
		     "updating to rev %d because of new feature flag, "
		     "running e2fsck is recommended",
		     EXT4_DYNAMIC_REV);

	es->s_first_ino = cpu_to_le32(EXT4_GOOD_OLD_FIRST_INO);
	es->s_inode_size = cpu_to_le16(EXT4_GOOD_OLD_INODE_SIZE);
	es->s_rev_level = cpu_to_le32(EXT4_DYNAMIC_REV);
	/* leave es->s_feature_*compat flags alone */
	/* es->s_uuid will be set by e2fsck if empty */

	/*
	 * The rest of the superblock fields should be zero, and if not it
	 * means they are likely already in use, so leave them alone.  We
	 * can leave it up to e2fsck to clean up any inconsistencies there.
	 */
}

/*
 * Open the external journal device
 */
static struct block_device *ext4_blkdev_get(dev_t dev, struct super_block *sb)
{
	struct block_device *bdev;
	char b[BDEVNAME_SIZE];

	bdev = blkdev_get_by_dev(dev, FMODE_READ|FMODE_WRITE|FMODE_EXCL, sb);
	if (IS_ERR(bdev))
		goto fail;
	return bdev;

fail:
	ext4_msg(sb, KERN_ERR, "failed to open journal device %s: %ld",
			__bdevname(dev, b), PTR_ERR(bdev));
	return NULL;
}

/*
 * Release the journal device
 */
static int ext4_blkdev_put(struct block_device *bdev)
{
	return blkdev_put(bdev, FMODE_READ|FMODE_WRITE|FMODE_EXCL);
}

static int ext4_blkdev_remove(struct ext4_sb_info *sbi)
{
	struct block_device *bdev;
	int ret = -ENODEV;

	bdev = sbi->journal_bdev;
	if (bdev) {
		ret = ext4_blkdev_put(bdev);
		sbi->journal_bdev = NULL;
	}
	return ret;
}

static inline struct inode *orphan_list_entry(struct list_head *l)
{
	return &list_entry(l, struct ext4_inode_info, i_orphan)->vfs_inode;
}

static void dump_orphan_list(struct super_block *sb, struct ext4_sb_info *sbi)
{
	struct list_head *l;

	ext4_msg(sb, KERN_ERR, "sb orphan head is %d",
		 le32_to_cpu(sbi->s_es->s_last_orphan));

	printk(KERN_ERR "sb_info orphan list:\n");
	list_for_each(l, &sbi->s_orphan) {
		struct inode *inode = orphan_list_entry(l);
		printk(KERN_ERR "  "
		       "inode %s:%lu at %p: mode %o, nlink %d, next %d\n",
		       inode->i_sb->s_id, inode->i_ino, inode,
		       inode->i_mode, inode->i_nlink,
		       NEXT_ORPHAN(inode));
	}
}

static void ext4_put_super(struct super_block *sb)
{
	struct ext4_sb_info *sbi = EXT4_SB(sb);
	struct ext4_super_block *es = sbi->s_es;
	int i, err;

	ext4_unregister_li_request(sb);
	dquot_disable(sb, -1, DQUOT_USAGE_ENABLED | DQUOT_LIMITS_ENABLED);

	flush_workqueue(sbi->dio_unwritten_wq);
	destroy_workqueue(sbi->dio_unwritten_wq);

	if (sbi->s_journal) {
		err = jbd2_journal_destroy(sbi->s_journal);
		sbi->s_journal = NULL;
		if (err < 0)
			ext4_abort(sb, "Couldn't clean up the journal");
	}

	del_timer(&sbi->s_err_report);
	ext4_release_system_zone(sb);
	ext4_mb_release(sb);
	ext4_ext_release(sb);
	ext4_xattr_put_super(sb);

	if (!(sb->s_flags & MS_RDONLY)) {
		EXT4_CLEAR_INCOMPAT_FEATURE(sb, EXT4_FEATURE_INCOMPAT_RECOVER);
		es->s_state = cpu_to_le16(sbi->s_mount_state);
	}
	if (!(sb->s_flags & MS_RDONLY))
		ext4_commit_super(sb, 1);

	if (sbi->s_proc) {
		remove_proc_entry("options", sbi->s_proc);
		remove_proc_entry(sb->s_id, ext4_proc_root);
	}
	kobject_del(&sbi->s_kobj);

	for (i = 0; i < sbi->s_gdb_count; i++)
		brelse(sbi->s_group_desc[i]);
	ext4_kvfree(sbi->s_group_desc);
	ext4_kvfree(sbi->s_flex_groups);
	percpu_counter_destroy(&sbi->s_freeclusters_counter);
	percpu_counter_destroy(&sbi->s_freeinodes_counter);
	percpu_counter_destroy(&sbi->s_dirs_counter);
	percpu_counter_destroy(&sbi->s_dirtyclusters_counter);
	brelse(sbi->s_sbh);
#ifdef CONFIG_QUOTA
	for (i = 0; i < MAXQUOTAS; i++)
		kfree(sbi->s_qf_names[i]);
#endif

	/* Debugging code just in case the in-memory inode orphan list
	 * isn't empty.  The on-disk one can be non-empty if we've
	 * detected an error and taken the fs readonly, but the
	 * in-memory list had better be clean by this point. */
	if (!list_empty(&sbi->s_orphan))
		dump_orphan_list(sb, sbi);
	J_ASSERT(list_empty(&sbi->s_orphan));

	invalidate_bdev(sb->s_bdev);
	if (sbi->journal_bdev && sbi->journal_bdev != sb->s_bdev) {
		/*
		 * Invalidate the journal device's buffers.  We don't want them
		 * floating about in memory - the physical journal device may
		 * hotswapped, and it breaks the `ro-after' testing code.
		 */
		sync_blockdev(sbi->journal_bdev);
		invalidate_bdev(sbi->journal_bdev);
		ext4_blkdev_remove(sbi);
	}
	if (sbi->s_mmp_tsk)
		kthread_stop(sbi->s_mmp_tsk);
	sb->s_fs_info = NULL;
	/*
	 * Now that we are completely done shutting down the
	 * superblock, we need to actually destroy the kobject.
	 */
	kobject_put(&sbi->s_kobj);
	wait_for_completion(&sbi->s_kobj_unregister);
	if (sbi->s_chksum_driver)
		crypto_free_shash(sbi->s_chksum_driver);
	kfree(sbi->s_blockgroup_lock);
	kfree(sbi);
}

static struct kmem_cache *ext4_inode_cachep;

/*
 * Called inside transaction, so use GFP_NOFS
 */
static struct inode *ext4_alloc_inode(struct super_block *sb)
{
	struct ext4_inode_info *ei;

	ei = kmem_cache_alloc(ext4_inode_cachep, GFP_NOFS);
	if (!ei)
		return NULL;
#ifdef CONFIG_EXT4_FS_RICHACL
	ei->i_richacl = EXT4_RICHACL_NOT_CACHED;
#endif
	ei->vfs_inode.i_version = 1;
	ei->vfs_inode.i_data.writeback_index = 0;
	memset(&ei->i_cached_extent, 0, sizeof(struct ext4_ext_cache));
	INIT_LIST_HEAD(&ei->i_prealloc_list);
	spin_lock_init(&ei->i_prealloc_lock);
	ei->i_reserved_data_blocks = 0;
	ei->i_reserved_meta_blocks = 0;
	ei->i_allocated_meta_blocks = 0;
	ei->i_da_metadata_calc_len = 0;
	ei->i_da_metadata_calc_last_lblock = 0;
	spin_lock_init(&(ei->i_block_reservation_lock));
#ifdef CONFIG_QUOTA
	ei->i_reserved_quota = 0;
#endif
	ei->jinode = NULL;
	INIT_LIST_HEAD(&ei->i_completed_io_list);
	spin_lock_init(&ei->i_completed_io_lock);
	ei->i_sync_tid = 0;
	ei->i_datasync_tid = 0;
	atomic_set(&ei->i_ioend_count, 0);
	atomic_set(&ei->i_unwritten, 0);

	return &ei->vfs_inode;
}

static int ext4_drop_inode(struct inode *inode)
{
	int drop = generic_drop_inode(inode);

	trace_ext4_drop_inode(inode, drop);
	return drop;
}

static void ext4_i_callback(struct rcu_head *head)
{
	struct inode *inode = container_of(head, struct inode, i_rcu);
	kmem_cache_free(ext4_inode_cachep, EXT4_I(inode));
}

static void ext4_destroy_inode(struct inode *inode)
{
	if (!list_empty(&(EXT4_I(inode)->i_orphan))) {
		ext4_msg(inode->i_sb, KERN_ERR,
			 "Inode %lu (%p): orphan list check failed!",
			 inode->i_ino, EXT4_I(inode));
		print_hex_dump(KERN_INFO, "", DUMP_PREFIX_ADDRESS, 16, 4,
				EXT4_I(inode), sizeof(struct ext4_inode_info),
				true);
		dump_stack();
	}
	call_rcu(&inode->i_rcu, ext4_i_callback);
}

static void init_once(void *foo)
{
	struct ext4_inode_info *ei = (struct ext4_inode_info *) foo;

	INIT_LIST_HEAD(&ei->i_orphan);
#ifdef CONFIG_EXT4_FS_XATTR
	init_rwsem(&ei->xattr_sem);
#endif
	init_rwsem(&ei->i_data_sem);
	inode_init_once(&ei->vfs_inode);
}

static int init_inodecache(void)
{
	ext4_inode_cachep = kmem_cache_create("ext4_inode_cache",
					     sizeof(struct ext4_inode_info),
					     0, (SLAB_RECLAIM_ACCOUNT|
						SLAB_MEM_SPREAD),
					     init_once);
	if (ext4_inode_cachep == NULL)
		return -ENOMEM;
	return 0;
}

static void destroy_inodecache(void)
{
	/*
	 * Make sure all delayed rcu free inodes are flushed before we
	 * destroy cache.
	 */
	rcu_barrier();
	kmem_cache_destroy(ext4_inode_cachep);
}

void ext4_clear_inode(struct inode *inode)
{
	invalidate_inode_buffers(inode);
	clear_inode(inode);
	dquot_drop(inode);
#ifdef CONFIG_EXT4_FS_RICHACL
	if (EXT4_I(inode)->i_richacl &&
		EXT4_I(inode)->i_richacl != EXT4_RICHACL_NOT_CACHED) {
		richacl_put(EXT4_I(inode)->i_richacl);
		EXT4_I(inode)->i_richacl = EXT4_RICHACL_NOT_CACHED;
	}
#endif
	ext4_discard_preallocations(inode);
	if (EXT4_I(inode)->jinode) {
		jbd2_journal_release_jbd_inode(EXT4_JOURNAL(inode),
					       EXT4_I(inode)->jinode);
		jbd2_free_inode(EXT4_I(inode)->jinode);
		EXT4_I(inode)->jinode = NULL;
	}
}

static struct inode *ext4_nfs_get_inode(struct super_block *sb,
					u64 ino, u32 generation)
{
	struct inode *inode;

	if (ino < EXT4_FIRST_INO(sb) && ino != EXT4_ROOT_INO)
		return ERR_PTR(-ESTALE);
	if (ino > le32_to_cpu(EXT4_SB(sb)->s_es->s_inodes_count))
		return ERR_PTR(-ESTALE);

	/* iget isn't really right if the inode is currently unallocated!!
	 *
	 * ext4_read_inode will return a bad_inode if the inode had been
	 * deleted, so we should be safe.
	 *
	 * Currently we don't know the generation for parent directory, so
	 * a generation of 0 means "accept any"
	 */
	inode = ext4_iget(sb, ino);
	if (IS_ERR(inode))
		return ERR_CAST(inode);
	if (generation && inode->i_generation != generation) {
		iput(inode);
		return ERR_PTR(-ESTALE);
	}

	return inode;
}

static struct dentry *ext4_fh_to_dentry(struct super_block *sb, struct fid *fid,
					int fh_len, int fh_type)
{
	return generic_fh_to_dentry(sb, fid, fh_len, fh_type,
				    ext4_nfs_get_inode);
}

static struct dentry *ext4_fh_to_parent(struct super_block *sb, struct fid *fid,
					int fh_len, int fh_type)
{
	return generic_fh_to_parent(sb, fid, fh_len, fh_type,
				    ext4_nfs_get_inode);
}

/*
 * Try to release metadata pages (indirect blocks, directories) which are
 * mapped via the block device.  Since these pages could have journal heads
 * which would prevent try_to_free_buffers() from freeing them, we must use
 * jbd2 layer's try_to_free_buffers() function to release them.
 */
static int bdev_try_to_free_page(struct super_block *sb, struct page *page,
				 gfp_t wait)
{
	journal_t *journal = EXT4_SB(sb)->s_journal;

	WARN_ON(PageChecked(page));
	if (!page_has_buffers(page))
		return 0;
	if (journal)
		return jbd2_journal_try_to_free_buffers(journal, page,
							wait & ~__GFP_WAIT);
	return try_to_free_buffers(page);
}

#ifdef CONFIG_QUOTA
#define QTYPE2NAME(t) ((t) == USRQUOTA ? "user" : "group")
#define QTYPE2MOPT(on, t) ((t) == USRQUOTA?((on)##USRJQUOTA):((on)##GRPJQUOTA))

static int ext4_write_dquot(struct dquot *dquot);
static int ext4_acquire_dquot(struct dquot *dquot);
static int ext4_release_dquot(struct dquot *dquot);
static int ext4_mark_dquot_dirty(struct dquot *dquot);
static int ext4_write_info(struct super_block *sb, int type);
static int ext4_quota_on(struct super_block *sb, int type, int format_id,
			 struct path *path);
static int ext4_quota_on_sysfile(struct super_block *sb, int type,
				 int format_id);
static int ext4_quota_off(struct super_block *sb, int type);
static int ext4_quota_off_sysfile(struct super_block *sb, int type);
static int ext4_quota_on_mount(struct super_block *sb, int type);
static ssize_t ext4_quota_read(struct super_block *sb, int type, char *data,
			       size_t len, loff_t off);
static ssize_t ext4_quota_write(struct super_block *sb, int type,
				const char *data, size_t len, loff_t off);
static int ext4_quota_enable(struct super_block *sb, int type, int format_id,
			     unsigned int flags);
static int ext4_enable_quotas(struct super_block *sb);

static const struct dquot_operations ext4_quota_operations = {
	.get_reserved_space = ext4_get_reserved_space,
	.write_dquot	= ext4_write_dquot,
	.acquire_dquot	= ext4_acquire_dquot,
	.release_dquot	= ext4_release_dquot,
	.mark_dirty	= ext4_mark_dquot_dirty,
	.write_info	= ext4_write_info,
	.alloc_dquot	= dquot_alloc,
	.destroy_dquot	= dquot_destroy,
};

static const struct quotactl_ops ext4_qctl_operations = {
	.quota_on	= ext4_quota_on,
	.quota_off	= ext4_quota_off,
	.quota_sync	= dquot_quota_sync,
	.get_info	= dquot_get_dqinfo,
	.set_info	= dquot_set_dqinfo,
	.get_dqblk	= dquot_get_dqblk,
	.set_dqblk	= dquot_set_dqblk
};

static const struct quotactl_ops ext4_qctl_sysfile_operations = {
	.quota_on_meta	= ext4_quota_on_sysfile,
	.quota_off	= ext4_quota_off_sysfile,
	.quota_sync	= dquot_quota_sync,
	.get_info	= dquot_get_dqinfo,
	.set_info	= dquot_set_dqinfo,
	.get_dqblk	= dquot_get_dqblk,
	.set_dqblk	= dquot_set_dqblk
};
#endif

static const struct super_operations ext4_sops = {
	.alloc_inode	= ext4_alloc_inode,
	.destroy_inode	= ext4_destroy_inode,
	.write_inode	= ext4_write_inode,
	.dirty_inode	= ext4_dirty_inode,
	.drop_inode	= ext4_drop_inode,
	.evict_inode	= ext4_evict_inode,
	.put_super	= ext4_put_super,
	.sync_fs	= ext4_sync_fs,
	.freeze_fs	= ext4_freeze,
	.unfreeze_fs	= ext4_unfreeze,
	.statfs		= ext4_statfs,
	.remount_fs	= ext4_remount,
	.show_options	= ext4_show_options,
#ifdef CONFIG_QUOTA
	.quota_read	= ext4_quota_read,
	.quota_write	= ext4_quota_write,
#endif
	.bdev_try_to_free_page = bdev_try_to_free_page,
};

static const struct super_operations ext4_nojournal_sops = {
	.alloc_inode	= ext4_alloc_inode,
	.destroy_inode	= ext4_destroy_inode,
	.write_inode	= ext4_write_inode,
	.dirty_inode	= ext4_dirty_inode,
	.drop_inode	= ext4_drop_inode,
	.evict_inode	= ext4_evict_inode,
	.put_super	= ext4_put_super,
	.statfs		= ext4_statfs,
	.remount_fs	= ext4_remount,
	.show_options	= ext4_show_options,
#ifdef CONFIG_QUOTA
	.quota_read	= ext4_quota_read,
	.quota_write	= ext4_quota_write,
#endif
	.bdev_try_to_free_page = bdev_try_to_free_page,
};

static const struct export_operations ext4_export_ops = {
	.fh_to_dentry = ext4_fh_to_dentry,
	.fh_to_parent = ext4_fh_to_parent,
	.get_parent = ext4_get_parent,
};

enum {
	Opt_bsd_df, Opt_minix_df, Opt_grpid, Opt_nogrpid,
	Opt_resgid, Opt_resuid, Opt_sb, Opt_err_cont, Opt_err_panic, Opt_err_ro,
	Opt_nouid32, Opt_debug, Opt_removed,
	Opt_user_xattr, Opt_nouser_xattr, Opt_acl, Opt_richacl, Opt_noacl,
	Opt_auto_da_alloc, Opt_noauto_da_alloc, Opt_noload,
	Opt_commit, Opt_min_batch_time, Opt_max_batch_time,
	Opt_journal_dev, Opt_journal_checksum, Opt_journal_async_commit,
	Opt_abort, Opt_data_journal, Opt_data_ordered, Opt_data_writeback,
	Opt_data_err_abort, Opt_data_err_ignore,
	Opt_usrjquota, Opt_grpjquota, Opt_offusrjquota, Opt_offgrpjquota,
	Opt_jqfmt_vfsold, Opt_jqfmt_vfsv0, Opt_jqfmt_vfsv1, Opt_quota,
	Opt_noquota, Opt_barrier, Opt_nobarrier, Opt_err,
	Opt_usrquota, Opt_grpquota, Opt_i_version,
	Opt_stripe, Opt_delalloc, Opt_nodelalloc, Opt_mblk_io_submit,
	Opt_nomblk_io_submit, Opt_block_validity, Opt_noblock_validity,
	Opt_inode_readahead_blks, Opt_journal_ioprio,
	Opt_dioread_nolock, Opt_dioread_lock,
	Opt_discard, Opt_nodiscard, Opt_init_itable, Opt_noinit_itable,
	Opt_max_dir_size_kb,
};

static const match_table_t tokens = {
	{Opt_bsd_df, "bsddf"},
	{Opt_minix_df, "minixdf"},
	{Opt_grpid, "grpid"},
	{Opt_grpid, "bsdgroups"},
	{Opt_nogrpid, "nogrpid"},
	{Opt_nogrpid, "sysvgroups"},
	{Opt_resgid, "resgid=%u"},
	{Opt_resuid, "resuid=%u"},
	{Opt_sb, "sb=%u"},
	{Opt_err_cont, "errors=continue"},
	{Opt_err_panic, "errors=panic"},
	{Opt_err_ro, "errors=remount-ro"},
	{Opt_nouid32, "nouid32"},
	{Opt_debug, "debug"},
	{Opt_removed, "oldalloc"},
	{Opt_removed, "orlov"},
	{Opt_user_xattr, "user_xattr"},
	{Opt_nouser_xattr, "nouser_xattr"},
	{Opt_acl, "acl"},
	{Opt_richacl, "richacl"},
	{Opt_noacl, "noacl"},
	{Opt_noload, "norecovery"},
	{Opt_noload, "noload"},
	{Opt_removed, "nobh"},
	{Opt_removed, "bh"},
	{Opt_commit, "commit=%u"},
	{Opt_min_batch_time, "min_batch_time=%u"},
	{Opt_max_batch_time, "max_batch_time=%u"},
	{Opt_journal_dev, "journal_dev=%u"},
	{Opt_journal_checksum, "journal_checksum"},
	{Opt_journal_async_commit, "journal_async_commit"},
	{Opt_abort, "abort"},
	{Opt_data_journal, "data=journal"},
	{Opt_data_ordered, "data=ordered"},
	{Opt_data_writeback, "data=writeback"},
	{Opt_data_err_abort, "data_err=abort"},
	{Opt_data_err_ignore, "data_err=ignore"},
	{Opt_offusrjquota, "usrjquota="},
	{Opt_usrjquota, "usrjquota=%s"},
	{Opt_offgrpjquota, "grpjquota="},
	{Opt_grpjquota, "grpjquota=%s"},
	{Opt_jqfmt_vfsold, "jqfmt=vfsold"},
	{Opt_jqfmt_vfsv0, "jqfmt=vfsv0"},
	{Opt_jqfmt_vfsv1, "jqfmt=vfsv1"},
	{Opt_grpquota, "grpquota"},
	{Opt_noquota, "noquota"},
	{Opt_quota, "quota"},
	{Opt_usrquota, "usrquota"},
	{Opt_barrier, "barrier=%u"},
	{Opt_barrier, "barrier"},
	{Opt_nobarrier, "nobarrier"},
	{Opt_i_version, "i_version"},
	{Opt_stripe, "stripe=%u"},
	{Opt_delalloc, "delalloc"},
	{Opt_nodelalloc, "nodelalloc"},
	{Opt_mblk_io_submit, "mblk_io_submit"},
	{Opt_nomblk_io_submit, "nomblk_io_submit"},
	{Opt_block_validity, "block_validity"},
	{Opt_noblock_validity, "noblock_validity"},
	{Opt_inode_readahead_blks, "inode_readahead_blks=%u"},
	{Opt_journal_ioprio, "journal_ioprio=%u"},
	{Opt_auto_da_alloc, "auto_da_alloc=%u"},
	{Opt_auto_da_alloc, "auto_da_alloc"},
	{Opt_noauto_da_alloc, "noauto_da_alloc"},
	{Opt_dioread_nolock, "dioread_nolock"},
	{Opt_dioread_lock, "dioread_lock"},
	{Opt_discard, "discard"},
	{Opt_nodiscard, "nodiscard"},
	{Opt_init_itable, "init_itable=%u"},
	{Opt_init_itable, "init_itable"},
	{Opt_noinit_itable, "noinit_itable"},
	{Opt_max_dir_size_kb, "max_dir_size_kb=%u"},
	{Opt_removed, "check=none"},	/* mount option from ext2/3 */
	{Opt_removed, "nocheck"},	/* mount option from ext2/3 */
	{Opt_removed, "reservation"},	/* mount option from ext2/3 */
	{Opt_removed, "noreservation"}, /* mount option from ext2/3 */
	{Opt_removed, "journal=%u"},	/* mount option from ext2/3 */
	{Opt_err, NULL},
};

static ext4_fsblk_t get_sb_block(void **data)
{
	ext4_fsblk_t	sb_block;
	char		*options = (char *) *data;

	if (!options || strncmp(options, "sb=", 3) != 0)
		return 1;	/* Default location */

	options += 3;
	/* TODO: use simple_strtoll with >32bit ext4 */
	sb_block = simple_strtoul(options, &options, 0);
	if (*options && *options != ',') {
		printk(KERN_ERR "EXT4-fs: Invalid sb specification: %s\n",
		       (char *) *data);
		return 1;
	}
	if (*options == ',')
		options++;
	*data = (void *) options;

	return sb_block;
}

#define DEFAULT_JOURNAL_IOPRIO (IOPRIO_PRIO_VALUE(IOPRIO_CLASS_BE, 3))
static char deprecated_msg[] = "Mount option \"%s\" will be removed by %s\n"
	"Contact linux-ext4@vger.kernel.org if you think we should keep it.\n";

#ifdef CONFIG_QUOTA
static int set_qf_name(struct super_block *sb, int qtype, substring_t *args)
{
	struct ext4_sb_info *sbi = EXT4_SB(sb);
	char *qname;

	if (sb_any_quota_loaded(sb) &&
		!sbi->s_qf_names[qtype]) {
		ext4_msg(sb, KERN_ERR,
			"Cannot change journaled "
			"quota options when quota turned on");
		return -1;
	}
	qname = match_strdup(args);
	if (!qname) {
		ext4_msg(sb, KERN_ERR,
			"Not enough memory for storing quotafile name");
		return -1;
	}
	if (sbi->s_qf_names[qtype] &&
		strcmp(sbi->s_qf_names[qtype], qname)) {
		ext4_msg(sb, KERN_ERR,
			"%s quota file already specified", QTYPE2NAME(qtype));
		kfree(qname);
		return -1;
	}
	sbi->s_qf_names[qtype] = qname;
	if (strchr(sbi->s_qf_names[qtype], '/')) {
		ext4_msg(sb, KERN_ERR,
			"quotafile must be on filesystem root");
		kfree(sbi->s_qf_names[qtype]);
		sbi->s_qf_names[qtype] = NULL;
		return -1;
	}
	set_opt(sb, QUOTA);
	return 1;
}

static int clear_qf_name(struct super_block *sb, int qtype)
{

	struct ext4_sb_info *sbi = EXT4_SB(sb);

	if (sb_any_quota_loaded(sb) &&
		sbi->s_qf_names[qtype]) {
		ext4_msg(sb, KERN_ERR, "Cannot change journaled quota options"
			" when quota turned on");
		return -1;
	}
	/*
	 * The space will be released later when all options are confirmed
	 * to be correct
	 */
	sbi->s_qf_names[qtype] = NULL;
	return 1;
}
#endif

#define MOPT_SET	0x0001
#define MOPT_CLEAR	0x0002
#define MOPT_NOSUPPORT	0x0004
#define MOPT_EXPLICIT	0x0008
#define MOPT_CLEAR_ERR	0x0010
#define MOPT_GTE0	0x0020
#ifdef CONFIG_QUOTA
#define MOPT_Q		0
#define MOPT_QFMT	0x0040
#else
#define MOPT_Q		MOPT_NOSUPPORT
#define MOPT_QFMT	MOPT_NOSUPPORT
#endif
#define MOPT_DATAJ	0x0080

static const struct mount_opts {
	int	token;
	int	mount_opt;
	int	flags;
} ext4_mount_opts[] = {
	{Opt_minix_df, EXT4_MOUNT_MINIX_DF, MOPT_SET},
	{Opt_bsd_df, EXT4_MOUNT_MINIX_DF, MOPT_CLEAR},
	{Opt_grpid, EXT4_MOUNT_GRPID, MOPT_SET},
	{Opt_nogrpid, EXT4_MOUNT_GRPID, MOPT_CLEAR},
	{Opt_mblk_io_submit, EXT4_MOUNT_MBLK_IO_SUBMIT, MOPT_SET},
	{Opt_nomblk_io_submit, EXT4_MOUNT_MBLK_IO_SUBMIT, MOPT_CLEAR},
	{Opt_block_validity, EXT4_MOUNT_BLOCK_VALIDITY, MOPT_SET},
	{Opt_noblock_validity, EXT4_MOUNT_BLOCK_VALIDITY, MOPT_CLEAR},
	{Opt_dioread_nolock, EXT4_MOUNT_DIOREAD_NOLOCK, MOPT_SET},
	{Opt_dioread_lock, EXT4_MOUNT_DIOREAD_NOLOCK, MOPT_CLEAR},
	{Opt_discard, EXT4_MOUNT_DISCARD, MOPT_SET},
	{Opt_nodiscard, EXT4_MOUNT_DISCARD, MOPT_CLEAR},
	{Opt_delalloc, EXT4_MOUNT_DELALLOC, MOPT_SET | MOPT_EXPLICIT},
	{Opt_nodelalloc, EXT4_MOUNT_DELALLOC, MOPT_CLEAR | MOPT_EXPLICIT},
	{Opt_journal_checksum, EXT4_MOUNT_JOURNAL_CHECKSUM, MOPT_SET},
	{Opt_journal_async_commit, (EXT4_MOUNT_JOURNAL_ASYNC_COMMIT |
				    EXT4_MOUNT_JOURNAL_CHECKSUM), MOPT_SET},
	{Opt_noload, EXT4_MOUNT_NOLOAD, MOPT_SET},
	{Opt_err_panic, EXT4_MOUNT_ERRORS_PANIC, MOPT_SET | MOPT_CLEAR_ERR},
	{Opt_err_ro, EXT4_MOUNT_ERRORS_RO, MOPT_SET | MOPT_CLEAR_ERR},
	{Opt_err_cont, EXT4_MOUNT_ERRORS_CONT, MOPT_SET | MOPT_CLEAR_ERR},
	{Opt_data_err_abort, EXT4_MOUNT_DATA_ERR_ABORT, MOPT_SET},
	{Opt_data_err_ignore, EXT4_MOUNT_DATA_ERR_ABORT, MOPT_CLEAR},
	{Opt_barrier, EXT4_MOUNT_BARRIER, MOPT_SET},
	{Opt_nobarrier, EXT4_MOUNT_BARRIER, MOPT_CLEAR},
	{Opt_noauto_da_alloc, EXT4_MOUNT_NO_AUTO_DA_ALLOC, MOPT_SET},
	{Opt_auto_da_alloc, EXT4_MOUNT_NO_AUTO_DA_ALLOC, MOPT_CLEAR},
	{Opt_noinit_itable, EXT4_MOUNT_INIT_INODE_TABLE, MOPT_CLEAR},
	{Opt_commit, 0, MOPT_GTE0},
	{Opt_max_batch_time, 0, MOPT_GTE0},
	{Opt_min_batch_time, 0, MOPT_GTE0},
	{Opt_inode_readahead_blks, 0, MOPT_GTE0},
	{Opt_init_itable, 0, MOPT_GTE0},
	{Opt_stripe, 0, MOPT_GTE0},
	{Opt_data_journal, EXT4_MOUNT_JOURNAL_DATA, MOPT_DATAJ},
	{Opt_data_ordered, EXT4_MOUNT_ORDERED_DATA, MOPT_DATAJ},
	{Opt_data_writeback, EXT4_MOUNT_WRITEBACK_DATA, MOPT_DATAJ},
#ifdef CONFIG_EXT4_FS_XATTR
	{Opt_user_xattr, EXT4_MOUNT_XATTR_USER, MOPT_SET},
	{Opt_nouser_xattr, EXT4_MOUNT_XATTR_USER, MOPT_CLEAR},
#else
	{Opt_user_xattr, 0, MOPT_NOSUPPORT},
	{Opt_nouser_xattr, 0, MOPT_NOSUPPORT},
#endif
#ifdef CONFIG_EXT4_FS_POSIX_ACL
	{Opt_acl, EXT4_MOUNT_POSIX_ACL, MOPT_SET},
	{Opt_noacl, EXT4_MOUNT_POSIX_ACL, MOPT_CLEAR},
#else
	{Opt_acl, 0, MOPT_NOSUPPORT},
	{Opt_noacl, 0, MOPT_NOSUPPORT},
#endif
	{Opt_nouid32, EXT4_MOUNT_NO_UID32, MOPT_SET},
	{Opt_debug, EXT4_MOUNT_DEBUG, MOPT_SET},
	{Opt_quota, EXT4_MOUNT_QUOTA | EXT4_MOUNT_USRQUOTA, MOPT_SET | MOPT_Q},
	{Opt_usrquota, EXT4_MOUNT_QUOTA | EXT4_MOUNT_USRQUOTA,
							MOPT_SET | MOPT_Q},
	{Opt_grpquota, EXT4_MOUNT_QUOTA | EXT4_MOUNT_GRPQUOTA,
							MOPT_SET | MOPT_Q},
	{Opt_noquota, (EXT4_MOUNT_QUOTA | EXT4_MOUNT_USRQUOTA |
		       EXT4_MOUNT_GRPQUOTA), MOPT_CLEAR | MOPT_Q},
	{Opt_usrjquota, 0, MOPT_Q},
	{Opt_grpjquota, 0, MOPT_Q},
	{Opt_offusrjquota, 0, MOPT_Q},
	{Opt_offgrpjquota, 0, MOPT_Q},
	{Opt_jqfmt_vfsold, QFMT_VFS_OLD, MOPT_QFMT},
	{Opt_jqfmt_vfsv0, QFMT_VFS_V0, MOPT_QFMT},
	{Opt_jqfmt_vfsv1, QFMT_VFS_V1, MOPT_QFMT},
	{Opt_max_dir_size_kb, 0, MOPT_GTE0},
	{Opt_err, 0, 0}
};

static int handle_mount_opt(struct super_block *sb, char *opt, int token,
			    substring_t *args, unsigned long *journal_devnum,
			    unsigned int *journal_ioprio, int is_remount)
{
	struct ext4_sb_info *sbi = EXT4_SB(sb);
	const struct mount_opts *m;
	kuid_t uid;
	kgid_t gid;
	int arg = 0;

#ifdef CONFIG_QUOTA
	if (token == Opt_usrjquota)
		return set_qf_name(sb, USRQUOTA, &args[0]);
	else if (token == Opt_grpjquota)
		return set_qf_name(sb, GRPQUOTA, &args[0]);
	else if (token == Opt_offusrjquota)
		return clear_qf_name(sb, USRQUOTA);
	else if (token == Opt_offgrpjquota)
		return clear_qf_name(sb, GRPQUOTA);
#endif
	if (args->from && match_int(args, &arg))
		return -1;
	switch (token) {
	case Opt_noacl:
	case Opt_nouser_xattr:
		ext4_msg(sb, KERN_WARNING, deprecated_msg, opt, "3.5");
		break;
	case Opt_richacl:
		sb->s_flags |= MS_RICHACL;
		return 1;
	case Opt_sb:
		return 1;	/* handled by get_sb_block() */
	case Opt_removed:
		ext4_msg(sb, KERN_WARNING,
			 "Ignoring removed %s option", opt);
		return 1;
	case Opt_resuid:
		uid = make_kuid(current_user_ns(), arg);
		if (!uid_valid(uid)) {
			ext4_msg(sb, KERN_ERR, "Invalid uid value %d", arg);
			return -1;
		}
		sbi->s_resuid = uid;
		return 1;
	case Opt_resgid:
		gid = make_kgid(current_user_ns(), arg);
		if (!gid_valid(gid)) {
			ext4_msg(sb, KERN_ERR, "Invalid gid value %d", arg);
			return -1;
		}
		sbi->s_resgid = gid;
		return 1;
	case Opt_abort:
		sbi->s_mount_flags |= EXT4_MF_FS_ABORTED;
		return 1;
	case Opt_i_version:
		sb->s_flags |= MS_I_VERSION;
		return 1;
	case Opt_journal_dev:
		if (is_remount) {
			ext4_msg(sb, KERN_ERR,
				 "Cannot specify journal on remount");
			return -1;
		}
		*journal_devnum = arg;
		return 1;
	case Opt_journal_ioprio:
		if (arg < 0 || arg > 7)
			return -1;
		*journal_ioprio = IOPRIO_PRIO_VALUE(IOPRIO_CLASS_BE, arg);
		return 1;
	}

	for (m = ext4_mount_opts; m->token != Opt_err; m++) {
		if (token != m->token)
			continue;
		if (args->from && (m->flags & MOPT_GTE0) && (arg < 0))
			return -1;
		if (m->flags & MOPT_EXPLICIT)
			set_opt2(sb, EXPLICIT_DELALLOC);
		if (m->flags & MOPT_CLEAR_ERR)
			clear_opt(sb, ERRORS_MASK);
		if (token == Opt_noquota && sb_any_quota_loaded(sb)) {
			ext4_msg(sb, KERN_ERR, "Cannot change quota "
				 "options when quota turned on");
			return -1;
		}

		if (m->flags & MOPT_NOSUPPORT) {
			ext4_msg(sb, KERN_ERR, "%s option not supported", opt);
		} else if (token == Opt_commit) {
			if (arg == 0)
				arg = JBD2_DEFAULT_MAX_COMMIT_AGE;
			sbi->s_commit_interval = HZ * arg;
		} else if (token == Opt_max_batch_time) {
			if (arg == 0)
				arg = EXT4_DEF_MAX_BATCH_TIME;
			sbi->s_max_batch_time = arg;
		} else if (token == Opt_min_batch_time) {
			sbi->s_min_batch_time = arg;
		} else if (token == Opt_inode_readahead_blks) {
			if (arg > (1 << 30))
				return -1;
			if (arg && !is_power_of_2(arg)) {
				ext4_msg(sb, KERN_ERR,
					 "EXT4-fs: inode_readahead_blks"
					 " must be a power of 2");
				return -1;
			}
			sbi->s_inode_readahead_blks = arg;
		} else if (token == Opt_init_itable) {
			set_opt(sb, INIT_INODE_TABLE);
			if (!args->from)
				arg = EXT4_DEF_LI_WAIT_MULT;
			sbi->s_li_wait_mult = arg;
		} else if (token == Opt_max_dir_size_kb) {
			sbi->s_max_dir_size_kb = arg;
		} else if (token == Opt_stripe) {
			sbi->s_stripe = arg;
		} else if (m->flags & MOPT_DATAJ) {
			if (is_remount) {
				if (!sbi->s_journal)
					ext4_msg(sb, KERN_WARNING, "Remounting file system with no journal so ignoring journalled data option");
				else if (test_opt(sb, DATA_FLAGS) !=
					 m->mount_opt) {
					ext4_msg(sb, KERN_ERR,
					 "Cannot change data mode on remount");
					return -1;
				}
			} else {
				clear_opt(sb, DATA_FLAGS);
				sbi->s_mount_opt |= m->mount_opt;
			}
#ifdef CONFIG_QUOTA
		} else if (m->flags & MOPT_QFMT) {
			if (sb_any_quota_loaded(sb) &&
			    sbi->s_jquota_fmt != m->mount_opt) {
				ext4_msg(sb, KERN_ERR, "Cannot "
					 "change journaled quota options "
					 "when quota turned on");
				return -1;
			}
			sbi->s_jquota_fmt = m->mount_opt;
#endif
		} else {
			if (!args->from)
				arg = 1;
			if (m->flags & MOPT_CLEAR)
				arg = !arg;
			else if (unlikely(!(m->flags & MOPT_SET))) {
				ext4_msg(sb, KERN_WARNING,
					 "buggy handling of option %s", opt);
				WARN_ON(1);
				return -1;
			}
			if (arg != 0)
				sbi->s_mount_opt |= m->mount_opt;
			else
				sbi->s_mount_opt &= ~m->mount_opt;
		}
		return 1;
	}
	ext4_msg(sb, KERN_ERR, "Unrecognized mount option \"%s\" "
		 "or missing value", opt);
	return -1;
}

static int parse_options(char *options, struct super_block *sb,
			 unsigned long *journal_devnum,
			 unsigned int *journal_ioprio,
			 int is_remount)
{
	struct ext4_sb_info *sbi = EXT4_SB(sb);
	char *p;
	substring_t args[MAX_OPT_ARGS];
	int token;

	if (!options)
		return 1;

	while ((p = strsep(&options, ",")) != NULL) {
		if (!*p)
			continue;
		/*
		 * Initialize args struct so we know whether arg was
		 * found; some options take optional arguments.
		 */
		args[0].to = args[0].from = NULL;
		token = match_token(p, tokens, args);
		if (handle_mount_opt(sb, p, token, args, journal_devnum,
				     journal_ioprio, is_remount) < 0)
			return 0;
	}
#ifdef CONFIG_QUOTA
	if (sbi->s_qf_names[USRQUOTA] || sbi->s_qf_names[GRPQUOTA]) {
		if (test_opt(sb, USRQUOTA) && sbi->s_qf_names[USRQUOTA])
			clear_opt(sb, USRQUOTA);

		if (test_opt(sb, GRPQUOTA) && sbi->s_qf_names[GRPQUOTA])
			clear_opt(sb, GRPQUOTA);

		if (test_opt(sb, GRPQUOTA) || test_opt(sb, USRQUOTA)) {
			ext4_msg(sb, KERN_ERR, "old and new quota "
					"format mixing");
			return 0;
		}

		if (!sbi->s_jquota_fmt) {
			ext4_msg(sb, KERN_ERR, "journaled quota format "
					"not specified");
			return 0;
		}
	} else {
		if (sbi->s_jquota_fmt) {
			ext4_msg(sb, KERN_ERR, "journaled quota format "
					"specified with no journaling "
					"enabled");
			return 0;
		}
	}
#endif
<<<<<<< HEAD
#if defined(CONFIG_EXT4_FS_RICHACL) && defined(CONFIG_EXT4_FS_POSIX_ACL)
	if (test_opt(sb, POSIX_ACL) && (sb->s_flags & MS_RICHACL))
		clear_opt(sb, POSIX_ACL);
#endif
=======
	if (test_opt(sb, DIOREAD_NOLOCK)) {
		int blocksize =
			BLOCK_SIZE << le32_to_cpu(sbi->s_es->s_log_block_size);

		if (blocksize < PAGE_CACHE_SIZE) {
			ext4_msg(sb, KERN_ERR, "can't mount with "
				 "dioread_nolock if block size != PAGE_SIZE");
			return 0;
		}
	}
>>>>>>> 078314ed
	return 1;
}

static inline void ext4_show_quota_options(struct seq_file *seq,
					   struct super_block *sb)
{
#if defined(CONFIG_QUOTA)
	struct ext4_sb_info *sbi = EXT4_SB(sb);

	if (sbi->s_jquota_fmt) {
		char *fmtname = "";

		switch (sbi->s_jquota_fmt) {
		case QFMT_VFS_OLD:
			fmtname = "vfsold";
			break;
		case QFMT_VFS_V0:
			fmtname = "vfsv0";
			break;
		case QFMT_VFS_V1:
			fmtname = "vfsv1";
			break;
		}
		seq_printf(seq, ",jqfmt=%s", fmtname);
	}

	if (sbi->s_qf_names[USRQUOTA])
		seq_printf(seq, ",usrjquota=%s", sbi->s_qf_names[USRQUOTA]);

	if (sbi->s_qf_names[GRPQUOTA])
		seq_printf(seq, ",grpjquota=%s", sbi->s_qf_names[GRPQUOTA]);

	if (test_opt(sb, USRQUOTA))
		seq_puts(seq, ",usrquota");

	if (test_opt(sb, GRPQUOTA))
		seq_puts(seq, ",grpquota");
#endif
}

static const char *token2str(int token)
{
	const struct match_token *t;

	for (t = tokens; t->token != Opt_err; t++)
		if (t->token == token && !strchr(t->pattern, '='))
			break;
	return t->pattern;
}

/*
 * Show an option if
 *  - it's set to a non-default value OR
 *  - if the per-sb default is different from the global default
 */
static int _ext4_show_options(struct seq_file *seq, struct super_block *sb,
			      int nodefs)
{
	struct ext4_sb_info *sbi = EXT4_SB(sb);
	struct ext4_super_block *es = sbi->s_es;
	int def_errors, def_mount_opt = nodefs ? 0 : sbi->s_def_mount_opt;
	const struct mount_opts *m;
	char sep = nodefs ? '\n' : ',';

#define SEQ_OPTS_PUTS(str) seq_printf(seq, "%c" str, sep)
#define SEQ_OPTS_PRINT(str, arg) seq_printf(seq, "%c" str, sep, arg)

	if (sbi->s_sb_block != 1)
		SEQ_OPTS_PRINT("sb=%llu", sbi->s_sb_block);

	for (m = ext4_mount_opts; m->token != Opt_err; m++) {
		int want_set = m->flags & MOPT_SET;
		if (((m->flags & (MOPT_SET|MOPT_CLEAR)) == 0) ||
		    (m->flags & MOPT_CLEAR_ERR))
			continue;
		if (!(m->mount_opt & (sbi->s_mount_opt ^ def_mount_opt)))
			continue; /* skip if same as the default */
		if ((want_set &&
		     (sbi->s_mount_opt & m->mount_opt) != m->mount_opt) ||
		    (!want_set && (sbi->s_mount_opt & m->mount_opt)))
			continue; /* select Opt_noFoo vs Opt_Foo */
		SEQ_OPTS_PRINT("%s", token2str(m->token));
	}

	if (nodefs || !uid_eq(sbi->s_resuid, make_kuid(&init_user_ns, EXT4_DEF_RESUID)) ||
	    le16_to_cpu(es->s_def_resuid) != EXT4_DEF_RESUID)
		SEQ_OPTS_PRINT("resuid=%u",
				from_kuid_munged(&init_user_ns, sbi->s_resuid));
	if (nodefs || !gid_eq(sbi->s_resgid, make_kgid(&init_user_ns, EXT4_DEF_RESGID)) ||
	    le16_to_cpu(es->s_def_resgid) != EXT4_DEF_RESGID)
		SEQ_OPTS_PRINT("resgid=%u",
				from_kgid_munged(&init_user_ns, sbi->s_resgid));
	def_errors = nodefs ? -1 : le16_to_cpu(es->s_errors);
	if (test_opt(sb, ERRORS_RO) && def_errors != EXT4_ERRORS_RO)
		SEQ_OPTS_PUTS("errors=remount-ro");
	if (test_opt(sb, ERRORS_CONT) && def_errors != EXT4_ERRORS_CONTINUE)
		SEQ_OPTS_PUTS("errors=continue");
	if (test_opt(sb, ERRORS_PANIC) && def_errors != EXT4_ERRORS_PANIC)
		SEQ_OPTS_PUTS("errors=panic");
	if (nodefs || sbi->s_commit_interval != JBD2_DEFAULT_MAX_COMMIT_AGE*HZ)
		SEQ_OPTS_PRINT("commit=%lu", sbi->s_commit_interval / HZ);
	if (nodefs || sbi->s_min_batch_time != EXT4_DEF_MIN_BATCH_TIME)
		SEQ_OPTS_PRINT("min_batch_time=%u", sbi->s_min_batch_time);
	if (nodefs || sbi->s_max_batch_time != EXT4_DEF_MAX_BATCH_TIME)
		SEQ_OPTS_PRINT("max_batch_time=%u", sbi->s_max_batch_time);
	if (sb->s_flags & MS_I_VERSION)
		SEQ_OPTS_PUTS("i_version");
	if (nodefs || sbi->s_stripe)
		SEQ_OPTS_PRINT("stripe=%lu", sbi->s_stripe);
	if (EXT4_MOUNT_DATA_FLAGS & (sbi->s_mount_opt ^ def_mount_opt)) {
		if (test_opt(sb, DATA_FLAGS) == EXT4_MOUNT_JOURNAL_DATA)
			SEQ_OPTS_PUTS("data=journal");
		else if (test_opt(sb, DATA_FLAGS) == EXT4_MOUNT_ORDERED_DATA)
			SEQ_OPTS_PUTS("data=ordered");
		else if (test_opt(sb, DATA_FLAGS) == EXT4_MOUNT_WRITEBACK_DATA)
			SEQ_OPTS_PUTS("data=writeback");
	}
	if (nodefs ||
	    sbi->s_inode_readahead_blks != EXT4_DEF_INODE_READAHEAD_BLKS)
		SEQ_OPTS_PRINT("inode_readahead_blks=%u",
			       sbi->s_inode_readahead_blks);

	if (nodefs || (test_opt(sb, INIT_INODE_TABLE) &&
		       (sbi->s_li_wait_mult != EXT4_DEF_LI_WAIT_MULT)))
		SEQ_OPTS_PRINT("init_itable=%u", sbi->s_li_wait_mult);
	if (nodefs || sbi->s_max_dir_size_kb)
		SEQ_OPTS_PRINT("max_dir_size_kb=%u", sbi->s_max_dir_size_kb);

	if (sb->s_flags & MS_RICHACL)
		SEQ_OPTS_PUTS("richacl");

	ext4_show_quota_options(seq, sb);
	return 0;
}

static int ext4_show_options(struct seq_file *seq, struct dentry *root)
{
	return _ext4_show_options(seq, root->d_sb, 0);
}

static int options_seq_show(struct seq_file *seq, void *offset)
{
	struct super_block *sb = seq->private;
	int rc;

	seq_puts(seq, (sb->s_flags & MS_RDONLY) ? "ro" : "rw");
	rc = _ext4_show_options(seq, sb, 1);
	seq_puts(seq, "\n");
	return rc;
}

static int options_open_fs(struct inode *inode, struct file *file)
{
	return single_open(file, options_seq_show, PDE(inode)->data);
}

static const struct file_operations ext4_seq_options_fops = {
	.owner = THIS_MODULE,
	.open = options_open_fs,
	.read = seq_read,
	.llseek = seq_lseek,
	.release = single_release,
};

static int ext4_setup_super(struct super_block *sb, struct ext4_super_block *es,
			    int read_only)
{
	struct ext4_sb_info *sbi = EXT4_SB(sb);
	int res = 0;

	if (le32_to_cpu(es->s_rev_level) > EXT4_MAX_SUPP_REV) {
		ext4_msg(sb, KERN_ERR, "revision level too high, "
			 "forcing read-only mode");
		res = MS_RDONLY;
	}
	if (read_only)
		goto done;
	if (!(sbi->s_mount_state & EXT4_VALID_FS))
		ext4_msg(sb, KERN_WARNING, "warning: mounting unchecked fs, "
			 "running e2fsck is recommended");
	else if ((sbi->s_mount_state & EXT4_ERROR_FS))
		ext4_msg(sb, KERN_WARNING,
			 "warning: mounting fs with errors, "
			 "running e2fsck is recommended");
	else if ((__s16) le16_to_cpu(es->s_max_mnt_count) > 0 &&
		 le16_to_cpu(es->s_mnt_count) >=
		 (unsigned short) (__s16) le16_to_cpu(es->s_max_mnt_count))
		ext4_msg(sb, KERN_WARNING,
			 "warning: maximal mount count reached, "
			 "running e2fsck is recommended");
	else if (le32_to_cpu(es->s_checkinterval) &&
		(le32_to_cpu(es->s_lastcheck) +
			le32_to_cpu(es->s_checkinterval) <= get_seconds()))
		ext4_msg(sb, KERN_WARNING,
			 "warning: checktime reached, "
			 "running e2fsck is recommended");
	if (!sbi->s_journal)
		es->s_state &= cpu_to_le16(~EXT4_VALID_FS);
	if (!(__s16) le16_to_cpu(es->s_max_mnt_count))
		es->s_max_mnt_count = cpu_to_le16(EXT4_DFL_MAX_MNT_COUNT);
	le16_add_cpu(&es->s_mnt_count, 1);
	es->s_mtime = cpu_to_le32(get_seconds());
	ext4_update_dynamic_rev(sb);
	if (sbi->s_journal)
		EXT4_SET_INCOMPAT_FEATURE(sb, EXT4_FEATURE_INCOMPAT_RECOVER);

	ext4_commit_super(sb, 1);
done:
	if (test_opt(sb, DEBUG))
		printk(KERN_INFO "[EXT4 FS bs=%lu, gc=%u, "
				"bpg=%lu, ipg=%lu, mo=%04x, mo2=%04x]\n",
			sb->s_blocksize,
			sbi->s_groups_count,
			EXT4_BLOCKS_PER_GROUP(sb),
			EXT4_INODES_PER_GROUP(sb),
			sbi->s_mount_opt, sbi->s_mount_opt2);

	cleancache_init_fs(sb);
	return res;
}

int ext4_alloc_flex_bg_array(struct super_block *sb, ext4_group_t ngroup)
{
	struct ext4_sb_info *sbi = EXT4_SB(sb);
	struct flex_groups *new_groups;
	int size;

	if (!sbi->s_log_groups_per_flex)
		return 0;

	size = ext4_flex_group(sbi, ngroup - 1) + 1;
	if (size <= sbi->s_flex_groups_allocated)
		return 0;

	size = roundup_pow_of_two(size * sizeof(struct flex_groups));
	new_groups = ext4_kvzalloc(size, GFP_KERNEL);
	if (!new_groups) {
		ext4_msg(sb, KERN_ERR, "not enough memory for %d flex groups",
			 size / (int) sizeof(struct flex_groups));
		return -ENOMEM;
	}

	if (sbi->s_flex_groups) {
		memcpy(new_groups, sbi->s_flex_groups,
		       (sbi->s_flex_groups_allocated *
			sizeof(struct flex_groups)));
		ext4_kvfree(sbi->s_flex_groups);
	}
	sbi->s_flex_groups = new_groups;
	sbi->s_flex_groups_allocated = size / sizeof(struct flex_groups);
	return 0;
}

static int ext4_fill_flex_info(struct super_block *sb)
{
	struct ext4_sb_info *sbi = EXT4_SB(sb);
	struct ext4_group_desc *gdp = NULL;
	ext4_group_t flex_group;
	unsigned int groups_per_flex = 0;
	int i, err;

	sbi->s_log_groups_per_flex = sbi->s_es->s_log_groups_per_flex;
	if (sbi->s_log_groups_per_flex < 1 || sbi->s_log_groups_per_flex > 31) {
		sbi->s_log_groups_per_flex = 0;
		return 1;
	}
	groups_per_flex = 1U << sbi->s_log_groups_per_flex;

	err = ext4_alloc_flex_bg_array(sb, sbi->s_groups_count);
	if (err)
		goto failed;

	for (i = 0; i < sbi->s_groups_count; i++) {
		gdp = ext4_get_group_desc(sb, i, NULL);

		flex_group = ext4_flex_group(sbi, i);
		atomic_add(ext4_free_inodes_count(sb, gdp),
			   &sbi->s_flex_groups[flex_group].free_inodes);
		atomic_add(ext4_free_group_clusters(sb, gdp),
			   &sbi->s_flex_groups[flex_group].free_clusters);
		atomic_add(ext4_used_dirs_count(sb, gdp),
			   &sbi->s_flex_groups[flex_group].used_dirs);
	}

	return 1;
failed:
	return 0;
}

static __le16 ext4_group_desc_csum(struct ext4_sb_info *sbi, __u32 block_group,
				   struct ext4_group_desc *gdp)
{
	int offset;
	__u16 crc = 0;
	__le32 le_group = cpu_to_le32(block_group);

	if ((sbi->s_es->s_feature_ro_compat &
	     cpu_to_le32(EXT4_FEATURE_RO_COMPAT_METADATA_CSUM))) {
		/* Use new metadata_csum algorithm */
		__u16 old_csum;
		__u32 csum32;

		old_csum = gdp->bg_checksum;
		gdp->bg_checksum = 0;
		csum32 = ext4_chksum(sbi, sbi->s_csum_seed, (__u8 *)&le_group,
				     sizeof(le_group));
		csum32 = ext4_chksum(sbi, csum32, (__u8 *)gdp,
				     sbi->s_desc_size);
		gdp->bg_checksum = old_csum;

		crc = csum32 & 0xFFFF;
		goto out;
	}

	/* old crc16 code */
	offset = offsetof(struct ext4_group_desc, bg_checksum);

	crc = crc16(~0, sbi->s_es->s_uuid, sizeof(sbi->s_es->s_uuid));
	crc = crc16(crc, (__u8 *)&le_group, sizeof(le_group));
	crc = crc16(crc, (__u8 *)gdp, offset);
	offset += sizeof(gdp->bg_checksum); /* skip checksum */
	/* for checksum of struct ext4_group_desc do the rest...*/
	if ((sbi->s_es->s_feature_incompat &
	     cpu_to_le32(EXT4_FEATURE_INCOMPAT_64BIT)) &&
	    offset < le16_to_cpu(sbi->s_es->s_desc_size))
		crc = crc16(crc, (__u8 *)gdp + offset,
			    le16_to_cpu(sbi->s_es->s_desc_size) -
				offset);

out:
	return cpu_to_le16(crc);
}

int ext4_group_desc_csum_verify(struct super_block *sb, __u32 block_group,
				struct ext4_group_desc *gdp)
{
	if (ext4_has_group_desc_csum(sb) &&
	    (gdp->bg_checksum != ext4_group_desc_csum(EXT4_SB(sb),
						      block_group, gdp)))
		return 0;

	return 1;
}

void ext4_group_desc_csum_set(struct super_block *sb, __u32 block_group,
			      struct ext4_group_desc *gdp)
{
	if (!ext4_has_group_desc_csum(sb))
		return;
	gdp->bg_checksum = ext4_group_desc_csum(EXT4_SB(sb), block_group, gdp);
}

/* Called at mount-time, super-block is locked */
static int ext4_check_descriptors(struct super_block *sb,
				  ext4_group_t *first_not_zeroed)
{
	struct ext4_sb_info *sbi = EXT4_SB(sb);
	ext4_fsblk_t first_block = le32_to_cpu(sbi->s_es->s_first_data_block);
	ext4_fsblk_t last_block;
	ext4_fsblk_t block_bitmap;
	ext4_fsblk_t inode_bitmap;
	ext4_fsblk_t inode_table;
	int flexbg_flag = 0;
	ext4_group_t i, grp = sbi->s_groups_count;

	if (EXT4_HAS_INCOMPAT_FEATURE(sb, EXT4_FEATURE_INCOMPAT_FLEX_BG))
		flexbg_flag = 1;

	ext4_debug("Checking group descriptors");

	for (i = 0; i < sbi->s_groups_count; i++) {
		struct ext4_group_desc *gdp = ext4_get_group_desc(sb, i, NULL);

		if (i == sbi->s_groups_count - 1 || flexbg_flag)
			last_block = ext4_blocks_count(sbi->s_es) - 1;
		else
			last_block = first_block +
				(EXT4_BLOCKS_PER_GROUP(sb) - 1);

		if ((grp == sbi->s_groups_count) &&
		   !(gdp->bg_flags & cpu_to_le16(EXT4_BG_INODE_ZEROED)))
			grp = i;

		block_bitmap = ext4_block_bitmap(sb, gdp);
		if (block_bitmap < first_block || block_bitmap > last_block) {
			ext4_msg(sb, KERN_ERR, "ext4_check_descriptors: "
			       "Block bitmap for group %u not in group "
			       "(block %llu)!", i, block_bitmap);
			return 0;
		}
		inode_bitmap = ext4_inode_bitmap(sb, gdp);
		if (inode_bitmap < first_block || inode_bitmap > last_block) {
			ext4_msg(sb, KERN_ERR, "ext4_check_descriptors: "
			       "Inode bitmap for group %u not in group "
			       "(block %llu)!", i, inode_bitmap);
			return 0;
		}
		inode_table = ext4_inode_table(sb, gdp);
		if (inode_table < first_block ||
		    inode_table + sbi->s_itb_per_group - 1 > last_block) {
			ext4_msg(sb, KERN_ERR, "ext4_check_descriptors: "
			       "Inode table for group %u not in group "
			       "(block %llu)!", i, inode_table);
			return 0;
		}
		ext4_lock_group(sb, i);
		if (!ext4_group_desc_csum_verify(sb, i, gdp)) {
			ext4_msg(sb, KERN_ERR, "ext4_check_descriptors: "
				 "Checksum for group %u failed (%u!=%u)",
				 i, le16_to_cpu(ext4_group_desc_csum(sbi, i,
				     gdp)), le16_to_cpu(gdp->bg_checksum));
			if (!(sb->s_flags & MS_RDONLY)) {
				ext4_unlock_group(sb, i);
				return 0;
			}
		}
		ext4_unlock_group(sb, i);
		if (!flexbg_flag)
			first_block += EXT4_BLOCKS_PER_GROUP(sb);
	}
	if (NULL != first_not_zeroed)
		*first_not_zeroed = grp;

	ext4_free_blocks_count_set(sbi->s_es,
				   EXT4_C2B(sbi, ext4_count_free_clusters(sb)));
	sbi->s_es->s_free_inodes_count =cpu_to_le32(ext4_count_free_inodes(sb));
	return 1;
}

/* ext4_orphan_cleanup() walks a singly-linked list of inodes (starting at
 * the superblock) which were deleted from all directories, but held open by
 * a process at the time of a crash.  We walk the list and try to delete these
 * inodes at recovery time (only with a read-write filesystem).
 *
 * In order to keep the orphan inode chain consistent during traversal (in
 * case of crash during recovery), we link each inode into the superblock
 * orphan list_head and handle it the same way as an inode deletion during
 * normal operation (which journals the operations for us).
 *
 * We only do an iget() and an iput() on each inode, which is very safe if we
 * accidentally point at an in-use or already deleted inode.  The worst that
 * can happen in this case is that we get a "bit already cleared" message from
 * ext4_free_inode().  The only reason we would point at a wrong inode is if
 * e2fsck was run on this filesystem, and it must have already done the orphan
 * inode cleanup for us, so we can safely abort without any further action.
 */
static void ext4_orphan_cleanup(struct super_block *sb,
				struct ext4_super_block *es)
{
	unsigned int s_flags = sb->s_flags;
	int nr_orphans = 0, nr_truncates = 0;
#ifdef CONFIG_QUOTA
	int i;
#endif
	if (!es->s_last_orphan) {
		jbd_debug(4, "no orphan inodes to clean up\n");
		return;
	}

	if (bdev_read_only(sb->s_bdev)) {
		ext4_msg(sb, KERN_ERR, "write access "
			"unavailable, skipping orphan cleanup");
		return;
	}

	/* Check if feature set would not allow a r/w mount */
	if (!ext4_feature_set_ok(sb, 0)) {
		ext4_msg(sb, KERN_INFO, "Skipping orphan cleanup due to "
			 "unknown ROCOMPAT features");
		return;
	}

	if (EXT4_SB(sb)->s_mount_state & EXT4_ERROR_FS) {
		/* don't clear list on RO mount w/ errors */
		if (es->s_last_orphan && !(s_flags & MS_RDONLY)) {
			jbd_debug(1, "Errors on filesystem, "
				  "clearing orphan list.\n");
			es->s_last_orphan = 0;
		}
		jbd_debug(1, "Skipping orphan recovery on fs with errors.\n");
		return;
	}

	if (s_flags & MS_RDONLY) {
		ext4_msg(sb, KERN_INFO, "orphan cleanup on readonly fs");
		sb->s_flags &= ~MS_RDONLY;
	}
#ifdef CONFIG_QUOTA
	/* Needed for iput() to work correctly and not trash data */
	sb->s_flags |= MS_ACTIVE;
	/* Turn on quotas so that they are updated correctly */
	for (i = 0; i < MAXQUOTAS; i++) {
		if (EXT4_SB(sb)->s_qf_names[i]) {
			int ret = ext4_quota_on_mount(sb, i);
			if (ret < 0)
				ext4_msg(sb, KERN_ERR,
					"Cannot turn on journaled "
					"quota: error %d", ret);
		}
	}
#endif

	while (es->s_last_orphan) {
		struct inode *inode;

		inode = ext4_orphan_get(sb, le32_to_cpu(es->s_last_orphan));
		if (IS_ERR(inode)) {
			es->s_last_orphan = 0;
			break;
		}

		list_add(&EXT4_I(inode)->i_orphan, &EXT4_SB(sb)->s_orphan);
		dquot_initialize(inode);
		if (inode->i_nlink) {
			ext4_msg(sb, KERN_DEBUG,
				"%s: truncating inode %lu to %lld bytes",
				__func__, inode->i_ino, inode->i_size);
			jbd_debug(2, "truncating inode %lu to %lld bytes\n",
				  inode->i_ino, inode->i_size);
			mutex_lock(&inode->i_mutex);
			ext4_truncate(inode);
			mutex_unlock(&inode->i_mutex);
			nr_truncates++;
		} else {
			ext4_msg(sb, KERN_DEBUG,
				"%s: deleting unreferenced inode %lu",
				__func__, inode->i_ino);
			jbd_debug(2, "deleting unreferenced inode %lu\n",
				  inode->i_ino);
			nr_orphans++;
		}
		iput(inode);  /* The delete magic happens here! */
	}

#define PLURAL(x) (x), ((x) == 1) ? "" : "s"

	if (nr_orphans)
		ext4_msg(sb, KERN_INFO, "%d orphan inode%s deleted",
		       PLURAL(nr_orphans));
	if (nr_truncates)
		ext4_msg(sb, KERN_INFO, "%d truncate%s cleaned up",
		       PLURAL(nr_truncates));
#ifdef CONFIG_QUOTA
	/* Turn quotas off */
	for (i = 0; i < MAXQUOTAS; i++) {
		if (sb_dqopt(sb)->files[i])
			dquot_quota_off(sb, i);
	}
#endif
	sb->s_flags = s_flags; /* Restore MS_RDONLY status */
}

/*
 * Maximal extent format file size.
 * Resulting logical blkno at s_maxbytes must fit in our on-disk
 * extent format containers, within a sector_t, and within i_blocks
 * in the vfs.  ext4 inode has 48 bits of i_block in fsblock units,
 * so that won't be a limiting factor.
 *
 * However there is other limiting factor. We do store extents in the form
 * of starting block and length, hence the resulting length of the extent
 * covering maximum file size must fit into on-disk format containers as
 * well. Given that length is always by 1 unit bigger than max unit (because
 * we count 0 as well) we have to lower the s_maxbytes by one fs block.
 *
 * Note, this does *not* consider any metadata overhead for vfs i_blocks.
 */
static loff_t ext4_max_size(int blkbits, int has_huge_files)
{
	loff_t res;
	loff_t upper_limit = MAX_LFS_FILESIZE;

	/* small i_blocks in vfs inode? */
	if (!has_huge_files || sizeof(blkcnt_t) < sizeof(u64)) {
		/*
		 * CONFIG_LBDAF is not enabled implies the inode
		 * i_block represent total blocks in 512 bytes
		 * 32 == size of vfs inode i_blocks * 8
		 */
		upper_limit = (1LL << 32) - 1;

		/* total blocks in file system block size */
		upper_limit >>= (blkbits - 9);
		upper_limit <<= blkbits;
	}

	/*
	 * 32-bit extent-start container, ee_block. We lower the maxbytes
	 * by one fs block, so ee_len can cover the extent of maximum file
	 * size
	 */
	res = (1LL << 32) - 1;
	res <<= blkbits;

	/* Sanity check against vm- & vfs- imposed limits */
	if (res > upper_limit)
		res = upper_limit;

	return res;
}

/*
 * Maximal bitmap file size.  There is a direct, and {,double-,triple-}indirect
 * block limit, and also a limit of (2^48 - 1) 512-byte sectors in i_blocks.
 * We need to be 1 filesystem block less than the 2^48 sector limit.
 */
static loff_t ext4_max_bitmap_size(int bits, int has_huge_files)
{
	loff_t res = EXT4_NDIR_BLOCKS;
	int meta_blocks;
	loff_t upper_limit;
	/* This is calculated to be the largest file size for a dense, block
	 * mapped file such that the file's total number of 512-byte sectors,
	 * including data and all indirect blocks, does not exceed (2^48 - 1).
	 *
	 * __u32 i_blocks_lo and _u16 i_blocks_high represent the total
	 * number of 512-byte sectors of the file.
	 */

	if (!has_huge_files || sizeof(blkcnt_t) < sizeof(u64)) {
		/*
		 * !has_huge_files or CONFIG_LBDAF not enabled implies that
		 * the inode i_block field represents total file blocks in
		 * 2^32 512-byte sectors == size of vfs inode i_blocks * 8
		 */
		upper_limit = (1LL << 32) - 1;

		/* total blocks in file system block size */
		upper_limit >>= (bits - 9);

	} else {
		/*
		 * We use 48 bit ext4_inode i_blocks
		 * With EXT4_HUGE_FILE_FL set the i_blocks
		 * represent total number of blocks in
		 * file system block size
		 */
		upper_limit = (1LL << 48) - 1;

	}

	/* indirect blocks */
	meta_blocks = 1;
	/* double indirect blocks */
	meta_blocks += 1 + (1LL << (bits-2));
	/* tripple indirect blocks */
	meta_blocks += 1 + (1LL << (bits-2)) + (1LL << (2*(bits-2)));

	upper_limit -= meta_blocks;
	upper_limit <<= bits;

	res += 1LL << (bits-2);
	res += 1LL << (2*(bits-2));
	res += 1LL << (3*(bits-2));
	res <<= bits;
	if (res > upper_limit)
		res = upper_limit;

	if (res > MAX_LFS_FILESIZE)
		res = MAX_LFS_FILESIZE;

	return res;
}

static ext4_fsblk_t descriptor_loc(struct super_block *sb,
				   ext4_fsblk_t logical_sb_block, int nr)
{
	struct ext4_sb_info *sbi = EXT4_SB(sb);
	ext4_group_t bg, first_meta_bg;
	int has_super = 0;

	first_meta_bg = le32_to_cpu(sbi->s_es->s_first_meta_bg);

	if (!EXT4_HAS_INCOMPAT_FEATURE(sb, EXT4_FEATURE_INCOMPAT_META_BG) ||
	    nr < first_meta_bg)
		return logical_sb_block + nr + 1;
	bg = sbi->s_desc_per_block * nr;
	if (ext4_bg_has_super(sb, bg))
		has_super = 1;

	return (has_super + ext4_group_first_block_no(sb, bg));
}

/**
 * ext4_get_stripe_size: Get the stripe size.
 * @sbi: In memory super block info
 *
 * If we have specified it via mount option, then
 * use the mount option value. If the value specified at mount time is
 * greater than the blocks per group use the super block value.
 * If the super block value is greater than blocks per group return 0.
 * Allocator needs it be less than blocks per group.
 *
 */
static unsigned long ext4_get_stripe_size(struct ext4_sb_info *sbi)
{
	unsigned long stride = le16_to_cpu(sbi->s_es->s_raid_stride);
	unsigned long stripe_width =
			le32_to_cpu(sbi->s_es->s_raid_stripe_width);
	int ret;

	if (sbi->s_stripe && sbi->s_stripe <= sbi->s_blocks_per_group)
		ret = sbi->s_stripe;
	else if (stripe_width <= sbi->s_blocks_per_group)
		ret = stripe_width;
	else if (stride <= sbi->s_blocks_per_group)
		ret = stride;
	else
		ret = 0;

	/*
	 * If the stripe width is 1, this makes no sense and
	 * we set it to 0 to turn off stripe handling code.
	 */
	if (ret <= 1)
		ret = 0;

	return ret;
}

/* sysfs supprt */

struct ext4_attr {
	struct attribute attr;
	ssize_t (*show)(struct ext4_attr *, struct ext4_sb_info *, char *);
	ssize_t (*store)(struct ext4_attr *, struct ext4_sb_info *,
			 const char *, size_t);
	int offset;
};

static int parse_strtoul(const char *buf,
		unsigned long max, unsigned long *value)
{
	char *endp;

	*value = simple_strtoul(skip_spaces(buf), &endp, 0);
	endp = skip_spaces(endp);
	if (*endp || *value > max)
		return -EINVAL;

	return 0;
}

static ssize_t delayed_allocation_blocks_show(struct ext4_attr *a,
					      struct ext4_sb_info *sbi,
					      char *buf)
{
	return snprintf(buf, PAGE_SIZE, "%llu\n",
		(s64) EXT4_C2B(sbi,
			percpu_counter_sum(&sbi->s_dirtyclusters_counter)));
}

static ssize_t session_write_kbytes_show(struct ext4_attr *a,
					 struct ext4_sb_info *sbi, char *buf)
{
	struct super_block *sb = sbi->s_buddy_cache->i_sb;

	if (!sb->s_bdev->bd_part)
		return snprintf(buf, PAGE_SIZE, "0\n");
	return snprintf(buf, PAGE_SIZE, "%lu\n",
			(part_stat_read(sb->s_bdev->bd_part, sectors[1]) -
			 sbi->s_sectors_written_start) >> 1);
}

static ssize_t lifetime_write_kbytes_show(struct ext4_attr *a,
					  struct ext4_sb_info *sbi, char *buf)
{
	struct super_block *sb = sbi->s_buddy_cache->i_sb;

	if (!sb->s_bdev->bd_part)
		return snprintf(buf, PAGE_SIZE, "0\n");
	return snprintf(buf, PAGE_SIZE, "%llu\n",
			(unsigned long long)(sbi->s_kbytes_written +
			((part_stat_read(sb->s_bdev->bd_part, sectors[1]) -
			  EXT4_SB(sb)->s_sectors_written_start) >> 1)));
}

static ssize_t inode_readahead_blks_store(struct ext4_attr *a,
					  struct ext4_sb_info *sbi,
					  const char *buf, size_t count)
{
	unsigned long t;

	if (parse_strtoul(buf, 0x40000000, &t))
		return -EINVAL;

	if (t && !is_power_of_2(t))
		return -EINVAL;

	sbi->s_inode_readahead_blks = t;
	return count;
}

static ssize_t sbi_ui_show(struct ext4_attr *a,
			   struct ext4_sb_info *sbi, char *buf)
{
	unsigned int *ui = (unsigned int *) (((char *) sbi) + a->offset);

	return snprintf(buf, PAGE_SIZE, "%u\n", *ui);
}

static ssize_t sbi_ui_store(struct ext4_attr *a,
			    struct ext4_sb_info *sbi,
			    const char *buf, size_t count)
{
	unsigned int *ui = (unsigned int *) (((char *) sbi) + a->offset);
	unsigned long t;

	if (parse_strtoul(buf, 0xffffffff, &t))
		return -EINVAL;
	*ui = t;
	return count;
}

static ssize_t trigger_test_error(struct ext4_attr *a,
				  struct ext4_sb_info *sbi,
				  const char *buf, size_t count)
{
	int len = count;

	if (!capable(CAP_SYS_ADMIN))
		return -EPERM;

	if (len && buf[len-1] == '\n')
		len--;

	if (len)
		ext4_error(sbi->s_sb, "%.*s", len, buf);
	return count;
}

#define EXT4_ATTR_OFFSET(_name,_mode,_show,_store,_elname) \
static struct ext4_attr ext4_attr_##_name = {			\
	.attr = {.name = __stringify(_name), .mode = _mode },	\
	.show	= _show,					\
	.store	= _store,					\
	.offset = offsetof(struct ext4_sb_info, _elname),	\
}
#define EXT4_ATTR(name, mode, show, store) \
static struct ext4_attr ext4_attr_##name = __ATTR(name, mode, show, store)

#define EXT4_INFO_ATTR(name) EXT4_ATTR(name, 0444, NULL, NULL)
#define EXT4_RO_ATTR(name) EXT4_ATTR(name, 0444, name##_show, NULL)
#define EXT4_RW_ATTR(name) EXT4_ATTR(name, 0644, name##_show, name##_store)
#define EXT4_RW_ATTR_SBI_UI(name, elname)	\
	EXT4_ATTR_OFFSET(name, 0644, sbi_ui_show, sbi_ui_store, elname)
#define ATTR_LIST(name) &ext4_attr_##name.attr

EXT4_RO_ATTR(delayed_allocation_blocks);
EXT4_RO_ATTR(session_write_kbytes);
EXT4_RO_ATTR(lifetime_write_kbytes);
EXT4_ATTR_OFFSET(inode_readahead_blks, 0644, sbi_ui_show,
		 inode_readahead_blks_store, s_inode_readahead_blks);
EXT4_RW_ATTR_SBI_UI(inode_goal, s_inode_goal);
EXT4_RW_ATTR_SBI_UI(mb_stats, s_mb_stats);
EXT4_RW_ATTR_SBI_UI(mb_max_to_scan, s_mb_max_to_scan);
EXT4_RW_ATTR_SBI_UI(mb_min_to_scan, s_mb_min_to_scan);
EXT4_RW_ATTR_SBI_UI(mb_order2_req, s_mb_order2_reqs);
EXT4_RW_ATTR_SBI_UI(mb_stream_req, s_mb_stream_request);
EXT4_RW_ATTR_SBI_UI(mb_group_prealloc, s_mb_group_prealloc);
EXT4_RW_ATTR_SBI_UI(max_writeback_mb_bump, s_max_writeback_mb_bump);
EXT4_RW_ATTR_SBI_UI(extent_max_zeroout_kb, s_extent_max_zeroout_kb);
EXT4_ATTR(trigger_fs_error, 0200, NULL, trigger_test_error);

static struct attribute *ext4_attrs[] = {
	ATTR_LIST(delayed_allocation_blocks),
	ATTR_LIST(session_write_kbytes),
	ATTR_LIST(lifetime_write_kbytes),
	ATTR_LIST(inode_readahead_blks),
	ATTR_LIST(inode_goal),
	ATTR_LIST(mb_stats),
	ATTR_LIST(mb_max_to_scan),
	ATTR_LIST(mb_min_to_scan),
	ATTR_LIST(mb_order2_req),
	ATTR_LIST(mb_stream_req),
	ATTR_LIST(mb_group_prealloc),
	ATTR_LIST(max_writeback_mb_bump),
	ATTR_LIST(extent_max_zeroout_kb),
	ATTR_LIST(trigger_fs_error),
	NULL,
};

/* Features this copy of ext4 supports */
EXT4_INFO_ATTR(lazy_itable_init);
EXT4_INFO_ATTR(batched_discard);
EXT4_INFO_ATTR(meta_bg_resize);

static struct attribute *ext4_feat_attrs[] = {
	ATTR_LIST(lazy_itable_init),
	ATTR_LIST(batched_discard),
	ATTR_LIST(meta_bg_resize),
	NULL,
};

static ssize_t ext4_attr_show(struct kobject *kobj,
			      struct attribute *attr, char *buf)
{
	struct ext4_sb_info *sbi = container_of(kobj, struct ext4_sb_info,
						s_kobj);
	struct ext4_attr *a = container_of(attr, struct ext4_attr, attr);

	return a->show ? a->show(a, sbi, buf) : 0;
}

static ssize_t ext4_attr_store(struct kobject *kobj,
			       struct attribute *attr,
			       const char *buf, size_t len)
{
	struct ext4_sb_info *sbi = container_of(kobj, struct ext4_sb_info,
						s_kobj);
	struct ext4_attr *a = container_of(attr, struct ext4_attr, attr);

	return a->store ? a->store(a, sbi, buf, len) : 0;
}

static void ext4_sb_release(struct kobject *kobj)
{
	struct ext4_sb_info *sbi = container_of(kobj, struct ext4_sb_info,
						s_kobj);
	complete(&sbi->s_kobj_unregister);
}

static const struct sysfs_ops ext4_attr_ops = {
	.show	= ext4_attr_show,
	.store	= ext4_attr_store,
};

static struct kobj_type ext4_ktype = {
	.default_attrs	= ext4_attrs,
	.sysfs_ops	= &ext4_attr_ops,
	.release	= ext4_sb_release,
};

static void ext4_feat_release(struct kobject *kobj)
{
	complete(&ext4_feat->f_kobj_unregister);
}

static struct kobj_type ext4_feat_ktype = {
	.default_attrs	= ext4_feat_attrs,
	.sysfs_ops	= &ext4_attr_ops,
	.release	= ext4_feat_release,
};

/*
 * Check whether this filesystem can be mounted based on
 * the features present and the RDONLY/RDWR mount requested.
 * Returns 1 if this filesystem can be mounted as requested,
 * 0 if it cannot be.
 */
static int ext4_feature_set_ok(struct super_block *sb, int readonly)
{
	if (EXT4_HAS_INCOMPAT_FEATURE(sb, ~EXT4_FEATURE_INCOMPAT_SUPP)) {
		ext4_msg(sb, KERN_ERR,
			"Couldn't mount because of "
			"unsupported optional features (%x)",
			(le32_to_cpu(EXT4_SB(sb)->s_es->s_feature_incompat) &
			~EXT4_FEATURE_INCOMPAT_SUPP));
		return 0;
	}

	if (readonly)
		return 1;

	/* Check that feature set is OK for a read-write mount */
	if (EXT4_HAS_RO_COMPAT_FEATURE(sb, ~EXT4_FEATURE_RO_COMPAT_SUPP)) {
		ext4_msg(sb, KERN_ERR, "couldn't mount RDWR because of "
			 "unsupported optional features (%x)",
			 (le32_to_cpu(EXT4_SB(sb)->s_es->s_feature_ro_compat) &
				~EXT4_FEATURE_RO_COMPAT_SUPP));
		return 0;
	}
	/*
	 * Large file size enabled file system can only be mounted
	 * read-write on 32-bit systems if kernel is built with CONFIG_LBDAF
	 */
	if (EXT4_HAS_RO_COMPAT_FEATURE(sb, EXT4_FEATURE_RO_COMPAT_HUGE_FILE)) {
		if (sizeof(blkcnt_t) < sizeof(u64)) {
			ext4_msg(sb, KERN_ERR, "Filesystem with huge files "
				 "cannot be mounted RDWR without "
				 "CONFIG_LBDAF");
			return 0;
		}
	}
	if (EXT4_HAS_RO_COMPAT_FEATURE(sb, EXT4_FEATURE_RO_COMPAT_BIGALLOC) &&
	    !EXT4_HAS_INCOMPAT_FEATURE(sb, EXT4_FEATURE_INCOMPAT_EXTENTS)) {
		ext4_msg(sb, KERN_ERR,
			 "Can't support bigalloc feature without "
			 "extents feature\n");
		return 0;
	}

#ifndef CONFIG_QUOTA
	if (EXT4_HAS_RO_COMPAT_FEATURE(sb, EXT4_FEATURE_RO_COMPAT_QUOTA) &&
	    !readonly) {
		ext4_msg(sb, KERN_ERR,
			 "Filesystem with quota feature cannot be mounted RDWR "
			 "without CONFIG_QUOTA");
		return 0;
	}
#endif  /* CONFIG_QUOTA */
	return 1;
}

/*
 * This function is called once a day if we have errors logged
 * on the file system
 */
static void print_daily_error_info(unsigned long arg)
{
	struct super_block *sb = (struct super_block *) arg;
	struct ext4_sb_info *sbi;
	struct ext4_super_block *es;

	sbi = EXT4_SB(sb);
	es = sbi->s_es;

	if (es->s_error_count)
		ext4_msg(sb, KERN_NOTICE, "error count: %u",
			 le32_to_cpu(es->s_error_count));
	if (es->s_first_error_time) {
		printk(KERN_NOTICE "EXT4-fs (%s): initial error at %u: %.*s:%d",
		       sb->s_id, le32_to_cpu(es->s_first_error_time),
		       (int) sizeof(es->s_first_error_func),
		       es->s_first_error_func,
		       le32_to_cpu(es->s_first_error_line));
		if (es->s_first_error_ino)
			printk(": inode %u",
			       le32_to_cpu(es->s_first_error_ino));
		if (es->s_first_error_block)
			printk(": block %llu", (unsigned long long)
			       le64_to_cpu(es->s_first_error_block));
		printk("\n");
	}
	if (es->s_last_error_time) {
		printk(KERN_NOTICE "EXT4-fs (%s): last error at %u: %.*s:%d",
		       sb->s_id, le32_to_cpu(es->s_last_error_time),
		       (int) sizeof(es->s_last_error_func),
		       es->s_last_error_func,
		       le32_to_cpu(es->s_last_error_line));
		if (es->s_last_error_ino)
			printk(": inode %u",
			       le32_to_cpu(es->s_last_error_ino));
		if (es->s_last_error_block)
			printk(": block %llu", (unsigned long long)
			       le64_to_cpu(es->s_last_error_block));
		printk("\n");
	}
	mod_timer(&sbi->s_err_report, jiffies + 24*60*60*HZ);  /* Once a day */
}

/* Find next suitable group and run ext4_init_inode_table */
static int ext4_run_li_request(struct ext4_li_request *elr)
{
	struct ext4_group_desc *gdp = NULL;
	ext4_group_t group, ngroups;
	struct super_block *sb;
	unsigned long timeout = 0;
	int ret = 0;

	sb = elr->lr_super;
	ngroups = EXT4_SB(sb)->s_groups_count;

	sb_start_write(sb);
	for (group = elr->lr_next_group; group < ngroups; group++) {
		gdp = ext4_get_group_desc(sb, group, NULL);
		if (!gdp) {
			ret = 1;
			break;
		}

		if (!(gdp->bg_flags & cpu_to_le16(EXT4_BG_INODE_ZEROED)))
			break;
	}

	if (group == ngroups)
		ret = 1;

	if (!ret) {
		timeout = jiffies;
		ret = ext4_init_inode_table(sb, group,
					    elr->lr_timeout ? 0 : 1);
		if (elr->lr_timeout == 0) {
			timeout = (jiffies - timeout) *
				  elr->lr_sbi->s_li_wait_mult;
			elr->lr_timeout = timeout;
		}
		elr->lr_next_sched = jiffies + elr->lr_timeout;
		elr->lr_next_group = group + 1;
	}
	sb_end_write(sb);

	return ret;
}

/*
 * Remove lr_request from the list_request and free the
 * request structure. Should be called with li_list_mtx held
 */
static void ext4_remove_li_request(struct ext4_li_request *elr)
{
	struct ext4_sb_info *sbi;

	if (!elr)
		return;

	sbi = elr->lr_sbi;

	list_del(&elr->lr_request);
	sbi->s_li_request = NULL;
	kfree(elr);
}

static void ext4_unregister_li_request(struct super_block *sb)
{
	mutex_lock(&ext4_li_mtx);
	if (!ext4_li_info) {
		mutex_unlock(&ext4_li_mtx);
		return;
	}

	mutex_lock(&ext4_li_info->li_list_mtx);
	ext4_remove_li_request(EXT4_SB(sb)->s_li_request);
	mutex_unlock(&ext4_li_info->li_list_mtx);
	mutex_unlock(&ext4_li_mtx);
}

static struct task_struct *ext4_lazyinit_task;

/*
 * This is the function where ext4lazyinit thread lives. It walks
 * through the request list searching for next scheduled filesystem.
 * When such a fs is found, run the lazy initialization request
 * (ext4_rn_li_request) and keep track of the time spend in this
 * function. Based on that time we compute next schedule time of
 * the request. When walking through the list is complete, compute
 * next waking time and put itself into sleep.
 */
static int ext4_lazyinit_thread(void *arg)
{
	struct ext4_lazy_init *eli = (struct ext4_lazy_init *)arg;
	struct list_head *pos, *n;
	struct ext4_li_request *elr;
	unsigned long next_wakeup, cur;

	BUG_ON(NULL == eli);

cont_thread:
	while (true) {
		next_wakeup = MAX_JIFFY_OFFSET;

		mutex_lock(&eli->li_list_mtx);
		if (list_empty(&eli->li_request_list)) {
			mutex_unlock(&eli->li_list_mtx);
			goto exit_thread;
		}

		list_for_each_safe(pos, n, &eli->li_request_list) {
			elr = list_entry(pos, struct ext4_li_request,
					 lr_request);

			if (time_after_eq(jiffies, elr->lr_next_sched)) {
				if (ext4_run_li_request(elr) != 0) {
					/* error, remove the lazy_init job */
					ext4_remove_li_request(elr);
					continue;
				}
			}

			if (time_before(elr->lr_next_sched, next_wakeup))
				next_wakeup = elr->lr_next_sched;
		}
		mutex_unlock(&eli->li_list_mtx);

		try_to_freeze();

		cur = jiffies;
		if ((time_after_eq(cur, next_wakeup)) ||
		    (MAX_JIFFY_OFFSET == next_wakeup)) {
			cond_resched();
			continue;
		}

		schedule_timeout_interruptible(next_wakeup - cur);

		if (kthread_should_stop()) {
			ext4_clear_request_list();
			goto exit_thread;
		}
	}

exit_thread:
	/*
	 * It looks like the request list is empty, but we need
	 * to check it under the li_list_mtx lock, to prevent any
	 * additions into it, and of course we should lock ext4_li_mtx
	 * to atomically free the list and ext4_li_info, because at
	 * this point another ext4 filesystem could be registering
	 * new one.
	 */
	mutex_lock(&ext4_li_mtx);
	mutex_lock(&eli->li_list_mtx);
	if (!list_empty(&eli->li_request_list)) {
		mutex_unlock(&eli->li_list_mtx);
		mutex_unlock(&ext4_li_mtx);
		goto cont_thread;
	}
	mutex_unlock(&eli->li_list_mtx);
	kfree(ext4_li_info);
	ext4_li_info = NULL;
	mutex_unlock(&ext4_li_mtx);

	return 0;
}

static void ext4_clear_request_list(void)
{
	struct list_head *pos, *n;
	struct ext4_li_request *elr;

	mutex_lock(&ext4_li_info->li_list_mtx);
	list_for_each_safe(pos, n, &ext4_li_info->li_request_list) {
		elr = list_entry(pos, struct ext4_li_request,
				 lr_request);
		ext4_remove_li_request(elr);
	}
	mutex_unlock(&ext4_li_info->li_list_mtx);
}

static int ext4_run_lazyinit_thread(void)
{
	ext4_lazyinit_task = kthread_run(ext4_lazyinit_thread,
					 ext4_li_info, "ext4lazyinit");
	if (IS_ERR(ext4_lazyinit_task)) {
		int err = PTR_ERR(ext4_lazyinit_task);
		ext4_clear_request_list();
		kfree(ext4_li_info);
		ext4_li_info = NULL;
		printk(KERN_CRIT "EXT4-fs: error %d creating inode table "
				 "initialization thread\n",
				 err);
		return err;
	}
	ext4_li_info->li_state |= EXT4_LAZYINIT_RUNNING;
	return 0;
}

/*
 * Check whether it make sense to run itable init. thread or not.
 * If there is at least one uninitialized inode table, return
 * corresponding group number, else the loop goes through all
 * groups and return total number of groups.
 */
static ext4_group_t ext4_has_uninit_itable(struct super_block *sb)
{
	ext4_group_t group, ngroups = EXT4_SB(sb)->s_groups_count;
	struct ext4_group_desc *gdp = NULL;

	for (group = 0; group < ngroups; group++) {
		gdp = ext4_get_group_desc(sb, group, NULL);
		if (!gdp)
			continue;

		if (!(gdp->bg_flags & cpu_to_le16(EXT4_BG_INODE_ZEROED)))
			break;
	}

	return group;
}

static int ext4_li_info_new(void)
{
	struct ext4_lazy_init *eli = NULL;

	eli = kzalloc(sizeof(*eli), GFP_KERNEL);
	if (!eli)
		return -ENOMEM;

	INIT_LIST_HEAD(&eli->li_request_list);
	mutex_init(&eli->li_list_mtx);

	eli->li_state |= EXT4_LAZYINIT_QUIT;

	ext4_li_info = eli;

	return 0;
}

static struct ext4_li_request *ext4_li_request_new(struct super_block *sb,
					    ext4_group_t start)
{
	struct ext4_sb_info *sbi = EXT4_SB(sb);
	struct ext4_li_request *elr;
	unsigned long rnd;

	elr = kzalloc(sizeof(*elr), GFP_KERNEL);
	if (!elr)
		return NULL;

	elr->lr_super = sb;
	elr->lr_sbi = sbi;
	elr->lr_next_group = start;

	/*
	 * Randomize first schedule time of the request to
	 * spread the inode table initialization requests
	 * better.
	 */
	get_random_bytes(&rnd, sizeof(rnd));
	elr->lr_next_sched = jiffies + (unsigned long)rnd %
			     (EXT4_DEF_LI_MAX_START_DELAY * HZ);

	return elr;
}

static int ext4_register_li_request(struct super_block *sb,
				    ext4_group_t first_not_zeroed)
{
	struct ext4_sb_info *sbi = EXT4_SB(sb);
	struct ext4_li_request *elr;
	ext4_group_t ngroups = EXT4_SB(sb)->s_groups_count;
	int ret = 0;

	if (sbi->s_li_request != NULL) {
		/*
		 * Reset timeout so it can be computed again, because
		 * s_li_wait_mult might have changed.
		 */
		sbi->s_li_request->lr_timeout = 0;
		return 0;
	}

	if (first_not_zeroed == ngroups ||
	    (sb->s_flags & MS_RDONLY) ||
	    !test_opt(sb, INIT_INODE_TABLE))
		return 0;

	elr = ext4_li_request_new(sb, first_not_zeroed);
	if (!elr)
		return -ENOMEM;

	mutex_lock(&ext4_li_mtx);

	if (NULL == ext4_li_info) {
		ret = ext4_li_info_new();
		if (ret)
			goto out;
	}

	mutex_lock(&ext4_li_info->li_list_mtx);
	list_add(&elr->lr_request, &ext4_li_info->li_request_list);
	mutex_unlock(&ext4_li_info->li_list_mtx);

	sbi->s_li_request = elr;
	/*
	 * set elr to NULL here since it has been inserted to
	 * the request_list and the removal and free of it is
	 * handled by ext4_clear_request_list from now on.
	 */
	elr = NULL;

	if (!(ext4_li_info->li_state & EXT4_LAZYINIT_RUNNING)) {
		ret = ext4_run_lazyinit_thread();
		if (ret)
			goto out;
	}
out:
	mutex_unlock(&ext4_li_mtx);
	if (ret)
		kfree(elr);
	return ret;
}

/*
 * We do not need to lock anything since this is called on
 * module unload.
 */
static void ext4_destroy_lazyinit_thread(void)
{
	/*
	 * If thread exited earlier
	 * there's nothing to be done.
	 */
	if (!ext4_li_info || !ext4_lazyinit_task)
		return;

	kthread_stop(ext4_lazyinit_task);
}

static int set_journal_csum_feature_set(struct super_block *sb)
{
	int ret = 1;
	int compat, incompat;
	struct ext4_sb_info *sbi = EXT4_SB(sb);

	if (EXT4_HAS_RO_COMPAT_FEATURE(sb,
				       EXT4_FEATURE_RO_COMPAT_METADATA_CSUM)) {
		/* journal checksum v2 */
		compat = 0;
		incompat = JBD2_FEATURE_INCOMPAT_CSUM_V2;
	} else {
		/* journal checksum v1 */
		compat = JBD2_FEATURE_COMPAT_CHECKSUM;
		incompat = 0;
	}

	if (test_opt(sb, JOURNAL_ASYNC_COMMIT)) {
		ret = jbd2_journal_set_features(sbi->s_journal,
				compat, 0,
				JBD2_FEATURE_INCOMPAT_ASYNC_COMMIT |
				incompat);
	} else if (test_opt(sb, JOURNAL_CHECKSUM)) {
		ret = jbd2_journal_set_features(sbi->s_journal,
				compat, 0,
				incompat);
		jbd2_journal_clear_features(sbi->s_journal, 0, 0,
				JBD2_FEATURE_INCOMPAT_ASYNC_COMMIT);
	} else {
		jbd2_journal_clear_features(sbi->s_journal,
				JBD2_FEATURE_COMPAT_CHECKSUM, 0,
				JBD2_FEATURE_INCOMPAT_ASYNC_COMMIT |
				JBD2_FEATURE_INCOMPAT_CSUM_V2);
	}

	return ret;
}

/*
 * Note: calculating the overhead so we can be compatible with
 * historical BSD practice is quite difficult in the face of
 * clusters/bigalloc.  This is because multiple metadata blocks from
 * different block group can end up in the same allocation cluster.
 * Calculating the exact overhead in the face of clustered allocation
 * requires either O(all block bitmaps) in memory or O(number of block
 * groups**2) in time.  We will still calculate the superblock for
 * older file systems --- and if we come across with a bigalloc file
 * system with zero in s_overhead_clusters the estimate will be close to
 * correct especially for very large cluster sizes --- but for newer
 * file systems, it's better to calculate this figure once at mkfs
 * time, and store it in the superblock.  If the superblock value is
 * present (even for non-bigalloc file systems), we will use it.
 */
static int count_overhead(struct super_block *sb, ext4_group_t grp,
			  char *buf)
{
	struct ext4_sb_info	*sbi = EXT4_SB(sb);
	struct ext4_group_desc	*gdp;
	ext4_fsblk_t		first_block, last_block, b;
	ext4_group_t		i, ngroups = ext4_get_groups_count(sb);
	int			s, j, count = 0;

	if (!EXT4_HAS_RO_COMPAT_FEATURE(sb, EXT4_FEATURE_RO_COMPAT_BIGALLOC))
		return (ext4_bg_has_super(sb, grp) + ext4_bg_num_gdb(sb, grp) +
			sbi->s_itb_per_group + 2);

	first_block = le32_to_cpu(sbi->s_es->s_first_data_block) +
		(grp * EXT4_BLOCKS_PER_GROUP(sb));
	last_block = first_block + EXT4_BLOCKS_PER_GROUP(sb) - 1;
	for (i = 0; i < ngroups; i++) {
		gdp = ext4_get_group_desc(sb, i, NULL);
		b = ext4_block_bitmap(sb, gdp);
		if (b >= first_block && b <= last_block) {
			ext4_set_bit(EXT4_B2C(sbi, b - first_block), buf);
			count++;
		}
		b = ext4_inode_bitmap(sb, gdp);
		if (b >= first_block && b <= last_block) {
			ext4_set_bit(EXT4_B2C(sbi, b - first_block), buf);
			count++;
		}
		b = ext4_inode_table(sb, gdp);
		if (b >= first_block && b + sbi->s_itb_per_group <= last_block)
			for (j = 0; j < sbi->s_itb_per_group; j++, b++) {
				int c = EXT4_B2C(sbi, b - first_block);
				ext4_set_bit(c, buf);
				count++;
			}
		if (i != grp)
			continue;
		s = 0;
		if (ext4_bg_has_super(sb, grp)) {
			ext4_set_bit(s++, buf);
			count++;
		}
		for (j = ext4_bg_num_gdb(sb, grp); j > 0; j--) {
			ext4_set_bit(EXT4_B2C(sbi, s++), buf);
			count++;
		}
	}
	if (!count)
		return 0;
	return EXT4_CLUSTERS_PER_GROUP(sb) -
		ext4_count_free(buf, EXT4_CLUSTERS_PER_GROUP(sb) / 8);
}

/*
 * Compute the overhead and stash it in sbi->s_overhead
 */
int ext4_calculate_overhead(struct super_block *sb)
{
	struct ext4_sb_info *sbi = EXT4_SB(sb);
	struct ext4_super_block *es = sbi->s_es;
	ext4_group_t i, ngroups = ext4_get_groups_count(sb);
	ext4_fsblk_t overhead = 0;
	char *buf = (char *) get_zeroed_page(GFP_KERNEL);

	memset(buf, 0, PAGE_SIZE);
	if (!buf)
		return -ENOMEM;

	/*
	 * Compute the overhead (FS structures).  This is constant
	 * for a given filesystem unless the number of block groups
	 * changes so we cache the previous value until it does.
	 */

	/*
	 * All of the blocks before first_data_block are overhead
	 */
	overhead = EXT4_B2C(sbi, le32_to_cpu(es->s_first_data_block));

	/*
	 * Add the overhead found in each block group
	 */
	for (i = 0; i < ngroups; i++) {
		int blks;

		blks = count_overhead(sb, i, buf);
		overhead += blks;
		if (blks)
			memset(buf, 0, PAGE_SIZE);
		cond_resched();
	}
	sbi->s_overhead = overhead;
	smp_wmb();
	free_page((unsigned long) buf);
	return 0;
}

static int ext4_fill_super(struct super_block *sb, void *data, int silent)
{
	char *orig_data = kstrdup(data, GFP_KERNEL);
	struct buffer_head *bh;
	struct ext4_super_block *es = NULL;
	struct ext4_sb_info *sbi;
	ext4_fsblk_t block;
	ext4_fsblk_t sb_block = get_sb_block(&data);
	ext4_fsblk_t logical_sb_block;
	unsigned long offset = 0;
	unsigned long journal_devnum = 0;
	unsigned long def_mount_opts;
	struct inode *root;
	char *cp;
	const char *descr;
	int ret = -ENOMEM;
	int blocksize, clustersize;
	unsigned int db_count;
	unsigned int i;
	int needs_recovery, has_huge_files, has_bigalloc;
	__u64 blocks_count;
	int err;
	unsigned int journal_ioprio = DEFAULT_JOURNAL_IOPRIO;
	ext4_group_t first_not_zeroed;
	unsigned long acl_flags = 0;

	sbi = kzalloc(sizeof(*sbi), GFP_KERNEL);
	if (!sbi)
		goto out_free_orig;

	sbi->s_blockgroup_lock =
		kzalloc(sizeof(struct blockgroup_lock), GFP_KERNEL);
	if (!sbi->s_blockgroup_lock) {
		kfree(sbi);
		goto out_free_orig;
	}
	sb->s_fs_info = sbi;
	sbi->s_sb = sb;
	sbi->s_mount_opt = 0;
	sbi->s_resuid = make_kuid(&init_user_ns, EXT4_DEF_RESUID);
	sbi->s_resgid = make_kgid(&init_user_ns, EXT4_DEF_RESGID);
	sbi->s_inode_readahead_blks = EXT4_DEF_INODE_READAHEAD_BLKS;
	sbi->s_sb_block = sb_block;
	if (sb->s_bdev->bd_part)
		sbi->s_sectors_written_start =
			part_stat_read(sb->s_bdev->bd_part, sectors[1]);

	/* Cleanup superblock name */
	for (cp = sb->s_id; (cp = strchr(cp, '/'));)
		*cp = '!';

	ret = -EINVAL;
	blocksize = sb_min_blocksize(sb, EXT4_MIN_BLOCK_SIZE);
	if (!blocksize) {
		ext4_msg(sb, KERN_ERR, "unable to set blocksize");
		goto out_fail;
	}

	/*
	 * The ext4 superblock will not be buffer aligned for other than 1kB
	 * block sizes.  We need to calculate the offset from buffer start.
	 */
	if (blocksize != EXT4_MIN_BLOCK_SIZE) {
		logical_sb_block = sb_block * EXT4_MIN_BLOCK_SIZE;
		offset = do_div(logical_sb_block, blocksize);
	} else {
		logical_sb_block = sb_block;
	}

	if (!(bh = sb_bread(sb, logical_sb_block))) {
		ext4_msg(sb, KERN_ERR, "unable to read superblock");
		goto out_fail;
	}
	/*
	 * Note: s_es must be initialized as soon as possible because
	 *       some ext4 macro-instructions depend on its value
	 */
	es = (struct ext4_super_block *) (bh->b_data + offset);
	sbi->s_es = es;
	sb->s_magic = le16_to_cpu(es->s_magic);
	if (sb->s_magic != EXT4_SUPER_MAGIC)
		goto cantfind_ext4;
	sbi->s_kbytes_written = le64_to_cpu(es->s_kbytes_written);

	/* Warn if metadata_csum and gdt_csum are both set. */
	if (EXT4_HAS_RO_COMPAT_FEATURE(sb,
				       EXT4_FEATURE_RO_COMPAT_METADATA_CSUM) &&
	    EXT4_HAS_RO_COMPAT_FEATURE(sb, EXT4_FEATURE_RO_COMPAT_GDT_CSUM))
		ext4_warning(sb, KERN_INFO "metadata_csum and uninit_bg are "
			     "redundant flags; please run fsck.");

	/* Check for a known checksum algorithm */
	if (!ext4_verify_csum_type(sb, es)) {
		ext4_msg(sb, KERN_ERR, "VFS: Found ext4 filesystem with "
			 "unknown checksum algorithm.");
		silent = 1;
		goto cantfind_ext4;
	}

	/* Load the checksum driver */
	if (EXT4_HAS_RO_COMPAT_FEATURE(sb,
				       EXT4_FEATURE_RO_COMPAT_METADATA_CSUM)) {
		sbi->s_chksum_driver = crypto_alloc_shash("crc32c", 0, 0);
		if (IS_ERR(sbi->s_chksum_driver)) {
			ext4_msg(sb, KERN_ERR, "Cannot load crc32c driver.");
			ret = PTR_ERR(sbi->s_chksum_driver);
			sbi->s_chksum_driver = NULL;
			goto failed_mount;
		}
	}

	/* Check superblock checksum */
	if (!ext4_superblock_csum_verify(sb, es)) {
		ext4_msg(sb, KERN_ERR, "VFS: Found ext4 filesystem with "
			 "invalid superblock checksum.  Run e2fsck?");
		silent = 1;
		goto cantfind_ext4;
	}

	/* Precompute checksum seed for all metadata */
	if (EXT4_HAS_RO_COMPAT_FEATURE(sb,
			EXT4_FEATURE_RO_COMPAT_METADATA_CSUM))
		sbi->s_csum_seed = ext4_chksum(sbi, ~0, es->s_uuid,
					       sizeof(es->s_uuid));

	/* Set defaults before we parse the mount options */
	def_mount_opts = le32_to_cpu(es->s_default_mount_opts);
	set_opt(sb, INIT_INODE_TABLE);
	if (def_mount_opts & EXT4_DEFM_DEBUG)
		set_opt(sb, DEBUG);
	if (def_mount_opts & EXT4_DEFM_BSDGROUPS)
		set_opt(sb, GRPID);
	if (def_mount_opts & EXT4_DEFM_UID16)
		set_opt(sb, NO_UID32);
	/* xattr user namespace & acls are now defaulted on */
#ifdef CONFIG_EXT4_FS_XATTR
	set_opt(sb, XATTR_USER);
#endif
#if defined(CONFIG_EXT4_FS_POSIX_ACL)
	set_opt(sb, POSIX_ACL);
#endif
	set_opt(sb, MBLK_IO_SUBMIT);
	if ((def_mount_opts & EXT4_DEFM_JMODE) == EXT4_DEFM_JMODE_DATA)
		set_opt(sb, JOURNAL_DATA);
	else if ((def_mount_opts & EXT4_DEFM_JMODE) == EXT4_DEFM_JMODE_ORDERED)
		set_opt(sb, ORDERED_DATA);
	else if ((def_mount_opts & EXT4_DEFM_JMODE) == EXT4_DEFM_JMODE_WBACK)
		set_opt(sb, WRITEBACK_DATA);

	if (le16_to_cpu(sbi->s_es->s_errors) == EXT4_ERRORS_PANIC)
		set_opt(sb, ERRORS_PANIC);
	else if (le16_to_cpu(sbi->s_es->s_errors) == EXT4_ERRORS_CONTINUE)
		set_opt(sb, ERRORS_CONT);
	else
		set_opt(sb, ERRORS_RO);
	if (def_mount_opts & EXT4_DEFM_BLOCK_VALIDITY)
		set_opt(sb, BLOCK_VALIDITY);
	if (def_mount_opts & EXT4_DEFM_DISCARD)
		set_opt(sb, DISCARD);

	sbi->s_resuid = make_kuid(&init_user_ns, le16_to_cpu(es->s_def_resuid));
	sbi->s_resgid = make_kgid(&init_user_ns, le16_to_cpu(es->s_def_resgid));
	sbi->s_commit_interval = JBD2_DEFAULT_MAX_COMMIT_AGE * HZ;
	sbi->s_min_batch_time = EXT4_DEF_MIN_BATCH_TIME;
	sbi->s_max_batch_time = EXT4_DEF_MAX_BATCH_TIME;

	if ((def_mount_opts & EXT4_DEFM_NOBARRIER) == 0)
		set_opt(sb, BARRIER);

	/*
	 * enable delayed allocation by default
	 * Use -o nodelalloc to turn it off
	 */
	if (!IS_EXT3_SB(sb) && !IS_EXT2_SB(sb) &&
	    ((def_mount_opts & EXT4_DEFM_NODELALLOC) == 0))
		set_opt(sb, DELALLOC);

	/*
	 * set default s_li_wait_mult for lazyinit, for the case there is
	 * no mount option specified.
	 */
	sbi->s_li_wait_mult = EXT4_DEF_LI_WAIT_MULT;

	if (!parse_options((char *) sbi->s_es->s_mount_opts, sb,
			   &journal_devnum, &journal_ioprio, 0)) {
		ext4_msg(sb, KERN_WARNING,
			 "failed to parse options in superblock: %s",
			 sbi->s_es->s_mount_opts);
	}
	sbi->s_def_mount_opt = sbi->s_mount_opt;
	if (!parse_options((char *) data, sb, &journal_devnum,
			   &journal_ioprio, 0))
		goto failed_mount;

	if (test_opt(sb, DATA_FLAGS) == EXT4_MOUNT_JOURNAL_DATA) {
		printk_once(KERN_WARNING "EXT4-fs: Warning: mounting "
			    "with data=journal disables delayed "
			    "allocation and O_DIRECT support!\n");
		if (test_opt2(sb, EXPLICIT_DELALLOC)) {
			ext4_msg(sb, KERN_ERR, "can't mount with "
				 "both data=journal and delalloc");
			goto failed_mount;
		}
		if (test_opt(sb, DIOREAD_NOLOCK)) {
			ext4_msg(sb, KERN_ERR, "can't mount with "
				 "both data=journal and delalloc");
			goto failed_mount;
		}
		if (test_opt(sb, DELALLOC))
			clear_opt(sb, DELALLOC);
	}

<<<<<<< HEAD
	blocksize = BLOCK_SIZE << le32_to_cpu(es->s_log_block_size);
	if (test_opt(sb, DIOREAD_NOLOCK)) {
		if (blocksize < PAGE_SIZE) {
			ext4_msg(sb, KERN_ERR, "can't mount with "
				 "dioread_nolock if block size != PAGE_SIZE");
			goto failed_mount;
		}
	}

	if (sb->s_flags & MS_RICHACL)
		acl_flags = MS_RICHACL;
	else if (test_opt(sb, POSIX_ACL))
		acl_flags = MS_POSIXACL;

	sb->s_flags = (sb->s_flags & ~(MS_POSIXACL | MS_RICHACL)) | acl_flags;
=======
	sb->s_flags = (sb->s_flags & ~MS_POSIXACL) |
		(test_opt(sb, POSIX_ACL) ? MS_POSIXACL : 0);
>>>>>>> 078314ed

	if (le32_to_cpu(es->s_rev_level) == EXT4_GOOD_OLD_REV &&
	    (EXT4_HAS_COMPAT_FEATURE(sb, ~0U) ||
	     EXT4_HAS_RO_COMPAT_FEATURE(sb, ~0U) ||
	     EXT4_HAS_INCOMPAT_FEATURE(sb, ~0U)))
		ext4_msg(sb, KERN_WARNING,
		       "feature flags set on rev 0 fs, "
		       "running e2fsck is recommended");

	if (IS_EXT2_SB(sb)) {
		if (ext2_feature_set_ok(sb))
			ext4_msg(sb, KERN_INFO, "mounting ext2 file system "
				 "using the ext4 subsystem");
		else {
			ext4_msg(sb, KERN_ERR, "couldn't mount as ext2 due "
				 "to feature incompatibilities");
			goto failed_mount;
		}
	}

	if (IS_EXT3_SB(sb)) {
		if (ext3_feature_set_ok(sb))
			ext4_msg(sb, KERN_INFO, "mounting ext3 file system "
				 "using the ext4 subsystem");
		else {
			ext4_msg(sb, KERN_ERR, "couldn't mount as ext3 due "
				 "to feature incompatibilities");
			goto failed_mount;
		}
	}

	/*
	 * Check feature flags regardless of the revision level, since we
	 * previously didn't change the revision level when setting the flags,
	 * so there is a chance incompat flags are set on a rev 0 filesystem.
	 */
	if (!ext4_feature_set_ok(sb, (sb->s_flags & MS_RDONLY)))
		goto failed_mount;

	blocksize = BLOCK_SIZE << le32_to_cpu(es->s_log_block_size);
	if (blocksize < EXT4_MIN_BLOCK_SIZE ||
	    blocksize > EXT4_MAX_BLOCK_SIZE) {
		ext4_msg(sb, KERN_ERR,
		       "Unsupported filesystem blocksize %d", blocksize);
		goto failed_mount;
	}

	if (sb->s_blocksize != blocksize) {
		/* Validate the filesystem blocksize */
		if (!sb_set_blocksize(sb, blocksize)) {
			ext4_msg(sb, KERN_ERR, "bad block size %d",
					blocksize);
			goto failed_mount;
		}

		brelse(bh);
		logical_sb_block = sb_block * EXT4_MIN_BLOCK_SIZE;
		offset = do_div(logical_sb_block, blocksize);
		bh = sb_bread(sb, logical_sb_block);
		if (!bh) {
			ext4_msg(sb, KERN_ERR,
			       "Can't read superblock on 2nd try");
			goto failed_mount;
		}
		es = (struct ext4_super_block *)(bh->b_data + offset);
		sbi->s_es = es;
		if (es->s_magic != cpu_to_le16(EXT4_SUPER_MAGIC)) {
			ext4_msg(sb, KERN_ERR,
			       "Magic mismatch, very weird!");
			goto failed_mount;
		}
	}

	has_huge_files = EXT4_HAS_RO_COMPAT_FEATURE(sb,
				EXT4_FEATURE_RO_COMPAT_HUGE_FILE);
	sbi->s_bitmap_maxbytes = ext4_max_bitmap_size(sb->s_blocksize_bits,
						      has_huge_files);
	sb->s_maxbytes = ext4_max_size(sb->s_blocksize_bits, has_huge_files);

	if (le32_to_cpu(es->s_rev_level) == EXT4_GOOD_OLD_REV) {
		sbi->s_inode_size = EXT4_GOOD_OLD_INODE_SIZE;
		sbi->s_first_ino = EXT4_GOOD_OLD_FIRST_INO;
	} else {
		sbi->s_inode_size = le16_to_cpu(es->s_inode_size);
		sbi->s_first_ino = le32_to_cpu(es->s_first_ino);
		if ((sbi->s_inode_size < EXT4_GOOD_OLD_INODE_SIZE) ||
		    (!is_power_of_2(sbi->s_inode_size)) ||
		    (sbi->s_inode_size > blocksize)) {
			ext4_msg(sb, KERN_ERR,
			       "unsupported inode size: %d",
			       sbi->s_inode_size);
			goto failed_mount;
		}
		if (sbi->s_inode_size > EXT4_GOOD_OLD_INODE_SIZE)
			sb->s_time_gran = 1 << (EXT4_EPOCH_BITS - 2);
	}

	sbi->s_desc_size = le16_to_cpu(es->s_desc_size);
	if (EXT4_HAS_INCOMPAT_FEATURE(sb, EXT4_FEATURE_INCOMPAT_64BIT)) {
		if (sbi->s_desc_size < EXT4_MIN_DESC_SIZE_64BIT ||
		    sbi->s_desc_size > EXT4_MAX_DESC_SIZE ||
		    !is_power_of_2(sbi->s_desc_size)) {
			ext4_msg(sb, KERN_ERR,
			       "unsupported descriptor size %lu",
			       sbi->s_desc_size);
			goto failed_mount;
		}
	} else
		sbi->s_desc_size = EXT4_MIN_DESC_SIZE;

	sbi->s_blocks_per_group = le32_to_cpu(es->s_blocks_per_group);
	sbi->s_inodes_per_group = le32_to_cpu(es->s_inodes_per_group);
	if (EXT4_INODE_SIZE(sb) == 0 || EXT4_INODES_PER_GROUP(sb) == 0)
		goto cantfind_ext4;

	sbi->s_inodes_per_block = blocksize / EXT4_INODE_SIZE(sb);
	if (sbi->s_inodes_per_block == 0)
		goto cantfind_ext4;
	sbi->s_itb_per_group = sbi->s_inodes_per_group /
					sbi->s_inodes_per_block;
	sbi->s_desc_per_block = blocksize / EXT4_DESC_SIZE(sb);
	sbi->s_sbh = bh;
	sbi->s_mount_state = le16_to_cpu(es->s_state);
	sbi->s_addr_per_block_bits = ilog2(EXT4_ADDR_PER_BLOCK(sb));
	sbi->s_desc_per_block_bits = ilog2(EXT4_DESC_PER_BLOCK(sb));

	for (i = 0; i < 4; i++)
		sbi->s_hash_seed[i] = le32_to_cpu(es->s_hash_seed[i]);
	sbi->s_def_hash_version = es->s_def_hash_version;
	i = le32_to_cpu(es->s_flags);
	if (i & EXT2_FLAGS_UNSIGNED_HASH)
		sbi->s_hash_unsigned = 3;
	else if ((i & EXT2_FLAGS_SIGNED_HASH) == 0) {
#ifdef __CHAR_UNSIGNED__
		es->s_flags |= cpu_to_le32(EXT2_FLAGS_UNSIGNED_HASH);
		sbi->s_hash_unsigned = 3;
#else
		es->s_flags |= cpu_to_le32(EXT2_FLAGS_SIGNED_HASH);
#endif
	}

	/* Handle clustersize */
	clustersize = BLOCK_SIZE << le32_to_cpu(es->s_log_cluster_size);
	has_bigalloc = EXT4_HAS_RO_COMPAT_FEATURE(sb,
				EXT4_FEATURE_RO_COMPAT_BIGALLOC);
	if (has_bigalloc) {
		if (clustersize < blocksize) {
			ext4_msg(sb, KERN_ERR,
				 "cluster size (%d) smaller than "
				 "block size (%d)", clustersize, blocksize);
			goto failed_mount;
		}
		sbi->s_cluster_bits = le32_to_cpu(es->s_log_cluster_size) -
			le32_to_cpu(es->s_log_block_size);
		sbi->s_clusters_per_group =
			le32_to_cpu(es->s_clusters_per_group);
		if (sbi->s_clusters_per_group > blocksize * 8) {
			ext4_msg(sb, KERN_ERR,
				 "#clusters per group too big: %lu",
				 sbi->s_clusters_per_group);
			goto failed_mount;
		}
		if (sbi->s_blocks_per_group !=
		    (sbi->s_clusters_per_group * (clustersize / blocksize))) {
			ext4_msg(sb, KERN_ERR, "blocks per group (%lu) and "
				 "clusters per group (%lu) inconsistent",
				 sbi->s_blocks_per_group,
				 sbi->s_clusters_per_group);
			goto failed_mount;
		}
	} else {
		if (clustersize != blocksize) {
			ext4_warning(sb, "fragment/cluster size (%d) != "
				     "block size (%d)", clustersize,
				     blocksize);
			clustersize = blocksize;
		}
		if (sbi->s_blocks_per_group > blocksize * 8) {
			ext4_msg(sb, KERN_ERR,
				 "#blocks per group too big: %lu",
				 sbi->s_blocks_per_group);
			goto failed_mount;
		}
		sbi->s_clusters_per_group = sbi->s_blocks_per_group;
		sbi->s_cluster_bits = 0;
	}
	sbi->s_cluster_ratio = clustersize / blocksize;

	if (sbi->s_inodes_per_group > blocksize * 8) {
		ext4_msg(sb, KERN_ERR,
		       "#inodes per group too big: %lu",
		       sbi->s_inodes_per_group);
		goto failed_mount;
	}

	/*
	 * Test whether we have more sectors than will fit in sector_t,
	 * and whether the max offset is addressable by the page cache.
	 */
	err = generic_check_addressable(sb->s_blocksize_bits,
					ext4_blocks_count(es));
	if (err) {
		ext4_msg(sb, KERN_ERR, "filesystem"
			 " too large to mount safely on this system");
		if (sizeof(sector_t) < 8)
			ext4_msg(sb, KERN_WARNING, "CONFIG_LBDAF not enabled");
		ret = err;
		goto failed_mount;
	}

	if (EXT4_BLOCKS_PER_GROUP(sb) == 0)
		goto cantfind_ext4;

	/* check blocks count against device size */
	blocks_count = sb->s_bdev->bd_inode->i_size >> sb->s_blocksize_bits;
	if (blocks_count && ext4_blocks_count(es) > blocks_count) {
		ext4_msg(sb, KERN_WARNING, "bad geometry: block count %llu "
		       "exceeds size of device (%llu blocks)",
		       ext4_blocks_count(es), blocks_count);
		goto failed_mount;
	}

	/*
	 * It makes no sense for the first data block to be beyond the end
	 * of the filesystem.
	 */
	if (le32_to_cpu(es->s_first_data_block) >= ext4_blocks_count(es)) {
		ext4_msg(sb, KERN_WARNING, "bad geometry: first data "
			 "block %u is beyond end of filesystem (%llu)",
			 le32_to_cpu(es->s_first_data_block),
			 ext4_blocks_count(es));
		goto failed_mount;
	}
	blocks_count = (ext4_blocks_count(es) -
			le32_to_cpu(es->s_first_data_block) +
			EXT4_BLOCKS_PER_GROUP(sb) - 1);
	do_div(blocks_count, EXT4_BLOCKS_PER_GROUP(sb));
	if (blocks_count > ((uint64_t)1<<32) - EXT4_DESC_PER_BLOCK(sb)) {
		ext4_msg(sb, KERN_WARNING, "groups count too large: %u "
		       "(block count %llu, first data block %u, "
		       "blocks per group %lu)", sbi->s_groups_count,
		       ext4_blocks_count(es),
		       le32_to_cpu(es->s_first_data_block),
		       EXT4_BLOCKS_PER_GROUP(sb));
		goto failed_mount;
	}
	sbi->s_groups_count = blocks_count;
	sbi->s_blockfile_groups = min_t(ext4_group_t, sbi->s_groups_count,
			(EXT4_MAX_BLOCK_FILE_PHYS / EXT4_BLOCKS_PER_GROUP(sb)));
	db_count = (sbi->s_groups_count + EXT4_DESC_PER_BLOCK(sb) - 1) /
		   EXT4_DESC_PER_BLOCK(sb);
	sbi->s_group_desc = ext4_kvmalloc(db_count *
					  sizeof(struct buffer_head *),
					  GFP_KERNEL);
	if (sbi->s_group_desc == NULL) {
		ext4_msg(sb, KERN_ERR, "not enough memory");
		ret = -ENOMEM;
		goto failed_mount;
	}

	if (ext4_proc_root)
		sbi->s_proc = proc_mkdir(sb->s_id, ext4_proc_root);

	if (sbi->s_proc)
		proc_create_data("options", S_IRUGO, sbi->s_proc,
				 &ext4_seq_options_fops, sb);

	bgl_lock_init(sbi->s_blockgroup_lock);

	for (i = 0; i < db_count; i++) {
		block = descriptor_loc(sb, logical_sb_block, i);
		sbi->s_group_desc[i] = sb_bread(sb, block);
		if (!sbi->s_group_desc[i]) {
			ext4_msg(sb, KERN_ERR,
			       "can't read group descriptor %d", i);
			db_count = i;
			goto failed_mount2;
		}
	}
	if (!ext4_check_descriptors(sb, &first_not_zeroed)) {
		ext4_msg(sb, KERN_ERR, "group descriptors corrupted!");
		goto failed_mount2;
	}
	if (EXT4_HAS_INCOMPAT_FEATURE(sb, EXT4_FEATURE_INCOMPAT_FLEX_BG))
		if (!ext4_fill_flex_info(sb)) {
			ext4_msg(sb, KERN_ERR,
			       "unable to initialize "
			       "flex_bg meta info!");
			goto failed_mount2;
		}

	sbi->s_gdb_count = db_count;
	get_random_bytes(&sbi->s_next_generation, sizeof(u32));
	spin_lock_init(&sbi->s_next_gen_lock);

	init_timer(&sbi->s_err_report);
	sbi->s_err_report.function = print_daily_error_info;
	sbi->s_err_report.data = (unsigned long) sb;

	err = percpu_counter_init(&sbi->s_freeclusters_counter,
			ext4_count_free_clusters(sb));
	if (!err) {
		err = percpu_counter_init(&sbi->s_freeinodes_counter,
				ext4_count_free_inodes(sb));
	}
	if (!err) {
		err = percpu_counter_init(&sbi->s_dirs_counter,
				ext4_count_dirs(sb));
	}
	if (!err) {
		err = percpu_counter_init(&sbi->s_dirtyclusters_counter, 0);
	}
	if (err) {
		ext4_msg(sb, KERN_ERR, "insufficient memory");
		ret = err;
		goto failed_mount3;
	}

	sbi->s_stripe = ext4_get_stripe_size(sbi);
	sbi->s_max_writeback_mb_bump = 128;
	sbi->s_extent_max_zeroout_kb = 32;

	/*
	 * set up enough so that it can read an inode
	 */
	if (!test_opt(sb, NOLOAD) &&
	    EXT4_HAS_COMPAT_FEATURE(sb, EXT4_FEATURE_COMPAT_HAS_JOURNAL))
		sb->s_op = &ext4_sops;
	else
		sb->s_op = &ext4_nojournal_sops;
	sb->s_export_op = &ext4_export_ops;
	sb->s_xattr = ext4_xattr_handlers;
#ifdef CONFIG_QUOTA
	sb->s_qcop = &ext4_qctl_operations;
	sb->dq_op = &ext4_quota_operations;

	if (EXT4_HAS_RO_COMPAT_FEATURE(sb, EXT4_FEATURE_RO_COMPAT_QUOTA)) {
		/* Use qctl operations for hidden quota files. */
		sb->s_qcop = &ext4_qctl_sysfile_operations;
	}
#endif
	memcpy(sb->s_uuid, es->s_uuid, sizeof(es->s_uuid));

	INIT_LIST_HEAD(&sbi->s_orphan); /* unlinked but open files */
	mutex_init(&sbi->s_orphan_lock);
	sbi->s_resize_flags = 0;

	sb->s_root = NULL;

	needs_recovery = (es->s_last_orphan != 0 ||
			  EXT4_HAS_INCOMPAT_FEATURE(sb,
				    EXT4_FEATURE_INCOMPAT_RECOVER));

	if (EXT4_HAS_INCOMPAT_FEATURE(sb, EXT4_FEATURE_INCOMPAT_MMP) &&
	    !(sb->s_flags & MS_RDONLY))
		if (ext4_multi_mount_protect(sb, le64_to_cpu(es->s_mmp_block)))
			goto failed_mount3;

	/*
	 * The first inode we look at is the journal inode.  Don't try
	 * root first: it may be modified in the journal!
	 */
	if (!test_opt(sb, NOLOAD) &&
	    EXT4_HAS_COMPAT_FEATURE(sb, EXT4_FEATURE_COMPAT_HAS_JOURNAL)) {
		if (ext4_load_journal(sb, es, journal_devnum))
			goto failed_mount3;
	} else if (test_opt(sb, NOLOAD) && !(sb->s_flags & MS_RDONLY) &&
	      EXT4_HAS_INCOMPAT_FEATURE(sb, EXT4_FEATURE_INCOMPAT_RECOVER)) {
		ext4_msg(sb, KERN_ERR, "required journal recovery "
		       "suppressed and not mounted read-only");
		goto failed_mount_wq;
	} else {
		clear_opt(sb, DATA_FLAGS);
		sbi->s_journal = NULL;
		needs_recovery = 0;
		goto no_journal;
	}

	if (EXT4_HAS_INCOMPAT_FEATURE(sb, EXT4_FEATURE_INCOMPAT_64BIT) &&
	    !jbd2_journal_set_features(EXT4_SB(sb)->s_journal, 0, 0,
				       JBD2_FEATURE_INCOMPAT_64BIT)) {
		ext4_msg(sb, KERN_ERR, "Failed to set 64-bit journal feature");
		goto failed_mount_wq;
	}

	if (!set_journal_csum_feature_set(sb)) {
		ext4_msg(sb, KERN_ERR, "Failed to set journal checksum "
			 "feature set");
		goto failed_mount_wq;
	}

	/* We have now updated the journal if required, so we can
	 * validate the data journaling mode. */
	switch (test_opt(sb, DATA_FLAGS)) {
	case 0:
		/* No mode set, assume a default based on the journal
		 * capabilities: ORDERED_DATA if the journal can
		 * cope, else JOURNAL_DATA
		 */
		if (jbd2_journal_check_available_features
		    (sbi->s_journal, 0, 0, JBD2_FEATURE_INCOMPAT_REVOKE))
			set_opt(sb, ORDERED_DATA);
		else
			set_opt(sb, JOURNAL_DATA);
		break;

	case EXT4_MOUNT_ORDERED_DATA:
	case EXT4_MOUNT_WRITEBACK_DATA:
		if (!jbd2_journal_check_available_features
		    (sbi->s_journal, 0, 0, JBD2_FEATURE_INCOMPAT_REVOKE)) {
			ext4_msg(sb, KERN_ERR, "Journal does not support "
			       "requested data journaling mode");
			goto failed_mount_wq;
		}
	default:
		break;
	}
	set_task_ioprio(sbi->s_journal->j_task, journal_ioprio);

	sbi->s_journal->j_commit_callback = ext4_journal_commit_callback;

	/*
	 * The journal may have updated the bg summary counts, so we
	 * need to update the global counters.
	 */
	percpu_counter_set(&sbi->s_freeclusters_counter,
			   ext4_count_free_clusters(sb));
	percpu_counter_set(&sbi->s_freeinodes_counter,
			   ext4_count_free_inodes(sb));
	percpu_counter_set(&sbi->s_dirs_counter,
			   ext4_count_dirs(sb));
	percpu_counter_set(&sbi->s_dirtyclusters_counter, 0);

no_journal:
	/*
	 * Get the # of file system overhead blocks from the
	 * superblock if present.
	 */
	if (es->s_overhead_clusters)
		sbi->s_overhead = le32_to_cpu(es->s_overhead_clusters);
	else {
		ret = ext4_calculate_overhead(sb);
		if (ret)
			goto failed_mount_wq;
	}

	/*
	 * The maximum number of concurrent works can be high and
	 * concurrency isn't really necessary.  Limit it to 1.
	 */
	EXT4_SB(sb)->dio_unwritten_wq =
		alloc_workqueue("ext4-dio-unwritten", WQ_MEM_RECLAIM | WQ_UNBOUND, 1);
	if (!EXT4_SB(sb)->dio_unwritten_wq) {
		printk(KERN_ERR "EXT4-fs: failed to create DIO workqueue\n");
		goto failed_mount_wq;
	}

	/*
	 * The jbd2_journal_load will have done any necessary log recovery,
	 * so we can safely mount the rest of the filesystem now.
	 */

	root = ext4_iget(sb, EXT4_ROOT_INO);
	if (IS_ERR(root)) {
		ext4_msg(sb, KERN_ERR, "get root inode failed");
		ret = PTR_ERR(root);
		root = NULL;
		goto failed_mount4;
	}
	if (!S_ISDIR(root->i_mode) || !root->i_blocks || !root->i_size) {
		ext4_msg(sb, KERN_ERR, "corrupt root inode, run e2fsck");
		iput(root);
		goto failed_mount4;
	}
	sb->s_root = d_make_root(root);
	if (!sb->s_root) {
		ext4_msg(sb, KERN_ERR, "get root dentry failed");
		ret = -ENOMEM;
		goto failed_mount4;
	}

	if (ext4_setup_super(sb, es, sb->s_flags & MS_RDONLY))
		sb->s_flags |= MS_RDONLY;

	/* determine the minimum size of new large inodes, if present */
	if (sbi->s_inode_size > EXT4_GOOD_OLD_INODE_SIZE) {
		sbi->s_want_extra_isize = sizeof(struct ext4_inode) -
						     EXT4_GOOD_OLD_INODE_SIZE;
		if (EXT4_HAS_RO_COMPAT_FEATURE(sb,
				       EXT4_FEATURE_RO_COMPAT_EXTRA_ISIZE)) {
			if (sbi->s_want_extra_isize <
			    le16_to_cpu(es->s_want_extra_isize))
				sbi->s_want_extra_isize =
					le16_to_cpu(es->s_want_extra_isize);
			if (sbi->s_want_extra_isize <
			    le16_to_cpu(es->s_min_extra_isize))
				sbi->s_want_extra_isize =
					le16_to_cpu(es->s_min_extra_isize);
		}
	}
	/* Check if enough inode space is available */
	if (EXT4_GOOD_OLD_INODE_SIZE + sbi->s_want_extra_isize >
							sbi->s_inode_size) {
		sbi->s_want_extra_isize = sizeof(struct ext4_inode) -
						       EXT4_GOOD_OLD_INODE_SIZE;
		ext4_msg(sb, KERN_INFO, "required extra inode space not"
			 "available");
	}

	err = ext4_setup_system_zone(sb);
	if (err) {
		ext4_msg(sb, KERN_ERR, "failed to initialize system "
			 "zone (%d)", err);
		goto failed_mount4a;
	}

	ext4_ext_init(sb);
	err = ext4_mb_init(sb);
	if (err) {
		ext4_msg(sb, KERN_ERR, "failed to initialize mballoc (%d)",
			 err);
		goto failed_mount5;
	}

	err = ext4_register_li_request(sb, first_not_zeroed);
	if (err)
		goto failed_mount6;

	sbi->s_kobj.kset = ext4_kset;
	init_completion(&sbi->s_kobj_unregister);
	err = kobject_init_and_add(&sbi->s_kobj, &ext4_ktype, NULL,
				   "%s", sb->s_id);
	if (err)
		goto failed_mount7;

	EXT4_SB(sb)->s_mount_state |= EXT4_ORPHAN_FS;
	ext4_orphan_cleanup(sb, es);
	EXT4_SB(sb)->s_mount_state &= ~EXT4_ORPHAN_FS;
	if (needs_recovery) {
		ext4_msg(sb, KERN_INFO, "recovery complete");
		ext4_mark_recovery_complete(sb, es);
	}
	if (EXT4_SB(sb)->s_journal) {
		if (test_opt(sb, DATA_FLAGS) == EXT4_MOUNT_JOURNAL_DATA)
			descr = " journalled data mode";
		else if (test_opt(sb, DATA_FLAGS) == EXT4_MOUNT_ORDERED_DATA)
			descr = " ordered data mode";
		else
			descr = " writeback data mode";
	} else
		descr = "out journal";

#ifdef CONFIG_QUOTA
	/* Enable quota usage during mount. */
	if (EXT4_HAS_RO_COMPAT_FEATURE(sb, EXT4_FEATURE_RO_COMPAT_QUOTA) &&
	    !(sb->s_flags & MS_RDONLY)) {
		ret = ext4_enable_quotas(sb);
		if (ret)
			goto failed_mount7;
	}
#endif  /* CONFIG_QUOTA */

	ext4_msg(sb, KERN_INFO, "mounted filesystem with%s. "
		 "Opts: %s%s%s", descr, sbi->s_es->s_mount_opts,
		 *sbi->s_es->s_mount_opts ? "; " : "", orig_data);

	if (es->s_error_count)
		mod_timer(&sbi->s_err_report, jiffies + 300*HZ); /* 5 minutes */

	kfree(orig_data);
	return 0;

cantfind_ext4:
	if (!silent)
		ext4_msg(sb, KERN_ERR, "VFS: Can't find ext4 filesystem");
	goto failed_mount;

failed_mount7:
	ext4_unregister_li_request(sb);
failed_mount6:
	ext4_mb_release(sb);
failed_mount5:
	ext4_ext_release(sb);
	ext4_release_system_zone(sb);
failed_mount4a:
	dput(sb->s_root);
	sb->s_root = NULL;
failed_mount4:
	ext4_msg(sb, KERN_ERR, "mount failed");
	destroy_workqueue(EXT4_SB(sb)->dio_unwritten_wq);
failed_mount_wq:
	if (sbi->s_journal) {
		jbd2_journal_destroy(sbi->s_journal);
		sbi->s_journal = NULL;
	}
failed_mount3:
	del_timer(&sbi->s_err_report);
	if (sbi->s_flex_groups)
		ext4_kvfree(sbi->s_flex_groups);
	percpu_counter_destroy(&sbi->s_freeclusters_counter);
	percpu_counter_destroy(&sbi->s_freeinodes_counter);
	percpu_counter_destroy(&sbi->s_dirs_counter);
	percpu_counter_destroy(&sbi->s_dirtyclusters_counter);
	if (sbi->s_mmp_tsk)
		kthread_stop(sbi->s_mmp_tsk);
failed_mount2:
	for (i = 0; i < db_count; i++)
		brelse(sbi->s_group_desc[i]);
	ext4_kvfree(sbi->s_group_desc);
failed_mount:
	if (sbi->s_chksum_driver)
		crypto_free_shash(sbi->s_chksum_driver);
	if (sbi->s_proc) {
		remove_proc_entry("options", sbi->s_proc);
		remove_proc_entry(sb->s_id, ext4_proc_root);
	}
#ifdef CONFIG_QUOTA
	for (i = 0; i < MAXQUOTAS; i++)
		kfree(sbi->s_qf_names[i]);
#endif
	ext4_blkdev_remove(sbi);
	brelse(bh);
out_fail:
	sb->s_fs_info = NULL;
	kfree(sbi->s_blockgroup_lock);
	kfree(sbi);
out_free_orig:
	kfree(orig_data);
	return ret;
}

/*
 * Setup any per-fs journal parameters now.  We'll do this both on
 * initial mount, once the journal has been initialised but before we've
 * done any recovery; and again on any subsequent remount.
 */
static void ext4_init_journal_params(struct super_block *sb, journal_t *journal)
{
	struct ext4_sb_info *sbi = EXT4_SB(sb);

	journal->j_commit_interval = sbi->s_commit_interval;
	journal->j_min_batch_time = sbi->s_min_batch_time;
	journal->j_max_batch_time = sbi->s_max_batch_time;

	write_lock(&journal->j_state_lock);
	if (test_opt(sb, BARRIER))
		journal->j_flags |= JBD2_BARRIER;
	else
		journal->j_flags &= ~JBD2_BARRIER;
	if (test_opt(sb, DATA_ERR_ABORT))
		journal->j_flags |= JBD2_ABORT_ON_SYNCDATA_ERR;
	else
		journal->j_flags &= ~JBD2_ABORT_ON_SYNCDATA_ERR;
	write_unlock(&journal->j_state_lock);
}

static journal_t *ext4_get_journal(struct super_block *sb,
				   unsigned int journal_inum)
{
	struct inode *journal_inode;
	journal_t *journal;

	BUG_ON(!EXT4_HAS_COMPAT_FEATURE(sb, EXT4_FEATURE_COMPAT_HAS_JOURNAL));

	/* First, test for the existence of a valid inode on disk.  Bad
	 * things happen if we iget() an unused inode, as the subsequent
	 * iput() will try to delete it. */

	journal_inode = ext4_iget(sb, journal_inum);
	if (IS_ERR(journal_inode)) {
		ext4_msg(sb, KERN_ERR, "no journal found");
		return NULL;
	}
	if (!journal_inode->i_nlink) {
		make_bad_inode(journal_inode);
		iput(journal_inode);
		ext4_msg(sb, KERN_ERR, "journal inode is deleted");
		return NULL;
	}

	jbd_debug(2, "Journal inode found at %p: %lld bytes\n",
		  journal_inode, journal_inode->i_size);
	if (!S_ISREG(journal_inode->i_mode)) {
		ext4_msg(sb, KERN_ERR, "invalid journal inode");
		iput(journal_inode);
		return NULL;
	}

	journal = jbd2_journal_init_inode(journal_inode);
	if (!journal) {
		ext4_msg(sb, KERN_ERR, "Could not load journal inode");
		iput(journal_inode);
		return NULL;
	}
	journal->j_private = sb;
	ext4_init_journal_params(sb, journal);
	return journal;
}

static journal_t *ext4_get_dev_journal(struct super_block *sb,
				       dev_t j_dev)
{
	struct buffer_head *bh;
	journal_t *journal;
	ext4_fsblk_t start;
	ext4_fsblk_t len;
	int hblock, blocksize;
	ext4_fsblk_t sb_block;
	unsigned long offset;
	struct ext4_super_block *es;
	struct block_device *bdev;

	BUG_ON(!EXT4_HAS_COMPAT_FEATURE(sb, EXT4_FEATURE_COMPAT_HAS_JOURNAL));

	bdev = ext4_blkdev_get(j_dev, sb);
	if (bdev == NULL)
		return NULL;

	blocksize = sb->s_blocksize;
	hblock = bdev_logical_block_size(bdev);
	if (blocksize < hblock) {
		ext4_msg(sb, KERN_ERR,
			"blocksize too small for journal device");
		goto out_bdev;
	}

	sb_block = EXT4_MIN_BLOCK_SIZE / blocksize;
	offset = EXT4_MIN_BLOCK_SIZE % blocksize;
	set_blocksize(bdev, blocksize);
	if (!(bh = __bread(bdev, sb_block, blocksize))) {
		ext4_msg(sb, KERN_ERR, "couldn't read superblock of "
		       "external journal");
		goto out_bdev;
	}

	es = (struct ext4_super_block *) (bh->b_data + offset);
	if ((le16_to_cpu(es->s_magic) != EXT4_SUPER_MAGIC) ||
	    !(le32_to_cpu(es->s_feature_incompat) &
	      EXT4_FEATURE_INCOMPAT_JOURNAL_DEV)) {
		ext4_msg(sb, KERN_ERR, "external journal has "
					"bad superblock");
		brelse(bh);
		goto out_bdev;
	}

	if (memcmp(EXT4_SB(sb)->s_es->s_journal_uuid, es->s_uuid, 16)) {
		ext4_msg(sb, KERN_ERR, "journal UUID does not match");
		brelse(bh);
		goto out_bdev;
	}

	len = ext4_blocks_count(es);
	start = sb_block + 1;
	brelse(bh);	/* we're done with the superblock */

	journal = jbd2_journal_init_dev(bdev, sb->s_bdev,
					start, len, blocksize);
	if (!journal) {
		ext4_msg(sb, KERN_ERR, "failed to create device journal");
		goto out_bdev;
	}
	journal->j_private = sb;
	ll_rw_block(READ, 1, &journal->j_sb_buffer);
	wait_on_buffer(journal->j_sb_buffer);
	if (!buffer_uptodate(journal->j_sb_buffer)) {
		ext4_msg(sb, KERN_ERR, "I/O error on journal device");
		goto out_journal;
	}
	if (be32_to_cpu(journal->j_superblock->s_nr_users) != 1) {
		ext4_msg(sb, KERN_ERR, "External journal has more than one "
					"user (unsupported) - %d",
			be32_to_cpu(journal->j_superblock->s_nr_users));
		goto out_journal;
	}
	EXT4_SB(sb)->journal_bdev = bdev;
	ext4_init_journal_params(sb, journal);
	return journal;

out_journal:
	jbd2_journal_destroy(journal);
out_bdev:
	ext4_blkdev_put(bdev);
	return NULL;
}

static int ext4_load_journal(struct super_block *sb,
			     struct ext4_super_block *es,
			     unsigned long journal_devnum)
{
	journal_t *journal;
	unsigned int journal_inum = le32_to_cpu(es->s_journal_inum);
	dev_t journal_dev;
	int err = 0;
	int really_read_only;

	BUG_ON(!EXT4_HAS_COMPAT_FEATURE(sb, EXT4_FEATURE_COMPAT_HAS_JOURNAL));

	if (journal_devnum &&
	    journal_devnum != le32_to_cpu(es->s_journal_dev)) {
		ext4_msg(sb, KERN_INFO, "external journal device major/minor "
			"numbers have changed");
		journal_dev = new_decode_dev(journal_devnum);
	} else
		journal_dev = new_decode_dev(le32_to_cpu(es->s_journal_dev));

	really_read_only = bdev_read_only(sb->s_bdev);

	/*
	 * Are we loading a blank journal or performing recovery after a
	 * crash?  For recovery, we need to check in advance whether we
	 * can get read-write access to the device.
	 */
	if (EXT4_HAS_INCOMPAT_FEATURE(sb, EXT4_FEATURE_INCOMPAT_RECOVER)) {
		if (sb->s_flags & MS_RDONLY) {
			ext4_msg(sb, KERN_INFO, "INFO: recovery "
					"required on readonly filesystem");
			if (really_read_only) {
				ext4_msg(sb, KERN_ERR, "write access "
					"unavailable, cannot proceed");
				return -EROFS;
			}
			ext4_msg(sb, KERN_INFO, "write access will "
			       "be enabled during recovery");
		}
	}

	if (journal_inum && journal_dev) {
		ext4_msg(sb, KERN_ERR, "filesystem has both journal "
		       "and inode journals!");
		return -EINVAL;
	}

	if (journal_inum) {
		if (!(journal = ext4_get_journal(sb, journal_inum)))
			return -EINVAL;
	} else {
		if (!(journal = ext4_get_dev_journal(sb, journal_dev)))
			return -EINVAL;
	}

	if (!(journal->j_flags & JBD2_BARRIER))
		ext4_msg(sb, KERN_INFO, "barriers disabled");

	if (!EXT4_HAS_INCOMPAT_FEATURE(sb, EXT4_FEATURE_INCOMPAT_RECOVER))
		err = jbd2_journal_wipe(journal, !really_read_only);
	if (!err) {
		char *save = kmalloc(EXT4_S_ERR_LEN, GFP_KERNEL);
		if (save)
			memcpy(save, ((char *) es) +
			       EXT4_S_ERR_START, EXT4_S_ERR_LEN);
		err = jbd2_journal_load(journal);
		if (save)
			memcpy(((char *) es) + EXT4_S_ERR_START,
			       save, EXT4_S_ERR_LEN);
		kfree(save);
	}

	if (err) {
		ext4_msg(sb, KERN_ERR, "error loading journal");
		jbd2_journal_destroy(journal);
		return err;
	}

	EXT4_SB(sb)->s_journal = journal;
	ext4_clear_journal_err(sb, es);

	if (!really_read_only && journal_devnum &&
	    journal_devnum != le32_to_cpu(es->s_journal_dev)) {
		es->s_journal_dev = cpu_to_le32(journal_devnum);

		/* Make sure we flush the recovery flag to disk. */
		ext4_commit_super(sb, 1);
	}

	return 0;
}

static int ext4_commit_super(struct super_block *sb, int sync)
{
	struct ext4_super_block *es = EXT4_SB(sb)->s_es;
	struct buffer_head *sbh = EXT4_SB(sb)->s_sbh;
	int error = 0;

	if (!sbh || block_device_ejected(sb))
		return error;
	if (buffer_write_io_error(sbh)) {
		/*
		 * Oh, dear.  A previous attempt to write the
		 * superblock failed.  This could happen because the
		 * USB device was yanked out.  Or it could happen to
		 * be a transient write error and maybe the block will
		 * be remapped.  Nothing we can do but to retry the
		 * write and hope for the best.
		 */
		ext4_msg(sb, KERN_ERR, "previous I/O error to "
		       "superblock detected");
		clear_buffer_write_io_error(sbh);
		set_buffer_uptodate(sbh);
	}
	/*
	 * If the file system is mounted read-only, don't update the
	 * superblock write time.  This avoids updating the superblock
	 * write time when we are mounting the root file system
	 * read/only but we need to replay the journal; at that point,
	 * for people who are east of GMT and who make their clock
	 * tick in localtime for Windows bug-for-bug compatibility,
	 * the clock is set in the future, and this will cause e2fsck
	 * to complain and force a full file system check.
	 */
	if (!(sb->s_flags & MS_RDONLY))
		es->s_wtime = cpu_to_le32(get_seconds());
	if (sb->s_bdev->bd_part)
		es->s_kbytes_written =
			cpu_to_le64(EXT4_SB(sb)->s_kbytes_written +
			    ((part_stat_read(sb->s_bdev->bd_part, sectors[1]) -
			      EXT4_SB(sb)->s_sectors_written_start) >> 1));
	else
		es->s_kbytes_written =
			cpu_to_le64(EXT4_SB(sb)->s_kbytes_written);
	ext4_free_blocks_count_set(es,
			EXT4_C2B(EXT4_SB(sb), percpu_counter_sum_positive(
				&EXT4_SB(sb)->s_freeclusters_counter)));
	es->s_free_inodes_count =
		cpu_to_le32(percpu_counter_sum_positive(
				&EXT4_SB(sb)->s_freeinodes_counter));
	BUFFER_TRACE(sbh, "marking dirty");
	ext4_superblock_csum_set(sb);
	mark_buffer_dirty(sbh);
	if (sync) {
		error = sync_dirty_buffer(sbh);
		if (error)
			return error;

		error = buffer_write_io_error(sbh);
		if (error) {
			ext4_msg(sb, KERN_ERR, "I/O error while writing "
			       "superblock");
			clear_buffer_write_io_error(sbh);
			set_buffer_uptodate(sbh);
		}
	}
	return error;
}

/*
 * Have we just finished recovery?  If so, and if we are mounting (or
 * remounting) the filesystem readonly, then we will end up with a
 * consistent fs on disk.  Record that fact.
 */
static void ext4_mark_recovery_complete(struct super_block *sb,
					struct ext4_super_block *es)
{
	journal_t *journal = EXT4_SB(sb)->s_journal;

	if (!EXT4_HAS_COMPAT_FEATURE(sb, EXT4_FEATURE_COMPAT_HAS_JOURNAL)) {
		BUG_ON(journal != NULL);
		return;
	}
	jbd2_journal_lock_updates(journal);
	if (jbd2_journal_flush(journal) < 0)
		goto out;

	if (EXT4_HAS_INCOMPAT_FEATURE(sb, EXT4_FEATURE_INCOMPAT_RECOVER) &&
	    sb->s_flags & MS_RDONLY) {
		EXT4_CLEAR_INCOMPAT_FEATURE(sb, EXT4_FEATURE_INCOMPAT_RECOVER);
		ext4_commit_super(sb, 1);
	}

out:
	jbd2_journal_unlock_updates(journal);
}

/*
 * If we are mounting (or read-write remounting) a filesystem whose journal
 * has recorded an error from a previous lifetime, move that error to the
 * main filesystem now.
 */
static void ext4_clear_journal_err(struct super_block *sb,
				   struct ext4_super_block *es)
{
	journal_t *journal;
	int j_errno;
	const char *errstr;

	BUG_ON(!EXT4_HAS_COMPAT_FEATURE(sb, EXT4_FEATURE_COMPAT_HAS_JOURNAL));

	journal = EXT4_SB(sb)->s_journal;

	/*
	 * Now check for any error status which may have been recorded in the
	 * journal by a prior ext4_error() or ext4_abort()
	 */

	j_errno = jbd2_journal_errno(journal);
	if (j_errno) {
		char nbuf[16];

		errstr = ext4_decode_error(sb, j_errno, nbuf);
		ext4_warning(sb, "Filesystem error recorded "
			     "from previous mount: %s", errstr);
		ext4_warning(sb, "Marking fs in need of filesystem check.");

		EXT4_SB(sb)->s_mount_state |= EXT4_ERROR_FS;
		es->s_state |= cpu_to_le16(EXT4_ERROR_FS);
		ext4_commit_super(sb, 1);

		jbd2_journal_clear_err(journal);
		jbd2_journal_update_sb_errno(journal);
	}
}

/*
 * Force the running and committing transactions to commit,
 * and wait on the commit.
 */
int ext4_force_commit(struct super_block *sb)
{
	journal_t *journal;
	int ret = 0;

	if (sb->s_flags & MS_RDONLY)
		return 0;

	journal = EXT4_SB(sb)->s_journal;
	if (journal)
		ret = ext4_journal_force_commit(journal);

	return ret;
}

static int ext4_sync_fs(struct super_block *sb, int wait)
{
	int ret = 0;
	tid_t target;
	struct ext4_sb_info *sbi = EXT4_SB(sb);

	trace_ext4_sync_fs(sb, wait);
	flush_workqueue(sbi->dio_unwritten_wq);
	/*
	 * Writeback quota in non-journalled quota case - journalled quota has
	 * no dirty dquots
	 */
	dquot_writeback_dquots(sb, -1);
	if (jbd2_journal_start_commit(sbi->s_journal, &target)) {
		if (wait)
			jbd2_log_wait_commit(sbi->s_journal, target);
	}
	return ret;
}

/*
 * LVM calls this function before a (read-only) snapshot is created.  This
 * gives us a chance to flush the journal completely and mark the fs clean.
 *
 * Note that only this function cannot bring a filesystem to be in a clean
 * state independently. It relies on upper layer to stop all data & metadata
 * modifications.
 */
static int ext4_freeze(struct super_block *sb)
{
	int error = 0;
	journal_t *journal;

	if (sb->s_flags & MS_RDONLY)
		return 0;

	journal = EXT4_SB(sb)->s_journal;

	/* Now we set up the journal barrier. */
	jbd2_journal_lock_updates(journal);

	/*
	 * Don't clear the needs_recovery flag if we failed to flush
	 * the journal.
	 */
	error = jbd2_journal_flush(journal);
	if (error < 0)
		goto out;

	/* Journal blocked and flushed, clear needs_recovery flag. */
	EXT4_CLEAR_INCOMPAT_FEATURE(sb, EXT4_FEATURE_INCOMPAT_RECOVER);
	error = ext4_commit_super(sb, 1);
out:
	/* we rely on upper layer to stop further updates */
	jbd2_journal_unlock_updates(EXT4_SB(sb)->s_journal);
	return error;
}

/*
 * Called by LVM after the snapshot is done.  We need to reset the RECOVER
 * flag here, even though the filesystem is not technically dirty yet.
 */
static int ext4_unfreeze(struct super_block *sb)
{
	if (sb->s_flags & MS_RDONLY)
		return 0;

	/* Reset the needs_recovery flag before the fs is unlocked. */
	EXT4_SET_INCOMPAT_FEATURE(sb, EXT4_FEATURE_INCOMPAT_RECOVER);
	ext4_commit_super(sb, 1);
	return 0;
}

/*
 * Structure to save mount options for ext4_remount's benefit
 */
struct ext4_mount_options {
	unsigned long s_mount_opt;
	unsigned long s_mount_opt2;
	kuid_t s_resuid;
	kgid_t s_resgid;
	unsigned long s_commit_interval;
	u32 s_min_batch_time, s_max_batch_time;
#ifdef CONFIG_QUOTA
	int s_jquota_fmt;
	char *s_qf_names[MAXQUOTAS];
#endif
};

static int ext4_remount(struct super_block *sb, int *flags, char *data)
{
	struct ext4_super_block *es;
	struct ext4_sb_info *sbi = EXT4_SB(sb);
	unsigned long old_sb_flags;
	struct ext4_mount_options old_opts;
	int enable_quota = 0;
	ext4_group_t g;
	unsigned int journal_ioprio = DEFAULT_JOURNAL_IOPRIO;
	int err = 0;
	unsigned long acl_flags = 0;
#ifdef CONFIG_QUOTA
	int i;
#endif
	char *orig_data = kstrdup(data, GFP_KERNEL);

	/* Store the original options */
	old_sb_flags = sb->s_flags;
	old_opts.s_mount_opt = sbi->s_mount_opt;
	old_opts.s_mount_opt2 = sbi->s_mount_opt2;
	old_opts.s_resuid = sbi->s_resuid;
	old_opts.s_resgid = sbi->s_resgid;
	old_opts.s_commit_interval = sbi->s_commit_interval;
	old_opts.s_min_batch_time = sbi->s_min_batch_time;
	old_opts.s_max_batch_time = sbi->s_max_batch_time;
#ifdef CONFIG_QUOTA
	old_opts.s_jquota_fmt = sbi->s_jquota_fmt;
	for (i = 0; i < MAXQUOTAS; i++)
		old_opts.s_qf_names[i] = sbi->s_qf_names[i];
#endif
	if (sbi->s_journal && sbi->s_journal->j_task->io_context)
		journal_ioprio = sbi->s_journal->j_task->io_context->ioprio;

	/*
	 * Allow the "check" option to be passed as a remount option.
	 */
	if (!parse_options(data, sb, NULL, &journal_ioprio, 1)) {
		err = -EINVAL;
		goto restore_opts;
	}

	if (sbi->s_mount_flags & EXT4_MF_FS_ABORTED)
		ext4_abort(sb, "Abort forced by user");

	if (sb->s_flags & MS_RICHACL)
		acl_flags = MS_RICHACL;
	else if (test_opt(sb, POSIX_ACL))
		acl_flags = MS_POSIXACL;

	sb->s_flags = (sb->s_flags & ~(MS_POSIXACL | MS_RICHACL)) | acl_flags;

	es = sbi->s_es;

	if (sbi->s_journal) {
		ext4_init_journal_params(sb, sbi->s_journal);
		set_task_ioprio(sbi->s_journal->j_task, journal_ioprio);
	}

	if ((*flags & MS_RDONLY) != (sb->s_flags & MS_RDONLY)) {
		if (sbi->s_mount_flags & EXT4_MF_FS_ABORTED) {
			err = -EROFS;
			goto restore_opts;
		}

		if (*flags & MS_RDONLY) {
			err = dquot_suspend(sb, -1);
			if (err < 0)
				goto restore_opts;

			/*
			 * First of all, the unconditional stuff we have to do
			 * to disable replay of the journal when we next remount
			 */
			sb->s_flags |= MS_RDONLY;

			/*
			 * OK, test if we are remounting a valid rw partition
			 * readonly, and if so set the rdonly flag and then
			 * mark the partition as valid again.
			 */
			if (!(es->s_state & cpu_to_le16(EXT4_VALID_FS)) &&
			    (sbi->s_mount_state & EXT4_VALID_FS))
				es->s_state = cpu_to_le16(sbi->s_mount_state);

			if (sbi->s_journal)
				ext4_mark_recovery_complete(sb, es);
		} else {
			/* Make sure we can mount this feature set readwrite */
			if (!ext4_feature_set_ok(sb, 0)) {
				err = -EROFS;
				goto restore_opts;
			}
			/*
			 * Make sure the group descriptor checksums
			 * are sane.  If they aren't, refuse to remount r/w.
			 */
			for (g = 0; g < sbi->s_groups_count; g++) {
				struct ext4_group_desc *gdp =
					ext4_get_group_desc(sb, g, NULL);

				if (!ext4_group_desc_csum_verify(sb, g, gdp)) {
					ext4_msg(sb, KERN_ERR,
	       "ext4_remount: Checksum for group %u failed (%u!=%u)",
		g, le16_to_cpu(ext4_group_desc_csum(sbi, g, gdp)),
					       le16_to_cpu(gdp->bg_checksum));
					err = -EINVAL;
					goto restore_opts;
				}
			}

			/*
			 * If we have an unprocessed orphan list hanging
			 * around from a previously readonly bdev mount,
			 * require a full umount/remount for now.
			 */
			if (es->s_last_orphan) {
				ext4_msg(sb, KERN_WARNING, "Couldn't "
				       "remount RDWR because of unprocessed "
				       "orphan inode list.  Please "
				       "umount/remount instead");
				err = -EINVAL;
				goto restore_opts;
			}

			/*
			 * Mounting a RDONLY partition read-write, so reread
			 * and store the current valid flag.  (It may have
			 * been changed by e2fsck since we originally mounted
			 * the partition.)
			 */
			if (sbi->s_journal)
				ext4_clear_journal_err(sb, es);
			sbi->s_mount_state = le16_to_cpu(es->s_state);
			if (!ext4_setup_super(sb, es, 0))
				sb->s_flags &= ~MS_RDONLY;
			if (EXT4_HAS_INCOMPAT_FEATURE(sb,
						     EXT4_FEATURE_INCOMPAT_MMP))
				if (ext4_multi_mount_protect(sb,
						le64_to_cpu(es->s_mmp_block))) {
					err = -EROFS;
					goto restore_opts;
				}
			enable_quota = 1;
		}
	}

	/*
	 * Reinitialize lazy itable initialization thread based on
	 * current settings
	 */
	if ((sb->s_flags & MS_RDONLY) || !test_opt(sb, INIT_INODE_TABLE))
		ext4_unregister_li_request(sb);
	else {
		ext4_group_t first_not_zeroed;
		first_not_zeroed = ext4_has_uninit_itable(sb);
		ext4_register_li_request(sb, first_not_zeroed);
	}

	ext4_setup_system_zone(sb);
	if (sbi->s_journal == NULL && !(old_sb_flags & MS_RDONLY))
		ext4_commit_super(sb, 1);

#ifdef CONFIG_QUOTA
	/* Release old quota file names */
	for (i = 0; i < MAXQUOTAS; i++)
		if (old_opts.s_qf_names[i] &&
		    old_opts.s_qf_names[i] != sbi->s_qf_names[i])
			kfree(old_opts.s_qf_names[i]);
	if (enable_quota) {
		if (sb_any_quota_suspended(sb))
			dquot_resume(sb, -1);
		else if (EXT4_HAS_RO_COMPAT_FEATURE(sb,
					EXT4_FEATURE_RO_COMPAT_QUOTA)) {
			err = ext4_enable_quotas(sb);
			if (err)
				goto restore_opts;
		}
	}
#endif

	ext4_msg(sb, KERN_INFO, "re-mounted. Opts: %s", orig_data);
	kfree(orig_data);
	return 0;

restore_opts:
	sb->s_flags = old_sb_flags;
	sbi->s_mount_opt = old_opts.s_mount_opt;
	sbi->s_mount_opt2 = old_opts.s_mount_opt2;
	sbi->s_resuid = old_opts.s_resuid;
	sbi->s_resgid = old_opts.s_resgid;
	sbi->s_commit_interval = old_opts.s_commit_interval;
	sbi->s_min_batch_time = old_opts.s_min_batch_time;
	sbi->s_max_batch_time = old_opts.s_max_batch_time;
#ifdef CONFIG_QUOTA
	sbi->s_jquota_fmt = old_opts.s_jquota_fmt;
	for (i = 0; i < MAXQUOTAS; i++) {
		if (sbi->s_qf_names[i] &&
		    old_opts.s_qf_names[i] != sbi->s_qf_names[i])
			kfree(sbi->s_qf_names[i]);
		sbi->s_qf_names[i] = old_opts.s_qf_names[i];
	}
#endif
	kfree(orig_data);
	return err;
}

static int ext4_statfs(struct dentry *dentry, struct kstatfs *buf)
{
	struct super_block *sb = dentry->d_sb;
	struct ext4_sb_info *sbi = EXT4_SB(sb);
	struct ext4_super_block *es = sbi->s_es;
	ext4_fsblk_t overhead = 0;
	u64 fsid;
	s64 bfree;

	if (!test_opt(sb, MINIX_DF))
		overhead = sbi->s_overhead;

	buf->f_type = EXT4_SUPER_MAGIC;
	buf->f_bsize = sb->s_blocksize;
	buf->f_blocks = ext4_blocks_count(es) - EXT4_C2B(sbi, sbi->s_overhead);
	bfree = percpu_counter_sum_positive(&sbi->s_freeclusters_counter) -
		percpu_counter_sum_positive(&sbi->s_dirtyclusters_counter);
	/* prevent underflow in case that few free space is available */
	buf->f_bfree = EXT4_C2B(sbi, max_t(s64, bfree, 0));
	buf->f_bavail = buf->f_bfree - ext4_r_blocks_count(es);
	if (buf->f_bfree < ext4_r_blocks_count(es))
		buf->f_bavail = 0;
	buf->f_files = le32_to_cpu(es->s_inodes_count);
	buf->f_ffree = percpu_counter_sum_positive(&sbi->s_freeinodes_counter);
	buf->f_namelen = EXT4_NAME_LEN;
	fsid = le64_to_cpup((void *)es->s_uuid) ^
	       le64_to_cpup((void *)es->s_uuid + sizeof(u64));
	buf->f_fsid.val[0] = fsid & 0xFFFFFFFFUL;
	buf->f_fsid.val[1] = (fsid >> 32) & 0xFFFFFFFFUL;

	return 0;
}

/* Helper function for writing quotas on sync - we need to start transaction
 * before quota file is locked for write. Otherwise the are possible deadlocks:
 * Process 1                         Process 2
 * ext4_create()                     quota_sync()
 *   jbd2_journal_start()                  write_dquot()
 *   dquot_initialize()                         down(dqio_mutex)
 *     down(dqio_mutex)                    jbd2_journal_start()
 *
 */

#ifdef CONFIG_QUOTA

static inline struct inode *dquot_to_inode(struct dquot *dquot)
{
	return sb_dqopt(dquot->dq_sb)->files[dquot->dq_id.type];
}

static int ext4_write_dquot(struct dquot *dquot)
{
	int ret, err;
	handle_t *handle;
	struct inode *inode;

	inode = dquot_to_inode(dquot);
	handle = ext4_journal_start(inode,
				    EXT4_QUOTA_TRANS_BLOCKS(dquot->dq_sb));
	if (IS_ERR(handle))
		return PTR_ERR(handle);
	ret = dquot_commit(dquot);
	err = ext4_journal_stop(handle);
	if (!ret)
		ret = err;
	return ret;
}

static int ext4_acquire_dquot(struct dquot *dquot)
{
	int ret, err;
	handle_t *handle;

	handle = ext4_journal_start(dquot_to_inode(dquot),
				    EXT4_QUOTA_INIT_BLOCKS(dquot->dq_sb));
	if (IS_ERR(handle))
		return PTR_ERR(handle);
	ret = dquot_acquire(dquot);
	err = ext4_journal_stop(handle);
	if (!ret)
		ret = err;
	return ret;
}

static int ext4_release_dquot(struct dquot *dquot)
{
	int ret, err;
	handle_t *handle;

	handle = ext4_journal_start(dquot_to_inode(dquot),
				    EXT4_QUOTA_DEL_BLOCKS(dquot->dq_sb));
	if (IS_ERR(handle)) {
		/* Release dquot anyway to avoid endless cycle in dqput() */
		dquot_release(dquot);
		return PTR_ERR(handle);
	}
	ret = dquot_release(dquot);
	err = ext4_journal_stop(handle);
	if (!ret)
		ret = err;
	return ret;
}

static int ext4_mark_dquot_dirty(struct dquot *dquot)
{
	/* Are we journaling quotas? */
	if (EXT4_SB(dquot->dq_sb)->s_qf_names[USRQUOTA] ||
	    EXT4_SB(dquot->dq_sb)->s_qf_names[GRPQUOTA]) {
		dquot_mark_dquot_dirty(dquot);
		return ext4_write_dquot(dquot);
	} else {
		return dquot_mark_dquot_dirty(dquot);
	}
}

static int ext4_write_info(struct super_block *sb, int type)
{
	int ret, err;
	handle_t *handle;

	/* Data block + inode block */
	handle = ext4_journal_start(sb->s_root->d_inode, 2);
	if (IS_ERR(handle))
		return PTR_ERR(handle);
	ret = dquot_commit_info(sb, type);
	err = ext4_journal_stop(handle);
	if (!ret)
		ret = err;
	return ret;
}

/*
 * Turn on quotas during mount time - we need to find
 * the quota file and such...
 */
static int ext4_quota_on_mount(struct super_block *sb, int type)
{
	return dquot_quota_on_mount(sb, EXT4_SB(sb)->s_qf_names[type],
					EXT4_SB(sb)->s_jquota_fmt, type);
}

/*
 * Standard function to be called on quota_on
 */
static int ext4_quota_on(struct super_block *sb, int type, int format_id,
			 struct path *path)
{
	int err;

	if (!test_opt(sb, QUOTA))
		return -EINVAL;

	/* Quotafile not on the same filesystem? */
	if (path->dentry->d_sb != sb)
		return -EXDEV;
	/* Journaling quota? */
	if (EXT4_SB(sb)->s_qf_names[type]) {
		/* Quotafile not in fs root? */
		if (path->dentry->d_parent != sb->s_root)
			ext4_msg(sb, KERN_WARNING,
				"Quota file not on filesystem root. "
				"Journaled quota will not work");
	}

	/*
	 * When we journal data on quota file, we have to flush journal to see
	 * all updates to the file when we bypass pagecache...
	 */
	if (EXT4_SB(sb)->s_journal &&
	    ext4_should_journal_data(path->dentry->d_inode)) {
		/*
		 * We don't need to lock updates but journal_flush() could
		 * otherwise be livelocked...
		 */
		jbd2_journal_lock_updates(EXT4_SB(sb)->s_journal);
		err = jbd2_journal_flush(EXT4_SB(sb)->s_journal);
		jbd2_journal_unlock_updates(EXT4_SB(sb)->s_journal);
		if (err)
			return err;
	}

	return dquot_quota_on(sb, type, format_id, path);
}

static int ext4_quota_enable(struct super_block *sb, int type, int format_id,
			     unsigned int flags)
{
	int err;
	struct inode *qf_inode;
	unsigned long qf_inums[MAXQUOTAS] = {
		le32_to_cpu(EXT4_SB(sb)->s_es->s_usr_quota_inum),
		le32_to_cpu(EXT4_SB(sb)->s_es->s_grp_quota_inum)
	};

	BUG_ON(!EXT4_HAS_RO_COMPAT_FEATURE(sb, EXT4_FEATURE_RO_COMPAT_QUOTA));

	if (!qf_inums[type])
		return -EPERM;

	qf_inode = ext4_iget(sb, qf_inums[type]);
	if (IS_ERR(qf_inode)) {
		ext4_error(sb, "Bad quota inode # %lu", qf_inums[type]);
		return PTR_ERR(qf_inode);
	}

	err = dquot_enable(qf_inode, type, format_id, flags);
	iput(qf_inode);

	return err;
}

/* Enable usage tracking for all quota types. */
static int ext4_enable_quotas(struct super_block *sb)
{
	int type, err = 0;
	unsigned long qf_inums[MAXQUOTAS] = {
		le32_to_cpu(EXT4_SB(sb)->s_es->s_usr_quota_inum),
		le32_to_cpu(EXT4_SB(sb)->s_es->s_grp_quota_inum)
	};

	sb_dqopt(sb)->flags |= DQUOT_QUOTA_SYS_FILE;
	for (type = 0; type < MAXQUOTAS; type++) {
		if (qf_inums[type]) {
			err = ext4_quota_enable(sb, type, QFMT_VFS_V1,
						DQUOT_USAGE_ENABLED);
			if (err) {
				ext4_warning(sb,
					"Failed to enable quota (type=%d) "
					"tracking. Please run e2fsck to fix.",
					type);
				return err;
			}
		}
	}
	return 0;
}

/*
 * quota_on function that is used when QUOTA feature is set.
 */
static int ext4_quota_on_sysfile(struct super_block *sb, int type,
				 int format_id)
{
	if (!EXT4_HAS_RO_COMPAT_FEATURE(sb, EXT4_FEATURE_RO_COMPAT_QUOTA))
		return -EINVAL;

	/*
	 * USAGE was enabled at mount time. Only need to enable LIMITS now.
	 */
	return ext4_quota_enable(sb, type, format_id, DQUOT_LIMITS_ENABLED);
}

static int ext4_quota_off(struct super_block *sb, int type)
{
	struct inode *inode = sb_dqopt(sb)->files[type];
	handle_t *handle;

	/* Force all delayed allocation blocks to be allocated.
	 * Caller already holds s_umount sem */
	if (test_opt(sb, DELALLOC))
		sync_filesystem(sb);

	if (!inode)
		goto out;

	/* Update modification times of quota files when userspace can
	 * start looking at them */
	handle = ext4_journal_start(inode, 1);
	if (IS_ERR(handle))
		goto out;
	inode->i_mtime = inode->i_ctime = CURRENT_TIME;
	ext4_mark_inode_dirty(handle, inode);
	ext4_journal_stop(handle);

out:
	return dquot_quota_off(sb, type);
}

/*
 * quota_off function that is used when QUOTA feature is set.
 */
static int ext4_quota_off_sysfile(struct super_block *sb, int type)
{
	if (!EXT4_HAS_RO_COMPAT_FEATURE(sb, EXT4_FEATURE_RO_COMPAT_QUOTA))
		return -EINVAL;

	/* Disable only the limits. */
	return dquot_disable(sb, type, DQUOT_LIMITS_ENABLED);
}

/* Read data from quotafile - avoid pagecache and such because we cannot afford
 * acquiring the locks... As quota files are never truncated and quota code
 * itself serializes the operations (and no one else should touch the files)
 * we don't have to be afraid of races */
static ssize_t ext4_quota_read(struct super_block *sb, int type, char *data,
			       size_t len, loff_t off)
{
	struct inode *inode = sb_dqopt(sb)->files[type];
	ext4_lblk_t blk = off >> EXT4_BLOCK_SIZE_BITS(sb);
	int err = 0;
	int offset = off & (sb->s_blocksize - 1);
	int tocopy;
	size_t toread;
	struct buffer_head *bh;
	loff_t i_size = i_size_read(inode);

	if (off > i_size)
		return 0;
	if (off+len > i_size)
		len = i_size-off;
	toread = len;
	while (toread > 0) {
		tocopy = sb->s_blocksize - offset < toread ?
				sb->s_blocksize - offset : toread;
		bh = ext4_bread(NULL, inode, blk, 0, &err);
		if (err)
			return err;
		if (!bh)	/* A hole? */
			memset(data, 0, tocopy);
		else
			memcpy(data, bh->b_data+offset, tocopy);
		brelse(bh);
		offset = 0;
		toread -= tocopy;
		data += tocopy;
		blk++;
	}
	return len;
}

/* Write to quotafile (we know the transaction is already started and has
 * enough credits) */
static ssize_t ext4_quota_write(struct super_block *sb, int type,
				const char *data, size_t len, loff_t off)
{
	struct inode *inode = sb_dqopt(sb)->files[type];
	ext4_lblk_t blk = off >> EXT4_BLOCK_SIZE_BITS(sb);
	int err = 0;
	int offset = off & (sb->s_blocksize - 1);
	struct buffer_head *bh;
	handle_t *handle = journal_current_handle();

	if (EXT4_SB(sb)->s_journal && !handle) {
		ext4_msg(sb, KERN_WARNING, "Quota write (off=%llu, len=%llu)"
			" cancelled because transaction is not started",
			(unsigned long long)off, (unsigned long long)len);
		return -EIO;
	}
	/*
	 * Since we account only one data block in transaction credits,
	 * then it is impossible to cross a block boundary.
	 */
	if (sb->s_blocksize - offset < len) {
		ext4_msg(sb, KERN_WARNING, "Quota write (off=%llu, len=%llu)"
			" cancelled because not block aligned",
			(unsigned long long)off, (unsigned long long)len);
		return -EIO;
	}

	bh = ext4_bread(handle, inode, blk, 1, &err);
	if (!bh)
		goto out;
	err = ext4_journal_get_write_access(handle, bh);
	if (err) {
		brelse(bh);
		goto out;
	}
	lock_buffer(bh);
	memcpy(bh->b_data+offset, data, len);
	flush_dcache_page(bh->b_page);
	unlock_buffer(bh);
	err = ext4_handle_dirty_metadata(handle, NULL, bh);
	brelse(bh);
out:
	if (err)
		return err;
	if (inode->i_size < off + len) {
		i_size_write(inode, off + len);
		EXT4_I(inode)->i_disksize = inode->i_size;
		ext4_mark_inode_dirty(handle, inode);
	}
	return len;
}

#endif

static struct dentry *ext4_mount(struct file_system_type *fs_type, int flags,
		       const char *dev_name, void *data)
{
	return mount_bdev(fs_type, flags, dev_name, data, ext4_fill_super);
}

#if !defined(CONFIG_EXT2_FS) && !defined(CONFIG_EXT2_FS_MODULE) && defined(CONFIG_EXT4_USE_FOR_EXT23)
static inline void register_as_ext2(void)
{
	int err = register_filesystem(&ext2_fs_type);
	if (err)
		printk(KERN_WARNING
		       "EXT4-fs: Unable to register as ext2 (%d)\n", err);
}

static inline void unregister_as_ext2(void)
{
	unregister_filesystem(&ext2_fs_type);
}

static inline int ext2_feature_set_ok(struct super_block *sb)
{
	if (EXT4_HAS_INCOMPAT_FEATURE(sb, ~EXT2_FEATURE_INCOMPAT_SUPP))
		return 0;
	if (sb->s_flags & MS_RDONLY)
		return 1;
	if (EXT4_HAS_RO_COMPAT_FEATURE(sb, ~EXT2_FEATURE_RO_COMPAT_SUPP))
		return 0;
	return 1;
}
MODULE_ALIAS("ext2");
#else
static inline void register_as_ext2(void) { }
static inline void unregister_as_ext2(void) { }
static inline int ext2_feature_set_ok(struct super_block *sb) { return 0; }
#endif

#if !defined(CONFIG_EXT3_FS) && !defined(CONFIG_EXT3_FS_MODULE) && defined(CONFIG_EXT4_USE_FOR_EXT23)
static inline void register_as_ext3(void)
{
	int err = register_filesystem(&ext3_fs_type);
	if (err)
		printk(KERN_WARNING
		       "EXT4-fs: Unable to register as ext3 (%d)\n", err);
}

static inline void unregister_as_ext3(void)
{
	unregister_filesystem(&ext3_fs_type);
}

static inline int ext3_feature_set_ok(struct super_block *sb)
{
	if (EXT4_HAS_INCOMPAT_FEATURE(sb, ~EXT3_FEATURE_INCOMPAT_SUPP))
		return 0;
	if (!EXT4_HAS_COMPAT_FEATURE(sb, EXT4_FEATURE_COMPAT_HAS_JOURNAL))
		return 0;
	if (sb->s_flags & MS_RDONLY)
		return 1;
	if (EXT4_HAS_RO_COMPAT_FEATURE(sb, ~EXT3_FEATURE_RO_COMPAT_SUPP))
		return 0;
	return 1;
}
MODULE_ALIAS("ext3");
#else
static inline void register_as_ext3(void) { }
static inline void unregister_as_ext3(void) { }
static inline int ext3_feature_set_ok(struct super_block *sb) { return 0; }
#endif

static struct file_system_type ext4_fs_type = {
	.owner		= THIS_MODULE,
	.name		= "ext4",
	.mount		= ext4_mount,
	.kill_sb	= kill_block_super,
	.fs_flags	= FS_REQUIRES_DEV,
};

static int __init ext4_init_feat_adverts(void)
{
	struct ext4_features *ef;
	int ret = -ENOMEM;

	ef = kzalloc(sizeof(struct ext4_features), GFP_KERNEL);
	if (!ef)
		goto out;

	ef->f_kobj.kset = ext4_kset;
	init_completion(&ef->f_kobj_unregister);
	ret = kobject_init_and_add(&ef->f_kobj, &ext4_feat_ktype, NULL,
				   "features");
	if (ret) {
		kfree(ef);
		goto out;
	}

	ext4_feat = ef;
	ret = 0;
out:
	return ret;
}

static void ext4_exit_feat_adverts(void)
{
	kobject_put(&ext4_feat->f_kobj);
	wait_for_completion(&ext4_feat->f_kobj_unregister);
	kfree(ext4_feat);
}

/* Shared across all ext4 file systems */
wait_queue_head_t ext4__ioend_wq[EXT4_WQ_HASH_SZ];
struct mutex ext4__aio_mutex[EXT4_WQ_HASH_SZ];

static int __init ext4_init_fs(void)
{
	int i, err;

	ext4_li_info = NULL;
	mutex_init(&ext4_li_mtx);

	ext4_check_flag_values();

	for (i = 0; i < EXT4_WQ_HASH_SZ; i++) {
		mutex_init(&ext4__aio_mutex[i]);
		init_waitqueue_head(&ext4__ioend_wq[i]);
	}

	err = ext4_init_pageio();
	if (err)
		return err;
	err = ext4_init_system_zone();
	if (err)
		goto out6;
	ext4_kset = kset_create_and_add("ext4", NULL, fs_kobj);
	if (!ext4_kset) {
		err = -ENOMEM;
		goto out5;
	}
	ext4_proc_root = proc_mkdir("fs/ext4", NULL);

	err = ext4_init_feat_adverts();
	if (err)
		goto out4;

	err = ext4_init_mballoc();
	if (err)
		goto out3;

	err = ext4_init_xattr();
	if (err)
		goto out2;
	err = init_inodecache();
	if (err)
		goto out1;
	register_as_ext3();
	register_as_ext2();
	err = register_filesystem(&ext4_fs_type);
	if (err)
		goto out;

	return 0;
out:
	unregister_as_ext2();
	unregister_as_ext3();
	destroy_inodecache();
out1:
	ext4_exit_xattr();
out2:
	ext4_exit_mballoc();
out3:
	ext4_exit_feat_adverts();
out4:
	if (ext4_proc_root)
		remove_proc_entry("fs/ext4", NULL);
	kset_unregister(ext4_kset);
out5:
	ext4_exit_system_zone();
out6:
	ext4_exit_pageio();
	return err;
}

static void __exit ext4_exit_fs(void)
{
	ext4_destroy_lazyinit_thread();
	unregister_as_ext2();
	unregister_as_ext3();
	unregister_filesystem(&ext4_fs_type);
	destroy_inodecache();
	ext4_exit_xattr();
	ext4_exit_mballoc();
	ext4_exit_feat_adverts();
	remove_proc_entry("fs/ext4", NULL);
	kset_unregister(ext4_kset);
	ext4_exit_system_zone();
	ext4_exit_pageio();
}

MODULE_AUTHOR("Remy Card, Stephen Tweedie, Andrew Morton, Andreas Dilger, Theodore Ts'o and others");
MODULE_DESCRIPTION("Fourth Extended Filesystem");
MODULE_LICENSE("GPL");
module_init(ext4_init_fs)
module_exit(ext4_exit_fs)<|MERGE_RESOLUTION|>--- conflicted
+++ resolved
@@ -1713,12 +1713,6 @@
 		}
 	}
 #endif
-<<<<<<< HEAD
-#if defined(CONFIG_EXT4_FS_RICHACL) && defined(CONFIG_EXT4_FS_POSIX_ACL)
-	if (test_opt(sb, POSIX_ACL) && (sb->s_flags & MS_RICHACL))
-		clear_opt(sb, POSIX_ACL);
-#endif
-=======
 	if (test_opt(sb, DIOREAD_NOLOCK)) {
 		int blocksize =
 			BLOCK_SIZE << le32_to_cpu(sbi->s_es->s_log_block_size);
@@ -1729,7 +1723,10 @@
 			return 0;
 		}
 	}
->>>>>>> 078314ed
+#if defined(CONFIG_EXT4_FS_RICHACL) && defined(CONFIG_EXT4_FS_POSIX_ACL)
+	if (test_opt(sb, POSIX_ACL) && (sb->s_flags & MS_RICHACL))
+		clear_opt(sb, POSIX_ACL);
+#endif
 	return 1;
 }
 
@@ -3481,26 +3478,12 @@
 			clear_opt(sb, DELALLOC);
 	}
 
-<<<<<<< HEAD
-	blocksize = BLOCK_SIZE << le32_to_cpu(es->s_log_block_size);
-	if (test_opt(sb, DIOREAD_NOLOCK)) {
-		if (blocksize < PAGE_SIZE) {
-			ext4_msg(sb, KERN_ERR, "can't mount with "
-				 "dioread_nolock if block size != PAGE_SIZE");
-			goto failed_mount;
-		}
-	}
-
 	if (sb->s_flags & MS_RICHACL)
 		acl_flags = MS_RICHACL;
 	else if (test_opt(sb, POSIX_ACL))
 		acl_flags = MS_POSIXACL;
 
 	sb->s_flags = (sb->s_flags & ~(MS_POSIXACL | MS_RICHACL)) | acl_flags;
-=======
-	sb->s_flags = (sb->s_flags & ~MS_POSIXACL) |
-		(test_opt(sb, POSIX_ACL) ? MS_POSIXACL : 0);
->>>>>>> 078314ed
 
 	if (le32_to_cpu(es->s_rev_level) == EXT4_GOOD_OLD_REV &&
 	    (EXT4_HAS_COMPAT_FEATURE(sb, ~0U) ||
