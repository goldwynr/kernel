/*
 *  linux/fs/ext4/super.c
 *
 * Copyright (C) 1992, 1993, 1994, 1995
 * Remy Card (card@masi.ibp.fr)
 * Laboratoire MASI - Institut Blaise Pascal
 * Universite Pierre et Marie Curie (Paris VI)
 *
 *  from
 *
 *  linux/fs/minix/inode.c
 *
 *  Copyright (C) 1991, 1992  Linus Torvalds
 *
 *  Big-endian to little-endian byte-swapping/bitmaps by
 *        David S. Miller (davem@caip.rutgers.edu), 1995
 */

#include <linux/module.h>
#include <linux/string.h>
#include <linux/fs.h>
#include <linux/time.h>
#include <linux/vmalloc.h>
#include <linux/jbd2.h>
#include <linux/slab.h>
#include <linux/init.h>
#include <linux/blkdev.h>
#include <linux/parser.h>
#include <linux/buffer_head.h>
#include <linux/exportfs.h>
#include <linux/vfs.h>
#include <linux/random.h>
#include <linux/mount.h>
#include <linux/namei.h>
#include <linux/quotaops.h>
#include <linux/seq_file.h>
#include <linux/proc_fs.h>
#include <linux/ctype.h>
#include <linux/log2.h>
#include <linux/crc16.h>
#include <linux/cleancache.h>
#include <asm/uaccess.h>

#include <linux/kthread.h>
#include <linux/freezer.h>

#include "ext4.h"
#include "ext4_jbd2.h"
#include "xattr.h"
#include "acl.h"
#include "mballoc.h"
#include "richacl.h"

#define CREATE_TRACE_POINTS
#include <trace/events/ext4.h>

static struct proc_dir_entry *ext4_proc_root;
static struct kset *ext4_kset;
static struct ext4_lazy_init *ext4_li_info;
static struct mutex ext4_li_mtx;
static struct ext4_features *ext4_feat;

static int ext4_load_journal(struct super_block *, struct ext4_super_block *,
			     unsigned long journal_devnum);
static int ext4_commit_super(struct super_block *sb, int sync);
static void ext4_mark_recovery_complete(struct super_block *sb,
					struct ext4_super_block *es);
static void ext4_clear_journal_err(struct super_block *sb,
				   struct ext4_super_block *es);
static int ext4_sync_fs(struct super_block *sb, int wait);
static const char *ext4_decode_error(struct super_block *sb, int errno,
				     char nbuf[16]);
static int ext4_remount(struct super_block *sb, int *flags, char *data);
static int ext4_statfs(struct dentry *dentry, struct kstatfs *buf);
static int ext4_unfreeze(struct super_block *sb);
static void ext4_write_super(struct super_block *sb);
static int ext4_freeze(struct super_block *sb);
static struct dentry *ext4_mount(struct file_system_type *fs_type, int flags,
		       const char *dev_name, void *data);
static inline int ext2_feature_set_ok(struct super_block *sb);
static inline int ext3_feature_set_ok(struct super_block *sb);
static int ext4_feature_set_ok(struct super_block *sb, int readonly);
static void ext4_destroy_lazyinit_thread(void);
static void ext4_unregister_li_request(struct super_block *sb);
static void ext4_clear_request_list(void);

#if !defined(CONFIG_EXT2_FS) && !defined(CONFIG_EXT2_FS_MODULE) && defined(CONFIG_EXT4_USE_FOR_EXT23)
static struct file_system_type ext2_fs_type = {
	.owner		= THIS_MODULE,
	.name		= "ext2",
	.mount		= ext4_mount,
	.kill_sb	= kill_block_super,
	.fs_flags	= FS_REQUIRES_DEV,
};
#define IS_EXT2_SB(sb) ((sb)->s_bdev->bd_holder == &ext2_fs_type)
#else
#define IS_EXT2_SB(sb) (0)
#endif


#if !defined(CONFIG_EXT3_FS) && !defined(CONFIG_EXT3_FS_MODULE) && defined(CONFIG_EXT4_USE_FOR_EXT23)
static struct file_system_type ext3_fs_type = {
	.owner		= THIS_MODULE,
	.name		= "ext3",
	.mount		= ext4_mount,
	.kill_sb	= kill_block_super,
	.fs_flags	= FS_REQUIRES_DEV,
};
#define IS_EXT3_SB(sb) ((sb)->s_bdev->bd_holder == &ext3_fs_type)
#else
#define IS_EXT3_SB(sb) (0)
#endif

ext4_fsblk_t ext4_block_bitmap(struct super_block *sb,
			       struct ext4_group_desc *bg)
{
	return le32_to_cpu(bg->bg_block_bitmap_lo) |
		(EXT4_DESC_SIZE(sb) >= EXT4_MIN_DESC_SIZE_64BIT ?
		 (ext4_fsblk_t)le32_to_cpu(bg->bg_block_bitmap_hi) << 32 : 0);
}

ext4_fsblk_t ext4_inode_bitmap(struct super_block *sb,
			       struct ext4_group_desc *bg)
{
	return le32_to_cpu(bg->bg_inode_bitmap_lo) |
		(EXT4_DESC_SIZE(sb) >= EXT4_MIN_DESC_SIZE_64BIT ?
		 (ext4_fsblk_t)le32_to_cpu(bg->bg_inode_bitmap_hi) << 32 : 0);
}

ext4_fsblk_t ext4_inode_table(struct super_block *sb,
			      struct ext4_group_desc *bg)
{
	return le32_to_cpu(bg->bg_inode_table_lo) |
		(EXT4_DESC_SIZE(sb) >= EXT4_MIN_DESC_SIZE_64BIT ?
		 (ext4_fsblk_t)le32_to_cpu(bg->bg_inode_table_hi) << 32 : 0);
}

__u32 ext4_free_blks_count(struct super_block *sb,
			      struct ext4_group_desc *bg)
{
	return le16_to_cpu(bg->bg_free_blocks_count_lo) |
		(EXT4_DESC_SIZE(sb) >= EXT4_MIN_DESC_SIZE_64BIT ?
		 (__u32)le16_to_cpu(bg->bg_free_blocks_count_hi) << 16 : 0);
}

__u32 ext4_free_inodes_count(struct super_block *sb,
			      struct ext4_group_desc *bg)
{
	return le16_to_cpu(bg->bg_free_inodes_count_lo) |
		(EXT4_DESC_SIZE(sb) >= EXT4_MIN_DESC_SIZE_64BIT ?
		 (__u32)le16_to_cpu(bg->bg_free_inodes_count_hi) << 16 : 0);
}

__u32 ext4_used_dirs_count(struct super_block *sb,
			      struct ext4_group_desc *bg)
{
	return le16_to_cpu(bg->bg_used_dirs_count_lo) |
		(EXT4_DESC_SIZE(sb) >= EXT4_MIN_DESC_SIZE_64BIT ?
		 (__u32)le16_to_cpu(bg->bg_used_dirs_count_hi) << 16 : 0);
}

__u32 ext4_itable_unused_count(struct super_block *sb,
			      struct ext4_group_desc *bg)
{
	return le16_to_cpu(bg->bg_itable_unused_lo) |
		(EXT4_DESC_SIZE(sb) >= EXT4_MIN_DESC_SIZE_64BIT ?
		 (__u32)le16_to_cpu(bg->bg_itable_unused_hi) << 16 : 0);
}

void ext4_block_bitmap_set(struct super_block *sb,
			   struct ext4_group_desc *bg, ext4_fsblk_t blk)
{
	bg->bg_block_bitmap_lo = cpu_to_le32((u32)blk);
	if (EXT4_DESC_SIZE(sb) >= EXT4_MIN_DESC_SIZE_64BIT)
		bg->bg_block_bitmap_hi = cpu_to_le32(blk >> 32);
}

void ext4_inode_bitmap_set(struct super_block *sb,
			   struct ext4_group_desc *bg, ext4_fsblk_t blk)
{
	bg->bg_inode_bitmap_lo  = cpu_to_le32((u32)blk);
	if (EXT4_DESC_SIZE(sb) >= EXT4_MIN_DESC_SIZE_64BIT)
		bg->bg_inode_bitmap_hi = cpu_to_le32(blk >> 32);
}

void ext4_inode_table_set(struct super_block *sb,
			  struct ext4_group_desc *bg, ext4_fsblk_t blk)
{
	bg->bg_inode_table_lo = cpu_to_le32((u32)blk);
	if (EXT4_DESC_SIZE(sb) >= EXT4_MIN_DESC_SIZE_64BIT)
		bg->bg_inode_table_hi = cpu_to_le32(blk >> 32);
}

void ext4_free_blks_set(struct super_block *sb,
			  struct ext4_group_desc *bg, __u32 count)
{
	bg->bg_free_blocks_count_lo = cpu_to_le16((__u16)count);
	if (EXT4_DESC_SIZE(sb) >= EXT4_MIN_DESC_SIZE_64BIT)
		bg->bg_free_blocks_count_hi = cpu_to_le16(count >> 16);
}

void ext4_free_inodes_set(struct super_block *sb,
			  struct ext4_group_desc *bg, __u32 count)
{
	bg->bg_free_inodes_count_lo = cpu_to_le16((__u16)count);
	if (EXT4_DESC_SIZE(sb) >= EXT4_MIN_DESC_SIZE_64BIT)
		bg->bg_free_inodes_count_hi = cpu_to_le16(count >> 16);
}

void ext4_used_dirs_set(struct super_block *sb,
			  struct ext4_group_desc *bg, __u32 count)
{
	bg->bg_used_dirs_count_lo = cpu_to_le16((__u16)count);
	if (EXT4_DESC_SIZE(sb) >= EXT4_MIN_DESC_SIZE_64BIT)
		bg->bg_used_dirs_count_hi = cpu_to_le16(count >> 16);
}

void ext4_itable_unused_set(struct super_block *sb,
			  struct ext4_group_desc *bg, __u32 count)
{
	bg->bg_itable_unused_lo = cpu_to_le16((__u16)count);
	if (EXT4_DESC_SIZE(sb) >= EXT4_MIN_DESC_SIZE_64BIT)
		bg->bg_itable_unused_hi = cpu_to_le16(count >> 16);
}


/* Just increment the non-pointer handle value */
static handle_t *ext4_get_nojournal(void)
{
	handle_t *handle = current->journal_info;
	unsigned long ref_cnt = (unsigned long)handle;

	BUG_ON(ref_cnt >= EXT4_NOJOURNAL_MAX_REF_COUNT);

	ref_cnt++;
	handle = (handle_t *)ref_cnt;

	current->journal_info = handle;
	return handle;
}


/* Decrement the non-pointer handle value */
static void ext4_put_nojournal(handle_t *handle)
{
	unsigned long ref_cnt = (unsigned long)handle;

	BUG_ON(ref_cnt == 0);

	ref_cnt--;
	handle = (handle_t *)ref_cnt;

	current->journal_info = handle;
}

/*
 * Wrappers for jbd2_journal_start/end.
 *
 * The only special thing we need to do here is to make sure that all
 * journal_end calls result in the superblock being marked dirty, so
 * that sync() will call the filesystem's write_super callback if
 * appropriate.
 *
 * To avoid j_barrier hold in userspace when a user calls freeze(),
 * ext4 prevents a new handle from being started by s_frozen, which
 * is in an upper layer.
 */
handle_t *ext4_journal_start_sb(struct super_block *sb, int nblocks)
{
	journal_t *journal;
	handle_t  *handle;

	if (sb->s_flags & MS_RDONLY)
		return ERR_PTR(-EROFS);

	journal = EXT4_SB(sb)->s_journal;
	handle = ext4_journal_current_handle();

	/*
	 * If a handle has been started, it should be allowed to
	 * finish, otherwise deadlock could happen between freeze
	 * and others(e.g. truncate) due to the restart of the
	 * journal handle if the filesystem is forzen and active
	 * handles are not stopped.
	 */
	if (!handle)
		vfs_check_frozen(sb, SB_FREEZE_TRANS);

	if (!journal)
		return ext4_get_nojournal();
	/*
	 * Special case here: if the journal has aborted behind our
	 * backs (eg. EIO in the commit thread), then we still need to
	 * take the FS itself readonly cleanly.
	 */
	if (is_journal_aborted(journal)) {
		ext4_abort(sb, "Detected aborted journal");
		return ERR_PTR(-EROFS);
	}
	return jbd2_journal_start(journal, nblocks);
}

/*
 * The only special thing we need to do here is to make sure that all
 * jbd2_journal_stop calls result in the superblock being marked dirty, so
 * that sync() will call the filesystem's write_super callback if
 * appropriate.
 */
int __ext4_journal_stop(const char *where, unsigned int line, handle_t *handle)
{
	struct super_block *sb;
	int err;
	int rc;

	if (!ext4_handle_valid(handle)) {
		ext4_put_nojournal(handle);
		return 0;
	}
	sb = handle->h_transaction->t_journal->j_private;
	err = handle->h_err;
	rc = jbd2_journal_stop(handle);

	if (!err)
		err = rc;
	if (err)
		__ext4_std_error(sb, where, line, err);
	return err;
}

void ext4_journal_abort_handle(const char *caller, unsigned int line,
			       const char *err_fn, struct buffer_head *bh,
			       handle_t *handle, int err)
{
	char nbuf[16];
	const char *errstr = ext4_decode_error(NULL, err, nbuf);

	BUG_ON(!ext4_handle_valid(handle));

	if (bh)
		BUFFER_TRACE(bh, "abort");

	if (!handle->h_err)
		handle->h_err = err;

	if (is_handle_aborted(handle))
		return;

	printk(KERN_ERR "%s:%d: aborting transaction: %s in %s\n",
	       caller, line, errstr, err_fn);

	jbd2_journal_abort_handle(handle);
}

static void __save_error_info(struct super_block *sb, const char *func,
			    unsigned int line)
{
	struct ext4_super_block *es = EXT4_SB(sb)->s_es;

	EXT4_SB(sb)->s_mount_state |= EXT4_ERROR_FS;
	es->s_state |= cpu_to_le16(EXT4_ERROR_FS);
	es->s_last_error_time = cpu_to_le32(get_seconds());
	strncpy(es->s_last_error_func, func, sizeof(es->s_last_error_func));
	es->s_last_error_line = cpu_to_le32(line);
	if (!es->s_first_error_time) {
		es->s_first_error_time = es->s_last_error_time;
		strncpy(es->s_first_error_func, func,
			sizeof(es->s_first_error_func));
		es->s_first_error_line = cpu_to_le32(line);
		es->s_first_error_ino = es->s_last_error_ino;
		es->s_first_error_block = es->s_last_error_block;
	}
	/*
	 * Start the daily error reporting function if it hasn't been
	 * started already
	 */
	if (!es->s_error_count)
		mod_timer(&EXT4_SB(sb)->s_err_report, jiffies + 24*60*60*HZ);
	es->s_error_count = cpu_to_le32(le32_to_cpu(es->s_error_count) + 1);
}

static void save_error_info(struct super_block *sb, const char *func,
			    unsigned int line)
{
	__save_error_info(sb, func, line);
	ext4_commit_super(sb, 1);
}


/* Deal with the reporting of failure conditions on a filesystem such as
 * inconsistencies detected or read IO failures.
 *
 * On ext2, we can store the error state of the filesystem in the
 * superblock.  That is not possible on ext4, because we may have other
 * write ordering constraints on the superblock which prevent us from
 * writing it out straight away; and given that the journal is about to
 * be aborted, we can't rely on the current, or future, transactions to
 * write out the superblock safely.
 *
 * We'll just use the jbd2_journal_abort() error code to record an error in
 * the journal instead.  On recovery, the journal will complain about
 * that error until we've noted it down and cleared it.
 */

static void ext4_handle_error(struct super_block *sb)
{
	if (sb->s_flags & MS_RDONLY)
		return;

	if (!test_opt(sb, ERRORS_CONT)) {
		journal_t *journal = EXT4_SB(sb)->s_journal;

		EXT4_SB(sb)->s_mount_flags |= EXT4_MF_FS_ABORTED;
		if (journal)
			jbd2_journal_abort(journal, -EIO);
	}
	if (test_opt(sb, ERRORS_RO)) {
		ext4_msg(sb, KERN_CRIT, "Remounting filesystem read-only");
		sb->s_flags |= MS_RDONLY;
	}
	if (test_opt(sb, ERRORS_PANIC))
		panic("EXT4-fs (device %s): panic forced after error\n",
			sb->s_id);
}

void __ext4_error(struct super_block *sb, const char *function,
		  unsigned int line, const char *fmt, ...)
{
	struct va_format vaf;
	va_list args;

	va_start(args, fmt);
	vaf.fmt = fmt;
	vaf.va = &args;
	printk(KERN_CRIT "EXT4-fs error (device %s): %s:%d: comm %s: %pV\n",
	       sb->s_id, function, line, current->comm, &vaf);
	va_end(args);

	ext4_handle_error(sb);
}

void ext4_error_inode(struct inode *inode, const char *function,
		      unsigned int line, ext4_fsblk_t block,
		      const char *fmt, ...)
{
	va_list args;
	struct va_format vaf;
	struct ext4_super_block *es = EXT4_SB(inode->i_sb)->s_es;

	es->s_last_error_ino = cpu_to_le32(inode->i_ino);
	es->s_last_error_block = cpu_to_le64(block);
	save_error_info(inode->i_sb, function, line);
	va_start(args, fmt);
	vaf.fmt = fmt;
	vaf.va = &args;
	printk(KERN_CRIT "EXT4-fs error (device %s): %s:%d: inode #%lu: ",
	       inode->i_sb->s_id, function, line, inode->i_ino);
	if (block)
		printk(KERN_CONT "block %llu: ", block);
	printk(KERN_CONT "comm %s: %pV\n", current->comm, &vaf);
	va_end(args);

	ext4_handle_error(inode->i_sb);
}

void ext4_error_file(struct file *file, const char *function,
		     unsigned int line, ext4_fsblk_t block,
		     const char *fmt, ...)
{
	va_list args;
	struct va_format vaf;
	struct ext4_super_block *es;
	struct inode *inode = file->f_dentry->d_inode;
	char pathname[80], *path;

	es = EXT4_SB(inode->i_sb)->s_es;
	es->s_last_error_ino = cpu_to_le32(inode->i_ino);
	save_error_info(inode->i_sb, function, line);
	path = d_path(&(file->f_path), pathname, sizeof(pathname));
	if (IS_ERR(path))
		path = "(unknown)";
	printk(KERN_CRIT
	       "EXT4-fs error (device %s): %s:%d: inode #%lu: ",
	       inode->i_sb->s_id, function, line, inode->i_ino);
	if (block)
		printk(KERN_CONT "block %llu: ", block);
	va_start(args, fmt);
	vaf.fmt = fmt;
	vaf.va = &args;
	printk(KERN_CONT "comm %s: path %s: %pV\n", current->comm, path, &vaf);
	va_end(args);

	ext4_handle_error(inode->i_sb);
}

static const char *ext4_decode_error(struct super_block *sb, int errno,
				     char nbuf[16])
{
	char *errstr = NULL;

	switch (errno) {
	case -EIO:
		errstr = "IO failure";
		break;
	case -ENOMEM:
		errstr = "Out of memory";
		break;
	case -EROFS:
		if (!sb || (EXT4_SB(sb)->s_journal &&
			    EXT4_SB(sb)->s_journal->j_flags & JBD2_ABORT))
			errstr = "Journal has aborted";
		else
			errstr = "Readonly filesystem";
		break;
	default:
		/* If the caller passed in an extra buffer for unknown
		 * errors, textualise them now.  Else we just return
		 * NULL. */
		if (nbuf) {
			/* Check for truncated error codes... */
			if (snprintf(nbuf, 16, "error %d", -errno) >= 0)
				errstr = nbuf;
		}
		break;
	}

	return errstr;
}

/* __ext4_std_error decodes expected errors from journaling functions
 * automatically and invokes the appropriate error response.  */

void __ext4_std_error(struct super_block *sb, const char *function,
		      unsigned int line, int errno)
{
	char nbuf[16];
	const char *errstr;

	/* Special case: if the error is EROFS, and we're not already
	 * inside a transaction, then there's really no point in logging
	 * an error. */
	if (errno == -EROFS && journal_current_handle() == NULL &&
	    (sb->s_flags & MS_RDONLY))
		return;

	errstr = ext4_decode_error(sb, errno, nbuf);
	printk(KERN_CRIT "EXT4-fs error (device %s) in %s:%d: %s\n",
	       sb->s_id, function, line, errstr);
	save_error_info(sb, function, line);

	ext4_handle_error(sb);
}

/*
 * ext4_abort is a much stronger failure handler than ext4_error.  The
 * abort function may be used to deal with unrecoverable failures such
 * as journal IO errors or ENOMEM at a critical moment in log management.
 *
 * We unconditionally force the filesystem into an ABORT|READONLY state,
 * unless the error response on the fs has been set to panic in which
 * case we take the easy way out and panic immediately.
 */

void __ext4_abort(struct super_block *sb, const char *function,
		unsigned int line, const char *fmt, ...)
{
	va_list args;

	save_error_info(sb, function, line);
	va_start(args, fmt);
	printk(KERN_CRIT "EXT4-fs error (device %s): %s:%d: ", sb->s_id,
	       function, line);
	vprintk(fmt, args);
	printk("\n");
	va_end(args);

	if ((sb->s_flags & MS_RDONLY) == 0) {
		ext4_msg(sb, KERN_CRIT, "Remounting filesystem read-only");
		sb->s_flags |= MS_RDONLY;
		EXT4_SB(sb)->s_mount_flags |= EXT4_MF_FS_ABORTED;
		if (EXT4_SB(sb)->s_journal)
			jbd2_journal_abort(EXT4_SB(sb)->s_journal, -EIO);
		save_error_info(sb, function, line);
	}
	if (test_opt(sb, ERRORS_PANIC))
		panic("EXT4-fs panic from previous error\n");
}

void ext4_msg(struct super_block *sb, const char *prefix, const char *fmt, ...)
{
	struct va_format vaf;
	va_list args;

	va_start(args, fmt);
	vaf.fmt = fmt;
	vaf.va = &args;
	printk("%sEXT4-fs (%s): %pV\n", prefix, sb->s_id, &vaf);
	va_end(args);
}

void __ext4_warning(struct super_block *sb, const char *function,
		    unsigned int line, const char *fmt, ...)
{
	struct va_format vaf;
	va_list args;

	va_start(args, fmt);
	vaf.fmt = fmt;
	vaf.va = &args;
	printk(KERN_WARNING "EXT4-fs warning (device %s): %s:%d: %pV\n",
	       sb->s_id, function, line, &vaf);
	va_end(args);
}

void __ext4_grp_locked_error(const char *function, unsigned int line,
			     struct super_block *sb, ext4_group_t grp,
			     unsigned long ino, ext4_fsblk_t block,
			     const char *fmt, ...)
__releases(bitlock)
__acquires(bitlock)
{
	struct va_format vaf;
	va_list args;
	struct ext4_super_block *es = EXT4_SB(sb)->s_es;

	es->s_last_error_ino = cpu_to_le32(ino);
	es->s_last_error_block = cpu_to_le64(block);
	__save_error_info(sb, function, line);

	va_start(args, fmt);

	vaf.fmt = fmt;
	vaf.va = &args;
	printk(KERN_CRIT "EXT4-fs error (device %s): %s:%d: group %u, ",
	       sb->s_id, function, line, grp);
	if (ino)
		printk(KERN_CONT "inode %lu: ", ino);
	if (block)
		printk(KERN_CONT "block %llu:", (unsigned long long) block);
	printk(KERN_CONT "%pV\n", &vaf);
	va_end(args);

	if (test_opt(sb, ERRORS_CONT)) {
		ext4_commit_super(sb, 0);
		return;
	}

	ext4_unlock_group(sb, grp);
	ext4_handle_error(sb);
	/*
	 * We only get here in the ERRORS_RO case; relocking the group
	 * may be dangerous, but nothing bad will happen since the
	 * filesystem will have already been marked read/only and the
	 * journal has been aborted.  We return 1 as a hint to callers
	 * who might what to use the return value from
	 * ext4_grp_locked_error() to distinguish between the
	 * ERRORS_CONT and ERRORS_RO case, and perhaps return more
	 * aggressively from the ext4 function in question, with a
	 * more appropriate error code.
	 */
	ext4_lock_group(sb, grp);
	return;
}

void ext4_update_dynamic_rev(struct super_block *sb)
{
	struct ext4_super_block *es = EXT4_SB(sb)->s_es;

	if (le32_to_cpu(es->s_rev_level) > EXT4_GOOD_OLD_REV)
		return;

	ext4_warning(sb,
		     "updating to rev %d because of new feature flag, "
		     "running e2fsck is recommended",
		     EXT4_DYNAMIC_REV);

	es->s_first_ino = cpu_to_le32(EXT4_GOOD_OLD_FIRST_INO);
	es->s_inode_size = cpu_to_le16(EXT4_GOOD_OLD_INODE_SIZE);
	es->s_rev_level = cpu_to_le32(EXT4_DYNAMIC_REV);
	/* leave es->s_feature_*compat flags alone */
	/* es->s_uuid will be set by e2fsck if empty */

	/*
	 * The rest of the superblock fields should be zero, and if not it
	 * means they are likely already in use, so leave them alone.  We
	 * can leave it up to e2fsck to clean up any inconsistencies there.
	 */
}

/*
 * Open the external journal device
 */
static struct block_device *ext4_blkdev_get(dev_t dev, struct super_block *sb)
{
	struct block_device *bdev;
	char b[BDEVNAME_SIZE];

	bdev = blkdev_get_by_dev(dev, FMODE_READ|FMODE_WRITE|FMODE_EXCL, sb);
	if (IS_ERR(bdev))
		goto fail;
	return bdev;

fail:
	ext4_msg(sb, KERN_ERR, "failed to open journal device %s: %ld",
			__bdevname(dev, b), PTR_ERR(bdev));
	return NULL;
}

/*
 * Release the journal device
 */
static int ext4_blkdev_put(struct block_device *bdev)
{
	return blkdev_put(bdev, FMODE_READ|FMODE_WRITE|FMODE_EXCL);
}

static int ext4_blkdev_remove(struct ext4_sb_info *sbi)
{
	struct block_device *bdev;
	int ret = -ENODEV;

	bdev = sbi->journal_bdev;
	if (bdev) {
		ret = ext4_blkdev_put(bdev);
		sbi->journal_bdev = NULL;
	}
	return ret;
}

static inline struct inode *orphan_list_entry(struct list_head *l)
{
	return &list_entry(l, struct ext4_inode_info, i_orphan)->vfs_inode;
}

static void dump_orphan_list(struct super_block *sb, struct ext4_sb_info *sbi)
{
	struct list_head *l;

	ext4_msg(sb, KERN_ERR, "sb orphan head is %d",
		 le32_to_cpu(sbi->s_es->s_last_orphan));

	printk(KERN_ERR "sb_info orphan list:\n");
	list_for_each(l, &sbi->s_orphan) {
		struct inode *inode = orphan_list_entry(l);
		printk(KERN_ERR "  "
		       "inode %s:%lu at %p: mode %o, nlink %d, next %d\n",
		       inode->i_sb->s_id, inode->i_ino, inode,
		       inode->i_mode, inode->i_nlink,
		       NEXT_ORPHAN(inode));
	}
}

static void ext4_put_super(struct super_block *sb)
{
	struct ext4_sb_info *sbi = EXT4_SB(sb);
	struct ext4_super_block *es = sbi->s_es;
	int i, err;

	ext4_unregister_li_request(sb);
	dquot_disable(sb, -1, DQUOT_USAGE_ENABLED | DQUOT_LIMITS_ENABLED);

	flush_workqueue(sbi->dio_unwritten_wq);
	destroy_workqueue(sbi->dio_unwritten_wq);

	lock_super(sb);
	if (sb->s_dirt)
		ext4_commit_super(sb, 1);

	if (sbi->s_journal) {
		err = jbd2_journal_destroy(sbi->s_journal);
		sbi->s_journal = NULL;
		if (err < 0)
			ext4_abort(sb, "Couldn't clean up the journal");
	}

	del_timer(&sbi->s_err_report);
	ext4_release_system_zone(sb);
	ext4_mb_release(sb);
	ext4_ext_release(sb);
	ext4_xattr_put_super(sb);

	if (!(sb->s_flags & MS_RDONLY)) {
		EXT4_CLEAR_INCOMPAT_FEATURE(sb, EXT4_FEATURE_INCOMPAT_RECOVER);
		es->s_state = cpu_to_le16(sbi->s_mount_state);
		ext4_commit_super(sb, 1);
	}
	if (sbi->s_proc) {
		remove_proc_entry(sb->s_id, ext4_proc_root);
	}
	kobject_del(&sbi->s_kobj);

	for (i = 0; i < sbi->s_gdb_count; i++)
		brelse(sbi->s_group_desc[i]);
	kfree(sbi->s_group_desc);
	if (is_vmalloc_addr(sbi->s_flex_groups))
		vfree(sbi->s_flex_groups);
	else
		kfree(sbi->s_flex_groups);
	percpu_counter_destroy(&sbi->s_freeblocks_counter);
	percpu_counter_destroy(&sbi->s_freeinodes_counter);
	percpu_counter_destroy(&sbi->s_dirs_counter);
	percpu_counter_destroy(&sbi->s_dirtyblocks_counter);
	brelse(sbi->s_sbh);
#ifdef CONFIG_QUOTA
	for (i = 0; i < MAXQUOTAS; i++)
		kfree(sbi->s_qf_names[i]);
#endif

	/* Debugging code just in case the in-memory inode orphan list
	 * isn't empty.  The on-disk one can be non-empty if we've
	 * detected an error and taken the fs readonly, but the
	 * in-memory list had better be clean by this point. */
	if (!list_empty(&sbi->s_orphan))
		dump_orphan_list(sb, sbi);
	J_ASSERT(list_empty(&sbi->s_orphan));

	invalidate_bdev(sb->s_bdev);
	if (sbi->journal_bdev && sbi->journal_bdev != sb->s_bdev) {
		/*
		 * Invalidate the journal device's buffers.  We don't want them
		 * floating about in memory - the physical journal device may
		 * hotswapped, and it breaks the `ro-after' testing code.
		 */
		sync_blockdev(sbi->journal_bdev);
		invalidate_bdev(sbi->journal_bdev);
		ext4_blkdev_remove(sbi);
	}
	if (sbi->s_mmp_tsk)
		kthread_stop(sbi->s_mmp_tsk);
	sb->s_fs_info = NULL;
	/*
	 * Now that we are completely done shutting down the
	 * superblock, we need to actually destroy the kobject.
	 */
	unlock_super(sb);
	kobject_put(&sbi->s_kobj);
	wait_for_completion(&sbi->s_kobj_unregister);
	kfree(sbi->s_blockgroup_lock);
	kfree(sbi);
}

static struct kmem_cache *ext4_inode_cachep;

/*
 * Called inside transaction, so use GFP_NOFS
 */
static struct inode *ext4_alloc_inode(struct super_block *sb)
{
	struct ext4_inode_info *ei;

	ei = kmem_cache_alloc(ext4_inode_cachep, GFP_NOFS);
	if (!ei)
		return NULL;
#ifdef CONFIG_EXT4_FS_RICHACL
	ei->i_richacl = EXT4_RICHACL_NOT_CACHED;
#endif
	ei->vfs_inode.i_version = 1;
	ei->vfs_inode.i_data.writeback_index = 0;
	memset(&ei->i_cached_extent, 0, sizeof(struct ext4_ext_cache));
	INIT_LIST_HEAD(&ei->i_prealloc_list);
	spin_lock_init(&ei->i_prealloc_lock);
	ei->i_reserved_data_blocks = 0;
	ei->i_reserved_meta_blocks = 0;
	ei->i_allocated_meta_blocks = 0;
	ei->i_da_metadata_calc_len = 0;
	spin_lock_init(&(ei->i_block_reservation_lock));
#ifdef CONFIG_QUOTA
	ei->i_reserved_quota = 0;
#endif
	ei->jinode = NULL;
	INIT_LIST_HEAD(&ei->i_completed_io_list);
	spin_lock_init(&ei->i_completed_io_lock);
	ei->cur_aio_dio = NULL;
	ei->i_sync_tid = 0;
	ei->i_datasync_tid = 0;
	atomic_set(&ei->i_ioend_count, 0);
	atomic_set(&ei->i_aiodio_unwritten, 0);

	return &ei->vfs_inode;
}

static int ext4_drop_inode(struct inode *inode)
{
	int drop = generic_drop_inode(inode);

	trace_ext4_drop_inode(inode, drop);
	return drop;
}

static void ext4_i_callback(struct rcu_head *head)
{
	struct inode *inode = container_of(head, struct inode, i_rcu);
	INIT_LIST_HEAD(&inode->i_dentry);
	kmem_cache_free(ext4_inode_cachep, EXT4_I(inode));
}

static void ext4_destroy_inode(struct inode *inode)
{
	ext4_ioend_wait(inode);
	if (!list_empty(&(EXT4_I(inode)->i_orphan))) {
		ext4_msg(inode->i_sb, KERN_ERR,
			 "Inode %lu (%p): orphan list check failed!",
			 inode->i_ino, EXT4_I(inode));
		print_hex_dump(KERN_INFO, "", DUMP_PREFIX_ADDRESS, 16, 4,
				EXT4_I(inode), sizeof(struct ext4_inode_info),
				true);
		dump_stack();
	}
	call_rcu(&inode->i_rcu, ext4_i_callback);
}

static void init_once(void *foo)
{
	struct ext4_inode_info *ei = (struct ext4_inode_info *) foo;

	INIT_LIST_HEAD(&ei->i_orphan);
#ifdef CONFIG_EXT4_FS_XATTR
	init_rwsem(&ei->xattr_sem);
#endif
	init_rwsem(&ei->i_data_sem);
	inode_init_once(&ei->vfs_inode);
}

static int init_inodecache(void)
{
	ext4_inode_cachep = kmem_cache_create("ext4_inode_cache",
					     sizeof(struct ext4_inode_info),
					     0, (SLAB_RECLAIM_ACCOUNT|
						SLAB_MEM_SPREAD),
					     init_once);
	if (ext4_inode_cachep == NULL)
		return -ENOMEM;
	return 0;
}

static void destroy_inodecache(void)
{
	kmem_cache_destroy(ext4_inode_cachep);
}

void ext4_clear_inode(struct inode *inode)
{
	invalidate_inode_buffers(inode);
	end_writeback(inode);
	dquot_drop(inode);
#ifdef CONFIG_EXT4_FS_RICHACL
	if (EXT4_I(inode)->i_richacl &&
		EXT4_I(inode)->i_richacl != EXT4_RICHACL_NOT_CACHED) {
		richacl_put(EXT4_I(inode)->i_richacl);
		EXT4_I(inode)->i_richacl = EXT4_RICHACL_NOT_CACHED;
	}
#endif
	ext4_discard_preallocations(inode);
	if (EXT4_I(inode)->jinode) {
		jbd2_journal_release_jbd_inode(EXT4_JOURNAL(inode),
					       EXT4_I(inode)->jinode);
		jbd2_free_inode(EXT4_I(inode)->jinode);
		EXT4_I(inode)->jinode = NULL;
	}
}

static inline void ext4_show_quota_options(struct seq_file *seq,
					   struct super_block *sb)
{
#if defined(CONFIG_QUOTA)
	struct ext4_sb_info *sbi = EXT4_SB(sb);

	if (sbi->s_jquota_fmt) {
		char *fmtname = "";

		switch (sbi->s_jquota_fmt) {
		case QFMT_VFS_OLD:
			fmtname = "vfsold";
			break;
		case QFMT_VFS_V0:
			fmtname = "vfsv0";
			break;
		case QFMT_VFS_V1:
			fmtname = "vfsv1";
			break;
		}
		seq_printf(seq, ",jqfmt=%s", fmtname);
	}

	if (sbi->s_qf_names[USRQUOTA])
		seq_printf(seq, ",usrjquota=%s", sbi->s_qf_names[USRQUOTA]);

	if (sbi->s_qf_names[GRPQUOTA])
		seq_printf(seq, ",grpjquota=%s", sbi->s_qf_names[GRPQUOTA]);

	if (test_opt(sb, USRQUOTA))
		seq_puts(seq, ",usrquota");

	if (test_opt(sb, GRPQUOTA))
		seq_puts(seq, ",grpquota");
#endif
}

/*
 * Show an option if
 *  - it's set to a non-default value OR
 *  - if the per-sb default is different from the global default
 */
static int ext4_show_options(struct seq_file *seq, struct vfsmount *vfs)
{
	int def_errors;
	unsigned long def_mount_opts;
	struct super_block *sb = vfs->mnt_sb;
	struct ext4_sb_info *sbi = EXT4_SB(sb);
	struct ext4_super_block *es = sbi->s_es;

	def_mount_opts = le32_to_cpu(es->s_default_mount_opts);
	def_errors     = le16_to_cpu(es->s_errors);

	if (sbi->s_sb_block != 1)
		seq_printf(seq, ",sb=%llu", sbi->s_sb_block);
	if (test_opt(sb, MINIX_DF))
		seq_puts(seq, ",minixdf");
	if (test_opt(sb, GRPID) && !(def_mount_opts & EXT4_DEFM_BSDGROUPS))
		seq_puts(seq, ",grpid");
	if (!test_opt(sb, GRPID) && (def_mount_opts & EXT4_DEFM_BSDGROUPS))
		seq_puts(seq, ",nogrpid");
	if (sbi->s_resuid != EXT4_DEF_RESUID ||
	    le16_to_cpu(es->s_def_resuid) != EXT4_DEF_RESUID) {
		seq_printf(seq, ",resuid=%u", sbi->s_resuid);
	}
	if (sbi->s_resgid != EXT4_DEF_RESGID ||
	    le16_to_cpu(es->s_def_resgid) != EXT4_DEF_RESGID) {
		seq_printf(seq, ",resgid=%u", sbi->s_resgid);
	}
	if (test_opt(sb, ERRORS_RO)) {
		if (def_errors == EXT4_ERRORS_PANIC ||
		    def_errors == EXT4_ERRORS_CONTINUE) {
			seq_puts(seq, ",errors=remount-ro");
		}
	}
	if (test_opt(sb, ERRORS_CONT) && def_errors != EXT4_ERRORS_CONTINUE)
		seq_puts(seq, ",errors=continue");
	if (test_opt(sb, ERRORS_PANIC) && def_errors != EXT4_ERRORS_PANIC)
		seq_puts(seq, ",errors=panic");
	if (test_opt(sb, NO_UID32) && !(def_mount_opts & EXT4_DEFM_UID16))
		seq_puts(seq, ",nouid32");
	if (test_opt(sb, DEBUG) && !(def_mount_opts & EXT4_DEFM_DEBUG))
		seq_puts(seq, ",debug");
	if (test_opt(sb, OLDALLOC))
		seq_puts(seq, ",oldalloc");
#ifdef CONFIG_EXT4_FS_XATTR
	if (test_opt(sb, XATTR_USER))
		seq_puts(seq, ",user_xattr");
	if (!test_opt(sb, XATTR_USER))
		seq_puts(seq, ",nouser_xattr");
#endif
#if defined(CONFIG_EXT4_FS_POSIX_ACL) || defined(CONFIG_EXT4_FS_RICHACL)
	if (sb->s_flags & MS_POSIXACL) {
		if (!(def_mount_opts & EXT4_DEFM_ACL))
			seq_puts(seq, ",acl");
	} else if (sb->s_flags & MS_RICHACL)
		seq_puts(seq, ",richacl");
	else if (def_mount_opts & EXT4_DEFM_ACL)
		seq_puts(seq, ",noacl");
#endif
	if (sbi->s_commit_interval != JBD2_DEFAULT_MAX_COMMIT_AGE*HZ) {
		seq_printf(seq, ",commit=%u",
			   (unsigned) (sbi->s_commit_interval / HZ));
	}
	if (sbi->s_min_batch_time != EXT4_DEF_MIN_BATCH_TIME) {
		seq_printf(seq, ",min_batch_time=%u",
			   (unsigned) sbi->s_min_batch_time);
	}
	if (sbi->s_max_batch_time != EXT4_DEF_MAX_BATCH_TIME) {
		seq_printf(seq, ",max_batch_time=%u",
			   (unsigned) sbi->s_min_batch_time);
	}

	/*
	 * We're changing the default of barrier mount option, so
	 * let's always display its mount state so it's clear what its
	 * status is.
	 */
	seq_puts(seq, ",barrier=");
	seq_puts(seq, test_opt(sb, BARRIER) ? "1" : "0");
	if (test_opt(sb, JOURNAL_ASYNC_COMMIT))
		seq_puts(seq, ",journal_async_commit");
	else if (test_opt(sb, JOURNAL_CHECKSUM))
		seq_puts(seq, ",journal_checksum");
	if (test_opt(sb, I_VERSION))
		seq_puts(seq, ",i_version");
	if (!test_opt(sb, DELALLOC) &&
	    !(def_mount_opts & EXT4_DEFM_NODELALLOC))
		seq_puts(seq, ",nodelalloc");

	if (!test_opt(sb, MBLK_IO_SUBMIT))
		seq_puts(seq, ",nomblk_io_submit");
	if (sbi->s_stripe)
		seq_printf(seq, ",stripe=%lu", sbi->s_stripe);
	/*
	 * journal mode get enabled in different ways
	 * So just print the value even if we didn't specify it
	 */
	if (test_opt(sb, DATA_FLAGS) == EXT4_MOUNT_JOURNAL_DATA)
		seq_puts(seq, ",data=journal");
	else if (test_opt(sb, DATA_FLAGS) == EXT4_MOUNT_ORDERED_DATA)
		seq_puts(seq, ",data=ordered");
	else if (test_opt(sb, DATA_FLAGS) == EXT4_MOUNT_WRITEBACK_DATA)
		seq_puts(seq, ",data=writeback");

	if (sbi->s_inode_readahead_blks != EXT4_DEF_INODE_READAHEAD_BLKS)
		seq_printf(seq, ",inode_readahead_blks=%u",
			   sbi->s_inode_readahead_blks);

	if (test_opt(sb, DATA_ERR_ABORT))
		seq_puts(seq, ",data_err=abort");

	if (test_opt(sb, NO_AUTO_DA_ALLOC))
		seq_puts(seq, ",noauto_da_alloc");

	if (test_opt(sb, DISCARD) && !(def_mount_opts & EXT4_DEFM_DISCARD))
		seq_puts(seq, ",discard");

	if (test_opt(sb, NOLOAD))
		seq_puts(seq, ",norecovery");

	if (test_opt(sb, DIOREAD_NOLOCK))
		seq_puts(seq, ",dioread_nolock");

	if (test_opt(sb, BLOCK_VALIDITY) &&
	    !(def_mount_opts & EXT4_DEFM_BLOCK_VALIDITY))
		seq_puts(seq, ",block_validity");

	if (!test_opt(sb, INIT_INODE_TABLE))
		seq_puts(seq, ",noinit_inode_table");
	else if (sbi->s_li_wait_mult != EXT4_DEF_LI_WAIT_MULT)
		seq_printf(seq, ",init_inode_table=%u",
			   (unsigned) sbi->s_li_wait_mult);

	ext4_show_quota_options(seq, sb);

	return 0;
}

static struct inode *ext4_nfs_get_inode(struct super_block *sb,
					u64 ino, u32 generation)
{
	struct inode *inode;

	if (ino < EXT4_FIRST_INO(sb) && ino != EXT4_ROOT_INO)
		return ERR_PTR(-ESTALE);
	if (ino > le32_to_cpu(EXT4_SB(sb)->s_es->s_inodes_count))
		return ERR_PTR(-ESTALE);

	/* iget isn't really right if the inode is currently unallocated!!
	 *
	 * ext4_read_inode will return a bad_inode if the inode had been
	 * deleted, so we should be safe.
	 *
	 * Currently we don't know the generation for parent directory, so
	 * a generation of 0 means "accept any"
	 */
	inode = ext4_iget(sb, ino);
	if (IS_ERR(inode))
		return ERR_CAST(inode);
	if (generation && inode->i_generation != generation) {
		iput(inode);
		return ERR_PTR(-ESTALE);
	}

	return inode;
}

static struct dentry *ext4_fh_to_dentry(struct super_block *sb, struct fid *fid,
					int fh_len, int fh_type)
{
	return generic_fh_to_dentry(sb, fid, fh_len, fh_type,
				    ext4_nfs_get_inode);
}

static struct dentry *ext4_fh_to_parent(struct super_block *sb, struct fid *fid,
					int fh_len, int fh_type)
{
	return generic_fh_to_parent(sb, fid, fh_len, fh_type,
				    ext4_nfs_get_inode);
}

/*
 * Try to release metadata pages (indirect blocks, directories) which are
 * mapped via the block device.  Since these pages could have journal heads
 * which would prevent try_to_free_buffers() from freeing them, we must use
 * jbd2 layer's try_to_free_buffers() function to release them.
 */
static int bdev_try_to_free_page(struct super_block *sb, struct page *page,
				 gfp_t wait)
{
	journal_t *journal = EXT4_SB(sb)->s_journal;

	WARN_ON(PageChecked(page));
	if (!page_has_buffers(page))
		return 0;
	if (journal)
		return jbd2_journal_try_to_free_buffers(journal, page,
							wait & ~__GFP_WAIT);
	return try_to_free_buffers(page);
}

#ifdef CONFIG_QUOTA
#define QTYPE2NAME(t) ((t) == USRQUOTA ? "user" : "group")
#define QTYPE2MOPT(on, t) ((t) == USRQUOTA?((on)##USRJQUOTA):((on)##GRPJQUOTA))

static int ext4_write_dquot(struct dquot *dquot);
static int ext4_acquire_dquot(struct dquot *dquot);
static int ext4_release_dquot(struct dquot *dquot);
static int ext4_mark_dquot_dirty(struct dquot *dquot);
static int ext4_write_info(struct super_block *sb, int type);
static int ext4_quota_on(struct super_block *sb, int type, int format_id,
			 struct path *path);
static int ext4_quota_off(struct super_block *sb, int type);
static int ext4_quota_on_mount(struct super_block *sb, int type);
static ssize_t ext4_quota_read(struct super_block *sb, int type, char *data,
			       size_t len, loff_t off);
static ssize_t ext4_quota_write(struct super_block *sb, int type,
				const char *data, size_t len, loff_t off);

static const struct dquot_operations ext4_quota_operations = {
	.get_reserved_space = ext4_get_reserved_space,
	.write_dquot	= ext4_write_dquot,
	.acquire_dquot	= ext4_acquire_dquot,
	.release_dquot	= ext4_release_dquot,
	.mark_dirty	= ext4_mark_dquot_dirty,
	.write_info	= ext4_write_info,
	.alloc_dquot	= dquot_alloc,
	.destroy_dquot	= dquot_destroy,
};

static const struct quotactl_ops ext4_qctl_operations = {
	.quota_on	= ext4_quota_on,
	.quota_off	= ext4_quota_off,
	.quota_sync	= dquot_quota_sync,
	.get_info	= dquot_get_dqinfo,
	.set_info	= dquot_set_dqinfo,
	.get_dqblk	= dquot_get_dqblk,
	.set_dqblk	= dquot_set_dqblk
};
#endif

static const struct super_operations ext4_sops = {
	.alloc_inode	= ext4_alloc_inode,
	.destroy_inode	= ext4_destroy_inode,
	.write_inode	= ext4_write_inode,
	.dirty_inode	= ext4_dirty_inode,
	.drop_inode	= ext4_drop_inode,
	.evict_inode	= ext4_evict_inode,
	.put_super	= ext4_put_super,
	.sync_fs	= ext4_sync_fs,
	.freeze_fs	= ext4_freeze,
	.unfreeze_fs	= ext4_unfreeze,
	.statfs		= ext4_statfs,
	.remount_fs	= ext4_remount,
	.show_options	= ext4_show_options,
#ifdef CONFIG_QUOTA
	.quota_read	= ext4_quota_read,
	.quota_write	= ext4_quota_write,
#endif
	.bdev_try_to_free_page = bdev_try_to_free_page,
};

static const struct super_operations ext4_nojournal_sops = {
	.alloc_inode	= ext4_alloc_inode,
	.destroy_inode	= ext4_destroy_inode,
	.write_inode	= ext4_write_inode,
	.dirty_inode	= ext4_dirty_inode,
	.drop_inode	= ext4_drop_inode,
	.evict_inode	= ext4_evict_inode,
	.write_super	= ext4_write_super,
	.put_super	= ext4_put_super,
	.statfs		= ext4_statfs,
	.remount_fs	= ext4_remount,
	.show_options	= ext4_show_options,
#ifdef CONFIG_QUOTA
	.quota_read	= ext4_quota_read,
	.quota_write	= ext4_quota_write,
#endif
	.bdev_try_to_free_page = bdev_try_to_free_page,
};

static const struct export_operations ext4_export_ops = {
	.fh_to_dentry = ext4_fh_to_dentry,
	.fh_to_parent = ext4_fh_to_parent,
	.get_parent = ext4_get_parent,
};

enum {
	Opt_bsd_df, Opt_minix_df, Opt_grpid, Opt_nogrpid,
	Opt_resgid, Opt_resuid, Opt_sb, Opt_err_cont, Opt_err_panic, Opt_err_ro,
	Opt_nouid32, Opt_debug, Opt_oldalloc, Opt_orlov,
	Opt_user_xattr, Opt_nouser_xattr, Opt_acl, Opt_richacl, Opt_noacl,
	Opt_auto_da_alloc, Opt_noauto_da_alloc, Opt_noload, Opt_nobh, Opt_bh,
	Opt_commit, Opt_min_batch_time, Opt_max_batch_time,
	Opt_journal_update, Opt_journal_dev,
	Opt_journal_checksum, Opt_journal_async_commit,
	Opt_abort, Opt_data_journal, Opt_data_ordered, Opt_data_writeback,
	Opt_data_err_abort, Opt_data_err_ignore,
	Opt_usrjquota, Opt_grpjquota, Opt_offusrjquota, Opt_offgrpjquota,
	Opt_jqfmt_vfsold, Opt_jqfmt_vfsv0, Opt_jqfmt_vfsv1, Opt_quota,
	Opt_noquota, Opt_ignore, Opt_barrier, Opt_nobarrier, Opt_err,
	Opt_resize, Opt_usrquota, Opt_grpquota, Opt_i_version,
	Opt_stripe, Opt_delalloc, Opt_nodelalloc, Opt_mblk_io_submit,
	Opt_nomblk_io_submit, Opt_block_validity, Opt_noblock_validity,
	Opt_inode_readahead_blks, Opt_journal_ioprio,
	Opt_dioread_nolock, Opt_dioread_lock,
	Opt_discard, Opt_nodiscard,
	Opt_init_inode_table, Opt_noinit_inode_table,
};

static const match_table_t tokens = {
	{Opt_bsd_df, "bsddf"},
	{Opt_minix_df, "minixdf"},
	{Opt_grpid, "grpid"},
	{Opt_grpid, "bsdgroups"},
	{Opt_nogrpid, "nogrpid"},
	{Opt_nogrpid, "sysvgroups"},
	{Opt_resgid, "resgid=%u"},
	{Opt_resuid, "resuid=%u"},
	{Opt_sb, "sb=%u"},
	{Opt_err_cont, "errors=continue"},
	{Opt_err_panic, "errors=panic"},
	{Opt_err_ro, "errors=remount-ro"},
	{Opt_nouid32, "nouid32"},
	{Opt_debug, "debug"},
	{Opt_oldalloc, "oldalloc"},
	{Opt_orlov, "orlov"},
	{Opt_user_xattr, "user_xattr"},
	{Opt_nouser_xattr, "nouser_xattr"},
	{Opt_acl, "acl"},
	{Opt_richacl, "richacl"},
	{Opt_noacl, "noacl"},
	{Opt_noload, "noload"},
	{Opt_noload, "norecovery"},
	{Opt_nobh, "nobh"},
	{Opt_bh, "bh"},
	{Opt_commit, "commit=%u"},
	{Opt_min_batch_time, "min_batch_time=%u"},
	{Opt_max_batch_time, "max_batch_time=%u"},
	{Opt_journal_update, "journal=update"},
	{Opt_journal_dev, "journal_dev=%u"},
	{Opt_journal_checksum, "journal_checksum"},
	{Opt_journal_async_commit, "journal_async_commit"},
	{Opt_abort, "abort"},
	{Opt_data_journal, "data=journal"},
	{Opt_data_ordered, "data=ordered"},
	{Opt_data_writeback, "data=writeback"},
	{Opt_data_err_abort, "data_err=abort"},
	{Opt_data_err_ignore, "data_err=ignore"},
	{Opt_offusrjquota, "usrjquota="},
	{Opt_usrjquota, "usrjquota=%s"},
	{Opt_offgrpjquota, "grpjquota="},
	{Opt_grpjquota, "grpjquota=%s"},
	{Opt_jqfmt_vfsold, "jqfmt=vfsold"},
	{Opt_jqfmt_vfsv0, "jqfmt=vfsv0"},
	{Opt_jqfmt_vfsv1, "jqfmt=vfsv1"},
	{Opt_grpquota, "grpquota"},
	{Opt_noquota, "noquota"},
	{Opt_quota, "quota"},
	{Opt_usrquota, "usrquota"},
	{Opt_barrier, "barrier=%u"},
	{Opt_barrier, "barrier"},
	{Opt_nobarrier, "nobarrier"},
	{Opt_i_version, "i_version"},
	{Opt_stripe, "stripe=%u"},
	{Opt_resize, "resize"},
	{Opt_delalloc, "delalloc"},
	{Opt_nodelalloc, "nodelalloc"},
	{Opt_mblk_io_submit, "mblk_io_submit"},
	{Opt_nomblk_io_submit, "nomblk_io_submit"},
	{Opt_block_validity, "block_validity"},
	{Opt_noblock_validity, "noblock_validity"},
	{Opt_inode_readahead_blks, "inode_readahead_blks=%u"},
	{Opt_journal_ioprio, "journal_ioprio=%u"},
	{Opt_auto_da_alloc, "auto_da_alloc=%u"},
	{Opt_auto_da_alloc, "auto_da_alloc"},
	{Opt_noauto_da_alloc, "noauto_da_alloc"},
	{Opt_dioread_nolock, "dioread_nolock"},
	{Opt_dioread_lock, "dioread_lock"},
	{Opt_discard, "discard"},
	{Opt_nodiscard, "nodiscard"},
	{Opt_init_inode_table, "init_itable=%u"},
	{Opt_init_inode_table, "init_itable"},
	{Opt_noinit_inode_table, "noinit_itable"},
	{Opt_err, NULL},
};

static ext4_fsblk_t get_sb_block(void **data)
{
	ext4_fsblk_t	sb_block;
	char		*options = (char *) *data;

	if (!options || strncmp(options, "sb=", 3) != 0)
		return 1;	/* Default location */

	options += 3;
	/* TODO: use simple_strtoll with >32bit ext4 */
	sb_block = simple_strtoul(options, &options, 0);
	if (*options && *options != ',') {
		printk(KERN_ERR "EXT4-fs: Invalid sb specification: %s\n",
		       (char *) *data);
		return 1;
	}
	if (*options == ',')
		options++;
	*data = (void *) options;

	return sb_block;
}

#define DEFAULT_JOURNAL_IOPRIO (IOPRIO_PRIO_VALUE(IOPRIO_CLASS_BE, 3))
static char deprecated_msg[] = "Mount option \"%s\" will be removed by %s\n"
	"Contact linux-ext4@vger.kernel.org if you think we should keep it.\n";

#ifdef CONFIG_QUOTA
static int set_qf_name(struct super_block *sb, int qtype, substring_t *args)
{
	struct ext4_sb_info *sbi = EXT4_SB(sb);
	char *qname;

	if (sb_any_quota_loaded(sb) &&
		!sbi->s_qf_names[qtype]) {
		ext4_msg(sb, KERN_ERR,
			"Cannot change journaled "
			"quota options when quota turned on");
		return 0;
	}
	qname = match_strdup(args);
	if (!qname) {
		ext4_msg(sb, KERN_ERR,
			"Not enough memory for storing quotafile name");
		return 0;
	}
	if (sbi->s_qf_names[qtype] &&
		strcmp(sbi->s_qf_names[qtype], qname)) {
		ext4_msg(sb, KERN_ERR,
			"%s quota file already specified", QTYPE2NAME(qtype));
		kfree(qname);
		return 0;
	}
	sbi->s_qf_names[qtype] = qname;
	if (strchr(sbi->s_qf_names[qtype], '/')) {
		ext4_msg(sb, KERN_ERR,
			"quotafile must be on filesystem root");
		kfree(sbi->s_qf_names[qtype]);
		sbi->s_qf_names[qtype] = NULL;
		return 0;
	}
	set_opt(sb, QUOTA);
	return 1;
}

static int clear_qf_name(struct super_block *sb, int qtype)
{

	struct ext4_sb_info *sbi = EXT4_SB(sb);

	if (sb_any_quota_loaded(sb) &&
		sbi->s_qf_names[qtype]) {
		ext4_msg(sb, KERN_ERR, "Cannot change journaled quota options"
			" when quota turned on");
		return 0;
	}
	/*
	 * The space will be released later when all options are confirmed
	 * to be correct
	 */
	sbi->s_qf_names[qtype] = NULL;
	return 1;
}
#endif

static int parse_options(char *options, struct super_block *sb,
			 unsigned long *journal_devnum,
			 unsigned int *journal_ioprio,
			 ext4_fsblk_t *n_blocks_count, int is_remount)
{
	struct ext4_sb_info *sbi = EXT4_SB(sb);
	char *p;
	substring_t args[MAX_OPT_ARGS];
	int data_opt = 0;
	int option;
#ifdef CONFIG_QUOTA
	int qfmt;
#endif

	if (!options)
		return 1;

	while ((p = strsep(&options, ",")) != NULL) {
		int token;
		if (!*p)
			continue;

		/*
		 * Initialize args struct so we know whether arg was
		 * found; some options take optional arguments.
		 */
		args[0].to = args[0].from = NULL;
		token = match_token(p, tokens, args);
		switch (token) {
		case Opt_bsd_df:
			ext4_msg(sb, KERN_WARNING, deprecated_msg, p, "2.6.38");
			clear_opt(sb, MINIX_DF);
			break;
		case Opt_minix_df:
			ext4_msg(sb, KERN_WARNING, deprecated_msg, p, "2.6.38");
			set_opt(sb, MINIX_DF);

			break;
		case Opt_grpid:
			ext4_msg(sb, KERN_WARNING, deprecated_msg, p, "2.6.38");
			set_opt(sb, GRPID);

			break;
		case Opt_nogrpid:
			ext4_msg(sb, KERN_WARNING, deprecated_msg, p, "2.6.38");
			clear_opt(sb, GRPID);

			break;
		case Opt_resuid:
			if (match_int(&args[0], &option))
				return 0;
			sbi->s_resuid = option;
			break;
		case Opt_resgid:
			if (match_int(&args[0], &option))
				return 0;
			sbi->s_resgid = option;
			break;
		case Opt_sb:
			/* handled by get_sb_block() instead of here */
			/* *sb_block = match_int(&args[0]); */
			break;
		case Opt_err_panic:
			clear_opt(sb, ERRORS_CONT);
			clear_opt(sb, ERRORS_RO);
			set_opt(sb, ERRORS_PANIC);
			break;
		case Opt_err_ro:
			clear_opt(sb, ERRORS_CONT);
			clear_opt(sb, ERRORS_PANIC);
			set_opt(sb, ERRORS_RO);
			break;
		case Opt_err_cont:
			clear_opt(sb, ERRORS_RO);
			clear_opt(sb, ERRORS_PANIC);
			set_opt(sb, ERRORS_CONT);
			break;
		case Opt_nouid32:
			set_opt(sb, NO_UID32);
			break;
		case Opt_debug:
			set_opt(sb, DEBUG);
			break;
		case Opt_oldalloc:
			set_opt(sb, OLDALLOC);
			break;
		case Opt_orlov:
			clear_opt(sb, OLDALLOC);
			break;
#ifdef CONFIG_EXT4_FS_XATTR
		case Opt_user_xattr:
			set_opt(sb, XATTR_USER);
			break;
		case Opt_nouser_xattr:
			clear_opt(sb, XATTR_USER);
			break;
#else
		case Opt_user_xattr:
		case Opt_nouser_xattr:
			ext4_msg(sb, KERN_ERR, "(no)user_xattr options not supported");
			break;
#endif
#if defined(CONFIG_EXT4_FS_POSIX_ACL) || defined(CONFIG_EXT4_FS_RICHACL)
# ifdef CONFIG_EXT4_FS_POSIX_ACL
		case Opt_acl:
			if (!(sb->s_flags & MS_RICHACL))
				sb->s_flags |= MS_POSIXACL;
			break;
# endif
# ifdef CONFIG_EXT4_FS_RICHACL
		case Opt_richacl:
			sb->s_flags &= ~MS_POSIXACL;
			sb->s_flags |= MS_RICHACL;
			break;
# endif
		case Opt_noacl:
			sb->s_flags &= ~(MS_POSIXACL | MS_RICHACL);
			break;
#else
		case Opt_acl:
		case Opt_noacl:
			ext4_msg(sb, KERN_ERR, "(no)acl/richacl options not supported");
			break;
#endif
		case Opt_journal_update:
			/* @@@ FIXME */
			/* Eventually we will want to be able to create
			   a journal file here.  For now, only allow the
			   user to specify an existing inode to be the
			   journal file. */
			if (is_remount) {
				ext4_msg(sb, KERN_ERR,
					 "Cannot specify journal on remount");
				return 0;
			}
			set_opt(sb, UPDATE_JOURNAL);
			break;
		case Opt_journal_dev:
			if (is_remount) {
				ext4_msg(sb, KERN_ERR,
					"Cannot specify journal on remount");
				return 0;
			}
			if (match_int(&args[0], &option))
				return 0;
			*journal_devnum = option;
			break;
		case Opt_journal_checksum:
			set_opt(sb, JOURNAL_CHECKSUM);
			break;
		case Opt_journal_async_commit:
			set_opt(sb, JOURNAL_ASYNC_COMMIT);
			set_opt(sb, JOURNAL_CHECKSUM);
			break;
		case Opt_noload:
			set_opt(sb, NOLOAD);
			break;
		case Opt_commit:
			if (match_int(&args[0], &option))
				return 0;
			if (option < 0)
				return 0;
			if (option == 0)
				option = JBD2_DEFAULT_MAX_COMMIT_AGE;
			sbi->s_commit_interval = HZ * option;
			break;
		case Opt_max_batch_time:
			if (match_int(&args[0], &option))
				return 0;
			if (option < 0)
				return 0;
			if (option == 0)
				option = EXT4_DEF_MAX_BATCH_TIME;
			sbi->s_max_batch_time = option;
			break;
		case Opt_min_batch_time:
			if (match_int(&args[0], &option))
				return 0;
			if (option < 0)
				return 0;
			sbi->s_min_batch_time = option;
			break;
		case Opt_data_journal:
			data_opt = EXT4_MOUNT_JOURNAL_DATA;
			goto datacheck;
		case Opt_data_ordered:
			data_opt = EXT4_MOUNT_ORDERED_DATA;
			goto datacheck;
		case Opt_data_writeback:
			data_opt = EXT4_MOUNT_WRITEBACK_DATA;
		datacheck:
			if (is_remount) {
				if (test_opt(sb, DATA_FLAGS) != data_opt) {
					ext4_msg(sb, KERN_ERR,
						"Cannot change data mode on remount");
					return 0;
				}
			} else {
				clear_opt(sb, DATA_FLAGS);
				sbi->s_mount_opt |= data_opt;
			}
			break;
		case Opt_data_err_abort:
			set_opt(sb, DATA_ERR_ABORT);
			break;
		case Opt_data_err_ignore:
			clear_opt(sb, DATA_ERR_ABORT);
			break;
#ifdef CONFIG_QUOTA
		case Opt_usrjquota:
			if (!set_qf_name(sb, USRQUOTA, &args[0]))
				return 0;
			break;
		case Opt_grpjquota:
			if (!set_qf_name(sb, GRPQUOTA, &args[0]))
				return 0;
			break;
		case Opt_offusrjquota:
			if (!clear_qf_name(sb, USRQUOTA))
				return 0;
			break;
		case Opt_offgrpjquota:
			if (!clear_qf_name(sb, GRPQUOTA))
				return 0;
			break;

		case Opt_jqfmt_vfsold:
			qfmt = QFMT_VFS_OLD;
			goto set_qf_format;
		case Opt_jqfmt_vfsv0:
			qfmt = QFMT_VFS_V0;
			goto set_qf_format;
		case Opt_jqfmt_vfsv1:
			qfmt = QFMT_VFS_V1;
set_qf_format:
			if (sb_any_quota_loaded(sb) &&
			    sbi->s_jquota_fmt != qfmt) {
				ext4_msg(sb, KERN_ERR, "Cannot change "
					"journaled quota options when "
					"quota turned on");
				return 0;
			}
			sbi->s_jquota_fmt = qfmt;
			break;
		case Opt_quota:
		case Opt_usrquota:
			set_opt(sb, QUOTA);
			set_opt(sb, USRQUOTA);
			break;
		case Opt_grpquota:
			set_opt(sb, QUOTA);
			set_opt(sb, GRPQUOTA);
			break;
		case Opt_noquota:
			if (sb_any_quota_loaded(sb)) {
				ext4_msg(sb, KERN_ERR, "Cannot change quota "
					"options when quota turned on");
				return 0;
			}
			clear_opt(sb, QUOTA);
			clear_opt(sb, USRQUOTA);
			clear_opt(sb, GRPQUOTA);
			break;
#else
		case Opt_quota:
		case Opt_usrquota:
		case Opt_grpquota:
			ext4_msg(sb, KERN_ERR,
				"quota options not supported");
			break;
		case Opt_usrjquota:
		case Opt_grpjquota:
		case Opt_offusrjquota:
		case Opt_offgrpjquota:
		case Opt_jqfmt_vfsold:
		case Opt_jqfmt_vfsv0:
		case Opt_jqfmt_vfsv1:
			ext4_msg(sb, KERN_ERR,
				"journaled quota options not supported");
			break;
		case Opt_noquota:
			break;
#endif
		case Opt_abort:
			sbi->s_mount_flags |= EXT4_MF_FS_ABORTED;
			break;
		case Opt_nobarrier:
			clear_opt(sb, BARRIER);
			break;
		case Opt_barrier:
			if (args[0].from) {
				if (match_int(&args[0], &option))
					return 0;
			} else
				option = 1;	/* No argument, default to 1 */
			if (option)
				set_opt(sb, BARRIER);
			else
				clear_opt(sb, BARRIER);
			break;
		case Opt_ignore:
			break;
		case Opt_resize:
			if (!is_remount) {
				ext4_msg(sb, KERN_ERR,
					"resize option only available "
					"for remount");
				return 0;
			}
			if (match_int(&args[0], &option) != 0)
				return 0;
			*n_blocks_count = option;
			break;
		case Opt_nobh:
			ext4_msg(sb, KERN_WARNING,
				 "Ignoring deprecated nobh option");
			break;
		case Opt_bh:
			ext4_msg(sb, KERN_WARNING,
				 "Ignoring deprecated bh option");
			break;
		case Opt_i_version:
			set_opt(sb, I_VERSION);
			sb->s_flags |= MS_I_VERSION;
			break;
		case Opt_nodelalloc:
			clear_opt(sb, DELALLOC);
			break;
		case Opt_mblk_io_submit:
			set_opt(sb, MBLK_IO_SUBMIT);
			break;
		case Opt_nomblk_io_submit:
			clear_opt(sb, MBLK_IO_SUBMIT);
			break;
		case Opt_stripe:
			if (match_int(&args[0], &option))
				return 0;
			if (option < 0)
				return 0;
			sbi->s_stripe = option;
			break;
		case Opt_delalloc:
			set_opt(sb, DELALLOC);
			break;
		case Opt_block_validity:
			set_opt(sb, BLOCK_VALIDITY);
			break;
		case Opt_noblock_validity:
			clear_opt(sb, BLOCK_VALIDITY);
			break;
		case Opt_inode_readahead_blks:
			if (match_int(&args[0], &option))
				return 0;
			if (option < 0 || option > (1 << 30))
				return 0;
			if (option && !is_power_of_2(option)) {
				ext4_msg(sb, KERN_ERR,
					 "EXT4-fs: inode_readahead_blks"
					 " must be a power of 2");
				return 0;
			}
			sbi->s_inode_readahead_blks = option;
			break;
		case Opt_journal_ioprio:
			if (match_int(&args[0], &option))
				return 0;
			if (option < 0 || option > 7)
				break;
			*journal_ioprio = IOPRIO_PRIO_VALUE(IOPRIO_CLASS_BE,
							    option);
			break;
		case Opt_noauto_da_alloc:
			set_opt(sb, NO_AUTO_DA_ALLOC);
			break;
		case Opt_auto_da_alloc:
			if (args[0].from) {
				if (match_int(&args[0], &option))
					return 0;
			} else
				option = 1;	/* No argument, default to 1 */
			if (option)
				clear_opt(sb, NO_AUTO_DA_ALLOC);
			else
				set_opt(sb,NO_AUTO_DA_ALLOC);
			break;
		case Opt_discard:
			set_opt(sb, DISCARD);
			break;
		case Opt_nodiscard:
			clear_opt(sb, DISCARD);
			break;
		case Opt_dioread_nolock:
			set_opt(sb, DIOREAD_NOLOCK);
			break;
		case Opt_dioread_lock:
			clear_opt(sb, DIOREAD_NOLOCK);
			break;
		case Opt_init_inode_table:
			set_opt(sb, INIT_INODE_TABLE);
			if (args[0].from) {
				if (match_int(&args[0], &option))
					return 0;
			} else
				option = EXT4_DEF_LI_WAIT_MULT;
			if (option < 0)
				return 0;
			sbi->s_li_wait_mult = option;
			break;
		case Opt_noinit_inode_table:
			clear_opt(sb, INIT_INODE_TABLE);
			break;
		default:
			ext4_msg(sb, KERN_ERR,
			       "Unrecognized mount option \"%s\" "
			       "or missing value", p);
			return 0;
		}
	}
#ifdef CONFIG_QUOTA
	if (sbi->s_qf_names[USRQUOTA] || sbi->s_qf_names[GRPQUOTA]) {
		if (test_opt(sb, USRQUOTA) && sbi->s_qf_names[USRQUOTA])
			clear_opt(sb, USRQUOTA);

		if (test_opt(sb, GRPQUOTA) && sbi->s_qf_names[GRPQUOTA])
			clear_opt(sb, GRPQUOTA);

		if (test_opt(sb, GRPQUOTA) || test_opt(sb, USRQUOTA)) {
			ext4_msg(sb, KERN_ERR, "old and new quota "
					"format mixing");
			return 0;
		}

		if (!sbi->s_jquota_fmt) {
			ext4_msg(sb, KERN_ERR, "journaled quota format "
					"not specified");
			return 0;
		}
	} else {
		if (sbi->s_jquota_fmt) {
			ext4_msg(sb, KERN_ERR, "journaled quota format "
					"specified with no journaling "
					"enabled");
			return 0;
		}
	}
#endif
	return 1;
}

static int ext4_setup_super(struct super_block *sb, struct ext4_super_block *es,
			    int read_only)
{
	struct ext4_sb_info *sbi = EXT4_SB(sb);
	int res = 0;

	if (le32_to_cpu(es->s_rev_level) > EXT4_MAX_SUPP_REV) {
		ext4_msg(sb, KERN_ERR, "revision level too high, "
			 "forcing read-only mode");
		res = MS_RDONLY;
	}
	if (read_only)
		return res;
	if (!(sbi->s_mount_state & EXT4_VALID_FS))
		ext4_msg(sb, KERN_WARNING, "warning: mounting unchecked fs, "
			 "running e2fsck is recommended");
	else if ((sbi->s_mount_state & EXT4_ERROR_FS))
		ext4_msg(sb, KERN_WARNING,
			 "warning: mounting fs with errors, "
			 "running e2fsck is recommended");
	else if ((__s16) le16_to_cpu(es->s_max_mnt_count) > 0 &&
		 le16_to_cpu(es->s_mnt_count) >=
		 (unsigned short) (__s16) le16_to_cpu(es->s_max_mnt_count))
		ext4_msg(sb, KERN_WARNING,
			 "warning: maximal mount count reached, "
			 "running e2fsck is recommended");
	else if (le32_to_cpu(es->s_checkinterval) &&
		(le32_to_cpu(es->s_lastcheck) +
			le32_to_cpu(es->s_checkinterval) <= get_seconds()))
		ext4_msg(sb, KERN_WARNING,
			 "warning: checktime reached, "
			 "running e2fsck is recommended");
	if (!sbi->s_journal)
		es->s_state &= cpu_to_le16(~EXT4_VALID_FS);
	if (!(__s16) le16_to_cpu(es->s_max_mnt_count))
		es->s_max_mnt_count = cpu_to_le16(EXT4_DFL_MAX_MNT_COUNT);
	le16_add_cpu(&es->s_mnt_count, 1);
	es->s_mtime = cpu_to_le32(get_seconds());
	ext4_update_dynamic_rev(sb);
	if (sbi->s_journal)
		EXT4_SET_INCOMPAT_FEATURE(sb, EXT4_FEATURE_INCOMPAT_RECOVER);

	ext4_commit_super(sb, 1);
	if (test_opt(sb, DEBUG))
		printk(KERN_INFO "[EXT4 FS bs=%lu, gc=%u, "
				"bpg=%lu, ipg=%lu, mo=%04x, mo2=%04x]\n",
			sb->s_blocksize,
			sbi->s_groups_count,
			EXT4_BLOCKS_PER_GROUP(sb),
			EXT4_INODES_PER_GROUP(sb),
			sbi->s_mount_opt, sbi->s_mount_opt2);

	cleancache_init_fs(sb);
	return res;
}

static int ext4_fill_flex_info(struct super_block *sb)
{
	struct ext4_sb_info *sbi = EXT4_SB(sb);
	struct ext4_group_desc *gdp = NULL;
	ext4_group_t flex_group_count;
	ext4_group_t flex_group;
	int groups_per_flex = 0;
	size_t size;
	int i;

	sbi->s_log_groups_per_flex = sbi->s_es->s_log_groups_per_flex;
	groups_per_flex = 1 << sbi->s_log_groups_per_flex;

	if (groups_per_flex < 2) {
		sbi->s_log_groups_per_flex = 0;
		return 1;
	}

	/* We allocate both existing and potentially added groups */
	flex_group_count = ((sbi->s_groups_count + groups_per_flex - 1) +
			((le16_to_cpu(sbi->s_es->s_reserved_gdt_blocks) + 1) <<
			      EXT4_DESC_PER_BLOCK_BITS(sb))) / groups_per_flex;
	size = flex_group_count * sizeof(struct flex_groups);
	sbi->s_flex_groups = kzalloc(size, GFP_KERNEL);
	if (sbi->s_flex_groups == NULL) {
		sbi->s_flex_groups = vzalloc(size);
		if (sbi->s_flex_groups == NULL) {
			ext4_msg(sb, KERN_ERR,
				 "not enough memory for %u flex groups",
				 flex_group_count);
			goto failed;
		}
	}

	for (i = 0; i < sbi->s_groups_count; i++) {
		gdp = ext4_get_group_desc(sb, i, NULL);

		flex_group = ext4_flex_group(sbi, i);
		atomic_add(ext4_free_inodes_count(sb, gdp),
			   &sbi->s_flex_groups[flex_group].free_inodes);
		atomic_add(ext4_free_blks_count(sb, gdp),
			   &sbi->s_flex_groups[flex_group].free_blocks);
		atomic_add(ext4_used_dirs_count(sb, gdp),
			   &sbi->s_flex_groups[flex_group].used_dirs);
	}

	return 1;
failed:
	return 0;
}

__le16 ext4_group_desc_csum(struct ext4_sb_info *sbi, __u32 block_group,
			    struct ext4_group_desc *gdp)
{
	__u16 crc = 0;

	if (sbi->s_es->s_feature_ro_compat &
	    cpu_to_le32(EXT4_FEATURE_RO_COMPAT_GDT_CSUM)) {
		int offset = offsetof(struct ext4_group_desc, bg_checksum);
		__le32 le_group = cpu_to_le32(block_group);

		crc = crc16(~0, sbi->s_es->s_uuid, sizeof(sbi->s_es->s_uuid));
		crc = crc16(crc, (__u8 *)&le_group, sizeof(le_group));
		crc = crc16(crc, (__u8 *)gdp, offset);
		offset += sizeof(gdp->bg_checksum); /* skip checksum */
		/* for checksum of struct ext4_group_desc do the rest...*/
		if ((sbi->s_es->s_feature_incompat &
		     cpu_to_le32(EXT4_FEATURE_INCOMPAT_64BIT)) &&
		    offset < le16_to_cpu(sbi->s_es->s_desc_size))
			crc = crc16(crc, (__u8 *)gdp + offset,
				    le16_to_cpu(sbi->s_es->s_desc_size) -
					offset);
	}

	return cpu_to_le16(crc);
}

int ext4_group_desc_csum_verify(struct ext4_sb_info *sbi, __u32 block_group,
				struct ext4_group_desc *gdp)
{
	if ((sbi->s_es->s_feature_ro_compat &
	     cpu_to_le32(EXT4_FEATURE_RO_COMPAT_GDT_CSUM)) &&
	    (gdp->bg_checksum != ext4_group_desc_csum(sbi, block_group, gdp)))
		return 0;

	return 1;
}

/* Called at mount-time, super-block is locked */
static int ext4_check_descriptors(struct super_block *sb,
				  ext4_group_t *first_not_zeroed)
{
	struct ext4_sb_info *sbi = EXT4_SB(sb);
	ext4_fsblk_t first_block = le32_to_cpu(sbi->s_es->s_first_data_block);
	ext4_fsblk_t last_block;
	ext4_fsblk_t block_bitmap;
	ext4_fsblk_t inode_bitmap;
	ext4_fsblk_t inode_table;
	int flexbg_flag = 0;
	ext4_group_t i, grp = sbi->s_groups_count;

	if (EXT4_HAS_INCOMPAT_FEATURE(sb, EXT4_FEATURE_INCOMPAT_FLEX_BG))
		flexbg_flag = 1;

	ext4_debug("Checking group descriptors");

	for (i = 0; i < sbi->s_groups_count; i++) {
		struct ext4_group_desc *gdp = ext4_get_group_desc(sb, i, NULL);

		if (i == sbi->s_groups_count - 1 || flexbg_flag)
			last_block = ext4_blocks_count(sbi->s_es) - 1;
		else
			last_block = first_block +
				(EXT4_BLOCKS_PER_GROUP(sb) - 1);

		if ((grp == sbi->s_groups_count) &&
		   !(gdp->bg_flags & cpu_to_le16(EXT4_BG_INODE_ZEROED)))
			grp = i;

		block_bitmap = ext4_block_bitmap(sb, gdp);
		if (block_bitmap < first_block || block_bitmap > last_block) {
			ext4_msg(sb, KERN_ERR, "ext4_check_descriptors: "
			       "Block bitmap for group %u not in group "
			       "(block %llu)!", i, block_bitmap);
			return 0;
		}
		inode_bitmap = ext4_inode_bitmap(sb, gdp);
		if (inode_bitmap < first_block || inode_bitmap > last_block) {
			ext4_msg(sb, KERN_ERR, "ext4_check_descriptors: "
			       "Inode bitmap for group %u not in group "
			       "(block %llu)!", i, inode_bitmap);
			return 0;
		}
		inode_table = ext4_inode_table(sb, gdp);
		if (inode_table < first_block ||
		    inode_table + sbi->s_itb_per_group - 1 > last_block) {
			ext4_msg(sb, KERN_ERR, "ext4_check_descriptors: "
			       "Inode table for group %u not in group "
			       "(block %llu)!", i, inode_table);
			return 0;
		}
		ext4_lock_group(sb, i);
		if (!ext4_group_desc_csum_verify(sbi, i, gdp)) {
			ext4_msg(sb, KERN_ERR, "ext4_check_descriptors: "
				 "Checksum for group %u failed (%u!=%u)",
				 i, le16_to_cpu(ext4_group_desc_csum(sbi, i,
				     gdp)), le16_to_cpu(gdp->bg_checksum));
			if (!(sb->s_flags & MS_RDONLY)) {
				ext4_unlock_group(sb, i);
				return 0;
			}
		}
		ext4_unlock_group(sb, i);
		if (!flexbg_flag)
			first_block += EXT4_BLOCKS_PER_GROUP(sb);
	}
	if (NULL != first_not_zeroed)
		*first_not_zeroed = grp;

	ext4_free_blocks_count_set(sbi->s_es, ext4_count_free_blocks(sb));
	sbi->s_es->s_free_inodes_count =cpu_to_le32(ext4_count_free_inodes(sb));
	return 1;
}

/* ext4_orphan_cleanup() walks a singly-linked list of inodes (starting at
 * the superblock) which were deleted from all directories, but held open by
 * a process at the time of a crash.  We walk the list and try to delete these
 * inodes at recovery time (only with a read-write filesystem).
 *
 * In order to keep the orphan inode chain consistent during traversal (in
 * case of crash during recovery), we link each inode into the superblock
 * orphan list_head and handle it the same way as an inode deletion during
 * normal operation (which journals the operations for us).
 *
 * We only do an iget() and an iput() on each inode, which is very safe if we
 * accidentally point at an in-use or already deleted inode.  The worst that
 * can happen in this case is that we get a "bit already cleared" message from
 * ext4_free_inode().  The only reason we would point at a wrong inode is if
 * e2fsck was run on this filesystem, and it must have already done the orphan
 * inode cleanup for us, so we can safely abort without any further action.
 */
static void ext4_orphan_cleanup(struct super_block *sb,
				struct ext4_super_block *es)
{
	unsigned int s_flags = sb->s_flags;
	int nr_orphans = 0, nr_truncates = 0;
#ifdef CONFIG_QUOTA
	int i;
#endif
	if (!es->s_last_orphan) {
		jbd_debug(4, "no orphan inodes to clean up\n");
		return;
	}

	if (bdev_read_only(sb->s_bdev)) {
		ext4_msg(sb, KERN_ERR, "write access "
			"unavailable, skipping orphan cleanup");
		return;
	}

	/* Check if feature set would not allow a r/w mount */
	if (!ext4_feature_set_ok(sb, 0)) {
		ext4_msg(sb, KERN_INFO, "Skipping orphan cleanup due to "
			 "unknown ROCOMPAT features");
		return;
	}

	if (EXT4_SB(sb)->s_mount_state & EXT4_ERROR_FS) {
		if (es->s_last_orphan)
			jbd_debug(1, "Errors on filesystem, "
				  "clearing orphan list.\n");
		es->s_last_orphan = 0;
		jbd_debug(1, "Skipping orphan recovery on fs with errors.\n");
		return;
	}

	if (s_flags & MS_RDONLY) {
		ext4_msg(sb, KERN_INFO, "orphan cleanup on readonly fs");
		sb->s_flags &= ~MS_RDONLY;
	}
#ifdef CONFIG_QUOTA
	/* Needed for iput() to work correctly and not trash data */
	sb->s_flags |= MS_ACTIVE;
	/* Turn on quotas so that they are updated correctly */
	for (i = 0; i < MAXQUOTAS; i++) {
		if (EXT4_SB(sb)->s_qf_names[i]) {
			int ret = ext4_quota_on_mount(sb, i);
			if (ret < 0)
				ext4_msg(sb, KERN_ERR,
					"Cannot turn on journaled "
					"quota: error %d", ret);
		}
	}
#endif

	while (es->s_last_orphan) {
		struct inode *inode;

		inode = ext4_orphan_get(sb, le32_to_cpu(es->s_last_orphan));
		if (IS_ERR(inode)) {
			es->s_last_orphan = 0;
			break;
		}

		list_add(&EXT4_I(inode)->i_orphan, &EXT4_SB(sb)->s_orphan);
		dquot_initialize(inode);
		if (inode->i_nlink) {
			ext4_msg(sb, KERN_DEBUG,
				"%s: truncating inode %lu to %lld bytes",
				__func__, inode->i_ino, inode->i_size);
			jbd_debug(2, "truncating inode %lu to %lld bytes\n",
				  inode->i_ino, inode->i_size);
			ext4_truncate(inode);
			nr_truncates++;
		} else {
			ext4_msg(sb, KERN_DEBUG,
				"%s: deleting unreferenced inode %lu",
				__func__, inode->i_ino);
			jbd_debug(2, "deleting unreferenced inode %lu\n",
				  inode->i_ino);
			nr_orphans++;
		}
		iput(inode);  /* The delete magic happens here! */
	}

#define PLURAL(x) (x), ((x) == 1) ? "" : "s"

	if (nr_orphans)
		ext4_msg(sb, KERN_INFO, "%d orphan inode%s deleted",
		       PLURAL(nr_orphans));
	if (nr_truncates)
		ext4_msg(sb, KERN_INFO, "%d truncate%s cleaned up",
		       PLURAL(nr_truncates));
#ifdef CONFIG_QUOTA
	/* Turn quotas off */
	for (i = 0; i < MAXQUOTAS; i++) {
		if (sb_dqopt(sb)->files[i])
			dquot_quota_off(sb, i);
	}
#endif
	sb->s_flags = s_flags; /* Restore MS_RDONLY status */
}

/*
 * Maximal extent format file size.
 * Resulting logical blkno at s_maxbytes must fit in our on-disk
 * extent format containers, within a sector_t, and within i_blocks
 * in the vfs.  ext4 inode has 48 bits of i_block in fsblock units,
 * so that won't be a limiting factor.
 *
 * However there is other limiting factor. We do store extents in the form
 * of starting block and length, hence the resulting length of the extent
 * covering maximum file size must fit into on-disk format containers as
 * well. Given that length is always by 1 unit bigger than max unit (because
 * we count 0 as well) we have to lower the s_maxbytes by one fs block.
 *
 * Note, this does *not* consider any metadata overhead for vfs i_blocks.
 */
static loff_t ext4_max_size(int blkbits, int has_huge_files)
{
	loff_t res;
	loff_t upper_limit = MAX_LFS_FILESIZE;

	/* small i_blocks in vfs inode? */
	if (!has_huge_files || sizeof(blkcnt_t) < sizeof(u64)) {
		/*
		 * CONFIG_LBDAF is not enabled implies the inode
		 * i_block represent total blocks in 512 bytes
		 * 32 == size of vfs inode i_blocks * 8
		 */
		upper_limit = (1LL << 32) - 1;

		/* total blocks in file system block size */
		upper_limit >>= (blkbits - 9);
		upper_limit <<= blkbits;
	}

	/*
	 * 32-bit extent-start container, ee_block. We lower the maxbytes
	 * by one fs block, so ee_len can cover the extent of maximum file
	 * size
	 */
	res = (1LL << 32) - 1;
	res <<= blkbits;

	/* Sanity check against vm- & vfs- imposed limits */
	if (res > upper_limit)
		res = upper_limit;

	return res;
}

/*
 * Maximal bitmap file size.  There is a direct, and {,double-,triple-}indirect
 * block limit, and also a limit of (2^48 - 1) 512-byte sectors in i_blocks.
 * We need to be 1 filesystem block less than the 2^48 sector limit.
 */
static loff_t ext4_max_bitmap_size(int bits, int has_huge_files)
{
	loff_t res = EXT4_NDIR_BLOCKS;
	int meta_blocks;
	loff_t upper_limit;
	/* This is calculated to be the largest file size for a dense, block
	 * mapped file such that the file's total number of 512-byte sectors,
	 * including data and all indirect blocks, does not exceed (2^48 - 1).
	 *
	 * __u32 i_blocks_lo and _u16 i_blocks_high represent the total
	 * number of 512-byte sectors of the file.
	 */

	if (!has_huge_files || sizeof(blkcnt_t) < sizeof(u64)) {
		/*
		 * !has_huge_files or CONFIG_LBDAF not enabled implies that
		 * the inode i_block field represents total file blocks in
		 * 2^32 512-byte sectors == size of vfs inode i_blocks * 8
		 */
		upper_limit = (1LL << 32) - 1;

		/* total blocks in file system block size */
		upper_limit >>= (bits - 9);

	} else {
		/*
		 * We use 48 bit ext4_inode i_blocks
		 * With EXT4_HUGE_FILE_FL set the i_blocks
		 * represent total number of blocks in
		 * file system block size
		 */
		upper_limit = (1LL << 48) - 1;

	}

	/* indirect blocks */
	meta_blocks = 1;
	/* double indirect blocks */
	meta_blocks += 1 + (1LL << (bits-2));
	/* tripple indirect blocks */
	meta_blocks += 1 + (1LL << (bits-2)) + (1LL << (2*(bits-2)));

	upper_limit -= meta_blocks;
	upper_limit <<= bits;

	res += 1LL << (bits-2);
	res += 1LL << (2*(bits-2));
	res += 1LL << (3*(bits-2));
	res <<= bits;
	if (res > upper_limit)
		res = upper_limit;

	if (res > MAX_LFS_FILESIZE)
		res = MAX_LFS_FILESIZE;

	return res;
}

static ext4_fsblk_t descriptor_loc(struct super_block *sb,
				   ext4_fsblk_t logical_sb_block, int nr)
{
	struct ext4_sb_info *sbi = EXT4_SB(sb);
	ext4_group_t bg, first_meta_bg;
	int has_super = 0;

	first_meta_bg = le32_to_cpu(sbi->s_es->s_first_meta_bg);

	if (!EXT4_HAS_INCOMPAT_FEATURE(sb, EXT4_FEATURE_INCOMPAT_META_BG) ||
	    nr < first_meta_bg)
		return logical_sb_block + nr + 1;
	bg = sbi->s_desc_per_block * nr;
	if (ext4_bg_has_super(sb, bg))
		has_super = 1;

	return (has_super + ext4_group_first_block_no(sb, bg));
}

/**
 * ext4_get_stripe_size: Get the stripe size.
 * @sbi: In memory super block info
 *
 * If we have specified it via mount option, then
 * use the mount option value. If the value specified at mount time is
 * greater than the blocks per group use the super block value.
 * If the super block value is greater than blocks per group return 0.
 * Allocator needs it be less than blocks per group.
 *
 */
static unsigned long ext4_get_stripe_size(struct ext4_sb_info *sbi)
{
	unsigned long stride = le16_to_cpu(sbi->s_es->s_raid_stride);
	unsigned long stripe_width =
			le32_to_cpu(sbi->s_es->s_raid_stripe_width);

	if (sbi->s_stripe && sbi->s_stripe <= sbi->s_blocks_per_group)
		return sbi->s_stripe;

	if (stripe_width <= sbi->s_blocks_per_group)
		return stripe_width;

	if (stride <= sbi->s_blocks_per_group)
		return stride;

	return 0;
}

/* sysfs supprt */

struct ext4_attr {
	struct attribute attr;
	ssize_t (*show)(struct ext4_attr *, struct ext4_sb_info *, char *);
	ssize_t (*store)(struct ext4_attr *, struct ext4_sb_info *,
			 const char *, size_t);
	int offset;
};

static int parse_strtoul(const char *buf,
		unsigned long max, unsigned long *value)
{
	char *endp;

	*value = simple_strtoul(skip_spaces(buf), &endp, 0);
	endp = skip_spaces(endp);
	if (*endp || *value > max)
		return -EINVAL;

	return 0;
}

static ssize_t delayed_allocation_blocks_show(struct ext4_attr *a,
					      struct ext4_sb_info *sbi,
					      char *buf)
{
	return snprintf(buf, PAGE_SIZE, "%llu\n",
			(s64) percpu_counter_sum(&sbi->s_dirtyblocks_counter));
}

static ssize_t session_write_kbytes_show(struct ext4_attr *a,
					 struct ext4_sb_info *sbi, char *buf)
{
	struct super_block *sb = sbi->s_buddy_cache->i_sb;

	if (!sb->s_bdev->bd_part)
		return snprintf(buf, PAGE_SIZE, "0\n");
	return snprintf(buf, PAGE_SIZE, "%lu\n",
			(part_stat_read(sb->s_bdev->bd_part, sectors[1]) -
			 sbi->s_sectors_written_start) >> 1);
}

static ssize_t lifetime_write_kbytes_show(struct ext4_attr *a,
					  struct ext4_sb_info *sbi, char *buf)
{
	struct super_block *sb = sbi->s_buddy_cache->i_sb;

	if (!sb->s_bdev->bd_part)
		return snprintf(buf, PAGE_SIZE, "0\n");
	return snprintf(buf, PAGE_SIZE, "%llu\n",
			(unsigned long long)(sbi->s_kbytes_written +
			((part_stat_read(sb->s_bdev->bd_part, sectors[1]) -
			  EXT4_SB(sb)->s_sectors_written_start) >> 1)));
}

static ssize_t extent_cache_hits_show(struct ext4_attr *a,
				      struct ext4_sb_info *sbi, char *buf)
{
	return snprintf(buf, PAGE_SIZE, "%lu\n", sbi->extent_cache_hits);
}

static ssize_t extent_cache_misses_show(struct ext4_attr *a,
					struct ext4_sb_info *sbi, char *buf)
{
	return snprintf(buf, PAGE_SIZE, "%lu\n", sbi->extent_cache_misses);
}

static ssize_t inode_readahead_blks_store(struct ext4_attr *a,
					  struct ext4_sb_info *sbi,
					  const char *buf, size_t count)
{
	unsigned long t;

	if (parse_strtoul(buf, 0x40000000, &t))
		return -EINVAL;

	if (t && !is_power_of_2(t))
		return -EINVAL;

	sbi->s_inode_readahead_blks = t;
	return count;
}

static ssize_t sbi_ui_show(struct ext4_attr *a,
			   struct ext4_sb_info *sbi, char *buf)
{
	unsigned int *ui = (unsigned int *) (((char *) sbi) + a->offset);

	return snprintf(buf, PAGE_SIZE, "%u\n", *ui);
}

static ssize_t sbi_ui_store(struct ext4_attr *a,
			    struct ext4_sb_info *sbi,
			    const char *buf, size_t count)
{
	unsigned int *ui = (unsigned int *) (((char *) sbi) + a->offset);
	unsigned long t;

	if (parse_strtoul(buf, 0xffffffff, &t))
		return -EINVAL;
	*ui = t;
	return count;
}

#define EXT4_ATTR_OFFSET(_name,_mode,_show,_store,_elname) \
static struct ext4_attr ext4_attr_##_name = {			\
	.attr = {.name = __stringify(_name), .mode = _mode },	\
	.show	= _show,					\
	.store	= _store,					\
	.offset = offsetof(struct ext4_sb_info, _elname),	\
}
#define EXT4_ATTR(name, mode, show, store) \
static struct ext4_attr ext4_attr_##name = __ATTR(name, mode, show, store)

#define EXT4_INFO_ATTR(name) EXT4_ATTR(name, 0444, NULL, NULL)
#define EXT4_RO_ATTR(name) EXT4_ATTR(name, 0444, name##_show, NULL)
#define EXT4_RW_ATTR(name) EXT4_ATTR(name, 0644, name##_show, name##_store)
#define EXT4_RW_ATTR_SBI_UI(name, elname)	\
	EXT4_ATTR_OFFSET(name, 0644, sbi_ui_show, sbi_ui_store, elname)
#define ATTR_LIST(name) &ext4_attr_##name.attr

EXT4_RO_ATTR(delayed_allocation_blocks);
EXT4_RO_ATTR(session_write_kbytes);
EXT4_RO_ATTR(lifetime_write_kbytes);
EXT4_RO_ATTR(extent_cache_hits);
EXT4_RO_ATTR(extent_cache_misses);
EXT4_ATTR_OFFSET(inode_readahead_blks, 0644, sbi_ui_show,
		 inode_readahead_blks_store, s_inode_readahead_blks);
EXT4_RW_ATTR_SBI_UI(inode_goal, s_inode_goal);
EXT4_RW_ATTR_SBI_UI(mb_stats, s_mb_stats);
EXT4_RW_ATTR_SBI_UI(mb_max_to_scan, s_mb_max_to_scan);
EXT4_RW_ATTR_SBI_UI(mb_min_to_scan, s_mb_min_to_scan);
EXT4_RW_ATTR_SBI_UI(mb_order2_req, s_mb_order2_reqs);
EXT4_RW_ATTR_SBI_UI(mb_stream_req, s_mb_stream_request);
EXT4_RW_ATTR_SBI_UI(mb_group_prealloc, s_mb_group_prealloc);
EXT4_RW_ATTR_SBI_UI(max_writeback_mb_bump, s_max_writeback_mb_bump);

static struct attribute *ext4_attrs[] = {
	ATTR_LIST(delayed_allocation_blocks),
	ATTR_LIST(session_write_kbytes),
	ATTR_LIST(lifetime_write_kbytes),
	ATTR_LIST(extent_cache_hits),
	ATTR_LIST(extent_cache_misses),
	ATTR_LIST(inode_readahead_blks),
	ATTR_LIST(inode_goal),
	ATTR_LIST(mb_stats),
	ATTR_LIST(mb_max_to_scan),
	ATTR_LIST(mb_min_to_scan),
	ATTR_LIST(mb_order2_req),
	ATTR_LIST(mb_stream_req),
	ATTR_LIST(mb_group_prealloc),
	ATTR_LIST(max_writeback_mb_bump),
	NULL,
};

/* Features this copy of ext4 supports */
EXT4_INFO_ATTR(lazy_itable_init);
EXT4_INFO_ATTR(batched_discard);

static struct attribute *ext4_feat_attrs[] = {
	ATTR_LIST(lazy_itable_init),
	ATTR_LIST(batched_discard),
	NULL,
};

static ssize_t ext4_attr_show(struct kobject *kobj,
			      struct attribute *attr, char *buf)
{
	struct ext4_sb_info *sbi = container_of(kobj, struct ext4_sb_info,
						s_kobj);
	struct ext4_attr *a = container_of(attr, struct ext4_attr, attr);

	return a->show ? a->show(a, sbi, buf) : 0;
}

static ssize_t ext4_attr_store(struct kobject *kobj,
			       struct attribute *attr,
			       const char *buf, size_t len)
{
	struct ext4_sb_info *sbi = container_of(kobj, struct ext4_sb_info,
						s_kobj);
	struct ext4_attr *a = container_of(attr, struct ext4_attr, attr);

	return a->store ? a->store(a, sbi, buf, len) : 0;
}

static void ext4_sb_release(struct kobject *kobj)
{
	struct ext4_sb_info *sbi = container_of(kobj, struct ext4_sb_info,
						s_kobj);
	complete(&sbi->s_kobj_unregister);
}

static const struct sysfs_ops ext4_attr_ops = {
	.show	= ext4_attr_show,
	.store	= ext4_attr_store,
};

static struct kobj_type ext4_ktype = {
	.default_attrs	= ext4_attrs,
	.sysfs_ops	= &ext4_attr_ops,
	.release	= ext4_sb_release,
};

static void ext4_feat_release(struct kobject *kobj)
{
	complete(&ext4_feat->f_kobj_unregister);
}

static struct kobj_type ext4_feat_ktype = {
	.default_attrs	= ext4_feat_attrs,
	.sysfs_ops	= &ext4_attr_ops,
	.release	= ext4_feat_release,
};

/*
 * Check whether this filesystem can be mounted based on
 * the features present and the RDONLY/RDWR mount requested.
 * Returns 1 if this filesystem can be mounted as requested,
 * 0 if it cannot be.
 */
static int ext4_feature_set_ok(struct super_block *sb, int readonly)
{
	if (EXT4_HAS_INCOMPAT_FEATURE(sb, ~EXT4_FEATURE_INCOMPAT_SUPP)) {
		ext4_msg(sb, KERN_ERR,
			"Couldn't mount because of "
			"unsupported optional features (%x)",
			(le32_to_cpu(EXT4_SB(sb)->s_es->s_feature_incompat) &
			~EXT4_FEATURE_INCOMPAT_SUPP));
		return 0;
	}

	if (readonly)
		return 1;

	/* Check that feature set is OK for a read-write mount */
	if (EXT4_HAS_RO_COMPAT_FEATURE(sb, ~EXT4_FEATURE_RO_COMPAT_SUPP)) {
		ext4_msg(sb, KERN_ERR, "couldn't mount RDWR because of "
			 "unsupported optional features (%x)",
			 (le32_to_cpu(EXT4_SB(sb)->s_es->s_feature_ro_compat) &
				~EXT4_FEATURE_RO_COMPAT_SUPP));
		return 0;
	}
	/*
	 * Large file size enabled file system can only be mounted
	 * read-write on 32-bit systems if kernel is built with CONFIG_LBDAF
	 */
	if (EXT4_HAS_RO_COMPAT_FEATURE(sb, EXT4_FEATURE_RO_COMPAT_HUGE_FILE)) {
		if (sizeof(blkcnt_t) < sizeof(u64)) {
			ext4_msg(sb, KERN_ERR, "Filesystem with huge files "
				 "cannot be mounted RDWR without "
				 "CONFIG_LBDAF");
			return 0;
		}
	}
	return 1;
}

/*
 * This function is called once a day if we have errors logged
 * on the file system
 */
static void print_daily_error_info(unsigned long arg)
{
	struct super_block *sb = (struct super_block *) arg;
	struct ext4_sb_info *sbi;
	struct ext4_super_block *es;

	sbi = EXT4_SB(sb);
	es = sbi->s_es;

	if (es->s_error_count)
		ext4_msg(sb, KERN_NOTICE, "error count: %u",
			 le32_to_cpu(es->s_error_count));
	if (es->s_first_error_time) {
		printk(KERN_NOTICE "EXT4-fs (%s): initial error at %u: %.*s:%d",
		       sb->s_id, le32_to_cpu(es->s_first_error_time),
		       (int) sizeof(es->s_first_error_func),
		       es->s_first_error_func,
		       le32_to_cpu(es->s_first_error_line));
		if (es->s_first_error_ino)
			printk(": inode %u",
			       le32_to_cpu(es->s_first_error_ino));
		if (es->s_first_error_block)
			printk(": block %llu", (unsigned long long)
			       le64_to_cpu(es->s_first_error_block));
		printk("\n");
	}
	if (es->s_last_error_time) {
		printk(KERN_NOTICE "EXT4-fs (%s): last error at %u: %.*s:%d",
		       sb->s_id, le32_to_cpu(es->s_last_error_time),
		       (int) sizeof(es->s_last_error_func),
		       es->s_last_error_func,
		       le32_to_cpu(es->s_last_error_line));
		if (es->s_last_error_ino)
			printk(": inode %u",
			       le32_to_cpu(es->s_last_error_ino));
		if (es->s_last_error_block)
			printk(": block %llu", (unsigned long long)
			       le64_to_cpu(es->s_last_error_block));
		printk("\n");
	}
	mod_timer(&sbi->s_err_report, jiffies + 24*60*60*HZ);  /* Once a day */
}

/* Find next suitable group and run ext4_init_inode_table */
static int ext4_run_li_request(struct ext4_li_request *elr)
{
	struct ext4_group_desc *gdp = NULL;
	ext4_group_t group, ngroups;
	struct super_block *sb;
	unsigned long timeout = 0;
	int ret = 0;

	sb = elr->lr_super;
	ngroups = EXT4_SB(sb)->s_groups_count;

	for (group = elr->lr_next_group; group < ngroups; group++) {
		gdp = ext4_get_group_desc(sb, group, NULL);
		if (!gdp) {
			ret = 1;
			break;
		}

		if (!(gdp->bg_flags & cpu_to_le16(EXT4_BG_INODE_ZEROED)))
			break;
	}

	if (group == ngroups)
		ret = 1;

	if (!ret) {
		timeout = jiffies;
		ret = ext4_init_inode_table(sb, group,
					    elr->lr_timeout ? 0 : 1);
		if (elr->lr_timeout == 0) {
			timeout = (jiffies - timeout) *
				  elr->lr_sbi->s_li_wait_mult;
			elr->lr_timeout = timeout;
		}
		elr->lr_next_sched = jiffies + elr->lr_timeout;
		elr->lr_next_group = group + 1;
	}

	return ret;
}

/*
 * Remove lr_request from the list_request and free the
 * request structure. Should be called with li_list_mtx held
 */
static void ext4_remove_li_request(struct ext4_li_request *elr)
{
	struct ext4_sb_info *sbi;

	if (!elr)
		return;

	sbi = elr->lr_sbi;

	list_del(&elr->lr_request);
	sbi->s_li_request = NULL;
	kfree(elr);
}

static void ext4_unregister_li_request(struct super_block *sb)
{
	mutex_lock(&ext4_li_mtx);
	if (!ext4_li_info) {
		mutex_unlock(&ext4_li_mtx);
		return;
	}

	mutex_lock(&ext4_li_info->li_list_mtx);
	ext4_remove_li_request(EXT4_SB(sb)->s_li_request);
	mutex_unlock(&ext4_li_info->li_list_mtx);
	mutex_unlock(&ext4_li_mtx);
}

static struct task_struct *ext4_lazyinit_task;

/*
 * This is the function where ext4lazyinit thread lives. It walks
 * through the request list searching for next scheduled filesystem.
 * When such a fs is found, run the lazy initialization request
 * (ext4_rn_li_request) and keep track of the time spend in this
 * function. Based on that time we compute next schedule time of
 * the request. When walking through the list is complete, compute
 * next waking time and put itself into sleep.
 */
static int ext4_lazyinit_thread(void *arg)
{
	struct ext4_lazy_init *eli = (struct ext4_lazy_init *)arg;
	struct list_head *pos, *n;
	struct ext4_li_request *elr;
	unsigned long next_wakeup, cur;

	BUG_ON(NULL == eli);

<<<<<<< HEAD
	eli->li_task = current;
	wake_up(&eli->li_wait_task);

=======
>>>>>>> 77570429
cont_thread:
	while (true) {
		next_wakeup = MAX_JIFFY_OFFSET;

		mutex_lock(&eli->li_list_mtx);
		if (list_empty(&eli->li_request_list)) {
			mutex_unlock(&eli->li_list_mtx);
			goto exit_thread;
		}

		list_for_each_safe(pos, n, &eli->li_request_list) {
			elr = list_entry(pos, struct ext4_li_request,
					 lr_request);

			if (time_after_eq(jiffies, elr->lr_next_sched)) {
				if (ext4_run_li_request(elr) != 0) {
					/* error, remove the lazy_init job */
					ext4_remove_li_request(elr);
					continue;
				}
			}

			if (time_before(elr->lr_next_sched, next_wakeup))
				next_wakeup = elr->lr_next_sched;
		}
		mutex_unlock(&eli->li_list_mtx);

		if (freezing(current))
			refrigerator();

		cur = jiffies;
		if ((time_after_eq(cur, next_wakeup)) ||
		    (MAX_JIFFY_OFFSET == next_wakeup)) {
			cond_resched();
			continue;
		}

		schedule_timeout_interruptible(next_wakeup - cur);

		if (kthread_should_stop()) {
			ext4_clear_request_list();
			goto exit_thread;
		}
	}

exit_thread:
	/*
	 * It looks like the request list is empty, but we need
	 * to check it under the li_list_mtx lock, to prevent any
	 * additions into it, and of course we should lock ext4_li_mtx
	 * to atomically free the list and ext4_li_info, because at
	 * this point another ext4 filesystem could be registering
	 * new one.
	 */
	mutex_lock(&ext4_li_mtx);
	mutex_lock(&eli->li_list_mtx);
	if (!list_empty(&eli->li_request_list)) {
		mutex_unlock(&eli->li_list_mtx);
		mutex_unlock(&ext4_li_mtx);
		goto cont_thread;
	}
	mutex_unlock(&eli->li_list_mtx);
<<<<<<< HEAD
	eli->li_task = NULL;
	wake_up(&eli->li_wait_task);

=======
>>>>>>> 77570429
	kfree(ext4_li_info);
	ext4_li_info = NULL;
	mutex_unlock(&ext4_li_mtx);

	return 0;
}

static void ext4_clear_request_list(void)
{
	struct list_head *pos, *n;
	struct ext4_li_request *elr;

	mutex_lock(&ext4_li_info->li_list_mtx);
	list_for_each_safe(pos, n, &ext4_li_info->li_request_list) {
		elr = list_entry(pos, struct ext4_li_request,
				 lr_request);
		ext4_remove_li_request(elr);
	}
	mutex_unlock(&ext4_li_info->li_list_mtx);
}

static int ext4_run_lazyinit_thread(void)
{
	ext4_lazyinit_task = kthread_run(ext4_lazyinit_thread,
					 ext4_li_info, "ext4lazyinit");
	if (IS_ERR(ext4_lazyinit_task)) {
		int err = PTR_ERR(ext4_lazyinit_task);
		ext4_clear_request_list();
		kfree(ext4_li_info);
		ext4_li_info = NULL;
		printk(KERN_CRIT "EXT4: error %d creating inode table "
				 "initialization thread\n",
				 err);
		return err;
	}
	ext4_li_info->li_state |= EXT4_LAZYINIT_RUNNING;
	return 0;
}

/*
 * Check whether it make sense to run itable init. thread or not.
 * If there is at least one uninitialized inode table, return
 * corresponding group number, else the loop goes through all
 * groups and return total number of groups.
 */
static ext4_group_t ext4_has_uninit_itable(struct super_block *sb)
{
	ext4_group_t group, ngroups = EXT4_SB(sb)->s_groups_count;
	struct ext4_group_desc *gdp = NULL;

	for (group = 0; group < ngroups; group++) {
		gdp = ext4_get_group_desc(sb, group, NULL);
		if (!gdp)
			continue;

		if (!(gdp->bg_flags & cpu_to_le16(EXT4_BG_INODE_ZEROED)))
			break;
	}

	return group;
}

static int ext4_li_info_new(void)
{
	struct ext4_lazy_init *eli = NULL;

	eli = kzalloc(sizeof(*eli), GFP_KERNEL);
	if (!eli)
		return -ENOMEM;

	INIT_LIST_HEAD(&eli->li_request_list);
	mutex_init(&eli->li_list_mtx);

<<<<<<< HEAD
	init_waitqueue_head(&eli->li_wait_task);
=======
>>>>>>> 77570429
	eli->li_state |= EXT4_LAZYINIT_QUIT;

	ext4_li_info = eli;

	return 0;
}

static struct ext4_li_request *ext4_li_request_new(struct super_block *sb,
					    ext4_group_t start)
{
	struct ext4_sb_info *sbi = EXT4_SB(sb);
	struct ext4_li_request *elr;
	unsigned long rnd;

	elr = kzalloc(sizeof(*elr), GFP_KERNEL);
	if (!elr)
		return NULL;

	elr->lr_super = sb;
	elr->lr_sbi = sbi;
	elr->lr_next_group = start;

	/*
	 * Randomize first schedule time of the request to
	 * spread the inode table initialization requests
	 * better.
	 */
	get_random_bytes(&rnd, sizeof(rnd));
	elr->lr_next_sched = jiffies + (unsigned long)rnd %
			     (EXT4_DEF_LI_MAX_START_DELAY * HZ);

	return elr;
}

static int ext4_register_li_request(struct super_block *sb,
				    ext4_group_t first_not_zeroed)
{
	struct ext4_sb_info *sbi = EXT4_SB(sb);
	struct ext4_li_request *elr;
	ext4_group_t ngroups = EXT4_SB(sb)->s_groups_count;
	int ret = 0;

	if (sbi->s_li_request != NULL) {
		/*
		 * Reset timeout so it can be computed again, because
		 * s_li_wait_mult might have changed.
		 */
		sbi->s_li_request->lr_timeout = 0;
		return 0;
	}

	if (first_not_zeroed == ngroups ||
	    (sb->s_flags & MS_RDONLY) ||
	    !test_opt(sb, INIT_INODE_TABLE))
		return 0;

	elr = ext4_li_request_new(sb, first_not_zeroed);
	if (!elr)
		return -ENOMEM;

	mutex_lock(&ext4_li_mtx);

	if (NULL == ext4_li_info) {
		ret = ext4_li_info_new();
		if (ret)
			goto out;
	}

	mutex_lock(&ext4_li_info->li_list_mtx);
	list_add(&elr->lr_request, &ext4_li_info->li_request_list);
	mutex_unlock(&ext4_li_info->li_list_mtx);

	sbi->s_li_request = elr;
	/*
	 * set elr to NULL here since it has been inserted to
	 * the request_list and the removal and free of it is
	 * handled by ext4_clear_request_list from now on.
	 */
	elr = NULL;

	if (!(ext4_li_info->li_state & EXT4_LAZYINIT_RUNNING)) {
		ret = ext4_run_lazyinit_thread();
		if (ret)
			goto out;
	}
out:
	mutex_unlock(&ext4_li_mtx);
	if (ret)
		kfree(elr);
	return ret;
}

/*
 * We do not need to lock anything since this is called on
 * module unload.
 */
static void ext4_destroy_lazyinit_thread(void)
{
	/*
	 * If thread exited earlier
	 * there's nothing to be done.
	 */
	if (!ext4_li_info || !ext4_lazyinit_task)
		return;

	kthread_stop(ext4_lazyinit_task);
}

static int ext4_fill_super(struct super_block *sb, void *data, int silent)
				__releases(kernel_lock)
				__acquires(kernel_lock)
{
	char *orig_data = kstrdup(data, GFP_KERNEL);
	struct buffer_head *bh;
	struct ext4_super_block *es = NULL;
	struct ext4_sb_info *sbi;
	ext4_fsblk_t block;
	ext4_fsblk_t sb_block = get_sb_block(&data);
	ext4_fsblk_t logical_sb_block;
	unsigned long offset = 0;
	unsigned long journal_devnum = 0;
	unsigned long def_mount_opts;
	struct inode *root;
	char *cp;
	const char *descr;
	int ret = -ENOMEM;
	int blocksize;
	unsigned int db_count;
	unsigned int i;
	int needs_recovery, has_huge_files;
	__u64 blocks_count;
	int err;
	unsigned int journal_ioprio = DEFAULT_JOURNAL_IOPRIO;
	ext4_group_t first_not_zeroed;

	sbi = kzalloc(sizeof(*sbi), GFP_KERNEL);
	if (!sbi)
		goto out_free_orig;

	sbi->s_blockgroup_lock =
		kzalloc(sizeof(struct blockgroup_lock), GFP_KERNEL);
	if (!sbi->s_blockgroup_lock) {
		kfree(sbi);
		goto out_free_orig;
	}
	sb->s_fs_info = sbi;
	sbi->s_mount_opt = 0;
	sbi->s_resuid = EXT4_DEF_RESUID;
	sbi->s_resgid = EXT4_DEF_RESGID;
	sbi->s_inode_readahead_blks = EXT4_DEF_INODE_READAHEAD_BLKS;
	sbi->s_sb_block = sb_block;
	if (sb->s_bdev->bd_part)
		sbi->s_sectors_written_start =
			part_stat_read(sb->s_bdev->bd_part, sectors[1]);

	/* Cleanup superblock name */
	for (cp = sb->s_id; (cp = strchr(cp, '/'));)
		*cp = '!';

	ret = -EINVAL;
	blocksize = sb_min_blocksize(sb, EXT4_MIN_BLOCK_SIZE);
	if (!blocksize) {
		ext4_msg(sb, KERN_ERR, "unable to set blocksize");
		goto out_fail;
	}

	/*
	 * The ext4 superblock will not be buffer aligned for other than 1kB
	 * block sizes.  We need to calculate the offset from buffer start.
	 */
	if (blocksize != EXT4_MIN_BLOCK_SIZE) {
		logical_sb_block = sb_block * EXT4_MIN_BLOCK_SIZE;
		offset = do_div(logical_sb_block, blocksize);
	} else {
		logical_sb_block = sb_block;
	}

	if (!(bh = sb_bread(sb, logical_sb_block))) {
		ext4_msg(sb, KERN_ERR, "unable to read superblock");
		goto out_fail;
	}
	/*
	 * Note: s_es must be initialized as soon as possible because
	 *       some ext4 macro-instructions depend on its value
	 */
	es = (struct ext4_super_block *) (((char *)bh->b_data) + offset);
	sbi->s_es = es;
	sb->s_magic = le16_to_cpu(es->s_magic);
	if (sb->s_magic != EXT4_SUPER_MAGIC)
		goto cantfind_ext4;
	sbi->s_kbytes_written = le64_to_cpu(es->s_kbytes_written);

	/* Set defaults before we parse the mount options */
	def_mount_opts = le32_to_cpu(es->s_default_mount_opts);
	set_opt(sb, INIT_INODE_TABLE);
	if (def_mount_opts & EXT4_DEFM_DEBUG)
		set_opt(sb, DEBUG);
	if (def_mount_opts & EXT4_DEFM_BSDGROUPS) {
		ext4_msg(sb, KERN_WARNING, deprecated_msg, "bsdgroups",
			"2.6.38");
		set_opt(sb, GRPID);
	}
	if (def_mount_opts & EXT4_DEFM_UID16)
		set_opt(sb, NO_UID32);
	/* xattr user namespace & acls are now defaulted on */
#ifdef CONFIG_EXT4_FS_XATTR
	set_opt(sb, XATTR_USER);
#endif
#if defined(CONFIG_EXT4_FS_POSIX_ACL)
	sb->s_flags |= MS_POSIXACL;
#endif
	set_opt(sb, MBLK_IO_SUBMIT);
	if ((def_mount_opts & EXT4_DEFM_JMODE) == EXT4_DEFM_JMODE_DATA)
		set_opt(sb, JOURNAL_DATA);
	else if ((def_mount_opts & EXT4_DEFM_JMODE) == EXT4_DEFM_JMODE_ORDERED)
		set_opt(sb, ORDERED_DATA);
	else if ((def_mount_opts & EXT4_DEFM_JMODE) == EXT4_DEFM_JMODE_WBACK)
		set_opt(sb, WRITEBACK_DATA);

	if (le16_to_cpu(sbi->s_es->s_errors) == EXT4_ERRORS_PANIC)
		set_opt(sb, ERRORS_PANIC);
	else if (le16_to_cpu(sbi->s_es->s_errors) == EXT4_ERRORS_CONTINUE)
		set_opt(sb, ERRORS_CONT);
	else
		set_opt(sb, ERRORS_RO);
	if (def_mount_opts & EXT4_DEFM_BLOCK_VALIDITY)
		set_opt(sb, BLOCK_VALIDITY);
	if (def_mount_opts & EXT4_DEFM_DISCARD)
		set_opt(sb, DISCARD);

	sbi->s_resuid = le16_to_cpu(es->s_def_resuid);
	sbi->s_resgid = le16_to_cpu(es->s_def_resgid);
	sbi->s_commit_interval = JBD2_DEFAULT_MAX_COMMIT_AGE * HZ;
	sbi->s_min_batch_time = EXT4_DEF_MIN_BATCH_TIME;
	sbi->s_max_batch_time = EXT4_DEF_MAX_BATCH_TIME;

	if ((def_mount_opts & EXT4_DEFM_NOBARRIER) == 0)
		set_opt(sb, BARRIER);

	/*
	 * enable delayed allocation by default
	 * Use -o nodelalloc to turn it off
	 */
	if (!IS_EXT3_SB(sb) &&
	    ((def_mount_opts & EXT4_DEFM_NODELALLOC) == 0))
		set_opt(sb, DELALLOC);

	/*
	 * set default s_li_wait_mult for lazyinit, for the case there is
	 * no mount option specified.
	 */
	sbi->s_li_wait_mult = EXT4_DEF_LI_WAIT_MULT;

	if (!parse_options((char *) sbi->s_es->s_mount_opts, sb,
			   &journal_devnum, &journal_ioprio, NULL, 0)) {
		ext4_msg(sb, KERN_WARNING,
			 "failed to parse options in superblock: %s",
			 sbi->s_es->s_mount_opts);
	}
	if (!parse_options((char *) data, sb, &journal_devnum,
			   &journal_ioprio, NULL, 0))
		goto failed_mount;

	if (le32_to_cpu(es->s_rev_level) == EXT4_GOOD_OLD_REV &&
	    (EXT4_HAS_COMPAT_FEATURE(sb, ~0U) ||
	     EXT4_HAS_RO_COMPAT_FEATURE(sb, ~0U) ||
	     EXT4_HAS_INCOMPAT_FEATURE(sb, ~0U)))
		ext4_msg(sb, KERN_WARNING,
		       "feature flags set on rev 0 fs, "
		       "running e2fsck is recommended");

	if (IS_EXT2_SB(sb)) {
		if (ext2_feature_set_ok(sb))
			ext4_msg(sb, KERN_INFO, "mounting ext2 file system "
				 "using the ext4 subsystem");
		else {
			ext4_msg(sb, KERN_ERR, "couldn't mount as ext2 due "
				 "to feature incompatibilities");
			goto failed_mount;
		}
	}

	if (IS_EXT3_SB(sb)) {
		if (ext3_feature_set_ok(sb))
			ext4_msg(sb, KERN_INFO, "mounting ext3 file system "
				 "using the ext4 subsystem");
		else {
			ext4_msg(sb, KERN_ERR, "couldn't mount as ext3 due "
				 "to feature incompatibilities");
			goto failed_mount;
		}
	}

	/*
	 * Check feature flags regardless of the revision level, since we
	 * previously didn't change the revision level when setting the flags,
	 * so there is a chance incompat flags are set on a rev 0 filesystem.
	 */
	if (!ext4_feature_set_ok(sb, (sb->s_flags & MS_RDONLY)))
		goto failed_mount;

	blocksize = BLOCK_SIZE << le32_to_cpu(es->s_log_block_size);

	if (blocksize < EXT4_MIN_BLOCK_SIZE ||
	    blocksize > EXT4_MAX_BLOCK_SIZE) {
		ext4_msg(sb, KERN_ERR,
		       "Unsupported filesystem blocksize %d", blocksize);
		goto failed_mount;
	}

	if (sb->s_blocksize != blocksize) {
		/* Validate the filesystem blocksize */
		if (!sb_set_blocksize(sb, blocksize)) {
			ext4_msg(sb, KERN_ERR, "bad block size %d",
					blocksize);
			goto failed_mount;
		}

		brelse(bh);
		logical_sb_block = sb_block * EXT4_MIN_BLOCK_SIZE;
		offset = do_div(logical_sb_block, blocksize);
		bh = sb_bread(sb, logical_sb_block);
		if (!bh) {
			ext4_msg(sb, KERN_ERR,
			       "Can't read superblock on 2nd try");
			goto failed_mount;
		}
		es = (struct ext4_super_block *)(((char *)bh->b_data) + offset);
		sbi->s_es = es;
		if (es->s_magic != cpu_to_le16(EXT4_SUPER_MAGIC)) {
			ext4_msg(sb, KERN_ERR,
			       "Magic mismatch, very weird!");
			goto failed_mount;
		}
	}

	has_huge_files = EXT4_HAS_RO_COMPAT_FEATURE(sb,
				EXT4_FEATURE_RO_COMPAT_HUGE_FILE);
	sbi->s_bitmap_maxbytes = ext4_max_bitmap_size(sb->s_blocksize_bits,
						      has_huge_files);
	sb->s_maxbytes = ext4_max_size(sb->s_blocksize_bits, has_huge_files);

	if (le32_to_cpu(es->s_rev_level) == EXT4_GOOD_OLD_REV) {
		sbi->s_inode_size = EXT4_GOOD_OLD_INODE_SIZE;
		sbi->s_first_ino = EXT4_GOOD_OLD_FIRST_INO;
	} else {
		sbi->s_inode_size = le16_to_cpu(es->s_inode_size);
		sbi->s_first_ino = le32_to_cpu(es->s_first_ino);
		if ((sbi->s_inode_size < EXT4_GOOD_OLD_INODE_SIZE) ||
		    (!is_power_of_2(sbi->s_inode_size)) ||
		    (sbi->s_inode_size > blocksize)) {
			ext4_msg(sb, KERN_ERR,
			       "unsupported inode size: %d",
			       sbi->s_inode_size);
			goto failed_mount;
		}
		if (sbi->s_inode_size > EXT4_GOOD_OLD_INODE_SIZE)
			sb->s_time_gran = 1 << (EXT4_EPOCH_BITS - 2);
	}

	sbi->s_desc_size = le16_to_cpu(es->s_desc_size);
	if (EXT4_HAS_INCOMPAT_FEATURE(sb, EXT4_FEATURE_INCOMPAT_64BIT)) {
		if (sbi->s_desc_size < EXT4_MIN_DESC_SIZE_64BIT ||
		    sbi->s_desc_size > EXT4_MAX_DESC_SIZE ||
		    !is_power_of_2(sbi->s_desc_size)) {
			ext4_msg(sb, KERN_ERR,
			       "unsupported descriptor size %lu",
			       sbi->s_desc_size);
			goto failed_mount;
		}
	} else
		sbi->s_desc_size = EXT4_MIN_DESC_SIZE;

	sbi->s_blocks_per_group = le32_to_cpu(es->s_blocks_per_group);
	sbi->s_inodes_per_group = le32_to_cpu(es->s_inodes_per_group);
	if (EXT4_INODE_SIZE(sb) == 0 || EXT4_INODES_PER_GROUP(sb) == 0)
		goto cantfind_ext4;

	sbi->s_inodes_per_block = blocksize / EXT4_INODE_SIZE(sb);
	if (sbi->s_inodes_per_block == 0)
		goto cantfind_ext4;
	sbi->s_itb_per_group = sbi->s_inodes_per_group /
					sbi->s_inodes_per_block;
	sbi->s_desc_per_block = blocksize / EXT4_DESC_SIZE(sb);
	sbi->s_sbh = bh;
	sbi->s_mount_state = le16_to_cpu(es->s_state);
	sbi->s_addr_per_block_bits = ilog2(EXT4_ADDR_PER_BLOCK(sb));
	sbi->s_desc_per_block_bits = ilog2(EXT4_DESC_PER_BLOCK(sb));

	for (i = 0; i < 4; i++)
		sbi->s_hash_seed[i] = le32_to_cpu(es->s_hash_seed[i]);
	sbi->s_def_hash_version = es->s_def_hash_version;
	i = le32_to_cpu(es->s_flags);
	if (i & EXT2_FLAGS_UNSIGNED_HASH)
		sbi->s_hash_unsigned = 3;
	else if ((i & EXT2_FLAGS_SIGNED_HASH) == 0) {
#ifdef __CHAR_UNSIGNED__
		es->s_flags |= cpu_to_le32(EXT2_FLAGS_UNSIGNED_HASH);
		sbi->s_hash_unsigned = 3;
#else
		es->s_flags |= cpu_to_le32(EXT2_FLAGS_SIGNED_HASH);
#endif
		sb->s_dirt = 1;
	}

	if (sbi->s_blocks_per_group > blocksize * 8) {
		ext4_msg(sb, KERN_ERR,
		       "#blocks per group too big: %lu",
		       sbi->s_blocks_per_group);
		goto failed_mount;
	}
	if (sbi->s_inodes_per_group > blocksize * 8) {
		ext4_msg(sb, KERN_ERR,
		       "#inodes per group too big: %lu",
		       sbi->s_inodes_per_group);
		goto failed_mount;
	}

	/*
	 * Test whether we have more sectors than will fit in sector_t,
	 * and whether the max offset is addressable by the page cache.
	 */
	err = generic_check_addressable(sb->s_blocksize_bits,
					ext4_blocks_count(es));
	if (err) {
		ext4_msg(sb, KERN_ERR, "filesystem"
			 " too large to mount safely on this system");
		if (sizeof(sector_t) < 8)
			ext4_msg(sb, KERN_WARNING, "CONFIG_LBDAF not enabled");
		ret = err;
		goto failed_mount;
	}

	if (EXT4_BLOCKS_PER_GROUP(sb) == 0)
		goto cantfind_ext4;

	/* check blocks count against device size */
	blocks_count = sb->s_bdev->bd_inode->i_size >> sb->s_blocksize_bits;
	if (blocks_count && ext4_blocks_count(es) > blocks_count) {
		ext4_msg(sb, KERN_WARNING, "bad geometry: block count %llu "
		       "exceeds size of device (%llu blocks)",
		       ext4_blocks_count(es), blocks_count);
		goto failed_mount;
	}

	/*
	 * It makes no sense for the first data block to be beyond the end
	 * of the filesystem.
	 */
	if (le32_to_cpu(es->s_first_data_block) >= ext4_blocks_count(es)) {
                ext4_msg(sb, KERN_WARNING, "bad geometry: first data"
			 "block %u is beyond end of filesystem (%llu)",
			 le32_to_cpu(es->s_first_data_block),
			 ext4_blocks_count(es));
		goto failed_mount;
	}
	blocks_count = (ext4_blocks_count(es) -
			le32_to_cpu(es->s_first_data_block) +
			EXT4_BLOCKS_PER_GROUP(sb) - 1);
	do_div(blocks_count, EXT4_BLOCKS_PER_GROUP(sb));
	if (blocks_count > ((uint64_t)1<<32) - EXT4_DESC_PER_BLOCK(sb)) {
		ext4_msg(sb, KERN_WARNING, "groups count too large: %u "
		       "(block count %llu, first data block %u, "
		       "blocks per group %lu)", sbi->s_groups_count,
		       ext4_blocks_count(es),
		       le32_to_cpu(es->s_first_data_block),
		       EXT4_BLOCKS_PER_GROUP(sb));
		goto failed_mount;
	}
	sbi->s_groups_count = blocks_count;
	sbi->s_blockfile_groups = min_t(ext4_group_t, sbi->s_groups_count,
			(EXT4_MAX_BLOCK_FILE_PHYS / EXT4_BLOCKS_PER_GROUP(sb)));
	db_count = (sbi->s_groups_count + EXT4_DESC_PER_BLOCK(sb) - 1) /
		   EXT4_DESC_PER_BLOCK(sb);
	sbi->s_group_desc = kmalloc(db_count * sizeof(struct buffer_head *),
				    GFP_KERNEL);
	if (sbi->s_group_desc == NULL) {
		ext4_msg(sb, KERN_ERR, "not enough memory");
		goto failed_mount;
	}

#ifdef CONFIG_PROC_FS
	if (ext4_proc_root)
		sbi->s_proc = proc_mkdir(sb->s_id, ext4_proc_root);
#endif

	bgl_lock_init(sbi->s_blockgroup_lock);

	for (i = 0; i < db_count; i++) {
		block = descriptor_loc(sb, logical_sb_block, i);
		sbi->s_group_desc[i] = sb_bread(sb, block);
		if (!sbi->s_group_desc[i]) {
			ext4_msg(sb, KERN_ERR,
			       "can't read group descriptor %d", i);
			db_count = i;
			goto failed_mount2;
		}
	}
	if (!ext4_check_descriptors(sb, &first_not_zeroed)) {
		ext4_msg(sb, KERN_ERR, "group descriptors corrupted!");
		goto failed_mount2;
	}
	if (EXT4_HAS_INCOMPAT_FEATURE(sb, EXT4_FEATURE_INCOMPAT_FLEX_BG))
		if (!ext4_fill_flex_info(sb)) {
			ext4_msg(sb, KERN_ERR,
			       "unable to initialize "
			       "flex_bg meta info!");
			goto failed_mount2;
		}

	sbi->s_gdb_count = db_count;
	get_random_bytes(&sbi->s_next_generation, sizeof(u32));
	spin_lock_init(&sbi->s_next_gen_lock);

	init_timer(&sbi->s_err_report);
	sbi->s_err_report.function = print_daily_error_info;
	sbi->s_err_report.data = (unsigned long) sb;

	err = percpu_counter_init(&sbi->s_freeblocks_counter,
			ext4_count_free_blocks(sb));
	if (!err) {
		err = percpu_counter_init(&sbi->s_freeinodes_counter,
				ext4_count_free_inodes(sb));
	}
	if (!err) {
		err = percpu_counter_init(&sbi->s_dirs_counter,
				ext4_count_dirs(sb));
	}
	if (!err) {
		err = percpu_counter_init(&sbi->s_dirtyblocks_counter, 0);
	}
	if (err) {
		ext4_msg(sb, KERN_ERR, "insufficient memory");
		goto failed_mount3;
	}

	sbi->s_stripe = ext4_get_stripe_size(sbi);
	sbi->s_max_writeback_mb_bump = 128;

	/*
	 * set up enough so that it can read an inode
	 */
	if (!test_opt(sb, NOLOAD) &&
	    EXT4_HAS_COMPAT_FEATURE(sb, EXT4_FEATURE_COMPAT_HAS_JOURNAL))
		sb->s_op = &ext4_sops;
	else
		sb->s_op = &ext4_nojournal_sops;
	sb->s_export_op = &ext4_export_ops;
	sb->s_xattr = ext4_xattr_handlers;
#ifdef CONFIG_QUOTA
	sb->s_qcop = &ext4_qctl_operations;
	sb->dq_op = &ext4_quota_operations;
#endif
	memcpy(sb->s_uuid, es->s_uuid, sizeof(es->s_uuid));

	INIT_LIST_HEAD(&sbi->s_orphan); /* unlinked but open files */
	mutex_init(&sbi->s_orphan_lock);
	mutex_init(&sbi->s_resize_lock);

	sb->s_root = NULL;

	needs_recovery = (es->s_last_orphan != 0 ||
			  EXT4_HAS_INCOMPAT_FEATURE(sb,
				    EXT4_FEATURE_INCOMPAT_RECOVER));

	if (EXT4_HAS_INCOMPAT_FEATURE(sb, EXT4_FEATURE_INCOMPAT_MMP) &&
	    !(sb->s_flags & MS_RDONLY))
		if (ext4_multi_mount_protect(sb, le64_to_cpu(es->s_mmp_block)))
			goto failed_mount3;

	/*
	 * The first inode we look at is the journal inode.  Don't try
	 * root first: it may be modified in the journal!
	 */
	if (!test_opt(sb, NOLOAD) &&
	    EXT4_HAS_COMPAT_FEATURE(sb, EXT4_FEATURE_COMPAT_HAS_JOURNAL)) {
		if (ext4_load_journal(sb, es, journal_devnum))
			goto failed_mount3;
	} else if (test_opt(sb, NOLOAD) && !(sb->s_flags & MS_RDONLY) &&
	      EXT4_HAS_INCOMPAT_FEATURE(sb, EXT4_FEATURE_INCOMPAT_RECOVER)) {
		ext4_msg(sb, KERN_ERR, "required journal recovery "
		       "suppressed and not mounted read-only");
		goto failed_mount_wq;
	} else {
		clear_opt(sb, DATA_FLAGS);
		sbi->s_journal = NULL;
		needs_recovery = 0;
		goto no_journal;
	}

	if (ext4_blocks_count(es) > 0xffffffffULL &&
	    !jbd2_journal_set_features(EXT4_SB(sb)->s_journal, 0, 0,
				       JBD2_FEATURE_INCOMPAT_64BIT)) {
		ext4_msg(sb, KERN_ERR, "Failed to set 64-bit journal feature");
		goto failed_mount_wq;
	}

	if (test_opt(sb, JOURNAL_ASYNC_COMMIT)) {
		jbd2_journal_set_features(sbi->s_journal,
				JBD2_FEATURE_COMPAT_CHECKSUM, 0,
				JBD2_FEATURE_INCOMPAT_ASYNC_COMMIT);
	} else if (test_opt(sb, JOURNAL_CHECKSUM)) {
		jbd2_journal_set_features(sbi->s_journal,
				JBD2_FEATURE_COMPAT_CHECKSUM, 0, 0);
		jbd2_journal_clear_features(sbi->s_journal, 0, 0,
				JBD2_FEATURE_INCOMPAT_ASYNC_COMMIT);
	} else {
		jbd2_journal_clear_features(sbi->s_journal,
				JBD2_FEATURE_COMPAT_CHECKSUM, 0,
				JBD2_FEATURE_INCOMPAT_ASYNC_COMMIT);
	}

	/* We have now updated the journal if required, so we can
	 * validate the data journaling mode. */
	switch (test_opt(sb, DATA_FLAGS)) {
	case 0:
		/* No mode set, assume a default based on the journal
		 * capabilities: ORDERED_DATA if the journal can
		 * cope, else JOURNAL_DATA
		 */
		if (jbd2_journal_check_available_features
		    (sbi->s_journal, 0, 0, JBD2_FEATURE_INCOMPAT_REVOKE))
			set_opt(sb, ORDERED_DATA);
		else
			set_opt(sb, JOURNAL_DATA);
		break;

	case EXT4_MOUNT_ORDERED_DATA:
	case EXT4_MOUNT_WRITEBACK_DATA:
		if (!jbd2_journal_check_available_features
		    (sbi->s_journal, 0, 0, JBD2_FEATURE_INCOMPAT_REVOKE)) {
			ext4_msg(sb, KERN_ERR, "Journal does not support "
			       "requested data journaling mode");
			goto failed_mount_wq;
		}
	default:
		break;
	}
	set_task_ioprio(sbi->s_journal->j_task, journal_ioprio);

	/*
	 * The journal may have updated the bg summary counts, so we
	 * need to update the global counters.
	 */
	percpu_counter_set(&sbi->s_freeblocks_counter,
			   ext4_count_free_blocks(sb));
	percpu_counter_set(&sbi->s_freeinodes_counter,
			   ext4_count_free_inodes(sb));
	percpu_counter_set(&sbi->s_dirs_counter,
			   ext4_count_dirs(sb));
	percpu_counter_set(&sbi->s_dirtyblocks_counter, 0);

no_journal:
	/*
	 * The maximum number of concurrent works can be high and
	 * concurrency isn't really necessary.  Limit it to 1.
	 */
	EXT4_SB(sb)->dio_unwritten_wq =
		alloc_workqueue("ext4-dio-unwritten", WQ_MEM_RECLAIM | WQ_UNBOUND, 1);
	if (!EXT4_SB(sb)->dio_unwritten_wq) {
		printk(KERN_ERR "EXT4-fs: failed to create DIO workqueue\n");
		goto failed_mount_wq;
	}

	/*
	 * The jbd2_journal_load will have done any necessary log recovery,
	 * so we can safely mount the rest of the filesystem now.
	 */

	root = ext4_iget(sb, EXT4_ROOT_INO);
	if (IS_ERR(root)) {
		ext4_msg(sb, KERN_ERR, "get root inode failed");
		ret = PTR_ERR(root);
		root = NULL;
		goto failed_mount4;
	}
	if (!S_ISDIR(root->i_mode) || !root->i_blocks || !root->i_size) {
		ext4_msg(sb, KERN_ERR, "corrupt root inode, run e2fsck");
		goto failed_mount4;
	}
	sb->s_root = d_alloc_root(root);
	if (!sb->s_root) {
		ext4_msg(sb, KERN_ERR, "get root dentry failed");
		ret = -ENOMEM;
		goto failed_mount4;
	}

	ext4_setup_super(sb, es, sb->s_flags & MS_RDONLY);

	/* determine the minimum size of new large inodes, if present */
	if (sbi->s_inode_size > EXT4_GOOD_OLD_INODE_SIZE) {
		sbi->s_want_extra_isize = sizeof(struct ext4_inode) -
						     EXT4_GOOD_OLD_INODE_SIZE;
		if (EXT4_HAS_RO_COMPAT_FEATURE(sb,
				       EXT4_FEATURE_RO_COMPAT_EXTRA_ISIZE)) {
			if (sbi->s_want_extra_isize <
			    le16_to_cpu(es->s_want_extra_isize))
				sbi->s_want_extra_isize =
					le16_to_cpu(es->s_want_extra_isize);
			if (sbi->s_want_extra_isize <
			    le16_to_cpu(es->s_min_extra_isize))
				sbi->s_want_extra_isize =
					le16_to_cpu(es->s_min_extra_isize);
		}
	}
	/* Check if enough inode space is available */
	if (EXT4_GOOD_OLD_INODE_SIZE + sbi->s_want_extra_isize >
							sbi->s_inode_size) {
		sbi->s_want_extra_isize = sizeof(struct ext4_inode) -
						       EXT4_GOOD_OLD_INODE_SIZE;
		ext4_msg(sb, KERN_INFO, "required extra inode space not"
			 "available");
	}

	if (test_opt(sb, DELALLOC) &&
	    (test_opt(sb, DATA_FLAGS) == EXT4_MOUNT_JOURNAL_DATA)) {
		ext4_msg(sb, KERN_WARNING, "Ignoring delalloc option - "
			 "requested data journaling mode");
		clear_opt(sb, DELALLOC);
	}
	if (test_opt(sb, DIOREAD_NOLOCK)) {
		if (test_opt(sb, DATA_FLAGS) == EXT4_MOUNT_JOURNAL_DATA) {
			ext4_msg(sb, KERN_WARNING, "Ignoring dioread_nolock "
				"option - requested data journaling mode");
			clear_opt(sb, DIOREAD_NOLOCK);
		}
		if (sb->s_blocksize < PAGE_SIZE) {
			ext4_msg(sb, KERN_WARNING, "Ignoring dioread_nolock "
				"option - block size is too small");
			clear_opt(sb, DIOREAD_NOLOCK);
		}
	}

	err = ext4_setup_system_zone(sb);
	if (err) {
		ext4_msg(sb, KERN_ERR, "failed to initialize system "
			 "zone (%d)", err);
		goto failed_mount4;
	}

	ext4_ext_init(sb);
	err = ext4_mb_init(sb, needs_recovery);
	if (err) {
		ext4_msg(sb, KERN_ERR, "failed to initialize mballoc (%d)",
			 err);
		goto failed_mount4;
	}

	err = ext4_register_li_request(sb, first_not_zeroed);
	if (err)
		goto failed_mount4;

	sbi->s_kobj.kset = ext4_kset;
	init_completion(&sbi->s_kobj_unregister);
	err = kobject_init_and_add(&sbi->s_kobj, &ext4_ktype, NULL,
				   "%s", sb->s_id);
	if (err) {
		ext4_mb_release(sb);
		ext4_ext_release(sb);
		goto failed_mount4;
	};

	EXT4_SB(sb)->s_mount_state |= EXT4_ORPHAN_FS;
	ext4_orphan_cleanup(sb, es);
	EXT4_SB(sb)->s_mount_state &= ~EXT4_ORPHAN_FS;
	if (needs_recovery) {
		ext4_msg(sb, KERN_INFO, "recovery complete");
		ext4_mark_recovery_complete(sb, es);
	}
	if (EXT4_SB(sb)->s_journal) {
		if (test_opt(sb, DATA_FLAGS) == EXT4_MOUNT_JOURNAL_DATA)
			descr = " journalled data mode";
		else if (test_opt(sb, DATA_FLAGS) == EXT4_MOUNT_ORDERED_DATA)
			descr = " ordered data mode";
		else
			descr = " writeback data mode";
	} else
		descr = "out journal";

	ext4_msg(sb, KERN_INFO, "mounted filesystem with%s. "
		 "Opts: %s%s%s", descr, sbi->s_es->s_mount_opts,
		 *sbi->s_es->s_mount_opts ? "; " : "", orig_data);

	if (es->s_error_count)
		mod_timer(&sbi->s_err_report, jiffies + 300*HZ); /* 5 minutes */

	kfree(orig_data);
	return 0;

cantfind_ext4:
	if (!silent)
		ext4_msg(sb, KERN_ERR, "VFS: Can't find ext4 filesystem");
	goto failed_mount;

failed_mount4:
	iput(root);
	sb->s_root = NULL;
	ext4_msg(sb, KERN_ERR, "mount failed");
	destroy_workqueue(EXT4_SB(sb)->dio_unwritten_wq);
failed_mount_wq:
	ext4_release_system_zone(sb);
	if (sbi->s_journal) {
		jbd2_journal_destroy(sbi->s_journal);
		sbi->s_journal = NULL;
	}
failed_mount3:
	del_timer(&sbi->s_err_report);
	if (sbi->s_flex_groups) {
		if (is_vmalloc_addr(sbi->s_flex_groups))
			vfree(sbi->s_flex_groups);
		else
			kfree(sbi->s_flex_groups);
	}
	percpu_counter_destroy(&sbi->s_freeblocks_counter);
	percpu_counter_destroy(&sbi->s_freeinodes_counter);
	percpu_counter_destroy(&sbi->s_dirs_counter);
	percpu_counter_destroy(&sbi->s_dirtyblocks_counter);
	if (sbi->s_mmp_tsk)
		kthread_stop(sbi->s_mmp_tsk);
failed_mount2:
	for (i = 0; i < db_count; i++)
		brelse(sbi->s_group_desc[i]);
	kfree(sbi->s_group_desc);
failed_mount:
	if (sbi->s_proc) {
		remove_proc_entry(sb->s_id, ext4_proc_root);
	}
#ifdef CONFIG_QUOTA
	for (i = 0; i < MAXQUOTAS; i++)
		kfree(sbi->s_qf_names[i]);
#endif
	ext4_blkdev_remove(sbi);
	brelse(bh);
out_fail:
	sb->s_fs_info = NULL;
	kfree(sbi->s_blockgroup_lock);
	kfree(sbi);
out_free_orig:
	kfree(orig_data);
	return ret;
}

/*
 * Setup any per-fs journal parameters now.  We'll do this both on
 * initial mount, once the journal has been initialised but before we've
 * done any recovery; and again on any subsequent remount.
 */
static void ext4_init_journal_params(struct super_block *sb, journal_t *journal)
{
	struct ext4_sb_info *sbi = EXT4_SB(sb);

	journal->j_commit_interval = sbi->s_commit_interval;
	journal->j_min_batch_time = sbi->s_min_batch_time;
	journal->j_max_batch_time = sbi->s_max_batch_time;

	write_lock(&journal->j_state_lock);
	if (test_opt(sb, BARRIER))
		journal->j_flags |= JBD2_BARRIER;
	else
		journal->j_flags &= ~JBD2_BARRIER;
	if (test_opt(sb, DATA_ERR_ABORT))
		journal->j_flags |= JBD2_ABORT_ON_SYNCDATA_ERR;
	else
		journal->j_flags &= ~JBD2_ABORT_ON_SYNCDATA_ERR;
	write_unlock(&journal->j_state_lock);
}

static journal_t *ext4_get_journal(struct super_block *sb,
				   unsigned int journal_inum)
{
	struct inode *journal_inode;
	journal_t *journal;

	BUG_ON(!EXT4_HAS_COMPAT_FEATURE(sb, EXT4_FEATURE_COMPAT_HAS_JOURNAL));

	/* First, test for the existence of a valid inode on disk.  Bad
	 * things happen if we iget() an unused inode, as the subsequent
	 * iput() will try to delete it. */

	journal_inode = ext4_iget(sb, journal_inum);
	if (IS_ERR(journal_inode)) {
		ext4_msg(sb, KERN_ERR, "no journal found");
		return NULL;
	}
	if (!journal_inode->i_nlink) {
		make_bad_inode(journal_inode);
		iput(journal_inode);
		ext4_msg(sb, KERN_ERR, "journal inode is deleted");
		return NULL;
	}

	jbd_debug(2, "Journal inode found at %p: %lld bytes\n",
		  journal_inode, journal_inode->i_size);
	if (!S_ISREG(journal_inode->i_mode)) {
		ext4_msg(sb, KERN_ERR, "invalid journal inode");
		iput(journal_inode);
		return NULL;
	}

	journal = jbd2_journal_init_inode(journal_inode);
	if (!journal) {
		ext4_msg(sb, KERN_ERR, "Could not load journal inode");
		iput(journal_inode);
		return NULL;
	}
	journal->j_private = sb;
	ext4_init_journal_params(sb, journal);
	return journal;
}

static journal_t *ext4_get_dev_journal(struct super_block *sb,
				       dev_t j_dev)
{
	struct buffer_head *bh;
	journal_t *journal;
	ext4_fsblk_t start;
	ext4_fsblk_t len;
	int hblock, blocksize;
	ext4_fsblk_t sb_block;
	unsigned long offset;
	struct ext4_super_block *es;
	struct block_device *bdev;

	BUG_ON(!EXT4_HAS_COMPAT_FEATURE(sb, EXT4_FEATURE_COMPAT_HAS_JOURNAL));

	bdev = ext4_blkdev_get(j_dev, sb);
	if (bdev == NULL)
		return NULL;

	blocksize = sb->s_blocksize;
	hblock = bdev_logical_block_size(bdev);
	if (blocksize < hblock) {
		ext4_msg(sb, KERN_ERR,
			"blocksize too small for journal device");
		goto out_bdev;
	}

	sb_block = EXT4_MIN_BLOCK_SIZE / blocksize;
	offset = EXT4_MIN_BLOCK_SIZE % blocksize;
	set_blocksize(bdev, blocksize);
	if (!(bh = __bread(bdev, sb_block, blocksize))) {
		ext4_msg(sb, KERN_ERR, "couldn't read superblock of "
		       "external journal");
		goto out_bdev;
	}

	es = (struct ext4_super_block *) (((char *)bh->b_data) + offset);
	if ((le16_to_cpu(es->s_magic) != EXT4_SUPER_MAGIC) ||
	    !(le32_to_cpu(es->s_feature_incompat) &
	      EXT4_FEATURE_INCOMPAT_JOURNAL_DEV)) {
		ext4_msg(sb, KERN_ERR, "external journal has "
					"bad superblock");
		brelse(bh);
		goto out_bdev;
	}

	if (memcmp(EXT4_SB(sb)->s_es->s_journal_uuid, es->s_uuid, 16)) {
		ext4_msg(sb, KERN_ERR, "journal UUID does not match");
		brelse(bh);
		goto out_bdev;
	}

	len = ext4_blocks_count(es);
	start = sb_block + 1;
	brelse(bh);	/* we're done with the superblock */

	journal = jbd2_journal_init_dev(bdev, sb->s_bdev,
					start, len, blocksize);
	if (!journal) {
		ext4_msg(sb, KERN_ERR, "failed to create device journal");
		goto out_bdev;
	}
	journal->j_private = sb;
	ll_rw_block(READ, 1, &journal->j_sb_buffer);
	wait_on_buffer(journal->j_sb_buffer);
	if (!buffer_uptodate(journal->j_sb_buffer)) {
		ext4_msg(sb, KERN_ERR, "I/O error on journal device");
		goto out_journal;
	}
	if (be32_to_cpu(journal->j_superblock->s_nr_users) != 1) {
		ext4_msg(sb, KERN_ERR, "External journal has more than one "
					"user (unsupported) - %d",
			be32_to_cpu(journal->j_superblock->s_nr_users));
		goto out_journal;
	}
	EXT4_SB(sb)->journal_bdev = bdev;
	ext4_init_journal_params(sb, journal);
	return journal;

out_journal:
	jbd2_journal_destroy(journal);
out_bdev:
	ext4_blkdev_put(bdev);
	return NULL;
}

static int ext4_load_journal(struct super_block *sb,
			     struct ext4_super_block *es,
			     unsigned long journal_devnum)
{
	journal_t *journal;
	unsigned int journal_inum = le32_to_cpu(es->s_journal_inum);
	dev_t journal_dev;
	int err = 0;
	int really_read_only;

	BUG_ON(!EXT4_HAS_COMPAT_FEATURE(sb, EXT4_FEATURE_COMPAT_HAS_JOURNAL));

	if (journal_devnum &&
	    journal_devnum != le32_to_cpu(es->s_journal_dev)) {
		ext4_msg(sb, KERN_INFO, "external journal device major/minor "
			"numbers have changed");
		journal_dev = new_decode_dev(journal_devnum);
	} else
		journal_dev = new_decode_dev(le32_to_cpu(es->s_journal_dev));

	really_read_only = bdev_read_only(sb->s_bdev);

	/*
	 * Are we loading a blank journal or performing recovery after a
	 * crash?  For recovery, we need to check in advance whether we
	 * can get read-write access to the device.
	 */
	if (EXT4_HAS_INCOMPAT_FEATURE(sb, EXT4_FEATURE_INCOMPAT_RECOVER)) {
		if (sb->s_flags & MS_RDONLY) {
			ext4_msg(sb, KERN_INFO, "INFO: recovery "
					"required on readonly filesystem");
			if (really_read_only) {
				ext4_msg(sb, KERN_ERR, "write access "
					"unavailable, cannot proceed");
				return -EROFS;
			}
			ext4_msg(sb, KERN_INFO, "write access will "
			       "be enabled during recovery");
		}
	}

	if (journal_inum && journal_dev) {
		ext4_msg(sb, KERN_ERR, "filesystem has both journal "
		       "and inode journals!");
		return -EINVAL;
	}

	if (journal_inum) {
		if (!(journal = ext4_get_journal(sb, journal_inum)))
			return -EINVAL;
	} else {
		if (!(journal = ext4_get_dev_journal(sb, journal_dev)))
			return -EINVAL;
	}

	if (!(journal->j_flags & JBD2_BARRIER))
		ext4_msg(sb, KERN_INFO, "barriers disabled");

	if (!really_read_only && test_opt(sb, UPDATE_JOURNAL)) {
		err = jbd2_journal_update_format(journal);
		if (err)  {
			ext4_msg(sb, KERN_ERR, "error updating journal");
			jbd2_journal_destroy(journal);
			return err;
		}
	}

	if (!EXT4_HAS_INCOMPAT_FEATURE(sb, EXT4_FEATURE_INCOMPAT_RECOVER))
		err = jbd2_journal_wipe(journal, !really_read_only);
	if (!err) {
		char *save = kmalloc(EXT4_S_ERR_LEN, GFP_KERNEL);
		if (save)
			memcpy(save, ((char *) es) +
			       EXT4_S_ERR_START, EXT4_S_ERR_LEN);
		err = jbd2_journal_load(journal);
		if (save)
			memcpy(((char *) es) + EXT4_S_ERR_START,
			       save, EXT4_S_ERR_LEN);
		kfree(save);
	}

	if (err) {
		ext4_msg(sb, KERN_ERR, "error loading journal");
		jbd2_journal_destroy(journal);
		return err;
	}

	EXT4_SB(sb)->s_journal = journal;
	ext4_clear_journal_err(sb, es);

	if (!really_read_only && journal_devnum &&
	    journal_devnum != le32_to_cpu(es->s_journal_dev)) {
		es->s_journal_dev = cpu_to_le32(journal_devnum);

		/* Make sure we flush the recovery flag to disk. */
		ext4_commit_super(sb, 1);
	}

	return 0;
}

static int ext4_commit_super(struct super_block *sb, int sync)
{
	struct ext4_super_block *es = EXT4_SB(sb)->s_es;
	struct buffer_head *sbh = EXT4_SB(sb)->s_sbh;
	int error = 0;

	if (!sbh)
		return error;
	if (buffer_write_io_error(sbh)) {
		/*
		 * Oh, dear.  A previous attempt to write the
		 * superblock failed.  This could happen because the
		 * USB device was yanked out.  Or it could happen to
		 * be a transient write error and maybe the block will
		 * be remapped.  Nothing we can do but to retry the
		 * write and hope for the best.
		 */
		ext4_msg(sb, KERN_ERR, "previous I/O error to "
		       "superblock detected");
		clear_buffer_write_io_error(sbh);
		set_buffer_uptodate(sbh);
	}
	/*
	 * If the file system is mounted read-only, don't update the
	 * superblock write time.  This avoids updating the superblock
	 * write time when we are mounting the root file system
	 * read/only but we need to replay the journal; at that point,
	 * for people who are east of GMT and who make their clock
	 * tick in localtime for Windows bug-for-bug compatibility,
	 * the clock is set in the future, and this will cause e2fsck
	 * to complain and force a full file system check.
	 */
	if (!(sb->s_flags & MS_RDONLY))
		es->s_wtime = cpu_to_le32(get_seconds());
	if (sb->s_bdev->bd_part)
		es->s_kbytes_written =
			cpu_to_le64(EXT4_SB(sb)->s_kbytes_written +
			    ((part_stat_read(sb->s_bdev->bd_part, sectors[1]) -
			      EXT4_SB(sb)->s_sectors_written_start) >> 1));
	else
		es->s_kbytes_written =
			cpu_to_le64(EXT4_SB(sb)->s_kbytes_written);
	ext4_free_blocks_count_set(es, percpu_counter_sum_positive(
					   &EXT4_SB(sb)->s_freeblocks_counter));
	es->s_free_inodes_count =
		cpu_to_le32(percpu_counter_sum_positive(
				&EXT4_SB(sb)->s_freeinodes_counter));
	sb->s_dirt = 0;
	BUFFER_TRACE(sbh, "marking dirty");
	mark_buffer_dirty(sbh);
	if (sync) {
		error = sync_dirty_buffer(sbh);
		if (error)
			return error;

		error = buffer_write_io_error(sbh);
		if (error) {
			ext4_msg(sb, KERN_ERR, "I/O error while writing "
			       "superblock");
			clear_buffer_write_io_error(sbh);
			set_buffer_uptodate(sbh);
		}
	}
	return error;
}

/*
 * Have we just finished recovery?  If so, and if we are mounting (or
 * remounting) the filesystem readonly, then we will end up with a
 * consistent fs on disk.  Record that fact.
 */
static void ext4_mark_recovery_complete(struct super_block *sb,
					struct ext4_super_block *es)
{
	journal_t *journal = EXT4_SB(sb)->s_journal;

	if (!EXT4_HAS_COMPAT_FEATURE(sb, EXT4_FEATURE_COMPAT_HAS_JOURNAL)) {
		BUG_ON(journal != NULL);
		return;
	}
	jbd2_journal_lock_updates(journal);
	if (jbd2_journal_flush(journal) < 0)
		goto out;

	if (EXT4_HAS_INCOMPAT_FEATURE(sb, EXT4_FEATURE_INCOMPAT_RECOVER) &&
	    sb->s_flags & MS_RDONLY) {
		EXT4_CLEAR_INCOMPAT_FEATURE(sb, EXT4_FEATURE_INCOMPAT_RECOVER);
		ext4_commit_super(sb, 1);
	}

out:
	jbd2_journal_unlock_updates(journal);
}

/*
 * If we are mounting (or read-write remounting) a filesystem whose journal
 * has recorded an error from a previous lifetime, move that error to the
 * main filesystem now.
 */
static void ext4_clear_journal_err(struct super_block *sb,
				   struct ext4_super_block *es)
{
	journal_t *journal;
	int j_errno;
	const char *errstr;

	BUG_ON(!EXT4_HAS_COMPAT_FEATURE(sb, EXT4_FEATURE_COMPAT_HAS_JOURNAL));

	journal = EXT4_SB(sb)->s_journal;

	/*
	 * Now check for any error status which may have been recorded in the
	 * journal by a prior ext4_error() or ext4_abort()
	 */

	j_errno = jbd2_journal_errno(journal);
	if (j_errno) {
		char nbuf[16];

		errstr = ext4_decode_error(sb, j_errno, nbuf);
		ext4_warning(sb, "Filesystem error recorded "
			     "from previous mount: %s", errstr);
		ext4_warning(sb, "Marking fs in need of filesystem check.");

		EXT4_SB(sb)->s_mount_state |= EXT4_ERROR_FS;
		es->s_state |= cpu_to_le16(EXT4_ERROR_FS);
		ext4_commit_super(sb, 1);

		jbd2_journal_clear_err(journal);
	}
}

/*
 * Force the running and committing transactions to commit,
 * and wait on the commit.
 */
int ext4_force_commit(struct super_block *sb)
{
	journal_t *journal;
	int ret = 0;

	if (sb->s_flags & MS_RDONLY)
		return 0;

	journal = EXT4_SB(sb)->s_journal;
	if (journal) {
		vfs_check_frozen(sb, SB_FREEZE_TRANS);
		ret = ext4_journal_force_commit(journal);
	}

	return ret;
}

static void ext4_write_super(struct super_block *sb)
{
	lock_super(sb);
	ext4_commit_super(sb, 1);
	unlock_super(sb);
}

static int ext4_sync_fs(struct super_block *sb, int wait)
{
	int ret = 0;
	tid_t target;
	struct ext4_sb_info *sbi = EXT4_SB(sb);

	trace_ext4_sync_fs(sb, wait);
	flush_workqueue(sbi->dio_unwritten_wq);
	if (jbd2_journal_start_commit(sbi->s_journal, &target)) {
		if (wait)
			jbd2_log_wait_commit(sbi->s_journal, target);
	}
	return ret;
}

/*
 * LVM calls this function before a (read-only) snapshot is created.  This
 * gives us a chance to flush the journal completely and mark the fs clean.
 *
 * Note that only this function cannot bring a filesystem to be in a clean
 * state independently, because ext4 prevents a new handle from being started
 * by @sb->s_frozen, which stays in an upper layer.  It thus needs help from
 * the upper layer.
 */
static int ext4_freeze(struct super_block *sb)
{
	int error = 0;
	journal_t *journal;

	if (sb->s_flags & MS_RDONLY)
		return 0;

	journal = EXT4_SB(sb)->s_journal;

	/* Now we set up the journal barrier. */
	jbd2_journal_lock_updates(journal);

	/*
	 * Don't clear the needs_recovery flag if we failed to flush
	 * the journal.
	 */
	error = jbd2_journal_flush(journal);
	if (error < 0)
		goto out;

	/* Journal blocked and flushed, clear needs_recovery flag. */
	EXT4_CLEAR_INCOMPAT_FEATURE(sb, EXT4_FEATURE_INCOMPAT_RECOVER);
	error = ext4_commit_super(sb, 1);
out:
	/* we rely on s_frozen to stop further updates */
	jbd2_journal_unlock_updates(EXT4_SB(sb)->s_journal);
	return error;
}

/*
 * Called by LVM after the snapshot is done.  We need to reset the RECOVER
 * flag here, even though the filesystem is not technically dirty yet.
 */
static int ext4_unfreeze(struct super_block *sb)
{
	if (sb->s_flags & MS_RDONLY)
		return 0;

	lock_super(sb);
	/* Reset the needs_recovery flag before the fs is unlocked. */
	EXT4_SET_INCOMPAT_FEATURE(sb, EXT4_FEATURE_INCOMPAT_RECOVER);
	ext4_commit_super(sb, 1);
	unlock_super(sb);
	return 0;
}

/*
 * Structure to save mount options for ext4_remount's benefit
 */
struct ext4_mount_options {
	unsigned long s_mount_opt;
	unsigned long s_mount_opt2;
	uid_t s_resuid;
	gid_t s_resgid;
	unsigned long s_commit_interval;
	u32 s_min_batch_time, s_max_batch_time;
#ifdef CONFIG_QUOTA
	int s_jquota_fmt;
	char *s_qf_names[MAXQUOTAS];
#endif
};

static int ext4_remount(struct super_block *sb, int *flags, char *data)
{
	struct ext4_super_block *es;
	struct ext4_sb_info *sbi = EXT4_SB(sb);
	ext4_fsblk_t n_blocks_count = 0;
	unsigned long old_sb_flags;
	struct ext4_mount_options old_opts;
	int enable_quota = 0;
	ext4_group_t g;
	unsigned int journal_ioprio = DEFAULT_JOURNAL_IOPRIO;
	int err = 0;
#ifdef CONFIG_QUOTA
	int i;
#endif
	char *orig_data = kstrdup(data, GFP_KERNEL);

	/* Store the original options */
	lock_super(sb);
	old_sb_flags = sb->s_flags;
	old_opts.s_mount_opt = sbi->s_mount_opt;
	old_opts.s_mount_opt2 = sbi->s_mount_opt2;
	old_opts.s_resuid = sbi->s_resuid;
	old_opts.s_resgid = sbi->s_resgid;
	old_opts.s_commit_interval = sbi->s_commit_interval;
	old_opts.s_min_batch_time = sbi->s_min_batch_time;
	old_opts.s_max_batch_time = sbi->s_max_batch_time;
#ifdef CONFIG_QUOTA
	old_opts.s_jquota_fmt = sbi->s_jquota_fmt;
	for (i = 0; i < MAXQUOTAS; i++)
		old_opts.s_qf_names[i] = sbi->s_qf_names[i];
#endif
	if (sbi->s_journal && sbi->s_journal->j_task->io_context)
		journal_ioprio = sbi->s_journal->j_task->io_context->ioprio;

	/*
	 * Allow the "check" option to be passed as a remount option.
	 */
	if (!parse_options(data, sb, NULL, &journal_ioprio,
			   &n_blocks_count, 1)) {
		err = -EINVAL;
		goto restore_opts;
	}

	if (sbi->s_mount_flags & EXT4_MF_FS_ABORTED)
		ext4_abort(sb, "Abort forced by user");

	es = sbi->s_es;

	if (sbi->s_journal) {
		ext4_init_journal_params(sb, sbi->s_journal);
		set_task_ioprio(sbi->s_journal->j_task, journal_ioprio);
	}

	if ((*flags & MS_RDONLY) != (sb->s_flags & MS_RDONLY) ||
		n_blocks_count > ext4_blocks_count(es)) {
		if (sbi->s_mount_flags & EXT4_MF_FS_ABORTED) {
			err = -EROFS;
			goto restore_opts;
		}

		if (*flags & MS_RDONLY) {
			err = dquot_suspend(sb, -1);
			if (err < 0)
				goto restore_opts;

			/*
			 * First of all, the unconditional stuff we have to do
			 * to disable replay of the journal when we next remount
			 */
			sb->s_flags |= MS_RDONLY;

			/*
			 * OK, test if we are remounting a valid rw partition
			 * readonly, and if so set the rdonly flag and then
			 * mark the partition as valid again.
			 */
			if (!(es->s_state & cpu_to_le16(EXT4_VALID_FS)) &&
			    (sbi->s_mount_state & EXT4_VALID_FS))
				es->s_state = cpu_to_le16(sbi->s_mount_state);

			if (sbi->s_journal)
				ext4_mark_recovery_complete(sb, es);
		} else {
			/* Make sure we can mount this feature set readwrite */
			if (!ext4_feature_set_ok(sb, 0)) {
				err = -EROFS;
				goto restore_opts;
			}
			/*
			 * Make sure the group descriptor checksums
			 * are sane.  If they aren't, refuse to remount r/w.
			 */
			for (g = 0; g < sbi->s_groups_count; g++) {
				struct ext4_group_desc *gdp =
					ext4_get_group_desc(sb, g, NULL);

				if (!ext4_group_desc_csum_verify(sbi, g, gdp)) {
					ext4_msg(sb, KERN_ERR,
	       "ext4_remount: Checksum for group %u failed (%u!=%u)",
		g, le16_to_cpu(ext4_group_desc_csum(sbi, g, gdp)),
					       le16_to_cpu(gdp->bg_checksum));
					err = -EINVAL;
					goto restore_opts;
				}
			}

			/*
			 * If we have an unprocessed orphan list hanging
			 * around from a previously readonly bdev mount,
			 * require a full umount/remount for now.
			 */
			if (es->s_last_orphan) {
				ext4_msg(sb, KERN_WARNING, "Couldn't "
				       "remount RDWR because of unprocessed "
				       "orphan inode list.  Please "
				       "umount/remount instead");
				err = -EINVAL;
				goto restore_opts;
			}

			/*
			 * Mounting a RDONLY partition read-write, so reread
			 * and store the current valid flag.  (It may have
			 * been changed by e2fsck since we originally mounted
			 * the partition.)
			 */
			if (sbi->s_journal)
				ext4_clear_journal_err(sb, es);
			sbi->s_mount_state = le16_to_cpu(es->s_state);
			if ((err = ext4_group_extend(sb, es, n_blocks_count)))
				goto restore_opts;
			if (!ext4_setup_super(sb, es, 0))
				sb->s_flags &= ~MS_RDONLY;
			if (EXT4_HAS_INCOMPAT_FEATURE(sb,
						     EXT4_FEATURE_INCOMPAT_MMP))
				if (ext4_multi_mount_protect(sb,
						le64_to_cpu(es->s_mmp_block))) {
					err = -EROFS;
					goto restore_opts;
				}
			enable_quota = 1;
		}
	}

	/*
	 * Reinitialize lazy itable initialization thread based on
	 * current settings
	 */
	if ((sb->s_flags & MS_RDONLY) || !test_opt(sb, INIT_INODE_TABLE))
		ext4_unregister_li_request(sb);
	else {
		ext4_group_t first_not_zeroed;
		first_not_zeroed = ext4_has_uninit_itable(sb);
		ext4_register_li_request(sb, first_not_zeroed);
	}

	ext4_setup_system_zone(sb);
	if (sbi->s_journal == NULL)
		ext4_commit_super(sb, 1);

#ifdef CONFIG_QUOTA
	/* Release old quota file names */
	for (i = 0; i < MAXQUOTAS; i++)
		if (old_opts.s_qf_names[i] &&
		    old_opts.s_qf_names[i] != sbi->s_qf_names[i])
			kfree(old_opts.s_qf_names[i]);
#endif
	unlock_super(sb);
	if (enable_quota)
		dquot_resume(sb, -1);

	ext4_msg(sb, KERN_INFO, "re-mounted. Opts: %s", orig_data);
	kfree(orig_data);
	return 0;

restore_opts:
	sb->s_flags = old_sb_flags;
	sbi->s_mount_opt = old_opts.s_mount_opt;
	sbi->s_mount_opt2 = old_opts.s_mount_opt2;
	sbi->s_resuid = old_opts.s_resuid;
	sbi->s_resgid = old_opts.s_resgid;
	sbi->s_commit_interval = old_opts.s_commit_interval;
	sbi->s_min_batch_time = old_opts.s_min_batch_time;
	sbi->s_max_batch_time = old_opts.s_max_batch_time;
#ifdef CONFIG_QUOTA
	sbi->s_jquota_fmt = old_opts.s_jquota_fmt;
	for (i = 0; i < MAXQUOTAS; i++) {
		if (sbi->s_qf_names[i] &&
		    old_opts.s_qf_names[i] != sbi->s_qf_names[i])
			kfree(sbi->s_qf_names[i]);
		sbi->s_qf_names[i] = old_opts.s_qf_names[i];
	}
#endif
	unlock_super(sb);
	kfree(orig_data);
	return err;
}

static int ext4_statfs(struct dentry *dentry, struct kstatfs *buf)
{
	struct super_block *sb = dentry->d_sb;
	struct ext4_sb_info *sbi = EXT4_SB(sb);
	struct ext4_super_block *es = sbi->s_es;
	u64 fsid;
	s64 bfree;

	if (test_opt(sb, MINIX_DF)) {
		sbi->s_overhead_last = 0;
	} else if (sbi->s_blocks_last != ext4_blocks_count(es)) {
		ext4_group_t i, ngroups = ext4_get_groups_count(sb);
		ext4_fsblk_t overhead = 0;

		/*
		 * Compute the overhead (FS structures).  This is constant
		 * for a given filesystem unless the number of block groups
		 * changes so we cache the previous value until it does.
		 */

		/*
		 * All of the blocks before first_data_block are
		 * overhead
		 */
		overhead = le32_to_cpu(es->s_first_data_block);

		/*
		 * Add the overhead attributed to the superblock and
		 * block group descriptors.  If the sparse superblocks
		 * feature is turned on, then not all groups have this.
		 */
		for (i = 0; i < ngroups; i++) {
			overhead += ext4_bg_has_super(sb, i) +
				ext4_bg_num_gdb(sb, i);
			cond_resched();
		}

		/*
		 * Every block group has an inode bitmap, a block
		 * bitmap, and an inode table.
		 */
		overhead += ngroups * (2 + sbi->s_itb_per_group);
		sbi->s_overhead_last = overhead;
		smp_wmb();
		sbi->s_blocks_last = ext4_blocks_count(es);
	}

	buf->f_type = EXT4_SUPER_MAGIC;
	buf->f_bsize = sb->s_blocksize;
	buf->f_blocks = ext4_blocks_count(es) - sbi->s_overhead_last;
	bfree = percpu_counter_sum_positive(&sbi->s_freeblocks_counter) -
		       percpu_counter_sum_positive(&sbi->s_dirtyblocks_counter);
	/* prevent underflow in case that few free space is available */
	buf->f_bfree = max_t(s64, bfree, 0);
	buf->f_bavail = buf->f_bfree - ext4_r_blocks_count(es);
	if (buf->f_bfree < ext4_r_blocks_count(es))
		buf->f_bavail = 0;
	buf->f_files = le32_to_cpu(es->s_inodes_count);
	buf->f_ffree = percpu_counter_sum_positive(&sbi->s_freeinodes_counter);
	buf->f_namelen = EXT4_NAME_LEN;
	fsid = le64_to_cpup((void *)es->s_uuid) ^
	       le64_to_cpup((void *)es->s_uuid + sizeof(u64));
	buf->f_fsid.val[0] = fsid & 0xFFFFFFFFUL;
	buf->f_fsid.val[1] = (fsid >> 32) & 0xFFFFFFFFUL;

	return 0;
}

/* Helper function for writing quotas on sync - we need to start transaction
 * before quota file is locked for write. Otherwise the are possible deadlocks:
 * Process 1                         Process 2
 * ext4_create()                     quota_sync()
 *   jbd2_journal_start()                  write_dquot()
 *   dquot_initialize()                         down(dqio_mutex)
 *     down(dqio_mutex)                    jbd2_journal_start()
 *
 */

#ifdef CONFIG_QUOTA

static inline struct inode *dquot_to_inode(struct dquot *dquot)
{
	return sb_dqopt(dquot->dq_sb)->files[dquot->dq_type];
}

static int ext4_write_dquot(struct dquot *dquot)
{
	int ret, err;
	handle_t *handle;
	struct inode *inode;

	inode = dquot_to_inode(dquot);
	handle = ext4_journal_start(inode,
				    EXT4_QUOTA_TRANS_BLOCKS(dquot->dq_sb));
	if (IS_ERR(handle))
		return PTR_ERR(handle);
	ret = dquot_commit(dquot);
	err = ext4_journal_stop(handle);
	if (!ret)
		ret = err;
	return ret;
}

static int ext4_acquire_dquot(struct dquot *dquot)
{
	int ret, err;
	handle_t *handle;

	handle = ext4_journal_start(dquot_to_inode(dquot),
				    EXT4_QUOTA_INIT_BLOCKS(dquot->dq_sb));
	if (IS_ERR(handle))
		return PTR_ERR(handle);
	ret = dquot_acquire(dquot);
	err = ext4_journal_stop(handle);
	if (!ret)
		ret = err;
	return ret;
}

static int ext4_release_dquot(struct dquot *dquot)
{
	int ret, err;
	handle_t *handle;

	handle = ext4_journal_start(dquot_to_inode(dquot),
				    EXT4_QUOTA_DEL_BLOCKS(dquot->dq_sb));
	if (IS_ERR(handle)) {
		/* Release dquot anyway to avoid endless cycle in dqput() */
		dquot_release(dquot);
		return PTR_ERR(handle);
	}
	ret = dquot_release(dquot);
	err = ext4_journal_stop(handle);
	if (!ret)
		ret = err;
	return ret;
}

static int ext4_mark_dquot_dirty(struct dquot *dquot)
{
	/* Are we journaling quotas? */
	if (EXT4_SB(dquot->dq_sb)->s_qf_names[USRQUOTA] ||
	    EXT4_SB(dquot->dq_sb)->s_qf_names[GRPQUOTA]) {
		dquot_mark_dquot_dirty(dquot);
		return ext4_write_dquot(dquot);
	} else {
		return dquot_mark_dquot_dirty(dquot);
	}
}

static int ext4_write_info(struct super_block *sb, int type)
{
	int ret, err;
	handle_t *handle;

	/* Data block + inode block */
	handle = ext4_journal_start(sb->s_root->d_inode, 2);
	if (IS_ERR(handle))
		return PTR_ERR(handle);
	ret = dquot_commit_info(sb, type);
	err = ext4_journal_stop(handle);
	if (!ret)
		ret = err;
	return ret;
}

/*
 * Turn on quotas during mount time - we need to find
 * the quota file and such...
 */
static int ext4_quota_on_mount(struct super_block *sb, int type)
{
	return dquot_quota_on_mount(sb, EXT4_SB(sb)->s_qf_names[type],
					EXT4_SB(sb)->s_jquota_fmt, type);
}

/*
 * Standard function to be called on quota_on
 */
static int ext4_quota_on(struct super_block *sb, int type, int format_id,
			 struct path *path)
{
	int err;

	if (!test_opt(sb, QUOTA))
		return -EINVAL;

	/* Quotafile not on the same filesystem? */
	if (path->mnt->mnt_sb != sb)
		return -EXDEV;
	/* Journaling quota? */
	if (EXT4_SB(sb)->s_qf_names[type]) {
		/* Quotafile not in fs root? */
		if (path->dentry->d_parent != sb->s_root)
			ext4_msg(sb, KERN_WARNING,
				"Quota file not on filesystem root. "
				"Journaled quota will not work");
	}

	/*
	 * When we journal data on quota file, we have to flush journal to see
	 * all updates to the file when we bypass pagecache...
	 */
	if (EXT4_SB(sb)->s_journal &&
	    ext4_should_journal_data(path->dentry->d_inode)) {
		/*
		 * We don't need to lock updates but journal_flush() could
		 * otherwise be livelocked...
		 */
		jbd2_journal_lock_updates(EXT4_SB(sb)->s_journal);
		err = jbd2_journal_flush(EXT4_SB(sb)->s_journal);
		jbd2_journal_unlock_updates(EXT4_SB(sb)->s_journal);
		if (err)
			return err;
	}

	return dquot_quota_on(sb, type, format_id, path);
}

static int ext4_quota_off(struct super_block *sb, int type)
{
	struct inode *inode = sb_dqopt(sb)->files[type];
	handle_t *handle;

	/* Force all delayed allocation blocks to be allocated.
	 * Caller already holds s_umount sem */
	if (test_opt(sb, DELALLOC))
		sync_filesystem(sb);

	if (!inode)
		goto out;

	/* Update modification times of quota files when userspace can
	 * start looking at them */
	handle = ext4_journal_start(inode, 1);
	if (IS_ERR(handle))
		goto out;
	inode->i_mtime = inode->i_ctime = CURRENT_TIME;
	ext4_mark_inode_dirty(handle, inode);
	ext4_journal_stop(handle);

out:
	return dquot_quota_off(sb, type);
}

/* Read data from quotafile - avoid pagecache and such because we cannot afford
 * acquiring the locks... As quota files are never truncated and quota code
 * itself serializes the operations (and no one else should touch the files)
 * we don't have to be afraid of races */
static ssize_t ext4_quota_read(struct super_block *sb, int type, char *data,
			       size_t len, loff_t off)
{
	struct inode *inode = sb_dqopt(sb)->files[type];
	ext4_lblk_t blk = off >> EXT4_BLOCK_SIZE_BITS(sb);
	int err = 0;
	int offset = off & (sb->s_blocksize - 1);
	int tocopy;
	size_t toread;
	struct buffer_head *bh;
	loff_t i_size = i_size_read(inode);

	if (off > i_size)
		return 0;
	if (off+len > i_size)
		len = i_size-off;
	toread = len;
	while (toread > 0) {
		tocopy = sb->s_blocksize - offset < toread ?
				sb->s_blocksize - offset : toread;
		bh = ext4_bread(NULL, inode, blk, 0, &err);
		if (err)
			return err;
		if (!bh)	/* A hole? */
			memset(data, 0, tocopy);
		else
			memcpy(data, bh->b_data+offset, tocopy);
		brelse(bh);
		offset = 0;
		toread -= tocopy;
		data += tocopy;
		blk++;
	}
	return len;
}

/* Write to quotafile (we know the transaction is already started and has
 * enough credits) */
static ssize_t ext4_quota_write(struct super_block *sb, int type,
				const char *data, size_t len, loff_t off)
{
	struct inode *inode = sb_dqopt(sb)->files[type];
	ext4_lblk_t blk = off >> EXT4_BLOCK_SIZE_BITS(sb);
	int err = 0;
	int offset = off & (sb->s_blocksize - 1);
	struct buffer_head *bh;
	handle_t *handle = journal_current_handle();

	if (EXT4_SB(sb)->s_journal && !handle) {
		ext4_msg(sb, KERN_WARNING, "Quota write (off=%llu, len=%llu)"
			" cancelled because transaction is not started",
			(unsigned long long)off, (unsigned long long)len);
		return -EIO;
	}
	/*
	 * Since we account only one data block in transaction credits,
	 * then it is impossible to cross a block boundary.
	 */
	if (sb->s_blocksize - offset < len) {
		ext4_msg(sb, KERN_WARNING, "Quota write (off=%llu, len=%llu)"
			" cancelled because not block aligned",
			(unsigned long long)off, (unsigned long long)len);
		return -EIO;
	}

	mutex_lock_nested(&inode->i_mutex, I_MUTEX_QUOTA);
	bh = ext4_bread(handle, inode, blk, 1, &err);
	if (!bh)
		goto out;
	err = ext4_journal_get_write_access(handle, bh);
	if (err) {
		brelse(bh);
		goto out;
	}
	lock_buffer(bh);
	memcpy(bh->b_data+offset, data, len);
	flush_dcache_page(bh->b_page);
	unlock_buffer(bh);
	err = ext4_handle_dirty_metadata(handle, NULL, bh);
	brelse(bh);
out:
	if (err) {
		mutex_unlock(&inode->i_mutex);
		return err;
	}
	if (inode->i_size < off + len) {
		i_size_write(inode, off + len);
		EXT4_I(inode)->i_disksize = inode->i_size;
		ext4_mark_inode_dirty(handle, inode);
	}
	mutex_unlock(&inode->i_mutex);
	return len;
}

#endif

static struct dentry *ext4_mount(struct file_system_type *fs_type, int flags,
		       const char *dev_name, void *data)
{
	return mount_bdev(fs_type, flags, dev_name, data, ext4_fill_super);
}

#if !defined(CONFIG_EXT2_FS) && !defined(CONFIG_EXT2_FS_MODULE) && defined(CONFIG_EXT4_USE_FOR_EXT23)
static inline void register_as_ext2(void)
{
	int err = register_filesystem(&ext2_fs_type);
	if (err)
		printk(KERN_WARNING
		       "EXT4-fs: Unable to register as ext2 (%d)\n", err);
}

static inline void unregister_as_ext2(void)
{
	unregister_filesystem(&ext2_fs_type);
}

static inline int ext2_feature_set_ok(struct super_block *sb)
{
	if (EXT4_HAS_INCOMPAT_FEATURE(sb, ~EXT2_FEATURE_INCOMPAT_SUPP))
		return 0;
	if (sb->s_flags & MS_RDONLY)
		return 1;
	if (EXT4_HAS_RO_COMPAT_FEATURE(sb, ~EXT2_FEATURE_RO_COMPAT_SUPP))
		return 0;
	return 1;
}
MODULE_ALIAS("ext2");
#else
static inline void register_as_ext2(void) { }
static inline void unregister_as_ext2(void) { }
static inline int ext2_feature_set_ok(struct super_block *sb) { return 0; }
#endif

#if !defined(CONFIG_EXT3_FS) && !defined(CONFIG_EXT3_FS_MODULE) && defined(CONFIG_EXT4_USE_FOR_EXT23)
static inline void register_as_ext3(void)
{
	int err = register_filesystem(&ext3_fs_type);
	if (err)
		printk(KERN_WARNING
		       "EXT4-fs: Unable to register as ext3 (%d)\n", err);
}

static inline void unregister_as_ext3(void)
{
	unregister_filesystem(&ext3_fs_type);
}

static inline int ext3_feature_set_ok(struct super_block *sb)
{
	if (EXT4_HAS_INCOMPAT_FEATURE(sb, ~EXT3_FEATURE_INCOMPAT_SUPP))
		return 0;
	if (!EXT4_HAS_COMPAT_FEATURE(sb, EXT4_FEATURE_COMPAT_HAS_JOURNAL))
		return 0;
	if (sb->s_flags & MS_RDONLY)
		return 1;
	if (EXT4_HAS_RO_COMPAT_FEATURE(sb, ~EXT3_FEATURE_RO_COMPAT_SUPP))
		return 0;
	return 1;
}
MODULE_ALIAS("ext3");
#else
static inline void register_as_ext3(void) { }
static inline void unregister_as_ext3(void) { }
static inline int ext3_feature_set_ok(struct super_block *sb) { return 0; }
#endif

static struct file_system_type ext4_fs_type = {
	.owner		= THIS_MODULE,
	.name		= "ext4",
	.mount		= ext4_mount,
	.kill_sb	= kill_block_super,
	.fs_flags	= FS_REQUIRES_DEV,
};

static int __init ext4_init_feat_adverts(void)
{
	struct ext4_features *ef;
	int ret = -ENOMEM;

	ef = kzalloc(sizeof(struct ext4_features), GFP_KERNEL);
	if (!ef)
		goto out;

	ef->f_kobj.kset = ext4_kset;
	init_completion(&ef->f_kobj_unregister);
	ret = kobject_init_and_add(&ef->f_kobj, &ext4_feat_ktype, NULL,
				   "features");
	if (ret) {
		kfree(ef);
		goto out;
	}

	ext4_feat = ef;
	ret = 0;
out:
	return ret;
}

static void ext4_exit_feat_adverts(void)
{
	kobject_put(&ext4_feat->f_kobj);
	wait_for_completion(&ext4_feat->f_kobj_unregister);
	kfree(ext4_feat);
}

/* Shared across all ext4 file systems */
wait_queue_head_t ext4__ioend_wq[EXT4_WQ_HASH_SZ];
struct mutex ext4__aio_mutex[EXT4_WQ_HASH_SZ];

static int __init ext4_init_fs(void)
{
	int i, err;

	ext4_check_flag_values();

	for (i = 0; i < EXT4_WQ_HASH_SZ; i++) {
		mutex_init(&ext4__aio_mutex[i]);
		init_waitqueue_head(&ext4__ioend_wq[i]);
	}

	err = ext4_init_pageio();
	if (err)
		return err;
	err = ext4_init_system_zone();
	if (err)
		goto out7;
	ext4_kset = kset_create_and_add("ext4", NULL, fs_kobj);
	if (!ext4_kset)
		goto out6;
	ext4_proc_root = proc_mkdir("fs/ext4", NULL);
	if (!ext4_proc_root)
		goto out5;

	err = ext4_init_feat_adverts();
	if (err)
		goto out4;

	err = ext4_init_mballoc();
	if (err)
		goto out3;

	err = ext4_init_xattr();
	if (err)
		goto out2;
	err = init_inodecache();
	if (err)
		goto out1;
	register_as_ext3();
	register_as_ext2();
	err = register_filesystem(&ext4_fs_type);
	if (err)
		goto out;

	ext4_li_info = NULL;
	mutex_init(&ext4_li_mtx);
	return 0;
out:
	unregister_as_ext2();
	unregister_as_ext3();
	destroy_inodecache();
out1:
	ext4_exit_xattr();
out2:
	ext4_exit_mballoc();
out3:
	ext4_exit_feat_adverts();
out4:
	remove_proc_entry("fs/ext4", NULL);
out5:
	kset_unregister(ext4_kset);
out6:
	ext4_exit_system_zone();
out7:
	ext4_exit_pageio();
	return err;
}

static void __exit ext4_exit_fs(void)
{
	ext4_destroy_lazyinit_thread();
	unregister_as_ext2();
	unregister_as_ext3();
	unregister_filesystem(&ext4_fs_type);
	destroy_inodecache();
	ext4_exit_xattr();
	ext4_exit_mballoc();
	ext4_exit_feat_adverts();
	remove_proc_entry("fs/ext4", NULL);
	kset_unregister(ext4_kset);
	ext4_exit_system_zone();
	ext4_exit_pageio();
}

MODULE_AUTHOR("Remy Card, Stephen Tweedie, Andrew Morton, Andreas Dilger, Theodore Ts'o and others");
MODULE_DESCRIPTION("Fourth Extended Filesystem");
MODULE_LICENSE("GPL");
module_init(ext4_init_fs)
module_exit(ext4_exit_fs)<|MERGE_RESOLUTION|>--- conflicted
+++ resolved
@@ -2819,12 +2819,6 @@
 
 	BUG_ON(NULL == eli);
 
-<<<<<<< HEAD
-	eli->li_task = current;
-	wake_up(&eli->li_wait_task);
-
-=======
->>>>>>> 77570429
 cont_thread:
 	while (true) {
 		next_wakeup = MAX_JIFFY_OFFSET;
@@ -2887,12 +2881,6 @@
 		goto cont_thread;
 	}
 	mutex_unlock(&eli->li_list_mtx);
-<<<<<<< HEAD
-	eli->li_task = NULL;
-	wake_up(&eli->li_wait_task);
-
-=======
->>>>>>> 77570429
 	kfree(ext4_li_info);
 	ext4_li_info = NULL;
 	mutex_unlock(&ext4_li_mtx);
@@ -2966,10 +2954,6 @@
 	INIT_LIST_HEAD(&eli->li_request_list);
 	mutex_init(&eli->li_list_mtx);
 
-<<<<<<< HEAD
-	init_waitqueue_head(&eli->li_wait_task);
-=======
->>>>>>> 77570429
 	eli->li_state |= EXT4_LAZYINIT_QUIT;
 
 	ext4_li_info = eli;
