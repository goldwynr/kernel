/*
 *  linux/fs/ext4/super.c
 *
 * Copyright (C) 1992, 1993, 1994, 1995
 * Remy Card (card@masi.ibp.fr)
 * Laboratoire MASI - Institut Blaise Pascal
 * Universite Pierre et Marie Curie (Paris VI)
 *
 *  from
 *
 *  linux/fs/minix/inode.c
 *
 *  Copyright (C) 1991, 1992  Linus Torvalds
 *
 *  Big-endian to little-endian byte-swapping/bitmaps by
 *        David S. Miller (davem@caip.rutgers.edu), 1995
 */

#include <linux/module.h>
#include <linux/string.h>
#include <linux/fs.h>
#include <linux/time.h>
#include <linux/vmalloc.h>
#include <linux/jbd2.h>
#include <linux/slab.h>
#include <linux/init.h>
#include <linux/blkdev.h>
#include <linux/parser.h>
#include <linux/buffer_head.h>
#include <linux/exportfs.h>
#include <linux/vfs.h>
#include <linux/random.h>
#include <linux/mount.h>
#include <linux/namei.h>
#include <linux/quotaops.h>
#include <linux/seq_file.h>
#include <linux/proc_fs.h>
#include <linux/ctype.h>
#include <linux/log2.h>
#include <linux/crc16.h>
<<<<<<< HEAD
#include <linux/precache.h>
=======
#include <linux/cleancache.h>
>>>>>>> 02f8c6ae
#include <asm/uaccess.h>

#include <linux/kthread.h>
#include <linux/freezer.h>

#include "ext4.h"
#include "ext4_jbd2.h"
#include "xattr.h"
#include "acl.h"
#include "mballoc.h"

#define CREATE_TRACE_POINTS
#include <trace/events/ext4.h>

static struct proc_dir_entry *ext4_proc_root;
static struct kset *ext4_kset;
static struct ext4_lazy_init *ext4_li_info;
static struct mutex ext4_li_mtx;
static struct ext4_features *ext4_feat;

static int ext4_load_journal(struct super_block *, struct ext4_super_block *,
			     unsigned long journal_devnum);
static int ext4_commit_super(struct super_block *sb, int sync);
static void ext4_mark_recovery_complete(struct super_block *sb,
					struct ext4_super_block *es);
static void ext4_clear_journal_err(struct super_block *sb,
				   struct ext4_super_block *es);
static int ext4_sync_fs(struct super_block *sb, int wait);
static const char *ext4_decode_error(struct super_block *sb, int errno,
				     char nbuf[16]);
static int ext4_remount(struct super_block *sb, int *flags, char *data);
static int ext4_statfs(struct dentry *dentry, struct kstatfs *buf);
static int ext4_unfreeze(struct super_block *sb);
static void ext4_write_super(struct super_block *sb);
static int ext4_freeze(struct super_block *sb);
static struct dentry *ext4_mount(struct file_system_type *fs_type, int flags,
		       const char *dev_name, void *data);
static inline int ext2_feature_set_ok(struct super_block *sb);
static inline int ext3_feature_set_ok(struct super_block *sb);
static int ext4_feature_set_ok(struct super_block *sb, int readonly);
static void ext4_destroy_lazyinit_thread(void);
static void ext4_unregister_li_request(struct super_block *sb);
static void ext4_clear_request_list(void);

#if !defined(CONFIG_EXT2_FS) && !defined(CONFIG_EXT2_FS_MODULE) && defined(CONFIG_EXT4_USE_FOR_EXT23)
static struct file_system_type ext2_fs_type = {
	.owner		= THIS_MODULE,
	.name		= "ext2",
	.mount		= ext4_mount,
	.kill_sb	= kill_block_super,
	.fs_flags	= FS_REQUIRES_DEV,
};
#define IS_EXT2_SB(sb) ((sb)->s_bdev->bd_holder == &ext2_fs_type)
#else
#define IS_EXT2_SB(sb) (0)
#endif


#if !defined(CONFIG_EXT3_FS) && !defined(CONFIG_EXT3_FS_MODULE) && defined(CONFIG_EXT4_USE_FOR_EXT23)
static struct file_system_type ext3_fs_type = {
	.owner		= THIS_MODULE,
	.name		= "ext3",
	.mount		= ext4_mount,
	.kill_sb	= kill_block_super,
	.fs_flags	= FS_REQUIRES_DEV,
};
#define IS_EXT3_SB(sb) ((sb)->s_bdev->bd_holder == &ext3_fs_type)
#else
#define IS_EXT3_SB(sb) (0)
#endif

ext4_fsblk_t ext4_block_bitmap(struct super_block *sb,
			       struct ext4_group_desc *bg)
{
	return le32_to_cpu(bg->bg_block_bitmap_lo) |
		(EXT4_DESC_SIZE(sb) >= EXT4_MIN_DESC_SIZE_64BIT ?
		 (ext4_fsblk_t)le32_to_cpu(bg->bg_block_bitmap_hi) << 32 : 0);
}

ext4_fsblk_t ext4_inode_bitmap(struct super_block *sb,
			       struct ext4_group_desc *bg)
{
	return le32_to_cpu(bg->bg_inode_bitmap_lo) |
		(EXT4_DESC_SIZE(sb) >= EXT4_MIN_DESC_SIZE_64BIT ?
		 (ext4_fsblk_t)le32_to_cpu(bg->bg_inode_bitmap_hi) << 32 : 0);
}

ext4_fsblk_t ext4_inode_table(struct super_block *sb,
			      struct ext4_group_desc *bg)
{
	return le32_to_cpu(bg->bg_inode_table_lo) |
		(EXT4_DESC_SIZE(sb) >= EXT4_MIN_DESC_SIZE_64BIT ?
		 (ext4_fsblk_t)le32_to_cpu(bg->bg_inode_table_hi) << 32 : 0);
}

__u32 ext4_free_blks_count(struct super_block *sb,
			      struct ext4_group_desc *bg)
{
	return le16_to_cpu(bg->bg_free_blocks_count_lo) |
		(EXT4_DESC_SIZE(sb) >= EXT4_MIN_DESC_SIZE_64BIT ?
		 (__u32)le16_to_cpu(bg->bg_free_blocks_count_hi) << 16 : 0);
}

__u32 ext4_free_inodes_count(struct super_block *sb,
			      struct ext4_group_desc *bg)
{
	return le16_to_cpu(bg->bg_free_inodes_count_lo) |
		(EXT4_DESC_SIZE(sb) >= EXT4_MIN_DESC_SIZE_64BIT ?
		 (__u32)le16_to_cpu(bg->bg_free_inodes_count_hi) << 16 : 0);
}

__u32 ext4_used_dirs_count(struct super_block *sb,
			      struct ext4_group_desc *bg)
{
	return le16_to_cpu(bg->bg_used_dirs_count_lo) |
		(EXT4_DESC_SIZE(sb) >= EXT4_MIN_DESC_SIZE_64BIT ?
		 (__u32)le16_to_cpu(bg->bg_used_dirs_count_hi) << 16 : 0);
}

__u32 ext4_itable_unused_count(struct super_block *sb,
			      struct ext4_group_desc *bg)
{
	return le16_to_cpu(bg->bg_itable_unused_lo) |
		(EXT4_DESC_SIZE(sb) >= EXT4_MIN_DESC_SIZE_64BIT ?
		 (__u32)le16_to_cpu(bg->bg_itable_unused_hi) << 16 : 0);
}

void ext4_block_bitmap_set(struct super_block *sb,
			   struct ext4_group_desc *bg, ext4_fsblk_t blk)
{
	bg->bg_block_bitmap_lo = cpu_to_le32((u32)blk);
	if (EXT4_DESC_SIZE(sb) >= EXT4_MIN_DESC_SIZE_64BIT)
		bg->bg_block_bitmap_hi = cpu_to_le32(blk >> 32);
}

void ext4_inode_bitmap_set(struct super_block *sb,
			   struct ext4_group_desc *bg, ext4_fsblk_t blk)
{
	bg->bg_inode_bitmap_lo  = cpu_to_le32((u32)blk);
	if (EXT4_DESC_SIZE(sb) >= EXT4_MIN_DESC_SIZE_64BIT)
		bg->bg_inode_bitmap_hi = cpu_to_le32(blk >> 32);
}

void ext4_inode_table_set(struct super_block *sb,
			  struct ext4_group_desc *bg, ext4_fsblk_t blk)
{
	bg->bg_inode_table_lo = cpu_to_le32((u32)blk);
	if (EXT4_DESC_SIZE(sb) >= EXT4_MIN_DESC_SIZE_64BIT)
		bg->bg_inode_table_hi = cpu_to_le32(blk >> 32);
}

void ext4_free_blks_set(struct super_block *sb,
			  struct ext4_group_desc *bg, __u32 count)
{
	bg->bg_free_blocks_count_lo = cpu_to_le16((__u16)count);
	if (EXT4_DESC_SIZE(sb) >= EXT4_MIN_DESC_SIZE_64BIT)
		bg->bg_free_blocks_count_hi = cpu_to_le16(count >> 16);
}

void ext4_free_inodes_set(struct super_block *sb,
			  struct ext4_group_desc *bg, __u32 count)
{
	bg->bg_free_inodes_count_lo = cpu_to_le16((__u16)count);
	if (EXT4_DESC_SIZE(sb) >= EXT4_MIN_DESC_SIZE_64BIT)
		bg->bg_free_inodes_count_hi = cpu_to_le16(count >> 16);
}

void ext4_used_dirs_set(struct super_block *sb,
			  struct ext4_group_desc *bg, __u32 count)
{
	bg->bg_used_dirs_count_lo = cpu_to_le16((__u16)count);
	if (EXT4_DESC_SIZE(sb) >= EXT4_MIN_DESC_SIZE_64BIT)
		bg->bg_used_dirs_count_hi = cpu_to_le16(count >> 16);
}

void ext4_itable_unused_set(struct super_block *sb,
			  struct ext4_group_desc *bg, __u32 count)
{
	bg->bg_itable_unused_lo = cpu_to_le16((__u16)count);
	if (EXT4_DESC_SIZE(sb) >= EXT4_MIN_DESC_SIZE_64BIT)
		bg->bg_itable_unused_hi = cpu_to_le16(count >> 16);
}


/* Just increment the non-pointer handle value */
static handle_t *ext4_get_nojournal(void)
{
	handle_t *handle = current->journal_info;
	unsigned long ref_cnt = (unsigned long)handle;

	BUG_ON(ref_cnt >= EXT4_NOJOURNAL_MAX_REF_COUNT);

	ref_cnt++;
	handle = (handle_t *)ref_cnt;

	current->journal_info = handle;
	return handle;
}


/* Decrement the non-pointer handle value */
static void ext4_put_nojournal(handle_t *handle)
{
	unsigned long ref_cnt = (unsigned long)handle;

	BUG_ON(ref_cnt == 0);

	ref_cnt--;
	handle = (handle_t *)ref_cnt;

	current->journal_info = handle;
}

/*
 * Wrappers for jbd2_journal_start/end.
 *
 * The only special thing we need to do here is to make sure that all
 * journal_end calls result in the superblock being marked dirty, so
 * that sync() will call the filesystem's write_super callback if
 * appropriate.
 *
 * To avoid j_barrier hold in userspace when a user calls freeze(),
 * ext4 prevents a new handle from being started by s_frozen, which
 * is in an upper layer.
 */
handle_t *ext4_journal_start_sb(struct super_block *sb, int nblocks)
{
	journal_t *journal;
	handle_t  *handle;

	if (sb->s_flags & MS_RDONLY)
		return ERR_PTR(-EROFS);

<<<<<<< HEAD
	vfs_check_frozen(sb, SB_FREEZE_TRANS);
	/* Special case here: if the journal has aborted behind our
	 * backs (eg. EIO in the commit thread), then we still need to
	 * take the FS itself readonly cleanly. */
=======
>>>>>>> 02f8c6ae
	journal = EXT4_SB(sb)->s_journal;
	handle = ext4_journal_current_handle();

	/*
	 * If a handle has been started, it should be allowed to
	 * finish, otherwise deadlock could happen between freeze
	 * and others(e.g. truncate) due to the restart of the
	 * journal handle if the filesystem is forzen and active
	 * handles are not stopped.
	 */
	if (!handle)
		vfs_check_frozen(sb, SB_FREEZE_TRANS);

	if (!journal)
		return ext4_get_nojournal();
	/*
	 * Special case here: if the journal has aborted behind our
	 * backs (eg. EIO in the commit thread), then we still need to
	 * take the FS itself readonly cleanly.
	 */
	if (is_journal_aborted(journal)) {
		ext4_abort(sb, "Detected aborted journal");
		return ERR_PTR(-EROFS);
	}
	return jbd2_journal_start(journal, nblocks);
}

/*
 * The only special thing we need to do here is to make sure that all
 * jbd2_journal_stop calls result in the superblock being marked dirty, so
 * that sync() will call the filesystem's write_super callback if
 * appropriate.
 */
int __ext4_journal_stop(const char *where, unsigned int line, handle_t *handle)
{
	struct super_block *sb;
	int err;
	int rc;

	if (!ext4_handle_valid(handle)) {
		ext4_put_nojournal(handle);
		return 0;
	}
	sb = handle->h_transaction->t_journal->j_private;
	err = handle->h_err;
	rc = jbd2_journal_stop(handle);

	if (!err)
		err = rc;
	if (err)
		__ext4_std_error(sb, where, line, err);
	return err;
}

void ext4_journal_abort_handle(const char *caller, unsigned int line,
			       const char *err_fn, struct buffer_head *bh,
			       handle_t *handle, int err)
{
	char nbuf[16];
	const char *errstr = ext4_decode_error(NULL, err, nbuf);

	BUG_ON(!ext4_handle_valid(handle));

	if (bh)
		BUFFER_TRACE(bh, "abort");

	if (!handle->h_err)
		handle->h_err = err;

	if (is_handle_aborted(handle))
		return;

	printk(KERN_ERR "%s:%d: aborting transaction: %s in %s\n",
	       caller, line, errstr, err_fn);

	jbd2_journal_abort_handle(handle);
}

static void __save_error_info(struct super_block *sb, const char *func,
			    unsigned int line)
{
	struct ext4_super_block *es = EXT4_SB(sb)->s_es;

	EXT4_SB(sb)->s_mount_state |= EXT4_ERROR_FS;
	es->s_state |= cpu_to_le16(EXT4_ERROR_FS);
	es->s_last_error_time = cpu_to_le32(get_seconds());
	strncpy(es->s_last_error_func, func, sizeof(es->s_last_error_func));
	es->s_last_error_line = cpu_to_le32(line);
	if (!es->s_first_error_time) {
		es->s_first_error_time = es->s_last_error_time;
		strncpy(es->s_first_error_func, func,
			sizeof(es->s_first_error_func));
		es->s_first_error_line = cpu_to_le32(line);
		es->s_first_error_ino = es->s_last_error_ino;
		es->s_first_error_block = es->s_last_error_block;
	}
	/*
	 * Start the daily error reporting function if it hasn't been
	 * started already
	 */
	if (!es->s_error_count)
		mod_timer(&EXT4_SB(sb)->s_err_report, jiffies + 24*60*60*HZ);
	es->s_error_count = cpu_to_le32(le32_to_cpu(es->s_error_count) + 1);
}

static void save_error_info(struct super_block *sb, const char *func,
			    unsigned int line)
{
	__save_error_info(sb, func, line);
	ext4_commit_super(sb, 1);
}


/* Deal with the reporting of failure conditions on a filesystem such as
 * inconsistencies detected or read IO failures.
 *
 * On ext2, we can store the error state of the filesystem in the
 * superblock.  That is not possible on ext4, because we may have other
 * write ordering constraints on the superblock which prevent us from
 * writing it out straight away; and given that the journal is about to
 * be aborted, we can't rely on the current, or future, transactions to
 * write out the superblock safely.
 *
 * We'll just use the jbd2_journal_abort() error code to record an error in
 * the journal instead.  On recovery, the journal will complain about
 * that error until we've noted it down and cleared it.
 */

static void ext4_handle_error(struct super_block *sb)
{
	if (sb->s_flags & MS_RDONLY)
		return;

	if (!test_opt(sb, ERRORS_CONT)) {
		journal_t *journal = EXT4_SB(sb)->s_journal;

		EXT4_SB(sb)->s_mount_flags |= EXT4_MF_FS_ABORTED;
		if (journal)
			jbd2_journal_abort(journal, -EIO);
	}
	if (test_opt(sb, ERRORS_RO)) {
		ext4_msg(sb, KERN_CRIT, "Remounting filesystem read-only");
		sb->s_flags |= MS_RDONLY;
	}
	if (test_opt(sb, ERRORS_PANIC))
		panic("EXT4-fs (device %s): panic forced after error\n",
			sb->s_id);
}

void __ext4_error(struct super_block *sb, const char *function,
		  unsigned int line, const char *fmt, ...)
{
	struct va_format vaf;
	va_list args;

	va_start(args, fmt);
	vaf.fmt = fmt;
	vaf.va = &args;
	printk(KERN_CRIT "EXT4-fs error (device %s): %s:%d: comm %s: %pV\n",
	       sb->s_id, function, line, current->comm, &vaf);
	va_end(args);

	ext4_handle_error(sb);
}

void ext4_error_inode(struct inode *inode, const char *function,
		      unsigned int line, ext4_fsblk_t block,
		      const char *fmt, ...)
{
	va_list args;
	struct va_format vaf;
	struct ext4_super_block *es = EXT4_SB(inode->i_sb)->s_es;

	es->s_last_error_ino = cpu_to_le32(inode->i_ino);
	es->s_last_error_block = cpu_to_le64(block);
	save_error_info(inode->i_sb, function, line);
	va_start(args, fmt);
	vaf.fmt = fmt;
	vaf.va = &args;
	printk(KERN_CRIT "EXT4-fs error (device %s): %s:%d: inode #%lu: ",
	       inode->i_sb->s_id, function, line, inode->i_ino);
	if (block)
		printk(KERN_CONT "block %llu: ", block);
	printk(KERN_CONT "comm %s: %pV\n", current->comm, &vaf);
	va_end(args);

	ext4_handle_error(inode->i_sb);
}

void ext4_error_file(struct file *file, const char *function,
		     unsigned int line, ext4_fsblk_t block,
		     const char *fmt, ...)
{
	va_list args;
	struct va_format vaf;
	struct ext4_super_block *es;
	struct inode *inode = file->f_dentry->d_inode;
	char pathname[80], *path;

	es = EXT4_SB(inode->i_sb)->s_es;
	es->s_last_error_ino = cpu_to_le32(inode->i_ino);
	save_error_info(inode->i_sb, function, line);
	path = d_path(&(file->f_path), pathname, sizeof(pathname));
	if (IS_ERR(path))
		path = "(unknown)";
	printk(KERN_CRIT
	       "EXT4-fs error (device %s): %s:%d: inode #%lu: ",
	       inode->i_sb->s_id, function, line, inode->i_ino);
	if (block)
		printk(KERN_CONT "block %llu: ", block);
	va_start(args, fmt);
	vaf.fmt = fmt;
	vaf.va = &args;
	printk(KERN_CONT "comm %s: path %s: %pV\n", current->comm, path, &vaf);
	va_end(args);

	ext4_handle_error(inode->i_sb);
}

static const char *ext4_decode_error(struct super_block *sb, int errno,
				     char nbuf[16])
{
	char *errstr = NULL;

	switch (errno) {
	case -EIO:
		errstr = "IO failure";
		break;
	case -ENOMEM:
		errstr = "Out of memory";
		break;
	case -EROFS:
		if (!sb || (EXT4_SB(sb)->s_journal &&
			    EXT4_SB(sb)->s_journal->j_flags & JBD2_ABORT))
			errstr = "Journal has aborted";
		else
			errstr = "Readonly filesystem";
		break;
	default:
		/* If the caller passed in an extra buffer for unknown
		 * errors, textualise them now.  Else we just return
		 * NULL. */
		if (nbuf) {
			/* Check for truncated error codes... */
			if (snprintf(nbuf, 16, "error %d", -errno) >= 0)
				errstr = nbuf;
		}
		break;
	}

	return errstr;
}

/* __ext4_std_error decodes expected errors from journaling functions
 * automatically and invokes the appropriate error response.  */

void __ext4_std_error(struct super_block *sb, const char *function,
		      unsigned int line, int errno)
{
	char nbuf[16];
	const char *errstr;

	/* Special case: if the error is EROFS, and we're not already
	 * inside a transaction, then there's really no point in logging
	 * an error. */
	if (errno == -EROFS && journal_current_handle() == NULL &&
	    (sb->s_flags & MS_RDONLY))
		return;

	errstr = ext4_decode_error(sb, errno, nbuf);
	printk(KERN_CRIT "EXT4-fs error (device %s) in %s:%d: %s\n",
	       sb->s_id, function, line, errstr);
	save_error_info(sb, function, line);

	ext4_handle_error(sb);
}

/*
 * ext4_abort is a much stronger failure handler than ext4_error.  The
 * abort function may be used to deal with unrecoverable failures such
 * as journal IO errors or ENOMEM at a critical moment in log management.
 *
 * We unconditionally force the filesystem into an ABORT|READONLY state,
 * unless the error response on the fs has been set to panic in which
 * case we take the easy way out and panic immediately.
 */

void __ext4_abort(struct super_block *sb, const char *function,
		unsigned int line, const char *fmt, ...)
{
	va_list args;

	save_error_info(sb, function, line);
	va_start(args, fmt);
	printk(KERN_CRIT "EXT4-fs error (device %s): %s:%d: ", sb->s_id,
	       function, line);
	vprintk(fmt, args);
	printk("\n");
	va_end(args);

	if ((sb->s_flags & MS_RDONLY) == 0) {
		ext4_msg(sb, KERN_CRIT, "Remounting filesystem read-only");
		sb->s_flags |= MS_RDONLY;
		EXT4_SB(sb)->s_mount_flags |= EXT4_MF_FS_ABORTED;
		if (EXT4_SB(sb)->s_journal)
			jbd2_journal_abort(EXT4_SB(sb)->s_journal, -EIO);
		save_error_info(sb, function, line);
	}
	if (test_opt(sb, ERRORS_PANIC))
		panic("EXT4-fs panic from previous error\n");
}

void ext4_msg(struct super_block *sb, const char *prefix, const char *fmt, ...)
{
	struct va_format vaf;
	va_list args;

	va_start(args, fmt);
	vaf.fmt = fmt;
	vaf.va = &args;
	printk("%sEXT4-fs (%s): %pV\n", prefix, sb->s_id, &vaf);
	va_end(args);
}

void __ext4_warning(struct super_block *sb, const char *function,
		    unsigned int line, const char *fmt, ...)
{
	struct va_format vaf;
	va_list args;

	va_start(args, fmt);
	vaf.fmt = fmt;
	vaf.va = &args;
	printk(KERN_WARNING "EXT4-fs warning (device %s): %s:%d: %pV\n",
	       sb->s_id, function, line, &vaf);
	va_end(args);
}

void __ext4_grp_locked_error(const char *function, unsigned int line,
			     struct super_block *sb, ext4_group_t grp,
			     unsigned long ino, ext4_fsblk_t block,
			     const char *fmt, ...)
__releases(bitlock)
__acquires(bitlock)
{
	struct va_format vaf;
	va_list args;
	struct ext4_super_block *es = EXT4_SB(sb)->s_es;

	es->s_last_error_ino = cpu_to_le32(ino);
	es->s_last_error_block = cpu_to_le64(block);
	__save_error_info(sb, function, line);

	va_start(args, fmt);

	vaf.fmt = fmt;
	vaf.va = &args;
	printk(KERN_CRIT "EXT4-fs error (device %s): %s:%d: group %u, ",
	       sb->s_id, function, line, grp);
	if (ino)
		printk(KERN_CONT "inode %lu: ", ino);
	if (block)
		printk(KERN_CONT "block %llu:", (unsigned long long) block);
	printk(KERN_CONT "%pV\n", &vaf);
	va_end(args);

	if (test_opt(sb, ERRORS_CONT)) {
		ext4_commit_super(sb, 0);
		return;
	}

	ext4_unlock_group(sb, grp);
	ext4_handle_error(sb);
	/*
	 * We only get here in the ERRORS_RO case; relocking the group
	 * may be dangerous, but nothing bad will happen since the
	 * filesystem will have already been marked read/only and the
	 * journal has been aborted.  We return 1 as a hint to callers
	 * who might what to use the return value from
	 * ext4_grp_locked_error() to distinguish between the
	 * ERRORS_CONT and ERRORS_RO case, and perhaps return more
	 * aggressively from the ext4 function in question, with a
	 * more appropriate error code.
	 */
	ext4_lock_group(sb, grp);
	return;
}

void ext4_update_dynamic_rev(struct super_block *sb)
{
	struct ext4_super_block *es = EXT4_SB(sb)->s_es;

	if (le32_to_cpu(es->s_rev_level) > EXT4_GOOD_OLD_REV)
		return;

	ext4_warning(sb,
		     "updating to rev %d because of new feature flag, "
		     "running e2fsck is recommended",
		     EXT4_DYNAMIC_REV);

	es->s_first_ino = cpu_to_le32(EXT4_GOOD_OLD_FIRST_INO);
	es->s_inode_size = cpu_to_le16(EXT4_GOOD_OLD_INODE_SIZE);
	es->s_rev_level = cpu_to_le32(EXT4_DYNAMIC_REV);
	/* leave es->s_feature_*compat flags alone */
	/* es->s_uuid will be set by e2fsck if empty */

	/*
	 * The rest of the superblock fields should be zero, and if not it
	 * means they are likely already in use, so leave them alone.  We
	 * can leave it up to e2fsck to clean up any inconsistencies there.
	 */
}

/*
 * Open the external journal device
 */
static struct block_device *ext4_blkdev_get(dev_t dev, struct super_block *sb)
{
	struct block_device *bdev;
	char b[BDEVNAME_SIZE];

	bdev = blkdev_get_by_dev(dev, FMODE_READ|FMODE_WRITE|FMODE_EXCL, sb);
	if (IS_ERR(bdev))
		goto fail;
	return bdev;

fail:
	ext4_msg(sb, KERN_ERR, "failed to open journal device %s: %ld",
			__bdevname(dev, b), PTR_ERR(bdev));
	return NULL;
}

/*
 * Release the journal device
 */
static int ext4_blkdev_put(struct block_device *bdev)
{
	return blkdev_put(bdev, FMODE_READ|FMODE_WRITE|FMODE_EXCL);
}

static int ext4_blkdev_remove(struct ext4_sb_info *sbi)
{
	struct block_device *bdev;
	int ret = -ENODEV;

	bdev = sbi->journal_bdev;
	if (bdev) {
		ret = ext4_blkdev_put(bdev);
		sbi->journal_bdev = NULL;
	}
	return ret;
}

static inline struct inode *orphan_list_entry(struct list_head *l)
{
	return &list_entry(l, struct ext4_inode_info, i_orphan)->vfs_inode;
}

static void dump_orphan_list(struct super_block *sb, struct ext4_sb_info *sbi)
{
	struct list_head *l;

	ext4_msg(sb, KERN_ERR, "sb orphan head is %d",
		 le32_to_cpu(sbi->s_es->s_last_orphan));

	printk(KERN_ERR "sb_info orphan list:\n");
	list_for_each(l, &sbi->s_orphan) {
		struct inode *inode = orphan_list_entry(l);
		printk(KERN_ERR "  "
		       "inode %s:%lu at %p: mode %o, nlink %d, next %d\n",
		       inode->i_sb->s_id, inode->i_ino, inode,
		       inode->i_mode, inode->i_nlink,
		       NEXT_ORPHAN(inode));
	}
}

static void ext4_put_super(struct super_block *sb)
{
	struct ext4_sb_info *sbi = EXT4_SB(sb);
	struct ext4_super_block *es = sbi->s_es;
	int i, err;

	ext4_unregister_li_request(sb);
	dquot_disable(sb, -1, DQUOT_USAGE_ENABLED | DQUOT_LIMITS_ENABLED);

	flush_workqueue(sbi->dio_unwritten_wq);
	destroy_workqueue(sbi->dio_unwritten_wq);

	lock_super(sb);
	if (sb->s_dirt)
		ext4_commit_super(sb, 1);

	if (sbi->s_journal) {
		err = jbd2_journal_destroy(sbi->s_journal);
		sbi->s_journal = NULL;
		if (err < 0)
			ext4_abort(sb, "Couldn't clean up the journal");
	}

<<<<<<< HEAD
=======
	del_timer(&sbi->s_err_report);
>>>>>>> 02f8c6ae
	ext4_release_system_zone(sb);
	ext4_mb_release(sb);
	ext4_ext_release(sb);
	ext4_xattr_put_super(sb);

	if (!(sb->s_flags & MS_RDONLY)) {
		EXT4_CLEAR_INCOMPAT_FEATURE(sb, EXT4_FEATURE_INCOMPAT_RECOVER);
		es->s_state = cpu_to_le16(sbi->s_mount_state);
		ext4_commit_super(sb, 1);
	}
	if (sbi->s_proc) {
		remove_proc_entry(sb->s_id, ext4_proc_root);
	}
	kobject_del(&sbi->s_kobj);

	for (i = 0; i < sbi->s_gdb_count; i++)
		brelse(sbi->s_group_desc[i]);
	kfree(sbi->s_group_desc);
	if (is_vmalloc_addr(sbi->s_flex_groups))
		vfree(sbi->s_flex_groups);
	else
		kfree(sbi->s_flex_groups);
	percpu_counter_destroy(&sbi->s_freeblocks_counter);
	percpu_counter_destroy(&sbi->s_freeinodes_counter);
	percpu_counter_destroy(&sbi->s_dirs_counter);
	percpu_counter_destroy(&sbi->s_dirtyblocks_counter);
	brelse(sbi->s_sbh);
#ifdef CONFIG_QUOTA
	for (i = 0; i < MAXQUOTAS; i++)
		kfree(sbi->s_qf_names[i]);
#endif

	/* Debugging code just in case the in-memory inode orphan list
	 * isn't empty.  The on-disk one can be non-empty if we've
	 * detected an error and taken the fs readonly, but the
	 * in-memory list had better be clean by this point. */
	if (!list_empty(&sbi->s_orphan))
		dump_orphan_list(sb, sbi);
	J_ASSERT(list_empty(&sbi->s_orphan));

	invalidate_bdev(sb->s_bdev);
	if (sbi->journal_bdev && sbi->journal_bdev != sb->s_bdev) {
		/*
		 * Invalidate the journal device's buffers.  We don't want them
		 * floating about in memory - the physical journal device may
		 * hotswapped, and it breaks the `ro-after' testing code.
		 */
		sync_blockdev(sbi->journal_bdev);
		invalidate_bdev(sbi->journal_bdev);
		ext4_blkdev_remove(sbi);
	}
	if (sbi->s_mmp_tsk)
		kthread_stop(sbi->s_mmp_tsk);
	sb->s_fs_info = NULL;
	/*
	 * Now that we are completely done shutting down the
	 * superblock, we need to actually destroy the kobject.
	 */
	unlock_super(sb);
	kobject_put(&sbi->s_kobj);
	wait_for_completion(&sbi->s_kobj_unregister);
	kfree(sbi->s_blockgroup_lock);
	kfree(sbi);
}

static struct kmem_cache *ext4_inode_cachep;

/*
 * Called inside transaction, so use GFP_NOFS
 */
static struct inode *ext4_alloc_inode(struct super_block *sb)
{
	struct ext4_inode_info *ei;

	ei = kmem_cache_alloc(ext4_inode_cachep, GFP_NOFS);
	if (!ei)
		return NULL;

	ei->vfs_inode.i_version = 1;
	ei->vfs_inode.i_data.writeback_index = 0;
	memset(&ei->i_cached_extent, 0, sizeof(struct ext4_ext_cache));
	INIT_LIST_HEAD(&ei->i_prealloc_list);
	spin_lock_init(&ei->i_prealloc_lock);
	ei->i_reserved_data_blocks = 0;
	ei->i_reserved_meta_blocks = 0;
	ei->i_allocated_meta_blocks = 0;
	ei->i_da_metadata_calc_len = 0;
<<<<<<< HEAD
	ei->i_delalloc_reserved_flag = 0;
=======
>>>>>>> 02f8c6ae
	spin_lock_init(&(ei->i_block_reservation_lock));
#ifdef CONFIG_QUOTA
	ei->i_reserved_quota = 0;
#endif
<<<<<<< HEAD
	INIT_LIST_HEAD(&ei->i_aio_dio_complete_list);
	ei->cur_aio_dio = NULL;
	ei->i_sync_tid = 0;
	ei->i_datasync_tid = 0;
=======
	ei->jinode = NULL;
	INIT_LIST_HEAD(&ei->i_completed_io_list);
	spin_lock_init(&ei->i_completed_io_lock);
	ei->cur_aio_dio = NULL;
	ei->i_sync_tid = 0;
	ei->i_datasync_tid = 0;
	atomic_set(&ei->i_ioend_count, 0);
	atomic_set(&ei->i_aiodio_unwritten, 0);
>>>>>>> 02f8c6ae

	return &ei->vfs_inode;
}

static int ext4_drop_inode(struct inode *inode)
{
	int drop = generic_drop_inode(inode);

	trace_ext4_drop_inode(inode, drop);
	return drop;
}

static void ext4_i_callback(struct rcu_head *head)
{
	struct inode *inode = container_of(head, struct inode, i_rcu);
	INIT_LIST_HEAD(&inode->i_dentry);
	kmem_cache_free(ext4_inode_cachep, EXT4_I(inode));
}

static void ext4_destroy_inode(struct inode *inode)
{
	ext4_ioend_wait(inode);
	if (!list_empty(&(EXT4_I(inode)->i_orphan))) {
		ext4_msg(inode->i_sb, KERN_ERR,
			 "Inode %lu (%p): orphan list check failed!",
			 inode->i_ino, EXT4_I(inode));
		print_hex_dump(KERN_INFO, "", DUMP_PREFIX_ADDRESS, 16, 4,
				EXT4_I(inode), sizeof(struct ext4_inode_info),
				true);
		dump_stack();
	}
	call_rcu(&inode->i_rcu, ext4_i_callback);
}

static void init_once(void *foo)
{
	struct ext4_inode_info *ei = (struct ext4_inode_info *) foo;

	INIT_LIST_HEAD(&ei->i_orphan);
#ifdef CONFIG_EXT4_FS_XATTR
	init_rwsem(&ei->xattr_sem);
#endif
	init_rwsem(&ei->i_data_sem);
	inode_init_once(&ei->vfs_inode);
}

static int init_inodecache(void)
{
	ext4_inode_cachep = kmem_cache_create("ext4_inode_cache",
					     sizeof(struct ext4_inode_info),
					     0, (SLAB_RECLAIM_ACCOUNT|
						SLAB_MEM_SPREAD),
					     init_once);
	if (ext4_inode_cachep == NULL)
		return -ENOMEM;
	return 0;
}

static void destroy_inodecache(void)
{
	kmem_cache_destroy(ext4_inode_cachep);
}

void ext4_clear_inode(struct inode *inode)
{
	invalidate_inode_buffers(inode);
	end_writeback(inode);
	dquot_drop(inode);
	ext4_discard_preallocations(inode);
	if (EXT4_I(inode)->jinode) {
		jbd2_journal_release_jbd_inode(EXT4_JOURNAL(inode),
					       EXT4_I(inode)->jinode);
		jbd2_free_inode(EXT4_I(inode)->jinode);
		EXT4_I(inode)->jinode = NULL;
	}
}

static inline void ext4_show_quota_options(struct seq_file *seq,
					   struct super_block *sb)
{
#if defined(CONFIG_QUOTA)
	struct ext4_sb_info *sbi = EXT4_SB(sb);

	if (sbi->s_jquota_fmt) {
		char *fmtname = "";

		switch (sbi->s_jquota_fmt) {
		case QFMT_VFS_OLD:
			fmtname = "vfsold";
			break;
		case QFMT_VFS_V0:
			fmtname = "vfsv0";
			break;
		case QFMT_VFS_V1:
			fmtname = "vfsv1";
			break;
		}
		seq_printf(seq, ",jqfmt=%s", fmtname);
	}

	if (sbi->s_qf_names[USRQUOTA])
		seq_printf(seq, ",usrjquota=%s", sbi->s_qf_names[USRQUOTA]);

	if (sbi->s_qf_names[GRPQUOTA])
		seq_printf(seq, ",grpjquota=%s", sbi->s_qf_names[GRPQUOTA]);

	if (test_opt(sb, USRQUOTA))
		seq_puts(seq, ",usrquota");

	if (test_opt(sb, GRPQUOTA))
		seq_puts(seq, ",grpquota");
#endif
}

/*
 * Show an option if
 *  - it's set to a non-default value OR
 *  - if the per-sb default is different from the global default
 */
static int ext4_show_options(struct seq_file *seq, struct vfsmount *vfs)
{
	int def_errors;
	unsigned long def_mount_opts;
	struct super_block *sb = vfs->mnt_sb;
	struct ext4_sb_info *sbi = EXT4_SB(sb);
	struct ext4_super_block *es = sbi->s_es;

	def_mount_opts = le32_to_cpu(es->s_default_mount_opts);
	def_errors     = le16_to_cpu(es->s_errors);

	if (sbi->s_sb_block != 1)
		seq_printf(seq, ",sb=%llu", sbi->s_sb_block);
	if (test_opt(sb, MINIX_DF))
		seq_puts(seq, ",minixdf");
	if (test_opt(sb, GRPID) && !(def_mount_opts & EXT4_DEFM_BSDGROUPS))
		seq_puts(seq, ",grpid");
	if (!test_opt(sb, GRPID) && (def_mount_opts & EXT4_DEFM_BSDGROUPS))
		seq_puts(seq, ",nogrpid");
	if (sbi->s_resuid != EXT4_DEF_RESUID ||
	    le16_to_cpu(es->s_def_resuid) != EXT4_DEF_RESUID) {
		seq_printf(seq, ",resuid=%u", sbi->s_resuid);
	}
	if (sbi->s_resgid != EXT4_DEF_RESGID ||
	    le16_to_cpu(es->s_def_resgid) != EXT4_DEF_RESGID) {
		seq_printf(seq, ",resgid=%u", sbi->s_resgid);
	}
	if (test_opt(sb, ERRORS_RO)) {
		if (def_errors == EXT4_ERRORS_PANIC ||
		    def_errors == EXT4_ERRORS_CONTINUE) {
			seq_puts(seq, ",errors=remount-ro");
		}
	}
	if (test_opt(sb, ERRORS_CONT) && def_errors != EXT4_ERRORS_CONTINUE)
		seq_puts(seq, ",errors=continue");
	if (test_opt(sb, ERRORS_PANIC) && def_errors != EXT4_ERRORS_PANIC)
		seq_puts(seq, ",errors=panic");
	if (test_opt(sb, NO_UID32) && !(def_mount_opts & EXT4_DEFM_UID16))
		seq_puts(seq, ",nouid32");
	if (test_opt(sb, DEBUG) && !(def_mount_opts & EXT4_DEFM_DEBUG))
		seq_puts(seq, ",debug");
	if (test_opt(sb, OLDALLOC))
		seq_puts(seq, ",oldalloc");
#ifdef CONFIG_EXT4_FS_XATTR
	if (test_opt(sb, XATTR_USER))
		seq_puts(seq, ",user_xattr");
	if (!test_opt(sb, XATTR_USER))
		seq_puts(seq, ",nouser_xattr");
#endif
#ifdef CONFIG_EXT4_FS_POSIX_ACL
	if (test_opt(sb, POSIX_ACL) && !(def_mount_opts & EXT4_DEFM_ACL))
		seq_puts(seq, ",acl");
	if (!test_opt(sb, POSIX_ACL) && (def_mount_opts & EXT4_DEFM_ACL))
		seq_puts(seq, ",noacl");
#endif
	if (sbi->s_commit_interval != JBD2_DEFAULT_MAX_COMMIT_AGE*HZ) {
		seq_printf(seq, ",commit=%u",
			   (unsigned) (sbi->s_commit_interval / HZ));
	}
	if (sbi->s_min_batch_time != EXT4_DEF_MIN_BATCH_TIME) {
		seq_printf(seq, ",min_batch_time=%u",
			   (unsigned) sbi->s_min_batch_time);
	}
	if (sbi->s_max_batch_time != EXT4_DEF_MAX_BATCH_TIME) {
		seq_printf(seq, ",max_batch_time=%u",
			   (unsigned) sbi->s_min_batch_time);
	}

	/*
	 * We're changing the default of barrier mount option, so
	 * let's always display its mount state so it's clear what its
	 * status is.
	 */
	seq_puts(seq, ",barrier=");
	seq_puts(seq, test_opt(sb, BARRIER) ? "1" : "0");
	if (test_opt(sb, JOURNAL_ASYNC_COMMIT))
		seq_puts(seq, ",journal_async_commit");
	else if (test_opt(sb, JOURNAL_CHECKSUM))
		seq_puts(seq, ",journal_checksum");
<<<<<<< HEAD
	if (test_opt(sb, NOBH))
		seq_puts(seq, ",nobh");
=======
>>>>>>> 02f8c6ae
	if (test_opt(sb, I_VERSION))
		seq_puts(seq, ",i_version");
	if (!test_opt(sb, DELALLOC) &&
	    !(def_mount_opts & EXT4_DEFM_NODELALLOC))
		seq_puts(seq, ",nodelalloc");

	if (!test_opt(sb, MBLK_IO_SUBMIT))
		seq_puts(seq, ",nomblk_io_submit");
	if (sbi->s_stripe)
		seq_printf(seq, ",stripe=%lu", sbi->s_stripe);
	/*
	 * journal mode get enabled in different ways
	 * So just print the value even if we didn't specify it
	 */
	if (test_opt(sb, DATA_FLAGS) == EXT4_MOUNT_JOURNAL_DATA)
		seq_puts(seq, ",data=journal");
	else if (test_opt(sb, DATA_FLAGS) == EXT4_MOUNT_ORDERED_DATA)
		seq_puts(seq, ",data=ordered");
	else if (test_opt(sb, DATA_FLAGS) == EXT4_MOUNT_WRITEBACK_DATA)
		seq_puts(seq, ",data=writeback");

	if (sbi->s_inode_readahead_blks != EXT4_DEF_INODE_READAHEAD_BLKS)
		seq_printf(seq, ",inode_readahead_blks=%u",
			   sbi->s_inode_readahead_blks);

	if (test_opt(sb, DATA_ERR_ABORT))
		seq_puts(seq, ",data_err=abort");

	if (test_opt(sb, NO_AUTO_DA_ALLOC))
		seq_puts(seq, ",noauto_da_alloc");

<<<<<<< HEAD
	if (test_opt(sb, DISCARD))
=======
	if (test_opt(sb, DISCARD) && !(def_mount_opts & EXT4_DEFM_DISCARD))
>>>>>>> 02f8c6ae
		seq_puts(seq, ",discard");

	if (test_opt(sb, NOLOAD))
		seq_puts(seq, ",norecovery");

<<<<<<< HEAD
=======
	if (test_opt(sb, DIOREAD_NOLOCK))
		seq_puts(seq, ",dioread_nolock");

	if (test_opt(sb, BLOCK_VALIDITY) &&
	    !(def_mount_opts & EXT4_DEFM_BLOCK_VALIDITY))
		seq_puts(seq, ",block_validity");

	if (!test_opt(sb, INIT_INODE_TABLE))
		seq_puts(seq, ",noinit_inode_table");
	else if (sbi->s_li_wait_mult != EXT4_DEF_LI_WAIT_MULT)
		seq_printf(seq, ",init_inode_table=%u",
			   (unsigned) sbi->s_li_wait_mult);

>>>>>>> 02f8c6ae
	ext4_show_quota_options(seq, sb);

	return 0;
}

static struct inode *ext4_nfs_get_inode(struct super_block *sb,
					u64 ino, u32 generation)
{
	struct inode *inode;

	if (ino < EXT4_FIRST_INO(sb) && ino != EXT4_ROOT_INO)
		return ERR_PTR(-ESTALE);
	if (ino > le32_to_cpu(EXT4_SB(sb)->s_es->s_inodes_count))
		return ERR_PTR(-ESTALE);

	/* iget isn't really right if the inode is currently unallocated!!
	 *
	 * ext4_read_inode will return a bad_inode if the inode had been
	 * deleted, so we should be safe.
	 *
	 * Currently we don't know the generation for parent directory, so
	 * a generation of 0 means "accept any"
	 */
	inode = ext4_iget(sb, ino);
	if (IS_ERR(inode))
		return ERR_CAST(inode);
	if (generation && inode->i_generation != generation) {
		iput(inode);
		return ERR_PTR(-ESTALE);
	}

	return inode;
}

static struct dentry *ext4_fh_to_dentry(struct super_block *sb, struct fid *fid,
					int fh_len, int fh_type)
{
	return generic_fh_to_dentry(sb, fid, fh_len, fh_type,
				    ext4_nfs_get_inode);
}

static struct dentry *ext4_fh_to_parent(struct super_block *sb, struct fid *fid,
					int fh_len, int fh_type)
{
	return generic_fh_to_parent(sb, fid, fh_len, fh_type,
				    ext4_nfs_get_inode);
}

/*
 * Try to release metadata pages (indirect blocks, directories) which are
 * mapped via the block device.  Since these pages could have journal heads
 * which would prevent try_to_free_buffers() from freeing them, we must use
 * jbd2 layer's try_to_free_buffers() function to release them.
 */
static int bdev_try_to_free_page(struct super_block *sb, struct page *page,
				 gfp_t wait)
{
	journal_t *journal = EXT4_SB(sb)->s_journal;

	WARN_ON(PageChecked(page));
	if (!page_has_buffers(page))
		return 0;
	if (journal)
		return jbd2_journal_try_to_free_buffers(journal, page,
							wait & ~__GFP_WAIT);
	return try_to_free_buffers(page);
}

#ifdef CONFIG_QUOTA
#define QTYPE2NAME(t) ((t) == USRQUOTA ? "user" : "group")
#define QTYPE2MOPT(on, t) ((t) == USRQUOTA?((on)##USRJQUOTA):((on)##GRPJQUOTA))

static int ext4_write_dquot(struct dquot *dquot);
static int ext4_acquire_dquot(struct dquot *dquot);
static int ext4_release_dquot(struct dquot *dquot);
static int ext4_mark_dquot_dirty(struct dquot *dquot);
static int ext4_write_info(struct super_block *sb, int type);
static int ext4_quota_on(struct super_block *sb, int type, int format_id,
			 struct path *path);
static int ext4_quota_off(struct super_block *sb, int type);
static int ext4_quota_on_mount(struct super_block *sb, int type);
static ssize_t ext4_quota_read(struct super_block *sb, int type, char *data,
			       size_t len, loff_t off);
static ssize_t ext4_quota_write(struct super_block *sb, int type,
				const char *data, size_t len, loff_t off);

static const struct dquot_operations ext4_quota_operations = {
<<<<<<< HEAD
	.initialize	= dquot_initialize,
	.drop		= dquot_drop,
	.alloc_space	= dquot_alloc_space,
	.reserve_space	= dquot_reserve_space,
	.claim_space	= dquot_claim_space,
	.release_rsv	= dquot_release_reserved_space,
#ifdef CONFIG_QUOTA
	.get_reserved_space = ext4_get_reserved_space,
#endif
	.alloc_inode	= dquot_alloc_inode,
	.free_space	= dquot_free_space,
	.free_inode	= dquot_free_inode,
	.transfer	= dquot_transfer,
=======
	.get_reserved_space = ext4_get_reserved_space,
>>>>>>> 02f8c6ae
	.write_dquot	= ext4_write_dquot,
	.acquire_dquot	= ext4_acquire_dquot,
	.release_dquot	= ext4_release_dquot,
	.mark_dirty	= ext4_mark_dquot_dirty,
	.write_info	= ext4_write_info,
	.alloc_dquot	= dquot_alloc,
	.destroy_dquot	= dquot_destroy,
};

static const struct quotactl_ops ext4_qctl_operations = {
	.quota_on	= ext4_quota_on,
	.quota_off	= ext4_quota_off,
	.quota_sync	= dquot_quota_sync,
	.get_info	= dquot_get_dqinfo,
	.set_info	= dquot_set_dqinfo,
	.get_dqblk	= dquot_get_dqblk,
	.set_dqblk	= dquot_set_dqblk
};
#endif

static const struct super_operations ext4_sops = {
	.alloc_inode	= ext4_alloc_inode,
	.destroy_inode	= ext4_destroy_inode,
	.write_inode	= ext4_write_inode,
	.dirty_inode	= ext4_dirty_inode,
	.drop_inode	= ext4_drop_inode,
	.evict_inode	= ext4_evict_inode,
	.put_super	= ext4_put_super,
	.sync_fs	= ext4_sync_fs,
	.freeze_fs	= ext4_freeze,
	.unfreeze_fs	= ext4_unfreeze,
	.statfs		= ext4_statfs,
	.remount_fs	= ext4_remount,
	.show_options	= ext4_show_options,
#ifdef CONFIG_QUOTA
	.quota_read	= ext4_quota_read,
	.quota_write	= ext4_quota_write,
#endif
	.bdev_try_to_free_page = bdev_try_to_free_page,
};

static const struct super_operations ext4_nojournal_sops = {
	.alloc_inode	= ext4_alloc_inode,
	.destroy_inode	= ext4_destroy_inode,
	.write_inode	= ext4_write_inode,
	.dirty_inode	= ext4_dirty_inode,
	.drop_inode	= ext4_drop_inode,
	.evict_inode	= ext4_evict_inode,
	.write_super	= ext4_write_super,
	.put_super	= ext4_put_super,
	.statfs		= ext4_statfs,
	.remount_fs	= ext4_remount,
	.show_options	= ext4_show_options,
#ifdef CONFIG_QUOTA
	.quota_read	= ext4_quota_read,
	.quota_write	= ext4_quota_write,
#endif
	.bdev_try_to_free_page = bdev_try_to_free_page,
};

static const struct export_operations ext4_export_ops = {
	.fh_to_dentry = ext4_fh_to_dentry,
	.fh_to_parent = ext4_fh_to_parent,
	.get_parent = ext4_get_parent,
};

enum {
	Opt_bsd_df, Opt_minix_df, Opt_grpid, Opt_nogrpid,
	Opt_resgid, Opt_resuid, Opt_sb, Opt_err_cont, Opt_err_panic, Opt_err_ro,
	Opt_nouid32, Opt_debug, Opt_oldalloc, Opt_orlov,
	Opt_user_xattr, Opt_nouser_xattr, Opt_acl, Opt_noacl,
	Opt_auto_da_alloc, Opt_noauto_da_alloc, Opt_noload, Opt_nobh, Opt_bh,
	Opt_commit, Opt_min_batch_time, Opt_max_batch_time,
	Opt_journal_update, Opt_journal_dev,
	Opt_journal_checksum, Opt_journal_async_commit,
	Opt_abort, Opt_data_journal, Opt_data_ordered, Opt_data_writeback,
	Opt_data_err_abort, Opt_data_err_ignore,
	Opt_usrjquota, Opt_grpjquota, Opt_offusrjquota, Opt_offgrpjquota,
<<<<<<< HEAD
	Opt_jqfmt_vfsold, Opt_jqfmt_vfsv0, Opt_quota, Opt_noquota,
	Opt_ignore, Opt_barrier, Opt_nobarrier, Opt_err, Opt_resize,
	Opt_usrquota, Opt_grpquota, Opt_i_version,
	Opt_stripe, Opt_delalloc, Opt_nodelalloc,
	Opt_block_validity, Opt_noblock_validity,
	Opt_inode_readahead_blks, Opt_journal_ioprio,
	Opt_discard, Opt_nodiscard,
=======
	Opt_jqfmt_vfsold, Opt_jqfmt_vfsv0, Opt_jqfmt_vfsv1, Opt_quota,
	Opt_noquota, Opt_ignore, Opt_barrier, Opt_nobarrier, Opt_err,
	Opt_resize, Opt_usrquota, Opt_grpquota, Opt_i_version,
	Opt_stripe, Opt_delalloc, Opt_nodelalloc, Opt_mblk_io_submit,
	Opt_nomblk_io_submit, Opt_block_validity, Opt_noblock_validity,
	Opt_inode_readahead_blks, Opt_journal_ioprio,
	Opt_dioread_nolock, Opt_dioread_lock,
	Opt_discard, Opt_nodiscard,
	Opt_init_inode_table, Opt_noinit_inode_table,
>>>>>>> 02f8c6ae
};

static const match_table_t tokens = {
	{Opt_bsd_df, "bsddf"},
	{Opt_minix_df, "minixdf"},
	{Opt_grpid, "grpid"},
	{Opt_grpid, "bsdgroups"},
	{Opt_nogrpid, "nogrpid"},
	{Opt_nogrpid, "sysvgroups"},
	{Opt_resgid, "resgid=%u"},
	{Opt_resuid, "resuid=%u"},
	{Opt_sb, "sb=%u"},
	{Opt_err_cont, "errors=continue"},
	{Opt_err_panic, "errors=panic"},
	{Opt_err_ro, "errors=remount-ro"},
	{Opt_nouid32, "nouid32"},
	{Opt_debug, "debug"},
	{Opt_oldalloc, "oldalloc"},
	{Opt_orlov, "orlov"},
	{Opt_user_xattr, "user_xattr"},
	{Opt_nouser_xattr, "nouser_xattr"},
	{Opt_acl, "acl"},
	{Opt_noacl, "noacl"},
	{Opt_noload, "noload"},
	{Opt_noload, "norecovery"},
	{Opt_nobh, "nobh"},
	{Opt_bh, "bh"},
	{Opt_commit, "commit=%u"},
	{Opt_min_batch_time, "min_batch_time=%u"},
	{Opt_max_batch_time, "max_batch_time=%u"},
	{Opt_journal_update, "journal=update"},
	{Opt_journal_dev, "journal_dev=%u"},
	{Opt_journal_checksum, "journal_checksum"},
	{Opt_journal_async_commit, "journal_async_commit"},
	{Opt_abort, "abort"},
	{Opt_data_journal, "data=journal"},
	{Opt_data_ordered, "data=ordered"},
	{Opt_data_writeback, "data=writeback"},
	{Opt_data_err_abort, "data_err=abort"},
	{Opt_data_err_ignore, "data_err=ignore"},
	{Opt_offusrjquota, "usrjquota="},
	{Opt_usrjquota, "usrjquota=%s"},
	{Opt_offgrpjquota, "grpjquota="},
	{Opt_grpjquota, "grpjquota=%s"},
	{Opt_jqfmt_vfsold, "jqfmt=vfsold"},
	{Opt_jqfmt_vfsv0, "jqfmt=vfsv0"},
	{Opt_jqfmt_vfsv1, "jqfmt=vfsv1"},
	{Opt_grpquota, "grpquota"},
	{Opt_noquota, "noquota"},
	{Opt_quota, "quota"},
	{Opt_usrquota, "usrquota"},
	{Opt_barrier, "barrier=%u"},
	{Opt_barrier, "barrier"},
	{Opt_nobarrier, "nobarrier"},
	{Opt_i_version, "i_version"},
	{Opt_stripe, "stripe=%u"},
	{Opt_resize, "resize"},
	{Opt_delalloc, "delalloc"},
	{Opt_nodelalloc, "nodelalloc"},
	{Opt_mblk_io_submit, "mblk_io_submit"},
	{Opt_nomblk_io_submit, "nomblk_io_submit"},
	{Opt_block_validity, "block_validity"},
	{Opt_noblock_validity, "noblock_validity"},
	{Opt_inode_readahead_blks, "inode_readahead_blks=%u"},
	{Opt_journal_ioprio, "journal_ioprio=%u"},
	{Opt_auto_da_alloc, "auto_da_alloc=%u"},
	{Opt_auto_da_alloc, "auto_da_alloc"},
	{Opt_noauto_da_alloc, "noauto_da_alloc"},
<<<<<<< HEAD
	{Opt_discard, "discard"},
	{Opt_nodiscard, "nodiscard"},
=======
	{Opt_dioread_nolock, "dioread_nolock"},
	{Opt_dioread_lock, "dioread_lock"},
	{Opt_discard, "discard"},
	{Opt_nodiscard, "nodiscard"},
	{Opt_init_inode_table, "init_itable=%u"},
	{Opt_init_inode_table, "init_itable"},
	{Opt_noinit_inode_table, "noinit_itable"},
>>>>>>> 02f8c6ae
	{Opt_err, NULL},
};

static ext4_fsblk_t get_sb_block(void **data)
{
	ext4_fsblk_t	sb_block;
	char		*options = (char *) *data;

	if (!options || strncmp(options, "sb=", 3) != 0)
		return 1;	/* Default location */

	options += 3;
	/* TODO: use simple_strtoll with >32bit ext4 */
	sb_block = simple_strtoul(options, &options, 0);
	if (*options && *options != ',') {
		printk(KERN_ERR "EXT4-fs: Invalid sb specification: %s\n",
		       (char *) *data);
		return 1;
	}
	if (*options == ',')
		options++;
	*data = (void *) options;

	return sb_block;
}

#define DEFAULT_JOURNAL_IOPRIO (IOPRIO_PRIO_VALUE(IOPRIO_CLASS_BE, 3))
static char deprecated_msg[] = "Mount option \"%s\" will be removed by %s\n"
	"Contact linux-ext4@vger.kernel.org if you think we should keep it.\n";

#ifdef CONFIG_QUOTA
static int set_qf_name(struct super_block *sb, int qtype, substring_t *args)
{
	struct ext4_sb_info *sbi = EXT4_SB(sb);
	char *qname;

	if (sb_any_quota_loaded(sb) &&
		!sbi->s_qf_names[qtype]) {
		ext4_msg(sb, KERN_ERR,
			"Cannot change journaled "
			"quota options when quota turned on");
		return 0;
	}
	qname = match_strdup(args);
	if (!qname) {
		ext4_msg(sb, KERN_ERR,
			"Not enough memory for storing quotafile name");
		return 0;
	}
	if (sbi->s_qf_names[qtype] &&
		strcmp(sbi->s_qf_names[qtype], qname)) {
		ext4_msg(sb, KERN_ERR,
			"%s quota file already specified", QTYPE2NAME(qtype));
		kfree(qname);
		return 0;
	}
	sbi->s_qf_names[qtype] = qname;
	if (strchr(sbi->s_qf_names[qtype], '/')) {
		ext4_msg(sb, KERN_ERR,
			"quotafile must be on filesystem root");
		kfree(sbi->s_qf_names[qtype]);
		sbi->s_qf_names[qtype] = NULL;
		return 0;
	}
	set_opt(sb, QUOTA);
	return 1;
}

static int clear_qf_name(struct super_block *sb, int qtype)
{

	struct ext4_sb_info *sbi = EXT4_SB(sb);

	if (sb_any_quota_loaded(sb) &&
		sbi->s_qf_names[qtype]) {
		ext4_msg(sb, KERN_ERR, "Cannot change journaled quota options"
			" when quota turned on");
		return 0;
	}
	/*
	 * The space will be released later when all options are confirmed
	 * to be correct
	 */
	sbi->s_qf_names[qtype] = NULL;
	return 1;
}
#endif

static int parse_options(char *options, struct super_block *sb,
			 unsigned long *journal_devnum,
			 unsigned int *journal_ioprio,
			 ext4_fsblk_t *n_blocks_count, int is_remount)
{
	struct ext4_sb_info *sbi = EXT4_SB(sb);
	char *p;
	substring_t args[MAX_OPT_ARGS];
	int data_opt = 0;
	int option;
#ifdef CONFIG_QUOTA
	int qfmt;
#endif

	if (!options)
		return 1;

	while ((p = strsep(&options, ",")) != NULL) {
		int token;
		if (!*p)
			continue;

		/*
		 * Initialize args struct so we know whether arg was
		 * found; some options take optional arguments.
		 */
<<<<<<< HEAD
		args[0].to = args[0].from = 0;
=======
		args[0].to = args[0].from = NULL;
>>>>>>> 02f8c6ae
		token = match_token(p, tokens, args);
		switch (token) {
		case Opt_bsd_df:
			ext4_msg(sb, KERN_WARNING, deprecated_msg, p, "2.6.38");
			clear_opt(sb, MINIX_DF);
			break;
		case Opt_minix_df:
			ext4_msg(sb, KERN_WARNING, deprecated_msg, p, "2.6.38");
			set_opt(sb, MINIX_DF);

			break;
		case Opt_grpid:
			ext4_msg(sb, KERN_WARNING, deprecated_msg, p, "2.6.38");
			set_opt(sb, GRPID);

			break;
		case Opt_nogrpid:
			ext4_msg(sb, KERN_WARNING, deprecated_msg, p, "2.6.38");
			clear_opt(sb, GRPID);

			break;
		case Opt_resuid:
			if (match_int(&args[0], &option))
				return 0;
			sbi->s_resuid = option;
			break;
		case Opt_resgid:
			if (match_int(&args[0], &option))
				return 0;
			sbi->s_resgid = option;
			break;
		case Opt_sb:
			/* handled by get_sb_block() instead of here */
			/* *sb_block = match_int(&args[0]); */
			break;
		case Opt_err_panic:
			clear_opt(sb, ERRORS_CONT);
			clear_opt(sb, ERRORS_RO);
			set_opt(sb, ERRORS_PANIC);
			break;
		case Opt_err_ro:
			clear_opt(sb, ERRORS_CONT);
			clear_opt(sb, ERRORS_PANIC);
			set_opt(sb, ERRORS_RO);
			break;
		case Opt_err_cont:
			clear_opt(sb, ERRORS_RO);
			clear_opt(sb, ERRORS_PANIC);
			set_opt(sb, ERRORS_CONT);
			break;
		case Opt_nouid32:
			set_opt(sb, NO_UID32);
			break;
		case Opt_debug:
			set_opt(sb, DEBUG);
			break;
		case Opt_oldalloc:
			set_opt(sb, OLDALLOC);
			break;
		case Opt_orlov:
			clear_opt(sb, OLDALLOC);
			break;
#ifdef CONFIG_EXT4_FS_XATTR
		case Opt_user_xattr:
			set_opt(sb, XATTR_USER);
			break;
		case Opt_nouser_xattr:
			clear_opt(sb, XATTR_USER);
			break;
#else
		case Opt_user_xattr:
		case Opt_nouser_xattr:
			ext4_msg(sb, KERN_ERR, "(no)user_xattr options not supported");
			break;
#endif
#ifdef CONFIG_EXT4_FS_POSIX_ACL
		case Opt_acl:
			set_opt(sb, POSIX_ACL);
			break;
		case Opt_noacl:
			clear_opt(sb, POSIX_ACL);
			break;
#else
		case Opt_acl:
		case Opt_noacl:
			ext4_msg(sb, KERN_ERR, "(no)acl options not supported");
			break;
#endif
		case Opt_journal_update:
			/* @@@ FIXME */
			/* Eventually we will want to be able to create
			   a journal file here.  For now, only allow the
			   user to specify an existing inode to be the
			   journal file. */
			if (is_remount) {
				ext4_msg(sb, KERN_ERR,
					 "Cannot specify journal on remount");
				return 0;
			}
			set_opt(sb, UPDATE_JOURNAL);
			break;
		case Opt_journal_dev:
			if (is_remount) {
				ext4_msg(sb, KERN_ERR,
					"Cannot specify journal on remount");
				return 0;
			}
			if (match_int(&args[0], &option))
				return 0;
			*journal_devnum = option;
			break;
		case Opt_journal_checksum:
			set_opt(sb, JOURNAL_CHECKSUM);
			break;
		case Opt_journal_async_commit:
			set_opt(sb, JOURNAL_ASYNC_COMMIT);
			set_opt(sb, JOURNAL_CHECKSUM);
			break;
		case Opt_noload:
			set_opt(sb, NOLOAD);
			break;
		case Opt_commit:
			if (match_int(&args[0], &option))
				return 0;
			if (option < 0)
				return 0;
			if (option == 0)
				option = JBD2_DEFAULT_MAX_COMMIT_AGE;
			sbi->s_commit_interval = HZ * option;
			break;
		case Opt_max_batch_time:
			if (match_int(&args[0], &option))
				return 0;
			if (option < 0)
				return 0;
			if (option == 0)
				option = EXT4_DEF_MAX_BATCH_TIME;
			sbi->s_max_batch_time = option;
			break;
		case Opt_min_batch_time:
			if (match_int(&args[0], &option))
				return 0;
			if (option < 0)
				return 0;
			sbi->s_min_batch_time = option;
			break;
		case Opt_data_journal:
			data_opt = EXT4_MOUNT_JOURNAL_DATA;
			goto datacheck;
		case Opt_data_ordered:
			data_opt = EXT4_MOUNT_ORDERED_DATA;
			goto datacheck;
		case Opt_data_writeback:
			data_opt = EXT4_MOUNT_WRITEBACK_DATA;
		datacheck:
			if (is_remount) {
				if (test_opt(sb, DATA_FLAGS) != data_opt) {
					ext4_msg(sb, KERN_ERR,
						"Cannot change data mode on remount");
					return 0;
				}
			} else {
				clear_opt(sb, DATA_FLAGS);
				sbi->s_mount_opt |= data_opt;
			}
			break;
		case Opt_data_err_abort:
			set_opt(sb, DATA_ERR_ABORT);
			break;
		case Opt_data_err_ignore:
			clear_opt(sb, DATA_ERR_ABORT);
			break;
#ifdef CONFIG_QUOTA
		case Opt_usrjquota:
			if (!set_qf_name(sb, USRQUOTA, &args[0]))
				return 0;
			break;
		case Opt_grpjquota:
			if (!set_qf_name(sb, GRPQUOTA, &args[0]))
				return 0;
			break;
		case Opt_offusrjquota:
			if (!clear_qf_name(sb, USRQUOTA))
				return 0;
			break;
		case Opt_offgrpjquota:
			if (!clear_qf_name(sb, GRPQUOTA))
				return 0;
			break;

		case Opt_jqfmt_vfsold:
			qfmt = QFMT_VFS_OLD;
			goto set_qf_format;
		case Opt_jqfmt_vfsv0:
			qfmt = QFMT_VFS_V0;
			goto set_qf_format;
		case Opt_jqfmt_vfsv1:
			qfmt = QFMT_VFS_V1;
set_qf_format:
			if (sb_any_quota_loaded(sb) &&
			    sbi->s_jquota_fmt != qfmt) {
				ext4_msg(sb, KERN_ERR, "Cannot change "
					"journaled quota options when "
					"quota turned on");
				return 0;
			}
			sbi->s_jquota_fmt = qfmt;
			break;
		case Opt_quota:
		case Opt_usrquota:
			set_opt(sb, QUOTA);
			set_opt(sb, USRQUOTA);
			break;
		case Opt_grpquota:
			set_opt(sb, QUOTA);
			set_opt(sb, GRPQUOTA);
			break;
		case Opt_noquota:
			if (sb_any_quota_loaded(sb)) {
				ext4_msg(sb, KERN_ERR, "Cannot change quota "
					"options when quota turned on");
				return 0;
			}
			clear_opt(sb, QUOTA);
			clear_opt(sb, USRQUOTA);
			clear_opt(sb, GRPQUOTA);
			break;
#else
		case Opt_quota:
		case Opt_usrquota:
		case Opt_grpquota:
			ext4_msg(sb, KERN_ERR,
				"quota options not supported");
			break;
		case Opt_usrjquota:
		case Opt_grpjquota:
		case Opt_offusrjquota:
		case Opt_offgrpjquota:
		case Opt_jqfmt_vfsold:
		case Opt_jqfmt_vfsv0:
		case Opt_jqfmt_vfsv1:
			ext4_msg(sb, KERN_ERR,
				"journaled quota options not supported");
			break;
		case Opt_noquota:
			break;
#endif
		case Opt_abort:
			sbi->s_mount_flags |= EXT4_MF_FS_ABORTED;
			break;
		case Opt_nobarrier:
			clear_opt(sb, BARRIER);
			break;
		case Opt_barrier:
			if (args[0].from) {
				if (match_int(&args[0], &option))
					return 0;
			} else
				option = 1;	/* No argument, default to 1 */
			if (option)
				set_opt(sb, BARRIER);
			else
				clear_opt(sb, BARRIER);
			break;
		case Opt_ignore:
			break;
		case Opt_resize:
			if (!is_remount) {
				ext4_msg(sb, KERN_ERR,
					"resize option only available "
					"for remount");
				return 0;
			}
			if (match_int(&args[0], &option) != 0)
				return 0;
			*n_blocks_count = option;
			break;
		case Opt_nobh:
			ext4_msg(sb, KERN_WARNING,
				 "Ignoring deprecated nobh option");
			break;
		case Opt_bh:
			ext4_msg(sb, KERN_WARNING,
				 "Ignoring deprecated bh option");
			break;
		case Opt_i_version:
			set_opt(sb, I_VERSION);
			sb->s_flags |= MS_I_VERSION;
			break;
		case Opt_nodelalloc:
			clear_opt(sb, DELALLOC);
			break;
		case Opt_mblk_io_submit:
			set_opt(sb, MBLK_IO_SUBMIT);
			break;
		case Opt_nomblk_io_submit:
			clear_opt(sb, MBLK_IO_SUBMIT);
			break;
		case Opt_stripe:
			if (match_int(&args[0], &option))
				return 0;
			if (option < 0)
				return 0;
			sbi->s_stripe = option;
			break;
		case Opt_delalloc:
			set_opt(sb, DELALLOC);
			break;
		case Opt_block_validity:
			set_opt(sb, BLOCK_VALIDITY);
			break;
		case Opt_noblock_validity:
			clear_opt(sb, BLOCK_VALIDITY);
			break;
		case Opt_inode_readahead_blks:
			if (match_int(&args[0], &option))
				return 0;
			if (option < 0 || option > (1 << 30))
				return 0;
			if (option && !is_power_of_2(option)) {
				ext4_msg(sb, KERN_ERR,
					 "EXT4-fs: inode_readahead_blks"
					 " must be a power of 2");
				return 0;
			}
			sbi->s_inode_readahead_blks = option;
			break;
		case Opt_journal_ioprio:
			if (match_int(&args[0], &option))
				return 0;
			if (option < 0 || option > 7)
				break;
			*journal_ioprio = IOPRIO_PRIO_VALUE(IOPRIO_CLASS_BE,
							    option);
			break;
		case Opt_noauto_da_alloc:
			set_opt(sb, NO_AUTO_DA_ALLOC);
			break;
		case Opt_auto_da_alloc:
			if (args[0].from) {
				if (match_int(&args[0], &option))
					return 0;
			} else
				option = 1;	/* No argument, default to 1 */
			if (option)
				clear_opt(sb, NO_AUTO_DA_ALLOC);
			else
				set_opt(sb,NO_AUTO_DA_ALLOC);
			break;
		case Opt_discard:
			set_opt(sb, DISCARD);
			break;
		case Opt_nodiscard:
			clear_opt(sb, DISCARD);
			break;
		case Opt_dioread_nolock:
			set_opt(sb, DIOREAD_NOLOCK);
			break;
		case Opt_dioread_lock:
			clear_opt(sb, DIOREAD_NOLOCK);
			break;
		case Opt_init_inode_table:
			set_opt(sb, INIT_INODE_TABLE);
			if (args[0].from) {
				if (match_int(&args[0], &option))
					return 0;
			} else
				option = EXT4_DEF_LI_WAIT_MULT;
			if (option < 0)
				return 0;
			sbi->s_li_wait_mult = option;
			break;
		case Opt_noinit_inode_table:
			clear_opt(sb, INIT_INODE_TABLE);
			break;
		case Opt_discard:
			set_opt(sbi->s_mount_opt, DISCARD);
			break;
		case Opt_nodiscard:
			clear_opt(sbi->s_mount_opt, DISCARD);
			break;
		default:
			ext4_msg(sb, KERN_ERR,
			       "Unrecognized mount option \"%s\" "
			       "or missing value", p);
			return 0;
		}
	}
#ifdef CONFIG_QUOTA
	if (sbi->s_qf_names[USRQUOTA] || sbi->s_qf_names[GRPQUOTA]) {
		if (test_opt(sb, USRQUOTA) && sbi->s_qf_names[USRQUOTA])
			clear_opt(sb, USRQUOTA);

		if (test_opt(sb, GRPQUOTA) && sbi->s_qf_names[GRPQUOTA])
			clear_opt(sb, GRPQUOTA);

		if (test_opt(sb, GRPQUOTA) || test_opt(sb, USRQUOTA)) {
			ext4_msg(sb, KERN_ERR, "old and new quota "
					"format mixing");
			return 0;
		}

		if (!sbi->s_jquota_fmt) {
			ext4_msg(sb, KERN_ERR, "journaled quota format "
					"not specified");
			return 0;
		}
	} else {
		if (sbi->s_jquota_fmt) {
			ext4_msg(sb, KERN_ERR, "journaled quota format "
					"specified with no journaling "
					"enabled");
			return 0;
		}
	}
#endif
	return 1;
}

static int ext4_setup_super(struct super_block *sb, struct ext4_super_block *es,
			    int read_only)
{
	struct ext4_sb_info *sbi = EXT4_SB(sb);
	int res = 0;

	if (le32_to_cpu(es->s_rev_level) > EXT4_MAX_SUPP_REV) {
		ext4_msg(sb, KERN_ERR, "revision level too high, "
			 "forcing read-only mode");
		res = MS_RDONLY;
	}
	if (read_only)
		return res;
	if (!(sbi->s_mount_state & EXT4_VALID_FS))
		ext4_msg(sb, KERN_WARNING, "warning: mounting unchecked fs, "
			 "running e2fsck is recommended");
	else if ((sbi->s_mount_state & EXT4_ERROR_FS))
		ext4_msg(sb, KERN_WARNING,
			 "warning: mounting fs with errors, "
			 "running e2fsck is recommended");
	else if ((__s16) le16_to_cpu(es->s_max_mnt_count) > 0 &&
		 le16_to_cpu(es->s_mnt_count) >=
		 (unsigned short) (__s16) le16_to_cpu(es->s_max_mnt_count))
		ext4_msg(sb, KERN_WARNING,
			 "warning: maximal mount count reached, "
			 "running e2fsck is recommended");
	else if (le32_to_cpu(es->s_checkinterval) &&
		(le32_to_cpu(es->s_lastcheck) +
			le32_to_cpu(es->s_checkinterval) <= get_seconds()))
		ext4_msg(sb, KERN_WARNING,
			 "warning: checktime reached, "
			 "running e2fsck is recommended");
	if (!sbi->s_journal)
		es->s_state &= cpu_to_le16(~EXT4_VALID_FS);
	if (!(__s16) le16_to_cpu(es->s_max_mnt_count))
		es->s_max_mnt_count = cpu_to_le16(EXT4_DFL_MAX_MNT_COUNT);
	le16_add_cpu(&es->s_mnt_count, 1);
	es->s_mtime = cpu_to_le32(get_seconds());
	ext4_update_dynamic_rev(sb);
	if (sbi->s_journal)
		EXT4_SET_INCOMPAT_FEATURE(sb, EXT4_FEATURE_INCOMPAT_RECOVER);

	ext4_commit_super(sb, 1);
	if (test_opt(sb, DEBUG))
		printk(KERN_INFO "[EXT4 FS bs=%lu, gc=%u, "
				"bpg=%lu, ipg=%lu, mo=%04x, mo2=%04x]\n",
			sb->s_blocksize,
			sbi->s_groups_count,
			EXT4_BLOCKS_PER_GROUP(sb),
			EXT4_INODES_PER_GROUP(sb),
			sbi->s_mount_opt, sbi->s_mount_opt2);

<<<<<<< HEAD
	precache_init(sb);

=======
	cleancache_init_fs(sb);
>>>>>>> 02f8c6ae
	return res;
}

static int ext4_fill_flex_info(struct super_block *sb)
{
	struct ext4_sb_info *sbi = EXT4_SB(sb);
	struct ext4_group_desc *gdp = NULL;
	ext4_group_t flex_group_count;
	ext4_group_t flex_group;
	int groups_per_flex = 0;
	size_t size;
	int i;

	sbi->s_log_groups_per_flex = sbi->s_es->s_log_groups_per_flex;
	groups_per_flex = 1 << sbi->s_log_groups_per_flex;

	if (groups_per_flex < 2) {
		sbi->s_log_groups_per_flex = 0;
		return 1;
	}

	/* We allocate both existing and potentially added groups */
	flex_group_count = ((sbi->s_groups_count + groups_per_flex - 1) +
			((le16_to_cpu(sbi->s_es->s_reserved_gdt_blocks) + 1) <<
			      EXT4_DESC_PER_BLOCK_BITS(sb))) / groups_per_flex;
	size = flex_group_count * sizeof(struct flex_groups);
	sbi->s_flex_groups = kzalloc(size, GFP_KERNEL);
	if (sbi->s_flex_groups == NULL) {
		sbi->s_flex_groups = vzalloc(size);
		if (sbi->s_flex_groups == NULL) {
			ext4_msg(sb, KERN_ERR,
				 "not enough memory for %u flex groups",
				 flex_group_count);
			goto failed;
		}
	}

	for (i = 0; i < sbi->s_groups_count; i++) {
		gdp = ext4_get_group_desc(sb, i, NULL);

		flex_group = ext4_flex_group(sbi, i);
		atomic_add(ext4_free_inodes_count(sb, gdp),
			   &sbi->s_flex_groups[flex_group].free_inodes);
		atomic_add(ext4_free_blks_count(sb, gdp),
			   &sbi->s_flex_groups[flex_group].free_blocks);
		atomic_add(ext4_used_dirs_count(sb, gdp),
			   &sbi->s_flex_groups[flex_group].used_dirs);
	}

	return 1;
failed:
	return 0;
}

__le16 ext4_group_desc_csum(struct ext4_sb_info *sbi, __u32 block_group,
			    struct ext4_group_desc *gdp)
{
	__u16 crc = 0;

	if (sbi->s_es->s_feature_ro_compat &
	    cpu_to_le32(EXT4_FEATURE_RO_COMPAT_GDT_CSUM)) {
		int offset = offsetof(struct ext4_group_desc, bg_checksum);
		__le32 le_group = cpu_to_le32(block_group);

		crc = crc16(~0, sbi->s_es->s_uuid, sizeof(sbi->s_es->s_uuid));
		crc = crc16(crc, (__u8 *)&le_group, sizeof(le_group));
		crc = crc16(crc, (__u8 *)gdp, offset);
		offset += sizeof(gdp->bg_checksum); /* skip checksum */
		/* for checksum of struct ext4_group_desc do the rest...*/
		if ((sbi->s_es->s_feature_incompat &
		     cpu_to_le32(EXT4_FEATURE_INCOMPAT_64BIT)) &&
		    offset < le16_to_cpu(sbi->s_es->s_desc_size))
			crc = crc16(crc, (__u8 *)gdp + offset,
				    le16_to_cpu(sbi->s_es->s_desc_size) -
					offset);
	}

	return cpu_to_le16(crc);
}

int ext4_group_desc_csum_verify(struct ext4_sb_info *sbi, __u32 block_group,
				struct ext4_group_desc *gdp)
{
	if ((sbi->s_es->s_feature_ro_compat &
	     cpu_to_le32(EXT4_FEATURE_RO_COMPAT_GDT_CSUM)) &&
	    (gdp->bg_checksum != ext4_group_desc_csum(sbi, block_group, gdp)))
		return 0;

	return 1;
}

/* Called at mount-time, super-block is locked */
static int ext4_check_descriptors(struct super_block *sb,
				  ext4_group_t *first_not_zeroed)
{
	struct ext4_sb_info *sbi = EXT4_SB(sb);
	ext4_fsblk_t first_block = le32_to_cpu(sbi->s_es->s_first_data_block);
	ext4_fsblk_t last_block;
	ext4_fsblk_t block_bitmap;
	ext4_fsblk_t inode_bitmap;
	ext4_fsblk_t inode_table;
	int flexbg_flag = 0;
	ext4_group_t i, grp = sbi->s_groups_count;

	if (EXT4_HAS_INCOMPAT_FEATURE(sb, EXT4_FEATURE_INCOMPAT_FLEX_BG))
		flexbg_flag = 1;

	ext4_debug("Checking group descriptors");

	for (i = 0; i < sbi->s_groups_count; i++) {
		struct ext4_group_desc *gdp = ext4_get_group_desc(sb, i, NULL);

		if (i == sbi->s_groups_count - 1 || flexbg_flag)
			last_block = ext4_blocks_count(sbi->s_es) - 1;
		else
			last_block = first_block +
				(EXT4_BLOCKS_PER_GROUP(sb) - 1);

		if ((grp == sbi->s_groups_count) &&
		   !(gdp->bg_flags & cpu_to_le16(EXT4_BG_INODE_ZEROED)))
			grp = i;

		block_bitmap = ext4_block_bitmap(sb, gdp);
		if (block_bitmap < first_block || block_bitmap > last_block) {
			ext4_msg(sb, KERN_ERR, "ext4_check_descriptors: "
			       "Block bitmap for group %u not in group "
			       "(block %llu)!", i, block_bitmap);
			return 0;
		}
		inode_bitmap = ext4_inode_bitmap(sb, gdp);
		if (inode_bitmap < first_block || inode_bitmap > last_block) {
			ext4_msg(sb, KERN_ERR, "ext4_check_descriptors: "
			       "Inode bitmap for group %u not in group "
			       "(block %llu)!", i, inode_bitmap);
			return 0;
		}
		inode_table = ext4_inode_table(sb, gdp);
		if (inode_table < first_block ||
		    inode_table + sbi->s_itb_per_group - 1 > last_block) {
			ext4_msg(sb, KERN_ERR, "ext4_check_descriptors: "
			       "Inode table for group %u not in group "
			       "(block %llu)!", i, inode_table);
			return 0;
		}
		ext4_lock_group(sb, i);
		if (!ext4_group_desc_csum_verify(sbi, i, gdp)) {
			ext4_msg(sb, KERN_ERR, "ext4_check_descriptors: "
				 "Checksum for group %u failed (%u!=%u)",
				 i, le16_to_cpu(ext4_group_desc_csum(sbi, i,
				     gdp)), le16_to_cpu(gdp->bg_checksum));
			if (!(sb->s_flags & MS_RDONLY)) {
				ext4_unlock_group(sb, i);
				return 0;
			}
		}
		ext4_unlock_group(sb, i);
		if (!flexbg_flag)
			first_block += EXT4_BLOCKS_PER_GROUP(sb);
	}
	if (NULL != first_not_zeroed)
		*first_not_zeroed = grp;

	ext4_free_blocks_count_set(sbi->s_es, ext4_count_free_blocks(sb));
	sbi->s_es->s_free_inodes_count =cpu_to_le32(ext4_count_free_inodes(sb));
	return 1;
}

/* ext4_orphan_cleanup() walks a singly-linked list of inodes (starting at
 * the superblock) which were deleted from all directories, but held open by
 * a process at the time of a crash.  We walk the list and try to delete these
 * inodes at recovery time (only with a read-write filesystem).
 *
 * In order to keep the orphan inode chain consistent during traversal (in
 * case of crash during recovery), we link each inode into the superblock
 * orphan list_head and handle it the same way as an inode deletion during
 * normal operation (which journals the operations for us).
 *
 * We only do an iget() and an iput() on each inode, which is very safe if we
 * accidentally point at an in-use or already deleted inode.  The worst that
 * can happen in this case is that we get a "bit already cleared" message from
 * ext4_free_inode().  The only reason we would point at a wrong inode is if
 * e2fsck was run on this filesystem, and it must have already done the orphan
 * inode cleanup for us, so we can safely abort without any further action.
 */
static void ext4_orphan_cleanup(struct super_block *sb,
				struct ext4_super_block *es)
{
	unsigned int s_flags = sb->s_flags;
	int nr_orphans = 0, nr_truncates = 0;
#ifdef CONFIG_QUOTA
	int i;
#endif
	if (!es->s_last_orphan) {
		jbd_debug(4, "no orphan inodes to clean up\n");
		return;
	}

	if (bdev_read_only(sb->s_bdev)) {
		ext4_msg(sb, KERN_ERR, "write access "
			"unavailable, skipping orphan cleanup");
		return;
	}

	/* Check if feature set would not allow a r/w mount */
	if (!ext4_feature_set_ok(sb, 0)) {
		ext4_msg(sb, KERN_INFO, "Skipping orphan cleanup due to "
			 "unknown ROCOMPAT features");
		return;
	}

	if (EXT4_SB(sb)->s_mount_state & EXT4_ERROR_FS) {
		if (es->s_last_orphan)
			jbd_debug(1, "Errors on filesystem, "
				  "clearing orphan list.\n");
		es->s_last_orphan = 0;
		jbd_debug(1, "Skipping orphan recovery on fs with errors.\n");
		return;
	}

	if (s_flags & MS_RDONLY) {
		ext4_msg(sb, KERN_INFO, "orphan cleanup on readonly fs");
		sb->s_flags &= ~MS_RDONLY;
	}
#ifdef CONFIG_QUOTA
	/* Needed for iput() to work correctly and not trash data */
	sb->s_flags |= MS_ACTIVE;
	/* Turn on quotas so that they are updated correctly */
	for (i = 0; i < MAXQUOTAS; i++) {
		if (EXT4_SB(sb)->s_qf_names[i]) {
			int ret = ext4_quota_on_mount(sb, i);
			if (ret < 0)
				ext4_msg(sb, KERN_ERR,
					"Cannot turn on journaled "
					"quota: error %d", ret);
		}
	}
#endif

	while (es->s_last_orphan) {
		struct inode *inode;

		inode = ext4_orphan_get(sb, le32_to_cpu(es->s_last_orphan));
		if (IS_ERR(inode)) {
			es->s_last_orphan = 0;
			break;
		}

		list_add(&EXT4_I(inode)->i_orphan, &EXT4_SB(sb)->s_orphan);
		dquot_initialize(inode);
		if (inode->i_nlink) {
			ext4_msg(sb, KERN_DEBUG,
				"%s: truncating inode %lu to %lld bytes",
				__func__, inode->i_ino, inode->i_size);
			jbd_debug(2, "truncating inode %lu to %lld bytes\n",
				  inode->i_ino, inode->i_size);
			ext4_truncate(inode);
			nr_truncates++;
		} else {
			ext4_msg(sb, KERN_DEBUG,
				"%s: deleting unreferenced inode %lu",
				__func__, inode->i_ino);
			jbd_debug(2, "deleting unreferenced inode %lu\n",
				  inode->i_ino);
			nr_orphans++;
		}
		iput(inode);  /* The delete magic happens here! */
	}

#define PLURAL(x) (x), ((x) == 1) ? "" : "s"

	if (nr_orphans)
		ext4_msg(sb, KERN_INFO, "%d orphan inode%s deleted",
		       PLURAL(nr_orphans));
	if (nr_truncates)
		ext4_msg(sb, KERN_INFO, "%d truncate%s cleaned up",
		       PLURAL(nr_truncates));
#ifdef CONFIG_QUOTA
	/* Turn quotas off */
	for (i = 0; i < MAXQUOTAS; i++) {
		if (sb_dqopt(sb)->files[i])
			dquot_quota_off(sb, i);
	}
#endif
	sb->s_flags = s_flags; /* Restore MS_RDONLY status */
}

/*
 * Maximal extent format file size.
 * Resulting logical blkno at s_maxbytes must fit in our on-disk
 * extent format containers, within a sector_t, and within i_blocks
 * in the vfs.  ext4 inode has 48 bits of i_block in fsblock units,
 * so that won't be a limiting factor.
 *
 * However there is other limiting factor. We do store extents in the form
 * of starting block and length, hence the resulting length of the extent
 * covering maximum file size must fit into on-disk format containers as
 * well. Given that length is always by 1 unit bigger than max unit (because
 * we count 0 as well) we have to lower the s_maxbytes by one fs block.
 *
 * Note, this does *not* consider any metadata overhead for vfs i_blocks.
 */
static loff_t ext4_max_size(int blkbits, int has_huge_files)
{
	loff_t res;
	loff_t upper_limit = MAX_LFS_FILESIZE;

	/* small i_blocks in vfs inode? */
	if (!has_huge_files || sizeof(blkcnt_t) < sizeof(u64)) {
		/*
		 * CONFIG_LBDAF is not enabled implies the inode
		 * i_block represent total blocks in 512 bytes
		 * 32 == size of vfs inode i_blocks * 8
		 */
		upper_limit = (1LL << 32) - 1;

		/* total blocks in file system block size */
		upper_limit >>= (blkbits - 9);
		upper_limit <<= blkbits;
	}

	/*
	 * 32-bit extent-start container, ee_block. We lower the maxbytes
	 * by one fs block, so ee_len can cover the extent of maximum file
	 * size
	 */
	res = (1LL << 32) - 1;
	res <<= blkbits;

	/* Sanity check against vm- & vfs- imposed limits */
	if (res > upper_limit)
		res = upper_limit;

	return res;
}

/*
 * Maximal bitmap file size.  There is a direct, and {,double-,triple-}indirect
 * block limit, and also a limit of (2^48 - 1) 512-byte sectors in i_blocks.
 * We need to be 1 filesystem block less than the 2^48 sector limit.
 */
static loff_t ext4_max_bitmap_size(int bits, int has_huge_files)
{
	loff_t res = EXT4_NDIR_BLOCKS;
	int meta_blocks;
	loff_t upper_limit;
	/* This is calculated to be the largest file size for a dense, block
	 * mapped file such that the file's total number of 512-byte sectors,
	 * including data and all indirect blocks, does not exceed (2^48 - 1).
	 *
	 * __u32 i_blocks_lo and _u16 i_blocks_high represent the total
	 * number of 512-byte sectors of the file.
	 */

	if (!has_huge_files || sizeof(blkcnt_t) < sizeof(u64)) {
		/*
		 * !has_huge_files or CONFIG_LBDAF not enabled implies that
		 * the inode i_block field represents total file blocks in
		 * 2^32 512-byte sectors == size of vfs inode i_blocks * 8
		 */
		upper_limit = (1LL << 32) - 1;

		/* total blocks in file system block size */
		upper_limit >>= (bits - 9);

	} else {
		/*
		 * We use 48 bit ext4_inode i_blocks
		 * With EXT4_HUGE_FILE_FL set the i_blocks
		 * represent total number of blocks in
		 * file system block size
		 */
		upper_limit = (1LL << 48) - 1;

	}

	/* indirect blocks */
	meta_blocks = 1;
	/* double indirect blocks */
	meta_blocks += 1 + (1LL << (bits-2));
	/* tripple indirect blocks */
	meta_blocks += 1 + (1LL << (bits-2)) + (1LL << (2*(bits-2)));

	upper_limit -= meta_blocks;
	upper_limit <<= bits;

	res += 1LL << (bits-2);
	res += 1LL << (2*(bits-2));
	res += 1LL << (3*(bits-2));
	res <<= bits;
	if (res > upper_limit)
		res = upper_limit;

	if (res > MAX_LFS_FILESIZE)
		res = MAX_LFS_FILESIZE;

	return res;
}

static ext4_fsblk_t descriptor_loc(struct super_block *sb,
				   ext4_fsblk_t logical_sb_block, int nr)
{
	struct ext4_sb_info *sbi = EXT4_SB(sb);
	ext4_group_t bg, first_meta_bg;
	int has_super = 0;

	first_meta_bg = le32_to_cpu(sbi->s_es->s_first_meta_bg);

	if (!EXT4_HAS_INCOMPAT_FEATURE(sb, EXT4_FEATURE_INCOMPAT_META_BG) ||
	    nr < first_meta_bg)
		return logical_sb_block + nr + 1;
	bg = sbi->s_desc_per_block * nr;
	if (ext4_bg_has_super(sb, bg))
		has_super = 1;

	return (has_super + ext4_group_first_block_no(sb, bg));
}

/**
 * ext4_get_stripe_size: Get the stripe size.
 * @sbi: In memory super block info
 *
 * If we have specified it via mount option, then
 * use the mount option value. If the value specified at mount time is
 * greater than the blocks per group use the super block value.
 * If the super block value is greater than blocks per group return 0.
 * Allocator needs it be less than blocks per group.
 *
 */
static unsigned long ext4_get_stripe_size(struct ext4_sb_info *sbi)
{
	unsigned long stride = le16_to_cpu(sbi->s_es->s_raid_stride);
	unsigned long stripe_width =
			le32_to_cpu(sbi->s_es->s_raid_stripe_width);

	if (sbi->s_stripe && sbi->s_stripe <= sbi->s_blocks_per_group)
		return sbi->s_stripe;

	if (stripe_width <= sbi->s_blocks_per_group)
		return stripe_width;

	if (stride <= sbi->s_blocks_per_group)
		return stride;

	return 0;
}

/* sysfs supprt */

struct ext4_attr {
	struct attribute attr;
	ssize_t (*show)(struct ext4_attr *, struct ext4_sb_info *, char *);
	ssize_t (*store)(struct ext4_attr *, struct ext4_sb_info *,
			 const char *, size_t);
	int offset;
};

static int parse_strtoul(const char *buf,
		unsigned long max, unsigned long *value)
{
	char *endp;

	*value = simple_strtoul(skip_spaces(buf), &endp, 0);
	endp = skip_spaces(endp);
	if (*endp || *value > max)
		return -EINVAL;

	return 0;
}

static ssize_t delayed_allocation_blocks_show(struct ext4_attr *a,
					      struct ext4_sb_info *sbi,
					      char *buf)
{
	return snprintf(buf, PAGE_SIZE, "%llu\n",
			(s64) percpu_counter_sum(&sbi->s_dirtyblocks_counter));
}

static ssize_t session_write_kbytes_show(struct ext4_attr *a,
					 struct ext4_sb_info *sbi, char *buf)
{
	struct super_block *sb = sbi->s_buddy_cache->i_sb;

	if (!sb->s_bdev->bd_part)
		return snprintf(buf, PAGE_SIZE, "0\n");
	return snprintf(buf, PAGE_SIZE, "%lu\n",
			(part_stat_read(sb->s_bdev->bd_part, sectors[1]) -
			 sbi->s_sectors_written_start) >> 1);
}

static ssize_t lifetime_write_kbytes_show(struct ext4_attr *a,
					  struct ext4_sb_info *sbi, char *buf)
{
	struct super_block *sb = sbi->s_buddy_cache->i_sb;

	if (!sb->s_bdev->bd_part)
		return snprintf(buf, PAGE_SIZE, "0\n");
	return snprintf(buf, PAGE_SIZE, "%llu\n",
			(unsigned long long)(sbi->s_kbytes_written +
			((part_stat_read(sb->s_bdev->bd_part, sectors[1]) -
			  EXT4_SB(sb)->s_sectors_written_start) >> 1)));
}

static ssize_t extent_cache_hits_show(struct ext4_attr *a,
				      struct ext4_sb_info *sbi, char *buf)
{
	return snprintf(buf, PAGE_SIZE, "%lu\n", sbi->extent_cache_hits);
}

static ssize_t extent_cache_misses_show(struct ext4_attr *a,
					struct ext4_sb_info *sbi, char *buf)
{
	return snprintf(buf, PAGE_SIZE, "%lu\n", sbi->extent_cache_misses);
}

static ssize_t inode_readahead_blks_store(struct ext4_attr *a,
					  struct ext4_sb_info *sbi,
					  const char *buf, size_t count)
{
	unsigned long t;

	if (parse_strtoul(buf, 0x40000000, &t))
		return -EINVAL;

	if (t && !is_power_of_2(t))
		return -EINVAL;

	sbi->s_inode_readahead_blks = t;
	return count;
}

static ssize_t sbi_ui_show(struct ext4_attr *a,
			   struct ext4_sb_info *sbi, char *buf)
{
	unsigned int *ui = (unsigned int *) (((char *) sbi) + a->offset);

	return snprintf(buf, PAGE_SIZE, "%u\n", *ui);
}

static ssize_t sbi_ui_store(struct ext4_attr *a,
			    struct ext4_sb_info *sbi,
			    const char *buf, size_t count)
{
	unsigned int *ui = (unsigned int *) (((char *) sbi) + a->offset);
	unsigned long t;

	if (parse_strtoul(buf, 0xffffffff, &t))
		return -EINVAL;
	*ui = t;
	return count;
}

#define EXT4_ATTR_OFFSET(_name,_mode,_show,_store,_elname) \
static struct ext4_attr ext4_attr_##_name = {			\
	.attr = {.name = __stringify(_name), .mode = _mode },	\
	.show	= _show,					\
	.store	= _store,					\
	.offset = offsetof(struct ext4_sb_info, _elname),	\
}
#define EXT4_ATTR(name, mode, show, store) \
static struct ext4_attr ext4_attr_##name = __ATTR(name, mode, show, store)

#define EXT4_INFO_ATTR(name) EXT4_ATTR(name, 0444, NULL, NULL)
#define EXT4_RO_ATTR(name) EXT4_ATTR(name, 0444, name##_show, NULL)
#define EXT4_RW_ATTR(name) EXT4_ATTR(name, 0644, name##_show, name##_store)
#define EXT4_RW_ATTR_SBI_UI(name, elname)	\
	EXT4_ATTR_OFFSET(name, 0644, sbi_ui_show, sbi_ui_store, elname)
#define ATTR_LIST(name) &ext4_attr_##name.attr

EXT4_RO_ATTR(delayed_allocation_blocks);
EXT4_RO_ATTR(session_write_kbytes);
EXT4_RO_ATTR(lifetime_write_kbytes);
EXT4_RO_ATTR(extent_cache_hits);
EXT4_RO_ATTR(extent_cache_misses);
EXT4_ATTR_OFFSET(inode_readahead_blks, 0644, sbi_ui_show,
		 inode_readahead_blks_store, s_inode_readahead_blks);
EXT4_RW_ATTR_SBI_UI(inode_goal, s_inode_goal);
EXT4_RW_ATTR_SBI_UI(mb_stats, s_mb_stats);
EXT4_RW_ATTR_SBI_UI(mb_max_to_scan, s_mb_max_to_scan);
EXT4_RW_ATTR_SBI_UI(mb_min_to_scan, s_mb_min_to_scan);
EXT4_RW_ATTR_SBI_UI(mb_order2_req, s_mb_order2_reqs);
EXT4_RW_ATTR_SBI_UI(mb_stream_req, s_mb_stream_request);
EXT4_RW_ATTR_SBI_UI(mb_group_prealloc, s_mb_group_prealloc);
EXT4_RW_ATTR_SBI_UI(max_writeback_mb_bump, s_max_writeback_mb_bump);

static struct attribute *ext4_attrs[] = {
	ATTR_LIST(delayed_allocation_blocks),
	ATTR_LIST(session_write_kbytes),
	ATTR_LIST(lifetime_write_kbytes),
	ATTR_LIST(extent_cache_hits),
	ATTR_LIST(extent_cache_misses),
	ATTR_LIST(inode_readahead_blks),
	ATTR_LIST(inode_goal),
	ATTR_LIST(mb_stats),
	ATTR_LIST(mb_max_to_scan),
	ATTR_LIST(mb_min_to_scan),
	ATTR_LIST(mb_order2_req),
	ATTR_LIST(mb_stream_req),
	ATTR_LIST(mb_group_prealloc),
	ATTR_LIST(max_writeback_mb_bump),
	NULL,
};

/* Features this copy of ext4 supports */
EXT4_INFO_ATTR(lazy_itable_init);
EXT4_INFO_ATTR(batched_discard);

static struct attribute *ext4_feat_attrs[] = {
	ATTR_LIST(lazy_itable_init),
	ATTR_LIST(batched_discard),
	NULL,
};

static ssize_t ext4_attr_show(struct kobject *kobj,
			      struct attribute *attr, char *buf)
{
	struct ext4_sb_info *sbi = container_of(kobj, struct ext4_sb_info,
						s_kobj);
	struct ext4_attr *a = container_of(attr, struct ext4_attr, attr);

	return a->show ? a->show(a, sbi, buf) : 0;
}

static ssize_t ext4_attr_store(struct kobject *kobj,
			       struct attribute *attr,
			       const char *buf, size_t len)
{
	struct ext4_sb_info *sbi = container_of(kobj, struct ext4_sb_info,
						s_kobj);
	struct ext4_attr *a = container_of(attr, struct ext4_attr, attr);

	return a->store ? a->store(a, sbi, buf, len) : 0;
}

static void ext4_sb_release(struct kobject *kobj)
{
	struct ext4_sb_info *sbi = container_of(kobj, struct ext4_sb_info,
						s_kobj);
	complete(&sbi->s_kobj_unregister);
}

static const struct sysfs_ops ext4_attr_ops = {
	.show	= ext4_attr_show,
	.store	= ext4_attr_store,
};

static struct kobj_type ext4_ktype = {
	.default_attrs	= ext4_attrs,
	.sysfs_ops	= &ext4_attr_ops,
	.release	= ext4_sb_release,
};

static void ext4_feat_release(struct kobject *kobj)
{
	complete(&ext4_feat->f_kobj_unregister);
}

static struct kobj_type ext4_feat_ktype = {
	.default_attrs	= ext4_feat_attrs,
	.sysfs_ops	= &ext4_attr_ops,
	.release	= ext4_feat_release,
};

/*
 * Check whether this filesystem can be mounted based on
 * the features present and the RDONLY/RDWR mount requested.
 * Returns 1 if this filesystem can be mounted as requested,
 * 0 if it cannot be.
 */
static int ext4_feature_set_ok(struct super_block *sb, int readonly)
{
	if (EXT4_HAS_INCOMPAT_FEATURE(sb, ~EXT4_FEATURE_INCOMPAT_SUPP)) {
		ext4_msg(sb, KERN_ERR,
			"Couldn't mount because of "
			"unsupported optional features (%x)",
			(le32_to_cpu(EXT4_SB(sb)->s_es->s_feature_incompat) &
			~EXT4_FEATURE_INCOMPAT_SUPP));
		return 0;
	}

	if (readonly)
		return 1;

	/* Check that feature set is OK for a read-write mount */
	if (EXT4_HAS_RO_COMPAT_FEATURE(sb, ~EXT4_FEATURE_RO_COMPAT_SUPP)) {
		ext4_msg(sb, KERN_ERR, "couldn't mount RDWR because of "
			 "unsupported optional features (%x)",
			 (le32_to_cpu(EXT4_SB(sb)->s_es->s_feature_ro_compat) &
				~EXT4_FEATURE_RO_COMPAT_SUPP));
		return 0;
	}
	/*
	 * Large file size enabled file system can only be mounted
	 * read-write on 32-bit systems if kernel is built with CONFIG_LBDAF
	 */
	if (EXT4_HAS_RO_COMPAT_FEATURE(sb, EXT4_FEATURE_RO_COMPAT_HUGE_FILE)) {
		if (sizeof(blkcnt_t) < sizeof(u64)) {
			ext4_msg(sb, KERN_ERR, "Filesystem with huge files "
				 "cannot be mounted RDWR without "
				 "CONFIG_LBDAF");
			return 0;
		}
	}
	return 1;
}

/*
 * This function is called once a day if we have errors logged
 * on the file system
 */
static void print_daily_error_info(unsigned long arg)
{
	struct super_block *sb = (struct super_block *) arg;
	struct ext4_sb_info *sbi;
	struct ext4_super_block *es;

	sbi = EXT4_SB(sb);
	es = sbi->s_es;

	if (es->s_error_count)
		ext4_msg(sb, KERN_NOTICE, "error count: %u",
			 le32_to_cpu(es->s_error_count));
	if (es->s_first_error_time) {
		printk(KERN_NOTICE "EXT4-fs (%s): initial error at %u: %.*s:%d",
		       sb->s_id, le32_to_cpu(es->s_first_error_time),
		       (int) sizeof(es->s_first_error_func),
		       es->s_first_error_func,
		       le32_to_cpu(es->s_first_error_line));
		if (es->s_first_error_ino)
			printk(": inode %u",
			       le32_to_cpu(es->s_first_error_ino));
		if (es->s_first_error_block)
			printk(": block %llu", (unsigned long long)
			       le64_to_cpu(es->s_first_error_block));
		printk("\n");
	}
	if (es->s_last_error_time) {
		printk(KERN_NOTICE "EXT4-fs (%s): last error at %u: %.*s:%d",
		       sb->s_id, le32_to_cpu(es->s_last_error_time),
		       (int) sizeof(es->s_last_error_func),
		       es->s_last_error_func,
		       le32_to_cpu(es->s_last_error_line));
		if (es->s_last_error_ino)
			printk(": inode %u",
			       le32_to_cpu(es->s_last_error_ino));
		if (es->s_last_error_block)
			printk(": block %llu", (unsigned long long)
			       le64_to_cpu(es->s_last_error_block));
		printk("\n");
	}
	mod_timer(&sbi->s_err_report, jiffies + 24*60*60*HZ);  /* Once a day */
}

/* Find next suitable group and run ext4_init_inode_table */
static int ext4_run_li_request(struct ext4_li_request *elr)
{
	struct ext4_group_desc *gdp = NULL;
	ext4_group_t group, ngroups;
	struct super_block *sb;
	unsigned long timeout = 0;
	int ret = 0;

	sb = elr->lr_super;
	ngroups = EXT4_SB(sb)->s_groups_count;

	for (group = elr->lr_next_group; group < ngroups; group++) {
		gdp = ext4_get_group_desc(sb, group, NULL);
		if (!gdp) {
			ret = 1;
			break;
		}

		if (!(gdp->bg_flags & cpu_to_le16(EXT4_BG_INODE_ZEROED)))
			break;
	}

	if (group == ngroups)
		ret = 1;

	if (!ret) {
		timeout = jiffies;
		ret = ext4_init_inode_table(sb, group,
					    elr->lr_timeout ? 0 : 1);
		if (elr->lr_timeout == 0) {
			timeout = (jiffies - timeout) *
				  elr->lr_sbi->s_li_wait_mult;
			elr->lr_timeout = timeout;
		}
		elr->lr_next_sched = jiffies + elr->lr_timeout;
		elr->lr_next_group = group + 1;
	}

	return ret;
}

/*
 * Remove lr_request from the list_request and free the
 * request structure. Should be called with li_list_mtx held
 */
static void ext4_remove_li_request(struct ext4_li_request *elr)
{
	struct ext4_sb_info *sbi;

	if (!elr)
		return;

	sbi = elr->lr_sbi;

	list_del(&elr->lr_request);
	sbi->s_li_request = NULL;
	kfree(elr);
}

static void ext4_unregister_li_request(struct super_block *sb)
{
	mutex_lock(&ext4_li_mtx);
	if (!ext4_li_info) {
		mutex_unlock(&ext4_li_mtx);
		return;
	}

	mutex_lock(&ext4_li_info->li_list_mtx);
	ext4_remove_li_request(EXT4_SB(sb)->s_li_request);
	mutex_unlock(&ext4_li_info->li_list_mtx);
	mutex_unlock(&ext4_li_mtx);
}

static struct task_struct *ext4_lazyinit_task;

/*
 * This is the function where ext4lazyinit thread lives. It walks
 * through the request list searching for next scheduled filesystem.
 * When such a fs is found, run the lazy initialization request
 * (ext4_rn_li_request) and keep track of the time spend in this
 * function. Based on that time we compute next schedule time of
 * the request. When walking through the list is complete, compute
 * next waking time and put itself into sleep.
 */
static int ext4_lazyinit_thread(void *arg)
{
	struct ext4_lazy_init *eli = (struct ext4_lazy_init *)arg;
	struct list_head *pos, *n;
	struct ext4_li_request *elr;
	unsigned long next_wakeup, cur;

	BUG_ON(NULL == eli);

cont_thread:
	while (true) {
		next_wakeup = MAX_JIFFY_OFFSET;

		mutex_lock(&eli->li_list_mtx);
		if (list_empty(&eli->li_request_list)) {
			mutex_unlock(&eli->li_list_mtx);
			goto exit_thread;
		}

		list_for_each_safe(pos, n, &eli->li_request_list) {
			elr = list_entry(pos, struct ext4_li_request,
					 lr_request);

			if (time_after_eq(jiffies, elr->lr_next_sched)) {
				if (ext4_run_li_request(elr) != 0) {
					/* error, remove the lazy_init job */
					ext4_remove_li_request(elr);
					continue;
				}
			}

			if (time_before(elr->lr_next_sched, next_wakeup))
				next_wakeup = elr->lr_next_sched;
		}
		mutex_unlock(&eli->li_list_mtx);

		if (freezing(current))
			refrigerator();

		cur = jiffies;
		if ((time_after_eq(cur, next_wakeup)) ||
		    (MAX_JIFFY_OFFSET == next_wakeup)) {
			cond_resched();
			continue;
		}

		schedule_timeout_interruptible(next_wakeup - cur);

		if (kthread_should_stop()) {
			ext4_clear_request_list();
			goto exit_thread;
		}
	}

exit_thread:
	/*
	 * It looks like the request list is empty, but we need
	 * to check it under the li_list_mtx lock, to prevent any
	 * additions into it, and of course we should lock ext4_li_mtx
	 * to atomically free the list and ext4_li_info, because at
	 * this point another ext4 filesystem could be registering
	 * new one.
	 */
	mutex_lock(&ext4_li_mtx);
	mutex_lock(&eli->li_list_mtx);
	if (!list_empty(&eli->li_request_list)) {
		mutex_unlock(&eli->li_list_mtx);
		mutex_unlock(&ext4_li_mtx);
		goto cont_thread;
	}
	mutex_unlock(&eli->li_list_mtx);
	kfree(ext4_li_info);
	ext4_li_info = NULL;
	mutex_unlock(&ext4_li_mtx);

	return 0;
}

static void ext4_clear_request_list(void)
{
	struct list_head *pos, *n;
	struct ext4_li_request *elr;

	mutex_lock(&ext4_li_info->li_list_mtx);
	list_for_each_safe(pos, n, &ext4_li_info->li_request_list) {
		elr = list_entry(pos, struct ext4_li_request,
				 lr_request);
		ext4_remove_li_request(elr);
	}
	mutex_unlock(&ext4_li_info->li_list_mtx);
}

static int ext4_run_lazyinit_thread(void)
{
	ext4_lazyinit_task = kthread_run(ext4_lazyinit_thread,
					 ext4_li_info, "ext4lazyinit");
	if (IS_ERR(ext4_lazyinit_task)) {
		int err = PTR_ERR(ext4_lazyinit_task);
		ext4_clear_request_list();
		kfree(ext4_li_info);
		ext4_li_info = NULL;
		printk(KERN_CRIT "EXT4: error %d creating inode table "
				 "initialization thread\n",
				 err);
		return err;
	}
	ext4_li_info->li_state |= EXT4_LAZYINIT_RUNNING;
	return 0;
}

/*
 * Check whether it make sense to run itable init. thread or not.
 * If there is at least one uninitialized inode table, return
 * corresponding group number, else the loop goes through all
 * groups and return total number of groups.
 */
static ext4_group_t ext4_has_uninit_itable(struct super_block *sb)
{
	ext4_group_t group, ngroups = EXT4_SB(sb)->s_groups_count;
	struct ext4_group_desc *gdp = NULL;

	for (group = 0; group < ngroups; group++) {
		gdp = ext4_get_group_desc(sb, group, NULL);
		if (!gdp)
			continue;

		if (!(gdp->bg_flags & cpu_to_le16(EXT4_BG_INODE_ZEROED)))
			break;
	}

	return group;
}

static int ext4_li_info_new(void)
{
	struct ext4_lazy_init *eli = NULL;

	eli = kzalloc(sizeof(*eli), GFP_KERNEL);
	if (!eli)
		return -ENOMEM;

	INIT_LIST_HEAD(&eli->li_request_list);
	mutex_init(&eli->li_list_mtx);

	eli->li_state |= EXT4_LAZYINIT_QUIT;

	ext4_li_info = eli;

	return 0;
}

static struct ext4_li_request *ext4_li_request_new(struct super_block *sb,
					    ext4_group_t start)
{
	struct ext4_sb_info *sbi = EXT4_SB(sb);
	struct ext4_li_request *elr;
	unsigned long rnd;

	elr = kzalloc(sizeof(*elr), GFP_KERNEL);
	if (!elr)
		return NULL;

	elr->lr_super = sb;
	elr->lr_sbi = sbi;
	elr->lr_next_group = start;

	/*
	 * Randomize first schedule time of the request to
	 * spread the inode table initialization requests
	 * better.
	 */
	get_random_bytes(&rnd, sizeof(rnd));
	elr->lr_next_sched = jiffies + (unsigned long)rnd %
			     (EXT4_DEF_LI_MAX_START_DELAY * HZ);

	return elr;
}

static int ext4_register_li_request(struct super_block *sb,
				    ext4_group_t first_not_zeroed)
{
	struct ext4_sb_info *sbi = EXT4_SB(sb);
	struct ext4_li_request *elr;
	ext4_group_t ngroups = EXT4_SB(sb)->s_groups_count;
	int ret = 0;

	if (sbi->s_li_request != NULL) {
		/*
		 * Reset timeout so it can be computed again, because
		 * s_li_wait_mult might have changed.
		 */
		sbi->s_li_request->lr_timeout = 0;
		return 0;
	}

	if (first_not_zeroed == ngroups ||
	    (sb->s_flags & MS_RDONLY) ||
	    !test_opt(sb, INIT_INODE_TABLE))
		return 0;

	elr = ext4_li_request_new(sb, first_not_zeroed);
	if (!elr)
		return -ENOMEM;

	mutex_lock(&ext4_li_mtx);

	if (NULL == ext4_li_info) {
		ret = ext4_li_info_new();
		if (ret)
			goto out;
	}

	mutex_lock(&ext4_li_info->li_list_mtx);
	list_add(&elr->lr_request, &ext4_li_info->li_request_list);
	mutex_unlock(&ext4_li_info->li_list_mtx);

	sbi->s_li_request = elr;
	/*
	 * set elr to NULL here since it has been inserted to
	 * the request_list and the removal and free of it is
	 * handled by ext4_clear_request_list from now on.
	 */
	elr = NULL;

	if (!(ext4_li_info->li_state & EXT4_LAZYINIT_RUNNING)) {
		ret = ext4_run_lazyinit_thread();
		if (ret)
			goto out;
	}
out:
	mutex_unlock(&ext4_li_mtx);
	if (ret)
		kfree(elr);
	return ret;
}

/*
 * We do not need to lock anything since this is called on
 * module unload.
 */
static void ext4_destroy_lazyinit_thread(void)
{
	/*
	 * If thread exited earlier
	 * there's nothing to be done.
	 */
	if (!ext4_li_info || !ext4_lazyinit_task)
		return;

	kthread_stop(ext4_lazyinit_task);
}

static int ext4_fill_super(struct super_block *sb, void *data, int silent)
				__releases(kernel_lock)
				__acquires(kernel_lock)
{
	char *orig_data = kstrdup(data, GFP_KERNEL);
	struct buffer_head *bh;
	struct ext4_super_block *es = NULL;
	struct ext4_sb_info *sbi;
	ext4_fsblk_t block;
	ext4_fsblk_t sb_block = get_sb_block(&data);
	ext4_fsblk_t logical_sb_block;
	unsigned long offset = 0;
	unsigned long journal_devnum = 0;
	unsigned long def_mount_opts;
	struct inode *root;
	char *cp;
	const char *descr;
	int ret = -ENOMEM;
	int blocksize;
	unsigned int db_count;
	unsigned int i;
	int needs_recovery, has_huge_files;
	__u64 blocks_count;
	int err;
	unsigned int journal_ioprio = DEFAULT_JOURNAL_IOPRIO;
	ext4_group_t first_not_zeroed;

	sbi = kzalloc(sizeof(*sbi), GFP_KERNEL);
	if (!sbi)
		goto out_free_orig;

	sbi->s_blockgroup_lock =
		kzalloc(sizeof(struct blockgroup_lock), GFP_KERNEL);
	if (!sbi->s_blockgroup_lock) {
		kfree(sbi);
		goto out_free_orig;
	}
	sb->s_fs_info = sbi;
	sbi->s_mount_opt = 0;
	sbi->s_resuid = EXT4_DEF_RESUID;
	sbi->s_resgid = EXT4_DEF_RESGID;
	sbi->s_inode_readahead_blks = EXT4_DEF_INODE_READAHEAD_BLKS;
	sbi->s_sb_block = sb_block;
	if (sb->s_bdev->bd_part)
		sbi->s_sectors_written_start =
			part_stat_read(sb->s_bdev->bd_part, sectors[1]);

	/* Cleanup superblock name */
	for (cp = sb->s_id; (cp = strchr(cp, '/'));)
		*cp = '!';

	ret = -EINVAL;
	blocksize = sb_min_blocksize(sb, EXT4_MIN_BLOCK_SIZE);
	if (!blocksize) {
		ext4_msg(sb, KERN_ERR, "unable to set blocksize");
		goto out_fail;
	}

	/*
	 * The ext4 superblock will not be buffer aligned for other than 1kB
	 * block sizes.  We need to calculate the offset from buffer start.
	 */
	if (blocksize != EXT4_MIN_BLOCK_SIZE) {
		logical_sb_block = sb_block * EXT4_MIN_BLOCK_SIZE;
		offset = do_div(logical_sb_block, blocksize);
	} else {
		logical_sb_block = sb_block;
	}

	if (!(bh = sb_bread(sb, logical_sb_block))) {
		ext4_msg(sb, KERN_ERR, "unable to read superblock");
		goto out_fail;
	}
	/*
	 * Note: s_es must be initialized as soon as possible because
	 *       some ext4 macro-instructions depend on its value
	 */
	es = (struct ext4_super_block *) (((char *)bh->b_data) + offset);
	sbi->s_es = es;
	sb->s_magic = le16_to_cpu(es->s_magic);
	if (sb->s_magic != EXT4_SUPER_MAGIC)
		goto cantfind_ext4;
	sbi->s_kbytes_written = le64_to_cpu(es->s_kbytes_written);

#ifndef CONFIG_EXT4_FS_RW
	sb->s_flags |= MS_RDONLY;
	ext4_msg(sb, KERN_INFO, "ext4 is supported in read-only mode only");
#endif
	/* Set defaults before we parse the mount options */
	def_mount_opts = le32_to_cpu(es->s_default_mount_opts);
	set_opt(sb, INIT_INODE_TABLE);
	if (def_mount_opts & EXT4_DEFM_DEBUG)
		set_opt(sb, DEBUG);
	if (def_mount_opts & EXT4_DEFM_BSDGROUPS) {
		ext4_msg(sb, KERN_WARNING, deprecated_msg, "bsdgroups",
			"2.6.38");
		set_opt(sb, GRPID);
	}
	if (def_mount_opts & EXT4_DEFM_UID16)
		set_opt(sb, NO_UID32);
	/* xattr user namespace & acls are now defaulted on */
#ifdef CONFIG_EXT4_FS_XATTR
	set_opt(sb, XATTR_USER);
#endif
#ifdef CONFIG_EXT4_FS_POSIX_ACL
	set_opt(sb, POSIX_ACL);
#endif
	set_opt(sb, MBLK_IO_SUBMIT);
	if ((def_mount_opts & EXT4_DEFM_JMODE) == EXT4_DEFM_JMODE_DATA)
		set_opt(sb, JOURNAL_DATA);
	else if ((def_mount_opts & EXT4_DEFM_JMODE) == EXT4_DEFM_JMODE_ORDERED)
		set_opt(sb, ORDERED_DATA);
	else if ((def_mount_opts & EXT4_DEFM_JMODE) == EXT4_DEFM_JMODE_WBACK)
		set_opt(sb, WRITEBACK_DATA);

	if (le16_to_cpu(sbi->s_es->s_errors) == EXT4_ERRORS_PANIC)
		set_opt(sb, ERRORS_PANIC);
	else if (le16_to_cpu(sbi->s_es->s_errors) == EXT4_ERRORS_CONTINUE)
		set_opt(sb, ERRORS_CONT);
	else
		set_opt(sb, ERRORS_RO);
	if (def_mount_opts & EXT4_DEFM_BLOCK_VALIDITY)
		set_opt(sb, BLOCK_VALIDITY);
	if (def_mount_opts & EXT4_DEFM_DISCARD)
		set_opt(sb, DISCARD);

	sbi->s_resuid = le16_to_cpu(es->s_def_resuid);
	sbi->s_resgid = le16_to_cpu(es->s_def_resgid);
	sbi->s_commit_interval = JBD2_DEFAULT_MAX_COMMIT_AGE * HZ;
	sbi->s_min_batch_time = EXT4_DEF_MIN_BATCH_TIME;
	sbi->s_max_batch_time = EXT4_DEF_MAX_BATCH_TIME;

	if ((def_mount_opts & EXT4_DEFM_NOBARRIER) == 0)
		set_opt(sb, BARRIER);

	/*
	 * enable delayed allocation by default
	 * Use -o nodelalloc to turn it off
	 */
	if (!IS_EXT3_SB(sb) &&
	    ((def_mount_opts & EXT4_DEFM_NODELALLOC) == 0))
		set_opt(sb, DELALLOC);

	/*
	 * set default s_li_wait_mult for lazyinit, for the case there is
	 * no mount option specified.
	 */
	sbi->s_li_wait_mult = EXT4_DEF_LI_WAIT_MULT;

	if (!parse_options((char *) sbi->s_es->s_mount_opts, sb,
			   &journal_devnum, &journal_ioprio, NULL, 0)) {
		ext4_msg(sb, KERN_WARNING,
			 "failed to parse options in superblock: %s",
			 sbi->s_es->s_mount_opts);
	}
	if (!parse_options((char *) data, sb, &journal_devnum,
			   &journal_ioprio, NULL, 0))
		goto failed_mount;

	sb->s_flags = (sb->s_flags & ~MS_POSIXACL) |
		(test_opt(sb, POSIX_ACL) ? MS_POSIXACL : 0);

	if (le32_to_cpu(es->s_rev_level) == EXT4_GOOD_OLD_REV &&
	    (EXT4_HAS_COMPAT_FEATURE(sb, ~0U) ||
	     EXT4_HAS_RO_COMPAT_FEATURE(sb, ~0U) ||
	     EXT4_HAS_INCOMPAT_FEATURE(sb, ~0U)))
		ext4_msg(sb, KERN_WARNING,
		       "feature flags set on rev 0 fs, "
		       "running e2fsck is recommended");

	if (IS_EXT2_SB(sb)) {
		if (ext2_feature_set_ok(sb))
			ext4_msg(sb, KERN_INFO, "mounting ext2 file system "
				 "using the ext4 subsystem");
		else {
			ext4_msg(sb, KERN_ERR, "couldn't mount as ext2 due "
				 "to feature incompatibilities");
			goto failed_mount;
		}
	}

	if (IS_EXT3_SB(sb)) {
		if (ext3_feature_set_ok(sb))
			ext4_msg(sb, KERN_INFO, "mounting ext3 file system "
				 "using the ext4 subsystem");
		else {
			ext4_msg(sb, KERN_ERR, "couldn't mount as ext3 due "
				 "to feature incompatibilities");
			goto failed_mount;
		}
	}

	/*
	 * Check feature flags regardless of the revision level, since we
	 * previously didn't change the revision level when setting the flags,
	 * so there is a chance incompat flags are set on a rev 0 filesystem.
	 */
	if (!ext4_feature_set_ok(sb, (sb->s_flags & MS_RDONLY)))
		goto failed_mount;

	blocksize = BLOCK_SIZE << le32_to_cpu(es->s_log_block_size);

	if (blocksize < EXT4_MIN_BLOCK_SIZE ||
	    blocksize > EXT4_MAX_BLOCK_SIZE) {
		ext4_msg(sb, KERN_ERR,
		       "Unsupported filesystem blocksize %d", blocksize);
		goto failed_mount;
	}

	if (sb->s_blocksize != blocksize) {
		/* Validate the filesystem blocksize */
		if (!sb_set_blocksize(sb, blocksize)) {
			ext4_msg(sb, KERN_ERR, "bad block size %d",
					blocksize);
			goto failed_mount;
		}

		brelse(bh);
		logical_sb_block = sb_block * EXT4_MIN_BLOCK_SIZE;
		offset = do_div(logical_sb_block, blocksize);
		bh = sb_bread(sb, logical_sb_block);
		if (!bh) {
			ext4_msg(sb, KERN_ERR,
			       "Can't read superblock on 2nd try");
			goto failed_mount;
		}
		es = (struct ext4_super_block *)(((char *)bh->b_data) + offset);
		sbi->s_es = es;
		if (es->s_magic != cpu_to_le16(EXT4_SUPER_MAGIC)) {
			ext4_msg(sb, KERN_ERR,
			       "Magic mismatch, very weird!");
			goto failed_mount;
		}
	}

	has_huge_files = EXT4_HAS_RO_COMPAT_FEATURE(sb,
				EXT4_FEATURE_RO_COMPAT_HUGE_FILE);
	sbi->s_bitmap_maxbytes = ext4_max_bitmap_size(sb->s_blocksize_bits,
						      has_huge_files);
	sb->s_maxbytes = ext4_max_size(sb->s_blocksize_bits, has_huge_files);

	if (le32_to_cpu(es->s_rev_level) == EXT4_GOOD_OLD_REV) {
		sbi->s_inode_size = EXT4_GOOD_OLD_INODE_SIZE;
		sbi->s_first_ino = EXT4_GOOD_OLD_FIRST_INO;
	} else {
		sbi->s_inode_size = le16_to_cpu(es->s_inode_size);
		sbi->s_first_ino = le32_to_cpu(es->s_first_ino);
		if ((sbi->s_inode_size < EXT4_GOOD_OLD_INODE_SIZE) ||
		    (!is_power_of_2(sbi->s_inode_size)) ||
		    (sbi->s_inode_size > blocksize)) {
			ext4_msg(sb, KERN_ERR,
			       "unsupported inode size: %d",
			       sbi->s_inode_size);
			goto failed_mount;
		}
		if (sbi->s_inode_size > EXT4_GOOD_OLD_INODE_SIZE)
			sb->s_time_gran = 1 << (EXT4_EPOCH_BITS - 2);
	}

	sbi->s_desc_size = le16_to_cpu(es->s_desc_size);
	if (EXT4_HAS_INCOMPAT_FEATURE(sb, EXT4_FEATURE_INCOMPAT_64BIT)) {
		if (sbi->s_desc_size < EXT4_MIN_DESC_SIZE_64BIT ||
		    sbi->s_desc_size > EXT4_MAX_DESC_SIZE ||
		    !is_power_of_2(sbi->s_desc_size)) {
			ext4_msg(sb, KERN_ERR,
			       "unsupported descriptor size %lu",
			       sbi->s_desc_size);
			goto failed_mount;
		}
	} else
		sbi->s_desc_size = EXT4_MIN_DESC_SIZE;

	sbi->s_blocks_per_group = le32_to_cpu(es->s_blocks_per_group);
	sbi->s_inodes_per_group = le32_to_cpu(es->s_inodes_per_group);
	if (EXT4_INODE_SIZE(sb) == 0 || EXT4_INODES_PER_GROUP(sb) == 0)
		goto cantfind_ext4;

	sbi->s_inodes_per_block = blocksize / EXT4_INODE_SIZE(sb);
	if (sbi->s_inodes_per_block == 0)
		goto cantfind_ext4;
	sbi->s_itb_per_group = sbi->s_inodes_per_group /
					sbi->s_inodes_per_block;
	sbi->s_desc_per_block = blocksize / EXT4_DESC_SIZE(sb);
	sbi->s_sbh = bh;
	sbi->s_mount_state = le16_to_cpu(es->s_state);
	sbi->s_addr_per_block_bits = ilog2(EXT4_ADDR_PER_BLOCK(sb));
	sbi->s_desc_per_block_bits = ilog2(EXT4_DESC_PER_BLOCK(sb));

	for (i = 0; i < 4; i++)
		sbi->s_hash_seed[i] = le32_to_cpu(es->s_hash_seed[i]);
	sbi->s_def_hash_version = es->s_def_hash_version;
	i = le32_to_cpu(es->s_flags);
	if (i & EXT2_FLAGS_UNSIGNED_HASH)
		sbi->s_hash_unsigned = 3;
	else if ((i & EXT2_FLAGS_SIGNED_HASH) == 0) {
#ifdef __CHAR_UNSIGNED__
		es->s_flags |= cpu_to_le32(EXT2_FLAGS_UNSIGNED_HASH);
		sbi->s_hash_unsigned = 3;
#else
		es->s_flags |= cpu_to_le32(EXT2_FLAGS_SIGNED_HASH);
#endif
		sb->s_dirt = 1;
	}

	if (sbi->s_blocks_per_group > blocksize * 8) {
		ext4_msg(sb, KERN_ERR,
		       "#blocks per group too big: %lu",
		       sbi->s_blocks_per_group);
		goto failed_mount;
	}
	if (sbi->s_inodes_per_group > blocksize * 8) {
		ext4_msg(sb, KERN_ERR,
		       "#inodes per group too big: %lu",
		       sbi->s_inodes_per_group);
		goto failed_mount;
	}

	/*
	 * Test whether we have more sectors than will fit in sector_t,
	 * and whether the max offset is addressable by the page cache.
	 */
	err = generic_check_addressable(sb->s_blocksize_bits,
					ext4_blocks_count(es));
	if (err) {
		ext4_msg(sb, KERN_ERR, "filesystem"
			 " too large to mount safely on this system");
		if (sizeof(sector_t) < 8)
			ext4_msg(sb, KERN_WARNING, "CONFIG_LBDAF not enabled");
		ret = err;
		goto failed_mount;
	}

	if (EXT4_BLOCKS_PER_GROUP(sb) == 0)
		goto cantfind_ext4;

	/* check blocks count against device size */
	blocks_count = sb->s_bdev->bd_inode->i_size >> sb->s_blocksize_bits;
	if (blocks_count && ext4_blocks_count(es) > blocks_count) {
		ext4_msg(sb, KERN_WARNING, "bad geometry: block count %llu "
		       "exceeds size of device (%llu blocks)",
		       ext4_blocks_count(es), blocks_count);
		goto failed_mount;
	}

	/*
	 * It makes no sense for the first data block to be beyond the end
	 * of the filesystem.
	 */
	if (le32_to_cpu(es->s_first_data_block) >= ext4_blocks_count(es)) {
                ext4_msg(sb, KERN_WARNING, "bad geometry: first data"
			 "block %u is beyond end of filesystem (%llu)",
			 le32_to_cpu(es->s_first_data_block),
			 ext4_blocks_count(es));
		goto failed_mount;
	}
	blocks_count = (ext4_blocks_count(es) -
			le32_to_cpu(es->s_first_data_block) +
			EXT4_BLOCKS_PER_GROUP(sb) - 1);
	do_div(blocks_count, EXT4_BLOCKS_PER_GROUP(sb));
	if (blocks_count > ((uint64_t)1<<32) - EXT4_DESC_PER_BLOCK(sb)) {
		ext4_msg(sb, KERN_WARNING, "groups count too large: %u "
		       "(block count %llu, first data block %u, "
		       "blocks per group %lu)", sbi->s_groups_count,
		       ext4_blocks_count(es),
		       le32_to_cpu(es->s_first_data_block),
		       EXT4_BLOCKS_PER_GROUP(sb));
		goto failed_mount;
	}
	sbi->s_groups_count = blocks_count;
	sbi->s_blockfile_groups = min_t(ext4_group_t, sbi->s_groups_count,
			(EXT4_MAX_BLOCK_FILE_PHYS / EXT4_BLOCKS_PER_GROUP(sb)));
	db_count = (sbi->s_groups_count + EXT4_DESC_PER_BLOCK(sb) - 1) /
		   EXT4_DESC_PER_BLOCK(sb);
	sbi->s_group_desc = kmalloc(db_count * sizeof(struct buffer_head *),
				    GFP_KERNEL);
	if (sbi->s_group_desc == NULL) {
		ext4_msg(sb, KERN_ERR, "not enough memory");
		goto failed_mount;
	}

#ifdef CONFIG_PROC_FS
	if (ext4_proc_root)
		sbi->s_proc = proc_mkdir(sb->s_id, ext4_proc_root);
#endif

	bgl_lock_init(sbi->s_blockgroup_lock);

	for (i = 0; i < db_count; i++) {
		block = descriptor_loc(sb, logical_sb_block, i);
		sbi->s_group_desc[i] = sb_bread(sb, block);
		if (!sbi->s_group_desc[i]) {
			ext4_msg(sb, KERN_ERR,
			       "can't read group descriptor %d", i);
			db_count = i;
			goto failed_mount2;
		}
	}
	if (!ext4_check_descriptors(sb, &first_not_zeroed)) {
		ext4_msg(sb, KERN_ERR, "group descriptors corrupted!");
		goto failed_mount2;
	}
	if (EXT4_HAS_INCOMPAT_FEATURE(sb, EXT4_FEATURE_INCOMPAT_FLEX_BG))
		if (!ext4_fill_flex_info(sb)) {
			ext4_msg(sb, KERN_ERR,
			       "unable to initialize "
			       "flex_bg meta info!");
			goto failed_mount2;
		}

	sbi->s_gdb_count = db_count;
	get_random_bytes(&sbi->s_next_generation, sizeof(u32));
	spin_lock_init(&sbi->s_next_gen_lock);

<<<<<<< HEAD
=======
	init_timer(&sbi->s_err_report);
	sbi->s_err_report.function = print_daily_error_info;
	sbi->s_err_report.data = (unsigned long) sb;

	err = percpu_counter_init(&sbi->s_freeblocks_counter,
			ext4_count_free_blocks(sb));
	if (!err) {
		err = percpu_counter_init(&sbi->s_freeinodes_counter,
				ext4_count_free_inodes(sb));
	}
	if (!err) {
		err = percpu_counter_init(&sbi->s_dirs_counter,
				ext4_count_dirs(sb));
	}
	if (!err) {
		err = percpu_counter_init(&sbi->s_dirtyblocks_counter, 0);
	}
	if (err) {
		ext4_msg(sb, KERN_ERR, "insufficient memory");
		goto failed_mount3;
	}

>>>>>>> 02f8c6ae
	sbi->s_stripe = ext4_get_stripe_size(sbi);
	sbi->s_max_writeback_mb_bump = 128;

	/*
	 * set up enough so that it can read an inode
	 */
	if (!test_opt(sb, NOLOAD) &&
	    EXT4_HAS_COMPAT_FEATURE(sb, EXT4_FEATURE_COMPAT_HAS_JOURNAL))
		sb->s_op = &ext4_sops;
	else
		sb->s_op = &ext4_nojournal_sops;
	sb->s_export_op = &ext4_export_ops;
	sb->s_xattr = ext4_xattr_handlers;
#ifdef CONFIG_QUOTA
	sb->s_qcop = &ext4_qctl_operations;
	sb->dq_op = &ext4_quota_operations;
#endif
	memcpy(sb->s_uuid, es->s_uuid, sizeof(es->s_uuid));

	INIT_LIST_HEAD(&sbi->s_orphan); /* unlinked but open files */
	mutex_init(&sbi->s_orphan_lock);
	mutex_init(&sbi->s_resize_lock);

	sb->s_root = NULL;

	needs_recovery = (es->s_last_orphan != 0 ||
			  EXT4_HAS_INCOMPAT_FEATURE(sb,
				    EXT4_FEATURE_INCOMPAT_RECOVER));

	if (EXT4_HAS_INCOMPAT_FEATURE(sb, EXT4_FEATURE_INCOMPAT_MMP) &&
	    !(sb->s_flags & MS_RDONLY))
		if (ext4_multi_mount_protect(sb, le64_to_cpu(es->s_mmp_block)))
			goto failed_mount3;

	/*
	 * The first inode we look at is the journal inode.  Don't try
	 * root first: it may be modified in the journal!
	 */
	if (!test_opt(sb, NOLOAD) &&
	    EXT4_HAS_COMPAT_FEATURE(sb, EXT4_FEATURE_COMPAT_HAS_JOURNAL)) {
		if (ext4_load_journal(sb, es, journal_devnum))
			goto failed_mount3;
	} else if (test_opt(sb, NOLOAD) && !(sb->s_flags & MS_RDONLY) &&
	      EXT4_HAS_INCOMPAT_FEATURE(sb, EXT4_FEATURE_INCOMPAT_RECOVER)) {
		ext4_msg(sb, KERN_ERR, "required journal recovery "
		       "suppressed and not mounted read-only");
		goto failed_mount_wq;
	} else {
		clear_opt(sb, DATA_FLAGS);
		sbi->s_journal = NULL;
		needs_recovery = 0;
		goto no_journal;
	}

	if (ext4_blocks_count(es) > 0xffffffffULL &&
	    !jbd2_journal_set_features(EXT4_SB(sb)->s_journal, 0, 0,
				       JBD2_FEATURE_INCOMPAT_64BIT)) {
		ext4_msg(sb, KERN_ERR, "Failed to set 64-bit journal feature");
		goto failed_mount_wq;
	}

	if (test_opt(sb, JOURNAL_ASYNC_COMMIT)) {
		jbd2_journal_set_features(sbi->s_journal,
				JBD2_FEATURE_COMPAT_CHECKSUM, 0,
				JBD2_FEATURE_INCOMPAT_ASYNC_COMMIT);
	} else if (test_opt(sb, JOURNAL_CHECKSUM)) {
		jbd2_journal_set_features(sbi->s_journal,
				JBD2_FEATURE_COMPAT_CHECKSUM, 0, 0);
		jbd2_journal_clear_features(sbi->s_journal, 0, 0,
				JBD2_FEATURE_INCOMPAT_ASYNC_COMMIT);
	} else {
		jbd2_journal_clear_features(sbi->s_journal,
				JBD2_FEATURE_COMPAT_CHECKSUM, 0,
				JBD2_FEATURE_INCOMPAT_ASYNC_COMMIT);
	}

	/* We have now updated the journal if required, so we can
	 * validate the data journaling mode. */
	switch (test_opt(sb, DATA_FLAGS)) {
	case 0:
		/* No mode set, assume a default based on the journal
		 * capabilities: ORDERED_DATA if the journal can
		 * cope, else JOURNAL_DATA
		 */
		if (jbd2_journal_check_available_features
		    (sbi->s_journal, 0, 0, JBD2_FEATURE_INCOMPAT_REVOKE))
			set_opt(sb, ORDERED_DATA);
		else
			set_opt(sb, JOURNAL_DATA);
		break;

	case EXT4_MOUNT_ORDERED_DATA:
	case EXT4_MOUNT_WRITEBACK_DATA:
		if (!jbd2_journal_check_available_features
		    (sbi->s_journal, 0, 0, JBD2_FEATURE_INCOMPAT_REVOKE)) {
			ext4_msg(sb, KERN_ERR, "Journal does not support "
			       "requested data journaling mode");
			goto failed_mount_wq;
		}
	default:
		break;
	}
	set_task_ioprio(sbi->s_journal->j_task, journal_ioprio);

<<<<<<< HEAD
no_journal:
	err = percpu_counter_init(&sbi->s_freeblocks_counter,
				  ext4_count_free_blocks(sb));
	if (!err)
		err = percpu_counter_init(&sbi->s_freeinodes_counter,
					  ext4_count_free_inodes(sb));
	if (!err)
		err = percpu_counter_init(&sbi->s_dirs_counter,
					  ext4_count_dirs(sb));
	if (!err)
		err = percpu_counter_init(&sbi->s_dirtyblocks_counter, 0);
	if (err) {
		ext4_msg(sb, KERN_ERR, "insufficient memory");
		goto failed_mount_wq;
	}
	if (test_opt(sb, NOBH)) {
		if (!(test_opt(sb, DATA_FLAGS) == EXT4_MOUNT_WRITEBACK_DATA)) {
			ext4_msg(sb, KERN_WARNING, "Ignoring nobh option - "
				"its supported only with writeback mode");
			clear_opt(sbi->s_mount_opt, NOBH);
		}
	}
	EXT4_SB(sb)->dio_unwritten_wq = create_workqueue("ext4-dio-unwritten");
=======
	/*
	 * The journal may have updated the bg summary counts, so we
	 * need to update the global counters.
	 */
	percpu_counter_set(&sbi->s_freeblocks_counter,
			   ext4_count_free_blocks(sb));
	percpu_counter_set(&sbi->s_freeinodes_counter,
			   ext4_count_free_inodes(sb));
	percpu_counter_set(&sbi->s_dirs_counter,
			   ext4_count_dirs(sb));
	percpu_counter_set(&sbi->s_dirtyblocks_counter, 0);

no_journal:
	/*
	 * The maximum number of concurrent works can be high and
	 * concurrency isn't really necessary.  Limit it to 1.
	 */
	EXT4_SB(sb)->dio_unwritten_wq =
		alloc_workqueue("ext4-dio-unwritten", WQ_MEM_RECLAIM | WQ_UNBOUND, 1);
>>>>>>> 02f8c6ae
	if (!EXT4_SB(sb)->dio_unwritten_wq) {
		printk(KERN_ERR "EXT4-fs: failed to create DIO workqueue\n");
		goto failed_mount_wq;
	}

	/*
	 * The jbd2_journal_load will have done any necessary log recovery,
	 * so we can safely mount the rest of the filesystem now.
	 */

	root = ext4_iget(sb, EXT4_ROOT_INO);
	if (IS_ERR(root)) {
		ext4_msg(sb, KERN_ERR, "get root inode failed");
		ret = PTR_ERR(root);
		root = NULL;
		goto failed_mount4;
	}
	if (!S_ISDIR(root->i_mode) || !root->i_blocks || !root->i_size) {
		ext4_msg(sb, KERN_ERR, "corrupt root inode, run e2fsck");
		goto failed_mount4;
	}
	sb->s_root = d_alloc_root(root);
	if (!sb->s_root) {
		ext4_msg(sb, KERN_ERR, "get root dentry failed");
		ret = -ENOMEM;
		goto failed_mount4;
	}

	ext4_setup_super(sb, es, sb->s_flags & MS_RDONLY);

	/* determine the minimum size of new large inodes, if present */
	if (sbi->s_inode_size > EXT4_GOOD_OLD_INODE_SIZE) {
		sbi->s_want_extra_isize = sizeof(struct ext4_inode) -
						     EXT4_GOOD_OLD_INODE_SIZE;
		if (EXT4_HAS_RO_COMPAT_FEATURE(sb,
				       EXT4_FEATURE_RO_COMPAT_EXTRA_ISIZE)) {
			if (sbi->s_want_extra_isize <
			    le16_to_cpu(es->s_want_extra_isize))
				sbi->s_want_extra_isize =
					le16_to_cpu(es->s_want_extra_isize);
			if (sbi->s_want_extra_isize <
			    le16_to_cpu(es->s_min_extra_isize))
				sbi->s_want_extra_isize =
					le16_to_cpu(es->s_min_extra_isize);
		}
	}
	/* Check if enough inode space is available */
	if (EXT4_GOOD_OLD_INODE_SIZE + sbi->s_want_extra_isize >
							sbi->s_inode_size) {
		sbi->s_want_extra_isize = sizeof(struct ext4_inode) -
						       EXT4_GOOD_OLD_INODE_SIZE;
		ext4_msg(sb, KERN_INFO, "required extra inode space not"
			 "available");
	}

	if (test_opt(sb, DELALLOC) &&
	    (test_opt(sb, DATA_FLAGS) == EXT4_MOUNT_JOURNAL_DATA)) {
		ext4_msg(sb, KERN_WARNING, "Ignoring delalloc option - "
			 "requested data journaling mode");
		clear_opt(sb, DELALLOC);
	}
	if (test_opt(sb, DIOREAD_NOLOCK)) {
		if (test_opt(sb, DATA_FLAGS) == EXT4_MOUNT_JOURNAL_DATA) {
			ext4_msg(sb, KERN_WARNING, "Ignoring dioread_nolock "
				"option - requested data journaling mode");
			clear_opt(sb, DIOREAD_NOLOCK);
		}
		if (sb->s_blocksize < PAGE_SIZE) {
			ext4_msg(sb, KERN_WARNING, "Ignoring dioread_nolock "
				"option - block size is too small");
			clear_opt(sb, DIOREAD_NOLOCK);
		}
	}

	err = ext4_setup_system_zone(sb);
	if (err) {
		ext4_msg(sb, KERN_ERR, "failed to initialize system "
			 "zone (%d)", err);
		goto failed_mount4;
	}

	ext4_ext_init(sb);
	err = ext4_mb_init(sb, needs_recovery);
	if (err) {
		ext4_msg(sb, KERN_ERR, "failed to initialize mballoc (%d)",
			 err);
		goto failed_mount4;
	}

	err = ext4_register_li_request(sb, first_not_zeroed);
	if (err)
		goto failed_mount4;

	sbi->s_kobj.kset = ext4_kset;
	init_completion(&sbi->s_kobj_unregister);
	err = kobject_init_and_add(&sbi->s_kobj, &ext4_ktype, NULL,
				   "%s", sb->s_id);
	if (err) {
		ext4_mb_release(sb);
		ext4_ext_release(sb);
		goto failed_mount4;
	};

	EXT4_SB(sb)->s_mount_state |= EXT4_ORPHAN_FS;
	ext4_orphan_cleanup(sb, es);
	EXT4_SB(sb)->s_mount_state &= ~EXT4_ORPHAN_FS;
	if (needs_recovery) {
		ext4_msg(sb, KERN_INFO, "recovery complete");
		ext4_mark_recovery_complete(sb, es);
	}
	if (EXT4_SB(sb)->s_journal) {
		if (test_opt(sb, DATA_FLAGS) == EXT4_MOUNT_JOURNAL_DATA)
			descr = " journalled data mode";
		else if (test_opt(sb, DATA_FLAGS) == EXT4_MOUNT_ORDERED_DATA)
			descr = " ordered data mode";
		else
			descr = " writeback data mode";
	} else
		descr = "out journal";

	ext4_msg(sb, KERN_INFO, "mounted filesystem with%s. "
		 "Opts: %s%s%s", descr, sbi->s_es->s_mount_opts,
		 *sbi->s_es->s_mount_opts ? "; " : "", orig_data);

	if (es->s_error_count)
		mod_timer(&sbi->s_err_report, jiffies + 300*HZ); /* 5 minutes */

	kfree(orig_data);
	return 0;

cantfind_ext4:
	if (!silent)
		ext4_msg(sb, KERN_ERR, "VFS: Can't find ext4 filesystem");
	goto failed_mount;

failed_mount4:
	iput(root);
	sb->s_root = NULL;
	ext4_msg(sb, KERN_ERR, "mount failed");
	destroy_workqueue(EXT4_SB(sb)->dio_unwritten_wq);
failed_mount_wq:
	ext4_release_system_zone(sb);
	if (sbi->s_journal) {
		jbd2_journal_destroy(sbi->s_journal);
		sbi->s_journal = NULL;
	}
	percpu_counter_destroy(&sbi->s_freeblocks_counter);
	percpu_counter_destroy(&sbi->s_freeinodes_counter);
	percpu_counter_destroy(&sbi->s_dirs_counter);
	percpu_counter_destroy(&sbi->s_dirtyblocks_counter);
failed_mount3:
	del_timer(&sbi->s_err_report);
	if (sbi->s_flex_groups) {
		if (is_vmalloc_addr(sbi->s_flex_groups))
			vfree(sbi->s_flex_groups);
		else
			kfree(sbi->s_flex_groups);
	}
<<<<<<< HEAD
=======
	percpu_counter_destroy(&sbi->s_freeblocks_counter);
	percpu_counter_destroy(&sbi->s_freeinodes_counter);
	percpu_counter_destroy(&sbi->s_dirs_counter);
	percpu_counter_destroy(&sbi->s_dirtyblocks_counter);
	if (sbi->s_mmp_tsk)
		kthread_stop(sbi->s_mmp_tsk);
>>>>>>> 02f8c6ae
failed_mount2:
	for (i = 0; i < db_count; i++)
		brelse(sbi->s_group_desc[i]);
	kfree(sbi->s_group_desc);
failed_mount:
	if (sbi->s_proc) {
		remove_proc_entry(sb->s_id, ext4_proc_root);
	}
#ifdef CONFIG_QUOTA
	for (i = 0; i < MAXQUOTAS; i++)
		kfree(sbi->s_qf_names[i]);
#endif
	ext4_blkdev_remove(sbi);
	brelse(bh);
out_fail:
	sb->s_fs_info = NULL;
	kfree(sbi->s_blockgroup_lock);
	kfree(sbi);
out_free_orig:
	kfree(orig_data);
	return ret;
}

/*
 * Setup any per-fs journal parameters now.  We'll do this both on
 * initial mount, once the journal has been initialised but before we've
 * done any recovery; and again on any subsequent remount.
 */
static void ext4_init_journal_params(struct super_block *sb, journal_t *journal)
{
	struct ext4_sb_info *sbi = EXT4_SB(sb);

	journal->j_commit_interval = sbi->s_commit_interval;
	journal->j_min_batch_time = sbi->s_min_batch_time;
	journal->j_max_batch_time = sbi->s_max_batch_time;

	write_lock(&journal->j_state_lock);
	if (test_opt(sb, BARRIER))
		journal->j_flags |= JBD2_BARRIER;
	else
		journal->j_flags &= ~JBD2_BARRIER;
	if (test_opt(sb, DATA_ERR_ABORT))
		journal->j_flags |= JBD2_ABORT_ON_SYNCDATA_ERR;
	else
		journal->j_flags &= ~JBD2_ABORT_ON_SYNCDATA_ERR;
	write_unlock(&journal->j_state_lock);
}

static journal_t *ext4_get_journal(struct super_block *sb,
				   unsigned int journal_inum)
{
	struct inode *journal_inode;
	journal_t *journal;

	BUG_ON(!EXT4_HAS_COMPAT_FEATURE(sb, EXT4_FEATURE_COMPAT_HAS_JOURNAL));

	/* First, test for the existence of a valid inode on disk.  Bad
	 * things happen if we iget() an unused inode, as the subsequent
	 * iput() will try to delete it. */

	journal_inode = ext4_iget(sb, journal_inum);
	if (IS_ERR(journal_inode)) {
		ext4_msg(sb, KERN_ERR, "no journal found");
		return NULL;
	}
	if (!journal_inode->i_nlink) {
		make_bad_inode(journal_inode);
		iput(journal_inode);
		ext4_msg(sb, KERN_ERR, "journal inode is deleted");
		return NULL;
	}

	jbd_debug(2, "Journal inode found at %p: %lld bytes\n",
		  journal_inode, journal_inode->i_size);
	if (!S_ISREG(journal_inode->i_mode)) {
		ext4_msg(sb, KERN_ERR, "invalid journal inode");
		iput(journal_inode);
		return NULL;
	}

	journal = jbd2_journal_init_inode(journal_inode);
	if (!journal) {
		ext4_msg(sb, KERN_ERR, "Could not load journal inode");
		iput(journal_inode);
		return NULL;
	}
	journal->j_private = sb;
	ext4_init_journal_params(sb, journal);
	return journal;
}

static journal_t *ext4_get_dev_journal(struct super_block *sb,
				       dev_t j_dev)
{
	struct buffer_head *bh;
	journal_t *journal;
	ext4_fsblk_t start;
	ext4_fsblk_t len;
	int hblock, blocksize;
	ext4_fsblk_t sb_block;
	unsigned long offset;
	struct ext4_super_block *es;
	struct block_device *bdev;

	BUG_ON(!EXT4_HAS_COMPAT_FEATURE(sb, EXT4_FEATURE_COMPAT_HAS_JOURNAL));

	bdev = ext4_blkdev_get(j_dev, sb);
	if (bdev == NULL)
		return NULL;

	blocksize = sb->s_blocksize;
	hblock = bdev_logical_block_size(bdev);
	if (blocksize < hblock) {
		ext4_msg(sb, KERN_ERR,
			"blocksize too small for journal device");
		goto out_bdev;
	}

	sb_block = EXT4_MIN_BLOCK_SIZE / blocksize;
	offset = EXT4_MIN_BLOCK_SIZE % blocksize;
	set_blocksize(bdev, blocksize);
	if (!(bh = __bread(bdev, sb_block, blocksize))) {
		ext4_msg(sb, KERN_ERR, "couldn't read superblock of "
		       "external journal");
		goto out_bdev;
	}

	es = (struct ext4_super_block *) (((char *)bh->b_data) + offset);
	if ((le16_to_cpu(es->s_magic) != EXT4_SUPER_MAGIC) ||
	    !(le32_to_cpu(es->s_feature_incompat) &
	      EXT4_FEATURE_INCOMPAT_JOURNAL_DEV)) {
		ext4_msg(sb, KERN_ERR, "external journal has "
					"bad superblock");
		brelse(bh);
		goto out_bdev;
	}

	if (memcmp(EXT4_SB(sb)->s_es->s_journal_uuid, es->s_uuid, 16)) {
		ext4_msg(sb, KERN_ERR, "journal UUID does not match");
		brelse(bh);
		goto out_bdev;
	}

	len = ext4_blocks_count(es);
	start = sb_block + 1;
	brelse(bh);	/* we're done with the superblock */

	journal = jbd2_journal_init_dev(bdev, sb->s_bdev,
					start, len, blocksize);
	if (!journal) {
		ext4_msg(sb, KERN_ERR, "failed to create device journal");
		goto out_bdev;
	}
	journal->j_private = sb;
	ll_rw_block(READ, 1, &journal->j_sb_buffer);
	wait_on_buffer(journal->j_sb_buffer);
	if (!buffer_uptodate(journal->j_sb_buffer)) {
		ext4_msg(sb, KERN_ERR, "I/O error on journal device");
		goto out_journal;
	}
	if (be32_to_cpu(journal->j_superblock->s_nr_users) != 1) {
		ext4_msg(sb, KERN_ERR, "External journal has more than one "
					"user (unsupported) - %d",
			be32_to_cpu(journal->j_superblock->s_nr_users));
		goto out_journal;
	}
	EXT4_SB(sb)->journal_bdev = bdev;
	ext4_init_journal_params(sb, journal);
	return journal;

out_journal:
	jbd2_journal_destroy(journal);
out_bdev:
	ext4_blkdev_put(bdev);
	return NULL;
}

static int ext4_load_journal(struct super_block *sb,
			     struct ext4_super_block *es,
			     unsigned long journal_devnum)
{
	journal_t *journal;
	unsigned int journal_inum = le32_to_cpu(es->s_journal_inum);
	dev_t journal_dev;
	int err = 0;
	int really_read_only;

	BUG_ON(!EXT4_HAS_COMPAT_FEATURE(sb, EXT4_FEATURE_COMPAT_HAS_JOURNAL));

	if (journal_devnum &&
	    journal_devnum != le32_to_cpu(es->s_journal_dev)) {
		ext4_msg(sb, KERN_INFO, "external journal device major/minor "
			"numbers have changed");
		journal_dev = new_decode_dev(journal_devnum);
	} else
		journal_dev = new_decode_dev(le32_to_cpu(es->s_journal_dev));

	really_read_only = bdev_read_only(sb->s_bdev);

	/*
	 * Are we loading a blank journal or performing recovery after a
	 * crash?  For recovery, we need to check in advance whether we
	 * can get read-write access to the device.
	 */
	if (EXT4_HAS_INCOMPAT_FEATURE(sb, EXT4_FEATURE_INCOMPAT_RECOVER)) {
		if (sb->s_flags & MS_RDONLY) {
			ext4_msg(sb, KERN_INFO, "INFO: recovery "
					"required on readonly filesystem");
			if (really_read_only) {
				ext4_msg(sb, KERN_ERR, "write access "
					"unavailable, cannot proceed");
				return -EROFS;
			}
			ext4_msg(sb, KERN_INFO, "write access will "
			       "be enabled during recovery");
		}
	}

	if (journal_inum && journal_dev) {
		ext4_msg(sb, KERN_ERR, "filesystem has both journal "
		       "and inode journals!");
		return -EINVAL;
	}

	if (journal_inum) {
		if (!(journal = ext4_get_journal(sb, journal_inum)))
			return -EINVAL;
	} else {
		if (!(journal = ext4_get_dev_journal(sb, journal_dev)))
			return -EINVAL;
	}

	if (!(journal->j_flags & JBD2_BARRIER))
		ext4_msg(sb, KERN_INFO, "barriers disabled");

	if (!really_read_only && test_opt(sb, UPDATE_JOURNAL)) {
		err = jbd2_journal_update_format(journal);
		if (err)  {
			ext4_msg(sb, KERN_ERR, "error updating journal");
			jbd2_journal_destroy(journal);
			return err;
		}
	}

	if (!EXT4_HAS_INCOMPAT_FEATURE(sb, EXT4_FEATURE_INCOMPAT_RECOVER))
		err = jbd2_journal_wipe(journal, !really_read_only);
	if (!err) {
		char *save = kmalloc(EXT4_S_ERR_LEN, GFP_KERNEL);
		if (save)
			memcpy(save, ((char *) es) +
			       EXT4_S_ERR_START, EXT4_S_ERR_LEN);
		err = jbd2_journal_load(journal);
		if (save)
			memcpy(((char *) es) + EXT4_S_ERR_START,
			       save, EXT4_S_ERR_LEN);
		kfree(save);
	}

	if (err) {
		ext4_msg(sb, KERN_ERR, "error loading journal");
		jbd2_journal_destroy(journal);
		return err;
	}

	EXT4_SB(sb)->s_journal = journal;
	ext4_clear_journal_err(sb, es);

	if (!really_read_only && journal_devnum &&
	    journal_devnum != le32_to_cpu(es->s_journal_dev)) {
		es->s_journal_dev = cpu_to_le32(journal_devnum);

		/* Make sure we flush the recovery flag to disk. */
		ext4_commit_super(sb, 1);
	}

	return 0;
}

static int ext4_commit_super(struct super_block *sb, int sync)
{
	struct ext4_super_block *es = EXT4_SB(sb)->s_es;
	struct buffer_head *sbh = EXT4_SB(sb)->s_sbh;
	int error = 0;

	if (!sbh)
		return error;
	if (buffer_write_io_error(sbh)) {
		/*
		 * Oh, dear.  A previous attempt to write the
		 * superblock failed.  This could happen because the
		 * USB device was yanked out.  Or it could happen to
		 * be a transient write error and maybe the block will
		 * be remapped.  Nothing we can do but to retry the
		 * write and hope for the best.
		 */
		ext4_msg(sb, KERN_ERR, "previous I/O error to "
		       "superblock detected");
		clear_buffer_write_io_error(sbh);
		set_buffer_uptodate(sbh);
	}
	/*
	 * If the file system is mounted read-only, don't update the
	 * superblock write time.  This avoids updating the superblock
	 * write time when we are mounting the root file system
	 * read/only but we need to replay the journal; at that point,
	 * for people who are east of GMT and who make their clock
	 * tick in localtime for Windows bug-for-bug compatibility,
	 * the clock is set in the future, and this will cause e2fsck
	 * to complain and force a full file system check.
	 */
	if (!(sb->s_flags & MS_RDONLY))
		es->s_wtime = cpu_to_le32(get_seconds());
	if (sb->s_bdev->bd_part)
		es->s_kbytes_written =
			cpu_to_le64(EXT4_SB(sb)->s_kbytes_written +
			    ((part_stat_read(sb->s_bdev->bd_part, sectors[1]) -
			      EXT4_SB(sb)->s_sectors_written_start) >> 1));
	else
		es->s_kbytes_written =
			cpu_to_le64(EXT4_SB(sb)->s_kbytes_written);
	ext4_free_blocks_count_set(es, percpu_counter_sum_positive(
					   &EXT4_SB(sb)->s_freeblocks_counter));
	es->s_free_inodes_count =
		cpu_to_le32(percpu_counter_sum_positive(
				&EXT4_SB(sb)->s_freeinodes_counter));
	sb->s_dirt = 0;
	BUFFER_TRACE(sbh, "marking dirty");
	mark_buffer_dirty(sbh);
	if (sync) {
		error = sync_dirty_buffer(sbh);
		if (error)
			return error;

		error = buffer_write_io_error(sbh);
		if (error) {
			ext4_msg(sb, KERN_ERR, "I/O error while writing "
			       "superblock");
			clear_buffer_write_io_error(sbh);
			set_buffer_uptodate(sbh);
		}
	}
	return error;
}

/*
 * Have we just finished recovery?  If so, and if we are mounting (or
 * remounting) the filesystem readonly, then we will end up with a
 * consistent fs on disk.  Record that fact.
 */
static void ext4_mark_recovery_complete(struct super_block *sb,
					struct ext4_super_block *es)
{
	journal_t *journal = EXT4_SB(sb)->s_journal;

	if (!EXT4_HAS_COMPAT_FEATURE(sb, EXT4_FEATURE_COMPAT_HAS_JOURNAL)) {
		BUG_ON(journal != NULL);
		return;
	}
	jbd2_journal_lock_updates(journal);
	if (jbd2_journal_flush(journal) < 0)
		goto out;

	if (EXT4_HAS_INCOMPAT_FEATURE(sb, EXT4_FEATURE_INCOMPAT_RECOVER) &&
	    sb->s_flags & MS_RDONLY) {
		EXT4_CLEAR_INCOMPAT_FEATURE(sb, EXT4_FEATURE_INCOMPAT_RECOVER);
		ext4_commit_super(sb, 1);
	}

out:
	jbd2_journal_unlock_updates(journal);
}

/*
 * If we are mounting (or read-write remounting) a filesystem whose journal
 * has recorded an error from a previous lifetime, move that error to the
 * main filesystem now.
 */
static void ext4_clear_journal_err(struct super_block *sb,
				   struct ext4_super_block *es)
{
	journal_t *journal;
	int j_errno;
	const char *errstr;

	BUG_ON(!EXT4_HAS_COMPAT_FEATURE(sb, EXT4_FEATURE_COMPAT_HAS_JOURNAL));

	journal = EXT4_SB(sb)->s_journal;

	/*
	 * Now check for any error status which may have been recorded in the
	 * journal by a prior ext4_error() or ext4_abort()
	 */

	j_errno = jbd2_journal_errno(journal);
	if (j_errno) {
		char nbuf[16];

		errstr = ext4_decode_error(sb, j_errno, nbuf);
		ext4_warning(sb, "Filesystem error recorded "
			     "from previous mount: %s", errstr);
		ext4_warning(sb, "Marking fs in need of filesystem check.");

		EXT4_SB(sb)->s_mount_state |= EXT4_ERROR_FS;
		es->s_state |= cpu_to_le16(EXT4_ERROR_FS);
		ext4_commit_super(sb, 1);

		jbd2_journal_clear_err(journal);
	}
}

/*
 * Force the running and committing transactions to commit,
 * and wait on the commit.
 */
int ext4_force_commit(struct super_block *sb)
{
	journal_t *journal;
	int ret = 0;

	if (sb->s_flags & MS_RDONLY)
		return 0;

	journal = EXT4_SB(sb)->s_journal;
	if (journal) {
		vfs_check_frozen(sb, SB_FREEZE_TRANS);
		ret = ext4_journal_force_commit(journal);
	}

	return ret;
}

static void ext4_write_super(struct super_block *sb)
{
	lock_super(sb);
	ext4_commit_super(sb, 1);
	unlock_super(sb);
}

static int ext4_sync_fs(struct super_block *sb, int wait)
{
	int ret = 0;
	tid_t target;
	struct ext4_sb_info *sbi = EXT4_SB(sb);

	trace_ext4_sync_fs(sb, wait);
	flush_workqueue(sbi->dio_unwritten_wq);
	if (jbd2_journal_start_commit(sbi->s_journal, &target)) {
		if (wait)
			jbd2_log_wait_commit(sbi->s_journal, target);
	}
	return ret;
}

/*
 * LVM calls this function before a (read-only) snapshot is created.  This
 * gives us a chance to flush the journal completely and mark the fs clean.
 *
 * Note that only this function cannot bring a filesystem to be in a clean
 * state independently, because ext4 prevents a new handle from being started
 * by @sb->s_frozen, which stays in an upper layer.  It thus needs help from
 * the upper layer.
 */
static int ext4_freeze(struct super_block *sb)
{
	int error = 0;
	journal_t *journal;

	if (sb->s_flags & MS_RDONLY)
		return 0;

	journal = EXT4_SB(sb)->s_journal;

	/* Now we set up the journal barrier. */
	jbd2_journal_lock_updates(journal);

	/*
	 * Don't clear the needs_recovery flag if we failed to flush
	 * the journal.
	 */
	error = jbd2_journal_flush(journal);
	if (error < 0)
		goto out;

	/* Journal blocked and flushed, clear needs_recovery flag. */
	EXT4_CLEAR_INCOMPAT_FEATURE(sb, EXT4_FEATURE_INCOMPAT_RECOVER);
	error = ext4_commit_super(sb, 1);
out:
	/* we rely on s_frozen to stop further updates */
	jbd2_journal_unlock_updates(EXT4_SB(sb)->s_journal);
	return error;
}

/*
 * Called by LVM after the snapshot is done.  We need to reset the RECOVER
 * flag here, even though the filesystem is not technically dirty yet.
 */
static int ext4_unfreeze(struct super_block *sb)
{
	if (sb->s_flags & MS_RDONLY)
		return 0;

	lock_super(sb);
	/* Reset the needs_recovery flag before the fs is unlocked. */
	EXT4_SET_INCOMPAT_FEATURE(sb, EXT4_FEATURE_INCOMPAT_RECOVER);
	ext4_commit_super(sb, 1);
	unlock_super(sb);
	return 0;
}

/*
 * Structure to save mount options for ext4_remount's benefit
 */
struct ext4_mount_options {
	unsigned long s_mount_opt;
	unsigned long s_mount_opt2;
	uid_t s_resuid;
	gid_t s_resgid;
	unsigned long s_commit_interval;
	u32 s_min_batch_time, s_max_batch_time;
#ifdef CONFIG_QUOTA
	int s_jquota_fmt;
	char *s_qf_names[MAXQUOTAS];
#endif
};

static int ext4_remount(struct super_block *sb, int *flags, char *data)
{
	struct ext4_super_block *es;
	struct ext4_sb_info *sbi = EXT4_SB(sb);
	ext4_fsblk_t n_blocks_count = 0;
	unsigned long old_sb_flags;
	struct ext4_mount_options old_opts;
	int enable_quota = 0;
	ext4_group_t g;
	unsigned int journal_ioprio = DEFAULT_JOURNAL_IOPRIO;
	int err = 0;
#ifdef CONFIG_QUOTA
	int i;
#endif
	char *orig_data = kstrdup(data, GFP_KERNEL);

	/* Store the original options */
	lock_super(sb);
	old_sb_flags = sb->s_flags;
	old_opts.s_mount_opt = sbi->s_mount_opt;
	old_opts.s_mount_opt2 = sbi->s_mount_opt2;
	old_opts.s_resuid = sbi->s_resuid;
	old_opts.s_resgid = sbi->s_resgid;
	old_opts.s_commit_interval = sbi->s_commit_interval;
	old_opts.s_min_batch_time = sbi->s_min_batch_time;
	old_opts.s_max_batch_time = sbi->s_max_batch_time;
#ifdef CONFIG_QUOTA
	old_opts.s_jquota_fmt = sbi->s_jquota_fmt;
	for (i = 0; i < MAXQUOTAS; i++)
		old_opts.s_qf_names[i] = sbi->s_qf_names[i];
#endif
	if (sbi->s_journal && sbi->s_journal->j_task->io_context)
		journal_ioprio = sbi->s_journal->j_task->io_context->ioprio;

#ifndef CONFIG_EXT4_FS_RW
	if (!(*flags & MS_RDONLY)) {
		*flags |= MS_RDONLY;
		ext4_msg(sb, KERN_INFO,
			 "ext4 is supported in read-only mode only");
	}
#endif

	/*
	 * Allow the "check" option to be passed as a remount option.
	 */
	if (!parse_options(data, sb, NULL, &journal_ioprio,
			   &n_blocks_count, 1)) {
		err = -EINVAL;
		goto restore_opts;
	}

	if (sbi->s_mount_flags & EXT4_MF_FS_ABORTED)
		ext4_abort(sb, "Abort forced by user");

	sb->s_flags = (sb->s_flags & ~MS_POSIXACL) |
		(test_opt(sb, POSIX_ACL) ? MS_POSIXACL : 0);

	es = sbi->s_es;

	if (sbi->s_journal) {
		ext4_init_journal_params(sb, sbi->s_journal);
		set_task_ioprio(sbi->s_journal->j_task, journal_ioprio);
	}

	if ((*flags & MS_RDONLY) != (sb->s_flags & MS_RDONLY) ||
		n_blocks_count > ext4_blocks_count(es)) {
		if (sbi->s_mount_flags & EXT4_MF_FS_ABORTED) {
			err = -EROFS;
			goto restore_opts;
		}

		if (*flags & MS_RDONLY) {
			err = dquot_suspend(sb, -1);
			if (err < 0)
				goto restore_opts;

			/*
			 * First of all, the unconditional stuff we have to do
			 * to disable replay of the journal when we next remount
			 */
			sb->s_flags |= MS_RDONLY;

			/*
			 * OK, test if we are remounting a valid rw partition
			 * readonly, and if so set the rdonly flag and then
			 * mark the partition as valid again.
			 */
			if (!(es->s_state & cpu_to_le16(EXT4_VALID_FS)) &&
			    (sbi->s_mount_state & EXT4_VALID_FS))
				es->s_state = cpu_to_le16(sbi->s_mount_state);

			if (sbi->s_journal)
				ext4_mark_recovery_complete(sb, es);
		} else {
			/* Make sure we can mount this feature set readwrite */
			if (!ext4_feature_set_ok(sb, 0)) {
				err = -EROFS;
				goto restore_opts;
			}
			/*
			 * Make sure the group descriptor checksums
			 * are sane.  If they aren't, refuse to remount r/w.
			 */
			for (g = 0; g < sbi->s_groups_count; g++) {
				struct ext4_group_desc *gdp =
					ext4_get_group_desc(sb, g, NULL);

				if (!ext4_group_desc_csum_verify(sbi, g, gdp)) {
					ext4_msg(sb, KERN_ERR,
	       "ext4_remount: Checksum for group %u failed (%u!=%u)",
		g, le16_to_cpu(ext4_group_desc_csum(sbi, g, gdp)),
					       le16_to_cpu(gdp->bg_checksum));
					err = -EINVAL;
					goto restore_opts;
				}
			}

			/*
			 * If we have an unprocessed orphan list hanging
			 * around from a previously readonly bdev mount,
			 * require a full umount/remount for now.
			 */
			if (es->s_last_orphan) {
				ext4_msg(sb, KERN_WARNING, "Couldn't "
				       "remount RDWR because of unprocessed "
				       "orphan inode list.  Please "
				       "umount/remount instead");
				err = -EINVAL;
				goto restore_opts;
			}

			/*
			 * Mounting a RDONLY partition read-write, so reread
			 * and store the current valid flag.  (It may have
			 * been changed by e2fsck since we originally mounted
			 * the partition.)
			 */
			if (sbi->s_journal)
				ext4_clear_journal_err(sb, es);
			sbi->s_mount_state = le16_to_cpu(es->s_state);
			if ((err = ext4_group_extend(sb, es, n_blocks_count)))
				goto restore_opts;
			if (!ext4_setup_super(sb, es, 0))
				sb->s_flags &= ~MS_RDONLY;
			if (EXT4_HAS_INCOMPAT_FEATURE(sb,
						     EXT4_FEATURE_INCOMPAT_MMP))
				if (ext4_multi_mount_protect(sb,
						le64_to_cpu(es->s_mmp_block))) {
					err = -EROFS;
					goto restore_opts;
				}
			enable_quota = 1;
		}
	}

	/*
	 * Reinitialize lazy itable initialization thread based on
	 * current settings
	 */
	if ((sb->s_flags & MS_RDONLY) || !test_opt(sb, INIT_INODE_TABLE))
		ext4_unregister_li_request(sb);
	else {
		ext4_group_t first_not_zeroed;
		first_not_zeroed = ext4_has_uninit_itable(sb);
		ext4_register_li_request(sb, first_not_zeroed);
	}

	ext4_setup_system_zone(sb);
	if (sbi->s_journal == NULL)
		ext4_commit_super(sb, 1);

#ifdef CONFIG_QUOTA
	/* Release old quota file names */
	for (i = 0; i < MAXQUOTAS; i++)
		if (old_opts.s_qf_names[i] &&
		    old_opts.s_qf_names[i] != sbi->s_qf_names[i])
			kfree(old_opts.s_qf_names[i]);
#endif
	unlock_super(sb);
	if (enable_quota)
		dquot_resume(sb, -1);

	ext4_msg(sb, KERN_INFO, "re-mounted. Opts: %s", orig_data);
	kfree(orig_data);
	return 0;

restore_opts:
	sb->s_flags = old_sb_flags;
	sbi->s_mount_opt = old_opts.s_mount_opt;
	sbi->s_mount_opt2 = old_opts.s_mount_opt2;
	sbi->s_resuid = old_opts.s_resuid;
	sbi->s_resgid = old_opts.s_resgid;
	sbi->s_commit_interval = old_opts.s_commit_interval;
	sbi->s_min_batch_time = old_opts.s_min_batch_time;
	sbi->s_max_batch_time = old_opts.s_max_batch_time;
#ifdef CONFIG_QUOTA
	sbi->s_jquota_fmt = old_opts.s_jquota_fmt;
	for (i = 0; i < MAXQUOTAS; i++) {
		if (sbi->s_qf_names[i] &&
		    old_opts.s_qf_names[i] != sbi->s_qf_names[i])
			kfree(sbi->s_qf_names[i]);
		sbi->s_qf_names[i] = old_opts.s_qf_names[i];
	}
#endif
	unlock_super(sb);
	kfree(orig_data);
	return err;
}

static int ext4_statfs(struct dentry *dentry, struct kstatfs *buf)
{
	struct super_block *sb = dentry->d_sb;
	struct ext4_sb_info *sbi = EXT4_SB(sb);
	struct ext4_super_block *es = sbi->s_es;
	u64 fsid;
	s64 bfree;

	if (test_opt(sb, MINIX_DF)) {
		sbi->s_overhead_last = 0;
	} else if (sbi->s_blocks_last != ext4_blocks_count(es)) {
		ext4_group_t i, ngroups = ext4_get_groups_count(sb);
		ext4_fsblk_t overhead = 0;

		/*
		 * Compute the overhead (FS structures).  This is constant
		 * for a given filesystem unless the number of block groups
		 * changes so we cache the previous value until it does.
		 */

		/*
		 * All of the blocks before first_data_block are
		 * overhead
		 */
		overhead = le32_to_cpu(es->s_first_data_block);

		/*
		 * Add the overhead attributed to the superblock and
		 * block group descriptors.  If the sparse superblocks
		 * feature is turned on, then not all groups have this.
		 */
		for (i = 0; i < ngroups; i++) {
			overhead += ext4_bg_has_super(sb, i) +
				ext4_bg_num_gdb(sb, i);
			cond_resched();
		}

		/*
		 * Every block group has an inode bitmap, a block
		 * bitmap, and an inode table.
		 */
		overhead += ngroups * (2 + sbi->s_itb_per_group);
		sbi->s_overhead_last = overhead;
		smp_wmb();
		sbi->s_blocks_last = ext4_blocks_count(es);
	}

	buf->f_type = EXT4_SUPER_MAGIC;
	buf->f_bsize = sb->s_blocksize;
	buf->f_blocks = ext4_blocks_count(es) - sbi->s_overhead_last;
	bfree = percpu_counter_sum_positive(&sbi->s_freeblocks_counter) -
		       percpu_counter_sum_positive(&sbi->s_dirtyblocks_counter);
<<<<<<< HEAD
=======
	/* prevent underflow in case that few free space is available */
	buf->f_bfree = max_t(s64, bfree, 0);
>>>>>>> 02f8c6ae
	buf->f_bavail = buf->f_bfree - ext4_r_blocks_count(es);
	if (buf->f_bfree < ext4_r_blocks_count(es))
		buf->f_bavail = 0;
	buf->f_files = le32_to_cpu(es->s_inodes_count);
	buf->f_ffree = percpu_counter_sum_positive(&sbi->s_freeinodes_counter);
	buf->f_namelen = EXT4_NAME_LEN;
	fsid = le64_to_cpup((void *)es->s_uuid) ^
	       le64_to_cpup((void *)es->s_uuid + sizeof(u64));
	buf->f_fsid.val[0] = fsid & 0xFFFFFFFFUL;
	buf->f_fsid.val[1] = (fsid >> 32) & 0xFFFFFFFFUL;

	return 0;
}

/* Helper function for writing quotas on sync - we need to start transaction
 * before quota file is locked for write. Otherwise the are possible deadlocks:
 * Process 1                         Process 2
 * ext4_create()                     quota_sync()
 *   jbd2_journal_start()                  write_dquot()
 *   dquot_initialize()                         down(dqio_mutex)
 *     down(dqio_mutex)                    jbd2_journal_start()
 *
 */

#ifdef CONFIG_QUOTA

static inline struct inode *dquot_to_inode(struct dquot *dquot)
{
	return sb_dqopt(dquot->dq_sb)->files[dquot->dq_type];
}

static int ext4_write_dquot(struct dquot *dquot)
{
	int ret, err;
	handle_t *handle;
	struct inode *inode;

	inode = dquot_to_inode(dquot);
	handle = ext4_journal_start(inode,
				    EXT4_QUOTA_TRANS_BLOCKS(dquot->dq_sb));
	if (IS_ERR(handle))
		return PTR_ERR(handle);
	ret = dquot_commit(dquot);
	err = ext4_journal_stop(handle);
	if (!ret)
		ret = err;
	return ret;
}

static int ext4_acquire_dquot(struct dquot *dquot)
{
	int ret, err;
	handle_t *handle;

	handle = ext4_journal_start(dquot_to_inode(dquot),
				    EXT4_QUOTA_INIT_BLOCKS(dquot->dq_sb));
	if (IS_ERR(handle))
		return PTR_ERR(handle);
	ret = dquot_acquire(dquot);
	err = ext4_journal_stop(handle);
	if (!ret)
		ret = err;
	return ret;
}

static int ext4_release_dquot(struct dquot *dquot)
{
	int ret, err;
	handle_t *handle;

	handle = ext4_journal_start(dquot_to_inode(dquot),
				    EXT4_QUOTA_DEL_BLOCKS(dquot->dq_sb));
	if (IS_ERR(handle)) {
		/* Release dquot anyway to avoid endless cycle in dqput() */
		dquot_release(dquot);
		return PTR_ERR(handle);
	}
	ret = dquot_release(dquot);
	err = ext4_journal_stop(handle);
	if (!ret)
		ret = err;
	return ret;
}

static int ext4_mark_dquot_dirty(struct dquot *dquot)
{
	/* Are we journaling quotas? */
	if (EXT4_SB(dquot->dq_sb)->s_qf_names[USRQUOTA] ||
	    EXT4_SB(dquot->dq_sb)->s_qf_names[GRPQUOTA]) {
		dquot_mark_dquot_dirty(dquot);
		return ext4_write_dquot(dquot);
	} else {
		return dquot_mark_dquot_dirty(dquot);
	}
}

static int ext4_write_info(struct super_block *sb, int type)
{
	int ret, err;
	handle_t *handle;

	/* Data block + inode block */
	handle = ext4_journal_start(sb->s_root->d_inode, 2);
	if (IS_ERR(handle))
		return PTR_ERR(handle);
	ret = dquot_commit_info(sb, type);
	err = ext4_journal_stop(handle);
	if (!ret)
		ret = err;
	return ret;
}

/*
 * Turn on quotas during mount time - we need to find
 * the quota file and such...
 */
static int ext4_quota_on_mount(struct super_block *sb, int type)
{
	return dquot_quota_on_mount(sb, EXT4_SB(sb)->s_qf_names[type],
					EXT4_SB(sb)->s_jquota_fmt, type);
}

/*
 * Standard function to be called on quota_on
 */
static int ext4_quota_on(struct super_block *sb, int type, int format_id,
			 struct path *path)
{
	int err;

	if (!test_opt(sb, QUOTA))
		return -EINVAL;

	/* Quotafile not on the same filesystem? */
	if (path->mnt->mnt_sb != sb)
		return -EXDEV;
	/* Journaling quota? */
	if (EXT4_SB(sb)->s_qf_names[type]) {
		/* Quotafile not in fs root? */
		if (path->dentry->d_parent != sb->s_root)
			ext4_msg(sb, KERN_WARNING,
				"Quota file not on filesystem root. "
				"Journaled quota will not work");
	}

	/*
	 * When we journal data on quota file, we have to flush journal to see
	 * all updates to the file when we bypass pagecache...
	 */
	if (EXT4_SB(sb)->s_journal &&
	    ext4_should_journal_data(path->dentry->d_inode)) {
		/*
		 * We don't need to lock updates but journal_flush() could
		 * otherwise be livelocked...
		 */
		jbd2_journal_lock_updates(EXT4_SB(sb)->s_journal);
		err = jbd2_journal_flush(EXT4_SB(sb)->s_journal);
		jbd2_journal_unlock_updates(EXT4_SB(sb)->s_journal);
		if (err)
			return err;
	}

	return dquot_quota_on(sb, type, format_id, path);
}

static int ext4_quota_off(struct super_block *sb, int type)
{
	struct inode *inode = sb_dqopt(sb)->files[type];
	handle_t *handle;

	/* Force all delayed allocation blocks to be allocated.
	 * Caller already holds s_umount sem */
	if (test_opt(sb, DELALLOC))
		sync_filesystem(sb);

	if (!inode)
		goto out;

	/* Update modification times of quota files when userspace can
	 * start looking at them */
	handle = ext4_journal_start(inode, 1);
	if (IS_ERR(handle))
		goto out;
	inode->i_mtime = inode->i_ctime = CURRENT_TIME;
	ext4_mark_inode_dirty(handle, inode);
	ext4_journal_stop(handle);

out:
	return dquot_quota_off(sb, type);
}

/* Read data from quotafile - avoid pagecache and such because we cannot afford
 * acquiring the locks... As quota files are never truncated and quota code
 * itself serializes the operations (and no one else should touch the files)
 * we don't have to be afraid of races */
static ssize_t ext4_quota_read(struct super_block *sb, int type, char *data,
			       size_t len, loff_t off)
{
	struct inode *inode = sb_dqopt(sb)->files[type];
	ext4_lblk_t blk = off >> EXT4_BLOCK_SIZE_BITS(sb);
	int err = 0;
	int offset = off & (sb->s_blocksize - 1);
	int tocopy;
	size_t toread;
	struct buffer_head *bh;
	loff_t i_size = i_size_read(inode);

	if (off > i_size)
		return 0;
	if (off+len > i_size)
		len = i_size-off;
	toread = len;
	while (toread > 0) {
		tocopy = sb->s_blocksize - offset < toread ?
				sb->s_blocksize - offset : toread;
		bh = ext4_bread(NULL, inode, blk, 0, &err);
		if (err)
			return err;
		if (!bh)	/* A hole? */
			memset(data, 0, tocopy);
		else
			memcpy(data, bh->b_data+offset, tocopy);
		brelse(bh);
		offset = 0;
		toread -= tocopy;
		data += tocopy;
		blk++;
	}
	return len;
}

/* Write to quotafile (we know the transaction is already started and has
 * enough credits) */
static ssize_t ext4_quota_write(struct super_block *sb, int type,
				const char *data, size_t len, loff_t off)
{
	struct inode *inode = sb_dqopt(sb)->files[type];
	ext4_lblk_t blk = off >> EXT4_BLOCK_SIZE_BITS(sb);
	int err = 0;
	int offset = off & (sb->s_blocksize - 1);
	struct buffer_head *bh;
	handle_t *handle = journal_current_handle();

	if (EXT4_SB(sb)->s_journal && !handle) {
		ext4_msg(sb, KERN_WARNING, "Quota write (off=%llu, len=%llu)"
			" cancelled because transaction is not started",
			(unsigned long long)off, (unsigned long long)len);
		return -EIO;
	}
	/*
	 * Since we account only one data block in transaction credits,
	 * then it is impossible to cross a block boundary.
	 */
	if (sb->s_blocksize - offset < len) {
		ext4_msg(sb, KERN_WARNING, "Quota write (off=%llu, len=%llu)"
			" cancelled because not block aligned",
			(unsigned long long)off, (unsigned long long)len);
		return -EIO;
	}

	mutex_lock_nested(&inode->i_mutex, I_MUTEX_QUOTA);
	bh = ext4_bread(handle, inode, blk, 1, &err);
	if (!bh)
		goto out;
	err = ext4_journal_get_write_access(handle, bh);
	if (err) {
		brelse(bh);
		goto out;
	}
	lock_buffer(bh);
	memcpy(bh->b_data+offset, data, len);
	flush_dcache_page(bh->b_page);
	unlock_buffer(bh);
	err = ext4_handle_dirty_metadata(handle, NULL, bh);
	brelse(bh);
out:
	if (err) {
		mutex_unlock(&inode->i_mutex);
		return err;
	}
	if (inode->i_size < off + len) {
		i_size_write(inode, off + len);
		EXT4_I(inode)->i_disksize = inode->i_size;
		ext4_mark_inode_dirty(handle, inode);
	}
	mutex_unlock(&inode->i_mutex);
	return len;
}

#endif

static struct dentry *ext4_mount(struct file_system_type *fs_type, int flags,
		       const char *dev_name, void *data)
{
	return mount_bdev(fs_type, flags, dev_name, data, ext4_fill_super);
}

#if !defined(CONFIG_EXT2_FS) && !defined(CONFIG_EXT2_FS_MODULE) && defined(CONFIG_EXT4_USE_FOR_EXT23)
static inline void register_as_ext2(void)
{
	int err = register_filesystem(&ext2_fs_type);
	if (err)
		printk(KERN_WARNING
		       "EXT4-fs: Unable to register as ext2 (%d)\n", err);
}

static inline void unregister_as_ext2(void)
{
	unregister_filesystem(&ext2_fs_type);
}

static inline int ext2_feature_set_ok(struct super_block *sb)
{
	if (EXT4_HAS_INCOMPAT_FEATURE(sb, ~EXT2_FEATURE_INCOMPAT_SUPP))
		return 0;
	if (sb->s_flags & MS_RDONLY)
		return 1;
	if (EXT4_HAS_RO_COMPAT_FEATURE(sb, ~EXT2_FEATURE_RO_COMPAT_SUPP))
		return 0;
	return 1;
}
MODULE_ALIAS("ext2");
#else
static inline void register_as_ext2(void) { }
static inline void unregister_as_ext2(void) { }
static inline int ext2_feature_set_ok(struct super_block *sb) { return 0; }
#endif

#if !defined(CONFIG_EXT3_FS) && !defined(CONFIG_EXT3_FS_MODULE) && defined(CONFIG_EXT4_USE_FOR_EXT23)
static inline void register_as_ext3(void)
{
	int err = register_filesystem(&ext3_fs_type);
	if (err)
		printk(KERN_WARNING
		       "EXT4-fs: Unable to register as ext3 (%d)\n", err);
}

static inline void unregister_as_ext3(void)
{
	unregister_filesystem(&ext3_fs_type);
}

static inline int ext3_feature_set_ok(struct super_block *sb)
{
	if (EXT4_HAS_INCOMPAT_FEATURE(sb, ~EXT3_FEATURE_INCOMPAT_SUPP))
		return 0;
	if (!EXT4_HAS_COMPAT_FEATURE(sb, EXT4_FEATURE_COMPAT_HAS_JOURNAL))
		return 0;
	if (sb->s_flags & MS_RDONLY)
		return 1;
	if (EXT4_HAS_RO_COMPAT_FEATURE(sb, ~EXT3_FEATURE_RO_COMPAT_SUPP))
		return 0;
	return 1;
}
MODULE_ALIAS("ext3");
#else
static inline void register_as_ext3(void) { }
static inline void unregister_as_ext3(void) { }
static inline int ext3_feature_set_ok(struct super_block *sb) { return 0; }
#endif

static struct file_system_type ext4_fs_type = {
	.owner		= THIS_MODULE,
	.name		= "ext4",
	.mount		= ext4_mount,
	.kill_sb	= kill_block_super,
	.fs_flags	= FS_REQUIRES_DEV,
};

static int __init ext4_init_feat_adverts(void)
{
	struct ext4_features *ef;
	int ret = -ENOMEM;

	ef = kzalloc(sizeof(struct ext4_features), GFP_KERNEL);
	if (!ef)
		goto out;

	ef->f_kobj.kset = ext4_kset;
	init_completion(&ef->f_kobj_unregister);
	ret = kobject_init_and_add(&ef->f_kobj, &ext4_feat_ktype, NULL,
				   "features");
	if (ret) {
		kfree(ef);
		goto out;
	}

<<<<<<< HEAD
	ext4_check_flag_values();
	err = init_ext4_system_zone();
=======
	ext4_feat = ef;
	ret = 0;
out:
	return ret;
}

static void ext4_exit_feat_adverts(void)
{
	kobject_put(&ext4_feat->f_kobj);
	wait_for_completion(&ext4_feat->f_kobj_unregister);
	kfree(ext4_feat);
}

/* Shared across all ext4 file systems */
wait_queue_head_t ext4__ioend_wq[EXT4_WQ_HASH_SZ];
struct mutex ext4__aio_mutex[EXT4_WQ_HASH_SZ];

static int __init ext4_init_fs(void)
{
	int i, err;

	ext4_check_flag_values();

	for (i = 0; i < EXT4_WQ_HASH_SZ; i++) {
		mutex_init(&ext4__aio_mutex[i]);
		init_waitqueue_head(&ext4__ioend_wq[i]);
	}

	err = ext4_init_pageio();
>>>>>>> 02f8c6ae
	if (err)
		return err;
	err = ext4_init_system_zone();
	if (err)
		goto out7;
	ext4_kset = kset_create_and_add("ext4", NULL, fs_kobj);
	if (!ext4_kset)
		goto out6;
	ext4_proc_root = proc_mkdir("fs/ext4", NULL);
	if (!ext4_proc_root)
		goto out5;

	err = ext4_init_feat_adverts();
	if (err)
		goto out4;

	err = ext4_init_mballoc();
	if (err)
		goto out3;

	err = ext4_init_xattr();
	if (err)
		goto out2;
	err = init_inodecache();
	if (err)
		goto out1;
	register_as_ext3();
	register_as_ext2();
	err = register_filesystem(&ext4_fs_type);
	if (err)
		goto out;

	ext4_li_info = NULL;
	mutex_init(&ext4_li_mtx);
	return 0;
out:
	unregister_as_ext2();
	unregister_as_ext3();
	destroy_inodecache();
out1:
	ext4_exit_xattr();
out2:
	ext4_exit_mballoc();
out3:
	ext4_exit_feat_adverts();
out4:
	remove_proc_entry("fs/ext4", NULL);
out5:
	kset_unregister(ext4_kset);
out6:
	ext4_exit_system_zone();
out7:
	ext4_exit_pageio();
	return err;
}

static void __exit ext4_exit_fs(void)
{
	ext4_destroy_lazyinit_thread();
	unregister_as_ext2();
	unregister_as_ext3();
	unregister_filesystem(&ext4_fs_type);
	destroy_inodecache();
	ext4_exit_xattr();
	ext4_exit_mballoc();
	ext4_exit_feat_adverts();
	remove_proc_entry("fs/ext4", NULL);
	kset_unregister(ext4_kset);
	ext4_exit_system_zone();
	ext4_exit_pageio();
}

MODULE_AUTHOR("Remy Card, Stephen Tweedie, Andrew Morton, Andreas Dilger, Theodore Ts'o and others");
MODULE_DESCRIPTION("Fourth Extended Filesystem");
MODULE_LICENSE("GPL");
module_init(ext4_init_fs)
module_exit(ext4_exit_fs)<|MERGE_RESOLUTION|>--- conflicted
+++ resolved
@@ -38,11 +38,7 @@
 #include <linux/ctype.h>
 #include <linux/log2.h>
 #include <linux/crc16.h>
-<<<<<<< HEAD
-#include <linux/precache.h>
-=======
 #include <linux/cleancache.h>
->>>>>>> 02f8c6ae
 #include <asm/uaccess.h>
 
 #include <linux/kthread.h>
@@ -276,13 +272,6 @@
 	if (sb->s_flags & MS_RDONLY)
 		return ERR_PTR(-EROFS);
 
-<<<<<<< HEAD
-	vfs_check_frozen(sb, SB_FREEZE_TRANS);
-	/* Special case here: if the journal has aborted behind our
-	 * backs (eg. EIO in the commit thread), then we still need to
-	 * take the FS itself readonly cleanly. */
-=======
->>>>>>> 02f8c6ae
 	journal = EXT4_SB(sb)->s_journal;
 	handle = ext4_journal_current_handle();
 
@@ -782,10 +771,7 @@
 			ext4_abort(sb, "Couldn't clean up the journal");
 	}
 
-<<<<<<< HEAD
-=======
 	del_timer(&sbi->s_err_report);
->>>>>>> 02f8c6ae
 	ext4_release_system_zone(sb);
 	ext4_mb_release(sb);
 	ext4_ext_release(sb);
@@ -873,20 +859,10 @@
 	ei->i_reserved_meta_blocks = 0;
 	ei->i_allocated_meta_blocks = 0;
 	ei->i_da_metadata_calc_len = 0;
-<<<<<<< HEAD
-	ei->i_delalloc_reserved_flag = 0;
-=======
->>>>>>> 02f8c6ae
 	spin_lock_init(&(ei->i_block_reservation_lock));
 #ifdef CONFIG_QUOTA
 	ei->i_reserved_quota = 0;
 #endif
-<<<<<<< HEAD
-	INIT_LIST_HEAD(&ei->i_aio_dio_complete_list);
-	ei->cur_aio_dio = NULL;
-	ei->i_sync_tid = 0;
-	ei->i_datasync_tid = 0;
-=======
 	ei->jinode = NULL;
 	INIT_LIST_HEAD(&ei->i_completed_io_list);
 	spin_lock_init(&ei->i_completed_io_lock);
@@ -895,7 +871,6 @@
 	ei->i_datasync_tid = 0;
 	atomic_set(&ei->i_ioend_count, 0);
 	atomic_set(&ei->i_aiodio_unwritten, 0);
->>>>>>> 02f8c6ae
 
 	return &ei->vfs_inode;
 }
@@ -1094,11 +1069,6 @@
 		seq_puts(seq, ",journal_async_commit");
 	else if (test_opt(sb, JOURNAL_CHECKSUM))
 		seq_puts(seq, ",journal_checksum");
-<<<<<<< HEAD
-	if (test_opt(sb, NOBH))
-		seq_puts(seq, ",nobh");
-=======
->>>>>>> 02f8c6ae
 	if (test_opt(sb, I_VERSION))
 		seq_puts(seq, ",i_version");
 	if (!test_opt(sb, DELALLOC) &&
@@ -1130,18 +1100,12 @@
 	if (test_opt(sb, NO_AUTO_DA_ALLOC))
 		seq_puts(seq, ",noauto_da_alloc");
 
-<<<<<<< HEAD
-	if (test_opt(sb, DISCARD))
-=======
 	if (test_opt(sb, DISCARD) && !(def_mount_opts & EXT4_DEFM_DISCARD))
->>>>>>> 02f8c6ae
 		seq_puts(seq, ",discard");
 
 	if (test_opt(sb, NOLOAD))
 		seq_puts(seq, ",norecovery");
 
-<<<<<<< HEAD
-=======
 	if (test_opt(sb, DIOREAD_NOLOCK))
 		seq_puts(seq, ",dioread_nolock");
 
@@ -1155,7 +1119,6 @@
 		seq_printf(seq, ",init_inode_table=%u",
 			   (unsigned) sbi->s_li_wait_mult);
 
->>>>>>> 02f8c6ae
 	ext4_show_quota_options(seq, sb);
 
 	return 0;
@@ -1243,23 +1206,7 @@
 				const char *data, size_t len, loff_t off);
 
 static const struct dquot_operations ext4_quota_operations = {
-<<<<<<< HEAD
-	.initialize	= dquot_initialize,
-	.drop		= dquot_drop,
-	.alloc_space	= dquot_alloc_space,
-	.reserve_space	= dquot_reserve_space,
-	.claim_space	= dquot_claim_space,
-	.release_rsv	= dquot_release_reserved_space,
-#ifdef CONFIG_QUOTA
 	.get_reserved_space = ext4_get_reserved_space,
-#endif
-	.alloc_inode	= dquot_alloc_inode,
-	.free_space	= dquot_free_space,
-	.free_inode	= dquot_free_inode,
-	.transfer	= dquot_transfer,
-=======
-	.get_reserved_space = ext4_get_reserved_space,
->>>>>>> 02f8c6ae
 	.write_dquot	= ext4_write_dquot,
 	.acquire_dquot	= ext4_acquire_dquot,
 	.release_dquot	= ext4_release_dquot,
@@ -1338,15 +1285,6 @@
 	Opt_abort, Opt_data_journal, Opt_data_ordered, Opt_data_writeback,
 	Opt_data_err_abort, Opt_data_err_ignore,
 	Opt_usrjquota, Opt_grpjquota, Opt_offusrjquota, Opt_offgrpjquota,
-<<<<<<< HEAD
-	Opt_jqfmt_vfsold, Opt_jqfmt_vfsv0, Opt_quota, Opt_noquota,
-	Opt_ignore, Opt_barrier, Opt_nobarrier, Opt_err, Opt_resize,
-	Opt_usrquota, Opt_grpquota, Opt_i_version,
-	Opt_stripe, Opt_delalloc, Opt_nodelalloc,
-	Opt_block_validity, Opt_noblock_validity,
-	Opt_inode_readahead_blks, Opt_journal_ioprio,
-	Opt_discard, Opt_nodiscard,
-=======
 	Opt_jqfmt_vfsold, Opt_jqfmt_vfsv0, Opt_jqfmt_vfsv1, Opt_quota,
 	Opt_noquota, Opt_ignore, Opt_barrier, Opt_nobarrier, Opt_err,
 	Opt_resize, Opt_usrquota, Opt_grpquota, Opt_i_version,
@@ -1356,7 +1294,6 @@
 	Opt_dioread_nolock, Opt_dioread_lock,
 	Opt_discard, Opt_nodiscard,
 	Opt_init_inode_table, Opt_noinit_inode_table,
->>>>>>> 02f8c6ae
 };
 
 static const match_table_t tokens = {
@@ -1425,10 +1362,6 @@
 	{Opt_auto_da_alloc, "auto_da_alloc=%u"},
 	{Opt_auto_da_alloc, "auto_da_alloc"},
 	{Opt_noauto_da_alloc, "noauto_da_alloc"},
-<<<<<<< HEAD
-	{Opt_discard, "discard"},
-	{Opt_nodiscard, "nodiscard"},
-=======
 	{Opt_dioread_nolock, "dioread_nolock"},
 	{Opt_dioread_lock, "dioread_lock"},
 	{Opt_discard, "discard"},
@@ -1436,7 +1369,6 @@
 	{Opt_init_inode_table, "init_itable=%u"},
 	{Opt_init_inode_table, "init_itable"},
 	{Opt_noinit_inode_table, "noinit_itable"},
->>>>>>> 02f8c6ae
 	{Opt_err, NULL},
 };
 
@@ -1551,11 +1483,7 @@
 		 * Initialize args struct so we know whether arg was
 		 * found; some options take optional arguments.
 		 */
-<<<<<<< HEAD
-		args[0].to = args[0].from = 0;
-=======
 		args[0].to = args[0].from = NULL;
->>>>>>> 02f8c6ae
 		token = match_token(p, tokens, args);
 		switch (token) {
 		case Opt_bsd_df:
@@ -1930,12 +1858,6 @@
 			break;
 		case Opt_noinit_inode_table:
 			clear_opt(sb, INIT_INODE_TABLE);
-			break;
-		case Opt_discard:
-			set_opt(sbi->s_mount_opt, DISCARD);
-			break;
-		case Opt_nodiscard:
-			clear_opt(sbi->s_mount_opt, DISCARD);
 			break;
 		default:
 			ext4_msg(sb, KERN_ERR,
@@ -2027,12 +1949,7 @@
 			EXT4_INODES_PER_GROUP(sb),
 			sbi->s_mount_opt, sbi->s_mount_opt2);
 
-<<<<<<< HEAD
-	precache_init(sb);
-
-=======
 	cleancache_init_fs(sb);
->>>>>>> 02f8c6ae
 	return res;
 }
 
@@ -3535,8 +3452,6 @@
 	get_random_bytes(&sbi->s_next_generation, sizeof(u32));
 	spin_lock_init(&sbi->s_next_gen_lock);
 
-<<<<<<< HEAD
-=======
 	init_timer(&sbi->s_err_report);
 	sbi->s_err_report.function = print_daily_error_info;
 	sbi->s_err_report.data = (unsigned long) sb;
@@ -3559,7 +3474,6 @@
 		goto failed_mount3;
 	}
 
->>>>>>> 02f8c6ae
 	sbi->s_stripe = ext4_get_stripe_size(sbi);
 	sbi->s_max_writeback_mb_bump = 128;
 
@@ -3664,31 +3578,6 @@
 	}
 	set_task_ioprio(sbi->s_journal->j_task, journal_ioprio);
 
-<<<<<<< HEAD
-no_journal:
-	err = percpu_counter_init(&sbi->s_freeblocks_counter,
-				  ext4_count_free_blocks(sb));
-	if (!err)
-		err = percpu_counter_init(&sbi->s_freeinodes_counter,
-					  ext4_count_free_inodes(sb));
-	if (!err)
-		err = percpu_counter_init(&sbi->s_dirs_counter,
-					  ext4_count_dirs(sb));
-	if (!err)
-		err = percpu_counter_init(&sbi->s_dirtyblocks_counter, 0);
-	if (err) {
-		ext4_msg(sb, KERN_ERR, "insufficient memory");
-		goto failed_mount_wq;
-	}
-	if (test_opt(sb, NOBH)) {
-		if (!(test_opt(sb, DATA_FLAGS) == EXT4_MOUNT_WRITEBACK_DATA)) {
-			ext4_msg(sb, KERN_WARNING, "Ignoring nobh option - "
-				"its supported only with writeback mode");
-			clear_opt(sbi->s_mount_opt, NOBH);
-		}
-	}
-	EXT4_SB(sb)->dio_unwritten_wq = create_workqueue("ext4-dio-unwritten");
-=======
 	/*
 	 * The journal may have updated the bg summary counts, so we
 	 * need to update the global counters.
@@ -3708,7 +3597,6 @@
 	 */
 	EXT4_SB(sb)->dio_unwritten_wq =
 		alloc_workqueue("ext4-dio-unwritten", WQ_MEM_RECLAIM | WQ_UNBOUND, 1);
->>>>>>> 02f8c6ae
 	if (!EXT4_SB(sb)->dio_unwritten_wq) {
 		printk(KERN_ERR "EXT4-fs: failed to create DIO workqueue\n");
 		goto failed_mount_wq;
@@ -3855,10 +3743,6 @@
 		jbd2_journal_destroy(sbi->s_journal);
 		sbi->s_journal = NULL;
 	}
-	percpu_counter_destroy(&sbi->s_freeblocks_counter);
-	percpu_counter_destroy(&sbi->s_freeinodes_counter);
-	percpu_counter_destroy(&sbi->s_dirs_counter);
-	percpu_counter_destroy(&sbi->s_dirtyblocks_counter);
 failed_mount3:
 	del_timer(&sbi->s_err_report);
 	if (sbi->s_flex_groups) {
@@ -3867,15 +3751,12 @@
 		else
 			kfree(sbi->s_flex_groups);
 	}
-<<<<<<< HEAD
-=======
 	percpu_counter_destroy(&sbi->s_freeblocks_counter);
 	percpu_counter_destroy(&sbi->s_freeinodes_counter);
 	percpu_counter_destroy(&sbi->s_dirs_counter);
 	percpu_counter_destroy(&sbi->s_dirtyblocks_counter);
 	if (sbi->s_mmp_tsk)
 		kthread_stop(sbi->s_mmp_tsk);
->>>>>>> 02f8c6ae
 failed_mount2:
 	for (i = 0; i < db_count; i++)
 		brelse(sbi->s_group_desc[i]);
@@ -4662,11 +4543,8 @@
 	buf->f_blocks = ext4_blocks_count(es) - sbi->s_overhead_last;
 	bfree = percpu_counter_sum_positive(&sbi->s_freeblocks_counter) -
 		       percpu_counter_sum_positive(&sbi->s_dirtyblocks_counter);
-<<<<<<< HEAD
-=======
 	/* prevent underflow in case that few free space is available */
 	buf->f_bfree = max_t(s64, bfree, 0);
->>>>>>> 02f8c6ae
 	buf->f_bavail = buf->f_bfree - ext4_r_blocks_count(es);
 	if (buf->f_bfree < ext4_r_blocks_count(es))
 		buf->f_bavail = 0;
@@ -5054,10 +4932,6 @@
 		goto out;
 	}
 
-<<<<<<< HEAD
-	ext4_check_flag_values();
-	err = init_ext4_system_zone();
-=======
 	ext4_feat = ef;
 	ret = 0;
 out:
@@ -5087,7 +4961,6 @@
 	}
 
 	err = ext4_init_pageio();
->>>>>>> 02f8c6ae
 	if (err)
 		return err;
 	err = ext4_init_system_zone();
