--- conflicted
+++ resolved
@@ -427,10 +427,7 @@
 		return err;
 	}
 	case EXT4_IOC_MOVE_EXT:
-<<<<<<< HEAD
-=======
 	case FITRIM:
->>>>>>> 02f8c6ae
 		break;
 	default:
 		return -ENOIOCTLCMD;
