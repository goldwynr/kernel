/*
 *  linux/fs/ext4/ialloc.c
 *
 * Copyright (C) 1992, 1993, 1994, 1995
 * Remy Card (card@masi.ibp.fr)
 * Laboratoire MASI - Institut Blaise Pascal
 * Universite Pierre et Marie Curie (Paris VI)
 *
 *  BSD ufs-inspired inode and directory allocation by
 *  Stephen Tweedie (sct@redhat.com), 1993
 *  Big-endian to little-endian byte-swapping/bitmaps by
 *        David S. Miller (davem@caip.rutgers.edu), 1995
 */

#include <linux/time.h>
#include <linux/fs.h>
#include <linux/jbd2.h>
#include <linux/stat.h>
#include <linux/string.h>
#include <linux/quotaops.h>
#include <linux/buffer_head.h>
#include <linux/random.h>
#include <linux/bitops.h>
#include <linux/blkdev.h>
#include <asm/byteorder.h>

#include "ext4.h"
#include "ext4_jbd2.h"
#include "xattr.h"
#include "acl.h"

#include <trace/events/ext4.h>

/*
 * ialloc.c contains the inodes allocation and deallocation routines
 */

/*
 * The free inodes are managed by bitmaps.  A file system contains several
 * blocks groups.  Each group contains 1 bitmap block for blocks, 1 bitmap
 * block for inodes, N blocks for the inode table and data blocks.
 *
 * The file system contains group descriptors which are located after the
 * super block.  Each descriptor contains the number of the bitmap block and
 * the free blocks count in the block.
 */

/*
 * To avoid calling the atomic setbit hundreds or thousands of times, we only
 * need to use it within a single byte (to ensure we get endianness right).
 * We can use memset for the rest of the bitmap as there are no other users.
 */
void ext4_mark_bitmap_end(int start_bit, int end_bit, char *bitmap)
{
	int i;

	if (start_bit >= end_bit)
		return;

	ext4_debug("mark end bits +%d through +%d used\n", start_bit, end_bit);
	for (i = start_bit; i < ((start_bit + 7) & ~7UL); i++)
		ext4_set_bit(i, bitmap);
	if (i < end_bit)
		memset(bitmap + (i >> 3), 0xff, (end_bit - i) >> 3);
}

/* Initializes an uninitialized inode bitmap */
static unsigned ext4_init_inode_bitmap(struct super_block *sb,
				       struct buffer_head *bh,
				       ext4_group_t block_group,
				       struct ext4_group_desc *gdp)
{
	struct ext4_sb_info *sbi = EXT4_SB(sb);

	J_ASSERT_BH(bh, buffer_locked(bh));

	/* If checksum is bad mark all blocks and inodes use to prevent
	 * allocation, essentially implementing a per-group read-only flag. */
	if (!ext4_group_desc_csum_verify(sbi, block_group, gdp)) {
		ext4_error(sb, "Checksum bad for group %u", block_group);
		ext4_free_blks_set(sb, gdp, 0);
		ext4_free_inodes_set(sb, gdp, 0);
		ext4_itable_unused_set(sb, gdp, 0);
		memset(bh->b_data, 0xff, sb->s_blocksize);
		return 0;
	}

	memset(bh->b_data, 0, (EXT4_INODES_PER_GROUP(sb) + 7) / 8);
	ext4_mark_bitmap_end(EXT4_INODES_PER_GROUP(sb), sb->s_blocksize * 8,
			bh->b_data);

	return EXT4_INODES_PER_GROUP(sb);
}

/*
 * Read the inode allocation bitmap for a given block_group, reading
 * into the specified slot in the superblock's bitmap cache.
 *
 * Return buffer_head of bitmap on success or NULL.
 */
static struct buffer_head *
ext4_read_inode_bitmap(struct super_block *sb, ext4_group_t block_group)
{
	struct ext4_group_desc *desc;
	struct buffer_head *bh = NULL;
	ext4_fsblk_t bitmap_blk;

	desc = ext4_get_group_desc(sb, block_group, NULL);
	if (!desc)
		return NULL;

	bitmap_blk = ext4_inode_bitmap(sb, desc);
	bh = sb_getblk(sb, bitmap_blk);
	if (unlikely(!bh)) {
		ext4_error(sb, "Cannot read inode bitmap - "
			    "block_group = %u, inode_bitmap = %llu",
			    block_group, bitmap_blk);
		return NULL;
	}
	if (bitmap_uptodate(bh))
		return bh;

	lock_buffer(bh);
	if (bitmap_uptodate(bh)) {
		unlock_buffer(bh);
		return bh;
	}

	ext4_lock_group(sb, block_group);
	if (desc->bg_flags & cpu_to_le16(EXT4_BG_INODE_UNINIT)) {
		ext4_init_inode_bitmap(sb, bh, block_group, desc);
		set_bitmap_uptodate(bh);
		set_buffer_uptodate(bh);
		ext4_unlock_group(sb, block_group);
		unlock_buffer(bh);
		return bh;
	}
	ext4_unlock_group(sb, block_group);

	if (buffer_uptodate(bh)) {
		/*
		 * if not uninit if bh is uptodate,
		 * bitmap is also uptodate
		 */
		set_bitmap_uptodate(bh);
		unlock_buffer(bh);
		return bh;
	}
	/*
	 * submit the buffer_head for read. We can
	 * safely mark the bitmap as uptodate now.
	 * We do it here so the bitmap uptodate bit
	 * get set with buffer lock held.
	 */
	trace_ext4_load_inode_bitmap(sb, block_group);
	set_bitmap_uptodate(bh);
	if (bh_submit_read(bh) < 0) {
		put_bh(bh);
		ext4_error(sb, "Cannot read inode bitmap - "
			    "block_group = %u, inode_bitmap = %llu",
			    block_group, bitmap_blk);
		return NULL;
	}
	return bh;
}

/*
 * NOTE! When we get the inode, we're the only people
 * that have access to it, and as such there are no
 * race conditions we have to worry about. The inode
 * is not on the hash-lists, and it cannot be reached
 * through the filesystem because the directory entry
 * has been deleted earlier.
 *
 * HOWEVER: we must make sure that we get no aliases,
 * which means that we have to call "clear_inode()"
 * _before_ we mark the inode not in use in the inode
 * bitmaps. Otherwise a newly created file might use
 * the same inode number (not actually the same pointer
 * though), and then we'd have two inodes sharing the
 * same inode number and space on the harddisk.
 */
void ext4_free_inode(handle_t *handle, struct inode *inode)
{
	struct super_block *sb = inode->i_sb;
	int is_directory;
	unsigned long ino;
	struct buffer_head *bitmap_bh = NULL;
	struct buffer_head *bh2;
	ext4_group_t block_group;
	unsigned long bit;
	struct ext4_group_desc *gdp;
	struct ext4_super_block *es;
	struct ext4_sb_info *sbi;
	int fatal = 0, err, count, cleared;

	if (atomic_read(&inode->i_count) > 1) {
		printk(KERN_ERR "ext4_free_inode: inode has count=%d\n",
		       atomic_read(&inode->i_count));
		return;
	}
	if (inode->i_nlink) {
		printk(KERN_ERR "ext4_free_inode: inode has nlink=%d\n",
		       inode->i_nlink);
		return;
	}
	if (!sb) {
		printk(KERN_ERR "ext4_free_inode: inode on "
		       "nonexistent device\n");
		return;
	}
	sbi = EXT4_SB(sb);

	ino = inode->i_ino;
	ext4_debug("freeing inode %lu\n", ino);
	trace_ext4_free_inode(inode);

	/*
	 * Note: we must free any quota before locking the superblock,
	 * as writing the quota to disk may need the lock as well.
	 */
	dquot_initialize(inode);
	ext4_xattr_delete_inode(handle, inode);
	dquot_free_inode(inode);
	dquot_drop(inode);

	is_directory = S_ISDIR(inode->i_mode);

	/* Do this BEFORE marking the inode not in use or returning an error */
	ext4_clear_inode(inode);

	es = EXT4_SB(sb)->s_es;
	if (ino < EXT4_FIRST_INO(sb) || ino > le32_to_cpu(es->s_inodes_count)) {
		ext4_error(sb, "reserved or nonexistent inode %lu", ino);
		goto error_return;
	}
	block_group = (ino - 1) / EXT4_INODES_PER_GROUP(sb);
	bit = (ino - 1) % EXT4_INODES_PER_GROUP(sb);
	bitmap_bh = ext4_read_inode_bitmap(sb, block_group);
	if (!bitmap_bh)
		goto error_return;

	BUFFER_TRACE(bitmap_bh, "get_write_access");
	fatal = ext4_journal_get_write_access(handle, bitmap_bh);
	if (fatal)
		goto error_return;

	fatal = -ESRCH;
	gdp = ext4_get_group_desc(sb, block_group, &bh2);
	if (gdp) {
		BUFFER_TRACE(bh2, "get_write_access");
		fatal = ext4_journal_get_write_access(handle, bh2);
	}
	ext4_lock_group(sb, block_group);
	cleared = ext4_clear_bit(bit, bitmap_bh->b_data);
	if (fatal || !cleared) {
		ext4_unlock_group(sb, block_group);
		goto out;
	}

	count = ext4_free_inodes_count(sb, gdp) + 1;
	ext4_free_inodes_set(sb, gdp, count);
	if (is_directory) {
		count = ext4_used_dirs_count(sb, gdp) - 1;
		ext4_used_dirs_set(sb, gdp, count);
		percpu_counter_dec(&sbi->s_dirs_counter);
	}
	gdp->bg_checksum = ext4_group_desc_csum(sbi, block_group, gdp);
	ext4_unlock_group(sb, block_group);

	percpu_counter_inc(&sbi->s_freeinodes_counter);
	if (sbi->s_log_groups_per_flex) {
		ext4_group_t f = ext4_flex_group(sbi, block_group);

		atomic_inc(&sbi->s_flex_groups[f].free_inodes);
		if (is_directory)
			atomic_dec(&sbi->s_flex_groups[f].used_dirs);
	}
	BUFFER_TRACE(bh2, "call ext4_handle_dirty_metadata");
	fatal = ext4_handle_dirty_metadata(handle, NULL, bh2);
out:
	if (cleared) {
		BUFFER_TRACE(bitmap_bh, "call ext4_handle_dirty_metadata");
		err = ext4_handle_dirty_metadata(handle, NULL, bitmap_bh);
		if (!fatal)
			fatal = err;
<<<<<<< HEAD
		sb->s_dirt = 1;
	} else
		ext4_error(sb, "ext4_free_inode",
			   "bit already cleared for inode %lu", ino);
=======
		ext4_mark_super_dirty(sb);
	} else
		ext4_error(sb, "bit already cleared for inode %lu", ino);
>>>>>>> 02f8c6ae

error_return:
	brelse(bitmap_bh);
	ext4_std_error(sb, fatal);
}

/*
 * There are two policies for allocating an inode.  If the new inode is
 * a directory, then a forward search is made for a block group with both
 * free space and a low directory-to-inode ratio; if that fails, then of
 * the groups with above-average free space, that group with the fewest
 * directories already is chosen.
 *
 * For other inodes, search forward from the parent directory\'s block
 * group to find a free inode.
 */
static int find_group_dir(struct super_block *sb, struct inode *parent,
				ext4_group_t *best_group)
{
	ext4_group_t ngroups = ext4_get_groups_count(sb);
	unsigned int freei, avefreei;
	struct ext4_group_desc *desc, *best_desc = NULL;
	ext4_group_t group;
	int ret = -1;

	freei = percpu_counter_read_positive(&EXT4_SB(sb)->s_freeinodes_counter);
	avefreei = freei / ngroups;

	for (group = 0; group < ngroups; group++) {
		desc = ext4_get_group_desc(sb, group, NULL);
		if (!desc || !ext4_free_inodes_count(sb, desc))
			continue;
		if (ext4_free_inodes_count(sb, desc) < avefreei)
			continue;
		if (!best_desc ||
		    (ext4_free_blks_count(sb, desc) >
		     ext4_free_blks_count(sb, best_desc))) {
			*best_group = group;
			best_desc = desc;
			ret = 0;
		}
	}
	return ret;
}

#define free_block_ratio 10

static int find_group_flex(struct super_block *sb, struct inode *parent,
			   ext4_group_t *best_group)
{
	struct ext4_sb_info *sbi = EXT4_SB(sb);
	struct ext4_group_desc *desc;
	struct flex_groups *flex_group = sbi->s_flex_groups;
	ext4_group_t parent_group = EXT4_I(parent)->i_block_group;
	ext4_group_t parent_fbg_group = ext4_flex_group(sbi, parent_group);
	ext4_group_t ngroups = ext4_get_groups_count(sb);
	int flex_size = ext4_flex_bg_size(sbi);
	ext4_group_t best_flex = parent_fbg_group;
	int blocks_per_flex = sbi->s_blocks_per_group * flex_size;
	int flexbg_free_blocks;
	int flex_freeb_ratio;
	ext4_group_t n_fbg_groups;
	ext4_group_t i;

	n_fbg_groups = (ngroups + flex_size - 1) >>
		sbi->s_log_groups_per_flex;

find_close_to_parent:
	flexbg_free_blocks = atomic_read(&flex_group[best_flex].free_blocks);
	flex_freeb_ratio = flexbg_free_blocks * 100 / blocks_per_flex;
	if (atomic_read(&flex_group[best_flex].free_inodes) &&
	    flex_freeb_ratio > free_block_ratio)
		goto found_flexbg;

	if (best_flex && best_flex == parent_fbg_group) {
		best_flex--;
		goto find_close_to_parent;
	}

	for (i = 0; i < n_fbg_groups; i++) {
		if (i == parent_fbg_group || i == parent_fbg_group - 1)
			continue;

		flexbg_free_blocks = atomic_read(&flex_group[i].free_blocks);
		flex_freeb_ratio = flexbg_free_blocks * 100 / blocks_per_flex;

		if (flex_freeb_ratio > free_block_ratio &&
		    (atomic_read(&flex_group[i].free_inodes))) {
			best_flex = i;
			goto found_flexbg;
		}

		if ((atomic_read(&flex_group[best_flex].free_inodes) == 0) ||
		    ((atomic_read(&flex_group[i].free_blocks) >
		      atomic_read(&flex_group[best_flex].free_blocks)) &&
		     atomic_read(&flex_group[i].free_inodes)))
			best_flex = i;
	}

	if (!atomic_read(&flex_group[best_flex].free_inodes) ||
	    !atomic_read(&flex_group[best_flex].free_blocks))
		return -1;

found_flexbg:
	for (i = best_flex * flex_size; i < ngroups &&
		     i < (best_flex + 1) * flex_size; i++) {
		desc = ext4_get_group_desc(sb, i, NULL);
		if (ext4_free_inodes_count(sb, desc)) {
			*best_group = i;
			goto out;
		}
	}

	return -1;
out:
	return 0;
}

struct orlov_stats {
	__u32 free_inodes;
	__u32 free_blocks;
	__u32 used_dirs;
};

/*
 * Helper function for Orlov's allocator; returns critical information
 * for a particular block group or flex_bg.  If flex_size is 1, then g
 * is a block group number; otherwise it is flex_bg number.
 */
static void get_orlov_stats(struct super_block *sb, ext4_group_t g,
			    int flex_size, struct orlov_stats *stats)
{
	struct ext4_group_desc *desc;
	struct flex_groups *flex_group = EXT4_SB(sb)->s_flex_groups;

	if (flex_size > 1) {
		stats->free_inodes = atomic_read(&flex_group[g].free_inodes);
		stats->free_blocks = atomic_read(&flex_group[g].free_blocks);
		stats->used_dirs = atomic_read(&flex_group[g].used_dirs);
		return;
	}

	desc = ext4_get_group_desc(sb, g, NULL);
	if (desc) {
		stats->free_inodes = ext4_free_inodes_count(sb, desc);
		stats->free_blocks = ext4_free_blks_count(sb, desc);
		stats->used_dirs = ext4_used_dirs_count(sb, desc);
	} else {
		stats->free_inodes = 0;
		stats->free_blocks = 0;
		stats->used_dirs = 0;
	}
}

/*
 * Orlov's allocator for directories.
 *
 * We always try to spread first-level directories.
 *
 * If there are blockgroups with both free inodes and free blocks counts
 * not worse than average we return one with smallest directory count.
 * Otherwise we simply return a random group.
 *
 * For the rest rules look so:
 *
 * It's OK to put directory into a group unless
 * it has too many directories already (max_dirs) or
 * it has too few free inodes left (min_inodes) or
 * it has too few free blocks left (min_blocks) or
 * Parent's group is preferred, if it doesn't satisfy these
 * conditions we search cyclically through the rest. If none
 * of the groups look good we just look for a group with more
 * free inodes than average (starting at parent's group).
 */

static int find_group_orlov(struct super_block *sb, struct inode *parent,
			    ext4_group_t *group, int mode,
			    const struct qstr *qstr)
{
	ext4_group_t parent_group = EXT4_I(parent)->i_block_group;
	struct ext4_sb_info *sbi = EXT4_SB(sb);
	ext4_group_t real_ngroups = ext4_get_groups_count(sb);
	int inodes_per_group = EXT4_INODES_PER_GROUP(sb);
	unsigned int freei, avefreei;
	ext4_fsblk_t freeb, avefreeb;
	unsigned int ndirs;
	int max_dirs, min_inodes;
	ext4_grpblk_t min_blocks;
	ext4_group_t i, grp, g, ngroups;
	struct ext4_group_desc *desc;
	struct orlov_stats stats;
	int flex_size = ext4_flex_bg_size(sbi);
	struct dx_hash_info hinfo;

	ngroups = real_ngroups;
	if (flex_size > 1) {
		ngroups = (real_ngroups + flex_size - 1) >>
			sbi->s_log_groups_per_flex;
		parent_group >>= sbi->s_log_groups_per_flex;
	}

	freei = percpu_counter_read_positive(&sbi->s_freeinodes_counter);
	avefreei = freei / ngroups;
	freeb = percpu_counter_read_positive(&sbi->s_freeblocks_counter);
	avefreeb = freeb;
	do_div(avefreeb, ngroups);
	ndirs = percpu_counter_read_positive(&sbi->s_dirs_counter);

	if (S_ISDIR(mode) &&
	    ((parent == sb->s_root->d_inode) ||
	     (ext4_test_inode_flag(parent, EXT4_INODE_TOPDIR)))) {
		int best_ndir = inodes_per_group;
		int ret = -1;

		if (qstr) {
			hinfo.hash_version = DX_HASH_HALF_MD4;
			hinfo.seed = sbi->s_hash_seed;
			ext4fs_dirhash(qstr->name, qstr->len, &hinfo);
			grp = hinfo.hash;
		} else
			get_random_bytes(&grp, sizeof(grp));
		parent_group = (unsigned)grp % ngroups;
		for (i = 0; i < ngroups; i++) {
			g = (parent_group + i) % ngroups;
			get_orlov_stats(sb, g, flex_size, &stats);
			if (!stats.free_inodes)
				continue;
			if (stats.used_dirs >= best_ndir)
				continue;
			if (stats.free_inodes < avefreei)
				continue;
			if (stats.free_blocks < avefreeb)
				continue;
			grp = g;
			ret = 0;
			best_ndir = stats.used_dirs;
		}
		if (ret)
			goto fallback;
	found_flex_bg:
		if (flex_size == 1) {
			*group = grp;
			return 0;
		}

		/*
		 * We pack inodes at the beginning of the flexgroup's
		 * inode tables.  Block allocation decisions will do
		 * something similar, although regular files will
		 * start at 2nd block group of the flexgroup.  See
		 * ext4_ext_find_goal() and ext4_find_near().
		 */
		grp *= flex_size;
		for (i = 0; i < flex_size; i++) {
			if (grp+i >= real_ngroups)
				break;
			desc = ext4_get_group_desc(sb, grp+i, NULL);
			if (desc && ext4_free_inodes_count(sb, desc)) {
				*group = grp+i;
				return 0;
			}
		}
		goto fallback;
	}

	max_dirs = ndirs / ngroups + inodes_per_group / 16;
	min_inodes = avefreei - inodes_per_group*flex_size / 4;
	if (min_inodes < 1)
		min_inodes = 1;
	min_blocks = avefreeb - EXT4_BLOCKS_PER_GROUP(sb)*flex_size / 4;

	/*
	 * Start looking in the flex group where we last allocated an
	 * inode for this parent directory
	 */
	if (EXT4_I(parent)->i_last_alloc_group != ~0) {
		parent_group = EXT4_I(parent)->i_last_alloc_group;
		if (flex_size > 1)
			parent_group >>= sbi->s_log_groups_per_flex;
	}

	for (i = 0; i < ngroups; i++) {
		grp = (parent_group + i) % ngroups;
		get_orlov_stats(sb, grp, flex_size, &stats);
		if (stats.used_dirs >= max_dirs)
			continue;
		if (stats.free_inodes < min_inodes)
			continue;
		if (stats.free_blocks < min_blocks)
			continue;
		goto found_flex_bg;
	}

fallback:
	ngroups = real_ngroups;
	avefreei = freei / ngroups;
fallback_retry:
	parent_group = EXT4_I(parent)->i_block_group;
	for (i = 0; i < ngroups; i++) {
		grp = (parent_group + i) % ngroups;
		desc = ext4_get_group_desc(sb, grp, NULL);
		if (desc && ext4_free_inodes_count(sb, desc) &&
		    ext4_free_inodes_count(sb, desc) >= avefreei) {
			*group = grp;
			return 0;
		}
	}

	if (avefreei) {
		/*
		 * The free-inodes counter is approximate, and for really small
		 * filesystems the above test can fail to find any blockgroups
		 */
		avefreei = 0;
		goto fallback_retry;
	}

	return -1;
}

static int find_group_other(struct super_block *sb, struct inode *parent,
			    ext4_group_t *group, int mode)
{
	ext4_group_t parent_group = EXT4_I(parent)->i_block_group;
	ext4_group_t i, last, ngroups = ext4_get_groups_count(sb);
	struct ext4_group_desc *desc;
	int flex_size = ext4_flex_bg_size(EXT4_SB(sb));

	/*
	 * Try to place the inode is the same flex group as its
	 * parent.  If we can't find space, use the Orlov algorithm to
	 * find another flex group, and store that information in the
	 * parent directory's inode information so that use that flex
	 * group for future allocations.
	 */
	if (flex_size > 1) {
		int retry = 0;

	try_again:
		parent_group &= ~(flex_size-1);
		last = parent_group + flex_size;
		if (last > ngroups)
			last = ngroups;
		for  (i = parent_group; i < last; i++) {
			desc = ext4_get_group_desc(sb, i, NULL);
			if (desc && ext4_free_inodes_count(sb, desc)) {
				*group = i;
				return 0;
			}
		}
		if (!retry && EXT4_I(parent)->i_last_alloc_group != ~0) {
			retry = 1;
			parent_group = EXT4_I(parent)->i_last_alloc_group;
			goto try_again;
		}
		/*
		 * If this didn't work, use the Orlov search algorithm
		 * to find a new flex group; we pass in the mode to
		 * avoid the topdir algorithms.
		 */
		*group = parent_group + flex_size;
		if (*group > ngroups)
			*group = 0;
		return find_group_orlov(sb, parent, group, mode, NULL);
	}

	/*
	 * Try to place the inode in its parent directory
	 */
	*group = parent_group;
	desc = ext4_get_group_desc(sb, *group, NULL);
	if (desc && ext4_free_inodes_count(sb, desc) &&
			ext4_free_blks_count(sb, desc))
		return 0;

	/*
	 * We're going to place this inode in a different blockgroup from its
	 * parent.  We want to cause files in a common directory to all land in
	 * the same blockgroup.  But we want files which are in a different
	 * directory which shares a blockgroup with our parent to land in a
	 * different blockgroup.
	 *
	 * So add our directory's i_ino into the starting point for the hash.
	 */
	*group = (*group + parent->i_ino) % ngroups;

	/*
	 * Use a quadratic hash to find a group with a free inode and some free
	 * blocks.
	 */
	for (i = 1; i < ngroups; i <<= 1) {
		*group += i;
		if (*group >= ngroups)
			*group -= ngroups;
		desc = ext4_get_group_desc(sb, *group, NULL);
		if (desc && ext4_free_inodes_count(sb, desc) &&
				ext4_free_blks_count(sb, desc))
			return 0;
	}

	/*
	 * That failed: try linear search for a free inode, even if that group
	 * has no free blocks.
	 */
	*group = parent_group;
	for (i = 0; i < ngroups; i++) {
		if (++*group >= ngroups)
			*group = 0;
		desc = ext4_get_group_desc(sb, *group, NULL);
		if (desc && ext4_free_inodes_count(sb, desc))
			return 0;
	}

	return -1;
}

/*
 * claim the inode from the inode bitmap. If the group
 * is uninit we need to take the groups's ext4_group_lock
 * and clear the uninit flag. The inode bitmap update
 * and group desc uninit flag clear should be done
 * after holding ext4_group_lock so that ext4_read_inode_bitmap
 * doesn't race with the ext4_claim_inode
 */
static int ext4_claim_inode(struct super_block *sb,
			struct buffer_head *inode_bitmap_bh,
			unsigned long ino, ext4_group_t group, int mode)
{
	int free = 0, retval = 0, count;
	struct ext4_sb_info *sbi = EXT4_SB(sb);
	struct ext4_group_info *grp = ext4_get_group_info(sb, group);
	struct ext4_group_desc *gdp = ext4_get_group_desc(sb, group, NULL);

	/*
	 * We have to be sure that new inode allocation does not race with
	 * inode table initialization, because otherwise we may end up
	 * allocating and writing new inode right before sb_issue_zeroout
	 * takes place and overwriting our new inode with zeroes. So we
	 * take alloc_sem to prevent it.
	 */
	down_read(&grp->alloc_sem);
	ext4_lock_group(sb, group);
	if (ext4_set_bit(ino, inode_bitmap_bh->b_data)) {
		/* not a free inode */
		retval = 1;
		goto err_ret;
	}
	ino++;
	if ((group == 0 && ino < EXT4_FIRST_INO(sb)) ||
			ino > EXT4_INODES_PER_GROUP(sb)) {
		ext4_unlock_group(sb, group);
		up_read(&grp->alloc_sem);
		ext4_error(sb, "reserved inode or inode > inodes count - "
			   "block_group = %u, inode=%lu", group,
			   ino + group * EXT4_INODES_PER_GROUP(sb));
		return 1;
	}
	/* If we didn't allocate from within the initialized part of the inode
	 * table then we need to initialize up to this inode. */
	if (EXT4_HAS_RO_COMPAT_FEATURE(sb, EXT4_FEATURE_RO_COMPAT_GDT_CSUM)) {

		if (gdp->bg_flags & cpu_to_le16(EXT4_BG_INODE_UNINIT)) {
			gdp->bg_flags &= cpu_to_le16(~EXT4_BG_INODE_UNINIT);
			/* When marking the block group with
			 * ~EXT4_BG_INODE_UNINIT we don't want to depend
			 * on the value of bg_itable_unused even though
			 * mke2fs could have initialized the same for us.
			 * Instead we calculated the value below
			 */

			free = 0;
		} else {
			free = EXT4_INODES_PER_GROUP(sb) -
				ext4_itable_unused_count(sb, gdp);
		}

		/*
		 * Check the relative inode number against the last used
		 * relative inode number in this group. if it is greater
		 * we need to  update the bg_itable_unused count
		 *
		 */
		if (ino > free)
			ext4_itable_unused_set(sb, gdp,
					(EXT4_INODES_PER_GROUP(sb) - ino));
	}
	count = ext4_free_inodes_count(sb, gdp) - 1;
	ext4_free_inodes_set(sb, gdp, count);
	if (S_ISDIR(mode)) {
		count = ext4_used_dirs_count(sb, gdp) + 1;
		ext4_used_dirs_set(sb, gdp, count);
		if (sbi->s_log_groups_per_flex) {
			ext4_group_t f = ext4_flex_group(sbi, group);

			atomic_inc(&sbi->s_flex_groups[f].used_dirs);
		}
	}
	gdp->bg_checksum = ext4_group_desc_csum(sbi, group, gdp);
err_ret:
	ext4_unlock_group(sb, group);
	up_read(&grp->alloc_sem);
	return retval;
}

/*
 * There are two policies for allocating an inode.  If the new inode is
 * a directory, then a forward search is made for a block group with both
 * free space and a low directory-to-inode ratio; if that fails, then of
 * the groups with above-average free space, that group with the fewest
 * directories already is chosen.
 *
 * For other inodes, search forward from the parent directory's block
 * group to find a free inode.
 */
struct inode *ext4_new_inode(handle_t *handle, struct inode *dir, int mode,
			     const struct qstr *qstr, __u32 goal)
{
	struct super_block *sb;
	struct buffer_head *inode_bitmap_bh = NULL;
	struct buffer_head *group_desc_bh;
	ext4_group_t ngroups, group = 0;
	unsigned long ino = 0;
	struct inode *inode;
	struct ext4_group_desc *gdp = NULL;
	struct ext4_inode_info *ei;
	struct ext4_sb_info *sbi;
	int ret2, err = 0;
	struct inode *ret;
	ext4_group_t i;
	int free = 0;
	static int once = 1;
	ext4_group_t flex_group;

	/* Cannot create files in a deleted directory */
	if (!dir || !dir->i_nlink)
		return ERR_PTR(-EPERM);

	sb = dir->i_sb;
	ngroups = ext4_get_groups_count(sb);
	trace_ext4_request_inode(dir, mode);
	inode = new_inode(sb);
	if (!inode)
		return ERR_PTR(-ENOMEM);
	ei = EXT4_I(inode);
	sbi = EXT4_SB(sb);

	if (!goal)
		goal = sbi->s_inode_goal;

	if (goal && goal <= le32_to_cpu(sbi->s_es->s_inodes_count)) {
		group = (goal - 1) / EXT4_INODES_PER_GROUP(sb);
		ino = (goal - 1) % EXT4_INODES_PER_GROUP(sb);
		ret2 = 0;
		goto got_group;
	}

	if (sbi->s_log_groups_per_flex && test_opt(sb, OLDALLOC)) {
		ret2 = find_group_flex(sb, dir, &group);
		if (ret2 == -1) {
			ret2 = find_group_other(sb, dir, &group, mode);
			if (ret2 == 0 && once) {
				once = 0;
				printk(KERN_NOTICE "ext4: find_group_flex "
				       "failed, fallback succeeded dir %lu\n",
				       dir->i_ino);
			}
		}
		goto got_group;
	}

	if (S_ISDIR(mode)) {
		if (test_opt(sb, OLDALLOC))
			ret2 = find_group_dir(sb, dir, &group);
		else
			ret2 = find_group_orlov(sb, dir, &group, mode, qstr);
	} else
		ret2 = find_group_other(sb, dir, &group, mode);

got_group:
	EXT4_I(dir)->i_last_alloc_group = group;
	err = -ENOSPC;
	if (ret2 == -1)
		goto out;

	for (i = 0; i < ngroups; i++, ino = 0) {
		err = -EIO;

		gdp = ext4_get_group_desc(sb, group, &group_desc_bh);
		if (!gdp)
			goto fail;

		brelse(inode_bitmap_bh);
		inode_bitmap_bh = ext4_read_inode_bitmap(sb, group);
		if (!inode_bitmap_bh)
			goto fail;

repeat_in_this_group:
		ino = ext4_find_next_zero_bit((unsigned long *)
					      inode_bitmap_bh->b_data,
					      EXT4_INODES_PER_GROUP(sb), ino);

		if (ino < EXT4_INODES_PER_GROUP(sb)) {

			BUFFER_TRACE(inode_bitmap_bh, "get_write_access");
			err = ext4_journal_get_write_access(handle,
							    inode_bitmap_bh);
			if (err)
				goto fail;

			BUFFER_TRACE(group_desc_bh, "get_write_access");
			err = ext4_journal_get_write_access(handle,
								group_desc_bh);
			if (err)
				goto fail;
			if (!ext4_claim_inode(sb, inode_bitmap_bh,
						ino, group, mode)) {
				/* we won it */
				BUFFER_TRACE(inode_bitmap_bh,
					"call ext4_handle_dirty_metadata");
				err = ext4_handle_dirty_metadata(handle,
								 NULL,
							inode_bitmap_bh);
				if (err)
					goto fail;
				/* zero bit is inode number 1*/
				ino++;
				goto got;
			}
			/* we lost it */
			ext4_handle_release_buffer(handle, inode_bitmap_bh);
			ext4_handle_release_buffer(handle, group_desc_bh);

			if (++ino < EXT4_INODES_PER_GROUP(sb))
				goto repeat_in_this_group;
		}

		/*
		 * This case is possible in concurrent environment.  It is very
		 * rare.  We cannot repeat the find_group_xxx() call because
		 * that will simply return the same blockgroup, because the
		 * group descriptor metadata has not yet been updated.
		 * So we just go onto the next blockgroup.
		 */
		if (++group == ngroups)
			group = 0;
	}
	err = -ENOSPC;
	goto out;

got:
	/* We may have to initialize the block bitmap if it isn't already */
	if (EXT4_HAS_RO_COMPAT_FEATURE(sb, EXT4_FEATURE_RO_COMPAT_GDT_CSUM) &&
	    gdp->bg_flags & cpu_to_le16(EXT4_BG_BLOCK_UNINIT)) {
		struct buffer_head *block_bitmap_bh;

		block_bitmap_bh = ext4_read_block_bitmap(sb, group);
		BUFFER_TRACE(block_bitmap_bh, "get block bitmap access");
		err = ext4_journal_get_write_access(handle, block_bitmap_bh);
		if (err) {
			brelse(block_bitmap_bh);
			goto fail;
		}

		free = 0;
		ext4_lock_group(sb, group);
		/* recheck and clear flag under lock if we still need to */
		if (gdp->bg_flags & cpu_to_le16(EXT4_BG_BLOCK_UNINIT)) {
			free = ext4_free_blocks_after_init(sb, group, gdp);
			gdp->bg_flags &= cpu_to_le16(~EXT4_BG_BLOCK_UNINIT);
			ext4_free_blks_set(sb, gdp, free);
			gdp->bg_checksum = ext4_group_desc_csum(sbi, group,
								gdp);
		}
		ext4_unlock_group(sb, group);

		/* Don't need to dirty bitmap block if we didn't change it */
		if (free) {
			BUFFER_TRACE(block_bitmap_bh, "dirty block bitmap");
			err = ext4_handle_dirty_metadata(handle,
							NULL, block_bitmap_bh);
		}

		brelse(block_bitmap_bh);
		if (err)
			goto fail;
	}
	BUFFER_TRACE(group_desc_bh, "call ext4_handle_dirty_metadata");
	err = ext4_handle_dirty_metadata(handle, NULL, group_desc_bh);
	if (err)
		goto fail;

	percpu_counter_dec(&sbi->s_freeinodes_counter);
	if (S_ISDIR(mode))
		percpu_counter_inc(&sbi->s_dirs_counter);
	ext4_mark_super_dirty(sb);

	if (sbi->s_log_groups_per_flex) {
		flex_group = ext4_flex_group(sbi, group);
		atomic_dec(&sbi->s_flex_groups[flex_group].free_inodes);
	}

	if (test_opt(sb, GRPID)) {
		inode->i_mode = mode;
		inode->i_uid = current_fsuid();
		inode->i_gid = dir->i_gid;
	} else
		inode_init_owner(inode, dir, mode);

	inode->i_ino = ino + group * EXT4_INODES_PER_GROUP(sb);
	/* This is the optimal IO size (for stat), not the fs block size */
	inode->i_blocks = 0;
	inode->i_mtime = inode->i_atime = inode->i_ctime = ei->i_crtime =
						       ext4_current_time(inode);

	memset(ei->i_data, 0, sizeof(ei->i_data));
	ei->i_dir_start_lookup = 0;
	ei->i_disksize = 0;

	/*
	 * Don't inherit extent flag from directory, amongst others. We set
	 * extent flag on newly created directory and file only if -o extent
	 * mount option is specified
	 */
	ei->i_flags =
		ext4_mask_flags(mode, EXT4_I(dir)->i_flags & EXT4_FL_INHERITED);
	ei->i_file_acl = 0;
	ei->i_dtime = 0;
	ei->i_block_group = group;
	ei->i_last_alloc_group = ~0;

	ext4_set_inode_flags(inode);
	if (IS_DIRSYNC(inode))
		ext4_handle_sync(handle);
	if (insert_inode_locked(inode) < 0) {
		err = -EINVAL;
		goto fail_drop;
	}
	spin_lock(&sbi->s_next_gen_lock);
	inode->i_generation = sbi->s_next_generation++;
	spin_unlock(&sbi->s_next_gen_lock);

<<<<<<< HEAD
	ei->i_state_flags = 0;
=======
	ext4_clear_state_flags(ei); /* Only relevant on 32-bit archs */
>>>>>>> 02f8c6ae
	ext4_set_inode_state(inode, EXT4_STATE_NEW);

	ei->i_extra_isize = EXT4_SB(sb)->s_want_extra_isize;

	ret = inode;
	dquot_initialize(inode);
	err = dquot_alloc_inode(inode);
	if (err)
		goto fail_drop;

	err = ext4_init_acl(handle, inode, dir);
	if (err)
		goto fail_free_drop;

	err = ext4_init_security(handle, inode, dir, qstr);
	if (err)
		goto fail_free_drop;

	if (EXT4_HAS_INCOMPAT_FEATURE(sb, EXT4_FEATURE_INCOMPAT_EXTENTS)) {
		/* set extent flag only for directory, file and normal symlink*/
		if (S_ISDIR(mode) || S_ISREG(mode) || S_ISLNK(mode)) {
			ext4_set_inode_flag(inode, EXT4_INODE_EXTENTS);
			ext4_ext_tree_init(handle, inode);
		}
	}

	if (ext4_handle_valid(handle)) {
		ei->i_sync_tid = handle->h_transaction->t_tid;
		ei->i_datasync_tid = handle->h_transaction->t_tid;
	}

	err = ext4_mark_inode_dirty(handle, inode);
	if (err) {
		ext4_std_error(sb, err);
		goto fail_free_drop;
	}

	ext4_debug("allocating inode %lu\n", inode->i_ino);
	trace_ext4_allocate_inode(inode, dir, mode);
	goto really_out;
fail:
	ext4_std_error(sb, err);
out:
	iput(inode);
	ret = ERR_PTR(err);
really_out:
	brelse(inode_bitmap_bh);
	return ret;

fail_free_drop:
	dquot_free_inode(inode);

fail_drop:
	dquot_drop(inode);
	inode->i_flags |= S_NOQUOTA;
	inode->i_nlink = 0;
	unlock_new_inode(inode);
	iput(inode);
	brelse(inode_bitmap_bh);
	return ERR_PTR(err);
}

/* Verify that we are loading a valid orphan from disk */
struct inode *ext4_orphan_get(struct super_block *sb, unsigned long ino)
{
	unsigned long max_ino = le32_to_cpu(EXT4_SB(sb)->s_es->s_inodes_count);
	ext4_group_t block_group;
	int bit;
	struct buffer_head *bitmap_bh;
	struct inode *inode = NULL;
	long err = -EIO;

	/* Error cases - e2fsck has already cleaned up for us */
	if (ino > max_ino) {
		ext4_warning(sb, "bad orphan ino %lu!  e2fsck was run?", ino);
		goto error;
	}

	block_group = (ino - 1) / EXT4_INODES_PER_GROUP(sb);
	bit = (ino - 1) % EXT4_INODES_PER_GROUP(sb);
	bitmap_bh = ext4_read_inode_bitmap(sb, block_group);
	if (!bitmap_bh) {
		ext4_warning(sb, "inode bitmap error for orphan %lu", ino);
		goto error;
	}

	/* Having the inode bit set should be a 100% indicator that this
	 * is a valid orphan (no e2fsck run on fs).  Orphans also include
	 * inodes that were being truncated, so we can't check i_nlink==0.
	 */
	if (!ext4_test_bit(bit, bitmap_bh->b_data))
		goto bad_orphan;

	inode = ext4_iget(sb, ino);
	if (IS_ERR(inode))
		goto iget_failed;

	/*
	 * If the orphans has i_nlinks > 0 then it should be able to be
	 * truncated, otherwise it won't be removed from the orphan list
	 * during processing and an infinite loop will result.
	 */
	if (inode->i_nlink && !ext4_can_truncate(inode))
		goto bad_orphan;

	if (NEXT_ORPHAN(inode) > max_ino)
		goto bad_orphan;
	brelse(bitmap_bh);
	return inode;

iget_failed:
	err = PTR_ERR(inode);
	inode = NULL;
bad_orphan:
	ext4_warning(sb, "bad orphan inode %lu!  e2fsck was run?", ino);
	printk(KERN_NOTICE "ext4_test_bit(bit=%d, block=%llu) = %d\n",
	       bit, (unsigned long long)bitmap_bh->b_blocknr,
	       ext4_test_bit(bit, bitmap_bh->b_data));
	printk(KERN_NOTICE "inode=%p\n", inode);
	if (inode) {
		printk(KERN_NOTICE "is_bad_inode(inode)=%d\n",
		       is_bad_inode(inode));
		printk(KERN_NOTICE "NEXT_ORPHAN(inode)=%u\n",
		       NEXT_ORPHAN(inode));
		printk(KERN_NOTICE "max_ino=%lu\n", max_ino);
		printk(KERN_NOTICE "i_nlink=%u\n", inode->i_nlink);
		/* Avoid freeing blocks if we got a bad deleted inode */
		if (inode->i_nlink == 0)
			inode->i_blocks = 0;
		iput(inode);
	}
	brelse(bitmap_bh);
error:
	return ERR_PTR(err);
}

unsigned long ext4_count_free_inodes(struct super_block *sb)
{
	unsigned long desc_count;
	struct ext4_group_desc *gdp;
	ext4_group_t i, ngroups = ext4_get_groups_count(sb);
#ifdef EXT4FS_DEBUG
	struct ext4_super_block *es;
	unsigned long bitmap_count, x;
	struct buffer_head *bitmap_bh = NULL;

	es = EXT4_SB(sb)->s_es;
	desc_count = 0;
	bitmap_count = 0;
	gdp = NULL;
	for (i = 0; i < ngroups; i++) {
		gdp = ext4_get_group_desc(sb, i, NULL);
		if (!gdp)
			continue;
		desc_count += ext4_free_inodes_count(sb, gdp);
		brelse(bitmap_bh);
		bitmap_bh = ext4_read_inode_bitmap(sb, i);
		if (!bitmap_bh)
			continue;

		x = ext4_count_free(bitmap_bh, EXT4_INODES_PER_GROUP(sb) / 8);
		printk(KERN_DEBUG "group %lu: stored = %d, counted = %lu\n",
			(unsigned long) i, ext4_free_inodes_count(sb, gdp), x);
		bitmap_count += x;
	}
	brelse(bitmap_bh);
	printk(KERN_DEBUG "ext4_count_free_inodes: "
	       "stored = %u, computed = %lu, %lu\n",
	       le32_to_cpu(es->s_free_inodes_count), desc_count, bitmap_count);
	return desc_count;
#else
	desc_count = 0;
	for (i = 0; i < ngroups; i++) {
		gdp = ext4_get_group_desc(sb, i, NULL);
		if (!gdp)
			continue;
		desc_count += ext4_free_inodes_count(sb, gdp);
		cond_resched();
	}
	return desc_count;
#endif
}

/* Called at mount-time, super-block is locked */
unsigned long ext4_count_dirs(struct super_block * sb)
{
	unsigned long count = 0;
	ext4_group_t i, ngroups = ext4_get_groups_count(sb);

	for (i = 0; i < ngroups; i++) {
		struct ext4_group_desc *gdp = ext4_get_group_desc(sb, i, NULL);
		if (!gdp)
			continue;
		count += ext4_used_dirs_count(sb, gdp);
	}
	return count;
}

/*
 * Zeroes not yet zeroed inode table - just write zeroes through the whole
 * inode table. Must be called without any spinlock held. The only place
 * where it is called from on active part of filesystem is ext4lazyinit
 * thread, so we do not need any special locks, however we have to prevent
 * inode allocation from the current group, so we take alloc_sem lock, to
 * block ext4_claim_inode until we are finished.
 */
extern int ext4_init_inode_table(struct super_block *sb, ext4_group_t group,
				 int barrier)
{
	struct ext4_group_info *grp = ext4_get_group_info(sb, group);
	struct ext4_sb_info *sbi = EXT4_SB(sb);
	struct ext4_group_desc *gdp = NULL;
	struct buffer_head *group_desc_bh;
	handle_t *handle;
	ext4_fsblk_t blk;
	int num, ret = 0, used_blks = 0;

	/* This should not happen, but just to be sure check this */
	if (sb->s_flags & MS_RDONLY) {
		ret = 1;
		goto out;
	}

	gdp = ext4_get_group_desc(sb, group, &group_desc_bh);
	if (!gdp)
		goto out;

	/*
	 * We do not need to lock this, because we are the only one
	 * handling this flag.
	 */
	if (gdp->bg_flags & cpu_to_le16(EXT4_BG_INODE_ZEROED))
		goto out;

	handle = ext4_journal_start_sb(sb, 1);
	if (IS_ERR(handle)) {
		ret = PTR_ERR(handle);
		goto out;
	}

	down_write(&grp->alloc_sem);
	/*
	 * If inode bitmap was already initialized there may be some
	 * used inodes so we need to skip blocks with used inodes in
	 * inode table.
	 */
	if (!(gdp->bg_flags & cpu_to_le16(EXT4_BG_INODE_UNINIT)))
		used_blks = DIV_ROUND_UP((EXT4_INODES_PER_GROUP(sb) -
			    ext4_itable_unused_count(sb, gdp)),
			    sbi->s_inodes_per_block);

	if ((used_blks < 0) || (used_blks > sbi->s_itb_per_group)) {
		ext4_error(sb, "Something is wrong with group %u\n"
			   "Used itable blocks: %d"
			   "itable unused count: %u\n",
			   group, used_blks,
			   ext4_itable_unused_count(sb, gdp));
		ret = 1;
		goto out;
	}

	blk = ext4_inode_table(sb, gdp) + used_blks;
	num = sbi->s_itb_per_group - used_blks;

	BUFFER_TRACE(group_desc_bh, "get_write_access");
	ret = ext4_journal_get_write_access(handle,
					    group_desc_bh);
	if (ret)
		goto err_out;

	/*
	 * Skip zeroout if the inode table is full. But we set the ZEROED
	 * flag anyway, because obviously, when it is full it does not need
	 * further zeroing.
	 */
	if (unlikely(num == 0))
		goto skip_zeroout;

	ext4_debug("going to zero out inode table in group %d\n",
		   group);
	ret = sb_issue_zeroout(sb, blk, num, GFP_NOFS);
	if (ret < 0)
		goto err_out;
	if (barrier)
		blkdev_issue_flush(sb->s_bdev, GFP_NOFS, NULL);

skip_zeroout:
	ext4_lock_group(sb, group);
	gdp->bg_flags |= cpu_to_le16(EXT4_BG_INODE_ZEROED);
	gdp->bg_checksum = ext4_group_desc_csum(sbi, group, gdp);
	ext4_unlock_group(sb, group);

	BUFFER_TRACE(group_desc_bh,
		     "call ext4_handle_dirty_metadata");
	ret = ext4_handle_dirty_metadata(handle, NULL,
					 group_desc_bh);

err_out:
	up_write(&grp->alloc_sem);
	ext4_journal_stop(handle);
out:
	return ret;
}<|MERGE_RESOLUTION|>--- conflicted
+++ resolved
@@ -284,16 +284,9 @@
 		err = ext4_handle_dirty_metadata(handle, NULL, bitmap_bh);
 		if (!fatal)
 			fatal = err;
-<<<<<<< HEAD
-		sb->s_dirt = 1;
-	} else
-		ext4_error(sb, "ext4_free_inode",
-			   "bit already cleared for inode %lu", ino);
-=======
 		ext4_mark_super_dirty(sb);
 	} else
 		ext4_error(sb, "bit already cleared for inode %lu", ino);
->>>>>>> 02f8c6ae
 
 error_return:
 	brelse(bitmap_bh);
@@ -1035,11 +1028,7 @@
 	inode->i_generation = sbi->s_next_generation++;
 	spin_unlock(&sbi->s_next_gen_lock);
 
-<<<<<<< HEAD
-	ei->i_state_flags = 0;
-=======
 	ext4_clear_state_flags(ei); /* Only relevant on 32-bit archs */
->>>>>>> 02f8c6ae
 	ext4_set_inode_state(inode, EXT4_STATE_NEW);
 
 	ei->i_extra_isize = EXT4_SB(sb)->s_want_extra_isize;
