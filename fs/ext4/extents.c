/*
 * Copyright (c) 2003-2006, Cluster File Systems, Inc, info@clusterfs.com
 * Written by Alex Tomas <alex@clusterfs.com>
 *
 * Architecture independence:
 *   Copyright (c) 2005, Bull S.A.
 *   Written by Pierre Peiffer <pierre.peiffer@bull.net>
 *
 * This program is free software; you can redistribute it and/or modify
 * it under the terms of the GNU General Public License version 2 as
 * published by the Free Software Foundation.
 *
 * This program is distributed in the hope that it will be useful,
 * but WITHOUT ANY WARRANTY; without even the implied warranty of
 * MERCHANTABILITY or FITNESS FOR A PARTICULAR PURPOSE.  See the
 * GNU General Public License for more details.
 *
 * You should have received a copy of the GNU General Public Licens
 * along with this program; if not, write to the Free Software
 * Foundation, Inc., 59 Temple Place, Suite 330, Boston, MA  02111-
 */

/*
 * Extents support for EXT4
 *
 * TODO:
 *   - ext4*_error() should be used in some situations
 *   - analyze all BUG()/BUG_ON(), use -EIO where appropriate
 *   - smart tree reduction
 */

#include <linux/module.h>
#include <linux/fs.h>
#include <linux/time.h>
#include <linux/jbd2.h>
#include <linux/highuid.h>
#include <linux/pagemap.h>
#include <linux/quotaops.h>
#include <linux/string.h>
#include <linux/slab.h>
#include <linux/falloc.h>
#include <asm/uaccess.h>
#include <linux/fiemap.h>
#include "ext4_jbd2.h"
#include "ext4_extents.h"

#include <trace/events/ext4.h>

static int ext4_split_extent(handle_t *handle,
				struct inode *inode,
				struct ext4_ext_path *path,
				struct ext4_map_blocks *map,
				int split_flag,
				int flags);

static int ext4_ext_truncate_extend_restart(handle_t *handle,
					    struct inode *inode,
					    int needed)
{
	int err;

	if (!ext4_handle_valid(handle))
		return 0;
	if (handle->h_buffer_credits > needed)
		return 0;
	err = ext4_journal_extend(handle, needed);
	if (err <= 0)
		return err;
	err = ext4_truncate_restart_trans(handle, inode, needed);
	if (err == 0)
		err = -EAGAIN;

	return err;
}

/*
 * could return:
 *  - EROFS
 *  - ENOMEM
 */
static int ext4_ext_get_access(handle_t *handle, struct inode *inode,
				struct ext4_ext_path *path)
{
	if (path->p_bh) {
		/* path points to block */
		return ext4_journal_get_write_access(handle, path->p_bh);
	}
	/* path points to leaf/index in inode body */
	/* we use in-core data, no need to protect them */
	return 0;
}

/*
 * could return:
 *  - EROFS
 *  - ENOMEM
 *  - EIO
 */
static int ext4_ext_dirty(handle_t *handle, struct inode *inode,
				struct ext4_ext_path *path)
{
	int err;
	if (path->p_bh) {
		/* path points to block */
		err = ext4_handle_dirty_metadata(handle, inode, path->p_bh);
	} else {
		/* path points to leaf/index in inode body */
		err = ext4_mark_inode_dirty(handle, inode);
	}
	return err;
}

static ext4_fsblk_t ext4_ext_find_goal(struct inode *inode,
			      struct ext4_ext_path *path,
			      ext4_lblk_t block)
{
	struct ext4_inode_info *ei = EXT4_I(inode);
	ext4_fsblk_t bg_start;
	ext4_fsblk_t last_block;
	ext4_grpblk_t colour;
	ext4_group_t block_group;
	int flex_size = ext4_flex_bg_size(EXT4_SB(inode->i_sb));
	int depth;

	if (path) {
		struct ext4_extent *ex;
		depth = path->p_depth;

		/*
		 * Try to predict block placement assuming that we are
		 * filling in a file which will eventually be
		 * non-sparse --- i.e., in the case of libbfd writing
		 * an ELF object sections out-of-order but in a way
		 * the eventually results in a contiguous object or
		 * executable file, or some database extending a table
		 * space file.  However, this is actually somewhat
		 * non-ideal if we are writing a sparse file such as
		 * qemu or KVM writing a raw image file that is going
		 * to stay fairly sparse, since it will end up
		 * fragmenting the file system's free space.  Maybe we
		 * should have some hueristics or some way to allow
		 * userspace to pass a hint to file system,
		 * especially if the latter case turns out to be
		 * common.
		 */
		ex = path[depth].p_ext;
		if (ex) {
			ext4_fsblk_t ext_pblk = ext4_ext_pblock(ex);
			ext4_lblk_t ext_block = le32_to_cpu(ex->ee_block);

			if (block > ext_block)
				return ext_pblk + (block - ext_block);
			else
				return ext_pblk - (ext_block - block);
		}

		/* it looks like index is empty;
		 * try to find starting block from index itself */
		if (path[depth].p_bh)
			return path[depth].p_bh->b_blocknr;
	}

	/* OK. use inode's group */
	block_group = ei->i_block_group;
	if (flex_size >= EXT4_FLEX_SIZE_DIR_ALLOC_SCHEME) {
		/*
		 * If there are at least EXT4_FLEX_SIZE_DIR_ALLOC_SCHEME
		 * block groups per flexgroup, reserve the first block
		 * group for directories and special files.  Regular
		 * files will start at the second block group.  This
		 * tends to speed up directory access and improves
		 * fsck times.
		 */
		block_group &= ~(flex_size-1);
		if (S_ISREG(inode->i_mode))
			block_group++;
	}
	bg_start = ext4_group_first_block_no(inode->i_sb, block_group);
	last_block = ext4_blocks_count(EXT4_SB(inode->i_sb)->s_es) - 1;

	/*
	 * If we are doing delayed allocation, we don't need take
	 * colour into account.
	 */
	if (test_opt(inode->i_sb, DELALLOC))
		return bg_start;

	if (bg_start + EXT4_BLOCKS_PER_GROUP(inode->i_sb) <= last_block)
		colour = (current->pid % 16) *
			(EXT4_BLOCKS_PER_GROUP(inode->i_sb) / 16);
	else
		colour = (current->pid % 16) * ((last_block - bg_start) / 16);
	return bg_start + colour + block;
}

/*
 * Allocation for a meta data block
 */
static ext4_fsblk_t
ext4_ext_new_meta_block(handle_t *handle, struct inode *inode,
			struct ext4_ext_path *path,
			struct ext4_extent *ex, int *err, unsigned int flags)
{
	ext4_fsblk_t goal, newblock;

	goal = ext4_ext_find_goal(inode, path, le32_to_cpu(ex->ee_block));
	newblock = ext4_new_meta_blocks(handle, inode, goal, flags,
					NULL, err);
	return newblock;
}

static inline int ext4_ext_space_block(struct inode *inode, int check)
{
	int size;

	size = (inode->i_sb->s_blocksize - sizeof(struct ext4_extent_header))
			/ sizeof(struct ext4_extent);
	if (!check) {
#ifdef AGGRESSIVE_TEST
		if (size > 6)
			size = 6;
#endif
	}
	return size;
}

static inline int ext4_ext_space_block_idx(struct inode *inode, int check)
{
	int size;

	size = (inode->i_sb->s_blocksize - sizeof(struct ext4_extent_header))
			/ sizeof(struct ext4_extent_idx);
	if (!check) {
#ifdef AGGRESSIVE_TEST
		if (size > 5)
			size = 5;
#endif
	}
	return size;
}

static inline int ext4_ext_space_root(struct inode *inode, int check)
{
	int size;

	size = sizeof(EXT4_I(inode)->i_data);
	size -= sizeof(struct ext4_extent_header);
	size /= sizeof(struct ext4_extent);
	if (!check) {
#ifdef AGGRESSIVE_TEST
		if (size > 3)
			size = 3;
#endif
	}
	return size;
}

static inline int ext4_ext_space_root_idx(struct inode *inode, int check)
{
	int size;

	size = sizeof(EXT4_I(inode)->i_data);
	size -= sizeof(struct ext4_extent_header);
	size /= sizeof(struct ext4_extent_idx);
	if (!check) {
#ifdef AGGRESSIVE_TEST
		if (size > 4)
			size = 4;
#endif
	}
	return size;
}

/*
 * Calculate the number of metadata blocks needed
 * to allocate @blocks
 * Worse case is one block per extent
 */
<<<<<<< HEAD
int ext4_ext_calc_metadata_amount(struct inode *inode, sector_t lblock)
=======
int ext4_ext_calc_metadata_amount(struct inode *inode, ext4_lblk_t lblock)
>>>>>>> 02f8c6ae
{
	struct ext4_inode_info *ei = EXT4_I(inode);
	int idxs, num = 0;

	idxs = ((inode->i_sb->s_blocksize - sizeof(struct ext4_extent_header))
		/ sizeof(struct ext4_extent_idx));

	/*
	 * If the new delayed allocation block is contiguous with the
	 * previous da block, it can share index blocks with the
	 * previous block, so we only need to allocate a new index
	 * block every idxs leaf blocks.  At ldxs**2 blocks, we need
	 * an additional index block, and at ldxs**3 blocks, yet
	 * another index blocks.
	 */
	if (ei->i_da_metadata_calc_len &&
	    ei->i_da_metadata_calc_last_lblock+1 == lblock) {
		if ((ei->i_da_metadata_calc_len % idxs) == 0)
			num++;
		if ((ei->i_da_metadata_calc_len % (idxs*idxs)) == 0)
			num++;
		if ((ei->i_da_metadata_calc_len % (idxs*idxs*idxs)) == 0) {
			num++;
			ei->i_da_metadata_calc_len = 0;
		} else
			ei->i_da_metadata_calc_len++;
		ei->i_da_metadata_calc_last_lblock++;
		return num;
	}

	/*
	 * In the worst case we need a new set of index blocks at
	 * every level of the inode's extent tree.
	 */
	ei->i_da_metadata_calc_len = 1;
	ei->i_da_metadata_calc_last_lblock = lblock;
	return ext_depth(inode) + 1;
}

static int
ext4_ext_max_entries(struct inode *inode, int depth)
{
	int max;

	if (depth == ext_depth(inode)) {
		if (depth == 0)
			max = ext4_ext_space_root(inode, 1);
		else
			max = ext4_ext_space_root_idx(inode, 1);
	} else {
		if (depth == 0)
			max = ext4_ext_space_block(inode, 1);
		else
			max = ext4_ext_space_block_idx(inode, 1);
	}

	return max;
}

static int ext4_valid_extent(struct inode *inode, struct ext4_extent *ext)
{
	ext4_fsblk_t block = ext4_ext_pblock(ext);
	int len = ext4_ext_get_actual_len(ext);

	return ext4_data_block_valid(EXT4_SB(inode->i_sb), block, len);
}

static int ext4_valid_extent_idx(struct inode *inode,
				struct ext4_extent_idx *ext_idx)
{
	ext4_fsblk_t block = ext4_idx_pblock(ext_idx);

	return ext4_data_block_valid(EXT4_SB(inode->i_sb), block, 1);
}

static int ext4_valid_extent_entries(struct inode *inode,
				struct ext4_extent_header *eh,
				int depth)
{
	struct ext4_extent *ext;
	struct ext4_extent_idx *ext_idx;
	unsigned short entries;
	if (eh->eh_entries == 0)
		return 1;

	entries = le16_to_cpu(eh->eh_entries);

	if (depth == 0) {
		/* leaf entries */
		ext = EXT_FIRST_EXTENT(eh);
		while (entries) {
			if (!ext4_valid_extent(inode, ext))
				return 0;
			ext++;
			entries--;
		}
	} else {
		ext_idx = EXT_FIRST_INDEX(eh);
		while (entries) {
			if (!ext4_valid_extent_idx(inode, ext_idx))
				return 0;
			ext_idx++;
			entries--;
		}
	}
	return 1;
}

static int __ext4_ext_check(const char *function, unsigned int line,
			    struct inode *inode, struct ext4_extent_header *eh,
			    int depth)
{
	const char *error_msg;
	int max = 0;

	if (unlikely(eh->eh_magic != EXT4_EXT_MAGIC)) {
		error_msg = "invalid magic";
		goto corrupted;
	}
	if (unlikely(le16_to_cpu(eh->eh_depth) != depth)) {
		error_msg = "unexpected eh_depth";
		goto corrupted;
	}
	if (unlikely(eh->eh_max == 0)) {
		error_msg = "invalid eh_max";
		goto corrupted;
	}
	max = ext4_ext_max_entries(inode, depth);
	if (unlikely(le16_to_cpu(eh->eh_max) > max)) {
		error_msg = "too large eh_max";
		goto corrupted;
	}
	if (unlikely(le16_to_cpu(eh->eh_entries) > le16_to_cpu(eh->eh_max))) {
		error_msg = "invalid eh_entries";
		goto corrupted;
	}
	if (!ext4_valid_extent_entries(inode, eh, depth)) {
		error_msg = "invalid extent entries";
		goto corrupted;
	}
	return 0;

corrupted:
	ext4_error_inode(inode, function, line, 0,
			"bad header/extent: %s - magic %x, "
			"entries %u, max %u(%u), depth %u(%u)",
			error_msg, le16_to_cpu(eh->eh_magic),
			le16_to_cpu(eh->eh_entries), le16_to_cpu(eh->eh_max),
			max, le16_to_cpu(eh->eh_depth), depth);

	return -EIO;
}

#define ext4_ext_check(inode, eh, depth)	\
	__ext4_ext_check(__func__, __LINE__, inode, eh, depth)

int ext4_ext_check_inode(struct inode *inode)
{
	return ext4_ext_check(inode, ext_inode_hdr(inode), ext_depth(inode));
}

#ifdef EXT_DEBUG
static void ext4_ext_show_path(struct inode *inode, struct ext4_ext_path *path)
{
	int k, l = path->p_depth;

	ext_debug("path:");
	for (k = 0; k <= l; k++, path++) {
		if (path->p_idx) {
		  ext_debug("  %d->%llu", le32_to_cpu(path->p_idx->ei_block),
			    ext4_idx_pblock(path->p_idx));
		} else if (path->p_ext) {
			ext_debug("  %d:[%d]%d:%llu ",
				  le32_to_cpu(path->p_ext->ee_block),
				  ext4_ext_is_uninitialized(path->p_ext),
				  ext4_ext_get_actual_len(path->p_ext),
				  ext4_ext_pblock(path->p_ext));
		} else
			ext_debug("  []");
	}
	ext_debug("\n");
}

static void ext4_ext_show_leaf(struct inode *inode, struct ext4_ext_path *path)
{
	int depth = ext_depth(inode);
	struct ext4_extent_header *eh;
	struct ext4_extent *ex;
	int i;

	if (!path)
		return;

	eh = path[depth].p_hdr;
	ex = EXT_FIRST_EXTENT(eh);

	ext_debug("Displaying leaf extents for inode %lu\n", inode->i_ino);

	for (i = 0; i < le16_to_cpu(eh->eh_entries); i++, ex++) {
		ext_debug("%d:[%d]%d:%llu ", le32_to_cpu(ex->ee_block),
			  ext4_ext_is_uninitialized(ex),
			  ext4_ext_get_actual_len(ex), ext4_ext_pblock(ex));
	}
	ext_debug("\n");
}

static void ext4_ext_show_move(struct inode *inode, struct ext4_ext_path *path,
			ext4_fsblk_t newblock, int level)
{
	int depth = ext_depth(inode);
	struct ext4_extent *ex;

	if (depth != level) {
		struct ext4_extent_idx *idx;
		idx = path[level].p_idx;
		while (idx <= EXT_MAX_INDEX(path[level].p_hdr)) {
			ext_debug("%d: move %d:%llu in new index %llu\n", level,
					le32_to_cpu(idx->ei_block),
					ext4_idx_pblock(idx),
					newblock);
			idx++;
		}

		return;
	}

	ex = path[depth].p_ext;
	while (ex <= EXT_MAX_EXTENT(path[depth].p_hdr)) {
		ext_debug("move %d:%llu:[%d]%d in new leaf %llu\n",
				le32_to_cpu(ex->ee_block),
				ext4_ext_pblock(ex),
				ext4_ext_is_uninitialized(ex),
				ext4_ext_get_actual_len(ex),
				newblock);
		ex++;
	}
}

#else
#define ext4_ext_show_path(inode, path)
#define ext4_ext_show_leaf(inode, path)
#define ext4_ext_show_move(inode, path, newblock, level)
#endif

void ext4_ext_drop_refs(struct ext4_ext_path *path)
{
	int depth = path->p_depth;
	int i;

	for (i = 0; i <= depth; i++, path++)
		if (path->p_bh) {
			brelse(path->p_bh);
			path->p_bh = NULL;
		}
}

/*
 * ext4_ext_binsearch_idx:
 * binary search for the closest index of the given block
 * the header must be checked before calling this
 */
static void
ext4_ext_binsearch_idx(struct inode *inode,
			struct ext4_ext_path *path, ext4_lblk_t block)
{
	struct ext4_extent_header *eh = path->p_hdr;
	struct ext4_extent_idx *r, *l, *m;


	ext_debug("binsearch for %u(idx):  ", block);

	l = EXT_FIRST_INDEX(eh) + 1;
	r = EXT_LAST_INDEX(eh);
	while (l <= r) {
		m = l + (r - l) / 2;
		if (block < le32_to_cpu(m->ei_block))
			r = m - 1;
		else
			l = m + 1;
		ext_debug("%p(%u):%p(%u):%p(%u) ", l, le32_to_cpu(l->ei_block),
				m, le32_to_cpu(m->ei_block),
				r, le32_to_cpu(r->ei_block));
	}

	path->p_idx = l - 1;
	ext_debug("  -> %d->%lld ", le32_to_cpu(path->p_idx->ei_block),
		  ext4_idx_pblock(path->p_idx));

#ifdef CHECK_BINSEARCH
	{
		struct ext4_extent_idx *chix, *ix;
		int k;

		chix = ix = EXT_FIRST_INDEX(eh);
		for (k = 0; k < le16_to_cpu(eh->eh_entries); k++, ix++) {
		  if (k != 0 &&
		      le32_to_cpu(ix->ei_block) <= le32_to_cpu(ix[-1].ei_block)) {
				printk(KERN_DEBUG "k=%d, ix=0x%p, "
				       "first=0x%p\n", k,
				       ix, EXT_FIRST_INDEX(eh));
				printk(KERN_DEBUG "%u <= %u\n",
				       le32_to_cpu(ix->ei_block),
				       le32_to_cpu(ix[-1].ei_block));
			}
			BUG_ON(k && le32_to_cpu(ix->ei_block)
					   <= le32_to_cpu(ix[-1].ei_block));
			if (block < le32_to_cpu(ix->ei_block))
				break;
			chix = ix;
		}
		BUG_ON(chix != path->p_idx);
	}
#endif

}

/*
 * ext4_ext_binsearch:
 * binary search for closest extent of the given block
 * the header must be checked before calling this
 */
static void
ext4_ext_binsearch(struct inode *inode,
		struct ext4_ext_path *path, ext4_lblk_t block)
{
	struct ext4_extent_header *eh = path->p_hdr;
	struct ext4_extent *r, *l, *m;

	if (eh->eh_entries == 0) {
		/*
		 * this leaf is empty:
		 * we get such a leaf in split/add case
		 */
		return;
	}

	ext_debug("binsearch for %u:  ", block);

	l = EXT_FIRST_EXTENT(eh) + 1;
	r = EXT_LAST_EXTENT(eh);

	while (l <= r) {
		m = l + (r - l) / 2;
		if (block < le32_to_cpu(m->ee_block))
			r = m - 1;
		else
			l = m + 1;
		ext_debug("%p(%u):%p(%u):%p(%u) ", l, le32_to_cpu(l->ee_block),
				m, le32_to_cpu(m->ee_block),
				r, le32_to_cpu(r->ee_block));
	}

	path->p_ext = l - 1;
	ext_debug("  -> %d:%llu:[%d]%d ",
			le32_to_cpu(path->p_ext->ee_block),
			ext4_ext_pblock(path->p_ext),
			ext4_ext_is_uninitialized(path->p_ext),
			ext4_ext_get_actual_len(path->p_ext));

#ifdef CHECK_BINSEARCH
	{
		struct ext4_extent *chex, *ex;
		int k;

		chex = ex = EXT_FIRST_EXTENT(eh);
		for (k = 0; k < le16_to_cpu(eh->eh_entries); k++, ex++) {
			BUG_ON(k && le32_to_cpu(ex->ee_block)
					  <= le32_to_cpu(ex[-1].ee_block));
			if (block < le32_to_cpu(ex->ee_block))
				break;
			chex = ex;
		}
		BUG_ON(chex != path->p_ext);
	}
#endif

}

int ext4_ext_tree_init(handle_t *handle, struct inode *inode)
{
	struct ext4_extent_header *eh;

	eh = ext_inode_hdr(inode);
	eh->eh_depth = 0;
	eh->eh_entries = 0;
	eh->eh_magic = EXT4_EXT_MAGIC;
	eh->eh_max = cpu_to_le16(ext4_ext_space_root(inode, 0));
	ext4_mark_inode_dirty(handle, inode);
	ext4_ext_invalidate_cache(inode);
	return 0;
}

struct ext4_ext_path *
ext4_ext_find_extent(struct inode *inode, ext4_lblk_t block,
					struct ext4_ext_path *path)
{
	struct ext4_extent_header *eh;
	struct buffer_head *bh;
	short int depth, i, ppos = 0, alloc = 0;

	eh = ext_inode_hdr(inode);
	depth = ext_depth(inode);

	/* account possible depth increase */
	if (!path) {
		path = kzalloc(sizeof(struct ext4_ext_path) * (depth + 2),
				GFP_NOFS);
		if (!path)
			return ERR_PTR(-ENOMEM);
		alloc = 1;
	}
	path[0].p_hdr = eh;
	path[0].p_bh = NULL;

	i = depth;
	/* walk through the tree */
	while (i) {
		int need_to_validate = 0;

		ext_debug("depth %d: num %d, max %d\n",
			  ppos, le16_to_cpu(eh->eh_entries), le16_to_cpu(eh->eh_max));

		ext4_ext_binsearch_idx(inode, path + ppos, block);
		path[ppos].p_block = ext4_idx_pblock(path[ppos].p_idx);
		path[ppos].p_depth = i;
		path[ppos].p_ext = NULL;

		bh = sb_getblk(inode->i_sb, path[ppos].p_block);
		if (unlikely(!bh))
			goto err;
		if (!bh_uptodate_or_lock(bh)) {
			trace_ext4_ext_load_extent(inode, block,
						path[ppos].p_block);
			if (bh_submit_read(bh) < 0) {
				put_bh(bh);
				goto err;
			}
			/* validate the extent entries */
			need_to_validate = 1;
		}
		eh = ext_block_hdr(bh);
		ppos++;
		if (unlikely(ppos > depth)) {
			put_bh(bh);
			EXT4_ERROR_INODE(inode,
					 "ppos %d > depth %d", ppos, depth);
			goto err;
		}
		path[ppos].p_bh = bh;
		path[ppos].p_hdr = eh;
		i--;

		if (need_to_validate && ext4_ext_check(inode, eh, i))
			goto err;
	}

	path[ppos].p_depth = i;
	path[ppos].p_ext = NULL;
	path[ppos].p_idx = NULL;

	/* find extent */
	ext4_ext_binsearch(inode, path + ppos, block);
	/* if not an empty leaf */
	if (path[ppos].p_ext)
		path[ppos].p_block = ext4_ext_pblock(path[ppos].p_ext);

	ext4_ext_show_path(inode, path);

	return path;

err:
	ext4_ext_drop_refs(path);
	if (alloc)
		kfree(path);
	return ERR_PTR(-EIO);
}

/*
 * ext4_ext_insert_index:
 * insert new index [@logical;@ptr] into the block at @curp;
 * check where to insert: before @curp or after @curp
 */
static int ext4_ext_insert_index(handle_t *handle, struct inode *inode,
				 struct ext4_ext_path *curp,
				 int logical, ext4_fsblk_t ptr)
{
	struct ext4_extent_idx *ix;
	int len, err;

	err = ext4_ext_get_access(handle, inode, curp);
	if (err)
		return err;

	if (unlikely(logical == le32_to_cpu(curp->p_idx->ei_block))) {
		EXT4_ERROR_INODE(inode,
				 "logical %d == ei_block %d!",
				 logical, le32_to_cpu(curp->p_idx->ei_block));
		return -EIO;
	}
	len = EXT_MAX_INDEX(curp->p_hdr) - curp->p_idx;
	if (logical > le32_to_cpu(curp->p_idx->ei_block)) {
		/* insert after */
		if (curp->p_idx != EXT_LAST_INDEX(curp->p_hdr)) {
			len = (len - 1) * sizeof(struct ext4_extent_idx);
			len = len < 0 ? 0 : len;
			ext_debug("insert new index %d after: %llu. "
					"move %d from 0x%p to 0x%p\n",
					logical, ptr, len,
					(curp->p_idx + 1), (curp->p_idx + 2));
			memmove(curp->p_idx + 2, curp->p_idx + 1, len);
		}
		ix = curp->p_idx + 1;
	} else {
		/* insert before */
		len = len * sizeof(struct ext4_extent_idx);
		len = len < 0 ? 0 : len;
		ext_debug("insert new index %d before: %llu. "
				"move %d from 0x%p to 0x%p\n",
				logical, ptr, len,
				curp->p_idx, (curp->p_idx + 1));
		memmove(curp->p_idx + 1, curp->p_idx, len);
		ix = curp->p_idx;
	}

	ix->ei_block = cpu_to_le32(logical);
	ext4_idx_store_pblock(ix, ptr);
	le16_add_cpu(&curp->p_hdr->eh_entries, 1);

	if (unlikely(le16_to_cpu(curp->p_hdr->eh_entries)
			     > le16_to_cpu(curp->p_hdr->eh_max))) {
		EXT4_ERROR_INODE(inode,
				 "logical %d == ei_block %d!",
				 logical, le32_to_cpu(curp->p_idx->ei_block));
		return -EIO;
	}
	if (unlikely(ix > EXT_LAST_INDEX(curp->p_hdr))) {
		EXT4_ERROR_INODE(inode, "ix > EXT_LAST_INDEX!");
		return -EIO;
	}

	err = ext4_ext_dirty(handle, inode, curp);
	ext4_std_error(inode->i_sb, err);

	return err;
}

/*
 * ext4_ext_split:
 * inserts new subtree into the path, using free index entry
 * at depth @at:
 * - allocates all needed blocks (new leaf and all intermediate index blocks)
 * - makes decision where to split
 * - moves remaining extents and index entries (right to the split point)
 *   into the newly allocated blocks
 * - initializes subtree
 */
static int ext4_ext_split(handle_t *handle, struct inode *inode,
			  unsigned int flags,
			  struct ext4_ext_path *path,
			  struct ext4_extent *newext, int at)
{
	struct buffer_head *bh = NULL;
	int depth = ext_depth(inode);
	struct ext4_extent_header *neh;
	struct ext4_extent_idx *fidx;
	int i = at, k, m, a;
	ext4_fsblk_t newblock, oldblock;
	__le32 border;
	ext4_fsblk_t *ablocks = NULL; /* array of allocated blocks */
	int err = 0;

	/* make decision: where to split? */
	/* FIXME: now decision is simplest: at current extent */

	/* if current leaf will be split, then we should use
	 * border from split point */
	if (unlikely(path[depth].p_ext > EXT_MAX_EXTENT(path[depth].p_hdr))) {
		EXT4_ERROR_INODE(inode, "p_ext > EXT_MAX_EXTENT!");
		return -EIO;
	}
	if (path[depth].p_ext != EXT_MAX_EXTENT(path[depth].p_hdr)) {
		border = path[depth].p_ext[1].ee_block;
		ext_debug("leaf will be split."
				" next leaf starts at %d\n",
				  le32_to_cpu(border));
	} else {
		border = newext->ee_block;
		ext_debug("leaf will be added."
				" next leaf starts at %d\n",
				le32_to_cpu(border));
	}

	/*
	 * If error occurs, then we break processing
	 * and mark filesystem read-only. index won't
	 * be inserted and tree will be in consistent
	 * state. Next mount will repair buffers too.
	 */

	/*
	 * Get array to track all allocated blocks.
	 * We need this to handle errors and free blocks
	 * upon them.
	 */
	ablocks = kzalloc(sizeof(ext4_fsblk_t) * depth, GFP_NOFS);
	if (!ablocks)
		return -ENOMEM;

	/* allocate all needed blocks */
	ext_debug("allocate %d blocks for indexes/leaf\n", depth - at);
	for (a = 0; a < depth - at; a++) {
		newblock = ext4_ext_new_meta_block(handle, inode, path,
						   newext, &err, flags);
		if (newblock == 0)
			goto cleanup;
		ablocks[a] = newblock;
	}

	/* initialize new leaf */
	newblock = ablocks[--a];
	if (unlikely(newblock == 0)) {
		EXT4_ERROR_INODE(inode, "newblock == 0!");
		err = -EIO;
		goto cleanup;
	}
	bh = sb_getblk(inode->i_sb, newblock);
	if (!bh) {
		err = -EIO;
		goto cleanup;
	}
	lock_buffer(bh);

	err = ext4_journal_get_create_access(handle, bh);
	if (err)
		goto cleanup;

	neh = ext_block_hdr(bh);
	neh->eh_entries = 0;
	neh->eh_max = cpu_to_le16(ext4_ext_space_block(inode, 0));
	neh->eh_magic = EXT4_EXT_MAGIC;
	neh->eh_depth = 0;

	/* move remainder of path[depth] to the new leaf */
	if (unlikely(path[depth].p_hdr->eh_entries !=
		     path[depth].p_hdr->eh_max)) {
		EXT4_ERROR_INODE(inode, "eh_entries %d != eh_max %d!",
				 path[depth].p_hdr->eh_entries,
				 path[depth].p_hdr->eh_max);
		err = -EIO;
		goto cleanup;
	}
	/* start copy from next extent */
	m = EXT_MAX_EXTENT(path[depth].p_hdr) - path[depth].p_ext++;
	ext4_ext_show_move(inode, path, newblock, depth);
	if (m) {
		struct ext4_extent *ex;
		ex = EXT_FIRST_EXTENT(neh);
		memmove(ex, path[depth].p_ext, sizeof(struct ext4_extent) * m);
		le16_add_cpu(&neh->eh_entries, m);
	}

	set_buffer_uptodate(bh);
	unlock_buffer(bh);

	err = ext4_handle_dirty_metadata(handle, inode, bh);
	if (err)
		goto cleanup;
	brelse(bh);
	bh = NULL;

	/* correct old leaf */
	if (m) {
		err = ext4_ext_get_access(handle, inode, path + depth);
		if (err)
			goto cleanup;
		le16_add_cpu(&path[depth].p_hdr->eh_entries, -m);
		err = ext4_ext_dirty(handle, inode, path + depth);
		if (err)
			goto cleanup;

	}

	/* create intermediate indexes */
	k = depth - at - 1;
	if (unlikely(k < 0)) {
		EXT4_ERROR_INODE(inode, "k %d < 0!", k);
		err = -EIO;
		goto cleanup;
	}
	if (k)
		ext_debug("create %d intermediate indices\n", k);
	/* insert new index into current index block */
	/* current depth stored in i var */
	i = depth - 1;
	while (k--) {
		oldblock = newblock;
		newblock = ablocks[--a];
		bh = sb_getblk(inode->i_sb, newblock);
		if (!bh) {
			err = -EIO;
			goto cleanup;
		}
		lock_buffer(bh);

		err = ext4_journal_get_create_access(handle, bh);
		if (err)
			goto cleanup;

		neh = ext_block_hdr(bh);
		neh->eh_entries = cpu_to_le16(1);
		neh->eh_magic = EXT4_EXT_MAGIC;
		neh->eh_max = cpu_to_le16(ext4_ext_space_block_idx(inode, 0));
		neh->eh_depth = cpu_to_le16(depth - i);
		fidx = EXT_FIRST_INDEX(neh);
		fidx->ei_block = border;
		ext4_idx_store_pblock(fidx, oldblock);

		ext_debug("int.index at %d (block %llu): %u -> %llu\n",
				i, newblock, le32_to_cpu(border), oldblock);

		/* move remainder of path[i] to the new index block */
		if (unlikely(EXT_MAX_INDEX(path[i].p_hdr) !=
					EXT_LAST_INDEX(path[i].p_hdr))) {
			EXT4_ERROR_INODE(inode,
					 "EXT_MAX_INDEX != EXT_LAST_INDEX ee_block %d!",
					 le32_to_cpu(path[i].p_ext->ee_block));
			err = -EIO;
			goto cleanup;
		}
		/* start copy indexes */
		m = EXT_MAX_INDEX(path[i].p_hdr) - path[i].p_idx++;
		ext_debug("cur 0x%p, last 0x%p\n", path[i].p_idx,
				EXT_MAX_INDEX(path[i].p_hdr));
		ext4_ext_show_move(inode, path, newblock, i);
		if (m) {
			memmove(++fidx, path[i].p_idx,
				sizeof(struct ext4_extent_idx) * m);
			le16_add_cpu(&neh->eh_entries, m);
		}
		set_buffer_uptodate(bh);
		unlock_buffer(bh);

		err = ext4_handle_dirty_metadata(handle, inode, bh);
		if (err)
			goto cleanup;
		brelse(bh);
		bh = NULL;

		/* correct old index */
		if (m) {
			err = ext4_ext_get_access(handle, inode, path + i);
			if (err)
				goto cleanup;
			le16_add_cpu(&path[i].p_hdr->eh_entries, -m);
			err = ext4_ext_dirty(handle, inode, path + i);
			if (err)
				goto cleanup;
		}

		i--;
	}

	/* insert new index */
	err = ext4_ext_insert_index(handle, inode, path + at,
				    le32_to_cpu(border), newblock);

cleanup:
	if (bh) {
		if (buffer_locked(bh))
			unlock_buffer(bh);
		brelse(bh);
	}

	if (err) {
		/* free all allocated blocks in error case */
		for (i = 0; i < depth; i++) {
			if (!ablocks[i])
				continue;
			ext4_free_blocks(handle, inode, NULL, ablocks[i], 1,
					 EXT4_FREE_BLOCKS_METADATA);
		}
	}
	kfree(ablocks);

	return err;
}

/*
 * ext4_ext_grow_indepth:
 * implements tree growing procedure:
 * - allocates new block
 * - moves top-level data (index block or leaf) into the new block
 * - initializes new top-level, creating index that points to the
 *   just created block
 */
static int ext4_ext_grow_indepth(handle_t *handle, struct inode *inode,
				 unsigned int flags,
				 struct ext4_ext_path *path,
				 struct ext4_extent *newext)
{
	struct ext4_ext_path *curp = path;
	struct ext4_extent_header *neh;
	struct buffer_head *bh;
	ext4_fsblk_t newblock;
	int err = 0;

	newblock = ext4_ext_new_meta_block(handle, inode, path,
		newext, &err, flags);
	if (newblock == 0)
		return err;

	bh = sb_getblk(inode->i_sb, newblock);
	if (!bh) {
		err = -EIO;
		ext4_std_error(inode->i_sb, err);
		return err;
	}
	lock_buffer(bh);

	err = ext4_journal_get_create_access(handle, bh);
	if (err) {
		unlock_buffer(bh);
		goto out;
	}

	/* move top-level index/leaf into new block */
	memmove(bh->b_data, curp->p_hdr, sizeof(EXT4_I(inode)->i_data));

	/* set size of new block */
	neh = ext_block_hdr(bh);
	/* old root could have indexes or leaves
	 * so calculate e_max right way */
	if (ext_depth(inode))
		neh->eh_max = cpu_to_le16(ext4_ext_space_block_idx(inode, 0));
	else
		neh->eh_max = cpu_to_le16(ext4_ext_space_block(inode, 0));
	neh->eh_magic = EXT4_EXT_MAGIC;
	set_buffer_uptodate(bh);
	unlock_buffer(bh);

	err = ext4_handle_dirty_metadata(handle, inode, bh);
	if (err)
		goto out;

	/* create index in new top-level index: num,max,pointer */
	err = ext4_ext_get_access(handle, inode, curp);
	if (err)
		goto out;

	curp->p_hdr->eh_magic = EXT4_EXT_MAGIC;
	curp->p_hdr->eh_max = cpu_to_le16(ext4_ext_space_root_idx(inode, 0));
	curp->p_hdr->eh_entries = cpu_to_le16(1);
	curp->p_idx = EXT_FIRST_INDEX(curp->p_hdr);

	if (path[0].p_hdr->eh_depth)
		curp->p_idx->ei_block =
			EXT_FIRST_INDEX(path[0].p_hdr)->ei_block;
	else
		curp->p_idx->ei_block =
			EXT_FIRST_EXTENT(path[0].p_hdr)->ee_block;
	ext4_idx_store_pblock(curp->p_idx, newblock);

	neh = ext_inode_hdr(inode);
	ext_debug("new root: num %d(%d), lblock %d, ptr %llu\n",
		  le16_to_cpu(neh->eh_entries), le16_to_cpu(neh->eh_max),
		  le32_to_cpu(EXT_FIRST_INDEX(neh)->ei_block),
		  ext4_idx_pblock(EXT_FIRST_INDEX(neh)));

	neh->eh_depth = cpu_to_le16(path->p_depth + 1);
	err = ext4_ext_dirty(handle, inode, curp);
out:
	brelse(bh);

	return err;
}

/*
 * ext4_ext_create_new_leaf:
 * finds empty index and adds new leaf.
 * if no free index is found, then it requests in-depth growing.
 */
static int ext4_ext_create_new_leaf(handle_t *handle, struct inode *inode,
				    unsigned int flags,
				    struct ext4_ext_path *path,
				    struct ext4_extent *newext)
{
	struct ext4_ext_path *curp;
	int depth, i, err = 0;

repeat:
	i = depth = ext_depth(inode);

	/* walk up to the tree and look for free index entry */
	curp = path + depth;
	while (i > 0 && !EXT_HAS_FREE_INDEX(curp)) {
		i--;
		curp--;
	}

	/* we use already allocated block for index block,
	 * so subsequent data blocks should be contiguous */
	if (EXT_HAS_FREE_INDEX(curp)) {
		/* if we found index with free entry, then use that
		 * entry: create all needed subtree and add new leaf */
		err = ext4_ext_split(handle, inode, flags, path, newext, i);
		if (err)
			goto out;

		/* refill path */
		ext4_ext_drop_refs(path);
		path = ext4_ext_find_extent(inode,
				    (ext4_lblk_t)le32_to_cpu(newext->ee_block),
				    path);
		if (IS_ERR(path))
			err = PTR_ERR(path);
	} else {
		/* tree is full, time to grow in depth */
		err = ext4_ext_grow_indepth(handle, inode, flags,
					    path, newext);
		if (err)
			goto out;

		/* refill path */
		ext4_ext_drop_refs(path);
		path = ext4_ext_find_extent(inode,
				   (ext4_lblk_t)le32_to_cpu(newext->ee_block),
				    path);
		if (IS_ERR(path)) {
			err = PTR_ERR(path);
			goto out;
		}

		/*
		 * only first (depth 0 -> 1) produces free space;
		 * in all other cases we have to split the grown tree
		 */
		depth = ext_depth(inode);
		if (path[depth].p_hdr->eh_entries == path[depth].p_hdr->eh_max) {
			/* now we need to split */
			goto repeat;
		}
	}

out:
	return err;
}

/*
 * search the closest allocated block to the left for *logical
 * and returns it at @logical + it's physical address at @phys
 * if *logical is the smallest allocated block, the function
 * returns 0 at @phys
 * return value contains 0 (success) or error code
 */
static int ext4_ext_search_left(struct inode *inode,
				struct ext4_ext_path *path,
				ext4_lblk_t *logical, ext4_fsblk_t *phys)
{
	struct ext4_extent_idx *ix;
	struct ext4_extent *ex;
	int depth, ee_len;

	if (unlikely(path == NULL)) {
		EXT4_ERROR_INODE(inode, "path == NULL *logical %d!", *logical);
		return -EIO;
	}
	depth = path->p_depth;
	*phys = 0;

	if (depth == 0 && path->p_ext == NULL)
		return 0;

	/* usually extent in the path covers blocks smaller
	 * then *logical, but it can be that extent is the
	 * first one in the file */

	ex = path[depth].p_ext;
	ee_len = ext4_ext_get_actual_len(ex);
	if (*logical < le32_to_cpu(ex->ee_block)) {
		if (unlikely(EXT_FIRST_EXTENT(path[depth].p_hdr) != ex)) {
			EXT4_ERROR_INODE(inode,
					 "EXT_FIRST_EXTENT != ex *logical %d ee_block %d!",
					 *logical, le32_to_cpu(ex->ee_block));
			return -EIO;
		}
		while (--depth >= 0) {
			ix = path[depth].p_idx;
			if (unlikely(ix != EXT_FIRST_INDEX(path[depth].p_hdr))) {
				EXT4_ERROR_INODE(inode,
				  "ix (%d) != EXT_FIRST_INDEX (%d) (depth %d)!",
				  ix != NULL ? ix->ei_block : 0,
				  EXT_FIRST_INDEX(path[depth].p_hdr) != NULL ?
				    EXT_FIRST_INDEX(path[depth].p_hdr)->ei_block : 0,
				  depth);
				return -EIO;
			}
		}
		return 0;
	}

	if (unlikely(*logical < (le32_to_cpu(ex->ee_block) + ee_len))) {
		EXT4_ERROR_INODE(inode,
				 "logical %d < ee_block %d + ee_len %d!",
				 *logical, le32_to_cpu(ex->ee_block), ee_len);
		return -EIO;
	}

	*logical = le32_to_cpu(ex->ee_block) + ee_len - 1;
	*phys = ext4_ext_pblock(ex) + ee_len - 1;
	return 0;
}

/*
 * search the closest allocated block to the right for *logical
 * and returns it at @logical + it's physical address at @phys
 * if *logical is the smallest allocated block, the function
 * returns 0 at @phys
 * return value contains 0 (success) or error code
 */
static int ext4_ext_search_right(struct inode *inode,
				 struct ext4_ext_path *path,
				 ext4_lblk_t *logical, ext4_fsblk_t *phys)
{
	struct buffer_head *bh = NULL;
	struct ext4_extent_header *eh;
	struct ext4_extent_idx *ix;
	struct ext4_extent *ex;
	ext4_fsblk_t block;
	int depth;	/* Note, NOT eh_depth; depth from top of tree */
	int ee_len;

	if (unlikely(path == NULL)) {
		EXT4_ERROR_INODE(inode, "path == NULL *logical %d!", *logical);
		return -EIO;
	}
	depth = path->p_depth;
	*phys = 0;

	if (depth == 0 && path->p_ext == NULL)
		return 0;

	/* usually extent in the path covers blocks smaller
	 * then *logical, but it can be that extent is the
	 * first one in the file */

	ex = path[depth].p_ext;
	ee_len = ext4_ext_get_actual_len(ex);
	if (*logical < le32_to_cpu(ex->ee_block)) {
		if (unlikely(EXT_FIRST_EXTENT(path[depth].p_hdr) != ex)) {
			EXT4_ERROR_INODE(inode,
					 "first_extent(path[%d].p_hdr) != ex",
					 depth);
			return -EIO;
		}
		while (--depth >= 0) {
			ix = path[depth].p_idx;
			if (unlikely(ix != EXT_FIRST_INDEX(path[depth].p_hdr))) {
				EXT4_ERROR_INODE(inode,
						 "ix != EXT_FIRST_INDEX *logical %d!",
						 *logical);
				return -EIO;
			}
		}
		*logical = le32_to_cpu(ex->ee_block);
		*phys = ext4_ext_pblock(ex);
		return 0;
	}

	if (unlikely(*logical < (le32_to_cpu(ex->ee_block) + ee_len))) {
		EXT4_ERROR_INODE(inode,
				 "logical %d < ee_block %d + ee_len %d!",
				 *logical, le32_to_cpu(ex->ee_block), ee_len);
		return -EIO;
	}

	if (ex != EXT_LAST_EXTENT(path[depth].p_hdr)) {
		/* next allocated block in this leaf */
		ex++;
		*logical = le32_to_cpu(ex->ee_block);
		*phys = ext4_ext_pblock(ex);
		return 0;
	}

	/* go up and search for index to the right */
	while (--depth >= 0) {
		ix = path[depth].p_idx;
		if (ix != EXT_LAST_INDEX(path[depth].p_hdr))
			goto got_index;
	}

	/* we've gone up to the root and found no index to the right */
	return 0;

got_index:
	/* we've found index to the right, let's
	 * follow it and find the closest allocated
	 * block to the right */
	ix++;
	block = ext4_idx_pblock(ix);
	while (++depth < path->p_depth) {
		bh = sb_bread(inode->i_sb, block);
		if (bh == NULL)
			return -EIO;
		eh = ext_block_hdr(bh);
		/* subtract from p_depth to get proper eh_depth */
		if (ext4_ext_check(inode, eh, path->p_depth - depth)) {
			put_bh(bh);
			return -EIO;
		}
		ix = EXT_FIRST_INDEX(eh);
		block = ext4_idx_pblock(ix);
		put_bh(bh);
	}

	bh = sb_bread(inode->i_sb, block);
	if (bh == NULL)
		return -EIO;
	eh = ext_block_hdr(bh);
	if (ext4_ext_check(inode, eh, path->p_depth - depth)) {
		put_bh(bh);
		return -EIO;
	}
	ex = EXT_FIRST_EXTENT(eh);
	*logical = le32_to_cpu(ex->ee_block);
	*phys = ext4_ext_pblock(ex);
	put_bh(bh);
	return 0;
}

/*
 * ext4_ext_next_allocated_block:
 * returns allocated block in subsequent extent or EXT_MAX_BLOCKS.
 * NOTE: it considers block number from index entry as
 * allocated block. Thus, index entries have to be consistent
 * with leaves.
 */
static ext4_lblk_t
ext4_ext_next_allocated_block(struct ext4_ext_path *path)
{
	int depth;

	BUG_ON(path == NULL);
	depth = path->p_depth;

	if (depth == 0 && path->p_ext == NULL)
		return EXT_MAX_BLOCKS;

	while (depth >= 0) {
		if (depth == path->p_depth) {
			/* leaf */
			if (path[depth].p_ext !=
					EXT_LAST_EXTENT(path[depth].p_hdr))
			  return le32_to_cpu(path[depth].p_ext[1].ee_block);
		} else {
			/* index */
			if (path[depth].p_idx !=
					EXT_LAST_INDEX(path[depth].p_hdr))
			  return le32_to_cpu(path[depth].p_idx[1].ei_block);
		}
		depth--;
	}

	return EXT_MAX_BLOCKS;
}

/*
 * ext4_ext_next_leaf_block:
 * returns first allocated block from next leaf or EXT_MAX_BLOCKS
 */
static ext4_lblk_t ext4_ext_next_leaf_block(struct inode *inode,
					struct ext4_ext_path *path)
{
	int depth;

	BUG_ON(path == NULL);
	depth = path->p_depth;

	/* zero-tree has no leaf blocks at all */
	if (depth == 0)
		return EXT_MAX_BLOCKS;

	/* go to index block */
	depth--;

	while (depth >= 0) {
		if (path[depth].p_idx !=
				EXT_LAST_INDEX(path[depth].p_hdr))
			return (ext4_lblk_t)
				le32_to_cpu(path[depth].p_idx[1].ei_block);
		depth--;
	}

	return EXT_MAX_BLOCKS;
}

/*
 * ext4_ext_correct_indexes:
 * if leaf gets modified and modified extent is first in the leaf,
 * then we have to correct all indexes above.
 * TODO: do we need to correct tree in all cases?
 */
static int ext4_ext_correct_indexes(handle_t *handle, struct inode *inode,
				struct ext4_ext_path *path)
{
	struct ext4_extent_header *eh;
	int depth = ext_depth(inode);
	struct ext4_extent *ex;
	__le32 border;
	int k, err = 0;

	eh = path[depth].p_hdr;
	ex = path[depth].p_ext;

	if (unlikely(ex == NULL || eh == NULL)) {
		EXT4_ERROR_INODE(inode,
				 "ex %p == NULL or eh %p == NULL", ex, eh);
		return -EIO;
	}

	if (depth == 0) {
		/* there is no tree at all */
		return 0;
	}

	if (ex != EXT_FIRST_EXTENT(eh)) {
		/* we correct tree if first leaf got modified only */
		return 0;
	}

	/*
	 * TODO: we need correction if border is smaller than current one
	 */
	k = depth - 1;
	border = path[depth].p_ext->ee_block;
	err = ext4_ext_get_access(handle, inode, path + k);
	if (err)
		return err;
	path[k].p_idx->ei_block = border;
	err = ext4_ext_dirty(handle, inode, path + k);
	if (err)
		return err;

	while (k--) {
		/* change all left-side indexes */
		if (path[k+1].p_idx != EXT_FIRST_INDEX(path[k+1].p_hdr))
			break;
		err = ext4_ext_get_access(handle, inode, path + k);
		if (err)
			break;
		path[k].p_idx->ei_block = border;
		err = ext4_ext_dirty(handle, inode, path + k);
		if (err)
			break;
	}

	return err;
}

int
ext4_can_extents_be_merged(struct inode *inode, struct ext4_extent *ex1,
				struct ext4_extent *ex2)
{
	unsigned short ext1_ee_len, ext2_ee_len, max_len;

	/*
	 * Make sure that either both extents are uninitialized, or
	 * both are _not_.
	 */
	if (ext4_ext_is_uninitialized(ex1) ^ ext4_ext_is_uninitialized(ex2))
		return 0;

	if (ext4_ext_is_uninitialized(ex1))
		max_len = EXT_UNINIT_MAX_LEN;
	else
		max_len = EXT_INIT_MAX_LEN;

	ext1_ee_len = ext4_ext_get_actual_len(ex1);
	ext2_ee_len = ext4_ext_get_actual_len(ex2);

	if (le32_to_cpu(ex1->ee_block) + ext1_ee_len !=
			le32_to_cpu(ex2->ee_block))
		return 0;

	/*
	 * To allow future support for preallocated extents to be added
	 * as an RO_COMPAT feature, refuse to merge to extents if
	 * this can result in the top bit of ee_len being set.
	 */
	if (ext1_ee_len + ext2_ee_len > max_len)
		return 0;
#ifdef AGGRESSIVE_TEST
	if (ext1_ee_len >= 4)
		return 0;
#endif

	if (ext4_ext_pblock(ex1) + ext1_ee_len == ext4_ext_pblock(ex2))
		return 1;
	return 0;
}

/*
 * This function tries to merge the "ex" extent to the next extent in the tree.
 * It always tries to merge towards right. If you want to merge towards
 * left, pass "ex - 1" as argument instead of "ex".
 * Returns 0 if the extents (ex and ex+1) were _not_ merged and returns
 * 1 if they got merged.
 */
static int ext4_ext_try_to_merge_right(struct inode *inode,
				 struct ext4_ext_path *path,
				 struct ext4_extent *ex)
{
	struct ext4_extent_header *eh;
	unsigned int depth, len;
	int merge_done = 0;
	int uninitialized = 0;

	depth = ext_depth(inode);
	BUG_ON(path[depth].p_hdr == NULL);
	eh = path[depth].p_hdr;

	while (ex < EXT_LAST_EXTENT(eh)) {
		if (!ext4_can_extents_be_merged(inode, ex, ex + 1))
			break;
		/* merge with next extent! */
		if (ext4_ext_is_uninitialized(ex))
			uninitialized = 1;
		ex->ee_len = cpu_to_le16(ext4_ext_get_actual_len(ex)
				+ ext4_ext_get_actual_len(ex + 1));
		if (uninitialized)
			ext4_ext_mark_uninitialized(ex);

		if (ex + 1 < EXT_LAST_EXTENT(eh)) {
			len = (EXT_LAST_EXTENT(eh) - ex - 1)
				* sizeof(struct ext4_extent);
			memmove(ex + 1, ex + 2, len);
		}
		le16_add_cpu(&eh->eh_entries, -1);
		merge_done = 1;
		WARN_ON(eh->eh_entries == 0);
		if (!eh->eh_entries)
			EXT4_ERROR_INODE(inode, "eh->eh_entries = 0!");
	}

	return merge_done;
}

/*
 * This function tries to merge the @ex extent to neighbours in the tree.
 * return 1 if merge left else 0.
 */
static int ext4_ext_try_to_merge(struct inode *inode,
				  struct ext4_ext_path *path,
				  struct ext4_extent *ex) {
	struct ext4_extent_header *eh;
	unsigned int depth;
	int merge_done = 0;
	int ret = 0;

	depth = ext_depth(inode);
	BUG_ON(path[depth].p_hdr == NULL);
	eh = path[depth].p_hdr;

	if (ex > EXT_FIRST_EXTENT(eh))
		merge_done = ext4_ext_try_to_merge_right(inode, path, ex - 1);

	if (!merge_done)
		ret = ext4_ext_try_to_merge_right(inode, path, ex);

	return ret;
}

/*
 * check if a portion of the "newext" extent overlaps with an
 * existing extent.
 *
 * If there is an overlap discovered, it updates the length of the newext
 * such that there will be no overlap, and then returns 1.
 * If there is no overlap found, it returns 0.
 */
static unsigned int ext4_ext_check_overlap(struct inode *inode,
					   struct ext4_extent *newext,
					   struct ext4_ext_path *path)
{
	ext4_lblk_t b1, b2;
	unsigned int depth, len1;
	unsigned int ret = 0;

	b1 = le32_to_cpu(newext->ee_block);
	len1 = ext4_ext_get_actual_len(newext);
	depth = ext_depth(inode);
	if (!path[depth].p_ext)
		goto out;
	b2 = le32_to_cpu(path[depth].p_ext->ee_block);

	/*
	 * get the next allocated block if the extent in the path
	 * is before the requested block(s)
	 */
	if (b2 < b1) {
		b2 = ext4_ext_next_allocated_block(path);
		if (b2 == EXT_MAX_BLOCKS)
			goto out;
	}

	/* check for wrap through zero on extent logical start block*/
	if (b1 + len1 < b1) {
		len1 = EXT_MAX_BLOCKS - b1;
		newext->ee_len = cpu_to_le16(len1);
		ret = 1;
	}

	/* check for overlap */
	if (b1 + len1 > b2) {
		newext->ee_len = cpu_to_le16(b2 - b1);
		ret = 1;
	}
out:
	return ret;
}

/*
 * ext4_ext_insert_extent:
 * tries to merge requsted extent into the existing extent or
 * inserts requested extent as new one into the tree,
 * creating new leaf in the no-space case.
 */
int ext4_ext_insert_extent(handle_t *handle, struct inode *inode,
				struct ext4_ext_path *path,
				struct ext4_extent *newext, int flag)
{
	struct ext4_extent_header *eh;
	struct ext4_extent *ex, *fex;
	struct ext4_extent *nearex; /* nearest extent */
	struct ext4_ext_path *npath = NULL;
	int depth, len, err;
	ext4_lblk_t next;
	unsigned uninitialized = 0;
	int flags = 0;

	if (unlikely(ext4_ext_get_actual_len(newext) == 0)) {
		EXT4_ERROR_INODE(inode, "ext4_ext_get_actual_len(newext) == 0");
		return -EIO;
	}
	depth = ext_depth(inode);
	ex = path[depth].p_ext;
	if (unlikely(path[depth].p_hdr == NULL)) {
		EXT4_ERROR_INODE(inode, "path[%d].p_hdr == NULL", depth);
		return -EIO;
	}

	/* try to insert block into found extent and return */
	if (ex && !(flag & EXT4_GET_BLOCKS_PRE_IO)
		&& ext4_can_extents_be_merged(inode, ex, newext)) {
		ext_debug("append [%d]%d block to %d:[%d]%d (from %llu)\n",
			  ext4_ext_is_uninitialized(newext),
			  ext4_ext_get_actual_len(newext),
			  le32_to_cpu(ex->ee_block),
			  ext4_ext_is_uninitialized(ex),
			  ext4_ext_get_actual_len(ex),
			  ext4_ext_pblock(ex));
		err = ext4_ext_get_access(handle, inode, path + depth);
		if (err)
			return err;

		/*
		 * ext4_can_extents_be_merged should have checked that either
		 * both extents are uninitialized, or both aren't. Thus we
		 * need to check only one of them here.
		 */
		if (ext4_ext_is_uninitialized(ex))
			uninitialized = 1;
		ex->ee_len = cpu_to_le16(ext4_ext_get_actual_len(ex)
					+ ext4_ext_get_actual_len(newext));
		if (uninitialized)
			ext4_ext_mark_uninitialized(ex);
		eh = path[depth].p_hdr;
		nearex = ex;
		goto merge;
	}

repeat:
	depth = ext_depth(inode);
	eh = path[depth].p_hdr;
	if (le16_to_cpu(eh->eh_entries) < le16_to_cpu(eh->eh_max))
		goto has_space;

	/* probably next leaf has space for us? */
	fex = EXT_LAST_EXTENT(eh);
	next = ext4_ext_next_leaf_block(inode, path);
	if (le32_to_cpu(newext->ee_block) > le32_to_cpu(fex->ee_block)
	    && next != EXT_MAX_BLOCKS) {
		ext_debug("next leaf block - %d\n", next);
		BUG_ON(npath != NULL);
		npath = ext4_ext_find_extent(inode, next, NULL);
		if (IS_ERR(npath))
			return PTR_ERR(npath);
		BUG_ON(npath->p_depth != path->p_depth);
		eh = npath[depth].p_hdr;
		if (le16_to_cpu(eh->eh_entries) < le16_to_cpu(eh->eh_max)) {
			ext_debug("next leaf isn't full(%d)\n",
				  le16_to_cpu(eh->eh_entries));
			path = npath;
			goto repeat;
		}
		ext_debug("next leaf has no free space(%d,%d)\n",
			  le16_to_cpu(eh->eh_entries), le16_to_cpu(eh->eh_max));
	}

	/*
	 * There is no free space in the found leaf.
	 * We're gonna add a new leaf in the tree.
	 */
	if (flag & EXT4_GET_BLOCKS_PUNCH_OUT_EXT)
		flags = EXT4_MB_USE_ROOT_BLOCKS;
	err = ext4_ext_create_new_leaf(handle, inode, flags, path, newext);
	if (err)
		goto cleanup;
	depth = ext_depth(inode);
	eh = path[depth].p_hdr;

has_space:
	nearex = path[depth].p_ext;

	err = ext4_ext_get_access(handle, inode, path + depth);
	if (err)
		goto cleanup;

	if (!nearex) {
		/* there is no extent in this leaf, create first one */
		ext_debug("first extent in the leaf: %d:%llu:[%d]%d\n",
				le32_to_cpu(newext->ee_block),
				ext4_ext_pblock(newext),
				ext4_ext_is_uninitialized(newext),
				ext4_ext_get_actual_len(newext));
		path[depth].p_ext = EXT_FIRST_EXTENT(eh);
	} else if (le32_to_cpu(newext->ee_block)
			   > le32_to_cpu(nearex->ee_block)) {
/*		BUG_ON(newext->ee_block == nearex->ee_block); */
		if (nearex != EXT_LAST_EXTENT(eh)) {
			len = EXT_MAX_EXTENT(eh) - nearex;
			len = (len - 1) * sizeof(struct ext4_extent);
			len = len < 0 ? 0 : len;
			ext_debug("insert %d:%llu:[%d]%d after: nearest 0x%p, "
					"move %d from 0x%p to 0x%p\n",
					le32_to_cpu(newext->ee_block),
					ext4_ext_pblock(newext),
					ext4_ext_is_uninitialized(newext),
					ext4_ext_get_actual_len(newext),
					nearex, len, nearex + 1, nearex + 2);
			memmove(nearex + 2, nearex + 1, len);
		}
		path[depth].p_ext = nearex + 1;
	} else {
		BUG_ON(newext->ee_block == nearex->ee_block);
		len = (EXT_MAX_EXTENT(eh) - nearex) * sizeof(struct ext4_extent);
		len = len < 0 ? 0 : len;
		ext_debug("insert %d:%llu:[%d]%d before: nearest 0x%p, "
				"move %d from 0x%p to 0x%p\n",
				le32_to_cpu(newext->ee_block),
				ext4_ext_pblock(newext),
				ext4_ext_is_uninitialized(newext),
				ext4_ext_get_actual_len(newext),
				nearex, len, nearex + 1, nearex + 2);
		memmove(nearex + 1, nearex, len);
		path[depth].p_ext = nearex;
	}

	le16_add_cpu(&eh->eh_entries, 1);
	nearex = path[depth].p_ext;
	nearex->ee_block = newext->ee_block;
	ext4_ext_store_pblock(nearex, ext4_ext_pblock(newext));
	nearex->ee_len = newext->ee_len;

merge:
	/* try to merge extents to the right */
	if (!(flag & EXT4_GET_BLOCKS_PRE_IO))
		ext4_ext_try_to_merge(inode, path, nearex);

	/* try to merge extents to the left */

	/* time to correct all indexes above */
	err = ext4_ext_correct_indexes(handle, inode, path);
	if (err)
		goto cleanup;

	err = ext4_ext_dirty(handle, inode, path + depth);

cleanup:
	if (npath) {
		ext4_ext_drop_refs(npath);
		kfree(npath);
	}
	ext4_ext_invalidate_cache(inode);
	return err;
}

static int ext4_ext_walk_space(struct inode *inode, ext4_lblk_t block,
			       ext4_lblk_t num, ext_prepare_callback func,
			       void *cbdata)
{
	struct ext4_ext_path *path = NULL;
	struct ext4_ext_cache cbex;
	struct ext4_extent *ex;
	ext4_lblk_t next, start = 0, end = 0;
	ext4_lblk_t last = block + num;
	int depth, exists, err = 0;

	BUG_ON(func == NULL);
	BUG_ON(inode == NULL);

	while (block < last && block != EXT_MAX_BLOCKS) {
		num = last - block;
		/* find extent for this block */
		down_read(&EXT4_I(inode)->i_data_sem);
		path = ext4_ext_find_extent(inode, block, path);
		up_read(&EXT4_I(inode)->i_data_sem);
		if (IS_ERR(path)) {
			err = PTR_ERR(path);
			path = NULL;
			break;
		}

		depth = ext_depth(inode);
		if (unlikely(path[depth].p_hdr == NULL)) {
			EXT4_ERROR_INODE(inode, "path[%d].p_hdr == NULL", depth);
			err = -EIO;
			break;
		}
		ex = path[depth].p_ext;
		next = ext4_ext_next_allocated_block(path);

		exists = 0;
		if (!ex) {
			/* there is no extent yet, so try to allocate
			 * all requested space */
			start = block;
			end = block + num;
		} else if (le32_to_cpu(ex->ee_block) > block) {
			/* need to allocate space before found extent */
			start = block;
			end = le32_to_cpu(ex->ee_block);
			if (block + num < end)
				end = block + num;
		} else if (block >= le32_to_cpu(ex->ee_block)
					+ ext4_ext_get_actual_len(ex)) {
			/* need to allocate space after found extent */
			start = block;
			end = block + num;
			if (end >= next)
				end = next;
		} else if (block >= le32_to_cpu(ex->ee_block)) {
			/*
			 * some part of requested space is covered
			 * by found extent
			 */
			start = block;
			end = le32_to_cpu(ex->ee_block)
				+ ext4_ext_get_actual_len(ex);
			if (block + num < end)
				end = block + num;
			exists = 1;
		} else {
			BUG();
		}
		BUG_ON(end <= start);

		if (!exists) {
			cbex.ec_block = start;
			cbex.ec_len = end - start;
			cbex.ec_start = 0;
		} else {
			cbex.ec_block = le32_to_cpu(ex->ee_block);
			cbex.ec_len = ext4_ext_get_actual_len(ex);
			cbex.ec_start = ext4_ext_pblock(ex);
		}

		if (unlikely(cbex.ec_len == 0)) {
			EXT4_ERROR_INODE(inode, "cbex.ec_len == 0");
			err = -EIO;
			break;
		}
		err = func(inode, next, &cbex, ex, cbdata);
		ext4_ext_drop_refs(path);

		if (err < 0)
			break;

		if (err == EXT_REPEAT)
			continue;
		else if (err == EXT_BREAK) {
			err = 0;
			break;
		}

		if (ext_depth(inode) != depth) {
			/* depth was changed. we have to realloc path */
			kfree(path);
			path = NULL;
		}

		block = cbex.ec_block + cbex.ec_len;
	}

	if (path) {
		ext4_ext_drop_refs(path);
		kfree(path);
	}

	return err;
}

static void
ext4_ext_put_in_cache(struct inode *inode, ext4_lblk_t block,
			__u32 len, ext4_fsblk_t start)
{
	struct ext4_ext_cache *cex;
	BUG_ON(len == 0);
	spin_lock(&EXT4_I(inode)->i_block_reservation_lock);
	cex = &EXT4_I(inode)->i_cached_extent;
	cex->ec_block = block;
	cex->ec_len = len;
	cex->ec_start = start;
	spin_unlock(&EXT4_I(inode)->i_block_reservation_lock);
}

/*
 * ext4_ext_put_gap_in_cache:
 * calculate boundaries of the gap that the requested block fits into
 * and cache this gap
 */
static void
ext4_ext_put_gap_in_cache(struct inode *inode, struct ext4_ext_path *path,
				ext4_lblk_t block)
{
	int depth = ext_depth(inode);
	unsigned long len;
	ext4_lblk_t lblock;
	struct ext4_extent *ex;

	ex = path[depth].p_ext;
	if (ex == NULL) {
		/* there is no extent yet, so gap is [0;-] */
		lblock = 0;
		len = EXT_MAX_BLOCKS;
		ext_debug("cache gap(whole file):");
	} else if (block < le32_to_cpu(ex->ee_block)) {
		lblock = block;
		len = le32_to_cpu(ex->ee_block) - block;
		ext_debug("cache gap(before): %u [%u:%u]",
				block,
				le32_to_cpu(ex->ee_block),
				 ext4_ext_get_actual_len(ex));
	} else if (block >= le32_to_cpu(ex->ee_block)
			+ ext4_ext_get_actual_len(ex)) {
		ext4_lblk_t next;
		lblock = le32_to_cpu(ex->ee_block)
			+ ext4_ext_get_actual_len(ex);

		next = ext4_ext_next_allocated_block(path);
		ext_debug("cache gap(after): [%u:%u] %u",
				le32_to_cpu(ex->ee_block),
				ext4_ext_get_actual_len(ex),
				block);
		BUG_ON(next == lblock);
		len = next - lblock;
	} else {
		lblock = len = 0;
		BUG();
	}

	ext_debug(" -> %u:%lu\n", lblock, len);
	ext4_ext_put_in_cache(inode, lblock, len, 0);
}

/*
 * ext4_ext_in_cache()
 * Checks to see if the given block is in the cache.
 * If it is, the cached extent is stored in the given
 * cache extent pointer.  If the cached extent is a hole,
 * this routine should be used instead of
 * ext4_ext_in_cache if the calling function needs to
 * know the size of the hole.
 *
 * @inode: The files inode
 * @block: The block to look for in the cache
 * @ex:    Pointer where the cached extent will be stored
 *         if it contains block
 *
 * Return 0 if cache is invalid; 1 if the cache is valid
 */
static int ext4_ext_check_cache(struct inode *inode, ext4_lblk_t block,
	struct ext4_ext_cache *ex){
	struct ext4_ext_cache *cex;
	struct ext4_sb_info *sbi;
	int ret = 0;

	/*
	 * We borrow i_block_reservation_lock to protect i_cached_extent
	 */
	spin_lock(&EXT4_I(inode)->i_block_reservation_lock);
	cex = &EXT4_I(inode)->i_cached_extent;
	sbi = EXT4_SB(inode->i_sb);

	/* has cache valid data? */
	if (cex->ec_len == 0)
		goto errout;

<<<<<<< HEAD
	BUG_ON(cex->ec_type != EXT4_EXT_CACHE_GAP &&
			cex->ec_type != EXT4_EXT_CACHE_EXTENT);
	if (in_range(block, cex->ec_block, cex->ec_len)) {
		ex->ee_block = cpu_to_le32(cex->ec_block);
		ext4_ext_store_pblock(ex, cex->ec_start);
		ex->ee_len = cpu_to_le16(cex->ec_len);
=======
	if (in_range(block, cex->ec_block, cex->ec_len)) {
		memcpy(ex, cex, sizeof(struct ext4_ext_cache));
>>>>>>> 02f8c6ae
		ext_debug("%u cached by %u:%u:%llu\n",
				block,
				cex->ec_block, cex->ec_len, cex->ec_start);
		ret = 1;
	}
errout:
	if (!ret)
		sbi->extent_cache_misses++;
	else
		sbi->extent_cache_hits++;
	spin_unlock(&EXT4_I(inode)->i_block_reservation_lock);
	return ret;
}

/*
 * ext4_ext_in_cache()
 * Checks to see if the given block is in the cache.
 * If it is, the cached extent is stored in the given
 * extent pointer.
 *
 * @inode: The files inode
 * @block: The block to look for in the cache
 * @ex:    Pointer where the cached extent will be stored
 *         if it contains block
 *
 * Return 0 if cache is invalid; 1 if the cache is valid
 */
static int
ext4_ext_in_cache(struct inode *inode, ext4_lblk_t block,
			struct ext4_extent *ex)
{
	struct ext4_ext_cache cex;
	int ret = 0;

	if (ext4_ext_check_cache(inode, block, &cex)) {
		ex->ee_block = cpu_to_le32(cex.ec_block);
		ext4_ext_store_pblock(ex, cex.ec_start);
		ex->ee_len = cpu_to_le16(cex.ec_len);
		ret = 1;
	}

	return ret;
}


/*
 * ext4_ext_rm_idx:
 * removes index from the index block.
 * It's used in truncate case only, thus all requests are for
 * last index in the block only.
 */
static int ext4_ext_rm_idx(handle_t *handle, struct inode *inode,
			struct ext4_ext_path *path)
{
	int err;
	ext4_fsblk_t leaf;

	/* free index block */
	path--;
	leaf = ext4_idx_pblock(path->p_idx);
	if (unlikely(path->p_hdr->eh_entries == 0)) {
		EXT4_ERROR_INODE(inode, "path->p_hdr->eh_entries == 0");
		return -EIO;
	}
	err = ext4_ext_get_access(handle, inode, path);
	if (err)
		return err;
	le16_add_cpu(&path->p_hdr->eh_entries, -1);
	err = ext4_ext_dirty(handle, inode, path);
	if (err)
		return err;
	ext_debug("index is empty, remove it, free block %llu\n", leaf);
	ext4_free_blocks(handle, inode, NULL, leaf, 1,
			 EXT4_FREE_BLOCKS_METADATA | EXT4_FREE_BLOCKS_FORGET);
	return err;
}

/*
 * ext4_ext_calc_credits_for_single_extent:
 * This routine returns max. credits that needed to insert an extent
 * to the extent tree.
 * When pass the actual path, the caller should calculate credits
 * under i_data_sem.
 */
int ext4_ext_calc_credits_for_single_extent(struct inode *inode, int nrblocks,
						struct ext4_ext_path *path)
{
	if (path) {
		int depth = ext_depth(inode);
		int ret = 0;

		/* probably there is space in leaf? */
		if (le16_to_cpu(path[depth].p_hdr->eh_entries)
				< le16_to_cpu(path[depth].p_hdr->eh_max)) {

			/*
			 *  There are some space in the leaf tree, no
			 *  need to account for leaf block credit
			 *
			 *  bitmaps and block group descriptor blocks
			 *  and other metadat blocks still need to be
			 *  accounted.
			 */
			/* 1 bitmap, 1 block group descriptor */
			ret = 2 + EXT4_META_TRANS_BLOCKS(inode->i_sb);
			return ret;
		}
	}

	return ext4_chunk_trans_blocks(inode, nrblocks);
}

/*
 * How many index/leaf blocks need to change/allocate to modify nrblocks?
 *
 * if nrblocks are fit in a single extent (chunk flag is 1), then
 * in the worse case, each tree level index/leaf need to be changed
 * if the tree split due to insert a new extent, then the old tree
 * index/leaf need to be updated too
 *
 * If the nrblocks are discontiguous, they could cause
 * the whole tree split more than once, but this is really rare.
 */
int ext4_ext_index_trans_blocks(struct inode *inode, int nrblocks, int chunk)
{
	int index;
	int depth = ext_depth(inode);

	if (chunk)
		index = depth * 2;
	else
		index = depth * 3;

	return index;
}

static int ext4_remove_blocks(handle_t *handle, struct inode *inode,
				struct ext4_extent *ex,
				ext4_lblk_t from, ext4_lblk_t to)
{
	unsigned short ee_len =  ext4_ext_get_actual_len(ex);
	int flags = EXT4_FREE_BLOCKS_FORGET;

	if (S_ISDIR(inode->i_mode) || S_ISLNK(inode->i_mode))
		flags |= EXT4_FREE_BLOCKS_METADATA;
#ifdef EXTENTS_STATS
	{
		struct ext4_sb_info *sbi = EXT4_SB(inode->i_sb);
		spin_lock(&sbi->s_ext_stats_lock);
		sbi->s_ext_blocks += ee_len;
		sbi->s_ext_extents++;
		if (ee_len < sbi->s_ext_min)
			sbi->s_ext_min = ee_len;
		if (ee_len > sbi->s_ext_max)
			sbi->s_ext_max = ee_len;
		if (ext_depth(inode) > sbi->s_depth_max)
			sbi->s_depth_max = ext_depth(inode);
		spin_unlock(&sbi->s_ext_stats_lock);
	}
#endif
	if (from >= le32_to_cpu(ex->ee_block)
	    && to == le32_to_cpu(ex->ee_block) + ee_len - 1) {
		/* tail removal */
		ext4_lblk_t num;
		ext4_fsblk_t start;

		num = le32_to_cpu(ex->ee_block) + ee_len - from;
		start = ext4_ext_pblock(ex) + ee_len - num;
		ext_debug("free last %u blocks starting %llu\n", num, start);
<<<<<<< HEAD
		for (i = 0; i < num; i++) {
			bh = sb_find_get_block(inode->i_sb, start + i);
			ext4_forget(handle, metadata, inode, bh, start + i);
		}
		ext4_free_blocks(handle, inode, start, num, metadata);
=======
		ext4_free_blocks(handle, inode, NULL, start, num, flags);
>>>>>>> 02f8c6ae
	} else if (from == le32_to_cpu(ex->ee_block)
		   && to <= le32_to_cpu(ex->ee_block) + ee_len - 1) {
		/* head removal */
		ext4_lblk_t num;
		ext4_fsblk_t start;

		num = to - from;
		start = ext4_ext_pblock(ex);

		ext_debug("free first %u blocks starting %llu\n", num, start);
		ext4_free_blocks(handle, inode, 0, start, num, flags);

	} else {
		printk(KERN_INFO "strange request: removal(2) "
				"%u-%u from %u:%u\n",
				from, to, le32_to_cpu(ex->ee_block), ee_len);
	}
	return 0;
}


/*
 * ext4_ext_rm_leaf() Removes the extents associated with the
 * blocks appearing between "start" and "end", and splits the extents
 * if "start" and "end" appear in the same extent
 *
 * @handle: The journal handle
 * @inode:  The files inode
 * @path:   The path to the leaf
 * @start:  The first block to remove
 * @end:   The last block to remove
 */
static int
ext4_ext_rm_leaf(handle_t *handle, struct inode *inode,
		struct ext4_ext_path *path, ext4_lblk_t start,
		ext4_lblk_t end)
{
	int err = 0, correct_index = 0;
	int depth = ext_depth(inode), credits;
	struct ext4_extent_header *eh;
	ext4_lblk_t a, b, block;
	unsigned num;
	ext4_lblk_t ex_ee_block;
	unsigned short ex_ee_len;
	unsigned uninitialized = 0;
	struct ext4_extent *ex;
	struct ext4_map_blocks map;

	/* the header must be checked already in ext4_ext_remove_space() */
	ext_debug("truncate since %u in leaf\n", start);
	if (!path[depth].p_hdr)
		path[depth].p_hdr = ext_block_hdr(path[depth].p_bh);
	eh = path[depth].p_hdr;
	if (unlikely(path[depth].p_hdr == NULL)) {
		EXT4_ERROR_INODE(inode, "path[%d].p_hdr == NULL", depth);
		return -EIO;
	}
	/* find where to start removing */
	ex = EXT_LAST_EXTENT(eh);

	ex_ee_block = le32_to_cpu(ex->ee_block);
	ex_ee_len = ext4_ext_get_actual_len(ex);

	while (ex >= EXT_FIRST_EXTENT(eh) &&
			ex_ee_block + ex_ee_len > start) {

		if (ext4_ext_is_uninitialized(ex))
			uninitialized = 1;
		else
			uninitialized = 0;

		ext_debug("remove ext %u:[%d]%d\n", ex_ee_block,
			 uninitialized, ex_ee_len);
		path[depth].p_ext = ex;

		a = ex_ee_block > start ? ex_ee_block : start;
		b = ex_ee_block+ex_ee_len - 1 < end ?
			ex_ee_block+ex_ee_len - 1 : end;

		ext_debug("  border %u:%u\n", a, b);

		/* If this extent is beyond the end of the hole, skip it */
		if (end <= ex_ee_block) {
			ex--;
			ex_ee_block = le32_to_cpu(ex->ee_block);
			ex_ee_len = ext4_ext_get_actual_len(ex);
			continue;
		} else if (a != ex_ee_block &&
			b != ex_ee_block + ex_ee_len - 1) {
			/*
			 * If this is a truncate, then this condition should
			 * never happen because at least one of the end points
			 * needs to be on the edge of the extent.
			 */
			if (end == EXT_MAX_BLOCKS - 1) {
				ext_debug("  bad truncate %u:%u\n",
						start, end);
				block = 0;
				num = 0;
				err = -EIO;
				goto out;
			}
			/*
			 * else this is a hole punch, so the extent needs to
			 * be split since neither edge of the hole is on the
			 * extent edge
			 */
			else{
				map.m_pblk = ext4_ext_pblock(ex);
				map.m_lblk = ex_ee_block;
				map.m_len = b - ex_ee_block;

				err = ext4_split_extent(handle,
					inode, path, &map, 0,
					EXT4_GET_BLOCKS_PUNCH_OUT_EXT |
					EXT4_GET_BLOCKS_PRE_IO);

				if (err < 0)
					goto out;

				ex_ee_len = ext4_ext_get_actual_len(ex);

				b = ex_ee_block+ex_ee_len - 1 < end ?
					ex_ee_block+ex_ee_len - 1 : end;

				/* Then remove tail of this extent */
				block = ex_ee_block;
				num = a - block;
			}
		} else if (a != ex_ee_block) {
			/* remove tail of the extent */
			block = ex_ee_block;
			num = a - block;
		} else if (b != ex_ee_block + ex_ee_len - 1) {
			/* remove head of the extent */
			block = b;
			num =  ex_ee_block + ex_ee_len - b;

			/*
			 * If this is a truncate, this condition
			 * should never happen
			 */
			if (end == EXT_MAX_BLOCKS - 1) {
				ext_debug("  bad truncate %u:%u\n",
					start, end);
				err = -EIO;
				goto out;
			}
		} else {
			/* remove whole extent: excellent! */
			block = ex_ee_block;
			num = 0;
			if (a != ex_ee_block) {
				ext_debug("  bad truncate %u:%u\n",
					start, end);
				err = -EIO;
				goto out;
			}

			if (b != ex_ee_block + ex_ee_len - 1) {
				ext_debug("  bad truncate %u:%u\n",
					start, end);
				err = -EIO;
				goto out;
			}
		}

		/*
		 * 3 for leaf, sb, and inode plus 2 (bmap and group
		 * descriptor) for each block group; assume two block
		 * groups plus ex_ee_len/blocks_per_block_group for
		 * the worst case
		 */
		credits = 7 + 2*(ex_ee_len/EXT4_BLOCKS_PER_GROUP(inode->i_sb));
		if (ex == EXT_FIRST_EXTENT(eh)) {
			correct_index = 1;
			credits += (ext_depth(inode)) + 1;
		}
		credits += EXT4_MAXQUOTAS_TRANS_BLOCKS(inode->i_sb);

		err = ext4_ext_truncate_extend_restart(handle, inode, credits);
		if (err)
			goto out;

		err = ext4_ext_get_access(handle, inode, path + depth);
		if (err)
			goto out;

		err = ext4_remove_blocks(handle, inode, ex, a, b);
		if (err)
			goto out;

		if (num == 0) {
			/* this extent is removed; mark slot entirely unused */
			ext4_ext_store_pblock(ex, 0);
		} else if (block != ex_ee_block) {
			/*
			 * If this was a head removal, then we need to update
			 * the physical block since it is now at a different
			 * location
			 */
			ext4_ext_store_pblock(ex, ext4_ext_pblock(ex) + (b-a));
		}

		ex->ee_block = cpu_to_le32(block);
		ex->ee_len = cpu_to_le16(num);
		/*
		 * Do not mark uninitialized if all the blocks in the
		 * extent have been removed.
		 */
		if (uninitialized && num)
			ext4_ext_mark_uninitialized(ex);

		err = ext4_ext_dirty(handle, inode, path + depth);
		if (err)
			goto out;

		/*
		 * If the extent was completely released,
		 * we need to remove it from the leaf
		 */
		if (num == 0) {
			if (end != EXT_MAX_BLOCKS - 1) {
				/*
				 * For hole punching, we need to scoot all the
				 * extents up when an extent is removed so that
				 * we dont have blank extents in the middle
				 */
				memmove(ex, ex+1, (EXT_LAST_EXTENT(eh) - ex) *
					sizeof(struct ext4_extent));

				/* Now get rid of the one at the end */
				memset(EXT_LAST_EXTENT(eh), 0,
					sizeof(struct ext4_extent));
			}
			le16_add_cpu(&eh->eh_entries, -1);
		}

		ext_debug("new extent: %u:%u:%llu\n", block, num,
				ext4_ext_pblock(ex));
		ex--;
		ex_ee_block = le32_to_cpu(ex->ee_block);
		ex_ee_len = ext4_ext_get_actual_len(ex);
	}

	if (correct_index && eh->eh_entries)
		err = ext4_ext_correct_indexes(handle, inode, path);

	/* if this leaf is free, then we should
	 * remove it from index block above */
	if (err == 0 && eh->eh_entries == 0 && path[depth].p_bh != NULL)
		err = ext4_ext_rm_idx(handle, inode, path + depth);

out:
	return err;
}

/*
 * ext4_ext_more_to_rm:
 * returns 1 if current index has to be freed (even partial)
 */
static int
ext4_ext_more_to_rm(struct ext4_ext_path *path)
{
	BUG_ON(path->p_idx == NULL);

	if (path->p_idx < EXT_FIRST_INDEX(path->p_hdr))
		return 0;

	/*
	 * if truncate on deeper level happened, it wasn't partial,
	 * so we have to consider current index for truncation
	 */
	if (le16_to_cpu(path->p_hdr->eh_entries) == path->p_block)
		return 0;
	return 1;
}

static int ext4_ext_remove_space(struct inode *inode, ext4_lblk_t start,
				ext4_lblk_t end)
{
	struct super_block *sb = inode->i_sb;
	int depth = ext_depth(inode);
	struct ext4_ext_path *path;
	handle_t *handle;
	int i, err;

	ext_debug("truncate since %u\n", start);

	/* probably first extent we're gonna free will be last in block */
	handle = ext4_journal_start(inode, depth + 1);
	if (IS_ERR(handle))
		return PTR_ERR(handle);

again:
	ext4_ext_invalidate_cache(inode);

	/*
	 * We start scanning from right side, freeing all the blocks
	 * after i_size and walking into the tree depth-wise.
	 */
	depth = ext_depth(inode);
	path = kzalloc(sizeof(struct ext4_ext_path) * (depth + 1), GFP_NOFS);
	if (path == NULL) {
		ext4_journal_stop(handle);
		return -ENOMEM;
	}
	path[0].p_depth = depth;
	path[0].p_hdr = ext_inode_hdr(inode);
	if (ext4_ext_check(inode, path[0].p_hdr, depth)) {
		err = -EIO;
		goto out;
	}
	i = err = 0;

	while (i >= 0 && err == 0) {
		if (i == depth) {
			/* this is leaf block */
			err = ext4_ext_rm_leaf(handle, inode, path,
					start, end);
			/* root level has p_bh == NULL, brelse() eats this */
			brelse(path[i].p_bh);
			path[i].p_bh = NULL;
			i--;
			continue;
		}

		/* this is index block */
		if (!path[i].p_hdr) {
			ext_debug("initialize header\n");
			path[i].p_hdr = ext_block_hdr(path[i].p_bh);
		}

		if (!path[i].p_idx) {
			/* this level hasn't been touched yet */
			path[i].p_idx = EXT_LAST_INDEX(path[i].p_hdr);
			path[i].p_block = le16_to_cpu(path[i].p_hdr->eh_entries)+1;
			ext_debug("init index ptr: hdr 0x%p, num %d\n",
				  path[i].p_hdr,
				  le16_to_cpu(path[i].p_hdr->eh_entries));
		} else {
			/* we were already here, see at next index */
			path[i].p_idx--;
		}

		ext_debug("level %d - index, first 0x%p, cur 0x%p\n",
				i, EXT_FIRST_INDEX(path[i].p_hdr),
				path[i].p_idx);
		if (ext4_ext_more_to_rm(path + i)) {
			struct buffer_head *bh;
			/* go to the next level */
			ext_debug("move to level %d (block %llu)\n",
				  i + 1, ext4_idx_pblock(path[i].p_idx));
			memset(path + i + 1, 0, sizeof(*path));
			bh = sb_bread(sb, ext4_idx_pblock(path[i].p_idx));
			if (!bh) {
				/* should we reset i_size? */
				err = -EIO;
				break;
			}
			if (WARN_ON(i + 1 > depth)) {
				err = -EIO;
				break;
			}
			if (ext4_ext_check(inode, ext_block_hdr(bh),
							depth - i - 1)) {
				err = -EIO;
				break;
			}
			path[i + 1].p_bh = bh;

			/* save actual number of indexes since this
			 * number is changed at the next iteration */
			path[i].p_block = le16_to_cpu(path[i].p_hdr->eh_entries);
			i++;
		} else {
			/* we finished processing this index, go up */
			if (path[i].p_hdr->eh_entries == 0 && i > 0) {
				/* index is empty, remove it;
				 * handle must be already prepared by the
				 * truncatei_leaf() */
				err = ext4_ext_rm_idx(handle, inode, path + i);
			}
			/* root level has p_bh == NULL, brelse() eats this */
			brelse(path[i].p_bh);
			path[i].p_bh = NULL;
			i--;
			ext_debug("return to level %d\n", i);
		}
	}

	/* TODO: flexible tree reduction should be here */
	if (path->p_hdr->eh_entries == 0) {
		/*
		 * truncate to zero freed all the tree,
		 * so we need to correct eh_depth
		 */
		err = ext4_ext_get_access(handle, inode, path);
		if (err == 0) {
			ext_inode_hdr(inode)->eh_depth = 0;
			ext_inode_hdr(inode)->eh_max =
				cpu_to_le16(ext4_ext_space_root(inode, 0));
			err = ext4_ext_dirty(handle, inode, path);
		}
	}
out:
	ext4_ext_drop_refs(path);
	kfree(path);
	if (err == -EAGAIN)
		goto again;
	ext4_journal_stop(handle);

	return err;
}

/*
 * called at mount time
 */
void ext4_ext_init(struct super_block *sb)
{
	/*
	 * possible initialization would be here
	 */

	if (EXT4_HAS_INCOMPAT_FEATURE(sb, EXT4_FEATURE_INCOMPAT_EXTENTS)) {
#if defined(AGGRESSIVE_TEST) || defined(CHECK_BINSEARCH) || defined(EXTENTS_STATS)
		printk(KERN_INFO "EXT4-fs: file extents enabled");
#ifdef AGGRESSIVE_TEST
		printk(", aggressive tests");
#endif
#ifdef CHECK_BINSEARCH
		printk(", check binsearch");
#endif
#ifdef EXTENTS_STATS
		printk(", stats");
#endif
		printk("\n");
#endif
#ifdef EXTENTS_STATS
		spin_lock_init(&EXT4_SB(sb)->s_ext_stats_lock);
		EXT4_SB(sb)->s_ext_min = 1 << 30;
		EXT4_SB(sb)->s_ext_max = 0;
#endif
	}
}

/*
 * called at umount time
 */
void ext4_ext_release(struct super_block *sb)
{
	if (!EXT4_HAS_INCOMPAT_FEATURE(sb, EXT4_FEATURE_INCOMPAT_EXTENTS))
		return;

#ifdef EXTENTS_STATS
	if (EXT4_SB(sb)->s_ext_blocks && EXT4_SB(sb)->s_ext_extents) {
		struct ext4_sb_info *sbi = EXT4_SB(sb);
		printk(KERN_ERR "EXT4-fs: %lu blocks in %lu extents (%lu ave)\n",
			sbi->s_ext_blocks, sbi->s_ext_extents,
			sbi->s_ext_blocks / sbi->s_ext_extents);
		printk(KERN_ERR "EXT4-fs: extents: %lu min, %lu max, max depth %lu\n",
			sbi->s_ext_min, sbi->s_ext_max, sbi->s_depth_max);
	}
#endif
}

/* FIXME!! we need to try to merge to left or right after zero-out  */
static int ext4_ext_zeroout(struct inode *inode, struct ext4_extent *ex)
{
<<<<<<< HEAD
	int ret;
	struct bio *bio;
	int blkbits, blocksize;
	sector_t ee_pblock;
	struct completion event;
	unsigned int ee_len, len, done, offset;
=======
	ext4_fsblk_t ee_pblock;
	unsigned int ee_len;
	int ret;
>>>>>>> 02f8c6ae

	ee_len    = ext4_ext_get_actual_len(ex);
	ee_pblock = ext4_ext_pblock(ex);

	ret = sb_issue_zeroout(inode->i_sb, ee_pblock, ee_len, GFP_NOFS);
	if (ret > 0)
		ret = 0;

	return ret;
}

<<<<<<< HEAD
		if (ee_len > BIO_MAX_PAGES)
			len = BIO_MAX_PAGES;
		else
			len = ee_len;

		bio = bio_alloc(GFP_NOIO, len);
		if (!bio)
			return -ENOMEM;

		bio->bi_sector = ee_pblock;
		bio->bi_bdev   = inode->i_sb->s_bdev;

		done = 0;
		offset = 0;
		while (done < len) {
			ret = bio_add_page(bio, ZERO_PAGE(0),
							blocksize, offset);
			if (ret != blocksize) {
				/*
				 * We can't add any more pages because of
				 * hardware limitations.  Start a new bio.
				 */
				break;
			}
			done++;
			offset += blocksize;
			if (offset >= PAGE_CACHE_SIZE)
				offset = 0;
		}
=======
/*
 * used by extent splitting.
 */
#define EXT4_EXT_MAY_ZEROOUT	0x1  /* safe to zeroout if split fails \
					due to ENOSPC */
#define EXT4_EXT_MARK_UNINIT1	0x2  /* mark first half uninitialized */
#define EXT4_EXT_MARK_UNINIT2	0x4  /* mark second half uninitialized */
>>>>>>> 02f8c6ae

/*
 * ext4_split_extent_at() splits an extent at given block.
 *
 * @handle: the journal handle
 * @inode: the file inode
 * @path: the path to the extent
 * @split: the logical block where the extent is splitted.
 * @split_flags: indicates if the extent could be zeroout if split fails, and
 *		 the states(init or uninit) of new extents.
 * @flags: flags used to insert new extent to extent tree.
 *
 *
 * Splits extent [a, b] into two extents [a, @split) and [@split, b], states
 * of which are deterimined by split_flag.
 *
 * There are two cases:
 *  a> the extent are splitted into two extent.
 *  b> split is not needed, and just mark the extent.
 *
 * return 0 on success.
 */
static int ext4_split_extent_at(handle_t *handle,
			     struct inode *inode,
			     struct ext4_ext_path *path,
			     ext4_lblk_t split,
			     int split_flag,
			     int flags)
{
	ext4_fsblk_t newblock;
	ext4_lblk_t ee_block;
	struct ext4_extent *ex, newex, orig_ex;
	struct ext4_extent *ex2 = NULL;
	unsigned int ee_len, depth;
	int err = 0;

<<<<<<< HEAD
		if (!test_bit(BIO_UPTODATE, &bio->bi_flags)) {
			bio_put(bio);
			return -EIO;
		}
		bio_put(bio);
		ee_len    -= done;
		ee_pblock += done  << (blkbits - 9);
	}
	return 0;
=======
	ext_debug("ext4_split_extents_at: inode %lu, logical"
		"block %llu\n", inode->i_ino, (unsigned long long)split);

	ext4_ext_show_leaf(inode, path);

	depth = ext_depth(inode);
	ex = path[depth].p_ext;
	ee_block = le32_to_cpu(ex->ee_block);
	ee_len = ext4_ext_get_actual_len(ex);
	newblock = split - ee_block + ext4_ext_pblock(ex);

	BUG_ON(split < ee_block || split >= (ee_block + ee_len));

	err = ext4_ext_get_access(handle, inode, path + depth);
	if (err)
		goto out;

	if (split == ee_block) {
		/*
		 * case b: block @split is the block that the extent begins with
		 * then we just change the state of the extent, and splitting
		 * is not needed.
		 */
		if (split_flag & EXT4_EXT_MARK_UNINIT2)
			ext4_ext_mark_uninitialized(ex);
		else
			ext4_ext_mark_initialized(ex);

		if (!(flags & EXT4_GET_BLOCKS_PRE_IO))
			ext4_ext_try_to_merge(inode, path, ex);

		err = ext4_ext_dirty(handle, inode, path + depth);
		goto out;
	}

	/* case a */
	memcpy(&orig_ex, ex, sizeof(orig_ex));
	ex->ee_len = cpu_to_le16(split - ee_block);
	if (split_flag & EXT4_EXT_MARK_UNINIT1)
		ext4_ext_mark_uninitialized(ex);

	/*
	 * path may lead to new leaf, not to original leaf any more
	 * after ext4_ext_insert_extent() returns,
	 */
	err = ext4_ext_dirty(handle, inode, path + depth);
	if (err)
		goto fix_extent_len;

	ex2 = &newex;
	ex2->ee_block = cpu_to_le32(split);
	ex2->ee_len   = cpu_to_le16(ee_len - (split - ee_block));
	ext4_ext_store_pblock(ex2, newblock);
	if (split_flag & EXT4_EXT_MARK_UNINIT2)
		ext4_ext_mark_uninitialized(ex2);

	err = ext4_ext_insert_extent(handle, inode, path, &newex, flags);
	if (err == -ENOSPC && (EXT4_EXT_MAY_ZEROOUT & split_flag)) {
		err = ext4_ext_zeroout(inode, &orig_ex);
		if (err)
			goto fix_extent_len;
		/* update the extent length and mark as initialized */
		ex->ee_len = cpu_to_le32(ee_len);
		ext4_ext_try_to_merge(inode, path, ex);
		err = ext4_ext_dirty(handle, inode, path + depth);
		goto out;
	} else if (err)
		goto fix_extent_len;

out:
	ext4_ext_show_leaf(inode, path);
	return err;

fix_extent_len:
	ex->ee_len = orig_ex.ee_len;
	ext4_ext_dirty(handle, inode, path + depth);
	return err;
}

/*
 * ext4_split_extents() splits an extent and mark extent which is covered
 * by @map as split_flags indicates
 *
 * It may result in splitting the extent into multiple extents (upto three)
 * There are three possibilities:
 *   a> There is no split required
 *   b> Splits in two extents: Split is happening at either end of the extent
 *   c> Splits in three extents: Somone is splitting in middle of the extent
 *
 */
static int ext4_split_extent(handle_t *handle,
			      struct inode *inode,
			      struct ext4_ext_path *path,
			      struct ext4_map_blocks *map,
			      int split_flag,
			      int flags)
{
	ext4_lblk_t ee_block;
	struct ext4_extent *ex;
	unsigned int ee_len, depth;
	int err = 0;
	int uninitialized;
	int split_flag1, flags1;

	depth = ext_depth(inode);
	ex = path[depth].p_ext;
	ee_block = le32_to_cpu(ex->ee_block);
	ee_len = ext4_ext_get_actual_len(ex);
	uninitialized = ext4_ext_is_uninitialized(ex);

	if (map->m_lblk + map->m_len < ee_block + ee_len) {
		split_flag1 = split_flag & EXT4_EXT_MAY_ZEROOUT ?
			      EXT4_EXT_MAY_ZEROOUT : 0;
		flags1 = flags | EXT4_GET_BLOCKS_PRE_IO;
		if (uninitialized)
			split_flag1 |= EXT4_EXT_MARK_UNINIT1 |
				       EXT4_EXT_MARK_UNINIT2;
		err = ext4_split_extent_at(handle, inode, path,
				map->m_lblk + map->m_len, split_flag1, flags1);
		if (err)
			goto out;
	}

	ext4_ext_drop_refs(path);
	path = ext4_ext_find_extent(inode, map->m_lblk, path);
	if (IS_ERR(path))
		return PTR_ERR(path);

	if (map->m_lblk >= ee_block) {
		split_flag1 = split_flag & EXT4_EXT_MAY_ZEROOUT ?
			      EXT4_EXT_MAY_ZEROOUT : 0;
		if (uninitialized)
			split_flag1 |= EXT4_EXT_MARK_UNINIT1;
		if (split_flag & EXT4_EXT_MARK_UNINIT2)
			split_flag1 |= EXT4_EXT_MARK_UNINIT2;
		err = ext4_split_extent_at(handle, inode, path,
				map->m_lblk, split_flag1, flags);
		if (err)
			goto out;
	}

	ext4_ext_show_leaf(inode, path);
out:
	return err ? err : map->m_len;
>>>>>>> 02f8c6ae
}

#define EXT4_EXT_ZERO_LEN 7
/*
 * This function is called by ext4_ext_map_blocks() if someone tries to write
 * to an uninitialized extent. It may result in splitting the uninitialized
 * extent into multiple extents (up to three - one initialized and two
 * uninitialized).
 * There are three possibilities:
 *   a> There is no split required: Entire extent should be initialized
 *   b> Splits in two extents: Write is happening at either end of the extent
 *   c> Splits in three extents: Somone is writing in middle of the extent
 */
static int ext4_ext_convert_to_initialized(handle_t *handle,
					   struct inode *inode,
					   struct ext4_map_blocks *map,
					   struct ext4_ext_path *path)
{
<<<<<<< HEAD
	struct ext4_extent *ex, newex, orig_ex;
	struct ext4_extent *ex1 = NULL;
	struct ext4_extent *ex2 = NULL;
	struct ext4_extent *ex3 = NULL;
	struct ext4_extent_header *eh;
=======
	struct ext4_map_blocks split_map;
	struct ext4_extent zero_ex;
	struct ext4_extent *ex;
>>>>>>> 02f8c6ae
	ext4_lblk_t ee_block, eof_block;
	unsigned int allocated, ee_len, depth;
	int err = 0;
<<<<<<< HEAD
	int ret = 0;
	int may_zeroout;

	ext_debug("ext4_ext_convert_to_initialized: inode %lu, logical"
		"block %llu, max_blocks %u\n", inode->i_ino,
		(unsigned long long)iblock, max_blocks);

	eof_block = (inode->i_size + inode->i_sb->s_blocksize - 1) >>
		inode->i_sb->s_blocksize_bits;
	if (eof_block < iblock + max_blocks)
		eof_block = iblock + max_blocks;
=======
	int split_flag = 0;

	ext_debug("ext4_ext_convert_to_initialized: inode %lu, logical"
		"block %llu, max_blocks %u\n", inode->i_ino,
		(unsigned long long)map->m_lblk, map->m_len);

	eof_block = (inode->i_size + inode->i_sb->s_blocksize - 1) >>
		inode->i_sb->s_blocksize_bits;
	if (eof_block < map->m_lblk + map->m_len)
		eof_block = map->m_lblk + map->m_len;
>>>>>>> 02f8c6ae

	depth = ext_depth(inode);
	ex = path[depth].p_ext;
	ee_block = le32_to_cpu(ex->ee_block);
	ee_len = ext4_ext_get_actual_len(ex);
<<<<<<< HEAD
	allocated = ee_len - (iblock - ee_block);
	newblock = iblock - ee_block + ext_pblock(ex);

	ex2 = ex;
	orig_ex.ee_block = ex->ee_block;
	orig_ex.ee_len   = cpu_to_le16(ee_len);
	ext4_ext_store_pblock(&orig_ex, ext_pblock(ex));

	/*
	 * It is safe to convert extent to initialized via explicit
	 * zeroout only if extent is fully insde i_size or new_size.
	 */
	may_zeroout = ee_block + ee_len <= eof_block;

	err = ext4_ext_get_access(handle, inode, path + depth);
	if (err)
		goto out;
	/* If extent has less than 2*EXT4_EXT_ZERO_LEN zerout directly */
	if (ee_len <= 2*EXT4_EXT_ZERO_LEN && may_zeroout) {
		err =  ext4_ext_zeroout(inode, &orig_ex);
		if (err)
			goto fix_extent_len;
		/* update the extent length and mark as initialized */
		ex->ee_block = orig_ex.ee_block;
		ex->ee_len   = orig_ex.ee_len;
		ext4_ext_store_pblock(ex, ext_pblock(&orig_ex));
		ext4_ext_dirty(handle, inode, path + depth);
		/* zeroed the full extent */
		return allocated;
	}

	/* ex1: ee_block to iblock - 1 : uninitialized */
	if (iblock > ee_block) {
		ex1 = ex;
		ex1->ee_len = cpu_to_le16(iblock - ee_block);
		ext4_ext_mark_uninitialized(ex1);
		ex2 = &newex;
	}
=======
	allocated = ee_len - (map->m_lblk - ee_block);

	WARN_ON(map->m_lblk < ee_block);
>>>>>>> 02f8c6ae
	/*
	 * It is safe to convert extent to initialized via explicit
	 * zeroout only if extent is fully insde i_size or new_size.
	 */
<<<<<<< HEAD
	if (!ex1 && allocated > max_blocks)
		ex2->ee_len = cpu_to_le16(max_blocks);
	/* ex3: to ee_block + ee_len : uninitialised */
	if (allocated > max_blocks) {
		unsigned int newdepth;
		/* If extent has less than EXT4_EXT_ZERO_LEN zerout directly */
		if (allocated <= EXT4_EXT_ZERO_LEN && may_zeroout) {
			/*
			 * iblock == ee_block is handled by the zerouout
			 * at the beginning.
			 * Mark first half uninitialized.
			 * Mark second half initialized and zero out the
			 * initialized extent
			 */
			ex->ee_block = orig_ex.ee_block;
			ex->ee_len   = cpu_to_le16(ee_len - allocated);
			ext4_ext_mark_uninitialized(ex);
			ext4_ext_store_pblock(ex, ext_pblock(&orig_ex));
			ext4_ext_dirty(handle, inode, path + depth);

			ex3 = &newex;
			ex3->ee_block = cpu_to_le32(iblock);
			ext4_ext_store_pblock(ex3, newblock);
			ex3->ee_len = cpu_to_le16(allocated);
			err = ext4_ext_insert_extent(handle, inode, path,
							ex3, 0);
			if (err == -ENOSPC) {
				err =  ext4_ext_zeroout(inode, &orig_ex);
				if (err)
					goto fix_extent_len;
				ex->ee_block = orig_ex.ee_block;
				ex->ee_len   = orig_ex.ee_len;
				ext4_ext_store_pblock(ex, ext_pblock(&orig_ex));
				ext4_ext_dirty(handle, inode, path + depth);
				/* blocks available from iblock */
				return allocated;

			} else if (err)
				goto fix_extent_len;

			/*
			 * We need to zero out the second half because
			 * an fallocate request can update file size and
			 * converting the second half to initialized extent
			 * implies that we can leak some junk data to user
			 * space.
			 */
			err =  ext4_ext_zeroout(inode, ex3);
			if (err) {
				/*
				 * We should actually mark the
				 * second half as uninit and return error
				 * Insert would have changed the extent
				 */
				depth = ext_depth(inode);
				ext4_ext_drop_refs(path);
				path = ext4_ext_find_extent(inode,
								iblock, path);
				if (IS_ERR(path)) {
					err = PTR_ERR(path);
					return err;
				}
				/* get the second half extent details */
				ex = path[depth].p_ext;
				err = ext4_ext_get_access(handle, inode,
								path + depth);
				if (err)
					return err;
				ext4_ext_mark_uninitialized(ex);
				ext4_ext_dirty(handle, inode, path + depth);
				return err;
			}

			/* zeroed the second half */
			return allocated;
		}
		ex3 = &newex;
		ex3->ee_block = cpu_to_le32(iblock + max_blocks);
		ext4_ext_store_pblock(ex3, newblock + max_blocks);
		ex3->ee_len = cpu_to_le16(allocated - max_blocks);
		ext4_ext_mark_uninitialized(ex3);
		err = ext4_ext_insert_extent(handle, inode, path, ex3, 0);
		if (err == -ENOSPC && may_zeroout) {
			err =  ext4_ext_zeroout(inode, &orig_ex);
			if (err)
				goto fix_extent_len;
			/* update the extent length and mark as initialized */
			ex->ee_block = orig_ex.ee_block;
			ex->ee_len   = orig_ex.ee_len;
			ext4_ext_store_pblock(ex, ext_pblock(&orig_ex));
			ext4_ext_dirty(handle, inode, path + depth);
			/* zeroed the full extent */
			/* blocks available from iblock */
			return allocated;

		} else if (err)
			goto fix_extent_len;
		/*
		 * The depth, and hence eh & ex might change
		 * as part of the insert above.
		 */
		newdepth = ext_depth(inode);
		/*
		 * update the extent length after successful insert of the
		 * split extent
		 */
		ee_len -= ext4_ext_get_actual_len(ex3);
		orig_ex.ee_len = cpu_to_le16(ee_len);
		may_zeroout = ee_block + ee_len <= eof_block;

		depth = newdepth;
		ext4_ext_drop_refs(path);
		path = ext4_ext_find_extent(inode, iblock, path);
		if (IS_ERR(path)) {
			err = PTR_ERR(path);
=======
	split_flag |= ee_block + ee_len <= eof_block ? EXT4_EXT_MAY_ZEROOUT : 0;

	/* If extent has less than 2*EXT4_EXT_ZERO_LEN zerout directly */
	if (ee_len <= 2*EXT4_EXT_ZERO_LEN &&
	    (EXT4_EXT_MAY_ZEROOUT & split_flag)) {
		err = ext4_ext_zeroout(inode, ex);
		if (err)
>>>>>>> 02f8c6ae
			goto out;

		err = ext4_ext_get_access(handle, inode, path + depth);
		if (err)
			goto out;
<<<<<<< HEAD

		allocated = max_blocks;

		/* If extent has less than EXT4_EXT_ZERO_LEN and we are trying
		 * to insert a extent in the middle zerout directly
		 * otherwise give the extent a chance to merge to left
		 */
		if (le16_to_cpu(orig_ex.ee_len) <= EXT4_EXT_ZERO_LEN &&
			iblock != ee_block && may_zeroout) {
			err =  ext4_ext_zeroout(inode, &orig_ex);
			if (err)
				goto fix_extent_len;
			/* update the extent length and mark as initialized */
			ex->ee_block = orig_ex.ee_block;
			ex->ee_len   = orig_ex.ee_len;
			ext4_ext_store_pblock(ex, ext_pblock(&orig_ex));
			ext4_ext_dirty(handle, inode, path + depth);
			/* zero out the first half */
			/* blocks available from iblock */
			return allocated;
		}
	}
	/*
	 * If there was a change of depth as part of the
	 * insertion of ex3 above, we need to update the length
	 * of the ex1 extent again here
	 */
	if (ex1 && ex1 != ex) {
		ex1 = ex;
		ex1->ee_len = cpu_to_le16(iblock - ee_block);
		ext4_ext_mark_uninitialized(ex1);
		ex2 = &newex;
	}
	/* ex2: iblock to iblock + maxblocks-1 : initialised */
	ex2->ee_block = cpu_to_le32(iblock);
	ext4_ext_store_pblock(ex2, newblock);
	ex2->ee_len = cpu_to_le16(allocated);
	if (ex2 != ex)
		goto insert;
	/*
	 * New (initialized) extent starts from the first block
	 * in the current extent. i.e., ex2 == ex
	 * We have to see if it can be merged with the extent
	 * on the left.
	 */
	if (ex2 > EXT_FIRST_EXTENT(eh)) {
		/*
		 * To merge left, pass "ex2 - 1" to try_to_merge(),
		 * since it merges towards right _only_.
		 */
		ret = ext4_ext_try_to_merge(inode, path, ex2 - 1);
		if (ret) {
			err = ext4_ext_correct_indexes(handle, inode, path);
			if (err)
				goto out;
			depth = ext_depth(inode);
			ex2--;
		}
=======
		ext4_ext_mark_initialized(ex);
		ext4_ext_try_to_merge(inode, path, ex);
		err = ext4_ext_dirty(handle, inode, path + depth);
		goto out;
>>>>>>> 02f8c6ae
	}

	/*
	 * four cases:
	 * 1. split the extent into three extents.
	 * 2. split the extent into two extents, zeroout the first half.
	 * 3. split the extent into two extents, zeroout the second half.
	 * 4. split the extent into two extents with out zeroout.
	 */
	split_map.m_lblk = map->m_lblk;
	split_map.m_len = map->m_len;

	if (allocated > map->m_len) {
		if (allocated <= EXT4_EXT_ZERO_LEN &&
		    (EXT4_EXT_MAY_ZEROOUT & split_flag)) {
			/* case 3 */
			zero_ex.ee_block =
					 cpu_to_le32(map->m_lblk);
			zero_ex.ee_len = cpu_to_le16(allocated);
			ext4_ext_store_pblock(&zero_ex,
				ext4_ext_pblock(ex) + map->m_lblk - ee_block);
			err = ext4_ext_zeroout(inode, &zero_ex);
			if (err)
				goto out;
			split_map.m_lblk = map->m_lblk;
			split_map.m_len = allocated;
		} else if ((map->m_lblk - ee_block + map->m_len <
			   EXT4_EXT_ZERO_LEN) &&
			   (EXT4_EXT_MAY_ZEROOUT & split_flag)) {
			/* case 2 */
			if (map->m_lblk != ee_block) {
				zero_ex.ee_block = ex->ee_block;
				zero_ex.ee_len = cpu_to_le16(map->m_lblk -
							ee_block);
				ext4_ext_store_pblock(&zero_ex,
						      ext4_ext_pblock(ex));
				err = ext4_ext_zeroout(inode, &zero_ex);
				if (err)
					goto out;
			}

			split_map.m_lblk = ee_block;
			split_map.m_len = map->m_lblk - ee_block + map->m_len;
			allocated = map->m_len;
		}
	}
<<<<<<< HEAD
	/* Mark modified extent as dirty */
	err = ext4_ext_dirty(handle, inode, path + depth);
	goto out;
insert:
	err = ext4_ext_insert_extent(handle, inode, path, &newex, 0);
	if (err == -ENOSPC && may_zeroout) {
		err =  ext4_ext_zeroout(inode, &orig_ex);
		if (err)
			goto fix_extent_len;
		/* update the extent length and mark as initialized */
		ex->ee_block = orig_ex.ee_block;
		ex->ee_len   = orig_ex.ee_len;
		ext4_ext_store_pblock(ex, ext_pblock(&orig_ex));
		ext4_ext_dirty(handle, inode, path + depth);
		/* zero out the first half */
		return allocated;
	} else if (err)
		goto fix_extent_len;
=======

	allocated = ext4_split_extent(handle, inode, path,
				       &split_map, split_flag, 0);
	if (allocated < 0)
		err = allocated;

>>>>>>> 02f8c6ae
out:
	return err ? err : allocated;
}

/*
 * This function is called by ext4_ext_map_blocks() from
 * ext4_get_blocks_dio_write() when DIO to write
 * to an uninitialized extent.
 *
 * Writing to an uninitialized extent may result in splitting the uninitialized
 * extent into multiple /initialized uninitialized extents (up to three)
 * There are three possibilities:
 *   a> There is no split required: Entire extent should be uninitialized
 *   b> Splits in two extents: Write is happening at either end of the extent
 *   c> Splits in three extents: Somone is writing in middle of the extent
 *
 * One of more index blocks maybe needed if the extent tree grow after
 * the uninitialized extent split. To prevent ENOSPC occur at the IO
 * complete, we need to split the uninitialized extent before DIO submit
 * the IO. The uninitialized extent called at this time will be split
 * into three uninitialized extent(at most). After IO complete, the part
 * being filled will be convert to initialized by the end_io callback function
 * via ext4_convert_unwritten_extents().
 *
 * Returns the size of uninitialized extent to be written on success.
 */
static int ext4_split_unwritten_extents(handle_t *handle,
					struct inode *inode,
					struct ext4_map_blocks *map,
					struct ext4_ext_path *path,
					int flags)
{
<<<<<<< HEAD
	struct ext4_extent *ex, newex, orig_ex;
	struct ext4_extent *ex1 = NULL;
	struct ext4_extent *ex2 = NULL;
	struct ext4_extent *ex3 = NULL;
	struct ext4_extent_header *eh;
	ext4_lblk_t ee_block, eof_block;
	unsigned int allocated, ee_len, depth;
	ext4_fsblk_t newblock;
	int err = 0;
	int may_zeroout;

	ext_debug("ext4_split_unwritten_extents: inode %lu, logical"
		"block %llu, max_blocks %u\n", inode->i_ino,
		(unsigned long long)iblock, max_blocks);

	eof_block = (inode->i_size + inode->i_sb->s_blocksize - 1) >>
		inode->i_sb->s_blocksize_bits;
	if (eof_block < iblock + max_blocks)
		eof_block = iblock + max_blocks;

=======
	ext4_lblk_t eof_block;
	ext4_lblk_t ee_block;
	struct ext4_extent *ex;
	unsigned int ee_len;
	int split_flag = 0, depth;

	ext_debug("ext4_split_unwritten_extents: inode %lu, logical"
		"block %llu, max_blocks %u\n", inode->i_ino,
		(unsigned long long)map->m_lblk, map->m_len);

	eof_block = (inode->i_size + inode->i_sb->s_blocksize - 1) >>
		inode->i_sb->s_blocksize_bits;
	if (eof_block < map->m_lblk + map->m_len)
		eof_block = map->m_lblk + map->m_len;
	/*
	 * It is safe to convert extent to initialized via explicit
	 * zeroout only if extent is fully insde i_size or new_size.
	 */
>>>>>>> 02f8c6ae
	depth = ext_depth(inode);
	ex = path[depth].p_ext;
	ee_block = le32_to_cpu(ex->ee_block);
	ee_len = ext4_ext_get_actual_len(ex);
<<<<<<< HEAD
	allocated = ee_len - (iblock - ee_block);
	newblock = iblock - ee_block + ext_pblock(ex);

	ex2 = ex;
	orig_ex.ee_block = ex->ee_block;
	orig_ex.ee_len   = cpu_to_le16(ee_len);
	ext4_ext_store_pblock(&orig_ex, ext_pblock(ex));

	/*
	 * It is safe to convert extent to initialized via explicit
	 * zeroout only if extent is fully insde i_size or new_size.
	 */
	may_zeroout = ee_block + ee_len <= eof_block;

	/*
 	 * If the uninitialized extent begins at the same logical
 	 * block where the write begins, and the write completely
 	 * covers the extent, then we don't need to split it.
 	 */
	if ((iblock == ee_block) && (allocated <= max_blocks))
		return allocated;

	err = ext4_ext_get_access(handle, inode, path + depth);
	if (err)
		goto out;
	/* ex1: ee_block to iblock - 1 : uninitialized */
	if (iblock > ee_block) {
		ex1 = ex;
		ex1->ee_len = cpu_to_le16(iblock - ee_block);
		ext4_ext_mark_uninitialized(ex1);
		ex2 = &newex;
	}
	/*
	 * for sanity, update the length of the ex2 extent before
	 * we insert ex3, if ex1 is NULL. This is to avoid temporary
	 * overlap of blocks.
	 */
	if (!ex1 && allocated > max_blocks)
		ex2->ee_len = cpu_to_le16(max_blocks);
	/* ex3: to ee_block + ee_len : uninitialised */
	if (allocated > max_blocks) {
		unsigned int newdepth;
		ex3 = &newex;
		ex3->ee_block = cpu_to_le32(iblock + max_blocks);
		ext4_ext_store_pblock(ex3, newblock + max_blocks);
		ex3->ee_len = cpu_to_le16(allocated - max_blocks);
		ext4_ext_mark_uninitialized(ex3);
		err = ext4_ext_insert_extent(handle, inode, path, ex3, flags);
		if (err == -ENOSPC && may_zeroout) {
			err =  ext4_ext_zeroout(inode, &orig_ex);
			if (err)
				goto fix_extent_len;
			/* update the extent length and mark as initialized */
			ex->ee_block = orig_ex.ee_block;
			ex->ee_len   = orig_ex.ee_len;
			ext4_ext_store_pblock(ex, ext_pblock(&orig_ex));
			ext4_ext_dirty(handle, inode, path + depth);
			/* zeroed the full extent */
			/* blocks available from iblock */
			return allocated;

		} else if (err)
			goto fix_extent_len;
		/*
		 * The depth, and hence eh & ex might change
		 * as part of the insert above.
		 */
		newdepth = ext_depth(inode);
		/*
		 * update the extent length after successful insert of the
		 * split extent
		 */
		ee_len -= ext4_ext_get_actual_len(ex3);
		orig_ex.ee_len = cpu_to_le16(ee_len);
		may_zeroout = ee_block + ee_len <= eof_block;

		depth = newdepth;
		ext4_ext_drop_refs(path);
		path = ext4_ext_find_extent(inode, iblock, path);
		if (IS_ERR(path)) {
			err = PTR_ERR(path);
			goto out;
		}
		eh = path[depth].p_hdr;
		ex = path[depth].p_ext;
		if (ex2 != &newex)
			ex2 = ex;

		err = ext4_ext_get_access(handle, inode, path + depth);
		if (err)
			goto out;

		allocated = max_blocks;
	}
	/*
	 * If there was a change of depth as part of the
	 * insertion of ex3 above, we need to update the length
	 * of the ex1 extent again here
	 */
	if (ex1 && ex1 != ex) {
		ex1 = ex;
		ex1->ee_len = cpu_to_le16(iblock - ee_block);
		ext4_ext_mark_uninitialized(ex1);
		ex2 = &newex;
	}
	/*
	 * ex2: iblock to iblock + maxblocks-1 : to be direct IO written,
	 * uninitialised still.
	 */
	ex2->ee_block = cpu_to_le32(iblock);
	ext4_ext_store_pblock(ex2, newblock);
	ex2->ee_len = cpu_to_le16(allocated);
	ext4_ext_mark_uninitialized(ex2);
	if (ex2 != ex)
		goto insert;
	/* Mark modified extent as dirty */
	err = ext4_ext_dirty(handle, inode, path + depth);
	ext_debug("out here\n");
	goto out;
insert:
	err = ext4_ext_insert_extent(handle, inode, path, &newex, flags);
	if (err == -ENOSPC && may_zeroout) {
		err =  ext4_ext_zeroout(inode, &orig_ex);
		if (err)
			goto fix_extent_len;
		/* update the extent length and mark as initialized */
		ex->ee_block = orig_ex.ee_block;
		ex->ee_len   = orig_ex.ee_len;
		ext4_ext_store_pblock(ex, ext_pblock(&orig_ex));
		ext4_ext_dirty(handle, inode, path + depth);
		/* zero out the first half */
		return allocated;
	} else if (err)
		goto fix_extent_len;
out:
	ext4_ext_show_leaf(inode, path);
	return err ? err : allocated;
=======

	split_flag |= ee_block + ee_len <= eof_block ? EXT4_EXT_MAY_ZEROOUT : 0;
	split_flag |= EXT4_EXT_MARK_UNINIT2;
>>>>>>> 02f8c6ae

	flags |= EXT4_GET_BLOCKS_PRE_IO;
	return ext4_split_extent(handle, inode, path, map, split_flag, flags);
}

static int ext4_convert_unwritten_extents_endio(handle_t *handle,
					      struct inode *inode,
					      struct ext4_ext_path *path)
{
	struct ext4_extent *ex;
	struct ext4_extent_header *eh;
	int depth;
	int err = 0;

	depth = ext_depth(inode);
	eh = path[depth].p_hdr;
	ex = path[depth].p_ext;

	ext_debug("ext4_convert_unwritten_extents_endio: inode %lu, logical"
		"block %llu, max_blocks %u\n", inode->i_ino,
		(unsigned long long)le32_to_cpu(ex->ee_block),
		ext4_ext_get_actual_len(ex));

	err = ext4_ext_get_access(handle, inode, path + depth);
	if (err)
		goto out;
	/* first mark the extent as initialized */
	ext4_ext_mark_initialized(ex);

	/* note: ext4_ext_correct_indexes() isn't needed here because
	 * borders are not changed
	 */
	ext4_ext_try_to_merge(inode, path, ex);

	/* Mark modified extent as dirty */
	err = ext4_ext_dirty(handle, inode, path + depth);
out:
	ext4_ext_show_leaf(inode, path);
	return err;
}

static void unmap_underlying_metadata_blocks(struct block_device *bdev,
			sector_t block, int count)
{
	int i;
	for (i = 0; i < count; i++)
                unmap_underlying_metadata(bdev, block + i);
}

<<<<<<< HEAD
=======
/*
 * Handle EOFBLOCKS_FL flag, clearing it if necessary
 */
static int check_eofblocks_fl(handle_t *handle, struct inode *inode,
			      ext4_lblk_t lblk,
			      struct ext4_ext_path *path,
			      unsigned int len)
{
	int i, depth;
	struct ext4_extent_header *eh;
	struct ext4_extent *last_ex;

	if (!ext4_test_inode_flag(inode, EXT4_INODE_EOFBLOCKS))
		return 0;

	depth = ext_depth(inode);
	eh = path[depth].p_hdr;

	if (unlikely(!eh->eh_entries)) {
		EXT4_ERROR_INODE(inode, "eh->eh_entries == 0 and "
				 "EOFBLOCKS_FL set");
		return -EIO;
	}
	last_ex = EXT_LAST_EXTENT(eh);
	/*
	 * We should clear the EOFBLOCKS_FL flag if we are writing the
	 * last block in the last extent in the file.  We test this by
	 * first checking to see if the caller to
	 * ext4_ext_get_blocks() was interested in the last block (or
	 * a block beyond the last block) in the current extent.  If
	 * this turns out to be false, we can bail out from this
	 * function immediately.
	 */
	if (lblk + len < le32_to_cpu(last_ex->ee_block) +
	    ext4_ext_get_actual_len(last_ex))
		return 0;
	/*
	 * If the caller does appear to be planning to write at or
	 * beyond the end of the current extent, we then test to see
	 * if the current extent is the last extent in the file, by
	 * checking to make sure it was reached via the rightmost node
	 * at each level of the tree.
	 */
	for (i = depth-1; i >= 0; i--)
		if (path[i].p_idx != EXT_LAST_INDEX(path[i].p_hdr))
			return 0;
	ext4_clear_inode_flag(inode, EXT4_INODE_EOFBLOCKS);
	return ext4_mark_inode_dirty(handle, inode);
}

>>>>>>> 02f8c6ae
static int
ext4_ext_handle_uninitialized_extents(handle_t *handle, struct inode *inode,
			struct ext4_map_blocks *map,
			struct ext4_ext_path *path, int flags,
			unsigned int allocated, ext4_fsblk_t newblock)
{
	int ret = 0;
	int err = 0;
	ext4_io_end_t *io = EXT4_I(inode)->cur_aio_dio;

	ext_debug("ext4_ext_handle_uninitialized_extents: inode %lu, logical"
		  "block %llu, max_blocks %u, flags %d, allocated %u",
		  inode->i_ino, (unsigned long long)map->m_lblk, map->m_len,
		  flags, allocated);
	ext4_ext_show_leaf(inode, path);

	/* get_block() before submit the IO, split the extent */
	if ((flags & EXT4_GET_BLOCKS_PRE_IO)) {
		ret = ext4_split_unwritten_extents(handle, inode, map,
						   path, flags);
		/*
		 * Flag the inode(non aio case) or end_io struct (aio case)
		 * that this IO needs to conversion to written when IO is
		 * completed
		 */
<<<<<<< HEAD
		if (io)
			io->flag = DIO_AIO_UNWRITTEN;
		else
			ext4_set_inode_state(inode, EXT4_STATE_DIO_UNWRITTEN);
=======
		if (io && !(io->flag & EXT4_IO_END_UNWRITTEN)) {
			io->flag = EXT4_IO_END_UNWRITTEN;
			atomic_inc(&EXT4_I(inode)->i_aiodio_unwritten);
		} else
			ext4_set_inode_state(inode, EXT4_STATE_DIO_UNWRITTEN);
		if (ext4_should_dioread_nolock(inode))
			map->m_flags |= EXT4_MAP_UNINIT;
>>>>>>> 02f8c6ae
		goto out;
	}
	/* IO end_io complete, convert the filled extent to written */
	if ((flags & EXT4_GET_BLOCKS_CONVERT)) {
		ret = ext4_convert_unwritten_extents_endio(handle, inode,
							path);
<<<<<<< HEAD
		if (ret >= 0)
			ext4_update_inode_fsync_trans(handle, inode, 1);
=======
		if (ret >= 0) {
			ext4_update_inode_fsync_trans(handle, inode, 1);
			err = check_eofblocks_fl(handle, inode, map->m_lblk,
						 path, map->m_len);
		} else
			err = ret;
>>>>>>> 02f8c6ae
		goto out2;
	}
	/* buffered IO case */
	/*
	 * repeat fallocate creation request
	 * we already have an unwritten extent
	 */
	if (flags & EXT4_GET_BLOCKS_UNINIT_EXT)
		goto map_out;

	/* buffered READ or buffered write_begin() lookup */
	if ((flags & EXT4_GET_BLOCKS_CREATE) == 0) {
		/*
		 * We have blocks reserved already.  We
		 * return allocated blocks so that delalloc
		 * won't do block reservation for us.  But
		 * the buffer head will be unmapped so that
		 * a read from the block returns 0s.
		 */
		map->m_flags |= EXT4_MAP_UNWRITTEN;
		goto out1;
	}

	/* buffered write, writepage time, convert*/
<<<<<<< HEAD
	ret = ext4_ext_convert_to_initialized(handle, inode,
						path, iblock,
						max_blocks);
	if (ret >= 0)
		ext4_update_inode_fsync_trans(handle, inode, 1);
=======
	ret = ext4_ext_convert_to_initialized(handle, inode, map, path);
	if (ret >= 0) {
		ext4_update_inode_fsync_trans(handle, inode, 1);
		err = check_eofblocks_fl(handle, inode, map->m_lblk, path,
					 map->m_len);
		if (err < 0)
			goto out2;
	}

>>>>>>> 02f8c6ae
out:
	if (ret <= 0) {
		err = ret;
		goto out2;
	} else
		allocated = ret;
<<<<<<< HEAD
	set_buffer_new(bh_result);
=======
	map->m_flags |= EXT4_MAP_NEW;
>>>>>>> 02f8c6ae
	/*
	 * if we allocated more blocks than requested
	 * we need to make sure we unmap the extra block
	 * allocated. The actual needed block will get
	 * unmapped later when we find the buffer_head marked
	 * new.
	 */
<<<<<<< HEAD
	if (allocated > max_blocks) {
		unmap_underlying_metadata_blocks(inode->i_sb->s_bdev,
					newblock + max_blocks,
					allocated - max_blocks);
		allocated = max_blocks;
=======
	if (allocated > map->m_len) {
		unmap_underlying_metadata_blocks(inode->i_sb->s_bdev,
					newblock + map->m_len,
					allocated - map->m_len);
		allocated = map->m_len;
>>>>>>> 02f8c6ae
	}

	/*
	 * If we have done fallocate with the offset that is already
	 * delayed allocated, we would have block reservation
	 * and quota reservation done in the delayed write path.
	 * But fallocate would have already updated quota and block
	 * count for this offset. So cancel these reservation
	 */
	if (flags & EXT4_GET_BLOCKS_DELALLOC_RESERVE)
		ext4_da_update_reserve_space(inode, allocated, 0);

map_out:
	map->m_flags |= EXT4_MAP_MAPPED;
out1:
	if (allocated > map->m_len)
		allocated = map->m_len;
	ext4_ext_show_leaf(inode, path);
	map->m_pblk = newblock;
	map->m_len = allocated;
out2:
	if (path) {
		ext4_ext_drop_refs(path);
		kfree(path);
	}
	return err ? err : allocated;
}

/*
 * Block allocation/map/preallocation routine for extents based files
 *
 *
 * Need to be called with
 * down_read(&EXT4_I(inode)->i_data_sem) if not allocating file system block
 * (ie, create is zero). Otherwise down_write(&EXT4_I(inode)->i_data_sem)
 *
 * return > 0, number of of blocks already mapped/allocated
 *          if create == 0 and these are pre-allocated blocks
 *          	buffer head is unmapped
 *          otherwise blocks are mapped
 *
 * return = 0, if plain look up failed (blocks have not been allocated)
 *          buffer head is unmapped
 *
 * return < 0, error case.
 */
int ext4_ext_map_blocks(handle_t *handle, struct inode *inode,
			struct ext4_map_blocks *map, int flags)
{
	struct ext4_ext_path *path = NULL;
<<<<<<< HEAD
	struct ext4_extent_header *eh;
	struct ext4_extent newex, *ex, *last_ex;
	ext4_fsblk_t newblock;
	int i, err = 0, depth, ret, cache_type;
=======
	struct ext4_extent newex, *ex;
	ext4_fsblk_t newblock = 0;
	int err = 0, depth, ret;
>>>>>>> 02f8c6ae
	unsigned int allocated = 0;
	unsigned int punched_out = 0;
	unsigned int result = 0;
	struct ext4_allocation_request ar;
	ext4_io_end_t *io = EXT4_I(inode)->cur_aio_dio;
	struct ext4_map_blocks punch_map;

	ext_debug("blocks %u/%u requested for inode %lu\n",
		  map->m_lblk, map->m_len, inode->i_ino);
	trace_ext4_ext_map_blocks_enter(inode, map->m_lblk, map->m_len, flags);

	/* check in cache */
	if (ext4_ext_in_cache(inode, map->m_lblk, &newex) &&
		((flags & EXT4_GET_BLOCKS_PUNCH_OUT_EXT) == 0)) {
		if (!newex.ee_start_lo && !newex.ee_start_hi) {
			if ((flags & EXT4_GET_BLOCKS_CREATE) == 0) {
				/*
				 * block isn't allocated yet and
				 * user doesn't want to allocate it
				 */
				goto out2;
			}
			/* we should allocate requested block */
		} else {
			/* block is already allocated */
			newblock = map->m_lblk
				   - le32_to_cpu(newex.ee_block)
				   + ext4_ext_pblock(&newex);
			/* number of remaining blocks in the extent */
			allocated = ext4_ext_get_actual_len(&newex) -
				(map->m_lblk - le32_to_cpu(newex.ee_block));
			goto out;
		}
	}

	/* find extent for this block */
	path = ext4_ext_find_extent(inode, map->m_lblk, NULL);
	if (IS_ERR(path)) {
		err = PTR_ERR(path);
		path = NULL;
		goto out2;
	}

	depth = ext_depth(inode);

	/*
	 * consistent leaf must not be empty;
	 * this situation is possible, though, _during_ tree modification;
	 * this is why assert can't be put in ext4_ext_find_extent()
	 */
<<<<<<< HEAD
	if (path[depth].p_ext == NULL && depth != 0) {
		ext4_error(inode->i_sb, __func__, "bad extent address "
			   "inode: %lu, iblock: %lu, depth: %d",
			   inode->i_ino, (unsigned long) iblock, depth);
		err = -EIO;
		goto out2;
	}
	eh = path[depth].p_hdr;
=======
	if (unlikely(path[depth].p_ext == NULL && depth != 0)) {
		EXT4_ERROR_INODE(inode, "bad extent address "
				 "lblock: %lu, depth: %d pblock %lld",
				 (unsigned long) map->m_lblk, depth,
				 path[depth].p_block);
		err = -EIO;
		goto out2;
	}
>>>>>>> 02f8c6ae

	ex = path[depth].p_ext;
	if (ex) {
		ext4_lblk_t ee_block = le32_to_cpu(ex->ee_block);
		ext4_fsblk_t ee_start = ext4_ext_pblock(ex);
		unsigned short ee_len;

		/*
		 * Uninitialized extents are treated as holes, except that
		 * we split out initialized portions during a write.
		 */
		ee_len = ext4_ext_get_actual_len(ex);
		/* if found extent covers block, simply return it */
<<<<<<< HEAD
		if (in_range(iblock, ee_block, ee_len)) {
			newblock = iblock - ee_block + ee_start;
=======
		if (in_range(map->m_lblk, ee_block, ee_len)) {
			newblock = map->m_lblk - ee_block + ee_start;
>>>>>>> 02f8c6ae
			/* number of remaining blocks in the extent */
			allocated = ee_len - (map->m_lblk - ee_block);
			ext_debug("%u fit into %u:%d -> %llu\n", map->m_lblk,
				  ee_block, ee_len, newblock);

			if ((flags & EXT4_GET_BLOCKS_PUNCH_OUT_EXT) == 0) {
				/*
				 * Do not put uninitialized extent
				 * in the cache
				 */
				if (!ext4_ext_is_uninitialized(ex)) {
					ext4_ext_put_in_cache(inode, ee_block,
						ee_len, ee_start);
					goto out;
				}
				ret = ext4_ext_handle_uninitialized_extents(
					handle, inode, map, path, flags,
					allocated, newblock);
				return ret;
			}

			/*
			 * Punch out the map length, but only to the
			 * end of the extent
			 */
			punched_out = allocated < map->m_len ?
				allocated : map->m_len;

			/*
			 * Sense extents need to be converted to
			 * uninitialized, they must fit in an
			 * uninitialized extent
			 */
			if (punched_out > EXT_UNINIT_MAX_LEN)
				punched_out = EXT_UNINIT_MAX_LEN;

			punch_map.m_lblk = map->m_lblk;
			punch_map.m_pblk = newblock;
			punch_map.m_len = punched_out;
			punch_map.m_flags = 0;

			/* Check to see if the extent needs to be split */
			if (punch_map.m_len != ee_len ||
				punch_map.m_lblk != ee_block) {

				ret = ext4_split_extent(handle, inode,
				path, &punch_map, 0,
				EXT4_GET_BLOCKS_PUNCH_OUT_EXT |
				EXT4_GET_BLOCKS_PRE_IO);

				if (ret < 0) {
					err = ret;
					goto out2;
				}
				/*
				 * find extent for the block at
				 * the start of the hole
				 */
				ext4_ext_drop_refs(path);
				kfree(path);

				path = ext4_ext_find_extent(inode,
				map->m_lblk, NULL);
				if (IS_ERR(path)) {
					err = PTR_ERR(path);
					path = NULL;
					goto out2;
				}

				depth = ext_depth(inode);
				ex = path[depth].p_ext;
				ee_len = ext4_ext_get_actual_len(ex);
				ee_block = le32_to_cpu(ex->ee_block);
				ee_start = ext4_ext_pblock(ex);

			}

			ext4_ext_mark_uninitialized(ex);

			err = ext4_ext_remove_space(inode, map->m_lblk,
				map->m_lblk + punched_out);

			goto out2;
		}
	}

	/*
	 * requested block isn't allocated yet;
	 * we couldn't try to create block if create flag is zero
	 */
	if ((flags & EXT4_GET_BLOCKS_CREATE) == 0) {
		/*
		 * put just found gap into cache to speed up
		 * subsequent requests
		 */
		ext4_ext_put_gap_in_cache(inode, path, map->m_lblk);
		goto out2;
	}
	/*
	 * Okay, we need to do block allocation.
	 */

	/* find neighbour allocated blocks */
	ar.lleft = map->m_lblk;
	err = ext4_ext_search_left(inode, path, &ar.lleft, &ar.pleft);
	if (err)
		goto out2;
	ar.lright = map->m_lblk;
	err = ext4_ext_search_right(inode, path, &ar.lright, &ar.pright);
	if (err)
		goto out2;

	/*
	 * See if request is beyond maximum number of blocks we can have in
	 * a single extent. For an initialized extent this limit is
	 * EXT_INIT_MAX_LEN and for an uninitialized extent this limit is
	 * EXT_UNINIT_MAX_LEN.
	 */
	if (map->m_len > EXT_INIT_MAX_LEN &&
	    !(flags & EXT4_GET_BLOCKS_UNINIT_EXT))
		map->m_len = EXT_INIT_MAX_LEN;
	else if (map->m_len > EXT_UNINIT_MAX_LEN &&
		 (flags & EXT4_GET_BLOCKS_UNINIT_EXT))
		map->m_len = EXT_UNINIT_MAX_LEN;

	/* Check if we can really insert (m_lblk)::(m_lblk + m_len) extent */
	newex.ee_block = cpu_to_le32(map->m_lblk);
	newex.ee_len = cpu_to_le16(map->m_len);
	err = ext4_ext_check_overlap(inode, &newex, path);
	if (err)
		allocated = ext4_ext_get_actual_len(&newex);
	else
		allocated = map->m_len;

	/* allocate new block */
	ar.inode = inode;
	ar.goal = ext4_ext_find_goal(inode, path, map->m_lblk);
	ar.logical = map->m_lblk;
	ar.len = allocated;
	if (S_ISREG(inode->i_mode))
		ar.flags = EXT4_MB_HINT_DATA;
	else
		/* disable in-core preallocation for non-regular files */
		ar.flags = 0;
	if (flags & EXT4_GET_BLOCKS_NO_NORMALIZE)
		ar.flags |= EXT4_MB_HINT_NOPREALLOC;
	newblock = ext4_mb_new_blocks(handle, &ar, &err);
	if (!newblock)
		goto out2;
	ext_debug("allocate new block: goal %llu, found %llu/%u\n",
		  ar.goal, newblock, allocated);

	/* try to insert new extent into found leaf and return */
	ext4_ext_store_pblock(&newex, newblock);
	newex.ee_len = cpu_to_le16(ar.len);
	/* Mark uninitialized */
	if (flags & EXT4_GET_BLOCKS_UNINIT_EXT){
		ext4_ext_mark_uninitialized(&newex);
		/*
		 * io_end structure was created for every IO write to an
		 * uninitialized extent. To avoid unnecessary conversion,
		 * here we flag the IO that really needs the conversion.
		 * For non asycn direct IO case, flag the inode state
		 * that we need to perform conversion when IO is done.
		 */
<<<<<<< HEAD
		if (flags == EXT4_GET_BLOCKS_DIO_CREATE_EXT) {
			if (io)
				io->flag = DIO_AIO_UNWRITTEN;
			else
=======
		if ((flags & EXT4_GET_BLOCKS_PRE_IO)) {
			if (io && !(io->flag & EXT4_IO_END_UNWRITTEN)) {
				io->flag = EXT4_IO_END_UNWRITTEN;
				atomic_inc(&EXT4_I(inode)->i_aiodio_unwritten);
			} else
>>>>>>> 02f8c6ae
				ext4_set_inode_state(inode,
						     EXT4_STATE_DIO_UNWRITTEN);
		}
		if (ext4_should_dioread_nolock(inode))
			map->m_flags |= EXT4_MAP_UNINIT;
	}

<<<<<<< HEAD
	if (unlikely(ext4_test_inode_flag(inode, EXT4_INODE_EOFBLOCKS))) {
		if (unlikely(!eh->eh_entries)) {
			ext4_error(inode->i_sb, __func__,
				   "inode#%lu, eh->eh_entries = 0 and "
				   "EOFBLOCKS_FL set", inode->i_ino);
			err = -EIO;
			goto out2;
		}
		last_ex = EXT_LAST_EXTENT(eh);
		/*
		 * If the current leaf block was reached by looking at
		 * the last index block all the way down the tree, and
		 * we are extending the inode beyond the last extent
		 * in the current leaf block, then clear the
		 * EOFBLOCKS_FL flag.
		 */
		for (i = depth-1; i >= 0; i--) {
			if (path[i].p_idx != EXT_LAST_INDEX(path[i].p_hdr))
				break;
		}
		if ((i < 0) &&
		    (iblock + ar.len > le32_to_cpu(last_ex->ee_block) +
		     ext4_ext_get_actual_len(last_ex)))
			ext4_clear_inode_flag(inode, EXT4_INODE_EOFBLOCKS);
	}
=======
	err = check_eofblocks_fl(handle, inode, map->m_lblk, path, ar.len);
	if (err)
		goto out2;

>>>>>>> 02f8c6ae
	err = ext4_ext_insert_extent(handle, inode, path, &newex, flags);
	if (err) {
		/* free data blocks we just allocated */
		/* not a good idea to call discard here directly,
		 * but otherwise we'd need to call it every free() */
		ext4_discard_preallocations(inode);
		ext4_free_blocks(handle, inode, NULL, ext4_ext_pblock(&newex),
				 ext4_ext_get_actual_len(&newex), 0);
		goto out2;
	}

	/* previous routine could use block we allocated */
	newblock = ext4_ext_pblock(&newex);
	allocated = ext4_ext_get_actual_len(&newex);
<<<<<<< HEAD
	if (allocated > max_blocks)
		allocated = max_blocks;
	set_buffer_new(bh_result);

	/*
	 * Update reserved blocks/metadata blocks after successful
	 * block allocation which had been deferred till now.
	 */
	if (flags & EXT4_GET_BLOCKS_DELALLOC_RESERVE)
		ext4_da_update_reserve_space(inode, allocated, 1);

	/*
=======
	if (allocated > map->m_len)
		allocated = map->m_len;
	map->m_flags |= EXT4_MAP_NEW;

	/*
	 * Update reserved blocks/metadata blocks after successful
	 * block allocation which had been deferred till now.
	 */
	if (flags & EXT4_GET_BLOCKS_DELALLOC_RESERVE)
		ext4_da_update_reserve_space(inode, allocated, 1);

	/*
>>>>>>> 02f8c6ae
	 * Cache the extent and update transaction to commit on fdatasync only
	 * when it is _not_ an uninitialized extent.
	 */
	if ((flags & EXT4_GET_BLOCKS_UNINIT_EXT) == 0) {
<<<<<<< HEAD
		ext4_ext_put_in_cache(inode, iblock, allocated, newblock,
						EXT4_EXT_CACHE_EXTENT);
=======
		ext4_ext_put_in_cache(inode, map->m_lblk, allocated, newblock);
>>>>>>> 02f8c6ae
		ext4_update_inode_fsync_trans(handle, inode, 1);
	} else
		ext4_update_inode_fsync_trans(handle, inode, 0);
out:
	if (allocated > map->m_len)
		allocated = map->m_len;
	ext4_ext_show_leaf(inode, path);
	map->m_flags |= EXT4_MAP_MAPPED;
	map->m_pblk = newblock;
	map->m_len = allocated;
out2:
	if (path) {
		ext4_ext_drop_refs(path);
		kfree(path);
	}
	trace_ext4_ext_map_blocks_exit(inode, map->m_lblk,
		newblock, map->m_len, err ? err : allocated);

	result = (flags & EXT4_GET_BLOCKS_PUNCH_OUT_EXT) ?
			punched_out : allocated;

	return err ? err : result;
}

void ext4_ext_truncate(struct inode *inode)
{
	struct address_space *mapping = inode->i_mapping;
	struct super_block *sb = inode->i_sb;
	ext4_lblk_t last_block;
	handle_t *handle;
	int err = 0;

	/*
	 * finish any pending end_io work so we won't run the risk of
	 * converting any truncated blocks to initialized later
	 */
	ext4_flush_completed_IO(inode);

	/*
	 * probably first extent we're gonna free will be last in block
	 */
	err = ext4_writepage_trans_blocks(inode);
	handle = ext4_journal_start(inode, err);
	if (IS_ERR(handle))
		return;

	if (inode->i_size & (sb->s_blocksize - 1))
		ext4_block_truncate_page(handle, mapping, inode->i_size);

	if (ext4_orphan_add(handle, inode))
		goto out_stop;

	down_write(&EXT4_I(inode)->i_data_sem);
	ext4_ext_invalidate_cache(inode);

	ext4_discard_preallocations(inode);

	/*
	 * TODO: optimization is possible here.
	 * Probably we need not scan at all,
	 * because page truncation is enough.
	 */

	/* we have to know where to truncate from in crash case */
	EXT4_I(inode)->i_disksize = inode->i_size;
	ext4_mark_inode_dirty(handle, inode);

	last_block = (inode->i_size + sb->s_blocksize - 1)
			>> EXT4_BLOCK_SIZE_BITS(sb);
	err = ext4_ext_remove_space(inode, last_block, EXT_MAX_BLOCKS - 1);

	/* In a multi-transaction truncate, we only make the final
	 * transaction synchronous.
	 */
	if (IS_SYNC(inode))
		ext4_handle_sync(handle);

	up_write(&EXT4_I(inode)->i_data_sem);

out_stop:
	/*
	 * If this was a simple ftruncate() and the file will remain alive,
	 * then we need to clear up the orphan record which we created above.
	 * However, if this was a real unlink then we were called by
	 * ext4_delete_inode(), and we allow that function to clean up the
	 * orphan info for us.
	 */
	if (inode->i_nlink)
		ext4_orphan_del(handle, inode);

	inode->i_mtime = inode->i_ctime = ext4_current_time(inode);
	ext4_mark_inode_dirty(handle, inode);
	ext4_journal_stop(handle);
}

static void ext4_falloc_update_inode(struct inode *inode,
				int mode, loff_t new_size, int update_ctime)
{
	struct timespec now;

	if (update_ctime) {
		now = current_fs_time(inode->i_sb);
		if (!timespec_equal(&inode->i_ctime, &now))
			inode->i_ctime = now;
	}
	/*
	 * Update only when preallocation was requested beyond
	 * the file size.
	 */
	if (!(mode & FALLOC_FL_KEEP_SIZE)) {
		if (new_size > i_size_read(inode))
			i_size_write(inode, new_size);
		if (new_size > EXT4_I(inode)->i_disksize)
			ext4_update_i_disksize(inode, new_size);
	} else {
		/*
		 * Mark that we allocate beyond EOF so the subsequent truncate
		 * can proceed even if the new size is the same as i_size.
		 */
		if (new_size > i_size_read(inode))
			ext4_set_inode_flag(inode, EXT4_INODE_EOFBLOCKS);
	}

}

/*
 * preallocate space for a file. This implements ext4's fallocate file
 * operation, which gets called from sys_fallocate system call.
 * For block-mapped files, posix_fallocate should fall back to the method
 * of writing zeroes to the required new blocks (the same behavior which is
 * expected for file systems which do not support fallocate() system call).
 */
long ext4_fallocate(struct file *file, int mode, loff_t offset, loff_t len)
{
	struct inode *inode = file->f_path.dentry->d_inode;
	handle_t *handle;
	loff_t new_size;
	unsigned int max_blocks;
	int ret = 0;
	int ret2 = 0;
	int retries = 0;
	struct ext4_map_blocks map;
	unsigned int credits, blkbits = inode->i_blkbits;

	/*
	 * currently supporting (pre)allocate mode for extent-based
	 * files _only_
	 */
	if (!(ext4_test_inode_flag(inode, EXT4_INODE_EXTENTS)))
<<<<<<< HEAD
=======
		return -EOPNOTSUPP;

	/* Return error if mode is not supported */
	if (mode & ~(FALLOC_FL_KEEP_SIZE | FALLOC_FL_PUNCH_HOLE))
>>>>>>> 02f8c6ae
		return -EOPNOTSUPP;

	if (mode & FALLOC_FL_PUNCH_HOLE)
		return ext4_punch_hole(file, offset, len);

	trace_ext4_fallocate_enter(inode, offset, len, mode);
	map.m_lblk = offset >> blkbits;
	/*
	 * We can't just convert len to max_blocks because
	 * If blocksize = 4096 offset = 3072 and len = 2048
	 */
	max_blocks = (EXT4_BLOCK_ALIGN(len + offset, blkbits) >> blkbits)
		- map.m_lblk;
	/*
	 * credits to insert 1 extent into extent tree
	 */
	credits = ext4_chunk_trans_blocks(inode, max_blocks);
	mutex_lock(&inode->i_mutex);
	ret = inode_newsize_ok(inode, (len + offset));
	if (ret) {
		mutex_unlock(&inode->i_mutex);
<<<<<<< HEAD
=======
		trace_ext4_fallocate_exit(inode, offset, max_blocks, ret);
>>>>>>> 02f8c6ae
		return ret;
	}
retry:
	while (ret >= 0 && ret < max_blocks) {
		map.m_lblk = map.m_lblk + ret;
		map.m_len = max_blocks = max_blocks - ret;
		handle = ext4_journal_start(inode, credits);
		if (IS_ERR(handle)) {
			ret = PTR_ERR(handle);
			break;
		}
		ret = ext4_map_blocks(handle, inode, &map,
				      EXT4_GET_BLOCKS_CREATE_UNINIT_EXT |
				      EXT4_GET_BLOCKS_NO_NORMALIZE);
		if (ret <= 0) {
#ifdef EXT4FS_DEBUG
			WARN_ON(ret <= 0);
			printk(KERN_ERR "%s: ext4_ext_map_blocks "
				    "returned error inode#%lu, block=%u, "
				    "max_blocks=%u", __func__,
				    inode->i_ino, map.m_lblk, max_blocks);
#endif
			ext4_mark_inode_dirty(handle, inode);
			ret2 = ext4_journal_stop(handle);
			break;
		}
		if ((map.m_lblk + ret) >= (EXT4_BLOCK_ALIGN(offset + len,
						blkbits) >> blkbits))
			new_size = offset + len;
		else
			new_size = (map.m_lblk + ret) << blkbits;

		ext4_falloc_update_inode(inode, mode, new_size,
					 (map.m_flags & EXT4_MAP_NEW));
		ext4_mark_inode_dirty(handle, inode);
		ret2 = ext4_journal_stop(handle);
		if (ret2)
			break;
	}
	if (ret == -ENOSPC &&
			ext4_should_retry_alloc(inode->i_sb, &retries)) {
		ret = 0;
		goto retry;
	}
	mutex_unlock(&inode->i_mutex);
	trace_ext4_fallocate_exit(inode, offset, max_blocks,
				ret > 0 ? ret2 : ret);
	return ret > 0 ? ret2 : ret;
}

/*
 * This function convert a range of blocks to written extents
 * The caller of this function will pass the start offset and the size.
 * all unwritten extents within this range will be converted to
 * written extents.
 *
 * This function is called from the direct IO end io call back
 * function, to convert the fallocated extents after IO is completed.
 * Returns 0 on success.
 */
int ext4_convert_unwritten_extents(struct inode *inode, loff_t offset,
				    ssize_t len)
{
	handle_t *handle;
	unsigned int max_blocks;
	int ret = 0;
	int ret2 = 0;
	struct ext4_map_blocks map;
	unsigned int credits, blkbits = inode->i_blkbits;

	map.m_lblk = offset >> blkbits;
	/*
	 * We can't just convert len to max_blocks because
	 * If blocksize = 4096 offset = 3072 and len = 2048
	 */
	max_blocks = ((EXT4_BLOCK_ALIGN(len + offset, blkbits) >> blkbits) -
		      map.m_lblk);
	/*
	 * credits to insert 1 extent into extent tree
	 */
	credits = ext4_chunk_trans_blocks(inode, max_blocks);
	while (ret >= 0 && ret < max_blocks) {
		map.m_lblk += ret;
		map.m_len = (max_blocks -= ret);
		handle = ext4_journal_start(inode, credits);
		if (IS_ERR(handle)) {
			ret = PTR_ERR(handle);
			break;
		}
		ret = ext4_map_blocks(handle, inode, &map,
				      EXT4_GET_BLOCKS_IO_CONVERT_EXT);
		if (ret <= 0) {
			WARN_ON(ret <= 0);
			printk(KERN_ERR "%s: ext4_ext_map_blocks "
				    "returned error inode#%lu, block=%u, "
				    "max_blocks=%u", __func__,
				    inode->i_ino, map.m_lblk, map.m_len);
		}
		ext4_mark_inode_dirty(handle, inode);
		ret2 = ext4_journal_stop(handle);
		if (ret <= 0 || ret2 )
			break;
	}
	return ret > 0 ? ret2 : ret;
}

/*
 * Callback function called for each extent to gather FIEMAP information.
 */
static int ext4_ext_fiemap_cb(struct inode *inode, ext4_lblk_t next,
		       struct ext4_ext_cache *newex, struct ext4_extent *ex,
		       void *data)
{
	__u64	logical;
	__u64	physical;
	__u64	length;
	__u32	flags = 0;
	int		ret = 0;
	struct fiemap_extent_info *fieinfo = data;
	unsigned char blksize_bits;

	blksize_bits = inode->i_sb->s_blocksize_bits;
	logical = (__u64)newex->ec_block << blksize_bits;

	if (newex->ec_start == 0) {
		/*
		 * No extent in extent-tree contains block @newex->ec_start,
		 * then the block may stay in 1)a hole or 2)delayed-extent.
		 *
		 * Holes or delayed-extents are processed as follows.
		 * 1. lookup dirty pages with specified range in pagecache.
		 *    If no page is got, then there is no delayed-extent and
		 *    return with EXT_CONTINUE.
		 * 2. find the 1st mapped buffer,
		 * 3. check if the mapped buffer is both in the request range
		 *    and a delayed buffer. If not, there is no delayed-extent,
		 *    then return.
		 * 4. a delayed-extent is found, the extent will be collected.
		 */
		ext4_lblk_t	end = 0;
		pgoff_t		last_offset;
		pgoff_t		offset;
		pgoff_t		index;
		pgoff_t		start_index = 0;
		struct page	**pages = NULL;
		struct buffer_head *bh = NULL;
		struct buffer_head *head = NULL;
		unsigned int nr_pages = PAGE_SIZE / sizeof(struct page *);

		pages = kmalloc(PAGE_SIZE, GFP_KERNEL);
		if (pages == NULL)
			return -ENOMEM;

		offset = logical >> PAGE_SHIFT;
repeat:
		last_offset = offset;
		head = NULL;
		ret = find_get_pages_tag(inode->i_mapping, &offset,
					PAGECACHE_TAG_DIRTY, nr_pages, pages);

		if (!(flags & FIEMAP_EXTENT_DELALLOC)) {
			/* First time, try to find a mapped buffer. */
			if (ret == 0) {
out:
				for (index = 0; index < ret; index++)
					page_cache_release(pages[index]);
				/* just a hole. */
				kfree(pages);
				return EXT_CONTINUE;
			}
			index = 0;

next_page:
			/* Try to find the 1st mapped buffer. */
			end = ((__u64)pages[index]->index << PAGE_SHIFT) >>
				  blksize_bits;
			if (!page_has_buffers(pages[index]))
				goto out;
			head = page_buffers(pages[index]);
			if (!head)
				goto out;

			index++;
			bh = head;
			do {
				if (end >= newex->ec_block +
					newex->ec_len)
					/* The buffer is out of
					 * the request range.
					 */
					goto out;

				if (buffer_mapped(bh) &&
				    end >= newex->ec_block) {
					start_index = index - 1;
					/* get the 1st mapped buffer. */
					goto found_mapped_buffer;
				}

				bh = bh->b_this_page;
				end++;
			} while (bh != head);

			/* No mapped buffer in the range found in this page,
			 * We need to look up next page.
			 */
			if (index >= ret) {
				/* There is no page left, but we need to limit
				 * newex->ec_len.
				 */
				newex->ec_len = end - newex->ec_block;
				goto out;
			}
			goto next_page;
		} else {
			/*Find contiguous delayed buffers. */
			if (ret > 0 && pages[0]->index == last_offset)
				head = page_buffers(pages[0]);
			bh = head;
			index = 1;
			start_index = 0;
		}

found_mapped_buffer:
		if (bh != NULL && buffer_delay(bh)) {
			/* 1st or contiguous delayed buffer found. */
			if (!(flags & FIEMAP_EXTENT_DELALLOC)) {
				/*
				 * 1st delayed buffer found, record
				 * the start of extent.
				 */
				flags |= FIEMAP_EXTENT_DELALLOC;
				newex->ec_block = end;
				logical = (__u64)end << blksize_bits;
			}
			/* Find contiguous delayed buffers. */
			do {
				if (!buffer_delay(bh))
					goto found_delayed_extent;
				bh = bh->b_this_page;
				end++;
			} while (bh != head);

			for (; index < ret; index++) {
				if (!page_has_buffers(pages[index])) {
					bh = NULL;
					break;
				}
				head = page_buffers(pages[index]);
				if (!head) {
					bh = NULL;
					break;
				}

				if (pages[index]->index !=
				    pages[start_index]->index + index
				    - start_index) {
					/* Blocks are not contiguous. */
					bh = NULL;
					break;
				}
				bh = head;
				do {
					if (!buffer_delay(bh))
						/* Delayed-extent ends. */
						goto found_delayed_extent;
					bh = bh->b_this_page;
					end++;
				} while (bh != head);
			}
		} else if (!(flags & FIEMAP_EXTENT_DELALLOC))
			/* a hole found. */
			goto out;

found_delayed_extent:
		newex->ec_len = min(end - newex->ec_block,
						(ext4_lblk_t)EXT_INIT_MAX_LEN);
		if (ret == nr_pages && bh != NULL &&
			newex->ec_len < EXT_INIT_MAX_LEN &&
			buffer_delay(bh)) {
			/* Have not collected an extent and continue. */
			for (index = 0; index < ret; index++)
				page_cache_release(pages[index]);
			goto repeat;
		}

		for (index = 0; index < ret; index++)
			page_cache_release(pages[index]);
		kfree(pages);
	}

	physical = (__u64)newex->ec_start << blksize_bits;
	length =   (__u64)newex->ec_len << blksize_bits;

	if (ex && ext4_ext_is_uninitialized(ex))
		flags |= FIEMAP_EXTENT_UNWRITTEN;

	if (next == EXT_MAX_BLOCKS)
		flags |= FIEMAP_EXTENT_LAST;

	ret = fiemap_fill_next_extent(fieinfo, logical, physical,
					length, flags);
	if (ret < 0)
		return ret;
	if (ret == 1)
		return EXT_BREAK;
	return EXT_CONTINUE;
}

/* fiemap flags we can handle specified here */
#define EXT4_FIEMAP_FLAGS	(FIEMAP_FLAG_SYNC|FIEMAP_FLAG_XATTR)

static int ext4_xattr_fiemap(struct inode *inode,
				struct fiemap_extent_info *fieinfo)
{
	__u64 physical = 0;
	__u64 length;
	__u32 flags = FIEMAP_EXTENT_LAST;
	int blockbits = inode->i_sb->s_blocksize_bits;
	int error = 0;

	/* in-inode? */
	if (ext4_test_inode_state(inode, EXT4_STATE_XATTR)) {
		struct ext4_iloc iloc;
		int offset;	/* offset of xattr in inode */

		error = ext4_get_inode_loc(inode, &iloc);
		if (error)
			return error;
		physical = iloc.bh->b_blocknr << blockbits;
		offset = EXT4_GOOD_OLD_INODE_SIZE +
				EXT4_I(inode)->i_extra_isize;
		physical += offset;
		length = EXT4_SB(inode->i_sb)->s_inode_size - offset;
		flags |= FIEMAP_EXTENT_DATA_INLINE;
		brelse(iloc.bh);
	} else { /* external block */
		physical = EXT4_I(inode)->i_file_acl << blockbits;
		length = inode->i_sb->s_blocksize;
	}

	if (physical)
		error = fiemap_fill_next_extent(fieinfo, 0, physical,
						length, flags);
	return (error < 0 ? error : 0);
}

/*
 * ext4_ext_punch_hole
 *
 * Punches a hole of "length" bytes in a file starting
 * at byte "offset"
 *
 * @inode:  The inode of the file to punch a hole in
 * @offset: The starting byte offset of the hole
 * @length: The length of the hole
 *
 * Returns the number of blocks removed or negative on err
 */
int ext4_ext_punch_hole(struct file *file, loff_t offset, loff_t length)
{
	struct inode *inode = file->f_path.dentry->d_inode;
	struct super_block *sb = inode->i_sb;
	struct ext4_ext_cache cache_ex;
	ext4_lblk_t first_block, last_block, num_blocks, iblock, max_blocks;
	struct address_space *mapping = inode->i_mapping;
	struct ext4_map_blocks map;
	handle_t *handle;
	loff_t first_block_offset, last_block_offset, block_len;
	loff_t first_page, last_page, first_page_offset, last_page_offset;
	int ret, credits, blocks_released, err = 0;

	first_block = (offset + sb->s_blocksize - 1) >>
		EXT4_BLOCK_SIZE_BITS(sb);
	last_block = (offset + length) >> EXT4_BLOCK_SIZE_BITS(sb);

	first_block_offset = first_block << EXT4_BLOCK_SIZE_BITS(sb);
	last_block_offset = last_block << EXT4_BLOCK_SIZE_BITS(sb);

	first_page = (offset + PAGE_CACHE_SIZE - 1) >> PAGE_CACHE_SHIFT;
	last_page = (offset + length) >> PAGE_CACHE_SHIFT;

	first_page_offset = first_page << PAGE_CACHE_SHIFT;
	last_page_offset = last_page << PAGE_CACHE_SHIFT;

	/*
	 * Write out all dirty pages to avoid race conditions
	 * Then release them.
	 */
	if (mapping->nrpages && mapping_tagged(mapping, PAGECACHE_TAG_DIRTY)) {
		err = filemap_write_and_wait_range(mapping,
			first_page_offset == 0 ? 0 : first_page_offset-1,
			last_page_offset);

			if (err)
				return err;
	}

	/* Now release the pages */
	if (last_page_offset > first_page_offset) {
		truncate_inode_pages_range(mapping, first_page_offset,
					   last_page_offset-1);
	}

	/* finish any pending end_io work */
	ext4_flush_completed_IO(inode);

	credits = ext4_writepage_trans_blocks(inode);
	handle = ext4_journal_start(inode, credits);
	if (IS_ERR(handle))
		return PTR_ERR(handle);

	err = ext4_orphan_add(handle, inode);
	if (err)
		goto out;

	/*
	 * Now we need to zero out the un block aligned data.
	 * If the file is smaller than a block, just
	 * zero out the middle
	 */
	if (first_block > last_block)
		ext4_block_zero_page_range(handle, mapping, offset, length);
	else {
		/* zero out the head of the hole before the first block */
		block_len  = first_block_offset - offset;
		if (block_len > 0)
			ext4_block_zero_page_range(handle, mapping,
						   offset, block_len);

		/* zero out the tail of the hole after the last block */
		block_len = offset + length - last_block_offset;
		if (block_len > 0) {
			ext4_block_zero_page_range(handle, mapping,
					last_block_offset, block_len);
		}
	}

	/* If there are no blocks to remove, return now */
	if (first_block >= last_block)
		goto out;

	down_write(&EXT4_I(inode)->i_data_sem);
	ext4_ext_invalidate_cache(inode);
	ext4_discard_preallocations(inode);

	/*
	 * Loop over all the blocks and identify blocks
	 * that need to be punched out
	 */
	iblock = first_block;
	blocks_released = 0;
	while (iblock < last_block) {
		max_blocks = last_block - iblock;
		num_blocks = 1;
		memset(&map, 0, sizeof(map));
		map.m_lblk = iblock;
		map.m_len = max_blocks;
		ret = ext4_ext_map_blocks(handle, inode, &map,
			EXT4_GET_BLOCKS_PUNCH_OUT_EXT);

		if (ret > 0) {
			blocks_released += ret;
			num_blocks = ret;
		} else if (ret == 0) {
			/*
			 * If map blocks could not find the block,
			 * then it is in a hole.  If the hole was
			 * not already cached, then map blocks should
			 * put it in the cache.  So we can get the hole
			 * out of the cache
			 */
			memset(&cache_ex, 0, sizeof(cache_ex));
			if ((ext4_ext_check_cache(inode, iblock, &cache_ex)) &&
				!cache_ex.ec_start) {

				/* The hole is cached */
				num_blocks = cache_ex.ec_block +
				cache_ex.ec_len - iblock;

			} else {
				/* The block could not be identified */
				err = -EIO;
				break;
			}
		} else {
			/* Map blocks error */
			err = ret;
			break;
		}

		if (num_blocks == 0) {
			/* This condition should never happen */
			ext_debug("Block lookup failed");
			err = -EIO;
			break;
		}

		iblock += num_blocks;
	}

	if (blocks_released > 0) {
		ext4_ext_invalidate_cache(inode);
		ext4_discard_preallocations(inode);
	}

	if (IS_SYNC(inode))
		ext4_handle_sync(handle);

	up_write(&EXT4_I(inode)->i_data_sem);

out:
	ext4_orphan_del(handle, inode);
	inode->i_mtime = inode->i_ctime = ext4_current_time(inode);
	ext4_mark_inode_dirty(handle, inode);
	ext4_journal_stop(handle);
	return err;
}
int ext4_fiemap(struct inode *inode, struct fiemap_extent_info *fieinfo,
		__u64 start, __u64 len)
{
	ext4_lblk_t start_blk;
	int error = 0;

	/* fallback to generic here if not in extents fmt */
	if (!(ext4_test_inode_flag(inode, EXT4_INODE_EXTENTS)))
		return generic_block_fiemap(inode, fieinfo, start, len,
			ext4_get_block);

	if (fiemap_check_flags(fieinfo, EXT4_FIEMAP_FLAGS))
		return -EBADR;

	if (fieinfo->fi_flags & FIEMAP_FLAG_XATTR) {
		error = ext4_xattr_fiemap(inode, fieinfo);
	} else {
		ext4_lblk_t len_blks;
		__u64 last_blk;

		start_blk = start >> inode->i_sb->s_blocksize_bits;
		last_blk = (start + len - 1) >> inode->i_sb->s_blocksize_bits;
<<<<<<< HEAD
		if (last_blk >= EXT_MAX_BLOCK)
			last_blk = EXT_MAX_BLOCK-1;
=======
		if (last_blk >= EXT_MAX_BLOCKS)
			last_blk = EXT_MAX_BLOCKS-1;
>>>>>>> 02f8c6ae
		len_blks = ((ext4_lblk_t) last_blk) - start_blk + 1;

		/*
		 * Walk the extent tree gathering extent information.
		 * ext4_ext_fiemap_cb will push extents back to user.
		 */
		error = ext4_ext_walk_space(inode, start_blk, len_blks,
					  ext4_ext_fiemap_cb, fieinfo);
	}

	return error;
}<|MERGE_RESOLUTION|>--- conflicted
+++ resolved
@@ -276,11 +276,7 @@
  * to allocate @blocks
  * Worse case is one block per extent
  */
-<<<<<<< HEAD
-int ext4_ext_calc_metadata_amount(struct inode *inode, sector_t lblock)
-=======
 int ext4_ext_calc_metadata_amount(struct inode *inode, ext4_lblk_t lblock)
->>>>>>> 02f8c6ae
 {
 	struct ext4_inode_info *ei = EXT4_I(inode);
 	int idxs, num = 0;
@@ -2088,17 +2084,8 @@
 	if (cex->ec_len == 0)
 		goto errout;
 
-<<<<<<< HEAD
-	BUG_ON(cex->ec_type != EXT4_EXT_CACHE_GAP &&
-			cex->ec_type != EXT4_EXT_CACHE_EXTENT);
-	if (in_range(block, cex->ec_block, cex->ec_len)) {
-		ex->ee_block = cpu_to_le32(cex->ec_block);
-		ext4_ext_store_pblock(ex, cex->ec_start);
-		ex->ee_len = cpu_to_le16(cex->ec_len);
-=======
 	if (in_range(block, cex->ec_block, cex->ec_len)) {
 		memcpy(ex, cex, sizeof(struct ext4_ext_cache));
->>>>>>> 02f8c6ae
 		ext_debug("%u cached by %u:%u:%llu\n",
 				block,
 				cex->ec_block, cex->ec_len, cex->ec_start);
@@ -2268,15 +2255,7 @@
 		num = le32_to_cpu(ex->ee_block) + ee_len - from;
 		start = ext4_ext_pblock(ex) + ee_len - num;
 		ext_debug("free last %u blocks starting %llu\n", num, start);
-<<<<<<< HEAD
-		for (i = 0; i < num; i++) {
-			bh = sb_find_get_block(inode->i_sb, start + i);
-			ext4_forget(handle, metadata, inode, bh, start + i);
-		}
-		ext4_free_blocks(handle, inode, start, num, metadata);
-=======
 		ext4_free_blocks(handle, inode, NULL, start, num, flags);
->>>>>>> 02f8c6ae
 	} else if (from == le32_to_cpu(ex->ee_block)
 		   && to <= le32_to_cpu(ex->ee_block) + ee_len - 1) {
 		/* head removal */
@@ -2746,18 +2725,9 @@
 /* FIXME!! we need to try to merge to left or right after zero-out  */
 static int ext4_ext_zeroout(struct inode *inode, struct ext4_extent *ex)
 {
-<<<<<<< HEAD
-	int ret;
-	struct bio *bio;
-	int blkbits, blocksize;
-	sector_t ee_pblock;
-	struct completion event;
-	unsigned int ee_len, len, done, offset;
-=======
 	ext4_fsblk_t ee_pblock;
 	unsigned int ee_len;
 	int ret;
->>>>>>> 02f8c6ae
 
 	ee_len    = ext4_ext_get_actual_len(ex);
 	ee_pblock = ext4_ext_pblock(ex);
@@ -2769,37 +2739,6 @@
 	return ret;
 }
 
-<<<<<<< HEAD
-		if (ee_len > BIO_MAX_PAGES)
-			len = BIO_MAX_PAGES;
-		else
-			len = ee_len;
-
-		bio = bio_alloc(GFP_NOIO, len);
-		if (!bio)
-			return -ENOMEM;
-
-		bio->bi_sector = ee_pblock;
-		bio->bi_bdev   = inode->i_sb->s_bdev;
-
-		done = 0;
-		offset = 0;
-		while (done < len) {
-			ret = bio_add_page(bio, ZERO_PAGE(0),
-							blocksize, offset);
-			if (ret != blocksize) {
-				/*
-				 * We can't add any more pages because of
-				 * hardware limitations.  Start a new bio.
-				 */
-				break;
-			}
-			done++;
-			offset += blocksize;
-			if (offset >= PAGE_CACHE_SIZE)
-				offset = 0;
-		}
-=======
 /*
  * used by extent splitting.
  */
@@ -2807,7 +2746,6 @@
 					due to ENOSPC */
 #define EXT4_EXT_MARK_UNINIT1	0x2  /* mark first half uninitialized */
 #define EXT4_EXT_MARK_UNINIT2	0x4  /* mark second half uninitialized */
->>>>>>> 02f8c6ae
 
 /*
  * ext4_split_extent_at() splits an extent at given block.
@@ -2844,17 +2782,6 @@
 	unsigned int ee_len, depth;
 	int err = 0;
 
-<<<<<<< HEAD
-		if (!test_bit(BIO_UPTODATE, &bio->bi_flags)) {
-			bio_put(bio);
-			return -EIO;
-		}
-		bio_put(bio);
-		ee_len    -= done;
-		ee_pblock += done  << (blkbits - 9);
-	}
-	return 0;
-=======
 	ext_debug("ext4_split_extents_at: inode %lu, logical"
 		"block %llu\n", inode->i_ino, (unsigned long long)split);
 
@@ -2999,7 +2926,6 @@
 	ext4_ext_show_leaf(inode, path);
 out:
 	return err ? err : map->m_len;
->>>>>>> 02f8c6ae
 }
 
 #define EXT4_EXT_ZERO_LEN 7
@@ -3018,33 +2944,12 @@
 					   struct ext4_map_blocks *map,
 					   struct ext4_ext_path *path)
 {
-<<<<<<< HEAD
-	struct ext4_extent *ex, newex, orig_ex;
-	struct ext4_extent *ex1 = NULL;
-	struct ext4_extent *ex2 = NULL;
-	struct ext4_extent *ex3 = NULL;
-	struct ext4_extent_header *eh;
-=======
 	struct ext4_map_blocks split_map;
 	struct ext4_extent zero_ex;
 	struct ext4_extent *ex;
->>>>>>> 02f8c6ae
 	ext4_lblk_t ee_block, eof_block;
 	unsigned int allocated, ee_len, depth;
 	int err = 0;
-<<<<<<< HEAD
-	int ret = 0;
-	int may_zeroout;
-
-	ext_debug("ext4_ext_convert_to_initialized: inode %lu, logical"
-		"block %llu, max_blocks %u\n", inode->i_ino,
-		(unsigned long long)iblock, max_blocks);
-
-	eof_block = (inode->i_size + inode->i_sb->s_blocksize - 1) >>
-		inode->i_sb->s_blocksize_bits;
-	if (eof_block < iblock + max_blocks)
-		eof_block = iblock + max_blocks;
-=======
 	int split_flag = 0;
 
 	ext_debug("ext4_ext_convert_to_initialized: inode %lu, logical"
@@ -3055,177 +2960,18 @@
 		inode->i_sb->s_blocksize_bits;
 	if (eof_block < map->m_lblk + map->m_len)
 		eof_block = map->m_lblk + map->m_len;
->>>>>>> 02f8c6ae
 
 	depth = ext_depth(inode);
 	ex = path[depth].p_ext;
 	ee_block = le32_to_cpu(ex->ee_block);
 	ee_len = ext4_ext_get_actual_len(ex);
-<<<<<<< HEAD
-	allocated = ee_len - (iblock - ee_block);
-	newblock = iblock - ee_block + ext_pblock(ex);
-
-	ex2 = ex;
-	orig_ex.ee_block = ex->ee_block;
-	orig_ex.ee_len   = cpu_to_le16(ee_len);
-	ext4_ext_store_pblock(&orig_ex, ext_pblock(ex));
-
+	allocated = ee_len - (map->m_lblk - ee_block);
+
+	WARN_ON(map->m_lblk < ee_block);
 	/*
 	 * It is safe to convert extent to initialized via explicit
 	 * zeroout only if extent is fully insde i_size or new_size.
 	 */
-	may_zeroout = ee_block + ee_len <= eof_block;
-
-	err = ext4_ext_get_access(handle, inode, path + depth);
-	if (err)
-		goto out;
-	/* If extent has less than 2*EXT4_EXT_ZERO_LEN zerout directly */
-	if (ee_len <= 2*EXT4_EXT_ZERO_LEN && may_zeroout) {
-		err =  ext4_ext_zeroout(inode, &orig_ex);
-		if (err)
-			goto fix_extent_len;
-		/* update the extent length and mark as initialized */
-		ex->ee_block = orig_ex.ee_block;
-		ex->ee_len   = orig_ex.ee_len;
-		ext4_ext_store_pblock(ex, ext_pblock(&orig_ex));
-		ext4_ext_dirty(handle, inode, path + depth);
-		/* zeroed the full extent */
-		return allocated;
-	}
-
-	/* ex1: ee_block to iblock - 1 : uninitialized */
-	if (iblock > ee_block) {
-		ex1 = ex;
-		ex1->ee_len = cpu_to_le16(iblock - ee_block);
-		ext4_ext_mark_uninitialized(ex1);
-		ex2 = &newex;
-	}
-=======
-	allocated = ee_len - (map->m_lblk - ee_block);
-
-	WARN_ON(map->m_lblk < ee_block);
->>>>>>> 02f8c6ae
-	/*
-	 * It is safe to convert extent to initialized via explicit
-	 * zeroout only if extent is fully insde i_size or new_size.
-	 */
-<<<<<<< HEAD
-	if (!ex1 && allocated > max_blocks)
-		ex2->ee_len = cpu_to_le16(max_blocks);
-	/* ex3: to ee_block + ee_len : uninitialised */
-	if (allocated > max_blocks) {
-		unsigned int newdepth;
-		/* If extent has less than EXT4_EXT_ZERO_LEN zerout directly */
-		if (allocated <= EXT4_EXT_ZERO_LEN && may_zeroout) {
-			/*
-			 * iblock == ee_block is handled by the zerouout
-			 * at the beginning.
-			 * Mark first half uninitialized.
-			 * Mark second half initialized and zero out the
-			 * initialized extent
-			 */
-			ex->ee_block = orig_ex.ee_block;
-			ex->ee_len   = cpu_to_le16(ee_len - allocated);
-			ext4_ext_mark_uninitialized(ex);
-			ext4_ext_store_pblock(ex, ext_pblock(&orig_ex));
-			ext4_ext_dirty(handle, inode, path + depth);
-
-			ex3 = &newex;
-			ex3->ee_block = cpu_to_le32(iblock);
-			ext4_ext_store_pblock(ex3, newblock);
-			ex3->ee_len = cpu_to_le16(allocated);
-			err = ext4_ext_insert_extent(handle, inode, path,
-							ex3, 0);
-			if (err == -ENOSPC) {
-				err =  ext4_ext_zeroout(inode, &orig_ex);
-				if (err)
-					goto fix_extent_len;
-				ex->ee_block = orig_ex.ee_block;
-				ex->ee_len   = orig_ex.ee_len;
-				ext4_ext_store_pblock(ex, ext_pblock(&orig_ex));
-				ext4_ext_dirty(handle, inode, path + depth);
-				/* blocks available from iblock */
-				return allocated;
-
-			} else if (err)
-				goto fix_extent_len;
-
-			/*
-			 * We need to zero out the second half because
-			 * an fallocate request can update file size and
-			 * converting the second half to initialized extent
-			 * implies that we can leak some junk data to user
-			 * space.
-			 */
-			err =  ext4_ext_zeroout(inode, ex3);
-			if (err) {
-				/*
-				 * We should actually mark the
-				 * second half as uninit and return error
-				 * Insert would have changed the extent
-				 */
-				depth = ext_depth(inode);
-				ext4_ext_drop_refs(path);
-				path = ext4_ext_find_extent(inode,
-								iblock, path);
-				if (IS_ERR(path)) {
-					err = PTR_ERR(path);
-					return err;
-				}
-				/* get the second half extent details */
-				ex = path[depth].p_ext;
-				err = ext4_ext_get_access(handle, inode,
-								path + depth);
-				if (err)
-					return err;
-				ext4_ext_mark_uninitialized(ex);
-				ext4_ext_dirty(handle, inode, path + depth);
-				return err;
-			}
-
-			/* zeroed the second half */
-			return allocated;
-		}
-		ex3 = &newex;
-		ex3->ee_block = cpu_to_le32(iblock + max_blocks);
-		ext4_ext_store_pblock(ex3, newblock + max_blocks);
-		ex3->ee_len = cpu_to_le16(allocated - max_blocks);
-		ext4_ext_mark_uninitialized(ex3);
-		err = ext4_ext_insert_extent(handle, inode, path, ex3, 0);
-		if (err == -ENOSPC && may_zeroout) {
-			err =  ext4_ext_zeroout(inode, &orig_ex);
-			if (err)
-				goto fix_extent_len;
-			/* update the extent length and mark as initialized */
-			ex->ee_block = orig_ex.ee_block;
-			ex->ee_len   = orig_ex.ee_len;
-			ext4_ext_store_pblock(ex, ext_pblock(&orig_ex));
-			ext4_ext_dirty(handle, inode, path + depth);
-			/* zeroed the full extent */
-			/* blocks available from iblock */
-			return allocated;
-
-		} else if (err)
-			goto fix_extent_len;
-		/*
-		 * The depth, and hence eh & ex might change
-		 * as part of the insert above.
-		 */
-		newdepth = ext_depth(inode);
-		/*
-		 * update the extent length after successful insert of the
-		 * split extent
-		 */
-		ee_len -= ext4_ext_get_actual_len(ex3);
-		orig_ex.ee_len = cpu_to_le16(ee_len);
-		may_zeroout = ee_block + ee_len <= eof_block;
-
-		depth = newdepth;
-		ext4_ext_drop_refs(path);
-		path = ext4_ext_find_extent(inode, iblock, path);
-		if (IS_ERR(path)) {
-			err = PTR_ERR(path);
-=======
 	split_flag |= ee_block + ee_len <= eof_block ? EXT4_EXT_MAY_ZEROOUT : 0;
 
 	/* If extent has less than 2*EXT4_EXT_ZERO_LEN zerout directly */
@@ -3233,77 +2979,15 @@
 	    (EXT4_EXT_MAY_ZEROOUT & split_flag)) {
 		err = ext4_ext_zeroout(inode, ex);
 		if (err)
->>>>>>> 02f8c6ae
 			goto out;
 
 		err = ext4_ext_get_access(handle, inode, path + depth);
 		if (err)
 			goto out;
-<<<<<<< HEAD
-
-		allocated = max_blocks;
-
-		/* If extent has less than EXT4_EXT_ZERO_LEN and we are trying
-		 * to insert a extent in the middle zerout directly
-		 * otherwise give the extent a chance to merge to left
-		 */
-		if (le16_to_cpu(orig_ex.ee_len) <= EXT4_EXT_ZERO_LEN &&
-			iblock != ee_block && may_zeroout) {
-			err =  ext4_ext_zeroout(inode, &orig_ex);
-			if (err)
-				goto fix_extent_len;
-			/* update the extent length and mark as initialized */
-			ex->ee_block = orig_ex.ee_block;
-			ex->ee_len   = orig_ex.ee_len;
-			ext4_ext_store_pblock(ex, ext_pblock(&orig_ex));
-			ext4_ext_dirty(handle, inode, path + depth);
-			/* zero out the first half */
-			/* blocks available from iblock */
-			return allocated;
-		}
-	}
-	/*
-	 * If there was a change of depth as part of the
-	 * insertion of ex3 above, we need to update the length
-	 * of the ex1 extent again here
-	 */
-	if (ex1 && ex1 != ex) {
-		ex1 = ex;
-		ex1->ee_len = cpu_to_le16(iblock - ee_block);
-		ext4_ext_mark_uninitialized(ex1);
-		ex2 = &newex;
-	}
-	/* ex2: iblock to iblock + maxblocks-1 : initialised */
-	ex2->ee_block = cpu_to_le32(iblock);
-	ext4_ext_store_pblock(ex2, newblock);
-	ex2->ee_len = cpu_to_le16(allocated);
-	if (ex2 != ex)
-		goto insert;
-	/*
-	 * New (initialized) extent starts from the first block
-	 * in the current extent. i.e., ex2 == ex
-	 * We have to see if it can be merged with the extent
-	 * on the left.
-	 */
-	if (ex2 > EXT_FIRST_EXTENT(eh)) {
-		/*
-		 * To merge left, pass "ex2 - 1" to try_to_merge(),
-		 * since it merges towards right _only_.
-		 */
-		ret = ext4_ext_try_to_merge(inode, path, ex2 - 1);
-		if (ret) {
-			err = ext4_ext_correct_indexes(handle, inode, path);
-			if (err)
-				goto out;
-			depth = ext_depth(inode);
-			ex2--;
-		}
-=======
 		ext4_ext_mark_initialized(ex);
 		ext4_ext_try_to_merge(inode, path, ex);
 		err = ext4_ext_dirty(handle, inode, path + depth);
 		goto out;
->>>>>>> 02f8c6ae
 	}
 
 	/*
@@ -3350,33 +3034,12 @@
 			allocated = map->m_len;
 		}
 	}
-<<<<<<< HEAD
-	/* Mark modified extent as dirty */
-	err = ext4_ext_dirty(handle, inode, path + depth);
-	goto out;
-insert:
-	err = ext4_ext_insert_extent(handle, inode, path, &newex, 0);
-	if (err == -ENOSPC && may_zeroout) {
-		err =  ext4_ext_zeroout(inode, &orig_ex);
-		if (err)
-			goto fix_extent_len;
-		/* update the extent length and mark as initialized */
-		ex->ee_block = orig_ex.ee_block;
-		ex->ee_len   = orig_ex.ee_len;
-		ext4_ext_store_pblock(ex, ext_pblock(&orig_ex));
-		ext4_ext_dirty(handle, inode, path + depth);
-		/* zero out the first half */
-		return allocated;
-	} else if (err)
-		goto fix_extent_len;
-=======
 
 	allocated = ext4_split_extent(handle, inode, path,
 				       &split_map, split_flag, 0);
 	if (allocated < 0)
 		err = allocated;
 
->>>>>>> 02f8c6ae
 out:
 	return err ? err : allocated;
 }
@@ -3409,28 +3072,6 @@
 					struct ext4_ext_path *path,
 					int flags)
 {
-<<<<<<< HEAD
-	struct ext4_extent *ex, newex, orig_ex;
-	struct ext4_extent *ex1 = NULL;
-	struct ext4_extent *ex2 = NULL;
-	struct ext4_extent *ex3 = NULL;
-	struct ext4_extent_header *eh;
-	ext4_lblk_t ee_block, eof_block;
-	unsigned int allocated, ee_len, depth;
-	ext4_fsblk_t newblock;
-	int err = 0;
-	int may_zeroout;
-
-	ext_debug("ext4_split_unwritten_extents: inode %lu, logical"
-		"block %llu, max_blocks %u\n", inode->i_ino,
-		(unsigned long long)iblock, max_blocks);
-
-	eof_block = (inode->i_size + inode->i_sb->s_blocksize - 1) >>
-		inode->i_sb->s_blocksize_bits;
-	if (eof_block < iblock + max_blocks)
-		eof_block = iblock + max_blocks;
-
-=======
 	ext4_lblk_t eof_block;
 	ext4_lblk_t ee_block;
 	struct ext4_extent *ex;
@@ -3449,154 +3090,13 @@
 	 * It is safe to convert extent to initialized via explicit
 	 * zeroout only if extent is fully insde i_size or new_size.
 	 */
->>>>>>> 02f8c6ae
 	depth = ext_depth(inode);
 	ex = path[depth].p_ext;
 	ee_block = le32_to_cpu(ex->ee_block);
 	ee_len = ext4_ext_get_actual_len(ex);
-<<<<<<< HEAD
-	allocated = ee_len - (iblock - ee_block);
-	newblock = iblock - ee_block + ext_pblock(ex);
-
-	ex2 = ex;
-	orig_ex.ee_block = ex->ee_block;
-	orig_ex.ee_len   = cpu_to_le16(ee_len);
-	ext4_ext_store_pblock(&orig_ex, ext_pblock(ex));
-
-	/*
-	 * It is safe to convert extent to initialized via explicit
-	 * zeroout only if extent is fully insde i_size or new_size.
-	 */
-	may_zeroout = ee_block + ee_len <= eof_block;
-
-	/*
- 	 * If the uninitialized extent begins at the same logical
- 	 * block where the write begins, and the write completely
- 	 * covers the extent, then we don't need to split it.
- 	 */
-	if ((iblock == ee_block) && (allocated <= max_blocks))
-		return allocated;
-
-	err = ext4_ext_get_access(handle, inode, path + depth);
-	if (err)
-		goto out;
-	/* ex1: ee_block to iblock - 1 : uninitialized */
-	if (iblock > ee_block) {
-		ex1 = ex;
-		ex1->ee_len = cpu_to_le16(iblock - ee_block);
-		ext4_ext_mark_uninitialized(ex1);
-		ex2 = &newex;
-	}
-	/*
-	 * for sanity, update the length of the ex2 extent before
-	 * we insert ex3, if ex1 is NULL. This is to avoid temporary
-	 * overlap of blocks.
-	 */
-	if (!ex1 && allocated > max_blocks)
-		ex2->ee_len = cpu_to_le16(max_blocks);
-	/* ex3: to ee_block + ee_len : uninitialised */
-	if (allocated > max_blocks) {
-		unsigned int newdepth;
-		ex3 = &newex;
-		ex3->ee_block = cpu_to_le32(iblock + max_blocks);
-		ext4_ext_store_pblock(ex3, newblock + max_blocks);
-		ex3->ee_len = cpu_to_le16(allocated - max_blocks);
-		ext4_ext_mark_uninitialized(ex3);
-		err = ext4_ext_insert_extent(handle, inode, path, ex3, flags);
-		if (err == -ENOSPC && may_zeroout) {
-			err =  ext4_ext_zeroout(inode, &orig_ex);
-			if (err)
-				goto fix_extent_len;
-			/* update the extent length and mark as initialized */
-			ex->ee_block = orig_ex.ee_block;
-			ex->ee_len   = orig_ex.ee_len;
-			ext4_ext_store_pblock(ex, ext_pblock(&orig_ex));
-			ext4_ext_dirty(handle, inode, path + depth);
-			/* zeroed the full extent */
-			/* blocks available from iblock */
-			return allocated;
-
-		} else if (err)
-			goto fix_extent_len;
-		/*
-		 * The depth, and hence eh & ex might change
-		 * as part of the insert above.
-		 */
-		newdepth = ext_depth(inode);
-		/*
-		 * update the extent length after successful insert of the
-		 * split extent
-		 */
-		ee_len -= ext4_ext_get_actual_len(ex3);
-		orig_ex.ee_len = cpu_to_le16(ee_len);
-		may_zeroout = ee_block + ee_len <= eof_block;
-
-		depth = newdepth;
-		ext4_ext_drop_refs(path);
-		path = ext4_ext_find_extent(inode, iblock, path);
-		if (IS_ERR(path)) {
-			err = PTR_ERR(path);
-			goto out;
-		}
-		eh = path[depth].p_hdr;
-		ex = path[depth].p_ext;
-		if (ex2 != &newex)
-			ex2 = ex;
-
-		err = ext4_ext_get_access(handle, inode, path + depth);
-		if (err)
-			goto out;
-
-		allocated = max_blocks;
-	}
-	/*
-	 * If there was a change of depth as part of the
-	 * insertion of ex3 above, we need to update the length
-	 * of the ex1 extent again here
-	 */
-	if (ex1 && ex1 != ex) {
-		ex1 = ex;
-		ex1->ee_len = cpu_to_le16(iblock - ee_block);
-		ext4_ext_mark_uninitialized(ex1);
-		ex2 = &newex;
-	}
-	/*
-	 * ex2: iblock to iblock + maxblocks-1 : to be direct IO written,
-	 * uninitialised still.
-	 */
-	ex2->ee_block = cpu_to_le32(iblock);
-	ext4_ext_store_pblock(ex2, newblock);
-	ex2->ee_len = cpu_to_le16(allocated);
-	ext4_ext_mark_uninitialized(ex2);
-	if (ex2 != ex)
-		goto insert;
-	/* Mark modified extent as dirty */
-	err = ext4_ext_dirty(handle, inode, path + depth);
-	ext_debug("out here\n");
-	goto out;
-insert:
-	err = ext4_ext_insert_extent(handle, inode, path, &newex, flags);
-	if (err == -ENOSPC && may_zeroout) {
-		err =  ext4_ext_zeroout(inode, &orig_ex);
-		if (err)
-			goto fix_extent_len;
-		/* update the extent length and mark as initialized */
-		ex->ee_block = orig_ex.ee_block;
-		ex->ee_len   = orig_ex.ee_len;
-		ext4_ext_store_pblock(ex, ext_pblock(&orig_ex));
-		ext4_ext_dirty(handle, inode, path + depth);
-		/* zero out the first half */
-		return allocated;
-	} else if (err)
-		goto fix_extent_len;
-out:
-	ext4_ext_show_leaf(inode, path);
-	return err ? err : allocated;
-=======
 
 	split_flag |= ee_block + ee_len <= eof_block ? EXT4_EXT_MAY_ZEROOUT : 0;
 	split_flag |= EXT4_EXT_MARK_UNINIT2;
->>>>>>> 02f8c6ae
 
 	flags |= EXT4_GET_BLOCKS_PRE_IO;
 	return ext4_split_extent(handle, inode, path, map, split_flag, flags);
@@ -3646,8 +3146,6 @@
                 unmap_underlying_metadata(bdev, block + i);
 }
 
-<<<<<<< HEAD
-=======
 /*
  * Handle EOFBLOCKS_FL flag, clearing it if necessary
  */
@@ -3698,7 +3196,6 @@
 	return ext4_mark_inode_dirty(handle, inode);
 }
 
->>>>>>> 02f8c6ae
 static int
 ext4_ext_handle_uninitialized_extents(handle_t *handle, struct inode *inode,
 			struct ext4_map_blocks *map,
@@ -3724,12 +3221,6 @@
 		 * that this IO needs to conversion to written when IO is
 		 * completed
 		 */
-<<<<<<< HEAD
-		if (io)
-			io->flag = DIO_AIO_UNWRITTEN;
-		else
-			ext4_set_inode_state(inode, EXT4_STATE_DIO_UNWRITTEN);
-=======
 		if (io && !(io->flag & EXT4_IO_END_UNWRITTEN)) {
 			io->flag = EXT4_IO_END_UNWRITTEN;
 			atomic_inc(&EXT4_I(inode)->i_aiodio_unwritten);
@@ -3737,24 +3228,18 @@
 			ext4_set_inode_state(inode, EXT4_STATE_DIO_UNWRITTEN);
 		if (ext4_should_dioread_nolock(inode))
 			map->m_flags |= EXT4_MAP_UNINIT;
->>>>>>> 02f8c6ae
 		goto out;
 	}
 	/* IO end_io complete, convert the filled extent to written */
 	if ((flags & EXT4_GET_BLOCKS_CONVERT)) {
 		ret = ext4_convert_unwritten_extents_endio(handle, inode,
 							path);
-<<<<<<< HEAD
-		if (ret >= 0)
-			ext4_update_inode_fsync_trans(handle, inode, 1);
-=======
 		if (ret >= 0) {
 			ext4_update_inode_fsync_trans(handle, inode, 1);
 			err = check_eofblocks_fl(handle, inode, map->m_lblk,
 						 path, map->m_len);
 		} else
 			err = ret;
->>>>>>> 02f8c6ae
 		goto out2;
 	}
 	/* buffered IO case */
@@ -3779,13 +3264,6 @@
 	}
 
 	/* buffered write, writepage time, convert*/
-<<<<<<< HEAD
-	ret = ext4_ext_convert_to_initialized(handle, inode,
-						path, iblock,
-						max_blocks);
-	if (ret >= 0)
-		ext4_update_inode_fsync_trans(handle, inode, 1);
-=======
 	ret = ext4_ext_convert_to_initialized(handle, inode, map, path);
 	if (ret >= 0) {
 		ext4_update_inode_fsync_trans(handle, inode, 1);
@@ -3795,18 +3273,13 @@
 			goto out2;
 	}
 
->>>>>>> 02f8c6ae
 out:
 	if (ret <= 0) {
 		err = ret;
 		goto out2;
 	} else
 		allocated = ret;
-<<<<<<< HEAD
-	set_buffer_new(bh_result);
-=======
 	map->m_flags |= EXT4_MAP_NEW;
->>>>>>> 02f8c6ae
 	/*
 	 * if we allocated more blocks than requested
 	 * we need to make sure we unmap the extra block
@@ -3814,19 +3287,11 @@
 	 * unmapped later when we find the buffer_head marked
 	 * new.
 	 */
-<<<<<<< HEAD
-	if (allocated > max_blocks) {
-		unmap_underlying_metadata_blocks(inode->i_sb->s_bdev,
-					newblock + max_blocks,
-					allocated - max_blocks);
-		allocated = max_blocks;
-=======
 	if (allocated > map->m_len) {
 		unmap_underlying_metadata_blocks(inode->i_sb->s_bdev,
 					newblock + map->m_len,
 					allocated - map->m_len);
 		allocated = map->m_len;
->>>>>>> 02f8c6ae
 	}
 
 	/*
@@ -3877,16 +3342,9 @@
 			struct ext4_map_blocks *map, int flags)
 {
 	struct ext4_ext_path *path = NULL;
-<<<<<<< HEAD
-	struct ext4_extent_header *eh;
-	struct ext4_extent newex, *ex, *last_ex;
-	ext4_fsblk_t newblock;
-	int i, err = 0, depth, ret, cache_type;
-=======
 	struct ext4_extent newex, *ex;
 	ext4_fsblk_t newblock = 0;
 	int err = 0, depth, ret;
->>>>>>> 02f8c6ae
 	unsigned int allocated = 0;
 	unsigned int punched_out = 0;
 	unsigned int result = 0;
@@ -3937,16 +3395,6 @@
 	 * this situation is possible, though, _during_ tree modification;
 	 * this is why assert can't be put in ext4_ext_find_extent()
 	 */
-<<<<<<< HEAD
-	if (path[depth].p_ext == NULL && depth != 0) {
-		ext4_error(inode->i_sb, __func__, "bad extent address "
-			   "inode: %lu, iblock: %lu, depth: %d",
-			   inode->i_ino, (unsigned long) iblock, depth);
-		err = -EIO;
-		goto out2;
-	}
-	eh = path[depth].p_hdr;
-=======
 	if (unlikely(path[depth].p_ext == NULL && depth != 0)) {
 		EXT4_ERROR_INODE(inode, "bad extent address "
 				 "lblock: %lu, depth: %d pblock %lld",
@@ -3955,7 +3403,6 @@
 		err = -EIO;
 		goto out2;
 	}
->>>>>>> 02f8c6ae
 
 	ex = path[depth].p_ext;
 	if (ex) {
@@ -3969,13 +3416,8 @@
 		 */
 		ee_len = ext4_ext_get_actual_len(ex);
 		/* if found extent covers block, simply return it */
-<<<<<<< HEAD
-		if (in_range(iblock, ee_block, ee_len)) {
-			newblock = iblock - ee_block + ee_start;
-=======
 		if (in_range(map->m_lblk, ee_block, ee_len)) {
 			newblock = map->m_lblk - ee_block + ee_start;
->>>>>>> 02f8c6ae
 			/* number of remaining blocks in the extent */
 			allocated = ee_len - (map->m_lblk - ee_block);
 			ext_debug("%u fit into %u:%d -> %llu\n", map->m_lblk,
@@ -4141,18 +3583,11 @@
 		 * For non asycn direct IO case, flag the inode state
 		 * that we need to perform conversion when IO is done.
 		 */
-<<<<<<< HEAD
-		if (flags == EXT4_GET_BLOCKS_DIO_CREATE_EXT) {
-			if (io)
-				io->flag = DIO_AIO_UNWRITTEN;
-			else
-=======
 		if ((flags & EXT4_GET_BLOCKS_PRE_IO)) {
 			if (io && !(io->flag & EXT4_IO_END_UNWRITTEN)) {
 				io->flag = EXT4_IO_END_UNWRITTEN;
 				atomic_inc(&EXT4_I(inode)->i_aiodio_unwritten);
 			} else
->>>>>>> 02f8c6ae
 				ext4_set_inode_state(inode,
 						     EXT4_STATE_DIO_UNWRITTEN);
 		}
@@ -4160,38 +3595,10 @@
 			map->m_flags |= EXT4_MAP_UNINIT;
 	}
 
-<<<<<<< HEAD
-	if (unlikely(ext4_test_inode_flag(inode, EXT4_INODE_EOFBLOCKS))) {
-		if (unlikely(!eh->eh_entries)) {
-			ext4_error(inode->i_sb, __func__,
-				   "inode#%lu, eh->eh_entries = 0 and "
-				   "EOFBLOCKS_FL set", inode->i_ino);
-			err = -EIO;
-			goto out2;
-		}
-		last_ex = EXT_LAST_EXTENT(eh);
-		/*
-		 * If the current leaf block was reached by looking at
-		 * the last index block all the way down the tree, and
-		 * we are extending the inode beyond the last extent
-		 * in the current leaf block, then clear the
-		 * EOFBLOCKS_FL flag.
-		 */
-		for (i = depth-1; i >= 0; i--) {
-			if (path[i].p_idx != EXT_LAST_INDEX(path[i].p_hdr))
-				break;
-		}
-		if ((i < 0) &&
-		    (iblock + ar.len > le32_to_cpu(last_ex->ee_block) +
-		     ext4_ext_get_actual_len(last_ex)))
-			ext4_clear_inode_flag(inode, EXT4_INODE_EOFBLOCKS);
-	}
-=======
 	err = check_eofblocks_fl(handle, inode, map->m_lblk, path, ar.len);
 	if (err)
 		goto out2;
 
->>>>>>> 02f8c6ae
 	err = ext4_ext_insert_extent(handle, inode, path, &newex, flags);
 	if (err) {
 		/* free data blocks we just allocated */
@@ -4206,10 +3613,9 @@
 	/* previous routine could use block we allocated */
 	newblock = ext4_ext_pblock(&newex);
 	allocated = ext4_ext_get_actual_len(&newex);
-<<<<<<< HEAD
-	if (allocated > max_blocks)
-		allocated = max_blocks;
-	set_buffer_new(bh_result);
+	if (allocated > map->m_len)
+		allocated = map->m_len;
+	map->m_flags |= EXT4_MAP_NEW;
 
 	/*
 	 * Update reserved blocks/metadata blocks after successful
@@ -4219,30 +3625,11 @@
 		ext4_da_update_reserve_space(inode, allocated, 1);
 
 	/*
-=======
-	if (allocated > map->m_len)
-		allocated = map->m_len;
-	map->m_flags |= EXT4_MAP_NEW;
-
-	/*
-	 * Update reserved blocks/metadata blocks after successful
-	 * block allocation which had been deferred till now.
-	 */
-	if (flags & EXT4_GET_BLOCKS_DELALLOC_RESERVE)
-		ext4_da_update_reserve_space(inode, allocated, 1);
-
-	/*
->>>>>>> 02f8c6ae
 	 * Cache the extent and update transaction to commit on fdatasync only
 	 * when it is _not_ an uninitialized extent.
 	 */
 	if ((flags & EXT4_GET_BLOCKS_UNINIT_EXT) == 0) {
-<<<<<<< HEAD
-		ext4_ext_put_in_cache(inode, iblock, allocated, newblock,
-						EXT4_EXT_CACHE_EXTENT);
-=======
 		ext4_ext_put_in_cache(inode, map->m_lblk, allocated, newblock);
->>>>>>> 02f8c6ae
 		ext4_update_inode_fsync_trans(handle, inode, 1);
 	} else
 		ext4_update_inode_fsync_trans(handle, inode, 0);
@@ -4392,13 +3779,10 @@
 	 * files _only_
 	 */
 	if (!(ext4_test_inode_flag(inode, EXT4_INODE_EXTENTS)))
-<<<<<<< HEAD
-=======
 		return -EOPNOTSUPP;
 
 	/* Return error if mode is not supported */
 	if (mode & ~(FALLOC_FL_KEEP_SIZE | FALLOC_FL_PUNCH_HOLE))
->>>>>>> 02f8c6ae
 		return -EOPNOTSUPP;
 
 	if (mode & FALLOC_FL_PUNCH_HOLE)
@@ -4420,10 +3804,7 @@
 	ret = inode_newsize_ok(inode, (len + offset));
 	if (ret) {
 		mutex_unlock(&inode->i_mutex);
-<<<<<<< HEAD
-=======
 		trace_ext4_fallocate_exit(inode, offset, max_blocks, ret);
->>>>>>> 02f8c6ae
 		return ret;
 	}
 retry:
@@ -4964,13 +4345,8 @@
 
 		start_blk = start >> inode->i_sb->s_blocksize_bits;
 		last_blk = (start + len - 1) >> inode->i_sb->s_blocksize_bits;
-<<<<<<< HEAD
-		if (last_blk >= EXT_MAX_BLOCK)
-			last_blk = EXT_MAX_BLOCK-1;
-=======
 		if (last_blk >= EXT_MAX_BLOCKS)
 			last_blk = EXT_MAX_BLOCKS-1;
->>>>>>> 02f8c6ae
 		len_blks = ((ext4_lblk_t) last_blk) - start_blk + 1;
 
 		/*
