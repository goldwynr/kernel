--- conflicted
+++ resolved
@@ -2087,15 +2087,7 @@
 		num = le32_to_cpu(ex->ee_block) + ee_len - from;
 		start = ext_pblock(ex) + ee_len - num;
 		ext_debug("free last %u blocks starting %llu\n", num, start);
-<<<<<<< HEAD
-		for (i = 0; i < num; i++) {
-			bh = sb_find_get_block(inode->i_sb, start + i);
-			ext4_forget(handle, metadata, inode, bh, start + i);
-		}
-		ext4_free_blocks(handle, inode, start, num, metadata);
-=======
 		ext4_free_blocks(handle, inode, 0, start, num, flags);
->>>>>>> 92dcffb9
 	} else if (from == le32_to_cpu(ex->ee_block)
 		   && to <= le32_to_cpu(ex->ee_block) + ee_len - 1) {
 		printk(KERN_INFO "strange request: removal %u-%u from %u:%u\n",
