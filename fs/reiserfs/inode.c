/*
 * Copyright 2000 by Hans Reiser, licensing governed by reiserfs/README
 */

#include <linux/time.h>
#include <linux/fs.h>
#include <linux/reiserfs_fs.h>
#include <linux/reiserfs_acl.h>
#include <linux/reiserfs_xattr.h>
#include <linux/exportfs.h>
#include <linux/smp_lock.h>
#include <linux/pagemap.h>
#include <linux/highmem.h>
#include <asm/uaccess.h>
#include <asm/unaligned.h>
#include <linux/buffer_head.h>
#include <linux/mpage.h>
#include <linux/writeback.h>
#include <linux/quotaops.h>
#include <linux/swap.h>

int reiserfs_commit_write(struct file *f, struct page *page,
			  unsigned from, unsigned to);
int reiserfs_prepare_write(struct file *f, struct page *page,
			   unsigned from, unsigned to);

void reiserfs_delete_inode(struct inode *inode)
{
	/* We need blocks for transaction + (user+group) quota update (possibly delete) */
	int jbegin_count =
	    JOURNAL_PER_BALANCE_CNT * 2 +
	    2 * REISERFS_QUOTA_INIT_BLOCKS(inode->i_sb);
	struct reiserfs_transaction_handle th;
	int err;

	truncate_inode_pages(&inode->i_data, 0);

	reiserfs_write_lock(inode->i_sb);

	/* The = 0 happens when we abort creating a new inode for some reason like lack of space.. */
	if (!(inode->i_state & I_NEW) && INODE_PKEY(inode)->k_objectid != 0) {	/* also handles bad_inode case */
		reiserfs_delete_xattrs(inode);

		if (journal_begin(&th, inode->i_sb, jbegin_count))
			goto out;
		reiserfs_update_inode_transaction(inode);

		reiserfs_discard_prealloc(&th, inode);

		err = reiserfs_delete_object(&th, inode);

		/* Do quota update inside a transaction for journaled quotas. We must do that
		 * after delete_object so that quota updates go into the same transaction as
		 * stat data deletion */
		if (!err)
			DQUOT_FREE_INODE(inode);

		if (journal_end(&th, inode->i_sb, jbegin_count))
			goto out;

		/* check return value from reiserfs_delete_object after
		 * ending the transaction
		 */
		if (err)
		    goto out;

		/* all items of file are deleted, so we can remove "save" link */
		remove_save_link(inode, 0 /* not truncate */ );	/* we can't do anything
								 * about an error here */
	} else {
		/* no object items are in the tree */
		;
	}
      out:
	clear_inode(inode);	/* note this must go after the journal_end to prevent deadlock */
	inode->i_blocks = 0;
	reiserfs_write_unlock(inode->i_sb);
}

static void _make_cpu_key(struct cpu_key *key, int version, __u32 dirid,
			  __u32 objectid, loff_t offset, int type, int length)
{
	key->version = version;

	key->on_disk_key.k_dir_id = dirid;
	key->on_disk_key.k_objectid = objectid;
	set_cpu_key_k_offset(key, offset);
	set_cpu_key_k_type(key, type);
	key->key_length = length;
}

/* take base of inode_key (it comes from inode always) (dirid, objectid) and version from an inode, set
   offset and type of key */
void make_cpu_key(struct cpu_key *key, struct inode *inode, loff_t offset,
		  int type, int length)
{
	_make_cpu_key(key, get_inode_item_key_version(inode),
		      le32_to_cpu(INODE_PKEY(inode)->k_dir_id),
		      le32_to_cpu(INODE_PKEY(inode)->k_objectid), offset, type,
		      length);
}

//
// when key is 0, do not set version and short key
//
inline void make_le_item_head(struct item_head *ih, const struct cpu_key *key,
			      int version,
			      loff_t offset, int type, int length,
			      int entry_count /*or ih_free_space */ )
{
	if (key) {
		ih->ih_key.k_dir_id = cpu_to_le32(key->on_disk_key.k_dir_id);
		ih->ih_key.k_objectid =
		    cpu_to_le32(key->on_disk_key.k_objectid);
	}
	put_ih_version(ih, version);
	set_le_ih_k_offset(ih, offset);
	set_le_ih_k_type(ih, type);
	put_ih_item_len(ih, length);
	/*    set_ih_free_space (ih, 0); */
	// for directory items it is entry count, for directs and stat
	// datas - 0xffff, for indirects - 0
	put_ih_entry_count(ih, entry_count);
}

//
// FIXME: we might cache recently accessed indirect item

// Ugh.  Not too eager for that....
//  I cut the code until such time as I see a convincing argument (benchmark).
// I don't want a bloated inode struct..., and I don't like code complexity....

/* cutting the code is fine, since it really isn't in use yet and is easy
** to add back in.  But, Vladimir has a really good idea here.  Think
** about what happens for reading a file.  For each page,
** The VFS layer calls reiserfs_readpage, who searches the tree to find
** an indirect item.  This indirect item has X number of pointers, where
** X is a big number if we've done the block allocation right.  But,
** we only use one or two of these pointers during each call to readpage,
** needlessly researching again later on.
**
** The size of the cache could be dynamic based on the size of the file.
**
** I'd also like to see us cache the location the stat data item, since
** we are needlessly researching for that frequently.
**
** --chris
*/

/* If this page has a file tail in it, and
** it was read in by get_block_create_0, the page data is valid,
** but tail is still sitting in a direct item, and we can't write to
** it.  So, look through this page, and check all the mapped buffers
** to make sure they have valid block numbers.  Any that don't need
** to be unmapped, so that block_prepare_write will correctly call
** reiserfs_get_block to convert the tail into an unformatted node
*/
static inline void fix_tail_page_for_writing(struct page *page)
{
	struct buffer_head *head, *next, *bh;

	if (page && page_has_buffers(page)) {
		head = page_buffers(page);
		bh = head;
		do {
			next = bh->b_this_page;
			if (buffer_mapped(bh) && bh->b_blocknr == 0) {
				reiserfs_unmap_buffer(bh);
			}
			bh = next;
		} while (bh != head);
	}
}

/* reiserfs_get_block does not need to allocate a block only if it has been
   done already or non-hole position has been found in the indirect item */
static inline int allocation_needed(int retval, b_blocknr_t allocated,
				    struct item_head *ih,
				    __le32 * item, int pos_in_item)
{
	if (allocated)
		return 0;
	if (retval == POSITION_FOUND && is_indirect_le_ih(ih) &&
	    get_block_num(item, pos_in_item))
		return 0;
	return 1;
}

static inline int indirect_item_found(int retval, struct item_head *ih)
{
	return (retval == POSITION_FOUND) && is_indirect_le_ih(ih);
}

static inline void set_block_dev_mapped(struct buffer_head *bh,
					b_blocknr_t block, struct inode *inode)
{
	map_bh(bh, inode->i_sb, block);
}

//
// files which were created in the earlier version can not be longer,
// than 2 gb
//
static int file_capable(struct inode *inode, sector_t block)
{
	if (get_inode_item_key_version(inode) != KEY_FORMAT_3_5 ||	// it is new file.
	    block < (1 << (31 - inode->i_sb->s_blocksize_bits)))	// old file, but 'block' is inside of 2gb
		return 1;

	return 0;
}

static int restart_transaction(struct reiserfs_transaction_handle *th,
			       struct inode *inode, struct treepath *path)
{
	struct super_block *s = th->t_super;
	int len = th->t_blocks_allocated;
	int err;

	BUG_ON(!th->t_trans_id);
	BUG_ON(!th->t_refcount);

	pathrelse(path);

	/* we cannot restart while nested */
	if (th->t_refcount > 1) {
		return 0;
	}
	reiserfs_update_sd(th, inode);
	err = journal_end(th, s, len);
	if (!err) {
		err = journal_begin(th, s, JOURNAL_PER_BALANCE_CNT * 6);
		if (!err)
			reiserfs_update_inode_transaction(inode);
	}
	return err;
}

// it is called by get_block when create == 0. Returns block number
// for 'block'-th logical block of file. When it hits direct item it
// returns 0 (being called from bmap) or read direct item into piece
// of page (bh_result)

// Please improve the english/clarity in the comment above, as it is
// hard to understand.

static int _get_block_create_0(struct inode *inode, sector_t block,
			       struct buffer_head *bh_result, int args)
{
	INITIALIZE_PATH(path);
	struct cpu_key key;
	struct buffer_head *bh;
	struct item_head *ih, tmp_ih;
	int fs_gen;
	b_blocknr_t blocknr;
	char *p = NULL;
	int chars;
	int ret;
	int result;
	int done = 0;
	unsigned long offset;

	// prepare the key to look for the 'block'-th block of file
	make_cpu_key(&key, inode,
		     (loff_t) block * inode->i_sb->s_blocksize + 1, TYPE_ANY,
		     3);

      research:
	result = search_for_position_by_key(inode->i_sb, &key, &path);
	if (result != POSITION_FOUND) {
		pathrelse(&path);
		if (p)
			kunmap(bh_result->b_page);
		if (result == IO_ERROR)
			return -EIO;
		// We do not return -ENOENT if there is a hole but page is uptodate, because it means
		// That there is some MMAPED data associated with it that is yet to be written to disk.
		if ((args & GET_BLOCK_NO_HOLE)
		    && !PageUptodate(bh_result->b_page)) {
			return -ENOENT;
		}
		return 0;
	}
	//
	bh = get_last_bh(&path);
	ih = get_ih(&path);
	if (is_indirect_le_ih(ih)) {
		__le32 *ind_item = (__le32 *) B_I_PITEM(bh, ih);

		/* FIXME: here we could cache indirect item or part of it in
		   the inode to avoid search_by_key in case of subsequent
		   access to file */
		blocknr = get_block_num(ind_item, path.pos_in_item);
		ret = 0;
		if (blocknr) {
			map_bh(bh_result, inode->i_sb, blocknr);
			if (path.pos_in_item ==
			    ((ih_item_len(ih) / UNFM_P_SIZE) - 1)) {
				set_buffer_boundary(bh_result);
			}
		} else
			// We do not return -ENOENT if there is a hole but page is uptodate, because it means
			// That there is some MMAPED data associated with it that is yet to  be written to disk.
		if ((args & GET_BLOCK_NO_HOLE)
			    && !PageUptodate(bh_result->b_page)) {
			ret = -ENOENT;
		}

		pathrelse(&path);
		if (p)
			kunmap(bh_result->b_page);
		return ret;
	}
	// requested data are in direct item(s)
	if (!(args & GET_BLOCK_READ_DIRECT)) {
		// we are called by bmap. FIXME: we can not map block of file
		// when it is stored in direct item(s)
		pathrelse(&path);
		if (p)
			kunmap(bh_result->b_page);
		return -ENOENT;
	}

	/* if we've got a direct item, and the buffer or page was uptodate,
	 ** we don't want to pull data off disk again.  skip to the
	 ** end, where we map the buffer and return
	 */
	if (buffer_uptodate(bh_result)) {
		goto finished;
	} else
		/*
		 ** grab_tail_page can trigger calls to reiserfs_get_block on up to date
		 ** pages without any buffers.  If the page is up to date, we don't want
		 ** read old data off disk.  Set the up to date bit on the buffer instead
		 ** and jump to the end
		 */
	if (!bh_result->b_page || PageUptodate(bh_result->b_page)) {
		set_buffer_uptodate(bh_result);
		goto finished;
	}
	// read file tail into part of page
	offset = (cpu_key_k_offset(&key) - 1) & (PAGE_CACHE_SIZE - 1);
	fs_gen = get_generation(inode->i_sb);
	copy_item_head(&tmp_ih, ih);

	/* we only want to kmap if we are reading the tail into the page.
	 ** this is not the common case, so we don't kmap until we are
	 ** sure we need to.  But, this means the item might move if
	 ** kmap schedules
	 */
	if (!p) {
		p = (char *)kmap(bh_result->b_page);
		if (fs_changed(fs_gen, inode->i_sb)
		    && item_moved(&tmp_ih, &path)) {
			goto research;
		}
	}
	p += offset;
	memset(p, 0, inode->i_sb->s_blocksize);
	do {
		if (!is_direct_le_ih(ih)) {
			BUG();
		}
		/* make sure we don't read more bytes than actually exist in
		 ** the file.  This can happen in odd cases where i_size isn't
		 ** correct, and when direct item padding results in a few
		 ** extra bytes at the end of the direct item
		 */
		if ((le_ih_k_offset(ih) + path.pos_in_item) > inode->i_size)
			break;
		if ((le_ih_k_offset(ih) - 1 + ih_item_len(ih)) > inode->i_size) {
			chars =
			    inode->i_size - (le_ih_k_offset(ih) - 1) -
			    path.pos_in_item;
			done = 1;
		} else {
			chars = ih_item_len(ih) - path.pos_in_item;
		}
		memcpy(p, B_I_PITEM(bh, ih) + path.pos_in_item, chars);

		if (done)
			break;

		p += chars;

		if (PATH_LAST_POSITION(&path) != (B_NR_ITEMS(bh) - 1))
			// we done, if read direct item is not the last item of
			// node FIXME: we could try to check right delimiting key
			// to see whether direct item continues in the right
			// neighbor or rely on i_size
			break;

		// update key to look for the next piece
		set_cpu_key_k_offset(&key, cpu_key_k_offset(&key) + chars);
		result = search_for_position_by_key(inode->i_sb, &key, &path);
		if (result != POSITION_FOUND)
			// i/o error most likely
			break;
		bh = get_last_bh(&path);
		ih = get_ih(&path);
	} while (1);

	flush_dcache_page(bh_result->b_page);
	kunmap(bh_result->b_page);

      finished:
	pathrelse(&path);

	if (result == IO_ERROR)
		return -EIO;

	/* this buffer has valid data, but isn't valid for io.  mapping it to
	 * block #0 tells the rest of reiserfs it just has a tail in it
	 */
	map_bh(bh_result, inode->i_sb, 0);
	set_buffer_uptodate(bh_result);
	return 0;
}

// this is called to create file map. So, _get_block_create_0 will not
// read direct item
static int reiserfs_bmap(struct inode *inode, sector_t block,
			 struct buffer_head *bh_result, int create)
{
	if (!file_capable(inode, block))
		return -EFBIG;

	reiserfs_write_lock(inode->i_sb);
	/* do not read the direct item */
	_get_block_create_0(inode, block, bh_result, 0);
	reiserfs_write_unlock(inode->i_sb);
	return 0;
}

/* special version of get_block that is only used by grab_tail_page right
** now.  It is sent to block_prepare_write, and when you try to get a
** block past the end of the file (or a block from a hole) it returns
** -ENOENT instead of a valid buffer.  block_prepare_write expects to
** be able to do i/o on the buffers returned, unless an error value
** is also returned.
**
** So, this allows block_prepare_write to be used for reading a single block
** in a page.  Where it does not produce a valid page for holes, or past the
** end of the file.  This turns out to be exactly what we need for reading
** tails for conversion.
**
** The point of the wrapper is forcing a certain value for create, even
** though the VFS layer is calling this function with create==1.  If you
** don't want to send create == GET_BLOCK_NO_HOLE to reiserfs_get_block,
** don't use this function.
*/
static int reiserfs_get_block_create_0(struct inode *inode, sector_t block,
				       struct buffer_head *bh_result,
				       int create)
{
	return reiserfs_get_block(inode, block, bh_result, GET_BLOCK_NO_HOLE);
}

/* This is special helper for reiserfs_get_block in case we are executing
   direct_IO request. */
static int reiserfs_get_blocks_direct_io(struct inode *inode,
					 sector_t iblock,
					 struct buffer_head *bh_result,
					 int create)
{
	int ret;

	bh_result->b_page = NULL;

	/* We set the b_size before reiserfs_get_block call since it is
	   referenced in convert_tail_for_hole() that may be called from
	   reiserfs_get_block() */
	bh_result->b_size = (1 << inode->i_blkbits);

	ret = reiserfs_get_block(inode, iblock, bh_result,
				 create | GET_BLOCK_NO_DANGLE);
	if (ret)
		goto out;

	/* don't allow direct io onto tail pages */
	if (buffer_mapped(bh_result) && bh_result->b_blocknr == 0) {
		/* make sure future calls to the direct io funcs for this offset
		 ** in the file fail by unmapping the buffer
		 */
		clear_buffer_mapped(bh_result);
		ret = -EINVAL;
	}
	/* Possible unpacked tail. Flush the data before pages have
	   disappeared */
	if (REISERFS_I(inode)->i_flags & i_pack_on_close_mask) {
		int err;
		lock_kernel();
		err = reiserfs_commit_for_inode(inode);
		REISERFS_I(inode)->i_flags &= ~i_pack_on_close_mask;
		unlock_kernel();
		if (err < 0)
			ret = err;
	}
      out:
	return ret;
}

/*
** helper function for when reiserfs_get_block is called for a hole
** but the file tail is still in a direct item
** bh_result is the buffer head for the hole
** tail_offset is the offset of the start of the tail in the file
**
** This calls prepare_write, which will start a new transaction
** you should not be in a transaction, or have any paths held when you
** call this.
*/
static int convert_tail_for_hole(struct inode *inode,
				 struct buffer_head *bh_result,
				 loff_t tail_offset)
{
	unsigned long index;
	unsigned long tail_end;
	unsigned long tail_start;
	struct page *tail_page;
	struct page *hole_page = bh_result->b_page;
	int retval = 0;

	if ((tail_offset & (bh_result->b_size - 1)) != 1)
		return -EIO;

	/* always try to read until the end of the block */
	tail_start = tail_offset & (PAGE_CACHE_SIZE - 1);
	tail_end = (tail_start | (bh_result->b_size - 1)) + 1;

	index = tail_offset >> PAGE_CACHE_SHIFT;
	/* hole_page can be zero in case of direct_io, we are sure
	   that we cannot get here if we write with O_DIRECT into
	   tail page */
	if (!hole_page || index != hole_page->index) {
		tail_page = grab_cache_page(inode->i_mapping, index);
		retval = -ENOMEM;
		if (!tail_page) {
			goto out;
		}
	} else {
		tail_page = hole_page;
	}

	/* we don't have to make sure the conversion did not happen while
	 ** we were locking the page because anyone that could convert
	 ** must first take i_mutex.
	 **
	 ** We must fix the tail page for writing because it might have buffers
	 ** that are mapped, but have a block number of 0.  This indicates tail
	 ** data that has been read directly into the page, and block_prepare_write
	 ** won't trigger a get_block in this case.
	 */
	fix_tail_page_for_writing(tail_page);
	retval = reiserfs_prepare_write(NULL, tail_page, tail_start, tail_end);
	if (retval)
		goto unlock;

	/* tail conversion might change the data in the page */
	flush_dcache_page(tail_page);

	retval = reiserfs_commit_write(NULL, tail_page, tail_start, tail_end);

      unlock:
	if (tail_page != hole_page) {
		unlock_page(tail_page);
		page_cache_release(tail_page);
	}
      out:
	return retval;
}

static inline int _allocate_block(struct reiserfs_transaction_handle *th,
				  sector_t block,
				  struct inode *inode,
				  b_blocknr_t * allocated_block_nr,
				  struct treepath *path, int flags)
{
	BUG_ON(!th->t_trans_id);

#ifdef REISERFS_PREALLOCATE
	if (!(flags & GET_BLOCK_NO_IMUX)) {
		return reiserfs_new_unf_blocknrs2(th, inode, allocated_block_nr,
						  path, block);
	}
#endif
	return reiserfs_new_unf_blocknrs(th, inode, allocated_block_nr, path,
					 block);
}

int reiserfs_get_block(struct inode *inode, sector_t block,
		       struct buffer_head *bh_result, int create)
{
	int repeat, retval = 0;
	b_blocknr_t allocated_block_nr = 0;	// b_blocknr_t is (unsigned) 32 bit int
	INITIALIZE_PATH(path);
	int pos_in_item;
	struct cpu_key key;
	struct buffer_head *bh, *unbh = NULL;
	struct item_head *ih, tmp_ih;
	__le32 *item;
	int done;
	int fs_gen;
	struct reiserfs_transaction_handle *th = NULL;
	/* space reserved in transaction batch:
	   . 3 balancings in direct->indirect conversion
	   . 1 block involved into reiserfs_update_sd()
	   XXX in practically impossible worst case direct2indirect()
	   can incur (much) more than 3 balancings.
	   quota update for user, group */
	int jbegin_count =
	    JOURNAL_PER_BALANCE_CNT * 3 + 1 +
	    2 * REISERFS_QUOTA_TRANS_BLOCKS(inode->i_sb);
	int version;
	int dangle = 1;
	loff_t new_offset =
	    (((loff_t) block) << inode->i_sb->s_blocksize_bits) + 1;

	/* bad.... */
	reiserfs_write_lock(inode->i_sb);
	version = get_inode_item_key_version(inode);

	if (!file_capable(inode, block)) {
		reiserfs_write_unlock(inode->i_sb);
		return -EFBIG;
	}

	/* if !create, we aren't changing the FS, so we don't need to
	 ** log anything, so we don't need to start a transaction
	 */
	if (!(create & GET_BLOCK_CREATE)) {
		int ret;
		/* find number of block-th logical block of the file */
		ret = _get_block_create_0(inode, block, bh_result,
					  create | GET_BLOCK_READ_DIRECT);
		reiserfs_write_unlock(inode->i_sb);
		return ret;
	}
	/*
	 * if we're already in a transaction, make sure to close
	 * any new transactions we start in this func
	 */
	if ((create & GET_BLOCK_NO_DANGLE) ||
	    reiserfs_transaction_running(inode->i_sb))
		dangle = 0;

	/* If file is of such a size, that it might have a tail and tails are enabled
	 ** we should mark it as possibly needing tail packing on close
	 */
	if ((have_large_tails(inode->i_sb)
	     && inode->i_size < i_block_size(inode) * 4)
	    || (have_small_tails(inode->i_sb)
		&& inode->i_size < i_block_size(inode)))
		REISERFS_I(inode)->i_flags |= i_pack_on_close_mask;

	/* set the key of the first byte in the 'block'-th block of file */
	make_cpu_key(&key, inode, new_offset, TYPE_ANY, 3 /*key length */ );
	if ((new_offset + inode->i_sb->s_blocksize - 1) > inode->i_size) {
	      start_trans:
		th = reiserfs_persistent_transaction(inode->i_sb, jbegin_count);
		if (!th) {
			retval = -ENOMEM;
			goto failure;
		}
		reiserfs_update_inode_transaction(inode);
	}
      research:

	retval = search_for_position_by_key(inode->i_sb, &key, &path);
	if (retval == IO_ERROR) {
		retval = -EIO;
		goto failure;
	}

	bh = get_last_bh(&path);
	ih = get_ih(&path);
	item = get_item(&path);
	pos_in_item = path.pos_in_item;

	fs_gen = get_generation(inode->i_sb);
	copy_item_head(&tmp_ih, ih);

	if (allocation_needed
	    (retval, allocated_block_nr, ih, item, pos_in_item)) {
		/* we have to allocate block for the unformatted node */
		if (!th) {
			pathrelse(&path);
			goto start_trans;
		}

		repeat =
		    _allocate_block(th, block, inode, &allocated_block_nr,
				    &path, create);

		if (repeat == NO_DISK_SPACE || repeat == QUOTA_EXCEEDED) {
			/* restart the transaction to give the journal a chance to free
			 ** some blocks.  releases the path, so we have to go back to
			 ** research if we succeed on the second try
			 */
			SB_JOURNAL(inode->i_sb)->j_next_async_flush = 1;
			retval = restart_transaction(th, inode, &path);
			if (retval)
				goto failure;
			repeat =
			    _allocate_block(th, block, inode,
					    &allocated_block_nr, NULL, create);

			if (repeat != NO_DISK_SPACE && repeat != QUOTA_EXCEEDED) {
				goto research;
			}
			if (repeat == QUOTA_EXCEEDED)
				retval = -EDQUOT;
			else
				retval = -ENOSPC;
			goto failure;
		}

		if (fs_changed(fs_gen, inode->i_sb)
		    && item_moved(&tmp_ih, &path)) {
			goto research;
		}
	}

	if (indirect_item_found(retval, ih)) {
		b_blocknr_t unfm_ptr;
		/* 'block'-th block is in the file already (there is
		   corresponding cell in some indirect item). But it may be
		   zero unformatted node pointer (hole) */
		unfm_ptr = get_block_num(item, pos_in_item);
		if (unfm_ptr == 0) {
			/* use allocated block to plug the hole */
			reiserfs_prepare_for_journal(inode->i_sb, bh, 1);
			if (fs_changed(fs_gen, inode->i_sb)
			    && item_moved(&tmp_ih, &path)) {
				reiserfs_restore_prepared_buffer(inode->i_sb,
								 bh);
				goto research;
			}
			set_buffer_new(bh_result);
			if (buffer_dirty(bh_result)
			    && reiserfs_data_ordered(inode->i_sb))
				reiserfs_add_ordered_list(inode, bh_result);
			put_block_num(item, pos_in_item, allocated_block_nr);
			unfm_ptr = allocated_block_nr;
			journal_mark_dirty(th, inode->i_sb, bh);
			reiserfs_update_sd(th, inode);
		}
		set_block_dev_mapped(bh_result, unfm_ptr, inode);
		pathrelse(&path);
		retval = 0;
		if (!dangle && th)
			retval = reiserfs_end_persistent_transaction(th);

		reiserfs_write_unlock(inode->i_sb);

		/* the item was found, so new blocks were not added to the file
		 ** there is no need to make sure the inode is updated with this
		 ** transaction
		 */
		return retval;
	}

	if (!th) {
		pathrelse(&path);
		goto start_trans;
	}

	/* desired position is not found or is in the direct item. We have
	   to append file with holes up to 'block'-th block converting
	   direct items to indirect one if necessary */
	done = 0;
	do {
		if (is_statdata_le_ih(ih)) {
			__le32 unp = 0;
			struct cpu_key tmp_key;

			/* indirect item has to be inserted */
			make_le_item_head(&tmp_ih, &key, version, 1,
					  TYPE_INDIRECT, UNFM_P_SIZE,
					  0 /* free_space */ );

			if (cpu_key_k_offset(&key) == 1) {
				/* we are going to add 'block'-th block to the file. Use
				   allocated block for that */
				unp = cpu_to_le32(allocated_block_nr);
				set_block_dev_mapped(bh_result,
						     allocated_block_nr, inode);
				set_buffer_new(bh_result);
				done = 1;
			}
			tmp_key = key;	// ;)
			set_cpu_key_k_offset(&tmp_key, 1);
			PATH_LAST_POSITION(&path)++;

			retval =
			    reiserfs_insert_item(th, &path, &tmp_key, &tmp_ih,
						 inode, (char *)&unp);
			if (retval) {
				reiserfs_free_block(th, inode,
						    allocated_block_nr, 1);
				goto failure;	// retval == -ENOSPC, -EDQUOT or -EIO or -EEXIST
			}
			//mark_tail_converted (inode);
		} else if (is_direct_le_ih(ih)) {
			/* direct item has to be converted */
			loff_t tail_offset;

			tail_offset =
			    ((le_ih_k_offset(ih) -
			      1) & ~(inode->i_sb->s_blocksize - 1)) + 1;
			if (tail_offset == cpu_key_k_offset(&key)) {
				/* direct item we just found fits into block we have
				   to map. Convert it into unformatted node: use
				   bh_result for the conversion */
				set_block_dev_mapped(bh_result,
						     allocated_block_nr, inode);
				unbh = bh_result;
				done = 1;
			} else {
				/* we have to padd file tail stored in direct item(s)
				   up to block size and convert it to unformatted
				   node. FIXME: this should also get into page cache */

				pathrelse(&path);
				/*
				 * ugly, but we can only end the transaction if
				 * we aren't nested
				 */
				BUG_ON(!th->t_refcount);
				if (th->t_refcount == 1) {
					retval =
					    reiserfs_end_persistent_transaction
					    (th);
					th = NULL;
					if (retval)
						goto failure;
				}

				retval =
				    convert_tail_for_hole(inode, bh_result,
							  tail_offset);
				if (retval) {
					if (retval != -ENOSPC)
						reiserfs_error(inode->i_sb,
							"clm-6004",
							"convert tail failed "
							"inode %lu, error %d",
							inode->i_ino,
							retval);
					if (allocated_block_nr) {
						/* the bitmap, the super, and the stat data == 3 */
						if (!th)
							th = reiserfs_persistent_transaction(inode->i_sb, 3);
						if (th)
							reiserfs_free_block(th,
									    inode,
									    allocated_block_nr,
									    1);
					}
					goto failure;
				}
				goto research;
			}
			retval =
			    direct2indirect(th, inode, &path, unbh,
					    tail_offset);
			if (retval) {
				reiserfs_unmap_buffer(unbh);
				reiserfs_free_block(th, inode,
						    allocated_block_nr, 1);
				goto failure;
			}
			/* it is important the set_buffer_uptodate is done after
			 ** the direct2indirect.  The buffer might contain valid
			 ** data newer than the data on disk (read by readpage, changed,
			 ** and then sent here by writepage).  direct2indirect needs
			 ** to know if unbh was already up to date, so it can decide
			 ** if the data in unbh needs to be replaced with data from
			 ** the disk
			 */
			set_buffer_uptodate(unbh);

			/* unbh->b_page == NULL in case of DIRECT_IO request, this means
			   buffer will disappear shortly, so it should not be added to
			 */
			if (unbh->b_page) {
				/* we've converted the tail, so we must
				 ** flush unbh before the transaction commits
				 */
				reiserfs_add_tail_list(inode, unbh);

				/* mark it dirty now to prevent commit_write from adding
				 ** this buffer to the inode's dirty buffer list
				 */
				/*
				 * AKPM: changed __mark_buffer_dirty to mark_buffer_dirty().
				 * It's still atomic, but it sets the page dirty too,
				 * which makes it eligible for writeback at any time by the
				 * VM (which was also the case with __mark_buffer_dirty())
				 */
				mark_buffer_dirty(unbh);
			}
		} else {
			/* append indirect item with holes if needed, when appending
			   pointer to 'block'-th block use block, which is already
			   allocated */
			struct cpu_key tmp_key;
			unp_t unf_single = 0;	// We use this in case we need to allocate only
			// one block which is a fastpath
			unp_t *un;
			__u64 max_to_insert =
			    MAX_ITEM_LEN(inode->i_sb->s_blocksize) /
			    UNFM_P_SIZE;
			__u64 blocks_needed;

			RFALSE(pos_in_item != ih_item_len(ih) / UNFM_P_SIZE,
			       "vs-804: invalid position for append");
			/* indirect item has to be appended, set up key of that position */
			make_cpu_key(&tmp_key, inode,
				     le_key_k_offset(version,
						     &(ih->ih_key)) +
				     op_bytes_number(ih,
						     inode->i_sb->s_blocksize),
				     //pos_in_item * inode->i_sb->s_blocksize,
				     TYPE_INDIRECT, 3);	// key type is unimportant

			RFALSE(cpu_key_k_offset(&tmp_key) > cpu_key_k_offset(&key),
			       "green-805: invalid offset");
			blocks_needed =
			    1 +
			    ((cpu_key_k_offset(&key) -
			      cpu_key_k_offset(&tmp_key)) >> inode->i_sb->
			     s_blocksize_bits);

			if (blocks_needed == 1) {
				un = &unf_single;
			} else {
				un = kzalloc(min(blocks_needed, max_to_insert) * UNFM_P_SIZE, GFP_ATOMIC);	// We need to avoid scheduling.
				if (!un) {
					un = &unf_single;
					blocks_needed = 1;
					max_to_insert = 0;
				}
			}
			if (blocks_needed <= max_to_insert) {
				/* we are going to add target block to the file. Use allocated
				   block for that */
				un[blocks_needed - 1] =
				    cpu_to_le32(allocated_block_nr);
				set_block_dev_mapped(bh_result,
						     allocated_block_nr, inode);
				set_buffer_new(bh_result);
				done = 1;
			} else {
				/* paste hole to the indirect item */
				/* If kmalloc failed, max_to_insert becomes zero and it means we
				   only have space for one block */
				blocks_needed =
				    max_to_insert ? max_to_insert : 1;
			}
			retval =
			    reiserfs_paste_into_item(th, &path, &tmp_key, inode,
						     (char *)un,
						     UNFM_P_SIZE *
						     blocks_needed);

			if (blocks_needed != 1)
				kfree(un);

			if (retval) {
				reiserfs_free_block(th, inode,
						    allocated_block_nr, 1);
				goto failure;
			}
			if (!done) {
				/* We need to mark new file size in case this function will be
				   interrupted/aborted later on. And we may do this only for
				   holes. */
				inode->i_size +=
				    inode->i_sb->s_blocksize * blocks_needed;
			}
		}

		if (done == 1)
			break;

		/* this loop could log more blocks than we had originally asked
		 ** for.  So, we have to allow the transaction to end if it is
		 ** too big or too full.  Update the inode so things are
		 ** consistent if we crash before the function returns
		 **
		 ** release the path so that anybody waiting on the path before
		 ** ending their transaction will be able to continue.
		 */
		if (journal_transaction_should_end(th, th->t_blocks_allocated)) {
			retval = restart_transaction(th, inode, &path);
			if (retval)
				goto failure;
		}
		/* inserting indirect pointers for a hole can take a
		 ** long time.  reschedule if needed
		 */
		cond_resched();

		retval = search_for_position_by_key(inode->i_sb, &key, &path);
		if (retval == IO_ERROR) {
			retval = -EIO;
			goto failure;
		}
		if (retval == POSITION_FOUND) {
			reiserfs_warning(inode->i_sb, "vs-825",
					 "%K should not be found", &key);
			retval = -EEXIST;
			if (allocated_block_nr)
				reiserfs_free_block(th, inode,
						    allocated_block_nr, 1);
			pathrelse(&path);
			goto failure;
		}
		bh = get_last_bh(&path);
		ih = get_ih(&path);
		item = get_item(&path);
		pos_in_item = path.pos_in_item;
	} while (1);

	retval = 0;

      failure:
	if (th && (!dangle || (retval && !th->t_trans_id))) {
		int err;
		if (th->t_trans_id)
			reiserfs_update_sd(th, inode);
		err = reiserfs_end_persistent_transaction(th);
		if (err)
			retval = err;
	}

	reiserfs_write_unlock(inode->i_sb);
	reiserfs_check_path(&path);
	return retval;
}

static int
reiserfs_readpages(struct file *file, struct address_space *mapping,
		   struct list_head *pages, unsigned nr_pages)
{
	return mpage_readpages(mapping, pages, nr_pages, reiserfs_get_block);
}

/* Compute real number of used bytes by file
 * Following three functions can go away when we'll have enough space in stat item
 */
static int real_space_diff(struct inode *inode, int sd_size)
{
	int bytes;
	loff_t blocksize = inode->i_sb->s_blocksize;

	if (S_ISLNK(inode->i_mode) || S_ISDIR(inode->i_mode))
		return sd_size;

	/* End of file is also in full block with indirect reference, so round
	 ** up to the next block.
	 **
	 ** there is just no way to know if the tail is actually packed
	 ** on the file, so we have to assume it isn't.  When we pack the
	 ** tail, we add 4 bytes to pretend there really is an unformatted
	 ** node pointer
	 */
	bytes =
	    ((inode->i_size +
	      (blocksize - 1)) >> inode->i_sb->s_blocksize_bits) * UNFM_P_SIZE +
	    sd_size;
	return bytes;
}

static inline loff_t to_real_used_space(struct inode *inode, ulong blocks,
					int sd_size)
{
	if (S_ISLNK(inode->i_mode) || S_ISDIR(inode->i_mode)) {
		return inode->i_size +
		    (loff_t) (real_space_diff(inode, sd_size));
	}
	return ((loff_t) real_space_diff(inode, sd_size)) +
	    (((loff_t) blocks) << 9);
}

/* Compute number of blocks used by file in ReiserFS counting */
static inline ulong to_fake_used_blocks(struct inode *inode, int sd_size)
{
	loff_t bytes = inode_get_bytes(inode);
	loff_t real_space = real_space_diff(inode, sd_size);

	/* keeps fsck and non-quota versions of reiserfs happy */
	if (S_ISLNK(inode->i_mode) || S_ISDIR(inode->i_mode)) {
		bytes += (loff_t) 511;
	}

	/* files from before the quota patch might i_blocks such that
	 ** bytes < real_space.  Deal with that here to prevent it from
	 ** going negative.
	 */
	if (bytes < real_space)
		return 0;
	return (bytes - real_space) >> 9;
}

//
// BAD: new directories have stat data of new type and all other items
// of old type. Version stored in the inode says about body items, so
// in update_stat_data we can not rely on inode, but have to check
// item version directly
//

// called by read_locked_inode
static void init_inode(struct inode *inode, struct treepath *path)
{
	struct buffer_head *bh;
	struct item_head *ih;
	__u32 rdev;
	//int version = ITEM_VERSION_1;

	bh = PATH_PLAST_BUFFER(path);
	ih = PATH_PITEM_HEAD(path);

	copy_key(INODE_PKEY(inode), &(ih->ih_key));

	if (stat_data_v1(ih)) {
		struct stat_data_v1 *sd =
		    (struct stat_data_v1 *)B_I_PITEM(bh, ih);
		unsigned long blocks;

		set_inode_item_key_version(inode, KEY_FORMAT_3_5);
		set_inode_sd_version(inode, STAT_DATA_V1);
		inode->i_mode = sd_v1_mode(sd);
		inode->i_nlink = sd_v1_nlink(sd);
		inode->i_uid = sd_v1_uid(sd);
		inode->i_gid = sd_v1_gid(sd);
		inode->i_size = sd_v1_size(sd);
		inode->i_atime.tv_sec = sd_v1_atime(sd);
		inode->i_mtime.tv_sec = sd_v1_mtime(sd);
		inode->i_ctime.tv_sec = sd_v1_ctime(sd);

		inode->i_blocks = sd_v1_blocks(sd);
		inode->i_generation = le32_to_cpu(INODE_PKEY(inode)->k_dir_id);
		blocks = (inode->i_size + 511) >> 9;
		blocks = _ROUND_UP(blocks, inode->i_sb->s_blocksize >> 9);
		if (inode->i_blocks > blocks) {
			// there was a bug in <=3.5.23 when i_blocks could take negative
			// values. Starting from 3.5.17 this value could even be stored in
			// stat data. For such files we set i_blocks based on file
			// size. Just 2 notes: this can be wrong for sparce files. On-disk value will be
			// only updated if file's inode will ever change
			inode->i_blocks = blocks;
		}

		rdev = sd_v1_rdev(sd);
		REISERFS_I(inode)->i_first_direct_byte =
		    sd_v1_first_direct_byte(sd);
		/* an early bug in the quota code can give us an odd number for the
		 ** block count.  This is incorrect, fix it here.
		 */
		if (inode->i_blocks & 1) {
			inode->i_blocks++;
		}
		inode_set_bytes(inode,
				to_real_used_space(inode, inode->i_blocks,
						   SD_V1_SIZE));
		/* nopack is initially zero for v1 objects. For v2 objects,
		   nopack is initialised from sd_attrs */
		REISERFS_I(inode)->i_flags &= ~i_nopack_mask;
	} else {
		// new stat data found, but object may have old items
		// (directories and symlinks)
		struct stat_data *sd = (struct stat_data *)B_I_PITEM(bh, ih);

		inode->i_mode = sd_v2_mode(sd);
		inode->i_nlink = sd_v2_nlink(sd);
		inode->i_uid = sd_v2_uid(sd);
		inode->i_size = sd_v2_size(sd);
		inode->i_gid = sd_v2_gid(sd);
		inode->i_mtime.tv_sec = sd_v2_mtime(sd);
		inode->i_atime.tv_sec = sd_v2_atime(sd);
		inode->i_ctime.tv_sec = sd_v2_ctime(sd);
		inode->i_blocks = sd_v2_blocks(sd);
		rdev = sd_v2_rdev(sd);
		if (S_ISCHR(inode->i_mode) || S_ISBLK(inode->i_mode))
			inode->i_generation =
			    le32_to_cpu(INODE_PKEY(inode)->k_dir_id);
		else
			inode->i_generation = sd_v2_generation(sd);

		if (S_ISDIR(inode->i_mode) || S_ISLNK(inode->i_mode))
			set_inode_item_key_version(inode, KEY_FORMAT_3_5);
		else
			set_inode_item_key_version(inode, KEY_FORMAT_3_6);
		REISERFS_I(inode)->i_first_direct_byte = 0;
		set_inode_sd_version(inode, STAT_DATA_V2);
		inode_set_bytes(inode,
				to_real_used_space(inode, inode->i_blocks,
						   SD_V2_SIZE));
		/* read persistent inode attributes from sd and initalise
		   generic inode flags from them */
		REISERFS_I(inode)->i_attrs = sd_v2_attrs(sd);
		sd_attrs_to_i_attrs(sd_v2_attrs(sd), inode);
	}

	pathrelse(path);
	if (S_ISREG(inode->i_mode)) {
		inode->i_op = &reiserfs_file_inode_operations;
		inode->i_fop = &reiserfs_file_operations;
		inode->i_mapping->a_ops = &reiserfs_address_space_operations;
	} else if (S_ISDIR(inode->i_mode)) {
		inode->i_op = &reiserfs_dir_inode_operations;
		inode->i_fop = &reiserfs_dir_operations;
	} else if (S_ISLNK(inode->i_mode)) {
		inode->i_op = &reiserfs_symlink_inode_operations;
		inode->i_mapping->a_ops = &reiserfs_address_space_operations;
	} else {
		inode->i_blocks = 0;
		inode->i_op = &reiserfs_special_inode_operations;
		init_special_inode(inode, inode->i_mode, new_decode_dev(rdev));
	}
}

// update new stat data with inode fields
static void inode2sd(void *sd, struct inode *inode, loff_t size)
{
	struct stat_data *sd_v2 = (struct stat_data *)sd;
	__u16 flags;

	set_sd_v2_mode(sd_v2, inode->i_mode);
	set_sd_v2_nlink(sd_v2, inode->i_nlink);
	set_sd_v2_uid(sd_v2, inode->i_uid);
	set_sd_v2_size(sd_v2, size);
	set_sd_v2_gid(sd_v2, inode->i_gid);
	set_sd_v2_mtime(sd_v2, inode->i_mtime.tv_sec);
	set_sd_v2_atime(sd_v2, inode->i_atime.tv_sec);
	set_sd_v2_ctime(sd_v2, inode->i_ctime.tv_sec);
	set_sd_v2_blocks(sd_v2, to_fake_used_blocks(inode, SD_V2_SIZE));
	if (S_ISCHR(inode->i_mode) || S_ISBLK(inode->i_mode))
		set_sd_v2_rdev(sd_v2, new_encode_dev(inode->i_rdev));
	else
		set_sd_v2_generation(sd_v2, inode->i_generation);
	flags = REISERFS_I(inode)->i_attrs;
	i_attrs_to_sd_attrs(inode, &flags);
	set_sd_v2_attrs(sd_v2, flags);
}

// used to copy inode's fields to old stat data
static void inode2sd_v1(void *sd, struct inode *inode, loff_t size)
{
	struct stat_data_v1 *sd_v1 = (struct stat_data_v1 *)sd;

	set_sd_v1_mode(sd_v1, inode->i_mode);
	set_sd_v1_uid(sd_v1, inode->i_uid);
	set_sd_v1_gid(sd_v1, inode->i_gid);
	set_sd_v1_nlink(sd_v1, inode->i_nlink);
	set_sd_v1_size(sd_v1, size);
	set_sd_v1_atime(sd_v1, inode->i_atime.tv_sec);
	set_sd_v1_ctime(sd_v1, inode->i_ctime.tv_sec);
	set_sd_v1_mtime(sd_v1, inode->i_mtime.tv_sec);

	if (S_ISCHR(inode->i_mode) || S_ISBLK(inode->i_mode))
		set_sd_v1_rdev(sd_v1, new_encode_dev(inode->i_rdev));
	else
		set_sd_v1_blocks(sd_v1, to_fake_used_blocks(inode, SD_V1_SIZE));

	// Sigh. i_first_direct_byte is back
	set_sd_v1_first_direct_byte(sd_v1,
				    REISERFS_I(inode)->i_first_direct_byte);
}

/* NOTE, you must prepare the buffer head before sending it here,
** and then log it after the call
*/
static void update_stat_data(struct treepath *path, struct inode *inode,
			     loff_t size)
{
	struct buffer_head *bh;
	struct item_head *ih;

	bh = PATH_PLAST_BUFFER(path);
	ih = PATH_PITEM_HEAD(path);

	if (!is_statdata_le_ih(ih))
		reiserfs_panic(inode->i_sb, "vs-13065", "key %k, found item %h",
			       INODE_PKEY(inode), ih);

	if (stat_data_v1(ih)) {
		// path points to old stat data
		inode2sd_v1(B_I_PITEM(bh, ih), inode, size);
	} else {
		inode2sd(B_I_PITEM(bh, ih), inode, size);
	}

	return;
}

void reiserfs_update_sd_size(struct reiserfs_transaction_handle *th,
			     struct inode *inode, loff_t size)
{
	struct cpu_key key;
	INITIALIZE_PATH(path);
	struct buffer_head *bh;
	int fs_gen;
	struct item_head *ih, tmp_ih;
	int retval;

	BUG_ON(!th->t_trans_id);

	make_cpu_key(&key, inode, SD_OFFSET, TYPE_STAT_DATA, 3);	//key type is unimportant

	for (;;) {
		int pos;
		/* look for the object's stat data */
		retval = search_item(inode->i_sb, &key, &path);
		if (retval == IO_ERROR) {
			reiserfs_error(inode->i_sb, "vs-13050",
				       "i/o failure occurred trying to "
				       "update %K stat data", &key);
			return;
		}
		if (retval == ITEM_NOT_FOUND) {
			pos = PATH_LAST_POSITION(&path);
			pathrelse(&path);
			if (inode->i_nlink == 0) {
				/*reiserfs_warning (inode->i_sb, "vs-13050: reiserfs_update_sd: i_nlink == 0, stat data not found"); */
				return;
			}
			reiserfs_warning(inode->i_sb, "vs-13060",
					 "stat data of object %k (nlink == %d) "
					 "not found (pos %d)",
					 INODE_PKEY(inode), inode->i_nlink,
					 pos);
			reiserfs_check_path(&path);
			return;
		}

		/* sigh, prepare_for_journal might schedule.  When it schedules the
		 ** FS might change.  We have to detect that, and loop back to the
		 ** search if the stat data item has moved
		 */
		bh = get_last_bh(&path);
		ih = get_ih(&path);
		copy_item_head(&tmp_ih, ih);
		fs_gen = get_generation(inode->i_sb);
		reiserfs_prepare_for_journal(inode->i_sb, bh, 1);
		if (fs_changed(fs_gen, inode->i_sb)
		    && item_moved(&tmp_ih, &path)) {
			reiserfs_restore_prepared_buffer(inode->i_sb, bh);
			continue;	/* Stat_data item has been moved after scheduling. */
		}
		break;
	}
	update_stat_data(&path, inode, size);
	journal_mark_dirty(th, th->t_super, bh);
	pathrelse(&path);
	return;
}

/* reiserfs_read_locked_inode is called to read the inode off disk, and it
** does a make_bad_inode when things go wrong.  But, we need to make sure
** and clear the key in the private portion of the inode, otherwise a
** corresponding iput might try to delete whatever object the inode last
** represented.
*/
static void reiserfs_make_bad_inode(struct inode *inode)
{
	memset(INODE_PKEY(inode), 0, KEY_SIZE);
	make_bad_inode(inode);
}

//
// initially this function was derived from minix or ext2's analog and
// evolved as the prototype did
//

int reiserfs_init_locked_inode(struct inode *inode, void *p)
{
	struct reiserfs_iget_args *args = (struct reiserfs_iget_args *)p;
	inode->i_ino = args->objectid;
	INODE_PKEY(inode)->k_dir_id = cpu_to_le32(args->dirid);
	return 0;
}

/* looks for stat data in the tree, and fills up the fields of in-core
   inode stat data fields */
void reiserfs_read_locked_inode(struct inode *inode,
				struct reiserfs_iget_args *args)
{
	INITIALIZE_PATH(path_to_sd);
	struct cpu_key key;
	unsigned long dirino;
	int retval;

	dirino = args->dirid;

	/* set version 1, version 2 could be used too, because stat data
	   key is the same in both versions */
	key.version = KEY_FORMAT_3_5;
	key.on_disk_key.k_dir_id = dirino;
	key.on_disk_key.k_objectid = inode->i_ino;
	key.on_disk_key.k_offset = 0;
	key.on_disk_key.k_type = 0;

	/* look for the object's stat data */
	retval = search_item(inode->i_sb, &key, &path_to_sd);
	if (retval == IO_ERROR) {
		reiserfs_error(inode->i_sb, "vs-13070",
			       "i/o failure occurred trying to find "
			       "stat data of %K", &key);
		reiserfs_make_bad_inode(inode);
		return;
	}
	if (retval != ITEM_FOUND) {
		/* a stale NFS handle can trigger this without it being an error */
		pathrelse(&path_to_sd);
		reiserfs_make_bad_inode(inode);
		inode->i_nlink = 0;
		return;
	}

	init_inode(inode, &path_to_sd);

	/* It is possible that knfsd is trying to access inode of a file
	   that is being removed from the disk by some other thread. As we
	   update sd on unlink all that is required is to check for nlink
	   here. This bug was first found by Sizif when debugging
	   SquidNG/Butterfly, forgotten, and found again after Philippe
	   Gramoulle <philippe.gramoulle@mmania.com> reproduced it.

	   More logical fix would require changes in fs/inode.c:iput() to
	   remove inode from hash-table _after_ fs cleaned disk stuff up and
	   in iget() to return NULL if I_FREEING inode is found in
	   hash-table. */
	/* Currently there is one place where it's ok to meet inode with
	   nlink==0: processing of open-unlinked and half-truncated files
	   during mount (fs/reiserfs/super.c:finish_unfinished()). */
	if ((inode->i_nlink == 0) &&
	    !REISERFS_SB(inode->i_sb)->s_is_unlinked_ok) {
		reiserfs_warning(inode->i_sb, "vs-13075",
				 "dead inode read from disk %K. "
				 "This is likely to be race with knfsd. Ignore",
				 &key);
		reiserfs_make_bad_inode(inode);
	}

	reiserfs_check_path(&path_to_sd);	/* init inode should be relsing */

}

/**
 * reiserfs_find_actor() - "find actor" reiserfs supplies to iget5_locked().
 *
 * @inode:    inode from hash table to check
 * @opaque:   "cookie" passed to iget5_locked(). This is &reiserfs_iget_args.
 *
 * This function is called by iget5_locked() to distinguish reiserfs inodes
 * having the same inode numbers. Such inodes can only exist due to some
 * error condition. One of them should be bad. Inodes with identical
 * inode numbers (objectids) are distinguished by parent directory ids.
 *
 */
int reiserfs_find_actor(struct inode *inode, void *opaque)
{
	struct reiserfs_iget_args *args;

	args = opaque;
	/* args is already in CPU order */
	return (inode->i_ino == args->objectid) &&
	    (le32_to_cpu(INODE_PKEY(inode)->k_dir_id) == args->dirid);
}

struct inode *reiserfs_iget(struct super_block *s, const struct cpu_key *key)
{
	struct inode *inode;
	struct reiserfs_iget_args args;

	args.objectid = key->on_disk_key.k_objectid;
	args.dirid = key->on_disk_key.k_dir_id;
	inode = iget5_locked(s, key->on_disk_key.k_objectid,
			     reiserfs_find_actor, reiserfs_init_locked_inode,
			     (void *)(&args));
	if (!inode)
		return ERR_PTR(-ENOMEM);

	if (inode->i_state & I_NEW) {
		reiserfs_read_locked_inode(inode, &args);
		unlock_new_inode(inode);
	}

	if (comp_short_keys(INODE_PKEY(inode), key) || is_bad_inode(inode)) {
		/* either due to i/o error or a stale NFS handle */
		iput(inode);
		inode = NULL;
	}
	return inode;
}

static struct dentry *reiserfs_get_dentry(struct super_block *sb,
	u32 objectid, u32 dir_id, u32 generation)

{
	struct cpu_key key;
	struct inode *inode;

	key.on_disk_key.k_objectid = objectid;
	key.on_disk_key.k_dir_id = dir_id;
	reiserfs_write_lock(sb);
	inode = reiserfs_iget(sb, &key);
	if (inode && !IS_ERR(inode) && generation != 0 &&
	    generation != inode->i_generation) {
		iput(inode);
		inode = NULL;
	}
	reiserfs_write_unlock(sb);

	return d_obtain_alias(inode);
}

struct dentry *reiserfs_fh_to_dentry(struct super_block *sb, struct fid *fid,
		int fh_len, int fh_type)
{
	/* fhtype happens to reflect the number of u32s encoded.
	 * due to a bug in earlier code, fhtype might indicate there
	 * are more u32s then actually fitted.
	 * so if fhtype seems to be more than len, reduce fhtype.
	 * Valid types are:
	 *   2 - objectid + dir_id - legacy support
	 *   3 - objectid + dir_id + generation
	 *   4 - objectid + dir_id + objectid and dirid of parent - legacy
	 *   5 - objectid + dir_id + generation + objectid and dirid of parent
	 *   6 - as above plus generation of directory
	 * 6 does not fit in NFSv2 handles
	 */
	if (fh_type > fh_len) {
		if (fh_type != 6 || fh_len != 5)
			reiserfs_warning(sb, "reiserfs-13077",
				"nfsd/reiserfs, fhtype=%d, len=%d - odd",
				fh_type, fh_len);
		fh_type = 5;
	}

	return reiserfs_get_dentry(sb, fid->raw[0], fid->raw[1],
		(fh_type == 3 || fh_type >= 5) ? fid->raw[2] : 0);
}

struct dentry *reiserfs_fh_to_parent(struct super_block *sb, struct fid *fid,
		int fh_len, int fh_type)
{
	if (fh_type < 4)
		return NULL;

	return reiserfs_get_dentry(sb,
		(fh_type >= 5) ? fid->raw[3] : fid->raw[2],
		(fh_type >= 5) ? fid->raw[4] : fid->raw[3],
		(fh_type == 6) ? fid->raw[5] : 0);
}

int reiserfs_encode_fh(struct dentry *dentry, __u32 * data, int *lenp,
		       int need_parent)
{
	struct inode *inode = dentry->d_inode;
	int maxlen = *lenp;

	if (maxlen < 3)
		return 255;

	data[0] = inode->i_ino;
	data[1] = le32_to_cpu(INODE_PKEY(inode)->k_dir_id);
	data[2] = inode->i_generation;
	*lenp = 3;
	/* no room for directory info? return what we've stored so far */
	if (maxlen < 5 || !need_parent)
		return 3;

	spin_lock(&dentry->d_lock);
	inode = dentry->d_parent->d_inode;
	data[3] = inode->i_ino;
	data[4] = le32_to_cpu(INODE_PKEY(inode)->k_dir_id);
	*lenp = 5;
	if (maxlen >= 6) {
		data[5] = inode->i_generation;
		*lenp = 6;
	}
	spin_unlock(&dentry->d_lock);
	return *lenp;
}

/* looks for stat data, then copies fields to it, marks the buffer
   containing stat data as dirty */
/* reiserfs inodes are never really dirty, since the dirty inode call
** always logs them.  This call allows the VFS inode marking routines
** to properly mark inodes for datasync and such, but only actually
** does something when called for a synchronous update.
*/
int reiserfs_write_inode(struct inode *inode, int do_sync)
{
	struct reiserfs_transaction_handle th;
	int jbegin_count = 1;

	if (inode->i_sb->s_flags & MS_RDONLY)
		return -EROFS;
	/* memory pressure can sometimes initiate write_inode calls with sync == 1,
	 ** these cases are just when the system needs ram, not when the
	 ** inode needs to reach disk for safety, and they can safely be
	 ** ignored because the altered inode has already been logged.
	 */
	if (do_sync && !(current->flags & PF_MEMALLOC)) {
		reiserfs_write_lock(inode->i_sb);
		if (!journal_begin(&th, inode->i_sb, jbegin_count)) {
			reiserfs_update_sd(&th, inode);
			journal_end_sync(&th, inode->i_sb, jbegin_count);
		}
		reiserfs_write_unlock(inode->i_sb);
	}
	return 0;
}

/* stat data of new object is inserted already, this inserts the item
   containing "." and ".." entries */
static int reiserfs_new_directory(struct reiserfs_transaction_handle *th,
				  struct inode *inode,
				  struct item_head *ih, struct treepath *path,
				  struct inode *dir)
{
	struct super_block *sb = th->t_super;
	char empty_dir[EMPTY_DIR_SIZE];
	char *body = empty_dir;
	struct cpu_key key;
	int retval;

	BUG_ON(!th->t_trans_id);

	_make_cpu_key(&key, KEY_FORMAT_3_5, le32_to_cpu(ih->ih_key.k_dir_id),
		      le32_to_cpu(ih->ih_key.k_objectid), DOT_OFFSET,
		      TYPE_DIRENTRY, 3 /*key length */ );

	/* compose item head for new item. Directories consist of items of
	   old type (ITEM_VERSION_1). Do not set key (second arg is 0), it
	   is done by reiserfs_new_inode */
	if (old_format_only(sb)) {
		make_le_item_head(ih, NULL, KEY_FORMAT_3_5, DOT_OFFSET,
				  TYPE_DIRENTRY, EMPTY_DIR_SIZE_V1, 2);

		make_empty_dir_item_v1(body, ih->ih_key.k_dir_id,
				       ih->ih_key.k_objectid,
				       INODE_PKEY(dir)->k_dir_id,
				       INODE_PKEY(dir)->k_objectid);
	} else {
		make_le_item_head(ih, NULL, KEY_FORMAT_3_5, DOT_OFFSET,
				  TYPE_DIRENTRY, EMPTY_DIR_SIZE, 2);

		make_empty_dir_item(body, ih->ih_key.k_dir_id,
				    ih->ih_key.k_objectid,
				    INODE_PKEY(dir)->k_dir_id,
				    INODE_PKEY(dir)->k_objectid);
	}

	/* look for place in the tree for new item */
	retval = search_item(sb, &key, path);
	if (retval == IO_ERROR) {
		reiserfs_error(sb, "vs-13080",
			       "i/o failure occurred creating new directory");
		return -EIO;
	}
	if (retval == ITEM_FOUND) {
		pathrelse(path);
		reiserfs_warning(sb, "vs-13070",
				 "object with this key exists (%k)",
				 &(ih->ih_key));
		return -EEXIST;
	}

	/* insert item, that is empty directory item */
	return reiserfs_insert_item(th, path, &key, ih, inode, body);
}

/* stat data of object has been inserted, this inserts the item
   containing the body of symlink */
static int reiserfs_new_symlink(struct reiserfs_transaction_handle *th, struct inode *inode,	/* Inode of symlink */
				struct item_head *ih,
				struct treepath *path, const char *symname,
				int item_len)
{
	struct super_block *sb = th->t_super;
	struct cpu_key key;
	int retval;

	BUG_ON(!th->t_trans_id);

	_make_cpu_key(&key, KEY_FORMAT_3_5,
		      le32_to_cpu(ih->ih_key.k_dir_id),
		      le32_to_cpu(ih->ih_key.k_objectid),
		      1, TYPE_DIRECT, 3 /*key length */ );

	make_le_item_head(ih, NULL, KEY_FORMAT_3_5, 1, TYPE_DIRECT, item_len,
			  0 /*free_space */ );

	/* look for place in the tree for new item */
	retval = search_item(sb, &key, path);
	if (retval == IO_ERROR) {
		reiserfs_error(sb, "vs-13080",
			       "i/o failure occurred creating new symlink");
		return -EIO;
	}
	if (retval == ITEM_FOUND) {
		pathrelse(path);
		reiserfs_warning(sb, "vs-13080",
				 "object with this key exists (%k)",
				 &(ih->ih_key));
		return -EEXIST;
	}

	/* insert item, that is body of symlink */
	return reiserfs_insert_item(th, path, &key, ih, inode, symname);
}

/* inserts the stat data into the tree, and then calls
   reiserfs_new_directory (to insert ".", ".." item if new object is
   directory) or reiserfs_new_symlink (to insert symlink body if new
   object is symlink) or nothing (if new object is regular file)

   NOTE! uid and gid must already be set in the inode.  If we return
   non-zero due to an error, we have to drop the quota previously allocated
   for the fresh inode.  This can only be done outside a transaction, so
   if we return non-zero, we also end the transaction.  */
int reiserfs_new_inode(struct reiserfs_transaction_handle *th,
		       struct inode *dir, int mode, const char *symname,
		       /* 0 for regular, EMTRY_DIR_SIZE for dirs,
		          strlen (symname) for symlinks) */
		       loff_t i_size, struct dentry *dentry,
		       struct inode *inode,
		       struct reiserfs_security_handle *security)
{
	struct super_block *sb;
	struct reiserfs_iget_args args;
	INITIALIZE_PATH(path_to_key);
	struct cpu_key key;
	struct item_head ih;
	struct stat_data sd;
	int retval;
	int err;

	BUG_ON(!th->t_trans_id);

	if (DQUOT_ALLOC_INODE(inode)) {
		err = -EDQUOT;
		goto out_end_trans;
	}
	if (!dir->i_nlink) {
		err = -EPERM;
		goto out_bad_inode;
	}

	sb = dir->i_sb;

	/* item head of new item */
	ih.ih_key.k_dir_id = reiserfs_choose_packing(dir);
	ih.ih_key.k_objectid = cpu_to_le32(reiserfs_get_unused_objectid(th));
	if (!ih.ih_key.k_objectid) {
		err = -ENOMEM;
		goto out_bad_inode;
	}
	args.objectid = inode->i_ino = le32_to_cpu(ih.ih_key.k_objectid);
	if (old_format_only(sb))
		make_le_item_head(&ih, NULL, KEY_FORMAT_3_5, SD_OFFSET,
				  TYPE_STAT_DATA, SD_V1_SIZE, MAX_US_INT);
	else
		make_le_item_head(&ih, NULL, KEY_FORMAT_3_6, SD_OFFSET,
				  TYPE_STAT_DATA, SD_SIZE, MAX_US_INT);
	memcpy(INODE_PKEY(inode), &(ih.ih_key), KEY_SIZE);
	args.dirid = le32_to_cpu(ih.ih_key.k_dir_id);
	if (insert_inode_locked4(inode, args.objectid,
			     reiserfs_find_actor, &args) < 0) {
		err = -EINVAL;
		goto out_bad_inode;
	}
	if (old_format_only(sb))
		/* not a perfect generation count, as object ids can be reused, but
		 ** this is as good as reiserfs can do right now.
		 ** note that the private part of inode isn't filled in yet, we have
		 ** to use the directory.
		 */
		inode->i_generation = le32_to_cpu(INODE_PKEY(dir)->k_objectid);
	else
#if defined( USE_INODE_GENERATION_COUNTER )
		inode->i_generation =
		    le32_to_cpu(REISERFS_SB(sb)->s_rs->s_inode_generation);
#else
		inode->i_generation = ++event;
#endif

	/* fill stat data */
	inode->i_nlink = (S_ISDIR(mode) ? 2 : 1);

	/* uid and gid must already be set by the caller for quota init */

	/* symlink cannot be immutable or append only, right? */
	if (S_ISLNK(inode->i_mode))
		inode->i_flags &= ~(S_IMMUTABLE | S_APPEND);

	inode->i_mtime = inode->i_atime = inode->i_ctime = CURRENT_TIME_SEC;
	inode->i_size = i_size;
	inode->i_blocks = 0;
	inode->i_bytes = 0;
	REISERFS_I(inode)->i_first_direct_byte = S_ISLNK(mode) ? 1 :
	    U32_MAX /*NO_BYTES_IN_DIRECT_ITEM */ ;

	INIT_LIST_HEAD(&(REISERFS_I(inode)->i_prealloc_list));
	REISERFS_I(inode)->i_attrs =
	    REISERFS_I(dir)->i_attrs & REISERFS_INHERIT_MASK;
	sd_attrs_to_i_attrs(REISERFS_I(inode)->i_attrs, inode);

	/* key to search for correct place for new stat data */
	_make_cpu_key(&key, KEY_FORMAT_3_6, le32_to_cpu(ih.ih_key.k_dir_id),
		      le32_to_cpu(ih.ih_key.k_objectid), SD_OFFSET,
		      TYPE_STAT_DATA, 3 /*key length */ );

	/* find proper place for inserting of stat data */
	retval = search_item(sb, &key, &path_to_key);
	if (retval == IO_ERROR) {
		err = -EIO;
		goto out_bad_inode;
	}
	if (retval == ITEM_FOUND) {
		pathrelse(&path_to_key);
		err = -EEXIST;
		goto out_bad_inode;
	}
	if (old_format_only(sb)) {
		if (inode->i_uid & ~0xffff || inode->i_gid & ~0xffff) {
			pathrelse(&path_to_key);
			/* i_uid or i_gid is too big to be stored in stat data v3.5 */
			err = -EINVAL;
			goto out_bad_inode;
		}
		inode2sd_v1(&sd, inode, inode->i_size);
	} else {
		inode2sd(&sd, inode, inode->i_size);
	}
	// store in in-core inode the key of stat data and version all
	// object items will have (directory items will have old offset
	// format, other new objects will consist of new items)
	if (old_format_only(sb) || S_ISDIR(mode) || S_ISLNK(mode))
		set_inode_item_key_version(inode, KEY_FORMAT_3_5);
	else
		set_inode_item_key_version(inode, KEY_FORMAT_3_6);
	if (old_format_only(sb))
		set_inode_sd_version(inode, STAT_DATA_V1);
	else
		set_inode_sd_version(inode, STAT_DATA_V2);

	/* insert the stat data into the tree */
#ifdef DISPLACE_NEW_PACKING_LOCALITIES
	if (REISERFS_I(dir)->new_packing_locality)
		th->displace_new_blocks = 1;
#endif
	retval =
	    reiserfs_insert_item(th, &path_to_key, &key, &ih, inode,
				 (char *)(&sd));
	if (retval) {
		err = retval;
		reiserfs_check_path(&path_to_key);
		goto out_bad_inode;
	}
#ifdef DISPLACE_NEW_PACKING_LOCALITIES
	if (!th->displace_new_blocks)
		REISERFS_I(dir)->new_packing_locality = 0;
#endif
	if (S_ISDIR(mode)) {
		/* insert item with "." and ".." */
		retval =
		    reiserfs_new_directory(th, inode, &ih, &path_to_key, dir);
	}

	if (S_ISLNK(mode)) {
		/* insert body of symlink */
		if (!old_format_only(sb))
			i_size = ROUND_UP(i_size);
		retval =
		    reiserfs_new_symlink(th, inode, &ih, &path_to_key, symname,
					 i_size);
	}
	if (retval) {
		err = retval;
		reiserfs_check_path(&path_to_key);
		journal_end(th, th->t_super, th->t_blocks_allocated);
		goto out_inserted_sd;
	}

	if (reiserfs_posixacl(inode->i_sb)) {
		retval = reiserfs_inherit_default_acl(th, dir, dentry, inode);
		if (retval) {
			err = retval;
			reiserfs_check_path(&path_to_key);
			journal_end(th, th->t_super, th->t_blocks_allocated);
			goto out_inserted_sd;
		}
	} else if (inode->i_sb->s_flags & MS_POSIXACL) {
		reiserfs_warning(inode->i_sb, "jdm-13090",
				 "ACLs aren't enabled in the fs, "
				 "but vfs thinks they are!");
	} else if (IS_PRIVATE(dir))
		inode->i_flags |= S_PRIVATE;

	if (security->name) {
		retval = reiserfs_security_write(th, inode, security);
		if (retval) {
			err = retval;
			reiserfs_check_path(&path_to_key);
			retval = journal_end(th, th->t_super,
					     th->t_blocks_allocated);
			if (retval)
				err = retval;
			goto out_inserted_sd;
		}
	}

	reiserfs_update_sd(th, inode);
	reiserfs_check_path(&path_to_key);

	return 0;

/* it looks like you can easily compress these two goto targets into
 * one.  Keeping it like this doesn't actually hurt anything, and they
 * are place holders for what the quota code actually needs.
 */
      out_bad_inode:
	/* Invalidate the object, nothing was inserted yet */
	INODE_PKEY(inode)->k_objectid = 0;

	/* Quota change must be inside a transaction for journaling */
	DQUOT_FREE_INODE(inode);

      out_end_trans:
	journal_end(th, th->t_super, th->t_blocks_allocated);
	/* Drop can be outside and it needs more credits so it's better to have it outside */
	DQUOT_DROP(inode);
	inode->i_flags |= S_NOQUOTA;
	make_bad_inode(inode);

      out_inserted_sd:
	inode->i_nlink = 0;
	th->t_trans_id = 0;	/* so the caller can't use this handle later */
<<<<<<< HEAD
	iput(inode);
=======
	unlock_new_inode(inode); /* OK to do even if we hadn't locked it */

	/* If we were inheriting an ACL, we need to release the lock so that
	 * iput doesn't deadlock in reiserfs_delete_xattrs. The locking
	 * code really needs to be reworked, but this will take care of it
	 * for now. -jeffm */
#ifdef CONFIG_REISERFS_FS_POSIX_ACL
	if (REISERFS_I(dir)->i_acl_default && !IS_ERR(REISERFS_I(dir)->i_acl_default)) {
		reiserfs_write_unlock_xattrs(dir->i_sb);
		iput(inode);
		reiserfs_write_lock_xattrs(dir->i_sb);
	} else
#endif
		iput(inode);
>>>>>>> 18e352e4
	return err;
}

/*
** finds the tail page in the page cache,
** reads the last block in.
**
** On success, page_result is set to a locked, pinned page, and bh_result
** is set to an up to date buffer for the last block in the file.  returns 0.
**
** tail conversion is not done, so bh_result might not be valid for writing
** check buffer_mapped(bh_result) and bh_result->b_blocknr != 0 before
** trying to write the block.
**
** on failure, nonzero is returned, page_result and bh_result are untouched.
*/
static int grab_tail_page(struct inode *inode,
			  struct page **page_result,
			  struct buffer_head **bh_result)
{

	/* we want the page with the last byte in the file,
	 ** not the page that will hold the next byte for appending
	 */
	unsigned long index = (inode->i_size - 1) >> PAGE_CACHE_SHIFT;
	unsigned long pos = 0;
	unsigned long start = 0;
	unsigned long blocksize = inode->i_sb->s_blocksize;
	unsigned long offset = (inode->i_size) & (PAGE_CACHE_SIZE - 1);
	struct buffer_head *bh;
	struct buffer_head *head;
	struct page *page;
	int error;

	/* we know that we are only called with inode->i_size > 0.
	 ** we also know that a file tail can never be as big as a block
	 ** If i_size % blocksize == 0, our file is currently block aligned
	 ** and it won't need converting or zeroing after a truncate.
	 */
	if ((offset & (blocksize - 1)) == 0) {
		return -ENOENT;
	}
	page = grab_cache_page(inode->i_mapping, index);
	error = -ENOMEM;
	if (!page) {
		goto out;
	}
	/* start within the page of the last block in the file */
	start = (offset / blocksize) * blocksize;

	error = block_prepare_write(page, start, offset,
				    reiserfs_get_block_create_0);
	if (error)
		goto unlock;

	head = page_buffers(page);
	bh = head;
	do {
		if (pos >= start) {
			break;
		}
		bh = bh->b_this_page;
		pos += blocksize;
	} while (bh != head);

	if (!buffer_uptodate(bh)) {
		/* note, this should never happen, prepare_write should
		 ** be taking care of this for us.  If the buffer isn't up to date,
		 ** I've screwed up the code to find the buffer, or the code to
		 ** call prepare_write
		 */
		reiserfs_error(inode->i_sb, "clm-6000",
			       "error reading block %lu", bh->b_blocknr);
		error = -EIO;
		goto unlock;
	}
	*bh_result = bh;
	*page_result = page;

      out:
	return error;

      unlock:
	unlock_page(page);
	page_cache_release(page);
	return error;
}

/*
** vfs version of truncate file.  Must NOT be called with
** a transaction already started.
**
** some code taken from block_truncate_page
*/
int reiserfs_truncate_file(struct inode *inode, int update_timestamps)
{
	struct reiserfs_transaction_handle th;
	/* we want the offset for the first byte after the end of the file */
	unsigned long offset = inode->i_size & (PAGE_CACHE_SIZE - 1);
	unsigned blocksize = inode->i_sb->s_blocksize;
	unsigned length;
	struct page *page = NULL;
	int error;
	struct buffer_head *bh = NULL;
	int err2;

	reiserfs_write_lock(inode->i_sb);

	if (inode->i_size > 0) {
		error = grab_tail_page(inode, &page, &bh);
		if (error) {
			// -ENOENT means we truncated past the end of the file,
			// and get_block_create_0 could not find a block to read in,
			// which is ok.
			if (error != -ENOENT)
				reiserfs_error(inode->i_sb, "clm-6001",
					       "grab_tail_page failed %d",
					       error);
			page = NULL;
			bh = NULL;
		}
	}

	/* so, if page != NULL, we have a buffer head for the offset at
	 ** the end of the file. if the bh is mapped, and bh->b_blocknr != 0,
	 ** then we have an unformatted node.  Otherwise, we have a direct item,
	 ** and no zeroing is required on disk.  We zero after the truncate,
	 ** because the truncate might pack the item anyway
	 ** (it will unmap bh if it packs).
	 */
	/* it is enough to reserve space in transaction for 2 balancings:
	   one for "save" link adding and another for the first
	   cut_from_item. 1 is for update_sd */
	error = journal_begin(&th, inode->i_sb,
			      JOURNAL_PER_BALANCE_CNT * 2 + 1);
	if (error)
		goto out;
	reiserfs_update_inode_transaction(inode);
	if (update_timestamps)
		/* we are doing real truncate: if the system crashes before the last
		   transaction of truncating gets committed - on reboot the file
		   either appears truncated properly or not truncated at all */
		add_save_link(&th, inode, 1);
	err2 = reiserfs_do_truncate(&th, inode, page, update_timestamps);
	error =
	    journal_end(&th, inode->i_sb, JOURNAL_PER_BALANCE_CNT * 2 + 1);
	if (error)
		goto out;

	/* check reiserfs_do_truncate after ending the transaction */
	if (err2) {
		error = err2;
  		goto out;
	}
	
	if (update_timestamps) {
		error = remove_save_link(inode, 1 /* truncate */);
		if (error)
			goto out;
	}

	if (page) {
		length = offset & (blocksize - 1);
		/* if we are not on a block boundary */
		if (length) {
			length = blocksize - length;
			zero_user(page, offset, length);
			if (buffer_mapped(bh) && bh->b_blocknr != 0) {
				mark_buffer_dirty(bh);
			}
		}
		unlock_page(page);
		page_cache_release(page);
	}

	reiserfs_write_unlock(inode->i_sb);
	return 0;
      out:
	if (page) {
		unlock_page(page);
		page_cache_release(page);
	}
	reiserfs_write_unlock(inode->i_sb);
	return error;
}

static int map_block_for_writepage(struct inode *inode,
				   struct buffer_head *bh_result,
				   unsigned long block)
{
	struct reiserfs_transaction_handle th;
	int fs_gen;
	struct item_head tmp_ih;
	struct item_head *ih;
	struct buffer_head *bh;
	__le32 *item;
	struct cpu_key key;
	INITIALIZE_PATH(path);
	int pos_in_item;
	int jbegin_count = JOURNAL_PER_BALANCE_CNT;
	loff_t byte_offset = ((loff_t)block << inode->i_sb->s_blocksize_bits)+1;
	int retval;
	int use_get_block = 0;
	int bytes_copied = 0;
	int copy_size;
	int trans_running = 0;

	/* catch places below that try to log something without starting a trans */
	th.t_trans_id = 0;

	if (!buffer_uptodate(bh_result)) {
		return -EIO;
	}

	kmap(bh_result->b_page);
      start_over:
	reiserfs_write_lock(inode->i_sb);
	make_cpu_key(&key, inode, byte_offset, TYPE_ANY, 3);

      research:
	retval = search_for_position_by_key(inode->i_sb, &key, &path);
	if (retval != POSITION_FOUND) {
		use_get_block = 1;
		goto out;
	}

	bh = get_last_bh(&path);
	ih = get_ih(&path);
	item = get_item(&path);
	pos_in_item = path.pos_in_item;

	/* we've found an unformatted node */
	if (indirect_item_found(retval, ih)) {
		if (bytes_copied > 0) {
			reiserfs_warning(inode->i_sb, "clm-6002",
					 "bytes_copied %d", bytes_copied);
		}
		if (!get_block_num(item, pos_in_item)) {
			/* crap, we are writing to a hole */
			use_get_block = 1;
			goto out;
		}
		set_block_dev_mapped(bh_result,
				     get_block_num(item, pos_in_item), inode);
	} else if (is_direct_le_ih(ih)) {
		char *p;
		p = page_address(bh_result->b_page);
		p += (byte_offset - 1) & (PAGE_CACHE_SIZE - 1);
		copy_size = ih_item_len(ih) - pos_in_item;

		fs_gen = get_generation(inode->i_sb);
		copy_item_head(&tmp_ih, ih);

		if (!trans_running) {
			/* vs-3050 is gone, no need to drop the path */
			retval = journal_begin(&th, inode->i_sb, jbegin_count);
			if (retval)
				goto out;
			reiserfs_update_inode_transaction(inode);
			trans_running = 1;
			if (fs_changed(fs_gen, inode->i_sb)
			    && item_moved(&tmp_ih, &path)) {
				reiserfs_restore_prepared_buffer(inode->i_sb,
								 bh);
				goto research;
			}
		}

		reiserfs_prepare_for_journal(inode->i_sb, bh, 1);

		if (fs_changed(fs_gen, inode->i_sb)
		    && item_moved(&tmp_ih, &path)) {
			reiserfs_restore_prepared_buffer(inode->i_sb, bh);
			goto research;
		}

		memcpy(B_I_PITEM(bh, ih) + pos_in_item, p + bytes_copied,
		       copy_size);

		journal_mark_dirty(&th, inode->i_sb, bh);
		bytes_copied += copy_size;
		set_block_dev_mapped(bh_result, 0, inode);

		/* are there still bytes left? */
		if (bytes_copied < bh_result->b_size &&
		    (byte_offset + bytes_copied) < inode->i_size) {
			set_cpu_key_k_offset(&key,
					     cpu_key_k_offset(&key) +
					     copy_size);
			goto research;
		}
	} else {
		reiserfs_warning(inode->i_sb, "clm-6003",
				 "bad item inode %lu", inode->i_ino);
		retval = -EIO;
		goto out;
	}
	retval = 0;

      out:
	pathrelse(&path);
	if (trans_running) {
		int err = journal_end(&th, inode->i_sb, jbegin_count);
		if (err)
			retval = err;
		trans_running = 0;
	}
	reiserfs_write_unlock(inode->i_sb);

	/* this is where we fill in holes in the file. */
	if (use_get_block) {
		retval = reiserfs_get_block(inode, block, bh_result,
					    GET_BLOCK_CREATE | GET_BLOCK_NO_IMUX
					    | GET_BLOCK_NO_DANGLE);
		if (!retval) {
			if (!buffer_mapped(bh_result)
			    || bh_result->b_blocknr == 0) {
				/* get_block failed to find a mapped unformatted node. */
				use_get_block = 0;
				goto start_over;
			}
		}
	}
	kunmap(bh_result->b_page);

	if (!retval && buffer_mapped(bh_result) && bh_result->b_blocknr == 0) {
		/* we've copied data from the page into the direct item, so the
		 * buffer in the page is now clean, mark it to reflect that.
		 */
		lock_buffer(bh_result);
		clear_buffer_dirty(bh_result);
		unlock_buffer(bh_result);
	}
	return retval;
}

/*
 * mason@suse.com: updated in 2.5.54 to follow the same general io
 * start/recovery path as __block_write_full_page, along with special
 * code to handle reiserfs tails.
 */
static int reiserfs_write_full_page(struct page *page,
				    struct writeback_control *wbc)
{
	struct inode *inode = page->mapping->host;
	unsigned long end_index = inode->i_size >> PAGE_CACHE_SHIFT;
	int error = 0;
	unsigned long block;
	sector_t last_block;
	struct buffer_head *head, *bh;
	int partial = 0;
	int nr = 0;
	int checked = PageChecked(page);
	struct reiserfs_transaction_handle th;
	struct super_block *s = inode->i_sb;
	int bh_per_page = PAGE_CACHE_SIZE / s->s_blocksize;
	th.t_trans_id = 0;

	/* no logging allowed when nonblocking or from PF_MEMALLOC */
	if (checked && (current->flags & PF_MEMALLOC)) {
		redirty_page_for_writepage(wbc, page);
		unlock_page(page);
		return 0;
	}

	/* The page dirty bit is cleared before writepage is called, which
	 * means we have to tell create_empty_buffers to make dirty buffers
	 * The page really should be up to date at this point, so tossing
	 * in the BH_Uptodate is just a sanity check.
	 */
	if (!page_has_buffers(page)) {
		create_empty_buffers(page, s->s_blocksize,
				     (1 << BH_Dirty) | (1 << BH_Uptodate));
	}
	head = page_buffers(page);

	/* last page in the file, zero out any contents past the
	 ** last byte in the file
	 */
	if (page->index >= end_index) {
		unsigned last_offset;

		last_offset = inode->i_size & (PAGE_CACHE_SIZE - 1);
		/* no file contents in this page */
		if (page->index >= end_index + 1 || !last_offset) {
			unlock_page(page);
			return 0;
		}
		zero_user_segment(page, last_offset, PAGE_CACHE_SIZE);
	}
	bh = head;
	block = page->index << (PAGE_CACHE_SHIFT - s->s_blocksize_bits);
	last_block = (i_size_read(inode) - 1) >> inode->i_blkbits;
	/* first map all the buffers, logging any direct items we find */
	do {
		if (block > last_block) {
			/*
			 * This can happen when the block size is less than
			 * the page size.  The corresponding bytes in the page
			 * were zero filled above
			 */
			clear_buffer_dirty(bh);
			set_buffer_uptodate(bh);
		} else if ((checked || buffer_dirty(bh)) &&
		           (!buffer_mapped(bh) || (buffer_mapped(bh)
						       && bh->b_blocknr ==
						       0))) {
			/* not mapped yet, or it points to a direct item, search
			 * the btree for the mapping info, and log any direct
			 * items found
			 */
			if ((error = map_block_for_writepage(inode, bh, block))) {
				goto fail;
			}
		}
		bh = bh->b_this_page;
		block++;
	} while (bh != head);

	/*
	 * we start the transaction after map_block_for_writepage,
	 * because it can create holes in the file (an unbounded operation).
	 * starting it here, we can make a reliable estimate for how many
	 * blocks we're going to log
	 */
	if (checked) {
		ClearPageChecked(page);
		reiserfs_write_lock(s);
		error = journal_begin(&th, s, bh_per_page + 1);
		if (error) {
			reiserfs_write_unlock(s);
			goto fail;
		}
		reiserfs_update_inode_transaction(inode);
	}
	/* now go through and lock any dirty buffers on the page */
	do {
		get_bh(bh);
		if (!buffer_mapped(bh))
			continue;
		if (buffer_mapped(bh) && bh->b_blocknr == 0)
			continue;

		if (checked) {
			reiserfs_prepare_for_journal(s, bh, 1);
			journal_mark_dirty(&th, s, bh);
			continue;
		}
		/* from this point on, we know the buffer is mapped to a
		 * real block and not a direct item
		 */
		if (wbc->sync_mode != WB_SYNC_NONE || !wbc->nonblocking) {
			lock_buffer(bh);
		} else {
			if (!trylock_buffer(bh)) {
				redirty_page_for_writepage(wbc, page);
				continue;
			}
		}
		if (test_clear_buffer_dirty(bh)) {
			mark_buffer_async_write(bh);
		} else {
			unlock_buffer(bh);
		}
	} while ((bh = bh->b_this_page) != head);

	if (checked) {
		error = journal_end(&th, s, bh_per_page + 1);
		reiserfs_write_unlock(s);
		if (error)
			goto fail;
	}
	BUG_ON(PageWriteback(page));
	set_page_writeback(page);
	unlock_page(page);

	/*
	 * since any buffer might be the only dirty buffer on the page,
	 * the first submit_bh can bring the page out of writeback.
	 * be careful with the buffers.
	 */
	do {
		struct buffer_head *next = bh->b_this_page;
		if (buffer_async_write(bh)) {
			submit_bh(WRITE, bh);
			nr++;
		}
		put_bh(bh);
		bh = next;
	} while (bh != head);

	error = 0;
      done:
	if (nr == 0) {
		/*
		 * if this page only had a direct item, it is very possible for
		 * no io to be required without there being an error.  Or,
		 * someone else could have locked them and sent them down the
		 * pipe without locking the page
		 */
		bh = head;
		do {
			if (!buffer_uptodate(bh)) {
				partial = 1;
				break;
			}
			bh = bh->b_this_page;
		} while (bh != head);
		if (!partial)
			SetPageUptodate(page);
		end_page_writeback(page);
	}
	return error;

      fail:
	/* catches various errors, we need to make sure any valid dirty blocks
	 * get to the media.  The page is currently locked and not marked for
	 * writeback
	 */
	ClearPageUptodate(page);
	bh = head;
	do {
		get_bh(bh);
		if (buffer_mapped(bh) && buffer_dirty(bh) && bh->b_blocknr) {
			lock_buffer(bh);
			mark_buffer_async_write(bh);
		} else {
			/*
			 * clear any dirty bits that might have come from getting
			 * attached to a dirty page
			 */
			clear_buffer_dirty(bh);
		}
		bh = bh->b_this_page;
	} while (bh != head);
	SetPageError(page);
	BUG_ON(PageWriteback(page));
	set_page_writeback(page);
	unlock_page(page);
	do {
		struct buffer_head *next = bh->b_this_page;
		if (buffer_async_write(bh)) {
			clear_buffer_dirty(bh);
			submit_bh(WRITE, bh);
			nr++;
		}
		put_bh(bh);
		bh = next;
	} while (bh != head);
	goto done;
}

static int reiserfs_readpage(struct file *f, struct page *page)
{
	return block_read_full_page(page, reiserfs_get_block);
}

static int reiserfs_writepage(struct page *page, struct writeback_control *wbc)
{
	struct inode *inode = page->mapping->host;
	reiserfs_wait_on_write_block(inode->i_sb);
	return reiserfs_write_full_page(page, wbc);
}

static int reiserfs_write_begin(struct file *file,
				struct address_space *mapping,
				loff_t pos, unsigned len, unsigned flags,
				struct page **pagep, void **fsdata)
{
	struct inode *inode;
	struct page *page;
	pgoff_t index;
	int ret;
	int old_ref = 0;

 	inode = mapping->host;
	*fsdata = 0;
 	if (flags & AOP_FLAG_CONT_EXPAND &&
 	    (pos & (inode->i_sb->s_blocksize - 1)) == 0) {
 		pos ++;
		*fsdata = (void *)(unsigned long)flags;
	}

	index = pos >> PAGE_CACHE_SHIFT;
	page = grab_cache_page_write_begin(mapping, index, flags);
	if (!page)
		return -ENOMEM;
	*pagep = page;

	reiserfs_wait_on_write_block(inode->i_sb);
	fix_tail_page_for_writing(page);
	if (reiserfs_transaction_running(inode->i_sb)) {
		struct reiserfs_transaction_handle *th;
		th = (struct reiserfs_transaction_handle *)current->
		    journal_info;
		BUG_ON(!th->t_refcount);
		BUG_ON(!th->t_trans_id);
		old_ref = th->t_refcount;
		th->t_refcount++;
	}
	ret = block_write_begin(file, mapping, pos, len, flags, pagep, fsdata,
				reiserfs_get_block);
	if (ret && reiserfs_transaction_running(inode->i_sb)) {
		struct reiserfs_transaction_handle *th = current->journal_info;
		/* this gets a little ugly.  If reiserfs_get_block returned an
		 * error and left a transacstion running, we've got to close it,
		 * and we've got to free handle if it was a persistent transaction.
		 *
		 * But, if we had nested into an existing transaction, we need
		 * to just drop the ref count on the handle.
		 *
		 * If old_ref == 0, the transaction is from reiserfs_get_block,
		 * and it was a persistent trans.  Otherwise, it was nested above.
		 */
		if (th->t_refcount > old_ref) {
			if (old_ref)
				th->t_refcount--;
			else {
				int err;
				reiserfs_write_lock(inode->i_sb);
				err = reiserfs_end_persistent_transaction(th);
				reiserfs_write_unlock(inode->i_sb);
				if (err)
					ret = err;
			}
		}
	}
	if (ret) {
		unlock_page(page);
		page_cache_release(page);
	}
	return ret;
}

int reiserfs_prepare_write(struct file *f, struct page *page,
			   unsigned from, unsigned to)
{
	struct inode *inode = page->mapping->host;
	int ret;
	int old_ref = 0;

	reiserfs_wait_on_write_block(inode->i_sb);
	fix_tail_page_for_writing(page);
	if (reiserfs_transaction_running(inode->i_sb)) {
		struct reiserfs_transaction_handle *th;
		th = (struct reiserfs_transaction_handle *)current->
		    journal_info;
		BUG_ON(!th->t_refcount);
		BUG_ON(!th->t_trans_id);
		old_ref = th->t_refcount;
		th->t_refcount++;
	}

	ret = block_prepare_write(page, from, to, reiserfs_get_block);
	if (ret && reiserfs_transaction_running(inode->i_sb)) {
		struct reiserfs_transaction_handle *th = current->journal_info;
		/* this gets a little ugly.  If reiserfs_get_block returned an
		 * error and left a transacstion running, we've got to close it,
		 * and we've got to free handle if it was a persistent transaction.
		 *
		 * But, if we had nested into an existing transaction, we need
		 * to just drop the ref count on the handle.
		 *
		 * If old_ref == 0, the transaction is from reiserfs_get_block,
		 * and it was a persistent trans.  Otherwise, it was nested above.
		 */
		if (th->t_refcount > old_ref) {
			if (old_ref)
				th->t_refcount--;
			else {
				int err;
				reiserfs_write_lock(inode->i_sb);
				err = reiserfs_end_persistent_transaction(th);
				reiserfs_write_unlock(inode->i_sb);
				if (err)
					ret = err;
			}
		}
	}
	return ret;

}

static sector_t reiserfs_aop_bmap(struct address_space *as, sector_t block)
{
	return generic_block_bmap(as, block, reiserfs_bmap);
}

static int reiserfs_write_end(struct file *file, struct address_space *mapping,
			      loff_t pos, unsigned len, unsigned copied,
			      struct page *page, void *fsdata)
{
	struct inode *inode = page->mapping->host;
	int ret = 0;
	int update_sd = 0;
	struct reiserfs_transaction_handle *th;
	unsigned start;

	if ((unsigned long)fsdata & AOP_FLAG_CONT_EXPAND)
		pos ++;

	reiserfs_wait_on_write_block(inode->i_sb);
	if (reiserfs_transaction_running(inode->i_sb))
		th = current->journal_info;
	else
		th = NULL;

	start = pos & (PAGE_CACHE_SIZE - 1);
	if (unlikely(copied < len)) {
		if (!PageUptodate(page))
			copied = 0;

		page_zero_new_buffers(page, start + copied, start + len);
	}
	flush_dcache_page(page);

	reiserfs_commit_page(inode, page, start, start + copied);

	/* generic_commit_write does this for us, but does not update the
	 ** transaction tracking stuff when the size changes.  So, we have
	 ** to do the i_size updates here.
	 */
	pos += copied;
	if (pos > inode->i_size) {
		struct reiserfs_transaction_handle myth;
		reiserfs_write_lock(inode->i_sb);
		/* If the file have grown beyond the border where it
		   can have a tail, unmark it as needing a tail
		   packing */
		if ((have_large_tails(inode->i_sb)
		     && inode->i_size > i_block_size(inode) * 4)
		    || (have_small_tails(inode->i_sb)
			&& inode->i_size > i_block_size(inode)))
			REISERFS_I(inode)->i_flags &= ~i_pack_on_close_mask;

		ret = journal_begin(&myth, inode->i_sb, 1);
		if (ret) {
			reiserfs_write_unlock(inode->i_sb);
			goto journal_error;
		}
		reiserfs_update_inode_transaction(inode);
		inode->i_size = pos;
		/*
		 * this will just nest into our transaction.  It's important
		 * to use mark_inode_dirty so the inode gets pushed around on the
		 * dirty lists, and so that O_SYNC works as expected
		 */
		mark_inode_dirty(inode);
		reiserfs_update_sd(&myth, inode);
		update_sd = 1;
		ret = journal_end(&myth, inode->i_sb, 1);
		reiserfs_write_unlock(inode->i_sb);
		if (ret)
			goto journal_error;
	}
	if (th) {
		reiserfs_write_lock(inode->i_sb);
		if (!update_sd)
			mark_inode_dirty(inode);
		ret = reiserfs_end_persistent_transaction(th);
		reiserfs_write_unlock(inode->i_sb);
		if (ret)
			goto out;
	}

      out:
	unlock_page(page);
	page_cache_release(page);
	return ret == 0 ? copied : ret;

      journal_error:
	if (th) {
		reiserfs_write_lock(inode->i_sb);
		if (!update_sd)
			reiserfs_update_sd(th, inode);
		ret = reiserfs_end_persistent_transaction(th);
		reiserfs_write_unlock(inode->i_sb);
	}

	goto out;
}

int reiserfs_commit_write(struct file *f, struct page *page,
			  unsigned from, unsigned to)
{
	struct inode *inode = page->mapping->host;
	loff_t pos = ((loff_t) page->index << PAGE_CACHE_SHIFT) + to;
	int ret = 0;
	int update_sd = 0;
	struct reiserfs_transaction_handle *th = NULL;

	reiserfs_wait_on_write_block(inode->i_sb);
	if (reiserfs_transaction_running(inode->i_sb)) {
		th = current->journal_info;
	}
	reiserfs_commit_page(inode, page, from, to);

	/* generic_commit_write does this for us, but does not update the
	 ** transaction tracking stuff when the size changes.  So, we have
	 ** to do the i_size updates here.
	 */
	if (pos > inode->i_size) {
		struct reiserfs_transaction_handle myth;
		reiserfs_write_lock(inode->i_sb);
		/* If the file have grown beyond the border where it
		   can have a tail, unmark it as needing a tail
		   packing */
		if ((have_large_tails(inode->i_sb)
		     && inode->i_size > i_block_size(inode) * 4)
		    || (have_small_tails(inode->i_sb)
			&& inode->i_size > i_block_size(inode)))
			REISERFS_I(inode)->i_flags &= ~i_pack_on_close_mask;

		ret = journal_begin(&myth, inode->i_sb, 1);
		if (ret) {
			reiserfs_write_unlock(inode->i_sb);
			goto journal_error;
		}
		reiserfs_update_inode_transaction(inode);
		inode->i_size = pos;
		/*
		 * this will just nest into our transaction.  It's important
		 * to use mark_inode_dirty so the inode gets pushed around on the
		 * dirty lists, and so that O_SYNC works as expected
		 */
		mark_inode_dirty(inode);
		reiserfs_update_sd(&myth, inode);
		update_sd = 1;
		ret = journal_end(&myth, inode->i_sb, 1);
		reiserfs_write_unlock(inode->i_sb);
		if (ret)
			goto journal_error;
	}
	if (th) {
		reiserfs_write_lock(inode->i_sb);
		if (!update_sd)
			mark_inode_dirty(inode);
		ret = reiserfs_end_persistent_transaction(th);
		reiserfs_write_unlock(inode->i_sb);
		if (ret)
			goto out;
	}

      out:
	return ret;

      journal_error:
	if (th) {
		reiserfs_write_lock(inode->i_sb);
		if (!update_sd)
			reiserfs_update_sd(th, inode);
		ret = reiserfs_end_persistent_transaction(th);
		reiserfs_write_unlock(inode->i_sb);
	}

	return ret;
}

void sd_attrs_to_i_attrs(__u16 sd_attrs, struct inode *inode)
{
	if (reiserfs_attrs(inode->i_sb)) {
		if (sd_attrs & REISERFS_SYNC_FL)
			inode->i_flags |= S_SYNC;
		else
			inode->i_flags &= ~S_SYNC;
		if (sd_attrs & REISERFS_IMMUTABLE_FL)
			inode->i_flags |= S_IMMUTABLE;
		else
			inode->i_flags &= ~S_IMMUTABLE;
		if (sd_attrs & REISERFS_APPEND_FL)
			inode->i_flags |= S_APPEND;
		else
			inode->i_flags &= ~S_APPEND;
		if (sd_attrs & REISERFS_NOATIME_FL)
			inode->i_flags |= S_NOATIME;
		else
			inode->i_flags &= ~S_NOATIME;
		if (sd_attrs & REISERFS_NOTAIL_FL)
			REISERFS_I(inode)->i_flags |= i_nopack_mask;
		else
			REISERFS_I(inode)->i_flags &= ~i_nopack_mask;
	}
}

void i_attrs_to_sd_attrs(struct inode *inode, __u16 * sd_attrs)
{
	if (reiserfs_attrs(inode->i_sb)) {
		if (inode->i_flags & S_IMMUTABLE)
			*sd_attrs |= REISERFS_IMMUTABLE_FL;
		else
			*sd_attrs &= ~REISERFS_IMMUTABLE_FL;
		if (inode->i_flags & S_SYNC)
			*sd_attrs |= REISERFS_SYNC_FL;
		else
			*sd_attrs &= ~REISERFS_SYNC_FL;
		if (inode->i_flags & S_NOATIME)
			*sd_attrs |= REISERFS_NOATIME_FL;
		else
			*sd_attrs &= ~REISERFS_NOATIME_FL;
		if (REISERFS_I(inode)->i_flags & i_nopack_mask)
			*sd_attrs |= REISERFS_NOTAIL_FL;
		else
			*sd_attrs &= ~REISERFS_NOTAIL_FL;
	}
}

/* decide if this buffer needs to stay around for data logging or ordered
** write purposes
*/
static int invalidatepage_can_drop(struct inode *inode, struct buffer_head *bh)
{
	int ret = 1;
	struct reiserfs_journal *j = SB_JOURNAL(inode->i_sb);

	lock_buffer(bh);
	spin_lock(&j->j_dirty_buffers_lock);
	if (!buffer_mapped(bh)) {
		goto free_jh;
	}
	/* the page is locked, and the only places that log a data buffer
	 * also lock the page.
	 */
	if (reiserfs_file_data_log(inode)) {
		/*
		 * very conservative, leave the buffer pinned if
		 * anyone might need it.
		 */
		if (buffer_journaled(bh) || buffer_journal_dirty(bh)) {
			ret = 0;
		}
	} else  if (buffer_dirty(bh)) {
		struct reiserfs_journal_list *jl;
		struct reiserfs_jh *jh = bh->b_private;

		/* why is this safe?
		 * reiserfs_setattr updates i_size in the on disk
		 * stat data before allowing vmtruncate to be called.
		 *
		 * If buffer was put onto the ordered list for this
		 * transaction, we know for sure either this transaction
		 * or an older one already has updated i_size on disk,
		 * and this ordered data won't be referenced in the file
		 * if we crash.
		 *
		 * if the buffer was put onto the ordered list for an older
		 * transaction, we need to leave it around
		 */
		if (jh && (jl = jh->jl)
		    && jl != SB_JOURNAL(inode->i_sb)->j_current_jl)
			ret = 0;
	}
      free_jh:
	if (ret && bh->b_private) {
		reiserfs_free_jh(bh);
	}
	spin_unlock(&j->j_dirty_buffers_lock);
	unlock_buffer(bh);
	return ret;
}

/* clm -- taken from fs/buffer.c:block_invalidate_page */
static void reiserfs_invalidatepage(struct page *page, unsigned long offset)
{
	struct buffer_head *head, *bh, *next;
	struct inode *inode = page->mapping->host;
	unsigned int curr_off = 0;
	int ret = 1;

	BUG_ON(!PageLocked(page));

	if (offset == 0)
		ClearPageChecked(page);

	if (!page_has_buffers(page))
		goto out;

	head = page_buffers(page);
	bh = head;
	do {
		unsigned int next_off = curr_off + bh->b_size;
		next = bh->b_this_page;

		/*
		 * is this block fully invalidated?
		 */
		if (offset <= curr_off) {
			if (invalidatepage_can_drop(inode, bh))
				reiserfs_unmap_buffer(bh);
			else
				ret = 0;
		}
		curr_off = next_off;
		bh = next;
	} while (bh != head);

	/*
	 * We release buffers only if the entire page is being invalidated.
	 * The get_block cached value has been unconditionally invalidated,
	 * so real IO is not possible anymore.
	 */
	if (!offset && ret) {
		ret = try_to_release_page(page, 0);
		/* maybe should BUG_ON(!ret); - neilb */
	}
      out:
	return;
}

static int reiserfs_set_page_dirty(struct page *page)
{
	struct inode *inode = page->mapping->host;
	if (reiserfs_file_data_log(inode)) {
		SetPageChecked(page);
		return __set_page_dirty_nobuffers(page);
	}
	return __set_page_dirty_buffers(page);
}

/*
 * Returns 1 if the page's buffers were dropped.  The page is locked.
 *
 * Takes j_dirty_buffers_lock to protect the b_assoc_buffers list_heads
 * in the buffers at page_buffers(page).
 *
 * even in -o notail mode, we can't be sure an old mount without -o notail
 * didn't create files with tails.
 */
static int reiserfs_releasepage(struct page *page, gfp_t unused_gfp_flags)
{
	struct inode *inode = page->mapping->host;
	struct reiserfs_journal *j = SB_JOURNAL(inode->i_sb);
	struct buffer_head *head;
	struct buffer_head *bh;
	int ret = 1;

	WARN_ON(PageChecked(page));
	spin_lock(&j->j_dirty_buffers_lock);
	head = page_buffers(page);
	bh = head;
	do {
		if (bh->b_private) {
			if (!buffer_dirty(bh) && !buffer_locked(bh)) {
				reiserfs_free_jh(bh);
			} else {
				ret = 0;
				break;
			}
		}
		bh = bh->b_this_page;
	} while (bh != head);
	if (ret)
		ret = try_to_free_buffers(page);
	spin_unlock(&j->j_dirty_buffers_lock);
	return ret;
}

/* We thank Mingming Cao for helping us understand in great detail what
   to do in this section of the code. */
static ssize_t reiserfs_direct_IO(int rw, struct kiocb *iocb,
				  const struct iovec *iov, loff_t offset,
				  unsigned long nr_segs)
{
	struct file *file = iocb->ki_filp;
	struct inode *inode = file->f_mapping->host;

	return blockdev_direct_IO(rw, iocb, inode, inode->i_sb->s_bdev, iov,
				  offset, nr_segs,
				  reiserfs_get_blocks_direct_io, NULL);
}

int reiserfs_setattr(struct dentry *dentry, struct iattr *attr)
{
	struct inode *inode = dentry->d_inode;
	int error;
	unsigned int ia_valid;

	/* must be turned off for recursive notify_change calls */
	ia_valid = attr->ia_valid &= ~(ATTR_KILL_SUID|ATTR_KILL_SGID);

	reiserfs_write_lock(inode->i_sb);
	if (attr->ia_valid & ATTR_SIZE) {
		/* version 2 items will be caught by the s_maxbytes check
		 ** done for us in vmtruncate
		 */
		if (get_inode_item_key_version(inode) == KEY_FORMAT_3_5 &&
		    attr->ia_size > MAX_NON_LFS) {
			error = -EFBIG;
			goto out;
		}
		/* fill in hole pointers in the expanding truncate case. */
		if (attr->ia_size > inode->i_size) {
			error = generic_cont_expand_simple(inode, attr->ia_size);
			if (REISERFS_I(inode)->i_prealloc_count > 0) {
				int err;
				struct reiserfs_transaction_handle th;
				/* we're changing at most 2 bitmaps, inode + super */
				err = journal_begin(&th, inode->i_sb, 4);
				if (!err) {
					reiserfs_discard_prealloc(&th, inode);
					err = journal_end(&th, inode->i_sb, 4);
				}
				if (err)
					error = err;
			}
			if (error)
				goto out;
			/*
			 * file size is changed, ctime and mtime are
			 * to be updated
			 */
			attr->ia_valid |= (ATTR_MTIME | ATTR_CTIME);
		}
	}

	if ((((attr->ia_valid & ATTR_UID) && (attr->ia_uid & ~0xffff)) ||
	     ((attr->ia_valid & ATTR_GID) && (attr->ia_gid & ~0xffff))) &&
	    (get_inode_sd_version(inode) == STAT_DATA_V1)) {
		/* stat data of format v3.5 has 16 bit uid and gid */
		error = -EINVAL;
		goto out;
	}

	error = inode_change_ok(inode, attr);
	if (!error) {
		if ((ia_valid & ATTR_UID && attr->ia_uid != inode->i_uid) ||
		    (ia_valid & ATTR_GID && attr->ia_gid != inode->i_gid)) {
			error = reiserfs_chown_xattrs(inode, attr);

			if (!error) {
				struct reiserfs_transaction_handle th;
				int jbegin_count =
				    2 *
				    (REISERFS_QUOTA_INIT_BLOCKS(inode->i_sb) +
				     REISERFS_QUOTA_DEL_BLOCKS(inode->i_sb)) +
				    2;

				/* (user+group)*(old+new) structure - we count quota info and , inode write (sb, inode) */
				error =
				    journal_begin(&th, inode->i_sb,
						  jbegin_count);
				if (error)
					goto out;
				error =
				    DQUOT_TRANSFER(inode, attr) ? -EDQUOT : 0;
				if (error) {
					journal_end(&th, inode->i_sb,
						    jbegin_count);
					goto out;
				}
				/* Update corresponding info in inode so that everything is in
				 * one transaction */
				if (attr->ia_valid & ATTR_UID)
					inode->i_uid = attr->ia_uid;
				if (attr->ia_valid & ATTR_GID)
					inode->i_gid = attr->ia_gid;
				mark_inode_dirty(inode);
				error =
				    journal_end(&th, inode->i_sb, jbegin_count);
			}
		}
		if (!error)
			error = inode_setattr(inode, attr);
	}

	if (!error && reiserfs_posixacl(inode->i_sb)) {
		if (attr->ia_valid & ATTR_MODE)
			error = reiserfs_acl_chmod(inode);
	}

      out:
	reiserfs_write_unlock(inode->i_sb);
	return error;
}

const struct address_space_operations reiserfs_address_space_operations = {
	.writepage = reiserfs_writepage,
	.readpage = reiserfs_readpage,
	.readpages = reiserfs_readpages,
	.releasepage = reiserfs_releasepage,
	.invalidatepage = reiserfs_invalidatepage,
	.sync_page = block_sync_page,
	.write_begin = reiserfs_write_begin,
	.write_end = reiserfs_write_end,
	.bmap = reiserfs_aop_bmap,
	.direct_IO = reiserfs_direct_IO,
	.set_page_dirty = reiserfs_set_page_dirty,
};<|MERGE_RESOLUTION|>--- conflicted
+++ resolved
@@ -1943,24 +1943,8 @@
       out_inserted_sd:
 	inode->i_nlink = 0;
 	th->t_trans_id = 0;	/* so the caller can't use this handle later */
-<<<<<<< HEAD
+	unlock_new_inode(inode); /* OK to do even if we hadn't locked it */
 	iput(inode);
-=======
-	unlock_new_inode(inode); /* OK to do even if we hadn't locked it */
-
-	/* If we were inheriting an ACL, we need to release the lock so that
-	 * iput doesn't deadlock in reiserfs_delete_xattrs. The locking
-	 * code really needs to be reworked, but this will take care of it
-	 * for now. -jeffm */
-#ifdef CONFIG_REISERFS_FS_POSIX_ACL
-	if (REISERFS_I(dir)->i_acl_default && !IS_ERR(REISERFS_I(dir)->i_acl_default)) {
-		reiserfs_write_unlock_xattrs(dir->i_sb);
-		iput(inode);
-		reiserfs_write_lock_xattrs(dir->i_sb);
-	} else
-#endif
-		iput(inode);
->>>>>>> 18e352e4
 	return err;
 }
 
