/*
 *	An async IO implementation for Linux
 *	Written by Benjamin LaHaise <bcrl@kvack.org>
 *
 *	Implements an efficient asynchronous io interface.
 *
 *	Copyright 2000, 2001, 2002 Red Hat, Inc.  All Rights Reserved.
 *
 *	See ../COPYING for licensing terms.
 */
#include <linux/kernel.h>
#include <linux/init.h>
#include <linux/errno.h>
#include <linux/time.h>
#include <linux/aio_abi.h>
#include <linux/module.h>
#include <linux/syscalls.h>
#include <linux/backing-dev.h>
#include <linux/uio.h>

#define DEBUG 0

#include <linux/sched.h>
#include <linux/fs.h>
#include <linux/file.h>
#include <linux/mm.h>
#include <linux/mman.h>
#include <linux/mmu_context.h>
#include <linux/slab.h>
#include <linux/timer.h>
#include <linux/aio.h>
#include <linux/highmem.h>
#include <linux/workqueue.h>
#include <linux/security.h>
#include <linux/eventfd.h>
#include <linux/blkdev.h>
<<<<<<< HEAD
#include <linux/mempool.h>
#include <linux/hash.h>
=======
#include <linux/compat.h>
>>>>>>> 02f8c6ae

#include <asm/kmap_types.h>
#include <asm/uaccess.h>

#ifdef CONFIG_EPOLL
#include <linux/poll.h>
#include <linux/anon_inodes.h>
#endif

#if DEBUG > 1
#define dprintk		printk
#else
#define dprintk(x...)	do { ; } while (0)
#endif

/*------ sysctl variables----*/
static DEFINE_SPINLOCK(aio_nr_lock);
unsigned long aio_nr;		/* current system wide number of aio requests */
unsigned long aio_max_nr = 0x10000; /* system wide maximum number of aio requests */
/*----end sysctl variables---*/

static struct kmem_cache	*kiocb_cachep;
static struct kmem_cache	*kioctx_cachep;

static struct workqueue_struct *aio_wq;

/* Used for rare fput completion. */
static void aio_fput_routine(struct work_struct *);
static DECLARE_WORK(fput_work, aio_fput_routine);

static DEFINE_SPINLOCK(fput_lock);
static LIST_HEAD(fput_head);

#define AIO_BATCH_HASH_BITS	3 /* allocated on-stack, so don't go crazy */
#define AIO_BATCH_HASH_SIZE	(1 << AIO_BATCH_HASH_BITS)
struct aio_batch_entry {
	struct hlist_node list;
	struct address_space *mapping;
};
mempool_t *abe_pool;

static void aio_kick_handler(struct work_struct *);
static void aio_queue_work(struct kioctx *);

/* aio_setup
 *	Creates the slab caches used by the aio routines, panic on
 *	failure as this is done early during the boot sequence.
 */
static int __init aio_setup(void)
{
	kiocb_cachep = KMEM_CACHE(kiocb, SLAB_HWCACHE_ALIGN|SLAB_PANIC);
	kioctx_cachep = KMEM_CACHE(kioctx,SLAB_HWCACHE_ALIGN|SLAB_PANIC);

<<<<<<< HEAD
	aio_wq = create_workqueue("aio");
	abe_pool = mempool_create_kmalloc_pool(1, sizeof(struct aio_batch_entry));
	BUG_ON(!abe_pool);
=======
	aio_wq = alloc_workqueue("aio", 0, 1);	/* used to limit concurrency */
	BUG_ON(!aio_wq);
>>>>>>> 02f8c6ae

	pr_debug("aio_setup: sizeof(struct page) = %d\n", (int)sizeof(struct page));

	return 0;
}
__initcall(aio_setup);

static void aio_free_ring(struct kioctx *ctx)
{
	struct aio_ring_info *info = &ctx->ring_info;
	long i;

	for (i=0; i<info->nr_pages; i++)
		put_page(info->ring_pages[i]);

	if (info->mmap_size) {
		down_write(&ctx->mm->mmap_sem);
		do_munmap(ctx->mm, info->mmap_base, info->mmap_size);
		up_write(&ctx->mm->mmap_sem);
	}

	if (info->ring_pages && info->ring_pages != info->internal_pages)
		kfree(info->ring_pages);
	info->ring_pages = NULL;
	info->nr = 0;
}

static int aio_setup_ring(struct kioctx *ctx)
{
	struct aio_ring *ring;
	struct aio_ring_info *info = &ctx->ring_info;
	unsigned nr_events = ctx->max_reqs;
	unsigned long size;
	int nr_pages;

	/* Compensate for the ring buffer's head/tail overlap entry */
	nr_events += 2;	/* 1 is required, 2 for good luck */

	size = sizeof(struct aio_ring);
	size += sizeof(struct io_event) * nr_events;
	nr_pages = (size + PAGE_SIZE-1) >> PAGE_SHIFT;

	if (nr_pages < 0)
		return -EINVAL;

	nr_events = (PAGE_SIZE * nr_pages - sizeof(struct aio_ring)) / sizeof(struct io_event);

	info->nr = 0;
	info->ring_pages = info->internal_pages;
	if (nr_pages > AIO_RING_PAGES) {
		info->ring_pages = kcalloc(nr_pages, sizeof(struct page *), GFP_KERNEL);
		if (!info->ring_pages)
			return -ENOMEM;
	}

	info->mmap_size = nr_pages * PAGE_SIZE;
	dprintk("attempting mmap of %lu bytes\n", info->mmap_size);
	down_write(&ctx->mm->mmap_sem);
	info->mmap_base = do_mmap(NULL, 0, info->mmap_size, 
				  PROT_READ|PROT_WRITE, MAP_ANONYMOUS|MAP_PRIVATE,
				  0);
	if (IS_ERR((void *)info->mmap_base)) {
		up_write(&ctx->mm->mmap_sem);
		info->mmap_size = 0;
		aio_free_ring(ctx);
		return -EAGAIN;
	}

	dprintk("mmap address: 0x%08lx\n", info->mmap_base);
	info->nr_pages = get_user_pages(current, ctx->mm,
					info->mmap_base, nr_pages, 
					1, 0, info->ring_pages, NULL);
	up_write(&ctx->mm->mmap_sem);

	if (unlikely(info->nr_pages != nr_pages)) {
		aio_free_ring(ctx);
		return -EAGAIN;
	}

	ctx->user_id = info->mmap_base;

	info->nr = nr_events;		/* trusted copy */

	ring = kmap_atomic(info->ring_pages[0], KM_USER0);
	ring->nr = nr_events;	/* user copy */
	ring->id = ctx->user_id;
	ring->head = ring->tail = 0;
	ring->magic = AIO_RING_MAGIC;
	ring->compat_features = AIO_RING_COMPAT_FEATURES;
	ring->incompat_features = AIO_RING_INCOMPAT_FEATURES;
	ring->header_length = sizeof(struct aio_ring);
	kunmap_atomic(ring, KM_USER0);

	return 0;
}


/* aio_ring_event: returns a pointer to the event at the given index from
 * kmap_atomic(, km).  Release the pointer with put_aio_ring_event();
 */
#define AIO_EVENTS_PER_PAGE	(PAGE_SIZE / sizeof(struct io_event))
#define AIO_EVENTS_FIRST_PAGE	((PAGE_SIZE - sizeof(struct aio_ring)) / sizeof(struct io_event))
#define AIO_EVENTS_OFFSET	(AIO_EVENTS_PER_PAGE - AIO_EVENTS_FIRST_PAGE)

#define aio_ring_event(info, nr, km) ({					\
	unsigned pos = (nr) + AIO_EVENTS_OFFSET;			\
	struct io_event *__event;					\
	__event = kmap_atomic(						\
			(info)->ring_pages[pos / AIO_EVENTS_PER_PAGE], km); \
	__event += pos % AIO_EVENTS_PER_PAGE;				\
	__event;							\
})

#define put_aio_ring_event(event, km) do {	\
	struct io_event *__event = (event);	\
	(void)__event;				\
	kunmap_atomic((void *)((unsigned long)__event & PAGE_MASK), km); \
} while(0)

static void ctx_rcu_free(struct rcu_head *head)
{
	struct kioctx *ctx = container_of(head, struct kioctx, rcu_head);
	unsigned nr_events = ctx->max_reqs;

	kmem_cache_free(kioctx_cachep, ctx);

	if (nr_events) {
		spin_lock(&aio_nr_lock);
		BUG_ON(aio_nr - nr_events > aio_nr);
		aio_nr -= nr_events;
		spin_unlock(&aio_nr_lock);
	}
}

/* __put_ioctx
 *	Called when the last user of an aio context has gone away,
 *	and the struct needs to be freed.
 */
static void __put_ioctx(struct kioctx *ctx)
{
	BUG_ON(ctx->reqs_active);

	cancel_delayed_work(&ctx->wq);
	cancel_work_sync(&ctx->wq.work);
	aio_free_ring(ctx);
	mmdrop(ctx->mm);
	ctx->mm = NULL;
	pr_debug("__put_ioctx: freeing %p\n", ctx);
	call_rcu(&ctx->rcu_head, ctx_rcu_free);
}

static inline void get_ioctx(struct kioctx *kioctx)
{
	BUG_ON(atomic_read(&kioctx->users) <= 0);
	atomic_inc(&kioctx->users);
}

static inline int try_get_ioctx(struct kioctx *kioctx)
{
	return atomic_inc_not_zero(&kioctx->users);
}

static inline void put_ioctx(struct kioctx *kioctx)
{
	BUG_ON(atomic_read(&kioctx->users) <= 0);
	if (unlikely(atomic_dec_and_test(&kioctx->users)))
		__put_ioctx(kioctx);
}

/* ioctx_alloc
 *	Allocates and initializes an ioctx.  Returns an ERR_PTR if it failed.
 */
static struct kioctx *ioctx_alloc(unsigned nr_events)
{
	struct mm_struct *mm;
	struct kioctx *ctx;
	int did_sync = 0;

	/* Prevent overflows */
	if ((nr_events > (0x10000000U / sizeof(struct io_event))) ||
	    (nr_events > (0x10000000U / sizeof(struct kiocb)))) {
		pr_debug("ENOMEM: nr_events too high\n");
		return ERR_PTR(-EINVAL);
	}

	if ((unsigned long)nr_events > aio_max_nr)
		return ERR_PTR(-EAGAIN);

	ctx = kmem_cache_zalloc(kioctx_cachep, GFP_KERNEL);
	if (!ctx)
		return ERR_PTR(-ENOMEM);

	ctx->max_reqs = nr_events;
	mm = ctx->mm = current->mm;
	atomic_inc(&mm->mm_count);

	atomic_set(&ctx->users, 1);
	spin_lock_init(&ctx->ctx_lock);
	spin_lock_init(&ctx->ring_info.ring_lock);
	init_waitqueue_head(&ctx->wait);

	INIT_LIST_HEAD(&ctx->active_reqs);
	INIT_LIST_HEAD(&ctx->run_list);
	INIT_DELAYED_WORK(&ctx->wq, aio_kick_handler);

	if (aio_setup_ring(ctx) < 0)
		goto out_freectx;

	/* limit the number of system wide aios */
	do {
		spin_lock_bh(&aio_nr_lock);
		if (aio_nr + nr_events > aio_max_nr ||
		    aio_nr + nr_events < aio_nr)
			ctx->max_reqs = 0;
		else
			aio_nr += ctx->max_reqs;
		spin_unlock_bh(&aio_nr_lock);
		if (ctx->max_reqs || did_sync)
			break;

		/* wait for rcu callbacks to have completed before giving up */
		synchronize_rcu();
		did_sync = 1;
		ctx->max_reqs = nr_events;
	} while (1);

	if (ctx->max_reqs == 0)
		goto out_cleanup;

	/* now link into global list. */
	spin_lock(&mm->ioctx_lock);
	hlist_add_head_rcu(&ctx->list, &mm->ioctx_list);
	spin_unlock(&mm->ioctx_lock);

	dprintk("aio: allocated ioctx %p[%ld]: mm=%p mask=0x%x\n",
		ctx, ctx->user_id, current->mm, ctx->ring_info.nr);
	return ctx;

out_cleanup:
	__put_ioctx(ctx);
	return ERR_PTR(-EAGAIN);

out_freectx:
	mmdrop(mm);
	kmem_cache_free(kioctx_cachep, ctx);
	ctx = ERR_PTR(-ENOMEM);

	dprintk("aio: error allocating ioctx %p\n", ctx);
	return ctx;
}

/* aio_cancel_all
 *	Cancels all outstanding aio requests on an aio context.  Used 
 *	when the processes owning a context have all exited to encourage 
 *	the rapid destruction of the kioctx.
 */
static void aio_cancel_all(struct kioctx *ctx)
{
	int (*cancel)(struct kiocb *, struct io_event *);
	struct io_event res;
	spin_lock_irq(&ctx->ctx_lock);
	ctx->dead = 1;
	while (!list_empty(&ctx->active_reqs)) {
		struct list_head *pos = ctx->active_reqs.next;
		struct kiocb *iocb = list_kiocb(pos);
		list_del_init(&iocb->ki_list);
		cancel = iocb->ki_cancel;
		kiocbSetCancelled(iocb);
		if (cancel) {
			iocb->ki_users++;
			spin_unlock_irq(&ctx->ctx_lock);
			cancel(iocb, &res);
			spin_lock_irq(&ctx->ctx_lock);
		}
	}
	spin_unlock_irq(&ctx->ctx_lock);
}

static void wait_for_all_aios(struct kioctx *ctx)
{
	struct task_struct *tsk = current;
	DECLARE_WAITQUEUE(wait, tsk);

	spin_lock_irq(&ctx->ctx_lock);
	if (!ctx->reqs_active)
		goto out;

	add_wait_queue(&ctx->wait, &wait);
	set_task_state(tsk, TASK_UNINTERRUPTIBLE);
	while (ctx->reqs_active) {
		spin_unlock_irq(&ctx->ctx_lock);
		io_schedule();
		set_task_state(tsk, TASK_UNINTERRUPTIBLE);
		spin_lock_irq(&ctx->ctx_lock);
	}
	__set_task_state(tsk, TASK_RUNNING);
	remove_wait_queue(&ctx->wait, &wait);

out:
	spin_unlock_irq(&ctx->ctx_lock);
}

/* wait_on_sync_kiocb:
 *	Waits on the given sync kiocb to complete.
 */
ssize_t wait_on_sync_kiocb(struct kiocb *iocb)
{
	while (iocb->ki_users) {
		set_current_state(TASK_UNINTERRUPTIBLE);
		if (!iocb->ki_users)
			break;
		io_schedule();
	}
	__set_current_state(TASK_RUNNING);
	return iocb->ki_user_data;
}
EXPORT_SYMBOL(wait_on_sync_kiocb);

/* exit_aio: called when the last user of mm goes away.  At this point, 
 * there is no way for any new requests to be submited or any of the 
 * io_* syscalls to be called on the context.  However, there may be 
 * outstanding requests which hold references to the context; as they 
 * go away, they will call put_ioctx and release any pinned memory
 * associated with the request (held via struct page * references).
 */
void exit_aio(struct mm_struct *mm)
{
	struct kioctx *ctx;

	while (!hlist_empty(&mm->ioctx_list)) {
		ctx = hlist_entry(mm->ioctx_list.first, struct kioctx, list);
		hlist_del_rcu(&ctx->list);

		aio_cancel_all(ctx);

		wait_for_all_aios(ctx);
		/*
		 * Ensure we don't leave the ctx on the aio_wq
		 */
		cancel_work_sync(&ctx->wq.work);

		if (1 != atomic_read(&ctx->users))
			printk(KERN_DEBUG
				"exit_aio:ioctx still alive: %d %d %d\n",
				atomic_read(&ctx->users), ctx->dead,
				ctx->reqs_active);
		put_ioctx(ctx);
	}
}

/* aio_get_req
 *	Allocate a slot for an aio request.  Increments the users count
 * of the kioctx so that the kioctx stays around until all requests are
 * complete.  Returns NULL if no requests are free.
 *
 * Returns with kiocb->users set to 2.  The io submit code path holds
 * an extra reference while submitting the i/o.
 * This prevents races between the aio code path referencing the
 * req (after submitting it) and aio_complete() freeing the req.
 */
static struct kiocb *__aio_get_req(struct kioctx *ctx)
{
	struct kiocb *req = NULL;
	struct aio_ring *ring;
	int okay = 0;

	req = kmem_cache_alloc(kiocb_cachep, GFP_KERNEL);
	if (unlikely(!req))
		return NULL;

	req->ki_flags = 0;
	req->ki_users = 2;
	req->ki_key = 0;
	req->ki_ctx = ctx;
	req->ki_cancel = NULL;
	req->ki_retry = NULL;
	req->ki_dtor = NULL;
	req->private = NULL;
	req->ki_iovec = NULL;
	INIT_LIST_HEAD(&req->ki_run_list);
	req->ki_eventfd = NULL;

	/* Check if the completion queue has enough free space to
	 * accept an event from this io.
	 */
	spin_lock_irq(&ctx->ctx_lock);
	ring = kmap_atomic(ctx->ring_info.ring_pages[0], KM_USER0);
	if (ctx->reqs_active < aio_ring_avail(&ctx->ring_info, ring)) {
		list_add(&req->ki_list, &ctx->active_reqs);
		ctx->reqs_active++;
		okay = 1;
	}
	kunmap_atomic(ring, KM_USER0);
	spin_unlock_irq(&ctx->ctx_lock);

	if (!okay) {
		kmem_cache_free(kiocb_cachep, req);
		req = NULL;
	}

	return req;
}

static inline struct kiocb *aio_get_req(struct kioctx *ctx)
{
	struct kiocb *req;
	/* Handle a potential starvation case -- should be exceedingly rare as 
	 * requests will be stuck on fput_head only if the aio_fput_routine is 
	 * delayed and the requests were the last user of the struct file.
	 */
	req = __aio_get_req(ctx);
	if (unlikely(NULL == req)) {
		aio_fput_routine(NULL);
		req = __aio_get_req(ctx);
	}
	return req;
}

static inline void really_put_req(struct kioctx *ctx, struct kiocb *req)
{
	assert_spin_locked(&ctx->ctx_lock);

	if (req->ki_eventfd != NULL)
		eventfd_ctx_put(req->ki_eventfd);
	if (req->ki_dtor)
		req->ki_dtor(req);
	if (req->ki_iovec != &req->ki_inline_vec)
		kfree(req->ki_iovec);
	kmem_cache_free(kiocb_cachep, req);
	ctx->reqs_active--;

	if (unlikely(!ctx->reqs_active && ctx->dead))
		wake_up_all(&ctx->wait);
}

static void aio_fput_routine(struct work_struct *data)
{
	spin_lock_irq(&fput_lock);
	while (likely(!list_empty(&fput_head))) {
		struct kiocb *req = list_kiocb(fput_head.next);
		struct kioctx *ctx = req->ki_ctx;

		list_del(&req->ki_list);
		spin_unlock_irq(&fput_lock);

		/* Complete the fput(s) */
		if (req->ki_filp != NULL)
			fput(req->ki_filp);

		/* Link the iocb into the context's free list */
		spin_lock_irq(&ctx->ctx_lock);
		really_put_req(ctx, req);
		spin_unlock_irq(&ctx->ctx_lock);

		put_ioctx(ctx);
		spin_lock_irq(&fput_lock);
	}
	spin_unlock_irq(&fput_lock);
}

/* __aio_put_req
 *	Returns true if this put was the last user of the request.
 */
static int __aio_put_req(struct kioctx *ctx, struct kiocb *req)
{
	dprintk(KERN_DEBUG "aio_put(%p): f_count=%ld\n",
		req, atomic_long_read(&req->ki_filp->f_count));

	assert_spin_locked(&ctx->ctx_lock);

	req->ki_users--;
	BUG_ON(req->ki_users < 0);
	if (likely(req->ki_users))
		return 0;
	list_del(&req->ki_list);		/* remove from active_reqs */
	req->ki_cancel = NULL;
	req->ki_retry = NULL;

	/*
	 * Try to optimize the aio and eventfd file* puts, by avoiding to
	 * schedule work in case it is not final fput() time. In normal cases,
	 * we would not be holding the last reference to the file*, so
	 * this function will be executed w/out any aio kthread wakeup.
	 */
	if (unlikely(!fput_atomic(req->ki_filp))) {
		get_ioctx(ctx);
		spin_lock(&fput_lock);
		list_add(&req->ki_list, &fput_head);
		spin_unlock(&fput_lock);
		schedule_work(&fput_work);
	} else {
		req->ki_filp = NULL;
		really_put_req(ctx, req);
	}
	return 1;
}

/* aio_put_req
 *	Returns true if this put was the last user of the kiocb,
 *	false if the request is still in use.
 */
int aio_put_req(struct kiocb *req)
{
	struct kioctx *ctx = req->ki_ctx;
	int ret;
	spin_lock_irq(&ctx->ctx_lock);
	ret = __aio_put_req(ctx, req);
	spin_unlock_irq(&ctx->ctx_lock);
	return ret;
}
EXPORT_SYMBOL(aio_put_req);

static struct kioctx *lookup_ioctx(unsigned long ctx_id)
{
	struct mm_struct *mm = current->mm;
	struct kioctx *ctx, *ret = NULL;
	struct hlist_node *n;

	rcu_read_lock();

	hlist_for_each_entry_rcu(ctx, n, &mm->ioctx_list, list) {
		/*
		 * RCU protects us against accessing freed memory but
		 * we have to be careful not to get a reference when the
		 * reference count already dropped to 0 (ctx->dead test
		 * is unreliable because of races).
		 */
		if (ctx->user_id == ctx_id && !ctx->dead && try_get_ioctx(ctx)){
			ret = ctx;
			break;
		}
	}

	rcu_read_unlock();
	return ret;
}

/*
 * Queue up a kiocb to be retried. Assumes that the kiocb
 * has already been marked as kicked, and places it on
 * the retry run list for the corresponding ioctx, if it
 * isn't already queued. Returns 1 if it actually queued
 * the kiocb (to tell the caller to activate the work
 * queue to process it), or 0, if it found that it was
 * already queued.
 */
static inline int __queue_kicked_iocb(struct kiocb *iocb)
{
	struct kioctx *ctx = iocb->ki_ctx;

	assert_spin_locked(&ctx->ctx_lock);

	if (list_empty(&iocb->ki_run_list)) {
		list_add_tail(&iocb->ki_run_list,
			&ctx->run_list);
		return 1;
	}
	return 0;
}

/* aio_run_iocb
 *	This is the core aio execution routine. It is
 *	invoked both for initial i/o submission and
 *	subsequent retries via the aio_kick_handler.
 *	Expects to be invoked with iocb->ki_ctx->lock
 *	already held. The lock is released and reacquired
 *	as needed during processing.
 *
 * Calls the iocb retry method (already setup for the
 * iocb on initial submission) for operation specific
 * handling, but takes care of most of common retry
 * execution details for a given iocb. The retry method
 * needs to be non-blocking as far as possible, to avoid
 * holding up other iocbs waiting to be serviced by the
 * retry kernel thread.
 *
 * The trickier parts in this code have to do with
 * ensuring that only one retry instance is in progress
 * for a given iocb at any time. Providing that guarantee
 * simplifies the coding of individual aio operations as
 * it avoids various potential races.
 */
static ssize_t aio_run_iocb(struct kiocb *iocb)
{
	struct kioctx	*ctx = iocb->ki_ctx;
	ssize_t (*retry)(struct kiocb *);
	ssize_t ret;

	if (!(retry = iocb->ki_retry)) {
		printk("aio_run_iocb: iocb->ki_retry = NULL\n");
		return 0;
	}

	/*
	 * We don't want the next retry iteration for this
	 * operation to start until this one has returned and
	 * updated the iocb state. However, wait_queue functions
	 * can trigger a kick_iocb from interrupt context in the
	 * meantime, indicating that data is available for the next
	 * iteration. We want to remember that and enable the
	 * next retry iteration _after_ we are through with
	 * this one.
	 *
	 * So, in order to be able to register a "kick", but
	 * prevent it from being queued now, we clear the kick
	 * flag, but make the kick code *think* that the iocb is
	 * still on the run list until we are actually done.
	 * When we are done with this iteration, we check if
	 * the iocb was kicked in the meantime and if so, queue
	 * it up afresh.
	 */

	kiocbClearKicked(iocb);

	/*
	 * This is so that aio_complete knows it doesn't need to
	 * pull the iocb off the run list (We can't just call
	 * INIT_LIST_HEAD because we don't want a kick_iocb to
	 * queue this on the run list yet)
	 */
	iocb->ki_run_list.next = iocb->ki_run_list.prev = NULL;
	spin_unlock_irq(&ctx->ctx_lock);

	/* Quit retrying if the i/o has been cancelled */
	if (kiocbIsCancelled(iocb)) {
		ret = -EINTR;
		aio_complete(iocb, ret, 0);
		/* must not access the iocb after this */
		goto out;
	}

	/*
	 * Now we are all set to call the retry method in async
	 * context.
	 */
	ret = retry(iocb);

	if (ret != -EIOCBRETRY && ret != -EIOCBQUEUED) {
<<<<<<< HEAD
		BUG_ON(!list_empty(&iocb->ki_wait.task_list));
=======
>>>>>>> 02f8c6ae
		/*
		 * There's no easy way to restart the syscall since other AIO's
		 * may be already running. Just fail this IO with EINTR.
		 */
		if (unlikely(ret == -ERESTARTSYS || ret == -ERESTARTNOINTR ||
			     ret == -ERESTARTNOHAND || ret == -ERESTART_RESTARTBLOCK))
			ret = -EINTR;
		aio_complete(iocb, ret, 0);
	}
out:
	spin_lock_irq(&ctx->ctx_lock);

	if (-EIOCBRETRY == ret) {
		/*
		 * OK, now that we are done with this iteration
		 * and know that there is more left to go,
		 * this is where we let go so that a subsequent
		 * "kick" can start the next iteration
		 */

		/* will make __queue_kicked_iocb succeed from here on */
		INIT_LIST_HEAD(&iocb->ki_run_list);
		/* we must queue the next iteration ourselves, if it
		 * has already been kicked */
		if (kiocbIsKicked(iocb)) {
			__queue_kicked_iocb(iocb);

			/*
			 * __queue_kicked_iocb will always return 1 here, because
			 * iocb->ki_run_list is empty at this point so it should
			 * be safe to unconditionally queue the context into the
			 * work queue.
			 */
			aio_queue_work(ctx);
		}
	}
	return ret;
}

/*
 * __aio_run_iocbs:
 * 	Process all pending retries queued on the ioctx
 * 	run list.
 * Assumes it is operating within the aio issuer's mm
 * context.
 */
static int __aio_run_iocbs(struct kioctx *ctx)
{
	struct kiocb *iocb;
	struct list_head run_list;

	assert_spin_locked(&ctx->ctx_lock);

	list_replace_init(&ctx->run_list, &run_list);
	while (!list_empty(&run_list)) {
		iocb = list_entry(run_list.next, struct kiocb,
			ki_run_list);
		list_del(&iocb->ki_run_list);
		/*
		 * Hold an extra reference while retrying i/o.
		 */
		iocb->ki_users++;       /* grab extra reference */
		aio_run_iocb(iocb);
		__aio_put_req(ctx, iocb);
 	}
	if (!list_empty(&ctx->run_list))
		return 1;
	return 0;
}

static void aio_queue_work(struct kioctx * ctx)
{
	unsigned long timeout;
	/*
	 * if someone is waiting, get the work started right
	 * away, otherwise, use a longer delay
	 */
	smp_mb();
	if (waitqueue_active(&ctx->wait))
		timeout = 1;
	else
		timeout = HZ/10;
	queue_delayed_work(aio_wq, &ctx->wq, timeout);
}

/*
 * aio_run_all_iocbs:
 *	Process all pending retries queued on the ioctx
 *	run list, and keep running them until the list
 *	stays empty.
 * Assumes it is operating within the aio issuer's mm context.
 */
static inline void aio_run_all_iocbs(struct kioctx *ctx)
{
	spin_lock_irq(&ctx->ctx_lock);
	while (__aio_run_iocbs(ctx))
		;
	spin_unlock_irq(&ctx->ctx_lock);
}

/*
 * aio_kick_handler:
 * 	Work queue handler triggered to process pending
 * 	retries on an ioctx. Takes on the aio issuer's
 *	mm context before running the iocbs, so that
 *	copy_xxx_user operates on the issuer's address
 *      space.
 * Run on aiod's context.
 */
static void aio_kick_handler(struct work_struct *work)
{
	struct kioctx *ctx = container_of(work, struct kioctx, wq.work);
	mm_segment_t oldfs = get_fs();
	struct mm_struct *mm;
	int requeue;

	set_fs(USER_DS);
	use_mm(ctx->mm);
	spin_lock_irq(&ctx->ctx_lock);
	requeue =__aio_run_iocbs(ctx);
	mm = ctx->mm;
	spin_unlock_irq(&ctx->ctx_lock);
 	unuse_mm(mm);
	set_fs(oldfs);
	/*
	 * we're in a worker thread already, don't use queue_delayed_work,
	 */
	if (requeue)
		queue_delayed_work(aio_wq, &ctx->wq, 0);
}


/*
 * Called by kick_iocb to queue the kiocb for retry
 * and if required activate the aio work queue to process
 * it
 */
static void try_queue_kicked_iocb(struct kiocb *iocb)
{
 	struct kioctx	*ctx = iocb->ki_ctx;
	unsigned long flags;
	int run = 0;

	spin_lock_irqsave(&ctx->ctx_lock, flags);
	/* set this inside the lock so that we can't race with aio_run_iocb()
	 * testing it and putting the iocb on the run list under the lock */
	if (!kiocbTryKick(iocb))
		run = __queue_kicked_iocb(iocb);
	spin_unlock_irqrestore(&ctx->ctx_lock, flags);
	if (run)
		aio_queue_work(ctx);
}

/*
 * kick_iocb:
 *      Called typically from a wait queue callback context
 *      to trigger a retry of the iocb.
 *      The retry is usually executed by aio workqueue
 *      threads (See aio_kick_handler).
 */
void kick_iocb(struct kiocb *iocb)
{
	/* sync iocbs are easy: they can only ever be executing from a 
	 * single context. */
	if (is_sync_kiocb(iocb)) {
		kiocbSetKicked(iocb);
	        wake_up_process(iocb->ki_obj.tsk);
		return;
	}

	try_queue_kicked_iocb(iocb);
}
EXPORT_SYMBOL(kick_iocb);

/* aio_complete
 *	Called when the io request on the given iocb is complete.
 *	Returns true if this is the last user of the request.  The 
 *	only other user of the request can be the cancellation code.
 */
int aio_complete(struct kiocb *iocb, long res, long res2)
{
	struct kioctx	*ctx = iocb->ki_ctx;
	struct aio_ring_info	*info;
	struct aio_ring	*ring;
	struct io_event	*event;
	unsigned long	flags;
	unsigned long	tail;
	int		ret;

	/*
	 * Special case handling for sync iocbs:
	 *  - events go directly into the iocb for fast handling
	 *  - the sync task with the iocb in its stack holds the single iocb
	 *    ref, no other paths have a way to get another ref
	 *  - the sync task helpfully left a reference to itself in the iocb
	 */
	if (is_sync_kiocb(iocb)) {
		BUG_ON(iocb->ki_users != 1);
		iocb->ki_user_data = res;
		iocb->ki_users = 0;
		wake_up_process(iocb->ki_obj.tsk);
		return 1;
	}

	info = &ctx->ring_info;

	/* add a completion event to the ring buffer.
	 * must be done holding ctx->ctx_lock to prevent
	 * other code from messing with the tail
	 * pointer since we might be called from irq
	 * context.
	 */
	spin_lock_irqsave(&ctx->ctx_lock, flags);

	if (iocb->ki_run_list.prev && !list_empty(&iocb->ki_run_list))
		list_del_init(&iocb->ki_run_list);

	/*
	 * cancelled requests don't get events, userland was given one
	 * when the event got cancelled.
	 */
	if (kiocbIsCancelled(iocb))
		goto put_rq;

	ring = kmap_atomic(info->ring_pages[0], KM_IRQ1);

	tail = info->tail;
	event = aio_ring_event(info, tail, KM_IRQ0);
	if (++tail >= info->nr)
		tail = 0;

	event->obj = (u64)(unsigned long)iocb->ki_obj.user;
	event->data = iocb->ki_user_data;
	event->res = res;
	event->res2 = res2;

	dprintk("aio_complete: %p[%lu]: %p: %p %Lx %lx %lx\n",
		ctx, tail, iocb, iocb->ki_obj.user, iocb->ki_user_data,
		res, res2);

	/* after flagging the request as done, we
	 * must never even look at it again
	 */
	smp_wmb();	/* make event visible before updating tail */

	info->tail = tail;
	ring->tail = tail;

	put_aio_ring_event(event, KM_IRQ0);
	kunmap_atomic(ring, KM_IRQ1);

	pr_debug("added to ring %p at [%lu]\n", iocb, tail);

	/*
	 * Check if the user asked us to deliver the result through an
	 * eventfd. The eventfd_signal() function is safe to be called
	 * from IRQ context.
	 */
	if (iocb->ki_eventfd != NULL)
		eventfd_signal(iocb->ki_eventfd, 1);

put_rq:
	/* everything turned out well, dispose of the aiocb. */
	ret = __aio_put_req(ctx, iocb);

	/*
	 * We have to order our ring_info tail store above and test
	 * of the wait list below outside the wait lock.  This is
	 * like in wake_up_bit() where clearing a bit has to be
	 * ordered with the unlocked test.
	 */
	smp_mb();

	if (waitqueue_active(&ctx->wait))
		wake_up(&ctx->wait);

#ifdef CONFIG_EPOLL
	if (ctx->file && waitqueue_active(&ctx->poll_wait))
		wake_up(&ctx->poll_wait);
#endif

	spin_unlock_irqrestore(&ctx->ctx_lock, flags);
	return ret;
}
EXPORT_SYMBOL(aio_complete);

/* aio_read_evt
 *	Pull an event off of the ioctx's event ring.  Returns the number of 
 *	events fetched (0 or 1 ;-)
 *	If ent parameter is 0, just returns the number of events that would
 *	be fetched.
 *	FIXME: make this use cmpxchg.
 *	TODO: make the ringbuffer user mmap()able (requires FIXME).
 */
static int aio_read_evt(struct kioctx *ioctx, struct io_event *ent)
{
	struct aio_ring_info *info = &ioctx->ring_info;
	struct aio_ring *ring;
	unsigned long head;
	int ret = 0;

	ring = kmap_atomic(info->ring_pages[0], KM_USER0);
	dprintk("in aio_read_evt h%lu t%lu m%lu\n",
		 (unsigned long)ring->head, (unsigned long)ring->tail,
		 (unsigned long)ring->nr);

	if (ring->head == ring->tail)
		goto out;

	spin_lock(&info->ring_lock);

	head = ring->head % info->nr;
	if (head != ring->tail) {
		if (ent) { /* event requested */
			struct io_event *evp =
				aio_ring_event(info, head, KM_USER1);
			*ent = *evp;
			head = (head + 1) % info->nr;
			/* finish reading the event before updatng the head */
			smp_mb();
			ring->head = head;
			ret = 1;
			put_aio_ring_event(evp, KM_USER1);
		} else /* only need to know availability */
			ret = 1;
	}
	spin_unlock(&info->ring_lock);

out:
	kunmap_atomic(ring, KM_USER0);
	dprintk("leaving aio_read_evt: %d  h%lu t%lu\n", ret,
		 (unsigned long)ring->head, (unsigned long)ring->tail);
	return ret;
}

struct aio_timeout {
	struct timer_list	timer;
	int			timed_out;
	struct task_struct	*p;
};

static void timeout_func(unsigned long data)
{
	struct aio_timeout *to = (struct aio_timeout *)data;

	to->timed_out = 1;
	wake_up_process(to->p);
}

static inline void init_timeout(struct aio_timeout *to)
{
	setup_timer_on_stack(&to->timer, timeout_func, (unsigned long) to);
	to->timed_out = 0;
	to->p = current;
}

static inline void set_timeout(long start_jiffies, struct aio_timeout *to,
			       const struct timespec *ts)
{
	to->timer.expires = start_jiffies + timespec_to_jiffies(ts);
	if (time_after(to->timer.expires, jiffies))
		add_timer(&to->timer);
	else
		to->timed_out = 1;
}

static inline void clear_timeout(struct aio_timeout *to)
{
	del_singleshot_timer_sync(&to->timer);
}

static int read_events(struct kioctx *ctx,
			long min_nr, long nr,
			struct io_event __user *event,
			struct timespec __user *timeout)
{
	long			start_jiffies = jiffies;
	struct task_struct	*tsk = current;
	DECLARE_WAITQUEUE(wait, tsk);
	int			ret;
	int			i = 0;
	struct io_event		ent;
	struct aio_timeout	to;
	int			retry = 0;

	/* needed to zero any padding within an entry (there shouldn't be 
	 * any, but C is fun!
	 */
	memset(&ent, 0, sizeof(ent));
retry:
	ret = 0;
	while (likely(i < nr)) {
		ret = aio_read_evt(ctx, &ent);
		if (unlikely(ret <= 0))
			break;

		dprintk("read event: %Lx %Lx %Lx %Lx\n",
			ent.data, ent.obj, ent.res, ent.res2);

		/* Could we split the check in two? */
		ret = -EFAULT;
		if (unlikely(copy_to_user(event, &ent, sizeof(ent)))) {
			dprintk("aio: lost an event due to EFAULT.\n");
			break;
		}
		ret = 0;

		/* Good, event copied to userland, update counts. */
		event ++;
		i ++;
	}

	if (min_nr <= i)
		return i;
	if (ret)
		return ret;

	/* End fast path */

	/* racey check, but it gets redone */
	if (!retry && unlikely(!list_empty(&ctx->run_list))) {
		retry = 1;
		aio_run_all_iocbs(ctx);
		goto retry;
	}

	init_timeout(&to);
	if (timeout) {
		struct timespec	ts;
		ret = -EFAULT;
		if (unlikely(copy_from_user(&ts, timeout, sizeof(ts))))
			goto out;

		set_timeout(start_jiffies, &to, &ts);
	}

	while (likely(i < nr)) {
		add_wait_queue_exclusive(&ctx->wait, &wait);
		do {
			set_task_state(tsk, TASK_INTERRUPTIBLE);
			ret = aio_read_evt(ctx, &ent);
			if (ret)
				break;
			if (min_nr <= i)
				break;
			if (unlikely(ctx->dead)) {
				ret = -EINVAL;
				break;
			}
			if (to.timed_out)	/* Only check after read evt */
				break;
			/* Try to only show up in io wait if there are ops
			 *  in flight */
			if (ctx->reqs_active)
				io_schedule();
			else
				schedule();
			if (signal_pending(tsk)) {
				ret = -EINTR;
				break;
			}
			/*ret = aio_read_evt(ctx, &ent);*/
		} while (1) ;

		set_task_state(tsk, TASK_RUNNING);
		remove_wait_queue(&ctx->wait, &wait);

		if (unlikely(ret <= 0))
			break;

		ret = -EFAULT;
		if (unlikely(copy_to_user(event, &ent, sizeof(ent)))) {
			dprintk("aio: lost an event due to EFAULT.\n");
			break;
		}

		/* Good, event copied to userland, update counts. */
		event ++;
		i ++;
	}

	if (timeout)
		clear_timeout(&to);
out:
	destroy_timer_on_stack(&to.timer);
	return i ? i : ret;
}

/* Take an ioctx and remove it from the list of ioctx's.  Protects 
 * against races with itself via ->dead.
 */
static void io_destroy(struct kioctx *ioctx)
{
	struct mm_struct *mm = current->mm;
	int was_dead;

	/* delete the entry from the list is someone else hasn't already */
	spin_lock(&mm->ioctx_lock);
	was_dead = ioctx->dead;
	ioctx->dead = 1;
	hlist_del_rcu(&ioctx->list);
	spin_unlock(&mm->ioctx_lock);

	dprintk("aio_release(%p)\n", ioctx);
	if (likely(!was_dead))
		put_ioctx(ioctx);	/* twice for the list */

	aio_cancel_all(ioctx);
	wait_for_all_aios(ioctx);
#ifdef CONFIG_EPOLL
	/* forget the poll file, but it's up to the user to close it */
	if (ioctx->file) {
		fput(ioctx->file);
		ioctx->file->private_data = 0;
		ioctx->file = 0;
	}
#endif

	/*
	 * Wake up any waiters.  The setting of ctx->dead must be seen
	 * by other CPUs at this point.  Right now, we rely on the
	 * locking done by the above calls to ensure this consistency.
	 */
	wake_up_all(&ioctx->wait);
	put_ioctx(ioctx);	/* once for the lookup */
}

#ifdef CONFIG_EPOLL

static int aio_queue_fd_close(struct inode *inode, struct file *file)
{
	struct kioctx *ioctx = file->private_data;
	if (ioctx) {
		file->private_data = 0;
		spin_lock_irq(&ioctx->ctx_lock);
		ioctx->file = 0;
		spin_unlock_irq(&ioctx->ctx_lock);
		fput(file);
	}
	return 0;
}

static unsigned int aio_queue_fd_poll(struct file *file, poll_table *wait)
{	unsigned int pollflags = 0;
	struct kioctx *ioctx = file->private_data;

	if (ioctx) {

		spin_lock_irq(&ioctx->ctx_lock);
		/* Insert inside our poll wait queue */
		poll_wait(file, &ioctx->poll_wait, wait);

		/* Check our condition */
		if (aio_read_evt(ioctx, 0))
			pollflags = POLLIN | POLLRDNORM;
		spin_unlock_irq(&ioctx->ctx_lock);
	}

	return pollflags;
}

static const struct file_operations aioq_fops = {
	.release	= aio_queue_fd_close,
	.poll		= aio_queue_fd_poll
};

/* make_aio_fd:
 *  Create a file descriptor that can be used to poll the event queue.
 *  Based on the excellent epoll code.
 */

static int make_aio_fd(struct kioctx *ioctx)
{
	int fd;
	struct file *file;

	fd = anon_inode_getfd("[aioq]", &aioq_fops, ioctx, 0);
	if (fd < 0)
		return fd;

	/* associate the file with the IO context */
	file = fget(fd);
	if (!file)
		return -EBADF;
	file->private_data = ioctx;
	ioctx->file = file;
	init_waitqueue_head(&ioctx->poll_wait);
	return fd;
}
#endif

/* sys_io_setup:
 *	Create an aio_context capable of receiving at least nr_events.
 *	ctxp must not point to an aio_context that already exists, and
 *	must be initialized to 0 prior to the call.  On successful
 *	creation of the aio_context, *ctxp is filled in with the resulting 
 *	handle.  May fail with -EINVAL if *ctxp is not initialized,
 *	if the specified nr_events exceeds internal limits.  May fail 
 *	with -EAGAIN if the specified nr_events exceeds the user's limit 
 *	of available events.  May fail with -ENOMEM if insufficient kernel
 *	resources are available.  May fail with -EFAULT if an invalid
 *	pointer is passed for ctxp.  Will fail with -ENOSYS if not
 *	implemented.
 *
 *	To request a selectable fd, the user context has to be initialized
 *	to 1, instead of 0, and the return value is the fd.
 *	This keeps the system call compatible, since a non-zero value
 *	was not allowed so far.
 */
SYSCALL_DEFINE2(io_setup, unsigned, nr_events, aio_context_t __user *, ctxp)
{
	struct kioctx *ioctx = NULL;
	unsigned long ctx;
	long ret;
	int make_fd = 0;

	ret = get_user(ctx, ctxp);
	if (unlikely(ret))
		goto out;

	ret = -EINVAL;
#ifdef CONFIG_EPOLL
	if (ctx == 1) {
		make_fd = 1;
		ctx = 0;
	}
#endif
	if (unlikely(ctx || nr_events == 0)) {
		pr_debug("EINVAL: io_setup: ctx %lu nr_events %u\n",
		         ctx, nr_events);
		goto out;
	}

	ioctx = ioctx_alloc(nr_events);
	ret = PTR_ERR(ioctx);
	if (!IS_ERR(ioctx)) {
		ret = put_user(ioctx->user_id, ctxp);
#ifdef CONFIG_EPOLL
		if (make_fd && ret >= 0)
			ret = make_aio_fd(ioctx);
#endif
		if (ret >= 0)
			return ret;

		get_ioctx(ioctx); /* io_destroy() expects us to hold a ref */
		io_destroy(ioctx);
	}

out:
	return ret;
}

/* sys_io_destroy:
 *	Destroy the aio_context specified.  May cancel any outstanding 
 *	AIOs and block on completion.  Will fail with -ENOSYS if not
 *	implemented.  May fail with -EINVAL if the context pointed to
 *	is invalid.
 */
SYSCALL_DEFINE1(io_destroy, aio_context_t, ctx)
{
	struct kioctx *ioctx = lookup_ioctx(ctx);
	if (likely(NULL != ioctx)) {
		io_destroy(ioctx);
		return 0;
	}
	pr_debug("EINVAL: io_destroy: invalid context id\n");
	return -EINVAL;
}

static void aio_advance_iovec(struct kiocb *iocb, ssize_t ret)
{
	struct iovec *iov = &iocb->ki_iovec[iocb->ki_cur_seg];

	BUG_ON(ret <= 0);

	while (iocb->ki_cur_seg < iocb->ki_nr_segs && ret > 0) {
		ssize_t this = min((ssize_t)iov->iov_len, ret);
		iov->iov_base += this;
		iov->iov_len -= this;
		iocb->ki_left -= this;
		ret -= this;
		if (iov->iov_len == 0) {
			iocb->ki_cur_seg++;
			iov++;
		}
	}

	/* the caller should not have done more io than what fit in
	 * the remaining iovecs */
	BUG_ON(ret > 0 && iocb->ki_left == 0);
}

static ssize_t aio_rw_vect_retry(struct kiocb *iocb)
{
	struct file *file = iocb->ki_filp;
	struct address_space *mapping = file->f_mapping;
	struct inode *inode = mapping->host;
	ssize_t (*rw_op)(struct kiocb *, const struct iovec *,
			 unsigned long, loff_t);
	ssize_t ret = 0;
	unsigned short opcode;

	if ((iocb->ki_opcode == IOCB_CMD_PREADV) ||
		(iocb->ki_opcode == IOCB_CMD_PREAD)) {
		rw_op = file->f_op->aio_read;
		opcode = IOCB_CMD_PREADV;
	} else {
		rw_op = file->f_op->aio_write;
		opcode = IOCB_CMD_PWRITEV;
	}

	/* This matches the pread()/pwrite() logic */
	if (iocb->ki_pos < 0)
		return -EINVAL;

	do {
		ret = rw_op(iocb, &iocb->ki_iovec[iocb->ki_cur_seg],
			    iocb->ki_nr_segs - iocb->ki_cur_seg,
			    iocb->ki_pos);
		if (ret > 0)
			aio_advance_iovec(iocb, ret);

	/* retry all partial writes.  retry partial reads as long as its a
	 * regular file. */
	} while (ret > 0 && iocb->ki_left > 0 &&
		 (opcode == IOCB_CMD_PWRITEV ||
		  (!S_ISFIFO(inode->i_mode) && !S_ISSOCK(inode->i_mode))));

	/* This means we must have transferred all that we could */
	/* No need to retry anymore */
	if ((ret == 0) || (iocb->ki_left == 0))
		ret = iocb->ki_nbytes - iocb->ki_left;

	/* If we managed to write some out we return that, rather than
	 * the eventual error. */
	if (opcode == IOCB_CMD_PWRITEV
	    && ret < 0 && ret != -EIOCBQUEUED && ret != -EIOCBRETRY
	    && iocb->ki_nbytes - iocb->ki_left)
		ret = iocb->ki_nbytes - iocb->ki_left;

	return ret;
}

static ssize_t aio_fdsync(struct kiocb *iocb)
{
	struct file *file = iocb->ki_filp;
	ssize_t ret = -EINVAL;

	if (file->f_op->aio_fsync)
		ret = file->f_op->aio_fsync(iocb, 1);
	return ret;
}

static ssize_t aio_fsync(struct kiocb *iocb)
{
	struct file *file = iocb->ki_filp;
	ssize_t ret = -EINVAL;

	if (file->f_op->aio_fsync)
		ret = file->f_op->aio_fsync(iocb, 0);
	return ret;
}

static ssize_t aio_setup_vectored_rw(int type, struct kiocb *kiocb, bool compat)
{
	ssize_t ret;

#ifdef CONFIG_COMPAT
	if (compat)
		ret = compat_rw_copy_check_uvector(type,
				(struct compat_iovec __user *)kiocb->ki_buf,
				kiocb->ki_nbytes, 1, &kiocb->ki_inline_vec,
				&kiocb->ki_iovec);
	else
#endif
		ret = rw_copy_check_uvector(type,
				(struct iovec __user *)kiocb->ki_buf,
				kiocb->ki_nbytes, 1, &kiocb->ki_inline_vec,
				&kiocb->ki_iovec);
	if (ret < 0)
		goto out;

	kiocb->ki_nr_segs = kiocb->ki_nbytes;
	kiocb->ki_cur_seg = 0;
	/* ki_nbytes/left now reflect bytes instead of segs */
	kiocb->ki_nbytes = ret;
	kiocb->ki_left = ret;

	ret = 0;
out:
	return ret;
}

static ssize_t aio_setup_single_vector(struct kiocb *kiocb)
{
	kiocb->ki_iovec = &kiocb->ki_inline_vec;
	kiocb->ki_iovec->iov_base = kiocb->ki_buf;
	kiocb->ki_iovec->iov_len = kiocb->ki_left;
	kiocb->ki_nr_segs = 1;
	kiocb->ki_cur_seg = 0;
	return 0;
}

/*
 * aio_setup_iocb:
 *	Performs the initial checks and aio retry method
 *	setup for the kiocb at the time of io submission.
 */
static ssize_t aio_setup_iocb(struct kiocb *kiocb, bool compat)
{
	struct file *file = kiocb->ki_filp;
	ssize_t ret = 0;

	switch (kiocb->ki_opcode) {
	case IOCB_CMD_PREAD:
		ret = -EBADF;
		if (unlikely(!(file->f_mode & FMODE_READ)))
			break;
		ret = -EFAULT;
		if (unlikely(!access_ok(VERIFY_WRITE, kiocb->ki_buf,
			kiocb->ki_left)))
			break;
		ret = security_file_permission(file, MAY_READ);
		if (unlikely(ret))
			break;
		ret = aio_setup_single_vector(kiocb);
		if (ret)
			break;
		ret = -EINVAL;
		if (file->f_op->aio_read)
			kiocb->ki_retry = aio_rw_vect_retry;
		break;
	case IOCB_CMD_PWRITE:
		ret = -EBADF;
		if (unlikely(!(file->f_mode & FMODE_WRITE)))
			break;
		ret = -EFAULT;
		if (unlikely(!access_ok(VERIFY_READ, kiocb->ki_buf,
			kiocb->ki_left)))
			break;
		ret = security_file_permission(file, MAY_WRITE);
		if (unlikely(ret))
			break;
		ret = aio_setup_single_vector(kiocb);
		if (ret)
			break;
		ret = -EINVAL;
		if (file->f_op->aio_write)
			kiocb->ki_retry = aio_rw_vect_retry;
		break;
	case IOCB_CMD_PREADV:
		ret = -EBADF;
		if (unlikely(!(file->f_mode & FMODE_READ)))
			break;
		ret = security_file_permission(file, MAY_READ);
		if (unlikely(ret))
			break;
		ret = aio_setup_vectored_rw(READ, kiocb, compat);
		if (ret)
			break;
		ret = -EINVAL;
		if (file->f_op->aio_read)
			kiocb->ki_retry = aio_rw_vect_retry;
		break;
	case IOCB_CMD_PWRITEV:
		ret = -EBADF;
		if (unlikely(!(file->f_mode & FMODE_WRITE)))
			break;
		ret = security_file_permission(file, MAY_WRITE);
		if (unlikely(ret))
			break;
		ret = aio_setup_vectored_rw(WRITE, kiocb, compat);
		if (ret)
			break;
		ret = -EINVAL;
		if (file->f_op->aio_write)
			kiocb->ki_retry = aio_rw_vect_retry;
		break;
	case IOCB_CMD_FDSYNC:
		ret = -EINVAL;
		if (file->f_op->aio_fsync)
			kiocb->ki_retry = aio_fdsync;
		break;
	case IOCB_CMD_FSYNC:
		ret = -EINVAL;
		if (file->f_op->aio_fsync)
			kiocb->ki_retry = aio_fsync;
		break;
	default:
		dprintk("EINVAL: io_submit: no operation provided\n");
		ret = -EINVAL;
	}

	if (!kiocb->ki_retry)
		return ret;

	return 0;
}

<<<<<<< HEAD
/*
 * aio_wake_function:
 * 	wait queue callback function for aio notification,
 * 	Simply triggers a retry of the operation via kick_iocb.
 *
 * 	This callback is specified in the wait queue entry in
 *	a kiocb.
 *
 * Note:
 * This routine is executed with the wait queue lock held.
 * Since kick_iocb acquires iocb->ctx->ctx_lock, it nests
 * the ioctx lock inside the wait queue lock. This is safe
 * because this callback isn't used for wait queues which
 * are nested inside ioctx lock (i.e. ctx->wait)
 */
static int aio_wake_function(wait_queue_t *wait, unsigned mode,
			     int sync, void *key)
{
	struct kiocb *iocb = container_of(wait, struct kiocb, ki_wait);

	list_del_init(&wait->task_list);
	kick_iocb(iocb);
	return 1;
}

static void aio_batch_add(struct address_space *mapping,
			  struct hlist_head *batch_hash)
{
	struct aio_batch_entry *abe;
	struct hlist_node *pos;
	unsigned bucket;

	bucket = hash_ptr(mapping, AIO_BATCH_HASH_BITS);
	hlist_for_each_entry(abe, pos, &batch_hash[bucket], list) {
		if (abe->mapping == mapping)
			return;
	}

	abe = mempool_alloc(abe_pool, GFP_KERNEL);
	BUG_ON(!igrab(mapping->host));
	abe->mapping = mapping;
	hlist_add_head(&abe->list, &batch_hash[bucket]);
	return;
}

static void aio_batch_free(struct hlist_head *batch_hash)
{
	struct aio_batch_entry *abe;
	struct hlist_node *pos, *n;
	int i;

	for (i = 0; i < AIO_BATCH_HASH_SIZE; i++) {
		hlist_for_each_entry_safe(abe, pos, n, &batch_hash[i], list) {
			blk_run_address_space(abe->mapping);
			iput(abe->mapping->host);
			hlist_del(&abe->list);
			mempool_free(abe, abe_pool);
		}
	}
}

static int io_submit_one(struct kioctx *ctx, struct iocb __user *user_iocb,
			 struct iocb *iocb, struct hlist_head *batch_hash)
=======
static int io_submit_one(struct kioctx *ctx, struct iocb __user *user_iocb,
			 struct iocb *iocb, bool compat)
>>>>>>> 02f8c6ae
{
	struct kiocb *req;
	struct file *file;
	ssize_t ret;

	/* enforce forwards compatibility on users */
	if (unlikely(iocb->aio_reserved1 || iocb->aio_reserved2)) {
		pr_debug("EINVAL: io_submit: reserve field set\n");
		return -EINVAL;
	}

	/* prevent overflows */
	if (unlikely(
	    (iocb->aio_buf != (unsigned long)iocb->aio_buf) ||
	    (iocb->aio_nbytes != (size_t)iocb->aio_nbytes) ||
	    ((ssize_t)iocb->aio_nbytes < 0)
	   )) {
		pr_debug("EINVAL: io_submit: overflow check\n");
		return -EINVAL;
	}

	file = fget(iocb->aio_fildes);
	if (unlikely(!file))
		return -EBADF;

	req = aio_get_req(ctx);		/* returns with 2 references to req */
	if (unlikely(!req)) {
		fput(file);
		return -EAGAIN;
	}
	req->ki_filp = file;
	if (iocb->aio_flags & IOCB_FLAG_RESFD) {
		/*
		 * If the IOCB_FLAG_RESFD flag of aio_flags is set, get an
		 * instance of the file* now. The file descriptor must be
		 * an eventfd() fd, and will be signaled for each completed
		 * event using the eventfd_signal() function.
		 */
		req->ki_eventfd = eventfd_ctx_fdget((int) iocb->aio_resfd);
		if (IS_ERR(req->ki_eventfd)) {
			ret = PTR_ERR(req->ki_eventfd);
			req->ki_eventfd = NULL;
			goto out_put_req;
		}
	}

	ret = put_user(req->ki_key, &user_iocb->aio_key);
	if (unlikely(ret)) {
		dprintk("EFAULT: aio_key\n");
		goto out_put_req;
	}

	req->ki_obj.user = user_iocb;
	req->ki_user_data = iocb->aio_data;
	req->ki_pos = iocb->aio_offset;

	req->ki_buf = (char __user *)(unsigned long)iocb->aio_buf;
	req->ki_left = req->ki_nbytes = iocb->aio_nbytes;
	req->ki_opcode = iocb->aio_lio_opcode;

	ret = aio_setup_iocb(req, compat);

	if (ret)
		goto out_put_req;

	spin_lock_irq(&ctx->ctx_lock);
	/*
	 * We could have raced with io_destroy() and are currently holding a
	 * reference to ctx which should be destroyed. We cannot submit IO
	 * since ctx gets freed as soon as io_submit() puts its reference.  The
	 * check here is reliable: io_destroy() sets ctx->dead before waiting
	 * for outstanding IO and the barrier between these two is realized by
	 * unlock of mm->ioctx_lock and lock of ctx->ctx_lock.  Analogously we
	 * increment ctx->reqs_active before checking for ctx->dead and the
	 * barrier is realized by unlock and lock of ctx->ctx_lock. Thus if we
	 * don't see ctx->dead set here, io_destroy() waits for our IO to
	 * finish.
	 */
	if (ctx->dead) {
		spin_unlock_irq(&ctx->ctx_lock);
		ret = -EINVAL;
		goto out_put_req;
	}
	aio_run_iocb(req);
	if (!list_empty(&ctx->run_list)) {
		/* drain the run list */
		while (__aio_run_iocbs(ctx))
			;
	}
	spin_unlock_irq(&ctx->ctx_lock);
<<<<<<< HEAD
	if (req->ki_opcode == IOCB_CMD_PREAD ||
	    req->ki_opcode == IOCB_CMD_PREADV ||
	    req->ki_opcode == IOCB_CMD_PWRITE ||
	    req->ki_opcode == IOCB_CMD_PWRITEV)
		aio_batch_add(file->f_mapping, batch_hash);
=======
>>>>>>> 02f8c6ae

	aio_put_req(req);	/* drop extra ref to req */
	return 0;

out_put_req:
	aio_put_req(req);	/* drop extra ref to req */
	aio_put_req(req);	/* drop i/o ref to req */
	return ret;
}

long do_io_submit(aio_context_t ctx_id, long nr,
		  struct iocb __user *__user *iocbpp, bool compat)
{
	struct kioctx *ctx;
	long ret = 0;
	int i;
<<<<<<< HEAD
	struct hlist_head batch_hash[AIO_BATCH_HASH_SIZE] = { { 0, }, };
=======
	struct blk_plug plug;
>>>>>>> 02f8c6ae

	if (unlikely(nr < 0))
		return -EINVAL;

	if (unlikely(nr > LONG_MAX/sizeof(*iocbpp)))
		nr = LONG_MAX/sizeof(*iocbpp);

	if (unlikely(!access_ok(VERIFY_READ, iocbpp, (nr*sizeof(*iocbpp)))))
		return -EFAULT;

	ctx = lookup_ioctx(ctx_id);
	if (unlikely(!ctx)) {
		pr_debug("EINVAL: io_submit: invalid context id\n");
		return -EINVAL;
	}

	blk_start_plug(&plug);

	/*
	 * AKPM: should this return a partial result if some of the IOs were
	 * successfully submitted?
	 */
	for (i=0; i<nr; i++) {
		struct iocb __user *user_iocb;
		struct iocb tmp;

		if (unlikely(__get_user(user_iocb, iocbpp + i))) {
			ret = -EFAULT;
			break;
		}

		if (unlikely(copy_from_user(&tmp, user_iocb, sizeof(tmp)))) {
			ret = -EFAULT;
			break;
		}

<<<<<<< HEAD
		ret = io_submit_one(ctx, user_iocb, &tmp, batch_hash);
		if (ret)
			break;
	}
	aio_batch_free(batch_hash);
=======
		ret = io_submit_one(ctx, user_iocb, &tmp, compat);
		if (ret)
			break;
	}
	blk_finish_plug(&plug);
>>>>>>> 02f8c6ae

	put_ioctx(ctx);
	return i ? i : ret;
}

/* sys_io_submit:
 *	Queue the nr iocbs pointed to by iocbpp for processing.  Returns
 *	the number of iocbs queued.  May return -EINVAL if the aio_context
 *	specified by ctx_id is invalid, if nr is < 0, if the iocb at
 *	*iocbpp[0] is not properly initialized, if the operation specified
 *	is invalid for the file descriptor in the iocb.  May fail with
 *	-EFAULT if any of the data structures point to invalid data.  May
 *	fail with -EBADF if the file descriptor specified in the first
 *	iocb is invalid.  May fail with -EAGAIN if insufficient resources
 *	are available to queue any iocbs.  Will return 0 if nr is 0.  Will
 *	fail with -ENOSYS if not implemented.
 */
SYSCALL_DEFINE3(io_submit, aio_context_t, ctx_id, long, nr,
		struct iocb __user * __user *, iocbpp)
{
	return do_io_submit(ctx_id, nr, iocbpp, 0);
}

/* lookup_kiocb
 *	Finds a given iocb for cancellation.
 */
static struct kiocb *lookup_kiocb(struct kioctx *ctx, struct iocb __user *iocb,
				  u32 key)
{
	struct list_head *pos;

	assert_spin_locked(&ctx->ctx_lock);

	/* TODO: use a hash or array, this sucks. */
	list_for_each(pos, &ctx->active_reqs) {
		struct kiocb *kiocb = list_kiocb(pos);
		if (kiocb->ki_obj.user == iocb && kiocb->ki_key == key)
			return kiocb;
	}
	return NULL;
}

/* sys_io_cancel:
 *	Attempts to cancel an iocb previously passed to io_submit.  If
 *	the operation is successfully cancelled, the resulting event is
 *	copied into the memory pointed to by result without being placed
 *	into the completion queue and 0 is returned.  May fail with
 *	-EFAULT if any of the data structures pointed to are invalid.
 *	May fail with -EINVAL if aio_context specified by ctx_id is
 *	invalid.  May fail with -EAGAIN if the iocb specified was not
 *	cancelled.  Will fail with -ENOSYS if not implemented.
 */
SYSCALL_DEFINE3(io_cancel, aio_context_t, ctx_id, struct iocb __user *, iocb,
		struct io_event __user *, result)
{
	int (*cancel)(struct kiocb *iocb, struct io_event *res);
	struct kioctx *ctx;
	struct kiocb *kiocb;
	u32 key;
	int ret;

	ret = get_user(key, &iocb->aio_key);
	if (unlikely(ret))
		return -EFAULT;

	ctx = lookup_ioctx(ctx_id);
	if (unlikely(!ctx))
		return -EINVAL;

	spin_lock_irq(&ctx->ctx_lock);
	ret = -EAGAIN;
	kiocb = lookup_kiocb(ctx, iocb, key);
	if (kiocb && kiocb->ki_cancel) {
		cancel = kiocb->ki_cancel;
		kiocb->ki_users ++;
		kiocbSetCancelled(kiocb);
	} else
		cancel = NULL;
	spin_unlock_irq(&ctx->ctx_lock);

	if (NULL != cancel) {
		struct io_event tmp;
		pr_debug("calling cancel\n");
		memset(&tmp, 0, sizeof(tmp));
		tmp.obj = (u64)(unsigned long)kiocb->ki_obj.user;
		tmp.data = kiocb->ki_user_data;
		ret = cancel(kiocb, &tmp);
		if (!ret) {
			/* Cancellation succeeded -- copy the result
			 * into the user's buffer.
			 */
			if (copy_to_user(result, &tmp, sizeof(tmp)))
				ret = -EFAULT;
		}
	} else
		ret = -EINVAL;

	put_ioctx(ctx);

	return ret;
}

/* io_getevents:
 *	Attempts to read at least min_nr events and up to nr events from
 *	the completion queue for the aio_context specified by ctx_id. If
 *	it succeeds, the number of read events is returned. May fail with
 *	-EINVAL if ctx_id is invalid, if min_nr is out of range, if nr is
 *	out of range, if timeout is out of range.  May fail with -EFAULT
 *	if any of the memory specified is invalid.  May return 0 or
 *	< min_nr if the timeout specified by timeout has elapsed
 *	before sufficient events are available, where timeout == NULL
 *	specifies an infinite timeout. Note that the timeout pointed to by
 *	timeout is relative and will be updated if not NULL and the
 *	operation blocks. Will fail with -ENOSYS if not implemented.
 */
SYSCALL_DEFINE5(io_getevents, aio_context_t, ctx_id,
		long, min_nr,
		long, nr,
		struct io_event __user *, events,
		struct timespec __user *, timeout)
{
	struct kioctx *ioctx = lookup_ioctx(ctx_id);
	long ret = -EINVAL;

	if (likely(ioctx)) {
		if (likely(min_nr <= nr && min_nr >= 0))
			ret = read_events(ioctx, min_nr, nr, events, timeout);
		put_ioctx(ioctx);
	}

	asmlinkage_protect(5, ret, ctx_id, min_nr, nr, events, timeout);
	return ret;
}<|MERGE_RESOLUTION|>--- conflicted
+++ resolved
@@ -34,20 +34,10 @@
 #include <linux/security.h>
 #include <linux/eventfd.h>
 #include <linux/blkdev.h>
-<<<<<<< HEAD
-#include <linux/mempool.h>
-#include <linux/hash.h>
-=======
 #include <linux/compat.h>
->>>>>>> 02f8c6ae
 
 #include <asm/kmap_types.h>
 #include <asm/uaccess.h>
-
-#ifdef CONFIG_EPOLL
-#include <linux/poll.h>
-#include <linux/anon_inodes.h>
-#endif
 
 #if DEBUG > 1
 #define dprintk		printk
@@ -73,14 +63,6 @@
 static DEFINE_SPINLOCK(fput_lock);
 static LIST_HEAD(fput_head);
 
-#define AIO_BATCH_HASH_BITS	3 /* allocated on-stack, so don't go crazy */
-#define AIO_BATCH_HASH_SIZE	(1 << AIO_BATCH_HASH_BITS)
-struct aio_batch_entry {
-	struct hlist_node list;
-	struct address_space *mapping;
-};
-mempool_t *abe_pool;
-
 static void aio_kick_handler(struct work_struct *);
 static void aio_queue_work(struct kioctx *);
 
@@ -93,14 +75,8 @@
 	kiocb_cachep = KMEM_CACHE(kiocb, SLAB_HWCACHE_ALIGN|SLAB_PANIC);
 	kioctx_cachep = KMEM_CACHE(kioctx,SLAB_HWCACHE_ALIGN|SLAB_PANIC);
 
-<<<<<<< HEAD
-	aio_wq = create_workqueue("aio");
-	abe_pool = mempool_create_kmalloc_pool(1, sizeof(struct aio_batch_entry));
-	BUG_ON(!abe_pool);
-=======
 	aio_wq = alloc_workqueue("aio", 0, 1);	/* used to limit concurrency */
 	BUG_ON(!aio_wq);
->>>>>>> 02f8c6ae
 
 	pr_debug("aio_setup: sizeof(struct page) = %d\n", (int)sizeof(struct page));
 
@@ -739,10 +715,6 @@
 	ret = retry(iocb);
 
 	if (ret != -EIOCBRETRY && ret != -EIOCBQUEUED) {
-<<<<<<< HEAD
-		BUG_ON(!list_empty(&iocb->ki_wait.task_list));
-=======
->>>>>>> 02f8c6ae
 		/*
 		 * There's no easy way to restart the syscall since other AIO's
 		 * may be already running. Just fail this IO with EINTR.
@@ -1019,11 +991,6 @@
 	if (waitqueue_active(&ctx->wait))
 		wake_up(&ctx->wait);
 
-#ifdef CONFIG_EPOLL
-	if (ctx->file && waitqueue_active(&ctx->poll_wait))
-		wake_up(&ctx->poll_wait);
-#endif
-
 	spin_unlock_irqrestore(&ctx->ctx_lock, flags);
 	return ret;
 }
@@ -1032,8 +999,6 @@
 /* aio_read_evt
  *	Pull an event off of the ioctx's event ring.  Returns the number of 
  *	events fetched (0 or 1 ;-)
- *	If ent parameter is 0, just returns the number of events that would
- *	be fetched.
  *	FIXME: make this use cmpxchg.
  *	TODO: make the ringbuffer user mmap()able (requires FIXME).
  */
@@ -1056,18 +1021,13 @@
 
 	head = ring->head % info->nr;
 	if (head != ring->tail) {
-		if (ent) { /* event requested */
-			struct io_event *evp =
-				aio_ring_event(info, head, KM_USER1);
-			*ent = *evp;
-			head = (head + 1) % info->nr;
-			/* finish reading the event before updatng the head */
-			smp_mb();
-			ring->head = head;
-			ret = 1;
-			put_aio_ring_event(evp, KM_USER1);
-		} else /* only need to know availability */
-			ret = 1;
+		struct io_event *evp = aio_ring_event(info, head, KM_USER1);
+		*ent = *evp;
+		head = (head + 1) % info->nr;
+		smp_mb(); /* finish reading the event before updatng the head */
+		ring->head = head;
+		ret = 1;
+		put_aio_ring_event(evp, KM_USER1);
 	}
 	spin_unlock(&info->ring_lock);
 
@@ -1252,14 +1212,6 @@
 
 	aio_cancel_all(ioctx);
 	wait_for_all_aios(ioctx);
-#ifdef CONFIG_EPOLL
-	/* forget the poll file, but it's up to the user to close it */
-	if (ioctx->file) {
-		fput(ioctx->file);
-		ioctx->file->private_data = 0;
-		ioctx->file = 0;
-	}
-#endif
 
 	/*
 	 * Wake up any waiters.  The setting of ctx->dead must be seen
@@ -1269,70 +1221,6 @@
 	wake_up_all(&ioctx->wait);
 	put_ioctx(ioctx);	/* once for the lookup */
 }
-
-#ifdef CONFIG_EPOLL
-
-static int aio_queue_fd_close(struct inode *inode, struct file *file)
-{
-	struct kioctx *ioctx = file->private_data;
-	if (ioctx) {
-		file->private_data = 0;
-		spin_lock_irq(&ioctx->ctx_lock);
-		ioctx->file = 0;
-		spin_unlock_irq(&ioctx->ctx_lock);
-		fput(file);
-	}
-	return 0;
-}
-
-static unsigned int aio_queue_fd_poll(struct file *file, poll_table *wait)
-{	unsigned int pollflags = 0;
-	struct kioctx *ioctx = file->private_data;
-
-	if (ioctx) {
-
-		spin_lock_irq(&ioctx->ctx_lock);
-		/* Insert inside our poll wait queue */
-		poll_wait(file, &ioctx->poll_wait, wait);
-
-		/* Check our condition */
-		if (aio_read_evt(ioctx, 0))
-			pollflags = POLLIN | POLLRDNORM;
-		spin_unlock_irq(&ioctx->ctx_lock);
-	}
-
-	return pollflags;
-}
-
-static const struct file_operations aioq_fops = {
-	.release	= aio_queue_fd_close,
-	.poll		= aio_queue_fd_poll
-};
-
-/* make_aio_fd:
- *  Create a file descriptor that can be used to poll the event queue.
- *  Based on the excellent epoll code.
- */
-
-static int make_aio_fd(struct kioctx *ioctx)
-{
-	int fd;
-	struct file *file;
-
-	fd = anon_inode_getfd("[aioq]", &aioq_fops, ioctx, 0);
-	if (fd < 0)
-		return fd;
-
-	/* associate the file with the IO context */
-	file = fget(fd);
-	if (!file)
-		return -EBADF;
-	file->private_data = ioctx;
-	ioctx->file = file;
-	init_waitqueue_head(&ioctx->poll_wait);
-	return fd;
-}
-#endif
 
 /* sys_io_setup:
  *	Create an aio_context capable of receiving at least nr_events.
@@ -1346,30 +1234,18 @@
  *	resources are available.  May fail with -EFAULT if an invalid
  *	pointer is passed for ctxp.  Will fail with -ENOSYS if not
  *	implemented.
- *
- *	To request a selectable fd, the user context has to be initialized
- *	to 1, instead of 0, and the return value is the fd.
- *	This keeps the system call compatible, since a non-zero value
- *	was not allowed so far.
  */
 SYSCALL_DEFINE2(io_setup, unsigned, nr_events, aio_context_t __user *, ctxp)
 {
 	struct kioctx *ioctx = NULL;
 	unsigned long ctx;
 	long ret;
-	int make_fd = 0;
 
 	ret = get_user(ctx, ctxp);
 	if (unlikely(ret))
 		goto out;
 
 	ret = -EINVAL;
-#ifdef CONFIG_EPOLL
-	if (ctx == 1) {
-		make_fd = 1;
-		ctx = 0;
-	}
-#endif
 	if (unlikely(ctx || nr_events == 0)) {
 		pr_debug("EINVAL: io_setup: ctx %lu nr_events %u\n",
 		         ctx, nr_events);
@@ -1380,12 +1256,8 @@
 	ret = PTR_ERR(ioctx);
 	if (!IS_ERR(ioctx)) {
 		ret = put_user(ioctx->user_id, ctxp);
-#ifdef CONFIG_EPOLL
-		if (make_fd && ret >= 0)
-			ret = make_aio_fd(ioctx);
-#endif
-		if (ret >= 0)
-			return ret;
+		if (!ret)
+			return 0;
 
 		get_ioctx(ioctx); /* io_destroy() expects us to hold a ref */
 		io_destroy(ioctx);
@@ -1642,74 +1514,8 @@
 	return 0;
 }
 
-<<<<<<< HEAD
-/*
- * aio_wake_function:
- * 	wait queue callback function for aio notification,
- * 	Simply triggers a retry of the operation via kick_iocb.
- *
- * 	This callback is specified in the wait queue entry in
- *	a kiocb.
- *
- * Note:
- * This routine is executed with the wait queue lock held.
- * Since kick_iocb acquires iocb->ctx->ctx_lock, it nests
- * the ioctx lock inside the wait queue lock. This is safe
- * because this callback isn't used for wait queues which
- * are nested inside ioctx lock (i.e. ctx->wait)
- */
-static int aio_wake_function(wait_queue_t *wait, unsigned mode,
-			     int sync, void *key)
-{
-	struct kiocb *iocb = container_of(wait, struct kiocb, ki_wait);
-
-	list_del_init(&wait->task_list);
-	kick_iocb(iocb);
-	return 1;
-}
-
-static void aio_batch_add(struct address_space *mapping,
-			  struct hlist_head *batch_hash)
-{
-	struct aio_batch_entry *abe;
-	struct hlist_node *pos;
-	unsigned bucket;
-
-	bucket = hash_ptr(mapping, AIO_BATCH_HASH_BITS);
-	hlist_for_each_entry(abe, pos, &batch_hash[bucket], list) {
-		if (abe->mapping == mapping)
-			return;
-	}
-
-	abe = mempool_alloc(abe_pool, GFP_KERNEL);
-	BUG_ON(!igrab(mapping->host));
-	abe->mapping = mapping;
-	hlist_add_head(&abe->list, &batch_hash[bucket]);
-	return;
-}
-
-static void aio_batch_free(struct hlist_head *batch_hash)
-{
-	struct aio_batch_entry *abe;
-	struct hlist_node *pos, *n;
-	int i;
-
-	for (i = 0; i < AIO_BATCH_HASH_SIZE; i++) {
-		hlist_for_each_entry_safe(abe, pos, n, &batch_hash[i], list) {
-			blk_run_address_space(abe->mapping);
-			iput(abe->mapping->host);
-			hlist_del(&abe->list);
-			mempool_free(abe, abe_pool);
-		}
-	}
-}
-
-static int io_submit_one(struct kioctx *ctx, struct iocb __user *user_iocb,
-			 struct iocb *iocb, struct hlist_head *batch_hash)
-=======
 static int io_submit_one(struct kioctx *ctx, struct iocb __user *user_iocb,
 			 struct iocb *iocb, bool compat)
->>>>>>> 02f8c6ae
 {
 	struct kiocb *req;
 	struct file *file;
@@ -1800,14 +1606,6 @@
 			;
 	}
 	spin_unlock_irq(&ctx->ctx_lock);
-<<<<<<< HEAD
-	if (req->ki_opcode == IOCB_CMD_PREAD ||
-	    req->ki_opcode == IOCB_CMD_PREADV ||
-	    req->ki_opcode == IOCB_CMD_PWRITE ||
-	    req->ki_opcode == IOCB_CMD_PWRITEV)
-		aio_batch_add(file->f_mapping, batch_hash);
-=======
->>>>>>> 02f8c6ae
 
 	aio_put_req(req);	/* drop extra ref to req */
 	return 0;
@@ -1824,11 +1622,7 @@
 	struct kioctx *ctx;
 	long ret = 0;
 	int i;
-<<<<<<< HEAD
-	struct hlist_head batch_hash[AIO_BATCH_HASH_SIZE] = { { 0, }, };
-=======
 	struct blk_plug plug;
->>>>>>> 02f8c6ae
 
 	if (unlikely(nr < 0))
 		return -EINVAL;
@@ -1865,19 +1659,11 @@
 			break;
 		}
 
-<<<<<<< HEAD
-		ret = io_submit_one(ctx, user_iocb, &tmp, batch_hash);
-		if (ret)
-			break;
-	}
-	aio_batch_free(batch_hash);
-=======
 		ret = io_submit_one(ctx, user_iocb, &tmp, compat);
 		if (ret)
 			break;
 	}
 	blk_finish_plug(&plug);
->>>>>>> 02f8c6ae
 
 	put_ioctx(ctx);
 	return i ? i : ret;
