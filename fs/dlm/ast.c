--- conflicted
+++ resolved
@@ -65,9 +65,6 @@
 	spin_unlock(&ast_queue_lock);
 }
 
-<<<<<<< HEAD
-void dlm_add_ast(struct dlm_lkb *lkb, int type, int mode)
-=======
 int dlm_add_lkb_callback(struct dlm_lkb *lkb, uint32_t flags, int mode,
 			 int status, uint32_t sbflags, uint64_t seq)
 {
@@ -185,7 +182,6 @@
 
 void dlm_add_ast(struct dlm_lkb *lkb, uint32_t flags, int mode, int status,
 		 uint32_t sbflags)
->>>>>>> 02f8c6ae
 {
 	uint64_t seq;
 	int rv;
@@ -195,12 +191,8 @@
 	seq = ++ast_seq_count;
 
 	if (lkb->lkb_flags & DLM_IFL_USER) {
-<<<<<<< HEAD
-		dlm_user_add_ast(lkb, type, mode);
-=======
 		spin_unlock(&ast_queue_lock);
 		dlm_user_add_ast(lkb, flags, mode, status, sbflags, seq);
->>>>>>> 02f8c6ae
 		return;
 	}
 
@@ -213,24 +205,7 @@
 	if (list_empty(&lkb->lkb_astqueue)) {
 		kref_get(&lkb->lkb_ref);
 		list_add_tail(&lkb->lkb_astqueue, &ast_queue);
-		lkb->lkb_ast_first = type;
-	}
-<<<<<<< HEAD
-
-	/* sanity check, this should not happen */
-
-	if ((type == AST_COMP) && (lkb->lkb_ast_type & AST_COMP))
-		log_print("repeat cast %d castmode %d lock %x %s",
-			  mode, lkb->lkb_castmode,
-			  lkb->lkb_id, lkb->lkb_resource->res_name);
-
-	lkb->lkb_ast_type |= type;
-	if (type == AST_BAST)
-		lkb->lkb_bastmode = mode;
-	else
-		lkb->lkb_castmode = mode;
-=======
->>>>>>> 02f8c6ae
+	}
 	spin_unlock(&ast_queue_lock);
 
 	set_bit(WAKE_ASTS, &astd_wakeflags);
@@ -244,12 +219,8 @@
 	struct dlm_lkb *lkb;
 	void (*castfn) (void *astparam);
 	void (*bastfn) (void *astparam, int mode);
-<<<<<<< HEAD
-	int type, first, bastmode, castmode, do_bast, do_cast, last_castmode;
-=======
 	struct dlm_callback callbacks[DLM_CALLBACKS_SIZE];
 	int i, rv, resid;
->>>>>>> 02f8c6ae
 
 repeat:
 	spin_lock(&ast_queue_lock);
@@ -260,53 +231,6 @@
 		if (dlm_locking_stopped(ls))
 			continue;
 
-<<<<<<< HEAD
-		list_del(&lkb->lkb_astqueue);
-		type = lkb->lkb_ast_type;
-		lkb->lkb_ast_type = 0;
-		first = lkb->lkb_ast_first;
-		lkb->lkb_ast_first = 0;
-		bastmode = lkb->lkb_bastmode;
-		castmode = lkb->lkb_castmode;
-		castfn = lkb->lkb_astfn;
-		bastfn = lkb->lkb_bastfn;
-		spin_unlock(&ast_queue_lock);
-
-		do_cast = (type & AST_COMP) && castfn;
-		do_bast = (type & AST_BAST) && bastfn;
-
-		/* Skip a bast if its blocking mode is compatible with the
-		   granted mode of the preceding cast. */
-
-		if (do_bast) {
-			if (first == AST_COMP)
-				last_castmode = castmode;
-			else
-				last_castmode = lkb->lkb_castmode_done;
-			if (dlm_modes_compat(bastmode, last_castmode))
-				do_bast = 0;
-		}
-
-		if (first == AST_COMP) {
-			if (do_cast)
-				castfn(lkb->lkb_astparam);
-			if (do_bast)
-				bastfn(lkb->lkb_astparam, bastmode);
-		} else if (first == AST_BAST) {
-			if (do_bast)
-				bastfn(lkb->lkb_astparam, bastmode);
-			if (do_cast)
-				castfn(lkb->lkb_astparam);
-		} else {
-			log_error(ls, "bad ast_first %d ast_type %d",
-				  first, type);
-		}
-
-		if (do_cast)
-			lkb->lkb_castmode_done = castmode;
-		if (do_bast)
-			lkb->lkb_bastmode_done = bastmode;
-=======
 		/* we remove from astqueue list and remove everything in
 		   lkb_callbacks before releasing the spinlock so empty
 		   lkb_astqueue is always consistent with empty lkb_callbacks */
@@ -344,7 +268,6 @@
 				castfn(lkb->lkb_astparam);
 			}
 		}
->>>>>>> 02f8c6ae
 
 		/* removes ref for ast_queue, may cause lkb to be freed */
 		dlm_put_lkb(lkb);
