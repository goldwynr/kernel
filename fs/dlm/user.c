--- conflicted
+++ resolved
@@ -172,12 +172,8 @@
 /* we could possibly check if the cancel of an orphan has resulted in the lkb
    being removed and then remove that lkb from the orphans list and free it */
 
-<<<<<<< HEAD
-void dlm_user_add_ast(struct dlm_lkb *lkb, int type, int mode)
-=======
 void dlm_user_add_ast(struct dlm_lkb *lkb, uint32_t flags, int mode,
 		      int status, uint32_t sbflags, uint64_t seq)
->>>>>>> 02f8c6ae
 {
 	struct dlm_ls *ls;
 	struct dlm_user_args *ua;
@@ -211,20 +207,11 @@
 
 	spin_lock(&proc->asts_spin);
 
-<<<<<<< HEAD
-	ast_type = lkb->lkb_ast_type;
-	lkb->lkb_ast_type |= type;
-	if (type == AST_BAST)
-		lkb->lkb_bastmode = mode;
-	else
-		lkb->lkb_castmode = mode;
-=======
 	rv = dlm_add_lkb_callback(lkb, flags, mode, status, sbflags, seq);
 	if (rv < 0) {
 		spin_unlock(&proc->asts_spin);
 		goto out;
 	}
->>>>>>> 02f8c6ae
 
 	if (list_empty(&lkb->lkb_astqueue)) {
 		kref_get(&lkb->lkb_ref);
