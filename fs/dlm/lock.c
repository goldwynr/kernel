--- conflicted
+++ resolved
@@ -305,14 +305,7 @@
 		rv = -EDEADLK;
 	}
 
-<<<<<<< HEAD
-	lkb->lkb_lksb->sb_status = rv;
-	lkb->lkb_lksb->sb_flags = lkb->lkb_sbflags;
-
-	dlm_add_ast(lkb, AST_COMP, lkb->lkb_grmode);
-=======
 	dlm_add_ast(lkb, DLM_CB_CAST, lkb->lkb_grmode, rv, lkb->lkb_sbflags);
->>>>>>> 02f8c6ae
 }
 
 static inline void queue_cast_overlap(struct dlm_rsb *r, struct dlm_lkb *lkb)
@@ -323,20 +316,10 @@
 
 static void queue_bast(struct dlm_rsb *r, struct dlm_lkb *lkb, int rqmode)
 {
-<<<<<<< HEAD
-	lkb->lkb_time_bast = ktime_get();
-
-	if (is_master_copy(lkb)) {
-		lkb->lkb_bastmode = rqmode; /* printed by debugfs */
-		send_bast(r, lkb, rqmode);
-	} else {
-		dlm_add_ast(lkb, AST_BAST, rqmode);
-=======
 	if (is_master_copy(lkb)) {
 		send_bast(r, lkb, rqmode);
 	} else {
 		dlm_add_ast(lkb, DLM_CB_BAST, rqmode, 0, 0);
->>>>>>> 02f8c6ae
 	}
 }
 
