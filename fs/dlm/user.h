/*
 * Copyright (C) 2006-2010 Red Hat, Inc.  All rights reserved.
 *
 * This copyrighted material is made available to anyone wishing to use,
 * modify, copy, or redistribute it subject to the terms and conditions
 * of the GNU General Public License v.2.
 */

#ifndef __USER_DOT_H__
#define __USER_DOT_H__

<<<<<<< HEAD
void dlm_user_add_ast(struct dlm_lkb *lkb, int type, int mode);
=======
void dlm_user_add_ast(struct dlm_lkb *lkb, uint32_t flags, int mode,
                      int status, uint32_t sbflags, uint64_t seq);
>>>>>>> 02f8c6ae
int dlm_user_init(void);
void dlm_user_exit(void);
int dlm_device_deregister(struct dlm_ls *ls);
int dlm_user_daemon_available(void);

#endif<|MERGE_RESOLUTION|>--- conflicted
+++ resolved
@@ -9,12 +9,8 @@
 #ifndef __USER_DOT_H__
 #define __USER_DOT_H__
 
-<<<<<<< HEAD
-void dlm_user_add_ast(struct dlm_lkb *lkb, int type, int mode);
-=======
 void dlm_user_add_ast(struct dlm_lkb *lkb, uint32_t flags, int mode,
                       int status, uint32_t sbflags, uint64_t seq);
->>>>>>> 02f8c6ae
 int dlm_user_init(void);
 void dlm_user_exit(void);
 int dlm_device_deregister(struct dlm_ls *ls);
