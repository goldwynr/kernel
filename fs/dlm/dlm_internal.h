--- conflicted
+++ resolved
@@ -246,17 +246,7 @@
 
 	int8_t			lkb_wait_type;	/* type of reply waiting for */
 	int8_t			lkb_wait_count;
-<<<<<<< HEAD
-	int8_t			lkb_ast_type;	/* type of ast queued for */
-	int8_t			lkb_ast_first;	/* type of first ast queued */
-
-	int8_t			lkb_bastmode;	/* req mode of queued bast */
-	int8_t			lkb_castmode;	/* gr mode of queued cast */
-	int8_t			lkb_bastmode_done; /* last delivered bastmode */
-	int8_t			lkb_castmode_done; /* last delivered castmode */
-=======
 	int			lkb_wait_nodeid; /* for debugging */
->>>>>>> 02f8c6ae
 
 	struct list_head	lkb_idtbl_list;	/* lockspace lkbtbl */
 	struct list_head	lkb_statequeue;	/* rsb g/c/w list */
