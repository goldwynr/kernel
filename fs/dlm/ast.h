/******************************************************************************
*******************************************************************************
**
**  Copyright (C) 2005-2010 Red Hat, Inc.  All rights reserved.
**
**  This copyrighted material is made available to anyone wishing to use,
**  modify, copy, or redistribute it subject to the terms and conditions
**  of the GNU General Public License v.2.
**
*******************************************************************************
******************************************************************************/

#ifndef __ASTD_DOT_H__
#define __ASTD_DOT_H__

<<<<<<< HEAD
void dlm_add_ast(struct dlm_lkb *lkb, int type, int mode);
=======
>>>>>>> 02f8c6ae
void dlm_del_ast(struct dlm_lkb *lkb);
int dlm_add_lkb_callback(struct dlm_lkb *lkb, uint32_t flags, int mode,
                         int status, uint32_t sbflags, uint64_t seq);
int dlm_rem_lkb_callback(struct dlm_ls *ls, struct dlm_lkb *lkb,
                         struct dlm_callback *cb, int *resid);
void dlm_add_ast(struct dlm_lkb *lkb, uint32_t flags, int mode, int status,
		 uint32_t sbflags);

void dlm_astd_wake(void);
int dlm_astd_start(void);
void dlm_astd_stop(void);
void dlm_astd_suspend(void);
void dlm_astd_resume(void);

#endif
<|MERGE_RESOLUTION|>--- conflicted
+++ resolved
@@ -13,10 +13,6 @@
 #ifndef __ASTD_DOT_H__
 #define __ASTD_DOT_H__
 
-<<<<<<< HEAD
-void dlm_add_ast(struct dlm_lkb *lkb, int type, int mode);
-=======
->>>>>>> 02f8c6ae
 void dlm_del_ast(struct dlm_lkb *lkb);
 int dlm_add_lkb_callback(struct dlm_lkb *lkb, uint32_t flags, int mode,
                          int status, uint32_t sbflags, uint64_t seq);
