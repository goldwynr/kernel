/*
 *  linux/fs/super.c
 *
 *  Copyright (C) 1991, 1992  Linus Torvalds
 *
 *  super.c contains code to handle: - mount structures
 *                                   - super-block tables
 *                                   - filesystem drivers list
 *                                   - mount system call
 *                                   - umount system call
 *                                   - ustat system call
 *
 * GK 2/5/95  -  Changed to support mounting the root fs via NFS
 *
 *  Added kerneld support: Jacques Gelinas and Bjorn Ekwall
 *  Added change_root: Werner Almesberger & Hans Lermen, Feb '96
 *  Added options to /proc/mounts:
 *    Torbjörn Lindh (torbjorn.lindh@gopta.se), April 14, 1996.
 *  Added devfs support: Richard Gooch <rgooch@atnf.csiro.au>, 13-JAN-1998
 *  Heavily rewritten for 'one fs - one tree' dcache architecture. AV, Mar 2000
 */

#include <linux/module.h>
#include <linux/slab.h>
#include <linux/acct.h>
#include <linux/blkdev.h>
#include <linux/mount.h>
#include <linux/security.h>
#include <linux/writeback.h>		/* for the emergency remount stuff */
#include <linux/idr.h>
#include <linux/mutex.h>
<<<<<<< HEAD
#include <linux/file.h>
#include <linux/precache.h>
#include <asm/uaccess.h>
=======
#include <linux/backing-dev.h>
#include <linux/rculist_bl.h>
#include <linux/cleancache.h>
>>>>>>> 02f8c6ae
#include "internal.h"


LIST_HEAD(super_blocks);
DEFINE_SPINLOCK(sb_lock);

/**
 *	alloc_super	-	create new superblock
 *	@type:	filesystem type superblock should belong to
 *
 *	Allocates and initializes a new &struct super_block.  alloc_super()
 *	returns a pointer new superblock or %NULL if allocation had failed.
 */
static struct super_block *alloc_super(struct file_system_type *type)
{
	struct super_block *s = kzalloc(sizeof(struct super_block),  GFP_USER);
	static const struct super_operations default_op;

	if (s) {
		if (security_sb_alloc(s)) {
			kfree(s);
			s = NULL;
			goto out;
		}
#ifdef CONFIG_SMP
		s->s_files = alloc_percpu(struct list_head);
		if (!s->s_files) {
			security_sb_free(s);
			kfree(s);
			s = NULL;
			goto out;
		} else {
			int i;

			for_each_possible_cpu(i)
				INIT_LIST_HEAD(per_cpu_ptr(s->s_files, i));
		}
#else
		INIT_LIST_HEAD(&s->s_files);
#endif
		s->s_bdi = &default_backing_dev_info;
		INIT_LIST_HEAD(&s->s_instances);
		INIT_HLIST_BL_HEAD(&s->s_anon);
		INIT_LIST_HEAD(&s->s_inodes);
		INIT_LIST_HEAD(&s->s_dentry_lru);
		init_rwsem(&s->s_umount);
		mutex_init(&s->s_lock);
		lockdep_set_class(&s->s_umount, &type->s_umount_key);
		/*
		 * The locking rules for s_lock are up to the
		 * filesystem. For example ext3fs has different
		 * lock ordering than usbfs:
		 */
		lockdep_set_class(&s->s_lock, &type->s_lock_key);
		/*
		 * sget() can have s_umount recursion.
		 *
		 * When it cannot find a suitable sb, it allocates a new
		 * one (this one), and tries again to find a suitable old
		 * one.
		 *
		 * In case that succeeds, it will acquire the s_umount
		 * lock of the old one. Since these are clearly distrinct
		 * locks, and this object isn't exposed yet, there's no
		 * risk of deadlocks.
		 *
		 * Annotate this by putting this lock in a different
		 * subclass.
		 */
		down_write_nested(&s->s_umount, SINGLE_DEPTH_NESTING);
		s->s_count = 1;
		atomic_set(&s->s_active, 1);
		mutex_init(&s->s_vfs_rename_mutex);
		lockdep_set_class(&s->s_vfs_rename_mutex, &type->s_vfs_rename_key);
		mutex_init(&s->s_dquot.dqio_mutex);
		mutex_init(&s->s_dquot.dqonoff_mutex);
		init_rwsem(&s->s_dquot.dqptr_sem);
		init_waitqueue_head(&s->s_wait_unfrozen);
		s->s_maxbytes = MAX_NON_LFS;
		s->s_op = &default_op;
		s->s_time_gran = 1000000000;
<<<<<<< HEAD
#ifdef CONFIG_PRECACHE
		s->precache_poolid = -1;
#endif
=======
		s->cleancache_poolid = -1;
>>>>>>> 02f8c6ae
	}
out:
	return s;
}

/**
 *	destroy_super	-	frees a superblock
 *	@s: superblock to free
 *
 *	Frees a superblock.
 */
static inline void destroy_super(struct super_block *s)
{
#ifdef CONFIG_SMP
	free_percpu(s->s_files);
#endif
	security_sb_free(s);
	kfree(s->s_subtype);
	kfree(s->s_options);
	kfree(s);
}

/* Superblock refcounting  */

/*
 * Drop a superblock's refcount.  The caller must hold sb_lock.
 */
<<<<<<< HEAD
int __put_super(struct super_block *sb)
=======
void __put_super(struct super_block *sb)
>>>>>>> 02f8c6ae
{
	if (!--sb->s_count) {
		list_del_init(&sb->s_list);
		destroy_super(sb);
	}
<<<<<<< HEAD
	return ret;
}

/*
 * Drop a superblock's refcount.
 * Returns non-zero if the superblock is about to be destroyed and
 * at least is already removed from super_blocks list, so if we are
 * making a loop through super blocks then we need to restart.
 * The caller must hold sb_lock.
 */
int __put_super_and_need_restart(struct super_block *sb)
{
	/* check for race with generic_shutdown_super() */
	if (list_empty(&sb->s_instances)) {
		/* super block is removed, need to restart... */
		__put_super(sb);
		return 1;
	}
	/* can't be the last, since s_list is still in use */
	sb->s_count--;
	BUG_ON(sb->s_count == 0);
	return 0;
=======
>>>>>>> 02f8c6ae
}

/**
 *	put_super	-	drop a temporary reference to superblock
 *	@sb: superblock in question
 *
 *	Drops a temporary reference, frees superblock if there's no
 *	references left.
 */
void put_super(struct super_block *sb)
{
	spin_lock(&sb_lock);
	__put_super(sb);
	spin_unlock(&sb_lock);
}


/**
 *	deactivate_locked_super	-	drop an active reference to superblock
 *	@s: superblock to deactivate
 *
 *	Drops an active reference to superblock, converting it into a temprory
 *	one if there is no other active references left.  In that case we
 *	tell fs driver to shut it down and drop the temporary reference we
 *	had just acquired.
 *
 *	Caller holds exclusive lock on superblock; that lock is released.
 */
void deactivate_locked_super(struct super_block *s)
{
	struct file_system_type *fs = s->s_type;
	if (atomic_dec_and_test(&s->s_active)) {
		cleancache_flush_fs(s);
		fs->kill_sb(s);
<<<<<<< HEAD
		precache_flush_filesystem(s);
=======
		/*
		 * We need to call rcu_barrier so all the delayed rcu free
		 * inodes are flushed before we release the fs module.
		 */
		rcu_barrier();
>>>>>>> 02f8c6ae
		put_filesystem(fs);
		put_super(s);
	} else {
		up_write(&s->s_umount);
	}
}

EXPORT_SYMBOL(deactivate_locked_super);

/**
 *	deactivate_super	-	drop an active reference to superblock
 *	@s: superblock to deactivate
 *
 *	Variant of deactivate_locked_super(), except that superblock is *not*
 *	locked by caller.  If we are going to drop the final active reference,
 *	lock will be acquired prior to that.
 */
void deactivate_super(struct super_block *s)
{
<<<<<<< HEAD
	struct file_system_type *fs = s->s_type;
	if (atomic_dec_and_lock(&s->s_active, &sb_lock)) {
		s->s_count -= S_BIAS-1;
		spin_unlock(&sb_lock);
		vfs_dq_off(s, 0);
		fs->kill_sb(s);
		precache_flush_filesystem(s);
		put_filesystem(fs);
		put_super(s);
	} else {
		up_write(&s->s_umount);
=======
        if (!atomic_add_unless(&s->s_active, -1, 1)) {
		down_write(&s->s_umount);
		deactivate_locked_super(s);
>>>>>>> 02f8c6ae
	}
}

EXPORT_SYMBOL(deactivate_super);

/**
 *	grab_super - acquire an active reference
 *	@s: reference we are trying to make active
 *
 *	Tries to acquire an active reference.  grab_super() is used when we
 * 	had just found a superblock in super_blocks or fs_type->fs_supers
 *	and want to turn it into a full-blown active reference.  grab_super()
 *	is called with sb_lock held and drops it.  Returns 1 in case of
 *	success, 0 if we had failed (superblock contents was already dead or
 *	dying when grab_super() had been called).
 */
static int grab_super(struct super_block *s) __releases(sb_lock)
{
	if (atomic_inc_not_zero(&s->s_active)) {
		spin_unlock(&sb_lock);
		return 1;
	}
	/* it's going away */
	s->s_count++;
	spin_unlock(&sb_lock);
	/* wait for it to die */
	down_write(&s->s_umount);
	up_write(&s->s_umount);
	put_super(s);
	return 0;
}

/*
 * Superblock locking.  We really ought to get rid of these two.
 */
void lock_super(struct super_block * sb)
{
	get_fs_excl();
	mutex_lock(&sb->s_lock);
}

void unlock_super(struct super_block * sb)
{
	put_fs_excl();
	mutex_unlock(&sb->s_lock);
}

EXPORT_SYMBOL(lock_super);
EXPORT_SYMBOL(unlock_super);

/**
 *	generic_shutdown_super	-	common helper for ->kill_sb()
 *	@sb: superblock to kill
 *
 *	generic_shutdown_super() does all fs-independent work on superblock
 *	shutdown.  Typical ->kill_sb() should pick all fs-specific objects
 *	that need destruction out of superblock, call generic_shutdown_super()
 *	and release aforementioned objects.  Note: dentries and inodes _are_
 *	taken care of and do not need specific handling.
 *
 *	Upon calling this function, the filesystem may no longer alter or
 *	rearrange the set of dentries belonging to this super_block, nor may it
 *	change the attachments of dentries to inodes.
 */
void generic_shutdown_super(struct super_block *sb)
{
	const struct super_operations *sop = sb->s_op;


	if (sb->s_root) {
		shrink_dcache_for_umount(sb);
		sync_filesystem(sb);
		get_fs_excl();
		sb->s_flags &= ~MS_ACTIVE;

		fsnotify_unmount_inodes(&sb->s_inodes);

		evict_inodes(sb);

		if (sop->put_super)
			sop->put_super(sb);

		if (!list_empty(&sb->s_inodes)) {
			printk("VFS: Busy inodes after unmount of %s. "
			   "Self-destruct in 5 seconds.  Have a nice day...\n",
			   sb->s_id);
		}
		put_fs_excl();
	}
	spin_lock(&sb_lock);
	/* should be initialized for __put_super_and_need_restart() */
	list_del_init(&sb->s_instances);
	spin_unlock(&sb_lock);
	up_write(&sb->s_umount);
}

EXPORT_SYMBOL(generic_shutdown_super);

/**
 *	sget	-	find or create a superblock
 *	@type:	filesystem type superblock should belong to
 *	@test:	comparison callback
 *	@set:	setup callback
 *	@data:	argument to each of them
 */
struct super_block *sget(struct file_system_type *type,
			int (*test)(struct super_block *,void *),
			int (*set)(struct super_block *,void *),
			void *data)
{
	struct super_block *s = NULL;
	struct super_block *old;
	int err;

retry:
	spin_lock(&sb_lock);
	if (test) {
		list_for_each_entry(old, &type->fs_supers, s_instances) {
			if (!test(old, data))
				continue;
			if (!grab_super(old))
				goto retry;
			if (s) {
				up_write(&s->s_umount);
				destroy_super(s);
				s = NULL;
			}
			down_write(&old->s_umount);
			if (unlikely(!(old->s_flags & MS_BORN))) {
				deactivate_locked_super(old);
				goto retry;
			}
			return old;
		}
	}
	if (!s) {
		spin_unlock(&sb_lock);
		s = alloc_super(type);
		if (!s)
			return ERR_PTR(-ENOMEM);
		goto retry;
	}
		
	err = set(s, data);
	if (err) {
		spin_unlock(&sb_lock);
		up_write(&s->s_umount);
		destroy_super(s);
		return ERR_PTR(err);
	}
	s->s_type = type;
	strlcpy(s->s_id, type->name, sizeof(s->s_id));
	list_add_tail(&s->s_list, &super_blocks);
	list_add(&s->s_instances, &type->fs_supers);
	spin_unlock(&sb_lock);
	get_filesystem(type);
	return s;
}

EXPORT_SYMBOL(sget);

void drop_super(struct super_block *sb)
{
	up_read(&sb->s_umount);
	put_super(sb);
}

EXPORT_SYMBOL(drop_super);

/**
 * sync_supers - helper for periodic superblock writeback
 *
 * Call the write_super method if present on all dirty superblocks in
 * the system.  This is for the periodic writeback used by most older
 * filesystems.  For data integrity superblock writeback use
 * sync_filesystems() instead.
 *
 * Note: check the dirty flag before waiting, so we don't
 * hold up the sync while mounting a device. (The newly
 * mounted device won't need syncing.)
 */
void sync_supers(void)
{
	struct super_block *sb, *p = NULL;

	spin_lock(&sb_lock);
	list_for_each_entry(sb, &super_blocks, s_list) {
		if (list_empty(&sb->s_instances))
			continue;
		if (sb->s_op->write_super && sb->s_dirt) {
			sb->s_count++;
			spin_unlock(&sb_lock);

			down_read(&sb->s_umount);
			if (sb->s_root && sb->s_dirt)
				sb->s_op->write_super(sb);
			up_read(&sb->s_umount);

			spin_lock(&sb_lock);
			if (p)
				__put_super(p);
			p = sb;
		}
	}
	if (p)
		__put_super(p);
	spin_unlock(&sb_lock);
}

/**
 *	iterate_supers - call function for all active superblocks
 *	@f: function to call
 *	@arg: argument to pass to it
 *
 *	Scans the superblock list and calls given function, passing it
 *	locked superblock and given argument.
 */
void iterate_supers(void (*f)(struct super_block *, void *), void *arg)
{
	struct super_block *sb, *p = NULL;

	spin_lock(&sb_lock);
	list_for_each_entry(sb, &super_blocks, s_list) {
		if (list_empty(&sb->s_instances))
			continue;
		sb->s_count++;
		spin_unlock(&sb_lock);

		down_read(&sb->s_umount);
		if (sb->s_root)
			f(sb, arg);
		up_read(&sb->s_umount);

		spin_lock(&sb_lock);
		if (p)
			__put_super(p);
		p = sb;
	}
	if (p)
		__put_super(p);
	spin_unlock(&sb_lock);
}

/**
 *	get_super - get the superblock of a device
 *	@bdev: device to get the superblock for
 *	
 *	Scans the superblock list and finds the superblock of the file system
 *	mounted on the device given. %NULL is returned if no match is found.
 */

struct super_block *get_super(struct block_device *bdev)
{
	struct super_block *sb;

	if (!bdev)
		return NULL;

	spin_lock(&sb_lock);
rescan:
	list_for_each_entry(sb, &super_blocks, s_list) {
		if (list_empty(&sb->s_instances))
			continue;
		if (sb->s_bdev == bdev) {
			sb->s_count++;
			spin_unlock(&sb_lock);
			down_read(&sb->s_umount);
			/* still alive? */
			if (sb->s_root)
				return sb;
			up_read(&sb->s_umount);
			/* nope, got unmounted */
			spin_lock(&sb_lock);
			__put_super(sb);
			goto rescan;
		}
	}
	spin_unlock(&sb_lock);
	return NULL;
}

EXPORT_SYMBOL(get_super);

/**
 * get_active_super - get an active reference to the superblock of a device
 * @bdev: device to get the superblock for
 *
 * Scans the superblock list and finds the superblock of the file system
 * mounted on the device given.  Returns the superblock with an active
 * reference or %NULL if none was found.
 */
struct super_block *get_active_super(struct block_device *bdev)
{
	struct super_block *sb;

	if (!bdev)
		return NULL;

restart:
	spin_lock(&sb_lock);
	list_for_each_entry(sb, &super_blocks, s_list) {
		if (list_empty(&sb->s_instances))
<<<<<<< HEAD
			continue;
		if (sb->s_bdev != bdev)
=======
>>>>>>> 02f8c6ae
			continue;
		if (sb->s_bdev == bdev) {
			if (grab_super(sb)) /* drops sb_lock */
				return sb;
			else
				goto restart;
		}
	}
	spin_unlock(&sb_lock);
	return NULL;
}
 
struct super_block *user_get_super(dev_t dev)
{
	struct super_block *sb;

	spin_lock(&sb_lock);
rescan:
	list_for_each_entry(sb, &super_blocks, s_list) {
		if (list_empty(&sb->s_instances))
			continue;
		if (sb->s_dev ==  dev) {
			sb->s_count++;
			spin_unlock(&sb_lock);
			down_read(&sb->s_umount);
			/* still alive? */
			if (sb->s_root)
				return sb;
			up_read(&sb->s_umount);
			/* nope, got unmounted */
			spin_lock(&sb_lock);
			__put_super(sb);
			goto rescan;
		}
	}
	spin_unlock(&sb_lock);
	return NULL;
}

<<<<<<< HEAD
SYSCALL_DEFINE2(ustat, unsigned, dev, struct ustat __user *, ubuf)
{
        struct super_block *s;
        struct ustat tmp;
        struct kstatfs sbuf;
	int err = -EINVAL;

        s = user_get_super(new_decode_dev(dev));
        if (s == NULL)
                goto out;
	err = vfs_statfs(s->s_root, &sbuf);
	drop_super(s);
	if (err)
		goto out;

        memset(&tmp,0,sizeof(struct ustat));
        tmp.f_tfree = sbuf.f_bfree;
        tmp.f_tinode = sbuf.f_ffree;

        err = copy_to_user(ubuf,&tmp,sizeof(struct ustat)) ? -EFAULT : 0;
out:
	return err;
}

#define REMOUNT_FORCE		1
#define REMOUNT_SHRINK_DCACHE	2

static int __do_remount_sb(struct super_block *sb, int flags, void *data, int rflags)
=======
/**
 *	do_remount_sb - asks filesystem to change mount options.
 *	@sb:	superblock in question
 *	@flags:	numeric part of options
 *	@data:	the rest of options
 *      @force: whether or not to force the change
 *
 *	Alters the mount options of a mounted file system.
 */
int do_remount_sb(struct super_block *sb, int flags, void *data, int force)
>>>>>>> 02f8c6ae
{
	int retval;
	int remount_ro;

	if (sb->s_frozen != SB_UNFROZEN)
		return -EBUSY;

#ifdef CONFIG_BLOCK
	if (!(flags & MS_RDONLY) && bdev_read_only(sb->s_bdev))
		return -EACCES;
#endif

	if (flags & MS_RDONLY)
		acct_auto_close(sb);
	if (rflags & REMOUNT_SHRINK_DCACHE)
		shrink_dcache_sb(sb);
	sync_filesystem(sb);

	remount_ro = (flags & MS_RDONLY) && !(sb->s_flags & MS_RDONLY);

	/* If we are remounting RDONLY and current sb is read/write,
	   make sure there are no rw files opened */
<<<<<<< HEAD
	if ((flags & MS_RDONLY) && !(sb->s_flags & MS_RDONLY)) {
		if (rflags & REMOUNT_FORCE)
=======
	if (remount_ro) {
		if (force)
>>>>>>> 02f8c6ae
			mark_files_ro(sb);
		else if (!fs_may_remount_ro(sb))
			return -EBUSY;
	}

	if (sb->s_op->remount_fs) {
		retval = sb->s_op->remount_fs(sb, &flags, data);
		if (retval)
			return retval;
	}
	sb->s_flags = (sb->s_flags & ~MS_RMT_MASK) | (flags & MS_RMT_MASK);

	/*
	 * Some filesystems modify their metadata via some other path than the
	 * bdev buffer cache (eg. use a private mapping, or directories in
	 * pagecache, etc). Also file data modifications go via their own
	 * mappings. So If we try to mount readonly then copy the filesystem
	 * from bdev, we could get stale data, so invalidate it to give a best
	 * effort at coherency.
	 */
	if (remount_ro && sb->s_bdev)
		invalidate_bdev(sb->s_bdev);
	return 0;
}

/**
 *	do_remount_sb - asks filesystem to change mount options.
 *	@sb:	superblock in question
 *	@flags:	numeric part of options
 *	@data:	the rest of options
 *      @force: whether or not to force the change
 *
 *	Alters the mount options of a mounted file system.
 */
int do_remount_sb(struct super_block *sb, int flags, void *data, int force)
{
	return __do_remount_sb(sb, flags, data,
			REMOUNT_SHRINK_DCACHE|(force? REMOUNT_FORCE : 0));
}

static void do_emergency_remount(struct work_struct *work)
{
	struct super_block *sb, *p = NULL;

	spin_lock(&sb_lock);
	list_for_each_entry(sb, &super_blocks, s_list) {
		if (list_empty(&sb->s_instances))
			continue;
		sb->s_count++;
		spin_unlock(&sb_lock);
		down_write(&sb->s_umount);
		if (sb->s_root && sb->s_bdev && !(sb->s_flags & MS_RDONLY)) {
			/*
			 * What lock protects sb->s_flags??
			 */
			do_remount_sb(sb, MS_RDONLY, NULL, 1);
		}
		up_write(&sb->s_umount);
		spin_lock(&sb_lock);
		if (p)
			__put_super(p);
		p = sb;
	}
	if (p)
		__put_super(p);
	spin_unlock(&sb_lock);
	kfree(work);
	printk("Emergency Remount complete\n");
}

void emergency_remount(void)
{
	struct work_struct *work;

	work = kmalloc(sizeof(*work), GFP_ATOMIC);
	if (work) {
		INIT_WORK(work, do_emergency_remount);
		schedule_work(work);
	}
}

/*
 * Unnamed block devices are dummy devices used by virtual
 * filesystems which don't use real block-devices.  -- jrs
 */

static DEFINE_IDA(unnamed_dev_ida);
static DEFINE_SPINLOCK(unnamed_dev_lock);/* protects the above */
static int unnamed_dev_start = 0; /* don't bother trying below it */

int set_anon_super(struct super_block *s, void *data)
{
	int dev;
	int error;

 retry:
	if (ida_pre_get(&unnamed_dev_ida, GFP_ATOMIC) == 0)
		return -ENOMEM;
	spin_lock(&unnamed_dev_lock);
	error = ida_get_new_above(&unnamed_dev_ida, unnamed_dev_start, &dev);
	if (!error)
		unnamed_dev_start = dev + 1;
	spin_unlock(&unnamed_dev_lock);
	if (error == -EAGAIN)
		/* We raced and lost with another CPU. */
		goto retry;
	else if (error)
		return -EAGAIN;

	if ((dev & MAX_ID_MASK) == (1 << MINORBITS)) {
		spin_lock(&unnamed_dev_lock);
		ida_remove(&unnamed_dev_ida, dev);
		if (unnamed_dev_start > dev)
			unnamed_dev_start = dev;
		spin_unlock(&unnamed_dev_lock);
		return -EMFILE;
	}
	s->s_dev = MKDEV(0, dev & MINORMASK);
	s->s_bdi = &noop_backing_dev_info;
	return 0;
}

EXPORT_SYMBOL(set_anon_super);

void kill_anon_super(struct super_block *sb)
{
	int slot = MINOR(sb->s_dev);

	generic_shutdown_super(sb);
	spin_lock(&unnamed_dev_lock);
	ida_remove(&unnamed_dev_ida, slot);
	if (slot < unnamed_dev_start)
		unnamed_dev_start = slot;
	spin_unlock(&unnamed_dev_lock);
}

EXPORT_SYMBOL(kill_anon_super);

void kill_litter_super(struct super_block *sb)
{
	if (sb->s_root)
		d_genocide(sb->s_root);
	kill_anon_super(sb);
}

EXPORT_SYMBOL(kill_litter_super);

static int ns_test_super(struct super_block *sb, void *data)
{
	return sb->s_fs_info == data;
}

static int ns_set_super(struct super_block *sb, void *data)
{
	sb->s_fs_info = data;
	return set_anon_super(sb, NULL);
}

struct dentry *mount_ns(struct file_system_type *fs_type, int flags,
	void *data, int (*fill_super)(struct super_block *, void *, int))
{
	struct super_block *sb;

	sb = sget(fs_type, ns_test_super, ns_set_super, data);
	if (IS_ERR(sb))
		return ERR_CAST(sb);

	if (!sb->s_root) {
		int err;
		sb->s_flags = flags;
		err = fill_super(sb, data, flags & MS_SILENT ? 1 : 0);
		if (err) {
			deactivate_locked_super(sb);
			return ERR_PTR(err);
		}

		sb->s_flags |= MS_ACTIVE;
	}

	return dget(sb->s_root);
}

EXPORT_SYMBOL(mount_ns);

#ifdef CONFIG_BLOCK
static int set_bdev_super(struct super_block *s, void *data)
{
	s->s_bdev = data;
	s->s_dev = s->s_bdev->bd_dev;

	/*
	 * We set the bdi here to the queue backing, file systems can
	 * overwrite this in ->fill_super()
	 */
	s->s_bdi = &bdev_get_queue(s->s_bdev)->backing_dev_info;
	return 0;
}

static int test_bdev_super(struct super_block *s, void *data)
{
	return (void *)s->s_bdev == data;
}

struct dentry *mount_bdev(struct file_system_type *fs_type,
	int flags, const char *dev_name, void *data,
	int (*fill_super)(struct super_block *, void *, int))
{
	struct block_device *bdev;
	struct super_block *s;
	fmode_t mode = FMODE_READ | FMODE_EXCL;
	int error = 0;

	if (!(flags & MS_RDONLY))
		mode |= FMODE_WRITE;

	bdev = blkdev_get_by_path(dev_name, mode, fs_type);
	if (IS_ERR(bdev))
		return ERR_CAST(bdev);

	/*
	 * once the super is inserted into the list by sget, s_umount
	 * will protect the lockfs code from trying to start a snapshot
	 * while we are mounting
	 */
	mutex_lock(&bdev->bd_fsfreeze_mutex);
	if (bdev->bd_fsfreeze_count > 0) {
		mutex_unlock(&bdev->bd_fsfreeze_mutex);
		error = -EBUSY;
		goto error_bdev;
	}
	s = sget(fs_type, test_bdev_super, set_bdev_super, bdev);
	mutex_unlock(&bdev->bd_fsfreeze_mutex);
	if (IS_ERR(s))
		goto error_s;

	if (s->s_root) {
		if ((flags ^ s->s_flags) & MS_RDONLY) {
			deactivate_locked_super(s);
			error = -EBUSY;
			goto error_bdev;
		}

		/*
		 * s_umount nests inside bd_mutex during
<<<<<<< HEAD
		 * __invalidate_device().  close_bdev_exclusive()
		 * acquires bd_mutex and can't be called under
		 * s_umount.  Drop s_umount temporarily.  This is safe
		 * as we're holding an active reference.
		 */
		up_write(&s->s_umount);
		close_bdev_exclusive(bdev, mode);
=======
		 * __invalidate_device().  blkdev_put() acquires
		 * bd_mutex and can't be called under s_umount.  Drop
		 * s_umount temporarily.  This is safe as we're
		 * holding an active reference.
		 */
		up_write(&s->s_umount);
		blkdev_put(bdev, mode);
>>>>>>> 02f8c6ae
		down_write(&s->s_umount);
	} else {
		char b[BDEVNAME_SIZE];

		s->s_flags = flags | MS_NOSEC;
		s->s_mode = mode;
		strlcpy(s->s_id, bdevname(bdev, b), sizeof(s->s_id));
		sb_set_blocksize(s, block_size(bdev));
		error = fill_super(s, data, flags & MS_SILENT ? 1 : 0);
		if (error) {
			deactivate_locked_super(s);
			goto error;
		}

		s->s_flags |= MS_ACTIVE;
		bdev->bd_super = s;
	}

	return dget(s->s_root);

error_s:
	error = PTR_ERR(s);
error_bdev:
	blkdev_put(bdev, mode);
error:
	return ERR_PTR(error);
}
EXPORT_SYMBOL(mount_bdev);

void kill_block_super(struct super_block *sb)
{
	struct block_device *bdev = sb->s_bdev;
	fmode_t mode = sb->s_mode;

	bdev->bd_super = NULL;
	generic_shutdown_super(sb);
	sync_blockdev(bdev);
	WARN_ON_ONCE(!(mode & FMODE_EXCL));
	blkdev_put(bdev, mode | FMODE_EXCL);
}

EXPORT_SYMBOL(kill_block_super);
#endif

struct dentry *mount_nodev(struct file_system_type *fs_type,
	int flags, void *data,
	int (*fill_super)(struct super_block *, void *, int))
{
	int error;
	struct super_block *s = sget(fs_type, NULL, set_anon_super, NULL);

	if (IS_ERR(s))
		return ERR_CAST(s);

	s->s_flags = flags;

	error = fill_super(s, data, flags & MS_SILENT ? 1 : 0);
	if (error) {
		deactivate_locked_super(s);
		return ERR_PTR(error);
	}
	s->s_flags |= MS_ACTIVE;
	return dget(s->s_root);
}
EXPORT_SYMBOL(mount_nodev);

static int compare_single(struct super_block *s, void *p)
{
	return 1;
}

struct dentry *mount_single(struct file_system_type *fs_type,
	int flags, void *data,
	int (*fill_super)(struct super_block *, void *, int))
{
	struct super_block *s;
	int error;

	s = sget(fs_type, compare_single, set_anon_super, NULL);
	if (IS_ERR(s))
		return ERR_CAST(s);
	if (!s->s_root) {
		s->s_flags = flags;
		error = fill_super(s, data, flags & MS_SILENT ? 1 : 0);
		if (error) {
			deactivate_locked_super(s);
			return ERR_PTR(error);
		}
		s->s_flags |= MS_ACTIVE;
	} else {
<<<<<<< HEAD
		__do_remount_sb(s, flags, data, 0);
	}
	simple_set_mnt(mnt, s);
	return 0;
=======
		do_remount_sb(s, flags, data, 0);
	}
	return dget(s->s_root);
>>>>>>> 02f8c6ae
}
EXPORT_SYMBOL(mount_single);

struct dentry *
mount_fs(struct file_system_type *type, int flags, const char *name, void *data)
{
	struct dentry *root;
	struct super_block *sb;
	char *secdata = NULL;
	int error = -ENOMEM;

	if (data && !(type->fs_flags & FS_BINARY_MOUNTDATA)) {
		secdata = alloc_secdata();
		if (!secdata)
			goto out;

		error = security_sb_copy_data(data, secdata);
		if (error)
			goto out_free_secdata;
	}

	root = type->mount(type, flags, name, data);
	if (IS_ERR(root)) {
		error = PTR_ERR(root);
		goto out_free_secdata;
	}
	sb = root->d_sb;
	BUG_ON(!sb);
	WARN_ON(!sb->s_bdi);
	WARN_ON(sb->s_bdi == &default_backing_dev_info);
	sb->s_flags |= MS_BORN;

	error = security_sb_kern_mount(sb, flags, secdata);
	if (error)
		goto out_sb;

	/*
	 * filesystems should never set s_maxbytes larger than MAX_LFS_FILESIZE
	 * but s_maxbytes was an unsigned long long for many releases. Throw
	 * this warning for a little while to try and catch filesystems that
	 * violate this rule.
	 */
	WARN((sb->s_maxbytes < 0), "%s set sb->s_maxbytes to "
		"negative value (%lld)\n", type->name, sb->s_maxbytes);

	up_write(&sb->s_umount);
	free_secdata(secdata);
	return root;
out_sb:
	dput(root);
	deactivate_locked_super(sb);
out_free_secdata:
	free_secdata(secdata);
out:
	return ERR_PTR(error);
}

/**
 * freeze_super - lock the filesystem and force it into a consistent state
 * @sb: the super to lock
 *
 * Syncs the super to make sure the filesystem is consistent and calls the fs's
 * freeze_fs.  Subsequent calls to this without first thawing the fs will return
 * -EBUSY.
 */
int freeze_super(struct super_block *sb)
{
	int ret;

	atomic_inc(&sb->s_active);
	down_write(&sb->s_umount);
	if (sb->s_frozen) {
		deactivate_locked_super(sb);
		return -EBUSY;
	}

	if (sb->s_flags & MS_RDONLY) {
		sb->s_frozen = SB_FREEZE_TRANS;
		smp_wmb();
		up_write(&sb->s_umount);
		return 0;
	}

	sb->s_frozen = SB_FREEZE_WRITE;
	smp_wmb();

	sync_filesystem(sb);

	sb->s_frozen = SB_FREEZE_TRANS;
	smp_wmb();

	sync_blockdev(sb->s_bdev);
	if (sb->s_op->freeze_fs) {
		ret = sb->s_op->freeze_fs(sb);
		if (ret) {
			printk(KERN_ERR
				"VFS:Filesystem freeze failed\n");
			sb->s_frozen = SB_UNFROZEN;
			deactivate_locked_super(sb);
			return ret;
		}
	}
	up_write(&sb->s_umount);
	return 0;
}
EXPORT_SYMBOL(freeze_super);

/**
 * thaw_super -- unlock filesystem
 * @sb: the super to thaw
 *
 * Unlocks the filesystem and marks it writeable again after freeze_super().
 */
int thaw_super(struct super_block *sb)
{
	int error;

	down_write(&sb->s_umount);
	if (sb->s_frozen == SB_UNFROZEN) {
		up_write(&sb->s_umount);
		return -EINVAL;
	}

	if (sb->s_flags & MS_RDONLY)
		goto out;

	if (sb->s_op->unfreeze_fs) {
		error = sb->s_op->unfreeze_fs(sb);
		if (error) {
			printk(KERN_ERR
				"VFS:Filesystem thaw failed\n");
			sb->s_frozen = SB_FREEZE_TRANS;
			up_write(&sb->s_umount);
			return error;
		}
	}

out:
	sb->s_frozen = SB_UNFROZEN;
	smp_wmb();
	wake_up(&sb->s_wait_unfrozen);
	deactivate_locked_super(sb);

	return 0;
}
EXPORT_SYMBOL(thaw_super);<|MERGE_RESOLUTION|>--- conflicted
+++ resolved
@@ -29,15 +29,9 @@
 #include <linux/writeback.h>		/* for the emergency remount stuff */
 #include <linux/idr.h>
 #include <linux/mutex.h>
-<<<<<<< HEAD
-#include <linux/file.h>
-#include <linux/precache.h>
-#include <asm/uaccess.h>
-=======
 #include <linux/backing-dev.h>
 #include <linux/rculist_bl.h>
 #include <linux/cleancache.h>
->>>>>>> 02f8c6ae
 #include "internal.h"
 
 
@@ -119,13 +113,7 @@
 		s->s_maxbytes = MAX_NON_LFS;
 		s->s_op = &default_op;
 		s->s_time_gran = 1000000000;
-<<<<<<< HEAD
-#ifdef CONFIG_PRECACHE
-		s->precache_poolid = -1;
-#endif
-=======
 		s->cleancache_poolid = -1;
->>>>>>> 02f8c6ae
 	}
 out:
 	return s;
@@ -153,41 +141,12 @@
 /*
  * Drop a superblock's refcount.  The caller must hold sb_lock.
  */
-<<<<<<< HEAD
-int __put_super(struct super_block *sb)
-=======
 void __put_super(struct super_block *sb)
->>>>>>> 02f8c6ae
 {
 	if (!--sb->s_count) {
 		list_del_init(&sb->s_list);
 		destroy_super(sb);
 	}
-<<<<<<< HEAD
-	return ret;
-}
-
-/*
- * Drop a superblock's refcount.
- * Returns non-zero if the superblock is about to be destroyed and
- * at least is already removed from super_blocks list, so if we are
- * making a loop through super blocks then we need to restart.
- * The caller must hold sb_lock.
- */
-int __put_super_and_need_restart(struct super_block *sb)
-{
-	/* check for race with generic_shutdown_super() */
-	if (list_empty(&sb->s_instances)) {
-		/* super block is removed, need to restart... */
-		__put_super(sb);
-		return 1;
-	}
-	/* can't be the last, since s_list is still in use */
-	sb->s_count--;
-	BUG_ON(sb->s_count == 0);
-	return 0;
-=======
->>>>>>> 02f8c6ae
 }
 
 /**
@@ -222,15 +181,11 @@
 	if (atomic_dec_and_test(&s->s_active)) {
 		cleancache_flush_fs(s);
 		fs->kill_sb(s);
-<<<<<<< HEAD
-		precache_flush_filesystem(s);
-=======
 		/*
 		 * We need to call rcu_barrier so all the delayed rcu free
 		 * inodes are flushed before we release the fs module.
 		 */
 		rcu_barrier();
->>>>>>> 02f8c6ae
 		put_filesystem(fs);
 		put_super(s);
 	} else {
@@ -250,23 +205,9 @@
  */
 void deactivate_super(struct super_block *s)
 {
-<<<<<<< HEAD
-	struct file_system_type *fs = s->s_type;
-	if (atomic_dec_and_lock(&s->s_active, &sb_lock)) {
-		s->s_count -= S_BIAS-1;
-		spin_unlock(&sb_lock);
-		vfs_dq_off(s, 0);
-		fs->kill_sb(s);
-		precache_flush_filesystem(s);
-		put_filesystem(fs);
-		put_super(s);
-	} else {
-		up_write(&s->s_umount);
-=======
         if (!atomic_add_unless(&s->s_active, -1, 1)) {
 		down_write(&s->s_umount);
 		deactivate_locked_super(s);
->>>>>>> 02f8c6ae
 	}
 }
 
@@ -569,11 +510,6 @@
 	spin_lock(&sb_lock);
 	list_for_each_entry(sb, &super_blocks, s_list) {
 		if (list_empty(&sb->s_instances))
-<<<<<<< HEAD
-			continue;
-		if (sb->s_bdev != bdev)
-=======
->>>>>>> 02f8c6ae
 			continue;
 		if (sb->s_bdev == bdev) {
 			if (grab_super(sb)) /* drops sb_lock */
@@ -613,47 +549,10 @@
 	return NULL;
 }
 
-<<<<<<< HEAD
-SYSCALL_DEFINE2(ustat, unsigned, dev, struct ustat __user *, ubuf)
-{
-        struct super_block *s;
-        struct ustat tmp;
-        struct kstatfs sbuf;
-	int err = -EINVAL;
-
-        s = user_get_super(new_decode_dev(dev));
-        if (s == NULL)
-                goto out;
-	err = vfs_statfs(s->s_root, &sbuf);
-	drop_super(s);
-	if (err)
-		goto out;
-
-        memset(&tmp,0,sizeof(struct ustat));
-        tmp.f_tfree = sbuf.f_bfree;
-        tmp.f_tinode = sbuf.f_ffree;
-
-        err = copy_to_user(ubuf,&tmp,sizeof(struct ustat)) ? -EFAULT : 0;
-out:
-	return err;
-}
-
 #define REMOUNT_FORCE		1
 #define REMOUNT_SHRINK_DCACHE	2
 
 static int __do_remount_sb(struct super_block *sb, int flags, void *data, int rflags)
-=======
-/**
- *	do_remount_sb - asks filesystem to change mount options.
- *	@sb:	superblock in question
- *	@flags:	numeric part of options
- *	@data:	the rest of options
- *      @force: whether or not to force the change
- *
- *	Alters the mount options of a mounted file system.
- */
-int do_remount_sb(struct super_block *sb, int flags, void *data, int force)
->>>>>>> 02f8c6ae
 {
 	int retval;
 	int remount_ro;
@@ -676,13 +575,8 @@
 
 	/* If we are remounting RDONLY and current sb is read/write,
 	   make sure there are no rw files opened */
-<<<<<<< HEAD
-	if ((flags & MS_RDONLY) && !(sb->s_flags & MS_RDONLY)) {
+	if (remount_ro) {
 		if (rflags & REMOUNT_FORCE)
-=======
-	if (remount_ro) {
-		if (force)
->>>>>>> 02f8c6ae
 			mark_files_ro(sb);
 		else if (!fs_may_remount_ro(sb))
 			return -EBUSY;
@@ -927,15 +821,6 @@
 
 		/*
 		 * s_umount nests inside bd_mutex during
-<<<<<<< HEAD
-		 * __invalidate_device().  close_bdev_exclusive()
-		 * acquires bd_mutex and can't be called under
-		 * s_umount.  Drop s_umount temporarily.  This is safe
-		 * as we're holding an active reference.
-		 */
-		up_write(&s->s_umount);
-		close_bdev_exclusive(bdev, mode);
-=======
 		 * __invalidate_device().  blkdev_put() acquires
 		 * bd_mutex and can't be called under s_umount.  Drop
 		 * s_umount temporarily.  This is safe as we're
@@ -943,7 +828,6 @@
 		 */
 		up_write(&s->s_umount);
 		blkdev_put(bdev, mode);
->>>>>>> 02f8c6ae
 		down_write(&s->s_umount);
 	} else {
 		char b[BDEVNAME_SIZE];
@@ -1034,16 +918,9 @@
 		}
 		s->s_flags |= MS_ACTIVE;
 	} else {
-<<<<<<< HEAD
 		__do_remount_sb(s, flags, data, 0);
 	}
-	simple_set_mnt(mnt, s);
-	return 0;
-=======
-		do_remount_sb(s, flags, data, 0);
-	}
 	return dget(s->s_root);
->>>>>>> 02f8c6ae
 }
 EXPORT_SYMBOL(mount_single);
 
