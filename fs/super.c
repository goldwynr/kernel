/*
 *  linux/fs/super.c
 *
 *  Copyright (C) 1991, 1992  Linus Torvalds
 *
 *  super.c contains code to handle: - mount structures
 *                                   - super-block tables
 *                                   - filesystem drivers list
 *                                   - mount system call
 *                                   - umount system call
 *                                   - ustat system call
 *
 * GK 2/5/95  -  Changed to support mounting the root fs via NFS
 *
 *  Added kerneld support: Jacques Gelinas and Bjorn Ekwall
 *  Added change_root: Werner Almesberger & Hans Lermen, Feb '96
 *  Added options to /proc/mounts:
 *    Torbjörn Lindh (torbjorn.lindh@gopta.se), April 14, 1996.
 *  Added devfs support: Richard Gooch <rgooch@atnf.csiro.au>, 13-JAN-1998
 *  Heavily rewritten for 'one fs - one tree' dcache architecture. AV, Mar 2000
 */

#include <linux/module.h>
#include <linux/slab.h>
#include <linux/init.h>
#include <linux/smp_lock.h>
#include <linux/acct.h>
#include <linux/blkdev.h>
#include <linux/quotaops.h>
#include <linux/namei.h>
#include <linux/buffer_head.h>		/* for fsync_super() */
#include <linux/mount.h>
#include <linux/security.h>
#include <linux/syscalls.h>
#include <linux/vfs.h>
#include <linux/writeback.h>		/* for the emergency remount stuff */
#include <linux/idr.h>
#include <linux/kobject.h>
#include <linux/mutex.h>
#include <linux/file.h>
#include <linux/async.h>
#include <asm/uaccess.h>
#include "internal.h"


LIST_HEAD(super_blocks);
DEFINE_SPINLOCK(sb_lock);

/**
 *	alloc_super	-	create new superblock
 *	@type:	filesystem type superblock should belong to
 *
 *	Allocates and initializes a new &struct super_block.  alloc_super()
 *	returns a pointer new superblock or %NULL if allocation had failed.
 */
static struct super_block *alloc_super(struct file_system_type *type)
{
	struct super_block *s = kzalloc(sizeof(struct super_block),  GFP_USER);
	static struct super_operations default_op;

	if (s) {
		if (security_sb_alloc(s)) {
			kfree(s);
			s = NULL;
			goto out;
		}
		INIT_LIST_HEAD(&s->s_dirty);
		INIT_LIST_HEAD(&s->s_io);
		INIT_LIST_HEAD(&s->s_more_io);
		INIT_LIST_HEAD(&s->s_files);
		INIT_LIST_HEAD(&s->s_instances);
		INIT_HLIST_HEAD(&s->s_anon);
		INIT_LIST_HEAD(&s->s_inodes);
		INIT_LIST_HEAD(&s->s_dentry_lru);
		INIT_LIST_HEAD(&s->s_async_list);
		init_rwsem(&s->s_umount);
		mutex_init(&s->s_lock);
		lockdep_set_class(&s->s_umount, &type->s_umount_key);
		/*
		 * The locking rules for s_lock are up to the
		 * filesystem. For example ext3fs has different
		 * lock ordering than usbfs:
		 */
		lockdep_set_class(&s->s_lock, &type->s_lock_key);
		/*
		 * sget() can have s_umount recursion.
		 *
		 * When it cannot find a suitable sb, it allocates a new
		 * one (this one), and tries again to find a suitable old
		 * one.
		 *
		 * In case that succeeds, it will acquire the s_umount
		 * lock of the old one. Since these are clearly distrinct
		 * locks, and this object isn't exposed yet, there's no
		 * risk of deadlocks.
		 *
		 * Annotate this by putting this lock in a different
		 * subclass.
		 */
		down_write_nested(&s->s_umount, SINGLE_DEPTH_NESTING);
		s->s_count = S_BIAS;
		atomic_set(&s->s_active, 1);
		mutex_init(&s->s_vfs_rename_mutex);
		mutex_init(&s->s_dquot.dqio_mutex);
		mutex_init(&s->s_dquot.dqonoff_mutex);
		init_rwsem(&s->s_dquot.dqptr_sem);
		init_waitqueue_head(&s->s_wait_unfrozen);
		s->s_maxbytes = MAX_NON_LFS;
		s->dq_op = sb_dquot_ops;
		s->s_qcop = sb_quotactl_ops;
		s->s_op = &default_op;
		s->s_time_gran = 1000000000;
	}
out:
	return s;
}

/**
 *	destroy_super	-	frees a superblock
 *	@s: superblock to free
 *
 *	Frees a superblock.
 */
static inline void destroy_super(struct super_block *s)
{
	security_sb_free(s);
	kfree(s->s_subtype);
	kfree(s->s_options);
	kfree(s);
}

/* Superblock refcounting  */

/*
 * Drop a superblock's refcount.  Returns non-zero if the superblock was
 * destroyed.  The caller must hold sb_lock.
 */
static int __put_super(struct super_block *sb)
{
	int ret = 0;

	if (!--sb->s_count) {
		destroy_super(sb);
		ret = 1;
	}
	return ret;
}

/*
 * Drop a superblock's refcount.
 * Returns non-zero if the superblock is about to be destroyed and
 * at least is already removed from super_blocks list, so if we are
 * making a loop through super blocks then we need to restart.
 * The caller must hold sb_lock.
 */
int __put_super_and_need_restart(struct super_block *sb)
{
	/* check for race with generic_shutdown_super() */
	if (list_empty(&sb->s_list)) {
		/* super block is removed, need to restart... */
		__put_super(sb);
		return 1;
	}
	/* can't be the last, since s_list is still in use */
	sb->s_count--;
	BUG_ON(sb->s_count == 0);
	return 0;
}

/**
 *	put_super	-	drop a temporary reference to superblock
 *	@sb: superblock in question
 *
 *	Drops a temporary reference, frees superblock if there's no
 *	references left.
 */
static void put_super(struct super_block *sb)
{
	spin_lock(&sb_lock);
	__put_super(sb);
	spin_unlock(&sb_lock);
}


/**
 *	deactivate_super	-	drop an active reference to superblock
 *	@s: superblock to deactivate
 *
 *	Drops an active reference to superblock, acquiring a temprory one if
 *	there is no active references left.  In that case we lock superblock,
 *	tell fs driver to shut it down and drop the temporary reference we
 *	had just acquired.
 */
void deactivate_super(struct super_block *s)
{
	struct file_system_type *fs = s->s_type;
	if (atomic_dec_and_lock(&s->s_active, &sb_lock)) {
		s->s_count -= S_BIAS-1;
		spin_unlock(&sb_lock);
		vfs_dq_off(s, 0);
		down_write(&s->s_umount);
		fs->kill_sb(s);
		put_filesystem(fs);
		put_super(s);
	}
}

EXPORT_SYMBOL(deactivate_super);

/**
 *	grab_super - acquire an active reference
 *	@s: reference we are trying to make active
 *
 *	Tries to acquire an active reference.  grab_super() is used when we
 * 	had just found a superblock in super_blocks or fs_type->fs_supers
 *	and want to turn it into a full-blown active reference.  grab_super()
 *	is called with sb_lock held and drops it.  Returns 1 in case of
 *	success, 0 if we had failed (superblock contents was already dead or
 *	dying when grab_super() had been called).
 */
static int grab_super(struct super_block *s) __releases(sb_lock)
{
	s->s_count++;
	spin_unlock(&sb_lock);
	down_write(&s->s_umount);
	if (s->s_root) {
		spin_lock(&sb_lock);
		if (s->s_count > S_BIAS) {
			atomic_inc(&s->s_active);
			s->s_count--;
			spin_unlock(&sb_lock);
			return 1;
		}
		spin_unlock(&sb_lock);
	}
	up_write(&s->s_umount);
	put_super(s);
	yield();
	return 0;
}

/*
 * Superblock locking.  We really ought to get rid of these two.
 */
void lock_super(struct super_block * sb)
{
	get_fs_excl();
	mutex_lock(&sb->s_lock);
}

void unlock_super(struct super_block * sb)
{
	put_fs_excl();
	mutex_unlock(&sb->s_lock);
}

EXPORT_SYMBOL(lock_super);
EXPORT_SYMBOL(unlock_super);

/*
 * Write out and wait upon all dirty data associated with this
 * superblock.  Filesystem data as well as the underlying block
 * device.  Takes the superblock lock.  Requires a second blkdev
 * flush by the caller to complete the operation.
 */
void __fsync_super(struct super_block *sb)
{
	sync_inodes_sb(sb, 0);
	vfs_dq_sync(sb);
	lock_super(sb);
	if (sb->s_dirt && sb->s_op->write_super)
		sb->s_op->write_super(sb);
	unlock_super(sb);
	if (sb->s_op->sync_fs)
		sb->s_op->sync_fs(sb, 1);
	sync_blockdev(sb->s_bdev);
	sync_inodes_sb(sb, 1);
}

/*
 * Write out and wait upon all dirty data associated with this
 * superblock.  Filesystem data as well as the underlying block
 * device.  Takes the superblock lock.
 */
int fsync_super(struct super_block *sb)
{
	__fsync_super(sb);
	return sync_blockdev(sb->s_bdev);
}
EXPORT_SYMBOL_GPL(fsync_super);

/**
 *	generic_shutdown_super	-	common helper for ->kill_sb()
 *	@sb: superblock to kill
 *
 *	generic_shutdown_super() does all fs-independent work on superblock
 *	shutdown.  Typical ->kill_sb() should pick all fs-specific objects
 *	that need destruction out of superblock, call generic_shutdown_super()
 *	and release aforementioned objects.  Note: dentries and inodes _are_
 *	taken care of and do not need specific handling.
 *
 *	Upon calling this function, the filesystem may no longer alter or
 *	rearrange the set of dentries belonging to this super_block, nor may it
 *	change the attachments of dentries to inodes.
 */
void generic_shutdown_super(struct super_block *sb)
{
	const struct super_operations *sop = sb->s_op;


	if (sb->s_root) {
		shrink_dcache_for_umount(sb);
		fsync_super(sb);
		lock_super(sb);
		sb->s_flags &= ~MS_ACTIVE;

		/*
		 * wait for asynchronous fs operations to finish before going further
		 */
		async_synchronize_full_domain(&sb->s_async_list);

		/* bad name - it should be evict_inodes() */
		invalidate_inodes(sb);
		lock_kernel();

		if (sop->write_super && sb->s_dirt)
			sop->write_super(sb);
		if (sop->put_super)
			sop->put_super(sb);

		/* Forget any remaining inodes */
		if (invalidate_inodes(sb)) {
			printk("VFS: Busy inodes after unmount of %s. "
			   "Self-destruct in 5 seconds.  Have a nice day...\n",
			   sb->s_id);
		}

		unlock_kernel();
		unlock_super(sb);
	}
	spin_lock(&sb_lock);
	/* should be initialized for __put_super_and_need_restart() */
	list_del_init(&sb->s_list);
	list_del(&sb->s_instances);
	spin_unlock(&sb_lock);
	up_write(&sb->s_umount);
}

EXPORT_SYMBOL(generic_shutdown_super);

/**
 *	sget	-	find or create a superblock
 *	@type:	filesystem type superblock should belong to
 *	@test:	comparison callback
 *	@set:	setup callback
 *	@data:	argument to each of them
 */
struct super_block *sget(struct file_system_type *type,
			int (*test)(struct super_block *,void *),
			int (*set)(struct super_block *,void *),
			void *data)
{
	struct super_block *s = NULL;
	struct super_block *old;
	int err;

retry:
	spin_lock(&sb_lock);
	if (test) {
		list_for_each_entry(old, &type->fs_supers, s_instances) {
			if (!test(old, data))
				continue;
			if (!grab_super(old))
				goto retry;
			if (s) {
				up_write(&s->s_umount);
				destroy_super(s);
			}
			return old;
		}
	}
	if (!s) {
		spin_unlock(&sb_lock);
		s = alloc_super(type);
		if (!s)
			return ERR_PTR(-ENOMEM);
		goto retry;
	}
		
	err = set(s, data);
	if (err) {
		spin_unlock(&sb_lock);
		up_write(&s->s_umount);
		destroy_super(s);
		return ERR_PTR(err);
	}
	s->s_type = type;
	strlcpy(s->s_id, type->name, sizeof(s->s_id));
	list_add_tail(&s->s_list, &super_blocks);
	list_add(&s->s_instances, &type->fs_supers);
	spin_unlock(&sb_lock);
	get_filesystem(type);
	return s;
}

EXPORT_SYMBOL(sget);

void drop_super(struct super_block *sb)
{
	up_read(&sb->s_umount);
	put_super(sb);
}

EXPORT_SYMBOL(drop_super);

static inline void write_super(struct super_block *sb)
{
	lock_super(sb);
	if (sb->s_root && sb->s_dirt)
		if (sb->s_op->write_super)
			sb->s_op->write_super(sb);
	unlock_super(sb);
}

/*
 * Note: check the dirty flag before waiting, so we don't
 * hold up the sync while mounting a device. (The newly
 * mounted device won't need syncing.)
 */
void sync_supers(void)
{
	struct super_block *sb;

	spin_lock(&sb_lock);
restart:
	list_for_each_entry(sb, &super_blocks, s_list) {
		if (sb->s_dirt) {
			sb->s_count++;
			spin_unlock(&sb_lock);
			down_read(&sb->s_umount);
			write_super(sb);
			up_read(&sb->s_umount);
			spin_lock(&sb_lock);
			if (__put_super_and_need_restart(sb))
				goto restart;
		}
	}
	spin_unlock(&sb_lock);
}

/*
 * Call the ->sync_fs super_op against all filesystems which are r/w and
 * which implement it.
 *
 * This operation is careful to avoid the livelock which could easily happen
 * if two or more filesystems are being continuously dirtied.  s_need_sync_fs
 * is used only here.  We set it against all filesystems and then clear it as
 * we sync them.  So redirtied filesystems are skipped.
 *
 * But if process A is currently running sync_filesystems and then process B
 * calls sync_filesystems as well, process B will set all the s_need_sync_fs
 * flags again, which will cause process A to resync everything.  Fix that with
 * a local mutex.
 *
 * (Fabian) Avoid sync_fs with clean fs & wait mode 0
 */
void sync_filesystems(int wait)
{
	struct super_block *sb;
	static DEFINE_MUTEX(mutex);

	mutex_lock(&mutex);		/* Could be down_interruptible */
	spin_lock(&sb_lock);
	list_for_each_entry(sb, &super_blocks, s_list) {
		if (!sb->s_op->sync_fs)
			continue;
		if (sb->s_flags & MS_RDONLY)
			continue;
		sb->s_need_sync_fs = 1;
	}

restart:
	list_for_each_entry(sb, &super_blocks, s_list) {
		if (!sb->s_need_sync_fs)
			continue;
		sb->s_need_sync_fs = 0;
		if (sb->s_flags & MS_RDONLY)
			continue;	/* hm.  Was remounted r/o meanwhile */
		sb->s_count++;
		spin_unlock(&sb_lock);
		down_read(&sb->s_umount);
		async_synchronize_full_domain(&sb->s_async_list);
		if (sb->s_root && (wait || sb->s_dirt))
			sb->s_op->sync_fs(sb, wait);
		up_read(&sb->s_umount);
		/* restart only when sb is no longer on the list */
		spin_lock(&sb_lock);
		if (__put_super_and_need_restart(sb))
			goto restart;
	}
	spin_unlock(&sb_lock);
	mutex_unlock(&mutex);
}

/**
 *	get_super - get the superblock of a device
 *	@bdev: device to get the superblock for
 *	
 *	Scans the superblock list and finds the superblock of the file system
 *	mounted on the device given. %NULL is returned if no match is found.
 */

struct super_block * get_super(struct block_device *bdev)
{
	struct super_block *sb;

	if (!bdev)
		return NULL;

	spin_lock(&sb_lock);
rescan:
	list_for_each_entry(sb, &super_blocks, s_list) {
		if (sb->s_bdev == bdev) {
			sb->s_count++;
			spin_unlock(&sb_lock);
			down_read(&sb->s_umount);
			if (sb->s_root)
				return sb;
			up_read(&sb->s_umount);
			/* restart only when sb is no longer on the list */
			spin_lock(&sb_lock);
			if (__put_super_and_need_restart(sb))
				goto rescan;
		}
	}
	spin_unlock(&sb_lock);
	return NULL;
}

EXPORT_SYMBOL(get_super);
 
struct super_block * user_get_super(dev_t dev)
{
	struct super_block *sb;

	spin_lock(&sb_lock);
rescan:
	list_for_each_entry(sb, &super_blocks, s_list) {
		if (sb->s_dev ==  dev) {
			sb->s_count++;
			spin_unlock(&sb_lock);
			down_read(&sb->s_umount);
			if (sb->s_root)
				return sb;
			up_read(&sb->s_umount);
			/* restart only when sb is no longer on the list */
			spin_lock(&sb_lock);
			if (__put_super_and_need_restart(sb))
				goto rescan;
		}
	}
	spin_unlock(&sb_lock);
	return NULL;
}

SYSCALL_DEFINE2(ustat, unsigned, dev, struct ustat __user *, ubuf)
{
        struct super_block *s;
        struct ustat tmp;
        struct kstatfs sbuf;
	int err = -EINVAL;

        s = user_get_super(new_decode_dev(dev));
        if (s == NULL)
                goto out;
	err = vfs_statfs(s->s_root, &sbuf);
	drop_super(s);
	if (err)
		goto out;

        memset(&tmp,0,sizeof(struct ustat));
        tmp.f_tfree = sbuf.f_bfree;
        tmp.f_tinode = sbuf.f_ffree;

        err = copy_to_user(ubuf,&tmp,sizeof(struct ustat)) ? -EFAULT : 0;
out:
	return err;
}

/**
 *	mark_files_ro - mark all files read-only
 *	@sb: superblock in question
 *
 *	All files are marked read-only.  We don't care about pending
 *	delete files so this should be used in 'force' mode only.
 */

static void mark_files_ro(struct super_block *sb)
{
	struct file *f;

retry:
	file_list_lock();
	list_for_each_entry(f, &sb->s_files, f_u.fu_list) {
		struct vfsmount *mnt;
		if (!S_ISREG(f->f_path.dentry->d_inode->i_mode))
		       continue;
		if (!file_count(f))
			continue;
		if (!(f->f_mode & FMODE_WRITE))
			continue;
		f->f_mode &= ~FMODE_WRITE;
		if (file_check_writeable(f) != 0)
			continue;
		file_release_write(f);
		mnt = mntget(f->f_path.mnt);
		file_list_unlock();
		/*
		 * This can sleep, so we can't hold
		 * the file_list_lock() spinlock.
		 */
		mnt_drop_write(mnt);
		mntput(mnt);
		goto retry;
	}
	file_list_unlock();
}

#define REMOUNT_FORCE		1
#define REMOUNT_SHRINK_DCACHE	2

static int __do_remount_sb(struct super_block *sb, int flags, void *data, int rflags)
{
	int retval;
	int remount_rw;
	
#ifdef CONFIG_BLOCK
	if (!(flags & MS_RDONLY) && bdev_read_only(sb->s_bdev))
		return -EACCES;
#endif
	if (flags & MS_RDONLY)
		acct_auto_close(sb);
	if (rflags & REMOUNT_SHRINK_DCACHE)
		shrink_dcache_sb(sb);
	fsync_super(sb);

	/* If we are remounting RDONLY and current sb is read/write,
	   make sure there are no rw files opened */
	if ((flags & MS_RDONLY) && !(sb->s_flags & MS_RDONLY)) {
		if (rflags & REMOUNT_FORCE)
			mark_files_ro(sb);
		else if (!fs_may_remount_ro(sb))
			return -EBUSY;
		retval = vfs_dq_off(sb, 1);
		if (retval < 0 && retval != -ENOSYS)
			return -EBUSY;
	}
	remount_rw = !(flags & MS_RDONLY) && (sb->s_flags & MS_RDONLY);

	if (sb->s_op->remount_fs) {
		lock_super(sb);
		retval = sb->s_op->remount_fs(sb, &flags, data);
		unlock_super(sb);
		if (retval)
			return retval;
	}
	sb->s_flags = (sb->s_flags & ~MS_RMT_MASK) | (flags & MS_RMT_MASK);
	if (remount_rw)
		vfs_dq_quota_on_remount(sb);
	return 0;
}

<<<<<<< HEAD
/**
 *	do_remount_sb - asks filesystem to change mount options.
 *	@sb:	superblock in question
 *	@flags:	numeric part of options
 *	@data:	the rest of options
 *      @force: whether or not to force the change
 *
 *	Alters the mount options of a mounted file system.
 */
int do_remount_sb(struct super_block *sb, int flags, void *data, int force)
{
	return __do_remount_sb(sb, flags, data,
			REMOUNT_SHRINK_DCACHE|(force? REMOUNT_FORCE : 0));
}

static void do_emergency_remount(unsigned long foo)
=======
static void do_emergency_remount(struct work_struct *work)
>>>>>>> 0882e8dd
{
	struct super_block *sb;

	spin_lock(&sb_lock);
	list_for_each_entry(sb, &super_blocks, s_list) {
		sb->s_count++;
		spin_unlock(&sb_lock);
		down_read(&sb->s_umount);
		if (sb->s_root && sb->s_bdev && !(sb->s_flags & MS_RDONLY)) {
			/*
			 * ->remount_fs needs lock_kernel().
			 *
			 * What lock protects sb->s_flags??
			 */
			lock_kernel();
			do_remount_sb(sb, MS_RDONLY, NULL, 1);
			unlock_kernel();
		}
		drop_super(sb);
		spin_lock(&sb_lock);
	}
	spin_unlock(&sb_lock);
	kfree(work);
	printk("Emergency Remount complete\n");
}

void emergency_remount(void)
{
	struct work_struct *work;

	work = kmalloc(sizeof(*work), GFP_ATOMIC);
	if (work) {
		INIT_WORK(work, do_emergency_remount);
		schedule_work(work);
	}
}

/*
 * Unnamed block devices are dummy devices used by virtual
 * filesystems which don't use real block-devices.  -- jrs
 */

static DEFINE_IDA(unnamed_dev_ida);
static DEFINE_SPINLOCK(unnamed_dev_lock);/* protects the above */

int set_anon_super(struct super_block *s, void *data)
{
	int dev;
	int error;

 retry:
	if (ida_pre_get(&unnamed_dev_ida, GFP_ATOMIC) == 0)
		return -ENOMEM;
	spin_lock(&unnamed_dev_lock);
	error = ida_get_new(&unnamed_dev_ida, &dev);
	spin_unlock(&unnamed_dev_lock);
	if (error == -EAGAIN)
		/* We raced and lost with another CPU. */
		goto retry;
	else if (error)
		return -EAGAIN;

	if ((dev & MAX_ID_MASK) == (1 << MINORBITS)) {
		spin_lock(&unnamed_dev_lock);
		ida_remove(&unnamed_dev_ida, dev);
		spin_unlock(&unnamed_dev_lock);
		return -EMFILE;
	}
	s->s_dev = MKDEV(0, dev & MINORMASK);
	return 0;
}

EXPORT_SYMBOL(set_anon_super);

void kill_anon_super(struct super_block *sb)
{
	int slot = MINOR(sb->s_dev);

	generic_shutdown_super(sb);
	spin_lock(&unnamed_dev_lock);
	ida_remove(&unnamed_dev_ida, slot);
	spin_unlock(&unnamed_dev_lock);
}

EXPORT_SYMBOL(kill_anon_super);

void kill_litter_super(struct super_block *sb)
{
	if (sb->s_root)
		d_genocide(sb->s_root);
	kill_anon_super(sb);
}

EXPORT_SYMBOL(kill_litter_super);

static int ns_test_super(struct super_block *sb, void *data)
{
	return sb->s_fs_info == data;
}

static int ns_set_super(struct super_block *sb, void *data)
{
	sb->s_fs_info = data;
	return set_anon_super(sb, NULL);
}

int get_sb_ns(struct file_system_type *fs_type, int flags, void *data,
	int (*fill_super)(struct super_block *, void *, int),
	struct vfsmount *mnt)
{
	struct super_block *sb;

	sb = sget(fs_type, ns_test_super, ns_set_super, data);
	if (IS_ERR(sb))
		return PTR_ERR(sb);

	if (!sb->s_root) {
		int err;
		sb->s_flags = flags;
		err = fill_super(sb, data, flags & MS_SILENT ? 1 : 0);
		if (err) {
			up_write(&sb->s_umount);
			deactivate_super(sb);
			return err;
		}

		sb->s_flags |= MS_ACTIVE;
	}

	simple_set_mnt(mnt, sb);
	return 0;
}

EXPORT_SYMBOL(get_sb_ns);

#ifdef CONFIG_BLOCK
static int set_bdev_super(struct super_block *s, void *data)
{
	s->s_bdev = data;
	s->s_dev = s->s_bdev->bd_dev;
	return 0;
}

static int test_bdev_super(struct super_block *s, void *data)
{
	return (void *)s->s_bdev == data;
}

int get_sb_bdev(struct file_system_type *fs_type,
	int flags, const char *dev_name, void *data,
	int (*fill_super)(struct super_block *, void *, int),
	struct vfsmount *mnt)
{
	struct block_device *bdev;
	struct super_block *s;
	fmode_t mode = FMODE_READ;
	int error = 0;

	if (!(flags & MS_RDONLY))
		mode |= FMODE_WRITE;

	bdev = open_bdev_exclusive(dev_name, mode, fs_type);
	if (IS_ERR(bdev))
		return PTR_ERR(bdev);

	/*
	 * once the super is inserted into the list by sget, s_umount
	 * will protect the lockfs code from trying to start a snapshot
	 * while we are mounting
	 */
	down(&bdev->bd_mount_sem);
	s = sget(fs_type, test_bdev_super, set_bdev_super, bdev);
	up(&bdev->bd_mount_sem);
	if (IS_ERR(s))
		goto error_s;

	if (s->s_root) {
		if ((flags ^ s->s_flags) & MS_RDONLY) {
			up_write(&s->s_umount);
			deactivate_super(s);
			error = -EBUSY;
			goto error_bdev;
		}

		close_bdev_exclusive(bdev, mode);
	} else {
		char b[BDEVNAME_SIZE];

		s->s_flags = flags;
		s->s_mode = mode;
		strlcpy(s->s_id, bdevname(bdev, b), sizeof(s->s_id));
		sb_set_blocksize(s, block_size(bdev));
		error = fill_super(s, data, flags & MS_SILENT ? 1 : 0);
		if (error) {
			up_write(&s->s_umount);
			deactivate_super(s);
			goto error;
		}

		s->s_flags |= MS_ACTIVE;
		bdev->bd_super = s;
	}

	simple_set_mnt(mnt, s);
	return 0;

error_s:
	error = PTR_ERR(s);
error_bdev:
	close_bdev_exclusive(bdev, mode);
error:
	return error;
}

EXPORT_SYMBOL(get_sb_bdev);

void kill_block_super(struct super_block *sb)
{
	struct block_device *bdev = sb->s_bdev;
	fmode_t mode = sb->s_mode;

	bdev->bd_super = 0;
	generic_shutdown_super(sb);
	sync_blockdev(bdev);
	close_bdev_exclusive(bdev, mode);
}

EXPORT_SYMBOL(kill_block_super);
#endif

int get_sb_nodev(struct file_system_type *fs_type,
	int flags, void *data,
	int (*fill_super)(struct super_block *, void *, int),
	struct vfsmount *mnt)
{
	int error;
	struct super_block *s = sget(fs_type, NULL, set_anon_super, NULL);

	if (IS_ERR(s))
		return PTR_ERR(s);

	s->s_flags = flags;

	error = fill_super(s, data, flags & MS_SILENT ? 1 : 0);
	if (error) {
		up_write(&s->s_umount);
		deactivate_super(s);
		return error;
	}
	s->s_flags |= MS_ACTIVE;
	simple_set_mnt(mnt, s);
	return 0;
}

EXPORT_SYMBOL(get_sb_nodev);

static int compare_single(struct super_block *s, void *p)
{
	return 1;
}

int get_sb_single(struct file_system_type *fs_type,
	int flags, void *data,
	int (*fill_super)(struct super_block *, void *, int),
	struct vfsmount *mnt)
{
	struct super_block *s;
	int error;

	s = sget(fs_type, compare_single, set_anon_super, NULL);
	if (IS_ERR(s))
		return PTR_ERR(s);
	if (!s->s_root) {
		s->s_flags = flags;
		error = fill_super(s, data, flags & MS_SILENT ? 1 : 0);
		if (error) {
			up_write(&s->s_umount);
			deactivate_super(s);
			return error;
		}
		s->s_flags |= MS_ACTIVE;
	}
<<<<<<< HEAD
	__do_remount_sb(s, flags, data, 0);
	return simple_set_mnt(mnt, s);
=======
	do_remount_sb(s, flags, data, 0);
	simple_set_mnt(mnt, s);
	return 0;
>>>>>>> 0882e8dd
}

EXPORT_SYMBOL(get_sb_single);

struct vfsmount *
vfs_kern_mount(struct file_system_type *type, int flags, const char *name, void *data)
{
	struct vfsmount *mnt;
	char *secdata = NULL;
	int error;

	if (!type)
		return ERR_PTR(-ENODEV);

	error = -ENOMEM;
	mnt = alloc_vfsmnt(name);
	if (!mnt)
		goto out;

	if (data && !(type->fs_flags & FS_BINARY_MOUNTDATA)) {
		secdata = alloc_secdata();
		if (!secdata)
			goto out_mnt;

		error = security_sb_copy_data(data, secdata);
		if (error)
			goto out_free_secdata;
	}

	error = type->get_sb(type, flags, name, data, mnt);
	if (error < 0)
		goto out_free_secdata;
	BUG_ON(!mnt->mnt_sb);

 	error = security_sb_kern_mount(mnt->mnt_sb, flags, secdata);
 	if (error)
 		goto out_sb;

	mnt->mnt_mountpoint = mnt->mnt_root;
	mnt->mnt_parent = mnt;
	up_write(&mnt->mnt_sb->s_umount);
	free_secdata(secdata);
	return mnt;
out_sb:
	dput(mnt->mnt_root);
	up_write(&mnt->mnt_sb->s_umount);
	deactivate_super(mnt->mnt_sb);
out_free_secdata:
	free_secdata(secdata);
out_mnt:
	free_vfsmnt(mnt);
out:
	return ERR_PTR(error);
}

EXPORT_SYMBOL_GPL(vfs_kern_mount);

static struct vfsmount *fs_set_subtype(struct vfsmount *mnt, const char *fstype)
{
	int err;
	const char *subtype = strchr(fstype, '.');
	if (subtype) {
		subtype++;
		err = -EINVAL;
		if (!subtype[0])
			goto err;
	} else
		subtype = "";

	mnt->mnt_sb->s_subtype = kstrdup(subtype, GFP_KERNEL);
	err = -ENOMEM;
	if (!mnt->mnt_sb->s_subtype)
		goto err;
	return mnt;

 err:
	mntput(mnt);
	return ERR_PTR(err);
}

struct vfsmount *
do_kern_mount(const char *fstype, int flags, const char *name, void *data)
{
	struct file_system_type *type = get_fs_type(fstype);
	struct vfsmount *mnt;
	if (!type)
		return ERR_PTR(-ENODEV);
	mnt = vfs_kern_mount(type, flags, name, data);
	if (!IS_ERR(mnt) && (type->fs_flags & FS_HAS_SUBTYPE) &&
	    !mnt->mnt_sb->s_subtype)
		mnt = fs_set_subtype(mnt, fstype);
	put_filesystem(type);
	return mnt;
}
EXPORT_SYMBOL_GPL(do_kern_mount);

struct vfsmount *kern_mount_data(struct file_system_type *type, void *data)
{
	return vfs_kern_mount(type, MS_KERNMOUNT, type->name, data);
}

EXPORT_SYMBOL_GPL(kern_mount_data);<|MERGE_RESOLUTION|>--- conflicted
+++ resolved
@@ -670,7 +670,6 @@
 	return 0;
 }
 
-<<<<<<< HEAD
 /**
  *	do_remount_sb - asks filesystem to change mount options.
  *	@sb:	superblock in question
@@ -686,10 +685,7 @@
 			REMOUNT_SHRINK_DCACHE|(force? REMOUNT_FORCE : 0));
 }
 
-static void do_emergency_remount(unsigned long foo)
-=======
 static void do_emergency_remount(struct work_struct *work)
->>>>>>> 0882e8dd
 {
 	struct super_block *sb;
 
@@ -972,14 +968,9 @@
 		}
 		s->s_flags |= MS_ACTIVE;
 	}
-<<<<<<< HEAD
 	__do_remount_sb(s, flags, data, 0);
-	return simple_set_mnt(mnt, s);
-=======
-	do_remount_sb(s, flags, data, 0);
 	simple_set_mnt(mnt, s);
 	return 0;
->>>>>>> 0882e8dd
 }
 
 EXPORT_SYMBOL(get_sb_single);
