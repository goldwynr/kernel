/*
 *  linux/fs/super.c
 *
 *  Copyright (C) 1991, 1992  Linus Torvalds
 *
 *  super.c contains code to handle: - mount structures
 *                                   - super-block tables
 *                                   - filesystem drivers list
 *                                   - mount system call
 *                                   - umount system call
 *                                   - ustat system call
 *
 * GK 2/5/95  -  Changed to support mounting the root fs via NFS
 *
 *  Added kerneld support: Jacques Gelinas and Bjorn Ekwall
 *  Added change_root: Werner Almesberger & Hans Lermen, Feb '96
 *  Added options to /proc/mounts:
 *    Torbjörn Lindh (torbjorn.lindh@gopta.se), April 14, 1996.
 *  Added devfs support: Richard Gooch <rgooch@atnf.csiro.au>, 13-JAN-1998
 *  Heavily rewritten for 'one fs - one tree' dcache architecture. AV, Mar 2000
 */

#include <linux/module.h>
#include <linux/slab.h>
#include <linux/init.h>
#include <linux/smp_lock.h>
#include <linux/acct.h>
#include <linux/blkdev.h>
#include <linux/quotaops.h>
#include <linux/namei.h>
#include <linux/mount.h>
#include <linux/security.h>
#include <linux/syscalls.h>
#include <linux/vfs.h>
#include <linux/writeback.h>		/* for the emergency remount stuff */
#include <linux/idr.h>
#include <linux/kobject.h>
#include <linux/mutex.h>
#include <linux/file.h>
#include <linux/precache.h>
#include <asm/uaccess.h>
#include "internal.h"


LIST_HEAD(super_blocks);
DEFINE_SPINLOCK(sb_lock);

/**
 *	alloc_super	-	create new superblock
 *	@type:	filesystem type superblock should belong to
 *
 *	Allocates and initializes a new &struct super_block.  alloc_super()
 *	returns a pointer new superblock or %NULL if allocation had failed.
 */
static struct super_block *alloc_super(struct file_system_type *type)
{
	struct super_block *s = kzalloc(sizeof(struct super_block),  GFP_USER);
	static const struct super_operations default_op;

	if (s) {
		if (security_sb_alloc(s)) {
			kfree(s);
			s = NULL;
			goto out;
		}
		INIT_LIST_HEAD(&s->s_files);
		INIT_LIST_HEAD(&s->s_instances);
		INIT_HLIST_HEAD(&s->s_anon);
		INIT_LIST_HEAD(&s->s_inodes);
		INIT_LIST_HEAD(&s->s_dentry_lru);
		init_rwsem(&s->s_umount);
		mutex_init(&s->s_lock);
		lockdep_set_class(&s->s_umount, &type->s_umount_key);
		/*
		 * The locking rules for s_lock are up to the
		 * filesystem. For example ext3fs has different
		 * lock ordering than usbfs:
		 */
		lockdep_set_class(&s->s_lock, &type->s_lock_key);
		/*
		 * sget() can have s_umount recursion.
		 *
		 * When it cannot find a suitable sb, it allocates a new
		 * one (this one), and tries again to find a suitable old
		 * one.
		 *
		 * In case that succeeds, it will acquire the s_umount
		 * lock of the old one. Since these are clearly distrinct
		 * locks, and this object isn't exposed yet, there's no
		 * risk of deadlocks.
		 *
		 * Annotate this by putting this lock in a different
		 * subclass.
		 */
		down_write_nested(&s->s_umount, SINGLE_DEPTH_NESTING);
		s->s_count = S_BIAS;
		atomic_set(&s->s_active, 1);
		mutex_init(&s->s_vfs_rename_mutex);
		mutex_init(&s->s_dquot.dqio_mutex);
		mutex_init(&s->s_dquot.dqonoff_mutex);
		init_rwsem(&s->s_dquot.dqptr_sem);
		init_waitqueue_head(&s->s_wait_unfrozen);
		s->s_maxbytes = MAX_NON_LFS;
		s->dq_op = sb_dquot_ops;
		s->s_qcop = sb_quotactl_ops;
		s->s_op = &default_op;
		s->s_time_gran = 1000000000;
#ifdef CONFIG_PRECACHE
		s->precache_poolid = -1;
#endif
	}
out:
	return s;
}

/**
 *	destroy_super	-	frees a superblock
 *	@s: superblock to free
 *
 *	Frees a superblock.
 */
static inline void destroy_super(struct super_block *s)
{
	security_sb_free(s);
	kfree(s->s_subtype);
	kfree(s->s_options);
	kfree(s);
}

/* Superblock refcounting  */

/*
 * Drop a superblock's refcount.  Returns non-zero if the superblock was
 * destroyed.  The caller must hold sb_lock.
 */
static int __put_super(struct super_block *sb)
{
	int ret = 0;

	if (!--sb->s_count) {
		destroy_super(sb);
		ret = 1;
	}
	return ret;
}

/*
 * Drop a superblock's refcount.
 * Returns non-zero if the superblock is about to be destroyed and
 * at least is already removed from super_blocks list, so if we are
 * making a loop through super blocks then we need to restart.
 * The caller must hold sb_lock.
 */
int __put_super_and_need_restart(struct super_block *sb)
{
	/* check for race with generic_shutdown_super() */
	if (list_empty(&sb->s_list)) {
		/* super block is removed, need to restart... */
		__put_super(sb);
		return 1;
	}
	/* can't be the last, since s_list is still in use */
	sb->s_count--;
	BUG_ON(sb->s_count == 0);
	return 0;
}

/**
 *	put_super	-	drop a temporary reference to superblock
 *	@sb: superblock in question
 *
 *	Drops a temporary reference, frees superblock if there's no
 *	references left.
 */
void put_super(struct super_block *sb)
{
	spin_lock(&sb_lock);
	__put_super(sb);
	spin_unlock(&sb_lock);
}


/**
 *	deactivate_super	-	drop an active reference to superblock
 *	@s: superblock to deactivate
 *
 *	Drops an active reference to superblock, acquiring a temprory one if
 *	there is no active references left.  In that case we lock superblock,
 *	tell fs driver to shut it down and drop the temporary reference we
 *	had just acquired.
 */
void deactivate_super(struct super_block *s)
{
	struct file_system_type *fs = s->s_type;
	if (atomic_dec_and_lock(&s->s_active, &sb_lock)) {
		s->s_count -= S_BIAS-1;
		spin_unlock(&sb_lock);
		vfs_dq_off(s, 0);
		down_write(&s->s_umount);
		fs->kill_sb(s);
		precache_flush_filesystem(s);
		put_filesystem(fs);
		put_super(s);
	}
}

EXPORT_SYMBOL(deactivate_super);

/**
 *	deactivate_locked_super	-	drop an active reference to superblock
 *	@s: superblock to deactivate
 *
 *	Equivalent of up_write(&s->s_umount); deactivate_super(s);, except that
 *	it does not unlock it until it's all over.  As the result, it's safe to
 *	use to dispose of new superblock on ->get_sb() failure exits - nobody
 *	will see the sucker until it's all over.  Equivalent using up_write +
 *	deactivate_super is safe for that purpose only if superblock is either
 *	safe to use or has NULL ->s_root when we unlock.
 */
void deactivate_locked_super(struct super_block *s)
{
	struct file_system_type *fs = s->s_type;
	if (atomic_dec_and_lock(&s->s_active, &sb_lock)) {
		s->s_count -= S_BIAS-1;
		spin_unlock(&sb_lock);
		vfs_dq_off(s, 0);
		fs->kill_sb(s);
		put_filesystem(fs);
		put_super(s);
	} else {
		up_write(&s->s_umount);
	}
}

EXPORT_SYMBOL(deactivate_locked_super);

/**
 *	grab_super - acquire an active reference
 *	@s: reference we are trying to make active
 *
 *	Tries to acquire an active reference.  grab_super() is used when we
 * 	had just found a superblock in super_blocks or fs_type->fs_supers
 *	and want to turn it into a full-blown active reference.  grab_super()
 *	is called with sb_lock held and drops it.  Returns 1 in case of
 *	success, 0 if we had failed (superblock contents was already dead or
 *	dying when grab_super() had been called).
 */
static int grab_super(struct super_block *s) __releases(sb_lock)
{
	s->s_count++;
	spin_unlock(&sb_lock);
	down_write(&s->s_umount);
	if (s->s_root) {
		spin_lock(&sb_lock);
		if (s->s_count > S_BIAS) {
			atomic_inc(&s->s_active);
			s->s_count--;
			spin_unlock(&sb_lock);
			return 1;
		}
		spin_unlock(&sb_lock);
	}
	up_write(&s->s_umount);
	put_super(s);
	yield();
	return 0;
}

/*
 * Superblock locking.  We really ought to get rid of these two.
 */
void lock_super(struct super_block * sb)
{
	get_fs_excl();
	mutex_lock(&sb->s_lock);
}

void unlock_super(struct super_block * sb)
{
	put_fs_excl();
	mutex_unlock(&sb->s_lock);
}

EXPORT_SYMBOL(lock_super);
EXPORT_SYMBOL(unlock_super);

/**
 *	generic_shutdown_super	-	common helper for ->kill_sb()
 *	@sb: superblock to kill
 *
 *	generic_shutdown_super() does all fs-independent work on superblock
 *	shutdown.  Typical ->kill_sb() should pick all fs-specific objects
 *	that need destruction out of superblock, call generic_shutdown_super()
 *	and release aforementioned objects.  Note: dentries and inodes _are_
 *	taken care of and do not need specific handling.
 *
 *	Upon calling this function, the filesystem may no longer alter or
 *	rearrange the set of dentries belonging to this super_block, nor may it
 *	change the attachments of dentries to inodes.
 */
void generic_shutdown_super(struct super_block *sb)
{
	const struct super_operations *sop = sb->s_op;


	if (sb->s_root) {
		shrink_dcache_for_umount(sb);
		sync_filesystem(sb);
		get_fs_excl();
		sb->s_flags &= ~MS_ACTIVE;

		/* bad name - it should be evict_inodes() */
		invalidate_inodes(sb);

		if (sop->put_super)
			sop->put_super(sb);

		/* Forget any remaining inodes */
		if (invalidate_inodes(sb)) {
			printk("VFS: Busy inodes after unmount of %s. "
			   "Self-destruct in 5 seconds.  Have a nice day...\n",
			   sb->s_id);
		}
		put_fs_excl();
	}
	spin_lock(&sb_lock);
	/* should be initialized for __put_super_and_need_restart() */
	list_del_init(&sb->s_list);
	list_del(&sb->s_instances);
	spin_unlock(&sb_lock);
	up_write(&sb->s_umount);
}

EXPORT_SYMBOL(generic_shutdown_super);

/**
 *	sget	-	find or create a superblock
 *	@type:	filesystem type superblock should belong to
 *	@test:	comparison callback
 *	@set:	setup callback
 *	@data:	argument to each of them
 */
struct super_block *sget(struct file_system_type *type,
			int (*test)(struct super_block *,void *),
			int (*set)(struct super_block *,void *),
			void *data)
{
	struct super_block *s = NULL;
	struct super_block *old;
	int err;

retry:
	spin_lock(&sb_lock);
	if (test) {
		list_for_each_entry(old, &type->fs_supers, s_instances) {
			if (!test(old, data))
				continue;
			if (!grab_super(old))
				goto retry;
			if (s) {
				up_write(&s->s_umount);
				destroy_super(s);
			}
			return old;
		}
	}
	if (!s) {
		spin_unlock(&sb_lock);
		s = alloc_super(type);
		if (!s)
			return ERR_PTR(-ENOMEM);
		goto retry;
	}
		
	err = set(s, data);
	if (err) {
		spin_unlock(&sb_lock);
		up_write(&s->s_umount);
		destroy_super(s);
		return ERR_PTR(err);
	}
	s->s_type = type;
	strlcpy(s->s_id, type->name, sizeof(s->s_id));
	list_add_tail(&s->s_list, &super_blocks);
	list_add(&s->s_instances, &type->fs_supers);
	spin_unlock(&sb_lock);
	get_filesystem(type);
	return s;
}

EXPORT_SYMBOL(sget);

void drop_super(struct super_block *sb)
{
	up_read(&sb->s_umount);
	put_super(sb);
}

EXPORT_SYMBOL(drop_super);

/**
 * sync_supers - helper for periodic superblock writeback
 *
 * Call the write_super method if present on all dirty superblocks in
 * the system.  This is for the periodic writeback used by most older
 * filesystems.  For data integrity superblock writeback use
 * sync_filesystems() instead.
 *
 * Note: check the dirty flag before waiting, so we don't
 * hold up the sync while mounting a device. (The newly
 * mounted device won't need syncing.)
 */
void sync_supers(void)
{
	struct super_block *sb;

	spin_lock(&sb_lock);
restart:
	list_for_each_entry(sb, &super_blocks, s_list) {
		if (sb->s_op->write_super && sb->s_dirt) {
			sb->s_count++;
			spin_unlock(&sb_lock);

			down_read(&sb->s_umount);
			if (sb->s_root && sb->s_dirt)
				sb->s_op->write_super(sb);
			up_read(&sb->s_umount);

			spin_lock(&sb_lock);
			if (__put_super_and_need_restart(sb))
				goto restart;
		}
	}
	spin_unlock(&sb_lock);
}

/**
 *	get_super - get the superblock of a device
 *	@bdev: device to get the superblock for
 *	
 *	Scans the superblock list and finds the superblock of the file system
 *	mounted on the device given. %NULL is returned if no match is found.
 */

struct super_block * get_super(struct block_device *bdev)
{
	struct super_block *sb;

	if (!bdev)
		return NULL;

	spin_lock(&sb_lock);
rescan:
	list_for_each_entry(sb, &super_blocks, s_list) {
		if (sb->s_bdev == bdev) {
			sb->s_count++;
			spin_unlock(&sb_lock);
			down_read(&sb->s_umount);
			if (sb->s_root)
				return sb;
			up_read(&sb->s_umount);
			/* restart only when sb is no longer on the list */
			spin_lock(&sb_lock);
			if (__put_super_and_need_restart(sb))
				goto rescan;
		}
	}
	spin_unlock(&sb_lock);
	return NULL;
}

EXPORT_SYMBOL(get_super);

/**
 * get_active_super - get an active reference to the superblock of a device
 * @bdev: device to get the superblock for
 *
 * Scans the superblock list and finds the superblock of the file system
 * mounted on the device given.  Returns the superblock with an active
 * reference and s_umount held exclusively or %NULL if none was found.
 */
struct super_block *get_active_super(struct block_device *bdev)
{
	struct super_block *sb;

	if (!bdev)
		return NULL;

	spin_lock(&sb_lock);
	list_for_each_entry(sb, &super_blocks, s_list) {
		if (sb->s_bdev != bdev)
			continue;

		sb->s_count++;
		spin_unlock(&sb_lock);
		down_write(&sb->s_umount);
		if (sb->s_root) {
			spin_lock(&sb_lock);
			if (sb->s_count > S_BIAS) {
				atomic_inc(&sb->s_active);
				sb->s_count--;
				spin_unlock(&sb_lock);
				return sb;
			}
			spin_unlock(&sb_lock);
		}
		up_write(&sb->s_umount);
		put_super(sb);
		yield();
		spin_lock(&sb_lock);
	}
	spin_unlock(&sb_lock);
	return NULL;
}
 
struct super_block * user_get_super(dev_t dev)
{
	struct super_block *sb;

	spin_lock(&sb_lock);
rescan:
	list_for_each_entry(sb, &super_blocks, s_list) {
		if (sb->s_dev ==  dev) {
			sb->s_count++;
			spin_unlock(&sb_lock);
			down_read(&sb->s_umount);
			if (sb->s_root)
				return sb;
			up_read(&sb->s_umount);
			/* restart only when sb is no longer on the list */
			spin_lock(&sb_lock);
			if (__put_super_and_need_restart(sb))
				goto rescan;
		}
	}
	spin_unlock(&sb_lock);
	return NULL;
}

SYSCALL_DEFINE2(ustat, unsigned, dev, struct ustat __user *, ubuf)
{
        struct super_block *s;
        struct ustat tmp;
        struct kstatfs sbuf;
	int err = -EINVAL;

        s = user_get_super(new_decode_dev(dev));
        if (s == NULL)
                goto out;
	err = vfs_statfs(s->s_root, &sbuf);
	drop_super(s);
	if (err)
		goto out;

        memset(&tmp,0,sizeof(struct ustat));
        tmp.f_tfree = sbuf.f_bfree;
        tmp.f_tinode = sbuf.f_ffree;

        err = copy_to_user(ubuf,&tmp,sizeof(struct ustat)) ? -EFAULT : 0;
out:
	return err;
}

#define REMOUNT_FORCE		1
#define REMOUNT_SHRINK_DCACHE	2

static int __do_remount_sb(struct super_block *sb, int flags, void *data, int rflags)
{
	int retval;
	int remount_rw;

	if (sb->s_frozen != SB_UNFROZEN)
		return -EBUSY;

#ifdef CONFIG_BLOCK
	if (!(flags & MS_RDONLY) && bdev_read_only(sb->s_bdev))
		return -EACCES;
#endif

	if (flags & MS_RDONLY)
		acct_auto_close(sb);
	if (rflags & REMOUNT_SHRINK_DCACHE)
		shrink_dcache_sb(sb);
	sync_filesystem(sb);

	/* If we are remounting RDONLY and current sb is read/write,
	   make sure there are no rw files opened */
	if ((flags & MS_RDONLY) && !(sb->s_flags & MS_RDONLY)) {
		if (rflags & REMOUNT_FORCE)
			mark_files_ro(sb);
		else if (!fs_may_remount_ro(sb))
			return -EBUSY;
		retval = vfs_dq_off(sb, 1);
		if (retval < 0 && retval != -ENOSYS)
			return -EBUSY;
	}
	remount_rw = !(flags & MS_RDONLY) && (sb->s_flags & MS_RDONLY);

	if (sb->s_op->remount_fs) {
		retval = sb->s_op->remount_fs(sb, &flags, data);
		if (retval)
			return retval;
	}
	sb->s_flags = (sb->s_flags & ~MS_RMT_MASK) | (flags & MS_RMT_MASK);
	if (remount_rw)
		vfs_dq_quota_on_remount(sb);
	return 0;
}

/**
 *	do_remount_sb - asks filesystem to change mount options.
 *	@sb:	superblock in question
 *	@flags:	numeric part of options
 *	@data:	the rest of options
 *      @force: whether or not to force the change
 *
 *	Alters the mount options of a mounted file system.
 */
int do_remount_sb(struct super_block *sb, int flags, void *data, int force)
{
	return __do_remount_sb(sb, flags, data,
			REMOUNT_SHRINK_DCACHE|(force? REMOUNT_FORCE : 0));
}

static void do_emergency_remount(struct work_struct *work)
{
	struct super_block *sb;

	spin_lock(&sb_lock);
	list_for_each_entry(sb, &super_blocks, s_list) {
		sb->s_count++;
		spin_unlock(&sb_lock);
		down_write(&sb->s_umount);
		if (sb->s_root && sb->s_bdev && !(sb->s_flags & MS_RDONLY)) {
			/*
			 * ->remount_fs needs lock_kernel().
			 *
			 * What lock protects sb->s_flags??
			 */
			do_remount_sb(sb, MS_RDONLY, NULL, 1);
		}
		up_write(&sb->s_umount);
		put_super(sb);
		spin_lock(&sb_lock);
	}
	spin_unlock(&sb_lock);
	kfree(work);
	printk("Emergency Remount complete\n");
}

void emergency_remount(void)
{
	struct work_struct *work;

	work = kmalloc(sizeof(*work), GFP_ATOMIC);
	if (work) {
		INIT_WORK(work, do_emergency_remount);
		schedule_work(work);
	}
}

/*
 * Unnamed block devices are dummy devices used by virtual
 * filesystems which don't use real block-devices.  -- jrs
 */

static DEFINE_IDA(unnamed_dev_ida);
static DEFINE_SPINLOCK(unnamed_dev_lock);/* protects the above */
static int unnamed_dev_start = 0; /* don't bother trying below it */

int set_anon_super(struct super_block *s, void *data)
{
	int dev;
	int error;

 retry:
	if (ida_pre_get(&unnamed_dev_ida, GFP_ATOMIC) == 0)
		return -ENOMEM;
	spin_lock(&unnamed_dev_lock);
	error = ida_get_new_above(&unnamed_dev_ida, unnamed_dev_start, &dev);
	if (!error)
		unnamed_dev_start = dev + 1;
	spin_unlock(&unnamed_dev_lock);
	if (error == -EAGAIN)
		/* We raced and lost with another CPU. */
		goto retry;
	else if (error)
		return -EAGAIN;

	if ((dev & MAX_ID_MASK) == (1 << MINORBITS)) {
		spin_lock(&unnamed_dev_lock);
		ida_remove(&unnamed_dev_ida, dev);
		if (unnamed_dev_start > dev)
			unnamed_dev_start = dev;
		spin_unlock(&unnamed_dev_lock);
		return -EMFILE;
	}
	s->s_dev = MKDEV(0, dev & MINORMASK);
	return 0;
}

EXPORT_SYMBOL(set_anon_super);

void kill_anon_super(struct super_block *sb)
{
	int slot = MINOR(sb->s_dev);

	generic_shutdown_super(sb);
	spin_lock(&unnamed_dev_lock);
	ida_remove(&unnamed_dev_ida, slot);
	if (slot < unnamed_dev_start)
		unnamed_dev_start = slot;
	spin_unlock(&unnamed_dev_lock);
}

EXPORT_SYMBOL(kill_anon_super);

void kill_litter_super(struct super_block *sb)
{
	if (sb->s_root)
		d_genocide(sb->s_root);
	kill_anon_super(sb);
}

EXPORT_SYMBOL(kill_litter_super);

static int ns_test_super(struct super_block *sb, void *data)
{
	return sb->s_fs_info == data;
}

static int ns_set_super(struct super_block *sb, void *data)
{
	sb->s_fs_info = data;
	return set_anon_super(sb, NULL);
}

int get_sb_ns(struct file_system_type *fs_type, int flags, void *data,
	int (*fill_super)(struct super_block *, void *, int),
	struct vfsmount *mnt)
{
	struct super_block *sb;

	sb = sget(fs_type, ns_test_super, ns_set_super, data);
	if (IS_ERR(sb))
		return PTR_ERR(sb);

	if (!sb->s_root) {
		int err;
		sb->s_flags = flags;
		err = fill_super(sb, data, flags & MS_SILENT ? 1 : 0);
		if (err) {
			deactivate_locked_super(sb);
			return err;
		}

		sb->s_flags |= MS_ACTIVE;
	}

	simple_set_mnt(mnt, sb);
	return 0;
}

EXPORT_SYMBOL(get_sb_ns);

#ifdef CONFIG_BLOCK
static int set_bdev_super(struct super_block *s, void *data)
{
	s->s_bdev = data;
	s->s_dev = s->s_bdev->bd_dev;

	/*
	 * We set the bdi here to the queue backing, file systems can
	 * overwrite this in ->fill_super()
	 */
	s->s_bdi = &bdev_get_queue(s->s_bdev)->backing_dev_info;
	return 0;
}

static int test_bdev_super(struct super_block *s, void *data)
{
	return (void *)s->s_bdev == data;
}

int get_sb_bdev(struct file_system_type *fs_type,
	int flags, const char *dev_name, void *data,
	int (*fill_super)(struct super_block *, void *, int),
	struct vfsmount *mnt)
{
	struct block_device *bdev;
	struct super_block *s;
	fmode_t mode = FMODE_READ;
	int error = 0;

	if (!(flags & MS_RDONLY))
		mode |= FMODE_WRITE;

	bdev = open_bdev_exclusive(dev_name, mode, fs_type);
	if (IS_ERR(bdev))
		return PTR_ERR(bdev);

	/*
	 * once the super is inserted into the list by sget, s_umount
	 * will protect the lockfs code from trying to start a snapshot
	 * while we are mounting
	 */
	mutex_lock(&bdev->bd_fsfreeze_mutex);
	if (bdev->bd_fsfreeze_count > 0) {
		mutex_unlock(&bdev->bd_fsfreeze_mutex);
		error = -EBUSY;
		goto error_bdev;
	}
	s = sget(fs_type, test_bdev_super, set_bdev_super, bdev);
	mutex_unlock(&bdev->bd_fsfreeze_mutex);
	if (IS_ERR(s))
		goto error_s;

	if (s->s_root) {
		if ((flags ^ s->s_flags) & MS_RDONLY) {
			deactivate_locked_super(s);
			error = -EBUSY;
			goto error_bdev;
		}

		close_bdev_exclusive(bdev, mode);
	} else {
		char b[BDEVNAME_SIZE];

		s->s_flags = flags;
		s->s_mode = mode;
		strlcpy(s->s_id, bdevname(bdev, b), sizeof(s->s_id));
		sb_set_blocksize(s, block_size(bdev));
		error = fill_super(s, data, flags & MS_SILENT ? 1 : 0);
		if (error) {
			deactivate_locked_super(s);
			goto error;
		}

		s->s_flags |= MS_ACTIVE;
		bdev->bd_super = s;
	}

	simple_set_mnt(mnt, s);
	return 0;

error_s:
	error = PTR_ERR(s);
error_bdev:
	close_bdev_exclusive(bdev, mode);
error:
	return error;
}

EXPORT_SYMBOL(get_sb_bdev);

void kill_block_super(struct super_block *sb)
{
	struct block_device *bdev = sb->s_bdev;
	fmode_t mode = sb->s_mode;

	bdev->bd_super = NULL;
	generic_shutdown_super(sb);
	sync_blockdev(bdev);
	close_bdev_exclusive(bdev, mode);
}

EXPORT_SYMBOL(kill_block_super);
#endif

int get_sb_nodev(struct file_system_type *fs_type,
	int flags, void *data,
	int (*fill_super)(struct super_block *, void *, int),
	struct vfsmount *mnt)
{
	int error;
	struct super_block *s = sget(fs_type, NULL, set_anon_super, NULL);

	if (IS_ERR(s))
		return PTR_ERR(s);

	s->s_flags = flags;

	error = fill_super(s, data, flags & MS_SILENT ? 1 : 0);
	if (error) {
		deactivate_locked_super(s);
		return error;
	}
	s->s_flags |= MS_ACTIVE;
#ifdef CONFIG_PRECACHE
	s->precache_poolid = -2;
#endif
	simple_set_mnt(mnt, s);
	return 0;
}

EXPORT_SYMBOL(get_sb_nodev);

static int compare_single(struct super_block *s, void *p)
{
	return 1;
}

int get_sb_single(struct file_system_type *fs_type,
	int flags, void *data,
	int (*fill_super)(struct super_block *, void *, int),
	struct vfsmount *mnt)
{
	struct super_block *s;
	int error;

	s = sget(fs_type, compare_single, set_anon_super, NULL);
	if (IS_ERR(s))
		return PTR_ERR(s);
	if (!s->s_root) {
		s->s_flags = flags;
		error = fill_super(s, data, flags & MS_SILENT ? 1 : 0);
		if (error) {
			deactivate_locked_super(s);
			return error;
		}
		s->s_flags |= MS_ACTIVE;
	} else {
		do_remount_sb(s, flags, data, 0);
	}
<<<<<<< HEAD
	__do_remount_sb(s, flags, data, 0);
=======
>>>>>>> b4bdd73c
	simple_set_mnt(mnt, s);
	return 0;
}

EXPORT_SYMBOL(get_sb_single);

struct vfsmount *
vfs_kern_mount(struct file_system_type *type, int flags, const char *name, void *data)
{
	struct vfsmount *mnt;
	char *secdata = NULL;
	int error;

	if (!type)
		return ERR_PTR(-ENODEV);

	error = -ENOMEM;
	mnt = alloc_vfsmnt(name);
	if (!mnt)
		goto out;

	if (data && !(type->fs_flags & FS_BINARY_MOUNTDATA)) {
		secdata = alloc_secdata();
		if (!secdata)
			goto out_mnt;

		error = security_sb_copy_data(data, secdata);
		if (error)
			goto out_free_secdata;
	}

	error = type->get_sb(type, flags, name, data, mnt);
	if (error < 0)
		goto out_free_secdata;
	BUG_ON(!mnt->mnt_sb);

 	error = security_sb_kern_mount(mnt->mnt_sb, flags, secdata);
 	if (error)
 		goto out_sb;

	/*
	 * filesystems should never set s_maxbytes larger than MAX_LFS_FILESIZE
	 * but s_maxbytes was an unsigned long long for many releases. Throw
	 * this warning for a little while to try and catch filesystems that
	 * violate this rule. This warning should be either removed or
	 * converted to a BUG() in 2.6.34.
	 */
	WARN((mnt->mnt_sb->s_maxbytes < 0), "%s set sb->s_maxbytes to "
		"negative value (%lld)\n", type->name, mnt->mnt_sb->s_maxbytes);

	mnt->mnt_mountpoint = mnt->mnt_root;
	mnt->mnt_parent = mnt;
	up_write(&mnt->mnt_sb->s_umount);
	free_secdata(secdata);
	return mnt;
out_sb:
	dput(mnt->mnt_root);
	deactivate_locked_super(mnt->mnt_sb);
out_free_secdata:
	free_secdata(secdata);
out_mnt:
	free_vfsmnt(mnt);
out:
	return ERR_PTR(error);
}

EXPORT_SYMBOL_GPL(vfs_kern_mount);

static struct vfsmount *fs_set_subtype(struct vfsmount *mnt, const char *fstype)
{
	int err;
	const char *subtype = strchr(fstype, '.');
	if (subtype) {
		subtype++;
		err = -EINVAL;
		if (!subtype[0])
			goto err;
	} else
		subtype = "";

	mnt->mnt_sb->s_subtype = kstrdup(subtype, GFP_KERNEL);
	err = -ENOMEM;
	if (!mnt->mnt_sb->s_subtype)
		goto err;
	return mnt;

 err:
	mntput(mnt);
	return ERR_PTR(err);
}

struct vfsmount *
do_kern_mount(const char *fstype, int flags, const char *name, void *data)
{
	struct file_system_type *type = get_fs_type(fstype);
	struct vfsmount *mnt;
	if (!type)
		return ERR_PTR(-ENODEV);
	mnt = vfs_kern_mount(type, flags, name, data);
	if (!IS_ERR(mnt) && (type->fs_flags & FS_HAS_SUBTYPE) &&
	    !mnt->mnt_sb->s_subtype)
		mnt = fs_set_subtype(mnt, fstype);
	put_filesystem(type);
	return mnt;
}
EXPORT_SYMBOL_GPL(do_kern_mount);

struct vfsmount *kern_mount_data(struct file_system_type *type, void *data)
{
	return vfs_kern_mount(type, MS_KERNMOUNT, type->name, data);
}

EXPORT_SYMBOL_GPL(kern_mount_data);<|MERGE_RESOLUTION|>--- conflicted
+++ resolved
@@ -920,12 +920,8 @@
 		}
 		s->s_flags |= MS_ACTIVE;
 	} else {
-		do_remount_sb(s, flags, data, 0);
-	}
-<<<<<<< HEAD
-	__do_remount_sb(s, flags, data, 0);
-=======
->>>>>>> b4bdd73c
+		__do_remount_sb(s, flags, data, 0);
+	}
 	simple_set_mnt(mnt, s);
 	return 0;
 }
