/*
 * ioctl32.c: Conversion between 32bit and 64bit native ioctls.
 *
 * Copyright (C) 1997-2000  Jakub Jelinek  (jakub@redhat.com)
 * Copyright (C) 1998  Eddie C. Dost  (ecd@skynet.be)
 * Copyright (C) 2001,2002  Andi Kleen, SuSE Labs 
 * Copyright (C) 2003       Pavel Machek (pavel@ucw.cz)
 *
 * These routines maintain argument size conversion between 32bit and 64bit
 * ioctls.
 */

#include <linux/joystick.h>

#include <linux/types.h>
#include <linux/compat.h>
#include <linux/kernel.h>
#include <linux/capability.h>
#include <linux/compiler.h>
#include <linux/sched.h>
#include <linux/smp.h>
#include <linux/ioctl.h>
#include <linux/if.h>
#include <linux/if_bridge.h>
#include <linux/raid/md_u.h>
#include <linux/kd.h>
#include <linux/route.h>
#include <linux/in6.h>
#include <linux/ipv6_route.h>
#include <linux/skbuff.h>
#include <linux/netlink.h>
#include <linux/vt.h>
#include <linux/falloc.h>
#include <linux/fs.h>
#include <linux/file.h>
#include <linux/ppp_defs.h>
#include <linux/if_ppp.h>
#include <linux/if_pppox.h>
#include <linux/mtio.h>
#include <linux/auto_fs.h>
#include <linux/auto_fs4.h>
#include <linux/tty.h>
#include <linux/vt_kern.h>
#include <linux/fb.h>
#include <linux/videodev2.h>
#include <linux/netdevice.h>
#include <linux/raw.h>
#include <linux/blkdev.h>
#include <linux/elevator.h>
#include <linux/rtc.h>
#include <linux/pci.h>
#include <linux/module.h>
#include <linux/serial.h>
#include <linux/if_tun.h>
#include <linux/ctype.h>
#include <linux/syscalls.h>
#include <linux/i2c.h>
#include <linux/i2c-dev.h>
#include <linux/atalk.h>
#include <linux/gfp.h>

#include <net/bluetooth/bluetooth.h>
#include <net/bluetooth/hci.h>
#include <net/bluetooth/rfcomm.h>

#include <linux/capi.h>
#include <linux/gigaset_dev.h>

#ifdef CONFIG_BLOCK
#include <linux/loop.h>
#include <scsi/scsi.h>
#include <scsi/scsi_ioctl.h>
#include <scsi/sg.h>
#endif

#include <asm/uaccess.h>
#include <linux/ethtool.h>
#include <linux/mii.h>
#include <linux/if_bonding.h>
#include <linux/watchdog.h>

#include <linux/soundcard.h>
#include <linux/lp.h>
#include <linux/ppdev.h>

#include <linux/atm.h>
#include <linux/atmarp.h>
#include <linux/atmclip.h>
#include <linux/atmdev.h>
#include <linux/atmioc.h>
#include <linux/atmlec.h>
#include <linux/atmmpc.h>
#include <linux/atmsvc.h>
#include <linux/atm_tcp.h>
#include <linux/sonet.h>
#include <linux/atm_suni.h>

#include <linux/usb.h>
#include <linux/usbdevice_fs.h>
#include <linux/nbd.h>
#include <linux/random.h>
#include <linux/filter.h>

#include <linux/hiddev.h>

#include <linux/dvb/audio.h>
#include <linux/dvb/dmx.h>
#include <linux/dvb/frontend.h>
#include <linux/dvb/video.h>

#include <linux/sort.h>

#ifdef CONFIG_SPARC
#include <asm/fbio.h>
#endif

<<<<<<< HEAD
#ifdef CONFIG_XEN
#include <xen/interface/xen.h>
#include <xen/public/evtchn.h>
#include <xen/public/privcmd.h>
#include <xen/compat_ioctl.h>
#endif

static int do_ioctl32_pointer(unsigned int fd, unsigned int cmd,
			      unsigned long arg, struct file *f)
{
	return sys_ioctl(fd, cmd, (unsigned long)compat_ptr(arg));
}

static int w_long(unsigned int fd, unsigned int cmd, unsigned long arg)
{
	mm_segment_t old_fs = get_fs();
	int err;
	unsigned long val;
	
	set_fs (KERNEL_DS);
	err = sys_ioctl(fd, cmd, (unsigned long)&val);
	set_fs (old_fs);
	if (!err && put_user(val, (u32 __user *)compat_ptr(arg)))
		return -EFAULT;
	return err;
}
 
static int rw_long(unsigned int fd, unsigned int cmd, unsigned long arg)
=======
static int w_long(unsigned int fd, unsigned int cmd,
		compat_ulong_t __user *argp)
>>>>>>> 02f8c6ae
{
	mm_segment_t old_fs = get_fs();
	int err;
	unsigned long val;

	set_fs (KERNEL_DS);
	err = sys_ioctl(fd, cmd, (unsigned long)&val);
	set_fs (old_fs);
	if (!err && put_user(val, argp))
		return -EFAULT;
	return err;
}

struct compat_video_event {
	int32_t		type;
	compat_time_t	timestamp;
	union {
	        video_size_t size;
		unsigned int frame_rate;
	} u;
};

static int do_video_get_event(unsigned int fd, unsigned int cmd,
		struct compat_video_event __user *up)
{
	struct video_event kevent;
	mm_segment_t old_fs = get_fs();
	int err;

	set_fs(KERNEL_DS);
	err = sys_ioctl(fd, cmd, (unsigned long) &kevent);
	set_fs(old_fs);

	if (!err) {
		err  = put_user(kevent.type, &up->type);
		err |= put_user(kevent.timestamp, &up->timestamp);
		err |= put_user(kevent.u.size.w, &up->u.size.w);
		err |= put_user(kevent.u.size.h, &up->u.size.h);
		err |= put_user(kevent.u.size.aspect_ratio,
				&up->u.size.aspect_ratio);
		if (err)
			err = -EFAULT;
	}

	return err;
}

struct compat_video_still_picture {
        compat_uptr_t iFrame;
        int32_t size;
};

static int do_video_stillpicture(unsigned int fd, unsigned int cmd,
	struct compat_video_still_picture __user *up)
{
	struct video_still_picture __user *up_native;
	compat_uptr_t fp;
	int32_t size;
	int err;

	err  = get_user(fp, &up->iFrame);
	err |= get_user(size, &up->size);
	if (err)
		return -EFAULT;

	up_native =
		compat_alloc_user_space(sizeof(struct video_still_picture));

	err =  put_user(compat_ptr(fp), &up_native->iFrame);
	err |= put_user(size, &up_native->size);
	if (err)
		return -EFAULT;

	err = sys_ioctl(fd, cmd, (unsigned long) up_native);

	return err;
}

struct compat_video_spu_palette {
	int length;
	compat_uptr_t palette;
};

static int do_video_set_spu_palette(unsigned int fd, unsigned int cmd,
		struct compat_video_spu_palette __user *up)
{
	struct video_spu_palette __user *up_native;
	compat_uptr_t palp;
	int length, err;

	err  = get_user(palp, &up->palette);
	err |= get_user(length, &up->length);

	up_native = compat_alloc_user_space(sizeof(struct video_spu_palette));
	err  = put_user(compat_ptr(palp), &up_native->palette);
	err |= put_user(length, &up_native->length);
	if (err)
		return -EFAULT;

	err = sys_ioctl(fd, cmd, (unsigned long) up_native);

	return err;
}

#ifdef CONFIG_BLOCK
typedef struct sg_io_hdr32 {
	compat_int_t interface_id;	/* [i] 'S' for SCSI generic (required) */
	compat_int_t dxfer_direction;	/* [i] data transfer direction  */
	unsigned char cmd_len;		/* [i] SCSI command length ( <= 16 bytes) */
	unsigned char mx_sb_len;		/* [i] max length to write to sbp */
	unsigned short iovec_count;	/* [i] 0 implies no scatter gather */
	compat_uint_t dxfer_len;		/* [i] byte count of data transfer */
	compat_uint_t dxferp;		/* [i], [*io] points to data transfer memory
					      or scatter gather list */
	compat_uptr_t cmdp;		/* [i], [*i] points to command to perform */
	compat_uptr_t sbp;		/* [i], [*o] points to sense_buffer memory */
	compat_uint_t timeout;		/* [i] MAX_UINT->no timeout (unit: millisec) */
	compat_uint_t flags;		/* [i] 0 -> default, see SG_FLAG... */
	compat_int_t pack_id;		/* [i->o] unused internally (normally) */
	compat_uptr_t usr_ptr;		/* [i->o] unused internally */
	unsigned char status;		/* [o] scsi status */
	unsigned char masked_status;	/* [o] shifted, masked scsi status */
	unsigned char msg_status;		/* [o] messaging level data (optional) */
	unsigned char sb_len_wr;		/* [o] byte count actually written to sbp */
	unsigned short host_status;	/* [o] errors from host adapter */
	unsigned short driver_status;	/* [o] errors from software driver */
	compat_int_t resid;		/* [o] dxfer_len - actual_transferred */
	compat_uint_t duration;		/* [o] time taken by cmd (unit: millisec) */
	compat_uint_t info;		/* [o] auxiliary information */
} sg_io_hdr32_t;  /* 64 bytes long (on sparc32) */

typedef struct sg_iovec32 {
	compat_uint_t iov_base;
	compat_uint_t iov_len;
} sg_iovec32_t;

static int sg_build_iovec(sg_io_hdr_t __user *sgio, void __user *dxferp, u16 iovec_count)
{
	sg_iovec_t __user *iov = (sg_iovec_t __user *) (sgio + 1);
	sg_iovec32_t __user *iov32 = dxferp;
	int i;

	for (i = 0; i < iovec_count; i++) {
		u32 base, len;

		if (get_user(base, &iov32[i].iov_base) ||
		    get_user(len, &iov32[i].iov_len) ||
		    put_user(compat_ptr(base), &iov[i].iov_base) ||
		    put_user(len, &iov[i].iov_len))
			return -EFAULT;
	}

	if (put_user(iov, &sgio->dxferp))
		return -EFAULT;
	return 0;
}

static int sg_ioctl_trans(unsigned int fd, unsigned int cmd,
			sg_io_hdr32_t __user *sgio32)
{
	sg_io_hdr_t __user *sgio;
	u16 iovec_count;
	u32 data;
	void __user *dxferp;
	int err;
	int interface_id;
<<<<<<< HEAD

	sgio32 = compat_ptr(arg);

	if (get_user(interface_id, &sgio32->interface_id))
		return -EFAULT;
	if (interface_id != 'S')
		return sys_ioctl(fd, cmd, (unsigned long)sgio32);

=======

	if (get_user(interface_id, &sgio32->interface_id))
		return -EFAULT;
	if (interface_id != 'S')
		return sys_ioctl(fd, cmd, (unsigned long)sgio32);

>>>>>>> 02f8c6ae
	if (get_user(iovec_count, &sgio32->iovec_count))
		return -EFAULT;

	{
		void __user *top = compat_alloc_user_space(0);
		void __user *new = compat_alloc_user_space(sizeof(sg_io_hdr_t) +
				       (iovec_count * sizeof(sg_iovec_t)));
		if (new > top)
			return -EINVAL;

		sgio = new;
	}

	/* Ok, now construct.  */
	if (copy_in_user(&sgio->interface_id, &sgio32->interface_id,
			 (2 * sizeof(int)) +
			 (2 * sizeof(unsigned char)) +
			 (1 * sizeof(unsigned short)) +
			 (1 * sizeof(unsigned int))))
		return -EFAULT;

	if (get_user(data, &sgio32->dxferp))
		return -EFAULT;
	dxferp = compat_ptr(data);
	if (iovec_count) {
		if (sg_build_iovec(sgio, dxferp, iovec_count))
			return -EFAULT;
	} else {
		if (put_user(dxferp, &sgio->dxferp))
			return -EFAULT;
	}

	{
		unsigned char __user *cmdp;
		unsigned char __user *sbp;

		if (get_user(data, &sgio32->cmdp))
			return -EFAULT;
		cmdp = compat_ptr(data);

		if (get_user(data, &sgio32->sbp))
			return -EFAULT;
		sbp = compat_ptr(data);

		if (put_user(cmdp, &sgio->cmdp) ||
		    put_user(sbp, &sgio->sbp))
			return -EFAULT;
	}

	if (copy_in_user(&sgio->timeout, &sgio32->timeout,
			 3 * sizeof(int)))
		return -EFAULT;

	if (get_user(data, &sgio32->usr_ptr))
		return -EFAULT;
	if (put_user(compat_ptr(data), &sgio->usr_ptr))
		return -EFAULT;

	err = sys_ioctl(fd, cmd, (unsigned long) sgio);

	if (err >= 0) {
		void __user *datap;

		if (copy_in_user(&sgio32->pack_id, &sgio->pack_id,
				 sizeof(int)) ||
		    get_user(datap, &sgio->usr_ptr) ||
		    put_user((u32)(unsigned long)datap,
			     &sgio32->usr_ptr) ||
		    copy_in_user(&sgio32->status, &sgio->status,
				 (4 * sizeof(unsigned char)) +
				 (2 * sizeof(unsigned short)) +
				 (3 * sizeof(int))))
			err = -EFAULT;
	}

	return err;
}

struct compat_sg_req_info { /* used by SG_GET_REQUEST_TABLE ioctl() */
	char req_state;
	char orphan;
	char sg_io_owned;
	char problem;
	int pack_id;
	compat_uptr_t usr_ptr;
	unsigned int duration;
	int unused;
};

static int sg_grt_trans(unsigned int fd, unsigned int cmd, struct
			compat_sg_req_info __user *o)
{
	int err, i;
	sg_req_info_t __user *r;
	r = compat_alloc_user_space(sizeof(sg_req_info_t)*SG_MAX_QUEUE);
	err = sys_ioctl(fd,cmd,(unsigned long)r);
	if (err < 0)
		return err;
	for (i = 0; i < SG_MAX_QUEUE; i++) {
		void __user *ptr;
		int d;

		if (copy_in_user(o + i, r + i, offsetof(sg_req_info_t, usr_ptr)) ||
		    get_user(ptr, &r[i].usr_ptr) ||
		    get_user(d, &r[i].duration) ||
		    put_user((u32)(unsigned long)(ptr), &o[i].usr_ptr) ||
		    put_user(d, &o[i].duration))
			return -EFAULT;
	}
	return err;
}
#endif /* CONFIG_BLOCK */

struct sock_fprog32 {
	unsigned short	len;
	compat_caddr_t	filter;
};

#define PPPIOCSPASS32	_IOW('t', 71, struct sock_fprog32)
#define PPPIOCSACTIVE32	_IOW('t', 70, struct sock_fprog32)

static int ppp_sock_fprog_ioctl_trans(unsigned int fd, unsigned int cmd,
			struct sock_fprog32 __user *u_fprog32)
{
	struct sock_fprog __user *u_fprog64 = compat_alloc_user_space(sizeof(struct sock_fprog));
	void __user *fptr64;
	u32 fptr32;
	u16 flen;

	if (get_user(flen, &u_fprog32->len) ||
	    get_user(fptr32, &u_fprog32->filter))
		return -EFAULT;

	fptr64 = compat_ptr(fptr32);

	if (put_user(flen, &u_fprog64->len) ||
	    put_user(fptr64, &u_fprog64->filter))
		return -EFAULT;

	if (cmd == PPPIOCSPASS32)
		cmd = PPPIOCSPASS;
	else
		cmd = PPPIOCSACTIVE;

	return sys_ioctl(fd, cmd, (unsigned long) u_fprog64);
}

struct ppp_option_data32 {
	compat_caddr_t	ptr;
	u32			length;
	compat_int_t		transmit;
};
#define PPPIOCSCOMPRESS32	_IOW('t', 77, struct ppp_option_data32)

struct ppp_idle32 {
	compat_time_t xmit_idle;
	compat_time_t recv_idle;
};
#define PPPIOCGIDLE32		_IOR('t', 63, struct ppp_idle32)

static int ppp_gidle(unsigned int fd, unsigned int cmd,
		struct ppp_idle32 __user *idle32)
{
	struct ppp_idle __user *idle;
	__kernel_time_t xmit, recv;
	int err;

	idle = compat_alloc_user_space(sizeof(*idle));

	err = sys_ioctl(fd, PPPIOCGIDLE, (unsigned long) idle);

	if (!err) {
		if (get_user(xmit, &idle->xmit_idle) ||
		    get_user(recv, &idle->recv_idle) ||
		    put_user(xmit, &idle32->xmit_idle) ||
		    put_user(recv, &idle32->recv_idle))
			err = -EFAULT;
	}
	return err;
}

static int ppp_scompress(unsigned int fd, unsigned int cmd,
	struct ppp_option_data32 __user *odata32)
{
	struct ppp_option_data __user *odata;
	__u32 data;
	void __user *datap;

	odata = compat_alloc_user_space(sizeof(*odata));

	if (get_user(data, &odata32->ptr))
		return -EFAULT;

	datap = compat_ptr(data);
	if (put_user(datap, &odata->ptr))
		return -EFAULT;

	if (copy_in_user(&odata->length, &odata32->length,
			 sizeof(__u32) + sizeof(int)))
		return -EFAULT;

	return sys_ioctl(fd, PPPIOCSCOMPRESS, (unsigned long) odata);
}

#ifdef CONFIG_BLOCK
struct mtget32 {
	compat_long_t	mt_type;
	compat_long_t	mt_resid;
	compat_long_t	mt_dsreg;
	compat_long_t	mt_gstat;
	compat_long_t	mt_erreg;
	compat_daddr_t	mt_fileno;
	compat_daddr_t	mt_blkno;
};
#define MTIOCGET32	_IOR('m', 2, struct mtget32)

struct mtpos32 {
	compat_long_t	mt_blkno;
};
#define MTIOCPOS32	_IOR('m', 3, struct mtpos32)

static int mt_ioctl_trans(unsigned int fd, unsigned int cmd, void __user *argp)
{
	mm_segment_t old_fs = get_fs();
	struct mtget get;
	struct mtget32 __user *umget32;
	struct mtpos pos;
	struct mtpos32 __user *upos32;
	unsigned long kcmd;
	void *karg;
	int err = 0;

	switch(cmd) {
	case MTIOCPOS32:
		kcmd = MTIOCPOS;
		karg = &pos;
		break;
	default:	/* MTIOCGET32 */
		kcmd = MTIOCGET;
		karg = &get;
		break;
	}
	set_fs (KERNEL_DS);
	err = sys_ioctl (fd, kcmd, (unsigned long)karg);
	set_fs (old_fs);
	if (err)
		return err;
	switch (cmd) {
	case MTIOCPOS32:
		upos32 = argp;
		err = __put_user(pos.mt_blkno, &upos32->mt_blkno);
		break;
	case MTIOCGET32:
		umget32 = argp;
		err = __put_user(get.mt_type, &umget32->mt_type);
		err |= __put_user(get.mt_resid, &umget32->mt_resid);
		err |= __put_user(get.mt_dsreg, &umget32->mt_dsreg);
		err |= __put_user(get.mt_gstat, &umget32->mt_gstat);
		err |= __put_user(get.mt_erreg, &umget32->mt_erreg);
		err |= __put_user(get.mt_fileno, &umget32->mt_fileno);
		err |= __put_user(get.mt_blkno, &umget32->mt_blkno);
		break;
	}
	return err ? -EFAULT: 0;
}

#endif /* CONFIG_BLOCK */

/* Bluetooth ioctls */
#define HCIUARTSETPROTO		_IOW('U', 200, int)
#define HCIUARTGETPROTO		_IOR('U', 201, int)
#define HCIUARTGETDEVICE	_IOR('U', 202, int)
#define HCIUARTSETFLAGS		_IOW('U', 203, int)
#define HCIUARTGETFLAGS		_IOR('U', 204, int)

#define BNEPCONNADD	_IOW('B', 200, int)
#define BNEPCONNDEL	_IOW('B', 201, int)
#define BNEPGETCONNLIST	_IOR('B', 210, int)
#define BNEPGETCONNINFO	_IOR('B', 211, int)

#define CMTPCONNADD	_IOW('C', 200, int)
#define CMTPCONNDEL	_IOW('C', 201, int)
#define CMTPGETCONNLIST	_IOR('C', 210, int)
#define CMTPGETCONNINFO	_IOR('C', 211, int)

#define HIDPCONNADD	_IOW('H', 200, int)
#define HIDPCONNDEL	_IOW('H', 201, int)
#define HIDPGETCONNLIST	_IOR('H', 210, int)
#define HIDPGETCONNINFO	_IOR('H', 211, int)


struct serial_struct32 {
        compat_int_t    type;
        compat_int_t    line;
        compat_uint_t   port;
        compat_int_t    irq;
        compat_int_t    flags;
        compat_int_t    xmit_fifo_size;
        compat_int_t    custom_divisor;
        compat_int_t    baud_base;
        unsigned short  close_delay;
        char    io_type;
        char    reserved_char[1];
        compat_int_t    hub6;
        unsigned short  closing_wait; /* time to wait before closing */
        unsigned short  closing_wait2; /* no longer used... */
        compat_uint_t   iomem_base;
        unsigned short  iomem_reg_shift;
        unsigned int    port_high;
     /* compat_ulong_t  iomap_base FIXME */
        compat_int_t    reserved[1];
};

static int serial_struct_ioctl(unsigned fd, unsigned cmd,
			struct serial_struct32 __user *ss32)
{
        typedef struct serial_struct SS;
        typedef struct serial_struct32 SS32;
        int err;
        struct serial_struct ss;
        mm_segment_t oldseg = get_fs();
        __u32 udata;
	unsigned int base;

        if (cmd == TIOCSSERIAL) {
                if (!access_ok(VERIFY_READ, ss32, sizeof(SS32)))
                        return -EFAULT;
                if (__copy_from_user(&ss, ss32, offsetof(SS32, iomem_base)))
			return -EFAULT;
                if (__get_user(udata, &ss32->iomem_base))
			return -EFAULT;
                ss.iomem_base = compat_ptr(udata);
                if (__get_user(ss.iomem_reg_shift, &ss32->iomem_reg_shift) ||
		    __get_user(ss.port_high, &ss32->port_high))
			return -EFAULT;
                ss.iomap_base = 0UL;
        }
        set_fs(KERNEL_DS);
                err = sys_ioctl(fd,cmd,(unsigned long)(&ss));
        set_fs(oldseg);
        if (cmd == TIOCGSERIAL && err >= 0) {
                if (!access_ok(VERIFY_WRITE, ss32, sizeof(SS32)))
                        return -EFAULT;
                if (__copy_to_user(ss32,&ss,offsetof(SS32,iomem_base)))
			return -EFAULT;
		base = (unsigned long)ss.iomem_base  >> 32 ?
			0xffffffff : (unsigned)(unsigned long)ss.iomem_base;
		if (__put_user(base, &ss32->iomem_base) ||
		    __put_user(ss.iomem_reg_shift, &ss32->iomem_reg_shift) ||
		    __put_user(ss.port_high, &ss32->port_high))
			return -EFAULT;
        }
        return err;
}

/*
 * I2C layer ioctls
 */

struct i2c_msg32 {
	u16 addr;
	u16 flags;
	u16 len;
	compat_caddr_t buf;
};

struct i2c_rdwr_ioctl_data32 {
	compat_caddr_t msgs; /* struct i2c_msg __user *msgs */
	u32 nmsgs;
};

struct i2c_smbus_ioctl_data32 {
	u8 read_write;
	u8 command;
	u32 size;
	compat_caddr_t data; /* union i2c_smbus_data *data */
};

struct i2c_rdwr_aligned {
	struct i2c_rdwr_ioctl_data cmd;
	struct i2c_msg msgs[0];
};

static int do_i2c_rdwr_ioctl(unsigned int fd, unsigned int cmd,
			struct i2c_rdwr_ioctl_data32    __user *udata)
{
	struct i2c_rdwr_aligned		__user *tdata;
	struct i2c_msg			__user *tmsgs;
	struct i2c_msg32		__user *umsgs;
	compat_caddr_t			datap;
	int				nmsgs, i;

	if (get_user(nmsgs, &udata->nmsgs))
		return -EFAULT;
	if (nmsgs > I2C_RDRW_IOCTL_MAX_MSGS)
		return -EINVAL;

	if (get_user(datap, &udata->msgs))
		return -EFAULT;
	umsgs = compat_ptr(datap);

	tdata = compat_alloc_user_space(sizeof(*tdata) +
				      nmsgs * sizeof(struct i2c_msg));
	tmsgs = &tdata->msgs[0];

	if (put_user(nmsgs, &tdata->cmd.nmsgs) ||
	    put_user(tmsgs, &tdata->cmd.msgs))
		return -EFAULT;

	for (i = 0; i < nmsgs; i++) {
		if (copy_in_user(&tmsgs[i].addr, &umsgs[i].addr, 3*sizeof(u16)))
			return -EFAULT;
		if (get_user(datap, &umsgs[i].buf) ||
		    put_user(compat_ptr(datap), &tmsgs[i].buf))
			return -EFAULT;
	}
	return sys_ioctl(fd, cmd, (unsigned long)tdata);
}

static int do_i2c_smbus_ioctl(unsigned int fd, unsigned int cmd,
			struct i2c_smbus_ioctl_data32   __user *udata)
{
	struct i2c_smbus_ioctl_data	__user *tdata;
	compat_caddr_t			datap;

	tdata = compat_alloc_user_space(sizeof(*tdata));
	if (tdata == NULL)
		return -ENOMEM;
	if (!access_ok(VERIFY_WRITE, tdata, sizeof(*tdata)))
		return -EFAULT;

	if (!access_ok(VERIFY_READ, udata, sizeof(*udata)))
		return -EFAULT;

	if (__copy_in_user(&tdata->read_write, &udata->read_write, 2 * sizeof(u8)))
		return -EFAULT;
	if (__copy_in_user(&tdata->size, &udata->size, 2 * sizeof(u32)))
		return -EFAULT;
	if (__get_user(datap, &udata->data) ||
	    __put_user(compat_ptr(datap), &tdata->data))
		return -EFAULT;

	return sys_ioctl(fd, cmd, (unsigned long)tdata);
}

#define RTC_IRQP_READ32		_IOR('p', 0x0b, compat_ulong_t)
#define RTC_IRQP_SET32		_IOW('p', 0x0c, compat_ulong_t)
#define RTC_EPOCH_READ32	_IOR('p', 0x0d, compat_ulong_t)
#define RTC_EPOCH_SET32		_IOW('p', 0x0e, compat_ulong_t)

static int rtc_ioctl(unsigned fd, unsigned cmd, void __user *argp)
{
	mm_segment_t oldfs = get_fs();
	compat_ulong_t val32;
	unsigned long kval;
	int ret;

	switch (cmd) {
	case RTC_IRQP_READ32:
	case RTC_EPOCH_READ32:
		set_fs(KERNEL_DS);
		ret = sys_ioctl(fd, (cmd == RTC_IRQP_READ32) ?
					RTC_IRQP_READ : RTC_EPOCH_READ,
					(unsigned long)&kval);
		set_fs(oldfs);
		if (ret)
			return ret;
		val32 = kval;
		return put_user(val32, (unsigned int __user *)argp);
	case RTC_IRQP_SET32:
		return sys_ioctl(fd, RTC_IRQP_SET, (unsigned long)argp);
	case RTC_EPOCH_SET32:
		return sys_ioctl(fd, RTC_EPOCH_SET, (unsigned long)argp);
	}

	return -ENOIOCTLCMD;
}

/* on ia32 l_start is on a 32-bit boundary */
#if defined(CONFIG_IA64) || defined(CONFIG_X86_64)
struct space_resv_32 {
	__s16		l_type;
	__s16		l_whence;
	__s64		l_start	__attribute__((packed));
			/* len == 0 means until end of file */
	__s64		l_len __attribute__((packed));
	__s32		l_sysid;
	__u32		l_pid;
	__s32		l_pad[4];	/* reserve area */
};

#define FS_IOC_RESVSP_32		_IOW ('X', 40, struct space_resv_32)
#define FS_IOC_RESVSP64_32	_IOW ('X', 42, struct space_resv_32)

/* just account for different alignment */
static int compat_ioctl_preallocate(struct file *file,
			struct space_resv_32    __user *p32)
{
	struct space_resv	__user *p = compat_alloc_user_space(sizeof(*p));

	if (copy_in_user(&p->l_type,	&p32->l_type,	sizeof(s16)) ||
	    copy_in_user(&p->l_whence,	&p32->l_whence, sizeof(s16)) ||
	    copy_in_user(&p->l_start,	&p32->l_start,	sizeof(s64)) ||
	    copy_in_user(&p->l_len,	&p32->l_len,	sizeof(s64)) ||
	    copy_in_user(&p->l_sysid,	&p32->l_sysid,	sizeof(s32)) ||
	    copy_in_user(&p->l_pid,	&p32->l_pid,	sizeof(u32)) ||
	    copy_in_user(&p->l_pad,	&p32->l_pad,	4*sizeof(u32)))
		return -EFAULT;

	return ioctl_preallocate(file, p);
}
#endif

/*
 * simple reversible transform to make our table more evenly
 * distributed after sorting.
 */
#define XFORM(i) (((i) ^ ((i) << 27) ^ ((i) << 17)) & 0xffffffff)

#define COMPATIBLE_IOCTL(cmd) XFORM(cmd),
/* ioctl should not be warned about even if it's not implemented.
   Valid reasons to use this:
   - It is implemented with ->compat_ioctl on some device, but programs
   call it on others too.
   - The ioctl is not implemented in the native kernel, but programs
   call it commonly anyways.
   Most other reasons are not valid. */
#define IGNORE_IOCTL(cmd) COMPATIBLE_IOCTL(cmd)

static unsigned int ioctl_pointer[] = {
/* compatible ioctls first */
COMPATIBLE_IOCTL(0x4B50)   /* KDGHWCLK - not in the kernel, but don't complain */
COMPATIBLE_IOCTL(0x4B51)   /* KDSHWCLK - not in the kernel, but don't complain */

/* Big T */
COMPATIBLE_IOCTL(TCGETA)
COMPATIBLE_IOCTL(TCSETA)
COMPATIBLE_IOCTL(TCSETAW)
COMPATIBLE_IOCTL(TCSETAF)
COMPATIBLE_IOCTL(TCSBRK)
COMPATIBLE_IOCTL(TCXONC)
COMPATIBLE_IOCTL(TCFLSH)
COMPATIBLE_IOCTL(TCGETS)
COMPATIBLE_IOCTL(TCSETS)
COMPATIBLE_IOCTL(TCSETSW)
COMPATIBLE_IOCTL(TCSETSF)
COMPATIBLE_IOCTL(TIOCLINUX)
COMPATIBLE_IOCTL(TIOCSBRK)
COMPATIBLE_IOCTL(TIOCGDEV)
COMPATIBLE_IOCTL(TIOCCBRK)
COMPATIBLE_IOCTL(TIOCGSID)
COMPATIBLE_IOCTL(TIOCGICOUNT)
/* Little t */
COMPATIBLE_IOCTL(TIOCGETD)
COMPATIBLE_IOCTL(TIOCSETD)
COMPATIBLE_IOCTL(TIOCEXCL)
COMPATIBLE_IOCTL(TIOCNXCL)
COMPATIBLE_IOCTL(TIOCCONS)
COMPATIBLE_IOCTL(TIOCGSOFTCAR)
COMPATIBLE_IOCTL(TIOCSSOFTCAR)
COMPATIBLE_IOCTL(TIOCSWINSZ)
COMPATIBLE_IOCTL(TIOCGWINSZ)
COMPATIBLE_IOCTL(TIOCMGET)
COMPATIBLE_IOCTL(TIOCMBIC)
COMPATIBLE_IOCTL(TIOCMBIS)
COMPATIBLE_IOCTL(TIOCMSET)
COMPATIBLE_IOCTL(TIOCPKT)
COMPATIBLE_IOCTL(TIOCNOTTY)
COMPATIBLE_IOCTL(TIOCSTI)
COMPATIBLE_IOCTL(TIOCOUTQ)
COMPATIBLE_IOCTL(TIOCSPGRP)
COMPATIBLE_IOCTL(TIOCGPGRP)
COMPATIBLE_IOCTL(TIOCGPTN)
COMPATIBLE_IOCTL(TIOCSPTLCK)
COMPATIBLE_IOCTL(TIOCSERGETLSR)
COMPATIBLE_IOCTL(TIOCSIG)
#ifdef TCGETS2
COMPATIBLE_IOCTL(TCGETS2)
COMPATIBLE_IOCTL(TCSETS2)
COMPATIBLE_IOCTL(TCSETSW2)
COMPATIBLE_IOCTL(TCSETSF2)
#endif
/* Little f */
COMPATIBLE_IOCTL(FIOCLEX)
COMPATIBLE_IOCTL(FIONCLEX)
COMPATIBLE_IOCTL(FIOASYNC)
COMPATIBLE_IOCTL(FIONBIO)
COMPATIBLE_IOCTL(FIONREAD)  /* This is also TIOCINQ */
COMPATIBLE_IOCTL(FS_IOC_FIEMAP)
/* 0x00 */
COMPATIBLE_IOCTL(FIBMAP)
COMPATIBLE_IOCTL(FIGETBSZ)
/* 'X' - originally XFS but some now in the VFS */
COMPATIBLE_IOCTL(FIFREEZE)
COMPATIBLE_IOCTL(FITHAW)
COMPATIBLE_IOCTL(KDGETKEYCODE)
COMPATIBLE_IOCTL(KDSETKEYCODE)
COMPATIBLE_IOCTL(KDGKBTYPE)
COMPATIBLE_IOCTL(KDGETMODE)
COMPATIBLE_IOCTL(KDGKBMODE)
COMPATIBLE_IOCTL(KDGKBMETA)
COMPATIBLE_IOCTL(KDGKBENT)
COMPATIBLE_IOCTL(KDSKBENT)
COMPATIBLE_IOCTL(KDGKBSENT)
COMPATIBLE_IOCTL(KDSKBSENT)
COMPATIBLE_IOCTL(KDGKBDIACR)
COMPATIBLE_IOCTL(KDSKBDIACR)
COMPATIBLE_IOCTL(KDKBDREP)
COMPATIBLE_IOCTL(KDGKBLED)
COMPATIBLE_IOCTL(KDGETLED)
#ifdef CONFIG_BLOCK
/* Big S */
COMPATIBLE_IOCTL(SCSI_IOCTL_GET_IDLUN)
COMPATIBLE_IOCTL(SCSI_IOCTL_DOORLOCK)
COMPATIBLE_IOCTL(SCSI_IOCTL_DOORUNLOCK)
COMPATIBLE_IOCTL(SCSI_IOCTL_TEST_UNIT_READY)
COMPATIBLE_IOCTL(SCSI_IOCTL_GET_BUS_NUMBER)
COMPATIBLE_IOCTL(SCSI_IOCTL_SEND_COMMAND)
COMPATIBLE_IOCTL(SCSI_IOCTL_PROBE_HOST)
COMPATIBLE_IOCTL(SCSI_IOCTL_GET_PCI)
#endif
/* Big V (don't complain on serial console) */
IGNORE_IOCTL(VT_OPENQRY)
IGNORE_IOCTL(VT_GETMODE)
/* Little p (/dev/rtc, /dev/envctrl, etc.) */
COMPATIBLE_IOCTL(RTC_AIE_ON)
COMPATIBLE_IOCTL(RTC_AIE_OFF)
COMPATIBLE_IOCTL(RTC_UIE_ON)
COMPATIBLE_IOCTL(RTC_UIE_OFF)
COMPATIBLE_IOCTL(RTC_PIE_ON)
COMPATIBLE_IOCTL(RTC_PIE_OFF)
COMPATIBLE_IOCTL(RTC_WIE_ON)
COMPATIBLE_IOCTL(RTC_WIE_OFF)
COMPATIBLE_IOCTL(RTC_ALM_SET)
COMPATIBLE_IOCTL(RTC_ALM_READ)
COMPATIBLE_IOCTL(RTC_RD_TIME)
COMPATIBLE_IOCTL(RTC_SET_TIME)
COMPATIBLE_IOCTL(RTC_WKALM_SET)
COMPATIBLE_IOCTL(RTC_WKALM_RD)
/*
 * These two are only for the sbus rtc driver, but
 * hwclock tries them on every rtc device first when
 * running on sparc.  On other architectures the entries
 * are useless but harmless.
 */
COMPATIBLE_IOCTL(_IOR('p', 20, int[7])) /* RTCGET */
COMPATIBLE_IOCTL(_IOW('p', 21, int[7])) /* RTCSET */
/* Little m */
COMPATIBLE_IOCTL(MTIOCTOP)
/* Socket level stuff */
COMPATIBLE_IOCTL(FIOQSIZE)
#ifdef CONFIG_BLOCK
/* loop */
IGNORE_IOCTL(LOOP_CLR_FD)
/* md calls this on random blockdevs */
IGNORE_IOCTL(RAID_VERSION)
/* SG stuff */
COMPATIBLE_IOCTL(SG_SET_TIMEOUT)
COMPATIBLE_IOCTL(SG_GET_TIMEOUT)
COMPATIBLE_IOCTL(SG_EMULATED_HOST)
COMPATIBLE_IOCTL(SG_GET_TRANSFORM)
COMPATIBLE_IOCTL(SG_SET_RESERVED_SIZE)
COMPATIBLE_IOCTL(SG_GET_RESERVED_SIZE)
COMPATIBLE_IOCTL(SG_GET_SCSI_ID)
COMPATIBLE_IOCTL(SG_SET_FORCE_LOW_DMA)
COMPATIBLE_IOCTL(SG_GET_LOW_DMA)
COMPATIBLE_IOCTL(SG_SET_FORCE_PACK_ID)
COMPATIBLE_IOCTL(SG_GET_PACK_ID)
COMPATIBLE_IOCTL(SG_GET_NUM_WAITING)
COMPATIBLE_IOCTL(SG_SET_DEBUG)
COMPATIBLE_IOCTL(SG_GET_SG_TABLESIZE)
COMPATIBLE_IOCTL(SG_GET_COMMAND_Q)
COMPATIBLE_IOCTL(SG_SET_COMMAND_Q)
COMPATIBLE_IOCTL(SG_GET_VERSION_NUM)
COMPATIBLE_IOCTL(SG_NEXT_CMD_LEN)
COMPATIBLE_IOCTL(SG_SCSI_RESET)
COMPATIBLE_IOCTL(SG_GET_REQUEST_TABLE)
COMPATIBLE_IOCTL(SG_SET_KEEP_ORPHAN)
COMPATIBLE_IOCTL(SG_GET_KEEP_ORPHAN)
#endif
/* PPP stuff */
COMPATIBLE_IOCTL(PPPIOCGFLAGS)
COMPATIBLE_IOCTL(PPPIOCSFLAGS)
COMPATIBLE_IOCTL(PPPIOCGASYNCMAP)
COMPATIBLE_IOCTL(PPPIOCSASYNCMAP)
COMPATIBLE_IOCTL(PPPIOCGUNIT)
COMPATIBLE_IOCTL(PPPIOCGRASYNCMAP)
COMPATIBLE_IOCTL(PPPIOCSRASYNCMAP)
COMPATIBLE_IOCTL(PPPIOCGMRU)
COMPATIBLE_IOCTL(PPPIOCSMRU)
COMPATIBLE_IOCTL(PPPIOCSMAXCID)
COMPATIBLE_IOCTL(PPPIOCGXASYNCMAP)
COMPATIBLE_IOCTL(PPPIOCSXASYNCMAP)
COMPATIBLE_IOCTL(PPPIOCXFERUNIT)
/* PPPIOCSCOMPRESS is translated */
COMPATIBLE_IOCTL(PPPIOCGNPMODE)
COMPATIBLE_IOCTL(PPPIOCSNPMODE)
COMPATIBLE_IOCTL(PPPIOCGDEBUG)
COMPATIBLE_IOCTL(PPPIOCSDEBUG)
/* PPPIOCSPASS is translated */
/* PPPIOCSACTIVE is translated */
/* PPPIOCGIDLE is translated */
COMPATIBLE_IOCTL(PPPIOCNEWUNIT)
COMPATIBLE_IOCTL(PPPIOCATTACH)
COMPATIBLE_IOCTL(PPPIOCDETACH)
COMPATIBLE_IOCTL(PPPIOCSMRRU)
COMPATIBLE_IOCTL(PPPIOCCONNECT)
COMPATIBLE_IOCTL(PPPIOCDISCONN)
COMPATIBLE_IOCTL(PPPIOCATTCHAN)
COMPATIBLE_IOCTL(PPPIOCGCHAN)
/* PPPOX */
COMPATIBLE_IOCTL(PPPOEIOCSFWD)
COMPATIBLE_IOCTL(PPPOEIOCDFWD)
/* ppdev */
COMPATIBLE_IOCTL(PPSETMODE)
COMPATIBLE_IOCTL(PPRSTATUS)
COMPATIBLE_IOCTL(PPRCONTROL)
COMPATIBLE_IOCTL(PPWCONTROL)
COMPATIBLE_IOCTL(PPFCONTROL)
COMPATIBLE_IOCTL(PPRDATA)
COMPATIBLE_IOCTL(PPWDATA)
COMPATIBLE_IOCTL(PPCLAIM)
COMPATIBLE_IOCTL(PPRELEASE)
COMPATIBLE_IOCTL(PPYIELD)
COMPATIBLE_IOCTL(PPEXCL)
COMPATIBLE_IOCTL(PPDATADIR)
COMPATIBLE_IOCTL(PPNEGOT)
COMPATIBLE_IOCTL(PPWCTLONIRQ)
COMPATIBLE_IOCTL(PPCLRIRQ)
COMPATIBLE_IOCTL(PPSETPHASE)
COMPATIBLE_IOCTL(PPGETMODES)
COMPATIBLE_IOCTL(PPGETMODE)
COMPATIBLE_IOCTL(PPGETPHASE)
COMPATIBLE_IOCTL(PPGETFLAGS)
COMPATIBLE_IOCTL(PPSETFLAGS)
/* Big A */
/* sparc only */
/* Big Q for sound/OSS */
COMPATIBLE_IOCTL(SNDCTL_SEQ_RESET)
COMPATIBLE_IOCTL(SNDCTL_SEQ_SYNC)
COMPATIBLE_IOCTL(SNDCTL_SYNTH_INFO)
COMPATIBLE_IOCTL(SNDCTL_SEQ_CTRLRATE)
COMPATIBLE_IOCTL(SNDCTL_SEQ_GETOUTCOUNT)
COMPATIBLE_IOCTL(SNDCTL_SEQ_GETINCOUNT)
COMPATIBLE_IOCTL(SNDCTL_SEQ_PERCMODE)
COMPATIBLE_IOCTL(SNDCTL_FM_LOAD_INSTR)
COMPATIBLE_IOCTL(SNDCTL_SEQ_TESTMIDI)
COMPATIBLE_IOCTL(SNDCTL_SEQ_RESETSAMPLES)
COMPATIBLE_IOCTL(SNDCTL_SEQ_NRSYNTHS)
COMPATIBLE_IOCTL(SNDCTL_SEQ_NRMIDIS)
COMPATIBLE_IOCTL(SNDCTL_MIDI_INFO)
COMPATIBLE_IOCTL(SNDCTL_SEQ_THRESHOLD)
COMPATIBLE_IOCTL(SNDCTL_SYNTH_MEMAVL)
COMPATIBLE_IOCTL(SNDCTL_FM_4OP_ENABLE)
COMPATIBLE_IOCTL(SNDCTL_SEQ_PANIC)
COMPATIBLE_IOCTL(SNDCTL_SEQ_OUTOFBAND)
COMPATIBLE_IOCTL(SNDCTL_SEQ_GETTIME)
COMPATIBLE_IOCTL(SNDCTL_SYNTH_ID)
COMPATIBLE_IOCTL(SNDCTL_SYNTH_CONTROL)
COMPATIBLE_IOCTL(SNDCTL_SYNTH_REMOVESAMPLE)
/* Big T for sound/OSS */
COMPATIBLE_IOCTL(SNDCTL_TMR_TIMEBASE)
COMPATIBLE_IOCTL(SNDCTL_TMR_START)
COMPATIBLE_IOCTL(SNDCTL_TMR_STOP)
COMPATIBLE_IOCTL(SNDCTL_TMR_CONTINUE)
COMPATIBLE_IOCTL(SNDCTL_TMR_TEMPO)
COMPATIBLE_IOCTL(SNDCTL_TMR_SOURCE)
COMPATIBLE_IOCTL(SNDCTL_TMR_METRONOME)
COMPATIBLE_IOCTL(SNDCTL_TMR_SELECT)
/* Little m for sound/OSS */
COMPATIBLE_IOCTL(SNDCTL_MIDI_PRETIME)
COMPATIBLE_IOCTL(SNDCTL_MIDI_MPUMODE)
COMPATIBLE_IOCTL(SNDCTL_MIDI_MPUCMD)
/* Big P for sound/OSS */
COMPATIBLE_IOCTL(SNDCTL_DSP_RESET)
COMPATIBLE_IOCTL(SNDCTL_DSP_SYNC)
COMPATIBLE_IOCTL(SNDCTL_DSP_SPEED)
COMPATIBLE_IOCTL(SNDCTL_DSP_STEREO)
COMPATIBLE_IOCTL(SNDCTL_DSP_GETBLKSIZE)
COMPATIBLE_IOCTL(SNDCTL_DSP_CHANNELS)
COMPATIBLE_IOCTL(SOUND_PCM_WRITE_FILTER)
COMPATIBLE_IOCTL(SNDCTL_DSP_POST)
COMPATIBLE_IOCTL(SNDCTL_DSP_SUBDIVIDE)
COMPATIBLE_IOCTL(SNDCTL_DSP_SETFRAGMENT)
COMPATIBLE_IOCTL(SNDCTL_DSP_GETFMTS)
COMPATIBLE_IOCTL(SNDCTL_DSP_SETFMT)
COMPATIBLE_IOCTL(SNDCTL_DSP_GETOSPACE)
COMPATIBLE_IOCTL(SNDCTL_DSP_GETISPACE)
COMPATIBLE_IOCTL(SNDCTL_DSP_NONBLOCK)
COMPATIBLE_IOCTL(SNDCTL_DSP_GETCAPS)
COMPATIBLE_IOCTL(SNDCTL_DSP_GETTRIGGER)
COMPATIBLE_IOCTL(SNDCTL_DSP_SETTRIGGER)
COMPATIBLE_IOCTL(SNDCTL_DSP_GETIPTR)
COMPATIBLE_IOCTL(SNDCTL_DSP_GETOPTR)
/* SNDCTL_DSP_MAPINBUF,  XXX needs translation */
/* SNDCTL_DSP_MAPOUTBUF,  XXX needs translation */
COMPATIBLE_IOCTL(SNDCTL_DSP_SETSYNCRO)
COMPATIBLE_IOCTL(SNDCTL_DSP_SETDUPLEX)
COMPATIBLE_IOCTL(SNDCTL_DSP_GETODELAY)
COMPATIBLE_IOCTL(SNDCTL_DSP_PROFILE)
COMPATIBLE_IOCTL(SOUND_PCM_READ_RATE)
COMPATIBLE_IOCTL(SOUND_PCM_READ_CHANNELS)
COMPATIBLE_IOCTL(SOUND_PCM_READ_BITS)
COMPATIBLE_IOCTL(SOUND_PCM_READ_FILTER)
/* Big C for sound/OSS */
COMPATIBLE_IOCTL(SNDCTL_COPR_RESET)
COMPATIBLE_IOCTL(SNDCTL_COPR_LOAD)
COMPATIBLE_IOCTL(SNDCTL_COPR_RDATA)
COMPATIBLE_IOCTL(SNDCTL_COPR_RCODE)
COMPATIBLE_IOCTL(SNDCTL_COPR_WDATA)
COMPATIBLE_IOCTL(SNDCTL_COPR_WCODE)
COMPATIBLE_IOCTL(SNDCTL_COPR_RUN)
COMPATIBLE_IOCTL(SNDCTL_COPR_HALT)
COMPATIBLE_IOCTL(SNDCTL_COPR_SENDMSG)
COMPATIBLE_IOCTL(SNDCTL_COPR_RCVMSG)
/* Big M for sound/OSS */
COMPATIBLE_IOCTL(SOUND_MIXER_READ_VOLUME)
COMPATIBLE_IOCTL(SOUND_MIXER_READ_BASS)
COMPATIBLE_IOCTL(SOUND_MIXER_READ_TREBLE)
COMPATIBLE_IOCTL(SOUND_MIXER_READ_SYNTH)
COMPATIBLE_IOCTL(SOUND_MIXER_READ_PCM)
COMPATIBLE_IOCTL(SOUND_MIXER_READ_SPEAKER)
COMPATIBLE_IOCTL(SOUND_MIXER_READ_LINE)
COMPATIBLE_IOCTL(SOUND_MIXER_READ_MIC)
COMPATIBLE_IOCTL(SOUND_MIXER_READ_CD)
COMPATIBLE_IOCTL(SOUND_MIXER_READ_IMIX)
COMPATIBLE_IOCTL(SOUND_MIXER_READ_ALTPCM)
COMPATIBLE_IOCTL(SOUND_MIXER_READ_RECLEV)
COMPATIBLE_IOCTL(SOUND_MIXER_READ_IGAIN)
COMPATIBLE_IOCTL(SOUND_MIXER_READ_OGAIN)
COMPATIBLE_IOCTL(SOUND_MIXER_READ_LINE1)
COMPATIBLE_IOCTL(SOUND_MIXER_READ_LINE2)
COMPATIBLE_IOCTL(SOUND_MIXER_READ_LINE3)
COMPATIBLE_IOCTL(MIXER_READ(SOUND_MIXER_DIGITAL1))
COMPATIBLE_IOCTL(MIXER_READ(SOUND_MIXER_DIGITAL2))
COMPATIBLE_IOCTL(MIXER_READ(SOUND_MIXER_DIGITAL3))
COMPATIBLE_IOCTL(MIXER_READ(SOUND_MIXER_PHONEIN))
COMPATIBLE_IOCTL(MIXER_READ(SOUND_MIXER_PHONEOUT))
COMPATIBLE_IOCTL(MIXER_READ(SOUND_MIXER_VIDEO))
COMPATIBLE_IOCTL(MIXER_READ(SOUND_MIXER_RADIO))
COMPATIBLE_IOCTL(MIXER_READ(SOUND_MIXER_MONITOR))
COMPATIBLE_IOCTL(SOUND_MIXER_READ_MUTE)
/* SOUND_MIXER_READ_ENHANCE,  same value as READ_MUTE */
/* SOUND_MIXER_READ_LOUD,  same value as READ_MUTE */
COMPATIBLE_IOCTL(SOUND_MIXER_READ_RECSRC)
COMPATIBLE_IOCTL(SOUND_MIXER_READ_DEVMASK)
COMPATIBLE_IOCTL(SOUND_MIXER_READ_RECMASK)
COMPATIBLE_IOCTL(SOUND_MIXER_READ_STEREODEVS)
COMPATIBLE_IOCTL(SOUND_MIXER_READ_CAPS)
COMPATIBLE_IOCTL(SOUND_MIXER_WRITE_VOLUME)
COMPATIBLE_IOCTL(SOUND_MIXER_WRITE_BASS)
COMPATIBLE_IOCTL(SOUND_MIXER_WRITE_TREBLE)
COMPATIBLE_IOCTL(SOUND_MIXER_WRITE_SYNTH)
COMPATIBLE_IOCTL(SOUND_MIXER_WRITE_PCM)
COMPATIBLE_IOCTL(SOUND_MIXER_WRITE_SPEAKER)
COMPATIBLE_IOCTL(SOUND_MIXER_WRITE_LINE)
COMPATIBLE_IOCTL(SOUND_MIXER_WRITE_MIC)
COMPATIBLE_IOCTL(SOUND_MIXER_WRITE_CD)
COMPATIBLE_IOCTL(SOUND_MIXER_WRITE_IMIX)
COMPATIBLE_IOCTL(SOUND_MIXER_WRITE_ALTPCM)
COMPATIBLE_IOCTL(SOUND_MIXER_WRITE_RECLEV)
COMPATIBLE_IOCTL(SOUND_MIXER_WRITE_IGAIN)
COMPATIBLE_IOCTL(SOUND_MIXER_WRITE_OGAIN)
COMPATIBLE_IOCTL(SOUND_MIXER_WRITE_LINE1)
COMPATIBLE_IOCTL(SOUND_MIXER_WRITE_LINE2)
COMPATIBLE_IOCTL(SOUND_MIXER_WRITE_LINE3)
COMPATIBLE_IOCTL(MIXER_WRITE(SOUND_MIXER_DIGITAL1))
COMPATIBLE_IOCTL(MIXER_WRITE(SOUND_MIXER_DIGITAL2))
COMPATIBLE_IOCTL(MIXER_WRITE(SOUND_MIXER_DIGITAL3))
COMPATIBLE_IOCTL(MIXER_WRITE(SOUND_MIXER_PHONEIN))
COMPATIBLE_IOCTL(MIXER_WRITE(SOUND_MIXER_PHONEOUT))
COMPATIBLE_IOCTL(MIXER_WRITE(SOUND_MIXER_VIDEO))
COMPATIBLE_IOCTL(MIXER_WRITE(SOUND_MIXER_RADIO))
COMPATIBLE_IOCTL(MIXER_WRITE(SOUND_MIXER_MONITOR))
COMPATIBLE_IOCTL(SOUND_MIXER_WRITE_MUTE)
/* SOUND_MIXER_WRITE_ENHANCE,  same value as WRITE_MUTE */
/* SOUND_MIXER_WRITE_LOUD,  same value as WRITE_MUTE */
COMPATIBLE_IOCTL(SOUND_MIXER_WRITE_RECSRC)
COMPATIBLE_IOCTL(SOUND_MIXER_INFO)
COMPATIBLE_IOCTL(SOUND_OLD_MIXER_INFO)
COMPATIBLE_IOCTL(SOUND_MIXER_ACCESS)
COMPATIBLE_IOCTL(SOUND_MIXER_AGC)
COMPATIBLE_IOCTL(SOUND_MIXER_3DSE)
COMPATIBLE_IOCTL(SOUND_MIXER_PRIVATE1)
COMPATIBLE_IOCTL(SOUND_MIXER_PRIVATE2)
COMPATIBLE_IOCTL(SOUND_MIXER_PRIVATE3)
COMPATIBLE_IOCTL(SOUND_MIXER_PRIVATE4)
COMPATIBLE_IOCTL(SOUND_MIXER_PRIVATE5)
COMPATIBLE_IOCTL(SOUND_MIXER_GETLEVELS)
COMPATIBLE_IOCTL(SOUND_MIXER_SETLEVELS)
COMPATIBLE_IOCTL(OSS_GETVERSION)
/* Raw devices */
COMPATIBLE_IOCTL(RAW_SETBIND)
COMPATIBLE_IOCTL(RAW_GETBIND)
/* Watchdog */
COMPATIBLE_IOCTL(WDIOC_GETSUPPORT)
COMPATIBLE_IOCTL(WDIOC_GETSTATUS)
COMPATIBLE_IOCTL(WDIOC_GETBOOTSTATUS)
COMPATIBLE_IOCTL(WDIOC_GETTEMP)
COMPATIBLE_IOCTL(WDIOC_SETOPTIONS)
COMPATIBLE_IOCTL(WDIOC_KEEPALIVE)
COMPATIBLE_IOCTL(WDIOC_SETTIMEOUT)
COMPATIBLE_IOCTL(WDIOC_GETTIMEOUT)
/* Big R */
COMPATIBLE_IOCTL(RNDGETENTCNT)
COMPATIBLE_IOCTL(RNDADDTOENTCNT)
COMPATIBLE_IOCTL(RNDGETPOOL)
COMPATIBLE_IOCTL(RNDADDENTROPY)
COMPATIBLE_IOCTL(RNDZAPENTCNT)
COMPATIBLE_IOCTL(RNDCLEARPOOL)
/* Bluetooth */
COMPATIBLE_IOCTL(HCIDEVUP)
COMPATIBLE_IOCTL(HCIDEVDOWN)
COMPATIBLE_IOCTL(HCIDEVRESET)
COMPATIBLE_IOCTL(HCIDEVRESTAT)
COMPATIBLE_IOCTL(HCIGETDEVLIST)
COMPATIBLE_IOCTL(HCIGETDEVINFO)
COMPATIBLE_IOCTL(HCIGETCONNLIST)
COMPATIBLE_IOCTL(HCIGETCONNINFO)
COMPATIBLE_IOCTL(HCIGETAUTHINFO)
COMPATIBLE_IOCTL(HCISETRAW)
COMPATIBLE_IOCTL(HCISETSCAN)
COMPATIBLE_IOCTL(HCISETAUTH)
COMPATIBLE_IOCTL(HCISETENCRYPT)
COMPATIBLE_IOCTL(HCISETPTYPE)
COMPATIBLE_IOCTL(HCISETLINKPOL)
COMPATIBLE_IOCTL(HCISETLINKMODE)
COMPATIBLE_IOCTL(HCISETACLMTU)
COMPATIBLE_IOCTL(HCISETSCOMTU)
COMPATIBLE_IOCTL(HCIBLOCKADDR)
COMPATIBLE_IOCTL(HCIUNBLOCKADDR)
COMPATIBLE_IOCTL(HCIINQUIRY)
COMPATIBLE_IOCTL(HCIUARTSETPROTO)
COMPATIBLE_IOCTL(HCIUARTGETPROTO)
COMPATIBLE_IOCTL(RFCOMMCREATEDEV)
COMPATIBLE_IOCTL(RFCOMMRELEASEDEV)
COMPATIBLE_IOCTL(RFCOMMGETDEVLIST)
COMPATIBLE_IOCTL(RFCOMMGETDEVINFO)
COMPATIBLE_IOCTL(RFCOMMSTEALDLC)
COMPATIBLE_IOCTL(BNEPCONNADD)
COMPATIBLE_IOCTL(BNEPCONNDEL)
COMPATIBLE_IOCTL(BNEPGETCONNLIST)
COMPATIBLE_IOCTL(BNEPGETCONNINFO)
COMPATIBLE_IOCTL(CMTPCONNADD)
COMPATIBLE_IOCTL(CMTPCONNDEL)
COMPATIBLE_IOCTL(CMTPGETCONNLIST)
COMPATIBLE_IOCTL(CMTPGETCONNINFO)
COMPATIBLE_IOCTL(HIDPCONNADD)
COMPATIBLE_IOCTL(HIDPCONNDEL)
COMPATIBLE_IOCTL(HIDPGETCONNLIST)
COMPATIBLE_IOCTL(HIDPGETCONNINFO)
/* CAPI */
COMPATIBLE_IOCTL(CAPI_REGISTER)
COMPATIBLE_IOCTL(CAPI_GET_MANUFACTURER)
COMPATIBLE_IOCTL(CAPI_GET_VERSION)
COMPATIBLE_IOCTL(CAPI_GET_SERIAL)
COMPATIBLE_IOCTL(CAPI_GET_PROFILE)
COMPATIBLE_IOCTL(CAPI_MANUFACTURER_CMD)
COMPATIBLE_IOCTL(CAPI_GET_ERRCODE)
COMPATIBLE_IOCTL(CAPI_INSTALLED)
COMPATIBLE_IOCTL(CAPI_GET_FLAGS)
COMPATIBLE_IOCTL(CAPI_SET_FLAGS)
COMPATIBLE_IOCTL(CAPI_CLR_FLAGS)
COMPATIBLE_IOCTL(CAPI_NCCI_OPENCOUNT)
COMPATIBLE_IOCTL(CAPI_NCCI_GETUNIT)
/* Siemens Gigaset */
COMPATIBLE_IOCTL(GIGASET_REDIR)
COMPATIBLE_IOCTL(GIGASET_CONFIG)
COMPATIBLE_IOCTL(GIGASET_BRKCHARS)
COMPATIBLE_IOCTL(GIGASET_VERSION)
/* Misc. */
COMPATIBLE_IOCTL(0x41545900)		/* ATYIO_CLKR */
COMPATIBLE_IOCTL(0x41545901)		/* ATYIO_CLKW */
COMPATIBLE_IOCTL(PCIIOC_CONTROLLER)
COMPATIBLE_IOCTL(PCIIOC_MMAP_IS_IO)
COMPATIBLE_IOCTL(PCIIOC_MMAP_IS_MEM)
COMPATIBLE_IOCTL(PCIIOC_WRITE_COMBINE)
/* NBD */
COMPATIBLE_IOCTL(NBD_DO_IT)
COMPATIBLE_IOCTL(NBD_CLEAR_SOCK)
COMPATIBLE_IOCTL(NBD_CLEAR_QUE)
COMPATIBLE_IOCTL(NBD_PRINT_DEBUG)
COMPATIBLE_IOCTL(NBD_DISCONNECT)
/* i2c */
COMPATIBLE_IOCTL(I2C_SLAVE)
COMPATIBLE_IOCTL(I2C_SLAVE_FORCE)
COMPATIBLE_IOCTL(I2C_TENBIT)
COMPATIBLE_IOCTL(I2C_PEC)
COMPATIBLE_IOCTL(I2C_RETRIES)
COMPATIBLE_IOCTL(I2C_TIMEOUT)
/* hiddev */
COMPATIBLE_IOCTL(HIDIOCGVERSION)
COMPATIBLE_IOCTL(HIDIOCAPPLICATION)
COMPATIBLE_IOCTL(HIDIOCGDEVINFO)
COMPATIBLE_IOCTL(HIDIOCGSTRING)
COMPATIBLE_IOCTL(HIDIOCINITREPORT)
COMPATIBLE_IOCTL(HIDIOCGREPORT)
COMPATIBLE_IOCTL(HIDIOCSREPORT)
COMPATIBLE_IOCTL(HIDIOCGREPORTINFO)
COMPATIBLE_IOCTL(HIDIOCGFIELDINFO)
COMPATIBLE_IOCTL(HIDIOCGUSAGE)
COMPATIBLE_IOCTL(HIDIOCSUSAGE)
COMPATIBLE_IOCTL(HIDIOCGUCODE)
COMPATIBLE_IOCTL(HIDIOCGFLAG)
COMPATIBLE_IOCTL(HIDIOCSFLAG)
COMPATIBLE_IOCTL(HIDIOCGCOLLECTIONINDEX)
COMPATIBLE_IOCTL(HIDIOCGCOLLECTIONINFO)
/* dvb */
COMPATIBLE_IOCTL(AUDIO_STOP)
COMPATIBLE_IOCTL(AUDIO_PLAY)
COMPATIBLE_IOCTL(AUDIO_PAUSE)
COMPATIBLE_IOCTL(AUDIO_CONTINUE)
COMPATIBLE_IOCTL(AUDIO_SELECT_SOURCE)
COMPATIBLE_IOCTL(AUDIO_SET_MUTE)
COMPATIBLE_IOCTL(AUDIO_SET_AV_SYNC)
COMPATIBLE_IOCTL(AUDIO_SET_BYPASS_MODE)
COMPATIBLE_IOCTL(AUDIO_CHANNEL_SELECT)
COMPATIBLE_IOCTL(AUDIO_GET_STATUS)
COMPATIBLE_IOCTL(AUDIO_GET_CAPABILITIES)
COMPATIBLE_IOCTL(AUDIO_CLEAR_BUFFER)
COMPATIBLE_IOCTL(AUDIO_SET_ID)
COMPATIBLE_IOCTL(AUDIO_SET_MIXER)
COMPATIBLE_IOCTL(AUDIO_SET_STREAMTYPE)
COMPATIBLE_IOCTL(AUDIO_SET_EXT_ID)
COMPATIBLE_IOCTL(AUDIO_SET_ATTRIBUTES)
COMPATIBLE_IOCTL(AUDIO_SET_KARAOKE)
COMPATIBLE_IOCTL(DMX_START)
COMPATIBLE_IOCTL(DMX_STOP)
COMPATIBLE_IOCTL(DMX_SET_FILTER)
COMPATIBLE_IOCTL(DMX_SET_PES_FILTER)
COMPATIBLE_IOCTL(DMX_SET_BUFFER_SIZE)
COMPATIBLE_IOCTL(DMX_GET_PES_PIDS)
COMPATIBLE_IOCTL(DMX_GET_CAPS)
COMPATIBLE_IOCTL(DMX_SET_SOURCE)
COMPATIBLE_IOCTL(DMX_GET_STC)
COMPATIBLE_IOCTL(FE_GET_INFO)
COMPATIBLE_IOCTL(FE_DISEQC_RESET_OVERLOAD)
COMPATIBLE_IOCTL(FE_DISEQC_SEND_MASTER_CMD)
COMPATIBLE_IOCTL(FE_DISEQC_RECV_SLAVE_REPLY)
COMPATIBLE_IOCTL(FE_DISEQC_SEND_BURST)
COMPATIBLE_IOCTL(FE_SET_TONE)
COMPATIBLE_IOCTL(FE_SET_VOLTAGE)
COMPATIBLE_IOCTL(FE_ENABLE_HIGH_LNB_VOLTAGE)
COMPATIBLE_IOCTL(FE_READ_STATUS)
COMPATIBLE_IOCTL(FE_READ_BER)
COMPATIBLE_IOCTL(FE_READ_SIGNAL_STRENGTH)
COMPATIBLE_IOCTL(FE_READ_SNR)
COMPATIBLE_IOCTL(FE_READ_UNCORRECTED_BLOCKS)
COMPATIBLE_IOCTL(FE_SET_FRONTEND)
COMPATIBLE_IOCTL(FE_GET_FRONTEND)
COMPATIBLE_IOCTL(FE_GET_EVENT)
COMPATIBLE_IOCTL(FE_DISHNETWORK_SEND_LEGACY_CMD)
COMPATIBLE_IOCTL(VIDEO_STOP)
COMPATIBLE_IOCTL(VIDEO_PLAY)
COMPATIBLE_IOCTL(VIDEO_FREEZE)
COMPATIBLE_IOCTL(VIDEO_CONTINUE)
COMPATIBLE_IOCTL(VIDEO_SELECT_SOURCE)
COMPATIBLE_IOCTL(VIDEO_SET_BLANK)
COMPATIBLE_IOCTL(VIDEO_GET_STATUS)
COMPATIBLE_IOCTL(VIDEO_SET_DISPLAY_FORMAT)
COMPATIBLE_IOCTL(VIDEO_FAST_FORWARD)
COMPATIBLE_IOCTL(VIDEO_SLOWMOTION)
COMPATIBLE_IOCTL(VIDEO_GET_CAPABILITIES)
COMPATIBLE_IOCTL(VIDEO_CLEAR_BUFFER)
COMPATIBLE_IOCTL(VIDEO_SET_ID)
COMPATIBLE_IOCTL(VIDEO_SET_STREAMTYPE)
COMPATIBLE_IOCTL(VIDEO_SET_FORMAT)
COMPATIBLE_IOCTL(VIDEO_SET_SYSTEM)
COMPATIBLE_IOCTL(VIDEO_SET_HIGHLIGHT)
COMPATIBLE_IOCTL(VIDEO_SET_SPU)
COMPATIBLE_IOCTL(VIDEO_GET_NAVI)
COMPATIBLE_IOCTL(VIDEO_SET_ATTRIBUTES)
COMPATIBLE_IOCTL(VIDEO_GET_SIZE)
COMPATIBLE_IOCTL(VIDEO_GET_FRAME_RATE)

/* joystick */
COMPATIBLE_IOCTL(JSIOCGVERSION)
COMPATIBLE_IOCTL(JSIOCGAXES)
COMPATIBLE_IOCTL(JSIOCGBUTTONS)
COMPATIBLE_IOCTL(JSIOCGNAME(0))

#ifdef TIOCGLTC
COMPATIBLE_IOCTL(TIOCGLTC)
COMPATIBLE_IOCTL(TIOCSLTC)
#endif
#ifdef TIOCSTART
/*
 * For these two we have definitions in ioctls.h and/or termios.h on
 * some architectures but no actual implemention.  Some applications
 * like bash call them if they are defined in the headers, so we provide
 * entries here to avoid syslog message spew.
 */
COMPATIBLE_IOCTL(TIOCSTART)
COMPATIBLE_IOCTL(TIOCSTOP)
#endif

/* fat 'r' ioctls. These are handled by fat with ->compat_ioctl,
   but we don't want warnings on other file systems. So declare
   them as compatible here. */
#define VFAT_IOCTL_READDIR_BOTH32       _IOR('r', 1, struct compat_dirent[2])
#define VFAT_IOCTL_READDIR_SHORT32      _IOR('r', 2, struct compat_dirent[2])

IGNORE_IOCTL(VFAT_IOCTL_READDIR_BOTH32)
IGNORE_IOCTL(VFAT_IOCTL_READDIR_SHORT32)

#ifdef CONFIG_SPARC
/* Sparc framebuffers, handled in sbusfb_compat_ioctl() */
IGNORE_IOCTL(FBIOGTYPE)
IGNORE_IOCTL(FBIOSATTR)
IGNORE_IOCTL(FBIOGATTR)
IGNORE_IOCTL(FBIOSVIDEO)
IGNORE_IOCTL(FBIOGVIDEO)
IGNORE_IOCTL(FBIOSCURPOS)
IGNORE_IOCTL(FBIOGCURPOS)
IGNORE_IOCTL(FBIOGCURMAX)
IGNORE_IOCTL(FBIOPUTCMAP32)
IGNORE_IOCTL(FBIOGETCMAP32)
IGNORE_IOCTL(FBIOSCURSOR32)
IGNORE_IOCTL(FBIOGCURSOR32)
#endif

#ifdef CONFIG_XEN_PRIVILEGED_GUEST
HANDLE_IOCTL(IOCTL_PRIVCMD_MMAP_32, privcmd_ioctl_32)
HANDLE_IOCTL(IOCTL_PRIVCMD_MMAPBATCH_32, privcmd_ioctl_32)
HANDLE_IOCTL(IOCTL_PRIVCMD_MMAPBATCH_V2_32, privcmd_ioctl_32)
#endif
#ifdef CONFIG_XEN
COMPATIBLE_IOCTL(IOCTL_PRIVCMD_HYPERCALL)
COMPATIBLE_IOCTL(IOCTL_EVTCHN_BIND_VIRQ)
COMPATIBLE_IOCTL(IOCTL_EVTCHN_BIND_INTERDOMAIN)
COMPATIBLE_IOCTL(IOCTL_EVTCHN_BIND_UNBOUND_PORT)
COMPATIBLE_IOCTL(IOCTL_EVTCHN_UNBIND)
COMPATIBLE_IOCTL(IOCTL_EVTCHN_NOTIFY)
COMPATIBLE_IOCTL(IOCTL_EVTCHN_RESET)
#endif
};

/*
 * Convert common ioctl arguments based on their command number
 *
 * Please do not add any code in here. Instead, implement
 * a compat_ioctl operation in the place that handleѕ the
 * ioctl for the native case.
 */
static long do_ioctl_trans(int fd, unsigned int cmd,
		 unsigned long arg, struct file *file)
{
	void __user *argp = compat_ptr(arg);

	switch (cmd) {
	case PPPIOCGIDLE32:
		return ppp_gidle(fd, cmd, argp);
	case PPPIOCSCOMPRESS32:
		return ppp_scompress(fd, cmd, argp);
	case PPPIOCSPASS32:
	case PPPIOCSACTIVE32:
		return ppp_sock_fprog_ioctl_trans(fd, cmd, argp);
#ifdef CONFIG_BLOCK
	case SG_IO:
		return sg_ioctl_trans(fd, cmd, argp);
	case SG_GET_REQUEST_TABLE:
		return sg_grt_trans(fd, cmd, argp);
	case MTIOCGET32:
	case MTIOCPOS32:
		return mt_ioctl_trans(fd, cmd, argp);
#endif
	/* Serial */
	case TIOCGSERIAL:
	case TIOCSSERIAL:
		return serial_struct_ioctl(fd, cmd, argp);
	/* i2c */
	case I2C_FUNCS:
		return w_long(fd, cmd, argp);
	case I2C_RDWR:
		return do_i2c_rdwr_ioctl(fd, cmd, argp);
	case I2C_SMBUS:
		return do_i2c_smbus_ioctl(fd, cmd, argp);
	/* Not implemented in the native kernel */
	case RTC_IRQP_READ32:
	case RTC_IRQP_SET32:
	case RTC_EPOCH_READ32:
	case RTC_EPOCH_SET32:
		return rtc_ioctl(fd, cmd, argp);

	/* dvb */
	case VIDEO_GET_EVENT:
		return do_video_get_event(fd, cmd, argp);
	case VIDEO_STILLPICTURE:
		return do_video_stillpicture(fd, cmd, argp);
	case VIDEO_SET_SPU_PALETTE:
		return do_video_set_spu_palette(fd, cmd, argp);
	}

	/*
	 * These take an integer instead of a pointer as 'arg',
	 * so we must not do a compat_ptr() translation.
	 */
	switch (cmd) {
	/* Big T */
	case TCSBRKP:
	case TIOCMIWAIT:
	case TIOCSCTTY:
	/* RAID */
	case HOT_REMOVE_DISK:
	case HOT_ADD_DISK:
	case SET_DISK_FAULTY:
	case SET_BITMAP_FILE:
	/* Big K */
	case KDSIGACCEPT:
	case KIOCSOUND:
	case KDMKTONE:
	case KDSETMODE:
	case KDSKBMODE:
	case KDSKBMETA:
	case KDSKBLED:
	case KDSETLED:
	/* NBD */
	case NBD_SET_SOCK:
	case NBD_SET_BLKSIZE:
	case NBD_SET_SIZE:
	case NBD_SET_SIZE_BLOCKS:
		return do_vfs_ioctl(file, fd, cmd, arg);
	}

	return -ENOIOCTLCMD;
}

static void compat_ioctl_error(struct file *filp, unsigned int fd,
		unsigned int cmd, unsigned long arg)
{
	char buf[10];
	char *fn = "?";
	char *path;

	/* find the name of the device. */
	path = (char *)__get_free_page(GFP_KERNEL);
	if (path) {
		fn = d_path(&filp->f_path, path, PAGE_SIZE);
		if (IS_ERR(fn))
			fn = "?";
	}

	 sprintf(buf,"'%c'", (cmd>>_IOC_TYPESHIFT) & _IOC_TYPEMASK);
	if (!isprint(buf[1]))
		sprintf(buf, "%02x", buf[1]);
	compat_printk("ioctl32(%s:%d): Unknown cmd fd(%d) "
			"cmd(%08x){t:%s;sz:%u} arg(%08x) on %s\n",
			current->comm, current->pid,
			(int)fd, (unsigned int)cmd, buf,
			(cmd >> _IOC_SIZESHIFT) & _IOC_SIZEMASK,
			(unsigned int)arg, fn);

	if (path)
		free_page((unsigned long)path);
}

static int compat_ioctl_check_table(unsigned int xcmd)
{
	int i;
	const int max = ARRAY_SIZE(ioctl_pointer) - 1;

	BUILD_BUG_ON(max >= (1 << 16));

	/* guess initial offset into table, assuming a
	   normalized distribution */
	i = ((xcmd >> 16) * max) >> 16;

	/* do linear search up first, until greater or equal */
	while (ioctl_pointer[i] < xcmd && i < max)
		i++;

	/* then do linear search down */
	while (ioctl_pointer[i] > xcmd && i > 0)
		i--;

	return ioctl_pointer[i] == xcmd;
}

asmlinkage long compat_sys_ioctl(unsigned int fd, unsigned int cmd,
				unsigned long arg)
{
	struct file *filp;
	int error = -EBADF;
	int fput_needed;

	filp = fget_light(fd, &fput_needed);
	if (!filp)
		goto out;

	/* RED-PEN how should LSM module know it's handling 32bit? */
	error = security_file_ioctl(filp, cmd, arg);
	if (error)
		goto out_fput;

	/*
	 * To allow the compat_ioctl handlers to be self contained
	 * we need to check the common ioctls here first.
	 * Just handle them with the standard handlers below.
	 */
	switch (cmd) {
	case FIOCLEX:
	case FIONCLEX:
	case FIONBIO:
	case FIOASYNC:
	case FIOQSIZE:
		break;

#if defined(CONFIG_IA64) || defined(CONFIG_X86_64)
	case FS_IOC_RESVSP_32:
	case FS_IOC_RESVSP64_32:
		error = compat_ioctl_preallocate(filp, compat_ptr(arg));
		goto out_fput;
#else
	case FS_IOC_RESVSP:
	case FS_IOC_RESVSP64:
		error = ioctl_preallocate(filp, compat_ptr(arg));
		goto out_fput;
#endif

	case FIBMAP:
	case FIGETBSZ:
	case FIONREAD:
		if (S_ISREG(filp->f_path.dentry->d_inode->i_mode))
			break;
		/*FALL THROUGH*/

	default:
		if (filp->f_op && filp->f_op->compat_ioctl) {
			error = filp->f_op->compat_ioctl(filp, cmd, arg);
			if (error != -ENOIOCTLCMD)
				goto out_fput;
		}

		if (!filp->f_op || !filp->f_op->unlocked_ioctl)
			goto do_ioctl;
		break;
	}

	if (compat_ioctl_check_table(XFORM(cmd)))
		goto found_handler;

	error = do_ioctl_trans(fd, cmd, arg, filp);
	if (error == -ENOIOCTLCMD) {
		static int count;

		if (++count <= 50)
			compat_ioctl_error(filp, fd, cmd, arg);
		error = -EINVAL;
	}

	goto out_fput;

 found_handler:
	arg = (unsigned long)compat_ptr(arg);
 do_ioctl:
	error = do_vfs_ioctl(filp, fd, cmd, arg);
 out_fput:
	fput_light(filp, fput_needed);
 out:
	return error;
}

static int __init init_sys32_ioctl_cmp(const void *p, const void *q)
{
	unsigned int a, b;
	a = *(unsigned int *)p;
	b = *(unsigned int *)q;
	if (a > b)
		return 1;
	if (a < b)
		return -1;
	return 0;
}

static int __init init_sys32_ioctl(void)
{
	sort(ioctl_pointer, ARRAY_SIZE(ioctl_pointer), sizeof(*ioctl_pointer),
		init_sys32_ioctl_cmp, NULL);
	return 0;
}
__initcall(init_sys32_ioctl);<|MERGE_RESOLUTION|>--- conflicted
+++ resolved
@@ -114,39 +114,8 @@
 #include <asm/fbio.h>
 #endif
 
-<<<<<<< HEAD
-#ifdef CONFIG_XEN
-#include <xen/interface/xen.h>
-#include <xen/public/evtchn.h>
-#include <xen/public/privcmd.h>
-#include <xen/compat_ioctl.h>
-#endif
-
-static int do_ioctl32_pointer(unsigned int fd, unsigned int cmd,
-			      unsigned long arg, struct file *f)
-{
-	return sys_ioctl(fd, cmd, (unsigned long)compat_ptr(arg));
-}
-
-static int w_long(unsigned int fd, unsigned int cmd, unsigned long arg)
-{
-	mm_segment_t old_fs = get_fs();
-	int err;
-	unsigned long val;
-	
-	set_fs (KERNEL_DS);
-	err = sys_ioctl(fd, cmd, (unsigned long)&val);
-	set_fs (old_fs);
-	if (!err && put_user(val, (u32 __user *)compat_ptr(arg)))
-		return -EFAULT;
-	return err;
-}
- 
-static int rw_long(unsigned int fd, unsigned int cmd, unsigned long arg)
-=======
 static int w_long(unsigned int fd, unsigned int cmd,
 		compat_ulong_t __user *argp)
->>>>>>> 02f8c6ae
 {
 	mm_segment_t old_fs = get_fs();
 	int err;
@@ -313,23 +282,12 @@
 	void __user *dxferp;
 	int err;
 	int interface_id;
-<<<<<<< HEAD
-
-	sgio32 = compat_ptr(arg);
 
 	if (get_user(interface_id, &sgio32->interface_id))
 		return -EFAULT;
 	if (interface_id != 'S')
 		return sys_ioctl(fd, cmd, (unsigned long)sgio32);
 
-=======
-
-	if (get_user(interface_id, &sgio32->interface_id))
-		return -EFAULT;
-	if (interface_id != 'S')
-		return sys_ioctl(fd, cmd, (unsigned long)sgio32);
-
->>>>>>> 02f8c6ae
 	if (get_user(iovec_count, &sgio32->iovec_count))
 		return -EFAULT;
 
@@ -1450,21 +1408,6 @@
 IGNORE_IOCTL(FBIOSCURSOR32)
 IGNORE_IOCTL(FBIOGCURSOR32)
 #endif
-
-#ifdef CONFIG_XEN_PRIVILEGED_GUEST
-HANDLE_IOCTL(IOCTL_PRIVCMD_MMAP_32, privcmd_ioctl_32)
-HANDLE_IOCTL(IOCTL_PRIVCMD_MMAPBATCH_32, privcmd_ioctl_32)
-HANDLE_IOCTL(IOCTL_PRIVCMD_MMAPBATCH_V2_32, privcmd_ioctl_32)
-#endif
-#ifdef CONFIG_XEN
-COMPATIBLE_IOCTL(IOCTL_PRIVCMD_HYPERCALL)
-COMPATIBLE_IOCTL(IOCTL_EVTCHN_BIND_VIRQ)
-COMPATIBLE_IOCTL(IOCTL_EVTCHN_BIND_INTERDOMAIN)
-COMPATIBLE_IOCTL(IOCTL_EVTCHN_BIND_UNBOUND_PORT)
-COMPATIBLE_IOCTL(IOCTL_EVTCHN_UNBIND)
-COMPATIBLE_IOCTL(IOCTL_EVTCHN_NOTIFY)
-COMPATIBLE_IOCTL(IOCTL_EVTCHN_RESET)
-#endif
 };
 
 /*
