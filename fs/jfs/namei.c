--- conflicted
+++ resolved
@@ -29,10 +29,6 @@
 #include "jfs_xattr.h"
 #include "jfs_acl.h"
 #include "jfs_debug.h"
-#ifdef CONFIG_JFS_DMAPI
-#include "jfs_dmapi.h"
-int jfs_setattr(struct dentry *, struct iattr *);
-#endif
 
 extern struct inode_operations jfs_file_inode_operations;
 extern struct inode_operations jfs_symlink_inode_operations;
@@ -80,16 +76,6 @@
 
 	jfs_info("jfs_create: dip:0x%p name:%s", dip, dentry->d_name.name);
 
-#ifdef CONFIG_JFS_DMAPI
-	if (DM_EVENT_ENABLED(dip, DM_EVENT_CREATE)) {
-		rc = JFS_SEND_NAMESP(DM_EVENT_CREATE, dip, DM_RIGHT_NULL, NULL,
-				     DM_RIGHT_NULL, (char *)dentry->d_name.name,
-				     NULL, mode, 0, 0);
-		if (rc)
-			goto out_dm;
-	}
-#endif	
-
 	/*
 	 * search parent directory for entry/freespace
 	 * (dtSearch() returns parent directory page pinned)
@@ -177,14 +163,6 @@
 #endif
 
       out1:
-
-#ifdef CONFIG_JFS_DMAPI
-	if (DM_EVENT_ENABLED(dip, DM_EVENT_POSTCREATE))
-		JFS_SEND_NAMESP(DM_EVENT_POSTCREATE, dip, DM_RIGHT_NULL, ip,
-				DM_RIGHT_NULL, (char *)dentry->d_name.name,
-				NULL, ip->i_mode, rc, 0);
-	out_dm:
-#endif	
 
 	jfs_info("jfs_create: rc:%d", rc);
 	return rc;
@@ -219,16 +197,6 @@
 
 	jfs_info("jfs_mkdir: dip:0x%p name:%s", dip, dentry->d_name.name);
 
-#ifdef CONFIG_JFS_DMAPI
-	if (DM_EVENT_ENABLED(dip, DM_EVENT_CREATE)) {
-		rc = JFS_SEND_NAMESP(DM_EVENT_CREATE, dip, DM_RIGHT_NULL, NULL,
-				     DM_RIGHT_NULL, (char *)dentry->d_name.name,
-				     NULL, mode, 0, 0);
-		if (rc)
-			goto out_dm;
-	}
-#endif	
-
 	/* link count overflow on parent directory ? */
 	if (dip->i_nlink == JFS_LINK_MAX) {
 		rc = -EMLINK;
@@ -326,14 +294,6 @@
 #endif
 
       out1:
-
-#ifdef CONFIG_JFS_DMAPI
-	if (DM_EVENT_ENABLED(dip, DM_EVENT_POSTCREATE))
-		JFS_SEND_NAMESP(DM_EVENT_POSTCREATE, dip, DM_RIGHT_NULL,
-				ip, DM_RIGHT_NULL, (char *)dentry->d_name.name,
-				NULL, ip->i_mode, rc, 0);
-	out_dm:
-#endif	
 
 	jfs_info("jfs_mkdir: rc:%d", rc);
 	return rc;
@@ -370,16 +330,6 @@
 
 	jfs_info("jfs_rmdir: dip:0x%p name:%s", dip, dentry->d_name.name);
 
-#ifdef CONFIG_JFS_DMAPI
-	if (DM_EVENT_ENABLED(dip, DM_EVENT_REMOVE)) {
-		rc = JFS_SEND_NAMESP(DM_EVENT_REMOVE, dip, DM_RIGHT_NULL, NULL,
-				     DM_RIGHT_NULL, (char *)dentry->d_name.name,
-				     NULL, 0, 0, 0);
-		if (rc)
-			goto out_dm;
-	}
-#endif	
-	
 	/* directory must be empty to be removed */
 	if (!dtEmpty(ip)) {
 		rc = -ENOTEMPTY;
@@ -467,14 +417,6 @@
 	free_UCSname(&dname);
 
       out:
-#ifdef CONFIG_JFS_DMAPI
-	if (DM_EVENT_ENABLED(dip, DM_EVENT_POSTREMOVE))
-		JFS_SEND_NAMESP(DM_EVENT_POSTREMOVE, dip, DM_RIGHT_NULL, NULL,
-				DM_RIGHT_NULL, (char *)dentry->d_name.name,
-				NULL, ip->i_mode, rc, 0);
-	out_dm:
-#endif	
-
 	jfs_info("jfs_rmdir: rc:%d", rc);
 	return rc;
 }
@@ -512,17 +454,6 @@
 	int commit_flag;
 
 	jfs_info("jfs_unlink: dip:0x%p name:%s", dip, dentry->d_name.name);
-#ifdef CONFIG_JFS_DMAPI
-	if (DM_EVENT_ENABLED(dip, DM_EVENT_REMOVE)) {
-		rc = JFS_SEND_NAMESP(DM_EVENT_REMOVE, dip, DM_RIGHT_NULL, NULL,
-				     DM_RIGHT_NULL, (char *)dentry->d_name.name,
-				     NULL, 0, 0, 0);
-		if (rc)
-			goto out_dm;
-	}
-#endif	
-	
-	/* directory must be empty to be removed */
 
 	if ((rc = get_UCSname(&dname, dentry)))
 		goto out;
@@ -635,15 +566,6 @@
       out1:
 	free_UCSname(&dname);
       out:
-#ifdef CONFIG_JFS_DMAPI
-	if (DM_EVENT_ENABLED(dip, DM_EVENT_POSTREMOVE))
-		JFS_SEND_NAMESP(DM_EVENT_POSTREMOVE, dip, DM_RIGHT_NULL, NULL,
-				DM_RIGHT_NULL, (char *)dentry->d_name.name,
-				NULL, ip->i_mode, rc, 0);
-
-	out_dm:
-#endif	
-
 	jfs_info("jfs_unlink: rc:%d", rc);
 	return rc;
 }
@@ -854,16 +776,6 @@
 	jfs_info("jfs_link: %s %s", old_dentry->d_name.name,
 		 dentry->d_name.name);
 
-#ifdef CONFIG_JFS_DMAPI
-	if (DM_EVENT_ENABLED(dir, DM_EVENT_LINK)) {
-		rc = JFS_SEND_NAMESP(DM_EVENT_LINK, dir, DM_RIGHT_NULL, ip,
-				     DM_RIGHT_NULL, (char *)dentry->d_name.name,
-				     NULL, 0, 0, 0);
-		if (rc)
-			goto out_dm;
-	}
-#endif	
-
 	if (ip->i_nlink == JFS_LINK_MAX)
 		return -EMLINK;
 
@@ -894,7 +806,6 @@
 	/* update object inode */
 	ip->i_nlink++;		/* for new link */
 	ip->i_ctime = CURRENT_TIME;
-	dir->i_ctime = dir->i_mtime = CURRENT_TIME;
 	mark_inode_dirty(dir);
 	atomic_inc(&ip->i_count);
 
@@ -914,13 +825,6 @@
 	up(&JFS_IP(dir)->commit_sem);
 	up(&JFS_IP(ip)->commit_sem);
 
-#ifdef CONFIG_JFS_DMAPI
-	if (DM_EVENT_ENABLED(dir, DM_EVENT_POSTLINK))
-		JFS_SEND_NAMESP(DM_EVENT_POSTLINK, dir, DM_RIGHT_NULL,
-				ip, DM_RIGHT_NULL, (char *)dentry->d_name.name,
-				NULL, 0, rc, 0);
-	out_dm:
-#endif	
 	jfs_info("jfs_link: rc:%d", rc);
 	return rc;
 }
@@ -964,16 +868,6 @@
 	struct inode *iplist[2];
 
 	jfs_info("jfs_symlink: dip:0x%p name:%s", dip, name);
-
-#ifdef CONFIG_JFS_DMAPI
-	if (DM_EVENT_ENABLED(dip, DM_EVENT_SYMLINK)) {
-		rc = JFS_SEND_NAMESP(DM_EVENT_SYMLINK, dip, DM_RIGHT_NULL, NULL,
-				     DM_RIGHT_NULL, (char *)dentry->d_name.name,
-				     (char *)name, 0, 0, 0);
-		if (rc)
-			goto out_dm;
-	}
-#endif	
 
 	ssize = strlen(name) + 1;
 
@@ -1130,13 +1024,6 @@
 #endif
 
       out1:
-#ifdef CONFIG_JFS_DMAPI
-	if (DM_EVENT_ENABLED(dip, DM_EVENT_POSTSYMLINK))
-		JFS_SEND_NAMESP(DM_EVENT_POSTSYMLINK, dip, DM_RIGHT_NULL, ip,
-				DM_RIGHT_NULL, (char *)dentry->d_name.name,
-				(char *)name, 0, rc, 0);
-	out_dm:
-#endif	
 	jfs_info("jfs_symlink: rc:%d", rc);
 	return rc;
 }
@@ -1167,23 +1054,12 @@
 	s64 new_size = 0;
 	int commit_flag;
 
+
 	jfs_info("jfs_rename: %s %s", old_dentry->d_name.name,
 		 new_dentry->d_name.name);
 
 	old_ip = old_dentry->d_inode;
 	new_ip = new_dentry->d_inode;
-	
-#ifdef CONFIG_JFS_DMAPI
-	if (DM_EVENT_ENABLED(old_dir, DM_EVENT_RENAME) ||
-	    DM_EVENT_ENABLED(new_dir, DM_EVENT_RENAME)) {
-		rc = JFS_SEND_NAMESP(DM_EVENT_RENAME, old_dir, DM_RIGHT_NULL,
-				     new_dir, DM_RIGHT_NULL,
-				     (char *)old_dentry->d_name.name,
-				     (char *)new_dentry->d_name.name, 0, 0, 0);
-		if (rc)
-			goto out_dm;
-	}
-#endif	
 
 	if ((rc = get_UCSname(&old_dname, old_dentry)))
 		goto out1;
@@ -1416,16 +1292,6 @@
 		clear_cflag(COMMIT_Stale, old_dir);
 	}
 
-#ifdef CONFIG_JFS_DMAPI
-	if (DM_EVENT_ENABLED(old_dir, DM_EVENT_POSTRENAME) ||
-	    DM_EVENT_ENABLED(new_dir, DM_EVENT_POSTRENAME))
-		JFS_SEND_NAMESP(DM_EVENT_POSTRENAME, old_dir, DM_RIGHT_NULL,
-				new_dir, DM_RIGHT_NULL,
-				(char *)old_dentry->d_name.name,
-				(char *)new_dentry->d_name.name, 0, rc, 0);
-	out_dm:
-#endif	
-
 	jfs_info("jfs_rename: returning %d", rc);
 	return rc;
 }
@@ -1594,18 +1460,6 @@
 
 	return parent;
 }
-
-#ifdef CONFIG_JFS_DMAPI
-static int jfs_releasedir(struct inode *inode, struct file *file)
-{
-
-	if ((atomic_read(&file->f_dentry->d_count) == 1) && 
-	    (DM_EVENT_ENABLED(inode, DM_EVENT_CLOSE)))
-		JFS_SEND_NAMESP(DM_EVENT_CLOSE, inode, DM_RIGHT_NULL, NULL,
-				DM_RIGHT_NULL, NULL, NULL, 0, 0, 0);
-	return 0;
-}
-#endif	
 
 struct inode_operations jfs_dir_inode_operations = {
 	.create		= jfs_create,
@@ -1624,8 +1478,6 @@
 #ifdef CONFIG_JFS_POSIX_ACL
 	.setattr	= jfs_setattr,
 	.permission	= jfs_permission,
-#elif defined(CONFIG_JFS_DMAPI)
-	.setattr	= jfs_setattr,
 #endif
 };
 
@@ -1633,11 +1485,6 @@
 	.read		= generic_read_dir,
 	.readdir	= jfs_readdir,
 	.fsync		= jfs_fsync,
-<<<<<<< HEAD
-#ifdef CONFIG_JFS_DMAPI
-	.release	= jfs_releasedir,
-#endif	
-=======
 };
 
 static int jfs_ci_hash(struct dentry *dir, struct qstr *this)
@@ -1681,5 +1528,4 @@
 {
 	.d_hash = jfs_ci_hash,
 	.d_compare = jfs_ci_compare,
->>>>>>> 30e74fea
 };