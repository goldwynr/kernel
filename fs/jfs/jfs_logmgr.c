/*
 *   Copyright (c) International Business Machines Corp., 2000-2002
 *   Portions Copyright (c) Christoph Hellwig, 2001-2002
 *
 *   This program is free software;  you can redistribute it and/or modify
 *   it under the terms of the GNU General Public License as published by
 *   the Free Software Foundation; either version 2 of the License, or 
 *   (at your option) any later version.
 * 
 *   This program is distributed in the hope that it will be useful,
 *   but WITHOUT ANY WARRANTY;  without even the implied warranty of
 *   MERCHANTABILITY or FITNESS FOR A PARTICULAR PURPOSE.  See
 *   the GNU General Public License for more details.
 *
 *   You should have received a copy of the GNU General Public License
 *   along with this program;  if not, write to the Free Software 
 *   Foundation, Inc., 59 Temple Place, Suite 330, Boston, MA 02111-1307 USA
 */

/*
 *	jfs_logmgr.c: log manager
 *
 * for related information, see transaction manager (jfs_txnmgr.c), and
 * recovery manager (jfs_logredo.c).
 *
 * note: for detail, RTFS.
 *
 *	log buffer manager:
 * special purpose buffer manager supporting log i/o requirements.
 * per log serial pageout of logpage
 * queuing i/o requests and redrive i/o at iodone
 * maintain current logpage buffer
 * no caching since append only
 * appropriate jfs buffer cache buffers as needed
 *
 *	group commit:
 * transactions which wrote COMMIT records in the same in-memory
 * log page during the pageout of previous/current log page(s) are
 * committed together by the pageout of the page.
 *
 *	TBD lazy commit:
 * transactions are committed asynchronously when the log page
 * containing it COMMIT is paged out when it becomes full;
 *
 *	serialization:
 * . a per log lock serialize log write.
 * . a per log lock serialize group commit.
 * . a per log lock serialize log open/close;
 *
 *	TBD log integrity:
 * careful-write (ping-pong) of last logpage to recover from crash
 * in overwrite.
 * detection of split (out-of-order) write of physical sectors
 * of last logpage via timestamp at end of each sector
 * with its mirror data array at trailer).
 *
 *	alternatives:
 * lsn - 64-bit monotonically increasing integer vs
 * 32-bit lspn and page eor.
 */

#include <linux/fs.h>
#include <linux/blkdev.h>
#include <linux/interrupt.h>
#include <linux/smp_lock.h>
#include <linux/completion.h>
#include <linux/buffer_head.h>		/* for sync_blockdev() */
#include <linux/bio.h>
#include "jfs_incore.h"
#include "jfs_filsys.h"
#include "jfs_metapage.h"
#include "jfs_txnmgr.h"
#include "jfs_debug.h"


/*
 * lbuf's ready to be redriven.  Protected by log_redrive_lock (jfsIO thread)
 */
static lbuf_t *log_redrive_list;
static spinlock_t log_redrive_lock = SPIN_LOCK_UNLOCKED;
DECLARE_WAIT_QUEUE_HEAD(jfs_IO_thread_wait);


/*
 *	log read/write serialization (per log)
 */
#define LOG_LOCK_INIT(log)	init_MUTEX(&(log)->loglock)
#define LOG_LOCK(log)		down(&((log)->loglock))
#define LOG_UNLOCK(log)		up(&((log)->loglock))


/*
 *	log group commit serialization (per log)
 */

#define LOGGC_LOCK_INIT(log)	spin_lock_init(&(log)->gclock)
#define LOGGC_LOCK(log)		spin_lock_irq(&(log)->gclock)
#define LOGGC_UNLOCK(log)	spin_unlock_irq(&(log)->gclock)
#define LOGGC_WAKEUP(tblk)	wake_up(&(tblk)->gcwait)

/*
 *	log sync serialization (per log)
 */
#define	LOGSYNC_DELTA(logsize)		min((logsize)/8, 128*LOGPSIZE)
#define	LOGSYNC_BARRIER(logsize)	((logsize)/4)
/*
#define	LOGSYNC_DELTA(logsize)		min((logsize)/4, 256*LOGPSIZE)
#define	LOGSYNC_BARRIER(logsize)	((logsize)/2)
*/


/*
 *	log buffer cache synchronization
 */
static spinlock_t jfsLCacheLock = SPIN_LOCK_UNLOCKED;

#define	LCACHE_LOCK(flags)	spin_lock_irqsave(&jfsLCacheLock, flags)
#define	LCACHE_UNLOCK(flags)	spin_unlock_irqrestore(&jfsLCacheLock, flags)

/*
 * See __SLEEP_COND in jfs_locks.h
 */
#define LCACHE_SLEEP_COND(wq, cond, flags)	\
do {						\
	if (cond)				\
		break;				\
	__SLEEP_COND(wq, cond, LCACHE_LOCK(flags), LCACHE_UNLOCK(flags)); \
} while (0)

#define	LCACHE_WAKEUP(event)	wake_up(event)


/*
 *	lbuf buffer cache (lCache) control
 */
/* log buffer manager pageout control (cumulative, inclusive) */
#define	lbmREAD		0x0001
#define	lbmWRITE	0x0002	/* enqueue at tail of write queue;
				 * init pageout if at head of queue;
				 */
#define	lbmRELEASE	0x0004	/* remove from write queue
				 * at completion of pageout;
				 * do not free/recycle it yet:
				 * caller will free it;
				 */
#define	lbmSYNC		0x0008	/* do not return to freelist
				 * when removed from write queue;
				 */
#define lbmFREE		0x0010	/* return to freelist
				 * at completion of pageout;
				 * the buffer may be recycled;
				 */
#define	lbmDONE		0x0020
#define	lbmERROR	0x0040
#define lbmGC		0x0080	/* lbmIODone to perform post-GC processing
				 * of log page
				 */
#define lbmDIRECT	0x0100

/*
 * external references
 */
extern void txLazyUnlock(tblock_t * tblk);
extern int jfs_stop_threads;
extern struct completion jfsIOwait;

/*
 * forward references
 */
static int lmWriteRecord(log_t * log, tblock_t * tblk, lrd_t * lrd,
			 tlock_t * tlck);

static int lmNextPage(log_t * log);
static int lmLogFileSystem(log_t * log, char *uuid, int activate);

static int lbmLogInit(log_t * log);
static void lbmLogShutdown(log_t * log);
static lbuf_t *lbmAllocate(log_t * log, int);
static void lbmFree(lbuf_t * bp);
static void lbmfree(lbuf_t * bp);
static int lbmRead(log_t * log, int pn, lbuf_t ** bpp);
static void lbmWrite(log_t * log, lbuf_t * bp, int flag, int cant_block);
static void lbmDirectWrite(log_t * log, lbuf_t * bp, int flag);
static int lbmIOWait(lbuf_t * bp, int flag);
static bio_end_io_t lbmIODone;

void lbmStartIO(lbuf_t * bp);
void lmGCwrite(log_t * log, int cant_block);


/*
 *	statistics
 */
#ifdef CONFIG_JFS_STATISTICS
struct lmStat {
	uint commit;		/* # of commit */
	uint pagedone;		/* # of page written */
	uint submitted;		/* # of pages submitted */
} lmStat;
#endif


/*
 * NAME:	lmLog()
 *
 * FUNCTION:	write a log record;
 *
 * PARAMETER:
 *
 * RETURN:	lsn - offset to the next log record to write (end-of-log);
 *		-1  - error;
 *
 * note: todo: log error handler
 */
int lmLog(log_t * log, tblock_t * tblk, lrd_t * lrd, tlock_t * tlck)
{
	int lsn;
	int diffp, difft;
	metapage_t *mp = NULL;

	jFYI(1, ("lmLog: log:0x%p tblk:0x%p, lrd:0x%p tlck:0x%p\n",
		 log, tblk, lrd, tlck));

	LOG_LOCK(log);

	/* log by (out-of-transaction) JFS ? */
	if (tblk == NULL)
		goto writeRecord;

	/* log from page ? */
	if (tlck == NULL ||
	    tlck->type & tlckBTROOT || (mp = tlck->mp) == NULL)
		goto writeRecord;

	/*
	 *      initialize/update page/transaction recovery lsn
	 */
	lsn = log->lsn;

	LOGSYNC_LOCK(log);

	/*
	 * initialize page lsn if first log write of the page
	 */
	if (mp->lsn == 0) {
		mp->log = log;
		mp->lsn = lsn;
		log->count++;

		/* insert page at tail of logsynclist */
		list_add_tail(&mp->synclist, &log->synclist);
	}

	/*
	 *      initialize/update lsn of tblock of the page
	 *
	 * transaction inherits oldest lsn of pages associated
	 * with allocation/deallocation of resources (their
	 * log records are used to reconstruct allocation map
	 * at recovery time: inode for inode allocation map,
	 * B+-tree index of extent descriptors for block
	 * allocation map);
	 * allocation map pages inherit transaction lsn at
	 * commit time to allow forwarding log syncpt past log
	 * records associated with allocation/deallocation of
	 * resources only after persistent map of these map pages
	 * have been updated and propagated to home.
	 */
	/*
	 * initialize transaction lsn:
	 */
	if (tblk->lsn == 0) {
		/* inherit lsn of its first page logged */
		tblk->lsn = mp->lsn;
		log->count++;

		/* insert tblock after the page on logsynclist */
		list_add(&tblk->synclist, &mp->synclist);
	}
	/*
	 * update transaction lsn:
	 */
	else {
		/* inherit oldest/smallest lsn of page */
		logdiff(diffp, mp->lsn, log);
		logdiff(difft, tblk->lsn, log);
		if (diffp < difft) {
			/* update tblock lsn with page lsn */
			tblk->lsn = mp->lsn;

			/* move tblock after page on logsynclist */
			list_move(&tblk->synclist, &mp->synclist);
		}
	}

	LOGSYNC_UNLOCK(log);

	/*
	 *      write the log record
	 */
      writeRecord:
	lsn = lmWriteRecord(log, tblk, lrd, tlck);

	/*
	 * forward log syncpt if log reached next syncpt trigger
	 */
	logdiff(diffp, lsn, log);
	if (diffp >= log->nextsync)
		lsn = lmLogSync(log, 0);

	/* update end-of-log lsn */
	log->lsn = lsn;

	LOG_UNLOCK(log);

	/* return end-of-log address */
	return lsn;
}


/*
 * NAME:	lmWriteRecord()
 *
 * FUNCTION:	move the log record to current log page
 *
 * PARAMETER:	cd	- commit descriptor
 *
 * RETURN:	end-of-log address
 *			
 * serialization: LOG_LOCK() held on entry/exit
 */
static int
lmWriteRecord(log_t * log, tblock_t * tblk, lrd_t * lrd, tlock_t * tlck)
{
	int lsn = 0;		/* end-of-log address */
	lbuf_t *bp;		/* dst log page buffer */
	logpage_t *lp;		/* dst log page */
	caddr_t dst;		/* destination address in log page */
	int dstoffset;		/* end-of-log offset in log page */
	int freespace;		/* free space in log page */
	caddr_t p;		/* src meta-data page */
	caddr_t src;
	int srclen;
	int nbytes;		/* number of bytes to move */
	int i;
	int len;
	linelock_t *linelock;
	lv_t *lv;
	lvd_t *lvd;
	int l2linesize;

	len = 0;

	/* retrieve destination log page to write */
	bp = (lbuf_t *) log->bp;
	lp = (logpage_t *) bp->l_ldata;
	dstoffset = log->eor;

	/* any log data to write ? */
	if (tlck == NULL)
		goto moveLrd;

	/*
	 *      move log record data
	 */
	/* retrieve source meta-data page to log */
	if (tlck->flag & tlckPAGELOCK) {
		p = (caddr_t) (tlck->mp->data);
		linelock = (linelock_t *) & tlck->lock;
	}
	/* retrieve source in-memory inode to log */
	else if (tlck->flag & tlckINODELOCK) {
		if (tlck->type & tlckDTREE)
			p = (caddr_t) &JFS_IP(tlck->ip)->i_dtroot;
		else
			p = (caddr_t) &JFS_IP(tlck->ip)->i_xtroot;
		linelock = (linelock_t *) & tlck->lock;
	}
#ifdef	_JFS_WIP
	else if (tlck->flag & tlckINLINELOCK) {

		inlinelock = (inlinelock_t *) & tlck;
		p = (caddr_t) & inlinelock->pxd;
		linelock = (linelock_t *) & tlck;
	}
#endif				/* _JFS_WIP */
	else {
		jERROR(2, ("lmWriteRecord: UFO tlck:0x%p\n", tlck));
		return 0;	/* Probably should trap */
	}
	l2linesize = linelock->l2linesize;

      moveData:
	ASSERT(linelock->index <= linelock->maxcnt);

	lv = (lv_t *) & linelock->lv;
	for (i = 0; i < linelock->index; i++, lv++) {
		if (lv->length == 0)
			continue;

		/* is page full ? */
		if (dstoffset >= LOGPSIZE - LOGPTLRSIZE) {
			/* page become full: move on to next page */
			lmNextPage(log);

			bp = log->bp;
			lp = (logpage_t *) bp->l_ldata;
			dstoffset = LOGPHDRSIZE;
		}

		/*
		 * move log vector data
		 */
		src = (u8 *) p + (lv->offset << l2linesize);
		srclen = lv->length << l2linesize;
		len += srclen;
		while (srclen > 0) {
			freespace = (LOGPSIZE - LOGPTLRSIZE) - dstoffset;
			nbytes = min(freespace, srclen);
			dst = (caddr_t) lp + dstoffset;
			memcpy(dst, src, nbytes);
			dstoffset += nbytes;

			/* is page not full ? */
			if (dstoffset < LOGPSIZE - LOGPTLRSIZE)
				break;

			/* page become full: move on to next page */
			lmNextPage(log);

			bp = (lbuf_t *) log->bp;
			lp = (logpage_t *) bp->l_ldata;
			dstoffset = LOGPHDRSIZE;

			srclen -= nbytes;
			src += nbytes;
		}

		/*
		 * move log vector descriptor
		 */
		len += 4;
		lvd = (lvd_t *) ((caddr_t) lp + dstoffset);
		lvd->offset = cpu_to_le16(lv->offset);
		lvd->length = cpu_to_le16(lv->length);
		dstoffset += 4;
		jFYI(1,
		     ("lmWriteRecord: lv offset:%d length:%d\n",
		      lv->offset, lv->length));
	}

	if ((i = linelock->next)) {
		linelock = (linelock_t *) lid_to_tlock(i);
		goto moveData;
	}

	/*
	 *      move log record descriptor
	 */
      moveLrd:
	lrd->length = cpu_to_le16(len);

	src = (caddr_t) lrd;
	srclen = LOGRDSIZE;

	while (srclen > 0) {
		freespace = (LOGPSIZE - LOGPTLRSIZE) - dstoffset;
		nbytes = min(freespace, srclen);
		dst = (caddr_t) lp + dstoffset;
		memcpy(dst, src, nbytes);

		dstoffset += nbytes;
		srclen -= nbytes;

		/* are there more to move than freespace of page ? */
		if (srclen)
			goto pageFull;

		/*
		 * end of log record descriptor
		 */

		/* update last log record eor */
		log->eor = dstoffset;
		bp->l_eor = dstoffset;
		lsn = (log->page << L2LOGPSIZE) + dstoffset;

		if (lrd->type & cpu_to_le16(LOG_COMMIT)) {
			tblk->clsn = lsn;
			jFYI(1,
			     ("wr: tclsn:0x%x, beor:0x%x\n", tblk->clsn,
			      bp->l_eor));

			INCREMENT(lmStat.commit);	/* # of commit */

			/*
			 * enqueue tblock for group commit:
			 *
			 * enqueue tblock of non-trivial/synchronous COMMIT
			 * at tail of group commit queue
			 * (trivial/asynchronous COMMITs are ignored by
			 * group commit.)
			 */
			LOGGC_LOCK(log);

			/* init tblock gc state */
			tblk->flag = tblkGC_QUEUE;
			tblk->bp = log->bp;
			tblk->pn = log->page;
			tblk->eor = log->eor;
			init_waitqueue_head(&tblk->gcwait);

			/* enqueue transaction to commit queue */
			tblk->cqnext = NULL;
			if (log->cqueue.head) {
				log->cqueue.tail->cqnext = tblk;
				log->cqueue.tail = tblk;
			} else
				log->cqueue.head = log->cqueue.tail = tblk;

			LOGGC_UNLOCK(log);
		}

		jFYI(1,
		     ("lmWriteRecord: lrd:0x%04x bp:0x%p pn:%d eor:0x%x\n",
		      le16_to_cpu(lrd->type), log->bp, log->page,
		      dstoffset));

		/* page not full ? */
		if (dstoffset < LOGPSIZE - LOGPTLRSIZE)
			return lsn;

	      pageFull:
		/* page become full: move on to next page */
		lmNextPage(log);

		bp = (lbuf_t *) log->bp;
		lp = (logpage_t *) bp->l_ldata;
		dstoffset = LOGPHDRSIZE;
		src += nbytes;
	}

	return lsn;
}


/*
 * NAME:	lmNextPage()
 *
 * FUNCTION:	write current page and allocate next page.
 *
 * PARAMETER:	log
 *
 * RETURN:	0
 *			
 * serialization: LOG_LOCK() held on entry/exit
 */
static int lmNextPage(log_t * log)
{
	logpage_t *lp;
	int lspn;		/* log sequence page number */
	int pn;			/* current page number */
	lbuf_t *bp;
	lbuf_t *nextbp;
	tblock_t *tblk;

	jFYI(1, ("lmNextPage\n"));

	/* get current log page number and log sequence page number */
	pn = log->page;
	bp = log->bp;
	lp = (logpage_t *) bp->l_ldata;
	lspn = le32_to_cpu(lp->h.page);

	LOGGC_LOCK(log);

	/*
	 *      write or queue the full page at the tail of write queue
	 */
	/* get the tail tblk on commit queue */
	tblk = log->cqueue.tail;

	/* every tblk who has COMMIT record on the current page,
	 * and has not been committed, must be on commit queue
	 * since tblk is queued at commit queueu at the time
	 * of writing its COMMIT record on the page before
	 * page becomes full (even though the tblk thread
	 * who wrote COMMIT record may have been suspended
	 * currently);
	 */

	/* is page bound with outstanding tail tblk ? */
	if (tblk && tblk->pn == pn) {
		/* mark tblk for end-of-page */
		tblk->flag |= tblkGC_EOP;

		/* if page is not already on write queue,
		 * just enqueue (no lbmWRITE to prevent redrive)
		 * buffer to wqueue to ensure correct serial order
		 * of the pages since log pages will be added
		 * continuously (tblk bound with the page hasn't
		 * got around to init write of the page, either
		 * preempted or the page got filled by its COMMIT
		 * record);
		 * pages with COMMIT are paged out explicitly by
		 * tblk in lmGroupCommit();
		 */
		if (bp->l_wqnext == NULL) {
			/* bp->l_ceor = bp->l_eor; */
			/* lp->h.eor = lp->t.eor = bp->l_ceor; */
			lbmWrite(log, bp, 0, 0);
		}
	}
	/* page is not bound with outstanding tblk:
	 * init write or mark it to be redriven (lbmWRITE)
	 */
	else {
		/* finalize the page */
		bp->l_ceor = bp->l_eor;
		lp->h.eor = lp->t.eor = cpu_to_le16(bp->l_ceor);
		lbmWrite(log, bp, lbmWRITE | lbmRELEASE | lbmFREE, 0);
	}
	LOGGC_UNLOCK(log);

	/*
	 *      allocate/initialize next page
	 */
	/* if log wraps, the first data page of log is 2
	 * (0 never used, 1 is superblock).
	 */
	log->page = (pn == log->size - 1) ? 2 : pn + 1;
	log->eor = LOGPHDRSIZE;	/* ? valid page empty/full at logRedo() */

	/* allocate/initialize next log page buffer */
	nextbp = lbmAllocate(log, log->page);
	nextbp->l_eor = log->eor;
	log->bp = nextbp;

	/* initialize next log page */
	lp = (logpage_t *) nextbp->l_ldata;
	lp->h.page = lp->t.page = cpu_to_le32(lspn + 1);
	lp->h.eor = lp->t.eor = cpu_to_le16(LOGPHDRSIZE);

	jFYI(1, ("lmNextPage done\n"));
	return 0;
}


/*
 * NAME:	lmGroupCommit()
 *
 * FUNCTION:	group commit
 *	initiate pageout of the pages with COMMIT in the order of
 *	page number - redrive pageout of the page at the head of
 *	pageout queue until full page has been written.
 *
 * RETURN:	
 *
 * NOTE:
 *	LOGGC_LOCK serializes log group commit queue, and
 *	transaction blocks on the commit queue.
 *	N.B. LOG_LOCK is NOT held during lmGroupCommit().
 */
int lmGroupCommit(log_t * log, tblock_t * tblk)
{
	int rc = 0;

	LOGGC_LOCK(log);

	/* group committed already ? */
	if (tblk->flag & tblkGC_COMMITTED) {
		if (tblk->flag & tblkGC_ERROR)
			rc = EIO;

		LOGGC_UNLOCK(log);
		return rc;
	}
	jFYI(1,
	     ("lmGroup Commit: tblk = 0x%p, gcrtc = %d\n", tblk,
	      log->gcrtc));

	/*
	 * group commit pageout in progress
	 */
	if ((!(log->cflag & logGC_PAGEOUT)) && log->cqueue.head) {
		/*
		 * only transaction in the commit queue:
		 *
		 * start one-transaction group commit as
		 * its group leader.
		 */
		log->cflag |= logGC_PAGEOUT;

		lmGCwrite(log, 0);
	}
	/* lmGCwrite gives up LOGGC_LOCK, check again */

	if (tblk->flag & tblkGC_COMMITTED) {
		if (tblk->flag & tblkGC_ERROR)
			rc = EIO;

		LOGGC_UNLOCK(log);
		return rc;
	}

	/* upcount transaction waiting for completion
	 */
	log->gcrtc++;

	if (tblk->xflag & COMMIT_LAZY) {
		tblk->flag |= tblkGC_LAZY;
		LOGGC_UNLOCK(log);
		return 0;
	}
	tblk->flag |= tblkGC_READY;

	__SLEEP_COND(tblk->gcwait, (tblk->flag & tblkGC_COMMITTED),
		     LOGGC_LOCK(log), LOGGC_UNLOCK(log));

	/* removed from commit queue */
	if (tblk->flag & tblkGC_ERROR)
		rc = EIO;

	LOGGC_UNLOCK(log);
	return rc;
}

/*
 * NAME:	lmGCwrite()
 *
 * FUNCTION:	group commit write
 *	initiate write of log page, building a group of all transactions
 *	with commit records on that page.
 *
 * RETURN:	None
 *
 * NOTE:
 *	LOGGC_LOCK must be held by caller.
 *	N.B. LOG_LOCK is NOT held during lmGroupCommit().
 */
void lmGCwrite(log_t * log, int cant_write)
{
	lbuf_t *bp;
	logpage_t *lp;
	int gcpn;		/* group commit page number */
	tblock_t *tblk;
	tblock_t *xtblk;

	/*
	 * build the commit group of a log page
	 *
	 * scan commit queue and make a commit group of all
	 * transactions with COMMIT records on the same log page.
	 */
	/* get the head tblk on the commit queue */
	tblk = xtblk = log->cqueue.head;
	gcpn = tblk->pn;

	while (tblk && tblk->pn == gcpn) {
		xtblk = tblk;

		/* state transition: (QUEUE, READY) -> COMMIT */
		tblk->flag |= tblkGC_COMMIT;
		tblk = tblk->cqnext;
	}
	tblk = xtblk;		/* last tblk of the page */

	/*
	 * pageout to commit transactions on the log page.
	 */
	bp = (lbuf_t *) tblk->bp;
	lp = (logpage_t *) bp->l_ldata;
	/* is page already full ? */
	if (tblk->flag & tblkGC_EOP) {
		/* mark page to free at end of group commit of the page */
		tblk->flag &= ~tblkGC_EOP;
		tblk->flag |= tblkGC_FREE;
		bp->l_ceor = bp->l_eor;
		lp->h.eor = lp->t.eor = cpu_to_le16(bp->l_ceor);
		jEVENT(0,
		       ("gc: tclsn:0x%x, bceor:0x%x\n", tblk->clsn,
			bp->l_ceor));
		lbmWrite(log, bp, lbmWRITE | lbmRELEASE | lbmGC,
			 cant_write);
	}
	/* page is not yet full */
	else {
		bp->l_ceor = tblk->eor;	/* ? bp->l_ceor = bp->l_eor; */
		lp->h.eor = lp->t.eor = cpu_to_le16(bp->l_ceor);
		jEVENT(0,
		       ("gc: tclsn:0x%x, bceor:0x%x\n", tblk->clsn,
			bp->l_ceor));
		lbmWrite(log, bp, lbmWRITE | lbmGC, cant_write);
	}
}

/*
 * NAME:	lmPostGC()
 *
 * FUNCTION:	group commit post-processing
 *	Processes transactions after their commit records have been written
 *	to disk, redriving log I/O if necessary.
 *
 * RETURN:	None
 *
 * NOTE:
 *	This routine is called a interrupt time by lbmIODone
 */
void lmPostGC(lbuf_t * bp)
{
	unsigned long flags;
	log_t *log = bp->l_log;
	logpage_t *lp;
	tblock_t *tblk;

	//LOGGC_LOCK(log);
	spin_lock_irqsave(&log->gclock, flags);
	/*
	 * current pageout of group commit completed.
	 *
	 * remove/wakeup transactions from commit queue who were
	 * group committed with the current log page
	 */
	while ((tblk = log->cqueue.head) && (tblk->flag & tblkGC_COMMIT)) {
		/* if transaction was marked GC_COMMIT then
		 * it has been shipped in the current pageout
		 * and made it to disk - it is committed.
		 */

		if (bp->l_flag & lbmERROR)
			tblk->flag |= tblkGC_ERROR;

		/* remove it from the commit queue */
		log->cqueue.head = tblk->cqnext;
		if (log->cqueue.head == NULL)
			log->cqueue.tail = NULL;
		tblk->flag &= ~tblkGC_QUEUE;
		tblk->cqnext = 0;

		jEVENT(0,
		       ("lmPostGC: tblk = 0x%p, flag = 0x%x\n", tblk,
			tblk->flag));

		if (!(tblk->xflag & COMMIT_FORCE))
			/*
			 * Hand tblk over to lazy commit thread
			 */
			txLazyUnlock(tblk);
		else {
			/* state transition: COMMIT -> COMMITTED */
			tblk->flag |= tblkGC_COMMITTED;

			if (tblk->flag & tblkGC_READY) {
				log->gcrtc--;
				LOGGC_WAKEUP(tblk);
			}
		}

		/* was page full before pageout ?
		 * (and this is the last tblk bound with the page)
		 */
		if (tblk->flag & tblkGC_FREE)
			lbmFree(bp);
		/* did page become full after pageout ?
		 * (and this is the last tblk bound with the page)
		 */
		else if (tblk->flag & tblkGC_EOP) {
			/* finalize the page */
			lp = (logpage_t *) bp->l_ldata;
			bp->l_ceor = bp->l_eor;
			lp->h.eor = lp->t.eor = cpu_to_le16(bp->l_eor);
			jEVENT(0, ("lmPostGC: calling lbmWrite\n"));
			lbmWrite(log, bp, lbmWRITE | lbmRELEASE | lbmFREE,
				 1);
		}

	}

	/* are there any transactions who have entered lnGroupCommit()
	 * (whose COMMITs are after that of the last log page written.
	 * They are waiting for new group commit (above at (SLEEP 1)):
	 * select the latest ready transaction as new group leader and
	 * wake her up to lead her group.
	 */
	if ((log->gcrtc > 0) && log->cqueue.head)
		/*
		 * Call lmGCwrite with new group leader
		 */
		lmGCwrite(log, 1);

	/* no transaction are ready yet (transactions are only just
	 * queued (GC_QUEUE) and not entered for group commit yet).
	 * let the first transaction entering group commit
	 * will elect hetself as new group leader.
	 */
	else
		log->cflag &= ~logGC_PAGEOUT;

	//LOGGC_UNLOCK(log);
	spin_unlock_irqrestore(&log->gclock, flags);
	return;
}

/*
 * NAME:	lmLogSync()
 *
 * FUNCTION:	write log SYNCPT record for specified log
 *	if new sync address is available
 *	(normally the case if sync() is executed by back-ground
 *	process).
 *	if not, explicitly run jfs_blogsync() to initiate
 *	getting of new sync address.
 *	calculate new value of i_nextsync which determines when
 *	this code is called again.
 *
 *	this is called only from lmLog().
 *
 * PARAMETER:	ip	- pointer to logs inode.
 *
 * RETURN:	0
 *			
 * serialization: LOG_LOCK() held on entry/exit
 */
int lmLogSync(log_t * log, int nosyncwait)
{
	int logsize;
	int written;		/* written since last syncpt */
	int free;		/* free space left available */
	int delta;		/* additional delta to write normally */
	int more;		/* additional write granted */
	lrd_t lrd;
	int lsn;
	struct logsyncblk *lp;

	/*
	 *      forward syncpt
	 */
	/* if last sync is same as last syncpt,
	 * invoke sync point forward processing to update sync.
	 */

	if (log->sync == log->syncpt) {
		LOGSYNC_LOCK(log);
		/* ToDo: push dirty metapages out to disk */
//              bmLogSync(log);

		if (list_empty(&log->synclist))
			log->sync = log->lsn;
		else {
			lp = list_entry(log->synclist.next,
					struct logsyncblk, synclist);
			log->sync = lp->lsn;
		}
		LOGSYNC_UNLOCK(log);

	}

	/* if sync is different from last syncpt,
	 * write a SYNCPT record with syncpt = sync.
	 * reset syncpt = sync
	 */
	if (log->sync != log->syncpt) {
		struct super_block *sb = log->sb;
		struct jfs_sb_info *sbi = JFS_SBI(sb);

		/*
		 * We need to make sure all of the "written" metapages
		 * actually make it to disk
		 */
<<<<<<< HEAD
=======
		filemap_fdatawait(sbi->ipbmap->i_mapping);
		filemap_fdatawait(sbi->ipimap->i_mapping);
		filemap_fdatawait(sb->s_bdev->bd_inode->i_mapping);
>>>>>>> 86a90b1c
		filemap_fdatawrite(sbi->ipbmap->i_mapping);
		filemap_fdatawrite(sbi->ipimap->i_mapping);
		filemap_fdatawrite(sb->s_bdev->bd_inode->i_mapping);
		filemap_fdatawait(sbi->ipbmap->i_mapping);
		filemap_fdatawait(sbi->ipimap->i_mapping);
		filemap_fdatawait(sb->s_bdev->bd_inode->i_mapping);

		lrd.logtid = 0;
		lrd.backchain = 0;
		lrd.type = cpu_to_le16(LOG_SYNCPT);
		lrd.length = 0;
		lrd.log.syncpt.sync = cpu_to_le32(log->sync);
		lsn = lmWriteRecord(log, NULL, &lrd, NULL);

		log->syncpt = log->sync;
	} else
		lsn = log->lsn;

	/*
	 *      setup next syncpt trigger (SWAG)
	 */
	logsize = log->logsize;

	logdiff(written, lsn, log);
	free = logsize - written;
	delta = LOGSYNC_DELTA(logsize);
	more = min(free / 2, delta);
	if (more < 2 * LOGPSIZE) {
		jEVENT(1,
		       ("\n ... Log Wrap ... Log Wrap ... Log Wrap ...\n\n"));
		/*
		 *      log wrapping
		 *
		 * option 1 - panic ? No.!
		 * option 2 - shutdown file systems
		 *            associated with log ?
		 * option 3 - extend log ?
		 */
		/*
		 * option 4 - second chance
		 *
		 * mark log wrapped, and continue.
		 * when all active transactions are completed,
		 * mark log vaild for recovery.
		 * if crashed during invalid state, log state
		 * implies invald log, forcing fsck().
		 */
		/* mark log state log wrap in log superblock */
		/* log->state = LOGWRAP; */

		/* reset sync point computation */
		log->syncpt = log->sync = lsn;
		log->nextsync = delta;
	} else
		/* next syncpt trigger = written + more */
		log->nextsync = written + more;

	/* return if lmLogSync() from outside of transaction, e.g., sync() */
	if (nosyncwait)
		return lsn;

	/* if number of bytes written from last sync point is more
	 * than 1/4 of the log size, stop new transactions from
	 * starting until all current transactions are completed
	 * by setting syncbarrier flag.
	 */
	if (written > LOGSYNC_BARRIER(logsize) && logsize > 32 * LOGPSIZE) {
		set_bit(log_SYNCBARRIER, &log->flag);
		jFYI(1, ("log barrier on: lsn=0x%x syncpt=0x%x\n", lsn,
			 log->syncpt));
	}

	return lsn;
}


/*
 * NAME:	lmLogOpen()
 *
 * FUNCTION:    open the log on first open;
 *	insert filesystem in the active list of the log.
 *
 * PARAMETER:	ipmnt	- file system mount inode
 *		iplog 	- log inode (out)
 *
 * RETURN:
 *
 * serialization:
 */
int lmLogOpen(struct super_block *sb, log_t ** logptr)
{
	int rc;
	struct block_device *bdev;
	log_t *log;

	if (!(log = kmalloc(sizeof(log_t), GFP_KERNEL)))
		return ENOMEM;
	memset(log, 0, sizeof(log_t));
	init_waitqueue_head(&log->syncwait);

	log->sb = sb;		/* This should be a list */

	if (!(JFS_SBI(sb)->mntflag & JFS_INLINELOG))
		goto externalLog;

	/*
	 *      in-line log in host file system
	 *
	 * file system to log have 1-to-1 relationship;
	 */

	set_bit(log_INLINELOG, &log->flag);
	log->bdev = sb->s_bdev;
	log->base = addressPXD(&JFS_SBI(sb)->logpxd);
	log->size = lengthPXD(&JFS_SBI(sb)->logpxd) >>
	    (L2LOGPSIZE - sb->s_blocksize_bits);
	log->l2bsize = sb->s_blocksize_bits;
	ASSERT(L2LOGPSIZE >= sb->s_blocksize_bits);

	/*
	 * initialize log.
	 */
	if ((rc = lmLogInit(log)))
		goto free;
	goto out;

	/*
	 *      external log as separate logical volume
	 *
	 * file systems to log may have n-to-1 relationship;
	 */
      externalLog:

	if (!(bdev = bdget(JFS_SBI(sb)->logdev))) {
		rc = ENODEV;
		goto free;
	}

	if ((rc = blkdev_get(bdev, FMODE_READ|FMODE_WRITE, 0, BDEV_FS))) {
		rc = -rc;
		goto free;
	}

	if ((rc = bd_claim(bdev, log))) {
		rc = -rc;
		goto close;
	}

	log->bdev = bdev;
	memcpy(log->uuid, JFS_SBI(sb)->loguuid, sizeof(log->uuid));
	
	/*
	 * initialize log:
	 */
	if ((rc = lmLogInit(log)))
		goto unclaim;

	/*
	 * add file system to log active file system list
	 */
	if ((rc = lmLogFileSystem(log, JFS_SBI(sb)->uuid, 1)))
		goto shutdown;

      out:
	jFYI(1, ("lmLogOpen: exit(0)\n"));
	*logptr = log;
	return 0;

	/*
	 *      unwind on error
	 */
      shutdown:		/* unwind lbmLogInit() */
	lbmLogShutdown(log);

      unclaim:
	bd_release(bdev);

      close:		/* close external log device */
	blkdev_put(bdev, BDEV_FS);

      free:		/* free log descriptor */
	kfree(log);

	jFYI(1, ("lmLogOpen: exit(%d)\n", rc));
	return rc;
}


/*
 * NAME:	lmLogInit()
 *
 * FUNCTION:	log initialization at first log open.
 *
 *	logredo() (or logformat()) should have been run previously.
 *	initialize the log inode from log superblock.
 *	set the log state in the superblock to LOGMOUNT and
 *	write SYNCPT log record.
 *		
 * PARAMETER:	log	- log structure
 *
 * RETURN:	0	- if ok
 *		EINVAL	- bad log magic number or superblock dirty
 *		error returned from logwait()
 *			
 * serialization: single first open thread
 */
int lmLogInit(log_t * log)
{
	int rc = 0;
	lrd_t lrd;
	logsuper_t *logsuper;
	lbuf_t *bpsuper;
	lbuf_t *bp;
	logpage_t *lp;
	int lsn;

	jFYI(1, ("lmLogInit: log:0x%p\n", log));

	/*
	 * log inode is overlaid on generic inode where
	 * dinode have been zeroed out by iRead();
	 */

	/*
	 * initialize log i/o
	 */
	if ((rc = lbmLogInit(log)))
		return rc;

	/*
	 * validate log superblock
	 */


	if (!test_bit(log_INLINELOG, &log->flag))
		log->l2bsize = 12;	/* XXX kludge alert XXX */
	if ((rc = lbmRead(log, 1, &bpsuper)))
		goto errout10;

	logsuper = (logsuper_t *) bpsuper->l_ldata;

	if (logsuper->magic != cpu_to_le32(LOGMAGIC)) {
		jERROR(1, ("*** Log Format Error ! ***\n"));
		rc = EINVAL;
		goto errout20;
	}

	/* logredo() should have been run successfully. */
	if (logsuper->state != cpu_to_le32(LOGREDONE)) {
		jERROR(1, ("*** Log Is Dirty ! ***\n"));
		rc = EINVAL;
		goto errout20;
	}

	/* initialize log inode from log superblock */
	if (test_bit(log_INLINELOG,&log->flag)) {
		if (log->size != le32_to_cpu(logsuper->size)) {
			rc = EINVAL;
			goto errout20;
		}
		jFYI(0,
		     ("lmLogInit: inline log:0x%p base:0x%Lx size:0x%x\n",
		      log, (unsigned long long) log->base, log->size));
	} else {
		if (memcmp(logsuper->uuid, log->uuid, 16)) {
			jERROR(1,("wrong uuid on JFS log device\n"));
			goto errout20;
		}
		log->size = le32_to_cpu(logsuper->size);
		log->l2bsize = le32_to_cpu(logsuper->l2bsize);
		jFYI(0,
		     ("lmLogInit: external log:0x%p base:0x%Lx size:0x%x\n",
		      log, (unsigned long long) log->base, log->size));
	}

	log->page = le32_to_cpu(logsuper->end) / LOGPSIZE;
	log->eor = le32_to_cpu(logsuper->end) - (LOGPSIZE * log->page);

	/*
	 * initialize for log append write mode
	 */
	/* establish current/end-of-log page/buffer */
	if ((rc = lbmRead(log, log->page, &bp)))
		goto errout20;

	lp = (logpage_t *) bp->l_ldata;

	jFYI(1, ("lmLogInit: lsn:0x%x page:%d eor:%d:%d\n",
		 le32_to_cpu(logsuper->end), log->page, log->eor,
		 le16_to_cpu(lp->h.eor)));

//      ASSERT(log->eor == lp->h.eor);

	log->bp = bp;
	bp->l_pn = log->page;
	bp->l_eor = log->eor;

	/* initialize the group commit serialization lock */
	LOGGC_LOCK_INIT(log);

	/* if current page is full, move on to next page */
	if (log->eor >= LOGPSIZE - LOGPTLRSIZE)
		lmNextPage(log);

	/* allocate/initialize the log write serialization lock */
	LOG_LOCK_INIT(log);

	/*
	 * initialize log syncpoint
	 */
	/*
	 * write the first SYNCPT record with syncpoint = 0
	 * (i.e., log redo up to HERE !);
	 * remove current page from lbm write queue at end of pageout
	 * (to write log superblock update), but do not release to freelist;
	 */
	lrd.logtid = 0;
	lrd.backchain = 0;
	lrd.type = cpu_to_le16(LOG_SYNCPT);
	lrd.length = 0;
	lrd.log.syncpt.sync = 0;
	lsn = lmWriteRecord(log, NULL, &lrd, NULL);
	bp = log->bp;
	bp->l_ceor = bp->l_eor;
	lp = (logpage_t *) bp->l_ldata;
	lp->h.eor = lp->t.eor = cpu_to_le16(bp->l_eor);
	lbmWrite(log, bp, lbmWRITE | lbmSYNC, 0);
	if ((rc = lbmIOWait(bp, 0)))
		goto errout30;

	/* initialize logsync parameters */
	log->logsize = (log->size - 2) << L2LOGPSIZE;
	log->lsn = lsn;
	log->syncpt = lsn;
	log->sync = log->syncpt;
	log->nextsync = LOGSYNC_DELTA(log->logsize);

	jFYI(1, ("lmLogInit: lsn:0x%x syncpt:0x%x sync:0x%x\n",
		 log->lsn, log->syncpt, log->sync));

	LOGSYNC_LOCK_INIT(log);

	INIT_LIST_HEAD(&log->synclist);

	log->cqueue.head = log->cqueue.tail = 0;

	log->count = 0;

	/*
	 * initialize for lazy/group commit
	 */
	log->clsn = lsn;

	/*
	 * update/write superblock
	 */
	logsuper->state = cpu_to_le32(LOGMOUNT);
	log->serial = le32_to_cpu(logsuper->serial) + 1;
	logsuper->serial = cpu_to_le32(log->serial);
	lbmDirectWrite(log, bpsuper, lbmWRITE | lbmRELEASE | lbmSYNC);
	if ((rc = lbmIOWait(bpsuper, lbmFREE)))
		goto errout30;

	jFYI(1, ("lmLogInit: exit(%d)\n", rc));
	return 0;

	/*
	 *      unwind on error
	 */
      errout30:		/* release log page */
	lbmFree(bp);

      errout20:		/* release log superblock */
	lbmFree(bpsuper);

      errout10:		/* unwind lbmLogInit() */
	lbmLogShutdown(log);

	jFYI(1, ("lmLogInit: exit(%d)\n", rc));
	return rc;
}


/*
 * NAME:	lmLogClose()
 *
 * FUNCTION:	remove file system <ipmnt> from active list of log <iplog>
 *		and close it on last close.
 *
 * PARAMETER:	sb	- superblock
 *		log	- log inode
 *
 * RETURN:	errors from subroutines
 *
 * serialization:
 */
int lmLogClose(struct super_block *sb, log_t * log)
{
	struct block_device *bdev = log->bdev;
	int rc;

	jFYI(1, ("lmLogClose: log:0x%p\n", log));

	if (!test_bit(log_INLINELOG, &log->flag))
		goto externalLog;
	
	/*
	 *      in-line log in host file system
	 */
	rc = lmLogShutdown(log);
	goto out;

	/*
	 *      external log as separate logical volume
	 */
      externalLog:
	lmLogFileSystem(log, JFS_SBI(sb)->uuid, 0);
	rc = lmLogShutdown(log);

	bd_release(bdev);
	blkdev_put(bdev, BDEV_FS);

      out:
	jFYI(0, ("lmLogClose: exit(%d)\n", rc));
	return rc;
}


/*
 * NAME:	lmLogWait()
 *
 * FUNCTION:	wait for all outstanding log records to be written to disk
 */
void lmLogWait(log_t *log)
{
	int i;

	jFYI(1, ("lmLogWait: log:0x%p\n", log));

	if (log->cqueue.head || !list_empty(&log->synclist)) {
		/*
		 * If there was very recent activity, we may need to wait
		 * for the lazycommit thread to catch up
		 */

		for (i = 0; i < 800; i++) {	/* Too much? */
			current->state = TASK_INTERRUPTIBLE;
			schedule_timeout(HZ / 4);
			if ((log->cqueue.head == NULL) &&
			    list_empty(&log->synclist))
				break;
		}
	}
	assert(log->cqueue.head == NULL);
	assert(list_empty(&log->synclist));
}

/*
 * NAME:	lmLogShutdown()
 *
 * FUNCTION:	log shutdown at last LogClose().
 *
 *		write log syncpt record.
 *		update super block to set redone flag to 0.
 *
 * PARAMETER:	log	- log inode
 *
 * RETURN:	0	- success
 *			
 * serialization: single last close thread
 */
int lmLogShutdown(log_t * log)
{
	int rc;
	lrd_t lrd;
	int lsn;
	logsuper_t *logsuper;
	lbuf_t *bpsuper;
	lbuf_t *bp;
	logpage_t *lp;

	jFYI(1, ("lmLogShutdown: log:0x%p\n", log));

	lmLogWait(log);

	/*
	 * We need to make sure all of the "written" metapages
	 * actually make it to disk
	 */
	sync_blockdev(log->sb->s_bdev);

	/*
	 * write the last SYNCPT record with syncpoint = 0
	 * (i.e., log redo up to HERE !)
	 */
	lrd.logtid = 0;
	lrd.backchain = 0;
	lrd.type = cpu_to_le16(LOG_SYNCPT);
	lrd.length = 0;
	lrd.log.syncpt.sync = 0;
	lsn = lmWriteRecord(log, NULL, &lrd, NULL);
	bp = log->bp;
	lp = (logpage_t *) bp->l_ldata;
	lp->h.eor = lp->t.eor = cpu_to_le16(bp->l_eor);
	lbmWrite(log, log->bp, lbmWRITE | lbmRELEASE | lbmSYNC, 0);
	lbmIOWait(log->bp, lbmFREE);

	/*
	 * synchronous update log superblock
	 * mark log state as shutdown cleanly
	 * (i.e., Log does not need to be replayed).
	 */
	if ((rc = lbmRead(log, 1, &bpsuper)))
		goto out;

	logsuper = (logsuper_t *) bpsuper->l_ldata;
	logsuper->state = cpu_to_le32(LOGREDONE);
	logsuper->end = cpu_to_le32(lsn);
	lbmDirectWrite(log, bpsuper, lbmWRITE | lbmRELEASE | lbmSYNC);
	rc = lbmIOWait(bpsuper, lbmFREE);

	jFYI(1, ("lmLogShutdown: lsn:0x%x page:%d eor:%d\n",
		 lsn, log->page, log->eor));

      out:    
	/*
	 * shutdown per log i/o
	 */
	lbmLogShutdown(log);

	if (rc) {
		jFYI(1, ("lmLogShutdown: exit(%d)\n", rc));
	}
	return rc;
}


/*
 * NAME:	lmLogFileSystem()
 *
 * FUNCTION:	insert (<activate> = true)/remove (<activate> = false)
 *	file system into/from log active file system list.
 *
 * PARAMETE:	log	- pointer to logs inode.
 *		fsdev	- kdev_t of filesystem.
 *		serial  - pointer to returned log serial number
 *		activate - insert/remove device from active list.
 *
 * RETURN:	0	- success
 *		errors returned by vms_iowait().
 */
static int lmLogFileSystem(log_t * log, char *uuid, int activate)
{
	int rc = 0;
	int i;
	logsuper_t *logsuper;
	lbuf_t *bpsuper;

	/*
	 * insert/remove file system device to log active file system list.
	 */
	if ((rc = lbmRead(log, 1, &bpsuper)))
		return rc;

	logsuper = (logsuper_t *) bpsuper->l_ldata;
	if (activate) {
		for (i = 0; i < MAX_ACTIVE; i++)
			if (!memcmp(logsuper->active[i].uuid, NULL_UUID, 16)) {
				memcpy(logsuper->active[i].uuid, uuid, 16);
				break;
			}
		if (i == MAX_ACTIVE) {
			jERROR(1,("Too many file systems sharing journal!\n"));
			lbmFree(bpsuper);
			return EMFILE;	/* Is there a better rc? */
		}
	} else {
		for (i = 0; i < MAX_ACTIVE; i++)
			if (!memcmp(logsuper->active[i].uuid, uuid, 16)) {
				memcpy(logsuper->active[i].uuid, NULL_UUID, 16);
				break;
			}
		assert(i < MAX_ACTIVE);
	}

	/*
	 * synchronous write log superblock:
	 *
	 * write sidestream bypassing write queue:
	 * at file system mount, log super block is updated for
	 * activation of the file system before any log record
	 * (MOUNT record) of the file system, and at file system
	 * unmount, all meta data for the file system has been
	 * flushed before log super block is updated for deactivation
	 * of the file system.
	 */
	lbmDirectWrite(log, bpsuper, lbmWRITE | lbmRELEASE | lbmSYNC);
	rc = lbmIOWait(bpsuper, lbmFREE);

	return rc;
}

/*
 *		log buffer manager (lbm)
 *		------------------------
 *
 * special purpose buffer manager supporting log i/o requirements.
 *
 * per log write queue:
 * log pageout occurs in serial order by fifo write queue and
 * restricting to a single i/o in pregress at any one time.
 * a circular singly-linked list
 * (log->wrqueue points to the tail, and buffers are linked via
 * bp->wrqueue field), and
 * maintains log page in pageout ot waiting for pageout in serial pageout.
 */

/*
 *	lbmLogInit()
 *
 * initialize per log I/O setup at lmLogInit()
 */
static int lbmLogInit(log_t * log)
{				/* log inode */
	int i;
	lbuf_t *lbuf;

	jFYI(1, ("lbmLogInit: log:0x%p\n", log));

	/* initialize current buffer cursor */
	log->bp = NULL;

	/* initialize log device write queue */
	log->wqueue = NULL;

	/*
	 * Each log has its own buffer pages allocated to it.  These are
	 * not managed by the page cache.  This ensures that a transaction
	 * writing to the log does not block trying to allocate a page from
	 * the page cache (for the log).  This would be bad, since page
	 * allocation waits on the kswapd thread that may be committing inodes
	 * which would cause log activity.  Was that clear?  I'm trying to
	 * avoid deadlock here.
	 */
	init_waitqueue_head(&log->free_wait);

	log->lbuf_free = NULL;

	for (i = 0; i < LOGPAGES; i++) {
		lbuf = kmalloc(sizeof(lbuf_t), GFP_KERNEL);
		if (lbuf == 0)
			goto error;
		lbuf->l_ldata = (char *) __get_free_page(GFP_KERNEL);
		if (lbuf->l_ldata == 0) {
			kfree(lbuf);
			goto error;
		}
		lbuf->l_log = log;
		init_waitqueue_head(&lbuf->l_ioevent);

		lbuf->l_freelist = log->lbuf_free;
		log->lbuf_free = lbuf;
	}

	return (0);

      error:
	lbmLogShutdown(log);
	return (ENOMEM);
}


/*
 *	lbmLogShutdown()
 *
 * finalize per log I/O setup at lmLogShutdown()
 */
static void lbmLogShutdown(log_t * log)
{
	lbuf_t *lbuf;

	jFYI(1, ("lbmLogShutdown: log:0x%p\n", log));

	lbuf = log->lbuf_free;
	while (lbuf) {
		lbuf_t *next = lbuf->l_freelist;
		free_page((unsigned long) lbuf->l_ldata);
		kfree(lbuf);
		lbuf = next;
	}

	log->bp = NULL;
}


/*
 *	lbmAllocate()
 *
 * allocate an empty log buffer
 */
static lbuf_t *lbmAllocate(log_t * log, int pn)
{
	lbuf_t *bp;
	unsigned long flags;

	/*
	 * recycle from log buffer freelist if any
	 */
	LCACHE_LOCK(flags);
	LCACHE_SLEEP_COND(log->free_wait, (bp = log->lbuf_free), flags);
	log->lbuf_free = bp->l_freelist;
	LCACHE_UNLOCK(flags);

	bp->l_flag = 0;

	bp->l_wqnext = NULL;
	bp->l_freelist = NULL;

	bp->l_pn = pn;
	bp->l_blkno = log->base + (pn << (L2LOGPSIZE - log->l2bsize));
	bp->l_ceor = 0;

	return bp;
}


/*
 *	lbmFree()
 *
 * release a log buffer to freelist
 */
static void lbmFree(lbuf_t * bp)
{
	unsigned long flags;

	LCACHE_LOCK(flags);

	lbmfree(bp);

	LCACHE_UNLOCK(flags);
}

static void lbmfree(lbuf_t * bp)
{
	log_t *log = bp->l_log;

	assert(bp->l_wqnext == NULL);

	/*
	 * return the buffer to head of freelist
	 */
	bp->l_freelist = log->lbuf_free;
	log->lbuf_free = bp;

	wake_up(&log->free_wait);
	return;
}


/*
 * NAME:	lbmRedrive
 *
 * FUNCTION:	add a log buffer to the the log redrive list
 *
 * PARAMETER:
 *     bp	- log buffer
 *
 * NOTES:
 *	Takes log_redrive_lock.
 */
static inline void lbmRedrive(lbuf_t *bp)
{
	unsigned long flags;

	spin_lock_irqsave(&log_redrive_lock, flags);
	bp->l_redrive_next = log_redrive_list;
	log_redrive_list = bp;
	spin_unlock_irqrestore(&log_redrive_lock, flags);

	wake_up(&jfs_IO_thread_wait);
}


/*
 *	lbmRead()
 */
static int lbmRead(log_t * log, int pn, lbuf_t ** bpp)
{
	struct bio *bio;
	lbuf_t *bp;

	/*
	 * allocate a log buffer
	 */
	*bpp = bp = lbmAllocate(log, pn);
	jFYI(1, ("lbmRead: bp:0x%p pn:0x%x\n", bp, pn));

	bp->l_flag |= lbmREAD;

	bio = bio_alloc(GFP_NOFS, 1);

	bio->bi_sector = bp->l_blkno << (log->l2bsize - 9);
	bio->bi_bdev = log->bdev;
	bio->bi_io_vec[0].bv_page = virt_to_page(bp->l_ldata);
	bio->bi_io_vec[0].bv_len = LOGPSIZE;
	bio->bi_io_vec[0].bv_offset = 0;

	bio->bi_vcnt = 1;
	bio->bi_idx = 0;
	bio->bi_size = LOGPSIZE;

	bio->bi_end_io = lbmIODone;
	bio->bi_private = bp;
	submit_bio(READ, bio);
	blk_run_queues();

	wait_event(bp->l_ioevent, (bp->l_flag != lbmREAD));

	return 0;
}


/*
 *	lbmWrite()
 *
 * buffer at head of pageout queue stays after completion of
 * partial-page pageout and redriven by explicit initiation of
 * pageout by caller until full-page pageout is completed and
 * released.
 *
 * device driver i/o done redrives pageout of new buffer at
 * head of pageout queue when current buffer at head of pageout
 * queue is released at the completion of its full-page pageout.
 *
 * LOGGC_LOCK() serializes lbmWrite() by lmNextPage() and lmGroupCommit().
 * LCACHE_LOCK() serializes xflag between lbmWrite() and lbmIODone()
 */
static void lbmWrite(log_t * log, lbuf_t * bp, int flag, int cant_block)
{
	lbuf_t *tail;
	unsigned long flags;

	jFYI(1, ("lbmWrite: bp:0x%p flag:0x%x pn:0x%x\n",
		 bp, flag, bp->l_pn));

	/* map the logical block address to physical block address */
	bp->l_blkno =
	    log->base + (bp->l_pn << (L2LOGPSIZE - log->l2bsize));

	LCACHE_LOCK(flags);		/* disable+lock */

	/*
	 * initialize buffer for device driver
	 */
	bp->l_flag = flag;

	/*
	 *      insert bp at tail of write queue associated with log
	 *
	 * (request is either for bp already/currently at head of queue
	 * or new bp to be inserted at tail)
	 */
	tail = log->wqueue;

	/* is buffer not already on write queue ? */
	if (bp->l_wqnext == NULL) {
		/* insert at tail of wqueue */
		if (tail == NULL) {
			log->wqueue = bp;
			bp->l_wqnext = bp;
		} else {
			log->wqueue = bp;
			bp->l_wqnext = tail->l_wqnext;
			tail->l_wqnext = bp;
		}

		tail = bp;
	}

	/* is buffer at head of wqueue and for write ? */
	if ((bp != tail->l_wqnext) || !(flag & lbmWRITE)) {
		LCACHE_UNLOCK(flags);	/* unlock+enable */
		return;
	}

	LCACHE_UNLOCK(flags);	/* unlock+enable */

	if (cant_block)
		lbmRedrive(bp);
	else if (flag & lbmSYNC)
		lbmStartIO(bp);
	else {
		LOGGC_UNLOCK(log);
		lbmStartIO(bp);
		LOGGC_LOCK(log);
	}
}


/*
 *	lbmDirectWrite()
 *
 * initiate pageout bypassing write queue for sidestream
 * (e.g., log superblock) write;
 */
static void lbmDirectWrite(log_t * log, lbuf_t * bp, int flag)
{
	jEVENT(0, ("lbmDirectWrite: bp:0x%p flag:0x%x pn:0x%x\n",
		   bp, flag, bp->l_pn));

	/*
	 * initialize buffer for device driver
	 */
	bp->l_flag = flag | lbmDIRECT;

	/* map the logical block address to physical block address */
	bp->l_blkno =
	    log->base + (bp->l_pn << (L2LOGPSIZE - log->l2bsize));

	/*
	 *      initiate pageout of the page
	 */
	lbmStartIO(bp);
}


/*
 * NAME:	lbmStartIO()
 *
 * FUNCTION:	Interface to DD strategy routine
 *
 * RETURN:      none
 *
 * serialization: LCACHE_LOCK() is NOT held during log i/o;
 */
void lbmStartIO(lbuf_t * bp)
{
	struct bio *bio;
	log_t *log = bp->l_log;

	jFYI(1, ("lbmStartIO\n"));

	bio = bio_alloc(GFP_NOFS, 1);
	bio->bi_sector = bp->l_blkno << (log->l2bsize - 9);
	bio->bi_bdev = log->bdev;
	bio->bi_io_vec[0].bv_page = virt_to_page(bp->l_ldata);
	bio->bi_io_vec[0].bv_len = LOGPSIZE;
	bio->bi_io_vec[0].bv_offset = 0;

	bio->bi_vcnt = 1;
	bio->bi_idx = 0;
	bio->bi_size = LOGPSIZE;

	bio->bi_end_io = lbmIODone;
	bio->bi_private = bp;

	submit_bio(WRITE, bio);

	INCREMENT(lmStat.submitted);
	blk_run_queues();

	jFYI(1, ("lbmStartIO done\n"));
}


/*
 *	lbmIOWait()
 */
static int lbmIOWait(lbuf_t * bp, int flag)
{
	unsigned long flags;
	int rc = 0;

	jFYI(1,
	     ("lbmIOWait1: bp:0x%p flag:0x%x:0x%x\n", bp, bp->l_flag,
	      flag));

	LCACHE_LOCK(flags);		/* disable+lock */

	LCACHE_SLEEP_COND(bp->l_ioevent, (bp->l_flag & lbmDONE), flags);

	rc = (bp->l_flag & lbmERROR) ? EIO : 0;

	if (flag & lbmFREE)
		lbmfree(bp);

	LCACHE_UNLOCK(flags);	/* unlock+enable */

	jFYI(1,
	     ("lbmIOWait2: bp:0x%p flag:0x%x:0x%x\n", bp, bp->l_flag,
	      flag));
	return rc;
}

/*
 *	lbmIODone()
 *
 * executed at INTIODONE level
 */
static void lbmIODone(struct bio *bio)
{
	lbuf_t *bp = bio->bi_private;
	lbuf_t *nextbp, *tail;
	log_t *log;
	unsigned long flags;

	/*
	 * get back jfs buffer bound to the i/o buffer
	 */
	jEVENT(0, ("lbmIODone: bp:0x%p flag:0x%x\n", bp, bp->l_flag));

	LCACHE_LOCK(flags);		/* disable+lock */

	bp->l_flag |= lbmDONE;

	if (!test_bit(BIO_UPTODATE, &bio->bi_flags)) {
		bp->l_flag |= lbmERROR;

		jERROR(1, ("lbmIODone: I/O error in JFS log\n"));
	}

	bio_put(bio);

	/*
	 *      pagein completion
	 */
	if (bp->l_flag & lbmREAD) {
		bp->l_flag &= ~lbmREAD;

		LCACHE_UNLOCK(flags);	/* unlock+enable */

		/* wakeup I/O initiator */
		LCACHE_WAKEUP(&bp->l_ioevent);

		return;
	}

	/*
	 *      pageout completion
	 *
	 * the bp at the head of write queue has completed pageout.
	 *
	 * if single-commit/full-page pageout, remove the current buffer
	 * from head of pageout queue, and redrive pageout with
	 * the new buffer at head of pageout queue;
	 * otherwise, the partial-page pageout buffer stays at
	 * the head of pageout queue to be redriven for pageout
	 * by lmGroupCommit() until full-page pageout is completed.
	 */
	bp->l_flag &= ~lbmWRITE;
	INCREMENT(lmStat.pagedone);

	/* update committed lsn */
	log = bp->l_log;
	log->clsn = (bp->l_pn << L2LOGPSIZE) + bp->l_ceor;

	if (bp->l_flag & lbmDIRECT) {
		LCACHE_WAKEUP(&bp->l_ioevent);
		LCACHE_UNLOCK(flags);
		return;
	}

	tail = log->wqueue;

	/* single element queue */
	if (bp == tail) {
		/* remove head buffer of full-page pageout
		 * from log device write queue
		 */
		if (bp->l_flag & lbmRELEASE) {
			log->wqueue = NULL;
			bp->l_wqnext = NULL;
		}
	}
	/* multi element queue */
	else {
		/* remove head buffer of full-page pageout
		 * from log device write queue
		 */
		if (bp->l_flag & lbmRELEASE) {
			nextbp = tail->l_wqnext = bp->l_wqnext;
			bp->l_wqnext = NULL;

			/*
			 * redrive pageout of next page at head of write queue:
			 * redrive next page without any bound tblk
			 * (i.e., page w/o any COMMIT records), or
			 * first page of new group commit which has been
			 * queued after current page (subsequent pageout
			 * is performed synchronously, except page without
			 * any COMMITs) by lmGroupCommit() as indicated
			 * by lbmWRITE flag;
			 */
			if (nextbp->l_flag & lbmWRITE) {
				/*
				 * We can't do the I/O at interrupt time.
				 * The jfsIO thread can do it
				 */
				lbmRedrive(nextbp);
			}
		}
	}

	/*
	 *      synchronous pageout:
	 *
	 * buffer has not necessarily been removed from write queue
	 * (e.g., synchronous write of partial-page with COMMIT):
	 * leave buffer for i/o initiator to dispose
	 */
	if (bp->l_flag & lbmSYNC) {
		LCACHE_UNLOCK(flags);	/* unlock+enable */

		/* wakeup I/O initiator */
		LCACHE_WAKEUP(&bp->l_ioevent);
	}

	/*
	 *      Group Commit pageout:
	 */
	else if (bp->l_flag & lbmGC) {
		LCACHE_UNLOCK(flags);
		lmPostGC(bp);
	}

	/*
	 *      asynchronous pageout:
	 *
	 * buffer must have been removed from write queue:
	 * insert buffer at head of freelist where it can be recycled
	 */
	else {
		assert(bp->l_flag & lbmRELEASE);
		assert(bp->l_flag & lbmFREE);
		lbmfree(bp);

		LCACHE_UNLOCK(flags);	/* unlock+enable */
	}
}

int jfsIOWait(void *arg)
{
	lbuf_t *bp;

	jFYI(1, ("jfsIOWait is here!\n"));

	lock_kernel();

	daemonize();
	current->tty = NULL;
	strcpy(current->comm, "jfsIO");

	unlock_kernel();

	spin_lock_irq(&current->sigmask_lock);
	sigfillset(&current->blocked);
	recalc_sigpending();
	spin_unlock_irq(&current->sigmask_lock);

	complete(&jfsIOwait);

	do {
		DECLARE_WAITQUEUE(wq, current);

		spin_lock_irq(&log_redrive_lock);
		while ((bp = log_redrive_list)) {
			log_redrive_list = bp->l_redrive_next;
			bp->l_redrive_next = NULL;
			spin_unlock_irq(&log_redrive_lock);
			lbmStartIO(bp);
			spin_lock_irq(&log_redrive_lock);
		}
		add_wait_queue(&jfs_IO_thread_wait, &wq);
		set_current_state(TASK_INTERRUPTIBLE);
		spin_unlock_irq(&log_redrive_lock);
		schedule();
		current->state = TASK_RUNNING;
		remove_wait_queue(&jfs_IO_thread_wait, &wq);
	} while (!jfs_stop_threads);

	jFYI(1,("jfsIOWait being killed!\n"));
	complete(&jfsIOwait);
	return 0;
}

/*
 * NAME:	lmLogFormat()/jfs_logform()
 *
 * FUNCTION:	format file system log
 *
 * PARAMETERS:
 *      log	- volume log
 *	logAddress - start address of log space in FS block
 *	logSize	- length of log space in FS block;
 *
 * RETURN:	0	- success
 *		-EIO	- i/o error
 *
 * XXX: We're synchronously writing one page at a time.  This needs to
 *	be improved by writing multiple pages at once.
 */
int lmLogFormat(log_t *log, s64 logAddress, int logSize)
{
	int rc = -EIO;
	struct jfs_sb_info *sbi = JFS_SBI(log->sb);
	logsuper_t *logsuper;
	logpage_t *lp;
	int lspn;		/* log sequence page number */
	struct lrd *lrd_ptr;
	int npages = 0;
	lbuf_t *bp;

	jFYI(0, ("lmLogFormat: logAddress:%Ld logSize:%d\n",
		 (long long)logAddress, logSize));

	/* allocate a log buffer */
	bp = lbmAllocate(log, 1);

	npages = logSize >> sbi->l2nbperpage;

	/*
	 *      log space:
	 *
	 * page 0 - reserved;
	 * page 1 - log superblock;
	 * page 2 - log data page: A SYNC log record is written
	 *          into this page at logform time;
	 * pages 3-N - log data page: set to empty log data pages;
	 */
	/*
	 *      init log superblock: log page 1
	 */
	logsuper = (logsuper_t *) bp->l_ldata;

	logsuper->magic = cpu_to_le32(LOGMAGIC);
	logsuper->version = cpu_to_le32(LOGVERSION);
	logsuper->state = cpu_to_le32(LOGREDONE);
	logsuper->flag = cpu_to_le32(sbi->mntflag);	/* ? */
	logsuper->size = cpu_to_le32(npages);
	logsuper->bsize = cpu_to_le32(sbi->bsize);
	logsuper->l2bsize = cpu_to_le32(sbi->l2bsize);
	logsuper->end = cpu_to_le32(2 * LOGPSIZE + LOGPHDRSIZE + LOGRDSIZE);

	bp->l_flag = lbmWRITE | lbmSYNC | lbmDIRECT;
	bp->l_blkno = logAddress + sbi->nbperpage;
	lbmStartIO(bp);
	if ((rc = lbmIOWait(bp, 0)))
		goto exit;

	/*
	 *      init pages 2 to npages-1 as log data pages:
	 *
	 * log page sequence number (lpsn) initialization:
	 *
	 * pn:   0     1     2     3                 n-1
	 *       +-----+-----+=====+=====+===.....===+=====+
	 * lspn:             N-1   0     1           N-2
	 *                   <--- N page circular file ---->
	 *
	 * the N (= npages-2) data pages of the log is maintained as
	 * a circular file for the log records;
	 * lpsn grows by 1 monotonically as each log page is written
	 * to the circular file of the log;
	 * and setLogpage() will not reset the page number even if
	 * the eor is equal to LOGPHDRSIZE. In order for binary search
	 * still work in find log end process, we have to simulate the
	 * log wrap situation at the log format time.
	 * The 1st log page written will have the highest lpsn. Then
	 * the succeeding log pages will have ascending order of
	 * the lspn starting from 0, ... (N-2)
	 */
	lp = (logpage_t *) bp->l_ldata;
	/*
	 * initialize 1st log page to be written: lpsn = N - 1,
	 * write a SYNCPT log record is written to this page
	 */
	lp->h.page = lp->t.page = cpu_to_le32(npages - 3);
	lp->h.eor = lp->t.eor = cpu_to_le16(LOGPHDRSIZE + LOGRDSIZE);

	lrd_ptr = (struct lrd *) &lp->data;
	lrd_ptr->logtid = 0;
	lrd_ptr->backchain = 0;
	lrd_ptr->type = cpu_to_le16(LOG_SYNCPT);
	lrd_ptr->length = 0;
	lrd_ptr->log.syncpt.sync = 0;

	bp->l_blkno += sbi->nbperpage;
	bp->l_flag = lbmWRITE | lbmSYNC | lbmDIRECT;
	lbmStartIO(bp);
	if ((rc = lbmIOWait(bp, 0)))
		goto exit;

	/*
	 *      initialize succeeding log pages: lpsn = 0, 1, ..., (N-2)
	 */
	for (lspn = 0; lspn < npages - 3; lspn++) {
		lp->h.page = lp->t.page = cpu_to_le32(lspn);
		lp->h.eor = lp->t.eor = cpu_to_le16(LOGPHDRSIZE);

		bp->l_blkno += sbi->nbperpage;
		bp->l_flag = lbmWRITE | lbmSYNC | lbmDIRECT;
		lbmStartIO(bp);
		if ((rc = lbmIOWait(bp, 0)))
			goto exit;
	}

	rc = 0;
exit:
	/*
	 *      finalize log
	 */
	/* release the buffer */
	lbmFree(bp);

	return rc;
}

#ifdef CONFIG_JFS_STATISTICS
int jfs_lmstats_read(char *buffer, char **start, off_t offset, int length,
		      int *eof, void *data)
{
	int len = 0;
	off_t begin;

	len += sprintf(buffer,
		       "JFS Logmgr stats\n"
		       "================\n"
		       "commits = %d\n"
		       "writes submitted = %d\n"
		       "writes completed = %d\n",
		       lmStat.commit,
		       lmStat.submitted,
		       lmStat.pagedone);

	begin = offset;
	*start = buffer + begin;
	len -= begin;

	if (len > length)
		len = length;
	else
		*eof = 1;

	if (len < 0)
		len = 0;

	return len;
}
#endif /* CONFIG_JFS_STATISTICS */<|MERGE_RESOLUTION|>--- conflicted
+++ resolved
@@ -967,12 +967,6 @@
 		 * We need to make sure all of the "written" metapages
 		 * actually make it to disk
 		 */
-<<<<<<< HEAD
-=======
-		filemap_fdatawait(sbi->ipbmap->i_mapping);
-		filemap_fdatawait(sbi->ipimap->i_mapping);
-		filemap_fdatawait(sb->s_bdev->bd_inode->i_mapping);
->>>>>>> 86a90b1c
 		filemap_fdatawrite(sbi->ipbmap->i_mapping);
 		filemap_fdatawrite(sbi->ipimap->i_mapping);
 		filemap_fdatawrite(sb->s_bdev->bd_inode->i_mapping);
