--- conflicted
+++ resolved
@@ -113,11 +113,7 @@
 #define	addressPXD(pxd)\
 	( ((s64)((pxd)->addr1)) << 32 | __le32_to_cpu((pxd)->addr2))
 
-<<<<<<< HEAD
-#define	MAXTREEHEIGHT		10
-=======
 #define MAXTREEHEIGHT 8
->>>>>>> 30e74fea
 /* pxd list */
 struct pxdlist {
 	s16 maxnpxd;
