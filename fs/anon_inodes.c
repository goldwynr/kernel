/*
 *  fs/anon_inodes.c
 *
 *  Copyright (C) 2007  Davide Libenzi <davidel@xmailserver.org>
 *
 *  Thanks to Arnd Bergmann for code review and suggestions.
 *  More changes for Thomas Gleixner suggestions.
 *
 */

#include <linux/cred.h>
#include <linux/file.h>
#include <linux/poll.h>
#include <linux/sched.h>
#include <linux/init.h>
#include <linux/fs.h>
#include <linux/mount.h>
#include <linux/module.h>
#include <linux/kernel.h>
#include <linux/magic.h>
#include <linux/anon_inodes.h>

#include <asm/uaccess.h>

static struct vfsmount *anon_inode_mnt __read_mostly;
static struct inode *anon_inode_inode;

/*
 * anon_inodefs_dname() is called from d_path().
 */
static char *anon_inodefs_dname(struct dentry *dentry, char *buffer, int buflen)
{
	return dynamic_dname(dentry, buffer, buflen, "anon_inode:%s",
				dentry->d_name.name);
}

static const struct dentry_operations anon_inodefs_dentry_operations = {
	.d_dname	= anon_inodefs_dname,
};

static struct dentry *anon_inodefs_mount(struct file_system_type *fs_type,
				int flags, const char *dev_name, void *data)
{
	struct dentry *root;
	root = mount_pseudo(fs_type, "anon_inode:", NULL,
			&anon_inodefs_dentry_operations, ANON_INODE_FS_MAGIC);
	if (!IS_ERR(root)) {
		struct super_block *s = root->d_sb;
		anon_inode_inode = alloc_anon_inode(s);
		if (IS_ERR(anon_inode_inode)) {
			dput(root);
			deactivate_locked_super(s);
			root = ERR_CAST(anon_inode_inode);
		}
	}
	return root;
}

static struct file_system_type anon_inode_fs_type = {
	.name		= "anon_inodefs",
	.mount		= anon_inodefs_mount,
	.kill_sb	= kill_anon_super,
};

/**
<<<<<<< HEAD
 * anon_inode_getfile_private - creates a new file instance by hooking it up to an
 *                      anonymous inode, and a dentry that describe the "class"
 *                      of the file
 *
 * @name:    [in]    name of the "class" of the new file
 * @fops:    [in]    file operations for the new file
 * @priv:    [in]    private data for the new file (will be file's private_data)
 * @flags:   [in]    flags
 *
 *
 * Similar to anon_inode_getfile, but each file holds a single inode.
 *
 */
struct file *anon_inode_getfile_private(const char *name,
					const struct file_operations *fops,
					void *priv, int flags)
{
	struct qstr this;
	struct path path;
	struct file *file;
	struct inode *inode;

	if (fops->owner && !try_module_get(fops->owner))
		return ERR_PTR(-ENOENT);

	inode = alloc_anon_inode(anon_inode_mnt->mnt_sb);
	if (IS_ERR(inode)) {
		file = ERR_PTR(-ENOMEM);
		goto err_module;
	}

	/*
	 * Link the inode to a directory entry by creating a unique name
	 * using the inode sequence number.
	 */
	file = ERR_PTR(-ENOMEM);
	this.name = name;
	this.len = strlen(name);
	this.hash = 0;
	path.dentry = d_alloc_pseudo(anon_inode_mnt->mnt_sb, &this);
	if (!path.dentry)
		goto err_module;

	path.mnt = mntget(anon_inode_mnt);

	d_instantiate(path.dentry, inode);

	file = alloc_file(&path, OPEN_FMODE(flags), fops);
	if (IS_ERR(file))
		goto err_dput;

	file->f_mapping = inode->i_mapping;
	file->f_flags = flags & (O_ACCMODE | O_NONBLOCK);
	file->private_data = priv;

	return file;

err_dput:
	path_put(&path);
err_module:
	module_put(fops->owner);
	return file;
}
EXPORT_SYMBOL_GPL(anon_inode_getfile_private);

/**
=======
>>>>>>> 5da42cf7
 * anon_inode_getfile - creates a new file instance by hooking it up to an
 *                      anonymous inode, and a dentry that describe the "class"
 *                      of the file
 *
 * @name:    [in]    name of the "class" of the new file
 * @fops:    [in]    file operations for the new file
 * @priv:    [in]    private data for the new file (will be file's private_data)
 * @flags:   [in]    flags
 *
 * Creates a new file by hooking it on a single inode. This is useful for files
 * that do not need to have a full-fledged inode in order to operate correctly.
 * All the files created with anon_inode_getfile() will share a single inode,
 * hence saving memory and avoiding code duplication for the file/inode/dentry
 * setup.  Returns the newly created file* or an error pointer.
 */
struct file *anon_inode_getfile(const char *name,
				const struct file_operations *fops,
				void *priv, int flags)
{
	struct qstr this;
	struct path path;
	struct file *file;

	if (IS_ERR(anon_inode_inode))
		return ERR_PTR(-ENODEV);

	if (fops->owner && !try_module_get(fops->owner))
		return ERR_PTR(-ENOENT);

	/*
	 * Link the inode to a directory entry by creating a unique name
	 * using the inode sequence number.
	 */
	file = ERR_PTR(-ENOMEM);
	this.name = name;
	this.len = strlen(name);
	this.hash = 0;
	path.dentry = d_alloc_pseudo(anon_inode_mnt->mnt_sb, &this);
	if (!path.dentry)
		goto err_module;

	path.mnt = mntget(anon_inode_mnt);
	/*
	 * We know the anon_inode inode count is always greater than zero,
	 * so ihold() is safe.
	 */
	ihold(anon_inode_inode);

	d_instantiate(path.dentry, anon_inode_inode);

	file = alloc_file(&path, OPEN_FMODE(flags), fops);
	if (IS_ERR(file))
		goto err_dput;
	file->f_mapping = anon_inode_inode->i_mapping;

	file->f_flags = flags & (O_ACCMODE | O_NONBLOCK);
	file->private_data = priv;

	return file;

err_dput:
	path_put(&path);
err_module:
	module_put(fops->owner);
	return file;
}
EXPORT_SYMBOL_GPL(anon_inode_getfile);

/**
 * anon_inode_getfd - creates a new file instance by hooking it up to an
 *                    anonymous inode, and a dentry that describe the "class"
 *                    of the file
 *
 * @name:    [in]    name of the "class" of the new file
 * @fops:    [in]    file operations for the new file
 * @priv:    [in]    private data for the new file (will be file's private_data)
 * @flags:   [in]    flags
 *
 * Creates a new file by hooking it on a single inode. This is useful for files
 * that do not need to have a full-fledged inode in order to operate correctly.
 * All the files created with anon_inode_getfd() will share a single inode,
 * hence saving memory and avoiding code duplication for the file/inode/dentry
 * setup.  Returns new descriptor or an error code.
 */
int anon_inode_getfd(const char *name, const struct file_operations *fops,
		     void *priv, int flags)
{
	int error, fd;
	struct file *file;

	error = get_unused_fd_flags(flags);
	if (error < 0)
		return error;
	fd = error;

	file = anon_inode_getfile(name, fops, priv, flags);
	if (IS_ERR(file)) {
		error = PTR_ERR(file);
		goto err_put_unused_fd;
	}
	fd_install(fd, file);

	return fd;

err_put_unused_fd:
	put_unused_fd(fd);
	return error;
}
EXPORT_SYMBOL_GPL(anon_inode_getfd);

static int __init anon_inode_init(void)
{
	int error;

	error = register_filesystem(&anon_inode_fs_type);
	if (error)
		goto err_exit;
	anon_inode_mnt = kern_mount(&anon_inode_fs_type);
	if (IS_ERR(anon_inode_mnt)) {
		error = PTR_ERR(anon_inode_mnt);
		goto err_unregister_filesystem;
	}
	return 0;

err_unregister_filesystem:
	unregister_filesystem(&anon_inode_fs_type);
err_exit:
	panic(KERN_ERR "anon_inode_init() failed (%d)\n", error);
}

fs_initcall(anon_inode_init);
<|MERGE_RESOLUTION|>--- conflicted
+++ resolved
@@ -63,75 +63,6 @@
 };
 
 /**
-<<<<<<< HEAD
- * anon_inode_getfile_private - creates a new file instance by hooking it up to an
- *                      anonymous inode, and a dentry that describe the "class"
- *                      of the file
- *
- * @name:    [in]    name of the "class" of the new file
- * @fops:    [in]    file operations for the new file
- * @priv:    [in]    private data for the new file (will be file's private_data)
- * @flags:   [in]    flags
- *
- *
- * Similar to anon_inode_getfile, but each file holds a single inode.
- *
- */
-struct file *anon_inode_getfile_private(const char *name,
-					const struct file_operations *fops,
-					void *priv, int flags)
-{
-	struct qstr this;
-	struct path path;
-	struct file *file;
-	struct inode *inode;
-
-	if (fops->owner && !try_module_get(fops->owner))
-		return ERR_PTR(-ENOENT);
-
-	inode = alloc_anon_inode(anon_inode_mnt->mnt_sb);
-	if (IS_ERR(inode)) {
-		file = ERR_PTR(-ENOMEM);
-		goto err_module;
-	}
-
-	/*
-	 * Link the inode to a directory entry by creating a unique name
-	 * using the inode sequence number.
-	 */
-	file = ERR_PTR(-ENOMEM);
-	this.name = name;
-	this.len = strlen(name);
-	this.hash = 0;
-	path.dentry = d_alloc_pseudo(anon_inode_mnt->mnt_sb, &this);
-	if (!path.dentry)
-		goto err_module;
-
-	path.mnt = mntget(anon_inode_mnt);
-
-	d_instantiate(path.dentry, inode);
-
-	file = alloc_file(&path, OPEN_FMODE(flags), fops);
-	if (IS_ERR(file))
-		goto err_dput;
-
-	file->f_mapping = inode->i_mapping;
-	file->f_flags = flags & (O_ACCMODE | O_NONBLOCK);
-	file->private_data = priv;
-
-	return file;
-
-err_dput:
-	path_put(&path);
-err_module:
-	module_put(fops->owner);
-	return file;
-}
-EXPORT_SYMBOL_GPL(anon_inode_getfile_private);
-
-/**
-=======
->>>>>>> 5da42cf7
  * anon_inode_getfile - creates a new file instance by hooking it up to an
  *                      anonymous inode, and a dentry that describe the "class"
  *                      of the file
