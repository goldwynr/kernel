--- conflicted
+++ resolved
@@ -177,10 +177,7 @@
 	xfs_ino_t	ino,		/* inode number to get data for */
 	void		__user *buffer,	/* buffer to place output in */
 	int		ubsize,		/* size of buffer */
-<<<<<<< HEAD
 	void		*private_data,	/* my private data */
-=======
->>>>>>> 96b03981
 	int		*ubused,	/* bytes used by me */
 	int		*stat)		/* BULKSTAT_RV_... */
 {
@@ -199,6 +196,7 @@
 	xfs_ino_t		*lastinop, /* last inode returned */
 	int			*ubcountp, /* size of buffer/count returned */
 	bulkstat_one_pf		formatter, /* func that'd fill a single buf */
+	void			*private_data,/* private data for formatter */
 	size_t			statstruct_size, /* sizeof struct filling */
 	char			__user *ubuffer, /* buffer with inode stats */
 	int			*done)	/* 1 if there are more stats to get */
@@ -485,11 +483,7 @@
 				 * Get the inode and fill in a single buffer.
 				 */
 				ubused = statstruct_size;
-<<<<<<< HEAD
 				error = formatter(mp, ino, ubufp, ubleft, NULL,
-=======
-				error = formatter(mp, ino, ubufp, ubleft,
->>>>>>> 96b03981
 						  &ubused, &fmterror);
 				if (fmterror == BULKSTAT_RV_NOTHING) {
 					if (error && error != ENOENT &&
@@ -582,12 +576,8 @@
 	 */
 
 	ino = (xfs_ino_t)*lastinop;
-<<<<<<< HEAD
-	error = xfs_bulkstat_one(mp, ino, buffer, sizeof(xfs_bstat_t),
-				 NULL, 0, &res);
-=======
-	error = xfs_bulkstat_one(mp, ino, buffer, sizeof(xfs_bstat_t), 0, &res);
->>>>>>> 96b03981
+	error = xfs_bulkstat_one(mp, ino, buffer, sizeof(xfs_bstat_t), NULL, 0,
+				 &res);
 	if (error) {
 		/*
 		 * Special case way failed, do it the "long" way
@@ -595,11 +585,7 @@
 		 */
 		(*lastinop)--;
 		count = 1;
-<<<<<<< HEAD
 		if (xfs_bulkstat(mp, lastinop, &count, xfs_bulkstat_one, NULL,
-=======
-		if (xfs_bulkstat(mp, lastinop, &count, xfs_bulkstat_one,
->>>>>>> 96b03981
 				sizeof(xfs_bstat_t), buffer, done))
 			return error;
 		if (count == 0 || (xfs_ino_t)*lastinop != ino)
