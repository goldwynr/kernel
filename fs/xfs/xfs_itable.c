--- conflicted
+++ resolved
@@ -36,7 +36,7 @@
 #include "xfs_btree.h"
 #include "xfs_trace.h"
 
-int
+STATIC int
 xfs_internal_inum(
 	xfs_mount_t	*mp,
 	xfs_ino_t	ino)
@@ -141,12 +141,8 @@
 		buf->bs_blocks = dic->di_nblocks + ip->i_delayed_blks;
 		break;
 	}
-<<<<<<< HEAD
-	xfs_iput(ip, XFS_ILOCK_SHARED);
-=======
 	xfs_iunlock(ip, XFS_ILOCK_SHARED);
 	IRELE(ip);
->>>>>>> 02f8c6ae
 
 	error = formatter(buffer, ubsize, ubused, buf);
 
@@ -181,10 +177,6 @@
 	xfs_ino_t	ino,		/* inode number to get data for */
 	void		__user *buffer,	/* buffer to place output in */
 	int		ubsize,		/* size of buffer */
-<<<<<<< HEAD
-	void		*private_data,	/* my private data */
-=======
->>>>>>> 02f8c6ae
 	int		*ubused,	/* bytes used by me */
 	int		*stat)		/* BULKSTAT_RV_... */
 {
@@ -488,12 +480,7 @@
 				 */
 				ubused = statstruct_size;
 				error = formatter(mp, ino, ubufp, ubleft,
-<<<<<<< HEAD
-						  private_data, &ubused,
-						  &fmterror);
-=======
 						  &ubused, &fmterror);
->>>>>>> 02f8c6ae
 				if (fmterror == BULKSTAT_RV_NOTHING) {
 					if (error && error != ENOENT &&
 						error != EINVAL) {
@@ -585,12 +572,7 @@
 	 */
 
 	ino = (xfs_ino_t)*lastinop;
-<<<<<<< HEAD
-	error = xfs_bulkstat_one(mp, ino, buffer, sizeof(xfs_bstat_t), NULL, 0,
-				 &res);
-=======
 	error = xfs_bulkstat_one(mp, ino, buffer, sizeof(xfs_bstat_t), 0, &res);
->>>>>>> 02f8c6ae
 	if (error) {
 		/*
 		 * Special case way failed, do it the "long" way
@@ -598,11 +580,7 @@
 		 */
 		(*lastinop)--;
 		count = 1;
-<<<<<<< HEAD
-		if (xfs_bulkstat(mp, lastinop, &count, xfs_bulkstat_one, NULL,
-=======
 		if (xfs_bulkstat(mp, lastinop, &count, xfs_bulkstat_one,
->>>>>>> 02f8c6ae
 				sizeof(xfs_bstat_t), buffer, done))
 			return error;
 		if (count == 0 || (xfs_ino_t)*lastinop != ino)
