/*
 * Copyright (c) 2000-2006 Silicon Graphics, Inc.
 * All Rights Reserved.
 *
 * This program is free software; you can redistribute it and/or
 * modify it under the terms of the GNU General Public License as
 * published by the Free Software Foundation.
 *
 * This program is distributed in the hope that it would be useful,
 * but WITHOUT ANY WARRANTY; without even the implied warranty of
 * MERCHANTABILITY or FITNESS FOR A PARTICULAR PURPOSE.  See the
 * GNU General Public License for more details.
 *
 * You should have received a copy of the GNU General Public License
 * along with this program; if not, write the Free Software Foundation,
 * Inc.,  51 Franklin St, Fifth Floor, Boston, MA  02110-1301  USA
 */
#include "xfs.h"
#include "xfs_fs.h"
#include "xfs_types.h"
#include "xfs_bit.h"
#include "xfs_log.h"
#include "xfs_inum.h"
#include "xfs_trans.h"
#include "xfs_sb.h"
#include "xfs_ag.h"
#include "xfs_mount.h"
#include "xfs_bmap_btree.h"
#include "xfs_dinode.h"
#include "xfs_inode.h"
#include "xfs_error.h"
#include "xfs_rw.h"

/*
 * Force a shutdown of the filesystem instantly while keeping
 * the filesystem consistent. We don't do an unmount here; just shutdown
 * the shop, make sure that absolutely nothing persistent happens to
 * this filesystem after this point.
 */
void
xfs_do_force_shutdown(
	xfs_mount_t	*mp,
	int		flags,
	char		*fname,
	int		lnnum)
{
	int		logerror;

	logerror = flags & SHUTDOWN_LOG_IO_ERROR;

	if (!(flags & SHUTDOWN_FORCE_UMOUNT)) {
		xfs_notice(mp,
	"%s(0x%x) called from line %d of file %s.  Return address = 0x%p",
			__func__, flags, lnnum, fname, __return_address);
	}
	/*
	 * No need to duplicate efforts.
	 */
	if (XFS_FORCED_SHUTDOWN(mp) && !logerror)
		return;

	/*
	 * This flags XFS_MOUNT_FS_SHUTDOWN, makes sure that we don't
	 * queue up anybody new on the log reservations, and wakes up
	 * everybody who's sleeping on log reservations to tell them
	 * the bad news.
	 */
	if (xfs_log_force_umount(mp, logerror))
		return;

	if (flags & SHUTDOWN_CORRUPT_INCORE) {
		xfs_alert_tag(mp, XFS_PTAG_SHUTDOWN_CORRUPT,
    "Corruption of in-memory data detected.  Shutting down filesystem");
		if (XFS_ERRLEVEL_HIGH <= xfs_error_level)
			xfs_stack_trace();
	} else if (!(flags & SHUTDOWN_FORCE_UMOUNT)) {
		if (logerror) {
			xfs_alert_tag(mp, XFS_PTAG_SHUTDOWN_LOGERROR,
		"Log I/O Error Detected.  Shutting down filesystem");
		} else if (flags & SHUTDOWN_DEVICE_REQ) {
			xfs_alert_tag(mp, XFS_PTAG_SHUTDOWN_IOERROR,
		"All device paths lost.  Shutting down filesystem");
		} else if (!(flags & SHUTDOWN_REMOTE_REQ)) {
			xfs_alert_tag(mp, XFS_PTAG_SHUTDOWN_IOERROR,
		"I/O Error Detected. Shutting down filesystem");
		}
	}
	if (!(flags & SHUTDOWN_FORCE_UMOUNT)) {
		xfs_alert(mp,
	"Please umount the filesystem and rectify the problem(s)");
	}
}

/*
 * Prints out an ALERT message about I/O error.
 */
void
xfs_ioerror_alert(
	char			*func,
	struct xfs_mount	*mp,
	xfs_buf_t		*bp,
	xfs_daddr_t		blkno)
{
	xfs_alert(mp,
		 "I/O error occurred: meta-data dev %s block 0x%llx"
		 "       (\"%s\") error %d buf count %zd",
		XFS_BUFTARG_NAME(XFS_BUF_TARGET(bp)),
		(__uint64_t)blkno, func,
		XFS_BUF_GETERROR(bp), XFS_BUF_COUNT(bp));
}

/*
 * This isn't an absolute requirement, but it is
 * just a good idea to call xfs_read_buf instead of
 * directly doing a read_buf call. For one, we shouldn't
 * be doing this disk read if we are in SHUTDOWN state anyway,
 * so this stops that from happening. Secondly, this does all
 * the error checking stuff and the brelse if appropriate for
 * the caller, so the code can be a little leaner.
 */

int
xfs_read_buf(
	struct xfs_mount *mp,
	xfs_buftarg_t	 *target,
	xfs_daddr_t	 blkno,
	int              len,
	uint             flags,
	xfs_buf_t	 **bpp)
{
	xfs_buf_t	 *bp;
	int		 error;

	if (!flags)
		flags = XBF_LOCK | XBF_MAPPED;

	bp = xfs_buf_read(target, blkno, len, flags);
	if (!bp)
		return XFS_ERROR(EIO);
	error = XFS_BUF_GETERROR(bp);
	if (bp && !error && !XFS_FORCED_SHUTDOWN(mp)) {
		*bpp = bp;
	} else {
		*bpp = NULL;
		if (error) {
			xfs_ioerror_alert("xfs_read_buf", mp, bp, XFS_BUF_ADDR(bp));
		} else {
			error = XFS_ERROR(EIO);
		}
		if (bp) {
			XFS_BUF_UNDONE(bp);
			XFS_BUF_UNDELAYWRITE(bp);
			XFS_BUF_STALE(bp);
			/*
			 * brelse clears B_ERROR and b_error
			 */
			xfs_buf_relse(bp);
		}
	}
	return (error);
}

/*
 * helper function to extract extent size hint from inode
 */
xfs_extlen_t
xfs_get_extsz_hint(
	struct xfs_inode	*ip)
{
<<<<<<< HEAD
	int	error;

	/*
	 * XXXsup how does this work for quotas.
	 */
	XFS_BUF_SET_BDSTRAT_FUNC(bp, xfs_bdstrat_cb);
	bp->b_mount = mp;
	XFS_BUF_WRITE(bp);

	if ((error = XFS_bwrite(bp))) {
		ASSERT(mp);
		/*
		 * Cannot put a buftrace here since if the buffer is not
		 * B_HOLD then we will brelse() the buffer before returning
		 * from bwrite and we could be tracing a buffer that has
		 * been reused.
		 */
		xfs_force_shutdown(mp, SHUTDOWN_META_IO_ERROR);
	}
	return (error);
}

/*
 * helper function to extract extent size hint from inode
 */
xfs_extlen_t
xfs_get_extsz_hint(
	struct xfs_inode	*ip)
{
	xfs_extlen_t		extsz;

	if (unlikely(XFS_IS_REALTIME_INODE(ip))) {
		extsz = (ip->i_d.di_flags & XFS_DIFLAG_EXTSIZE)
				? ip->i_d.di_extsize
				: ip->i_mount->m_sb.sb_rextsize;
		ASSERT(extsz);
	} else {
		extsz = (ip->i_d.di_flags & XFS_DIFLAG_EXTSIZE)
				? ip->i_d.di_extsize : 0;
	}

	return extsz;
}
EXPORT_SYMBOL_GPL(xfs_get_extsz_hint);
=======
	if ((ip->i_d.di_flags & XFS_DIFLAG_EXTSIZE) && ip->i_d.di_extsize)
		return ip->i_d.di_extsize;
	if (XFS_IS_REALTIME_INODE(ip))
		return ip->i_mount->m_sb.sb_rextsize;
	return 0;
}
>>>>>>> 02f8c6ae
<|MERGE_RESOLUTION|>--- conflicted
+++ resolved
@@ -167,56 +167,9 @@
 xfs_get_extsz_hint(
 	struct xfs_inode	*ip)
 {
-<<<<<<< HEAD
-	int	error;
-
-	/*
-	 * XXXsup how does this work for quotas.
-	 */
-	XFS_BUF_SET_BDSTRAT_FUNC(bp, xfs_bdstrat_cb);
-	bp->b_mount = mp;
-	XFS_BUF_WRITE(bp);
-
-	if ((error = XFS_bwrite(bp))) {
-		ASSERT(mp);
-		/*
-		 * Cannot put a buftrace here since if the buffer is not
-		 * B_HOLD then we will brelse() the buffer before returning
-		 * from bwrite and we could be tracing a buffer that has
-		 * been reused.
-		 */
-		xfs_force_shutdown(mp, SHUTDOWN_META_IO_ERROR);
-	}
-	return (error);
-}
-
-/*
- * helper function to extract extent size hint from inode
- */
-xfs_extlen_t
-xfs_get_extsz_hint(
-	struct xfs_inode	*ip)
-{
-	xfs_extlen_t		extsz;
-
-	if (unlikely(XFS_IS_REALTIME_INODE(ip))) {
-		extsz = (ip->i_d.di_flags & XFS_DIFLAG_EXTSIZE)
-				? ip->i_d.di_extsize
-				: ip->i_mount->m_sb.sb_rextsize;
-		ASSERT(extsz);
-	} else {
-		extsz = (ip->i_d.di_flags & XFS_DIFLAG_EXTSIZE)
-				? ip->i_d.di_extsize : 0;
-	}
-
-	return extsz;
-}
-EXPORT_SYMBOL_GPL(xfs_get_extsz_hint);
-=======
 	if ((ip->i_d.di_flags & XFS_DIFLAG_EXTSIZE) && ip->i_d.di_extsize)
 		return ip->i_d.di_extsize;
 	if (XFS_IS_REALTIME_INODE(ip))
 		return ip->i_mount->m_sb.sb_rextsize;
 	return 0;
-}
->>>>>>> 02f8c6ae
+}