/*
 * Copyright (c) 2000-2006 Silicon Graphics, Inc.
 * All Rights Reserved.
 *
 * This program is free software; you can redistribute it and/or
 * modify it under the terms of the GNU General Public License as
 * published by the Free Software Foundation.
 *
 * This program is distributed in the hope that it would be useful,
 * but WITHOUT ANY WARRANTY; without even the implied warranty of
 * MERCHANTABILITY or FITNESS FOR A PARTICULAR PURPOSE.  See the
 * GNU General Public License for more details.
 *
 * You should have received a copy of the GNU General Public License
 * along with this program; if not, write the Free Software Foundation,
 * Inc.,  51 Franklin St, Fifth Floor, Boston, MA  02110-1301  USA
 */
#include "xfs.h"
#include "xfs_fs.h"
#include "xfs_types.h"
#include "xfs_bit.h"
#include "xfs_log.h"
#include "xfs_inum.h"
#include "xfs_trans.h"
#include "xfs_sb.h"
#include "xfs_ag.h"
#include "xfs_mount.h"
#include "xfs_error.h"
#include "xfs_bmap_btree.h"
#include "xfs_alloc_btree.h"
#include "xfs_ialloc_btree.h"
#include "xfs_dinode.h"
#include "xfs_inode.h"
#include "xfs_inode_item.h"
#include "xfs_alloc.h"
#include "xfs_ialloc.h"
#include "xfs_log_priv.h"
#include "xfs_buf_item.h"
#include "xfs_log_recover.h"
#include "xfs_extfree_item.h"
#include "xfs_trans_priv.h"
#include "xfs_quota.h"
#include "xfs_rw.h"
#include "xfs_utils.h"
#include "xfs_trace.h"

STATIC int	xlog_find_zeroed(xlog_t *, xfs_daddr_t *);
STATIC int	xlog_clear_stale_blocks(xlog_t *, xfs_lsn_t);
#if defined(DEBUG)
STATIC void	xlog_recover_check_summary(xlog_t *);
#else
#define	xlog_recover_check_summary(log)
#endif

/*
 * This structure is used during recovery to record the buf log items which
 * have been canceled and should not be replayed.
 */
struct xfs_buf_cancel {
	xfs_daddr_t		bc_blkno;
	uint			bc_len;
	int			bc_refcount;
	struct list_head	bc_list;
};

/*
 * Sector aligned buffer routines for buffer create/read/write/access
 */

/*
 * Verify the given count of basic blocks is valid number of blocks
 * to specify for an operation involving the given XFS log buffer.
 * Returns nonzero if the count is valid, 0 otherwise.
 */

static inline int
xlog_buf_bbcount_valid(
	xlog_t		*log,
	int		bbcount)
{
	return bbcount > 0 && bbcount <= log->l_logBBsize;
}

/*
 * Allocate a buffer to hold log data.  The buffer needs to be able
 * to map to a range of nbblks basic blocks at any valid (basic
 * block) offset within the log.
 */
STATIC xfs_buf_t *
xlog_get_bp(
	xlog_t		*log,
	int		nbblks)
{
	if (!xlog_buf_bbcount_valid(log, nbblks)) {
		xfs_warn(log->l_mp, "Invalid block length (0x%x) for buffer",
			nbblks);
		XFS_ERROR_REPORT(__func__, XFS_ERRLEVEL_HIGH, log->l_mp);
		return NULL;
	}

	/*
	 * We do log I/O in units of log sectors (a power-of-2
	 * multiple of the basic block size), so we round up the
	 * requested size to accommodate the basic blocks required
	 * for complete log sectors.
	 *
	 * In addition, the buffer may be used for a non-sector-
	 * aligned block offset, in which case an I/O of the
	 * requested size could extend beyond the end of the
	 * buffer.  If the requested size is only 1 basic block it
	 * will never straddle a sector boundary, so this won't be
	 * an issue.  Nor will this be a problem if the log I/O is
	 * done in basic blocks (sector size 1).  But otherwise we
	 * extend the buffer by one extra log sector to ensure
	 * there's space to accommodate this possibility.
	 */
	if (nbblks > 1 && log->l_sectBBsize > 1)
		nbblks += log->l_sectBBsize;
	nbblks = round_up(nbblks, log->l_sectBBsize);

	return xfs_buf_get_uncached(log->l_mp->m_logdev_targp,
					BBTOB(nbblks), 0);
}

STATIC void
xlog_put_bp(
	xfs_buf_t	*bp)
{
	xfs_buf_free(bp);
}

/*
 * Return the address of the start of the given block number's data
 * in a log buffer.  The buffer covers a log sector-aligned region.
 */
STATIC xfs_caddr_t
xlog_align(
	xlog_t		*log,
	xfs_daddr_t	blk_no,
	int		nbblks,
	xfs_buf_t	*bp)
{
	xfs_daddr_t	offset = blk_no & ((xfs_daddr_t)log->l_sectBBsize - 1);

	ASSERT(BBTOB(offset + nbblks) <= XFS_BUF_SIZE(bp));
	return XFS_BUF_PTR(bp) + BBTOB(offset);
}


/*
 * nbblks should be uint, but oh well.  Just want to catch that 32-bit length.
 */
STATIC int
xlog_bread_noalign(
	xlog_t		*log,
	xfs_daddr_t	blk_no,
	int		nbblks,
	xfs_buf_t	*bp)
{
	int		error;

	if (!xlog_buf_bbcount_valid(log, nbblks)) {
		xfs_warn(log->l_mp, "Invalid block length (0x%x) for buffer",
			nbblks);
		XFS_ERROR_REPORT(__func__, XFS_ERRLEVEL_HIGH, log->l_mp);
		return EFSCORRUPTED;
	}

	blk_no = round_down(blk_no, log->l_sectBBsize);
	nbblks = round_up(nbblks, log->l_sectBBsize);

	ASSERT(nbblks > 0);
	ASSERT(BBTOB(nbblks) <= XFS_BUF_SIZE(bp));

	XFS_BUF_SET_ADDR(bp, log->l_logBBstart + blk_no);
	XFS_BUF_READ(bp);
	XFS_BUF_BUSY(bp);
	XFS_BUF_SET_COUNT(bp, BBTOB(nbblks));
	XFS_BUF_SET_TARGET(bp, log->l_mp->m_logdev_targp);

	xfsbdstrat(log->l_mp, bp);
	error = xfs_buf_iowait(bp);
	if (error)
		xfs_ioerror_alert("xlog_bread", log->l_mp,
				  bp, XFS_BUF_ADDR(bp));
	return error;
}

STATIC int
xlog_bread(
	xlog_t		*log,
	xfs_daddr_t	blk_no,
	int		nbblks,
	xfs_buf_t	*bp,
	xfs_caddr_t	*offset)
{
	int		error;

	error = xlog_bread_noalign(log, blk_no, nbblks, bp);
	if (error)
		return error;

	*offset = xlog_align(log, blk_no, nbblks, bp);
	return 0;
}

/*
 * Read at an offset into the buffer. Returns with the buffer in it's original
 * state regardless of the result of the read.
 */
STATIC int
xlog_bread_offset(
	xlog_t		*log,
	xfs_daddr_t	blk_no,		/* block to read from */
	int		nbblks,		/* blocks to read */
	xfs_buf_t	*bp,
	xfs_caddr_t	offset)
{
	xfs_caddr_t	orig_offset = XFS_BUF_PTR(bp);
	int		orig_len = bp->b_buffer_length;
	int		error, error2;

	error = XFS_BUF_SET_PTR(bp, offset, BBTOB(nbblks));
	if (error)
		return error;

	error = xlog_bread_noalign(log, blk_no, nbblks, bp);

	/* must reset buffer pointer even on error */
	error2 = XFS_BUF_SET_PTR(bp, orig_offset, orig_len);
	if (error)
		return error;
	return error2;
}

/*
 * Write out the buffer at the given block for the given number of blocks.
 * The buffer is kept locked across the write and is returned locked.
 * This can only be used for synchronous log writes.
 */
STATIC int
xlog_bwrite(
	xlog_t		*log,
	xfs_daddr_t	blk_no,
	int		nbblks,
	xfs_buf_t	*bp)
{
	int		error;

	if (!xlog_buf_bbcount_valid(log, nbblks)) {
		xfs_warn(log->l_mp, "Invalid block length (0x%x) for buffer",
			nbblks);
		XFS_ERROR_REPORT(__func__, XFS_ERRLEVEL_HIGH, log->l_mp);
		return EFSCORRUPTED;
	}

	blk_no = round_down(blk_no, log->l_sectBBsize);
	nbblks = round_up(nbblks, log->l_sectBBsize);

	ASSERT(nbblks > 0);
	ASSERT(BBTOB(nbblks) <= XFS_BUF_SIZE(bp));

	XFS_BUF_SET_ADDR(bp, log->l_logBBstart + blk_no);
	XFS_BUF_ZEROFLAGS(bp);
	XFS_BUF_BUSY(bp);
	XFS_BUF_HOLD(bp);
	XFS_BUF_PSEMA(bp, PRIBIO);
	XFS_BUF_SET_COUNT(bp, BBTOB(nbblks));
	XFS_BUF_SET_TARGET(bp, log->l_mp->m_logdev_targp);

	if ((error = xfs_bwrite(log->l_mp, bp)))
		xfs_ioerror_alert("xlog_bwrite", log->l_mp,
				  bp, XFS_BUF_ADDR(bp));
	return error;
}

#ifdef DEBUG
/*
 * dump debug superblock and log record information
 */
STATIC void
xlog_header_check_dump(
	xfs_mount_t		*mp,
	xlog_rec_header_t	*head)
{
	xfs_debug(mp, "%s:  SB : uuid = %pU, fmt = %d\n",
		__func__, &mp->m_sb.sb_uuid, XLOG_FMT);
	xfs_debug(mp, "    log : uuid = %pU, fmt = %d\n",
		&head->h_fs_uuid, be32_to_cpu(head->h_fmt));
}
#else
#define xlog_header_check_dump(mp, head)
#endif

/*
 * check log record header for recovery
 */
STATIC int
xlog_header_check_recover(
	xfs_mount_t		*mp,
	xlog_rec_header_t	*head)
{
	ASSERT(be32_to_cpu(head->h_magicno) == XLOG_HEADER_MAGIC_NUM);

	/*
	 * IRIX doesn't write the h_fmt field and leaves it zeroed
	 * (XLOG_FMT_UNKNOWN). This stops us from trying to recover
	 * a dirty log created in IRIX.
	 */
	if (unlikely(be32_to_cpu(head->h_fmt) != XLOG_FMT)) {
		xfs_warn(mp,
	"dirty log written in incompatible format - can't recover");
		xlog_header_check_dump(mp, head);
		XFS_ERROR_REPORT("xlog_header_check_recover(1)",
				 XFS_ERRLEVEL_HIGH, mp);
		return XFS_ERROR(EFSCORRUPTED);
	} else if (unlikely(!uuid_equal(&mp->m_sb.sb_uuid, &head->h_fs_uuid))) {
		xfs_warn(mp,
	"dirty log entry has mismatched uuid - can't recover");
		xlog_header_check_dump(mp, head);
		XFS_ERROR_REPORT("xlog_header_check_recover(2)",
				 XFS_ERRLEVEL_HIGH, mp);
		return XFS_ERROR(EFSCORRUPTED);
	}
	return 0;
}

/*
 * read the head block of the log and check the header
 */
STATIC int
xlog_header_check_mount(
	xfs_mount_t		*mp,
	xlog_rec_header_t	*head)
{
	ASSERT(be32_to_cpu(head->h_magicno) == XLOG_HEADER_MAGIC_NUM);

	if (uuid_is_nil(&head->h_fs_uuid)) {
		/*
		 * IRIX doesn't write the h_fs_uuid or h_fmt fields. If
		 * h_fs_uuid is nil, we assume this log was last mounted
		 * by IRIX and continue.
		 */
		xfs_warn(mp, "nil uuid in log - IRIX style log");
	} else if (unlikely(!uuid_equal(&mp->m_sb.sb_uuid, &head->h_fs_uuid))) {
		xfs_warn(mp, "log has mismatched uuid - can't recover");
		xlog_header_check_dump(mp, head);
		XFS_ERROR_REPORT("xlog_header_check_mount",
				 XFS_ERRLEVEL_HIGH, mp);
		return XFS_ERROR(EFSCORRUPTED);
	}
	return 0;
}

STATIC void
xlog_recover_iodone(
	struct xfs_buf	*bp)
{
	if (XFS_BUF_GETERROR(bp)) {
		/*
		 * We're not going to bother about retrying
		 * this during recovery. One strike!
		 */
		xfs_ioerror_alert("xlog_recover_iodone",
					bp->b_target->bt_mount, bp,
					XFS_BUF_ADDR(bp));
		xfs_force_shutdown(bp->b_target->bt_mount,
					SHUTDOWN_META_IO_ERROR);
	}
	XFS_BUF_CLR_IODONE_FUNC(bp);
	xfs_buf_ioend(bp, 0);
}

/*
 * This routine finds (to an approximation) the first block in the physical
 * log which contains the given cycle.  It uses a binary search algorithm.
 * Note that the algorithm can not be perfect because the disk will not
 * necessarily be perfect.
 */
STATIC int
xlog_find_cycle_start(
	xlog_t		*log,
	xfs_buf_t	*bp,
	xfs_daddr_t	first_blk,
	xfs_daddr_t	*last_blk,
	uint		cycle)
{
	xfs_caddr_t	offset;
	xfs_daddr_t	mid_blk;
	xfs_daddr_t	end_blk;
	uint		mid_cycle;
	int		error;

	end_blk = *last_blk;
	mid_blk = BLK_AVG(first_blk, end_blk);
	while (mid_blk != first_blk && mid_blk != end_blk) {
		error = xlog_bread(log, mid_blk, 1, bp, &offset);
		if (error)
			return error;
		mid_cycle = xlog_get_cycle(offset);
		if (mid_cycle == cycle)
			end_blk = mid_blk;   /* last_half_cycle == mid_cycle */
		else
			first_blk = mid_blk; /* first_half_cycle == mid_cycle */
		mid_blk = BLK_AVG(first_blk, end_blk);
	}
	ASSERT((mid_blk == first_blk && mid_blk+1 == end_blk) ||
	       (mid_blk == end_blk && mid_blk-1 == first_blk));

	*last_blk = end_blk;

	return 0;
}

/*
 * Check that a range of blocks does not contain stop_on_cycle_no.
 * Fill in *new_blk with the block offset where such a block is
 * found, or with -1 (an invalid block number) if there is no such
 * block in the range.  The scan needs to occur from front to back
 * and the pointer into the region must be updated since a later
 * routine will need to perform another test.
 */
STATIC int
xlog_find_verify_cycle(
	xlog_t		*log,
	xfs_daddr_t	start_blk,
	int		nbblks,
	uint		stop_on_cycle_no,
	xfs_daddr_t	*new_blk)
{
	xfs_daddr_t	i, j;
	uint		cycle;
	xfs_buf_t	*bp;
	xfs_daddr_t	bufblks;
	xfs_caddr_t	buf = NULL;
	int		error = 0;

	/*
	 * Greedily allocate a buffer big enough to handle the full
	 * range of basic blocks we'll be examining.  If that fails,
	 * try a smaller size.  We need to be able to read at least
	 * a log sector, or we're out of luck.
	 */
	bufblks = 1 << ffs(nbblks);
	while (!(bp = xlog_get_bp(log, bufblks))) {
		bufblks >>= 1;
		if (bufblks < log->l_sectBBsize)
			return ENOMEM;
	}

	for (i = start_blk; i < start_blk + nbblks; i += bufblks) {
		int	bcount;

		bcount = min(bufblks, (start_blk + nbblks - i));

		error = xlog_bread(log, i, bcount, bp, &buf);
		if (error)
			goto out;

		for (j = 0; j < bcount; j++) {
			cycle = xlog_get_cycle(buf);
			if (cycle == stop_on_cycle_no) {
				*new_blk = i+j;
				goto out;
			}

			buf += BBSIZE;
		}
	}

	*new_blk = -1;

out:
	xlog_put_bp(bp);
	return error;
}

/*
 * Potentially backup over partial log record write.
 *
 * In the typical case, last_blk is the number of the block directly after
 * a good log record.  Therefore, we subtract one to get the block number
 * of the last block in the given buffer.  extra_bblks contains the number
 * of blocks we would have read on a previous read.  This happens when the
 * last log record is split over the end of the physical log.
 *
 * extra_bblks is the number of blocks potentially verified on a previous
 * call to this routine.
 */
STATIC int
xlog_find_verify_log_record(
	xlog_t			*log,
	xfs_daddr_t		start_blk,
	xfs_daddr_t		*last_blk,
	int			extra_bblks)
{
	xfs_daddr_t		i;
	xfs_buf_t		*bp;
	xfs_caddr_t		offset = NULL;
	xlog_rec_header_t	*head = NULL;
	int			error = 0;
	int			smallmem = 0;
	int			num_blks = *last_blk - start_blk;
	int			xhdrs;

	ASSERT(start_blk != 0 || *last_blk != start_blk);

	if (!(bp = xlog_get_bp(log, num_blks))) {
		if (!(bp = xlog_get_bp(log, 1)))
			return ENOMEM;
		smallmem = 1;
	} else {
		error = xlog_bread(log, start_blk, num_blks, bp, &offset);
		if (error)
			goto out;
		offset += ((num_blks - 1) << BBSHIFT);
	}

	for (i = (*last_blk) - 1; i >= 0; i--) {
		if (i < start_blk) {
			/* valid log record not found */
			xfs_warn(log->l_mp,
		"Log inconsistent (didn't find previous header)");
			ASSERT(0);
			error = XFS_ERROR(EIO);
			goto out;
		}

		if (smallmem) {
			error = xlog_bread(log, i, 1, bp, &offset);
			if (error)
				goto out;
		}

		head = (xlog_rec_header_t *)offset;

		if (XLOG_HEADER_MAGIC_NUM == be32_to_cpu(head->h_magicno))
			break;

		if (!smallmem)
			offset -= BBSIZE;
	}

	/*
	 * We hit the beginning of the physical log & still no header.  Return
	 * to caller.  If caller can handle a return of -1, then this routine
	 * will be called again for the end of the physical log.
	 */
	if (i == -1) {
		error = -1;
		goto out;
	}

	/*
	 * We have the final block of the good log (the first block
	 * of the log record _before_ the head. So we check the uuid.
	 */
	if ((error = xlog_header_check_mount(log->l_mp, head)))
		goto out;

	/*
	 * We may have found a log record header before we expected one.
	 * last_blk will be the 1st block # with a given cycle #.  We may end
	 * up reading an entire log record.  In this case, we don't want to
	 * reset last_blk.  Only when last_blk points in the middle of a log
	 * record do we update last_blk.
	 */
	if (xfs_sb_version_haslogv2(&log->l_mp->m_sb)) {
		uint	h_size = be32_to_cpu(head->h_size);

		xhdrs = h_size / XLOG_HEADER_CYCLE_SIZE;
		if (h_size % XLOG_HEADER_CYCLE_SIZE)
			xhdrs++;
	} else {
		xhdrs = 1;
	}

	if (*last_blk - i + extra_bblks !=
	    BTOBB(be32_to_cpu(head->h_len)) + xhdrs)
		*last_blk = i;

out:
	xlog_put_bp(bp);
	return error;
}

/*
 * Head is defined to be the point of the log where the next log write
 * write could go.  This means that incomplete LR writes at the end are
 * eliminated when calculating the head.  We aren't guaranteed that previous
 * LR have complete transactions.  We only know that a cycle number of
 * current cycle number -1 won't be present in the log if we start writing
 * from our current block number.
 *
 * last_blk contains the block number of the first block with a given
 * cycle number.
 *
 * Return: zero if normal, non-zero if error.
 */
STATIC int
xlog_find_head(
	xlog_t 		*log,
	xfs_daddr_t	*return_head_blk)
{
	xfs_buf_t	*bp;
	xfs_caddr_t	offset;
	xfs_daddr_t	new_blk, first_blk, start_blk, last_blk, head_blk;
	int		num_scan_bblks;
	uint		first_half_cycle, last_half_cycle;
	uint		stop_on_cycle;
	int		error, log_bbnum = log->l_logBBsize;

	/* Is the end of the log device zeroed? */
	if ((error = xlog_find_zeroed(log, &first_blk)) == -1) {
		*return_head_blk = first_blk;

		/* Is the whole lot zeroed? */
		if (!first_blk) {
			/* Linux XFS shouldn't generate totally zeroed logs -
			 * mkfs etc write a dummy unmount record to a fresh
			 * log so we can store the uuid in there
			 */
			xfs_warn(log->l_mp, "totally zeroed log");
		}

		return 0;
	} else if (error) {
		xfs_warn(log->l_mp, "empty log check failed");
		return error;
	}

	first_blk = 0;			/* get cycle # of 1st block */
	bp = xlog_get_bp(log, 1);
	if (!bp)
		return ENOMEM;

	error = xlog_bread(log, 0, 1, bp, &offset);
	if (error)
		goto bp_err;

	first_half_cycle = xlog_get_cycle(offset);

	last_blk = head_blk = log_bbnum - 1;	/* get cycle # of last block */
	error = xlog_bread(log, last_blk, 1, bp, &offset);
	if (error)
		goto bp_err;

	last_half_cycle = xlog_get_cycle(offset);
	ASSERT(last_half_cycle != 0);

	/*
	 * If the 1st half cycle number is equal to the last half cycle number,
	 * then the entire log is stamped with the same cycle number.  In this
	 * case, head_blk can't be set to zero (which makes sense).  The below
	 * math doesn't work out properly with head_blk equal to zero.  Instead,
	 * we set it to log_bbnum which is an invalid block number, but this
	 * value makes the math correct.  If head_blk doesn't changed through
	 * all the tests below, *head_blk is set to zero at the very end rather
	 * than log_bbnum.  In a sense, log_bbnum and zero are the same block
	 * in a circular file.
	 */
	if (first_half_cycle == last_half_cycle) {
		/*
		 * In this case we believe that the entire log should have
		 * cycle number last_half_cycle.  We need to scan backwards
		 * from the end verifying that there are no holes still
		 * containing last_half_cycle - 1.  If we find such a hole,
		 * then the start of that hole will be the new head.  The
		 * simple case looks like
		 *        x | x ... | x - 1 | x
		 * Another case that fits this picture would be
		 *        x | x + 1 | x ... | x
		 * In this case the head really is somewhere at the end of the
		 * log, as one of the latest writes at the beginning was
		 * incomplete.
		 * One more case is
		 *        x | x + 1 | x ... | x - 1 | x
		 * This is really the combination of the above two cases, and
		 * the head has to end up at the start of the x-1 hole at the
		 * end of the log.
		 *
		 * In the 256k log case, we will read from the beginning to the
		 * end of the log and search for cycle numbers equal to x-1.
		 * We don't worry about the x+1 blocks that we encounter,
		 * because we know that they cannot be the head since the log
		 * started with x.
		 */
		head_blk = log_bbnum;
		stop_on_cycle = last_half_cycle - 1;
	} else {
		/*
		 * In this case we want to find the first block with cycle
		 * number matching last_half_cycle.  We expect the log to be
		 * some variation on
		 *        x + 1 ... | x ... | x
		 * The first block with cycle number x (last_half_cycle) will
		 * be where the new head belongs.  First we do a binary search
		 * for the first occurrence of last_half_cycle.  The binary
		 * search may not be totally accurate, so then we scan back
		 * from there looking for occurrences of last_half_cycle before
		 * us.  If that backwards scan wraps around the beginning of
		 * the log, then we look for occurrences of last_half_cycle - 1
		 * at the end of the log.  The cases we're looking for look
		 * like
		 *                               v binary search stopped here
		 *        x + 1 ... | x | x + 1 | x ... | x
		 *                   ^ but we want to locate this spot
		 * or
		 *        <---------> less than scan distance
		 *        x + 1 ... | x ... | x - 1 | x
		 *                           ^ we want to locate this spot
		 */
		stop_on_cycle = last_half_cycle;
		if ((error = xlog_find_cycle_start(log, bp, first_blk,
						&head_blk, last_half_cycle)))
			goto bp_err;
	}

	/*
	 * Now validate the answer.  Scan back some number of maximum possible
	 * blocks and make sure each one has the expected cycle number.  The
	 * maximum is determined by the total possible amount of buffering
	 * in the in-core log.  The following number can be made tighter if
	 * we actually look at the block size of the filesystem.
	 */
	num_scan_bblks = XLOG_TOTAL_REC_SHIFT(log);
	if (head_blk >= num_scan_bblks) {
		/*
		 * We are guaranteed that the entire check can be performed
		 * in one buffer.
		 */
		start_blk = head_blk - num_scan_bblks;
		if ((error = xlog_find_verify_cycle(log,
						start_blk, num_scan_bblks,
						stop_on_cycle, &new_blk)))
			goto bp_err;
		if (new_blk != -1)
			head_blk = new_blk;
	} else {		/* need to read 2 parts of log */
		/*
		 * We are going to scan backwards in the log in two parts.
		 * First we scan the physical end of the log.  In this part
		 * of the log, we are looking for blocks with cycle number
		 * last_half_cycle - 1.
		 * If we find one, then we know that the log starts there, as
		 * we've found a hole that didn't get written in going around
		 * the end of the physical log.  The simple case for this is
		 *        x + 1 ... | x ... | x - 1 | x
		 *        <---------> less than scan distance
		 * If all of the blocks at the end of the log have cycle number
		 * last_half_cycle, then we check the blocks at the start of
		 * the log looking for occurrences of last_half_cycle.  If we
		 * find one, then our current estimate for the location of the
		 * first occurrence of last_half_cycle is wrong and we move
		 * back to the hole we've found.  This case looks like
		 *        x + 1 ... | x | x + 1 | x ...
		 *                               ^ binary search stopped here
		 * Another case we need to handle that only occurs in 256k
		 * logs is
		 *        x + 1 ... | x ... | x+1 | x ...
		 *                   ^ binary search stops here
		 * In a 256k log, the scan at the end of the log will see the
		 * x + 1 blocks.  We need to skip past those since that is
		 * certainly not the head of the log.  By searching for
		 * last_half_cycle-1 we accomplish that.
		 */
		ASSERT(head_blk <= INT_MAX &&
			(xfs_daddr_t) num_scan_bblks >= head_blk);
		start_blk = log_bbnum - (num_scan_bblks - head_blk);
		if ((error = xlog_find_verify_cycle(log, start_blk,
					num_scan_bblks - (int)head_blk,
					(stop_on_cycle - 1), &new_blk)))
			goto bp_err;
		if (new_blk != -1) {
			head_blk = new_blk;
			goto validate_head;
		}

		/*
		 * Scan beginning of log now.  The last part of the physical
		 * log is good.  This scan needs to verify that it doesn't find
		 * the last_half_cycle.
		 */
		start_blk = 0;
		ASSERT(head_blk <= INT_MAX);
		if ((error = xlog_find_verify_cycle(log,
					start_blk, (int)head_blk,
					stop_on_cycle, &new_blk)))
			goto bp_err;
		if (new_blk != -1)
			head_blk = new_blk;
	}

validate_head:
	/*
	 * Now we need to make sure head_blk is not pointing to a block in
	 * the middle of a log record.
	 */
	num_scan_bblks = XLOG_REC_SHIFT(log);
	if (head_blk >= num_scan_bblks) {
		start_blk = head_blk - num_scan_bblks; /* don't read head_blk */

		/* start ptr at last block ptr before head_blk */
		if ((error = xlog_find_verify_log_record(log, start_blk,
							&head_blk, 0)) == -1) {
			error = XFS_ERROR(EIO);
			goto bp_err;
		} else if (error)
			goto bp_err;
	} else {
		start_blk = 0;
		ASSERT(head_blk <= INT_MAX);
		if ((error = xlog_find_verify_log_record(log, start_blk,
							&head_blk, 0)) == -1) {
			/* We hit the beginning of the log during our search */
			start_blk = log_bbnum - (num_scan_bblks - head_blk);
			new_blk = log_bbnum;
			ASSERT(start_blk <= INT_MAX &&
				(xfs_daddr_t) log_bbnum-start_blk >= 0);
			ASSERT(head_blk <= INT_MAX);
			if ((error = xlog_find_verify_log_record(log,
							start_blk, &new_blk,
							(int)head_blk)) == -1) {
				error = XFS_ERROR(EIO);
				goto bp_err;
			} else if (error)
				goto bp_err;
			if (new_blk != log_bbnum)
				head_blk = new_blk;
		} else if (error)
			goto bp_err;
	}

	xlog_put_bp(bp);
	if (head_blk == log_bbnum)
		*return_head_blk = 0;
	else
		*return_head_blk = head_blk;
	/*
	 * When returning here, we have a good block number.  Bad block
	 * means that during a previous crash, we didn't have a clean break
	 * from cycle number N to cycle number N-1.  In this case, we need
	 * to find the first block with cycle number N-1.
	 */
	return 0;

 bp_err:
	xlog_put_bp(bp);

	if (error)
		xfs_warn(log->l_mp, "failed to find log head");
	return error;
}

/*
 * Find the sync block number or the tail of the log.
 *
 * This will be the block number of the last record to have its
 * associated buffers synced to disk.  Every log record header has
 * a sync lsn embedded in it.  LSNs hold block numbers, so it is easy
 * to get a sync block number.  The only concern is to figure out which
 * log record header to believe.
 *
 * The following algorithm uses the log record header with the largest
 * lsn.  The entire log record does not need to be valid.  We only care
 * that the header is valid.
 *
 * We could speed up search by using current head_blk buffer, but it is not
 * available.
 */
STATIC int
xlog_find_tail(
	xlog_t			*log,
	xfs_daddr_t		*head_blk,
	xfs_daddr_t		*tail_blk)
{
	xlog_rec_header_t	*rhead;
	xlog_op_header_t	*op_head;
	xfs_caddr_t		offset = NULL;
	xfs_buf_t		*bp;
	int			error, i, found;
	xfs_daddr_t		umount_data_blk;
	xfs_daddr_t		after_umount_blk;
	xfs_lsn_t		tail_lsn;
	int			hblks;

	found = 0;

	/*
	 * Find previous log record
	 */
	if ((error = xlog_find_head(log, head_blk)))
		return error;

	bp = xlog_get_bp(log, 1);
	if (!bp)
		return ENOMEM;
	if (*head_blk == 0) {				/* special case */
		error = xlog_bread(log, 0, 1, bp, &offset);
		if (error)
			goto done;

		if (xlog_get_cycle(offset) == 0) {
			*tail_blk = 0;
			/* leave all other log inited values alone */
			goto done;
		}
	}

	/*
	 * Search backwards looking for log record header block
	 */
	ASSERT(*head_blk < INT_MAX);
	for (i = (int)(*head_blk) - 1; i >= 0; i--) {
		error = xlog_bread(log, i, 1, bp, &offset);
		if (error)
			goto done;

		if (XLOG_HEADER_MAGIC_NUM == be32_to_cpu(*(__be32 *)offset)) {
			found = 1;
			break;
		}
	}
	/*
	 * If we haven't found the log record header block, start looking
	 * again from the end of the physical log.  XXXmiken: There should be
	 * a check here to make sure we didn't search more than N blocks in
	 * the previous code.
	 */
	if (!found) {
		for (i = log->l_logBBsize - 1; i >= (int)(*head_blk); i--) {
			error = xlog_bread(log, i, 1, bp, &offset);
			if (error)
				goto done;

			if (XLOG_HEADER_MAGIC_NUM ==
			    be32_to_cpu(*(__be32 *)offset)) {
				found = 2;
				break;
			}
		}
	}
	if (!found) {
		xfs_warn(log->l_mp, "%s: couldn't find sync record", __func__);
		ASSERT(0);
		return XFS_ERROR(EIO);
	}

	/* find blk_no of tail of log */
	rhead = (xlog_rec_header_t *)offset;
	*tail_blk = BLOCK_LSN(be64_to_cpu(rhead->h_tail_lsn));

	/*
	 * Reset log values according to the state of the log when we
	 * crashed.  In the case where head_blk == 0, we bump curr_cycle
	 * one because the next write starts a new cycle rather than
	 * continuing the cycle of the last good log record.  At this
	 * point we have guaranteed that all partial log records have been
	 * accounted for.  Therefore, we know that the last good log record
	 * written was complete and ended exactly on the end boundary
	 * of the physical log.
	 */
	log->l_prev_block = i;
	log->l_curr_block = (int)*head_blk;
	log->l_curr_cycle = be32_to_cpu(rhead->h_cycle);
	if (found == 2)
		log->l_curr_cycle++;
	atomic64_set(&log->l_tail_lsn, be64_to_cpu(rhead->h_tail_lsn));
	atomic64_set(&log->l_last_sync_lsn, be64_to_cpu(rhead->h_lsn));
	xlog_assign_grant_head(&log->l_grant_reserve_head, log->l_curr_cycle,
					BBTOB(log->l_curr_block));
	xlog_assign_grant_head(&log->l_grant_write_head, log->l_curr_cycle,
					BBTOB(log->l_curr_block));

	/*
	 * Look for unmount record.  If we find it, then we know there
	 * was a clean unmount.  Since 'i' could be the last block in
	 * the physical log, we convert to a log block before comparing
	 * to the head_blk.
	 *
	 * Save the current tail lsn to use to pass to
	 * xlog_clear_stale_blocks() below.  We won't want to clear the
	 * unmount record if there is one, so we pass the lsn of the
	 * unmount record rather than the block after it.
	 */
	if (xfs_sb_version_haslogv2(&log->l_mp->m_sb)) {
		int	h_size = be32_to_cpu(rhead->h_size);
		int	h_version = be32_to_cpu(rhead->h_version);

		if ((h_version & XLOG_VERSION_2) &&
		    (h_size > XLOG_HEADER_CYCLE_SIZE)) {
			hblks = h_size / XLOG_HEADER_CYCLE_SIZE;
			if (h_size % XLOG_HEADER_CYCLE_SIZE)
				hblks++;
		} else {
			hblks = 1;
		}
	} else {
		hblks = 1;
	}
	after_umount_blk = (i + hblks + (int)
		BTOBB(be32_to_cpu(rhead->h_len))) % log->l_logBBsize;
	tail_lsn = atomic64_read(&log->l_tail_lsn);
	if (*head_blk == after_umount_blk &&
	    be32_to_cpu(rhead->h_num_logops) == 1) {
		umount_data_blk = (i + hblks) % log->l_logBBsize;
		error = xlog_bread(log, umount_data_blk, 1, bp, &offset);
		if (error)
			goto done;

		op_head = (xlog_op_header_t *)offset;
		if (op_head->oh_flags & XLOG_UNMOUNT_TRANS) {
			/*
			 * Set tail and last sync so that newly written
			 * log records will point recovery to after the
			 * current unmount record.
			 */
			xlog_assign_atomic_lsn(&log->l_tail_lsn,
					log->l_curr_cycle, after_umount_blk);
			xlog_assign_atomic_lsn(&log->l_last_sync_lsn,
					log->l_curr_cycle, after_umount_blk);
			*tail_blk = after_umount_blk;

			/*
			 * Note that the unmount was clean. If the unmount
			 * was not clean, we need to know this to rebuild the
			 * superblock counters from the perag headers if we
			 * have a filesystem using non-persistent counters.
			 */
			log->l_mp->m_flags |= XFS_MOUNT_WAS_CLEAN;
		}
	}

	/*
	 * Make sure that there are no blocks in front of the head
	 * with the same cycle number as the head.  This can happen
	 * because we allow multiple outstanding log writes concurrently,
	 * and the later writes might make it out before earlier ones.
	 *
	 * We use the lsn from before modifying it so that we'll never
	 * overwrite the unmount record after a clean unmount.
	 *
	 * Do this only if we are going to recover the filesystem
	 *
	 * NOTE: This used to say "if (!readonly)"
	 * However on Linux, we can & do recover a read-only filesystem.
	 * We only skip recovery if NORECOVERY is specified on mount,
	 * in which case we would not be here.
	 *
	 * But... if the -device- itself is readonly, just skip this.
	 * We can't recover this device anyway, so it won't matter.
	 */
	if (!xfs_readonly_buftarg(log->l_mp->m_logdev_targp))
		error = xlog_clear_stale_blocks(log, tail_lsn);

done:
	xlog_put_bp(bp);

	if (error)
		xfs_warn(log->l_mp, "failed to locate log tail");
	return error;
}

/*
 * Is the log zeroed at all?
 *
 * The last binary search should be changed to perform an X block read
 * once X becomes small enough.  You can then search linearly through
 * the X blocks.  This will cut down on the number of reads we need to do.
 *
 * If the log is partially zeroed, this routine will pass back the blkno
 * of the first block with cycle number 0.  It won't have a complete LR
 * preceding it.
 *
 * Return:
 *	0  => the log is completely written to
 *	-1 => use *blk_no as the first block of the log
 *	>0 => error has occurred
 */
STATIC int
xlog_find_zeroed(
	xlog_t		*log,
	xfs_daddr_t	*blk_no)
{
	xfs_buf_t	*bp;
	xfs_caddr_t	offset;
	uint	        first_cycle, last_cycle;
	xfs_daddr_t	new_blk, last_blk, start_blk;
	xfs_daddr_t     num_scan_bblks;
	int	        error, log_bbnum = log->l_logBBsize;

	*blk_no = 0;

	/* check totally zeroed log */
	bp = xlog_get_bp(log, 1);
	if (!bp)
		return ENOMEM;
	error = xlog_bread(log, 0, 1, bp, &offset);
	if (error)
		goto bp_err;

	first_cycle = xlog_get_cycle(offset);
	if (first_cycle == 0) {		/* completely zeroed log */
		*blk_no = 0;
		xlog_put_bp(bp);
		return -1;
	}

	/* check partially zeroed log */
	error = xlog_bread(log, log_bbnum-1, 1, bp, &offset);
	if (error)
		goto bp_err;

	last_cycle = xlog_get_cycle(offset);
	if (last_cycle != 0) {		/* log completely written to */
		xlog_put_bp(bp);
		return 0;
	} else if (first_cycle != 1) {
		/*
		 * If the cycle of the last block is zero, the cycle of
		 * the first block must be 1. If it's not, maybe we're
		 * not looking at a log... Bail out.
		 */
		xfs_warn(log->l_mp,
			"Log inconsistent or not a log (last==0, first!=1)");
		return XFS_ERROR(EINVAL);
	}

	/* we have a partially zeroed log */
	last_blk = log_bbnum-1;
	if ((error = xlog_find_cycle_start(log, bp, 0, &last_blk, 0)))
		goto bp_err;

	/*
	 * Validate the answer.  Because there is no way to guarantee that
	 * the entire log is made up of log records which are the same size,
	 * we scan over the defined maximum blocks.  At this point, the maximum
	 * is not chosen to mean anything special.   XXXmiken
	 */
	num_scan_bblks = XLOG_TOTAL_REC_SHIFT(log);
	ASSERT(num_scan_bblks <= INT_MAX);

	if (last_blk < num_scan_bblks)
		num_scan_bblks = last_blk;
	start_blk = last_blk - num_scan_bblks;

	/*
	 * We search for any instances of cycle number 0 that occur before
	 * our current estimate of the head.  What we're trying to detect is
	 *        1 ... | 0 | 1 | 0...
	 *                       ^ binary search ends here
	 */
	if ((error = xlog_find_verify_cycle(log, start_blk,
					 (int)num_scan_bblks, 0, &new_blk)))
		goto bp_err;
	if (new_blk != -1)
		last_blk = new_blk;

	/*
	 * Potentially backup over partial log record write.  We don't need
	 * to search the end of the log because we know it is zero.
	 */
	if ((error = xlog_find_verify_log_record(log, start_blk,
				&last_blk, 0)) == -1) {
	    error = XFS_ERROR(EIO);
	    goto bp_err;
	} else if (error)
	    goto bp_err;

	*blk_no = last_blk;
bp_err:
	xlog_put_bp(bp);
	if (error)
		return error;
	return -1;
}

/*
 * These are simple subroutines used by xlog_clear_stale_blocks() below
 * to initialize a buffer full of empty log record headers and write
 * them into the log.
 */
STATIC void
xlog_add_record(
	xlog_t			*log,
	xfs_caddr_t		buf,
	int			cycle,
	int			block,
	int			tail_cycle,
	int			tail_block)
{
	xlog_rec_header_t	*recp = (xlog_rec_header_t *)buf;

	memset(buf, 0, BBSIZE);
	recp->h_magicno = cpu_to_be32(XLOG_HEADER_MAGIC_NUM);
	recp->h_cycle = cpu_to_be32(cycle);
	recp->h_version = cpu_to_be32(
			xfs_sb_version_haslogv2(&log->l_mp->m_sb) ? 2 : 1);
	recp->h_lsn = cpu_to_be64(xlog_assign_lsn(cycle, block));
	recp->h_tail_lsn = cpu_to_be64(xlog_assign_lsn(tail_cycle, tail_block));
	recp->h_fmt = cpu_to_be32(XLOG_FMT);
	memcpy(&recp->h_fs_uuid, &log->l_mp->m_sb.sb_uuid, sizeof(uuid_t));
}

STATIC int
xlog_write_log_records(
	xlog_t		*log,
	int		cycle,
	int		start_block,
	int		blocks,
	int		tail_cycle,
	int		tail_block)
{
	xfs_caddr_t	offset;
	xfs_buf_t	*bp;
	int		balign, ealign;
	int		sectbb = log->l_sectBBsize;
	int		end_block = start_block + blocks;
	int		bufblks;
	int		error = 0;
	int		i, j = 0;

	/*
	 * Greedily allocate a buffer big enough to handle the full
	 * range of basic blocks to be written.  If that fails, try
	 * a smaller size.  We need to be able to write at least a
	 * log sector, or we're out of luck.
	 */
	bufblks = 1 << ffs(blocks);
	while (!(bp = xlog_get_bp(log, bufblks))) {
		bufblks >>= 1;
		if (bufblks < sectbb)
			return ENOMEM;
	}

	/* We may need to do a read at the start to fill in part of
	 * the buffer in the starting sector not covered by the first
	 * write below.
	 */
	balign = round_down(start_block, sectbb);
	if (balign != start_block) {
		error = xlog_bread_noalign(log, start_block, 1, bp);
		if (error)
			goto out_put_bp;

		j = start_block - balign;
	}

	for (i = start_block; i < end_block; i += bufblks) {
		int		bcount, endcount;

		bcount = min(bufblks, end_block - start_block);
		endcount = bcount - j;

		/* We may need to do a read at the end to fill in part of
		 * the buffer in the final sector not covered by the write.
		 * If this is the same sector as the above read, skip it.
		 */
		ealign = round_down(end_block, sectbb);
		if (j == 0 && (start_block + endcount > ealign)) {
			offset = XFS_BUF_PTR(bp) + BBTOB(ealign - start_block);
			error = xlog_bread_offset(log, ealign, sectbb,
							bp, offset);
			if (error)
				break;

		}

		offset = xlog_align(log, start_block, endcount, bp);
		for (; j < endcount; j++) {
			xlog_add_record(log, offset, cycle, i+j,
					tail_cycle, tail_block);
			offset += BBSIZE;
		}
		error = xlog_bwrite(log, start_block, endcount, bp);
		if (error)
			break;
		start_block += endcount;
		j = 0;
	}

 out_put_bp:
	xlog_put_bp(bp);
	return error;
}

/*
 * This routine is called to blow away any incomplete log writes out
 * in front of the log head.  We do this so that we won't become confused
 * if we come up, write only a little bit more, and then crash again.
 * If we leave the partial log records out there, this situation could
 * cause us to think those partial writes are valid blocks since they
 * have the current cycle number.  We get rid of them by overwriting them
 * with empty log records with the old cycle number rather than the
 * current one.
 *
 * The tail lsn is passed in rather than taken from
 * the log so that we will not write over the unmount record after a
 * clean unmount in a 512 block log.  Doing so would leave the log without
 * any valid log records in it until a new one was written.  If we crashed
 * during that time we would not be able to recover.
 */
STATIC int
xlog_clear_stale_blocks(
	xlog_t		*log,
	xfs_lsn_t	tail_lsn)
{
	int		tail_cycle, head_cycle;
	int		tail_block, head_block;
	int		tail_distance, max_distance;
	int		distance;
	int		error;

	tail_cycle = CYCLE_LSN(tail_lsn);
	tail_block = BLOCK_LSN(tail_lsn);
	head_cycle = log->l_curr_cycle;
	head_block = log->l_curr_block;

	/*
	 * Figure out the distance between the new head of the log
	 * and the tail.  We want to write over any blocks beyond the
	 * head that we may have written just before the crash, but
	 * we don't want to overwrite the tail of the log.
	 */
	if (head_cycle == tail_cycle) {
		/*
		 * The tail is behind the head in the physical log,
		 * so the distance from the head to the tail is the
		 * distance from the head to the end of the log plus
		 * the distance from the beginning of the log to the
		 * tail.
		 */
		if (unlikely(head_block < tail_block || head_block >= log->l_logBBsize)) {
			XFS_ERROR_REPORT("xlog_clear_stale_blocks(1)",
					 XFS_ERRLEVEL_LOW, log->l_mp);
			return XFS_ERROR(EFSCORRUPTED);
		}
		tail_distance = tail_block + (log->l_logBBsize - head_block);
	} else {
		/*
		 * The head is behind the tail in the physical log,
		 * so the distance from the head to the tail is just
		 * the tail block minus the head block.
		 */
		if (unlikely(head_block >= tail_block || head_cycle != (tail_cycle + 1))){
			XFS_ERROR_REPORT("xlog_clear_stale_blocks(2)",
					 XFS_ERRLEVEL_LOW, log->l_mp);
			return XFS_ERROR(EFSCORRUPTED);
		}
		tail_distance = tail_block - head_block;
	}

	/*
	 * If the head is right up against the tail, we can't clear
	 * anything.
	 */
	if (tail_distance <= 0) {
		ASSERT(tail_distance == 0);
		return 0;
	}

	max_distance = XLOG_TOTAL_REC_SHIFT(log);
	/*
	 * Take the smaller of the maximum amount of outstanding I/O
	 * we could have and the distance to the tail to clear out.
	 * We take the smaller so that we don't overwrite the tail and
	 * we don't waste all day writing from the head to the tail
	 * for no reason.
	 */
	max_distance = MIN(max_distance, tail_distance);

	if ((head_block + max_distance) <= log->l_logBBsize) {
		/*
		 * We can stomp all the blocks we need to without
		 * wrapping around the end of the log.  Just do it
		 * in a single write.  Use the cycle number of the
		 * current cycle minus one so that the log will look like:
		 *     n ... | n - 1 ...
		 */
		error = xlog_write_log_records(log, (head_cycle - 1),
				head_block, max_distance, tail_cycle,
				tail_block);
		if (error)
			return error;
	} else {
		/*
		 * We need to wrap around the end of the physical log in
		 * order to clear all the blocks.  Do it in two separate
		 * I/Os.  The first write should be from the head to the
		 * end of the physical log, and it should use the current
		 * cycle number minus one just like above.
		 */
		distance = log->l_logBBsize - head_block;
		error = xlog_write_log_records(log, (head_cycle - 1),
				head_block, distance, tail_cycle,
				tail_block);

		if (error)
			return error;

		/*
		 * Now write the blocks at the start of the physical log.
		 * This writes the remainder of the blocks we want to clear.
		 * It uses the current cycle number since we're now on the
		 * same cycle as the head so that we get:
		 *    n ... n ... | n - 1 ...
		 *    ^^^^^ blocks we're writing
		 */
		distance = max_distance - (log->l_logBBsize - head_block);
		error = xlog_write_log_records(log, head_cycle, 0, distance,
				tail_cycle, tail_block);
		if (error)
			return error;
	}

	return 0;
}

/******************************************************************************
 *
 *		Log recover routines
 *
 ******************************************************************************
 */

STATIC xlog_recover_t *
xlog_recover_find_tid(
	struct hlist_head	*head,
	xlog_tid_t		tid)
{
	xlog_recover_t		*trans;
	struct hlist_node	*n;

	hlist_for_each_entry(trans, n, head, r_list) {
		if (trans->r_log_tid == tid)
			return trans;
	}
	return NULL;
}

STATIC void
xlog_recover_new_tid(
	struct hlist_head	*head,
	xlog_tid_t		tid,
	xfs_lsn_t		lsn)
{
	xlog_recover_t		*trans;

	trans = kmem_zalloc(sizeof(xlog_recover_t), KM_SLEEP);
	trans->r_log_tid   = tid;
	trans->r_lsn	   = lsn;
	INIT_LIST_HEAD(&trans->r_itemq);

	INIT_HLIST_NODE(&trans->r_list);
	hlist_add_head(&trans->r_list, head);
}

STATIC void
xlog_recover_add_item(
	struct list_head	*head)
{
	xlog_recover_item_t	*item;

	item = kmem_zalloc(sizeof(xlog_recover_item_t), KM_SLEEP);
	INIT_LIST_HEAD(&item->ri_list);
	list_add_tail(&item->ri_list, head);
}

STATIC int
xlog_recover_add_to_cont_trans(
	struct log		*log,
	xlog_recover_t		*trans,
	xfs_caddr_t		dp,
	int			len)
{
	xlog_recover_item_t	*item;
	xfs_caddr_t		ptr, old_ptr;
	int			old_len;

	if (list_empty(&trans->r_itemq)) {
		/* finish copying rest of trans header */
		xlog_recover_add_item(&trans->r_itemq);
		ptr = (xfs_caddr_t) &trans->r_theader +
				sizeof(xfs_trans_header_t) - len;
		memcpy(ptr, dp, len); /* d, s, l */
		return 0;
	}
	/* take the tail entry */
	item = list_entry(trans->r_itemq.prev, xlog_recover_item_t, ri_list);

	old_ptr = item->ri_buf[item->ri_cnt-1].i_addr;
	old_len = item->ri_buf[item->ri_cnt-1].i_len;

	ptr = kmem_realloc(old_ptr, len+old_len, old_len, 0u);
	memcpy(&ptr[old_len], dp, len); /* d, s, l */
	item->ri_buf[item->ri_cnt-1].i_len += len;
	item->ri_buf[item->ri_cnt-1].i_addr = ptr;
	trace_xfs_log_recover_item_add_cont(log, trans, item, 0);
	return 0;
}

/*
 * The next region to add is the start of a new region.  It could be
 * a whole region or it could be the first part of a new region.  Because
 * of this, the assumption here is that the type and size fields of all
 * format structures fit into the first 32 bits of the structure.
 *
 * This works because all regions must be 32 bit aligned.  Therefore, we
 * either have both fields or we have neither field.  In the case we have
 * neither field, the data part of the region is zero length.  We only have
 * a log_op_header and can throw away the header since a new one will appear
 * later.  If we have at least 4 bytes, then we can determine how many regions
 * will appear in the current log item.
 */
STATIC int
xlog_recover_add_to_trans(
	struct log		*log,
	xlog_recover_t		*trans,
	xfs_caddr_t		dp,
	int			len)
{
	xfs_inode_log_format_t	*in_f;			/* any will do */
	xlog_recover_item_t	*item;
	xfs_caddr_t		ptr;

	if (!len)
		return 0;
	if (list_empty(&trans->r_itemq)) {
		/* we need to catch log corruptions here */
		if (*(uint *)dp != XFS_TRANS_HEADER_MAGIC) {
			xfs_warn(log->l_mp, "%s: bad header magic number",
				__func__);
			ASSERT(0);
			return XFS_ERROR(EIO);
		}
		if (len == sizeof(xfs_trans_header_t))
			xlog_recover_add_item(&trans->r_itemq);
		memcpy(&trans->r_theader, dp, len); /* d, s, l */
		return 0;
	}

	ptr = kmem_alloc(len, KM_SLEEP);
	memcpy(ptr, dp, len);
	in_f = (xfs_inode_log_format_t *)ptr;

	/* take the tail entry */
	item = list_entry(trans->r_itemq.prev, xlog_recover_item_t, ri_list);
	if (item->ri_total != 0 &&
	     item->ri_total == item->ri_cnt) {
		/* tail item is in use, get a new one */
		xlog_recover_add_item(&trans->r_itemq);
		item = list_entry(trans->r_itemq.prev,
					xlog_recover_item_t, ri_list);
	}

	if (item->ri_total == 0) {		/* first region to be added */
		if (in_f->ilf_size == 0 ||
		    in_f->ilf_size > XLOG_MAX_REGIONS_IN_ITEM) {
			xfs_warn(log->l_mp,
		"bad number of regions (%d) in inode log format",
				  in_f->ilf_size);
			ASSERT(0);
			return XFS_ERROR(EIO);
		}

		item->ri_total = in_f->ilf_size;
		item->ri_buf =
			kmem_zalloc(item->ri_total * sizeof(xfs_log_iovec_t),
				    KM_SLEEP);
	}
	ASSERT(item->ri_total > item->ri_cnt);
	/* Description region is ri_buf[0] */
	item->ri_buf[item->ri_cnt].i_addr = ptr;
	item->ri_buf[item->ri_cnt].i_len  = len;
	item->ri_cnt++;
	trace_xfs_log_recover_item_add(log, trans, item, 0);
	return 0;
}

/*
 * Sort the log items in the transaction. Cancelled buffers need
 * to be put first so they are processed before any items that might
 * modify the buffers. If they are cancelled, then the modifications
 * don't need to be replayed.
 */
STATIC int
xlog_recover_reorder_trans(
	struct log		*log,
	xlog_recover_t		*trans,
	int			pass)
{
	xlog_recover_item_t	*item, *n;
	LIST_HEAD(sort_list);

	list_splice_init(&trans->r_itemq, &sort_list);
	list_for_each_entry_safe(item, n, &sort_list, ri_list) {
		xfs_buf_log_format_t	*buf_f = item->ri_buf[0].i_addr;

		switch (ITEM_TYPE(item)) {
		case XFS_LI_BUF:
			if (!(buf_f->blf_flags & XFS_BLF_CANCEL)) {
				trace_xfs_log_recover_item_reorder_head(log,
							trans, item, pass);
				list_move(&item->ri_list, &trans->r_itemq);
				break;
			}
		case XFS_LI_INODE:
		case XFS_LI_DQUOT:
		case XFS_LI_QUOTAOFF:
		case XFS_LI_EFD:
		case XFS_LI_EFI:
			trace_xfs_log_recover_item_reorder_tail(log,
							trans, item, pass);
			list_move_tail(&item->ri_list, &trans->r_itemq);
			break;
		default:
			xfs_warn(log->l_mp,
				"%s: unrecognized type of log operation",
				__func__);
			ASSERT(0);
			return XFS_ERROR(EIO);
		}
	}
	ASSERT(list_empty(&sort_list));
	return 0;
}

/*
 * Build up the table of buf cancel records so that we don't replay
 * cancelled data in the second pass.  For buffer records that are
 * not cancel records, there is nothing to do here so we just return.
 *
 * If we get a cancel record which is already in the table, this indicates
 * that the buffer was cancelled multiple times.  In order to ensure
 * that during pass 2 we keep the record in the table until we reach its
 * last occurrence in the log, we keep a reference count in the cancel
 * record in the table to tell us how many times we expect to see this
 * record during the second pass.
 */
STATIC int
xlog_recover_buffer_pass1(
	struct log		*log,
	xlog_recover_item_t	*item)
{
	xfs_buf_log_format_t	*buf_f = item->ri_buf[0].i_addr;
	struct list_head	*bucket;
	struct xfs_buf_cancel	*bcp;

	/*
	 * If this isn't a cancel buffer item, then just return.
	 */
	if (!(buf_f->blf_flags & XFS_BLF_CANCEL)) {
		trace_xfs_log_recover_buf_not_cancel(log, buf_f);
		return 0;
	}

	/*
	 * Insert an xfs_buf_cancel record into the hash table of them.
	 * If there is already an identical record, bump its reference count.
	 */
	bucket = XLOG_BUF_CANCEL_BUCKET(log, buf_f->blf_blkno);
	list_for_each_entry(bcp, bucket, bc_list) {
		if (bcp->bc_blkno == buf_f->blf_blkno &&
		    bcp->bc_len == buf_f->blf_len) {
			bcp->bc_refcount++;
			trace_xfs_log_recover_buf_cancel_ref_inc(log, buf_f);
			return 0;
		}
	}

	bcp = kmem_alloc(sizeof(struct xfs_buf_cancel), KM_SLEEP);
	bcp->bc_blkno = buf_f->blf_blkno;
	bcp->bc_len = buf_f->blf_len;
	bcp->bc_refcount = 1;
	list_add_tail(&bcp->bc_list, bucket);

	trace_xfs_log_recover_buf_cancel_add(log, buf_f);
	return 0;
}

/*
 * Check to see whether the buffer being recovered has a corresponding
 * entry in the buffer cancel record table.  If it does then return 1
 * so that it will be cancelled, otherwise return 0.  If the buffer is
 * actually a buffer cancel item (XFS_BLF_CANCEL is set), then decrement
 * the refcount on the entry in the table and remove it from the table
 * if this is the last reference.
 *
 * We remove the cancel record from the table when we encounter its
 * last occurrence in the log so that if the same buffer is re-used
 * again after its last cancellation we actually replay the changes
 * made at that point.
 */
STATIC int
xlog_check_buffer_cancelled(
	struct log		*log,
	xfs_daddr_t		blkno,
	uint			len,
	ushort			flags)
{
	struct list_head	*bucket;
	struct xfs_buf_cancel	*bcp;

	if (log->l_buf_cancel_table == NULL) {
		/*
		 * There is nothing in the table built in pass one,
		 * so this buffer must not be cancelled.
		 */
		ASSERT(!(flags & XFS_BLF_CANCEL));
		return 0;
	}

	/*
	 * Search for an entry in the  cancel table that matches our buffer.
	 */
	bucket = XLOG_BUF_CANCEL_BUCKET(log, blkno);
	list_for_each_entry(bcp, bucket, bc_list) {
		if (bcp->bc_blkno == blkno && bcp->bc_len == len)
			goto found;
	}

	/*
	 * We didn't find a corresponding entry in the table, so return 0 so
	 * that the buffer is NOT cancelled.
	 */
	ASSERT(!(flags & XFS_BLF_CANCEL));
	return 0;

found:
	/*
	 * We've go a match, so return 1 so that the recovery of this buffer
	 * is cancelled.  If this buffer is actually a buffer cancel log
	 * item, then decrement the refcount on the one in the table and
	 * remove it if this is the last reference.
	 */
	if (flags & XFS_BLF_CANCEL) {
		if (--bcp->bc_refcount == 0) {
			list_del(&bcp->bc_list);
			kmem_free(bcp);
		}
	}
	return 1;
}

/*
 * Perform recovery for a buffer full of inodes.  In these buffers, the only
 * data which should be recovered is that which corresponds to the
 * di_next_unlinked pointers in the on disk inode structures.  The rest of the
 * data for the inodes is always logged through the inodes themselves rather
 * than the inode buffer and is recovered in xlog_recover_inode_pass2().
 *
 * The only time when buffers full of inodes are fully recovered is when the
 * buffer is full of newly allocated inodes.  In this case the buffer will
 * not be marked as an inode buffer and so will be sent to
 * xlog_recover_do_reg_buffer() below during recovery.
 */
STATIC int
xlog_recover_do_inode_buffer(
	struct xfs_mount	*mp,
	xlog_recover_item_t	*item,
	struct xfs_buf		*bp,
	xfs_buf_log_format_t	*buf_f)
{
	int			i;
	int			item_index = 0;
	int			bit = 0;
	int			nbits = 0;
	int			reg_buf_offset = 0;
	int			reg_buf_bytes = 0;
	int			next_unlinked_offset;
	int			inodes_per_buf;
	xfs_agino_t		*logged_nextp;
	xfs_agino_t		*buffer_nextp;

	trace_xfs_log_recover_buf_inode_buf(mp->m_log, buf_f);

	inodes_per_buf = XFS_BUF_COUNT(bp) >> mp->m_sb.sb_inodelog;
	for (i = 0; i < inodes_per_buf; i++) {
		next_unlinked_offset = (i * mp->m_sb.sb_inodesize) +
			offsetof(xfs_dinode_t, di_next_unlinked);

		while (next_unlinked_offset >=
		       (reg_buf_offset + reg_buf_bytes)) {
			/*
			 * The next di_next_unlinked field is beyond
			 * the current logged region.  Find the next
			 * logged region that contains or is beyond
			 * the current di_next_unlinked field.
			 */
			bit += nbits;
			bit = xfs_next_bit(buf_f->blf_data_map,
					   buf_f->blf_map_size, bit);

			/*
			 * If there are no more logged regions in the
			 * buffer, then we're done.
			 */
			if (bit == -1)
				return 0;

			nbits = xfs_contig_bits(buf_f->blf_data_map,
						buf_f->blf_map_size, bit);
			ASSERT(nbits > 0);
			reg_buf_offset = bit << XFS_BLF_SHIFT;
			reg_buf_bytes = nbits << XFS_BLF_SHIFT;
			item_index++;
		}

		/*
		 * If the current logged region starts after the current
		 * di_next_unlinked field, then move on to the next
		 * di_next_unlinked field.
		 */
		if (next_unlinked_offset < reg_buf_offset)
			continue;

		ASSERT(item->ri_buf[item_index].i_addr != NULL);
		ASSERT((item->ri_buf[item_index].i_len % XFS_BLF_CHUNK) == 0);
		ASSERT((reg_buf_offset + reg_buf_bytes) <= XFS_BUF_COUNT(bp));

		/*
		 * The current logged region contains a copy of the
		 * current di_next_unlinked field.  Extract its value
		 * and copy it to the buffer copy.
		 */
		logged_nextp = item->ri_buf[item_index].i_addr +
				next_unlinked_offset - reg_buf_offset;
		if (unlikely(*logged_nextp == 0)) {
			xfs_alert(mp,
		"Bad inode buffer log record (ptr = 0x%p, bp = 0x%p). "
		"Trying to replay bad (0) inode di_next_unlinked field.",
				item, bp);
			XFS_ERROR_REPORT("xlog_recover_do_inode_buf",
					 XFS_ERRLEVEL_LOW, mp);
			return XFS_ERROR(EFSCORRUPTED);
		}

		buffer_nextp = (xfs_agino_t *)xfs_buf_offset(bp,
					      next_unlinked_offset);
		*buffer_nextp = *logged_nextp;
	}

	return 0;
}

/*
 * Perform a 'normal' buffer recovery.  Each logged region of the
 * buffer should be copied over the corresponding region in the
 * given buffer.  The bitmap in the buf log format structure indicates
 * where to place the logged data.
 */
STATIC void
xlog_recover_do_reg_buffer(
	struct xfs_mount	*mp,
	xlog_recover_item_t	*item,
	struct xfs_buf		*bp,
	xfs_buf_log_format_t	*buf_f)
{
	int			i;
	int			bit;
	int			nbits;
	int                     error;

	trace_xfs_log_recover_buf_reg_buf(mp->m_log, buf_f);

	bit = 0;
	i = 1;  /* 0 is the buf format structure */
	while (1) {
		bit = xfs_next_bit(buf_f->blf_data_map,
				   buf_f->blf_map_size, bit);
		if (bit == -1)
			break;
		nbits = xfs_contig_bits(buf_f->blf_data_map,
					buf_f->blf_map_size, bit);
		ASSERT(nbits > 0);
		ASSERT(item->ri_buf[i].i_addr != NULL);
		ASSERT(item->ri_buf[i].i_len % XFS_BLF_CHUNK == 0);
		ASSERT(XFS_BUF_COUNT(bp) >=
		       ((uint)bit << XFS_BLF_SHIFT)+(nbits<<XFS_BLF_SHIFT));

		/*
		 * Do a sanity check if this is a dquot buffer. Just checking
		 * the first dquot in the buffer should do. XXXThis is
		 * probably a good thing to do for other buf types also.
		 */
		error = 0;
		if (buf_f->blf_flags &
		   (XFS_BLF_UDQUOT_BUF|XFS_BLF_PDQUOT_BUF|XFS_BLF_GDQUOT_BUF)) {
			if (item->ri_buf[i].i_addr == NULL) {
				xfs_alert(mp,
					"XFS: NULL dquot in %s.", __func__);
				goto next;
			}
			if (item->ri_buf[i].i_len < sizeof(xfs_disk_dquot_t)) {
				xfs_alert(mp,
					"XFS: dquot too small (%d) in %s.",
					item->ri_buf[i].i_len, __func__);
				goto next;
			}
			error = xfs_qm_dqcheck(mp, item->ri_buf[i].i_addr,
					       -1, 0, XFS_QMOPT_DOWARN,
					       "dquot_buf_recover");
			if (error)
				goto next;
		}

		memcpy(xfs_buf_offset(bp,
			(uint)bit << XFS_BLF_SHIFT),	/* dest */
			item->ri_buf[i].i_addr,		/* source */
			nbits<<XFS_BLF_SHIFT);		/* length */
 next:
		i++;
		bit += nbits;
	}

	/* Shouldn't be any more regions */
	ASSERT(i == item->ri_total);
}

/*
 * Do some primitive error checking on ondisk dquot data structures.
 */
int
xfs_qm_dqcheck(
	struct xfs_mount *mp,
	xfs_disk_dquot_t *ddq,
	xfs_dqid_t	 id,
	uint		 type,	  /* used only when IO_dorepair is true */
	uint		 flags,
	char		 *str)
{
	xfs_dqblk_t	 *d = (xfs_dqblk_t *)ddq;
	int		errs = 0;

	/*
	 * We can encounter an uninitialized dquot buffer for 2 reasons:
	 * 1. If we crash while deleting the quotainode(s), and those blks got
	 *    used for user data. This is because we take the path of regular
	 *    file deletion; however, the size field of quotainodes is never
	 *    updated, so all the tricks that we play in itruncate_finish
	 *    don't quite matter.
	 *
	 * 2. We don't play the quota buffers when there's a quotaoff logitem.
	 *    But the allocation will be replayed so we'll end up with an
	 *    uninitialized quota block.
	 *
	 * This is all fine; things are still consistent, and we haven't lost
	 * any quota information. Just don't complain about bad dquot blks.
	 */
	if (be16_to_cpu(ddq->d_magic) != XFS_DQUOT_MAGIC) {
		if (flags & XFS_QMOPT_DOWARN)
			xfs_alert(mp,
			"%s : XFS dquot ID 0x%x, magic 0x%x != 0x%x",
			str, id, be16_to_cpu(ddq->d_magic), XFS_DQUOT_MAGIC);
		errs++;
	}
	if (ddq->d_version != XFS_DQUOT_VERSION) {
		if (flags & XFS_QMOPT_DOWARN)
			xfs_alert(mp,
			"%s : XFS dquot ID 0x%x, version 0x%x != 0x%x",
			str, id, ddq->d_version, XFS_DQUOT_VERSION);
		errs++;
	}

	if (ddq->d_flags != XFS_DQ_USER &&
	    ddq->d_flags != XFS_DQ_PROJ &&
	    ddq->d_flags != XFS_DQ_GROUP) {
		if (flags & XFS_QMOPT_DOWARN)
			xfs_alert(mp,
			"%s : XFS dquot ID 0x%x, unknown flags 0x%x",
			str, id, ddq->d_flags);
		errs++;
	}

	if (id != -1 && id != be32_to_cpu(ddq->d_id)) {
		if (flags & XFS_QMOPT_DOWARN)
			xfs_alert(mp,
			"%s : ondisk-dquot 0x%p, ID mismatch: "
			"0x%x expected, found id 0x%x",
			str, ddq, id, be32_to_cpu(ddq->d_id));
		errs++;
	}

	if (!errs && ddq->d_id) {
		if (ddq->d_blk_softlimit &&
		    be64_to_cpu(ddq->d_bcount) >=
				be64_to_cpu(ddq->d_blk_softlimit)) {
			if (!ddq->d_btimer) {
				if (flags & XFS_QMOPT_DOWARN)
					xfs_alert(mp,
			"%s : Dquot ID 0x%x (0x%p) BLK TIMER NOT STARTED",
					str, (int)be32_to_cpu(ddq->d_id), ddq);
				errs++;
			}
		}
		if (ddq->d_ino_softlimit &&
		    be64_to_cpu(ddq->d_icount) >=
				be64_to_cpu(ddq->d_ino_softlimit)) {
			if (!ddq->d_itimer) {
				if (flags & XFS_QMOPT_DOWARN)
					xfs_alert(mp,
			"%s : Dquot ID 0x%x (0x%p) INODE TIMER NOT STARTED",
					str, (int)be32_to_cpu(ddq->d_id), ddq);
				errs++;
			}
		}
		if (ddq->d_rtb_softlimit &&
		    be64_to_cpu(ddq->d_rtbcount) >=
				be64_to_cpu(ddq->d_rtb_softlimit)) {
			if (!ddq->d_rtbtimer) {
				if (flags & XFS_QMOPT_DOWARN)
					xfs_alert(mp,
			"%s : Dquot ID 0x%x (0x%p) RTBLK TIMER NOT STARTED",
					str, (int)be32_to_cpu(ddq->d_id), ddq);
				errs++;
			}
		}
	}

	if (!errs || !(flags & XFS_QMOPT_DQREPAIR))
		return errs;

	if (flags & XFS_QMOPT_DOWARN)
		xfs_notice(mp, "Re-initializing dquot ID 0x%x", id);

	/*
	 * Typically, a repair is only requested by quotacheck.
	 */
	ASSERT(id != -1);
	ASSERT(flags & XFS_QMOPT_DQREPAIR);
	memset(d, 0, sizeof(xfs_dqblk_t));

	d->dd_diskdq.d_magic = cpu_to_be16(XFS_DQUOT_MAGIC);
	d->dd_diskdq.d_version = XFS_DQUOT_VERSION;
	d->dd_diskdq.d_flags = type;
	d->dd_diskdq.d_id = cpu_to_be32(id);

	return errs;
}

/*
 * Perform a dquot buffer recovery.
 * Simple algorithm: if we have found a QUOTAOFF logitem of the same type
 * (ie. USR or GRP), then just toss this buffer away; don't recover it.
 * Else, treat it as a regular buffer and do recovery.
 */
STATIC void
xlog_recover_do_dquot_buffer(
	xfs_mount_t		*mp,
	xlog_t			*log,
	xlog_recover_item_t	*item,
	xfs_buf_t		*bp,
	xfs_buf_log_format_t	*buf_f)
{
	uint			type;

	trace_xfs_log_recover_buf_dquot_buf(log, buf_f);

	/*
	 * Filesystems are required to send in quota flags at mount time.
	 */
	if (mp->m_qflags == 0) {
		return;
	}

	type = 0;
	if (buf_f->blf_flags & XFS_BLF_UDQUOT_BUF)
		type |= XFS_DQ_USER;
	if (buf_f->blf_flags & XFS_BLF_PDQUOT_BUF)
		type |= XFS_DQ_PROJ;
	if (buf_f->blf_flags & XFS_BLF_GDQUOT_BUF)
		type |= XFS_DQ_GROUP;
	/*
	 * This type of quotas was turned off, so ignore this buffer
	 */
	if (log->l_quotaoffs_flag & type)
		return;

	xlog_recover_do_reg_buffer(mp, item, bp, buf_f);
}

/*
 * This routine replays a modification made to a buffer at runtime.
 * There are actually two types of buffer, regular and inode, which
 * are handled differently.  Inode buffers are handled differently
 * in that we only recover a specific set of data from them, namely
 * the inode di_next_unlinked fields.  This is because all other inode
 * data is actually logged via inode records and any data we replay
 * here which overlaps that may be stale.
 *
 * When meta-data buffers are freed at run time we log a buffer item
 * with the XFS_BLF_CANCEL bit set to indicate that previous copies
 * of the buffer in the log should not be replayed at recovery time.
 * This is so that if the blocks covered by the buffer are reused for
 * file data before we crash we don't end up replaying old, freed
 * meta-data into a user's file.
 *
 * To handle the cancellation of buffer log items, we make two passes
 * over the log during recovery.  During the first we build a table of
 * those buffers which have been cancelled, and during the second we
 * only replay those buffers which do not have corresponding cancel
 * records in the table.  See xlog_recover_do_buffer_pass[1,2] above
 * for more details on the implementation of the table of cancel records.
 */
STATIC int
xlog_recover_buffer_pass2(
	xlog_t			*log,
	xlog_recover_item_t	*item)
{
	xfs_buf_log_format_t	*buf_f = item->ri_buf[0].i_addr;
	xfs_mount_t		*mp = log->l_mp;
	xfs_buf_t		*bp;
	int			error;
<<<<<<< HEAD
	int			cancel;
	xfs_daddr_t		blkno;
	int			len;
	ushort			flags;
=======
>>>>>>> 02f8c6ae
	uint			buf_flags;

	/*
	 * In this pass we only want to recover all the buffers which have
	 * not been cancelled and are not cancellation buffers themselves.
	 */
	if (xlog_check_buffer_cancelled(log, buf_f->blf_blkno,
			buf_f->blf_len, buf_f->blf_flags)) {
		trace_xfs_log_recover_buf_cancel(log, buf_f);
		return 0;
	}

<<<<<<< HEAD
	mp = log->l_mp;
	buf_flags = XFS_BUF_LOCK;
	if (!(flags & XFS_BLI_INODE_BUF))
		buf_flags |= XFS_BUF_MAPPED;

	bp = xfs_buf_read(mp->m_ddev_targp, blkno, len, buf_flags);
=======
	trace_xfs_log_recover_buf_recover(log, buf_f);

	buf_flags = XBF_LOCK;
	if (!(buf_f->blf_flags & XFS_BLF_INODE_BUF))
		buf_flags |= XBF_MAPPED;

	bp = xfs_buf_read(mp->m_ddev_targp, buf_f->blf_blkno, buf_f->blf_len,
			  buf_flags);
>>>>>>> 02f8c6ae
	if (XFS_BUF_ISERROR(bp)) {
		xfs_ioerror_alert("xlog_recover_do..(read#1)", mp,
				  bp, buf_f->blf_blkno);
		error = XFS_BUF_GETERROR(bp);
		xfs_buf_relse(bp);
		return error;
	}

	error = 0;
	if (buf_f->blf_flags & XFS_BLF_INODE_BUF) {
		error = xlog_recover_do_inode_buffer(mp, item, bp, buf_f);
	} else if (buf_f->blf_flags &
		  (XFS_BLF_UDQUOT_BUF|XFS_BLF_PDQUOT_BUF|XFS_BLF_GDQUOT_BUF)) {
		xlog_recover_do_dquot_buffer(mp, log, item, bp, buf_f);
	} else {
		xlog_recover_do_reg_buffer(mp, item, bp, buf_f);
	}
	if (error)
		return XFS_ERROR(error);

	/*
	 * Perform delayed write on the buffer.  Asynchronous writes will be
	 * slower when taking into account all the buffers to be flushed.
	 *
	 * Also make sure that only inode buffers with good sizes stay in
	 * the buffer cache.  The kernel moves inodes in buffers of 1 block
	 * or XFS_INODE_CLUSTER_SIZE bytes, whichever is bigger.  The inode
	 * buffers in the log can be a different size if the log was generated
	 * by an older kernel using unclustered inode buffers or a newer kernel
	 * running with a different inode cluster size.  Regardless, if the
	 * the inode buffer size isn't MAX(blocksize, XFS_INODE_CLUSTER_SIZE)
	 * for *our* value of XFS_INODE_CLUSTER_SIZE, then we need to keep
	 * the buffer out of the buffer cache so that the buffer won't
	 * overlap with future reads of those inodes.
	 */
	if (XFS_DINODE_MAGIC ==
	    be16_to_cpu(*((__be16 *)xfs_buf_offset(bp, 0))) &&
	    (XFS_BUF_COUNT(bp) != MAX(log->l_mp->m_sb.sb_blocksize,
			(__uint32_t)XFS_INODE_CLUSTER_SIZE(log->l_mp)))) {
		XFS_BUF_STALE(bp);
		error = xfs_bwrite(mp, bp);
	} else {
		ASSERT(bp->b_target->bt_mount == mp);
		XFS_BUF_SET_IODONE_FUNC(bp, xlog_recover_iodone);
		xfs_bdwrite(mp, bp);
	}

	return (error);
}

STATIC int
xlog_recover_inode_pass2(
	xlog_t			*log,
	xlog_recover_item_t	*item)
{
	xfs_inode_log_format_t	*in_f;
	xfs_mount_t		*mp = log->l_mp;
	xfs_buf_t		*bp;
	xfs_dinode_t		*dip;
	int			len;
	xfs_caddr_t		src;
	xfs_caddr_t		dest;
	int			error;
	int			attr_index;
	uint			fields;
	xfs_icdinode_t		*dicp;
	int			need_free = 0;

	if (item->ri_buf[0].i_len == sizeof(xfs_inode_log_format_t)) {
		in_f = item->ri_buf[0].i_addr;
	} else {
		in_f = kmem_alloc(sizeof(xfs_inode_log_format_t), KM_SLEEP);
		need_free = 1;
		error = xfs_inode_item_format_convert(&item->ri_buf[0], in_f);
		if (error)
			goto error;
	}

	/*
	 * Inode buffers can be freed, look out for it,
	 * and do not replay the inode.
	 */
	if (xlog_check_buffer_cancelled(log, in_f->ilf_blkno,
					in_f->ilf_len, 0)) {
		error = 0;
		trace_xfs_log_recover_inode_cancel(log, in_f);
		goto error;
	}
	trace_xfs_log_recover_inode_recover(log, in_f);

	bp = xfs_buf_read(mp->m_ddev_targp, in_f->ilf_blkno, in_f->ilf_len,
<<<<<<< HEAD
			  XFS_BUF_LOCK);
=======
			  XBF_LOCK);
>>>>>>> 02f8c6ae
	if (XFS_BUF_ISERROR(bp)) {
		xfs_ioerror_alert("xlog_recover_do..(read#2)", mp,
				  bp, in_f->ilf_blkno);
		error = XFS_BUF_GETERROR(bp);
		xfs_buf_relse(bp);
		goto error;
	}
	error = 0;
	ASSERT(in_f->ilf_fields & XFS_ILOG_CORE);
	dip = (xfs_dinode_t *)xfs_buf_offset(bp, in_f->ilf_boffset);

	/*
	 * Make sure the place we're flushing out to really looks
	 * like an inode!
	 */
	if (unlikely(be16_to_cpu(dip->di_magic) != XFS_DINODE_MAGIC)) {
		xfs_buf_relse(bp);
		xfs_alert(mp,
	"%s: Bad inode magic number, dip = 0x%p, dino bp = 0x%p, ino = %Ld",
			__func__, dip, bp, in_f->ilf_ino);
		XFS_ERROR_REPORT("xlog_recover_inode_pass2(1)",
				 XFS_ERRLEVEL_LOW, mp);
		error = EFSCORRUPTED;
		goto error;
	}
	dicp = item->ri_buf[1].i_addr;
	if (unlikely(dicp->di_magic != XFS_DINODE_MAGIC)) {
		xfs_buf_relse(bp);
		xfs_alert(mp,
			"%s: Bad inode log record, rec ptr 0x%p, ino %Ld",
			__func__, item, in_f->ilf_ino);
		XFS_ERROR_REPORT("xlog_recover_inode_pass2(2)",
				 XFS_ERRLEVEL_LOW, mp);
		error = EFSCORRUPTED;
		goto error;
	}

	/* Skip replay when the on disk inode is newer than the log one */
	if (dicp->di_flushiter < be16_to_cpu(dip->di_flushiter)) {
		/*
		 * Deal with the wrap case, DI_MAX_FLUSH is less
		 * than smaller numbers
		 */
		if (be16_to_cpu(dip->di_flushiter) == DI_MAX_FLUSH &&
		    dicp->di_flushiter < (DI_MAX_FLUSH >> 1)) {
			/* do nothing */
		} else {
			xfs_buf_relse(bp);
			trace_xfs_log_recover_inode_skip(log, in_f);
			error = 0;
			goto error;
		}
	}
	/* Take the opportunity to reset the flush iteration count */
	dicp->di_flushiter = 0;

	if (unlikely((dicp->di_mode & S_IFMT) == S_IFREG)) {
		if ((dicp->di_format != XFS_DINODE_FMT_EXTENTS) &&
		    (dicp->di_format != XFS_DINODE_FMT_BTREE)) {
			XFS_CORRUPTION_ERROR("xlog_recover_inode_pass2(3)",
					 XFS_ERRLEVEL_LOW, mp, dicp);
			xfs_buf_relse(bp);
			xfs_alert(mp,
		"%s: Bad regular inode log record, rec ptr 0x%p, "
		"ino ptr = 0x%p, ino bp = 0x%p, ino %Ld",
				__func__, item, dip, bp, in_f->ilf_ino);
			error = EFSCORRUPTED;
			goto error;
		}
	} else if (unlikely((dicp->di_mode & S_IFMT) == S_IFDIR)) {
		if ((dicp->di_format != XFS_DINODE_FMT_EXTENTS) &&
		    (dicp->di_format != XFS_DINODE_FMT_BTREE) &&
		    (dicp->di_format != XFS_DINODE_FMT_LOCAL)) {
			XFS_CORRUPTION_ERROR("xlog_recover_inode_pass2(4)",
					     XFS_ERRLEVEL_LOW, mp, dicp);
			xfs_buf_relse(bp);
			xfs_alert(mp,
		"%s: Bad dir inode log record, rec ptr 0x%p, "
		"ino ptr = 0x%p, ino bp = 0x%p, ino %Ld",
				__func__, item, dip, bp, in_f->ilf_ino);
			error = EFSCORRUPTED;
			goto error;
		}
	}
	if (unlikely(dicp->di_nextents + dicp->di_anextents > dicp->di_nblocks)){
		XFS_CORRUPTION_ERROR("xlog_recover_inode_pass2(5)",
				     XFS_ERRLEVEL_LOW, mp, dicp);
		xfs_buf_relse(bp);
		xfs_alert(mp,
	"%s: Bad inode log record, rec ptr 0x%p, dino ptr 0x%p, "
	"dino bp 0x%p, ino %Ld, total extents = %d, nblocks = %Ld",
			__func__, item, dip, bp, in_f->ilf_ino,
			dicp->di_nextents + dicp->di_anextents,
			dicp->di_nblocks);
		error = EFSCORRUPTED;
		goto error;
	}
	if (unlikely(dicp->di_forkoff > mp->m_sb.sb_inodesize)) {
		XFS_CORRUPTION_ERROR("xlog_recover_inode_pass2(6)",
				     XFS_ERRLEVEL_LOW, mp, dicp);
		xfs_buf_relse(bp);
		xfs_alert(mp,
	"%s: Bad inode log record, rec ptr 0x%p, dino ptr 0x%p, "
	"dino bp 0x%p, ino %Ld, forkoff 0x%x", __func__,
			item, dip, bp, in_f->ilf_ino, dicp->di_forkoff);
		error = EFSCORRUPTED;
		goto error;
	}
	if (unlikely(item->ri_buf[1].i_len > sizeof(struct xfs_icdinode))) {
		XFS_CORRUPTION_ERROR("xlog_recover_inode_pass2(7)",
				     XFS_ERRLEVEL_LOW, mp, dicp);
		xfs_buf_relse(bp);
		xfs_alert(mp,
			"%s: Bad inode log record length %d, rec ptr 0x%p",
			__func__, item->ri_buf[1].i_len, item);
		error = EFSCORRUPTED;
		goto error;
	}

	/* The core is in in-core format */
	xfs_dinode_to_disk(dip, item->ri_buf[1].i_addr);

	/* the rest is in on-disk format */
	if (item->ri_buf[1].i_len > sizeof(struct xfs_icdinode)) {
		memcpy((xfs_caddr_t) dip + sizeof(struct xfs_icdinode),
			item->ri_buf[1].i_addr + sizeof(struct xfs_icdinode),
			item->ri_buf[1].i_len  - sizeof(struct xfs_icdinode));
	}

	fields = in_f->ilf_fields;
	switch (fields & (XFS_ILOG_DEV | XFS_ILOG_UUID)) {
	case XFS_ILOG_DEV:
		xfs_dinode_put_rdev(dip, in_f->ilf_u.ilfu_rdev);
		break;
	case XFS_ILOG_UUID:
		memcpy(XFS_DFORK_DPTR(dip),
		       &in_f->ilf_u.ilfu_uuid,
		       sizeof(uuid_t));
		break;
	}

	if (in_f->ilf_size == 2)
		goto write_inode_buffer;
	len = item->ri_buf[2].i_len;
	src = item->ri_buf[2].i_addr;
	ASSERT(in_f->ilf_size <= 4);
	ASSERT((in_f->ilf_size == 3) || (fields & XFS_ILOG_AFORK));
	ASSERT(!(fields & XFS_ILOG_DFORK) ||
	       (len == in_f->ilf_dsize));

	switch (fields & XFS_ILOG_DFORK) {
	case XFS_ILOG_DDATA:
	case XFS_ILOG_DEXT:
		memcpy(XFS_DFORK_DPTR(dip), src, len);
		break;

	case XFS_ILOG_DBROOT:
		xfs_bmbt_to_bmdr(mp, (struct xfs_btree_block *)src, len,
				 (xfs_bmdr_block_t *)XFS_DFORK_DPTR(dip),
				 XFS_DFORK_DSIZE(dip, mp));
		break;

	default:
		/*
		 * There are no data fork flags set.
		 */
		ASSERT((fields & XFS_ILOG_DFORK) == 0);
		break;
	}

	/*
	 * If we logged any attribute data, recover it.  There may or
	 * may not have been any other non-core data logged in this
	 * transaction.
	 */
	if (in_f->ilf_fields & XFS_ILOG_AFORK) {
		if (in_f->ilf_fields & XFS_ILOG_DFORK) {
			attr_index = 3;
		} else {
			attr_index = 2;
		}
		len = item->ri_buf[attr_index].i_len;
		src = item->ri_buf[attr_index].i_addr;
		ASSERT(len == in_f->ilf_asize);

		switch (in_f->ilf_fields & XFS_ILOG_AFORK) {
		case XFS_ILOG_ADATA:
		case XFS_ILOG_AEXT:
			dest = XFS_DFORK_APTR(dip);
			ASSERT(len <= XFS_DFORK_ASIZE(dip, mp));
			memcpy(dest, src, len);
			break;

		case XFS_ILOG_ABROOT:
			dest = XFS_DFORK_APTR(dip);
			xfs_bmbt_to_bmdr(mp, (struct xfs_btree_block *)src,
					 len, (xfs_bmdr_block_t*)dest,
					 XFS_DFORK_ASIZE(dip, mp));
			break;

		default:
			xfs_warn(log->l_mp, "%s: Invalid flag", __func__);
			ASSERT(0);
			xfs_buf_relse(bp);
			error = EIO;
			goto error;
		}
	}

write_inode_buffer:
	ASSERT(bp->b_target->bt_mount == mp);
	XFS_BUF_SET_IODONE_FUNC(bp, xlog_recover_iodone);
	xfs_bdwrite(mp, bp);
error:
	if (need_free)
		kmem_free(in_f);
	return XFS_ERROR(error);
}

/*
 * Recover QUOTAOFF records. We simply make a note of it in the xlog_t
 * structure, so that we know not to do any dquot item or dquot buffer recovery,
 * of that type.
 */
STATIC int
xlog_recover_quotaoff_pass1(
	xlog_t			*log,
	xlog_recover_item_t	*item)
{
	xfs_qoff_logformat_t	*qoff_f = item->ri_buf[0].i_addr;
	ASSERT(qoff_f);

	/*
	 * The logitem format's flag tells us if this was user quotaoff,
	 * group/project quotaoff or both.
	 */
	if (qoff_f->qf_flags & XFS_UQUOTA_ACCT)
		log->l_quotaoffs_flag |= XFS_DQ_USER;
	if (qoff_f->qf_flags & XFS_PQUOTA_ACCT)
		log->l_quotaoffs_flag |= XFS_DQ_PROJ;
	if (qoff_f->qf_flags & XFS_GQUOTA_ACCT)
		log->l_quotaoffs_flag |= XFS_DQ_GROUP;

	return (0);
}

/*
 * Recover a dquot record
 */
STATIC int
xlog_recover_dquot_pass2(
	xlog_t			*log,
	xlog_recover_item_t	*item)
{
	xfs_mount_t		*mp = log->l_mp;
	xfs_buf_t		*bp;
	struct xfs_disk_dquot	*ddq, *recddq;
	int			error;
	xfs_dq_logformat_t	*dq_f;
	uint			type;


	/*
	 * Filesystems are required to send in quota flags at mount time.
	 */
	if (mp->m_qflags == 0)
		return (0);

	recddq = item->ri_buf[1].i_addr;
	if (recddq == NULL) {
		xfs_alert(log->l_mp, "NULL dquot in %s.", __func__);
		return XFS_ERROR(EIO);
	}
	if (item->ri_buf[1].i_len < sizeof(xfs_disk_dquot_t)) {
		xfs_alert(log->l_mp, "dquot too small (%d) in %s.",
			item->ri_buf[1].i_len, __func__);
		return XFS_ERROR(EIO);
	}

	/*
	 * This type of quotas was turned off, so ignore this record.
	 */
	type = recddq->d_flags & (XFS_DQ_USER | XFS_DQ_PROJ | XFS_DQ_GROUP);
	ASSERT(type);
	if (log->l_quotaoffs_flag & type)
		return (0);

	/*
	 * At this point we know that quota was _not_ turned off.
	 * Since the mount flags are not indicating to us otherwise, this
	 * must mean that quota is on, and the dquot needs to be replayed.
	 * Remember that we may not have fully recovered the superblock yet,
	 * so we can't do the usual trick of looking at the SB quota bits.
	 *
	 * The other possibility, of course, is that the quota subsystem was
	 * removed since the last mount - ENOSYS.
	 */
	dq_f = item->ri_buf[0].i_addr;
	ASSERT(dq_f);
	error = xfs_qm_dqcheck(mp, recddq, dq_f->qlf_id, 0, XFS_QMOPT_DOWARN,
			   "xlog_recover_dquot_pass2 (log copy)");
	if (error)
		return XFS_ERROR(EIO);
	ASSERT(dq_f->qlf_len == 1);

	error = xfs_read_buf(mp, mp->m_ddev_targp,
			     dq_f->qlf_blkno,
			     XFS_FSB_TO_BB(mp, dq_f->qlf_len),
			     0, &bp);
	if (error) {
		xfs_ioerror_alert("xlog_recover_do..(read#3)", mp,
				  bp, dq_f->qlf_blkno);
		return error;
	}
	ASSERT(bp);
	ddq = (xfs_disk_dquot_t *)xfs_buf_offset(bp, dq_f->qlf_boffset);

	/*
	 * At least the magic num portion should be on disk because this
	 * was among a chunk of dquots created earlier, and we did some
	 * minimal initialization then.
	 */
	error = xfs_qm_dqcheck(mp, ddq, dq_f->qlf_id, 0, XFS_QMOPT_DOWARN,
			   "xlog_recover_dquot_pass2");
	if (error) {
		xfs_buf_relse(bp);
		return XFS_ERROR(EIO);
	}

	memcpy(ddq, recddq, item->ri_buf[1].i_len);

	ASSERT(dq_f->qlf_size == 2);
	ASSERT(bp->b_target->bt_mount == mp);
	XFS_BUF_SET_IODONE_FUNC(bp, xlog_recover_iodone);
	xfs_bdwrite(mp, bp);

	return (0);
}

/*
 * This routine is called to create an in-core extent free intent
 * item from the efi format structure which was logged on disk.
 * It allocates an in-core efi, copies the extents from the format
 * structure into it, and adds the efi to the AIL with the given
 * LSN.
 */
STATIC int
xlog_recover_efi_pass2(
	xlog_t			*log,
	xlog_recover_item_t	*item,
	xfs_lsn_t		lsn)
{
	int			error;
	xfs_mount_t		*mp = log->l_mp;
	xfs_efi_log_item_t	*efip;
	xfs_efi_log_format_t	*efi_formatp;

	efi_formatp = item->ri_buf[0].i_addr;

	efip = xfs_efi_init(mp, efi_formatp->efi_nextents);
	if ((error = xfs_efi_copy_format(&(item->ri_buf[0]),
					 &(efip->efi_format)))) {
		xfs_efi_item_free(efip);
		return error;
	}
	atomic_set(&efip->efi_next_extent, efi_formatp->efi_nextents);

	spin_lock(&log->l_ailp->xa_lock);
	/*
	 * xfs_trans_ail_update() drops the AIL lock.
	 */
	xfs_trans_ail_update(log->l_ailp, &efip->efi_item, lsn);
	return 0;
}


/*
 * This routine is called when an efd format structure is found in
 * a committed transaction in the log.  It's purpose is to cancel
 * the corresponding efi if it was still in the log.  To do this
 * it searches the AIL for the efi with an id equal to that in the
 * efd format structure.  If we find it, we remove the efi from the
 * AIL and free it.
 */
STATIC int
xlog_recover_efd_pass2(
	xlog_t			*log,
	xlog_recover_item_t	*item)
{
	xfs_efd_log_format_t	*efd_formatp;
	xfs_efi_log_item_t	*efip = NULL;
	xfs_log_item_t		*lip;
	__uint64_t		efi_id;
	struct xfs_ail_cursor	cur;
	struct xfs_ail		*ailp = log->l_ailp;

	efd_formatp = item->ri_buf[0].i_addr;
	ASSERT((item->ri_buf[0].i_len == (sizeof(xfs_efd_log_format_32_t) +
		((efd_formatp->efd_nextents - 1) * sizeof(xfs_extent_32_t)))) ||
	       (item->ri_buf[0].i_len == (sizeof(xfs_efd_log_format_64_t) +
		((efd_formatp->efd_nextents - 1) * sizeof(xfs_extent_64_t)))));
	efi_id = efd_formatp->efd_efi_id;

	/*
	 * Search for the efi with the id in the efd format structure
	 * in the AIL.
	 */
	spin_lock(&ailp->xa_lock);
	lip = xfs_trans_ail_cursor_first(ailp, &cur, 0);
	while (lip != NULL) {
		if (lip->li_type == XFS_LI_EFI) {
			efip = (xfs_efi_log_item_t *)lip;
			if (efip->efi_format.efi_id == efi_id) {
				/*
				 * xfs_trans_ail_delete() drops the
				 * AIL lock.
				 */
				xfs_trans_ail_delete(ailp, lip);
				xfs_efi_item_free(efip);
				spin_lock(&ailp->xa_lock);
				break;
			}
		}
		lip = xfs_trans_ail_cursor_next(ailp, &cur);
	}
	xfs_trans_ail_cursor_done(ailp, &cur);
	spin_unlock(&ailp->xa_lock);

	return 0;
}

/*
 * Free up any resources allocated by the transaction
 *
 * Remember that EFIs, EFDs, and IUNLINKs are handled later.
 */
STATIC void
xlog_recover_free_trans(
	struct xlog_recover	*trans)
{
	xlog_recover_item_t	*item, *n;
	int			i;

	list_for_each_entry_safe(item, n, &trans->r_itemq, ri_list) {
		/* Free the regions in the item. */
		list_del(&item->ri_list);
		for (i = 0; i < item->ri_cnt; i++)
			kmem_free(item->ri_buf[i].i_addr);
		/* Free the item itself */
		kmem_free(item->ri_buf);
		kmem_free(item);
	}
	/* Free the transaction recover structure */
	kmem_free(trans);
}

STATIC int
xlog_recover_commit_pass1(
	struct log		*log,
	struct xlog_recover	*trans,
	xlog_recover_item_t	*item)
{
	trace_xfs_log_recover_item_recover(log, trans, item, XLOG_RECOVER_PASS1);

	switch (ITEM_TYPE(item)) {
	case XFS_LI_BUF:
		return xlog_recover_buffer_pass1(log, item);
	case XFS_LI_QUOTAOFF:
		return xlog_recover_quotaoff_pass1(log, item);
	case XFS_LI_INODE:
	case XFS_LI_EFI:
	case XFS_LI_EFD:
	case XFS_LI_DQUOT:
		/* nothing to do in pass 1 */
		return 0;
	default:
		xfs_warn(log->l_mp, "%s: invalid item type (%d)",
			__func__, ITEM_TYPE(item));
		ASSERT(0);
		return XFS_ERROR(EIO);
	}
}

STATIC int
xlog_recover_commit_pass2(
	struct log		*log,
	struct xlog_recover	*trans,
	xlog_recover_item_t	*item)
{
	trace_xfs_log_recover_item_recover(log, trans, item, XLOG_RECOVER_PASS2);

	switch (ITEM_TYPE(item)) {
	case XFS_LI_BUF:
		return xlog_recover_buffer_pass2(log, item);
	case XFS_LI_INODE:
		return xlog_recover_inode_pass2(log, item);
	case XFS_LI_EFI:
		return xlog_recover_efi_pass2(log, item, trans->r_lsn);
	case XFS_LI_EFD:
		return xlog_recover_efd_pass2(log, item);
	case XFS_LI_DQUOT:
		return xlog_recover_dquot_pass2(log, item);
	case XFS_LI_QUOTAOFF:
		/* nothing to do in pass2 */
		return 0;
	default:
		xfs_warn(log->l_mp, "%s: invalid item type (%d)",
			__func__, ITEM_TYPE(item));
		ASSERT(0);
		return XFS_ERROR(EIO);
	}
}

/*
 * Perform the transaction.
 *
 * If the transaction modifies a buffer or inode, do it now.  Otherwise,
 * EFIs and EFDs get queued up by adding entries into the AIL for them.
 */
STATIC int
xlog_recover_commit_trans(
	struct log		*log,
	struct xlog_recover	*trans,
	int			pass)
{
	int			error = 0;
	xlog_recover_item_t	*item;

	hlist_del(&trans->r_list);

	error = xlog_recover_reorder_trans(log, trans, pass);
	if (error)
		return error;

	list_for_each_entry(item, &trans->r_itemq, ri_list) {
		if (pass == XLOG_RECOVER_PASS1)
			error = xlog_recover_commit_pass1(log, trans, item);
		else
			error = xlog_recover_commit_pass2(log, trans, item);
		if (error)
			return error;
	}

	xlog_recover_free_trans(trans);
	return 0;
}

STATIC int
xlog_recover_unmount_trans(
	struct log		*log,
	xlog_recover_t		*trans)
{
	/* Do nothing now */
	xfs_warn(log->l_mp, "%s: Unmount LR", __func__);
	return 0;
}

/*
 * There are two valid states of the r_state field.  0 indicates that the
 * transaction structure is in a normal state.  We have either seen the
 * start of the transaction or the last operation we added was not a partial
 * operation.  If the last operation we added to the transaction was a
 * partial operation, we need to mark r_state with XLOG_WAS_CONT_TRANS.
 *
 * NOTE: skip LRs with 0 data length.
 */
STATIC int
xlog_recover_process_data(
	xlog_t			*log,
	struct hlist_head	rhash[],
	xlog_rec_header_t	*rhead,
	xfs_caddr_t		dp,
	int			pass)
{
	xfs_caddr_t		lp;
	int			num_logops;
	xlog_op_header_t	*ohead;
	xlog_recover_t		*trans;
	xlog_tid_t		tid;
	int			error;
	unsigned long		hash;
	uint			flags;

	lp = dp + be32_to_cpu(rhead->h_len);
	num_logops = be32_to_cpu(rhead->h_num_logops);

	/* check the log format matches our own - else we can't recover */
	if (xlog_header_check_recover(log->l_mp, rhead))
		return (XFS_ERROR(EIO));

	while ((dp < lp) && num_logops) {
		ASSERT(dp + sizeof(xlog_op_header_t) <= lp);
		ohead = (xlog_op_header_t *)dp;
		dp += sizeof(xlog_op_header_t);
		if (ohead->oh_clientid != XFS_TRANSACTION &&
		    ohead->oh_clientid != XFS_LOG) {
			xfs_warn(log->l_mp, "%s: bad clientid 0x%x",
					__func__, ohead->oh_clientid);
			ASSERT(0);
			return (XFS_ERROR(EIO));
		}
		tid = be32_to_cpu(ohead->oh_tid);
		hash = XLOG_RHASH(tid);
		trans = xlog_recover_find_tid(&rhash[hash], tid);
		if (trans == NULL) {		   /* not found; add new tid */
			if (ohead->oh_flags & XLOG_START_TRANS)
				xlog_recover_new_tid(&rhash[hash], tid,
					be64_to_cpu(rhead->h_lsn));
		} else {
			if (dp + be32_to_cpu(ohead->oh_len) > lp) {
				xfs_warn(log->l_mp, "%s: bad length 0x%x",
					__func__, be32_to_cpu(ohead->oh_len));
				WARN_ON(1);
				return (XFS_ERROR(EIO));
			}
			flags = ohead->oh_flags & ~XLOG_END_TRANS;
			if (flags & XLOG_WAS_CONT_TRANS)
				flags &= ~XLOG_CONTINUE_TRANS;
			switch (flags) {
			case XLOG_COMMIT_TRANS:
				error = xlog_recover_commit_trans(log,
								trans, pass);
				break;
			case XLOG_UNMOUNT_TRANS:
				error = xlog_recover_unmount_trans(log, trans);
				break;
			case XLOG_WAS_CONT_TRANS:
				error = xlog_recover_add_to_cont_trans(log,
						trans, dp,
						be32_to_cpu(ohead->oh_len));
				break;
			case XLOG_START_TRANS:
				xfs_warn(log->l_mp, "%s: bad transaction",
					__func__);
				ASSERT(0);
				error = XFS_ERROR(EIO);
				break;
			case 0:
			case XLOG_CONTINUE_TRANS:
				error = xlog_recover_add_to_trans(log, trans,
						dp, be32_to_cpu(ohead->oh_len));
				break;
			default:
				xfs_warn(log->l_mp, "%s: bad flag 0x%x",
					__func__, flags);
				ASSERT(0);
				error = XFS_ERROR(EIO);
				break;
			}
			if (error)
				return error;
		}
		dp += be32_to_cpu(ohead->oh_len);
		num_logops--;
	}
	return 0;
}

/*
 * Process an extent free intent item that was recovered from
 * the log.  We need to free the extents that it describes.
 */
STATIC int
xlog_recover_process_efi(
	xfs_mount_t		*mp,
	xfs_efi_log_item_t	*efip)
{
	xfs_efd_log_item_t	*efdp;
	xfs_trans_t		*tp;
	int			i;
	int			error = 0;
	xfs_extent_t		*extp;
	xfs_fsblock_t		startblock_fsb;

	ASSERT(!test_bit(XFS_EFI_RECOVERED, &efip->efi_flags));

	/*
	 * First check the validity of the extents described by the
	 * EFI.  If any are bad, then assume that all are bad and
	 * just toss the EFI.
	 */
	for (i = 0; i < efip->efi_format.efi_nextents; i++) {
		extp = &(efip->efi_format.efi_extents[i]);
		startblock_fsb = XFS_BB_TO_FSB(mp,
				   XFS_FSB_TO_DADDR(mp, extp->ext_start));
		if ((startblock_fsb == 0) ||
		    (extp->ext_len == 0) ||
		    (startblock_fsb >= mp->m_sb.sb_dblocks) ||
		    (extp->ext_len >= mp->m_sb.sb_agblocks)) {
			/*
			 * This will pull the EFI from the AIL and
			 * free the memory associated with it.
			 */
			xfs_efi_release(efip, efip->efi_format.efi_nextents);
			return XFS_ERROR(EIO);
		}
	}

	tp = xfs_trans_alloc(mp, 0);
	error = xfs_trans_reserve(tp, 0, XFS_ITRUNCATE_LOG_RES(mp), 0, 0, 0);
	if (error)
		goto abort_error;
	efdp = xfs_trans_get_efd(tp, efip, efip->efi_format.efi_nextents);

	for (i = 0; i < efip->efi_format.efi_nextents; i++) {
		extp = &(efip->efi_format.efi_extents[i]);
		error = xfs_free_extent(tp, extp->ext_start, extp->ext_len);
		if (error)
			goto abort_error;
		xfs_trans_log_efd_extent(tp, efdp, extp->ext_start,
					 extp->ext_len);
	}

	set_bit(XFS_EFI_RECOVERED, &efip->efi_flags);
	error = xfs_trans_commit(tp, 0);
	return error;

abort_error:
	xfs_trans_cancel(tp, XFS_TRANS_ABORT);
	return error;
}

/*
 * When this is called, all of the EFIs which did not have
 * corresponding EFDs should be in the AIL.  What we do now
 * is free the extents associated with each one.
 *
 * Since we process the EFIs in normal transactions, they
 * will be removed at some point after the commit.  This prevents
 * us from just walking down the list processing each one.
 * We'll use a flag in the EFI to skip those that we've already
 * processed and use the AIL iteration mechanism's generation
 * count to try to speed this up at least a bit.
 *
 * When we start, we know that the EFIs are the only things in
 * the AIL.  As we process them, however, other items are added
 * to the AIL.  Since everything added to the AIL must come after
 * everything already in the AIL, we stop processing as soon as
 * we see something other than an EFI in the AIL.
 */
STATIC int
xlog_recover_process_efis(
	xlog_t			*log)
{
	xfs_log_item_t		*lip;
	xfs_efi_log_item_t	*efip;
	int			error = 0;
	struct xfs_ail_cursor	cur;
	struct xfs_ail		*ailp;

	ailp = log->l_ailp;
	spin_lock(&ailp->xa_lock);
	lip = xfs_trans_ail_cursor_first(ailp, &cur, 0);
	while (lip != NULL) {
		/*
		 * We're done when we see something other than an EFI.
		 * There should be no EFIs left in the AIL now.
		 */
		if (lip->li_type != XFS_LI_EFI) {
#ifdef DEBUG
			for (; lip; lip = xfs_trans_ail_cursor_next(ailp, &cur))
				ASSERT(lip->li_type != XFS_LI_EFI);
#endif
			break;
		}

		/*
		 * Skip EFIs that we've already processed.
		 */
		efip = (xfs_efi_log_item_t *)lip;
		if (test_bit(XFS_EFI_RECOVERED, &efip->efi_flags)) {
			lip = xfs_trans_ail_cursor_next(ailp, &cur);
			continue;
		}

		spin_unlock(&ailp->xa_lock);
		error = xlog_recover_process_efi(log->l_mp, efip);
		spin_lock(&ailp->xa_lock);
		if (error)
			goto out;
		lip = xfs_trans_ail_cursor_next(ailp, &cur);
	}
out:
	xfs_trans_ail_cursor_done(ailp, &cur);
	spin_unlock(&ailp->xa_lock);
	return error;
}

/*
 * This routine performs a transaction to null out a bad inode pointer
 * in an agi unlinked inode hash bucket.
 */
STATIC void
xlog_recover_clear_agi_bucket(
	xfs_mount_t	*mp,
	xfs_agnumber_t	agno,
	int		bucket)
{
	xfs_trans_t	*tp;
	xfs_agi_t	*agi;
	xfs_buf_t	*agibp;
	int		offset;
	int		error;

	tp = xfs_trans_alloc(mp, XFS_TRANS_CLEAR_AGI_BUCKET);
	error = xfs_trans_reserve(tp, 0, XFS_CLEAR_AGI_BUCKET_LOG_RES(mp),
				  0, 0, 0);
	if (error)
		goto out_abort;

	error = xfs_read_agi(mp, tp, agno, &agibp);
	if (error)
		goto out_abort;

	agi = XFS_BUF_TO_AGI(agibp);
	agi->agi_unlinked[bucket] = cpu_to_be32(NULLAGINO);
	offset = offsetof(xfs_agi_t, agi_unlinked) +
		 (sizeof(xfs_agino_t) * bucket);
	xfs_trans_log_buf(tp, agibp, offset,
			  (offset + sizeof(xfs_agino_t) - 1));

	error = xfs_trans_commit(tp, 0);
	if (error)
		goto out_error;
	return;

out_abort:
	xfs_trans_cancel(tp, XFS_TRANS_ABORT);
out_error:
	xfs_warn(mp, "%s: failed to clear agi %d. Continuing.", __func__, agno);
	return;
}

STATIC xfs_agino_t
xlog_recover_process_one_iunlink(
	struct xfs_mount		*mp,
	xfs_agnumber_t			agno,
	xfs_agino_t			agino,
	int				bucket)
{
	struct xfs_buf			*ibp;
	struct xfs_dinode		*dip;
	struct xfs_inode		*ip;
	xfs_ino_t			ino;
	int				error;

	ino = XFS_AGINO_TO_INO(mp, agno, agino);
	error = xfs_iget(mp, NULL, ino, 0, 0, &ip);
	if (error)
		goto fail;

	/*
	 * Get the on disk inode to find the next inode in the bucket.
	 */
	error = xfs_itobp(mp, NULL, ip, &dip, &ibp, XBF_LOCK);
	if (error)
		goto fail_iput;

	ASSERT(ip->i_d.di_nlink == 0);
	ASSERT(ip->i_d.di_mode != 0);

	/* setup for the next pass */
	agino = be32_to_cpu(dip->di_next_unlinked);
	xfs_buf_relse(ibp);

	/*
	 * Prevent any DMAPI event from being sent when the reference on
	 * the inode is dropped.
	 */
	ip->i_d.di_dmevmask = 0;

	IRELE(ip);
	return agino;

 fail_iput:
	IRELE(ip);
 fail:
	/*
	 * We can't read in the inode this bucket points to, or this inode
	 * is messed up.  Just ditch this bucket of inodes.  We will lose
	 * some inodes and space, but at least we won't hang.
	 *
	 * Call xlog_recover_clear_agi_bucket() to perform a transaction to
	 * clear the inode pointer in the bucket.
	 */
	xlog_recover_clear_agi_bucket(mp, agno, bucket);
	return NULLAGINO;
}

/*
 * xlog_iunlink_recover
 *
 * This is called during recovery to process any inodes which
 * we unlinked but not freed when the system crashed.  These
 * inodes will be on the lists in the AGI blocks.  What we do
 * here is scan all the AGIs and fully truncate and free any
 * inodes found on the lists.  Each inode is removed from the
 * lists when it has been fully truncated and is freed.  The
 * freeing of the inode and its removal from the list must be
 * atomic.
 */
STATIC void
xlog_recover_process_iunlinks(
	xlog_t		*log)
{
	xfs_mount_t	*mp;
	xfs_agnumber_t	agno;
	xfs_agi_t	*agi;
	xfs_buf_t	*agibp;
	xfs_agino_t	agino;
	int		bucket;
	int		error;
	uint		mp_dmevmask;

	mp = log->l_mp;

	/*
	 * Prevent any DMAPI event from being sent while in this function.
	 */
	mp_dmevmask = mp->m_dmevmask;
	mp->m_dmevmask = 0;

	for (agno = 0; agno < mp->m_sb.sb_agcount; agno++) {
		/*
		 * Find the agi for this ag.
		 */
		error = xfs_read_agi(mp, NULL, agno, &agibp);
		if (error) {
			/*
			 * AGI is b0rked. Don't process it.
			 *
			 * We should probably mark the filesystem as corrupt
			 * after we've recovered all the ag's we can....
			 */
			continue;
		}
		agi = XFS_BUF_TO_AGI(agibp);

		for (bucket = 0; bucket < XFS_AGI_UNLINKED_BUCKETS; bucket++) {
			agino = be32_to_cpu(agi->agi_unlinked[bucket]);
			while (agino != NULLAGINO) {
				/*
				 * Release the agi buffer so that it can
				 * be acquired in the normal course of the
				 * transaction to truncate and free the inode.
				 */
				xfs_buf_relse(agibp);

				agino = xlog_recover_process_one_iunlink(mp,
							agno, agino, bucket);

				/*
				 * Reacquire the agibuffer and continue around
				 * the loop. This should never fail as we know
				 * the buffer was good earlier on.
				 */
				error = xfs_read_agi(mp, NULL, agno, &agibp);
				ASSERT(error == 0);
				agi = XFS_BUF_TO_AGI(agibp);
			}
		}

		/*
		 * Release the buffer for the current agi so we can
		 * go on to the next one.
		 */
		xfs_buf_relse(agibp);
	}

	mp->m_dmevmask = mp_dmevmask;
}


#ifdef DEBUG
STATIC void
xlog_pack_data_checksum(
	xlog_t		*log,
	xlog_in_core_t	*iclog,
	int		size)
{
	int		i;
	__be32		*up;
	uint		chksum = 0;

	up = (__be32 *)iclog->ic_datap;
	/* divide length by 4 to get # words */
	for (i = 0; i < (size >> 2); i++) {
		chksum ^= be32_to_cpu(*up);
		up++;
	}
	iclog->ic_header.h_chksum = cpu_to_be32(chksum);
}
#else
#define xlog_pack_data_checksum(log, iclog, size)
#endif

/*
 * Stamp cycle number in every block
 */
void
xlog_pack_data(
	xlog_t			*log,
	xlog_in_core_t		*iclog,
	int			roundoff)
{
	int			i, j, k;
	int			size = iclog->ic_offset + roundoff;
	__be32			cycle_lsn;
	xfs_caddr_t		dp;

	xlog_pack_data_checksum(log, iclog, size);

	cycle_lsn = CYCLE_LSN_DISK(iclog->ic_header.h_lsn);

	dp = iclog->ic_datap;
	for (i = 0; i < BTOBB(size) &&
		i < (XLOG_HEADER_CYCLE_SIZE / BBSIZE); i++) {
		iclog->ic_header.h_cycle_data[i] = *(__be32 *)dp;
		*(__be32 *)dp = cycle_lsn;
		dp += BBSIZE;
	}

	if (xfs_sb_version_haslogv2(&log->l_mp->m_sb)) {
		xlog_in_core_2_t *xhdr = iclog->ic_data;

		for ( ; i < BTOBB(size); i++) {
			j = i / (XLOG_HEADER_CYCLE_SIZE / BBSIZE);
			k = i % (XLOG_HEADER_CYCLE_SIZE / BBSIZE);
			xhdr[j].hic_xheader.xh_cycle_data[k] = *(__be32 *)dp;
			*(__be32 *)dp = cycle_lsn;
			dp += BBSIZE;
		}

		for (i = 1; i < log->l_iclog_heads; i++) {
			xhdr[i].hic_xheader.xh_cycle = cycle_lsn;
		}
	}
}

STATIC void
xlog_unpack_data(
	xlog_rec_header_t	*rhead,
	xfs_caddr_t		dp,
	xlog_t			*log)
{
	int			i, j, k;

	for (i = 0; i < BTOBB(be32_to_cpu(rhead->h_len)) &&
		  i < (XLOG_HEADER_CYCLE_SIZE / BBSIZE); i++) {
		*(__be32 *)dp = *(__be32 *)&rhead->h_cycle_data[i];
		dp += BBSIZE;
	}

	if (xfs_sb_version_haslogv2(&log->l_mp->m_sb)) {
		xlog_in_core_2_t *xhdr = (xlog_in_core_2_t *)rhead;
		for ( ; i < BTOBB(be32_to_cpu(rhead->h_len)); i++) {
			j = i / (XLOG_HEADER_CYCLE_SIZE / BBSIZE);
			k = i % (XLOG_HEADER_CYCLE_SIZE / BBSIZE);
			*(__be32 *)dp = xhdr[j].hic_xheader.xh_cycle_data[k];
			dp += BBSIZE;
		}
	}
}

STATIC int
xlog_valid_rec_header(
	xlog_t			*log,
	xlog_rec_header_t	*rhead,
	xfs_daddr_t		blkno)
{
	int			hlen;

	if (unlikely(be32_to_cpu(rhead->h_magicno) != XLOG_HEADER_MAGIC_NUM)) {
		XFS_ERROR_REPORT("xlog_valid_rec_header(1)",
				XFS_ERRLEVEL_LOW, log->l_mp);
		return XFS_ERROR(EFSCORRUPTED);
	}
	if (unlikely(
	    (!rhead->h_version ||
	    (be32_to_cpu(rhead->h_version) & (~XLOG_VERSION_OKBITS))))) {
		xfs_warn(log->l_mp, "%s: unrecognised log version (%d).",
			__func__, be32_to_cpu(rhead->h_version));
		return XFS_ERROR(EIO);
	}

	/* LR body must have data or it wouldn't have been written */
	hlen = be32_to_cpu(rhead->h_len);
	if (unlikely( hlen <= 0 || hlen > INT_MAX )) {
		XFS_ERROR_REPORT("xlog_valid_rec_header(2)",
				XFS_ERRLEVEL_LOW, log->l_mp);
		return XFS_ERROR(EFSCORRUPTED);
	}
	if (unlikely( blkno > log->l_logBBsize || blkno > INT_MAX )) {
		XFS_ERROR_REPORT("xlog_valid_rec_header(3)",
				XFS_ERRLEVEL_LOW, log->l_mp);
		return XFS_ERROR(EFSCORRUPTED);
	}
	return 0;
}

/*
 * Read the log from tail to head and process the log records found.
 * Handle the two cases where the tail and head are in the same cycle
 * and where the active portion of the log wraps around the end of
 * the physical log separately.  The pass parameter is passed through
 * to the routines called to process the data and is not looked at
 * here.
 */
STATIC int
xlog_do_recovery_pass(
	xlog_t			*log,
	xfs_daddr_t		head_blk,
	xfs_daddr_t		tail_blk,
	int			pass)
{
	xlog_rec_header_t	*rhead;
	xfs_daddr_t		blk_no;
	xfs_caddr_t		offset;
	xfs_buf_t		*hbp, *dbp;
	int			error = 0, h_size;
	int			bblks, split_bblks;
	int			hblks, split_hblks, wrapped_hblks;
	struct hlist_head	rhash[XLOG_RHASH_SIZE];

	ASSERT(head_blk != tail_blk);

	/*
	 * Read the header of the tail block and get the iclog buffer size from
	 * h_size.  Use this to tell how many sectors make up the log header.
	 */
	if (xfs_sb_version_haslogv2(&log->l_mp->m_sb)) {
		/*
		 * When using variable length iclogs, read first sector of
		 * iclog header and extract the header size from it.  Get a
		 * new hbp that is the correct size.
		 */
		hbp = xlog_get_bp(log, 1);
		if (!hbp)
			return ENOMEM;

		error = xlog_bread(log, tail_blk, 1, hbp, &offset);
		if (error)
			goto bread_err1;

		rhead = (xlog_rec_header_t *)offset;
		error = xlog_valid_rec_header(log, rhead, tail_blk);
		if (error)
			goto bread_err1;
		h_size = be32_to_cpu(rhead->h_size);
		if ((be32_to_cpu(rhead->h_version) & XLOG_VERSION_2) &&
		    (h_size > XLOG_HEADER_CYCLE_SIZE)) {
			hblks = h_size / XLOG_HEADER_CYCLE_SIZE;
			if (h_size % XLOG_HEADER_CYCLE_SIZE)
				hblks++;
			xlog_put_bp(hbp);
			hbp = xlog_get_bp(log, hblks);
		} else {
			hblks = 1;
		}
	} else {
		ASSERT(log->l_sectBBsize == 1);
		hblks = 1;
		hbp = xlog_get_bp(log, 1);
		h_size = XLOG_BIG_RECORD_BSIZE;
	}

	if (!hbp)
		return ENOMEM;
	dbp = xlog_get_bp(log, BTOBB(h_size));
	if (!dbp) {
		xlog_put_bp(hbp);
		return ENOMEM;
	}

	memset(rhash, 0, sizeof(rhash));
	if (tail_blk <= head_blk) {
		for (blk_no = tail_blk; blk_no < head_blk; ) {
			error = xlog_bread(log, blk_no, hblks, hbp, &offset);
			if (error)
				goto bread_err2;

			rhead = (xlog_rec_header_t *)offset;
			error = xlog_valid_rec_header(log, rhead, blk_no);
			if (error)
				goto bread_err2;

			/* blocks in data section */
			bblks = (int)BTOBB(be32_to_cpu(rhead->h_len));
			error = xlog_bread(log, blk_no + hblks, bblks, dbp,
					   &offset);
			if (error)
				goto bread_err2;

			xlog_unpack_data(rhead, offset, log);
			if ((error = xlog_recover_process_data(log,
						rhash, rhead, offset, pass)))
				goto bread_err2;
			blk_no += bblks + hblks;
		}
	} else {
		/*
		 * Perform recovery around the end of the physical log.
		 * When the head is not on the same cycle number as the tail,
		 * we can't do a sequential recovery as above.
		 */
		blk_no = tail_blk;
		while (blk_no < log->l_logBBsize) {
			/*
			 * Check for header wrapping around physical end-of-log
			 */
			offset = XFS_BUF_PTR(hbp);
			split_hblks = 0;
			wrapped_hblks = 0;
			if (blk_no + hblks <= log->l_logBBsize) {
				/* Read header in one read */
				error = xlog_bread(log, blk_no, hblks, hbp,
						   &offset);
				if (error)
					goto bread_err2;
			} else {
				/* This LR is split across physical log end */
				if (blk_no != log->l_logBBsize) {
					/* some data before physical log end */
					ASSERT(blk_no <= INT_MAX);
					split_hblks = log->l_logBBsize - (int)blk_no;
					ASSERT(split_hblks > 0);
					error = xlog_bread(log, blk_no,
							   split_hblks, hbp,
							   &offset);
					if (error)
						goto bread_err2;
				}

				/*
				 * Note: this black magic still works with
				 * large sector sizes (non-512) only because:
				 * - we increased the buffer size originally
				 *   by 1 sector giving us enough extra space
				 *   for the second read;
				 * - the log start is guaranteed to be sector
				 *   aligned;
				 * - we read the log end (LR header start)
				 *   _first_, then the log start (LR header end)
				 *   - order is important.
				 */
				wrapped_hblks = hblks - split_hblks;
<<<<<<< HEAD
				error = XFS_BUF_SET_PTR(hbp,
						offset + BBTOB(split_hblks),
						BBTOB(hblks - split_hblks));
				if (error)
					goto bread_err2;

				error = xlog_bread_noalign(log, 0,
							   wrapped_hblks, hbp);
				if (error)
					goto bread_err2;

				error = XFS_BUF_SET_PTR(hbp, offset,
							BBTOB(hblks));
=======
				error = xlog_bread_offset(log, 0,
						wrapped_hblks, hbp,
						offset + BBTOB(split_hblks));
>>>>>>> 02f8c6ae
				if (error)
					goto bread_err2;
			}
			rhead = (xlog_rec_header_t *)offset;
			error = xlog_valid_rec_header(log, rhead,
						split_hblks ? blk_no : 0);
			if (error)
				goto bread_err2;

			bblks = (int)BTOBB(be32_to_cpu(rhead->h_len));
			blk_no += hblks;

			/* Read in data for log record */
			if (blk_no + bblks <= log->l_logBBsize) {
				error = xlog_bread(log, blk_no, bblks, dbp,
						   &offset);
				if (error)
					goto bread_err2;
			} else {
				/* This log record is split across the
				 * physical end of log */
				offset = XFS_BUF_PTR(dbp);
				split_bblks = 0;
				if (blk_no != log->l_logBBsize) {
					/* some data is before the physical
					 * end of log */
					ASSERT(!wrapped_hblks);
					ASSERT(blk_no <= INT_MAX);
					split_bblks =
						log->l_logBBsize - (int)blk_no;
					ASSERT(split_bblks > 0);
					error = xlog_bread(log, blk_no,
							split_bblks, dbp,
							&offset);
					if (error)
						goto bread_err2;
				}

				/*
				 * Note: this black magic still works with
				 * large sector sizes (non-512) only because:
				 * - we increased the buffer size originally
				 *   by 1 sector giving us enough extra space
				 *   for the second read;
				 * - the log start is guaranteed to be sector
				 *   aligned;
				 * - we read the log end (LR header start)
				 *   _first_, then the log start (LR header end)
				 *   - order is important.
				 */
<<<<<<< HEAD
				error = XFS_BUF_SET_PTR(dbp,
						offset + BBTOB(split_bblks),
						BBTOB(bblks - split_bblks));
				if (error)
					goto bread_err2;

				error = xlog_bread_noalign(log, wrapped_hblks,
						bblks - split_bblks,
						dbp);
				if (error)
					goto bread_err2;

				error = XFS_BUF_SET_PTR(dbp, offset, h_size);
=======
				error = xlog_bread_offset(log, 0,
						bblks - split_bblks, hbp,
						offset + BBTOB(split_bblks));
>>>>>>> 02f8c6ae
				if (error)
					goto bread_err2;
			}
			xlog_unpack_data(rhead, offset, log);
			if ((error = xlog_recover_process_data(log, rhash,
							rhead, offset, pass)))
				goto bread_err2;
			blk_no += bblks;
		}

		ASSERT(blk_no >= log->l_logBBsize);
		blk_no -= log->l_logBBsize;

		/* read first part of physical log */
		while (blk_no < head_blk) {
			error = xlog_bread(log, blk_no, hblks, hbp, &offset);
			if (error)
				goto bread_err2;

			rhead = (xlog_rec_header_t *)offset;
			error = xlog_valid_rec_header(log, rhead, blk_no);
			if (error)
				goto bread_err2;

			bblks = (int)BTOBB(be32_to_cpu(rhead->h_len));
			error = xlog_bread(log, blk_no+hblks, bblks, dbp,
					   &offset);
			if (error)
				goto bread_err2;

			xlog_unpack_data(rhead, offset, log);
			if ((error = xlog_recover_process_data(log, rhash,
							rhead, offset, pass)))
				goto bread_err2;
			blk_no += bblks + hblks;
		}
	}

 bread_err2:
	xlog_put_bp(dbp);
 bread_err1:
	xlog_put_bp(hbp);
	return error;
}

/*
 * Do the recovery of the log.  We actually do this in two phases.
 * The two passes are necessary in order to implement the function
 * of cancelling a record written into the log.  The first pass
 * determines those things which have been cancelled, and the
 * second pass replays log items normally except for those which
 * have been cancelled.  The handling of the replay and cancellations
 * takes place in the log item type specific routines.
 *
 * The table of items which have cancel records in the log is allocated
 * and freed at this level, since only here do we know when all of
 * the log recovery has been completed.
 */
STATIC int
xlog_do_log_recovery(
	xlog_t		*log,
	xfs_daddr_t	head_blk,
	xfs_daddr_t	tail_blk)
{
	int		error, i;

	ASSERT(head_blk != tail_blk);

	/*
	 * First do a pass to find all of the cancelled buf log items.
	 * Store them in the buf_cancel_table for use in the second pass.
	 */
	log->l_buf_cancel_table = kmem_zalloc(XLOG_BC_TABLE_SIZE *
						 sizeof(struct list_head),
						 KM_SLEEP);
	for (i = 0; i < XLOG_BC_TABLE_SIZE; i++)
		INIT_LIST_HEAD(&log->l_buf_cancel_table[i]);

	error = xlog_do_recovery_pass(log, head_blk, tail_blk,
				      XLOG_RECOVER_PASS1);
	if (error != 0) {
		kmem_free(log->l_buf_cancel_table);
		log->l_buf_cancel_table = NULL;
		return error;
	}
	/*
	 * Then do a second pass to actually recover the items in the log.
	 * When it is complete free the table of buf cancel items.
	 */
	error = xlog_do_recovery_pass(log, head_blk, tail_blk,
				      XLOG_RECOVER_PASS2);
#ifdef DEBUG
	if (!error) {
		int	i;

		for (i = 0; i < XLOG_BC_TABLE_SIZE; i++)
			ASSERT(list_empty(&log->l_buf_cancel_table[i]));
	}
#endif	/* DEBUG */

	kmem_free(log->l_buf_cancel_table);
	log->l_buf_cancel_table = NULL;

	return error;
}

/*
 * Do the actual recovery
 */
STATIC int
xlog_do_recover(
	xlog_t		*log,
	xfs_daddr_t	head_blk,
	xfs_daddr_t	tail_blk)
{
	int		error;
	xfs_buf_t	*bp;
	xfs_sb_t	*sbp;

	/*
	 * First replay the images in the log.
	 */
	error = xlog_do_log_recovery(log, head_blk, tail_blk);
	if (error) {
		return error;
	}

	XFS_bflush(log->l_mp->m_ddev_targp);

	/*
	 * If IO errors happened during recovery, bail out.
	 */
	if (XFS_FORCED_SHUTDOWN(log->l_mp)) {
		return (EIO);
	}

	/*
	 * We now update the tail_lsn since much of the recovery has completed
	 * and there may be space available to use.  If there were no extent
	 * or iunlinks, we can free up the entire log and set the tail_lsn to
	 * be the last_sync_lsn.  This was set in xlog_find_tail to be the
	 * lsn of the last known good LR on disk.  If there are extent frees
	 * or iunlinks they will have some entries in the AIL; so we look at
	 * the AIL to determine how to set the tail_lsn.
	 */
	xlog_assign_tail_lsn(log->l_mp);

	/*
	 * Now that we've finished replaying all buffer and inode
	 * updates, re-read in the superblock.
	 */
	bp = xfs_getsb(log->l_mp, 0);
	XFS_BUF_UNDONE(bp);
	ASSERT(!(XFS_BUF_ISWRITE(bp)));
	ASSERT(!(XFS_BUF_ISDELAYWRITE(bp)));
	XFS_BUF_READ(bp);
	XFS_BUF_UNASYNC(bp);
	xfsbdstrat(log->l_mp, bp);
	error = xfs_buf_iowait(bp);
	if (error) {
		xfs_ioerror_alert("xlog_do_recover",
				  log->l_mp, bp, XFS_BUF_ADDR(bp));
		ASSERT(0);
		xfs_buf_relse(bp);
		return error;
	}

	/* Convert superblock from on-disk format */
	sbp = &log->l_mp->m_sb;
	xfs_sb_from_disk(sbp, XFS_BUF_TO_SBP(bp));
	ASSERT(sbp->sb_magicnum == XFS_SB_MAGIC);
	ASSERT(xfs_sb_good_version(sbp));
	xfs_buf_relse(bp);

	/* We've re-read the superblock so re-initialize per-cpu counters */
	xfs_icsb_reinit_counters(log->l_mp);

	xlog_recover_check_summary(log);

	/* Normal transactions can now occur */
	log->l_flags &= ~XLOG_ACTIVE_RECOVERY;
	return 0;
}

/*
 * Perform recovery and re-initialize some log variables in xlog_find_tail.
 *
 * Return error or zero.
 */
int
xlog_recover(
	xlog_t		*log)
{
	xfs_daddr_t	head_blk, tail_blk;
	int		error;

	/* find the tail of the log */
	if ((error = xlog_find_tail(log, &head_blk, &tail_blk)))
		return error;

	if (tail_blk != head_blk) {
		/* There used to be a comment here:
		 *
		 * disallow recovery on read-only mounts.  note -- mount
		 * checks for ENOSPC and turns it into an intelligent
		 * error message.
		 * ...but this is no longer true.  Now, unless you specify
		 * NORECOVERY (in which case this function would never be
		 * called), we just go ahead and recover.  We do this all
		 * under the vfs layer, so we can get away with it unless
		 * the device itself is read-only, in which case we fail.
		 */
		if ((error = xfs_dev_is_read_only(log->l_mp, "recovery"))) {
			return error;
		}

		xfs_notice(log->l_mp, "Starting recovery (logdev: %s)",
				log->l_mp->m_logname ? log->l_mp->m_logname
						     : "internal");

		error = xlog_do_recover(log, head_blk, tail_blk);
		log->l_flags |= XLOG_RECOVERY_NEEDED;
	}
	return error;
}

/*
 * In the first part of recovery we replay inodes and buffers and build
 * up the list of extent free items which need to be processed.  Here
 * we process the extent free items and clean up the on disk unlinked
 * inode lists.  This is separated from the first part of recovery so
 * that the root and real-time bitmap inodes can be read in from disk in
 * between the two stages.  This is necessary so that we can free space
 * in the real-time portion of the file system.
 */
int
xlog_recover_finish(
	xlog_t		*log)
{
	/*
	 * Now we're ready to do the transactions needed for the
	 * rest of recovery.  Start with completing all the extent
	 * free intent records and then process the unlinked inode
	 * lists.  At this point, we essentially run in normal mode
	 * except that we're still performing recovery actions
	 * rather than accepting new requests.
	 */
	if (log->l_flags & XLOG_RECOVERY_NEEDED) {
		int	error;
		error = xlog_recover_process_efis(log);
		if (error) {
			xfs_alert(log->l_mp, "Failed to recover EFIs");
			return error;
		}
		/*
		 * Sync the log to get all the EFIs out of the AIL.
		 * This isn't absolutely necessary, but it helps in
		 * case the unlink transactions would have problems
		 * pushing the EFIs out of the way.
		 */
		xfs_log_force(log->l_mp, XFS_LOG_SYNC);

		xlog_recover_process_iunlinks(log);

		xlog_recover_check_summary(log);

		xfs_notice(log->l_mp, "Ending recovery (logdev: %s)",
				log->l_mp->m_logname ? log->l_mp->m_logname
						     : "internal");
		log->l_flags &= ~XLOG_RECOVERY_NEEDED;
	} else {
		xfs_info(log->l_mp, "Ending clean mount");
	}
	return 0;
}


#if defined(DEBUG)
/*
 * Read all of the agf and agi counters and check that they
 * are consistent with the superblock counters.
 */
void
xlog_recover_check_summary(
	xlog_t		*log)
{
	xfs_mount_t	*mp;
	xfs_agf_t	*agfp;
	xfs_buf_t	*agfbp;
	xfs_buf_t	*agibp;
	xfs_agnumber_t	agno;
	__uint64_t	freeblks;
	__uint64_t	itotal;
	__uint64_t	ifree;
	int		error;

	mp = log->l_mp;

	freeblks = 0LL;
	itotal = 0LL;
	ifree = 0LL;
	for (agno = 0; agno < mp->m_sb.sb_agcount; agno++) {
		error = xfs_read_agf(mp, NULL, agno, 0, &agfbp);
		if (error) {
			xfs_alert(mp, "%s agf read failed agno %d error %d",
						__func__, agno, error);
		} else {
			agfp = XFS_BUF_TO_AGF(agfbp);
			freeblks += be32_to_cpu(agfp->agf_freeblks) +
				    be32_to_cpu(agfp->agf_flcount);
			xfs_buf_relse(agfbp);
		}

		error = xfs_read_agi(mp, NULL, agno, &agibp);
		if (error) {
			xfs_alert(mp, "%s agi read failed agno %d error %d",
						__func__, agno, error);
		} else {
			struct xfs_agi	*agi = XFS_BUF_TO_AGI(agibp);

			itotal += be32_to_cpu(agi->agi_count);
			ifree += be32_to_cpu(agi->agi_freecount);
			xfs_buf_relse(agibp);
		}
	}
}
#endif /* DEBUG */<|MERGE_RESOLUTION|>--- conflicted
+++ resolved
@@ -2111,13 +2111,6 @@
 	xfs_mount_t		*mp = log->l_mp;
 	xfs_buf_t		*bp;
 	int			error;
-<<<<<<< HEAD
-	int			cancel;
-	xfs_daddr_t		blkno;
-	int			len;
-	ushort			flags;
-=======
->>>>>>> 02f8c6ae
 	uint			buf_flags;
 
 	/*
@@ -2130,14 +2123,6 @@
 		return 0;
 	}
 
-<<<<<<< HEAD
-	mp = log->l_mp;
-	buf_flags = XFS_BUF_LOCK;
-	if (!(flags & XFS_BLI_INODE_BUF))
-		buf_flags |= XFS_BUF_MAPPED;
-
-	bp = xfs_buf_read(mp->m_ddev_targp, blkno, len, buf_flags);
-=======
 	trace_xfs_log_recover_buf_recover(log, buf_f);
 
 	buf_flags = XBF_LOCK;
@@ -2146,7 +2131,6 @@
 
 	bp = xfs_buf_read(mp->m_ddev_targp, buf_f->blf_blkno, buf_f->blf_len,
 			  buf_flags);
->>>>>>> 02f8c6ae
 	if (XFS_BUF_ISERROR(bp)) {
 		xfs_ioerror_alert("xlog_recover_do..(read#1)", mp,
 				  bp, buf_f->blf_blkno);
@@ -2238,11 +2222,7 @@
 	trace_xfs_log_recover_inode_recover(log, in_f);
 
 	bp = xfs_buf_read(mp->m_ddev_targp, in_f->ilf_blkno, in_f->ilf_len,
-<<<<<<< HEAD
-			  XFS_BUF_LOCK);
-=======
 			  XBF_LOCK);
->>>>>>> 02f8c6ae
 	if (XFS_BUF_ISERROR(bp)) {
 		xfs_ioerror_alert("xlog_recover_do..(read#2)", mp,
 				  bp, in_f->ilf_blkno);
@@ -3489,25 +3469,9 @@
 				 *   - order is important.
 				 */
 				wrapped_hblks = hblks - split_hblks;
-<<<<<<< HEAD
-				error = XFS_BUF_SET_PTR(hbp,
-						offset + BBTOB(split_hblks),
-						BBTOB(hblks - split_hblks));
-				if (error)
-					goto bread_err2;
-
-				error = xlog_bread_noalign(log, 0,
-							   wrapped_hblks, hbp);
-				if (error)
-					goto bread_err2;
-
-				error = XFS_BUF_SET_PTR(hbp, offset,
-							BBTOB(hblks));
-=======
 				error = xlog_bread_offset(log, 0,
 						wrapped_hblks, hbp,
 						offset + BBTOB(split_hblks));
->>>>>>> 02f8c6ae
 				if (error)
 					goto bread_err2;
 			}
@@ -3558,25 +3522,9 @@
 				 *   _first_, then the log start (LR header end)
 				 *   - order is important.
 				 */
-<<<<<<< HEAD
-				error = XFS_BUF_SET_PTR(dbp,
-						offset + BBTOB(split_bblks),
-						BBTOB(bblks - split_bblks));
-				if (error)
-					goto bread_err2;
-
-				error = xlog_bread_noalign(log, wrapped_hblks,
-						bblks - split_bblks,
-						dbp);
-				if (error)
-					goto bread_err2;
-
-				error = XFS_BUF_SET_PTR(dbp, offset, h_size);
-=======
 				error = xlog_bread_offset(log, 0,
 						bblks - split_bblks, hbp,
 						offset + BBTOB(split_bblks));
->>>>>>> 02f8c6ae
 				if (error)
 					goto bread_err2;
 			}
