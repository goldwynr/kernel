/*
 * Copyright (c) 2006-2007 Silicon Graphics, Inc.
 * All Rights Reserved.
 *
 * This program is free software; you can redistribute it and/or
 * modify it under the terms of the GNU General Public License as
 * published by the Free Software Foundation.
 *
 * This program is distributed in the hope that it would be useful,
 * but WITHOUT ANY WARRANTY; without even the implied warranty of
 * MERCHANTABILITY or FITNESS FOR A PARTICULAR PURPOSE.  See the
 * GNU General Public License for more details.
 *
 * You should have received a copy of the GNU General Public License
 * along with this program; if not, write the Free Software Foundation,
 * Inc.,  51 Franklin St, Fifth Floor, Boston, MA  02110-1301  USA
 */
#ifndef __XFS_FILESTREAM_H__
#define __XFS_FILESTREAM_H__

#ifdef __KERNEL__

struct xfs_mount;
struct xfs_inode;
struct xfs_perag;
struct xfs_bmalloca;

#ifdef XFS_FILESTREAMS_TRACE
#define XFS_FSTRM_KTRACE_INFO		1
#define XFS_FSTRM_KTRACE_AGSCAN		2
#define XFS_FSTRM_KTRACE_AGPICK1	3
#define XFS_FSTRM_KTRACE_AGPICK2	4
#define XFS_FSTRM_KTRACE_UPDATE		5
#define XFS_FSTRM_KTRACE_FREE		6
#define	XFS_FSTRM_KTRACE_ITEM_LOOKUP	7
#define	XFS_FSTRM_KTRACE_ASSOCIATE	8
#define	XFS_FSTRM_KTRACE_MOVEAG		9
#define	XFS_FSTRM_KTRACE_ORPHAN		10

#define XFS_FSTRM_KTRACE_SIZE	16384
extern ktrace_t *xfs_filestreams_trace_buf;

#endif

<<<<<<< HEAD
/*
 * Allocation group filestream associations are tracked with per-ag atomic
 * counters.  These counters allow _xfs_filestream_pick_ag() to tell whether a
 * particular AG already has active filestreams associated with it. The mount
 * point's m_peraglock is used to protect these counters from per-ag array
 * re-allocation during a growfs operation.  When xfs_growfs_data_private() is
 * about to reallocate the array, it calls xfs_filestream_flush() with the
 * m_peraglock held in write mode.
 *
 * Since xfs_mru_cache_flush() guarantees that all the free functions for all
 * the cache elements have finished executing before it returns, it's safe for
 * the free functions to use the atomic counters without m_peraglock protection.
 * This allows the implementation of xfs_fstrm_free_func() to be agnostic about
 * whether it was called with the m_peraglock held in read mode, write mode or
 * not held at all.  The race condition this addresses is the following:
 *
 *  - The work queue scheduler fires and pulls a filestream directory cache
 *    element off the LRU end of the cache for deletion, then gets pre-empted.
 *  - A growfs operation grabs the m_peraglock in write mode, flushes all the
 *    remaining items from the cache and reallocates the mount point's per-ag
 *    array, resetting all the counters to zero.
 *  - The work queue thread resumes and calls the free function for the element
 *    it started cleaning up earlier.  In the process it decrements the
 *    filestreams counter for an AG that now has no references.
 *
 * With a shrinkfs feature, the above scenario could panic the system.
 *
 * All other uses of the following macros should be protected by either the
 * m_peraglock held in read mode, or the cache's internal locking exposed by the
 * interval between a call to xfs_mru_cache_lookup() and a call to
 * xfs_mru_cache_done().  In addition, the m_peraglock must be held in read mode
 * when new elements are added to the cache.
 *
 * Combined, these locking rules ensure that no associations will ever exist in
 * the cache that reference per-ag array elements that have since been
 * reallocated.
 */
static inline int
xfs_filestream_peek_ag(
	xfs_mount_t	*mp,
	xfs_agnumber_t	agno)
{
	return atomic_read(&mp->m_perag[agno].pagf_fstrms);
}

static inline int
xfs_filestream_get_ag(
	xfs_mount_t	*mp,
	xfs_agnumber_t	agno)
{
	return atomic_inc_return(&mp->m_perag[agno].pagf_fstrms);
}

static inline int
xfs_filestream_put_ag(
	xfs_mount_t	*mp,
	xfs_agnumber_t	agno)
{
	return atomic_dec_return(&mp->m_perag[agno].pagf_fstrms);
}

=======
>>>>>>> 02f8c6ae
/* allocation selection flags */
typedef enum xfs_fstrm_alloc {
	XFS_PICK_USERDATA = 1,
	XFS_PICK_LOWSPACE = 2,
} xfs_fstrm_alloc_t;

/* prototypes for filestream.c */
int xfs_filestream_init(void);
void xfs_filestream_uninit(void);
int xfs_filestream_mount(struct xfs_mount *mp);
void xfs_filestream_unmount(struct xfs_mount *mp);
xfs_agnumber_t xfs_filestream_lookup_ag(struct xfs_inode *ip);
int xfs_filestream_associate(struct xfs_inode *dip, struct xfs_inode *ip);
void xfs_filestream_deassociate(struct xfs_inode *ip);
int xfs_filestream_new_ag(struct xfs_bmalloca *ap, xfs_agnumber_t *agp);


/* filestreams for the inode? */
static inline int
xfs_inode_is_filestream(
	struct xfs_inode	*ip)
{
	return (ip->i_mount->m_flags & XFS_MOUNT_FILESTREAMS) ||
		xfs_iflags_test(ip, XFS_IFILESTREAM) ||
		(ip->i_d.di_flags & XFS_DIFLAG_FILESTREAM);
}

#endif /* __KERNEL__ */

#endif /* __XFS_FILESTREAM_H__ */<|MERGE_RESOLUTION|>--- conflicted
+++ resolved
@@ -42,70 +42,6 @@
 
 #endif
 
-<<<<<<< HEAD
-/*
- * Allocation group filestream associations are tracked with per-ag atomic
- * counters.  These counters allow _xfs_filestream_pick_ag() to tell whether a
- * particular AG already has active filestreams associated with it. The mount
- * point's m_peraglock is used to protect these counters from per-ag array
- * re-allocation during a growfs operation.  When xfs_growfs_data_private() is
- * about to reallocate the array, it calls xfs_filestream_flush() with the
- * m_peraglock held in write mode.
- *
- * Since xfs_mru_cache_flush() guarantees that all the free functions for all
- * the cache elements have finished executing before it returns, it's safe for
- * the free functions to use the atomic counters without m_peraglock protection.
- * This allows the implementation of xfs_fstrm_free_func() to be agnostic about
- * whether it was called with the m_peraglock held in read mode, write mode or
- * not held at all.  The race condition this addresses is the following:
- *
- *  - The work queue scheduler fires and pulls a filestream directory cache
- *    element off the LRU end of the cache for deletion, then gets pre-empted.
- *  - A growfs operation grabs the m_peraglock in write mode, flushes all the
- *    remaining items from the cache and reallocates the mount point's per-ag
- *    array, resetting all the counters to zero.
- *  - The work queue thread resumes and calls the free function for the element
- *    it started cleaning up earlier.  In the process it decrements the
- *    filestreams counter for an AG that now has no references.
- *
- * With a shrinkfs feature, the above scenario could panic the system.
- *
- * All other uses of the following macros should be protected by either the
- * m_peraglock held in read mode, or the cache's internal locking exposed by the
- * interval between a call to xfs_mru_cache_lookup() and a call to
- * xfs_mru_cache_done().  In addition, the m_peraglock must be held in read mode
- * when new elements are added to the cache.
- *
- * Combined, these locking rules ensure that no associations will ever exist in
- * the cache that reference per-ag array elements that have since been
- * reallocated.
- */
-static inline int
-xfs_filestream_peek_ag(
-	xfs_mount_t	*mp,
-	xfs_agnumber_t	agno)
-{
-	return atomic_read(&mp->m_perag[agno].pagf_fstrms);
-}
-
-static inline int
-xfs_filestream_get_ag(
-	xfs_mount_t	*mp,
-	xfs_agnumber_t	agno)
-{
-	return atomic_inc_return(&mp->m_perag[agno].pagf_fstrms);
-}
-
-static inline int
-xfs_filestream_put_ag(
-	xfs_mount_t	*mp,
-	xfs_agnumber_t	agno)
-{
-	return atomic_dec_return(&mp->m_perag[agno].pagf_fstrms);
-}
-
-=======
->>>>>>> 02f8c6ae
 /* allocation selection flags */
 typedef enum xfs_fstrm_alloc {
 	XFS_PICK_USERDATA = 1,
