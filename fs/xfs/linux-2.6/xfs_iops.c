/*
 * Copyright (c) 2000-2005 Silicon Graphics, Inc.
 * All Rights Reserved.
 *
 * This program is free software; you can redistribute it and/or
 * modify it under the terms of the GNU General Public License as
 * published by the Free Software Foundation.
 *
 * This program is distributed in the hope that it would be useful,
 * but WITHOUT ANY WARRANTY; without even the implied warranty of
 * MERCHANTABILITY or FITNESS FOR A PARTICULAR PURPOSE.  See the
 * GNU General Public License for more details.
 *
 * You should have received a copy of the GNU General Public License
 * along with this program; if not, write the Free Software Foundation,
 * Inc.,  51 Franklin St, Fifth Floor, Boston, MA  02110-1301  USA
 */
#include "xfs.h"
#include "xfs_fs.h"
#include "xfs_acl.h"
#include "xfs_bit.h"
#include "xfs_log.h"
#include "xfs_inum.h"
#include "xfs_trans.h"
#include "xfs_sb.h"
#include "xfs_ag.h"
#include "xfs_alloc.h"
#include "xfs_quota.h"
#include "xfs_mount.h"
#include "xfs_bmap_btree.h"
#include "xfs_dinode.h"
#include "xfs_inode.h"
#include "xfs_bmap.h"
#include "xfs_rtalloc.h"
#include "xfs_error.h"
#include "xfs_itable.h"
#include "xfs_rw.h"
#include "xfs_attr.h"
#include "xfs_buf_item.h"
#include "xfs_utils.h"
#include "xfs_vnodeops.h"
#include "xfs_trace.h"

#include <linux/capability.h>
#include <linux/xattr.h>
#include <linux/namei.h>
#include <linux/posix_acl.h>
#include <linux/security.h>
#include <linux/fiemap.h>
#include <linux/slab.h>

/*
 * Bring the timestamps in the XFS inode uptodate.
 *
 * Used before writing the inode to disk.
 */
void
xfs_synchronize_times(
	xfs_inode_t	*ip)
{
	struct inode	*inode = VFS_I(ip);

	ip->i_d.di_atime.t_sec = (__int32_t)inode->i_atime.tv_sec;
	ip->i_d.di_atime.t_nsec = (__int32_t)inode->i_atime.tv_nsec;
	ip->i_d.di_ctime.t_sec = (__int32_t)inode->i_ctime.tv_sec;
	ip->i_d.di_ctime.t_nsec = (__int32_t)inode->i_ctime.tv_nsec;
	ip->i_d.di_mtime.t_sec = (__int32_t)inode->i_mtime.tv_sec;
	ip->i_d.di_mtime.t_nsec = (__int32_t)inode->i_mtime.tv_nsec;
}

/*
 * If the linux inode is valid, mark it dirty.
 * Used when committing a dirty inode into a transaction so that
 * the inode will get written back by the linux code
 */
void
xfs_mark_inode_dirty_sync(
	xfs_inode_t	*ip)
{
	struct inode	*inode = VFS_I(ip);

	if (!(inode->i_state & (I_WILL_FREE|I_FREEING)))
		mark_inode_dirty_sync(inode);
}

void
xfs_mark_inode_dirty(
	xfs_inode_t	*ip)
{
	struct inode	*inode = VFS_I(ip);

	if (!(inode->i_state & (I_WILL_FREE|I_FREEING)))
		mark_inode_dirty(inode);
}

/*
 * Hook in SELinux.  This is not quite correct yet, what we really need
 * here (as we do for default ACLs) is a mechanism by which creation of
 * these attrs can be journalled at inode creation time (along with the
 * inode, of course, such that log replay can't cause these to be lost).
 */
STATIC int
xfs_init_security(
	struct inode	*inode,
	struct inode	*dir,
	const struct qstr *qstr)
{
	struct xfs_inode *ip = XFS_I(inode);
	size_t		length;
	void		*value;
	unsigned char	*name;
	int		error;

	error = security_inode_init_security(inode, dir, qstr, (char **)&name,
					     &value, &length);
	if (error) {
		if (error == -EOPNOTSUPP)
			return 0;
		return -error;
	}

	error = xfs_attr_set(ip, name, value, length, ATTR_SECURE);

	kfree(name);
	kfree(value);
	return error;
}

static void
xfs_dentry_to_name(
	struct xfs_name	*namep,
	struct dentry	*dentry)
{
	namep->name = dentry->d_name.name;
	namep->len = dentry->d_name.len;
}

STATIC void
xfs_cleanup_inode(
	struct inode	*dir,
	struct inode	*inode,
	struct dentry	*dentry)
{
	struct xfs_name	teardown;

	/* Oh, the horror.
	 * If we can't add the ACL or we fail in
	 * xfs_init_security we must back out.
	 * ENOSPC can hit here, among other things.
	 */
	xfs_dentry_to_name(&teardown, dentry);

	xfs_remove(XFS_I(dir), &teardown, XFS_I(inode));
	iput(inode);
}

STATIC int
xfs_vn_mknod(
	struct inode	*dir,
	struct dentry	*dentry,
	int		mode,
	dev_t		rdev)
{
	struct inode	*inode;
	struct xfs_inode *ip = NULL;
	struct posix_acl *default_acl = NULL;
	struct xfs_name	name;
	int		error;

	/*
	 * Irix uses Missed'em'V split, but doesn't want to see
	 * the upper 5 bits of (14bit) major.
	 */
	if (S_ISCHR(mode) || S_ISBLK(mode)) {
		if (unlikely(!sysv_valid_dev(rdev) || MAJOR(rdev) & ~0x1ff))
			return -EINVAL;
		rdev = sysv_encode_dev(rdev);
	} else {
		rdev = 0;
	}

	if (IS_POSIXACL(dir)) {
		default_acl = xfs_get_acl(dir, ACL_TYPE_DEFAULT);
		if (IS_ERR(default_acl))
			return PTR_ERR(default_acl);

		if (!default_acl)
			mode &= ~current_umask();
	}

	xfs_dentry_to_name(&name, dentry);
	error = xfs_create(XFS_I(dir), &name, mode, rdev, &ip);
	if (unlikely(error))
		goto out_free_acl;

	inode = VFS_I(ip);

	error = xfs_init_security(inode, dir, &dentry->d_name);
	if (unlikely(error))
		goto out_cleanup_inode;

	if (default_acl) {
		error = -xfs_inherit_acl(inode, default_acl);
		if (unlikely(error))
			goto out_cleanup_inode;
		posix_acl_release(default_acl);
	}


	d_instantiate(dentry, inode);
	return -error;

 out_cleanup_inode:
	xfs_cleanup_inode(dir, inode, dentry);
 out_free_acl:
	posix_acl_release(default_acl);
	return -error;
}

STATIC int
xfs_vn_create(
	struct inode	*dir,
	struct dentry	*dentry,
	int		mode,
	struct nameidata *nd)
{
	return xfs_vn_mknod(dir, dentry, mode, 0);
}

STATIC int
xfs_vn_mkdir(
	struct inode	*dir,
	struct dentry	*dentry,
	int		mode)
{
	return xfs_vn_mknod(dir, dentry, mode|S_IFDIR, 0);
}

STATIC struct dentry *
xfs_vn_lookup(
	struct inode	*dir,
	struct dentry	*dentry,
	struct nameidata *nd)
{
	struct xfs_inode *cip;
	struct xfs_name	name;
	int		error;

	if (dentry->d_name.len >= MAXNAMELEN)
		return ERR_PTR(-ENAMETOOLONG);

	xfs_dentry_to_name(&name, dentry);
	error = xfs_lookup(XFS_I(dir), &name, &cip, NULL);
	if (unlikely(error)) {
		if (unlikely(error != ENOENT))
			return ERR_PTR(-error);
		d_add(dentry, NULL);
		return NULL;
	}

	return d_splice_alias(VFS_I(cip), dentry);
}

STATIC struct dentry *
xfs_vn_ci_lookup(
	struct inode	*dir,
	struct dentry	*dentry,
	struct nameidata *nd)
{
	struct xfs_inode *ip;
	struct xfs_name	xname;
	struct xfs_name ci_name;
	struct qstr	dname;
	int		error;

	if (dentry->d_name.len >= MAXNAMELEN)
		return ERR_PTR(-ENAMETOOLONG);

	xfs_dentry_to_name(&xname, dentry);
	error = xfs_lookup(XFS_I(dir), &xname, &ip, &ci_name);
	if (unlikely(error)) {
		if (unlikely(error != ENOENT))
			return ERR_PTR(-error);
		/*
		 * call d_add(dentry, NULL) here when d_drop_negative_children
		 * is called in xfs_vn_mknod (ie. allow negative dentries
		 * with CI filesystems).
		 */
		return NULL;
	}

	/* if exact match, just splice and exit */
	if (!ci_name.name)
		return d_splice_alias(VFS_I(ip), dentry);

	/* else case-insensitive match... */
	dname.name = ci_name.name;
	dname.len = ci_name.len;
	dentry = d_add_ci(dentry, VFS_I(ip), &dname);
	kmem_free(ci_name.name);
	return dentry;
}

STATIC int
xfs_vn_link(
	struct dentry	*old_dentry,
	struct inode	*dir,
	struct dentry	*dentry)
{
	struct inode	*inode = old_dentry->d_inode;
	struct xfs_name	name;
	int		error;

	xfs_dentry_to_name(&name, dentry);

	error = xfs_link(XFS_I(dir), XFS_I(inode), &name);
	if (unlikely(error))
		return -error;

	ihold(inode);
	d_instantiate(dentry, inode);
	return 0;
}

STATIC int
xfs_vn_unlink(
	struct inode	*dir,
	struct dentry	*dentry)
{
	struct xfs_name	name;
	int		error;

	xfs_dentry_to_name(&name, dentry);

	error = -xfs_remove(XFS_I(dir), &name, XFS_I(dentry->d_inode));
	if (error)
		return error;

	/*
	 * With unlink, the VFS makes the dentry "negative": no inode,
	 * but still hashed. This is incompatible with case-insensitive
	 * mode, so invalidate (unhash) the dentry in CI-mode.
	 */
	if (xfs_sb_version_hasasciici(&XFS_M(dir->i_sb)->m_sb))
		d_invalidate(dentry);
	return 0;
}

STATIC int
xfs_vn_symlink(
	struct inode	*dir,
	struct dentry	*dentry,
	const char	*symname)
{
	struct inode	*inode;
	struct xfs_inode *cip = NULL;
	struct xfs_name	name;
	int		error;
	mode_t		mode;

	mode = S_IFLNK |
		(irix_symlink_mode ? 0777 & ~current_umask() : S_IRWXUGO);
	xfs_dentry_to_name(&name, dentry);

	error = xfs_symlink(XFS_I(dir), &name, symname, mode, &cip);
	if (unlikely(error))
		goto out;

	inode = VFS_I(cip);

	error = xfs_init_security(inode, dir, &dentry->d_name);
	if (unlikely(error))
		goto out_cleanup_inode;

	d_instantiate(dentry, inode);
	return 0;

 out_cleanup_inode:
	xfs_cleanup_inode(dir, inode, dentry);
 out:
	return -error;
}

STATIC int
xfs_vn_rename(
	struct inode	*odir,
	struct dentry	*odentry,
	struct inode	*ndir,
	struct dentry	*ndentry)
{
	struct inode	*new_inode = ndentry->d_inode;
	struct xfs_name	oname;
	struct xfs_name	nname;

	xfs_dentry_to_name(&oname, odentry);
	xfs_dentry_to_name(&nname, ndentry);

	return -xfs_rename(XFS_I(odir), &oname, XFS_I(odentry->d_inode),
			   XFS_I(ndir), &nname, new_inode ?
			   			XFS_I(new_inode) : NULL);
}

/*
 * careful here - this function can get called recursively, so
 * we need to be very careful about how much stack we use.
 * uio is kmalloced for this reason...
 */
STATIC void *
xfs_vn_follow_link(
	struct dentry		*dentry,
	struct nameidata	*nd)
{
	char			*link;
	int			error = -ENOMEM;

	link = kmalloc(MAXPATHLEN+1, GFP_KERNEL);
	if (!link)
		goto out_err;

	error = -xfs_readlink(XFS_I(dentry->d_inode), link);
	if (unlikely(error))
		goto out_kfree;

	nd_set_link(nd, link);
	return NULL;

 out_kfree:
	kfree(link);
 out_err:
	nd_set_link(nd, ERR_PTR(error));
	return NULL;
}

STATIC void
xfs_vn_put_link(
	struct dentry	*dentry,
	struct nameidata *nd,
	void		*p)
{
	char		*s = nd_get_link(nd);

	if (!IS_ERR(s))
		kfree(s);
}

STATIC int
xfs_vn_getattr(
	struct vfsmount		*mnt,
	struct dentry		*dentry,
	struct kstat		*stat)
{
	struct inode		*inode = dentry->d_inode;
	struct xfs_inode	*ip = XFS_I(inode);
	struct xfs_mount	*mp = ip->i_mount;

	trace_xfs_getattr(ip);

	if (XFS_FORCED_SHUTDOWN(mp))
		return XFS_ERROR(EIO);

	stat->size = XFS_ISIZE(ip);
	stat->dev = inode->i_sb->s_dev;
	stat->mode = ip->i_d.di_mode;
	stat->nlink = ip->i_d.di_nlink;
	stat->uid = ip->i_d.di_uid;
	stat->gid = ip->i_d.di_gid;
	stat->ino = ip->i_ino;
	stat->atime = inode->i_atime;
	stat->mtime = inode->i_mtime;
	stat->ctime = inode->i_ctime;
	stat->blocks =
		XFS_FSB_TO_BB(mp, ip->i_d.di_nblocks + ip->i_delayed_blks);


	switch (inode->i_mode & S_IFMT) {
	case S_IFBLK:
	case S_IFCHR:
		stat->blksize = BLKDEV_IOSIZE;
		stat->rdev = MKDEV(sysv_major(ip->i_df.if_u2.if_rdev) & 0x1ff,
				   sysv_minor(ip->i_df.if_u2.if_rdev));
		break;
	default:
		if (XFS_IS_REALTIME_INODE(ip)) {
			/*
			 * If the file blocks are being allocated from a
			 * realtime volume, then return the inode's realtime
			 * extent size or the realtime volume's extent size.
			 */
			stat->blksize =
				xfs_get_extsz_hint(ip) << mp->m_sb.sb_blocklog;
		} else
			stat->blksize = xfs_preferred_iosize(mp);
		stat->rdev = 0;
		break;
	}

	return 0;
}

STATIC int
xfs_vn_setattr(
	struct dentry	*dentry,
	struct iattr	*iattr)
{
	int flags = 0;
#ifdef ATTR_NO_BLOCK
	if (iattr->ia_valid & ATTR_NO_BLOCK)
		flags |= O_NONBLOCK;
#endif
	return -xfs_setattr(XFS_I(dentry->d_inode), iattr, flags);
}

<<<<<<< HEAD
/*
 * block_truncate_page can return an error, but we can't propagate it
 * at all here. Leave a complaint + stack trace in the syslog because
 * this could be bad. If it is bad, we need to propagate the error further.
 */
STATIC void
xfs_vn_truncate(
	struct inode	*inode)
{
	int	error;
	error = block_truncate_page(inode->i_mapping, inode->i_size,
							xfs_get_blocks);
	WARN_ON(error);
}

STATIC long
xfs_vn_fallocate(
	struct inode	*inode,
	int		mode,
	loff_t		offset,
	loff_t		len)
{
	long		error;
	loff_t		new_size = 0;
	xfs_flock64_t	bf;
	xfs_inode_t	*ip = XFS_I(inode);

	/* preallocation on directories not yet supported */
	error = -ENODEV;
	if (S_ISDIR(inode->i_mode))
		goto out_error;

	bf.l_whence = 0;
	bf.l_start = offset;
	bf.l_len = len;

	xfs_ilock(ip, XFS_IOLOCK_EXCL);
	error = -xfs_change_file_space(ip, XFS_IOC_RESVSP, &bf,
				       0, XFS_ATTR_NOLOCK);
	if (!error && !(mode & FALLOC_FL_KEEP_SIZE) &&
	    offset + len > i_size_read(inode))
		new_size = offset + len;

	/* Change file size if needed */
	if (new_size) {
		struct iattr iattr;

		iattr.ia_valid = ATTR_SIZE;
		iattr.ia_size = new_size;
		error = -xfs_setattr(ip, &iattr, XFS_ATTR_NOLOCK);
	}

	xfs_iunlock(ip, XFS_IOLOCK_EXCL);
out_error:
	return error;
}

=======
>>>>>>> 02f8c6ae
#define XFS_FIEMAP_FLAGS	(FIEMAP_FLAG_SYNC|FIEMAP_FLAG_XATTR)

/*
 * Call fiemap helper to fill in user data.
 * Returns positive errors to xfs_getbmap.
 */
STATIC int
xfs_fiemap_format(
	void			**arg,
	struct getbmapx		*bmv,
	int			*full)
{
	int			error;
	struct fiemap_extent_info *fieinfo = *arg;
	u32			fiemap_flags = 0;
	u64			logical, physical, length;

	/* Do nothing for a hole */
	if (bmv->bmv_block == -1LL)
		return 0;

	logical = BBTOB(bmv->bmv_offset);
	physical = BBTOB(bmv->bmv_block);
	length = BBTOB(bmv->bmv_length);

	if (bmv->bmv_oflags & BMV_OF_PREALLOC)
		fiemap_flags |= FIEMAP_EXTENT_UNWRITTEN;
	else if (bmv->bmv_oflags & BMV_OF_DELALLOC) {
		fiemap_flags |= FIEMAP_EXTENT_DELALLOC;
		physical = 0;   /* no block yet */
	}
	if (bmv->bmv_oflags & BMV_OF_LAST)
		fiemap_flags |= FIEMAP_EXTENT_LAST;

	error = fiemap_fill_next_extent(fieinfo, logical, physical,
					length, fiemap_flags);
	if (error > 0) {
		error = 0;
		*full = 1;	/* user array now full */
	}

	return -error;
}

STATIC int
xfs_vn_fiemap(
	struct inode		*inode,
	struct fiemap_extent_info *fieinfo,
	u64			start,
	u64			length)
{
	xfs_inode_t		*ip = XFS_I(inode);
	struct getbmapx		bm;
	int			error;

	error = fiemap_check_flags(fieinfo, XFS_FIEMAP_FLAGS);
	if (error)
		return error;

	/* Set up bmap header for xfs internal routine */
	bm.bmv_offset = BTOBB(start);
	/* Special case for whole file */
	if (length == FIEMAP_MAX_OFFSET)
		bm.bmv_length = -1LL;
	else
		bm.bmv_length = BTOBB(length);

	/* We add one because in getbmap world count includes the header */
	bm.bmv_count = !fieinfo->fi_extents_max ? MAXEXTNUM :
					fieinfo->fi_extents_max + 1;
	bm.bmv_count = min_t(__s32, bm.bmv_count,
			     (PAGE_SIZE * 16 / sizeof(struct getbmapx)));
	bm.bmv_iflags = BMV_IF_PREALLOC | BMV_IF_NO_HOLES;
	if (fieinfo->fi_flags & FIEMAP_FLAG_XATTR)
		bm.bmv_iflags |= BMV_IF_ATTRFORK;
	if (!(fieinfo->fi_flags & FIEMAP_FLAG_SYNC))
		bm.bmv_iflags |= BMV_IF_DELALLOC;

	error = xfs_getbmap(ip, &bm, xfs_fiemap_format, fieinfo);
	if (error)
		return -error;

	return 0;
}

static const struct inode_operations xfs_inode_operations = {
	.check_acl		= xfs_check_acl,
	.getattr		= xfs_vn_getattr,
	.setattr		= xfs_vn_setattr,
	.setxattr		= generic_setxattr,
	.getxattr		= generic_getxattr,
	.removexattr		= generic_removexattr,
	.listxattr		= xfs_vn_listxattr,
	.fiemap			= xfs_vn_fiemap,
};

static const struct inode_operations xfs_dir_inode_operations = {
	.create			= xfs_vn_create,
	.lookup			= xfs_vn_lookup,
	.link			= xfs_vn_link,
	.unlink			= xfs_vn_unlink,
	.symlink		= xfs_vn_symlink,
	.mkdir			= xfs_vn_mkdir,
	/*
	 * Yes, XFS uses the same method for rmdir and unlink.
	 *
	 * There are some subtile differences deeper in the code,
	 * but we use S_ISDIR to check for those.
	 */
	.rmdir			= xfs_vn_unlink,
	.mknod			= xfs_vn_mknod,
	.rename			= xfs_vn_rename,
	.check_acl		= xfs_check_acl,
	.getattr		= xfs_vn_getattr,
	.setattr		= xfs_vn_setattr,
	.setxattr		= generic_setxattr,
	.getxattr		= generic_getxattr,
	.removexattr		= generic_removexattr,
	.listxattr		= xfs_vn_listxattr,
};

static const struct inode_operations xfs_dir_ci_inode_operations = {
	.create			= xfs_vn_create,
	.lookup			= xfs_vn_ci_lookup,
	.link			= xfs_vn_link,
	.unlink			= xfs_vn_unlink,
	.symlink		= xfs_vn_symlink,
	.mkdir			= xfs_vn_mkdir,
	/*
	 * Yes, XFS uses the same method for rmdir and unlink.
	 *
	 * There are some subtile differences deeper in the code,
	 * but we use S_ISDIR to check for those.
	 */
	.rmdir			= xfs_vn_unlink,
	.mknod			= xfs_vn_mknod,
	.rename			= xfs_vn_rename,
	.check_acl		= xfs_check_acl,
	.getattr		= xfs_vn_getattr,
	.setattr		= xfs_vn_setattr,
	.setxattr		= generic_setxattr,
	.getxattr		= generic_getxattr,
	.removexattr		= generic_removexattr,
	.listxattr		= xfs_vn_listxattr,
};

static const struct inode_operations xfs_symlink_inode_operations = {
	.readlink		= generic_readlink,
	.follow_link		= xfs_vn_follow_link,
	.put_link		= xfs_vn_put_link,
	.check_acl		= xfs_check_acl,
	.getattr		= xfs_vn_getattr,
	.setattr		= xfs_vn_setattr,
	.setxattr		= generic_setxattr,
	.getxattr		= generic_getxattr,
	.removexattr		= generic_removexattr,
	.listxattr		= xfs_vn_listxattr,
};

STATIC void
xfs_diflags_to_iflags(
	struct inode		*inode,
	struct xfs_inode	*ip)
{
	if (ip->i_d.di_flags & XFS_DIFLAG_IMMUTABLE)
		inode->i_flags |= S_IMMUTABLE;
	else
		inode->i_flags &= ~S_IMMUTABLE;
	if (ip->i_d.di_flags & XFS_DIFLAG_APPEND)
		inode->i_flags |= S_APPEND;
	else
		inode->i_flags &= ~S_APPEND;
	if (ip->i_d.di_flags & XFS_DIFLAG_SYNC)
		inode->i_flags |= S_SYNC;
	else
		inode->i_flags &= ~S_SYNC;
	if (ip->i_d.di_flags & XFS_DIFLAG_NOATIME)
		inode->i_flags |= S_NOATIME;
	else
		inode->i_flags &= ~S_NOATIME;
}

/*
 * Initialize the Linux inode, set up the operation vectors and
 * unlock the inode.
 *
 * When reading existing inodes from disk this is called directly
 * from xfs_iget, when creating a new inode it is called from
 * xfs_ialloc after setting up the inode.
 *
 * We are always called with an uninitialised linux inode here.
 * We need to initialise the necessary fields and take a reference
 * on it.
 */
void
xfs_setup_inode(
	struct xfs_inode	*ip)
{
	struct inode		*inode = &ip->i_vnode;

	inode->i_ino = ip->i_ino;
	inode->i_state = I_NEW;
<<<<<<< HEAD
	inode_add_to_lists(ip->i_mount->m_super, inode);
=======

	inode_sb_list_add(inode);
	/* make the inode look hashed for the writeback code */
	hlist_add_fake(&inode->i_hash);
>>>>>>> 02f8c6ae

	inode->i_mode	= ip->i_d.di_mode;
	inode->i_nlink	= ip->i_d.di_nlink;
	inode->i_uid	= ip->i_d.di_uid;
	inode->i_gid	= ip->i_d.di_gid;

	switch (inode->i_mode & S_IFMT) {
	case S_IFBLK:
	case S_IFCHR:
		inode->i_rdev =
			MKDEV(sysv_major(ip->i_df.if_u2.if_rdev) & 0x1ff,
			      sysv_minor(ip->i_df.if_u2.if_rdev));
		break;
	default:
		inode->i_rdev = 0;
		break;
	}

	inode->i_generation = ip->i_d.di_gen;
	i_size_write(inode, ip->i_d.di_size);
	inode->i_atime.tv_sec	= ip->i_d.di_atime.t_sec;
	inode->i_atime.tv_nsec	= ip->i_d.di_atime.t_nsec;
	inode->i_mtime.tv_sec	= ip->i_d.di_mtime.t_sec;
	inode->i_mtime.tv_nsec	= ip->i_d.di_mtime.t_nsec;
	inode->i_ctime.tv_sec	= ip->i_d.di_ctime.t_sec;
	inode->i_ctime.tv_nsec	= ip->i_d.di_ctime.t_nsec;
	xfs_diflags_to_iflags(inode, ip);

	switch (inode->i_mode & S_IFMT) {
	case S_IFREG:
		inode->i_op = &xfs_inode_operations;
		inode->i_fop = &xfs_file_operations;
		inode->i_mapping->a_ops = &xfs_address_space_operations;
		break;
	case S_IFDIR:
		if (xfs_sb_version_hasasciici(&XFS_M(inode->i_sb)->m_sb))
			inode->i_op = &xfs_dir_ci_inode_operations;
		else
			inode->i_op = &xfs_dir_inode_operations;
		inode->i_fop = &xfs_dir_file_operations;
		break;
	case S_IFLNK:
		inode->i_op = &xfs_symlink_inode_operations;
		if (!(ip->i_df.if_flags & XFS_IFINLINE))
			inode->i_mapping->a_ops = &xfs_address_space_operations;
		break;
	default:
		inode->i_op = &xfs_inode_operations;
		init_special_inode(inode, inode->i_mode, inode->i_rdev);
		break;
	}

	xfs_iflags_clear(ip, XFS_INEW);
	barrier();

	unlock_new_inode(inode);
}<|MERGE_RESOLUTION|>--- conflicted
+++ resolved
@@ -502,74 +502,9 @@
 	struct dentry	*dentry,
 	struct iattr	*iattr)
 {
-	int flags = 0;
-#ifdef ATTR_NO_BLOCK
-	if (iattr->ia_valid & ATTR_NO_BLOCK)
-		flags |= O_NONBLOCK;
-#endif
-	return -xfs_setattr(XFS_I(dentry->d_inode), iattr, flags);
-}
-
-<<<<<<< HEAD
-/*
- * block_truncate_page can return an error, but we can't propagate it
- * at all here. Leave a complaint + stack trace in the syslog because
- * this could be bad. If it is bad, we need to propagate the error further.
- */
-STATIC void
-xfs_vn_truncate(
-	struct inode	*inode)
-{
-	int	error;
-	error = block_truncate_page(inode->i_mapping, inode->i_size,
-							xfs_get_blocks);
-	WARN_ON(error);
-}
-
-STATIC long
-xfs_vn_fallocate(
-	struct inode	*inode,
-	int		mode,
-	loff_t		offset,
-	loff_t		len)
-{
-	long		error;
-	loff_t		new_size = 0;
-	xfs_flock64_t	bf;
-	xfs_inode_t	*ip = XFS_I(inode);
-
-	/* preallocation on directories not yet supported */
-	error = -ENODEV;
-	if (S_ISDIR(inode->i_mode))
-		goto out_error;
-
-	bf.l_whence = 0;
-	bf.l_start = offset;
-	bf.l_len = len;
-
-	xfs_ilock(ip, XFS_IOLOCK_EXCL);
-	error = -xfs_change_file_space(ip, XFS_IOC_RESVSP, &bf,
-				       0, XFS_ATTR_NOLOCK);
-	if (!error && !(mode & FALLOC_FL_KEEP_SIZE) &&
-	    offset + len > i_size_read(inode))
-		new_size = offset + len;
-
-	/* Change file size if needed */
-	if (new_size) {
-		struct iattr iattr;
-
-		iattr.ia_valid = ATTR_SIZE;
-		iattr.ia_size = new_size;
-		error = -xfs_setattr(ip, &iattr, XFS_ATTR_NOLOCK);
-	}
-
-	xfs_iunlock(ip, XFS_IOLOCK_EXCL);
-out_error:
-	return error;
-}
-
-=======
->>>>>>> 02f8c6ae
+	return -xfs_setattr(XFS_I(dentry->d_inode), iattr, 0);
+}
+
 #define XFS_FIEMAP_FLAGS	(FIEMAP_FLAG_SYNC|FIEMAP_FLAG_XATTR)
 
 /*
@@ -772,14 +707,10 @@
 
 	inode->i_ino = ip->i_ino;
 	inode->i_state = I_NEW;
-<<<<<<< HEAD
-	inode_add_to_lists(ip->i_mount->m_super, inode);
-=======
 
 	inode_sb_list_add(inode);
 	/* make the inode look hashed for the writeback code */
 	hlist_add_fake(&inode->i_hash);
->>>>>>> 02f8c6ae
 
 	inode->i_mode	= ip->i_d.di_mode;
 	inode->i_nlink	= ip->i_d.di_nlink;
