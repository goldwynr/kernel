--- conflicted
+++ resolved
@@ -40,9 +40,6 @@
 #include <linux/falloc.h>
 
 static const struct vm_operations_struct xfs_file_vm_ops;
-#ifdef HAVE_DMAPI
-static struct vm_operations_struct xfs_dmapi_file_vm_ops;
-#endif
 
 /*
  * Locking primitives for read and write IO paths to ensure we consistently use
@@ -53,15 +50,10 @@
 	struct xfs_inode	*ip,
 	int			type)
 {
-<<<<<<< HEAD
-	struct file		*file = iocb->ki_filp;
-	int			ioflags = 0;
-=======
 	if (type & XFS_IOLOCK_EXCL)
 		mutex_lock(&VFS_I(ip)->i_mutex);
 	xfs_ilock(ip, type);
 }
->>>>>>> 02f8c6ae
 
 static inline void
 xfs_rw_iunlock(
@@ -263,9 +255,6 @@
 	loff_t			pos)
 {
 	struct file		*file = iocb->ki_filp;
-<<<<<<< HEAD
-	int			ioflags = 0;
-=======
 	struct inode		*inode = file->f_mapping->host;
 	struct xfs_inode	*ip = XFS_I(inode);
 	struct xfs_mount	*mp = ip->i_mount;
@@ -276,7 +265,6 @@
 	unsigned long		seg;
 
 	XFS_STATS_INC(xs_read_calls);
->>>>>>> 02f8c6ae
 
 	BUG_ON(iocb->ki_pos != pos);
 
@@ -1009,48 +997,6 @@
 	return -xfs_release(XFS_I(inode));
 }
 
-<<<<<<< HEAD
-/*
- * We ignore the datasync flag here because a datasync is effectively
- * identical to an fsync. That is, datasync implies that we need to write
- * only the metadata needed to be able to access the data that is written
- * if we crash after the call completes. Hence if we are writing beyond
- * EOF we have to log the inode size change as well, which makes it a
- * full fsync. If we don't write beyond EOF, the inode core will be
- * clean in memory and so we don't need to log the inode, just like
- * fsync.
- */
-STATIC int
-xfs_file_fsync(
-	struct file		*file,
-	struct dentry		*dentry,
-	int			datasync)
-{
-	struct xfs_inode	*ip = XFS_I(dentry->d_inode);
-
-	xfs_iflags_clear(ip, XFS_ITRUNCATED);
-	return -xfs_fsync(ip);
-}
-
-#ifdef HAVE_DMAPI
-STATIC int
-xfs_vm_fault(
-	struct vm_area_struct	*vma,
-	struct vm_fault	*vmf)
-{
-	struct inode	*inode = vma->vm_file->f_path.dentry->d_inode;
-	struct xfs_mount *mp = XFS_M(inode->i_sb);
-
-	ASSERT_ALWAYS(mp->m_flags & XFS_MOUNT_DMAPI);
-
-	if (XFS_SEND_MMAP(mp, vma, 0))
-		return VM_FAULT_SIGBUS;
-	return filemap_fault(vma, vmf);
-}
-#endif /* HAVE_DMAPI */
-
-=======
->>>>>>> 02f8c6ae
 STATIC int
 xfs_file_readdir(
 	struct file	*filp,
@@ -1091,55 +1037,9 @@
 	vma->vm_ops = &xfs_file_vm_ops;
 	vma->vm_flags |= VM_CAN_NONLINEAR;
 
-#ifdef HAVE_DMAPI
-	if (XFS_M(filp->f_path.dentry->d_inode->i_sb)->m_flags & XFS_MOUNT_DMAPI)
-		vma->vm_ops = &xfs_dmapi_file_vm_ops;
-#endif /* HAVE_DMAPI */
-
 	file_accessed(filp);
 	return 0;
 }
-
-#ifdef HAVE_DMAPI
-#ifdef HAVE_VMOP_MPROTECT
-STATIC int
-xfs_vm_mprotect(
-	struct vm_area_struct *vma,
-	unsigned int	newflags)
-{
-	struct inode	*inode = vma->vm_file->f_path.dentry->d_inode;
-	struct xfs_mount *mp = XFS_M(inode->i_sb);
-	int		error = 0;
-
-	if (mp->m_flags & XFS_MOUNT_DMAPI) {
-		if ((vma->vm_flags & VM_MAYSHARE) &&
-		    (newflags & VM_WRITE) && !(vma->vm_flags & VM_WRITE))
-			error = XFS_SEND_MMAP(mp, vma, VM_WRITE);
-	}
-	return error;
-}
-#endif /* HAVE_VMOP_MPROTECT */
-#endif /* HAVE_DMAPI */
-
-#ifdef HAVE_FOP_OPEN_EXEC
-/* If the user is attempting to execute a file that is offline then
- * we have to trigger a DMAPI READ event before the file is marked as busy
- * otherwise the invisible I/O will not be able to write to the file to bring
- * it back online.
- */
-STATIC int
-xfs_file_open_exec(
-	struct inode	*inode)
-{
-	struct xfs_mount *mp = XFS_M(inode->i_sb);
-	struct xfs_inode *ip = XFS_I(inode);
-
-	if (unlikely(mp->m_flags & XFS_MOUNT_DMAPI) &&
-	             DM_EVENT_ENABLED(ip, DM_EVENT_READ))
-		return -XFS_SEND_DATA(mp, DM_EVENT_READ, ip, 0, 0, 0, NULL);
-	return 0;
-}
-#endif /* HAVE_FOP_OPEN_EXEC */
 
 /*
  * mmap()d file has taken write protection fault and is being made
@@ -1189,14 +1089,4 @@
 static const struct vm_operations_struct xfs_file_vm_ops = {
 	.fault		= filemap_fault,
 	.page_mkwrite	= xfs_vm_page_mkwrite,
-};
-
-#ifdef HAVE_DMAPI
-static struct vm_operations_struct xfs_dmapi_file_vm_ops = {
-	.fault		= xfs_vm_fault,
-	.page_mkwrite	= xfs_vm_page_mkwrite,
-#ifdef HAVE_VMOP_MPROTECT
-	.mprotect	= xfs_vm_mprotect,
-#endif
-};
-#endif /* HAVE_DMAPI */+};