--- conflicted
+++ resolved
@@ -676,13 +676,8 @@
 						bulkreq.ubuffer, &done);
 	else	/* XFS_IOC_FSBULKSTAT */
 		error = xfs_bulkstat(mp, &inlast, &count, xfs_bulkstat_one,
-<<<<<<< HEAD
-				     NULL, sizeof(xfs_bstat_t),
-				     bulkreq.ubuffer, &done);
-=======
 				     sizeof(xfs_bstat_t), bulkreq.ubuffer,
 				     &done);
->>>>>>> 02f8c6ae
 
 	if (error)
 		return -error;
