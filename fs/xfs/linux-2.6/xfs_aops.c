--- conflicted
+++ resolved
@@ -190,46 +190,6 @@
 }
 
 /*
-<<<<<<< HEAD
- * Schedule IO completion handling on a xfsdatad if this was
- * the final hold on this ioend. If we are asked to wait,
- * flush the workqueue.
- */
-STATIC void
-xfs_finish_ioend(
-	xfs_ioend_t	*ioend,
-	int		wait)
-{
-	if (atomic_dec_and_test(&ioend->io_remaining)) {
-		struct workqueue_struct *wq;
-
-		wq = (ioend->io_type == IOMAP_UNWRITTEN) ?
-			xfsconvertd_workqueue : xfsdatad_workqueue;
-		queue_work(wq, &ioend->io_work);
-		if (wait)
-			flush_workqueue(wq);
-	}
-}
-
-/*
- * IO write completion.
- */
-STATIC void
-xfs_end_io(
-	struct work_struct	*work)
-{
-	xfs_ioend_t		*ioend =
-		container_of(work, xfs_ioend_t, io_work);
-	struct xfs_inode	*ip = XFS_I(ioend->io_inode);
-	int			error = 0;
-	/*
-	 * For unwritten extents we need to issue transactions to convert a
-	 * range to normal written extents after the data I/O has finished.
-	 */
-	if (ioend->io_type == IOMAP_UNWRITTEN &&
-	    likely(!ioend->io_error && !XFS_FORCED_SHUTDOWN(ip->i_mount))) {
-
-=======
  * Schedule IO completion handling on the final put of an ioend.
  */
 STATIC void
@@ -262,7 +222,6 @@
 	if (ioend->io_type == IO_UNWRITTEN &&
 	    likely(!ioend->io_error && !XFS_FORCED_SHUTDOWN(ip->i_mount))) {
 
->>>>>>> 02f8c6ae
 		error = xfs_iomap_write_unwritten(ip, ioend->io_offset,
 						 ioend->io_size);
 		if (error)
@@ -273,15 +232,8 @@
 	 * We might have to update the on-disk file size after extending
 	 * writes.
 	 */
-<<<<<<< HEAD
-	if (ioend->io_type != IOMAP_READ) {
-		error = xfs_setfilesize(ioend);
-		ASSERT(!error || error == EAGAIN);
-	}
-=======
 	error = xfs_setfilesize(ioend);
 	ASSERT(!error || error == EAGAIN);
->>>>>>> 02f8c6ae
 
 	/*
 	 * If we didn't complete processing of the ioend, requeue it to the
@@ -290,11 +242,7 @@
 	 */
 	if (error == EAGAIN) {
 		atomic_inc(&ioend->io_remaining);
-<<<<<<< HEAD
-		xfs_finish_ioend(ioend, 0);
-=======
 		xfs_finish_ioend(ioend);
->>>>>>> 02f8c6ae
 		/* ensure we don't spin on blocked ioends */
 		delay(1);
 	} else {
@@ -304,9 +252,6 @@
 	}
 }
 
-<<<<<<< HEAD
-
-=======
 /*
  * Call IO completion handling in caller context on the final put of an ioend.
  */
@@ -317,7 +262,6 @@
 	if (atomic_dec_and_test(&ioend->io_remaining))
 		xfs_end_io(&ioend->io_work);
 }
->>>>>>> 02f8c6ae
 
 /*
  * Allocate and initialise an IO completion structure.
@@ -420,16 +364,10 @@
 }
 
 STATIC int
-<<<<<<< HEAD
-xfs_iomap_valid(
-	xfs_iomap_t		*iomapp,
-	loff_t			offset)
-=======
 xfs_imap_valid(
 	struct inode		*inode,
 	struct xfs_bmbt_irec	*imap,
 	xfs_off_t		offset)
->>>>>>> 02f8c6ae
 {
 	offset >>= inode->i_blkbits;
 
@@ -475,14 +413,7 @@
 	if (xfs_ioend_new_eof(ioend))
 		xfs_mark_inode_dirty(XFS_I(ioend->io_inode));
 
-<<<<<<< HEAD
-	submit_bio(wbc->sync_mode == WB_SYNC_ALL ?
-		   WRITE_SYNC_PLUG : WRITE, bio);
-	ASSERT(!bio_flagged(bio, BIO_EOPNOTSUPP));
-	bio_put(bio);
-=======
 	submit_bio(wbc->sync_mode == WB_SYNC_ALL ? WRITE_SYNC : WRITE, bio);
->>>>>>> 02f8c6ae
 }
 
 STATIC struct bio *
@@ -594,11 +525,7 @@
 		}
 		if (bio)
 			xfs_submit_ioend_bio(wbc, ioend, bio);
-<<<<<<< HEAD
-		xfs_finish_ioend(ioend, 0);
-=======
 		xfs_finish_ioend(ioend);
->>>>>>> 02f8c6ae
 	} while ((ioend = next) != NULL);
 }
 
@@ -837,20 +764,10 @@
 	if (uptodate && bh == head)
 		SetPageUptodate(page);
 
-<<<<<<< HEAD
-	if (startio) {
-		if (count) {
-			if (--wbc->nr_to_write <= 0 &&
-			    wbc->sync_mode == WB_SYNC_NONE)
-				done = 1;
-		}
-		xfs_start_page_writeback(page, !page_dirty, count);
-=======
 	if (count) {
 		if (--wbc->nr_to_write <= 0 &&
 		    wbc->sync_mode == WB_SYNC_NONE)
 			done = 1;
->>>>>>> 02f8c6ae
 	}
 	xfs_start_page_writeback(page, !page_dirty, count);
 
@@ -996,19 +913,6 @@
 	loff_t			offset;
 	unsigned int		type;
 	__uint64_t              end_offset;
-<<<<<<< HEAD
-	pgoff_t                 end_index, last_index, tlast;
-	ssize_t			size, len;
-	int			flags, err, iomap_valid = 0, uptodate = 1;
-	int			page_dirty, count = 0;
-	int			trylock = 0;
-	int			all_bh = unmapped;
-
-	if (startio) {
-		if (wbc->sync_mode == WB_SYNC_NONE)
-			trylock |= BMAPI_TRYLOCK;
-	}
-=======
 	pgoff_t                 end_index, last_index;
 	ssize_t			len;
 	int			err, imap_valid = 0, uptodate = 1;
@@ -1044,7 +948,6 @@
 	xfs_count_page_state(page, &delalloc, &unwritten);
 	if ((current->flags & PF_FSTRANS) && (delalloc || unwritten))
 		goto redirty;
->>>>>>> 02f8c6ae
 
 	/* Is this page beyond the end of the file? */
 	offset = i_size_read(inode);
@@ -1152,12 +1055,7 @@
 	if (ioend && imap_valid) {
 		xfs_off_t		end_index;
 
-<<<<<<< HEAD
-	if (iohead)
-		xfs_submit_ioend(wbc, iohead);
-=======
 		end_index = imap.br_startoff + imap.br_blockcount;
->>>>>>> 02f8c6ae
 
 		/* to bytes */
 		end_index <<= inode->i_blkbits;
@@ -1165,80 +1063,17 @@
 		/* to pages */
 		end_index = (end_index - 1) >> PAGE_CACHE_SHIFT;
 
-<<<<<<< HEAD
-	return err;
-}
-
-/*
- * writepage: Called from one of two places:
- *
- * 1. we are flushing a delalloc buffer head.
- *
- * 2. we are writing out a dirty page. Typically the page dirty
- *    state is cleared before we get here. In this case is it
- *    conceivable we have no buffer heads.
- *
- * For delalloc space on the page we need to allocate space and
- * flush it. For unmapped buffer heads on the page we should
- * allocate space if the page is uptodate. For any other dirty
- * buffer heads on the page we should flush them.
- *
- * If we detect that a transaction would be required to flush
- * the page, we have to check the process flags first, if we
- * are already in a transaction or disk I/O during allocations
- * is off, we need to fail the writepage and redirty the page.
- */
-
-STATIC int
-xfs_vm_writepage(
-	struct page		*page,
-	struct writeback_control *wbc)
-{
-	int			error = 0;
-	int			need_trans;
-	int			delalloc, unmapped, unwritten;
-	struct inode		*inode = page->mapping->host;
-
-	xfs_page_trace(XFS_WRITEPAGE_ENTER, inode, page, 0);
-
-	/*
-	 * We need a transaction if:
-	 *  1. There are delalloc buffers on the page
-	 *  2. The page is uptodate and we have unmapped buffers
-	 *  3. The page is uptodate and we have no buffers
-	 *  4. There are unwritten buffers on the page
-	 */
-
-	if (!page_has_buffers(page)) {
-		unmapped = 1;
-		need_trans = 1;
-	} else {
-		xfs_count_page_state(page, &delalloc, &unmapped, &unwritten);
-		if (!PageUptodate(page))
-			unmapped = 0;
-		need_trans = delalloc + unmapped + unwritten;
-=======
 		/* check against file size */
 		if (end_index > last_index)
 			end_index = last_index;
 
 		xfs_cluster_write(inode, page->index + 1, &imap, &ioend,
 				  wbc, end_index);
->>>>>>> 02f8c6ae
 	}
 
 	if (iohead)
 		xfs_submit_ioend(wbc, iohead);
 
-<<<<<<< HEAD
-	/*
-	 * Convert delayed allocate, unwritten or unmapped space
-	 * to real space and flush out to disk.
-	 */
-	error = xfs_page_state_convert(inode, page, wbc, 1, unmapped);
-	if (unlikely(error < 0))
-		goto out_fail;
-=======
 	return 0;
 
 error:
@@ -1247,7 +1082,6 @@
 
 	if (err == -EAGAIN)
 		goto redirty;
->>>>>>> 02f8c6ae
 
 	xfs_aops_discard_page(page);
 	ClearPageUptodate(page);
@@ -1257,13 +1091,7 @@
 redirty:
 	redirty_page_for_writepage(wbc, page);
 	unlock_page(page);
-<<<<<<< HEAD
-	if (error == -EAGAIN)
-		error = 0;
-	return error;
-=======
 	return 0;
->>>>>>> 02f8c6ae
 }
 
 STATIC int
@@ -1473,18 +1301,6 @@
  * the workqueues we also use for buffered I/O completion.
  */
 STATIC void
-<<<<<<< HEAD
-xfs_end_io_direct(
-	struct kiocb	*iocb,
-	loff_t		offset,
-	ssize_t		size,
-	void		*private,
-	int		ret,
-	bool		is_async)
-{
-	xfs_ioend_t	*ioend = iocb->private;
-	bool		complete_aio = is_async;
-=======
 xfs_end_io_direct_write(
 	struct kiocb		*iocb,
 	loff_t			offset,
@@ -1494,7 +1310,6 @@
 	bool			is_async)
 {
 	struct xfs_ioend	*ioend = iocb->private;
->>>>>>> 02f8c6ae
 
 	/*
 	 * blockdev_direct_IO can return an error even after the I/O
@@ -1505,45 +1320,15 @@
 
 	ioend->io_offset = offset;
 	ioend->io_size = size;
-<<<<<<< HEAD
-	if (ioend->io_type == IOMAP_READ) {
-		xfs_finish_ioend(ioend, 0);
-	} else if (private && size > 0) {
-		if (is_async) {
-			ioend->io_iocb = iocb;
-			ioend->io_result = ret;
-			complete_aio = false;
-			xfs_finish_ioend(ioend, 0);
-		} else {
-			xfs_finish_ioend(ioend, 1);
-		}
-	} else {
-=======
 	if (private && size > 0)
 		ioend->io_type = IO_UNWRITTEN;
 
 	if (is_async) {
->>>>>>> 02f8c6ae
 		/*
 		 * If we are converting an unwritten extent we need to delay
 		 * the AIO completion until after the unwrittent extent
 		 * conversion has completed, otherwise do it ASAP.
 		 */
-<<<<<<< HEAD
-		ioend->io_type = IOMAP_NEW;
-		xfs_finish_ioend(ioend, 0);
-	}
-
-	/*
-	 * blockdev_direct_IO can return an error even after the I/O
-	 * completion handler was called.  Thus we need to protect
-	 * against double-freeing.
-	 */
-	iocb->private = NULL;
-
-	if (complete_aio)
-		aio_complete(iocb, ret, 0);
-=======
 		if (ioend->io_type == IO_UNWRITTEN) {
 			ioend->io_iocb = iocb;
 			ioend->io_result = ret;
@@ -1554,7 +1339,6 @@
 	} else {
 		xfs_finish_ioend_sync(ioend);
 	}
->>>>>>> 02f8c6ae
 }
 
 STATIC ssize_t
