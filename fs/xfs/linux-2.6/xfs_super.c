/*
 * Copyright (c) 2000-2006 Silicon Graphics, Inc.
 * All Rights Reserved.
 *
 * This program is free software; you can redistribute it and/or
 * modify it under the terms of the GNU General Public License as
 * published by the Free Software Foundation.
 *
 * This program is distributed in the hope that it would be useful,
 * but WITHOUT ANY WARRANTY; without even the implied warranty of
 * MERCHANTABILITY or FITNESS FOR A PARTICULAR PURPOSE.  See the
 * GNU General Public License for more details.
 *
 * You should have received a copy of the GNU General Public License
 * along with this program; if not, write the Free Software Foundation,
 * Inc.,  51 Franklin St, Fifth Floor, Boston, MA  02110-1301  USA
 */

#include "xfs.h"
#include "xfs_bit.h"
#include "xfs_log.h"
#include "xfs_inum.h"
#include "xfs_trans.h"
#include "xfs_sb.h"
#include "xfs_ag.h"
#include "xfs_dir2.h"
#include "xfs_alloc.h"
#include "xfs_quota.h"
#include "xfs_mount.h"
#include "xfs_bmap_btree.h"
#include "xfs_alloc_btree.h"
#include "xfs_ialloc_btree.h"
#include "xfs_dinode.h"
#include "xfs_inode.h"
#include "xfs_btree.h"
#include "xfs_btree_trace.h"
#include "xfs_ialloc.h"
#include "xfs_bmap.h"
#include "xfs_rtalloc.h"
#include "xfs_error.h"
#include "xfs_itable.h"
#include "xfs_fsops.h"
#include "xfs_attr.h"
#include "xfs_buf_item.h"
#include "xfs_utils.h"
#include "xfs_vnodeops.h"
#include "xfs_log_priv.h"
#include "xfs_trans_priv.h"
#include "xfs_filestream.h"
#include "xfs_da_btree.h"
#include "xfs_extfree_item.h"
#include "xfs_mru_cache.h"
#include "xfs_inode_item.h"
#include "xfs_sync.h"
#include "xfs_trace.h"

#include <linux/namei.h>
#include <linux/init.h>
#include <linux/slab.h>
#include <linux/mount.h>
#include <linux/mempool.h>
#include <linux/writeback.h>
#include <linux/kthread.h>
#include <linux/freezer.h>
#include <linux/parser.h>

static const struct super_operations xfs_super_operations;
static kmem_zone_t *xfs_ioend_zone;
mempool_t *xfs_ioend_pool;

#define MNTOPT_LOGBUFS	"logbufs"	/* number of XFS log buffers */
#define MNTOPT_LOGBSIZE	"logbsize"	/* size of XFS log buffers */
#define MNTOPT_LOGDEV	"logdev"	/* log device */
#define MNTOPT_RTDEV	"rtdev"		/* realtime I/O device */
#define MNTOPT_BIOSIZE	"biosize"	/* log2 of preferred buffered io size */
#define MNTOPT_WSYNC	"wsync"		/* safe-mode nfs compatible mount */
#define MNTOPT_NOALIGN	"noalign"	/* turn off stripe alignment */
#define MNTOPT_SWALLOC	"swalloc"	/* turn on stripe width allocation */
#define MNTOPT_SUNIT	"sunit"		/* data volume stripe unit */
#define MNTOPT_SWIDTH	"swidth"	/* data volume stripe width */
#define MNTOPT_NOUUID	"nouuid"	/* ignore filesystem UUID */
#define MNTOPT_MTPT	"mtpt"		/* filesystem mount point */
#define MNTOPT_GRPID	"grpid"		/* group-ID from parent directory */
#define MNTOPT_NOGRPID	"nogrpid"	/* group-ID from current process */
#define MNTOPT_BSDGROUPS    "bsdgroups"    /* group-ID from parent directory */
#define MNTOPT_SYSVGROUPS   "sysvgroups"   /* group-ID from current process */
#define MNTOPT_ALLOCSIZE    "allocsize"    /* preferred allocation size */
#define MNTOPT_NORECOVERY   "norecovery"   /* don't run XFS recovery */
#define MNTOPT_BARRIER	"barrier"	/* use writer barriers for log write and
					 * unwritten extent conversion */
#define MNTOPT_NOBARRIER "nobarrier"	/* .. disable */
#define MNTOPT_64BITINODE   "inode64"	/* inodes can be allocated anywhere */
#define MNTOPT_IKEEP	"ikeep"		/* do not free empty inode clusters */
#define MNTOPT_NOIKEEP	"noikeep"	/* free empty inode clusters */
#define MNTOPT_LARGEIO	   "largeio"	/* report large I/O sizes in stat() */
#define MNTOPT_NOLARGEIO   "nolargeio"	/* do not report large I/O sizes
					 * in stat(). */
#define MNTOPT_ATTR2	"attr2"		/* do use attr2 attribute format */
#define MNTOPT_NOATTR2	"noattr2"	/* do not use attr2 attribute format */
#define MNTOPT_FILESTREAM  "filestreams" /* use filestreams allocator */
#define MNTOPT_QUOTA	"quota"		/* disk quotas (user) */
#define MNTOPT_NOQUOTA	"noquota"	/* no quotas */
#define MNTOPT_USRQUOTA	"usrquota"	/* user quota enabled */
#define MNTOPT_GRPQUOTA	"grpquota"	/* group quota enabled */
#define MNTOPT_PRJQUOTA	"prjquota"	/* project quota enabled */
#define MNTOPT_UQUOTA	"uquota"	/* user quota (IRIX variant) */
#define MNTOPT_GQUOTA	"gquota"	/* group quota (IRIX variant) */
#define MNTOPT_PQUOTA	"pquota"	/* project quota (IRIX variant) */
#define MNTOPT_UQUOTANOENF "uqnoenforce"/* user quota limit enforcement */
#define MNTOPT_GQUOTANOENF "gqnoenforce"/* group quota limit enforcement */
#define MNTOPT_PQUOTANOENF "pqnoenforce"/* project quota limit enforcement */
#define MNTOPT_QUOTANOENF  "qnoenforce"	/* same as uqnoenforce */
#define MNTOPT_DELAYLOG    "delaylog"	/* Delayed logging enabled */
#define MNTOPT_NODELAYLOG  "nodelaylog"	/* Delayed logging disabled */
#define MNTOPT_DISCARD	   "discard"	/* Discard unused blocks */
#define MNTOPT_NODISCARD   "nodiscard"	/* Do not discard unused blocks */

/*
 * Table driven mount option parser.
 *
 * Currently only used for remount, but it will be used for mount
 * in the future, too.
 */
enum {
	Opt_barrier, Opt_nobarrier, Opt_err
};

static const match_table_t tokens = {
	{Opt_barrier, "barrier"},
	{Opt_nobarrier, "nobarrier"},
	{Opt_err, NULL}
};


STATIC unsigned long
suffix_strtoul(char *s, char **endp, unsigned int base)
{
	int	last, shift_left_factor = 0;
	char	*value = s;

	last = strlen(value) - 1;
	if (value[last] == 'K' || value[last] == 'k') {
		shift_left_factor = 10;
		value[last] = '\0';
	}
	if (value[last] == 'M' || value[last] == 'm') {
		shift_left_factor = 20;
		value[last] = '\0';
	}
	if (value[last] == 'G' || value[last] == 'g') {
		shift_left_factor = 30;
		value[last] = '\0';
	}

	return simple_strtoul((const char *)s, endp, base) << shift_left_factor;
}

/*
 * This function fills in xfs_mount_t fields based on mount args.
 * Note: the superblock has _not_ yet been read in.
 *
 * Note that this function leaks the various device name allocations on
 * failure.  The caller takes care of them.
 */
STATIC int
xfs_parseargs(
	struct xfs_mount	*mp,
	char			*options)
{
	struct super_block	*sb = mp->m_super;
	char			*this_char, *value, *eov;
	int			dsunit = 0;
	int			dswidth = 0;
	int			iosize = 0;
	__uint8_t		iosizelog = 0;

	/*
	 * set up the mount name first so all the errors will refer to the
	 * correct device.
	 */
	mp->m_fsname = kstrndup(sb->s_id, MAXNAMELEN, GFP_KERNEL);
	if (!mp->m_fsname)
		return ENOMEM;
	mp->m_fsname_len = strlen(mp->m_fsname) + 1;

	/*
	 * Copy binary VFS mount flags we are interested in.
	 */
	if (sb->s_flags & MS_RDONLY)
		mp->m_flags |= XFS_MOUNT_RDONLY;
	if (sb->s_flags & MS_DIRSYNC)
		mp->m_flags |= XFS_MOUNT_DIRSYNC;
	if (sb->s_flags & MS_SYNCHRONOUS)
		mp->m_flags |= XFS_MOUNT_WSYNC;

	/*
	 * Set some default flags that could be cleared by the mount option
	 * parsing.
	 */
	mp->m_flags |= XFS_MOUNT_BARRIER;
	mp->m_flags |= XFS_MOUNT_COMPAT_IOSIZE;
	mp->m_flags |= XFS_MOUNT_SMALL_INUMS;
	mp->m_flags |= XFS_MOUNT_DELAYLOG;

	/*
	 * These can be overridden by the mount option parsing.
	 */
	mp->m_logbufs = -1;
	mp->m_logbsize = -1;

	if (!options)
		goto done;

	while ((this_char = strsep(&options, ",")) != NULL) {
		if (!*this_char)
			continue;
		if ((value = strchr(this_char, '=')) != NULL)
			*value++ = 0;

		if (!strcmp(this_char, MNTOPT_LOGBUFS)) {
			if (!value || !*value) {
				xfs_warn(mp, "%s option requires an argument",
					this_char);
				return EINVAL;
			}
			mp->m_logbufs = simple_strtoul(value, &eov, 10);
		} else if (!strcmp(this_char, MNTOPT_LOGBSIZE)) {
			if (!value || !*value) {
				xfs_warn(mp, "%s option requires an argument",
					this_char);
				return EINVAL;
			}
			mp->m_logbsize = suffix_strtoul(value, &eov, 10);
		} else if (!strcmp(this_char, MNTOPT_LOGDEV)) {
			if (!value || !*value) {
				xfs_warn(mp, "%s option requires an argument",
					this_char);
				return EINVAL;
			}
			mp->m_logname = kstrndup(value, MAXNAMELEN, GFP_KERNEL);
			if (!mp->m_logname)
				return ENOMEM;
		} else if (!strcmp(this_char, MNTOPT_MTPT)) {
			xfs_warn(mp, "%s option not allowed on this system",
				this_char);
			return EINVAL;
		} else if (!strcmp(this_char, MNTOPT_RTDEV)) {
			if (!value || !*value) {
				xfs_warn(mp, "%s option requires an argument",
					this_char);
				return EINVAL;
			}
			mp->m_rtname = kstrndup(value, MAXNAMELEN, GFP_KERNEL);
			if (!mp->m_rtname)
				return ENOMEM;
		} else if (!strcmp(this_char, MNTOPT_BIOSIZE)) {
			if (!value || !*value) {
				xfs_warn(mp, "%s option requires an argument",
					this_char);
				return EINVAL;
			}
			iosize = simple_strtoul(value, &eov, 10);
			iosizelog = ffs(iosize) - 1;
		} else if (!strcmp(this_char, MNTOPT_ALLOCSIZE)) {
			if (!value || !*value) {
				xfs_warn(mp, "%s option requires an argument",
					this_char);
				return EINVAL;
			}
			iosize = suffix_strtoul(value, &eov, 10);
			iosizelog = ffs(iosize) - 1;
		} else if (!strcmp(this_char, MNTOPT_GRPID) ||
			   !strcmp(this_char, MNTOPT_BSDGROUPS)) {
			mp->m_flags |= XFS_MOUNT_GRPID;
		} else if (!strcmp(this_char, MNTOPT_NOGRPID) ||
			   !strcmp(this_char, MNTOPT_SYSVGROUPS)) {
			mp->m_flags &= ~XFS_MOUNT_GRPID;
		} else if (!strcmp(this_char, MNTOPT_WSYNC)) {
			mp->m_flags |= XFS_MOUNT_WSYNC;
		} else if (!strcmp(this_char, MNTOPT_NORECOVERY)) {
			mp->m_flags |= XFS_MOUNT_NORECOVERY;
		} else if (!strcmp(this_char, MNTOPT_NOALIGN)) {
			mp->m_flags |= XFS_MOUNT_NOALIGN;
		} else if (!strcmp(this_char, MNTOPT_SWALLOC)) {
			mp->m_flags |= XFS_MOUNT_SWALLOC;
		} else if (!strcmp(this_char, MNTOPT_SUNIT)) {
			if (!value || !*value) {
				xfs_warn(mp, "%s option requires an argument",
					this_char);
				return EINVAL;
			}
			dsunit = simple_strtoul(value, &eov, 10);
		} else if (!strcmp(this_char, MNTOPT_SWIDTH)) {
			if (!value || !*value) {
				xfs_warn(mp, "%s option requires an argument",
					this_char);
				return EINVAL;
			}
			dswidth = simple_strtoul(value, &eov, 10);
		} else if (!strcmp(this_char, MNTOPT_64BITINODE)) {
			mp->m_flags &= ~XFS_MOUNT_SMALL_INUMS;
#if !XFS_BIG_INUMS
			xfs_warn(mp, "%s option not allowed on this system",
				this_char);
			return EINVAL;
#endif
		} else if (!strcmp(this_char, MNTOPT_NOUUID)) {
			mp->m_flags |= XFS_MOUNT_NOUUID;
		} else if (!strcmp(this_char, MNTOPT_BARRIER)) {
			mp->m_flags |= XFS_MOUNT_BARRIER;
		} else if (!strcmp(this_char, MNTOPT_NOBARRIER)) {
			mp->m_flags &= ~XFS_MOUNT_BARRIER;
		} else if (!strcmp(this_char, MNTOPT_IKEEP)) {
			mp->m_flags |= XFS_MOUNT_IKEEP;
		} else if (!strcmp(this_char, MNTOPT_NOIKEEP)) {
			mp->m_flags &= ~XFS_MOUNT_IKEEP;
		} else if (!strcmp(this_char, MNTOPT_LARGEIO)) {
			mp->m_flags &= ~XFS_MOUNT_COMPAT_IOSIZE;
		} else if (!strcmp(this_char, MNTOPT_NOLARGEIO)) {
			mp->m_flags |= XFS_MOUNT_COMPAT_IOSIZE;
		} else if (!strcmp(this_char, MNTOPT_ATTR2)) {
			mp->m_flags |= XFS_MOUNT_ATTR2;
		} else if (!strcmp(this_char, MNTOPT_NOATTR2)) {
			mp->m_flags &= ~XFS_MOUNT_ATTR2;
			mp->m_flags |= XFS_MOUNT_NOATTR2;
		} else if (!strcmp(this_char, MNTOPT_FILESTREAM)) {
			mp->m_flags |= XFS_MOUNT_FILESTREAMS;
		} else if (!strcmp(this_char, MNTOPT_NOQUOTA)) {
			mp->m_qflags &= ~(XFS_UQUOTA_ACCT | XFS_UQUOTA_ACTIVE |
					  XFS_GQUOTA_ACCT | XFS_GQUOTA_ACTIVE |
					  XFS_PQUOTA_ACCT | XFS_PQUOTA_ACTIVE |
					  XFS_UQUOTA_ENFD | XFS_OQUOTA_ENFD);
		} else if (!strcmp(this_char, MNTOPT_QUOTA) ||
			   !strcmp(this_char, MNTOPT_UQUOTA) ||
			   !strcmp(this_char, MNTOPT_USRQUOTA)) {
			mp->m_qflags |= (XFS_UQUOTA_ACCT | XFS_UQUOTA_ACTIVE |
					 XFS_UQUOTA_ENFD);
		} else if (!strcmp(this_char, MNTOPT_QUOTANOENF) ||
			   !strcmp(this_char, MNTOPT_UQUOTANOENF)) {
			mp->m_qflags |= (XFS_UQUOTA_ACCT | XFS_UQUOTA_ACTIVE);
			mp->m_qflags &= ~XFS_UQUOTA_ENFD;
		} else if (!strcmp(this_char, MNTOPT_PQUOTA) ||
			   !strcmp(this_char, MNTOPT_PRJQUOTA)) {
			mp->m_qflags |= (XFS_PQUOTA_ACCT | XFS_PQUOTA_ACTIVE |
					 XFS_OQUOTA_ENFD);
		} else if (!strcmp(this_char, MNTOPT_PQUOTANOENF)) {
			mp->m_qflags |= (XFS_PQUOTA_ACCT | XFS_PQUOTA_ACTIVE);
			mp->m_qflags &= ~XFS_OQUOTA_ENFD;
		} else if (!strcmp(this_char, MNTOPT_GQUOTA) ||
			   !strcmp(this_char, MNTOPT_GRPQUOTA)) {
			mp->m_qflags |= (XFS_GQUOTA_ACCT | XFS_GQUOTA_ACTIVE |
					 XFS_OQUOTA_ENFD);
		} else if (!strcmp(this_char, MNTOPT_GQUOTANOENF)) {
			mp->m_qflags |= (XFS_GQUOTA_ACCT | XFS_GQUOTA_ACTIVE);
			mp->m_qflags &= ~XFS_OQUOTA_ENFD;
		} else if (!strcmp(this_char, MNTOPT_DELAYLOG)) {
			mp->m_flags |= XFS_MOUNT_DELAYLOG;
		} else if (!strcmp(this_char, MNTOPT_NODELAYLOG)) {
			mp->m_flags &= ~XFS_MOUNT_DELAYLOG;
		} else if (!strcmp(this_char, MNTOPT_DISCARD)) {
			mp->m_flags |= XFS_MOUNT_DISCARD;
		} else if (!strcmp(this_char, MNTOPT_NODISCARD)) {
			mp->m_flags &= ~XFS_MOUNT_DISCARD;
		} else if (!strcmp(this_char, "ihashsize")) {
			xfs_warn(mp,
	"ihashsize no longer used, option is deprecated.");
		} else if (!strcmp(this_char, "osyncisdsync")) {
			xfs_warn(mp,
	"osyncisdsync has no effect, option is deprecated.");
		} else if (!strcmp(this_char, "osyncisosync")) {
			xfs_warn(mp,
	"osyncisosync has no effect, option is deprecated.");
		} else if (!strcmp(this_char, "irixsgid")) {
			xfs_warn(mp,
	"irixsgid is now a sysctl(2) variable, option is deprecated.");
		} else {
			xfs_warn(mp, "unknown mount option [%s].", this_char);
			return EINVAL;
		}
	}

	/*
	 * no recovery flag requires a read-only mount
	 */
	if ((mp->m_flags & XFS_MOUNT_NORECOVERY) &&
	    !(mp->m_flags & XFS_MOUNT_RDONLY)) {
		xfs_warn(mp, "no-recovery mounts must be read-only.");
		return EINVAL;
	}

	if ((mp->m_flags & XFS_MOUNT_NOALIGN) && (dsunit || dswidth)) {
		xfs_warn(mp,
	"sunit and swidth options incompatible with the noalign option");
		return EINVAL;
	}

	if ((mp->m_flags & XFS_MOUNT_DISCARD) &&
	    !(mp->m_flags & XFS_MOUNT_DELAYLOG)) {
		xfs_warn(mp,
	"the discard option is incompatible with the nodelaylog option");
		return EINVAL;
	}

#ifndef CONFIG_XFS_QUOTA
	if (XFS_IS_QUOTA_RUNNING(mp)) {
		xfs_warn(mp, "quota support not available in this kernel.");
		return EINVAL;
	}
#endif

	if ((mp->m_qflags & (XFS_GQUOTA_ACCT | XFS_GQUOTA_ACTIVE)) &&
	    (mp->m_qflags & (XFS_PQUOTA_ACCT | XFS_PQUOTA_ACTIVE))) {
		xfs_warn(mp, "cannot mount with both project and group quota");
		return EINVAL;
	}

	if ((dsunit && !dswidth) || (!dsunit && dswidth)) {
		xfs_warn(mp, "sunit and swidth must be specified together");
		return EINVAL;
	}

	if (dsunit && (dswidth % dsunit != 0)) {
		xfs_warn(mp,
	"stripe width (%d) must be a multiple of the stripe unit (%d)",
			dswidth, dsunit);
		return EINVAL;
	}

done:
	if (!(mp->m_flags & XFS_MOUNT_NOALIGN)) {
		/*
		 * At this point the superblock has not been read
		 * in, therefore we do not know the block size.
		 * Before the mount call ends we will convert
		 * these to FSBs.
		 */
		if (dsunit) {
			mp->m_dalign = dsunit;
			mp->m_flags |= XFS_MOUNT_RETERR;
		}

		if (dswidth)
			mp->m_swidth = dswidth;
	}

	if (mp->m_logbufs != -1 &&
	    mp->m_logbufs != 0 &&
	    (mp->m_logbufs < XLOG_MIN_ICLOGS ||
	     mp->m_logbufs > XLOG_MAX_ICLOGS)) {
		xfs_warn(mp, "invalid logbufs value: %d [not %d-%d]",
			mp->m_logbufs, XLOG_MIN_ICLOGS, XLOG_MAX_ICLOGS);
		return XFS_ERROR(EINVAL);
	}
	if (mp->m_logbsize != -1 &&
	    mp->m_logbsize !=  0 &&
	    (mp->m_logbsize < XLOG_MIN_RECORD_BSIZE ||
	     mp->m_logbsize > XLOG_MAX_RECORD_BSIZE ||
	     !is_power_of_2(mp->m_logbsize))) {
		xfs_warn(mp,
			"invalid logbufsize: %d [not 16k,32k,64k,128k or 256k]",
			mp->m_logbsize);
		return XFS_ERROR(EINVAL);
	}

	if (iosizelog) {
		if (iosizelog > XFS_MAX_IO_LOG ||
		    iosizelog < XFS_MIN_IO_LOG) {
			xfs_warn(mp, "invalid log iosize: %d [not %d-%d]",
				iosizelog, XFS_MIN_IO_LOG,
				XFS_MAX_IO_LOG);
			return XFS_ERROR(EINVAL);
		}

		mp->m_flags |= XFS_MOUNT_DFLT_IOSIZE;
		mp->m_readio_log = iosizelog;
		mp->m_writeio_log = iosizelog;
	}

	return 0;
}

struct proc_xfs_info {
	int	flag;
	char	*str;
};

STATIC int
xfs_showargs(
	struct xfs_mount	*mp,
	struct seq_file		*m)
{
	static struct proc_xfs_info xfs_info_set[] = {
		/* the few simple ones we can get from the mount struct */
		{ XFS_MOUNT_IKEEP,		"," MNTOPT_IKEEP },
		{ XFS_MOUNT_WSYNC,		"," MNTOPT_WSYNC },
		{ XFS_MOUNT_NOALIGN,		"," MNTOPT_NOALIGN },
		{ XFS_MOUNT_SWALLOC,		"," MNTOPT_SWALLOC },
		{ XFS_MOUNT_NOUUID,		"," MNTOPT_NOUUID },
		{ XFS_MOUNT_NORECOVERY,		"," MNTOPT_NORECOVERY },
		{ XFS_MOUNT_ATTR2,		"," MNTOPT_ATTR2 },
		{ XFS_MOUNT_FILESTREAMS,	"," MNTOPT_FILESTREAM },
		{ XFS_MOUNT_GRPID,		"," MNTOPT_GRPID },
		{ XFS_MOUNT_DELAYLOG,		"," MNTOPT_DELAYLOG },
		{ XFS_MOUNT_DISCARD,		"," MNTOPT_DISCARD },
		{ 0, NULL }
	};
	static struct proc_xfs_info xfs_info_unset[] = {
		/* the few simple ones we can get from the mount struct */
		{ XFS_MOUNT_COMPAT_IOSIZE,	"," MNTOPT_LARGEIO },
		{ XFS_MOUNT_BARRIER,		"," MNTOPT_NOBARRIER },
		{ XFS_MOUNT_SMALL_INUMS,	"," MNTOPT_64BITINODE },
		{ 0, NULL }
	};
	struct proc_xfs_info	*xfs_infop;

	for (xfs_infop = xfs_info_set; xfs_infop->flag; xfs_infop++) {
		if (mp->m_flags & xfs_infop->flag)
			seq_puts(m, xfs_infop->str);
	}
	for (xfs_infop = xfs_info_unset; xfs_infop->flag; xfs_infop++) {
		if (!(mp->m_flags & xfs_infop->flag))
			seq_puts(m, xfs_infop->str);
	}

	if (mp->m_flags & XFS_MOUNT_DFLT_IOSIZE)
		seq_printf(m, "," MNTOPT_ALLOCSIZE "=%dk",
				(int)(1 << mp->m_writeio_log) >> 10);

	if (mp->m_logbufs > 0)
		seq_printf(m, "," MNTOPT_LOGBUFS "=%d", mp->m_logbufs);
	if (mp->m_logbsize > 0)
		seq_printf(m, "," MNTOPT_LOGBSIZE "=%dk", mp->m_logbsize >> 10);

	if (mp->m_logname)
		seq_printf(m, "," MNTOPT_LOGDEV "=%s", mp->m_logname);
	if (mp->m_rtname)
		seq_printf(m, "," MNTOPT_RTDEV "=%s", mp->m_rtname);

	if (mp->m_dalign > 0)
		seq_printf(m, "," MNTOPT_SUNIT "=%d",
				(int)XFS_FSB_TO_BB(mp, mp->m_dalign));
	if (mp->m_swidth > 0)
		seq_printf(m, "," MNTOPT_SWIDTH "=%d",
				(int)XFS_FSB_TO_BB(mp, mp->m_swidth));

	if (mp->m_qflags & (XFS_UQUOTA_ACCT|XFS_UQUOTA_ENFD))
		seq_puts(m, "," MNTOPT_USRQUOTA);
	else if (mp->m_qflags & XFS_UQUOTA_ACCT)
		seq_puts(m, "," MNTOPT_UQUOTANOENF);

	/* Either project or group quotas can be active, not both */

	if (mp->m_qflags & XFS_PQUOTA_ACCT) {
		if (mp->m_qflags & XFS_OQUOTA_ENFD)
			seq_puts(m, "," MNTOPT_PRJQUOTA);
		else
			seq_puts(m, "," MNTOPT_PQUOTANOENF);
	} else if (mp->m_qflags & XFS_GQUOTA_ACCT) {
		if (mp->m_qflags & XFS_OQUOTA_ENFD)
			seq_puts(m, "," MNTOPT_GRPQUOTA);
		else
			seq_puts(m, "," MNTOPT_GQUOTANOENF);
	}

	if (!(mp->m_qflags & XFS_ALL_QUOTA_ACCT))
		seq_puts(m, "," MNTOPT_NOQUOTA);

	return 0;
}
__uint64_t
xfs_max_file_offset(
	unsigned int		blockshift)
{
	unsigned int		pagefactor = 1;
	unsigned int		bitshift = BITS_PER_LONG - 1;

	/* Figure out maximum filesize, on Linux this can depend on
	 * the filesystem blocksize (on 32 bit platforms).
	 * __block_write_begin does this in an [unsigned] long...
	 *      page->index << (PAGE_CACHE_SHIFT - bbits)
	 * So, for page sized blocks (4K on 32 bit platforms),
	 * this wraps at around 8Tb (hence MAX_LFS_FILESIZE which is
	 *      (((u64)PAGE_CACHE_SIZE << (BITS_PER_LONG-1))-1)
	 * but for smaller blocksizes it is less (bbits = log2 bsize).
	 * Note1: get_block_t takes a long (implicit cast from above)
	 * Note2: The Large Block Device (LBD and HAVE_SECTOR_T) patch
	 * can optionally convert the [unsigned] long from above into
	 * an [unsigned] long long.
	 */

#if BITS_PER_LONG == 32
# if defined(CONFIG_LBDAF)
	ASSERT(sizeof(sector_t) == 8);
	pagefactor = PAGE_CACHE_SIZE;
	bitshift = BITS_PER_LONG;
# else
	pagefactor = PAGE_CACHE_SIZE >> (PAGE_CACHE_SHIFT - blockshift);
# endif
#endif

	return (((__uint64_t)pagefactor) << bitshift) - 1;
}

STATIC int
xfs_blkdev_get(
	xfs_mount_t		*mp,
	const char		*name,
	struct block_device	**bdevp)
{
	int			error = 0;

	*bdevp = blkdev_get_by_path(name, FMODE_READ|FMODE_WRITE|FMODE_EXCL,
				    mp);
	if (IS_ERR(*bdevp)) {
		error = PTR_ERR(*bdevp);
		xfs_warn(mp, "Invalid device [%s], error=%d\n", name, error);
	}

	return -error;
}

STATIC void
xfs_blkdev_put(
	struct block_device	*bdev)
{
	if (bdev)
		blkdev_put(bdev, FMODE_READ|FMODE_WRITE|FMODE_EXCL);
}

void
xfs_blkdev_issue_flush(
	xfs_buftarg_t		*buftarg)
{
	blkdev_issue_flush(buftarg->bt_bdev, GFP_KERNEL, NULL);
}

STATIC void
xfs_close_devices(
	struct xfs_mount	*mp)
{
	if (mp->m_logdev_targp && mp->m_logdev_targp != mp->m_ddev_targp) {
		struct block_device *logdev = mp->m_logdev_targp->bt_bdev;
		xfs_free_buftarg(mp, mp->m_logdev_targp);
		xfs_blkdev_put(logdev);
	}
	if (mp->m_rtdev_targp) {
		struct block_device *rtdev = mp->m_rtdev_targp->bt_bdev;
		xfs_free_buftarg(mp, mp->m_rtdev_targp);
		xfs_blkdev_put(rtdev);
	}
	xfs_free_buftarg(mp, mp->m_ddev_targp);
}

/*
 * The file system configurations are:
 *	(1) device (partition) with data and internal log
 *	(2) logical volume with data and log subvolumes.
 *	(3) logical volume with data, log, and realtime subvolumes.
 *
 * We only have to handle opening the log and realtime volumes here if
 * they are present.  The data subvolume has already been opened by
 * get_sb_bdev() and is stored in sb->s_bdev.
 */
STATIC int
xfs_open_devices(
	struct xfs_mount	*mp)
{
	struct block_device	*ddev = mp->m_super->s_bdev;
	struct block_device	*logdev = NULL, *rtdev = NULL;
	int			error;

	/*
	 * Open real time and log devices - order is important.
	 */
	if (mp->m_logname) {
		error = xfs_blkdev_get(mp, mp->m_logname, &logdev);
		if (error)
			goto out;
	}

	if (mp->m_rtname) {
		error = xfs_blkdev_get(mp, mp->m_rtname, &rtdev);
		if (error)
			goto out_close_logdev;

		if (rtdev == ddev || rtdev == logdev) {
			xfs_warn(mp,
	"Cannot mount filesystem with identical rtdev and ddev/logdev.");
			error = EINVAL;
			goto out_close_rtdev;
		}
	}

	/*
	 * Setup xfs_mount buffer target pointers
	 */
	error = ENOMEM;
	mp->m_ddev_targp = xfs_alloc_buftarg(mp, ddev, 0, mp->m_fsname);
	if (!mp->m_ddev_targp)
		goto out_close_rtdev;

	if (rtdev) {
		mp->m_rtdev_targp = xfs_alloc_buftarg(mp, rtdev, 1,
							mp->m_fsname);
		if (!mp->m_rtdev_targp)
			goto out_free_ddev_targ;
	}

	if (logdev && logdev != ddev) {
		mp->m_logdev_targp = xfs_alloc_buftarg(mp, logdev, 1,
							mp->m_fsname);
		if (!mp->m_logdev_targp)
			goto out_free_rtdev_targ;
	} else {
		mp->m_logdev_targp = mp->m_ddev_targp;
	}

	return 0;

 out_free_rtdev_targ:
	if (mp->m_rtdev_targp)
		xfs_free_buftarg(mp, mp->m_rtdev_targp);
 out_free_ddev_targ:
	xfs_free_buftarg(mp, mp->m_ddev_targp);
 out_close_rtdev:
	if (rtdev)
		xfs_blkdev_put(rtdev);
 out_close_logdev:
	if (logdev && logdev != ddev)
		xfs_blkdev_put(logdev);
 out:
	return error;
}

/*
 * Setup xfs_mount buffer target pointers based on superblock
 */
STATIC int
xfs_setup_devices(
	struct xfs_mount	*mp)
{
	int			error;

	error = xfs_setsize_buftarg(mp->m_ddev_targp, mp->m_sb.sb_blocksize,
				    mp->m_sb.sb_sectsize);
	if (error)
		return error;

	if (mp->m_logdev_targp && mp->m_logdev_targp != mp->m_ddev_targp) {
		unsigned int	log_sector_size = BBSIZE;

		if (xfs_sb_version_hassector(&mp->m_sb))
			log_sector_size = mp->m_sb.sb_logsectsize;
		error = xfs_setsize_buftarg(mp->m_logdev_targp,
					    mp->m_sb.sb_blocksize,
					    log_sector_size);
		if (error)
			return error;
	}
	if (mp->m_rtdev_targp) {
		error = xfs_setsize_buftarg(mp->m_rtdev_targp,
					    mp->m_sb.sb_blocksize,
					    mp->m_sb.sb_sectsize);
		if (error)
			return error;
	}

	return 0;
}

/* Catch misguided souls that try to use this interface on XFS */
STATIC struct inode *
xfs_fs_alloc_inode(
	struct super_block	*sb)
{
	BUG();
	return NULL;
}

/*
 * Now that the generic code is guaranteed not to be accessing
 * the linux inode, we can reclaim the inode.
 */
STATIC void
xfs_fs_destroy_inode(
	struct inode		*inode)
{
	struct xfs_inode	*ip = XFS_I(inode);

<<<<<<< HEAD
	xfs_itrace_entry(ip);
=======
	trace_xfs_destroy_inode(ip);
>>>>>>> 02f8c6ae

	XFS_STATS_INC(vn_reclaim);

	/* bad inode, get out here ASAP */
	if (is_bad_inode(inode))
		goto out_reclaim;

	xfs_ioend_wait(ip);

	ASSERT(XFS_FORCED_SHUTDOWN(ip->i_mount) || ip->i_delayed_blks == 0);

	/*
	 * We should never get here with one of the reclaim flags already set.
	 */
	ASSERT_ALWAYS(!xfs_iflags_test(ip, XFS_IRECLAIMABLE));
	ASSERT_ALWAYS(!xfs_iflags_test(ip, XFS_IRECLAIM));

	/*
	 * We always use background reclaim here because even if the
	 * inode is clean, it still may be under IO and hence we have
	 * to take the flush lock. The background reclaim path handles
	 * this more efficiently than we can here, so simply let background
	 * reclaim tear down all inodes.
	 */
out_reclaim:
	xfs_inode_set_reclaim_tag(ip);
}

/*
 * Slab object creation initialisation for the XFS inode.
 * This covers only the idempotent fields in the XFS inode;
 * all other fields need to be initialised on allocation
 * from the slab. This avoids the need to repeatedly initialise
 * fields in the xfs inode that left in the initialise state
 * when freeing the inode.
 */
STATIC void
xfs_fs_inode_init_once(
	void			*inode)
{
	struct xfs_inode	*ip = inode;

	memset(ip, 0, sizeof(struct xfs_inode));

	/* vfs inode */
	inode_init_once(VFS_I(ip));

	/* xfs inode */
	atomic_set(&ip->i_iocount, 0);
	atomic_set(&ip->i_pincount, 0);
	spin_lock_init(&ip->i_flags_lock);
	init_waitqueue_head(&ip->i_ipin_wait);
	/*
	 * Because we want to use a counting completion, complete
	 * the flush completion once to allow a single access to
	 * the flush completion without blocking.
	 */
	init_completion(&ip->i_flush);
	complete(&ip->i_flush);

	mrlock_init(&ip->i_lock, MRLOCK_ALLOW_EQUAL_PRI|MRLOCK_BARRIER,
		     "xfsino", ip->i_ino);
}

/*
 * Dirty the XFS inode when mark_inode_dirty_sync() is called so that
 * we catch unlogged VFS level updates to the inode.
 *
 * We need the barrier() to maintain correct ordering between unlogged
 * updates and the transaction commit code that clears the i_update_core
 * field. This requires all updates to be completed before marking the
 * inode dirty.
 */
STATIC void
xfs_fs_dirty_inode(
	struct inode	*inode,
	int		flags)
{
	barrier();
	XFS_I(inode)->i_update_core = 1;
}

STATIC int
xfs_log_inode(
	struct xfs_inode	*ip)
{
	struct xfs_mount	*mp = ip->i_mount;
	struct xfs_trans	*tp;
	int			error;

	xfs_iunlock(ip, XFS_ILOCK_SHARED);
	tp = xfs_trans_alloc(mp, XFS_TRANS_FSYNC_TS);
	error = xfs_trans_reserve(tp, 0, XFS_FSYNC_TS_LOG_RES(mp), 0, 0, 0);

	if (error) {
		xfs_trans_cancel(tp, 0);
		/* we need to return with the lock hold shared */
		xfs_ilock(ip, XFS_ILOCK_SHARED);
		return error;
	}

	xfs_ilock(ip, XFS_ILOCK_EXCL);

	/*
	 * Note - it's possible that we might have pushed ourselves out of the
	 * way during trans_reserve which would flush the inode.  But there's
	 * no guarantee that the inode buffer has actually gone out yet (it's
	 * delwri).  Plus the buffer could be pinned anyway if it's part of
	 * an inode in another recent transaction.  So we play it safe and
	 * fire off the transaction anyway.
	 */
	xfs_trans_ijoin(tp, ip);
	xfs_trans_log_inode(tp, ip, XFS_ILOG_CORE);
	error = xfs_trans_commit(tp, 0);
	xfs_ilock_demote(ip, XFS_ILOCK_EXCL);

	return error;
}

STATIC int
xfs_fs_write_inode(
	struct inode		*inode,
	struct writeback_control *wbc)
{
	struct xfs_inode	*ip = XFS_I(inode);
	struct xfs_mount	*mp = ip->i_mount;
	int			error = EAGAIN;

	trace_xfs_write_inode(ip);

	if (XFS_FORCED_SHUTDOWN(mp))
		return XFS_ERROR(EIO);

	if (wbc->sync_mode == WB_SYNC_ALL) {
		/*
		 * Make sure the inode has made it it into the log.  Instead
		 * of forcing it all the way to stable storage using a
		 * synchronous transaction we let the log force inside the
		 * ->sync_fs call do that for thus, which reduces the number
		 * of synchronous log foces dramatically.
		 */
		xfs_ioend_wait(ip);
		xfs_ilock(ip, XFS_ILOCK_SHARED);
		if (ip->i_update_core) {
			error = xfs_log_inode(ip);
			if (error)
				goto out_unlock;
		}
	} else {
		/*
		 * We make this non-blocking if the inode is contended, return
		 * EAGAIN to indicate to the caller that they did not succeed.
		 * This prevents the flush path from blocking on inodes inside
		 * another operation right now, they get caught later by
		 * xfs_sync.
		 */
		if (!xfs_ilock_nowait(ip, XFS_ILOCK_SHARED))
			goto out;

		if (xfs_ipincount(ip) || !xfs_iflock_nowait(ip))
			goto out_unlock;

		/*
		 * Now we have the flush lock and the inode is not pinned, we
		 * can check if the inode is really clean as we know that
		 * there are no pending transaction completions, it is not
		 * waiting on the delayed write queue and there is no IO in
		 * progress.
		 */
		if (xfs_inode_clean(ip)) {
			xfs_ifunlock(ip);
			error = 0;
			goto out_unlock;
		}
		error = xfs_iflush(ip, SYNC_TRYLOCK);
	}

 out_unlock:
	xfs_iunlock(ip, XFS_ILOCK_SHARED);
 out:
	/*
	 * if we failed to write out the inode then mark
	 * it dirty again so we'll try again later.
	 */
	if (error)
		xfs_mark_inode_dirty_sync(ip);
	return -error;
}

STATIC void
xfs_fs_evict_inode(
	struct inode		*inode)
{
	xfs_inode_t		*ip = XFS_I(inode);

	trace_xfs_evict_inode(ip);

	truncate_inode_pages(&inode->i_data, 0);
	end_writeback(inode);
	XFS_STATS_INC(vn_rele);
	XFS_STATS_INC(vn_remove);
	XFS_STATS_DEC(vn_active);

	/*
	 * The iolock is used by the file system to coordinate reads,
	 * writes, and block truncates.  Up to this point the lock
	 * protected concurrent accesses by users of the inode.  But
	 * from here forward we're doing some final processing of the
	 * inode because we're done with it, and although we reuse the
	 * iolock for protection it is really a distinct lock class
	 * (in the lockdep sense) from before.  To keep lockdep happy
	 * (and basically indicate what we are doing), we explicitly
	 * re-init the iolock here.
	 */
	ASSERT(!rwsem_is_locked(&ip->i_iolock.mr_lock));
	mrlock_init(&ip->i_iolock, MRLOCK_BARRIER, "xfsio", ip->i_ino);
<<<<<<< HEAD
=======
	lockdep_set_class_and_name(&ip->i_iolock.mr_lock,
			&xfs_iolock_reclaimable, "xfs_iolock_reclaimable");
>>>>>>> 02f8c6ae

	xfs_inactive(ip);
}

STATIC void
xfs_free_fsname(
	struct xfs_mount	*mp)
{
	kfree(mp->m_fsname);
	kfree(mp->m_rtname);
	kfree(mp->m_logname);
}

STATIC void
xfs_fs_put_super(
	struct super_block	*sb)
{
	struct xfs_mount	*mp = XFS_M(sb);

	/*
	 * Unregister the memory shrinker before we tear down the mount
	 * structure so we don't have memory reclaim racing with us here.
	 */
	xfs_inode_shrinker_unregister(mp);
	xfs_syncd_stop(mp);

<<<<<<< HEAD
	if (!(sb->s_flags & MS_RDONLY)) {
		/*
		 * XXX(hch): this should be SYNC_WAIT.
		 *
		 * Or more likely not needed at all because the VFS is already
		 * calling ->sync_fs after shutting down all filestem
		 * operations and just before calling ->put_super.
		 */
		xfs_sync_data(mp, 0);
		xfs_sync_attr(mp, 0);
	}

	XFS_SEND_PREUNMOUNT(mp);

=======
>>>>>>> 02f8c6ae
	/*
	 * Blow away any referenced inode in the filestreams cache.
	 * This can and will cause log traffic as inodes go inactive
	 * here.
	 */
	xfs_filestream_unmount(mp);

	XFS_bflush(mp->m_ddev_targp);

<<<<<<< HEAD
	XFS_SEND_UNMOUNT(mp);

=======
>>>>>>> 02f8c6ae
	xfs_unmountfs(mp);
	xfs_freesb(mp);
	xfs_inode_shrinker_unregister(mp);
	xfs_icsb_destroy_counters(mp);
	xfs_close_devices(mp);
	xfs_free_fsname(mp);
	kfree(mp);
}

STATIC int
xfs_fs_sync_fs(
	struct super_block	*sb,
	int			wait)
{
	struct xfs_mount	*mp = XFS_M(sb);
	int			error;

	/*
	 * Not much we can do for the first async pass.  Writing out the
	 * superblock would be counter-productive as we are going to redirty
	 * when writing out other data and metadata (and writing out a single
	 * block is quite fast anyway).
	 *
	 * Try to asynchronously kick off quota syncing at least.
	 */
	if (!wait) {
		xfs_qm_sync(mp, SYNC_TRYLOCK);
		return 0;
	}

	error = xfs_quiesce_data(mp);
	if (error)
		return -error;

	if (laptop_mode) {
		/*
		 * The disk must be active because we're syncing.
		 * We schedule xfssyncd now (now that the disk is
		 * active) instead of later (when it might not be).
		 */
		flush_delayed_work_sync(&mp->m_sync_work);
	}

	return 0;
}

STATIC int
xfs_fs_statfs(
	struct dentry		*dentry,
	struct kstatfs		*statp)
{
	struct xfs_mount	*mp = XFS_M(dentry->d_sb);
	xfs_sb_t		*sbp = &mp->m_sb;
	struct xfs_inode	*ip = XFS_I(dentry->d_inode);
	__uint64_t		fakeinos, id;
	xfs_extlen_t		lsize;
	__int64_t		ffree;

	statp->f_type = XFS_SB_MAGIC;
	statp->f_namelen = MAXNAMELEN - 1;

	id = huge_encode_dev(mp->m_ddev_targp->bt_dev);
	statp->f_fsid.val[0] = (u32)id;
	statp->f_fsid.val[1] = (u32)(id >> 32);

	xfs_icsb_sync_counters(mp, XFS_ICSB_LAZY_COUNT);

	spin_lock(&mp->m_sb_lock);
	statp->f_bsize = sbp->sb_blocksize;
	lsize = sbp->sb_logstart ? sbp->sb_logblocks : 0;
	statp->f_blocks = sbp->sb_dblocks - lsize;
	statp->f_bfree = statp->f_bavail =
				sbp->sb_fdblocks - XFS_ALLOC_SET_ASIDE(mp);
	fakeinos = statp->f_bfree << sbp->sb_inopblog;
	statp->f_files =
	    MIN(sbp->sb_icount + fakeinos, (__uint64_t)XFS_MAXINUMBER);
	if (mp->m_maxicount)
		statp->f_files = min_t(typeof(statp->f_files),
					statp->f_files,
					mp->m_maxicount);

	/* make sure statp->f_ffree does not underflow */
	ffree = statp->f_files - (sbp->sb_icount - sbp->sb_ifree);
	statp->f_ffree = max_t(__int64_t, ffree, 0);

	spin_unlock(&mp->m_sb_lock);

	if ((ip->i_d.di_flags & XFS_DIFLAG_PROJINHERIT) ||
	    ((mp->m_qflags & (XFS_PQUOTA_ACCT|XFS_OQUOTA_ENFD))) ==
			      (XFS_PQUOTA_ACCT|XFS_OQUOTA_ENFD))
		xfs_qm_statvfs(ip, statp);
	return 0;
}

STATIC void
xfs_save_resvblks(struct xfs_mount *mp)
{
	__uint64_t resblks = 0;

	mp->m_resblks_save = mp->m_resblks;
	xfs_reserve_blocks(mp, &resblks, NULL);
}

STATIC void
xfs_restore_resvblks(struct xfs_mount *mp)
{
	__uint64_t resblks;

	if (mp->m_resblks_save) {
		resblks = mp->m_resblks_save;
		mp->m_resblks_save = 0;
	} else
		resblks = xfs_default_resblks(mp);

	xfs_reserve_blocks(mp, &resblks, NULL);
}

STATIC int
xfs_fs_remount(
	struct super_block	*sb,
	int			*flags,
	char			*options)
{
	struct xfs_mount	*mp = XFS_M(sb);
	substring_t		args[MAX_OPT_ARGS];
	char			*p;
	int			error;

	while ((p = strsep(&options, ",")) != NULL) {
		int token;

		if (!*p)
			continue;

		token = match_token(p, tokens, args);
		switch (token) {
		case Opt_barrier:
			mp->m_flags |= XFS_MOUNT_BARRIER;
			break;
		case Opt_nobarrier:
			mp->m_flags &= ~XFS_MOUNT_BARRIER;
			break;
		default:
			/*
			 * Logically we would return an error here to prevent
			 * users from believing they might have changed
			 * mount options using remount which can't be changed.
			 *
			 * But unfortunately mount(8) adds all options from
			 * mtab and fstab to the mount arguments in some cases
			 * so we can't blindly reject options, but have to
			 * check for each specified option if it actually
			 * differs from the currently set option and only
			 * reject it if that's the case.
			 *
			 * Until that is implemented we return success for
			 * every remount request, and silently ignore all
			 * options that we can't actually change.
			 */
#if 0
			xfs_info(mp,
		"mount option \"%s\" not supported for remount\n", p);
			return -EINVAL;
#else
			break;
#endif
		}
	}

	/* ro -> rw */
	if ((mp->m_flags & XFS_MOUNT_RDONLY) && !(*flags & MS_RDONLY)) {
		__uint64_t resblks;

		mp->m_flags &= ~XFS_MOUNT_RDONLY;

		/*
		 * If this is the first remount to writeable state we
		 * might have some superblock changes to update.
		 */
		if (mp->m_update_flags) {
			error = xfs_mount_log_sb(mp, mp->m_update_flags);
			if (error) {
				xfs_warn(mp, "failed to write sb changes");
				return error;
			}
			mp->m_update_flags = 0;
		}

		/*
		 * Fill out the reserve pool if it is empty. Use the stashed
		 * value if it is non-zero, otherwise go with the default.
		 */
<<<<<<< HEAD
		if (mp->m_resblks_save) {
			resblks = mp->m_resblks_save;
			mp->m_resblks_save = 0;
		} else {
			resblks = mp->m_sb.sb_dblocks;
			do_div(resblks, 20);
			resblks = min_t(__uint64_t, resblks, 1024);
		}
		xfs_reserve_blocks(mp, &resblks, NULL);
=======
		xfs_restore_resvblks(mp);
>>>>>>> 02f8c6ae
	}

	/* rw -> ro */
	if (!(mp->m_flags & XFS_MOUNT_RDONLY) && (*flags & MS_RDONLY)) {
		/*
		 * After we have synced the data but before we sync the
		 * metadata, we need to free up the reserve block pool so that
		 * the used block count in the superblock on disk is correct at
		 * the end of the remount. Stash the current reserve pool size
		 * so that if we get remounted rw, we can return it to the same
		 * size.
		 */
<<<<<<< HEAD
		__uint64_t resblks = 0;

		xfs_quiesce_data(mp);
		mp->m_resblks_save = mp->m_resblks;
		xfs_reserve_blocks(mp, &resblks, NULL);
=======

		xfs_quiesce_data(mp);
		xfs_save_resvblks(mp);
>>>>>>> 02f8c6ae
		xfs_quiesce_attr(mp);
		mp->m_flags |= XFS_MOUNT_RDONLY;
	}

	return 0;
}

/*
 * Second stage of a freeze. The data is already frozen so we only
 * need to take care of the metadata. Once that's done write a dummy
 * record to dirty the log in case of a crash while frozen.
 */
STATIC int
xfs_fs_freeze(
	struct super_block	*sb)
{
	struct xfs_mount	*mp = XFS_M(sb);

	xfs_save_resvblks(mp);
	xfs_quiesce_attr(mp);
	return -xfs_fs_log_dummy(mp);
}

STATIC int
xfs_fs_unfreeze(
	struct super_block	*sb)
{
	struct xfs_mount	*mp = XFS_M(sb);

	xfs_restore_resvblks(mp);
	return 0;
}

STATIC int
xfs_fs_show_options(
	struct seq_file		*m,
	struct vfsmount		*mnt)
{
	return -xfs_showargs(XFS_M(mnt->mnt_sb), m);
}

/*
 * This function fills in xfs_mount_t fields based on mount args.
 * Note: the superblock _has_ now been read in.
 */
STATIC int
xfs_finish_flags(
	struct xfs_mount	*mp)
{
	int			ronly = (mp->m_flags & XFS_MOUNT_RDONLY);

	/* Fail a mount where the logbuf is smaller than the log stripe */
	if (xfs_sb_version_haslogv2(&mp->m_sb)) {
		if (mp->m_logbsize <= 0 &&
		    mp->m_sb.sb_logsunit > XLOG_BIG_RECORD_BSIZE) {
			mp->m_logbsize = mp->m_sb.sb_logsunit;
		} else if (mp->m_logbsize > 0 &&
			   mp->m_logbsize < mp->m_sb.sb_logsunit) {
			xfs_warn(mp,
		"logbuf size must be greater than or equal to log stripe size");
			return XFS_ERROR(EINVAL);
		}
	} else {
		/* Fail a mount if the logbuf is larger than 32K */
		if (mp->m_logbsize > XLOG_BIG_RECORD_BSIZE) {
			xfs_warn(mp,
		"logbuf size for version 1 logs must be 16K or 32K");
			return XFS_ERROR(EINVAL);
		}
	}

	/*
	 * mkfs'ed attr2 will turn on attr2 mount unless explicitly
	 * told by noattr2 to turn it off
	 */
	if (xfs_sb_version_hasattr2(&mp->m_sb) &&
	    !(mp->m_flags & XFS_MOUNT_NOATTR2))
		mp->m_flags |= XFS_MOUNT_ATTR2;

	/*
	 * prohibit r/w mounts of read-only filesystems
	 */
	if ((mp->m_sb.sb_flags & XFS_SBF_READONLY) && !ronly) {
		xfs_warn(mp,
			"cannot mount a read-only filesystem as read-write");
		return XFS_ERROR(EROFS);
	}

	return 0;
}

STATIC int
xfs_fs_fill_super(
	struct super_block	*sb,
	void			*data,
	int			silent)
{
	struct inode		*root;
	struct xfs_mount	*mp = NULL;
	int			flags = 0, error = ENOMEM;

	mp = kzalloc(sizeof(struct xfs_mount), GFP_KERNEL);
	if (!mp)
		goto out;

	spin_lock_init(&mp->m_sb_lock);
	mutex_init(&mp->m_growlock);
	atomic_set(&mp->m_active_trans, 0);

	mp->m_super = sb;
	sb->s_fs_info = mp;

	error = xfs_parseargs(mp, (char *)data);
	if (error)
		goto out_free_fsname;

	sb_min_blocksize(sb, BBSIZE);
	sb->s_xattr = xfs_xattr_handlers;
	sb->s_export_op = &xfs_export_operations;
#ifdef CONFIG_XFS_QUOTA
	sb->s_qcop = &xfs_quotactl_operations;
#endif
	sb->s_op = &xfs_super_operations;

	if (silent)
		flags |= XFS_MFSI_QUIET;

	error = xfs_open_devices(mp);
	if (error)
		goto out_free_fsname;

	error = xfs_icsb_init_counters(mp);
	if (error)
		goto out_close_devices;

	error = xfs_readsb(mp, flags);
	if (error)
		goto out_destroy_counters;

	error = xfs_finish_flags(mp);
	if (error)
		goto out_free_sb;

	error = xfs_setup_devices(mp);
	if (error)
		goto out_free_sb;

	error = xfs_filestream_mount(mp);
	if (error)
		goto out_free_sb;

	/*
	 * we must configure the block size in the superblock before we run the
	 * full mount process as the mount process can lookup and cache inodes.
	 * For the same reason we must also initialise the syncd and register
	 * the inode cache shrinker so that inodes can be reclaimed during
	 * operations like a quotacheck that iterate all inodes in the
	 * filesystem.
	 */
	sb->s_magic = XFS_SB_MAGIC;
	sb->s_blocksize = mp->m_sb.sb_blocksize;
	sb->s_blocksize_bits = ffs(sb->s_blocksize) - 1;
	sb->s_maxbytes = xfs_max_file_offset(sb->s_blocksize_bits);
	sb->s_time_gran = 1;
	set_posix_acl_flag(sb);

	error = xfs_syncd_init(mp);
	if (error)
		goto out_filestream_unmount;

	xfs_inode_shrinker_register(mp);

	error = xfs_mountfs(mp);
	if (error)
		goto out_syncd_stop;

	root = igrab(VFS_I(mp->m_rootip));
	if (!root) {
		error = ENOENT;
		goto fail_unmount;
	}
	if (is_bad_inode(root)) {
		error = EINVAL;
		goto fail_vnrele;
	}
	sb->s_root = d_alloc_root(root);
	if (!sb->s_root) {
		error = ENOMEM;
		goto fail_vnrele;
	}

<<<<<<< HEAD
	error = xfs_syncd_init(mp);
	if (error)
		goto fail_vnrele;

	xfs_inode_shrinker_register(mp);

	kfree(mtpt);

	xfs_itrace_exit(XFS_I(sb->s_root->d_inode));
=======
>>>>>>> 02f8c6ae
	return 0;

 out_syncd_stop:
	xfs_inode_shrinker_unregister(mp);
	xfs_syncd_stop(mp);
 out_filestream_unmount:
	xfs_filestream_unmount(mp);
 out_free_sb:
	xfs_freesb(mp);
 out_destroy_counters:
	xfs_icsb_destroy_counters(mp);
 out_close_devices:
	xfs_close_devices(mp);
 out_free_fsname:
	xfs_free_fsname(mp);
	kfree(mp);
 out:
	return -error;

 fail_vnrele:
	if (sb->s_root) {
		dput(sb->s_root);
		sb->s_root = NULL;
	} else {
		iput(root);
	}

 fail_unmount:
	xfs_inode_shrinker_unregister(mp);
	xfs_syncd_stop(mp);

	/*
	 * Blow away any referenced inode in the filestreams cache.
	 * This can and will cause log traffic as inodes go inactive
	 * here.
	 */
	xfs_filestream_unmount(mp);

	XFS_bflush(mp->m_ddev_targp);

	xfs_unmountfs(mp);
	goto out_free_sb;
}

STATIC struct dentry *
xfs_fs_mount(
	struct file_system_type	*fs_type,
	int			flags,
	const char		*dev_name,
	void			*data)
{
<<<<<<< HEAD
	int error;

	error = get_sb_bdev(fs_type, flags, dev_name, data, xfs_fs_fill_super,
			   mnt);
	if (!error) {
		xfs_mount_t *mp = XFS_M(mnt->mnt_sb);
		mp->m_vfsmount = mnt;
	}

	return error;
=======
	return mount_bdev(fs_type, flags, dev_name, data, xfs_fs_fill_super);
>>>>>>> 02f8c6ae
}

static const struct super_operations xfs_super_operations = {
	.alloc_inode		= xfs_fs_alloc_inode,
	.destroy_inode		= xfs_fs_destroy_inode,
	.dirty_inode		= xfs_fs_dirty_inode,
	.write_inode		= xfs_fs_write_inode,
	.evict_inode		= xfs_fs_evict_inode,
	.put_super		= xfs_fs_put_super,
	.sync_fs		= xfs_fs_sync_fs,
	.freeze_fs		= xfs_fs_freeze,
	.unfreeze_fs		= xfs_fs_unfreeze,
	.statfs			= xfs_fs_statfs,
	.remount_fs		= xfs_fs_remount,
	.show_options		= xfs_fs_show_options,
};

struct file_system_type xfs_fs_type = {
	.owner			= THIS_MODULE,
	.name			= "xfs",
	.mount			= xfs_fs_mount,
	.kill_sb		= kill_block_super,
	.fs_flags		= FS_REQUIRES_DEV,
};
EXPORT_SYMBOL(xfs_fs_type);

STATIC int __init
xfs_init_zones(void)
{

	xfs_ioend_zone = kmem_zone_init(sizeof(xfs_ioend_t), "xfs_ioend");
	if (!xfs_ioend_zone)
		goto out;

	xfs_ioend_pool = mempool_create_slab_pool(4 * MAX_BUF_PER_PAGE,
						  xfs_ioend_zone);
	if (!xfs_ioend_pool)
		goto out_destroy_ioend_zone;

	xfs_log_ticket_zone = kmem_zone_init(sizeof(xlog_ticket_t),
						"xfs_log_ticket");
	if (!xfs_log_ticket_zone)
		goto out_destroy_ioend_pool;

	xfs_bmap_free_item_zone = kmem_zone_init(sizeof(xfs_bmap_free_item_t),
						"xfs_bmap_free_item");
	if (!xfs_bmap_free_item_zone)
		goto out_destroy_log_ticket_zone;

	xfs_btree_cur_zone = kmem_zone_init(sizeof(xfs_btree_cur_t),
						"xfs_btree_cur");
	if (!xfs_btree_cur_zone)
		goto out_destroy_bmap_free_item_zone;

	xfs_da_state_zone = kmem_zone_init(sizeof(xfs_da_state_t),
						"xfs_da_state");
	if (!xfs_da_state_zone)
		goto out_destroy_btree_cur_zone;

	xfs_dabuf_zone = kmem_zone_init(sizeof(xfs_dabuf_t), "xfs_dabuf");
	if (!xfs_dabuf_zone)
		goto out_destroy_da_state_zone;

	xfs_ifork_zone = kmem_zone_init(sizeof(xfs_ifork_t), "xfs_ifork");
	if (!xfs_ifork_zone)
		goto out_destroy_dabuf_zone;

	xfs_trans_zone = kmem_zone_init(sizeof(xfs_trans_t), "xfs_trans");
	if (!xfs_trans_zone)
		goto out_destroy_ifork_zone;

	xfs_log_item_desc_zone =
		kmem_zone_init(sizeof(struct xfs_log_item_desc),
			       "xfs_log_item_desc");
	if (!xfs_log_item_desc_zone)
		goto out_destroy_trans_zone;

	/*
	 * The size of the zone allocated buf log item is the maximum
	 * size possible under XFS.  This wastes a little bit of memory,
	 * but it is much faster.
	 */
	xfs_buf_item_zone = kmem_zone_init((sizeof(xfs_buf_log_item_t) +
				(((XFS_MAX_BLOCKSIZE / XFS_BLF_CHUNK) /
				  NBWORD) * sizeof(int))), "xfs_buf_item");
	if (!xfs_buf_item_zone)
		goto out_destroy_log_item_desc_zone;

	xfs_efd_zone = kmem_zone_init((sizeof(xfs_efd_log_item_t) +
			((XFS_EFD_MAX_FAST_EXTENTS - 1) *
				 sizeof(xfs_extent_t))), "xfs_efd_item");
	if (!xfs_efd_zone)
		goto out_destroy_buf_item_zone;

	xfs_efi_zone = kmem_zone_init((sizeof(xfs_efi_log_item_t) +
			((XFS_EFI_MAX_FAST_EXTENTS - 1) *
				sizeof(xfs_extent_t))), "xfs_efi_item");
	if (!xfs_efi_zone)
		goto out_destroy_efd_zone;

	xfs_inode_zone =
		kmem_zone_init_flags(sizeof(xfs_inode_t), "xfs_inode",
			KM_ZONE_HWALIGN | KM_ZONE_RECLAIM | KM_ZONE_SPREAD,
			xfs_fs_inode_init_once);
	if (!xfs_inode_zone)
		goto out_destroy_efi_zone;

	xfs_ili_zone =
		kmem_zone_init_flags(sizeof(xfs_inode_log_item_t), "xfs_ili",
					KM_ZONE_SPREAD, NULL);
	if (!xfs_ili_zone)
		goto out_destroy_inode_zone;

	return 0;

 out_destroy_inode_zone:
	kmem_zone_destroy(xfs_inode_zone);
 out_destroy_efi_zone:
	kmem_zone_destroy(xfs_efi_zone);
 out_destroy_efd_zone:
	kmem_zone_destroy(xfs_efd_zone);
 out_destroy_buf_item_zone:
	kmem_zone_destroy(xfs_buf_item_zone);
 out_destroy_log_item_desc_zone:
	kmem_zone_destroy(xfs_log_item_desc_zone);
 out_destroy_trans_zone:
	kmem_zone_destroy(xfs_trans_zone);
 out_destroy_ifork_zone:
	kmem_zone_destroy(xfs_ifork_zone);
 out_destroy_dabuf_zone:
	kmem_zone_destroy(xfs_dabuf_zone);
 out_destroy_da_state_zone:
	kmem_zone_destroy(xfs_da_state_zone);
 out_destroy_btree_cur_zone:
	kmem_zone_destroy(xfs_btree_cur_zone);
 out_destroy_bmap_free_item_zone:
	kmem_zone_destroy(xfs_bmap_free_item_zone);
 out_destroy_log_ticket_zone:
	kmem_zone_destroy(xfs_log_ticket_zone);
 out_destroy_ioend_pool:
	mempool_destroy(xfs_ioend_pool);
 out_destroy_ioend_zone:
	kmem_zone_destroy(xfs_ioend_zone);
 out:
	return -ENOMEM;
}

STATIC void
xfs_destroy_zones(void)
{
	kmem_zone_destroy(xfs_ili_zone);
	kmem_zone_destroy(xfs_inode_zone);
	kmem_zone_destroy(xfs_efi_zone);
	kmem_zone_destroy(xfs_efd_zone);
	kmem_zone_destroy(xfs_buf_item_zone);
	kmem_zone_destroy(xfs_log_item_desc_zone);
	kmem_zone_destroy(xfs_trans_zone);
	kmem_zone_destroy(xfs_ifork_zone);
	kmem_zone_destroy(xfs_dabuf_zone);
	kmem_zone_destroy(xfs_da_state_zone);
	kmem_zone_destroy(xfs_btree_cur_zone);
	kmem_zone_destroy(xfs_bmap_free_item_zone);
	kmem_zone_destroy(xfs_log_ticket_zone);
	mempool_destroy(xfs_ioend_pool);
	kmem_zone_destroy(xfs_ioend_zone);

}

STATIC int __init
xfs_init_workqueues(void)
{
	/*
	 * max_active is set to 8 to give enough concurency to allow
	 * multiple work operations on each CPU to run. This allows multiple
	 * filesystems to be running sync work concurrently, and scales with
	 * the number of CPUs in the system.
	 */
	xfs_syncd_wq = alloc_workqueue("xfssyncd", WQ_CPU_INTENSIVE, 8);
	if (!xfs_syncd_wq)
		goto out;

	xfs_ail_wq = alloc_workqueue("xfsail", WQ_CPU_INTENSIVE, 8);
	if (!xfs_ail_wq)
		goto out_destroy_syncd;

	return 0;

out_destroy_syncd:
	destroy_workqueue(xfs_syncd_wq);
out:
	return -ENOMEM;
}

STATIC void
xfs_destroy_workqueues(void)
{
	destroy_workqueue(xfs_ail_wq);
	destroy_workqueue(xfs_syncd_wq);
}

STATIC int __init
init_xfs_fs(void)
{
	int			error;

	printk(KERN_INFO XFS_VERSION_STRING " with "
			 XFS_BUILD_OPTIONS " enabled\n");

	xfs_ioend_init();
	xfs_dir_startup();

	error = xfs_init_zones();
	if (error)
		goto out;

	error = xfs_init_workqueues();
	if (error)
		goto out_destroy_zones;

	error = xfs_mru_cache_init();
	if (error)
		goto out_destroy_wq;

	error = xfs_filestream_init();
	if (error)
		goto out_mru_cache_uninit;

	error = xfs_buf_init();
	if (error)
		goto out_filestream_uninit;

	error = xfs_init_procfs();
	if (error)
		goto out_buf_terminate;

	error = xfs_sysctl_register();
	if (error)
		goto out_cleanup_procfs;

	vfs_initquota();
	xfs_inode_shrinker_init();

	error = register_filesystem(&xfs_fs_type);
	if (error)
		goto out_sysctl_unregister;
	return 0;

 out_sysctl_unregister:
	xfs_sysctl_unregister();
 out_cleanup_procfs:
	xfs_cleanup_procfs();
 out_buf_terminate:
	xfs_buf_terminate();
 out_filestream_uninit:
	xfs_filestream_uninit();
 out_mru_cache_uninit:
	xfs_mru_cache_uninit();
 out_destroy_wq:
	xfs_destroy_workqueues();
 out_destroy_zones:
	xfs_destroy_zones();
 out:
	return error;
}

STATIC void __exit
exit_xfs_fs(void)
{
	vfs_exitquota();
	unregister_filesystem(&xfs_fs_type);
	xfs_inode_shrinker_destroy();
	xfs_sysctl_unregister();
	xfs_cleanup_procfs();
	xfs_buf_terminate();
	xfs_filestream_uninit();
	xfs_mru_cache_uninit();
	xfs_destroy_workqueues();
	xfs_destroy_zones();
}

module_init(init_xfs_fs);
module_exit(exit_xfs_fs);

MODULE_AUTHOR("Silicon Graphics, Inc.");
MODULE_DESCRIPTION(XFS_VERSION_STRING " with " XFS_BUILD_OPTIONS " enabled");
MODULE_LICENSE("GPL");<|MERGE_RESOLUTION|>--- conflicted
+++ resolved
@@ -787,11 +787,7 @@
 {
 	struct xfs_inode	*ip = XFS_I(inode);
 
-<<<<<<< HEAD
-	xfs_itrace_entry(ip);
-=======
 	trace_xfs_destroy_inode(ip);
->>>>>>> 02f8c6ae
 
 	XFS_STATS_INC(vn_reclaim);
 
@@ -1008,11 +1004,8 @@
 	 */
 	ASSERT(!rwsem_is_locked(&ip->i_iolock.mr_lock));
 	mrlock_init(&ip->i_iolock, MRLOCK_BARRIER, "xfsio", ip->i_ino);
-<<<<<<< HEAD
-=======
 	lockdep_set_class_and_name(&ip->i_iolock.mr_lock,
 			&xfs_iolock_reclaimable, "xfs_iolock_reclaimable");
->>>>>>> 02f8c6ae
 
 	xfs_inactive(ip);
 }
@@ -1039,23 +1032,6 @@
 	xfs_inode_shrinker_unregister(mp);
 	xfs_syncd_stop(mp);
 
-<<<<<<< HEAD
-	if (!(sb->s_flags & MS_RDONLY)) {
-		/*
-		 * XXX(hch): this should be SYNC_WAIT.
-		 *
-		 * Or more likely not needed at all because the VFS is already
-		 * calling ->sync_fs after shutting down all filestem
-		 * operations and just before calling ->put_super.
-		 */
-		xfs_sync_data(mp, 0);
-		xfs_sync_attr(mp, 0);
-	}
-
-	XFS_SEND_PREUNMOUNT(mp);
-
-=======
->>>>>>> 02f8c6ae
 	/*
 	 * Blow away any referenced inode in the filestreams cache.
 	 * This can and will cause log traffic as inodes go inactive
@@ -1065,14 +1041,8 @@
 
 	XFS_bflush(mp->m_ddev_targp);
 
-<<<<<<< HEAD
-	XFS_SEND_UNMOUNT(mp);
-
-=======
->>>>>>> 02f8c6ae
 	xfs_unmountfs(mp);
 	xfs_freesb(mp);
-	xfs_inode_shrinker_unregister(mp);
 	xfs_icsb_destroy_counters(mp);
 	xfs_close_devices(mp);
 	xfs_free_fsname(mp);
@@ -1241,8 +1211,6 @@
 
 	/* ro -> rw */
 	if ((mp->m_flags & XFS_MOUNT_RDONLY) && !(*flags & MS_RDONLY)) {
-		__uint64_t resblks;
-
 		mp->m_flags &= ~XFS_MOUNT_RDONLY;
 
 		/*
@@ -1262,19 +1230,7 @@
 		 * Fill out the reserve pool if it is empty. Use the stashed
 		 * value if it is non-zero, otherwise go with the default.
 		 */
-<<<<<<< HEAD
-		if (mp->m_resblks_save) {
-			resblks = mp->m_resblks_save;
-			mp->m_resblks_save = 0;
-		} else {
-			resblks = mp->m_sb.sb_dblocks;
-			do_div(resblks, 20);
-			resblks = min_t(__uint64_t, resblks, 1024);
-		}
-		xfs_reserve_blocks(mp, &resblks, NULL);
-=======
 		xfs_restore_resvblks(mp);
->>>>>>> 02f8c6ae
 	}
 
 	/* rw -> ro */
@@ -1287,17 +1243,9 @@
 		 * so that if we get remounted rw, we can return it to the same
 		 * size.
 		 */
-<<<<<<< HEAD
-		__uint64_t resblks = 0;
-
-		xfs_quiesce_data(mp);
-		mp->m_resblks_save = mp->m_resblks;
-		xfs_reserve_blocks(mp, &resblks, NULL);
-=======
 
 		xfs_quiesce_data(mp);
 		xfs_save_resvblks(mp);
->>>>>>> 02f8c6ae
 		xfs_quiesce_attr(mp);
 		mp->m_flags |= XFS_MOUNT_RDONLY;
 	}
@@ -1489,18 +1437,6 @@
 		goto fail_vnrele;
 	}
 
-<<<<<<< HEAD
-	error = xfs_syncd_init(mp);
-	if (error)
-		goto fail_vnrele;
-
-	xfs_inode_shrinker_register(mp);
-
-	kfree(mtpt);
-
-	xfs_itrace_exit(XFS_I(sb->s_root->d_inode));
-=======
->>>>>>> 02f8c6ae
 	return 0;
 
  out_syncd_stop:
@@ -1552,20 +1488,7 @@
 	const char		*dev_name,
 	void			*data)
 {
-<<<<<<< HEAD
-	int error;
-
-	error = get_sb_bdev(fs_type, flags, dev_name, data, xfs_fs_fill_super,
-			   mnt);
-	if (!error) {
-		xfs_mount_t *mp = XFS_M(mnt->mnt_sb);
-		mp->m_vfsmount = mnt;
-	}
-
-	return error;
-=======
 	return mount_bdev(fs_type, flags, dev_name, data, xfs_fs_fill_super);
->>>>>>> 02f8c6ae
 }
 
 static const struct super_operations xfs_super_operations = {
@@ -1583,14 +1506,13 @@
 	.show_options		= xfs_fs_show_options,
 };
 
-struct file_system_type xfs_fs_type = {
+static struct file_system_type xfs_fs_type = {
 	.owner			= THIS_MODULE,
 	.name			= "xfs",
 	.mount			= xfs_fs_mount,
 	.kill_sb		= kill_block_super,
 	.fs_flags		= FS_REQUIRES_DEV,
 };
-EXPORT_SYMBOL(xfs_fs_type);
 
 STATIC int __init
 xfs_init_zones(void)
@@ -1806,7 +1728,6 @@
 		goto out_cleanup_procfs;
 
 	vfs_initquota();
-	xfs_inode_shrinker_init();
 
 	error = register_filesystem(&xfs_fs_type);
 	if (error)
@@ -1836,7 +1757,6 @@
 {
 	vfs_exitquota();
 	unregister_filesystem(&xfs_fs_type);
-	xfs_inode_shrinker_destroy();
 	xfs_sysctl_unregister();
 	xfs_cleanup_procfs();
 	xfs_buf_terminate();
