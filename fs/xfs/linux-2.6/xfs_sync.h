/*
 * Copyright (c) 2000-2006 Silicon Graphics, Inc.
 * All Rights Reserved.
 *
 * This program is free software; you can redistribute it and/or
 * modify it under the terms of the GNU General Public License as
 * published by the Free Software Foundation.
 *
 * This program is distributed in the hope that it would be useful,
 * but WITHOUT ANY WARRANTY; without even the implied warranty of
 * MERCHANTABILITY or FITNESS FOR A PARTICULAR PURPOSE.  See the
 * GNU General Public License for more details.
 *
 * You should have received a copy of the GNU General Public License
 * along with this program; if not, write the Free Software Foundation,
 * Inc.,  51 Franklin St, Fifth Floor, Boston, MA  02110-1301  USA
 */
#ifndef XFS_SYNC_H
#define XFS_SYNC_H 1

struct xfs_mount;
struct xfs_perag;

typedef struct xfs_sync_work {
	struct list_head	w_list;
	struct xfs_mount	*w_mount;
	void			*w_data;	/* syncer routine argument */
	void			(*w_syncer)(struct xfs_mount *, void *);
	struct completion	*w_completion;
} xfs_sync_work_t;

#define SYNC_WAIT		0x0001	/* wait for i/o to complete */
#define SYNC_TRYLOCK		0x0002  /* only try to lock inodes */

extern struct workqueue_struct	*xfs_syncd_wq;	/* sync workqueue */

int xfs_syncd_init(struct xfs_mount *mp);
void xfs_syncd_stop(struct xfs_mount *mp);

int xfs_quiesce_data(struct xfs_mount *mp);
void xfs_quiesce_attr(struct xfs_mount *mp);

void xfs_flush_inodes(struct xfs_inode *ip);

int xfs_reclaim_inodes(struct xfs_mount *mp, int mode);

void xfs_inode_set_reclaim_tag(struct xfs_inode *ip);
void __xfs_inode_set_reclaim_tag(struct xfs_perag *pag, struct xfs_inode *ip);
void __xfs_inode_clear_reclaim(struct xfs_perag *pag, struct xfs_inode *ip);
void __xfs_inode_clear_reclaim_tag(struct xfs_mount *mp, struct xfs_perag *pag,
				struct xfs_inode *ip);

int xfs_sync_inode_grab(struct xfs_inode *ip);
int xfs_inode_ag_iterator(struct xfs_mount *mp,
	int (*execute)(struct xfs_inode *ip, struct xfs_perag *pag, int flags),
<<<<<<< HEAD
	int flags, int tag, int write_lock, int *nr_to_scan);

void xfs_inode_shrinker_init(void);
void xfs_inode_shrinker_destroy(void);
=======
	int flags);

>>>>>>> 02f8c6ae
void xfs_inode_shrinker_register(struct xfs_mount *mp);
void xfs_inode_shrinker_unregister(struct xfs_mount *mp);

#endif<|MERGE_RESOLUTION|>--- conflicted
+++ resolved
@@ -46,22 +46,14 @@
 
 void xfs_inode_set_reclaim_tag(struct xfs_inode *ip);
 void __xfs_inode_set_reclaim_tag(struct xfs_perag *pag, struct xfs_inode *ip);
-void __xfs_inode_clear_reclaim(struct xfs_perag *pag, struct xfs_inode *ip);
 void __xfs_inode_clear_reclaim_tag(struct xfs_mount *mp, struct xfs_perag *pag,
 				struct xfs_inode *ip);
 
 int xfs_sync_inode_grab(struct xfs_inode *ip);
 int xfs_inode_ag_iterator(struct xfs_mount *mp,
 	int (*execute)(struct xfs_inode *ip, struct xfs_perag *pag, int flags),
-<<<<<<< HEAD
-	int flags, int tag, int write_lock, int *nr_to_scan);
-
-void xfs_inode_shrinker_init(void);
-void xfs_inode_shrinker_destroy(void);
-=======
 	int flags);
 
->>>>>>> 02f8c6ae
 void xfs_inode_shrinker_register(struct xfs_mount *mp);
 void xfs_inode_shrinker_unregister(struct xfs_mount *mp);
 
