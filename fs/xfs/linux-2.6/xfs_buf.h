--- conflicted
+++ resolved
@@ -44,52 +44,6 @@
 	XBRW_ZERO = 3,			/* Zero target memory */
 } xfs_buf_rw_t;
 
-<<<<<<< HEAD
-typedef enum {
-	XBF_READ = (1 << 0),	/* buffer intended for reading from device */
-	XBF_WRITE = (1 << 1),	/* buffer intended for writing to device   */
-	XBF_MAPPED = (1 << 2),  /* buffer mapped (b_addr valid)            */
-	XBF_ASYNC = (1 << 4),   /* initiator will not wait for completion  */
-	XBF_DONE = (1 << 5),    /* all pages in the buffer uptodate	   */
-	XBF_DELWRI = (1 << 6),  /* buffer has dirty pages                  */
-	XBF_STALE = (1 << 7),	/* buffer has been staled, do not find it  */
-	XBF_FS_MANAGED = (1 << 8),  /* filesystem controls freeing memory  */
- 	XBF_ORDERED = (1 << 11),    /* use ordered writes		   */
-	XBF_READ_AHEAD = (1 << 12), /* asynchronous read-ahead		   */
-	XBF_LOG_BUFFER = (1 << 13), /* this is a buffer used for the log   */
-
-	/* flags used only as arguments to access routines */
-	XBF_LOCK = (1 << 14),       /* lock requested			   */
-	XBF_TRYLOCK = (1 << 15),    /* lock requested, but do not wait	   */
-	XBF_DONT_BLOCK = (1 << 16), /* do not block in current thread	   */
-
-	/* flags used only internally */
-	_XBF_PAGE_CACHE = (1 << 17),/* backed by pagecache		   */
-	_XBF_PAGES = (1 << 18),	    /* backed by refcounted pages	   */
-	_XBF_RUN_QUEUES = (1 << 19),/* run block device task queue	   */
-	_XBF_DELWRI_Q = (1 << 21),   /* buffer on delwri queue		   */
-
-	/*
-	 * Special flag for supporting metadata blocks smaller than a FSB.
-	 *
-	 * In this case we can have multiple xfs_buf_t on a single page and
-	 * need to lock out concurrent xfs_buf_t readers as they only
-	 * serialise access to the buffer.
-	 *
-	 * If the FSB size >= PAGE_CACHE_SIZE case, we have no serialisation
-	 * between reads of the page. Hence we can have one thread read the
-	 * page and modify it, but then race with another thread that thinks
-	 * the page is not up-to-date and hence reads it again.
-	 *
-	 * The result is that the first modifcation to the page is lost.
-	 * This sort of AGF/AGI reading race can happen when unlinking inodes
-	 * that require truncation and results in the AGI unlinked list
-	 * modifications being lost.
-	 */
-	_XBF_PAGE_LOCKED = (1 << 22),
-
-} xfs_buf_flags_t;
-=======
 #define XBF_READ	(1 << 0) /* buffer intended for reading from device */
 #define XBF_WRITE	(1 << 1) /* buffer intended for writing to device */
 #define XBF_MAPPED	(1 << 2) /* buffer mapped (b_addr valid) */
@@ -131,7 +85,6 @@
 	{ _XBF_RUN_QUEUES,	"RUN_QUEUES" }, \
 	{ _XBF_KMEM,		"KMEM" }, \
 	{ _XBF_DELWRI_Q,	"DELWRI_Q" }
->>>>>>> 02f8c6ae
 
 typedef enum {
 	XBT_FORCE_SLEEP = 0,
@@ -157,11 +110,6 @@
 	struct list_head	bt_delwrite_queue;
 	spinlock_t		bt_delwrite_lock;
 	unsigned long		bt_flags;
-<<<<<<< HEAD
-	atomic_t		bt_qcount;
-} xfs_buftarg_t;
-=======
->>>>>>> 02f8c6ae
 
 	/* LRU control structures */
 	struct shrinker		bt_shrinker;
