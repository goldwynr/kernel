--- conflicted
+++ resolved
@@ -142,12 +142,7 @@
 	 * fine and not an indication of a corrupted filesystem as clients can
 	 * send invalid file handles and we have to handle it gracefully..
 	 */
-<<<<<<< HEAD
-	error = xfs_iget(mp, NULL, ino, XFS_IGET_UNTRUSTED,
-			 XFS_ILOCK_SHARED, &ip);
-=======
 	error = xfs_iget(mp, NULL, ino, XFS_IGET_UNTRUSTED, 0, &ip);
->>>>>>> 02f8c6ae
 	if (error) {
 		/*
 		 * EINVAL means the inode cluster doesn't exist anymore.
