/*
 * Copyright (c) 2000-2003,2005 Silicon Graphics, Inc.
 * All Rights Reserved.
 *
 * This program is free software; you can redistribute it and/or
 * modify it under the terms of the GNU General Public License as
 * published by the Free Software Foundation.
 *
 * This program is distributed in the hope that it would be useful,
 * but WITHOUT ANY WARRANTY; without even the implied warranty of
 * MERCHANTABILITY or FITNESS FOR A PARTICULAR PURPOSE.  See the
 * GNU General Public License for more details.
 *
 * You should have received a copy of the GNU General Public License
 * along with this program; if not, write the Free Software Foundation,
 * Inc.,  51 Franklin St, Fifth Floor, Boston, MA  02110-1301  USA
 */
#ifndef	__XFS_INODE_H__
#define	__XFS_INODE_H__

struct posix_acl;
struct xfs_dinode;
struct xfs_inode;

/*
 * Fork identifiers.
 */
#define	XFS_DATA_FORK	0
#define	XFS_ATTR_FORK	1

/*
 * The following xfs_ext_irec_t struct introduces a second (top) level
 * to the in-core extent allocation scheme. These structs are allocated
 * in a contiguous block, creating an indirection array where each entry
 * (irec) contains a pointer to a buffer of in-core extent records which
 * it manages. Each extent buffer is 4k in size, since 4k is the system
 * page size on Linux i386 and systems with larger page sizes don't seem
 * to gain much, if anything, by using their native page size as the
 * extent buffer size. Also, using 4k extent buffers everywhere provides
 * a consistent interface for CXFS across different platforms.
 *
 * There is currently no limit on the number of irec's (extent lists)
 * allowed, so heavily fragmented files may require an indirection array
 * which spans multiple system pages of memory. The number of extents
 * which would require this amount of contiguous memory is very large
 * and should not cause problems in the foreseeable future. However,
 * if the memory needed for the contiguous array ever becomes a problem,
 * it is possible that a third level of indirection may be required.
 */
typedef struct xfs_ext_irec {
	xfs_bmbt_rec_host_t *er_extbuf;	/* block of extent records */
	xfs_extnum_t	er_extoff;	/* extent offset in file */
	xfs_extnum_t	er_extcount;	/* number of extents in page/block */
} xfs_ext_irec_t;

/*
 * File incore extent information, present for each of data & attr forks.
 */
#define	XFS_IEXT_BUFSZ		4096
#define	XFS_LINEAR_EXTS		(XFS_IEXT_BUFSZ / (uint)sizeof(xfs_bmbt_rec_t))
#define	XFS_INLINE_EXTS		2
#define	XFS_INLINE_DATA		32
typedef struct xfs_ifork {
	int			if_bytes;	/* bytes in if_u1 */
	int			if_real_bytes;	/* bytes allocated in if_u1 */
	struct xfs_btree_block	*if_broot;	/* file's incore btree root */
	short			if_broot_bytes;	/* bytes allocated for root */
	unsigned char		if_flags;	/* per-fork flags */
	unsigned char		if_ext_max;	/* max # of extent records */
	union {
		xfs_bmbt_rec_host_t *if_extents;/* linear map file exts */
		xfs_ext_irec_t	*if_ext_irec;	/* irec map file exts */
		char		*if_data;	/* inline file data */
	} if_u1;
	union {
		xfs_bmbt_rec_host_t if_inline_ext[XFS_INLINE_EXTS];
						/* very small file extents */
		char		if_inline_data[XFS_INLINE_DATA];
						/* very small file data */
		xfs_dev_t	if_rdev;	/* dev number if special */
		uuid_t		if_uuid;	/* mount point value */
	} if_u2;
} xfs_ifork_t;

/*
 * Inode location information.  Stored in the inode and passed to
 * xfs_imap_to_bp() to get a buffer and dinode for a given inode.
 */
struct xfs_imap {
	xfs_daddr_t	im_blkno;	/* starting BB of inode chunk */
	ushort		im_len;		/* length in BBs of inode chunk */
	ushort		im_boffset;	/* inode offset in block in bytes */
};

/*
 * This is the xfs in-core inode structure.
 * Most of the on-disk inode is embedded in the i_d field.
 *
 * The extent pointers/inline file space, however, are managed
 * separately.  The memory for this information is pointed to by
 * the if_u1 unions depending on the type of the data.
 * This is used to linearize the array of extents for fast in-core
 * access.  This is used until the file's number of extents
 * surpasses XFS_MAX_INCORE_EXTENTS, at which point all extent pointers
 * are accessed through the buffer cache.
 *
 * Other state kept in the in-core inode is used for identification,
 * locking, transactional updating, etc of the inode.
 *
 * Generally, we do not want to hold the i_rlock while holding the
 * i_ilock. Hierarchy is i_iolock followed by i_rlock.
 *
 * xfs_iptr_t contains all the inode fields up to and including the
 * i_mnext and i_mprev fields, it is used as a marker in the inode
 * chain off the mount structure by xfs_sync calls.
 */

typedef struct xfs_ictimestamp {
	__int32_t	t_sec;		/* timestamp seconds */
	__int32_t	t_nsec;		/* timestamp nanoseconds */
} xfs_ictimestamp_t;

/*
 * NOTE:  This structure must be kept identical to struct xfs_dinode
 * 	  in xfs_dinode.h except for the endianness annotations.
 */
typedef struct xfs_icdinode {
	__uint16_t	di_magic;	/* inode magic # = XFS_DINODE_MAGIC */
	__uint16_t	di_mode;	/* mode and type of file */
	__int8_t	di_version;	/* inode version */
	__int8_t	di_format;	/* format of di_c data */
	__uint16_t	di_onlink;	/* old number of links to file */
	__uint32_t	di_uid;		/* owner's user id */
	__uint32_t	di_gid;		/* owner's group id */
	__uint32_t	di_nlink;	/* number of links to file */
	__uint16_t	di_projid_lo;	/* lower part of owner's project id */
	__uint16_t	di_projid_hi;	/* higher part of owner's project id */
	__uint8_t	di_pad[6];	/* unused, zeroed space */
	__uint16_t	di_flushiter;	/* incremented on flush */
	xfs_ictimestamp_t di_atime;	/* time last accessed */
	xfs_ictimestamp_t di_mtime;	/* time last modified */
	xfs_ictimestamp_t di_ctime;	/* time created/inode modified */
	xfs_fsize_t	di_size;	/* number of bytes in file */
	xfs_drfsbno_t	di_nblocks;	/* # of direct & btree blocks used */
	xfs_extlen_t	di_extsize;	/* basic/minimum extent size for file */
	xfs_extnum_t	di_nextents;	/* number of extents in data fork */
	xfs_aextnum_t	di_anextents;	/* number of extents in attribute fork*/
	__uint8_t	di_forkoff;	/* attr fork offs, <<3 for 64b align */
	__int8_t	di_aformat;	/* format of attr fork's data */
	__uint32_t	di_dmevmask;	/* DMIG event mask */
	__uint16_t	di_dmstate;	/* DMIG state info */
	__uint16_t	di_flags;	/* random flags, XFS_DIFLAG_... */
	__uint32_t	di_gen;		/* generation number */
} xfs_icdinode_t;

/*
 * Flags for xfs_ichgtime().
 */
#define	XFS_ICHGTIME_MOD	0x1	/* data fork modification timestamp */
#define	XFS_ICHGTIME_CHG	0x2	/* inode field change timestamp */

/*
 * Per-fork incore inode flags.
 */
#define	XFS_IFINLINE	0x01	/* Inline data is read in */
#define	XFS_IFEXTENTS	0x02	/* All extent pointers are read in */
#define	XFS_IFBROOT	0x04	/* i_broot points to the bmap b-tree root */
#define	XFS_IFEXTIREC	0x08	/* Indirection array of extent blocks */

/*
 * Fork handling.
 */

#define XFS_IFORK_Q(ip)			((ip)->i_d.di_forkoff != 0)
#define XFS_IFORK_BOFF(ip)		((int)((ip)->i_d.di_forkoff << 3))

#define XFS_IFORK_PTR(ip,w)		\
	((w) == XFS_DATA_FORK ? \
		&(ip)->i_df : \
		(ip)->i_afp)
#define XFS_IFORK_DSIZE(ip) \
	(XFS_IFORK_Q(ip) ? \
		XFS_IFORK_BOFF(ip) : \
		XFS_LITINO((ip)->i_mount))
#define XFS_IFORK_ASIZE(ip) \
	(XFS_IFORK_Q(ip) ? \
		XFS_LITINO((ip)->i_mount) - XFS_IFORK_BOFF(ip) : \
		0)
#define XFS_IFORK_SIZE(ip,w) \
	((w) == XFS_DATA_FORK ? \
		XFS_IFORK_DSIZE(ip) : \
		XFS_IFORK_ASIZE(ip))
#define XFS_IFORK_FORMAT(ip,w) \
	((w) == XFS_DATA_FORK ? \
		(ip)->i_d.di_format : \
		(ip)->i_d.di_aformat)
#define XFS_IFORK_FMT_SET(ip,w,n) \
	((w) == XFS_DATA_FORK ? \
		((ip)->i_d.di_format = (n)) : \
		((ip)->i_d.di_aformat = (n)))
#define XFS_IFORK_NEXTENTS(ip,w) \
	((w) == XFS_DATA_FORK ? \
		(ip)->i_d.di_nextents : \
		(ip)->i_d.di_anextents)
#define XFS_IFORK_NEXT_SET(ip,w,n) \
	((w) == XFS_DATA_FORK ? \
		((ip)->i_d.di_nextents = (n)) : \
		((ip)->i_d.di_anextents = (n)))



#ifdef __KERNEL__

struct bhv_desc;
struct xfs_buf;
struct xfs_bmap_free;
struct xfs_bmbt_irec;
struct xfs_inode_log_item;
struct xfs_mount;
struct xfs_trans;
struct xfs_dquot;

typedef struct dm_attrs_s {
	__uint32_t	da_dmevmask;	/* DMIG event mask */
	__uint16_t	da_dmstate;	/* DMIG state info */
	__uint16_t	da_pad;		/* DMIG extra padding */
} dm_attrs_t;

typedef struct xfs_inode {
	/* Inode linking and identification information. */
	struct xfs_mount	*i_mount;	/* fs mount struct ptr */
	struct xfs_dquot	*i_udquot;	/* user dquot */
	struct xfs_dquot	*i_gdquot;	/* group dquot */

	/* Inode location stuff */
	xfs_ino_t		i_ino;		/* inode number (agno/agino)*/
	struct xfs_imap		i_imap;		/* location for xfs_imap() */

	/* Extent information. */
	xfs_ifork_t		*i_afp;		/* attribute fork pointer */
	xfs_ifork_t		i_df;		/* data fork */

	/* Transaction and locking information. */
	struct xfs_trans	*i_transp;	/* ptr to owning transaction*/
	struct xfs_inode_log_item *i_itemp;	/* logging information */
	mrlock_t		i_lock;		/* inode lock */
	mrlock_t		i_iolock;	/* inode IO lock */
	struct completion	i_flush;	/* inode flush completion q */
	atomic_t		i_pincount;	/* inode pin count */
	wait_queue_head_t	i_ipin_wait;	/* inode pinning wait queue */
	spinlock_t		i_flags_lock;	/* inode i_flags lock */
	/* Miscellaneous state. */
	unsigned short		i_flags;	/* see defined flags below */
	unsigned char		i_update_core;	/* timestamps/size is dirty */
	unsigned int		i_delayed_blks;	/* count of delay alloc blks */

	xfs_icdinode_t		i_d;		/* most of ondisk inode */

	xfs_fsize_t		i_size;		/* in-memory size */
	xfs_fsize_t		i_new_size;	/* size when write completes */
	atomic_t		i_iocount;	/* outstanding I/O count */

	/* VFS inode */
	struct inode		i_vnode;	/* embedded VFS inode */
} xfs_inode_t;

#define XFS_ISIZE(ip)	(((ip)->i_d.di_mode & S_IFMT) == S_IFREG) ? \
				(ip)->i_size : (ip)->i_d.di_size;

/* Convert from vfs inode to xfs inode */
static inline struct xfs_inode *XFS_I(struct inode *inode)
{
	return container_of(inode, struct xfs_inode, i_vnode);
}

/* convert from xfs inode to vfs inode */
static inline struct inode *VFS_I(struct xfs_inode *ip)
{
	return &ip->i_vnode;
}

/*
 * i_flags helper functions
 */
static inline void
__xfs_iflags_set(xfs_inode_t *ip, unsigned short flags)
{
	ip->i_flags |= flags;
}

static inline void
xfs_iflags_set(xfs_inode_t *ip, unsigned short flags)
{
	spin_lock(&ip->i_flags_lock);
	__xfs_iflags_set(ip, flags);
	spin_unlock(&ip->i_flags_lock);
}

static inline void
xfs_iflags_clear(xfs_inode_t *ip, unsigned short flags)
{
	spin_lock(&ip->i_flags_lock);
	ip->i_flags &= ~flags;
	spin_unlock(&ip->i_flags_lock);
}

static inline int
__xfs_iflags_test(xfs_inode_t *ip, unsigned short flags)
{
	return (ip->i_flags & flags);
}

static inline int
xfs_iflags_test(xfs_inode_t *ip, unsigned short flags)
{
	int ret;
	spin_lock(&ip->i_flags_lock);
	ret = __xfs_iflags_test(ip, flags);
	spin_unlock(&ip->i_flags_lock);
	return ret;
}

static inline int
xfs_iflags_test_and_clear(xfs_inode_t *ip, unsigned short flags)
{
	int ret;

	spin_lock(&ip->i_flags_lock);
	ret = ip->i_flags & flags;
	if (ret)
		ip->i_flags &= ~flags;
	spin_unlock(&ip->i_flags_lock);
	return ret;
}

/*
 * Project quota id helpers (previously projid was 16bit only
 * and using two 16bit values to hold new 32bit projid was chosen
 * to retain compatibility with "old" filesystems).
 */
static inline prid_t
xfs_get_projid(struct xfs_inode *ip)
{
	return (prid_t)ip->i_d.di_projid_hi << 16 | ip->i_d.di_projid_lo;
}

static inline void
xfs_set_projid(struct xfs_inode *ip,
		prid_t projid)
{
	ip->i_d.di_projid_hi = (__uint16_t) (projid >> 16);
	ip->i_d.di_projid_lo = (__uint16_t) (projid & 0xffff);
}

/*
 * Manage the i_flush queue embedded in the inode.  This completion
 * queue synchronizes processes attempting to flush the in-core
 * inode back to disk.
 */
static inline void xfs_iflock(xfs_inode_t *ip)
{
	wait_for_completion(&ip->i_flush);
}

static inline int xfs_iflock_nowait(xfs_inode_t *ip)
{
	return try_wait_for_completion(&ip->i_flush);
}

static inline void xfs_ifunlock(xfs_inode_t *ip)
{
	complete(&ip->i_flush);
}

/*
 * In-core inode flags.
 */
#define XFS_IRECLAIM		0x0001  /* started reclaiming this inode */
#define XFS_ISTALE		0x0002	/* inode has been staled */
#define XFS_IRECLAIMABLE	0x0004	/* inode can be reclaimed */
#define XFS_INEW		0x0008	/* inode has just been allocated */
#define XFS_IFILESTREAM		0x0010	/* inode is in a filestream directory */
#define XFS_ITRUNCATED		0x0020	/* truncated down so flush-on-close */
#define XFS_IDIRTY_RELEASE	0x0040	/* dirty release already seen */

/*
 * Per-lifetime flags need to be reset when re-using a reclaimable inode during
 * inode lookup. Thi prevents unintended behaviour on the new inode from
 * ocurring.
 */
#define XFS_IRECLAIM_RESET_FLAGS	\
	(XFS_IRECLAIMABLE | XFS_IRECLAIM | \
	 XFS_IDIRTY_RELEASE | XFS_ITRUNCATED | \
	 XFS_IFILESTREAM);

/*
 * Flags for inode locking.
 * Bit ranges:	1<<1  - 1<<16-1 -- iolock/ilock modes (bitfield)
 *		1<<16 - 1<<32-1 -- lockdep annotation (integers)
 */
#define	XFS_IOLOCK_EXCL		(1<<0)
#define	XFS_IOLOCK_SHARED	(1<<1)
#define	XFS_ILOCK_EXCL		(1<<2)
#define	XFS_ILOCK_SHARED	(1<<3)
#define	XFS_IUNLOCK_NONOTIFY	(1<<4)

#define XFS_LOCK_MASK		(XFS_IOLOCK_EXCL | XFS_IOLOCK_SHARED \
				| XFS_ILOCK_EXCL | XFS_ILOCK_SHARED)

#define XFS_LOCK_FLAGS \
	{ XFS_IOLOCK_EXCL,	"IOLOCK_EXCL" }, \
	{ XFS_IOLOCK_SHARED,	"IOLOCK_SHARED" }, \
	{ XFS_ILOCK_EXCL,	"ILOCK_EXCL" }, \
	{ XFS_ILOCK_SHARED,	"ILOCK_SHARED" }, \
	{ XFS_IUNLOCK_NONOTIFY,	"IUNLOCK_NONOTIFY" }


/*
 * Flags for lockdep annotations.
 *
 * XFS_LOCK_PARENT - for directory operations that require locking a
 * parent directory inode and a child entry inode.  The parent gets locked
 * with this flag so it gets a lockdep subclass of 1 and the child entry
 * lock will have a lockdep subclass of 0.
 *
 * XFS_LOCK_RTBITMAP/XFS_LOCK_RTSUM - the realtime device bitmap and summary
 * inodes do not participate in the normal lock order, and thus have their
 * own subclasses.
 *
 * XFS_LOCK_INUMORDER - for locking several inodes at the some time
 * with xfs_lock_inodes().  This flag is used as the starting subclass
 * and each subsequent lock acquired will increment the subclass by one.
 * So the first lock acquired will have a lockdep subclass of 4, the
 * second lock will have a lockdep subclass of 5, and so on. It is
 * the responsibility of the class builder to shift this to the correct
 * portion of the lock_mode lockdep mask.
 */
#define XFS_LOCK_PARENT		1
#define XFS_LOCK_RTBITMAP	2
#define XFS_LOCK_RTSUM		3
#define XFS_LOCK_INUMORDER	4

#define XFS_IOLOCK_SHIFT	16
#define	XFS_IOLOCK_PARENT	(XFS_LOCK_PARENT << XFS_IOLOCK_SHIFT)

#define XFS_ILOCK_SHIFT		24
#define	XFS_ILOCK_PARENT	(XFS_LOCK_PARENT << XFS_ILOCK_SHIFT)
#define	XFS_ILOCK_RTBITMAP	(XFS_LOCK_RTBITMAP << XFS_ILOCK_SHIFT)
#define	XFS_ILOCK_RTSUM		(XFS_LOCK_RTSUM << XFS_ILOCK_SHIFT)

#define XFS_IOLOCK_DEP_MASK	0x00ff0000
#define XFS_ILOCK_DEP_MASK	0xff000000
#define XFS_LOCK_DEP_MASK	(XFS_IOLOCK_DEP_MASK | XFS_ILOCK_DEP_MASK)

#define XFS_IOLOCK_DEP(flags)	(((flags) & XFS_IOLOCK_DEP_MASK) >> XFS_IOLOCK_SHIFT)
#define XFS_ILOCK_DEP(flags)	(((flags) & XFS_ILOCK_DEP_MASK) >> XFS_ILOCK_SHIFT)

extern struct lock_class_key xfs_iolock_reclaimable;

/*
 * Flags for xfs_itruncate_start().
 */
#define	XFS_ITRUNC_DEFINITE	0x1
#define	XFS_ITRUNC_MAYBE	0x2

#define XFS_ITRUNC_FLAGS \
	{ XFS_ITRUNC_DEFINITE,	"DEFINITE" }, \
	{ XFS_ITRUNC_MAYBE,	"MAYBE" }

/*
 * For multiple groups support: if S_ISGID bit is set in the parent
 * directory, group of new file is set to that of the parent, and
 * new subdirectory gets S_ISGID bit from parent.
 */
#define XFS_INHERIT_GID(pip)	\
	(((pip)->i_mount->m_flags & XFS_MOUNT_GRPID) || \
	 ((pip)->i_d.di_mode & S_ISGID))

/*
 * xfs_iget.c prototypes.
 */
int		xfs_iget(struct xfs_mount *, struct xfs_trans *, xfs_ino_t,
			 uint, uint, xfs_inode_t **);
<<<<<<< HEAD
void		xfs_iput(xfs_inode_t *, uint);
void		xfs_iput_new(xfs_inode_t *, uint);
=======
>>>>>>> 02f8c6ae
void		xfs_ilock(xfs_inode_t *, uint);
int		xfs_ilock_nowait(xfs_inode_t *, uint);
void		xfs_iunlock(xfs_inode_t *, uint);
void		xfs_ilock_demote(xfs_inode_t *, uint);
int		xfs_isilocked(xfs_inode_t *, uint);
uint		xfs_ilock_map_shared(xfs_inode_t *);
void		xfs_iunlock_map_shared(xfs_inode_t *, uint);
void		xfs_inode_free(struct xfs_inode *ip);

/*
 * xfs_inode.c prototypes.
 */
int		xfs_ialloc(struct xfs_trans *, xfs_inode_t *, mode_t,
			   xfs_nlink_t, xfs_dev_t, prid_t, int,
			   struct xfs_buf **, boolean_t *, xfs_inode_t **);

uint		xfs_ip2xflags(struct xfs_inode *);
uint		xfs_dic2xflags(struct xfs_dinode *);
int		xfs_ifree(struct xfs_trans *, xfs_inode_t *,
			   struct xfs_bmap_free *);
int		xfs_itruncate_start(xfs_inode_t *, uint, xfs_fsize_t);
int		xfs_itruncate_finish(struct xfs_trans **, xfs_inode_t *,
				     xfs_fsize_t, int, int);
int		xfs_iunlink(struct xfs_trans *, xfs_inode_t *);

void		xfs_iext_realloc(xfs_inode_t *, int, int);
void		xfs_iunpin_wait(xfs_inode_t *);
int		xfs_iflush(xfs_inode_t *, uint);
void		xfs_lock_inodes(xfs_inode_t **, int, uint);
void		xfs_lock_two_inodes(xfs_inode_t *, xfs_inode_t *, uint);

void		xfs_synchronize_times(xfs_inode_t *);
void		xfs_mark_inode_dirty(xfs_inode_t *);
void		xfs_mark_inode_dirty_sync(xfs_inode_t *);

#define IHOLD(ip) \
do { \
	ASSERT(atomic_read(&VFS_I(ip)->i_count) > 0) ; \
	ihold(VFS_I(ip)); \
	trace_xfs_ihold(ip, _THIS_IP_); \
} while (0)

#define IRELE(ip) \
do { \
	trace_xfs_irele(ip, _THIS_IP_); \
	iput(VFS_I(ip)); \
} while (0)

#endif /* __KERNEL__ */

/*
 * Flags for xfs_iget()
 */
#define XFS_IGET_CREATE		0x1
#define XFS_IGET_UNTRUSTED	0x2

int		xfs_inotobp(struct xfs_mount *, struct xfs_trans *,
			    xfs_ino_t, struct xfs_dinode **,
			    struct xfs_buf **, int *, uint);
int		xfs_itobp(struct xfs_mount *, struct xfs_trans *,
			  struct xfs_inode *, struct xfs_dinode **,
			  struct xfs_buf **, uint);
int		xfs_iread(struct xfs_mount *, struct xfs_trans *,
			  struct xfs_inode *, uint);
void		xfs_dinode_to_disk(struct xfs_dinode *,
				   struct xfs_icdinode *);
void		xfs_idestroy_fork(struct xfs_inode *, int);
void		xfs_idata_realloc(struct xfs_inode *, int, int);
void		xfs_iroot_realloc(struct xfs_inode *, int, int);
int		xfs_iread_extents(struct xfs_trans *, struct xfs_inode *, int);
int		xfs_iextents_copy(struct xfs_inode *, xfs_bmbt_rec_t *, int);

xfs_bmbt_rec_host_t *xfs_iext_get_ext(xfs_ifork_t *, xfs_extnum_t);
void		xfs_iext_insert(xfs_inode_t *, xfs_extnum_t, xfs_extnum_t,
				xfs_bmbt_irec_t *, int);
void		xfs_iext_add(xfs_ifork_t *, xfs_extnum_t, int);
void		xfs_iext_add_indirect_multi(xfs_ifork_t *, int, xfs_extnum_t, int);
void		xfs_iext_remove(xfs_inode_t *, xfs_extnum_t, int, int);
void		xfs_iext_remove_inline(xfs_ifork_t *, xfs_extnum_t, int);
void		xfs_iext_remove_direct(xfs_ifork_t *, xfs_extnum_t, int);
void		xfs_iext_remove_indirect(xfs_ifork_t *, xfs_extnum_t, int);
void		xfs_iext_realloc_direct(xfs_ifork_t *, int);
void		xfs_iext_direct_to_inline(xfs_ifork_t *, xfs_extnum_t);
void		xfs_iext_inline_to_direct(xfs_ifork_t *, int);
void		xfs_iext_destroy(xfs_ifork_t *);
xfs_bmbt_rec_host_t *xfs_iext_bno_to_ext(xfs_ifork_t *, xfs_fileoff_t, int *);
xfs_ext_irec_t	*xfs_iext_bno_to_irec(xfs_ifork_t *, xfs_fileoff_t, int *);
xfs_ext_irec_t	*xfs_iext_idx_to_irec(xfs_ifork_t *, xfs_extnum_t *, int *, int);
void		xfs_iext_irec_init(xfs_ifork_t *);
xfs_ext_irec_t *xfs_iext_irec_new(xfs_ifork_t *, int);
void		xfs_iext_irec_remove(xfs_ifork_t *, int);
void		xfs_iext_irec_compact(xfs_ifork_t *);
void		xfs_iext_irec_compact_pages(xfs_ifork_t *);
void		xfs_iext_irec_compact_full(xfs_ifork_t *);
void		xfs_iext_irec_update_extoffs(xfs_ifork_t *, int, int);

#define xfs_ipincount(ip)	((unsigned int) atomic_read(&ip->i_pincount))

#ifdef DEBUG
void		xfs_isize_check(struct xfs_mount *, struct xfs_inode *,
				xfs_fsize_t);
#else	/* DEBUG */
#define xfs_isize_check(mp, ip, isize)
#endif	/* DEBUG */

#if defined(DEBUG)
void		xfs_inobp_check(struct xfs_mount *, struct xfs_buf *);
#else
#define	xfs_inobp_check(mp, bp)
#endif /* DEBUG */

extern struct kmem_zone	*xfs_ifork_zone;
extern struct kmem_zone	*xfs_inode_zone;
extern struct kmem_zone	*xfs_ili_zone;

#endif	/* __XFS_INODE_H__ */<|MERGE_RESOLUTION|>--- conflicted
+++ resolved
@@ -481,11 +481,6 @@
  */
 int		xfs_iget(struct xfs_mount *, struct xfs_trans *, xfs_ino_t,
 			 uint, uint, xfs_inode_t **);
-<<<<<<< HEAD
-void		xfs_iput(xfs_inode_t *, uint);
-void		xfs_iput_new(xfs_inode_t *, uint);
-=======
->>>>>>> 02f8c6ae
 void		xfs_ilock(xfs_inode_t *, uint);
 int		xfs_ilock_nowait(xfs_inode_t *, uint);
 void		xfs_iunlock(xfs_inode_t *, uint);
