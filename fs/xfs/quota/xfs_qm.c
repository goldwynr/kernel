--- conflicted
+++ resolved
@@ -1543,10 +1543,6 @@
 	xfs_ino_t	ino,		/* inode number to get data for */
 	void		__user *buffer,	/* not used */
 	int		ubsize,		/* not used */
-<<<<<<< HEAD
-	void		*private_data,	/* not used */
-=======
->>>>>>> 02f8c6ae
 	int		*ubused,	/* not used */
 	int		*res)		/* result code value */
 {
@@ -1571,12 +1567,8 @@
 	 * the case in all other instances. It's OK that we do this because
 	 * quotacheck is done only at mount time.
 	 */
-<<<<<<< HEAD
-	if ((error = xfs_iget(mp, NULL, ino, 0, XFS_ILOCK_EXCL, &ip))) {
-=======
 	error = xfs_iget(mp, NULL, ino, 0, XFS_ILOCK_EXCL, &ip);
 	if (error) {
->>>>>>> 02f8c6ae
 		*res = BULKSTAT_RV_NOTHING;
 		return error;
 	}
@@ -1698,11 +1690,7 @@
 		 */
 		error = xfs_bulkstat(mp, &lastino, &count,
 				     xfs_qm_dqusage_adjust,
-<<<<<<< HEAD
-				     NULL, structsz, NULL, &done);
-=======
 				     structsz, NULL, &done);
->>>>>>> 02f8c6ae
 		if (error)
 			break;
 
