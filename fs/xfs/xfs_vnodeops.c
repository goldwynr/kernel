--- conflicted
+++ resolved
@@ -567,110 +567,14 @@
 /*
  * Flags for xfs_free_eofblocks
  */
-<<<<<<< HEAD
-int
-xfs_fsync(
-	xfs_inode_t	*ip)
-{
-	xfs_trans_t	*tp;
-	int		error = 0;
-	int		log_flushed = 0;
-
-	xfs_itrace_entry(ip);
-
-	if (XFS_FORCED_SHUTDOWN(ip->i_mount))
-		return XFS_ERROR(EIO);
-
-	/*
-	 * We always need to make sure that the required inode state is safe on
-	 * disk.  The inode might be clean but we still might need to force the
-	 * log because of committed transactions that haven't hit the disk yet.
-	 * Likewise, there could be unflushed non-transactional changes to the
-	 * inode core that have to go to disk and this requires us to issue
-	 * a synchronous transaction to capture these changes correctly.
-	 *
-	 * This code relies on the assumption that if the update_* fields
-	 * of the inode are clear and the inode is unpinned then it is clean
-	 * and no action is required.
-	 */
-	xfs_ilock(ip, XFS_ILOCK_SHARED);
-
-	if (!ip->i_update_core) {
-		/*
-		 * Timestamps/size haven't changed since last inode flush or
-		 * inode transaction commit.  That means either nothing got
-		 * written or a transaction committed which caught the updates.
-		 * If the latter happened and the transaction hasn't hit the
-		 * disk yet, the inode will be still be pinned.  If it is,
-		 * force the log.
-		 */
-		xfs_iunlock(ip, XFS_ILOCK_SHARED);
-		if (xfs_ipincount(ip)) {
-			error = _xfs_log_force(ip->i_mount, (xfs_lsn_t)0,
-				      XFS_LOG_FORCE | XFS_LOG_SYNC,
-				      &log_flushed);
-		}
-	} else	{
-		/*
-		 * Kick off a transaction to log the inode core to get the
-		 * updates.  The sync transaction will also force the log.
-		 */
-		xfs_iunlock(ip, XFS_ILOCK_SHARED);
-		tp = xfs_trans_alloc(ip->i_mount, XFS_TRANS_FSYNC_TS);
-		error = xfs_trans_reserve(tp, 0,
-				XFS_FSYNC_TS_LOG_RES(ip->i_mount), 0, 0, 0);
-		if (error) {
-			xfs_trans_cancel(tp, 0);
-			return error;
-		}
-		xfs_ilock(ip, XFS_ILOCK_EXCL);
-
-		/*
-		 * Note - it's possible that we might have pushed ourselves out
-		 * of the way during trans_reserve which would flush the inode.
-		 * But there's no guarantee that the inode buffer has actually
-		 * gone out yet (it's delwri).	Plus the buffer could be pinned
-		 * anyway if it's part of an inode in another recent
-		 * transaction.	 So we play it safe and fire off the
-		 * transaction anyway.
-		 */
-		xfs_trans_ijoin(tp, ip, XFS_ILOCK_EXCL);
-		xfs_trans_ihold(tp, ip);
-		xfs_trans_log_inode(tp, ip, XFS_ILOG_CORE);
-		xfs_trans_set_sync(tp);
-		error = _xfs_trans_commit(tp, 0, &log_flushed);
-
-		xfs_iunlock(ip, XFS_ILOCK_EXCL);
-	}
-
-	if (ip->i_mount->m_flags & XFS_MOUNT_BARRIER) {
-		/*
-		 * If the log write didn't issue an ordered tag we need
-		 * to flush the disk cache for the data device now.
-		 */
-		if (!log_flushed)
-			xfs_blkdev_issue_flush(ip->i_mount->m_ddev_targp);
-
-		/*
-		 * If this inode is on the RT dev we need to flush that
-		 * cache as well.
-		 */
-		if (XFS_IS_REALTIME_INODE(ip))
-			xfs_blkdev_issue_flush(ip->i_mount->m_rtdev_targp);
-	}
-
-	return error;
-}
-=======
 #define XFS_FREE_EOF_TRYLOCK	(1<<0)
->>>>>>> 02f8c6ae
 
 /*
  * This is called by xfs_inactive to free any blocks beyond eof
  * when the link count isn't zero and by xfs_dm_punch_hole() when
  * punching a hole to EOF.
  */
-int
+STATIC int
 xfs_free_eofblocks(
 	xfs_mount_t	*mp,
 	xfs_inode_t	*ip,
@@ -729,23 +633,14 @@
 				xfs_trans_cancel(tp, 0);
 				return 0;
 			}
-<<<<<<< HEAD
-		} else if (!(flags & XFS_FREE_EOF_HASLOCK)){
-=======
 		} else {
->>>>>>> 02f8c6ae
 			xfs_ilock(ip, XFS_IOLOCK_EXCL);
 		}
 		error = xfs_itruncate_start(ip, XFS_ITRUNC_DEFINITE,
 				    ip->i_size);
 		if (error) {
 			xfs_trans_cancel(tp, 0);
-<<<<<<< HEAD
-			if (!(flags & XFS_FREE_EOF_HASLOCK))
-				xfs_iunlock(ip, XFS_IOLOCK_EXCL);
-=======
 			xfs_iunlock(ip, XFS_IOLOCK_EXCL);
->>>>>>> 02f8c6ae
 			return error;
 		}
 
@@ -1065,37 +960,10 @@
 		 * be exposed to that problem.
 		 */
 		truncated = xfs_iflags_test_and_clear(ip, XFS_ITRUNCATED);
-<<<<<<< HEAD
-		if (truncated && VN_DIRTY(VFS_I(ip)) && ip->i_delayed_blks > 0)
-			xfs_flush_pages(ip, 0, -1, XFS_B_ASYNC, FI_NONE);
-	}
-
-	if (ip->i_d.di_nlink != 0) {
-		if ((((ip->i_d.di_mode & S_IFMT) == S_IFREG) &&
-		     ((ip->i_size > 0) || (VN_CACHED(VFS_I(ip)) > 0 ||
-		       ip->i_delayed_blks > 0)) &&
-		     (ip->i_df.if_flags & XFS_IFEXTENTS))  &&
-		    (!(ip->i_d.di_flags &
-				(XFS_DIFLAG_PREALLOC | XFS_DIFLAG_APPEND)))) {
-
-			/*
-			 * If we can't get the iolock just skip truncating
-			 * the blocks past EOF because we could deadlock
-			 * with the mmap_sem otherwise.  We'll get another
-			 * chance to drop them once the last reference to
-			 * the inode is dropped, so we'll never leak blocks
-			 * permanently.
-			 */
-			error = xfs_free_eofblocks(mp, ip,
-						   XFS_FREE_EOF_TRYLOCK);
-			if (error)
-				return error;
-=======
 		if (truncated) {
 			xfs_iflags_clear(ip, XFS_IDIRTY_RELEASE);
 			if (VN_DIRTY(VFS_I(ip)) && ip->i_delayed_blks > 0)
 				xfs_flush_pages(ip, 0, -1, XBF_ASYNC, FI_NONE);
->>>>>>> 02f8c6ae
 		}
 	}
 
