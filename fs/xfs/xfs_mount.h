--- conflicted
+++ resolved
@@ -259,12 +259,8 @@
 	wait_queue_head_t	m_wait_single_sync_task;
 	__int64_t		m_update_flags;	/* sb flags we need to update
 						   on the next remount,rw */
-<<<<<<< HEAD
-	struct list_head	m_mplist;	/* inode shrinker mount list */
+	struct shrinker		m_inode_shrink;	/* inode reclaim shrinker */
 	struct vfsmount         *m_vfsmount;
-=======
-	struct shrinker		m_inode_shrink;	/* inode reclaim shrinker */
->>>>>>> b37fa16e
 } xfs_mount_t;
 
 /*
