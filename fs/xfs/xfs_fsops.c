/*
 * Copyright (c) 2000-2005 Silicon Graphics, Inc.
 * All Rights Reserved.
 *
 * This program is free software; you can redistribute it and/or
 * modify it under the terms of the GNU General Public License as
 * published by the Free Software Foundation.
 *
 * This program is distributed in the hope that it would be useful,
 * but WITHOUT ANY WARRANTY; without even the implied warranty of
 * MERCHANTABILITY or FITNESS FOR A PARTICULAR PURPOSE.  See the
 * GNU General Public License for more details.
 *
 * You should have received a copy of the GNU General Public License
 * along with this program; if not, write the Free Software Foundation,
 * Inc.,  51 Franklin St, Fifth Floor, Boston, MA  02110-1301  USA
 */
#include "xfs.h"
#include "xfs_fs.h"
#include "xfs_types.h"
#include "xfs_bit.h"
#include "xfs_inum.h"
#include "xfs_log.h"
#include "xfs_trans.h"
#include "xfs_sb.h"
#include "xfs_ag.h"
#include "xfs_mount.h"
#include "xfs_bmap_btree.h"
#include "xfs_alloc_btree.h"
#include "xfs_ialloc_btree.h"
#include "xfs_dinode.h"
#include "xfs_inode.h"
#include "xfs_inode_item.h"
#include "xfs_btree.h"
#include "xfs_error.h"
#include "xfs_alloc.h"
#include "xfs_ialloc.h"
#include "xfs_fsops.h"
#include "xfs_itable.h"
#include "xfs_trans_space.h"
#include "xfs_rtalloc.h"
#include "xfs_rw.h"
#include "xfs_filestream.h"
#include "xfs_trace.h"

/*
 * File system operations
 */

int
xfs_fs_geometry(
	xfs_mount_t		*mp,
	xfs_fsop_geom_t		*geo,
	int			new_version)
{

	memset(geo, 0, sizeof(*geo));

	geo->blocksize = mp->m_sb.sb_blocksize;
	geo->rtextsize = mp->m_sb.sb_rextsize;
	geo->agblocks = mp->m_sb.sb_agblocks;
	geo->agcount = mp->m_sb.sb_agcount;
	geo->logblocks = mp->m_sb.sb_logblocks;
	geo->sectsize = mp->m_sb.sb_sectsize;
	geo->inodesize = mp->m_sb.sb_inodesize;
	geo->imaxpct = mp->m_sb.sb_imax_pct;
	geo->datablocks = mp->m_sb.sb_dblocks;
	geo->rtblocks = mp->m_sb.sb_rblocks;
	geo->rtextents = mp->m_sb.sb_rextents;
	geo->logstart = mp->m_sb.sb_logstart;
	ASSERT(sizeof(geo->uuid)==sizeof(mp->m_sb.sb_uuid));
	memcpy(geo->uuid, &mp->m_sb.sb_uuid, sizeof(mp->m_sb.sb_uuid));
	if (new_version >= 2) {
		geo->sunit = mp->m_sb.sb_unit;
		geo->swidth = mp->m_sb.sb_width;
	}
	if (new_version >= 3) {
		geo->version = XFS_FSOP_GEOM_VERSION;
		geo->flags =
			(xfs_sb_version_hasattr(&mp->m_sb) ?
				XFS_FSOP_GEOM_FLAGS_ATTR : 0) |
			(xfs_sb_version_hasnlink(&mp->m_sb) ?
				XFS_FSOP_GEOM_FLAGS_NLINK : 0) |
			(xfs_sb_version_hasquota(&mp->m_sb) ?
				XFS_FSOP_GEOM_FLAGS_QUOTA : 0) |
			(xfs_sb_version_hasalign(&mp->m_sb) ?
				XFS_FSOP_GEOM_FLAGS_IALIGN : 0) |
			(xfs_sb_version_hasdalign(&mp->m_sb) ?
				XFS_FSOP_GEOM_FLAGS_DALIGN : 0) |
			(xfs_sb_version_hasshared(&mp->m_sb) ?
				XFS_FSOP_GEOM_FLAGS_SHARED : 0) |
			(xfs_sb_version_hasextflgbit(&mp->m_sb) ?
				XFS_FSOP_GEOM_FLAGS_EXTFLG : 0) |
			(xfs_sb_version_hasdirv2(&mp->m_sb) ?
				XFS_FSOP_GEOM_FLAGS_DIRV2 : 0) |
			(xfs_sb_version_hassector(&mp->m_sb) ?
				XFS_FSOP_GEOM_FLAGS_SECTOR : 0) |
			(xfs_sb_version_hasasciici(&mp->m_sb) ?
				XFS_FSOP_GEOM_FLAGS_DIRV2CI : 0) |
			(xfs_sb_version_haslazysbcount(&mp->m_sb) ?
				XFS_FSOP_GEOM_FLAGS_LAZYSB : 0) |
			(xfs_sb_version_hasattr2(&mp->m_sb) ?
				XFS_FSOP_GEOM_FLAGS_ATTR2 : 0);
		geo->logsectsize = xfs_sb_version_hassector(&mp->m_sb) ?
				mp->m_sb.sb_logsectsize : BBSIZE;
		geo->rtsectsize = mp->m_sb.sb_blocksize;
		geo->dirblocksize = mp->m_dirblksize;
	}
	if (new_version >= 4) {
		geo->flags |=
			(xfs_sb_version_haslogv2(&mp->m_sb) ?
				XFS_FSOP_GEOM_FLAGS_LOGV2 : 0);
		geo->logsunit = mp->m_sb.sb_logsunit;
	}
	return 0;
}

static int
xfs_growfs_data_private(
	xfs_mount_t		*mp,		/* mount point for filesystem */
	xfs_growfs_data_t	*in)		/* growfs data input struct */
{
	xfs_agf_t		*agf;
	xfs_agi_t		*agi;
	xfs_agnumber_t		agno;
	xfs_extlen_t		agsize;
	xfs_extlen_t		tmpsize;
	xfs_alloc_rec_t		*arec;
	struct xfs_btree_block	*block;
	xfs_buf_t		*bp;
	int			bucket;
	int			dpct;
	int			error;
	xfs_agnumber_t		nagcount;
	xfs_agnumber_t		nagimax = 0;
	xfs_rfsblock_t		nb, nb_mod;
	xfs_rfsblock_t		new;
	xfs_rfsblock_t		nfree;
	xfs_agnumber_t		oagcount;
	int			pct;
	xfs_trans_t		*tp;

	nb = in->newblocks;
	pct = in->imaxpct;
	if (nb < mp->m_sb.sb_dblocks || pct < 0 || pct > 100)
		return XFS_ERROR(EINVAL);
	if ((error = xfs_sb_validate_fsb_count(&mp->m_sb, nb)))
		return error;
	dpct = pct - mp->m_sb.sb_imax_pct;
	bp = xfs_buf_read_uncached(mp, mp->m_ddev_targp,
				XFS_FSB_TO_BB(mp, nb) - XFS_FSS_TO_BB(mp, 1),
				BBTOB(XFS_FSS_TO_BB(mp, 1)), 0);
	if (!bp)
		return EIO;
	xfs_buf_relse(bp);

	new = nb;	/* use new as a temporary here */
	nb_mod = do_div(new, mp->m_sb.sb_agblocks);
	nagcount = new + (nb_mod != 0);
	if (nb_mod && nb_mod < XFS_MIN_AG_BLOCKS) {
		nagcount--;
		nb = (xfs_rfsblock_t)nagcount * mp->m_sb.sb_agblocks;
		if (nb < mp->m_sb.sb_dblocks)
			return XFS_ERROR(EINVAL);
	}
	new = nb - mp->m_sb.sb_dblocks;
	oagcount = mp->m_sb.sb_agcount;

	/* allocate the new per-ag structures */
	if (nagcount > oagcount) {
		error = xfs_initialize_perag(mp, nagcount, &nagimax);
		if (error)
			return error;
	}

	tp = xfs_trans_alloc(mp, XFS_TRANS_GROWFS);
	tp->t_flags |= XFS_TRANS_RESERVE;
	if ((error = xfs_trans_reserve(tp, XFS_GROWFS_SPACE_RES(mp),
			XFS_GROWDATA_LOG_RES(mp), 0, 0, 0))) {
		xfs_trans_cancel(tp, 0);
		return error;
	}

	/*
	 * Write new AG headers to disk. Non-transactional, but written
	 * synchronously so they are completed prior to the growfs transaction
	 * being logged.
	 */
	nfree = 0;
	for (agno = nagcount - 1; agno >= oagcount; agno--, new -= agsize) {
		/*
		 * AG freelist header block
		 */
		bp = xfs_buf_get(mp->m_ddev_targp,
				 XFS_AG_DADDR(mp, agno, XFS_AGF_DADDR(mp)),
				 XFS_FSS_TO_BB(mp, 1), XBF_LOCK | XBF_MAPPED);
		agf = XFS_BUF_TO_AGF(bp);
		memset(agf, 0, mp->m_sb.sb_sectsize);
		agf->agf_magicnum = cpu_to_be32(XFS_AGF_MAGIC);
		agf->agf_versionnum = cpu_to_be32(XFS_AGF_VERSION);
		agf->agf_seqno = cpu_to_be32(agno);
		if (agno == nagcount - 1)
			agsize =
				nb -
				(agno * (xfs_rfsblock_t)mp->m_sb.sb_agblocks);
		else
			agsize = mp->m_sb.sb_agblocks;
		agf->agf_length = cpu_to_be32(agsize);
		agf->agf_roots[XFS_BTNUM_BNOi] = cpu_to_be32(XFS_BNO_BLOCK(mp));
		agf->agf_roots[XFS_BTNUM_CNTi] = cpu_to_be32(XFS_CNT_BLOCK(mp));
		agf->agf_levels[XFS_BTNUM_BNOi] = cpu_to_be32(1);
		agf->agf_levels[XFS_BTNUM_CNTi] = cpu_to_be32(1);
		agf->agf_flfirst = 0;
		agf->agf_fllast = cpu_to_be32(XFS_AGFL_SIZE(mp) - 1);
		agf->agf_flcount = 0;
		tmpsize = agsize - XFS_PREALLOC_BLOCKS(mp);
		agf->agf_freeblks = cpu_to_be32(tmpsize);
		agf->agf_longest = cpu_to_be32(tmpsize);
		error = xfs_bwrite(mp, bp);
		if (error) {
			goto error0;
		}
		/*
		 * AG inode header block
		 */
		bp = xfs_buf_get(mp->m_ddev_targp,
				 XFS_AG_DADDR(mp, agno, XFS_AGI_DADDR(mp)),
				 XFS_FSS_TO_BB(mp, 1), XBF_LOCK | XBF_MAPPED);
		agi = XFS_BUF_TO_AGI(bp);
		memset(agi, 0, mp->m_sb.sb_sectsize);
		agi->agi_magicnum = cpu_to_be32(XFS_AGI_MAGIC);
		agi->agi_versionnum = cpu_to_be32(XFS_AGI_VERSION);
		agi->agi_seqno = cpu_to_be32(agno);
		agi->agi_length = cpu_to_be32(agsize);
		agi->agi_count = 0;
		agi->agi_root = cpu_to_be32(XFS_IBT_BLOCK(mp));
		agi->agi_level = cpu_to_be32(1);
		agi->agi_freecount = 0;
		agi->agi_newino = cpu_to_be32(NULLAGINO);
		agi->agi_dirino = cpu_to_be32(NULLAGINO);
		for (bucket = 0; bucket < XFS_AGI_UNLINKED_BUCKETS; bucket++)
			agi->agi_unlinked[bucket] = cpu_to_be32(NULLAGINO);
		error = xfs_bwrite(mp, bp);
		if (error) {
			goto error0;
		}
		/*
		 * BNO btree root block
		 */
		bp = xfs_buf_get(mp->m_ddev_targp,
				 XFS_AGB_TO_DADDR(mp, agno, XFS_BNO_BLOCK(mp)),
				 BTOBB(mp->m_sb.sb_blocksize),
				 XBF_LOCK | XBF_MAPPED);
		block = XFS_BUF_TO_BLOCK(bp);
		memset(block, 0, mp->m_sb.sb_blocksize);
		block->bb_magic = cpu_to_be32(XFS_ABTB_MAGIC);
		block->bb_level = 0;
		block->bb_numrecs = cpu_to_be16(1);
		block->bb_u.s.bb_leftsib = cpu_to_be32(NULLAGBLOCK);
		block->bb_u.s.bb_rightsib = cpu_to_be32(NULLAGBLOCK);
		arec = XFS_ALLOC_REC_ADDR(mp, block, 1);
		arec->ar_startblock = cpu_to_be32(XFS_PREALLOC_BLOCKS(mp));
		arec->ar_blockcount = cpu_to_be32(
			agsize - be32_to_cpu(arec->ar_startblock));
		error = xfs_bwrite(mp, bp);
		if (error) {
			goto error0;
		}
		/*
		 * CNT btree root block
		 */
		bp = xfs_buf_get(mp->m_ddev_targp,
				 XFS_AGB_TO_DADDR(mp, agno, XFS_CNT_BLOCK(mp)),
				 BTOBB(mp->m_sb.sb_blocksize),
				 XBF_LOCK | XBF_MAPPED);
		block = XFS_BUF_TO_BLOCK(bp);
		memset(block, 0, mp->m_sb.sb_blocksize);
		block->bb_magic = cpu_to_be32(XFS_ABTC_MAGIC);
		block->bb_level = 0;
		block->bb_numrecs = cpu_to_be16(1);
		block->bb_u.s.bb_leftsib = cpu_to_be32(NULLAGBLOCK);
		block->bb_u.s.bb_rightsib = cpu_to_be32(NULLAGBLOCK);
		arec = XFS_ALLOC_REC_ADDR(mp, block, 1);
		arec->ar_startblock = cpu_to_be32(XFS_PREALLOC_BLOCKS(mp));
		arec->ar_blockcount = cpu_to_be32(
			agsize - be32_to_cpu(arec->ar_startblock));
		nfree += be32_to_cpu(arec->ar_blockcount);
		error = xfs_bwrite(mp, bp);
		if (error) {
			goto error0;
		}
		/*
		 * INO btree root block
		 */
		bp = xfs_buf_get(mp->m_ddev_targp,
				 XFS_AGB_TO_DADDR(mp, agno, XFS_IBT_BLOCK(mp)),
				 BTOBB(mp->m_sb.sb_blocksize),
				 XBF_LOCK | XBF_MAPPED);
		block = XFS_BUF_TO_BLOCK(bp);
		memset(block, 0, mp->m_sb.sb_blocksize);
		block->bb_magic = cpu_to_be32(XFS_IBT_MAGIC);
		block->bb_level = 0;
		block->bb_numrecs = 0;
		block->bb_u.s.bb_leftsib = cpu_to_be32(NULLAGBLOCK);
		block->bb_u.s.bb_rightsib = cpu_to_be32(NULLAGBLOCK);
		error = xfs_bwrite(mp, bp);
		if (error) {
			goto error0;
		}
	}
	xfs_trans_agblocks_delta(tp, nfree);
	/*
	 * There are new blocks in the old last a.g.
	 */
	if (new) {
		/*
		 * Change the agi length.
		 */
		error = xfs_ialloc_read_agi(mp, tp, agno, &bp);
		if (error) {
			goto error0;
		}
		ASSERT(bp);
		agi = XFS_BUF_TO_AGI(bp);
		be32_add_cpu(&agi->agi_length, new);
		ASSERT(nagcount == oagcount ||
		       be32_to_cpu(agi->agi_length) == mp->m_sb.sb_agblocks);
		xfs_ialloc_log_agi(tp, bp, XFS_AGI_LENGTH);
		/*
		 * Change agf length.
		 */
		error = xfs_alloc_read_agf(mp, tp, agno, 0, &bp);
		if (error) {
			goto error0;
		}
		ASSERT(bp);
		agf = XFS_BUF_TO_AGF(bp);
		be32_add_cpu(&agf->agf_length, new);
		ASSERT(be32_to_cpu(agf->agf_length) ==
		       be32_to_cpu(agi->agi_length));

		xfs_alloc_log_agf(tp, bp, XFS_AGF_LENGTH);
		/*
		 * Free the new space.
		 */
		error = xfs_free_extent(tp, XFS_AGB_TO_FSB(mp, agno,
			be32_to_cpu(agf->agf_length) - new), new);
		if (error) {
			goto error0;
		}
	}

	/*
	 * Update changed superblock fields transactionally. These are not
	 * seen by the rest of the world until the transaction commit applies
	 * them atomically to the superblock.
	 */
	if (nagcount > oagcount)
		xfs_trans_mod_sb(tp, XFS_TRANS_SB_AGCOUNT, nagcount - oagcount);
	if (nb > mp->m_sb.sb_dblocks)
		xfs_trans_mod_sb(tp, XFS_TRANS_SB_DBLOCKS,
				 nb - mp->m_sb.sb_dblocks);
	if (nfree)
		xfs_trans_mod_sb(tp, XFS_TRANS_SB_FDBLOCKS, nfree);
	if (dpct)
		xfs_trans_mod_sb(tp, XFS_TRANS_SB_IMAXPCT, dpct);
	error = xfs_trans_commit(tp, 0);
	if (error)
		return error;

	/* New allocation groups fully initialized, so update mount struct */
	if (nagimax)
		mp->m_maxagi = nagimax;
	if (mp->m_sb.sb_imax_pct) {
		__uint64_t icount = mp->m_sb.sb_dblocks * mp->m_sb.sb_imax_pct;
		do_div(icount, 100);
		mp->m_maxicount = icount << mp->m_sb.sb_inopblog;
	} else
		mp->m_maxicount = 0;
	xfs_set_low_space_thresholds(mp);

	/* update secondary superblocks. */
	for (agno = 1; agno < nagcount; agno++) {
		error = xfs_read_buf(mp, mp->m_ddev_targp,
				  XFS_AGB_TO_DADDR(mp, agno, XFS_SB_BLOCK(mp)),
				  XFS_FSS_TO_BB(mp, 1), 0, &bp);
		if (error) {
			xfs_warn(mp,
		"error %d reading secondary superblock for ag %d",
				error, agno);
			break;
		}
		xfs_sb_to_disk(XFS_BUF_TO_SBP(bp), &mp->m_sb, XFS_SB_ALL_BITS);
		/*
		 * If we get an error writing out the alternate superblocks,
		 * just issue a warning and continue.  The real work is
		 * already done and committed.
		 */
		if (!(error = xfs_bwrite(mp, bp))) {
			continue;
		} else {
			xfs_warn(mp,
		"write error %d updating secondary superblock for ag %d",
				error, agno);
			break; /* no point in continuing */
		}
	}
	return 0;

 error0:
	xfs_trans_cancel(tp, XFS_TRANS_ABORT);
	return error;
}

static int
xfs_growfs_log_private(
	xfs_mount_t		*mp,	/* mount point for filesystem */
	xfs_growfs_log_t	*in)	/* growfs log input struct */
{
	xfs_extlen_t		nb;

	nb = in->newblocks;
	if (nb < XFS_MIN_LOG_BLOCKS || nb < XFS_B_TO_FSB(mp, XFS_MIN_LOG_BYTES))
		return XFS_ERROR(EINVAL);
	if (nb == mp->m_sb.sb_logblocks &&
	    in->isint == (mp->m_sb.sb_logstart != 0))
		return XFS_ERROR(EINVAL);
	/*
	 * Moving the log is hard, need new interfaces to sync
	 * the log first, hold off all activity while moving it.
	 * Can have shorter or longer log in the same space,
	 * or transform internal to external log or vice versa.
	 */
	return XFS_ERROR(ENOSYS);
}

/*
 * protected versions of growfs function acquire and release locks on the mount
 * point - exported through ioctls: XFS_IOC_FSGROWFSDATA, XFS_IOC_FSGROWFSLOG,
 * XFS_IOC_FSGROWFSRT
 */


int
xfs_growfs_data(
	xfs_mount_t		*mp,
	xfs_growfs_data_t	*in)
{
	int error;

	if (!capable(CAP_SYS_ADMIN))
		return XFS_ERROR(EPERM);
	if (!mutex_trylock(&mp->m_growlock))
		return XFS_ERROR(EWOULDBLOCK);
	error = xfs_growfs_data_private(mp, in);
	mutex_unlock(&mp->m_growlock);
	return error;
}

int
xfs_growfs_log(
	xfs_mount_t		*mp,
	xfs_growfs_log_t	*in)
{
	int error;

	if (!capable(CAP_SYS_ADMIN))
		return XFS_ERROR(EPERM);
	if (!mutex_trylock(&mp->m_growlock))
		return XFS_ERROR(EWOULDBLOCK);
	error = xfs_growfs_log_private(mp, in);
	mutex_unlock(&mp->m_growlock);
	return error;
}

/*
 * exported through ioctl XFS_IOC_FSCOUNTS
 */

int
xfs_fs_counts(
	xfs_mount_t		*mp,
	xfs_fsop_counts_t	*cnt)
{
	xfs_icsb_sync_counters(mp, XFS_ICSB_LAZY_COUNT);
	spin_lock(&mp->m_sb_lock);
	cnt->freedata = mp->m_sb.sb_fdblocks - XFS_ALLOC_SET_ASIDE(mp);
	cnt->freertx = mp->m_sb.sb_frextents;
	cnt->freeino = mp->m_sb.sb_ifree;
	cnt->allocino = mp->m_sb.sb_icount;
	spin_unlock(&mp->m_sb_lock);
	return 0;
}

/*
 * exported through ioctl XFS_IOC_SET_RESBLKS & XFS_IOC_GET_RESBLKS
 *
 * xfs_reserve_blocks is called to set m_resblks
 * in the in-core mount table. The number of unused reserved blocks
 * is kept in m_resblks_avail.
 *
 * Reserve the requested number of blocks if available. Otherwise return
 * as many as possible to satisfy the request. The actual number
 * reserved are returned in outval
 *
 * A null inval pointer indicates that only the current reserved blocks
 * available  should  be returned no settings are changed.
 */

int
xfs_reserve_blocks(
	xfs_mount_t             *mp,
	__uint64_t              *inval,
	xfs_fsop_resblks_t      *outval)
{
	__int64_t		lcounter, delta, fdblks_delta;
	__uint64_t		request;

	/* If inval is null, report current values and return */
	if (inval == (__uint64_t *)NULL) {
		if (!outval)
			return EINVAL;
		outval->resblks = mp->m_resblks;
		outval->resblks_avail = mp->m_resblks_avail;
		return 0;
	}

	request = *inval;

	/*
	 * With per-cpu counters, this becomes an interesting
	 * problem. we needto work out if we are freeing or allocation
	 * blocks first, then we can do the modification as necessary.
	 *
	 * We do this under the m_sb_lock so that if we are near
	 * ENOSPC, we will hold out any changes while we work out
	 * what to do. This means that the amount of free space can
	 * change while we do this, so we need to retry if we end up
	 * trying to reserve more space than is available.
	 *
	 * We also use the xfs_mod_incore_sb() interface so that we
	 * don't have to care about whether per cpu counter are
	 * enabled, disabled or even compiled in....
	 */
retry:
	spin_lock(&mp->m_sb_lock);
	xfs_icsb_sync_counters_locked(mp, 0);

	/*
	 * If our previous reservation was larger than the current value,
	 * then move any unused blocks back to the free pool.
	 */
	fdblks_delta = 0;
	if (mp->m_resblks > request) {
		lcounter = mp->m_resblks_avail - request;
		if (lcounter  > 0) {		/* release unused blocks */
			fdblks_delta = lcounter;
			mp->m_resblks_avail -= lcounter;
		}
		mp->m_resblks = request;
	} else {
		__int64_t	free;

		free =  mp->m_sb.sb_fdblocks - XFS_ALLOC_SET_ASIDE(mp);
		if (!free)
			goto out; /* ENOSPC and fdblks_delta = 0 */

		delta = request - mp->m_resblks;
		lcounter = free - delta;
		if (lcounter < 0) {
			/* We can't satisfy the request, just get what we can */
			mp->m_resblks += free;
			mp->m_resblks_avail += free;
			fdblks_delta = -free;
		} else {
			fdblks_delta = -delta;
			mp->m_resblks = request;
			mp->m_resblks_avail += delta;
		}
	}
out:
	if (outval) {
		outval->resblks = mp->m_resblks;
		outval->resblks_avail = mp->m_resblks_avail;
	}
	spin_unlock(&mp->m_sb_lock);

	if (fdblks_delta) {
		/*
		 * If we are putting blocks back here, m_resblks_avail is
		 * already at its max so this will put it in the free pool.
		 *
		 * If we need space, we'll either succeed in getting it
		 * from the free block count or we'll get an enospc. If
		 * we get a ENOSPC, it means things changed while we were
		 * calculating fdblks_delta and so we should try again to
		 * see if there is anything left to reserve.
		 *
		 * Don't set the reserved flag here - we don't want to reserve
		 * the extra reserve blocks from the reserve.....
		 */
		int error;
		error = xfs_icsb_modify_counters(mp, XFS_SBS_FDBLOCKS,
						 fdblks_delta, 0);
		if (error == ENOSPC)
			goto retry;
	}
	return 0;
}

/*
 * Dump a transaction into the log that contains no real change. This is needed
 * to be able to make the log dirty or stamp the current tail LSN into the log
 * during the covering operation.
 *
 * We cannot use an inode here for this - that will push dirty state back up
 * into the VFS and then periodic inode flushing will prevent log covering from
 * making progress. Hence we log a field in the superblock instead and use a
 * synchronous transaction to ensure the superblock is immediately unpinned
 * and can be written back.
 */
int
xfs_fs_log_dummy(
	xfs_mount_t	*mp)
{
	xfs_trans_t	*tp;
	int		error;

	tp = _xfs_trans_alloc(mp, XFS_TRANS_DUMMY1, KM_SLEEP);
<<<<<<< HEAD
	error = xfs_trans_reserve(tp, 0, XFS_ICHANGE_LOG_RES(mp), 0, 0, 0);
=======
	error = xfs_trans_reserve(tp, 0, mp->m_sb.sb_sectsize + 128, 0, 0,
					XFS_DEFAULT_LOG_COUNT);
>>>>>>> 02f8c6ae
	if (error) {
		xfs_trans_cancel(tp, 0);
		return error;
	}

	/* log the UUID because it is an unchanging field */
	xfs_mod_sb(tp, XFS_SB_UUID);
	xfs_trans_set_sync(tp);
	return xfs_trans_commit(tp, 0);
}

int
xfs_fs_goingdown(
	xfs_mount_t	*mp,
	__uint32_t	inflags)
{
	switch (inflags) {
	case XFS_FSOP_GOING_FLAGS_DEFAULT: {
		struct super_block *sb = freeze_bdev(mp->m_super->s_bdev);

		if (sb && !IS_ERR(sb)) {
			xfs_force_shutdown(mp, SHUTDOWN_FORCE_UMOUNT);
			thaw_bdev(sb->s_bdev, sb);
		}

		break;
	}
	case XFS_FSOP_GOING_FLAGS_LOGFLUSH:
		xfs_force_shutdown(mp, SHUTDOWN_FORCE_UMOUNT);
		break;
	case XFS_FSOP_GOING_FLAGS_NOLOGFLUSH:
		xfs_force_shutdown(mp,
				SHUTDOWN_FORCE_UMOUNT | SHUTDOWN_LOG_IO_ERROR);
		break;
	default:
		return XFS_ERROR(EINVAL);
	}

	return 0;
}<|MERGE_RESOLUTION|>--- conflicted
+++ resolved
@@ -627,12 +627,8 @@
 	int		error;
 
 	tp = _xfs_trans_alloc(mp, XFS_TRANS_DUMMY1, KM_SLEEP);
-<<<<<<< HEAD
-	error = xfs_trans_reserve(tp, 0, XFS_ICHANGE_LOG_RES(mp), 0, 0, 0);
-=======
 	error = xfs_trans_reserve(tp, 0, mp->m_sb.sb_sectsize + 128, 0, 0,
 					XFS_DEFAULT_LOG_COUNT);
->>>>>>> 02f8c6ae
 	if (error) {
 		xfs_trans_cancel(tp, 0);
 		return error;
