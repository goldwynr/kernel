--- conflicted
+++ resolved
@@ -693,14 +693,6 @@
 	 */
 	sector_size = xfs_getsize_buftarg(mp->m_ddev_targp);
 
-<<<<<<< HEAD
-	bp = xfs_buf_read(mp->m_ddev_targp, XFS_SB_DADDR, BTOBB(sector_size),
-			  extra_flags);
-	if (!bp || XFS_BUF_ISERROR(bp)) {
-		xfs_fs_mount_cmn_err(flags, "SB read failed");
-		error = bp ? XFS_BUF_GETERROR(bp) : ENOMEM;
-		goto fail;
-=======
 reread:
 	bp = xfs_buf_read_uncached(mp, mp->m_ddev_targp,
 					XFS_SB_DADDR, sector_size, 0);
@@ -708,7 +700,6 @@
 		if (loud)
 			xfs_warn(mp, "SB buffer read failed");
 		return EIO;
->>>>>>> 02f8c6ae
 	}
 
 	/*
@@ -741,19 +732,7 @@
 	if (sector_size < mp->m_sb.sb_sectsize) {
 		xfs_buf_relse(bp);
 		sector_size = mp->m_sb.sb_sectsize;
-<<<<<<< HEAD
-		bp = xfs_buf_read(mp->m_ddev_targp, XFS_SB_DADDR,
-				  BTOBB(sector_size), extra_flags);
-		if (!bp || XFS_BUF_ISERROR(bp)) {
-			xfs_fs_mount_cmn_err(flags, "SB re-read failed");
-			error = bp ? XFS_BUF_GETERROR(bp) : ENOMEM;
-			goto fail;
-		}
-		ASSERT(XFS_BUF_ISBUSY(bp));
-		ASSERT(XFS_BUF_VALUSEMA(bp) <= 0);
-=======
 		goto reread;
->>>>>>> 02f8c6ae
 	}
 
 	/* Initialize per-cpu counters */
