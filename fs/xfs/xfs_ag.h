--- conflicted
+++ resolved
@@ -232,8 +232,6 @@
 	spinlock_t	pag_ici_lock;	/* incore inode cache lock */
 	struct radix_tree_root pag_ici_root;	/* incore inode cache root */
 	int		pag_ici_reclaimable;	/* reclaimable inodes */
-<<<<<<< HEAD
-=======
 	struct mutex	pag_ici_reclaim_lock;	/* serialisation point */
 	unsigned long	pag_ici_reclaim_cursor;	/* reclaim restart point */
 
@@ -243,7 +241,6 @@
 
 	/* for rcu-safe freeing */
 	struct rcu_head	rcu_head;
->>>>>>> 02f8c6ae
 #endif
 	int		pagb_count;	/* pagb slots in use */
 } xfs_perag_t;
