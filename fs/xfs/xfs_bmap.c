--- conflicted
+++ resolved
@@ -473,13 +473,7 @@
 	 * already extents in the list.
 	 */
 	if (nextents == 0) {
-<<<<<<< HEAD
-		XFS_BMAP_TRACE_INSERT("insert empty", ip, 0, 1, new, NULL,
-			whichfork);
-		xfs_iext_insert(ip, 0, 1, new,
-=======
 		xfs_iext_insert(ip, *idx, 1, new,
->>>>>>> 02f8c6ae
 				whichfork == XFS_ATTR_FORK ? BMAP_ATTRFORK : 0);
 
 		ASSERT(cur == NULL);
@@ -662,15 +656,9 @@
 	 * Check and set flags if this segment has a left neighbor.
 	 * Don't set contiguous if the combined extent would be too large.
 	 */
-<<<<<<< HEAD
-	if (idx > 0) {
-		state |= BMAP_LEFT_VALID;
-		xfs_bmbt_get_all(xfs_iext_get_ext(ifp, idx - 1), &LEFT);
-=======
 	if (*idx > 0) {
 		state |= BMAP_LEFT_VALID;
 		xfs_bmbt_get_all(xfs_iext_get_ext(ifp, *idx - 1), &LEFT);
->>>>>>> 02f8c6ae
 
 		if (isnullstartblock(LEFT.br_startblock))
 			state |= BMAP_LEFT_DELAY;
@@ -688,15 +676,9 @@
 	 * Don't set contiguous if the combined extent would be too large.
 	 * Also check for all-three-contiguous being too large.
 	 */
-<<<<<<< HEAD
-	if (idx < ip->i_df.if_bytes / (uint)sizeof(xfs_bmbt_rec_t) - 1) {
-		state |= BMAP_RIGHT_VALID;
-		xfs_bmbt_get_all(xfs_iext_get_ext(ifp, idx + 1), &RIGHT);
-=======
 	if (*idx < ip->i_df.if_bytes / (uint)sizeof(xfs_bmbt_rec_t) - 1) {
 		state |= BMAP_RIGHT_VALID;
 		xfs_bmbt_get_all(xfs_iext_get_ext(ifp, *idx + 1), &RIGHT);
->>>>>>> 02f8c6ae
 
 		if (isnullstartblock(RIGHT.br_startblock))
 			state |= BMAP_RIGHT_DELAY;
@@ -732,17 +714,9 @@
 		xfs_bmbt_set_blockcount(xfs_iext_get_ext(ifp, *idx),
 			LEFT.br_blockcount + PREV.br_blockcount +
 			RIGHT.br_blockcount);
-<<<<<<< HEAD
-		XFS_BMAP_TRACE_POST_UPDATE("LF|RF|LC|RC", ip, idx - 1,
-			XFS_DATA_FORK);
-		XFS_BMAP_TRACE_DELETE("LF|RF|LC|RC", ip, idx, 2, XFS_DATA_FORK);
-		xfs_iext_remove(ip, idx, 2, state);
-		ip->i_df.if_lastex = idx - 1;
-=======
 		trace_xfs_bmap_post_update(ip, *idx, state, _THIS_IP_);
 
 		xfs_iext_remove(ip, *idx + 1, 2, state);
->>>>>>> 02f8c6ae
 		ip->i_d.di_nextents--;
 		if (cur == NULL)
 			rval = XFS_ILOG_CORE | XFS_ILOG_DEXT;
@@ -779,17 +753,9 @@
 		trace_xfs_bmap_pre_update(ip, *idx, state, _THIS_IP_);
 		xfs_bmbt_set_blockcount(xfs_iext_get_ext(ifp, *idx),
 			LEFT.br_blockcount + PREV.br_blockcount);
-<<<<<<< HEAD
-		XFS_BMAP_TRACE_POST_UPDATE("LF|RF|LC", ip, idx - 1,
-			XFS_DATA_FORK);
-		ip->i_df.if_lastex = idx - 1;
-		XFS_BMAP_TRACE_DELETE("LF|RF|LC", ip, idx, 1, XFS_DATA_FORK);
-		xfs_iext_remove(ip, idx, 1, state);
-=======
 		trace_xfs_bmap_post_update(ip, *idx, state, _THIS_IP_);
 
 		xfs_iext_remove(ip, *idx + 1, 1, state);
->>>>>>> 02f8c6ae
 		if (cur == NULL)
 			rval = XFS_ILOG_DEXT;
 		else {
@@ -817,16 +783,9 @@
 		xfs_bmbt_set_startblock(ep, new->br_startblock);
 		xfs_bmbt_set_blockcount(ep,
 			PREV.br_blockcount + RIGHT.br_blockcount);
-<<<<<<< HEAD
-		XFS_BMAP_TRACE_POST_UPDATE("LF|RF|RC", ip, idx, XFS_DATA_FORK);
-		ip->i_df.if_lastex = idx;
-		XFS_BMAP_TRACE_DELETE("LF|RF|RC", ip, idx + 1, 1, XFS_DATA_FORK);
-		xfs_iext_remove(ip, idx + 1, 1, state);
-=======
 		trace_xfs_bmap_post_update(ip, *idx, state, _THIS_IP_);
 
 		xfs_iext_remove(ip, *idx + 1, 1, state);
->>>>>>> 02f8c6ae
 		if (cur == NULL)
 			rval = XFS_ILOG_DEXT;
 		else {
@@ -924,14 +883,7 @@
 		xfs_bmbt_set_startoff(ep, new_endoff);
 		temp = PREV.br_blockcount - new->br_blockcount;
 		xfs_bmbt_set_blockcount(ep, temp);
-<<<<<<< HEAD
-		XFS_BMAP_TRACE_INSERT("LF", ip, idx, 1, new, NULL,
-			XFS_DATA_FORK);
-		xfs_iext_insert(ip, idx, 1, new, state);
-		ip->i_df.if_lastex = idx;
-=======
 		xfs_iext_insert(ip, *idx, 1, new, state);
->>>>>>> 02f8c6ae
 		ip->i_d.di_nextents++;
 		if (cur == NULL)
 			rval = XFS_ILOG_CORE | XFS_ILOG_DEXT;
@@ -1014,14 +966,7 @@
 		temp = PREV.br_blockcount - new->br_blockcount;
 		trace_xfs_bmap_pre_update(ip, *idx, state, _THIS_IP_);
 		xfs_bmbt_set_blockcount(ep, temp);
-<<<<<<< HEAD
-		XFS_BMAP_TRACE_INSERT("RF", ip, idx + 1, 1, new, NULL,
-			XFS_DATA_FORK);
-		xfs_iext_insert(ip, idx + 1, 1, new, state);
-		ip->i_df.if_lastex = idx + 1;
-=======
 		xfs_iext_insert(ip, *idx + 1, 1, new, state);
->>>>>>> 02f8c6ae
 		ip->i_d.di_nextents++;
 		if (cur == NULL)
 			rval = XFS_ILOG_CORE | XFS_ILOG_DEXT;
@@ -1080,13 +1025,6 @@
 		 */
 		temp = new->br_startoff - PREV.br_startoff;
 		temp2 = PREV.br_startoff + PREV.br_blockcount - new_endoff;
-<<<<<<< HEAD
-		r[1].br_blockcount = temp2;
-		XFS_BMAP_TRACE_INSERT("0", ip, idx + 1, 2, &r[0], &r[1],
-			XFS_DATA_FORK);
-		xfs_iext_insert(ip, idx + 1, 2, &r[0], state);
-		ip->i_df.if_lastex = idx + 1;
-=======
 		trace_xfs_bmap_pre_update(ip, *idx, 0, _THIS_IP_);
 		xfs_bmbt_set_blockcount(ep, temp);	/* truncate PREV */
 		LEFT = *new;
@@ -1097,7 +1035,6 @@
 		RIGHT.br_blockcount = temp2;
 		/* insert LEFT (r[0]) and RIGHT (r[1]) at the same time */
 		xfs_iext_insert(ip, *idx + 1, 2, &LEFT, state);
->>>>>>> 02f8c6ae
 		ip->i_d.di_nextents++;
 		if (cur == NULL)
 			rval = XFS_ILOG_CORE | XFS_ILOG_DEXT;
@@ -1211,11 +1148,6 @@
 					/* left is 0, right is 1, prev is 2 */
 	int			rval=0;	/* return value (logging flags) */
 	int			state = 0;/* state bits, accessed thru macros */
-<<<<<<< HEAD
-	xfs_filblks_t		temp=0;
-	xfs_filblks_t		temp2=0;
-=======
->>>>>>> 02f8c6ae
 
 #define	LEFT		r[0]
 #define	RIGHT		r[1]
@@ -1249,15 +1181,9 @@
 	 * Check and set flags if this segment has a left neighbor.
 	 * Don't set contiguous if the combined extent would be too large.
 	 */
-<<<<<<< HEAD
-	if (idx > 0) {
-		state |= BMAP_LEFT_VALID;
-		xfs_bmbt_get_all(xfs_iext_get_ext(ifp, idx - 1), &LEFT);
-=======
 	if (*idx > 0) {
 		state |= BMAP_LEFT_VALID;
 		xfs_bmbt_get_all(xfs_iext_get_ext(ifp, *idx - 1), &LEFT);
->>>>>>> 02f8c6ae
 
 		if (isnullstartblock(LEFT.br_startblock))
 			state |= BMAP_LEFT_DELAY;
@@ -1275,15 +1201,9 @@
 	 * Don't set contiguous if the combined extent would be too large.
 	 * Also check for all-three-contiguous being too large.
 	 */
-<<<<<<< HEAD
-	if (idx < ip->i_df.if_bytes / (uint)sizeof(xfs_bmbt_rec_t) - 1) {
-		state |= BMAP_RIGHT_VALID;
-		xfs_bmbt_get_all(xfs_iext_get_ext(ifp, idx + 1), &RIGHT);
-=======
 	if (*idx < ip->i_df.if_bytes / (uint)sizeof(xfs_bmbt_rec_t) - 1) {
 		state |= BMAP_RIGHT_VALID;
 		xfs_bmbt_get_all(xfs_iext_get_ext(ifp, *idx + 1), &RIGHT);
->>>>>>> 02f8c6ae
 		if (isnullstartblock(RIGHT.br_startblock))
 			state |= BMAP_RIGHT_DELAY;
 	}
@@ -1318,17 +1238,9 @@
 		xfs_bmbt_set_blockcount(xfs_iext_get_ext(ifp, *idx),
 			LEFT.br_blockcount + PREV.br_blockcount +
 			RIGHT.br_blockcount);
-<<<<<<< HEAD
-		XFS_BMAP_TRACE_POST_UPDATE("LF|RF|LC|RC", ip, idx - 1,
-			XFS_DATA_FORK);
-		XFS_BMAP_TRACE_DELETE("LF|RF|LC|RC", ip, idx, 2, XFS_DATA_FORK);
-		xfs_iext_remove(ip, idx, 2, state);
-		ip->i_df.if_lastex = idx - 1;
-=======
 		trace_xfs_bmap_post_update(ip, *idx, state, _THIS_IP_);
 
 		xfs_iext_remove(ip, *idx + 1, 2, state);
->>>>>>> 02f8c6ae
 		ip->i_d.di_nextents -= 2;
 		if (cur == NULL)
 			rval = XFS_ILOG_CORE | XFS_ILOG_DEXT;
@@ -1369,17 +1281,9 @@
 		trace_xfs_bmap_pre_update(ip, *idx, state, _THIS_IP_);
 		xfs_bmbt_set_blockcount(xfs_iext_get_ext(ifp, *idx),
 			LEFT.br_blockcount + PREV.br_blockcount);
-<<<<<<< HEAD
-		XFS_BMAP_TRACE_POST_UPDATE("LF|RF|LC", ip, idx - 1,
-			XFS_DATA_FORK);
-		ip->i_df.if_lastex = idx - 1;
-		XFS_BMAP_TRACE_DELETE("LF|RF|LC", ip, idx, 1, XFS_DATA_FORK);
-		xfs_iext_remove(ip, idx, 1, state);
-=======
 		trace_xfs_bmap_post_update(ip, *idx, state, _THIS_IP_);
 
 		xfs_iext_remove(ip, *idx + 1, 1, state);
->>>>>>> 02f8c6ae
 		ip->i_d.di_nextents--;
 		if (cur == NULL)
 			rval = XFS_ILOG_CORE | XFS_ILOG_DEXT;
@@ -1413,16 +1317,8 @@
 		xfs_bmbt_set_blockcount(ep,
 			PREV.br_blockcount + RIGHT.br_blockcount);
 		xfs_bmbt_set_state(ep, newext);
-<<<<<<< HEAD
-		XFS_BMAP_TRACE_POST_UPDATE("LF|RF|RC", ip, idx,
-			XFS_DATA_FORK);
-		ip->i_df.if_lastex = idx;
-		XFS_BMAP_TRACE_DELETE("LF|RF|RC", ip, idx + 1, 1, XFS_DATA_FORK);
-		xfs_iext_remove(ip, idx + 1, 1, state);
-=======
 		trace_xfs_bmap_post_update(ip, *idx, state, _THIS_IP_);
 		xfs_iext_remove(ip, *idx + 1, 1, state);
->>>>>>> 02f8c6ae
 		ip->i_d.di_nextents--;
 		if (cur == NULL)
 			rval = XFS_ILOG_CORE | XFS_ILOG_DEXT;
@@ -1531,17 +1427,9 @@
 			PREV.br_blockcount - new->br_blockcount);
 		xfs_bmbt_set_startblock(ep,
 			new->br_startblock + new->br_blockcount);
-<<<<<<< HEAD
-		XFS_BMAP_TRACE_POST_UPDATE("LF", ip, idx, XFS_DATA_FORK);
-		XFS_BMAP_TRACE_INSERT("LF", ip, idx, 1, new, NULL,
-			XFS_DATA_FORK);
-		xfs_iext_insert(ip, idx, 1, new, state);
-		ip->i_df.if_lastex = idx;
-=======
 		trace_xfs_bmap_post_update(ip, *idx, state, _THIS_IP_);
 
 		xfs_iext_insert(ip, *idx, 1, new, state);
->>>>>>> 02f8c6ae
 		ip->i_d.di_nextents++;
 		if (cur == NULL)
 			rval = XFS_ILOG_CORE | XFS_ILOG_DEXT;
@@ -1615,19 +1503,11 @@
 		trace_xfs_bmap_pre_update(ip, *idx, state, _THIS_IP_);
 		xfs_bmbt_set_blockcount(ep,
 			PREV.br_blockcount - new->br_blockcount);
-<<<<<<< HEAD
-		XFS_BMAP_TRACE_POST_UPDATE("RF", ip, idx, XFS_DATA_FORK);
-		XFS_BMAP_TRACE_INSERT("RF", ip, idx + 1, 1, new, NULL,
-			XFS_DATA_FORK);
-		xfs_iext_insert(ip, idx + 1, 1, new, state);
-		ip->i_df.if_lastex = idx + 1;
-=======
 		trace_xfs_bmap_post_update(ip, *idx, state, _THIS_IP_);
 
 		++*idx;
 		xfs_iext_insert(ip, *idx, 1, new, state);
 
->>>>>>> 02f8c6ae
 		ip->i_d.di_nextents++;
 		if (cur == NULL)
 			rval = XFS_ILOG_CORE | XFS_ILOG_DEXT;
@@ -1672,17 +1552,10 @@
 			PREV.br_startoff + PREV.br_blockcount - new_endoff;
 		r[1].br_startblock = new->br_startblock + new->br_blockcount;
 		r[1].br_state = oldext;
-<<<<<<< HEAD
-		XFS_BMAP_TRACE_INSERT("0", ip, idx + 1, 2, &r[0], &r[1],
-			XFS_DATA_FORK);
-		xfs_iext_insert(ip, idx + 1, 2, &r[0], state);
-		ip->i_df.if_lastex = idx + 1;
-=======
 
 		++*idx;
 		xfs_iext_insert(ip, *idx, 2, &r[0], state);
 
->>>>>>> 02f8c6ae
 		ip->i_d.di_nextents += 2;
 		if (cur == NULL)
 			rval = XFS_ILOG_CORE | XFS_ILOG_DEXT;
@@ -1763,10 +1636,6 @@
 	xfs_bmbt_irec_t		right;	/* right neighbor extent entry */
 	int			state;  /* state bits, accessed thru macros */
 	xfs_filblks_t		temp=0;	/* temp for indirect calculations */
-<<<<<<< HEAD
-	xfs_filblks_t		temp2=0;
-=======
->>>>>>> 02f8c6ae
 
 	ifp = XFS_IFORK_PTR(ip, XFS_DATA_FORK);
 	state = 0;
@@ -1775,15 +1644,9 @@
 	/*
 	 * Check and set flags if this segment has a left neighbor
 	 */
-<<<<<<< HEAD
-	if (idx > 0) {
-		state |= BMAP_LEFT_VALID;
-		xfs_bmbt_get_all(xfs_iext_get_ext(ifp, idx - 1), &left);
-=======
 	if (*idx > 0) {
 		state |= BMAP_LEFT_VALID;
 		xfs_bmbt_get_all(xfs_iext_get_ext(ifp, *idx - 1), &left);
->>>>>>> 02f8c6ae
 
 		if (isnullstartblock(left.br_startblock))
 			state |= BMAP_LEFT_DELAY;
@@ -1793,15 +1656,9 @@
 	 * Check and set flags if the current (right) segment exists.
 	 * If it doesn't exist, we're converting the hole at end-of-file.
 	 */
-<<<<<<< HEAD
-	if (idx < ip->i_df.if_bytes / (uint)sizeof(xfs_bmbt_rec_t)) {
-		state |= BMAP_RIGHT_VALID;
-		xfs_bmbt_get_all(ep, &right);
-=======
 	if (*idx < ip->i_df.if_bytes / (uint)sizeof(xfs_bmbt_rec_t)) {
 		state |= BMAP_RIGHT_VALID;
 		xfs_bmbt_get_all(xfs_iext_get_ext(ifp, *idx), &right);
->>>>>>> 02f8c6ae
 
 		if (isnullstartblock(right.br_startblock))
 			state |= BMAP_RIGHT_DELAY;
@@ -1846,20 +1703,9 @@
 		newlen = xfs_bmap_worst_indlen(ip, temp);
 		xfs_bmbt_set_startblock(xfs_iext_get_ext(ifp, *idx),
 			nullstartblock((int)newlen));
-<<<<<<< HEAD
-		XFS_BMAP_TRACE_POST_UPDATE("LC|RC", ip, idx - 1,
-			XFS_DATA_FORK);
-		XFS_BMAP_TRACE_DELETE("LC|RC", ip, idx, 1, XFS_DATA_FORK);
-		xfs_iext_remove(ip, idx, 1, state);
-		ip->i_df.if_lastex = idx - 1;
-		/* DELTA: Two in-core extents were replaced by one. */
-		temp2 = temp;
-		temp = left.br_startoff;
-=======
 		trace_xfs_bmap_post_update(ip, *idx, state, _THIS_IP_);
 
 		xfs_iext_remove(ip, *idx + 1, 1, state);
->>>>>>> 02f8c6ae
 		break;
 
 	case BMAP_LEFT_CONTIG:
@@ -1905,17 +1751,7 @@
 		 * Insert a new entry.
 		 */
 		oldlen = newlen = 0;
-<<<<<<< HEAD
-		XFS_BMAP_TRACE_INSERT("0", ip, idx, 1, new, NULL,
-			XFS_DATA_FORK);
-		xfs_iext_insert(ip, idx, 1, new, state);
-		ip->i_df.if_lastex = idx;
-		/* DELTA: A new in-core extent was added in a hole. */
-		temp2 = new->br_blockcount;
-		temp = new->br_startoff;
-=======
 		xfs_iext_insert(ip, *idx, 1, new, state);
->>>>>>> 02f8c6ae
 		break;
 	}
 	if (oldlen != newlen) {
@@ -1950,11 +1786,6 @@
 	xfs_bmbt_irec_t		right;	/* right neighbor extent entry */
 	int			rval=0;	/* return value (logging flags) */
 	int			state;	/* state bits, accessed thru macros */
-<<<<<<< HEAD
-	xfs_filblks_t		temp=0;
-	xfs_filblks_t		temp2=0;
-=======
->>>>>>> 02f8c6ae
 
 	ifp = XFS_IFORK_PTR(ip, whichfork);
 	ASSERT(*idx <= ifp->if_bytes / (uint)sizeof(xfs_bmbt_rec_t));
@@ -1966,15 +1797,9 @@
 	/*
 	 * Check and set flags if this segment has a left neighbor.
 	 */
-<<<<<<< HEAD
-	if (idx > 0) {
-		state |= BMAP_LEFT_VALID;
-		xfs_bmbt_get_all(xfs_iext_get_ext(ifp, idx - 1), &left);
-=======
 	if (*idx > 0) {
 		state |= BMAP_LEFT_VALID;
 		xfs_bmbt_get_all(xfs_iext_get_ext(ifp, *idx - 1), &left);
->>>>>>> 02f8c6ae
 		if (isnullstartblock(left.br_startblock))
 			state |= BMAP_LEFT_DELAY;
 	}
@@ -1983,15 +1808,9 @@
 	 * Check and set flags if this segment has a current value.
 	 * Not true if we're inserting into the "hole" at eof.
 	 */
-<<<<<<< HEAD
-	if (idx < ifp->if_bytes / (uint)sizeof(xfs_bmbt_rec_t)) {
-		state |= BMAP_RIGHT_VALID;
-		xfs_bmbt_get_all(ep, &right);
-=======
 	if (*idx < ifp->if_bytes / (uint)sizeof(xfs_bmbt_rec_t)) {
 		state |= BMAP_RIGHT_VALID;
 		xfs_bmbt_get_all(xfs_iext_get_ext(ifp, *idx), &right);
->>>>>>> 02f8c6ae
 		if (isnullstartblock(right.br_startblock))
 			state |= BMAP_RIGHT_DELAY;
 	}
@@ -2033,18 +1852,10 @@
 		xfs_bmbt_set_blockcount(xfs_iext_get_ext(ifp, *idx),
 			left.br_blockcount + new->br_blockcount +
 			right.br_blockcount);
-<<<<<<< HEAD
-		XFS_BMAP_TRACE_POST_UPDATE("LC|RC", ip, idx - 1,
-			whichfork);
-		XFS_BMAP_TRACE_DELETE("LC|RC", ip, idx, 1, whichfork);
-		xfs_iext_remove(ip, idx, 1, state);
-		ifp->if_lastex = idx - 1;
-=======
 		trace_xfs_bmap_post_update(ip, *idx, state, _THIS_IP_);
 
 		xfs_iext_remove(ip, *idx + 1, 1, state);
 
->>>>>>> 02f8c6ae
 		XFS_IFORK_NEXT_SET(ip, whichfork,
 			XFS_IFORK_NEXTENTS(ip, whichfork) - 1);
 		if (cur == NULL) {
@@ -2142,13 +1953,7 @@
 		 * real allocation.
 		 * Insert a new entry.
 		 */
-<<<<<<< HEAD
-		XFS_BMAP_TRACE_INSERT("0", ip, idx, 1, new, NULL, whichfork);
-		xfs_iext_insert(ip, idx, 1, new, state);
-		ifp->if_lastex = idx;
-=======
 		xfs_iext_insert(ip, *idx, 1, new, state);
->>>>>>> 02f8c6ae
 		XFS_IFORK_NEXT_SET(ip, whichfork,
 			XFS_IFORK_NEXTENTS(ip, whichfork) + 1);
 		if (cur == NULL) {
@@ -3109,16 +2914,9 @@
 		/*
 		 * Matches the whole extent.  Delete the entry.
 		 */
-<<<<<<< HEAD
-		XFS_BMAP_TRACE_DELETE("3", ip, idx, 1, whichfork);
-		xfs_iext_remove(ip, idx, 1,
-				whichfork == XFS_ATTR_FORK ? BMAP_ATTRFORK : 0);
-		ifp->if_lastex = idx;
-=======
 		xfs_iext_remove(ip, *idx, 1,
 				whichfork == XFS_ATTR_FORK ? BMAP_ATTRFORK : 0);
 		--*idx;
->>>>>>> 02f8c6ae
 		if (delay)
 			break;
 
@@ -3281,18 +3079,9 @@
 				}
 			}
 		}
-<<<<<<< HEAD
-		XFS_BMAP_TRACE_POST_UPDATE("0", ip, idx, whichfork);
-		XFS_BMAP_TRACE_INSERT("0", ip, idx + 1, 1, &new, NULL,
-			whichfork);
-		xfs_iext_insert(ip, idx + 1, 1, &new,
-				whichfork == XFS_ATTR_FORK ? BMAP_ATTRFORK : 0);
-		ifp->if_lastex = idx + 1;
-=======
 		trace_xfs_bmap_post_update(ip, *idx, state, _THIS_IP_);
 		xfs_iext_insert(ip, *idx + 1, 1, &new, state);
 		++*idx;
->>>>>>> 02f8c6ae
 		break;
 	}
 	/*
