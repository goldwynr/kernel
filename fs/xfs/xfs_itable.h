--- conflicted
+++ resolved
@@ -27,10 +27,6 @@
 			       xfs_ino_t	ino,
 			       void		__user *buffer,
 			       int		ubsize,
-<<<<<<< HEAD
-			       void		*private_data,
-=======
->>>>>>> 02f8c6ae
 			       int		*ubused,
 			       int		*stat);
 
@@ -83,17 +79,8 @@
 	xfs_ino_t		ino,
 	void			__user *buffer,
 	int			ubsize,
-<<<<<<< HEAD
-	void			*private_data,
-=======
->>>>>>> 02f8c6ae
 	int			*ubused,
 	int			*stat);
-
-int
-xfs_internal_inum(
-       xfs_mount_t             *mp,
-       xfs_ino_t               ino);
 
 typedef int (*inumbers_fmt_pf)(
 	void			__user *ubuffer, /* buffer to write to */
