--- conflicted
+++ resolved
@@ -132,23 +132,6 @@
 	char			conv;	/* overwriting unwritten extents */
 } xfs_bmalloca_t;
 
-<<<<<<< HEAD
-/*
- * Flags for xfs_bmap_add_extent*.
- */
-#define BMAP_LEFT_CONTIG	(1 << 0)
-#define BMAP_RIGHT_CONTIG	(1 << 1)
-#define BMAP_LEFT_FILLING	(1 << 2)
-#define BMAP_RIGHT_FILLING	(1 << 3)
-#define BMAP_LEFT_DELAY		(1 << 4)
-#define BMAP_RIGHT_DELAY	(1 << 5)
-#define BMAP_LEFT_VALID		(1 << 6)
-#define BMAP_RIGHT_VALID	(1 << 7)
-#define BMAP_ATTRFORK		(1 << 8)
-
-#if defined(__KERNEL__) && defined(XFS_BMAP_TRACE)
-=======
->>>>>>> 02f8c6ae
 /*
  * Flags for xfs_bmap_add_extent*.
  */
