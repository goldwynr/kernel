/*
 * Copyright (c) 2000-2002,2005 Silicon Graphics, Inc.
 * All Rights Reserved.
 *
 * This program is free software; you can redistribute it and/or
 * modify it under the terms of the GNU General Public License as
 * published by the Free Software Foundation.
 *
 * This program is distributed in the hope that it would be useful,
 * but WITHOUT ANY WARRANTY; without even the implied warranty of
 * MERCHANTABILITY or FITNESS FOR A PARTICULAR PURPOSE.  See the
 * GNU General Public License for more details.
 *
 * You should have received a copy of the GNU General Public License
 * along with this program; if not, write the Free Software Foundation,
 * Inc.,  51 Franklin St, Fifth Floor, Boston, MA  02110-1301  USA
 */
#include "xfs.h"
#include "xfs_fs.h"
#include "xfs_types.h"
#include "xfs_bit.h"
#include "xfs_log.h"
#include "xfs_inum.h"
#include "xfs_trans.h"
#include "xfs_sb.h"
#include "xfs_ag.h"
#include "xfs_mount.h"
#include "xfs_bmap_btree.h"
#include "xfs_alloc_btree.h"
#include "xfs_ialloc_btree.h"
#include "xfs_dinode.h"
#include "xfs_inode.h"
#include "xfs_buf_item.h"
#include "xfs_trans_priv.h"
#include "xfs_error.h"
#include "xfs_rw.h"
#include "xfs_trace.h"

/*
 * Check to see if a buffer matching the given parameters is already
 * a part of the given transaction.
 */
STATIC struct xfs_buf *
xfs_trans_buf_item_match(
	struct xfs_trans	*tp,
	struct xfs_buftarg	*target,
	xfs_daddr_t		blkno,
	int			len)
{
	struct xfs_log_item_desc *lidp;
	struct xfs_buf_log_item	*blip;

	len = BBTOB(len);
	list_for_each_entry(lidp, &tp->t_items, lid_trans) {
		blip = (struct xfs_buf_log_item *)lidp->lid_item;
		if (blip->bli_item.li_type == XFS_LI_BUF &&
		    XFS_BUF_TARGET(blip->bli_buf) == target &&
		    XFS_BUF_ADDR(blip->bli_buf) == blkno &&
		    XFS_BUF_COUNT(blip->bli_buf) == len)
			return blip->bli_buf;
	}

	return NULL;
}

/*
 * Add the locked buffer to the transaction.
 *
 * The buffer must be locked, and it cannot be associated with any
 * transaction.
 *
 * If the buffer does not yet have a buf log item associated with it,
 * then allocate one for it.  Then add the buf item to the transaction.
 */
STATIC void
_xfs_trans_bjoin(
	struct xfs_trans	*tp,
	struct xfs_buf		*bp,
	int			reset_recur)
{
	struct xfs_buf_log_item	*bip;

	ASSERT(XFS_BUF_ISBUSY(bp));
	ASSERT(XFS_BUF_FSPRIVATE2(bp, void *) == NULL);

	/*
	 * The xfs_buf_log_item pointer is stored in b_fsprivate.  If
	 * it doesn't have one yet, then allocate one and initialize it.
	 * The checks to see if one is there are in xfs_buf_item_init().
	 */
	xfs_buf_item_init(bp, tp->t_mountp);
	bip = XFS_BUF_FSPRIVATE(bp, xfs_buf_log_item_t *);
	ASSERT(!(bip->bli_flags & XFS_BLI_STALE));
	ASSERT(!(bip->bli_format.blf_flags & XFS_BLF_CANCEL));
	ASSERT(!(bip->bli_flags & XFS_BLI_LOGGED));
	if (reset_recur)
		bip->bli_recur = 0;

	/*
	 * Take a reference for this transaction on the buf item.
	 */
	atomic_inc(&bip->bli_refcount);

	/*
	 * Get a log_item_desc to point at the new item.
	 */
	xfs_trans_add_item(tp, &bip->bli_item);

	/*
	 * Initialize b_fsprivate2 so we can find it with incore_match()
	 * in xfs_trans_get_buf() and friends above.
	 */
	XFS_BUF_SET_FSPRIVATE2(bp, tp);

}

void
xfs_trans_bjoin(
	struct xfs_trans	*tp,
	struct xfs_buf		*bp)
{
	_xfs_trans_bjoin(tp, bp, 0);
	trace_xfs_trans_bjoin(bp->b_fspriv);
}

/*
 * Get and lock the buffer for the caller if it is not already
 * locked within the given transaction.  If it is already locked
 * within the transaction, just increment its lock recursion count
 * and return a pointer to it.
 *
 * If the transaction pointer is NULL, make this just a normal
 * get_buf() call.
 */
xfs_buf_t *
xfs_trans_get_buf(xfs_trans_t	*tp,
		  xfs_buftarg_t	*target_dev,
		  xfs_daddr_t	blkno,
		  int		len,
		  uint		flags)
{
	xfs_buf_t		*bp;
	xfs_buf_log_item_t	*bip;

	if (flags == 0)
		flags = XBF_LOCK | XBF_MAPPED;

	/*
	 * Default to a normal get_buf() call if the tp is NULL.
	 */
	if (tp == NULL)
<<<<<<< HEAD
		return xfs_buf_get(target_dev, blkno, len, flags | BUF_BUSY);
=======
		return xfs_buf_get(target_dev, blkno, len,
				   flags | XBF_DONT_BLOCK);
>>>>>>> 02f8c6ae

	/*
	 * If we find the buffer in the cache with this transaction
	 * pointer in its b_fsprivate2 field, then we know we already
	 * have it locked.  In this case we just increment the lock
	 * recursion count and return the buffer to the caller.
	 */
	bp = xfs_trans_buf_item_match(tp, target_dev, blkno, len);
	if (bp != NULL) {
		ASSERT(XFS_BUF_VALUSEMA(bp) <= 0);
		if (XFS_FORCED_SHUTDOWN(tp->t_mountp))
			XFS_BUF_SUPER_STALE(bp);

		/*
		 * If the buffer is stale then it was binval'ed
		 * since last read.  This doesn't matter since the
		 * caller isn't allowed to use the data anyway.
		 */
		else if (XFS_BUF_ISSTALE(bp))
			ASSERT(!XFS_BUF_ISDELAYWRITE(bp));

		ASSERT(XFS_BUF_FSPRIVATE2(bp, xfs_trans_t *) == tp);
		bip = XFS_BUF_FSPRIVATE(bp, xfs_buf_log_item_t *);
		ASSERT(bip != NULL);
		ASSERT(atomic_read(&bip->bli_refcount) > 0);
		bip->bli_recur++;
		trace_xfs_trans_get_buf_recur(bip);
		return (bp);
	}

	/*
	 * We always specify the XBF_DONT_BLOCK flag within a transaction
	 * so that get_buf does not try to push out a delayed write buffer
	 * which might cause another transaction to take place (if the
	 * buffer was delayed alloc).  Such recursive transactions can
	 * easily deadlock with our current transaction as well as cause
	 * us to run out of stack space.
	 */
<<<<<<< HEAD
	bp = xfs_buf_get(target_dev, blkno, len, flags | BUF_BUSY);
=======
	bp = xfs_buf_get(target_dev, blkno, len, flags | XBF_DONT_BLOCK);
>>>>>>> 02f8c6ae
	if (bp == NULL) {
		return NULL;
	}

	ASSERT(!XFS_BUF_GETERROR(bp));

	_xfs_trans_bjoin(tp, bp, 1);
	trace_xfs_trans_get_buf(bp->b_fspriv);
	return (bp);
}

/*
 * Get and lock the superblock buffer of this file system for the
 * given transaction.
 *
 * We don't need to use incore_match() here, because the superblock
 * buffer is a private buffer which we keep a pointer to in the
 * mount structure.
 */
xfs_buf_t *
xfs_trans_getsb(xfs_trans_t	*tp,
		struct xfs_mount *mp,
		int		flags)
{
	xfs_buf_t		*bp;
	xfs_buf_log_item_t	*bip;

	/*
	 * Default to just trying to lock the superblock buffer
	 * if tp is NULL.
	 */
	if (tp == NULL) {
		return (xfs_getsb(mp, flags));
	}

	/*
	 * If the superblock buffer already has this transaction
	 * pointer in its b_fsprivate2 field, then we know we already
	 * have it locked.  In this case we just increment the lock
	 * recursion count and return the buffer to the caller.
	 */
	bp = mp->m_sb_bp;
	if (XFS_BUF_FSPRIVATE2(bp, xfs_trans_t *) == tp) {
		bip = XFS_BUF_FSPRIVATE(bp, xfs_buf_log_item_t*);
		ASSERT(bip != NULL);
		ASSERT(atomic_read(&bip->bli_refcount) > 0);
		bip->bli_recur++;
		trace_xfs_trans_getsb_recur(bip);
		return (bp);
	}

	bp = xfs_getsb(mp, flags);
	if (bp == NULL)
		return NULL;

	_xfs_trans_bjoin(tp, bp, 1);
	trace_xfs_trans_getsb(bp->b_fspriv);
	return (bp);
}

#ifdef DEBUG
xfs_buftarg_t *xfs_error_target;
int	xfs_do_error;
int	xfs_req_num;
int	xfs_error_mod = 33;
#endif

/*
 * Get and lock the buffer for the caller if it is not already
 * locked within the given transaction.  If it has not yet been
 * read in, read it from disk. If it is already locked
 * within the transaction and already read in, just increment its
 * lock recursion count and return a pointer to it.
 *
 * If the transaction pointer is NULL, make this just a normal
 * read_buf() call.
 */
int
xfs_trans_read_buf(
	xfs_mount_t	*mp,
	xfs_trans_t	*tp,
	xfs_buftarg_t	*target,
	xfs_daddr_t	blkno,
	int		len,
	uint		flags,
	xfs_buf_t	**bpp)
{
	xfs_buf_t		*bp;
	xfs_buf_log_item_t	*bip;
	int			error;

	if (flags == 0)
		flags = XBF_LOCK | XBF_MAPPED;

	/*
	 * Default to a normal get_buf() call if the tp is NULL.
	 */
	if (tp == NULL) {
<<<<<<< HEAD
		bp = xfs_buf_read(target, blkno, len, flags | BUF_BUSY);
=======
		bp = xfs_buf_read(target, blkno, len, flags | XBF_DONT_BLOCK);
>>>>>>> 02f8c6ae
		if (!bp)
			return (flags & XBF_TRYLOCK) ?
					EAGAIN : XFS_ERROR(ENOMEM);

		if (XFS_BUF_GETERROR(bp) != 0) {
			xfs_ioerror_alert("xfs_trans_read_buf", mp,
					  bp, blkno);
			error = XFS_BUF_GETERROR(bp);
			xfs_buf_relse(bp);
			return error;
		}
#ifdef DEBUG
		if (xfs_do_error) {
			if (xfs_error_target == target) {
				if (((xfs_req_num++) % xfs_error_mod) == 0) {
					xfs_buf_relse(bp);
					xfs_debug(mp, "Returning error!");
					return XFS_ERROR(EIO);
				}
			}
		}
#endif
		if (XFS_FORCED_SHUTDOWN(mp))
			goto shutdown_abort;
		*bpp = bp;
		return 0;
	}

	/*
	 * If we find the buffer in the cache with this transaction
	 * pointer in its b_fsprivate2 field, then we know we already
	 * have it locked.  If it is already read in we just increment
	 * the lock recursion count and return the buffer to the caller.
	 * If the buffer is not yet read in, then we read it in, increment
	 * the lock recursion count, and return it to the caller.
	 */
	bp = xfs_trans_buf_item_match(tp, target, blkno, len);
	if (bp != NULL) {
		ASSERT(XFS_BUF_VALUSEMA(bp) <= 0);
		ASSERT(XFS_BUF_FSPRIVATE2(bp, xfs_trans_t *) == tp);
		ASSERT(XFS_BUF_FSPRIVATE(bp, void *) != NULL);
		ASSERT((XFS_BUF_ISERROR(bp)) == 0);
		if (!(XFS_BUF_ISDONE(bp))) {
			trace_xfs_trans_read_buf_io(bp, _RET_IP_);
			ASSERT(!XFS_BUF_ISASYNC(bp));
			XFS_BUF_READ(bp);
			xfsbdstrat(tp->t_mountp, bp);
			error = xfs_buf_iowait(bp);
			if (error) {
				xfs_ioerror_alert("xfs_trans_read_buf", mp,
						  bp, blkno);
				xfs_buf_relse(bp);
				/*
				 * We can gracefully recover from most read
				 * errors. Ones we can't are those that happen
				 * after the transaction's already dirty.
				 */
				if (tp->t_flags & XFS_TRANS_DIRTY)
					xfs_force_shutdown(tp->t_mountp,
							SHUTDOWN_META_IO_ERROR);
				return error;
			}
		}
		/*
		 * We never locked this buf ourselves, so we shouldn't
		 * brelse it either. Just get out.
		 */
		if (XFS_FORCED_SHUTDOWN(mp)) {
			trace_xfs_trans_read_buf_shut(bp, _RET_IP_);
			*bpp = NULL;
			return XFS_ERROR(EIO);
		}


		bip = XFS_BUF_FSPRIVATE(bp, xfs_buf_log_item_t*);
		bip->bli_recur++;

		ASSERT(atomic_read(&bip->bli_refcount) > 0);
		trace_xfs_trans_read_buf_recur(bip);
		*bpp = bp;
		return 0;
	}

	/*
	 * We always specify the XBF_DONT_BLOCK flag within a transaction
	 * so that get_buf does not try to push out a delayed write buffer
	 * which might cause another transaction to take place (if the
	 * buffer was delayed alloc).  Such recursive transactions can
	 * easily deadlock with our current transaction as well as cause
	 * us to run out of stack space.
	 */
<<<<<<< HEAD
	bp = xfs_buf_read(target, blkno, len, flags | BUF_BUSY);
=======
	bp = xfs_buf_read(target, blkno, len, flags | XBF_DONT_BLOCK);
>>>>>>> 02f8c6ae
	if (bp == NULL) {
		*bpp = NULL;
		return (flags & XBF_TRYLOCK) ?
					0 : XFS_ERROR(ENOMEM);
	}
	if (XFS_BUF_GETERROR(bp) != 0) {
	    XFS_BUF_SUPER_STALE(bp);
		error = XFS_BUF_GETERROR(bp);

		xfs_ioerror_alert("xfs_trans_read_buf", mp,
				  bp, blkno);
		if (tp->t_flags & XFS_TRANS_DIRTY)
			xfs_force_shutdown(tp->t_mountp, SHUTDOWN_META_IO_ERROR);
		xfs_buf_relse(bp);
		return error;
	}
#ifdef DEBUG
	if (xfs_do_error && !(tp->t_flags & XFS_TRANS_DIRTY)) {
		if (xfs_error_target == target) {
			if (((xfs_req_num++) % xfs_error_mod) == 0) {
				xfs_force_shutdown(tp->t_mountp,
						   SHUTDOWN_META_IO_ERROR);
				xfs_buf_relse(bp);
				xfs_debug(mp, "Returning trans error!");
				return XFS_ERROR(EIO);
			}
		}
	}
#endif
	if (XFS_FORCED_SHUTDOWN(mp))
		goto shutdown_abort;

	_xfs_trans_bjoin(tp, bp, 1);
	trace_xfs_trans_read_buf(bp->b_fspriv);

	*bpp = bp;
	return 0;

shutdown_abort:
	/*
	 * the theory here is that buffer is good but we're
	 * bailing out because the filesystem is being forcibly
	 * shut down.  So we should leave the b_flags alone since
	 * the buffer's not staled and just get out.
	 */
#if defined(DEBUG)
	if (XFS_BUF_ISSTALE(bp) && XFS_BUF_ISDELAYWRITE(bp))
		xfs_notice(mp, "about to pop assert, bp == 0x%p", bp);
#endif
	ASSERT((XFS_BUF_BFLAGS(bp) & (XBF_STALE|XBF_DELWRI)) !=
				     (XBF_STALE|XBF_DELWRI));

	trace_xfs_trans_read_buf_shut(bp, _RET_IP_);
	xfs_buf_relse(bp);
	*bpp = NULL;
	return XFS_ERROR(EIO);
}


/*
 * Release the buffer bp which was previously acquired with one of the
 * xfs_trans_... buffer allocation routines if the buffer has not
 * been modified within this transaction.  If the buffer is modified
 * within this transaction, do decrement the recursion count but do
 * not release the buffer even if the count goes to 0.  If the buffer is not
 * modified within the transaction, decrement the recursion count and
 * release the buffer if the recursion count goes to 0.
 *
 * If the buffer is to be released and it was not modified before
 * this transaction began, then free the buf_log_item associated with it.
 *
 * If the transaction pointer is NULL, make this just a normal
 * brelse() call.
 */
void
xfs_trans_brelse(xfs_trans_t	*tp,
		 xfs_buf_t	*bp)
{
	xfs_buf_log_item_t	*bip;
	xfs_log_item_t		*lip;

	/*
	 * Default to a normal brelse() call if the tp is NULL.
	 */
	if (tp == NULL) {
		ASSERT(XFS_BUF_FSPRIVATE2(bp, void *) == NULL);
		/*
		 * If there's a buf log item attached to the buffer,
		 * then let the AIL know that the buffer is being
		 * unlocked.
		 */
		if (XFS_BUF_FSPRIVATE(bp, void *) != NULL) {
			lip = XFS_BUF_FSPRIVATE(bp, xfs_log_item_t *);
			if (lip->li_type == XFS_LI_BUF) {
				bip = XFS_BUF_FSPRIVATE(bp,xfs_buf_log_item_t*);
				xfs_trans_unlocked_item(bip->bli_item.li_ailp,
							lip);
			}
		}
		xfs_buf_relse(bp);
		return;
	}

	ASSERT(XFS_BUF_FSPRIVATE2(bp, xfs_trans_t *) == tp);
	bip = XFS_BUF_FSPRIVATE(bp, xfs_buf_log_item_t *);
	ASSERT(bip->bli_item.li_type == XFS_LI_BUF);
	ASSERT(!(bip->bli_flags & XFS_BLI_STALE));
	ASSERT(!(bip->bli_format.blf_flags & XFS_BLF_CANCEL));
	ASSERT(atomic_read(&bip->bli_refcount) > 0);

	trace_xfs_trans_brelse(bip);

	/*
	 * If the release is just for a recursive lock,
	 * then decrement the count and return.
	 */
	if (bip->bli_recur > 0) {
		bip->bli_recur--;
		return;
	}

	/*
	 * If the buffer is dirty within this transaction, we can't
	 * release it until we commit.
	 */
	if (bip->bli_item.li_desc->lid_flags & XFS_LID_DIRTY)
		return;

	/*
	 * If the buffer has been invalidated, then we can't release
	 * it until the transaction commits to disk unless it is re-dirtied
	 * as part of this transaction.  This prevents us from pulling
	 * the item from the AIL before we should.
	 */
	if (bip->bli_flags & XFS_BLI_STALE)
		return;

	ASSERT(!(bip->bli_flags & XFS_BLI_LOGGED));

	/*
	 * Free up the log item descriptor tracking the released item.
	 */
	xfs_trans_del_item(&bip->bli_item);

	/*
	 * Clear the hold flag in the buf log item if it is set.
	 * We wouldn't want the next user of the buffer to
	 * get confused.
	 */
	if (bip->bli_flags & XFS_BLI_HOLD) {
		bip->bli_flags &= ~XFS_BLI_HOLD;
	}

	/*
	 * Drop our reference to the buf log item.
	 */
	atomic_dec(&bip->bli_refcount);

	/*
	 * If the buf item is not tracking data in the log, then
	 * we must free it before releasing the buffer back to the
	 * free pool.  Before releasing the buffer to the free pool,
	 * clear the transaction pointer in b_fsprivate2 to dissolve
	 * its relation to this transaction.
	 */
	if (!xfs_buf_item_dirty(bip)) {
/***
		ASSERT(bp->b_pincount == 0);
***/
		ASSERT(atomic_read(&bip->bli_refcount) == 0);
		ASSERT(!(bip->bli_item.li_flags & XFS_LI_IN_AIL));
		ASSERT(!(bip->bli_flags & XFS_BLI_INODE_ALLOC_BUF));
		xfs_buf_item_relse(bp);
		bip = NULL;
	}
	XFS_BUF_SET_FSPRIVATE2(bp, NULL);

	/*
	 * If we've still got a buf log item on the buffer, then
	 * tell the AIL that the buffer is being unlocked.
	 */
	if (bip != NULL) {
		xfs_trans_unlocked_item(bip->bli_item.li_ailp,
					(xfs_log_item_t*)bip);
	}

	xfs_buf_relse(bp);
	return;
}

/*
 * Mark the buffer as not needing to be unlocked when the buf item's
 * IOP_UNLOCK() routine is called.  The buffer must already be locked
 * and associated with the given transaction.
 */
/* ARGSUSED */
void
xfs_trans_bhold(xfs_trans_t	*tp,
		xfs_buf_t	*bp)
{
	xfs_buf_log_item_t	*bip;

	ASSERT(XFS_BUF_ISBUSY(bp));
	ASSERT(XFS_BUF_FSPRIVATE2(bp, xfs_trans_t *) == tp);
	ASSERT(XFS_BUF_FSPRIVATE(bp, void *) != NULL);

	bip = XFS_BUF_FSPRIVATE(bp, xfs_buf_log_item_t *);
	ASSERT(!(bip->bli_flags & XFS_BLI_STALE));
	ASSERT(!(bip->bli_format.blf_flags & XFS_BLF_CANCEL));
	ASSERT(atomic_read(&bip->bli_refcount) > 0);
	bip->bli_flags |= XFS_BLI_HOLD;
	trace_xfs_trans_bhold(bip);
}

/*
 * Cancel the previous buffer hold request made on this buffer
 * for this transaction.
 */
void
xfs_trans_bhold_release(xfs_trans_t	*tp,
			xfs_buf_t	*bp)
{
	xfs_buf_log_item_t	*bip;

	ASSERT(XFS_BUF_ISBUSY(bp));
	ASSERT(XFS_BUF_FSPRIVATE2(bp, xfs_trans_t *) == tp);
	ASSERT(XFS_BUF_FSPRIVATE(bp, void *) != NULL);

	bip = XFS_BUF_FSPRIVATE(bp, xfs_buf_log_item_t *);
	ASSERT(!(bip->bli_flags & XFS_BLI_STALE));
	ASSERT(!(bip->bli_format.blf_flags & XFS_BLF_CANCEL));
	ASSERT(atomic_read(&bip->bli_refcount) > 0);
	ASSERT(bip->bli_flags & XFS_BLI_HOLD);
	bip->bli_flags &= ~XFS_BLI_HOLD;

	trace_xfs_trans_bhold_release(bip);
}

/*
 * This is called to mark bytes first through last inclusive of the given
 * buffer as needing to be logged when the transaction is committed.
 * The buffer must already be associated with the given transaction.
 *
 * First and last are numbers relative to the beginning of this buffer,
 * so the first byte in the buffer is numbered 0 regardless of the
 * value of b_blkno.
 */
void
xfs_trans_log_buf(xfs_trans_t	*tp,
		  xfs_buf_t	*bp,
		  uint		first,
		  uint		last)
{
	xfs_buf_log_item_t	*bip;

	ASSERT(XFS_BUF_ISBUSY(bp));
	ASSERT(XFS_BUF_FSPRIVATE2(bp, xfs_trans_t *) == tp);
	ASSERT(XFS_BUF_FSPRIVATE(bp, void *) != NULL);
	ASSERT((first <= last) && (last < XFS_BUF_COUNT(bp)));
	ASSERT((XFS_BUF_IODONE_FUNC(bp) == NULL) ||
	       (XFS_BUF_IODONE_FUNC(bp) == xfs_buf_iodone_callbacks));

	/*
	 * Mark the buffer as needing to be written out eventually,
	 * and set its iodone function to remove the buffer's buf log
	 * item from the AIL and free it when the buffer is flushed
	 * to disk.  See xfs_buf_attach_iodone() for more details
	 * on li_cb and xfs_buf_iodone_callbacks().
	 * If we end up aborting this transaction, we trap this buffer
	 * inside the b_bdstrat callback so that this won't get written to
	 * disk.
	 */
	XFS_BUF_DELAYWRITE(bp);
	XFS_BUF_DONE(bp);

	bip = XFS_BUF_FSPRIVATE(bp, xfs_buf_log_item_t *);
	ASSERT(atomic_read(&bip->bli_refcount) > 0);
	XFS_BUF_SET_IODONE_FUNC(bp, xfs_buf_iodone_callbacks);
	bip->bli_item.li_cb = xfs_buf_iodone;

	trace_xfs_trans_log_buf(bip);

	/*
	 * If we invalidated the buffer within this transaction, then
	 * cancel the invalidation now that we're dirtying the buffer
	 * again.  There are no races with the code in xfs_buf_item_unpin(),
	 * because we have a reference to the buffer this entire time.
	 */
	if (bip->bli_flags & XFS_BLI_STALE) {
		bip->bli_flags &= ~XFS_BLI_STALE;
		ASSERT(XFS_BUF_ISSTALE(bp));
		XFS_BUF_UNSTALE(bp);
		bip->bli_format.blf_flags &= ~XFS_BLF_CANCEL;
	}

	tp->t_flags |= XFS_TRANS_DIRTY;
	bip->bli_item.li_desc->lid_flags |= XFS_LID_DIRTY;
	bip->bli_flags |= XFS_BLI_LOGGED;
	xfs_buf_item_log(bip, first, last);
}


/*
 * This called to invalidate a buffer that is being used within
 * a transaction.  Typically this is because the blocks in the
 * buffer are being freed, so we need to prevent it from being
 * written out when we're done.  Allowing it to be written again
 * might overwrite data in the free blocks if they are reallocated
 * to a file.
 *
 * We prevent the buffer from being written out by clearing the
 * B_DELWRI flag.  We can't always
 * get rid of the buf log item at this point, though, because
 * the buffer may still be pinned by another transaction.  If that
 * is the case, then we'll wait until the buffer is committed to
 * disk for the last time (we can tell by the ref count) and
 * free it in xfs_buf_item_unpin().  Until it is cleaned up we
 * will keep the buffer locked so that the buffer and buf log item
 * are not reused.
 */
void
xfs_trans_binval(
	xfs_trans_t	*tp,
	xfs_buf_t	*bp)
{
	xfs_buf_log_item_t	*bip;

	ASSERT(XFS_BUF_ISBUSY(bp));
	ASSERT(XFS_BUF_FSPRIVATE2(bp, xfs_trans_t *) == tp);
	ASSERT(XFS_BUF_FSPRIVATE(bp, void *) != NULL);

	bip = XFS_BUF_FSPRIVATE(bp, xfs_buf_log_item_t *);
	ASSERT(atomic_read(&bip->bli_refcount) > 0);

	trace_xfs_trans_binval(bip);

	if (bip->bli_flags & XFS_BLI_STALE) {
		/*
		 * If the buffer is already invalidated, then
		 * just return.
		 */
		ASSERT(!(XFS_BUF_ISDELAYWRITE(bp)));
		ASSERT(XFS_BUF_ISSTALE(bp));
		ASSERT(!(bip->bli_flags & (XFS_BLI_LOGGED | XFS_BLI_DIRTY)));
		ASSERT(!(bip->bli_format.blf_flags & XFS_BLF_INODE_BUF));
		ASSERT(bip->bli_format.blf_flags & XFS_BLF_CANCEL);
		ASSERT(bip->bli_item.li_desc->lid_flags & XFS_LID_DIRTY);
		ASSERT(tp->t_flags & XFS_TRANS_DIRTY);
		return;
	}

	/*
	 * Clear the dirty bit in the buffer and set the STALE flag
	 * in the buf log item.  The STALE flag will be used in
	 * xfs_buf_item_unpin() to determine if it should clean up
	 * when the last reference to the buf item is given up.
	 * We set the XFS_BLF_CANCEL flag in the buf log format structure
	 * and log the buf item.  This will be used at recovery time
	 * to determine that copies of the buffer in the log before
	 * this should not be replayed.
	 * We mark the item descriptor and the transaction dirty so
	 * that we'll hold the buffer until after the commit.
	 *
	 * Since we're invalidating the buffer, we also clear the state
	 * about which parts of the buffer have been logged.  We also
	 * clear the flag indicating that this is an inode buffer since
	 * the data in the buffer will no longer be valid.
	 *
	 * We set the stale bit in the buffer as well since we're getting
	 * rid of it.
	 */
	XFS_BUF_UNDELAYWRITE(bp);
	XFS_BUF_STALE(bp);
	bip->bli_flags |= XFS_BLI_STALE;
	bip->bli_flags &= ~(XFS_BLI_INODE_BUF | XFS_BLI_LOGGED | XFS_BLI_DIRTY);
	bip->bli_format.blf_flags &= ~XFS_BLF_INODE_BUF;
	bip->bli_format.blf_flags |= XFS_BLF_CANCEL;
	memset((char *)(bip->bli_format.blf_data_map), 0,
	      (bip->bli_format.blf_map_size * sizeof(uint)));
	bip->bli_item.li_desc->lid_flags |= XFS_LID_DIRTY;
	tp->t_flags |= XFS_TRANS_DIRTY;
}

/*
 * This call is used to indicate that the buffer contains on-disk inodes which
 * must be handled specially during recovery.  They require special handling
 * because only the di_next_unlinked from the inodes in the buffer should be
 * recovered.  The rest of the data in the buffer is logged via the inodes
 * themselves.
 *
 * All we do is set the XFS_BLI_INODE_BUF flag in the items flags so it can be
 * transferred to the buffer's log format structure so that we'll know what to
 * do at recovery time.
 */
void
xfs_trans_inode_buf(
	xfs_trans_t	*tp,
	xfs_buf_t	*bp)
{
	xfs_buf_log_item_t	*bip;

	ASSERT(XFS_BUF_ISBUSY(bp));
	ASSERT(XFS_BUF_FSPRIVATE2(bp, xfs_trans_t *) == tp);
	ASSERT(XFS_BUF_FSPRIVATE(bp, void *) != NULL);

	bip = XFS_BUF_FSPRIVATE(bp, xfs_buf_log_item_t *);
	ASSERT(atomic_read(&bip->bli_refcount) > 0);

	bip->bli_flags |= XFS_BLI_INODE_BUF;
}

/*
 * This call is used to indicate that the buffer is going to
 * be staled and was an inode buffer. This means it gets
 * special processing during unpin - where any inodes 
 * associated with the buffer should be removed from ail.
 * There is also special processing during recovery,
 * any replay of the inodes in the buffer needs to be
 * prevented as the buffer may have been reused.
 */
void
xfs_trans_stale_inode_buf(
	xfs_trans_t	*tp,
	xfs_buf_t	*bp)
{
	xfs_buf_log_item_t	*bip;

	ASSERT(XFS_BUF_ISBUSY(bp));
	ASSERT(XFS_BUF_FSPRIVATE2(bp, xfs_trans_t *) == tp);
	ASSERT(XFS_BUF_FSPRIVATE(bp, void *) != NULL);

	bip = XFS_BUF_FSPRIVATE(bp, xfs_buf_log_item_t *);
	ASSERT(atomic_read(&bip->bli_refcount) > 0);

	bip->bli_flags |= XFS_BLI_STALE_INODE;
	bip->bli_item.li_cb = xfs_buf_iodone;
}

/*
 * Mark the buffer as being one which contains newly allocated
 * inodes.  We need to make sure that even if this buffer is
 * relogged as an 'inode buf' we still recover all of the inode
 * images in the face of a crash.  This works in coordination with
 * xfs_buf_item_committed() to ensure that the buffer remains in the
 * AIL at its original location even after it has been relogged.
 */
/* ARGSUSED */
void
xfs_trans_inode_alloc_buf(
	xfs_trans_t	*tp,
	xfs_buf_t	*bp)
{
	xfs_buf_log_item_t	*bip;

	ASSERT(XFS_BUF_ISBUSY(bp));
	ASSERT(XFS_BUF_FSPRIVATE2(bp, xfs_trans_t *) == tp);
	ASSERT(XFS_BUF_FSPRIVATE(bp, void *) != NULL);

	bip = XFS_BUF_FSPRIVATE(bp, xfs_buf_log_item_t *);
	ASSERT(atomic_read(&bip->bli_refcount) > 0);

	bip->bli_flags |= XFS_BLI_INODE_ALLOC_BUF;
}


/*
 * Similar to xfs_trans_inode_buf(), this marks the buffer as a cluster of
 * dquots. However, unlike in inode buffer recovery, dquot buffers get
 * recovered in their entirety. (Hence, no XFS_BLI_DQUOT_ALLOC_BUF flag).
 * The only thing that makes dquot buffers different from regular
 * buffers is that we must not replay dquot bufs when recovering
 * if a _corresponding_ quotaoff has happened. We also have to distinguish
 * between usr dquot bufs and grp dquot bufs, because usr and grp quotas
 * can be turned off independently.
 */
/* ARGSUSED */
void
xfs_trans_dquot_buf(
	xfs_trans_t	*tp,
	xfs_buf_t	*bp,
	uint		type)
{
	xfs_buf_log_item_t	*bip;

	ASSERT(XFS_BUF_ISBUSY(bp));
	ASSERT(XFS_BUF_FSPRIVATE2(bp, xfs_trans_t *) == tp);
	ASSERT(XFS_BUF_FSPRIVATE(bp, void *) != NULL);
	ASSERT(type == XFS_BLF_UDQUOT_BUF ||
	       type == XFS_BLF_PDQUOT_BUF ||
	       type == XFS_BLF_GDQUOT_BUF);

	bip = XFS_BUF_FSPRIVATE(bp, xfs_buf_log_item_t *);
	ASSERT(atomic_read(&bip->bli_refcount) > 0);

	bip->bli_format.blf_flags |= type;
}<|MERGE_RESOLUTION|>--- conflicted
+++ resolved
@@ -149,12 +149,8 @@
 	 * Default to a normal get_buf() call if the tp is NULL.
 	 */
 	if (tp == NULL)
-<<<<<<< HEAD
-		return xfs_buf_get(target_dev, blkno, len, flags | BUF_BUSY);
-=======
 		return xfs_buf_get(target_dev, blkno, len,
 				   flags | XBF_DONT_BLOCK);
->>>>>>> 02f8c6ae
 
 	/*
 	 * If we find the buffer in the cache with this transaction
@@ -193,11 +189,7 @@
 	 * easily deadlock with our current transaction as well as cause
 	 * us to run out of stack space.
 	 */
-<<<<<<< HEAD
-	bp = xfs_buf_get(target_dev, blkno, len, flags | BUF_BUSY);
-=======
 	bp = xfs_buf_get(target_dev, blkno, len, flags | XBF_DONT_BLOCK);
->>>>>>> 02f8c6ae
 	if (bp == NULL) {
 		return NULL;
 	}
@@ -296,11 +288,7 @@
 	 * Default to a normal get_buf() call if the tp is NULL.
 	 */
 	if (tp == NULL) {
-<<<<<<< HEAD
-		bp = xfs_buf_read(target, blkno, len, flags | BUF_BUSY);
-=======
 		bp = xfs_buf_read(target, blkno, len, flags | XBF_DONT_BLOCK);
->>>>>>> 02f8c6ae
 		if (!bp)
 			return (flags & XBF_TRYLOCK) ?
 					EAGAIN : XFS_ERROR(ENOMEM);
@@ -392,11 +380,7 @@
 	 * easily deadlock with our current transaction as well as cause
 	 * us to run out of stack space.
 	 */
-<<<<<<< HEAD
-	bp = xfs_buf_read(target, blkno, len, flags | BUF_BUSY);
-=======
 	bp = xfs_buf_read(target, blkno, len, flags | XBF_DONT_BLOCK);
->>>>>>> 02f8c6ae
 	if (bp == NULL) {
 		*bpp = NULL;
 		return (flags & XBF_TRYLOCK) ?
