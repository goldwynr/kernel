--- conflicted
+++ resolved
@@ -1371,13 +1371,6 @@
 	XFS_BUF_BUSY(bp);
 	XFS_BUF_ASYNC(bp);
 	bp->b_flags |= XBF_LOG_BUFFER;
-<<<<<<< HEAD
-	/*
-	 * Do an ordered write for the log block.
-	 * Its unnecessary to flush the first split block in the log wrap case.
-	 */
-	if (!split && (log->l_mp->m_flags & XFS_MOUNT_BARRIER))
-=======
 
 	if (log->l_mp->m_flags & XFS_MOUNT_BARRIER) {
 		/*
@@ -1388,7 +1381,6 @@
 		 */
 		if (log->l_mp->m_logdev_targp != log->l_mp->m_ddev_targp)
 			xfs_blkdev_issue_flush(log->l_mp->m_ddev_targp);
->>>>>>> 02f8c6ae
 		XFS_BUF_ORDERED(bp);
 	}
 
