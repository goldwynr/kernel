--- conflicted
+++ resolved
@@ -44,36 +44,9 @@
 #endif
 
 /*
-<<<<<<< HEAD
- * Get an inode and join it to the transaction.
- */
-int
-xfs_trans_iget(
-	xfs_mount_t	*mp,
-	xfs_trans_t	*tp,
-	xfs_ino_t	ino,
-	uint		flags,
-	uint		lock_flags,
-	xfs_inode_t	**ipp)
-{
-	int			error;
-
-	error = xfs_iget(mp, tp, ino, flags, lock_flags, ipp);
-	if (!error && tp)
-		xfs_trans_ijoin(tp, *ipp, lock_flags);
-	return error;
-}
-
-/*
- * Add the locked inode to the transaction.
- * The inode must be locked, and it cannot be associated with any
- * transaction.  The caller must specify the locks already held
- * on the inode.
-=======
  * Add a locked inode to the transaction.
  *
  * The inode must be locked, and it cannot be associated with any transaction.
->>>>>>> 02f8c6ae
  */
 void
 xfs_trans_ijoin(
