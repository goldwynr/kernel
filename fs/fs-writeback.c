--- conflicted
+++ resolved
@@ -29,14 +29,6 @@
 #include <linux/tracepoint.h>
 #include "internal.h"
 
-<<<<<<< HEAD
-/*
- * We don't actually have pdflush, but this one is exported though /proc...
- */
-int nr_pdflush_threads;
-
-=======
->>>>>>> 02f8c6ae
 /*
  * Passed into wb_writeback(), essentially a subset of writeback_control
  */
@@ -44,17 +36,9 @@
 	long nr_pages;
 	struct super_block *sb;
 	enum writeback_sync_modes sync_mode;
-<<<<<<< HEAD
-	int for_kupdate:1;
-	int range_cyclic:1;
-	int for_background:1;
-	int locked:1;
-};
-=======
 	unsigned int for_kupdate:1;
 	unsigned int range_cyclic:1;
 	unsigned int for_background:1;
->>>>>>> 02f8c6ae
 
 	struct list_head list;		/* pending work list */
 	struct completion *done;	/* set if the caller waits */
@@ -73,16 +57,6 @@
  */
 int nr_pdflush_threads;
 
-static inline struct backing_dev_info *inode_to_bdi(struct inode *inode)
-{
-	struct super_block *sb = inode->i_sb;
-
-	if (strcmp(sb->s_type->name, "bdev") == 0 || !sb->s_bdi)
-		return inode->i_mapping->backing_dev_info;
-
-	return sb->s_bdi;
-}
-
 /**
  * writeback_in_progress - determine whether there is writeback in progress
  * @bdi: the device's backing_dev_info structure.
@@ -110,41 +84,6 @@
 	return list_entry(head, struct inode, i_wb_list);
 }
 
-<<<<<<< HEAD
-/* Wakeup flusher thread or forker thread to fork it. */
-static void bdi_wakeup_flusher(struct backing_dev_info *bdi)
-{
-	/*
-	 * If the default thread isn't there, make sure we add it. When
-	 * it gets created and wakes up, we'll run this work.
-	 */
-	if (unlikely(list_empty_careful(&bdi->wb_list)))
-		wake_up_process(default_backing_dev_info.wb.task);
-	else {
-		struct bdi_writeback *wb = &bdi->wb;
-
-		if (wb->task)
-			wake_up_process(wb->task);
-	}
-}
-
-static void bdi_queue_work(struct backing_dev_info *bdi, struct bdi_work *work)
-{
-	work->seen = bdi->wb_mask;
-	BUG_ON(!work->seen);
-	atomic_set(&work->pending, bdi->wb_cnt);
-	BUG_ON(!bdi->wb_cnt);
-
-	/*
-	 * list_add_tail_rcu() contains the necessary barriers to
-	 * make sure the above stores are seen before the item is
-	 * noticed on the list
-	 */
-	spin_lock(&bdi->wb_lock);
-	list_add_tail_rcu(&work->list, &bdi->work_list);
-	spin_unlock(&bdi->wb_lock);
-	bdi_wakeup_flusher(bdi);
-=======
 /* Wakeup flusher thread or forker thread to fork it. Requires bdi->wb_lock. */
 static void bdi_wakeup_flusher(struct backing_dev_info *bdi)
 {
@@ -157,7 +96,6 @@
 		 */
 		wake_up_process(default_backing_dev_info.wb.task);
 	}
->>>>>>> 02f8c6ae
 }
 
 static void bdi_queue_work(struct backing_dev_info *bdi,
@@ -192,36 +130,9 @@
 		return;
 	}
 
-<<<<<<< HEAD
-/**
- * bdi_sync_writeback - start and wait for writeback
- * @bdi: the backing device to write from
- * @sb: write inodes from this super_block
- *
- * Description:
- *   This does WB_SYNC_ALL data integrity writeback and waits for the
- *   IO to complete. Callers must hold the sb s_umount semaphore for
- *   reading, to avoid having the super disappear before we are done.
- */
-static void bdi_sync_writeback(struct backing_dev_info *bdi,
-			       struct super_block *sb)
-{
-	struct wb_writeback_args args = {
-		.sb		= sb,
-		.sync_mode	= WB_SYNC_ALL,
-		.nr_pages	= LONG_MAX,
-		.range_cyclic	= 0,
-		.locked		= 1,
-	};
-	struct bdi_work work;
-
-	bdi_work_init(&work, &args);
-	work.state |= WS_ONSTACK;
-=======
 	work->sync_mode	= WB_SYNC_NONE;
 	work->nr_pages	= nr_pages;
 	work->range_cyclic = range_cyclic;
->>>>>>> 02f8c6ae
 
 	bdi_queue_work(bdi, work);
 }
@@ -237,23 +148,10 @@
  *   completion. Caller need not hold sb s_umount semaphore.
  *
  */
-<<<<<<< HEAD
-void bdi_start_writeback(struct backing_dev_info *bdi, struct super_block *sb,
-			 long nr_pages, int locked)
-{
-	struct wb_writeback_args args = {
-		.sb		= sb,
-		.sync_mode	= WB_SYNC_NONE,
-		.nr_pages	= nr_pages,
-		.range_cyclic	= 1,
-		.locked		= locked,
-	};
-=======
 void bdi_start_writeback(struct backing_dev_info *bdi, long nr_pages)
 {
 	__bdi_start_writeback(bdi, nr_pages, true);
 }
->>>>>>> 02f8c6ae
 
 /**
  * bdi_start_background_writeback - start background writeback
@@ -271,29 +169,6 @@
 	 * We just wake up the flusher thread. It will perform background
 	 * writeback as soon as there is no other work to do.
 	 */
-<<<<<<< HEAD
-	if (!nr_pages) {
-		/*
-		 * We just wake up the flusher thread. It will perform
-		 * background writeback as soon as there is no other work to
-		 * do.
-		 */
-		bdi_wakeup_flusher(bdi);
-		return;
-	}
-
-	if (locked) {
-		struct bdi_work work;
-
-		bdi_work_init(&work, &args);
-		work.state |= WS_ONSTACK;
-
-		bdi_queue_work(bdi, &work);
-		bdi_wait_on_work_clear(&work);
-	} else {
-		bdi_alloc_queue_work(bdi, &args);
-	}
-=======
 	trace_writeback_wake_background(bdi);
 	spin_lock_bh(&bdi->wb_lock);
 	bdi_wakeup_flusher(bdi);
@@ -308,7 +183,6 @@
 	spin_lock(&inode_wb_list_lock);
 	list_del_init(&inode->i_wb_list);
 	spin_unlock(&inode_wb_list_lock);
->>>>>>> 02f8c6ae
 }
 
 
@@ -591,33 +465,12 @@
  * before calling writeback. So make sure that we do pin it, so it doesn't
  * go away while we are writing inodes from it.
  */
-<<<<<<< HEAD
-static int pin_sb_for_writeback(struct super_block *sb, int locked,
-				struct super_block **psb)
-{
-	/*
-	 * If this sb is already pinned, nothing more to do. If not and
-	 * *psb is non-NULL, unpin the old one first
-	 */
-	if (sb == *psb)
-		return 0;
-	else if (*psb)
-		unpin_sb_for_writeback(psb);
-
-	/*
-	 * Caller must already hold the ref for this
-	 */
-	if (locked) {
-		WARN_ON(!rwsem_is_locked(&sb->s_umount));
-		return 0;
-=======
 static bool pin_sb_for_writeback(struct super_block *sb)
 {
 	spin_lock(&sb_lock);
 	if (list_empty(&sb->s_instances)) {
 		spin_unlock(&sb_lock);
 		return false;
->>>>>>> 02f8c6ae
 	}
 
 	sb->s_count++;
@@ -633,20 +486,6 @@
 	return false;
 }
 
-<<<<<<< HEAD
-static void writeback_inodes_wb(struct bdi_writeback *wb,
-				struct writeback_control *wbc, int locked,
-				unsigned long start_jif)
-{
-	struct super_block *sb = wbc->sb, *pin_sb = NULL;
-	const int is_blkdev_sb = sb_is_blkdev_sb(sb);
-
-	spin_lock(&inode_lock);
-
-	if (!wbc->for_kupdate || list_empty(&wb->b_io))
-		queue_io(wb, wbc->older_than_this);
-
-=======
 /*
  * Write a portion of b_io inodes which belong to @sb.
  *
@@ -660,7 +499,6 @@
 static int writeback_sb_inodes(struct super_block *sb, struct bdi_writeback *wb,
 		struct writeback_control *wbc, bool only_this_sb)
 {
->>>>>>> 02f8c6ae
 	while (!list_empty(&wb->b_io)) {
 		long pages_skipped;
 		struct inode *inode = wb_inode(wb->b_io.prev);
@@ -700,18 +538,9 @@
 		 * Was this inode dirtied after sync_sb_inodes was called?
 		 * This keeps sync from extra jobs and livelock.
 		 */
-<<<<<<< HEAD
-		if (inode_dirtied_after(inode, start_jif))
-			break;
-
-		if (pin_sb_for_writeback(sb, locked, &pin_sb)) {
-			requeue_io(inode);
-			continue;
-=======
 		if (inode_dirtied_after(inode, wbc->wb_start)) {
 			spin_unlock(&inode->i_lock);
 			return 1;
->>>>>>> 02f8c6ae
 		}
 
 		__iget(inode);
@@ -775,16 +604,11 @@
 {
 	WARN_ON(!rwsem_is_locked(&sb->s_umount));
 
-<<<<<<< HEAD
-	writeback_inodes_wb(&bdi->wb, wbc, wbc->sync_mode == WB_SYNC_ALL,
-			    jiffies);
-=======
 	spin_lock(&inode_wb_list_lock);
 	if (!wbc->for_kupdate || list_empty(&wb->b_io))
 		queue_io(wb, wbc->older_than_this);
 	writeback_sb_inodes(sb, wb, wbc, true);
 	spin_unlock(&inode_wb_list_lock);
->>>>>>> 02f8c6ae
 }
 
 /*
@@ -804,24 +628,6 @@
 
 	return (global_page_state(NR_FILE_DIRTY) +
 		global_page_state(NR_UNSTABLE_NFS) > background_thresh);
-}
-
-/* Is there unprocessed work in the list? */
-static int wb_work_pending(struct backing_dev_info *bdi,
-			   struct bdi_writeback *wb)
-{
-	struct bdi_work *work;
-	int ret = 0;
-
-	rcu_read_lock();
-	list_for_each_entry_rcu(work, &bdi->work_list, list) {
-		if (test_bit(wb->nr, &work->seen)) {
-			ret = 1;
-			break;
-		}
-	}
-	rcu_read_unlock();
-	return ret;
 }
 
 /*
@@ -853,7 +659,6 @@
 	long wrote = 0;
 	long write_chunk;
 	struct inode *inode;
-	unsigned long start_jif = jiffies;	/* Livelock avoidance */
 
 	if (wbc.for_kupdate) {
 		wbc.older_than_this = &oldest_jif;
@@ -866,12 +671,6 @@
 	}
 
 	/*
-<<<<<<< HEAD
-	 * For WB_SYNC_ALL mode, write_cache_pages() writes the whole inode
-	 * regardless of wbc.nr_to_write and subsequent logic in wb_writeback()
-	 * will requeue inode for another round if wbc.nr_to_write <= 0 which
-	 * isn't needed in WB_SYNC_ALL mode.
-=======
 	 * WB_SYNC_ALL mode does livelock avoidance by syncing dirty
 	 * inodes/pages in one big loop. Setting wbc.nr_to_write=LONG_MAX
 	 * here avoids calling into writeback_inodes_wb() more than once.
@@ -883,17 +682,13 @@
 	 *              write_cache_pages()     <== called once for each inode
 	 *                   (quickly) tag currently dirty pages
 	 *                   (maybe slowly) sync all tagged pages
->>>>>>> 02f8c6ae
 	 */
 	if (wbc.sync_mode == WB_SYNC_NONE)
 		write_chunk = MAX_WRITEBACK_PAGES;
 	else
 		write_chunk = LONG_MAX;
 
-<<<<<<< HEAD
-=======
 	wbc.wb_start = jiffies; /* livelock avoidance */
->>>>>>> 02f8c6ae
 	for (;;) {
 		/*
 		 * Stop writeback when nr_pages has been consumed
@@ -912,16 +707,6 @@
 			break;
 
 		/*
-		 * Background writeout and kupdate-style writeback may
-		 * run forever. Stop them if there is other work to do
-		 * so that e.g. sync can proceed. They'll be restarted
-		 * after the other works are all done.
-		 */
-		if ((args->for_background || args->for_kupdate) &&
-		    wb_work_pending(wb->bdi, wb))
-			break;
-
-		/*
 		 * For background writeout, stop when we are below the
 		 * background dirty threshold
 		 */
@@ -931,10 +716,6 @@
 		wbc.more_io = 0;
 		wbc.nr_to_write = write_chunk;
 		wbc.pages_skipped = 0;
-<<<<<<< HEAD
-		writeback_inodes_wb(wb, &wbc, args->locked, start_jif);
-		args->nr_pages -= write_chunk - wbc.nr_to_write;
-=======
 
 		trace_wbc_writeback_start(&wbc, wb->bdi);
 		if (work->sb)
@@ -944,7 +725,6 @@
 		trace_wbc_writeback_written(&wbc, wb->bdi);
 
 		work->nr_pages -= write_chunk - wbc.nr_to_write;
->>>>>>> 02f8c6ae
 		wrote += write_chunk - wbc.nr_to_write;
 
 		/*
@@ -1060,22 +840,6 @@
 	return 0;
 }
 
-static long wb_check_background_flush(struct bdi_writeback *wb)
-{
-	if (over_bground_thresh()) {
-		struct wb_writeback_args args = {
-			.nr_pages	= LONG_MAX,
-			.sync_mode	= WB_SYNC_NONE,
-			.for_background	= 1,
-			.range_cyclic	= 1,
-		};
-
-		return wb_writeback(wb, &args);
-	}
-
-	return 0;
-}
-
 /*
  * Retrieve work items and do the writeback they describe
  */
@@ -1094,16 +858,7 @@
 		if (force_wait)
 			work->sync_mode = WB_SYNC_ALL;
 
-<<<<<<< HEAD
-		/*
-		 * If this isn't a data integrity operation, just notify
-		 * that we have seen this work and we are now starting it.
-		 */
-		if (args.sync_mode == WB_SYNC_NONE && !args.locked)
-			wb_clear_pending(wb, work);
-=======
 		trace_writeback_exec(bdi, work);
->>>>>>> 02f8c6ae
 
 		wrote += wb_writeback(wb, work);
 
@@ -1111,26 +866,18 @@
 		 * Notify the caller of completion if this is a synchronous
 		 * work item, otherwise just free it.
 		 */
-<<<<<<< HEAD
-		if (args.sync_mode == WB_SYNC_ALL || args.locked)
-			wb_clear_pending(wb, work);
-=======
 		if (work->done)
 			complete(work->done);
 		else
 			kfree(work);
->>>>>>> 02f8c6ae
 	}
 
 	/*
-	 * Check for periodic writeback, kupdated()+pdflush() style
+	 * Check for periodic writeback, kupdated() style
 	 */
 	wrote += wb_check_old_data_flush(wb);
 	wrote += wb_check_background_flush(wb);
-<<<<<<< HEAD
-=======
 	clear_bit(BDI_writeback_running, &wb->bdi->state);
->>>>>>> 02f8c6ae
 
 	return wrote;
 }
@@ -1187,15 +934,6 @@
 			schedule();
 		}
 
-<<<<<<< HEAD
-		if (dirty_writeback_interval) {
-			wait_jiffies = msecs_to_jiffies(dirty_writeback_interval * 10);
-			schedule_timeout_interruptible(wait_jiffies);
-		} else
-			schedule();
-
-=======
->>>>>>> 02f8c6ae
 		try_to_freeze();
 	}
 
@@ -1446,12 +1184,6 @@
  * on how many (if any) will be written, and this function does not wait
  * for IO completion of submitted IO.
  */
-<<<<<<< HEAD
-void writeback_inodes_sb_nr(struct super_block *sb, unsigned long nr,
-			    int locked)
-{
-	bdi_start_writeback(sb->s_bdi, sb, nr, locked);
-=======
 void writeback_inodes_sb_nr(struct super_block *sb, unsigned long nr)
 {
 	DECLARE_COMPLETION_ONSTACK(done);
@@ -1465,14 +1197,12 @@
 	WARN_ON(!rwsem_is_locked(&sb->s_umount));
 	bdi_queue_work(sb->s_bdi, &work);
 	wait_for_completion(&done);
->>>>>>> 02f8c6ae
 }
 EXPORT_SYMBOL(writeback_inodes_sb_nr);
 
 /**
  * writeback_inodes_sb	-	writeback dirty inodes from given super_block
  * @sb: the superblock
- * @locked: sb already pinned
  *
  * Start writeback on some inodes on this super_block. No guarantees are made
  * on how many (if any) will be written, and this function does not wait
@@ -1480,21 +1210,9 @@
  */
 void writeback_inodes_sb(struct super_block *sb)
 {
-<<<<<<< HEAD
-	writeback_inodes_sb_locked(sb, 0);
+	return writeback_inodes_sb_nr(sb, get_nr_dirty_pages());
 }
 EXPORT_SYMBOL(writeback_inodes_sb);
-
-void writeback_inodes_sb_locked(struct super_block *sb, int locked)
-{
-	unsigned long nr_dirty = global_page_state(NR_FILE_DIRTY);
-	unsigned long nr_unstable = global_page_state(NR_UNSTABLE_NFS);
-	long nr_to_write;
-=======
-	return writeback_inodes_sb_nr(sb, get_nr_dirty_pages());
-}
-EXPORT_SYMBOL(writeback_inodes_sb);
->>>>>>> 02f8c6ae
 
 /**
  * writeback_inodes_sb_if_idle	-	start writeback if none underway
@@ -1515,48 +1233,6 @@
 }
 EXPORT_SYMBOL(writeback_inodes_sb_if_idle);
 
-<<<<<<< HEAD
-	bdi_start_writeback(sb->s_bdi, sb, nr_to_write, locked);
-}
-EXPORT_SYMBOL(writeback_inodes_sb_locked);
-
-/**
- * writeback_inodes_sb_if_idle	-	start writeback if none underway
- * @sb: the superblock
- *
- * Invoke writeback_inodes_sb if no writeback is currently underway.
- * Returns 1 if writeback was started, 0 if not.
- */
-int writeback_inodes_sb_if_idle(struct super_block *sb)
-{
-	if (!writeback_in_progress(sb->s_bdi)) {
-		writeback_inodes_sb_locked(sb, 0);
-		return 1;
-	} else
-		return 0;
-}
-EXPORT_SYMBOL(writeback_inodes_sb_if_idle);
-
-/**
- * writeback_inodes_sb_if_idle	-	start writeback if none underway
- * @sb: the superblock
- * @nr: the number of pages to write
- *
- * Invoke writeback_inodes_sb if no writeback is currently underway.
- * Returns 1 if writeback was started, 0 if not.
- */
-int writeback_inodes_sb_nr_if_idle(struct super_block *sb,
-				   unsigned long nr)
-{
-	if (!writeback_in_progress(sb->s_bdi)) {
-		down_read(&sb->s_umount);
-		writeback_inodes_sb_nr(sb, nr, 1);
-		up_read(&sb->s_umount);
-		return 1;
-	} else
-		return 0;
-}
-=======
 /**
  * writeback_inodes_sb_if_idle	-	start writeback if none underway
  * @sb: the superblock
@@ -1576,7 +1252,6 @@
 	} else
 		return 0;
 }
->>>>>>> 02f8c6ae
 EXPORT_SYMBOL(writeback_inodes_sb_nr_if_idle);
 
 /**
@@ -1666,60 +1341,6 @@
 EXPORT_SYMBOL(sync_inode);
 
 /**
-<<<<<<< HEAD
- * generic_osync_inode - flush all dirty data for a given inode to disk
- * @inode: inode to write
- * @mapping: the address_space that should be flushed
- * @what:  what to write and wait upon
- *
- * This can be called by file_write functions for files which have the
- * O_SYNC flag set, to flush dirty writes to disk.
- *
- * @what is a bitmask, specifying which part of the inode's data should be
- * written and waited upon.
- *
- *    OSYNC_DATA:     i_mapping's dirty data
- *    OSYNC_METADATA: the buffers at i_mapping->private_list
- *    OSYNC_INODE:    the inode itself
- */
-
-int generic_osync_inode(struct inode *inode, struct address_space *mapping, int what)
-{
-	int err = 0;
-	int need_write_inode_now = 0;
-	int err2;
-
-	if (what & OSYNC_DATA)
-		err = filemap_fdatawrite(mapping);
-	if (what & (OSYNC_METADATA|OSYNC_DATA)) {
-		err2 = sync_mapping_buffers(mapping);
-		if (!err)
-			err = err2;
-	}
-	if (what & OSYNC_DATA) {
-		err2 = filemap_fdatawait(mapping);
-		if (!err)
-			err = err2;
-	}
-
-	spin_lock(&inode_lock);
-	if ((inode->i_state & I_DIRTY) &&
-	    ((what & OSYNC_INODE) || (inode->i_state & I_DIRTY_DATASYNC)))
-		need_write_inode_now = 1;
-	spin_unlock(&inode_lock);
-
-	if (need_write_inode_now) {
-		err2 = write_inode_now(inode, 1);
-		if (!err)
-			err = err2;
-	}
-	else
-		inode_sync_wait(inode);
-
-	return err;
-}
-EXPORT_SYMBOL_GPL(generic_osync_inode);
-=======
  * sync_inode_metadata - write an inode to disk
  * @inode: the inode to sync
  * @wait: wait for I/O to complete.
@@ -1737,5 +1358,4 @@
 
 	return sync_inode(inode, &wbc);
 }
-EXPORT_SYMBOL(sync_inode_metadata);
->>>>>>> 02f8c6ae
+EXPORT_SYMBOL(sync_inode_metadata);