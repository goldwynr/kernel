--- conflicted
+++ resolved
@@ -686,24 +686,10 @@
 {
 	struct file *file = sd->u.file;
 	loff_t pos = sd->pos;
-<<<<<<< HEAD
-	int ret, more;
-
-	ret = buf->ops->confirm(pipe, buf);
-	if (!ret) {
-		more = (sd->flags & SPLICE_F_MORE) || sd->len < sd->total_len;
-		if (file->f_op && file->f_op->sendpage)
-			ret = file->f_op->sendpage(file, buf->page, buf->offset,
-						   sd->len, &pos, more);
-		else
-			ret = -EINVAL;
-	}
-=======
 	int more;
 
 	if (!likely(file->f_op && file->f_op->sendpage))
 		return -EINVAL;
->>>>>>> 02f8c6ae
 
 	more = (sd->flags & SPLICE_F_MORE) || sd->len < sd->total_len;
 	return file->f_op->sendpage(file, buf->page, buf->offset,
@@ -1355,12 +1341,7 @@
 		if (off_in)
 			return -ESPIPE;
 		if (off_out) {
-<<<<<<< HEAD
-			if (!out->f_op || !out->f_op->llseek ||
-			    out->f_op->llseek == no_llseek)
-=======
 			if (!(out->f_mode & FMODE_PWRITE))
->>>>>>> 02f8c6ae
 				return -EINVAL;
 			if (copy_from_user(&offset, off_out, sizeof(loff_t)))
 				return -EFAULT;
@@ -1380,12 +1361,7 @@
 		if (off_out)
 			return -ESPIPE;
 		if (off_in) {
-<<<<<<< HEAD
-			if (!in->f_op || !in->f_op->llseek ||
-			    in->f_op->llseek == no_llseek)
-=======
 			if (!(in->f_mode & FMODE_PREAD))
->>>>>>> 02f8c6ae
 				return -EINVAL;
 			if (copy_from_user(&offset, off_in, sizeof(loff_t)))
 				return -EFAULT;
