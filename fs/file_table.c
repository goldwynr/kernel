--- conflicted
+++ resolved
@@ -37,12 +37,8 @@
 static inline void file_free(struct file *f)
 {
 	percpu_counter_dec(&nr_files);
-<<<<<<< HEAD
+	file_check_state(f);
 	kmem_cache_free(filp_cachep, f);
-=======
-	file_check_state(f);
-	call_rcu(&f->f_u.fu_rcuhead, file_free_rcu);
->>>>>>> 28ffb5d3
 }
 
 /*
