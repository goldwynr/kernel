--- conflicted
+++ resolved
@@ -11,7 +11,6 @@
 #include <linux/buffer_head.h>
 #include <linux/msdos_fs.h>
 #include <linux/smp_lock.h>
-#include <linux/writeback.h>
 
 /* Characters that are undesirable in an MS-DOS file name */
 static unsigned char bad_chars[] = "*?<>|\"";
@@ -317,16 +316,8 @@
 	d_instantiate(dentry, inode);
 out:
 	unlock_kernel();
-<<<<<<< HEAD
-	if (!err && MSDOS_SB(sb)->options.flush) {
-		writeback_inode(dir);
-		writeback_inode(inode);
-		writeback_bdev(sb);
-	}
-=======
 	if (!err)
 		err = fat_flush_inodes(sb, dir, inode);
->>>>>>> 0215ffb0
 	return err;
 }
 
@@ -359,16 +350,8 @@
 	fat_detach(inode);
 out:
 	unlock_kernel();
-<<<<<<< HEAD
-	if (!err && MSDOS_SB(inode->i_sb)->options.flush) {
-		writeback_inode(dir);
-		writeback_inode(inode);
-		writeback_bdev(inode->i_sb);
-	}
-=======
 	if (!err)
 		err = fat_flush_inodes(inode->i_sb, dir, inode);
->>>>>>> 0215ffb0
 
 	return err;
 }
@@ -422,15 +405,7 @@
 	d_instantiate(dentry, inode);
 
 	unlock_kernel();
-<<<<<<< HEAD
-	if (MSDOS_SB(sb)->options.flush) {
-		writeback_inode(dir);
-		writeback_inode(inode);
-		writeback_bdev(sb);
-	}
-=======
 	fat_flush_inodes(sb, dir, inode);
->>>>>>> 0215ffb0
 	return 0;
 
 out_free:
@@ -460,16 +435,8 @@
 	fat_detach(inode);
 out:
 	unlock_kernel();
-<<<<<<< HEAD
-	if (!err && MSDOS_SB(inode->i_sb)->options.flush) {
-		writeback_inode(dir);
-		writeback_inode(inode);
-		writeback_bdev(inode->i_sb);
-	}
-=======
 	if (!err)
 		err = fat_flush_inodes(inode->i_sb, dir, inode);
->>>>>>> 0215ffb0
 
 	return err;
 }
@@ -674,16 +641,8 @@
 			      new_dir, new_msdos_name, new_dentry, is_hid);
 out:
 	unlock_kernel();
-<<<<<<< HEAD
-	if (!err && MSDOS_SB(old_dir->i_sb)->options.flush) {
-		writeback_inode(old_dir);
-		writeback_inode(new_dir);
-		writeback_bdev(old_dir->i_sb);
-	}
-=======
 	if (!err)
 		err = fat_flush_inodes(old_dir->i_sb, old_dir, new_dir);
->>>>>>> 0215ffb0
 	return err;
 }
 
