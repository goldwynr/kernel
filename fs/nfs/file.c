/*
 *  linux/fs/nfs/file.c
 *
 *  Copyright (C) 1992  Rick Sladkey
 *
 *  Changes Copyright (C) 1994 by Florian La Roche
 *   - Do not copy data too often around in the kernel.
 *   - In nfs_file_read the return value of kmalloc wasn't checked.
 *   - Put in a better version of read look-ahead buffering. Original idea
 *     and implementation by Wai S Kok elekokws@ee.nus.sg.
 *
 *  Expire cache on write to a file by Wai S Kok (Oct 1994).
 *
 *  Total rewrite of read side for new NFS buffer cache.. Linus.
 *
 *  nfs regular file handling functions
 */

#include <linux/time.h>
#include <linux/kernel.h>
#include <linux/errno.h>
#include <linux/fcntl.h>
#include <linux/stat.h>
#include <linux/nfs_fs.h>
#include <linux/nfs_mount.h>
#include <linux/mm.h>
#include <linux/pagemap.h>
#include <linux/aio.h>
#include <linux/gfp.h>
#include <linux/swap.h>

#include <asm/uaccess.h>
#include <asm/system.h>

#include "delegation.h"
#include "internal.h"
#include "iostat.h"
#include "fscache.h"
#include "pnfs.h"

#define NFSDBG_FACILITY		NFSDBG_FILE

static int nfs_file_open(struct inode *, struct file *);
static int nfs_file_release(struct inode *, struct file *);
static loff_t nfs_file_llseek(struct file *file, loff_t offset, int origin);
static int  nfs_file_mmap(struct file *, struct vm_area_struct *);
static ssize_t nfs_file_splice_read(struct file *filp, loff_t *ppos,
					struct pipe_inode_info *pipe,
					size_t count, unsigned int flags);
static ssize_t nfs_file_read(struct kiocb *, const struct iovec *iov,
				unsigned long nr_segs, loff_t pos);
static ssize_t nfs_file_splice_write(struct pipe_inode_info *pipe,
					struct file *filp, loff_t *ppos,
					size_t count, unsigned int flags);
static ssize_t nfs_file_write(struct kiocb *, const struct iovec *iov,
				unsigned long nr_segs, loff_t pos);
static int  nfs_file_flush(struct file *, fl_owner_t id);
static int  nfs_file_fsync(struct file *, int datasync);
static int nfs_check_flags(int flags);
static int nfs_lock(struct file *filp, int cmd, struct file_lock *fl);
static int nfs_flock(struct file *filp, int cmd, struct file_lock *fl);
static int nfs_setlease(struct file *file, long arg, struct file_lock **fl);

static const struct vm_operations_struct nfs_file_vm_ops;

const struct file_operations nfs_file_operations = {
	.llseek		= nfs_file_llseek,
	.read		= do_sync_read,
	.write		= do_sync_write,
	.aio_read	= nfs_file_read,
	.aio_write	= nfs_file_write,
	.mmap		= nfs_file_mmap,
	.open		= nfs_file_open,
	.flush		= nfs_file_flush,
	.release	= nfs_file_release,
	.fsync		= nfs_file_fsync,
	.lock		= nfs_lock,
	.flock		= nfs_flock,
	.splice_read	= nfs_file_splice_read,
	.splice_write	= nfs_file_splice_write,
	.check_flags	= nfs_check_flags,
	.setlease	= nfs_setlease,
};

const struct inode_operations nfs_file_inode_operations = {
	.permission	= nfs_permission,
	.getattr	= nfs_getattr,
	.setattr	= nfs_setattr,
};

#ifdef CONFIG_NFS_V3
const struct inode_operations nfs3_file_inode_operations = {
	.permission	= nfs_permission,
	.getattr	= nfs_getattr,
	.setattr	= nfs_setattr,
	.listxattr	= nfs3_listxattr,
	.getxattr	= nfs3_getxattr,
	.setxattr	= nfs3_setxattr,
	.removexattr	= nfs3_removexattr,
};
#endif  /* CONFIG_NFS_v3 */

/* Hack for future NFS swap support */
#ifndef IS_SWAPFILE
# define IS_SWAPFILE(inode)	(0)
#endif

static int nfs_check_flags(int flags)
{
	if ((flags & (O_APPEND | O_DIRECT)) == (O_APPEND | O_DIRECT))
		return -EINVAL;

	return 0;
}

/*
 * Open file
 */
static int
nfs_file_open(struct inode *inode, struct file *filp)
{
	int res;

	dprintk("NFS: open file(%s/%s)\n",
			filp->f_path.dentry->d_parent->d_name.name,
			filp->f_path.dentry->d_name.name);

	nfs_inc_stats(inode, NFSIOS_VFSOPEN);
	res = nfs_check_flags(filp->f_flags);
	if (res)
		return res;

	res = nfs_open(inode, filp);
	return res;
}

static int
nfs_file_release(struct inode *inode, struct file *filp)
{
	struct dentry *dentry = filp->f_path.dentry;

	dprintk("NFS: release(%s/%s)\n",
			dentry->d_parent->d_name.name,
			dentry->d_name.name);

	nfs_inc_stats(inode, NFSIOS_VFSRELEASE);
	return nfs_release(inode, filp);
}

/**
 * nfs_revalidate_size - Revalidate the file size
 * @inode - pointer to inode struct
 * @file - pointer to struct file
 *
 * Revalidates the file length. This is basically a wrapper around
 * nfs_revalidate_inode() that takes into account the fact that we may
 * have cached writes (in which case we don't care about the server's
 * idea of what the file length is), or O_DIRECT (in which case we
 * shouldn't trust the cache).
 */
static int nfs_revalidate_file_size(struct inode *inode, struct file *filp)
{
	struct nfs_server *server = NFS_SERVER(inode);
	struct nfs_inode *nfsi = NFS_I(inode);

	if (nfs_have_delegated_attributes(inode))
		goto out_noreval;

	if (filp->f_flags & O_DIRECT)
		goto force_reval;
	if (nfsi->cache_validity & NFS_INO_REVAL_PAGECACHE)
		goto force_reval;
	if (nfs_attribute_timeout(inode))
		goto force_reval;
out_noreval:
	return 0;
force_reval:
	return __nfs_revalidate_inode(server, inode);
}

static loff_t nfs_file_llseek(struct file *filp, loff_t offset, int origin)
{
	loff_t loff;

	dprintk("NFS: llseek file(%s/%s, %lld, %d)\n",
			filp->f_path.dentry->d_parent->d_name.name,
			filp->f_path.dentry->d_name.name,
			offset, origin);

	/* origin == SEEK_END => we must revalidate the cached file length */
	if (origin == SEEK_END) {
		struct inode *inode = filp->f_mapping->host;

		int retval = nfs_revalidate_file_size(inode, filp);
		if (retval < 0)
			return (loff_t)retval;

		spin_lock(&inode->i_lock);
		loff = generic_file_llseek_unlocked(filp, offset, origin);
		spin_unlock(&inode->i_lock);
	} else
		loff = generic_file_llseek_unlocked(filp, offset, origin);
	return loff;
}

/*
<<<<<<< HEAD
 * Helper for nfs_file_flush() and nfs_file_fsync()
 *
 * Notice that it clears the NFS_CONTEXT_ERROR_WRITE before synching to
 * disk, but it retrieves and clears ctx->error after synching, despite
 * the two being set at the same time in nfs_context_set_write_error().
 * This is because the former is used to notify the _next_ call to
 * nfs_file_write() that a write error occured, and hence cause it to
 * fall back to doing a synchronous write.
 */
static int nfs_do_fsync(struct nfs_open_context *ctx, struct inode *inode)
{
	int have_error, status;
	int ret = 0;

	have_error = test_and_clear_bit(NFS_CONTEXT_ERROR_WRITE, &ctx->flags);
	status = nfs_wb_all(inode);
	have_error |= test_bit(NFS_CONTEXT_ERROR_WRITE, &ctx->flags);
	if (have_error)
		ret = xchg(&ctx->error, 0);
	if (!ret && status < 0)
		ret = status;
	return ret;
}

/*
=======
>>>>>>> 02f8c6ae
 * Flush all dirty pages, and check for write errors.
 */
static int
nfs_file_flush(struct file *file, fl_owner_t id)
{
	struct dentry	*dentry = file->f_path.dentry;
	struct inode	*inode = dentry->d_inode;

	dprintk("NFS: flush(%s/%s)\n",
			dentry->d_parent->d_name.name,
			dentry->d_name.name);

	nfs_inc_stats(inode, NFSIOS_VFSFLUSH);
	if ((file->f_mode & FMODE_WRITE) == 0)
		return 0;

	/* Flush writes to the server and return any errors */
	return vfs_fsync(file, 0);
}

static ssize_t
nfs_file_read(struct kiocb *iocb, const struct iovec *iov,
		unsigned long nr_segs, loff_t pos)
{
	struct dentry * dentry = iocb->ki_filp->f_path.dentry;
	struct inode * inode = dentry->d_inode;
	ssize_t result;
	size_t count = iov_length(iov, nr_segs);

	if (iocb->ki_filp->f_flags & O_DIRECT)
		return nfs_file_direct_read(iocb, iov, nr_segs, pos);

	dprintk("NFS: read(%s/%s, %lu@%lu)\n",
		dentry->d_parent->d_name.name, dentry->d_name.name,
		(unsigned long) count, (unsigned long) pos);

	result = nfs_revalidate_mapping(inode, iocb->ki_filp->f_mapping);
	if (!result) {
		result = generic_file_aio_read(iocb, iov, nr_segs, pos);
		if (result > 0)
			nfs_add_stats(inode, NFSIOS_NORMALREADBYTES, result);
	}
	return result;
}

static ssize_t
nfs_file_splice_read(struct file *filp, loff_t *ppos,
		     struct pipe_inode_info *pipe, size_t count,
		     unsigned int flags)
{
	struct dentry *dentry = filp->f_path.dentry;
	struct inode *inode = dentry->d_inode;
	ssize_t res;

	dprintk("NFS: splice_read(%s/%s, %lu@%Lu)\n",
		dentry->d_parent->d_name.name, dentry->d_name.name,
		(unsigned long) count, (unsigned long long) *ppos);

	res = nfs_revalidate_mapping(inode, filp->f_mapping);
	if (!res) {
		res = generic_file_splice_read(filp, ppos, pipe, count, flags);
		if (res > 0)
			nfs_add_stats(inode, NFSIOS_NORMALREADBYTES, res);
	}
	return res;
}

static int
nfs_file_mmap(struct file * file, struct vm_area_struct * vma)
{
	struct dentry *dentry = file->f_path.dentry;
	struct inode *inode = dentry->d_inode;
	int	status;

	dprintk("NFS: mmap(%s/%s)\n",
		dentry->d_parent->d_name.name, dentry->d_name.name);

	/* Note: generic_file_mmap() returns ENOSYS on nommu systems
	 *       so we call that before revalidating the mapping
	 */
	status = generic_file_mmap(file, vma);
	if (!status) {
		vma->vm_ops = &nfs_file_vm_ops;
		status = nfs_revalidate_mapping(inode, file->f_mapping);
	}
	return status;
}

/*
 * Flush any dirty pages for this process, and check for write errors.
 * The return status from this call provides a reliable indication of
 * whether any write errors occurred for this process.
 *
 * Notice that it clears the NFS_CONTEXT_ERROR_WRITE before synching to
 * disk, but it retrieves and clears ctx->error after synching, despite
 * the two being set at the same time in nfs_context_set_write_error().
 * This is because the former is used to notify the _next_ call to
 * nfs_file_write() that a write error occurred, and hence cause it to
 * fall back to doing a synchronous write.
 */
static int
nfs_file_fsync(struct file *file, int datasync)
{
	struct dentry *dentry = file->f_path.dentry;
	struct nfs_open_context *ctx = nfs_file_open_context(file);
	struct inode *inode = dentry->d_inode;
	int have_error, status;
	int ret = 0;


	dprintk("NFS: fsync file(%s/%s) datasync %d\n",
			dentry->d_parent->d_name.name, dentry->d_name.name,
			datasync);

	nfs_inc_stats(inode, NFSIOS_VFSFSYNC);
	have_error = test_and_clear_bit(NFS_CONTEXT_ERROR_WRITE, &ctx->flags);
	status = nfs_commit_inode(inode, FLUSH_SYNC);
	have_error |= test_bit(NFS_CONTEXT_ERROR_WRITE, &ctx->flags);
	if (have_error)
		ret = xchg(&ctx->error, 0);
	if (!ret && status < 0)
		ret = status;
	if (!ret && !datasync)
		/* application has asked for meta-data sync */
		ret = pnfs_layoutcommit_inode(inode, true);
	return ret;
}

/*
 * Decide whether a read/modify/write cycle may be more efficient
 * then a modify/write/read cycle when writing to a page in the
 * page cache.
 *
 * The modify/write/read cycle may occur if a page is read before
 * being completely filled by the writer.  In this situation, the
 * page must be completely written to stable storage on the server
 * before it can be refilled by reading in the page from the server.
 * This can lead to expensive, small, FILE_SYNC mode writes being
 * done.
 *
 * It may be more efficient to read the page first if the file is
 * open for reading in addition to writing, the page is not marked
 * as Uptodate, it is not dirty or waiting to be committed,
 * indicating that it was previously allocated and then modified,
 * that there were valid bytes of data in that range of the file,
 * and that the new data won't completely replace the old data in
 * that range of the file.
 */
static int nfs_want_read_modify_write(struct file *file, struct page *page,
			loff_t pos, unsigned len)
{
	unsigned int pglen = nfs_page_length(page);
	unsigned int offset = pos & (PAGE_CACHE_SIZE - 1);
	unsigned int end = offset + len;

	if ((file->f_mode & FMODE_READ) &&	/* open for read? */
	    !PageUptodate(page) &&		/* Uptodate? */
	    !PagePrivate(page) &&		/* i/o request already? */
	    pglen &&				/* valid bytes of file? */
	    (end < pglen || offset))		/* replace all valid bytes? */
		return 1;
	return 0;
}

/*
 * This does the "real" work of the write. We must allocate and lock the
 * page to be sent back to the generic routine, which then copies the
 * data from user space.
 *
 * If the writer ends up delaying the write, the writer needs to
 * increment the page use counts until he is done with the page.
 */
static int nfs_write_begin(struct file *file, struct address_space *mapping,
			loff_t pos, unsigned len, unsigned flags,
			struct page **pagep, void **fsdata)
{
	int ret;
	pgoff_t index = pos >> PAGE_CACHE_SHIFT;
	struct page *page;
	int once_thru = 0;

	dfprintk(PAGECACHE, "NFS: write_begin(%s/%s(%ld), %u@%lld)\n",
		file->f_path.dentry->d_parent->d_name.name,
		file->f_path.dentry->d_name.name,
		mapping->host->i_ino, len, (long long) pos);

start:
	/*
	 * Prevent starvation issues if someone is doing a consistency
	 * sync-to-disk
	 */
	ret = wait_on_bit(&NFS_I(mapping->host)->flags, NFS_INO_FLUSHING,
			nfs_wait_bit_killable, TASK_KILLABLE);
	if (ret)
		return ret;

	page = grab_cache_page_write_begin(mapping, index, flags);
	if (!page)
		return -ENOMEM;
	*pagep = page;

	ret = nfs_flush_incompatible(file, page);
	if (ret) {
		unlock_page(page);
		page_cache_release(page);
	} else if (!once_thru &&
		   nfs_want_read_modify_write(file, page, pos, len)) {
		once_thru = 1;
		ret = nfs_readpage(file, page);
		page_cache_release(page);
		if (!ret)
			goto start;
	}
	return ret;
}

static int nfs_write_end(struct file *file, struct address_space *mapping,
			loff_t pos, unsigned len, unsigned copied,
			struct page *page, void *fsdata)
{
	unsigned offset = pos & (PAGE_CACHE_SIZE - 1);
	int status;

	dfprintk(PAGECACHE, "NFS: write_end(%s/%s(%ld), %u@%lld)\n",
		file->f_path.dentry->d_parent->d_name.name,
		file->f_path.dentry->d_name.name,
		mapping->host->i_ino, len, (long long) pos);

	/*
	 * Zero any uninitialised parts of the page, and then mark the page
	 * as up to date if it turns out that we're extending the file.
	 */
	if (!PageUptodate(page)) {
		unsigned pglen = nfs_page_length(page);
		unsigned end = offset + len;

		if (pglen == 0) {
			zero_user_segments(page, 0, offset,
					end, PAGE_CACHE_SIZE);
			SetPageUptodate(page);
		} else if (end >= pglen) {
			zero_user_segment(page, end, PAGE_CACHE_SIZE);
			if (offset == 0)
				SetPageUptodate(page);
		} else
			zero_user_segment(page, pglen, PAGE_CACHE_SIZE);
	}

	status = nfs_updatepage(file, page, offset, copied);

	unlock_page(page);
	page_cache_release(page);

	if (status < 0)
		return status;
	return copied;
}

/*
 * Partially or wholly invalidate a page
 * - Release the private state associated with a page if undergoing complete
 *   page invalidation
 * - Called if either PG_private or PG_fscache is set on the page
 * - Caller holds page lock
 */
static void nfs_invalidate_page(struct page *page, unsigned long offset)
{
	dfprintk(PAGECACHE, "NFS: invalidate_page(%p, %lu)\n", page, offset);

	if (offset != 0)
		return;
	/* Cancel any unstarted writes on this page */
	nfs_wb_page_cancel(page_file_mapping(page)->host, page);

	nfs_fscache_invalidate_page(page, page->mapping->host);
}

/*
 * Attempt to release the private state associated with a page
 * - Called if either PG_private or PG_fscache is set on the page
 * - Caller holds page lock
 * - Return true (may release page) or false (may not)
 */
static int nfs_release_page(struct page *page, gfp_t gfp)
{
	struct address_space *mapping = page->mapping;

	dfprintk(PAGECACHE, "NFS: release_page(%p)\n", page);

	/* Only do I/O if gfp is a superset of GFP_KERNEL */
	if (mapping && (gfp & GFP_KERNEL) == GFP_KERNEL) {
		int how = FLUSH_SYNC;

		/* Don't let kswapd deadlock waiting for OOM RPC calls */
		if (current_is_kswapd())
			how = 0;
		nfs_commit_inode(mapping->host, how);
	}
	/* If PagePrivate() is set, then the page is not freeable */
	if (PagePrivate(page))
		return 0;
	return nfs_fscache_release_page(page, gfp);
}

/*
 * Attempt to clear the private state associated with a page when an error
 * occurs that requires the cached contents of an inode to be written back or
 * destroyed
 * - Called if either PG_private or fscache is set on the page
 * - Caller holds page lock
 * - Return 0 if successful, -error otherwise
 */
static int nfs_launder_page(struct page *page)
{
	struct inode *inode = page_file_mapping(page)->host;
	struct nfs_inode *nfsi = NFS_I(inode);

	dfprintk(PAGECACHE, "NFS: launder_page(%ld, %llu)\n",
		inode->i_ino, (long long)page_offset(page));

	nfs_fscache_wait_on_page_write(nfsi, page);
	return nfs_wb_page(inode, page);
}

#ifdef CONFIG_NFS_SWAP
extern struct kmem_cache *nfs_page_cachep;
extern struct mem_reserve nfs_page_reserve;

static int nfs_swapon(struct file *file)
{
	int ret;

	/* Reserve nfs_page_cache for the maximum swapfile size */
	ret = mem_reserve_kmem_cache_add(&nfs_page_reserve, nfs_page_cachep,
		i_size_read(file->f_mapping->host) >> PAGE_SHIFT);
	if (ret)
		return ret;

	return xs_swapper(NFS_CLIENT(file->f_mapping->host)->cl_xprt, 1);
}

static int nfs_swapoff(struct file *file)
{
	mem_reserve_kmem_cache_add(&nfs_page_reserve, nfs_page_cachep,
		-(i_size_read(file->f_mapping->host) >> PAGE_SHIFT));

	return xs_swapper(NFS_CLIENT(file->f_mapping->host)->cl_xprt, 0);
}
#endif

const struct address_space_operations nfs_file_aops = {
	.readpage = nfs_readpage,
	.readpages = nfs_readpages,
	.set_page_dirty = __set_page_dirty_nobuffers,
	.writepage = nfs_writepage,
	.writepages = nfs_writepages,
	.write_begin = nfs_write_begin,
	.write_end = nfs_write_end,
	.invalidatepage = nfs_invalidate_page,
	.releasepage = nfs_release_page,
	.direct_IO = nfs_direct_IO,
	.migratepage = nfs_migrate_page,
	.launder_page = nfs_launder_page,
	.error_remove_page = generic_error_remove_page,
#ifdef CONFIG_NFS_SWAP
	.swapon = nfs_swapon,
	.swapoff = nfs_swapoff,
	.swap_out = nfs_swap_out,
	.swap_in = nfs_readpage,
#endif
};

/*
 * Notification that a PTE pointing to an NFS page is about to be made
 * writable, implying that someone is about to modify the page through a
 * shared-writable mapping
 */
static int nfs_vm_page_mkwrite(struct vm_area_struct *vma, struct vm_fault *vmf)
{
	struct page *page = vmf->page;
	struct file *filp = vma->vm_file;
	struct dentry *dentry = filp->f_path.dentry;
	unsigned pagelen;
	int ret = VM_FAULT_NOPAGE;
	struct address_space *mapping;

	dfprintk(PAGECACHE, "NFS: vm_page_mkwrite(%s/%s(%ld), offset %lld)\n",
		dentry->d_parent->d_name.name, dentry->d_name.name,
		filp->f_mapping->host->i_ino,
		(long long)page_offset(page));

	/* make sure the cache has finished storing the page */
	nfs_fscache_wait_on_page_write(NFS_I(dentry->d_inode), page);

	lock_page(page);
	mapping = page_file_mapping(page);
	if (mapping != dentry->d_inode->i_mapping)
		goto out_unlock;

	pagelen = nfs_page_length(page);
	if (pagelen == 0)
		goto out_unlock;

	ret = VM_FAULT_LOCKED;
	if (nfs_flush_incompatible(filp, page) == 0 &&
	    nfs_updatepage(filp, page, 0, pagelen) == 0)
		goto out;

	ret = VM_FAULT_SIGBUS;
out_unlock:
	unlock_page(page);
out:
	return ret;
}

static const struct vm_operations_struct nfs_file_vm_ops = {
	.fault = filemap_fault,
	.page_mkwrite = nfs_vm_page_mkwrite,
};

static int nfs_need_sync_write(struct file *filp, struct inode *inode)
{
	struct nfs_open_context *ctx;

	if (IS_SYNC(inode) || (filp->f_flags & O_DSYNC))
		return 1;
	ctx = nfs_file_open_context(filp);
	if (test_bit(NFS_CONTEXT_ERROR_WRITE, &ctx->flags))
		return 1;
	return 0;
}

static ssize_t nfs_file_write(struct kiocb *iocb, const struct iovec *iov,
				unsigned long nr_segs, loff_t pos)
{
	struct dentry * dentry = iocb->ki_filp->f_path.dentry;
	struct inode * inode = dentry->d_inode;
	unsigned long written = 0;
	ssize_t result;
	size_t count = iov_length(iov, nr_segs);

	if (iocb->ki_filp->f_flags & O_DIRECT)
		return nfs_file_direct_write(iocb, iov, nr_segs, pos);

	dprintk("NFS: write(%s/%s, %lu@%Ld)\n",
		dentry->d_parent->d_name.name, dentry->d_name.name,
		(unsigned long) count, (long long) pos);

	result = -EBUSY;
	if (IS_SWAPFILE(inode))
		goto out_swapfile;
	/*
	 * O_APPEND implies that we must revalidate the file length.
	 */
	if (iocb->ki_filp->f_flags & O_APPEND) {
		result = nfs_revalidate_file_size(inode, iocb->ki_filp);
		if (result)
			goto out;
	}

	result = count;
	if (!count)
		goto out;

	result = generic_file_aio_write(iocb, iov, nr_segs, pos);
	if (result > 0)
		written = result;

	/* Return error values for O_DSYNC and IS_SYNC() */
	if (result >= 0 && nfs_need_sync_write(iocb->ki_filp, inode)) {
		int err = vfs_fsync(iocb->ki_filp, 0);
		if (err < 0)
			result = err;
	}
	if (result > 0)
		nfs_add_stats(inode, NFSIOS_NORMALWRITTENBYTES, written);
out:
	return result;

out_swapfile:
	printk(KERN_INFO "NFS: attempt to write to active swap file!\n");
	goto out;
}

static ssize_t nfs_file_splice_write(struct pipe_inode_info *pipe,
				     struct file *filp, loff_t *ppos,
				     size_t count, unsigned int flags)
{
	struct dentry *dentry = filp->f_path.dentry;
	struct inode *inode = dentry->d_inode;
	unsigned long written = 0;
	ssize_t ret;

	dprintk("NFS splice_write(%s/%s, %lu@%llu)\n",
		dentry->d_parent->d_name.name, dentry->d_name.name,
		(unsigned long) count, (unsigned long long) *ppos);

	/*
	 * The combination of splice and an O_APPEND destination is disallowed.
	 */

	ret = generic_file_splice_write(pipe, filp, ppos, count, flags);
	if (ret > 0)
		written = ret;

	if (ret >= 0 && nfs_need_sync_write(filp, inode)) {
		int err = vfs_fsync(filp, 0);
		if (err < 0)
			ret = err;
	}
	if (ret > 0)
		nfs_add_stats(inode, NFSIOS_NORMALWRITTENBYTES, written);
	return ret;
}

static int
do_getlk(struct file *filp, int cmd, struct file_lock *fl, int is_local)
{
	struct inode *inode = filp->f_mapping->host;
	int status = 0;
	unsigned int saved_type = fl->fl_type;

	/* Try local locking first */
	posix_test_lock(filp, fl);
	if (fl->fl_type != F_UNLCK) {
		/* found a conflict */
		goto out;
	}
	fl->fl_type = saved_type;

	if (nfs_have_delegation(inode, FMODE_READ))
		goto out_noconflict;

	if (is_local)
		goto out_noconflict;

	status = NFS_PROTO(inode)->lock(filp, cmd, fl);
out:
	return status;
out_noconflict:
	fl->fl_type = F_UNLCK;
	goto out;
}

static int do_vfs_lock(struct file *file, struct file_lock *fl)
{
	int res = 0;
	switch (fl->fl_flags & (FL_POSIX|FL_FLOCK)) {
		case FL_POSIX:
			res = posix_lock_file_wait(file, fl);
			break;
		case FL_FLOCK:
			res = flock_lock_file_wait(file, fl);
			break;
		default:
			BUG();
	}
	return res;
}

static int
do_unlk(struct file *filp, int cmd, struct file_lock *fl, int is_local)
{
	struct inode *inode = filp->f_mapping->host;
	int status;

	/*
	 * Flush all pending writes before doing anything
	 * with locks..
	 */
	nfs_sync_mapping(filp->f_mapping);

	/* NOTE: special case
	 * 	If we're signalled while cleaning up locks on process exit, we
	 * 	still need to complete the unlock.
	 */
	/*
	 * Use local locking if mounted with "-onolock" or with appropriate
	 * "-olocal_lock="
	 */
	if (!is_local)
		status = NFS_PROTO(inode)->lock(filp, cmd, fl);
	else
		status = do_vfs_lock(filp, fl);
	return status;
}

static int
<<<<<<< HEAD
=======
is_time_granular(struct timespec *ts) {
	return ((ts->tv_sec == 0) && (ts->tv_nsec <= 1000));
}

static int
>>>>>>> 02f8c6ae
do_setlk(struct file *filp, int cmd, struct file_lock *fl, int is_local)
{
	struct inode *inode = filp->f_mapping->host;
	int status;

	/*
	 * Flush all pending writes before doing anything
	 * with locks..
	 */
	status = nfs_sync_mapping(filp->f_mapping);
	if (status != 0)
		goto out;

	/*
	 * Use local locking if mounted with "-onolock" or with appropriate
	 * "-olocal_lock="
	 */
	if (!is_local)
		status = NFS_PROTO(inode)->lock(filp, cmd, fl);
	else
		status = do_vfs_lock(filp, fl);
	if (status < 0)
		goto out;

	/*
	 * Revalidate the cache if the server has time stamps granular
	 * enough to detect subsecond changes.  Otherwise, clear the
	 * cache to prevent missing any changes.
	 *
	 * This makes locking act as a cache coherency point.
	 */
	nfs_sync_mapping(filp->f_mapping);
	if (!nfs_have_delegation(inode, FMODE_READ)) {
		if (is_time_granular(&NFS_SERVER(inode)->time_delta))
			__nfs_revalidate_inode(NFS_SERVER(inode), inode);
		else
			nfs_zap_caches(inode);
	}
out:
	return status;
}

/*
 * Lock a (portion of) a file
 */
static int nfs_lock(struct file *filp, int cmd, struct file_lock *fl)
{
	struct inode *inode = filp->f_mapping->host;
	int ret = -ENOLCK;
	int is_local = 0;

	dprintk("NFS: lock(%s/%s, t=%x, fl=%x, r=%lld:%lld)\n",
			filp->f_path.dentry->d_parent->d_name.name,
			filp->f_path.dentry->d_name.name,
			fl->fl_type, fl->fl_flags,
			(long long)fl->fl_start, (long long)fl->fl_end);

	nfs_inc_stats(inode, NFSIOS_VFSLOCK);

	/* No mandatory locks over NFS */
	if (__mandatory_lock(inode) && fl->fl_type != F_UNLCK)
		goto out_err;

	if (NFS_SERVER(inode)->flags & NFS_MOUNT_LOCAL_FCNTL)
		is_local = 1;

	if (NFS_PROTO(inode)->lock_check_bounds != NULL) {
		ret = NFS_PROTO(inode)->lock_check_bounds(fl);
		if (ret < 0)
			goto out_err;
	}

	if (IS_GETLK(cmd))
		ret = do_getlk(filp, cmd, fl, is_local);
	else if (fl->fl_type == F_UNLCK)
		ret = do_unlk(filp, cmd, fl, is_local);
	else
		ret = do_setlk(filp, cmd, fl, is_local);
out_err:
	return ret;
}

/*
 * Lock a (portion of) a file
 */
static int nfs_flock(struct file *filp, int cmd, struct file_lock *fl)
{
	struct inode *inode = filp->f_mapping->host;
	int is_local = 0;

	dprintk("NFS: flock(%s/%s, t=%x, fl=%x)\n",
			filp->f_path.dentry->d_parent->d_name.name,
			filp->f_path.dentry->d_name.name,
			fl->fl_type, fl->fl_flags);

	if (!(fl->fl_flags & FL_FLOCK))
		return -ENOLCK;

	if (NFS_SERVER(inode)->flags & NFS_MOUNT_LOCAL_FLOCK)
		is_local = 1;

	/* We're simulating flock() locks using posix locks on the server */
	fl->fl_owner = (fl_owner_t)filp;
	fl->fl_start = 0;
	fl->fl_end = OFFSET_MAX;

	if (fl->fl_type == F_UNLCK)
		return do_unlk(filp, cmd, fl, is_local);
	return do_setlk(filp, cmd, fl, is_local);
}

/*
 * There is no protocol support for leases, so we have no way to implement
 * them correctly in the face of opens by other clients.
 */
static int nfs_setlease(struct file *file, long arg, struct file_lock **fl)
{
	dprintk("NFS: setlease(%s/%s, arg=%ld)\n",
			file->f_path.dentry->d_parent->d_name.name,
			file->f_path.dentry->d_name.name, arg);
	return -EINVAL;
}<|MERGE_RESOLUTION|>--- conflicted
+++ resolved
@@ -204,34 +204,6 @@
 }
 
 /*
-<<<<<<< HEAD
- * Helper for nfs_file_flush() and nfs_file_fsync()
- *
- * Notice that it clears the NFS_CONTEXT_ERROR_WRITE before synching to
- * disk, but it retrieves and clears ctx->error after synching, despite
- * the two being set at the same time in nfs_context_set_write_error().
- * This is because the former is used to notify the _next_ call to
- * nfs_file_write() that a write error occured, and hence cause it to
- * fall back to doing a synchronous write.
- */
-static int nfs_do_fsync(struct nfs_open_context *ctx, struct inode *inode)
-{
-	int have_error, status;
-	int ret = 0;
-
-	have_error = test_and_clear_bit(NFS_CONTEXT_ERROR_WRITE, &ctx->flags);
-	status = nfs_wb_all(inode);
-	have_error |= test_bit(NFS_CONTEXT_ERROR_WRITE, &ctx->flags);
-	if (have_error)
-		ret = xchg(&ctx->error, 0);
-	if (!ret && status < 0)
-		ret = status;
-	return ret;
-}
-
-/*
-=======
->>>>>>> 02f8c6ae
  * Flush all dirty pages, and check for write errors.
  */
 static int
@@ -504,7 +476,7 @@
 	if (offset != 0)
 		return;
 	/* Cancel any unstarted writes on this page */
-	nfs_wb_page_cancel(page_file_mapping(page)->host, page);
+	nfs_wb_page_cancel(page->mapping->host, page);
 
 	nfs_fscache_invalidate_page(page, page->mapping->host);
 }
@@ -546,7 +518,7 @@
  */
 static int nfs_launder_page(struct page *page)
 {
-	struct inode *inode = page_file_mapping(page)->host;
+	struct inode *inode = page->mapping->host;
 	struct nfs_inode *nfsi = NFS_I(inode);
 
 	dfprintk(PAGECACHE, "NFS: launder_page(%ld, %llu)\n",
@@ -555,32 +527,6 @@
 	nfs_fscache_wait_on_page_write(nfsi, page);
 	return nfs_wb_page(inode, page);
 }
-
-#ifdef CONFIG_NFS_SWAP
-extern struct kmem_cache *nfs_page_cachep;
-extern struct mem_reserve nfs_page_reserve;
-
-static int nfs_swapon(struct file *file)
-{
-	int ret;
-
-	/* Reserve nfs_page_cache for the maximum swapfile size */
-	ret = mem_reserve_kmem_cache_add(&nfs_page_reserve, nfs_page_cachep,
-		i_size_read(file->f_mapping->host) >> PAGE_SHIFT);
-	if (ret)
-		return ret;
-
-	return xs_swapper(NFS_CLIENT(file->f_mapping->host)->cl_xprt, 1);
-}
-
-static int nfs_swapoff(struct file *file)
-{
-	mem_reserve_kmem_cache_add(&nfs_page_reserve, nfs_page_cachep,
-		-(i_size_read(file->f_mapping->host) >> PAGE_SHIFT));
-
-	return xs_swapper(NFS_CLIENT(file->f_mapping->host)->cl_xprt, 0);
-}
-#endif
 
 const struct address_space_operations nfs_file_aops = {
 	.readpage = nfs_readpage,
@@ -596,12 +542,6 @@
 	.migratepage = nfs_migrate_page,
 	.launder_page = nfs_launder_page,
 	.error_remove_page = generic_error_remove_page,
-#ifdef CONFIG_NFS_SWAP
-	.swapon = nfs_swapon,
-	.swapoff = nfs_swapoff,
-	.swap_out = nfs_swap_out,
-	.swap_in = nfs_readpage,
-#endif
 };
 
 /*
@@ -627,7 +567,7 @@
 	nfs_fscache_wait_on_page_write(NFS_I(dentry->d_inode), page);
 
 	lock_page(page);
-	mapping = page_file_mapping(page);
+	mapping = page->mapping;
 	if (mapping != dentry->d_inode->i_mapping)
 		goto out_unlock;
 
@@ -820,14 +760,11 @@
 }
 
 static int
-<<<<<<< HEAD
-=======
 is_time_granular(struct timespec *ts) {
 	return ((ts->tv_sec == 0) && (ts->tv_nsec <= 1000));
 }
 
 static int
->>>>>>> 02f8c6ae
 do_setlk(struct file *filp, int cmd, struct file_lock *fl, int is_local)
 {
 	struct inode *inode = filp->f_mapping->host;
