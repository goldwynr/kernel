--- conflicted
+++ resolved
@@ -243,10 +243,7 @@
 extern int nfs4_proc_fs_locations(struct inode *dir, const struct qstr *name,
 		struct nfs4_fs_locations *fs_locations, struct page *page);
 extern void nfs4_release_lockowner(const struct nfs4_lock_state *);
-<<<<<<< HEAD
-=======
 extern const struct xattr_handler *nfs4_xattr_handlers[];
->>>>>>> 02f8c6ae
 
 #if defined(CONFIG_NFS_V4_1)
 static inline struct nfs4_session *nfs4_get_session(const struct nfs_server *server)
