--- conflicted
+++ resolved
@@ -204,11 +204,7 @@
 #define encode_link_maxsz	(op_encode_hdr_maxsz + \
 				nfs4_name_maxsz)
 #define decode_link_maxsz	(op_decode_hdr_maxsz + decode_change_info_maxsz)
-<<<<<<< HEAD
-#define encode_lockowner_maxsz  (7)
-=======
 #define encode_lockowner_maxsz	(7)
->>>>>>> 02f8c6ae
 #define encode_lock_maxsz	(op_encode_hdr_maxsz + \
 				 7 + \
 				 1 + encode_stateid_maxsz + 1 + \
@@ -1190,18 +1186,6 @@
 	hdr->replen += decode_lockt_maxsz;
 }
 
-static void encode_lockowner(struct xdr_stream *xdr, const struct nfs_lowner
-*lowner)
-{
-        __be32 *p;
-
-        p = reserve_space(xdr, 28);
-        p = xdr_encode_hyper(p, lowner->clientid);
-        *p++ = cpu_to_be32(16);
-        p = xdr_encode_opaque_fixed(p, "lock id:", 8);
-        xdr_encode_hyper(p, lowner->id);
-}
-
 static void encode_locku(struct xdr_stream *xdr, const struct nfs_locku_args *args, struct compound_hdr *hdr)
 {
 	__be32 *p;
@@ -2294,20 +2278,6 @@
 	encode_nops(&hdr);
 }
 
-static int nfs4_xdr_enc_release_lockowner(struct rpc_rqst *req, __be32 *p, struct nfs_release_lockowner_args *args)
-{
-	struct xdr_stream xdr;
-	struct compound_hdr hdr = {
-		.minorversion = 0,
-	};
-
-	xdr_init_encode(&xdr, &req->rq_snd_buf, p);
-	encode_compound_hdr(&xdr, req, &hdr);
-	encode_release_lockowner(&xdr, &args->lock_owner, &hdr);
-	encode_nops(&hdr);
-	return 0;
-}
-
 /*
  * Encode a READLINK request
  */
@@ -2401,20 +2371,11 @@
 	};
 	uint32_t replen;
 
-<<<<<<< HEAD
-	xdr_init_encode(&xdr, &req->rq_snd_buf, p);
-	encode_compound_hdr(&xdr, req, &hdr);
-	encode_sequence(&xdr, &args->seq_args, &hdr);
-	encode_putfh(&xdr, args->fh, &hdr);
-	replen = hdr.replen + op_decode_hdr_maxsz + nfs4_fattr_bitmap_maxsz + 1;
-	encode_getattr_two(&xdr, FATTR4_WORD0_ACL, 0, &hdr);
-=======
 	encode_compound_hdr(xdr, req, &hdr);
 	encode_sequence(xdr, &args->seq_args, &hdr);
 	encode_putfh(xdr, args->fh, &hdr);
 	replen = hdr.replen + op_decode_hdr_maxsz + nfs4_fattr_bitmap_maxsz + 1;
 	encode_getattr_two(xdr, FATTR4_WORD0_ACL, 0, &hdr);
->>>>>>> 02f8c6ae
 
 	xdr_inline_pages(&req->rq_rcv_buf, replen << 2,
 		args->acl_pages, args->acl_pgbase, args->acl_len);
@@ -5943,18 +5904,6 @@
 	return status;
 }
 
-<<<<<<< HEAD
-static int nfs4_xdr_dec_release_lockowner(struct rpc_rqst *rqstp, __be32 *p, void *dummy)
-{
-	struct xdr_stream xdr;
-	struct compound_hdr hdr;
-	int status;
-
-	xdr_init_decode(&xdr, &rqstp->rq_rcv_buf, p);
-	status = decode_compound_hdr(&xdr, &hdr);
-	if (!status)
-		status = decode_release_lockowner(&xdr);
-=======
 static int nfs4_xdr_dec_release_lockowner(struct rpc_rqst *rqstp,
 					  struct xdr_stream *xdr, void *dummy)
 {
@@ -5964,7 +5913,6 @@
 	status = decode_compound_hdr(xdr, &hdr);
 	if (!status)
 		status = decode_release_lockowner(xdr);
->>>>>>> 02f8c6ae
 	return status;
 }
 
@@ -6252,14 +6200,7 @@
 	status = decode_delegreturn(xdr);
 	if (status != 0)
 		goto out;
-<<<<<<< HEAD
-	status = decode_delegreturn(&xdr);
-	if (status != 0)
-		goto out;
-	decode_getfattr(&xdr, res->fattr, res->server,
-=======
 	decode_getfattr(xdr, res->fattr, res->server,
->>>>>>> 02f8c6ae
 			!RPC_IS_ASYNC(rqstp->rq_task));
 out:
 	return status;
@@ -6675,43 +6616,6 @@
 }
 
 struct rpc_procinfo	nfs4_procedures[] = {
-<<<<<<< HEAD
-  PROC(READ,		enc_read,	dec_read),
-  PROC(WRITE,		enc_write,	dec_write),
-  PROC(COMMIT,		enc_commit,	dec_commit),
-  PROC(OPEN,		enc_open,	dec_open),
-  PROC(OPEN_CONFIRM,	enc_open_confirm,	dec_open_confirm),
-  PROC(OPEN_NOATTR,	enc_open_noattr,	dec_open_noattr),
-  PROC(OPEN_DOWNGRADE,	enc_open_downgrade,	dec_open_downgrade),
-  PROC(CLOSE,		enc_close,	dec_close),
-  PROC(SETATTR,		enc_setattr,	dec_setattr),
-  PROC(FSINFO,		enc_fsinfo,	dec_fsinfo),
-  PROC(RENEW,		enc_renew,	dec_renew),
-  PROC(SETCLIENTID,	enc_setclientid,	dec_setclientid),
-  PROC(SETCLIENTID_CONFIRM,	enc_setclientid_confirm,	dec_setclientid_confirm),
-  PROC(LOCK,            enc_lock,       dec_lock),
-  PROC(LOCKT,           enc_lockt,      dec_lockt),
-  PROC(LOCKU,           enc_locku,      dec_locku),
-  PROC(ACCESS,		enc_access,	dec_access),
-  PROC(GETATTR,		enc_getattr,	dec_getattr),
-  PROC(LOOKUP,		enc_lookup,	dec_lookup),
-  PROC(LOOKUP_ROOT,	enc_lookup_root,	dec_lookup_root),
-  PROC(REMOVE,		enc_remove,	dec_remove),
-  PROC(RENAME,		enc_rename,	dec_rename),
-  PROC(LINK,		enc_link,	dec_link),
-  PROC(SYMLINK,		enc_symlink,	dec_symlink),
-  PROC(CREATE,		enc_create,	dec_create),
-  PROC(PATHCONF,	enc_pathconf,	dec_pathconf),
-  PROC(STATFS,		enc_statfs,	dec_statfs),
-  PROC(READLINK,	enc_readlink,	dec_readlink),
-  PROC(READDIR,		enc_readdir,	dec_readdir),
-  PROC(SERVER_CAPS,	enc_server_caps, dec_server_caps),
-  PROC(DELEGRETURN,	enc_delegreturn, dec_delegreturn),
-  PROC(GETACL,		enc_getacl,	dec_getacl),
-  PROC(SETACL,		enc_setacl,	dec_setacl),
-  PROC(FS_LOCATIONS,	enc_fs_locations, dec_fs_locations),
-  PROC(RELEASE_LOCKOWNER, enc_release_lockowner, dec_release_lockowner),
-=======
 	PROC(READ,		enc_read,		dec_read),
 	PROC(WRITE,		enc_write,		dec_write),
 	PROC(COMMIT,		enc_commit,		dec_commit),
@@ -6748,7 +6652,6 @@
 	PROC(FS_LOCATIONS,	enc_fs_locations,	dec_fs_locations),
 	PROC(RELEASE_LOCKOWNER,	enc_release_lockowner,	dec_release_lockowner),
 	PROC(SECINFO,		enc_secinfo,		dec_secinfo),
->>>>>>> 02f8c6ae
 #if defined(CONFIG_NFS_V4_1)
 	PROC(EXCHANGE_ID,	enc_exchange_id,	dec_exchange_id),
 	PROC(CREATE_SESSION,	enc_create_session,	dec_create_session),
