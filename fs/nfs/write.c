--- conflicted
+++ resolved
@@ -1744,11 +1744,7 @@
 
 #ifdef CONFIG_MIGRATION
 int nfs_migrate_page(struct address_space *mapping, struct page *newpage,
-<<<<<<< HEAD
-		struct page *page, enum migrate_mode sync)
-=======
 		struct page *page, enum migrate_mode mode)
->>>>>>> f351a1d7
 {
 	/*
 	 * If PagePrivate is set, then the page is currently associated with
@@ -1763,11 +1759,7 @@
 
 	nfs_fscache_release_page(page, GFP_KERNEL);
 
-<<<<<<< HEAD
-	return migrate_page(mapping, newpage, page, sync);
-=======
 	return migrate_page(mapping, newpage, page, mode);
->>>>>>> f351a1d7
 }
 #endif
 
