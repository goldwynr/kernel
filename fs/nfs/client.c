--- conflicted
+++ resolved
@@ -1556,14 +1556,9 @@
 
 	/* Initialise the client representation from the mount data */
 	server->flags = data->flags;
-<<<<<<< HEAD
-	server->caps |= NFS_CAP_ATOMIC_OPEN|NFS_CAP_CHANGE_ATTR|
-		NFS_CAP_POSIX_LOCK;
-=======
 	server->caps |= NFS_CAP_ATOMIC_OPEN|NFS_CAP_CHANGE_ATTR|NFS_CAP_POSIX_LOCK;
 	if (!(data->flags & NFS_MOUNT_NORDIRPLUS))
 			server->caps |= NFS_CAP_READDIRPLUS;
->>>>>>> 02f8c6ae
 	server->options = data->options;
 
 	/* Get a client record */
