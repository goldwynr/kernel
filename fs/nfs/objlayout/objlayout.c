/*
 *  pNFS Objects layout driver high level definitions
 *
 *  Copyright (C) 2007 Panasas Inc. [year of first publication]
 *  All rights reserved.
 *
 *  Benny Halevy <bhalevy@panasas.com>
 *  Boaz Harrosh <bharrosh@panasas.com>
 *
 *  This program is free software; you can redistribute it and/or modify
 *  it under the terms of the GNU General Public License version 2
 *  See the file COPYING included with this distribution for more details.
 *
 *  Redistribution and use in source and binary forms, with or without
 *  modification, are permitted provided that the following conditions
 *  are met:
 *
 *  1. Redistributions of source code must retain the above copyright
 *     notice, this list of conditions and the following disclaimer.
 *  2. Redistributions in binary form must reproduce the above copyright
 *     notice, this list of conditions and the following disclaimer in the
 *     documentation and/or other materials provided with the distribution.
 *  3. Neither the name of the Panasas company nor the names of its
 *     contributors may be used to endorse or promote products derived
 *     from this software without specific prior written permission.
 *
 *  THIS SOFTWARE IS PROVIDED ``AS IS'' AND ANY EXPRESS OR IMPLIED
 *  WARRANTIES, INCLUDING, BUT NOT LIMITED TO, THE IMPLIED WARRANTIES OF
 *  MERCHANTABILITY AND FITNESS FOR A PARTICULAR PURPOSE ARE
 *  DISCLAIMED. IN NO EVENT SHALL THE REGENTS OR CONTRIBUTORS BE LIABLE
 *  FOR ANY DIRECT, INDIRECT, INCIDENTAL, SPECIAL, EXEMPLARY, OR
 *  CONSEQUENTIAL DAMAGES (INCLUDING, BUT NOT LIMITED TO, PROCUREMENT OF
 *  SUBSTITUTE GOODS OR SERVICES; LOSS OF USE, DATA, OR PROFITS; OR
 *  BUSINESS INTERRUPTION) HOWEVER CAUSED AND ON ANY THEORY OF
 *  LIABILITY, WHETHER IN CONTRACT, STRICT LIABILITY, OR TORT (INCLUDING
 *  NEGLIGENCE OR OTHERWISE) ARISING IN ANY WAY OUT OF THE USE OF THIS
 *  SOFTWARE, EVEN IF ADVISED OF THE POSSIBILITY OF SUCH DAMAGE.
 */

#include <linux/kmod.h>
#include <linux/moduleparam.h>
#include <linux/ratelimit.h>
#include <scsi/osd_initiator.h>
#include "objlayout.h"

#define NFSDBG_FACILITY         NFSDBG_PNFS_LD
/*
 * Create a objlayout layout structure for the given inode and return it.
 */
struct pnfs_layout_hdr *
objlayout_alloc_layout_hdr(struct inode *inode, gfp_t gfp_flags)
{
	struct objlayout *objlay;

	objlay = kzalloc(sizeof(struct objlayout), gfp_flags);
	if (!objlay)
		return NULL;
	spin_lock_init(&objlay->lock);
	INIT_LIST_HEAD(&objlay->err_list);
	dprintk("%s: Return %p\n", __func__, objlay);
	return &objlay->pnfs_layout;
}

/*
 * Free an objlayout layout structure
 */
void
objlayout_free_layout_hdr(struct pnfs_layout_hdr *lo)
{
	struct objlayout *objlay = OBJLAYOUT(lo);

	dprintk("%s: objlay %p\n", __func__, objlay);

	WARN_ON(!list_empty(&objlay->err_list));
	kfree(objlay);
}

/*
 * Unmarshall layout and store it in pnfslay.
 */
struct pnfs_layout_segment *
objlayout_alloc_lseg(struct pnfs_layout_hdr *pnfslay,
		     struct nfs4_layoutget_res *lgr,
		     gfp_t gfp_flags)
{
	int status = -ENOMEM;
	struct xdr_stream stream;
	struct xdr_buf buf = {
		.pages =  lgr->layoutp->pages,
		.page_len =  lgr->layoutp->len,
		.buflen =  lgr->layoutp->len,
		.len = lgr->layoutp->len,
	};
	struct page *scratch;
	struct pnfs_layout_segment *lseg;

	dprintk("%s: Begin pnfslay %p\n", __func__, pnfslay);

	scratch = alloc_page(gfp_flags);
	if (!scratch)
		goto err_nofree;

	xdr_init_decode(&stream, &buf, NULL);
	xdr_set_scratch_buffer(&stream, page_address(scratch), PAGE_SIZE);

	status = objio_alloc_lseg(&lseg, pnfslay, &lgr->range, &stream, gfp_flags);
	if (unlikely(status)) {
		dprintk("%s: objio_alloc_lseg Return err %d\n", __func__,
			status);
		goto err;
	}

	__free_page(scratch);

	dprintk("%s: Return %p\n", __func__, lseg);
	return lseg;

err:
	__free_page(scratch);
err_nofree:
	dprintk("%s: Err Return=>%d\n", __func__, status);
	return ERR_PTR(status);
}

/*
 * Free a layout segement
 */
void
objlayout_free_lseg(struct pnfs_layout_segment *lseg)
{
	dprintk("%s: freeing layout segment %p\n", __func__, lseg);

	if (unlikely(!lseg))
		return;

	objio_free_lseg(lseg);
}

/*
 * I/O Operations
 */
static inline u64
end_offset(u64 start, u64 len)
{
	u64 end;

	end = start + len;
	return end >= start ? end : NFS4_MAX_UINT64;
}

static void _fix_verify_io_params(struct pnfs_layout_segment *lseg,
			   struct page ***p_pages, unsigned *p_pgbase,
			   u64 offset, unsigned long count)
{
	u64 lseg_end_offset;

	BUG_ON(offset < lseg->pls_range.offset);
	lseg_end_offset = end_offset(lseg->pls_range.offset,
				     lseg->pls_range.length);
	BUG_ON(offset >= lseg_end_offset);
	WARN_ON(offset + count > lseg_end_offset);

	if (*p_pgbase > PAGE_SIZE) {
		dprintk("%s: pgbase(0x%x) > PAGE_SIZE\n", __func__, *p_pgbase);
		*p_pages += *p_pgbase >> PAGE_SHIFT;
		*p_pgbase &= ~PAGE_MASK;
	}
}

/*
 * I/O done common code
 */
static void
objlayout_iodone(struct objlayout_io_res *oir)
{
	if (likely(oir->status >= 0)) {
		objio_free_result(oir);
	} else {
		struct objlayout *objlay = oir->objlay;

		spin_lock(&objlay->lock);
		objlay->delta_space_valid = OBJ_DSU_INVALID;
		list_add(&objlay->err_list, &oir->err_list);
		spin_unlock(&objlay->lock);
	}
}

/*
 * objlayout_io_set_result - Set an osd_error code on a specific osd comp.
 *
 * The @index component IO failed (error returned from target). Register
 * the error for later reporting at layout-return.
 */
void
objlayout_io_set_result(struct objlayout_io_res *oir, unsigned index,
			struct pnfs_osd_objid *pooid, int osd_error,
			u64 offset, u64 length, bool is_write)
{
	struct pnfs_osd_ioerr *ioerr = &oir->ioerrs[index];

	BUG_ON(index >= oir->num_comps);
	if (osd_error) {
		ioerr->oer_component = *pooid;
		ioerr->oer_comp_offset = offset;
		ioerr->oer_comp_length = length;
		ioerr->oer_iswrite = is_write;
		ioerr->oer_errno = osd_error;

		dprintk("%s: err[%d]: errno=%d is_write=%d dev(%llx:%llx) "
			"par=0x%llx obj=0x%llx offset=0x%llx length=0x%llx\n",
			__func__, index, ioerr->oer_errno,
			ioerr->oer_iswrite,
			_DEVID_LO(&ioerr->oer_component.oid_device_id),
			_DEVID_HI(&ioerr->oer_component.oid_device_id),
			ioerr->oer_component.oid_partition_id,
			ioerr->oer_component.oid_object_id,
			ioerr->oer_comp_offset,
			ioerr->oer_comp_length);
	} else {
		/* User need not call if no error is reported */
		ioerr->oer_errno = 0;
	}
}

/* Function scheduled on rpc workqueue to call ->nfs_readlist_complete().
 * This is because the osd completion is called with ints-off from
 * the block layer
 */
static void _rpc_read_complete(struct work_struct *work)
{
	struct rpc_task *task;
	struct nfs_pgio_header *hdr;

	dprintk("%s enter\n", __func__);
	task = container_of(work, struct rpc_task, u.tk_work);
	hdr = container_of(task, struct nfs_pgio_header, task);

	pnfs_ld_read_done(hdr);
}

void
objlayout_read_done(struct objlayout_io_res *oir, ssize_t status, bool sync)
{
	struct nfs_pgio_header *hdr = oir->rpcdata;

	oir->status = hdr->task.tk_status = status;
	if (status >= 0)
		hdr->res.count = status;
	else
		hdr->pnfs_error = status;
	objlayout_iodone(oir);
	/* must not use oir after this point */

	dprintk("%s: Return status=%zd eof=%d sync=%d\n", __func__,
		status, hdr->res.eof, sync);

	if (sync)
		pnfs_ld_read_done(hdr);
	else {
		INIT_WORK(&hdr->task.u.tk_work, _rpc_read_complete);
		schedule_work(&hdr->task.u.tk_work);
	}
}

/*
 * Perform sync or async reads.
 */
enum pnfs_try_status
objlayout_read_pagelist(struct nfs_pgio_header *hdr)
{
	struct inode *inode = hdr->inode;
	loff_t offset = hdr->args.offset;
	size_t count = hdr->args.count;
	int err;
	loff_t eof;

	eof = i_size_read(inode);
	if (unlikely(offset + count > eof)) {
		if (offset >= eof) {
			err = 0;
			hdr->res.count = 0;
			hdr->res.eof = 1;
			/*FIXME: do we need to call pnfs_ld_read_done() */
			goto out;
		}
		count = eof - offset;
	}

	hdr->res.eof = (offset + count) >= eof;
	_fix_verify_io_params(hdr->lseg, &hdr->args.pages,
			      &hdr->args.pgbase,
			      hdr->args.offset, hdr->args.count);

	dprintk("%s: inode(%lx) offset 0x%llx count 0x%Zx eof=%d\n",
		__func__, inode->i_ino, offset, count, hdr->res.eof);

	err = objio_read_pagelist(hdr);
 out:
	if (unlikely(err)) {
		hdr->pnfs_error = err;
		dprintk("%s: Returned Error %d\n", __func__, err);
		return PNFS_NOT_ATTEMPTED;
	}
	return PNFS_ATTEMPTED;
}

/* Function scheduled on rpc workqueue to call ->nfs_writelist_complete().
 * This is because the osd completion is called with ints-off from
 * the block layer
 */
static void _rpc_write_complete(struct work_struct *work)
{
	struct rpc_task *task;
	struct nfs_pgio_header *hdr;

	dprintk("%s enter\n", __func__);
	task = container_of(work, struct rpc_task, u.tk_work);
	hdr = container_of(task, struct nfs_pgio_header, task);

	pnfs_ld_write_done(hdr);
}

void
objlayout_write_done(struct objlayout_io_res *oir, ssize_t status, bool sync)
{
	struct nfs_pgio_header *hdr = oir->rpcdata;

	oir->status = hdr->task.tk_status = status;
	if (status >= 0) {
		hdr->res.count = status;
<<<<<<< HEAD
		hdr->writeverf.committed = oir->committed;
=======
		hdr->verf.committed = oir->committed;
>>>>>>> 4a53ddf5
	} else {
		hdr->pnfs_error = status;
	}
	objlayout_iodone(oir);
	/* must not use oir after this point */

	dprintk("%s: Return status %zd committed %d sync=%d\n", __func__,
<<<<<<< HEAD
		status, hdr->writeverf.committed, sync);
=======
		status, hdr->verf.committed, sync);
>>>>>>> 4a53ddf5

	if (sync)
		pnfs_ld_write_done(hdr);
	else {
		INIT_WORK(&hdr->task.u.tk_work, _rpc_write_complete);
		schedule_work(&hdr->task.u.tk_work);
	}
}

/*
 * Perform sync or async writes.
 */
enum pnfs_try_status
objlayout_write_pagelist(struct nfs_pgio_header *hdr, int how)
{
	int err;

	_fix_verify_io_params(hdr->lseg, &hdr->args.pages,
			      &hdr->args.pgbase,
			      hdr->args.offset, hdr->args.count);

	err = objio_write_pagelist(hdr, how);
	if (unlikely(err)) {
		hdr->pnfs_error = err;
		dprintk("%s: Returned Error %d\n", __func__, err);
		return PNFS_NOT_ATTEMPTED;
	}
	return PNFS_ATTEMPTED;
}

void
objlayout_encode_layoutcommit(struct pnfs_layout_hdr *pnfslay,
			      struct xdr_stream *xdr,
			      const struct nfs4_layoutcommit_args *args)
{
	struct objlayout *objlay = OBJLAYOUT(pnfslay);
	struct pnfs_osd_layoutupdate lou;
	__be32 *start;

	dprintk("%s: Begin\n", __func__);

	spin_lock(&objlay->lock);
	lou.dsu_valid = (objlay->delta_space_valid == OBJ_DSU_VALID);
	lou.dsu_delta = objlay->delta_space_used;
	objlay->delta_space_used = 0;
	objlay->delta_space_valid = OBJ_DSU_INIT;
	lou.olu_ioerr_flag = !list_empty(&objlay->err_list);
	spin_unlock(&objlay->lock);

	start = xdr_reserve_space(xdr, 4);

	BUG_ON(pnfs_osd_xdr_encode_layoutupdate(xdr, &lou));

	*start = cpu_to_be32((xdr->p - start - 1) * 4);

	dprintk("%s: Return delta_space_used %lld err %d\n", __func__,
		lou.dsu_delta, lou.olu_ioerr_flag);
}

static int
err_prio(u32 oer_errno)
{
	switch (oer_errno) {
	case 0:
		return 0;

	case PNFS_OSD_ERR_RESOURCE:
		return OSD_ERR_PRI_RESOURCE;
	case PNFS_OSD_ERR_BAD_CRED:
		return OSD_ERR_PRI_BAD_CRED;
	case PNFS_OSD_ERR_NO_ACCESS:
		return OSD_ERR_PRI_NO_ACCESS;
	case PNFS_OSD_ERR_UNREACHABLE:
		return OSD_ERR_PRI_UNREACHABLE;
	case PNFS_OSD_ERR_NOT_FOUND:
		return OSD_ERR_PRI_NOT_FOUND;
	case PNFS_OSD_ERR_NO_SPACE:
		return OSD_ERR_PRI_NO_SPACE;
	default:
		WARN_ON(1);
		/* fallthrough */
	case PNFS_OSD_ERR_EIO:
		return OSD_ERR_PRI_EIO;
	}
}

static void
merge_ioerr(struct pnfs_osd_ioerr *dest_err,
	    const struct pnfs_osd_ioerr *src_err)
{
	u64 dest_end, src_end;

	if (!dest_err->oer_errno) {
		*dest_err = *src_err;
		/* accumulated device must be blank */
		memset(&dest_err->oer_component.oid_device_id, 0,
			sizeof(dest_err->oer_component.oid_device_id));

		return;
	}

	if (dest_err->oer_component.oid_partition_id !=
				src_err->oer_component.oid_partition_id)
		dest_err->oer_component.oid_partition_id = 0;

	if (dest_err->oer_component.oid_object_id !=
				src_err->oer_component.oid_object_id)
		dest_err->oer_component.oid_object_id = 0;

	if (dest_err->oer_comp_offset > src_err->oer_comp_offset)
		dest_err->oer_comp_offset = src_err->oer_comp_offset;

	dest_end = end_offset(dest_err->oer_comp_offset,
			      dest_err->oer_comp_length);
	src_end =  end_offset(src_err->oer_comp_offset,
			      src_err->oer_comp_length);
	if (dest_end < src_end)
		dest_end = src_end;

	dest_err->oer_comp_length = dest_end - dest_err->oer_comp_offset;

	if ((src_err->oer_iswrite == dest_err->oer_iswrite) &&
	    (err_prio(src_err->oer_errno) > err_prio(dest_err->oer_errno))) {
			dest_err->oer_errno = src_err->oer_errno;
	} else if (src_err->oer_iswrite) {
		dest_err->oer_iswrite = true;
		dest_err->oer_errno = src_err->oer_errno;
	}
}

static void
encode_accumulated_error(struct objlayout *objlay, __be32 *p)
{
	struct objlayout_io_res *oir, *tmp;
	struct pnfs_osd_ioerr accumulated_err = {.oer_errno = 0};

	list_for_each_entry_safe(oir, tmp, &objlay->err_list, err_list) {
		unsigned i;

		for (i = 0; i < oir->num_comps; i++) {
			struct pnfs_osd_ioerr *ioerr = &oir->ioerrs[i];

			if (!ioerr->oer_errno)
				continue;

			printk(KERN_ERR "NFS: %s: err[%d]: errno=%d "
				"is_write=%d dev(%llx:%llx) par=0x%llx "
				"obj=0x%llx offset=0x%llx length=0x%llx\n",
				__func__, i, ioerr->oer_errno,
				ioerr->oer_iswrite,
				_DEVID_LO(&ioerr->oer_component.oid_device_id),
				_DEVID_HI(&ioerr->oer_component.oid_device_id),
				ioerr->oer_component.oid_partition_id,
				ioerr->oer_component.oid_object_id,
				ioerr->oer_comp_offset,
				ioerr->oer_comp_length);

			merge_ioerr(&accumulated_err, ioerr);
		}
		list_del(&oir->err_list);
		objio_free_result(oir);
	}

	pnfs_osd_xdr_encode_ioerr(p, &accumulated_err);
}

void
objlayout_encode_layoutreturn(struct pnfs_layout_hdr *pnfslay,
			      struct xdr_stream *xdr,
			      const struct nfs4_layoutreturn_args *args)
{
	struct objlayout *objlay = OBJLAYOUT(pnfslay);
	struct objlayout_io_res *oir, *tmp;
	__be32 *start;

	dprintk("%s: Begin\n", __func__);
	start = xdr_reserve_space(xdr, 4);
	BUG_ON(!start);

	spin_lock(&objlay->lock);

	list_for_each_entry_safe(oir, tmp, &objlay->err_list, err_list) {
		__be32 *last_xdr = NULL, *p;
		unsigned i;
		int res = 0;

		for (i = 0; i < oir->num_comps; i++) {
			struct pnfs_osd_ioerr *ioerr = &oir->ioerrs[i];

			if (!ioerr->oer_errno)
				continue;

			dprintk("%s: err[%d]: errno=%d is_write=%d "
				"dev(%llx:%llx) par=0x%llx obj=0x%llx "
				"offset=0x%llx length=0x%llx\n",
				__func__, i, ioerr->oer_errno,
				ioerr->oer_iswrite,
				_DEVID_LO(&ioerr->oer_component.oid_device_id),
				_DEVID_HI(&ioerr->oer_component.oid_device_id),
				ioerr->oer_component.oid_partition_id,
				ioerr->oer_component.oid_object_id,
				ioerr->oer_comp_offset,
				ioerr->oer_comp_length);

			p = pnfs_osd_xdr_ioerr_reserve_space(xdr);
			if (unlikely(!p)) {
				res = -E2BIG;
				break; /* accumulated_error */
			}

			last_xdr = p;
			pnfs_osd_xdr_encode_ioerr(p, &oir->ioerrs[i]);
		}

		/* TODO: use xdr_write_pages */
		if (unlikely(res)) {
			/* no space for even one error descriptor */
			BUG_ON(!last_xdr);

			/* we've encountered a situation with lots and lots of
			 * errors and no space to encode them all. Use the last
			 * available slot to report the union of all the
			 * remaining errors.
			 */
			encode_accumulated_error(objlay, last_xdr);
			goto loop_done;
		}
		list_del(&oir->err_list);
		objio_free_result(oir);
	}
loop_done:
	spin_unlock(&objlay->lock);

	*start = cpu_to_be32((xdr->p - start - 1) * 4);
	dprintk("%s: Return\n", __func__);
}


/*
 * Get Device Info API for io engines
 */
struct objlayout_deviceinfo {
	struct page *page;
	struct pnfs_osd_deviceaddr da; /* This must be last */
};

/* Initialize and call nfs_getdeviceinfo, then decode and return a
 * "struct pnfs_osd_deviceaddr *" Eventually objlayout_put_deviceinfo()
 * should be called.
 */
int objlayout_get_deviceinfo(struct pnfs_layout_hdr *pnfslay,
	struct nfs4_deviceid *d_id, struct pnfs_osd_deviceaddr **deviceaddr,
	gfp_t gfp_flags)
{
	struct objlayout_deviceinfo *odi;
	struct pnfs_device pd;
	struct page *page, **pages;
	u32 *p;
	int err;

	page = alloc_page(gfp_flags);
	if (!page)
		return -ENOMEM;

	pages = &page;
	pd.pages = pages;

	memcpy(&pd.dev_id, d_id, sizeof(*d_id));
	pd.layout_type = LAYOUT_OSD2_OBJECTS;
	pd.pages = &page;
	pd.pgbase = 0;
	pd.pglen = PAGE_SIZE;
	pd.mincount = 0;
	pd.maxcount = PAGE_SIZE;

	err = nfs4_proc_getdeviceinfo(NFS_SERVER(pnfslay->plh_inode), &pd,
			pnfslay->plh_lc_cred);
	dprintk("%s nfs_getdeviceinfo returned %d\n", __func__, err);
	if (err)
		goto err_out;

	p = page_address(page);
	odi = kzalloc(sizeof(*odi), gfp_flags);
	if (!odi) {
		err = -ENOMEM;
		goto err_out;
	}
	pnfs_osd_xdr_decode_deviceaddr(&odi->da, p);
	odi->page = page;
	*deviceaddr = &odi->da;
	return 0;

err_out:
	__free_page(page);
	return err;
}

void objlayout_put_deviceinfo(struct pnfs_osd_deviceaddr *deviceaddr)
{
	struct objlayout_deviceinfo *odi = container_of(deviceaddr,
						struct objlayout_deviceinfo,
						da);

	__free_page(odi->page);
	kfree(odi);
}

enum {
	OBJLAYOUT_MAX_URI_LEN = 256, OBJLAYOUT_MAX_OSDNAME_LEN = 64,
	OBJLAYOUT_MAX_SYSID_HEX_LEN = OSD_SYSTEMID_LEN * 2 + 1,
	OSD_LOGIN_UPCALL_PATHLEN  = 256
};

static char osd_login_prog[OSD_LOGIN_UPCALL_PATHLEN] = "/sbin/osd_login";

module_param_string(osd_login_prog, osd_login_prog, sizeof(osd_login_prog),
		    0600);
MODULE_PARM_DESC(osd_login_prog, "Path to the osd_login upcall program");

struct __auto_login {
	char uri[OBJLAYOUT_MAX_URI_LEN];
	char osdname[OBJLAYOUT_MAX_OSDNAME_LEN];
	char systemid_hex[OBJLAYOUT_MAX_SYSID_HEX_LEN];
};

static int __objlayout_upcall(struct __auto_login *login)
{
	static char *envp[] = { "HOME=/",
		"TERM=linux",
		"PATH=/sbin:/usr/sbin:/bin:/usr/bin",
		NULL
	};
	char *argv[8];
	int ret;

	if (unlikely(!osd_login_prog[0])) {
		dprintk("%s: osd_login_prog is disabled\n", __func__);
		return -EACCES;
	}

	dprintk("%s uri: %s\n", __func__, login->uri);
	dprintk("%s osdname %s\n", __func__, login->osdname);
	dprintk("%s systemid_hex %s\n", __func__, login->systemid_hex);

	argv[0] = (char *)osd_login_prog;
	argv[1] = "-u";
	argv[2] = login->uri;
	argv[3] = "-o";
	argv[4] = login->osdname;
	argv[5] = "-s";
	argv[6] = login->systemid_hex;
	argv[7] = NULL;

	ret = call_usermodehelper(argv[0], argv, envp, UMH_WAIT_PROC);
	/*
	 * Disable the upcall mechanism if we're getting an ENOENT or
	 * EACCES error. The admin can re-enable it on the fly by using
	 * sysfs to set the objlayoutdriver.osd_login_prog module parameter once
	 * the problem has been fixed.
	 */
	if (ret == -ENOENT || ret == -EACCES) {
		printk(KERN_ERR "PNFS-OBJ: %s was not found please set "
			"objlayoutdriver.osd_login_prog kernel parameter!\n",
			osd_login_prog);
		osd_login_prog[0] = '\0';
	}
	dprintk("%s %s return value: %d\n", __func__, osd_login_prog, ret);

	return ret;
}

/* Assume dest is all zeros */
static void __copy_nfsS_and_zero_terminate(struct nfs4_string s,
					   char *dest, int max_len,
					   const char *var_name)
{
	if (!s.len)
		return;

	if (s.len >= max_len) {
		pr_warn_ratelimited(
			"objlayout_autologin: %s: s.len(%d) >= max_len(%d)",
			var_name, s.len, max_len);
		s.len = max_len - 1; /* space for null terminator */
	}

	memcpy(dest, s.data, s.len);
}

/* Assume sysid is all zeros */
static void _sysid_2_hex(struct nfs4_string s,
		  char sysid[OBJLAYOUT_MAX_SYSID_HEX_LEN])
{
	int i;
	char *cur;

	if (!s.len)
		return;

	if (s.len != OSD_SYSTEMID_LEN) {
		pr_warn_ratelimited(
		    "objlayout_autologin: systemid_len(%d) != OSD_SYSTEMID_LEN",
		    s.len);
		if (s.len > OSD_SYSTEMID_LEN)
			s.len = OSD_SYSTEMID_LEN;
	}

	cur = sysid;
	for (i = 0; i < s.len; i++)
		cur = hex_byte_pack(cur, s.data[i]);
}

int objlayout_autologin(struct pnfs_osd_deviceaddr *deviceaddr)
{
	int rc;
	struct __auto_login login;

	if (!deviceaddr->oda_targetaddr.ota_netaddr.r_addr.len)
		return -ENODEV;

	memset(&login, 0, sizeof(login));
	__copy_nfsS_and_zero_terminate(
		deviceaddr->oda_targetaddr.ota_netaddr.r_addr,
		login.uri, sizeof(login.uri), "URI");

	__copy_nfsS_and_zero_terminate(
		deviceaddr->oda_osdname,
		login.osdname, sizeof(login.osdname), "OSDNAME");

	_sysid_2_hex(deviceaddr->oda_systemid, login.systemid_hex);

	rc = __objlayout_upcall(&login);
	if (rc > 0) /* script returns positive values */
		rc = -ENODEV;

	return rc;
}<|MERGE_RESOLUTION|>--- conflicted
+++ resolved
@@ -328,11 +328,7 @@
 	oir->status = hdr->task.tk_status = status;
 	if (status >= 0) {
 		hdr->res.count = status;
-<<<<<<< HEAD
-		hdr->writeverf.committed = oir->committed;
-=======
 		hdr->verf.committed = oir->committed;
->>>>>>> 4a53ddf5
 	} else {
 		hdr->pnfs_error = status;
 	}
@@ -340,11 +336,7 @@
 	/* must not use oir after this point */
 
 	dprintk("%s: Return status %zd committed %d sync=%d\n", __func__,
-<<<<<<< HEAD
-		status, hdr->writeverf.committed, sync);
-=======
 		status, hdr->verf.committed, sync);
->>>>>>> 4a53ddf5
 
 	if (sync)
 		pnfs_ld_write_done(hdr);
