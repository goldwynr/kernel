/*
 *  linux/fs/nfs/inode.c
 *
 *  Copyright (C) 1992  Rick Sladkey
 *
 *  nfs inode and superblock handling functions
 *
 *  Modularised by Alan Cox <Alan.Cox@linux.org>, while hacking some
 *  experimental NFS changes. Modularisation taken straight from SYS5 fs.
 *
 *  Change to nfs_read_super() to permit NFS mounts to multi-homed hosts.
 *  J.S.Peatfield@damtp.cam.ac.uk
 *
 */

#include <linux/config.h>
#include <linux/module.h>
#include <linux/init.h>

#include <linux/time.h>
#include <linux/kernel.h>
#include <linux/mm.h>
#include <linux/string.h>
#include <linux/stat.h>
#include <linux/errno.h>
#include <linux/unistd.h>
#include <linux/sunrpc/clnt.h>
#include <linux/sunrpc/stats.h>
#include <linux/nfs_fs.h>
#include <linux/nfs_mount.h>
#include <linux/nfs4_mount.h>
#include <linux/lockd/bind.h>
#include <linux/smp_lock.h>
#include <linux/seq_file.h>
#include <linux/mount.h>
#include <linux/nfs_idmap.h>
#include <linux/vfs.h>

#include <asm/system.h>
#include <asm/uaccess.h>

#include "nfs4_fs.h"
#include "delegation.h"

#define NFSDBG_FACILITY		NFSDBG_VFS
#define NFS_PARANOIA 1

/* Maximum number of readahead requests
 * FIXME: this should really be a sysctl so that users may tune it to suit
 *        their needs. People that do NFS over a slow network, might for
 *        instance want to reduce it to something closer to 1 for improved
 *        interactive response.
 */
#define NFS_MAX_READAHEAD	(RPC_DEF_SLOT_TABLE - 1)

static void nfs_invalidate_inode(struct inode *);
static int nfs_update_inode(struct inode *, struct nfs_fattr *, unsigned long);

static struct inode *nfs_alloc_inode(struct super_block *sb);
static void nfs_destroy_inode(struct inode *);
static int nfs_write_inode(struct inode *,int);
static void nfs_delete_inode(struct inode *);
static void nfs_clear_inode(struct inode *);
static void nfs_umount_begin(struct super_block *);
static int  nfs_statfs(struct super_block *, struct kstatfs *);
static int  nfs_show_options(struct seq_file *, struct vfsmount *);
static void nfs_zap_acl_cache(struct inode *);

static struct rpc_program	nfs_program;

static struct super_operations nfs_sops = { 
	.alloc_inode	= nfs_alloc_inode,
	.destroy_inode	= nfs_destroy_inode,
	.write_inode	= nfs_write_inode,
	.delete_inode	= nfs_delete_inode,
	.statfs		= nfs_statfs,
	.clear_inode	= nfs_clear_inode,
	.umount_begin	= nfs_umount_begin,
	.show_options	= nfs_show_options,
};

/*
 * RPC cruft for NFS
 */
static struct rpc_stat		nfs_rpcstat = {
	.program		= &nfs_program
};
static struct rpc_version *	nfs_version[] = {
	NULL,
	NULL,
	&nfs_version2,
#if defined(CONFIG_NFS_V3)
	&nfs_version3,
#elif defined(CONFIG_NFS_V4)
	NULL,
#endif
#if defined(CONFIG_NFS_V4)
	&nfs_version4,
#endif
};

static struct rpc_program	nfs_program = {
	.name			= "nfs",
	.number			= NFS_PROGRAM,
	.nrvers			= sizeof(nfs_version) / sizeof(nfs_version[0]),
	.version		= nfs_version,
	.stats			= &nfs_rpcstat,
	.pipe_dir_name		= "/nfs",
};

#ifdef CONFIG_NFS_V3_ACL
static struct rpc_stat		nfsacl_rpcstat = { &nfsacl_program };
static struct rpc_version *	nfsacl_version[] = {
	[3]			= &nfsacl_version3,
};

struct rpc_program		nfsacl_program = {
	.name =			"nfsacl",
	.number =		NFS_ACL_PROGRAM,
	.nrvers =		sizeof(nfsacl_version) / sizeof(nfsacl_version[0]),
	.version =		nfsacl_version,
	.stats =		&nfsacl_rpcstat,
};
#endif  /* CONFIG_NFS_V3_ACL */

static inline unsigned long
nfs_fattr_to_ino_t(struct nfs_fattr *fattr)
{
	return nfs_fileid_to_ino_t(fattr->fileid);
}

static int
nfs_write_inode(struct inode *inode, int sync)
{
	int flags = sync ? FLUSH_WAIT : 0;
	int ret;

	ret = nfs_commit_inode(inode, flags);
	if (ret < 0)
		return ret;
	return 0;
}

static void
nfs_delete_inode(struct inode * inode)
{
	dprintk("NFS: delete_inode(%s/%ld)\n", inode->i_sb->s_id, inode->i_ino);

	nfs_wb_all(inode);
	/*
	 * The following should never happen...
	 */
	if (nfs_have_writebacks(inode)) {
		printk(KERN_ERR "nfs_delete_inode: inode %ld has pending RPC requests\n", inode->i_ino);
	}

	clear_inode(inode);
}

static void
nfs_clear_inode(struct inode *inode)
{
	struct nfs_inode *nfsi = NFS_I(inode);
	struct rpc_cred *cred;

	nfs_wb_all(inode);
	BUG_ON (!list_empty(&nfsi->open_files));
	nfs_zap_acl_cache(inode);
	cred = nfsi->cache_access.cred;
	if (cred)
		put_rpccred(cred);
	BUG_ON(atomic_read(&nfsi->data_updates) != 0);
}

void
nfs_umount_begin(struct super_block *sb)
{
	struct rpc_clnt	*rpc = NFS_SB(sb)->client;

	/* -EIO all pending I/O */
	if (!IS_ERR(rpc))
		rpc_killall_tasks(rpc);
	rpc = NFS_SB(sb)->client_acl;
	if (!IS_ERR(rpc))
		rpc_killall_tasks(rpc);
}


static inline unsigned long
nfs_block_bits(unsigned long bsize, unsigned char *nrbitsp)
{
	/* make sure blocksize is a power of two */
	if ((bsize & (bsize - 1)) || nrbitsp) {
		unsigned char	nrbits;

		for (nrbits = 31; nrbits && !(bsize & (1 << nrbits)); nrbits--)
			;
		bsize = 1 << nrbits;
		if (nrbitsp)
			*nrbitsp = nrbits;
	}

	return bsize;
}

/*
 * Calculate the number of 512byte blocks used.
 */
static inline unsigned long
nfs_calc_block_size(u64 tsize)
{
	loff_t used = (tsize + 511) >> 9;
	return (used > ULONG_MAX) ? ULONG_MAX : used;
}

/*
 * Compute and set NFS server blocksize
 */
static inline unsigned long
nfs_block_size(unsigned long bsize, unsigned char *nrbitsp)
{
	if (bsize < 1024)
		bsize = NFS_DEF_FILE_IO_BUFFER_SIZE;
	else if (bsize >= NFS_MAX_FILE_IO_BUFFER_SIZE)
		bsize = NFS_MAX_FILE_IO_BUFFER_SIZE;

	return nfs_block_bits(bsize, nrbitsp);
}

/*
 * Obtain the root inode of the file system.
 */
static struct inode *
nfs_get_root(struct super_block *sb, struct nfs_fh *rootfh, struct nfs_fsinfo *fsinfo)
{
	struct nfs_server	*server = NFS_SB(sb);
	struct inode *rooti;
	int			error;

	error = server->rpc_ops->getroot(server, rootfh, fsinfo);
	if (error < 0) {
		dprintk("nfs_get_root: getattr error = %d\n", -error);
		return ERR_PTR(error);
	}

	rooti = nfs_fhget(sb, rootfh, fsinfo->fattr);
	if (!rooti)
		return ERR_PTR(-ENOMEM);
	return rooti;
}

/*
 * Do NFS version-independent mount processing, and sanity checking
 */
static int
nfs_sb_init(struct super_block *sb, rpc_authflavor_t authflavor)
{
	struct nfs_server	*server;
	struct inode		*root_inode;
	struct nfs_fattr	fattr;
	struct nfs_fsinfo	fsinfo = {
					.fattr = &fattr,
				};
	struct nfs_pathconf pathinfo = {
			.fattr = &fattr,
	};
	int no_root_error = 0;
	unsigned long max_rpc_payload;

	/* We probably want something more informative here */
	snprintf(sb->s_id, sizeof(sb->s_id), "%x:%x", MAJOR(sb->s_dev), MINOR(sb->s_dev));

	server = NFS_SB(sb);

	sb->s_magic      = NFS_SUPER_MAGIC;

	root_inode = nfs_get_root(sb, &server->fh, &fsinfo);
	/* Did getting the root inode fail? */
	if (IS_ERR(root_inode)) {
		no_root_error = PTR_ERR(root_inode);
		goto out_no_root;
	}
	sb->s_root = d_alloc_root(root_inode);
	if (!sb->s_root) {
		no_root_error = -ENOMEM;
		goto out_no_root;
	}
	sb->s_root->d_op = server->rpc_ops->dentry_ops;

	/* Get some general file system info */
	if (server->namelen == 0 &&
	    server->rpc_ops->pathconf(server, &server->fh, &pathinfo) >= 0)
		server->namelen = pathinfo.max_namelen;
	/* Work out a lot of parameters */
	if (server->rsize == 0)
		server->rsize = nfs_block_size(fsinfo.rtpref, NULL);
	if (server->wsize == 0)
		server->wsize = nfs_block_size(fsinfo.wtpref, NULL);

	if (fsinfo.rtmax >= 512 && server->rsize > fsinfo.rtmax)
		server->rsize = nfs_block_size(fsinfo.rtmax, NULL);
	if (fsinfo.wtmax >= 512 && server->wsize > fsinfo.wtmax)
		server->wsize = nfs_block_size(fsinfo.wtmax, NULL);

	max_rpc_payload = nfs_block_size(rpc_max_payload(server->client), NULL);
	if (server->rsize > max_rpc_payload)
		server->rsize = max_rpc_payload;
	if (server->wsize > max_rpc_payload)
		server->wsize = max_rpc_payload;

	server->rpages = (server->rsize + PAGE_CACHE_SIZE - 1) >> PAGE_CACHE_SHIFT;
	if (server->rpages > NFS_READ_MAXIOV) {
		server->rpages = NFS_READ_MAXIOV;
		server->rsize = server->rpages << PAGE_CACHE_SHIFT;
	}

	server->wpages = (server->wsize + PAGE_CACHE_SIZE - 1) >> PAGE_CACHE_SHIFT;
        if (server->wpages > NFS_WRITE_MAXIOV) {
		server->wpages = NFS_WRITE_MAXIOV;
                server->wsize = server->wpages << PAGE_CACHE_SHIFT;
	}

	if (sb->s_blocksize == 0)
		sb->s_blocksize = nfs_block_bits(server->wsize,
							 &sb->s_blocksize_bits);
	server->wtmult = nfs_block_bits(fsinfo.wtmult, NULL);

	server->dtsize = nfs_block_size(fsinfo.dtpref, NULL);
	if (server->dtsize > PAGE_CACHE_SIZE)
		server->dtsize = PAGE_CACHE_SIZE;
	if (server->dtsize > server->rsize)
		server->dtsize = server->rsize;

	if (server->flags & NFS_MOUNT_NOAC) {
		server->acregmin = server->acregmax = 0;
		server->acdirmin = server->acdirmax = 0;
		sb->s_flags |= MS_SYNCHRONOUS;
	}
	server->backing_dev_info.ra_pages = server->rpages * NFS_MAX_READAHEAD;

	sb->s_maxbytes = fsinfo.maxfilesize;
	if (sb->s_maxbytes > MAX_LFS_FILESIZE) 
		sb->s_maxbytes = MAX_LFS_FILESIZE; 

	server->client->cl_intr = (server->flags & NFS_MOUNT_INTR) ? 1 : 0;
	server->client->cl_softrtry = (server->flags & NFS_MOUNT_SOFT) ? 1 : 0;

	/* We're airborne Set socket buffersize */
	rpc_setbufsize(server->client, server->wsize + 100, server->rsize + 100);
	return 0;
	/* Yargs. It didn't work out. */
out_no_root:
	dprintk("nfs_sb_init: get root inode failed: errno %d\n", -no_root_error);
	if (!IS_ERR(root_inode))
		iput(root_inode);
	return no_root_error;
}

/*
 * Create an RPC client handle.
 */
static struct rpc_clnt *
nfs_create_client(struct nfs_server *server, const struct nfs_mount_data *data)
{
	struct rpc_timeout	timeparms;
	struct rpc_xprt		*xprt = NULL;
	struct rpc_clnt		*clnt = NULL;
	int			tcp   = (data->flags & NFS_MOUNT_TCP);

	/* Initialize timeout values */
	timeparms.to_initval = data->timeo * HZ / 10;
	timeparms.to_retries = data->retrans;
	timeparms.to_maxval  = tcp ? RPC_MAX_TCP_TIMEOUT : RPC_MAX_UDP_TIMEOUT;
	timeparms.to_exponential = 1;

	if (!timeparms.to_initval)
		timeparms.to_initval = (tcp ? 600 : 11) * HZ / 10;
	if (!timeparms.to_retries)
		timeparms.to_retries = 5;

	/* create transport and client */
	xprt = xprt_create_proto(tcp ? IPPROTO_TCP : IPPROTO_UDP,
				 &server->addr, &timeparms);
	if (IS_ERR(xprt)) {
		dprintk("%s: cannot create RPC transport. Error = %ld\n",
				__FUNCTION__, PTR_ERR(xprt));
		return (struct rpc_clnt *)xprt;
	}
	clnt = rpc_create_client(xprt, server->hostname, &nfs_program,
				 server->rpc_ops->version, data->pseudoflavor);
	if (IS_ERR(clnt)) {
		dprintk("%s: cannot create RPC client. Error = %ld\n",
				__FUNCTION__, PTR_ERR(xprt));
		goto out_fail;
	}

	clnt->cl_intr     = 1;
	clnt->cl_softrtry = 1;
	clnt->cl_chatty   = 1;

	return clnt;

out_fail:
	return clnt;
}

/*
 * The way this works is that the mount process passes a structure
 * in the data argument which contains the server's IP address
 * and the root file handle obtained from the server's mount
 * daemon. We stash these away in the private superblock fields.
 */
static int
nfs_fill_super(struct super_block *sb, struct nfs_mount_data *data, int silent)
{
	struct nfs_server	*server;
	rpc_authflavor_t	authflavor;

	server           = NFS_SB(sb);
	sb->s_blocksize_bits = 0;
	sb->s_blocksize = 0;
	if (data->bsize)
		sb->s_blocksize = nfs_block_size(data->bsize, &sb->s_blocksize_bits);
	if (data->rsize)
		server->rsize = nfs_block_size(data->rsize, NULL);
	if (data->wsize)
		server->wsize = nfs_block_size(data->wsize, NULL);
	server->flags    = data->flags & NFS_MOUNT_FLAGMASK;

	server->acregmin = data->acregmin*HZ;
	server->acregmax = data->acregmax*HZ;
	server->acdirmin = data->acdirmin*HZ;
	server->acdirmax = data->acdirmax*HZ;

	/* Start lockd here, before we might error out */
	if (!(server->flags & NFS_MOUNT_NONLM))
		lockd_up();

	server->namelen  = data->namlen;
	server->hostname = kmalloc(strlen(data->hostname) + 1, GFP_KERNEL);
	if (!server->hostname)
		return -ENOMEM;
	strcpy(server->hostname, data->hostname);

	/* Check NFS protocol revision and initialize RPC op vector
	 * and file handle pool. */
#ifdef CONFIG_NFS_V3
	if (server->flags & NFS_MOUNT_VER3) {
		server->rpc_ops = &nfs_v3_clientops;
		server->caps |= NFS_CAP_READDIRPLUS;
	} else {
		server->rpc_ops = &nfs_v2_clientops;
	}
#else
	server->rpc_ops = &nfs_v2_clientops;
#endif

	/* Fill in pseudoflavor for mount version < 5 */
	if (!(data->flags & NFS_MOUNT_SECFLAVOUR))
		data->pseudoflavor = RPC_AUTH_UNIX;
	authflavor = data->pseudoflavor;	/* save for sb_init() */
	/* XXX maybe we want to add a server->pseudoflavor field */

	/* Create RPC client handles */
	server->client = nfs_create_client(server, data);
	if (IS_ERR(server->client))
		return PTR_ERR(server->client);
	/* RFC 2623, sec 2.3.2 */
	if (authflavor != RPC_AUTH_UNIX) {
		struct rpc_auth *auth;

		server->client_sys = rpc_clone_client(server->client);
		if (IS_ERR(server->client_sys))
			return PTR_ERR(server->client_sys);
		auth = rpcauth_create(RPC_AUTH_UNIX, server->client_sys);
		if (IS_ERR(auth))
			return PTR_ERR(auth);
	} else {
		atomic_inc(&server->client->cl_count);
		server->client_sys = server->client;
	}
	if (server->flags & NFS_MOUNT_VER3) {
#ifdef CONFIG_NFS_V3_ACL
		if (!(server->flags & NFS_MOUNT_NOACL)) {
			server->client_acl = rpc_bind_new_program(server->client, &nfsacl_program, 3);
			/* No errors! Assume that Sun nfsacls are supported */
			if (!IS_ERR(server->client_acl))
				server->caps |= NFS_CAP_ACLS;
		}
#else
		server->flags &= ~NFS_MOUNT_NOACL;
#endif /* CONFIG_NFS_V3_ACL */
		/*
		 * The VFS shouldn't apply the umask to mode bits. We will
		 * do so ourselves when necessary.
		 */
		sb->s_flags |= MS_POSIXACL;
		if (server->namelen == 0 || server->namelen > NFS3_MAXNAMLEN)
			server->namelen = NFS3_MAXNAMLEN;
		sb->s_time_gran = 1;
	} else {
		if (server->namelen == 0 || server->namelen > NFS2_MAXNAMLEN)
			server->namelen = NFS2_MAXNAMLEN;
	}

	sb->s_op = &nfs_sops;
	return nfs_sb_init(sb, authflavor);
}

static int
nfs_statfs(struct super_block *sb, struct kstatfs *buf)
{
	struct nfs_server *server = NFS_SB(sb);
	unsigned char blockbits;
	unsigned long blockres;
	struct nfs_fh *rootfh = NFS_FH(sb->s_root->d_inode);
	struct nfs_fattr fattr;
	struct nfs_fsstat res = {
			.fattr = &fattr,
	};
	int error;

	lock_kernel();

	error = server->rpc_ops->statfs(server, rootfh, &res);
	buf->f_type = NFS_SUPER_MAGIC;
	if (error < 0)
		goto out_err;

	/*
	 * Current versions of glibc do not correctly handle the
	 * case where f_frsize != f_bsize.  Eventually we want to
	 * report the value of wtmult in this field.
	 */
	buf->f_frsize = sb->s_blocksize;

	/*
	 * On most *nix systems, f_blocks, f_bfree, and f_bavail
	 * are reported in units of f_frsize.  Linux hasn't had
	 * an f_frsize field in its statfs struct until recently,
	 * thus historically Linux's sys_statfs reports these
	 * fields in units of f_bsize.
	 */
	buf->f_bsize = sb->s_blocksize;
	blockbits = sb->s_blocksize_bits;
	blockres = (1 << blockbits) - 1;
	buf->f_blocks = (res.tbytes + blockres) >> blockbits;
	buf->f_bfree = (res.fbytes + blockres) >> blockbits;
	buf->f_bavail = (res.abytes + blockres) >> blockbits;

	buf->f_files = res.tfiles;
	buf->f_ffree = res.afiles;

	buf->f_namelen = server->namelen;
 out:
	unlock_kernel();

	return 0;

 out_err:
	printk(KERN_WARNING "nfs_statfs: statfs error = %d\n", -error);
	buf->f_bsize = buf->f_blocks = buf->f_bfree = buf->f_bavail = -1;
	goto out;

}

static int nfs_show_options(struct seq_file *m, struct vfsmount *mnt)
{
	static struct proc_nfs_info {
		int flag;
		char *str;
		char *nostr;
	} nfs_info[] = {
		{ NFS_MOUNT_SOFT, ",soft", ",hard" },
		{ NFS_MOUNT_INTR, ",intr", "" },
		{ NFS_MOUNT_POSIX, ",posix", "" },
		{ NFS_MOUNT_TCP, ",tcp", ",udp" },
		{ NFS_MOUNT_NOCTO, ",nocto", "" },
		{ NFS_MOUNT_NOAC, ",noac", "" },
		{ NFS_MOUNT_NONLM, ",nolock", ",lock" },
		{ NFS_MOUNT_NOACL, ",noacl", "" },
		{ 0, NULL, NULL }
	};
	struct proc_nfs_info *nfs_infop;
	struct nfs_server *nfss = NFS_SB(mnt->mnt_sb);

	seq_printf(m, ",v%d", nfss->rpc_ops->version);
	seq_printf(m, ",rsize=%d", nfss->rsize);
	seq_printf(m, ",wsize=%d", nfss->wsize);
	if (nfss->acregmin != 3*HZ)
		seq_printf(m, ",acregmin=%d", nfss->acregmin/HZ);
	if (nfss->acregmax != 60*HZ)
		seq_printf(m, ",acregmax=%d", nfss->acregmax/HZ);
	if (nfss->acdirmin != 30*HZ)
		seq_printf(m, ",acdirmin=%d", nfss->acdirmin/HZ);
	if (nfss->acdirmax != 60*HZ)
		seq_printf(m, ",acdirmax=%d", nfss->acdirmax/HZ);
	for (nfs_infop = nfs_info; nfs_infop->flag; nfs_infop++) {
		if (nfss->flags & nfs_infop->flag)
			seq_puts(m, nfs_infop->str);
		else
			seq_puts(m, nfs_infop->nostr);
	}
	seq_puts(m, ",addr=");
	seq_escape(m, nfss->hostname, " \t\n\\");
	return 0;
}

/*
 * Invalidate the local caches
 */
void
nfs_zap_caches(struct inode *inode)
{
	struct nfs_inode *nfsi = NFS_I(inode);
	int mode = inode->i_mode;

	NFS_ATTRTIMEO(inode) = NFS_MINATTRTIMEO(inode);
	NFS_ATTRTIMEO_UPDATE(inode) = jiffies;

	memset(NFS_COOKIEVERF(inode), 0, sizeof(NFS_COOKIEVERF(inode)));
	if (S_ISREG(mode) || S_ISDIR(mode) || S_ISLNK(mode))
		nfsi->flags |= NFS_INO_INVALID_ATTR|NFS_INO_INVALID_DATA|NFS_INO_INVALID_ACCESS|NFS_INO_INVALID_ACL|NFS_INO_REVAL_PAGECACHE;
	else
		nfsi->flags |= NFS_INO_INVALID_ATTR|NFS_INO_INVALID_ACCESS|NFS_INO_INVALID_ACL|NFS_INO_REVAL_PAGECACHE;
}

static void nfs_zap_acl_cache(struct inode *inode)
{
	void (*clear_acl_cache)(struct inode *);

	clear_acl_cache = NFS_PROTO(inode)->clear_acl_cache;
	if (clear_acl_cache != NULL)
		clear_acl_cache(inode);
	NFS_I(inode)->flags &= ~NFS_INO_INVALID_ACL;
}

/*
 * Invalidate, but do not unhash, the inode
 */
static void
nfs_invalidate_inode(struct inode *inode)
{
	umode_t save_mode = inode->i_mode;

	make_bad_inode(inode);
	inode->i_mode = save_mode;
	nfs_zap_caches(inode);
}

struct nfs_find_desc {
	struct nfs_fh		*fh;
	struct nfs_fattr	*fattr;
};

/*
 * In NFSv3 we can have 64bit inode numbers. In order to support
 * this, and re-exported directories (also seen in NFSv2)
 * we are forced to allow 2 different inodes to have the same
 * i_ino.
 */
static int
nfs_find_actor(struct inode *inode, void *opaque)
{
	struct nfs_find_desc	*desc = (struct nfs_find_desc *)opaque;
	struct nfs_fh		*fh = desc->fh;
	struct nfs_fattr	*fattr = desc->fattr;

	if (NFS_FILEID(inode) != fattr->fileid)
		return 0;
	if (nfs_compare_fh(NFS_FH(inode), fh))
		return 0;
	if (is_bad_inode(inode) || NFS_STALE(inode))
		return 0;
	return 1;
}

static int
nfs_init_locked(struct inode *inode, void *opaque)
{
	struct nfs_find_desc	*desc = (struct nfs_find_desc *)opaque;
	struct nfs_fattr	*fattr = desc->fattr;

	NFS_FILEID(inode) = fattr->fileid;
	nfs_copy_fh(NFS_FH(inode), desc->fh);
	return 0;
}

/* Don't use READDIRPLUS on directories that we believe are too large */
#define NFS_LIMIT_READDIRPLUS (8*PAGE_SIZE)

/*
 * This is our front-end to iget that looks up inodes by file handle
 * instead of inode number.
 */
struct inode *
nfs_fhget(struct super_block *sb, struct nfs_fh *fh, struct nfs_fattr *fattr)
{
	struct nfs_find_desc desc = {
		.fh	= fh,
		.fattr	= fattr
	};
	struct inode *inode = NULL;
	unsigned long hash;

	if ((fattr->valid & NFS_ATTR_FATTR) == 0)
		goto out_no_inode;

	if (!fattr->nlink) {
		printk("NFS: Buggy server - nlink == 0!\n");
		goto out_no_inode;
	}

	hash = nfs_fattr_to_ino_t(fattr);

	if (!(inode = iget5_locked(sb, hash, nfs_find_actor, nfs_init_locked, &desc)))
		goto out_no_inode;

	if (inode->i_state & I_NEW) {
		struct nfs_inode *nfsi = NFS_I(inode);

		/* We set i_ino for the few things that still rely on it,
		 * such as stat(2) */
		inode->i_ino = hash;

		/* We can't support update_atime(), since the server will reset it */
		inode->i_flags |= S_NOATIME|S_NOCMTIME;
		inode->i_mode = fattr->mode;
		/* Why so? Because we want revalidate for devices/FIFOs, and
		 * that's precisely what we have in nfs_file_inode_operations.
		 */
		inode->i_op = NFS_SB(sb)->rpc_ops->file_inode_ops;
		if (S_ISREG(inode->i_mode)) {
			inode->i_fop = &nfs_file_operations;
			inode->i_data.a_ops = &nfs_file_aops;
			inode->i_data.backing_dev_info = &NFS_SB(sb)->backing_dev_info;
		} else if (S_ISDIR(inode->i_mode)) {
			inode->i_op = NFS_SB(sb)->rpc_ops->dir_inode_ops;
			inode->i_fop = &nfs_dir_operations;
			if (nfs_server_capable(inode, NFS_CAP_READDIRPLUS)
			    && fattr->size <= NFS_LIMIT_READDIRPLUS)
				NFS_FLAGS(inode) |= NFS_INO_ADVISE_RDPLUS;
		} else if (S_ISLNK(inode->i_mode))
			inode->i_op = &nfs_symlink_inode_operations;
		else
			init_special_inode(inode, inode->i_mode, fattr->rdev);

		nfsi->read_cache_jiffies = fattr->timestamp;
		inode->i_atime = fattr->atime;
		inode->i_mtime = fattr->mtime;
		inode->i_ctime = fattr->ctime;
		if (fattr->valid & NFS_ATTR_FATTR_V4)
			nfsi->change_attr = fattr->change_attr;
		inode->i_size = nfs_size_to_loff_t(fattr->size);
		inode->i_nlink = fattr->nlink;
		inode->i_uid = fattr->uid;
		inode->i_gid = fattr->gid;
		if (fattr->valid & (NFS_ATTR_FATTR_V3 | NFS_ATTR_FATTR_V4)) {
			/*
			 * report the blocks in 512byte units
			 */
			inode->i_blocks = nfs_calc_block_size(fattr->du.nfs3.used);
			inode->i_blksize = inode->i_sb->s_blocksize;
		} else {
			inode->i_blocks = fattr->du.nfs2.blocks;
			inode->i_blksize = fattr->du.nfs2.blocksize;
		}
		nfsi->attrtimeo = NFS_MINATTRTIMEO(inode);
		nfsi->attrtimeo_timestamp = jiffies;
		memset(nfsi->cookieverf, 0, sizeof(nfsi->cookieverf));
		nfsi->cache_access.cred = NULL;

		unlock_new_inode(inode);
	} else
		nfs_refresh_inode(inode, fattr);
	dprintk("NFS: nfs_fhget(%s/%Ld ct=%d)\n",
		inode->i_sb->s_id,
		(long long)NFS_FILEID(inode),
		atomic_read(&inode->i_count));

out:
	return inode;

out_no_inode:
	printk("nfs_fhget: iget failed\n");
	goto out;
}

#define NFS_VALID_ATTRS (ATTR_MODE|ATTR_UID|ATTR_GID|ATTR_SIZE|ATTR_ATIME|ATTR_ATIME_SET|ATTR_MTIME|ATTR_MTIME_SET)

int
nfs_setattr(struct dentry *dentry, struct iattr *attr)
{
	struct inode *inode = dentry->d_inode;
	struct nfs_fattr fattr;
	int error;

	if (attr->ia_valid & ATTR_SIZE) {
		if (!S_ISREG(inode->i_mode) || attr->ia_size == i_size_read(inode))
			attr->ia_valid &= ~ATTR_SIZE;
	}

	/* Optimization: if the end result is no change, don't RPC */
	attr->ia_valid &= NFS_VALID_ATTRS;
	if (attr->ia_valid == 0)
		return 0;

	lock_kernel();
	nfs_begin_data_update(inode);
	/* Write all dirty data if we're changing file permissions or size */
	if ((attr->ia_valid & (ATTR_MODE|ATTR_UID|ATTR_GID|ATTR_SIZE)) != 0) {
		if (filemap_fdatawrite(inode->i_mapping) == 0)
			filemap_fdatawait(inode->i_mapping);
		nfs_wb_all(inode);
	}
	error = NFS_PROTO(inode)->setattr(dentry, &fattr, attr);
	if (error == 0) {
		nfs_refresh_inode(inode, &fattr);
		if ((attr->ia_valid & ATTR_MODE) != 0) {
			int mode;
			mode = inode->i_mode & ~S_IALLUGO;
			mode |= attr->ia_mode & S_IALLUGO;
			inode->i_mode = mode;
		}
		if ((attr->ia_valid & ATTR_UID) != 0)
			inode->i_uid = attr->ia_uid;
		if ((attr->ia_valid & ATTR_GID) != 0)
			inode->i_gid = attr->ia_gid;
		if ((attr->ia_valid & ATTR_SIZE) != 0) {
			inode->i_size = attr->ia_size;
			vmtruncate(inode, attr->ia_size);
		}
	}
	if ((attr->ia_valid & (ATTR_MODE|ATTR_UID|ATTR_GID)) != 0)
		NFS_FLAGS(inode) |= NFS_INO_INVALID_ACCESS|NFS_INO_INVALID_ACL;
	nfs_end_data_update(inode);
	unlock_kernel();
	return error;
}

/*
 * Wait for the inode to get unlocked.
 * (Used for NFS_INO_LOCKED and NFS_INO_REVALIDATING).
 */
static int
nfs_wait_on_inode(struct inode *inode, int flag)
{
	struct rpc_clnt	*clnt = NFS_CLIENT(inode);
	struct nfs_inode *nfsi = NFS_I(inode);

	int error;
	if (!(NFS_FLAGS(inode) & flag))
		return 0;
	atomic_inc(&inode->i_count);
	error = nfs_wait_event(clnt, nfsi->nfs_i_wait,
				!(NFS_FLAGS(inode) & flag));
	iput(inode);
	return error;
}

int nfs_getattr(struct vfsmount *mnt, struct dentry *dentry, struct kstat *stat)
{
	struct inode *inode = dentry->d_inode;
	struct nfs_inode *nfsi = NFS_I(inode);
	int need_atime = nfsi->flags & NFS_INO_INVALID_ATIME;
	int err;

	if (__IS_FLG(inode, MS_NOATIME))
		need_atime = 0;
	else if (__IS_FLG(inode, MS_NODIRATIME) && S_ISDIR(inode->i_mode))
		need_atime = 0;
	/* We may force a getattr if the user cares about atime */
	if (need_atime)
		err = __nfs_revalidate_inode(NFS_SERVER(inode), inode);
	else
		err = nfs_revalidate_inode(NFS_SERVER(inode), inode);
	if (!err)
		generic_fillattr(inode, stat);
	return err;
}

struct nfs_open_context *alloc_nfs_open_context(struct dentry *dentry, struct rpc_cred *cred)
{
	struct nfs_open_context *ctx;

	ctx = (struct nfs_open_context *)kmalloc(sizeof(*ctx), GFP_KERNEL);
	if (ctx != NULL) {
		atomic_set(&ctx->count, 1);
		ctx->dentry = dget(dentry);
		ctx->cred = get_rpccred(cred);
		ctx->state = NULL;
		ctx->lockowner = current->files;
		ctx->error = 0;
		ctx->dir_cookie = 0;
	}
	return ctx;
}

struct nfs_open_context *get_nfs_open_context(struct nfs_open_context *ctx)
{
	if (ctx != NULL)
		atomic_inc(&ctx->count);
	return ctx;
}

void put_nfs_open_context(struct nfs_open_context *ctx)
{
	if (atomic_dec_and_test(&ctx->count)) {
		if (!list_empty(&ctx->list)) {
			struct inode *inode = ctx->dentry->d_inode;
			spin_lock(&inode->i_lock);
			list_del(&ctx->list);
			spin_unlock(&inode->i_lock);
		}
		if (ctx->state != NULL)
			nfs4_close_state(ctx->state, ctx->mode);
		if (ctx->cred != NULL)
			put_rpccred(ctx->cred);
		dput(ctx->dentry);
		kfree(ctx);
	}
}

/*
 * Ensure that mmap has a recent RPC credential for use when writing out
 * shared pages
 */
void nfs_file_set_open_context(struct file *filp, struct nfs_open_context *ctx)
{
	struct inode *inode = filp->f_dentry->d_inode;
	struct nfs_inode *nfsi = NFS_I(inode);

	filp->private_data = get_nfs_open_context(ctx);
	spin_lock(&inode->i_lock);
	list_add(&ctx->list, &nfsi->open_files);
	spin_unlock(&inode->i_lock);
}

struct nfs_open_context *nfs_find_open_context(struct inode *inode, int mode)
{
	struct nfs_inode *nfsi = NFS_I(inode);
	struct nfs_open_context *pos, *ctx = NULL;

	spin_lock(&inode->i_lock);
	list_for_each_entry(pos, &nfsi->open_files, list) {
		if ((pos->mode & mode) == mode) {
			ctx = get_nfs_open_context(pos);
			break;
		}
	}
	spin_unlock(&inode->i_lock);
	return ctx;
}

void nfs_file_clear_open_context(struct file *filp)
{
	struct inode *inode = filp->f_dentry->d_inode;
	struct nfs_open_context *ctx = (struct nfs_open_context *)filp->private_data;

	if (ctx) {
		filp->private_data = NULL;
		spin_lock(&inode->i_lock);
		list_move_tail(&ctx->list, &NFS_I(inode)->open_files);
		spin_unlock(&inode->i_lock);
		put_nfs_open_context(ctx);
	}
}

/*
 * These allocate and release file read/write context information.
 */
int nfs_open(struct inode *inode, struct file *filp)
{
	struct nfs_open_context *ctx;
	struct rpc_cred *cred;

	cred = rpcauth_lookupcred(NFS_CLIENT(inode)->cl_auth, 0);
	if (IS_ERR(cred))
		return PTR_ERR(cred);
	ctx = alloc_nfs_open_context(filp->f_dentry, cred);
	put_rpccred(cred);
	if (ctx == NULL)
		return -ENOMEM;
	ctx->mode = filp->f_mode;
	nfs_file_set_open_context(filp, ctx);
	put_nfs_open_context(ctx);
	if ((filp->f_mode & FMODE_WRITE) != 0)
		nfs_begin_data_update(inode);
	return 0;
}

int nfs_release(struct inode *inode, struct file *filp)
{
	if ((filp->f_mode & FMODE_WRITE) != 0)
		nfs_end_data_update(inode);
	nfs_file_clear_open_context(filp);
	return 0;
}

/*
 * This function is called whenever some part of NFS notices that
 * the cached attributes have to be refreshed.
 */
int
__nfs_revalidate_inode(struct nfs_server *server, struct inode *inode)
{
	int		 status = -ESTALE;
	struct nfs_fattr fattr;
	struct nfs_inode *nfsi = NFS_I(inode);
	unsigned long verifier;
	unsigned int flags;

	dfprintk(PAGECACHE, "NFS: revalidating (%s/%Ld)\n",
		inode->i_sb->s_id, (long long)NFS_FILEID(inode));

	lock_kernel();
	if (!inode || is_bad_inode(inode))
 		goto out_nowait;
	if (NFS_STALE(inode))
 		goto out_nowait;

	while (NFS_REVALIDATING(inode)) {
		status = nfs_wait_on_inode(inode, NFS_INO_REVALIDATING);
		if (status < 0)
			goto out_nowait;
		if (NFS_ATTRTIMEO(inode) == 0)
			continue;
		if (NFS_FLAGS(inode) & (NFS_INO_INVALID_ATTR|NFS_INO_INVALID_DATA|NFS_INO_INVALID_ATIME))
			continue;
		status = NFS_STALE(inode) ? -ESTALE : 0;
		goto out_nowait;
	}
	NFS_FLAGS(inode) |= NFS_INO_REVALIDATING;

	/* Protect against RPC races by saving the change attribute */
	verifier = nfs_save_change_attribute(inode);
	status = NFS_PROTO(inode)->getattr(server, NFS_FH(inode), &fattr);
	if (status != 0) {
		dfprintk(PAGECACHE, "nfs_revalidate_inode: (%s/%Ld) getattr failed, error=%d\n",
			 inode->i_sb->s_id,
			 (long long)NFS_FILEID(inode), status);
		if (status == -ESTALE) {
			nfs_zap_caches(inode);
			if (!S_ISDIR(inode->i_mode))
				NFS_FLAGS(inode) |= NFS_INO_STALE;
		}
		goto out;
	}

	status = nfs_update_inode(inode, &fattr, verifier);
	if (status) {
		dfprintk(PAGECACHE, "nfs_revalidate_inode: (%s/%Ld) refresh failed, error=%d\n",
			 inode->i_sb->s_id,
			 (long long)NFS_FILEID(inode), status);
		goto out;
	}
	flags = nfsi->flags;
	nfsi->flags &= ~NFS_INO_REVAL_PAGECACHE;
	/*
	 * We may need to keep the attributes marked as invalid if
	 * we raced with nfs_end_attr_update().
	 */
	if (verifier == nfsi->cache_change_attribute)
		nfsi->flags &= ~(NFS_INO_INVALID_ATTR|NFS_INO_INVALID_ATIME);
	/* Do the page cache invalidation */
	nfs_revalidate_mapping(inode, inode->i_mapping);
	if (flags & NFS_INO_INVALID_ACL)
		nfs_zap_acl_cache(inode);
	dfprintk(PAGECACHE, "NFS: (%s/%Ld) revalidation complete\n",
		inode->i_sb->s_id,
		(long long)NFS_FILEID(inode));

out:
	NFS_FLAGS(inode) &= ~NFS_INO_REVALIDATING;
	wake_up(&nfsi->nfs_i_wait);
 out_nowait:
	unlock_kernel();
	return status;
}

int nfs_attribute_timeout(struct inode *inode)
{
	struct nfs_inode *nfsi = NFS_I(inode);

	if (nfs_have_delegation(inode, FMODE_READ))
		return 0;
	return time_after(jiffies, nfsi->read_cache_jiffies+nfsi->attrtimeo);
}

/**
 * nfs_revalidate_inode - Revalidate the inode attributes
 * @server - pointer to nfs_server struct
 * @inode - pointer to inode struct
 *
 * Updates inode attribute information by retrieving the data from the server.
 */
int nfs_revalidate_inode(struct nfs_server *server, struct inode *inode)
{
	if (!(NFS_FLAGS(inode) & (NFS_INO_INVALID_ATTR|NFS_INO_INVALID_DATA))
			&& !nfs_attribute_timeout(inode))
		return NFS_STALE(inode) ? -ESTALE : 0;
	return __nfs_revalidate_inode(server, inode);
}

/**
 * nfs_revalidate_mapping - Revalidate the pagecache
 * @inode - pointer to host inode
 * @mapping - pointer to mapping
 */
void nfs_revalidate_mapping(struct inode *inode, struct address_space *mapping)
{
	struct nfs_inode *nfsi = NFS_I(inode);

	if (nfsi->flags & NFS_INO_INVALID_DATA) {
		if (S_ISREG(inode->i_mode)) {
			if (filemap_fdatawrite(mapping) == 0)
				filemap_fdatawait(mapping);
			nfs_wb_all(inode);
		}
		invalidate_inode_pages2(mapping);
		nfsi->flags &= ~NFS_INO_INVALID_DATA;
		if (S_ISDIR(inode->i_mode)) {
			memset(nfsi->cookieverf, 0, sizeof(nfsi->cookieverf));
			/* This ensures we revalidate child dentries */
			nfsi->cache_change_attribute++;
		}
		dfprintk(PAGECACHE, "NFS: (%s/%Ld) data cache invalidated\n",
				inode->i_sb->s_id,
				(long long)NFS_FILEID(inode));
	}
}

/**
 * nfs_begin_data_update
 * @inode - pointer to inode
 * Declare that a set of operations will update file data on the server
 */
void nfs_begin_data_update(struct inode *inode)
{
	atomic_inc(&NFS_I(inode)->data_updates);
}

/**
 * nfs_end_data_update
 * @inode - pointer to inode
 * Declare end of the operations that will update file data
 * This will mark the inode as immediately needing revalidation
 * of its attribute cache.
 */
void nfs_end_data_update(struct inode *inode)
{
	struct nfs_inode *nfsi = NFS_I(inode);

	if (!nfs_have_delegation(inode, FMODE_READ)) {
		/* Mark the attribute cache for revalidation */
		nfsi->flags |= NFS_INO_INVALID_ATTR;
		/* Directories and symlinks: invalidate page cache too */
		if (S_ISDIR(inode->i_mode) || S_ISLNK(inode->i_mode))
			nfsi->flags |= NFS_INO_INVALID_DATA;
	}
	nfsi->cache_change_attribute ++;
	atomic_dec(&nfsi->data_updates);
}

/**
 * nfs_refresh_inode - verify consistency of the inode attribute cache
 * @inode - pointer to inode
 * @fattr - updated attributes
 *
 * Verifies the attribute cache. If we have just changed the attributes,
 * so that fattr carries weak cache consistency data, then it may
 * also update the ctime/mtime/change_attribute.
 */
int nfs_refresh_inode(struct inode *inode, struct nfs_fattr *fattr)
{
	struct nfs_inode *nfsi = NFS_I(inode);
	loff_t cur_size, new_isize;
	int data_unstable;

	/* Do we hold a delegation? */
	if (nfs_have_delegation(inode, FMODE_READ))
		return 0;

	/* Are we in the process of updating data on the server? */
	data_unstable = nfs_caches_unstable(inode);

	if (fattr->valid & NFS_ATTR_FATTR_V4) {
		if ((fattr->valid & NFS_ATTR_PRE_CHANGE) != 0
				&& nfsi->change_attr == fattr->pre_change_attr)
			nfsi->change_attr = fattr->change_attr;
		if (nfsi->change_attr != fattr->change_attr) {
			nfsi->flags |= NFS_INO_INVALID_ATTR;
			if (!data_unstable)
				nfsi->flags |= NFS_INO_REVAL_PAGECACHE;
		}
	}

	if ((fattr->valid & NFS_ATTR_FATTR) == 0)
		return 0;

	/* Has the inode gone and changed behind our back? */
	if (nfsi->fileid != fattr->fileid
			|| (inode->i_mode & S_IFMT) != (fattr->mode & S_IFMT))
		return -EIO;

	cur_size = i_size_read(inode);
 	new_isize = nfs_size_to_loff_t(fattr->size);

	/* If we have atomic WCC data, we may update some attributes */
	if ((fattr->valid & NFS_ATTR_WCC) != 0) {
		if (timespec_equal(&inode->i_ctime, &fattr->pre_ctime))
			memcpy(&inode->i_ctime, &fattr->ctime, sizeof(inode->i_ctime));
		if (timespec_equal(&inode->i_mtime, &fattr->pre_mtime))
			memcpy(&inode->i_mtime, &fattr->mtime, sizeof(inode->i_mtime));
	}

	/* Verify a few of the more important attributes */
	if (!timespec_equal(&inode->i_mtime, &fattr->mtime)) {
		nfsi->flags |= NFS_INO_INVALID_ATTR;
		if (!data_unstable)
			nfsi->flags |= NFS_INO_REVAL_PAGECACHE;
	}
	if (cur_size != new_isize) {
		nfsi->flags |= NFS_INO_INVALID_ATTR;
		if (nfsi->npages == 0)
			nfsi->flags |= NFS_INO_REVAL_PAGECACHE;
	}

	/* Have any file permissions changed? */
	if ((inode->i_mode & S_IALLUGO) != (fattr->mode & S_IALLUGO)
			|| inode->i_uid != fattr->uid
			|| inode->i_gid != fattr->gid)
		nfsi->flags |= NFS_INO_INVALID_ATTR | NFS_INO_INVALID_ACCESS | NFS_INO_INVALID_ACL;

	/* Has the link count changed? */
	if (inode->i_nlink != fattr->nlink)
		nfsi->flags |= NFS_INO_INVALID_ATTR;

	if (!timespec_equal(&inode->i_atime, &fattr->atime))
		nfsi->flags |= NFS_INO_INVALID_ATIME;

	nfsi->read_cache_jiffies = fattr->timestamp;
	return 0;
}

/*
 * Many nfs protocol calls return the new file attributes after
 * an operation.  Here we update the inode to reflect the state
 * of the server's inode.
 *
 * This is a bit tricky because we have to make sure all dirty pages
 * have been sent off to the server before calling invalidate_inode_pages.
 * To make sure no other process adds more write requests while we try
 * our best to flush them, we make them sleep during the attribute refresh.
 *
 * A very similar scenario holds for the dir cache.
 */
static int nfs_update_inode(struct inode *inode, struct nfs_fattr *fattr, unsigned long verifier)
{
	struct nfs_inode *nfsi = NFS_I(inode);
	loff_t cur_isize, new_isize;
	unsigned int	invalid = 0;
	int data_unstable;

	dfprintk(VFS, "NFS: %s(%s/%ld ct=%d info=0x%x)\n",
			__FUNCTION__, inode->i_sb->s_id, inode->i_ino,
			atomic_read(&inode->i_count), fattr->valid);

	if ((fattr->valid & NFS_ATTR_FATTR) == 0)
		return 0;

	if (nfsi->fileid != fattr->fileid) {
		printk(KERN_ERR "%s: inode number mismatch\n"
		       "expected (%s/0x%Lx), got (%s/0x%Lx)\n",
		       __FUNCTION__,
		       inode->i_sb->s_id, (long long)nfsi->fileid,
		       inode->i_sb->s_id, (long long)fattr->fileid);
		goto out_err;
	}

	/*
	 * Make sure the inode's type hasn't changed.
	 */
	if ((inode->i_mode & S_IFMT) != (fattr->mode & S_IFMT))
		goto out_changed;

	/*
	 * Update the read time so we don't revalidate too often.
	 */
	nfsi->read_cache_jiffies = fattr->timestamp;

	/* Are we racing with known updates of the metadata on the server? */
	data_unstable = ! nfs_verify_change_attribute(inode, verifier);

	/* Check if our cached file size is stale */
 	new_isize = nfs_size_to_loff_t(fattr->size);
	cur_isize = i_size_read(inode);
	if (new_isize != cur_isize) {
		/* Do we perhaps have any outstanding writes? */
		if (nfsi->npages == 0) {
			/* No, but did we race with nfs_end_data_update()? */
			if (verifier  ==  nfsi->cache_change_attribute) {
				inode->i_size = new_isize;
				invalid |= NFS_INO_INVALID_DATA;
			}
			invalid |= NFS_INO_INVALID_ATTR;
		} else if (new_isize > cur_isize) {
			inode->i_size = new_isize;
			invalid |= NFS_INO_INVALID_ATTR|NFS_INO_INVALID_DATA;
		}
		dprintk("NFS: isize change on server for file %s/%ld\n",
				inode->i_sb->s_id, inode->i_ino);
	}

	/* Check if the mtime agrees */
	if (!timespec_equal(&inode->i_mtime, &fattr->mtime)) {
		memcpy(&inode->i_mtime, &fattr->mtime, sizeof(inode->i_mtime));
		dprintk("NFS: mtime change on server for file %s/%ld\n",
				inode->i_sb->s_id, inode->i_ino);
		if (!data_unstable)
			invalid |= NFS_INO_INVALID_ATTR|NFS_INO_INVALID_DATA;
	}

	if ((fattr->valid & NFS_ATTR_FATTR_V4)
	    && nfsi->change_attr != fattr->change_attr) {
		dprintk("NFS: change_attr change on server for file %s/%ld\n",
		       inode->i_sb->s_id, inode->i_ino);
		nfsi->change_attr = fattr->change_attr;
		if (!data_unstable)
			invalid |= NFS_INO_INVALID_ATTR|NFS_INO_INVALID_DATA|NFS_INO_INVALID_ACCESS|NFS_INO_INVALID_ACL;
	}

	/* If ctime has changed we should definitely clear access+acl caches */
	if (!timespec_equal(&inode->i_ctime, &fattr->ctime)) {
		if (!data_unstable)
			invalid |= NFS_INO_INVALID_ACCESS|NFS_INO_INVALID_ACL;
		memcpy(&inode->i_ctime, &fattr->ctime, sizeof(inode->i_ctime));
	}
	memcpy(&inode->i_atime, &fattr->atime, sizeof(inode->i_atime));

	if ((inode->i_mode & S_IALLUGO) != (fattr->mode & S_IALLUGO) ||
	    inode->i_uid != fattr->uid ||
	    inode->i_gid != fattr->gid)
		invalid |= NFS_INO_INVALID_ATTR|NFS_INO_INVALID_ACCESS|NFS_INO_INVALID_ACL;

	inode->i_mode = fattr->mode;
	inode->i_nlink = fattr->nlink;
	inode->i_uid = fattr->uid;
	inode->i_gid = fattr->gid;

	if (fattr->valid & (NFS_ATTR_FATTR_V3 | NFS_ATTR_FATTR_V4)) {
		/*
		 * report the blocks in 512byte units
		 */
		inode->i_blocks = nfs_calc_block_size(fattr->du.nfs3.used);
		inode->i_blksize = inode->i_sb->s_blocksize;
 	} else {
 		inode->i_blocks = fattr->du.nfs2.blocks;
 		inode->i_blksize = fattr->du.nfs2.blocksize;
 	}

	/* Update attrtimeo value if we're out of the unstable period */
	if (invalid & NFS_INO_INVALID_ATTR) {
		nfsi->attrtimeo = NFS_MINATTRTIMEO(inode);
		nfsi->attrtimeo_timestamp = jiffies;
	} else if (time_after(jiffies, nfsi->attrtimeo_timestamp+nfsi->attrtimeo)) {
		if ((nfsi->attrtimeo <<= 1) > NFS_MAXATTRTIMEO(inode))
			nfsi->attrtimeo = NFS_MAXATTRTIMEO(inode);
		nfsi->attrtimeo_timestamp = jiffies;
	}
	/* Don't invalidate the data if we were to blame */
	if (!(S_ISREG(inode->i_mode) || S_ISDIR(inode->i_mode)
				|| S_ISLNK(inode->i_mode)))
		invalid &= ~NFS_INO_INVALID_DATA;
	if (!nfs_have_delegation(inode, FMODE_READ))
		nfsi->flags |= invalid;

	return 0;
 out_changed:
	/*
	 * Big trouble! The inode has become a different object.
	 */
#ifdef NFS_PARANOIA
	printk(KERN_DEBUG "%s: inode %ld mode changed, %07o to %07o\n",
			__FUNCTION__, inode->i_ino, inode->i_mode, fattr->mode);
#endif
	/*
	 * No need to worry about unhashing the dentry, as the
	 * lookup validation will know that the inode is bad.
	 * (But we fall through to invalidate the caches.)
	 */
	nfs_invalidate_inode(inode);
 out_err:
	NFS_FLAGS(inode) |= NFS_INO_STALE;
	return -ESTALE;
}

/*
 * File system information
 */

static int nfs_set_super(struct super_block *s, void *data)
{
	s->s_fs_info = data;
	return set_anon_super(s, data);
}
 
static int nfs_compare_super(struct super_block *sb, void *data)
{
	struct nfs_server *server = data;
	struct nfs_server *old = NFS_SB(sb);

	if (old->addr.sin_addr.s_addr != server->addr.sin_addr.s_addr)
		return 0;
	if (old->addr.sin_port != server->addr.sin_port)
		return 0;
	return !nfs_compare_fh(&old->fh, &server->fh);
}

static struct super_block *nfs_get_sb(struct file_system_type *fs_type,
	int flags, const char *dev_name, void *raw_data)
{
	int error;
	struct nfs_server *server = NULL;
	struct super_block *s;
	struct nfs_fh *root;
	struct nfs_mount_data *data = raw_data;

	s = ERR_PTR(-EINVAL);
	if (data == NULL) {
		dprintk("%s: missing data argument\n", __FUNCTION__);
		goto out_err;
	}
	if (data->version <= 0 || data->version > NFS_MOUNT_VERSION) {
		dprintk("%s: bad mount version\n", __FUNCTION__);
		goto out_err;
	}
	switch (data->version) {
		case 1:
			data->namlen = 0;
		case 2:
			data->bsize  = 0;
		case 3:
			if (data->flags & NFS_MOUNT_VER3) {
				dprintk("%s: mount structure version %d does not support NFSv3\n",
						__FUNCTION__,
						data->version);
				goto out_err;
			}
			data->root.size = NFS2_FHSIZE;
			memcpy(data->root.data, data->old_root.data, NFS2_FHSIZE);
		case 4:
			if (data->flags & NFS_MOUNT_SECFLAVOUR) {
				dprintk("%s: mount structure version %d does not support strong security\n",
						__FUNCTION__,
						data->version);
				goto out_err;
			}
		case 5:
			memset(data->context, 0, sizeof(data->context));
	}
#ifndef CONFIG_NFS_V3
	/* If NFSv3 is not compiled in, return -EPROTONOSUPPORT */
	s = ERR_PTR(-EPROTONOSUPPORT);
	if (data->flags & NFS_MOUNT_VER3) {
		dprintk("%s: NFSv3 not compiled into kernel\n", __FUNCTION__);
		goto out_err;
	}
#endif /* CONFIG_NFS_V3 */

	s = ERR_PTR(-ENOMEM);
	server = kmalloc(sizeof(struct nfs_server), GFP_KERNEL);
	if (!server)
		goto out_err;
	memset(server, 0, sizeof(struct nfs_server));
	/* Zero out the NFS state stuff */
	init_nfsv4_state(server);
<<<<<<< HEAD

	if (data->version != NFS_MOUNT_VERSION) {
		if (data->version < 3)
			printk("nfs warning: mount version %d is older "
			       "than 3\n", data->version);
		if (data->version < 2)
			data->namlen = 0;
		if (data->version < 3)
			data->bsize  = 0;
		if (data->version < 4) {
			data->flags &= ~NFS_MOUNT_VER3;
			data->root.size = NFS2_FHSIZE;
			memcpy(data->root.data, data->old_root.data, NFS2_FHSIZE);
		}
		if (data->version < 5)
			data->flags &= ~NFS_MOUNT_SECFLAVOUR;
	}
=======
	server->client = server->client_sys = server->client_acl = ERR_PTR(-EINVAL);
>>>>>>> 020f46a3

	root = &server->fh;
	if (data->flags & NFS_MOUNT_VER3)
		root->size = data->root.size;
	else
		root->size = NFS2_FHSIZE;
	s = ERR_PTR(-EINVAL);
	if (root->size > sizeof(root->data)) {
		dprintk("%s: invalid root filehandle\n", __FUNCTION__);
		goto out_err;
	}
	memcpy(root->data, data->root.data, root->size);

	/* We now require that the mount process passes the remote address */
	memcpy(&server->addr, &data->addr, sizeof(server->addr));
	if (server->addr.sin_addr.s_addr == INADDR_ANY) {
		dprintk("%s: mount program didn't pass remote address!\n",
				__FUNCTION__);
		goto out_err;
	}

	/* Fire up rpciod if not yet running */
	s = ERR_PTR(rpciod_up());
	if (IS_ERR(s)) {
		dprintk("%s: couldn't start rpciod! Error = %ld\n",
				__FUNCTION__, PTR_ERR(s));
		goto out_err;
	}

	s = sget(fs_type, nfs_compare_super, nfs_set_super, server);
	if (IS_ERR(s) || s->s_root)
		goto out_rpciod_down;

	s->s_flags = flags;

	error = nfs_fill_super(s, data, flags & MS_VERBOSE ? 1 : 0);
	if (error) {
		up_write(&s->s_umount);
		deactivate_super(s);
		return ERR_PTR(error);
	}
	s->s_flags |= MS_ACTIVE;
	return s;
out_rpciod_down:
	rpciod_down();
out_err:
	kfree(server);
	return s;
}

static void nfs_kill_super(struct super_block *s)
{
	struct nfs_server *server = NFS_SB(s);

	kill_anon_super(s);

	if (!IS_ERR(server->client))
		rpc_shutdown_client(server->client);
	if (!IS_ERR(server->client_sys))
		rpc_shutdown_client(server->client_sys);
	if (!IS_ERR(server->client_acl))
		rpc_shutdown_client(server->client_acl);

	if (!(server->flags & NFS_MOUNT_NONLM))
		lockd_down();	/* release rpc.lockd */

	rpciod_down();		/* release rpciod */

	if (server->hostname != NULL)
		kfree(server->hostname);
	kfree(server);
}

static struct file_system_type nfs_fs_type = {
	.owner		= THIS_MODULE,
	.name		= "nfs",
	.get_sb		= nfs_get_sb,
	.kill_sb	= nfs_kill_super,
	.fs_flags	= FS_ODD_RENAME|FS_REVAL_DOT|FS_BINARY_MOUNTDATA,
};

#ifdef CONFIG_NFS_V4

static void nfs4_clear_inode(struct inode *);


static struct super_operations nfs4_sops = { 
	.alloc_inode	= nfs_alloc_inode,
	.destroy_inode	= nfs_destroy_inode,
	.write_inode	= nfs_write_inode,
	.delete_inode	= nfs_delete_inode,
	.statfs		= nfs_statfs,
	.clear_inode	= nfs4_clear_inode,
	.umount_begin	= nfs_umount_begin,
	.show_options	= nfs_show_options,
};

/*
 * Clean out any remaining NFSv4 state that might be left over due
 * to open() calls that passed nfs_atomic_lookup, but failed to call
 * nfs_open().
 */
static void nfs4_clear_inode(struct inode *inode)
{
	struct nfs_inode *nfsi = NFS_I(inode);

	/* If we are holding a delegation, return it! */
	if (nfsi->delegation != NULL)
		nfs_inode_return_delegation(inode);
	/* First call standard NFS clear_inode() code */
	nfs_clear_inode(inode);
	/* Now clear out any remaining state */
	while (!list_empty(&nfsi->open_states)) {
		struct nfs4_state *state;
		
		state = list_entry(nfsi->open_states.next,
				struct nfs4_state,
				inode_states);
		dprintk("%s(%s/%Ld): found unclaimed NFSv4 state %p\n",
				__FUNCTION__,
				inode->i_sb->s_id,
				(long long)NFS_FILEID(inode),
				state);
		BUG_ON(atomic_read(&state->count) != 1);
		nfs4_close_state(state, state->state);
	}
}


static int nfs4_fill_super(struct super_block *sb, struct nfs4_mount_data *data, int silent)
{
	struct nfs_server *server;
	struct nfs4_client *clp = NULL;
	struct rpc_xprt *xprt = NULL;
	struct rpc_clnt *clnt = NULL;
	struct rpc_timeout timeparms;
	rpc_authflavor_t authflavour;
	int proto, err = -EIO;

	sb->s_blocksize_bits = 0;
	sb->s_blocksize = 0;
	server = NFS_SB(sb);
	if (data->rsize != 0)
		server->rsize = nfs_block_size(data->rsize, NULL);
	if (data->wsize != 0)
		server->wsize = nfs_block_size(data->wsize, NULL);
	server->flags = data->flags & NFS_MOUNT_FLAGMASK;
	server->caps = NFS_CAP_ATOMIC_OPEN;

	server->acregmin = data->acregmin*HZ;
	server->acregmax = data->acregmax*HZ;
	server->acdirmin = data->acdirmin*HZ;
	server->acdirmax = data->acdirmax*HZ;

	server->rpc_ops = &nfs_v4_clientops;
	/* Initialize timeout values */

	timeparms.to_initval = data->timeo * HZ / 10;
	timeparms.to_retries = data->retrans;
	timeparms.to_exponential = 1;
	if (!timeparms.to_retries)
		timeparms.to_retries = 5;

	proto = data->proto;
	/* Which IP protocol do we use? */
	switch (proto) {
	case IPPROTO_TCP:
		timeparms.to_maxval  = RPC_MAX_TCP_TIMEOUT;
		if (!timeparms.to_initval)
			timeparms.to_initval = 600 * HZ / 10;
		break;
	case IPPROTO_UDP:
		timeparms.to_maxval  = RPC_MAX_UDP_TIMEOUT;
		if (!timeparms.to_initval)
			timeparms.to_initval = 11 * HZ / 10;
		break;
	default:
		return -EINVAL;
	}

	clp = nfs4_get_client(&server->addr.sin_addr);
	if (!clp) {
		dprintk("%s: failed to create NFS4 client.\n", __FUNCTION__);
		return -EIO;
	}

	/* Now create transport and client */
	authflavour = RPC_AUTH_UNIX;
	if (data->auth_flavourlen != 0) {
		if (data->auth_flavourlen != 1) {
			dprintk("%s: Invalid number of RPC auth flavours %d.\n",
					__FUNCTION__, data->auth_flavourlen);
			err = -EINVAL;
			goto out_fail;
		}
		if (copy_from_user(&authflavour, data->auth_flavours, sizeof(authflavour))) {
			err = -EFAULT;
			goto out_fail;
		}
	}

	down_write(&clp->cl_sem);
	if (IS_ERR(clp->cl_rpcclient)) {
		xprt = xprt_create_proto(proto, &server->addr, &timeparms);
		if (IS_ERR(xprt)) {
			up_write(&clp->cl_sem);
			err = PTR_ERR(xprt);
			dprintk("%s: cannot create RPC transport. Error = %d\n",
					__FUNCTION__, err);
			goto out_fail;
		}
		clnt = rpc_create_client(xprt, server->hostname, &nfs_program,
				server->rpc_ops->version, authflavour);
		if (IS_ERR(clnt)) {
			up_write(&clp->cl_sem);
			err = PTR_ERR(clnt);
			dprintk("%s: cannot create RPC client. Error = %d\n",
					__FUNCTION__, err);
			goto out_fail;
		}
		clnt->cl_intr     = 1;
		clnt->cl_softrtry = 1;
		clnt->cl_chatty   = 1;
		clp->cl_rpcclient = clnt;
		clp->cl_cred = rpcauth_lookupcred(clnt->cl_auth, 0);
		if (IS_ERR(clp->cl_cred)) {
			up_write(&clp->cl_sem);
			err = PTR_ERR(clp->cl_cred);
			clp->cl_cred = NULL;
			goto out_fail;
		}
		memcpy(clp->cl_ipaddr, server->ip_addr, sizeof(clp->cl_ipaddr));
		nfs_idmap_new(clp);
	}
	if (list_empty(&clp->cl_superblocks)) {
		err = nfs4_init_client(clp);
		if (err != 0) {
			up_write(&clp->cl_sem);
			goto out_fail;
		}
	}
	list_add_tail(&server->nfs4_siblings, &clp->cl_superblocks);
	clnt = rpc_clone_client(clp->cl_rpcclient);
	if (!IS_ERR(clnt))
			server->nfs4_state = clp;
	up_write(&clp->cl_sem);
	clp = NULL;

	if (IS_ERR(clnt)) {
		err = PTR_ERR(clnt);
		dprintk("%s: cannot create RPC client. Error = %d\n",
				__FUNCTION__, err);
		return err;
	}

	server->client    = clnt;

	if (server->nfs4_state->cl_idmap == NULL) {
		dprintk("%s: failed to create idmapper.\n", __FUNCTION__);
		return -ENOMEM;
	}

	if (clnt->cl_auth->au_flavor != authflavour) {
		struct rpc_auth *auth;

		auth = rpcauth_create(authflavour, clnt);
		if (IS_ERR(auth)) {
			dprintk("%s: couldn't create credcache!\n", __FUNCTION__);
			return PTR_ERR(auth);
		}
	}

	sb->s_time_gran = 1;

	sb->s_op = &nfs4_sops;
	err = nfs_sb_init(sb, authflavour);
	if (err == 0)
		return 0;
out_fail:
	if (clp)
		nfs4_put_client(clp);
	return err;
}

static int nfs4_compare_super(struct super_block *sb, void *data)
{
	struct nfs_server *server = data;
	struct nfs_server *old = NFS_SB(sb);

	if (strcmp(server->hostname, old->hostname) != 0)
		return 0;
	if (strcmp(server->mnt_path, old->mnt_path) != 0)
		return 0;
	return 1;
}

static void *
nfs_copy_user_string(char *dst, struct nfs_string *src, int maxlen)
{
	void *p = NULL;

	if (!src->len)
		return ERR_PTR(-EINVAL);
	if (src->len < maxlen)
		maxlen = src->len;
	if (dst == NULL) {
		p = dst = kmalloc(maxlen + 1, GFP_KERNEL);
		if (p == NULL)
			return ERR_PTR(-ENOMEM);
	}
	if (copy_from_user(dst, src->data, maxlen)) {
		if (p != NULL)
			kfree(p);
		return ERR_PTR(-EFAULT);
	}
	dst[maxlen] = '\0';
	return dst;
}

static struct super_block *nfs4_get_sb(struct file_system_type *fs_type,
	int flags, const char *dev_name, void *raw_data)
{
	int error;
	struct nfs_server *server;
	struct super_block *s;
	struct nfs4_mount_data *data = raw_data;
	void *p;

	if (data == NULL) {
		dprintk("%s: missing data argument\n", __FUNCTION__);
		return ERR_PTR(-EINVAL);
	}
	if (data->version <= 0 || data->version > NFS4_MOUNT_VERSION) {
		dprintk("%s: bad mount version\n", __FUNCTION__);
		return ERR_PTR(-EINVAL);
	}

	server = kmalloc(sizeof(struct nfs_server), GFP_KERNEL);
	if (!server)
		return ERR_PTR(-ENOMEM);
	memset(server, 0, sizeof(struct nfs_server));
	/* Zero out the NFS state stuff */
	init_nfsv4_state(server);
	server->client = server->client_sys = server->client_acl = ERR_PTR(-EINVAL);

	p = nfs_copy_user_string(NULL, &data->hostname, 256);
	if (IS_ERR(p))
		goto out_err;
	server->hostname = p;

	p = nfs_copy_user_string(NULL, &data->mnt_path, 1024);
	if (IS_ERR(p))
		goto out_err;
	server->mnt_path = p;

	p = nfs_copy_user_string(server->ip_addr, &data->client_addr,
			sizeof(server->ip_addr) - 1);
	if (IS_ERR(p))
		goto out_err;

	/* We now require that the mount process passes the remote address */
	if (data->host_addrlen != sizeof(server->addr)) {
		s = ERR_PTR(-EINVAL);
		goto out_free;
	}
	if (copy_from_user(&server->addr, data->host_addr, sizeof(server->addr))) {
		s = ERR_PTR(-EFAULT);
		goto out_free;
	}
	if (server->addr.sin_family != AF_INET ||
	    server->addr.sin_addr.s_addr == INADDR_ANY) {
		dprintk("%s: mount program didn't pass remote IP address!\n",
				__FUNCTION__);
		s = ERR_PTR(-EINVAL);
		goto out_free;
	}

	/* Fire up rpciod if not yet running */
	s = ERR_PTR(rpciod_up());
	if (IS_ERR(s)) {
		dprintk("%s: couldn't start rpciod! Error = %ld\n",
				__FUNCTION__, PTR_ERR(s));
		goto out_free;
	}

	s = sget(fs_type, nfs4_compare_super, nfs_set_super, server);

	if (IS_ERR(s) || s->s_root)
		goto out_free;

	s->s_flags = flags;

	error = nfs4_fill_super(s, data, flags & MS_VERBOSE ? 1 : 0);
	if (error) {
		up_write(&s->s_umount);
		deactivate_super(s);
		return ERR_PTR(error);
	}
	s->s_flags |= MS_ACTIVE;
	return s;
out_err:
	s = (struct super_block *)p;
out_free:
	if (server->mnt_path)
		kfree(server->mnt_path);
	if (server->hostname)
		kfree(server->hostname);
	kfree(server);
	return s;
}

static void nfs4_kill_super(struct super_block *sb)
{
	struct nfs_server *server = NFS_SB(sb);

	nfs_return_all_delegations(sb);
	kill_anon_super(sb);

	nfs4_renewd_prepare_shutdown(server);

	if (server->client != NULL && !IS_ERR(server->client))
		rpc_shutdown_client(server->client);
	rpciod_down();		/* release rpciod */

	destroy_nfsv4_state(server);

	if (server->hostname != NULL)
		kfree(server->hostname);
	kfree(server);
}

static struct file_system_type nfs4_fs_type = {
	.owner		= THIS_MODULE,
	.name		= "nfs4",
	.get_sb		= nfs4_get_sb,
	.kill_sb	= nfs4_kill_super,
	.fs_flags	= FS_ODD_RENAME|FS_REVAL_DOT|FS_BINARY_MOUNTDATA,
};

#define nfs4_init_once(nfsi) \
	do { \
		INIT_LIST_HEAD(&(nfsi)->open_states); \
		nfsi->delegation = NULL; \
		nfsi->delegation_state = 0; \
		init_rwsem(&nfsi->rwsem); \
	} while(0)
#define register_nfs4fs() register_filesystem(&nfs4_fs_type)
#define unregister_nfs4fs() unregister_filesystem(&nfs4_fs_type)
#else
#define nfs4_init_once(nfsi) \
	do { } while (0)
#define register_nfs4fs() (0)
#define unregister_nfs4fs()
#endif

extern int nfs_init_nfspagecache(void);
extern void nfs_destroy_nfspagecache(void);
extern int nfs_init_readpagecache(void);
extern void nfs_destroy_readpagecache(void);
extern int nfs_init_writepagecache(void);
extern void nfs_destroy_writepagecache(void);
#ifdef CONFIG_NFS_DIRECTIO
extern int nfs_init_directcache(void);
extern void nfs_destroy_directcache(void);
#endif

static kmem_cache_t * nfs_inode_cachep;

static struct inode *nfs_alloc_inode(struct super_block *sb)
{
	struct nfs_inode *nfsi;
	nfsi = (struct nfs_inode *)kmem_cache_alloc(nfs_inode_cachep, SLAB_KERNEL);
	if (!nfsi)
		return NULL;
	nfsi->flags = 0;
#ifdef CONFIG_NFS_V3_ACL
	nfsi->acl_access = ERR_PTR(-EAGAIN);
	nfsi->acl_default = ERR_PTR(-EAGAIN);
#endif
#ifdef CONFIG_NFS_V4
	nfsi->nfs4_acl = NULL;
#endif /* CONFIG_NFS_V4 */
	return &nfsi->vfs_inode;
}

static void nfs_destroy_inode(struct inode *inode)
{
	kmem_cache_free(nfs_inode_cachep, NFS_I(inode));
}

static void init_once(void * foo, kmem_cache_t * cachep, unsigned long flags)
{
	struct nfs_inode *nfsi = (struct nfs_inode *) foo;

	if ((flags & (SLAB_CTOR_VERIFY|SLAB_CTOR_CONSTRUCTOR)) ==
	    SLAB_CTOR_CONSTRUCTOR) {
		inode_init_once(&nfsi->vfs_inode);
		spin_lock_init(&nfsi->req_lock);
		INIT_LIST_HEAD(&nfsi->dirty);
		INIT_LIST_HEAD(&nfsi->commit);
		INIT_LIST_HEAD(&nfsi->open_files);
		INIT_RADIX_TREE(&nfsi->nfs_page_tree, GFP_ATOMIC);
		atomic_set(&nfsi->data_updates, 0);
		nfsi->ndirty = 0;
		nfsi->ncommit = 0;
		nfsi->npages = 0;
		init_waitqueue_head(&nfsi->nfs_i_wait);
		nfs4_init_once(nfsi);
	}
}
 
static int nfs_init_inodecache(void)
{
	nfs_inode_cachep = kmem_cache_create("nfs_inode_cache",
					     sizeof(struct nfs_inode),
					     0, SLAB_RECLAIM_ACCOUNT,
					     init_once, NULL);
	if (nfs_inode_cachep == NULL)
		return -ENOMEM;

	return 0;
}

static void nfs_destroy_inodecache(void)
{
	if (kmem_cache_destroy(nfs_inode_cachep))
		printk(KERN_INFO "nfs_inode_cache: not all structures were freed\n");
}

/*
 * Initialize NFS
 */
static int __init init_nfs_fs(void)
{
	int err;

	err = nfs_init_nfspagecache();
	if (err)
		goto out4;

	err = nfs_init_inodecache();
	if (err)
		goto out3;

	err = nfs_init_readpagecache();
	if (err)
		goto out2;

	err = nfs_init_writepagecache();
	if (err)
		goto out1;

#ifdef CONFIG_NFS_DIRECTIO
	err = nfs_init_directcache();
	if (err)
		goto out0;
#endif

#ifdef CONFIG_PROC_FS
	rpc_proc_register(&nfs_rpcstat);
#endif
        err = register_filesystem(&nfs_fs_type);
	if (err)
		goto out;
	if ((err = register_nfs4fs()) != 0)
		goto out;
	return 0;
out:
#ifdef CONFIG_PROC_FS
	rpc_proc_unregister("nfs");
#endif
	nfs_destroy_writepagecache();
#ifdef CONFIG_NFS_DIRECTIO
out0:
	nfs_destroy_directcache();
#endif
out1:
	nfs_destroy_readpagecache();
out2:
	nfs_destroy_inodecache();
out3:
	nfs_destroy_nfspagecache();
out4:
	return err;
}

static void __exit exit_nfs_fs(void)
{
#ifdef CONFIG_NFS_DIRECTIO
	nfs_destroy_directcache();
#endif
	nfs_destroy_writepagecache();
	nfs_destroy_readpagecache();
	nfs_destroy_inodecache();
	nfs_destroy_nfspagecache();
#ifdef CONFIG_PROC_FS
	rpc_proc_unregister("nfs");
#endif
	unregister_filesystem(&nfs_fs_type);
	unregister_nfs4fs();
}

/* Not quite true; I just maintain it */
MODULE_AUTHOR("Olaf Kirch <okir@monad.swb.de>");
MODULE_LICENSE("GPL");

module_init(init_nfs_fs)
module_exit(exit_nfs_fs)<|MERGE_RESOLUTION|>--- conflicted
+++ resolved
@@ -1475,27 +1475,7 @@
 	memset(server, 0, sizeof(struct nfs_server));
 	/* Zero out the NFS state stuff */
 	init_nfsv4_state(server);
-<<<<<<< HEAD
-
-	if (data->version != NFS_MOUNT_VERSION) {
-		if (data->version < 3)
-			printk("nfs warning: mount version %d is older "
-			       "than 3\n", data->version);
-		if (data->version < 2)
-			data->namlen = 0;
-		if (data->version < 3)
-			data->bsize  = 0;
-		if (data->version < 4) {
-			data->flags &= ~NFS_MOUNT_VER3;
-			data->root.size = NFS2_FHSIZE;
-			memcpy(data->root.data, data->old_root.data, NFS2_FHSIZE);
-		}
-		if (data->version < 5)
-			data->flags &= ~NFS_MOUNT_SECFLAVOUR;
-	}
-=======
 	server->client = server->client_sys = server->client_acl = ERR_PTR(-EINVAL);
->>>>>>> 020f46a3
 
 	root = &server->fh;
 	if (data->flags & NFS_MOUNT_VER3)
