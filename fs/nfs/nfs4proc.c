--- conflicted
+++ resolved
@@ -1743,8 +1743,6 @@
 		goto err_opendata_put;
 	if (server->caps & NFS_CAP_POSIX_LOCK)
 		set_bit(NFS_STATE_POSIX_LOCKS, &state->flags);
-<<<<<<< HEAD
-=======
 
 	if (opendata->o_arg.open_flags & O_EXCL) {
 		nfs4_exclusive_attrset(opendata, sattr);
@@ -1757,7 +1755,6 @@
 			nfs_setattr_update_inode(state->inode, sattr);
 		nfs_post_op_update_inode(state->inode, opendata->o_res.f_attr);
 	}
->>>>>>> 02f8c6ae
 	nfs4_opendata_put(opendata);
 	nfs4_put_state_owner(sp);
 	*res = state;
@@ -3640,11 +3637,7 @@
 	if (i < 0)
 		return i;
 	nfs_inode_return_delegation(inode);
-<<<<<<< HEAD
-	ret = nfs4_call_sync(server, &msg, &arg, &res, 1);
-=======
 	ret = nfs4_call_sync(server->client, server, &msg, &arg.seq_args, &res.seq_res, 1);
->>>>>>> 02f8c6ae
 
 	/*
 	 * Free each page after tx, so the only ref left is
@@ -3653,8 +3646,6 @@
 	for (; i > 0; i--)
 		put_page(pages[i-1]);
 
-<<<<<<< HEAD
-=======
 	/*
 	 * Acl update can result in inode attribute update.
 	 * so mark the attribute cache invalid.
@@ -3662,7 +3653,6 @@
 	spin_lock(&inode->i_lock);
 	NFS_I(inode)->cache_validity |= NFS_INO_INVALID_ATTR;
 	spin_unlock(&inode->i_lock);
->>>>>>> 02f8c6ae
 	nfs_access_zap_cache(inode);
 	nfs_zap_acl_cache(inode);
 	return ret;
@@ -4337,25 +4327,6 @@
 	.rpc_release = nfs4_lock_release,
 };
 
-<<<<<<< HEAD
-static void nfs4_handle_setlk_error(struct nfs_server *server, struct nfs4_lock_state *lsp, int new_lock_owner, int error)
-{
-	struct nfs_client *clp = server->nfs_client;
-	struct nfs4_state *state = lsp->ls_state;
-
-	switch (error) {
-	case -NFS4ERR_ADMIN_REVOKED:
-	case -NFS4ERR_BAD_STATEID:
-	case -NFS4ERR_EXPIRED:
-		if (new_lock_owner != 0 ||
-		   (lsp->ls_flags & NFS_LOCK_INITIALIZED) != 0)
-			nfs4_state_mark_reclaim_nograce(clp, state);
-		lsp->ls_seqid.flags &= ~NFS_SEQID_CONFIRMED;
-	};
-}
-
-static int _nfs4_do_setlk(struct nfs4_state *state, int cmd, struct file_lock *fl, int reclaim)
-=======
 static const struct rpc_call_ops nfs4_recover_lock_ops = {
 	.rpc_call_prepare = nfs4_recover_lock_prepare,
 	.rpc_call_done = nfs4_lock_done,
@@ -4380,7 +4351,6 @@
 }
 
 static int _nfs4_do_setlk(struct nfs4_state *state, int cmd, struct file_lock *fl, int recovery_type)
->>>>>>> 02f8c6ae
 {
 	struct nfs4_lockdata *data;
 	struct rpc_task *task;
@@ -4637,40 +4607,6 @@
 }
 
 static void nfs4_release_lockowner_release(void *calldata)
-<<<<<<< HEAD
-{
-	kfree(calldata);
-}
-
-const struct rpc_call_ops nfs4_release_lockowner_ops = {
-	.rpc_release = nfs4_release_lockowner_release,
-};
-
-void nfs4_release_lockowner(const struct nfs4_lock_state *lsp)
-{
-	struct nfs_server *server = lsp->ls_state->owner->so_server;
-	struct nfs_release_lockowner_args *args;
-	struct rpc_message msg = {
-		.rpc_proc = &nfs4_procedures[NFSPROC4_CLNT_RELEASE_LOCKOWNER],
-	};
-
-	if (server->nfs_client->cl_minorversion != 0)
-		return;
-	args = kmalloc(sizeof(*args), GFP_NOFS);
-	if (!args)
-		return;
-	args->lock_owner.clientid = server->nfs_client->cl_clientid;
-	args->lock_owner.id = lsp->ls_id.id;
-	msg.rpc_argp = args;
-	rpc_call_async(server->client, &msg, 0, &nfs4_release_lockowner_ops, args);
-}
-
-#define XATTR_NAME_NFSV4_ACL "system.nfs4_acl"
-
-int nfs4_setxattr(struct dentry *dentry, const char *key, const void *buf,
-		size_t buflen, int flags)
-=======
->>>>>>> 02f8c6ae
 {
 	kfree(calldata);
 }
