--- conflicted
+++ resolved
@@ -265,14 +265,6 @@
 		case -NFS4ERR_OPENMODE:
 			if (state == NULL)
 				break;
-<<<<<<< HEAD
-			nfs4_state_mark_reclaim_nograce(clp, state);
-			goto do_state_recovery;
-		case -NFS4ERR_STALE_STATEID:
-		case -NFS4ERR_STALE_CLIENTID:
-		case -NFS4ERR_EXPIRED:
-			goto do_state_recovery;
-=======
 			nfs4_schedule_stateid_recovery(server, state);
 			goto wait_on_recovery;
 		case -NFS4ERR_EXPIRED:
@@ -282,7 +274,6 @@
 		case -NFS4ERR_STALE_CLIENTID:
 			nfs4_schedule_lease_recovery(clp);
 			goto wait_on_recovery;
->>>>>>> 99f4964c
 #if defined(CONFIG_NFS_V4_1)
 		case -NFS4ERR_BADSESSION:
 		case -NFS4ERR_BADSLOT:
@@ -295,11 +286,7 @@
 				errorcode);
 			nfs4_schedule_session_recovery(clp->cl_session);
 			exception->retry = 1;
-<<<<<<< HEAD
-			/* FALLTHROUGH */
-=======
 			break;
->>>>>>> 99f4964c
 #endif /* defined(CONFIG_NFS_V4_1) */
 		case -NFS4ERR_FILE_OPEN:
 			if (exception->timeout > HZ) {
@@ -334,12 +321,7 @@
 	}
 	/* We failed to handle the error */
 	return nfs4_map_errors(ret);
-<<<<<<< HEAD
-do_state_recovery:
-	nfs4_schedule_state_recovery(clp);
-=======
 wait_on_recovery:
->>>>>>> 99f4964c
 	ret = nfs4_wait_clnt_recover(clp);
 	if (ret == 0)
 		exception->retry = 1;
@@ -3701,14 +3683,6 @@
 		case -NFS4ERR_OPENMODE:
 			if (state == NULL)
 				break;
-<<<<<<< HEAD
-			nfs4_state_mark_reclaim_nograce(clp, state);
-			goto do_state_recovery;
-		case -NFS4ERR_STALE_STATEID:
-		case -NFS4ERR_STALE_CLIENTID:
-		case -NFS4ERR_EXPIRED:
-			goto do_state_recovery;
-=======
 			nfs4_schedule_stateid_recovery(server, state);
 			goto wait_on_recovery;
 		case -NFS4ERR_EXPIRED:
@@ -3718,7 +3692,6 @@
 		case -NFS4ERR_STALE_CLIENTID:
 			nfs4_schedule_lease_recovery(clp);
 			goto wait_on_recovery;
->>>>>>> 99f4964c
 #if defined(CONFIG_NFS_V4_1)
 		case -NFS4ERR_BADSESSION:
 		case -NFS4ERR_BADSLOT:
@@ -3747,14 +3720,8 @@
 	}
 	task->tk_status = nfs4_map_errors(task->tk_status);
 	return 0;
-<<<<<<< HEAD
-do_state_recovery:
-	rpc_sleep_on(&clp->cl_rpcwaitq, task, NULL);
-	nfs4_schedule_state_recovery(clp);
-=======
 wait_on_recovery:
 	rpc_sleep_on(&clp->cl_rpcwaitq, task, NULL);
->>>>>>> 99f4964c
 	if (test_bit(NFS4CLNT_MANAGER_RUNNING, &clp->cl_state) == 0)
 		rpc_wake_up_queued_task(&clp->cl_rpcwaitq, task);
 	task->tk_status = 0;
@@ -4378,17 +4345,8 @@
 		break;
 	case -NFS4ERR_STALE_STATEID:
 		lsp->ls_seqid.flags &= ~NFS_SEQID_CONFIRMED;
-<<<<<<< HEAD
-		break;
-	case -NFS4ERR_STALE_STATEID:
-		if (new_lock_owner != 0 ||
-		    (lsp->ls_flags & NFS_LOCK_INITIALIZED) != 0)
-			nfs4_state_mark_reclaim_reboot(clp, state);
-		lsp->ls_seqid.flags &= ~NFS_SEQID_CONFIRMED;
-=======
 	case -NFS4ERR_EXPIRED:
 		nfs4_schedule_lease_recovery(server->nfs_client);
->>>>>>> 99f4964c
 	};
 }
 
