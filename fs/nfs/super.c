--- conflicted
+++ resolved
@@ -177,10 +177,7 @@
 	{ Opt_mountaddr, "mountaddr=%s" },
 
 	{ Opt_lookupcache, "lookupcache=%s" },
-<<<<<<< HEAD
-=======
 	{ Opt_fscache_uniq, "fsc=%s" },
->>>>>>> 02f8c6ae
 	{ Opt_local_lock, "local_lock=%s" },
 
 	{ Opt_err, NULL }
@@ -270,16 +267,10 @@
 static int  nfs_show_devname(struct seq_file *, struct vfsmount *);
 static int  nfs_show_path(struct seq_file *, struct vfsmount *);
 static int  nfs_show_stats(struct seq_file *, struct vfsmount *);
-<<<<<<< HEAD
-static int nfs_get_sb(struct file_system_type *, int, const char *, void *, struct vfsmount *);
-static int nfs_xdev_get_sb(struct file_system_type *fs_type,
-		int flags, const char *dev_name, void *raw_data, struct vfsmount *mnt);
-=======
 static struct dentry *nfs_fs_mount(struct file_system_type *,
 		int, const char *, void *);
 static struct dentry *nfs_xdev_mount(struct file_system_type *fs_type,
 		int flags, const char *dev_name, void *raw_data);
->>>>>>> 02f8c6ae
 static void nfs_put_super(struct super_block *);
 static void nfs_kill_super(struct super_block *);
 static int nfs_remount(struct super_block *sb, int *flags, char *raw_data);
@@ -622,22 +613,6 @@
 
 	nfs_show_mountd_netid(m, nfss, showdefaults);
 }
-
-#ifdef CONFIG_NFS_V4
-static void nfs_show_nfsv4_options(struct seq_file *m, struct nfs_server *nfss,
-				    int showdefaults)
-{
-	struct nfs_client *clp = nfss->nfs_client;
-
-	seq_printf(m, ",clientaddr=%s", clp->cl_ipaddr);
-	seq_printf(m, ",minorversion=%u", clp->cl_minorversion);
-}
-#else
-static void nfs_show_nfsv4_options(struct seq_file *m, struct nfs_server *nfss,
-				    int showdefaults)
-{
-}
-#endif
 
 #ifdef CONFIG_NFS_V4
 static void nfs_show_nfsv4_options(struct seq_file *m, struct nfs_server *nfss,
@@ -1223,45 +1198,6 @@
 			kfree(mnt->fscache_uniq);
 			mnt->fscache_uniq = NULL;
 			break;
-<<<<<<< HEAD
-		case Opt_fscache_uniq:
-			string = match_strdup(args);
-			if (!string)
-				goto out_nomem;
-			kfree(mnt->fscache_uniq);
-			mnt->fscache_uniq = string;
-			mnt->options |= NFS_OPTION_FSCACHE;
-			break;
-		case Opt_local_lock:
-			string = match_strdup(args);
-			if (string == NULL)
-				goto out_nomem;
-			token = match_token(string, nfs_local_lock_tokens,
-					args);
-			kfree(string);
-			switch (token) {
-			case Opt_local_lock_all:
-				mnt->flags |= (NFS_MOUNT_LOCAL_FLOCK |
-					       NFS_MOUNT_LOCAL_FCNTL);
-				break;
-			case Opt_local_lock_flock:
-				mnt->flags |= NFS_MOUNT_LOCAL_FLOCK;
-				break;
-			case Opt_local_lock_posix:
-				mnt->flags |= NFS_MOUNT_LOCAL_FCNTL;
-				break;
-			case Opt_local_lock_none:
-				mnt->flags &= ~(NFS_MOUNT_LOCAL_FLOCK |
-						NFS_MOUNT_LOCAL_FCNTL);
-				break;
-			default:
-				dfprintk(MOUNT, "NFS:	invalid	"
-						"local_lock argument\n");
-				return 0;
-			};
-			break;
-=======
->>>>>>> 02f8c6ae
 
 		/*
 		 * options that take numeric values
@@ -2325,15 +2261,10 @@
 		server = NULL;
 	} else {
 		error = nfs_bdi_register(server);
-<<<<<<< HEAD
-		if (error)
-			goto error_splat_bdi;
-=======
 		if (error) {
 			mntroot = ERR_PTR(error);
 			goto error_splat_bdi;
 		}
->>>>>>> 02f8c6ae
 	}
 
 	if (!s->s_root) {
