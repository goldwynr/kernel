/*
 * File...........: linux/fs/partitions/ibm.c
 * Author(s)......: Holger Smolinski <Holger.Smolinski@de.ibm.com>
 *                  Volker Sameske <sameske@de.ibm.com>
 * Bugreports.to..: <Linux390@de.ibm.com>
 * (C) IBM Corporation, IBM Deutschland Entwicklung GmbH, 1999,2000
 */

#include <linux/buffer_head.h>
#include <linux/hdreg.h>
#include <linux/slab.h>
#include <asm/dasd.h>
#include <asm/ebcdic.h>
#include <asm/uaccess.h>
#include <asm/vtoc.h>

#include "check.h"
#include "ibm.h"

static char *dasd_force_ldl[4];
static char *dasd_force_cdl[4];

module_param_array(dasd_force_ldl, charp, NULL, 0);
MODULE_PARM_DESC(dasd_force_ldl, "force a block device to be detected as DASD "
                                 "(LDL format)");
module_param_array(dasd_force_cdl, charp, NULL, 0);
MODULE_PARM_DESC(dasd_force_cdl, "force a block device to be detected as DASD "
                                 "(CDL format)");

static inline bool match_array(char **arr, const char *match)
{
	if (!arr)
		return false;

	while (*arr) {
		if (!strcmp(*arr, match))
			return true;
		arr++;
	}

	return false;
}

/*
 * compute the block number from a
 * cyl-cyl-head-head structure
 */
static sector_t
cchh2blk (struct vtoc_cchh *ptr, struct hd_geometry *geo) {

	sector_t cyl;
	__u16 head;

	/*decode cylinder and heads for large volumes */
	cyl = ptr->hh & 0xFFF0;
	cyl <<= 12;
	cyl |= ptr->cc;
	head = ptr->hh & 0x000F;
	return cyl * geo->heads * geo->sectors +
	       head * geo->sectors;
}

/*
 * compute the block number from a
 * cyl-cyl-head-head-block structure
 */
static sector_t
cchhb2blk (struct vtoc_cchhb *ptr, struct hd_geometry *geo) {

	sector_t cyl;
	__u16 head;

	/*decode cylinder and heads for large volumes */
	cyl = ptr->hh & 0xFFF0;
	cyl <<= 12;
	cyl |= ptr->cc;
	head = ptr->hh & 0x000F;
	return	cyl * geo->heads * geo->sectors +
		head * geo->sectors +
		ptr->b;
}

/*
 */
int ibm_partition(struct parsed_partitions *state)
{
	struct block_device *bdev = state->bdev;
	int blocksize, res;
	loff_t i_size, offset, size, fmt_size;
	dasd_information2_t *info;
	struct hd_geometry *geo;
	char type[5] = {0,};
	char name[7] = {0,};
	union label_t {
		struct vtoc_volume_label_cdl vol;
		struct vtoc_volume_label_ldl lnx;
		struct vtoc_cms_label cms;
	} *label;
	unsigned char *data;
	Sector sect;
	sector_t labelsect;
<<<<<<< HEAD
	bool fake_cdl = false;
=======
	char tmp[64];
>>>>>>> 02f8c6ae

	res = 0;
	blocksize = bdev_logical_block_size(bdev);
	if (blocksize <= 0)
		goto out_exit;
	i_size = i_size_read(bdev->bd_inode);
	if (i_size == 0)
		goto out_exit;

	info = kmalloc(sizeof(dasd_information2_t), GFP_KERNEL);
	if (info == NULL)
		goto out_exit;
	geo = kmalloc(sizeof(struct hd_geometry), GFP_KERNEL);
	if (geo == NULL)
		goto out_nogeo;
	label = kmalloc(sizeof(union label_t), GFP_KERNEL);
	if (label == NULL)
		goto out_nolab;

	if (match_array(dasd_force_ldl, bdev->bd_disk->disk_name)) {
		memset(info, 0, sizeof(dasd_information2_t));
		info->format = DASD_FORMAT_LDL;
		info->label_block = 2;
	} else if (match_array(dasd_force_cdl, bdev->bd_disk->disk_name)) {
		memset(info, 0, sizeof(dasd_information2_t));
		info->format = DASD_FORMAT_CDL;
		info->label_block = 2;
		fake_cdl = true;
	} else if (ioctl_by_bdev(bdev, BIODASDINFO2, (unsigned long)info) != 0) {
		goto out_freeall;
	}

	if (ioctl_by_bdev(bdev, HDIO_GETGEO, (unsigned long)geo) != 0)
		goto out_freeall;

	if (fake_cdl) {
		/* CDL disks always are on 15/12 layout, so calculate over */
		geo->cylinders = (geo->heads * geo->sectors * geo->cylinders)
				/ (15 * 12);
		geo->heads = 15;
		geo->sectors = 12;
	}

	/*
	 * Special case for FBA disks: label sector does not depend on
	 * blocksize.
	 */
	if ((info->cu_type == 0x6310 && info->dev_type == 0x9336) ||
	    (info->cu_type == 0x3880 && info->dev_type == 0x3370))
		labelsect = info->label_block;
	else
		labelsect = info->label_block * (blocksize >> 9);

	/*
	 * Special case for FBA disks: label sector does not depend on
	 * blocksize.
	 */
	if ((info->cu_type == 0x6310 && info->dev_type == 0x9336) ||
	    (info->cu_type == 0x3880 && info->dev_type == 0x3370))
		labelsect = info->label_block;
	else
		labelsect = info->label_block * (blocksize >> 9);

	/*
	 * Get volume label, extract name and type.
	 */
	data = read_part_sector(state, labelsect, &sect);
	if (data == NULL)
		goto out_readerr;

	memcpy(label, data, sizeof(union label_t));
	put_dev_sector(sect);

	if ((!info->FBA_layout) && (!strcmp(info->type, "ECKD"))) {
		strncpy(type, label->vol.vollbl, 4);
		strncpy(name, label->vol.volid, 6);
	} else {
		strncpy(type, label->lnx.vollbl, 4);
		strncpy(name, label->lnx.volid, 6);
	}
	EBCASC(type, 4);
	EBCASC(name, 6);

	res = 1;

	/*
	 * Three different formats: LDL, CDL and unformated disk
	 *
	 * identified by info->format
	 *
	 * unformated disks we do not have to care about
	 */
	if (info->format == DASD_FORMAT_LDL) {
		if (strncmp(type, "CMS1", 4) == 0) {
			/*
			 * VM style CMS1 labeled disk
			 */
			blocksize = label->cms.block_size;
			if (label->cms.disk_offset != 0) {
				snprintf(tmp, sizeof(tmp), "CMS1/%8s(MDSK):", name);
				strlcat(state->pp_buf, tmp, PAGE_SIZE);
				/* disk is reserved minidisk */
				offset = label->cms.disk_offset;
				size = (label->cms.block_count - 1)
					* (blocksize >> 9);
			} else {
				snprintf(tmp, sizeof(tmp), "CMS1/%8s:", name);
				strlcat(state->pp_buf, tmp, PAGE_SIZE);
				offset = (info->label_block + 1);
				size = label->cms.block_count
					* (blocksize >> 9);
			}
			put_partition(state, 1, offset*(blocksize >> 9),
				      size-offset*(blocksize >> 9));
		} else {
			if (strncmp(type, "LNX1", 4) == 0) {
				snprintf(tmp, sizeof(tmp), "LNX1/%8s:", name);
				strlcat(state->pp_buf, tmp, PAGE_SIZE);
				if (label->lnx.ldl_version == 0xf2) {
					fmt_size = label->lnx.formatted_blocks
						* (blocksize >> 9);
				} else if (!strcmp(info->type, "ECKD")) {
					/* formated w/o large volume support */
					fmt_size = geo->cylinders * geo->heads
					      * geo->sectors * (blocksize >> 9);
				} else {
					/* old label and no usable disk geometry
					 * (e.g. DIAG) */
					fmt_size = i_size >> 9;
				}
				size = i_size >> 9;
				if (fmt_size < size)
					size = fmt_size;
				offset = (info->label_block + 1);
			} else {
				/* unlabeled disk */
				strlcat(state->pp_buf, "(nonl)", PAGE_SIZE);
				size = i_size >> 9;
				offset = (info->label_block + 1);
			}
			put_partition(state, 1, offset*(blocksize >> 9),
				      size-offset*(blocksize >> 9));
		}
	} else if (info->format == DASD_FORMAT_CDL) {
		/*
		 * New style CDL formatted disk
		 */
		sector_t blk;
		int counter;

		/*
		 * check if VOL1 label is available
		 * if not, something is wrong, skipping partition detection
		 */
		if (strncmp(type, "VOL1",  4) == 0) {
			snprintf(tmp, sizeof(tmp), "VOL1/%8s:", name);
			strlcat(state->pp_buf, tmp, PAGE_SIZE);
			/*
			 * get block number and read then go through format1
			 * labels
			 */
			blk = cchhb2blk(&label->vol.vtoc, geo) + 1;
			counter = 0;
			data = read_part_sector(state, blk * (blocksize/512),
						&sect);
			while (data != NULL) {
				struct vtoc_format1_label f1;

				memcpy(&f1, data,
				       sizeof(struct vtoc_format1_label));
				put_dev_sector(sect);

				/* skip FMT4 / FMT5 / FMT7 labels */
				if (f1.DS1FMTID == _ascebc['4']
				    || f1.DS1FMTID == _ascebc['5']
				    || f1.DS1FMTID == _ascebc['7']
				    || f1.DS1FMTID == _ascebc['9']) {
					blk++;
					data = read_part_sector(state,
						blk * (blocksize/512), &sect);
					continue;
				}

				/* only FMT1 and 8 labels valid at this point */
				if (f1.DS1FMTID != _ascebc['1'] &&
				    f1.DS1FMTID != _ascebc['8'])
					break;

				/* OK, we got valid partition data */
				offset = cchh2blk(&f1.DS1EXT1.llimit, geo);
				size  = cchh2blk(&f1.DS1EXT1.ulimit, geo) -
					offset + geo->sectors;
				if (counter >= state->limit)
					break;
				put_partition(state, counter + 1,
					      offset * (blocksize >> 9),
					      size * (blocksize >> 9));
				counter++;
				blk++;
				data = read_part_sector(state,
						blk * (blocksize/512), &sect);
			}

			if (!data)
				/* Are we not supposed to report this ? */
				goto out_readerr;
		} else
			printk(KERN_WARNING "Warning, expected Label VOL1 not "
			       "found, treating as CDL formated Disk");

	}

	strlcat(state->pp_buf, "\n", PAGE_SIZE);
	goto out_freeall;


out_readerr:
	res = -1;
out_freeall:
	kfree(label);
out_nolab:
	kfree(geo);
out_nogeo:
	kfree(info);
out_exit:
	return res;
}<|MERGE_RESOLUTION|>--- conflicted
+++ resolved
@@ -99,11 +99,8 @@
 	unsigned char *data;
 	Sector sect;
 	sector_t labelsect;
-<<<<<<< HEAD
 	bool fake_cdl = false;
-=======
 	char tmp[64];
->>>>>>> 02f8c6ae
 
 	res = 0;
 	blocksize = bdev_logical_block_size(bdev);
@@ -146,16 +143,6 @@
 		geo->heads = 15;
 		geo->sectors = 12;
 	}
-
-	/*
-	 * Special case for FBA disks: label sector does not depend on
-	 * blocksize.
-	 */
-	if ((info->cu_type == 0x6310 && info->dev_type == 0x9336) ||
-	    (info->cu_type == 0x3880 && info->dev_type == 0x3370))
-		labelsect = info->label_block;
-	else
-		labelsect = info->label_block * (blocksize >> 9);
 
 	/*
 	 * Special case for FBA disks: label sector does not depend on
