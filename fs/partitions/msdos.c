/*
 *  fs/partitions/msdos.c
 *
 *  Code extracted from drivers/block/genhd.c
 *  Copyright (C) 1991-1998  Linus Torvalds
 *
 *  Thanks to Branko Lankester, lankeste@fwi.uva.nl, who found a bug
 *  in the early extended-partition checks and added DM partitions
 *
 *  Support for DiskManager v6.0x added by Mark Lord,
 *  with information provided by OnTrack.  This now works for linux fdisk
 *  and LILO, as well as loadlin and bootln.  Note that disks other than
 *  /dev/hda *must* have a "DOS" type 0x51 partition in the first slot (hda1).
 *
 *  More flexible handling of extended partitions - aeb, 950831
 *
 *  Check partition table on IDE disks for common CHS translations
 *
 *  Re-organised Feb 1998 Russell King
 */
#include <linux/msdos_fs.h>

#include "check.h"
#include "msdos.h"
#include "efi.h"

/*
 * Many architectures don't like unaligned accesses, while
 * the nr_sects and start_sect partition table entries are
 * at a 2 (mod 4) address.
 */
#include <asm/unaligned.h>

#define SYS_IND(p)	get_unaligned(&p->sys_ind)

static inline sector_t nr_sects(struct partition *p)
{
	return (sector_t)get_unaligned_le32(&p->nr_sects);
}

static inline sector_t start_sect(struct partition *p)
{
	return (sector_t)get_unaligned_le32(&p->start_sect);
}

static inline int is_extended_partition(struct partition *p)
{
	return (SYS_IND(p) == DOS_EXTENDED_PARTITION ||
		SYS_IND(p) == WIN98_EXTENDED_PARTITION ||
		SYS_IND(p) == LINUX_EXTENDED_PARTITION);
}

#define MSDOS_LABEL_MAGIC1	0x55
#define MSDOS_LABEL_MAGIC2	0xAA

static inline int
msdos_magic_present(unsigned char *p)
{
	return (p[0] == MSDOS_LABEL_MAGIC1 && p[1] == MSDOS_LABEL_MAGIC2);
}

/* Value is EBCDIC 'IBMA' */
#define AIX_LABEL_MAGIC1	0xC9
#define AIX_LABEL_MAGIC2	0xC2
#define AIX_LABEL_MAGIC3	0xD4
#define AIX_LABEL_MAGIC4	0xC1
static int aix_magic_present(struct parsed_partitions *state, unsigned char *p)
{
	struct partition *pt = (struct partition *) (p + 0x1be);
	Sector sect;
	unsigned char *d;
	int slot, ret = 0;

	if (!(p[0] == AIX_LABEL_MAGIC1 &&
		p[1] == AIX_LABEL_MAGIC2 &&
		p[2] == AIX_LABEL_MAGIC3 &&
		p[3] == AIX_LABEL_MAGIC4))
		return 0;
	/* Assume the partition table is valid if Linux partitions exists */
	for (slot = 1; slot <= 4; slot++, pt++) {
		if (pt->sys_ind == LINUX_SWAP_PARTITION ||
			pt->sys_ind == LINUX_RAID_PARTITION ||
			pt->sys_ind == LINUX_DATA_PARTITION ||
			pt->sys_ind == LINUX_LVM_PARTITION ||
			is_extended_partition(pt))
			return 0;
	}
	d = read_part_sector(state, 7, &sect);
	if (d) {
		if (d[0] == '_' && d[1] == 'L' && d[2] == 'V' && d[3] == 'M')
			ret = 1;
		put_dev_sector(sect);
	};
	return ret;
}

/*
 * Create devices for each logical partition in an extended partition.
 * The logical partitions form a linked list, with each entry being
 * a partition table with two entries.  The first entry
 * is the real data partition (with a start relative to the partition
 * table start).  The second is a pointer to the next logical partition
 * (with a start relative to the entire extended partition).
 * We do not create a Linux partition for the partition tables, but
 * only for the actual data partitions.
 */

static void parse_extended(struct parsed_partitions *state,
			   sector_t first_sector, sector_t first_size)
{
	struct partition *p;
	Sector sect;
	unsigned char *data;
	sector_t this_sector, this_size;
	sector_t sector_size = bdev_logical_block_size(state->bdev) / 512;
	int loopct = 0;		/* number of links followed
				   without finding a data partition */
	int i;

	this_sector = first_sector;
	this_size = first_size;

	while (1) {
		if (++loopct > 100)
			return;
		if (state->next == state->limit)
			return;
		data = read_part_sector(state, this_sector, &sect);
		if (!data)
			return;

		if (!msdos_magic_present(data + 510))
			goto done; 

		p = (struct partition *) (data + 0x1be);

		/*
		 * Usually, the first entry is the real data partition,
		 * the 2nd entry is the next extended partition, or empty,
		 * and the 3rd and 4th entries are unused.
		 * However, DRDOS sometimes has the extended partition as
		 * the first entry (when the data partition is empty),
		 * and OS/2 seems to use all four entries.
		 */

		/* 
		 * First process the data partition(s)
		 */
		for (i=0; i<4; i++, p++) {
			sector_t offs, size, next;
			if (!nr_sects(p) || is_extended_partition(p))
				continue;

			/* Check the 3rd and 4th entries -
			   these sometimes contain random garbage */
			offs = start_sect(p)*sector_size;
			size = nr_sects(p)*sector_size;
			next = this_sector + offs;
			if (i >= 2) {
				if (offs + size > this_size)
					continue;
				if (next < first_sector)
					continue;
				if (next + size > first_sector + first_size)
					continue;
			}

			put_partition(state, state->next, next, size);
			if (SYS_IND(p) == LINUX_RAID_PARTITION)
				state->parts[state->next].flags = ADDPART_FLAG_RAID;
			loopct = 0;
			if (++state->next == state->limit)
				goto done;
		}
		/*
		 * Next, process the (first) extended partition, if present.
		 * (So far, there seems to be no reason to make
		 *  parse_extended()  recursive and allow a tree
		 *  of extended partitions.)
		 * It should be a link to the next logical partition.
		 */
		p -= 4;
		for (i=0; i<4; i++, p++)
			if (nr_sects(p) && is_extended_partition(p))
				break;
		if (i == 4)
			goto done;	 /* nothing left to do */

		this_sector = first_sector + start_sect(p) * sector_size;
		this_size = nr_sects(p) * sector_size;
		put_dev_sector(sect);
	}
done:
	put_dev_sector(sect);
}

/* james@bpgc.com: Solaris has a nasty indicator: 0x82 which also
   indicates linux swap.  Be careful before believing this is Solaris. */

static void parse_solaris_x86(struct parsed_partitions *state,
			      sector_t offset, sector_t size, int origin)
{
#ifdef CONFIG_SOLARIS_X86_PARTITION
	Sector sect;
	struct solaris_x86_vtoc *v;
	int i;
	short max_nparts;

	v = read_part_sector(state, offset + 1, &sect);
	if (!v)
		return;
	if (le32_to_cpu(v->v_sanity) != SOLARIS_X86_VTOC_SANE) {
		put_dev_sector(sect);
		return;
	}
	{
		char tmp[1 + BDEVNAME_SIZE + 10 + 11 + 1];

		snprintf(tmp, sizeof(tmp), " %s%d: <solaris:", state->name, origin);
		strlcat(state->pp_buf, tmp, PAGE_SIZE);
	}
	if (le32_to_cpu(v->v_version) != 1) {
		char tmp[64];

		snprintf(tmp, sizeof(tmp), "  cannot handle version %d vtoc>\n",
			 le32_to_cpu(v->v_version));
		strlcat(state->pp_buf, tmp, PAGE_SIZE);
		put_dev_sector(sect);
		return;
	}
	/* Ensure we can handle previous case of VTOC with 8 entries gracefully */
	max_nparts = le16_to_cpu (v->v_nparts) > 8 ? SOLARIS_X86_NUMSLICE : 8;
	for (i=0; i<max_nparts && state->next<state->limit; i++) {
		struct solaris_x86_slice *s = &v->v_slice[i];
		char tmp[3 + 10 + 1 + 1];

		if (s->s_size == 0)
			continue;
		snprintf(tmp, sizeof(tmp), " [s%d]", i);
		strlcat(state->pp_buf, tmp, PAGE_SIZE);
		/* solaris partitions are relative to current MS-DOS
		 * one; must add the offset of the current partition */
		put_partition(state, state->next++,
				 le32_to_cpu(s->s_start)+offset,
				 le32_to_cpu(s->s_size));
	}
	put_dev_sector(sect);
	strlcat(state->pp_buf, " >\n", PAGE_SIZE);
#endif
}

#if defined(CONFIG_BSD_DISKLABEL)
/* 
 * Create devices for BSD partitions listed in a disklabel, under a
 * dos-like partition. See parse_extended() for more information.
 */
static void parse_bsd(struct parsed_partitions *state,
		      sector_t offset, sector_t size, int origin, char *flavour,
		      int max_partitions)
{
	Sector sect;
	struct bsd_disklabel *l;
	struct bsd_partition *p;
	char tmp[64];

	l = read_part_sector(state, offset + 1, &sect);
	if (!l)
		return;
	if (le32_to_cpu(l->d_magic) != BSD_DISKMAGIC) {
		put_dev_sector(sect);
		return;
	}

	snprintf(tmp, sizeof(tmp), " %s%d: <%s:", state->name, origin, flavour);
	strlcat(state->pp_buf, tmp, PAGE_SIZE);

	if (le16_to_cpu(l->d_npartitions) < max_partitions)
		max_partitions = le16_to_cpu(l->d_npartitions);
	for (p = l->d_partitions; p - l->d_partitions < max_partitions; p++) {
		sector_t bsd_start, bsd_size;

		if (state->next == state->limit)
			break;
		if (p->p_fstype == BSD_FS_UNUSED) 
			continue;
		bsd_start = le32_to_cpu(p->p_offset);
		bsd_size = le32_to_cpu(p->p_size);
		if (offset == bsd_start && size == bsd_size)
			/* full parent partition, we have it already */
			continue;
		if (offset > bsd_start || offset+size < bsd_start+bsd_size) {
			strlcat(state->pp_buf, "bad subpartition - ignored\n", PAGE_SIZE);
			continue;
		}
		put_partition(state, state->next++, bsd_start, bsd_size);
	}
	put_dev_sector(sect);
	if (le16_to_cpu(l->d_npartitions) > max_partitions) {
		snprintf(tmp, sizeof(tmp), " (ignored %d more)",
			 le16_to_cpu(l->d_npartitions) - max_partitions);
		strlcat(state->pp_buf, tmp, PAGE_SIZE);
	}
	strlcat(state->pp_buf, " >\n", PAGE_SIZE);
}
#endif

static void parse_freebsd(struct parsed_partitions *state,
			  sector_t offset, sector_t size, int origin)
{
#ifdef CONFIG_BSD_DISKLABEL
	parse_bsd(state, offset, size, origin, "bsd", BSD_MAXPARTITIONS);
#endif
}

static void parse_netbsd(struct parsed_partitions *state,
			 sector_t offset, sector_t size, int origin)
{
#ifdef CONFIG_BSD_DISKLABEL
	parse_bsd(state, offset, size, origin, "netbsd", BSD_MAXPARTITIONS);
#endif
}

static void parse_openbsd(struct parsed_partitions *state,
			  sector_t offset, sector_t size, int origin)
{
#ifdef CONFIG_BSD_DISKLABEL
	parse_bsd(state, offset, size, origin, "openbsd",
		  OPENBSD_MAXPARTITIONS);
#endif
}

/*
 * Create devices for Unixware partitions listed in a disklabel, under a
 * dos-like partition. See parse_extended() for more information.
 */
static void parse_unixware(struct parsed_partitions *state,
			   sector_t offset, sector_t size, int origin)
{
#ifdef CONFIG_UNIXWARE_DISKLABEL
	Sector sect;
	struct unixware_disklabel *l;
	struct unixware_slice *p;

	l = read_part_sector(state, offset + 29, &sect);
	if (!l)
		return;
	if (le32_to_cpu(l->d_magic) != UNIXWARE_DISKMAGIC ||
	    le32_to_cpu(l->vtoc.v_magic) != UNIXWARE_DISKMAGIC2) {
		put_dev_sector(sect);
		return;
	}
	{
		char tmp[1 + BDEVNAME_SIZE + 10 + 12 + 1];

		snprintf(tmp, sizeof(tmp), " %s%d: <unixware:", state->name, origin);
		strlcat(state->pp_buf, tmp, PAGE_SIZE);
	}
	p = &l->vtoc.v_slice[1];
	/* I omit the 0th slice as it is the same as whole disk. */
	while (p - &l->vtoc.v_slice[0] < UNIXWARE_NUMSLICE) {
		if (state->next == state->limit)
			break;

		if (p->s_label != UNIXWARE_FS_UNUSED)
			put_partition(state, state->next++,
				      le32_to_cpu(p->start_sect),
				      le32_to_cpu(p->nr_sects));
		p++;
	}
	put_dev_sector(sect);
	strlcat(state->pp_buf, " >\n", PAGE_SIZE);
#endif
}

/*
 * Minix 2.0.0/2.0.2 subpartition support.
 * Anand Krishnamurthy <anandk@wiproge.med.ge.com>
 * Rajeev V. Pillai    <rajeevvp@yahoo.com>
 */
static void parse_minix(struct parsed_partitions *state,
			sector_t offset, sector_t size, int origin)
{
#ifdef CONFIG_MINIX_SUBPARTITION
	Sector sect;
	unsigned char *data;
	struct partition *p;
	int i;

	data = read_part_sector(state, offset, &sect);
	if (!data)
		return;

	p = (struct partition *)(data + 0x1be);

	/* The first sector of a Minix partition can have either
	 * a secondary MBR describing its subpartitions, or
	 * the normal boot sector. */
	if (msdos_magic_present (data + 510) &&
	    SYS_IND(p) == MINIX_PARTITION) { /* subpartition table present */
		char tmp[1 + BDEVNAME_SIZE + 10 + 9 + 1];

		snprintf(tmp, sizeof(tmp), " %s%d: <minix:", state->name, origin);
		strlcat(state->pp_buf, tmp, PAGE_SIZE);
		for (i = 0; i < MINIX_NR_SUBPARTITIONS; i++, p++) {
			if (state->next == state->limit)
				break;
			/* add each partition in use */
			if (SYS_IND(p) == MINIX_PARTITION)
				put_partition(state, state->next++,
					      start_sect(p), nr_sects(p));
		}
		strlcat(state->pp_buf, " >\n", PAGE_SIZE);
	}
	put_dev_sector(sect);
#endif /* CONFIG_MINIX_SUBPARTITION */
}

static struct {
	unsigned char id;
	void (*parse)(struct parsed_partitions *, sector_t, sector_t, int);
} subtypes[] = {
	{FREEBSD_PARTITION, parse_freebsd},
	{NETBSD_PARTITION, parse_netbsd},
	{OPENBSD_PARTITION, parse_openbsd},
	{MINIX_PARTITION, parse_minix},
	{UNIXWARE_PARTITION, parse_unixware},
	{SOLARIS_X86_PARTITION, parse_solaris_x86},
	{NEW_SOLARIS_X86_PARTITION, parse_solaris_x86},
	{0, NULL},
};
 
int msdos_partition(struct parsed_partitions *state)
{
	sector_t sector_size = bdev_logical_block_size(state->bdev) / 512;
	Sector sect;
	unsigned char *data;
	struct partition *p;
	struct fat_boot_sector *fb;
	int slot;

	data = read_part_sector(state, 0, &sect);
	if (!data)
		return -1;
	if (!msdos_magic_present(data + 510)) {
		put_dev_sector(sect);
		return 0;
	}

	if (aix_magic_present(state, data)) {
		put_dev_sector(sect);
		strlcat(state->pp_buf, " [AIX]", PAGE_SIZE);
		return 0;
	}

	/*
	 * Now that the 55aa signature is present, this is probably
	 * either the boot sector of a FAT filesystem or a DOS-type
	 * partition table. Reject this in case the boot indicator
	 * is not 0 or 0x80.
	 */
	p = (struct partition *) (data + 0x1be);
	for (slot = 1; slot <= 4; slot++, p++) {
		if (p->boot_ind != 0 && p->boot_ind != 0x80) {
			/*
			 * Even without a valid boot inidicator value
			 * its still possible this is valid FAT filesystem
			 * without a partition table.
			 */
			fb = (struct fat_boot_sector *) data;
			if (slot == 1 && fb->reserved && fb->fats
				&& fat_valid_media(fb->media)) {
				strlcat(state->pp_buf, "\n", PAGE_SIZE);
				put_dev_sector(sect);
				return 1;
			} else {
				put_dev_sector(sect);
				return 0;
			}
		}
	}

#ifdef CONFIG_EFI_PARTITION
	p = (struct partition *) (data + 0x1be);
	for (slot = 1 ; slot <= 4 ; slot++, p++) {
		/* If this is an EFI GPT disk, msdos should ignore it. */
		if (SYS_IND(p) == EFI_PMBR_OSTYPE_EFI_GPT) {
			put_dev_sector(sect);
			return 0;
		}
	}
#endif
	p = (struct partition *) (data + 0x1be);

	/*
	 * Look for partitions in two passes:
	 * First find the primary and DOS-type extended partitions.
	 * On the second pass look inside *BSD, Unixware and Solaris partitions.
	 */

	state->next = 5;
	for (slot = 1 ; slot <= 4 ; slot++, p++) {
		sector_t start = start_sect(p)*sector_size;
		sector_t size = nr_sects(p)*sector_size;
		if (!size)
			continue;
		if (is_extended_partition(p)) {
			/*
			 * prevent someone doing mkfs or mkswap on an
			 * extended partition, but leave room for LILO
			 * FIXME: this uses one logical sector for > 512b
			 * sector, although it may not be enough/proper.
			 */
			sector_t n = 2;
			n = min(size, max(sector_size, n));
			put_partition(state, slot, start, n);

<<<<<<< HEAD
			printk(" <");
			parse_extended(state, start, size);
			printk(" >");
=======
			strlcat(state->pp_buf, " <", PAGE_SIZE);
			parse_extended(state, start, size);
			strlcat(state->pp_buf, " >", PAGE_SIZE);
>>>>>>> 02f8c6ae
			continue;
		}
		put_partition(state, slot, start, size);
		if (SYS_IND(p) == LINUX_RAID_PARTITION)
			state->parts[slot].flags = ADDPART_FLAG_RAID;
		if (SYS_IND(p) == DM6_PARTITION)
			strlcat(state->pp_buf, "[DM]", PAGE_SIZE);
		if (SYS_IND(p) == EZD_PARTITION)
			strlcat(state->pp_buf, "[EZD]", PAGE_SIZE);
	}

	strlcat(state->pp_buf, "\n", PAGE_SIZE);

	/* second pass - output for each on a separate line */
	p = (struct partition *) (0x1be + data);
	for (slot = 1 ; slot <= 4 ; slot++, p++) {
		unsigned char id = SYS_IND(p);
		int n;

		if (!nr_sects(p))
			continue;

		for (n = 0; subtypes[n].parse && id != subtypes[n].id; n++)
			;

		if (!subtypes[n].parse)
			continue;
		subtypes[n].parse(state, start_sect(p) * sector_size,
				  nr_sects(p) * sector_size, slot);
	}
	put_dev_sector(sect);
	return 1;
}<|MERGE_RESOLUTION|>--- conflicted
+++ resolved
@@ -514,15 +514,9 @@
 			n = min(size, max(sector_size, n));
 			put_partition(state, slot, start, n);
 
-<<<<<<< HEAD
-			printk(" <");
-			parse_extended(state, start, size);
-			printk(" >");
-=======
 			strlcat(state->pp_buf, " <", PAGE_SIZE);
 			parse_extended(state, start, size);
 			strlcat(state->pp_buf, " >", PAGE_SIZE);
->>>>>>> 02f8c6ae
 			continue;
 		}
 		put_partition(state, slot, start, size);
