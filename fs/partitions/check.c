/*
 *  fs/partitions/check.c
 *
 *  Code extracted from drivers/block/genhd.c
 *  Copyright (C) 1991-1998  Linus Torvalds
 *  Re-organised Feb 1998 Russell King
 *
 *  We now have independent partition support from the
 *  block drivers, which allows all the partition code to
 *  be grouped in one location, and it to be mostly self
 *  contained.
 *
 *  Added needed MAJORS for new pairs, {hdi,hdj}, {hdk,hdl}
 */

#include <linux/init.h>
#include <linux/module.h>
#include <linux/fs.h>
#include <linux/slab.h>
#include <linux/kmod.h>
#include <linux/ctype.h>
#include <linux/genhd.h>
#include <linux/blktrace_api.h>

#include "check.h"

#include "acorn.h"
#include "amiga.h"
#include "atari.h"
#include "ldm.h"
#include "mac.h"
#include "msdos.h"
#include "osf.h"
#include "sgi.h"
#include "sun.h"
#include "ibm.h"
#include "ultrix.h"
#include "efi.h"
#include "karma.h"
#include "sysv68.h"

#ifdef CONFIG_BLK_DEV_MD
extern void md_autodetect_dev(dev_t dev);
#endif

int warn_no_part = 1; /*This is ugly: should make genhd removable media aware*/

static int (*check_part[])(struct parsed_partitions *) = {
	/*
	 * Probe partition formats with tables at disk address 0
	 * that also have an ADFS boot block at 0xdc0.
	 */
#ifdef CONFIG_ACORN_PARTITION_ICS
	adfspart_check_ICS,
#endif
#ifdef CONFIG_ACORN_PARTITION_POWERTEC
	adfspart_check_POWERTEC,
#endif
#ifdef CONFIG_ACORN_PARTITION_EESOX
	adfspart_check_EESOX,
#endif

	/*
	 * Now move on to formats that only have partition info at
	 * disk address 0xdc0.  Since these may also have stale
	 * PC/BIOS partition tables, they need to come before
	 * the msdos entry.
	 */
#ifdef CONFIG_ACORN_PARTITION_CUMANA
	adfspart_check_CUMANA,
#endif
#ifdef CONFIG_ACORN_PARTITION_ADFS
	adfspart_check_ADFS,
#endif

#ifdef CONFIG_EFI_PARTITION
	efi_partition,		/* this must come before msdos */
#endif
#ifdef CONFIG_SGI_PARTITION
	sgi_partition,
#endif
#ifdef CONFIG_LDM_PARTITION
	ldm_partition,		/* this must come before msdos */
#endif
#ifdef CONFIG_MSDOS_PARTITION
	msdos_partition,
#endif
#ifdef CONFIG_OSF_PARTITION
	osf_partition,
#endif
#ifdef CONFIG_SUN_PARTITION
	sun_partition,
#endif
#ifdef CONFIG_AMIGA_PARTITION
	amiga_partition,
#endif
#ifdef CONFIG_ATARI_PARTITION
	atari_partition,
#endif
#ifdef CONFIG_MAC_PARTITION
	mac_partition,
#endif
#ifdef CONFIG_ULTRIX_PARTITION
	ultrix_partition,
#endif
#ifdef CONFIG_IBM_PARTITION
	ibm_partition,
#endif
#ifdef CONFIG_KARMA_PARTITION
	karma_partition,
#endif
#ifdef CONFIG_SYSV68_PARTITION
	sysv68_partition,
#endif
	NULL
};
 
/*
 * disk_name() is used by partition check code and the genhd driver.
 * It formats the devicename of the indicated disk into
 * the supplied buffer (of size at least 32), and returns
 * a pointer to that same buffer (for convenience).
 */

char *disk_name(struct gendisk *hd, int partno, char *buf)
{
	if (!partno)
		snprintf(buf, BDEVNAME_SIZE, "%s", hd->disk_name);
	else if (isdigit(hd->disk_name[strlen(hd->disk_name)-1]))
		snprintf(buf, BDEVNAME_SIZE, "%sp%d", hd->disk_name, partno);
	else
		snprintf(buf, BDEVNAME_SIZE, "%s%d", hd->disk_name, partno);

	return buf;
}

const char *bdevname(struct block_device *bdev, char *buf)
{
	return disk_name(bdev->bd_disk, bdev->bd_part->partno, buf);
}

EXPORT_SYMBOL(bdevname);

/*
 * There's very little reason to use this, you should really
 * have a struct block_device just about everywhere and use
 * bdevname() instead.
 */
const char *__bdevname(dev_t dev, char *buffer)
{
	scnprintf(buffer, BDEVNAME_SIZE, "unknown-block(%u,%u)",
				MAJOR(dev), MINOR(dev));
	return buffer;
}

EXPORT_SYMBOL(__bdevname);

static struct parsed_partitions *
check_partition(struct gendisk *hd, struct block_device *bdev)
{
	struct parsed_partitions *state;
	int i, res, err;

	state = kzalloc(sizeof(struct parsed_partitions), GFP_KERNEL);
	if (!state)
		return NULL;
	state->pp_buf = (char *)__get_free_page(GFP_KERNEL);
	if (!state->pp_buf) {
		kfree(state);
		return NULL;
	}
	state->pp_buf[0] = '\0';

	state->bdev = bdev;
	disk_name(hd, 0, state->name);
	snprintf(state->pp_buf, PAGE_SIZE, " %s:", state->name);
	if (isdigit(state->name[strlen(state->name)-1]))
		sprintf(state->name, "p");

	state->limit = disk_max_parts(hd);
	i = res = err = 0;
	while (!res && check_part[i]) {
		memset(&state->parts, 0, sizeof(state->parts));
		res = check_part[i++](state);
		if (res < 0) {
			/* We have hit an I/O error which we don't report now.
		 	* But record it, and let the others do their job.
		 	*/
			err = res;
			res = 0;
		}

	}
	if (res > 0) {
		printk(KERN_INFO "%s", state->pp_buf);

		free_page((unsigned long)state->pp_buf);
		return state;
	}
	if (state->access_beyond_eod)
		err = -ENOSPC;
	if (err)
	/* The partition is unrecognized. So report I/O errors if there were any */
		res = err;
	if (!res)
		strlcat(state->pp_buf, " unknown partition table\n", PAGE_SIZE);
	else if (warn_no_part)
		strlcat(state->pp_buf, " unable to read partition table\n", PAGE_SIZE);

	printk(KERN_INFO "%s", state->pp_buf);

	free_page((unsigned long)state->pp_buf);
	kfree(state);
	return ERR_PTR(res);
}

static ssize_t part_partition_show(struct device *dev,
				   struct device_attribute *attr, char *buf)
{
	struct hd_struct *p = dev_to_part(dev);

	return sprintf(buf, "%d\n", p->partno);
}

static ssize_t part_start_show(struct device *dev,
			       struct device_attribute *attr, char *buf)
{
	struct hd_struct *p = dev_to_part(dev);

	return sprintf(buf, "%llu\n",(unsigned long long)p->start_sect);
}

ssize_t part_size_show(struct device *dev,
		       struct device_attribute *attr, char *buf)
{
	struct hd_struct *p = dev_to_part(dev);
	return sprintf(buf, "%llu\n",(unsigned long long)p->nr_sects);
}

ssize_t part_ro_show(struct device *dev,
		       struct device_attribute *attr, char *buf)
{
	struct hd_struct *p = dev_to_part(dev);
	return sprintf(buf, "%d\n", p->policy ? 1 : 0);
}

ssize_t part_alignment_offset_show(struct device *dev,
				   struct device_attribute *attr, char *buf)
{
	struct hd_struct *p = dev_to_part(dev);
	return sprintf(buf, "%llu\n", (unsigned long long)p->alignment_offset);
}

ssize_t part_discard_alignment_show(struct device *dev,
				   struct device_attribute *attr, char *buf)
{
	struct hd_struct *p = dev_to_part(dev);
	return sprintf(buf, "%u\n", p->discard_alignment);
}

ssize_t part_stat_show(struct device *dev,
		       struct device_attribute *attr, char *buf)
{
	struct hd_struct *p = dev_to_part(dev);
	int cpu;

	cpu = part_stat_lock();
	part_round_stats(cpu, p);
	part_stat_unlock();
	return sprintf(buf,
		"%8lu %8lu %8llu %8u "
		"%8lu %8lu %8llu %8u "
		"%8u %8u %8u"
		"\n",
		part_stat_read(p, ios[READ]),
		part_stat_read(p, merges[READ]),
		(unsigned long long)part_stat_read(p, sectors[READ]),
		jiffies_to_msecs(part_stat_read(p, ticks[READ])),
		part_stat_read(p, ios[WRITE]),
		part_stat_read(p, merges[WRITE]),
		(unsigned long long)part_stat_read(p, sectors[WRITE]),
		jiffies_to_msecs(part_stat_read(p, ticks[WRITE])),
		part_in_flight(p),
		jiffies_to_msecs(part_stat_read(p, io_ticks)),
		jiffies_to_msecs(part_stat_read(p, time_in_queue)));
}

ssize_t part_inflight_show(struct device *dev,
			struct device_attribute *attr, char *buf)
{
	struct hd_struct *p = dev_to_part(dev);

	return sprintf(buf, "%8u %8u\n", p->in_flight[0], p->in_flight[1]);
}

#ifdef CONFIG_FAIL_MAKE_REQUEST
ssize_t part_fail_show(struct device *dev,
		       struct device_attribute *attr, char *buf)
{
	struct hd_struct *p = dev_to_part(dev);

	return sprintf(buf, "%d\n", p->make_it_fail);
}

ssize_t part_fail_store(struct device *dev,
			struct device_attribute *attr,
			const char *buf, size_t count)
{
	struct hd_struct *p = dev_to_part(dev);
	int i;

	if (count > 0 && sscanf(buf, "%d", &i) > 0)
		p->make_it_fail = (i == 0) ? 0 : 1;

	return count;
}
#endif

static DEVICE_ATTR(partition, S_IRUGO, part_partition_show, NULL);
static DEVICE_ATTR(start, S_IRUGO, part_start_show, NULL);
static DEVICE_ATTR(size, S_IRUGO, part_size_show, NULL);
static DEVICE_ATTR(ro, S_IRUGO, part_ro_show, NULL);
static DEVICE_ATTR(alignment_offset, S_IRUGO, part_alignment_offset_show, NULL);
static DEVICE_ATTR(discard_alignment, S_IRUGO, part_discard_alignment_show,
		   NULL);
static DEVICE_ATTR(stat, S_IRUGO, part_stat_show, NULL);
static DEVICE_ATTR(inflight, S_IRUGO, part_inflight_show, NULL);
#ifdef CONFIG_FAIL_MAKE_REQUEST
static struct device_attribute dev_attr_fail =
	__ATTR(make-it-fail, S_IRUGO|S_IWUSR, part_fail_show, part_fail_store);
#endif

static struct attribute *part_attrs[] = {
	&dev_attr_partition.attr,
	&dev_attr_start.attr,
	&dev_attr_size.attr,
	&dev_attr_ro.attr,
	&dev_attr_alignment_offset.attr,
	&dev_attr_discard_alignment.attr,
	&dev_attr_stat.attr,
	&dev_attr_inflight.attr,
#ifdef CONFIG_FAIL_MAKE_REQUEST
	&dev_attr_fail.attr,
#endif
	NULL
};

static struct attribute_group part_attr_group = {
	.attrs = part_attrs,
};

static const struct attribute_group *part_attr_groups[] = {
	&part_attr_group,
#ifdef CONFIG_BLK_DEV_IO_TRACE
	&blk_trace_attr_group,
#endif
	NULL
};

static void part_release(struct device *dev)
{
	struct hd_struct *p = dev_to_part(dev);
	free_part_stats(p);
	free_part_info(p);
	kfree(p);
}

struct device_type part_type = {
	.name		= "partition",
	.groups		= part_attr_groups,
	.release	= part_release,
};

static void delete_partition_rcu_cb(struct rcu_head *head)
{
	struct hd_struct *part = container_of(head, struct hd_struct, rcu_head);

	part->start_sect = 0;
	part->nr_sects = 0;
	part_stat_set_all(part, 0);
	put_device(part_to_dev(part));
}

<<<<<<< HEAD
void __delete_partition(struct kref *ref)
{
	struct hd_struct *part = container_of(ref, struct hd_struct, ref);

=======
void __delete_partition(struct hd_struct *part)
{
>>>>>>> b79f924c
	call_rcu(&part->rcu_head, delete_partition_rcu_cb);
}

void delete_partition(struct gendisk *disk, int partno)
{
	struct disk_part_tbl *ptbl = disk->part_tbl;
	struct hd_struct *part;

	if (partno >= ptbl->len)
		return;

	part = ptbl->part[partno];
	if (!part)
		return;

	blk_free_devt(part_devt(part));
	rcu_assign_pointer(ptbl->part[partno], NULL);
	rcu_assign_pointer(ptbl->last_lookup, NULL);
	kobject_put(part->holder_dir);
	device_del(part_to_dev(part));

<<<<<<< HEAD
	kref_put(&part->ref, __delete_partition);
=======
	hd_struct_put(part);
>>>>>>> b79f924c
}

static ssize_t whole_disk_show(struct device *dev,
			       struct device_attribute *attr, char *buf)
{
	return 0;
}
static DEVICE_ATTR(whole_disk, S_IRUSR | S_IRGRP | S_IROTH,
		   whole_disk_show, NULL);

struct hd_struct *add_partition(struct gendisk *disk, int partno,
				sector_t start, sector_t len, int flags,
				struct partition_meta_info *info)
{
	struct hd_struct *p;
	dev_t devt = MKDEV(0, 0);
	struct device *ddev = disk_to_dev(disk);
	struct device *pdev;
	struct disk_part_tbl *ptbl;
	const char *dname;
	int err;

	err = disk_expand_part_tbl(disk, partno);
	if (err)
		return ERR_PTR(err);
	ptbl = disk->part_tbl;

	if (ptbl->part[partno])
		return ERR_PTR(-EBUSY);

	p = kzalloc(sizeof(*p), GFP_KERNEL);
	if (!p)
		return ERR_PTR(-EBUSY);

	if (!init_part_stats(p)) {
		err = -ENOMEM;
		goto out_free;
	}
	pdev = part_to_dev(p);

	p->start_sect = start;
	p->alignment_offset =
		queue_limit_alignment_offset(&disk->queue->limits, start);
	p->discard_alignment =
		queue_limit_discard_alignment(&disk->queue->limits, start);
	p->nr_sects = len;
	p->partno = partno;
	p->policy = get_disk_ro(disk);

	if (info) {
		struct partition_meta_info *pinfo = alloc_part_info(disk);
		if (!pinfo)
			goto out_free_stats;
		memcpy(pinfo, info, sizeof(*info));
		p->info = pinfo;
	}

	dname = dev_name(ddev);
	if (isdigit(dname[strlen(dname) - 1]))
		dev_set_name(pdev, "%sp%d", dname, partno);
	else
		dev_set_name(pdev, "%s%d", dname, partno);

	device_initialize(pdev);
	pdev->class = &block_class;
	pdev->type = &part_type;
	pdev->parent = ddev;

	err = blk_alloc_devt(p, &devt);
	if (err)
		goto out_free_info;
	pdev->devt = devt;

	/* delay uevent until 'holders' subdir is created */
	dev_set_uevent_suppress(pdev, 1);
	err = device_add(pdev);
	if (err)
		goto out_put;

	err = -ENOMEM;
	p->holder_dir = kobject_create_and_add("holders", &pdev->kobj);
	if (!p->holder_dir)
		goto out_del;

	dev_set_uevent_suppress(pdev, 0);
	if (flags & ADDPART_FLAG_WHOLEDISK) {
		err = device_create_file(pdev, &dev_attr_whole_disk);
		if (err)
			goto out_del;
	}

	/* everything is up and running, commence */
	rcu_assign_pointer(ptbl->part[partno], p);

	/* suppress uevent if the disk supresses it */
	if (!dev_get_uevent_suppress(ddev))
		kobject_uevent(&pdev->kobj, KOBJ_ADD);

<<<<<<< HEAD
	kref_init(&p->ref);
=======
	hd_ref_init(p);
>>>>>>> b79f924c
	return p;

out_free_info:
	free_part_info(p);
out_free_stats:
	free_part_stats(p);
out_free:
	kfree(p);
	return ERR_PTR(err);
out_del:
	kobject_put(p->holder_dir);
	device_del(pdev);
out_put:
	put_device(pdev);
	blk_free_devt(devt);
	return ERR_PTR(err);
}

static bool disk_unlock_native_capacity(struct gendisk *disk)
{
	const struct block_device_operations *bdops = disk->fops;

	if (bdops->unlock_native_capacity &&
	    !(disk->flags & GENHD_FL_NATIVE_CAPACITY)) {
		printk(KERN_CONT "enabling native capacity\n");
		bdops->unlock_native_capacity(disk);
		disk->flags |= GENHD_FL_NATIVE_CAPACITY;
		return true;
	} else {
		printk(KERN_CONT "truncated\n");
		return false;
	}
}

int rescan_partitions(struct gendisk *disk, struct block_device *bdev)
{
	struct parsed_partitions *state = NULL;
	struct disk_part_iter piter;
	struct hd_struct *part;
	int p, highest, res;
rescan:
	if (state && !IS_ERR(state)) {
		kfree(state);
		state = NULL;
	}

	if (bdev->bd_part_count)
		return -EBUSY;
	res = invalidate_partition(disk, 0);
	if (res)
		return res;

	disk_part_iter_init(&piter, disk, DISK_PITER_INCL_EMPTY);
	while ((part = disk_part_iter_next(&piter)))
		delete_partition(disk, part->partno);
	disk_part_iter_exit(&piter);

	if (disk->fops->revalidate_disk)
		disk->fops->revalidate_disk(disk);
	check_disk_size_change(disk, bdev);
	bdev->bd_invalidated = 0;
	if (disk->flags & GENHD_FL_NO_PARTITION_SCAN)
		return 0;
	if (!get_capacity(disk) || !(state = check_partition(disk, bdev)))
		return 0;
	if (IS_ERR(state)) {
		/*
		 * I/O error reading the partition table.  If any
		 * partition code tried to read beyond EOD, retry
		 * after unlocking native capacity.
		 */
		if (PTR_ERR(state) == -ENOSPC) {
			printk(KERN_WARNING "%s: partition table beyond EOD, ",
			       disk->disk_name);
			if (disk_unlock_native_capacity(disk))
				goto rescan;
		}
		return -EIO;
	}
	/*
	 * If any partition code tried to read beyond EOD, try
	 * unlocking native capacity even if partition table is
	 * sucessfully read as we could be missing some partitions.
	 */
	if (state->access_beyond_eod) {
		printk(KERN_WARNING
		       "%s: partition table partially beyond EOD, ",
		       disk->disk_name);
		if (disk_unlock_native_capacity(disk))
			goto rescan;
	}

	/* tell userspace that the media / partition table may have changed */
	kobject_uevent(&disk_to_dev(disk)->kobj, KOBJ_CHANGE);

	/* Detect the highest partition number and preallocate
	 * disk->part_tbl.  This is an optimization and not strictly
	 * necessary.
	 */
	for (p = 1, highest = 0; p < state->limit; p++)
		if (state->parts[p].size)
			highest = p;

	disk_expand_part_tbl(disk, highest);

	/* add partitions */
	for (p = 1; p < state->limit; p++) {
		sector_t size, from;
		struct partition_meta_info *info = NULL;

		size = state->parts[p].size;
		if (!size)
			continue;

		from = state->parts[p].from;
		if (from >= get_capacity(disk)) {
			printk(KERN_WARNING
			       "%s: p%d start %llu is beyond EOD, ",
			       disk->disk_name, p, (unsigned long long) from);
			if (disk_unlock_native_capacity(disk))
				goto rescan;
			continue;
		}

		if (from + size > get_capacity(disk)) {
			printk(KERN_WARNING
			       "%s: p%d size %llu extends beyond EOD, ",
			       disk->disk_name, p, (unsigned long long) size);

			if (disk_unlock_native_capacity(disk)) {
				/* free state and restart */
				goto rescan;
			} else {
				/*
				 * we can not ignore partitions of broken tables
				 * created by for example camera firmware, but
				 * we limit them to the end of the disk to avoid
				 * creating invalid block devices
				 */
				size = get_capacity(disk) - from;
			}
		}

		if (state->parts[p].has_info)
			info = &state->parts[p].info;
		part = add_partition(disk, p, from, size,
				     state->parts[p].flags,
				     &state->parts[p].info);
		if (IS_ERR(part)) {
			printk(KERN_ERR " %s: p%d could not be added: %ld\n",
			       disk->disk_name, p, -PTR_ERR(part));
			continue;
		}
#ifdef CONFIG_BLK_DEV_MD
		if (state->parts[p].flags & ADDPART_FLAG_RAID)
			md_autodetect_dev(part_to_dev(part)->devt);
#endif
	}
	kfree(state);
	return 0;
}

unsigned char *read_dev_sector(struct block_device *bdev, sector_t n, Sector *p)
{
	struct address_space *mapping = bdev->bd_inode->i_mapping;
	struct page *page;

	page = read_mapping_page(mapping, (pgoff_t)(n >> (PAGE_CACHE_SHIFT-9)),
				 NULL);
	if (!IS_ERR(page)) {
		if (PageError(page))
			goto fail;
		p->v = page;
		return (unsigned char *)page_address(page) +  ((n & ((1 << (PAGE_CACHE_SHIFT - 9)) - 1)) << 9);
fail:
		page_cache_release(page);
	}
	p->v = NULL;
	return NULL;
}

EXPORT_SYMBOL(read_dev_sector);<|MERGE_RESOLUTION|>--- conflicted
+++ resolved
@@ -381,15 +381,8 @@
 	put_device(part_to_dev(part));
 }
 
-<<<<<<< HEAD
-void __delete_partition(struct kref *ref)
-{
-	struct hd_struct *part = container_of(ref, struct hd_struct, ref);
-
-=======
 void __delete_partition(struct hd_struct *part)
 {
->>>>>>> b79f924c
 	call_rcu(&part->rcu_head, delete_partition_rcu_cb);
 }
 
@@ -411,11 +404,7 @@
 	kobject_put(part->holder_dir);
 	device_del(part_to_dev(part));
 
-<<<<<<< HEAD
-	kref_put(&part->ref, __delete_partition);
-=======
 	hd_struct_put(part);
->>>>>>> b79f924c
 }
 
 static ssize_t whole_disk_show(struct device *dev,
@@ -514,11 +503,7 @@
 	if (!dev_get_uevent_suppress(ddev))
 		kobject_uevent(&pdev->kobj, KOBJ_ADD);
 
-<<<<<<< HEAD
-	kref_init(&p->ref);
-=======
 	hd_ref_init(p);
->>>>>>> b79f924c
 	return p;
 
 out_free_info:
