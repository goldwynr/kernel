#include <linux/pagemap.h>
#include <linux/blkdev.h>
#include <linux/genhd.h>

/*
 * add_gd_partition adds a partitions details to the devices partition
 * description.
 */
struct parsed_partitions {
	struct block_device *bdev;
	char name[BDEVNAME_SIZE];
	struct {
		sector_t from;
		sector_t size;
		int flags;
		bool has_info;
		struct partition_meta_info info;
	} parts[DISK_MAX_PARTS];
	int next;
	int limit;
	bool access_beyond_eod;
<<<<<<< HEAD
=======
	char *pp_buf;
>>>>>>> 02f8c6ae
};

static inline void *read_part_sector(struct parsed_partitions *state,
				     sector_t n, Sector *p)
{
	if (n >= get_capacity(state->bdev->bd_disk)) {
		state->access_beyond_eod = true;
		return NULL;
	}
	return read_dev_sector(state->bdev, n, p);
}

static inline void
put_partition(struct parsed_partitions *p, int n, sector_t from, sector_t size)
{
	if (n < p->limit) {
		char tmp[1 + BDEVNAME_SIZE + 10 + 1];

		p->parts[n].from = from;
		p->parts[n].size = size;
		snprintf(tmp, sizeof(tmp), " %s%d", p->name, n);
		strlcat(p->pp_buf, tmp, PAGE_SIZE);
	}
}

extern int warn_no_part;
<|MERGE_RESOLUTION|>--- conflicted
+++ resolved
@@ -19,10 +19,7 @@
 	int next;
 	int limit;
 	bool access_beyond_eod;
-<<<<<<< HEAD
-=======
 	char *pp_buf;
->>>>>>> 02f8c6ae
 };
 
 static inline void *read_part_sector(struct parsed_partitions *state,
