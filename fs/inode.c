/*
 * (C) 1997 Linus Torvalds
 * (C) 1999 Andrea Arcangeli <andrea@suse.de> (dynamic inode allocation)
 */
#include <linux/fs.h>
#include <linux/mm.h>
#include <linux/dcache.h>
#include <linux/init.h>
#include <linux/slab.h>
#include <linux/writeback.h>
#include <linux/module.h>
#include <linux/backing-dev.h>
#include <linux/wait.h>
#include <linux/rwsem.h>
#include <linux/hash.h>
#include <linux/swap.h>
#include <linux/security.h>
#include <linux/pagemap.h>
#include <linux/cdev.h>
#include <linux/bootmem.h>
#include <linux/fsnotify.h>
#include <linux/mount.h>
#include <linux/async.h>
#include <linux/posix_acl.h>
#include <linux/prefetch.h>
#include <linux/ima.h>
#include <linux/cred.h>
#include <linux/buffer_head.h> /* for inode_has_buffers */
#include "internal.h"

/*
 * Inode locking rules:
 *
 * inode->i_lock protects:
 *   inode->i_state, inode->i_hash, __iget()
 * inode_lru_lock protects:
 *   inode_lru, inode->i_lru
 * inode_sb_list_lock protects:
 *   sb->s_inodes, inode->i_sb_list
 * inode_wb_list_lock protects:
 *   bdi->wb.b_{dirty,io,more_io}, inode->i_wb_list
 * inode_hash_lock protects:
 *   inode_hashtable, inode->i_hash
 *
 * Lock ordering:
 *
 * inode_sb_list_lock
 *   inode->i_lock
 *     inode_lru_lock
 *
 * inode_wb_list_lock
 *   inode->i_lock
 *
 * inode_hash_lock
 *   inode_sb_list_lock
 *   inode->i_lock
 *
 * iunique_lock
 *   inode_hash_lock
 */

static unsigned int i_hash_mask __read_mostly;
static unsigned int i_hash_shift __read_mostly;
static struct hlist_head *inode_hashtable __read_mostly;
static __cacheline_aligned_in_smp DEFINE_SPINLOCK(inode_hash_lock);

static LIST_HEAD(inode_lru);
static DEFINE_SPINLOCK(inode_lru_lock);

__cacheline_aligned_in_smp DEFINE_SPINLOCK(inode_sb_list_lock);
__cacheline_aligned_in_smp DEFINE_SPINLOCK(inode_wb_list_lock);

/*
 * iprune_sem provides exclusion between the icache shrinking and the
 * umount path.
 *
 * We don't actually need it to protect anything in the umount path,
 * but only need to cycle through it to make sure any inode that
 * prune_icache took off the LRU list has been fully torn down by the
 * time we are past evict_inodes.
 */
static DECLARE_RWSEM(iprune_sem);

/*
 * Empty aops. Can be used for the cases where the user does not
 * define any of the address_space operations.
 */
const struct address_space_operations empty_aops = {
};
EXPORT_SYMBOL(empty_aops);

/*
 * Statistics gathering..
 */
struct inodes_stat_t inodes_stat;

static DEFINE_PER_CPU(unsigned int, nr_inodes);

static struct kmem_cache *inode_cachep __read_mostly;

static int get_nr_inodes(void)
{
<<<<<<< HEAD
	/*
	 * Prevent speculative execution through spin_unlock(&inode_lock);
	 */
	smp_mb();
	wake_up_bit(&inode->i_state, __I_NEW);
=======
	int i;
	int sum = 0;
	for_each_possible_cpu(i)
		sum += per_cpu(nr_inodes, i);
	return sum < 0 ? 0 : sum;
}

static inline int get_nr_inodes_unused(void)
{
	return inodes_stat.nr_unused;
}

int get_nr_dirty_inodes(void)
{
	/* not actually dirty inodes, but a wild approximation */
	int nr_dirty = get_nr_inodes() - get_nr_inodes_unused();
	return nr_dirty > 0 ? nr_dirty : 0;
}

/*
 * Handle nr_inode sysctl
 */
#ifdef CONFIG_SYSCTL
int proc_nr_inodes(ctl_table *table, int write,
		   void __user *buffer, size_t *lenp, loff_t *ppos)
{
	inodes_stat.nr_inodes = get_nr_inodes();
	return proc_dointvec(table, write, buffer, lenp, ppos);
>>>>>>> 02f8c6ae
}
#endif

/**
 * inode_init_always - perform inode structure intialisation
 * @sb: superblock inode belongs to
 * @inode: inode to initialise
 *
 * These are initializations that need to be done on every inode
 * allocation as the fields are not initialised by slab allocation.
 */
int inode_init_always(struct super_block *sb, struct inode *inode)
{
	static const struct inode_operations empty_iops;
	static const struct file_operations empty_fops;
	struct address_space *const mapping = &inode->i_data;

	inode->i_sb = sb;
	inode->i_blkbits = sb->s_blocksize_bits;
	inode->i_flags = 0;
	atomic_set(&inode->i_count, 1);
	inode->i_op = &empty_iops;
	inode->i_fop = &empty_fops;
	inode->i_nlink = 1;
	inode->i_uid = 0;
	inode->i_gid = 0;
	atomic_set(&inode->i_writecount, 0);
	inode->i_size = 0;
	inode->i_blocks = 0;
	inode->i_bytes = 0;
	inode->i_generation = 0;
#ifdef CONFIG_QUOTA
	memset(&inode->i_dquot, 0, sizeof(inode->i_dquot));
#endif
	inode->i_pipe = NULL;
	inode->i_bdev = NULL;
	inode->i_cdev = NULL;
	inode->i_rdev = 0;
	inode->dirtied_when = 0;

	if (security_inode_alloc(inode))
		goto out;
	spin_lock_init(&inode->i_lock);
	lockdep_set_class(&inode->i_lock, &sb->s_type->i_lock_key);

	mutex_init(&inode->i_mutex);
	lockdep_set_class(&inode->i_mutex, &sb->s_type->i_mutex_key);

	init_rwsem(&inode->i_alloc_sem);
	lockdep_set_class(&inode->i_alloc_sem, &sb->s_type->i_alloc_sem_key);

	mapping->a_ops = &empty_aops;
	mapping->host = inode;
	mapping->flags = 0;
	mapping_set_gfp_mask(mapping, GFP_HIGHUSER_MOVABLE);
	mapping->assoc_mapping = NULL;
	mapping->backing_dev_info = &default_backing_dev_info;
	mapping->writeback_index = 0;

	/*
	 * If the block_device provides a backing_dev_info for client
	 * inodes then use that.  Otherwise the inode share the bdev's
	 * backing_dev_info.
	 */
	if (sb->s_bdev) {
		struct backing_dev_info *bdi;

		bdi = sb->s_bdev->bd_inode->i_mapping->backing_dev_info;
		mapping->backing_dev_info = bdi;
	}
	inode->i_private = NULL;
	inode->i_mapping = mapping;
#ifdef CONFIG_FS_POSIX_ACL
	inode->i_acl = inode->i_default_acl = ACL_NOT_CACHED;
#endif

#ifdef CONFIG_FSNOTIFY
	inode->i_fsnotify_mask = 0;
#endif

	this_cpu_inc(nr_inodes);

	return 0;
out:
	return -ENOMEM;
}
EXPORT_SYMBOL(inode_init_always);

static struct inode *alloc_inode(struct super_block *sb)
{
	struct inode *inode;

	if (sb->s_op->alloc_inode)
		inode = sb->s_op->alloc_inode(sb);
	else
		inode = kmem_cache_alloc(inode_cachep, GFP_KERNEL);

	if (!inode)
		return NULL;

	if (unlikely(inode_init_always(sb, inode))) {
		if (inode->i_sb->s_op->destroy_inode)
			inode->i_sb->s_op->destroy_inode(inode);
		else
			kmem_cache_free(inode_cachep, inode);
		return NULL;
	}

	return inode;
}

void free_inode_nonrcu(struct inode *inode)
{
	kmem_cache_free(inode_cachep, inode);
}
EXPORT_SYMBOL(free_inode_nonrcu);

void __destroy_inode(struct inode *inode)
{
	BUG_ON(inode_has_buffers(inode));
	security_inode_free(inode);
	fsnotify_inode_delete(inode);
#ifdef CONFIG_FS_POSIX_ACL
	if (inode->i_acl && inode->i_acl != ACL_NOT_CACHED)
		posix_acl_release(inode->i_acl);
	if (inode->i_default_acl && inode->i_default_acl != ACL_NOT_CACHED)
		posix_acl_release(inode->i_default_acl);
#endif
	this_cpu_dec(nr_inodes);
}
EXPORT_SYMBOL(__destroy_inode);

static void i_callback(struct rcu_head *head)
{
	struct inode *inode = container_of(head, struct inode, i_rcu);
	INIT_LIST_HEAD(&inode->i_dentry);
	kmem_cache_free(inode_cachep, inode);
}

static void destroy_inode(struct inode *inode)
{
	BUG_ON(!list_empty(&inode->i_lru));
	__destroy_inode(inode);
	if (inode->i_sb->s_op->destroy_inode)
		inode->i_sb->s_op->destroy_inode(inode);
	else
		call_rcu(&inode->i_rcu, i_callback);
}

void address_space_init_once(struct address_space *mapping)
{
	memset(mapping, 0, sizeof(*mapping));
	INIT_RADIX_TREE(&mapping->page_tree, GFP_ATOMIC);
	spin_lock_init(&mapping->tree_lock);
<<<<<<< HEAD
	spin_lock_init(&mapping->i_mmap_lock);
=======
	mutex_init(&mapping->i_mmap_mutex);
>>>>>>> 02f8c6ae
	INIT_LIST_HEAD(&mapping->private_list);
	spin_lock_init(&mapping->private_lock);
	INIT_RAW_PRIO_TREE_ROOT(&mapping->i_mmap);
	INIT_LIST_HEAD(&mapping->i_mmap_nonlinear);
<<<<<<< HEAD
	mutex_init(&mapping->unmap_mutex);
=======
>>>>>>> 02f8c6ae
}
EXPORT_SYMBOL(address_space_init_once);

/*
 * These are initializations that only need to be done
 * once, because the fields are idempotent across use
 * of the inode, so let the slab aware of that.
 */
void inode_init_once(struct inode *inode)
{
	memset(inode, 0, sizeof(*inode));
	INIT_HLIST_NODE(&inode->i_hash);
	INIT_LIST_HEAD(&inode->i_dentry);
	INIT_LIST_HEAD(&inode->i_devices);
<<<<<<< HEAD
=======
	INIT_LIST_HEAD(&inode->i_wb_list);
	INIT_LIST_HEAD(&inode->i_lru);
>>>>>>> 02f8c6ae
	address_space_init_once(&inode->i_data);
	i_size_ordered_init(inode);
#ifdef CONFIG_FSNOTIFY
	INIT_HLIST_HEAD(&inode->i_fsnotify_marks);
#endif
}
EXPORT_SYMBOL(inode_init_once);

static void init_once(void *foo)
{
	struct inode *inode = (struct inode *) foo;

	inode_init_once(inode);
}

/*
 * inode->i_lock must be held
 */
void __iget(struct inode *inode)
{
	atomic_inc(&inode->i_count);
}

/*
 * get additional reference to inode; caller must already hold one.
 */
void ihold(struct inode *inode)
{
	WARN_ON(atomic_inc_return(&inode->i_count) < 2);
}
EXPORT_SYMBOL(ihold);

static void inode_lru_list_add(struct inode *inode)
{
	spin_lock(&inode_lru_lock);
	if (list_empty(&inode->i_lru)) {
		list_add(&inode->i_lru, &inode_lru);
		inodes_stat.nr_unused++;
	}
	spin_unlock(&inode_lru_lock);
}

static void inode_lru_list_del(struct inode *inode)
{
	spin_lock(&inode_lru_lock);
	if (!list_empty(&inode->i_lru)) {
		list_del_init(&inode->i_lru);
		inodes_stat.nr_unused--;
	}
	spin_unlock(&inode_lru_lock);
}

/**
 * inode_sb_list_add - add inode to the superblock list of inodes
 * @inode: inode to add
 */
void inode_sb_list_add(struct inode *inode)
{
	spin_lock(&inode_sb_list_lock);
	list_add(&inode->i_sb_list, &inode->i_sb->s_inodes);
	spin_unlock(&inode_sb_list_lock);
}
EXPORT_SYMBOL_GPL(inode_sb_list_add);

static inline void inode_sb_list_del(struct inode *inode)
{
	spin_lock(&inode_sb_list_lock);
	list_del_init(&inode->i_sb_list);
	spin_unlock(&inode_sb_list_lock);
}

static unsigned long hash(struct super_block *sb, unsigned long hashval)
{
	unsigned long tmp;

	tmp = (hashval * (unsigned long)sb) ^ (GOLDEN_RATIO_PRIME + hashval) /
			L1_CACHE_BYTES;
	tmp = tmp ^ ((tmp ^ GOLDEN_RATIO_PRIME) >> i_hash_shift);
	return tmp & i_hash_mask;
}

/**
 *	__insert_inode_hash - hash an inode
 *	@inode: unhashed inode
 *	@hashval: unsigned long value used to locate this object in the
 *		inode_hashtable.
 *
 *	Add an inode to the inode hash for this superblock.
 */
void __insert_inode_hash(struct inode *inode, unsigned long hashval)
{
	struct hlist_head *b = inode_hashtable + hash(inode->i_sb, hashval);

	spin_lock(&inode_hash_lock);
	spin_lock(&inode->i_lock);
	hlist_add_head(&inode->i_hash, b);
	spin_unlock(&inode->i_lock);
	spin_unlock(&inode_hash_lock);
}
EXPORT_SYMBOL(__insert_inode_hash);

/**
 *	remove_inode_hash - remove an inode from the hash
 *	@inode: inode to unhash
 *
 *	Remove an inode from the superblock.
 */
void remove_inode_hash(struct inode *inode)
{
	spin_lock(&inode_hash_lock);
	spin_lock(&inode->i_lock);
	hlist_del_init(&inode->i_hash);
	spin_unlock(&inode->i_lock);
	spin_unlock(&inode_hash_lock);
}
EXPORT_SYMBOL(remove_inode_hash);

void end_writeback(struct inode *inode)
{
	might_sleep();
	/*
	 * We have to cycle tree_lock here because reclaim can be still in the
	 * process of removing the last page (in __delete_from_page_cache())
	 * and we must not free mapping under it.
	 */
	spin_lock_irq(&inode->i_data.tree_lock);
	BUG_ON(inode->i_data.nrpages);
	spin_unlock_irq(&inode->i_data.tree_lock);
	BUG_ON(!list_empty(&inode->i_data.private_list));
	BUG_ON(!(inode->i_state & I_FREEING));
	BUG_ON(inode->i_state & I_CLEAR);
	inode_sync_wait(inode);
	/* don't need i_lock here, no concurrent mods to i_state */
	inode->i_state = I_FREEING | I_CLEAR;
}
EXPORT_SYMBOL(end_writeback);

/*
 * Free the inode passed in, removing it from the lists it is still connected
 * to. We remove any pages still attached to the inode and wait for any IO that
 * is still in progress before finally destroying the inode.
 *
 * An inode must already be marked I_FREEING so that we avoid the inode being
 * moved back onto lists if we race with other code that manipulates the lists
 * (e.g. writeback_single_inode). The caller is responsible for setting this.
 *
 * An inode must already be removed from the LRU list before being evicted from
 * the cache. This should occur atomically with setting the I_FREEING state
 * flag, so no inodes here should ever be on the LRU when being evicted.
 */
static void evict(struct inode *inode)
{
	const struct super_operations *op = inode->i_sb->s_op;

	BUG_ON(!(inode->i_state & I_FREEING));
	BUG_ON(!list_empty(&inode->i_lru));

	inode_wb_list_del(inode);
	inode_sb_list_del(inode);

	if (op->evict_inode) {
		op->evict_inode(inode);
	} else {
		if (inode->i_data.nrpages)
			truncate_inode_pages(&inode->i_data, 0);
		end_writeback(inode);
	}
	if (S_ISBLK(inode->i_mode) && inode->i_bdev)
		bd_forget(inode);
	if (S_ISCHR(inode->i_mode) && inode->i_cdev)
		cd_forget(inode);

	remove_inode_hash(inode);

	spin_lock(&inode->i_lock);
	wake_up_bit(&inode->i_state, __I_NEW);
	BUG_ON(inode->i_state != (I_FREEING | I_CLEAR));
	spin_unlock(&inode->i_lock);

	destroy_inode(inode);
}

/*
 * dispose_list - dispose of the contents of a local list
 * @head: the head of the list to free
 *
 * Dispose-list gets a local list with local inodes in it, so it doesn't
 * need to worry about list corruption and SMP locks.
 */
static void dispose_list(struct list_head *head)
{
	while (!list_empty(head)) {
		struct inode *inode;

		inode = list_first_entry(head, struct inode, i_lru);
		list_del_init(&inode->i_lru);

		evict(inode);
	}
}

/**
 * evict_inodes	- evict all evictable inodes for a superblock
 * @sb:		superblock to operate on
 *
 * Make sure that no inodes with zero refcount are retained.  This is
 * called by superblock shutdown after having MS_ACTIVE flag removed,
 * so any inode reaching zero refcount during or after that call will
 * be immediately evicted.
 */
<<<<<<< HEAD
static int invalidate_list(struct list_head *head, struct list_head *dispose,
			   int kill_dirty)
=======
void evict_inodes(struct super_block *sb)
>>>>>>> 02f8c6ae
{
	struct inode *inode, *next;
	LIST_HEAD(dispose);

<<<<<<< HEAD
	next = head->next;
	for (;;) {
		struct list_head *tmp = next;
		struct inode *inode;

		/*
		 * We can reschedule here without worrying about the list's
		 * consistency because the per-sb list of inodes must not
		 * change during umount anymore, and because iprune_sem keeps
		 * shrink_icache_memory() away.
		 */
		cond_resched_lock(&inode_lock);

		next = next->next;
		if (tmp == head)
			break;
		inode = list_entry(tmp, struct inode, i_sb_list);
		if (inode->i_state & I_DIRTY && !kill_dirty) {
			busy = 1;
			continue;
		}
		if (inode->i_state & I_NEW)
=======
	spin_lock(&inode_sb_list_lock);
	list_for_each_entry_safe(inode, next, &sb->s_inodes, i_sb_list) {
		if (atomic_read(&inode->i_count))
>>>>>>> 02f8c6ae
			continue;

		spin_lock(&inode->i_lock);
		if (inode->i_state & (I_NEW | I_FREEING | I_WILL_FREE)) {
			spin_unlock(&inode->i_lock);
			continue;
		}

		inode->i_state |= I_FREEING;
		inode_lru_list_del(inode);
		spin_unlock(&inode->i_lock);
		list_add(&inode->i_lru, &dispose);
	}
	spin_unlock(&inode_sb_list_lock);

	dispose_list(&dispose);

	/*
	 * Cycle through iprune_sem to make sure any inode that prune_icache
	 * moved off the list before we took the lock has been fully torn
	 * down.
	 */
	down_write(&iprune_sem);
	up_write(&iprune_sem);
}

/**
 * invalidate_inodes	- attempt to free all inodes on a superblock
 * @sb:		superblock to operate on
 * @kill_dirty: flag to guide handling of dirty inodes
 *
 * Attempts to free all inodes for a given superblock.  If there were any
 * busy inodes return a non-zero value, else zero.
 * If @kill_dirty is set, discard dirty inodes too, otherwise treat
 * them as busy.
 */
int invalidate_inodes(struct super_block *sb, bool kill_dirty)
{
	int busy = 0;
	struct inode *inode, *next;
	LIST_HEAD(dispose);

	spin_lock(&inode_sb_list_lock);
	list_for_each_entry_safe(inode, next, &sb->s_inodes, i_sb_list) {
		spin_lock(&inode->i_lock);
		if (inode->i_state & (I_NEW | I_FREEING | I_WILL_FREE)) {
			spin_unlock(&inode->i_lock);
			continue;
		}
		if (inode->i_state & I_DIRTY && !kill_dirty) {
			spin_unlock(&inode->i_lock);
			busy = 1;
			continue;
		}
		if (atomic_read(&inode->i_count)) {
			spin_unlock(&inode->i_lock);
			busy = 1;
			continue;
		}

<<<<<<< HEAD
	down_write(&iprune_sem);
	spin_lock(&inode_lock);
	inotify_unmount_inodes(&sb->s_inodes);
	fsnotify_unmount_inodes(&sb->s_inodes);
	busy = invalidate_list(&sb->s_inodes, &throw_away, true);
	spin_unlock(&inode_lock);
=======
		inode->i_state |= I_FREEING;
		inode_lru_list_del(inode);
		spin_unlock(&inode->i_lock);
		list_add(&inode->i_lru, &dispose);
	}
	spin_unlock(&inode_sb_list_lock);
>>>>>>> 02f8c6ae

	dispose_list(&dispose);

	return busy;
}
<<<<<<< HEAD
EXPORT_SYMBOL(invalidate_inodes);
int invalidate_clean_inodes(struct super_block *sb)
{
	int busy;
	LIST_HEAD(throw_away);

	down_write(&iprune_sem);
	spin_lock(&inode_lock);
	inotify_unmount_inodes(&sb->s_inodes);
	fsnotify_unmount_inodes(&sb->s_inodes);
	busy = invalidate_list(&sb->s_inodes, &throw_away, false);
	spin_unlock(&inode_lock);

	dispose_list(&throw_away);
	up_write(&iprune_sem);

	return busy;
}
=======
>>>>>>> 02f8c6ae

static int can_unuse(struct inode *inode)
{
	if (inode->i_state & ~I_REFERENCED)
		return 0;
	if (inode_has_buffers(inode))
		return 0;
	if (atomic_read(&inode->i_count))
		return 0;
	if (inode->i_data.nrpages)
		return 0;
	return 1;
}

/*
 * Scan `goal' inodes on the unused list for freeable ones. They are moved to a
 * temporary list and then are freed outside inode_lru_lock by dispose_list().
 *
 * Any inodes which are pinned purely because of attached pagecache have their
 * pagecache removed.  If the inode has metadata buffers attached to
 * mapping->private_list then try to remove them.
 *
 * If the inode has the I_REFERENCED flag set, then it means that it has been
 * used recently - the flag is set in iput_final(). When we encounter such an
 * inode, clear the flag and move it to the back of the LRU so it gets another
 * pass through the LRU before it gets reclaimed. This is necessary because of
 * the fact we are doing lazy LRU updates to minimise lock contention so the
 * LRU does not have strict ordering. Hence we don't want to reclaim inodes
 * with this flag set because they are the inodes that are out of order.
 */
static void prune_icache(int nr_to_scan)
{
	LIST_HEAD(freeable);
	int nr_scanned;
	unsigned long reap = 0;

	down_read(&iprune_sem);
	spin_lock(&inode_lru_lock);
	for (nr_scanned = 0; nr_scanned < nr_to_scan; nr_scanned++) {
		struct inode *inode;

		if (list_empty(&inode_lru))
			break;

		inode = list_entry(inode_lru.prev, struct inode, i_lru);

		/*
		 * we are inverting the inode_lru_lock/inode->i_lock here,
		 * so use a trylock. If we fail to get the lock, just move the
		 * inode to the back of the list so we don't spin on it.
		 */
		if (!spin_trylock(&inode->i_lock)) {
			list_move(&inode->i_lru, &inode_lru);
			continue;
		}

		/*
		 * Referenced or dirty inodes are still in use. Give them
		 * another pass through the LRU as we canot reclaim them now.
		 */
		if (atomic_read(&inode->i_count) ||
		    (inode->i_state & ~I_REFERENCED)) {
			list_del_init(&inode->i_lru);
			spin_unlock(&inode->i_lock);
			inodes_stat.nr_unused--;
			continue;
		}

		/* recently referenced inodes get one more pass */
		if (inode->i_state & I_REFERENCED) {
			inode->i_state &= ~I_REFERENCED;
			list_move(&inode->i_lru, &inode_lru);
			spin_unlock(&inode->i_lock);
			continue;
		}
		if (inode_has_buffers(inode) || inode->i_data.nrpages) {
			__iget(inode);
			spin_unlock(&inode->i_lock);
			spin_unlock(&inode_lru_lock);
			if (remove_inode_buffers(inode))
				reap += invalidate_mapping_pages(&inode->i_data,
								0, -1);
			iput(inode);
			spin_lock(&inode_lru_lock);

			if (inode != list_entry(inode_lru.next,
						struct inode, i_lru))
				continue;	/* wrong inode or list_empty */
			/* avoid lock inversions with trylock */
			if (!spin_trylock(&inode->i_lock))
				continue;
			if (!can_unuse(inode)) {
				spin_unlock(&inode->i_lock);
				continue;
			}
		}
		WARN_ON(inode->i_state & I_NEW);
		inode->i_state |= I_FREEING;
		spin_unlock(&inode->i_lock);

		list_move(&inode->i_lru, &freeable);
		inodes_stat.nr_unused--;
	}
	if (current_is_kswapd())
		__count_vm_events(KSWAPD_INODESTEAL, reap);
	else
		__count_vm_events(PGINODESTEAL, reap);
	spin_unlock(&inode_lru_lock);

	dispose_list(&freeable);
	up_read(&iprune_sem);
}

/*
 * shrink_icache_memory() will attempt to reclaim some unused inodes.  Here,
 * "unused" means that no dentries are referring to the inodes: the files are
 * not open and the dcache references to those inodes have already been
 * reclaimed.
 *
 * This function is passed the number of inodes to scan, and it returns the
 * total number of remaining possibly-reclaimable inodes.
 */
static int shrink_icache_memory(struct shrinker *shrink,
				struct shrink_control *sc)
{
	int nr = sc->nr_to_scan;
	gfp_t gfp_mask = sc->gfp_mask;

	if (nr) {
		/*
		 * Nasty deadlock avoidance.  We may hold various FS locks,
		 * and we don't want to recurse into the FS that called us
		 * in clear_inode() and friends..
		 */
		if (!(gfp_mask & __GFP_FS))
			return -1;
		prune_icache(nr);
	}
	return (get_nr_inodes_unused() / 100) * sysctl_vfs_cache_pressure;
}

static struct shrinker icache_shrinker = {
	.shrink = shrink_icache_memory,
	.seeks = DEFAULT_SEEKS,
};

static void __wait_on_freeing_inode(struct inode *inode);
/*
 * Called with the inode lock held.
 */
static struct inode *find_inode(struct super_block *sb,
				struct hlist_head *head,
				int (*test)(struct inode *, void *),
				void *data)
{
	struct hlist_node *node;
	struct inode *inode = NULL;

repeat:
	hlist_for_each_entry(inode, node, head, i_hash) {
		spin_lock(&inode->i_lock);
		if (inode->i_sb != sb) {
			spin_unlock(&inode->i_lock);
			continue;
		}
		if (!test(inode, data)) {
			spin_unlock(&inode->i_lock);
			continue;
		}
		if (inode->i_state & (I_FREEING|I_WILL_FREE)) {
			__wait_on_freeing_inode(inode);
			goto repeat;
		}
		__iget(inode);
		spin_unlock(&inode->i_lock);
		return inode;
	}
	return NULL;
}

/*
 * find_inode_fast is the fast path version of find_inode, see the comment at
 * iget_locked for details.
 */
static struct inode *find_inode_fast(struct super_block *sb,
				struct hlist_head *head, unsigned long ino)
{
	struct hlist_node *node;
	struct inode *inode = NULL;

repeat:
	hlist_for_each_entry(inode, node, head, i_hash) {
		spin_lock(&inode->i_lock);
		if (inode->i_ino != ino) {
			spin_unlock(&inode->i_lock);
			continue;
		}
		if (inode->i_sb != sb) {
			spin_unlock(&inode->i_lock);
			continue;
		}
		if (inode->i_state & (I_FREEING|I_WILL_FREE)) {
			__wait_on_freeing_inode(inode);
			goto repeat;
		}
		__iget(inode);
		spin_unlock(&inode->i_lock);
		return inode;
	}
	return NULL;
}

/*
 * Each cpu owns a range of LAST_INO_BATCH numbers.
 * 'shared_last_ino' is dirtied only once out of LAST_INO_BATCH allocations,
 * to renew the exhausted range.
 *
 * This does not significantly increase overflow rate because every CPU can
 * consume at most LAST_INO_BATCH-1 unused inode numbers. So there is
 * NR_CPUS*(LAST_INO_BATCH-1) wastage. At 4096 and 1024, this is ~0.1% of the
 * 2^32 range, and is a worst-case. Even a 50% wastage would only increase
 * overflow rate by 2x, which does not seem too significant.
 *
 * On a 32bit, non LFS stat() call, glibc will generate an EOVERFLOW
 * error if st_ino won't fit in target struct field. Use 32bit counter
 * here to attempt to avoid that.
 */
#define LAST_INO_BATCH 1024
static DEFINE_PER_CPU(unsigned int, last_ino);

unsigned int get_next_ino(void)
{
	unsigned int *p = &get_cpu_var(last_ino);
	unsigned int res = *p;

#ifdef CONFIG_SMP
	if (unlikely((res & (LAST_INO_BATCH-1)) == 0)) {
		static atomic_t shared_last_ino;
		int next = atomic_add_return(LAST_INO_BATCH, &shared_last_ino);

		res = next - LAST_INO_BATCH;
	}
#endif

	*p = ++res;
	put_cpu_var(last_ino);
	return res;
}
EXPORT_SYMBOL(get_next_ino);

/**
 *	new_inode 	- obtain an inode
 *	@sb: superblock
 *
 *	Allocates a new inode for given superblock. The default gfp_mask
 *	for allocations related to inode->i_mapping is GFP_HIGHUSER_MOVABLE.
 *	If HIGHMEM pages are unsuitable or it is known that pages allocated
 *	for the page cache are not reclaimable or migratable,
 *	mapping_set_gfp_mask() must be called with suitable flags on the
 *	newly created inode's mapping
 *
 */
struct inode *new_inode(struct super_block *sb)
{
	struct inode *inode;

	spin_lock_prefetch(&inode_sb_list_lock);

	inode = alloc_inode(sb);
	if (inode) {
		spin_lock(&inode->i_lock);
		inode->i_state = 0;
		spin_unlock(&inode->i_lock);
		inode_sb_list_add(inode);
	}
	return inode;
}
EXPORT_SYMBOL(new_inode);

/**
 * unlock_new_inode - clear the I_NEW state and wake up any waiters
 * @inode:	new inode to unlock
 *
 * Called when the inode is fully initialised to clear the new state of the
 * inode and wake up anyone waiting for the inode to finish initialisation.
 */
void unlock_new_inode(struct inode *inode)
{
#ifdef CONFIG_DEBUG_LOCK_ALLOC
	if (S_ISDIR(inode->i_mode)) {
		struct file_system_type *type = inode->i_sb->s_type;

		/* Set new key only if filesystem hasn't already changed it */
		if (!lockdep_match_class(&inode->i_mutex,
		    &type->i_mutex_key)) {
			/*
			 * ensure nobody is actually holding i_mutex
			 */
			mutex_destroy(&inode->i_mutex);
			mutex_init(&inode->i_mutex);
			lockdep_set_class(&inode->i_mutex,
					  &type->i_mutex_dir_key);
		}
	}
#endif
<<<<<<< HEAD
	/*
	 * This is special!  We do not need the spinlock when clearing I_NEW,
	 * because we're guaranteed that nobody else tries to do anything about
	 * the state of the inode when it is locked, as we just created it (so
	 * there can be no old holders that haven't tested I_NEW).
	 * However we must emit the memory barrier so that other CPUs reliably
	 * see the clearing of I_NEW after the other inode initialisation has
	 * completed.
	 */
	smp_mb();
	WARN_ON(!(inode->i_state & I_NEW));
	inode->i_state &= ~I_NEW;
	wake_up_inode(inode);
=======
	spin_lock(&inode->i_lock);
	WARN_ON(!(inode->i_state & I_NEW));
	inode->i_state &= ~I_NEW;
	wake_up_bit(&inode->i_state, __I_NEW);
	spin_unlock(&inode->i_lock);
>>>>>>> 02f8c6ae
}
EXPORT_SYMBOL(unlock_new_inode);

/**
 * iget5_locked - obtain an inode from a mounted file system
 * @sb:		super block of file system
 * @hashval:	hash value (usually inode number) to get
 * @test:	callback used for comparisons between inodes
 * @set:	callback used to initialize a new struct inode
 * @data:	opaque data pointer to pass to @test and @set
 *
 * Search for the inode specified by @hashval and @data in the inode cache,
 * and if present it is return it with an increased reference count. This is
 * a generalized version of iget_locked() for file systems where the inode
 * number is not sufficient for unique identification of an inode.
 *
 * If the inode is not in cache, allocate a new inode and return it locked,
 * hashed, and with the I_NEW flag set. The file system gets to fill it in
 * before unlocking it via unlock_new_inode().
 *
 * Note both @test and @set are called with the inode_hash_lock held, so can't
 * sleep.
 */
struct inode *iget5_locked(struct super_block *sb, unsigned long hashval,
		int (*test)(struct inode *, void *),
		int (*set)(struct inode *, void *), void *data)
{
	struct hlist_head *head = inode_hashtable + hash(sb, hashval);
	struct inode *inode;

	spin_lock(&inode_hash_lock);
	inode = find_inode(sb, head, test, data);
	spin_unlock(&inode_hash_lock);

	if (inode) {
		wait_on_inode(inode);
		return inode;
	}

	inode = alloc_inode(sb);
	if (inode) {
		struct inode *old;

		spin_lock(&inode_hash_lock);
		/* We released the lock, so.. */
		old = find_inode(sb, head, test, data);
		if (!old) {
			if (set(inode, data))
				goto set_failed;

<<<<<<< HEAD
			__inode_add_to_lists(sb, head, inode);
			inode->i_state = I_NEW;
			spin_unlock(&inode_lock);
=======
			spin_lock(&inode->i_lock);
			inode->i_state = I_NEW;
			hlist_add_head(&inode->i_hash, head);
			spin_unlock(&inode->i_lock);
			inode_sb_list_add(inode);
			spin_unlock(&inode_hash_lock);
>>>>>>> 02f8c6ae

			/* Return the locked inode with I_NEW set, the
			 * caller is responsible for filling in the contents
			 */
			return inode;
		}

		/*
		 * Uhhuh, somebody else created the same inode under
		 * us. Use the old inode instead of the one we just
		 * allocated.
		 */
		spin_unlock(&inode_hash_lock);
		destroy_inode(inode);
		inode = old;
		wait_on_inode(inode);
	}
	return inode;

set_failed:
	spin_unlock(&inode_hash_lock);
	destroy_inode(inode);
	return NULL;
}
EXPORT_SYMBOL(iget5_locked);

/**
 * iget_locked - obtain an inode from a mounted file system
 * @sb:		super block of file system
 * @ino:	inode number to get
 *
 * Search for the inode specified by @ino in the inode cache and if present
 * return it with an increased reference count. This is for file systems
 * where the inode number is sufficient for unique identification of an inode.
 *
 * If the inode is not in cache, allocate a new inode and return it locked,
 * hashed, and with the I_NEW flag set.  The file system gets to fill it in
 * before unlocking it via unlock_new_inode().
 */
struct inode *iget_locked(struct super_block *sb, unsigned long ino)
{
	struct hlist_head *head = inode_hashtable + hash(sb, ino);
	struct inode *inode;

	spin_lock(&inode_hash_lock);
	inode = find_inode_fast(sb, head, ino);
	spin_unlock(&inode_hash_lock);
	if (inode) {
		wait_on_inode(inode);
		return inode;
	}

	inode = alloc_inode(sb);
	if (inode) {
		struct inode *old;

		spin_lock(&inode_hash_lock);
		/* We released the lock, so.. */
		old = find_inode_fast(sb, head, ino);
		if (!old) {
			inode->i_ino = ino;
<<<<<<< HEAD
			__inode_add_to_lists(sb, head, inode);
			inode->i_state = I_NEW;
			spin_unlock(&inode_lock);
=======
			spin_lock(&inode->i_lock);
			inode->i_state = I_NEW;
			hlist_add_head(&inode->i_hash, head);
			spin_unlock(&inode->i_lock);
			inode_sb_list_add(inode);
			spin_unlock(&inode_hash_lock);
>>>>>>> 02f8c6ae

			/* Return the locked inode with I_NEW set, the
			 * caller is responsible for filling in the contents
			 */
			return inode;
		}

		/*
		 * Uhhuh, somebody else created the same inode under
		 * us. Use the old inode instead of the one we just
		 * allocated.
		 */
		spin_unlock(&inode_hash_lock);
		destroy_inode(inode);
		inode = old;
		wait_on_inode(inode);
	}
	return inode;
}
EXPORT_SYMBOL(iget_locked);

/*
 * search the inode cache for a matching inode number.
 * If we find one, then the inode number we are trying to
 * allocate is not unique and so we should not use it.
 *
 * Returns 1 if the inode number is unique, 0 if it is not.
 */
static int test_inode_iunique(struct super_block *sb, unsigned long ino)
{
	struct hlist_head *b = inode_hashtable + hash(sb, ino);
	struct hlist_node *node;
	struct inode *inode;

	spin_lock(&inode_hash_lock);
	hlist_for_each_entry(inode, node, b, i_hash) {
		if (inode->i_ino == ino && inode->i_sb == sb) {
			spin_unlock(&inode_hash_lock);
			return 0;
		}
	}
	spin_unlock(&inode_hash_lock);

	return 1;
}

/**
 *	iunique - get a unique inode number
 *	@sb: superblock
 *	@max_reserved: highest reserved inode number
 *
 *	Obtain an inode number that is unique on the system for a given
 *	superblock. This is used by file systems that have no natural
 *	permanent inode numbering system. An inode number is returned that
 *	is higher than the reserved limit but unique.
 *
 *	BUGS:
 *	With a large number of inodes live on the file system this function
 *	currently becomes quite slow.
 */
ino_t iunique(struct super_block *sb, ino_t max_reserved)
{
	/*
	 * On a 32bit, non LFS stat() call, glibc will generate an EOVERFLOW
	 * error if st_ino won't fit in target struct field. Use 32bit counter
	 * here to attempt to avoid that.
	 */
	static DEFINE_SPINLOCK(iunique_lock);
	static unsigned int counter;
	ino_t res;

	spin_lock(&iunique_lock);
	do {
		if (counter <= max_reserved)
			counter = max_reserved + 1;
		res = counter++;
	} while (!test_inode_iunique(sb, res));
	spin_unlock(&iunique_lock);

	return res;
}
EXPORT_SYMBOL(iunique);

struct inode *igrab(struct inode *inode)
{
	spin_lock(&inode->i_lock);
	if (!(inode->i_state & (I_FREEING|I_WILL_FREE))) {
		__iget(inode);
		spin_unlock(&inode->i_lock);
	} else {
		spin_unlock(&inode->i_lock);
		/*
		 * Handle the case where s_op->clear_inode is not been
		 * called yet, and somebody is calling igrab
		 * while the inode is getting freed.
		 */
		inode = NULL;
	}
	return inode;
}
EXPORT_SYMBOL(igrab);

/**
 * ilookup5_nowait - search for an inode in the inode cache
 * @sb:		super block of file system to search
 * @hashval:	hash value (usually inode number) to search for
 * @test:	callback used for comparisons between inodes
 * @data:	opaque data pointer to pass to @test
 *
 * Search for the inode specified by @hashval and @data in the inode cache.
 * If the inode is in the cache, the inode is returned with an incremented
 * reference count.
 *
 * Note: I_NEW is not waited upon so you have to be very careful what you do
 * with the returned inode.  You probably should be using ilookup5() instead.
 *
 * Note2: @test is called with the inode_hash_lock held, so can't sleep.
 */
struct inode *ilookup5_nowait(struct super_block *sb, unsigned long hashval,
		int (*test)(struct inode *, void *), void *data)
{
	struct hlist_head *head = inode_hashtable + hash(sb, hashval);
	struct inode *inode;

	spin_lock(&inode_hash_lock);
	inode = find_inode(sb, head, test, data);
	spin_unlock(&inode_hash_lock);

	return inode;
}
EXPORT_SYMBOL(ilookup5_nowait);

/**
 * ilookup5 - search for an inode in the inode cache
 * @sb:		super block of file system to search
 * @hashval:	hash value (usually inode number) to search for
 * @test:	callback used for comparisons between inodes
 * @data:	opaque data pointer to pass to @test
 *
 * Search for the inode specified by @hashval and @data in the inode cache,
 * and if the inode is in the cache, return the inode with an incremented
 * reference count.  Waits on I_NEW before returning the inode.
 * returned with an incremented reference count.
 *
 * This is a generalized version of ilookup() for file systems where the
 * inode number is not sufficient for unique identification of an inode.
 *
 * Note: @test is called with the inode_hash_lock held, so can't sleep.
 */
struct inode *ilookup5(struct super_block *sb, unsigned long hashval,
		int (*test)(struct inode *, void *), void *data)
{
	struct inode *inode = ilookup5_nowait(sb, hashval, test, data);

	if (inode)
		wait_on_inode(inode);
	return inode;
}
EXPORT_SYMBOL(ilookup5);

/**
 * ilookup - search for an inode in the inode cache
 * @sb:		super block of file system to search
 * @ino:	inode number to search for
 *
 * Search for the inode @ino in the inode cache, and if the inode is in the
 * cache, the inode is returned with an incremented reference count.
 */
struct inode *ilookup(struct super_block *sb, unsigned long ino)
{
	struct hlist_head *head = inode_hashtable + hash(sb, ino);
	struct inode *inode;

	spin_lock(&inode_hash_lock);
	inode = find_inode_fast(sb, head, ino);
	spin_unlock(&inode_hash_lock);

	if (inode)
		wait_on_inode(inode);
	return inode;
}
EXPORT_SYMBOL(ilookup);

int insert_inode_locked(struct inode *inode)
{
	struct super_block *sb = inode->i_sb;
	ino_t ino = inode->i_ino;
	struct hlist_head *head = inode_hashtable + hash(sb, ino);

<<<<<<< HEAD
	inode->i_state |= I_NEW;
=======
>>>>>>> 02f8c6ae
	while (1) {
		struct hlist_node *node;
		struct inode *old = NULL;
		spin_lock(&inode_hash_lock);
		hlist_for_each_entry(old, node, head, i_hash) {
			if (old->i_ino != ino)
				continue;
			if (old->i_sb != sb)
				continue;
			spin_lock(&old->i_lock);
			if (old->i_state & (I_FREEING|I_WILL_FREE)) {
				spin_unlock(&old->i_lock);
				continue;
			}
			break;
		}
		if (likely(!node)) {
			spin_lock(&inode->i_lock);
			inode->i_state |= I_NEW;
			hlist_add_head(&inode->i_hash, head);
			spin_unlock(&inode->i_lock);
			spin_unlock(&inode_hash_lock);
			return 0;
		}
		__iget(old);
		spin_unlock(&old->i_lock);
		spin_unlock(&inode_hash_lock);
		wait_on_inode(old);
		if (unlikely(!inode_unhashed(old))) {
			iput(old);
			return -EBUSY;
		}
		iput(old);
	}
}
EXPORT_SYMBOL(insert_inode_locked);

int insert_inode_locked4(struct inode *inode, unsigned long hashval,
		int (*test)(struct inode *, void *), void *data)
{
	struct super_block *sb = inode->i_sb;
	struct hlist_head *head = inode_hashtable + hash(sb, hashval);

<<<<<<< HEAD
	inode->i_state |= I_NEW;

=======
>>>>>>> 02f8c6ae
	while (1) {
		struct hlist_node *node;
		struct inode *old = NULL;

		spin_lock(&inode_hash_lock);
		hlist_for_each_entry(old, node, head, i_hash) {
			if (old->i_sb != sb)
				continue;
			if (!test(old, data))
				continue;
			spin_lock(&old->i_lock);
			if (old->i_state & (I_FREEING|I_WILL_FREE)) {
				spin_unlock(&old->i_lock);
				continue;
			}
			break;
		}
		if (likely(!node)) {
			spin_lock(&inode->i_lock);
			inode->i_state |= I_NEW;
			hlist_add_head(&inode->i_hash, head);
			spin_unlock(&inode->i_lock);
			spin_unlock(&inode_hash_lock);
			return 0;
		}
		__iget(old);
		spin_unlock(&old->i_lock);
		spin_unlock(&inode_hash_lock);
		wait_on_inode(old);
		if (unlikely(!inode_unhashed(old))) {
			iput(old);
			return -EBUSY;
		}
		iput(old);
	}
}
EXPORT_SYMBOL(insert_inode_locked4);


int generic_delete_inode(struct inode *inode)
{
	return 1;
}
EXPORT_SYMBOL(generic_delete_inode);

/*
 * Normal UNIX filesystem behaviour: delete the
 * inode when the usage count drops to zero, and
 * i_nlink is zero.
 */
int generic_drop_inode(struct inode *inode)
{
	return !inode->i_nlink || inode_unhashed(inode);
}
EXPORT_SYMBOL_GPL(generic_drop_inode);

/*
 * Called when we're dropping the last reference
 * to an inode.
 *
 * Call the FS "drop_inode()" function, defaulting to
 * the legacy UNIX filesystem behaviour.  If it tells
 * us to evict inode, do so.  Otherwise, retain inode
 * in cache if fs is alive, sync and evict if fs is
 * shutting down.
 */
static void iput_final(struct inode *inode)
{
	struct super_block *sb = inode->i_sb;
	const struct super_operations *op = inode->i_sb->s_op;
	int drop;

	WARN_ON(inode->i_state & I_NEW);

	if (op && op->drop_inode)
		drop = op->drop_inode(inode);
	else
		drop = generic_drop_inode(inode);

	if (!drop && (sb->s_flags & MS_ACTIVE)) {
		inode->i_state |= I_REFERENCED;
		if (!(inode->i_state & (I_DIRTY|I_SYNC)))
			inode_lru_list_add(inode);
		spin_unlock(&inode->i_lock);
		return;
	}

	if (!drop) {
		inode->i_state |= I_WILL_FREE;
		spin_unlock(&inode->i_lock);
		write_inode_now(inode, 1);
		spin_lock(&inode->i_lock);
		WARN_ON(inode->i_state & I_NEW);
		inode->i_state &= ~I_WILL_FREE;
	}

	inode->i_state |= I_FREEING;
	inode_lru_list_del(inode);
	spin_unlock(&inode->i_lock);

	evict(inode);
}

/**
 *	iput	- put an inode
 *	@inode: inode to put
 *
 *	Puts an inode, dropping its usage count. If the inode use count hits
 *	zero, the inode is then freed and may also be destroyed.
 *
 *	Consequently, iput() can sleep.
 */
void iput(struct inode *inode)
{
	if (inode) {
		BUG_ON(inode->i_state & I_CLEAR);

		if (atomic_dec_and_lock(&inode->i_count, &inode->i_lock))
			iput_final(inode);
	}
}
EXPORT_SYMBOL(iput);

/**
 *	bmap	- find a block number in a file
 *	@inode: inode of file
 *	@block: block to find
 *
 *	Returns the block number on the device holding the inode that
 *	is the disk block number for the block of the file requested.
 *	That is, asked for block 4 of inode 1 the function will return the
 *	disk block relative to the disk start that holds that block of the
 *	file.
 */
sector_t bmap(struct inode *inode, sector_t block)
{
	sector_t res = 0;
	if (inode->i_mapping->a_ops->bmap)
		res = inode->i_mapping->a_ops->bmap(inode->i_mapping, block);
	return res;
}
EXPORT_SYMBOL(bmap);

/*
 * With relative atime, only update atime if the previous atime is
 * earlier than either the ctime or mtime or if at least a day has
 * passed since the last atime update.
 */
static int relatime_need_update(struct vfsmount *mnt, struct inode *inode,
			     struct timespec now)
{

	if (!(mnt->mnt_flags & MNT_RELATIME))
		return 1;
	/*
	 * Is mtime younger than atime? If yes, update atime:
	 */
	if (timespec_compare(&inode->i_mtime, &inode->i_atime) >= 0)
		return 1;
	/*
	 * Is ctime younger than atime? If yes, update atime:
	 */
	if (timespec_compare(&inode->i_ctime, &inode->i_atime) >= 0)
		return 1;

	/*
	 * Is the previous atime value older than a day? If yes,
	 * update atime:
	 */
	if ((long)(now.tv_sec - inode->i_atime.tv_sec) >= 24*60*60)
		return 1;
	/*
	 * Good, we can skip the atime update:
	 */
	return 0;
}

/**
 *	touch_atime	-	update the access time
 *	@mnt: mount the inode is accessed on
 *	@dentry: dentry accessed
 *
 *	Update the accessed time on an inode and mark it for writeback.
 *	This function automatically handles read only file systems and media,
 *	as well as the "noatime" flag and inode specific "noatime" markers.
 */
void touch_atime(struct vfsmount *mnt, struct dentry *dentry)
{
	struct inode *inode = dentry->d_inode;
	struct timespec now;

	if (inode->i_flags & S_NOATIME)
		return;
	if (IS_NOATIME(inode))
		return;
	if ((inode->i_sb->s_flags & MS_NODIRATIME) && S_ISDIR(inode->i_mode))
		return;

	if (mnt->mnt_flags & MNT_NOATIME)
		return;
	if ((mnt->mnt_flags & MNT_NODIRATIME) && S_ISDIR(inode->i_mode))
		return;

	now = current_fs_time(inode->i_sb);

	if (!relatime_need_update(mnt, inode, now))
		return;

	if (timespec_equal(&inode->i_atime, &now))
		return;

	if (mnt_want_write(mnt))
		return;

	inode->i_atime = now;
	mark_inode_dirty_sync(inode);
	mnt_drop_write(mnt);
}
EXPORT_SYMBOL(touch_atime);

/**
 *	file_update_time	-	update mtime and ctime time
 *	@file: file accessed
 *
 *	Update the mtime and ctime members of an inode and mark the inode
 *	for writeback.  Note that this function is meant exclusively for
 *	usage in the file write path of filesystems, and filesystems may
 *	choose to explicitly ignore update via this function with the
 *	S_NOCMTIME inode flag, e.g. for network filesystem where these
 *	timestamps are handled by the server.
 */

void file_update_time(struct file *file)
{
	struct inode *inode = file->f_path.dentry->d_inode;
	struct timespec now;
	enum { S_MTIME = 1, S_CTIME = 2, S_VERSION = 4 } sync_it = 0;

	/* First try to exhaust all avenues to not sync */
	if (IS_NOCMTIME(inode))
		return;

	now = current_fs_time(inode->i_sb);
	if (!timespec_equal(&inode->i_mtime, &now))
		sync_it = S_MTIME;

	if (!timespec_equal(&inode->i_ctime, &now))
		sync_it |= S_CTIME;

	if (IS_I_VERSION(inode))
		sync_it |= S_VERSION;

	if (!sync_it)
		return;

	/* Finally allowed to write? Takes lock. */
	if (mnt_want_write_file(file))
		return;

	/* Only change inode inside the lock region */
	if (sync_it & S_VERSION)
		inode_inc_iversion(inode);
	if (sync_it & S_CTIME)
		inode->i_ctime = now;
	if (sync_it & S_MTIME)
		inode->i_mtime = now;
	mark_inode_dirty_sync(inode);
	mnt_drop_write(file->f_path.mnt);
}
EXPORT_SYMBOL(file_update_time);

int inode_needs_sync(struct inode *inode)
{
	if (IS_SYNC(inode))
		return 1;
	if (S_ISDIR(inode->i_mode) && IS_DIRSYNC(inode))
		return 1;
	return 0;
}
EXPORT_SYMBOL(inode_needs_sync);

int inode_wait(void *word)
{
	schedule();
	return 0;
}
EXPORT_SYMBOL(inode_wait);

/*
 * If we try to find an inode in the inode hash while it is being
 * deleted, we have to wait until the filesystem completes its
 * deletion before reporting that it isn't found.  This function waits
 * until the deletion _might_ have completed.  Callers are responsible
 * to recheck inode state.
 *
 * It doesn't matter if I_NEW is not set initially, a call to
<<<<<<< HEAD
 * wake_up_inode() after removing from the hash list will DTRT.
 *
 * This is called with inode_lock held.
=======
 * wake_up_bit(&inode->i_state, __I_NEW) after removing from the hash list
 * will DTRT.
>>>>>>> 02f8c6ae
 */
static void __wait_on_freeing_inode(struct inode *inode)
{
	wait_queue_head_t *wq;
	DEFINE_WAIT_BIT(wait, &inode->i_state, __I_NEW);
	wq = bit_waitqueue(&inode->i_state, __I_NEW);
	prepare_to_wait(wq, &wait.wait, TASK_UNINTERRUPTIBLE);
	spin_unlock(&inode->i_lock);
	spin_unlock(&inode_hash_lock);
	schedule();
	finish_wait(wq, &wait.wait);
	spin_lock(&inode_hash_lock);
}

static __initdata unsigned long ihash_entries;
static int __init set_ihash_entries(char *str)
{
	if (!str)
		return 0;
	ihash_entries = simple_strtoul(str, &str, 0);
	return 1;
}
__setup("ihash_entries=", set_ihash_entries);

/*
 * Initialize the waitqueues and inode hash table.
 */
void __init inode_init_early(void)
{
	int loop;

	/* If hashes are distributed across NUMA nodes, defer
	 * hash allocation until vmalloc space is available.
	 */
	if (hashdist)
		return;

	inode_hashtable =
		alloc_large_system_hash("Inode-cache",
					sizeof(struct hlist_head),
					ihash_entries,
					14,
					HASH_EARLY,
					&i_hash_shift,
					&i_hash_mask,
					0);

	for (loop = 0; loop < (1 << i_hash_shift); loop++)
		INIT_HLIST_HEAD(&inode_hashtable[loop]);
}

void __init inode_init(void)
{
	int loop;

	/* inode slab cache */
	inode_cachep = kmem_cache_create("inode_cache",
					 sizeof(struct inode),
					 0,
					 (SLAB_RECLAIM_ACCOUNT|SLAB_PANIC|
					 SLAB_MEM_SPREAD),
					 init_once);
	register_shrinker(&icache_shrinker);

	/* Hash may have been set up in inode_init_early */
	if (!hashdist)
		return;

	inode_hashtable =
		alloc_large_system_hash("Inode-cache",
					sizeof(struct hlist_head),
					ihash_entries,
					14,
					0,
					&i_hash_shift,
					&i_hash_mask,
					0);

	for (loop = 0; loop < (1 << i_hash_shift); loop++)
		INIT_HLIST_HEAD(&inode_hashtable[loop]);
}

void init_special_inode(struct inode *inode, umode_t mode, dev_t rdev)
{
	inode->i_mode = mode;
	if (S_ISCHR(mode)) {
		inode->i_fop = &def_chr_fops;
		inode->i_rdev = rdev;
	} else if (S_ISBLK(mode)) {
		inode->i_fop = &def_blk_fops;
		inode->i_rdev = rdev;
	} else if (S_ISFIFO(mode))
		inode->i_fop = &def_fifo_fops;
	else if (S_ISSOCK(mode))
		inode->i_fop = &bad_sock_fops;
	else
		printk(KERN_DEBUG "init_special_inode: bogus i_mode (%o) for"
				  " inode %s:%lu\n", mode, inode->i_sb->s_id,
				  inode->i_ino);
}
EXPORT_SYMBOL(init_special_inode);

/**
 * inode_init_owner - Init uid,gid,mode for new inode according to posix standards
 * @inode: New inode
 * @dir: Directory inode
 * @mode: mode of the new inode
 */
void inode_init_owner(struct inode *inode, const struct inode *dir,
			mode_t mode)
{
	inode->i_uid = current_fsuid();
	if (dir && dir->i_mode & S_ISGID) {
		inode->i_gid = dir->i_gid;
		if (S_ISDIR(mode))
			mode |= S_ISGID;
	} else
		inode->i_gid = current_fsgid();
	inode->i_mode = mode;
}
EXPORT_SYMBOL(inode_init_owner);

/**
 * inode_owner_or_capable - check current task permissions to inode
 * @inode: inode being checked
 *
 * Return true if current either has CAP_FOWNER to the inode, or
 * owns the file.
 */
bool inode_owner_or_capable(const struct inode *inode)
{
	struct user_namespace *ns = inode_userns(inode);

	if (current_user_ns() == ns && current_fsuid() == inode->i_uid)
		return true;
	if (ns_capable(ns, CAP_FOWNER))
		return true;
	return false;
}
EXPORT_SYMBOL(inode_owner_or_capable);<|MERGE_RESOLUTION|>--- conflicted
+++ resolved
@@ -100,13 +100,6 @@
 
 static int get_nr_inodes(void)
 {
-<<<<<<< HEAD
-	/*
-	 * Prevent speculative execution through spin_unlock(&inode_lock);
-	 */
-	smp_mb();
-	wake_up_bit(&inode->i_state, __I_NEW);
-=======
 	int i;
 	int sum = 0;
 	for_each_possible_cpu(i)
@@ -135,7 +128,6 @@
 {
 	inodes_stat.nr_inodes = get_nr_inodes();
 	return proc_dointvec(table, write, buffer, lenp, ppos);
->>>>>>> 02f8c6ae
 }
 #endif
 
@@ -290,19 +282,11 @@
 	memset(mapping, 0, sizeof(*mapping));
 	INIT_RADIX_TREE(&mapping->page_tree, GFP_ATOMIC);
 	spin_lock_init(&mapping->tree_lock);
-<<<<<<< HEAD
-	spin_lock_init(&mapping->i_mmap_lock);
-=======
 	mutex_init(&mapping->i_mmap_mutex);
->>>>>>> 02f8c6ae
 	INIT_LIST_HEAD(&mapping->private_list);
 	spin_lock_init(&mapping->private_lock);
 	INIT_RAW_PRIO_TREE_ROOT(&mapping->i_mmap);
 	INIT_LIST_HEAD(&mapping->i_mmap_nonlinear);
-<<<<<<< HEAD
-	mutex_init(&mapping->unmap_mutex);
-=======
->>>>>>> 02f8c6ae
 }
 EXPORT_SYMBOL(address_space_init_once);
 
@@ -317,11 +301,8 @@
 	INIT_HLIST_NODE(&inode->i_hash);
 	INIT_LIST_HEAD(&inode->i_dentry);
 	INIT_LIST_HEAD(&inode->i_devices);
-<<<<<<< HEAD
-=======
 	INIT_LIST_HEAD(&inode->i_wb_list);
 	INIT_LIST_HEAD(&inode->i_lru);
->>>>>>> 02f8c6ae
 	address_space_init_once(&inode->i_data);
 	i_size_ordered_init(inode);
 #ifdef CONFIG_FSNOTIFY
@@ -532,44 +513,14 @@
  * so any inode reaching zero refcount during or after that call will
  * be immediately evicted.
  */
-<<<<<<< HEAD
-static int invalidate_list(struct list_head *head, struct list_head *dispose,
-			   int kill_dirty)
-=======
 void evict_inodes(struct super_block *sb)
->>>>>>> 02f8c6ae
 {
 	struct inode *inode, *next;
 	LIST_HEAD(dispose);
 
-<<<<<<< HEAD
-	next = head->next;
-	for (;;) {
-		struct list_head *tmp = next;
-		struct inode *inode;
-
-		/*
-		 * We can reschedule here without worrying about the list's
-		 * consistency because the per-sb list of inodes must not
-		 * change during umount anymore, and because iprune_sem keeps
-		 * shrink_icache_memory() away.
-		 */
-		cond_resched_lock(&inode_lock);
-
-		next = next->next;
-		if (tmp == head)
-			break;
-		inode = list_entry(tmp, struct inode, i_sb_list);
-		if (inode->i_state & I_DIRTY && !kill_dirty) {
-			busy = 1;
-			continue;
-		}
-		if (inode->i_state & I_NEW)
-=======
 	spin_lock(&inode_sb_list_lock);
 	list_for_each_entry_safe(inode, next, &sb->s_inodes, i_sb_list) {
 		if (atomic_read(&inode->i_count))
->>>>>>> 02f8c6ae
 			continue;
 
 		spin_lock(&inode->i_lock);
@@ -630,47 +581,17 @@
 			continue;
 		}
 
-<<<<<<< HEAD
-	down_write(&iprune_sem);
-	spin_lock(&inode_lock);
-	inotify_unmount_inodes(&sb->s_inodes);
-	fsnotify_unmount_inodes(&sb->s_inodes);
-	busy = invalidate_list(&sb->s_inodes, &throw_away, true);
-	spin_unlock(&inode_lock);
-=======
 		inode->i_state |= I_FREEING;
 		inode_lru_list_del(inode);
 		spin_unlock(&inode->i_lock);
 		list_add(&inode->i_lru, &dispose);
 	}
 	spin_unlock(&inode_sb_list_lock);
->>>>>>> 02f8c6ae
 
 	dispose_list(&dispose);
 
 	return busy;
 }
-<<<<<<< HEAD
-EXPORT_SYMBOL(invalidate_inodes);
-int invalidate_clean_inodes(struct super_block *sb)
-{
-	int busy;
-	LIST_HEAD(throw_away);
-
-	down_write(&iprune_sem);
-	spin_lock(&inode_lock);
-	inotify_unmount_inodes(&sb->s_inodes);
-	fsnotify_unmount_inodes(&sb->s_inodes);
-	busy = invalidate_list(&sb->s_inodes, &throw_away, false);
-	spin_unlock(&inode_lock);
-
-	dispose_list(&throw_away);
-	up_write(&iprune_sem);
-
-	return busy;
-}
-=======
->>>>>>> 02f8c6ae
 
 static int can_unuse(struct inode *inode)
 {
@@ -976,27 +897,11 @@
 		}
 	}
 #endif
-<<<<<<< HEAD
-	/*
-	 * This is special!  We do not need the spinlock when clearing I_NEW,
-	 * because we're guaranteed that nobody else tries to do anything about
-	 * the state of the inode when it is locked, as we just created it (so
-	 * there can be no old holders that haven't tested I_NEW).
-	 * However we must emit the memory barrier so that other CPUs reliably
-	 * see the clearing of I_NEW after the other inode initialisation has
-	 * completed.
-	 */
-	smp_mb();
-	WARN_ON(!(inode->i_state & I_NEW));
-	inode->i_state &= ~I_NEW;
-	wake_up_inode(inode);
-=======
 	spin_lock(&inode->i_lock);
 	WARN_ON(!(inode->i_state & I_NEW));
 	inode->i_state &= ~I_NEW;
 	wake_up_bit(&inode->i_state, __I_NEW);
 	spin_unlock(&inode->i_lock);
->>>>>>> 02f8c6ae
 }
 EXPORT_SYMBOL(unlock_new_inode);
 
@@ -1047,18 +952,12 @@
 			if (set(inode, data))
 				goto set_failed;
 
-<<<<<<< HEAD
-			__inode_add_to_lists(sb, head, inode);
-			inode->i_state = I_NEW;
-			spin_unlock(&inode_lock);
-=======
 			spin_lock(&inode->i_lock);
 			inode->i_state = I_NEW;
 			hlist_add_head(&inode->i_hash, head);
 			spin_unlock(&inode->i_lock);
 			inode_sb_list_add(inode);
 			spin_unlock(&inode_hash_lock);
->>>>>>> 02f8c6ae
 
 			/* Return the locked inode with I_NEW set, the
 			 * caller is responsible for filling in the contents
@@ -1120,18 +1019,12 @@
 		old = find_inode_fast(sb, head, ino);
 		if (!old) {
 			inode->i_ino = ino;
-<<<<<<< HEAD
-			__inode_add_to_lists(sb, head, inode);
-			inode->i_state = I_NEW;
-			spin_unlock(&inode_lock);
-=======
 			spin_lock(&inode->i_lock);
 			inode->i_state = I_NEW;
 			hlist_add_head(&inode->i_hash, head);
 			spin_unlock(&inode->i_lock);
 			inode_sb_list_add(inode);
 			spin_unlock(&inode_hash_lock);
->>>>>>> 02f8c6ae
 
 			/* Return the locked inode with I_NEW set, the
 			 * caller is responsible for filling in the contents
@@ -1321,10 +1214,6 @@
 	ino_t ino = inode->i_ino;
 	struct hlist_head *head = inode_hashtable + hash(sb, ino);
 
-<<<<<<< HEAD
-	inode->i_state |= I_NEW;
-=======
->>>>>>> 02f8c6ae
 	while (1) {
 		struct hlist_node *node;
 		struct inode *old = NULL;
@@ -1368,11 +1257,6 @@
 	struct super_block *sb = inode->i_sb;
 	struct hlist_head *head = inode_hashtable + hash(sb, hashval);
 
-<<<<<<< HEAD
-	inode->i_state |= I_NEW;
-
-=======
->>>>>>> 02f8c6ae
 	while (1) {
 		struct hlist_node *node;
 		struct inode *old = NULL;
@@ -1669,14 +1553,8 @@
  * to recheck inode state.
  *
  * It doesn't matter if I_NEW is not set initially, a call to
-<<<<<<< HEAD
- * wake_up_inode() after removing from the hash list will DTRT.
- *
- * This is called with inode_lock held.
-=======
  * wake_up_bit(&inode->i_state, __I_NEW) after removing from the hash list
  * will DTRT.
->>>>>>> 02f8c6ae
  */
 static void __wait_on_freeing_inode(struct inode *inode)
 {
