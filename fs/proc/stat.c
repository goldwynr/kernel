--- conflicted
+++ resolved
@@ -49,11 +49,8 @@
 		softirq = cputime64_add(softirq, kstat_cpu(i).cpustat.softirq);
 		steal = cputime64_add(steal, kstat_cpu(i).cpustat.steal);
 		guest = cputime64_add(guest, kstat_cpu(i).cpustat.guest);
-<<<<<<< HEAD
-=======
 		guest_nice = cputime64_add(guest_nice,
 			kstat_cpu(i).cpustat.guest_nice);
->>>>>>> 02f8c6ae
 		sum += kstat_cpu_irqs_sum(i);
 		sum += arch_irq_stat_cpu(i);
 
