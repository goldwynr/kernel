/*
 *  linux/fs/proc/array.c
 *
 *  Copyright (C) 1992  by Linus Torvalds
 *  based on ideas by Darren Senn
 *
 * Fixes:
 * Michael. K. Johnson: stat,statm extensions.
 *                      <johnsonm@stolaf.edu>
 *
 * Pauline Middelink :  Made cmdline,envline only break at '\0's, to
 *                      make sure SET_PROCTITLE works. Also removed
 *                      bad '!' which forced address recalculation for
 *                      EVERY character on the current page.
 *                      <middelin@polyware.iaf.nl>
 *
 * Danny ter Haar    :	added cpuinfo
 *			<dth@cistron.nl>
 *
 * Alessandro Rubini :  profile extension.
 *                      <rubini@ipvvis.unipv.it>
 *
 * Jeff Tranter      :  added BogoMips field to cpuinfo
 *                      <Jeff_Tranter@Mitel.COM>
 *
 * Bruno Haible      :  remove 4K limit for the maps file
 *			<haible@ma2s2.mathematik.uni-karlsruhe.de>
 *
 * Yves Arrouye      :  remove removal of trailing spaces in get_array.
 *			<Yves.Arrouye@marin.fdn.fr>
 *
 * Jerome Forissier  :  added per-CPU time information to /proc/stat
 *                      and /proc/<pid>/cpu extension
 *                      <forissier@isia.cma.fr>
 *			- Incorporation and non-SMP safe operation
 *			of forissier patch in 2.1.78 by
 *			Hans Marcus <crowbar@concepts.nl>
 *
 * aeb@cwi.nl        :  /proc/partitions
 *
 *
 * Alan Cox	     :  security fixes.
 *			<alan@lxorguk.ukuu.org.uk>
 *
 * Al Viro           :  safe handling of mm_struct
 *
 * Gerhard Wichert   :  added BIGMEM support
 * Siemens AG           <Gerhard.Wichert@pdb.siemens.de>
 *
 * Al Viro & Jeff Garzik :  moved most of the thing into base.c and
 *			 :  proc_misc.c. The rest may eventually go into
 *			 :  base.c too.
 */

#include <linux/types.h>
#include <linux/errno.h>
#include <linux/time.h>
#include <linux/kernel.h>
#include <linux/kernel_stat.h>
#include <linux/tty.h>
#include <linux/string.h>
#include <linux/mman.h>
#include <linux/proc_fs.h>
#include <linux/ioport.h>
#include <linux/uaccess.h>
#include <linux/io.h>
#include <linux/mm.h>
#include <linux/hugetlb.h>
#include <linux/pagemap.h>
#include <linux/swap.h>
#include <linux/smp.h>
#include <linux/signal.h>
#include <linux/highmem.h>
#include <linux/file.h>
#include <linux/fdtable.h>
#include <linux/times.h>
#include <linux/cpuset.h>
#include <linux/rcupdate.h>
#include <linux/delayacct.h>
#include <linux/seq_file.h>
#include <linux/pid_namespace.h>
#include <linux/ptrace.h>
#include <linux/tracehook.h>
<<<<<<< HEAD
#include <linux/utrace.h>
=======
>>>>>>> 02f8c6ae

#include <asm/pgtable.h>
#include <asm/processor.h>
#include "internal.h"

static inline void task_name(struct seq_file *m, struct task_struct *p)
{
	int i;
	char *buf, *end;
	char *name;
	char tcomm[sizeof(p->comm)];

	get_task_comm(tcomm, p);

	seq_puts(m, "Name:\t");
	end = m->buf + m->size;
	buf = m->buf + m->count;
	name = tcomm;
	i = sizeof(tcomm);
	while (i && (buf < end)) {
		unsigned char c = *name;
		name++;
		i--;
		*buf = c;
		if (!c)
			break;
		if (c == '\\') {
			buf++;
			if (buf < end)
				*buf++ = c;
			continue;
		}
		if (c == '\n') {
			*buf++ = '\\';
			if (buf < end)
				*buf++ = 'n';
			continue;
		}
		buf++;
	}
	m->count = buf - m->buf;
	seq_putc(m, '\n');
}

/*
 * The task state array is a strange "bitmap" of
 * reasons to sleep. Thus "running" is zero, and
 * you can test for combinations of others with
 * simple bit tests.
 */
static const char * const task_state_array[] = {
	"R (running)",		/*   0 */
	"S (sleeping)",		/*   1 */
	"D (disk sleep)",	/*   2 */
	"T (stopped)",		/*   4 */
	"t (tracing stop)",	/*   8 */
	"Z (zombie)",		/*  16 */
	"X (dead)",		/*  32 */
	"x (dead)",		/*  64 */
	"K (wakekill)",		/* 128 */
	"W (waking)",		/* 256 */
};

static inline const char *get_task_state(struct task_struct *tsk)
{
	unsigned int state = (tsk->state & TASK_REPORT) | tsk->exit_state;
	const char * const *p = &task_state_array[0];

	BUILD_BUG_ON(1 + ilog2(TASK_STATE_MAX) != ARRAY_SIZE(task_state_array));

	while (state) {
		p++;
		state >>= 1;
	}
	return *p;
}

static inline void task_state(struct seq_file *m, struct pid_namespace *ns,
				struct pid *pid, struct task_struct *p)
{
	struct group_info *group_info;
	int g;
	struct fdtable *fdt = NULL;
	const struct cred *cred;
	pid_t ppid, tpid;

	rcu_read_lock();
	ppid = pid_alive(p) ?
		task_tgid_nr_ns(rcu_dereference(p->real_parent), ns) : 0;
	tpid = 0;
	if (pid_alive(p)) {
		struct task_struct *tracer = tracehook_tracer_task(p);
		if (tracer)
			tpid = task_pid_nr_ns(tracer, ns);
	}
	cred = get_task_cred(p);
	seq_printf(m,
		"State:\t%s\n"
		"Tgid:\t%d\n"
		"Pid:\t%d\n"
		"PPid:\t%d\n"
		"TracerPid:\t%d\n"
		"Uid:\t%d\t%d\t%d\t%d\n"
		"Gid:\t%d\t%d\t%d\t%d\n",
		get_task_state(p),
		task_tgid_nr_ns(p, ns),
		pid_nr_ns(pid, ns),
		ppid, tpid,
		cred->uid, cred->euid, cred->suid, cred->fsuid,
		cred->gid, cred->egid, cred->sgid, cred->fsgid);

	task_utrace_proc_status(m, p);

	task_lock(p);
	if (p->files)
		fdt = files_fdtable(p->files);
	seq_printf(m,
		"FDSize:\t%d\n"
		"Groups:\t",
		fdt ? fdt->max_fds : 0);
	rcu_read_unlock();

	group_info = cred->group_info;
	task_unlock(p);

	for (g = 0; g < min(group_info->ngroups, NGROUPS_SMALL); g++)
		seq_printf(m, "%d ", GROUP_AT(group_info, g));
	put_cred(cred);

	seq_putc(m, '\n');
}

static void render_sigset_t(struct seq_file *m, const char *header,
				sigset_t *set)
{
	int i;

	seq_puts(m, header);

	i = _NSIG;
	do {
		int x = 0;

		i -= 4;
		if (sigismember(set, i+1)) x |= 1;
		if (sigismember(set, i+2)) x |= 2;
		if (sigismember(set, i+3)) x |= 4;
		if (sigismember(set, i+4)) x |= 8;
		seq_printf(m, "%x", x);
	} while (i >= 4);

	seq_putc(m, '\n');
}

static void collect_sigign_sigcatch(struct task_struct *p, sigset_t *ign,
				    sigset_t *catch)
{
	struct k_sigaction *k;
	int i;

	k = p->sighand->action;
	for (i = 1; i <= _NSIG; ++i, ++k) {
		if (k->sa.sa_handler == SIG_IGN)
			sigaddset(ign, i);
		else if (k->sa.sa_handler != SIG_DFL)
			sigaddset(catch, i);
	}
}

static inline void task_sig(struct seq_file *m, struct task_struct *p)
{
	unsigned long flags;
	sigset_t pending, shpending, blocked, ignored, caught;
	int num_threads = 0;
	unsigned long qsize = 0;
	unsigned long qlim = 0;

	sigemptyset(&pending);
	sigemptyset(&shpending);
	sigemptyset(&blocked);
	sigemptyset(&ignored);
	sigemptyset(&caught);

	if (lock_task_sighand(p, &flags)) {
		pending = p->pending.signal;
		shpending = p->signal->shared_pending.signal;
		blocked = p->blocked;
		collect_sigign_sigcatch(p, &ignored, &caught);
		num_threads = get_nr_threads(p);
		rcu_read_lock();  /* FIXME: is this correct? */
		qsize = atomic_read(&__task_cred(p)->user->sigpending);
<<<<<<< HEAD
=======
		rcu_read_unlock();
>>>>>>> 02f8c6ae
		qlim = task_rlimit(p, RLIMIT_SIGPENDING);
		unlock_task_sighand(p, &flags);
	}

	seq_printf(m, "Threads:\t%d\n", num_threads);
	seq_printf(m, "SigQ:\t%lu/%lu\n", qsize, qlim);

	/* render them all */
	render_sigset_t(m, "SigPnd:\t", &pending);
	render_sigset_t(m, "ShdPnd:\t", &shpending);
	render_sigset_t(m, "SigBlk:\t", &blocked);
	render_sigset_t(m, "SigIgn:\t", &ignored);
	render_sigset_t(m, "SigCgt:\t", &caught);
}

static void render_cap_t(struct seq_file *m, const char *header,
			kernel_cap_t *a)
{
	unsigned __capi;

	seq_puts(m, header);
	CAP_FOR_EACH_U32(__capi) {
		seq_printf(m, "%08x",
			   a->cap[(_KERNEL_CAPABILITY_U32S-1) - __capi]);
	}
	seq_putc(m, '\n');
}

static inline void task_cap(struct seq_file *m, struct task_struct *p)
{
	const struct cred *cred;
	kernel_cap_t cap_inheritable, cap_permitted, cap_effective, cap_bset;

	rcu_read_lock();
	cred = __task_cred(p);
	cap_inheritable	= cred->cap_inheritable;
	cap_permitted	= cred->cap_permitted;
	cap_effective	= cred->cap_effective;
	cap_bset	= cred->cap_bset;
	rcu_read_unlock();

	render_cap_t(m, "CapInh:\t", &cap_inheritable);
	render_cap_t(m, "CapPrm:\t", &cap_permitted);
	render_cap_t(m, "CapEff:\t", &cap_effective);
	render_cap_t(m, "CapBnd:\t", &cap_bset);
}

static inline void task_context_switch_counts(struct seq_file *m,
						struct task_struct *p)
{
	seq_printf(m,	"voluntary_ctxt_switches:\t%lu\n"
			"nonvoluntary_ctxt_switches:\t%lu\n",
			p->nvcsw,
			p->nivcsw);
}

<<<<<<< HEAD
=======
static void task_cpus_allowed(struct seq_file *m, struct task_struct *task)
{
	seq_puts(m, "Cpus_allowed:\t");
	seq_cpumask(m, &task->cpus_allowed);
	seq_putc(m, '\n');
	seq_puts(m, "Cpus_allowed_list:\t");
	seq_cpumask_list(m, &task->cpus_allowed);
	seq_putc(m, '\n');
}

>>>>>>> 02f8c6ae
int proc_pid_status(struct seq_file *m, struct pid_namespace *ns,
			struct pid *pid, struct task_struct *task)
{
	struct mm_struct *mm = get_task_mm(task);

	task_name(m, task);
	task_state(m, ns, pid, task);

	if (mm) {
		task_mem(m, mm);
		mmput(mm);
	}
	task_sig(m, task);
	task_cap(m, task);
	task_cpus_allowed(m, task);
	cpuset_task_status_allowed(m, task);
	task_context_switch_counts(m, task);
	return 0;
}

static int do_task_stat(struct seq_file *m, struct pid_namespace *ns,
			struct pid *pid, struct task_struct *task, int whole)
{
	unsigned long vsize, eip, esp, wchan = ~0UL;
	long priority, nice;
	int tty_pgrp = -1, tty_nr = 0;
	sigset_t sigign, sigcatch;
	char state;
	pid_t ppid = 0, pgid = -1, sid = -1;
	int num_threads = 0;
	int permitted;
	struct mm_struct *mm;
	unsigned long long start_time;
	unsigned long cmin_flt = 0, cmaj_flt = 0;
	unsigned long  min_flt = 0,  maj_flt = 0;
	cputime_t cutime, cstime, utime, stime;
	cputime_t cgtime, gtime;
	unsigned long rsslim = 0;
	char tcomm[sizeof(task->comm)];
	unsigned long flags;

	state = *get_task_state(task);
	vsize = eip = esp = 0;
	permitted = ptrace_may_access(task, PTRACE_MODE_READ);
	mm = get_task_mm(task);
	if (mm) {
		vsize = task_vsize(mm);
		if (permitted) {
			eip = KSTK_EIP(task);
			esp = KSTK_ESP(task);
		}
	}

	get_task_comm(tcomm, task);

	sigemptyset(&sigign);
	sigemptyset(&sigcatch);
	cutime = cstime = utime = stime = cputime_zero;
	cgtime = gtime = cputime_zero;

	if (lock_task_sighand(task, &flags)) {
		struct signal_struct *sig = task->signal;

		if (sig->tty) {
			struct pid *pgrp = tty_get_pgrp(sig->tty);
			tty_pgrp = pid_nr_ns(pgrp, ns);
			put_pid(pgrp);
			tty_nr = new_encode_dev(tty_devnum(sig->tty));
		}

		num_threads = get_nr_threads(task);
		collect_sigign_sigcatch(task, &sigign, &sigcatch);

		cmin_flt = sig->cmin_flt;
		cmaj_flt = sig->cmaj_flt;
		cutime = sig->cutime;
		cstime = sig->cstime;
		cgtime = sig->cgtime;
		rsslim = ACCESS_ONCE(sig->rlim[RLIMIT_RSS].rlim_cur);

		/* add up live thread stats at the group level */
		if (whole) {
			struct task_struct *t = task;
			do {
				min_flt += t->min_flt;
				maj_flt += t->maj_flt;
				gtime = cputime_add(gtime, t->gtime);
				t = next_thread(t);
			} while (t != task);

			min_flt += sig->min_flt;
			maj_flt += sig->maj_flt;
			thread_group_times(task, &utime, &stime);
			gtime = cputime_add(gtime, sig->gtime);
		}

		sid = task_session_nr_ns(task, ns);
		ppid = task_tgid_nr_ns(task->real_parent, ns);
		pgid = task_pgrp_nr_ns(task, ns);

		unlock_task_sighand(task, &flags);
	}

	if (permitted && (!whole || num_threads < 2))
		wchan = get_wchan(task);
	if (!whole) {
		min_flt = task->min_flt;
		maj_flt = task->maj_flt;
		task_times(task, &utime, &stime);
		gtime = task->gtime;
	}

	/* scale priority and nice values from timeslices to -20..20 */
	/* to make it look like a "normal" Unix priority/nice value  */
	priority = task_prio(task);
	nice = task_nice(task);

	/* Temporary variable needed for gcc-2.96 */
	/* convert timespec -> nsec*/
	start_time =
		(unsigned long long)task->real_start_time.tv_sec * NSEC_PER_SEC
				+ task->real_start_time.tv_nsec;
	/* convert nsec -> ticks */
	start_time = nsec_to_clock_t(start_time);

	seq_printf(m, "%d (%s) %c %d %d %d %d %d %u %lu \
%lu %lu %lu %lu %lu %ld %ld %ld %ld %d 0 %llu %lu %ld %lu %lu %lu %lu %lu \
%lu %lu %lu %lu %lu %lu %lu %lu %d %d %u %u %llu %lu %ld\n",
		pid_nr_ns(pid, ns),
		tcomm,
		state,
		ppid,
		pgid,
		sid,
		tty_nr,
		tty_pgrp,
		task->flags,
		min_flt,
		cmin_flt,
		maj_flt,
		cmaj_flt,
		cputime_to_clock_t(utime),
		cputime_to_clock_t(stime),
		cputime_to_clock_t(cutime),
		cputime_to_clock_t(cstime),
		priority,
		nice,
		num_threads,
		start_time,
		vsize,
		mm ? get_mm_rss(mm) : 0,
		rsslim,
		mm ? (permitted ? mm->start_code : 1) : 0,
		mm ? (permitted ? mm->end_code : 1) : 0,
		(permitted && mm) ? mm->start_stack : 0,
		esp,
		eip,
		/* The signal information here is obsolete.
		 * It must be decimal for Linux 2.0 compatibility.
		 * Use /proc/#/status for real-time signals.
		 */
		task->pending.signal.sig[0] & 0x7fffffffUL,
		task->blocked.sig[0] & 0x7fffffffUL,
		sigign      .sig[0] & 0x7fffffffUL,
		sigcatch    .sig[0] & 0x7fffffffUL,
		wchan,
		0UL,
		0UL,
		task->exit_signal,
		task_cpu(task),
		task->rt_priority,
		task->policy,
		(unsigned long long)delayacct_blkio_ticks(task),
		cputime_to_clock_t(gtime),
		cputime_to_clock_t(cgtime));
	if (mm)
		mmput(mm);
	return 0;
}

int proc_tid_stat(struct seq_file *m, struct pid_namespace *ns,
			struct pid *pid, struct task_struct *task)
{
	return do_task_stat(m, ns, pid, task, 0);
}

int proc_tgid_stat(struct seq_file *m, struct pid_namespace *ns,
			struct pid *pid, struct task_struct *task)
{
	return do_task_stat(m, ns, pid, task, 1);
}

int proc_pid_statm(struct seq_file *m, struct pid_namespace *ns,
			struct pid *pid, struct task_struct *task)
{
	unsigned long size = 0, resident = 0, shared = 0, text = 0, data = 0;
	struct mm_struct *mm = get_task_mm(task);

	if (mm) {
		size = task_statm(mm, &shared, &text, &data, &resident);
		mmput(mm);
	}
	seq_printf(m, "%lu %lu %lu %lu 0 %lu 0\n",
			size, resident, shared, text, data);

	return 0;
}<|MERGE_RESOLUTION|>--- conflicted
+++ resolved
@@ -81,10 +81,6 @@
 #include <linux/pid_namespace.h>
 #include <linux/ptrace.h>
 #include <linux/tracehook.h>
-<<<<<<< HEAD
-#include <linux/utrace.h>
-=======
->>>>>>> 02f8c6ae
 
 #include <asm/pgtable.h>
 #include <asm/processor.h>
@@ -196,8 +192,6 @@
 		cred->uid, cred->euid, cred->suid, cred->fsuid,
 		cred->gid, cred->egid, cred->sgid, cred->fsgid);
 
-	task_utrace_proc_status(m, p);
-
 	task_lock(p);
 	if (p->files)
 		fdt = files_fdtable(p->files);
@@ -276,10 +270,7 @@
 		num_threads = get_nr_threads(p);
 		rcu_read_lock();  /* FIXME: is this correct? */
 		qsize = atomic_read(&__task_cred(p)->user->sigpending);
-<<<<<<< HEAD
-=======
 		rcu_read_unlock();
->>>>>>> 02f8c6ae
 		qlim = task_rlimit(p, RLIMIT_SIGPENDING);
 		unlock_task_sighand(p, &flags);
 	}
@@ -336,8 +327,6 @@
 			p->nivcsw);
 }
 
-<<<<<<< HEAD
-=======
 static void task_cpus_allowed(struct seq_file *m, struct task_struct *task)
 {
 	seq_puts(m, "Cpus_allowed:\t");
@@ -348,7 +337,6 @@
 	seq_putc(m, '\n');
 }
 
->>>>>>> 02f8c6ae
 int proc_pid_status(struct seq_file *m, struct pid_namespace *ns,
 			struct pid *pid, struct task_struct *task)
 {
