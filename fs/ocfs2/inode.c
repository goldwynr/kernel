/* -*- mode: c; c-basic-offset: 8; -*-
 * vim: noexpandtab sw=8 ts=8 sts=0:
 *
 * inode.c
 *
 * vfs' aops, fops, dops and iops
 *
 * Copyright (C) 2002, 2004 Oracle.  All rights reserved.
 *
 * This program is free software; you can redistribute it and/or
 * modify it under the terms of the GNU General Public
 * License as published by the Free Software Foundation; either
 * version 2 of the License, or (at your option) any later version.
 *
 * This program is distributed in the hope that it will be useful,
 * but WITHOUT ANY WARRANTY; without even the implied warranty of
 * MERCHANTABILITY or FITNESS FOR A PARTICULAR PURPOSE.  See the GNU
 * General Public License for more details.
 *
 * You should have received a copy of the GNU General Public
 * License along with this program; if not, write to the
 * Free Software Foundation, Inc., 59 Temple Place - Suite 330,
 * Boston, MA 021110-1307, USA.
 */

#include <linux/fs.h>
#include <linux/types.h>
#include <linux/highmem.h>
#include <linux/pagemap.h>
#include <linux/quotaops.h>

#include <asm/byteorder.h>

#include <cluster/masklog.h>

#include "ocfs2.h"

#include "alloc.h"
#include "dir.h"
#include "blockcheck.h"
#include "dlmglue.h"
#include "extent_map.h"
#include "file.h"
#include "heartbeat.h"
#include "inode.h"
#include "journal.h"
#include "namei.h"
#include "suballoc.h"
#include "super.h"
#include "symlink.h"
#include "sysfile.h"
#include "uptodate.h"
#include "xattr.h"
#include "refcounttree.h"
#include "ocfs2_trace.h"

#include "buffer_head_io.h"

struct ocfs2_find_inode_args
{
	u64		fi_blkno;
	unsigned long	fi_ino;
	unsigned int	fi_flags;
	unsigned int	fi_sysfile_type;
};

static struct lock_class_key ocfs2_sysfile_lock_key[NUM_SYSTEM_INODES];

static int ocfs2_read_locked_inode(struct inode *inode,
				   struct ocfs2_find_inode_args *args);
static int ocfs2_init_locked_inode(struct inode *inode, void *opaque);
static int ocfs2_find_actor(struct inode *inode, void *opaque);
static int ocfs2_truncate_for_delete(struct ocfs2_super *osb,
				    struct inode *inode,
				    struct buffer_head *fe_bh);

void ocfs2_set_inode_flags(struct inode *inode)
{
	unsigned int flags = OCFS2_I(inode)->ip_attr;

	inode->i_flags &= ~(S_IMMUTABLE |
		S_SYNC | S_APPEND | S_NOATIME | S_DIRSYNC);

	if (flags & OCFS2_IMMUTABLE_FL)
		inode->i_flags |= S_IMMUTABLE;

	if (flags & OCFS2_SYNC_FL)
		inode->i_flags |= S_SYNC;
	if (flags & OCFS2_APPEND_FL)
		inode->i_flags |= S_APPEND;
	if (flags & OCFS2_NOATIME_FL)
		inode->i_flags |= S_NOATIME;
	if (flags & OCFS2_DIRSYNC_FL)
		inode->i_flags |= S_DIRSYNC;
}

/* Propagate flags from i_flags to OCFS2_I(inode)->ip_attr */
void ocfs2_get_inode_flags(struct ocfs2_inode_info *oi)
{
	unsigned int flags = oi->vfs_inode.i_flags;

	oi->ip_attr &= ~(OCFS2_SYNC_FL|OCFS2_APPEND_FL|
			OCFS2_IMMUTABLE_FL|OCFS2_NOATIME_FL|OCFS2_DIRSYNC_FL);
	if (flags & S_SYNC)
		oi->ip_attr |= OCFS2_SYNC_FL;
	if (flags & S_APPEND)
		oi->ip_attr |= OCFS2_APPEND_FL;
	if (flags & S_IMMUTABLE)
		oi->ip_attr |= OCFS2_IMMUTABLE_FL;
	if (flags & S_NOATIME)
		oi->ip_attr |= OCFS2_NOATIME_FL;
	if (flags & S_DIRSYNC)
		oi->ip_attr |= OCFS2_DIRSYNC_FL;
}

struct inode *ocfs2_ilookup(struct super_block *sb, u64 blkno)
{
	struct ocfs2_find_inode_args args;

	args.fi_blkno = blkno;
	args.fi_flags = 0;
	args.fi_ino = ino_from_blkno(sb, blkno);
	args.fi_sysfile_type = 0;

	return ilookup5(sb, blkno, ocfs2_find_actor, &args);
}
struct inode *ocfs2_iget(struct ocfs2_super *osb, u64 blkno, unsigned flags,
			 int sysfile_type)
{
	struct inode *inode = NULL;
	struct super_block *sb = osb->sb;
	struct ocfs2_find_inode_args args;

	trace_ocfs2_iget_begin((unsigned long long)blkno, flags,
			       sysfile_type);

	/* Ok. By now we've either got the offsets passed to us by the
	 * caller, or we just pulled them off the bh. Lets do some
	 * sanity checks to make sure they're OK. */
	if (blkno == 0) {
		inode = ERR_PTR(-EINVAL);
		mlog_errno(PTR_ERR(inode));
		goto bail;
	}

	args.fi_blkno = blkno;
	args.fi_flags = flags;
	args.fi_ino = ino_from_blkno(sb, blkno);
	args.fi_sysfile_type = sysfile_type;

	inode = iget5_locked(sb, args.fi_ino, ocfs2_find_actor,
			     ocfs2_init_locked_inode, &args);
	/* inode was *not* in the inode cache. 2.6.x requires
	 * us to do our own read_inode call and unlock it
	 * afterwards. */
	if (inode == NULL) {
		inode = ERR_PTR(-ENOMEM);
		mlog_errno(PTR_ERR(inode));
		goto bail;
	}
	trace_ocfs2_iget5_locked(inode->i_state);
	if (inode->i_state & I_NEW) {
		ocfs2_read_locked_inode(inode, &args);
		unlock_new_inode(inode);
	}
	if (is_bad_inode(inode)) {
		iput(inode);
		inode = ERR_PTR(-ESTALE);
		goto bail;
	}

bail:
	if (!IS_ERR(inode)) {
		trace_ocfs2_iget_end(inode, 
			(unsigned long long)OCFS2_I(inode)->ip_blkno);
	}

	return inode;
}


/*
 * here's how inodes get read from disk:
 * iget5_locked -> find_actor -> OCFS2_FIND_ACTOR
 * found? : return the in-memory inode
 * not found? : get_new_inode -> OCFS2_INIT_LOCKED_INODE
 */

static int ocfs2_find_actor(struct inode *inode, void *opaque)
{
	struct ocfs2_find_inode_args *args = NULL;
	struct ocfs2_inode_info *oi = OCFS2_I(inode);
	int ret = 0;

	args = opaque;

	mlog_bug_on_msg(!inode, "No inode in find actor!\n");

	trace_ocfs2_find_actor(inode, inode->i_ino, opaque, args->fi_blkno);

	if (oi->ip_blkno != args->fi_blkno)
		goto bail;

	ret = 1;
bail:
	return ret;
}

/*
 * initialize the new inode, but don't do anything that would cause
 * us to sleep.
 * return 0 on success, 1 on failure
 */
static int ocfs2_init_locked_inode(struct inode *inode, void *opaque)
{
	struct ocfs2_find_inode_args *args = opaque;
	static struct lock_class_key ocfs2_quota_ip_alloc_sem_key,
				     ocfs2_file_ip_alloc_sem_key;

	inode->i_ino = args->fi_ino;
	OCFS2_I(inode)->ip_blkno = args->fi_blkno;
	if (args->fi_sysfile_type != 0)
		lockdep_set_class(&inode->i_mutex,
			&ocfs2_sysfile_lock_key[args->fi_sysfile_type]);
	if (args->fi_sysfile_type == USER_QUOTA_SYSTEM_INODE ||
	    args->fi_sysfile_type == GROUP_QUOTA_SYSTEM_INODE ||
	    args->fi_sysfile_type == LOCAL_USER_QUOTA_SYSTEM_INODE ||
	    args->fi_sysfile_type == LOCAL_GROUP_QUOTA_SYSTEM_INODE)
		lockdep_set_class(&OCFS2_I(inode)->ip_alloc_sem,
				  &ocfs2_quota_ip_alloc_sem_key);
	else
		lockdep_set_class(&OCFS2_I(inode)->ip_alloc_sem,
				  &ocfs2_file_ip_alloc_sem_key);

	return 0;
}

void ocfs2_populate_inode(struct inode *inode, struct ocfs2_dinode *fe,
			  int create_ino)
{
	struct super_block *sb;
	struct ocfs2_super *osb;
	int use_plocks = 1;

	sb = inode->i_sb;
	osb = OCFS2_SB(sb);

	if ((osb->s_mount_opt & OCFS2_MOUNT_LOCALFLOCKS) ||
	    ocfs2_mount_local(osb) || !ocfs2_stack_supports_plocks())
		use_plocks = 0;

	/*
	 * These have all been checked by ocfs2_read_inode_block() or set
	 * by ocfs2_mknod_locked(), so a failure is a code bug.
	 */
	BUG_ON(!OCFS2_IS_VALID_DINODE(fe));  /* This means that read_inode
						cannot create a superblock
						inode today.  change if
						that is needed. */
	BUG_ON(!(fe->i_flags & cpu_to_le32(OCFS2_VALID_FL)));
	BUG_ON(le32_to_cpu(fe->i_fs_generation) != osb->fs_generation);


	OCFS2_I(inode)->ip_clusters = le32_to_cpu(fe->i_clusters);
	OCFS2_I(inode)->ip_attr = le32_to_cpu(fe->i_attr);
	OCFS2_I(inode)->ip_dyn_features = le16_to_cpu(fe->i_dyn_features);

	inode->i_version = 1;
	inode->i_generation = le32_to_cpu(fe->i_generation);
	inode->i_rdev = huge_decode_dev(le64_to_cpu(fe->id1.dev1.i_rdev));
	inode->i_mode = le16_to_cpu(fe->i_mode);
	inode->i_uid = le32_to_cpu(fe->i_uid);
	inode->i_gid = le32_to_cpu(fe->i_gid);

	/* Fast symlinks will have i_size but no allocated clusters. */
	if (S_ISLNK(inode->i_mode) && !fe->i_clusters)
		inode->i_blocks = 0;
	else
		inode->i_blocks = ocfs2_inode_sector_count(inode);
	inode->i_mapping->a_ops = &ocfs2_aops;
	inode->i_atime.tv_sec = le64_to_cpu(fe->i_atime);
	inode->i_atime.tv_nsec = le32_to_cpu(fe->i_atime_nsec);
	inode->i_mtime.tv_sec = le64_to_cpu(fe->i_mtime);
	inode->i_mtime.tv_nsec = le32_to_cpu(fe->i_mtime_nsec);
	inode->i_ctime.tv_sec = le64_to_cpu(fe->i_ctime);
	inode->i_ctime.tv_nsec = le32_to_cpu(fe->i_ctime_nsec);

	if (OCFS2_I(inode)->ip_blkno != le64_to_cpu(fe->i_blkno))
		mlog(ML_ERROR,
		     "ip_blkno %llu != i_blkno %llu!\n",
		     (unsigned long long)OCFS2_I(inode)->ip_blkno,
		     (unsigned long long)le64_to_cpu(fe->i_blkno));

	inode->i_nlink = ocfs2_read_links_count(fe);

	trace_ocfs2_populate_inode(OCFS2_I(inode)->ip_blkno,
				   le32_to_cpu(fe->i_flags));
	if (fe->i_flags & cpu_to_le32(OCFS2_SYSTEM_FL)) {
		OCFS2_I(inode)->ip_flags |= OCFS2_INODE_SYSTEM_FILE;
		inode->i_flags |= S_NOQUOTA;
	}
  
	if (fe->i_flags & cpu_to_le32(OCFS2_LOCAL_ALLOC_FL)) {
		OCFS2_I(inode)->ip_flags |= OCFS2_INODE_BITMAP;
	} else if (fe->i_flags & cpu_to_le32(OCFS2_BITMAP_FL)) {
		OCFS2_I(inode)->ip_flags |= OCFS2_INODE_BITMAP;
	} else if (fe->i_flags & cpu_to_le32(OCFS2_QUOTA_FL)) {
		inode->i_flags |= S_NOQUOTA;
	} else if (fe->i_flags & cpu_to_le32(OCFS2_SUPER_BLOCK_FL)) {
		/* we can't actually hit this as read_inode can't
		 * handle superblocks today ;-) */
		BUG();
	}

	switch (inode->i_mode & S_IFMT) {
	    case S_IFREG:
		    if (use_plocks)
			    inode->i_fop = &ocfs2_fops;
		    else
			    inode->i_fop = &ocfs2_fops_no_plocks;
		    inode->i_op = &ocfs2_file_iops;
		    i_size_write(inode, le64_to_cpu(fe->i_size));
		    break;
	    case S_IFDIR:
		    inode->i_op = &ocfs2_dir_iops;
		    if (use_plocks)
			    inode->i_fop = &ocfs2_dops;
		    else
			    inode->i_fop = &ocfs2_dops_no_plocks;
		    i_size_write(inode, le64_to_cpu(fe->i_size));
		    OCFS2_I(inode)->ip_dir_lock_gen = 1;
		    break;
	    case S_IFLNK:
		    if (ocfs2_inode_is_fast_symlink(inode))
			inode->i_op = &ocfs2_fast_symlink_inode_operations;
		    else
			inode->i_op = &ocfs2_symlink_inode_operations;
		    i_size_write(inode, le64_to_cpu(fe->i_size));
		    break;
	    default:
		    inode->i_op = &ocfs2_special_file_iops;
		    init_special_inode(inode, inode->i_mode,
				       inode->i_rdev);
		    break;
	}

	if (create_ino) {
		inode->i_ino = ino_from_blkno(inode->i_sb,
			       le64_to_cpu(fe->i_blkno));

		/*
		 * If we ever want to create system files from kernel,
		 * the generation argument to
		 * ocfs2_inode_lock_res_init() will have to change.
		 */
		BUG_ON(le32_to_cpu(fe->i_flags) & OCFS2_SYSTEM_FL);

		ocfs2_inode_lock_res_init(&OCFS2_I(inode)->ip_inode_lockres,
					  OCFS2_LOCK_TYPE_META, 0, inode);

		ocfs2_inode_lock_res_init(&OCFS2_I(inode)->ip_open_lockres,
					  OCFS2_LOCK_TYPE_OPEN, 0, inode);
	}

	ocfs2_inode_lock_res_init(&OCFS2_I(inode)->ip_rw_lockres,
				  OCFS2_LOCK_TYPE_RW, inode->i_generation,
				  inode);

	ocfs2_set_inode_flags(inode);

	OCFS2_I(inode)->ip_last_used_slot = 0;
	OCFS2_I(inode)->ip_last_used_group = 0;

	if (S_ISDIR(inode->i_mode))
		ocfs2_resv_set_type(&OCFS2_I(inode)->ip_la_data_resv,
				    OCFS2_RESV_FLAG_DIR);
<<<<<<< HEAD
	mlog_exit_void();
=======
>>>>>>> 02f8c6ae
}

static int ocfs2_read_locked_inode(struct inode *inode,
				   struct ocfs2_find_inode_args *args)
{
	struct super_block *sb;
	struct ocfs2_super *osb;
	struct ocfs2_dinode *fe;
	struct buffer_head *bh = NULL;
	int status, can_lock;
	u32 generation = 0;

	status = -EINVAL;
	if (inode == NULL || inode->i_sb == NULL) {
		mlog(ML_ERROR, "bad inode\n");
		return status;
	}
	sb = inode->i_sb;
	osb = OCFS2_SB(sb);

	if (!args) {
		mlog(ML_ERROR, "bad inode args\n");
		make_bad_inode(inode);
		return status;
	}

	/*
	 * To improve performance of cold-cache inode stats, we take
	 * the cluster lock here if possible.
	 *
	 * Generally, OCFS2 never trusts the contents of an inode
	 * unless it's holding a cluster lock, so taking it here isn't
	 * a correctness issue as much as it is a performance
	 * improvement.
	 *
	 * There are three times when taking the lock is not a good idea:
	 *
	 * 1) During startup, before we have initialized the DLM.
	 *
	 * 2) If we are reading certain system files which never get
	 *    cluster locks (local alloc, truncate log).
	 *
	 * 3) If the process doing the iget() is responsible for
	 *    orphan dir recovery. We're holding the orphan dir lock and
	 *    can get into a deadlock with another process on another
	 *    node in ->delete_inode().
	 *
	 * #1 and #2 can be simply solved by never taking the lock
	 * here for system files (which are the only type we read
	 * during mount). It's a heavier approach, but our main
	 * concern is user-accessible files anyway.
	 *
	 * #3 works itself out because we'll eventually take the
	 * cluster lock before trusting anything anyway.
	 */
	can_lock = !(args->fi_flags & OCFS2_FI_FLAG_SYSFILE)
		&& !(args->fi_flags & OCFS2_FI_FLAG_ORPHAN_RECOVERY)
		&& !ocfs2_mount_local(osb);

	trace_ocfs2_read_locked_inode(
		(unsigned long long)OCFS2_I(inode)->ip_blkno, can_lock);

	/*
	 * To maintain backwards compatibility with older versions of
	 * ocfs2-tools, we still store the generation value for system
	 * files. The only ones that actually matter to userspace are
	 * the journals, but it's easier and inexpensive to just flag
	 * all system files similarly.
	 */
	if (args->fi_flags & OCFS2_FI_FLAG_SYSFILE)
		generation = osb->fs_generation;

	ocfs2_inode_lock_res_init(&OCFS2_I(inode)->ip_inode_lockres,
				  OCFS2_LOCK_TYPE_META,
				  generation, inode);

	ocfs2_inode_lock_res_init(&OCFS2_I(inode)->ip_open_lockres,
				  OCFS2_LOCK_TYPE_OPEN,
				  0, inode);

	if (can_lock) {
		status = ocfs2_open_lock(inode);
		if (status) {
			make_bad_inode(inode);
			mlog_errno(status);
			return status;
		}
		status = ocfs2_inode_lock(inode, NULL, 0);
		if (status) {
			make_bad_inode(inode);
			mlog_errno(status);
			return status;
		}
	}

	if (args->fi_flags & OCFS2_FI_FLAG_ORPHAN_RECOVERY) {
		status = ocfs2_try_open_lock(inode, 0);
		if (status) {
			make_bad_inode(inode);
			return status;
		}
	}

	if (can_lock) {
		status = ocfs2_read_inode_block_full(inode, &bh,
						     OCFS2_BH_IGNORE_CACHE);
	} else {
		status = ocfs2_read_blocks_sync(osb, args->fi_blkno, 1, &bh);
		/*
		 * If buffer is in jbd, then its checksum may not have been
		 * computed as yet.
		 */
		if (!status && !buffer_jbd(bh))
			status = ocfs2_validate_inode_block(osb->sb, bh);
	}
	if (status < 0) {
		mlog_errno(status);
		goto bail;
	}

	status = -EINVAL;
	fe = (struct ocfs2_dinode *) bh->b_data;

	/*
	 * This is a code bug. Right now the caller needs to
	 * understand whether it is asking for a system file inode or
	 * not so the proper lock names can be built.
	 */
	mlog_bug_on_msg(!!(fe->i_flags & cpu_to_le32(OCFS2_SYSTEM_FL)) !=
			!!(args->fi_flags & OCFS2_FI_FLAG_SYSFILE),
			"Inode %llu: system file state is ambigous\n",
			(unsigned long long)args->fi_blkno);

	if (S_ISCHR(le16_to_cpu(fe->i_mode)) ||
	    S_ISBLK(le16_to_cpu(fe->i_mode)))
		inode->i_rdev = huge_decode_dev(le64_to_cpu(fe->id1.dev1.i_rdev));

	ocfs2_populate_inode(inode, fe, 0);

	BUG_ON(args->fi_blkno != le64_to_cpu(fe->i_blkno));

	status = 0;

bail:
	if (can_lock)
		ocfs2_inode_unlock(inode, 0);

	if (status < 0)
		make_bad_inode(inode);

	if (args && bh)
		brelse(bh);

	return status;
}

void ocfs2_sync_blockdev(struct super_block *sb)
{
	sync_blockdev(sb->s_bdev);
}

static int ocfs2_truncate_for_delete(struct ocfs2_super *osb,
				     struct inode *inode,
				     struct buffer_head *fe_bh)
{
	int status = 0;
	struct ocfs2_dinode *fe;
	handle_t *handle = NULL;

	fe = (struct ocfs2_dinode *) fe_bh->b_data;

	/*
	 * This check will also skip truncate of inodes with inline
	 * data and fast symlinks.
	 */
	if (fe->i_clusters) {
		if (ocfs2_should_order_data(inode))
			ocfs2_begin_ordered_truncate(inode, 0);

		handle = ocfs2_start_trans(osb, OCFS2_INODE_UPDATE_CREDITS);
		if (IS_ERR(handle)) {
			status = PTR_ERR(handle);
			handle = NULL;
			mlog_errno(status);
			goto out;
		}

		status = ocfs2_journal_access_di(handle, INODE_CACHE(inode),
						 fe_bh,
						 OCFS2_JOURNAL_ACCESS_WRITE);
		if (status < 0) {
			mlog_errno(status);
			goto out;
		}

		i_size_write(inode, 0);

		status = ocfs2_mark_inode_dirty(handle, inode, fe_bh);
		if (status < 0) {
			mlog_errno(status);
			goto out;
		}

		ocfs2_commit_trans(osb, handle);
		handle = NULL;

		status = ocfs2_commit_truncate(osb, inode, fe_bh);
		if (status < 0) {
			mlog_errno(status);
			goto out;
		}
	}

out:
	if (handle)
		ocfs2_commit_trans(osb, handle);
	return status;
}

static int ocfs2_remove_inode(struct inode *inode,
			      struct buffer_head *di_bh,
			      struct inode *orphan_dir_inode,
			      struct buffer_head *orphan_dir_bh)
{
	int status;
	struct inode *inode_alloc_inode = NULL;
	struct buffer_head *inode_alloc_bh = NULL;
	handle_t *handle;
	struct ocfs2_super *osb = OCFS2_SB(inode->i_sb);
	struct ocfs2_dinode *di = (struct ocfs2_dinode *) di_bh->b_data;

	inode_alloc_inode =
		ocfs2_get_system_file_inode(osb, INODE_ALLOC_SYSTEM_INODE,
					    le16_to_cpu(di->i_suballoc_slot));
	if (!inode_alloc_inode) {
		status = -EEXIST;
		mlog_errno(status);
		goto bail;
	}

	mutex_lock(&inode_alloc_inode->i_mutex);
	status = ocfs2_inode_lock(inode_alloc_inode, &inode_alloc_bh, 1);
	if (status < 0) {
		mutex_unlock(&inode_alloc_inode->i_mutex);

		mlog_errno(status);
		goto bail;
	}

	handle = ocfs2_start_trans(osb, OCFS2_DELETE_INODE_CREDITS +
				   ocfs2_quota_trans_credits(inode->i_sb));
	if (IS_ERR(handle)) {
		status = PTR_ERR(handle);
		mlog_errno(status);
		goto bail_unlock;
	}

	if (!(OCFS2_I(inode)->ip_flags & OCFS2_INODE_SKIP_ORPHAN_DIR)) {
		status = ocfs2_orphan_del(osb, handle, orphan_dir_inode, inode,
					  orphan_dir_bh);
		if (status < 0) {
			mlog_errno(status);
			goto bail_commit;
		}
	}

	/* set the inodes dtime */
	status = ocfs2_journal_access_di(handle, INODE_CACHE(inode), di_bh,
					 OCFS2_JOURNAL_ACCESS_WRITE);
	if (status < 0) {
		mlog_errno(status);
		goto bail_commit;
	}

	di->i_dtime = cpu_to_le64(CURRENT_TIME.tv_sec);
	di->i_flags &= cpu_to_le32(~(OCFS2_VALID_FL | OCFS2_ORPHANED_FL));
<<<<<<< HEAD

=======
>>>>>>> 02f8c6ae
	ocfs2_journal_dirty(handle, di_bh);

	ocfs2_remove_from_cache(INODE_CACHE(inode), di_bh);
	dquot_free_inode(inode);

	status = ocfs2_free_dinode(handle, inode_alloc_inode,
				   inode_alloc_bh, di);
	if (status < 0)
		mlog_errno(status);

bail_commit:
	ocfs2_commit_trans(osb, handle);
bail_unlock:
	ocfs2_inode_unlock(inode_alloc_inode, 1);
	mutex_unlock(&inode_alloc_inode->i_mutex);
	brelse(inode_alloc_bh);
bail:
	iput(inode_alloc_inode);

	return status;
}

/*
 * Serialize with orphan dir recovery. If the process doing
 * recovery on this orphan dir does an iget() with the dir
 * i_mutex held, we'll deadlock here. Instead we detect this
 * and exit early - recovery will wipe this inode for us.
 */
static int ocfs2_check_orphan_recovery_state(struct ocfs2_super *osb,
					     int slot)
{
	int ret = 0;

	spin_lock(&osb->osb_lock);
	if (ocfs2_node_map_test_bit(osb, &osb->osb_recovering_orphan_dirs, slot)) {
		ret = -EDEADLK;
		goto out;
	}
	/* This signals to the orphan recovery process that it should
	 * wait for us to handle the wipe. */
	osb->osb_orphan_wipes[slot]++;
out:
	spin_unlock(&osb->osb_lock);
	trace_ocfs2_check_orphan_recovery_state(slot, ret);
	return ret;
}

static void ocfs2_signal_wipe_completion(struct ocfs2_super *osb,
					 int slot)
{
	spin_lock(&osb->osb_lock);
	osb->osb_orphan_wipes[slot]--;
	spin_unlock(&osb->osb_lock);

	wake_up(&osb->osb_wipe_event);
}

static int ocfs2_wipe_inode(struct inode *inode,
			    struct buffer_head *di_bh)
{
	int status, orphaned_slot = -1;
	struct inode *orphan_dir_inode = NULL;
	struct buffer_head *orphan_dir_bh = NULL;
	struct ocfs2_super *osb = OCFS2_SB(inode->i_sb);
	struct ocfs2_dinode *di = (struct ocfs2_dinode *) di_bh->b_data;

	if (!(OCFS2_I(inode)->ip_flags & OCFS2_INODE_SKIP_ORPHAN_DIR)) {
		orphaned_slot = le16_to_cpu(di->i_orphaned_slot);

		status = ocfs2_check_orphan_recovery_state(osb, orphaned_slot);
		if (status)
			return status;

		orphan_dir_inode = ocfs2_get_system_file_inode(osb,
							       ORPHAN_DIR_SYSTEM_INODE,
							       orphaned_slot);
		if (!orphan_dir_inode) {
			status = -EEXIST;
			mlog_errno(status);
			goto bail;
		}

		/* Lock the orphan dir. The lock will be held for the entire
		 * delete_inode operation. We do this now to avoid races with
		 * recovery completion on other nodes. */
		mutex_lock(&orphan_dir_inode->i_mutex);
		status = ocfs2_inode_lock(orphan_dir_inode, &orphan_dir_bh, 1);
		if (status < 0) {
			mutex_unlock(&orphan_dir_inode->i_mutex);

			mlog_errno(status);
			goto bail;
		}
	}

	/* we do this while holding the orphan dir lock because we
	 * don't want recovery being run from another node to try an
	 * inode delete underneath us -- this will result in two nodes
	 * truncating the same file! */
	status = ocfs2_truncate_for_delete(osb, inode, di_bh);
	if (status < 0) {
		mlog_errno(status);
		goto bail_unlock_dir;
	}

	/* Remove any dir index tree */
	if (S_ISDIR(inode->i_mode)) {
		status = ocfs2_dx_dir_truncate(inode, di_bh);
		if (status) {
			mlog_errno(status);
			goto bail_unlock_dir;
		}
	}

	/*Free extended attribute resources associated with this inode.*/
	status = ocfs2_xattr_remove(inode, di_bh);
	if (status < 0) {
		mlog_errno(status);
		goto bail_unlock_dir;
	}

	status = ocfs2_remove_refcount_tree(inode, di_bh);
	if (status < 0) {
		mlog_errno(status);
		goto bail_unlock_dir;
	}

	status = ocfs2_remove_inode(inode, di_bh, orphan_dir_inode,
				    orphan_dir_bh);
	if (status < 0)
		mlog_errno(status);

bail_unlock_dir:
	if (OCFS2_I(inode)->ip_flags & OCFS2_INODE_SKIP_ORPHAN_DIR)
		return status;

	ocfs2_inode_unlock(orphan_dir_inode, 1);
	mutex_unlock(&orphan_dir_inode->i_mutex);
	brelse(orphan_dir_bh);
bail:
	iput(orphan_dir_inode);
	ocfs2_signal_wipe_completion(osb, orphaned_slot);

	return status;
}

/* There is a series of simple checks that should be done before a
 * trylock is even considered. Encapsulate those in this function. */
static int ocfs2_inode_is_valid_to_delete(struct inode *inode)
{
	int ret = 0;
	struct ocfs2_inode_info *oi = OCFS2_I(inode);
	struct ocfs2_super *osb = OCFS2_SB(inode->i_sb);

	trace_ocfs2_inode_is_valid_to_delete(current, osb->dc_task,
					     (unsigned long long)oi->ip_blkno,
					     oi->ip_flags);

	/* We shouldn't be getting here for the root directory
	 * inode.. */
	if (inode == osb->root_inode) {
		mlog(ML_ERROR, "Skipping delete of root inode.\n");
		goto bail;
	}

	/* If we're coming from downconvert_thread we can't go into our own
	 * voting [hello, deadlock city!], so unforuntately we just
	 * have to skip deleting this guy. That's OK though because
	 * the node who's doing the actual deleting should handle it
	 * anyway. */
	if (current == osb->dc_task)
		goto bail;

	spin_lock(&oi->ip_lock);
	/* OCFS2 *never* deletes system files. This should technically
	 * never get here as system file inodes should always have a
	 * positive link count. */
	if (oi->ip_flags & OCFS2_INODE_SYSTEM_FILE) {
		mlog(ML_ERROR, "Skipping delete of system file %llu\n",
		     (unsigned long long)oi->ip_blkno);
		goto bail_unlock;
	}

	/* If we have allowd wipe of this inode for another node, it
	 * will be marked here so we can safely skip it. Recovery will
	 * cleanup any inodes we might inadvertently skip here. */
	if (oi->ip_flags & OCFS2_INODE_SKIP_DELETE)
		goto bail_unlock;

	ret = 1;
bail_unlock:
	spin_unlock(&oi->ip_lock);
bail:
	return ret;
}

/* Query the cluster to determine whether we should wipe an inode from
 * disk or not.
 *
 * Requires the inode to have the cluster lock. */
static int ocfs2_query_inode_wipe(struct inode *inode,
				  struct buffer_head *di_bh,
				  int *wipe)
{
	int status = 0, reason = 0;
	struct ocfs2_inode_info *oi = OCFS2_I(inode);
	struct ocfs2_dinode *di;

	*wipe = 0;

	trace_ocfs2_query_inode_wipe_begin((unsigned long long)oi->ip_blkno,
					   inode->i_nlink);

	/* While we were waiting for the cluster lock in
	 * ocfs2_delete_inode, another node might have asked to delete
	 * the inode. Recheck our flags to catch this. */
	if (!ocfs2_inode_is_valid_to_delete(inode)) {
		reason = 1;
		goto bail;
	}

	/* Now that we have an up to date inode, we can double check
	 * the link count. */
	if (inode->i_nlink)
		goto bail;

	/* Do some basic inode verification... */
	di = (struct ocfs2_dinode *) di_bh->b_data;
	if (!(di->i_flags & cpu_to_le32(OCFS2_ORPHANED_FL)) &&
	    !(oi->ip_flags & OCFS2_INODE_SKIP_ORPHAN_DIR)) {
		/*
		 * Inodes in the orphan dir must have ORPHANED_FL.  The only
		 * inodes that come back out of the orphan dir are reflink
		 * targets. A reflink target may be moved out of the orphan
		 * dir between the time we scan the directory and the time we
		 * process it. This would lead to HAS_REFCOUNT_FL being set but
		 * ORPHANED_FL not.
		 */
		if (di->i_dyn_features & cpu_to_le16(OCFS2_HAS_REFCOUNT_FL)) {
<<<<<<< HEAD
			mlog(0, "Reflinked inode %llu is no longer orphaned.  "
			     "it shouldn't be deleted\n",
			     (unsigned long long)oi->ip_blkno);
=======
			reason = 2;
>>>>>>> 02f8c6ae
			goto bail;
		}

		/* for lack of a better error? */
		status = -EEXIST;
		mlog(ML_ERROR,
		     "Inode %llu (on-disk %llu) not orphaned! "
		     "Disk flags  0x%x, inode flags 0x%x\n",
		     (unsigned long long)oi->ip_blkno,
		     (unsigned long long)le64_to_cpu(di->i_blkno),
		     le32_to_cpu(di->i_flags), oi->ip_flags);
		goto bail;
	}

	/* has someone already deleted us?! baaad... */
	if (di->i_dtime) {
		status = -EEXIST;
		mlog_errno(status);
		goto bail;
	}

	/*
	 * This is how ocfs2 determines whether an inode is still live
	 * within the cluster. Every node takes a shared read lock on
	 * the inode open lock in ocfs2_read_locked_inode(). When we
	 * get to ->delete_inode(), each node tries to convert it's
	 * lock to an exclusive. Trylocks are serialized by the inode
	 * meta data lock. If the upconvert succeeds, we know the inode
	 * is no longer live and can be deleted.
	 *
	 * Though we call this with the meta data lock held, the
	 * trylock keeps us from ABBA deadlock.
	 */
	status = ocfs2_try_open_lock(inode, 1);
	if (status == -EAGAIN) {
		status = 0;
		reason = 3;
		goto bail;
	}
	if (status < 0) {
		mlog_errno(status);
		goto bail;
	}

	*wipe = 1;
	trace_ocfs2_query_inode_wipe_succ(le16_to_cpu(di->i_orphaned_slot));

bail:
	trace_ocfs2_query_inode_wipe_end(status, reason);
	return status;
}

/* Support function for ocfs2_delete_inode. Will help us keep the
 * inode data in a consistent state for clear_inode. Always truncates
 * pages, optionally sync's them first. */
static void ocfs2_cleanup_delete_inode(struct inode *inode,
				       int sync_data)
{
	trace_ocfs2_cleanup_delete_inode(
		(unsigned long long)OCFS2_I(inode)->ip_blkno, sync_data);
	if (sync_data)
		write_inode_now(inode, 1);
	truncate_inode_pages(&inode->i_data, 0);
}

static void ocfs2_delete_inode(struct inode *inode)
{
	int wipe, status;
	sigset_t oldset;
	struct buffer_head *di_bh = NULL;

	trace_ocfs2_delete_inode(inode->i_ino,
				 (unsigned long long)OCFS2_I(inode)->ip_blkno,
				 is_bad_inode(inode));

	/* When we fail in read_inode() we mark inode as bad. The second test
	 * catches the case when inode allocation fails before allocating
	 * a block for inode. */
	if (is_bad_inode(inode) || !OCFS2_I(inode)->ip_blkno)
		goto bail;

	dquot_initialize(inode);

	if (!ocfs2_inode_is_valid_to_delete(inode)) {
		/* It's probably not necessary to truncate_inode_pages
		 * here but we do it for safety anyway (it will most
		 * likely be a no-op anyway) */
		ocfs2_cleanup_delete_inode(inode, 0);
		goto bail;
	}

	/* We want to block signals in delete_inode as the lock and
	 * messaging paths may return us -ERESTARTSYS. Which would
	 * cause us to exit early, resulting in inodes being orphaned
	 * forever. */
	ocfs2_block_signals(&oldset);

	/*
	 * Synchronize us against ocfs2_get_dentry. We take this in
	 * shared mode so that all nodes can still concurrently
	 * process deletes.
	 */
	status = ocfs2_nfs_sync_lock(OCFS2_SB(inode->i_sb), 0);
	if (status < 0) {
		mlog(ML_ERROR, "getting nfs sync lock(PR) failed %d\n", status);
		ocfs2_cleanup_delete_inode(inode, 0);
		goto bail_unblock;
	}
	/* Lock down the inode. This gives us an up to date view of
	 * it's metadata (for verification), and allows us to
	 * serialize delete_inode on multiple nodes.
	 *
	 * Even though we might be doing a truncate, we don't take the
	 * allocation lock here as it won't be needed - nobody will
	 * have the file open.
	 */
	status = ocfs2_inode_lock(inode, &di_bh, 1);
	if (status < 0) {
		if (status != -ENOENT)
			mlog_errno(status);
		ocfs2_cleanup_delete_inode(inode, 0);
		goto bail_unlock_nfs_sync;
	}

	/* Query the cluster. This will be the final decision made
	 * before we go ahead and wipe the inode. */
	status = ocfs2_query_inode_wipe(inode, di_bh, &wipe);
	if (!wipe || status < 0) {
		/* Error and remote inode busy both mean we won't be
		 * removing the inode, so they take almost the same
		 * path. */
		if (status < 0)
			mlog_errno(status);

		/* Someone in the cluster has disallowed a wipe of
		 * this inode, or it was never completely
		 * orphaned. Write out the pages and exit now. */
		ocfs2_cleanup_delete_inode(inode, 1);
		goto bail_unlock_inode;
	}

	ocfs2_cleanup_delete_inode(inode, 0);

	status = ocfs2_wipe_inode(inode, di_bh);
	if (status < 0) {
		if (status != -EDEADLK)
			mlog_errno(status);
		goto bail_unlock_inode;
	}

	/*
	 * Mark the inode as successfully deleted.
	 *
	 * This is important for ocfs2_clear_inode() as it will check
	 * this flag and skip any checkpointing work
	 *
	 * ocfs2_stuff_meta_lvb() also uses this flag to invalidate
	 * the LVB for other nodes.
	 */
	OCFS2_I(inode)->ip_flags |= OCFS2_INODE_DELETED;

bail_unlock_inode:
	ocfs2_inode_unlock(inode, 1);
	brelse(di_bh);

bail_unlock_nfs_sync:
	ocfs2_nfs_sync_unlock(OCFS2_SB(inode->i_sb), 0);

bail_unblock:
	ocfs2_unblock_signals(&oldset);
bail:
	return;
}

static void ocfs2_clear_inode(struct inode *inode)
{
	int status;
	struct ocfs2_inode_info *oi = OCFS2_I(inode);

	end_writeback(inode);
	trace_ocfs2_clear_inode((unsigned long long)oi->ip_blkno,
				inode->i_nlink);

	mlog_bug_on_msg(OCFS2_SB(inode->i_sb) == NULL,
			"Inode=%lu\n", inode->i_ino);

	dquot_drop(inode);

	/* To preven remote deletes we hold open lock before, now it
	 * is time to unlock PR and EX open locks. */
	ocfs2_open_unlock(inode);

	/* Do these before all the other work so that we don't bounce
	 * the downconvert thread while waiting to destroy the locks. */
	ocfs2_mark_lockres_freeing(&oi->ip_rw_lockres);
	ocfs2_mark_lockres_freeing(&oi->ip_inode_lockres);
	ocfs2_mark_lockres_freeing(&oi->ip_open_lockres);

	ocfs2_resv_discard(&OCFS2_SB(inode->i_sb)->osb_la_resmap,
			   &oi->ip_la_data_resv);
	ocfs2_resv_init_once(&oi->ip_la_data_resv);

	/* We very well may get a clear_inode before all an inodes
	 * metadata has hit disk. Of course, we can't drop any cluster
	 * locks until the journal has finished with it. The only
	 * exception here are successfully wiped inodes - their
	 * metadata can now be considered to be part of the system
	 * inodes from which it came. */
	if (!(OCFS2_I(inode)->ip_flags & OCFS2_INODE_DELETED))
		ocfs2_checkpoint_inode(inode);

	mlog_bug_on_msg(!list_empty(&oi->ip_io_markers),
			"Clear inode of %llu, inode has io markers\n",
			(unsigned long long)oi->ip_blkno);

	ocfs2_extent_map_trunc(inode, 0);

	status = ocfs2_drop_inode_locks(inode);
	if (status < 0)
		mlog_errno(status);

	ocfs2_lock_res_free(&oi->ip_rw_lockres);
	ocfs2_lock_res_free(&oi->ip_inode_lockres);
	ocfs2_lock_res_free(&oi->ip_open_lockres);

	ocfs2_metadata_cache_exit(INODE_CACHE(inode));

	mlog_bug_on_msg(INODE_CACHE(inode)->ci_num_cached,
			"Clear inode of %llu, inode has %u cache items\n",
			(unsigned long long)oi->ip_blkno,
			INODE_CACHE(inode)->ci_num_cached);

	mlog_bug_on_msg(!(INODE_CACHE(inode)->ci_flags & OCFS2_CACHE_FL_INLINE),
			"Clear inode of %llu, inode has a bad flag\n",
			(unsigned long long)oi->ip_blkno);

	mlog_bug_on_msg(spin_is_locked(&oi->ip_lock),
			"Clear inode of %llu, inode is locked\n",
			(unsigned long long)oi->ip_blkno);

	mlog_bug_on_msg(!mutex_trylock(&oi->ip_io_mutex),
			"Clear inode of %llu, io_mutex is locked\n",
			(unsigned long long)oi->ip_blkno);
	mutex_unlock(&oi->ip_io_mutex);

	/*
	 * down_trylock() returns 0, down_write_trylock() returns 1
	 * kernel 1, world 0
	 */
	mlog_bug_on_msg(!down_write_trylock(&oi->ip_alloc_sem),
			"Clear inode of %llu, alloc_sem is locked\n",
			(unsigned long long)oi->ip_blkno);
	up_write(&oi->ip_alloc_sem);

	mlog_bug_on_msg(oi->ip_open_count,
			"Clear inode of %llu has open count %d\n",
			(unsigned long long)oi->ip_blkno, oi->ip_open_count);

	/* Clear all other flags. */
	oi->ip_flags = 0;
	oi->ip_dir_start_lookup = 0;
	oi->ip_blkno = 0ULL;

	/*
	 * ip_jinode is used to track txns against this inode. We ensure that
	 * the journal is flushed before journal shutdown. Thus it is safe to
	 * have inodes get cleaned up after journal shutdown.
	 */
	jbd2_journal_release_jbd_inode(OCFS2_SB(inode->i_sb)->journal->j_journal,
				       &oi->ip_jinode);
}

void ocfs2_evict_inode(struct inode *inode)
{
	if (!inode->i_nlink ||
	    (OCFS2_I(inode)->ip_flags & OCFS2_INODE_MAYBE_ORPHANED)) {
		ocfs2_delete_inode(inode);
	} else {
		truncate_inode_pages(&inode->i_data, 0);
	}
	ocfs2_clear_inode(inode);
}

/* Called under inode_lock, with no more references on the
 * struct inode, so it's safe here to check the flags field
 * and to manipulate i_nlink without any other locks. */
int ocfs2_drop_inode(struct inode *inode)
{
	struct ocfs2_inode_info *oi = OCFS2_I(inode);
	int res;

	trace_ocfs2_drop_inode((unsigned long long)oi->ip_blkno,
				inode->i_nlink, oi->ip_flags);

	if (oi->ip_flags & OCFS2_INODE_MAYBE_ORPHANED)
		res = 1;
	else
		res = generic_drop_inode(inode);

	return res;
}

/*
 * This is called from our getattr.
 */
int ocfs2_inode_revalidate(struct dentry *dentry)
{
	struct inode *inode = dentry->d_inode;
	int status = 0;

	trace_ocfs2_inode_revalidate(inode,
		inode ? (unsigned long long)OCFS2_I(inode)->ip_blkno : 0ULL,
		inode ? (unsigned long long)OCFS2_I(inode)->ip_flags : 0);

	if (!inode) {
		status = -ENOENT;
		goto bail;
	}

	spin_lock(&OCFS2_I(inode)->ip_lock);
	if (OCFS2_I(inode)->ip_flags & OCFS2_INODE_DELETED) {
		spin_unlock(&OCFS2_I(inode)->ip_lock);
		status = -ENOENT;
		goto bail;
	}
	spin_unlock(&OCFS2_I(inode)->ip_lock);

	/* Let ocfs2_inode_lock do the work of updating our struct
	 * inode for us. */
	status = ocfs2_inode_lock(inode, NULL, 0);
	if (status < 0) {
		if (status != -ENOENT)
			mlog_errno(status);
		goto bail;
	}
	ocfs2_inode_unlock(inode, 0);
bail:
	return status;
}

/*
 * Updates a disk inode from a
 * struct inode.
 * Only takes ip_lock.
 */
int ocfs2_mark_inode_dirty(handle_t *handle,
			   struct inode *inode,
			   struct buffer_head *bh)
{
	int status;
	struct ocfs2_dinode *fe = (struct ocfs2_dinode *) bh->b_data;

	trace_ocfs2_mark_inode_dirty((unsigned long long)OCFS2_I(inode)->ip_blkno);

	status = ocfs2_journal_access_di(handle, INODE_CACHE(inode), bh,
					 OCFS2_JOURNAL_ACCESS_WRITE);
	if (status < 0) {
		mlog_errno(status);
		goto leave;
	}

	spin_lock(&OCFS2_I(inode)->ip_lock);
	fe->i_clusters = cpu_to_le32(OCFS2_I(inode)->ip_clusters);
	ocfs2_get_inode_flags(OCFS2_I(inode));
	fe->i_attr = cpu_to_le32(OCFS2_I(inode)->ip_attr);
	fe->i_dyn_features = cpu_to_le16(OCFS2_I(inode)->ip_dyn_features);
	spin_unlock(&OCFS2_I(inode)->ip_lock);

	fe->i_size = cpu_to_le64(i_size_read(inode));
	ocfs2_set_links_count(fe, inode->i_nlink);
	fe->i_uid = cpu_to_le32(inode->i_uid);
	fe->i_gid = cpu_to_le32(inode->i_gid);
	fe->i_mode = cpu_to_le16(inode->i_mode);
	fe->i_atime = cpu_to_le64(inode->i_atime.tv_sec);
	fe->i_atime_nsec = cpu_to_le32(inode->i_atime.tv_nsec);
	fe->i_ctime = cpu_to_le64(inode->i_ctime.tv_sec);
	fe->i_ctime_nsec = cpu_to_le32(inode->i_ctime.tv_nsec);
	fe->i_mtime = cpu_to_le64(inode->i_mtime.tv_sec);
	fe->i_mtime_nsec = cpu_to_le32(inode->i_mtime.tv_nsec);

	ocfs2_journal_dirty(handle, bh);
leave:
<<<<<<< HEAD
	mlog_exit(status);
=======
>>>>>>> 02f8c6ae
	return status;
}

/*
 *
 * Updates a struct inode from a disk inode.
 * does no i/o, only takes ip_lock.
 */
void ocfs2_refresh_inode(struct inode *inode,
			 struct ocfs2_dinode *fe)
{
	spin_lock(&OCFS2_I(inode)->ip_lock);

	OCFS2_I(inode)->ip_clusters = le32_to_cpu(fe->i_clusters);
	OCFS2_I(inode)->ip_attr = le32_to_cpu(fe->i_attr);
	OCFS2_I(inode)->ip_dyn_features = le16_to_cpu(fe->i_dyn_features);
	ocfs2_set_inode_flags(inode);
	i_size_write(inode, le64_to_cpu(fe->i_size));
	inode->i_nlink = ocfs2_read_links_count(fe);
	inode->i_uid = le32_to_cpu(fe->i_uid);
	inode->i_gid = le32_to_cpu(fe->i_gid);
	inode->i_mode = le16_to_cpu(fe->i_mode);
	if (S_ISLNK(inode->i_mode) && le32_to_cpu(fe->i_clusters) == 0)
		inode->i_blocks = 0;
	else
		inode->i_blocks = ocfs2_inode_sector_count(inode);
	inode->i_atime.tv_sec = le64_to_cpu(fe->i_atime);
	inode->i_atime.tv_nsec = le32_to_cpu(fe->i_atime_nsec);
	inode->i_mtime.tv_sec = le64_to_cpu(fe->i_mtime);
	inode->i_mtime.tv_nsec = le32_to_cpu(fe->i_mtime_nsec);
	inode->i_ctime.tv_sec = le64_to_cpu(fe->i_ctime);
	inode->i_ctime.tv_nsec = le32_to_cpu(fe->i_ctime_nsec);

	spin_unlock(&OCFS2_I(inode)->ip_lock);
}

int ocfs2_validate_inode_block(struct super_block *sb,
			       struct buffer_head *bh)
{
	int rc;
	struct ocfs2_dinode *di = (struct ocfs2_dinode *)bh->b_data;

	trace_ocfs2_validate_inode_block((unsigned long long)bh->b_blocknr);

	BUG_ON(!buffer_uptodate(bh));

	/*
	 * If the ecc fails, we return the error but otherwise
	 * leave the filesystem running.  We know any error is
	 * local to this block.
	 */
	rc = ocfs2_validate_meta_ecc(sb, bh->b_data, &di->i_check);
	if (rc) {
		mlog(ML_ERROR, "Checksum failed for dinode %llu\n",
		     (unsigned long long)bh->b_blocknr);
		goto bail;
	}

	/*
	 * Errors after here are fatal.
	 */

	rc = -EINVAL;

	if (!OCFS2_IS_VALID_DINODE(di)) {
		ocfs2_error(sb, "Invalid dinode #%llu: signature = %.*s\n",
			    (unsigned long long)bh->b_blocknr, 7,
			    di->i_signature);
		goto bail;
	}

	if (le64_to_cpu(di->i_blkno) != bh->b_blocknr) {
		ocfs2_error(sb, "Invalid dinode #%llu: i_blkno is %llu\n",
			    (unsigned long long)bh->b_blocknr,
			    (unsigned long long)le64_to_cpu(di->i_blkno));
		goto bail;
	}

	if (!(di->i_flags & cpu_to_le32(OCFS2_VALID_FL))) {
		ocfs2_error(sb,
			    "Invalid dinode #%llu: OCFS2_VALID_FL not set\n",
			    (unsigned long long)bh->b_blocknr);
		goto bail;
	}

	if (le32_to_cpu(di->i_fs_generation) !=
	    OCFS2_SB(sb)->fs_generation) {
		ocfs2_error(sb,
			    "Invalid dinode #%llu: fs_generation is %u\n",
			    (unsigned long long)bh->b_blocknr,
			    le32_to_cpu(di->i_fs_generation));
		goto bail;
	}

	rc = 0;

bail:
	return rc;
}

int ocfs2_read_inode_block_full(struct inode *inode, struct buffer_head **bh,
				int flags)
{
	int rc;
	struct buffer_head *tmp = *bh;

	rc = ocfs2_read_blocks(INODE_CACHE(inode), OCFS2_I(inode)->ip_blkno,
			       1, &tmp, flags, ocfs2_validate_inode_block);

	/* If ocfs2_read_blocks() got us a new bh, pass it up. */
	if (!rc && !*bh)
		*bh = tmp;

	return rc;
}

int ocfs2_read_inode_block(struct inode *inode, struct buffer_head **bh)
{
	return ocfs2_read_inode_block_full(inode, bh, 0);
}


static u64 ocfs2_inode_cache_owner(struct ocfs2_caching_info *ci)
{
	struct ocfs2_inode_info *oi = cache_info_to_inode(ci);

	return oi->ip_blkno;
}

static struct super_block *ocfs2_inode_cache_get_super(struct ocfs2_caching_info *ci)
{
	struct ocfs2_inode_info *oi = cache_info_to_inode(ci);

	return oi->vfs_inode.i_sb;
}

static void ocfs2_inode_cache_lock(struct ocfs2_caching_info *ci)
{
	struct ocfs2_inode_info *oi = cache_info_to_inode(ci);

	spin_lock(&oi->ip_lock);
}

static void ocfs2_inode_cache_unlock(struct ocfs2_caching_info *ci)
{
	struct ocfs2_inode_info *oi = cache_info_to_inode(ci);

	spin_unlock(&oi->ip_lock);
}

static void ocfs2_inode_cache_io_lock(struct ocfs2_caching_info *ci)
{
	struct ocfs2_inode_info *oi = cache_info_to_inode(ci);

	mutex_lock(&oi->ip_io_mutex);
}

static void ocfs2_inode_cache_io_unlock(struct ocfs2_caching_info *ci)
{
	struct ocfs2_inode_info *oi = cache_info_to_inode(ci);

	mutex_unlock(&oi->ip_io_mutex);
}

const struct ocfs2_caching_operations ocfs2_inode_caching_ops = {
	.co_owner		= ocfs2_inode_cache_owner,
	.co_get_super		= ocfs2_inode_cache_get_super,
	.co_cache_lock		= ocfs2_inode_cache_lock,
	.co_cache_unlock	= ocfs2_inode_cache_unlock,
	.co_io_lock		= ocfs2_inode_cache_io_lock,
	.co_io_unlock		= ocfs2_inode_cache_io_unlock,
};
<|MERGE_RESOLUTION|>--- conflicted
+++ resolved
@@ -374,10 +374,6 @@
 	if (S_ISDIR(inode->i_mode))
 		ocfs2_resv_set_type(&OCFS2_I(inode)->ip_la_data_resv,
 				    OCFS2_RESV_FLAG_DIR);
-<<<<<<< HEAD
-	mlog_exit_void();
-=======
->>>>>>> 02f8c6ae
 }
 
 static int ocfs2_read_locked_inode(struct inode *inode,
@@ -654,10 +650,6 @@
 
 	di->i_dtime = cpu_to_le64(CURRENT_TIME.tv_sec);
 	di->i_flags &= cpu_to_le32(~(OCFS2_VALID_FL | OCFS2_ORPHANED_FL));
-<<<<<<< HEAD
-
-=======
->>>>>>> 02f8c6ae
 	ocfs2_journal_dirty(handle, di_bh);
 
 	ocfs2_remove_from_cache(INODE_CACHE(inode), di_bh);
@@ -897,13 +889,7 @@
 		 * ORPHANED_FL not.
 		 */
 		if (di->i_dyn_features & cpu_to_le16(OCFS2_HAS_REFCOUNT_FL)) {
-<<<<<<< HEAD
-			mlog(0, "Reflinked inode %llu is no longer orphaned.  "
-			     "it shouldn't be deleted\n",
-			     (unsigned long long)oi->ip_blkno);
-=======
 			reason = 2;
->>>>>>> 02f8c6ae
 			goto bail;
 		}
 
@@ -1286,10 +1272,6 @@
 
 	ocfs2_journal_dirty(handle, bh);
 leave:
-<<<<<<< HEAD
-	mlog_exit(status);
-=======
->>>>>>> 02f8c6ae
 	return status;
 }
 
