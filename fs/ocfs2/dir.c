--- conflicted
+++ resolved
@@ -2420,10 +2420,7 @@
 	memset(dx_root, 0, osb->sb->s_blocksize);
 	strcpy(dx_root->dr_signature, OCFS2_DX_ROOT_SIGNATURE);
 	dx_root->dr_suballoc_slot = cpu_to_le16(meta_ac->ac_alloc_slot);
-<<<<<<< HEAD
-=======
 	dx_root->dr_suballoc_loc = cpu_to_le64(suballoc_loc);
->>>>>>> 02f8c6ae
 	dx_root->dr_suballoc_bit = cpu_to_le16(dr_suballoc_bit);
 	dx_root->dr_fs_generation = cpu_to_le32(osb->fs_generation);
 	dx_root->dr_blkno = cpu_to_le64(dr_blkno);
@@ -2972,11 +2969,7 @@
 	 */
 	if (ocfs2_dir_resv_allowed(osb))
 		data_ac->ac_resv = &oi->ip_la_data_resv;
-<<<<<<< HEAD
-	ret = ocfs2_claim_clusters(osb, handle, data_ac, 1, &bit_off, &len);
-=======
 	ret = ocfs2_claim_clusters(handle, data_ac, 1, &bit_off, &len);
->>>>>>> 02f8c6ae
 	if (ret) {
 		mlog_errno(ret);
 		goto out_commit;
