--- conflicted
+++ resolved
@@ -26,11 +26,7 @@
 	__le32 e_id;
 };
 
-<<<<<<< HEAD
-extern int ocfs2_check_acl(struct inode *, int);
-=======
 extern int ocfs2_check_acl(struct inode *, int, unsigned int);
->>>>>>> 02f8c6ae
 extern int ocfs2_acl_chmod(struct inode *);
 extern int ocfs2_init_acl(handle_t *, struct inode *, struct inode *,
 			  struct buffer_head *, struct buffer_head *,
