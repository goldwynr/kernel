--- conflicted
+++ resolved
@@ -358,15 +358,8 @@
 	}
 	ocfs2_metadata_cache_io_unlock(ci);
 
-<<<<<<< HEAD
-	mlog(ML_BH_IO, "block=(%llu), nr=(%d), cached=%s, flags=0x%x\n",
-	     (unsigned long long)block, nr,
-	     ((flags & OCFS2_BH_IGNORE_CACHE) || ignore_cache) ? "no" : "yes",
-	     flags);
-=======
 	trace_ocfs2_read_blocks_end((unsigned long long)block, nr,
 				    flags, ignore_cache);
->>>>>>> 02f8c6ae
 
 bail:
 
@@ -402,11 +395,6 @@
 {
 	int ret = 0;
 	struct ocfs2_dinode *di = (struct ocfs2_dinode *)bh->b_data;
-<<<<<<< HEAD
-
-	mlog_entry_void();
-=======
->>>>>>> 02f8c6ae
 
 	BUG_ON(buffer_jbd(bh));
 	ocfs2_check_super_or_backup(osb->sb, bh->b_blocknr);
