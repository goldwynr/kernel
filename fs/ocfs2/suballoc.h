/* -*- mode: c; c-basic-offset: 8; -*-
 * vim: noexpandtab sw=8 ts=8 sts=0:
 *
 * suballoc.h
 *
 * Defines sub allocator api
 *
 * Copyright (C) 2003, 2004 Oracle.  All rights reserved.
 *
 * This program is free software; you can redistribute it and/or
 * modify it under the terms of the GNU General Public
 * License as published by the Free Software Foundation; either
 * version 2 of the License, or (at your option) any later version.
 *
 * This program is distributed in the hope that it will be useful,
 * but WITHOUT ANY WARRANTY; without even the implied warranty of
 * MERCHANTABILITY or FITNESS FOR A PARTICULAR PURPOSE.  See the GNU
 * General Public License for more details.
 *
 * You should have received a copy of the GNU General Public
 * License along with this program; if not, write to the
 * Free Software Foundation, Inc., 59 Temple Place - Suite 330,
 * Boston, MA 021110-1307, USA.
 */

#ifndef _CHAINALLOC_H_
#define _CHAINALLOC_H_

struct ocfs2_suballoc_result;
typedef int (group_search_t)(struct inode *,
			     struct buffer_head *,
			     u32,			/* bits_wanted */
			     u32,			/* min_bits */
			     u64,			/* max_block */
			     struct ocfs2_suballoc_result *);
							/* found bits */

struct ocfs2_alloc_context {
	struct inode *ac_inode;    /* which bitmap are we allocating from? */
	struct buffer_head *ac_bh; /* file entry bh */
	u32    ac_alloc_slot;   /* which slot are we allocating from? */
	u32    ac_bits_wanted;
	u32    ac_bits_given;
#define OCFS2_AC_USE_LOCAL 1
#define OCFS2_AC_USE_MAIN  2
#define OCFS2_AC_USE_INODE 3
#define OCFS2_AC_USE_META  4
	u32    ac_which;

	/* these are used by the chain search */
	u16    ac_chain;
	int    ac_allow_chain_relink;
	group_search_t *ac_group_search;

	u64    ac_last_group;
	u64    ac_max_block;  /* Highest block number to allocate. 0 is
				 is the same as ~0 - unlimited */

	int    ac_find_loc_only;  /* hack for reflink operation ordering */
<<<<<<< HEAD
	u64    ac_find_loc_bg;    /* Target block group, needs to be stored
				   * off in between calls */
=======
	struct ocfs2_suballoc_result *ac_find_loc_priv; /* */
>>>>>>> 02f8c6ae

	struct ocfs2_alloc_reservation	*ac_resv;
};

void ocfs2_init_steal_slots(struct ocfs2_super *osb);
void ocfs2_free_alloc_context(struct ocfs2_alloc_context *ac);
static inline int ocfs2_alloc_context_bits_left(struct ocfs2_alloc_context *ac)
{
	return ac->ac_bits_wanted - ac->ac_bits_given;
}

/*
 * Please note that the caller must make sure that root_el is the root
 * of extent tree. So for an inode, it should be &fe->id2.i_list. Otherwise
 * the result may be wrong.
 */
int ocfs2_reserve_new_metadata(struct ocfs2_super *osb,
			       struct ocfs2_extent_list *root_el,
			       struct ocfs2_alloc_context **ac);
int ocfs2_reserve_new_metadata_blocks(struct ocfs2_super *osb,
				      int blocks,
				      struct ocfs2_alloc_context **ac);
int ocfs2_reserve_new_inode(struct ocfs2_super *osb,
			    struct ocfs2_alloc_context **ac);
int ocfs2_reserve_clusters(struct ocfs2_super *osb,
			   u32 bits_wanted,
			   struct ocfs2_alloc_context **ac);

int ocfs2_claim_metadata(handle_t *handle,
			 struct ocfs2_alloc_context *ac,
			 u32 bits_wanted,
			 u64 *suballoc_loc,
			 u16 *suballoc_bit_start,
			 u32 *num_bits,
			 u64 *blkno_start);
int ocfs2_claim_new_inode(handle_t *handle,
			  struct inode *dir,
			  struct buffer_head *parent_fe_bh,
			  struct ocfs2_alloc_context *ac,
			  u64 *suballoc_loc,
			  u16 *suballoc_bit,
			  u64 *fe_blkno);
int ocfs2_claim_clusters(handle_t *handle,
			 struct ocfs2_alloc_context *ac,
			 u32 min_clusters,
			 u32 *cluster_start,
			 u32 *num_clusters);
/*
 * Use this variant of ocfs2_claim_clusters to specify a maxiumum
 * number of clusters smaller than the allocation reserved.
 */
int __ocfs2_claim_clusters(handle_t *handle,
			   struct ocfs2_alloc_context *ac,
			   u32 min_clusters,
			   u32 max_clusters,
			   u32 *cluster_start,
			   u32 *num_clusters);

int ocfs2_free_suballoc_bits(handle_t *handle,
			     struct inode *alloc_inode,
			     struct buffer_head *alloc_bh,
			     unsigned int start_bit,
			     u64 bg_blkno,
			     unsigned int count);
int ocfs2_free_dinode(handle_t *handle,
		      struct inode *inode_alloc_inode,
		      struct buffer_head *inode_alloc_bh,
		      struct ocfs2_dinode *di);
int ocfs2_free_clusters(handle_t *handle,
			struct inode *bitmap_inode,
			struct buffer_head *bitmap_bh,
			u64 start_blk,
			unsigned int num_clusters);
int ocfs2_release_clusters(handle_t *handle,
			   struct inode *bitmap_inode,
			   struct buffer_head *bitmap_bh,
			   u64 start_blk,
			   unsigned int num_clusters);

static inline u64 ocfs2_which_suballoc_group(u64 block, unsigned int bit)
{
	u64 group = block - (u64) bit;

	return group;
}

static inline u32 ocfs2_cluster_from_desc(struct ocfs2_super *osb,
					  u64 bg_blkno)
{
	/* This should work for all block group descriptors as only
	 * the 1st group descriptor of the cluster bitmap is
	 * different. */

	if (bg_blkno == osb->first_cluster_group_blkno)
		return 0;

	/* the rest of the block groups are located at the beginning
	 * of their 1st cluster, so a direct translation just
	 * works. */
	return ocfs2_blocks_to_clusters(osb->sb, bg_blkno);
}

static inline int ocfs2_is_cluster_bitmap(struct inode *inode)
{
	struct ocfs2_super *osb = OCFS2_SB(inode->i_sb);
	return osb->bitmap_blkno == OCFS2_I(inode)->ip_blkno;
}

/* This is for local alloc ONLY. Others should use the task-specific
 * apis above. */
int ocfs2_reserve_cluster_bitmap_bits(struct ocfs2_super *osb,
				      struct ocfs2_alloc_context *ac);
void ocfs2_free_ac_resource(struct ocfs2_alloc_context *ac);

/* given a cluster offset, calculate which block group it belongs to
 * and return that block offset. */
u64 ocfs2_which_cluster_group(struct inode *inode, u32 cluster);

/*
 * By default, ocfs2_read_group_descriptor() calls ocfs2_error() when it
 * finds a problem.  A caller that wants to check a group descriptor
 * without going readonly should read the block with ocfs2_read_block[s]()
 * and then checking it with this function.  This is only resize, really.
 * Everyone else should be using ocfs2_read_group_descriptor().
 */
int ocfs2_check_group_descriptor(struct super_block *sb,
				 struct ocfs2_dinode *di,
				 struct buffer_head *bh);
/*
 * Read a group descriptor block into *bh.  If *bh is NULL, a bh will be
 * allocated.  This is a cached read.  The descriptor will be validated with
 * ocfs2_validate_group_descriptor().
 */
int ocfs2_read_group_descriptor(struct inode *inode, struct ocfs2_dinode *di,
				u64 gd_blkno, struct buffer_head **bh);

int ocfs2_lock_allocators(struct inode *inode, struct ocfs2_extent_tree *et,
			  u32 clusters_to_add, u32 extents_to_split,
			  struct ocfs2_alloc_context **data_ac,
			  struct ocfs2_alloc_context **meta_ac);

int ocfs2_test_inode_bit(struct ocfs2_super *osb, u64 blkno, int *res);



/*
 * The following two interfaces are for ocfs2_create_inode_in_orphan().
 */
int ocfs2_find_new_inode_loc(struct inode *dir,
			     struct buffer_head *parent_fe_bh,
			     struct ocfs2_alloc_context *ac,
<<<<<<< HEAD
			     u16 *suballoc_bit,
=======
>>>>>>> 02f8c6ae
			     u64 *fe_blkno);

int ocfs2_claim_new_inode_at_loc(handle_t *handle,
				 struct inode *dir,
				 struct ocfs2_alloc_context *ac,
<<<<<<< HEAD
				 u16 suballoc_bit,
=======
				 u64 *suballoc_loc,
				 u16 *suballoc_bit,
>>>>>>> 02f8c6ae
				 u64 di_blkno);

#endif /* _CHAINALLOC_H_ */<|MERGE_RESOLUTION|>--- conflicted
+++ resolved
@@ -57,12 +57,7 @@
 				 is the same as ~0 - unlimited */
 
 	int    ac_find_loc_only;  /* hack for reflink operation ordering */
-<<<<<<< HEAD
-	u64    ac_find_loc_bg;    /* Target block group, needs to be stored
-				   * off in between calls */
-=======
 	struct ocfs2_suballoc_result *ac_find_loc_priv; /* */
->>>>>>> 02f8c6ae
 
 	struct ocfs2_alloc_reservation	*ac_resv;
 };
@@ -214,21 +209,13 @@
 int ocfs2_find_new_inode_loc(struct inode *dir,
 			     struct buffer_head *parent_fe_bh,
 			     struct ocfs2_alloc_context *ac,
-<<<<<<< HEAD
-			     u16 *suballoc_bit,
-=======
->>>>>>> 02f8c6ae
 			     u64 *fe_blkno);
 
 int ocfs2_claim_new_inode_at_loc(handle_t *handle,
 				 struct inode *dir,
 				 struct ocfs2_alloc_context *ac,
-<<<<<<< HEAD
-				 u16 suballoc_bit,
-=======
 				 u64 *suballoc_loc,
 				 u16 *suballoc_bit,
->>>>>>> 02f8c6ae
 				 u64 di_blkno);
 
 #endif /* _CHAINALLOC_H_ */