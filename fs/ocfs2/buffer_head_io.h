--- conflicted
+++ resolved
@@ -31,22 +31,6 @@
 void ocfs2_end_buffer_io_sync(struct buffer_head *bh,
 			     int uptodate);
 
-<<<<<<< HEAD
-static inline int ocfs2_read_block(struct inode	       *inode,
-				   u64                  off,
-				   struct buffer_head **bh);
-
-int ocfs2_write_block(struct ocfs2_super          *osb,
-		      struct buffer_head  *bh,
-		      struct inode        *inode);
-int ocfs2_read_blocks(struct inode	  *inode,
-		      u64                  block,
-		      int                  nr,
-		      struct buffer_head  *bhs[],
-		      int                  flags);
-int ocfs2_read_blocks_sync(struct ocfs2_super *osb, u64 block,
-			   unsigned int nr, struct buffer_head *bhs[]);
-=======
 int ocfs2_write_block(struct ocfs2_super          *osb,
 		      struct buffer_head  *bh,
 		      struct inode        *inode);
@@ -64,7 +48,6 @@
 		      struct buffer_head *bhs[], int flags,
 		      int (*validate)(struct super_block *sb,
 				      struct buffer_head *bh));
->>>>>>> 18e352e4
 
 int ocfs2_write_super_or_backup(struct ocfs2_super *osb,
 				struct buffer_head *bh);
@@ -73,13 +56,9 @@
 #define OCFS2_BH_READAHEAD         8
 
 static inline int ocfs2_read_block(struct inode *inode, u64 off,
-<<<<<<< HEAD
-				   struct buffer_head **bh)
-=======
 				   struct buffer_head **bh,
 				   int (*validate)(struct super_block *sb,
 						   struct buffer_head *bh))
->>>>>>> 18e352e4
 {
 	int status = 0;
 
@@ -89,11 +68,7 @@
 		goto bail;
 	}
 
-<<<<<<< HEAD
-	status = ocfs2_read_blocks(inode, off, 1, bh, 0);
-=======
 	status = ocfs2_read_blocks(inode, off, 1, bh, 0, validate);
->>>>>>> 18e352e4
 
 bail:
 	return status;
