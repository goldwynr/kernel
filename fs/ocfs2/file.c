--- conflicted
+++ resolved
@@ -1992,11 +1992,7 @@
 	int change_size = 1;
 	int cmd = OCFS2_IOC_RESVSP64;
 
-<<<<<<< HEAD
-	if (mode & ~FALLOC_FL_KEEP_SIZE)
-=======
 	if (mode & ~(FALLOC_FL_KEEP_SIZE | FALLOC_FL_PUNCH_HOLE))
->>>>>>> 99f4964c
 		return -EOPNOTSUPP;
 	if (!ocfs2_writes_unwritten_extents(osb))
 		return -EOPNOTSUPP;
