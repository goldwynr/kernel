/* -*- mode: c; c-basic-offset: 8; -*-
 * vim: noexpandtab sw=8 ts=8 sts=0:
 *
 * alloc.c
 *
 * Extent allocs and frees
 *
 * Copyright (C) 2002, 2004 Oracle.  All rights reserved.
 *
 * This program is free software; you can redistribute it and/or
 * modify it under the terms of the GNU General Public
 * License as published by the Free Software Foundation; either
 * version 2 of the License, or (at your option) any later version.
 *
 * This program is distributed in the hope that it will be useful,
 * but WITHOUT ANY WARRANTY; without even the implied warranty of
 * MERCHANTABILITY or FITNESS FOR A PARTICULAR PURPOSE.  See the GNU
 * General Public License for more details.
 *
 * You should have received a copy of the GNU General Public
 * License along with this program; if not, write to the
 * Free Software Foundation, Inc., 59 Temple Place - Suite 330,
 * Boston, MA 021110-1307, USA.
 */

#include <linux/fs.h>
#include <linux/types.h>
#include <linux/slab.h>
#include <linux/highmem.h>
#include <linux/swap.h>
#include <linux/quotaops.h>
#include <linux/blkdev.h>

#include <cluster/masklog.h>

#include "ocfs2.h"

#include "alloc.h"
#include "aops.h"
#include "blockcheck.h"
#include "dlmglue.h"
#include "extent_map.h"
#include "inode.h"
#include "journal.h"
#include "localalloc.h"
#include "suballoc.h"
#include "sysfile.h"
#include "file.h"
#include "super.h"
#include "uptodate.h"
#include "xattr.h"
#include "refcounttree.h"
#include "ocfs2_trace.h"

#include "buffer_head_io.h"

enum ocfs2_contig_type {
	CONTIG_NONE = 0,
	CONTIG_LEFT,
	CONTIG_RIGHT,
	CONTIG_LEFTRIGHT,
};

static enum ocfs2_contig_type
	ocfs2_extent_rec_contig(struct super_block *sb,
				struct ocfs2_extent_rec *ext,
				struct ocfs2_extent_rec *insert_rec);
/*
 * Operations for a specific extent tree type.
 *
 * To implement an on-disk btree (extent tree) type in ocfs2, add
 * an ocfs2_extent_tree_operations structure and the matching
 * ocfs2_init_<thingy>_extent_tree() function.  That's pretty much it
 * for the allocation portion of the extent tree.
 */
struct ocfs2_extent_tree_operations {
	/*
	 * last_eb_blk is the block number of the right most leaf extent
	 * block.  Most on-disk structures containing an extent tree store
	 * this value for fast access.  The ->eo_set_last_eb_blk() and
	 * ->eo_get_last_eb_blk() operations access this value.  They are
	 *  both required.
	 */
	void (*eo_set_last_eb_blk)(struct ocfs2_extent_tree *et,
				   u64 blkno);
	u64 (*eo_get_last_eb_blk)(struct ocfs2_extent_tree *et);

	/*
	 * The on-disk structure usually keeps track of how many total
	 * clusters are stored in this extent tree.  This function updates
	 * that value.  new_clusters is the delta, and must be
	 * added to the total.  Required.
	 */
	void (*eo_update_clusters)(struct ocfs2_extent_tree *et,
				   u32 new_clusters);

	/*
	 * If this extent tree is supported by an extent map, insert
	 * a record into the map.
	 */
	void (*eo_extent_map_insert)(struct ocfs2_extent_tree *et,
				     struct ocfs2_extent_rec *rec);

	/*
	 * If this extent tree is supported by an extent map, truncate the
	 * map to clusters,
	 */
	void (*eo_extent_map_truncate)(struct ocfs2_extent_tree *et,
				       u32 clusters);

	/*
	 * If ->eo_insert_check() exists, it is called before rec is
	 * inserted into the extent tree.  It is optional.
	 */
	int (*eo_insert_check)(struct ocfs2_extent_tree *et,
			       struct ocfs2_extent_rec *rec);
	int (*eo_sanity_check)(struct ocfs2_extent_tree *et);

	/*
	 * --------------------------------------------------------------
	 * The remaining are internal to ocfs2_extent_tree and don't have
	 * accessor functions
	 */

	/*
	 * ->eo_fill_root_el() takes et->et_object and sets et->et_root_el.
	 * It is required.
	 */
	void (*eo_fill_root_el)(struct ocfs2_extent_tree *et);

	/*
	 * ->eo_fill_max_leaf_clusters sets et->et_max_leaf_clusters if
	 * it exists.  If it does not, et->et_max_leaf_clusters is set
	 * to 0 (unlimited).  Optional.
	 */
	void (*eo_fill_max_leaf_clusters)(struct ocfs2_extent_tree *et);

	/*
	 * ->eo_extent_contig test whether the 2 ocfs2_extent_rec
	 * are contiguous or not. Optional. Don't need to set it if use
	 * ocfs2_extent_rec as the tree leaf.
	 */
	enum ocfs2_contig_type
		(*eo_extent_contig)(struct ocfs2_extent_tree *et,
				    struct ocfs2_extent_rec *ext,
				    struct ocfs2_extent_rec *insert_rec);
};


/*
 * Pre-declare ocfs2_dinode_et_ops so we can use it as a sanity check
 * in the methods.
 */
static u64 ocfs2_dinode_get_last_eb_blk(struct ocfs2_extent_tree *et);
static void ocfs2_dinode_set_last_eb_blk(struct ocfs2_extent_tree *et,
					 u64 blkno);
static void ocfs2_dinode_update_clusters(struct ocfs2_extent_tree *et,
					 u32 clusters);
static void ocfs2_dinode_extent_map_insert(struct ocfs2_extent_tree *et,
					   struct ocfs2_extent_rec *rec);
static void ocfs2_dinode_extent_map_truncate(struct ocfs2_extent_tree *et,
					     u32 clusters);
static int ocfs2_dinode_insert_check(struct ocfs2_extent_tree *et,
				     struct ocfs2_extent_rec *rec);
static int ocfs2_dinode_sanity_check(struct ocfs2_extent_tree *et);
static void ocfs2_dinode_fill_root_el(struct ocfs2_extent_tree *et);
static struct ocfs2_extent_tree_operations ocfs2_dinode_et_ops = {
	.eo_set_last_eb_blk	= ocfs2_dinode_set_last_eb_blk,
	.eo_get_last_eb_blk	= ocfs2_dinode_get_last_eb_blk,
	.eo_update_clusters	= ocfs2_dinode_update_clusters,
	.eo_extent_map_insert	= ocfs2_dinode_extent_map_insert,
	.eo_extent_map_truncate	= ocfs2_dinode_extent_map_truncate,
	.eo_insert_check	= ocfs2_dinode_insert_check,
	.eo_sanity_check	= ocfs2_dinode_sanity_check,
	.eo_fill_root_el	= ocfs2_dinode_fill_root_el,
};

static void ocfs2_dinode_set_last_eb_blk(struct ocfs2_extent_tree *et,
					 u64 blkno)
{
	struct ocfs2_dinode *di = et->et_object;

	BUG_ON(et->et_ops != &ocfs2_dinode_et_ops);
	di->i_last_eb_blk = cpu_to_le64(blkno);
}

static u64 ocfs2_dinode_get_last_eb_blk(struct ocfs2_extent_tree *et)
{
	struct ocfs2_dinode *di = et->et_object;

	BUG_ON(et->et_ops != &ocfs2_dinode_et_ops);
	return le64_to_cpu(di->i_last_eb_blk);
}

static void ocfs2_dinode_update_clusters(struct ocfs2_extent_tree *et,
					 u32 clusters)
{
	struct ocfs2_inode_info *oi = cache_info_to_inode(et->et_ci);
	struct ocfs2_dinode *di = et->et_object;

	le32_add_cpu(&di->i_clusters, clusters);
	spin_lock(&oi->ip_lock);
	oi->ip_clusters = le32_to_cpu(di->i_clusters);
	spin_unlock(&oi->ip_lock);
}

static void ocfs2_dinode_extent_map_insert(struct ocfs2_extent_tree *et,
					   struct ocfs2_extent_rec *rec)
{
	struct inode *inode = &cache_info_to_inode(et->et_ci)->vfs_inode;

	ocfs2_extent_map_insert_rec(inode, rec);
}

static void ocfs2_dinode_extent_map_truncate(struct ocfs2_extent_tree *et,
					     u32 clusters)
{
	struct inode *inode = &cache_info_to_inode(et->et_ci)->vfs_inode;

	ocfs2_extent_map_trunc(inode, clusters);
}

static int ocfs2_dinode_insert_check(struct ocfs2_extent_tree *et,
				     struct ocfs2_extent_rec *rec)
{
	struct ocfs2_inode_info *oi = cache_info_to_inode(et->et_ci);
	struct ocfs2_super *osb = OCFS2_SB(oi->vfs_inode.i_sb);

	BUG_ON(oi->ip_dyn_features & OCFS2_INLINE_DATA_FL);
	mlog_bug_on_msg(!ocfs2_sparse_alloc(osb) &&
			(oi->ip_clusters != le32_to_cpu(rec->e_cpos)),
			"Device %s, asking for sparse allocation: inode %llu, "
			"cpos %u, clusters %u\n",
			osb->dev_str,
			(unsigned long long)oi->ip_blkno,
			rec->e_cpos, oi->ip_clusters);

	return 0;
}

static int ocfs2_dinode_sanity_check(struct ocfs2_extent_tree *et)
{
	struct ocfs2_dinode *di = et->et_object;

	BUG_ON(et->et_ops != &ocfs2_dinode_et_ops);
	BUG_ON(!OCFS2_IS_VALID_DINODE(di));

	return 0;
}

static void ocfs2_dinode_fill_root_el(struct ocfs2_extent_tree *et)
{
	struct ocfs2_dinode *di = et->et_object;

	et->et_root_el = &di->id2.i_list;
}


static void ocfs2_xattr_value_fill_root_el(struct ocfs2_extent_tree *et)
{
	struct ocfs2_xattr_value_buf *vb = et->et_object;

	et->et_root_el = &vb->vb_xv->xr_list;
}

static void ocfs2_xattr_value_set_last_eb_blk(struct ocfs2_extent_tree *et,
					      u64 blkno)
{
	struct ocfs2_xattr_value_buf *vb = et->et_object;

	vb->vb_xv->xr_last_eb_blk = cpu_to_le64(blkno);
}

static u64 ocfs2_xattr_value_get_last_eb_blk(struct ocfs2_extent_tree *et)
{
	struct ocfs2_xattr_value_buf *vb = et->et_object;

	return le64_to_cpu(vb->vb_xv->xr_last_eb_blk);
}

static void ocfs2_xattr_value_update_clusters(struct ocfs2_extent_tree *et,
					      u32 clusters)
{
	struct ocfs2_xattr_value_buf *vb = et->et_object;

	le32_add_cpu(&vb->vb_xv->xr_clusters, clusters);
}

static struct ocfs2_extent_tree_operations ocfs2_xattr_value_et_ops = {
	.eo_set_last_eb_blk	= ocfs2_xattr_value_set_last_eb_blk,
	.eo_get_last_eb_blk	= ocfs2_xattr_value_get_last_eb_blk,
	.eo_update_clusters	= ocfs2_xattr_value_update_clusters,
	.eo_fill_root_el	= ocfs2_xattr_value_fill_root_el,
};

static void ocfs2_xattr_tree_fill_root_el(struct ocfs2_extent_tree *et)
{
	struct ocfs2_xattr_block *xb = et->et_object;

	et->et_root_el = &xb->xb_attrs.xb_root.xt_list;
}

static void ocfs2_xattr_tree_fill_max_leaf_clusters(struct ocfs2_extent_tree *et)
{
	struct super_block *sb = ocfs2_metadata_cache_get_super(et->et_ci);
	et->et_max_leaf_clusters =
		ocfs2_clusters_for_bytes(sb, OCFS2_MAX_XATTR_TREE_LEAF_SIZE);
}

static void ocfs2_xattr_tree_set_last_eb_blk(struct ocfs2_extent_tree *et,
					     u64 blkno)
{
	struct ocfs2_xattr_block *xb = et->et_object;
	struct ocfs2_xattr_tree_root *xt = &xb->xb_attrs.xb_root;

	xt->xt_last_eb_blk = cpu_to_le64(blkno);
}

static u64 ocfs2_xattr_tree_get_last_eb_blk(struct ocfs2_extent_tree *et)
{
	struct ocfs2_xattr_block *xb = et->et_object;
	struct ocfs2_xattr_tree_root *xt = &xb->xb_attrs.xb_root;

	return le64_to_cpu(xt->xt_last_eb_blk);
}

static void ocfs2_xattr_tree_update_clusters(struct ocfs2_extent_tree *et,
					     u32 clusters)
{
	struct ocfs2_xattr_block *xb = et->et_object;

	le32_add_cpu(&xb->xb_attrs.xb_root.xt_clusters, clusters);
}

static struct ocfs2_extent_tree_operations ocfs2_xattr_tree_et_ops = {
	.eo_set_last_eb_blk	= ocfs2_xattr_tree_set_last_eb_blk,
	.eo_get_last_eb_blk	= ocfs2_xattr_tree_get_last_eb_blk,
	.eo_update_clusters	= ocfs2_xattr_tree_update_clusters,
	.eo_fill_root_el	= ocfs2_xattr_tree_fill_root_el,
	.eo_fill_max_leaf_clusters = ocfs2_xattr_tree_fill_max_leaf_clusters,
};

static void ocfs2_dx_root_set_last_eb_blk(struct ocfs2_extent_tree *et,
					  u64 blkno)
{
	struct ocfs2_dx_root_block *dx_root = et->et_object;

	dx_root->dr_last_eb_blk = cpu_to_le64(blkno);
}

static u64 ocfs2_dx_root_get_last_eb_blk(struct ocfs2_extent_tree *et)
{
	struct ocfs2_dx_root_block *dx_root = et->et_object;

	return le64_to_cpu(dx_root->dr_last_eb_blk);
}

static void ocfs2_dx_root_update_clusters(struct ocfs2_extent_tree *et,
					  u32 clusters)
{
	struct ocfs2_dx_root_block *dx_root = et->et_object;

	le32_add_cpu(&dx_root->dr_clusters, clusters);
}

static int ocfs2_dx_root_sanity_check(struct ocfs2_extent_tree *et)
{
	struct ocfs2_dx_root_block *dx_root = et->et_object;

	BUG_ON(!OCFS2_IS_VALID_DX_ROOT(dx_root));

	return 0;
}

static void ocfs2_dx_root_fill_root_el(struct ocfs2_extent_tree *et)
{
	struct ocfs2_dx_root_block *dx_root = et->et_object;

	et->et_root_el = &dx_root->dr_list;
}

static struct ocfs2_extent_tree_operations ocfs2_dx_root_et_ops = {
	.eo_set_last_eb_blk	= ocfs2_dx_root_set_last_eb_blk,
	.eo_get_last_eb_blk	= ocfs2_dx_root_get_last_eb_blk,
	.eo_update_clusters	= ocfs2_dx_root_update_clusters,
	.eo_sanity_check	= ocfs2_dx_root_sanity_check,
	.eo_fill_root_el	= ocfs2_dx_root_fill_root_el,
};

static void ocfs2_refcount_tree_fill_root_el(struct ocfs2_extent_tree *et)
{
	struct ocfs2_refcount_block *rb = et->et_object;

	et->et_root_el = &rb->rf_list;
}

static void ocfs2_refcount_tree_set_last_eb_blk(struct ocfs2_extent_tree *et,
						u64 blkno)
{
	struct ocfs2_refcount_block *rb = et->et_object;

	rb->rf_last_eb_blk = cpu_to_le64(blkno);
}

static u64 ocfs2_refcount_tree_get_last_eb_blk(struct ocfs2_extent_tree *et)
{
	struct ocfs2_refcount_block *rb = et->et_object;

	return le64_to_cpu(rb->rf_last_eb_blk);
}

static void ocfs2_refcount_tree_update_clusters(struct ocfs2_extent_tree *et,
						u32 clusters)
{
	struct ocfs2_refcount_block *rb = et->et_object;

	le32_add_cpu(&rb->rf_clusters, clusters);
}

static enum ocfs2_contig_type
ocfs2_refcount_tree_extent_contig(struct ocfs2_extent_tree *et,
				  struct ocfs2_extent_rec *ext,
				  struct ocfs2_extent_rec *insert_rec)
{
	return CONTIG_NONE;
}

static struct ocfs2_extent_tree_operations ocfs2_refcount_tree_et_ops = {
	.eo_set_last_eb_blk	= ocfs2_refcount_tree_set_last_eb_blk,
	.eo_get_last_eb_blk	= ocfs2_refcount_tree_get_last_eb_blk,
	.eo_update_clusters	= ocfs2_refcount_tree_update_clusters,
	.eo_fill_root_el	= ocfs2_refcount_tree_fill_root_el,
	.eo_extent_contig	= ocfs2_refcount_tree_extent_contig,
};

static void __ocfs2_init_extent_tree(struct ocfs2_extent_tree *et,
				     struct ocfs2_caching_info *ci,
				     struct buffer_head *bh,
				     ocfs2_journal_access_func access,
				     void *obj,
				     struct ocfs2_extent_tree_operations *ops)
{
	et->et_ops = ops;
	et->et_root_bh = bh;
	et->et_ci = ci;
	et->et_root_journal_access = access;
	if (!obj)
		obj = (void *)bh->b_data;
	et->et_object = obj;

	et->et_ops->eo_fill_root_el(et);
	if (!et->et_ops->eo_fill_max_leaf_clusters)
		et->et_max_leaf_clusters = 0;
	else
		et->et_ops->eo_fill_max_leaf_clusters(et);
}

void ocfs2_init_dinode_extent_tree(struct ocfs2_extent_tree *et,
				   struct ocfs2_caching_info *ci,
				   struct buffer_head *bh)
{
	__ocfs2_init_extent_tree(et, ci, bh, ocfs2_journal_access_di,
				 NULL, &ocfs2_dinode_et_ops);
}

void ocfs2_init_xattr_tree_extent_tree(struct ocfs2_extent_tree *et,
				       struct ocfs2_caching_info *ci,
				       struct buffer_head *bh)
{
	__ocfs2_init_extent_tree(et, ci, bh, ocfs2_journal_access_xb,
				 NULL, &ocfs2_xattr_tree_et_ops);
}

void ocfs2_init_xattr_value_extent_tree(struct ocfs2_extent_tree *et,
					struct ocfs2_caching_info *ci,
					struct ocfs2_xattr_value_buf *vb)
{
	__ocfs2_init_extent_tree(et, ci, vb->vb_bh, vb->vb_access, vb,
				 &ocfs2_xattr_value_et_ops);
}

void ocfs2_init_dx_root_extent_tree(struct ocfs2_extent_tree *et,
				    struct ocfs2_caching_info *ci,
				    struct buffer_head *bh)
{
	__ocfs2_init_extent_tree(et, ci, bh, ocfs2_journal_access_dr,
				 NULL, &ocfs2_dx_root_et_ops);
}

void ocfs2_init_refcount_extent_tree(struct ocfs2_extent_tree *et,
				     struct ocfs2_caching_info *ci,
				     struct buffer_head *bh)
{
	__ocfs2_init_extent_tree(et, ci, bh, ocfs2_journal_access_rb,
				 NULL, &ocfs2_refcount_tree_et_ops);
}

static inline void ocfs2_et_set_last_eb_blk(struct ocfs2_extent_tree *et,
					    u64 new_last_eb_blk)
{
	et->et_ops->eo_set_last_eb_blk(et, new_last_eb_blk);
}

static inline u64 ocfs2_et_get_last_eb_blk(struct ocfs2_extent_tree *et)
{
	return et->et_ops->eo_get_last_eb_blk(et);
}

static inline void ocfs2_et_update_clusters(struct ocfs2_extent_tree *et,
					    u32 clusters)
{
	et->et_ops->eo_update_clusters(et, clusters);
}

static inline void ocfs2_et_extent_map_insert(struct ocfs2_extent_tree *et,
					      struct ocfs2_extent_rec *rec)
{
	if (et->et_ops->eo_extent_map_insert)
		et->et_ops->eo_extent_map_insert(et, rec);
}

static inline void ocfs2_et_extent_map_truncate(struct ocfs2_extent_tree *et,
						u32 clusters)
{
	if (et->et_ops->eo_extent_map_truncate)
		et->et_ops->eo_extent_map_truncate(et, clusters);
}

static inline int ocfs2_et_root_journal_access(handle_t *handle,
					       struct ocfs2_extent_tree *et,
					       int type)
{
	return et->et_root_journal_access(handle, et->et_ci, et->et_root_bh,
					  type);
}

static inline enum ocfs2_contig_type
	ocfs2_et_extent_contig(struct ocfs2_extent_tree *et,
			       struct ocfs2_extent_rec *rec,
			       struct ocfs2_extent_rec *insert_rec)
{
	if (et->et_ops->eo_extent_contig)
		return et->et_ops->eo_extent_contig(et, rec, insert_rec);

	return ocfs2_extent_rec_contig(
				ocfs2_metadata_cache_get_super(et->et_ci),
				rec, insert_rec);
}

static inline int ocfs2_et_insert_check(struct ocfs2_extent_tree *et,
					struct ocfs2_extent_rec *rec)
{
	int ret = 0;

	if (et->et_ops->eo_insert_check)
		ret = et->et_ops->eo_insert_check(et, rec);
	return ret;
}

static inline int ocfs2_et_sanity_check(struct ocfs2_extent_tree *et)
{
	int ret = 0;

	if (et->et_ops->eo_sanity_check)
		ret = et->et_ops->eo_sanity_check(et);
	return ret;
}

static int ocfs2_cache_extent_block_free(struct ocfs2_cached_dealloc_ctxt *ctxt,
					 struct ocfs2_extent_block *eb);
static void ocfs2_adjust_rightmost_records(handle_t *handle,
					   struct ocfs2_extent_tree *et,
					   struct ocfs2_path *path,
					   struct ocfs2_extent_rec *insert_rec);
/*
 * Reset the actual path elements so that we can re-use the structure
 * to build another path. Generally, this involves freeing the buffer
 * heads.
 */
void ocfs2_reinit_path(struct ocfs2_path *path, int keep_root)
{
	int i, start = 0, depth = 0;
	struct ocfs2_path_item *node;

	if (keep_root)
		start = 1;

	for(i = start; i < path_num_items(path); i++) {
		node = &path->p_node[i];

		brelse(node->bh);
		node->bh = NULL;
		node->el = NULL;
	}

	/*
	 * Tree depth may change during truncate, or insert. If we're
	 * keeping the root extent list, then make sure that our path
	 * structure reflects the proper depth.
	 */
	if (keep_root)
		depth = le16_to_cpu(path_root_el(path)->l_tree_depth);
	else
		path_root_access(path) = NULL;

	path->p_tree_depth = depth;
}

void ocfs2_free_path(struct ocfs2_path *path)
{
	if (path) {
		ocfs2_reinit_path(path, 0);
		kfree(path);
	}
}

/*
 * All the elements of src into dest. After this call, src could be freed
 * without affecting dest.
 *
 * Both paths should have the same root. Any non-root elements of dest
 * will be freed.
 */
static void ocfs2_cp_path(struct ocfs2_path *dest, struct ocfs2_path *src)
{
	int i;

	BUG_ON(path_root_bh(dest) != path_root_bh(src));
	BUG_ON(path_root_el(dest) != path_root_el(src));
	BUG_ON(path_root_access(dest) != path_root_access(src));

	ocfs2_reinit_path(dest, 1);

	for(i = 1; i < OCFS2_MAX_PATH_DEPTH; i++) {
		dest->p_node[i].bh = src->p_node[i].bh;
		dest->p_node[i].el = src->p_node[i].el;

		if (dest->p_node[i].bh)
			get_bh(dest->p_node[i].bh);
	}
}

/*
 * Make the *dest path the same as src and re-initialize src path to
 * have a root only.
 */
static void ocfs2_mv_path(struct ocfs2_path *dest, struct ocfs2_path *src)
{
	int i;

	BUG_ON(path_root_bh(dest) != path_root_bh(src));
	BUG_ON(path_root_access(dest) != path_root_access(src));

	for(i = 1; i < OCFS2_MAX_PATH_DEPTH; i++) {
		brelse(dest->p_node[i].bh);

		dest->p_node[i].bh = src->p_node[i].bh;
		dest->p_node[i].el = src->p_node[i].el;

		src->p_node[i].bh = NULL;
		src->p_node[i].el = NULL;
	}
}

/*
 * Insert an extent block at given index.
 *
 * This will not take an additional reference on eb_bh.
 */
static inline void ocfs2_path_insert_eb(struct ocfs2_path *path, int index,
					struct buffer_head *eb_bh)
{
	struct ocfs2_extent_block *eb = (struct ocfs2_extent_block *)eb_bh->b_data;

	/*
	 * Right now, no root bh is an extent block, so this helps
	 * catch code errors with dinode trees. The assertion can be
	 * safely removed if we ever need to insert extent block
	 * structures at the root.
	 */
	BUG_ON(index == 0);

	path->p_node[index].bh = eb_bh;
	path->p_node[index].el = &eb->h_list;
}

static struct ocfs2_path *ocfs2_new_path(struct buffer_head *root_bh,
					 struct ocfs2_extent_list *root_el,
					 ocfs2_journal_access_func access)
{
	struct ocfs2_path *path;

	BUG_ON(le16_to_cpu(root_el->l_tree_depth) >= OCFS2_MAX_PATH_DEPTH);

	path = kzalloc(sizeof(*path), GFP_NOFS);
	if (path) {
		path->p_tree_depth = le16_to_cpu(root_el->l_tree_depth);
		get_bh(root_bh);
		path_root_bh(path) = root_bh;
		path_root_el(path) = root_el;
		path_root_access(path) = access;
	}

	return path;
}

struct ocfs2_path *ocfs2_new_path_from_path(struct ocfs2_path *path)
{
	return ocfs2_new_path(path_root_bh(path), path_root_el(path),
			      path_root_access(path));
}

struct ocfs2_path *ocfs2_new_path_from_et(struct ocfs2_extent_tree *et)
{
	return ocfs2_new_path(et->et_root_bh, et->et_root_el,
			      et->et_root_journal_access);
}

/*
 * Journal the buffer at depth idx.  All idx>0 are extent_blocks,
 * otherwise it's the root_access function.
 *
 * I don't like the way this function's name looks next to
 * ocfs2_journal_access_path(), but I don't have a better one.
 */
int ocfs2_path_bh_journal_access(handle_t *handle,
				 struct ocfs2_caching_info *ci,
				 struct ocfs2_path *path,
				 int idx)
{
	ocfs2_journal_access_func access = path_root_access(path);

	if (!access)
		access = ocfs2_journal_access;

	if (idx)
		access = ocfs2_journal_access_eb;

	return access(handle, ci, path->p_node[idx].bh,
		      OCFS2_JOURNAL_ACCESS_WRITE);
}

/*
 * Convenience function to journal all components in a path.
 */
int ocfs2_journal_access_path(struct ocfs2_caching_info *ci,
			      handle_t *handle,
			      struct ocfs2_path *path)
{
	int i, ret = 0;

	if (!path)
		goto out;

	for(i = 0; i < path_num_items(path); i++) {
		ret = ocfs2_path_bh_journal_access(handle, ci, path, i);
		if (ret < 0) {
			mlog_errno(ret);
			goto out;
		}
	}

out:
	return ret;
}

/*
 * Return the index of the extent record which contains cluster #v_cluster.
 * -1 is returned if it was not found.
 *
 * Should work fine on interior and exterior nodes.
 */
int ocfs2_search_extent_list(struct ocfs2_extent_list *el, u32 v_cluster)
{
	int ret = -1;
	int i;
	struct ocfs2_extent_rec *rec;
	u32 rec_end, rec_start, clusters;

	for(i = 0; i < le16_to_cpu(el->l_next_free_rec); i++) {
		rec = &el->l_recs[i];

		rec_start = le32_to_cpu(rec->e_cpos);
		clusters = ocfs2_rec_clusters(el, rec);

		rec_end = rec_start + clusters;

		if (v_cluster >= rec_start && v_cluster < rec_end) {
			ret = i;
			break;
		}
	}

	return ret;
}

/*
 * NOTE: ocfs2_block_extent_contig(), ocfs2_extents_adjacent() and
 * ocfs2_extent_rec_contig only work properly against leaf nodes!
 */
static int ocfs2_block_extent_contig(struct super_block *sb,
				     struct ocfs2_extent_rec *ext,
				     u64 blkno)
{
	u64 blk_end = le64_to_cpu(ext->e_blkno);

	blk_end += ocfs2_clusters_to_blocks(sb,
				    le16_to_cpu(ext->e_leaf_clusters));

	return blkno == blk_end;
}

static int ocfs2_extents_adjacent(struct ocfs2_extent_rec *left,
				  struct ocfs2_extent_rec *right)
{
	u32 left_range;

	left_range = le32_to_cpu(left->e_cpos) +
		le16_to_cpu(left->e_leaf_clusters);

	return (left_range == le32_to_cpu(right->e_cpos));
}

static enum ocfs2_contig_type
	ocfs2_extent_rec_contig(struct super_block *sb,
				struct ocfs2_extent_rec *ext,
				struct ocfs2_extent_rec *insert_rec)
{
	u64 blkno = le64_to_cpu(insert_rec->e_blkno);

	/*
	 * Refuse to coalesce extent records with different flag
	 * fields - we don't want to mix unwritten extents with user
	 * data.
	 */
	if (ext->e_flags != insert_rec->e_flags)
		return CONTIG_NONE;

	if (ocfs2_extents_adjacent(ext, insert_rec) &&
	    ocfs2_block_extent_contig(sb, ext, blkno))
			return CONTIG_RIGHT;

	blkno = le64_to_cpu(ext->e_blkno);
	if (ocfs2_extents_adjacent(insert_rec, ext) &&
	    ocfs2_block_extent_contig(sb, insert_rec, blkno))
		return CONTIG_LEFT;

	return CONTIG_NONE;
}

/*
 * NOTE: We can have pretty much any combination of contiguousness and
 * appending.
 *
 * The usefulness of APPEND_TAIL is more in that it lets us know that
 * we'll have to update the path to that leaf.
 */
enum ocfs2_append_type {
	APPEND_NONE = 0,
	APPEND_TAIL,
};

enum ocfs2_split_type {
	SPLIT_NONE = 0,
	SPLIT_LEFT,
	SPLIT_RIGHT,
};

struct ocfs2_insert_type {
	enum ocfs2_split_type	ins_split;
	enum ocfs2_append_type	ins_appending;
	enum ocfs2_contig_type	ins_contig;
	int			ins_contig_index;
	int			ins_tree_depth;
};

struct ocfs2_merge_ctxt {
	enum ocfs2_contig_type	c_contig_type;
	int			c_has_empty_extent;
	int			c_split_covers_rec;
};

static int ocfs2_validate_extent_block(struct super_block *sb,
				       struct buffer_head *bh)
{
	int rc;
	struct ocfs2_extent_block *eb =
		(struct ocfs2_extent_block *)bh->b_data;

	trace_ocfs2_validate_extent_block((unsigned long long)bh->b_blocknr);

	BUG_ON(!buffer_uptodate(bh));

	/*
	 * If the ecc fails, we return the error but otherwise
	 * leave the filesystem running.  We know any error is
	 * local to this block.
	 */
	rc = ocfs2_validate_meta_ecc(sb, bh->b_data, &eb->h_check);
	if (rc) {
		mlog(ML_ERROR, "Checksum failed for extent block %llu\n",
		     (unsigned long long)bh->b_blocknr);
		return rc;
	}

	/*
	 * Errors after here are fatal.
	 */

	if (!OCFS2_IS_VALID_EXTENT_BLOCK(eb)) {
		ocfs2_error(sb,
			    "Extent block #%llu has bad signature %.*s",
			    (unsigned long long)bh->b_blocknr, 7,
			    eb->h_signature);
		return -EINVAL;
	}

	if (le64_to_cpu(eb->h_blkno) != bh->b_blocknr) {
		ocfs2_error(sb,
			    "Extent block #%llu has an invalid h_blkno "
			    "of %llu",
			    (unsigned long long)bh->b_blocknr,
			    (unsigned long long)le64_to_cpu(eb->h_blkno));
		return -EINVAL;
	}

	if (le32_to_cpu(eb->h_fs_generation) != OCFS2_SB(sb)->fs_generation) {
		ocfs2_error(sb,
			    "Extent block #%llu has an invalid "
			    "h_fs_generation of #%u",
			    (unsigned long long)bh->b_blocknr,
			    le32_to_cpu(eb->h_fs_generation));
		return -EINVAL;
	}

	return 0;
}

int ocfs2_read_extent_block(struct ocfs2_caching_info *ci, u64 eb_blkno,
			    struct buffer_head **bh)
{
	int rc;
	struct buffer_head *tmp = *bh;

	rc = ocfs2_read_block(ci, eb_blkno, &tmp,
			      ocfs2_validate_extent_block);

	/* If ocfs2_read_block() got us a new bh, pass it up. */
	if (!rc && !*bh)
		*bh = tmp;

	return rc;
}


/*
 * How many free extents have we got before we need more meta data?
 */
int ocfs2_num_free_extents(struct ocfs2_super *osb,
			   struct ocfs2_extent_tree *et)
{
	int retval;
	struct ocfs2_extent_list *el = NULL;
	struct ocfs2_extent_block *eb;
	struct buffer_head *eb_bh = NULL;
	u64 last_eb_blk = 0;

	el = et->et_root_el;
	last_eb_blk = ocfs2_et_get_last_eb_blk(et);

	if (last_eb_blk) {
		retval = ocfs2_read_extent_block(et->et_ci, last_eb_blk,
						 &eb_bh);
		if (retval < 0) {
			mlog_errno(retval);
			goto bail;
		}
		eb = (struct ocfs2_extent_block *) eb_bh->b_data;
		el = &eb->h_list;
	}

	BUG_ON(el->l_tree_depth != 0);

	retval = le16_to_cpu(el->l_count) - le16_to_cpu(el->l_next_free_rec);
bail:
	brelse(eb_bh);

	trace_ocfs2_num_free_extents(retval);
	return retval;
}

/* expects array to already be allocated
 *
 * sets h_signature, h_blkno, h_suballoc_bit, h_suballoc_slot, and
 * l_count for you
 */
static int ocfs2_create_new_meta_bhs(handle_t *handle,
				     struct ocfs2_extent_tree *et,
				     int wanted,
				     struct ocfs2_alloc_context *meta_ac,
				     struct buffer_head *bhs[])
{
	int count, status, i;
	u16 suballoc_bit_start;
	u32 num_got;
	u64 suballoc_loc, first_blkno;
	struct ocfs2_super *osb =
		OCFS2_SB(ocfs2_metadata_cache_get_super(et->et_ci));
	struct ocfs2_extent_block *eb;

	count = 0;
	while (count < wanted) {
		status = ocfs2_claim_metadata(handle,
					      meta_ac,
					      wanted - count,
					      &suballoc_loc,
					      &suballoc_bit_start,
					      &num_got,
					      &first_blkno);
		if (status < 0) {
			mlog_errno(status);
			goto bail;
		}

		for(i = count;  i < (num_got + count); i++) {
			bhs[i] = sb_getblk(osb->sb, first_blkno);
			if (bhs[i] == NULL) {
				status = -EIO;
				mlog_errno(status);
				goto bail;
			}
			ocfs2_set_new_buffer_uptodate(et->et_ci, bhs[i]);

			status = ocfs2_journal_access_eb(handle, et->et_ci,
							 bhs[i],
							 OCFS2_JOURNAL_ACCESS_CREATE);
			if (status < 0) {
				mlog_errno(status);
				goto bail;
			}

			memset(bhs[i]->b_data, 0, osb->sb->s_blocksize);
			eb = (struct ocfs2_extent_block *) bhs[i]->b_data;
			/* Ok, setup the minimal stuff here. */
			strcpy(eb->h_signature, OCFS2_EXTENT_BLOCK_SIGNATURE);
			eb->h_blkno = cpu_to_le64(first_blkno);
			eb->h_fs_generation = cpu_to_le32(osb->fs_generation);
			eb->h_suballoc_slot =
				cpu_to_le16(meta_ac->ac_alloc_slot);
<<<<<<< HEAD
=======
			eb->h_suballoc_loc = cpu_to_le64(suballoc_loc);
>>>>>>> 02f8c6ae
			eb->h_suballoc_bit = cpu_to_le16(suballoc_bit_start);
			eb->h_list.l_count =
				cpu_to_le16(ocfs2_extent_recs_per_eb(osb->sb));

			suballoc_bit_start++;
			first_blkno++;

			/* We'll also be dirtied by the caller, so
			 * this isn't absolutely necessary. */
			ocfs2_journal_dirty(handle, bhs[i]);
		}

		count += num_got;
	}

	status = 0;
bail:
	if (status < 0) {
		for(i = 0; i < wanted; i++) {
			brelse(bhs[i]);
			bhs[i] = NULL;
		}
		mlog_errno(status);
	}
	return status;
}

/*
 * Helper function for ocfs2_add_branch() and ocfs2_shift_tree_depth().
 *
 * Returns the sum of the rightmost extent rec logical offset and
 * cluster count.
 *
 * ocfs2_add_branch() uses this to determine what logical cluster
 * value should be populated into the leftmost new branch records.
 *
 * ocfs2_shift_tree_depth() uses this to determine the # clusters
 * value for the new topmost tree record.
 */
static inline u32 ocfs2_sum_rightmost_rec(struct ocfs2_extent_list  *el)
{
	int i;

	i = le16_to_cpu(el->l_next_free_rec) - 1;

	return le32_to_cpu(el->l_recs[i].e_cpos) +
		ocfs2_rec_clusters(el, &el->l_recs[i]);
}

/*
 * Change range of the branches in the right most path according to the leaf
 * extent block's rightmost record.
 */
static int ocfs2_adjust_rightmost_branch(handle_t *handle,
					 struct ocfs2_extent_tree *et)
{
	int status;
	struct ocfs2_path *path = NULL;
	struct ocfs2_extent_list *el;
	struct ocfs2_extent_rec *rec;

	path = ocfs2_new_path_from_et(et);
	if (!path) {
		status = -ENOMEM;
		return status;
	}

	status = ocfs2_find_path(et->et_ci, path, UINT_MAX);
	if (status < 0) {
		mlog_errno(status);
		goto out;
	}

	status = ocfs2_extend_trans(handle, path_num_items(path));
	if (status < 0) {
		mlog_errno(status);
		goto out;
	}

	status = ocfs2_journal_access_path(et->et_ci, handle, path);
	if (status < 0) {
		mlog_errno(status);
		goto out;
	}

	el = path_leaf_el(path);
	rec = &el->l_recs[le32_to_cpu(el->l_next_free_rec) - 1];

	ocfs2_adjust_rightmost_records(handle, et, path, rec);

out:
	ocfs2_free_path(path);
	return status;
}

/*
 * Add an entire tree branch to our inode. eb_bh is the extent block
 * to start at, if we don't want to start the branch at the root
 * structure.
 *
 * last_eb_bh is required as we have to update it's next_leaf pointer
 * for the new last extent block.
 *
 * the new branch will be 'empty' in the sense that every block will
 * contain a single record with cluster count == 0.
 */
static int ocfs2_add_branch(handle_t *handle,
			    struct ocfs2_extent_tree *et,
			    struct buffer_head *eb_bh,
			    struct buffer_head **last_eb_bh,
			    struct ocfs2_alloc_context *meta_ac)
{
	int status, new_blocks, i;
	u64 next_blkno, new_last_eb_blk;
	struct buffer_head *bh;
	struct buffer_head **new_eb_bhs = NULL;
	struct ocfs2_extent_block *eb;
	struct ocfs2_extent_list  *eb_el;
	struct ocfs2_extent_list  *el;
	u32 new_cpos, root_end;

	BUG_ON(!last_eb_bh || !*last_eb_bh);

	if (eb_bh) {
		eb = (struct ocfs2_extent_block *) eb_bh->b_data;
		el = &eb->h_list;
	} else
		el = et->et_root_el;

	/* we never add a branch to a leaf. */
	BUG_ON(!el->l_tree_depth);

	new_blocks = le16_to_cpu(el->l_tree_depth);

	eb = (struct ocfs2_extent_block *)(*last_eb_bh)->b_data;
	new_cpos = ocfs2_sum_rightmost_rec(&eb->h_list);
	root_end = ocfs2_sum_rightmost_rec(et->et_root_el);

	/*
	 * If there is a gap before the root end and the real end
	 * of the righmost leaf block, we need to remove the gap
	 * between new_cpos and root_end first so that the tree
	 * is consistent after we add a new branch(it will start
	 * from new_cpos).
	 */
	if (root_end > new_cpos) {
		trace_ocfs2_adjust_rightmost_branch(
			(unsigned long long)
			ocfs2_metadata_cache_owner(et->et_ci),
			root_end, new_cpos);

		status = ocfs2_adjust_rightmost_branch(handle, et);
		if (status) {
			mlog_errno(status);
			goto bail;
		}
	}

	/* allocate the number of new eb blocks we need */
	new_eb_bhs = kcalloc(new_blocks, sizeof(struct buffer_head *),
			     GFP_KERNEL);
	if (!new_eb_bhs) {
		status = -ENOMEM;
		mlog_errno(status);
		goto bail;
	}

	status = ocfs2_create_new_meta_bhs(handle, et, new_blocks,
					   meta_ac, new_eb_bhs);
	if (status < 0) {
		mlog_errno(status);
		goto bail;
	}

	/* Note: new_eb_bhs[new_blocks - 1] is the guy which will be
	 * linked with the rest of the tree.
	 * conversly, new_eb_bhs[0] is the new bottommost leaf.
	 *
	 * when we leave the loop, new_last_eb_blk will point to the
	 * newest leaf, and next_blkno will point to the topmost extent
	 * block. */
	next_blkno = new_last_eb_blk = 0;
	for(i = 0; i < new_blocks; i++) {
		bh = new_eb_bhs[i];
		eb = (struct ocfs2_extent_block *) bh->b_data;
		/* ocfs2_create_new_meta_bhs() should create it right! */
		BUG_ON(!OCFS2_IS_VALID_EXTENT_BLOCK(eb));
		eb_el = &eb->h_list;

		status = ocfs2_journal_access_eb(handle, et->et_ci, bh,
						 OCFS2_JOURNAL_ACCESS_CREATE);
		if (status < 0) {
			mlog_errno(status);
			goto bail;
		}

		eb->h_next_leaf_blk = 0;
		eb_el->l_tree_depth = cpu_to_le16(i);
		eb_el->l_next_free_rec = cpu_to_le16(1);
		/*
		 * This actually counts as an empty extent as
		 * c_clusters == 0
		 */
		eb_el->l_recs[0].e_cpos = cpu_to_le32(new_cpos);
		eb_el->l_recs[0].e_blkno = cpu_to_le64(next_blkno);
		/*
		 * eb_el isn't always an interior node, but even leaf
		 * nodes want a zero'd flags and reserved field so
		 * this gets the whole 32 bits regardless of use.
		 */
		eb_el->l_recs[0].e_int_clusters = cpu_to_le32(0);
		if (!eb_el->l_tree_depth)
			new_last_eb_blk = le64_to_cpu(eb->h_blkno);

		ocfs2_journal_dirty(handle, bh);
		next_blkno = le64_to_cpu(eb->h_blkno);
	}

	/* This is a bit hairy. We want to update up to three blocks
	 * here without leaving any of them in an inconsistent state
	 * in case of error. We don't have to worry about
	 * journal_dirty erroring as it won't unless we've aborted the
	 * handle (in which case we would never be here) so reserving
	 * the write with journal_access is all we need to do. */
	status = ocfs2_journal_access_eb(handle, et->et_ci, *last_eb_bh,
					 OCFS2_JOURNAL_ACCESS_WRITE);
	if (status < 0) {
		mlog_errno(status);
		goto bail;
	}
	status = ocfs2_et_root_journal_access(handle, et,
					      OCFS2_JOURNAL_ACCESS_WRITE);
	if (status < 0) {
		mlog_errno(status);
		goto bail;
	}
	if (eb_bh) {
		status = ocfs2_journal_access_eb(handle, et->et_ci, eb_bh,
						 OCFS2_JOURNAL_ACCESS_WRITE);
		if (status < 0) {
			mlog_errno(status);
			goto bail;
		}
	}

	/* Link the new branch into the rest of the tree (el will
	 * either be on the root_bh, or the extent block passed in. */
	i = le16_to_cpu(el->l_next_free_rec);
	el->l_recs[i].e_blkno = cpu_to_le64(next_blkno);
	el->l_recs[i].e_cpos = cpu_to_le32(new_cpos);
	el->l_recs[i].e_int_clusters = 0;
	le16_add_cpu(&el->l_next_free_rec, 1);

	/* fe needs a new last extent block pointer, as does the
	 * next_leaf on the previously last-extent-block. */
	ocfs2_et_set_last_eb_blk(et, new_last_eb_blk);

	eb = (struct ocfs2_extent_block *) (*last_eb_bh)->b_data;
	eb->h_next_leaf_blk = cpu_to_le64(new_last_eb_blk);

	ocfs2_journal_dirty(handle, *last_eb_bh);
	ocfs2_journal_dirty(handle, et->et_root_bh);
	if (eb_bh)
		ocfs2_journal_dirty(handle, eb_bh);

	/*
	 * Some callers want to track the rightmost leaf so pass it
	 * back here.
	 */
	brelse(*last_eb_bh);
	get_bh(new_eb_bhs[0]);
	*last_eb_bh = new_eb_bhs[0];

	status = 0;
bail:
	if (new_eb_bhs) {
		for (i = 0; i < new_blocks; i++)
			brelse(new_eb_bhs[i]);
		kfree(new_eb_bhs);
	}

	return status;
}

/*
 * adds another level to the allocation tree.
 * returns back the new extent block so you can add a branch to it
 * after this call.
 */
static int ocfs2_shift_tree_depth(handle_t *handle,
				  struct ocfs2_extent_tree *et,
				  struct ocfs2_alloc_context *meta_ac,
				  struct buffer_head **ret_new_eb_bh)
{
	int status, i;
	u32 new_clusters;
	struct buffer_head *new_eb_bh = NULL;
	struct ocfs2_extent_block *eb;
	struct ocfs2_extent_list  *root_el;
	struct ocfs2_extent_list  *eb_el;

	status = ocfs2_create_new_meta_bhs(handle, et, 1, meta_ac,
					   &new_eb_bh);
	if (status < 0) {
		mlog_errno(status);
		goto bail;
	}

	eb = (struct ocfs2_extent_block *) new_eb_bh->b_data;
	/* ocfs2_create_new_meta_bhs() should create it right! */
	BUG_ON(!OCFS2_IS_VALID_EXTENT_BLOCK(eb));

	eb_el = &eb->h_list;
	root_el = et->et_root_el;

	status = ocfs2_journal_access_eb(handle, et->et_ci, new_eb_bh,
					 OCFS2_JOURNAL_ACCESS_CREATE);
	if (status < 0) {
		mlog_errno(status);
		goto bail;
	}

	/* copy the root extent list data into the new extent block */
	eb_el->l_tree_depth = root_el->l_tree_depth;
	eb_el->l_next_free_rec = root_el->l_next_free_rec;
	for (i = 0; i < le16_to_cpu(root_el->l_next_free_rec); i++)
		eb_el->l_recs[i] = root_el->l_recs[i];

	ocfs2_journal_dirty(handle, new_eb_bh);

	status = ocfs2_et_root_journal_access(handle, et,
					      OCFS2_JOURNAL_ACCESS_WRITE);
	if (status < 0) {
		mlog_errno(status);
		goto bail;
	}

	new_clusters = ocfs2_sum_rightmost_rec(eb_el);

	/* update root_bh now */
	le16_add_cpu(&root_el->l_tree_depth, 1);
	root_el->l_recs[0].e_cpos = 0;
	root_el->l_recs[0].e_blkno = eb->h_blkno;
	root_el->l_recs[0].e_int_clusters = cpu_to_le32(new_clusters);
	for (i = 1; i < le16_to_cpu(root_el->l_next_free_rec); i++)
		memset(&root_el->l_recs[i], 0, sizeof(struct ocfs2_extent_rec));
	root_el->l_next_free_rec = cpu_to_le16(1);

	/* If this is our 1st tree depth shift, then last_eb_blk
	 * becomes the allocated extent block */
	if (root_el->l_tree_depth == cpu_to_le16(1))
		ocfs2_et_set_last_eb_blk(et, le64_to_cpu(eb->h_blkno));

	ocfs2_journal_dirty(handle, et->et_root_bh);

	*ret_new_eb_bh = new_eb_bh;
	new_eb_bh = NULL;
	status = 0;
bail:
	brelse(new_eb_bh);

	return status;
}

/*
 * Should only be called when there is no space left in any of the
 * leaf nodes. What we want to do is find the lowest tree depth
 * non-leaf extent block with room for new records. There are three
 * valid results of this search:
 *
 * 1) a lowest extent block is found, then we pass it back in
 *    *lowest_eb_bh and return '0'
 *
 * 2) the search fails to find anything, but the root_el has room. We
 *    pass NULL back in *lowest_eb_bh, but still return '0'
 *
 * 3) the search fails to find anything AND the root_el is full, in
 *    which case we return > 0
 *
 * return status < 0 indicates an error.
 */
static int ocfs2_find_branch_target(struct ocfs2_extent_tree *et,
				    struct buffer_head **target_bh)
{
	int status = 0, i;
	u64 blkno;
	struct ocfs2_extent_block *eb;
	struct ocfs2_extent_list  *el;
	struct buffer_head *bh = NULL;
	struct buffer_head *lowest_bh = NULL;

	*target_bh = NULL;

	el = et->et_root_el;

	while(le16_to_cpu(el->l_tree_depth) > 1) {
		if (le16_to_cpu(el->l_next_free_rec) == 0) {
			ocfs2_error(ocfs2_metadata_cache_get_super(et->et_ci),
				    "Owner %llu has empty "
				    "extent list (next_free_rec == 0)",
				    (unsigned long long)ocfs2_metadata_cache_owner(et->et_ci));
			status = -EIO;
			goto bail;
		}
		i = le16_to_cpu(el->l_next_free_rec) - 1;
		blkno = le64_to_cpu(el->l_recs[i].e_blkno);
		if (!blkno) {
			ocfs2_error(ocfs2_metadata_cache_get_super(et->et_ci),
				    "Owner %llu has extent "
				    "list where extent # %d has no physical "
				    "block start",
				    (unsigned long long)ocfs2_metadata_cache_owner(et->et_ci), i);
			status = -EIO;
			goto bail;
		}

		brelse(bh);
		bh = NULL;

		status = ocfs2_read_extent_block(et->et_ci, blkno, &bh);
		if (status < 0) {
			mlog_errno(status);
			goto bail;
		}

		eb = (struct ocfs2_extent_block *) bh->b_data;
		el = &eb->h_list;

		if (le16_to_cpu(el->l_next_free_rec) <
		    le16_to_cpu(el->l_count)) {
			brelse(lowest_bh);
			lowest_bh = bh;
			get_bh(lowest_bh);
		}
	}

	/* If we didn't find one and the fe doesn't have any room,
	 * then return '1' */
	el = et->et_root_el;
	if (!lowest_bh && (el->l_next_free_rec == el->l_count))
		status = 1;

	*target_bh = lowest_bh;
bail:
	brelse(bh);

	return status;
}

/*
 * Grow a b-tree so that it has more records.
 *
 * We might shift the tree depth in which case existing paths should
 * be considered invalid.
 *
 * Tree depth after the grow is returned via *final_depth.
 *
 * *last_eb_bh will be updated by ocfs2_add_branch().
 */
static int ocfs2_grow_tree(handle_t *handle, struct ocfs2_extent_tree *et,
			   int *final_depth, struct buffer_head **last_eb_bh,
			   struct ocfs2_alloc_context *meta_ac)
{
	int ret, shift;
	struct ocfs2_extent_list *el = et->et_root_el;
	int depth = le16_to_cpu(el->l_tree_depth);
	struct buffer_head *bh = NULL;

	BUG_ON(meta_ac == NULL);

	shift = ocfs2_find_branch_target(et, &bh);
	if (shift < 0) {
		ret = shift;
		mlog_errno(ret);
		goto out;
	}

	/* We traveled all the way to the bottom of the allocation tree
	 * and didn't find room for any more extents - we need to add
	 * another tree level */
	if (shift) {
		BUG_ON(bh);
		trace_ocfs2_grow_tree(
			(unsigned long long)
			ocfs2_metadata_cache_owner(et->et_ci),
			depth);

		/* ocfs2_shift_tree_depth will return us a buffer with
		 * the new extent block (so we can pass that to
		 * ocfs2_add_branch). */
		ret = ocfs2_shift_tree_depth(handle, et, meta_ac, &bh);
		if (ret < 0) {
			mlog_errno(ret);
			goto out;
		}
		depth++;
		if (depth == 1) {
			/*
			 * Special case: we have room now if we shifted from
			 * tree_depth 0, so no more work needs to be done.
			 *
			 * We won't be calling add_branch, so pass
			 * back *last_eb_bh as the new leaf. At depth
			 * zero, it should always be null so there's
			 * no reason to brelse.
			 */
			BUG_ON(*last_eb_bh);
			get_bh(bh);
			*last_eb_bh = bh;
			goto out;
		}
	}

	/* call ocfs2_add_branch to add the final part of the tree with
	 * the new data. */
	ret = ocfs2_add_branch(handle, et, bh, last_eb_bh,
			       meta_ac);
	if (ret < 0) {
		mlog_errno(ret);
		goto out;
	}

out:
	if (final_depth)
		*final_depth = depth;
	brelse(bh);
	return ret;
}

/*
 * This function will discard the rightmost extent record.
 */
static void ocfs2_shift_records_right(struct ocfs2_extent_list *el)
{
	int next_free = le16_to_cpu(el->l_next_free_rec);
	int count = le16_to_cpu(el->l_count);
	unsigned int num_bytes;

	BUG_ON(!next_free);
	/* This will cause us to go off the end of our extent list. */
	BUG_ON(next_free >= count);

	num_bytes = sizeof(struct ocfs2_extent_rec) * next_free;

	memmove(&el->l_recs[1], &el->l_recs[0], num_bytes);
}

static void ocfs2_rotate_leaf(struct ocfs2_extent_list *el,
			      struct ocfs2_extent_rec *insert_rec)
{
	int i, insert_index, next_free, has_empty, num_bytes;
	u32 insert_cpos = le32_to_cpu(insert_rec->e_cpos);
	struct ocfs2_extent_rec *rec;

	next_free = le16_to_cpu(el->l_next_free_rec);
	has_empty = ocfs2_is_empty_extent(&el->l_recs[0]);

	BUG_ON(!next_free);

	/* The tree code before us didn't allow enough room in the leaf. */
	BUG_ON(el->l_next_free_rec == el->l_count && !has_empty);

	/*
	 * The easiest way to approach this is to just remove the
	 * empty extent and temporarily decrement next_free.
	 */
	if (has_empty) {
		/*
		 * If next_free was 1 (only an empty extent), this
		 * loop won't execute, which is fine. We still want
		 * the decrement above to happen.
		 */
		for(i = 0; i < (next_free - 1); i++)
			el->l_recs[i] = el->l_recs[i+1];

		next_free--;
	}

	/*
	 * Figure out what the new record index should be.
	 */
	for(i = 0; i < next_free; i++) {
		rec = &el->l_recs[i];

		if (insert_cpos < le32_to_cpu(rec->e_cpos))
			break;
	}
	insert_index = i;

	trace_ocfs2_rotate_leaf(insert_cpos, insert_index,
				has_empty, next_free,
				le16_to_cpu(el->l_count));

	BUG_ON(insert_index < 0);
	BUG_ON(insert_index >= le16_to_cpu(el->l_count));
	BUG_ON(insert_index > next_free);

	/*
	 * No need to memmove if we're just adding to the tail.
	 */
	if (insert_index != next_free) {
		BUG_ON(next_free >= le16_to_cpu(el->l_count));

		num_bytes = next_free - insert_index;
		num_bytes *= sizeof(struct ocfs2_extent_rec);
		memmove(&el->l_recs[insert_index + 1],
			&el->l_recs[insert_index],
			num_bytes);
	}

	/*
	 * Either we had an empty extent, and need to re-increment or
	 * there was no empty extent on a non full rightmost leaf node,
	 * in which case we still need to increment.
	 */
	next_free++;
	el->l_next_free_rec = cpu_to_le16(next_free);
	/*
	 * Make sure none of the math above just messed up our tree.
	 */
	BUG_ON(le16_to_cpu(el->l_next_free_rec) > le16_to_cpu(el->l_count));

	el->l_recs[insert_index] = *insert_rec;

}

static void ocfs2_remove_empty_extent(struct ocfs2_extent_list *el)
{
	int size, num_recs = le16_to_cpu(el->l_next_free_rec);

	BUG_ON(num_recs == 0);

	if (ocfs2_is_empty_extent(&el->l_recs[0])) {
		num_recs--;
		size = num_recs * sizeof(struct ocfs2_extent_rec);
		memmove(&el->l_recs[0], &el->l_recs[1], size);
		memset(&el->l_recs[num_recs], 0,
		       sizeof(struct ocfs2_extent_rec));
		el->l_next_free_rec = cpu_to_le16(num_recs);
	}
}

/*
 * Create an empty extent record .
 *
 * l_next_free_rec may be updated.
 *
 * If an empty extent already exists do nothing.
 */
static void ocfs2_create_empty_extent(struct ocfs2_extent_list *el)
{
	int next_free = le16_to_cpu(el->l_next_free_rec);

	BUG_ON(le16_to_cpu(el->l_tree_depth) != 0);

	if (next_free == 0)
		goto set_and_inc;

	if (ocfs2_is_empty_extent(&el->l_recs[0]))
		return;

	mlog_bug_on_msg(el->l_count == el->l_next_free_rec,
			"Asked to create an empty extent in a full list:\n"
			"count = %u, tree depth = %u",
			le16_to_cpu(el->l_count),
			le16_to_cpu(el->l_tree_depth));

	ocfs2_shift_records_right(el);

set_and_inc:
	le16_add_cpu(&el->l_next_free_rec, 1);
	memset(&el->l_recs[0], 0, sizeof(struct ocfs2_extent_rec));
}

/*
 * For a rotation which involves two leaf nodes, the "root node" is
 * the lowest level tree node which contains a path to both leafs. This
 * resulting set of information can be used to form a complete "subtree"
 *
 * This function is passed two full paths from the dinode down to a
 * pair of adjacent leaves. It's task is to figure out which path
 * index contains the subtree root - this can be the root index itself
 * in a worst-case rotation.
 *
 * The array index of the subtree root is passed back.
 */
int ocfs2_find_subtree_root(struct ocfs2_extent_tree *et,
			    struct ocfs2_path *left,
			    struct ocfs2_path *right)
{
	int i = 0;

	/*
	 * Check that the caller passed in two paths from the same tree.
	 */
	BUG_ON(path_root_bh(left) != path_root_bh(right));

	do {
		i++;

		/*
		 * The caller didn't pass two adjacent paths.
		 */
		mlog_bug_on_msg(i > left->p_tree_depth,
				"Owner %llu, left depth %u, right depth %u\n"
				"left leaf blk %llu, right leaf blk %llu\n",
				(unsigned long long)ocfs2_metadata_cache_owner(et->et_ci),
				left->p_tree_depth, right->p_tree_depth,
				(unsigned long long)path_leaf_bh(left)->b_blocknr,
				(unsigned long long)path_leaf_bh(right)->b_blocknr);
	} while (left->p_node[i].bh->b_blocknr ==
		 right->p_node[i].bh->b_blocknr);

	return i - 1;
}

typedef void (path_insert_t)(void *, struct buffer_head *);

/*
 * Traverse a btree path in search of cpos, starting at root_el.
 *
 * This code can be called with a cpos larger than the tree, in which
 * case it will return the rightmost path.
 */
static int __ocfs2_find_path(struct ocfs2_caching_info *ci,
			     struct ocfs2_extent_list *root_el, u32 cpos,
			     path_insert_t *func, void *data)
{
	int i, ret = 0;
	u32 range;
	u64 blkno;
	struct buffer_head *bh = NULL;
	struct ocfs2_extent_block *eb;
	struct ocfs2_extent_list *el;
	struct ocfs2_extent_rec *rec;

	el = root_el;
	while (el->l_tree_depth) {
		if (le16_to_cpu(el->l_next_free_rec) == 0) {
			ocfs2_error(ocfs2_metadata_cache_get_super(ci),
				    "Owner %llu has empty extent list at "
				    "depth %u\n",
				    (unsigned long long)ocfs2_metadata_cache_owner(ci),
				    le16_to_cpu(el->l_tree_depth));
			ret = -EROFS;
			goto out;

		}

		for(i = 0; i < le16_to_cpu(el->l_next_free_rec) - 1; i++) {
			rec = &el->l_recs[i];

			/*
			 * In the case that cpos is off the allocation
			 * tree, this should just wind up returning the
			 * rightmost record.
			 */
			range = le32_to_cpu(rec->e_cpos) +
				ocfs2_rec_clusters(el, rec);
			if (cpos >= le32_to_cpu(rec->e_cpos) && cpos < range)
			    break;
		}

		blkno = le64_to_cpu(el->l_recs[i].e_blkno);
		if (blkno == 0) {
			ocfs2_error(ocfs2_metadata_cache_get_super(ci),
				    "Owner %llu has bad blkno in extent list "
				    "at depth %u (index %d)\n",
				    (unsigned long long)ocfs2_metadata_cache_owner(ci),
				    le16_to_cpu(el->l_tree_depth), i);
			ret = -EROFS;
			goto out;
		}

		brelse(bh);
		bh = NULL;
		ret = ocfs2_read_extent_block(ci, blkno, &bh);
		if (ret) {
			mlog_errno(ret);
			goto out;
		}

		eb = (struct ocfs2_extent_block *) bh->b_data;
		el = &eb->h_list;

		if (le16_to_cpu(el->l_next_free_rec) >
		    le16_to_cpu(el->l_count)) {
			ocfs2_error(ocfs2_metadata_cache_get_super(ci),
				    "Owner %llu has bad count in extent list "
				    "at block %llu (next free=%u, count=%u)\n",
				    (unsigned long long)ocfs2_metadata_cache_owner(ci),
				    (unsigned long long)bh->b_blocknr,
				    le16_to_cpu(el->l_next_free_rec),
				    le16_to_cpu(el->l_count));
			ret = -EROFS;
			goto out;
		}

		if (func)
			func(data, bh);
	}

out:
	/*
	 * Catch any trailing bh that the loop didn't handle.
	 */
	brelse(bh);

	return ret;
}

/*
 * Given an initialized path (that is, it has a valid root extent
 * list), this function will traverse the btree in search of the path
 * which would contain cpos.
 *
 * The path traveled is recorded in the path structure.
 *
 * Note that this will not do any comparisons on leaf node extent
 * records, so it will work fine in the case that we just added a tree
 * branch.
 */
struct find_path_data {
	int index;
	struct ocfs2_path *path;
};
static void find_path_ins(void *data, struct buffer_head *bh)
{
	struct find_path_data *fp = data;

	get_bh(bh);
	ocfs2_path_insert_eb(fp->path, fp->index, bh);
	fp->index++;
}
int ocfs2_find_path(struct ocfs2_caching_info *ci,
		    struct ocfs2_path *path, u32 cpos)
{
	struct find_path_data data;

	data.index = 1;
	data.path = path;
	return __ocfs2_find_path(ci, path_root_el(path), cpos,
				 find_path_ins, &data);
}

static void find_leaf_ins(void *data, struct buffer_head *bh)
{
	struct ocfs2_extent_block *eb =(struct ocfs2_extent_block *)bh->b_data;
	struct ocfs2_extent_list *el = &eb->h_list;
	struct buffer_head **ret = data;

	/* We want to retain only the leaf block. */
	if (le16_to_cpu(el->l_tree_depth) == 0) {
		get_bh(bh);
		*ret = bh;
	}
}
/*
 * Find the leaf block in the tree which would contain cpos. No
 * checking of the actual leaf is done.
 *
 * Some paths want to call this instead of allocating a path structure
 * and calling ocfs2_find_path().
 *
 * This function doesn't handle non btree extent lists.
 */
int ocfs2_find_leaf(struct ocfs2_caching_info *ci,
		    struct ocfs2_extent_list *root_el, u32 cpos,
		    struct buffer_head **leaf_bh)
{
	int ret;
	struct buffer_head *bh = NULL;

	ret = __ocfs2_find_path(ci, root_el, cpos, find_leaf_ins, &bh);
	if (ret) {
		mlog_errno(ret);
		goto out;
	}

	*leaf_bh = bh;
out:
	return ret;
}

/*
 * Adjust the adjacent records (left_rec, right_rec) involved in a rotation.
 *
 * Basically, we've moved stuff around at the bottom of the tree and
 * we need to fix up the extent records above the changes to reflect
 * the new changes.
 *
 * left_rec: the record on the left.
 * left_child_el: is the child list pointed to by left_rec
 * right_rec: the record to the right of left_rec
 * right_child_el: is the child list pointed to by right_rec
 *
 * By definition, this only works on interior nodes.
 */
static void ocfs2_adjust_adjacent_records(struct ocfs2_extent_rec *left_rec,
				  struct ocfs2_extent_list *left_child_el,
				  struct ocfs2_extent_rec *right_rec,
				  struct ocfs2_extent_list *right_child_el)
{
	u32 left_clusters, right_end;

	/*
	 * Interior nodes never have holes. Their cpos is the cpos of
	 * the leftmost record in their child list. Their cluster
	 * count covers the full theoretical range of their child list
	 * - the range between their cpos and the cpos of the record
	 * immediately to their right.
	 */
	left_clusters = le32_to_cpu(right_child_el->l_recs[0].e_cpos);
	if (!ocfs2_rec_clusters(right_child_el, &right_child_el->l_recs[0])) {
		BUG_ON(right_child_el->l_tree_depth);
		BUG_ON(le16_to_cpu(right_child_el->l_next_free_rec) <= 1);
		left_clusters = le32_to_cpu(right_child_el->l_recs[1].e_cpos);
	}
	left_clusters -= le32_to_cpu(left_rec->e_cpos);
	left_rec->e_int_clusters = cpu_to_le32(left_clusters);

	/*
	 * Calculate the rightmost cluster count boundary before
	 * moving cpos - we will need to adjust clusters after
	 * updating e_cpos to keep the same highest cluster count.
	 */
	right_end = le32_to_cpu(right_rec->e_cpos);
	right_end += le32_to_cpu(right_rec->e_int_clusters);

	right_rec->e_cpos = left_rec->e_cpos;
	le32_add_cpu(&right_rec->e_cpos, left_clusters);

	right_end -= le32_to_cpu(right_rec->e_cpos);
	right_rec->e_int_clusters = cpu_to_le32(right_end);
}

/*
 * Adjust the adjacent root node records involved in a
 * rotation. left_el_blkno is passed in as a key so that we can easily
 * find it's index in the root list.
 */
static void ocfs2_adjust_root_records(struct ocfs2_extent_list *root_el,
				      struct ocfs2_extent_list *left_el,
				      struct ocfs2_extent_list *right_el,
				      u64 left_el_blkno)
{
	int i;

	BUG_ON(le16_to_cpu(root_el->l_tree_depth) <=
	       le16_to_cpu(left_el->l_tree_depth));

	for(i = 0; i < le16_to_cpu(root_el->l_next_free_rec) - 1; i++) {
		if (le64_to_cpu(root_el->l_recs[i].e_blkno) == left_el_blkno)
			break;
	}

	/*
	 * The path walking code should have never returned a root and
	 * two paths which are not adjacent.
	 */
	BUG_ON(i >= (le16_to_cpu(root_el->l_next_free_rec) - 1));

	ocfs2_adjust_adjacent_records(&root_el->l_recs[i], left_el,
				      &root_el->l_recs[i + 1], right_el);
}

/*
 * We've changed a leaf block (in right_path) and need to reflect that
 * change back up the subtree.
 *
 * This happens in multiple places:
 *   - When we've moved an extent record from the left path leaf to the right
 *     path leaf to make room for an empty extent in the left path leaf.
 *   - When our insert into the right path leaf is at the leftmost edge
 *     and requires an update of the path immediately to it's left. This
 *     can occur at the end of some types of rotation and appending inserts.
 *   - When we've adjusted the last extent record in the left path leaf and the
 *     1st extent record in the right path leaf during cross extent block merge.
 */
static void ocfs2_complete_edge_insert(handle_t *handle,
				       struct ocfs2_path *left_path,
				       struct ocfs2_path *right_path,
				       int subtree_index)
{
	int i, idx;
	struct ocfs2_extent_list *el, *left_el, *right_el;
	struct ocfs2_extent_rec *left_rec, *right_rec;
	struct buffer_head *root_bh = left_path->p_node[subtree_index].bh;

	/*
	 * Update the counts and position values within all the
	 * interior nodes to reflect the leaf rotation we just did.
	 *
	 * The root node is handled below the loop.
	 *
	 * We begin the loop with right_el and left_el pointing to the
	 * leaf lists and work our way up.
	 *
	 * NOTE: within this loop, left_el and right_el always refer
	 * to the *child* lists.
	 */
	left_el = path_leaf_el(left_path);
	right_el = path_leaf_el(right_path);
	for(i = left_path->p_tree_depth - 1; i > subtree_index; i--) {
		trace_ocfs2_complete_edge_insert(i);

		/*
		 * One nice property of knowing that all of these
		 * nodes are below the root is that we only deal with
		 * the leftmost right node record and the rightmost
		 * left node record.
		 */
		el = left_path->p_node[i].el;
		idx = le16_to_cpu(left_el->l_next_free_rec) - 1;
		left_rec = &el->l_recs[idx];

		el = right_path->p_node[i].el;
		right_rec = &el->l_recs[0];

		ocfs2_adjust_adjacent_records(left_rec, left_el, right_rec,
					      right_el);

		ocfs2_journal_dirty(handle, left_path->p_node[i].bh);
		ocfs2_journal_dirty(handle, right_path->p_node[i].bh);

		/*
		 * Setup our list pointers now so that the current
		 * parents become children in the next iteration.
		 */
		left_el = left_path->p_node[i].el;
		right_el = right_path->p_node[i].el;
	}

	/*
	 * At the root node, adjust the two adjacent records which
	 * begin our path to the leaves.
	 */

	el = left_path->p_node[subtree_index].el;
	left_el = left_path->p_node[subtree_index + 1].el;
	right_el = right_path->p_node[subtree_index + 1].el;

	ocfs2_adjust_root_records(el, left_el, right_el,
				  left_path->p_node[subtree_index + 1].bh->b_blocknr);

	root_bh = left_path->p_node[subtree_index].bh;

	ocfs2_journal_dirty(handle, root_bh);
}

static int ocfs2_rotate_subtree_right(handle_t *handle,
				      struct ocfs2_extent_tree *et,
				      struct ocfs2_path *left_path,
				      struct ocfs2_path *right_path,
				      int subtree_index)
{
	int ret, i;
	struct buffer_head *right_leaf_bh;
	struct buffer_head *left_leaf_bh = NULL;
	struct buffer_head *root_bh;
	struct ocfs2_extent_list *right_el, *left_el;
	struct ocfs2_extent_rec move_rec;

	left_leaf_bh = path_leaf_bh(left_path);
	left_el = path_leaf_el(left_path);

	if (left_el->l_next_free_rec != left_el->l_count) {
		ocfs2_error(ocfs2_metadata_cache_get_super(et->et_ci),
			    "Inode %llu has non-full interior leaf node %llu"
			    "(next free = %u)",
			    (unsigned long long)ocfs2_metadata_cache_owner(et->et_ci),
			    (unsigned long long)left_leaf_bh->b_blocknr,
			    le16_to_cpu(left_el->l_next_free_rec));
		return -EROFS;
	}

	/*
	 * This extent block may already have an empty record, so we
	 * return early if so.
	 */
	if (ocfs2_is_empty_extent(&left_el->l_recs[0]))
		return 0;

	root_bh = left_path->p_node[subtree_index].bh;
	BUG_ON(root_bh != right_path->p_node[subtree_index].bh);

	ret = ocfs2_path_bh_journal_access(handle, et->et_ci, right_path,
					   subtree_index);
	if (ret) {
		mlog_errno(ret);
		goto out;
	}

	for(i = subtree_index + 1; i < path_num_items(right_path); i++) {
		ret = ocfs2_path_bh_journal_access(handle, et->et_ci,
						   right_path, i);
		if (ret) {
			mlog_errno(ret);
			goto out;
		}

		ret = ocfs2_path_bh_journal_access(handle, et->et_ci,
						   left_path, i);
		if (ret) {
			mlog_errno(ret);
			goto out;
		}
	}

	right_leaf_bh = path_leaf_bh(right_path);
	right_el = path_leaf_el(right_path);

	/* This is a code error, not a disk corruption. */
	mlog_bug_on_msg(!right_el->l_next_free_rec, "Inode %llu: Rotate fails "
			"because rightmost leaf block %llu is empty\n",
			(unsigned long long)ocfs2_metadata_cache_owner(et->et_ci),
			(unsigned long long)right_leaf_bh->b_blocknr);

	ocfs2_create_empty_extent(right_el);

	ocfs2_journal_dirty(handle, right_leaf_bh);

	/* Do the copy now. */
	i = le16_to_cpu(left_el->l_next_free_rec) - 1;
	move_rec = left_el->l_recs[i];
	right_el->l_recs[0] = move_rec;

	/*
	 * Clear out the record we just copied and shift everything
	 * over, leaving an empty extent in the left leaf.
	 *
	 * We temporarily subtract from next_free_rec so that the
	 * shift will lose the tail record (which is now defunct).
	 */
	le16_add_cpu(&left_el->l_next_free_rec, -1);
	ocfs2_shift_records_right(left_el);
	memset(&left_el->l_recs[0], 0, sizeof(struct ocfs2_extent_rec));
	le16_add_cpu(&left_el->l_next_free_rec, 1);

	ocfs2_journal_dirty(handle, left_leaf_bh);

	ocfs2_complete_edge_insert(handle, left_path, right_path,
				   subtree_index);

out:
	return ret;
}

/*
 * Given a full path, determine what cpos value would return us a path
 * containing the leaf immediately to the left of the current one.
 *
 * Will return zero if the path passed in is already the leftmost path.
 */
int ocfs2_find_cpos_for_left_leaf(struct super_block *sb,
				  struct ocfs2_path *path, u32 *cpos)
{
	int i, j, ret = 0;
	u64 blkno;
	struct ocfs2_extent_list *el;

	BUG_ON(path->p_tree_depth == 0);

	*cpos = 0;

	blkno = path_leaf_bh(path)->b_blocknr;

	/* Start at the tree node just above the leaf and work our way up. */
	i = path->p_tree_depth - 1;
	while (i >= 0) {
		el = path->p_node[i].el;

		/*
		 * Find the extent record just before the one in our
		 * path.
		 */
		for(j = 0; j < le16_to_cpu(el->l_next_free_rec); j++) {
			if (le64_to_cpu(el->l_recs[j].e_blkno) == blkno) {
				if (j == 0) {
					if (i == 0) {
						/*
						 * We've determined that the
						 * path specified is already
						 * the leftmost one - return a
						 * cpos of zero.
						 */
						goto out;
					}
					/*
					 * The leftmost record points to our
					 * leaf - we need to travel up the
					 * tree one level.
					 */
					goto next_node;
				}

				*cpos = le32_to_cpu(el->l_recs[j - 1].e_cpos);
				*cpos = *cpos + ocfs2_rec_clusters(el,
							   &el->l_recs[j - 1]);
				*cpos = *cpos - 1;
				goto out;
			}
		}

		/*
		 * If we got here, we never found a valid node where
		 * the tree indicated one should be.
		 */
		ocfs2_error(sb,
			    "Invalid extent tree at extent block %llu\n",
			    (unsigned long long)blkno);
		ret = -EROFS;
		goto out;

next_node:
		blkno = path->p_node[i].bh->b_blocknr;
		i--;
	}

out:
	return ret;
}

/*
 * Extend the transaction by enough credits to complete the rotation,
 * and still leave at least the original number of credits allocated
 * to this transaction.
 */
static int ocfs2_extend_rotate_transaction(handle_t *handle, int subtree_depth,
					   int op_credits,
					   struct ocfs2_path *path)
{
	int ret = 0;
	int credits = (path->p_tree_depth - subtree_depth) * 2 + 1 + op_credits;

	if (handle->h_buffer_credits < credits)
		ret = ocfs2_extend_trans(handle,
					 credits - handle->h_buffer_credits);

	return ret;
}

/*
 * Trap the case where we're inserting into the theoretical range past
 * the _actual_ left leaf range. Otherwise, we'll rotate a record
 * whose cpos is less than ours into the right leaf.
 *
 * It's only necessary to look at the rightmost record of the left
 * leaf because the logic that calls us should ensure that the
 * theoretical ranges in the path components above the leaves are
 * correct.
 */
static int ocfs2_rotate_requires_path_adjustment(struct ocfs2_path *left_path,
						 u32 insert_cpos)
{
	struct ocfs2_extent_list *left_el;
	struct ocfs2_extent_rec *rec;
	int next_free;

	left_el = path_leaf_el(left_path);
	next_free = le16_to_cpu(left_el->l_next_free_rec);
	rec = &left_el->l_recs[next_free - 1];

	if (insert_cpos > le32_to_cpu(rec->e_cpos))
		return 1;
	return 0;
}

static int ocfs2_leftmost_rec_contains(struct ocfs2_extent_list *el, u32 cpos)
{
	int next_free = le16_to_cpu(el->l_next_free_rec);
	unsigned int range;
	struct ocfs2_extent_rec *rec;

	if (next_free == 0)
		return 0;

	rec = &el->l_recs[0];
	if (ocfs2_is_empty_extent(rec)) {
		/* Empty list. */
		if (next_free == 1)
			return 0;
		rec = &el->l_recs[1];
	}

	range = le32_to_cpu(rec->e_cpos) + ocfs2_rec_clusters(el, rec);
	if (cpos >= le32_to_cpu(rec->e_cpos) && cpos < range)
		return 1;
	return 0;
}

/*
 * Rotate all the records in a btree right one record, starting at insert_cpos.
 *
 * The path to the rightmost leaf should be passed in.
 *
 * The array is assumed to be large enough to hold an entire path (tree depth).
 *
 * Upon successful return from this function:
 *
 * - The 'right_path' array will contain a path to the leaf block
 *   whose range contains e_cpos.
 * - That leaf block will have a single empty extent in list index 0.
 * - In the case that the rotation requires a post-insert update,
 *   *ret_left_path will contain a valid path which can be passed to
 *   ocfs2_insert_path().
 */
static int ocfs2_rotate_tree_right(handle_t *handle,
				   struct ocfs2_extent_tree *et,
				   enum ocfs2_split_type split,
				   u32 insert_cpos,
				   struct ocfs2_path *right_path,
				   struct ocfs2_path **ret_left_path)
{
	int ret, start, orig_credits = handle->h_buffer_credits;
	u32 cpos;
	struct ocfs2_path *left_path = NULL;
	struct super_block *sb = ocfs2_metadata_cache_get_super(et->et_ci);

	*ret_left_path = NULL;

	left_path = ocfs2_new_path_from_path(right_path);
	if (!left_path) {
		ret = -ENOMEM;
		mlog_errno(ret);
		goto out;
	}

	ret = ocfs2_find_cpos_for_left_leaf(sb, right_path, &cpos);
	if (ret) {
		mlog_errno(ret);
		goto out;
	}

	trace_ocfs2_rotate_tree_right(
		(unsigned long long)ocfs2_metadata_cache_owner(et->et_ci),
		insert_cpos, cpos);

	/*
	 * What we want to do here is:
	 *
	 * 1) Start with the rightmost path.
	 *
	 * 2) Determine a path to the leaf block directly to the left
	 *    of that leaf.
	 *
	 * 3) Determine the 'subtree root' - the lowest level tree node
	 *    which contains a path to both leaves.
	 *
	 * 4) Rotate the subtree.
	 *
	 * 5) Find the next subtree by considering the left path to be
	 *    the new right path.
	 *
	 * The check at the top of this while loop also accepts
	 * insert_cpos == cpos because cpos is only a _theoretical_
	 * value to get us the left path - insert_cpos might very well
	 * be filling that hole.
	 *
	 * Stop at a cpos of '0' because we either started at the
	 * leftmost branch (i.e., a tree with one branch and a
	 * rotation inside of it), or we've gone as far as we can in
	 * rotating subtrees.
	 */
	while (cpos && insert_cpos <= cpos) {
		trace_ocfs2_rotate_tree_right(
			(unsigned long long)
			ocfs2_metadata_cache_owner(et->et_ci),
			insert_cpos, cpos);

		ret = ocfs2_find_path(et->et_ci, left_path, cpos);
		if (ret) {
			mlog_errno(ret);
			goto out;
		}

		mlog_bug_on_msg(path_leaf_bh(left_path) ==
				path_leaf_bh(right_path),
				"Owner %llu: error during insert of %u "
				"(left path cpos %u) results in two identical "
				"paths ending at %llu\n",
				(unsigned long long)ocfs2_metadata_cache_owner(et->et_ci),
				insert_cpos, cpos,
				(unsigned long long)
				path_leaf_bh(left_path)->b_blocknr);

		if (split == SPLIT_NONE &&
		    ocfs2_rotate_requires_path_adjustment(left_path,
							  insert_cpos)) {

			/*
			 * We've rotated the tree as much as we
			 * should. The rest is up to
			 * ocfs2_insert_path() to complete, after the
			 * record insertion. We indicate this
			 * situation by returning the left path.
			 *
			 * The reason we don't adjust the records here
			 * before the record insert is that an error
			 * later might break the rule where a parent
			 * record e_cpos will reflect the actual
			 * e_cpos of the 1st nonempty record of the
			 * child list.
			 */
			*ret_left_path = left_path;
			goto out_ret_path;
		}

		start = ocfs2_find_subtree_root(et, left_path, right_path);

		trace_ocfs2_rotate_subtree(start,
			(unsigned long long)
			right_path->p_node[start].bh->b_blocknr,
			right_path->p_tree_depth);

		ret = ocfs2_extend_rotate_transaction(handle, start,
						      orig_credits, right_path);
		if (ret) {
			mlog_errno(ret);
			goto out;
		}

		ret = ocfs2_rotate_subtree_right(handle, et, left_path,
						 right_path, start);
		if (ret) {
			mlog_errno(ret);
			goto out;
		}

		if (split != SPLIT_NONE &&
		    ocfs2_leftmost_rec_contains(path_leaf_el(right_path),
						insert_cpos)) {
			/*
			 * A rotate moves the rightmost left leaf
			 * record over to the leftmost right leaf
			 * slot. If we're doing an extent split
			 * instead of a real insert, then we have to
			 * check that the extent to be split wasn't
			 * just moved over. If it was, then we can
			 * exit here, passing left_path back -
			 * ocfs2_split_extent() is smart enough to
			 * search both leaves.
			 */
			*ret_left_path = left_path;
			goto out_ret_path;
		}

		/*
		 * There is no need to re-read the next right path
		 * as we know that it'll be our current left
		 * path. Optimize by copying values instead.
		 */
		ocfs2_mv_path(right_path, left_path);

		ret = ocfs2_find_cpos_for_left_leaf(sb, right_path, &cpos);
		if (ret) {
			mlog_errno(ret);
			goto out;
		}
	}

out:
	ocfs2_free_path(left_path);

out_ret_path:
	return ret;
}

static int ocfs2_update_edge_lengths(handle_t *handle,
				     struct ocfs2_extent_tree *et,
				     int subtree_index, struct ocfs2_path *path)
{
	int i, idx, ret;
	struct ocfs2_extent_rec *rec;
	struct ocfs2_extent_list *el;
	struct ocfs2_extent_block *eb;
	u32 range;

	/*
	 * In normal tree rotation process, we will never touch the
	 * tree branch above subtree_index and ocfs2_extend_rotate_transaction
	 * doesn't reserve the credits for them either.
	 *
	 * But we do have a special case here which will update the rightmost
	 * records for all the bh in the path.
	 * So we have to allocate extra credits and access them.
	 */
	ret = ocfs2_extend_trans(handle, subtree_index);
	if (ret) {
		mlog_errno(ret);
		goto out;
	}

	ret = ocfs2_journal_access_path(et->et_ci, handle, path);
	if (ret) {
		mlog_errno(ret);
		goto out;
	}

	/* Path should always be rightmost. */
	eb = (struct ocfs2_extent_block *)path_leaf_bh(path)->b_data;
	BUG_ON(eb->h_next_leaf_blk != 0ULL);

	el = &eb->h_list;
	BUG_ON(le16_to_cpu(el->l_next_free_rec) == 0);
	idx = le16_to_cpu(el->l_next_free_rec) - 1;
	rec = &el->l_recs[idx];
	range = le32_to_cpu(rec->e_cpos) + ocfs2_rec_clusters(el, rec);

	for (i = 0; i < path->p_tree_depth; i++) {
		el = path->p_node[i].el;
		idx = le16_to_cpu(el->l_next_free_rec) - 1;
		rec = &el->l_recs[idx];

		rec->e_int_clusters = cpu_to_le32(range);
		le32_add_cpu(&rec->e_int_clusters, -le32_to_cpu(rec->e_cpos));

		ocfs2_journal_dirty(handle, path->p_node[i].bh);
	}
out:
	return ret;
}

static void ocfs2_unlink_path(handle_t *handle,
			      struct ocfs2_extent_tree *et,
			      struct ocfs2_cached_dealloc_ctxt *dealloc,
			      struct ocfs2_path *path, int unlink_start)
{
	int ret, i;
	struct ocfs2_extent_block *eb;
	struct ocfs2_extent_list *el;
	struct buffer_head *bh;

	for(i = unlink_start; i < path_num_items(path); i++) {
		bh = path->p_node[i].bh;

		eb = (struct ocfs2_extent_block *)bh->b_data;
		/*
		 * Not all nodes might have had their final count
		 * decremented by the caller - handle this here.
		 */
		el = &eb->h_list;
		if (le16_to_cpu(el->l_next_free_rec) > 1) {
			mlog(ML_ERROR,
			     "Inode %llu, attempted to remove extent block "
			     "%llu with %u records\n",
			     (unsigned long long)ocfs2_metadata_cache_owner(et->et_ci),
			     (unsigned long long)le64_to_cpu(eb->h_blkno),
			     le16_to_cpu(el->l_next_free_rec));

			ocfs2_journal_dirty(handle, bh);
			ocfs2_remove_from_cache(et->et_ci, bh);
			continue;
		}

		el->l_next_free_rec = 0;
		memset(&el->l_recs[0], 0, sizeof(struct ocfs2_extent_rec));

		ocfs2_journal_dirty(handle, bh);

		ret = ocfs2_cache_extent_block_free(dealloc, eb);
		if (ret)
			mlog_errno(ret);

		ocfs2_remove_from_cache(et->et_ci, bh);
	}
}

static void ocfs2_unlink_subtree(handle_t *handle,
				 struct ocfs2_extent_tree *et,
				 struct ocfs2_path *left_path,
				 struct ocfs2_path *right_path,
				 int subtree_index,
				 struct ocfs2_cached_dealloc_ctxt *dealloc)
{
	int i;
	struct buffer_head *root_bh = left_path->p_node[subtree_index].bh;
	struct ocfs2_extent_list *root_el = left_path->p_node[subtree_index].el;
	struct ocfs2_extent_list *el;
	struct ocfs2_extent_block *eb;

	el = path_leaf_el(left_path);

	eb = (struct ocfs2_extent_block *)right_path->p_node[subtree_index + 1].bh->b_data;

	for(i = 1; i < le16_to_cpu(root_el->l_next_free_rec); i++)
		if (root_el->l_recs[i].e_blkno == eb->h_blkno)
			break;

	BUG_ON(i >= le16_to_cpu(root_el->l_next_free_rec));

	memset(&root_el->l_recs[i], 0, sizeof(struct ocfs2_extent_rec));
	le16_add_cpu(&root_el->l_next_free_rec, -1);

	eb = (struct ocfs2_extent_block *)path_leaf_bh(left_path)->b_data;
	eb->h_next_leaf_blk = 0;

	ocfs2_journal_dirty(handle, root_bh);
	ocfs2_journal_dirty(handle, path_leaf_bh(left_path));

	ocfs2_unlink_path(handle, et, dealloc, right_path,
			  subtree_index + 1);
}

static int ocfs2_rotate_subtree_left(handle_t *handle,
				     struct ocfs2_extent_tree *et,
				     struct ocfs2_path *left_path,
				     struct ocfs2_path *right_path,
				     int subtree_index,
				     struct ocfs2_cached_dealloc_ctxt *dealloc,
				     int *deleted)
{
	int ret, i, del_right_subtree = 0, right_has_empty = 0;
	struct buffer_head *root_bh, *et_root_bh = path_root_bh(right_path);
	struct ocfs2_extent_list *right_leaf_el, *left_leaf_el;
	struct ocfs2_extent_block *eb;

	*deleted = 0;

	right_leaf_el = path_leaf_el(right_path);
	left_leaf_el = path_leaf_el(left_path);
	root_bh = left_path->p_node[subtree_index].bh;
	BUG_ON(root_bh != right_path->p_node[subtree_index].bh);

	if (!ocfs2_is_empty_extent(&left_leaf_el->l_recs[0]))
		return 0;

	eb = (struct ocfs2_extent_block *)path_leaf_bh(right_path)->b_data;
	if (ocfs2_is_empty_extent(&right_leaf_el->l_recs[0])) {
		/*
		 * It's legal for us to proceed if the right leaf is
		 * the rightmost one and it has an empty extent. There
		 * are two cases to handle - whether the leaf will be
		 * empty after removal or not. If the leaf isn't empty
		 * then just remove the empty extent up front. The
		 * next block will handle empty leaves by flagging
		 * them for unlink.
		 *
		 * Non rightmost leaves will throw -EAGAIN and the
		 * caller can manually move the subtree and retry.
		 */

		if (eb->h_next_leaf_blk != 0ULL)
			return -EAGAIN;

		if (le16_to_cpu(right_leaf_el->l_next_free_rec) > 1) {
			ret = ocfs2_journal_access_eb(handle, et->et_ci,
						      path_leaf_bh(right_path),
						      OCFS2_JOURNAL_ACCESS_WRITE);
			if (ret) {
				mlog_errno(ret);
				goto out;
			}

			ocfs2_remove_empty_extent(right_leaf_el);
		} else
			right_has_empty = 1;
	}

	if (eb->h_next_leaf_blk == 0ULL &&
	    le16_to_cpu(right_leaf_el->l_next_free_rec) == 1) {
		/*
		 * We have to update i_last_eb_blk during the meta
		 * data delete.
		 */
		ret = ocfs2_et_root_journal_access(handle, et,
						   OCFS2_JOURNAL_ACCESS_WRITE);
		if (ret) {
			mlog_errno(ret);
			goto out;
		}

		del_right_subtree = 1;
	}

	/*
	 * Getting here with an empty extent in the right path implies
	 * that it's the rightmost path and will be deleted.
	 */
	BUG_ON(right_has_empty && !del_right_subtree);

	ret = ocfs2_path_bh_journal_access(handle, et->et_ci, right_path,
					   subtree_index);
	if (ret) {
		mlog_errno(ret);
		goto out;
	}

	for(i = subtree_index + 1; i < path_num_items(right_path); i++) {
		ret = ocfs2_path_bh_journal_access(handle, et->et_ci,
						   right_path, i);
		if (ret) {
			mlog_errno(ret);
			goto out;
		}

		ret = ocfs2_path_bh_journal_access(handle, et->et_ci,
						   left_path, i);
		if (ret) {
			mlog_errno(ret);
			goto out;
		}
	}

	if (!right_has_empty) {
		/*
		 * Only do this if we're moving a real
		 * record. Otherwise, the action is delayed until
		 * after removal of the right path in which case we
		 * can do a simple shift to remove the empty extent.
		 */
		ocfs2_rotate_leaf(left_leaf_el, &right_leaf_el->l_recs[0]);
		memset(&right_leaf_el->l_recs[0], 0,
		       sizeof(struct ocfs2_extent_rec));
	}
	if (eb->h_next_leaf_blk == 0ULL) {
		/*
		 * Move recs over to get rid of empty extent, decrease
		 * next_free. This is allowed to remove the last
		 * extent in our leaf (setting l_next_free_rec to
		 * zero) - the delete code below won't care.
		 */
		ocfs2_remove_empty_extent(right_leaf_el);
	}

	ocfs2_journal_dirty(handle, path_leaf_bh(left_path));
	ocfs2_journal_dirty(handle, path_leaf_bh(right_path));

	if (del_right_subtree) {
		ocfs2_unlink_subtree(handle, et, left_path, right_path,
				     subtree_index, dealloc);
		ret = ocfs2_update_edge_lengths(handle, et, subtree_index,
						left_path);
		if (ret) {
			mlog_errno(ret);
			goto out;
		}

		eb = (struct ocfs2_extent_block *)path_leaf_bh(left_path)->b_data;
		ocfs2_et_set_last_eb_blk(et, le64_to_cpu(eb->h_blkno));

		/*
		 * Removal of the extent in the left leaf was skipped
		 * above so we could delete the right path
		 * 1st.
		 */
		if (right_has_empty)
			ocfs2_remove_empty_extent(left_leaf_el);

		ocfs2_journal_dirty(handle, et_root_bh);

		*deleted = 1;
	} else
		ocfs2_complete_edge_insert(handle, left_path, right_path,
					   subtree_index);

out:
	return ret;
}

/*
 * Given a full path, determine what cpos value would return us a path
 * containing the leaf immediately to the right of the current one.
 *
 * Will return zero if the path passed in is already the rightmost path.
 *
 * This looks similar, but is subtly different to
 * ocfs2_find_cpos_for_left_leaf().
 */
int ocfs2_find_cpos_for_right_leaf(struct super_block *sb,
				   struct ocfs2_path *path, u32 *cpos)
{
	int i, j, ret = 0;
	u64 blkno;
	struct ocfs2_extent_list *el;

	*cpos = 0;

	if (path->p_tree_depth == 0)
		return 0;

	blkno = path_leaf_bh(path)->b_blocknr;

	/* Start at the tree node just above the leaf and work our way up. */
	i = path->p_tree_depth - 1;
	while (i >= 0) {
		int next_free;

		el = path->p_node[i].el;

		/*
		 * Find the extent record just after the one in our
		 * path.
		 */
		next_free = le16_to_cpu(el->l_next_free_rec);
		for(j = 0; j < le16_to_cpu(el->l_next_free_rec); j++) {
			if (le64_to_cpu(el->l_recs[j].e_blkno) == blkno) {
				if (j == (next_free - 1)) {
					if (i == 0) {
						/*
						 * We've determined that the
						 * path specified is already
						 * the rightmost one - return a
						 * cpos of zero.
						 */
						goto out;
					}
					/*
					 * The rightmost record points to our
					 * leaf - we need to travel up the
					 * tree one level.
					 */
					goto next_node;
				}

				*cpos = le32_to_cpu(el->l_recs[j + 1].e_cpos);
				goto out;
			}
		}

		/*
		 * If we got here, we never found a valid node where
		 * the tree indicated one should be.
		 */
		ocfs2_error(sb,
			    "Invalid extent tree at extent block %llu\n",
			    (unsigned long long)blkno);
		ret = -EROFS;
		goto out;

next_node:
		blkno = path->p_node[i].bh->b_blocknr;
		i--;
	}

out:
	return ret;
}

static int ocfs2_rotate_rightmost_leaf_left(handle_t *handle,
					    struct ocfs2_extent_tree *et,
					    struct ocfs2_path *path)
{
	int ret;
	struct buffer_head *bh = path_leaf_bh(path);
	struct ocfs2_extent_list *el = path_leaf_el(path);

	if (!ocfs2_is_empty_extent(&el->l_recs[0]))
		return 0;

	ret = ocfs2_path_bh_journal_access(handle, et->et_ci, path,
					   path_num_items(path) - 1);
	if (ret) {
		mlog_errno(ret);
		goto out;
	}

	ocfs2_remove_empty_extent(el);
	ocfs2_journal_dirty(handle, bh);

out:
	return ret;
}

static int __ocfs2_rotate_tree_left(handle_t *handle,
				    struct ocfs2_extent_tree *et,
				    int orig_credits,
				    struct ocfs2_path *path,
				    struct ocfs2_cached_dealloc_ctxt *dealloc,
				    struct ocfs2_path **empty_extent_path)
{
	int ret, subtree_root, deleted;
	u32 right_cpos;
	struct ocfs2_path *left_path = NULL;
	struct ocfs2_path *right_path = NULL;
	struct super_block *sb = ocfs2_metadata_cache_get_super(et->et_ci);

	BUG_ON(!ocfs2_is_empty_extent(&(path_leaf_el(path)->l_recs[0])));

	*empty_extent_path = NULL;

	ret = ocfs2_find_cpos_for_right_leaf(sb, path, &right_cpos);
	if (ret) {
		mlog_errno(ret);
		goto out;
	}

	left_path = ocfs2_new_path_from_path(path);
	if (!left_path) {
		ret = -ENOMEM;
		mlog_errno(ret);
		goto out;
	}

	ocfs2_cp_path(left_path, path);

	right_path = ocfs2_new_path_from_path(path);
	if (!right_path) {
		ret = -ENOMEM;
		mlog_errno(ret);
		goto out;
	}

	while (right_cpos) {
		ret = ocfs2_find_path(et->et_ci, right_path, right_cpos);
		if (ret) {
			mlog_errno(ret);
			goto out;
		}

		subtree_root = ocfs2_find_subtree_root(et, left_path,
						       right_path);

		trace_ocfs2_rotate_subtree(subtree_root,
		     (unsigned long long)
		     right_path->p_node[subtree_root].bh->b_blocknr,
		     right_path->p_tree_depth);

		ret = ocfs2_extend_rotate_transaction(handle, subtree_root,
						      orig_credits, left_path);
		if (ret) {
			mlog_errno(ret);
			goto out;
		}

		/*
		 * Caller might still want to make changes to the
		 * tree root, so re-add it to the journal here.
		 */
		ret = ocfs2_path_bh_journal_access(handle, et->et_ci,
						   left_path, 0);
		if (ret) {
			mlog_errno(ret);
			goto out;
		}

		ret = ocfs2_rotate_subtree_left(handle, et, left_path,
						right_path, subtree_root,
						dealloc, &deleted);
		if (ret == -EAGAIN) {
			/*
			 * The rotation has to temporarily stop due to
			 * the right subtree having an empty
			 * extent. Pass it back to the caller for a
			 * fixup.
			 */
			*empty_extent_path = right_path;
			right_path = NULL;
			goto out;
		}
		if (ret) {
			mlog_errno(ret);
			goto out;
		}

		/*
		 * The subtree rotate might have removed records on
		 * the rightmost edge. If so, then rotation is
		 * complete.
		 */
		if (deleted)
			break;

		ocfs2_mv_path(left_path, right_path);

		ret = ocfs2_find_cpos_for_right_leaf(sb, left_path,
						     &right_cpos);
		if (ret) {
			mlog_errno(ret);
			goto out;
		}
	}

out:
	ocfs2_free_path(right_path);
	ocfs2_free_path(left_path);

	return ret;
}

static int ocfs2_remove_rightmost_path(handle_t *handle,
				struct ocfs2_extent_tree *et,
				struct ocfs2_path *path,
				struct ocfs2_cached_dealloc_ctxt *dealloc)
{
	int ret, subtree_index;
	u32 cpos;
	struct ocfs2_path *left_path = NULL;
	struct ocfs2_extent_block *eb;
	struct ocfs2_extent_list *el;


	ret = ocfs2_et_sanity_check(et);
	if (ret)
		goto out;
	/*
	 * There's two ways we handle this depending on
	 * whether path is the only existing one.
	 */
	ret = ocfs2_extend_rotate_transaction(handle, 0,
					      handle->h_buffer_credits,
					      path);
	if (ret) {
		mlog_errno(ret);
		goto out;
	}

	ret = ocfs2_journal_access_path(et->et_ci, handle, path);
	if (ret) {
		mlog_errno(ret);
		goto out;
	}

	ret = ocfs2_find_cpos_for_left_leaf(ocfs2_metadata_cache_get_super(et->et_ci),
					    path, &cpos);
	if (ret) {
		mlog_errno(ret);
		goto out;
	}

	if (cpos) {
		/*
		 * We have a path to the left of this one - it needs
		 * an update too.
		 */
		left_path = ocfs2_new_path_from_path(path);
		if (!left_path) {
			ret = -ENOMEM;
			mlog_errno(ret);
			goto out;
		}

		ret = ocfs2_find_path(et->et_ci, left_path, cpos);
		if (ret) {
			mlog_errno(ret);
			goto out;
		}

		ret = ocfs2_journal_access_path(et->et_ci, handle, left_path);
		if (ret) {
			mlog_errno(ret);
			goto out;
		}

		subtree_index = ocfs2_find_subtree_root(et, left_path, path);

		ocfs2_unlink_subtree(handle, et, left_path, path,
				     subtree_index, dealloc);
		ret = ocfs2_update_edge_lengths(handle, et, subtree_index,
						left_path);
		if (ret) {
			mlog_errno(ret);
			goto out;
		}

		eb = (struct ocfs2_extent_block *)path_leaf_bh(left_path)->b_data;
		ocfs2_et_set_last_eb_blk(et, le64_to_cpu(eb->h_blkno));
	} else {
		/*
		 * 'path' is also the leftmost path which
		 * means it must be the only one. This gets
		 * handled differently because we want to
		 * revert the root back to having extents
		 * in-line.
		 */
		ocfs2_unlink_path(handle, et, dealloc, path, 1);

		el = et->et_root_el;
		el->l_tree_depth = 0;
		el->l_next_free_rec = 0;
		memset(&el->l_recs[0], 0, sizeof(struct ocfs2_extent_rec));

		ocfs2_et_set_last_eb_blk(et, 0);
	}

	ocfs2_journal_dirty(handle, path_root_bh(path));

out:
	ocfs2_free_path(left_path);
	return ret;
}

/*
 * Left rotation of btree records.
 *
 * In many ways, this is (unsurprisingly) the opposite of right
 * rotation. We start at some non-rightmost path containing an empty
 * extent in the leaf block. The code works its way to the rightmost
 * path by rotating records to the left in every subtree.
 *
 * This is used by any code which reduces the number of extent records
 * in a leaf. After removal, an empty record should be placed in the
 * leftmost list position.
 *
 * This won't handle a length update of the rightmost path records if
 * the rightmost tree leaf record is removed so the caller is
 * responsible for detecting and correcting that.
 */
static int ocfs2_rotate_tree_left(handle_t *handle,
				  struct ocfs2_extent_tree *et,
				  struct ocfs2_path *path,
				  struct ocfs2_cached_dealloc_ctxt *dealloc)
{
	int ret, orig_credits = handle->h_buffer_credits;
	struct ocfs2_path *tmp_path = NULL, *restart_path = NULL;
	struct ocfs2_extent_block *eb;
	struct ocfs2_extent_list *el;

	el = path_leaf_el(path);
	if (!ocfs2_is_empty_extent(&el->l_recs[0]))
		return 0;

	if (path->p_tree_depth == 0) {
rightmost_no_delete:
		/*
		 * Inline extents. This is trivially handled, so do
		 * it up front.
		 */
		ret = ocfs2_rotate_rightmost_leaf_left(handle, et, path);
		if (ret)
			mlog_errno(ret);
		goto out;
	}

	/*
	 * Handle rightmost branch now. There's several cases:
	 *  1) simple rotation leaving records in there. That's trivial.
	 *  2) rotation requiring a branch delete - there's no more
	 *     records left. Two cases of this:
	 *     a) There are branches to the left.
	 *     b) This is also the leftmost (the only) branch.
	 *
	 *  1) is handled via ocfs2_rotate_rightmost_leaf_left()
	 *  2a) we need the left branch so that we can update it with the unlink
	 *  2b) we need to bring the root back to inline extents.
	 */

	eb = (struct ocfs2_extent_block *)path_leaf_bh(path)->b_data;
	el = &eb->h_list;
	if (eb->h_next_leaf_blk == 0) {
		/*
		 * This gets a bit tricky if we're going to delete the
		 * rightmost path. Get the other cases out of the way
		 * 1st.
		 */
		if (le16_to_cpu(el->l_next_free_rec) > 1)
			goto rightmost_no_delete;

		if (le16_to_cpu(el->l_next_free_rec) == 0) {
			ret = -EIO;
			ocfs2_error(ocfs2_metadata_cache_get_super(et->et_ci),
				    "Owner %llu has empty extent block at %llu",
				    (unsigned long long)ocfs2_metadata_cache_owner(et->et_ci),
				    (unsigned long long)le64_to_cpu(eb->h_blkno));
			goto out;
		}

		/*
		 * XXX: The caller can not trust "path" any more after
		 * this as it will have been deleted. What do we do?
		 *
		 * In theory the rotate-for-merge code will never get
		 * here because it'll always ask for a rotate in a
		 * nonempty list.
		 */

		ret = ocfs2_remove_rightmost_path(handle, et, path,
						  dealloc);
		if (ret)
			mlog_errno(ret);
		goto out;
	}

	/*
	 * Now we can loop, remembering the path we get from -EAGAIN
	 * and restarting from there.
	 */
try_rotate:
	ret = __ocfs2_rotate_tree_left(handle, et, orig_credits, path,
				       dealloc, &restart_path);
	if (ret && ret != -EAGAIN) {
		mlog_errno(ret);
		goto out;
	}

	while (ret == -EAGAIN) {
		tmp_path = restart_path;
		restart_path = NULL;

		ret = __ocfs2_rotate_tree_left(handle, et, orig_credits,
					       tmp_path, dealloc,
					       &restart_path);
		if (ret && ret != -EAGAIN) {
			mlog_errno(ret);
			goto out;
		}

		ocfs2_free_path(tmp_path);
		tmp_path = NULL;

		if (ret == 0)
			goto try_rotate;
	}

out:
	ocfs2_free_path(tmp_path);
	ocfs2_free_path(restart_path);
	return ret;
}

static void ocfs2_cleanup_merge(struct ocfs2_extent_list *el,
				int index)
{
	struct ocfs2_extent_rec *rec = &el->l_recs[index];
	unsigned int size;

	if (rec->e_leaf_clusters == 0) {
		/*
		 * We consumed all of the merged-from record. An empty
		 * extent cannot exist anywhere but the 1st array
		 * position, so move things over if the merged-from
		 * record doesn't occupy that position.
		 *
		 * This creates a new empty extent so the caller
		 * should be smart enough to have removed any existing
		 * ones.
		 */
		if (index > 0) {
			BUG_ON(ocfs2_is_empty_extent(&el->l_recs[0]));
			size = index * sizeof(struct ocfs2_extent_rec);
			memmove(&el->l_recs[1], &el->l_recs[0], size);
		}

		/*
		 * Always memset - the caller doesn't check whether it
		 * created an empty extent, so there could be junk in
		 * the other fields.
		 */
		memset(&el->l_recs[0], 0, sizeof(struct ocfs2_extent_rec));
	}
}

static int ocfs2_get_right_path(struct ocfs2_extent_tree *et,
				struct ocfs2_path *left_path,
				struct ocfs2_path **ret_right_path)
{
	int ret;
	u32 right_cpos;
	struct ocfs2_path *right_path = NULL;
	struct ocfs2_extent_list *left_el;

	*ret_right_path = NULL;

	/* This function shouldn't be called for non-trees. */
	BUG_ON(left_path->p_tree_depth == 0);

	left_el = path_leaf_el(left_path);
	BUG_ON(left_el->l_next_free_rec != left_el->l_count);

	ret = ocfs2_find_cpos_for_right_leaf(ocfs2_metadata_cache_get_super(et->et_ci),
					     left_path, &right_cpos);
	if (ret) {
		mlog_errno(ret);
		goto out;
	}

	/* This function shouldn't be called for the rightmost leaf. */
	BUG_ON(right_cpos == 0);

	right_path = ocfs2_new_path_from_path(left_path);
	if (!right_path) {
		ret = -ENOMEM;
		mlog_errno(ret);
		goto out;
	}

	ret = ocfs2_find_path(et->et_ci, right_path, right_cpos);
	if (ret) {
		mlog_errno(ret);
		goto out;
	}

	*ret_right_path = right_path;
out:
	if (ret)
		ocfs2_free_path(right_path);
	return ret;
}

/*
 * Remove split_rec clusters from the record at index and merge them
 * onto the beginning of the record "next" to it.
 * For index < l_count - 1, the next means the extent rec at index + 1.
 * For index == l_count - 1, the "next" means the 1st extent rec of the
 * next extent block.
 */
static int ocfs2_merge_rec_right(struct ocfs2_path *left_path,
				 handle_t *handle,
				 struct ocfs2_extent_tree *et,
				 struct ocfs2_extent_rec *split_rec,
				 int index)
{
	int ret, next_free, i;
	unsigned int split_clusters = le16_to_cpu(split_rec->e_leaf_clusters);
	struct ocfs2_extent_rec *left_rec;
	struct ocfs2_extent_rec *right_rec;
	struct ocfs2_extent_list *right_el;
	struct ocfs2_path *right_path = NULL;
	int subtree_index = 0;
	struct ocfs2_extent_list *el = path_leaf_el(left_path);
	struct buffer_head *bh = path_leaf_bh(left_path);
	struct buffer_head *root_bh = NULL;

	BUG_ON(index >= le16_to_cpu(el->l_next_free_rec));
	left_rec = &el->l_recs[index];

	if (index == le16_to_cpu(el->l_next_free_rec) - 1 &&
	    le16_to_cpu(el->l_next_free_rec) == le16_to_cpu(el->l_count)) {
		/* we meet with a cross extent block merge. */
		ret = ocfs2_get_right_path(et, left_path, &right_path);
		if (ret) {
			mlog_errno(ret);
			goto out;
		}

		right_el = path_leaf_el(right_path);
		next_free = le16_to_cpu(right_el->l_next_free_rec);
		BUG_ON(next_free <= 0);
		right_rec = &right_el->l_recs[0];
		if (ocfs2_is_empty_extent(right_rec)) {
			BUG_ON(next_free <= 1);
			right_rec = &right_el->l_recs[1];
		}

		BUG_ON(le32_to_cpu(left_rec->e_cpos) +
		       le16_to_cpu(left_rec->e_leaf_clusters) !=
		       le32_to_cpu(right_rec->e_cpos));

		subtree_index = ocfs2_find_subtree_root(et, left_path,
							right_path);

		ret = ocfs2_extend_rotate_transaction(handle, subtree_index,
						      handle->h_buffer_credits,
						      right_path);
		if (ret) {
			mlog_errno(ret);
			goto out;
		}

		root_bh = left_path->p_node[subtree_index].bh;
		BUG_ON(root_bh != right_path->p_node[subtree_index].bh);

		ret = ocfs2_path_bh_journal_access(handle, et->et_ci, right_path,
						   subtree_index);
		if (ret) {
			mlog_errno(ret);
			goto out;
		}

		for (i = subtree_index + 1;
		     i < path_num_items(right_path); i++) {
			ret = ocfs2_path_bh_journal_access(handle, et->et_ci,
							   right_path, i);
			if (ret) {
				mlog_errno(ret);
				goto out;
			}

			ret = ocfs2_path_bh_journal_access(handle, et->et_ci,
							   left_path, i);
			if (ret) {
				mlog_errno(ret);
				goto out;
			}
		}

	} else {
		BUG_ON(index == le16_to_cpu(el->l_next_free_rec) - 1);
		right_rec = &el->l_recs[index + 1];
	}

	ret = ocfs2_path_bh_journal_access(handle, et->et_ci, left_path,
					   path_num_items(left_path) - 1);
	if (ret) {
		mlog_errno(ret);
		goto out;
	}

	le16_add_cpu(&left_rec->e_leaf_clusters, -split_clusters);

	le32_add_cpu(&right_rec->e_cpos, -split_clusters);
	le64_add_cpu(&right_rec->e_blkno,
		     -ocfs2_clusters_to_blocks(ocfs2_metadata_cache_get_super(et->et_ci),
					       split_clusters));
	le16_add_cpu(&right_rec->e_leaf_clusters, split_clusters);

	ocfs2_cleanup_merge(el, index);

	ocfs2_journal_dirty(handle, bh);
	if (right_path) {
		ocfs2_journal_dirty(handle, path_leaf_bh(right_path));
		ocfs2_complete_edge_insert(handle, left_path, right_path,
					   subtree_index);
	}
out:
	if (right_path)
		ocfs2_free_path(right_path);
	return ret;
}

static int ocfs2_get_left_path(struct ocfs2_extent_tree *et,
			       struct ocfs2_path *right_path,
			       struct ocfs2_path **ret_left_path)
{
	int ret;
	u32 left_cpos;
	struct ocfs2_path *left_path = NULL;

	*ret_left_path = NULL;

	/* This function shouldn't be called for non-trees. */
	BUG_ON(right_path->p_tree_depth == 0);

	ret = ocfs2_find_cpos_for_left_leaf(ocfs2_metadata_cache_get_super(et->et_ci),
					    right_path, &left_cpos);
	if (ret) {
		mlog_errno(ret);
		goto out;
	}

	/* This function shouldn't be called for the leftmost leaf. */
	BUG_ON(left_cpos == 0);

	left_path = ocfs2_new_path_from_path(right_path);
	if (!left_path) {
		ret = -ENOMEM;
		mlog_errno(ret);
		goto out;
	}

	ret = ocfs2_find_path(et->et_ci, left_path, left_cpos);
	if (ret) {
		mlog_errno(ret);
		goto out;
	}

	*ret_left_path = left_path;
out:
	if (ret)
		ocfs2_free_path(left_path);
	return ret;
}

/*
 * Remove split_rec clusters from the record at index and merge them
 * onto the tail of the record "before" it.
 * For index > 0, the "before" means the extent rec at index - 1.
 *
 * For index == 0, the "before" means the last record of the previous
 * extent block. And there is also a situation that we may need to
 * remove the rightmost leaf extent block in the right_path and change
 * the right path to indicate the new rightmost path.
 */
static int ocfs2_merge_rec_left(struct ocfs2_path *right_path,
				handle_t *handle,
				struct ocfs2_extent_tree *et,
				struct ocfs2_extent_rec *split_rec,
				struct ocfs2_cached_dealloc_ctxt *dealloc,
				int index)
{
	int ret, i, subtree_index = 0, has_empty_extent = 0;
	unsigned int split_clusters = le16_to_cpu(split_rec->e_leaf_clusters);
	struct ocfs2_extent_rec *left_rec;
	struct ocfs2_extent_rec *right_rec;
	struct ocfs2_extent_list *el = path_leaf_el(right_path);
	struct buffer_head *bh = path_leaf_bh(right_path);
	struct buffer_head *root_bh = NULL;
	struct ocfs2_path *left_path = NULL;
	struct ocfs2_extent_list *left_el;

	BUG_ON(index < 0);

	right_rec = &el->l_recs[index];
	if (index == 0) {
		/* we meet with a cross extent block merge. */
		ret = ocfs2_get_left_path(et, right_path, &left_path);
		if (ret) {
			mlog_errno(ret);
			goto out;
		}

		left_el = path_leaf_el(left_path);
		BUG_ON(le16_to_cpu(left_el->l_next_free_rec) !=
		       le16_to_cpu(left_el->l_count));

		left_rec = &left_el->l_recs[
				le16_to_cpu(left_el->l_next_free_rec) - 1];
		BUG_ON(le32_to_cpu(left_rec->e_cpos) +
		       le16_to_cpu(left_rec->e_leaf_clusters) !=
		       le32_to_cpu(split_rec->e_cpos));

		subtree_index = ocfs2_find_subtree_root(et, left_path,
							right_path);

		ret = ocfs2_extend_rotate_transaction(handle, subtree_index,
						      handle->h_buffer_credits,
						      left_path);
		if (ret) {
			mlog_errno(ret);
			goto out;
		}

		root_bh = left_path->p_node[subtree_index].bh;
		BUG_ON(root_bh != right_path->p_node[subtree_index].bh);

		ret = ocfs2_path_bh_journal_access(handle, et->et_ci, right_path,
						   subtree_index);
		if (ret) {
			mlog_errno(ret);
			goto out;
		}

		for (i = subtree_index + 1;
		     i < path_num_items(right_path); i++) {
			ret = ocfs2_path_bh_journal_access(handle, et->et_ci,
							   right_path, i);
			if (ret) {
				mlog_errno(ret);
				goto out;
			}

			ret = ocfs2_path_bh_journal_access(handle, et->et_ci,
							   left_path, i);
			if (ret) {
				mlog_errno(ret);
				goto out;
			}
		}
	} else {
		left_rec = &el->l_recs[index - 1];
		if (ocfs2_is_empty_extent(&el->l_recs[0]))
			has_empty_extent = 1;
	}

	ret = ocfs2_path_bh_journal_access(handle, et->et_ci, right_path,
					   path_num_items(right_path) - 1);
	if (ret) {
		mlog_errno(ret);
		goto out;
	}

	if (has_empty_extent && index == 1) {
		/*
		 * The easy case - we can just plop the record right in.
		 */
		*left_rec = *split_rec;

		has_empty_extent = 0;
	} else
		le16_add_cpu(&left_rec->e_leaf_clusters, split_clusters);

	le32_add_cpu(&right_rec->e_cpos, split_clusters);
	le64_add_cpu(&right_rec->e_blkno,
		     ocfs2_clusters_to_blocks(ocfs2_metadata_cache_get_super(et->et_ci),
					      split_clusters));
	le16_add_cpu(&right_rec->e_leaf_clusters, -split_clusters);

	ocfs2_cleanup_merge(el, index);

	ocfs2_journal_dirty(handle, bh);
	if (left_path) {
		ocfs2_journal_dirty(handle, path_leaf_bh(left_path));

		/*
		 * In the situation that the right_rec is empty and the extent
		 * block is empty also,  ocfs2_complete_edge_insert can't handle
		 * it and we need to delete the right extent block.
		 */
		if (le16_to_cpu(right_rec->e_leaf_clusters) == 0 &&
		    le16_to_cpu(el->l_next_free_rec) == 1) {

			ret = ocfs2_remove_rightmost_path(handle, et,
							  right_path,
							  dealloc);
			if (ret) {
				mlog_errno(ret);
				goto out;
			}

			/* Now the rightmost extent block has been deleted.
			 * So we use the new rightmost path.
			 */
			ocfs2_mv_path(right_path, left_path);
			left_path = NULL;
		} else
			ocfs2_complete_edge_insert(handle, left_path,
						   right_path, subtree_index);
	}
out:
	if (left_path)
		ocfs2_free_path(left_path);
	return ret;
}

static int ocfs2_try_to_merge_extent(handle_t *handle,
				     struct ocfs2_extent_tree *et,
				     struct ocfs2_path *path,
				     int split_index,
				     struct ocfs2_extent_rec *split_rec,
				     struct ocfs2_cached_dealloc_ctxt *dealloc,
				     struct ocfs2_merge_ctxt *ctxt)
{
	int ret = 0;
	struct ocfs2_extent_list *el = path_leaf_el(path);
	struct ocfs2_extent_rec *rec = &el->l_recs[split_index];

	BUG_ON(ctxt->c_contig_type == CONTIG_NONE);

	if (ctxt->c_split_covers_rec && ctxt->c_has_empty_extent) {
		/*
		 * The merge code will need to create an empty
		 * extent to take the place of the newly
		 * emptied slot. Remove any pre-existing empty
		 * extents - having more than one in a leaf is
		 * illegal.
		 */
		ret = ocfs2_rotate_tree_left(handle, et, path, dealloc);
		if (ret) {
			mlog_errno(ret);
			goto out;
		}
		split_index--;
		rec = &el->l_recs[split_index];
	}

	if (ctxt->c_contig_type == CONTIG_LEFTRIGHT) {
		/*
		 * Left-right contig implies this.
		 */
		BUG_ON(!ctxt->c_split_covers_rec);

		/*
		 * Since the leftright insert always covers the entire
		 * extent, this call will delete the insert record
		 * entirely, resulting in an empty extent record added to
		 * the extent block.
		 *
		 * Since the adding of an empty extent shifts
		 * everything back to the right, there's no need to
		 * update split_index here.
		 *
		 * When the split_index is zero, we need to merge it to the
		 * prevoius extent block. It is more efficient and easier
		 * if we do merge_right first and merge_left later.
		 */
		ret = ocfs2_merge_rec_right(path, handle, et, split_rec,
					    split_index);
		if (ret) {
			mlog_errno(ret);
			goto out;
		}

		/*
		 * We can only get this from logic error above.
		 */
		BUG_ON(!ocfs2_is_empty_extent(&el->l_recs[0]));

		/* The merge left us with an empty extent, remove it. */
		ret = ocfs2_rotate_tree_left(handle, et, path, dealloc);
		if (ret) {
			mlog_errno(ret);
			goto out;
		}

		rec = &el->l_recs[split_index];

		/*
		 * Note that we don't pass split_rec here on purpose -
		 * we've merged it into the rec already.
		 */
		ret = ocfs2_merge_rec_left(path, handle, et, rec,
					   dealloc, split_index);

		if (ret) {
			mlog_errno(ret);
			goto out;
		}

		ret = ocfs2_rotate_tree_left(handle, et, path, dealloc);
		/*
		 * Error from this last rotate is not critical, so
		 * print but don't bubble it up.
		 */
		if (ret)
			mlog_errno(ret);
		ret = 0;
	} else {
		/*
		 * Merge a record to the left or right.
		 *
		 * 'contig_type' is relative to the existing record,
		 * so for example, if we're "right contig", it's to
		 * the record on the left (hence the left merge).
		 */
		if (ctxt->c_contig_type == CONTIG_RIGHT) {
			ret = ocfs2_merge_rec_left(path, handle, et,
						   split_rec, dealloc,
						   split_index);
			if (ret) {
				mlog_errno(ret);
				goto out;
			}
		} else {
			ret = ocfs2_merge_rec_right(path, handle,
						    et, split_rec,
						    split_index);
			if (ret) {
				mlog_errno(ret);
				goto out;
			}
		}

		if (ctxt->c_split_covers_rec) {
			/*
			 * The merge may have left an empty extent in
			 * our leaf. Try to rotate it away.
			 */
			ret = ocfs2_rotate_tree_left(handle, et, path,
						     dealloc);
			if (ret)
				mlog_errno(ret);
			ret = 0;
		}
	}

out:
	return ret;
}

static void ocfs2_subtract_from_rec(struct super_block *sb,
				    enum ocfs2_split_type split,
				    struct ocfs2_extent_rec *rec,
				    struct ocfs2_extent_rec *split_rec)
{
	u64 len_blocks;

	len_blocks = ocfs2_clusters_to_blocks(sb,
				le16_to_cpu(split_rec->e_leaf_clusters));

	if (split == SPLIT_LEFT) {
		/*
		 * Region is on the left edge of the existing
		 * record.
		 */
		le32_add_cpu(&rec->e_cpos,
			     le16_to_cpu(split_rec->e_leaf_clusters));
		le64_add_cpu(&rec->e_blkno, len_blocks);
		le16_add_cpu(&rec->e_leaf_clusters,
			     -le16_to_cpu(split_rec->e_leaf_clusters));
	} else {
		/*
		 * Region is on the right edge of the existing
		 * record.
		 */
		le16_add_cpu(&rec->e_leaf_clusters,
			     -le16_to_cpu(split_rec->e_leaf_clusters));
	}
}

/*
 * Do the final bits of extent record insertion at the target leaf
 * list. If this leaf is part of an allocation tree, it is assumed
 * that the tree above has been prepared.
 */
static void ocfs2_insert_at_leaf(struct ocfs2_extent_tree *et,
				 struct ocfs2_extent_rec *insert_rec,
				 struct ocfs2_extent_list *el,
				 struct ocfs2_insert_type *insert)
{
	int i = insert->ins_contig_index;
	unsigned int range;
	struct ocfs2_extent_rec *rec;

	BUG_ON(le16_to_cpu(el->l_tree_depth) != 0);

	if (insert->ins_split != SPLIT_NONE) {
		i = ocfs2_search_extent_list(el, le32_to_cpu(insert_rec->e_cpos));
		BUG_ON(i == -1);
		rec = &el->l_recs[i];
		ocfs2_subtract_from_rec(ocfs2_metadata_cache_get_super(et->et_ci),
					insert->ins_split, rec,
					insert_rec);
		goto rotate;
	}

	/*
	 * Contiguous insert - either left or right.
	 */
	if (insert->ins_contig != CONTIG_NONE) {
		rec = &el->l_recs[i];
		if (insert->ins_contig == CONTIG_LEFT) {
			rec->e_blkno = insert_rec->e_blkno;
			rec->e_cpos = insert_rec->e_cpos;
		}
		le16_add_cpu(&rec->e_leaf_clusters,
			     le16_to_cpu(insert_rec->e_leaf_clusters));
		return;
	}

	/*
	 * Handle insert into an empty leaf.
	 */
	if (le16_to_cpu(el->l_next_free_rec) == 0 ||
	    ((le16_to_cpu(el->l_next_free_rec) == 1) &&
	     ocfs2_is_empty_extent(&el->l_recs[0]))) {
		el->l_recs[0] = *insert_rec;
		el->l_next_free_rec = cpu_to_le16(1);
		return;
	}

	/*
	 * Appending insert.
	 */
	if (insert->ins_appending == APPEND_TAIL) {
		i = le16_to_cpu(el->l_next_free_rec) - 1;
		rec = &el->l_recs[i];
		range = le32_to_cpu(rec->e_cpos)
			+ le16_to_cpu(rec->e_leaf_clusters);
		BUG_ON(le32_to_cpu(insert_rec->e_cpos) < range);

		mlog_bug_on_msg(le16_to_cpu(el->l_next_free_rec) >=
				le16_to_cpu(el->l_count),
				"owner %llu, depth %u, count %u, next free %u, "
				"rec.cpos %u, rec.clusters %u, "
				"insert.cpos %u, insert.clusters %u\n",
				ocfs2_metadata_cache_owner(et->et_ci),
				le16_to_cpu(el->l_tree_depth),
				le16_to_cpu(el->l_count),
				le16_to_cpu(el->l_next_free_rec),
				le32_to_cpu(el->l_recs[i].e_cpos),
				le16_to_cpu(el->l_recs[i].e_leaf_clusters),
				le32_to_cpu(insert_rec->e_cpos),
				le16_to_cpu(insert_rec->e_leaf_clusters));
		i++;
		el->l_recs[i] = *insert_rec;
		le16_add_cpu(&el->l_next_free_rec, 1);
		return;
	}

rotate:
	/*
	 * Ok, we have to rotate.
	 *
	 * At this point, it is safe to assume that inserting into an
	 * empty leaf and appending to a leaf have both been handled
	 * above.
	 *
	 * This leaf needs to have space, either by the empty 1st
	 * extent record, or by virtue of an l_next_rec < l_count.
	 */
	ocfs2_rotate_leaf(el, insert_rec);
}

static void ocfs2_adjust_rightmost_records(handle_t *handle,
					   struct ocfs2_extent_tree *et,
					   struct ocfs2_path *path,
					   struct ocfs2_extent_rec *insert_rec)
{
	int ret, i, next_free;
	struct buffer_head *bh;
	struct ocfs2_extent_list *el;
	struct ocfs2_extent_rec *rec;

	/*
	 * Update everything except the leaf block.
	 */
	for (i = 0; i < path->p_tree_depth; i++) {
		bh = path->p_node[i].bh;
		el = path->p_node[i].el;

		next_free = le16_to_cpu(el->l_next_free_rec);
		if (next_free == 0) {
			ocfs2_error(ocfs2_metadata_cache_get_super(et->et_ci),
				    "Owner %llu has a bad extent list",
				    (unsigned long long)ocfs2_metadata_cache_owner(et->et_ci));
			ret = -EIO;
			return;
		}

		rec = &el->l_recs[next_free - 1];

		rec->e_int_clusters = insert_rec->e_cpos;
		le32_add_cpu(&rec->e_int_clusters,
			     le16_to_cpu(insert_rec->e_leaf_clusters));
		le32_add_cpu(&rec->e_int_clusters,
			     -le32_to_cpu(rec->e_cpos));

		ocfs2_journal_dirty(handle, bh);
	}
}

static int ocfs2_append_rec_to_path(handle_t *handle,
				    struct ocfs2_extent_tree *et,
				    struct ocfs2_extent_rec *insert_rec,
				    struct ocfs2_path *right_path,
				    struct ocfs2_path **ret_left_path)
{
	int ret, next_free;
	struct ocfs2_extent_list *el;
	struct ocfs2_path *left_path = NULL;

	*ret_left_path = NULL;

	/*
	 * This shouldn't happen for non-trees. The extent rec cluster
	 * count manipulation below only works for interior nodes.
	 */
	BUG_ON(right_path->p_tree_depth == 0);

	/*
	 * If our appending insert is at the leftmost edge of a leaf,
	 * then we might need to update the rightmost records of the
	 * neighboring path.
	 */
	el = path_leaf_el(right_path);
	next_free = le16_to_cpu(el->l_next_free_rec);
	if (next_free == 0 ||
	    (next_free == 1 && ocfs2_is_empty_extent(&el->l_recs[0]))) {
		u32 left_cpos;

		ret = ocfs2_find_cpos_for_left_leaf(ocfs2_metadata_cache_get_super(et->et_ci),
						    right_path, &left_cpos);
		if (ret) {
			mlog_errno(ret);
			goto out;
		}

		trace_ocfs2_append_rec_to_path(
			(unsigned long long)
			ocfs2_metadata_cache_owner(et->et_ci),
			le32_to_cpu(insert_rec->e_cpos),
			left_cpos);

		/*
		 * No need to worry if the append is already in the
		 * leftmost leaf.
		 */
		if (left_cpos) {
			left_path = ocfs2_new_path_from_path(right_path);
			if (!left_path) {
				ret = -ENOMEM;
				mlog_errno(ret);
				goto out;
			}

			ret = ocfs2_find_path(et->et_ci, left_path,
					      left_cpos);
			if (ret) {
				mlog_errno(ret);
				goto out;
			}

			/*
			 * ocfs2_insert_path() will pass the left_path to the
			 * journal for us.
			 */
		}
	}

	ret = ocfs2_journal_access_path(et->et_ci, handle, right_path);
	if (ret) {
		mlog_errno(ret);
		goto out;
	}

	ocfs2_adjust_rightmost_records(handle, et, right_path, insert_rec);

	*ret_left_path = left_path;
	ret = 0;
out:
	if (ret != 0)
		ocfs2_free_path(left_path);

	return ret;
}

static void ocfs2_split_record(struct ocfs2_extent_tree *et,
			       struct ocfs2_path *left_path,
			       struct ocfs2_path *right_path,
			       struct ocfs2_extent_rec *split_rec,
			       enum ocfs2_split_type split)
{
	int index;
	u32 cpos = le32_to_cpu(split_rec->e_cpos);
	struct ocfs2_extent_list *left_el = NULL, *right_el, *insert_el, *el;
	struct ocfs2_extent_rec *rec, *tmprec;

	right_el = path_leaf_el(right_path);
	if (left_path)
		left_el = path_leaf_el(left_path);

	el = right_el;
	insert_el = right_el;
	index = ocfs2_search_extent_list(el, cpos);
	if (index != -1) {
		if (index == 0 && left_path) {
			BUG_ON(ocfs2_is_empty_extent(&el->l_recs[0]));

			/*
			 * This typically means that the record
			 * started in the left path but moved to the
			 * right as a result of rotation. We either
			 * move the existing record to the left, or we
			 * do the later insert there.
			 *
			 * In this case, the left path should always
			 * exist as the rotate code will have passed
			 * it back for a post-insert update.
			 */

			if (split == SPLIT_LEFT) {
				/*
				 * It's a left split. Since we know
				 * that the rotate code gave us an
				 * empty extent in the left path, we
				 * can just do the insert there.
				 */
				insert_el = left_el;
			} else {
				/*
				 * Right split - we have to move the
				 * existing record over to the left
				 * leaf. The insert will be into the
				 * newly created empty extent in the
				 * right leaf.
				 */
				tmprec = &right_el->l_recs[index];
				ocfs2_rotate_leaf(left_el, tmprec);
				el = left_el;

				memset(tmprec, 0, sizeof(*tmprec));
				index = ocfs2_search_extent_list(left_el, cpos);
				BUG_ON(index == -1);
			}
		}
	} else {
		BUG_ON(!left_path);
		BUG_ON(!ocfs2_is_empty_extent(&left_el->l_recs[0]));
		/*
		 * Left path is easy - we can just allow the insert to
		 * happen.
		 */
		el = left_el;
		insert_el = left_el;
		index = ocfs2_search_extent_list(el, cpos);
		BUG_ON(index == -1);
	}

	rec = &el->l_recs[index];
	ocfs2_subtract_from_rec(ocfs2_metadata_cache_get_super(et->et_ci),
				split, rec, split_rec);
	ocfs2_rotate_leaf(insert_el, split_rec);
}

/*
 * This function only does inserts on an allocation b-tree. For tree
 * depth = 0, ocfs2_insert_at_leaf() is called directly.
 *
 * right_path is the path we want to do the actual insert
 * in. left_path should only be passed in if we need to update that
 * portion of the tree after an edge insert.
 */
static int ocfs2_insert_path(handle_t *handle,
			     struct ocfs2_extent_tree *et,
			     struct ocfs2_path *left_path,
			     struct ocfs2_path *right_path,
			     struct ocfs2_extent_rec *insert_rec,
			     struct ocfs2_insert_type *insert)
{
	int ret, subtree_index;
	struct buffer_head *leaf_bh = path_leaf_bh(right_path);

	if (left_path) {
		/*
		 * There's a chance that left_path got passed back to
		 * us without being accounted for in the
		 * journal. Extend our transaction here to be sure we
		 * can change those blocks.
		 */
		ret = ocfs2_extend_trans(handle, left_path->p_tree_depth);
		if (ret < 0) {
			mlog_errno(ret);
			goto out;
		}

		ret = ocfs2_journal_access_path(et->et_ci, handle, left_path);
		if (ret < 0) {
			mlog_errno(ret);
			goto out;
		}
	}

	/*
	 * Pass both paths to the journal. The majority of inserts
	 * will be touching all components anyway.
	 */
	ret = ocfs2_journal_access_path(et->et_ci, handle, right_path);
	if (ret < 0) {
		mlog_errno(ret);
		goto out;
	}

	if (insert->ins_split != SPLIT_NONE) {
		/*
		 * We could call ocfs2_insert_at_leaf() for some types
		 * of splits, but it's easier to just let one separate
		 * function sort it all out.
		 */
		ocfs2_split_record(et, left_path, right_path,
				   insert_rec, insert->ins_split);

		/*
		 * Split might have modified either leaf and we don't
		 * have a guarantee that the later edge insert will
		 * dirty this for us.
		 */
		if (left_path)
			ocfs2_journal_dirty(handle,
					    path_leaf_bh(left_path));
	} else
		ocfs2_insert_at_leaf(et, insert_rec, path_leaf_el(right_path),
				     insert);

	ocfs2_journal_dirty(handle, leaf_bh);

	if (left_path) {
		/*
		 * The rotate code has indicated that we need to fix
		 * up portions of the tree after the insert.
		 *
		 * XXX: Should we extend the transaction here?
		 */
		subtree_index = ocfs2_find_subtree_root(et, left_path,
							right_path);
		ocfs2_complete_edge_insert(handle, left_path, right_path,
					   subtree_index);
	}

	ret = 0;
out:
	return ret;
}

static int ocfs2_do_insert_extent(handle_t *handle,
				  struct ocfs2_extent_tree *et,
				  struct ocfs2_extent_rec *insert_rec,
				  struct ocfs2_insert_type *type)
{
	int ret, rotate = 0;
	u32 cpos;
	struct ocfs2_path *right_path = NULL;
	struct ocfs2_path *left_path = NULL;
	struct ocfs2_extent_list *el;

	el = et->et_root_el;

	ret = ocfs2_et_root_journal_access(handle, et,
					   OCFS2_JOURNAL_ACCESS_WRITE);
	if (ret) {
		mlog_errno(ret);
		goto out;
	}

	if (le16_to_cpu(el->l_tree_depth) == 0) {
		ocfs2_insert_at_leaf(et, insert_rec, el, type);
		goto out_update_clusters;
	}

	right_path = ocfs2_new_path_from_et(et);
	if (!right_path) {
		ret = -ENOMEM;
		mlog_errno(ret);
		goto out;
	}

	/*
	 * Determine the path to start with. Rotations need the
	 * rightmost path, everything else can go directly to the
	 * target leaf.
	 */
	cpos = le32_to_cpu(insert_rec->e_cpos);
	if (type->ins_appending == APPEND_NONE &&
	    type->ins_contig == CONTIG_NONE) {
		rotate = 1;
		cpos = UINT_MAX;
	}

	ret = ocfs2_find_path(et->et_ci, right_path, cpos);
	if (ret) {
		mlog_errno(ret);
		goto out;
	}

	/*
	 * Rotations and appends need special treatment - they modify
	 * parts of the tree's above them.
	 *
	 * Both might pass back a path immediate to the left of the
	 * one being inserted to. This will be cause
	 * ocfs2_insert_path() to modify the rightmost records of
	 * left_path to account for an edge insert.
	 *
	 * XXX: When modifying this code, keep in mind that an insert
	 * can wind up skipping both of these two special cases...
	 */
	if (rotate) {
		ret = ocfs2_rotate_tree_right(handle, et, type->ins_split,
					      le32_to_cpu(insert_rec->e_cpos),
					      right_path, &left_path);
		if (ret) {
			mlog_errno(ret);
			goto out;
		}

		/*
		 * ocfs2_rotate_tree_right() might have extended the
		 * transaction without re-journaling our tree root.
		 */
		ret = ocfs2_et_root_journal_access(handle, et,
						   OCFS2_JOURNAL_ACCESS_WRITE);
		if (ret) {
			mlog_errno(ret);
			goto out;
		}
	} else if (type->ins_appending == APPEND_TAIL
		   && type->ins_contig != CONTIG_LEFT) {
		ret = ocfs2_append_rec_to_path(handle, et, insert_rec,
					       right_path, &left_path);
		if (ret) {
			mlog_errno(ret);
			goto out;
		}
	}

	ret = ocfs2_insert_path(handle, et, left_path, right_path,
				insert_rec, type);
	if (ret) {
		mlog_errno(ret);
		goto out;
	}

out_update_clusters:
	if (type->ins_split == SPLIT_NONE)
		ocfs2_et_update_clusters(et,
					 le16_to_cpu(insert_rec->e_leaf_clusters));

	ocfs2_journal_dirty(handle, et->et_root_bh);

out:
	ocfs2_free_path(left_path);
	ocfs2_free_path(right_path);

	return ret;
}

static enum ocfs2_contig_type
ocfs2_figure_merge_contig_type(struct ocfs2_extent_tree *et,
			       struct ocfs2_path *path,
			       struct ocfs2_extent_list *el, int index,
			       struct ocfs2_extent_rec *split_rec)
{
	int status;
	enum ocfs2_contig_type ret = CONTIG_NONE;
	u32 left_cpos, right_cpos;
	struct ocfs2_extent_rec *rec = NULL;
	struct ocfs2_extent_list *new_el;
	struct ocfs2_path *left_path = NULL, *right_path = NULL;
	struct buffer_head *bh;
	struct ocfs2_extent_block *eb;
	struct super_block *sb = ocfs2_metadata_cache_get_super(et->et_ci);

	if (index > 0) {
		rec = &el->l_recs[index - 1];
	} else if (path->p_tree_depth > 0) {
		status = ocfs2_find_cpos_for_left_leaf(sb, path, &left_cpos);
		if (status)
			goto out;

		if (left_cpos != 0) {
			left_path = ocfs2_new_path_from_path(path);
			if (!left_path)
				goto out;

			status = ocfs2_find_path(et->et_ci, left_path,
						 left_cpos);
			if (status)
				goto out;

			new_el = path_leaf_el(left_path);

			if (le16_to_cpu(new_el->l_next_free_rec) !=
			    le16_to_cpu(new_el->l_count)) {
				bh = path_leaf_bh(left_path);
				eb = (struct ocfs2_extent_block *)bh->b_data;
				ocfs2_error(sb,
					    "Extent block #%llu has an "
					    "invalid l_next_free_rec of "
					    "%d.  It should have "
					    "matched the l_count of %d",
					    (unsigned long long)le64_to_cpu(eb->h_blkno),
					    le16_to_cpu(new_el->l_next_free_rec),
					    le16_to_cpu(new_el->l_count));
				status = -EINVAL;
				goto out;
			}
			rec = &new_el->l_recs[
				le16_to_cpu(new_el->l_next_free_rec) - 1];
		}
	}

	/*
	 * We're careful to check for an empty extent record here -
	 * the merge code will know what to do if it sees one.
	 */
	if (rec) {
		if (index == 1 && ocfs2_is_empty_extent(rec)) {
			if (split_rec->e_cpos == el->l_recs[index].e_cpos)
				ret = CONTIG_RIGHT;
		} else {
			ret = ocfs2_et_extent_contig(et, rec, split_rec);
		}
	}

	rec = NULL;
	if (index < (le16_to_cpu(el->l_next_free_rec) - 1))
		rec = &el->l_recs[index + 1];
	else if (le16_to_cpu(el->l_next_free_rec) == le16_to_cpu(el->l_count) &&
		 path->p_tree_depth > 0) {
		status = ocfs2_find_cpos_for_right_leaf(sb, path, &right_cpos);
		if (status)
			goto out;

		if (right_cpos == 0)
			goto out;

		right_path = ocfs2_new_path_from_path(path);
		if (!right_path)
			goto out;

		status = ocfs2_find_path(et->et_ci, right_path, right_cpos);
		if (status)
			goto out;

		new_el = path_leaf_el(right_path);
		rec = &new_el->l_recs[0];
		if (ocfs2_is_empty_extent(rec)) {
			if (le16_to_cpu(new_el->l_next_free_rec) <= 1) {
				bh = path_leaf_bh(right_path);
				eb = (struct ocfs2_extent_block *)bh->b_data;
				ocfs2_error(sb,
					    "Extent block #%llu has an "
					    "invalid l_next_free_rec of %d",
					    (unsigned long long)le64_to_cpu(eb->h_blkno),
					    le16_to_cpu(new_el->l_next_free_rec));
				status = -EINVAL;
				goto out;
			}
			rec = &new_el->l_recs[1];
		}
	}

	if (rec) {
		enum ocfs2_contig_type contig_type;

		contig_type = ocfs2_et_extent_contig(et, rec, split_rec);

		if (contig_type == CONTIG_LEFT && ret == CONTIG_RIGHT)
			ret = CONTIG_LEFTRIGHT;
		else if (ret == CONTIG_NONE)
			ret = contig_type;
	}

out:
	if (left_path)
		ocfs2_free_path(left_path);
	if (right_path)
		ocfs2_free_path(right_path);

	return ret;
}

static void ocfs2_figure_contig_type(struct ocfs2_extent_tree *et,
				     struct ocfs2_insert_type *insert,
				     struct ocfs2_extent_list *el,
				     struct ocfs2_extent_rec *insert_rec)
{
	int i;
	enum ocfs2_contig_type contig_type = CONTIG_NONE;

	BUG_ON(le16_to_cpu(el->l_tree_depth) != 0);

	for(i = 0; i < le16_to_cpu(el->l_next_free_rec); i++) {
		contig_type = ocfs2_et_extent_contig(et, &el->l_recs[i],
						     insert_rec);
		if (contig_type != CONTIG_NONE) {
			insert->ins_contig_index = i;
			break;
		}
	}
	insert->ins_contig = contig_type;

	if (insert->ins_contig != CONTIG_NONE) {
		struct ocfs2_extent_rec *rec =
				&el->l_recs[insert->ins_contig_index];
		unsigned int len = le16_to_cpu(rec->e_leaf_clusters) +
				   le16_to_cpu(insert_rec->e_leaf_clusters);

		/*
		 * Caller might want us to limit the size of extents, don't
		 * calculate contiguousness if we might exceed that limit.
		 */
		if (et->et_max_leaf_clusters &&
		    (len > et->et_max_leaf_clusters))
			insert->ins_contig = CONTIG_NONE;
	}
}

/*
 * This should only be called against the righmost leaf extent list.
 *
 * ocfs2_figure_appending_type() will figure out whether we'll have to
 * insert at the tail of the rightmost leaf.
 *
 * This should also work against the root extent list for tree's with 0
 * depth. If we consider the root extent list to be the rightmost leaf node
 * then the logic here makes sense.
 */
static void ocfs2_figure_appending_type(struct ocfs2_insert_type *insert,
					struct ocfs2_extent_list *el,
					struct ocfs2_extent_rec *insert_rec)
{
	int i;
	u32 cpos = le32_to_cpu(insert_rec->e_cpos);
	struct ocfs2_extent_rec *rec;

	insert->ins_appending = APPEND_NONE;

	BUG_ON(le16_to_cpu(el->l_tree_depth) != 0);

	if (!el->l_next_free_rec)
		goto set_tail_append;

	if (ocfs2_is_empty_extent(&el->l_recs[0])) {
		/* Were all records empty? */
		if (le16_to_cpu(el->l_next_free_rec) == 1)
			goto set_tail_append;
	}

	i = le16_to_cpu(el->l_next_free_rec) - 1;
	rec = &el->l_recs[i];

	if (cpos >=
	    (le32_to_cpu(rec->e_cpos) + le16_to_cpu(rec->e_leaf_clusters)))
		goto set_tail_append;

	return;

set_tail_append:
	insert->ins_appending = APPEND_TAIL;
}

/*
 * Helper function called at the beginning of an insert.
 *
 * This computes a few things that are commonly used in the process of
 * inserting into the btree:
 *   - Whether the new extent is contiguous with an existing one.
 *   - The current tree depth.
 *   - Whether the insert is an appending one.
 *   - The total # of free records in the tree.
 *
 * All of the information is stored on the ocfs2_insert_type
 * structure.
 */
static int ocfs2_figure_insert_type(struct ocfs2_extent_tree *et,
				    struct buffer_head **last_eb_bh,
				    struct ocfs2_extent_rec *insert_rec,
				    int *free_records,
				    struct ocfs2_insert_type *insert)
{
	int ret;
	struct ocfs2_extent_block *eb;
	struct ocfs2_extent_list *el;
	struct ocfs2_path *path = NULL;
	struct buffer_head *bh = NULL;

	insert->ins_split = SPLIT_NONE;

	el = et->et_root_el;
	insert->ins_tree_depth = le16_to_cpu(el->l_tree_depth);

	if (el->l_tree_depth) {
		/*
		 * If we have tree depth, we read in the
		 * rightmost extent block ahead of time as
		 * ocfs2_figure_insert_type() and ocfs2_add_branch()
		 * may want it later.
		 */
		ret = ocfs2_read_extent_block(et->et_ci,
					      ocfs2_et_get_last_eb_blk(et),
					      &bh);
		if (ret) {
			mlog_errno(ret);
			goto out;
		}
		eb = (struct ocfs2_extent_block *) bh->b_data;
		el = &eb->h_list;
	}

	/*
	 * Unless we have a contiguous insert, we'll need to know if
	 * there is room left in our allocation tree for another
	 * extent record.
	 *
	 * XXX: This test is simplistic, we can search for empty
	 * extent records too.
	 */
	*free_records = le16_to_cpu(el->l_count) -
		le16_to_cpu(el->l_next_free_rec);

	if (!insert->ins_tree_depth) {
		ocfs2_figure_contig_type(et, insert, el, insert_rec);
		ocfs2_figure_appending_type(insert, el, insert_rec);
		return 0;
	}

	path = ocfs2_new_path_from_et(et);
	if (!path) {
		ret = -ENOMEM;
		mlog_errno(ret);
		goto out;
	}

	/*
	 * In the case that we're inserting past what the tree
	 * currently accounts for, ocfs2_find_path() will return for
	 * us the rightmost tree path. This is accounted for below in
	 * the appending code.
	 */
	ret = ocfs2_find_path(et->et_ci, path, le32_to_cpu(insert_rec->e_cpos));
	if (ret) {
		mlog_errno(ret);
		goto out;
	}

	el = path_leaf_el(path);

	/*
	 * Now that we have the path, there's two things we want to determine:
	 * 1) Contiguousness (also set contig_index if this is so)
	 *
	 * 2) Are we doing an append? We can trivially break this up
         *     into two types of appends: simple record append, or a
         *     rotate inside the tail leaf.
	 */
	ocfs2_figure_contig_type(et, insert, el, insert_rec);

	/*
	 * The insert code isn't quite ready to deal with all cases of
	 * left contiguousness. Specifically, if it's an insert into
	 * the 1st record in a leaf, it will require the adjustment of
	 * cluster count on the last record of the path directly to it's
	 * left. For now, just catch that case and fool the layers
	 * above us. This works just fine for tree_depth == 0, which
	 * is why we allow that above.
	 */
	if (insert->ins_contig == CONTIG_LEFT &&
	    insert->ins_contig_index == 0)
		insert->ins_contig = CONTIG_NONE;

	/*
	 * Ok, so we can simply compare against last_eb to figure out
	 * whether the path doesn't exist. This will only happen in
	 * the case that we're doing a tail append, so maybe we can
	 * take advantage of that information somehow.
	 */
	if (ocfs2_et_get_last_eb_blk(et) ==
	    path_leaf_bh(path)->b_blocknr) {
		/*
		 * Ok, ocfs2_find_path() returned us the rightmost
		 * tree path. This might be an appending insert. There are
		 * two cases:
		 *    1) We're doing a true append at the tail:
		 *	-This might even be off the end of the leaf
		 *    2) We're "appending" by rotating in the tail
		 */
		ocfs2_figure_appending_type(insert, el, insert_rec);
	}

out:
	ocfs2_free_path(path);

	if (ret == 0)
		*last_eb_bh = bh;
	else
		brelse(bh);
	return ret;
}

/*
 * Insert an extent into a btree.
 *
 * The caller needs to update the owning btree's cluster count.
 */
int ocfs2_insert_extent(handle_t *handle,
			struct ocfs2_extent_tree *et,
			u32 cpos,
			u64 start_blk,
			u32 new_clusters,
			u8 flags,
			struct ocfs2_alloc_context *meta_ac)
{
	int status;
	int uninitialized_var(free_records);
	struct buffer_head *last_eb_bh = NULL;
	struct ocfs2_insert_type insert = {0, };
	struct ocfs2_extent_rec rec;

	trace_ocfs2_insert_extent_start(
		(unsigned long long)ocfs2_metadata_cache_owner(et->et_ci),
		cpos, new_clusters);

	memset(&rec, 0, sizeof(rec));
	rec.e_cpos = cpu_to_le32(cpos);
	rec.e_blkno = cpu_to_le64(start_blk);
	rec.e_leaf_clusters = cpu_to_le16(new_clusters);
	rec.e_flags = flags;
	status = ocfs2_et_insert_check(et, &rec);
	if (status) {
		mlog_errno(status);
		goto bail;
	}

	status = ocfs2_figure_insert_type(et, &last_eb_bh, &rec,
					  &free_records, &insert);
	if (status < 0) {
		mlog_errno(status);
		goto bail;
	}

	trace_ocfs2_insert_extent(insert.ins_appending, insert.ins_contig,
				  insert.ins_contig_index, free_records,
				  insert.ins_tree_depth);

	if (insert.ins_contig == CONTIG_NONE && free_records == 0) {
		status = ocfs2_grow_tree(handle, et,
					 &insert.ins_tree_depth, &last_eb_bh,
					 meta_ac);
		if (status) {
			mlog_errno(status);
			goto bail;
		}
	}

	/* Finally, we can add clusters. This might rotate the tree for us. */
	status = ocfs2_do_insert_extent(handle, et, &rec, &insert);
	if (status < 0)
		mlog_errno(status);
	else
		ocfs2_et_extent_map_insert(et, &rec);

bail:
	brelse(last_eb_bh);

	return status;
}

/*
 * Allcate and add clusters into the extent b-tree.
 * The new clusters(clusters_to_add) will be inserted at logical_offset.
 * The extent b-tree's root is specified by et, and
 * it is not limited to the file storage. Any extent tree can use this
 * function if it implements the proper ocfs2_extent_tree.
 */
int ocfs2_add_clusters_in_btree(handle_t *handle,
				struct ocfs2_extent_tree *et,
				u32 *logical_offset,
				u32 clusters_to_add,
				int mark_unwritten,
				struct ocfs2_alloc_context *data_ac,
				struct ocfs2_alloc_context *meta_ac,
				enum ocfs2_alloc_restarted *reason_ret)
{
	int status = 0, err = 0;
	int free_extents;
	enum ocfs2_alloc_restarted reason = RESTART_NONE;
	u32 bit_off, num_bits;
	u64 block;
	u8 flags = 0;
	struct ocfs2_super *osb =
		OCFS2_SB(ocfs2_metadata_cache_get_super(et->et_ci));

	BUG_ON(!clusters_to_add);

	if (mark_unwritten)
		flags = OCFS2_EXT_UNWRITTEN;

	free_extents = ocfs2_num_free_extents(osb, et);
	if (free_extents < 0) {
		status = free_extents;
		mlog_errno(status);
		goto leave;
	}

	/* there are two cases which could cause us to EAGAIN in the
	 * we-need-more-metadata case:
	 * 1) we haven't reserved *any*
	 * 2) we are so fragmented, we've needed to add metadata too
	 *    many times. */
	if (!free_extents && !meta_ac) {
		err = -1;
		status = -EAGAIN;
		reason = RESTART_META;
		goto leave;
	} else if ((!free_extents)
		   && (ocfs2_alloc_context_bits_left(meta_ac)
		       < ocfs2_extend_meta_needed(et->et_root_el))) {
		err = -2;
		status = -EAGAIN;
		reason = RESTART_META;
		goto leave;
	}

	status = __ocfs2_claim_clusters(handle, data_ac, 1,
					clusters_to_add, &bit_off, &num_bits);
	if (status < 0) {
		if (status != -ENOSPC)
			mlog_errno(status);
		goto leave;
	}

	BUG_ON(num_bits > clusters_to_add);

	/* reserve our write early -- insert_extent may update the tree root */
	status = ocfs2_et_root_journal_access(handle, et,
					      OCFS2_JOURNAL_ACCESS_WRITE);
	if (status < 0) {
		mlog_errno(status);
		goto leave;
	}

	block = ocfs2_clusters_to_blocks(osb->sb, bit_off);
	trace_ocfs2_add_clusters_in_btree(
	     (unsigned long long)ocfs2_metadata_cache_owner(et->et_ci),
	     bit_off, num_bits);
	status = ocfs2_insert_extent(handle, et, *logical_offset, block,
				     num_bits, flags, meta_ac);
	if (status < 0) {
		mlog_errno(status);
		goto leave;
	}

	ocfs2_journal_dirty(handle, et->et_root_bh);

	clusters_to_add -= num_bits;
	*logical_offset += num_bits;

	if (clusters_to_add) {
		err = clusters_to_add;
		status = -EAGAIN;
		reason = RESTART_TRANS;
	}

leave:
	if (reason_ret)
		*reason_ret = reason;
	trace_ocfs2_add_clusters_in_btree_ret(status, reason, err);
	return status;
}

static void ocfs2_make_right_split_rec(struct super_block *sb,
				       struct ocfs2_extent_rec *split_rec,
				       u32 cpos,
				       struct ocfs2_extent_rec *rec)
{
	u32 rec_cpos = le32_to_cpu(rec->e_cpos);
	u32 rec_range = rec_cpos + le16_to_cpu(rec->e_leaf_clusters);

	memset(split_rec, 0, sizeof(struct ocfs2_extent_rec));

	split_rec->e_cpos = cpu_to_le32(cpos);
	split_rec->e_leaf_clusters = cpu_to_le16(rec_range - cpos);

	split_rec->e_blkno = rec->e_blkno;
	le64_add_cpu(&split_rec->e_blkno,
		     ocfs2_clusters_to_blocks(sb, cpos - rec_cpos));

	split_rec->e_flags = rec->e_flags;
}

static int ocfs2_split_and_insert(handle_t *handle,
				  struct ocfs2_extent_tree *et,
				  struct ocfs2_path *path,
				  struct buffer_head **last_eb_bh,
				  int split_index,
				  struct ocfs2_extent_rec *orig_split_rec,
				  struct ocfs2_alloc_context *meta_ac)
{
	int ret = 0, depth;
	unsigned int insert_range, rec_range, do_leftright = 0;
	struct ocfs2_extent_rec tmprec;
	struct ocfs2_extent_list *rightmost_el;
	struct ocfs2_extent_rec rec;
	struct ocfs2_extent_rec split_rec = *orig_split_rec;
	struct ocfs2_insert_type insert;
	struct ocfs2_extent_block *eb;

leftright:
	/*
	 * Store a copy of the record on the stack - it might move
	 * around as the tree is manipulated below.
	 */
	rec = path_leaf_el(path)->l_recs[split_index];

	rightmost_el = et->et_root_el;

	depth = le16_to_cpu(rightmost_el->l_tree_depth);
	if (depth) {
		BUG_ON(!(*last_eb_bh));
		eb = (struct ocfs2_extent_block *) (*last_eb_bh)->b_data;
		rightmost_el = &eb->h_list;
	}

	if (le16_to_cpu(rightmost_el->l_next_free_rec) ==
	    le16_to_cpu(rightmost_el->l_count)) {
		ret = ocfs2_grow_tree(handle, et,
				      &depth, last_eb_bh, meta_ac);
		if (ret) {
			mlog_errno(ret);
			goto out;
		}
	}

	memset(&insert, 0, sizeof(struct ocfs2_insert_type));
	insert.ins_appending = APPEND_NONE;
	insert.ins_contig = CONTIG_NONE;
	insert.ins_tree_depth = depth;

	insert_range = le32_to_cpu(split_rec.e_cpos) +
		le16_to_cpu(split_rec.e_leaf_clusters);
	rec_range = le32_to_cpu(rec.e_cpos) +
		le16_to_cpu(rec.e_leaf_clusters);

	if (split_rec.e_cpos == rec.e_cpos) {
		insert.ins_split = SPLIT_LEFT;
	} else if (insert_range == rec_range) {
		insert.ins_split = SPLIT_RIGHT;
	} else {
		/*
		 * Left/right split. We fake this as a right split
		 * first and then make a second pass as a left split.
		 */
		insert.ins_split = SPLIT_RIGHT;

		ocfs2_make_right_split_rec(ocfs2_metadata_cache_get_super(et->et_ci),
					   &tmprec, insert_range, &rec);

		split_rec = tmprec;

		BUG_ON(do_leftright);
		do_leftright = 1;
	}

	ret = ocfs2_do_insert_extent(handle, et, &split_rec, &insert);
	if (ret) {
		mlog_errno(ret);
		goto out;
	}

	if (do_leftright == 1) {
		u32 cpos;
		struct ocfs2_extent_list *el;

		do_leftright++;
		split_rec = *orig_split_rec;

		ocfs2_reinit_path(path, 1);

		cpos = le32_to_cpu(split_rec.e_cpos);
		ret = ocfs2_find_path(et->et_ci, path, cpos);
		if (ret) {
			mlog_errno(ret);
			goto out;
		}

		el = path_leaf_el(path);
		split_index = ocfs2_search_extent_list(el, cpos);
		goto leftright;
	}
out:

	return ret;
}

static int ocfs2_replace_extent_rec(handle_t *handle,
				    struct ocfs2_extent_tree *et,
				    struct ocfs2_path *path,
				    struct ocfs2_extent_list *el,
				    int split_index,
				    struct ocfs2_extent_rec *split_rec)
{
	int ret;

	ret = ocfs2_path_bh_journal_access(handle, et->et_ci, path,
					   path_num_items(path) - 1);
	if (ret) {
		mlog_errno(ret);
		goto out;
	}

	el->l_recs[split_index] = *split_rec;

	ocfs2_journal_dirty(handle, path_leaf_bh(path));
out:
	return ret;
}

/*
 * Split part or all of the extent record at split_index in the leaf
 * pointed to by path. Merge with the contiguous extent record if needed.
 *
 * Care is taken to handle contiguousness so as to not grow the tree.
 *
 * meta_ac is not strictly necessary - we only truly need it if growth
 * of the tree is required. All other cases will degrade into a less
 * optimal tree layout.
 *
 * last_eb_bh should be the rightmost leaf block for any extent
 * btree. Since a split may grow the tree or a merge might shrink it,
 * the caller cannot trust the contents of that buffer after this call.
 *
 * This code is optimized for readability - several passes might be
 * made over certain portions of the tree. All of those blocks will
 * have been brought into cache (and pinned via the journal), so the
 * extra overhead is not expressed in terms of disk reads.
 */
int ocfs2_split_extent(handle_t *handle,
		       struct ocfs2_extent_tree *et,
		       struct ocfs2_path *path,
		       int split_index,
		       struct ocfs2_extent_rec *split_rec,
		       struct ocfs2_alloc_context *meta_ac,
		       struct ocfs2_cached_dealloc_ctxt *dealloc)
{
	int ret = 0;
	struct ocfs2_extent_list *el = path_leaf_el(path);
	struct buffer_head *last_eb_bh = NULL;
	struct ocfs2_extent_rec *rec = &el->l_recs[split_index];
	struct ocfs2_merge_ctxt ctxt;
	struct ocfs2_extent_list *rightmost_el;

	if (le32_to_cpu(rec->e_cpos) > le32_to_cpu(split_rec->e_cpos) ||
	    ((le32_to_cpu(rec->e_cpos) + le16_to_cpu(rec->e_leaf_clusters)) <
	     (le32_to_cpu(split_rec->e_cpos) + le16_to_cpu(split_rec->e_leaf_clusters)))) {
		ret = -EIO;
		mlog_errno(ret);
		goto out;
	}

	ctxt.c_contig_type = ocfs2_figure_merge_contig_type(et, path, el,
							    split_index,
							    split_rec);

	/*
	 * The core merge / split code wants to know how much room is
	 * left in this allocation tree, so we pass the
	 * rightmost extent list.
	 */
	if (path->p_tree_depth) {
		struct ocfs2_extent_block *eb;

		ret = ocfs2_read_extent_block(et->et_ci,
					      ocfs2_et_get_last_eb_blk(et),
					      &last_eb_bh);
		if (ret) {
			mlog_errno(ret);
			goto out;
		}

		eb = (struct ocfs2_extent_block *) last_eb_bh->b_data;
		rightmost_el = &eb->h_list;
	} else
		rightmost_el = path_root_el(path);

	if (rec->e_cpos == split_rec->e_cpos &&
	    rec->e_leaf_clusters == split_rec->e_leaf_clusters)
		ctxt.c_split_covers_rec = 1;
	else
		ctxt.c_split_covers_rec = 0;

	ctxt.c_has_empty_extent = ocfs2_is_empty_extent(&el->l_recs[0]);

	trace_ocfs2_split_extent(split_index, ctxt.c_contig_type,
				 ctxt.c_has_empty_extent,
				 ctxt.c_split_covers_rec);

	if (ctxt.c_contig_type == CONTIG_NONE) {
		if (ctxt.c_split_covers_rec)
			ret = ocfs2_replace_extent_rec(handle, et, path, el,
						       split_index, split_rec);
		else
			ret = ocfs2_split_and_insert(handle, et, path,
						     &last_eb_bh, split_index,
						     split_rec, meta_ac);
		if (ret)
			mlog_errno(ret);
	} else {
		ret = ocfs2_try_to_merge_extent(handle, et, path,
						split_index, split_rec,
						dealloc, &ctxt);
		if (ret)
			mlog_errno(ret);
	}

out:
	brelse(last_eb_bh);
	return ret;
}

/*
 * Change the flags of the already-existing extent at cpos for len clusters.
 *
 * new_flags: the flags we want to set.
 * clear_flags: the flags we want to clear.
 * phys: the new physical offset we want this new extent starts from.
 *
 * If the existing extent is larger than the request, initiate a
 * split. An attempt will be made at merging with adjacent extents.
 *
 * The caller is responsible for passing down meta_ac if we'll need it.
 */
int ocfs2_change_extent_flag(handle_t *handle,
			     struct ocfs2_extent_tree *et,
			     u32 cpos, u32 len, u32 phys,
			     struct ocfs2_alloc_context *meta_ac,
			     struct ocfs2_cached_dealloc_ctxt *dealloc,
			     int new_flags, int clear_flags)
{
	int ret, index;
	struct super_block *sb = ocfs2_metadata_cache_get_super(et->et_ci);
	u64 start_blkno = ocfs2_clusters_to_blocks(sb, phys);
	struct ocfs2_extent_rec split_rec;
	struct ocfs2_path *left_path = NULL;
	struct ocfs2_extent_list *el;
	struct ocfs2_extent_rec *rec;

	left_path = ocfs2_new_path_from_et(et);
	if (!left_path) {
		ret = -ENOMEM;
		mlog_errno(ret);
		goto out;
	}

	ret = ocfs2_find_path(et->et_ci, left_path, cpos);
	if (ret) {
		mlog_errno(ret);
		goto out;
	}
	el = path_leaf_el(left_path);

	index = ocfs2_search_extent_list(el, cpos);
	if (index == -1 || index >= le16_to_cpu(el->l_next_free_rec)) {
		ocfs2_error(sb,
			    "Owner %llu has an extent at cpos %u which can no "
			    "longer be found.\n",
			     (unsigned long long)
			     ocfs2_metadata_cache_owner(et->et_ci), cpos);
		ret = -EROFS;
		goto out;
	}

	ret = -EIO;
	rec = &el->l_recs[index];
	if (new_flags && (rec->e_flags & new_flags)) {
		mlog(ML_ERROR, "Owner %llu tried to set %d flags on an "
		     "extent that already had them",
		     (unsigned long long)ocfs2_metadata_cache_owner(et->et_ci),
		     new_flags);
		goto out;
	}

	if (clear_flags && !(rec->e_flags & clear_flags)) {
		mlog(ML_ERROR, "Owner %llu tried to clear %d flags on an "
		     "extent that didn't have them",
		     (unsigned long long)ocfs2_metadata_cache_owner(et->et_ci),
		     clear_flags);
		goto out;
	}

	memset(&split_rec, 0, sizeof(struct ocfs2_extent_rec));
	split_rec.e_cpos = cpu_to_le32(cpos);
	split_rec.e_leaf_clusters = cpu_to_le16(len);
	split_rec.e_blkno = cpu_to_le64(start_blkno);
	split_rec.e_flags = rec->e_flags;
	if (new_flags)
		split_rec.e_flags |= new_flags;
	if (clear_flags)
		split_rec.e_flags &= ~clear_flags;

	ret = ocfs2_split_extent(handle, et, left_path,
				 index, &split_rec, meta_ac,
				 dealloc);
	if (ret)
		mlog_errno(ret);

out:
	ocfs2_free_path(left_path);
	return ret;

}

/*
 * Mark the already-existing extent at cpos as written for len clusters.
 * This removes the unwritten extent flag.
 *
 * If the existing extent is larger than the request, initiate a
 * split. An attempt will be made at merging with adjacent extents.
 *
 * The caller is responsible for passing down meta_ac if we'll need it.
 */
int ocfs2_mark_extent_written(struct inode *inode,
			      struct ocfs2_extent_tree *et,
			      handle_t *handle, u32 cpos, u32 len, u32 phys,
			      struct ocfs2_alloc_context *meta_ac,
			      struct ocfs2_cached_dealloc_ctxt *dealloc)
{
	int ret;

	trace_ocfs2_mark_extent_written(
		(unsigned long long)OCFS2_I(inode)->ip_blkno,
		cpos, len, phys);

	if (!ocfs2_writes_unwritten_extents(OCFS2_SB(inode->i_sb))) {
		ocfs2_error(inode->i_sb, "Inode %llu has unwritten extents "
			    "that are being written to, but the feature bit "
			    "is not set in the super block.",
			    (unsigned long long)OCFS2_I(inode)->ip_blkno);
		ret = -EROFS;
		goto out;
	}

	/*
	 * XXX: This should be fixed up so that we just re-insert the
	 * next extent records.
	 */
	ocfs2_et_extent_map_truncate(et, 0);

	ret = ocfs2_change_extent_flag(handle, et, cpos,
				       len, phys, meta_ac, dealloc,
				       0, OCFS2_EXT_UNWRITTEN);
	if (ret)
		mlog_errno(ret);

out:
	return ret;
}

static int ocfs2_split_tree(handle_t *handle, struct ocfs2_extent_tree *et,
			    struct ocfs2_path *path,
			    int index, u32 new_range,
			    struct ocfs2_alloc_context *meta_ac)
{
	int ret, depth, credits;
	struct buffer_head *last_eb_bh = NULL;
	struct ocfs2_extent_block *eb;
	struct ocfs2_extent_list *rightmost_el, *el;
	struct ocfs2_extent_rec split_rec;
	struct ocfs2_extent_rec *rec;
	struct ocfs2_insert_type insert;

	/*
	 * Setup the record to split before we grow the tree.
	 */
	el = path_leaf_el(path);
	rec = &el->l_recs[index];
	ocfs2_make_right_split_rec(ocfs2_metadata_cache_get_super(et->et_ci),
				   &split_rec, new_range, rec);

	depth = path->p_tree_depth;
	if (depth > 0) {
		ret = ocfs2_read_extent_block(et->et_ci,
					      ocfs2_et_get_last_eb_blk(et),
					      &last_eb_bh);
		if (ret < 0) {
			mlog_errno(ret);
			goto out;
		}

		eb = (struct ocfs2_extent_block *) last_eb_bh->b_data;
		rightmost_el = &eb->h_list;
	} else
		rightmost_el = path_leaf_el(path);

	credits = path->p_tree_depth +
		  ocfs2_extend_meta_needed(et->et_root_el);
	ret = ocfs2_extend_trans(handle, credits);
	if (ret) {
		mlog_errno(ret);
		goto out;
	}

	if (le16_to_cpu(rightmost_el->l_next_free_rec) ==
	    le16_to_cpu(rightmost_el->l_count)) {
		ret = ocfs2_grow_tree(handle, et, &depth, &last_eb_bh,
				      meta_ac);
		if (ret) {
			mlog_errno(ret);
			goto out;
		}
	}

	memset(&insert, 0, sizeof(struct ocfs2_insert_type));
	insert.ins_appending = APPEND_NONE;
	insert.ins_contig = CONTIG_NONE;
	insert.ins_split = SPLIT_RIGHT;
	insert.ins_tree_depth = depth;

	ret = ocfs2_do_insert_extent(handle, et, &split_rec, &insert);
	if (ret)
		mlog_errno(ret);

out:
	brelse(last_eb_bh);
	return ret;
}

static int ocfs2_truncate_rec(handle_t *handle,
			      struct ocfs2_extent_tree *et,
			      struct ocfs2_path *path, int index,
			      struct ocfs2_cached_dealloc_ctxt *dealloc,
			      u32 cpos, u32 len)
{
	int ret;
	u32 left_cpos, rec_range, trunc_range;
	int wants_rotate = 0, is_rightmost_tree_rec = 0;
	struct super_block *sb = ocfs2_metadata_cache_get_super(et->et_ci);
	struct ocfs2_path *left_path = NULL;
	struct ocfs2_extent_list *el = path_leaf_el(path);
	struct ocfs2_extent_rec *rec;
	struct ocfs2_extent_block *eb;

	if (ocfs2_is_empty_extent(&el->l_recs[0]) && index > 0) {
		ret = ocfs2_rotate_tree_left(handle, et, path, dealloc);
		if (ret) {
			mlog_errno(ret);
			goto out;
		}

		index--;
	}

	if (index == (le16_to_cpu(el->l_next_free_rec) - 1) &&
	    path->p_tree_depth) {
		/*
		 * Check whether this is the rightmost tree record. If
		 * we remove all of this record or part of its right
		 * edge then an update of the record lengths above it
		 * will be required.
		 */
		eb = (struct ocfs2_extent_block *)path_leaf_bh(path)->b_data;
		if (eb->h_next_leaf_blk == 0)
			is_rightmost_tree_rec = 1;
	}

	rec = &el->l_recs[index];
	if (index == 0 && path->p_tree_depth &&
	    le32_to_cpu(rec->e_cpos) == cpos) {
		/*
		 * Changing the leftmost offset (via partial or whole
		 * record truncate) of an interior (or rightmost) path
		 * means we have to update the subtree that is formed
		 * by this leaf and the one to it's left.
		 *
		 * There are two cases we can skip:
		 *   1) Path is the leftmost one in our btree.
		 *   2) The leaf is rightmost and will be empty after
		 *      we remove the extent record - the rotate code
		 *      knows how to update the newly formed edge.
		 */

		ret = ocfs2_find_cpos_for_left_leaf(sb, path, &left_cpos);
		if (ret) {
			mlog_errno(ret);
			goto out;
		}

		if (left_cpos && le16_to_cpu(el->l_next_free_rec) > 1) {
			left_path = ocfs2_new_path_from_path(path);
			if (!left_path) {
				ret = -ENOMEM;
				mlog_errno(ret);
				goto out;
			}

			ret = ocfs2_find_path(et->et_ci, left_path,
					      left_cpos);
			if (ret) {
				mlog_errno(ret);
				goto out;
			}
		}
	}

	ret = ocfs2_extend_rotate_transaction(handle, 0,
					      handle->h_buffer_credits,
					      path);
	if (ret) {
		mlog_errno(ret);
		goto out;
	}

	ret = ocfs2_journal_access_path(et->et_ci, handle, path);
	if (ret) {
		mlog_errno(ret);
		goto out;
	}

	ret = ocfs2_journal_access_path(et->et_ci, handle, left_path);
	if (ret) {
		mlog_errno(ret);
		goto out;
	}

	rec_range = le32_to_cpu(rec->e_cpos) + ocfs2_rec_clusters(el, rec);
	trunc_range = cpos + len;

	if (le32_to_cpu(rec->e_cpos) == cpos && rec_range == trunc_range) {
		int next_free;

		memset(rec, 0, sizeof(*rec));
		ocfs2_cleanup_merge(el, index);
		wants_rotate = 1;

		next_free = le16_to_cpu(el->l_next_free_rec);
		if (is_rightmost_tree_rec && next_free > 1) {
			/*
			 * We skip the edge update if this path will
			 * be deleted by the rotate code.
			 */
			rec = &el->l_recs[next_free - 1];
			ocfs2_adjust_rightmost_records(handle, et, path,
						       rec);
		}
	} else if (le32_to_cpu(rec->e_cpos) == cpos) {
		/* Remove leftmost portion of the record. */
		le32_add_cpu(&rec->e_cpos, len);
		le64_add_cpu(&rec->e_blkno, ocfs2_clusters_to_blocks(sb, len));
		le16_add_cpu(&rec->e_leaf_clusters, -len);
	} else if (rec_range == trunc_range) {
		/* Remove rightmost portion of the record */
		le16_add_cpu(&rec->e_leaf_clusters, -len);
		if (is_rightmost_tree_rec)
			ocfs2_adjust_rightmost_records(handle, et, path, rec);
	} else {
		/* Caller should have trapped this. */
		mlog(ML_ERROR, "Owner %llu: Invalid record truncate: (%u, %u) "
		     "(%u, %u)\n",
		     (unsigned long long)ocfs2_metadata_cache_owner(et->et_ci),
		     le32_to_cpu(rec->e_cpos),
		     le16_to_cpu(rec->e_leaf_clusters), cpos, len);
		BUG();
	}

	if (left_path) {
		int subtree_index;

		subtree_index = ocfs2_find_subtree_root(et, left_path, path);
		ocfs2_complete_edge_insert(handle, left_path, path,
					   subtree_index);
	}

	ocfs2_journal_dirty(handle, path_leaf_bh(path));

	ret = ocfs2_rotate_tree_left(handle, et, path, dealloc);
	if (ret) {
		mlog_errno(ret);
		goto out;
	}

out:
	ocfs2_free_path(left_path);
	return ret;
}

int ocfs2_remove_extent(handle_t *handle,
			struct ocfs2_extent_tree *et,
			u32 cpos, u32 len,
			struct ocfs2_alloc_context *meta_ac,
			struct ocfs2_cached_dealloc_ctxt *dealloc)
{
	int ret, index;
	u32 rec_range, trunc_range;
	struct ocfs2_extent_rec *rec;
	struct ocfs2_extent_list *el;
	struct ocfs2_path *path = NULL;

	/*
	 * XXX: Why are we truncating to 0 instead of wherever this
	 * affects us?
	 */
	ocfs2_et_extent_map_truncate(et, 0);

	path = ocfs2_new_path_from_et(et);
	if (!path) {
		ret = -ENOMEM;
		mlog_errno(ret);
		goto out;
	}

	ret = ocfs2_find_path(et->et_ci, path, cpos);
	if (ret) {
		mlog_errno(ret);
		goto out;
	}

	el = path_leaf_el(path);
	index = ocfs2_search_extent_list(el, cpos);
	if (index == -1 || index >= le16_to_cpu(el->l_next_free_rec)) {
		ocfs2_error(ocfs2_metadata_cache_get_super(et->et_ci),
			    "Owner %llu has an extent at cpos %u which can no "
			    "longer be found.\n",
			    (unsigned long long)ocfs2_metadata_cache_owner(et->et_ci),
			    cpos);
		ret = -EROFS;
		goto out;
	}

	/*
	 * We have 3 cases of extent removal:
	 *   1) Range covers the entire extent rec
	 *   2) Range begins or ends on one edge of the extent rec
	 *   3) Range is in the middle of the extent rec (no shared edges)
	 *
	 * For case 1 we remove the extent rec and left rotate to
	 * fill the hole.
	 *
	 * For case 2 we just shrink the existing extent rec, with a
	 * tree update if the shrinking edge is also the edge of an
	 * extent block.
	 *
	 * For case 3 we do a right split to turn the extent rec into
	 * something case 2 can handle.
	 */
	rec = &el->l_recs[index];
	rec_range = le32_to_cpu(rec->e_cpos) + ocfs2_rec_clusters(el, rec);
	trunc_range = cpos + len;

	BUG_ON(cpos < le32_to_cpu(rec->e_cpos) || trunc_range > rec_range);

	trace_ocfs2_remove_extent(
		(unsigned long long)ocfs2_metadata_cache_owner(et->et_ci),
		cpos, len, index, le32_to_cpu(rec->e_cpos),
		ocfs2_rec_clusters(el, rec));

	if (le32_to_cpu(rec->e_cpos) == cpos || rec_range == trunc_range) {
		ret = ocfs2_truncate_rec(handle, et, path, index, dealloc,
					 cpos, len);
		if (ret) {
			mlog_errno(ret);
			goto out;
		}
	} else {
		ret = ocfs2_split_tree(handle, et, path, index,
				       trunc_range, meta_ac);
		if (ret) {
			mlog_errno(ret);
			goto out;
		}

		/*
		 * The split could have manipulated the tree enough to
		 * move the record location, so we have to look for it again.
		 */
		ocfs2_reinit_path(path, 1);

		ret = ocfs2_find_path(et->et_ci, path, cpos);
		if (ret) {
			mlog_errno(ret);
			goto out;
		}

		el = path_leaf_el(path);
		index = ocfs2_search_extent_list(el, cpos);
		if (index == -1 || index >= le16_to_cpu(el->l_next_free_rec)) {
			ocfs2_error(ocfs2_metadata_cache_get_super(et->et_ci),
				    "Owner %llu: split at cpos %u lost record.",
				    (unsigned long long)ocfs2_metadata_cache_owner(et->et_ci),
				    cpos);
			ret = -EROFS;
			goto out;
		}

		/*
		 * Double check our values here. If anything is fishy,
		 * it's easier to catch it at the top level.
		 */
		rec = &el->l_recs[index];
		rec_range = le32_to_cpu(rec->e_cpos) +
			ocfs2_rec_clusters(el, rec);
		if (rec_range != trunc_range) {
			ocfs2_error(ocfs2_metadata_cache_get_super(et->et_ci),
				    "Owner %llu: error after split at cpos %u"
				    "trunc len %u, existing record is (%u,%u)",
				    (unsigned long long)ocfs2_metadata_cache_owner(et->et_ci),
				    cpos, len, le32_to_cpu(rec->e_cpos),
				    ocfs2_rec_clusters(el, rec));
			ret = -EROFS;
			goto out;
		}

		ret = ocfs2_truncate_rec(handle, et, path, index, dealloc,
					 cpos, len);
		if (ret) {
			mlog_errno(ret);
			goto out;
		}
	}

out:
	ocfs2_free_path(path);
	return ret;
}

/*
 * ocfs2_reserve_blocks_for_rec_trunc() would look basically the
 * same as ocfs2_lock_alloctors(), except for it accepts a blocks
 * number to reserve some extra blocks, and it only handles meta
 * data allocations.
 *
 * Currently, only ocfs2_remove_btree_range() uses it for truncating
 * and punching holes.
 */
static int ocfs2_reserve_blocks_for_rec_trunc(struct inode *inode,
					      struct ocfs2_extent_tree *et,
					      u32 extents_to_split,
					      struct ocfs2_alloc_context **ac,
					      int extra_blocks)
{
	int ret = 0, num_free_extents;
	unsigned int max_recs_needed = 2 * extents_to_split;
	struct ocfs2_super *osb = OCFS2_SB(inode->i_sb);

	*ac = NULL;

	num_free_extents = ocfs2_num_free_extents(osb, et);
	if (num_free_extents < 0) {
		ret = num_free_extents;
		mlog_errno(ret);
		goto out;
	}

	if (!num_free_extents ||
	    (ocfs2_sparse_alloc(osb) && num_free_extents < max_recs_needed))
		extra_blocks += ocfs2_extend_meta_needed(et->et_root_el);

	if (extra_blocks) {
		ret = ocfs2_reserve_new_metadata_blocks(osb, extra_blocks, ac);
		if (ret < 0) {
			if (ret != -ENOSPC)
				mlog_errno(ret);
			goto out;
		}
	}

out:
	if (ret) {
		if (*ac) {
			ocfs2_free_alloc_context(*ac);
			*ac = NULL;
		}
	}

	return ret;
}

int ocfs2_remove_btree_range(struct inode *inode,
			     struct ocfs2_extent_tree *et,
			     u32 cpos, u32 phys_cpos, u32 len, int flags,
			     struct ocfs2_cached_dealloc_ctxt *dealloc,
			     u64 refcount_loc)
{
	int ret, credits = 0, extra_blocks = 0;
	u64 phys_blkno = ocfs2_clusters_to_blocks(inode->i_sb, phys_cpos);
	struct ocfs2_super *osb = OCFS2_SB(inode->i_sb);
	struct inode *tl_inode = osb->osb_tl_inode;
	handle_t *handle;
	struct ocfs2_alloc_context *meta_ac = NULL;
	struct ocfs2_refcount_tree *ref_tree = NULL;

	if ((flags & OCFS2_EXT_REFCOUNTED) && len) {
		BUG_ON(!(OCFS2_I(inode)->ip_dyn_features &
			 OCFS2_HAS_REFCOUNT_FL));

		ret = ocfs2_lock_refcount_tree(osb, refcount_loc, 1,
					       &ref_tree, NULL);
		if (ret) {
			mlog_errno(ret);
			goto out;
		}
<<<<<<< HEAD

		ret = ocfs2_prepare_refcount_change_for_del(inode,
							    refcount_loc,
							    phys_blkno,
							    len,
							    &credits,
							    &extra_blocks);
		if (ret < 0) {
			mlog_errno(ret);
			goto out;
		}
	}

=======

		ret = ocfs2_prepare_refcount_change_for_del(inode,
							    refcount_loc,
							    phys_blkno,
							    len,
							    &credits,
							    &extra_blocks);
		if (ret < 0) {
			mlog_errno(ret);
			goto out;
		}
	}

>>>>>>> 02f8c6ae
	ret = ocfs2_reserve_blocks_for_rec_trunc(inode, et, 1, &meta_ac,
						 extra_blocks);
	if (ret) {
		mlog_errno(ret);
		return ret;
	}

	mutex_lock(&tl_inode->i_mutex);

	if (ocfs2_truncate_log_needs_flush(osb)) {
		ret = __ocfs2_flush_truncate_log(osb);
		if (ret < 0) {
			mlog_errno(ret);
			goto out;
		}
	}

	handle = ocfs2_start_trans(osb,
			ocfs2_remove_extent_credits(osb->sb) + credits);
	if (IS_ERR(handle)) {
		ret = PTR_ERR(handle);
		mlog_errno(ret);
		goto out;
	}

	ret = ocfs2_et_root_journal_access(handle, et,
					   OCFS2_JOURNAL_ACCESS_WRITE);
	if (ret) {
		mlog_errno(ret);
		goto out;
	}

	dquot_free_space_nodirty(inode,
				  ocfs2_clusters_to_bytes(inode->i_sb, len));

	ret = ocfs2_remove_extent(handle, et, cpos, len, meta_ac, dealloc);
	if (ret) {
		mlog_errno(ret);
		goto out_commit;
	}

	ocfs2_et_update_clusters(et, -len);

	ocfs2_journal_dirty(handle, et->et_root_bh);

	if (phys_blkno) {
		if (flags & OCFS2_EXT_REFCOUNTED)
			ret = ocfs2_decrease_refcount(inode, handle,
					ocfs2_blocks_to_clusters(osb->sb,
								 phys_blkno),
					len, meta_ac,
					dealloc, 1);
		else
			ret = ocfs2_truncate_log_append(osb, handle,
							phys_blkno, len);
		if (ret)
			mlog_errno(ret);

	}

out_commit:
	ocfs2_commit_trans(osb, handle);
out:
	mutex_unlock(&tl_inode->i_mutex);

	if (meta_ac)
		ocfs2_free_alloc_context(meta_ac);

	if (ref_tree)
		ocfs2_unlock_refcount_tree(osb, ref_tree, 1);

	return ret;
}

int ocfs2_truncate_log_needs_flush(struct ocfs2_super *osb)
{
	struct buffer_head *tl_bh = osb->osb_tl_bh;
	struct ocfs2_dinode *di;
	struct ocfs2_truncate_log *tl;

	di = (struct ocfs2_dinode *) tl_bh->b_data;
	tl = &di->id2.i_dealloc;

	mlog_bug_on_msg(le16_to_cpu(tl->tl_used) > le16_to_cpu(tl->tl_count),
			"slot %d, invalid truncate log parameters: used = "
			"%u, count = %u\n", osb->slot_num,
			le16_to_cpu(tl->tl_used), le16_to_cpu(tl->tl_count));
	return le16_to_cpu(tl->tl_used) == le16_to_cpu(tl->tl_count);
}

static int ocfs2_truncate_log_can_coalesce(struct ocfs2_truncate_log *tl,
					   unsigned int new_start)
{
	unsigned int tail_index;
	unsigned int current_tail;

	/* No records, nothing to coalesce */
	if (!le16_to_cpu(tl->tl_used))
		return 0;

	tail_index = le16_to_cpu(tl->tl_used) - 1;
	current_tail = le32_to_cpu(tl->tl_recs[tail_index].t_start);
	current_tail += le32_to_cpu(tl->tl_recs[tail_index].t_clusters);

	return current_tail == new_start;
}

int ocfs2_truncate_log_append(struct ocfs2_super *osb,
			      handle_t *handle,
			      u64 start_blk,
			      unsigned int num_clusters)
{
	int status, index;
	unsigned int start_cluster, tl_count;
	struct inode *tl_inode = osb->osb_tl_inode;
	struct buffer_head *tl_bh = osb->osb_tl_bh;
	struct ocfs2_dinode *di;
	struct ocfs2_truncate_log *tl;

	BUG_ON(mutex_trylock(&tl_inode->i_mutex));

	start_cluster = ocfs2_blocks_to_clusters(osb->sb, start_blk);

	di = (struct ocfs2_dinode *) tl_bh->b_data;

	/* tl_bh is loaded from ocfs2_truncate_log_init().  It's validated
	 * by the underlying call to ocfs2_read_inode_block(), so any
	 * corruption is a code bug */
	BUG_ON(!OCFS2_IS_VALID_DINODE(di));

	tl = &di->id2.i_dealloc;
	tl_count = le16_to_cpu(tl->tl_count);
	mlog_bug_on_msg(tl_count > ocfs2_truncate_recs_per_inode(osb->sb) ||
			tl_count == 0,
			"Truncate record count on #%llu invalid "
			"wanted %u, actual %u\n",
			(unsigned long long)OCFS2_I(tl_inode)->ip_blkno,
			ocfs2_truncate_recs_per_inode(osb->sb),
			le16_to_cpu(tl->tl_count));

	/* Caller should have known to flush before calling us. */
	index = le16_to_cpu(tl->tl_used);
	if (index >= tl_count) {
		status = -ENOSPC;
		mlog_errno(status);
		goto bail;
	}

	status = ocfs2_journal_access_di(handle, INODE_CACHE(tl_inode), tl_bh,
					 OCFS2_JOURNAL_ACCESS_WRITE);
	if (status < 0) {
		mlog_errno(status);
		goto bail;
	}

	trace_ocfs2_truncate_log_append(
		(unsigned long long)OCFS2_I(tl_inode)->ip_blkno, index,
		start_cluster, num_clusters);
	if (ocfs2_truncate_log_can_coalesce(tl, start_cluster)) {
		/*
		 * Move index back to the record we are coalescing with.
		 * ocfs2_truncate_log_can_coalesce() guarantees nonzero
		 */
		index--;

		num_clusters += le32_to_cpu(tl->tl_recs[index].t_clusters);
		trace_ocfs2_truncate_log_append(
			(unsigned long long)OCFS2_I(tl_inode)->ip_blkno,
			index, le32_to_cpu(tl->tl_recs[index].t_start),
			num_clusters);
	} else {
		tl->tl_recs[index].t_start = cpu_to_le32(start_cluster);
		tl->tl_used = cpu_to_le16(index + 1);
	}
	tl->tl_recs[index].t_clusters = cpu_to_le32(num_clusters);

	ocfs2_journal_dirty(handle, tl_bh);

	osb->truncated_clusters += num_clusters;
bail:
	return status;
}

static int ocfs2_replay_truncate_records(struct ocfs2_super *osb,
					 handle_t *handle,
					 struct inode *data_alloc_inode,
					 struct buffer_head *data_alloc_bh)
{
	int status = 0;
	int i;
	unsigned int num_clusters;
	u64 start_blk;
	struct ocfs2_truncate_rec rec;
	struct ocfs2_dinode *di;
	struct ocfs2_truncate_log *tl;
	struct inode *tl_inode = osb->osb_tl_inode;
	struct buffer_head *tl_bh = osb->osb_tl_bh;

	di = (struct ocfs2_dinode *) tl_bh->b_data;
	tl = &di->id2.i_dealloc;
	i = le16_to_cpu(tl->tl_used) - 1;
	while (i >= 0) {
		/* Caller has given us at least enough credits to
		 * update the truncate log dinode */
		status = ocfs2_journal_access_di(handle, INODE_CACHE(tl_inode), tl_bh,
						 OCFS2_JOURNAL_ACCESS_WRITE);
		if (status < 0) {
			mlog_errno(status);
			goto bail;
		}

		tl->tl_used = cpu_to_le16(i);

		ocfs2_journal_dirty(handle, tl_bh);

		/* TODO: Perhaps we can calculate the bulk of the
		 * credits up front rather than extending like
		 * this. */
		status = ocfs2_extend_trans(handle,
					    OCFS2_TRUNCATE_LOG_FLUSH_ONE_REC);
		if (status < 0) {
			mlog_errno(status);
			goto bail;
		}

		rec = tl->tl_recs[i];
		start_blk = ocfs2_clusters_to_blocks(data_alloc_inode->i_sb,
						    le32_to_cpu(rec.t_start));
		num_clusters = le32_to_cpu(rec.t_clusters);

		/* if start_blk is not set, we ignore the record as
		 * invalid. */
		if (start_blk) {
			trace_ocfs2_replay_truncate_records(
				(unsigned long long)OCFS2_I(tl_inode)->ip_blkno,
				i, le32_to_cpu(rec.t_start), num_clusters);

			status = ocfs2_free_clusters(handle, data_alloc_inode,
						     data_alloc_bh, start_blk,
						     num_clusters);
			if (status < 0) {
				mlog_errno(status);
				goto bail;
			}
		}
		i--;
	}

	osb->truncated_clusters = 0;

bail:
	return status;
}

/* Expects you to already be holding tl_inode->i_mutex */
int __ocfs2_flush_truncate_log(struct ocfs2_super *osb)
{
	int status;
	unsigned int num_to_flush;
	handle_t *handle;
	struct inode *tl_inode = osb->osb_tl_inode;
	struct inode *data_alloc_inode = NULL;
	struct buffer_head *tl_bh = osb->osb_tl_bh;
	struct buffer_head *data_alloc_bh = NULL;
	struct ocfs2_dinode *di;
	struct ocfs2_truncate_log *tl;

	BUG_ON(mutex_trylock(&tl_inode->i_mutex));

	di = (struct ocfs2_dinode *) tl_bh->b_data;

	/* tl_bh is loaded from ocfs2_truncate_log_init().  It's validated
	 * by the underlying call to ocfs2_read_inode_block(), so any
	 * corruption is a code bug */
	BUG_ON(!OCFS2_IS_VALID_DINODE(di));

	tl = &di->id2.i_dealloc;
	num_to_flush = le16_to_cpu(tl->tl_used);
	trace_ocfs2_flush_truncate_log(
		(unsigned long long)OCFS2_I(tl_inode)->ip_blkno,
		num_to_flush);
	if (!num_to_flush) {
		status = 0;
		goto out;
	}

	data_alloc_inode = ocfs2_get_system_file_inode(osb,
						       GLOBAL_BITMAP_SYSTEM_INODE,
						       OCFS2_INVALID_SLOT);
	if (!data_alloc_inode) {
		status = -EINVAL;
		mlog(ML_ERROR, "Could not get bitmap inode!\n");
		goto out;
	}

	mutex_lock(&data_alloc_inode->i_mutex);

	status = ocfs2_inode_lock(data_alloc_inode, &data_alloc_bh, 1);
	if (status < 0) {
		mlog_errno(status);
		goto out_mutex;
	}

	handle = ocfs2_start_trans(osb, OCFS2_TRUNCATE_LOG_UPDATE);
	if (IS_ERR(handle)) {
		status = PTR_ERR(handle);
		mlog_errno(status);
		goto out_unlock;
	}

	status = ocfs2_replay_truncate_records(osb, handle, data_alloc_inode,
					       data_alloc_bh);
	if (status < 0)
		mlog_errno(status);

	ocfs2_commit_trans(osb, handle);

out_unlock:
	brelse(data_alloc_bh);
	ocfs2_inode_unlock(data_alloc_inode, 1);

out_mutex:
	mutex_unlock(&data_alloc_inode->i_mutex);
	iput(data_alloc_inode);

out:
	return status;
}

int ocfs2_flush_truncate_log(struct ocfs2_super *osb)
{
	int status;
	struct inode *tl_inode = osb->osb_tl_inode;

	mutex_lock(&tl_inode->i_mutex);
	status = __ocfs2_flush_truncate_log(osb);
	mutex_unlock(&tl_inode->i_mutex);

	return status;
}

static void ocfs2_truncate_log_worker(struct work_struct *work)
{
	int status;
	struct ocfs2_super *osb =
		container_of(work, struct ocfs2_super,
			     osb_truncate_log_wq.work);

	status = ocfs2_flush_truncate_log(osb);
	if (status < 0)
		mlog_errno(status);
	else
		ocfs2_init_steal_slots(osb);
<<<<<<< HEAD

	mlog_exit(status);
=======
>>>>>>> 02f8c6ae
}

#define OCFS2_TRUNCATE_LOG_FLUSH_INTERVAL (2 * HZ)
void ocfs2_schedule_truncate_log_flush(struct ocfs2_super *osb,
				       int cancel)
{
	if (osb->osb_tl_inode) {
		/* We want to push off log flushes while truncates are
		 * still running. */
		if (cancel)
			cancel_delayed_work(&osb->osb_truncate_log_wq);

		queue_delayed_work(ocfs2_wq, &osb->osb_truncate_log_wq,
				   OCFS2_TRUNCATE_LOG_FLUSH_INTERVAL);
	}
}

static int ocfs2_get_truncate_log_info(struct ocfs2_super *osb,
				       int slot_num,
				       struct inode **tl_inode,
				       struct buffer_head **tl_bh)
{
	int status;
	struct inode *inode = NULL;
	struct buffer_head *bh = NULL;

	inode = ocfs2_get_system_file_inode(osb,
					   TRUNCATE_LOG_SYSTEM_INODE,
					   slot_num);
	if (!inode) {
		status = -EINVAL;
		mlog(ML_ERROR, "Could not get load truncate log inode!\n");
		goto bail;
	}

	status = ocfs2_read_inode_block(inode, &bh);
	if (status < 0) {
		iput(inode);
		mlog_errno(status);
		goto bail;
	}

	*tl_inode = inode;
	*tl_bh    = bh;
bail:
	return status;
}

/* called during the 1st stage of node recovery. we stamp a clean
 * truncate log and pass back a copy for processing later. if the
 * truncate log does not require processing, a *tl_copy is set to
 * NULL. */
int ocfs2_begin_truncate_log_recovery(struct ocfs2_super *osb,
				      int slot_num,
				      struct ocfs2_dinode **tl_copy)
{
	int status;
	struct inode *tl_inode = NULL;
	struct buffer_head *tl_bh = NULL;
	struct ocfs2_dinode *di;
	struct ocfs2_truncate_log *tl;

	*tl_copy = NULL;

	trace_ocfs2_begin_truncate_log_recovery(slot_num);

	status = ocfs2_get_truncate_log_info(osb, slot_num, &tl_inode, &tl_bh);
	if (status < 0) {
		mlog_errno(status);
		goto bail;
	}

	di = (struct ocfs2_dinode *) tl_bh->b_data;

	/* tl_bh is loaded from ocfs2_get_truncate_log_info().  It's
	 * validated by the underlying call to ocfs2_read_inode_block(),
	 * so any corruption is a code bug */
	BUG_ON(!OCFS2_IS_VALID_DINODE(di));

	tl = &di->id2.i_dealloc;
	if (le16_to_cpu(tl->tl_used)) {
		trace_ocfs2_truncate_log_recovery_num(le16_to_cpu(tl->tl_used));

		*tl_copy = kmalloc(tl_bh->b_size, GFP_KERNEL);
		if (!(*tl_copy)) {
			status = -ENOMEM;
			mlog_errno(status);
			goto bail;
		}

		/* Assuming the write-out below goes well, this copy
		 * will be passed back to recovery for processing. */
		memcpy(*tl_copy, tl_bh->b_data, tl_bh->b_size);

		/* All we need to do to clear the truncate log is set
		 * tl_used. */
		tl->tl_used = 0;

		ocfs2_compute_meta_ecc(osb->sb, tl_bh->b_data, &di->i_check);
		status = ocfs2_write_block(osb, tl_bh, INODE_CACHE(tl_inode));
		if (status < 0) {
			mlog_errno(status);
			goto bail;
		}
	}

bail:
	if (tl_inode)
		iput(tl_inode);
	brelse(tl_bh);

	if (status < 0 && (*tl_copy)) {
		kfree(*tl_copy);
		*tl_copy = NULL;
		mlog_errno(status);
	}

	return status;
}

int ocfs2_complete_truncate_log_recovery(struct ocfs2_super *osb,
					 struct ocfs2_dinode *tl_copy)
{
	int status = 0;
	int i;
	unsigned int clusters, num_recs, start_cluster;
	u64 start_blk;
	handle_t *handle;
	struct inode *tl_inode = osb->osb_tl_inode;
	struct ocfs2_truncate_log *tl;

	if (OCFS2_I(tl_inode)->ip_blkno == le64_to_cpu(tl_copy->i_blkno)) {
		mlog(ML_ERROR, "Asked to recover my own truncate log!\n");
		return -EINVAL;
	}

	tl = &tl_copy->id2.i_dealloc;
	num_recs = le16_to_cpu(tl->tl_used);
	trace_ocfs2_complete_truncate_log_recovery(
		(unsigned long long)le64_to_cpu(tl_copy->i_blkno),
		num_recs);

	mutex_lock(&tl_inode->i_mutex);
	for(i = 0; i < num_recs; i++) {
		if (ocfs2_truncate_log_needs_flush(osb)) {
			status = __ocfs2_flush_truncate_log(osb);
			if (status < 0) {
				mlog_errno(status);
				goto bail_up;
			}
		}

		handle = ocfs2_start_trans(osb, OCFS2_TRUNCATE_LOG_UPDATE);
		if (IS_ERR(handle)) {
			status = PTR_ERR(handle);
			mlog_errno(status);
			goto bail_up;
		}

		clusters = le32_to_cpu(tl->tl_recs[i].t_clusters);
		start_cluster = le32_to_cpu(tl->tl_recs[i].t_start);
		start_blk = ocfs2_clusters_to_blocks(osb->sb, start_cluster);

		status = ocfs2_truncate_log_append(osb, handle,
						   start_blk, clusters);
		ocfs2_commit_trans(osb, handle);
		if (status < 0) {
			mlog_errno(status);
			goto bail_up;
		}
	}

bail_up:
	mutex_unlock(&tl_inode->i_mutex);

	return status;
}

void ocfs2_truncate_log_shutdown(struct ocfs2_super *osb)
{
	int status;
	struct inode *tl_inode = osb->osb_tl_inode;

	if (tl_inode) {
		cancel_delayed_work(&osb->osb_truncate_log_wq);
		flush_workqueue(ocfs2_wq);

		status = ocfs2_flush_truncate_log(osb);
		if (status < 0)
			mlog_errno(status);

		brelse(osb->osb_tl_bh);
		iput(osb->osb_tl_inode);
	}
}

int ocfs2_truncate_log_init(struct ocfs2_super *osb)
{
	int status;
	struct inode *tl_inode = NULL;
	struct buffer_head *tl_bh = NULL;

	status = ocfs2_get_truncate_log_info(osb,
					     osb->slot_num,
					     &tl_inode,
					     &tl_bh);
	if (status < 0)
		mlog_errno(status);

	/* ocfs2_truncate_log_shutdown keys on the existence of
	 * osb->osb_tl_inode so we don't set any of the osb variables
	 * until we're sure all is well. */
	INIT_DELAYED_WORK(&osb->osb_truncate_log_wq,
			  ocfs2_truncate_log_worker);
	osb->osb_tl_bh    = tl_bh;
	osb->osb_tl_inode = tl_inode;

	return status;
}

/*
 * Delayed de-allocation of suballocator blocks.
 *
 * Some sets of block de-allocations might involve multiple suballocator inodes.
 *
 * The locking for this can get extremely complicated, especially when
 * the suballocator inodes to delete from aren't known until deep
 * within an unrelated codepath.
 *
 * ocfs2_extent_block structures are a good example of this - an inode
 * btree could have been grown by any number of nodes each allocating
 * out of their own suballoc inode.
 *
 * These structures allow the delay of block de-allocation until a
 * later time, when locking of multiple cluster inodes won't cause
 * deadlock.
 */

/*
 * Describe a single bit freed from a suballocator.  For the block
 * suballocators, it represents one block.  For the global cluster
 * allocator, it represents some clusters and free_bit indicates
 * clusters number.
 */
struct ocfs2_cached_block_free {
	struct ocfs2_cached_block_free		*free_next;
	u64					free_bg;
	u64					free_blk;
	unsigned int				free_bit;
};

struct ocfs2_per_slot_free_list {
	struct ocfs2_per_slot_free_list		*f_next_suballocator;
	int					f_inode_type;
	int					f_slot;
	struct ocfs2_cached_block_free		*f_first;
};

static int ocfs2_free_cached_blocks(struct ocfs2_super *osb,
				    int sysfile_type,
				    int slot,
				    struct ocfs2_cached_block_free *head)
{
	int ret;
	u64 bg_blkno;
	handle_t *handle;
	struct inode *inode;
	struct buffer_head *di_bh = NULL;
	struct ocfs2_cached_block_free *tmp;

	inode = ocfs2_get_system_file_inode(osb, sysfile_type, slot);
	if (!inode) {
		ret = -EINVAL;
		mlog_errno(ret);
		goto out;
	}

	mutex_lock(&inode->i_mutex);

	ret = ocfs2_inode_lock(inode, &di_bh, 1);
	if (ret) {
		mlog_errno(ret);
		goto out_mutex;
	}

	handle = ocfs2_start_trans(osb, OCFS2_SUBALLOC_FREE);
	if (IS_ERR(handle)) {
		ret = PTR_ERR(handle);
		mlog_errno(ret);
		goto out_unlock;
	}

	while (head) {
		if (head->free_bg)
			bg_blkno = head->free_bg;
		else
			bg_blkno = ocfs2_which_suballoc_group(head->free_blk,
							      head->free_bit);
		trace_ocfs2_free_cached_blocks(
		     (unsigned long long)head->free_blk, head->free_bit);

		ret = ocfs2_free_suballoc_bits(handle, inode, di_bh,
					       head->free_bit, bg_blkno, 1);
		if (ret) {
			mlog_errno(ret);
			goto out_journal;
		}

		ret = ocfs2_extend_trans(handle, OCFS2_SUBALLOC_FREE);
		if (ret) {
			mlog_errno(ret);
			goto out_journal;
		}

		tmp = head;
		head = head->free_next;
		kfree(tmp);
	}

out_journal:
	ocfs2_commit_trans(osb, handle);

out_unlock:
	ocfs2_inode_unlock(inode, 1);
	brelse(di_bh);
out_mutex:
	mutex_unlock(&inode->i_mutex);
	iput(inode);
out:
	while(head) {
		/* Premature exit may have left some dangling items. */
		tmp = head;
		head = head->free_next;
		kfree(tmp);
	}

	return ret;
}

int ocfs2_cache_cluster_dealloc(struct ocfs2_cached_dealloc_ctxt *ctxt,
				u64 blkno, unsigned int bit)
{
	int ret = 0;
	struct ocfs2_cached_block_free *item;

	item = kzalloc(sizeof(*item), GFP_NOFS);
	if (item == NULL) {
		ret = -ENOMEM;
		mlog_errno(ret);
		return ret;
	}

	trace_ocfs2_cache_cluster_dealloc((unsigned long long)blkno, bit);

	item->free_blk = blkno;
	item->free_bit = bit;
	item->free_next = ctxt->c_global_allocator;

	ctxt->c_global_allocator = item;
	return ret;
}

static int ocfs2_free_cached_clusters(struct ocfs2_super *osb,
				      struct ocfs2_cached_block_free *head)
{
	struct ocfs2_cached_block_free *tmp;
	struct inode *tl_inode = osb->osb_tl_inode;
	handle_t *handle;
	int ret = 0;

	mutex_lock(&tl_inode->i_mutex);

	while (head) {
		if (ocfs2_truncate_log_needs_flush(osb)) {
			ret = __ocfs2_flush_truncate_log(osb);
			if (ret < 0) {
				mlog_errno(ret);
				break;
			}
		}

		handle = ocfs2_start_trans(osb, OCFS2_TRUNCATE_LOG_UPDATE);
		if (IS_ERR(handle)) {
			ret = PTR_ERR(handle);
			mlog_errno(ret);
			break;
		}

		ret = ocfs2_truncate_log_append(osb, handle, head->free_blk,
						head->free_bit);

		ocfs2_commit_trans(osb, handle);
		tmp = head;
		head = head->free_next;
		kfree(tmp);

		if (ret < 0) {
			mlog_errno(ret);
			break;
		}
	}

	mutex_unlock(&tl_inode->i_mutex);

	while (head) {
		/* Premature exit may have left some dangling items. */
		tmp = head;
		head = head->free_next;
		kfree(tmp);
	}

	return ret;
}

int ocfs2_run_deallocs(struct ocfs2_super *osb,
		       struct ocfs2_cached_dealloc_ctxt *ctxt)
{
	int ret = 0, ret2;
	struct ocfs2_per_slot_free_list *fl;

	if (!ctxt)
		return 0;

	while (ctxt->c_first_suballocator) {
		fl = ctxt->c_first_suballocator;

		if (fl->f_first) {
			trace_ocfs2_run_deallocs(fl->f_inode_type,
						 fl->f_slot);
			ret2 = ocfs2_free_cached_blocks(osb,
							fl->f_inode_type,
							fl->f_slot,
							fl->f_first);
			if (ret2)
				mlog_errno(ret2);
			if (!ret)
				ret = ret2;
		}

		ctxt->c_first_suballocator = fl->f_next_suballocator;
		kfree(fl);
	}

	if (ctxt->c_global_allocator) {
		ret2 = ocfs2_free_cached_clusters(osb,
						  ctxt->c_global_allocator);
		if (ret2)
			mlog_errno(ret2);
		if (!ret)
			ret = ret2;

		ctxt->c_global_allocator = NULL;
	}

	return ret;
}

static struct ocfs2_per_slot_free_list *
ocfs2_find_per_slot_free_list(int type,
			      int slot,
			      struct ocfs2_cached_dealloc_ctxt *ctxt)
{
	struct ocfs2_per_slot_free_list *fl = ctxt->c_first_suballocator;

	while (fl) {
		if (fl->f_inode_type == type && fl->f_slot == slot)
			return fl;

		fl = fl->f_next_suballocator;
	}

	fl = kmalloc(sizeof(*fl), GFP_NOFS);
	if (fl) {
		fl->f_inode_type = type;
		fl->f_slot = slot;
		fl->f_first = NULL;
		fl->f_next_suballocator = ctxt->c_first_suballocator;

		ctxt->c_first_suballocator = fl;
	}
	return fl;
}

int ocfs2_cache_block_dealloc(struct ocfs2_cached_dealloc_ctxt *ctxt,
			      int type, int slot, u64 suballoc,
			      u64 blkno, unsigned int bit)
{
	int ret;
	struct ocfs2_per_slot_free_list *fl;
	struct ocfs2_cached_block_free *item;

	fl = ocfs2_find_per_slot_free_list(type, slot, ctxt);
	if (fl == NULL) {
		ret = -ENOMEM;
		mlog_errno(ret);
		goto out;
	}

	item = kzalloc(sizeof(*item), GFP_NOFS);
	if (item == NULL) {
		ret = -ENOMEM;
		mlog_errno(ret);
		goto out;
	}

	trace_ocfs2_cache_block_dealloc(type, slot,
					(unsigned long long)suballoc,
					(unsigned long long)blkno, bit);

	item->free_bg = suballoc;
	item->free_blk = blkno;
	item->free_bit = bit;
	item->free_next = fl->f_first;

	fl->f_first = item;

	ret = 0;
out:
	return ret;
}

static int ocfs2_cache_extent_block_free(struct ocfs2_cached_dealloc_ctxt *ctxt,
					 struct ocfs2_extent_block *eb)
{
	return ocfs2_cache_block_dealloc(ctxt, EXTENT_ALLOC_SYSTEM_INODE,
					 le16_to_cpu(eb->h_suballoc_slot),
					 le64_to_cpu(eb->h_suballoc_loc),
					 le64_to_cpu(eb->h_blkno),
					 le16_to_cpu(eb->h_suballoc_bit));
}

static int ocfs2_zero_func(handle_t *handle, struct buffer_head *bh)
{
	set_buffer_uptodate(bh);
	mark_buffer_dirty(bh);
	return 0;
}

void ocfs2_map_and_dirty_page(struct inode *inode, handle_t *handle,
			      unsigned int from, unsigned int to,
			      struct page *page, int zero, u64 *phys)
{
	int ret, partial = 0;

	ret = ocfs2_map_page_blocks(page, phys, inode, from, to, 0);
	if (ret)
		mlog_errno(ret);

	if (zero)
		zero_user_segment(page, from, to);

	/*
	 * Need to set the buffers we zero'd into uptodate
	 * here if they aren't - ocfs2_map_page_blocks()
	 * might've skipped some
	 */
	ret = walk_page_buffers(handle, page_buffers(page),
				from, to, &partial,
				ocfs2_zero_func);
	if (ret < 0)
		mlog_errno(ret);
	else if (ocfs2_should_order_data(inode)) {
		ret = ocfs2_jbd2_file_inode(handle, inode);
		if (ret < 0)
			mlog_errno(ret);
	}

	if (!partial)
		SetPageUptodate(page);

	flush_dcache_page(page);
}

static void ocfs2_zero_cluster_pages(struct inode *inode, loff_t start,
				     loff_t end, struct page **pages,
				     int numpages, u64 phys, handle_t *handle)
{
	int i;
	struct page *page;
	unsigned int from, to = PAGE_CACHE_SIZE;
	struct super_block *sb = inode->i_sb;

	BUG_ON(!ocfs2_sparse_alloc(OCFS2_SB(sb)));

	if (numpages == 0)
		goto out;

	to = PAGE_CACHE_SIZE;
	for(i = 0; i < numpages; i++) {
		page = pages[i];

		from = start & (PAGE_CACHE_SIZE - 1);
		if ((end >> PAGE_CACHE_SHIFT) == page->index)
			to = end & (PAGE_CACHE_SIZE - 1);

		BUG_ON(from > PAGE_CACHE_SIZE);
		BUG_ON(to > PAGE_CACHE_SIZE);

		ocfs2_map_and_dirty_page(inode, handle, from, to, page, 1,
					 &phys);

		start = (page->index + 1) << PAGE_CACHE_SHIFT;
	}
out:
	if (pages)
		ocfs2_unlock_and_free_pages(pages, numpages);
}

int ocfs2_grab_pages(struct inode *inode, loff_t start, loff_t end,
		     struct page **pages, int *num)
{
	int numpages, ret = 0;
	struct address_space *mapping = inode->i_mapping;
	unsigned long index;
	loff_t last_page_bytes;

	BUG_ON(start > end);

	numpages = 0;
	last_page_bytes = PAGE_ALIGN(end);
	index = start >> PAGE_CACHE_SHIFT;
	do {
		pages[numpages] = find_or_create_page(mapping, index, GFP_NOFS);
		if (!pages[numpages]) {
			ret = -ENOMEM;
			mlog_errno(ret);
			goto out;
		}

		numpages++;
		index++;
	} while (index < (last_page_bytes >> PAGE_CACHE_SHIFT));

out:
	if (ret != 0) {
		if (pages)
			ocfs2_unlock_and_free_pages(pages, numpages);
		numpages = 0;
	}

	*num = numpages;

	return ret;
}

static int ocfs2_grab_eof_pages(struct inode *inode, loff_t start, loff_t end,
				struct page **pages, int *num)
{
	struct super_block *sb = inode->i_sb;

	BUG_ON(start >> OCFS2_SB(sb)->s_clustersize_bits !=
	       (end - 1) >> OCFS2_SB(sb)->s_clustersize_bits);

	return ocfs2_grab_pages(inode, start, end, pages, num);
}

/*
 * Zero the area past i_size but still within an allocated
 * cluster. This avoids exposing nonzero data on subsequent file
 * extends.
 *
 * We need to call this before i_size is updated on the inode because
 * otherwise block_write_full_page() will skip writeout of pages past
 * i_size. The new_i_size parameter is passed for this reason.
 */
int ocfs2_zero_range_for_truncate(struct inode *inode, handle_t *handle,
				  u64 range_start, u64 range_end)
{
	int ret = 0, numpages;
	struct page **pages = NULL;
	u64 phys;
	unsigned int ext_flags;
	struct super_block *sb = inode->i_sb;

	/*
	 * File systems which don't support sparse files zero on every
	 * extend.
	 */
	if (!ocfs2_sparse_alloc(OCFS2_SB(sb)))
		return 0;

	pages = kcalloc(ocfs2_pages_per_cluster(sb),
			sizeof(struct page *), GFP_NOFS);
	if (pages == NULL) {
		ret = -ENOMEM;
		mlog_errno(ret);
		goto out;
	}

	if (range_start == range_end)
		goto out;

	ret = ocfs2_extent_map_get_blocks(inode,
					  range_start >> sb->s_blocksize_bits,
					  &phys, NULL, &ext_flags);
	if (ret) {
		mlog_errno(ret);
		goto out;
	}

	/*
	 * Tail is a hole, or is marked unwritten. In either case, we
	 * can count on read and write to return/push zero's.
	 */
	if (phys == 0 || ext_flags & OCFS2_EXT_UNWRITTEN)
		goto out;

	ret = ocfs2_grab_eof_pages(inode, range_start, range_end, pages,
				   &numpages);
	if (ret) {
		mlog_errno(ret);
		goto out;
	}

	ocfs2_zero_cluster_pages(inode, range_start, range_end, pages,
				 numpages, phys, handle);

	/*
	 * Initiate writeout of the pages we zero'd here. We don't
	 * wait on them - the truncate_inode_pages() call later will
	 * do that for us.
	 */
	ret = filemap_fdatawrite_range(inode->i_mapping, range_start,
				       range_end - 1);
	if (ret)
		mlog_errno(ret);

out:
	if (pages)
		kfree(pages);

	return ret;
}

static void ocfs2_zero_dinode_id2_with_xattr(struct inode *inode,
					     struct ocfs2_dinode *di)
{
	unsigned int blocksize = 1 << inode->i_sb->s_blocksize_bits;
	unsigned int xattrsize = le16_to_cpu(di->i_xattr_inline_size);

	if (le16_to_cpu(di->i_dyn_features) & OCFS2_INLINE_XATTR_FL)
		memset(&di->id2, 0, blocksize -
				    offsetof(struct ocfs2_dinode, id2) -
				    xattrsize);
	else
		memset(&di->id2, 0, blocksize -
				    offsetof(struct ocfs2_dinode, id2));
}

void ocfs2_dinode_new_extent_list(struct inode *inode,
				  struct ocfs2_dinode *di)
{
	ocfs2_zero_dinode_id2_with_xattr(inode, di);
	di->id2.i_list.l_tree_depth = 0;
	di->id2.i_list.l_next_free_rec = 0;
	di->id2.i_list.l_count = cpu_to_le16(
		ocfs2_extent_recs_per_inode_with_xattr(inode->i_sb, di));
}

void ocfs2_set_inode_data_inline(struct inode *inode, struct ocfs2_dinode *di)
{
	struct ocfs2_inode_info *oi = OCFS2_I(inode);
	struct ocfs2_inline_data *idata = &di->id2.i_data;

	spin_lock(&oi->ip_lock);
	oi->ip_dyn_features |= OCFS2_INLINE_DATA_FL;
	di->i_dyn_features = cpu_to_le16(oi->ip_dyn_features);
	spin_unlock(&oi->ip_lock);

	/*
	 * We clear the entire i_data structure here so that all
	 * fields can be properly initialized.
	 */
	ocfs2_zero_dinode_id2_with_xattr(inode, di);

	idata->id_count = cpu_to_le16(
			ocfs2_max_inline_data_with_xattr(inode->i_sb, di));
}

int ocfs2_convert_inline_data_to_extents(struct inode *inode,
					 struct buffer_head *di_bh)
{
	int ret, i, has_data, num_pages = 0;
	handle_t *handle;
	u64 uninitialized_var(block);
	struct ocfs2_inode_info *oi = OCFS2_I(inode);
	struct ocfs2_super *osb = OCFS2_SB(inode->i_sb);
	struct ocfs2_dinode *di = (struct ocfs2_dinode *)di_bh->b_data;
	struct ocfs2_alloc_context *data_ac = NULL;
	struct page **pages = NULL;
	loff_t end = osb->s_clustersize;
	struct ocfs2_extent_tree et;
	int did_quota = 0;

	has_data = i_size_read(inode) ? 1 : 0;

	if (has_data) {
		pages = kcalloc(ocfs2_pages_per_cluster(osb->sb),
				sizeof(struct page *), GFP_NOFS);
		if (pages == NULL) {
			ret = -ENOMEM;
			mlog_errno(ret);
			goto out;
		}

		ret = ocfs2_reserve_clusters(osb, 1, &data_ac);
		if (ret) {
			mlog_errno(ret);
			goto out;
		}
	}

	handle = ocfs2_start_trans(osb,
				   ocfs2_inline_to_extents_credits(osb->sb));
	if (IS_ERR(handle)) {
		ret = PTR_ERR(handle);
		mlog_errno(ret);
		goto out_unlock;
	}

	ret = ocfs2_journal_access_di(handle, INODE_CACHE(inode), di_bh,
				      OCFS2_JOURNAL_ACCESS_WRITE);
	if (ret) {
		mlog_errno(ret);
		goto out_commit;
	}

	if (has_data) {
		u32 bit_off, num;
		unsigned int page_end;
		u64 phys;

		ret = dquot_alloc_space_nodirty(inode,
				       ocfs2_clusters_to_bytes(osb->sb, 1));
		if (ret)
			goto out_commit;
		did_quota = 1;

		data_ac->ac_resv = &OCFS2_I(inode)->ip_la_data_resv;

<<<<<<< HEAD
		ret = ocfs2_claim_clusters(osb, handle, data_ac, 1, &bit_off,
=======
		ret = ocfs2_claim_clusters(handle, data_ac, 1, &bit_off,
>>>>>>> 02f8c6ae
					   &num);
		if (ret) {
			mlog_errno(ret);
			goto out_commit;
		}

		/*
		 * Save two copies, one for insert, and one that can
		 * be changed by ocfs2_map_and_dirty_page() below.
		 */
		block = phys = ocfs2_clusters_to_blocks(inode->i_sb, bit_off);

		/*
		 * Non sparse file systems zero on extend, so no need
		 * to do that now.
		 */
		if (!ocfs2_sparse_alloc(osb) &&
		    PAGE_CACHE_SIZE < osb->s_clustersize)
			end = PAGE_CACHE_SIZE;

		ret = ocfs2_grab_eof_pages(inode, 0, end, pages, &num_pages);
		if (ret) {
			mlog_errno(ret);
			goto out_commit;
		}

		/*
		 * This should populate the 1st page for us and mark
		 * it up to date.
		 */
		ret = ocfs2_read_inline_data(inode, pages[0], di_bh);
		if (ret) {
			mlog_errno(ret);
			goto out_commit;
		}

		page_end = PAGE_CACHE_SIZE;
		if (PAGE_CACHE_SIZE > osb->s_clustersize)
			page_end = osb->s_clustersize;

		for (i = 0; i < num_pages; i++)
			ocfs2_map_and_dirty_page(inode, handle, 0, page_end,
						 pages[i], i > 0, &phys);
	}

	spin_lock(&oi->ip_lock);
	oi->ip_dyn_features &= ~OCFS2_INLINE_DATA_FL;
	di->i_dyn_features = cpu_to_le16(oi->ip_dyn_features);
	spin_unlock(&oi->ip_lock);

	ocfs2_dinode_new_extent_list(inode, di);

	ocfs2_journal_dirty(handle, di_bh);

	if (has_data) {
		/*
		 * An error at this point should be extremely rare. If
		 * this proves to be false, we could always re-build
		 * the in-inode data from our pages.
		 */
		ocfs2_init_dinode_extent_tree(&et, INODE_CACHE(inode), di_bh);
		ret = ocfs2_insert_extent(handle, &et, 0, block, 1, 0, NULL);
		if (ret) {
			mlog_errno(ret);
			goto out_commit;
		}

		inode->i_blocks = ocfs2_inode_sector_count(inode);
	}

out_commit:
	if (ret < 0 && did_quota)
		dquot_free_space_nodirty(inode,
					  ocfs2_clusters_to_bytes(osb->sb, 1));

	ocfs2_commit_trans(osb, handle);

out_unlock:
	if (data_ac)
		ocfs2_free_alloc_context(data_ac);

out:
	if (pages) {
		ocfs2_unlock_and_free_pages(pages, num_pages);
		kfree(pages);
	}

	return ret;
}

/*
 * It is expected, that by the time you call this function,
 * inode->i_size and fe->i_size have been adjusted.
 *
 * WARNING: This will kfree the truncate context
 */
int ocfs2_commit_truncate(struct ocfs2_super *osb,
			  struct inode *inode,
			  struct buffer_head *di_bh)
{
	int status = 0, i, flags = 0;
	u32 new_highest_cpos, range, trunc_cpos, trunc_len, phys_cpos, coff;
	u64 blkno = 0;
	struct ocfs2_extent_list *el;
	struct ocfs2_extent_rec *rec;
	struct ocfs2_path *path = NULL;
	struct ocfs2_dinode *di = (struct ocfs2_dinode *)di_bh->b_data;
	struct ocfs2_extent_list *root_el = &(di->id2.i_list);
	u64 refcount_loc = le64_to_cpu(di->i_refcount_loc);
	struct ocfs2_extent_tree et;
	struct ocfs2_cached_dealloc_ctxt dealloc;

	ocfs2_init_dinode_extent_tree(&et, INODE_CACHE(inode), di_bh);
	ocfs2_init_dealloc_ctxt(&dealloc);

	ocfs2_init_dinode_extent_tree(&et, INODE_CACHE(inode), di_bh);
	ocfs2_init_dealloc_ctxt(&dealloc);

	new_highest_cpos = ocfs2_clusters_for_bytes(osb->sb,
						     i_size_read(inode));

	path = ocfs2_new_path(di_bh, &di->id2.i_list,
			      ocfs2_journal_access_di);
	if (!path) {
		status = -ENOMEM;
		mlog_errno(status);
		goto bail;
	}

	ocfs2_extent_map_trunc(inode, new_highest_cpos);

start:
	/*
	 * Check that we still have allocation to delete.
	 */
	if (OCFS2_I(inode)->ip_clusters == 0) {
		status = 0;
		goto bail;
	}

	/*
	 * Truncate always works against the rightmost tree branch.
	 */
	status = ocfs2_find_path(INODE_CACHE(inode), path, UINT_MAX);
	if (status) {
		mlog_errno(status);
		goto bail;
	}

	trace_ocfs2_commit_truncate(
		(unsigned long long)OCFS2_I(inode)->ip_blkno,
		new_highest_cpos,
		OCFS2_I(inode)->ip_clusters,
		path->p_tree_depth);

	/*
	 * By now, el will point to the extent list on the bottom most
	 * portion of this tree. Only the tail record is considered in
	 * each pass.
	 *
	 * We handle the following cases, in order:
	 * - empty extent: delete the remaining branch
	 * - remove the entire record
	 * - remove a partial record
	 * - no record needs to be removed (truncate has completed)
	 */
	el = path_leaf_el(path);
	if (le16_to_cpu(el->l_next_free_rec) == 0) {
		ocfs2_error(inode->i_sb,
			    "Inode %llu has empty extent block at %llu\n",
			    (unsigned long long)OCFS2_I(inode)->ip_blkno,
			    (unsigned long long)path_leaf_bh(path)->b_blocknr);
		status = -EROFS;
		goto bail;
	}

	i = le16_to_cpu(el->l_next_free_rec) - 1;
	rec = &el->l_recs[i];
	flags = rec->e_flags;
	range = le32_to_cpu(rec->e_cpos) + ocfs2_rec_clusters(el, rec);

	if (i == 0 && ocfs2_is_empty_extent(rec)) {
		/*
		 * Lower levels depend on this never happening, but it's best
		 * to check it up here before changing the tree.
		*/
		if (root_el->l_tree_depth && rec->e_int_clusters == 0) {
			ocfs2_error(inode->i_sb, "Inode %lu has an empty "
				    "extent record, depth %u\n", inode->i_ino,
				    le16_to_cpu(root_el->l_tree_depth));
			status = -EROFS;
			goto bail;
		}
		trunc_cpos = le32_to_cpu(rec->e_cpos);
		trunc_len = 0;
		blkno = 0;
	} else if (le32_to_cpu(rec->e_cpos) >= new_highest_cpos) {
		/*
		 * Truncate entire record.
		 */
		trunc_cpos = le32_to_cpu(rec->e_cpos);
		trunc_len = ocfs2_rec_clusters(el, rec);
		blkno = le64_to_cpu(rec->e_blkno);
	} else if (range > new_highest_cpos) {
		/*
		 * Partial truncate. it also should be
		 * the last truncate we're doing.
		 */
		trunc_cpos = new_highest_cpos;
		trunc_len = range - new_highest_cpos;
		coff = new_highest_cpos - le32_to_cpu(rec->e_cpos);
		blkno = le64_to_cpu(rec->e_blkno) +
				ocfs2_clusters_to_blocks(inode->i_sb, coff);
	} else {
		/*
		 * Truncate completed, leave happily.
		 */
		status = 0;
		goto bail;
	}

	phys_cpos = ocfs2_blocks_to_clusters(inode->i_sb, blkno);

	status = ocfs2_remove_btree_range(inode, &et, trunc_cpos,
					  phys_cpos, trunc_len, flags, &dealloc,
					  refcount_loc);
	if (status < 0) {
		mlog_errno(status);
		goto bail;
	}

	ocfs2_reinit_path(path, 1);

	/*
	 * The check above will catch the case where we've truncated
	 * away all allocation.
	 */
	goto start;

bail:

	ocfs2_schedule_truncate_log_flush(osb, 1);

	ocfs2_run_deallocs(osb, &dealloc);

	ocfs2_free_path(path);

<<<<<<< HEAD
	mlog_exit(status);
	return status;
}

/*
 * Expects the inode to already be locked.
 */
int ocfs2_prepare_truncate(struct ocfs2_super *osb,
			   struct inode *inode,
			   struct buffer_head *fe_bh,
			   struct ocfs2_truncate_context **tc)
{
	int status;
	unsigned int new_i_clusters;
	struct ocfs2_dinode *fe;
	struct ocfs2_extent_block *eb;
	struct buffer_head *last_eb_bh = NULL;

	mlog_entry_void();

	*tc = NULL;

	new_i_clusters = ocfs2_clusters_for_bytes(osb->sb,
						  i_size_read(inode));
	fe = (struct ocfs2_dinode *) fe_bh->b_data;

	mlog(0, "fe->i_clusters = %u, new_i_clusters = %u, fe->i_size ="
	     "%llu\n", le32_to_cpu(fe->i_clusters), new_i_clusters,
	     (unsigned long long)le64_to_cpu(fe->i_size));

	*tc = kzalloc(sizeof(struct ocfs2_truncate_context), GFP_KERNEL);
	if (!(*tc)) {
		status = -ENOMEM;
		mlog_errno(status);
		goto bail;
	}
	ocfs2_init_dealloc_ctxt(&(*tc)->tc_dealloc);

	if (fe->id2.i_list.l_tree_depth) {
		status = ocfs2_read_extent_block(INODE_CACHE(inode),
						 le64_to_cpu(fe->i_last_eb_blk),
						 &last_eb_bh);
		if (status < 0) {
			mlog_errno(status);
			goto bail;
		}
		eb = (struct ocfs2_extent_block *) last_eb_bh->b_data;
	}

	(*tc)->tc_last_eb_bh = last_eb_bh;

	status = 0;
bail:
	if (status < 0) {
		if (*tc)
			ocfs2_free_truncate_context(*tc);
		*tc = NULL;
	}
	mlog_exit_void();
=======
>>>>>>> 02f8c6ae
	return status;
}

/*
 * 'start' is inclusive, 'end' is not.
 */
int ocfs2_truncate_inline(struct inode *inode, struct buffer_head *di_bh,
			  unsigned int start, unsigned int end, int trunc)
{
	int ret;
	unsigned int numbytes;
	handle_t *handle;
	struct ocfs2_super *osb = OCFS2_SB(inode->i_sb);
	struct ocfs2_dinode *di = (struct ocfs2_dinode *)di_bh->b_data;
	struct ocfs2_inline_data *idata = &di->id2.i_data;

	if (end > i_size_read(inode))
		end = i_size_read(inode);

	BUG_ON(start >= end);

	if (!(OCFS2_I(inode)->ip_dyn_features & OCFS2_INLINE_DATA_FL) ||
	    !(le16_to_cpu(di->i_dyn_features) & OCFS2_INLINE_DATA_FL) ||
	    !ocfs2_supports_inline_data(osb)) {
		ocfs2_error(inode->i_sb,
			    "Inline data flags for inode %llu don't agree! "
			    "Disk: 0x%x, Memory: 0x%x, Superblock: 0x%x\n",
			    (unsigned long long)OCFS2_I(inode)->ip_blkno,
			    le16_to_cpu(di->i_dyn_features),
			    OCFS2_I(inode)->ip_dyn_features,
			    osb->s_feature_incompat);
		ret = -EROFS;
		goto out;
	}

	handle = ocfs2_start_trans(osb, OCFS2_INODE_UPDATE_CREDITS);
	if (IS_ERR(handle)) {
		ret = PTR_ERR(handle);
		mlog_errno(ret);
		goto out;
	}

	ret = ocfs2_journal_access_di(handle, INODE_CACHE(inode), di_bh,
				      OCFS2_JOURNAL_ACCESS_WRITE);
	if (ret) {
		mlog_errno(ret);
		goto out_commit;
	}

	numbytes = end - start;
	memset(idata->id_data + start, 0, numbytes);

	/*
	 * No need to worry about the data page here - it's been
	 * truncated already and inline data doesn't need it for
	 * pushing zero's to disk, so we'll let readpage pick it up
	 * later.
	 */
	if (trunc) {
		i_size_write(inode, start);
		di->i_size = cpu_to_le64(start);
	}

	inode->i_blocks = ocfs2_inode_sector_count(inode);
	inode->i_ctime = inode->i_mtime = CURRENT_TIME;

	di->i_ctime = di->i_mtime = cpu_to_le64(inode->i_ctime.tv_sec);
	di->i_ctime_nsec = di->i_mtime_nsec = cpu_to_le32(inode->i_ctime.tv_nsec);

	ocfs2_journal_dirty(handle, di_bh);

out_commit:
	ocfs2_commit_trans(osb, handle);

out:
	return ret;
}

static int ocfs2_trim_extent(struct super_block *sb,
			     struct ocfs2_group_desc *gd,
			     u32 start, u32 count)
{
	u64 discard, bcount;

	bcount = ocfs2_clusters_to_blocks(sb, count);
	discard = le64_to_cpu(gd->bg_blkno) +
			ocfs2_clusters_to_blocks(sb, start);

	trace_ocfs2_trim_extent(sb, (unsigned long long)discard, bcount);

	return sb_issue_discard(sb, discard, bcount, GFP_NOFS, 0);
}

static int ocfs2_trim_group(struct super_block *sb,
			    struct ocfs2_group_desc *gd,
			    u32 start, u32 max, u32 minbits)
{
	int ret = 0, count = 0, next;
	void *bitmap = gd->bg_bitmap;

	if (le16_to_cpu(gd->bg_free_bits_count) < minbits)
		return 0;

	trace_ocfs2_trim_group((unsigned long long)le64_to_cpu(gd->bg_blkno),
			       start, max, minbits);

	while (start < max) {
		start = ocfs2_find_next_zero_bit(bitmap, max, start);
		if (start >= max)
			break;
		next = ocfs2_find_next_bit(bitmap, max, start);

		if ((next - start) >= minbits) {
			ret = ocfs2_trim_extent(sb, gd,
						start, next - start);
			if (ret < 0) {
				mlog_errno(ret);
				break;
			}
			count += next - start;
		}
		start = next + 1;

		if (fatal_signal_pending(current)) {
			count = -ERESTARTSYS;
			break;
		}

		if ((le16_to_cpu(gd->bg_free_bits_count) - count) < minbits)
			break;
	}

	if (ret < 0)
		count = ret;

	return count;
}

int ocfs2_trim_fs(struct super_block *sb, struct fstrim_range *range)
{
	struct ocfs2_super *osb = OCFS2_SB(sb);
	u64 start, len, trimmed, first_group, last_group, group;
	int ret, cnt;
	u32 first_bit, last_bit, minlen;
	struct buffer_head *main_bm_bh = NULL;
	struct inode *main_bm_inode = NULL;
	struct buffer_head *gd_bh = NULL;
	struct ocfs2_dinode *main_bm;
	struct ocfs2_group_desc *gd = NULL;

	start = range->start >> osb->s_clustersize_bits;
	len = range->len >> osb->s_clustersize_bits;
	minlen = range->minlen >> osb->s_clustersize_bits;
	trimmed = 0;

	if (!len) {
		range->len = 0;
		return 0;
	}

	if (minlen >= osb->bitmap_cpg)
		return -EINVAL;

	main_bm_inode = ocfs2_get_system_file_inode(osb,
						    GLOBAL_BITMAP_SYSTEM_INODE,
						    OCFS2_INVALID_SLOT);
	if (!main_bm_inode) {
		ret = -EIO;
		mlog_errno(ret);
		goto out;
	}

	mutex_lock(&main_bm_inode->i_mutex);

	ret = ocfs2_inode_lock(main_bm_inode, &main_bm_bh, 0);
	if (ret < 0) {
		mlog_errno(ret);
		goto out_mutex;
	}
	main_bm = (struct ocfs2_dinode *)main_bm_bh->b_data;

	if (start >= le32_to_cpu(main_bm->i_clusters)) {
		ret = -EINVAL;
		goto out_unlock;
	}

	if (start + len > le32_to_cpu(main_bm->i_clusters))
		len = le32_to_cpu(main_bm->i_clusters) - start;

	trace_ocfs2_trim_fs(start, len, minlen);

	/* Determine first and last group to examine based on start and len */
	first_group = ocfs2_which_cluster_group(main_bm_inode, start);
	if (first_group == osb->first_cluster_group_blkno)
		first_bit = start;
	else
		first_bit = start - ocfs2_blocks_to_clusters(sb, first_group);
	last_group = ocfs2_which_cluster_group(main_bm_inode, start + len - 1);
	last_bit = osb->bitmap_cpg;

	for (group = first_group; group <= last_group;) {
		if (first_bit + len >= osb->bitmap_cpg)
			last_bit = osb->bitmap_cpg;
		else
			last_bit = first_bit + len;

		ret = ocfs2_read_group_descriptor(main_bm_inode,
						  main_bm, group,
						  &gd_bh);
		if (ret < 0) {
			mlog_errno(ret);
			break;
		}

		gd = (struct ocfs2_group_desc *)gd_bh->b_data;
		cnt = ocfs2_trim_group(sb, gd, first_bit, last_bit, minlen);
		brelse(gd_bh);
		gd_bh = NULL;
		if (cnt < 0) {
			ret = cnt;
			mlog_errno(ret);
			break;
		}

		trimmed += cnt;
		len -= osb->bitmap_cpg - first_bit;
		first_bit = 0;
		if (group == osb->first_cluster_group_blkno)
			group = ocfs2_clusters_to_blocks(sb, osb->bitmap_cpg);
		else
			group += ocfs2_clusters_to_blocks(sb, osb->bitmap_cpg);
	}
	range->len = trimmed * sb->s_blocksize;
out_unlock:
	ocfs2_inode_unlock(main_bm_inode, 0);
	brelse(main_bm_bh);
out_mutex:
	mutex_unlock(&main_bm_inode->i_mutex);
	iput(main_bm_inode);
out:
	return ret;
}<|MERGE_RESOLUTION|>--- conflicted
+++ resolved
@@ -1047,10 +1047,7 @@
 			eb->h_fs_generation = cpu_to_le32(osb->fs_generation);
 			eb->h_suballoc_slot =
 				cpu_to_le16(meta_ac->ac_alloc_slot);
-<<<<<<< HEAD
-=======
 			eb->h_suballoc_loc = cpu_to_le64(suballoc_loc);
->>>>>>> 02f8c6ae
 			eb->h_suballoc_bit = cpu_to_le16(suballoc_bit_start);
 			eb->h_list.l_count =
 				cpu_to_le16(ocfs2_extent_recs_per_eb(osb->sb));
@@ -5660,7 +5657,6 @@
 			mlog_errno(ret);
 			goto out;
 		}
-<<<<<<< HEAD
 
 		ret = ocfs2_prepare_refcount_change_for_del(inode,
 							    refcount_loc,
@@ -5674,21 +5670,6 @@
 		}
 	}
 
-=======
-
-		ret = ocfs2_prepare_refcount_change_for_del(inode,
-							    refcount_loc,
-							    phys_blkno,
-							    len,
-							    &credits,
-							    &extra_blocks);
-		if (ret < 0) {
-			mlog_errno(ret);
-			goto out;
-		}
-	}
-
->>>>>>> 02f8c6ae
 	ret = ocfs2_reserve_blocks_for_rec_trunc(inode, et, 1, &meta_ac,
 						 extra_blocks);
 	if (ret) {
@@ -6042,11 +6023,6 @@
 		mlog_errno(status);
 	else
 		ocfs2_init_steal_slots(osb);
-<<<<<<< HEAD
-
-	mlog_exit(status);
-=======
->>>>>>> 02f8c6ae
 }
 
 #define OCFS2_TRUNCATE_LOG_FLUSH_INTERVAL (2 * HZ)
@@ -6887,11 +6863,7 @@
 
 		data_ac->ac_resv = &OCFS2_I(inode)->ip_la_data_resv;
 
-<<<<<<< HEAD
-		ret = ocfs2_claim_clusters(osb, handle, data_ac, 1, &bit_off,
-=======
 		ret = ocfs2_claim_clusters(handle, data_ac, 1, &bit_off,
->>>>>>> 02f8c6ae
 					   &num);
 		if (ret) {
 			mlog_errno(ret);
@@ -7003,9 +6975,6 @@
 	u64 refcount_loc = le64_to_cpu(di->i_refcount_loc);
 	struct ocfs2_extent_tree et;
 	struct ocfs2_cached_dealloc_ctxt dealloc;
-
-	ocfs2_init_dinode_extent_tree(&et, INODE_CACHE(inode), di_bh);
-	ocfs2_init_dealloc_ctxt(&dealloc);
 
 	ocfs2_init_dinode_extent_tree(&et, INODE_CACHE(inode), di_bh);
 	ocfs2_init_dealloc_ctxt(&dealloc);
@@ -7139,68 +7108,6 @@
 
 	ocfs2_free_path(path);
 
-<<<<<<< HEAD
-	mlog_exit(status);
-	return status;
-}
-
-/*
- * Expects the inode to already be locked.
- */
-int ocfs2_prepare_truncate(struct ocfs2_super *osb,
-			   struct inode *inode,
-			   struct buffer_head *fe_bh,
-			   struct ocfs2_truncate_context **tc)
-{
-	int status;
-	unsigned int new_i_clusters;
-	struct ocfs2_dinode *fe;
-	struct ocfs2_extent_block *eb;
-	struct buffer_head *last_eb_bh = NULL;
-
-	mlog_entry_void();
-
-	*tc = NULL;
-
-	new_i_clusters = ocfs2_clusters_for_bytes(osb->sb,
-						  i_size_read(inode));
-	fe = (struct ocfs2_dinode *) fe_bh->b_data;
-
-	mlog(0, "fe->i_clusters = %u, new_i_clusters = %u, fe->i_size ="
-	     "%llu\n", le32_to_cpu(fe->i_clusters), new_i_clusters,
-	     (unsigned long long)le64_to_cpu(fe->i_size));
-
-	*tc = kzalloc(sizeof(struct ocfs2_truncate_context), GFP_KERNEL);
-	if (!(*tc)) {
-		status = -ENOMEM;
-		mlog_errno(status);
-		goto bail;
-	}
-	ocfs2_init_dealloc_ctxt(&(*tc)->tc_dealloc);
-
-	if (fe->id2.i_list.l_tree_depth) {
-		status = ocfs2_read_extent_block(INODE_CACHE(inode),
-						 le64_to_cpu(fe->i_last_eb_blk),
-						 &last_eb_bh);
-		if (status < 0) {
-			mlog_errno(status);
-			goto bail;
-		}
-		eb = (struct ocfs2_extent_block *) last_eb_bh->b_data;
-	}
-
-	(*tc)->tc_last_eb_bh = last_eb_bh;
-
-	status = 0;
-bail:
-	if (status < 0) {
-		if (*tc)
-			ocfs2_free_truncate_context(*tc);
-		*tc = NULL;
-	}
-	mlog_exit_void();
-=======
->>>>>>> 02f8c6ae
 	return status;
 }
 
