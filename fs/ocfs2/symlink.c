/* -*- mode: c; c-basic-offset: 8; -*-
 * vim: noexpandtab sw=8 ts=8 sts=0:
 *
 *  linux/cluster/ssi/cfs/symlink.c
 *
 *	This program is free software; you can redistribute it and/or
 *	modify it under the terms of the GNU General Public License as
 *	published by the Free Software Foundation; either version 2 of
 *	the License, or (at your option) any later version.
 *
 *	This program is distributed in the hope that it will be useful,
 *	but WITHOUT ANY WARRANTY; without even the implied warranty of
 *	MERCHANTABILITY OR FITNESS FOR A PARTICULAR PURPOSE, GOOD TITLE
 *	or NON INFRINGEMENT.  See the GNU General Public License for more
 *	details.
 *
 * 	You should have received a copy of the GNU General Public License
 * 	along with this program; if not, write to the Free Software
 * 	Foundation, Inc., 675 Mass Ave, Cambridge, MA 02139, USA.
 *
 *	Questions/Comments/Bugfixes to ssic-linux-devel@lists.sourceforge.net
 *
 *  Copyright (C) 1992  Rick Sladkey
 *
 *  Optimization changes Copyright (C) 1994 Florian La Roche
 *
 *  Jun 7 1999, cache symlink lookups in the page cache.  -DaveM
 *
 *  Portions Copyright (C) 2001 Compaq Computer Corporation
 *
 *  ocfs2 symlink handling code.
 *
 *  Copyright (C) 2004, 2005 Oracle.
 *
 */

#include <linux/fs.h>
#include <linux/types.h>
#include <linux/slab.h>
#include <linux/pagemap.h>
#include <linux/namei.h>

#include <cluster/masklog.h>

#include "ocfs2.h"

#include "alloc.h"
#include "file.h"
#include "inode.h"
#include "journal.h"
#include "symlink.h"
#include "xattr.h"

#include "buffer_head_io.h"


static char *ocfs2_fast_symlink_getlink(struct inode *inode,
					struct buffer_head **bh)
{
	int status;
	char *link = NULL;
	struct ocfs2_dinode *fe;

	status = ocfs2_read_inode_block(inode, bh);
	if (status < 0) {
		mlog_errno(status);
		link = ERR_PTR(status);
		goto bail;
	}

	fe = (struct ocfs2_dinode *) (*bh)->b_data;
	link = (char *) fe->id2.i_symlink;
bail:

	return link;
}

static int ocfs2_readlink(struct dentry *dentry,
			  char __user *buffer,
			  int buflen)
{
	int ret;
	char *link;
	struct buffer_head *bh = NULL;
	struct inode *inode = dentry->d_inode;

	link = ocfs2_fast_symlink_getlink(inode, &bh);
	if (IS_ERR(link)) {
		ret = PTR_ERR(link);
		goto out;
	}

	/*
	 * Without vfsmount we can't update atime now,
	 * but we will update atime here ultimately.
	 */
	ret = vfs_readlink(dentry, buffer, buflen, link);

	brelse(bh);
out:
	if (ret < 0)
		mlog_errno(ret);
	return ret;
}

static void *ocfs2_fast_follow_link(struct dentry *dentry,
				    struct nameidata *nd)
{
	int status = 0;
	int len;
	char *target, *link = ERR_PTR(-ENOMEM);
	struct inode *inode = dentry->d_inode;
	struct buffer_head *bh = NULL;

	BUG_ON(!ocfs2_inode_is_fast_symlink(inode));
	target = ocfs2_fast_symlink_getlink(inode, &bh);
	if (IS_ERR(target)) {
		status = PTR_ERR(target);
		mlog_errno(status);
		goto bail;
	}

	/* Fast symlinks can't be large */
	len = strnlen(target, ocfs2_fast_symlink_chars(inode->i_sb));
	link = kzalloc(len + 1, GFP_NOFS);
	if (!link) {
		status = -ENOMEM;
		mlog_errno(status);
		goto bail;
	}

	memcpy(link, target, len);

bail:
	nd_set_link(nd, status ? ERR_PTR(status) : link);
	brelse(bh);

<<<<<<< HEAD
	mlog_exit(status);
=======
	if (status)
		mlog_errno(status);
>>>>>>> 02f8c6ae
	return NULL;
}

static void ocfs2_fast_put_link(struct dentry *dentry, struct nameidata *nd, void *cookie)
{
	char *link = nd_get_link(nd);
	if (!IS_ERR(link))
		kfree(link);
}

const struct inode_operations ocfs2_symlink_inode_operations = {
	.readlink	= page_readlink,
	.follow_link	= page_follow_link_light,
	.put_link	= page_put_link,
	.getattr	= ocfs2_getattr,
	.setattr	= ocfs2_setattr,
	.setxattr	= generic_setxattr,
	.getxattr	= generic_getxattr,
	.listxattr	= ocfs2_listxattr,
	.removexattr	= generic_removexattr,
	.fiemap		= ocfs2_fiemap,
};
const struct inode_operations ocfs2_fast_symlink_inode_operations = {
	.readlink	= ocfs2_readlink,
	.follow_link	= ocfs2_fast_follow_link,
	.put_link	= ocfs2_fast_put_link,
	.getattr	= ocfs2_getattr,
	.setattr	= ocfs2_setattr,
	.setxattr	= generic_setxattr,
	.getxattr	= generic_getxattr,
	.listxattr	= ocfs2_listxattr,
	.removexattr	= generic_removexattr,
	.fiemap		= ocfs2_fiemap,
};<|MERGE_RESOLUTION|>--- conflicted
+++ resolved
@@ -135,12 +135,8 @@
 	nd_set_link(nd, status ? ERR_PTR(status) : link);
 	brelse(bh);
 
-<<<<<<< HEAD
-	mlog_exit(status);
-=======
 	if (status)
 		mlog_errno(status);
->>>>>>> 02f8c6ae
 	return NULL;
 }
 
