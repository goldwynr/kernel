ccflags-y := -Ifs/ocfs2

ccflags-y += -DCATCH_BH_JBD_RACES

obj-$(CONFIG_OCFS2_FS) += 	\
	ocfs2.o			\
	ocfs2_stackglue.o

obj-$(CONFIG_OCFS2_FS_O2CB) += ocfs2_stack_o2cb.o
obj-$(CONFIG_OCFS2_FS_USERSPACE_CLUSTER) += ocfs2_stack_user.o

ocfs2-objs := \
	alloc.o 		\
	aops.o 			\
	blockcheck.o		\
	buffer_head_io.o	\
	dcache.o 		\
	dir.o 			\
	dlmglue.o 		\
	export.o 		\
	extent_map.o 		\
	file.o 			\
	heartbeat.o 		\
	inode.o 		\
	ioctl.o 		\
	journal.o 		\
	localalloc.o 		\
	locks.o			\
	mmap.o 			\
	namei.o 		\
	refcounttree.o		\
	reservations.o		\
<<<<<<< HEAD
=======
	move_extents.o		\
>>>>>>> 02f8c6ae
	resize.o		\
	slot_map.o 		\
	suballoc.o 		\
	super.o 		\
	symlink.o 		\
	sysfile.o 		\
	uptodate.o		\
	ver.o			\
	quota_local.o		\
	quota_global.o		\
	xattr.o			\
<<<<<<< HEAD
	kapi.o			\
=======
>>>>>>> 02f8c6ae
	acl.o

ocfs2_stackglue-objs := stackglue.o
ocfs2_stack_o2cb-objs := stack_o2cb.o
ocfs2_stack_user-objs := stack_user.o

obj-$(CONFIG_OCFS2_FS) += dlmfs/
# cluster/ is always needed when OCFS2_FS for masklog support
obj-$(CONFIG_OCFS2_FS) += cluster/
obj-$(CONFIG_OCFS2_FS_O2CB) += dlm/<|MERGE_RESOLUTION|>--- conflicted
+++ resolved
@@ -30,10 +30,7 @@
 	namei.o 		\
 	refcounttree.o		\
 	reservations.o		\
-<<<<<<< HEAD
-=======
 	move_extents.o		\
->>>>>>> 02f8c6ae
 	resize.o		\
 	slot_map.o 		\
 	suballoc.o 		\
@@ -45,10 +42,7 @@
 	quota_local.o		\
 	quota_global.o		\
 	xattr.o			\
-<<<<<<< HEAD
 	kapi.o			\
-=======
->>>>>>> 02f8c6ae
 	acl.o
 
 ocfs2_stackglue-objs := stackglue.o
