--- conflicted
+++ resolved
@@ -62,11 +62,6 @@
  *     -> ocfs2_lock_global_qf -> start_trans -> dqio_mutex -> qinfo_lock ->
  *        write to gf
  */
-<<<<<<< HEAD
-
-static struct workqueue_struct *ocfs2_quota_wq = NULL;
-=======
->>>>>>> 02f8c6ae
 
 static void qsync_work_fn(struct work_struct *work);
 
@@ -724,12 +719,8 @@
 	ocfs2_unlock_global_qf(oinfo, 1);
 out:
 	mutex_unlock(&dquot->dq_lock);
-<<<<<<< HEAD
-	mlog_exit(status);
-=======
 	if (status)
 		mlog_errno(status);
->>>>>>> 02f8c6ae
 	return status;
 }
 
@@ -750,11 +741,7 @@
 	int need_alloc = ocfs2_global_qinit_alloc(sb, type);
 	handle_t *handle;
 
-<<<<<<< HEAD
-	mlog_entry("id=%u, type=%d", dquot->dq_id, type);
-=======
 	trace_ocfs2_acquire_dquot(dquot->dq_id, type);
->>>>>>> 02f8c6ae
 	mutex_lock(&dquot->dq_lock);
 	/*
 	 * We need an exclusive lock, because we're going to update use count
@@ -820,12 +807,8 @@
 	set_bit(DQ_ACTIVE_B, &dquot->dq_flags);
 out:
 	mutex_unlock(&dquot->dq_lock);
-<<<<<<< HEAD
-	mlog_exit(status);
-=======
 	if (status)
 		mlog_errno(status);
->>>>>>> 02f8c6ae
 	return status;
 }
 
@@ -845,11 +828,7 @@
 	handle_t *handle;
 	struct ocfs2_super *osb = OCFS2_SB(sb);
 
-<<<<<<< HEAD
-	mlog_entry("id=%u, type=%d", dquot->dq_id, type);
-=======
 	trace_ocfs2_mark_dquot_dirty(dquot->dq_id, type);
->>>>>>> 02f8c6ae
 
 	/* In case user set some limits, sync dquot immediately to global
 	 * quota file so that information propagates quicker */
@@ -933,16 +912,6 @@
 }
 
 const struct dquot_operations ocfs2_quota_operations = {
-<<<<<<< HEAD
-	.initialize	= dquot_initialize,
-	.drop		= dquot_drop,
-	.alloc_space	= dquot_alloc_space,
-	.alloc_inode	= dquot_alloc_inode,
-	.free_space	= dquot_free_space,
-	.free_inode	= dquot_free_inode,
-	.transfer	= dquot_transfer,
-=======
->>>>>>> 02f8c6ae
 	/* We never make dquot dirty so .write_dquot is never called */
 	.acquire_dquot	= ocfs2_acquire_dquot,
 	.release_dquot	= ocfs2_release_dquot,
