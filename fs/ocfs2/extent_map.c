--- conflicted
+++ resolved
@@ -38,10 +38,7 @@
 #include "inode.h"
 #include "super.h"
 #include "symlink.h"
-<<<<<<< HEAD
-=======
 #include "ocfs2_trace.h"
->>>>>>> 02f8c6ae
 
 #include "buffer_head_io.h"
 
