--- conflicted
+++ resolved
@@ -41,10 +41,7 @@
 #include "inode.h"
 #include "mmap.h"
 #include "super.h"
-<<<<<<< HEAD
-=======
 #include "ocfs2_trace.h"
->>>>>>> 02f8c6ae
 
 
 static int ocfs2_fault(struct vm_area_struct *area, struct vm_fault *vmf)
@@ -52,21 +49,12 @@
 	sigset_t oldset;
 	int ret;
 
-<<<<<<< HEAD
-	mlog_entry("(area=%p, page offset=%lu)\n", area, vmf->pgoff);
-
-=======
->>>>>>> 02f8c6ae
 	ocfs2_block_signals(&oldset);
 	ret = filemap_fault(area, vmf);
 	ocfs2_unblock_signals(&oldset);
 
-<<<<<<< HEAD
-	mlog_exit_ptr(vmf->page);
-=======
 	trace_ocfs2_fault(OCFS2_I(area->vm_file->f_mapping->host)->ip_blkno,
 			  area, vmf->page, vmf->pgoff);
->>>>>>> 02f8c6ae
 	return ret;
 }
 
