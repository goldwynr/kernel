/* -*- mode: c; c-basic-offset: 8; -*-
 * vim: noexpandtab sw=8 ts=8 sts=0:
 *
 * ocfs2.h
 *
 * Defines macros and structures used in OCFS2
 *
 * Copyright (C) 2002, 2004 Oracle.  All rights reserved.
 *
 * This program is free software; you can redistribute it and/or
 * modify it under the terms of the GNU General Public
 * License as published by the Free Software Foundation; either
 * version 2 of the License, or (at your option) any later version.
 *
 * This program is distributed in the hope that it will be useful,
 * but WITHOUT ANY WARRANTY; without even the implied warranty of
 * MERCHANTABILITY or FITNESS FOR A PARTICULAR PURPOSE.  See the GNU
 * General Public License for more details.
 *
 * You should have received a copy of the GNU General Public
 * License along with this program; if not, write to the
 * Free Software Foundation, Inc., 59 Temple Place - Suite 330,
 * Boston, MA 021110-1307, USA.
 */

#ifndef OCFS2_H
#define OCFS2_H

#include <linux/spinlock.h>
#include <linux/sched.h>
#include <linux/wait.h>
#include <linux/list.h>
#include <linux/rbtree.h>
#include <linux/workqueue.h>
#include <linux/kref.h>
#include <linux/mutex.h>
#include <linux/lockdep.h>
#include <linux/jbd2.h>

/* For union ocfs2_dlm_lksb */
#include "stackglue.h"

#include "ocfs2_fs.h"
#include "ocfs2_lockid.h"
#include "ocfs2_ioctl.h"

/* For struct ocfs2_blockcheck_stats */
#include "blockcheck.h"

#include "reservations.h"

/* Caching of metadata buffers */

/* Most user visible OCFS2 inodes will have very few pieces of
 * metadata, but larger files (including bitmaps, etc) must be taken
 * into account when designing an access scheme. We allow a small
 * amount of inlined blocks to be stored on an array and grow the
 * structure into a rb tree when necessary. */
#define OCFS2_CACHE_INFO_MAX_ARRAY 2

/* Flags for ocfs2_caching_info */

enum ocfs2_caching_info_flags {
	/* Indicates that the metadata cache is using the inline array */
	OCFS2_CACHE_FL_INLINE	= 1<<1,
};

struct ocfs2_caching_operations;
struct ocfs2_caching_info {
	/*
	 * The parent structure provides the locks, but because the
	 * parent structure can differ, it provides locking operations
	 * to struct ocfs2_caching_info.
	 */
	const struct ocfs2_caching_operations *ci_ops;

	/* next two are protected by trans_inc_lock */
	/* which transaction were we created on? Zero if none. */
	unsigned long		ci_created_trans;
	/* last transaction we were a part of. */
	unsigned long		ci_last_trans;

	/* Cache structures */
	unsigned int		ci_flags;
	unsigned int		ci_num_cached;
	union {
	sector_t	ci_array[OCFS2_CACHE_INFO_MAX_ARRAY];
		struct rb_root	ci_tree;
	} ci_cache;
};
/*
 * Need this prototype here instead of in uptodate.h because journal.h
 * uses it.
 */
struct super_block *ocfs2_metadata_cache_get_super(struct ocfs2_caching_info *ci);

/* this limits us to 256 nodes
 * if we need more, we can do a kmalloc for the map */
#define OCFS2_NODE_MAP_MAX_NODES    256
struct ocfs2_node_map {
	u16 num_nodes;
	unsigned long map[BITS_TO_LONGS(OCFS2_NODE_MAP_MAX_NODES)];
};

enum ocfs2_ast_action {
	OCFS2_AST_INVALID = 0,
	OCFS2_AST_ATTACH,
	OCFS2_AST_CONVERT,
	OCFS2_AST_DOWNCONVERT,
};

/* actions for an unlockast function to take. */
enum ocfs2_unlock_action {
	OCFS2_UNLOCK_INVALID = 0,
	OCFS2_UNLOCK_CANCEL_CONVERT,
	OCFS2_UNLOCK_DROP_LOCK,
};

/* ocfs2_lock_res->l_flags flags. */
#define OCFS2_LOCK_ATTACHED      (0x00000001) /* we have initialized
					       * the lvb */
#define OCFS2_LOCK_BUSY          (0x00000002) /* we are currently in
					       * dlm_lock */
#define OCFS2_LOCK_BLOCKED       (0x00000004) /* blocked waiting to
					       * downconvert*/
#define OCFS2_LOCK_LOCAL         (0x00000008) /* newly created inode */
#define OCFS2_LOCK_NEEDS_REFRESH (0x00000010)
#define OCFS2_LOCK_REFRESHING    (0x00000020)
#define OCFS2_LOCK_INITIALIZED   (0x00000040) /* track initialization
					       * for shutdown paths */
#define OCFS2_LOCK_FREEING       (0x00000080) /* help dlmglue track
					       * when to skip queueing
					       * a lock because it's
					       * about to be
					       * dropped. */
#define OCFS2_LOCK_QUEUED        (0x00000100) /* queued for downconvert */
#define OCFS2_LOCK_NOCACHE       (0x00000200) /* don't use a holder count */
#define OCFS2_LOCK_PENDING       (0x00000400) /* This lockres is pending a
						 call to dlm_lock.  Only
						 exists with BUSY set. */
#define OCFS2_LOCK_UPCONVERT_FINISHING (0x00000800) /* blocks the dc thread
						     * from downconverting
						     * before the upconvert
						     * has completed */

struct ocfs2_lock_res_ops;

typedef void (*ocfs2_lock_callback)(int status, unsigned long data);

#ifdef CONFIG_OCFS2_FS_STATS
struct ocfs2_lock_stats {
	u64		ls_total;	/* Total wait in NSEC */
	u32		ls_gets;	/* Num acquires */
	u32		ls_fail;	/* Num failed acquires */

	/* Storing max wait in usecs saves 24 bytes per inode */
	u32		ls_max;		/* Max wait in USEC */
};
#endif

struct ocfs2_lock_res {
	void                    *l_priv;
	struct ocfs2_lock_res_ops *l_ops;


	struct list_head         l_blocked_list;
	struct list_head         l_mask_waiters;

	unsigned long		 l_flags;
	char                     l_name[OCFS2_LOCK_ID_MAX_LEN];
	unsigned int             l_ro_holders;
	unsigned int             l_ex_holders;
	signed char		 l_level;
	signed char		 l_requested;
	signed char		 l_blocking;

	/* Data packed - type enum ocfs2_lock_type */
	unsigned char            l_type;

	/* used from AST/BAST funcs. */
	/* Data packed - enum type ocfs2_ast_action */
	unsigned char            l_action;
	/* Data packed - enum type ocfs2_unlock_action */
	unsigned char            l_unlock_action;
	unsigned int             l_pending_gen;

	spinlock_t               l_lock;

	struct ocfs2_dlm_lksb    l_lksb;

	wait_queue_head_t        l_event;

	struct list_head         l_debug_list;

#ifdef CONFIG_OCFS2_FS_STATS
	struct ocfs2_lock_stats  l_lock_prmode;		/* PR mode stats */
	u32                      l_lock_refresh;	/* Disk refreshes */
	struct ocfs2_lock_stats  l_lock_exmode;		/* EX mode stats */
#endif
#ifdef CONFIG_DEBUG_LOCK_ALLOC
	struct lockdep_map	 l_lockdep_map;
#endif
};

enum ocfs2_orphan_scan_state {
	ORPHAN_SCAN_ACTIVE,
	ORPHAN_SCAN_INACTIVE
};

struct ocfs2_orphan_scan {
	struct mutex 		os_lock;
	struct ocfs2_super 	*os_osb;
	struct ocfs2_lock_res 	os_lockres;     /* lock to synchronize scans */
	struct delayed_work 	os_orphan_scan_work;
	struct timespec		os_scantime;  /* time this node ran the scan */
	u32			os_count;      /* tracks node specific scans */
	u32  			os_seqno;       /* tracks cluster wide scans */
	atomic_t		os_state;              /* ACTIVE or INACTIVE */
};

struct ocfs2_dlm_debug {
	struct kref d_refcnt;
	struct dentry *d_locking_state;
	struct list_head d_lockres_tracking;
};

enum ocfs2_vol_state
{
	VOLUME_INIT = 0,
	VOLUME_MOUNTED,
	VOLUME_MOUNTED_QUOTAS,
	VOLUME_DISMOUNTED,
	VOLUME_DISABLED
};

struct ocfs2_alloc_stats
{
	atomic_t moves;
	atomic_t local_data;
	atomic_t bitmap_data;
	atomic_t bg_allocs;
	atomic_t bg_extends;
};

enum ocfs2_local_alloc_state
{
	OCFS2_LA_UNUSED = 0,	/* Local alloc will never be used for
				 * this mountpoint. */
	OCFS2_LA_ENABLED,	/* Local alloc is in use. */
	OCFS2_LA_THROTTLED,	/* Local alloc is in use, but number
				 * of bits has been reduced. */
	OCFS2_LA_DISABLED	/* Local alloc has temporarily been
				 * disabled. */
};

enum ocfs2_mount_options
{
	OCFS2_MOUNT_HB_LOCAL = 1 << 0, /* Local heartbeat */
	OCFS2_MOUNT_BARRIER = 1 << 1,	/* Use block barriers */
	OCFS2_MOUNT_NOINTR  = 1 << 2,   /* Don't catch signals */
	OCFS2_MOUNT_ERRORS_PANIC = 1 << 3, /* Panic on errors */
	OCFS2_MOUNT_DATA_WRITEBACK = 1 << 4, /* No data ordering */
	OCFS2_MOUNT_LOCALFLOCKS = 1 << 5, /* No cluster aware user file locks */
	OCFS2_MOUNT_NOUSERXATTR = 1 << 6, /* No user xattr */
	OCFS2_MOUNT_INODE64 = 1 << 7,	/* Allow inode numbers > 2^32 */
	OCFS2_MOUNT_POSIX_ACL = 1 << 8,	/* Force POSIX access control lists */
	OCFS2_MOUNT_NO_POSIX_ACL = 1 << 9,	/* Disable POSIX access
						   control lists */
	OCFS2_MOUNT_USRQUOTA = 1 << 10, /* We support user quotas */
	OCFS2_MOUNT_GRPQUOTA = 1 << 11, /* We support group quotas */
<<<<<<< HEAD
	OCFS2_MOUNT_HB_NONE = 1 << 12, /* No heartbeat */
	OCFS2_MOUNT_HB_GLOBAL = 1 << 13, /* Global heartbeat */
	OCFS2_MOUNT_COHERENCY_BUFFERED = 1 << 14 /* Allow concurrent O_DIRECT
						    writes */
=======
	OCFS2_MOUNT_COHERENCY_BUFFERED = 1 << 12, /* Allow concurrent O_DIRECT
						     writes */
	OCFS2_MOUNT_HB_NONE = 1 << 13, /* No heartbeat */
	OCFS2_MOUNT_HB_GLOBAL = 1 << 14, /* Global heartbeat */
>>>>>>> 02f8c6ae
};

#define OCFS2_OSB_SOFT_RO			0x0001
#define OCFS2_OSB_HARD_RO			0x0002
#define OCFS2_OSB_ERROR_FS			0x0004
#define OCFS2_OSB_DROP_DENTRY_LOCK_IMMED	0x0008

#define OCFS2_DEFAULT_ATIME_QUANTUM		60

struct ocfs2_journal;
struct ocfs2_slot_info;
struct ocfs2_recovery_map;
struct ocfs2_replay_map;
struct ocfs2_quota_recovery;
struct ocfs2_dentry_lock;
struct ocfs2_super
{
	struct task_struct *commit_task;
	struct super_block *sb;
	struct inode *root_inode;
	struct inode *sys_root_inode;
	struct inode *global_system_inodes[NUM_GLOBAL_SYSTEM_INODES];
	struct inode **local_system_inodes;

	struct ocfs2_slot_info *slot_info;

	u32 *slot_recovery_generations;

	spinlock_t node_map_lock;

	u64 root_blkno;
	u64 system_dir_blkno;
	u64 bitmap_blkno;
	u32 bitmap_cpg;
	u8 *uuid;
	char *uuid_str;
	u32 uuid_hash;
	u8 *vol_label;
	u64 first_cluster_group_blkno;
	u32 fs_generation;

	u32 s_feature_compat;
	u32 s_feature_incompat;
	u32 s_feature_ro_compat;

	/* Protects s_next_generation, osb_flags and s_inode_steal_slot.
	 * Could protect more on osb as it's very short lived.
	 */
	spinlock_t osb_lock;
	u32 s_next_generation;
	unsigned long osb_flags;
	s16 s_inode_steal_slot;
	s16 s_meta_steal_slot;
	atomic_t s_num_inodes_stolen;
	atomic_t s_num_meta_stolen;

	unsigned long s_mount_opt;
	unsigned int s_atime_quantum;

	unsigned int max_slots;
	unsigned int node_num;
	int slot_num;
	int preferred_slot;
	int s_sectsize_bits;
	int s_clustersize;
	int s_clustersize_bits;
	unsigned int s_xattr_inline_size;

	atomic_t vol_state;
	struct mutex recovery_lock;
	struct ocfs2_recovery_map *recovery_map;
	struct ocfs2_replay_map *replay_map;
	struct task_struct *recovery_thread_task;
	int disable_recovery;
	wait_queue_head_t checkpoint_event;
	atomic_t needs_checkpoint;
	struct ocfs2_journal *journal;
	unsigned long osb_commit_interval;

	struct delayed_work		la_enable_wq;

	/*
	 * Must hold local alloc i_mutex and osb->osb_lock to change
	 * local_alloc_bits. Reads can be done under either lock.
	 */
	unsigned int local_alloc_bits;
	unsigned int local_alloc_default_bits;
	/* osb_clusters_at_boot can become stale! Do not trust it to
	 * be up to date. */
	unsigned int osb_clusters_at_boot;

	enum ocfs2_local_alloc_state local_alloc_state; /* protected
							 * by osb_lock */

	struct buffer_head *local_alloc_bh;

	u64 la_last_gd;

	struct ocfs2_reservation_map	osb_la_resmap;

	unsigned int	osb_resv_level;
	unsigned int	osb_dir_resv_level;

	/* Next three fields are for local node slot recovery during
	 * mount. */
	int dirty;
	struct ocfs2_dinode *local_alloc_copy;
	struct ocfs2_quota_recovery *quota_rec;

	struct ocfs2_blockcheck_stats osb_ecc_stats;
	struct ocfs2_alloc_stats alloc_stats;
	char dev_str[20];		/* "major,minor" of the device */

	u8 osb_stackflags;

	char osb_cluster_stack[OCFS2_STACK_LABEL_LEN + 1];
	struct ocfs2_cluster_connection *cconn;
	struct ocfs2_lock_res osb_super_lockres;
	struct ocfs2_lock_res osb_rename_lockres;
	struct ocfs2_lock_res osb_nfs_sync_lockres;
	struct ocfs2_dlm_debug *osb_dlm_debug;

	struct dentry *osb_debug_root;
	struct dentry *osb_ctxt;

	wait_queue_head_t recovery_event;

	spinlock_t dc_task_lock;
	struct task_struct *dc_task;
	wait_queue_head_t dc_event;
	unsigned long dc_wake_sequence;
	unsigned long dc_work_sequence;

	/*
	 * Any thread can add locks to the list, but the downconvert
	 * thread is the only one allowed to remove locks. Any change
	 * to this rule requires updating
	 * ocfs2_downconvert_thread_do_work().
	 */
	struct list_head blocked_lock_list;
	unsigned long blocked_lock_count;

	/* List of dentry locks to release. Anyone can add locks to
	 * the list, ocfs2_wq processes the list  */
	struct ocfs2_dentry_lock *dentry_lock_list;
	struct work_struct dentry_lock_work;

	wait_queue_head_t		osb_mount_event;

	/* Truncate log info */
	struct inode			*osb_tl_inode;
	struct buffer_head		*osb_tl_bh;
	struct delayed_work		osb_truncate_log_wq;
	/*
	 * How many clusters in our truncate log.
	 * It must be protected by osb_tl_inode->i_mutex.
	 */
	unsigned int truncated_clusters;

	struct ocfs2_node_map		osb_recovering_orphan_dirs;
	unsigned int			*osb_orphan_wipes;
	wait_queue_head_t		osb_wipe_event;

	struct ocfs2_orphan_scan	osb_orphan_scan;

	/* used to protect metaecc calculation check of xattr. */
	spinlock_t osb_xattr_lock;

	unsigned int			osb_dx_mask;
	u32				osb_dx_seed[4];

	/* the group we used to allocate inodes. */
	u64				osb_inode_alloc_group;

	/* rb tree root for refcount lock. */
	struct rb_root	osb_rf_lock_tree;
	struct ocfs2_refcount_tree *osb_ref_tree_lru;
};

#define OCFS2_SB(sb)	    ((struct ocfs2_super *)(sb)->s_fs_info)

/* Useful typedef for passing around journal access functions */
typedef int (*ocfs2_journal_access_func)(handle_t *handle,
					 struct ocfs2_caching_info *ci,
					 struct buffer_head *bh, int type);

static inline int ocfs2_should_order_data(struct inode *inode)
{
	if (!S_ISREG(inode->i_mode))
		return 0;
	if (OCFS2_SB(inode->i_sb)->s_mount_opt & OCFS2_MOUNT_DATA_WRITEBACK)
		return 0;
	return 1;
}

static inline int ocfs2_sparse_alloc(struct ocfs2_super *osb)
{
	if (osb->s_feature_incompat & OCFS2_FEATURE_INCOMPAT_SPARSE_ALLOC)
		return 1;
	return 0;
}

static inline int ocfs2_writes_unwritten_extents(struct ocfs2_super *osb)
{
	/*
	 * Support for sparse files is a pre-requisite
	 */
	if (!ocfs2_sparse_alloc(osb))
		return 0;

	if (osb->s_feature_ro_compat & OCFS2_FEATURE_RO_COMPAT_UNWRITTEN)
		return 1;
	return 0;
}

static inline int ocfs2_supports_inline_data(struct ocfs2_super *osb)
{
	if (osb->s_feature_incompat & OCFS2_FEATURE_INCOMPAT_INLINE_DATA)
		return 1;
	return 0;
}

static inline int ocfs2_supports_xattr(struct ocfs2_super *osb)
{
	if (osb->s_feature_incompat & OCFS2_FEATURE_INCOMPAT_XATTR)
		return 1;
	return 0;
}

static inline int ocfs2_meta_ecc(struct ocfs2_super *osb)
{
	if (osb->s_feature_incompat & OCFS2_FEATURE_INCOMPAT_META_ECC)
		return 1;
	return 0;
}

static inline int ocfs2_supports_indexed_dirs(struct ocfs2_super *osb)
{
	if (osb->s_feature_incompat & OCFS2_FEATURE_INCOMPAT_INDEXED_DIRS)
		return 1;
	return 0;
}

static inline int ocfs2_supports_discontig_bg(struct ocfs2_super *osb)
{
	if (osb->s_feature_incompat & OCFS2_FEATURE_INCOMPAT_DISCONTIG_BG)
		return 1;
	return 0;
}

static inline unsigned int ocfs2_link_max(struct ocfs2_super *osb)
{
	if (ocfs2_supports_indexed_dirs(osb))
		return OCFS2_DX_LINK_MAX;
	return OCFS2_LINK_MAX;
}

static inline unsigned int ocfs2_read_links_count(struct ocfs2_dinode *di)
{
	u32 nlink = le16_to_cpu(di->i_links_count);
	u32 hi = le16_to_cpu(di->i_links_count_hi);

	if (di->i_dyn_features & cpu_to_le16(OCFS2_INDEXED_DIR_FL))
		nlink |= (hi << OCFS2_LINKS_HI_SHIFT);

	return nlink;
}

static inline void ocfs2_set_links_count(struct ocfs2_dinode *di, u32 nlink)
{
	u16 lo, hi;

	lo = nlink;
	hi = nlink >> OCFS2_LINKS_HI_SHIFT;

	di->i_links_count = cpu_to_le16(lo);
	di->i_links_count_hi = cpu_to_le16(hi);
}

static inline void ocfs2_add_links_count(struct ocfs2_dinode *di, int n)
{
	u32 links = ocfs2_read_links_count(di);

	links += n;

	ocfs2_set_links_count(di, links);
}

static inline int ocfs2_refcount_tree(struct ocfs2_super *osb)
{
	if (osb->s_feature_incompat & OCFS2_FEATURE_INCOMPAT_REFCOUNT_TREE)
		return 1;
	return 0;
}

/* set / clear functions because cluster events can make these happen
 * in parallel so we want the transitions to be atomic. this also
 * means that any future flags osb_flags must be protected by spinlock
 * too! */
static inline void ocfs2_set_osb_flag(struct ocfs2_super *osb,
				      unsigned long flag)
{
	spin_lock(&osb->osb_lock);
	osb->osb_flags |= flag;
	spin_unlock(&osb->osb_lock);
}


static inline unsigned long  ocfs2_test_osb_flag(struct ocfs2_super *osb,
						 unsigned long flag)
{
	unsigned long ret;

	spin_lock(&osb->osb_lock);
	ret = osb->osb_flags & flag;
	spin_unlock(&osb->osb_lock);
	return ret;
}

static inline void ocfs2_set_ro_flag(struct ocfs2_super *osb,
				     int hard)
{
	spin_lock(&osb->osb_lock);
	osb->osb_flags &= ~(OCFS2_OSB_SOFT_RO|OCFS2_OSB_HARD_RO);
	if (hard)
		osb->osb_flags |= OCFS2_OSB_HARD_RO;
	else
		osb->osb_flags |= OCFS2_OSB_SOFT_RO;
	spin_unlock(&osb->osb_lock);
}

static inline int ocfs2_is_hard_readonly(struct ocfs2_super *osb)
{
	int ret;

	spin_lock(&osb->osb_lock);
	ret = osb->osb_flags & OCFS2_OSB_HARD_RO;
	spin_unlock(&osb->osb_lock);

	return ret;
}

static inline int ocfs2_is_soft_readonly(struct ocfs2_super *osb)
{
	int ret;

	spin_lock(&osb->osb_lock);
	ret = osb->osb_flags & OCFS2_OSB_SOFT_RO;
	spin_unlock(&osb->osb_lock);

	return ret;
}

static inline int ocfs2_clusterinfo_valid(struct ocfs2_super *osb)
{
	return (osb->s_feature_incompat &
		(OCFS2_FEATURE_INCOMPAT_USERSPACE_STACK |
		 OCFS2_FEATURE_INCOMPAT_CLUSTERINFO));
}

static inline int ocfs2_userspace_stack(struct ocfs2_super *osb)
{
	if (ocfs2_clusterinfo_valid(osb) &&
	    memcmp(osb->osb_cluster_stack, OCFS2_CLASSIC_CLUSTER_STACK,
		   OCFS2_STACK_LABEL_LEN))
		return 1;
	return 0;
}

static inline int ocfs2_o2cb_stack(struct ocfs2_super *osb)
{
	if (ocfs2_clusterinfo_valid(osb) &&
	    !memcmp(osb->osb_cluster_stack, OCFS2_CLASSIC_CLUSTER_STACK,
		   OCFS2_STACK_LABEL_LEN))
		return 1;
	return 0;
}

static inline int ocfs2_cluster_o2cb_global_heartbeat(struct ocfs2_super *osb)
{
	return ocfs2_o2cb_stack(osb) &&
		(osb->osb_stackflags & OCFS2_CLUSTER_O2CB_GLOBAL_HEARTBEAT);
}

static inline int ocfs2_mount_local(struct ocfs2_super *osb)
{
	return (osb->s_feature_incompat & OCFS2_FEATURE_INCOMPAT_LOCAL_MOUNT);
}

static inline int ocfs2_uses_extended_slot_map(struct ocfs2_super *osb)
{
	return (osb->s_feature_incompat &
		OCFS2_FEATURE_INCOMPAT_EXTENDED_SLOT_MAP);
}


#define OCFS2_IS_VALID_DINODE(ptr)					\
	(!strcmp((ptr)->i_signature, OCFS2_INODE_SIGNATURE))

#define OCFS2_IS_VALID_EXTENT_BLOCK(ptr)				\
	(!strcmp((ptr)->h_signature, OCFS2_EXTENT_BLOCK_SIGNATURE))

#define OCFS2_IS_VALID_GROUP_DESC(ptr)					\
	(!strcmp((ptr)->bg_signature, OCFS2_GROUP_DESC_SIGNATURE))


#define OCFS2_IS_VALID_XATTR_BLOCK(ptr)					\
	(!strcmp((ptr)->xb_signature, OCFS2_XATTR_BLOCK_SIGNATURE))

#define OCFS2_IS_VALID_DIR_TRAILER(ptr)					\
	(!strcmp((ptr)->db_signature, OCFS2_DIR_TRAILER_SIGNATURE))

#define OCFS2_IS_VALID_DX_ROOT(ptr)					\
	(!strcmp((ptr)->dr_signature, OCFS2_DX_ROOT_SIGNATURE))

#define OCFS2_IS_VALID_DX_LEAF(ptr)					\
	(!strcmp((ptr)->dl_signature, OCFS2_DX_LEAF_SIGNATURE))

#define OCFS2_IS_VALID_REFCOUNT_BLOCK(ptr)				\
	(!strcmp((ptr)->rf_signature, OCFS2_REFCOUNT_BLOCK_SIGNATURE))

static inline unsigned long ino_from_blkno(struct super_block *sb,
					   u64 blkno)
{
	return (unsigned long)(blkno & (u64)ULONG_MAX);
}

static inline u64 ocfs2_clusters_to_blocks(struct super_block *sb,
					   u32 clusters)
{
	int c_to_b_bits = OCFS2_SB(sb)->s_clustersize_bits -
		sb->s_blocksize_bits;

	return (u64)clusters << c_to_b_bits;
}

static inline u32 ocfs2_blocks_to_clusters(struct super_block *sb,
					   u64 blocks)
{
	int b_to_c_bits = OCFS2_SB(sb)->s_clustersize_bits -
		sb->s_blocksize_bits;

	return (u32)(blocks >> b_to_c_bits);
}

static inline unsigned int ocfs2_clusters_for_bytes(struct super_block *sb,
						    u64 bytes)
{
	int cl_bits = OCFS2_SB(sb)->s_clustersize_bits;
	unsigned int clusters;

	bytes += OCFS2_SB(sb)->s_clustersize - 1;
	/* OCFS2 just cannot have enough clusters to overflow this */
	clusters = (unsigned int)(bytes >> cl_bits);

	return clusters;
}

static inline u64 ocfs2_blocks_for_bytes(struct super_block *sb,
					 u64 bytes)
{
	bytes += sb->s_blocksize - 1;
	return bytes >> sb->s_blocksize_bits;
}

static inline u64 ocfs2_clusters_to_bytes(struct super_block *sb,
					  u32 clusters)
{
	return (u64)clusters << OCFS2_SB(sb)->s_clustersize_bits;
}

static inline u64 ocfs2_block_to_cluster_start(struct super_block *sb,
					       u64 blocks)
{
	int bits = OCFS2_SB(sb)->s_clustersize_bits - sb->s_blocksize_bits;
	unsigned int clusters;

	clusters = ocfs2_blocks_to_clusters(sb, blocks);
	return (u64)clusters << bits;
}

static inline u64 ocfs2_align_bytes_to_clusters(struct super_block *sb,
						u64 bytes)
{
	int cl_bits = OCFS2_SB(sb)->s_clustersize_bits;
	unsigned int clusters;

	clusters = ocfs2_clusters_for_bytes(sb, bytes);
	return (u64)clusters << cl_bits;
}

static inline u64 ocfs2_align_bytes_to_blocks(struct super_block *sb,
					      u64 bytes)
{
	u64 blocks;

        blocks = ocfs2_blocks_for_bytes(sb, bytes);
	return blocks << sb->s_blocksize_bits;
}

static inline unsigned long ocfs2_align_bytes_to_sectors(u64 bytes)
{
	return (unsigned long)((bytes + 511) >> 9);
}

static inline unsigned int ocfs2_page_index_to_clusters(struct super_block *sb,
							unsigned long pg_index)
{
	u32 clusters = pg_index;
	unsigned int cbits = OCFS2_SB(sb)->s_clustersize_bits;

	if (unlikely(PAGE_CACHE_SHIFT > cbits))
		clusters = pg_index << (PAGE_CACHE_SHIFT - cbits);
	else if (PAGE_CACHE_SHIFT < cbits)
		clusters = pg_index >> (cbits - PAGE_CACHE_SHIFT);

	return clusters;
}

/*
 * Find the 1st page index which covers the given clusters.
 */
static inline pgoff_t ocfs2_align_clusters_to_page_index(struct super_block *sb,
							u32 clusters)
{
	unsigned int cbits = OCFS2_SB(sb)->s_clustersize_bits;
        pgoff_t index = clusters;

	if (PAGE_CACHE_SHIFT > cbits) {
		index = (pgoff_t)clusters >> (PAGE_CACHE_SHIFT - cbits);
	} else if (PAGE_CACHE_SHIFT < cbits) {
		index = (pgoff_t)clusters << (cbits - PAGE_CACHE_SHIFT);
	}

	return index;
}

static inline unsigned int ocfs2_pages_per_cluster(struct super_block *sb)
{
	unsigned int cbits = OCFS2_SB(sb)->s_clustersize_bits;
	unsigned int pages_per_cluster = 1;

	if (PAGE_CACHE_SHIFT < cbits)
		pages_per_cluster = 1 << (cbits - PAGE_CACHE_SHIFT);

	return pages_per_cluster;
}

static inline unsigned int ocfs2_megabytes_to_clusters(struct super_block *sb,
						       unsigned int megs)
{
	BUILD_BUG_ON(OCFS2_MAX_CLUSTERSIZE > 1048576);

	return megs << (20 - OCFS2_SB(sb)->s_clustersize_bits);
}

static inline unsigned int ocfs2_clusters_to_megabytes(struct super_block *sb,
						       unsigned int clusters)
{
	return clusters >> (20 - OCFS2_SB(sb)->s_clustersize_bits);
}

<<<<<<< HEAD

static inline void _ocfs2_set_bit(unsigned int bit, unsigned long *bitmap)
{
	ext2_set_bit(bit, bitmap);
=======
static inline void _ocfs2_set_bit(unsigned int bit, unsigned long *bitmap)
{
	__test_and_set_bit_le(bit, bitmap);
>>>>>>> 02f8c6ae
}
#define ocfs2_set_bit(bit, addr) _ocfs2_set_bit((bit), (unsigned long *)(addr))

static inline void _ocfs2_clear_bit(unsigned int bit, unsigned long *bitmap)
{
<<<<<<< HEAD
	ext2_clear_bit(bit, bitmap);
}
#define ocfs2_clear_bit(bit, addr) _ocfs2_clear_bit((bit), (unsigned long *)(addr))

#define ocfs2_test_bit ext2_test_bit
#define ocfs2_find_next_zero_bit ext2_find_next_zero_bit
#define ocfs2_find_next_bit ext2_find_next_bit
=======
	__test_and_clear_bit_le(bit, bitmap);
}
#define ocfs2_clear_bit(bit, addr) _ocfs2_clear_bit((bit), (unsigned long *)(addr))

#define ocfs2_test_bit test_bit_le
#define ocfs2_find_next_zero_bit find_next_zero_bit_le
#define ocfs2_find_next_bit find_next_bit_le
>>>>>>> 02f8c6ae
#endif  /* OCFS2_H */
<|MERGE_RESOLUTION|>--- conflicted
+++ resolved
@@ -268,17 +268,10 @@
 						   control lists */
 	OCFS2_MOUNT_USRQUOTA = 1 << 10, /* We support user quotas */
 	OCFS2_MOUNT_GRPQUOTA = 1 << 11, /* We support group quotas */
-<<<<<<< HEAD
-	OCFS2_MOUNT_HB_NONE = 1 << 12, /* No heartbeat */
-	OCFS2_MOUNT_HB_GLOBAL = 1 << 13, /* Global heartbeat */
-	OCFS2_MOUNT_COHERENCY_BUFFERED = 1 << 14 /* Allow concurrent O_DIRECT
-						    writes */
-=======
 	OCFS2_MOUNT_COHERENCY_BUFFERED = 1 << 12, /* Allow concurrent O_DIRECT
 						     writes */
 	OCFS2_MOUNT_HB_NONE = 1 << 13, /* No heartbeat */
 	OCFS2_MOUNT_HB_GLOBAL = 1 << 14, /* Global heartbeat */
->>>>>>> 02f8c6ae
 };
 
 #define OCFS2_OSB_SOFT_RO			0x0001
@@ -841,30 +834,14 @@
 	return clusters >> (20 - OCFS2_SB(sb)->s_clustersize_bits);
 }
 
-<<<<<<< HEAD
-
 static inline void _ocfs2_set_bit(unsigned int bit, unsigned long *bitmap)
 {
-	ext2_set_bit(bit, bitmap);
-=======
-static inline void _ocfs2_set_bit(unsigned int bit, unsigned long *bitmap)
-{
 	__test_and_set_bit_le(bit, bitmap);
->>>>>>> 02f8c6ae
 }
 #define ocfs2_set_bit(bit, addr) _ocfs2_set_bit((bit), (unsigned long *)(addr))
 
 static inline void _ocfs2_clear_bit(unsigned int bit, unsigned long *bitmap)
 {
-<<<<<<< HEAD
-	ext2_clear_bit(bit, bitmap);
-}
-#define ocfs2_clear_bit(bit, addr) _ocfs2_clear_bit((bit), (unsigned long *)(addr))
-
-#define ocfs2_test_bit ext2_test_bit
-#define ocfs2_find_next_zero_bit ext2_find_next_zero_bit
-#define ocfs2_find_next_bit ext2_find_next_bit
-=======
 	__test_and_clear_bit_le(bit, bitmap);
 }
 #define ocfs2_clear_bit(bit, addr) _ocfs2_clear_bit((bit), (unsigned long *)(addr))
@@ -872,5 +849,4 @@
 #define ocfs2_test_bit test_bit_le
 #define ocfs2_find_next_zero_bit find_next_zero_bit_le
 #define ocfs2_find_next_bit find_next_bit_le
->>>>>>> 02f8c6ae
 #endif  /* OCFS2_H */
