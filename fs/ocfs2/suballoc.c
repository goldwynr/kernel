/* -*- mode: c; c-basic-offset: 8; -*-
 * vim: noexpandtab sw=8 ts=8 sts=0:
 *
 * suballoc.c
 *
 * metadata alloc and free
 * Inspired by ext3 block groups.
 *
 * Copyright (C) 2002, 2004 Oracle.  All rights reserved.
 *
 * This program is free software; you can redistribute it and/or
 * modify it under the terms of the GNU General Public
 * License as published by the Free Software Foundation; either
 * version 2 of the License, or (at your option) any later version.
 *
 * This program is distributed in the hope that it will be useful,
 * but WITHOUT ANY WARRANTY; without even the implied warranty of
 * MERCHANTABILITY or FITNESS FOR A PARTICULAR PURPOSE.  See the GNU
 * General Public License for more details.
 *
 * You should have received a copy of the GNU General Public
 * License along with this program; if not, write to the
 * Free Software Foundation, Inc., 59 Temple Place - Suite 330,
 * Boston, MA 021110-1307, USA.
 */

#include <linux/fs.h>
#include <linux/types.h>
#include <linux/slab.h>
#include <linux/highmem.h>

#include <cluster/masklog.h>

#include "ocfs2.h"

#include "alloc.h"
#include "blockcheck.h"
#include "dlmglue.h"
#include "inode.h"
#include "journal.h"
#include "localalloc.h"
#include "suballoc.h"
#include "super.h"
#include "sysfile.h"
#include "uptodate.h"
#include "ocfs2_trace.h"

#include "buffer_head_io.h"

#define NOT_ALLOC_NEW_GROUP		0
#define ALLOC_NEW_GROUP			0x1
#define ALLOC_GROUPS_FROM_GLOBAL	0x2

#define OCFS2_MAX_TO_STEAL		1024
<<<<<<< HEAD
=======

struct ocfs2_suballoc_result {
	u64		sr_bg_blkno;	/* The bg we allocated from.  Set
					   to 0 when a block group is
					   contiguous. */
	u64		sr_bg_stable_blkno; /*
					     * Doesn't change, always
					     * set to target block
					     * group descriptor
					     * block.
					     */
	u64		sr_blkno;	/* The first allocated block */
	unsigned int	sr_bit_offset;	/* The bit in the bg */
	unsigned int	sr_bits;	/* How many bits we claimed */
};

static u64 ocfs2_group_from_res(struct ocfs2_suballoc_result *res)
{
	if (res->sr_blkno == 0)
		return 0;

	if (res->sr_bg_blkno)
		return res->sr_bg_blkno;

	return ocfs2_which_suballoc_group(res->sr_blkno, res->sr_bit_offset);
}
>>>>>>> 02f8c6ae

static inline void ocfs2_debug_bg(struct ocfs2_group_desc *bg);
static inline void ocfs2_debug_suballoc_inode(struct ocfs2_dinode *fe);
static inline u16 ocfs2_find_victim_chain(struct ocfs2_chain_list *cl);
static int ocfs2_block_group_fill(handle_t *handle,
				  struct inode *alloc_inode,
				  struct buffer_head *bg_bh,
				  u64 group_blkno,
				  unsigned int group_clusters,
				  u16 my_chain,
				  struct ocfs2_chain_list *cl);
static int ocfs2_block_group_alloc(struct ocfs2_super *osb,
				   struct inode *alloc_inode,
				   struct buffer_head *bh,
				   u64 max_block,
				   u64 *last_alloc_group,
				   int flags);

static int ocfs2_cluster_group_search(struct inode *inode,
				      struct buffer_head *group_bh,
				      u32 bits_wanted, u32 min_bits,
				      u64 max_block,
				      struct ocfs2_suballoc_result *res);
static int ocfs2_block_group_search(struct inode *inode,
				    struct buffer_head *group_bh,
				    u32 bits_wanted, u32 min_bits,
				    u64 max_block,
				    struct ocfs2_suballoc_result *res);
static int ocfs2_claim_suballoc_bits(struct ocfs2_alloc_context *ac,
				     handle_t *handle,
				     u32 bits_wanted,
				     u32 min_bits,
				     struct ocfs2_suballoc_result *res);
static int ocfs2_test_bg_bit_allocatable(struct buffer_head *bg_bh,
					 int nr);
static inline int ocfs2_block_group_set_bits(handle_t *handle,
					     struct inode *alloc_inode,
					     struct ocfs2_group_desc *bg,
					     struct buffer_head *group_bh,
					     unsigned int bit_off,
					     unsigned int num_bits);
static int ocfs2_relink_block_group(handle_t *handle,
				    struct inode *alloc_inode,
				    struct buffer_head *fe_bh,
				    struct buffer_head *bg_bh,
				    struct buffer_head *prev_bg_bh,
				    u16 chain);
static inline int ocfs2_block_group_reasonably_empty(struct ocfs2_group_desc *bg,
						     u32 wanted);
static inline u32 ocfs2_desc_bitmap_to_cluster_off(struct inode *inode,
						   u64 bg_blkno,
						   u16 bg_bit_off);
static inline void ocfs2_block_to_cluster_group(struct inode *inode,
						u64 data_blkno,
						u64 *bg_blkno,
						u16 *bg_bit_off);
static int ocfs2_reserve_clusters_with_limit(struct ocfs2_super *osb,
					     u32 bits_wanted, u64 max_block,
					     int flags,
					     struct ocfs2_alloc_context **ac);

void ocfs2_free_ac_resource(struct ocfs2_alloc_context *ac)
{
	struct inode *inode = ac->ac_inode;

	if (inode) {
		if (ac->ac_which != OCFS2_AC_USE_LOCAL)
			ocfs2_inode_unlock(inode, 1);

		mutex_unlock(&inode->i_mutex);

		iput(inode);
		ac->ac_inode = NULL;
	}
	brelse(ac->ac_bh);
	ac->ac_bh = NULL;
	ac->ac_resv = NULL;
<<<<<<< HEAD
=======
	if (ac->ac_find_loc_priv) {
		kfree(ac->ac_find_loc_priv);
		ac->ac_find_loc_priv = NULL;
	}
>>>>>>> 02f8c6ae
}

void ocfs2_free_alloc_context(struct ocfs2_alloc_context *ac)
{
	ocfs2_free_ac_resource(ac);
	kfree(ac);
}

static u32 ocfs2_bits_per_group(struct ocfs2_chain_list *cl)
{
	return (u32)le16_to_cpu(cl->cl_cpg) * (u32)le16_to_cpu(cl->cl_bpc);
}

#define do_error(fmt, ...)						\
	do{								\
		if (resize)					\
			mlog(ML_ERROR, fmt "\n", ##__VA_ARGS__);	\
		else							\
			ocfs2_error(sb, fmt, ##__VA_ARGS__);		\
	} while (0)

static int ocfs2_validate_gd_self(struct super_block *sb,
				  struct buffer_head *bh,
				  int resize)
{
	struct ocfs2_group_desc *gd = (struct ocfs2_group_desc *)bh->b_data;

	if (!OCFS2_IS_VALID_GROUP_DESC(gd)) {
		do_error("Group descriptor #%llu has bad signature %.*s",
			 (unsigned long long)bh->b_blocknr, 7,
			 gd->bg_signature);
		return -EINVAL;
	}

	if (le64_to_cpu(gd->bg_blkno) != bh->b_blocknr) {
		do_error("Group descriptor #%llu has an invalid bg_blkno "
			 "of %llu",
			 (unsigned long long)bh->b_blocknr,
			 (unsigned long long)le64_to_cpu(gd->bg_blkno));
		return -EINVAL;
	}

	if (le32_to_cpu(gd->bg_generation) != OCFS2_SB(sb)->fs_generation) {
		do_error("Group descriptor #%llu has an invalid "
			 "fs_generation of #%u",
			 (unsigned long long)bh->b_blocknr,
			 le32_to_cpu(gd->bg_generation));
		return -EINVAL;
	}

	if (le16_to_cpu(gd->bg_free_bits_count) > le16_to_cpu(gd->bg_bits)) {
		do_error("Group descriptor #%llu has bit count %u but "
			 "claims that %u are free",
			 (unsigned long long)bh->b_blocknr,
			 le16_to_cpu(gd->bg_bits),
			 le16_to_cpu(gd->bg_free_bits_count));
		return -EINVAL;
	}

	if (le16_to_cpu(gd->bg_bits) > (8 * le16_to_cpu(gd->bg_size))) {
		do_error("Group descriptor #%llu has bit count %u but "
			 "max bitmap bits of %u",
			 (unsigned long long)bh->b_blocknr,
			 le16_to_cpu(gd->bg_bits),
			 8 * le16_to_cpu(gd->bg_size));
		return -EINVAL;
	}

	return 0;
}

static int ocfs2_validate_gd_parent(struct super_block *sb,
				    struct ocfs2_dinode *di,
				    struct buffer_head *bh,
				    int resize)
{
	unsigned int max_bits;
	struct ocfs2_group_desc *gd = (struct ocfs2_group_desc *)bh->b_data;

	if (di->i_blkno != gd->bg_parent_dinode) {
		do_error("Group descriptor #%llu has bad parent "
			 "pointer (%llu, expected %llu)",
			 (unsigned long long)bh->b_blocknr,
			 (unsigned long long)le64_to_cpu(gd->bg_parent_dinode),
			 (unsigned long long)le64_to_cpu(di->i_blkno));
		return -EINVAL;
	}

	max_bits = le16_to_cpu(di->id2.i_chain.cl_cpg) * le16_to_cpu(di->id2.i_chain.cl_bpc);
	if (le16_to_cpu(gd->bg_bits) > max_bits) {
		do_error("Group descriptor #%llu has bit count of %u",
			 (unsigned long long)bh->b_blocknr,
			 le16_to_cpu(gd->bg_bits));
		return -EINVAL;
	}

	/* In resize, we may meet the case bg_chain == cl_next_free_rec. */
	if ((le16_to_cpu(gd->bg_chain) >
	     le16_to_cpu(di->id2.i_chain.cl_next_free_rec)) ||
	    ((le16_to_cpu(gd->bg_chain) ==
	     le16_to_cpu(di->id2.i_chain.cl_next_free_rec)) && !resize)) {
		do_error("Group descriptor #%llu has bad chain %u",
			 (unsigned long long)bh->b_blocknr,
			 le16_to_cpu(gd->bg_chain));
		return -EINVAL;
	}

	return 0;
}

#undef do_error

/*
 * This version only prints errors.  It does not fail the filesystem, and
 * exists only for resize.
 */
int ocfs2_check_group_descriptor(struct super_block *sb,
				 struct ocfs2_dinode *di,
				 struct buffer_head *bh)
{
	int rc;
	struct ocfs2_group_desc *gd = (struct ocfs2_group_desc *)bh->b_data;

	BUG_ON(!buffer_uptodate(bh));

	/*
	 * If the ecc fails, we return the error but otherwise
	 * leave the filesystem running.  We know any error is
	 * local to this block.
	 */
	rc = ocfs2_validate_meta_ecc(sb, bh->b_data, &gd->bg_check);
	if (rc) {
		mlog(ML_ERROR,
		     "Checksum failed for group descriptor %llu\n",
		     (unsigned long long)bh->b_blocknr);
	} else
		rc = ocfs2_validate_gd_self(sb, bh, 1);
	if (!rc)
		rc = ocfs2_validate_gd_parent(sb, di, bh, 1);

	return rc;
}

static int ocfs2_validate_group_descriptor(struct super_block *sb,
					   struct buffer_head *bh)
{
	int rc;
	struct ocfs2_group_desc *gd = (struct ocfs2_group_desc *)bh->b_data;

	trace_ocfs2_validate_group_descriptor(
					(unsigned long long)bh->b_blocknr);

	BUG_ON(!buffer_uptodate(bh));

	/*
	 * If the ecc fails, we return the error but otherwise
	 * leave the filesystem running.  We know any error is
	 * local to this block.
	 */
	rc = ocfs2_validate_meta_ecc(sb, bh->b_data, &gd->bg_check);
	if (rc)
		return rc;

	/*
	 * Errors after here are fatal.
	 */

	return ocfs2_validate_gd_self(sb, bh, 0);
}

int ocfs2_read_group_descriptor(struct inode *inode, struct ocfs2_dinode *di,
				u64 gd_blkno, struct buffer_head **bh)
{
	int rc;
	struct buffer_head *tmp = *bh;

	rc = ocfs2_read_block(INODE_CACHE(inode), gd_blkno, &tmp,
			      ocfs2_validate_group_descriptor);
	if (rc)
		goto out;

	rc = ocfs2_validate_gd_parent(inode->i_sb, di, tmp, 0);
	if (rc) {
		brelse(tmp);
		goto out;
	}

	/* If ocfs2_read_block() got us a new bh, pass it up. */
	if (!*bh)
		*bh = tmp;

out:
	return rc;
}

static void ocfs2_bg_discontig_add_extent(struct ocfs2_super *osb,
					  struct ocfs2_group_desc *bg,
					  struct ocfs2_chain_list *cl,
					  u64 p_blkno, unsigned int clusters)
{
	struct ocfs2_extent_list *el = &bg->bg_list;
	struct ocfs2_extent_rec *rec;

	BUG_ON(!ocfs2_supports_discontig_bg(osb));
	if (!el->l_next_free_rec)
		el->l_count = cpu_to_le16(ocfs2_extent_recs_per_gd(osb->sb));
	rec = &el->l_recs[le16_to_cpu(el->l_next_free_rec)];
	rec->e_blkno = cpu_to_le64(p_blkno);
	rec->e_cpos = cpu_to_le32(le16_to_cpu(bg->bg_bits) /
				  le16_to_cpu(cl->cl_bpc));
	rec->e_leaf_clusters = cpu_to_le16(clusters);
	le16_add_cpu(&bg->bg_bits, clusters * le16_to_cpu(cl->cl_bpc));
	le16_add_cpu(&bg->bg_free_bits_count,
		     clusters * le16_to_cpu(cl->cl_bpc));
	le16_add_cpu(&el->l_next_free_rec, 1);
}

static int ocfs2_block_group_fill(handle_t *handle,
				  struct inode *alloc_inode,
				  struct buffer_head *bg_bh,
				  u64 group_blkno,
				  unsigned int group_clusters,
				  u16 my_chain,
				  struct ocfs2_chain_list *cl)
{
	int status = 0;
	struct ocfs2_super *osb = OCFS2_SB(alloc_inode->i_sb);
	struct ocfs2_group_desc *bg = (struct ocfs2_group_desc *) bg_bh->b_data;
	struct super_block * sb = alloc_inode->i_sb;

	if (((unsigned long long) bg_bh->b_blocknr) != group_blkno) {
		ocfs2_error(alloc_inode->i_sb, "group block (%llu) != "
			    "b_blocknr (%llu)",
			    (unsigned long long)group_blkno,
			    (unsigned long long) bg_bh->b_blocknr);
		status = -EIO;
		goto bail;
	}

	status = ocfs2_journal_access_gd(handle,
					 INODE_CACHE(alloc_inode),
					 bg_bh,
					 OCFS2_JOURNAL_ACCESS_CREATE);
	if (status < 0) {
		mlog_errno(status);
		goto bail;
	}

	memset(bg, 0, sb->s_blocksize);
	strcpy(bg->bg_signature, OCFS2_GROUP_DESC_SIGNATURE);
	bg->bg_generation = cpu_to_le32(OCFS2_SB(sb)->fs_generation);
	bg->bg_size = cpu_to_le16(ocfs2_group_bitmap_size(sb, 1,
						osb->s_feature_incompat));
	bg->bg_chain = cpu_to_le16(my_chain);
	bg->bg_next_group = cl->cl_recs[my_chain].c_blkno;
	bg->bg_parent_dinode = cpu_to_le64(OCFS2_I(alloc_inode)->ip_blkno);
	bg->bg_blkno = cpu_to_le64(group_blkno);
	if (group_clusters == le16_to_cpu(cl->cl_cpg))
		bg->bg_bits = cpu_to_le16(ocfs2_bits_per_group(cl));
	else
		ocfs2_bg_discontig_add_extent(osb, bg, cl, group_blkno,
					      group_clusters);

	/* set the 1st bit in the bitmap to account for the descriptor block */
	ocfs2_set_bit(0, (unsigned long *)bg->bg_bitmap);
	bg->bg_free_bits_count = cpu_to_le16(le16_to_cpu(bg->bg_bits) - 1);

	ocfs2_journal_dirty(handle, bg_bh);

	/* There is no need to zero out or otherwise initialize the
	 * other blocks in a group - All valid FS metadata in a block
	 * group stores the superblock fs_generation value at
	 * allocation time. */

bail:
	if (status)
		mlog_errno(status);
	return status;
}

static inline u16 ocfs2_find_smallest_chain(struct ocfs2_chain_list *cl)
{
	u16 curr, best;

	best = curr = 0;
	while (curr < le16_to_cpu(cl->cl_count)) {
		if (le32_to_cpu(cl->cl_recs[best].c_total) >
		    le32_to_cpu(cl->cl_recs[curr].c_total))
			best = curr;
		curr++;
	}
	return best;
}

static struct buffer_head *
ocfs2_block_group_alloc_contig(struct ocfs2_super *osb, handle_t *handle,
			       struct inode *alloc_inode,
			       struct ocfs2_alloc_context *ac,
			       struct ocfs2_chain_list *cl)
{
	int status;
	u32 bit_off, num_bits;
	u64 bg_blkno;
	struct buffer_head *bg_bh;
	unsigned int alloc_rec = ocfs2_find_smallest_chain(cl);

	status = ocfs2_claim_clusters(handle, ac,
				      le16_to_cpu(cl->cl_cpg), &bit_off,
				      &num_bits);
	if (status < 0) {
		if (status != -ENOSPC)
			mlog_errno(status);
		goto bail;
	}

	/* setup the group */
	bg_blkno = ocfs2_clusters_to_blocks(osb->sb, bit_off);
	trace_ocfs2_block_group_alloc_contig(
	     (unsigned long long)bg_blkno, alloc_rec);

	bg_bh = sb_getblk(osb->sb, bg_blkno);
	if (!bg_bh) {
		status = -EIO;
		mlog_errno(status);
		goto bail;
	}
	ocfs2_set_new_buffer_uptodate(INODE_CACHE(alloc_inode), bg_bh);

	status = ocfs2_block_group_fill(handle, alloc_inode, bg_bh,
					bg_blkno, num_bits, alloc_rec, cl);
	if (status < 0) {
		brelse(bg_bh);
		mlog_errno(status);
	}

bail:
	return status ? ERR_PTR(status) : bg_bh;
}

static int ocfs2_block_group_claim_bits(struct ocfs2_super *osb,
					handle_t *handle,
					struct ocfs2_alloc_context *ac,
					unsigned int min_bits,
					u32 *bit_off, u32 *num_bits)
{
	int status = 0;

	while (min_bits) {
		status = ocfs2_claim_clusters(handle, ac, min_bits,
					      bit_off, num_bits);
		if (status != -ENOSPC)
			break;

		min_bits >>= 1;
	}

	return status;
}

static int ocfs2_block_group_grow_discontig(handle_t *handle,
					    struct inode *alloc_inode,
					    struct buffer_head *bg_bh,
					    struct ocfs2_alloc_context *ac,
					    struct ocfs2_chain_list *cl,
					    unsigned int min_bits)
{
	int status;
	struct ocfs2_super *osb = OCFS2_SB(alloc_inode->i_sb);
	struct ocfs2_group_desc *bg =
		(struct ocfs2_group_desc *)bg_bh->b_data;
	unsigned int needed = le16_to_cpu(cl->cl_cpg) -
			 le16_to_cpu(bg->bg_bits) / le16_to_cpu(cl->cl_bpc);
	u32 p_cpos, clusters;
	u64 p_blkno;
	struct ocfs2_extent_list *el = &bg->bg_list;

	status = ocfs2_journal_access_gd(handle,
					 INODE_CACHE(alloc_inode),
					 bg_bh,
					 OCFS2_JOURNAL_ACCESS_CREATE);
	if (status < 0) {
		mlog_errno(status);
		goto bail;
	}

	while ((needed > 0) && (le16_to_cpu(el->l_next_free_rec) <
				le16_to_cpu(el->l_count))) {
		if (min_bits > needed)
			min_bits = needed;
		status = ocfs2_block_group_claim_bits(osb, handle, ac,
						      min_bits, &p_cpos,
						      &clusters);
		if (status < 0) {
			if (status != -ENOSPC)
				mlog_errno(status);
			goto bail;
		}
		p_blkno = ocfs2_clusters_to_blocks(osb->sb, p_cpos);
		ocfs2_bg_discontig_add_extent(osb, bg, cl, p_blkno,
					      clusters);

		min_bits = clusters;
		needed = le16_to_cpu(cl->cl_cpg) -
			 le16_to_cpu(bg->bg_bits) / le16_to_cpu(cl->cl_bpc);
	}

	if (needed > 0) {
		/*
		 * We have used up all the extent rec but can't fill up
		 * the cpg. So bail out.
		 */
		status = -ENOSPC;
		goto bail;
	}

	ocfs2_journal_dirty(handle, bg_bh);

bail:
	return status;
}

static void ocfs2_bg_alloc_cleanup(handle_t *handle,
				   struct ocfs2_alloc_context *cluster_ac,
				   struct inode *alloc_inode,
				   struct buffer_head *bg_bh)
{
	int i, ret;
	struct ocfs2_group_desc *bg;
	struct ocfs2_extent_list *el;
	struct ocfs2_extent_rec *rec;

	if (!bg_bh)
		return;

	bg = (struct ocfs2_group_desc *)bg_bh->b_data;
	el = &bg->bg_list;
	for (i = 0; i < le16_to_cpu(el->l_next_free_rec); i++) {
		rec = &el->l_recs[i];
		ret = ocfs2_free_clusters(handle, cluster_ac->ac_inode,
					  cluster_ac->ac_bh,
					  le64_to_cpu(rec->e_blkno),
					  le32_to_cpu(rec->e_leaf_clusters));
		if (ret)
			mlog_errno(ret);
		/* Try all the clusters to free */
	}

	ocfs2_remove_from_cache(INODE_CACHE(alloc_inode), bg_bh);
	brelse(bg_bh);
}

static struct buffer_head *
ocfs2_block_group_alloc_discontig(handle_t *handle,
				  struct inode *alloc_inode,
				  struct ocfs2_alloc_context *ac,
				  struct ocfs2_chain_list *cl)
{
	int status;
	u32 bit_off, num_bits;
	u64 bg_blkno;
	unsigned int min_bits = le16_to_cpu(cl->cl_cpg) >> 1;
	struct buffer_head *bg_bh = NULL;
	unsigned int alloc_rec = ocfs2_find_smallest_chain(cl);
	struct ocfs2_super *osb = OCFS2_SB(alloc_inode->i_sb);

	if (!ocfs2_supports_discontig_bg(osb)) {
		status = -ENOSPC;
		goto bail;
	}

	status = ocfs2_extend_trans(handle,
				    ocfs2_calc_bg_discontig_credits(osb->sb));
	if (status) {
		mlog_errno(status);
		goto bail;
	}

	/*
	 * We're going to be grabbing from multiple cluster groups.
	 * We don't have enough credits to relink them all, and the
	 * cluster groups will be staying in cache for the duration of
	 * this operation.
	 */
	ac->ac_allow_chain_relink = 0;

	/* Claim the first region */
	status = ocfs2_block_group_claim_bits(osb, handle, ac, min_bits,
					      &bit_off, &num_bits);
	if (status < 0) {
		if (status != -ENOSPC)
			mlog_errno(status);
		goto bail;
	}
	min_bits = num_bits;

	/* setup the group */
	bg_blkno = ocfs2_clusters_to_blocks(osb->sb, bit_off);
	trace_ocfs2_block_group_alloc_discontig(
				(unsigned long long)bg_blkno, alloc_rec);

	bg_bh = sb_getblk(osb->sb, bg_blkno);
	if (!bg_bh) {
		status = -EIO;
		mlog_errno(status);
		goto bail;
	}
	ocfs2_set_new_buffer_uptodate(INODE_CACHE(alloc_inode), bg_bh);

	status = ocfs2_block_group_fill(handle, alloc_inode, bg_bh,
					bg_blkno, num_bits, alloc_rec, cl);
	if (status < 0) {
		mlog_errno(status);
		goto bail;
	}

	status = ocfs2_block_group_grow_discontig(handle, alloc_inode,
						  bg_bh, ac, cl, min_bits);
	if (status)
		mlog_errno(status);

bail:
	if (status)
		ocfs2_bg_alloc_cleanup(handle, ac, alloc_inode, bg_bh);
	return status ? ERR_PTR(status) : bg_bh;
}

/*
 * We expect the block group allocator to already be locked.
 */
static int ocfs2_block_group_alloc(struct ocfs2_super *osb,
				   struct inode *alloc_inode,
				   struct buffer_head *bh,
				   u64 max_block,
				   u64 *last_alloc_group,
				   int flags)
{
	int status, credits;
	struct ocfs2_dinode *fe = (struct ocfs2_dinode *) bh->b_data;
	struct ocfs2_chain_list *cl;
	struct ocfs2_alloc_context *ac = NULL;
	handle_t *handle = NULL;
	u16 alloc_rec;
	struct buffer_head *bg_bh = NULL;
	struct ocfs2_group_desc *bg;

	BUG_ON(ocfs2_is_cluster_bitmap(alloc_inode));

	cl = &fe->id2.i_chain;
	status = ocfs2_reserve_clusters_with_limit(osb,
						   le16_to_cpu(cl->cl_cpg),
						   max_block, flags, &ac);
	if (status < 0) {
		if (status != -ENOSPC)
			mlog_errno(status);
		goto bail;
	}

	credits = ocfs2_calc_group_alloc_credits(osb->sb,
						 le16_to_cpu(cl->cl_cpg));
	handle = ocfs2_start_trans(osb, credits);
	if (IS_ERR(handle)) {
		status = PTR_ERR(handle);
		handle = NULL;
		mlog_errno(status);
		goto bail;
	}

	if (last_alloc_group && *last_alloc_group != 0) {
		trace_ocfs2_block_group_alloc(
				(unsigned long long)*last_alloc_group);
		ac->ac_last_group = *last_alloc_group;
	}

	bg_bh = ocfs2_block_group_alloc_contig(osb, handle, alloc_inode,
					       ac, cl);
	if (IS_ERR(bg_bh) && (PTR_ERR(bg_bh) == -ENOSPC))
		bg_bh = ocfs2_block_group_alloc_discontig(handle,
							  alloc_inode,
							  ac, cl);
	if (IS_ERR(bg_bh)) {
		status = PTR_ERR(bg_bh);
		bg_bh = NULL;
		if (status != -ENOSPC)
			mlog_errno(status);
		goto bail;
	}
	bg = (struct ocfs2_group_desc *) bg_bh->b_data;

	status = ocfs2_journal_access_di(handle, INODE_CACHE(alloc_inode),
					 bh, OCFS2_JOURNAL_ACCESS_WRITE);
	if (status < 0) {
		mlog_errno(status);
		goto bail;
	}

	alloc_rec = le16_to_cpu(bg->bg_chain);
	le32_add_cpu(&cl->cl_recs[alloc_rec].c_free,
		     le16_to_cpu(bg->bg_free_bits_count));
	le32_add_cpu(&cl->cl_recs[alloc_rec].c_total,
		     le16_to_cpu(bg->bg_bits));
	cl->cl_recs[alloc_rec].c_blkno = bg->bg_blkno;
	if (le16_to_cpu(cl->cl_next_free_rec) < le16_to_cpu(cl->cl_count))
		le16_add_cpu(&cl->cl_next_free_rec, 1);

	le32_add_cpu(&fe->id1.bitmap1.i_used, le16_to_cpu(bg->bg_bits) -
					le16_to_cpu(bg->bg_free_bits_count));
	le32_add_cpu(&fe->id1.bitmap1.i_total, le16_to_cpu(bg->bg_bits));
	le32_add_cpu(&fe->i_clusters, le16_to_cpu(cl->cl_cpg));

	ocfs2_journal_dirty(handle, bh);

	spin_lock(&OCFS2_I(alloc_inode)->ip_lock);
	OCFS2_I(alloc_inode)->ip_clusters = le32_to_cpu(fe->i_clusters);
	fe->i_size = cpu_to_le64(ocfs2_clusters_to_bytes(alloc_inode->i_sb,
					     le32_to_cpu(fe->i_clusters)));
	spin_unlock(&OCFS2_I(alloc_inode)->ip_lock);
	i_size_write(alloc_inode, le64_to_cpu(fe->i_size));
	alloc_inode->i_blocks = ocfs2_inode_sector_count(alloc_inode);

	status = 0;

	/* save the new last alloc group so that the caller can cache it. */
	if (last_alloc_group)
		*last_alloc_group = ac->ac_last_group;

bail:
	if (handle)
		ocfs2_commit_trans(osb, handle);

	if (ac)
		ocfs2_free_alloc_context(ac);

	brelse(bg_bh);

	if (status)
		mlog_errno(status);
	return status;
}

static int ocfs2_reserve_suballoc_bits(struct ocfs2_super *osb,
				       struct ocfs2_alloc_context *ac,
				       int type,
				       u32 slot,
				       u64 *last_alloc_group,
				       int flags)
{
	int status;
	u32 bits_wanted = ac->ac_bits_wanted;
	struct inode *alloc_inode;
	struct buffer_head *bh = NULL;
	struct ocfs2_dinode *fe;
	u32 free_bits;

	alloc_inode = ocfs2_get_system_file_inode(osb, type, slot);
	if (!alloc_inode) {
		mlog_errno(-EINVAL);
		return -EINVAL;
	}

	mutex_lock(&alloc_inode->i_mutex);

	status = ocfs2_inode_lock(alloc_inode, &bh, 1);
	if (status < 0) {
		mutex_unlock(&alloc_inode->i_mutex);
		iput(alloc_inode);

		mlog_errno(status);
		return status;
	}

	ac->ac_inode = alloc_inode;
	ac->ac_alloc_slot = slot;

	fe = (struct ocfs2_dinode *) bh->b_data;

	/* The bh was validated by the inode read inside
	 * ocfs2_inode_lock().  Any corruption is a code bug. */
	BUG_ON(!OCFS2_IS_VALID_DINODE(fe));

	if (!(fe->i_flags & cpu_to_le32(OCFS2_CHAIN_FL))) {
		ocfs2_error(alloc_inode->i_sb, "Invalid chain allocator %llu",
			    (unsigned long long)le64_to_cpu(fe->i_blkno));
		status = -EIO;
		goto bail;
	}

	free_bits = le32_to_cpu(fe->id1.bitmap1.i_total) -
		le32_to_cpu(fe->id1.bitmap1.i_used);

	if (bits_wanted > free_bits) {
		/* cluster bitmap never grows */
		if (ocfs2_is_cluster_bitmap(alloc_inode)) {
			trace_ocfs2_reserve_suballoc_bits_nospc(bits_wanted,
								free_bits);
			status = -ENOSPC;
			goto bail;
		}

		if (!(flags & ALLOC_NEW_GROUP)) {
			trace_ocfs2_reserve_suballoc_bits_no_new_group(
						slot, bits_wanted, free_bits);
			status = -ENOSPC;
			goto bail;
		}

		status = ocfs2_block_group_alloc(osb, alloc_inode, bh,
						 ac->ac_max_block,
						 last_alloc_group, flags);
		if (status < 0) {
			if (status != -ENOSPC)
				mlog_errno(status);
			goto bail;
		}
		atomic_inc(&osb->alloc_stats.bg_extends);

		/* You should never ask for this much metadata */
		BUG_ON(bits_wanted >
		       (le32_to_cpu(fe->id1.bitmap1.i_total)
			- le32_to_cpu(fe->id1.bitmap1.i_used)));
	}

	get_bh(bh);
	ac->ac_bh = bh;
bail:
	brelse(bh);

	if (status)
		mlog_errno(status);
	return status;
}

static void ocfs2_init_inode_steal_slot(struct ocfs2_super *osb)
{
	spin_lock(&osb->osb_lock);
	osb->s_inode_steal_slot = OCFS2_INVALID_SLOT;
	spin_unlock(&osb->osb_lock);
	atomic_set(&osb->s_num_inodes_stolen, 0);
}

static void ocfs2_init_meta_steal_slot(struct ocfs2_super *osb)
{
	spin_lock(&osb->osb_lock);
	osb->s_meta_steal_slot = OCFS2_INVALID_SLOT;
	spin_unlock(&osb->osb_lock);
	atomic_set(&osb->s_num_meta_stolen, 0);
}

void ocfs2_init_steal_slots(struct ocfs2_super *osb)
{
	ocfs2_init_inode_steal_slot(osb);
	ocfs2_init_meta_steal_slot(osb);
}

static void __ocfs2_set_steal_slot(struct ocfs2_super *osb, int slot, int type)
{
	spin_lock(&osb->osb_lock);
	if (type == INODE_ALLOC_SYSTEM_INODE)
		osb->s_inode_steal_slot = slot;
	else if (type == EXTENT_ALLOC_SYSTEM_INODE)
		osb->s_meta_steal_slot = slot;
	spin_unlock(&osb->osb_lock);
}

static int __ocfs2_get_steal_slot(struct ocfs2_super *osb, int type)
{
	int slot = OCFS2_INVALID_SLOT;

	spin_lock(&osb->osb_lock);
	if (type == INODE_ALLOC_SYSTEM_INODE)
		slot = osb->s_inode_steal_slot;
	else if (type == EXTENT_ALLOC_SYSTEM_INODE)
		slot = osb->s_meta_steal_slot;
	spin_unlock(&osb->osb_lock);

	return slot;
}

static int ocfs2_get_inode_steal_slot(struct ocfs2_super *osb)
{
	return __ocfs2_get_steal_slot(osb, INODE_ALLOC_SYSTEM_INODE);
}

static int ocfs2_get_meta_steal_slot(struct ocfs2_super *osb)
{
	return __ocfs2_get_steal_slot(osb, EXTENT_ALLOC_SYSTEM_INODE);
}

static int ocfs2_steal_resource(struct ocfs2_super *osb,
				struct ocfs2_alloc_context *ac,
				int type)
{
	int i, status = -ENOSPC;
	int slot = __ocfs2_get_steal_slot(osb, type);

	/* Start to steal resource from the first slot after ours. */
	if (slot == OCFS2_INVALID_SLOT)
		slot = osb->slot_num + 1;

	for (i = 0; i < osb->max_slots; i++, slot++) {
		if (slot == osb->max_slots)
			slot = 0;

		if (slot == osb->slot_num)
			continue;

		status = ocfs2_reserve_suballoc_bits(osb, ac,
						     type,
						     (u32)slot, NULL,
						     NOT_ALLOC_NEW_GROUP);
		if (status >= 0) {
			__ocfs2_set_steal_slot(osb, slot, type);
			break;
		}

		ocfs2_free_ac_resource(ac);
	}

	return status;
}

<<<<<<< HEAD
static void ocfs2_init_inode_steal_slot(struct ocfs2_super *osb)
{
	spin_lock(&osb->osb_lock);
	osb->s_inode_steal_slot = OCFS2_INVALID_SLOT;
	spin_unlock(&osb->osb_lock);
	atomic_set(&osb->s_num_inodes_stolen, 0);
}

static void ocfs2_init_meta_steal_slot(struct ocfs2_super *osb)
{
	spin_lock(&osb->osb_lock);
	osb->s_meta_steal_slot = OCFS2_INVALID_SLOT;
	spin_unlock(&osb->osb_lock);
	atomic_set(&osb->s_num_meta_stolen, 0);
}

void ocfs2_init_steal_slots(struct ocfs2_super *osb)
{
	ocfs2_init_inode_steal_slot(osb);
	ocfs2_init_meta_steal_slot(osb);
}

static void __ocfs2_set_steal_slot(struct ocfs2_super *osb, int slot, int type)
{
	spin_lock(&osb->osb_lock);
	if (type == INODE_ALLOC_SYSTEM_INODE)
		osb->s_inode_steal_slot = slot;
	else if (type == EXTENT_ALLOC_SYSTEM_INODE)
		osb->s_meta_steal_slot = slot;
	spin_unlock(&osb->osb_lock);
}

static int __ocfs2_get_steal_slot(struct ocfs2_super *osb, int type)
{
	int slot = OCFS2_INVALID_SLOT;

	spin_lock(&osb->osb_lock);
	if (type == INODE_ALLOC_SYSTEM_INODE)
		slot = osb->s_inode_steal_slot;
	else if (type == EXTENT_ALLOC_SYSTEM_INODE)
		slot = osb->s_meta_steal_slot;
	spin_unlock(&osb->osb_lock);

	return slot;
}

static int ocfs2_get_inode_steal_slot(struct ocfs2_super *osb)
{
	return __ocfs2_get_steal_slot(osb, INODE_ALLOC_SYSTEM_INODE);
}

static int ocfs2_get_meta_steal_slot(struct ocfs2_super *osb)
{
	return __ocfs2_get_steal_slot(osb, EXTENT_ALLOC_SYSTEM_INODE);
}

static int ocfs2_steal_resource(struct ocfs2_super *osb,
				struct ocfs2_alloc_context *ac,
				int type)
{
	int i, status = -ENOSPC;
	int slot = __ocfs2_get_steal_slot(osb, type);

	/* Start to steal resource from the first slot after ours. */
	if (slot == OCFS2_INVALID_SLOT)
		slot = osb->slot_num + 1;

	for (i = 0; i < osb->max_slots; i++, slot++) {
		if (slot == osb->max_slots)
			slot = 0;

		if (slot == osb->slot_num)
			continue;

		status = ocfs2_reserve_suballoc_bits(osb, ac,
						     type,
						     (u32)slot, NULL,
						     NOT_ALLOC_NEW_GROUP);
		if (status >= 0) {
			__ocfs2_set_steal_slot(osb, slot, type);
			break;
		}

		ocfs2_free_ac_resource(ac);
	}

	return status;
}

=======
>>>>>>> 02f8c6ae
static int ocfs2_steal_inode(struct ocfs2_super *osb,
			     struct ocfs2_alloc_context *ac)
{
	return ocfs2_steal_resource(osb, ac, INODE_ALLOC_SYSTEM_INODE);
}

static int ocfs2_steal_meta(struct ocfs2_super *osb,
			    struct ocfs2_alloc_context *ac)
{
	return ocfs2_steal_resource(osb, ac, EXTENT_ALLOC_SYSTEM_INODE);
}

int ocfs2_reserve_new_metadata_blocks(struct ocfs2_super *osb,
				      int blocks,
				      struct ocfs2_alloc_context **ac)
{
	int status;
	int slot = ocfs2_get_meta_steal_slot(osb);

	*ac = kzalloc(sizeof(struct ocfs2_alloc_context), GFP_KERNEL);
	if (!(*ac)) {
		status = -ENOMEM;
		mlog_errno(status);
		goto bail;
	}

	(*ac)->ac_bits_wanted = blocks;
	(*ac)->ac_which = OCFS2_AC_USE_META;
	(*ac)->ac_group_search = ocfs2_block_group_search;

	if (slot != OCFS2_INVALID_SLOT &&
<<<<<<< HEAD
	    atomic_read(&osb->s_num_meta_stolen) < OCFS2_MAX_TO_STEAL)
=======
		atomic_read(&osb->s_num_meta_stolen) < OCFS2_MAX_TO_STEAL)
>>>>>>> 02f8c6ae
		goto extent_steal;

	atomic_set(&osb->s_num_meta_stolen, 0);
	status = ocfs2_reserve_suballoc_bits(osb, (*ac),
					     EXTENT_ALLOC_SYSTEM_INODE,
					     (u32)osb->slot_num, NULL,
					     ALLOC_GROUPS_FROM_GLOBAL|ALLOC_NEW_GROUP);

<<<<<<< HEAD
=======

>>>>>>> 02f8c6ae
	if (status >= 0) {
		status = 0;
		if (slot != OCFS2_INVALID_SLOT)
			ocfs2_init_meta_steal_slot(osb);
		goto bail;
	} else if (status < 0 && status != -ENOSPC) {
		mlog_errno(status);
		goto bail;
	}

	ocfs2_free_ac_resource(*ac);

extent_steal:
	status = ocfs2_steal_meta(osb, *ac);
	atomic_inc(&osb->s_num_meta_stolen);
<<<<<<< HEAD

=======
>>>>>>> 02f8c6ae
	if (status < 0) {
		if (status != -ENOSPC)
			mlog_errno(status);
		goto bail;
	}

	status = 0;
bail:
	if ((status < 0) && *ac) {
		ocfs2_free_alloc_context(*ac);
		*ac = NULL;
	}

	if (status)
		mlog_errno(status);
	return status;
}

int ocfs2_reserve_new_metadata(struct ocfs2_super *osb,
			       struct ocfs2_extent_list *root_el,
			       struct ocfs2_alloc_context **ac)
{
	return ocfs2_reserve_new_metadata_blocks(osb,
					ocfs2_extend_meta_needed(root_el),
					ac);
}

int ocfs2_reserve_new_inode(struct ocfs2_super *osb,
			    struct ocfs2_alloc_context **ac)
{
	int status;
	int slot = ocfs2_get_inode_steal_slot(osb);
	u64 alloc_group;

	*ac = kzalloc(sizeof(struct ocfs2_alloc_context), GFP_KERNEL);
	if (!(*ac)) {
		status = -ENOMEM;
		mlog_errno(status);
		goto bail;
	}

	(*ac)->ac_bits_wanted = 1;
	(*ac)->ac_which = OCFS2_AC_USE_INODE;

	(*ac)->ac_group_search = ocfs2_block_group_search;

	/*
	 * stat(2) can't handle i_ino > 32bits, so we tell the
	 * lower levels not to allocate us a block group past that
	 * limit.  The 'inode64' mount option avoids this behavior.
	 */
	if (!(osb->s_mount_opt & OCFS2_MOUNT_INODE64))
		(*ac)->ac_max_block = (u32)~0U;

	/*
	 * slot is set when we successfully steal inode from other nodes.
	 * It is reset in 3 places:
	 * 1. when we flush the truncate log
	 * 2. when we complete local alloc recovery.
	 * 3. when we successfully allocate from our own slot.
	 * After it is set, we will go on stealing inodes until we find the
	 * need to check our slots to see whether there is some space for us.
	 */
	if (slot != OCFS2_INVALID_SLOT &&
	    atomic_read(&osb->s_num_inodes_stolen) < OCFS2_MAX_TO_STEAL)
		goto inode_steal;

	atomic_set(&osb->s_num_inodes_stolen, 0);
	alloc_group = osb->osb_inode_alloc_group;
	status = ocfs2_reserve_suballoc_bits(osb, *ac,
					     INODE_ALLOC_SYSTEM_INODE,
					     (u32)osb->slot_num,
					     &alloc_group,
					     ALLOC_NEW_GROUP |
					     ALLOC_GROUPS_FROM_GLOBAL);
	if (status >= 0) {
		status = 0;

		spin_lock(&osb->osb_lock);
		osb->osb_inode_alloc_group = alloc_group;
		spin_unlock(&osb->osb_lock);
		trace_ocfs2_reserve_new_inode_new_group(
			(unsigned long long)alloc_group);

		/*
		 * Some inodes must be freed by us, so try to allocate
		 * from our own next time.
		 */
		if (slot != OCFS2_INVALID_SLOT)
			ocfs2_init_inode_steal_slot(osb);
		goto bail;
	} else if (status < 0 && status != -ENOSPC) {
		mlog_errno(status);
		goto bail;
	}

	ocfs2_free_ac_resource(*ac);

inode_steal:
	status = ocfs2_steal_inode(osb, *ac);
	atomic_inc(&osb->s_num_inodes_stolen);
	if (status < 0) {
		if (status != -ENOSPC)
			mlog_errno(status);
		goto bail;
	}

	status = 0;
bail:
	if ((status < 0) && *ac) {
		ocfs2_free_alloc_context(*ac);
		*ac = NULL;
	}

	if (status)
		mlog_errno(status);
	return status;
}

/* local alloc code has to do the same thing, so rather than do this
 * twice.. */
int ocfs2_reserve_cluster_bitmap_bits(struct ocfs2_super *osb,
				      struct ocfs2_alloc_context *ac)
{
	int status;

	ac->ac_which = OCFS2_AC_USE_MAIN;
	ac->ac_group_search = ocfs2_cluster_group_search;

	status = ocfs2_reserve_suballoc_bits(osb, ac,
					     GLOBAL_BITMAP_SYSTEM_INODE,
					     OCFS2_INVALID_SLOT, NULL,
					     ALLOC_NEW_GROUP);
	if (status < 0 && status != -ENOSPC) {
		mlog_errno(status);
		goto bail;
	}

bail:
	return status;
}

/* Callers don't need to care which bitmap (local alloc or main) to
 * use so we figure it out for them, but unfortunately this clutters
 * things a bit. */
static int ocfs2_reserve_clusters_with_limit(struct ocfs2_super *osb,
					     u32 bits_wanted, u64 max_block,
					     int flags,
					     struct ocfs2_alloc_context **ac)
{
	int status;

	*ac = kzalloc(sizeof(struct ocfs2_alloc_context), GFP_KERNEL);
	if (!(*ac)) {
		status = -ENOMEM;
		mlog_errno(status);
		goto bail;
	}

	(*ac)->ac_bits_wanted = bits_wanted;
	(*ac)->ac_max_block = max_block;

	status = -ENOSPC;
	if (!(flags & ALLOC_GROUPS_FROM_GLOBAL) &&
	    ocfs2_alloc_should_use_local(osb, bits_wanted)) {
		status = ocfs2_reserve_local_alloc_bits(osb,
							bits_wanted,
							*ac);
		if ((status < 0) && (status != -ENOSPC)) {
			mlog_errno(status);
			goto bail;
		}
	}

	if (status == -ENOSPC) {
		status = ocfs2_reserve_cluster_bitmap_bits(osb, *ac);
		if (status < 0) {
			if (status != -ENOSPC)
				mlog_errno(status);
			goto bail;
		}
	}

	status = 0;
bail:
	if ((status < 0) && *ac) {
		ocfs2_free_alloc_context(*ac);
		*ac = NULL;
	}

	if (status)
		mlog_errno(status);
	return status;
}

int ocfs2_reserve_clusters(struct ocfs2_super *osb,
			   u32 bits_wanted,
			   struct ocfs2_alloc_context **ac)
{
	return ocfs2_reserve_clusters_with_limit(osb, bits_wanted, 0,
						 ALLOC_NEW_GROUP, ac);
}

/*
 * More or less lifted from ext3. I'll leave their description below:
 *
 * "For ext3 allocations, we must not reuse any blocks which are
 * allocated in the bitmap buffer's "last committed data" copy.  This
 * prevents deletes from freeing up the page for reuse until we have
 * committed the delete transaction.
 *
 * If we didn't do this, then deleting something and reallocating it as
 * data would allow the old block to be overwritten before the
 * transaction committed (because we force data to disk before commit).
 * This would lead to corruption if we crashed between overwriting the
 * data and committing the delete.
 *
 * @@@ We may want to make this allocation behaviour conditional on
 * data-writes at some point, and disable it for metadata allocations or
 * sync-data inodes."
 *
 * Note: OCFS2 already does this differently for metadata vs data
 * allocations, as those bitmaps are separate and undo access is never
 * called on a metadata group descriptor.
 */
static int ocfs2_test_bg_bit_allocatable(struct buffer_head *bg_bh,
					 int nr)
{
	struct ocfs2_group_desc *bg = (struct ocfs2_group_desc *) bg_bh->b_data;
	int ret;

	if (ocfs2_test_bit(nr, (unsigned long *)bg->bg_bitmap))
		return 0;

	if (!buffer_jbd(bg_bh))
		return 1;

	jbd_lock_bh_state(bg_bh);
	bg = (struct ocfs2_group_desc *) bh2jh(bg_bh)->b_committed_data;
	if (bg)
		ret = !ocfs2_test_bit(nr, (unsigned long *)bg->bg_bitmap);
	else
		ret = 1;
	jbd_unlock_bh_state(bg_bh);

	return ret;
}

static int ocfs2_block_group_find_clear_bits(struct ocfs2_super *osb,
					     struct buffer_head *bg_bh,
					     unsigned int bits_wanted,
					     unsigned int total_bits,
					     struct ocfs2_suballoc_result *res)
{
	void *bitmap;
	u16 best_offset, best_size;
	int offset, start, found, status = 0;
	struct ocfs2_group_desc *bg = (struct ocfs2_group_desc *) bg_bh->b_data;

	/* Callers got this descriptor from
	 * ocfs2_read_group_descriptor().  Any corruption is a code bug. */
	BUG_ON(!OCFS2_IS_VALID_GROUP_DESC(bg));

	found = start = best_offset = best_size = 0;
	bitmap = bg->bg_bitmap;

	while((offset = ocfs2_find_next_zero_bit(bitmap, total_bits, start)) != -1) {
		if (offset == total_bits)
			break;

		if (!ocfs2_test_bg_bit_allocatable(bg_bh, offset)) {
			/* We found a zero, but we can't use it as it
			 * hasn't been put to disk yet! */
			found = 0;
			start = offset + 1;
		} else if (offset == start) {
			/* we found a zero */
			found++;
			/* move start to the next bit to test */
			start++;
		} else {
			/* got a zero after some ones */
			found = 1;
			start = offset + 1;
		}
		if (found > best_size) {
			best_size = found;
			best_offset = start - found;
		}
		/* we got everything we needed */
		if (found == bits_wanted) {
			/* mlog(0, "Found it all!\n"); */
			break;
		}
	}

	if (best_size) {
		res->sr_bit_offset = best_offset;
		res->sr_bits = best_size;
	} else {
		status = -ENOSPC;
		/* No error log here -- see the comment above
		 * ocfs2_test_bg_bit_allocatable */
	}

	return status;
}

static inline int ocfs2_block_group_set_bits(handle_t *handle,
					     struct inode *alloc_inode,
					     struct ocfs2_group_desc *bg,
					     struct buffer_head *group_bh,
					     unsigned int bit_off,
					     unsigned int num_bits)
{
	int status;
	void *bitmap = bg->bg_bitmap;
	int journal_type = OCFS2_JOURNAL_ACCESS_WRITE;

	/* All callers get the descriptor via
	 * ocfs2_read_group_descriptor().  Any corruption is a code bug. */
	BUG_ON(!OCFS2_IS_VALID_GROUP_DESC(bg));
	BUG_ON(le16_to_cpu(bg->bg_free_bits_count) < num_bits);

	trace_ocfs2_block_group_set_bits(bit_off, num_bits);

	if (ocfs2_is_cluster_bitmap(alloc_inode))
		journal_type = OCFS2_JOURNAL_ACCESS_UNDO;

	status = ocfs2_journal_access_gd(handle,
					 INODE_CACHE(alloc_inode),
					 group_bh,
					 journal_type);
	if (status < 0) {
		mlog_errno(status);
		goto bail;
	}

	le16_add_cpu(&bg->bg_free_bits_count, -num_bits);
	if (le16_to_cpu(bg->bg_free_bits_count) > le16_to_cpu(bg->bg_bits)) {
		ocfs2_error(alloc_inode->i_sb, "Group descriptor # %llu has bit"
			    " count %u but claims %u are freed. num_bits %d",
			    (unsigned long long)le64_to_cpu(bg->bg_blkno),
			    le16_to_cpu(bg->bg_bits),
			    le16_to_cpu(bg->bg_free_bits_count), num_bits);
		return -EROFS;
	}
	while(num_bits--)
		ocfs2_set_bit(bit_off++, bitmap);

	ocfs2_journal_dirty(handle, group_bh);

bail:
	if (status)
		mlog_errno(status);
	return status;
}

/* find the one with the most empty bits */
static inline u16 ocfs2_find_victim_chain(struct ocfs2_chain_list *cl)
{
	u16 curr, best;

	BUG_ON(!cl->cl_next_free_rec);

	best = curr = 0;
	while (curr < le16_to_cpu(cl->cl_next_free_rec)) {
		if (le32_to_cpu(cl->cl_recs[curr].c_free) >
		    le32_to_cpu(cl->cl_recs[best].c_free))
			best = curr;
		curr++;
	}

	BUG_ON(best >= le16_to_cpu(cl->cl_next_free_rec));
	return best;
}

static int ocfs2_relink_block_group(handle_t *handle,
				    struct inode *alloc_inode,
				    struct buffer_head *fe_bh,
				    struct buffer_head *bg_bh,
				    struct buffer_head *prev_bg_bh,
				    u16 chain)
{
	int status;
	/* there is a really tiny chance the journal calls could fail,
	 * but we wouldn't want inconsistent blocks in *any* case. */
	u64 fe_ptr, bg_ptr, prev_bg_ptr;
	struct ocfs2_dinode *fe = (struct ocfs2_dinode *) fe_bh->b_data;
	struct ocfs2_group_desc *bg = (struct ocfs2_group_desc *) bg_bh->b_data;
	struct ocfs2_group_desc *prev_bg = (struct ocfs2_group_desc *) prev_bg_bh->b_data;

	/* The caller got these descriptors from
	 * ocfs2_read_group_descriptor().  Any corruption is a code bug. */
	BUG_ON(!OCFS2_IS_VALID_GROUP_DESC(bg));
	BUG_ON(!OCFS2_IS_VALID_GROUP_DESC(prev_bg));

	trace_ocfs2_relink_block_group(
		(unsigned long long)le64_to_cpu(fe->i_blkno), chain,
		(unsigned long long)le64_to_cpu(bg->bg_blkno),
		(unsigned long long)le64_to_cpu(prev_bg->bg_blkno));

	fe_ptr = le64_to_cpu(fe->id2.i_chain.cl_recs[chain].c_blkno);
	bg_ptr = le64_to_cpu(bg->bg_next_group);
	prev_bg_ptr = le64_to_cpu(prev_bg->bg_next_group);

	status = ocfs2_journal_access_gd(handle, INODE_CACHE(alloc_inode),
					 prev_bg_bh,
					 OCFS2_JOURNAL_ACCESS_WRITE);
	if (status < 0) {
		mlog_errno(status);
		goto out_rollback;
	}

	prev_bg->bg_next_group = bg->bg_next_group;
	ocfs2_journal_dirty(handle, prev_bg_bh);

	status = ocfs2_journal_access_gd(handle, INODE_CACHE(alloc_inode),
					 bg_bh, OCFS2_JOURNAL_ACCESS_WRITE);
	if (status < 0) {
		mlog_errno(status);
		goto out_rollback;
	}

	bg->bg_next_group = fe->id2.i_chain.cl_recs[chain].c_blkno;
	ocfs2_journal_dirty(handle, bg_bh);

	status = ocfs2_journal_access_di(handle, INODE_CACHE(alloc_inode),
					 fe_bh, OCFS2_JOURNAL_ACCESS_WRITE);
	if (status < 0) {
		mlog_errno(status);
		goto out_rollback;
	}

	fe->id2.i_chain.cl_recs[chain].c_blkno = bg->bg_blkno;
	ocfs2_journal_dirty(handle, fe_bh);

out_rollback:
	if (status < 0) {
		fe->id2.i_chain.cl_recs[chain].c_blkno = cpu_to_le64(fe_ptr);
		bg->bg_next_group = cpu_to_le64(bg_ptr);
		prev_bg->bg_next_group = cpu_to_le64(prev_bg_ptr);
	}

	if (status)
		mlog_errno(status);
	return status;
}

static inline int ocfs2_block_group_reasonably_empty(struct ocfs2_group_desc *bg,
						     u32 wanted)
{
	return le16_to_cpu(bg->bg_free_bits_count) > wanted;
}

/* return 0 on success, -ENOSPC to keep searching and any other < 0
 * value on error. */
static int ocfs2_cluster_group_search(struct inode *inode,
				      struct buffer_head *group_bh,
				      u32 bits_wanted, u32 min_bits,
				      u64 max_block,
				      struct ocfs2_suballoc_result *res)
{
	int search = -ENOSPC;
	int ret;
	u64 blkoff;
	struct ocfs2_group_desc *gd = (struct ocfs2_group_desc *) group_bh->b_data;
	struct ocfs2_super *osb = OCFS2_SB(inode->i_sb);
	unsigned int max_bits, gd_cluster_off;

	BUG_ON(!ocfs2_is_cluster_bitmap(inode));

	if (gd->bg_free_bits_count) {
		max_bits = le16_to_cpu(gd->bg_bits);

		/* Tail groups in cluster bitmaps which aren't cpg
		 * aligned are prone to partial extension by a failed
		 * fs resize. If the file system resize never got to
		 * update the dinode cluster count, then we don't want
		 * to trust any clusters past it, regardless of what
		 * the group descriptor says. */
		gd_cluster_off = ocfs2_blocks_to_clusters(inode->i_sb,
							  le64_to_cpu(gd->bg_blkno));
		if ((gd_cluster_off + max_bits) >
		    OCFS2_I(inode)->ip_clusters) {
			max_bits = OCFS2_I(inode)->ip_clusters - gd_cluster_off;
			trace_ocfs2_cluster_group_search_wrong_max_bits(
				(unsigned long long)le64_to_cpu(gd->bg_blkno),
				le16_to_cpu(gd->bg_bits),
				OCFS2_I(inode)->ip_clusters, max_bits);
		}

		ret = ocfs2_block_group_find_clear_bits(OCFS2_SB(inode->i_sb),
							group_bh, bits_wanted,
							max_bits, res);
		if (ret)
			return ret;

		if (max_block) {
			blkoff = ocfs2_clusters_to_blocks(inode->i_sb,
							  gd_cluster_off +
							  res->sr_bit_offset +
							  res->sr_bits);
			trace_ocfs2_cluster_group_search_max_block(
				(unsigned long long)blkoff,
				(unsigned long long)max_block);
			if (blkoff > max_block)
				return -ENOSPC;
		}

		/* ocfs2_block_group_find_clear_bits() might
		 * return success, but we still want to return
		 * -ENOSPC unless it found the minimum number
		 * of bits. */
		if (min_bits <= res->sr_bits)
			search = 0; /* success */
		else if (res->sr_bits) {
			/*
			 * Don't show bits which we'll be returning
			 * for allocation to the local alloc bitmap.
			 */
			ocfs2_local_alloc_seen_free_bits(osb, res->sr_bits);
		}
	}

	return search;
}

static int ocfs2_block_group_search(struct inode *inode,
				    struct buffer_head *group_bh,
				    u32 bits_wanted, u32 min_bits,
				    u64 max_block,
				    struct ocfs2_suballoc_result *res)
{
	int ret = -ENOSPC;
	u64 blkoff;
	struct ocfs2_group_desc *bg = (struct ocfs2_group_desc *) group_bh->b_data;

	BUG_ON(min_bits != 1);
	BUG_ON(ocfs2_is_cluster_bitmap(inode));

	if (bg->bg_free_bits_count) {
		ret = ocfs2_block_group_find_clear_bits(OCFS2_SB(inode->i_sb),
							group_bh, bits_wanted,
							le16_to_cpu(bg->bg_bits),
							res);
		if (!ret && max_block) {
			blkoff = le64_to_cpu(bg->bg_blkno) +
				res->sr_bit_offset + res->sr_bits;
			trace_ocfs2_block_group_search_max_block(
				(unsigned long long)blkoff,
				(unsigned long long)max_block);
			if (blkoff > max_block)
				ret = -ENOSPC;
		}
	}

	return ret;
}

static int ocfs2_alloc_dinode_update_counts(struct inode *inode,
				       handle_t *handle,
				       struct buffer_head *di_bh,
				       u32 num_bits,
				       u16 chain)
{
	int ret;
	u32 tmp_used;
	struct ocfs2_dinode *di = (struct ocfs2_dinode *) di_bh->b_data;
	struct ocfs2_chain_list *cl = (struct ocfs2_chain_list *) &di->id2.i_chain;

	ret = ocfs2_journal_access_di(handle, INODE_CACHE(inode), di_bh,
				      OCFS2_JOURNAL_ACCESS_WRITE);
	if (ret < 0) {
		mlog_errno(ret);
		goto out;
	}

	tmp_used = le32_to_cpu(di->id1.bitmap1.i_used);
	di->id1.bitmap1.i_used = cpu_to_le32(num_bits + tmp_used);
	le32_add_cpu(&cl->cl_recs[chain].c_free, -num_bits);
	ocfs2_journal_dirty(handle, di_bh);

out:
	return ret;
}

static int ocfs2_bg_discontig_fix_by_rec(struct ocfs2_suballoc_result *res,
					 struct ocfs2_extent_rec *rec,
					 struct ocfs2_chain_list *cl)
{
	unsigned int bpc = le16_to_cpu(cl->cl_bpc);
	unsigned int bitoff = le32_to_cpu(rec->e_cpos) * bpc;
	unsigned int bitcount = le32_to_cpu(rec->e_leaf_clusters) * bpc;

	if (res->sr_bit_offset < bitoff)
		return 0;
	if (res->sr_bit_offset >= (bitoff + bitcount))
		return 0;
	res->sr_blkno = le64_to_cpu(rec->e_blkno) +
		(res->sr_bit_offset - bitoff);
	if ((res->sr_bit_offset + res->sr_bits) > (bitoff + bitcount))
		res->sr_bits = (bitoff + bitcount) - res->sr_bit_offset;
	return 1;
}

static void ocfs2_bg_discontig_fix_result(struct ocfs2_alloc_context *ac,
					  struct ocfs2_group_desc *bg,
					  struct ocfs2_suballoc_result *res)
{
	int i;
	u64 bg_blkno = res->sr_bg_blkno;  /* Save off */
	struct ocfs2_extent_rec *rec;
	struct ocfs2_dinode *di = (struct ocfs2_dinode *)ac->ac_bh->b_data;
	struct ocfs2_chain_list *cl = &di->id2.i_chain;

	if (ocfs2_is_cluster_bitmap(ac->ac_inode)) {
		res->sr_blkno = 0;
		return;
	}

	res->sr_blkno = res->sr_bg_blkno + res->sr_bit_offset;
	res->sr_bg_blkno = 0;  /* Clear it for contig block groups */
	if (!ocfs2_supports_discontig_bg(OCFS2_SB(ac->ac_inode->i_sb)) ||
	    !bg->bg_list.l_next_free_rec)
		return;

	for (i = 0; i < le16_to_cpu(bg->bg_list.l_next_free_rec); i++) {
		rec = &bg->bg_list.l_recs[i];
		if (ocfs2_bg_discontig_fix_by_rec(res, rec, cl)) {
			res->sr_bg_blkno = bg_blkno;  /* Restore */
			break;
		}
	}
}

static int ocfs2_search_one_group(struct ocfs2_alloc_context *ac,
				  handle_t *handle,
				  u32 bits_wanted,
				  u32 min_bits,
				  struct ocfs2_suballoc_result *res,
				  u16 *bits_left)
{
	int ret;
	struct buffer_head *group_bh = NULL;
	struct ocfs2_group_desc *gd;
	struct ocfs2_dinode *di = (struct ocfs2_dinode *)ac->ac_bh->b_data;
	struct inode *alloc_inode = ac->ac_inode;

	ret = ocfs2_read_group_descriptor(alloc_inode, di,
					  res->sr_bg_blkno, &group_bh);
	if (ret < 0) {
		mlog_errno(ret);
		return ret;
	}

	gd = (struct ocfs2_group_desc *) group_bh->b_data;
	ret = ac->ac_group_search(alloc_inode, group_bh, bits_wanted, min_bits,
				  ac->ac_max_block, res);
	if (ret < 0) {
		if (ret != -ENOSPC)
			mlog_errno(ret);
		goto out;
	}

	if (!ret)
		ocfs2_bg_discontig_fix_result(ac, gd, res);

	/*
	 * sr_bg_blkno might have been changed by
	 * ocfs2_bg_discontig_fix_result
	 */
	res->sr_bg_stable_blkno = group_bh->b_blocknr;

	if (ac->ac_find_loc_only)
		goto out_loc_only;

	if (ac->ac_find_loc_only)
		goto out_loc_only;

	ret = ocfs2_alloc_dinode_update_counts(alloc_inode, handle, ac->ac_bh,
					       res->sr_bits,
					       le16_to_cpu(gd->bg_chain));
	if (ret < 0) {
		mlog_errno(ret);
		goto out;
	}

	ret = ocfs2_block_group_set_bits(handle, alloc_inode, gd, group_bh,
					 res->sr_bit_offset, res->sr_bits);
	if (ret < 0)
		mlog_errno(ret);

out_loc_only:
	*bits_left = le16_to_cpu(gd->bg_free_bits_count);

out:
	brelse(group_bh);

	return ret;
}

static int ocfs2_search_chain(struct ocfs2_alloc_context *ac,
			      handle_t *handle,
			      u32 bits_wanted,
			      u32 min_bits,
			      struct ocfs2_suballoc_result *res,
			      u16 *bits_left)
{
	int status;
<<<<<<< HEAD
	u16 chain, tmp_bits;
=======
	u16 chain;
>>>>>>> 02f8c6ae
	u64 next_group;
	struct inode *alloc_inode = ac->ac_inode;
	struct buffer_head *group_bh = NULL;
	struct buffer_head *prev_group_bh = NULL;
	struct ocfs2_dinode *fe = (struct ocfs2_dinode *) ac->ac_bh->b_data;
	struct ocfs2_chain_list *cl = (struct ocfs2_chain_list *) &fe->id2.i_chain;
	struct ocfs2_group_desc *bg;

	chain = ac->ac_chain;
	trace_ocfs2_search_chain_begin(
		(unsigned long long)OCFS2_I(alloc_inode)->ip_blkno,
		bits_wanted, chain);

	status = ocfs2_read_group_descriptor(alloc_inode, fe,
					     le64_to_cpu(cl->cl_recs[chain].c_blkno),
					     &group_bh);
	if (status < 0) {
		mlog_errno(status);
		goto bail;
	}
	bg = (struct ocfs2_group_desc *) group_bh->b_data;

	status = -ENOSPC;
	/* for now, the chain search is a bit simplistic. We just use
	 * the 1st group with any empty bits. */
	while ((status = ac->ac_group_search(alloc_inode, group_bh,
					     bits_wanted, min_bits,
					     ac->ac_max_block,
					     res)) == -ENOSPC) {
		if (!bg->bg_next_group)
			break;

		brelse(prev_group_bh);
		prev_group_bh = NULL;

		next_group = le64_to_cpu(bg->bg_next_group);
		prev_group_bh = group_bh;
		group_bh = NULL;
		status = ocfs2_read_group_descriptor(alloc_inode, fe,
						     next_group, &group_bh);
		if (status < 0) {
			mlog_errno(status);
			goto bail;
		}
		bg = (struct ocfs2_group_desc *) group_bh->b_data;
	}
	if (status < 0) {
		if (status != -ENOSPC)
			mlog_errno(status);
		goto bail;
	}

	trace_ocfs2_search_chain_succ(
		(unsigned long long)le64_to_cpu(bg->bg_blkno), res->sr_bits);

	res->sr_bg_blkno = le64_to_cpu(bg->bg_blkno);

	BUG_ON(res->sr_bits == 0);
	if (!status)
		ocfs2_bg_discontig_fix_result(ac, bg, res);

	/*
	 * sr_bg_blkno might have been changed by
	 * ocfs2_bg_discontig_fix_result
	 */
	res->sr_bg_stable_blkno = group_bh->b_blocknr;

	if (ac->ac_find_loc_only)
		goto out_loc_only;

	/*
	 * Keep track of previous block descriptor read. When
	 * we find a target, if we have read more than X
	 * number of descriptors, and the target is reasonably
	 * empty, relink him to top of his chain.
	 *
	 * We've read 0 extra blocks and only send one more to
	 * the transaction, yet the next guy to search has a
	 * much easier time.
	 *
	 * Do this *after* figuring out how many bits we're taking out
	 * of our target group.
	 */
	if (ac->ac_allow_chain_relink &&
	    (prev_group_bh) &&
	    (ocfs2_block_group_reasonably_empty(bg, res->sr_bits))) {
		status = ocfs2_relink_block_group(handle, alloc_inode,
						  ac->ac_bh, group_bh,
						  prev_group_bh, chain);
		if (status < 0) {
			mlog_errno(status);
			goto bail;
		}
	}

<<<<<<< HEAD
	status = ocfs2_alloc_dinode_update_counts(alloc_inode, handle,
						  ac->ac_bh, *num_bits,
=======
	if (ac->ac_find_loc_only)
		goto out_loc_only;

	status = ocfs2_alloc_dinode_update_counts(alloc_inode, handle,
						  ac->ac_bh, res->sr_bits,
>>>>>>> 02f8c6ae
						  chain);
	if (status) {
		mlog_errno(status);
		goto bail;
	}

<<<<<<< HEAD
	status = ocfs2_block_group_set_bits(handle, alloc_inode, bg, group_bh,
					    *bit_off, *num_bits);
=======
	status = ocfs2_block_group_set_bits(handle,
					    alloc_inode,
					    bg,
					    group_bh,
					    res->sr_bit_offset,
					    res->sr_bits);
>>>>>>> 02f8c6ae
	if (status < 0) {
		mlog_errno(status);
		goto bail;
	}

	trace_ocfs2_search_chain_end(
			(unsigned long long)le64_to_cpu(fe->i_blkno),
			res->sr_bits);

out_loc_only:
<<<<<<< HEAD
	*bg_blkno = le64_to_cpu(bg->bg_blkno);
=======
>>>>>>> 02f8c6ae
	*bits_left = le16_to_cpu(bg->bg_free_bits_count);
bail:
	brelse(group_bh);
	brelse(prev_group_bh);

	if (status)
		mlog_errno(status);
	return status;
}

/* will give out up to bits_wanted contiguous bits. */
static int ocfs2_claim_suballoc_bits(struct ocfs2_alloc_context *ac,
				     handle_t *handle,
				     u32 bits_wanted,
				     u32 min_bits,
				     struct ocfs2_suballoc_result *res)
{
	int status;
	u16 victim, i;
	u16 bits_left = 0;
	u64 hint = ac->ac_last_group;
	struct ocfs2_chain_list *cl;
	struct ocfs2_dinode *fe;

	BUG_ON(ac->ac_bits_given >= ac->ac_bits_wanted);
	BUG_ON(bits_wanted > (ac->ac_bits_wanted - ac->ac_bits_given));
	BUG_ON(!ac->ac_bh);

	fe = (struct ocfs2_dinode *) ac->ac_bh->b_data;

	/* The bh was validated by the inode read during
	 * ocfs2_reserve_suballoc_bits().  Any corruption is a code bug. */
	BUG_ON(!OCFS2_IS_VALID_DINODE(fe));

	if (le32_to_cpu(fe->id1.bitmap1.i_used) >=
	    le32_to_cpu(fe->id1.bitmap1.i_total)) {
		ocfs2_error(ac->ac_inode->i_sb,
			    "Chain allocator dinode %llu has %u used "
			    "bits but only %u total.",
			    (unsigned long long)le64_to_cpu(fe->i_blkno),
			    le32_to_cpu(fe->id1.bitmap1.i_used),
			    le32_to_cpu(fe->id1.bitmap1.i_total));
		status = -EIO;
		goto bail;
	}

	res->sr_bg_blkno = hint;
	if (res->sr_bg_blkno) {
		/* Attempt to short-circuit the usual search mechanism
		 * by jumping straight to the most recently used
		 * allocation group. This helps us maintain some
		 * contiguousness across allocations. */
		status = ocfs2_search_one_group(ac, handle, bits_wanted,
						min_bits, res, &bits_left);
		if (!status)
			goto set_hint;
		if (status < 0 && status != -ENOSPC) {
			mlog_errno(status);
			goto bail;
		}
	}

	cl = (struct ocfs2_chain_list *) &fe->id2.i_chain;

	victim = ocfs2_find_victim_chain(cl);
	ac->ac_chain = victim;
	ac->ac_allow_chain_relink = 1;

	status = ocfs2_search_chain(ac, handle, bits_wanted, min_bits,
				    res, &bits_left);
	if (!status) {
		hint = ocfs2_group_from_res(res);
		goto set_hint;
	}
	if (status < 0 && status != -ENOSPC) {
		mlog_errno(status);
		goto bail;
	}

	trace_ocfs2_claim_suballoc_bits(victim);

	/* If we didn't pick a good victim, then just default to
	 * searching each chain in order. Don't allow chain relinking
	 * because we only calculate enough journal credits for one
	 * relink per alloc. */
	ac->ac_allow_chain_relink = 0;
	for (i = 0; i < le16_to_cpu(cl->cl_next_free_rec); i ++) {
		if (i == victim)
			continue;
		if (!cl->cl_recs[i].c_free)
			continue;

		ac->ac_chain = i;
		status = ocfs2_search_chain(ac, handle, bits_wanted, min_bits,
					    res, &bits_left);
		if (!status) {
			hint = ocfs2_group_from_res(res);
			break;
		}
		if (status < 0 && status != -ENOSPC) {
			mlog_errno(status);
			goto bail;
		}
	}

set_hint:
	if (status != -ENOSPC) {
		/* If the next search of this group is not likely to
		 * yield a suitable extent, then we reset the last
		 * group hint so as to not waste a disk read */
		if (bits_left < min_bits)
			ac->ac_last_group = 0;
		else
			ac->ac_last_group = hint;
	}

bail:
	if (status)
		mlog_errno(status);
	return status;
}

int ocfs2_claim_metadata(handle_t *handle,
			 struct ocfs2_alloc_context *ac,
			 u32 bits_wanted,
			 u64 *suballoc_loc,
			 u16 *suballoc_bit_start,
			 unsigned int *num_bits,
			 u64 *blkno_start)
{
	int status;
	struct ocfs2_suballoc_result res = { .sr_blkno = 0, };

	BUG_ON(!ac);
	BUG_ON(ac->ac_bits_wanted < (ac->ac_bits_given + bits_wanted));
	BUG_ON(ac->ac_which != OCFS2_AC_USE_META);

	status = ocfs2_claim_suballoc_bits(ac,
					   handle,
					   bits_wanted,
					   1,
					   &res);
	if (status < 0) {
		mlog_errno(status);
		goto bail;
	}
	atomic_inc(&OCFS2_SB(ac->ac_inode->i_sb)->alloc_stats.bg_allocs);

	*suballoc_loc = res.sr_bg_blkno;
	*suballoc_bit_start = res.sr_bit_offset;
	*blkno_start = res.sr_blkno;
	ac->ac_bits_given += res.sr_bits;
	*num_bits = res.sr_bits;
	status = 0;
bail:
	if (status)
		mlog_errno(status);
	return status;
}

static void ocfs2_init_inode_ac_group(struct inode *dir,
				      struct buffer_head *parent_di_bh,
				      struct ocfs2_alloc_context *ac)
{
	struct ocfs2_dinode *di = (struct ocfs2_dinode *)parent_di_bh->b_data;
	/*
	 * Try to allocate inodes from some specific group.
	 *
	 * If the parent dir has recorded the last group used in allocation,
	 * cool, use it. Otherwise if we try to allocate new inode from the
	 * same slot the parent dir belongs to, use the same chunk.
	 *
	 * We are very careful here to avoid the mistake of setting
	 * ac_last_group to a group descriptor from a different (unlocked) slot.
	 */
	if (OCFS2_I(dir)->ip_last_used_group &&
	    OCFS2_I(dir)->ip_last_used_slot == ac->ac_alloc_slot)
		ac->ac_last_group = OCFS2_I(dir)->ip_last_used_group;
	else if (le16_to_cpu(di->i_suballoc_slot) == ac->ac_alloc_slot) {
		if (di->i_suballoc_loc)
			ac->ac_last_group = le64_to_cpu(di->i_suballoc_loc);
		else
			ac->ac_last_group = ocfs2_which_suballoc_group(
					le64_to_cpu(di->i_blkno),
					le16_to_cpu(di->i_suballoc_bit));
	}
}

static inline void ocfs2_save_inode_ac_group(struct inode *dir,
					     struct ocfs2_alloc_context *ac)
{
	OCFS2_I(dir)->ip_last_used_group = ac->ac_last_group;
	OCFS2_I(dir)->ip_last_used_slot = ac->ac_alloc_slot;
}

int ocfs2_find_new_inode_loc(struct inode *dir,
			     struct buffer_head *parent_fe_bh,
			     struct ocfs2_alloc_context *ac,
<<<<<<< HEAD
			     u16 *suballoc_bit,
=======
>>>>>>> 02f8c6ae
			     u64 *fe_blkno)
{
	int ret;
	handle_t *handle = NULL;
<<<<<<< HEAD
	unsigned int num_bits;
	u64 bg_blkno;
=======
	struct ocfs2_suballoc_result *res;
>>>>>>> 02f8c6ae

	BUG_ON(!ac);
	BUG_ON(ac->ac_bits_given != 0);
	BUG_ON(ac->ac_bits_wanted != 1);
	BUG_ON(ac->ac_which != OCFS2_AC_USE_INODE);

<<<<<<< HEAD
=======
	res = kzalloc(sizeof(*res), GFP_NOFS);
	if (res == NULL) {
		ret = -ENOMEM;
		mlog_errno(ret);
		goto out;
	}

>>>>>>> 02f8c6ae
	ocfs2_init_inode_ac_group(dir, parent_fe_bh, ac);

	/*
	 * The handle started here is for chain relink. Alternatively,
	 * we could just disable relink for these calls.
	 */
	handle = ocfs2_start_trans(OCFS2_SB(dir->i_sb), OCFS2_SUBALLOC_ALLOC);
	if (IS_ERR(handle)) {
		ret = PTR_ERR(handle);
		handle = NULL;
		mlog_errno(ret);
		goto out;
	}

	/*
	 * This will instruct ocfs2_claim_suballoc_bits and
	 * ocfs2_search_one_group to search but save actual allocation
	 * for later.
	 */
	ac->ac_find_loc_only = 1;

<<<<<<< HEAD
	ret = ocfs2_claim_suballoc_bits(OCFS2_SB(dir->i_sb), ac, handle, 1, 1,
					suballoc_bit, &num_bits, &bg_blkno);
=======
	ret = ocfs2_claim_suballoc_bits(ac, handle, 1, 1, res);
>>>>>>> 02f8c6ae
	if (ret < 0) {
		mlog_errno(ret);
		goto out;
	}

<<<<<<< HEAD
	ac->ac_find_loc_bg = bg_blkno;
	*fe_blkno = bg_blkno + (u64) (*suballoc_bit);
=======
	ac->ac_find_loc_priv = res;
	*fe_blkno = res->sr_blkno;
>>>>>>> 02f8c6ae

out:
	if (handle)
		ocfs2_commit_trans(OCFS2_SB(dir->i_sb), handle);

<<<<<<< HEAD
=======
	if (ret)
		kfree(res);

>>>>>>> 02f8c6ae
	return ret;
}

int ocfs2_claim_new_inode_at_loc(handle_t *handle,
				 struct inode *dir,
				 struct ocfs2_alloc_context *ac,
<<<<<<< HEAD
				 u16 suballoc_bit,
=======
				 u64 *suballoc_loc,
				 u16 *suballoc_bit,
>>>>>>> 02f8c6ae
				 u64 di_blkno)
{
	int ret;
	u16 chain;
<<<<<<< HEAD
=======
	struct ocfs2_suballoc_result *res = ac->ac_find_loc_priv;
>>>>>>> 02f8c6ae
	struct buffer_head *bg_bh = NULL;
	struct ocfs2_group_desc *bg;
	struct ocfs2_dinode *di = (struct ocfs2_dinode *) ac->ac_bh->b_data;

<<<<<<< HEAD
	ret = ocfs2_read_group_descriptor(ac->ac_inode, di,
					  ac->ac_find_loc_bg, &bg_bh);
=======
	/*
	 * Since di_blkno is being passed back in, we check for any
	 * inconsistencies which may have happened between
	 * calls. These are code bugs as di_blkno is not expected to
	 * change once returned from ocfs2_find_new_inode_loc()
	 */
	BUG_ON(res->sr_blkno != di_blkno);

	ret = ocfs2_read_group_descriptor(ac->ac_inode, di,
					  res->sr_bg_stable_blkno, &bg_bh);
>>>>>>> 02f8c6ae
	if (ret) {
		mlog_errno(ret);
		goto out;
	}

	bg = (struct ocfs2_group_desc *) bg_bh->b_data;
	chain = le16_to_cpu(bg->bg_chain);

	ret = ocfs2_alloc_dinode_update_counts(ac->ac_inode, handle,
<<<<<<< HEAD
					       ac->ac_bh, 1,
=======
					       ac->ac_bh, res->sr_bits,
>>>>>>> 02f8c6ae
					       chain);
	if (ret) {
		mlog_errno(ret);
		goto out;
	}

	ret = ocfs2_block_group_set_bits(handle,
					 ac->ac_inode,
					 bg,
					 bg_bh,
<<<<<<< HEAD
					 suballoc_bit,
					 1);
=======
					 res->sr_bit_offset,
					 res->sr_bits);
>>>>>>> 02f8c6ae
	if (ret < 0) {
		mlog_errno(ret);
		goto out;
	}

<<<<<<< HEAD
	mlog(0, "Allocated %u bits from suballocator %llu\n", 1,
	     (unsigned long long)di_blkno);

	atomic_inc(&OCFS2_SB(ac->ac_inode->i_sb)->alloc_stats.bg_allocs);

=======
	trace_ocfs2_claim_new_inode_at_loc((unsigned long long)di_blkno,
					   res->sr_bits);

	atomic_inc(&OCFS2_SB(ac->ac_inode->i_sb)->alloc_stats.bg_allocs);

	BUG_ON(res->sr_bits != 1);

	*suballoc_loc = res->sr_bg_blkno;
	*suballoc_bit = res->sr_bit_offset;
>>>>>>> 02f8c6ae
	ac->ac_bits_given++;
	ocfs2_save_inode_ac_group(dir, ac);

out:
	brelse(bg_bh);

	return ret;
}

<<<<<<< HEAD
int ocfs2_claim_new_inode(struct ocfs2_super *osb,
			  handle_t *handle,
=======
int ocfs2_claim_new_inode(handle_t *handle,
>>>>>>> 02f8c6ae
			  struct inode *dir,
			  struct buffer_head *parent_fe_bh,
			  struct ocfs2_alloc_context *ac,
			  u64 *suballoc_loc,
			  u16 *suballoc_bit,
			  u64 *fe_blkno)
{
	int status;
	struct ocfs2_suballoc_result res;

	BUG_ON(!ac);
	BUG_ON(ac->ac_bits_given != 0);
	BUG_ON(ac->ac_bits_wanted != 1);
	BUG_ON(ac->ac_which != OCFS2_AC_USE_INODE);

	ocfs2_init_inode_ac_group(dir, parent_fe_bh, ac);

	status = ocfs2_claim_suballoc_bits(ac,
					   handle,
					   1,
					   1,
					   &res);
	if (status < 0) {
		mlog_errno(status);
		goto bail;
	}
	atomic_inc(&OCFS2_SB(ac->ac_inode->i_sb)->alloc_stats.bg_allocs);

	BUG_ON(res.sr_bits != 1);

	*suballoc_loc = res.sr_bg_blkno;
	*suballoc_bit = res.sr_bit_offset;
	*fe_blkno = res.sr_blkno;
	ac->ac_bits_given++;
	ocfs2_save_inode_ac_group(dir, ac);
	status = 0;
bail:
	if (status)
		mlog_errno(status);
	return status;
}

/* translate a group desc. blkno and it's bitmap offset into
 * disk cluster offset. */
static inline u32 ocfs2_desc_bitmap_to_cluster_off(struct inode *inode,
						   u64 bg_blkno,
						   u16 bg_bit_off)
{
	struct ocfs2_super *osb = OCFS2_SB(inode->i_sb);
	u32 cluster = 0;

	BUG_ON(!ocfs2_is_cluster_bitmap(inode));

	if (bg_blkno != osb->first_cluster_group_blkno)
		cluster = ocfs2_blocks_to_clusters(inode->i_sb, bg_blkno);
	cluster += (u32) bg_bit_off;
	return cluster;
}

/* given a cluster offset, calculate which block group it belongs to
 * and return that block offset. */
u64 ocfs2_which_cluster_group(struct inode *inode, u32 cluster)
{
	struct ocfs2_super *osb = OCFS2_SB(inode->i_sb);
	u32 group_no;

	BUG_ON(!ocfs2_is_cluster_bitmap(inode));

	group_no = cluster / osb->bitmap_cpg;
	if (!group_no)
		return osb->first_cluster_group_blkno;
	return ocfs2_clusters_to_blocks(inode->i_sb,
					group_no * osb->bitmap_cpg);
}

/* given the block number of a cluster start, calculate which cluster
 * group and descriptor bitmap offset that corresponds to. */
static inline void ocfs2_block_to_cluster_group(struct inode *inode,
						u64 data_blkno,
						u64 *bg_blkno,
						u16 *bg_bit_off)
{
	struct ocfs2_super *osb = OCFS2_SB(inode->i_sb);
	u32 data_cluster = ocfs2_blocks_to_clusters(osb->sb, data_blkno);

	BUG_ON(!ocfs2_is_cluster_bitmap(inode));

	*bg_blkno = ocfs2_which_cluster_group(inode,
					      data_cluster);

	if (*bg_blkno == osb->first_cluster_group_blkno)
		*bg_bit_off = (u16) data_cluster;
	else
		*bg_bit_off = (u16) ocfs2_blocks_to_clusters(osb->sb,
							     data_blkno - *bg_blkno);
}

/*
 * min_bits - minimum contiguous chunk from this total allocation we
 * can handle. set to what we asked for originally for a full
 * contig. allocation, set to '1' to indicate we can deal with extents
 * of any size.
 */
int __ocfs2_claim_clusters(handle_t *handle,
			   struct ocfs2_alloc_context *ac,
			   u32 min_clusters,
			   u32 max_clusters,
			   u32 *cluster_start,
			   u32 *num_clusters)
{
	int status;
	unsigned int bits_wanted = max_clusters;
	struct ocfs2_suballoc_result res = { .sr_blkno = 0, };
	struct ocfs2_super *osb = OCFS2_SB(ac->ac_inode->i_sb);

	BUG_ON(ac->ac_bits_given >= ac->ac_bits_wanted);

	BUG_ON(ac->ac_which != OCFS2_AC_USE_LOCAL
	       && ac->ac_which != OCFS2_AC_USE_MAIN);

	if (ac->ac_which == OCFS2_AC_USE_LOCAL) {
		WARN_ON(min_clusters > 1);

		status = ocfs2_claim_local_alloc_bits(osb,
						      handle,
						      ac,
						      bits_wanted,
						      cluster_start,
						      num_clusters);
		if (!status)
			atomic_inc(&osb->alloc_stats.local_data);
	} else {
		if (min_clusters > (osb->bitmap_cpg - 1)) {
			/* The only paths asking for contiguousness
			 * should know about this already. */
			mlog(ML_ERROR, "minimum allocation requested %u exceeds "
			     "group bitmap size %u!\n", min_clusters,
			     osb->bitmap_cpg);
			status = -ENOSPC;
			goto bail;
		}
		/* clamp the current request down to a realistic size. */
		if (bits_wanted > (osb->bitmap_cpg - 1))
			bits_wanted = osb->bitmap_cpg - 1;

		status = ocfs2_claim_suballoc_bits(ac,
						   handle,
						   bits_wanted,
						   min_clusters,
						   &res);
		if (!status) {
			BUG_ON(res.sr_blkno); /* cluster alloc can't set */
			*cluster_start =
				ocfs2_desc_bitmap_to_cluster_off(ac->ac_inode,
								 res.sr_bg_blkno,
								 res.sr_bit_offset);
			atomic_inc(&osb->alloc_stats.bitmap_data);
			*num_clusters = res.sr_bits;
		}
	}
	if (status < 0) {
		if (status != -ENOSPC)
			mlog_errno(status);
		goto bail;
	}

	ac->ac_bits_given += *num_clusters;

bail:
	if (status)
		mlog_errno(status);
	return status;
}

int ocfs2_claim_clusters(handle_t *handle,
			 struct ocfs2_alloc_context *ac,
			 u32 min_clusters,
			 u32 *cluster_start,
			 u32 *num_clusters)
{
	unsigned int bits_wanted = ac->ac_bits_wanted - ac->ac_bits_given;

	return __ocfs2_claim_clusters(handle, ac, min_clusters,
				      bits_wanted, cluster_start, num_clusters);
}

static int ocfs2_block_group_clear_bits(handle_t *handle,
					struct inode *alloc_inode,
					struct ocfs2_group_desc *bg,
					struct buffer_head *group_bh,
					unsigned int bit_off,
					unsigned int num_bits,
					void (*undo_fn)(unsigned int bit,
							unsigned long *bmap))
{
	int status;
	unsigned int tmp;
	struct ocfs2_group_desc *undo_bg = NULL;
<<<<<<< HEAD

	mlog_entry_void();
=======
>>>>>>> 02f8c6ae

	/* The caller got this descriptor from
	 * ocfs2_read_group_descriptor().  Any corruption is a code bug. */
	BUG_ON(!OCFS2_IS_VALID_GROUP_DESC(bg));

<<<<<<< HEAD
	mlog(0, "off = %u, num = %u\n", bit_off, num_bits);
=======
	trace_ocfs2_block_group_clear_bits(bit_off, num_bits);
>>>>>>> 02f8c6ae

	BUG_ON(undo_fn && !ocfs2_is_cluster_bitmap(alloc_inode));
	status = ocfs2_journal_access_gd(handle, INODE_CACHE(alloc_inode),
					 group_bh,
					 undo_fn ?
					 OCFS2_JOURNAL_ACCESS_UNDO :
					 OCFS2_JOURNAL_ACCESS_WRITE);
	if (status < 0) {
		mlog_errno(status);
		goto bail;
	}

	if (undo_fn) {
		jbd_lock_bh_state(group_bh);
		undo_bg = (struct ocfs2_group_desc *)
					bh2jh(group_bh)->b_committed_data;
		BUG_ON(!undo_bg);
	}

	tmp = num_bits;
	while(tmp--) {
		ocfs2_clear_bit((bit_off + tmp),
				(unsigned long *) bg->bg_bitmap);
		if (undo_fn)
			undo_fn(bit_off + tmp,
				(unsigned long *) undo_bg->bg_bitmap);
	}
	le16_add_cpu(&bg->bg_free_bits_count, num_bits);
	if (le16_to_cpu(bg->bg_free_bits_count) > le16_to_cpu(bg->bg_bits)) {
		ocfs2_error(alloc_inode->i_sb, "Group descriptor # %llu has bit"
			    " count %u but claims %u are freed. num_bits %d",
			    (unsigned long long)le64_to_cpu(bg->bg_blkno),
			    le16_to_cpu(bg->bg_bits),
			    le16_to_cpu(bg->bg_free_bits_count), num_bits);
		return -EROFS;
	}

	if (undo_fn)
		jbd_unlock_bh_state(group_bh);

	ocfs2_journal_dirty(handle, group_bh);
bail:
	return status;
}

/*
 * expects the suballoc inode to already be locked.
 */
static int _ocfs2_free_suballoc_bits(handle_t *handle,
				     struct inode *alloc_inode,
				     struct buffer_head *alloc_bh,
				     unsigned int start_bit,
				     u64 bg_blkno,
				     unsigned int count,
				     void (*undo_fn)(unsigned int bit,
						     unsigned long *bitmap))
{
	int status = 0;
	u32 tmp_used;
	struct ocfs2_dinode *fe = (struct ocfs2_dinode *) alloc_bh->b_data;
	struct ocfs2_chain_list *cl = &fe->id2.i_chain;
	struct buffer_head *group_bh = NULL;
	struct ocfs2_group_desc *group;

	/* The alloc_bh comes from ocfs2_free_dinode() or
	 * ocfs2_free_clusters().  The callers have all locked the
	 * allocator and gotten alloc_bh from the lock call.  This
	 * validates the dinode buffer.  Any corruption that has happened
	 * is a code bug. */
	BUG_ON(!OCFS2_IS_VALID_DINODE(fe));
	BUG_ON((count + start_bit) > ocfs2_bits_per_group(cl));

	trace_ocfs2_free_suballoc_bits(
		(unsigned long long)OCFS2_I(alloc_inode)->ip_blkno,
		(unsigned long long)bg_blkno,
		start_bit, count);

	status = ocfs2_read_group_descriptor(alloc_inode, fe, bg_blkno,
					     &group_bh);
	if (status < 0) {
		mlog_errno(status);
		goto bail;
	}
	group = (struct ocfs2_group_desc *) group_bh->b_data;

	BUG_ON((count + start_bit) > le16_to_cpu(group->bg_bits));

	status = ocfs2_block_group_clear_bits(handle, alloc_inode,
					      group, group_bh,
					      start_bit, count, undo_fn);
	if (status < 0) {
		mlog_errno(status);
		goto bail;
	}

	status = ocfs2_journal_access_di(handle, INODE_CACHE(alloc_inode),
					 alloc_bh, OCFS2_JOURNAL_ACCESS_WRITE);
	if (status < 0) {
		mlog_errno(status);
		goto bail;
	}

	le32_add_cpu(&cl->cl_recs[le16_to_cpu(group->bg_chain)].c_free,
		     count);
	tmp_used = le32_to_cpu(fe->id1.bitmap1.i_used);
	fe->id1.bitmap1.i_used = cpu_to_le32(tmp_used - count);
	ocfs2_journal_dirty(handle, alloc_bh);

bail:
	brelse(group_bh);

	if (status)
		mlog_errno(status);
	return status;
}

int ocfs2_free_suballoc_bits(handle_t *handle,
			     struct inode *alloc_inode,
			     struct buffer_head *alloc_bh,
			     unsigned int start_bit,
			     u64 bg_blkno,
			     unsigned int count)
{
	return _ocfs2_free_suballoc_bits(handle, alloc_inode, alloc_bh,
					 start_bit, bg_blkno, count, NULL);
}

int ocfs2_free_dinode(handle_t *handle,
		      struct inode *inode_alloc_inode,
		      struct buffer_head *inode_alloc_bh,
		      struct ocfs2_dinode *di)
{
	u64 blk = le64_to_cpu(di->i_blkno);
	u16 bit = le16_to_cpu(di->i_suballoc_bit);
	u64 bg_blkno = ocfs2_which_suballoc_group(blk, bit);

	if (di->i_suballoc_loc)
		bg_blkno = le64_to_cpu(di->i_suballoc_loc);
	return ocfs2_free_suballoc_bits(handle, inode_alloc_inode,
					inode_alloc_bh, bit, bg_blkno, 1);
}

static int _ocfs2_free_clusters(handle_t *handle,
				struct inode *bitmap_inode,
				struct buffer_head *bitmap_bh,
				u64 start_blk,
				unsigned int num_clusters,
				void (*undo_fn)(unsigned int bit,
						unsigned long *bitmap))
{
	int status;
	u16 bg_start_bit;
	u64 bg_blkno;
	struct ocfs2_dinode *fe;

	/* You can't ever have a contiguous set of clusters
	 * bigger than a block group bitmap so we never have to worry
	 * about looping on them.
	 * This is expensive. We can safely remove once this stuff has
	 * gotten tested really well. */
	BUG_ON(start_blk != ocfs2_clusters_to_blocks(bitmap_inode->i_sb, ocfs2_blocks_to_clusters(bitmap_inode->i_sb, start_blk)));

	fe = (struct ocfs2_dinode *) bitmap_bh->b_data;

	ocfs2_block_to_cluster_group(bitmap_inode, start_blk, &bg_blkno,
				     &bg_start_bit);

	trace_ocfs2_free_clusters((unsigned long long)bg_blkno,
			(unsigned long long)start_blk,
			bg_start_bit, num_clusters);

	status = _ocfs2_free_suballoc_bits(handle, bitmap_inode, bitmap_bh,
					   bg_start_bit, bg_blkno,
					   num_clusters, undo_fn);
	if (status < 0) {
		mlog_errno(status);
		goto out;
	}

	ocfs2_local_alloc_seen_free_bits(OCFS2_SB(bitmap_inode->i_sb),
					 num_clusters);

out:
	if (status)
		mlog_errno(status);
	return status;
}

int ocfs2_free_clusters(handle_t *handle,
			struct inode *bitmap_inode,
			struct buffer_head *bitmap_bh,
			u64 start_blk,
			unsigned int num_clusters)
{
	return _ocfs2_free_clusters(handle, bitmap_inode, bitmap_bh,
				    start_blk, num_clusters,
				    _ocfs2_set_bit);
}

/*
 * Give never-used clusters back to the global bitmap.  We don't need
 * to protect these bits in the undo buffer.
 */
int ocfs2_release_clusters(handle_t *handle,
			   struct inode *bitmap_inode,
			   struct buffer_head *bitmap_bh,
			   u64 start_blk,
			   unsigned int num_clusters)
{
	return _ocfs2_free_clusters(handle, bitmap_inode, bitmap_bh,
				    start_blk, num_clusters,
				    _ocfs2_clear_bit);
}

static inline void ocfs2_debug_bg(struct ocfs2_group_desc *bg)
{
	printk("Block Group:\n");
	printk("bg_signature:       %s\n", bg->bg_signature);
	printk("bg_size:            %u\n", bg->bg_size);
	printk("bg_bits:            %u\n", bg->bg_bits);
	printk("bg_free_bits_count: %u\n", bg->bg_free_bits_count);
	printk("bg_chain:           %u\n", bg->bg_chain);
	printk("bg_generation:      %u\n", le32_to_cpu(bg->bg_generation));
	printk("bg_next_group:      %llu\n",
	       (unsigned long long)bg->bg_next_group);
	printk("bg_parent_dinode:   %llu\n",
	       (unsigned long long)bg->bg_parent_dinode);
	printk("bg_blkno:           %llu\n",
	       (unsigned long long)bg->bg_blkno);
}

static inline void ocfs2_debug_suballoc_inode(struct ocfs2_dinode *fe)
{
	int i;

	printk("Suballoc Inode %llu:\n", (unsigned long long)fe->i_blkno);
	printk("i_signature:                  %s\n", fe->i_signature);
	printk("i_size:                       %llu\n",
	       (unsigned long long)fe->i_size);
	printk("i_clusters:                   %u\n", fe->i_clusters);
	printk("i_generation:                 %u\n",
	       le32_to_cpu(fe->i_generation));
	printk("id1.bitmap1.i_used:           %u\n",
	       le32_to_cpu(fe->id1.bitmap1.i_used));
	printk("id1.bitmap1.i_total:          %u\n",
	       le32_to_cpu(fe->id1.bitmap1.i_total));
	printk("id2.i_chain.cl_cpg:           %u\n", fe->id2.i_chain.cl_cpg);
	printk("id2.i_chain.cl_bpc:           %u\n", fe->id2.i_chain.cl_bpc);
	printk("id2.i_chain.cl_count:         %u\n", fe->id2.i_chain.cl_count);
	printk("id2.i_chain.cl_next_free_rec: %u\n",
	       fe->id2.i_chain.cl_next_free_rec);
	for(i = 0; i < fe->id2.i_chain.cl_next_free_rec; i++) {
		printk("fe->id2.i_chain.cl_recs[%d].c_free:  %u\n", i,
		       fe->id2.i_chain.cl_recs[i].c_free);
		printk("fe->id2.i_chain.cl_recs[%d].c_total: %u\n", i,
		       fe->id2.i_chain.cl_recs[i].c_total);
		printk("fe->id2.i_chain.cl_recs[%d].c_blkno: %llu\n", i,
		       (unsigned long long)fe->id2.i_chain.cl_recs[i].c_blkno);
	}
}

/*
 * For a given allocation, determine which allocators will need to be
 * accessed, and lock them, reserving the appropriate number of bits.
 *
 * Sparse file systems call this from ocfs2_write_begin_nolock()
 * and ocfs2_allocate_unwritten_extents().
 *
 * File systems which don't support holes call this from
 * ocfs2_extend_allocation().
 */
int ocfs2_lock_allocators(struct inode *inode,
			  struct ocfs2_extent_tree *et,
			  u32 clusters_to_add, u32 extents_to_split,
			  struct ocfs2_alloc_context **data_ac,
			  struct ocfs2_alloc_context **meta_ac)
{
	int ret = 0, num_free_extents;
	unsigned int max_recs_needed = clusters_to_add + 2 * extents_to_split;
	struct ocfs2_super *osb = OCFS2_SB(inode->i_sb);

	*meta_ac = NULL;
	if (data_ac)
		*data_ac = NULL;

	BUG_ON(clusters_to_add != 0 && data_ac == NULL);

	num_free_extents = ocfs2_num_free_extents(osb, et);
	if (num_free_extents < 0) {
		ret = num_free_extents;
		mlog_errno(ret);
		goto out;
	}

	/*
	 * Sparse allocation file systems need to be more conservative
	 * with reserving room for expansion - the actual allocation
	 * happens while we've got a journal handle open so re-taking
	 * a cluster lock (because we ran out of room for another
	 * extent) will violate ordering rules.
	 *
	 * Most of the time we'll only be seeing this 1 cluster at a time
	 * anyway.
	 *
	 * Always lock for any unwritten extents - we might want to
	 * add blocks during a split.
	 */
	if (!num_free_extents ||
	    (ocfs2_sparse_alloc(osb) && num_free_extents < max_recs_needed)) {
		ret = ocfs2_reserve_new_metadata(osb, et->et_root_el, meta_ac);
		if (ret < 0) {
			if (ret != -ENOSPC)
				mlog_errno(ret);
			goto out;
		}
	}

	if (clusters_to_add == 0)
		goto out;

	ret = ocfs2_reserve_clusters(osb, clusters_to_add, data_ac);
	if (ret < 0) {
		if (ret != -ENOSPC)
			mlog_errno(ret);
		goto out;
	}

out:
	if (ret) {
		if (*meta_ac) {
			ocfs2_free_alloc_context(*meta_ac);
			*meta_ac = NULL;
		}

		/*
		 * We cannot have an error and a non null *data_ac.
		 */
	}

	return ret;
}

/*
 * Read the inode specified by blkno to get suballoc_slot and
 * suballoc_bit.
 */
static int ocfs2_get_suballoc_slot_bit(struct ocfs2_super *osb, u64 blkno,
				       u16 *suballoc_slot, u64 *group_blkno,
				       u16 *suballoc_bit)
{
	int status;
	struct buffer_head *inode_bh = NULL;
	struct ocfs2_dinode *inode_fe;

	trace_ocfs2_get_suballoc_slot_bit((unsigned long long)blkno);

	/* dirty read disk */
	status = ocfs2_read_blocks_sync(osb, blkno, 1, &inode_bh);
	if (status < 0) {
		mlog(ML_ERROR, "read block %llu failed %d\n",
		     (unsigned long long)blkno, status);
		goto bail;
	}

	inode_fe = (struct ocfs2_dinode *) inode_bh->b_data;
	if (!OCFS2_IS_VALID_DINODE(inode_fe)) {
		mlog(ML_ERROR, "invalid inode %llu requested\n",
		     (unsigned long long)blkno);
		status = -EINVAL;
		goto bail;
	}

	if (le16_to_cpu(inode_fe->i_suballoc_slot) != (u16)OCFS2_INVALID_SLOT &&
	    (u32)le16_to_cpu(inode_fe->i_suballoc_slot) > osb->max_slots - 1) {
		mlog(ML_ERROR, "inode %llu has invalid suballoc slot %u\n",
		     (unsigned long long)blkno,
		     (u32)le16_to_cpu(inode_fe->i_suballoc_slot));
		status = -EINVAL;
		goto bail;
	}

	if (suballoc_slot)
		*suballoc_slot = le16_to_cpu(inode_fe->i_suballoc_slot);
	if (suballoc_bit)
		*suballoc_bit = le16_to_cpu(inode_fe->i_suballoc_bit);
	if (group_blkno)
		*group_blkno = le64_to_cpu(inode_fe->i_suballoc_loc);

bail:
	brelse(inode_bh);

	if (status)
		mlog_errno(status);
	return status;
}

/*
 * test whether bit is SET in allocator bitmap or not.  on success, 0
 * is returned and *res is 1 for SET; 0 otherwise.  when fails, errno
 * is returned and *res is meaningless.  Call this after you have
 * cluster locked against suballoc, or you may get a result based on
 * non-up2date contents
 */
static int ocfs2_test_suballoc_bit(struct ocfs2_super *osb,
				   struct inode *suballoc,
				   struct buffer_head *alloc_bh,
				   u64 group_blkno, u64 blkno,
				   u16 bit, int *res)
{
	struct ocfs2_dinode *alloc_di;
	struct ocfs2_group_desc *group;
	struct buffer_head *group_bh = NULL;
	u64 bg_blkno;
	int status;

	trace_ocfs2_test_suballoc_bit((unsigned long long)blkno,
				      (unsigned int)bit);

	alloc_di = (struct ocfs2_dinode *)alloc_bh->b_data;
	if ((bit + 1) > ocfs2_bits_per_group(&alloc_di->id2.i_chain)) {
		mlog(ML_ERROR, "suballoc bit %u out of range of %u\n",
		     (unsigned int)bit,
		     ocfs2_bits_per_group(&alloc_di->id2.i_chain));
		status = -EINVAL;
		goto bail;
	}

	bg_blkno = group_blkno ? group_blkno :
		   ocfs2_which_suballoc_group(blkno, bit);
	status = ocfs2_read_group_descriptor(suballoc, alloc_di, bg_blkno,
					     &group_bh);
	if (status < 0) {
		mlog(ML_ERROR, "read group %llu failed %d\n",
		     (unsigned long long)bg_blkno, status);
		goto bail;
	}

	group = (struct ocfs2_group_desc *) group_bh->b_data;
	*res = ocfs2_test_bit(bit, (unsigned long *)group->bg_bitmap);

bail:
	brelse(group_bh);

	if (status)
		mlog_errno(status);
	return status;
}

/*
 * Test if the bit representing this inode (blkno) is set in the
 * suballocator.
 *
 * On success, 0 is returned and *res is 1 for SET; 0 otherwise.
 *
 * In the event of failure, a negative value is returned and *res is
 * meaningless.
 *
 * Callers must make sure to hold nfs_sync_lock to prevent
 * ocfs2_delete_inode() on another node from accessing the same
 * suballocator concurrently.
 */
int ocfs2_test_inode_bit(struct ocfs2_super *osb, u64 blkno, int *res)
{
	int status;
	u64 group_blkno = 0;
	u16 suballoc_bit = 0, suballoc_slot = 0;
	struct inode *inode_alloc_inode;
	struct buffer_head *alloc_bh = NULL;

	trace_ocfs2_test_inode_bit((unsigned long long)blkno);

	status = ocfs2_get_suballoc_slot_bit(osb, blkno, &suballoc_slot,
					     &group_blkno, &suballoc_bit);
	if (status < 0) {
		mlog(ML_ERROR, "get alloc slot and bit failed %d\n", status);
		goto bail;
	}

	inode_alloc_inode =
		ocfs2_get_system_file_inode(osb, INODE_ALLOC_SYSTEM_INODE,
					    suballoc_slot);
	if (!inode_alloc_inode) {
		/* the error code could be inaccurate, but we are not able to
		 * get the correct one. */
		status = -EINVAL;
		mlog(ML_ERROR, "unable to get alloc inode in slot %u\n",
		     (u32)suballoc_slot);
		goto bail;
	}

	mutex_lock(&inode_alloc_inode->i_mutex);
	status = ocfs2_inode_lock(inode_alloc_inode, &alloc_bh, 0);
	if (status < 0) {
		mutex_unlock(&inode_alloc_inode->i_mutex);
		mlog(ML_ERROR, "lock on alloc inode on slot %u failed %d\n",
		     (u32)suballoc_slot, status);
		goto bail;
	}

	status = ocfs2_test_suballoc_bit(osb, inode_alloc_inode, alloc_bh,
					 group_blkno, blkno, suballoc_bit, res);
	if (status < 0)
		mlog(ML_ERROR, "test suballoc bit failed %d\n", status);

	ocfs2_inode_unlock(inode_alloc_inode, 0);
	mutex_unlock(&inode_alloc_inode->i_mutex);

	iput(inode_alloc_inode);
	brelse(alloc_bh);
bail:
	if (status)
		mlog_errno(status);
	return status;
}<|MERGE_RESOLUTION|>--- conflicted
+++ resolved
@@ -52,8 +52,6 @@
 #define ALLOC_GROUPS_FROM_GLOBAL	0x2
 
 #define OCFS2_MAX_TO_STEAL		1024
-<<<<<<< HEAD
-=======
 
 struct ocfs2_suballoc_result {
 	u64		sr_bg_blkno;	/* The bg we allocated from.  Set
@@ -80,7 +78,6 @@
 
 	return ocfs2_which_suballoc_group(res->sr_blkno, res->sr_bit_offset);
 }
->>>>>>> 02f8c6ae
 
 static inline void ocfs2_debug_bg(struct ocfs2_group_desc *bg);
 static inline void ocfs2_debug_suballoc_inode(struct ocfs2_dinode *fe);
@@ -158,13 +155,10 @@
 	brelse(ac->ac_bh);
 	ac->ac_bh = NULL;
 	ac->ac_resv = NULL;
-<<<<<<< HEAD
-=======
 	if (ac->ac_find_loc_priv) {
 		kfree(ac->ac_find_loc_priv);
 		ac->ac_find_loc_priv = NULL;
 	}
->>>>>>> 02f8c6ae
 }
 
 void ocfs2_free_alloc_context(struct ocfs2_alloc_context *ac)
@@ -985,98 +979,6 @@
 	return status;
 }
 
-<<<<<<< HEAD
-static void ocfs2_init_inode_steal_slot(struct ocfs2_super *osb)
-{
-	spin_lock(&osb->osb_lock);
-	osb->s_inode_steal_slot = OCFS2_INVALID_SLOT;
-	spin_unlock(&osb->osb_lock);
-	atomic_set(&osb->s_num_inodes_stolen, 0);
-}
-
-static void ocfs2_init_meta_steal_slot(struct ocfs2_super *osb)
-{
-	spin_lock(&osb->osb_lock);
-	osb->s_meta_steal_slot = OCFS2_INVALID_SLOT;
-	spin_unlock(&osb->osb_lock);
-	atomic_set(&osb->s_num_meta_stolen, 0);
-}
-
-void ocfs2_init_steal_slots(struct ocfs2_super *osb)
-{
-	ocfs2_init_inode_steal_slot(osb);
-	ocfs2_init_meta_steal_slot(osb);
-}
-
-static void __ocfs2_set_steal_slot(struct ocfs2_super *osb, int slot, int type)
-{
-	spin_lock(&osb->osb_lock);
-	if (type == INODE_ALLOC_SYSTEM_INODE)
-		osb->s_inode_steal_slot = slot;
-	else if (type == EXTENT_ALLOC_SYSTEM_INODE)
-		osb->s_meta_steal_slot = slot;
-	spin_unlock(&osb->osb_lock);
-}
-
-static int __ocfs2_get_steal_slot(struct ocfs2_super *osb, int type)
-{
-	int slot = OCFS2_INVALID_SLOT;
-
-	spin_lock(&osb->osb_lock);
-	if (type == INODE_ALLOC_SYSTEM_INODE)
-		slot = osb->s_inode_steal_slot;
-	else if (type == EXTENT_ALLOC_SYSTEM_INODE)
-		slot = osb->s_meta_steal_slot;
-	spin_unlock(&osb->osb_lock);
-
-	return slot;
-}
-
-static int ocfs2_get_inode_steal_slot(struct ocfs2_super *osb)
-{
-	return __ocfs2_get_steal_slot(osb, INODE_ALLOC_SYSTEM_INODE);
-}
-
-static int ocfs2_get_meta_steal_slot(struct ocfs2_super *osb)
-{
-	return __ocfs2_get_steal_slot(osb, EXTENT_ALLOC_SYSTEM_INODE);
-}
-
-static int ocfs2_steal_resource(struct ocfs2_super *osb,
-				struct ocfs2_alloc_context *ac,
-				int type)
-{
-	int i, status = -ENOSPC;
-	int slot = __ocfs2_get_steal_slot(osb, type);
-
-	/* Start to steal resource from the first slot after ours. */
-	if (slot == OCFS2_INVALID_SLOT)
-		slot = osb->slot_num + 1;
-
-	for (i = 0; i < osb->max_slots; i++, slot++) {
-		if (slot == osb->max_slots)
-			slot = 0;
-
-		if (slot == osb->slot_num)
-			continue;
-
-		status = ocfs2_reserve_suballoc_bits(osb, ac,
-						     type,
-						     (u32)slot, NULL,
-						     NOT_ALLOC_NEW_GROUP);
-		if (status >= 0) {
-			__ocfs2_set_steal_slot(osb, slot, type);
-			break;
-		}
-
-		ocfs2_free_ac_resource(ac);
-	}
-
-	return status;
-}
-
-=======
->>>>>>> 02f8c6ae
 static int ocfs2_steal_inode(struct ocfs2_super *osb,
 			     struct ocfs2_alloc_context *ac)
 {
@@ -1108,11 +1010,7 @@
 	(*ac)->ac_group_search = ocfs2_block_group_search;
 
 	if (slot != OCFS2_INVALID_SLOT &&
-<<<<<<< HEAD
-	    atomic_read(&osb->s_num_meta_stolen) < OCFS2_MAX_TO_STEAL)
-=======
 		atomic_read(&osb->s_num_meta_stolen) < OCFS2_MAX_TO_STEAL)
->>>>>>> 02f8c6ae
 		goto extent_steal;
 
 	atomic_set(&osb->s_num_meta_stolen, 0);
@@ -1121,10 +1019,7 @@
 					     (u32)osb->slot_num, NULL,
 					     ALLOC_GROUPS_FROM_GLOBAL|ALLOC_NEW_GROUP);
 
-<<<<<<< HEAD
-=======
-
->>>>>>> 02f8c6ae
+
 	if (status >= 0) {
 		status = 0;
 		if (slot != OCFS2_INVALID_SLOT)
@@ -1140,10 +1035,6 @@
 extent_steal:
 	status = ocfs2_steal_meta(osb, *ac);
 	atomic_inc(&osb->s_num_meta_stolen);
-<<<<<<< HEAD
-
-=======
->>>>>>> 02f8c6ae
 	if (status < 0) {
 		if (status != -ENOSPC)
 			mlog_errno(status);
@@ -1821,9 +1712,6 @@
 	if (ac->ac_find_loc_only)
 		goto out_loc_only;
 
-	if (ac->ac_find_loc_only)
-		goto out_loc_only;
-
 	ret = ocfs2_alloc_dinode_update_counts(alloc_inode, handle, ac->ac_bh,
 					       res->sr_bits,
 					       le16_to_cpu(gd->bg_chain));
@@ -1854,11 +1742,7 @@
 			      u16 *bits_left)
 {
 	int status;
-<<<<<<< HEAD
-	u16 chain, tmp_bits;
-=======
 	u16 chain;
->>>>>>> 02f8c6ae
 	u64 next_group;
 	struct inode *alloc_inode = ac->ac_inode;
 	struct buffer_head *group_bh = NULL;
@@ -1925,9 +1809,6 @@
 	 * ocfs2_bg_discontig_fix_result
 	 */
 	res->sr_bg_stable_blkno = group_bh->b_blocknr;
-
-	if (ac->ac_find_loc_only)
-		goto out_loc_only;
 
 	/*
 	 * Keep track of previous block descriptor read. When
@@ -1954,33 +1835,23 @@
 		}
 	}
 
-<<<<<<< HEAD
-	status = ocfs2_alloc_dinode_update_counts(alloc_inode, handle,
-						  ac->ac_bh, *num_bits,
-=======
 	if (ac->ac_find_loc_only)
 		goto out_loc_only;
 
 	status = ocfs2_alloc_dinode_update_counts(alloc_inode, handle,
 						  ac->ac_bh, res->sr_bits,
->>>>>>> 02f8c6ae
 						  chain);
 	if (status) {
 		mlog_errno(status);
 		goto bail;
 	}
 
-<<<<<<< HEAD
-	status = ocfs2_block_group_set_bits(handle, alloc_inode, bg, group_bh,
-					    *bit_off, *num_bits);
-=======
 	status = ocfs2_block_group_set_bits(handle,
 					    alloc_inode,
 					    bg,
 					    group_bh,
 					    res->sr_bit_offset,
 					    res->sr_bits);
->>>>>>> 02f8c6ae
 	if (status < 0) {
 		mlog_errno(status);
 		goto bail;
@@ -1991,10 +1862,6 @@
 			res->sr_bits);
 
 out_loc_only:
-<<<<<<< HEAD
-	*bg_blkno = le64_to_cpu(bg->bg_blkno);
-=======
->>>>>>> 02f8c6ae
 	*bits_left = le16_to_cpu(bg->bg_free_bits_count);
 bail:
 	brelse(group_bh);
@@ -2193,28 +2060,17 @@
 int ocfs2_find_new_inode_loc(struct inode *dir,
 			     struct buffer_head *parent_fe_bh,
 			     struct ocfs2_alloc_context *ac,
-<<<<<<< HEAD
-			     u16 *suballoc_bit,
-=======
->>>>>>> 02f8c6ae
 			     u64 *fe_blkno)
 {
 	int ret;
 	handle_t *handle = NULL;
-<<<<<<< HEAD
-	unsigned int num_bits;
-	u64 bg_blkno;
-=======
 	struct ocfs2_suballoc_result *res;
->>>>>>> 02f8c6ae
 
 	BUG_ON(!ac);
 	BUG_ON(ac->ac_bits_given != 0);
 	BUG_ON(ac->ac_bits_wanted != 1);
 	BUG_ON(ac->ac_which != OCFS2_AC_USE_INODE);
 
-<<<<<<< HEAD
-=======
 	res = kzalloc(sizeof(*res), GFP_NOFS);
 	if (res == NULL) {
 		ret = -ENOMEM;
@@ -2222,7 +2078,6 @@
 		goto out;
 	}
 
->>>>>>> 02f8c6ae
 	ocfs2_init_inode_ac_group(dir, parent_fe_bh, ac);
 
 	/*
@@ -2244,63 +2099,39 @@
 	 */
 	ac->ac_find_loc_only = 1;
 
-<<<<<<< HEAD
-	ret = ocfs2_claim_suballoc_bits(OCFS2_SB(dir->i_sb), ac, handle, 1, 1,
-					suballoc_bit, &num_bits, &bg_blkno);
-=======
 	ret = ocfs2_claim_suballoc_bits(ac, handle, 1, 1, res);
->>>>>>> 02f8c6ae
 	if (ret < 0) {
 		mlog_errno(ret);
 		goto out;
 	}
 
-<<<<<<< HEAD
-	ac->ac_find_loc_bg = bg_blkno;
-	*fe_blkno = bg_blkno + (u64) (*suballoc_bit);
-=======
 	ac->ac_find_loc_priv = res;
 	*fe_blkno = res->sr_blkno;
->>>>>>> 02f8c6ae
 
 out:
 	if (handle)
 		ocfs2_commit_trans(OCFS2_SB(dir->i_sb), handle);
 
-<<<<<<< HEAD
-=======
 	if (ret)
 		kfree(res);
 
->>>>>>> 02f8c6ae
 	return ret;
 }
 
 int ocfs2_claim_new_inode_at_loc(handle_t *handle,
 				 struct inode *dir,
 				 struct ocfs2_alloc_context *ac,
-<<<<<<< HEAD
-				 u16 suballoc_bit,
-=======
 				 u64 *suballoc_loc,
 				 u16 *suballoc_bit,
->>>>>>> 02f8c6ae
 				 u64 di_blkno)
 {
 	int ret;
 	u16 chain;
-<<<<<<< HEAD
-=======
 	struct ocfs2_suballoc_result *res = ac->ac_find_loc_priv;
->>>>>>> 02f8c6ae
 	struct buffer_head *bg_bh = NULL;
 	struct ocfs2_group_desc *bg;
 	struct ocfs2_dinode *di = (struct ocfs2_dinode *) ac->ac_bh->b_data;
 
-<<<<<<< HEAD
-	ret = ocfs2_read_group_descriptor(ac->ac_inode, di,
-					  ac->ac_find_loc_bg, &bg_bh);
-=======
 	/*
 	 * Since di_blkno is being passed back in, we check for any
 	 * inconsistencies which may have happened between
@@ -2311,7 +2142,6 @@
 
 	ret = ocfs2_read_group_descriptor(ac->ac_inode, di,
 					  res->sr_bg_stable_blkno, &bg_bh);
->>>>>>> 02f8c6ae
 	if (ret) {
 		mlog_errno(ret);
 		goto out;
@@ -2321,11 +2151,7 @@
 	chain = le16_to_cpu(bg->bg_chain);
 
 	ret = ocfs2_alloc_dinode_update_counts(ac->ac_inode, handle,
-<<<<<<< HEAD
-					       ac->ac_bh, 1,
-=======
 					       ac->ac_bh, res->sr_bits,
->>>>>>> 02f8c6ae
 					       chain);
 	if (ret) {
 		mlog_errno(ret);
@@ -2336,25 +2162,13 @@
 					 ac->ac_inode,
 					 bg,
 					 bg_bh,
-<<<<<<< HEAD
-					 suballoc_bit,
-					 1);
-=======
 					 res->sr_bit_offset,
 					 res->sr_bits);
->>>>>>> 02f8c6ae
 	if (ret < 0) {
 		mlog_errno(ret);
 		goto out;
 	}
 
-<<<<<<< HEAD
-	mlog(0, "Allocated %u bits from suballocator %llu\n", 1,
-	     (unsigned long long)di_blkno);
-
-	atomic_inc(&OCFS2_SB(ac->ac_inode->i_sb)->alloc_stats.bg_allocs);
-
-=======
 	trace_ocfs2_claim_new_inode_at_loc((unsigned long long)di_blkno,
 					   res->sr_bits);
 
@@ -2364,7 +2178,6 @@
 
 	*suballoc_loc = res->sr_bg_blkno;
 	*suballoc_bit = res->sr_bit_offset;
->>>>>>> 02f8c6ae
 	ac->ac_bits_given++;
 	ocfs2_save_inode_ac_group(dir, ac);
 
@@ -2374,12 +2187,7 @@
 	return ret;
 }
 
-<<<<<<< HEAD
-int ocfs2_claim_new_inode(struct ocfs2_super *osb,
-			  handle_t *handle,
-=======
 int ocfs2_claim_new_inode(handle_t *handle,
->>>>>>> 02f8c6ae
 			  struct inode *dir,
 			  struct buffer_head *parent_fe_bh,
 			  struct ocfs2_alloc_context *ac,
@@ -2578,21 +2386,12 @@
 	int status;
 	unsigned int tmp;
 	struct ocfs2_group_desc *undo_bg = NULL;
-<<<<<<< HEAD
-
-	mlog_entry_void();
-=======
->>>>>>> 02f8c6ae
 
 	/* The caller got this descriptor from
 	 * ocfs2_read_group_descriptor().  Any corruption is a code bug. */
 	BUG_ON(!OCFS2_IS_VALID_GROUP_DESC(bg));
 
-<<<<<<< HEAD
-	mlog(0, "off = %u, num = %u\n", bit_off, num_bits);
-=======
 	trace_ocfs2_block_group_clear_bits(bit_off, num_bits);
->>>>>>> 02f8c6ae
 
 	BUG_ON(undo_fn && !ocfs2_is_cluster_bitmap(alloc_inode));
 	status = ocfs2_journal_access_gd(handle, INODE_CACHE(alloc_inode),
