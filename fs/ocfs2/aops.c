--- conflicted
+++ resolved
@@ -197,20 +197,11 @@
 			goto bail;
 		}
 	}
-<<<<<<< HEAD
-=======
 
 	past_eof = ocfs2_blocks_for_bytes(inode->i_sb, i_size_read(inode));
 
 	trace_ocfs2_get_block_end((unsigned long long)OCFS2_I(inode)->ip_blkno,
 				  (unsigned long long)past_eof);
-	if (create && (iblock >= past_eof))
-		set_buffer_new(bh_result);
->>>>>>> 02f8c6ae
-
-	past_eof = ocfs2_blocks_for_bytes(inode->i_sb, i_size_read(inode));
-	mlog(0, "Inode %lu, past_eof = %llu\n", inode->i_ino,
-	     (unsigned long long)past_eof);
 	if (create && (iblock >= past_eof))
 		set_buffer_new(bh_result);
 
@@ -546,12 +537,6 @@
 	/* We should already CoW the refcounted extent in case of create. */
 	BUG_ON(create && (ext_flags & OCFS2_EXT_REFCOUNTED));
 
-<<<<<<< HEAD
-	/* We should already CoW the refcounted extent in case of create. */
-	BUG_ON(create && (ext_flags & OCFS2_EXT_REFCOUNTED));
-
-=======
->>>>>>> 02f8c6ae
 	/*
 	 * get_more_blocks() expects us to describe a hole by clearing
 	 * the mapped bit on bh_result().
@@ -646,21 +631,10 @@
 	if (i_size_read(inode) <= offset)
 		return 0;
 
-<<<<<<< HEAD
-	ret = blockdev_direct_IO_no_locking(rw, iocb, inode,
-					    inode->i_sb->s_bdev, iov, offset,
-					    nr_segs,
-					    ocfs2_direct_IO_get_blocks,
-					    ocfs2_dio_end_io);
-
-	mlog_exit(ret);
-	return ret;
-=======
 	return __blockdev_direct_IO(rw, iocb, inode, inode->i_sb->s_bdev,
 				    iov, offset, nr_segs,
 				    ocfs2_direct_IO_get_blocks,
 				    ocfs2_dio_end_io, NULL, 0);
->>>>>>> 02f8c6ae
 }
 
 static void ocfs2_figure_cluster_boundaries(struct ocfs2_super *osb,
@@ -1659,8 +1633,6 @@
 	return ret;
 }
 
-<<<<<<< HEAD
-=======
 /*
  * Try to flush truncate logs if we can free enough clusters from it.
  * As for return value, "< 0" means error, "0" no space and "1" means
@@ -1698,7 +1670,6 @@
 	return ret;
 }
 
->>>>>>> 02f8c6ae
 int ocfs2_write_begin_nolock(struct file *filp,
 			     struct address_space *mapping,
 			     loff_t pos, unsigned len, unsigned flags,
@@ -1752,10 +1723,7 @@
 		mlog_errno(ret);
 		goto out;
 	} else if (ret == 1) {
-<<<<<<< HEAD
-=======
 		clusters_need = wc->w_clen;
->>>>>>> 02f8c6ae
 		ret = ocfs2_refcount_cow(inode, filp, di_bh,
 					 wc->w_cpos, wc->w_clen, UINT_MAX);
 		if (ret) {
