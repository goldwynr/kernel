/* -*- mode: c; c-basic-offset: 8; -*-
 * vim: noexpandtab sw=8 ts=8 sts=0:
 *
 * Copyright (C) 2004, 2005 Oracle.  All rights reserved.
 *
 * This program is free software; you can redistribute it and/or
 * modify it under the terms of the GNU General Public
 * License as published by the Free Software Foundation; either
 * version 2 of the License, or (at your option) any later version.
 *
 * This program is distributed in the hope that it will be useful,
 * but WITHOUT ANY WARRANTY; without even the implied warranty of
 * MERCHANTABILITY or FITNESS FOR A PARTICULAR PURPOSE.  See the GNU
 * General Public License for more details.
 *
 * You should have received a copy of the GNU General Public
 * License along with this program; if not, write to the
 * Free Software Foundation, Inc., 59 Temple Place - Suite 330,
 * Boston, MA 021110-1307, USA.
 */

#include <linux/kernel.h>
#include <linux/sched.h>
#include <linux/jiffies.h>
#include <linux/module.h>
#include <linux/fs.h>
#include <linux/bio.h>
#include <linux/blkdev.h>
#include <linux/delay.h>
#include <linux/file.h>
#include <linux/kthread.h>
#include <linux/configfs.h>
#include <linux/random.h>
#include <linux/crc32.h>
#include <linux/time.h>
#include <linux/debugfs.h>
#include <linux/slab.h>

#include "heartbeat.h"
#include "tcp.h"
#include "nodemanager.h"
#include "quorum.h"

#include "masklog.h"


/*
 * The first heartbeat pass had one global thread that would serialize all hb
 * callback calls.  This global serializing sem should only be removed once
 * we've made sure that all callees can deal with being called concurrently
 * from multiple hb region threads.
 */
static DECLARE_RWSEM(o2hb_callback_sem);

/*
 * multiple hb threads are watching multiple regions.  A node is live
 * whenever any of the threads sees activity from the node in its region.
 */
static DEFINE_SPINLOCK(o2hb_live_lock);
static struct list_head o2hb_live_slots[O2NM_MAX_NODES];
static unsigned long o2hb_live_node_bitmap[BITS_TO_LONGS(O2NM_MAX_NODES)];
static LIST_HEAD(o2hb_node_events);
static DECLARE_WAIT_QUEUE_HEAD(o2hb_steady_queue);

/*
 * In global heartbeat, we maintain a series of region bitmaps.
 * 	- o2hb_region_bitmap allows us to limit the region number to max region.
 * 	- o2hb_live_region_bitmap tracks live regions (seen steady iterations).
 * 	- o2hb_quorum_region_bitmap tracks live regions that have seen all nodes
 * 		heartbeat on it.
 * 	- o2hb_failed_region_bitmap tracks the regions that have seen io timeouts.
 */
static unsigned long o2hb_region_bitmap[BITS_TO_LONGS(O2NM_MAX_REGIONS)];
static unsigned long o2hb_live_region_bitmap[BITS_TO_LONGS(O2NM_MAX_REGIONS)];
static unsigned long o2hb_quorum_region_bitmap[BITS_TO_LONGS(O2NM_MAX_REGIONS)];
static unsigned long o2hb_failed_region_bitmap[BITS_TO_LONGS(O2NM_MAX_REGIONS)];

#define O2HB_DB_TYPE_LIVENODES		0
#define O2HB_DB_TYPE_LIVEREGIONS	1
#define O2HB_DB_TYPE_QUORUMREGIONS	2
#define O2HB_DB_TYPE_FAILEDREGIONS	3
#define O2HB_DB_TYPE_REGION_LIVENODES	4
#define O2HB_DB_TYPE_REGION_NUMBER	5
#define O2HB_DB_TYPE_REGION_ELAPSED_TIME	6
<<<<<<< HEAD
=======
#define O2HB_DB_TYPE_REGION_PINNED	7
>>>>>>> 02f8c6ae
struct o2hb_debug_buf {
	int db_type;
	int db_size;
	int db_len;
	void *db_data;
};

static struct o2hb_debug_buf *o2hb_db_livenodes;
static struct o2hb_debug_buf *o2hb_db_liveregions;
static struct o2hb_debug_buf *o2hb_db_quorumregions;
static struct o2hb_debug_buf *o2hb_db_failedregions;

#define O2HB_DEBUG_DIR			"o2hb"
#define O2HB_DEBUG_LIVENODES		"livenodes"
#define O2HB_DEBUG_LIVEREGIONS		"live_regions"
#define O2HB_DEBUG_QUORUMREGIONS	"quorum_regions"
#define O2HB_DEBUG_FAILEDREGIONS	"failed_regions"
#define O2HB_DEBUG_REGION_NUMBER	"num"
#define O2HB_DEBUG_REGION_ELAPSED_TIME	"elapsed_time_in_ms"
<<<<<<< HEAD
=======
#define O2HB_DEBUG_REGION_PINNED	"pinned"
>>>>>>> 02f8c6ae

static struct dentry *o2hb_debug_dir;
static struct dentry *o2hb_debug_livenodes;
static struct dentry *o2hb_debug_liveregions;
static struct dentry *o2hb_debug_quorumregions;
static struct dentry *o2hb_debug_failedregions;

static LIST_HEAD(o2hb_all_regions);

static struct o2hb_callback {
	struct list_head list;
} o2hb_callbacks[O2HB_NUM_CB];

static struct o2hb_callback *hbcall_from_type(enum o2hb_callback_type type);

#define O2HB_DEFAULT_BLOCK_BITS       9

enum o2hb_heartbeat_modes {
	O2HB_HEARTBEAT_LOCAL		= 0,
	O2HB_HEARTBEAT_GLOBAL,
	O2HB_HEARTBEAT_NUM_MODES,
};

char *o2hb_heartbeat_mode_desc[O2HB_HEARTBEAT_NUM_MODES] = {
		"local",	/* O2HB_HEARTBEAT_LOCAL */
		"global",	/* O2HB_HEARTBEAT_GLOBAL */
};

unsigned int o2hb_dead_threshold = O2HB_DEFAULT_DEAD_THRESHOLD;
unsigned int o2hb_heartbeat_mode = O2HB_HEARTBEAT_LOCAL;

<<<<<<< HEAD
=======
/*
 * o2hb_dependent_users tracks the number of registered callbacks that depend
 * on heartbeat. o2net and o2dlm are two entities that register this callback.
 * However only o2dlm depends on the heartbeat. It does not want the heartbeat
 * to stop while a dlm domain is still active.
 */
unsigned int o2hb_dependent_users;

/*
 * In global heartbeat mode, all regions are pinned if there are one or more
 * dependent users and the quorum region count is <= O2HB_PIN_CUT_OFF. All
 * regions are unpinned if the region count exceeds the cut off or the number
 * of dependent users falls to zero.
 */
#define O2HB_PIN_CUT_OFF		3

/*
 * In local heartbeat mode, we assume the dlm domain name to be the same as
 * region uuid. This is true for domains created for the file system but not
 * necessarily true for userdlm domains. This is a known limitation.
 *
 * In global heartbeat mode, we pin/unpin all o2hb regions. This solution
 * works for both file system and userdlm domains.
 */
static int o2hb_region_pin(const char *region_uuid);
static void o2hb_region_unpin(const char *region_uuid);

>>>>>>> 02f8c6ae
/* Only sets a new threshold if there are no active regions.
 *
 * No locking or otherwise interesting code is required for reading
 * o2hb_dead_threshold as it can't change once regions are active and
 * it's not interesting to anyone until then anyway. */
static void o2hb_dead_threshold_set(unsigned int threshold)
{
	if (threshold > O2HB_MIN_DEAD_THRESHOLD) {
		spin_lock(&o2hb_live_lock);
		if (list_empty(&o2hb_all_regions))
			o2hb_dead_threshold = threshold;
		spin_unlock(&o2hb_live_lock);
	}
}

static int o2hb_global_hearbeat_mode_set(unsigned int hb_mode)
{
	int ret = -1;

	if (hb_mode < O2HB_HEARTBEAT_NUM_MODES) {
		spin_lock(&o2hb_live_lock);
		if (list_empty(&o2hb_all_regions)) {
			o2hb_heartbeat_mode = hb_mode;
			ret = 0;
		}
		spin_unlock(&o2hb_live_lock);
	}

	return ret;
}

struct o2hb_node_event {
	struct list_head        hn_item;
	enum o2hb_callback_type hn_event_type;
	struct o2nm_node        *hn_node;
	int                     hn_node_num;
};

struct o2hb_disk_slot {
	struct o2hb_disk_heartbeat_block *ds_raw_block;
	u8			ds_node_num;
	u64			ds_last_time;
	u64			ds_last_generation;
	u16			ds_equal_samples;
	u16			ds_changed_samples;
	struct list_head	ds_live_item;
};

/* each thread owns a region.. when we're asked to tear down the region
 * we ask the thread to stop, who cleans up the region */
struct o2hb_region {
	struct config_item	hr_item;

	struct list_head	hr_all_item;
	unsigned		hr_unclean_stop:1,
				hr_item_pinned:1,
				hr_item_dropped:1;

	/* protected by the hr_callback_sem */
	struct task_struct 	*hr_task;

	unsigned int		hr_blocks;
	unsigned long long	hr_start_block;

	unsigned int		hr_block_bits;
	unsigned int		hr_block_bytes;

	unsigned int		hr_slots_per_page;
	unsigned int		hr_num_pages;

	struct page             **hr_slot_data;
	struct block_device	*hr_bdev;
	struct o2hb_disk_slot	*hr_slots;

	/* live node map of this region */
	unsigned long		hr_live_node_bitmap[BITS_TO_LONGS(O2NM_MAX_NODES)];
	unsigned int		hr_region_num;

	struct dentry		*hr_debug_dir;
	struct dentry		*hr_debug_livenodes;
	struct dentry		*hr_debug_regnum;
	struct dentry		*hr_debug_elapsed_time;
<<<<<<< HEAD
	struct o2hb_debug_buf	*hr_db_livenodes;
	struct o2hb_debug_buf	*hr_db_regnum;
	struct o2hb_debug_buf	*hr_db_elapsed_time;
=======
	struct dentry		*hr_debug_pinned;
	struct o2hb_debug_buf	*hr_db_livenodes;
	struct o2hb_debug_buf	*hr_db_regnum;
	struct o2hb_debug_buf	*hr_db_elapsed_time;
	struct o2hb_debug_buf	*hr_db_pinned;
>>>>>>> 02f8c6ae

	/* let the person setting up hb wait for it to return until it
	 * has reached a 'steady' state.  This will be fixed when we have
	 * a more complete api that doesn't lead to this sort of fragility. */
	atomic_t		hr_steady_iterations;

	char			hr_dev_name[BDEVNAME_SIZE];

	unsigned int		hr_timeout_ms;

	/* randomized as the region goes up and down so that a node
	 * recognizes a node going up and down in one iteration */
	u64			hr_generation;

	struct delayed_work	hr_write_timeout_work;
	unsigned long		hr_last_timeout_start;

	/* Used during o2hb_check_slot to hold a copy of the block
	 * being checked because we temporarily have to zero out the
	 * crc field. */
	struct o2hb_disk_heartbeat_block *hr_tmp_block;
};

struct o2hb_bio_wait_ctxt {
	atomic_t          wc_num_reqs;
	struct completion wc_io_complete;
	int               wc_error;
};

static int o2hb_pop_count(void *map, int count)
{
	int i = -1, pop = 0;

	while ((i = find_next_bit(map, count, i + 1)) < count)
		pop++;
	return pop;
}

static void o2hb_write_timeout(struct work_struct *work)
{
	int failed, quorum;
	unsigned long flags;
	struct o2hb_region *reg =
		container_of(work, struct o2hb_region,
			     hr_write_timeout_work.work);

	mlog(ML_ERROR, "Heartbeat write timeout to device %s after %u "
	     "milliseconds\n", reg->hr_dev_name,
	     jiffies_to_msecs(jiffies - reg->hr_last_timeout_start));

	if (o2hb_global_heartbeat_active()) {
		spin_lock_irqsave(&o2hb_live_lock, flags);
		if (test_bit(reg->hr_region_num, o2hb_quorum_region_bitmap))
			set_bit(reg->hr_region_num, o2hb_failed_region_bitmap);
		failed = o2hb_pop_count(&o2hb_failed_region_bitmap,
					O2NM_MAX_REGIONS);
		quorum = o2hb_pop_count(&o2hb_quorum_region_bitmap,
					O2NM_MAX_REGIONS);
		spin_unlock_irqrestore(&o2hb_live_lock, flags);

		mlog(ML_HEARTBEAT, "Number of regions %d, failed regions %d\n",
		     quorum, failed);

		/*
		 * Fence if the number of failed regions >= half the number
		 * of  quorum regions
		 */
		if ((failed << 1) < quorum)
			return;
	}

	o2quo_disk_timeout();
}

static void o2hb_arm_write_timeout(struct o2hb_region *reg)
{
	mlog(ML_HEARTBEAT, "Queue write timeout for %u ms\n",
	     O2HB_MAX_WRITE_TIMEOUT_MS);

	if (o2hb_global_heartbeat_active()) {
		spin_lock(&o2hb_live_lock);
		clear_bit(reg->hr_region_num, o2hb_failed_region_bitmap);
		spin_unlock(&o2hb_live_lock);
	}
	cancel_delayed_work(&reg->hr_write_timeout_work);
	reg->hr_last_timeout_start = jiffies;
	schedule_delayed_work(&reg->hr_write_timeout_work,
			      msecs_to_jiffies(O2HB_MAX_WRITE_TIMEOUT_MS));
}

static void o2hb_disarm_write_timeout(struct o2hb_region *reg)
{
	cancel_delayed_work_sync(&reg->hr_write_timeout_work);
}

static inline void o2hb_bio_wait_init(struct o2hb_bio_wait_ctxt *wc)
{
	atomic_set(&wc->wc_num_reqs, 1);
	init_completion(&wc->wc_io_complete);
	wc->wc_error = 0;
}

/* Used in error paths too */
static inline void o2hb_bio_wait_dec(struct o2hb_bio_wait_ctxt *wc,
				     unsigned int num)
{
	/* sadly atomic_sub_and_test() isn't available on all platforms.  The
	 * good news is that the fast path only completes one at a time */
	while(num--) {
		if (atomic_dec_and_test(&wc->wc_num_reqs)) {
			BUG_ON(num > 0);
			complete(&wc->wc_io_complete);
		}
	}
}

static void o2hb_wait_on_io(struct o2hb_region *reg,
			    struct o2hb_bio_wait_ctxt *wc)
{
	o2hb_bio_wait_dec(wc, 1);
	wait_for_completion(&wc->wc_io_complete);
}

static void o2hb_bio_end_io(struct bio *bio,
			   int error)
{
	struct o2hb_bio_wait_ctxt *wc = bio->bi_private;

	if (error) {
		mlog(ML_ERROR, "IO Error %d\n", error);
		wc->wc_error = error;
	}

	o2hb_bio_wait_dec(wc, 1);
	bio_put(bio);
}

/* Setup a Bio to cover I/O against num_slots slots starting at
 * start_slot. */
static struct bio *o2hb_setup_one_bio(struct o2hb_region *reg,
				      struct o2hb_bio_wait_ctxt *wc,
				      unsigned int *current_slot,
				      unsigned int max_slots)
{
	int len, current_page;
	unsigned int vec_len, vec_start;
	unsigned int bits = reg->hr_block_bits;
	unsigned int spp = reg->hr_slots_per_page;
	unsigned int cs = *current_slot;
	struct bio *bio;
	struct page *page;

	/* Testing has shown this allocation to take long enough under
	 * GFP_KERNEL that the local node can get fenced. It would be
	 * nicest if we could pre-allocate these bios and avoid this
	 * all together. */
	bio = bio_alloc(GFP_ATOMIC, 16);
	if (!bio) {
		mlog(ML_ERROR, "Could not alloc slots BIO!\n");
		bio = ERR_PTR(-ENOMEM);
		goto bail;
	}

	/* Must put everything in 512 byte sectors for the bio... */
	bio->bi_sector = (reg->hr_start_block + cs) << (bits - 9);
	bio->bi_bdev = reg->hr_bdev;
	bio->bi_private = wc;
	bio->bi_end_io = o2hb_bio_end_io;

	vec_start = (cs << bits) % PAGE_CACHE_SIZE;
	while(cs < max_slots) {
		current_page = cs / spp;
		page = reg->hr_slot_data[current_page];

		vec_len = min(PAGE_CACHE_SIZE - vec_start,
			      (max_slots-cs) * (PAGE_CACHE_SIZE/spp) );

		mlog(ML_HB_BIO, "page %d, vec_len = %u, vec_start = %u\n",
		     current_page, vec_len, vec_start);

		len = bio_add_page(bio, page, vec_len, vec_start);
		if (len != vec_len) break;

		cs += vec_len / (PAGE_CACHE_SIZE/spp);
		vec_start = 0;
	}

bail:
	*current_slot = cs;
	return bio;
}

static int o2hb_read_slots(struct o2hb_region *reg,
			   unsigned int max_slots)
{
	unsigned int current_slot=0;
	int status;
	struct o2hb_bio_wait_ctxt wc;
	struct bio *bio;

	o2hb_bio_wait_init(&wc);

	while(current_slot < max_slots) {
		bio = o2hb_setup_one_bio(reg, &wc, &current_slot, max_slots);
		if (IS_ERR(bio)) {
			status = PTR_ERR(bio);
			mlog_errno(status);
			goto bail_and_wait;
		}

		atomic_inc(&wc.wc_num_reqs);
		submit_bio(READ, bio);
	}

	status = 0;

bail_and_wait:
	o2hb_wait_on_io(reg, &wc);
	if (wc.wc_error && !status)
		status = wc.wc_error;

	return status;
}

static int o2hb_issue_node_write(struct o2hb_region *reg,
				 struct o2hb_bio_wait_ctxt *write_wc)
{
	int status;
	unsigned int slot;
	struct bio *bio;

	o2hb_bio_wait_init(write_wc);

	slot = o2nm_this_node();

	bio = o2hb_setup_one_bio(reg, write_wc, &slot, slot+1);
	if (IS_ERR(bio)) {
		status = PTR_ERR(bio);
		mlog_errno(status);
		goto bail;
	}

	atomic_inc(&write_wc->wc_num_reqs);
	submit_bio(WRITE, bio);

	status = 0;
bail:
	return status;
}

static u32 o2hb_compute_block_crc_le(struct o2hb_region *reg,
				     struct o2hb_disk_heartbeat_block *hb_block)
{
	__le32 old_cksum;
	u32 ret;

	/* We want to compute the block crc with a 0 value in the
	 * hb_cksum field. Save it off here and replace after the
	 * crc. */
	old_cksum = hb_block->hb_cksum;
	hb_block->hb_cksum = 0;

	ret = crc32_le(0, (unsigned char *) hb_block, reg->hr_block_bytes);

	hb_block->hb_cksum = old_cksum;

	return ret;
}

static void o2hb_dump_slot(struct o2hb_disk_heartbeat_block *hb_block)
{
	mlog(ML_ERROR, "Dump slot information: seq = 0x%llx, node = %u, "
	     "cksum = 0x%x, generation 0x%llx\n",
	     (long long)le64_to_cpu(hb_block->hb_seq),
	     hb_block->hb_node, le32_to_cpu(hb_block->hb_cksum),
	     (long long)le64_to_cpu(hb_block->hb_generation));
}

static int o2hb_verify_crc(struct o2hb_region *reg,
			   struct o2hb_disk_heartbeat_block *hb_block)
{
	u32 read, computed;

	read = le32_to_cpu(hb_block->hb_cksum);
	computed = o2hb_compute_block_crc_le(reg, hb_block);

	return read == computed;
}

/* We want to make sure that nobody is heartbeating on top of us --
 * this will help detect an invalid configuration. */
static void o2hb_check_last_timestamp(struct o2hb_region *reg)
{
	struct o2hb_disk_slot *slot;
	struct o2hb_disk_heartbeat_block *hb_block;
	char *errstr;

	slot = &reg->hr_slots[o2nm_this_node()];
	/* Don't check on our 1st timestamp */
	if (!slot->ds_last_time)
		return;

	hb_block = slot->ds_raw_block;
	if (le64_to_cpu(hb_block->hb_seq) == slot->ds_last_time &&
	    le64_to_cpu(hb_block->hb_generation) == slot->ds_last_generation &&
	    hb_block->hb_node == slot->ds_node_num)
		return;

#define ERRSTR1		"Another node is heartbeating on device"
#define ERRSTR2		"Heartbeat generation mismatch on device"
#define ERRSTR3		"Heartbeat sequence mismatch on device"

	if (hb_block->hb_node != slot->ds_node_num)
		errstr = ERRSTR1;
	else if (le64_to_cpu(hb_block->hb_generation) !=
		 slot->ds_last_generation)
		errstr = ERRSTR2;
	else
		errstr = ERRSTR3;

	mlog(ML_ERROR, "%s (%s): expected(%u:0x%llx, 0x%llx), "
	     "ondisk(%u:0x%llx, 0x%llx)\n", errstr, reg->hr_dev_name,
	     slot->ds_node_num, (unsigned long long)slot->ds_last_generation,
	     (unsigned long long)slot->ds_last_time, hb_block->hb_node,
	     (unsigned long long)le64_to_cpu(hb_block->hb_generation),
	     (unsigned long long)le64_to_cpu(hb_block->hb_seq));
}

static inline void o2hb_prepare_block(struct o2hb_region *reg,
				      u64 generation)
{
	int node_num;
	u64 cputime;
	struct o2hb_disk_slot *slot;
	struct o2hb_disk_heartbeat_block *hb_block;

	node_num = o2nm_this_node();
	slot = &reg->hr_slots[node_num];

	hb_block = (struct o2hb_disk_heartbeat_block *)slot->ds_raw_block;
	memset(hb_block, 0, reg->hr_block_bytes);
	/* TODO: time stuff */
	cputime = CURRENT_TIME.tv_sec;
	if (!cputime)
		cputime = 1;

	hb_block->hb_seq = cpu_to_le64(cputime);
	hb_block->hb_node = node_num;
	hb_block->hb_generation = cpu_to_le64(generation);
	hb_block->hb_dead_ms = cpu_to_le32(o2hb_dead_threshold * O2HB_REGION_TIMEOUT_MS);

	/* This step must always happen last! */
	hb_block->hb_cksum = cpu_to_le32(o2hb_compute_block_crc_le(reg,
								   hb_block));

	mlog(ML_HB_BIO, "our node generation = 0x%llx, cksum = 0x%x\n",
	     (long long)generation,
	     le32_to_cpu(hb_block->hb_cksum));
}

static void o2hb_fire_callbacks(struct o2hb_callback *hbcall,
				struct o2nm_node *node,
				int idx)
{
	struct list_head *iter;
	struct o2hb_callback_func *f;

	list_for_each(iter, &hbcall->list) {
		f = list_entry(iter, struct o2hb_callback_func, hc_item);
		mlog(ML_HEARTBEAT, "calling funcs %p\n", f);
		(f->hc_func)(node, idx, f->hc_data);
	}
}

/* Will run the list in order until we process the passed event */
static void o2hb_run_event_list(struct o2hb_node_event *queued_event)
{
	int empty;
	struct o2hb_callback *hbcall;
	struct o2hb_node_event *event;

	spin_lock(&o2hb_live_lock);
	empty = list_empty(&queued_event->hn_item);
	spin_unlock(&o2hb_live_lock);
	if (empty)
		return;

	/* Holding callback sem assures we don't alter the callback
	 * lists when doing this, and serializes ourselves with other
	 * processes wanting callbacks. */
	down_write(&o2hb_callback_sem);

	spin_lock(&o2hb_live_lock);
	while (!list_empty(&o2hb_node_events)
	       && !list_empty(&queued_event->hn_item)) {
		event = list_entry(o2hb_node_events.next,
				   struct o2hb_node_event,
				   hn_item);
		list_del_init(&event->hn_item);
		spin_unlock(&o2hb_live_lock);

		mlog(ML_HEARTBEAT, "Node %s event for %d\n",
		     event->hn_event_type == O2HB_NODE_UP_CB ? "UP" : "DOWN",
		     event->hn_node_num);

		hbcall = hbcall_from_type(event->hn_event_type);

		/* We should *never* have gotten on to the list with a
		 * bad type... This isn't something that we should try
		 * to recover from. */
		BUG_ON(IS_ERR(hbcall));

		o2hb_fire_callbacks(hbcall, event->hn_node, event->hn_node_num);

		spin_lock(&o2hb_live_lock);
	}
	spin_unlock(&o2hb_live_lock);

	up_write(&o2hb_callback_sem);
}

static void o2hb_queue_node_event(struct o2hb_node_event *event,
				  enum o2hb_callback_type type,
				  struct o2nm_node *node,
				  int node_num)
{
	assert_spin_locked(&o2hb_live_lock);

	BUG_ON((!node) && (type != O2HB_NODE_DOWN_CB));

	event->hn_event_type = type;
	event->hn_node = node;
	event->hn_node_num = node_num;

	mlog(ML_HEARTBEAT, "Queue node %s event for node %d\n",
	     type == O2HB_NODE_UP_CB ? "UP" : "DOWN", node_num);

	list_add_tail(&event->hn_item, &o2hb_node_events);
}

static void o2hb_shutdown_slot(struct o2hb_disk_slot *slot)
{
	struct o2hb_node_event event =
		{ .hn_item = LIST_HEAD_INIT(event.hn_item), };
	struct o2nm_node *node;

	node = o2nm_get_node_by_num(slot->ds_node_num);
	if (!node)
		return;

	spin_lock(&o2hb_live_lock);
	if (!list_empty(&slot->ds_live_item)) {
		mlog(ML_HEARTBEAT, "Shutdown, node %d leaves region\n",
		     slot->ds_node_num);

		list_del_init(&slot->ds_live_item);

		if (list_empty(&o2hb_live_slots[slot->ds_node_num])) {
			clear_bit(slot->ds_node_num, o2hb_live_node_bitmap);

			o2hb_queue_node_event(&event, O2HB_NODE_DOWN_CB, node,
					      slot->ds_node_num);
		}
	}
	spin_unlock(&o2hb_live_lock);

	o2hb_run_event_list(&event);

	o2nm_node_put(node);
}

static void o2hb_set_quorum_device(struct o2hb_region *reg,
				   struct o2hb_disk_slot *slot)
{
	assert_spin_locked(&o2hb_live_lock);

	if (!o2hb_global_heartbeat_active())
		return;

	if (test_bit(reg->hr_region_num, o2hb_quorum_region_bitmap))
		return;

	/*
	 * A region can be added to the quorum only when it sees all
	 * live nodes heartbeat on it. In other words, the region has been
	 * added to all nodes.
	 */
	if (memcmp(reg->hr_live_node_bitmap, o2hb_live_node_bitmap,
		   sizeof(o2hb_live_node_bitmap)))
		return;

	if (slot->ds_changed_samples < O2HB_LIVE_THRESHOLD)
		return;

	printk(KERN_NOTICE "o2hb: Region %s is now a quorum device\n",
	       config_item_name(&reg->hr_item));

	set_bit(reg->hr_region_num, o2hb_quorum_region_bitmap);
<<<<<<< HEAD
=======

	/*
	 * If global heartbeat active, unpin all regions if the
	 * region count > CUT_OFF
	 */
	if (o2hb_pop_count(&o2hb_quorum_region_bitmap,
			   O2NM_MAX_REGIONS) > O2HB_PIN_CUT_OFF)
		o2hb_region_unpin(NULL);
>>>>>>> 02f8c6ae
}

static int o2hb_check_slot(struct o2hb_region *reg,
			   struct o2hb_disk_slot *slot)
{
	int changed = 0, gen_changed = 0;
	struct o2hb_node_event event =
		{ .hn_item = LIST_HEAD_INIT(event.hn_item), };
	struct o2nm_node *node;
	struct o2hb_disk_heartbeat_block *hb_block = reg->hr_tmp_block;
	u64 cputime;
	unsigned int dead_ms = o2hb_dead_threshold * O2HB_REGION_TIMEOUT_MS;
	unsigned int slot_dead_ms;
	int tmp;

	memcpy(hb_block, slot->ds_raw_block, reg->hr_block_bytes);

	/*
	 * If a node is no longer configured but is still in the livemap, we
	 * may need to clear that bit from the livemap.
	 */
	node = o2nm_get_node_by_num(slot->ds_node_num);
	if (!node) {
		spin_lock(&o2hb_live_lock);
		tmp = test_bit(slot->ds_node_num, o2hb_live_node_bitmap);
		spin_unlock(&o2hb_live_lock);
		if (!tmp)
			return 0;
	}

	if (!o2hb_verify_crc(reg, hb_block)) {
		/* all paths from here will drop o2hb_live_lock for
		 * us. */
		spin_lock(&o2hb_live_lock);

		/* Don't print an error on the console in this case -
		 * a freshly formatted heartbeat area will not have a
		 * crc set on it. */
		if (list_empty(&slot->ds_live_item))
			goto out;

		/* The node is live but pushed out a bad crc. We
		 * consider it a transient miss but don't populate any
		 * other values as they may be junk. */
		mlog(ML_ERROR, "Node %d has written a bad crc to %s\n",
		     slot->ds_node_num, reg->hr_dev_name);
		o2hb_dump_slot(hb_block);

		slot->ds_equal_samples++;
		goto fire_callbacks;
	}

	/* we don't care if these wrap.. the state transitions below
	 * clear at the right places */
	cputime = le64_to_cpu(hb_block->hb_seq);
	if (slot->ds_last_time != cputime)
		slot->ds_changed_samples++;
	else
		slot->ds_equal_samples++;
	slot->ds_last_time = cputime;

	/* The node changed heartbeat generations. We assume this to
	 * mean it dropped off but came back before we timed out. We
	 * want to consider it down for the time being but don't want
	 * to lose any changed_samples state we might build up to
	 * considering it live again. */
	if (slot->ds_last_generation != le64_to_cpu(hb_block->hb_generation)) {
		gen_changed = 1;
		slot->ds_equal_samples = 0;
		mlog(ML_HEARTBEAT, "Node %d changed generation (0x%llx "
		     "to 0x%llx)\n", slot->ds_node_num,
		     (long long)slot->ds_last_generation,
		     (long long)le64_to_cpu(hb_block->hb_generation));
	}

	slot->ds_last_generation = le64_to_cpu(hb_block->hb_generation);

	mlog(ML_HEARTBEAT, "Slot %d gen 0x%llx cksum 0x%x "
	     "seq %llu last %llu changed %u equal %u\n",
	     slot->ds_node_num, (long long)slot->ds_last_generation,
	     le32_to_cpu(hb_block->hb_cksum),
	     (unsigned long long)le64_to_cpu(hb_block->hb_seq),
	     (unsigned long long)slot->ds_last_time, slot->ds_changed_samples,
	     slot->ds_equal_samples);

	spin_lock(&o2hb_live_lock);

fire_callbacks:
	/* dead nodes only come to life after some number of
	 * changes at any time during their dead time */
	if (list_empty(&slot->ds_live_item) &&
	    slot->ds_changed_samples >= O2HB_LIVE_THRESHOLD) {
		mlog(ML_HEARTBEAT, "Node %d (id 0x%llx) joined my region\n",
		     slot->ds_node_num, (long long)slot->ds_last_generation);

		set_bit(slot->ds_node_num, reg->hr_live_node_bitmap);

		/* first on the list generates a callback */
		if (list_empty(&o2hb_live_slots[slot->ds_node_num])) {
			mlog(ML_HEARTBEAT, "o2hb: Add node %d to live nodes "
			     "bitmap\n", slot->ds_node_num);
			set_bit(slot->ds_node_num, o2hb_live_node_bitmap);

			o2hb_queue_node_event(&event, O2HB_NODE_UP_CB, node,
					      slot->ds_node_num);

			changed = 1;
		}

		list_add_tail(&slot->ds_live_item,
			      &o2hb_live_slots[slot->ds_node_num]);

		slot->ds_equal_samples = 0;

		/* We want to be sure that all nodes agree on the
		 * number of milliseconds before a node will be
		 * considered dead. The self-fencing timeout is
		 * computed from this value, and a discrepancy might
		 * result in heartbeat calling a node dead when it
		 * hasn't self-fenced yet. */
		slot_dead_ms = le32_to_cpu(hb_block->hb_dead_ms);
		if (slot_dead_ms && slot_dead_ms != dead_ms) {
			/* TODO: Perhaps we can fail the region here. */
			mlog(ML_ERROR, "Node %d on device %s has a dead count "
			     "of %u ms, but our count is %u ms.\n"
			     "Please double check your configuration values "
			     "for 'O2CB_HEARTBEAT_THRESHOLD'\n",
			     slot->ds_node_num, reg->hr_dev_name, slot_dead_ms,
			     dead_ms);
		}
		goto out;
	}

	/* if the list is dead, we're done.. */
	if (list_empty(&slot->ds_live_item))
		goto out;

	/* live nodes only go dead after enough consequtive missed
	 * samples..  reset the missed counter whenever we see
	 * activity */
	if (slot->ds_equal_samples >= o2hb_dead_threshold || gen_changed) {
		mlog(ML_HEARTBEAT, "Node %d left my region\n",
		     slot->ds_node_num);

		clear_bit(slot->ds_node_num, reg->hr_live_node_bitmap);

		/* last off the live_slot generates a callback */
		list_del_init(&slot->ds_live_item);
		if (list_empty(&o2hb_live_slots[slot->ds_node_num])) {
			mlog(ML_HEARTBEAT, "o2hb: Remove node %d from live "
			     "nodes bitmap\n", slot->ds_node_num);
			clear_bit(slot->ds_node_num, o2hb_live_node_bitmap);

			/* node can be null */
			o2hb_queue_node_event(&event, O2HB_NODE_DOWN_CB,
					      node, slot->ds_node_num);

			changed = 1;
		}

		/* We don't clear this because the node is still
		 * actually writing new blocks. */
		if (!gen_changed)
			slot->ds_changed_samples = 0;
		goto out;
	}
	if (slot->ds_changed_samples) {
		slot->ds_changed_samples = 0;
		slot->ds_equal_samples = 0;
	}
out:
	o2hb_set_quorum_device(reg, slot);

	spin_unlock(&o2hb_live_lock);

	o2hb_run_event_list(&event);

	if (node)
		o2nm_node_put(node);
	return changed;
}

/* This could be faster if we just implmented a find_last_bit, but I
 * don't think the circumstances warrant it. */
static int o2hb_highest_node(unsigned long *nodes,
			     int numbits)
{
	int highest, node;

	highest = numbits;
	node = -1;
	while ((node = find_next_bit(nodes, numbits, node + 1)) != -1) {
		if (node >= numbits)
			break;

		highest = node;
	}

	return highest;
}

static int o2hb_do_disk_heartbeat(struct o2hb_region *reg)
{
	int i, ret, highest_node, change = 0;
	unsigned long configured_nodes[BITS_TO_LONGS(O2NM_MAX_NODES)];
	unsigned long live_node_bitmap[BITS_TO_LONGS(O2NM_MAX_NODES)];
	struct o2hb_bio_wait_ctxt write_wc;

	ret = o2nm_configured_node_map(configured_nodes,
				       sizeof(configured_nodes));
	if (ret) {
		mlog_errno(ret);
		return ret;
	}

	/*
	 * If a node is not configured but is in the livemap, we still need
	 * to read the slot so as to be able to remove it from the livemap.
	 */
	o2hb_fill_node_map(live_node_bitmap, sizeof(live_node_bitmap));
	i = -1;
	while ((i = find_next_bit(live_node_bitmap,
				  O2NM_MAX_NODES, i + 1)) < O2NM_MAX_NODES) {
		set_bit(i, configured_nodes);
	}

	highest_node = o2hb_highest_node(configured_nodes, O2NM_MAX_NODES);
	if (highest_node >= O2NM_MAX_NODES) {
		mlog(ML_NOTICE, "ocfs2_heartbeat: no configured nodes found!\n");
		return -EINVAL;
	}

	/* No sense in reading the slots of nodes that don't exist
	 * yet. Of course, if the node definitions have holes in them
	 * then we're reading an empty slot anyway... Consider this
	 * best-effort. */
	ret = o2hb_read_slots(reg, highest_node + 1);
	if (ret < 0) {
		mlog_errno(ret);
		return ret;
	}

	/* With an up to date view of the slots, we can check that no
	 * other node has been improperly configured to heartbeat in
	 * our slot. */
	o2hb_check_last_timestamp(reg);

	/* fill in the proper info for our next heartbeat */
	o2hb_prepare_block(reg, reg->hr_generation);

	/* And fire off the write. Note that we don't wait on this I/O
	 * until later. */
	ret = o2hb_issue_node_write(reg, &write_wc);
	if (ret < 0) {
		mlog_errno(ret);
		return ret;
	}

	i = -1;
	while((i = find_next_bit(configured_nodes,
				 O2NM_MAX_NODES, i + 1)) < O2NM_MAX_NODES) {
		change |= o2hb_check_slot(reg, &reg->hr_slots[i]);
	}

	/*
	 * We have to be sure we've advertised ourselves on disk
	 * before we can go to steady state.  This ensures that
	 * people we find in our steady state have seen us.
	 */
	o2hb_wait_on_io(reg, &write_wc);
	if (write_wc.wc_error) {
		/* Do not re-arm the write timeout on I/O error - we
		 * can't be sure that the new block ever made it to
		 * disk */
		mlog(ML_ERROR, "Write error %d on device \"%s\"\n",
		     write_wc.wc_error, reg->hr_dev_name);
		return write_wc.wc_error;
	}

	o2hb_arm_write_timeout(reg);

	/* let the person who launched us know when things are steady */
	if (!change && (atomic_read(&reg->hr_steady_iterations) != 0)) {
		if (atomic_dec_and_test(&reg->hr_steady_iterations))
			wake_up(&o2hb_steady_queue);
	}

	return 0;
}

/* Subtract b from a, storing the result in a. a *must* have a larger
 * value than b. */
static void o2hb_tv_subtract(struct timeval *a,
			     struct timeval *b)
{
	/* just return 0 when a is after b */
	if (a->tv_sec < b->tv_sec ||
	    (a->tv_sec == b->tv_sec && a->tv_usec < b->tv_usec)) {
		a->tv_sec = 0;
		a->tv_usec = 0;
		return;
	}

	a->tv_sec -= b->tv_sec;
	a->tv_usec -= b->tv_usec;
	while ( a->tv_usec < 0 ) {
		a->tv_sec--;
		a->tv_usec += 1000000;
	}
}

static unsigned int o2hb_elapsed_msecs(struct timeval *start,
				       struct timeval *end)
{
	struct timeval res = *end;

	o2hb_tv_subtract(&res, start);

	return res.tv_sec * 1000 + res.tv_usec / 1000;
}

/*
 * we ride the region ref that the region dir holds.  before the region
 * dir is removed and drops it ref it will wait to tear down this
 * thread.
 */
static int o2hb_thread(void *data)
{
	int i, ret;
	struct o2hb_region *reg = data;
	struct o2hb_bio_wait_ctxt write_wc;
	struct timeval before_hb, after_hb;
	unsigned int elapsed_msec;

	mlog(ML_HEARTBEAT|ML_KTHREAD, "hb thread running\n");

	set_user_nice(current, -20);

	/* Pin node */
	o2nm_depend_this_node();

	while (!kthread_should_stop() && !reg->hr_unclean_stop) {
		/* We track the time spent inside
		 * o2hb_do_disk_heartbeat so that we avoid more than
		 * hr_timeout_ms between disk writes. On busy systems
		 * this should result in a heartbeat which is less
		 * likely to time itself out. */
		do_gettimeofday(&before_hb);

		i = 0;
		do {
			ret = o2hb_do_disk_heartbeat(reg);
		} while (ret && ++i < 2);

		do_gettimeofday(&after_hb);
		elapsed_msec = o2hb_elapsed_msecs(&before_hb, &after_hb);

		mlog(ML_HEARTBEAT,
		     "start = %lu.%lu, end = %lu.%lu, msec = %u\n",
		     before_hb.tv_sec, (unsigned long) before_hb.tv_usec,
		     after_hb.tv_sec, (unsigned long) after_hb.tv_usec,
		     elapsed_msec);

		if (elapsed_msec < reg->hr_timeout_ms) {
			/* the kthread api has blocked signals for us so no
			 * need to record the return value. */
			msleep_interruptible(reg->hr_timeout_ms - elapsed_msec);
		}
	}

	o2hb_disarm_write_timeout(reg);

	/* unclean stop is only used in very bad situation */
	for(i = 0; !reg->hr_unclean_stop && i < reg->hr_blocks; i++)
		o2hb_shutdown_slot(&reg->hr_slots[i]);

	/* Explicit down notification - avoid forcing the other nodes
	 * to timeout on this region when we could just as easily
	 * write a clear generation - thus indicating to them that
	 * this node has left this region.
	 *
	 * XXX: Should we skip this on unclean_stop? */
	o2hb_prepare_block(reg, 0);
	ret = o2hb_issue_node_write(reg, &write_wc);
	if (ret == 0) {
		o2hb_wait_on_io(reg, &write_wc);
	} else {
		mlog_errno(ret);
	}

	/* Unpin node */
	o2nm_undepend_this_node();

	mlog(ML_HEARTBEAT|ML_KTHREAD, "hb thread exiting\n");

	return 0;
}

#ifdef CONFIG_DEBUG_FS
static int o2hb_debug_open(struct inode *inode, struct file *file)
{
	struct o2hb_debug_buf *db = inode->i_private;
	struct o2hb_region *reg;
	unsigned long map[BITS_TO_LONGS(O2NM_MAX_NODES)];
	char *buf = NULL;
	int i = -1;
	int out = 0;

	/* max_nodes should be the largest bitmap we pass here */
	BUG_ON(sizeof(map) < db->db_size);

	buf = kmalloc(PAGE_SIZE, GFP_KERNEL);
	if (!buf)
		goto bail;

	switch (db->db_type) {
	case O2HB_DB_TYPE_LIVENODES:
	case O2HB_DB_TYPE_LIVEREGIONS:
	case O2HB_DB_TYPE_QUORUMREGIONS:
	case O2HB_DB_TYPE_FAILEDREGIONS:
		spin_lock(&o2hb_live_lock);
		memcpy(map, db->db_data, db->db_size);
		spin_unlock(&o2hb_live_lock);
		break;
<<<<<<< HEAD

	case O2HB_DB_TYPE_REGION_LIVENODES:
		spin_lock(&o2hb_live_lock);
		reg = (struct o2hb_region *)db->db_data;
		memcpy(map, reg->hr_live_node_bitmap, db->db_size);
		spin_unlock(&o2hb_live_lock);
		break;

	case O2HB_DB_TYPE_REGION_NUMBER:
		reg = (struct o2hb_region *)db->db_data;
		out += snprintf(buf + out, PAGE_SIZE - out, "%d\n",
				reg->hr_region_num);
		goto done;

	case O2HB_DB_TYPE_REGION_ELAPSED_TIME:
		reg = (struct o2hb_region *)db->db_data;
		out += snprintf(buf + out, PAGE_SIZE - out, "%u\n",
				jiffies_to_msecs(jiffies -
						 reg->hr_last_timeout_start));
		goto done;

	default:
		goto done;
	}

=======

	case O2HB_DB_TYPE_REGION_LIVENODES:
		spin_lock(&o2hb_live_lock);
		reg = (struct o2hb_region *)db->db_data;
		memcpy(map, reg->hr_live_node_bitmap, db->db_size);
		spin_unlock(&o2hb_live_lock);
		break;

	case O2HB_DB_TYPE_REGION_NUMBER:
		reg = (struct o2hb_region *)db->db_data;
		out += snprintf(buf + out, PAGE_SIZE - out, "%d\n",
				reg->hr_region_num);
		goto done;

	case O2HB_DB_TYPE_REGION_ELAPSED_TIME:
		reg = (struct o2hb_region *)db->db_data;
		out += snprintf(buf + out, PAGE_SIZE - out, "%u\n",
				jiffies_to_msecs(jiffies -
						 reg->hr_last_timeout_start));
		goto done;

	case O2HB_DB_TYPE_REGION_PINNED:
		reg = (struct o2hb_region *)db->db_data;
		out += snprintf(buf + out, PAGE_SIZE - out, "%u\n",
				!!reg->hr_item_pinned);
		goto done;

	default:
		goto done;
	}

>>>>>>> 02f8c6ae
	while ((i = find_next_bit(map, db->db_len, i + 1)) < db->db_len)
		out += snprintf(buf + out, PAGE_SIZE - out, "%d ", i);
	out += snprintf(buf + out, PAGE_SIZE - out, "\n");

done:
	i_size_write(inode, out);

	file->private_data = buf;

	return 0;
bail:
	return -ENOMEM;
}

static int o2hb_debug_release(struct inode *inode, struct file *file)
{
	kfree(file->private_data);
	return 0;
}

static ssize_t o2hb_debug_read(struct file *file, char __user *buf,
				 size_t nbytes, loff_t *ppos)
{
	return simple_read_from_buffer(buf, nbytes, ppos, file->private_data,
				       i_size_read(file->f_mapping->host));
}
#else
static int o2hb_debug_open(struct inode *inode, struct file *file)
{
	return 0;
}
static int o2hb_debug_release(struct inode *inode, struct file *file)
{
	return 0;
}
static ssize_t o2hb_debug_read(struct file *file, char __user *buf,
			       size_t nbytes, loff_t *ppos)
{
	return 0;
}
#endif  /* CONFIG_DEBUG_FS */

static const struct file_operations o2hb_debug_fops = {
	.open =		o2hb_debug_open,
	.release =	o2hb_debug_release,
	.read =		o2hb_debug_read,
	.llseek =	generic_file_llseek,
};

void o2hb_exit(void)
{
	kfree(o2hb_db_livenodes);
	kfree(o2hb_db_liveregions);
	kfree(o2hb_db_quorumregions);
	kfree(o2hb_db_failedregions);
	debugfs_remove(o2hb_debug_failedregions);
	debugfs_remove(o2hb_debug_quorumregions);
	debugfs_remove(o2hb_debug_liveregions);
	debugfs_remove(o2hb_debug_livenodes);
	debugfs_remove(o2hb_debug_dir);
}

static struct dentry *o2hb_debug_create(const char *name, struct dentry *dir,
					struct o2hb_debug_buf **db, int db_len,
					int type, int size, int len, void *data)
{
	*db = kmalloc(db_len, GFP_KERNEL);
	if (!*db)
		return NULL;

	(*db)->db_type = type;
	(*db)->db_size = size;
	(*db)->db_len = len;
	(*db)->db_data = data;

	return debugfs_create_file(name, S_IFREG|S_IRUSR, dir, *db,
				   &o2hb_debug_fops);
}

static int o2hb_debug_init(void)
{
	int ret = -ENOMEM;

	o2hb_debug_dir = debugfs_create_dir(O2HB_DEBUG_DIR, NULL);
	if (!o2hb_debug_dir) {
		mlog_errno(ret);
		goto bail;
	}

	o2hb_debug_livenodes = o2hb_debug_create(O2HB_DEBUG_LIVENODES,
						 o2hb_debug_dir,
						 &o2hb_db_livenodes,
						 sizeof(*o2hb_db_livenodes),
						 O2HB_DB_TYPE_LIVENODES,
						 sizeof(o2hb_live_node_bitmap),
						 O2NM_MAX_NODES,
						 o2hb_live_node_bitmap);
	if (!o2hb_debug_livenodes) {
		mlog_errno(ret);
		goto bail;
	}

	o2hb_debug_liveregions = o2hb_debug_create(O2HB_DEBUG_LIVEREGIONS,
						   o2hb_debug_dir,
						   &o2hb_db_liveregions,
						   sizeof(*o2hb_db_liveregions),
						   O2HB_DB_TYPE_LIVEREGIONS,
						   sizeof(o2hb_live_region_bitmap),
						   O2NM_MAX_REGIONS,
						   o2hb_live_region_bitmap);
	if (!o2hb_debug_liveregions) {
		mlog_errno(ret);
		goto bail;
	}

	o2hb_debug_quorumregions =
			o2hb_debug_create(O2HB_DEBUG_QUORUMREGIONS,
					  o2hb_debug_dir,
					  &o2hb_db_quorumregions,
					  sizeof(*o2hb_db_quorumregions),
					  O2HB_DB_TYPE_QUORUMREGIONS,
					  sizeof(o2hb_quorum_region_bitmap),
					  O2NM_MAX_REGIONS,
					  o2hb_quorum_region_bitmap);
	if (!o2hb_debug_quorumregions) {
		mlog_errno(ret);
		goto bail;
	}

	o2hb_debug_failedregions =
			o2hb_debug_create(O2HB_DEBUG_FAILEDREGIONS,
					  o2hb_debug_dir,
					  &o2hb_db_failedregions,
					  sizeof(*o2hb_db_failedregions),
					  O2HB_DB_TYPE_FAILEDREGIONS,
					  sizeof(o2hb_failed_region_bitmap),
					  O2NM_MAX_REGIONS,
					  o2hb_failed_region_bitmap);
	if (!o2hb_debug_failedregions) {
		mlog_errno(ret);
		goto bail;
	}

	ret = 0;
bail:
	if (ret)
		o2hb_exit();

	return ret;
}

int o2hb_init(void)
{
	int i;

	for (i = 0; i < ARRAY_SIZE(o2hb_callbacks); i++)
		INIT_LIST_HEAD(&o2hb_callbacks[i].list);

	for (i = 0; i < ARRAY_SIZE(o2hb_live_slots); i++)
		INIT_LIST_HEAD(&o2hb_live_slots[i]);

	INIT_LIST_HEAD(&o2hb_node_events);

	memset(o2hb_live_node_bitmap, 0, sizeof(o2hb_live_node_bitmap));
	memset(o2hb_region_bitmap, 0, sizeof(o2hb_region_bitmap));
	memset(o2hb_live_region_bitmap, 0, sizeof(o2hb_live_region_bitmap));
	memset(o2hb_quorum_region_bitmap, 0, sizeof(o2hb_quorum_region_bitmap));
	memset(o2hb_failed_region_bitmap, 0, sizeof(o2hb_failed_region_bitmap));

<<<<<<< HEAD
=======
	o2hb_dependent_users = 0;

>>>>>>> 02f8c6ae
	return o2hb_debug_init();
}

/* if we're already in a callback then we're already serialized by the sem */
static void o2hb_fill_node_map_from_callback(unsigned long *map,
					     unsigned bytes)
{
	BUG_ON(bytes < (BITS_TO_LONGS(O2NM_MAX_NODES) * sizeof(unsigned long)));

	memcpy(map, &o2hb_live_node_bitmap, bytes);
}

/*
 * get a map of all nodes that are heartbeating in any regions
 */
void o2hb_fill_node_map(unsigned long *map, unsigned bytes)
{
	/* callers want to serialize this map and callbacks so that they
	 * can trust that they don't miss nodes coming to the party */
	down_read(&o2hb_callback_sem);
	spin_lock(&o2hb_live_lock);
	o2hb_fill_node_map_from_callback(map, bytes);
	spin_unlock(&o2hb_live_lock);
	up_read(&o2hb_callback_sem);
}
EXPORT_SYMBOL_GPL(o2hb_fill_node_map);

/*
 * heartbeat configfs bits.  The heartbeat set is a default set under
 * the cluster set in nodemanager.c.
 */

static struct o2hb_region *to_o2hb_region(struct config_item *item)
{
	return item ? container_of(item, struct o2hb_region, hr_item) : NULL;
}

/* drop_item only drops its ref after killing the thread, nothing should
 * be using the region anymore.  this has to clean up any state that
 * attributes might have built up. */
static void o2hb_region_release(struct config_item *item)
{
	int i;
	struct page *page;
	struct o2hb_region *reg = to_o2hb_region(item);

	if (reg->hr_tmp_block)
		kfree(reg->hr_tmp_block);

	if (reg->hr_slot_data) {
		for (i = 0; i < reg->hr_num_pages; i++) {
			page = reg->hr_slot_data[i];
			if (page)
				__free_page(page);
		}
		kfree(reg->hr_slot_data);
	}

	if (reg->hr_bdev)
		blkdev_put(reg->hr_bdev, FMODE_READ|FMODE_WRITE);

	if (reg->hr_slots)
		kfree(reg->hr_slots);

	kfree(reg->hr_db_regnum);
	kfree(reg->hr_db_livenodes);
	debugfs_remove(reg->hr_debug_livenodes);
	debugfs_remove(reg->hr_debug_regnum);
	debugfs_remove(reg->hr_debug_elapsed_time);
<<<<<<< HEAD
=======
	debugfs_remove(reg->hr_debug_pinned);
>>>>>>> 02f8c6ae
	debugfs_remove(reg->hr_debug_dir);

	spin_lock(&o2hb_live_lock);
	list_del(&reg->hr_all_item);
	spin_unlock(&o2hb_live_lock);

	kfree(reg);
}

static int o2hb_read_block_input(struct o2hb_region *reg,
				 const char *page,
				 size_t count,
				 unsigned long *ret_bytes,
				 unsigned int *ret_bits)
{
	unsigned long bytes;
	char *p = (char *)page;

	bytes = simple_strtoul(p, &p, 0);
	if (!p || (*p && (*p != '\n')))
		return -EINVAL;

	/* Heartbeat and fs min / max block sizes are the same. */
	if (bytes > 4096 || bytes < 512)
		return -ERANGE;
	if (hweight16(bytes) != 1)
		return -EINVAL;

	if (ret_bytes)
		*ret_bytes = bytes;
	if (ret_bits)
		*ret_bits = ffs(bytes) - 1;

	return 0;
}

static ssize_t o2hb_region_block_bytes_read(struct o2hb_region *reg,
					    char *page)
{
	return sprintf(page, "%u\n", reg->hr_block_bytes);
}

static ssize_t o2hb_region_block_bytes_write(struct o2hb_region *reg,
					     const char *page,
					     size_t count)
{
	int status;
	unsigned long block_bytes;
	unsigned int block_bits;

	if (reg->hr_bdev)
		return -EINVAL;

	status = o2hb_read_block_input(reg, page, count,
				       &block_bytes, &block_bits);
	if (status)
		return status;

	reg->hr_block_bytes = (unsigned int)block_bytes;
	reg->hr_block_bits = block_bits;

	return count;
}

static ssize_t o2hb_region_start_block_read(struct o2hb_region *reg,
					    char *page)
{
	return sprintf(page, "%llu\n", reg->hr_start_block);
}

static ssize_t o2hb_region_start_block_write(struct o2hb_region *reg,
					     const char *page,
					     size_t count)
{
	unsigned long long tmp;
	char *p = (char *)page;

	if (reg->hr_bdev)
		return -EINVAL;

	tmp = simple_strtoull(p, &p, 0);
	if (!p || (*p && (*p != '\n')))
		return -EINVAL;

	reg->hr_start_block = tmp;

	return count;
}

static ssize_t o2hb_region_blocks_read(struct o2hb_region *reg,
				       char *page)
{
	return sprintf(page, "%d\n", reg->hr_blocks);
}

static ssize_t o2hb_region_blocks_write(struct o2hb_region *reg,
					const char *page,
					size_t count)
{
	unsigned long tmp;
	char *p = (char *)page;

	if (reg->hr_bdev)
		return -EINVAL;

	tmp = simple_strtoul(p, &p, 0);
	if (!p || (*p && (*p != '\n')))
		return -EINVAL;

	if (tmp > O2NM_MAX_NODES || tmp == 0)
		return -ERANGE;

	reg->hr_blocks = (unsigned int)tmp;

	return count;
}

static ssize_t o2hb_region_dev_read(struct o2hb_region *reg,
				    char *page)
{
	unsigned int ret = 0;

	if (reg->hr_bdev)
		ret = sprintf(page, "%s\n", reg->hr_dev_name);

	return ret;
}

static void o2hb_init_region_params(struct o2hb_region *reg)
{
	reg->hr_slots_per_page = PAGE_CACHE_SIZE >> reg->hr_block_bits;
	reg->hr_timeout_ms = O2HB_REGION_TIMEOUT_MS;

	mlog(ML_HEARTBEAT, "hr_start_block = %llu, hr_blocks = %u\n",
	     reg->hr_start_block, reg->hr_blocks);
	mlog(ML_HEARTBEAT, "hr_block_bytes = %u, hr_block_bits = %u\n",
	     reg->hr_block_bytes, reg->hr_block_bits);
	mlog(ML_HEARTBEAT, "hr_timeout_ms = %u\n", reg->hr_timeout_ms);
	mlog(ML_HEARTBEAT, "dead threshold = %u\n", o2hb_dead_threshold);
}

static int o2hb_map_slot_data(struct o2hb_region *reg)
{
	int i, j;
	unsigned int last_slot;
	unsigned int spp = reg->hr_slots_per_page;
	struct page *page;
	char *raw;
	struct o2hb_disk_slot *slot;

	reg->hr_tmp_block = kmalloc(reg->hr_block_bytes, GFP_KERNEL);
	if (reg->hr_tmp_block == NULL) {
		mlog_errno(-ENOMEM);
		return -ENOMEM;
	}

	reg->hr_slots = kcalloc(reg->hr_blocks,
				sizeof(struct o2hb_disk_slot), GFP_KERNEL);
	if (reg->hr_slots == NULL) {
		mlog_errno(-ENOMEM);
		return -ENOMEM;
	}

	for(i = 0; i < reg->hr_blocks; i++) {
		slot = &reg->hr_slots[i];
		slot->ds_node_num = i;
		INIT_LIST_HEAD(&slot->ds_live_item);
		slot->ds_raw_block = NULL;
	}

	reg->hr_num_pages = (reg->hr_blocks + spp - 1) / spp;
	mlog(ML_HEARTBEAT, "Going to require %u pages to cover %u blocks "
			   "at %u blocks per page\n",
	     reg->hr_num_pages, reg->hr_blocks, spp);

	reg->hr_slot_data = kcalloc(reg->hr_num_pages, sizeof(struct page *),
				    GFP_KERNEL);
	if (!reg->hr_slot_data) {
		mlog_errno(-ENOMEM);
		return -ENOMEM;
	}

	for(i = 0; i < reg->hr_num_pages; i++) {
		page = alloc_page(GFP_KERNEL);
		if (!page) {
			mlog_errno(-ENOMEM);
			return -ENOMEM;
		}

		reg->hr_slot_data[i] = page;

		last_slot = i * spp;
		raw = page_address(page);
		for (j = 0;
		     (j < spp) && ((j + last_slot) < reg->hr_blocks);
		     j++) {
			BUG_ON((j + last_slot) >= reg->hr_blocks);

			slot = &reg->hr_slots[j + last_slot];
			slot->ds_raw_block =
				(struct o2hb_disk_heartbeat_block *) raw;

			raw += reg->hr_block_bytes;
		}
	}

	return 0;
}

/* Read in all the slots available and populate the tracking
 * structures so that we can start with a baseline idea of what's
 * there. */
static int o2hb_populate_slot_data(struct o2hb_region *reg)
{
	int ret, i;
	struct o2hb_disk_slot *slot;
	struct o2hb_disk_heartbeat_block *hb_block;

	ret = o2hb_read_slots(reg, reg->hr_blocks);
	if (ret) {
		mlog_errno(ret);
		goto out;
	}

	/* We only want to get an idea of the values initially in each
	 * slot, so we do no verification - o2hb_check_slot will
	 * actually determine if each configured slot is valid and
	 * whether any values have changed. */
	for(i = 0; i < reg->hr_blocks; i++) {
		slot = &reg->hr_slots[i];
		hb_block = (struct o2hb_disk_heartbeat_block *) slot->ds_raw_block;

		/* Only fill the values that o2hb_check_slot uses to
		 * determine changing slots */
		slot->ds_last_time = le64_to_cpu(hb_block->hb_seq);
		slot->ds_last_generation = le64_to_cpu(hb_block->hb_generation);
	}

out:
	return ret;
}

/* this is acting as commit; we set up all of hr_bdev and hr_task or nothing */
static ssize_t o2hb_region_dev_write(struct o2hb_region *reg,
				     const char *page,
				     size_t count)
{
	struct task_struct *hb_task;
	long fd;
	int sectsize;
	char *p = (char *)page;
	struct file *filp = NULL;
	struct inode *inode = NULL;
	ssize_t ret = -EINVAL;
	int live_threshold;

	if (reg->hr_bdev)
		goto out;

	/* We can't heartbeat without having had our node number
	 * configured yet. */
	if (o2nm_this_node() == O2NM_MAX_NODES)
		goto out;

	fd = simple_strtol(p, &p, 0);
	if (!p || (*p && (*p != '\n')))
		goto out;

	if (fd < 0 || fd >= INT_MAX)
		goto out;

	filp = fget(fd);
	if (filp == NULL)
		goto out;

	if (reg->hr_blocks == 0 || reg->hr_start_block == 0 ||
	    reg->hr_block_bytes == 0)
		goto out;

	inode = igrab(filp->f_mapping->host);
	if (inode == NULL)
		goto out;

	if (!S_ISBLK(inode->i_mode))
		goto out;

	reg->hr_bdev = I_BDEV(filp->f_mapping->host);
	ret = blkdev_get(reg->hr_bdev, FMODE_WRITE | FMODE_READ, NULL);
	if (ret) {
		reg->hr_bdev = NULL;
		goto out;
	}
	inode = NULL;

	bdevname(reg->hr_bdev, reg->hr_dev_name);

	sectsize = bdev_logical_block_size(reg->hr_bdev);
	if (sectsize != reg->hr_block_bytes) {
		mlog(ML_ERROR,
		     "blocksize %u incorrect for device, expected %d",
		     reg->hr_block_bytes, sectsize);
		ret = -EINVAL;
		goto out;
	}

	o2hb_init_region_params(reg);

	/* Generation of zero is invalid */
	do {
		get_random_bytes(&reg->hr_generation,
				 sizeof(reg->hr_generation));
	} while (reg->hr_generation == 0);

	ret = o2hb_map_slot_data(reg);
	if (ret) {
		mlog_errno(ret);
		goto out;
	}

	ret = o2hb_populate_slot_data(reg);
	if (ret) {
		mlog_errno(ret);
		goto out;
	}

	INIT_DELAYED_WORK(&reg->hr_write_timeout_work, o2hb_write_timeout);

	/*
	 * A node is considered live after it has beat LIVE_THRESHOLD
	 * times.  We're not steady until we've given them a chance
	 * _after_ our first read.
	 * The default threshold is bare minimum so as to limit the delay
	 * during mounts. For global heartbeat, the threshold doubled for the
	 * first region.
	 */
	live_threshold = O2HB_LIVE_THRESHOLD;
	if (o2hb_global_heartbeat_active()) {
		spin_lock(&o2hb_live_lock);
		if (o2hb_pop_count(&o2hb_region_bitmap, O2NM_MAX_REGIONS) == 1)
			live_threshold <<= 1;
		spin_unlock(&o2hb_live_lock);
	}
	atomic_set(&reg->hr_steady_iterations, live_threshold + 1);

	hb_task = kthread_run(o2hb_thread, reg, "o2hb-%s",
			      reg->hr_item.ci_name);
	if (IS_ERR(hb_task)) {
		ret = PTR_ERR(hb_task);
		mlog_errno(ret);
		goto out;
	}

	spin_lock(&o2hb_live_lock);
	reg->hr_task = hb_task;
	spin_unlock(&o2hb_live_lock);

	ret = wait_event_interruptible(o2hb_steady_queue,
				atomic_read(&reg->hr_steady_iterations) == 0);
	if (ret) {
		/* We got interrupted (hello ptrace!).  Clean up */
		spin_lock(&o2hb_live_lock);
		hb_task = reg->hr_task;
		reg->hr_task = NULL;
		spin_unlock(&o2hb_live_lock);

		if (hb_task)
			kthread_stop(hb_task);
		goto out;
	}

	/* Ok, we were woken.  Make sure it wasn't by drop_item() */
	spin_lock(&o2hb_live_lock);
	hb_task = reg->hr_task;
	if (o2hb_global_heartbeat_active())
		set_bit(reg->hr_region_num, o2hb_live_region_bitmap);
	spin_unlock(&o2hb_live_lock);

	if (hb_task)
		ret = count;
	else
		ret = -EIO;

	if (hb_task && o2hb_global_heartbeat_active())
		printk(KERN_NOTICE "o2hb: Heartbeat started on region %s\n",
		       config_item_name(&reg->hr_item));

out:
	if (filp)
		fput(filp);
	if (inode)
		iput(inode);
	if (ret < 0) {
		if (reg->hr_bdev) {
			blkdev_put(reg->hr_bdev, FMODE_READ|FMODE_WRITE);
			reg->hr_bdev = NULL;
		}
	}
	return ret;
}

static ssize_t o2hb_region_pid_read(struct o2hb_region *reg,
                                      char *page)
{
	pid_t pid = 0;

	spin_lock(&o2hb_live_lock);
	if (reg->hr_task)
		pid = task_pid_nr(reg->hr_task);
	spin_unlock(&o2hb_live_lock);

	if (!pid)
		return 0;

	return sprintf(page, "%u\n", pid);
}

struct o2hb_region_attribute {
	struct configfs_attribute attr;
	ssize_t (*show)(struct o2hb_region *, char *);
	ssize_t (*store)(struct o2hb_region *, const char *, size_t);
};

static struct o2hb_region_attribute o2hb_region_attr_block_bytes = {
	.attr	= { .ca_owner = THIS_MODULE,
		    .ca_name = "block_bytes",
		    .ca_mode = S_IRUGO | S_IWUSR },
	.show	= o2hb_region_block_bytes_read,
	.store	= o2hb_region_block_bytes_write,
};

static struct o2hb_region_attribute o2hb_region_attr_start_block = {
	.attr	= { .ca_owner = THIS_MODULE,
		    .ca_name = "start_block",
		    .ca_mode = S_IRUGO | S_IWUSR },
	.show	= o2hb_region_start_block_read,
	.store	= o2hb_region_start_block_write,
};

static struct o2hb_region_attribute o2hb_region_attr_blocks = {
	.attr	= { .ca_owner = THIS_MODULE,
		    .ca_name = "blocks",
		    .ca_mode = S_IRUGO | S_IWUSR },
	.show	= o2hb_region_blocks_read,
	.store	= o2hb_region_blocks_write,
};

static struct o2hb_region_attribute o2hb_region_attr_dev = {
	.attr	= { .ca_owner = THIS_MODULE,
		    .ca_name = "dev",
		    .ca_mode = S_IRUGO | S_IWUSR },
	.show	= o2hb_region_dev_read,
	.store	= o2hb_region_dev_write,
};

static struct o2hb_region_attribute o2hb_region_attr_pid = {
       .attr   = { .ca_owner = THIS_MODULE,
                   .ca_name = "pid",
                   .ca_mode = S_IRUGO | S_IRUSR },
       .show   = o2hb_region_pid_read,
};

static struct configfs_attribute *o2hb_region_attrs[] = {
	&o2hb_region_attr_block_bytes.attr,
	&o2hb_region_attr_start_block.attr,
	&o2hb_region_attr_blocks.attr,
	&o2hb_region_attr_dev.attr,
	&o2hb_region_attr_pid.attr,
	NULL,
};

static ssize_t o2hb_region_show(struct config_item *item,
				struct configfs_attribute *attr,
				char *page)
{
	struct o2hb_region *reg = to_o2hb_region(item);
	struct o2hb_region_attribute *o2hb_region_attr =
		container_of(attr, struct o2hb_region_attribute, attr);
	ssize_t ret = 0;

	if (o2hb_region_attr->show)
		ret = o2hb_region_attr->show(reg, page);
	return ret;
}

static ssize_t o2hb_region_store(struct config_item *item,
				 struct configfs_attribute *attr,
				 const char *page, size_t count)
{
	struct o2hb_region *reg = to_o2hb_region(item);
	struct o2hb_region_attribute *o2hb_region_attr =
		container_of(attr, struct o2hb_region_attribute, attr);
	ssize_t ret = -EINVAL;

	if (o2hb_region_attr->store)
		ret = o2hb_region_attr->store(reg, page, count);
	return ret;
}

static struct configfs_item_operations o2hb_region_item_ops = {
	.release		= o2hb_region_release,
	.show_attribute		= o2hb_region_show,
	.store_attribute	= o2hb_region_store,
};

static struct config_item_type o2hb_region_type = {
	.ct_item_ops	= &o2hb_region_item_ops,
	.ct_attrs	= o2hb_region_attrs,
	.ct_owner	= THIS_MODULE,
};

/* heartbeat set */

struct o2hb_heartbeat_group {
	struct config_group hs_group;
	/* some stuff? */
};

static struct o2hb_heartbeat_group *to_o2hb_heartbeat_group(struct config_group *group)
{
	return group ?
		container_of(group, struct o2hb_heartbeat_group, hs_group)
		: NULL;
}

static int o2hb_debug_region_init(struct o2hb_region *reg, struct dentry *dir)
{
	int ret = -ENOMEM;

	reg->hr_debug_dir =
		debugfs_create_dir(config_item_name(&reg->hr_item), dir);
	if (!reg->hr_debug_dir) {
		mlog_errno(ret);
		goto bail;
	}

	reg->hr_debug_livenodes =
			o2hb_debug_create(O2HB_DEBUG_LIVENODES,
					  reg->hr_debug_dir,
					  &(reg->hr_db_livenodes),
					  sizeof(*(reg->hr_db_livenodes)),
					  O2HB_DB_TYPE_REGION_LIVENODES,
					  sizeof(reg->hr_live_node_bitmap),
					  O2NM_MAX_NODES, reg);
	if (!reg->hr_debug_livenodes) {
		mlog_errno(ret);
		goto bail;
	}

	reg->hr_debug_regnum =
			o2hb_debug_create(O2HB_DEBUG_REGION_NUMBER,
					  reg->hr_debug_dir,
					  &(reg->hr_db_regnum),
					  sizeof(*(reg->hr_db_regnum)),
					  O2HB_DB_TYPE_REGION_NUMBER,
					  0, O2NM_MAX_NODES, reg);
	if (!reg->hr_debug_regnum) {
		mlog_errno(ret);
		goto bail;
	}

	reg->hr_debug_elapsed_time =
			o2hb_debug_create(O2HB_DEBUG_REGION_ELAPSED_TIME,
					  reg->hr_debug_dir,
					  &(reg->hr_db_elapsed_time),
					  sizeof(*(reg->hr_db_elapsed_time)),
					  O2HB_DB_TYPE_REGION_ELAPSED_TIME,
					  0, 0, reg);
	if (!reg->hr_debug_elapsed_time) {
		mlog_errno(ret);
		goto bail;
	}

<<<<<<< HEAD
=======
	reg->hr_debug_pinned =
			o2hb_debug_create(O2HB_DEBUG_REGION_PINNED,
					  reg->hr_debug_dir,
					  &(reg->hr_db_pinned),
					  sizeof(*(reg->hr_db_pinned)),
					  O2HB_DB_TYPE_REGION_PINNED,
					  0, 0, reg);
	if (!reg->hr_debug_pinned) {
		mlog_errno(ret);
		goto bail;
	}

>>>>>>> 02f8c6ae
	ret = 0;
bail:
	return ret;
}

static struct config_item *o2hb_heartbeat_group_make_item(struct config_group *group,
							  const char *name)
{
	struct o2hb_region *reg = NULL;
	int ret;

	reg = kzalloc(sizeof(struct o2hb_region), GFP_KERNEL);
	if (reg == NULL)
		return ERR_PTR(-ENOMEM);

	if (strlen(name) > O2HB_MAX_REGION_NAME_LEN) {
		ret = -ENAMETOOLONG;
		goto free;
	}

	spin_lock(&o2hb_live_lock);
	reg->hr_region_num = 0;
	if (o2hb_global_heartbeat_active()) {
		reg->hr_region_num = find_first_zero_bit(o2hb_region_bitmap,
							 O2NM_MAX_REGIONS);
		if (reg->hr_region_num >= O2NM_MAX_REGIONS) {
			spin_unlock(&o2hb_live_lock);
			ret = -EFBIG;
			goto free;
		}
		set_bit(reg->hr_region_num, o2hb_region_bitmap);
	}
	list_add_tail(&reg->hr_all_item, &o2hb_all_regions);
	spin_unlock(&o2hb_live_lock);

	config_item_init_type_name(&reg->hr_item, name, &o2hb_region_type);

	ret = o2hb_debug_region_init(reg, o2hb_debug_dir);
	if (ret) {
		config_item_put(&reg->hr_item);
		goto free;
	}

	return &reg->hr_item;
free:
	kfree(reg);
	return ERR_PTR(ret);
}

static void o2hb_heartbeat_group_drop_item(struct config_group *group,
					   struct config_item *item)
{
	struct task_struct *hb_task;
	struct o2hb_region *reg = to_o2hb_region(item);
	int quorum_region = 0;

	/* stop the thread when the user removes the region dir */
	spin_lock(&o2hb_live_lock);
	if (o2hb_global_heartbeat_active()) {
		clear_bit(reg->hr_region_num, o2hb_region_bitmap);
		clear_bit(reg->hr_region_num, o2hb_live_region_bitmap);
<<<<<<< HEAD
=======
		if (test_bit(reg->hr_region_num, o2hb_quorum_region_bitmap))
			quorum_region = 1;
		clear_bit(reg->hr_region_num, o2hb_quorum_region_bitmap);
>>>>>>> 02f8c6ae
	}
	hb_task = reg->hr_task;
	reg->hr_task = NULL;
	reg->hr_item_dropped = 1;
	spin_unlock(&o2hb_live_lock);

	if (hb_task)
		kthread_stop(hb_task);

	/*
	 * If we're racing a dev_write(), we need to wake them.  They will
	 * check reg->hr_task
	 */
	if (atomic_read(&reg->hr_steady_iterations) != 0) {
		atomic_set(&reg->hr_steady_iterations, 0);
		wake_up(&o2hb_steady_queue);
	}

	if (o2hb_global_heartbeat_active())
		printk(KERN_NOTICE "o2hb: Heartbeat stopped on region %s\n",
		       config_item_name(&reg->hr_item));
<<<<<<< HEAD
=======

>>>>>>> 02f8c6ae
	config_item_put(item);

	if (!o2hb_global_heartbeat_active() || !quorum_region)
		return;

	/*
	 * If global heartbeat active and there are dependent users,
	 * pin all regions if quorum region count <= CUT_OFF
	 */
	spin_lock(&o2hb_live_lock);

	if (!o2hb_dependent_users)
		goto unlock;

	if (o2hb_pop_count(&o2hb_quorum_region_bitmap,
			   O2NM_MAX_REGIONS) <= O2HB_PIN_CUT_OFF)
		o2hb_region_pin(NULL);

unlock:
	spin_unlock(&o2hb_live_lock);
}

struct o2hb_heartbeat_group_attribute {
	struct configfs_attribute attr;
	ssize_t (*show)(struct o2hb_heartbeat_group *, char *);
	ssize_t (*store)(struct o2hb_heartbeat_group *, const char *, size_t);
};

static ssize_t o2hb_heartbeat_group_show(struct config_item *item,
					 struct configfs_attribute *attr,
					 char *page)
{
	struct o2hb_heartbeat_group *reg = to_o2hb_heartbeat_group(to_config_group(item));
	struct o2hb_heartbeat_group_attribute *o2hb_heartbeat_group_attr =
		container_of(attr, struct o2hb_heartbeat_group_attribute, attr);
	ssize_t ret = 0;

	if (o2hb_heartbeat_group_attr->show)
		ret = o2hb_heartbeat_group_attr->show(reg, page);
	return ret;
}

static ssize_t o2hb_heartbeat_group_store(struct config_item *item,
					  struct configfs_attribute *attr,
					  const char *page, size_t count)
{
	struct o2hb_heartbeat_group *reg = to_o2hb_heartbeat_group(to_config_group(item));
	struct o2hb_heartbeat_group_attribute *o2hb_heartbeat_group_attr =
		container_of(attr, struct o2hb_heartbeat_group_attribute, attr);
	ssize_t ret = -EINVAL;

	if (o2hb_heartbeat_group_attr->store)
		ret = o2hb_heartbeat_group_attr->store(reg, page, count);
	return ret;
}

static ssize_t o2hb_heartbeat_group_threshold_show(struct o2hb_heartbeat_group *group,
						     char *page)
{
	return sprintf(page, "%u\n", o2hb_dead_threshold);
}

static ssize_t o2hb_heartbeat_group_threshold_store(struct o2hb_heartbeat_group *group,
						    const char *page,
						    size_t count)
{
	unsigned long tmp;
	char *p = (char *)page;

	tmp = simple_strtoul(p, &p, 10);
	if (!p || (*p && (*p != '\n')))
                return -EINVAL;

	/* this will validate ranges for us. */
	o2hb_dead_threshold_set((unsigned int) tmp);

	return count;
}

static
ssize_t o2hb_heartbeat_group_mode_show(struct o2hb_heartbeat_group *group,
				       char *page)
{
	return sprintf(page, "%s\n",
		       o2hb_heartbeat_mode_desc[o2hb_heartbeat_mode]);
}

static
ssize_t o2hb_heartbeat_group_mode_store(struct o2hb_heartbeat_group *group,
					const char *page, size_t count)
{
	unsigned int i;
	int ret;
	size_t len;

	len = (page[count - 1] == '\n') ? count - 1 : count;
	if (!len)
		return -EINVAL;

	for (i = 0; i < O2HB_HEARTBEAT_NUM_MODES; ++i) {
		if (strnicmp(page, o2hb_heartbeat_mode_desc[i], len))
			continue;

		ret = o2hb_global_hearbeat_mode_set(i);
		if (!ret)
			printk(KERN_NOTICE "o2hb: Heartbeat mode set to %s\n",
			       o2hb_heartbeat_mode_desc[i]);
		return count;
	}

	return -EINVAL;

}

static struct o2hb_heartbeat_group_attribute o2hb_heartbeat_group_attr_threshold = {
	.attr	= { .ca_owner = THIS_MODULE,
		    .ca_name = "dead_threshold",
		    .ca_mode = S_IRUGO | S_IWUSR },
	.show	= o2hb_heartbeat_group_threshold_show,
	.store	= o2hb_heartbeat_group_threshold_store,
};

static struct o2hb_heartbeat_group_attribute o2hb_heartbeat_group_attr_mode = {
	.attr   = { .ca_owner = THIS_MODULE,
		.ca_name = "mode",
		.ca_mode = S_IRUGO | S_IWUSR },
	.show   = o2hb_heartbeat_group_mode_show,
	.store  = o2hb_heartbeat_group_mode_store,
};

static struct configfs_attribute *o2hb_heartbeat_group_attrs[] = {
	&o2hb_heartbeat_group_attr_threshold.attr,
	&o2hb_heartbeat_group_attr_mode.attr,
	NULL,
};

static struct configfs_item_operations o2hb_hearbeat_group_item_ops = {
	.show_attribute		= o2hb_heartbeat_group_show,
	.store_attribute	= o2hb_heartbeat_group_store,
};

static struct configfs_group_operations o2hb_heartbeat_group_group_ops = {
	.make_item	= o2hb_heartbeat_group_make_item,
	.drop_item	= o2hb_heartbeat_group_drop_item,
};

static struct config_item_type o2hb_heartbeat_group_type = {
	.ct_group_ops	= &o2hb_heartbeat_group_group_ops,
	.ct_item_ops	= &o2hb_hearbeat_group_item_ops,
	.ct_attrs	= o2hb_heartbeat_group_attrs,
	.ct_owner	= THIS_MODULE,
};

/* this is just here to avoid touching group in heartbeat.h which the
 * entire damn world #includes */
struct config_group *o2hb_alloc_hb_set(void)
{
	struct o2hb_heartbeat_group *hs = NULL;
	struct config_group *ret = NULL;

	hs = kzalloc(sizeof(struct o2hb_heartbeat_group), GFP_KERNEL);
	if (hs == NULL)
		goto out;

	config_group_init_type_name(&hs->hs_group, "heartbeat",
				    &o2hb_heartbeat_group_type);

	ret = &hs->hs_group;
out:
	if (ret == NULL)
		kfree(hs);
	return ret;
}

void o2hb_free_hb_set(struct config_group *group)
{
	struct o2hb_heartbeat_group *hs = to_o2hb_heartbeat_group(group);
	kfree(hs);
}

/* hb callback registration and issuing */

static struct o2hb_callback *hbcall_from_type(enum o2hb_callback_type type)
{
	if (type == O2HB_NUM_CB)
		return ERR_PTR(-EINVAL);

	return &o2hb_callbacks[type];
}

void o2hb_setup_callback(struct o2hb_callback_func *hc,
			 enum o2hb_callback_type type,
			 o2hb_cb_func *func,
			 void *data,
			 int priority)
{
	INIT_LIST_HEAD(&hc->hc_item);
	hc->hc_func = func;
	hc->hc_data = data;
	hc->hc_priority = priority;
	hc->hc_type = type;
	hc->hc_magic = O2HB_CB_MAGIC;
}
EXPORT_SYMBOL_GPL(o2hb_setup_callback);

/*
 * In local heartbeat mode, region_uuid passed matches the dlm domain name.
 * In global heartbeat mode, region_uuid passed is NULL.
 *
 * In local, we only pin the matching region. In global we pin all the active
 * regions.
 */
static int o2hb_region_pin(const char *region_uuid)
{
	int ret = 0, found = 0;
	struct o2hb_region *reg;
	char *uuid;

	assert_spin_locked(&o2hb_live_lock);

	list_for_each_entry(reg, &o2hb_all_regions, hr_all_item) {
		uuid = config_item_name(&reg->hr_item);

		/* local heartbeat */
		if (region_uuid) {
			if (strcmp(region_uuid, uuid))
				continue;
			found = 1;
		}

		if (reg->hr_item_pinned || reg->hr_item_dropped)
			goto skip_pin;

		/* Ignore ENOENT only for local hb (userdlm domain) */
		ret = o2nm_depend_item(&reg->hr_item);
		if (!ret) {
			mlog(ML_CLUSTER, "Pin region %s\n", uuid);
			reg->hr_item_pinned = 1;
		} else {
			if (ret == -ENOENT && found)
				ret = 0;
			else {
				mlog(ML_ERROR, "Pin region %s fails with %d\n",
				     uuid, ret);
				break;
			}
		}
skip_pin:
		if (found)
			break;
	}

	return ret;
}

/*
 * In local heartbeat mode, region_uuid passed matches the dlm domain name.
 * In global heartbeat mode, region_uuid passed is NULL.
 *
 * In local, we only unpin the matching region. In global we unpin all the
 * active regions.
 */
static void o2hb_region_unpin(const char *region_uuid)
{
	struct o2hb_region *reg;
	char *uuid;
	int found = 0;

	assert_spin_locked(&o2hb_live_lock);

	list_for_each_entry(reg, &o2hb_all_regions, hr_all_item) {
		uuid = config_item_name(&reg->hr_item);
		if (region_uuid) {
			if (strcmp(region_uuid, uuid))
				continue;
			found = 1;
		}

		if (reg->hr_item_pinned) {
			mlog(ML_CLUSTER, "Unpin region %s\n", uuid);
			o2nm_undepend_item(&reg->hr_item);
			reg->hr_item_pinned = 0;
		}
		if (found)
			break;
	}
}

static int o2hb_region_inc_user(const char *region_uuid)
{
	int ret = 0;

	spin_lock(&o2hb_live_lock);

	/* local heartbeat */
	if (!o2hb_global_heartbeat_active()) {
	    ret = o2hb_region_pin(region_uuid);
	    goto unlock;
	}

	/*
	 * if global heartbeat active and this is the first dependent user,
	 * pin all regions if quorum region count <= CUT_OFF
	 */
	o2hb_dependent_users++;
	if (o2hb_dependent_users > 1)
		goto unlock;

	if (o2hb_pop_count(&o2hb_quorum_region_bitmap,
			   O2NM_MAX_REGIONS) <= O2HB_PIN_CUT_OFF)
		ret = o2hb_region_pin(NULL);

unlock:
	spin_unlock(&o2hb_live_lock);
	return ret;
}

void o2hb_region_dec_user(const char *region_uuid)
{
	spin_lock(&o2hb_live_lock);

	/* local heartbeat */
	if (!o2hb_global_heartbeat_active()) {
	    o2hb_region_unpin(region_uuid);
	    goto unlock;
	}

	/*
	 * if global heartbeat active and there are no dependent users,
	 * unpin all quorum regions
	 */
	o2hb_dependent_users--;
	if (!o2hb_dependent_users)
		o2hb_region_unpin(NULL);

unlock:
	spin_unlock(&o2hb_live_lock);
}

int o2hb_register_callback(const char *region_uuid,
			   struct o2hb_callback_func *hc)
{
	struct o2hb_callback_func *tmp;
	struct list_head *iter;
	struct o2hb_callback *hbcall;
	int ret;

	BUG_ON(hc->hc_magic != O2HB_CB_MAGIC);
	BUG_ON(!list_empty(&hc->hc_item));

	hbcall = hbcall_from_type(hc->hc_type);
	if (IS_ERR(hbcall)) {
		ret = PTR_ERR(hbcall);
		goto out;
	}

	if (region_uuid) {
		ret = o2hb_region_inc_user(region_uuid);
		if (ret) {
			mlog_errno(ret);
			goto out;
		}
	}

	down_write(&o2hb_callback_sem);

	list_for_each(iter, &hbcall->list) {
		tmp = list_entry(iter, struct o2hb_callback_func, hc_item);
		if (hc->hc_priority < tmp->hc_priority) {
			list_add_tail(&hc->hc_item, iter);
			break;
		}
	}
	if (list_empty(&hc->hc_item))
		list_add_tail(&hc->hc_item, &hbcall->list);

	up_write(&o2hb_callback_sem);
	ret = 0;
out:
	mlog(ML_CLUSTER, "returning %d on behalf of %p for funcs %p\n",
	     ret, __builtin_return_address(0), hc);
	return ret;
}
EXPORT_SYMBOL_GPL(o2hb_register_callback);

void o2hb_unregister_callback(const char *region_uuid,
			      struct o2hb_callback_func *hc)
{
	BUG_ON(hc->hc_magic != O2HB_CB_MAGIC);

	mlog(ML_CLUSTER, "on behalf of %p for funcs %p\n",
	     __builtin_return_address(0), hc);

	/* XXX Can this happen _with_ a region reference? */
	if (list_empty(&hc->hc_item))
		return;

	if (region_uuid)
		o2hb_region_dec_user(region_uuid);

	down_write(&o2hb_callback_sem);

	list_del_init(&hc->hc_item);

	up_write(&o2hb_callback_sem);
}
EXPORT_SYMBOL_GPL(o2hb_unregister_callback);

int o2hb_check_node_heartbeating(u8 node_num)
{
	unsigned long testing_map[BITS_TO_LONGS(O2NM_MAX_NODES)];

	o2hb_fill_node_map(testing_map, sizeof(testing_map));
	if (!test_bit(node_num, testing_map)) {
		mlog(ML_HEARTBEAT,
		     "node (%u) does not have heartbeating enabled.\n",
		     node_num);
		return 0;
	}

	return 1;
}
EXPORT_SYMBOL_GPL(o2hb_check_node_heartbeating);

int o2hb_check_node_heartbeating_from_callback(u8 node_num)
{
	unsigned long testing_map[BITS_TO_LONGS(O2NM_MAX_NODES)];

	o2hb_fill_node_map_from_callback(testing_map, sizeof(testing_map));
	if (!test_bit(node_num, testing_map)) {
		mlog(ML_HEARTBEAT,
		     "node (%u) does not have heartbeating enabled.\n",
		     node_num);
		return 0;
	}

	return 1;
}
EXPORT_SYMBOL_GPL(o2hb_check_node_heartbeating_from_callback);

/* Makes sure our local node is configured with a node number, and is
 * heartbeating. */
int o2hb_check_local_node_heartbeating(void)
{
	u8 node_num;

	/* if this node was set then we have networking */
	node_num = o2nm_this_node();
	if (node_num == O2NM_MAX_NODES) {
		mlog(ML_HEARTBEAT, "this node has not been configured.\n");
		return 0;
	}

	return o2hb_check_node_heartbeating(node_num);
}
EXPORT_SYMBOL_GPL(o2hb_check_local_node_heartbeating);

/*
 * this is just a hack until we get the plumbing which flips file systems
 * read only and drops the hb ref instead of killing the node dead.
 */
void o2hb_stop_all_regions(void)
{
	struct o2hb_region *reg;

	mlog(ML_ERROR, "stopping heartbeat on all active regions.\n");

	spin_lock(&o2hb_live_lock);

	list_for_each_entry(reg, &o2hb_all_regions, hr_all_item)
		reg->hr_unclean_stop = 1;

	spin_unlock(&o2hb_live_lock);
}
EXPORT_SYMBOL_GPL(o2hb_stop_all_regions);

int o2hb_get_all_regions(char *region_uuids, u8 max_regions)
{
	struct o2hb_region *reg;
	int numregs = 0;
	char *p;

	spin_lock(&o2hb_live_lock);

	p = region_uuids;
	list_for_each_entry(reg, &o2hb_all_regions, hr_all_item) {
		mlog(0, "Region: %s\n", config_item_name(&reg->hr_item));
		if (numregs < max_regions) {
			memcpy(p, config_item_name(&reg->hr_item),
			       O2HB_MAX_REGION_NAME_LEN);
			p += O2HB_MAX_REGION_NAME_LEN;
		}
		numregs++;
	}

	spin_unlock(&o2hb_live_lock);

	return numregs;
}
EXPORT_SYMBOL_GPL(o2hb_get_all_regions);

int o2hb_global_heartbeat_active(void)
{
	return (o2hb_heartbeat_mode == O2HB_HEARTBEAT_GLOBAL);
}
EXPORT_SYMBOL(o2hb_global_heartbeat_active);<|MERGE_RESOLUTION|>--- conflicted
+++ resolved
@@ -82,10 +82,7 @@
 #define O2HB_DB_TYPE_REGION_LIVENODES	4
 #define O2HB_DB_TYPE_REGION_NUMBER	5
 #define O2HB_DB_TYPE_REGION_ELAPSED_TIME	6
-<<<<<<< HEAD
-=======
 #define O2HB_DB_TYPE_REGION_PINNED	7
->>>>>>> 02f8c6ae
 struct o2hb_debug_buf {
 	int db_type;
 	int db_size;
@@ -105,10 +102,7 @@
 #define O2HB_DEBUG_FAILEDREGIONS	"failed_regions"
 #define O2HB_DEBUG_REGION_NUMBER	"num"
 #define O2HB_DEBUG_REGION_ELAPSED_TIME	"elapsed_time_in_ms"
-<<<<<<< HEAD
-=======
 #define O2HB_DEBUG_REGION_PINNED	"pinned"
->>>>>>> 02f8c6ae
 
 static struct dentry *o2hb_debug_dir;
 static struct dentry *o2hb_debug_livenodes;
@@ -140,8 +134,6 @@
 unsigned int o2hb_dead_threshold = O2HB_DEFAULT_DEAD_THRESHOLD;
 unsigned int o2hb_heartbeat_mode = O2HB_HEARTBEAT_LOCAL;
 
-<<<<<<< HEAD
-=======
 /*
  * o2hb_dependent_users tracks the number of registered callbacks that depend
  * on heartbeat. o2net and o2dlm are two entities that register this callback.
@@ -169,7 +161,6 @@
 static int o2hb_region_pin(const char *region_uuid);
 static void o2hb_region_unpin(const char *region_uuid);
 
->>>>>>> 02f8c6ae
 /* Only sets a new threshold if there are no active regions.
  *
  * No locking or otherwise interesting code is required for reading
@@ -252,17 +243,11 @@
 	struct dentry		*hr_debug_livenodes;
 	struct dentry		*hr_debug_regnum;
 	struct dentry		*hr_debug_elapsed_time;
-<<<<<<< HEAD
-	struct o2hb_debug_buf	*hr_db_livenodes;
-	struct o2hb_debug_buf	*hr_db_regnum;
-	struct o2hb_debug_buf	*hr_db_elapsed_time;
-=======
 	struct dentry		*hr_debug_pinned;
 	struct o2hb_debug_buf	*hr_db_livenodes;
 	struct o2hb_debug_buf	*hr_db_regnum;
 	struct o2hb_debug_buf	*hr_db_elapsed_time;
 	struct o2hb_debug_buf	*hr_db_pinned;
->>>>>>> 02f8c6ae
 
 	/* let the person setting up hb wait for it to return until it
 	 * has reached a 'steady' state.  This will be fixed when we have
@@ -761,8 +746,6 @@
 	       config_item_name(&reg->hr_item));
 
 	set_bit(reg->hr_region_num, o2hb_quorum_region_bitmap);
-<<<<<<< HEAD
-=======
 
 	/*
 	 * If global heartbeat active, unpin all regions if the
@@ -771,7 +754,6 @@
 	if (o2hb_pop_count(&o2hb_quorum_region_bitmap,
 			   O2NM_MAX_REGIONS) > O2HB_PIN_CUT_OFF)
 		o2hb_region_unpin(NULL);
->>>>>>> 02f8c6ae
 }
 
 static int o2hb_check_slot(struct o2hb_region *reg,
@@ -1196,7 +1178,6 @@
 		memcpy(map, db->db_data, db->db_size);
 		spin_unlock(&o2hb_live_lock);
 		break;
-<<<<<<< HEAD
 
 	case O2HB_DB_TYPE_REGION_LIVENODES:
 		spin_lock(&o2hb_live_lock);
@@ -1218,32 +1199,6 @@
 						 reg->hr_last_timeout_start));
 		goto done;
 
-	default:
-		goto done;
-	}
-
-=======
-
-	case O2HB_DB_TYPE_REGION_LIVENODES:
-		spin_lock(&o2hb_live_lock);
-		reg = (struct o2hb_region *)db->db_data;
-		memcpy(map, reg->hr_live_node_bitmap, db->db_size);
-		spin_unlock(&o2hb_live_lock);
-		break;
-
-	case O2HB_DB_TYPE_REGION_NUMBER:
-		reg = (struct o2hb_region *)db->db_data;
-		out += snprintf(buf + out, PAGE_SIZE - out, "%d\n",
-				reg->hr_region_num);
-		goto done;
-
-	case O2HB_DB_TYPE_REGION_ELAPSED_TIME:
-		reg = (struct o2hb_region *)db->db_data;
-		out += snprintf(buf + out, PAGE_SIZE - out, "%u\n",
-				jiffies_to_msecs(jiffies -
-						 reg->hr_last_timeout_start));
-		goto done;
-
 	case O2HB_DB_TYPE_REGION_PINNED:
 		reg = (struct o2hb_region *)db->db_data;
 		out += snprintf(buf + out, PAGE_SIZE - out, "%u\n",
@@ -1254,7 +1209,6 @@
 		goto done;
 	}
 
->>>>>>> 02f8c6ae
 	while ((i = find_next_bit(map, db->db_len, i + 1)) < db->db_len)
 		out += snprintf(buf + out, PAGE_SIZE - out, "%d ", i);
 	out += snprintf(buf + out, PAGE_SIZE - out, "\n");
@@ -1424,11 +1378,8 @@
 	memset(o2hb_quorum_region_bitmap, 0, sizeof(o2hb_quorum_region_bitmap));
 	memset(o2hb_failed_region_bitmap, 0, sizeof(o2hb_failed_region_bitmap));
 
-<<<<<<< HEAD
-=======
 	o2hb_dependent_users = 0;
 
->>>>>>> 02f8c6ae
 	return o2hb_debug_init();
 }
 
@@ -1498,10 +1449,7 @@
 	debugfs_remove(reg->hr_debug_livenodes);
 	debugfs_remove(reg->hr_debug_regnum);
 	debugfs_remove(reg->hr_debug_elapsed_time);
-<<<<<<< HEAD
-=======
 	debugfs_remove(reg->hr_debug_pinned);
->>>>>>> 02f8c6ae
 	debugfs_remove(reg->hr_debug_dir);
 
 	spin_lock(&o2hb_live_lock);
@@ -2074,8 +2022,6 @@
 		goto bail;
 	}
 
-<<<<<<< HEAD
-=======
 	reg->hr_debug_pinned =
 			o2hb_debug_create(O2HB_DEBUG_REGION_PINNED,
 					  reg->hr_debug_dir,
@@ -2088,7 +2034,6 @@
 		goto bail;
 	}
 
->>>>>>> 02f8c6ae
 	ret = 0;
 bail:
 	return ret;
@@ -2150,12 +2095,9 @@
 	if (o2hb_global_heartbeat_active()) {
 		clear_bit(reg->hr_region_num, o2hb_region_bitmap);
 		clear_bit(reg->hr_region_num, o2hb_live_region_bitmap);
-<<<<<<< HEAD
-=======
 		if (test_bit(reg->hr_region_num, o2hb_quorum_region_bitmap))
 			quorum_region = 1;
 		clear_bit(reg->hr_region_num, o2hb_quorum_region_bitmap);
->>>>>>> 02f8c6ae
 	}
 	hb_task = reg->hr_task;
 	reg->hr_task = NULL;
@@ -2177,10 +2119,7 @@
 	if (o2hb_global_heartbeat_active())
 		printk(KERN_NOTICE "o2hb: Heartbeat stopped on region %s\n",
 		       config_item_name(&reg->hr_item));
-<<<<<<< HEAD
-=======
-
->>>>>>> 02f8c6ae
+
 	config_item_put(item);
 
 	if (!o2hb_global_heartbeat_active() || !quorum_region)
