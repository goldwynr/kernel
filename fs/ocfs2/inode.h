/* -*- mode: c; c-basic-offset: 8; -*-
 * vim: noexpandtab sw=8 ts=8 sts=0:
 *
 * inode.h
 *
 * Function prototypes
 *
 * Copyright (C) 2002, 2004 Oracle.  All rights reserved.
 *
 * This program is free software; you can redistribute it and/or
 * modify it under the terms of the GNU General Public
 * License as published by the Free Software Foundation; either
 * version 2 of the License, or (at your option) any later version.
 *
 * This program is distributed in the hope that it will be useful,
 * but WITHOUT ANY WARRANTY; without even the implied warranty of
 * MERCHANTABILITY or FITNESS FOR A PARTICULAR PURPOSE.  See the GNU
 * General Public License for more details.
 *
 * You should have received a copy of the GNU General Public
 * License along with this program; if not, write to the
 * Free Software Foundation, Inc., 59 Temple Place - Suite 330,
 * Boston, MA 021110-1307, USA.
 */

#ifndef OCFS2_INODE_H
#define OCFS2_INODE_H

#include "extent_map.h"

/* OCFS2 Inode Private Data */
struct ocfs2_inode_info
{
	u64			ip_blkno;

	struct ocfs2_lock_res		ip_rw_lockres;
	struct ocfs2_lock_res		ip_inode_lockres;
	struct ocfs2_lock_res		ip_open_lockres;

	/* protects allocation changes on this inode. */
	struct rw_semaphore		ip_alloc_sem;

	/* protects extended attribute changes on this inode */
	struct rw_semaphore		ip_xattr_sem;

	/* These fields are protected by ip_lock */
	spinlock_t			ip_lock;
	u32				ip_open_count;
	struct list_head		ip_io_markers;
	u32				ip_clusters;

	u16				ip_dyn_features;
	struct mutex			ip_io_mutex;
	u32				ip_flags; /* see below */
	u32				ip_attr; /* inode attributes */

	/* protected by recovery_lock. */
	struct inode			*ip_next_orphan;

	struct ocfs2_caching_info	ip_metadata_cache;
	struct ocfs2_extent_map		ip_extent_map;
	struct inode			vfs_inode;
	struct jbd2_inode		ip_jinode;

	u32				ip_dir_start_lookup;

	/* Only valid if the inode is the dir. */
	u32				ip_last_used_slot;
	u64				ip_last_used_group;
<<<<<<< HEAD
=======
	u32				ip_dir_lock_gen;
>>>>>>> 02f8c6ae

	struct ocfs2_alloc_reservation	ip_la_data_resv;
};

/*
 * Flags for the ip_flags field
 */
/* System file inodes  */
#define OCFS2_INODE_SYSTEM_FILE		0x00000001
#define OCFS2_INODE_JOURNAL		0x00000002
#define OCFS2_INODE_BITMAP		0x00000004
/* This inode has been wiped from disk */
#define OCFS2_INODE_DELETED		0x00000008
/* Another node is deleting, so our delete is a nop */
#define OCFS2_INODE_SKIP_DELETE		0x00000010
/* Has the inode been orphaned on another node?
 *
 * This hints to ocfs2_drop_inode that it should clear i_nlink before
 * continuing.
 *
 * We *only* set this on unlink vote from another node. If the inode
 * was locally orphaned, then we're sure of the state and don't need
 * to twiddle i_nlink later - it's either zero or not depending on
 * whether our unlink succeeded. Otherwise we got this from a node
 * whose intention was to orphan the inode, however he may have
 * crashed, failed etc, so we let ocfs2_drop_inode zero the value and
 * rely on ocfs2_delete_inode to sort things out under the proper
 * cluster locks.
 */
#define OCFS2_INODE_MAYBE_ORPHANED	0x00000020
/* Does someone have the file open O_DIRECT */
#define OCFS2_INODE_OPEN_DIRECT		0x00000040
/* Tell the inode wipe code it's not in orphan dir */
#define OCFS2_INODE_SKIP_ORPHAN_DIR     0x00000080

static inline struct ocfs2_inode_info *OCFS2_I(struct inode *inode)
{
	return container_of(inode, struct ocfs2_inode_info, vfs_inode);
}

#define INODE_JOURNAL(i) (OCFS2_I(i)->ip_flags & OCFS2_INODE_JOURNAL)
#define SET_INODE_JOURNAL(i) (OCFS2_I(i)->ip_flags |= OCFS2_INODE_JOURNAL)

extern struct kmem_cache *ocfs2_inode_cache;

extern const struct address_space_operations ocfs2_aops;
extern const struct ocfs2_caching_operations ocfs2_inode_caching_ops;

static inline struct ocfs2_caching_info *INODE_CACHE(struct inode *inode)
{
	return &OCFS2_I(inode)->ip_metadata_cache;
}

void ocfs2_evict_inode(struct inode *inode);
int ocfs2_drop_inode(struct inode *inode);

/* Flags for ocfs2_iget() */
#define OCFS2_FI_FLAG_SYSFILE		0x1
#define OCFS2_FI_FLAG_ORPHAN_RECOVERY	0x2
struct inode *ocfs2_ilookup(struct super_block *sb, u64 feoff);
struct inode *ocfs2_iget(struct ocfs2_super *osb, u64 feoff, unsigned flags,
			 int sysfile_type);
int ocfs2_inode_init_private(struct inode *inode);
int ocfs2_inode_revalidate(struct dentry *dentry);
void ocfs2_populate_inode(struct inode *inode, struct ocfs2_dinode *fe,
			  int create_ino);
void ocfs2_read_inode(struct inode *inode);
void ocfs2_read_inode2(struct inode *inode, void *opaque);
ssize_t ocfs2_rw_direct(int rw, struct file *filp, char *buf,
			size_t size, loff_t *offp);
void ocfs2_sync_blockdev(struct super_block *sb);
void ocfs2_refresh_inode(struct inode *inode,
			 struct ocfs2_dinode *fe);
int ocfs2_mark_inode_dirty(handle_t *handle,
			   struct inode *inode,
			   struct buffer_head *bh);
int ocfs2_aio_read(struct file *file, struct kiocb *req, struct iocb *iocb);
int ocfs2_aio_write(struct file *file, struct kiocb *req, struct iocb *iocb);
struct buffer_head *ocfs2_bread(struct inode *inode,
				int block, int *err, int reada);

void ocfs2_set_inode_flags(struct inode *inode);
void ocfs2_get_inode_flags(struct ocfs2_inode_info *oi);

static inline blkcnt_t ocfs2_inode_sector_count(struct inode *inode)
{
	int c_to_s_bits = OCFS2_SB(inode->i_sb)->s_clustersize_bits - 9;

	return (blkcnt_t)(OCFS2_I(inode)->ip_clusters << c_to_s_bits);
}

/* Validate that a bh contains a valid inode */
int ocfs2_validate_inode_block(struct super_block *sb,
			       struct buffer_head *bh);
/*
 * Read an inode block into *bh.  If *bh is NULL, a bh will be allocated.
 * This is a cached read.  The inode will be validated with
 * ocfs2_validate_inode_block().
 */
int ocfs2_read_inode_block(struct inode *inode, struct buffer_head **bh);
/* The same, but can be passed OCFS2_BH_* flags */
int ocfs2_read_inode_block_full(struct inode *inode, struct buffer_head **bh,
				int flags);

static inline struct ocfs2_inode_info *cache_info_to_inode(struct ocfs2_caching_info *ci)
{
	return container_of(ci, struct ocfs2_inode_info, ip_metadata_cache);
}

#endif /* OCFS2_INODE_H */<|MERGE_RESOLUTION|>--- conflicted
+++ resolved
@@ -67,10 +67,7 @@
 	/* Only valid if the inode is the dir. */
 	u32				ip_last_used_slot;
 	u64				ip_last_used_group;
-<<<<<<< HEAD
-=======
 	u32				ip_dir_lock_gen;
->>>>>>> 02f8c6ae
 
 	struct ocfs2_alloc_reservation	ip_la_data_resv;
 };
