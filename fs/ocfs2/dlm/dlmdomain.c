--- conflicted
+++ resolved
@@ -132,19 +132,12 @@
  * New in version 1.1:
  *	- Message DLM_QUERY_REGION added to support global heartbeat
  *	- Message DLM_QUERY_NODEINFO added to allow online node removes
-<<<<<<< HEAD
- */
-static const struct dlm_protocol_version dlm_protocol = {
-	.pv_major = 1,
-	.pv_minor = 1,
-=======
  * New in version 1.2:
  * 	- Message DLM_BEGIN_EXIT_DOMAIN_MSG added to mark start of exit domain
  */
 static const struct dlm_protocol_version dlm_protocol = {
 	.pv_major = 1,
 	.pv_minor = 2,
->>>>>>> 02f8c6ae
 };
 
 #define DLM_DOMAIN_BACKOFF_MS 200
@@ -602,22 +595,12 @@
 	memset(&leave_msg, 0, sizeof(leave_msg));
 	leave_msg.node_idx = dlm->node_num;
 
-<<<<<<< HEAD
-	status = o2net_send_message(DLM_EXIT_DOMAIN_MSG, dlm->key,
-				    &leave_msg, sizeof(leave_msg), node,
-				    NULL);
-	if (status < 0)
-		mlog(ML_ERROR, "Error %d when sending message %u (key 0x%x) to "
-		     "node %u\n", status, DLM_EXIT_DOMAIN_MSG, dlm->key, node);
-	mlog(0, "status return %d from o2net_send_message\n", status);
-=======
 	status = o2net_send_message(msg_type, dlm->key, &leave_msg,
 				    sizeof(leave_msg), node, NULL);
 	if (status < 0)
 		mlog(ML_ERROR, "Error %d sending domain exit message %u "
 		     "to node %u on domain %s\n", status, msg_type, node,
 		     dlm->name);
->>>>>>> 02f8c6ae
 
 	return status;
 }
@@ -1002,16 +985,10 @@
 }
 
 static int dlm_match_regions(struct dlm_ctxt *dlm,
-<<<<<<< HEAD
-			     struct dlm_query_region *qr)
-{
-	char *local = NULL, *remote = qr->qr_regions;
-=======
 			     struct dlm_query_region *qr,
 			     char *local, int locallen)
 {
 	char *remote = qr->qr_regions;
->>>>>>> 02f8c6ae
 	char *l, *r;
 	int localnr, i, j, foundit;
 	int status = 0;
@@ -1040,18 +1017,8 @@
 		r += O2HB_MAX_REGION_NAME_LEN;
 	}
 
-<<<<<<< HEAD
-	local = kmalloc(sizeof(qr->qr_regions), GFP_ATOMIC);
-	if (!local) {
-		status = -ENOMEM;
-		goto bail;
-	}
-
-	localnr = o2hb_get_all_regions(local, O2NM_MAX_REGIONS);
-=======
 	localnr = min(O2NM_MAX_REGIONS, locallen/O2HB_MAX_REGION_NAME_LEN);
 	localnr = o2hb_get_all_regions(local, (u8)localnr);
->>>>>>> 02f8c6ae
 
 	/* compare local regions with remote */
 	l = local;
@@ -1100,11 +1067,6 @@
 	}
 
 bail:
-<<<<<<< HEAD
-	kfree(local);
-
-=======
->>>>>>> 02f8c6ae
 	return status;
 }
 
@@ -1166,10 +1128,7 @@
 {
 	struct dlm_query_region *qr;
 	struct dlm_ctxt *dlm = NULL;
-<<<<<<< HEAD
-=======
 	char *local = NULL;
->>>>>>> 02f8c6ae
 	int status = 0;
 	int locked = 0;
 
@@ -1178,8 +1137,6 @@
 	mlog(0, "Node %u queries hb regions on domain %s\n", qr->qr_node,
 	     qr->qr_domain);
 
-<<<<<<< HEAD
-=======
 	/* buffer used in dlm_mast_regions() */
 	local = kmalloc(sizeof(qr->qr_regions), GFP_KERNEL);
 	if (!local) {
@@ -1187,7 +1144,6 @@
 		goto bail;
 	}
 
->>>>>>> 02f8c6ae
 	status = -EINVAL;
 
 	spin_lock(&dlm_domain_lock);
@@ -1217,22 +1173,15 @@
 		goto bail;
 	}
 
-<<<<<<< HEAD
-	status = dlm_match_regions(dlm, qr);
-=======
 	status = dlm_match_regions(dlm, qr, local, sizeof(qr->qr_regions));
->>>>>>> 02f8c6ae
 
 bail:
 	if (locked)
 		spin_unlock(&dlm->spinlock);
 	spin_unlock(&dlm_domain_lock);
 
-<<<<<<< HEAD
-=======
 	kfree(local);
 
->>>>>>> 02f8c6ae
 	return status;
 }
 
@@ -2313,21 +2262,12 @@
 					NULL, NULL, &dlm_join_handlers);
 	if (status)
 		goto bail;
-<<<<<<< HEAD
 
 	status = o2net_register_handler(DLM_QUERY_REGION, DLM_MOD_KEY,
 					sizeof(struct dlm_query_region),
 					dlm_query_region_handler,
 					NULL, NULL, &dlm_join_handlers);
 
-=======
-
-	status = o2net_register_handler(DLM_QUERY_REGION, DLM_MOD_KEY,
-					sizeof(struct dlm_query_region),
-					dlm_query_region_handler,
-					NULL, NULL, &dlm_join_handlers);
-
->>>>>>> 02f8c6ae
 	if (status)
 		goto bail;
 
