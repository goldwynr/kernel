/* -*- mode: c; c-basic-offset: 8; -*-
 * vim: noexpandtab sw=8 ts=8 sts=0:
 *
 * journal.c
 *
 * Defines functions of journalling api
 *
 * Copyright (C) 2003, 2004 Oracle.  All rights reserved.
 *
 * This program is free software; you can redistribute it and/or
 * modify it under the terms of the GNU General Public
 * License as published by the Free Software Foundation; either
 * version 2 of the License, or (at your option) any later version.
 *
 * This program is distributed in the hope that it will be useful,
 * but WITHOUT ANY WARRANTY; without even the implied warranty of
 * MERCHANTABILITY or FITNESS FOR A PARTICULAR PURPOSE.  See the GNU
 * General Public License for more details.
 *
 * You should have received a copy of the GNU General Public
 * License along with this program; if not, write to the
 * Free Software Foundation, Inc., 59 Temple Place - Suite 330,
 * Boston, MA 021110-1307, USA.
 */

#include <linux/fs.h>
#include <linux/types.h>
#include <linux/slab.h>
#include <linux/highmem.h>
#include <linux/kthread.h>
#include <linux/time.h>
#include <linux/random.h>

#include <cluster/masklog.h>

#include "ocfs2.h"

#include "alloc.h"
#include "blockcheck.h"
#include "dir.h"
#include "dlmglue.h"
#include "extent_map.h"
#include "heartbeat.h"
#include "inode.h"
#include "journal.h"
#include "localalloc.h"
#include "slot_map.h"
#include "super.h"
#include "sysfile.h"
#include "uptodate.h"
#include "quota.h"

#include "buffer_head_io.h"
#include "ocfs2_trace.h"

DEFINE_SPINLOCK(trans_inc_lock);

#define ORPHAN_SCAN_SCHEDULE_TIMEOUT 300000

static int ocfs2_force_read_journal(struct inode *inode);
static int ocfs2_recover_node(struct ocfs2_super *osb,
			      int node_num, int slot_num);
static int __ocfs2_recovery_thread(void *arg);
static int ocfs2_commit_cache(struct ocfs2_super *osb);
static int __ocfs2_wait_on_mount(struct ocfs2_super *osb, int quota);
static int ocfs2_journal_toggle_dirty(struct ocfs2_super *osb,
				      int dirty, int replayed);
static int ocfs2_trylock_journal(struct ocfs2_super *osb,
				 int slot_num);
static int ocfs2_recover_orphans(struct ocfs2_super *osb,
				 int slot);
static int ocfs2_commit_thread(void *arg);
static void ocfs2_queue_recovery_completion(struct ocfs2_journal *journal,
					    int slot_num,
					    struct ocfs2_dinode *la_dinode,
					    struct ocfs2_dinode *tl_dinode,
					    struct ocfs2_quota_recovery *qrec);

static inline int ocfs2_wait_on_mount(struct ocfs2_super *osb)
{
	return __ocfs2_wait_on_mount(osb, 0);
}

static inline int ocfs2_wait_on_quotas(struct ocfs2_super *osb)
{
	return __ocfs2_wait_on_mount(osb, 1);
}

/*
 * This replay_map is to track online/offline slots, so we could recover
 * offline slots during recovery and mount
 */

enum ocfs2_replay_state {
	REPLAY_UNNEEDED = 0,	/* Replay is not needed, so ignore this map */
	REPLAY_NEEDED, 		/* Replay slots marked in rm_replay_slots */
	REPLAY_DONE 		/* Replay was already queued */
};

struct ocfs2_replay_map {
	unsigned int rm_slots;
	enum ocfs2_replay_state rm_state;
	unsigned char rm_replay_slots[0];
};

void ocfs2_replay_map_set_state(struct ocfs2_super *osb, int state)
{
	if (!osb->replay_map)
		return;

	/* If we've already queued the replay, we don't have any more to do */
	if (osb->replay_map->rm_state == REPLAY_DONE)
		return;

	osb->replay_map->rm_state = state;
}

int ocfs2_compute_replay_slots(struct ocfs2_super *osb)
{
	struct ocfs2_replay_map *replay_map;
	int i, node_num;

	/* If replay map is already set, we don't do it again */
	if (osb->replay_map)
		return 0;

	replay_map = kzalloc(sizeof(struct ocfs2_replay_map) +
			     (osb->max_slots * sizeof(char)), GFP_KERNEL);

	if (!replay_map) {
		mlog_errno(-ENOMEM);
		return -ENOMEM;
	}

	spin_lock(&osb->osb_lock);

	replay_map->rm_slots = osb->max_slots;
	replay_map->rm_state = REPLAY_UNNEEDED;

	/* set rm_replay_slots for offline slot(s) */
	for (i = 0; i < replay_map->rm_slots; i++) {
		if (ocfs2_slot_to_node_num_locked(osb, i, &node_num) == -ENOENT)
			replay_map->rm_replay_slots[i] = 1;
	}

	osb->replay_map = replay_map;
	spin_unlock(&osb->osb_lock);
	return 0;
}

void ocfs2_queue_replay_slots(struct ocfs2_super *osb)
{
	struct ocfs2_replay_map *replay_map = osb->replay_map;
	int i;

	if (!replay_map)
		return;

	if (replay_map->rm_state != REPLAY_NEEDED)
		return;

	for (i = 0; i < replay_map->rm_slots; i++)
		if (replay_map->rm_replay_slots[i])
			ocfs2_queue_recovery_completion(osb->journal, i, NULL,
							NULL, NULL);
	replay_map->rm_state = REPLAY_DONE;
}

void ocfs2_free_replay_slots(struct ocfs2_super *osb)
{
	struct ocfs2_replay_map *replay_map = osb->replay_map;

	if (!osb->replay_map)
		return;

	kfree(replay_map);
	osb->replay_map = NULL;
}

int ocfs2_recovery_init(struct ocfs2_super *osb)
{
	struct ocfs2_recovery_map *rm;

	mutex_init(&osb->recovery_lock);
	osb->disable_recovery = 0;
	osb->recovery_thread_task = NULL;
	init_waitqueue_head(&osb->recovery_event);

	rm = kzalloc(sizeof(struct ocfs2_recovery_map) +
		     osb->max_slots * sizeof(unsigned int),
		     GFP_KERNEL);
	if (!rm) {
		mlog_errno(-ENOMEM);
		return -ENOMEM;
	}

	rm->rm_entries = (unsigned int *)((char *)rm +
					  sizeof(struct ocfs2_recovery_map));
	osb->recovery_map = rm;

	return 0;
}

/* we can't grab the goofy sem lock from inside wait_event, so we use
 * memory barriers to make sure that we'll see the null task before
 * being woken up */
static int ocfs2_recovery_thread_running(struct ocfs2_super *osb)
{
	mb();
	return osb->recovery_thread_task != NULL;
}

void ocfs2_recovery_exit(struct ocfs2_super *osb)
{
	struct ocfs2_recovery_map *rm;

	/* disable any new recovery threads and wait for any currently
	 * running ones to exit. Do this before setting the vol_state. */
	mutex_lock(&osb->recovery_lock);
	osb->disable_recovery = 1;
	mutex_unlock(&osb->recovery_lock);
	wait_event(osb->recovery_event, !ocfs2_recovery_thread_running(osb));

	/* At this point, we know that no more recovery threads can be
	 * launched, so wait for any recovery completion work to
	 * complete. */
	flush_workqueue(ocfs2_wq);

	/*
	 * Now that recovery is shut down, and the osb is about to be
	 * freed,  the osb_lock is not taken here.
	 */
	rm = osb->recovery_map;
	/* XXX: Should we bug if there are dirty entries? */

	kfree(rm);
}

static int __ocfs2_recovery_map_test(struct ocfs2_super *osb,
				     unsigned int node_num)
{
	int i;
	struct ocfs2_recovery_map *rm = osb->recovery_map;

	assert_spin_locked(&osb->osb_lock);

	for (i = 0; i < rm->rm_used; i++) {
		if (rm->rm_entries[i] == node_num)
			return 1;
	}

	return 0;
}

/* Behaves like test-and-set.  Returns the previous value */
static int ocfs2_recovery_map_set(struct ocfs2_super *osb,
				  unsigned int node_num)
{
	struct ocfs2_recovery_map *rm = osb->recovery_map;

	spin_lock(&osb->osb_lock);
	if (__ocfs2_recovery_map_test(osb, node_num)) {
		spin_unlock(&osb->osb_lock);
		return 1;
	}

	/* XXX: Can this be exploited? Not from o2dlm... */
	BUG_ON(rm->rm_used >= osb->max_slots);

	rm->rm_entries[rm->rm_used] = node_num;
	rm->rm_used++;
	spin_unlock(&osb->osb_lock);

	return 0;
}

static void ocfs2_recovery_map_clear(struct ocfs2_super *osb,
				     unsigned int node_num)
{
	int i;
	struct ocfs2_recovery_map *rm = osb->recovery_map;

	spin_lock(&osb->osb_lock);

	for (i = 0; i < rm->rm_used; i++) {
		if (rm->rm_entries[i] == node_num)
			break;
	}

	if (i < rm->rm_used) {
		/* XXX: be careful with the pointer math */
		memmove(&(rm->rm_entries[i]), &(rm->rm_entries[i + 1]),
			(rm->rm_used - i - 1) * sizeof(unsigned int));
		rm->rm_used--;
	}

	spin_unlock(&osb->osb_lock);
}

static int ocfs2_commit_cache(struct ocfs2_super *osb)
{
	int status = 0;
	unsigned int flushed;
	struct ocfs2_journal *journal = NULL;

	journal = osb->journal;

	/* Flush all pending commits and checkpoint the journal. */
	down_write(&journal->j_trans_barrier);

	flushed = atomic_read(&journal->j_num_trans);
	trace_ocfs2_commit_cache_begin(flushed);
	if (flushed == 0) {
		up_write(&journal->j_trans_barrier);
		goto finally;
	}

	jbd2_journal_lock_updates(journal->j_journal);
	status = jbd2_journal_flush(journal->j_journal);
	jbd2_journal_unlock_updates(journal->j_journal);
	if (status < 0) {
		up_write(&journal->j_trans_barrier);
		mlog_errno(status);
		goto finally;
	}

	ocfs2_inc_trans_id(journal);

	flushed = atomic_read(&journal->j_num_trans);
	atomic_set(&journal->j_num_trans, 0);
	up_write(&journal->j_trans_barrier);

	trace_ocfs2_commit_cache_end(journal->j_trans_id, flushed);

	ocfs2_wake_downconvert_thread(osb);
	wake_up(&journal->j_checkpointed);
finally:
	return status;
}

handle_t *ocfs2_start_trans(struct ocfs2_super *osb, int max_buffs)
{
	journal_t *journal = osb->journal->j_journal;
	handle_t *handle;

	BUG_ON(!osb || !osb->journal->j_journal);

	if (ocfs2_is_hard_readonly(osb))
		return ERR_PTR(-EROFS);

	BUG_ON(osb->journal->j_state == OCFS2_JOURNAL_FREE);
	BUG_ON(max_buffs <= 0);

	/* Nested transaction? Just return the handle... */
	if (journal_current_handle())
		return jbd2_journal_start(journal, max_buffs);

	down_read(&osb->journal->j_trans_barrier);

	handle = jbd2_journal_start(journal, max_buffs);
	if (IS_ERR(handle)) {
		up_read(&osb->journal->j_trans_barrier);

		mlog_errno(PTR_ERR(handle));

		if (is_journal_aborted(journal)) {
			ocfs2_abort(osb->sb, "Detected aborted journal");
			handle = ERR_PTR(-EROFS);
		}
	} else {
		if (!ocfs2_mount_local(osb))
			atomic_inc(&(osb->journal->j_num_trans));
	}

	return handle;
}

int ocfs2_commit_trans(struct ocfs2_super *osb,
		       handle_t *handle)
{
	int ret, nested;
	struct ocfs2_journal *journal = osb->journal;

	BUG_ON(!handle);

	nested = handle->h_ref > 1;
	ret = jbd2_journal_stop(handle);
	if (ret < 0)
		mlog_errno(ret);

	if (!nested)
		up_read(&journal->j_trans_barrier);

	return ret;
}

/*
 * 'nblocks' is what you want to add to the current transaction.
 *
 * This might call jbd2_journal_restart() which will commit dirty buffers
 * and then restart the transaction. Before calling
 * ocfs2_extend_trans(), any changed blocks should have been
 * dirtied. After calling it, all blocks which need to be changed must
 * go through another set of journal_access/journal_dirty calls.
 *
 * WARNING: This will not release any semaphores or disk locks taken
 * during the transaction, so make sure they were taken *before*
 * start_trans or we'll have ordering deadlocks.
 *
 * WARNING2: Note that we do *not* drop j_trans_barrier here. This is
 * good because transaction ids haven't yet been recorded on the
 * cluster locks associated with this handle.
 */
int ocfs2_extend_trans(handle_t *handle, int nblocks)
{
	int status, old_nblocks;

	BUG_ON(!handle);
	BUG_ON(nblocks < 0);
<<<<<<< HEAD

	if (!nblocks)
		return 0;

	old_nblocks = handle->h_buffer_credits;
	mlog_entry_void();
=======

	if (!nblocks)
		return 0;

	old_nblocks = handle->h_buffer_credits;
>>>>>>> 02f8c6ae

	trace_ocfs2_extend_trans(old_nblocks, nblocks);

#ifdef CONFIG_OCFS2_DEBUG_FS
	status = 1;
#else
	status = jbd2_journal_extend(handle, nblocks);
	if (status < 0) {
		mlog_errno(status);
		goto bail;
	}
#endif

	if (status > 0) {
<<<<<<< HEAD
		mlog(0,
		     "jbd2_journal_extend failed, trying "
		     "jbd2_journal_restart\n");
=======
		trace_ocfs2_extend_trans_restart(old_nblocks + nblocks);
>>>>>>> 02f8c6ae
		status = jbd2_journal_restart(handle,
					      old_nblocks + nblocks);
		if (status < 0) {
			mlog_errno(status);
			goto bail;
		}
	}

	status = 0;
bail:
	return status;
}

struct ocfs2_triggers {
	struct jbd2_buffer_trigger_type	ot_triggers;
	int				ot_offset;
};

static inline struct ocfs2_triggers *to_ocfs2_trigger(struct jbd2_buffer_trigger_type *triggers)
{
	return container_of(triggers, struct ocfs2_triggers, ot_triggers);
}

static void ocfs2_frozen_trigger(struct jbd2_buffer_trigger_type *triggers,
				 struct buffer_head *bh,
				 void *data, size_t size)
{
	struct ocfs2_triggers *ot = to_ocfs2_trigger(triggers);

	/*
	 * We aren't guaranteed to have the superblock here, so we
	 * must unconditionally compute the ecc data.
	 * __ocfs2_journal_access() will only set the triggers if
	 * metaecc is enabled.
	 */
	ocfs2_block_check_compute(data, size, data + ot->ot_offset);
}

/*
 * Quota blocks have their own trigger because the struct ocfs2_block_check
 * offset depends on the blocksize.
 */
static void ocfs2_dq_frozen_trigger(struct jbd2_buffer_trigger_type *triggers,
				 struct buffer_head *bh,
				 void *data, size_t size)
{
	struct ocfs2_disk_dqtrailer *dqt =
		ocfs2_block_dqtrailer(size, data);

	/*
	 * We aren't guaranteed to have the superblock here, so we
	 * must unconditionally compute the ecc data.
	 * __ocfs2_journal_access() will only set the triggers if
	 * metaecc is enabled.
	 */
	ocfs2_block_check_compute(data, size, &dqt->dq_check);
}

/*
 * Directory blocks also have their own trigger because the
 * struct ocfs2_block_check offset depends on the blocksize.
 */
static void ocfs2_db_frozen_trigger(struct jbd2_buffer_trigger_type *triggers,
				 struct buffer_head *bh,
				 void *data, size_t size)
{
	struct ocfs2_dir_block_trailer *trailer =
		ocfs2_dir_trailer_from_size(size, data);

	/*
	 * We aren't guaranteed to have the superblock here, so we
	 * must unconditionally compute the ecc data.
	 * __ocfs2_journal_access() will only set the triggers if
	 * metaecc is enabled.
	 */
	ocfs2_block_check_compute(data, size, &trailer->db_check);
}

static void ocfs2_abort_trigger(struct jbd2_buffer_trigger_type *triggers,
				struct buffer_head *bh)
{
	mlog(ML_ERROR,
	     "ocfs2_abort_trigger called by JBD2.  bh = 0x%lx, "
	     "bh->b_blocknr = %llu\n",
	     (unsigned long)bh,
	     (unsigned long long)bh->b_blocknr);

	/* We aren't guaranteed to have the superblock here - but if we
	 * don't, it'll just crash. */
	ocfs2_error(bh->b_assoc_map->host->i_sb,
		    "JBD2 has aborted our journal, ocfs2 cannot continue\n");
}

static struct ocfs2_triggers di_triggers = {
	.ot_triggers = {
		.t_frozen = ocfs2_frozen_trigger,
		.t_abort = ocfs2_abort_trigger,
	},
	.ot_offset	= offsetof(struct ocfs2_dinode, i_check),
};

static struct ocfs2_triggers eb_triggers = {
	.ot_triggers = {
		.t_frozen = ocfs2_frozen_trigger,
		.t_abort = ocfs2_abort_trigger,
	},
	.ot_offset	= offsetof(struct ocfs2_extent_block, h_check),
};

static struct ocfs2_triggers rb_triggers = {
	.ot_triggers = {
		.t_frozen = ocfs2_frozen_trigger,
		.t_abort = ocfs2_abort_trigger,
	},
	.ot_offset	= offsetof(struct ocfs2_refcount_block, rf_check),
};

static struct ocfs2_triggers gd_triggers = {
	.ot_triggers = {
		.t_frozen = ocfs2_frozen_trigger,
		.t_abort = ocfs2_abort_trigger,
	},
	.ot_offset	= offsetof(struct ocfs2_group_desc, bg_check),
};

static struct ocfs2_triggers db_triggers = {
	.ot_triggers = {
		.t_frozen = ocfs2_db_frozen_trigger,
		.t_abort = ocfs2_abort_trigger,
	},
};

static struct ocfs2_triggers xb_triggers = {
	.ot_triggers = {
		.t_frozen = ocfs2_frozen_trigger,
		.t_abort = ocfs2_abort_trigger,
	},
	.ot_offset	= offsetof(struct ocfs2_xattr_block, xb_check),
};

static struct ocfs2_triggers dq_triggers = {
	.ot_triggers = {
		.t_frozen = ocfs2_dq_frozen_trigger,
		.t_abort = ocfs2_abort_trigger,
	},
};

static struct ocfs2_triggers dr_triggers = {
	.ot_triggers = {
		.t_frozen = ocfs2_frozen_trigger,
		.t_abort = ocfs2_abort_trigger,
	},
	.ot_offset	= offsetof(struct ocfs2_dx_root_block, dr_check),
};

static struct ocfs2_triggers dl_triggers = {
	.ot_triggers = {
		.t_frozen = ocfs2_frozen_trigger,
		.t_abort = ocfs2_abort_trigger,
	},
	.ot_offset	= offsetof(struct ocfs2_dx_leaf, dl_check),
};

static int __ocfs2_journal_access(handle_t *handle,
				  struct ocfs2_caching_info *ci,
				  struct buffer_head *bh,
				  struct ocfs2_triggers *triggers,
				  int type)
{
	int status;
	struct ocfs2_super *osb =
		OCFS2_SB(ocfs2_metadata_cache_get_super(ci));

	BUG_ON(!ci || !ci->ci_ops);
	BUG_ON(!handle);
	BUG_ON(!bh);

	trace_ocfs2_journal_access(
		(unsigned long long)ocfs2_metadata_cache_owner(ci),
		(unsigned long long)bh->b_blocknr, type, bh->b_size);

	/* we can safely remove this assertion after testing. */
	if (!buffer_uptodate(bh)) {
		mlog(ML_ERROR, "giving me a buffer that's not uptodate!\n");
		mlog(ML_ERROR, "b_blocknr=%llu\n",
		     (unsigned long long)bh->b_blocknr);
		BUG();
	}

	/* Set the current transaction information on the ci so
	 * that the locking code knows whether it can drop it's locks
	 * on this ci or not. We're protected from the commit
	 * thread updating the current transaction id until
	 * ocfs2_commit_trans() because ocfs2_start_trans() took
	 * j_trans_barrier for us. */
	ocfs2_set_ci_lock_trans(osb->journal, ci);

	ocfs2_metadata_cache_io_lock(ci);
	switch (type) {
	case OCFS2_JOURNAL_ACCESS_CREATE:
	case OCFS2_JOURNAL_ACCESS_WRITE:
		status = jbd2_journal_get_write_access(handle, bh);
		break;

	case OCFS2_JOURNAL_ACCESS_UNDO:
		status = jbd2_journal_get_undo_access(handle, bh);
		break;

	default:
		status = -EINVAL;
		mlog(ML_ERROR, "Unknown access type!\n");
	}
	if (!status && ocfs2_meta_ecc(osb) && triggers)
		jbd2_journal_set_triggers(bh, &triggers->ot_triggers);
	ocfs2_metadata_cache_io_unlock(ci);

	if (status < 0)
		mlog(ML_ERROR, "Error %d getting %d access to buffer!\n",
		     status, type);

	return status;
}

int ocfs2_journal_access_di(handle_t *handle, struct ocfs2_caching_info *ci,
			    struct buffer_head *bh, int type)
{
	return __ocfs2_journal_access(handle, ci, bh, &di_triggers, type);
}

int ocfs2_journal_access_eb(handle_t *handle, struct ocfs2_caching_info *ci,
			    struct buffer_head *bh, int type)
{
	return __ocfs2_journal_access(handle, ci, bh, &eb_triggers, type);
}

int ocfs2_journal_access_rb(handle_t *handle, struct ocfs2_caching_info *ci,
			    struct buffer_head *bh, int type)
{
	return __ocfs2_journal_access(handle, ci, bh, &rb_triggers,
				      type);
}

int ocfs2_journal_access_gd(handle_t *handle, struct ocfs2_caching_info *ci,
			    struct buffer_head *bh, int type)
{
	return __ocfs2_journal_access(handle, ci, bh, &gd_triggers, type);
}

int ocfs2_journal_access_db(handle_t *handle, struct ocfs2_caching_info *ci,
			    struct buffer_head *bh, int type)
{
	return __ocfs2_journal_access(handle, ci, bh, &db_triggers, type);
}

int ocfs2_journal_access_xb(handle_t *handle, struct ocfs2_caching_info *ci,
			    struct buffer_head *bh, int type)
{
	return __ocfs2_journal_access(handle, ci, bh, &xb_triggers, type);
}

int ocfs2_journal_access_dq(handle_t *handle, struct ocfs2_caching_info *ci,
			    struct buffer_head *bh, int type)
{
	return __ocfs2_journal_access(handle, ci, bh, &dq_triggers, type);
}

int ocfs2_journal_access_dr(handle_t *handle, struct ocfs2_caching_info *ci,
			    struct buffer_head *bh, int type)
{
	return __ocfs2_journal_access(handle, ci, bh, &dr_triggers, type);
}

int ocfs2_journal_access_dl(handle_t *handle, struct ocfs2_caching_info *ci,
			    struct buffer_head *bh, int type)
{
	return __ocfs2_journal_access(handle, ci, bh, &dl_triggers, type);
}

int ocfs2_journal_access(handle_t *handle, struct ocfs2_caching_info *ci,
			 struct buffer_head *bh, int type)
{
	return __ocfs2_journal_access(handle, ci, bh, NULL, type);
}

void ocfs2_journal_dirty(handle_t *handle, struct buffer_head *bh)
{
	int status;

	trace_ocfs2_journal_dirty((unsigned long long)bh->b_blocknr);

	status = jbd2_journal_dirty_metadata(handle, bh);
	BUG_ON(status);
<<<<<<< HEAD

	mlog_exit_void();
=======
>>>>>>> 02f8c6ae
}

#define OCFS2_DEFAULT_COMMIT_INTERVAL	(HZ * JBD2_DEFAULT_MAX_COMMIT_AGE)

void ocfs2_set_journal_params(struct ocfs2_super *osb)
{
	journal_t *journal = osb->journal->j_journal;
	unsigned long commit_interval = OCFS2_DEFAULT_COMMIT_INTERVAL;

	if (osb->osb_commit_interval)
		commit_interval = osb->osb_commit_interval;

	write_lock(&journal->j_state_lock);
	journal->j_commit_interval = commit_interval;
	if (osb->s_mount_opt & OCFS2_MOUNT_BARRIER)
		journal->j_flags |= JBD2_BARRIER;
	else
		journal->j_flags &= ~JBD2_BARRIER;
	write_unlock(&journal->j_state_lock);
}

int ocfs2_journal_init(struct ocfs2_journal *journal, int *dirty)
{
	int status = -1;
	struct inode *inode = NULL; /* the journal inode */
	journal_t *j_journal = NULL;
	struct ocfs2_dinode *di = NULL;
	struct buffer_head *bh = NULL;
	struct ocfs2_super *osb;
	int inode_lock = 0;

	BUG_ON(!journal);

	osb = journal->j_osb;

	/* already have the inode for our journal */
	inode = ocfs2_get_system_file_inode(osb, JOURNAL_SYSTEM_INODE,
					    osb->slot_num);
	if (inode == NULL) {
		status = -EACCES;
		mlog_errno(status);
		goto done;
	}
	if (is_bad_inode(inode)) {
		mlog(ML_ERROR, "access error (bad inode)\n");
		iput(inode);
		inode = NULL;
		status = -EACCES;
		goto done;
	}

	SET_INODE_JOURNAL(inode);
	OCFS2_I(inode)->ip_open_count++;

	/* Skip recovery waits here - journal inode metadata never
	 * changes in a live cluster so it can be considered an
	 * exception to the rule. */
	status = ocfs2_inode_lock_full(inode, &bh, 1, OCFS2_META_LOCK_RECOVERY);
	if (status < 0) {
		if (status != -ERESTARTSYS)
			mlog(ML_ERROR, "Could not get lock on journal!\n");
		goto done;
	}

	inode_lock = 1;
	di = (struct ocfs2_dinode *)bh->b_data;

	if (inode->i_size <  OCFS2_MIN_JOURNAL_SIZE) {
		mlog(ML_ERROR, "Journal file size (%lld) is too small!\n",
		     inode->i_size);
		status = -EINVAL;
		goto done;
	}

	trace_ocfs2_journal_init(inode->i_size,
				 (unsigned long long)inode->i_blocks,
				 OCFS2_I(inode)->ip_clusters);

	/* call the kernels journal init function now */
	j_journal = jbd2_journal_init_inode(inode);
	if (j_journal == NULL) {
		mlog(ML_ERROR, "Linux journal layer error\n");
		status = -EINVAL;
		goto done;
	}

	trace_ocfs2_journal_init_maxlen(j_journal->j_maxlen);

	*dirty = (le32_to_cpu(di->id1.journal1.ij_flags) &
		  OCFS2_JOURNAL_DIRTY_FL);

	journal->j_journal = j_journal;
	journal->j_inode = inode;
	journal->j_bh = bh;

	ocfs2_set_journal_params(osb);

	journal->j_state = OCFS2_JOURNAL_LOADED;

	status = 0;
done:
	if (status < 0) {
		if (inode_lock)
			ocfs2_inode_unlock(inode, 1);
		brelse(bh);
		if (inode) {
			OCFS2_I(inode)->ip_open_count--;
			iput(inode);
		}
	}

	return status;
}

static void ocfs2_bump_recovery_generation(struct ocfs2_dinode *di)
{
	le32_add_cpu(&(di->id1.journal1.ij_recovery_generation), 1);
}

static u32 ocfs2_get_recovery_generation(struct ocfs2_dinode *di)
{
	return le32_to_cpu(di->id1.journal1.ij_recovery_generation);
}

static int ocfs2_journal_toggle_dirty(struct ocfs2_super *osb,
				      int dirty, int replayed)
{
	int status;
	unsigned int flags;
	struct ocfs2_journal *journal = osb->journal;
	struct buffer_head *bh = journal->j_bh;
	struct ocfs2_dinode *fe;

	fe = (struct ocfs2_dinode *)bh->b_data;

	/* The journal bh on the osb always comes from ocfs2_journal_init()
	 * and was validated there inside ocfs2_inode_lock_full().  It's a
	 * code bug if we mess it up. */
	BUG_ON(!OCFS2_IS_VALID_DINODE(fe));

	flags = le32_to_cpu(fe->id1.journal1.ij_flags);
	if (dirty)
		flags |= OCFS2_JOURNAL_DIRTY_FL;
	else
		flags &= ~OCFS2_JOURNAL_DIRTY_FL;
	fe->id1.journal1.ij_flags = cpu_to_le32(flags);

	if (replayed)
		ocfs2_bump_recovery_generation(fe);

	ocfs2_compute_meta_ecc(osb->sb, bh->b_data, &fe->i_check);
	status = ocfs2_write_block(osb, bh, INODE_CACHE(journal->j_inode));
	if (status < 0)
		mlog_errno(status);

	return status;
}

/*
 * If the journal has been kmalloc'd it needs to be freed after this
 * call.
 */
void ocfs2_journal_shutdown(struct ocfs2_super *osb)
{
	struct ocfs2_journal *journal = NULL;
	int status = 0;
	struct inode *inode = NULL;
	int num_running_trans = 0;

	BUG_ON(!osb);

	journal = osb->journal;
	if (!journal)
		goto done;

	inode = journal->j_inode;

	if (journal->j_state != OCFS2_JOURNAL_LOADED)
		goto done;

	/* need to inc inode use count - jbd2_journal_destroy will iput. */
	if (!igrab(inode))
		BUG();

	num_running_trans = atomic_read(&(osb->journal->j_num_trans));
	trace_ocfs2_journal_shutdown(num_running_trans);

	/* Do a commit_cache here. It will flush our journal, *and*
	 * release any locks that are still held.
	 * set the SHUTDOWN flag and release the trans lock.
	 * the commit thread will take the trans lock for us below. */
	journal->j_state = OCFS2_JOURNAL_IN_SHUTDOWN;

	/* The OCFS2_JOURNAL_IN_SHUTDOWN will signal to commit_cache to not
	 * drop the trans_lock (which we want to hold until we
	 * completely destroy the journal. */
	if (osb->commit_task) {
		/* Wait for the commit thread */
		trace_ocfs2_journal_shutdown_wait(osb->commit_task);
		kthread_stop(osb->commit_task);
		osb->commit_task = NULL;
	}

	BUG_ON(atomic_read(&(osb->journal->j_num_trans)) != 0);

	if (ocfs2_mount_local(osb)) {
		jbd2_journal_lock_updates(journal->j_journal);
		status = jbd2_journal_flush(journal->j_journal);
		jbd2_journal_unlock_updates(journal->j_journal);
		if (status < 0)
			mlog_errno(status);
	}

	if (status == 0) {
		/*
		 * Do not toggle if flush was unsuccessful otherwise
		 * will leave dirty metadata in a "clean" journal
		 */
		status = ocfs2_journal_toggle_dirty(osb, 0, 0);
		if (status < 0)
			mlog_errno(status);
	}

	/* Shutdown the kernel journal system */
	jbd2_journal_destroy(journal->j_journal);
	journal->j_journal = NULL;

	OCFS2_I(inode)->ip_open_count--;

	/* unlock our journal */
	ocfs2_inode_unlock(inode, 1);

	brelse(journal->j_bh);
	journal->j_bh = NULL;

	journal->j_state = OCFS2_JOURNAL_FREE;

//	up_write(&journal->j_trans_barrier);
done:
	if (inode)
		iput(inode);
}

static void ocfs2_clear_journal_error(struct super_block *sb,
				      journal_t *journal,
				      int slot)
{
	int olderr;

	olderr = jbd2_journal_errno(journal);
	if (olderr) {
		mlog(ML_ERROR, "File system error %d recorded in "
		     "journal %u.\n", olderr, slot);
		mlog(ML_ERROR, "File system on device %s needs checking.\n",
		     sb->s_id);

		jbd2_journal_ack_err(journal);
		jbd2_journal_clear_err(journal);
	}
}

int ocfs2_journal_load(struct ocfs2_journal *journal, int local, int replayed)
{
	int status = 0;
	struct ocfs2_super *osb;

	BUG_ON(!journal);

	osb = journal->j_osb;

	status = jbd2_journal_load(journal->j_journal);
	if (status < 0) {
		mlog(ML_ERROR, "Failed to load journal!\n");
		goto done;
	}

	ocfs2_clear_journal_error(osb->sb, journal->j_journal, osb->slot_num);

	status = ocfs2_journal_toggle_dirty(osb, 1, replayed);
	if (status < 0) {
		mlog_errno(status);
		goto done;
	}

	/* Launch the commit thread */
	if (!local) {
		osb->commit_task = kthread_run(ocfs2_commit_thread, osb,
					       "ocfs2cmt");
		if (IS_ERR(osb->commit_task)) {
			status = PTR_ERR(osb->commit_task);
			osb->commit_task = NULL;
			mlog(ML_ERROR, "unable to launch ocfs2commit thread, "
			     "error=%d", status);
			goto done;
		}
	} else
		osb->commit_task = NULL;

done:
	return status;
}


/* 'full' flag tells us whether we clear out all blocks or if we just
 * mark the journal clean */
int ocfs2_journal_wipe(struct ocfs2_journal *journal, int full)
{
	int status;

	BUG_ON(!journal);

	status = jbd2_journal_wipe(journal->j_journal, full);
	if (status < 0) {
		mlog_errno(status);
		goto bail;
	}

	status = ocfs2_journal_toggle_dirty(journal->j_osb, 0, 0);
	if (status < 0)
		mlog_errno(status);

bail:
	return status;
}

static int ocfs2_recovery_completed(struct ocfs2_super *osb)
{
	int empty;
	struct ocfs2_recovery_map *rm = osb->recovery_map;

	spin_lock(&osb->osb_lock);
	empty = (rm->rm_used == 0);
	spin_unlock(&osb->osb_lock);

	return empty;
}

void ocfs2_wait_for_recovery(struct ocfs2_super *osb)
{
	wait_event(osb->recovery_event, ocfs2_recovery_completed(osb));
}

/*
 * JBD Might read a cached version of another nodes journal file. We
 * don't want this as this file changes often and we get no
 * notification on those changes. The only way to be sure that we've
 * got the most up to date version of those blocks then is to force
 * read them off disk. Just searching through the buffer cache won't
 * work as there may be pages backing this file which are still marked
 * up to date. We know things can't change on this file underneath us
 * as we have the lock by now :)
 */
static int ocfs2_force_read_journal(struct inode *inode)
{
	int status = 0;
	int i;
	u64 v_blkno, p_blkno, p_blocks, num_blocks;
#define CONCURRENT_JOURNAL_FILL 32ULL
	struct buffer_head *bhs[CONCURRENT_JOURNAL_FILL];

	memset(bhs, 0, sizeof(struct buffer_head *) * CONCURRENT_JOURNAL_FILL);

	num_blocks = ocfs2_blocks_for_bytes(inode->i_sb, inode->i_size);
	v_blkno = 0;
	while (v_blkno < num_blocks) {
		status = ocfs2_extent_map_get_blocks(inode, v_blkno,
						     &p_blkno, &p_blocks, NULL);
		if (status < 0) {
			mlog_errno(status);
			goto bail;
		}

		if (p_blocks > CONCURRENT_JOURNAL_FILL)
			p_blocks = CONCURRENT_JOURNAL_FILL;

		/* We are reading journal data which should not
		 * be put in the uptodate cache */
		status = ocfs2_read_blocks_sync(OCFS2_SB(inode->i_sb),
						p_blkno, p_blocks, bhs);
		if (status < 0) {
			mlog_errno(status);
			goto bail;
		}

		for(i = 0; i < p_blocks; i++) {
			brelse(bhs[i]);
			bhs[i] = NULL;
		}

		v_blkno += p_blocks;
	}

bail:
	for(i = 0; i < CONCURRENT_JOURNAL_FILL; i++)
		brelse(bhs[i]);
	return status;
}

struct ocfs2_la_recovery_item {
	struct list_head	lri_list;
	int			lri_slot;
	struct ocfs2_dinode	*lri_la_dinode;
	struct ocfs2_dinode	*lri_tl_dinode;
	struct ocfs2_quota_recovery *lri_qrec;
};

/* Does the second half of the recovery process. By this point, the
 * node is marked clean and can actually be considered recovered,
 * hence it's no longer in the recovery map, but there's still some
 * cleanup we can do which shouldn't happen within the recovery thread
 * as locking in that context becomes very difficult if we are to take
 * recovering nodes into account.
 *
 * NOTE: This function can and will sleep on recovery of other nodes
 * during cluster locking, just like any other ocfs2 process.
 */
void ocfs2_complete_recovery(struct work_struct *work)
{
	int ret = 0;
	struct ocfs2_journal *journal =
		container_of(work, struct ocfs2_journal, j_recovery_work);
	struct ocfs2_super *osb = journal->j_osb;
	struct ocfs2_dinode *la_dinode, *tl_dinode;
	struct ocfs2_la_recovery_item *item, *n;
	struct ocfs2_quota_recovery *qrec;
	LIST_HEAD(tmp_la_list);

	trace_ocfs2_complete_recovery(
		(unsigned long long)OCFS2_I(journal->j_inode)->ip_blkno);

	spin_lock(&journal->j_lock);
	list_splice_init(&journal->j_la_cleanups, &tmp_la_list);
	spin_unlock(&journal->j_lock);

	list_for_each_entry_safe(item, n, &tmp_la_list, lri_list) {
		list_del_init(&item->lri_list);

		ocfs2_wait_on_quotas(osb);

		la_dinode = item->lri_la_dinode;
		tl_dinode = item->lri_tl_dinode;
		qrec = item->lri_qrec;

		trace_ocfs2_complete_recovery_slot(item->lri_slot,
			la_dinode ? le64_to_cpu(la_dinode->i_blkno) : 0,
			tl_dinode ? le64_to_cpu(tl_dinode->i_blkno) : 0,
			qrec);

		if (la_dinode) {
			ret = ocfs2_complete_local_alloc_recovery(osb,
								  la_dinode);
			if (ret < 0)
				mlog_errno(ret);

			kfree(la_dinode);
		}

		if (tl_dinode) {
			ret = ocfs2_complete_truncate_log_recovery(osb,
								   tl_dinode);
			if (ret < 0)
				mlog_errno(ret);

			kfree(tl_dinode);
		}

		ret = ocfs2_recover_orphans(osb, item->lri_slot);
		if (ret < 0)
			mlog_errno(ret);

		if (qrec) {
			ret = ocfs2_finish_quota_recovery(osb, qrec,
							  item->lri_slot);
			if (ret < 0)
				mlog_errno(ret);
			/* Recovery info is already freed now */
		}

		kfree(item);
	}

	trace_ocfs2_complete_recovery_end(ret);
}

/* NOTE: This function always eats your references to la_dinode and
 * tl_dinode, either manually on error, or by passing them to
 * ocfs2_complete_recovery */
static void ocfs2_queue_recovery_completion(struct ocfs2_journal *journal,
					    int slot_num,
					    struct ocfs2_dinode *la_dinode,
					    struct ocfs2_dinode *tl_dinode,
					    struct ocfs2_quota_recovery *qrec)
{
	struct ocfs2_la_recovery_item *item;

	item = kmalloc(sizeof(struct ocfs2_la_recovery_item), GFP_NOFS);
	if (!item) {
		/* Though we wish to avoid it, we are in fact safe in
		 * skipping local alloc cleanup as fsck.ocfs2 is more
		 * than capable of reclaiming unused space. */
		if (la_dinode)
			kfree(la_dinode);

		if (tl_dinode)
			kfree(tl_dinode);

		if (qrec)
			ocfs2_free_quota_recovery(qrec);

		mlog_errno(-ENOMEM);
		return;
	}

	INIT_LIST_HEAD(&item->lri_list);
	item->lri_la_dinode = la_dinode;
	item->lri_slot = slot_num;
	item->lri_tl_dinode = tl_dinode;
	item->lri_qrec = qrec;

	spin_lock(&journal->j_lock);
	list_add_tail(&item->lri_list, &journal->j_la_cleanups);
	queue_work(ocfs2_wq, &journal->j_recovery_work);
	spin_unlock(&journal->j_lock);
}

/* Called by the mount code to queue recovery the last part of
 * recovery for it's own and offline slot(s). */
void ocfs2_complete_mount_recovery(struct ocfs2_super *osb)
{
	struct ocfs2_journal *journal = osb->journal;

	if (ocfs2_is_hard_readonly(osb))
		return;

	/* No need to queue up our truncate_log as regular cleanup will catch
	 * that */
	ocfs2_queue_recovery_completion(journal, osb->slot_num,
					osb->local_alloc_copy, NULL, NULL);
	ocfs2_schedule_truncate_log_flush(osb, 0);

	osb->local_alloc_copy = NULL;
	osb->dirty = 0;

	/* queue to recover orphan slots for all offline slots */
	ocfs2_replay_map_set_state(osb, REPLAY_NEEDED);
	ocfs2_queue_replay_slots(osb);
	ocfs2_free_replay_slots(osb);
}

void ocfs2_complete_quota_recovery(struct ocfs2_super *osb)
{
	if (osb->quota_rec) {
		ocfs2_queue_recovery_completion(osb->journal,
						osb->slot_num,
						NULL,
						NULL,
						osb->quota_rec);
		osb->quota_rec = NULL;
	}
}

static int __ocfs2_recovery_thread(void *arg)
{
	int status, node_num, slot_num;
	struct ocfs2_super *osb = arg;
	struct ocfs2_recovery_map *rm = osb->recovery_map;
	int *rm_quota = NULL;
	int rm_quota_used = 0, i;
	struct ocfs2_quota_recovery *qrec;

	status = ocfs2_wait_on_mount(osb);
	if (status < 0) {
		goto bail;
	}

	rm_quota = kzalloc(osb->max_slots * sizeof(int), GFP_NOFS);
	if (!rm_quota) {
		status = -ENOMEM;
		goto bail;
	}
restart:
	status = ocfs2_super_lock(osb, 1);
	if (status < 0) {
		mlog_errno(status);
		goto bail;
	}

	status = ocfs2_compute_replay_slots(osb);
	if (status < 0)
		mlog_errno(status);

	/* queue recovery for our own slot */
	ocfs2_queue_recovery_completion(osb->journal, osb->slot_num, NULL,
					NULL, NULL);

	spin_lock(&osb->osb_lock);
	while (rm->rm_used) {
		/* It's always safe to remove entry zero, as we won't
		 * clear it until ocfs2_recover_node() has succeeded. */
		node_num = rm->rm_entries[0];
		spin_unlock(&osb->osb_lock);
		slot_num = ocfs2_node_num_to_slot(osb, node_num);
		trace_ocfs2_recovery_thread_node(node_num, slot_num);
		if (slot_num == -ENOENT) {
			status = 0;
			goto skip_recovery;
		}

		/* It is a bit subtle with quota recovery. We cannot do it
		 * immediately because we have to obtain cluster locks from
		 * quota files and we also don't want to just skip it because
		 * then quota usage would be out of sync until some node takes
		 * the slot. So we remember which nodes need quota recovery
		 * and when everything else is done, we recover quotas. */
		for (i = 0; i < rm_quota_used && rm_quota[i] != slot_num; i++);
		if (i == rm_quota_used)
			rm_quota[rm_quota_used++] = slot_num;

		status = ocfs2_recover_node(osb, node_num, slot_num);
skip_recovery:
		if (!status) {
			ocfs2_recovery_map_clear(osb, node_num);
		} else {
			mlog(ML_ERROR,
			     "Error %d recovering node %d on device (%u,%u)!\n",
			     status, node_num,
			     MAJOR(osb->sb->s_dev), MINOR(osb->sb->s_dev));
			mlog(ML_ERROR, "Volume requires unmount.\n");
		}

		spin_lock(&osb->osb_lock);
	}
	spin_unlock(&osb->osb_lock);
	trace_ocfs2_recovery_thread_end(status);

	/* Refresh all journal recovery generations from disk */
	status = ocfs2_check_journals_nolocks(osb);
	status = (status == -EROFS) ? 0 : status;
	if (status < 0)
		mlog_errno(status);

	/* Now it is right time to recover quotas... We have to do this under
	 * superblock lock so that no one can start using the slot (and crash)
	 * before we recover it */
	for (i = 0; i < rm_quota_used; i++) {
		qrec = ocfs2_begin_quota_recovery(osb, rm_quota[i]);
		if (IS_ERR(qrec)) {
			status = PTR_ERR(qrec);
			mlog_errno(status);
			continue;
		}
		ocfs2_queue_recovery_completion(osb->journal, rm_quota[i],
						NULL, NULL, qrec);
	}

	ocfs2_super_unlock(osb, 1);

	/* queue recovery for offline slots */
	ocfs2_queue_replay_slots(osb);

bail:
	mutex_lock(&osb->recovery_lock);
	if (!status && !ocfs2_recovery_completed(osb)) {
		mutex_unlock(&osb->recovery_lock);
		goto restart;
	}

	ocfs2_free_replay_slots(osb);
	osb->recovery_thread_task = NULL;
	mb(); /* sync with ocfs2_recovery_thread_running */
	wake_up(&osb->recovery_event);

	mutex_unlock(&osb->recovery_lock);

	if (rm_quota)
		kfree(rm_quota);

	/* no one is callint kthread_stop() for us so the kthread() api
	 * requires that we call do_exit().  And it isn't exported, but
	 * complete_and_exit() seems to be a minimal wrapper around it. */
	complete_and_exit(NULL, status);
	return status;
}

void ocfs2_recovery_thread(struct ocfs2_super *osb, int node_num)
{
	mutex_lock(&osb->recovery_lock);

	trace_ocfs2_recovery_thread(node_num, osb->node_num,
		osb->disable_recovery, osb->recovery_thread_task,
		osb->disable_recovery ?
		-1 : ocfs2_recovery_map_set(osb, node_num));

	if (osb->disable_recovery)
		goto out;

	if (osb->recovery_thread_task)
		goto out;

	osb->recovery_thread_task =  kthread_run(__ocfs2_recovery_thread, osb,
						 "ocfs2rec");
	if (IS_ERR(osb->recovery_thread_task)) {
		mlog_errno((int)PTR_ERR(osb->recovery_thread_task));
		osb->recovery_thread_task = NULL;
	}

out:
	mutex_unlock(&osb->recovery_lock);
	wake_up(&osb->recovery_event);
}

static int ocfs2_read_journal_inode(struct ocfs2_super *osb,
				    int slot_num,
				    struct buffer_head **bh,
				    struct inode **ret_inode)
{
	int status = -EACCES;
	struct inode *inode = NULL;

	BUG_ON(slot_num >= osb->max_slots);

	inode = ocfs2_get_system_file_inode(osb, JOURNAL_SYSTEM_INODE,
					    slot_num);
	if (!inode || is_bad_inode(inode)) {
		mlog_errno(status);
		goto bail;
	}
	SET_INODE_JOURNAL(inode);

	status = ocfs2_read_inode_block_full(inode, bh, OCFS2_BH_IGNORE_CACHE);
	if (status < 0) {
		mlog_errno(status);
		goto bail;
	}

	status = 0;

bail:
	if (inode) {
		if (status || !ret_inode)
			iput(inode);
		else
			*ret_inode = inode;
	}
	return status;
}

/* Does the actual journal replay and marks the journal inode as
 * clean. Will only replay if the journal inode is marked dirty. */
static int ocfs2_replay_journal(struct ocfs2_super *osb,
				int node_num,
				int slot_num)
{
	int status;
	int got_lock = 0;
	unsigned int flags;
	struct inode *inode = NULL;
	struct ocfs2_dinode *fe;
	journal_t *journal = NULL;
	struct buffer_head *bh = NULL;
	u32 slot_reco_gen;

	status = ocfs2_read_journal_inode(osb, slot_num, &bh, &inode);
	if (status) {
		mlog_errno(status);
		goto done;
	}

	fe = (struct ocfs2_dinode *)bh->b_data;
	slot_reco_gen = ocfs2_get_recovery_generation(fe);
	brelse(bh);
	bh = NULL;

	/*
	 * As the fs recovery is asynchronous, there is a small chance that
	 * another node mounted (and recovered) the slot before the recovery
	 * thread could get the lock. To handle that, we dirty read the journal
	 * inode for that slot to get the recovery generation. If it is
	 * different than what we expected, the slot has been recovered.
	 * If not, it needs recovery.
	 */
	if (osb->slot_recovery_generations[slot_num] != slot_reco_gen) {
		trace_ocfs2_replay_journal_recovered(slot_num,
		     osb->slot_recovery_generations[slot_num], slot_reco_gen);
		osb->slot_recovery_generations[slot_num] = slot_reco_gen;
		status = -EBUSY;
		goto done;
	}

	/* Continue with recovery as the journal has not yet been recovered */

	status = ocfs2_inode_lock_full(inode, &bh, 1, OCFS2_META_LOCK_RECOVERY);
	if (status < 0) {
		trace_ocfs2_replay_journal_lock_err(status);
		if (status != -ERESTARTSYS)
			mlog(ML_ERROR, "Could not lock journal!\n");
		goto done;
	}
	got_lock = 1;

	fe = (struct ocfs2_dinode *) bh->b_data;

	flags = le32_to_cpu(fe->id1.journal1.ij_flags);
	slot_reco_gen = ocfs2_get_recovery_generation(fe);

	if (!(flags & OCFS2_JOURNAL_DIRTY_FL)) {
		trace_ocfs2_replay_journal_skip(node_num);
		/* Refresh recovery generation for the slot */
		osb->slot_recovery_generations[slot_num] = slot_reco_gen;
		goto done;
	}

	/* we need to run complete recovery for offline orphan slots */
	ocfs2_replay_map_set_state(osb, REPLAY_NEEDED);

	mlog(ML_NOTICE, "Recovering node %d from slot %d on device (%u,%u)\n",
	     node_num, slot_num,
	     MAJOR(osb->sb->s_dev), MINOR(osb->sb->s_dev));

	OCFS2_I(inode)->ip_clusters = le32_to_cpu(fe->i_clusters);

	status = ocfs2_force_read_journal(inode);
	if (status < 0) {
		mlog_errno(status);
		goto done;
	}

	journal = jbd2_journal_init_inode(inode);
	if (journal == NULL) {
		mlog(ML_ERROR, "Linux journal layer error\n");
		status = -EIO;
		goto done;
	}

	status = jbd2_journal_load(journal);
	if (status < 0) {
		mlog_errno(status);
		if (!igrab(inode))
			BUG();
		jbd2_journal_destroy(journal);
		goto done;
	}

	ocfs2_clear_journal_error(osb->sb, journal, slot_num);

	/* wipe the journal */
	jbd2_journal_lock_updates(journal);
	status = jbd2_journal_flush(journal);
	jbd2_journal_unlock_updates(journal);
	if (status < 0)
		mlog_errno(status);

	/* This will mark the node clean */
	flags = le32_to_cpu(fe->id1.journal1.ij_flags);
	flags &= ~OCFS2_JOURNAL_DIRTY_FL;
	fe->id1.journal1.ij_flags = cpu_to_le32(flags);

	/* Increment recovery generation to indicate successful recovery */
	ocfs2_bump_recovery_generation(fe);
	osb->slot_recovery_generations[slot_num] =
					ocfs2_get_recovery_generation(fe);

	ocfs2_compute_meta_ecc(osb->sb, bh->b_data, &fe->i_check);
	status = ocfs2_write_block(osb, bh, INODE_CACHE(inode));
	if (status < 0)
		mlog_errno(status);

	if (!igrab(inode))
		BUG();

	jbd2_journal_destroy(journal);

done:
	/* drop the lock on this nodes journal */
	if (got_lock)
		ocfs2_inode_unlock(inode, 1);

	if (inode)
		iput(inode);

	brelse(bh);

	return status;
}

/*
 * Do the most important parts of node recovery:
 *  - Replay it's journal
 *  - Stamp a clean local allocator file
 *  - Stamp a clean truncate log
 *  - Mark the node clean
 *
 * If this function completes without error, a node in OCFS2 can be
 * said to have been safely recovered. As a result, failure during the
 * second part of a nodes recovery process (local alloc recovery) is
 * far less concerning.
 */
static int ocfs2_recover_node(struct ocfs2_super *osb,
			      int node_num, int slot_num)
{
	int status = 0;
	struct ocfs2_dinode *la_copy = NULL;
	struct ocfs2_dinode *tl_copy = NULL;

	trace_ocfs2_recover_node(node_num, slot_num, osb->node_num);

	/* Should not ever be called to recover ourselves -- in that
	 * case we should've called ocfs2_journal_load instead. */
	BUG_ON(osb->node_num == node_num);

	status = ocfs2_replay_journal(osb, node_num, slot_num);
	if (status < 0) {
		if (status == -EBUSY) {
			trace_ocfs2_recover_node_skip(slot_num, node_num);
			status = 0;
			goto done;
		}
		mlog_errno(status);
		goto done;
	}

	/* Stamp a clean local alloc file AFTER recovering the journal... */
	status = ocfs2_begin_local_alloc_recovery(osb, slot_num, &la_copy);
	if (status < 0) {
		mlog_errno(status);
		goto done;
	}

	/* An error from begin_truncate_log_recovery is not
	 * serious enough to warrant halting the rest of
	 * recovery. */
	status = ocfs2_begin_truncate_log_recovery(osb, slot_num, &tl_copy);
	if (status < 0)
		mlog_errno(status);

	/* Likewise, this would be a strange but ultimately not so
	 * harmful place to get an error... */
	status = ocfs2_clear_slot(osb, slot_num);
	if (status < 0)
		mlog_errno(status);

	/* This will kfree the memory pointed to by la_copy and tl_copy */
	ocfs2_queue_recovery_completion(osb->journal, slot_num, la_copy,
					tl_copy, NULL);

	status = 0;
done:

	return status;
}

/* Test node liveness by trylocking his journal. If we get the lock,
 * we drop it here. Return 0 if we got the lock, -EAGAIN if node is
 * still alive (we couldn't get the lock) and < 0 on error. */
static int ocfs2_trylock_journal(struct ocfs2_super *osb,
				 int slot_num)
{
	int status, flags;
	struct inode *inode = NULL;

	inode = ocfs2_get_system_file_inode(osb, JOURNAL_SYSTEM_INODE,
					    slot_num);
	if (inode == NULL) {
		mlog(ML_ERROR, "access error\n");
		status = -EACCES;
		goto bail;
	}
	if (is_bad_inode(inode)) {
		mlog(ML_ERROR, "access error (bad inode)\n");
		iput(inode);
		inode = NULL;
		status = -EACCES;
		goto bail;
	}
	SET_INODE_JOURNAL(inode);

	flags = OCFS2_META_LOCK_RECOVERY | OCFS2_META_LOCK_NOQUEUE;
	status = ocfs2_inode_lock_full(inode, NULL, 1, flags);
	if (status < 0) {
		if (status != -EAGAIN)
			mlog_errno(status);
		goto bail;
	}

	ocfs2_inode_unlock(inode, 1);
bail:
	if (inode)
		iput(inode);

	return status;
}

/* Call this underneath ocfs2_super_lock. It also assumes that the
 * slot info struct has been updated from disk. */
int ocfs2_mark_dead_nodes(struct ocfs2_super *osb)
{
	unsigned int node_num;
	int status, i;
	u32 gen;
	struct buffer_head *bh = NULL;
	struct ocfs2_dinode *di;

	/* This is called with the super block cluster lock, so we
	 * know that the slot map can't change underneath us. */

	for (i = 0; i < osb->max_slots; i++) {
		/* Read journal inode to get the recovery generation */
		status = ocfs2_read_journal_inode(osb, i, &bh, NULL);
		if (status) {
			mlog_errno(status);
			goto bail;
		}
		di = (struct ocfs2_dinode *)bh->b_data;
		gen = ocfs2_get_recovery_generation(di);
		brelse(bh);
		bh = NULL;

		spin_lock(&osb->osb_lock);
		osb->slot_recovery_generations[i] = gen;

		trace_ocfs2_mark_dead_nodes(i,
					    osb->slot_recovery_generations[i]);

		if (i == osb->slot_num) {
			spin_unlock(&osb->osb_lock);
			continue;
		}

		status = ocfs2_slot_to_node_num_locked(osb, i, &node_num);
		if (status == -ENOENT) {
			spin_unlock(&osb->osb_lock);
			continue;
		}

		if (__ocfs2_recovery_map_test(osb, node_num)) {
			spin_unlock(&osb->osb_lock);
			continue;
		}
		spin_unlock(&osb->osb_lock);

		/* Ok, we have a slot occupied by another node which
		 * is not in the recovery map. We trylock his journal
		 * file here to test if he's alive. */
		status = ocfs2_trylock_journal(osb, i);
		if (!status) {
			/* Since we're called from mount, we know that
			 * the recovery thread can't race us on
			 * setting / checking the recovery bits. */
			ocfs2_recovery_thread(osb, node_num);
		} else if ((status < 0) && (status != -EAGAIN)) {
			mlog_errno(status);
			goto bail;
		}
	}

	status = 0;
bail:
	return status;
}

/*
 * Scan timer should get fired every ORPHAN_SCAN_SCHEDULE_TIMEOUT. Add some
 * randomness to the timeout to minimize multple nodes firing the timer at the
 * same time.
 */
static inline unsigned long ocfs2_orphan_scan_timeout(void)
{
	unsigned long time;

	get_random_bytes(&time, sizeof(time));
	time = ORPHAN_SCAN_SCHEDULE_TIMEOUT + (time % 5000);
	return msecs_to_jiffies(time);
}

/*
 * ocfs2_queue_orphan_scan calls ocfs2_queue_recovery_completion for
 * every slot, queuing a recovery of the slot on the ocfs2_wq thread. This
 * is done to catch any orphans that are left over in orphan directories.
 *
 * ocfs2_queue_orphan_scan gets called every ORPHAN_SCAN_SCHEDULE_TIMEOUT
 * seconds.  It gets an EX lock on os_lockres and checks sequence number
 * stored in LVB. If the sequence number has changed, it means some other
 * node has done the scan.  This node skips the scan and tracks the
 * sequence number.  If the sequence number didn't change, it means a scan
 * hasn't happened.  The node queues a scan and increments the
 * sequence number in the LVB.
 */
void ocfs2_queue_orphan_scan(struct ocfs2_super *osb)
{
	struct ocfs2_orphan_scan *os;
	int status, i;
	u32 seqno = 0;

	os = &osb->osb_orphan_scan;

	mlog(0, "Begin orphan scan\n");

	if (atomic_read(&os->os_state) == ORPHAN_SCAN_INACTIVE)
		goto out;

	trace_ocfs2_queue_orphan_scan_begin(os->os_count, os->os_seqno,
					    atomic_read(&os->os_state));

	status = ocfs2_orphan_scan_lock(osb, &seqno);
	if (status < 0) {
		if (status != -EAGAIN)
			mlog_errno(status);
		goto out;
	}

	/* Do no queue the tasks if the volume is being umounted */
	if (atomic_read(&os->os_state) == ORPHAN_SCAN_INACTIVE)
		goto unlock;

	if (os->os_seqno != seqno) {
		os->os_seqno = seqno;
		goto unlock;
	}

	for (i = 0; i < osb->max_slots; i++)
		ocfs2_queue_recovery_completion(osb->journal, i, NULL, NULL,
						NULL);
	/*
	 * We queued a recovery on orphan slots, increment the sequence
	 * number and update LVB so other node will skip the scan for a while
	 */
	seqno++;
	os->os_count++;
	os->os_scantime = CURRENT_TIME;
unlock:
	ocfs2_orphan_scan_unlock(osb, seqno);
out:
<<<<<<< HEAD
	mlog(0, "Orphan scan completed\n");
=======
	trace_ocfs2_queue_orphan_scan_end(os->os_count, os->os_seqno,
					  atomic_read(&os->os_state));
>>>>>>> 02f8c6ae
	return;
}

/* Worker task that gets fired every ORPHAN_SCAN_SCHEDULE_TIMEOUT millsec */
void ocfs2_orphan_scan_work(struct work_struct *work)
{
	struct ocfs2_orphan_scan *os;
	struct ocfs2_super *osb;

	os = container_of(work, struct ocfs2_orphan_scan,
			  os_orphan_scan_work.work);
	osb = os->os_osb;

	mutex_lock(&os->os_lock);
	ocfs2_queue_orphan_scan(osb);
	if (atomic_read(&os->os_state) == ORPHAN_SCAN_ACTIVE)
		queue_delayed_work(ocfs2_wq, &os->os_orphan_scan_work,
				      ocfs2_orphan_scan_timeout());
	mutex_unlock(&os->os_lock);
}

void ocfs2_orphan_scan_stop(struct ocfs2_super *osb)
{
	struct ocfs2_orphan_scan *os;

	os = &osb->osb_orphan_scan;
	if (atomic_read(&os->os_state) == ORPHAN_SCAN_ACTIVE) {
		atomic_set(&os->os_state, ORPHAN_SCAN_INACTIVE);
		mutex_lock(&os->os_lock);
		cancel_delayed_work(&os->os_orphan_scan_work);
		mutex_unlock(&os->os_lock);
	}
}

void ocfs2_orphan_scan_init(struct ocfs2_super *osb)
{
	struct ocfs2_orphan_scan *os;

	os = &osb->osb_orphan_scan;
	os->os_osb = osb;
	os->os_count = 0;
	os->os_seqno = 0;
	mutex_init(&os->os_lock);
	INIT_DELAYED_WORK(&os->os_orphan_scan_work, ocfs2_orphan_scan_work);
}

void ocfs2_orphan_scan_start(struct ocfs2_super *osb)
{
	struct ocfs2_orphan_scan *os;

	os = &osb->osb_orphan_scan;
	os->os_scantime = CURRENT_TIME;
	if (ocfs2_is_hard_readonly(osb) || ocfs2_mount_local(osb))
		atomic_set(&os->os_state, ORPHAN_SCAN_INACTIVE);
	else {
		atomic_set(&os->os_state, ORPHAN_SCAN_ACTIVE);
		queue_delayed_work(ocfs2_wq, &os->os_orphan_scan_work,
				   ocfs2_orphan_scan_timeout());
	}
}

struct ocfs2_orphan_filldir_priv {
	struct inode		*head;
	struct ocfs2_super	*osb;
};

static int ocfs2_orphan_filldir(void *priv, const char *name, int name_len,
				loff_t pos, u64 ino, unsigned type)
{
	struct ocfs2_orphan_filldir_priv *p = priv;
	struct inode *iter;

	if (name_len == 1 && !strncmp(".", name, 1))
		return 0;
	if (name_len == 2 && !strncmp("..", name, 2))
		return 0;

	/* Skip bad inodes so that recovery can continue */
	iter = ocfs2_iget(p->osb, ino,
			  OCFS2_FI_FLAG_ORPHAN_RECOVERY, 0);
	if (IS_ERR(iter))
		return 0;

	trace_ocfs2_orphan_filldir((unsigned long long)OCFS2_I(iter)->ip_blkno);
	/* No locking is required for the next_orphan queue as there
	 * is only ever a single process doing orphan recovery. */
	OCFS2_I(iter)->ip_next_orphan = p->head;
	p->head = iter;

	return 0;
}

static int ocfs2_queue_orphans(struct ocfs2_super *osb,
			       int slot,
			       struct inode **head)
{
	int status;
	struct inode *orphan_dir_inode = NULL;
	struct ocfs2_orphan_filldir_priv priv;
	loff_t pos = 0;

	priv.osb = osb;
	priv.head = *head;

	orphan_dir_inode = ocfs2_get_system_file_inode(osb,
						       ORPHAN_DIR_SYSTEM_INODE,
						       slot);
	if  (!orphan_dir_inode) {
		status = -ENOENT;
		mlog_errno(status);
		return status;
	}

	mutex_lock(&orphan_dir_inode->i_mutex);
	status = ocfs2_inode_lock(orphan_dir_inode, NULL, 0);
	if (status < 0) {
		mlog_errno(status);
		goto out;
	}

	status = ocfs2_dir_foreach(orphan_dir_inode, &pos, &priv,
				   ocfs2_orphan_filldir);
	if (status) {
		mlog_errno(status);
		goto out_cluster;
	}

	*head = priv.head;

out_cluster:
	ocfs2_inode_unlock(orphan_dir_inode, 0);
out:
	mutex_unlock(&orphan_dir_inode->i_mutex);
	iput(orphan_dir_inode);
	return status;
}

static int ocfs2_orphan_recovery_can_continue(struct ocfs2_super *osb,
					      int slot)
{
	int ret;

	spin_lock(&osb->osb_lock);
	ret = !osb->osb_orphan_wipes[slot];
	spin_unlock(&osb->osb_lock);
	return ret;
}

static void ocfs2_mark_recovering_orphan_dir(struct ocfs2_super *osb,
					     int slot)
{
	spin_lock(&osb->osb_lock);
	/* Mark ourselves such that new processes in delete_inode()
	 * know to quit early. */
	ocfs2_node_map_set_bit(osb, &osb->osb_recovering_orphan_dirs, slot);
	while (osb->osb_orphan_wipes[slot]) {
		/* If any processes are already in the middle of an
		 * orphan wipe on this dir, then we need to wait for
		 * them. */
		spin_unlock(&osb->osb_lock);
		wait_event_interruptible(osb->osb_wipe_event,
					 ocfs2_orphan_recovery_can_continue(osb, slot));
		spin_lock(&osb->osb_lock);
	}
	spin_unlock(&osb->osb_lock);
}

static void ocfs2_clear_recovering_orphan_dir(struct ocfs2_super *osb,
					      int slot)
{
	ocfs2_node_map_clear_bit(osb, &osb->osb_recovering_orphan_dirs, slot);
}

/*
 * Orphan recovery. Each mounted node has it's own orphan dir which we
 * must run during recovery. Our strategy here is to build a list of
 * the inodes in the orphan dir and iget/iput them. The VFS does
 * (most) of the rest of the work.
 *
 * Orphan recovery can happen at any time, not just mount so we have a
 * couple of extra considerations.
 *
 * - We grab as many inodes as we can under the orphan dir lock -
 *   doing iget() outside the orphan dir risks getting a reference on
 *   an invalid inode.
 * - We must be sure not to deadlock with other processes on the
 *   system wanting to run delete_inode(). This can happen when they go
 *   to lock the orphan dir and the orphan recovery process attempts to
 *   iget() inside the orphan dir lock. This can be avoided by
 *   advertising our state to ocfs2_delete_inode().
 */
static int ocfs2_recover_orphans(struct ocfs2_super *osb,
				 int slot)
{
	int ret = 0;
	struct inode *inode = NULL;
	struct inode *iter;
	struct ocfs2_inode_info *oi;

	trace_ocfs2_recover_orphans(slot);

	ocfs2_mark_recovering_orphan_dir(osb, slot);
	ret = ocfs2_queue_orphans(osb, slot, &inode);
	ocfs2_clear_recovering_orphan_dir(osb, slot);

	/* Error here should be noted, but we want to continue with as
	 * many queued inodes as we've got. */
	if (ret)
		mlog_errno(ret);

	while (inode) {
		oi = OCFS2_I(inode);
		trace_ocfs2_recover_orphans_iput(
					(unsigned long long)oi->ip_blkno);

		iter = oi->ip_next_orphan;

		spin_lock(&oi->ip_lock);
		/* The remote delete code may have set these on the
		 * assumption that the other node would wipe them
		 * successfully.  If they are still in the node's
		 * orphan dir, we need to reset that state. */
		oi->ip_flags &= ~(OCFS2_INODE_DELETED|OCFS2_INODE_SKIP_DELETE);

		/* Set the proper information to get us going into
		 * ocfs2_delete_inode. */
		oi->ip_flags |= OCFS2_INODE_MAYBE_ORPHANED;
		spin_unlock(&oi->ip_lock);

		iput(inode);

		inode = iter;
	}

	return ret;
}

static int __ocfs2_wait_on_mount(struct ocfs2_super *osb, int quota)
{
	/* This check is good because ocfs2 will wait on our recovery
	 * thread before changing it to something other than MOUNTED
	 * or DISABLED. */
	wait_event(osb->osb_mount_event,
		  (!quota && atomic_read(&osb->vol_state) == VOLUME_MOUNTED) ||
		   atomic_read(&osb->vol_state) == VOLUME_MOUNTED_QUOTAS ||
		   atomic_read(&osb->vol_state) == VOLUME_DISABLED);

	/* If there's an error on mount, then we may never get to the
	 * MOUNTED flag, but this is set right before
	 * dismount_volume() so we can trust it. */
	if (atomic_read(&osb->vol_state) == VOLUME_DISABLED) {
		trace_ocfs2_wait_on_mount(VOLUME_DISABLED);
		mlog(0, "mount error, exiting!\n");
		return -EBUSY;
	}

	return 0;
}

static int ocfs2_commit_thread(void *arg)
{
	int status;
	struct ocfs2_super *osb = arg;
	struct ocfs2_journal *journal = osb->journal;

	/* we can trust j_num_trans here because _should_stop() is only set in
	 * shutdown and nobody other than ourselves should be able to start
	 * transactions.  committing on shutdown might take a few iterations
	 * as final transactions put deleted inodes on the list */
	while (!(kthread_should_stop() &&
		 atomic_read(&journal->j_num_trans) == 0)) {

		wait_event_interruptible(osb->checkpoint_event,
					 atomic_read(&journal->j_num_trans)
					 || kthread_should_stop());

		status = ocfs2_commit_cache(osb);
		if (status < 0)
			mlog_errno(status);

		if (kthread_should_stop() && atomic_read(&journal->j_num_trans)){
			mlog(ML_KTHREAD,
			     "commit_thread: %u transactions pending on "
			     "shutdown\n",
			     atomic_read(&journal->j_num_trans));
		}
	}

	return 0;
}

/* Reads all the journal inodes without taking any cluster locks. Used
 * for hard readonly access to determine whether any journal requires
 * recovery. Also used to refresh the recovery generation numbers after
 * a journal has been recovered by another node.
 */
int ocfs2_check_journals_nolocks(struct ocfs2_super *osb)
{
	int ret = 0;
	unsigned int slot;
	struct buffer_head *di_bh = NULL;
	struct ocfs2_dinode *di;
	int journal_dirty = 0;

	for(slot = 0; slot < osb->max_slots; slot++) {
		ret = ocfs2_read_journal_inode(osb, slot, &di_bh, NULL);
		if (ret) {
			mlog_errno(ret);
			goto out;
		}

		di = (struct ocfs2_dinode *) di_bh->b_data;

		osb->slot_recovery_generations[slot] =
					ocfs2_get_recovery_generation(di);

		if (le32_to_cpu(di->id1.journal1.ij_flags) &
		    OCFS2_JOURNAL_DIRTY_FL)
			journal_dirty = 1;

		brelse(di_bh);
		di_bh = NULL;
	}

out:
	if (journal_dirty)
		ret = -EROFS;
	return ret;
}<|MERGE_RESOLUTION|>--- conflicted
+++ resolved
@@ -417,20 +417,11 @@
 
 	BUG_ON(!handle);
 	BUG_ON(nblocks < 0);
-<<<<<<< HEAD
 
 	if (!nblocks)
 		return 0;
 
 	old_nblocks = handle->h_buffer_credits;
-	mlog_entry_void();
-=======
-
-	if (!nblocks)
-		return 0;
-
-	old_nblocks = handle->h_buffer_credits;
->>>>>>> 02f8c6ae
 
 	trace_ocfs2_extend_trans(old_nblocks, nblocks);
 
@@ -445,13 +436,7 @@
 #endif
 
 	if (status > 0) {
-<<<<<<< HEAD
-		mlog(0,
-		     "jbd2_journal_extend failed, trying "
-		     "jbd2_journal_restart\n");
-=======
 		trace_ocfs2_extend_trans_restart(old_nblocks + nblocks);
->>>>>>> 02f8c6ae
 		status = jbd2_journal_restart(handle,
 					      old_nblocks + nblocks);
 		if (status < 0) {
@@ -744,11 +729,6 @@
 
 	status = jbd2_journal_dirty_metadata(handle, bh);
 	BUG_ON(status);
-<<<<<<< HEAD
-
-	mlog_exit_void();
-=======
->>>>>>> 02f8c6ae
 }
 
 #define OCFS2_DEFAULT_COMMIT_INTERVAL	(HZ * JBD2_DEFAULT_MAX_COMMIT_AGE)
@@ -1844,8 +1824,6 @@
 
 	os = &osb->osb_orphan_scan;
 
-	mlog(0, "Begin orphan scan\n");
-
 	if (atomic_read(&os->os_state) == ORPHAN_SCAN_INACTIVE)
 		goto out;
 
@@ -1881,12 +1859,8 @@
 unlock:
 	ocfs2_orphan_scan_unlock(osb, seqno);
 out:
-<<<<<<< HEAD
-	mlog(0, "Orphan scan completed\n");
-=======
 	trace_ocfs2_queue_orphan_scan_end(os->os_count, os->os_seqno,
 					  atomic_read(&os->os_state));
->>>>>>> 02f8c6ae
 	return;
 }
 
