--- conflicted
+++ resolved
@@ -41,7 +41,6 @@
 #include <linux/mount.h>
 #include <linux/seq_file.h>
 #include <linux/quotaops.h>
-#include <linux/precache.h>
 #include <linux/smp_lock.h>
 
 #define MLOG_MASK_PREFIX ML_SUPER
@@ -1030,10 +1029,7 @@
 	osb->osb_commit_interval = parsed_options.commit_interval;
 	osb->local_alloc_default_bits = ocfs2_megabytes_to_clusters(sb, parsed_options.localalloc_opt);
 	osb->local_alloc_bits = osb->local_alloc_default_bits;
-<<<<<<< HEAD
 	osb->osb_resv_level = parsed_options.resv_level;
-=======
->>>>>>> 92dcffb9
 
 	status = ocfs2_verify_userspace_stack(osb, &parsed_options);
 	if (status)
@@ -1438,7 +1434,6 @@
 			mopt->mount_opt |= OCFS2_MOUNT_NO_POSIX_ACL;
 			mopt->mount_opt &= ~OCFS2_MOUNT_POSIX_ACL;
 			break;
-<<<<<<< HEAD
 		case Opt_resv_level:
 			if (is_remount)
 				break;
@@ -1450,8 +1445,6 @@
 			    option < OCFS2_MAX_RESV_LEVEL)
 				mopt->resv_level = option;
 			break;
-=======
->>>>>>> 92dcffb9
 		default:
 			mlog(ML_ERROR,
 			     "Unrecognized mount option \"%s\" "
@@ -1532,12 +1525,9 @@
 		seq_printf(s, ",acl");
 	else
 		seq_printf(s, ",noacl");
-<<<<<<< HEAD
 
 	if (osb->osb_resv_level != OCFS2_DEFAULT_RESV_LEVEL)
 		seq_printf(s, ",resv_level=%d", osb->osb_resv_level);
-=======
->>>>>>> 92dcffb9
 
 	return 0;
 }
@@ -2266,7 +2256,6 @@
 		mlog_errno(status);
 		goto bail;
 	}
-	shared_precache_init(sb, &di->id2.i_super.s_uuid[0]);
 
 bail:
 	mlog_exit(status);
