/* -*- mode: c; c-basic-offset: 8; -*-
 * vim: noexpandtab sw=8 ts=8 sts=0:
 *
 * super.c
 *
 * load/unload driver, mount/dismount volumes
 *
 * Copyright (C) 2002, 2004 Oracle.  All rights reserved.
 *
 * This program is free software; you can redistribute it and/or
 * modify it under the terms of the GNU General Public
 * License as published by the Free Software Foundation; either
 * version 2 of the License, or (at your option) any later version.
 *
 * This program is distributed in the hope that it will be useful,
 * but WITHOUT ANY WARRANTY; without even the implied warranty of
 * MERCHANTABILITY or FITNESS FOR A PARTICULAR PURPOSE.  See the GNU
 * General Public License for more details.
 *
 * You should have received a copy of the GNU General Public
 * License along with this program; if not, write to the
 * Free Software Foundation, Inc., 59 Temple Place - Suite 330,
 * Boston, MA 021110-1307, USA.
 */

#include <linux/module.h>
#include <linux/fs.h>
#include <linux/types.h>
#include <linux/slab.h>
#include <linux/highmem.h>
#include <linux/init.h>
#include <linux/random.h>
#include <linux/statfs.h>
#include <linux/moduleparam.h>
#include <linux/blkdev.h>
#include <linux/socket.h>
#include <linux/inet.h>
#include <linux/parser.h>
#include <linux/crc32.h>
#include <linux/debugfs.h>
#include <linux/mount.h>
#include <linux/seq_file.h>
#include <linux/quotaops.h>
<<<<<<< HEAD
#include <linux/precache.h>
#include <linux/smp_lock.h>
=======
#include <linux/cleancache.h>

#define CREATE_TRACE_POINTS
#include "ocfs2_trace.h"
>>>>>>> 02f8c6ae

#include <cluster/masklog.h>

#include "ocfs2.h"

/* this should be the only file to include a version 1 header */
#include "ocfs1_fs_compat.h"

#include "alloc.h"
#include "blockcheck.h"
#include "dlmglue.h"
#include "export.h"
#include "extent_map.h"
#include "heartbeat.h"
#include "inode.h"
#include "journal.h"
#include "localalloc.h"
#include "namei.h"
#include "slot_map.h"
#include "super.h"
#include "sysfile.h"
#include "uptodate.h"
#include "ver.h"
#include "xattr.h"
#include "quota.h"
#include "refcounttree.h"
#include "suballoc.h"

#include "buffer_head_io.h"

#include "kapi.h"

static struct kmem_cache *ocfs2_inode_cachep = NULL;
struct kmem_cache *ocfs2_dquot_cachep;
struct kmem_cache *ocfs2_qf_chunk_cachep;

/* OCFS2 needs to schedule several different types of work which
 * require cluster locking, disk I/O, recovery waits, etc. Since these
 * types of work tend to be heavy we avoid using the kernel events
 * workqueue and schedule on our own. */
struct workqueue_struct *ocfs2_wq = NULL;

static struct dentry *ocfs2_debugfs_root = NULL;

MODULE_AUTHOR("Oracle");
MODULE_LICENSE("GPL");

struct mount_options
{
	unsigned long	commit_interval;
	unsigned long	mount_opt;
	unsigned int	atime_quantum;
	signed short	slot;
	int		localalloc_opt;
	unsigned int	resv_level;
	int		dir_resv_level;
	char		cluster_stack[OCFS2_STACK_LABEL_LEN + 1];
};

static int ocfs2_parse_options(struct super_block *sb, char *options,
			       struct mount_options *mopt,
			       int is_remount);
static int ocfs2_check_set_options(struct super_block *sb,
				   struct mount_options *options);
static int ocfs2_show_options(struct seq_file *s, struct vfsmount *mnt);
static void ocfs2_put_super(struct super_block *sb);
static int ocfs2_mount_volume(struct super_block *sb);
static int ocfs2_remount(struct super_block *sb, int *flags, char *data);
static void ocfs2_dismount_volume(struct super_block *sb, int mnt_err);
static int ocfs2_initialize_mem_caches(void);
static void ocfs2_free_mem_caches(void);
static void ocfs2_delete_osb(struct ocfs2_super *osb);

static int ocfs2_statfs(struct dentry *dentry, struct kstatfs *buf);

static int ocfs2_sync_fs(struct super_block *sb, int wait);

static int ocfs2_init_global_system_inodes(struct ocfs2_super *osb);
static int ocfs2_init_local_system_inodes(struct ocfs2_super *osb);
static void ocfs2_release_system_inodes(struct ocfs2_super *osb);
static int ocfs2_check_volume(struct ocfs2_super *osb);
static int ocfs2_verify_volume(struct ocfs2_dinode *di,
			       struct buffer_head *bh,
			       u32 sectsize,
			       struct ocfs2_blockcheck_stats *stats);
static int ocfs2_initialize_super(struct super_block *sb,
				  struct buffer_head *bh,
				  int sector_size,
				  struct ocfs2_blockcheck_stats *stats);
static int ocfs2_get_sector(struct super_block *sb,
			    struct buffer_head **bh,
			    int block,
			    int sect_size);
static struct inode *ocfs2_alloc_inode(struct super_block *sb);
static void ocfs2_destroy_inode(struct inode *inode);
static int ocfs2_susp_quotas(struct ocfs2_super *osb, int unsuspend);
static int ocfs2_enable_quotas(struct ocfs2_super *osb);
static void ocfs2_disable_quotas(struct ocfs2_super *osb);

static const struct super_operations ocfs2_sops = {
	.statfs		= ocfs2_statfs,
	.alloc_inode	= ocfs2_alloc_inode,
	.destroy_inode	= ocfs2_destroy_inode,
	.drop_inode	= ocfs2_drop_inode,
	.evict_inode	= ocfs2_evict_inode,
	.sync_fs	= ocfs2_sync_fs,
	.put_super	= ocfs2_put_super,
	.remount_fs	= ocfs2_remount,
	.show_options   = ocfs2_show_options,
	.quota_read	= ocfs2_quota_read,
	.quota_write	= ocfs2_quota_write,
};

enum {
	Opt_barrier,
	Opt_err_panic,
	Opt_err_ro,
	Opt_intr,
	Opt_nointr,
	Opt_hb_none,
	Opt_hb_local,
	Opt_hb_global,
	Opt_data_ordered,
	Opt_data_writeback,
	Opt_atime_quantum,
	Opt_slot,
	Opt_commit,
	Opt_localalloc,
	Opt_localflocks,
	Opt_stack,
	Opt_user_xattr,
	Opt_nouser_xattr,
	Opt_inode64,
	Opt_acl,
	Opt_noacl,
	Opt_usrquota,
	Opt_grpquota,
	Opt_coherency_buffered,
	Opt_coherency_full,
	Opt_resv_level,
	Opt_dir_resv_level,
	Opt_err,
};

static const match_table_t tokens = {
	{Opt_barrier, "barrier=%u"},
	{Opt_err_panic, "errors=panic"},
	{Opt_err_ro, "errors=remount-ro"},
	{Opt_intr, "intr"},
	{Opt_nointr, "nointr"},
	{Opt_hb_none, OCFS2_HB_NONE},
	{Opt_hb_local, OCFS2_HB_LOCAL},
	{Opt_hb_global, OCFS2_HB_GLOBAL},
	{Opt_data_ordered, "data=ordered"},
	{Opt_data_writeback, "data=writeback"},
	{Opt_atime_quantum, "atime_quantum=%u"},
	{Opt_slot, "preferred_slot=%u"},
	{Opt_commit, "commit=%u"},
	{Opt_localalloc, "localalloc=%d"},
	{Opt_localflocks, "localflocks"},
	{Opt_stack, "cluster_stack=%s"},
	{Opt_user_xattr, "user_xattr"},
	{Opt_nouser_xattr, "nouser_xattr"},
	{Opt_inode64, "inode64"},
	{Opt_acl, "acl"},
	{Opt_noacl, "noacl"},
	{Opt_usrquota, "usrquota"},
	{Opt_grpquota, "grpquota"},
	{Opt_coherency_buffered, "coherency=buffered"},
	{Opt_coherency_full, "coherency=full"},
	{Opt_resv_level, "resv_level=%u"},
	{Opt_dir_resv_level, "dir_resv_level=%u"},
	{Opt_err, NULL}
};

#ifdef CONFIG_DEBUG_FS
static int ocfs2_osb_dump(struct ocfs2_super *osb, char *buf, int len)
{
	struct ocfs2_cluster_connection *cconn = osb->cconn;
	struct ocfs2_recovery_map *rm = osb->recovery_map;
	struct ocfs2_orphan_scan *os = &osb->osb_orphan_scan;
	int i, out = 0;

	out += snprintf(buf + out, len - out,
			"%10s => Id: %-s  Uuid: %-s  Gen: 0x%X  Label: %-s\n",
			"Device", osb->dev_str, osb->uuid_str,
			osb->fs_generation, osb->vol_label);

	out += snprintf(buf + out, len - out,
			"%10s => State: %d  Flags: 0x%lX\n", "Volume",
			atomic_read(&osb->vol_state), osb->osb_flags);

	out += snprintf(buf + out, len - out,
			"%10s => Block: %lu  Cluster: %d\n", "Sizes",
			osb->sb->s_blocksize, osb->s_clustersize);

	out += snprintf(buf + out, len - out,
			"%10s => Compat: 0x%X  Incompat: 0x%X  "
			"ROcompat: 0x%X\n",
			"Features", osb->s_feature_compat,
			osb->s_feature_incompat, osb->s_feature_ro_compat);

	out += snprintf(buf + out, len - out,
			"%10s => Opts: 0x%lX  AtimeQuanta: %u\n", "Mount",
			osb->s_mount_opt, osb->s_atime_quantum);

	if (cconn) {
		out += snprintf(buf + out, len - out,
				"%10s => Stack: %s  Name: %*s  "
				"Version: %d.%d\n", "Cluster",
				(*osb->osb_cluster_stack == '\0' ?
				 "o2cb" : osb->osb_cluster_stack),
				cconn->cc_namelen, cconn->cc_name,
				cconn->cc_version.pv_major,
				cconn->cc_version.pv_minor);
	}

	spin_lock(&osb->dc_task_lock);
	out += snprintf(buf + out, len - out,
			"%10s => Pid: %d  Count: %lu  WakeSeq: %lu  "
			"WorkSeq: %lu\n", "DownCnvt",
			(osb->dc_task ?  task_pid_nr(osb->dc_task) : -1),
			osb->blocked_lock_count, osb->dc_wake_sequence,
			osb->dc_work_sequence);
	spin_unlock(&osb->dc_task_lock);

	spin_lock(&osb->osb_lock);
	out += snprintf(buf + out, len - out, "%10s => Pid: %d  Nodes:",
			"Recovery",
			(osb->recovery_thread_task ?
			 task_pid_nr(osb->recovery_thread_task) : -1));
	if (rm->rm_used == 0)
		out += snprintf(buf + out, len - out, " None\n");
	else {
		for (i = 0; i < rm->rm_used; i++)
			out += snprintf(buf + out, len - out, " %d",
					rm->rm_entries[i]);
		out += snprintf(buf + out, len - out, "\n");
	}
	spin_unlock(&osb->osb_lock);

	out += snprintf(buf + out, len - out,
			"%10s => Pid: %d  Interval: %lu  Needs: %d\n", "Commit",
			(osb->commit_task ? task_pid_nr(osb->commit_task) : -1),
			osb->osb_commit_interval,
			atomic_read(&osb->needs_checkpoint));

	out += snprintf(buf + out, len - out,
			"%10s => State: %d  TxnId: %lu  NumTxns: %d\n",
			"Journal", osb->journal->j_state,
			osb->journal->j_trans_id,
			atomic_read(&osb->journal->j_num_trans));

	out += snprintf(buf + out, len - out,
			"%10s => GlobalAllocs: %d  LocalAllocs: %d  "
			"SubAllocs: %d  LAWinMoves: %d  SAExtends: %d\n",
			"Stats",
			atomic_read(&osb->alloc_stats.bitmap_data),
			atomic_read(&osb->alloc_stats.local_data),
			atomic_read(&osb->alloc_stats.bg_allocs),
			atomic_read(&osb->alloc_stats.moves),
			atomic_read(&osb->alloc_stats.bg_extends));

	out += snprintf(buf + out, len - out,
			"%10s => State: %u  Descriptor: %llu  Size: %u bits  "
			"Default: %u bits\n",
			"LocalAlloc", osb->local_alloc_state,
			(unsigned long long)osb->la_last_gd,
			osb->local_alloc_bits, osb->local_alloc_default_bits);

	spin_lock(&osb->osb_lock);
	out += snprintf(buf + out, len - out,
			"%10s => InodeSlot: %d  StolenInodes: %d, "
			"MetaSlot: %d  StolenMeta: %d\n", "Steal",
			osb->s_inode_steal_slot,
			atomic_read(&osb->s_num_inodes_stolen),
			osb->s_meta_steal_slot,
			atomic_read(&osb->s_num_meta_stolen));
	spin_unlock(&osb->osb_lock);

	out += snprintf(buf + out, len - out, "OrphanScan => ");
	out += snprintf(buf + out, len - out, "Local: %u  Global: %u ",
			os->os_count, os->os_seqno);
	out += snprintf(buf + out, len - out, " Last Scan: ");
	if (atomic_read(&os->os_state) == ORPHAN_SCAN_INACTIVE)
		out += snprintf(buf + out, len - out, "Disabled\n");
	else
		out += snprintf(buf + out, len - out, "%lu seconds ago\n",
				(get_seconds() - os->os_scantime.tv_sec));

	out += snprintf(buf + out, len - out, "%10s => %3s  %10s\n",
			"Slots", "Num", "RecoGen");
	for (i = 0; i < osb->max_slots; ++i) {
		out += snprintf(buf + out, len - out,
				"%10s  %c %3d  %10d\n",
				" ",
				(i == osb->slot_num ? '*' : ' '),
				i, osb->slot_recovery_generations[i]);
	}

	return out;
}

static int ocfs2_osb_debug_open(struct inode *inode, struct file *file)
{
	struct ocfs2_super *osb = inode->i_private;
	char *buf = NULL;

	buf = kmalloc(PAGE_SIZE, GFP_KERNEL);
	if (!buf)
		goto bail;

	i_size_write(inode, ocfs2_osb_dump(osb, buf, PAGE_SIZE));

	file->private_data = buf;

	return 0;
bail:
	return -ENOMEM;
}

static int ocfs2_debug_release(struct inode *inode, struct file *file)
{
	kfree(file->private_data);
	return 0;
}

static ssize_t ocfs2_debug_read(struct file *file, char __user *buf,
				size_t nbytes, loff_t *ppos)
{
	return simple_read_from_buffer(buf, nbytes, ppos, file->private_data,
				       i_size_read(file->f_mapping->host));
}
#else
static int ocfs2_osb_debug_open(struct inode *inode, struct file *file)
{
	return 0;
}
static int ocfs2_debug_release(struct inode *inode, struct file *file)
{
	return 0;
}
static ssize_t ocfs2_debug_read(struct file *file, char __user *buf,
				size_t nbytes, loff_t *ppos)
{
	return 0;
}
#endif	/* CONFIG_DEBUG_FS */

static const struct file_operations ocfs2_osb_debug_fops = {
	.open =		ocfs2_osb_debug_open,
	.release =	ocfs2_debug_release,
	.read =		ocfs2_debug_read,
	.llseek =	generic_file_llseek,
};

static int ocfs2_sync_fs(struct super_block *sb, int wait)
{
	int status;
	tid_t target;
	struct ocfs2_super *osb = OCFS2_SB(sb);

	if (ocfs2_is_hard_readonly(osb))
		return -EROFS;

	if (wait) {
		status = ocfs2_flush_truncate_log(osb);
		if (status < 0)
			mlog_errno(status);
	} else {
		ocfs2_schedule_truncate_log_flush(osb, 0);
	}

	if (jbd2_journal_start_commit(OCFS2_SB(sb)->journal->j_journal,
				      &target)) {
		if (wait)
			jbd2_log_wait_commit(OCFS2_SB(sb)->journal->j_journal,
					     target);
	}
	return 0;
}

static int ocfs2_need_system_inode(struct ocfs2_super *osb, int ino)
{
	if (!OCFS2_HAS_RO_COMPAT_FEATURE(osb->sb, OCFS2_FEATURE_RO_COMPAT_USRQUOTA)
	    && (ino == USER_QUOTA_SYSTEM_INODE
		|| ino == LOCAL_USER_QUOTA_SYSTEM_INODE))
		return 0;
	if (!OCFS2_HAS_RO_COMPAT_FEATURE(osb->sb, OCFS2_FEATURE_RO_COMPAT_GRPQUOTA)
	    && (ino == GROUP_QUOTA_SYSTEM_INODE
		|| ino == LOCAL_GROUP_QUOTA_SYSTEM_INODE))
		return 0;
	return 1;
}

static int ocfs2_init_global_system_inodes(struct ocfs2_super *osb)
{
	struct inode *new = NULL;
	int status = 0;
	int i;

	new = ocfs2_iget(osb, osb->root_blkno, OCFS2_FI_FLAG_SYSFILE, 0);
	if (IS_ERR(new)) {
		status = PTR_ERR(new);
		mlog_errno(status);
		goto bail;
	}
	osb->root_inode = new;

	new = ocfs2_iget(osb, osb->system_dir_blkno, OCFS2_FI_FLAG_SYSFILE, 0);
	if (IS_ERR(new)) {
		status = PTR_ERR(new);
		mlog_errno(status);
		goto bail;
	}
	osb->sys_root_inode = new;

	for (i = OCFS2_FIRST_ONLINE_SYSTEM_INODE;
	     i <= OCFS2_LAST_GLOBAL_SYSTEM_INODE; i++) {
		if (!ocfs2_need_system_inode(osb, i))
			continue;
		new = ocfs2_get_system_file_inode(osb, i, osb->slot_num);
		if (!new) {
			ocfs2_release_system_inodes(osb);
			status = -EINVAL;
			mlog_errno(status);
			/* FIXME: Should ERROR_RO_FS */
			mlog(ML_ERROR, "Unable to load system inode %d, "
			     "possibly corrupt fs?", i);
			goto bail;
		}
		// the array now has one ref, so drop this one
		iput(new);
	}

bail:
	if (status)
		mlog_errno(status);
	return status;
}

static int ocfs2_init_local_system_inodes(struct ocfs2_super *osb)
{
	struct inode *new = NULL;
	int status = 0;
	int i;

	for (i = OCFS2_LAST_GLOBAL_SYSTEM_INODE + 1;
	     i < NUM_SYSTEM_INODES;
	     i++) {
		if (!ocfs2_need_system_inode(osb, i))
			continue;
		new = ocfs2_get_system_file_inode(osb, i, osb->slot_num);
		if (!new) {
			ocfs2_release_system_inodes(osb);
			status = -EINVAL;
			mlog(ML_ERROR, "status=%d, sysfile=%d, slot=%d\n",
			     status, i, osb->slot_num);
			goto bail;
		}
		/* the array now has one ref, so drop this one */
		iput(new);
	}

bail:
	if (status)
		mlog_errno(status);
	return status;
}

static void ocfs2_release_system_inodes(struct ocfs2_super *osb)
{
	int i;
	struct inode *inode;

<<<<<<< HEAD
	mlog_entry_void();

=======
>>>>>>> 02f8c6ae
	for (i = 0; i < NUM_GLOBAL_SYSTEM_INODES; i++) {
		inode = osb->global_system_inodes[i];
		if (inode) {
			iput(inode);
			osb->global_system_inodes[i] = NULL;
		}
	}

	inode = osb->sys_root_inode;
	if (inode) {
		iput(inode);
		osb->sys_root_inode = NULL;
	}

	inode = osb->root_inode;
	if (inode) {
		iput(inode);
		osb->root_inode = NULL;
	}

	if (!osb->local_system_inodes)
<<<<<<< HEAD
		goto out;
=======
		return;
>>>>>>> 02f8c6ae

	for (i = 0; i < NUM_LOCAL_SYSTEM_INODES * osb->max_slots; i++) {
		if (osb->local_system_inodes[i]) {
			iput(osb->local_system_inodes[i]);
			osb->local_system_inodes[i] = NULL;
		}
	}

	kfree(osb->local_system_inodes);
	osb->local_system_inodes = NULL;
<<<<<<< HEAD

out:
	mlog_exit(0);
=======
>>>>>>> 02f8c6ae
}

/* We're allocating fs objects, use GFP_NOFS */
static struct inode *ocfs2_alloc_inode(struct super_block *sb)
{
	struct ocfs2_inode_info *oi;

	oi = kmem_cache_alloc(ocfs2_inode_cachep, GFP_NOFS);
	if (!oi)
		return NULL;

	jbd2_journal_init_jbd_inode(&oi->ip_jinode, &oi->vfs_inode);
	return &oi->vfs_inode;
}

static void ocfs2_i_callback(struct rcu_head *head)
{
	struct inode *inode = container_of(head, struct inode, i_rcu);
	INIT_LIST_HEAD(&inode->i_dentry);
	kmem_cache_free(ocfs2_inode_cachep, OCFS2_I(inode));
}

static void ocfs2_destroy_inode(struct inode *inode)
{
	call_rcu(&inode->i_rcu, ocfs2_i_callback);
}

static unsigned long long ocfs2_max_file_offset(unsigned int bbits,
						unsigned int cbits)
{
	unsigned int bytes = 1 << cbits;
	unsigned int trim = bytes;
	unsigned int bitshift = 32;

	/*
	 * i_size and all block offsets in ocfs2 are always 64 bits
	 * wide. i_clusters is 32 bits, in cluster-sized units. So on
	 * 64 bit platforms, cluster size will be the limiting factor.
	 */

#if BITS_PER_LONG == 32
# if defined(CONFIG_LBDAF)
	BUILD_BUG_ON(sizeof(sector_t) != 8);
	/*
	 * We might be limited by page cache size.
	 */
	if (bytes > PAGE_CACHE_SIZE) {
		bytes = PAGE_CACHE_SIZE;
		trim = 1;
		/*
		 * Shift by 31 here so that we don't get larger than
		 * MAX_LFS_FILESIZE
		 */
		bitshift = 31;
	}
# else
	/*
	 * We are limited by the size of sector_t. Use block size, as
	 * that's what we expose to the VFS.
	 */
	bytes = 1 << bbits;
	trim = 1;
	bitshift = 31;
# endif
#endif

	/*
	 * Trim by a whole cluster when we can actually approach the
	 * on-disk limits. Otherwise we can overflow i_clusters when
	 * an extent start is at the max offset.
	 */
	return (((unsigned long long)bytes) << bitshift) - trim;
}

static int ocfs2_remount(struct super_block *sb, int *flags, char *data)
{
	int incompat_features;
	int ret = 0;
	struct mount_options parsed_options;
	struct ocfs2_super *osb = OCFS2_SB(sb);
	u32 tmp;

<<<<<<< HEAD
	lock_kernel();

=======
>>>>>>> 02f8c6ae
	if (!ocfs2_parse_options(sb, data, &parsed_options, 1) ||
	    !ocfs2_check_set_options(sb, &parsed_options)) {
		ret = -EINVAL;
		goto out;
	}

	tmp = OCFS2_MOUNT_HB_LOCAL | OCFS2_MOUNT_HB_GLOBAL |
		OCFS2_MOUNT_HB_NONE;
	if ((osb->s_mount_opt & tmp) != (parsed_options.mount_opt & tmp)) {
		ret = -EINVAL;
		mlog(ML_ERROR, "Cannot change heartbeat mode on remount\n");
		goto out;
	}

	if ((osb->s_mount_opt & OCFS2_MOUNT_DATA_WRITEBACK) !=
	    (parsed_options.mount_opt & OCFS2_MOUNT_DATA_WRITEBACK)) {
		ret = -EINVAL;
		mlog(ML_ERROR, "Cannot change data mode on remount\n");
		goto out;
	}

	/* Probably don't want this on remount; it might
	 * mess with other nodes */
	if (!(osb->s_mount_opt & OCFS2_MOUNT_INODE64) &&
	    (parsed_options.mount_opt & OCFS2_MOUNT_INODE64)) {
		ret = -EINVAL;
		mlog(ML_ERROR, "Cannot enable inode64 on remount\n");
		goto out;
	}

	/* We're going to/from readonly mode. */
	if ((*flags & MS_RDONLY) != (sb->s_flags & MS_RDONLY)) {
		/* Disable quota accounting before remounting RO */
		if (*flags & MS_RDONLY) {
			ret = ocfs2_susp_quotas(osb, 0);
			if (ret < 0)
				goto out;
		}
		/* Lock here so the check of HARD_RO and the potential
		 * setting of SOFT_RO is atomic. */
		spin_lock(&osb->osb_lock);
		if (osb->osb_flags & OCFS2_OSB_HARD_RO) {
			mlog(ML_ERROR, "Remount on readonly device is forbidden.\n");
			ret = -EROFS;
			goto unlock_osb;
		}

		if (*flags & MS_RDONLY) {
			sb->s_flags |= MS_RDONLY;
			osb->osb_flags |= OCFS2_OSB_SOFT_RO;
		} else {
			if (osb->osb_flags & OCFS2_OSB_ERROR_FS) {
				mlog(ML_ERROR, "Cannot remount RDWR "
				     "filesystem due to previous errors.\n");
				ret = -EROFS;
				goto unlock_osb;
			}
			incompat_features = OCFS2_HAS_RO_COMPAT_FEATURE(sb, ~OCFS2_FEATURE_RO_COMPAT_SUPP);
			if (incompat_features) {
				mlog(ML_ERROR, "Cannot remount RDWR because "
				     "of unsupported optional features "
				     "(%x).\n", incompat_features);
				ret = -EINVAL;
				goto unlock_osb;
			}
			sb->s_flags &= ~MS_RDONLY;
			osb->osb_flags &= ~OCFS2_OSB_SOFT_RO;
		}
		trace_ocfs2_remount(sb->s_flags, osb->osb_flags, *flags);
unlock_osb:
		spin_unlock(&osb->osb_lock);
		/* Enable quota accounting after remounting RW */
		if (!ret && !(*flags & MS_RDONLY)) {
			if (sb_any_quota_suspended(sb))
				ret = ocfs2_susp_quotas(osb, 1);
			else
				ret = ocfs2_enable_quotas(osb);
			if (ret < 0) {
				/* Return back changes... */
				spin_lock(&osb->osb_lock);
				sb->s_flags |= MS_RDONLY;
				osb->osb_flags |= OCFS2_OSB_SOFT_RO;
				spin_unlock(&osb->osb_lock);
				goto out;
			}
		}
	}

	if (!ret) {
		/* Only save off the new mount options in case of a successful
		 * remount. */
		osb->s_mount_opt = parsed_options.mount_opt;
		osb->s_atime_quantum = parsed_options.atime_quantum;
		osb->preferred_slot = parsed_options.slot;
		if (parsed_options.commit_interval)
			osb->osb_commit_interval = parsed_options.commit_interval;

		if (!ocfs2_is_hard_readonly(osb))
			ocfs2_set_journal_params(osb);

		sb->s_flags = (sb->s_flags & ~MS_POSIXACL) |
			((osb->s_mount_opt & OCFS2_MOUNT_POSIX_ACL) ?
							MS_POSIXACL : 0);
	}
out:
	return ret;
}

static int ocfs2_sb_probe(struct super_block *sb,
			  struct buffer_head **bh,
			  int *sector_size,
			  struct ocfs2_blockcheck_stats *stats)
{
	int status, tmpstat;
	struct ocfs1_vol_disk_hdr *hdr;
	struct ocfs2_dinode *di;
	int blksize;

	*bh = NULL;

	/* may be > 512 */
	*sector_size = bdev_logical_block_size(sb->s_bdev);
	if (*sector_size > OCFS2_MAX_BLOCKSIZE) {
		mlog(ML_ERROR, "Hardware sector size too large: %d (max=%d)\n",
		     *sector_size, OCFS2_MAX_BLOCKSIZE);
		status = -EINVAL;
		goto bail;
	}

	/* Can this really happen? */
	if (*sector_size < OCFS2_MIN_BLOCKSIZE)
		*sector_size = OCFS2_MIN_BLOCKSIZE;

	/* check block zero for old format */
	status = ocfs2_get_sector(sb, bh, 0, *sector_size);
	if (status < 0) {
		mlog_errno(status);
		goto bail;
	}
	hdr = (struct ocfs1_vol_disk_hdr *) (*bh)->b_data;
	if (hdr->major_version == OCFS1_MAJOR_VERSION) {
		mlog(ML_ERROR, "incompatible version: %u.%u\n",
		     hdr->major_version, hdr->minor_version);
		status = -EINVAL;
	}
	if (memcmp(hdr->signature, OCFS1_VOLUME_SIGNATURE,
		   strlen(OCFS1_VOLUME_SIGNATURE)) == 0) {
		mlog(ML_ERROR, "incompatible volume signature: %8s\n",
		     hdr->signature);
		status = -EINVAL;
	}
	brelse(*bh);
	*bh = NULL;
	if (status < 0) {
		mlog(ML_ERROR, "This is an ocfs v1 filesystem which must be "
		     "upgraded before mounting with ocfs v2\n");
		goto bail;
	}

	/*
	 * Now check at magic offset for 512, 1024, 2048, 4096
	 * blocksizes.  4096 is the maximum blocksize because it is
	 * the minimum clustersize.
	 */
	status = -EINVAL;
	for (blksize = *sector_size;
	     blksize <= OCFS2_MAX_BLOCKSIZE;
	     blksize <<= 1) {
		tmpstat = ocfs2_get_sector(sb, bh,
					   OCFS2_SUPER_BLOCK_BLKNO,
					   blksize);
		if (tmpstat < 0) {
			status = tmpstat;
			mlog_errno(status);
			break;
		}
		di = (struct ocfs2_dinode *) (*bh)->b_data;
		memset(stats, 0, sizeof(struct ocfs2_blockcheck_stats));
		spin_lock_init(&stats->b_lock);
		tmpstat = ocfs2_verify_volume(di, *bh, blksize, stats);
		if (tmpstat < 0) {
			brelse(*bh);
			*bh = NULL;
		}
		if (tmpstat != -EAGAIN) {
			status = tmpstat;
			break;
		}
	}

bail:
	return status;
}

static int ocfs2_verify_heartbeat(struct ocfs2_super *osb)
{
	u32 hb_enabled = OCFS2_MOUNT_HB_LOCAL | OCFS2_MOUNT_HB_GLOBAL;

	if (osb->s_mount_opt & hb_enabled) {
		if (ocfs2_mount_local(osb)) {
			mlog(ML_ERROR, "Cannot heartbeat on a locally "
			     "mounted device.\n");
			return -EINVAL;
		}
		if (ocfs2_userspace_stack(osb)) {
			mlog(ML_ERROR, "Userspace stack expected, but "
			     "o2cb heartbeat arguments passed to mount\n");
			return -EINVAL;
		}
		if (((osb->s_mount_opt & OCFS2_MOUNT_HB_GLOBAL) &&
		     !ocfs2_cluster_o2cb_global_heartbeat(osb)) ||
		    ((osb->s_mount_opt & OCFS2_MOUNT_HB_LOCAL) &&
		     ocfs2_cluster_o2cb_global_heartbeat(osb))) {
			mlog(ML_ERROR, "Mismatching o2cb heartbeat modes\n");
			return -EINVAL;
		}
	}

	if (!(osb->s_mount_opt & hb_enabled)) {
		if (!ocfs2_mount_local(osb) && !ocfs2_is_hard_readonly(osb) &&
		    !ocfs2_userspace_stack(osb)) {
			mlog(ML_ERROR, "Heartbeat has to be started to mount "
			     "a read-write clustered device.\n");
			return -EINVAL;
		}
	}

	return 0;
}

/*
 * If we're using a userspace stack, mount should have passed
 * a name that matches the disk.  If not, mount should not
 * have passed a stack.
 */
static int ocfs2_verify_userspace_stack(struct ocfs2_super *osb,
					struct mount_options *mopt)
{
	if (!ocfs2_userspace_stack(osb) && mopt->cluster_stack[0]) {
		mlog(ML_ERROR,
		     "cluster stack passed to mount, but this filesystem "
		     "does not support it\n");
		return -EINVAL;
	}

	if (ocfs2_userspace_stack(osb) &&
	    strncmp(osb->osb_cluster_stack, mopt->cluster_stack,
		    OCFS2_STACK_LABEL_LEN)) {
		mlog(ML_ERROR,
		     "cluster stack passed to mount (\"%s\") does not "
		     "match the filesystem (\"%s\")\n",
		     mopt->cluster_stack,
		     osb->osb_cluster_stack);
		return -EINVAL;
	}

	return 0;
}

static int ocfs2_susp_quotas(struct ocfs2_super *osb, int unsuspend)
{
	int type;
	struct super_block *sb = osb->sb;
	unsigned int feature[MAXQUOTAS] = { OCFS2_FEATURE_RO_COMPAT_USRQUOTA,
					     OCFS2_FEATURE_RO_COMPAT_GRPQUOTA};
	int status = 0;

	for (type = 0; type < MAXQUOTAS; type++) {
		if (!OCFS2_HAS_RO_COMPAT_FEATURE(sb, feature[type]))
			continue;
		if (unsuspend)
<<<<<<< HEAD
			status = vfs_quota_enable(
					sb_dqopt(sb)->files[type],
					type, QFMT_OCFS2,
					DQUOT_SUSPENDED);
=======
			status = dquot_resume(sb, type);
>>>>>>> 02f8c6ae
		else {
			struct ocfs2_mem_dqinfo *oinfo;

			/* Cancel periodic syncing before suspending */
			oinfo = sb_dqinfo(sb, type)->dqi_priv;
			cancel_delayed_work_sync(&oinfo->dqi_sync_work);
<<<<<<< HEAD
			status = vfs_quota_disable(sb, type,
						   DQUOT_SUSPENDED);
=======
			status = dquot_suspend(sb, type);
>>>>>>> 02f8c6ae
		}
		if (status < 0)
			break;
	}
	if (status < 0)
		mlog(ML_ERROR, "Failed to suspend/unsuspend quotas on "
		     "remount (error = %d).\n", status);
	return status;
}

static int ocfs2_enable_quotas(struct ocfs2_super *osb)
{
	struct inode *inode[MAXQUOTAS] = { NULL, NULL };
	struct super_block *sb = osb->sb;
	unsigned int feature[MAXQUOTAS] = { OCFS2_FEATURE_RO_COMPAT_USRQUOTA,
					     OCFS2_FEATURE_RO_COMPAT_GRPQUOTA};
	unsigned int ino[MAXQUOTAS] = { LOCAL_USER_QUOTA_SYSTEM_INODE,
					LOCAL_GROUP_QUOTA_SYSTEM_INODE };
	int status;
	int type;

	sb_dqopt(sb)->flags |= DQUOT_QUOTA_SYS_FILE | DQUOT_NEGATIVE_USAGE;
	for (type = 0; type < MAXQUOTAS; type++) {
		if (!OCFS2_HAS_RO_COMPAT_FEATURE(sb, feature[type]))
			continue;
		inode[type] = ocfs2_get_system_file_inode(osb, ino[type],
							osb->slot_num);
		if (!inode[type]) {
			status = -ENOENT;
			goto out_quota_off;
		}
		status = dquot_enable(inode[type], type, QFMT_OCFS2,
				      DQUOT_USAGE_ENABLED);
		if (status < 0)
			goto out_quota_off;
	}

	for (type = 0; type < MAXQUOTAS; type++)
		iput(inode[type]);
	return 0;
out_quota_off:
	ocfs2_disable_quotas(osb);
	for (type = 0; type < MAXQUOTAS; type++)
		iput(inode[type]);
	mlog_errno(status);
	return status;
}

static void ocfs2_disable_quotas(struct ocfs2_super *osb)
{
	int type;
	struct inode *inode;
	struct super_block *sb = osb->sb;
	struct ocfs2_mem_dqinfo *oinfo;

	/* We mostly ignore errors in this function because there's not much
	 * we can do when we see them */
	for (type = 0; type < MAXQUOTAS; type++) {
		if (!sb_has_quota_loaded(sb, type))
			continue;
		/* Cancel periodic syncing before we grab dqonoff_mutex */
		oinfo = sb_dqinfo(sb, type)->dqi_priv;
		cancel_delayed_work_sync(&oinfo->dqi_sync_work);
		inode = igrab(sb->s_dquot.files[type]);
		/* Turn off quotas. This will remove all dquot structures from
		 * memory and so they will be automatically synced to global
		 * quota files */
		dquot_disable(sb, type, DQUOT_USAGE_ENABLED |
					DQUOT_LIMITS_ENABLED);
		if (!inode)
			continue;
		iput(inode);
	}
}

/* Handle quota on quotactl */
static int ocfs2_quota_on(struct super_block *sb, int type, int format_id)
{
	unsigned int feature[MAXQUOTAS] = { OCFS2_FEATURE_RO_COMPAT_USRQUOTA,
					     OCFS2_FEATURE_RO_COMPAT_GRPQUOTA};

	if (!OCFS2_HAS_RO_COMPAT_FEATURE(sb, feature[type]))
		return -EINVAL;

	return dquot_enable(sb_dqopt(sb)->files[type], type,
			    format_id, DQUOT_LIMITS_ENABLED);
}

/* Handle quota off quotactl */
static int ocfs2_quota_off(struct super_block *sb, int type)
{
	return dquot_disable(sb, type, DQUOT_LIMITS_ENABLED);
}

static const struct quotactl_ops ocfs2_quotactl_ops = {
	.quota_on_meta	= ocfs2_quota_on,
	.quota_off	= ocfs2_quota_off,
	.quota_sync	= dquot_quota_sync,
	.get_info	= dquot_get_dqinfo,
	.set_info	= dquot_set_dqinfo,
	.get_dqblk	= dquot_get_dqblk,
	.set_dqblk	= dquot_set_dqblk,
};

static int ocfs2_fill_super(struct super_block *sb, void *data, int silent)
{
	struct dentry *root;
	int status, sector_size;
	struct mount_options parsed_options;
	struct inode *inode = NULL;
	struct ocfs2_super *osb = NULL;
	struct buffer_head *bh = NULL;
	char nodestr[8];
	struct ocfs2_blockcheck_stats stats;

	trace_ocfs2_fill_super(sb, data, silent);

	if (!ocfs2_parse_options(sb, data, &parsed_options, 0)) {
		status = -EINVAL;
		goto read_super_error;
	}

	/* probe for superblock */
	status = ocfs2_sb_probe(sb, &bh, &sector_size, &stats);
	if (status < 0) {
		mlog(ML_ERROR, "superblock probe failed!\n");
		goto read_super_error;
	}

	status = ocfs2_initialize_super(sb, bh, sector_size, &stats);
	osb = OCFS2_SB(sb);
	if (status < 0) {
		mlog_errno(status);
		goto read_super_error;
	}
	brelse(bh);
	bh = NULL;

	if (!ocfs2_check_set_options(sb, &parsed_options)) {
		status = -EINVAL;
		goto read_super_error;
	}
	osb->s_mount_opt = parsed_options.mount_opt;
	osb->s_atime_quantum = parsed_options.atime_quantum;
	osb->preferred_slot = parsed_options.slot;
	osb->osb_commit_interval = parsed_options.commit_interval;

	ocfs2_la_set_sizes(osb, parsed_options.localalloc_opt);
	osb->osb_resv_level = parsed_options.resv_level;
	osb->osb_dir_resv_level = parsed_options.resv_level;
	if (parsed_options.dir_resv_level == -1)
		osb->osb_dir_resv_level = parsed_options.resv_level;
	else
		osb->osb_dir_resv_level = parsed_options.dir_resv_level;

	status = ocfs2_verify_userspace_stack(osb, &parsed_options);
	if (status)
		goto read_super_error;

	sb->s_magic = OCFS2_SUPER_MAGIC;

	sb->s_flags = (sb->s_flags & ~(MS_POSIXACL | MS_NOSEC)) |
		((osb->s_mount_opt & OCFS2_MOUNT_POSIX_ACL) ? MS_POSIXACL : 0);

	/* Hard readonly mode only if: bdev_read_only, MS_RDONLY,
	 * heartbeat=none */
	if (bdev_read_only(sb->s_bdev)) {
		if (!(sb->s_flags & MS_RDONLY)) {
			status = -EACCES;
			mlog(ML_ERROR, "Readonly device detected but readonly "
			     "mount was not specified.\n");
			goto read_super_error;
		}

		/* You should not be able to start a local heartbeat
		 * on a readonly device. */
		if (osb->s_mount_opt & OCFS2_MOUNT_HB_LOCAL) {
			status = -EROFS;
			mlog(ML_ERROR, "Local heartbeat specified on readonly "
			     "device.\n");
			goto read_super_error;
		}

		status = ocfs2_check_journals_nolocks(osb);
		if (status < 0) {
			if (status == -EROFS)
				mlog(ML_ERROR, "Recovery required on readonly "
				     "file system, but write access is "
				     "unavailable.\n");
			else
				mlog_errno(status);
			goto read_super_error;
		}

		ocfs2_set_ro_flag(osb, 1);

		printk(KERN_NOTICE "Readonly device detected. No cluster "
		       "services will be utilized for this mount. Recovery "
		       "will be skipped.\n");
	}

	if (!ocfs2_is_hard_readonly(osb)) {
		if (sb->s_flags & MS_RDONLY)
			ocfs2_set_ro_flag(osb, 0);
	}

	status = ocfs2_verify_heartbeat(osb);
	if (status < 0) {
		mlog_errno(status);
		goto read_super_error;
	}

	osb->osb_debug_root = debugfs_create_dir(osb->uuid_str,
						 ocfs2_debugfs_root);
	if (!osb->osb_debug_root) {
		status = -EINVAL;
		mlog(ML_ERROR, "Unable to create per-mount debugfs root.\n");
		goto read_super_error;
	}

	osb->osb_ctxt = debugfs_create_file("fs_state", S_IFREG|S_IRUSR,
					    osb->osb_debug_root,
					    osb,
					    &ocfs2_osb_debug_fops);
	if (!osb->osb_ctxt) {
		status = -EINVAL;
		mlog_errno(status);
		goto read_super_error;
	}

	if (ocfs2_meta_ecc(osb)) {
		status = ocfs2_blockcheck_stats_debugfs_install(
						&osb->osb_ecc_stats,
						osb->osb_debug_root);
		if (status) {
			mlog(ML_ERROR,
			     "Unable to create blockcheck statistics "
			     "files\n");
			goto read_super_error;
		}
	}

	status = ocfs2_mount_volume(sb);
	if (osb->root_inode)
		inode = igrab(osb->root_inode);

	if (status < 0)
		goto read_super_error;

	if (!inode) {
		status = -EIO;
		mlog_errno(status);
		goto read_super_error;
	}

	root = d_alloc_root(inode);
	if (!root) {
		status = -ENOMEM;
		mlog_errno(status);
		goto read_super_error;
	}

	sb->s_root = root;

	ocfs2_complete_mount_recovery(osb);

	if (ocfs2_mount_local(osb))
		snprintf(nodestr, sizeof(nodestr), "local");
	else
		snprintf(nodestr, sizeof(nodestr), "%u", osb->node_num);

	printk(KERN_INFO "ocfs2: Mounting device (%s) on (node %s, slot %d) "
	       "with %s data mode.\n",
	       osb->dev_str, nodestr, osb->slot_num,
	       osb->s_mount_opt & OCFS2_MOUNT_DATA_WRITEBACK ? "writeback" :
	       "ordered");

	atomic_set(&osb->vol_state, VOLUME_MOUNTED);
	wake_up(&osb->osb_mount_event);

	/* Now we can initialize quotas because we can afford to wait
	 * for cluster locks recovery now. That also means that truncation
	 * log recovery can happen but that waits for proper quota setup */
	if (!(sb->s_flags & MS_RDONLY)) {
		status = ocfs2_enable_quotas(osb);
		if (status < 0) {
			/* We have to err-out specially here because
			 * s_root is already set */
			mlog_errno(status);
			atomic_set(&osb->vol_state, VOLUME_DISABLED);
			wake_up(&osb->osb_mount_event);
			return status;
		}
	}

	ocfs2_complete_quota_recovery(osb);

	/* Now we wake up again for processes waiting for quotas */
	atomic_set(&osb->vol_state, VOLUME_MOUNTED_QUOTAS);
	wake_up(&osb->osb_mount_event);

	/* Start this when the mount is almost sure of being successful */
	ocfs2_orphan_scan_start(osb);

	return status;

read_super_error:
	brelse(bh);

	if (inode)
		iput(inode);

	if (osb) {
		atomic_set(&osb->vol_state, VOLUME_DISABLED);
		wake_up(&osb->osb_mount_event);
		ocfs2_dismount_volume(sb, 1);
	}

	if (status)
		mlog_errno(status);
	return status;
}

static struct dentry *ocfs2_mount(struct file_system_type *fs_type,
			int flags,
			const char *dev_name,
			void *data)
{
	return mount_bdev(fs_type, flags, dev_name, data, ocfs2_fill_super);
}

static void ocfs2_kill_sb(struct super_block *sb)
{
	struct ocfs2_super *osb = OCFS2_SB(sb);

	/* Failed mount? */
	if (!osb || atomic_read(&osb->vol_state) == VOLUME_DISABLED)
		goto out;

	/* Prevent further queueing of inode drop events */
	spin_lock(&dentry_list_lock);
	ocfs2_set_osb_flag(osb, OCFS2_OSB_DROP_DENTRY_LOCK_IMMED);
	spin_unlock(&dentry_list_lock);
	/* Wait for work to finish and/or remove it */
	cancel_work_sync(&osb->dentry_lock_work);
out:
	kill_block_super(sb);
}

static struct file_system_type ocfs2_fs_type = {
	.owner          = THIS_MODULE,
	.name           = "ocfs2",
	.mount          = ocfs2_mount,
	.kill_sb        = ocfs2_kill_sb,

	.fs_flags       = FS_REQUIRES_DEV|FS_RENAME_DOES_D_MOVE,
	.next           = NULL
};

static int ocfs2_check_set_options(struct super_block *sb,
				   struct mount_options *options)
{
	if (options->mount_opt & OCFS2_MOUNT_USRQUOTA &&
	    !OCFS2_HAS_RO_COMPAT_FEATURE(sb,
					 OCFS2_FEATURE_RO_COMPAT_USRQUOTA)) {
		mlog(ML_ERROR, "User quotas were requested, but this "
		     "filesystem does not have the feature enabled.\n");
		return 0;
	}
	if (options->mount_opt & OCFS2_MOUNT_GRPQUOTA &&
	    !OCFS2_HAS_RO_COMPAT_FEATURE(sb,
					 OCFS2_FEATURE_RO_COMPAT_GRPQUOTA)) {
		mlog(ML_ERROR, "Group quotas were requested, but this "
		     "filesystem does not have the feature enabled.\n");
		return 0;
	}
	if (options->mount_opt & OCFS2_MOUNT_POSIX_ACL &&
	    !OCFS2_HAS_INCOMPAT_FEATURE(sb, OCFS2_FEATURE_INCOMPAT_XATTR)) {
		mlog(ML_ERROR, "ACL support requested but extended attributes "
		     "feature is not enabled\n");
		return 0;
	}
	/* No ACL setting specified? Use XATTR feature... */
	if (!(options->mount_opt & (OCFS2_MOUNT_POSIX_ACL |
				    OCFS2_MOUNT_NO_POSIX_ACL))) {
		if (OCFS2_HAS_INCOMPAT_FEATURE(sb, OCFS2_FEATURE_INCOMPAT_XATTR))
			options->mount_opt |= OCFS2_MOUNT_POSIX_ACL;
		else
			options->mount_opt |= OCFS2_MOUNT_NO_POSIX_ACL;
	}
	return 1;
}

static int ocfs2_parse_options(struct super_block *sb,
			       char *options,
			       struct mount_options *mopt,
			       int is_remount)
{
	int status, user_stack = 0;
	char *p;
	u32 tmp;

	trace_ocfs2_parse_options(is_remount, options ? options : "(none)");

	mopt->commit_interval = 0;
	mopt->mount_opt = OCFS2_MOUNT_NOINTR;
	mopt->atime_quantum = OCFS2_DEFAULT_ATIME_QUANTUM;
	mopt->slot = OCFS2_INVALID_SLOT;
	mopt->localalloc_opt = -1;
	mopt->cluster_stack[0] = '\0';
	mopt->resv_level = OCFS2_DEFAULT_RESV_LEVEL;
	mopt->dir_resv_level = -1;

	if (!options) {
		status = 1;
		goto bail;
	}

	while ((p = strsep(&options, ",")) != NULL) {
		int token, option;
		substring_t args[MAX_OPT_ARGS];

		if (!*p)
			continue;

		token = match_token(p, tokens, args);
		switch (token) {
		case Opt_hb_local:
			mopt->mount_opt |= OCFS2_MOUNT_HB_LOCAL;
			break;
		case Opt_hb_none:
			mopt->mount_opt |= OCFS2_MOUNT_HB_NONE;
			break;
		case Opt_hb_global:
			mopt->mount_opt |= OCFS2_MOUNT_HB_GLOBAL;
			break;
		case Opt_barrier:
			if (match_int(&args[0], &option)) {
				status = 0;
				goto bail;
			}
			if (option)
				mopt->mount_opt |= OCFS2_MOUNT_BARRIER;
			else
				mopt->mount_opt &= ~OCFS2_MOUNT_BARRIER;
			break;
		case Opt_intr:
			mopt->mount_opt &= ~OCFS2_MOUNT_NOINTR;
			break;
		case Opt_nointr:
			mopt->mount_opt |= OCFS2_MOUNT_NOINTR;
			break;
		case Opt_err_panic:
			mopt->mount_opt |= OCFS2_MOUNT_ERRORS_PANIC;
			break;
		case Opt_err_ro:
			mopt->mount_opt &= ~OCFS2_MOUNT_ERRORS_PANIC;
			break;
		case Opt_data_ordered:
			mopt->mount_opt &= ~OCFS2_MOUNT_DATA_WRITEBACK;
			break;
		case Opt_data_writeback:
			mopt->mount_opt |= OCFS2_MOUNT_DATA_WRITEBACK;
			break;
		case Opt_user_xattr:
			mopt->mount_opt &= ~OCFS2_MOUNT_NOUSERXATTR;
			break;
		case Opt_nouser_xattr:
			mopt->mount_opt |= OCFS2_MOUNT_NOUSERXATTR;
			break;
		case Opt_atime_quantum:
			if (match_int(&args[0], &option)) {
				status = 0;
				goto bail;
			}
			if (option >= 0)
				mopt->atime_quantum = option;
			break;
		case Opt_slot:
			option = 0;
			if (match_int(&args[0], &option)) {
				status = 0;
				goto bail;
			}
			if (option)
				mopt->slot = (s16)option;
			break;
		case Opt_commit:
			option = 0;
			if (match_int(&args[0], &option)) {
				status = 0;
				goto bail;
			}
			if (option < 0)
				return 0;
			if (option == 0)
				option = JBD2_DEFAULT_MAX_COMMIT_AGE;
			mopt->commit_interval = HZ * option;
			break;
		case Opt_localalloc:
			option = 0;
			if (match_int(&args[0], &option)) {
				status = 0;
				goto bail;
			}
			if (option >= 0)
				mopt->localalloc_opt = option;
			break;
		case Opt_localflocks:
			/*
			 * Changing this during remount could race
			 * flock() requests, or "unbalance" existing
			 * ones (e.g., a lock is taken in one mode but
			 * dropped in the other). If users care enough
			 * to flip locking modes during remount, we
			 * could add a "local" flag to individual
			 * flock structures for proper tracking of
			 * state.
			 */
			if (!is_remount)
				mopt->mount_opt |= OCFS2_MOUNT_LOCALFLOCKS;
			break;
		case Opt_stack:
			/* Check both that the option we were passed
			 * is of the right length and that it is a proper
			 * string of the right length.
			 */
			if (((args[0].to - args[0].from) !=
			     OCFS2_STACK_LABEL_LEN) ||
			    (strnlen(args[0].from,
				     OCFS2_STACK_LABEL_LEN) !=
			     OCFS2_STACK_LABEL_LEN)) {
				mlog(ML_ERROR,
				     "Invalid cluster_stack option\n");
				status = 0;
				goto bail;
			}
			memcpy(mopt->cluster_stack, args[0].from,
			       OCFS2_STACK_LABEL_LEN);
			mopt->cluster_stack[OCFS2_STACK_LABEL_LEN] = '\0';
			/*
			 * Open code the memcmp here as we don't have
			 * an osb to pass to
			 * ocfs2_userspace_stack().
			 */
			if (memcmp(mopt->cluster_stack,
				   OCFS2_CLASSIC_CLUSTER_STACK,
				   OCFS2_STACK_LABEL_LEN))
				user_stack = 1;
			break;
		case Opt_inode64:
			mopt->mount_opt |= OCFS2_MOUNT_INODE64;
			break;
		case Opt_usrquota:
			mopt->mount_opt |= OCFS2_MOUNT_USRQUOTA;
			break;
		case Opt_grpquota:
			mopt->mount_opt |= OCFS2_MOUNT_GRPQUOTA;
			break;
		case Opt_coherency_buffered:
			mopt->mount_opt |= OCFS2_MOUNT_COHERENCY_BUFFERED;
			break;
		case Opt_coherency_full:
			mopt->mount_opt &= ~OCFS2_MOUNT_COHERENCY_BUFFERED;
			break;
		case Opt_acl:
			mopt->mount_opt |= OCFS2_MOUNT_POSIX_ACL;
			mopt->mount_opt &= ~OCFS2_MOUNT_NO_POSIX_ACL;
			break;
		case Opt_noacl:
			mopt->mount_opt |= OCFS2_MOUNT_NO_POSIX_ACL;
			mopt->mount_opt &= ~OCFS2_MOUNT_POSIX_ACL;
			break;
		case Opt_resv_level:
			if (is_remount)
				break;
			if (match_int(&args[0], &option)) {
				status = 0;
				goto bail;
			}
			if (option >= OCFS2_MIN_RESV_LEVEL &&
			    option < OCFS2_MAX_RESV_LEVEL)
				mopt->resv_level = option;
			break;
		case Opt_dir_resv_level:
			if (is_remount)
				break;
			if (match_int(&args[0], &option)) {
				status = 0;
				goto bail;
			}
			if (option >= OCFS2_MIN_RESV_LEVEL &&
			    option < OCFS2_MAX_RESV_LEVEL)
				mopt->dir_resv_level = option;
			break;
		default:
			mlog(ML_ERROR,
			     "Unrecognized mount option \"%s\" "
			     "or missing value\n", p);
			status = 0;
			goto bail;
		}
	}

	if (user_stack == 0) {
		/* Ensure only one heartbeat mode */
		tmp = mopt->mount_opt & (OCFS2_MOUNT_HB_LOCAL |
					 OCFS2_MOUNT_HB_GLOBAL |
					 OCFS2_MOUNT_HB_NONE);
		if (hweight32(tmp) != 1) {
			mlog(ML_ERROR, "Invalid heartbeat mount options\n");
			status = 0;
			goto bail;
		}
	}

	status = 1;

bail:
	return status;
}

static int ocfs2_show_options(struct seq_file *s, struct vfsmount *mnt)
{
	struct ocfs2_super *osb = OCFS2_SB(mnt->mnt_sb);
	unsigned long opts = osb->s_mount_opt;
	unsigned int local_alloc_megs;

	if (opts & (OCFS2_MOUNT_HB_LOCAL | OCFS2_MOUNT_HB_GLOBAL)) {
		seq_printf(s, ",_netdev");
		if (opts & OCFS2_MOUNT_HB_LOCAL)
			seq_printf(s, ",%s", OCFS2_HB_LOCAL);
		else
			seq_printf(s, ",%s", OCFS2_HB_GLOBAL);
	} else
		seq_printf(s, ",%s", OCFS2_HB_NONE);

	if (opts & OCFS2_MOUNT_NOINTR)
		seq_printf(s, ",nointr");

	if (opts & OCFS2_MOUNT_DATA_WRITEBACK)
		seq_printf(s, ",data=writeback");
	else
		seq_printf(s, ",data=ordered");

	if (opts & OCFS2_MOUNT_BARRIER)
		seq_printf(s, ",barrier=1");

	if (opts & OCFS2_MOUNT_ERRORS_PANIC)
		seq_printf(s, ",errors=panic");
	else
		seq_printf(s, ",errors=remount-ro");

	if (osb->preferred_slot != OCFS2_INVALID_SLOT)
		seq_printf(s, ",preferred_slot=%d", osb->preferred_slot);

	if (!(mnt->mnt_flags & MNT_NOATIME) && !(mnt->mnt_flags & MNT_RELATIME))
		seq_printf(s, ",atime_quantum=%u", osb->s_atime_quantum);

	if (osb->osb_commit_interval)
		seq_printf(s, ",commit=%u",
			   (unsigned) (osb->osb_commit_interval / HZ));

	local_alloc_megs = osb->local_alloc_bits >> (20 - osb->s_clustersize_bits);
	if (local_alloc_megs != ocfs2_la_default_mb(osb))
		seq_printf(s, ",localalloc=%d", local_alloc_megs);

	if (opts & OCFS2_MOUNT_LOCALFLOCKS)
		seq_printf(s, ",localflocks,");

	if (osb->osb_cluster_stack[0])
		seq_printf(s, ",cluster_stack=%.*s", OCFS2_STACK_LABEL_LEN,
			   osb->osb_cluster_stack);
	if (opts & OCFS2_MOUNT_USRQUOTA)
		seq_printf(s, ",usrquota");
	if (opts & OCFS2_MOUNT_GRPQUOTA)
		seq_printf(s, ",grpquota");

	if (opts & OCFS2_MOUNT_COHERENCY_BUFFERED)
		seq_printf(s, ",coherency=buffered");
	else
		seq_printf(s, ",coherency=full");

	if (opts & OCFS2_MOUNT_NOUSERXATTR)
		seq_printf(s, ",nouser_xattr");
	else
		seq_printf(s, ",user_xattr");

	if (opts & OCFS2_MOUNT_INODE64)
		seq_printf(s, ",inode64");

	if (opts & OCFS2_MOUNT_POSIX_ACL)
		seq_printf(s, ",acl");
	else
		seq_printf(s, ",noacl");

	if (osb->osb_resv_level != OCFS2_DEFAULT_RESV_LEVEL)
		seq_printf(s, ",resv_level=%d", osb->osb_resv_level);

	if (osb->osb_dir_resv_level != osb->osb_resv_level)
		seq_printf(s, ",dir_resv_level=%d", osb->osb_resv_level);

	return 0;
}

static int __init ocfs2_init(void)
{
	int status;

	ocfs2_print_version();

	status = init_ocfs2_uptodate_cache();
	if (status < 0) {
		mlog_errno(status);
		goto leave;
	}

	status = ocfs2_initialize_mem_caches();
	if (status < 0) {
		mlog_errno(status);
		goto leave;
	}

	ocfs2_wq = create_singlethread_workqueue("ocfs2_wq");
	if (!ocfs2_wq) {
		status = -ENOMEM;
		goto leave;
	}

	ocfs2_debugfs_root = debugfs_create_dir("ocfs2", NULL);
	if (!ocfs2_debugfs_root) {
		status = -EFAULT;
		mlog(ML_ERROR, "Unable to create ocfs2 debugfs root.\n");
	}

	ocfs2_set_locking_protocol();

	status = register_quota_format(&ocfs2_quota_format);
leave:
	if (status < 0) {
		ocfs2_free_mem_caches();
		exit_ocfs2_uptodate_cache();
		mlog_errno(status);
	}

	if (status >= 0) {
		return register_filesystem(&ocfs2_fs_type);
	} else
		return -1;
}

static void __exit ocfs2_exit(void)
{
	if (ocfs2_wq) {
		flush_workqueue(ocfs2_wq);
		destroy_workqueue(ocfs2_wq);
	}

	unregister_quota_format(&ocfs2_quota_format);

	debugfs_remove(ocfs2_debugfs_root);

	ocfs2_free_mem_caches();

	unregister_filesystem(&ocfs2_fs_type);

	exit_ocfs2_uptodate_cache();
}

static void ocfs2_put_super(struct super_block *sb)
{
	trace_ocfs2_put_super(sb);

	ocfs2_sync_blockdev(sb);
	ocfs2_dismount_volume(sb, 0);
}

static int ocfs2_statfs(struct dentry *dentry, struct kstatfs *buf)
{
	struct ocfs2_super *osb;
	u32 numbits, freebits;
	int status;
	struct ocfs2_dinode *bm_lock;
	struct buffer_head *bh = NULL;
	struct inode *inode = NULL;

	trace_ocfs2_statfs(dentry->d_sb, buf);

	osb = OCFS2_SB(dentry->d_sb);

	inode = ocfs2_get_system_file_inode(osb,
					    GLOBAL_BITMAP_SYSTEM_INODE,
					    OCFS2_INVALID_SLOT);
	if (!inode) {
		mlog(ML_ERROR, "failed to get bitmap inode\n");
		status = -EIO;
		goto bail;
	}

	status = ocfs2_inode_lock(inode, &bh, 0);
	if (status < 0) {
		mlog_errno(status);
		goto bail;
	}

	bm_lock = (struct ocfs2_dinode *) bh->b_data;

	numbits = le32_to_cpu(bm_lock->id1.bitmap1.i_total);
	freebits = numbits - le32_to_cpu(bm_lock->id1.bitmap1.i_used);

	buf->f_type = OCFS2_SUPER_MAGIC;
	buf->f_bsize = dentry->d_sb->s_blocksize;
	buf->f_namelen = OCFS2_MAX_FILENAME_LEN;
	buf->f_blocks = ((sector_t) numbits) *
			(osb->s_clustersize >> osb->sb->s_blocksize_bits);
	buf->f_bfree = ((sector_t) freebits) *
		       (osb->s_clustersize >> osb->sb->s_blocksize_bits);
	buf->f_bavail = buf->f_bfree;
	buf->f_files = numbits;
	buf->f_ffree = freebits;
	buf->f_fsid.val[0] = crc32_le(0, osb->uuid_str, OCFS2_VOL_UUID_LEN)
				& 0xFFFFFFFFUL;
	buf->f_fsid.val[1] = crc32_le(0, osb->uuid_str + OCFS2_VOL_UUID_LEN,
				OCFS2_VOL_UUID_LEN) & 0xFFFFFFFFUL;

	brelse(bh);

	ocfs2_inode_unlock(inode, 0);
	status = 0;
bail:
	if (inode)
		iput(inode);

	if (status)
		mlog_errno(status);

	return status;
}

static void ocfs2_inode_init_once(void *data)
{
	struct ocfs2_inode_info *oi = data;

	oi->ip_flags = 0;
	oi->ip_open_count = 0;
	spin_lock_init(&oi->ip_lock);
	ocfs2_extent_map_init(&oi->vfs_inode);
	INIT_LIST_HEAD(&oi->ip_io_markers);
	oi->ip_dir_start_lookup = 0;

	init_rwsem(&oi->ip_alloc_sem);
	init_rwsem(&oi->ip_xattr_sem);
	mutex_init(&oi->ip_io_mutex);

	oi->ip_blkno = 0ULL;
	oi->ip_clusters = 0;

	ocfs2_resv_init_once(&oi->ip_la_data_resv);

	ocfs2_lock_res_init_once(&oi->ip_rw_lockres);
	ocfs2_lock_res_init_once(&oi->ip_inode_lockres);
	ocfs2_lock_res_init_once(&oi->ip_open_lockres);

	ocfs2_metadata_cache_init(INODE_CACHE(&oi->vfs_inode),
				  &ocfs2_inode_caching_ops);

	inode_init_once(&oi->vfs_inode);
}

static int ocfs2_initialize_mem_caches(void)
{
	ocfs2_inode_cachep = kmem_cache_create("ocfs2_inode_cache",
				       sizeof(struct ocfs2_inode_info),
				       0,
				       (SLAB_HWCACHE_ALIGN|SLAB_RECLAIM_ACCOUNT|
						SLAB_MEM_SPREAD),
				       ocfs2_inode_init_once);
	ocfs2_dquot_cachep = kmem_cache_create("ocfs2_dquot_cache",
					sizeof(struct ocfs2_dquot),
					0,
					(SLAB_HWCACHE_ALIGN|SLAB_RECLAIM_ACCOUNT|
						SLAB_MEM_SPREAD),
					NULL);
	ocfs2_qf_chunk_cachep = kmem_cache_create("ocfs2_qf_chunk_cache",
					sizeof(struct ocfs2_quota_chunk),
					0,
					(SLAB_RECLAIM_ACCOUNT|SLAB_MEM_SPREAD),
					NULL);
	if (!ocfs2_inode_cachep || !ocfs2_dquot_cachep ||
	    !ocfs2_qf_chunk_cachep) {
		if (ocfs2_inode_cachep)
			kmem_cache_destroy(ocfs2_inode_cachep);
		if (ocfs2_dquot_cachep)
			kmem_cache_destroy(ocfs2_dquot_cachep);
		if (ocfs2_qf_chunk_cachep)
			kmem_cache_destroy(ocfs2_qf_chunk_cachep);
		return -ENOMEM;
	}

	return 0;
}

static void ocfs2_free_mem_caches(void)
{
	if (ocfs2_inode_cachep)
		kmem_cache_destroy(ocfs2_inode_cachep);
	ocfs2_inode_cachep = NULL;

	if (ocfs2_dquot_cachep)
		kmem_cache_destroy(ocfs2_dquot_cachep);
	ocfs2_dquot_cachep = NULL;

	if (ocfs2_qf_chunk_cachep)
		kmem_cache_destroy(ocfs2_qf_chunk_cachep);
	ocfs2_qf_chunk_cachep = NULL;
}

static int ocfs2_get_sector(struct super_block *sb,
			    struct buffer_head **bh,
			    int block,
			    int sect_size)
{
	if (!sb_set_blocksize(sb, sect_size)) {
		mlog(ML_ERROR, "unable to set blocksize\n");
		return -EIO;
	}

	*bh = sb_getblk(sb, block);
	if (!*bh) {
		mlog_errno(-EIO);
		return -EIO;
	}
	lock_buffer(*bh);
	if (!buffer_dirty(*bh))
		clear_buffer_uptodate(*bh);
	unlock_buffer(*bh);
	ll_rw_block(READ, 1, bh);
	wait_on_buffer(*bh);
	if (!buffer_uptodate(*bh)) {
		mlog_errno(-EIO);
		brelse(*bh);
		*bh = NULL;
		return -EIO;
	}

	return 0;
}

static int ocfs2_mount_volume(struct super_block *sb)
{
	int status = 0;
	int unlock_super = 0;
	struct ocfs2_super *osb = OCFS2_SB(sb);

	if (ocfs2_is_hard_readonly(osb))
		goto leave;

	status = ocfs2_dlm_init(osb);
	if (status < 0) {
		mlog_errno(status);
		goto leave;
	}

	status = ocfs2_super_lock(osb, 1);
	if (status < 0) {
		mlog_errno(status);
		goto leave;
	}
	unlock_super = 1;

	/* This will load up the node map and add ourselves to it. */
	status = ocfs2_find_slot(osb);
	if (status < 0) {
		mlog_errno(status);
		goto leave;
	}

	/* load all node-local system inodes */
	status = ocfs2_init_local_system_inodes(osb);
	if (status < 0) {
		mlog_errno(status);
		goto leave;
	}

	status = ocfs2_check_volume(osb);
	if (status < 0) {
		mlog_errno(status);
		goto leave;
	}

	status = ocfs2_truncate_log_init(osb);
	if (status < 0)
		mlog_errno(status);

leave:
	if (unlock_super)
		ocfs2_super_unlock(osb, 1);

	return status;
}

static void ocfs2_dismount_volume(struct super_block *sb, int mnt_err)
{
	int tmp, hangup_needed = 0;
	struct ocfs2_super *osb = NULL;
	char nodestr[8];

	trace_ocfs2_dismount_volume(sb);

	BUG_ON(!sb);
	osb = OCFS2_SB(sb);
	BUG_ON(!osb);

	debugfs_remove(osb->osb_ctxt);

	/*
	 * Flush inode dropping work queue so that deletes are
	 * performed while the filesystem is still working
	 */
	ocfs2_drop_all_dl_inodes(osb);

	/* Orphan scan should be stopped as early as possible */
	ocfs2_orphan_scan_stop(osb);

	ocfs2_disable_quotas(osb);

	ocfs2_shutdown_local_alloc(osb);

	ocfs2_truncate_log_shutdown(osb);

	/* This will disable recovery and flush any recovery work. */
	ocfs2_recovery_exit(osb);

	ocfs2_journal_shutdown(osb);

	ocfs2_sync_blockdev(sb);

	ocfs2_purge_refcount_trees(osb);

	/* No cluster connection means we've failed during mount, so skip
	 * all the steps which depended on that to complete. */
	if (osb->cconn) {
		tmp = ocfs2_super_lock(osb, 1);
		if (tmp < 0) {
			mlog_errno(tmp);
			return;
		}
	}

	if (osb->slot_num != OCFS2_INVALID_SLOT)
		ocfs2_put_slot(osb);

	if (osb->cconn)
		ocfs2_super_unlock(osb, 1);

	ocfs2_release_system_inodes(osb);

	/*
	 * If we're dismounting due to mount error, mount.ocfs2 will clean
	 * up heartbeat.  If we're a local mount, there is no heartbeat.
	 * If we failed before we got a uuid_str yet, we can't stop
	 * heartbeat.  Otherwise, do it.
	 */
	if (!mnt_err && !ocfs2_mount_local(osb) && osb->uuid_str)
		hangup_needed = 1;

	if (osb->cconn)
		ocfs2_dlm_shutdown(osb, hangup_needed);

	ocfs2_blockcheck_stats_debugfs_remove(&osb->osb_ecc_stats);
	debugfs_remove(osb->osb_debug_root);

	if (hangup_needed)
		ocfs2_cluster_hangup(osb->uuid_str, strlen(osb->uuid_str));

	atomic_set(&osb->vol_state, VOLUME_DISMOUNTED);

	if (ocfs2_mount_local(osb))
		snprintf(nodestr, sizeof(nodestr), "local");
	else
		snprintf(nodestr, sizeof(nodestr), "%u", osb->node_num);

	printk(KERN_INFO "ocfs2: Unmounting device (%s) on (node %s)\n",
	       osb->dev_str, nodestr);

	ocfs2_delete_osb(osb);
	kfree(osb);
	sb->s_dev = 0;
	sb->s_fs_info = NULL;
}

static int ocfs2_setup_osb_uuid(struct ocfs2_super *osb, const unsigned char *uuid,
				unsigned uuid_bytes)
{
	int i, ret;
	char *ptr;

	BUG_ON(uuid_bytes != OCFS2_VOL_UUID_LEN);

	osb->uuid_str = kzalloc(OCFS2_VOL_UUID_LEN * 2 + 1, GFP_KERNEL);
	if (osb->uuid_str == NULL)
		return -ENOMEM;

	for (i = 0, ptr = osb->uuid_str; i < OCFS2_VOL_UUID_LEN; i++) {
		/* print with null */
		ret = snprintf(ptr, 3, "%02X", uuid[i]);
		if (ret != 2) /* drop super cleans up */
			return -EINVAL;
		/* then only advance past the last char */
		ptr += 2;
	}

	return 0;
}

/* Make sure entire volume is addressable by our journal.  Requires
   osb_clusters_at_boot to be valid and for the journal to have been
   initialized by ocfs2_journal_init(). */
static int ocfs2_journal_addressable(struct ocfs2_super *osb)
{
	int status = 0;
	u64 max_block =
		ocfs2_clusters_to_blocks(osb->sb,
					 osb->osb_clusters_at_boot) - 1;

	/* 32-bit block number is always OK. */
	if (max_block <= (u32)~0ULL)
		goto out;

	/* Volume is "huge", so see if our journal is new enough to
	   support it. */
	if (!(OCFS2_HAS_COMPAT_FEATURE(osb->sb,
				       OCFS2_FEATURE_COMPAT_JBD2_SB) &&
	      jbd2_journal_check_used_features(osb->journal->j_journal, 0, 0,
					       JBD2_FEATURE_INCOMPAT_64BIT))) {
		mlog(ML_ERROR, "The journal cannot address the entire volume. "
		     "Enable the 'block64' journal option with tunefs.ocfs2");
		status = -EFBIG;
		goto out;
	}

 out:
	return status;
}

static int ocfs2_initialize_super(struct super_block *sb,
				  struct buffer_head *bh,
				  int sector_size,
				  struct ocfs2_blockcheck_stats *stats)
{
	int status;
	int i, cbits, bbits;
	struct ocfs2_dinode *di = (struct ocfs2_dinode *)bh->b_data;
	struct inode *inode = NULL;
	struct ocfs2_journal *journal;
	__le32 uuid_net_key;
	struct ocfs2_super *osb;
	u64 total_blocks;
<<<<<<< HEAD

	mlog_entry_void();
=======
>>>>>>> 02f8c6ae

	osb = kzalloc(sizeof(struct ocfs2_super), GFP_KERNEL);
	if (!osb) {
		status = -ENOMEM;
		mlog_errno(status);
		goto bail;
	}

	sb->s_fs_info = osb;
	sb->s_op = &ocfs2_sops;
	sb->s_d_op = &ocfs2_dentry_ops;
	sb->s_export_op = &ocfs2_export_ops;
	sb->s_qcop = &ocfs2_quotactl_ops;
	sb->dq_op = &ocfs2_quota_operations;
	sb->s_xattr = ocfs2_xattr_handlers;
	sb->s_time_gran = 1;
	sb->s_flags |= MS_NOATIME;
	/* this is needed to support O_LARGEFILE */
	cbits = le32_to_cpu(di->id2.i_super.s_clustersize_bits);
	bbits = le32_to_cpu(di->id2.i_super.s_blocksize_bits);
	sb->s_maxbytes = ocfs2_max_file_offset(bbits, cbits);

	osb->osb_dx_mask = (1 << (cbits - bbits)) - 1;

	for (i = 0; i < 3; i++)
		osb->osb_dx_seed[i] = le32_to_cpu(di->id2.i_super.s_dx_seed[i]);
	osb->osb_dx_seed[3] = le32_to_cpu(di->id2.i_super.s_uuid_hash);

	osb->sb = sb;
	/* Save off for ocfs2_rw_direct */
	osb->s_sectsize_bits = blksize_bits(sector_size);
	BUG_ON(!osb->s_sectsize_bits);

	spin_lock_init(&osb->dc_task_lock);
	init_waitqueue_head(&osb->dc_event);
	osb->dc_work_sequence = 0;
	osb->dc_wake_sequence = 0;
	INIT_LIST_HEAD(&osb->blocked_lock_list);
	osb->blocked_lock_count = 0;
	spin_lock_init(&osb->osb_lock);
	spin_lock_init(&osb->osb_xattr_lock);
	ocfs2_init_steal_slots(osb);

	atomic_set(&osb->alloc_stats.moves, 0);
	atomic_set(&osb->alloc_stats.local_data, 0);
	atomic_set(&osb->alloc_stats.bitmap_data, 0);
	atomic_set(&osb->alloc_stats.bg_allocs, 0);
	atomic_set(&osb->alloc_stats.bg_extends, 0);

	/* Copy the blockcheck stats from the superblock probe */
	osb->osb_ecc_stats = *stats;

	ocfs2_init_node_maps(osb);

	snprintf(osb->dev_str, sizeof(osb->dev_str), "%u,%u",
		 MAJOR(osb->sb->s_dev), MINOR(osb->sb->s_dev));

	osb->max_slots = le16_to_cpu(di->id2.i_super.s_max_slots);
	if (osb->max_slots > OCFS2_MAX_SLOTS || osb->max_slots == 0) {
		mlog(ML_ERROR, "Invalid number of node slots (%u)\n",
		     osb->max_slots);
		status = -EINVAL;
		goto bail;
	}
<<<<<<< HEAD
	mlog(0, "max_slots for this device: %u\n", osb->max_slots);
=======
>>>>>>> 02f8c6ae

	ocfs2_orphan_scan_init(osb);

	status = ocfs2_recovery_init(osb);
	if (status) {
		mlog(ML_ERROR, "Unable to initialize recovery state\n");
		mlog_errno(status);
		goto bail;
	}

	init_waitqueue_head(&osb->checkpoint_event);
	atomic_set(&osb->needs_checkpoint, 0);

	osb->s_atime_quantum = OCFS2_DEFAULT_ATIME_QUANTUM;

	osb->slot_num = OCFS2_INVALID_SLOT;

	osb->s_xattr_inline_size = le16_to_cpu(
					di->id2.i_super.s_xattr_inline_size);

	osb->local_alloc_state = OCFS2_LA_UNUSED;
	osb->local_alloc_bh = NULL;
	INIT_DELAYED_WORK(&osb->la_enable_wq, ocfs2_la_enable_worker);

	init_waitqueue_head(&osb->osb_mount_event);

	status = ocfs2_resmap_init(osb, &osb->osb_la_resmap);
	if (status) {
		mlog_errno(status);
		goto bail;
	}

	osb->vol_label = kmalloc(OCFS2_MAX_VOL_LABEL_LEN, GFP_KERNEL);
	if (!osb->vol_label) {
		mlog(ML_ERROR, "unable to alloc vol label\n");
		status = -ENOMEM;
		goto bail;
	}

	osb->slot_recovery_generations =
		kcalloc(osb->max_slots, sizeof(*osb->slot_recovery_generations),
			GFP_KERNEL);
	if (!osb->slot_recovery_generations) {
		status = -ENOMEM;
		mlog_errno(status);
		goto bail;
	}

	init_waitqueue_head(&osb->osb_wipe_event);
	osb->osb_orphan_wipes = kcalloc(osb->max_slots,
					sizeof(*osb->osb_orphan_wipes),
					GFP_KERNEL);
	if (!osb->osb_orphan_wipes) {
		status = -ENOMEM;
		mlog_errno(status);
		goto bail;
	}

	osb->osb_rf_lock_tree = RB_ROOT;

	osb->s_feature_compat =
		le32_to_cpu(OCFS2_RAW_SB(di)->s_feature_compat);
	osb->s_feature_ro_compat =
		le32_to_cpu(OCFS2_RAW_SB(di)->s_feature_ro_compat);
	osb->s_feature_incompat =
		le32_to_cpu(OCFS2_RAW_SB(di)->s_feature_incompat);

	if ((i = OCFS2_HAS_INCOMPAT_FEATURE(osb->sb, ~OCFS2_FEATURE_INCOMPAT_SUPP))) {
		mlog(ML_ERROR, "couldn't mount because of unsupported "
		     "optional features (%x).\n", i);
		status = -EINVAL;
		goto bail;
	}
	if (!(osb->sb->s_flags & MS_RDONLY) &&
	    (i = OCFS2_HAS_RO_COMPAT_FEATURE(osb->sb, ~OCFS2_FEATURE_RO_COMPAT_SUPP))) {
		mlog(ML_ERROR, "couldn't mount RDWR because of "
		     "unsupported optional features (%x).\n", i);
		status = -EINVAL;
		goto bail;
	}

	if (ocfs2_clusterinfo_valid(osb)) {
		osb->osb_stackflags =
			OCFS2_RAW_SB(di)->s_cluster_info.ci_stackflags;
		memcpy(osb->osb_cluster_stack,
		       OCFS2_RAW_SB(di)->s_cluster_info.ci_stack,
		       OCFS2_STACK_LABEL_LEN);
		osb->osb_cluster_stack[OCFS2_STACK_LABEL_LEN] = '\0';
		if (strlen(osb->osb_cluster_stack) != OCFS2_STACK_LABEL_LEN) {
			mlog(ML_ERROR,
			     "couldn't mount because of an invalid "
			     "cluster stack label (%s) \n",
			     osb->osb_cluster_stack);
			status = -EINVAL;
			goto bail;
		}
	} else {
		/* The empty string is identical with classic tools that
		 * don't know about s_cluster_info. */
		osb->osb_cluster_stack[0] = '\0';
	}

	get_random_bytes(&osb->s_next_generation, sizeof(u32));

	/* FIXME
	 * This should be done in ocfs2_journal_init(), but unknown
	 * ordering issues will cause the filesystem to crash.
	 * If anyone wants to figure out what part of the code
	 * refers to osb->journal before ocfs2_journal_init() is run,
	 * be my guest.
	 */
	/* initialize our journal structure */

	journal = kzalloc(sizeof(struct ocfs2_journal), GFP_KERNEL);
	if (!journal) {
		mlog(ML_ERROR, "unable to alloc journal\n");
		status = -ENOMEM;
		goto bail;
	}
	osb->journal = journal;
	journal->j_osb = osb;

	atomic_set(&journal->j_num_trans, 0);
	init_rwsem(&journal->j_trans_barrier);
	init_waitqueue_head(&journal->j_checkpointed);
	spin_lock_init(&journal->j_lock);
	journal->j_trans_id = (unsigned long) 1;
	INIT_LIST_HEAD(&journal->j_la_cleanups);
	INIT_WORK(&journal->j_recovery_work, ocfs2_complete_recovery);
	journal->j_state = OCFS2_JOURNAL_FREE;

	INIT_WORK(&osb->dentry_lock_work, ocfs2_drop_dl_inodes);
	osb->dentry_lock_list = NULL;

	/* get some pseudo constants for clustersize bits */
	osb->s_clustersize_bits =
		le32_to_cpu(di->id2.i_super.s_clustersize_bits);
	osb->s_clustersize = 1 << osb->s_clustersize_bits;

	if (osb->s_clustersize < OCFS2_MIN_CLUSTERSIZE ||
	    osb->s_clustersize > OCFS2_MAX_CLUSTERSIZE) {
		mlog(ML_ERROR, "Volume has invalid cluster size (%d)\n",
		     osb->s_clustersize);
		status = -EINVAL;
		goto bail;
	}

	total_blocks = ocfs2_clusters_to_blocks(osb->sb,
						le32_to_cpu(di->i_clusters));

	status = generic_check_addressable(osb->sb->s_blocksize_bits,
					   total_blocks);
	if (status) {
		mlog(ML_ERROR, "Volume too large "
		     "to mount safely on this system");
		status = -EFBIG;
		goto bail;
	}

	if (ocfs2_setup_osb_uuid(osb, di->id2.i_super.s_uuid,
				 sizeof(di->id2.i_super.s_uuid))) {
		mlog(ML_ERROR, "Out of memory trying to setup our uuid.\n");
		status = -ENOMEM;
		goto bail;
	}

	memcpy(&uuid_net_key, di->id2.i_super.s_uuid, sizeof(uuid_net_key));

	strncpy(osb->vol_label, di->id2.i_super.s_label, 63);
	osb->vol_label[63] = '\0';
	osb->root_blkno = le64_to_cpu(di->id2.i_super.s_root_blkno);
	osb->system_dir_blkno = le64_to_cpu(di->id2.i_super.s_system_dir_blkno);
	osb->first_cluster_group_blkno =
		le64_to_cpu(di->id2.i_super.s_first_cluster_group);
	osb->fs_generation = le32_to_cpu(di->i_fs_generation);
	osb->uuid_hash = le32_to_cpu(di->id2.i_super.s_uuid_hash);
	trace_ocfs2_initialize_super(osb->vol_label, osb->uuid_str,
				     (unsigned long long)osb->root_blkno,
				     (unsigned long long)osb->system_dir_blkno,
				     osb->s_clustersize_bits);

	osb->osb_dlm_debug = ocfs2_new_dlm_debug();
	if (!osb->osb_dlm_debug) {
		status = -ENOMEM;
		mlog_errno(status);
		goto bail;
	}

	atomic_set(&osb->vol_state, VOLUME_INIT);

	/* load root, system_dir, and all global system inodes */
	status = ocfs2_init_global_system_inodes(osb);
	if (status < 0) {
		mlog_errno(status);
		goto bail;
	}

	/*
	 * global bitmap
	 */
	inode = ocfs2_get_system_file_inode(osb, GLOBAL_BITMAP_SYSTEM_INODE,
					    OCFS2_INVALID_SLOT);
	if (!inode) {
		status = -EINVAL;
		mlog_errno(status);
		goto bail;
	}

	osb->bitmap_blkno = OCFS2_I(inode)->ip_blkno;
	osb->osb_clusters_at_boot = OCFS2_I(inode)->ip_clusters;
	iput(inode);

	osb->bitmap_cpg = ocfs2_group_bitmap_size(sb, 0,
				 osb->s_feature_incompat) * 8;

	status = ocfs2_init_slot_info(osb);
	if (status < 0) {
		mlog_errno(status);
		goto bail;
	}
<<<<<<< HEAD
	shared_precache_init(sb, &di->id2.i_super.s_uuid[0]);
=======
	cleancache_init_shared_fs((char *)&uuid_net_key, sb);
>>>>>>> 02f8c6ae

bail:
	return status;
}

/*
 * will return: -EAGAIN if it is ok to keep searching for superblocks
 *              -EINVAL if there is a bad superblock
 *              0 on success
 */
static int ocfs2_verify_volume(struct ocfs2_dinode *di,
			       struct buffer_head *bh,
			       u32 blksz,
			       struct ocfs2_blockcheck_stats *stats)
{
	int status = -EAGAIN;

	if (memcmp(di->i_signature, OCFS2_SUPER_BLOCK_SIGNATURE,
		   strlen(OCFS2_SUPER_BLOCK_SIGNATURE)) == 0) {
		/* We have to do a raw check of the feature here */
		if (le32_to_cpu(di->id2.i_super.s_feature_incompat) &
		    OCFS2_FEATURE_INCOMPAT_META_ECC) {
			status = ocfs2_block_check_validate(bh->b_data,
							    bh->b_size,
							    &di->i_check,
							    stats);
			if (status)
				goto out;
		}
		status = -EINVAL;
		if ((1 << le32_to_cpu(di->id2.i_super.s_blocksize_bits)) != blksz) {
			mlog(ML_ERROR, "found superblock with incorrect block "
			     "size: found %u, should be %u\n",
			     1 << le32_to_cpu(di->id2.i_super.s_blocksize_bits),
			       blksz);
		} else if (le16_to_cpu(di->id2.i_super.s_major_rev_level) !=
			   OCFS2_MAJOR_REV_LEVEL ||
			   le16_to_cpu(di->id2.i_super.s_minor_rev_level) !=
			   OCFS2_MINOR_REV_LEVEL) {
			mlog(ML_ERROR, "found superblock with bad version: "
			     "found %u.%u, should be %u.%u\n",
			     le16_to_cpu(di->id2.i_super.s_major_rev_level),
			     le16_to_cpu(di->id2.i_super.s_minor_rev_level),
			     OCFS2_MAJOR_REV_LEVEL,
			     OCFS2_MINOR_REV_LEVEL);
		} else if (bh->b_blocknr != le64_to_cpu(di->i_blkno)) {
			mlog(ML_ERROR, "bad block number on superblock: "
			     "found %llu, should be %llu\n",
			     (unsigned long long)le64_to_cpu(di->i_blkno),
			     (unsigned long long)bh->b_blocknr);
		} else if (le32_to_cpu(di->id2.i_super.s_clustersize_bits) < 12 ||
			    le32_to_cpu(di->id2.i_super.s_clustersize_bits) > 20) {
			mlog(ML_ERROR, "bad cluster size found: %u\n",
			     1 << le32_to_cpu(di->id2.i_super.s_clustersize_bits));
		} else if (!le64_to_cpu(di->id2.i_super.s_root_blkno)) {
			mlog(ML_ERROR, "bad root_blkno: 0\n");
		} else if (!le64_to_cpu(di->id2.i_super.s_system_dir_blkno)) {
			mlog(ML_ERROR, "bad system_dir_blkno: 0\n");
		} else if (le16_to_cpu(di->id2.i_super.s_max_slots) > OCFS2_MAX_SLOTS) {
			mlog(ML_ERROR,
			     "Superblock slots found greater than file system "
			     "maximum: found %u, max %u\n",
			     le16_to_cpu(di->id2.i_super.s_max_slots),
			     OCFS2_MAX_SLOTS);
		} else {
			/* found it! */
			status = 0;
		}
	}

out:
	if (status && status != -EAGAIN)
		mlog_errno(status);
	return status;
}

static int ocfs2_check_volume(struct ocfs2_super *osb)
{
	int status;
	int dirty;
	int local;
	struct ocfs2_dinode *local_alloc = NULL; /* only used if we
						  * recover
						  * ourselves. */

	/* Init our journal object. */
	status = ocfs2_journal_init(osb->journal, &dirty);
	if (status < 0) {
		mlog(ML_ERROR, "Could not initialize journal!\n");
		goto finally;
	}

	/* Now that journal has been initialized, check to make sure
	   entire volume is addressable. */
	status = ocfs2_journal_addressable(osb);
	if (status)
		goto finally;

	/* If the journal was unmounted cleanly then we don't want to
	 * recover anything. Otherwise, journal_load will do that
	 * dirty work for us :) */
	if (!dirty) {
		status = ocfs2_journal_wipe(osb->journal, 0);
		if (status < 0) {
			mlog_errno(status);
			goto finally;
		}
	} else {
		mlog(ML_NOTICE, "File system was not unmounted cleanly, "
		     "recovering volume.\n");
	}

	local = ocfs2_mount_local(osb);

	/* will play back anything left in the journal. */
	status = ocfs2_journal_load(osb->journal, local, dirty);
	if (status < 0) {
		mlog(ML_ERROR, "ocfs2 journal load failed! %d\n", status);
		goto finally;
	}

	if (dirty) {
		/* recover my local alloc if we didn't unmount cleanly. */
		status = ocfs2_begin_local_alloc_recovery(osb,
							  osb->slot_num,
							  &local_alloc);
		if (status < 0) {
			mlog_errno(status);
			goto finally;
		}
		/* we complete the recovery process after we've marked
		 * ourselves as mounted. */
	}

	status = ocfs2_load_local_alloc(osb);
	if (status < 0) {
		mlog_errno(status);
		goto finally;
	}

	if (dirty) {
		/* Recovery will be completed after we've mounted the
		 * rest of the volume. */
		osb->dirty = 1;
		osb->local_alloc_copy = local_alloc;
		local_alloc = NULL;
	}

	/* go through each journal, trylock it and if you get the
	 * lock, and it's marked as dirty, set the bit in the recover
	 * map and launch a recovery thread for it. */
	status = ocfs2_mark_dead_nodes(osb);
	if (status < 0) {
		mlog_errno(status);
		goto finally;
	}

	status = ocfs2_compute_replay_slots(osb);
	if (status < 0)
		mlog_errno(status);

finally:
	if (local_alloc)
		kfree(local_alloc);

	if (status)
		mlog_errno(status);
	return status;
}

/*
 * The routine gets called from dismount or close whenever a dismount on
 * volume is requested and the osb open count becomes 1.
 * It will remove the osb from the global list and also free up all the
 * initialized resources and fileobject.
 */
static void ocfs2_delete_osb(struct ocfs2_super *osb)
{
	/* This function assumes that the caller has the main osb resource */

	ocfs2_free_slot_info(osb);

	kfree(osb->osb_orphan_wipes);
	kfree(osb->slot_recovery_generations);
	/* FIXME
	 * This belongs in journal shutdown, but because we have to
	 * allocate osb->journal at the start of ocfs2_initialize_osb(),
	 * we free it here.
	 */
	kfree(osb->journal);
	if (osb->local_alloc_copy)
		kfree(osb->local_alloc_copy);
	kfree(osb->uuid_str);
	ocfs2_put_dlm_debug(osb->osb_dlm_debug);
	memset(osb, 0, sizeof(struct ocfs2_super));
}

/* Put OCFS2 into a readonly state, or (if the user specifies it),
 * panic(). We do not support continue-on-error operation. */
static void ocfs2_handle_error(struct super_block *sb)
{
	struct ocfs2_super *osb = OCFS2_SB(sb);

	if (osb->s_mount_opt & OCFS2_MOUNT_ERRORS_PANIC)
		panic("OCFS2: (device %s): panic forced after error\n",
		      sb->s_id);

	ocfs2_set_osb_flag(osb, OCFS2_OSB_ERROR_FS);

	if (sb->s_flags & MS_RDONLY &&
	    (ocfs2_is_soft_readonly(osb) ||
	     ocfs2_is_hard_readonly(osb)))
		return;

	printk(KERN_CRIT "File system is now read-only due to the potential "
	       "of on-disk corruption. Please run fsck.ocfs2 once the file "
	       "system is unmounted.\n");
	sb->s_flags |= MS_RDONLY;
	ocfs2_set_ro_flag(osb, 0);
}

static char error_buf[1024];

void __ocfs2_error(struct super_block *sb,
		   const char *function,
		   const char *fmt, ...)
{
	va_list args;

	va_start(args, fmt);
	vsnprintf(error_buf, sizeof(error_buf), fmt, args);
	va_end(args);

	/* Not using mlog here because we want to show the actual
	 * function the error came from. */
	printk(KERN_CRIT "OCFS2: ERROR (device %s): %s: %s\n",
	       sb->s_id, function, error_buf);

	ocfs2_handle_error(sb);
}

/* Handle critical errors. This is intentionally more drastic than
 * ocfs2_handle_error, so we only use for things like journal errors,
 * etc. */
void __ocfs2_abort(struct super_block* sb,
		   const char *function,
		   const char *fmt, ...)
{
	va_list args;

	va_start(args, fmt);
	vsnprintf(error_buf, sizeof(error_buf), fmt, args);
	va_end(args);

	printk(KERN_CRIT "OCFS2: abort (device %s): %s: %s\n",
	       sb->s_id, function, error_buf);

	/* We don't have the cluster support yet to go straight to
	 * hard readonly in here. Until then, we want to keep
	 * ocfs2_abort() so that we can at least mark critical
	 * errors.
	 *
	 * TODO: This should abort the journal and alert other nodes
	 * that our slot needs recovery. */

	/* Force a panic(). This stinks, but it's better than letting
	 * things continue without having a proper hard readonly
	 * here. */
	if (!ocfs2_mount_local(OCFS2_SB(sb)))
		OCFS2_SB(sb)->s_mount_opt |= OCFS2_MOUNT_ERRORS_PANIC;
	ocfs2_handle_error(sb);
}

/*
 * Void signal blockers, because in-kernel sigprocmask() only fails
 * when SIG_* is wrong.
 */
void ocfs2_block_signals(sigset_t *oldset)
{
	int rc;
	sigset_t blocked;

	sigfillset(&blocked);
	rc = sigprocmask(SIG_BLOCK, &blocked, oldset);
	BUG_ON(rc);
}

void ocfs2_unblock_signals(sigset_t *oldset)
{
	int rc = sigprocmask(SIG_SETMASK, oldset, NULL);
	BUG_ON(rc);
}

module_init(ocfs2_init);
module_exit(ocfs2_exit);<|MERGE_RESOLUTION|>--- conflicted
+++ resolved
@@ -41,15 +41,10 @@
 #include <linux/mount.h>
 #include <linux/seq_file.h>
 #include <linux/quotaops.h>
-<<<<<<< HEAD
-#include <linux/precache.h>
-#include <linux/smp_lock.h>
-=======
 #include <linux/cleancache.h>
 
 #define CREATE_TRACE_POINTS
 #include "ocfs2_trace.h"
->>>>>>> 02f8c6ae
 
 #include <cluster/masklog.h>
 
@@ -525,11 +520,6 @@
 	int i;
 	struct inode *inode;
 
-<<<<<<< HEAD
-	mlog_entry_void();
-
-=======
->>>>>>> 02f8c6ae
 	for (i = 0; i < NUM_GLOBAL_SYSTEM_INODES; i++) {
 		inode = osb->global_system_inodes[i];
 		if (inode) {
@@ -551,11 +541,7 @@
 	}
 
 	if (!osb->local_system_inodes)
-<<<<<<< HEAD
-		goto out;
-=======
 		return;
->>>>>>> 02f8c6ae
 
 	for (i = 0; i < NUM_LOCAL_SYSTEM_INODES * osb->max_slots; i++) {
 		if (osb->local_system_inodes[i]) {
@@ -566,12 +552,6 @@
 
 	kfree(osb->local_system_inodes);
 	osb->local_system_inodes = NULL;
-<<<<<<< HEAD
-
-out:
-	mlog_exit(0);
-=======
->>>>>>> 02f8c6ae
 }
 
 /* We're allocating fs objects, use GFP_NOFS */
@@ -654,11 +634,6 @@
 	struct ocfs2_super *osb = OCFS2_SB(sb);
 	u32 tmp;
 
-<<<<<<< HEAD
-	lock_kernel();
-
-=======
->>>>>>> 02f8c6ae
 	if (!ocfs2_parse_options(sb, data, &parsed_options, 1) ||
 	    !ocfs2_check_set_options(sb, &parsed_options)) {
 		ret = -EINVAL;
@@ -930,26 +905,14 @@
 		if (!OCFS2_HAS_RO_COMPAT_FEATURE(sb, feature[type]))
 			continue;
 		if (unsuspend)
-<<<<<<< HEAD
-			status = vfs_quota_enable(
-					sb_dqopt(sb)->files[type],
-					type, QFMT_OCFS2,
-					DQUOT_SUSPENDED);
-=======
 			status = dquot_resume(sb, type);
->>>>>>> 02f8c6ae
 		else {
 			struct ocfs2_mem_dqinfo *oinfo;
 
 			/* Cancel periodic syncing before suspending */
 			oinfo = sb_dqinfo(sb, type)->dqi_priv;
 			cancel_delayed_work_sync(&oinfo->dqi_sync_work);
-<<<<<<< HEAD
-			status = vfs_quota_disable(sb, type,
-						   DQUOT_SUSPENDED);
-=======
 			status = dquot_suspend(sb, type);
->>>>>>> 02f8c6ae
 		}
 		if (status < 0)
 			break;
@@ -2108,11 +2071,6 @@
 	__le32 uuid_net_key;
 	struct ocfs2_super *osb;
 	u64 total_blocks;
-<<<<<<< HEAD
-
-	mlog_entry_void();
-=======
->>>>>>> 02f8c6ae
 
 	osb = kzalloc(sizeof(struct ocfs2_super), GFP_KERNEL);
 	if (!osb) {
@@ -2177,10 +2135,6 @@
 		status = -EINVAL;
 		goto bail;
 	}
-<<<<<<< HEAD
-	mlog(0, "max_slots for this device: %u\n", osb->max_slots);
-=======
->>>>>>> 02f8c6ae
 
 	ocfs2_orphan_scan_init(osb);
 
@@ -2401,11 +2355,7 @@
 		mlog_errno(status);
 		goto bail;
 	}
-<<<<<<< HEAD
-	shared_precache_init(sb, &di->id2.i_super.s_uuid[0]);
-=======
 	cleancache_init_shared_fs((char *)&uuid_net_key, sb);
->>>>>>> 02f8c6ae
 
 bail:
 	return status;
