/*
 *  Implementation of operations over local quota file
 */

#include <linux/fs.h>
#include <linux/slab.h>
#include <linux/quota.h>
#include <linux/quotaops.h>
#include <linux/module.h>

#include <cluster/masklog.h>

#include "ocfs2_fs.h"
#include "ocfs2.h"
#include "inode.h"
#include "alloc.h"
#include "file.h"
#include "buffer_head_io.h"
#include "journal.h"
#include "sysfile.h"
#include "dlmglue.h"
#include "quota.h"
#include "uptodate.h"
#include "super.h"
<<<<<<< HEAD
=======
#include "ocfs2_trace.h"
>>>>>>> 02f8c6ae

/* Number of local quota structures per block */
static inline unsigned int ol_quota_entries_per_block(struct super_block *sb)
{
	return ((sb->s_blocksize - OCFS2_QBLK_RESERVED_SPACE) /
		sizeof(struct ocfs2_local_disk_dqblk));
}

/* Number of blocks with entries in one chunk */
static inline unsigned int ol_chunk_blocks(struct super_block *sb)
{
	return ((sb->s_blocksize - sizeof(struct ocfs2_local_disk_chunk) -
		 OCFS2_QBLK_RESERVED_SPACE) << 3) /
	       ol_quota_entries_per_block(sb);
}

/* Number of entries in a chunk bitmap */
static unsigned int ol_chunk_entries(struct super_block *sb)
{
	return ol_chunk_blocks(sb) * ol_quota_entries_per_block(sb);
}

/* Offset of the chunk in quota file */
static unsigned int ol_quota_chunk_block(struct super_block *sb, int c)
{
	/* 1 block for local quota file info, 1 block per chunk for chunk info */
	return 1 + (ol_chunk_blocks(sb) + 1) * c;
}

static unsigned int ol_dqblk_block(struct super_block *sb, int c, int off)
{
	int epb = ol_quota_entries_per_block(sb);

	return ol_quota_chunk_block(sb, c) + 1 + off / epb;
}

static unsigned int ol_dqblk_block_off(struct super_block *sb, int c, int off)
{
	int epb = ol_quota_entries_per_block(sb);

	return (off % epb) * sizeof(struct ocfs2_local_disk_dqblk);
}

/* Offset of the dquot structure in the quota file */
static loff_t ol_dqblk_off(struct super_block *sb, int c, int off)
{
	return (ol_dqblk_block(sb, c, off) << sb->s_blocksize_bits) +
	       ol_dqblk_block_off(sb, c, off);
}

/* Compute block number from given offset */
static inline unsigned int ol_dqblk_file_block(struct super_block *sb, loff_t off)
{
	return off >> sb->s_blocksize_bits;
}

static inline unsigned int ol_dqblk_block_offset(struct super_block *sb, loff_t off)
{
	return off & ((1 << sb->s_blocksize_bits) - 1);
}

/* Compute offset in the chunk of a structure with the given offset */
static int ol_dqblk_chunk_off(struct super_block *sb, int c, loff_t off)
{
	int epb = ol_quota_entries_per_block(sb);

	return ((off >> sb->s_blocksize_bits) -
			ol_quota_chunk_block(sb, c) - 1) * epb
	       + ((unsigned int)(off & ((1 << sb->s_blocksize_bits) - 1))) /
		 sizeof(struct ocfs2_local_disk_dqblk);
}

/* Write bufferhead into the fs */
static int ocfs2_modify_bh(struct inode *inode, struct buffer_head *bh,
		void (*modify)(struct buffer_head *, void *), void *private)
{
	struct super_block *sb = inode->i_sb;
	handle_t *handle;
	int status;

	handle = ocfs2_start_trans(OCFS2_SB(sb),
				   OCFS2_QUOTA_BLOCK_UPDATE_CREDITS);
	if (IS_ERR(handle)) {
		status = PTR_ERR(handle);
		mlog_errno(status);
		return status;
	}
	status = ocfs2_journal_access_dq(handle, INODE_CACHE(inode), bh,
					 OCFS2_JOURNAL_ACCESS_WRITE);
	if (status < 0) {
		mlog_errno(status);
		ocfs2_commit_trans(OCFS2_SB(sb), handle);
		return status;
	}
	lock_buffer(bh);
	modify(bh, private);
	unlock_buffer(bh);
	ocfs2_journal_dirty(handle, bh);

	status = ocfs2_commit_trans(OCFS2_SB(sb), handle);
	if (status < 0) {
		mlog_errno(status);
		return status;
	}
	return 0;
}

/*
 * Read quota block from a given logical offset.
 *
 * This function acquires ip_alloc_sem and thus it must not be called with a
 * transaction started.
 */
static int ocfs2_read_quota_block(struct inode *inode, u64 v_block,
				  struct buffer_head **bh)
{
	int rc = 0;
	struct buffer_head *tmp = *bh;

	if (i_size_read(inode) >> inode->i_sb->s_blocksize_bits <= v_block) {
		ocfs2_error(inode->i_sb,
			    "Quota file %llu is probably corrupted! Requested "
			    "to read block %Lu but file has size only %Lu\n",
			    (unsigned long long)OCFS2_I(inode)->ip_blkno,
			    (unsigned long long)v_block,
			    (unsigned long long)i_size_read(inode));
		return -EIO;
	}
	rc = ocfs2_read_virt_blocks(inode, v_block, 1, &tmp, 0,
				    ocfs2_validate_quota_block);
	if (rc)
		mlog_errno(rc);

	/* If ocfs2_read_virt_blocks() got us a new bh, pass it up. */
	if (!rc && !*bh)
		*bh = tmp;

	return rc;
}

/* Check whether we understand format of quota files */
static int ocfs2_local_check_quota_file(struct super_block *sb, int type)
{
	unsigned int lmagics[MAXQUOTAS] = OCFS2_LOCAL_QMAGICS;
	unsigned int lversions[MAXQUOTAS] = OCFS2_LOCAL_QVERSIONS;
	unsigned int gmagics[MAXQUOTAS] = OCFS2_GLOBAL_QMAGICS;
	unsigned int gversions[MAXQUOTAS] = OCFS2_GLOBAL_QVERSIONS;
	unsigned int ino[MAXQUOTAS] = { USER_QUOTA_SYSTEM_INODE,
					GROUP_QUOTA_SYSTEM_INODE };
	struct buffer_head *bh = NULL;
	struct inode *linode = sb_dqopt(sb)->files[type];
	struct inode *ginode = NULL;
	struct ocfs2_disk_dqheader *dqhead;
	int status, ret = 0;

	/* First check whether we understand local quota file */
	status = ocfs2_read_quota_block(linode, 0, &bh);
	if (status) {
		mlog_errno(status);
		mlog(ML_ERROR, "failed to read quota file header (type=%d)\n",
			type);
		goto out_err;
	}
	dqhead = (struct ocfs2_disk_dqheader *)(bh->b_data);
	if (le32_to_cpu(dqhead->dqh_magic) != lmagics[type]) {
		mlog(ML_ERROR, "quota file magic does not match (%u != %u),"
			" type=%d\n", le32_to_cpu(dqhead->dqh_magic),
			lmagics[type], type);
		goto out_err;
	}
	if (le32_to_cpu(dqhead->dqh_version) != lversions[type]) {
		mlog(ML_ERROR, "quota file version does not match (%u != %u),"
			" type=%d\n", le32_to_cpu(dqhead->dqh_version),
			lversions[type], type);
		goto out_err;
	}
	brelse(bh);
	bh = NULL;

	/* Next check whether we understand global quota file */
	ginode = ocfs2_get_system_file_inode(OCFS2_SB(sb), ino[type],
						OCFS2_INVALID_SLOT);
	if (!ginode) {
		mlog(ML_ERROR, "cannot get global quota file inode "
				"(type=%d)\n", type);
		goto out_err;
	}
	/* Since the header is read only, we don't care about locking */
	status = ocfs2_read_quota_block(ginode, 0, &bh);
	if (status) {
		mlog_errno(status);
		mlog(ML_ERROR, "failed to read global quota file header "
				"(type=%d)\n", type);
		goto out_err;
	}
	dqhead = (struct ocfs2_disk_dqheader *)(bh->b_data);
	if (le32_to_cpu(dqhead->dqh_magic) != gmagics[type]) {
		mlog(ML_ERROR, "global quota file magic does not match "
			"(%u != %u), type=%d\n",
			le32_to_cpu(dqhead->dqh_magic), gmagics[type], type);
		goto out_err;
	}
	if (le32_to_cpu(dqhead->dqh_version) != gversions[type]) {
		mlog(ML_ERROR, "global quota file version does not match "
			"(%u != %u), type=%d\n",
			le32_to_cpu(dqhead->dqh_version), gversions[type],
			type);
		goto out_err;
	}

	ret = 1;
out_err:
	brelse(bh);
	iput(ginode);
	return ret;
}

/* Release given list of quota file chunks */
static void ocfs2_release_local_quota_bitmaps(struct list_head *head)
{
	struct ocfs2_quota_chunk *pos, *next;

	list_for_each_entry_safe(pos, next, head, qc_chunk) {
		list_del(&pos->qc_chunk);
		brelse(pos->qc_headerbh);
		kmem_cache_free(ocfs2_qf_chunk_cachep, pos);
	}
}

/* Load quota bitmaps into memory */
static int ocfs2_load_local_quota_bitmaps(struct inode *inode,
			struct ocfs2_local_disk_dqinfo *ldinfo,
			struct list_head *head)
{
	struct ocfs2_quota_chunk *newchunk;
	int i, status;

	INIT_LIST_HEAD(head);
	for (i = 0; i < le32_to_cpu(ldinfo->dqi_chunks); i++) {
		newchunk = kmem_cache_alloc(ocfs2_qf_chunk_cachep, GFP_NOFS);
		if (!newchunk) {
			ocfs2_release_local_quota_bitmaps(head);
			return -ENOMEM;
		}
		newchunk->qc_num = i;
		newchunk->qc_headerbh = NULL;
		status = ocfs2_read_quota_block(inode,
				ol_quota_chunk_block(inode->i_sb, i),
				&newchunk->qc_headerbh);
		if (status) {
			mlog_errno(status);
			kmem_cache_free(ocfs2_qf_chunk_cachep, newchunk);
			ocfs2_release_local_quota_bitmaps(head);
			return status;
		}
		list_add_tail(&newchunk->qc_chunk, head);
	}
	return 0;
}

static void olq_update_info(struct buffer_head *bh, void *private)
{
	struct mem_dqinfo *info = private;
	struct ocfs2_mem_dqinfo *oinfo = info->dqi_priv;
	struct ocfs2_local_disk_dqinfo *ldinfo;

	ldinfo = (struct ocfs2_local_disk_dqinfo *)(bh->b_data +
						OCFS2_LOCAL_INFO_OFF);
	spin_lock(&dq_data_lock);
	ldinfo->dqi_flags = cpu_to_le32(info->dqi_flags & DQF_MASK);
	ldinfo->dqi_chunks = cpu_to_le32(oinfo->dqi_chunks);
	ldinfo->dqi_blocks = cpu_to_le32(oinfo->dqi_blocks);
	spin_unlock(&dq_data_lock);
}

static int ocfs2_add_recovery_chunk(struct super_block *sb,
				    struct ocfs2_local_disk_chunk *dchunk,
				    int chunk,
				    struct list_head *head)
{
	struct ocfs2_recovery_chunk *rc;

	rc = kmalloc(sizeof(struct ocfs2_recovery_chunk), GFP_NOFS);
	if (!rc)
		return -ENOMEM;
	rc->rc_chunk = chunk;
	rc->rc_bitmap = kmalloc(sb->s_blocksize, GFP_NOFS);
	if (!rc->rc_bitmap) {
		kfree(rc);
		return -ENOMEM;
	}
	memcpy(rc->rc_bitmap, dchunk->dqc_bitmap,
	       (ol_chunk_entries(sb) + 7) >> 3);
	list_add_tail(&rc->rc_list, head);
	return 0;
}

static void free_recovery_list(struct list_head *head)
{
	struct ocfs2_recovery_chunk *next;
	struct ocfs2_recovery_chunk *rchunk;

	list_for_each_entry_safe(rchunk, next, head, rc_list) {
		list_del(&rchunk->rc_list);
		kfree(rchunk->rc_bitmap);
		kfree(rchunk);
	}
}

void ocfs2_free_quota_recovery(struct ocfs2_quota_recovery *rec)
{
	int type;

	for (type = 0; type < MAXQUOTAS; type++)
		free_recovery_list(&(rec->r_list[type]));
	kfree(rec);
}

/* Load entries in our quota file we have to recover*/
static int ocfs2_recovery_load_quota(struct inode *lqinode,
				     struct ocfs2_local_disk_dqinfo *ldinfo,
				     int type,
				     struct list_head *head)
{
	struct super_block *sb = lqinode->i_sb;
	struct buffer_head *hbh;
	struct ocfs2_local_disk_chunk *dchunk;
	int i, chunks = le32_to_cpu(ldinfo->dqi_chunks);
	int status = 0;

	for (i = 0; i < chunks; i++) {
		hbh = NULL;
		status = ocfs2_read_quota_block(lqinode,
						ol_quota_chunk_block(sb, i),
						&hbh);
		if (status) {
			mlog_errno(status);
			break;
		}
		dchunk = (struct ocfs2_local_disk_chunk *)hbh->b_data;
		if (le32_to_cpu(dchunk->dqc_free) < ol_chunk_entries(sb))
			status = ocfs2_add_recovery_chunk(sb, dchunk, i, head);
		brelse(hbh);
		if (status < 0)
			break;
	}
	if (status < 0)
		free_recovery_list(head);
	return status;
}

static struct ocfs2_quota_recovery *ocfs2_alloc_quota_recovery(void)
{
	int type;
	struct ocfs2_quota_recovery *rec;

	rec = kmalloc(sizeof(struct ocfs2_quota_recovery), GFP_NOFS);
	if (!rec)
		return NULL;
	for (type = 0; type < MAXQUOTAS; type++)
		INIT_LIST_HEAD(&(rec->r_list[type]));
	return rec;
}

/* Load information we need for quota recovery into memory */
struct ocfs2_quota_recovery *ocfs2_begin_quota_recovery(
						struct ocfs2_super *osb,
						int slot_num)
{
	unsigned int feature[MAXQUOTAS] = { OCFS2_FEATURE_RO_COMPAT_USRQUOTA,
					    OCFS2_FEATURE_RO_COMPAT_GRPQUOTA};
	unsigned int ino[MAXQUOTAS] = { LOCAL_USER_QUOTA_SYSTEM_INODE,
					LOCAL_GROUP_QUOTA_SYSTEM_INODE };
	struct super_block *sb = osb->sb;
	struct ocfs2_local_disk_dqinfo *ldinfo;
	struct inode *lqinode;
	struct buffer_head *bh;
	int type;
	int status = 0;
	struct ocfs2_quota_recovery *rec;

	mlog(ML_NOTICE, "Beginning quota recovery in slot %u\n", slot_num);
	rec = ocfs2_alloc_quota_recovery();
	if (!rec)
		return ERR_PTR(-ENOMEM);
	/* First init... */

	for (type = 0; type < MAXQUOTAS; type++) {
		if (!OCFS2_HAS_RO_COMPAT_FEATURE(sb, feature[type]))
			continue;
		/* At this point, journal of the slot is already replayed so
		 * we can trust metadata and data of the quota file */
		lqinode = ocfs2_get_system_file_inode(osb, ino[type], slot_num);
		if (!lqinode) {
			status = -ENOENT;
			goto out;
		}
		status = ocfs2_inode_lock_full(lqinode, NULL, 1,
					       OCFS2_META_LOCK_RECOVERY);
		if (status < 0) {
			mlog_errno(status);
			goto out_put;
		}
		/* Now read local header */
		bh = NULL;
		status = ocfs2_read_quota_block(lqinode, 0, &bh);
		if (status) {
			mlog_errno(status);
			mlog(ML_ERROR, "failed to read quota file info header "
				"(slot=%d type=%d)\n", slot_num, type);
			goto out_lock;
		}
		ldinfo = (struct ocfs2_local_disk_dqinfo *)(bh->b_data +
							OCFS2_LOCAL_INFO_OFF);
		status = ocfs2_recovery_load_quota(lqinode, ldinfo, type,
						   &rec->r_list[type]);
		brelse(bh);
out_lock:
		ocfs2_inode_unlock(lqinode, 1);
out_put:
		iput(lqinode);
		if (status < 0)
			break;
	}
out:
	if (status < 0) {
		ocfs2_free_quota_recovery(rec);
		rec = ERR_PTR(status);
	}
	return rec;
}

/* Sync changes in local quota file into global quota file and
 * reinitialize local quota file.
 * The function expects local quota file to be already locked and
 * dqonoff_mutex locked. */
static int ocfs2_recover_local_quota_file(struct inode *lqinode,
					  int type,
					  struct ocfs2_quota_recovery *rec)
{
	struct super_block *sb = lqinode->i_sb;
	struct ocfs2_mem_dqinfo *oinfo = sb_dqinfo(sb, type)->dqi_priv;
	struct ocfs2_local_disk_chunk *dchunk;
	struct ocfs2_local_disk_dqblk *dqblk;
	struct dquot *dquot;
	handle_t *handle;
	struct buffer_head *hbh = NULL, *qbh = NULL;
	int status = 0;
	int bit, chunk;
	struct ocfs2_recovery_chunk *rchunk, *next;
	qsize_t spacechange, inodechange;

	trace_ocfs2_recover_local_quota_file((unsigned long)lqinode->i_ino, type);

	list_for_each_entry_safe(rchunk, next, &(rec->r_list[type]), rc_list) {
		chunk = rchunk->rc_chunk;
		hbh = NULL;
		status = ocfs2_read_quota_block(lqinode,
						ol_quota_chunk_block(sb, chunk),
						&hbh);
		if (status) {
			mlog_errno(status);
			break;
		}
		dchunk = (struct ocfs2_local_disk_chunk *)hbh->b_data;
		for_each_set_bit(bit, rchunk->rc_bitmap, ol_chunk_entries(sb)) {
			qbh = NULL;
			status = ocfs2_read_quota_block(lqinode,
						ol_dqblk_block(sb, chunk, bit),
						&qbh);
			if (status) {
				mlog_errno(status);
				break;
			}
			dqblk = (struct ocfs2_local_disk_dqblk *)(qbh->b_data +
				ol_dqblk_block_off(sb, chunk, bit));
			dquot = dqget(sb, le64_to_cpu(dqblk->dqb_id), type);
			if (!dquot) {
				status = -EIO;
				mlog(ML_ERROR, "Failed to get quota structure "
				     "for id %u, type %d. Cannot finish quota "
				     "file recovery.\n",
				     (unsigned)le64_to_cpu(dqblk->dqb_id),
				     type);
				goto out_put_bh;
			}
			status = ocfs2_lock_global_qf(oinfo, 1);
			if (status < 0) {
				mlog_errno(status);
				goto out_put_dquot;
			}

			handle = ocfs2_start_trans(OCFS2_SB(sb),
						   OCFS2_QSYNC_CREDITS);
			if (IS_ERR(handle)) {
				status = PTR_ERR(handle);
				mlog_errno(status);
				goto out_drop_lock;
			}
			mutex_lock(&sb_dqopt(sb)->dqio_mutex);
			spin_lock(&dq_data_lock);
			/* Add usage from quota entry into quota changes
			 * of our node. Auxiliary variables are important
			 * due to signedness */
			spacechange = le64_to_cpu(dqblk->dqb_spacemod);
			inodechange = le64_to_cpu(dqblk->dqb_inodemod);
			dquot->dq_dqb.dqb_curspace += spacechange;
			dquot->dq_dqb.dqb_curinodes += inodechange;
			spin_unlock(&dq_data_lock);
			/* We want to drop reference held by the crashed
			 * node. Since we have our own reference we know
			 * global structure actually won't be freed. */
			status = ocfs2_global_release_dquot(dquot);
			if (status < 0) {
				mlog_errno(status);
				goto out_commit;
			}
			/* Release local quota file entry */
			status = ocfs2_journal_access_dq(handle,
					INODE_CACHE(lqinode),
					qbh, OCFS2_JOURNAL_ACCESS_WRITE);
			if (status < 0) {
				mlog_errno(status);
				goto out_commit;
			}
			lock_buffer(qbh);
			WARN_ON(!ocfs2_test_bit(bit, dchunk->dqc_bitmap));
			ocfs2_clear_bit(bit, dchunk->dqc_bitmap);
			le32_add_cpu(&dchunk->dqc_free, 1);
			unlock_buffer(qbh);
			ocfs2_journal_dirty(handle, qbh);
out_commit:
			mutex_unlock(&sb_dqopt(sb)->dqio_mutex);
			ocfs2_commit_trans(OCFS2_SB(sb), handle);
out_drop_lock:
			ocfs2_unlock_global_qf(oinfo, 1);
out_put_dquot:
			dqput(dquot);
out_put_bh:
			brelse(qbh);
			if (status < 0)
				break;
		}
		brelse(hbh);
		list_del(&rchunk->rc_list);
		kfree(rchunk->rc_bitmap);
		kfree(rchunk);
		if (status < 0)
			break;
	}
	if (status < 0)
		free_recovery_list(&(rec->r_list[type]));
	if (status)
		mlog_errno(status);
	return status;
}

/* Recover local quota files for given node different from us */
int ocfs2_finish_quota_recovery(struct ocfs2_super *osb,
				struct ocfs2_quota_recovery *rec,
				int slot_num)
{
	unsigned int ino[MAXQUOTAS] = { LOCAL_USER_QUOTA_SYSTEM_INODE,
					LOCAL_GROUP_QUOTA_SYSTEM_INODE };
	struct super_block *sb = osb->sb;
	struct ocfs2_local_disk_dqinfo *ldinfo;
	struct buffer_head *bh;
	handle_t *handle;
	int type;
	int status = 0;
	struct inode *lqinode;
	unsigned int flags;

	mlog(ML_NOTICE, "Finishing quota recovery in slot %u\n", slot_num);
	mutex_lock(&sb_dqopt(sb)->dqonoff_mutex);
	for (type = 0; type < MAXQUOTAS; type++) {
		if (list_empty(&(rec->r_list[type])))
			continue;
		trace_ocfs2_finish_quota_recovery(slot_num);
		lqinode = ocfs2_get_system_file_inode(osb, ino[type], slot_num);
		if (!lqinode) {
			status = -ENOENT;
			goto out;
		}
		status = ocfs2_inode_lock_full(lqinode, NULL, 1,
						       OCFS2_META_LOCK_NOQUEUE);
		/* Someone else is holding the lock? Then he must be
		 * doing the recovery. Just skip the file... */
		if (status == -EAGAIN) {
			mlog(ML_NOTICE, "skipping quota recovery for slot %d "
			     "because quota file is locked.\n", slot_num);
			status = 0;
			goto out_put;
		} else if (status < 0) {
			mlog_errno(status);
			goto out_put;
		}
		/* Now read local header */
		bh = NULL;
		status = ocfs2_read_quota_block(lqinode, 0, &bh);
		if (status) {
			mlog_errno(status);
			mlog(ML_ERROR, "failed to read quota file info header "
				"(slot=%d type=%d)\n", slot_num, type);
			goto out_lock;
		}
		ldinfo = (struct ocfs2_local_disk_dqinfo *)(bh->b_data +
							OCFS2_LOCAL_INFO_OFF);
		/* Is recovery still needed? */
		flags = le32_to_cpu(ldinfo->dqi_flags);
		if (!(flags & OLQF_CLEAN))
			status = ocfs2_recover_local_quota_file(lqinode,
								type,
								rec);
		/* We don't want to mark file as clean when it is actually
		 * active */
		if (slot_num == osb->slot_num)
			goto out_bh;
		/* Mark quota file as clean if we are recovering quota file of
		 * some other node. */
		handle = ocfs2_start_trans(osb,
					   OCFS2_LOCAL_QINFO_WRITE_CREDITS);
		if (IS_ERR(handle)) {
			status = PTR_ERR(handle);
			mlog_errno(status);
			goto out_bh;
		}
		status = ocfs2_journal_access_dq(handle, INODE_CACHE(lqinode),
						 bh,
						 OCFS2_JOURNAL_ACCESS_WRITE);
		if (status < 0) {
			mlog_errno(status);
			goto out_trans;
		}
		lock_buffer(bh);
		ldinfo->dqi_flags = cpu_to_le32(flags | OLQF_CLEAN);
		unlock_buffer(bh);
		ocfs2_journal_dirty(handle, bh);
out_trans:
		ocfs2_commit_trans(osb, handle);
out_bh:
		brelse(bh);
out_lock:
		ocfs2_inode_unlock(lqinode, 1);
out_put:
		iput(lqinode);
		if (status < 0)
			break;
	}
out:
	mutex_unlock(&sb_dqopt(sb)->dqonoff_mutex);
	kfree(rec);
	return status;
}

/* Read information header from quota file */
static int ocfs2_local_read_info(struct super_block *sb, int type)
{
	struct ocfs2_local_disk_dqinfo *ldinfo;
	struct mem_dqinfo *info = sb_dqinfo(sb, type);
	struct ocfs2_mem_dqinfo *oinfo;
	struct inode *lqinode = sb_dqopt(sb)->files[type];
	int status;
	struct buffer_head *bh = NULL;
	struct ocfs2_quota_recovery *rec;
	int locked = 0;

	/* We don't need the lock and we have to acquire quota file locks
	 * which will later depend on this lock */
	mutex_unlock(&sb_dqopt(sb)->dqio_mutex);
	info->dqi_maxblimit = 0x7fffffffffffffffLL;
	info->dqi_maxilimit = 0x7fffffffffffffffLL;
	oinfo = kmalloc(sizeof(struct ocfs2_mem_dqinfo), GFP_NOFS);
	if (!oinfo) {
		mlog(ML_ERROR, "failed to allocate memory for ocfs2 quota"
			       " info.");
		goto out_err;
	}
	info->dqi_priv = oinfo;
	oinfo->dqi_type = type;
	INIT_LIST_HEAD(&oinfo->dqi_chunk);
	oinfo->dqi_rec = NULL;
	oinfo->dqi_lqi_bh = NULL;
	oinfo->dqi_libh = NULL;

	status = ocfs2_global_read_info(sb, type);
	if (status < 0)
		goto out_err;

	status = ocfs2_inode_lock(lqinode, &oinfo->dqi_lqi_bh, 1);
	if (status < 0) {
		mlog_errno(status);
		goto out_err;
	}
	locked = 1;

	/* Now read local header */
	status = ocfs2_read_quota_block(lqinode, 0, &bh);
	if (status) {
		mlog_errno(status);
		mlog(ML_ERROR, "failed to read quota file info header "
			"(type=%d)\n", type);
		goto out_err;
	}
	ldinfo = (struct ocfs2_local_disk_dqinfo *)(bh->b_data +
						OCFS2_LOCAL_INFO_OFF);
	info->dqi_flags = le32_to_cpu(ldinfo->dqi_flags);
	oinfo->dqi_chunks = le32_to_cpu(ldinfo->dqi_chunks);
	oinfo->dqi_blocks = le32_to_cpu(ldinfo->dqi_blocks);
	oinfo->dqi_libh = bh;

	/* We crashed when using local quota file? */
	if (!(info->dqi_flags & OLQF_CLEAN)) {
		rec = OCFS2_SB(sb)->quota_rec;
		if (!rec) {
			rec = ocfs2_alloc_quota_recovery();
			if (!rec) {
				status = -ENOMEM;
				mlog_errno(status);
				goto out_err;
			}
			OCFS2_SB(sb)->quota_rec = rec;
		}

		status = ocfs2_recovery_load_quota(lqinode, ldinfo, type,
                                                   &rec->r_list[type]);
		if (status < 0) {
			mlog_errno(status);
			goto out_err;
		}
	}

	status = ocfs2_load_local_quota_bitmaps(lqinode,
						ldinfo,
						&oinfo->dqi_chunk);
	if (status < 0) {
		mlog_errno(status);
		goto out_err;
	}

	/* Now mark quota file as used */
	info->dqi_flags &= ~OLQF_CLEAN;
	status = ocfs2_modify_bh(lqinode, bh, olq_update_info, info);
	if (status < 0) {
		mlog_errno(status);
		goto out_err;
	}

	mutex_lock(&sb_dqopt(sb)->dqio_mutex);
	return 0;
out_err:
	if (oinfo) {
		iput(oinfo->dqi_gqinode);
		ocfs2_simple_drop_lockres(OCFS2_SB(sb), &oinfo->dqi_gqlock);
		ocfs2_lock_res_free(&oinfo->dqi_gqlock);
		brelse(oinfo->dqi_lqi_bh);
		if (locked)
			ocfs2_inode_unlock(lqinode, 1);
		ocfs2_release_local_quota_bitmaps(&oinfo->dqi_chunk);
		kfree(oinfo);
	}
	brelse(bh);
	mutex_lock(&sb_dqopt(sb)->dqio_mutex);
	return -1;
}

/* Write local info to quota file */
static int ocfs2_local_write_info(struct super_block *sb, int type)
{
	struct mem_dqinfo *info = sb_dqinfo(sb, type);
	struct buffer_head *bh = ((struct ocfs2_mem_dqinfo *)info->dqi_priv)
						->dqi_libh;
	int status;

	status = ocfs2_modify_bh(sb_dqopt(sb)->files[type], bh, olq_update_info,
				 info);
	if (status < 0) {
		mlog_errno(status);
		return -1;
	}

	return 0;
}

/* Release info from memory */
static int ocfs2_local_free_info(struct super_block *sb, int type)
{
	struct mem_dqinfo *info = sb_dqinfo(sb, type);
	struct ocfs2_mem_dqinfo *oinfo = info->dqi_priv;
	struct ocfs2_quota_chunk *chunk;
	struct ocfs2_local_disk_chunk *dchunk;
	int mark_clean = 1, len;
	int status;

	iput(oinfo->dqi_gqinode);
	ocfs2_simple_drop_lockres(OCFS2_SB(sb), &oinfo->dqi_gqlock);
	ocfs2_lock_res_free(&oinfo->dqi_gqlock);
	list_for_each_entry(chunk, &oinfo->dqi_chunk, qc_chunk) {
		dchunk = (struct ocfs2_local_disk_chunk *)
					(chunk->qc_headerbh->b_data);
		if (chunk->qc_num < oinfo->dqi_chunks - 1) {
			len = ol_chunk_entries(sb);
		} else {
			len = (oinfo->dqi_blocks -
			       ol_quota_chunk_block(sb, chunk->qc_num) - 1)
			      * ol_quota_entries_per_block(sb);
		}
		/* Not all entries free? Bug! */
		if (le32_to_cpu(dchunk->dqc_free) != len) {
			mlog(ML_ERROR, "releasing quota file with used "
					"entries (type=%d)\n", type);
			mark_clean = 0;
		}
	}
	ocfs2_release_local_quota_bitmaps(&oinfo->dqi_chunk);

	/* dqonoff_mutex protects us against racing with recovery thread... */
	if (oinfo->dqi_rec) {
		ocfs2_free_quota_recovery(oinfo->dqi_rec);
		mark_clean = 0;
	}

	if (!mark_clean)
		goto out;

	/* Mark local file as clean */
	info->dqi_flags |= OLQF_CLEAN;
	status = ocfs2_modify_bh(sb_dqopt(sb)->files[type],
				 oinfo->dqi_libh,
				 olq_update_info,
				 info);
	if (status < 0) {
		mlog_errno(status);
		goto out;
	}

out:
	ocfs2_inode_unlock(sb_dqopt(sb)->files[type], 1);
	brelse(oinfo->dqi_libh);
	brelse(oinfo->dqi_lqi_bh);
	kfree(oinfo);
	return 0;
}

static void olq_set_dquot(struct buffer_head *bh, void *private)
{
	struct ocfs2_dquot *od = private;
	struct ocfs2_local_disk_dqblk *dqblk;
	struct super_block *sb = od->dq_dquot.dq_sb;

	dqblk = (struct ocfs2_local_disk_dqblk *)(bh->b_data
		+ ol_dqblk_block_offset(sb, od->dq_local_off));

	dqblk->dqb_id = cpu_to_le64(od->dq_dquot.dq_id);
	spin_lock(&dq_data_lock);
	dqblk->dqb_spacemod = cpu_to_le64(od->dq_dquot.dq_dqb.dqb_curspace -
					  od->dq_origspace);
	dqblk->dqb_inodemod = cpu_to_le64(od->dq_dquot.dq_dqb.dqb_curinodes -
					  od->dq_originodes);
	spin_unlock(&dq_data_lock);
	trace_olq_set_dquot(
		(unsigned long long)le64_to_cpu(dqblk->dqb_spacemod),
		(unsigned long long)le64_to_cpu(dqblk->dqb_inodemod),
		od->dq_dquot.dq_id);
}

/* Write dquot to local quota file */
int ocfs2_local_write_dquot(struct dquot *dquot)
{
	struct super_block *sb = dquot->dq_sb;
	struct ocfs2_dquot *od = OCFS2_DQUOT(dquot);
	struct buffer_head *bh;
	struct inode *lqinode = sb_dqopt(sb)->files[dquot->dq_type];
	int status;

	status = ocfs2_read_quota_phys_block(lqinode, od->dq_local_phys_blk,
					     &bh);
	if (status) {
		mlog_errno(status);
		goto out;
	}
	status = ocfs2_modify_bh(lqinode, bh, olq_set_dquot, od);
	if (status < 0) {
		mlog_errno(status);
		goto out;
	}
out:
	brelse(bh);
	return status;
}

/* Find free entry in local quota file */
static struct ocfs2_quota_chunk *ocfs2_find_free_entry(struct super_block *sb,
						       int type,
						       int *offset)
{
	struct mem_dqinfo *info = sb_dqinfo(sb, type);
	struct ocfs2_mem_dqinfo *oinfo = info->dqi_priv;
	struct ocfs2_quota_chunk *chunk;
	struct ocfs2_local_disk_chunk *dchunk;
	int found = 0, len;

	list_for_each_entry(chunk, &oinfo->dqi_chunk, qc_chunk) {
		dchunk = (struct ocfs2_local_disk_chunk *)
						chunk->qc_headerbh->b_data;
		if (le32_to_cpu(dchunk->dqc_free) > 0) {
			found = 1;
			break;
		}
	}
	if (!found)
		return NULL;

	if (chunk->qc_num < oinfo->dqi_chunks - 1) {
		len = ol_chunk_entries(sb);
	} else {
		len = (oinfo->dqi_blocks -
		       ol_quota_chunk_block(sb, chunk->qc_num) - 1)
		      * ol_quota_entries_per_block(sb);
	}

	found = ocfs2_find_next_zero_bit(dchunk->dqc_bitmap, len, 0);
	/* We failed? */
	if (found == len) {
		mlog(ML_ERROR, "Did not find empty entry in chunk %d with %u"
		     " entries free (type=%d)\n", chunk->qc_num,
		     le32_to_cpu(dchunk->dqc_free), type);
		return ERR_PTR(-EIO);
	}
	*offset = found;
	return chunk;
}

/* Add new chunk to the local quota file */
static struct ocfs2_quota_chunk *ocfs2_local_quota_add_chunk(
							struct super_block *sb,
							int type,
							int *offset)
{
	struct mem_dqinfo *info = sb_dqinfo(sb, type);
	struct ocfs2_mem_dqinfo *oinfo = info->dqi_priv;
	struct inode *lqinode = sb_dqopt(sb)->files[type];
	struct ocfs2_quota_chunk *chunk = NULL;
	struct ocfs2_local_disk_chunk *dchunk;
	int status;
	handle_t *handle;
	struct buffer_head *bh = NULL, *dbh = NULL;
	u64 p_blkno;

	/* We are protected by dqio_sem so no locking needed */
	status = ocfs2_extend_no_holes(lqinode, NULL,
				       lqinode->i_size + 2 * sb->s_blocksize,
				       lqinode->i_size);
	if (status < 0) {
		mlog_errno(status);
		goto out;
	}
	status = ocfs2_simple_size_update(lqinode, oinfo->dqi_lqi_bh,
					  lqinode->i_size + 2 * sb->s_blocksize);
	if (status < 0) {
		mlog_errno(status);
		goto out;
	}

	chunk = kmem_cache_alloc(ocfs2_qf_chunk_cachep, GFP_NOFS);
	if (!chunk) {
		status = -ENOMEM;
		mlog_errno(status);
		goto out;
	}
	/* Local quota info and two new blocks we initialize */
	handle = ocfs2_start_trans(OCFS2_SB(sb),
			OCFS2_LOCAL_QINFO_WRITE_CREDITS +
			2 * OCFS2_QUOTA_BLOCK_UPDATE_CREDITS);
	if (IS_ERR(handle)) {
		status = PTR_ERR(handle);
		mlog_errno(status);
		goto out;
	}

	/* Initialize chunk header */
	status = ocfs2_extent_map_get_blocks(lqinode, oinfo->dqi_blocks,
					     &p_blkno, NULL, NULL);
	if (status < 0) {
		mlog_errno(status);
		goto out_trans;
	}
	bh = sb_getblk(sb, p_blkno);
	if (!bh) {
		status = -ENOMEM;
		mlog_errno(status);
		goto out_trans;
	}
	dchunk = (struct ocfs2_local_disk_chunk *)bh->b_data;
	ocfs2_set_new_buffer_uptodate(INODE_CACHE(lqinode), bh);
	status = ocfs2_journal_access_dq(handle, INODE_CACHE(lqinode), bh,
					 OCFS2_JOURNAL_ACCESS_CREATE);
	if (status < 0) {
		mlog_errno(status);
		goto out_trans;
	}
	lock_buffer(bh);
	dchunk->dqc_free = cpu_to_le32(ol_quota_entries_per_block(sb));
	memset(dchunk->dqc_bitmap, 0,
	       sb->s_blocksize - sizeof(struct ocfs2_local_disk_chunk) -
	       OCFS2_QBLK_RESERVED_SPACE);
	unlock_buffer(bh);
	ocfs2_journal_dirty(handle, bh);

	/* Initialize new block with structures */
	status = ocfs2_extent_map_get_blocks(lqinode, oinfo->dqi_blocks + 1,
					     &p_blkno, NULL, NULL);
	if (status < 0) {
		mlog_errno(status);
		goto out_trans;
	}
	dbh = sb_getblk(sb, p_blkno);
	if (!dbh) {
		status = -ENOMEM;
		mlog_errno(status);
		goto out_trans;
	}
	ocfs2_set_new_buffer_uptodate(INODE_CACHE(lqinode), dbh);
	status = ocfs2_journal_access_dq(handle, INODE_CACHE(lqinode), dbh,
					 OCFS2_JOURNAL_ACCESS_CREATE);
	if (status < 0) {
		mlog_errno(status);
		goto out_trans;
	}
	lock_buffer(dbh);
	memset(dbh->b_data, 0, sb->s_blocksize - OCFS2_QBLK_RESERVED_SPACE);
	unlock_buffer(dbh);
	ocfs2_journal_dirty(handle, dbh);

	/* Update local quotafile info */
	oinfo->dqi_blocks += 2;
	oinfo->dqi_chunks++;
	status = ocfs2_local_write_info(sb, type);
	if (status < 0) {
		mlog_errno(status);
		goto out_trans;
	}
	status = ocfs2_commit_trans(OCFS2_SB(sb), handle);
	if (status < 0) {
		mlog_errno(status);
		goto out;
	}

	list_add_tail(&chunk->qc_chunk, &oinfo->dqi_chunk);
	chunk->qc_num = list_entry(chunk->qc_chunk.prev,
				   struct ocfs2_quota_chunk,
				   qc_chunk)->qc_num + 1;
	chunk->qc_headerbh = bh;
	*offset = 0;
	return chunk;
out_trans:
	ocfs2_commit_trans(OCFS2_SB(sb), handle);
out:
	brelse(bh);
	brelse(dbh);
	kmem_cache_free(ocfs2_qf_chunk_cachep, chunk);
	return ERR_PTR(status);
}

/* Find free entry in local quota file */
static struct ocfs2_quota_chunk *ocfs2_extend_local_quota_file(
						       struct super_block *sb,
						       int type,
						       int *offset)
{
	struct mem_dqinfo *info = sb_dqinfo(sb, type);
	struct ocfs2_mem_dqinfo *oinfo = info->dqi_priv;
	struct ocfs2_quota_chunk *chunk;
	struct inode *lqinode = sb_dqopt(sb)->files[type];
	struct ocfs2_local_disk_chunk *dchunk;
	int epb = ol_quota_entries_per_block(sb);
	unsigned int chunk_blocks;
	struct buffer_head *bh;
	u64 p_blkno;
	int status;
	handle_t *handle;

	if (list_empty(&oinfo->dqi_chunk))
		return ocfs2_local_quota_add_chunk(sb, type, offset);
	/* Is the last chunk full? */
	chunk = list_entry(oinfo->dqi_chunk.prev,
			struct ocfs2_quota_chunk, qc_chunk);
	chunk_blocks = oinfo->dqi_blocks -
			ol_quota_chunk_block(sb, chunk->qc_num) - 1;
	if (ol_chunk_blocks(sb) == chunk_blocks)
		return ocfs2_local_quota_add_chunk(sb, type, offset);

	/* We are protected by dqio_sem so no locking needed */
	status = ocfs2_extend_no_holes(lqinode, NULL,
				       lqinode->i_size + sb->s_blocksize,
				       lqinode->i_size);
	if (status < 0) {
		mlog_errno(status);
		goto out;
	}
	status = ocfs2_simple_size_update(lqinode, oinfo->dqi_lqi_bh,
					  lqinode->i_size + sb->s_blocksize);
	if (status < 0) {
		mlog_errno(status);
		goto out;
	}

	/* Get buffer from the just added block */
	status = ocfs2_extent_map_get_blocks(lqinode, oinfo->dqi_blocks,
					     &p_blkno, NULL, NULL);
	if (status < 0) {
		mlog_errno(status);
		goto out;
	}
	bh = sb_getblk(sb, p_blkno);
	if (!bh) {
		status = -ENOMEM;
		mlog_errno(status);
		goto out;
	}
	ocfs2_set_new_buffer_uptodate(INODE_CACHE(lqinode), bh);

	/* Local quota info, chunk header and the new block we initialize */
	handle = ocfs2_start_trans(OCFS2_SB(sb),
			OCFS2_LOCAL_QINFO_WRITE_CREDITS +
			2 * OCFS2_QUOTA_BLOCK_UPDATE_CREDITS);
	if (IS_ERR(handle)) {
		status = PTR_ERR(handle);
		mlog_errno(status);
		goto out;
	}
	/* Zero created block */
	status = ocfs2_journal_access_dq(handle, INODE_CACHE(lqinode), bh,
				 OCFS2_JOURNAL_ACCESS_CREATE);
	if (status < 0) {
		mlog_errno(status);
		goto out_trans;
	}
	lock_buffer(bh);
	memset(bh->b_data, 0, sb->s_blocksize);
	unlock_buffer(bh);
	ocfs2_journal_dirty(handle, bh);

	/* Update chunk header */
	status = ocfs2_journal_access_dq(handle, INODE_CACHE(lqinode),
					 chunk->qc_headerbh,
				 OCFS2_JOURNAL_ACCESS_WRITE);
	if (status < 0) {
		mlog_errno(status);
		goto out_trans;
	}

	dchunk = (struct ocfs2_local_disk_chunk *)chunk->qc_headerbh->b_data;
	lock_buffer(chunk->qc_headerbh);
	le32_add_cpu(&dchunk->dqc_free, ol_quota_entries_per_block(sb));
	unlock_buffer(chunk->qc_headerbh);
	ocfs2_journal_dirty(handle, chunk->qc_headerbh);

	/* Update file header */
	oinfo->dqi_blocks++;
	status = ocfs2_local_write_info(sb, type);
	if (status < 0) {
		mlog_errno(status);
		goto out_trans;
	}

	status = ocfs2_commit_trans(OCFS2_SB(sb), handle);
	if (status < 0) {
		mlog_errno(status);
		goto out;
	}
	*offset = chunk_blocks * epb;
	return chunk;
out_trans:
	ocfs2_commit_trans(OCFS2_SB(sb), handle);
out:
	return ERR_PTR(status);
}

static void olq_alloc_dquot(struct buffer_head *bh, void *private)
{
	int *offset = private;
	struct ocfs2_local_disk_chunk *dchunk;

	dchunk = (struct ocfs2_local_disk_chunk *)bh->b_data;
	ocfs2_set_bit(*offset, dchunk->dqc_bitmap);
	le32_add_cpu(&dchunk->dqc_free, -1);
}

/* Create dquot in the local file for given id */
int ocfs2_create_local_dquot(struct dquot *dquot)
{
	struct super_block *sb = dquot->dq_sb;
	int type = dquot->dq_type;
	struct inode *lqinode = sb_dqopt(sb)->files[type];
	struct ocfs2_quota_chunk *chunk;
	struct ocfs2_dquot *od = OCFS2_DQUOT(dquot);
	int offset;
	int status;
	u64 pcount;

	down_write(&OCFS2_I(lqinode)->ip_alloc_sem);
	chunk = ocfs2_find_free_entry(sb, type, &offset);
	if (!chunk) {
		chunk = ocfs2_extend_local_quota_file(sb, type, &offset);
		if (IS_ERR(chunk)) {
			status = PTR_ERR(chunk);
			goto out;
		}
	} else if (IS_ERR(chunk)) {
		status = PTR_ERR(chunk);
		goto out;
	}
	od->dq_local_off = ol_dqblk_off(sb, chunk->qc_num, offset);
	od->dq_chunk = chunk;
	status = ocfs2_extent_map_get_blocks(lqinode,
				     ol_dqblk_block(sb, chunk->qc_num, offset),
				     &od->dq_local_phys_blk,
				     &pcount,
				     NULL);

	/* Initialize dquot structure on disk */
	status = ocfs2_local_write_dquot(dquot);
	if (status < 0) {
		mlog_errno(status);
		goto out;
	}

	/* Mark structure as allocated */
	status = ocfs2_modify_bh(lqinode, chunk->qc_headerbh, olq_alloc_dquot,
				 &offset);
	if (status < 0) {
		mlog_errno(status);
		goto out;
	}
out:
	up_write(&OCFS2_I(lqinode)->ip_alloc_sem);
	return status;
}

/*
 * Release dquot structure from local quota file. ocfs2_release_dquot() has
 * already started a transaction and written all changes to global quota file
 */
int ocfs2_local_release_dquot(handle_t *handle, struct dquot *dquot)
{
	int status;
	int type = dquot->dq_type;
	struct ocfs2_dquot *od = OCFS2_DQUOT(dquot);
	struct super_block *sb = dquot->dq_sb;
	struct ocfs2_local_disk_chunk *dchunk;
	int offset;

	status = ocfs2_journal_access_dq(handle,
			INODE_CACHE(sb_dqopt(sb)->files[type]),
			od->dq_chunk->qc_headerbh, OCFS2_JOURNAL_ACCESS_WRITE);
	if (status < 0) {
		mlog_errno(status);
		goto out;
	}
	offset = ol_dqblk_chunk_off(sb, od->dq_chunk->qc_num,
					     od->dq_local_off);
	dchunk = (struct ocfs2_local_disk_chunk *)
			(od->dq_chunk->qc_headerbh->b_data);
	/* Mark structure as freed */
	lock_buffer(od->dq_chunk->qc_headerbh);
	ocfs2_clear_bit(offset, dchunk->dqc_bitmap);
	le32_add_cpu(&dchunk->dqc_free, 1);
	unlock_buffer(od->dq_chunk->qc_headerbh);
	ocfs2_journal_dirty(handle, od->dq_chunk->qc_headerbh);

out:
	/* Clear the read bit so that next time someone uses this
	 * dquot he reads fresh info from disk and allocates local
	 * dquot structure */
	clear_bit(DQ_READ_B, &dquot->dq_flags);
	return status;
}

static const struct quota_format_ops ocfs2_format_ops = {
	.check_quota_file	= ocfs2_local_check_quota_file,
	.read_file_info		= ocfs2_local_read_info,
	.write_file_info	= ocfs2_global_write_info,
	.free_file_info		= ocfs2_local_free_info,
};

struct quota_format_type ocfs2_quota_format = {
	.qf_fmt_id = QFMT_OCFS2,
	.qf_ops = &ocfs2_format_ops,
	.qf_owner = THIS_MODULE
};<|MERGE_RESOLUTION|>--- conflicted
+++ resolved
@@ -22,10 +22,7 @@
 #include "quota.h"
 #include "uptodate.h"
 #include "super.h"
-<<<<<<< HEAD
-=======
 #include "ocfs2_trace.h"
->>>>>>> 02f8c6ae
 
 /* Number of local quota structures per block */
 static inline unsigned int ol_quota_entries_per_block(struct super_block *sb)
