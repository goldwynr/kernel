/* -*- mode: c; c-basic-offset: 8; -*-
 * vim: noexpandtab sw=8 ts=8 sts=0:
 *
 * xattr.c
 *
 * Copyright (C) 2004, 2008 Oracle.  All rights reserved.
 *
 * CREDITS:
 * Lots of code in this file is copy from linux/fs/ext3/xattr.c.
 * Copyright (C) 2001-2003 Andreas Gruenbacher, <agruen@suse.de>
 *
 * This program is free software; you can redistribute it and/or
 * modify it under the terms of the GNU General Public
 * License version 2 as published by the Free Software Foundation.
 *
 * This program is distributed in the hope that it will be useful,
 * but WITHOUT ANY WARRANTY; without even the implied warranty of
 * MERCHANTABILITY or FITNESS FOR A PARTICULAR PURPOSE.  See the GNU
 * General Public License for more details.
 */

#include <linux/capability.h>
#include <linux/fs.h>
#include <linux/types.h>
#include <linux/slab.h>
#include <linux/highmem.h>
#include <linux/pagemap.h>
#include <linux/uio.h>
#include <linux/sched.h>
#include <linux/splice.h>
#include <linux/mount.h>
#include <linux/writeback.h>
#include <linux/falloc.h>
#include <linux/sort.h>
#include <linux/init.h>
#include <linux/module.h>
#include <linux/string.h>
#include <linux/security.h>

#include <cluster/masklog.h>

#include "ocfs2.h"
#include "alloc.h"
#include "blockcheck.h"
#include "dlmglue.h"
#include "file.h"
#include "symlink.h"
#include "sysfile.h"
#include "inode.h"
#include "journal.h"
#include "ocfs2_fs.h"
#include "suballoc.h"
#include "uptodate.h"
#include "buffer_head_io.h"
#include "super.h"
#include "xattr.h"
#include "refcounttree.h"
#include "acl.h"
#include "ocfs2_trace.h"

struct ocfs2_xattr_def_value_root {
	struct ocfs2_xattr_value_root	xv;
	struct ocfs2_extent_rec		er;
};

struct ocfs2_xattr_bucket {
	/* The inode these xattrs are associated with */
	struct inode *bu_inode;

	/* The actual buffers that make up the bucket */
	struct buffer_head *bu_bhs[OCFS2_XATTR_MAX_BLOCKS_PER_BUCKET];

	/* How many blocks make up one bucket for this filesystem */
	int bu_blocks;
};

struct ocfs2_xattr_set_ctxt {
	handle_t *handle;
	struct ocfs2_alloc_context *meta_ac;
	struct ocfs2_alloc_context *data_ac;
	struct ocfs2_cached_dealloc_ctxt dealloc;
	int set_abort;
};

#define OCFS2_XATTR_ROOT_SIZE	(sizeof(struct ocfs2_xattr_def_value_root))
#define OCFS2_XATTR_INLINE_SIZE	80
#define OCFS2_XATTR_HEADER_GAP	4
#define OCFS2_XATTR_FREE_IN_IBODY	(OCFS2_MIN_XATTR_INLINE_SIZE \
					 - sizeof(struct ocfs2_xattr_header) \
					 - OCFS2_XATTR_HEADER_GAP)
#define OCFS2_XATTR_FREE_IN_BLOCK(ptr)	((ptr)->i_sb->s_blocksize \
					 - sizeof(struct ocfs2_xattr_block) \
					 - sizeof(struct ocfs2_xattr_header) \
					 - OCFS2_XATTR_HEADER_GAP)

static struct ocfs2_xattr_def_value_root def_xv = {
	.xv.xr_list.l_count = cpu_to_le16(1),
};

const struct xattr_handler *ocfs2_xattr_handlers[] = {
	&ocfs2_xattr_user_handler,
	&ocfs2_xattr_acl_access_handler,
	&ocfs2_xattr_acl_default_handler,
	&ocfs2_xattr_trusted_handler,
	&ocfs2_xattr_security_handler,
	NULL
};

static const struct xattr_handler *ocfs2_xattr_handler_map[OCFS2_XATTR_MAX] = {
	[OCFS2_XATTR_INDEX_USER]	= &ocfs2_xattr_user_handler,
	[OCFS2_XATTR_INDEX_POSIX_ACL_ACCESS]
					= &ocfs2_xattr_acl_access_handler,
	[OCFS2_XATTR_INDEX_POSIX_ACL_DEFAULT]
					= &ocfs2_xattr_acl_default_handler,
	[OCFS2_XATTR_INDEX_TRUSTED]	= &ocfs2_xattr_trusted_handler,
	[OCFS2_XATTR_INDEX_SECURITY]	= &ocfs2_xattr_security_handler,
};

struct ocfs2_xattr_info {
	int		xi_name_index;
	const char	*xi_name;
	int		xi_name_len;
	const void	*xi_value;
	size_t		xi_value_len;
};

struct ocfs2_xattr_search {
	struct buffer_head *inode_bh;
	/*
	 * xattr_bh point to the block buffer head which has extended attribute
	 * when extended attribute in inode, xattr_bh is equal to inode_bh.
	 */
	struct buffer_head *xattr_bh;
	struct ocfs2_xattr_header *header;
	struct ocfs2_xattr_bucket *bucket;
	void *base;
	void *end;
	struct ocfs2_xattr_entry *here;
	int not_found;
};

/* Operations on struct ocfs2_xa_entry */
struct ocfs2_xa_loc;
struct ocfs2_xa_loc_operations {
	/*
	 * Journal functions
	 */
	int (*xlo_journal_access)(handle_t *handle, struct ocfs2_xa_loc *loc,
				  int type);
	void (*xlo_journal_dirty)(handle_t *handle, struct ocfs2_xa_loc *loc);

	/*
	 * Return a pointer to the appropriate buffer in loc->xl_storage
	 * at the given offset from loc->xl_header.
	 */
	void *(*xlo_offset_pointer)(struct ocfs2_xa_loc *loc, int offset);

	/* Can we reuse the existing entry for the new value? */
	int (*xlo_can_reuse)(struct ocfs2_xa_loc *loc,
			     struct ocfs2_xattr_info *xi);

	/* How much space is needed for the new value? */
	int (*xlo_check_space)(struct ocfs2_xa_loc *loc,
			       struct ocfs2_xattr_info *xi);

	/*
	 * Return the offset of the first name+value pair.  This is
	 * the start of our downward-filling free space.
	 */
	int (*xlo_get_free_start)(struct ocfs2_xa_loc *loc);

	/*
	 * Remove the name+value at this location.  Do whatever is
	 * appropriate with the remaining name+value pairs.
	 */
	void (*xlo_wipe_namevalue)(struct ocfs2_xa_loc *loc);

	/* Fill xl_entry with a new entry */
	void (*xlo_add_entry)(struct ocfs2_xa_loc *loc, u32 name_hash);

	/* Add name+value storage to an entry */
	void (*xlo_add_namevalue)(struct ocfs2_xa_loc *loc, int size);

	/*
	 * Initialize the value buf's access and bh fields for this entry.
	 * ocfs2_xa_fill_value_buf() will handle the xv pointer.
	 */
	void (*xlo_fill_value_buf)(struct ocfs2_xa_loc *loc,
				   struct ocfs2_xattr_value_buf *vb);
};

/*
 * Describes an xattr entry location.  This is a memory structure
 * tracking the on-disk structure.
 */
struct ocfs2_xa_loc {
	/* This xattr belongs to this inode */
	struct inode *xl_inode;

	/* The ocfs2_xattr_header inside the on-disk storage. Not NULL. */
	struct ocfs2_xattr_header *xl_header;

	/* Bytes from xl_header to the end of the storage */
	int xl_size;

	/*
	 * The ocfs2_xattr_entry this location describes.  If this is
	 * NULL, this location describes the on-disk structure where it
	 * would have been.
	 */
	struct ocfs2_xattr_entry *xl_entry;

	/*
	 * Internal housekeeping
	 */

	/* Buffer(s) containing this entry */
	void *xl_storage;

	/* Operations on the storage backing this location */
	const struct ocfs2_xa_loc_operations *xl_ops;
};

/*
 * Convenience functions to calculate how much space is needed for a
 * given name+value pair
 */
static int namevalue_size(int name_len, uint64_t value_len)
{
	if (value_len > OCFS2_XATTR_INLINE_SIZE)
		return OCFS2_XATTR_SIZE(name_len) + OCFS2_XATTR_ROOT_SIZE;
	else
		return OCFS2_XATTR_SIZE(name_len) + OCFS2_XATTR_SIZE(value_len);
}

static int namevalue_size_xi(struct ocfs2_xattr_info *xi)
{
	return namevalue_size(xi->xi_name_len, xi->xi_value_len);
}

static int namevalue_size_xe(struct ocfs2_xattr_entry *xe)
{
	u64 value_len = le64_to_cpu(xe->xe_value_size);

	BUG_ON((value_len > OCFS2_XATTR_INLINE_SIZE) &&
	       ocfs2_xattr_is_local(xe));
	return namevalue_size(xe->xe_name_len, value_len);
}


static int ocfs2_xattr_bucket_get_name_value(struct super_block *sb,
					     struct ocfs2_xattr_header *xh,
					     int index,
					     int *block_off,
					     int *new_offset);

static int ocfs2_xattr_block_find(struct inode *inode,
				  int name_index,
				  const char *name,
				  struct ocfs2_xattr_search *xs);
static int ocfs2_xattr_index_block_find(struct inode *inode,
					struct buffer_head *root_bh,
					int name_index,
					const char *name,
					struct ocfs2_xattr_search *xs);

static int ocfs2_xattr_tree_list_index_block(struct inode *inode,
					struct buffer_head *blk_bh,
					char *buffer,
					size_t buffer_size);

static int ocfs2_xattr_create_index_block(struct inode *inode,
					  struct ocfs2_xattr_search *xs,
					  struct ocfs2_xattr_set_ctxt *ctxt);

static int ocfs2_xattr_set_entry_index_block(struct inode *inode,
					     struct ocfs2_xattr_info *xi,
					     struct ocfs2_xattr_search *xs,
					     struct ocfs2_xattr_set_ctxt *ctxt);

typedef int (xattr_tree_rec_func)(struct inode *inode,
				  struct buffer_head *root_bh,
				  u64 blkno, u32 cpos, u32 len, void *para);
static int ocfs2_iterate_xattr_index_block(struct inode *inode,
					   struct buffer_head *root_bh,
					   xattr_tree_rec_func *rec_func,
					   void *para);
static int ocfs2_delete_xattr_in_bucket(struct inode *inode,
					struct ocfs2_xattr_bucket *bucket,
					void *para);
static int ocfs2_rm_xattr_cluster(struct inode *inode,
				  struct buffer_head *root_bh,
				  u64 blkno,
				  u32 cpos,
				  u32 len,
				  void *para);

static int ocfs2_mv_xattr_buckets(struct inode *inode, handle_t *handle,
				  u64 src_blk, u64 last_blk, u64 to_blk,
				  unsigned int start_bucket,
				  u32 *first_hash);
static int ocfs2_prepare_refcount_xattr(struct inode *inode,
					struct ocfs2_dinode *di,
					struct ocfs2_xattr_info *xi,
					struct ocfs2_xattr_search *xis,
					struct ocfs2_xattr_search *xbs,
					struct ocfs2_refcount_tree **ref_tree,
					int *meta_need,
					int *credits);
static int ocfs2_get_xattr_tree_value_root(struct super_block *sb,
					   struct ocfs2_xattr_bucket *bucket,
					   int offset,
					   struct ocfs2_xattr_value_root **xv,
					   struct buffer_head **bh);

static inline u16 ocfs2_xattr_buckets_per_cluster(struct ocfs2_super *osb)
{
	return (1 << osb->s_clustersize_bits) / OCFS2_XATTR_BUCKET_SIZE;
}

static inline u16 ocfs2_blocks_per_xattr_bucket(struct super_block *sb)
{
	return OCFS2_XATTR_BUCKET_SIZE / (1 << sb->s_blocksize_bits);
}

#define bucket_blkno(_b) ((_b)->bu_bhs[0]->b_blocknr)
#define bucket_block(_b, _n) ((_b)->bu_bhs[(_n)]->b_data)
#define bucket_xh(_b) ((struct ocfs2_xattr_header *)bucket_block((_b), 0))

static struct ocfs2_xattr_bucket *ocfs2_xattr_bucket_new(struct inode *inode)
{
	struct ocfs2_xattr_bucket *bucket;
	int blks = ocfs2_blocks_per_xattr_bucket(inode->i_sb);

	BUG_ON(blks > OCFS2_XATTR_MAX_BLOCKS_PER_BUCKET);

	bucket = kzalloc(sizeof(struct ocfs2_xattr_bucket), GFP_NOFS);
	if (bucket) {
		bucket->bu_inode = inode;
		bucket->bu_blocks = blks;
	}

	return bucket;
}

static void ocfs2_xattr_bucket_relse(struct ocfs2_xattr_bucket *bucket)
{
	int i;

	for (i = 0; i < bucket->bu_blocks; i++) {
		brelse(bucket->bu_bhs[i]);
		bucket->bu_bhs[i] = NULL;
	}
}

static void ocfs2_xattr_bucket_free(struct ocfs2_xattr_bucket *bucket)
{
	if (bucket) {
		ocfs2_xattr_bucket_relse(bucket);
		bucket->bu_inode = NULL;
		kfree(bucket);
	}
}

/*
 * A bucket that has never been written to disk doesn't need to be
 * read.  We just need the buffer_heads.  Don't call this for
 * buckets that are already on disk.  ocfs2_read_xattr_bucket() initializes
 * them fully.
 */
static int ocfs2_init_xattr_bucket(struct ocfs2_xattr_bucket *bucket,
				   u64 xb_blkno)
{
	int i, rc = 0;

	for (i = 0; i < bucket->bu_blocks; i++) {
		bucket->bu_bhs[i] = sb_getblk(bucket->bu_inode->i_sb,
					      xb_blkno + i);
		if (!bucket->bu_bhs[i]) {
			rc = -EIO;
			mlog_errno(rc);
			break;
		}

		if (!ocfs2_buffer_uptodate(INODE_CACHE(bucket->bu_inode),
					   bucket->bu_bhs[i]))
			ocfs2_set_new_buffer_uptodate(INODE_CACHE(bucket->bu_inode),
						      bucket->bu_bhs[i]);
	}

	if (rc)
		ocfs2_xattr_bucket_relse(bucket);
	return rc;
}

/* Read the xattr bucket at xb_blkno */
static int ocfs2_read_xattr_bucket(struct ocfs2_xattr_bucket *bucket,
				   u64 xb_blkno)
{
	int rc;

	rc = ocfs2_read_blocks(INODE_CACHE(bucket->bu_inode), xb_blkno,
			       bucket->bu_blocks, bucket->bu_bhs, 0,
			       NULL);
	if (!rc) {
		spin_lock(&OCFS2_SB(bucket->bu_inode->i_sb)->osb_xattr_lock);
		rc = ocfs2_validate_meta_ecc_bhs(bucket->bu_inode->i_sb,
						 bucket->bu_bhs,
						 bucket->bu_blocks,
						 &bucket_xh(bucket)->xh_check);
		spin_unlock(&OCFS2_SB(bucket->bu_inode->i_sb)->osb_xattr_lock);
		if (rc)
			mlog_errno(rc);
	}

	if (rc)
		ocfs2_xattr_bucket_relse(bucket);
	return rc;
}

static int ocfs2_xattr_bucket_journal_access(handle_t *handle,
					     struct ocfs2_xattr_bucket *bucket,
					     int type)
{
	int i, rc = 0;

	for (i = 0; i < bucket->bu_blocks; i++) {
		rc = ocfs2_journal_access(handle,
					  INODE_CACHE(bucket->bu_inode),
					  bucket->bu_bhs[i], type);
		if (rc) {
			mlog_errno(rc);
			break;
		}
	}

	return rc;
}

static void ocfs2_xattr_bucket_journal_dirty(handle_t *handle,
					     struct ocfs2_xattr_bucket *bucket)
{
	int i;

	spin_lock(&OCFS2_SB(bucket->bu_inode->i_sb)->osb_xattr_lock);
	ocfs2_compute_meta_ecc_bhs(bucket->bu_inode->i_sb,
				   bucket->bu_bhs, bucket->bu_blocks,
				   &bucket_xh(bucket)->xh_check);
	spin_unlock(&OCFS2_SB(bucket->bu_inode->i_sb)->osb_xattr_lock);

	for (i = 0; i < bucket->bu_blocks; i++)
		ocfs2_journal_dirty(handle, bucket->bu_bhs[i]);
}

static void ocfs2_xattr_bucket_copy_data(struct ocfs2_xattr_bucket *dest,
					 struct ocfs2_xattr_bucket *src)
{
	int i;
	int blocksize = src->bu_inode->i_sb->s_blocksize;

	BUG_ON(dest->bu_blocks != src->bu_blocks);
	BUG_ON(dest->bu_inode != src->bu_inode);

	for (i = 0; i < src->bu_blocks; i++) {
		memcpy(bucket_block(dest, i), bucket_block(src, i),
		       blocksize);
	}
}

static int ocfs2_validate_xattr_block(struct super_block *sb,
				      struct buffer_head *bh)
{
	int rc;
	struct ocfs2_xattr_block *xb =
		(struct ocfs2_xattr_block *)bh->b_data;

	trace_ocfs2_validate_xattr_block((unsigned long long)bh->b_blocknr);

	BUG_ON(!buffer_uptodate(bh));

	/*
	 * If the ecc fails, we return the error but otherwise
	 * leave the filesystem running.  We know any error is
	 * local to this block.
	 */
	rc = ocfs2_validate_meta_ecc(sb, bh->b_data, &xb->xb_check);
	if (rc)
		return rc;

	/*
	 * Errors after here are fatal
	 */

	if (!OCFS2_IS_VALID_XATTR_BLOCK(xb)) {
		ocfs2_error(sb,
			    "Extended attribute block #%llu has bad "
			    "signature %.*s",
			    (unsigned long long)bh->b_blocknr, 7,
			    xb->xb_signature);
		return -EINVAL;
	}

	if (le64_to_cpu(xb->xb_blkno) != bh->b_blocknr) {
		ocfs2_error(sb,
			    "Extended attribute block #%llu has an "
			    "invalid xb_blkno of %llu",
			    (unsigned long long)bh->b_blocknr,
			    (unsigned long long)le64_to_cpu(xb->xb_blkno));
		return -EINVAL;
	}

	if (le32_to_cpu(xb->xb_fs_generation) != OCFS2_SB(sb)->fs_generation) {
		ocfs2_error(sb,
			    "Extended attribute block #%llu has an invalid "
			    "xb_fs_generation of #%u",
			    (unsigned long long)bh->b_blocknr,
			    le32_to_cpu(xb->xb_fs_generation));
		return -EINVAL;
	}

	return 0;
}

static int ocfs2_read_xattr_block(struct inode *inode, u64 xb_blkno,
				  struct buffer_head **bh)
{
	int rc;
	struct buffer_head *tmp = *bh;

	rc = ocfs2_read_block(INODE_CACHE(inode), xb_blkno, &tmp,
			      ocfs2_validate_xattr_block);

	/* If ocfs2_read_block() got us a new bh, pass it up. */
	if (!rc && !*bh)
		*bh = tmp;

	return rc;
}

static inline const char *ocfs2_xattr_prefix(int name_index)
{
	const struct xattr_handler *handler = NULL;

	if (name_index > 0 && name_index < OCFS2_XATTR_MAX)
		handler = ocfs2_xattr_handler_map[name_index];

	return handler ? handler->prefix : NULL;
}

static u32 ocfs2_xattr_name_hash(struct inode *inode,
				 const char *name,
				 int name_len)
{
	/* Get hash value of uuid from super block */
	u32 hash = OCFS2_SB(inode->i_sb)->uuid_hash;
	int i;

	/* hash extended attribute name */
	for (i = 0; i < name_len; i++) {
		hash = (hash << OCFS2_HASH_SHIFT) ^
		       (hash >> (8*sizeof(hash) - OCFS2_HASH_SHIFT)) ^
		       *name++;
	}

	return hash;
}

static int ocfs2_xattr_entry_real_size(int name_len, size_t value_len)
{
	return namevalue_size(name_len, value_len) +
		sizeof(struct ocfs2_xattr_entry);
}

static int ocfs2_xi_entry_usage(struct ocfs2_xattr_info *xi)
{
	return namevalue_size_xi(xi) +
		sizeof(struct ocfs2_xattr_entry);
}

static int ocfs2_xe_entry_usage(struct ocfs2_xattr_entry *xe)
{
	return namevalue_size_xe(xe) +
		sizeof(struct ocfs2_xattr_entry);
}

int ocfs2_calc_security_init(struct inode *dir,
			     struct ocfs2_security_xattr_info *si,
			     int *want_clusters,
			     int *xattr_credits,
			     struct ocfs2_alloc_context **xattr_ac)
{
	int ret = 0;
	struct ocfs2_super *osb = OCFS2_SB(dir->i_sb);
	int s_size = ocfs2_xattr_entry_real_size(strlen(si->name),
						 si->value_len);

	/*
	 * The max space of security xattr taken inline is
	 * 256(name) + 80(value) + 16(entry) = 352 bytes,
	 * So reserve one metadata block for it is ok.
	 */
	if (dir->i_sb->s_blocksize == OCFS2_MIN_BLOCKSIZE ||
	    s_size > OCFS2_XATTR_FREE_IN_IBODY) {
		ret = ocfs2_reserve_new_metadata_blocks(osb, 1, xattr_ac);
		if (ret) {
			mlog_errno(ret);
			return ret;
		}
		*xattr_credits += OCFS2_XATTR_BLOCK_CREATE_CREDITS;
	}

	/* reserve clusters for xattr value which will be set in B tree*/
	if (si->value_len > OCFS2_XATTR_INLINE_SIZE) {
		int new_clusters = ocfs2_clusters_for_bytes(dir->i_sb,
							    si->value_len);

		*xattr_credits += ocfs2_clusters_to_blocks(dir->i_sb,
							   new_clusters);
		*want_clusters += new_clusters;
	}
	return ret;
}

int ocfs2_calc_xattr_init(struct inode *dir,
			  struct buffer_head *dir_bh,
			  int mode,
			  struct ocfs2_security_xattr_info *si,
			  int *want_clusters,
			  int *xattr_credits,
			  int *want_meta)
{
	int ret = 0;
	struct ocfs2_super *osb = OCFS2_SB(dir->i_sb);
	int s_size = 0, a_size = 0, acl_len = 0, new_clusters;

	if (si->enable)
		s_size = ocfs2_xattr_entry_real_size(strlen(si->name),
						     si->value_len);

	if (osb->s_mount_opt & OCFS2_MOUNT_POSIX_ACL) {
		acl_len = ocfs2_xattr_get_nolock(dir, dir_bh,
					OCFS2_XATTR_INDEX_POSIX_ACL_DEFAULT,
					"", NULL, 0);
		if (acl_len > 0) {
			a_size = ocfs2_xattr_entry_real_size(0, acl_len);
			if (S_ISDIR(mode))
				a_size <<= 1;
		} else if (acl_len != 0 && acl_len != -ENODATA) {
			mlog_errno(ret);
			return ret;
		}
	}

	if (!(s_size + a_size))
		return ret;

	/*
	 * The max space of security xattr taken inline is
	 * 256(name) + 80(value) + 16(entry) = 352 bytes,
	 * The max space of acl xattr taken inline is
	 * 80(value) + 16(entry) * 2(if directory) = 192 bytes,
	 * when blocksize = 512, may reserve one more cluser for
	 * xattr bucket, otherwise reserve one metadata block
	 * for them is ok.
	 * If this is a new directory with inline data,
	 * we choose to reserve the entire inline area for
	 * directory contents and force an external xattr block.
	 */
	if (dir->i_sb->s_blocksize == OCFS2_MIN_BLOCKSIZE ||
	    (S_ISDIR(mode) && ocfs2_supports_inline_data(osb)) ||
	    (s_size + a_size) > OCFS2_XATTR_FREE_IN_IBODY) {
		*want_meta = *want_meta + 1;
		*xattr_credits += OCFS2_XATTR_BLOCK_CREATE_CREDITS;
	}

	if (dir->i_sb->s_blocksize == OCFS2_MIN_BLOCKSIZE &&
	    (s_size + a_size) > OCFS2_XATTR_FREE_IN_BLOCK(dir)) {
		*want_clusters += 1;
		*xattr_credits += ocfs2_blocks_per_xattr_bucket(dir->i_sb);
	}

	/*
	 * reserve credits and clusters for xattrs which has large value
	 * and have to be set outside
	 */
	if (si->enable && si->value_len > OCFS2_XATTR_INLINE_SIZE) {
		new_clusters = ocfs2_clusters_for_bytes(dir->i_sb,
							si->value_len);
		*xattr_credits += ocfs2_clusters_to_blocks(dir->i_sb,
							   new_clusters);
		*want_clusters += new_clusters;
	}
	if (osb->s_mount_opt & OCFS2_MOUNT_POSIX_ACL &&
	    acl_len > OCFS2_XATTR_INLINE_SIZE) {
		/* for directory, it has DEFAULT and ACCESS two types of acls */
		new_clusters = (S_ISDIR(mode) ? 2 : 1) *
				ocfs2_clusters_for_bytes(dir->i_sb, acl_len);
		*xattr_credits += ocfs2_clusters_to_blocks(dir->i_sb,
							   new_clusters);
		*want_clusters += new_clusters;
	}

	return ret;
}

static int ocfs2_xattr_extend_allocation(struct inode *inode,
					 u32 clusters_to_add,
					 struct ocfs2_xattr_value_buf *vb,
					 struct ocfs2_xattr_set_ctxt *ctxt)
{
	int status = 0, credits;
	handle_t *handle = ctxt->handle;
	enum ocfs2_alloc_restarted why;
	u32 prev_clusters, logical_start = le32_to_cpu(vb->vb_xv->xr_clusters);
	struct ocfs2_extent_tree et;

	ocfs2_init_xattr_value_extent_tree(&et, INODE_CACHE(inode), vb);

	while (clusters_to_add) {
<<<<<<< HEAD
=======
		trace_ocfs2_xattr_extend_allocation(clusters_to_add);

>>>>>>> 02f8c6ae
		status = vb->vb_access(handle, INODE_CACHE(inode), vb->vb_bh,
				       OCFS2_JOURNAL_ACCESS_WRITE);
		if (status < 0) {
			mlog_errno(status);
			break;
		}

		prev_clusters = le32_to_cpu(vb->vb_xv->xr_clusters);
		status = ocfs2_add_clusters_in_btree(handle,
						     &et,
						     &logical_start,
						     clusters_to_add,
						     0,
						     ctxt->data_ac,
						     ctxt->meta_ac,
						     &why);
		if ((status < 0) && (status != -EAGAIN)) {
			if (status != -ENOSPC)
				mlog_errno(status);
			break;
		}

		ocfs2_journal_dirty(handle, vb->vb_bh);

		clusters_to_add -= le32_to_cpu(vb->vb_xv->xr_clusters) -
					 prev_clusters;

		if (why != RESTART_NONE && clusters_to_add) {
			/*
			 * We can only fail in case the alloc file doesn't give
			 * up enough clusters.
			 */
			BUG_ON(why == RESTART_META);

<<<<<<< HEAD
			mlog(0, "restarting xattr value extension for %u"
			     " clusters,.\n", clusters_to_add);
=======
>>>>>>> 02f8c6ae
			credits = ocfs2_calc_extend_credits(inode->i_sb,
							    &vb->vb_xv->xr_list,
							    clusters_to_add);
			status = ocfs2_extend_trans(handle, credits);
			if (status < 0) {
				status = -ENOMEM;
				mlog_errno(status);
				break;
			}
		}
	}

	return status;
}

static int __ocfs2_remove_xattr_range(struct inode *inode,
				      struct ocfs2_xattr_value_buf *vb,
				      u32 cpos, u32 phys_cpos, u32 len,
				      unsigned int ext_flags,
				      struct ocfs2_xattr_set_ctxt *ctxt)
{
	int ret;
	u64 phys_blkno = ocfs2_clusters_to_blocks(inode->i_sb, phys_cpos);
	handle_t *handle = ctxt->handle;
	struct ocfs2_extent_tree et;

	ocfs2_init_xattr_value_extent_tree(&et, INODE_CACHE(inode), vb);

	ret = vb->vb_access(handle, INODE_CACHE(inode), vb->vb_bh,
			    OCFS2_JOURNAL_ACCESS_WRITE);
	if (ret) {
		mlog_errno(ret);
		goto out;
	}

	ret = ocfs2_remove_extent(handle, &et, cpos, len, ctxt->meta_ac,
				  &ctxt->dealloc);
	if (ret) {
		mlog_errno(ret);
		goto out;
	}

	le32_add_cpu(&vb->vb_xv->xr_clusters, -len);
	ocfs2_journal_dirty(handle, vb->vb_bh);

	if (ext_flags & OCFS2_EXT_REFCOUNTED)
		ret = ocfs2_decrease_refcount(inode, handle,
					ocfs2_blocks_to_clusters(inode->i_sb,
								 phys_blkno),
					len, ctxt->meta_ac, &ctxt->dealloc, 1);
	else
		ret = ocfs2_cache_cluster_dealloc(&ctxt->dealloc,
						  phys_blkno, len);
	if (ret)
		mlog_errno(ret);

out:
	return ret;
}

static int ocfs2_xattr_shrink_size(struct inode *inode,
				   u32 old_clusters,
				   u32 new_clusters,
				   struct ocfs2_xattr_value_buf *vb,
				   struct ocfs2_xattr_set_ctxt *ctxt)
{
	int ret = 0;
	unsigned int ext_flags;
	u32 trunc_len, cpos, phys_cpos, alloc_size;
	u64 block;

	if (old_clusters <= new_clusters)
		return 0;

	cpos = new_clusters;
	trunc_len = old_clusters - new_clusters;
	while (trunc_len) {
		ret = ocfs2_xattr_get_clusters(inode, cpos, &phys_cpos,
					       &alloc_size,
					       &vb->vb_xv->xr_list, &ext_flags);
		if (ret) {
			mlog_errno(ret);
			goto out;
		}

		if (alloc_size > trunc_len)
			alloc_size = trunc_len;

		ret = __ocfs2_remove_xattr_range(inode, vb, cpos,
						 phys_cpos, alloc_size,
						 ext_flags, ctxt);
		if (ret) {
			mlog_errno(ret);
			goto out;
		}

		block = ocfs2_clusters_to_blocks(inode->i_sb, phys_cpos);
		ocfs2_remove_xattr_clusters_from_cache(INODE_CACHE(inode),
						       block, alloc_size);
		cpos += alloc_size;
		trunc_len -= alloc_size;
	}

out:
	return ret;
}

static int ocfs2_xattr_value_truncate(struct inode *inode,
				      struct ocfs2_xattr_value_buf *vb,
				      int len,
				      struct ocfs2_xattr_set_ctxt *ctxt)
{
	int ret;
	u32 new_clusters = ocfs2_clusters_for_bytes(inode->i_sb, len);
	u32 old_clusters = le32_to_cpu(vb->vb_xv->xr_clusters);

	if (new_clusters == old_clusters)
		return 0;

	if (new_clusters > old_clusters)
		ret = ocfs2_xattr_extend_allocation(inode,
						    new_clusters - old_clusters,
						    vb, ctxt);
	else
		ret = ocfs2_xattr_shrink_size(inode,
					      old_clusters, new_clusters,
					      vb, ctxt);

	return ret;
}

static int ocfs2_xattr_list_entry(char *buffer, size_t size,
				  size_t *result, const char *prefix,
				  const char *name, int name_len)
{
	char *p = buffer + *result;
	int prefix_len = strlen(prefix);
	int total_len = prefix_len + name_len + 1;

	*result += total_len;

	/* we are just looking for how big our buffer needs to be */
	if (!size)
		return 0;

	if (*result > size)
		return -ERANGE;

	memcpy(p, prefix, prefix_len);
	memcpy(p + prefix_len, name, name_len);
	p[prefix_len + name_len] = '\0';

	return 0;
}

static int ocfs2_xattr_list_entries(struct inode *inode,
				    struct ocfs2_xattr_header *header,
				    char *buffer, size_t buffer_size)
{
	size_t result = 0;
	int i, type, ret;
	const char *prefix, *name;

	for (i = 0 ; i < le16_to_cpu(header->xh_count); i++) {
		struct ocfs2_xattr_entry *entry = &header->xh_entries[i];
		type = ocfs2_xattr_get_type(entry);
		prefix = ocfs2_xattr_prefix(type);

		if (prefix) {
			name = (const char *)header +
				le16_to_cpu(entry->xe_name_offset);

			ret = ocfs2_xattr_list_entry(buffer, buffer_size,
						     &result, prefix, name,
						     entry->xe_name_len);
			if (ret)
				return ret;
		}
	}

	return result;
}

int ocfs2_has_inline_xattr_value_outside(struct inode *inode,
					 struct ocfs2_dinode *di)
{
	struct ocfs2_xattr_header *xh;
	int i;

	xh = (struct ocfs2_xattr_header *)
		 ((void *)di + inode->i_sb->s_blocksize -
		 le16_to_cpu(di->i_xattr_inline_size));

	for (i = 0; i < le16_to_cpu(xh->xh_count); i++)
		if (!ocfs2_xattr_is_local(&xh->xh_entries[i]))
			return 1;

	return 0;
}

static int ocfs2_xattr_ibody_list(struct inode *inode,
				  struct ocfs2_dinode *di,
				  char *buffer,
				  size_t buffer_size)
{
	struct ocfs2_xattr_header *header = NULL;
	struct ocfs2_inode_info *oi = OCFS2_I(inode);
	int ret = 0;

	if (!(oi->ip_dyn_features & OCFS2_INLINE_XATTR_FL))
		return ret;

	header = (struct ocfs2_xattr_header *)
		 ((void *)di + inode->i_sb->s_blocksize -
		 le16_to_cpu(di->i_xattr_inline_size));

	ret = ocfs2_xattr_list_entries(inode, header, buffer, buffer_size);

	return ret;
}

static int ocfs2_xattr_block_list(struct inode *inode,
				  struct ocfs2_dinode *di,
				  char *buffer,
				  size_t buffer_size)
{
	struct buffer_head *blk_bh = NULL;
	struct ocfs2_xattr_block *xb;
	int ret = 0;

	if (!di->i_xattr_loc)
		return ret;

	ret = ocfs2_read_xattr_block(inode, le64_to_cpu(di->i_xattr_loc),
				     &blk_bh);
	if (ret < 0) {
		mlog_errno(ret);
		return ret;
	}

	xb = (struct ocfs2_xattr_block *)blk_bh->b_data;
	if (!(le16_to_cpu(xb->xb_flags) & OCFS2_XATTR_INDEXED)) {
		struct ocfs2_xattr_header *header = &xb->xb_attrs.xb_header;
		ret = ocfs2_xattr_list_entries(inode, header,
					       buffer, buffer_size);
	} else
		ret = ocfs2_xattr_tree_list_index_block(inode, blk_bh,
						   buffer, buffer_size);

	brelse(blk_bh);

	return ret;
}

ssize_t ocfs2_listxattr(struct dentry *dentry,
			char *buffer,
			size_t size)
{
	int ret = 0, i_ret = 0, b_ret = 0;
	struct buffer_head *di_bh = NULL;
	struct ocfs2_dinode *di = NULL;
	struct ocfs2_inode_info *oi = OCFS2_I(dentry->d_inode);

	if (!ocfs2_supports_xattr(OCFS2_SB(dentry->d_sb)))
		return -EOPNOTSUPP;

	if (!(oi->ip_dyn_features & OCFS2_HAS_XATTR_FL))
		return ret;

	ret = ocfs2_inode_lock(dentry->d_inode, &di_bh, 0);
	if (ret < 0) {
		mlog_errno(ret);
		return ret;
	}

	di = (struct ocfs2_dinode *)di_bh->b_data;

	down_read(&oi->ip_xattr_sem);
	i_ret = ocfs2_xattr_ibody_list(dentry->d_inode, di, buffer, size);
	if (i_ret < 0)
		b_ret = 0;
	else {
		if (buffer) {
			buffer += i_ret;
			size -= i_ret;
		}
		b_ret = ocfs2_xattr_block_list(dentry->d_inode, di,
					       buffer, size);
		if (b_ret < 0)
			i_ret = 0;
	}
	up_read(&oi->ip_xattr_sem);
	ocfs2_inode_unlock(dentry->d_inode, 0);

	brelse(di_bh);

	return i_ret + b_ret;
}

static int ocfs2_xattr_find_entry(int name_index,
				  const char *name,
				  struct ocfs2_xattr_search *xs)
{
	struct ocfs2_xattr_entry *entry;
	size_t name_len;
	int i, cmp = 1;

	if (name == NULL)
		return -EINVAL;

	name_len = strlen(name);
	entry = xs->here;
	for (i = 0; i < le16_to_cpu(xs->header->xh_count); i++) {
		cmp = name_index - ocfs2_xattr_get_type(entry);
		if (!cmp)
			cmp = name_len - entry->xe_name_len;
		if (!cmp)
			cmp = memcmp(name, (xs->base +
				     le16_to_cpu(entry->xe_name_offset)),
				     name_len);
		if (cmp == 0)
			break;
		entry += 1;
	}
	xs->here = entry;

	return cmp ? -ENODATA : 0;
}

static int ocfs2_xattr_get_value_outside(struct inode *inode,
					 struct ocfs2_xattr_value_root *xv,
					 void *buffer,
					 size_t len)
{
	u32 cpos, p_cluster, num_clusters, bpc, clusters;
	u64 blkno;
	int i, ret = 0;
	size_t cplen, blocksize;
	struct buffer_head *bh = NULL;
	struct ocfs2_extent_list *el;

	el = &xv->xr_list;
	clusters = le32_to_cpu(xv->xr_clusters);
	bpc = ocfs2_clusters_to_blocks(inode->i_sb, 1);
	blocksize = inode->i_sb->s_blocksize;

	cpos = 0;
	while (cpos < clusters) {
		ret = ocfs2_xattr_get_clusters(inode, cpos, &p_cluster,
					       &num_clusters, el, NULL);
		if (ret) {
			mlog_errno(ret);
			goto out;
		}

		blkno = ocfs2_clusters_to_blocks(inode->i_sb, p_cluster);
		/* Copy ocfs2_xattr_value */
		for (i = 0; i < num_clusters * bpc; i++, blkno++) {
			ret = ocfs2_read_block(INODE_CACHE(inode), blkno,
					       &bh, NULL);
			if (ret) {
				mlog_errno(ret);
				goto out;
			}

			cplen = len >= blocksize ? blocksize : len;
			memcpy(buffer, bh->b_data, cplen);
			len -= cplen;
			buffer += cplen;

			brelse(bh);
			bh = NULL;
			if (len == 0)
				break;
		}
		cpos += num_clusters;
	}
out:
	return ret;
}

static int ocfs2_xattr_ibody_get(struct inode *inode,
				 int name_index,
				 const char *name,
				 void *buffer,
				 size_t buffer_size,
				 struct ocfs2_xattr_search *xs)
{
	struct ocfs2_inode_info *oi = OCFS2_I(inode);
	struct ocfs2_dinode *di = (struct ocfs2_dinode *)xs->inode_bh->b_data;
	struct ocfs2_xattr_value_root *xv;
	size_t size;
	int ret = 0;

	if (!(oi->ip_dyn_features & OCFS2_INLINE_XATTR_FL))
		return -ENODATA;

	xs->end = (void *)di + inode->i_sb->s_blocksize;
	xs->header = (struct ocfs2_xattr_header *)
			(xs->end - le16_to_cpu(di->i_xattr_inline_size));
	xs->base = (void *)xs->header;
	xs->here = xs->header->xh_entries;

	ret = ocfs2_xattr_find_entry(name_index, name, xs);
	if (ret)
		return ret;
	size = le64_to_cpu(xs->here->xe_value_size);
	if (buffer) {
		if (size > buffer_size)
			return -ERANGE;
		if (ocfs2_xattr_is_local(xs->here)) {
			memcpy(buffer, (void *)xs->base +
			       le16_to_cpu(xs->here->xe_name_offset) +
			       OCFS2_XATTR_SIZE(xs->here->xe_name_len), size);
		} else {
			xv = (struct ocfs2_xattr_value_root *)
				(xs->base + le16_to_cpu(
				 xs->here->xe_name_offset) +
				OCFS2_XATTR_SIZE(xs->here->xe_name_len));
			ret = ocfs2_xattr_get_value_outside(inode, xv,
							    buffer, size);
			if (ret < 0) {
				mlog_errno(ret);
				return ret;
			}
		}
	}

	return size;
}

static int ocfs2_xattr_block_get(struct inode *inode,
				 int name_index,
				 const char *name,
				 void *buffer,
				 size_t buffer_size,
				 struct ocfs2_xattr_search *xs)
{
	struct ocfs2_xattr_block *xb;
	struct ocfs2_xattr_value_root *xv;
	size_t size;
	int ret = -ENODATA, name_offset, name_len, i;
	int uninitialized_var(block_off);

	xs->bucket = ocfs2_xattr_bucket_new(inode);
	if (!xs->bucket) {
		ret = -ENOMEM;
		mlog_errno(ret);
		goto cleanup;
	}

	ret = ocfs2_xattr_block_find(inode, name_index, name, xs);
	if (ret) {
		mlog_errno(ret);
		goto cleanup;
	}

	if (xs->not_found) {
		ret = -ENODATA;
		goto cleanup;
	}

	xb = (struct ocfs2_xattr_block *)xs->xattr_bh->b_data;
	size = le64_to_cpu(xs->here->xe_value_size);
	if (buffer) {
		ret = -ERANGE;
		if (size > buffer_size)
			goto cleanup;

		name_offset = le16_to_cpu(xs->here->xe_name_offset);
		name_len = OCFS2_XATTR_SIZE(xs->here->xe_name_len);
		i = xs->here - xs->header->xh_entries;

		if (le16_to_cpu(xb->xb_flags) & OCFS2_XATTR_INDEXED) {
			ret = ocfs2_xattr_bucket_get_name_value(inode->i_sb,
								bucket_xh(xs->bucket),
								i,
								&block_off,
								&name_offset);
			xs->base = bucket_block(xs->bucket, block_off);
		}
		if (ocfs2_xattr_is_local(xs->here)) {
			memcpy(buffer, (void *)xs->base +
			       name_offset + name_len, size);
		} else {
			xv = (struct ocfs2_xattr_value_root *)
				(xs->base + name_offset + name_len);
			ret = ocfs2_xattr_get_value_outside(inode, xv,
							    buffer, size);
			if (ret < 0) {
				mlog_errno(ret);
				goto cleanup;
			}
		}
	}
	ret = size;
cleanup:
	ocfs2_xattr_bucket_free(xs->bucket);

	brelse(xs->xattr_bh);
	xs->xattr_bh = NULL;
	return ret;
}

int ocfs2_xattr_get_nolock(struct inode *inode,
			   struct buffer_head *di_bh,
			   int name_index,
			   const char *name,
			   void *buffer,
			   size_t buffer_size)
{
	int ret;
	struct ocfs2_dinode *di = NULL;
	struct ocfs2_inode_info *oi = OCFS2_I(inode);
	struct ocfs2_xattr_search xis = {
		.not_found = -ENODATA,
	};
	struct ocfs2_xattr_search xbs = {
		.not_found = -ENODATA,
	};

	if (!ocfs2_supports_xattr(OCFS2_SB(inode->i_sb)))
		return -EOPNOTSUPP;

	if (!(oi->ip_dyn_features & OCFS2_HAS_XATTR_FL))
		ret = -ENODATA;

	xis.inode_bh = xbs.inode_bh = di_bh;
	di = (struct ocfs2_dinode *)di_bh->b_data;

	ret = ocfs2_xattr_ibody_get(inode, name_index, name, buffer,
				    buffer_size, &xis);
	if (ret == -ENODATA && di->i_xattr_loc)
		ret = ocfs2_xattr_block_get(inode, name_index, name, buffer,
					    buffer_size, &xbs);

	return ret;
}

/* ocfs2_xattr_get()
 *
 * Copy an extended attribute into the buffer provided.
 * Buffer is NULL to compute the size of buffer required.
 */
static int ocfs2_xattr_get(struct inode *inode,
			   int name_index,
			   const char *name,
			   void *buffer,
			   size_t buffer_size)
{
	int ret;
	struct buffer_head *di_bh = NULL;

	ret = ocfs2_inode_lock(inode, &di_bh, 0);
	if (ret < 0) {
		mlog_errno(ret);
		return ret;
	}
	down_read(&OCFS2_I(inode)->ip_xattr_sem);
	ret = ocfs2_xattr_get_nolock(inode, di_bh, name_index,
				     name, buffer, buffer_size);
	up_read(&OCFS2_I(inode)->ip_xattr_sem);

	ocfs2_inode_unlock(inode, 0);

	brelse(di_bh);

	return ret;
}

static int __ocfs2_xattr_set_value_outside(struct inode *inode,
					   handle_t *handle,
					   struct ocfs2_xattr_value_buf *vb,
					   const void *value,
					   int value_len)
{
	int ret = 0, i, cp_len;
	u16 blocksize = inode->i_sb->s_blocksize;
	u32 p_cluster, num_clusters;
	u32 cpos = 0, bpc = ocfs2_clusters_to_blocks(inode->i_sb, 1);
	u32 clusters = ocfs2_clusters_for_bytes(inode->i_sb, value_len);
	u64 blkno;
	struct buffer_head *bh = NULL;
	unsigned int ext_flags;
	struct ocfs2_xattr_value_root *xv = vb->vb_xv;

	BUG_ON(clusters > le32_to_cpu(xv->xr_clusters));

	while (cpos < clusters) {
		ret = ocfs2_xattr_get_clusters(inode, cpos, &p_cluster,
					       &num_clusters, &xv->xr_list,
					       &ext_flags);
		if (ret) {
			mlog_errno(ret);
			goto out;
		}

		BUG_ON(ext_flags & OCFS2_EXT_REFCOUNTED);

		blkno = ocfs2_clusters_to_blocks(inode->i_sb, p_cluster);

		for (i = 0; i < num_clusters * bpc; i++, blkno++) {
			ret = ocfs2_read_block(INODE_CACHE(inode), blkno,
					       &bh, NULL);
			if (ret) {
				mlog_errno(ret);
				goto out;
			}

			ret = ocfs2_journal_access(handle,
						   INODE_CACHE(inode),
						   bh,
						   OCFS2_JOURNAL_ACCESS_WRITE);
			if (ret < 0) {
				mlog_errno(ret);
				goto out;
			}

			cp_len = value_len > blocksize ? blocksize : value_len;
			memcpy(bh->b_data, value, cp_len);
			value_len -= cp_len;
			value += cp_len;
			if (cp_len < blocksize)
				memset(bh->b_data + cp_len, 0,
				       blocksize - cp_len);

			ocfs2_journal_dirty(handle, bh);
			brelse(bh);
			bh = NULL;

			/*
			 * XXX: do we need to empty all the following
			 * blocks in this cluster?
			 */
			if (!value_len)
				break;
		}
		cpos += num_clusters;
	}
out:
	brelse(bh);

	return ret;
}

static int ocfs2_xa_check_space_helper(int needed_space, int free_start,
				       int num_entries)
{
	int free_space;

	if (!needed_space)
		return 0;

	free_space = free_start -
		sizeof(struct ocfs2_xattr_header) -
		(num_entries * sizeof(struct ocfs2_xattr_entry)) -
		OCFS2_XATTR_HEADER_GAP;
	if (free_space < 0)
		return -EIO;
	if (free_space < needed_space)
		return -ENOSPC;

	return 0;
}

static int ocfs2_xa_journal_access(handle_t *handle, struct ocfs2_xa_loc *loc,
				   int type)
{
	return loc->xl_ops->xlo_journal_access(handle, loc, type);
}

static void ocfs2_xa_journal_dirty(handle_t *handle, struct ocfs2_xa_loc *loc)
{
	loc->xl_ops->xlo_journal_dirty(handle, loc);
}

/* Give a pointer into the storage for the given offset */
static void *ocfs2_xa_offset_pointer(struct ocfs2_xa_loc *loc, int offset)
{
	BUG_ON(offset >= loc->xl_size);
	return loc->xl_ops->xlo_offset_pointer(loc, offset);
}

/*
 * Wipe the name+value pair and allow the storage to reclaim it.  This
 * must be followed by either removal of the entry or a call to
 * ocfs2_xa_add_namevalue().
 */
static void ocfs2_xa_wipe_namevalue(struct ocfs2_xa_loc *loc)
{
	loc->xl_ops->xlo_wipe_namevalue(loc);
}

/*
 * Find lowest offset to a name+value pair.  This is the start of our
 * downward-growing free space.
 */
static int ocfs2_xa_get_free_start(struct ocfs2_xa_loc *loc)
{
	return loc->xl_ops->xlo_get_free_start(loc);
}

/* Can we reuse loc->xl_entry for xi? */
static int ocfs2_xa_can_reuse_entry(struct ocfs2_xa_loc *loc,
				    struct ocfs2_xattr_info *xi)
{
	return loc->xl_ops->xlo_can_reuse(loc, xi);
}

/* How much free space is needed to set the new value */
static int ocfs2_xa_check_space(struct ocfs2_xa_loc *loc,
				struct ocfs2_xattr_info *xi)
{
	return loc->xl_ops->xlo_check_space(loc, xi);
}

static void ocfs2_xa_add_entry(struct ocfs2_xa_loc *loc, u32 name_hash)
{
	loc->xl_ops->xlo_add_entry(loc, name_hash);
	loc->xl_entry->xe_name_hash = cpu_to_le32(name_hash);
	/*
	 * We can't leave the new entry's xe_name_offset at zero or
	 * add_namevalue() will go nuts.  We set it to the size of our
	 * storage so that it can never be less than any other entry.
	 */
	loc->xl_entry->xe_name_offset = cpu_to_le16(loc->xl_size);
}

static void ocfs2_xa_add_namevalue(struct ocfs2_xa_loc *loc,
				   struct ocfs2_xattr_info *xi)
{
	int size = namevalue_size_xi(xi);
	int nameval_offset;
	char *nameval_buf;

	loc->xl_ops->xlo_add_namevalue(loc, size);
	loc->xl_entry->xe_value_size = cpu_to_le64(xi->xi_value_len);
	loc->xl_entry->xe_name_len = xi->xi_name_len;
	ocfs2_xattr_set_type(loc->xl_entry, xi->xi_name_index);
	ocfs2_xattr_set_local(loc->xl_entry,
			      xi->xi_value_len <= OCFS2_XATTR_INLINE_SIZE);

	nameval_offset = le16_to_cpu(loc->xl_entry->xe_name_offset);
	nameval_buf = ocfs2_xa_offset_pointer(loc, nameval_offset);
	memset(nameval_buf, 0, size);
	memcpy(nameval_buf, xi->xi_name, xi->xi_name_len);
}

static void ocfs2_xa_fill_value_buf(struct ocfs2_xa_loc *loc,
				    struct ocfs2_xattr_value_buf *vb)
{
	int nameval_offset = le16_to_cpu(loc->xl_entry->xe_name_offset);
	int name_size = OCFS2_XATTR_SIZE(loc->xl_entry->xe_name_len);

	/* Value bufs are for value trees */
	BUG_ON(ocfs2_xattr_is_local(loc->xl_entry));
	BUG_ON(namevalue_size_xe(loc->xl_entry) !=
	       (name_size + OCFS2_XATTR_ROOT_SIZE));

	loc->xl_ops->xlo_fill_value_buf(loc, vb);
	vb->vb_xv =
		(struct ocfs2_xattr_value_root *)ocfs2_xa_offset_pointer(loc,
							nameval_offset +
							name_size);
}

static int ocfs2_xa_block_journal_access(handle_t *handle,
					 struct ocfs2_xa_loc *loc, int type)
{
	struct buffer_head *bh = loc->xl_storage;
	ocfs2_journal_access_func access;

	if (loc->xl_size == (bh->b_size -
			     offsetof(struct ocfs2_xattr_block,
				      xb_attrs.xb_header)))
		access = ocfs2_journal_access_xb;
	else
		access = ocfs2_journal_access_di;
	return access(handle, INODE_CACHE(loc->xl_inode), bh, type);
}

static void ocfs2_xa_block_journal_dirty(handle_t *handle,
					 struct ocfs2_xa_loc *loc)
{
	struct buffer_head *bh = loc->xl_storage;

	ocfs2_journal_dirty(handle, bh);
}

static void *ocfs2_xa_block_offset_pointer(struct ocfs2_xa_loc *loc,
					   int offset)
{
	return (char *)loc->xl_header + offset;
}

static int ocfs2_xa_block_can_reuse(struct ocfs2_xa_loc *loc,
				    struct ocfs2_xattr_info *xi)
{
	/*
	 * Block storage is strict.  If the sizes aren't exact, we will
	 * remove the old one and reinsert the new.
	 */
	return namevalue_size_xe(loc->xl_entry) ==
		namevalue_size_xi(xi);
}

static int ocfs2_xa_block_get_free_start(struct ocfs2_xa_loc *loc)
{
	struct ocfs2_xattr_header *xh = loc->xl_header;
	int i, count = le16_to_cpu(xh->xh_count);
	int offset, free_start = loc->xl_size;

	for (i = 0; i < count; i++) {
		offset = le16_to_cpu(xh->xh_entries[i].xe_name_offset);
		if (offset < free_start)
			free_start = offset;
	}

	return free_start;
}

static int ocfs2_xa_block_check_space(struct ocfs2_xa_loc *loc,
				      struct ocfs2_xattr_info *xi)
{
	int count = le16_to_cpu(loc->xl_header->xh_count);
	int free_start = ocfs2_xa_get_free_start(loc);
	int needed_space = ocfs2_xi_entry_usage(xi);

	/*
	 * Block storage will reclaim the original entry before inserting
	 * the new value, so we only need the difference.  If the new
	 * entry is smaller than the old one, we don't need anything.
	 */
	if (loc->xl_entry) {
		/* Don't need space if we're reusing! */
		if (ocfs2_xa_can_reuse_entry(loc, xi))
			needed_space = 0;
		else
			needed_space -= ocfs2_xe_entry_usage(loc->xl_entry);
	}
	if (needed_space < 0)
		needed_space = 0;
	return ocfs2_xa_check_space_helper(needed_space, free_start, count);
}

/*
 * Block storage for xattrs keeps the name+value pairs compacted.  When
 * we remove one, we have to shift any that preceded it towards the end.
 */
static void ocfs2_xa_block_wipe_namevalue(struct ocfs2_xa_loc *loc)
{
	int i, offset;
	int namevalue_offset, first_namevalue_offset, namevalue_size;
	struct ocfs2_xattr_entry *entry = loc->xl_entry;
	struct ocfs2_xattr_header *xh = loc->xl_header;
	int count = le16_to_cpu(xh->xh_count);

	namevalue_offset = le16_to_cpu(entry->xe_name_offset);
	namevalue_size = namevalue_size_xe(entry);
	first_namevalue_offset = ocfs2_xa_get_free_start(loc);

	/* Shift the name+value pairs */
	memmove((char *)xh + first_namevalue_offset + namevalue_size,
		(char *)xh + first_namevalue_offset,
		namevalue_offset - first_namevalue_offset);
	memset((char *)xh + first_namevalue_offset, 0, namevalue_size);

	/* Now tell xh->xh_entries about it */
	for (i = 0; i < count; i++) {
		offset = le16_to_cpu(xh->xh_entries[i].xe_name_offset);
		if (offset <= namevalue_offset)
			le16_add_cpu(&xh->xh_entries[i].xe_name_offset,
				     namevalue_size);
	}

	/*
	 * Note that we don't update xh_free_start or xh_name_value_len
	 * because they're not used in block-stored xattrs.
	 */
}

static void ocfs2_xa_block_add_entry(struct ocfs2_xa_loc *loc, u32 name_hash)
{
	int count = le16_to_cpu(loc->xl_header->xh_count);
	loc->xl_entry = &(loc->xl_header->xh_entries[count]);
	le16_add_cpu(&loc->xl_header->xh_count, 1);
	memset(loc->xl_entry, 0, sizeof(struct ocfs2_xattr_entry));
}

static void ocfs2_xa_block_add_namevalue(struct ocfs2_xa_loc *loc, int size)
{
	int free_start = ocfs2_xa_get_free_start(loc);

	loc->xl_entry->xe_name_offset = cpu_to_le16(free_start - size);
}

static void ocfs2_xa_block_fill_value_buf(struct ocfs2_xa_loc *loc,
					  struct ocfs2_xattr_value_buf *vb)
{
	struct buffer_head *bh = loc->xl_storage;

	if (loc->xl_size == (bh->b_size -
			     offsetof(struct ocfs2_xattr_block,
				      xb_attrs.xb_header)))
		vb->vb_access = ocfs2_journal_access_xb;
	else
		vb->vb_access = ocfs2_journal_access_di;
	vb->vb_bh = bh;
}

/*
 * Operations for xattrs stored in blocks.  This includes inline inode
 * storage and unindexed ocfs2_xattr_blocks.
 */
static const struct ocfs2_xa_loc_operations ocfs2_xa_block_loc_ops = {
	.xlo_journal_access	= ocfs2_xa_block_journal_access,
	.xlo_journal_dirty	= ocfs2_xa_block_journal_dirty,
	.xlo_offset_pointer	= ocfs2_xa_block_offset_pointer,
	.xlo_check_space	= ocfs2_xa_block_check_space,
	.xlo_can_reuse		= ocfs2_xa_block_can_reuse,
	.xlo_get_free_start	= ocfs2_xa_block_get_free_start,
	.xlo_wipe_namevalue	= ocfs2_xa_block_wipe_namevalue,
	.xlo_add_entry		= ocfs2_xa_block_add_entry,
	.xlo_add_namevalue	= ocfs2_xa_block_add_namevalue,
	.xlo_fill_value_buf	= ocfs2_xa_block_fill_value_buf,
};

static int ocfs2_xa_bucket_journal_access(handle_t *handle,
					  struct ocfs2_xa_loc *loc, int type)
{
	struct ocfs2_xattr_bucket *bucket = loc->xl_storage;

	return ocfs2_xattr_bucket_journal_access(handle, bucket, type);
}

static void ocfs2_xa_bucket_journal_dirty(handle_t *handle,
					  struct ocfs2_xa_loc *loc)
{
	struct ocfs2_xattr_bucket *bucket = loc->xl_storage;

	ocfs2_xattr_bucket_journal_dirty(handle, bucket);
}

static void *ocfs2_xa_bucket_offset_pointer(struct ocfs2_xa_loc *loc,
					    int offset)
{
	struct ocfs2_xattr_bucket *bucket = loc->xl_storage;
	int block, block_offset;

	/* The header is at the front of the bucket */
	block = offset >> loc->xl_inode->i_sb->s_blocksize_bits;
	block_offset = offset % loc->xl_inode->i_sb->s_blocksize;

	return bucket_block(bucket, block) + block_offset;
}

static int ocfs2_xa_bucket_can_reuse(struct ocfs2_xa_loc *loc,
				     struct ocfs2_xattr_info *xi)
{
	return namevalue_size_xe(loc->xl_entry) >=
		namevalue_size_xi(xi);
}

static int ocfs2_xa_bucket_get_free_start(struct ocfs2_xa_loc *loc)
{
	struct ocfs2_xattr_bucket *bucket = loc->xl_storage;
	return le16_to_cpu(bucket_xh(bucket)->xh_free_start);
}

static int ocfs2_bucket_align_free_start(struct super_block *sb,
					 int free_start, int size)
{
	/*
	 * We need to make sure that the name+value pair fits within
	 * one block.
	 */
	if (((free_start - size) >> sb->s_blocksize_bits) !=
	    ((free_start - 1) >> sb->s_blocksize_bits))
		free_start -= free_start % sb->s_blocksize;

	return free_start;
}

static int ocfs2_xa_bucket_check_space(struct ocfs2_xa_loc *loc,
				       struct ocfs2_xattr_info *xi)
{
	int rc;
	int count = le16_to_cpu(loc->xl_header->xh_count);
	int free_start = ocfs2_xa_get_free_start(loc);
	int needed_space = ocfs2_xi_entry_usage(xi);
	int size = namevalue_size_xi(xi);
	struct super_block *sb = loc->xl_inode->i_sb;

	/*
	 * Bucket storage does not reclaim name+value pairs it cannot
	 * reuse.  They live as holes until the bucket fills, and then
	 * the bucket is defragmented.  However, the bucket can reclaim
	 * the ocfs2_xattr_entry.
	 */
	if (loc->xl_entry) {
		/* Don't need space if we're reusing! */
		if (ocfs2_xa_can_reuse_entry(loc, xi))
			needed_space = 0;
		else
			needed_space -= sizeof(struct ocfs2_xattr_entry);
	}
	BUG_ON(needed_space < 0);

	if (free_start < size) {
		if (needed_space)
			return -ENOSPC;
	} else {
		/*
		 * First we check if it would fit in the first place.
		 * Below, we align the free start to a block.  This may
		 * slide us below the minimum gap.  By checking unaligned
		 * first, we avoid that error.
		 */
		rc = ocfs2_xa_check_space_helper(needed_space, free_start,
						 count);
		if (rc)
			return rc;
		free_start = ocfs2_bucket_align_free_start(sb, free_start,
							   size);
	}
	return ocfs2_xa_check_space_helper(needed_space, free_start, count);
}

static void ocfs2_xa_bucket_wipe_namevalue(struct ocfs2_xa_loc *loc)
{
	le16_add_cpu(&loc->xl_header->xh_name_value_len,
		     -namevalue_size_xe(loc->xl_entry));
}

static void ocfs2_xa_bucket_add_entry(struct ocfs2_xa_loc *loc, u32 name_hash)
{
	struct ocfs2_xattr_header *xh = loc->xl_header;
	int count = le16_to_cpu(xh->xh_count);
	int low = 0, high = count - 1, tmp;
	struct ocfs2_xattr_entry *tmp_xe;

	/*
	 * We keep buckets sorted by name_hash, so we need to find
	 * our insert place.
	 */
	while (low <= high && count) {
		tmp = (low + high) / 2;
		tmp_xe = &xh->xh_entries[tmp];

		if (name_hash > le32_to_cpu(tmp_xe->xe_name_hash))
			low = tmp + 1;
		else if (name_hash < le32_to_cpu(tmp_xe->xe_name_hash))
			high = tmp - 1;
		else {
			low = tmp;
			break;
		}
	}

	if (low != count)
		memmove(&xh->xh_entries[low + 1],
			&xh->xh_entries[low],
			((count - low) * sizeof(struct ocfs2_xattr_entry)));

	le16_add_cpu(&xh->xh_count, 1);
	loc->xl_entry = &xh->xh_entries[low];
	memset(loc->xl_entry, 0, sizeof(struct ocfs2_xattr_entry));
}

static void ocfs2_xa_bucket_add_namevalue(struct ocfs2_xa_loc *loc, int size)
{
	int free_start = ocfs2_xa_get_free_start(loc);
	struct ocfs2_xattr_header *xh = loc->xl_header;
	struct super_block *sb = loc->xl_inode->i_sb;
	int nameval_offset;

	free_start = ocfs2_bucket_align_free_start(sb, free_start, size);
	nameval_offset = free_start - size;
	loc->xl_entry->xe_name_offset = cpu_to_le16(nameval_offset);
	xh->xh_free_start = cpu_to_le16(nameval_offset);
	le16_add_cpu(&xh->xh_name_value_len, size);

}

static void ocfs2_xa_bucket_fill_value_buf(struct ocfs2_xa_loc *loc,
					   struct ocfs2_xattr_value_buf *vb)
{
	struct ocfs2_xattr_bucket *bucket = loc->xl_storage;
	struct super_block *sb = loc->xl_inode->i_sb;
	int nameval_offset = le16_to_cpu(loc->xl_entry->xe_name_offset);
	int size = namevalue_size_xe(loc->xl_entry);
	int block_offset = nameval_offset >> sb->s_blocksize_bits;

	/* Values are not allowed to straddle block boundaries */
	BUG_ON(block_offset !=
	       ((nameval_offset + size - 1) >> sb->s_blocksize_bits));
	/* We expect the bucket to be filled in */
	BUG_ON(!bucket->bu_bhs[block_offset]);

	vb->vb_access = ocfs2_journal_access;
	vb->vb_bh = bucket->bu_bhs[block_offset];
}

/* Operations for xattrs stored in buckets. */
static const struct ocfs2_xa_loc_operations ocfs2_xa_bucket_loc_ops = {
	.xlo_journal_access	= ocfs2_xa_bucket_journal_access,
	.xlo_journal_dirty	= ocfs2_xa_bucket_journal_dirty,
	.xlo_offset_pointer	= ocfs2_xa_bucket_offset_pointer,
	.xlo_check_space	= ocfs2_xa_bucket_check_space,
	.xlo_can_reuse		= ocfs2_xa_bucket_can_reuse,
	.xlo_get_free_start	= ocfs2_xa_bucket_get_free_start,
	.xlo_wipe_namevalue	= ocfs2_xa_bucket_wipe_namevalue,
	.xlo_add_entry		= ocfs2_xa_bucket_add_entry,
	.xlo_add_namevalue	= ocfs2_xa_bucket_add_namevalue,
	.xlo_fill_value_buf	= ocfs2_xa_bucket_fill_value_buf,
};

static unsigned int ocfs2_xa_value_clusters(struct ocfs2_xa_loc *loc)
{
	struct ocfs2_xattr_value_buf vb;

	if (ocfs2_xattr_is_local(loc->xl_entry))
		return 0;

	ocfs2_xa_fill_value_buf(loc, &vb);
	return le32_to_cpu(vb.vb_xv->xr_clusters);
}

static int ocfs2_xa_value_truncate(struct ocfs2_xa_loc *loc, u64 bytes,
				   struct ocfs2_xattr_set_ctxt *ctxt)
{
	int trunc_rc, access_rc;
	struct ocfs2_xattr_value_buf vb;

	ocfs2_xa_fill_value_buf(loc, &vb);
	trunc_rc = ocfs2_xattr_value_truncate(loc->xl_inode, &vb, bytes,
					      ctxt);

	/*
	 * The caller of ocfs2_xa_value_truncate() has already called
	 * ocfs2_xa_journal_access on the loc.  However, The truncate code
	 * calls ocfs2_extend_trans().  This may commit the previous
	 * transaction and open a new one.  If this is a bucket, truncate
	 * could leave only vb->vb_bh set up for journaling.  Meanwhile,
	 * the caller is expecting to dirty the entire bucket.  So we must
	 * reset the journal work.  We do this even if truncate has failed,
	 * as it could have failed after committing the extend.
	 */
	access_rc = ocfs2_xa_journal_access(ctxt->handle, loc,
					    OCFS2_JOURNAL_ACCESS_WRITE);

	/* Errors in truncate take precedence */
	return trunc_rc ? trunc_rc : access_rc;
}

static void ocfs2_xa_remove_entry(struct ocfs2_xa_loc *loc)
{
	int index, count;
	struct ocfs2_xattr_header *xh = loc->xl_header;
	struct ocfs2_xattr_entry *entry = loc->xl_entry;

	ocfs2_xa_wipe_namevalue(loc);
	loc->xl_entry = NULL;

	le16_add_cpu(&xh->xh_count, -1);
	count = le16_to_cpu(xh->xh_count);

	/*
	 * Only zero out the entry if there are more remaining.  This is
	 * important for an empty bucket, as it keeps track of the
	 * bucket's hash value.  It doesn't hurt empty block storage.
	 */
	if (count) {
		index = ((char *)entry - (char *)&xh->xh_entries) /
			sizeof(struct ocfs2_xattr_entry);
		memmove(&xh->xh_entries[index], &xh->xh_entries[index + 1],
			(count - index) * sizeof(struct ocfs2_xattr_entry));
		memset(&xh->xh_entries[count], 0,
		       sizeof(struct ocfs2_xattr_entry));
	}
}

/*
 * If we have a problem adjusting the size of an external value during
 * ocfs2_xa_prepare_entry() or ocfs2_xa_remove(), we may have an xattr
 * in an intermediate state.  For example, the value may be partially
 * truncated.
 *
 * If the value tree hasn't changed, the extend/truncate went nowhere.
 * We have nothing to do.  The caller can treat it as a straight error.
 *
 * If the value tree got partially truncated, we now have a corrupted
 * extended attribute.  We're going to wipe its entry and leak the
 * clusters.  Better to leak some storage than leave a corrupt entry.
 *
 * If the value tree grew, it obviously didn't grow enough for the
 * new entry.  We're not going to try and reclaim those clusters either.
 * If there was already an external value there (orig_clusters != 0),
 * the new clusters are attached safely and we can just leave the old
 * value in place.  If there was no external value there, we remove
 * the entry.
 *
 * This way, the xattr block we store in the journal will be consistent.
 * If the size change broke because of the journal, no changes will hit
 * disk anyway.
 */
static void ocfs2_xa_cleanup_value_truncate(struct ocfs2_xa_loc *loc,
					    const char *what,
					    unsigned int orig_clusters)
{
	unsigned int new_clusters = ocfs2_xa_value_clusters(loc);
	char *nameval_buf = ocfs2_xa_offset_pointer(loc,
				le16_to_cpu(loc->xl_entry->xe_name_offset));

	if (new_clusters < orig_clusters) {
		mlog(ML_ERROR,
		     "Partial truncate while %s xattr %.*s.  Leaking "
		     "%u clusters and removing the entry\n",
		     what, loc->xl_entry->xe_name_len, nameval_buf,
		     orig_clusters - new_clusters);
		ocfs2_xa_remove_entry(loc);
	} else if (!orig_clusters) {
		mlog(ML_ERROR,
		     "Unable to allocate an external value for xattr "
		     "%.*s safely.  Leaking %u clusters and removing the "
		     "entry\n",
		     loc->xl_entry->xe_name_len, nameval_buf,
		     new_clusters - orig_clusters);
		ocfs2_xa_remove_entry(loc);
	} else if (new_clusters > orig_clusters)
		mlog(ML_ERROR,
		     "Unable to grow xattr %.*s safely.  %u new clusters "
		     "have been added, but the value will not be "
		     "modified\n",
		     loc->xl_entry->xe_name_len, nameval_buf,
		     new_clusters - orig_clusters);
}

static int ocfs2_xa_remove(struct ocfs2_xa_loc *loc,
			   struct ocfs2_xattr_set_ctxt *ctxt)
{
	int rc = 0;
	unsigned int orig_clusters;

	if (!ocfs2_xattr_is_local(loc->xl_entry)) {
		orig_clusters = ocfs2_xa_value_clusters(loc);
		rc = ocfs2_xa_value_truncate(loc, 0, ctxt);
		if (rc) {
			mlog_errno(rc);
			/*
			 * Since this is remove, we can return 0 if
			 * ocfs2_xa_cleanup_value_truncate() is going to
			 * wipe the entry anyway.  So we check the
			 * cluster count as well.
			 */
			if (orig_clusters != ocfs2_xa_value_clusters(loc))
				rc = 0;
			ocfs2_xa_cleanup_value_truncate(loc, "removing",
							orig_clusters);
			if (rc)
				goto out;
		}
	}
<<<<<<< HEAD

	ocfs2_xa_remove_entry(loc);

out:
	return rc;
}

static void ocfs2_xa_install_value_root(struct ocfs2_xa_loc *loc)
{
	int name_size = OCFS2_XATTR_SIZE(loc->xl_entry->xe_name_len);
	char *nameval_buf;

	nameval_buf = ocfs2_xa_offset_pointer(loc,
				le16_to_cpu(loc->xl_entry->xe_name_offset));
	memcpy(nameval_buf + name_size, &def_xv, OCFS2_XATTR_ROOT_SIZE);
}

/*
 * Take an existing entry and make it ready for the new value.  This
 * won't allocate space, but it may free space.  It should be ready for
 * ocfs2_xa_prepare_entry() to finish the work.
 */
static int ocfs2_xa_reuse_entry(struct ocfs2_xa_loc *loc,
				struct ocfs2_xattr_info *xi,
				struct ocfs2_xattr_set_ctxt *ctxt)
{
	int rc = 0;
	int name_size = OCFS2_XATTR_SIZE(xi->xi_name_len);
	unsigned int orig_clusters;
	char *nameval_buf;
	int xe_local = ocfs2_xattr_is_local(loc->xl_entry);
	int xi_local = xi->xi_value_len <= OCFS2_XATTR_INLINE_SIZE;

	BUG_ON(OCFS2_XATTR_SIZE(loc->xl_entry->xe_name_len) !=
	       name_size);

	nameval_buf = ocfs2_xa_offset_pointer(loc,
				le16_to_cpu(loc->xl_entry->xe_name_offset));
	if (xe_local) {
		memset(nameval_buf + name_size, 0,
		       namevalue_size_xe(loc->xl_entry) - name_size);
		if (!xi_local)
			ocfs2_xa_install_value_root(loc);
	} else {
		orig_clusters = ocfs2_xa_value_clusters(loc);
		if (xi_local) {
			rc = ocfs2_xa_value_truncate(loc, 0, ctxt);
			if (rc < 0)
				mlog_errno(rc);
			else
				memset(nameval_buf + name_size, 0,
				       namevalue_size_xe(loc->xl_entry) -
				       name_size);
		} else if (le64_to_cpu(loc->xl_entry->xe_value_size) >
			   xi->xi_value_len) {
			rc = ocfs2_xa_value_truncate(loc, xi->xi_value_len,
						     ctxt);
			if (rc < 0)
				mlog_errno(rc);
		}

		if (rc) {
			ocfs2_xa_cleanup_value_truncate(loc, "reusing",
							orig_clusters);
			goto out;
		}
	}

	loc->xl_entry->xe_value_size = cpu_to_le64(xi->xi_value_len);
	ocfs2_xattr_set_local(loc->xl_entry, xi_local);

out:
	return rc;
}

/*
 * Prepares loc->xl_entry to receive the new xattr.  This includes
 * properly setting up the name+value pair region.  If loc->xl_entry
 * already exists, it will take care of modifying it appropriately.
 *
 * Note that this modifies the data.  You did journal_access already,
 * right?
 */
static int ocfs2_xa_prepare_entry(struct ocfs2_xa_loc *loc,
				  struct ocfs2_xattr_info *xi,
				  u32 name_hash,
				  struct ocfs2_xattr_set_ctxt *ctxt)
{
	int rc = 0;
	unsigned int orig_clusters;
	__le64 orig_value_size = 0;

	rc = ocfs2_xa_check_space(loc, xi);
	if (rc)
		goto out;

	if (loc->xl_entry) {
		if (ocfs2_xa_can_reuse_entry(loc, xi)) {
			orig_value_size = loc->xl_entry->xe_value_size;
			rc = ocfs2_xa_reuse_entry(loc, xi, ctxt);
			if (rc)
				goto out;
			goto alloc_value;
		}

		if (!ocfs2_xattr_is_local(loc->xl_entry)) {
			orig_clusters = ocfs2_xa_value_clusters(loc);
			rc = ocfs2_xa_value_truncate(loc, 0, ctxt);
			if (rc) {
				mlog_errno(rc);
				ocfs2_xa_cleanup_value_truncate(loc,
								"overwriting",
								orig_clusters);
				goto out;
			}
		}
		ocfs2_xa_wipe_namevalue(loc);
	} else
		ocfs2_xa_add_entry(loc, name_hash);

	/*
	 * If we get here, we have a blank entry.  Fill it.  We grow our
	 * name+value pair back from the end.
	 */
	ocfs2_xa_add_namevalue(loc, xi);
	if (xi->xi_value_len > OCFS2_XATTR_INLINE_SIZE)
		ocfs2_xa_install_value_root(loc);

alloc_value:
	if (xi->xi_value_len > OCFS2_XATTR_INLINE_SIZE) {
		orig_clusters = ocfs2_xa_value_clusters(loc);
		rc = ocfs2_xa_value_truncate(loc, xi->xi_value_len, ctxt);
		if (rc < 0) {
			ctxt->set_abort = 1;
			ocfs2_xa_cleanup_value_truncate(loc, "growing",
							orig_clusters);
			/*
			 * If we were growing an existing value,
			 * ocfs2_xa_cleanup_value_truncate() won't remove
			 * the entry. We need to restore the original value
			 * size.
			 */
			if (loc->xl_entry) {
				BUG_ON(!orig_value_size);
				loc->xl_entry->xe_value_size = orig_value_size;
			}
			mlog_errno(rc);
		}
	}

out:
	return rc;
}

/*
 * Store the value portion of the name+value pair.  This will skip
 * values that are stored externally.  Their tree roots were set up
 * by ocfs2_xa_prepare_entry().
 */
static int ocfs2_xa_store_value(struct ocfs2_xa_loc *loc,
				struct ocfs2_xattr_info *xi,
				struct ocfs2_xattr_set_ctxt *ctxt)
{
	int rc = 0;
	int nameval_offset = le16_to_cpu(loc->xl_entry->xe_name_offset);
	int name_size = OCFS2_XATTR_SIZE(xi->xi_name_len);
	char *nameval_buf;
	struct ocfs2_xattr_value_buf vb;

	nameval_buf = ocfs2_xa_offset_pointer(loc, nameval_offset);
	if (xi->xi_value_len > OCFS2_XATTR_INLINE_SIZE) {
		ocfs2_xa_fill_value_buf(loc, &vb);
		rc = __ocfs2_xattr_set_value_outside(loc->xl_inode,
						     ctxt->handle, &vb,
						     xi->xi_value,
						     xi->xi_value_len);
	} else
		memcpy(nameval_buf + name_size, xi->xi_value, xi->xi_value_len);

	return rc;
}

=======

	ocfs2_xa_remove_entry(loc);

out:
	return rc;
}

static void ocfs2_xa_install_value_root(struct ocfs2_xa_loc *loc)
{
	int name_size = OCFS2_XATTR_SIZE(loc->xl_entry->xe_name_len);
	char *nameval_buf;

	nameval_buf = ocfs2_xa_offset_pointer(loc,
				le16_to_cpu(loc->xl_entry->xe_name_offset));
	memcpy(nameval_buf + name_size, &def_xv, OCFS2_XATTR_ROOT_SIZE);
}

/*
 * Take an existing entry and make it ready for the new value.  This
 * won't allocate space, but it may free space.  It should be ready for
 * ocfs2_xa_prepare_entry() to finish the work.
 */
static int ocfs2_xa_reuse_entry(struct ocfs2_xa_loc *loc,
				struct ocfs2_xattr_info *xi,
				struct ocfs2_xattr_set_ctxt *ctxt)
{
	int rc = 0;
	int name_size = OCFS2_XATTR_SIZE(xi->xi_name_len);
	unsigned int orig_clusters;
	char *nameval_buf;
	int xe_local = ocfs2_xattr_is_local(loc->xl_entry);
	int xi_local = xi->xi_value_len <= OCFS2_XATTR_INLINE_SIZE;

	BUG_ON(OCFS2_XATTR_SIZE(loc->xl_entry->xe_name_len) !=
	       name_size);

	nameval_buf = ocfs2_xa_offset_pointer(loc,
				le16_to_cpu(loc->xl_entry->xe_name_offset));
	if (xe_local) {
		memset(nameval_buf + name_size, 0,
		       namevalue_size_xe(loc->xl_entry) - name_size);
		if (!xi_local)
			ocfs2_xa_install_value_root(loc);
	} else {
		orig_clusters = ocfs2_xa_value_clusters(loc);
		if (xi_local) {
			rc = ocfs2_xa_value_truncate(loc, 0, ctxt);
			if (rc < 0)
				mlog_errno(rc);
			else
				memset(nameval_buf + name_size, 0,
				       namevalue_size_xe(loc->xl_entry) -
				       name_size);
		} else if (le64_to_cpu(loc->xl_entry->xe_value_size) >
			   xi->xi_value_len) {
			rc = ocfs2_xa_value_truncate(loc, xi->xi_value_len,
						     ctxt);
			if (rc < 0)
				mlog_errno(rc);
		}

		if (rc) {
			ocfs2_xa_cleanup_value_truncate(loc, "reusing",
							orig_clusters);
			goto out;
		}
	}

	loc->xl_entry->xe_value_size = cpu_to_le64(xi->xi_value_len);
	ocfs2_xattr_set_local(loc->xl_entry, xi_local);

out:
	return rc;
}

/*
 * Prepares loc->xl_entry to receive the new xattr.  This includes
 * properly setting up the name+value pair region.  If loc->xl_entry
 * already exists, it will take care of modifying it appropriately.
 *
 * Note that this modifies the data.  You did journal_access already,
 * right?
 */
static int ocfs2_xa_prepare_entry(struct ocfs2_xa_loc *loc,
				  struct ocfs2_xattr_info *xi,
				  u32 name_hash,
				  struct ocfs2_xattr_set_ctxt *ctxt)
{
	int rc = 0;
	unsigned int orig_clusters;
	__le64 orig_value_size = 0;

	rc = ocfs2_xa_check_space(loc, xi);
	if (rc)
		goto out;

	if (loc->xl_entry) {
		if (ocfs2_xa_can_reuse_entry(loc, xi)) {
			orig_value_size = loc->xl_entry->xe_value_size;
			rc = ocfs2_xa_reuse_entry(loc, xi, ctxt);
			if (rc)
				goto out;
			goto alloc_value;
		}

		if (!ocfs2_xattr_is_local(loc->xl_entry)) {
			orig_clusters = ocfs2_xa_value_clusters(loc);
			rc = ocfs2_xa_value_truncate(loc, 0, ctxt);
			if (rc) {
				mlog_errno(rc);
				ocfs2_xa_cleanup_value_truncate(loc,
								"overwriting",
								orig_clusters);
				goto out;
			}
		}
		ocfs2_xa_wipe_namevalue(loc);
	} else
		ocfs2_xa_add_entry(loc, name_hash);

	/*
	 * If we get here, we have a blank entry.  Fill it.  We grow our
	 * name+value pair back from the end.
	 */
	ocfs2_xa_add_namevalue(loc, xi);
	if (xi->xi_value_len > OCFS2_XATTR_INLINE_SIZE)
		ocfs2_xa_install_value_root(loc);

alloc_value:
	if (xi->xi_value_len > OCFS2_XATTR_INLINE_SIZE) {
		orig_clusters = ocfs2_xa_value_clusters(loc);
		rc = ocfs2_xa_value_truncate(loc, xi->xi_value_len, ctxt);
		if (rc < 0) {
			ctxt->set_abort = 1;
			ocfs2_xa_cleanup_value_truncate(loc, "growing",
							orig_clusters);
			/*
			 * If we were growing an existing value,
			 * ocfs2_xa_cleanup_value_truncate() won't remove
			 * the entry. We need to restore the original value
			 * size.
			 */
			if (loc->xl_entry) {
				BUG_ON(!orig_value_size);
				loc->xl_entry->xe_value_size = orig_value_size;
			}
			mlog_errno(rc);
		}
	}

out:
	return rc;
}

/*
 * Store the value portion of the name+value pair.  This will skip
 * values that are stored externally.  Their tree roots were set up
 * by ocfs2_xa_prepare_entry().
 */
static int ocfs2_xa_store_value(struct ocfs2_xa_loc *loc,
				struct ocfs2_xattr_info *xi,
				struct ocfs2_xattr_set_ctxt *ctxt)
{
	int rc = 0;
	int nameval_offset = le16_to_cpu(loc->xl_entry->xe_name_offset);
	int name_size = OCFS2_XATTR_SIZE(xi->xi_name_len);
	char *nameval_buf;
	struct ocfs2_xattr_value_buf vb;

	nameval_buf = ocfs2_xa_offset_pointer(loc, nameval_offset);
	if (xi->xi_value_len > OCFS2_XATTR_INLINE_SIZE) {
		ocfs2_xa_fill_value_buf(loc, &vb);
		rc = __ocfs2_xattr_set_value_outside(loc->xl_inode,
						     ctxt->handle, &vb,
						     xi->xi_value,
						     xi->xi_value_len);
	} else
		memcpy(nameval_buf + name_size, xi->xi_value, xi->xi_value_len);

	return rc;
}

>>>>>>> 02f8c6ae
static int ocfs2_xa_set(struct ocfs2_xa_loc *loc,
			struct ocfs2_xattr_info *xi,
			struct ocfs2_xattr_set_ctxt *ctxt)
{
	int ret;
	u32 name_hash = ocfs2_xattr_name_hash(loc->xl_inode, xi->xi_name,
					      xi->xi_name_len);

	ret = ocfs2_xa_journal_access(ctxt->handle, loc,
				      OCFS2_JOURNAL_ACCESS_WRITE);
	if (ret) {
		mlog_errno(ret);
		goto out;
	}

	/*
	 * From here on out, everything is going to modify the buffer a
	 * little.  Errors are going to leave the xattr header in a
	 * sane state.  Thus, even with errors we dirty the sucker.
	 */

	/* Don't worry, we are never called with !xi_value and !xl_entry */
	if (!xi->xi_value) {
		ret = ocfs2_xa_remove(loc, ctxt);
		goto out_dirty;
	}

	ret = ocfs2_xa_prepare_entry(loc, xi, name_hash, ctxt);
	if (ret) {
		if (ret != -ENOSPC)
			mlog_errno(ret);
		goto out_dirty;
	}

	ret = ocfs2_xa_store_value(loc, xi, ctxt);
	if (ret)
		mlog_errno(ret);

out_dirty:
	ocfs2_xa_journal_dirty(ctxt->handle, loc);

out:
	return ret;
}

static void ocfs2_init_dinode_xa_loc(struct ocfs2_xa_loc *loc,
				     struct inode *inode,
				     struct buffer_head *bh,
				     struct ocfs2_xattr_entry *entry)
{
	struct ocfs2_dinode *di = (struct ocfs2_dinode *)bh->b_data;

	BUG_ON(!(OCFS2_I(inode)->ip_dyn_features & OCFS2_INLINE_XATTR_FL));

	loc->xl_inode = inode;
	loc->xl_ops = &ocfs2_xa_block_loc_ops;
	loc->xl_storage = bh;
	loc->xl_entry = entry;
	loc->xl_size = le16_to_cpu(di->i_xattr_inline_size);
	loc->xl_header =
		(struct ocfs2_xattr_header *)(bh->b_data + bh->b_size -
					      loc->xl_size);
}

static void ocfs2_init_xattr_block_xa_loc(struct ocfs2_xa_loc *loc,
					  struct inode *inode,
					  struct buffer_head *bh,
					  struct ocfs2_xattr_entry *entry)
{
	struct ocfs2_xattr_block *xb =
		(struct ocfs2_xattr_block *)bh->b_data;

	BUG_ON(le16_to_cpu(xb->xb_flags) & OCFS2_XATTR_INDEXED);

	loc->xl_inode = inode;
	loc->xl_ops = &ocfs2_xa_block_loc_ops;
	loc->xl_storage = bh;
	loc->xl_header = &(xb->xb_attrs.xb_header);
	loc->xl_entry = entry;
	loc->xl_size = bh->b_size - offsetof(struct ocfs2_xattr_block,
					     xb_attrs.xb_header);
}

static void ocfs2_init_xattr_bucket_xa_loc(struct ocfs2_xa_loc *loc,
					   struct ocfs2_xattr_bucket *bucket,
					   struct ocfs2_xattr_entry *entry)
{
	loc->xl_inode = bucket->bu_inode;
	loc->xl_ops = &ocfs2_xa_bucket_loc_ops;
	loc->xl_storage = bucket;
	loc->xl_header = bucket_xh(bucket);
	loc->xl_entry = entry;
	loc->xl_size = OCFS2_XATTR_BUCKET_SIZE;
}

/*
 * In xattr remove, if it is stored outside and refcounted, we may have
 * the chance to split the refcount tree. So need the allocators.
 */
static int ocfs2_lock_xattr_remove_allocators(struct inode *inode,
					struct ocfs2_xattr_value_root *xv,
					struct ocfs2_caching_info *ref_ci,
					struct buffer_head *ref_root_bh,
					struct ocfs2_alloc_context **meta_ac,
					int *ref_credits)
{
	int ret, meta_add = 0;
	u32 p_cluster, num_clusters;
	unsigned int ext_flags;

	*ref_credits = 0;
	ret = ocfs2_xattr_get_clusters(inode, 0, &p_cluster,
				       &num_clusters,
				       &xv->xr_list,
				       &ext_flags);
	if (ret) {
		mlog_errno(ret);
		goto out;
	}

	if (!(ext_flags & OCFS2_EXT_REFCOUNTED))
		goto out;

	ret = ocfs2_refcounted_xattr_delete_need(inode, ref_ci,
						 ref_root_bh, xv,
						 &meta_add, ref_credits);
	if (ret) {
		mlog_errno(ret);
		goto out;
	}

	ret = ocfs2_reserve_new_metadata_blocks(OCFS2_SB(inode->i_sb),
						meta_add, meta_ac);
	if (ret)
		mlog_errno(ret);

out:
	return ret;
}

static int ocfs2_remove_value_outside(struct inode*inode,
				      struct ocfs2_xattr_value_buf *vb,
				      struct ocfs2_xattr_header *header,
				      struct ocfs2_caching_info *ref_ci,
				      struct buffer_head *ref_root_bh)
{
	int ret = 0, i, ref_credits;
	struct ocfs2_super *osb = OCFS2_SB(inode->i_sb);
	struct ocfs2_xattr_set_ctxt ctxt = { NULL, NULL, };
	void *val;

	ocfs2_init_dealloc_ctxt(&ctxt.dealloc);

	for (i = 0; i < le16_to_cpu(header->xh_count); i++) {
		struct ocfs2_xattr_entry *entry = &header->xh_entries[i];

		if (ocfs2_xattr_is_local(entry))
			continue;

		val = (void *)header +
			le16_to_cpu(entry->xe_name_offset);
		vb->vb_xv = (struct ocfs2_xattr_value_root *)
			(val + OCFS2_XATTR_SIZE(entry->xe_name_len));

		ret = ocfs2_lock_xattr_remove_allocators(inode, vb->vb_xv,
							 ref_ci, ref_root_bh,
							 &ctxt.meta_ac,
							 &ref_credits);

		ctxt.handle = ocfs2_start_trans(osb, ref_credits +
					ocfs2_remove_extent_credits(osb->sb));
		if (IS_ERR(ctxt.handle)) {
			ret = PTR_ERR(ctxt.handle);
			mlog_errno(ret);
			break;
		}

		ret = ocfs2_xattr_value_truncate(inode, vb, 0, &ctxt);
		if (ret < 0) {
			mlog_errno(ret);
			break;
		}

		ocfs2_commit_trans(osb, ctxt.handle);
		if (ctxt.meta_ac) {
			ocfs2_free_alloc_context(ctxt.meta_ac);
			ctxt.meta_ac = NULL;
		}
	}

	if (ctxt.meta_ac)
		ocfs2_free_alloc_context(ctxt.meta_ac);
	ocfs2_schedule_truncate_log_flush(osb, 1);
	ocfs2_run_deallocs(osb, &ctxt.dealloc);
	return ret;
}

static int ocfs2_xattr_ibody_remove(struct inode *inode,
				    struct buffer_head *di_bh,
				    struct ocfs2_caching_info *ref_ci,
				    struct buffer_head *ref_root_bh)
{

	struct ocfs2_dinode *di = (struct ocfs2_dinode *)di_bh->b_data;
	struct ocfs2_xattr_header *header;
	int ret;
	struct ocfs2_xattr_value_buf vb = {
		.vb_bh = di_bh,
		.vb_access = ocfs2_journal_access_di,
	};

	header = (struct ocfs2_xattr_header *)
		 ((void *)di + inode->i_sb->s_blocksize -
		 le16_to_cpu(di->i_xattr_inline_size));

	ret = ocfs2_remove_value_outside(inode, &vb, header,
					 ref_ci, ref_root_bh);

	return ret;
}

struct ocfs2_rm_xattr_bucket_para {
	struct ocfs2_caching_info *ref_ci;
	struct buffer_head *ref_root_bh;
};

static int ocfs2_xattr_block_remove(struct inode *inode,
				    struct buffer_head *blk_bh,
				    struct ocfs2_caching_info *ref_ci,
				    struct buffer_head *ref_root_bh)
{
	struct ocfs2_xattr_block *xb;
	int ret = 0;
	struct ocfs2_xattr_value_buf vb = {
		.vb_bh = blk_bh,
		.vb_access = ocfs2_journal_access_xb,
	};
	struct ocfs2_rm_xattr_bucket_para args = {
		.ref_ci = ref_ci,
		.ref_root_bh = ref_root_bh,
	};

	xb = (struct ocfs2_xattr_block *)blk_bh->b_data;
	if (!(le16_to_cpu(xb->xb_flags) & OCFS2_XATTR_INDEXED)) {
		struct ocfs2_xattr_header *header = &(xb->xb_attrs.xb_header);
		ret = ocfs2_remove_value_outside(inode, &vb, header,
						 ref_ci, ref_root_bh);
	} else
		ret = ocfs2_iterate_xattr_index_block(inode,
						blk_bh,
						ocfs2_rm_xattr_cluster,
						&args);

	return ret;
}

static int ocfs2_xattr_free_block(struct inode *inode,
				  u64 block,
				  struct ocfs2_caching_info *ref_ci,
				  struct buffer_head *ref_root_bh)
{
	struct inode *xb_alloc_inode;
	struct buffer_head *xb_alloc_bh = NULL;
	struct buffer_head *blk_bh = NULL;
	struct ocfs2_xattr_block *xb;
	struct ocfs2_super *osb = OCFS2_SB(inode->i_sb);
	handle_t *handle;
	int ret = 0;
	u64 blk, bg_blkno;
	u16 bit;

	ret = ocfs2_read_xattr_block(inode, block, &blk_bh);
	if (ret < 0) {
		mlog_errno(ret);
		goto out;
	}

	ret = ocfs2_xattr_block_remove(inode, blk_bh, ref_ci, ref_root_bh);
	if (ret < 0) {
		mlog_errno(ret);
		goto out;
	}

	xb = (struct ocfs2_xattr_block *)blk_bh->b_data;
	blk = le64_to_cpu(xb->xb_blkno);
	bit = le16_to_cpu(xb->xb_suballoc_bit);
	if (xb->xb_suballoc_loc)
		bg_blkno = le64_to_cpu(xb->xb_suballoc_loc);
	else
		bg_blkno = ocfs2_which_suballoc_group(blk, bit);

	xb_alloc_inode = ocfs2_get_system_file_inode(osb,
				EXTENT_ALLOC_SYSTEM_INODE,
				le16_to_cpu(xb->xb_suballoc_slot));
	if (!xb_alloc_inode) {
		ret = -ENOMEM;
		mlog_errno(ret);
		goto out;
	}
	mutex_lock(&xb_alloc_inode->i_mutex);

	ret = ocfs2_inode_lock(xb_alloc_inode, &xb_alloc_bh, 1);
	if (ret < 0) {
		mlog_errno(ret);
		goto out_mutex;
	}

	handle = ocfs2_start_trans(osb, OCFS2_SUBALLOC_FREE);
	if (IS_ERR(handle)) {
		ret = PTR_ERR(handle);
		mlog_errno(ret);
		goto out_unlock;
	}

	ret = ocfs2_free_suballoc_bits(handle, xb_alloc_inode, xb_alloc_bh,
				       bit, bg_blkno, 1);
	if (ret < 0)
		mlog_errno(ret);

	ocfs2_commit_trans(osb, handle);
out_unlock:
	ocfs2_inode_unlock(xb_alloc_inode, 1);
	brelse(xb_alloc_bh);
out_mutex:
	mutex_unlock(&xb_alloc_inode->i_mutex);
	iput(xb_alloc_inode);
out:
	brelse(blk_bh);
	return ret;
}

/*
 * ocfs2_xattr_remove()
 *
 * Free extended attribute resources associated with this inode.
 */
int ocfs2_xattr_remove(struct inode *inode, struct buffer_head *di_bh)
{
	struct ocfs2_inode_info *oi = OCFS2_I(inode);
	struct ocfs2_dinode *di = (struct ocfs2_dinode *)di_bh->b_data;
	struct ocfs2_refcount_tree *ref_tree = NULL;
	struct buffer_head *ref_root_bh = NULL;
	struct ocfs2_caching_info *ref_ci = NULL;
	handle_t *handle;
	int ret;

	if (!ocfs2_supports_xattr(OCFS2_SB(inode->i_sb)))
		return 0;

	if (!(oi->ip_dyn_features & OCFS2_HAS_XATTR_FL))
		return 0;

	if (OCFS2_I(inode)->ip_dyn_features & OCFS2_HAS_REFCOUNT_FL) {
		ret = ocfs2_lock_refcount_tree(OCFS2_SB(inode->i_sb),
					       le64_to_cpu(di->i_refcount_loc),
					       1, &ref_tree, &ref_root_bh);
		if (ret) {
			mlog_errno(ret);
			goto out;
		}
		ref_ci = &ref_tree->rf_ci;

	}

	if (oi->ip_dyn_features & OCFS2_INLINE_XATTR_FL) {
		ret = ocfs2_xattr_ibody_remove(inode, di_bh,
					       ref_ci, ref_root_bh);
		if (ret < 0) {
			mlog_errno(ret);
			goto out;
		}
	}

	if (di->i_xattr_loc) {
		ret = ocfs2_xattr_free_block(inode,
					     le64_to_cpu(di->i_xattr_loc),
					     ref_ci, ref_root_bh);
		if (ret < 0) {
			mlog_errno(ret);
			goto out;
		}
	}

	handle = ocfs2_start_trans((OCFS2_SB(inode->i_sb)),
				   OCFS2_INODE_UPDATE_CREDITS);
	if (IS_ERR(handle)) {
		ret = PTR_ERR(handle);
		mlog_errno(ret);
		goto out;
	}
	ret = ocfs2_journal_access_di(handle, INODE_CACHE(inode), di_bh,
				      OCFS2_JOURNAL_ACCESS_WRITE);
	if (ret) {
		mlog_errno(ret);
		goto out_commit;
	}

	di->i_xattr_loc = 0;

	spin_lock(&oi->ip_lock);
	oi->ip_dyn_features &= ~(OCFS2_INLINE_XATTR_FL | OCFS2_HAS_XATTR_FL);
	di->i_dyn_features = cpu_to_le16(oi->ip_dyn_features);
	spin_unlock(&oi->ip_lock);

	ocfs2_journal_dirty(handle, di_bh);
out_commit:
	ocfs2_commit_trans(OCFS2_SB(inode->i_sb), handle);
out:
	if (ref_tree)
		ocfs2_unlock_refcount_tree(OCFS2_SB(inode->i_sb), ref_tree, 1);
	brelse(ref_root_bh);
	return ret;
}

static int ocfs2_xattr_has_space_inline(struct inode *inode,
					struct ocfs2_dinode *di)
{
	struct ocfs2_inode_info *oi = OCFS2_I(inode);
	unsigned int xattrsize = OCFS2_SB(inode->i_sb)->s_xattr_inline_size;
	int free;

	if (xattrsize < OCFS2_MIN_XATTR_INLINE_SIZE)
		return 0;

	if (oi->ip_dyn_features & OCFS2_INLINE_DATA_FL) {
		struct ocfs2_inline_data *idata = &di->id2.i_data;
		free = le16_to_cpu(idata->id_count) - le64_to_cpu(di->i_size);
	} else if (ocfs2_inode_is_fast_symlink(inode)) {
		free = ocfs2_fast_symlink_chars(inode->i_sb) -
			le64_to_cpu(di->i_size);
	} else {
		struct ocfs2_extent_list *el = &di->id2.i_list;
		free = (le16_to_cpu(el->l_count) -
			le16_to_cpu(el->l_next_free_rec)) *
			sizeof(struct ocfs2_extent_rec);
	}
	if (free >= xattrsize)
		return 1;

	return 0;
}

/*
 * ocfs2_xattr_ibody_find()
 *
 * Find extended attribute in inode block and
 * fill search info into struct ocfs2_xattr_search.
 */
static int ocfs2_xattr_ibody_find(struct inode *inode,
				  int name_index,
				  const char *name,
				  struct ocfs2_xattr_search *xs)
{
	struct ocfs2_inode_info *oi = OCFS2_I(inode);
	struct ocfs2_dinode *di = (struct ocfs2_dinode *)xs->inode_bh->b_data;
	int ret;
	int has_space = 0;

	if (inode->i_sb->s_blocksize == OCFS2_MIN_BLOCKSIZE)
		return 0;

	if (!(oi->ip_dyn_features & OCFS2_INLINE_XATTR_FL)) {
		down_read(&oi->ip_alloc_sem);
		has_space = ocfs2_xattr_has_space_inline(inode, di);
		up_read(&oi->ip_alloc_sem);
		if (!has_space)
			return 0;
	}

	xs->xattr_bh = xs->inode_bh;
	xs->end = (void *)di + inode->i_sb->s_blocksize;
	if (oi->ip_dyn_features & OCFS2_INLINE_XATTR_FL)
		xs->header = (struct ocfs2_xattr_header *)
			(xs->end - le16_to_cpu(di->i_xattr_inline_size));
	else
		xs->header = (struct ocfs2_xattr_header *)
			(xs->end - OCFS2_SB(inode->i_sb)->s_xattr_inline_size);
	xs->base = (void *)xs->header;
	xs->here = xs->header->xh_entries;

	/* Find the named attribute. */
	if (oi->ip_dyn_features & OCFS2_INLINE_XATTR_FL) {
		ret = ocfs2_xattr_find_entry(name_index, name, xs);
		if (ret && ret != -ENODATA)
			return ret;
		xs->not_found = ret;
	}

	return 0;
}

static int ocfs2_xattr_ibody_init(struct inode *inode,
				  struct buffer_head *di_bh,
				  struct ocfs2_xattr_set_ctxt *ctxt)
{
	int ret;
	struct ocfs2_inode_info *oi = OCFS2_I(inode);
	struct ocfs2_dinode *di = (struct ocfs2_dinode *)di_bh->b_data;
	struct ocfs2_super *osb = OCFS2_SB(inode->i_sb);
	unsigned int xattrsize = osb->s_xattr_inline_size;

	if (!ocfs2_xattr_has_space_inline(inode, di)) {
		ret = -ENOSPC;
		goto out;
	}

	ret = ocfs2_journal_access_di(ctxt->handle, INODE_CACHE(inode), di_bh,
				      OCFS2_JOURNAL_ACCESS_WRITE);
	if (ret) {
		mlog_errno(ret);
		goto out;
	}

	/*
	 * Adjust extent record count or inline data size
	 * to reserve space for extended attribute.
	 */
	if (oi->ip_dyn_features & OCFS2_INLINE_DATA_FL) {
		struct ocfs2_inline_data *idata = &di->id2.i_data;
		le16_add_cpu(&idata->id_count, -xattrsize);
	} else if (!(ocfs2_inode_is_fast_symlink(inode))) {
		struct ocfs2_extent_list *el = &di->id2.i_list;
		le16_add_cpu(&el->l_count, -(xattrsize /
					     sizeof(struct ocfs2_extent_rec)));
	}
	di->i_xattr_inline_size = cpu_to_le16(xattrsize);

	spin_lock(&oi->ip_lock);
	oi->ip_dyn_features |= OCFS2_INLINE_XATTR_FL|OCFS2_HAS_XATTR_FL;
	di->i_dyn_features = cpu_to_le16(oi->ip_dyn_features);
	spin_unlock(&oi->ip_lock);

	ocfs2_journal_dirty(ctxt->handle, di_bh);

out:
	return ret;
}

/*
 * ocfs2_xattr_ibody_set()
 *
 * Set, replace or remove an extended attribute into inode block.
 *
 */
static int ocfs2_xattr_ibody_set(struct inode *inode,
				 struct ocfs2_xattr_info *xi,
				 struct ocfs2_xattr_search *xs,
				 struct ocfs2_xattr_set_ctxt *ctxt)
{
	int ret;
	struct ocfs2_inode_info *oi = OCFS2_I(inode);
	struct ocfs2_dinode *di = (struct ocfs2_dinode *)xs->inode_bh->b_data;
	struct ocfs2_xa_loc loc;

	if (inode->i_sb->s_blocksize == OCFS2_MIN_BLOCKSIZE)
		return -ENOSPC;

	down_write(&oi->ip_alloc_sem);
	if (!(oi->ip_dyn_features & OCFS2_INLINE_XATTR_FL)) {
		if (!ocfs2_xattr_has_space_inline(inode, di)) {
			ret = -ENOSPC;
			goto out;
		}
	}

	if (!(oi->ip_dyn_features & OCFS2_INLINE_XATTR_FL)) {
		ret = ocfs2_xattr_ibody_init(inode, xs->inode_bh, ctxt);
		if (ret) {
			if (ret != -ENOSPC)
				mlog_errno(ret);
			goto out;
		}
	}

	ocfs2_init_dinode_xa_loc(&loc, inode, xs->inode_bh,
				 xs->not_found ? NULL : xs->here);
	ret = ocfs2_xa_set(&loc, xi, ctxt);
	if (ret) {
		if (ret != -ENOSPC)
			mlog_errno(ret);
		goto out;
	}
	xs->here = loc.xl_entry;

out:
	up_write(&oi->ip_alloc_sem);

	return ret;
}

/*
 * ocfs2_xattr_block_find()
 *
 * Find extended attribute in external block and
 * fill search info into struct ocfs2_xattr_search.
 */
static int ocfs2_xattr_block_find(struct inode *inode,
				  int name_index,
				  const char *name,
				  struct ocfs2_xattr_search *xs)
{
	struct ocfs2_dinode *di = (struct ocfs2_dinode *)xs->inode_bh->b_data;
	struct buffer_head *blk_bh = NULL;
	struct ocfs2_xattr_block *xb;
	int ret = 0;

	if (!di->i_xattr_loc)
		return ret;

	ret = ocfs2_read_xattr_block(inode, le64_to_cpu(di->i_xattr_loc),
				     &blk_bh);
	if (ret < 0) {
		mlog_errno(ret);
		return ret;
	}

	xs->xattr_bh = blk_bh;
	xb = (struct ocfs2_xattr_block *)blk_bh->b_data;

	if (!(le16_to_cpu(xb->xb_flags) & OCFS2_XATTR_INDEXED)) {
		xs->header = &xb->xb_attrs.xb_header;
		xs->base = (void *)xs->header;
		xs->end = (void *)(blk_bh->b_data) + blk_bh->b_size;
		xs->here = xs->header->xh_entries;

		ret = ocfs2_xattr_find_entry(name_index, name, xs);
	} else
		ret = ocfs2_xattr_index_block_find(inode, blk_bh,
						   name_index,
						   name, xs);

	if (ret && ret != -ENODATA) {
		xs->xattr_bh = NULL;
		goto cleanup;
	}
	xs->not_found = ret;
	return 0;
cleanup:
	brelse(blk_bh);

	return ret;
}

static int ocfs2_create_xattr_block(struct inode *inode,
				    struct buffer_head *inode_bh,
				    struct ocfs2_xattr_set_ctxt *ctxt,
				    int indexed,
				    struct buffer_head **ret_bh)
{
	int ret;
	u16 suballoc_bit_start;
	u32 num_got;
	u64 suballoc_loc, first_blkno;
	struct ocfs2_dinode *di =  (struct ocfs2_dinode *)inode_bh->b_data;
	struct buffer_head *new_bh = NULL;
	struct ocfs2_xattr_block *xblk;

	ret = ocfs2_journal_access_di(ctxt->handle, INODE_CACHE(inode),
				      inode_bh, OCFS2_JOURNAL_ACCESS_CREATE);
	if (ret < 0) {
		mlog_errno(ret);
		goto end;
	}

<<<<<<< HEAD
	ret = ocfs2_claim_metadata(osb, ctxt->handle, ctxt->meta_ac, 1,
				   &suballoc_bit_start, &num_got,
				   &first_blkno);
=======
	ret = ocfs2_claim_metadata(ctxt->handle, ctxt->meta_ac, 1,
				   &suballoc_loc, &suballoc_bit_start,
				   &num_got, &first_blkno);
>>>>>>> 02f8c6ae
	if (ret < 0) {
		mlog_errno(ret);
		goto end;
	}

	new_bh = sb_getblk(inode->i_sb, first_blkno);
	ocfs2_set_new_buffer_uptodate(INODE_CACHE(inode), new_bh);

	ret = ocfs2_journal_access_xb(ctxt->handle, INODE_CACHE(inode),
				      new_bh,
				      OCFS2_JOURNAL_ACCESS_CREATE);
	if (ret < 0) {
		mlog_errno(ret);
		goto end;
	}

	/* Initialize ocfs2_xattr_block */
	xblk = (struct ocfs2_xattr_block *)new_bh->b_data;
	memset(xblk, 0, inode->i_sb->s_blocksize);
	strcpy((void *)xblk, OCFS2_XATTR_BLOCK_SIGNATURE);
	xblk->xb_suballoc_slot = cpu_to_le16(ctxt->meta_ac->ac_alloc_slot);
<<<<<<< HEAD
=======
	xblk->xb_suballoc_loc = cpu_to_le64(suballoc_loc);
>>>>>>> 02f8c6ae
	xblk->xb_suballoc_bit = cpu_to_le16(suballoc_bit_start);
	xblk->xb_fs_generation =
		cpu_to_le32(OCFS2_SB(inode->i_sb)->fs_generation);
	xblk->xb_blkno = cpu_to_le64(first_blkno);
	if (indexed) {
		struct ocfs2_xattr_tree_root *xr = &xblk->xb_attrs.xb_root;
		xr->xt_clusters = cpu_to_le32(1);
		xr->xt_last_eb_blk = 0;
		xr->xt_list.l_tree_depth = 0;
		xr->xt_list.l_count = cpu_to_le16(
					ocfs2_xattr_recs_per_xb(inode->i_sb));
		xr->xt_list.l_next_free_rec = cpu_to_le16(1);
		xblk->xb_flags = cpu_to_le16(OCFS2_XATTR_INDEXED);
	}
	ocfs2_journal_dirty(ctxt->handle, new_bh);

	/* Add it to the inode */
	di->i_xattr_loc = cpu_to_le64(first_blkno);

	spin_lock(&OCFS2_I(inode)->ip_lock);
	OCFS2_I(inode)->ip_dyn_features |= OCFS2_HAS_XATTR_FL;
	di->i_dyn_features = cpu_to_le16(OCFS2_I(inode)->ip_dyn_features);
	spin_unlock(&OCFS2_I(inode)->ip_lock);

	ocfs2_journal_dirty(ctxt->handle, inode_bh);

	*ret_bh = new_bh;
	new_bh = NULL;

end:
	brelse(new_bh);
	return ret;
}

/*
 * ocfs2_xattr_block_set()
 *
 * Set, replace or remove an extended attribute into external block.
 *
 */
static int ocfs2_xattr_block_set(struct inode *inode,
				 struct ocfs2_xattr_info *xi,
				 struct ocfs2_xattr_search *xs,
				 struct ocfs2_xattr_set_ctxt *ctxt)
{
	struct buffer_head *new_bh = NULL;
	struct ocfs2_xattr_block *xblk = NULL;
	int ret;
	struct ocfs2_xa_loc loc;

	if (!xs->xattr_bh) {
		ret = ocfs2_create_xattr_block(inode, xs->inode_bh, ctxt,
					       0, &new_bh);
		if (ret) {
			mlog_errno(ret);
			goto end;
		}

		xs->xattr_bh = new_bh;
		xblk = (struct ocfs2_xattr_block *)xs->xattr_bh->b_data;
		xs->header = &xblk->xb_attrs.xb_header;
		xs->base = (void *)xs->header;
		xs->end = (void *)xblk + inode->i_sb->s_blocksize;
		xs->here = xs->header->xh_entries;
	} else
		xblk = (struct ocfs2_xattr_block *)xs->xattr_bh->b_data;

	if (!(le16_to_cpu(xblk->xb_flags) & OCFS2_XATTR_INDEXED)) {
		ocfs2_init_xattr_block_xa_loc(&loc, inode, xs->xattr_bh,
					      xs->not_found ? NULL : xs->here);

		ret = ocfs2_xa_set(&loc, xi, ctxt);
		if (!ret)
			xs->here = loc.xl_entry;
		else if ((ret != -ENOSPC) || ctxt->set_abort)
			goto end;
		else {
			ret = ocfs2_xattr_create_index_block(inode, xs, ctxt);
			if (ret)
				goto end;
		}
	}

	if (le16_to_cpu(xblk->xb_flags) & OCFS2_XATTR_INDEXED)
		ret = ocfs2_xattr_set_entry_index_block(inode, xi, xs, ctxt);

end:
	return ret;
}

/* Check whether the new xattr can be inserted into the inode. */
static int ocfs2_xattr_can_be_in_inode(struct inode *inode,
				       struct ocfs2_xattr_info *xi,
				       struct ocfs2_xattr_search *xs)
{
	struct ocfs2_xattr_entry *last;
	int free, i;
	size_t min_offs = xs->end - xs->base;

	if (!xs->header)
		return 0;

	last = xs->header->xh_entries;

	for (i = 0; i < le16_to_cpu(xs->header->xh_count); i++) {
		size_t offs = le16_to_cpu(last->xe_name_offset);
		if (offs < min_offs)
			min_offs = offs;
		last += 1;
	}

	free = min_offs - ((void *)last - xs->base) - OCFS2_XATTR_HEADER_GAP;
	if (free < 0)
		return 0;

	BUG_ON(!xs->not_found);

	if (free >= (sizeof(struct ocfs2_xattr_entry) + namevalue_size_xi(xi)))
		return 1;

	return 0;
}

static int ocfs2_calc_xattr_set_need(struct inode *inode,
				     struct ocfs2_dinode *di,
				     struct ocfs2_xattr_info *xi,
				     struct ocfs2_xattr_search *xis,
				     struct ocfs2_xattr_search *xbs,
				     int *clusters_need,
				     int *meta_need,
				     int *credits_need)
{
	int ret = 0, old_in_xb = 0;
	int clusters_add = 0, meta_add = 0, credits = 0;
	struct buffer_head *bh = NULL;
	struct ocfs2_xattr_block *xb = NULL;
	struct ocfs2_xattr_entry *xe = NULL;
	struct ocfs2_xattr_value_root *xv = NULL;
	char *base = NULL;
	int name_offset, name_len = 0;
	u32 new_clusters = ocfs2_clusters_for_bytes(inode->i_sb,
						    xi->xi_value_len);
	u64 value_size;

	/*
	 * Calculate the clusters we need to write.
	 * No matter whether we replace an old one or add a new one,
	 * we need this for writing.
	 */
	if (xi->xi_value_len > OCFS2_XATTR_INLINE_SIZE)
		credits += new_clusters *
			   ocfs2_clusters_to_blocks(inode->i_sb, 1);

	if (xis->not_found && xbs->not_found) {
		credits += ocfs2_blocks_per_xattr_bucket(inode->i_sb);

		if (xi->xi_value_len > OCFS2_XATTR_INLINE_SIZE) {
			clusters_add += new_clusters;
			credits += ocfs2_calc_extend_credits(inode->i_sb,
							&def_xv.xv.xr_list,
							new_clusters);
		}

		goto meta_guess;
	}

	if (!xis->not_found) {
		xe = xis->here;
		name_offset = le16_to_cpu(xe->xe_name_offset);
		name_len = OCFS2_XATTR_SIZE(xe->xe_name_len);
		base = xis->base;
		credits += OCFS2_INODE_UPDATE_CREDITS;
	} else {
		int i, block_off = 0;
		xb = (struct ocfs2_xattr_block *)xbs->xattr_bh->b_data;
		xe = xbs->here;
		name_offset = le16_to_cpu(xe->xe_name_offset);
		name_len = OCFS2_XATTR_SIZE(xe->xe_name_len);
		i = xbs->here - xbs->header->xh_entries;
		old_in_xb = 1;

		if (le16_to_cpu(xb->xb_flags) & OCFS2_XATTR_INDEXED) {
			ret = ocfs2_xattr_bucket_get_name_value(inode->i_sb,
							bucket_xh(xbs->bucket),
							i, &block_off,
							&name_offset);
			base = bucket_block(xbs->bucket, block_off);
			credits += ocfs2_blocks_per_xattr_bucket(inode->i_sb);
		} else {
			base = xbs->base;
			credits += OCFS2_XATTR_BLOCK_UPDATE_CREDITS;
		}
	}

	/*
	 * delete a xattr doesn't need metadata and cluster allocation.
	 * so just calculate the credits and return.
	 *
	 * The credits for removing the value tree will be extended
	 * by ocfs2_remove_extent itself.
	 */
	if (!xi->xi_value) {
		if (!ocfs2_xattr_is_local(xe))
			credits += ocfs2_remove_extent_credits(inode->i_sb);

		goto out;
	}

	/* do cluster allocation guess first. */
	value_size = le64_to_cpu(xe->xe_value_size);

	if (old_in_xb) {
		/*
		 * In xattr set, we always try to set the xe in inode first,
		 * so if it can be inserted into inode successfully, the old
		 * one will be removed from the xattr block, and this xattr
		 * will be inserted into inode as a new xattr in inode.
		 */
		if (ocfs2_xattr_can_be_in_inode(inode, xi, xis)) {
			clusters_add += new_clusters;
			credits += ocfs2_remove_extent_credits(inode->i_sb) +
				    OCFS2_INODE_UPDATE_CREDITS;
			if (!ocfs2_xattr_is_local(xe))
				credits += ocfs2_calc_extend_credits(
							inode->i_sb,
							&def_xv.xv.xr_list,
							new_clusters);
			goto out;
		}
	}

	if (xi->xi_value_len > OCFS2_XATTR_INLINE_SIZE) {
		/* the new values will be stored outside. */
		u32 old_clusters = 0;

		if (!ocfs2_xattr_is_local(xe)) {
			old_clusters =	ocfs2_clusters_for_bytes(inode->i_sb,
								 value_size);
			xv = (struct ocfs2_xattr_value_root *)
			     (base + name_offset + name_len);
			value_size = OCFS2_XATTR_ROOT_SIZE;
		} else
			xv = &def_xv.xv;

		if (old_clusters >= new_clusters) {
			credits += ocfs2_remove_extent_credits(inode->i_sb);
			goto out;
		} else {
			meta_add += ocfs2_extend_meta_needed(&xv->xr_list);
			clusters_add += new_clusters - old_clusters;
			credits += ocfs2_calc_extend_credits(inode->i_sb,
							     &xv->xr_list,
							     new_clusters -
							     old_clusters);
			if (value_size >= OCFS2_XATTR_ROOT_SIZE)
				goto out;
		}
	} else {
		/*
		 * Now the new value will be stored inside. So if the new
		 * value is smaller than the size of value root or the old
		 * value, we don't need any allocation, otherwise we have
		 * to guess metadata allocation.
		 */
		if ((ocfs2_xattr_is_local(xe) &&
		     (value_size >= xi->xi_value_len)) ||
		    (!ocfs2_xattr_is_local(xe) &&
		     OCFS2_XATTR_ROOT_SIZE >= xi->xi_value_len))
			goto out;
	}

meta_guess:
	/* calculate metadata allocation. */
	if (di->i_xattr_loc) {
		if (!xbs->xattr_bh) {
			ret = ocfs2_read_xattr_block(inode,
						     le64_to_cpu(di->i_xattr_loc),
						     &bh);
			if (ret) {
				mlog_errno(ret);
				goto out;
			}

			xb = (struct ocfs2_xattr_block *)bh->b_data;
		} else
			xb = (struct ocfs2_xattr_block *)xbs->xattr_bh->b_data;

		/*
		 * If there is already an xattr tree, good, we can calculate
		 * like other b-trees. Otherwise we may have the chance of
		 * create a tree, the credit calculation is borrowed from
		 * ocfs2_calc_extend_credits with root_el = NULL. And the
		 * new tree will be cluster based, so no meta is needed.
		 */
		if (le16_to_cpu(xb->xb_flags) & OCFS2_XATTR_INDEXED) {
			struct ocfs2_extent_list *el =
				 &xb->xb_attrs.xb_root.xt_list;
			meta_add += ocfs2_extend_meta_needed(el);
			credits += ocfs2_calc_extend_credits(inode->i_sb,
							     el, 1);
		} else
			credits += OCFS2_SUBALLOC_ALLOC + 1;

		/*
		 * This cluster will be used either for new bucket or for
		 * new xattr block.
		 * If the cluster size is the same as the bucket size, one
		 * more is needed since we may need to extend the bucket
		 * also.
		 */
		clusters_add += 1;
		credits += ocfs2_blocks_per_xattr_bucket(inode->i_sb);
		if (OCFS2_XATTR_BUCKET_SIZE ==
			OCFS2_SB(inode->i_sb)->s_clustersize) {
			credits += ocfs2_blocks_per_xattr_bucket(inode->i_sb);
			clusters_add += 1;
		}
	} else {
		meta_add += 1;
		credits += OCFS2_XATTR_BLOCK_CREATE_CREDITS;
	}
out:
	if (clusters_need)
		*clusters_need = clusters_add;
	if (meta_need)
		*meta_need = meta_add;
	if (credits_need)
		*credits_need = credits;
	brelse(bh);
	return ret;
}

static int ocfs2_init_xattr_set_ctxt(struct inode *inode,
				     struct ocfs2_dinode *di,
				     struct ocfs2_xattr_info *xi,
				     struct ocfs2_xattr_search *xis,
				     struct ocfs2_xattr_search *xbs,
				     struct ocfs2_xattr_set_ctxt *ctxt,
				     int extra_meta,
				     int *credits)
{
	int clusters_add, meta_add, ret;
	struct ocfs2_super *osb = OCFS2_SB(inode->i_sb);

	memset(ctxt, 0, sizeof(struct ocfs2_xattr_set_ctxt));

	ocfs2_init_dealloc_ctxt(&ctxt->dealloc);

	ret = ocfs2_calc_xattr_set_need(inode, di, xi, xis, xbs,
					&clusters_add, &meta_add, credits);
	if (ret) {
		mlog_errno(ret);
		return ret;
	}

	meta_add += extra_meta;
<<<<<<< HEAD
	mlog(0, "Set xattr %s, reserve meta blocks = %d, clusters = %d, "
	     "credits = %d\n", xi->xi_name, meta_add, clusters_add, *credits);
=======
	trace_ocfs2_init_xattr_set_ctxt(xi->xi_name, meta_add,
					clusters_add, *credits);
>>>>>>> 02f8c6ae

	if (meta_add) {
		ret = ocfs2_reserve_new_metadata_blocks(osb, meta_add,
							&ctxt->meta_ac);
		if (ret) {
			mlog_errno(ret);
			goto out;
		}
	}

	if (clusters_add) {
		ret = ocfs2_reserve_clusters(osb, clusters_add, &ctxt->data_ac);
		if (ret)
			mlog_errno(ret);
	}
out:
	if (ret) {
		if (ctxt->meta_ac) {
			ocfs2_free_alloc_context(ctxt->meta_ac);
			ctxt->meta_ac = NULL;
		}

		/*
		 * We cannot have an error and a non null ctxt->data_ac.
		 */
	}

	return ret;
}

static int __ocfs2_xattr_set_handle(struct inode *inode,
				    struct ocfs2_dinode *di,
				    struct ocfs2_xattr_info *xi,
				    struct ocfs2_xattr_search *xis,
				    struct ocfs2_xattr_search *xbs,
				    struct ocfs2_xattr_set_ctxt *ctxt)
{
	int ret = 0, credits, old_found;

	if (!xi->xi_value) {
		/* Remove existing extended attribute */
		if (!xis->not_found)
			ret = ocfs2_xattr_ibody_set(inode, xi, xis, ctxt);
		else if (!xbs->not_found)
			ret = ocfs2_xattr_block_set(inode, xi, xbs, ctxt);
	} else {
		/* We always try to set extended attribute into inode first*/
		ret = ocfs2_xattr_ibody_set(inode, xi, xis, ctxt);
		if (!ret && !xbs->not_found) {
			/*
			 * If succeed and that extended attribute existing in
			 * external block, then we will remove it.
			 */
			xi->xi_value = NULL;
			xi->xi_value_len = 0;

			old_found = xis->not_found;
			xis->not_found = -ENODATA;
			ret = ocfs2_calc_xattr_set_need(inode,
							di,
							xi,
							xis,
							xbs,
							NULL,
							NULL,
							&credits);
			xis->not_found = old_found;
			if (ret) {
				mlog_errno(ret);
				goto out;
			}

			ret = ocfs2_extend_trans(ctxt->handle, credits);
			if (ret) {
				mlog_errno(ret);
				goto out;
			}
			ret = ocfs2_xattr_block_set(inode, xi, xbs, ctxt);
		} else if ((ret == -ENOSPC) && !ctxt->set_abort) {
			if (di->i_xattr_loc && !xbs->xattr_bh) {
				ret = ocfs2_xattr_block_find(inode,
							     xi->xi_name_index,
							     xi->xi_name, xbs);
				if (ret)
					goto out;

				old_found = xis->not_found;
				xis->not_found = -ENODATA;
				ret = ocfs2_calc_xattr_set_need(inode,
								di,
								xi,
								xis,
								xbs,
								NULL,
								NULL,
								&credits);
				xis->not_found = old_found;
				if (ret) {
					mlog_errno(ret);
					goto out;
				}

				ret = ocfs2_extend_trans(ctxt->handle, credits);
				if (ret) {
					mlog_errno(ret);
					goto out;
				}
			}
			/*
			 * If no space in inode, we will set extended attribute
			 * into external block.
			 */
			ret = ocfs2_xattr_block_set(inode, xi, xbs, ctxt);
			if (ret)
				goto out;
			if (!xis->not_found) {
				/*
				 * If succeed and that extended attribute
				 * existing in inode, we will remove it.
				 */
				xi->xi_value = NULL;
				xi->xi_value_len = 0;
				xbs->not_found = -ENODATA;
				ret = ocfs2_calc_xattr_set_need(inode,
								di,
								xi,
								xis,
								xbs,
								NULL,
								NULL,
								&credits);
				if (ret) {
					mlog_errno(ret);
					goto out;
				}

				ret = ocfs2_extend_trans(ctxt->handle, credits);
				if (ret) {
					mlog_errno(ret);
					goto out;
				}
				ret = ocfs2_xattr_ibody_set(inode, xi,
							    xis, ctxt);
			}
		}
	}

	if (!ret) {
		/* Update inode ctime. */
		ret = ocfs2_journal_access_di(ctxt->handle, INODE_CACHE(inode),
					      xis->inode_bh,
					      OCFS2_JOURNAL_ACCESS_WRITE);
		if (ret) {
			mlog_errno(ret);
			goto out;
		}

		inode->i_ctime = CURRENT_TIME;
		di->i_ctime = cpu_to_le64(inode->i_ctime.tv_sec);
		di->i_ctime_nsec = cpu_to_le32(inode->i_ctime.tv_nsec);
		ocfs2_journal_dirty(ctxt->handle, xis->inode_bh);
	}
out:
	return ret;
}

/*
 * This function only called duing creating inode
 * for init security/acl xattrs of the new inode.
 * All transanction credits have been reserved in mknod.
 */
int ocfs2_xattr_set_handle(handle_t *handle,
			   struct inode *inode,
			   struct buffer_head *di_bh,
			   int name_index,
			   const char *name,
			   const void *value,
			   size_t value_len,
			   int flags,
			   struct ocfs2_alloc_context *meta_ac,
			   struct ocfs2_alloc_context *data_ac)
{
	struct ocfs2_dinode *di;
	int ret;

	struct ocfs2_xattr_info xi = {
		.xi_name_index = name_index,
		.xi_name = name,
		.xi_name_len = strlen(name),
		.xi_value = value,
		.xi_value_len = value_len,
	};

	struct ocfs2_xattr_search xis = {
		.not_found = -ENODATA,
	};

	struct ocfs2_xattr_search xbs = {
		.not_found = -ENODATA,
	};

	struct ocfs2_xattr_set_ctxt ctxt = {
		.handle = handle,
		.meta_ac = meta_ac,
		.data_ac = data_ac,
	};

	if (!ocfs2_supports_xattr(OCFS2_SB(inode->i_sb)))
		return -EOPNOTSUPP;

	/*
	 * In extreme situation, may need xattr bucket when
	 * block size is too small. And we have already reserved
	 * the credits for bucket in mknod.
	 */
	if (inode->i_sb->s_blocksize == OCFS2_MIN_BLOCKSIZE) {
		xbs.bucket = ocfs2_xattr_bucket_new(inode);
		if (!xbs.bucket) {
			mlog_errno(-ENOMEM);
			return -ENOMEM;
		}
	}

	xis.inode_bh = xbs.inode_bh = di_bh;
	di = (struct ocfs2_dinode *)di_bh->b_data;

	down_write(&OCFS2_I(inode)->ip_xattr_sem);

	ret = ocfs2_xattr_ibody_find(inode, name_index, name, &xis);
	if (ret)
		goto cleanup;
	if (xis.not_found) {
		ret = ocfs2_xattr_block_find(inode, name_index, name, &xbs);
		if (ret)
			goto cleanup;
	}

	ret = __ocfs2_xattr_set_handle(inode, di, &xi, &xis, &xbs, &ctxt);

cleanup:
	up_write(&OCFS2_I(inode)->ip_xattr_sem);
	brelse(xbs.xattr_bh);
	ocfs2_xattr_bucket_free(xbs.bucket);

	return ret;
}

/*
 * ocfs2_xattr_set()
 *
 * Set, replace or remove an extended attribute for this inode.
 * value is NULL to remove an existing extended attribute, else either
 * create or replace an extended attribute.
 */
int ocfs2_xattr_set(struct inode *inode,
		    int name_index,
		    const char *name,
		    const void *value,
		    size_t value_len,
		    int flags)
{
	struct buffer_head *di_bh = NULL;
	struct ocfs2_dinode *di;
	int ret, credits, ref_meta = 0, ref_credits = 0;
	struct ocfs2_super *osb = OCFS2_SB(inode->i_sb);
	struct inode *tl_inode = osb->osb_tl_inode;
	struct ocfs2_xattr_set_ctxt ctxt = { NULL, NULL, };
	struct ocfs2_refcount_tree *ref_tree = NULL;

	struct ocfs2_xattr_info xi = {
		.xi_name_index = name_index,
		.xi_name = name,
		.xi_name_len = strlen(name),
		.xi_value = value,
		.xi_value_len = value_len,
	};

	struct ocfs2_xattr_search xis = {
		.not_found = -ENODATA,
	};

	struct ocfs2_xattr_search xbs = {
		.not_found = -ENODATA,
	};

	if (!ocfs2_supports_xattr(OCFS2_SB(inode->i_sb)))
		return -EOPNOTSUPP;

	/*
	 * Only xbs will be used on indexed trees.  xis doesn't need a
	 * bucket.
	 */
	xbs.bucket = ocfs2_xattr_bucket_new(inode);
	if (!xbs.bucket) {
		mlog_errno(-ENOMEM);
		return -ENOMEM;
	}

	ret = ocfs2_inode_lock(inode, &di_bh, 1);
	if (ret < 0) {
		mlog_errno(ret);
		goto cleanup_nolock;
	}
	xis.inode_bh = xbs.inode_bh = di_bh;
	di = (struct ocfs2_dinode *)di_bh->b_data;

	down_write(&OCFS2_I(inode)->ip_xattr_sem);
	/*
	 * Scan inode and external block to find the same name
	 * extended attribute and collect search information.
	 */
	ret = ocfs2_xattr_ibody_find(inode, name_index, name, &xis);
	if (ret)
		goto cleanup;
	if (xis.not_found) {
		ret = ocfs2_xattr_block_find(inode, name_index, name, &xbs);
		if (ret)
			goto cleanup;
	}

	if (xis.not_found && xbs.not_found) {
		ret = -ENODATA;
		if (flags & XATTR_REPLACE)
			goto cleanup;
		ret = 0;
		if (!value)
			goto cleanup;
	} else {
		ret = -EEXIST;
		if (flags & XATTR_CREATE)
			goto cleanup;
	}

	/* Check whether the value is refcounted and do some preparation. */
	if (OCFS2_I(inode)->ip_dyn_features & OCFS2_HAS_REFCOUNT_FL &&
	    (!xis.not_found || !xbs.not_found)) {
		ret = ocfs2_prepare_refcount_xattr(inode, di, &xi,
						   &xis, &xbs, &ref_tree,
						   &ref_meta, &ref_credits);
		if (ret) {
			mlog_errno(ret);
			goto cleanup;
		}
	}

	mutex_lock(&tl_inode->i_mutex);

	if (ocfs2_truncate_log_needs_flush(osb)) {
		ret = __ocfs2_flush_truncate_log(osb);
		if (ret < 0) {
			mutex_unlock(&tl_inode->i_mutex);
			mlog_errno(ret);
			goto cleanup;
		}
	}
	mutex_unlock(&tl_inode->i_mutex);

	ret = ocfs2_init_xattr_set_ctxt(inode, di, &xi, &xis,
					&xbs, &ctxt, ref_meta, &credits);
	if (ret) {
		mlog_errno(ret);
		goto cleanup;
	}

	/* we need to update inode's ctime field, so add credit for it. */
	credits += OCFS2_INODE_UPDATE_CREDITS;
	ctxt.handle = ocfs2_start_trans(osb, credits + ref_credits);
	if (IS_ERR(ctxt.handle)) {
		ret = PTR_ERR(ctxt.handle);
		mlog_errno(ret);
		goto cleanup;
	}

	ret = __ocfs2_xattr_set_handle(inode, di, &xi, &xis, &xbs, &ctxt);

	ocfs2_commit_trans(osb, ctxt.handle);

	if (ctxt.data_ac)
		ocfs2_free_alloc_context(ctxt.data_ac);
	if (ctxt.meta_ac)
		ocfs2_free_alloc_context(ctxt.meta_ac);
	if (ocfs2_dealloc_has_cluster(&ctxt.dealloc))
		ocfs2_schedule_truncate_log_flush(osb, 1);
	ocfs2_run_deallocs(osb, &ctxt.dealloc);

cleanup:
	if (ref_tree)
		ocfs2_unlock_refcount_tree(osb, ref_tree, 1);
	up_write(&OCFS2_I(inode)->ip_xattr_sem);
	if (!value && !ret) {
		ret = ocfs2_try_remove_refcount_tree(inode, di_bh);
		if (ret)
			mlog_errno(ret);
	}
	ocfs2_inode_unlock(inode, 1);
cleanup_nolock:
	brelse(di_bh);
	brelse(xbs.xattr_bh);
	ocfs2_xattr_bucket_free(xbs.bucket);

	return ret;
}

/*
 * Find the xattr extent rec which may contains name_hash.
 * e_cpos will be the first name hash of the xattr rec.
 * el must be the ocfs2_xattr_header.xb_attrs.xb_root.xt_list.
 */
static int ocfs2_xattr_get_rec(struct inode *inode,
			       u32 name_hash,
			       u64 *p_blkno,
			       u32 *e_cpos,
			       u32 *num_clusters,
			       struct ocfs2_extent_list *el)
{
	int ret = 0, i;
	struct buffer_head *eb_bh = NULL;
	struct ocfs2_extent_block *eb;
	struct ocfs2_extent_rec *rec = NULL;
	u64 e_blkno = 0;

	if (el->l_tree_depth) {
		ret = ocfs2_find_leaf(INODE_CACHE(inode), el, name_hash,
				      &eb_bh);
		if (ret) {
			mlog_errno(ret);
			goto out;
		}

		eb = (struct ocfs2_extent_block *) eb_bh->b_data;
		el = &eb->h_list;

		if (el->l_tree_depth) {
			ocfs2_error(inode->i_sb,
				    "Inode %lu has non zero tree depth in "
				    "xattr tree block %llu\n", inode->i_ino,
				    (unsigned long long)eb_bh->b_blocknr);
			ret = -EROFS;
			goto out;
		}
	}

	for (i = le16_to_cpu(el->l_next_free_rec) - 1; i >= 0; i--) {
		rec = &el->l_recs[i];

		if (le32_to_cpu(rec->e_cpos) <= name_hash) {
			e_blkno = le64_to_cpu(rec->e_blkno);
			break;
		}
	}

	if (!e_blkno) {
		ocfs2_error(inode->i_sb, "Inode %lu has bad extent "
			    "record (%u, %u, 0) in xattr", inode->i_ino,
			    le32_to_cpu(rec->e_cpos),
			    ocfs2_rec_clusters(el, rec));
		ret = -EROFS;
		goto out;
	}

	*p_blkno = le64_to_cpu(rec->e_blkno);
	*num_clusters = le16_to_cpu(rec->e_leaf_clusters);
	if (e_cpos)
		*e_cpos = le32_to_cpu(rec->e_cpos);
out:
	brelse(eb_bh);
	return ret;
}

typedef int (xattr_bucket_func)(struct inode *inode,
				struct ocfs2_xattr_bucket *bucket,
				void *para);

static int ocfs2_find_xe_in_bucket(struct inode *inode,
				   struct ocfs2_xattr_bucket *bucket,
				   int name_index,
				   const char *name,
				   u32 name_hash,
				   u16 *xe_index,
				   int *found)
{
	int i, ret = 0, cmp = 1, block_off, new_offset;
	struct ocfs2_xattr_header *xh = bucket_xh(bucket);
	size_t name_len = strlen(name);
	struct ocfs2_xattr_entry *xe = NULL;
	char *xe_name;

	/*
	 * We don't use binary search in the bucket because there
	 * may be multiple entries with the same name hash.
	 */
	for (i = 0; i < le16_to_cpu(xh->xh_count); i++) {
		xe = &xh->xh_entries[i];

		if (name_hash > le32_to_cpu(xe->xe_name_hash))
			continue;
		else if (name_hash < le32_to_cpu(xe->xe_name_hash))
			break;

		cmp = name_index - ocfs2_xattr_get_type(xe);
		if (!cmp)
			cmp = name_len - xe->xe_name_len;
		if (cmp)
			continue;

		ret = ocfs2_xattr_bucket_get_name_value(inode->i_sb,
							xh,
							i,
							&block_off,
							&new_offset);
		if (ret) {
			mlog_errno(ret);
			break;
		}


		xe_name = bucket_block(bucket, block_off) + new_offset;
		if (!memcmp(name, xe_name, name_len)) {
			*xe_index = i;
			*found = 1;
			ret = 0;
			break;
		}
	}

	return ret;
}

/*
 * Find the specified xattr entry in a series of buckets.
 * This series start from p_blkno and last for num_clusters.
 * The ocfs2_xattr_header.xh_num_buckets of the first bucket contains
 * the num of the valid buckets.
 *
 * Return the buffer_head this xattr should reside in. And if the xattr's
 * hash is in the gap of 2 buckets, return the lower bucket.
 */
static int ocfs2_xattr_bucket_find(struct inode *inode,
				   int name_index,
				   const char *name,
				   u32 name_hash,
				   u64 p_blkno,
				   u32 first_hash,
				   u32 num_clusters,
				   struct ocfs2_xattr_search *xs)
{
	int ret, found = 0;
	struct ocfs2_xattr_header *xh = NULL;
	struct ocfs2_xattr_entry *xe = NULL;
	u16 index = 0;
	u16 blk_per_bucket = ocfs2_blocks_per_xattr_bucket(inode->i_sb);
	int low_bucket = 0, bucket, high_bucket;
	struct ocfs2_xattr_bucket *search;
	u32 last_hash;
	u64 blkno, lower_blkno = 0;

	search = ocfs2_xattr_bucket_new(inode);
	if (!search) {
		ret = -ENOMEM;
		mlog_errno(ret);
		goto out;
	}

	ret = ocfs2_read_xattr_bucket(search, p_blkno);
	if (ret) {
		mlog_errno(ret);
		goto out;
	}

	xh = bucket_xh(search);
	high_bucket = le16_to_cpu(xh->xh_num_buckets) - 1;
	while (low_bucket <= high_bucket) {
		ocfs2_xattr_bucket_relse(search);

		bucket = (low_bucket + high_bucket) / 2;
		blkno = p_blkno + bucket * blk_per_bucket;
		ret = ocfs2_read_xattr_bucket(search, blkno);
		if (ret) {
			mlog_errno(ret);
			goto out;
		}

		xh = bucket_xh(search);
		xe = &xh->xh_entries[0];
		if (name_hash < le32_to_cpu(xe->xe_name_hash)) {
			high_bucket = bucket - 1;
			continue;
		}

		/*
		 * Check whether the hash of the last entry in our
		 * bucket is larger than the search one. for an empty
		 * bucket, the last one is also the first one.
		 */
		if (xh->xh_count)
			xe = &xh->xh_entries[le16_to_cpu(xh->xh_count) - 1];

		last_hash = le32_to_cpu(xe->xe_name_hash);

		/* record lower_blkno which may be the insert place. */
		lower_blkno = blkno;

		if (name_hash > le32_to_cpu(xe->xe_name_hash)) {
			low_bucket = bucket + 1;
			continue;
		}

		/* the searched xattr should reside in this bucket if exists. */
		ret = ocfs2_find_xe_in_bucket(inode, search,
					      name_index, name, name_hash,
					      &index, &found);
		if (ret) {
			mlog_errno(ret);
			goto out;
		}
		break;
	}

	/*
	 * Record the bucket we have found.
	 * When the xattr's hash value is in the gap of 2 buckets, we will
	 * always set it to the previous bucket.
	 */
	if (!lower_blkno)
		lower_blkno = p_blkno;

	/* This should be in cache - we just read it during the search */
	ret = ocfs2_read_xattr_bucket(xs->bucket, lower_blkno);
	if (ret) {
		mlog_errno(ret);
		goto out;
	}

	xs->header = bucket_xh(xs->bucket);
	xs->base = bucket_block(xs->bucket, 0);
	xs->end = xs->base + inode->i_sb->s_blocksize;

	if (found) {
		xs->here = &xs->header->xh_entries[index];
		trace_ocfs2_xattr_bucket_find(OCFS2_I(inode)->ip_blkno,
			name, name_index, name_hash,
			(unsigned long long)bucket_blkno(xs->bucket),
			index);
	} else
		ret = -ENODATA;

out:
	ocfs2_xattr_bucket_free(search);
	return ret;
}

static int ocfs2_xattr_index_block_find(struct inode *inode,
					struct buffer_head *root_bh,
					int name_index,
					const char *name,
					struct ocfs2_xattr_search *xs)
{
	int ret;
	struct ocfs2_xattr_block *xb =
			(struct ocfs2_xattr_block *)root_bh->b_data;
	struct ocfs2_xattr_tree_root *xb_root = &xb->xb_attrs.xb_root;
	struct ocfs2_extent_list *el = &xb_root->xt_list;
	u64 p_blkno = 0;
	u32 first_hash, num_clusters = 0;
	u32 name_hash = ocfs2_xattr_name_hash(inode, name, strlen(name));

	if (le16_to_cpu(el->l_next_free_rec) == 0)
		return -ENODATA;

	trace_ocfs2_xattr_index_block_find(OCFS2_I(inode)->ip_blkno,
					name, name_index, name_hash,
					(unsigned long long)root_bh->b_blocknr,
					-1);

	ret = ocfs2_xattr_get_rec(inode, name_hash, &p_blkno, &first_hash,
				  &num_clusters, el);
	if (ret) {
		mlog_errno(ret);
		goto out;
	}

	BUG_ON(p_blkno == 0 || num_clusters == 0 || first_hash > name_hash);

	trace_ocfs2_xattr_index_block_find_rec(OCFS2_I(inode)->ip_blkno,
					name, name_index, first_hash,
					(unsigned long long)p_blkno,
					num_clusters);

	ret = ocfs2_xattr_bucket_find(inode, name_index, name, name_hash,
				      p_blkno, first_hash, num_clusters, xs);

out:
	return ret;
}

static int ocfs2_iterate_xattr_buckets(struct inode *inode,
				       u64 blkno,
				       u32 clusters,
				       xattr_bucket_func *func,
				       void *para)
{
	int i, ret = 0;
	u32 bpc = ocfs2_xattr_buckets_per_cluster(OCFS2_SB(inode->i_sb));
	u32 num_buckets = clusters * bpc;
	struct ocfs2_xattr_bucket *bucket;

	bucket = ocfs2_xattr_bucket_new(inode);
	if (!bucket) {
		mlog_errno(-ENOMEM);
		return -ENOMEM;
	}

	trace_ocfs2_iterate_xattr_buckets(
		(unsigned long long)OCFS2_I(inode)->ip_blkno,
		(unsigned long long)blkno, clusters);

	for (i = 0; i < num_buckets; i++, blkno += bucket->bu_blocks) {
		ret = ocfs2_read_xattr_bucket(bucket, blkno);
		if (ret) {
			mlog_errno(ret);
			break;
		}

		/*
		 * The real bucket num in this series of blocks is stored
		 * in the 1st bucket.
		 */
		if (i == 0)
			num_buckets = le16_to_cpu(bucket_xh(bucket)->xh_num_buckets);

		trace_ocfs2_iterate_xattr_bucket((unsigned long long)blkno,
		     le32_to_cpu(bucket_xh(bucket)->xh_entries[0].xe_name_hash));
		if (func) {
			ret = func(inode, bucket, para);
			if (ret && ret != -ERANGE)
				mlog_errno(ret);
			/* Fall through to bucket_relse() */
		}

		ocfs2_xattr_bucket_relse(bucket);
		if (ret)
			break;
	}

	ocfs2_xattr_bucket_free(bucket);
	return ret;
}

struct ocfs2_xattr_tree_list {
	char *buffer;
	size_t buffer_size;
	size_t result;
};

static int ocfs2_xattr_bucket_get_name_value(struct super_block *sb,
					     struct ocfs2_xattr_header *xh,
					     int index,
					     int *block_off,
					     int *new_offset)
{
	u16 name_offset;

	if (index < 0 || index >= le16_to_cpu(xh->xh_count))
		return -EINVAL;

	name_offset = le16_to_cpu(xh->xh_entries[index].xe_name_offset);

	*block_off = name_offset >> sb->s_blocksize_bits;
	*new_offset = name_offset % sb->s_blocksize;

	return 0;
}

static int ocfs2_list_xattr_bucket(struct inode *inode,
				   struct ocfs2_xattr_bucket *bucket,
				   void *para)
{
	int ret = 0, type;
	struct ocfs2_xattr_tree_list *xl = (struct ocfs2_xattr_tree_list *)para;
	int i, block_off, new_offset;
	const char *prefix, *name;

	for (i = 0 ; i < le16_to_cpu(bucket_xh(bucket)->xh_count); i++) {
		struct ocfs2_xattr_entry *entry = &bucket_xh(bucket)->xh_entries[i];
		type = ocfs2_xattr_get_type(entry);
		prefix = ocfs2_xattr_prefix(type);

		if (prefix) {
			ret = ocfs2_xattr_bucket_get_name_value(inode->i_sb,
								bucket_xh(bucket),
								i,
								&block_off,
								&new_offset);
			if (ret)
				break;

			name = (const char *)bucket_block(bucket, block_off) +
				new_offset;
			ret = ocfs2_xattr_list_entry(xl->buffer,
						     xl->buffer_size,
						     &xl->result,
						     prefix, name,
						     entry->xe_name_len);
			if (ret)
				break;
		}
	}

	return ret;
}

static int ocfs2_iterate_xattr_index_block(struct inode *inode,
					   struct buffer_head *blk_bh,
					   xattr_tree_rec_func *rec_func,
					   void *para)
{
	struct ocfs2_xattr_block *xb =
			(struct ocfs2_xattr_block *)blk_bh->b_data;
	struct ocfs2_extent_list *el = &xb->xb_attrs.xb_root.xt_list;
	int ret = 0;
	u32 name_hash = UINT_MAX, e_cpos = 0, num_clusters = 0;
	u64 p_blkno = 0;

	if (!el->l_next_free_rec || !rec_func)
		return 0;

	while (name_hash > 0) {
		ret = ocfs2_xattr_get_rec(inode, name_hash, &p_blkno,
					  &e_cpos, &num_clusters, el);
		if (ret) {
			mlog_errno(ret);
			break;
		}

		ret = rec_func(inode, blk_bh, p_blkno, e_cpos,
			       num_clusters, para);
		if (ret) {
			if (ret != -ERANGE)
				mlog_errno(ret);
			break;
		}

		if (e_cpos == 0)
			break;

		name_hash = e_cpos - 1;
	}

	return ret;

}

static int ocfs2_list_xattr_tree_rec(struct inode *inode,
				     struct buffer_head *root_bh,
				     u64 blkno, u32 cpos, u32 len, void *para)
{
	return ocfs2_iterate_xattr_buckets(inode, blkno, len,
					   ocfs2_list_xattr_bucket, para);
}

static int ocfs2_xattr_tree_list_index_block(struct inode *inode,
					     struct buffer_head *blk_bh,
					     char *buffer,
					     size_t buffer_size)
{
	int ret;
	struct ocfs2_xattr_tree_list xl = {
		.buffer = buffer,
		.buffer_size = buffer_size,
		.result = 0,
	};

	ret = ocfs2_iterate_xattr_index_block(inode, blk_bh,
					      ocfs2_list_xattr_tree_rec, &xl);
	if (ret) {
		mlog_errno(ret);
		goto out;
	}

	ret = xl.result;
out:
	return ret;
}

static int cmp_xe(const void *a, const void *b)
{
	const struct ocfs2_xattr_entry *l = a, *r = b;
	u32 l_hash = le32_to_cpu(l->xe_name_hash);
	u32 r_hash = le32_to_cpu(r->xe_name_hash);

	if (l_hash > r_hash)
		return 1;
	if (l_hash < r_hash)
		return -1;
	return 0;
}

static void swap_xe(void *a, void *b, int size)
{
	struct ocfs2_xattr_entry *l = a, *r = b, tmp;

	tmp = *l;
	memcpy(l, r, sizeof(struct ocfs2_xattr_entry));
	memcpy(r, &tmp, sizeof(struct ocfs2_xattr_entry));
}

/*
 * When the ocfs2_xattr_block is filled up, new bucket will be created
 * and all the xattr entries will be moved to the new bucket.
 * The header goes at the start of the bucket, and the names+values are
 * filled from the end.  This is why *target starts as the last buffer.
 * Note: we need to sort the entries since they are not saved in order
 * in the ocfs2_xattr_block.
 */
static void ocfs2_cp_xattr_block_to_bucket(struct inode *inode,
					   struct buffer_head *xb_bh,
					   struct ocfs2_xattr_bucket *bucket)
{
	int i, blocksize = inode->i_sb->s_blocksize;
	int blks = ocfs2_blocks_per_xattr_bucket(inode->i_sb);
	u16 offset, size, off_change;
	struct ocfs2_xattr_entry *xe;
	struct ocfs2_xattr_block *xb =
				(struct ocfs2_xattr_block *)xb_bh->b_data;
	struct ocfs2_xattr_header *xb_xh = &xb->xb_attrs.xb_header;
	struct ocfs2_xattr_header *xh = bucket_xh(bucket);
	u16 count = le16_to_cpu(xb_xh->xh_count);
	char *src = xb_bh->b_data;
	char *target = bucket_block(bucket, blks - 1);

	trace_ocfs2_cp_xattr_block_to_bucket_begin(
				(unsigned long long)xb_bh->b_blocknr,
				(unsigned long long)bucket_blkno(bucket));

	for (i = 0; i < blks; i++)
		memset(bucket_block(bucket, i), 0, blocksize);

	/*
	 * Since the xe_name_offset is based on ocfs2_xattr_header,
	 * there is a offset change corresponding to the change of
	 * ocfs2_xattr_header's position.
	 */
	off_change = offsetof(struct ocfs2_xattr_block, xb_attrs.xb_header);
	xe = &xb_xh->xh_entries[count - 1];
	offset = le16_to_cpu(xe->xe_name_offset) + off_change;
	size = blocksize - offset;

	/* copy all the names and values. */
	memcpy(target + offset, src + offset, size);

	/* Init new header now. */
	xh->xh_count = xb_xh->xh_count;
	xh->xh_num_buckets = cpu_to_le16(1);
	xh->xh_name_value_len = cpu_to_le16(size);
	xh->xh_free_start = cpu_to_le16(OCFS2_XATTR_BUCKET_SIZE - size);

	/* copy all the entries. */
	target = bucket_block(bucket, 0);
	offset = offsetof(struct ocfs2_xattr_header, xh_entries);
	size = count * sizeof(struct ocfs2_xattr_entry);
	memcpy(target + offset, (char *)xb_xh + offset, size);

	/* Change the xe offset for all the xe because of the move. */
	off_change = OCFS2_XATTR_BUCKET_SIZE - blocksize +
		 offsetof(struct ocfs2_xattr_block, xb_attrs.xb_header);
	for (i = 0; i < count; i++)
		le16_add_cpu(&xh->xh_entries[i].xe_name_offset, off_change);

	trace_ocfs2_cp_xattr_block_to_bucket_end(offset, size, off_change);

	sort(target + offset, count, sizeof(struct ocfs2_xattr_entry),
	     cmp_xe, swap_xe);
}

/*
 * After we move xattr from block to index btree, we have to
 * update ocfs2_xattr_search to the new xe and base.
 *
 * When the entry is in xattr block, xattr_bh indicates the storage place.
 * While if the entry is in index b-tree, "bucket" indicates the
 * real place of the xattr.
 */
static void ocfs2_xattr_update_xattr_search(struct inode *inode,
					    struct ocfs2_xattr_search *xs,
					    struct buffer_head *old_bh)
{
	char *buf = old_bh->b_data;
	struct ocfs2_xattr_block *old_xb = (struct ocfs2_xattr_block *)buf;
	struct ocfs2_xattr_header *old_xh = &old_xb->xb_attrs.xb_header;
	int i;

	xs->header = bucket_xh(xs->bucket);
	xs->base = bucket_block(xs->bucket, 0);
	xs->end = xs->base + inode->i_sb->s_blocksize;

	if (xs->not_found)
		return;

	i = xs->here - old_xh->xh_entries;
	xs->here = &xs->header->xh_entries[i];
}

static int ocfs2_xattr_create_index_block(struct inode *inode,
					  struct ocfs2_xattr_search *xs,
					  struct ocfs2_xattr_set_ctxt *ctxt)
{
	int ret;
	u32 bit_off, len;
	u64 blkno;
	handle_t *handle = ctxt->handle;
	struct ocfs2_inode_info *oi = OCFS2_I(inode);
	struct buffer_head *xb_bh = xs->xattr_bh;
	struct ocfs2_xattr_block *xb =
			(struct ocfs2_xattr_block *)xb_bh->b_data;
	struct ocfs2_xattr_tree_root *xr;
	u16 xb_flags = le16_to_cpu(xb->xb_flags);

	trace_ocfs2_xattr_create_index_block_begin(
				(unsigned long long)xb_bh->b_blocknr);

	BUG_ON(xb_flags & OCFS2_XATTR_INDEXED);
	BUG_ON(!xs->bucket);

	/*
	 * XXX:
	 * We can use this lock for now, and maybe move to a dedicated mutex
	 * if performance becomes a problem later.
	 */
	down_write(&oi->ip_alloc_sem);

	ret = ocfs2_journal_access_xb(handle, INODE_CACHE(inode), xb_bh,
				      OCFS2_JOURNAL_ACCESS_WRITE);
	if (ret) {
		mlog_errno(ret);
		goto out;
	}

	ret = __ocfs2_claim_clusters(handle, ctxt->data_ac,
				     1, 1, &bit_off, &len);
	if (ret) {
		mlog_errno(ret);
		goto out;
	}

	/*
	 * The bucket may spread in many blocks, and
	 * we will only touch the 1st block and the last block
	 * in the whole bucket(one for entry and one for data).
	 */
	blkno = ocfs2_clusters_to_blocks(inode->i_sb, bit_off);

	trace_ocfs2_xattr_create_index_block((unsigned long long)blkno);

	ret = ocfs2_init_xattr_bucket(xs->bucket, blkno);
	if (ret) {
		mlog_errno(ret);
		goto out;
	}

	ret = ocfs2_xattr_bucket_journal_access(handle, xs->bucket,
						OCFS2_JOURNAL_ACCESS_CREATE);
	if (ret) {
		mlog_errno(ret);
		goto out;
	}

	ocfs2_cp_xattr_block_to_bucket(inode, xb_bh, xs->bucket);
	ocfs2_xattr_bucket_journal_dirty(handle, xs->bucket);

	ocfs2_xattr_update_xattr_search(inode, xs, xb_bh);

	/* Change from ocfs2_xattr_header to ocfs2_xattr_tree_root */
	memset(&xb->xb_attrs, 0, inode->i_sb->s_blocksize -
	       offsetof(struct ocfs2_xattr_block, xb_attrs));

	xr = &xb->xb_attrs.xb_root;
	xr->xt_clusters = cpu_to_le32(1);
	xr->xt_last_eb_blk = 0;
	xr->xt_list.l_tree_depth = 0;
	xr->xt_list.l_count = cpu_to_le16(ocfs2_xattr_recs_per_xb(inode->i_sb));
	xr->xt_list.l_next_free_rec = cpu_to_le16(1);

	xr->xt_list.l_recs[0].e_cpos = 0;
	xr->xt_list.l_recs[0].e_blkno = cpu_to_le64(blkno);
	xr->xt_list.l_recs[0].e_leaf_clusters = cpu_to_le16(1);

	xb->xb_flags = cpu_to_le16(xb_flags | OCFS2_XATTR_INDEXED);

	ocfs2_journal_dirty(handle, xb_bh);

out:
	up_write(&oi->ip_alloc_sem);

	return ret;
}

static int cmp_xe_offset(const void *a, const void *b)
{
	const struct ocfs2_xattr_entry *l = a, *r = b;
	u32 l_name_offset = le16_to_cpu(l->xe_name_offset);
	u32 r_name_offset = le16_to_cpu(r->xe_name_offset);

	if (l_name_offset < r_name_offset)
		return 1;
	if (l_name_offset > r_name_offset)
		return -1;
	return 0;
}

/*
 * defrag a xattr bucket if we find that the bucket has some
 * holes beteen name/value pairs.
 * We will move all the name/value pairs to the end of the bucket
 * so that we can spare some space for insertion.
 */
static int ocfs2_defrag_xattr_bucket(struct inode *inode,
				     handle_t *handle,
				     struct ocfs2_xattr_bucket *bucket)
{
	int ret, i;
	size_t end, offset, len;
	struct ocfs2_xattr_header *xh;
	char *entries, *buf, *bucket_buf = NULL;
	u64 blkno = bucket_blkno(bucket);
	u16 xh_free_start;
	size_t blocksize = inode->i_sb->s_blocksize;
	struct ocfs2_xattr_entry *xe;

	/*
	 * In order to make the operation more efficient and generic,
	 * we copy all the blocks into a contiguous memory and do the
	 * defragment there, so if anything is error, we will not touch
	 * the real block.
	 */
	bucket_buf = kmalloc(OCFS2_XATTR_BUCKET_SIZE, GFP_NOFS);
	if (!bucket_buf) {
		ret = -EIO;
		goto out;
	}

	buf = bucket_buf;
	for (i = 0; i < bucket->bu_blocks; i++, buf += blocksize)
		memcpy(buf, bucket_block(bucket, i), blocksize);

	ret = ocfs2_xattr_bucket_journal_access(handle, bucket,
						OCFS2_JOURNAL_ACCESS_WRITE);
	if (ret < 0) {
		mlog_errno(ret);
		goto out;
	}

	xh = (struct ocfs2_xattr_header *)bucket_buf;
	entries = (char *)xh->xh_entries;
	xh_free_start = le16_to_cpu(xh->xh_free_start);

	trace_ocfs2_defrag_xattr_bucket(
	     (unsigned long long)blkno, le16_to_cpu(xh->xh_count),
	     xh_free_start, le16_to_cpu(xh->xh_name_value_len));

	/*
	 * sort all the entries by their offset.
	 * the largest will be the first, so that we can
	 * move them to the end one by one.
	 */
	sort(entries, le16_to_cpu(xh->xh_count),
	     sizeof(struct ocfs2_xattr_entry),
	     cmp_xe_offset, swap_xe);

	/* Move all name/values to the end of the bucket. */
	xe = xh->xh_entries;
	end = OCFS2_XATTR_BUCKET_SIZE;
	for (i = 0; i < le16_to_cpu(xh->xh_count); i++, xe++) {
		offset = le16_to_cpu(xe->xe_name_offset);
		len = namevalue_size_xe(xe);

		/*
		 * We must make sure that the name/value pair
		 * exist in the same block. So adjust end to
		 * the previous block end if needed.
		 */
		if (((end - len) / blocksize !=
			(end - 1) / blocksize))
			end = end - end % blocksize;

		if (end > offset + len) {
			memmove(bucket_buf + end - len,
				bucket_buf + offset, len);
			xe->xe_name_offset = cpu_to_le16(end - len);
		}

		mlog_bug_on_msg(end < offset + len, "Defrag check failed for "
				"bucket %llu\n", (unsigned long long)blkno);

		end -= len;
	}

	mlog_bug_on_msg(xh_free_start > end, "Defrag check failed for "
			"bucket %llu\n", (unsigned long long)blkno);

	if (xh_free_start == end)
		goto out;

	memset(bucket_buf + xh_free_start, 0, end - xh_free_start);
	xh->xh_free_start = cpu_to_le16(end);

	/* sort the entries by their name_hash. */
	sort(entries, le16_to_cpu(xh->xh_count),
	     sizeof(struct ocfs2_xattr_entry),
	     cmp_xe, swap_xe);

	buf = bucket_buf;
	for (i = 0; i < bucket->bu_blocks; i++, buf += blocksize)
		memcpy(bucket_block(bucket, i), buf, blocksize);
	ocfs2_xattr_bucket_journal_dirty(handle, bucket);

out:
	kfree(bucket_buf);
	return ret;
}

/*
 * prev_blkno points to the start of an existing extent.  new_blkno
 * points to a newly allocated extent.  Because we know each of our
 * clusters contains more than bucket, we can easily split one cluster
 * at a bucket boundary.  So we take the last cluster of the existing
 * extent and split it down the middle.  We move the last half of the
 * buckets in the last cluster of the existing extent over to the new
 * extent.
 *
 * first_bh is the buffer at prev_blkno so we can update the existing
 * extent's bucket count.  header_bh is the bucket were we were hoping
 * to insert our xattr.  If the bucket move places the target in the new
 * extent, we'll update first_bh and header_bh after modifying the old
 * extent.
 *
 * first_hash will be set as the 1st xe's name_hash in the new extent.
 */
static int ocfs2_mv_xattr_bucket_cross_cluster(struct inode *inode,
					       handle_t *handle,
					       struct ocfs2_xattr_bucket *first,
					       struct ocfs2_xattr_bucket *target,
					       u64 new_blkno,
					       u32 num_clusters,
					       u32 *first_hash)
{
	int ret;
	struct super_block *sb = inode->i_sb;
	int blks_per_bucket = ocfs2_blocks_per_xattr_bucket(sb);
	int num_buckets = ocfs2_xattr_buckets_per_cluster(OCFS2_SB(sb));
	int to_move = num_buckets / 2;
	u64 src_blkno;
	u64 last_cluster_blkno = bucket_blkno(first) +
		((num_clusters - 1) * ocfs2_clusters_to_blocks(sb, 1));

	BUG_ON(le16_to_cpu(bucket_xh(first)->xh_num_buckets) < num_buckets);
	BUG_ON(OCFS2_XATTR_BUCKET_SIZE == OCFS2_SB(sb)->s_clustersize);

	trace_ocfs2_mv_xattr_bucket_cross_cluster(
				(unsigned long long)last_cluster_blkno,
				(unsigned long long)new_blkno);

	ret = ocfs2_mv_xattr_buckets(inode, handle, bucket_blkno(first),
				     last_cluster_blkno, new_blkno,
				     to_move, first_hash);
	if (ret) {
		mlog_errno(ret);
		goto out;
	}

	/* This is the first bucket that got moved */
	src_blkno = last_cluster_blkno + (to_move * blks_per_bucket);

	/*
	 * If the target bucket was part of the moved buckets, we need to
	 * update first and target.
	 */
	if (bucket_blkno(target) >= src_blkno) {
		/* Find the block for the new target bucket */
		src_blkno = new_blkno +
			(bucket_blkno(target) - src_blkno);

		ocfs2_xattr_bucket_relse(first);
		ocfs2_xattr_bucket_relse(target);

		/*
		 * These shouldn't fail - the buffers are in the
		 * journal from ocfs2_cp_xattr_bucket().
		 */
		ret = ocfs2_read_xattr_bucket(first, new_blkno);
		if (ret) {
			mlog_errno(ret);
			goto out;
		}
		ret = ocfs2_read_xattr_bucket(target, src_blkno);
		if (ret)
			mlog_errno(ret);

	}

out:
	return ret;
}

/*
 * Find the suitable pos when we divide a bucket into 2.
 * We have to make sure the xattrs with the same hash value exist
 * in the same bucket.
 *
 * If this ocfs2_xattr_header covers more than one hash value, find a
 * place where the hash value changes.  Try to find the most even split.
 * The most common case is that all entries have different hash values,
 * and the first check we make will find a place to split.
 */
static int ocfs2_xattr_find_divide_pos(struct ocfs2_xattr_header *xh)
{
	struct ocfs2_xattr_entry *entries = xh->xh_entries;
	int count = le16_to_cpu(xh->xh_count);
	int delta, middle = count / 2;

	/*
	 * We start at the middle.  Each step gets farther away in both
	 * directions.  We therefore hit the change in hash value
	 * nearest to the middle.  Note that this loop does not execute for
	 * count < 2.
	 */
	for (delta = 0; delta < middle; delta++) {
		/* Let's check delta earlier than middle */
		if (cmp_xe(&entries[middle - delta - 1],
			   &entries[middle - delta]))
			return middle - delta;

		/* For even counts, don't walk off the end */
		if ((middle + delta + 1) == count)
			continue;

		/* Now try delta past middle */
		if (cmp_xe(&entries[middle + delta],
			   &entries[middle + delta + 1]))
			return middle + delta + 1;
	}

	/* Every entry had the same hash */
	return count;
}

/*
 * Move some xattrs in old bucket(blk) to new bucket(new_blk).
 * first_hash will record the 1st hash of the new bucket.
 *
 * Normally half of the xattrs will be moved.  But we have to make
 * sure that the xattrs with the same hash value are stored in the
 * same bucket. If all the xattrs in this bucket have the same hash
 * value, the new bucket will be initialized as an empty one and the
 * first_hash will be initialized as (hash_value+1).
 */
static int ocfs2_divide_xattr_bucket(struct inode *inode,
				    handle_t *handle,
				    u64 blk,
				    u64 new_blk,
				    u32 *first_hash,
				    int new_bucket_head)
{
	int ret, i;
	int count, start, len, name_value_len = 0, name_offset = 0;
	struct ocfs2_xattr_bucket *s_bucket = NULL, *t_bucket = NULL;
	struct ocfs2_xattr_header *xh;
	struct ocfs2_xattr_entry *xe;
	int blocksize = inode->i_sb->s_blocksize;

	trace_ocfs2_divide_xattr_bucket_begin((unsigned long long)blk,
					      (unsigned long long)new_blk);

	s_bucket = ocfs2_xattr_bucket_new(inode);
	t_bucket = ocfs2_xattr_bucket_new(inode);
	if (!s_bucket || !t_bucket) {
		ret = -ENOMEM;
		mlog_errno(ret);
		goto out;
	}

	ret = ocfs2_read_xattr_bucket(s_bucket, blk);
	if (ret) {
		mlog_errno(ret);
		goto out;
	}

	ret = ocfs2_xattr_bucket_journal_access(handle, s_bucket,
						OCFS2_JOURNAL_ACCESS_WRITE);
	if (ret) {
		mlog_errno(ret);
		goto out;
	}

	/*
	 * Even if !new_bucket_head, we're overwriting t_bucket.  Thus,
	 * there's no need to read it.
	 */
	ret = ocfs2_init_xattr_bucket(t_bucket, new_blk);
	if (ret) {
		mlog_errno(ret);
		goto out;
	}

	/*
	 * Hey, if we're overwriting t_bucket, what difference does
	 * ACCESS_CREATE vs ACCESS_WRITE make?  See the comment in the
	 * same part of ocfs2_cp_xattr_bucket().
	 */
	ret = ocfs2_xattr_bucket_journal_access(handle, t_bucket,
						new_bucket_head ?
						OCFS2_JOURNAL_ACCESS_CREATE :
						OCFS2_JOURNAL_ACCESS_WRITE);
	if (ret) {
		mlog_errno(ret);
		goto out;
	}

	xh = bucket_xh(s_bucket);
	count = le16_to_cpu(xh->xh_count);
	start = ocfs2_xattr_find_divide_pos(xh);

	if (start == count) {
		xe = &xh->xh_entries[start-1];

		/*
		 * initialized a new empty bucket here.
		 * The hash value is set as one larger than
		 * that of the last entry in the previous bucket.
		 */
		for (i = 0; i < t_bucket->bu_blocks; i++)
			memset(bucket_block(t_bucket, i), 0, blocksize);

		xh = bucket_xh(t_bucket);
		xh->xh_free_start = cpu_to_le16(blocksize);
		xh->xh_entries[0].xe_name_hash = xe->xe_name_hash;
		le32_add_cpu(&xh->xh_entries[0].xe_name_hash, 1);

		goto set_num_buckets;
	}

	/* copy the whole bucket to the new first. */
	ocfs2_xattr_bucket_copy_data(t_bucket, s_bucket);

	/* update the new bucket. */
	xh = bucket_xh(t_bucket);

	/*
	 * Calculate the total name/value len and xh_free_start for
	 * the old bucket first.
	 */
	name_offset = OCFS2_XATTR_BUCKET_SIZE;
	name_value_len = 0;
	for (i = 0; i < start; i++) {
		xe = &xh->xh_entries[i];
		name_value_len += namevalue_size_xe(xe);
		if (le16_to_cpu(xe->xe_name_offset) < name_offset)
			name_offset = le16_to_cpu(xe->xe_name_offset);
	}

	/*
	 * Now begin the modification to the new bucket.
	 *
	 * In the new bucket, We just move the xattr entry to the beginning
	 * and don't touch the name/value. So there will be some holes in the
	 * bucket, and they will be removed when ocfs2_defrag_xattr_bucket is
	 * called.
	 */
	xe = &xh->xh_entries[start];
	len = sizeof(struct ocfs2_xattr_entry) * (count - start);
	trace_ocfs2_divide_xattr_bucket_move(len,
			(int)((char *)xe - (char *)xh),
			(int)((char *)xh->xh_entries - (char *)xh));
	memmove((char *)xh->xh_entries, (char *)xe, len);
	xe = &xh->xh_entries[count - start];
	len = sizeof(struct ocfs2_xattr_entry) * start;
	memset((char *)xe, 0, len);

	le16_add_cpu(&xh->xh_count, -start);
	le16_add_cpu(&xh->xh_name_value_len, -name_value_len);

	/* Calculate xh_free_start for the new bucket. */
	xh->xh_free_start = cpu_to_le16(OCFS2_XATTR_BUCKET_SIZE);
	for (i = 0; i < le16_to_cpu(xh->xh_count); i++) {
		xe = &xh->xh_entries[i];
		if (le16_to_cpu(xe->xe_name_offset) <
		    le16_to_cpu(xh->xh_free_start))
			xh->xh_free_start = xe->xe_name_offset;
	}

set_num_buckets:
	/* set xh->xh_num_buckets for the new xh. */
	if (new_bucket_head)
		xh->xh_num_buckets = cpu_to_le16(1);
	else
		xh->xh_num_buckets = 0;

	ocfs2_xattr_bucket_journal_dirty(handle, t_bucket);

	/* store the first_hash of the new bucket. */
	if (first_hash)
		*first_hash = le32_to_cpu(xh->xh_entries[0].xe_name_hash);

	/*
	 * Now only update the 1st block of the old bucket.  If we
	 * just added a new empty bucket, there is no need to modify
	 * it.
	 */
	if (start == count)
		goto out;

	xh = bucket_xh(s_bucket);
	memset(&xh->xh_entries[start], 0,
	       sizeof(struct ocfs2_xattr_entry) * (count - start));
	xh->xh_count = cpu_to_le16(start);
	xh->xh_free_start = cpu_to_le16(name_offset);
	xh->xh_name_value_len = cpu_to_le16(name_value_len);

	ocfs2_xattr_bucket_journal_dirty(handle, s_bucket);

out:
	ocfs2_xattr_bucket_free(s_bucket);
	ocfs2_xattr_bucket_free(t_bucket);

	return ret;
}

/*
 * Copy xattr from one bucket to another bucket.
 *
 * The caller must make sure that the journal transaction
 * has enough space for journaling.
 */
static int ocfs2_cp_xattr_bucket(struct inode *inode,
				 handle_t *handle,
				 u64 s_blkno,
				 u64 t_blkno,
				 int t_is_new)
{
	int ret;
	struct ocfs2_xattr_bucket *s_bucket = NULL, *t_bucket = NULL;

	BUG_ON(s_blkno == t_blkno);

	trace_ocfs2_cp_xattr_bucket((unsigned long long)s_blkno,
				    (unsigned long long)t_blkno,
				    t_is_new);

	s_bucket = ocfs2_xattr_bucket_new(inode);
	t_bucket = ocfs2_xattr_bucket_new(inode);
	if (!s_bucket || !t_bucket) {
		ret = -ENOMEM;
		mlog_errno(ret);
		goto out;
	}

	ret = ocfs2_read_xattr_bucket(s_bucket, s_blkno);
	if (ret)
		goto out;

	/*
	 * Even if !t_is_new, we're overwriting t_bucket.  Thus,
	 * there's no need to read it.
	 */
	ret = ocfs2_init_xattr_bucket(t_bucket, t_blkno);
	if (ret)
		goto out;

	/*
	 * Hey, if we're overwriting t_bucket, what difference does
	 * ACCESS_CREATE vs ACCESS_WRITE make?  Well, if we allocated a new
	 * cluster to fill, we came here from
	 * ocfs2_mv_xattr_buckets(), and it is really new -
	 * ACCESS_CREATE is required.  But we also might have moved data
	 * out of t_bucket before extending back into it.
	 * ocfs2_add_new_xattr_bucket() can do this - its call to
	 * ocfs2_add_new_xattr_cluster() may have created a new extent
	 * and copied out the end of the old extent.  Then it re-extends
	 * the old extent back to create space for new xattrs.  That's
	 * how we get here, and the bucket isn't really new.
	 */
	ret = ocfs2_xattr_bucket_journal_access(handle, t_bucket,
						t_is_new ?
						OCFS2_JOURNAL_ACCESS_CREATE :
						OCFS2_JOURNAL_ACCESS_WRITE);
	if (ret)
		goto out;

	ocfs2_xattr_bucket_copy_data(t_bucket, s_bucket);
	ocfs2_xattr_bucket_journal_dirty(handle, t_bucket);

out:
	ocfs2_xattr_bucket_free(t_bucket);
	ocfs2_xattr_bucket_free(s_bucket);

	return ret;
}

/*
 * src_blk points to the start of an existing extent.  last_blk points to
 * last cluster in that extent.  to_blk points to a newly allocated
 * extent.  We copy the buckets from the cluster at last_blk to the new
 * extent.  If start_bucket is non-zero, we skip that many buckets before
 * we start copying.  The new extent's xh_num_buckets gets set to the
 * number of buckets we copied.  The old extent's xh_num_buckets shrinks
 * by the same amount.
 */
static int ocfs2_mv_xattr_buckets(struct inode *inode, handle_t *handle,
				  u64 src_blk, u64 last_blk, u64 to_blk,
				  unsigned int start_bucket,
				  u32 *first_hash)
{
	int i, ret, credits;
	struct ocfs2_super *osb = OCFS2_SB(inode->i_sb);
	int blks_per_bucket = ocfs2_blocks_per_xattr_bucket(inode->i_sb);
	int num_buckets = ocfs2_xattr_buckets_per_cluster(osb);
	struct ocfs2_xattr_bucket *old_first, *new_first;

	trace_ocfs2_mv_xattr_buckets((unsigned long long)last_blk,
				     (unsigned long long)to_blk);

	BUG_ON(start_bucket >= num_buckets);
	if (start_bucket) {
		num_buckets -= start_bucket;
		last_blk += (start_bucket * blks_per_bucket);
	}

	/* The first bucket of the original extent */
	old_first = ocfs2_xattr_bucket_new(inode);
	/* The first bucket of the new extent */
	new_first = ocfs2_xattr_bucket_new(inode);
	if (!old_first || !new_first) {
		ret = -ENOMEM;
		mlog_errno(ret);
		goto out;
	}

	ret = ocfs2_read_xattr_bucket(old_first, src_blk);
	if (ret) {
		mlog_errno(ret);
		goto out;
	}

	/*
	 * We need to update the first bucket of the old extent and all
	 * the buckets going to the new extent.
	 */
	credits = ((num_buckets + 1) * blks_per_bucket);
	ret = ocfs2_extend_trans(handle, credits);
	if (ret) {
		mlog_errno(ret);
		goto out;
	}

	ret = ocfs2_xattr_bucket_journal_access(handle, old_first,
						OCFS2_JOURNAL_ACCESS_WRITE);
	if (ret) {
		mlog_errno(ret);
		goto out;
	}

	for (i = 0; i < num_buckets; i++) {
		ret = ocfs2_cp_xattr_bucket(inode, handle,
					    last_blk + (i * blks_per_bucket),
					    to_blk + (i * blks_per_bucket),
					    1);
		if (ret) {
			mlog_errno(ret);
			goto out;
		}
	}

	/*
	 * Get the new bucket ready before we dirty anything
	 * (This actually shouldn't fail, because we already dirtied
	 * it once in ocfs2_cp_xattr_bucket()).
	 */
	ret = ocfs2_read_xattr_bucket(new_first, to_blk);
	if (ret) {
		mlog_errno(ret);
		goto out;
	}
	ret = ocfs2_xattr_bucket_journal_access(handle, new_first,
						OCFS2_JOURNAL_ACCESS_WRITE);
	if (ret) {
		mlog_errno(ret);
		goto out;
	}

	/* Now update the headers */
	le16_add_cpu(&bucket_xh(old_first)->xh_num_buckets, -num_buckets);
	ocfs2_xattr_bucket_journal_dirty(handle, old_first);

	bucket_xh(new_first)->xh_num_buckets = cpu_to_le16(num_buckets);
	ocfs2_xattr_bucket_journal_dirty(handle, new_first);

	if (first_hash)
		*first_hash = le32_to_cpu(bucket_xh(new_first)->xh_entries[0].xe_name_hash);

out:
	ocfs2_xattr_bucket_free(new_first);
	ocfs2_xattr_bucket_free(old_first);
	return ret;
}

/*
 * Move some xattrs in this cluster to the new cluster.
 * This function should only be called when bucket size == cluster size.
 * Otherwise ocfs2_mv_xattr_bucket_cross_cluster should be used instead.
 */
static int ocfs2_divide_xattr_cluster(struct inode *inode,
				      handle_t *handle,
				      u64 prev_blk,
				      u64 new_blk,
				      u32 *first_hash)
{
	u16 blk_per_bucket = ocfs2_blocks_per_xattr_bucket(inode->i_sb);
	int ret, credits = 2 * blk_per_bucket;

	BUG_ON(OCFS2_XATTR_BUCKET_SIZE < OCFS2_SB(inode->i_sb)->s_clustersize);

	ret = ocfs2_extend_trans(handle, credits);
	if (ret) {
		mlog_errno(ret);
		return ret;
	}

	/* Move half of the xattr in start_blk to the next bucket. */
	return  ocfs2_divide_xattr_bucket(inode, handle, prev_blk,
					  new_blk, first_hash, 1);
}

/*
 * Move some xattrs from the old cluster to the new one since they are not
 * contiguous in ocfs2 xattr tree.
 *
 * new_blk starts a new separate cluster, and we will move some xattrs from
 * prev_blk to it. v_start will be set as the first name hash value in this
 * new cluster so that it can be used as e_cpos during tree insertion and
 * don't collide with our original b-tree operations. first_bh and header_bh
 * will also be updated since they will be used in ocfs2_extend_xattr_bucket
 * to extend the insert bucket.
 *
 * The problem is how much xattr should we move to the new one and when should
 * we update first_bh and header_bh?
 * 1. If cluster size > bucket size, that means the previous cluster has more
 *    than 1 bucket, so just move half nums of bucket into the new cluster and
 *    update the first_bh and header_bh if the insert bucket has been moved
 *    to the new cluster.
 * 2. If cluster_size == bucket_size:
 *    a) If the previous extent rec has more than one cluster and the insert
 *       place isn't in the last cluster, copy the entire last cluster to the
 *       new one. This time, we don't need to upate the first_bh and header_bh
 *       since they will not be moved into the new cluster.
 *    b) Otherwise, move the bottom half of the xattrs in the last cluster into
 *       the new one. And we set the extend flag to zero if the insert place is
 *       moved into the new allocated cluster since no extend is needed.
 */
static int ocfs2_adjust_xattr_cross_cluster(struct inode *inode,
					    handle_t *handle,
					    struct ocfs2_xattr_bucket *first,
					    struct ocfs2_xattr_bucket *target,
					    u64 new_blk,
					    u32 prev_clusters,
					    u32 *v_start,
					    int *extend)
{
	int ret;

	trace_ocfs2_adjust_xattr_cross_cluster(
			(unsigned long long)bucket_blkno(first),
			(unsigned long long)new_blk, prev_clusters);

	if (ocfs2_xattr_buckets_per_cluster(OCFS2_SB(inode->i_sb)) > 1) {
		ret = ocfs2_mv_xattr_bucket_cross_cluster(inode,
							  handle,
							  first, target,
							  new_blk,
							  prev_clusters,
							  v_start);
		if (ret)
			mlog_errno(ret);
	} else {
		/* The start of the last cluster in the first extent */
		u64 last_blk = bucket_blkno(first) +
			((prev_clusters - 1) *
			 ocfs2_clusters_to_blocks(inode->i_sb, 1));

		if (prev_clusters > 1 && bucket_blkno(target) != last_blk) {
			ret = ocfs2_mv_xattr_buckets(inode, handle,
						     bucket_blkno(first),
						     last_blk, new_blk, 0,
						     v_start);
			if (ret)
				mlog_errno(ret);
		} else {
			ret = ocfs2_divide_xattr_cluster(inode, handle,
							 last_blk, new_blk,
							 v_start);
			if (ret)
				mlog_errno(ret);

			if ((bucket_blkno(target) == last_blk) && extend)
				*extend = 0;
		}
	}

	return ret;
}

/*
 * Add a new cluster for xattr storage.
 *
 * If the new cluster is contiguous with the previous one, it will be
 * appended to the same extent record, and num_clusters will be updated.
 * If not, we will insert a new extent for it and move some xattrs in
 * the last cluster into the new allocated one.
 * We also need to limit the maximum size of a btree leaf, otherwise we'll
 * lose the benefits of hashing because we'll have to search large leaves.
 * So now the maximum size is OCFS2_MAX_XATTR_TREE_LEAF_SIZE(or clustersize,
 * if it's bigger).
 *
 * first_bh is the first block of the previous extent rec and header_bh
 * indicates the bucket we will insert the new xattrs. They will be updated
 * when the header_bh is moved into the new cluster.
 */
static int ocfs2_add_new_xattr_cluster(struct inode *inode,
				       struct buffer_head *root_bh,
				       struct ocfs2_xattr_bucket *first,
				       struct ocfs2_xattr_bucket *target,
				       u32 *num_clusters,
				       u32 prev_cpos,
				       int *extend,
				       struct ocfs2_xattr_set_ctxt *ctxt)
{
	int ret;
	u16 bpc = ocfs2_clusters_to_blocks(inode->i_sb, 1);
	u32 prev_clusters = *num_clusters;
	u32 clusters_to_add = 1, bit_off, num_bits, v_start = 0;
	u64 block;
	handle_t *handle = ctxt->handle;
	struct ocfs2_super *osb = OCFS2_SB(inode->i_sb);
	struct ocfs2_extent_tree et;

	trace_ocfs2_add_new_xattr_cluster_begin(
		(unsigned long long)OCFS2_I(inode)->ip_blkno,
		(unsigned long long)bucket_blkno(first),
		prev_cpos, prev_clusters);

	ocfs2_init_xattr_tree_extent_tree(&et, INODE_CACHE(inode), root_bh);

	ret = ocfs2_journal_access_xb(handle, INODE_CACHE(inode), root_bh,
				      OCFS2_JOURNAL_ACCESS_WRITE);
	if (ret < 0) {
		mlog_errno(ret);
		goto leave;
	}

	ret = __ocfs2_claim_clusters(handle, ctxt->data_ac, 1,
				     clusters_to_add, &bit_off, &num_bits);
	if (ret < 0) {
		if (ret != -ENOSPC)
			mlog_errno(ret);
		goto leave;
	}

	BUG_ON(num_bits > clusters_to_add);

	block = ocfs2_clusters_to_blocks(osb->sb, bit_off);
	trace_ocfs2_add_new_xattr_cluster((unsigned long long)block, num_bits);

	if (bucket_blkno(first) + (prev_clusters * bpc) == block &&
	    (prev_clusters + num_bits) << osb->s_clustersize_bits <=
	     OCFS2_MAX_XATTR_TREE_LEAF_SIZE) {
		/*
		 * If this cluster is contiguous with the old one and
		 * adding this new cluster, we don't surpass the limit of
		 * OCFS2_MAX_XATTR_TREE_LEAF_SIZE, cool. We will let it be
		 * initialized and used like other buckets in the previous
		 * cluster.
		 * So add it as a contiguous one. The caller will handle
		 * its init process.
		 */
		v_start = prev_cpos + prev_clusters;
		*num_clusters = prev_clusters + num_bits;
	} else {
		ret = ocfs2_adjust_xattr_cross_cluster(inode,
						       handle,
						       first,
						       target,
						       block,
						       prev_clusters,
						       &v_start,
						       extend);
		if (ret) {
			mlog_errno(ret);
			goto leave;
		}
	}

	trace_ocfs2_add_new_xattr_cluster_insert((unsigned long long)block,
						 v_start, num_bits);
	ret = ocfs2_insert_extent(handle, &et, v_start, block,
				  num_bits, 0, ctxt->meta_ac);
	if (ret < 0) {
		mlog_errno(ret);
		goto leave;
	}

	ocfs2_journal_dirty(handle, root_bh);

leave:
	return ret;
}

/*
 * We are given an extent.  'first' is the bucket at the very front of
 * the extent.  The extent has space for an additional bucket past
 * bucket_xh(first)->xh_num_buckets.  'target_blkno' is the block number
 * of the target bucket.  We wish to shift every bucket past the target
 * down one, filling in that additional space.  When we get back to the
 * target, we split the target between itself and the now-empty bucket
 * at target+1 (aka, target_blkno + blks_per_bucket).
 */
static int ocfs2_extend_xattr_bucket(struct inode *inode,
				     handle_t *handle,
				     struct ocfs2_xattr_bucket *first,
				     u64 target_blk,
				     u32 num_clusters)
{
	int ret, credits;
	struct ocfs2_super *osb = OCFS2_SB(inode->i_sb);
	u16 blk_per_bucket = ocfs2_blocks_per_xattr_bucket(inode->i_sb);
	u64 end_blk;
	u16 new_bucket = le16_to_cpu(bucket_xh(first)->xh_num_buckets);

	trace_ocfs2_extend_xattr_bucket((unsigned long long)target_blk,
					(unsigned long long)bucket_blkno(first),
					num_clusters, new_bucket);

	/* The extent must have room for an additional bucket */
	BUG_ON(new_bucket >=
	       (num_clusters * ocfs2_xattr_buckets_per_cluster(osb)));

	/* end_blk points to the last existing bucket */
	end_blk = bucket_blkno(first) + ((new_bucket - 1) * blk_per_bucket);

	/*
	 * end_blk is the start of the last existing bucket.
	 * Thus, (end_blk - target_blk) covers the target bucket and
	 * every bucket after it up to, but not including, the last
	 * existing bucket.  Then we add the last existing bucket, the
	 * new bucket, and the first bucket (3 * blk_per_bucket).
	 */
	credits = (end_blk - target_blk) + (3 * blk_per_bucket);
	ret = ocfs2_extend_trans(handle, credits);
	if (ret) {
		mlog_errno(ret);
		goto out;
	}

	ret = ocfs2_xattr_bucket_journal_access(handle, first,
						OCFS2_JOURNAL_ACCESS_WRITE);
	if (ret) {
		mlog_errno(ret);
		goto out;
	}

	while (end_blk != target_blk) {
		ret = ocfs2_cp_xattr_bucket(inode, handle, end_blk,
					    end_blk + blk_per_bucket, 0);
		if (ret)
			goto out;
		end_blk -= blk_per_bucket;
	}

	/* Move half of the xattr in target_blkno to the next bucket. */
	ret = ocfs2_divide_xattr_bucket(inode, handle, target_blk,
					target_blk + blk_per_bucket, NULL, 0);

	le16_add_cpu(&bucket_xh(first)->xh_num_buckets, 1);
	ocfs2_xattr_bucket_journal_dirty(handle, first);

out:
	return ret;
}

/*
 * Add new xattr bucket in an extent record and adjust the buckets
 * accordingly.  xb_bh is the ocfs2_xattr_block, and target is the
 * bucket we want to insert into.
 *
 * In the easy case, we will move all the buckets after target down by
 * one. Half of target's xattrs will be moved to the next bucket.
 *
 * If current cluster is full, we'll allocate a new one.  This may not
 * be contiguous.  The underlying calls will make sure that there is
 * space for the insert, shifting buckets around if necessary.
 * 'target' may be moved by those calls.
 */
static int ocfs2_add_new_xattr_bucket(struct inode *inode,
				      struct buffer_head *xb_bh,
				      struct ocfs2_xattr_bucket *target,
				      struct ocfs2_xattr_set_ctxt *ctxt)
{
	struct ocfs2_xattr_block *xb =
			(struct ocfs2_xattr_block *)xb_bh->b_data;
	struct ocfs2_xattr_tree_root *xb_root = &xb->xb_attrs.xb_root;
	struct ocfs2_extent_list *el = &xb_root->xt_list;
	u32 name_hash =
		le32_to_cpu(bucket_xh(target)->xh_entries[0].xe_name_hash);
	struct ocfs2_super *osb = OCFS2_SB(inode->i_sb);
	int ret, num_buckets, extend = 1;
	u64 p_blkno;
	u32 e_cpos, num_clusters;
	/* The bucket at the front of the extent */
	struct ocfs2_xattr_bucket *first;

	trace_ocfs2_add_new_xattr_bucket(
				(unsigned long long)bucket_blkno(target));

	/* The first bucket of the original extent */
	first = ocfs2_xattr_bucket_new(inode);
	if (!first) {
		ret = -ENOMEM;
		mlog_errno(ret);
		goto out;
	}

	ret = ocfs2_xattr_get_rec(inode, name_hash, &p_blkno, &e_cpos,
				  &num_clusters, el);
	if (ret) {
		mlog_errno(ret);
		goto out;
	}

	ret = ocfs2_read_xattr_bucket(first, p_blkno);
	if (ret) {
		mlog_errno(ret);
		goto out;
	}

	num_buckets = ocfs2_xattr_buckets_per_cluster(osb) * num_clusters;
	if (num_buckets == le16_to_cpu(bucket_xh(first)->xh_num_buckets)) {
		/*
		 * This can move first+target if the target bucket moves
		 * to the new extent.
		 */
		ret = ocfs2_add_new_xattr_cluster(inode,
						  xb_bh,
						  first,
						  target,
						  &num_clusters,
						  e_cpos,
						  &extend,
						  ctxt);
		if (ret) {
			mlog_errno(ret);
			goto out;
		}
	}

	if (extend) {
		ret = ocfs2_extend_xattr_bucket(inode,
						ctxt->handle,
						first,
						bucket_blkno(target),
						num_clusters);
		if (ret)
			mlog_errno(ret);
	}

out:
	ocfs2_xattr_bucket_free(first);

	return ret;
}

static inline char *ocfs2_xattr_bucket_get_val(struct inode *inode,
					struct ocfs2_xattr_bucket *bucket,
					int offs)
{
	int block_off = offs >> inode->i_sb->s_blocksize_bits;

	offs = offs % inode->i_sb->s_blocksize;
	return bucket_block(bucket, block_off) + offs;
}

/*
 * Truncate the specified xe_off entry in xattr bucket.
 * bucket is indicated by header_bh and len is the new length.
 * Both the ocfs2_xattr_value_root and the entry will be updated here.
 *
 * Copy the new updated xe and xe_value_root to new_xe and new_xv if needed.
 */
static int ocfs2_xattr_bucket_value_truncate(struct inode *inode,
					     struct ocfs2_xattr_bucket *bucket,
					     int xe_off,
					     int len,
					     struct ocfs2_xattr_set_ctxt *ctxt)
{
	int ret, offset;
	u64 value_blk;
	struct ocfs2_xattr_entry *xe;
	struct ocfs2_xattr_header *xh = bucket_xh(bucket);
	size_t blocksize = inode->i_sb->s_blocksize;
	struct ocfs2_xattr_value_buf vb = {
		.vb_access = ocfs2_journal_access,
	};

	xe = &xh->xh_entries[xe_off];

	BUG_ON(!xe || ocfs2_xattr_is_local(xe));

	offset = le16_to_cpu(xe->xe_name_offset) +
		 OCFS2_XATTR_SIZE(xe->xe_name_len);

	value_blk = offset / blocksize;

	/* We don't allow ocfs2_xattr_value to be stored in different block. */
	BUG_ON(value_blk != (offset + OCFS2_XATTR_ROOT_SIZE - 1) / blocksize);

	vb.vb_bh = bucket->bu_bhs[value_blk];
	BUG_ON(!vb.vb_bh);
<<<<<<< HEAD

	vb.vb_xv = (struct ocfs2_xattr_value_root *)
		(vb.vb_bh->b_data + offset % blocksize);

=======

	vb.vb_xv = (struct ocfs2_xattr_value_root *)
		(vb.vb_bh->b_data + offset % blocksize);

>>>>>>> 02f8c6ae
	/*
	 * From here on out we have to dirty the bucket.  The generic
	 * value calls only modify one of the bucket's bhs, but we need
	 * to send the bucket at once.  So if they error, they *could* have
	 * modified something.  We have to assume they did, and dirty
	 * the whole bucket.  This leaves us in a consistent state.
	 */
<<<<<<< HEAD
	mlog(0, "truncate %u in xattr bucket %llu to %d bytes.\n",
	     xe_off, (unsigned long long)bucket_blkno(bucket), len);
=======
	trace_ocfs2_xattr_bucket_value_truncate(
			(unsigned long long)bucket_blkno(bucket), xe_off, len);
>>>>>>> 02f8c6ae
	ret = ocfs2_xattr_value_truncate(inode, &vb, len, ctxt);
	if (ret) {
		mlog_errno(ret);
		goto out;
	}

	ret = ocfs2_xattr_bucket_journal_access(ctxt->handle, bucket,
						OCFS2_JOURNAL_ACCESS_WRITE);
	if (ret) {
		mlog_errno(ret);
		goto out;
	}

	xe->xe_value_size = cpu_to_le64(len);

	ocfs2_xattr_bucket_journal_dirty(ctxt->handle, bucket);

out:
	return ret;
}

static int ocfs2_rm_xattr_cluster(struct inode *inode,
				  struct buffer_head *root_bh,
				  u64 blkno,
				  u32 cpos,
				  u32 len,
				  void *para)
{
	int ret;
	struct ocfs2_super *osb = OCFS2_SB(inode->i_sb);
	struct inode *tl_inode = osb->osb_tl_inode;
	handle_t *handle;
	struct ocfs2_xattr_block *xb =
			(struct ocfs2_xattr_block *)root_bh->b_data;
	struct ocfs2_alloc_context *meta_ac = NULL;
	struct ocfs2_cached_dealloc_ctxt dealloc;
	struct ocfs2_extent_tree et;

	ret = ocfs2_iterate_xattr_buckets(inode, blkno, len,
					  ocfs2_delete_xattr_in_bucket, para);
	if (ret) {
		mlog_errno(ret);
		return ret;
	}

	ocfs2_init_xattr_tree_extent_tree(&et, INODE_CACHE(inode), root_bh);

	ocfs2_init_dealloc_ctxt(&dealloc);

	trace_ocfs2_rm_xattr_cluster(
			(unsigned long long)OCFS2_I(inode)->ip_blkno,
			(unsigned long long)blkno, cpos, len);

	ocfs2_remove_xattr_clusters_from_cache(INODE_CACHE(inode), blkno,
					       len);

	ret = ocfs2_lock_allocators(inode, &et, 0, 1, NULL, &meta_ac);
	if (ret) {
		mlog_errno(ret);
		return ret;
	}

	mutex_lock(&tl_inode->i_mutex);

	if (ocfs2_truncate_log_needs_flush(osb)) {
		ret = __ocfs2_flush_truncate_log(osb);
		if (ret < 0) {
			mlog_errno(ret);
			goto out;
		}
	}

	handle = ocfs2_start_trans(osb, ocfs2_remove_extent_credits(osb->sb));
	if (IS_ERR(handle)) {
		ret = -ENOMEM;
		mlog_errno(ret);
		goto out;
	}

	ret = ocfs2_journal_access_xb(handle, INODE_CACHE(inode), root_bh,
				      OCFS2_JOURNAL_ACCESS_WRITE);
	if (ret) {
		mlog_errno(ret);
		goto out_commit;
	}

	ret = ocfs2_remove_extent(handle, &et, cpos, len, meta_ac,
				  &dealloc);
	if (ret) {
		mlog_errno(ret);
		goto out_commit;
	}

	le32_add_cpu(&xb->xb_attrs.xb_root.xt_clusters, -len);
	ocfs2_journal_dirty(handle, root_bh);

	ret = ocfs2_truncate_log_append(osb, handle, blkno, len);
	if (ret)
		mlog_errno(ret);

out_commit:
	ocfs2_commit_trans(osb, handle);
out:
	ocfs2_schedule_truncate_log_flush(osb, 1);

	mutex_unlock(&tl_inode->i_mutex);

	if (meta_ac)
		ocfs2_free_alloc_context(meta_ac);

	ocfs2_run_deallocs(osb, &dealloc);

	return ret;
}

/*
 * check whether the xattr bucket is filled up with the same hash value.
 * If we want to insert the xattr with the same hash, return -ENOSPC.
 * If we want to insert a xattr with different hash value, go ahead
 * and ocfs2_divide_xattr_bucket will handle this.
 */
static int ocfs2_check_xattr_bucket_collision(struct inode *inode,
					      struct ocfs2_xattr_bucket *bucket,
					      const char *name)
{
	struct ocfs2_xattr_header *xh = bucket_xh(bucket);
	u32 name_hash = ocfs2_xattr_name_hash(inode, name, strlen(name));

	if (name_hash != le32_to_cpu(xh->xh_entries[0].xe_name_hash))
		return 0;

	if (xh->xh_entries[le16_to_cpu(xh->xh_count) - 1].xe_name_hash ==
	    xh->xh_entries[0].xe_name_hash) {
		mlog(ML_ERROR, "Too much hash collision in xattr bucket %llu, "
		     "hash = %u\n",
		     (unsigned long long)bucket_blkno(bucket),
		     le32_to_cpu(xh->xh_entries[0].xe_name_hash));
		return -ENOSPC;
	}

	return 0;
}

/*
 * Try to set the entry in the current bucket.  If we fail, the caller
 * will handle getting us another bucket.
 */
static int ocfs2_xattr_set_entry_bucket(struct inode *inode,
					struct ocfs2_xattr_info *xi,
					struct ocfs2_xattr_search *xs,
					struct ocfs2_xattr_set_ctxt *ctxt)
{
	int ret;
	struct ocfs2_xa_loc loc;

<<<<<<< HEAD
	mlog_entry("Set xattr %s in xattr bucket\n", xi->xi_name);
=======
	trace_ocfs2_xattr_set_entry_bucket(xi->xi_name);
>>>>>>> 02f8c6ae

	ocfs2_init_xattr_bucket_xa_loc(&loc, xs->bucket,
				       xs->not_found ? NULL : xs->here);
	ret = ocfs2_xa_set(&loc, xi, ctxt);
	if (!ret) {
		xs->here = loc.xl_entry;
		goto out;
	}
	if (ret != -ENOSPC) {
		mlog_errno(ret);
		goto out;
	}

	/* Ok, we need space.  Let's try defragmenting the bucket. */
	ret = ocfs2_defrag_xattr_bucket(inode, ctxt->handle,
					xs->bucket);
	if (ret) {
		mlog_errno(ret);
		goto out;
	}

	ret = ocfs2_xa_set(&loc, xi, ctxt);
	if (!ret) {
		xs->here = loc.xl_entry;
		goto out;
	}
	if (ret != -ENOSPC)
		mlog_errno(ret);


out:
<<<<<<< HEAD
	mlog_exit(ret);
=======
>>>>>>> 02f8c6ae
	return ret;
}

static int ocfs2_xattr_set_entry_index_block(struct inode *inode,
					     struct ocfs2_xattr_info *xi,
					     struct ocfs2_xattr_search *xs,
					     struct ocfs2_xattr_set_ctxt *ctxt)
{
	int ret;

<<<<<<< HEAD
	mlog_entry("Set xattr %s in xattr index block\n", xi->xi_name);
=======
	trace_ocfs2_xattr_set_entry_index_block(xi->xi_name);
>>>>>>> 02f8c6ae

	ret = ocfs2_xattr_set_entry_bucket(inode, xi, xs, ctxt);
	if (!ret)
		goto out;
	if (ret != -ENOSPC) {
		mlog_errno(ret);
		goto out;
	}

	/* Ack, need more space.  Let's try to get another bucket! */

	/*
	 * We do not allow for overlapping ranges between buckets. And
	 * the maximum number of collisions we will allow for then is
	 * one bucket's worth, so check it here whether we need to
	 * add a new bucket for the insert.
	 */
	ret = ocfs2_check_xattr_bucket_collision(inode,
						 xs->bucket,
						 xi->xi_name);
	if (ret) {
		mlog_errno(ret);
		goto out;
	}

	ret = ocfs2_add_new_xattr_bucket(inode,
					 xs->xattr_bh,
					 xs->bucket,
					 ctxt);
	if (ret) {
		mlog_errno(ret);
		goto out;
	}

	/*
	 * ocfs2_add_new_xattr_bucket() will have updated
	 * xs->bucket if it moved, but it will not have updated
	 * any of the other search fields.  Thus, we drop it and
	 * re-search.  Everything should be cached, so it'll be
	 * quick.
	 */
	ocfs2_xattr_bucket_relse(xs->bucket);
	ret = ocfs2_xattr_index_block_find(inode, xs->xattr_bh,
					   xi->xi_name_index,
					   xi->xi_name, xs);
	if (ret && ret != -ENODATA)
		goto out;
	xs->not_found = ret;

	/* Ok, we have a new bucket, let's try again */
	ret = ocfs2_xattr_set_entry_bucket(inode, xi, xs, ctxt);
	if (ret && (ret != -ENOSPC))
		mlog_errno(ret);

out:
	return ret;
}

static int ocfs2_delete_xattr_in_bucket(struct inode *inode,
					struct ocfs2_xattr_bucket *bucket,
					void *para)
{
	int ret = 0, ref_credits;
	struct ocfs2_xattr_header *xh = bucket_xh(bucket);
	u16 i;
	struct ocfs2_xattr_entry *xe;
	struct ocfs2_super *osb = OCFS2_SB(inode->i_sb);
	struct ocfs2_xattr_set_ctxt ctxt = {NULL, NULL,};
	int credits = ocfs2_remove_extent_credits(osb->sb) +
		ocfs2_blocks_per_xattr_bucket(inode->i_sb);
	struct ocfs2_xattr_value_root *xv;
	struct ocfs2_rm_xattr_bucket_para *args =
			(struct ocfs2_rm_xattr_bucket_para *)para;

	ocfs2_init_dealloc_ctxt(&ctxt.dealloc);

	for (i = 0; i < le16_to_cpu(xh->xh_count); i++) {
		xe = &xh->xh_entries[i];
		if (ocfs2_xattr_is_local(xe))
			continue;

		ret = ocfs2_get_xattr_tree_value_root(inode->i_sb, bucket,
						      i, &xv, NULL);

		ret = ocfs2_lock_xattr_remove_allocators(inode, xv,
							 args->ref_ci,
							 args->ref_root_bh,
							 &ctxt.meta_ac,
							 &ref_credits);

		ctxt.handle = ocfs2_start_trans(osb, credits + ref_credits);
		if (IS_ERR(ctxt.handle)) {
			ret = PTR_ERR(ctxt.handle);
			mlog_errno(ret);
			break;
		}

		ret = ocfs2_xattr_bucket_value_truncate(inode, bucket,
							i, 0, &ctxt);

		ocfs2_commit_trans(osb, ctxt.handle);
		if (ctxt.meta_ac) {
			ocfs2_free_alloc_context(ctxt.meta_ac);
			ctxt.meta_ac = NULL;
		}
		if (ret) {
			mlog_errno(ret);
			break;
		}
	}

	if (ctxt.meta_ac)
		ocfs2_free_alloc_context(ctxt.meta_ac);
	ocfs2_schedule_truncate_log_flush(osb, 1);
	ocfs2_run_deallocs(osb, &ctxt.dealloc);
	return ret;
}

/*
 * Whenever we modify a xattr value root in the bucket(e.g, CoW
 * or change the extent record flag), we need to recalculate
 * the metaecc for the whole bucket. So it is done here.
 *
 * Note:
 * We have to give the extra credits for the caller.
 */
static int ocfs2_xattr_bucket_post_refcount(struct inode *inode,
					    handle_t *handle,
					    void *para)
{
	int ret;
	struct ocfs2_xattr_bucket *bucket =
			(struct ocfs2_xattr_bucket *)para;

	ret = ocfs2_xattr_bucket_journal_access(handle, bucket,
						OCFS2_JOURNAL_ACCESS_WRITE);
	if (ret) {
		mlog_errno(ret);
		return ret;
	}

	ocfs2_xattr_bucket_journal_dirty(handle, bucket);

	return 0;
}

/*
 * Special action we need if the xattr value is refcounted.
 *
 * 1. If the xattr is refcounted, lock the tree.
 * 2. CoW the xattr if we are setting the new value and the value
 *    will be stored outside.
 * 3. In other case, decrease_refcount will work for us, so just
 *    lock the refcount tree, calculate the meta and credits is OK.
 *
 * We have to do CoW before ocfs2_init_xattr_set_ctxt since
 * currently CoW is a completed transaction, while this function
 * will also lock the allocators and let us deadlock. So we will
 * CoW the whole xattr value.
 */
static int ocfs2_prepare_refcount_xattr(struct inode *inode,
					struct ocfs2_dinode *di,
					struct ocfs2_xattr_info *xi,
					struct ocfs2_xattr_search *xis,
					struct ocfs2_xattr_search *xbs,
					struct ocfs2_refcount_tree **ref_tree,
					int *meta_add,
					int *credits)
{
	int ret = 0;
	struct ocfs2_xattr_block *xb;
	struct ocfs2_xattr_entry *xe;
	char *base;
	u32 p_cluster, num_clusters;
	unsigned int ext_flags;
	int name_offset, name_len;
	struct ocfs2_xattr_value_buf vb;
	struct ocfs2_xattr_bucket *bucket = NULL;
	struct ocfs2_super *osb = OCFS2_SB(inode->i_sb);
	struct ocfs2_post_refcount refcount;
	struct ocfs2_post_refcount *p = NULL;
	struct buffer_head *ref_root_bh = NULL;

	if (!xis->not_found) {
		xe = xis->here;
		name_offset = le16_to_cpu(xe->xe_name_offset);
		name_len = OCFS2_XATTR_SIZE(xe->xe_name_len);
		base = xis->base;
		vb.vb_bh = xis->inode_bh;
		vb.vb_access = ocfs2_journal_access_di;
	} else {
		int i, block_off = 0;
		xb = (struct ocfs2_xattr_block *)xbs->xattr_bh->b_data;
		xe = xbs->here;
		name_offset = le16_to_cpu(xe->xe_name_offset);
		name_len = OCFS2_XATTR_SIZE(xe->xe_name_len);
		i = xbs->here - xbs->header->xh_entries;

		if (le16_to_cpu(xb->xb_flags) & OCFS2_XATTR_INDEXED) {
			ret = ocfs2_xattr_bucket_get_name_value(inode->i_sb,
							bucket_xh(xbs->bucket),
							i, &block_off,
							&name_offset);
			if (ret) {
				mlog_errno(ret);
				goto out;
			}
			base = bucket_block(xbs->bucket, block_off);
			vb.vb_bh = xbs->bucket->bu_bhs[block_off];
			vb.vb_access = ocfs2_journal_access;

			if (ocfs2_meta_ecc(osb)) {
				/*create parameters for ocfs2_post_refcount. */
				bucket = xbs->bucket;
				refcount.credits = bucket->bu_blocks;
				refcount.para = bucket;
				refcount.func =
					ocfs2_xattr_bucket_post_refcount;
				p = &refcount;
			}
		} else {
			base = xbs->base;
			vb.vb_bh = xbs->xattr_bh;
			vb.vb_access = ocfs2_journal_access_xb;
		}
	}

	if (ocfs2_xattr_is_local(xe))
		goto out;

	vb.vb_xv = (struct ocfs2_xattr_value_root *)
				(base + name_offset + name_len);

	ret = ocfs2_xattr_get_clusters(inode, 0, &p_cluster,
				       &num_clusters, &vb.vb_xv->xr_list,
				       &ext_flags);
	if (ret) {
		mlog_errno(ret);
		goto out;
	}

	/*
	 * We just need to check the 1st extent record, since we always
	 * CoW the whole xattr. So there shouldn't be a xattr with
	 * some REFCOUNT extent recs after the 1st one.
	 */
	if (!(ext_flags & OCFS2_EXT_REFCOUNTED))
		goto out;

	ret = ocfs2_lock_refcount_tree(osb, le64_to_cpu(di->i_refcount_loc),
				       1, ref_tree, &ref_root_bh);
	if (ret) {
		mlog_errno(ret);
		goto out;
	}

	/*
	 * If we are deleting the xattr or the new size will be stored inside,
	 * cool, leave it there, the xattr truncate process will remove them
	 * for us(it still needs the refcount tree lock and the meta, credits).
	 * And the worse case is that every cluster truncate will split the
	 * refcount tree, and make the original extent become 3. So we will need
	 * 2 * cluster more extent recs at most.
	 */
	if (!xi->xi_value || xi->xi_value_len <= OCFS2_XATTR_INLINE_SIZE) {

		ret = ocfs2_refcounted_xattr_delete_need(inode,
							 &(*ref_tree)->rf_ci,
							 ref_root_bh, vb.vb_xv,
							 meta_add, credits);
		if (ret)
			mlog_errno(ret);
		goto out;
	}

	ret = ocfs2_refcount_cow_xattr(inode, di, &vb,
				       *ref_tree, ref_root_bh, 0,
				       le32_to_cpu(vb.vb_xv->xr_clusters), p);
	if (ret)
		mlog_errno(ret);

out:
	brelse(ref_root_bh);
	return ret;
}

/*
 * Add the REFCOUNTED flags for all the extent rec in ocfs2_xattr_value_root.
 * The physical clusters will be added to refcount tree.
 */
static int ocfs2_xattr_value_attach_refcount(struct inode *inode,
				struct ocfs2_xattr_value_root *xv,
				struct ocfs2_extent_tree *value_et,
				struct ocfs2_caching_info *ref_ci,
				struct buffer_head *ref_root_bh,
				struct ocfs2_cached_dealloc_ctxt *dealloc,
				struct ocfs2_post_refcount *refcount)
{
	int ret = 0;
	u32 clusters = le32_to_cpu(xv->xr_clusters);
	u32 cpos, p_cluster, num_clusters;
	struct ocfs2_extent_list *el = &xv->xr_list;
	unsigned int ext_flags;

	cpos = 0;
	while (cpos < clusters) {
		ret = ocfs2_xattr_get_clusters(inode, cpos, &p_cluster,
					       &num_clusters, el, &ext_flags);

		cpos += num_clusters;
		if ((ext_flags & OCFS2_EXT_REFCOUNTED))
			continue;

		BUG_ON(!p_cluster);

		ret = ocfs2_add_refcount_flag(inode, value_et,
					      ref_ci, ref_root_bh,
					      cpos - num_clusters,
					      p_cluster, num_clusters,
					      dealloc, refcount);
		if (ret) {
			mlog_errno(ret);
			break;
		}
	}

	return ret;
}

/*
 * Given a normal ocfs2_xattr_header, refcount all the entries which
 * have value stored outside.
 * Used for xattrs stored in inode and ocfs2_xattr_block.
 */
static int ocfs2_xattr_attach_refcount_normal(struct inode *inode,
				struct ocfs2_xattr_value_buf *vb,
				struct ocfs2_xattr_header *header,
				struct ocfs2_caching_info *ref_ci,
				struct buffer_head *ref_root_bh,
				struct ocfs2_cached_dealloc_ctxt *dealloc)
{

	struct ocfs2_xattr_entry *xe;
	struct ocfs2_xattr_value_root *xv;
	struct ocfs2_extent_tree et;
	int i, ret = 0;

	for (i = 0; i < le16_to_cpu(header->xh_count); i++) {
		xe = &header->xh_entries[i];

		if (ocfs2_xattr_is_local(xe))
			continue;

		xv = (struct ocfs2_xattr_value_root *)((void *)header +
			le16_to_cpu(xe->xe_name_offset) +
			OCFS2_XATTR_SIZE(xe->xe_name_len));

		vb->vb_xv = xv;
		ocfs2_init_xattr_value_extent_tree(&et, INODE_CACHE(inode), vb);

		ret = ocfs2_xattr_value_attach_refcount(inode, xv, &et,
							ref_ci, ref_root_bh,
							dealloc, NULL);
		if (ret) {
			mlog_errno(ret);
			break;
		}
	}

	return ret;
}

static int ocfs2_xattr_inline_attach_refcount(struct inode *inode,
				struct buffer_head *fe_bh,
				struct ocfs2_caching_info *ref_ci,
				struct buffer_head *ref_root_bh,
				struct ocfs2_cached_dealloc_ctxt *dealloc)
{
	struct ocfs2_dinode *di = (struct ocfs2_dinode *)fe_bh->b_data;
	struct ocfs2_xattr_header *header = (struct ocfs2_xattr_header *)
				(fe_bh->b_data + inode->i_sb->s_blocksize -
				le16_to_cpu(di->i_xattr_inline_size));
	struct ocfs2_xattr_value_buf vb = {
		.vb_bh = fe_bh,
		.vb_access = ocfs2_journal_access_di,
	};

	return ocfs2_xattr_attach_refcount_normal(inode, &vb, header,
						  ref_ci, ref_root_bh, dealloc);
}

struct ocfs2_xattr_tree_value_refcount_para {
	struct ocfs2_caching_info *ref_ci;
	struct buffer_head *ref_root_bh;
	struct ocfs2_cached_dealloc_ctxt *dealloc;
};

static int ocfs2_get_xattr_tree_value_root(struct super_block *sb,
					   struct ocfs2_xattr_bucket *bucket,
					   int offset,
					   struct ocfs2_xattr_value_root **xv,
					   struct buffer_head **bh)
{
	int ret, block_off, name_offset;
	struct ocfs2_xattr_header *xh = bucket_xh(bucket);
	struct ocfs2_xattr_entry *xe = &xh->xh_entries[offset];
	void *base;

	ret = ocfs2_xattr_bucket_get_name_value(sb,
						bucket_xh(bucket),
						offset,
						&block_off,
						&name_offset);
	if (ret) {
		mlog_errno(ret);
		goto out;
	}

	base = bucket_block(bucket, block_off);

	*xv = (struct ocfs2_xattr_value_root *)(base + name_offset +
			 OCFS2_XATTR_SIZE(xe->xe_name_len));

	if (bh)
		*bh = bucket->bu_bhs[block_off];
out:
	return ret;
}

/*
 * For a given xattr bucket, refcount all the entries which
 * have value stored outside.
 */
static int ocfs2_xattr_bucket_value_refcount(struct inode *inode,
					     struct ocfs2_xattr_bucket *bucket,
					     void *para)
{
	int i, ret = 0;
	struct ocfs2_extent_tree et;
	struct ocfs2_xattr_tree_value_refcount_para *ref =
			(struct ocfs2_xattr_tree_value_refcount_para *)para;
	struct ocfs2_xattr_header *xh =
			(struct ocfs2_xattr_header *)bucket->bu_bhs[0]->b_data;
	struct ocfs2_xattr_entry *xe;
	struct ocfs2_xattr_value_buf vb = {
		.vb_access = ocfs2_journal_access,
	};
	struct ocfs2_post_refcount refcount = {
		.credits = bucket->bu_blocks,
		.para = bucket,
		.func = ocfs2_xattr_bucket_post_refcount,
	};
	struct ocfs2_post_refcount *p = NULL;

	/* We only need post_refcount if we support metaecc. */
	if (ocfs2_meta_ecc(OCFS2_SB(inode->i_sb)))
		p = &refcount;

	trace_ocfs2_xattr_bucket_value_refcount(
				(unsigned long long)bucket_blkno(bucket),
				le16_to_cpu(xh->xh_count));
	for (i = 0; i < le16_to_cpu(xh->xh_count); i++) {
		xe = &xh->xh_entries[i];

		if (ocfs2_xattr_is_local(xe))
			continue;

		ret = ocfs2_get_xattr_tree_value_root(inode->i_sb, bucket, i,
						      &vb.vb_xv, &vb.vb_bh);
		if (ret) {
			mlog_errno(ret);
			break;
		}

		ocfs2_init_xattr_value_extent_tree(&et,
						   INODE_CACHE(inode), &vb);

		ret = ocfs2_xattr_value_attach_refcount(inode, vb.vb_xv,
							&et, ref->ref_ci,
							ref->ref_root_bh,
							ref->dealloc, p);
		if (ret) {
			mlog_errno(ret);
			break;
		}
	}

	return ret;

}

static int ocfs2_refcount_xattr_tree_rec(struct inode *inode,
				     struct buffer_head *root_bh,
				     u64 blkno, u32 cpos, u32 len, void *para)
{
	return ocfs2_iterate_xattr_buckets(inode, blkno, len,
					   ocfs2_xattr_bucket_value_refcount,
					   para);
}

static int ocfs2_xattr_block_attach_refcount(struct inode *inode,
				struct buffer_head *blk_bh,
				struct ocfs2_caching_info *ref_ci,
				struct buffer_head *ref_root_bh,
				struct ocfs2_cached_dealloc_ctxt *dealloc)
{
	int ret = 0;
	struct ocfs2_xattr_block *xb =
				(struct ocfs2_xattr_block *)blk_bh->b_data;

	if (!(le16_to_cpu(xb->xb_flags) & OCFS2_XATTR_INDEXED)) {
		struct ocfs2_xattr_header *header = &xb->xb_attrs.xb_header;
		struct ocfs2_xattr_value_buf vb = {
			.vb_bh = blk_bh,
			.vb_access = ocfs2_journal_access_xb,
		};

		ret = ocfs2_xattr_attach_refcount_normal(inode, &vb, header,
							 ref_ci, ref_root_bh,
							 dealloc);
	} else {
		struct ocfs2_xattr_tree_value_refcount_para para = {
			.ref_ci = ref_ci,
			.ref_root_bh = ref_root_bh,
			.dealloc = dealloc,
		};

		ret = ocfs2_iterate_xattr_index_block(inode, blk_bh,
						ocfs2_refcount_xattr_tree_rec,
						&para);
	}

	return ret;
}

int ocfs2_xattr_attach_refcount_tree(struct inode *inode,
				     struct buffer_head *fe_bh,
				     struct ocfs2_caching_info *ref_ci,
				     struct buffer_head *ref_root_bh,
				     struct ocfs2_cached_dealloc_ctxt *dealloc)
{
	int ret = 0;
	struct ocfs2_inode_info *oi = OCFS2_I(inode);
	struct ocfs2_dinode *di = (struct ocfs2_dinode *)fe_bh->b_data;
	struct buffer_head *blk_bh = NULL;

	if (oi->ip_dyn_features & OCFS2_INLINE_XATTR_FL) {
		ret = ocfs2_xattr_inline_attach_refcount(inode, fe_bh,
							 ref_ci, ref_root_bh,
							 dealloc);
		if (ret) {
			mlog_errno(ret);
			goto out;
		}
	}

	if (!di->i_xattr_loc)
		goto out;

	ret = ocfs2_read_xattr_block(inode, le64_to_cpu(di->i_xattr_loc),
				     &blk_bh);
	if (ret < 0) {
		mlog_errno(ret);
		goto out;
	}

	ret = ocfs2_xattr_block_attach_refcount(inode, blk_bh, ref_ci,
						ref_root_bh, dealloc);
	if (ret)
		mlog_errno(ret);

	brelse(blk_bh);
out:

	return ret;
}

typedef int (should_xattr_reflinked)(struct ocfs2_xattr_entry *xe);
/*
 * Store the information we need in xattr reflink.
 * old_bh and new_bh are inode bh for the old and new inode.
 */
struct ocfs2_xattr_reflink {
	struct inode *old_inode;
	struct inode *new_inode;
	struct buffer_head *old_bh;
	struct buffer_head *new_bh;
	struct ocfs2_caching_info *ref_ci;
	struct buffer_head *ref_root_bh;
	struct ocfs2_cached_dealloc_ctxt *dealloc;
	should_xattr_reflinked *xattr_reflinked;
};

/*
 * Given a xattr header and xe offset,
 * return the proper xv and the corresponding bh.
 * xattr in inode, block and xattr tree have different implementaions.
 */
typedef int (get_xattr_value_root)(struct super_block *sb,
				   struct buffer_head *bh,
				   struct ocfs2_xattr_header *xh,
				   int offset,
				   struct ocfs2_xattr_value_root **xv,
				   struct buffer_head **ret_bh,
				   void *para);

/*
 * Calculate all the xattr value root metadata stored in this xattr header and
 * credits we need if we create them from the scratch.
 * We use get_xattr_value_root so that all types of xattr container can use it.
 */
static int ocfs2_value_metas_in_xattr_header(struct super_block *sb,
					     struct buffer_head *bh,
					     struct ocfs2_xattr_header *xh,
					     int *metas, int *credits,
					     int *num_recs,
					     get_xattr_value_root *func,
					     void *para)
{
	int i, ret = 0;
	struct ocfs2_xattr_value_root *xv;
	struct ocfs2_xattr_entry *xe;

	for (i = 0; i < le16_to_cpu(xh->xh_count); i++) {
		xe = &xh->xh_entries[i];
		if (ocfs2_xattr_is_local(xe))
			continue;

		ret = func(sb, bh, xh, i, &xv, NULL, para);
		if (ret) {
			mlog_errno(ret);
			break;
		}

		*metas += le16_to_cpu(xv->xr_list.l_tree_depth) *
			  le16_to_cpu(xv->xr_list.l_next_free_rec);

		*credits += ocfs2_calc_extend_credits(sb,
						&def_xv.xv.xr_list,
						le32_to_cpu(xv->xr_clusters));

		/*
		 * If the value is a tree with depth > 1, We don't go deep
		 * to the extent block, so just calculate a maximum record num.
		 */
		if (!xv->xr_list.l_tree_depth)
			*num_recs += le16_to_cpu(xv->xr_list.l_next_free_rec);
		else
			*num_recs += ocfs2_clusters_for_bytes(sb,
							      XATTR_SIZE_MAX);
	}

	return ret;
}

/* Used by xattr inode and block to return the right xv and buffer_head. */
static int ocfs2_get_xattr_value_root(struct super_block *sb,
				      struct buffer_head *bh,
				      struct ocfs2_xattr_header *xh,
				      int offset,
				      struct ocfs2_xattr_value_root **xv,
				      struct buffer_head **ret_bh,
				      void *para)
{
	struct ocfs2_xattr_entry *xe = &xh->xh_entries[offset];

	*xv = (struct ocfs2_xattr_value_root *)((void *)xh +
		le16_to_cpu(xe->xe_name_offset) +
		OCFS2_XATTR_SIZE(xe->xe_name_len));

	if (ret_bh)
		*ret_bh = bh;

	return 0;
}

/*
 * Lock the meta_ac and caculate how much credits we need for reflink xattrs.
 * It is only used for inline xattr and xattr block.
 */
static int ocfs2_reflink_lock_xattr_allocators(struct ocfs2_super *osb,
					struct ocfs2_xattr_header *xh,
					struct buffer_head *ref_root_bh,
					int *credits,
					struct ocfs2_alloc_context **meta_ac)
{
	int ret, meta_add = 0, num_recs = 0;
	struct ocfs2_refcount_block *rb =
			(struct ocfs2_refcount_block *)ref_root_bh->b_data;

	*credits = 0;

	ret = ocfs2_value_metas_in_xattr_header(osb->sb, NULL, xh,
						&meta_add, credits, &num_recs,
						ocfs2_get_xattr_value_root,
						NULL);
	if (ret) {
		mlog_errno(ret);
		goto out;
	}

	/*
	 * We need to add/modify num_recs in refcount tree, so just calculate
	 * an approximate number we need for refcount tree change.
	 * Sometimes we need to split the tree, and after split,  half recs
	 * will be moved to the new block, and a new block can only provide
	 * half number of recs. So we multiple new blocks by 2.
	 */
	num_recs = num_recs / ocfs2_refcount_recs_per_rb(osb->sb) * 2;
	meta_add += num_recs;
	*credits += num_recs + num_recs * OCFS2_EXPAND_REFCOUNT_TREE_CREDITS;
	if (le32_to_cpu(rb->rf_flags) & OCFS2_REFCOUNT_TREE_FL)
		*credits += le16_to_cpu(rb->rf_list.l_tree_depth) *
			    le16_to_cpu(rb->rf_list.l_next_free_rec) + 1;
	else
		*credits += 1;

	ret = ocfs2_reserve_new_metadata_blocks(osb, meta_add, meta_ac);
	if (ret)
		mlog_errno(ret);

out:
	return ret;
}

/*
 * Given a xattr header, reflink all the xattrs in this container.
 * It can be used for inode, block and bucket.
 *
 * NOTE:
 * Before we call this function, the caller has memcpy the xattr in
 * old_xh to the new_xh.
 *
 * If args.xattr_reflinked is set, call it to decide whether the xe should
 * be reflinked or not. If not, remove it from the new xattr header.
 */
static int ocfs2_reflink_xattr_header(handle_t *handle,
				      struct ocfs2_xattr_reflink *args,
				      struct buffer_head *old_bh,
				      struct ocfs2_xattr_header *xh,
				      struct buffer_head *new_bh,
				      struct ocfs2_xattr_header *new_xh,
				      struct ocfs2_xattr_value_buf *vb,
				      struct ocfs2_alloc_context *meta_ac,
				      get_xattr_value_root *func,
				      void *para)
{
	int ret = 0, i, j;
	struct super_block *sb = args->old_inode->i_sb;
	struct buffer_head *value_bh;
	struct ocfs2_xattr_entry *xe, *last;
	struct ocfs2_xattr_value_root *xv, *new_xv;
	struct ocfs2_extent_tree data_et;
	u32 clusters, cpos, p_cluster, num_clusters;
	unsigned int ext_flags = 0;

	trace_ocfs2_reflink_xattr_header((unsigned long long)old_bh->b_blocknr,
					 le16_to_cpu(xh->xh_count));

	last = &new_xh->xh_entries[le16_to_cpu(new_xh->xh_count)];
	for (i = 0, j = 0; i < le16_to_cpu(xh->xh_count); i++, j++) {
		xe = &xh->xh_entries[i];

		if (args->xattr_reflinked && !args->xattr_reflinked(xe)) {
			xe = &new_xh->xh_entries[j];

			le16_add_cpu(&new_xh->xh_count, -1);
			if (new_xh->xh_count) {
				memmove(xe, xe + 1,
					(void *)last - (void *)xe);
				memset(last, 0,
				       sizeof(struct ocfs2_xattr_entry));
			}

			/*
			 * We don't want j to increase in the next round since
			 * it is already moved ahead.
			 */
			j--;
			continue;
		}

		if (ocfs2_xattr_is_local(xe))
			continue;

		ret = func(sb, old_bh, xh, i, &xv, NULL, para);
		if (ret) {
			mlog_errno(ret);
			break;
		}

		ret = func(sb, new_bh, new_xh, j, &new_xv, &value_bh, para);
		if (ret) {
			mlog_errno(ret);
			break;
		}

		/*
		 * For the xattr which has l_tree_depth = 0, all the extent
		 * recs have already be copied to the new xh with the
		 * propriate OCFS2_EXT_REFCOUNTED flag we just need to
		 * increase the refount count int the refcount tree.
		 *
		 * For the xattr which has l_tree_depth > 0, we need
		 * to initialize it to the empty default value root,
		 * and then insert the extents one by one.
		 */
		if (xv->xr_list.l_tree_depth) {
			memcpy(new_xv, &def_xv, sizeof(def_xv));
			vb->vb_xv = new_xv;
			vb->vb_bh = value_bh;
			ocfs2_init_xattr_value_extent_tree(&data_et,
					INODE_CACHE(args->new_inode), vb);
		}

		clusters = le32_to_cpu(xv->xr_clusters);
		cpos = 0;
		while (cpos < clusters) {
			ret = ocfs2_xattr_get_clusters(args->old_inode,
						       cpos,
						       &p_cluster,
						       &num_clusters,
						       &xv->xr_list,
						       &ext_flags);
			if (ret) {
				mlog_errno(ret);
				goto out;
			}

			BUG_ON(!p_cluster);

			if (xv->xr_list.l_tree_depth) {
				ret = ocfs2_insert_extent(handle,
						&data_et, cpos,
						ocfs2_clusters_to_blocks(
							args->old_inode->i_sb,
							p_cluster),
						num_clusters, ext_flags,
						meta_ac);
				if (ret) {
					mlog_errno(ret);
					goto out;
				}
			}

			ret = ocfs2_increase_refcount(handle, args->ref_ci,
						      args->ref_root_bh,
						      p_cluster, num_clusters,
						      meta_ac, args->dealloc);
			if (ret) {
				mlog_errno(ret);
				goto out;
			}

			cpos += num_clusters;
		}
	}

out:
	return ret;
}

static int ocfs2_reflink_xattr_inline(struct ocfs2_xattr_reflink *args)
{
	int ret = 0, credits = 0;
	handle_t *handle;
	struct ocfs2_super *osb = OCFS2_SB(args->old_inode->i_sb);
	struct ocfs2_dinode *di = (struct ocfs2_dinode *)args->old_bh->b_data;
	int inline_size = le16_to_cpu(di->i_xattr_inline_size);
	int header_off = osb->sb->s_blocksize - inline_size;
	struct ocfs2_xattr_header *xh = (struct ocfs2_xattr_header *)
					(args->old_bh->b_data + header_off);
	struct ocfs2_xattr_header *new_xh = (struct ocfs2_xattr_header *)
					(args->new_bh->b_data + header_off);
	struct ocfs2_alloc_context *meta_ac = NULL;
	struct ocfs2_inode_info *new_oi;
	struct ocfs2_dinode *new_di;
	struct ocfs2_xattr_value_buf vb = {
		.vb_bh = args->new_bh,
		.vb_access = ocfs2_journal_access_di,
	};

	ret = ocfs2_reflink_lock_xattr_allocators(osb, xh, args->ref_root_bh,
						  &credits, &meta_ac);
	if (ret) {
		mlog_errno(ret);
		goto out;
	}

	handle = ocfs2_start_trans(osb, credits);
	if (IS_ERR(handle)) {
		ret = PTR_ERR(handle);
		mlog_errno(ret);
		goto out;
	}

	ret = ocfs2_journal_access_di(handle, INODE_CACHE(args->new_inode),
				      args->new_bh, OCFS2_JOURNAL_ACCESS_WRITE);
	if (ret) {
		mlog_errno(ret);
		goto out_commit;
	}

	memcpy(args->new_bh->b_data + header_off,
	       args->old_bh->b_data + header_off, inline_size);

	new_di = (struct ocfs2_dinode *)args->new_bh->b_data;
	new_di->i_xattr_inline_size = cpu_to_le16(inline_size);

	ret = ocfs2_reflink_xattr_header(handle, args, args->old_bh, xh,
					 args->new_bh, new_xh, &vb, meta_ac,
					 ocfs2_get_xattr_value_root, NULL);
	if (ret) {
		mlog_errno(ret);
		goto out_commit;
	}

	new_oi = OCFS2_I(args->new_inode);
	spin_lock(&new_oi->ip_lock);
	new_oi->ip_dyn_features |= OCFS2_HAS_XATTR_FL | OCFS2_INLINE_XATTR_FL;
	new_di->i_dyn_features = cpu_to_le16(new_oi->ip_dyn_features);
	spin_unlock(&new_oi->ip_lock);

	ocfs2_journal_dirty(handle, args->new_bh);

out_commit:
	ocfs2_commit_trans(osb, handle);

out:
	if (meta_ac)
		ocfs2_free_alloc_context(meta_ac);
	return ret;
}

static int ocfs2_create_empty_xattr_block(struct inode *inode,
					  struct buffer_head *fe_bh,
					  struct buffer_head **ret_bh,
					  int indexed)
{
	int ret;
	struct ocfs2_super *osb = OCFS2_SB(inode->i_sb);
	struct ocfs2_xattr_set_ctxt ctxt;

	memset(&ctxt, 0, sizeof(ctxt));
	ret = ocfs2_reserve_new_metadata_blocks(osb, 1, &ctxt.meta_ac);
	if (ret < 0) {
		mlog_errno(ret);
		return ret;
	}

	ctxt.handle = ocfs2_start_trans(osb, OCFS2_XATTR_BLOCK_CREATE_CREDITS);
	if (IS_ERR(ctxt.handle)) {
		ret = PTR_ERR(ctxt.handle);
		mlog_errno(ret);
		goto out;
	}

<<<<<<< HEAD
	mlog(0, "create new xattr block for inode %llu, index = %d\n",
	     (unsigned long long)fe_bh->b_blocknr, indexed);
=======
	trace_ocfs2_create_empty_xattr_block(
				(unsigned long long)fe_bh->b_blocknr, indexed);
>>>>>>> 02f8c6ae
	ret = ocfs2_create_xattr_block(inode, fe_bh, &ctxt, indexed,
				       ret_bh);
	if (ret)
		mlog_errno(ret);

	ocfs2_commit_trans(osb, ctxt.handle);
out:
	ocfs2_free_alloc_context(ctxt.meta_ac);
	return ret;
}

static int ocfs2_reflink_xattr_block(struct ocfs2_xattr_reflink *args,
				     struct buffer_head *blk_bh,
				     struct buffer_head *new_blk_bh)
{
	int ret = 0, credits = 0;
	handle_t *handle;
	struct ocfs2_inode_info *new_oi = OCFS2_I(args->new_inode);
	struct ocfs2_dinode *new_di;
	struct ocfs2_super *osb = OCFS2_SB(args->new_inode->i_sb);
	int header_off = offsetof(struct ocfs2_xattr_block, xb_attrs.xb_header);
	struct ocfs2_xattr_block *xb =
			(struct ocfs2_xattr_block *)blk_bh->b_data;
	struct ocfs2_xattr_header *xh = &xb->xb_attrs.xb_header;
	struct ocfs2_xattr_block *new_xb =
			(struct ocfs2_xattr_block *)new_blk_bh->b_data;
	struct ocfs2_xattr_header *new_xh = &new_xb->xb_attrs.xb_header;
	struct ocfs2_alloc_context *meta_ac;
	struct ocfs2_xattr_value_buf vb = {
		.vb_bh = new_blk_bh,
		.vb_access = ocfs2_journal_access_xb,
	};

	ret = ocfs2_reflink_lock_xattr_allocators(osb, xh, args->ref_root_bh,
						  &credits, &meta_ac);
	if (ret) {
		mlog_errno(ret);
		return ret;
	}

	/* One more credits in case we need to add xattr flags in new inode. */
	handle = ocfs2_start_trans(osb, credits + 1);
	if (IS_ERR(handle)) {
		ret = PTR_ERR(handle);
		mlog_errno(ret);
		goto out;
	}

	if (!(new_oi->ip_dyn_features & OCFS2_HAS_XATTR_FL)) {
		ret = ocfs2_journal_access_di(handle,
					      INODE_CACHE(args->new_inode),
					      args->new_bh,
					      OCFS2_JOURNAL_ACCESS_WRITE);
		if (ret) {
			mlog_errno(ret);
			goto out_commit;
		}
	}

	ret = ocfs2_journal_access_xb(handle, INODE_CACHE(args->new_inode),
				      new_blk_bh, OCFS2_JOURNAL_ACCESS_WRITE);
	if (ret) {
		mlog_errno(ret);
		goto out_commit;
	}

	memcpy(new_blk_bh->b_data + header_off, blk_bh->b_data + header_off,
	       osb->sb->s_blocksize - header_off);

	ret = ocfs2_reflink_xattr_header(handle, args, blk_bh, xh,
					 new_blk_bh, new_xh, &vb, meta_ac,
					 ocfs2_get_xattr_value_root, NULL);
	if (ret) {
		mlog_errno(ret);
		goto out_commit;
	}

	ocfs2_journal_dirty(handle, new_blk_bh);

	if (!(new_oi->ip_dyn_features & OCFS2_HAS_XATTR_FL)) {
		new_di = (struct ocfs2_dinode *)args->new_bh->b_data;
		spin_lock(&new_oi->ip_lock);
		new_oi->ip_dyn_features |= OCFS2_HAS_XATTR_FL;
		new_di->i_dyn_features = cpu_to_le16(new_oi->ip_dyn_features);
		spin_unlock(&new_oi->ip_lock);

		ocfs2_journal_dirty(handle, args->new_bh);
	}

out_commit:
	ocfs2_commit_trans(osb, handle);

out:
	ocfs2_free_alloc_context(meta_ac);
	return ret;
}

struct ocfs2_reflink_xattr_tree_args {
	struct ocfs2_xattr_reflink *reflink;
	struct buffer_head *old_blk_bh;
	struct buffer_head *new_blk_bh;
	struct ocfs2_xattr_bucket *old_bucket;
	struct ocfs2_xattr_bucket *new_bucket;
};

/*
 * NOTE:
 * We have to handle the case that both old bucket and new bucket
 * will call this function to get the right ret_bh.
 * So The caller must give us the right bh.
 */
static int ocfs2_get_reflink_xattr_value_root(struct super_block *sb,
					struct buffer_head *bh,
					struct ocfs2_xattr_header *xh,
					int offset,
					struct ocfs2_xattr_value_root **xv,
					struct buffer_head **ret_bh,
					void *para)
{
	struct ocfs2_reflink_xattr_tree_args *args =
			(struct ocfs2_reflink_xattr_tree_args *)para;
	struct ocfs2_xattr_bucket *bucket;

	if (bh == args->old_bucket->bu_bhs[0])
		bucket = args->old_bucket;
	else
		bucket = args->new_bucket;

	return ocfs2_get_xattr_tree_value_root(sb, bucket, offset,
					       xv, ret_bh);
}

struct ocfs2_value_tree_metas {
	int num_metas;
	int credits;
	int num_recs;
};

static int ocfs2_value_tree_metas_in_bucket(struct super_block *sb,
					struct buffer_head *bh,
					struct ocfs2_xattr_header *xh,
					int offset,
					struct ocfs2_xattr_value_root **xv,
					struct buffer_head **ret_bh,
					void *para)
{
	struct ocfs2_xattr_bucket *bucket =
				(struct ocfs2_xattr_bucket *)para;

	return ocfs2_get_xattr_tree_value_root(sb, bucket, offset,
					       xv, ret_bh);
}

static int ocfs2_calc_value_tree_metas(struct inode *inode,
				      struct ocfs2_xattr_bucket *bucket,
				      void *para)
{
	struct ocfs2_value_tree_metas *metas =
			(struct ocfs2_value_tree_metas *)para;
	struct ocfs2_xattr_header *xh =
			(struct ocfs2_xattr_header *)bucket->bu_bhs[0]->b_data;

	/* Add the credits for this bucket first. */
	metas->credits += bucket->bu_blocks;
	return ocfs2_value_metas_in_xattr_header(inode->i_sb, bucket->bu_bhs[0],
					xh, &metas->num_metas,
					&metas->credits, &metas->num_recs,
					ocfs2_value_tree_metas_in_bucket,
					bucket);
}

/*
 * Given a xattr extent rec starting from blkno and having len clusters,
 * iterate all the buckets calculate how much metadata we need for reflinking
 * all the ocfs2_xattr_value_root and lock the allocators accordingly.
 */
static int ocfs2_lock_reflink_xattr_rec_allocators(
				struct ocfs2_reflink_xattr_tree_args *args,
				struct ocfs2_extent_tree *xt_et,
				u64 blkno, u32 len, int *credits,
				struct ocfs2_alloc_context **meta_ac,
				struct ocfs2_alloc_context **data_ac)
{
	int ret, num_free_extents;
	struct ocfs2_value_tree_metas metas;
	struct ocfs2_super *osb = OCFS2_SB(args->reflink->old_inode->i_sb);
	struct ocfs2_refcount_block *rb;

	memset(&metas, 0, sizeof(metas));

	ret = ocfs2_iterate_xattr_buckets(args->reflink->old_inode, blkno, len,
					  ocfs2_calc_value_tree_metas, &metas);
	if (ret) {
		mlog_errno(ret);
		goto out;
	}

	*credits = metas.credits;

	/*
	 * Calculate we need for refcount tree change.
	 *
	 * We need to add/modify num_recs in refcount tree, so just calculate
	 * an approximate number we need for refcount tree change.
	 * Sometimes we need to split the tree, and after split,  half recs
	 * will be moved to the new block, and a new block can only provide
	 * half number of recs. So we multiple new blocks by 2.
	 * In the end, we have to add credits for modifying the already
	 * existed refcount block.
	 */
	rb = (struct ocfs2_refcount_block *)args->reflink->ref_root_bh->b_data;
	metas.num_recs =
		(metas.num_recs + ocfs2_refcount_recs_per_rb(osb->sb) - 1) /
		 ocfs2_refcount_recs_per_rb(osb->sb) * 2;
	metas.num_metas += metas.num_recs;
	*credits += metas.num_recs +
		    metas.num_recs * OCFS2_EXPAND_REFCOUNT_TREE_CREDITS;
	if (le32_to_cpu(rb->rf_flags) & OCFS2_REFCOUNT_TREE_FL)
		*credits += le16_to_cpu(rb->rf_list.l_tree_depth) *
			    le16_to_cpu(rb->rf_list.l_next_free_rec) + 1;
	else
		*credits += 1;

	/* count in the xattr tree change. */
	num_free_extents = ocfs2_num_free_extents(osb, xt_et);
	if (num_free_extents < 0) {
		ret = num_free_extents;
		mlog_errno(ret);
		goto out;
	}

	if (num_free_extents < len)
		metas.num_metas += ocfs2_extend_meta_needed(xt_et->et_root_el);

	*credits += ocfs2_calc_extend_credits(osb->sb,
					      xt_et->et_root_el, len);

	if (metas.num_metas) {
		ret = ocfs2_reserve_new_metadata_blocks(osb, metas.num_metas,
							meta_ac);
		if (ret) {
			mlog_errno(ret);
			goto out;
		}
	}

	if (len) {
		ret = ocfs2_reserve_clusters(osb, len, data_ac);
		if (ret)
			mlog_errno(ret);
	}
out:
	if (ret) {
		if (*meta_ac) {
			ocfs2_free_alloc_context(*meta_ac);
			meta_ac = NULL;
		}
	}

	return ret;
}

static int ocfs2_reflink_xattr_bucket(handle_t *handle,
				u64 blkno, u64 new_blkno, u32 clusters,
				u32 *cpos, int num_buckets,
				struct ocfs2_alloc_context *meta_ac,
				struct ocfs2_alloc_context *data_ac,
				struct ocfs2_reflink_xattr_tree_args *args)
{
	int i, j, ret = 0;
	struct super_block *sb = args->reflink->old_inode->i_sb;
	int bpb = args->old_bucket->bu_blocks;
	struct ocfs2_xattr_value_buf vb = {
		.vb_access = ocfs2_journal_access,
	};

	for (i = 0; i < num_buckets; i++, blkno += bpb, new_blkno += bpb) {
		ret = ocfs2_read_xattr_bucket(args->old_bucket, blkno);
		if (ret) {
			mlog_errno(ret);
			break;
		}

		ret = ocfs2_init_xattr_bucket(args->new_bucket, new_blkno);
		if (ret) {
			mlog_errno(ret);
			break;
		}

		ret = ocfs2_xattr_bucket_journal_access(handle,
						args->new_bucket,
						OCFS2_JOURNAL_ACCESS_CREATE);
		if (ret) {
			mlog_errno(ret);
			break;
		}

		for (j = 0; j < bpb; j++)
			memcpy(bucket_block(args->new_bucket, j),
			       bucket_block(args->old_bucket, j),
			       sb->s_blocksize);

		/*
		 * Record the start cpos so that we can use it to initialize
		 * our xattr tree we also set the xh_num_bucket for the new
		 * bucket.
		 */
		if (i == 0) {
			*cpos = le32_to_cpu(bucket_xh(args->new_bucket)->
					    xh_entries[0].xe_name_hash);
			bucket_xh(args->new_bucket)->xh_num_buckets =
				cpu_to_le16(num_buckets);
		}

		ocfs2_xattr_bucket_journal_dirty(handle, args->new_bucket);

		ret = ocfs2_reflink_xattr_header(handle, args->reflink,
					args->old_bucket->bu_bhs[0],
					bucket_xh(args->old_bucket),
					args->new_bucket->bu_bhs[0],
					bucket_xh(args->new_bucket),
					&vb, meta_ac,
					ocfs2_get_reflink_xattr_value_root,
					args);
		if (ret) {
			mlog_errno(ret);
			break;
		}

		/*
		 * Re-access and dirty the bucket to calculate metaecc.
		 * Because we may extend the transaction in reflink_xattr_header
		 * which will let the already accessed block gone.
		 */
		ret = ocfs2_xattr_bucket_journal_access(handle,
						args->new_bucket,
						OCFS2_JOURNAL_ACCESS_WRITE);
		if (ret) {
			mlog_errno(ret);
			break;
		}

		ocfs2_xattr_bucket_journal_dirty(handle, args->new_bucket);

		ocfs2_xattr_bucket_relse(args->old_bucket);
		ocfs2_xattr_bucket_relse(args->new_bucket);
	}

	ocfs2_xattr_bucket_relse(args->old_bucket);
	ocfs2_xattr_bucket_relse(args->new_bucket);
	return ret;
}

static int ocfs2_reflink_xattr_buckets(handle_t *handle,
				struct inode *inode,
				struct ocfs2_reflink_xattr_tree_args *args,
				struct ocfs2_extent_tree *et,
				struct ocfs2_alloc_context *meta_ac,
				struct ocfs2_alloc_context *data_ac,
				u64 blkno, u32 cpos, u32 len)
{
	int ret, first_inserted = 0;
	u32 p_cluster, num_clusters, reflink_cpos = 0;
	u64 new_blkno;
	unsigned int num_buckets, reflink_buckets;
	unsigned int bpc =
		ocfs2_xattr_buckets_per_cluster(OCFS2_SB(inode->i_sb));

	ret = ocfs2_read_xattr_bucket(args->old_bucket, blkno);
	if (ret) {
		mlog_errno(ret);
		goto out;
	}
	num_buckets = le16_to_cpu(bucket_xh(args->old_bucket)->xh_num_buckets);
	ocfs2_xattr_bucket_relse(args->old_bucket);

	while (len && num_buckets) {
<<<<<<< HEAD
		ret = ocfs2_claim_clusters(OCFS2_SB(inode->i_sb), handle, data_ac,
=======
		ret = ocfs2_claim_clusters(handle, data_ac,
>>>>>>> 02f8c6ae
					   1, &p_cluster, &num_clusters);
		if (ret) {
			mlog_errno(ret);
			goto out;
		}

		new_blkno = ocfs2_clusters_to_blocks(inode->i_sb, p_cluster);
		reflink_buckets = min(num_buckets, bpc * num_clusters);

		ret = ocfs2_reflink_xattr_bucket(handle, blkno,
						 new_blkno, num_clusters,
						 &reflink_cpos, reflink_buckets,
						 meta_ac, data_ac, args);
		if (ret) {
			mlog_errno(ret);
			goto out;
		}

		/*
		 * For the 1st allocated cluster, we make it use the same cpos
		 * so that the xattr tree looks the same as the original one
		 * in the most case.
		 */
		if (!first_inserted) {
			reflink_cpos = cpos;
			first_inserted = 1;
		}
		ret = ocfs2_insert_extent(handle, et, reflink_cpos, new_blkno,
					  num_clusters, 0, meta_ac);
		if (ret)
			mlog_errno(ret);

<<<<<<< HEAD
		mlog(0, "insert new xattr extent rec start %llu len %u to %u\n",
		     (unsigned long long)new_blkno, num_clusters, reflink_cpos);
=======
		trace_ocfs2_reflink_xattr_buckets((unsigned long long)new_blkno,
						  num_clusters, reflink_cpos);
>>>>>>> 02f8c6ae

		len -= num_clusters;
		blkno += ocfs2_clusters_to_blocks(inode->i_sb, num_clusters);
		num_buckets -= reflink_buckets;
	}
out:
	return ret;
}

/*
 * Create the same xattr extent record in the new inode's xattr tree.
 */
static int ocfs2_reflink_xattr_rec(struct inode *inode,
				   struct buffer_head *root_bh,
				   u64 blkno,
				   u32 cpos,
				   u32 len,
				   void *para)
{
	int ret, credits = 0;
	handle_t *handle;
	struct ocfs2_reflink_xattr_tree_args *args =
			(struct ocfs2_reflink_xattr_tree_args *)para;
	struct ocfs2_super *osb = OCFS2_SB(inode->i_sb);
	struct ocfs2_alloc_context *meta_ac = NULL;
	struct ocfs2_alloc_context *data_ac = NULL;
	struct ocfs2_extent_tree et;

<<<<<<< HEAD
	mlog(0, "reflink xattr buckets %llu len %u\n",
	     (unsigned long long)blkno, len);
=======
	trace_ocfs2_reflink_xattr_rec((unsigned long long)blkno, len);
>>>>>>> 02f8c6ae

	ocfs2_init_xattr_tree_extent_tree(&et,
					  INODE_CACHE(args->reflink->new_inode),
					  args->new_blk_bh);

	ret = ocfs2_lock_reflink_xattr_rec_allocators(args, &et, blkno,
						      len, &credits,
						      &meta_ac, &data_ac);
	if (ret) {
		mlog_errno(ret);
		goto out;
	}

	handle = ocfs2_start_trans(osb, credits);
	if (IS_ERR(handle)) {
		ret = PTR_ERR(handle);
		mlog_errno(ret);
		goto out;
	}

	ret = ocfs2_reflink_xattr_buckets(handle, inode, args, &et,
					  meta_ac, data_ac,
					  blkno, cpos, len);
	if (ret)
		mlog_errno(ret);

	ocfs2_commit_trans(osb, handle);

out:
	if (meta_ac)
		ocfs2_free_alloc_context(meta_ac);
	if (data_ac)
		ocfs2_free_alloc_context(data_ac);
	return ret;
}

/*
 * Create reflinked xattr buckets.
 * We will add bucket one by one, and refcount all the xattrs in the bucket
 * if they are stored outside.
 */
static int ocfs2_reflink_xattr_tree(struct ocfs2_xattr_reflink *args,
				    struct buffer_head *blk_bh,
				    struct buffer_head *new_blk_bh)
{
	int ret;
	struct ocfs2_reflink_xattr_tree_args para;

	memset(&para, 0, sizeof(para));
	para.reflink = args;
	para.old_blk_bh = blk_bh;
	para.new_blk_bh = new_blk_bh;

	para.old_bucket = ocfs2_xattr_bucket_new(args->old_inode);
	if (!para.old_bucket) {
		mlog_errno(-ENOMEM);
		return -ENOMEM;
	}

	para.new_bucket = ocfs2_xattr_bucket_new(args->new_inode);
	if (!para.new_bucket) {
		ret = -ENOMEM;
		mlog_errno(ret);
		goto out;
	}

	ret = ocfs2_iterate_xattr_index_block(args->old_inode, blk_bh,
					      ocfs2_reflink_xattr_rec,
					      &para);
	if (ret)
		mlog_errno(ret);

out:
	ocfs2_xattr_bucket_free(para.old_bucket);
	ocfs2_xattr_bucket_free(para.new_bucket);
	return ret;
}

static int ocfs2_reflink_xattr_in_block(struct ocfs2_xattr_reflink *args,
					struct buffer_head *blk_bh)
{
	int ret, indexed = 0;
	struct buffer_head *new_blk_bh = NULL;
	struct ocfs2_xattr_block *xb =
			(struct ocfs2_xattr_block *)blk_bh->b_data;


	if (le16_to_cpu(xb->xb_flags) & OCFS2_XATTR_INDEXED)
		indexed = 1;

	ret = ocfs2_create_empty_xattr_block(args->new_inode, args->new_bh,
					     &new_blk_bh, indexed);
	if (ret) {
		mlog_errno(ret);
		goto out;
	}

	if (!indexed)
		ret = ocfs2_reflink_xattr_block(args, blk_bh, new_blk_bh);
	else
		ret = ocfs2_reflink_xattr_tree(args, blk_bh, new_blk_bh);
	if (ret)
		mlog_errno(ret);

out:
	brelse(new_blk_bh);
	return ret;
}

static int ocfs2_reflink_xattr_no_security(struct ocfs2_xattr_entry *xe)
{
	int type = ocfs2_xattr_get_type(xe);

	return type != OCFS2_XATTR_INDEX_SECURITY &&
	       type != OCFS2_XATTR_INDEX_POSIX_ACL_ACCESS &&
	       type != OCFS2_XATTR_INDEX_POSIX_ACL_DEFAULT;
}

int ocfs2_reflink_xattrs(struct inode *old_inode,
			 struct buffer_head *old_bh,
			 struct inode *new_inode,
			 struct buffer_head *new_bh,
			 bool preserve_security)
{
	int ret;
	struct ocfs2_xattr_reflink args;
	struct ocfs2_inode_info *oi = OCFS2_I(old_inode);
	struct ocfs2_dinode *di = (struct ocfs2_dinode *)old_bh->b_data;
	struct buffer_head *blk_bh = NULL;
	struct ocfs2_cached_dealloc_ctxt dealloc;
	struct ocfs2_refcount_tree *ref_tree;
	struct buffer_head *ref_root_bh = NULL;

	ret = ocfs2_lock_refcount_tree(OCFS2_SB(old_inode->i_sb),
				       le64_to_cpu(di->i_refcount_loc),
				       1, &ref_tree, &ref_root_bh);
	if (ret) {
		mlog_errno(ret);
		goto out;
	}

	ocfs2_init_dealloc_ctxt(&dealloc);

	args.old_inode = old_inode;
	args.new_inode = new_inode;
	args.old_bh = old_bh;
	args.new_bh = new_bh;
	args.ref_ci = &ref_tree->rf_ci;
	args.ref_root_bh = ref_root_bh;
	args.dealloc = &dealloc;
	if (preserve_security)
		args.xattr_reflinked = NULL;
	else
		args.xattr_reflinked = ocfs2_reflink_xattr_no_security;

	if (oi->ip_dyn_features & OCFS2_INLINE_XATTR_FL) {
		ret = ocfs2_reflink_xattr_inline(&args);
		if (ret) {
			mlog_errno(ret);
			goto out_unlock;
		}
	}

	if (!di->i_xattr_loc)
		goto out_unlock;

	ret = ocfs2_read_xattr_block(old_inode, le64_to_cpu(di->i_xattr_loc),
				     &blk_bh);
	if (ret < 0) {
		mlog_errno(ret);
		goto out_unlock;
	}

	ret = ocfs2_reflink_xattr_in_block(&args, blk_bh);
	if (ret)
		mlog_errno(ret);

	brelse(blk_bh);

out_unlock:
	ocfs2_unlock_refcount_tree(OCFS2_SB(old_inode->i_sb),
				   ref_tree, 1);
	brelse(ref_root_bh);

	if (ocfs2_dealloc_has_cluster(&dealloc)) {
		ocfs2_schedule_truncate_log_flush(OCFS2_SB(old_inode->i_sb), 1);
		ocfs2_run_deallocs(OCFS2_SB(old_inode->i_sb), &dealloc);
	}

out:
	return ret;
}

/*
 * Initialize security and acl for a already created inode.
 * Used for reflink a non-preserve-security file.
 *
 * It uses common api like ocfs2_xattr_set, so the caller
 * must not hold any lock expect i_mutex.
 */
int ocfs2_init_security_and_acl(struct inode *dir,
				struct inode *inode,
				const struct qstr *qstr)
{
	int ret = 0;
	struct buffer_head *dir_bh = NULL;
	struct ocfs2_security_xattr_info si = {
		.enable = 1,
	};

	ret = ocfs2_init_security_get(inode, dir, qstr, &si);
	if (!ret) {
		ret = ocfs2_xattr_set(inode, OCFS2_XATTR_INDEX_SECURITY,
				      si.name, si.value, si.value_len,
				      XATTR_CREATE);
		if (ret) {
			mlog_errno(ret);
			goto leave;
		}
	} else if (ret != -EOPNOTSUPP) {
		mlog_errno(ret);
		goto leave;
	}

	ret = ocfs2_inode_lock(dir, &dir_bh, 0);
	if (ret) {
		mlog_errno(ret);
		goto leave;
	}

	ret = ocfs2_init_acl(NULL, inode, dir, NULL, dir_bh, NULL, NULL);
	if (ret)
		mlog_errno(ret);

	ocfs2_inode_unlock(dir, 0);
	brelse(dir_bh);
leave:
	return ret;
}
/*
 * 'security' attributes support
 */
static size_t ocfs2_xattr_security_list(struct dentry *dentry, char *list,
					size_t list_size, const char *name,
					size_t name_len, int type)
{
	const size_t prefix_len = XATTR_SECURITY_PREFIX_LEN;
	const size_t total_len = prefix_len + name_len + 1;

	if (list && total_len <= list_size) {
		memcpy(list, XATTR_SECURITY_PREFIX, prefix_len);
		memcpy(list + prefix_len, name, name_len);
		list[prefix_len + name_len] = '\0';
	}
	return total_len;
}

static int ocfs2_xattr_security_get(struct dentry *dentry, const char *name,
				    void *buffer, size_t size, int type)
{
	if (strcmp(name, "") == 0)
		return -EINVAL;
	return ocfs2_xattr_get(dentry->d_inode, OCFS2_XATTR_INDEX_SECURITY,
			       name, buffer, size);
}

static int ocfs2_xattr_security_set(struct dentry *dentry, const char *name,
		const void *value, size_t size, int flags, int type)
{
	if (strcmp(name, "") == 0)
		return -EINVAL;

	return ocfs2_xattr_set(dentry->d_inode, OCFS2_XATTR_INDEX_SECURITY,
			       name, value, size, flags);
}

int ocfs2_init_security_get(struct inode *inode,
			    struct inode *dir,
			    const struct qstr *qstr,
			    struct ocfs2_security_xattr_info *si)
{
	/* check whether ocfs2 support feature xattr */
	if (!ocfs2_supports_xattr(OCFS2_SB(dir->i_sb)))
		return -EOPNOTSUPP;
	return security_inode_init_security(inode, dir, qstr, &si->name,
					    &si->value, &si->value_len);
}

int ocfs2_init_security_set(handle_t *handle,
			    struct inode *inode,
			    struct buffer_head *di_bh,
			    struct ocfs2_security_xattr_info *si,
			    struct ocfs2_alloc_context *xattr_ac,
			    struct ocfs2_alloc_context *data_ac)
{
	return ocfs2_xattr_set_handle(handle, inode, di_bh,
				     OCFS2_XATTR_INDEX_SECURITY,
				     si->name, si->value, si->value_len, 0,
				     xattr_ac, data_ac);
}

const struct xattr_handler ocfs2_xattr_security_handler = {
	.prefix	= XATTR_SECURITY_PREFIX,
	.list	= ocfs2_xattr_security_list,
	.get	= ocfs2_xattr_security_get,
	.set	= ocfs2_xattr_security_set,
};

/*
 * 'trusted' attributes support
 */
static size_t ocfs2_xattr_trusted_list(struct dentry *dentry, char *list,
				       size_t list_size, const char *name,
				       size_t name_len, int type)
{
	const size_t prefix_len = XATTR_TRUSTED_PREFIX_LEN;
	const size_t total_len = prefix_len + name_len + 1;

	if (list && total_len <= list_size) {
		memcpy(list, XATTR_TRUSTED_PREFIX, prefix_len);
		memcpy(list + prefix_len, name, name_len);
		list[prefix_len + name_len] = '\0';
	}
	return total_len;
}

static int ocfs2_xattr_trusted_get(struct dentry *dentry, const char *name,
		void *buffer, size_t size, int type)
{
	if (strcmp(name, "") == 0)
		return -EINVAL;
	return ocfs2_xattr_get(dentry->d_inode, OCFS2_XATTR_INDEX_TRUSTED,
			       name, buffer, size);
}

static int ocfs2_xattr_trusted_set(struct dentry *dentry, const char *name,
		const void *value, size_t size, int flags, int type)
{
	if (strcmp(name, "") == 0)
		return -EINVAL;

	return ocfs2_xattr_set(dentry->d_inode, OCFS2_XATTR_INDEX_TRUSTED,
			       name, value, size, flags);
}

const struct xattr_handler ocfs2_xattr_trusted_handler = {
	.prefix	= XATTR_TRUSTED_PREFIX,
	.list	= ocfs2_xattr_trusted_list,
	.get	= ocfs2_xattr_trusted_get,
	.set	= ocfs2_xattr_trusted_set,
};

/*
 * 'user' attributes support
 */
static size_t ocfs2_xattr_user_list(struct dentry *dentry, char *list,
				    size_t list_size, const char *name,
				    size_t name_len, int type)
{
	const size_t prefix_len = XATTR_USER_PREFIX_LEN;
	const size_t total_len = prefix_len + name_len + 1;
	struct ocfs2_super *osb = OCFS2_SB(dentry->d_sb);

	if (osb->s_mount_opt & OCFS2_MOUNT_NOUSERXATTR)
		return 0;

	if (list && total_len <= list_size) {
		memcpy(list, XATTR_USER_PREFIX, prefix_len);
		memcpy(list + prefix_len, name, name_len);
		list[prefix_len + name_len] = '\0';
	}
	return total_len;
}

static int ocfs2_xattr_user_get(struct dentry *dentry, const char *name,
		void *buffer, size_t size, int type)
{
	struct ocfs2_super *osb = OCFS2_SB(dentry->d_sb);

	if (strcmp(name, "") == 0)
		return -EINVAL;
	if (osb->s_mount_opt & OCFS2_MOUNT_NOUSERXATTR)
		return -EOPNOTSUPP;
	return ocfs2_xattr_get(dentry->d_inode, OCFS2_XATTR_INDEX_USER, name,
			       buffer, size);
}

static int ocfs2_xattr_user_set(struct dentry *dentry, const char *name,
		const void *value, size_t size, int flags, int type)
{
	struct ocfs2_super *osb = OCFS2_SB(dentry->d_sb);

	if (strcmp(name, "") == 0)
		return -EINVAL;
	if (osb->s_mount_opt & OCFS2_MOUNT_NOUSERXATTR)
		return -EOPNOTSUPP;

	return ocfs2_xattr_set(dentry->d_inode, OCFS2_XATTR_INDEX_USER,
			       name, value, size, flags);
}

const struct xattr_handler ocfs2_xattr_user_handler = {
	.prefix	= XATTR_USER_PREFIX,
	.list	= ocfs2_xattr_user_list,
	.get	= ocfs2_xattr_user_get,
	.set	= ocfs2_xattr_user_set,
};<|MERGE_RESOLUTION|>--- conflicted
+++ resolved
@@ -717,11 +717,8 @@
 	ocfs2_init_xattr_value_extent_tree(&et, INODE_CACHE(inode), vb);
 
 	while (clusters_to_add) {
-<<<<<<< HEAD
-=======
 		trace_ocfs2_xattr_extend_allocation(clusters_to_add);
 
->>>>>>> 02f8c6ae
 		status = vb->vb_access(handle, INODE_CACHE(inode), vb->vb_bh,
 				       OCFS2_JOURNAL_ACCESS_WRITE);
 		if (status < 0) {
@@ -756,11 +753,6 @@
 			 */
 			BUG_ON(why == RESTART_META);
 
-<<<<<<< HEAD
-			mlog(0, "restarting xattr value extension for %u"
-			     " clusters,.\n", clusters_to_add);
-=======
->>>>>>> 02f8c6ae
 			credits = ocfs2_calc_extend_credits(inode->i_sb,
 							    &vb->vb_xv->xr_list,
 							    clusters_to_add);
@@ -2024,7 +2016,6 @@
 				goto out;
 		}
 	}
-<<<<<<< HEAD
 
 	ocfs2_xa_remove_entry(loc);
 
@@ -2207,190 +2198,6 @@
 	return rc;
 }
 
-=======
-
-	ocfs2_xa_remove_entry(loc);
-
-out:
-	return rc;
-}
-
-static void ocfs2_xa_install_value_root(struct ocfs2_xa_loc *loc)
-{
-	int name_size = OCFS2_XATTR_SIZE(loc->xl_entry->xe_name_len);
-	char *nameval_buf;
-
-	nameval_buf = ocfs2_xa_offset_pointer(loc,
-				le16_to_cpu(loc->xl_entry->xe_name_offset));
-	memcpy(nameval_buf + name_size, &def_xv, OCFS2_XATTR_ROOT_SIZE);
-}
-
-/*
- * Take an existing entry and make it ready for the new value.  This
- * won't allocate space, but it may free space.  It should be ready for
- * ocfs2_xa_prepare_entry() to finish the work.
- */
-static int ocfs2_xa_reuse_entry(struct ocfs2_xa_loc *loc,
-				struct ocfs2_xattr_info *xi,
-				struct ocfs2_xattr_set_ctxt *ctxt)
-{
-	int rc = 0;
-	int name_size = OCFS2_XATTR_SIZE(xi->xi_name_len);
-	unsigned int orig_clusters;
-	char *nameval_buf;
-	int xe_local = ocfs2_xattr_is_local(loc->xl_entry);
-	int xi_local = xi->xi_value_len <= OCFS2_XATTR_INLINE_SIZE;
-
-	BUG_ON(OCFS2_XATTR_SIZE(loc->xl_entry->xe_name_len) !=
-	       name_size);
-
-	nameval_buf = ocfs2_xa_offset_pointer(loc,
-				le16_to_cpu(loc->xl_entry->xe_name_offset));
-	if (xe_local) {
-		memset(nameval_buf + name_size, 0,
-		       namevalue_size_xe(loc->xl_entry) - name_size);
-		if (!xi_local)
-			ocfs2_xa_install_value_root(loc);
-	} else {
-		orig_clusters = ocfs2_xa_value_clusters(loc);
-		if (xi_local) {
-			rc = ocfs2_xa_value_truncate(loc, 0, ctxt);
-			if (rc < 0)
-				mlog_errno(rc);
-			else
-				memset(nameval_buf + name_size, 0,
-				       namevalue_size_xe(loc->xl_entry) -
-				       name_size);
-		} else if (le64_to_cpu(loc->xl_entry->xe_value_size) >
-			   xi->xi_value_len) {
-			rc = ocfs2_xa_value_truncate(loc, xi->xi_value_len,
-						     ctxt);
-			if (rc < 0)
-				mlog_errno(rc);
-		}
-
-		if (rc) {
-			ocfs2_xa_cleanup_value_truncate(loc, "reusing",
-							orig_clusters);
-			goto out;
-		}
-	}
-
-	loc->xl_entry->xe_value_size = cpu_to_le64(xi->xi_value_len);
-	ocfs2_xattr_set_local(loc->xl_entry, xi_local);
-
-out:
-	return rc;
-}
-
-/*
- * Prepares loc->xl_entry to receive the new xattr.  This includes
- * properly setting up the name+value pair region.  If loc->xl_entry
- * already exists, it will take care of modifying it appropriately.
- *
- * Note that this modifies the data.  You did journal_access already,
- * right?
- */
-static int ocfs2_xa_prepare_entry(struct ocfs2_xa_loc *loc,
-				  struct ocfs2_xattr_info *xi,
-				  u32 name_hash,
-				  struct ocfs2_xattr_set_ctxt *ctxt)
-{
-	int rc = 0;
-	unsigned int orig_clusters;
-	__le64 orig_value_size = 0;
-
-	rc = ocfs2_xa_check_space(loc, xi);
-	if (rc)
-		goto out;
-
-	if (loc->xl_entry) {
-		if (ocfs2_xa_can_reuse_entry(loc, xi)) {
-			orig_value_size = loc->xl_entry->xe_value_size;
-			rc = ocfs2_xa_reuse_entry(loc, xi, ctxt);
-			if (rc)
-				goto out;
-			goto alloc_value;
-		}
-
-		if (!ocfs2_xattr_is_local(loc->xl_entry)) {
-			orig_clusters = ocfs2_xa_value_clusters(loc);
-			rc = ocfs2_xa_value_truncate(loc, 0, ctxt);
-			if (rc) {
-				mlog_errno(rc);
-				ocfs2_xa_cleanup_value_truncate(loc,
-								"overwriting",
-								orig_clusters);
-				goto out;
-			}
-		}
-		ocfs2_xa_wipe_namevalue(loc);
-	} else
-		ocfs2_xa_add_entry(loc, name_hash);
-
-	/*
-	 * If we get here, we have a blank entry.  Fill it.  We grow our
-	 * name+value pair back from the end.
-	 */
-	ocfs2_xa_add_namevalue(loc, xi);
-	if (xi->xi_value_len > OCFS2_XATTR_INLINE_SIZE)
-		ocfs2_xa_install_value_root(loc);
-
-alloc_value:
-	if (xi->xi_value_len > OCFS2_XATTR_INLINE_SIZE) {
-		orig_clusters = ocfs2_xa_value_clusters(loc);
-		rc = ocfs2_xa_value_truncate(loc, xi->xi_value_len, ctxt);
-		if (rc < 0) {
-			ctxt->set_abort = 1;
-			ocfs2_xa_cleanup_value_truncate(loc, "growing",
-							orig_clusters);
-			/*
-			 * If we were growing an existing value,
-			 * ocfs2_xa_cleanup_value_truncate() won't remove
-			 * the entry. We need to restore the original value
-			 * size.
-			 */
-			if (loc->xl_entry) {
-				BUG_ON(!orig_value_size);
-				loc->xl_entry->xe_value_size = orig_value_size;
-			}
-			mlog_errno(rc);
-		}
-	}
-
-out:
-	return rc;
-}
-
-/*
- * Store the value portion of the name+value pair.  This will skip
- * values that are stored externally.  Their tree roots were set up
- * by ocfs2_xa_prepare_entry().
- */
-static int ocfs2_xa_store_value(struct ocfs2_xa_loc *loc,
-				struct ocfs2_xattr_info *xi,
-				struct ocfs2_xattr_set_ctxt *ctxt)
-{
-	int rc = 0;
-	int nameval_offset = le16_to_cpu(loc->xl_entry->xe_name_offset);
-	int name_size = OCFS2_XATTR_SIZE(xi->xi_name_len);
-	char *nameval_buf;
-	struct ocfs2_xattr_value_buf vb;
-
-	nameval_buf = ocfs2_xa_offset_pointer(loc, nameval_offset);
-	if (xi->xi_value_len > OCFS2_XATTR_INLINE_SIZE) {
-		ocfs2_xa_fill_value_buf(loc, &vb);
-		rc = __ocfs2_xattr_set_value_outside(loc->xl_inode,
-						     ctxt->handle, &vb,
-						     xi->xi_value,
-						     xi->xi_value_len);
-	} else
-		memcpy(nameval_buf + name_size, xi->xi_value, xi->xi_value_len);
-
-	return rc;
-}
-
->>>>>>> 02f8c6ae
 static int ocfs2_xa_set(struct ocfs2_xa_loc *loc,
 			struct ocfs2_xattr_info *xi,
 			struct ocfs2_xattr_set_ctxt *ctxt)
@@ -3055,15 +2862,9 @@
 		goto end;
 	}
 
-<<<<<<< HEAD
-	ret = ocfs2_claim_metadata(osb, ctxt->handle, ctxt->meta_ac, 1,
-				   &suballoc_bit_start, &num_got,
-				   &first_blkno);
-=======
 	ret = ocfs2_claim_metadata(ctxt->handle, ctxt->meta_ac, 1,
 				   &suballoc_loc, &suballoc_bit_start,
 				   &num_got, &first_blkno);
->>>>>>> 02f8c6ae
 	if (ret < 0) {
 		mlog_errno(ret);
 		goto end;
@@ -3085,10 +2886,7 @@
 	memset(xblk, 0, inode->i_sb->s_blocksize);
 	strcpy((void *)xblk, OCFS2_XATTR_BLOCK_SIGNATURE);
 	xblk->xb_suballoc_slot = cpu_to_le16(ctxt->meta_ac->ac_alloc_slot);
-<<<<<<< HEAD
-=======
 	xblk->xb_suballoc_loc = cpu_to_le64(suballoc_loc);
->>>>>>> 02f8c6ae
 	xblk->xb_suballoc_bit = cpu_to_le16(suballoc_bit_start);
 	xblk->xb_fs_generation =
 		cpu_to_le32(OCFS2_SB(inode->i_sb)->fs_generation);
@@ -3445,13 +3243,8 @@
 	}
 
 	meta_add += extra_meta;
-<<<<<<< HEAD
-	mlog(0, "Set xattr %s, reserve meta blocks = %d, clusters = %d, "
-	     "credits = %d\n", xi->xi_name, meta_add, clusters_add, *credits);
-=======
 	trace_ocfs2_init_xattr_set_ctxt(xi->xi_name, meta_add,
 					clusters_add, *credits);
->>>>>>> 02f8c6ae
 
 	if (meta_add) {
 		ret = ocfs2_reserve_new_metadata_blocks(osb, meta_add,
@@ -5575,17 +5368,10 @@
 
 	vb.vb_bh = bucket->bu_bhs[value_blk];
 	BUG_ON(!vb.vb_bh);
-<<<<<<< HEAD
 
 	vb.vb_xv = (struct ocfs2_xattr_value_root *)
 		(vb.vb_bh->b_data + offset % blocksize);
 
-=======
-
-	vb.vb_xv = (struct ocfs2_xattr_value_root *)
-		(vb.vb_bh->b_data + offset % blocksize);
-
->>>>>>> 02f8c6ae
 	/*
 	 * From here on out we have to dirty the bucket.  The generic
 	 * value calls only modify one of the bucket's bhs, but we need
@@ -5593,13 +5379,8 @@
 	 * modified something.  We have to assume they did, and dirty
 	 * the whole bucket.  This leaves us in a consistent state.
 	 */
-<<<<<<< HEAD
-	mlog(0, "truncate %u in xattr bucket %llu to %d bytes.\n",
-	     xe_off, (unsigned long long)bucket_blkno(bucket), len);
-=======
 	trace_ocfs2_xattr_bucket_value_truncate(
 			(unsigned long long)bucket_blkno(bucket), xe_off, len);
->>>>>>> 02f8c6ae
 	ret = ocfs2_xattr_value_truncate(inode, &vb, len, ctxt);
 	if (ret) {
 		mlog_errno(ret);
@@ -5755,11 +5536,7 @@
 	int ret;
 	struct ocfs2_xa_loc loc;
 
-<<<<<<< HEAD
-	mlog_entry("Set xattr %s in xattr bucket\n", xi->xi_name);
-=======
 	trace_ocfs2_xattr_set_entry_bucket(xi->xi_name);
->>>>>>> 02f8c6ae
 
 	ocfs2_init_xattr_bucket_xa_loc(&loc, xs->bucket,
 				       xs->not_found ? NULL : xs->here);
@@ -5791,10 +5568,6 @@
 
 
 out:
-<<<<<<< HEAD
-	mlog_exit(ret);
-=======
->>>>>>> 02f8c6ae
 	return ret;
 }
 
@@ -5805,11 +5578,7 @@
 {
 	int ret;
 
-<<<<<<< HEAD
-	mlog_entry("Set xattr %s in xattr index block\n", xi->xi_name);
-=======
 	trace_ocfs2_xattr_set_entry_index_block(xi->xi_name);
->>>>>>> 02f8c6ae
 
 	ret = ocfs2_xattr_set_entry_bucket(inode, xi, xs, ctxt);
 	if (!ret)
@@ -6767,13 +6536,8 @@
 		goto out;
 	}
 
-<<<<<<< HEAD
-	mlog(0, "create new xattr block for inode %llu, index = %d\n",
-	     (unsigned long long)fe_bh->b_blocknr, indexed);
-=======
 	trace_ocfs2_create_empty_xattr_block(
 				(unsigned long long)fe_bh->b_blocknr, indexed);
->>>>>>> 02f8c6ae
 	ret = ocfs2_create_xattr_block(inode, fe_bh, &ctxt, indexed,
 				       ret_bh);
 	if (ret)
@@ -7151,11 +6915,7 @@
 	ocfs2_xattr_bucket_relse(args->old_bucket);
 
 	while (len && num_buckets) {
-<<<<<<< HEAD
-		ret = ocfs2_claim_clusters(OCFS2_SB(inode->i_sb), handle, data_ac,
-=======
 		ret = ocfs2_claim_clusters(handle, data_ac,
->>>>>>> 02f8c6ae
 					   1, &p_cluster, &num_clusters);
 		if (ret) {
 			mlog_errno(ret);
@@ -7188,13 +6948,8 @@
 		if (ret)
 			mlog_errno(ret);
 
-<<<<<<< HEAD
-		mlog(0, "insert new xattr extent rec start %llu len %u to %u\n",
-		     (unsigned long long)new_blkno, num_clusters, reflink_cpos);
-=======
 		trace_ocfs2_reflink_xattr_buckets((unsigned long long)new_blkno,
 						  num_clusters, reflink_cpos);
->>>>>>> 02f8c6ae
 
 		len -= num_clusters;
 		blkno += ocfs2_clusters_to_blocks(inode->i_sb, num_clusters);
@@ -7223,12 +6978,7 @@
 	struct ocfs2_alloc_context *data_ac = NULL;
 	struct ocfs2_extent_tree et;
 
-<<<<<<< HEAD
-	mlog(0, "reflink xattr buckets %llu len %u\n",
-	     (unsigned long long)blkno, len);
-=======
 	trace_ocfs2_reflink_xattr_rec((unsigned long long)blkno, len);
->>>>>>> 02f8c6ae
 
 	ocfs2_init_xattr_tree_extent_tree(&et,
 					  INODE_CACHE(args->reflink->new_inode),
