/**
 * eCryptfs: Linux filesystem encryption layer
 *
 * Copyright (C) 1997-2003 Erez Zadok
 * Copyright (C) 2001-2003 Stony Brook University
 * Copyright (C) 2004-2006 International Business Machines Corp.
 *   Author(s): Michael A. Halcrow <mahalcro@us.ibm.com>
 *              Michael C. Thompson <mcthomps@us.ibm.com>
 *
 * This program is free software; you can redistribute it and/or
 * modify it under the terms of the GNU General Public License as
 * published by the Free Software Foundation; either version 2 of the
 * License, or (at your option) any later version.
 *
 * This program is distributed in the hope that it will be useful, but
 * WITHOUT ANY WARRANTY; without even the implied warranty of
 * MERCHANTABILITY or FITNESS FOR A PARTICULAR PURPOSE.  See the GNU
 * General Public License for more details.
 *
 * You should have received a copy of the GNU General Public License
 * along with this program; if not, write to the Free Software
 * Foundation, Inc., 59 Temple Place - Suite 330, Boston, MA
 * 02111-1307, USA.
 */

#include <linux/fs.h>
#include <linux/mount.h>
#include <linux/key.h>
#include <linux/slab.h>
#include <linux/seq_file.h>
#include <linux/file.h>
#include <linux/crypto.h>
#include "ecryptfs_kernel.h"

struct kmem_cache *ecryptfs_inode_info_cache;

/**
 * ecryptfs_alloc_inode - allocate an ecryptfs inode
 * @sb: Pointer to the ecryptfs super block
 *
 * Called to bring an inode into existence.
 *
 * Only handle allocation, setting up structures should be done in
 * ecryptfs_read_inode. This is because the kernel, between now and
 * then, will 0 out the private data pointer.
 *
 * Returns a pointer to a newly allocated inode, NULL otherwise
 */
static struct inode *ecryptfs_alloc_inode(struct super_block *sb)
{
	struct ecryptfs_inode_info *inode_info;
	struct inode *inode = NULL;

	inode_info = kmem_cache_alloc(ecryptfs_inode_info_cache, GFP_KERNEL);
	if (unlikely(!inode_info))
		goto out;
	ecryptfs_init_crypt_stat(&inode_info->crypt_stat);
	mutex_init(&inode_info->lower_file_mutex);
	atomic_set(&inode_info->lower_file_count, 0);
	inode_info->lower_file = NULL;
	inode = &inode_info->vfs_inode;
out:
	return inode;
}

static void ecryptfs_i_callback(struct rcu_head *head)
{
	struct inode *inode = container_of(head, struct inode, i_rcu);
	struct ecryptfs_inode_info *inode_info;
	inode_info = ecryptfs_inode_to_private(inode);

	INIT_LIST_HEAD(&inode->i_dentry);
	kmem_cache_free(ecryptfs_inode_info_cache, inode_info);
}

/**
 * ecryptfs_destroy_inode
 * @inode: The ecryptfs inode
 *
 * This is used during the final destruction of the inode.  All
 * allocation of memory related to the inode, including allocated
 * memory in the crypt_stat struct, will be released here.
 * There should be no chance that this deallocation will be missed.
 */
static void ecryptfs_destroy_inode(struct inode *inode)
{
	struct ecryptfs_inode_info *inode_info;

	inode_info = ecryptfs_inode_to_private(inode);
<<<<<<< HEAD
	if (inode_info->lower_file) {
		struct dentry *lower_dentry =
			inode_info->lower_file->f_dentry;

		BUG_ON(!lower_dentry);
		if (lower_dentry->d_inode) {
			fput(inode_info->lower_file);
			inode_info->lower_file = NULL;
		}
	}
=======
	BUG_ON(inode_info->lower_file);
>>>>>>> 02f8c6ae
	ecryptfs_destroy_crypt_stat(&inode_info->crypt_stat);
	call_rcu(&inode->i_rcu, ecryptfs_i_callback);
}

/**
 * ecryptfs_statfs
 * @sb: The ecryptfs super block
 * @buf: The struct kstatfs to fill in with stats
 *
 * Get the filesystem statistics. Currently, we let this pass right through
 * to the lower filesystem and take no action ourselves.
 */
static int ecryptfs_statfs(struct dentry *dentry, struct kstatfs *buf)
{
	struct dentry *lower_dentry = ecryptfs_dentry_to_lower(dentry);

	if (!lower_dentry->d_sb->s_op->statfs)
		return -ENOSYS;
	return lower_dentry->d_sb->s_op->statfs(lower_dentry, buf);
}

/**
 * ecryptfs_evict_inode
 * @inode - The ecryptfs inode
 *
 * Called by iput() when the inode reference count reached zero
 * and the inode is not hashed anywhere.  Used to clear anything
 * that needs to be, before the inode is completely destroyed and put
 * on the inode free list. We use this to drop out reference to the
 * lower inode.
 */
static void ecryptfs_evict_inode(struct inode *inode)
{
	truncate_inode_pages(&inode->i_data, 0);
	end_writeback(inode);
	iput(ecryptfs_inode_to_lower(inode));
}

/**
 * ecryptfs_show_options
 *
 * Prints the mount options for a given superblock.
 * Returns zero; does not fail.
 */
static int ecryptfs_show_options(struct seq_file *m, struct vfsmount *mnt)
{
	struct super_block *sb = mnt->mnt_sb;
	struct ecryptfs_mount_crypt_stat *mount_crypt_stat =
		&ecryptfs_superblock_to_private(sb)->mount_crypt_stat;
	struct ecryptfs_global_auth_tok *walker;

	mutex_lock(&mount_crypt_stat->global_auth_tok_list_mutex);
	list_for_each_entry(walker,
			    &mount_crypt_stat->global_auth_tok_list,
			    mount_crypt_stat_list) {
		if (walker->flags & ECRYPTFS_AUTH_TOK_FNEK)
			seq_printf(m, ",ecryptfs_fnek_sig=%s", walker->sig);
		else
			seq_printf(m, ",ecryptfs_sig=%s", walker->sig);
	}
	mutex_unlock(&mount_crypt_stat->global_auth_tok_list_mutex);

	seq_printf(m, ",ecryptfs_cipher=%s",
		mount_crypt_stat->global_default_cipher_name);

	if (mount_crypt_stat->global_default_cipher_key_size)
		seq_printf(m, ",ecryptfs_key_bytes=%zd",
			   mount_crypt_stat->global_default_cipher_key_size);
	if (mount_crypt_stat->flags & ECRYPTFS_PLAINTEXT_PASSTHROUGH_ENABLED)
		seq_printf(m, ",ecryptfs_passthrough");
	if (mount_crypt_stat->flags & ECRYPTFS_XATTR_METADATA_ENABLED)
		seq_printf(m, ",ecryptfs_xattr_metadata");
	if (mount_crypt_stat->flags & ECRYPTFS_ENCRYPTED_VIEW_ENABLED)
		seq_printf(m, ",ecryptfs_encrypted_view");
	if (mount_crypt_stat->flags & ECRYPTFS_UNLINK_SIGS)
		seq_printf(m, ",ecryptfs_unlink_sigs");
	if (mount_crypt_stat->flags & ECRYPTFS_GLOBAL_MOUNT_AUTH_TOK_ONLY)
		seq_printf(m, ",ecryptfs_mount_auth_tok_only");

	return 0;
}

const struct super_operations ecryptfs_sops = {
	.alloc_inode = ecryptfs_alloc_inode,
	.destroy_inode = ecryptfs_destroy_inode,
	.drop_inode = generic_drop_inode,
	.statfs = ecryptfs_statfs,
	.remount_fs = NULL,
	.evict_inode = ecryptfs_evict_inode,
	.show_options = ecryptfs_show_options
};<|MERGE_RESOLUTION|>--- conflicted
+++ resolved
@@ -87,20 +87,7 @@
 	struct ecryptfs_inode_info *inode_info;
 
 	inode_info = ecryptfs_inode_to_private(inode);
-<<<<<<< HEAD
-	if (inode_info->lower_file) {
-		struct dentry *lower_dentry =
-			inode_info->lower_file->f_dentry;
-
-		BUG_ON(!lower_dentry);
-		if (lower_dentry->d_inode) {
-			fput(inode_info->lower_file);
-			inode_info->lower_file = NULL;
-		}
-	}
-=======
 	BUG_ON(inode_info->lower_file);
->>>>>>> 02f8c6ae
 	ecryptfs_destroy_crypt_stat(&inode_info->crypt_stat);
 	call_rcu(&inode->i_rcu, ecryptfs_i_callback);
 }
