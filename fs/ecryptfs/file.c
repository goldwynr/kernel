--- conflicted
+++ resolved
@@ -191,17 +191,6 @@
 				      | ECRYPTFS_ENCRYPTED);
 	}
 	mutex_unlock(&crypt_stat->cs_mutex);
-<<<<<<< HEAD
-	if (!ecryptfs_inode_to_private(inode)->lower_file) {
-		rc = ecryptfs_init_persistent_file(ecryptfs_dentry);
-		if (rc) {
-			printk(KERN_ERR "%s: Error attempting to initialize "
-			       "the persistent file for the dentry with name "
-			       "[%s]; rc = [%d]\n", __func__,
-			       ecryptfs_dentry->d_name.name, rc);
-			goto out_free;
-		}
-=======
 	rc = ecryptfs_get_lower_file(ecryptfs_dentry, inode);
 	if (rc) {
 		printk(KERN_ERR "%s: Error attempting to initialize "
@@ -216,14 +205,6 @@
 		printk(KERN_WARNING "%s: Lower file is RO; eCryptfs "
 		       "file must hence be opened RO\n", __func__);
 		goto out_put;
->>>>>>> 02f8c6ae
-	}
-	if ((ecryptfs_inode_to_private(inode)->lower_file->f_flags & O_RDONLY)
-	    && !(file->f_flags & O_RDONLY)) {
-		rc = -EPERM;
-		printk(KERN_WARNING "%s: Lower persistent file is RO; eCryptfs "
-		       "file must hence be opened RO\n", __func__);
-		goto out_free;
 	}
 	ecryptfs_set_file_lower(
 		file, ecryptfs_inode_to_private(inode)->lower_file);
@@ -342,18 +323,11 @@
 
 const struct file_operations ecryptfs_dir_fops = {
 	.readdir = ecryptfs_readdir,
-<<<<<<< HEAD
-=======
 	.read = generic_read_dir,
->>>>>>> 02f8c6ae
 	.unlocked_ioctl = ecryptfs_unlocked_ioctl,
 #ifdef CONFIG_COMPAT
 	.compat_ioctl = ecryptfs_compat_ioctl,
 #endif
-<<<<<<< HEAD
-	.mmap = generic_file_mmap,
-=======
->>>>>>> 02f8c6ae
 	.open = ecryptfs_open,
 	.flush = ecryptfs_flush,
 	.release = ecryptfs_release,
