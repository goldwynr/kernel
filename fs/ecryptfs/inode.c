/**
 * eCryptfs: Linux filesystem encryption layer
 *
 * Copyright (C) 1997-2004 Erez Zadok
 * Copyright (C) 2001-2004 Stony Brook University
 * Copyright (C) 2004-2007 International Business Machines Corp.
 *   Author(s): Michael A. Halcrow <mahalcro@us.ibm.com>
 *              Michael C. Thompsion <mcthomps@us.ibm.com>
 *
 * This program is free software; you can redistribute it and/or
 * modify it under the terms of the GNU General Public License as
 * published by the Free Software Foundation; either version 2 of the
 * License, or (at your option) any later version.
 *
 * This program is distributed in the hope that it will be useful, but
 * WITHOUT ANY WARRANTY; without even the implied warranty of
 * MERCHANTABILITY or FITNESS FOR A PARTICULAR PURPOSE.  See the GNU
 * General Public License for more details.
 *
 * You should have received a copy of the GNU General Public License
 * along with this program; if not, write to the Free Software
 * Foundation, Inc., 59 Temple Place - Suite 330, Boston, MA
 * 02111-1307, USA.
 */

#include <linux/file.h>
#include <linux/vmalloc.h>
#include <linux/pagemap.h>
#include <linux/dcache.h>
#include <linux/namei.h>
#include <linux/mount.h>
#include <linux/crypto.h>
#include <linux/fs_stack.h>
#include <linux/slab.h>
#include <linux/xattr.h>
#include <asm/unaligned.h>
#include "ecryptfs_kernel.h"

static struct dentry *lock_parent(struct dentry *dentry)
{
	struct dentry *dir;

	dir = dget_parent(dentry);
	mutex_lock_nested(&(dir->d_inode->i_mutex), I_MUTEX_PARENT);
	return dir;
}

static void unlock_dir(struct dentry *dir)
{
	mutex_unlock(&dir->d_inode->i_mutex);
	dput(dir);
}

static int ecryptfs_inode_test(struct inode *inode, void *lower_inode)
{
	if (ecryptfs_inode_to_lower(inode) == (struct inode *)lower_inode)
		return 1;
	return 0;
}

static int ecryptfs_inode_set(struct inode *inode, void *opaque)
{
	struct inode *lower_inode = opaque;

	ecryptfs_set_inode_lower(inode, lower_inode);
	fsstack_copy_attr_all(inode, lower_inode);
	/* i_size will be overwritten for encrypted regular files */
	fsstack_copy_inode_size(inode, lower_inode);
	inode->i_ino = lower_inode->i_ino;
	inode->i_version++;
	inode->i_mapping->a_ops = &ecryptfs_aops;

	if (S_ISLNK(inode->i_mode))
		inode->i_op = &ecryptfs_symlink_iops;
	else if (S_ISDIR(inode->i_mode))
		inode->i_op = &ecryptfs_dir_iops;
	else
		inode->i_op = &ecryptfs_main_iops;

	if (S_ISDIR(inode->i_mode))
		inode->i_fop = &ecryptfs_dir_fops;
	else if (special_file(inode->i_mode))
		init_special_inode(inode, inode->i_mode, inode->i_rdev);
	else
		inode->i_fop = &ecryptfs_main_fops;

	return 0;
}

static struct inode *__ecryptfs_get_inode(struct inode *lower_inode,
					  struct super_block *sb)
{
	struct inode *inode;

	if (lower_inode->i_sb != ecryptfs_superblock_to_lower(sb))
		return ERR_PTR(-EXDEV);
	if (!igrab(lower_inode))
		return ERR_PTR(-ESTALE);
	inode = iget5_locked(sb, (unsigned long)lower_inode,
			     ecryptfs_inode_test, ecryptfs_inode_set,
			     lower_inode);
	if (!inode) {
		iput(lower_inode);
		return ERR_PTR(-EACCES);
	}
	if (!(inode->i_state & I_NEW))
		iput(lower_inode);

	return inode;
}

struct inode *ecryptfs_get_inode(struct inode *lower_inode,
				 struct super_block *sb)
{
	struct inode *inode = __ecryptfs_get_inode(lower_inode, sb);

	if (!IS_ERR(inode) && (inode->i_state & I_NEW))
		unlock_new_inode(inode);

	return inode;
}

/**
 * ecryptfs_interpose
 * @lower_dentry: Existing dentry in the lower filesystem
 * @dentry: ecryptfs' dentry
 * @sb: ecryptfs's super_block
 *
 * Interposes upper and lower dentries.
 *
 * Returns zero on success; non-zero otherwise
 */
static int ecryptfs_interpose(struct dentry *lower_dentry,
			      struct dentry *dentry, struct super_block *sb)
{
	struct inode *inode = ecryptfs_get_inode(lower_dentry->d_inode, sb);

	if (IS_ERR(inode))
		return PTR_ERR(inode);
	d_instantiate(dentry, inode);

	return 0;
}

/**
 * ecryptfs_create_underlying_file
 * @lower_dir_inode: inode of the parent in the lower fs of the new file
 * @dentry: New file's dentry
 * @mode: The mode of the new file
 * @nd: nameidata of ecryptfs' parent's dentry & vfsmount
 *
 * Creates the file in the lower file system.
 *
 * Returns zero on success; non-zero on error condition
 */
static int
ecryptfs_create_underlying_file(struct inode *lower_dir_inode,
				struct dentry *dentry, int mode,
				struct nameidata *nd)
{
	struct dentry *lower_dentry = ecryptfs_dentry_to_lower(dentry);
	struct vfsmount *lower_mnt = ecryptfs_dentry_to_lower_mnt(dentry);
	struct dentry *dentry_save;
	struct vfsmount *vfsmount_save;
	unsigned int flags_save;
	int rc;

<<<<<<< HEAD
	dentry_save = nd->path.dentry;
	vfsmount_save = nd->path.mnt;
	flags_save = nd->flags;
	nd->path.dentry = lower_dentry;
	nd->path.mnt = lower_mnt;
	nd->flags &= ~LOOKUP_OPEN;
	rc = vfs_create(lower_dir_inode, lower_dentry, mode, nd);
	nd->path.dentry = dentry_save;
	nd->path.mnt = vfsmount_save;
	nd->flags = flags_save;
=======
	if (nd) {
		dentry_save = nd->path.dentry;
		vfsmount_save = nd->path.mnt;
		flags_save = nd->flags;
		nd->path.dentry = lower_dentry;
		nd->path.mnt = lower_mnt;
		nd->flags &= ~LOOKUP_OPEN;
	}
	rc = vfs_create(lower_dir_inode, lower_dentry, mode, nd);
	if (nd) {
		nd->path.dentry = dentry_save;
		nd->path.mnt = vfsmount_save;
		nd->flags = flags_save;
	}
>>>>>>> 02f8c6ae
	return rc;
}

/**
 * ecryptfs_do_create
 * @directory_inode: inode of the new file's dentry's parent in ecryptfs
 * @ecryptfs_dentry: New file's dentry in ecryptfs
 * @mode: The mode of the new file
 * @nd: nameidata of ecryptfs' parent's dentry & vfsmount
 *
 * Creates the underlying file and the eCryptfs inode which will link to
 * it. It will also update the eCryptfs directory inode to mimic the
 * stat of the lower directory inode.
 *
 * Returns zero on success; non-zero on error condition
 */
static int
ecryptfs_do_create(struct inode *directory_inode,
		   struct dentry *ecryptfs_dentry, int mode,
		   struct nameidata *nd)
{
	int rc;
	struct dentry *lower_dentry;
	struct dentry *lower_dir_dentry;

	lower_dentry = ecryptfs_dentry_to_lower(ecryptfs_dentry);
	lower_dir_dentry = lock_parent(lower_dentry);
	if (IS_ERR(lower_dir_dentry)) {
		ecryptfs_printk(KERN_ERR, "Error locking directory of "
				"dentry\n");
		rc = PTR_ERR(lower_dir_dentry);
		goto out;
	}
	rc = ecryptfs_create_underlying_file(lower_dir_dentry->d_inode,
					     ecryptfs_dentry, mode, nd);
	if (rc) {
		printk(KERN_ERR "%s: Failure to create dentry in lower fs; "
		       "rc = [%d]\n", __func__, rc);
		goto out_lock;
	}
	rc = ecryptfs_interpose(lower_dentry, ecryptfs_dentry,
				directory_inode->i_sb);
	if (rc) {
		ecryptfs_printk(KERN_ERR, "Failure in ecryptfs_interpose\n");
		goto out_lock;
	}
	fsstack_copy_attr_times(directory_inode, lower_dir_dentry->d_inode);
	fsstack_copy_inode_size(directory_inode, lower_dir_dentry->d_inode);
out_lock:
	unlock_dir(lower_dir_dentry);
out:
	return rc;
}

/**
 * ecryptfs_initialize_file
 *
 * Cause the file to be changed from a basic empty file to an ecryptfs
 * file with a header and first data page.
 *
 * Returns zero on success
 */
static int ecryptfs_initialize_file(struct dentry *ecryptfs_dentry)
{
	struct ecryptfs_crypt_stat *crypt_stat =
		&ecryptfs_inode_to_private(ecryptfs_dentry->d_inode)->crypt_stat;
	int rc = 0;

	if (S_ISDIR(ecryptfs_dentry->d_inode->i_mode)) {
		ecryptfs_printk(KERN_DEBUG, "This is a directory\n");
		crypt_stat->flags &= ~(ECRYPTFS_ENCRYPTED);
		goto out;
	}
	ecryptfs_printk(KERN_DEBUG, "Initializing crypto context\n");
	rc = ecryptfs_new_file_context(ecryptfs_dentry);
	if (rc) {
		ecryptfs_printk(KERN_ERR, "Error creating new file "
				"context; rc = [%d]\n", rc);
		goto out;
	}
	rc = ecryptfs_get_lower_file(ecryptfs_dentry,
				     ecryptfs_dentry->d_inode);
	if (rc) {
		printk(KERN_ERR "%s: Error attempting to initialize "
			"the lower file for the dentry with name "
			"[%s]; rc = [%d]\n", __func__,
			ecryptfs_dentry->d_name.name, rc);
		goto out;
	}
	rc = ecryptfs_write_metadata(ecryptfs_dentry);
	if (rc)
		printk(KERN_ERR "Error writing headers; rc = [%d]\n", rc);
	ecryptfs_put_lower_file(ecryptfs_dentry->d_inode);
out:
	return rc;
}

/**
 * ecryptfs_create
 * @dir: The inode of the directory in which to create the file.
 * @dentry: The eCryptfs dentry
 * @mode: The mode of the new file.
 * @nd: nameidata
 *
 * Creates a new file.
 *
 * Returns zero on success; non-zero on error condition
 */
static int
ecryptfs_create(struct inode *directory_inode, struct dentry *ecryptfs_dentry,
		int mode, struct nameidata *nd)
{
	int rc;

	/* ecryptfs_do_create() calls ecryptfs_interpose() */
	rc = ecryptfs_do_create(directory_inode, ecryptfs_dentry, mode, nd);
	if (unlikely(rc)) {
		ecryptfs_printk(KERN_WARNING, "Failed to create file in"
				"lower filesystem\n");
		goto out;
	}
	/* At this point, a file exists on "disk"; we need to make sure
	 * that this on disk file is prepared to be an ecryptfs file */
	rc = ecryptfs_initialize_file(ecryptfs_dentry);
out:
	return rc;
}

static int ecryptfs_i_size_read(struct dentry *dentry, struct inode *inode)
{
	struct ecryptfs_crypt_stat *crypt_stat;
	int rc;

	rc = ecryptfs_get_lower_file(dentry, inode);
	if (rc) {
		printk(KERN_ERR "%s: Error attempting to initialize "
			"the lower file for the dentry with name "
			"[%s]; rc = [%d]\n", __func__,
			dentry->d_name.name, rc);
		return rc;
	}

	crypt_stat = &ecryptfs_inode_to_private(inode)->crypt_stat;
	/* TODO: lock for crypt_stat comparison */
	if (!(crypt_stat->flags & ECRYPTFS_POLICY_APPLIED))
		ecryptfs_set_default_sizes(crypt_stat);

	rc = ecryptfs_read_and_validate_header_region(inode);
	ecryptfs_put_lower_file(inode);
	if (rc) {
		rc = ecryptfs_read_and_validate_xattr_region(dentry, inode);
		if (!rc)
			crypt_stat->flags |= ECRYPTFS_METADATA_IN_XATTR;
	}

	/* Must return 0 to allow non-eCryptfs files to be looked up, too */
	return 0;
}

/**
 * ecryptfs_lookup_interpose - Dentry interposition for a lookup
 */
static int ecryptfs_lookup_interpose(struct dentry *dentry,
				     struct dentry *lower_dentry,
				     struct inode *dir_inode)
{
	struct inode *inode, *lower_inode = lower_dentry->d_inode;
	struct ecryptfs_dentry_info *dentry_info;
	struct vfsmount *lower_mnt;
	int rc = 0;

	lower_mnt = mntget(ecryptfs_dentry_to_lower_mnt(dentry->d_parent));
	fsstack_copy_attr_atime(dir_inode, lower_dentry->d_parent->d_inode);
	BUG_ON(!lower_dentry->d_count);

	dentry_info = kmem_cache_alloc(ecryptfs_dentry_info_cache, GFP_KERNEL);
	ecryptfs_set_dentry_private(dentry, dentry_info);
	if (!dentry_info) {
		printk(KERN_ERR "%s: Out of memory whilst attempting "
		       "to allocate ecryptfs_dentry_info struct\n",
			__func__);
<<<<<<< HEAD
		goto out_put;
=======
		dput(lower_dentry);
		mntput(lower_mnt);
		d_drop(dentry);
		return -ENOMEM;
>>>>>>> 02f8c6ae
	}
	ecryptfs_set_dentry_lower(dentry, lower_dentry);
	ecryptfs_set_dentry_lower_mnt(dentry, lower_mnt);

	if (!lower_dentry->d_inode) {
		/* We want to add because we couldn't find in lower */
		d_add(dentry, NULL);
		return 0;
	}
	inode = __ecryptfs_get_inode(lower_inode, dir_inode->i_sb);
	if (IS_ERR(inode)) {
		printk(KERN_ERR "%s: Error interposing; rc = [%ld]\n",
		       __func__, PTR_ERR(inode));
		return PTR_ERR(inode);
	}
	if (S_ISREG(inode->i_mode)) {
		rc = ecryptfs_i_size_read(dentry, inode);
		if (rc) {
			make_bad_inode(inode);
			return rc;
		}
	}
<<<<<<< HEAD
	i_size_write(ecryptfs_dentry->d_inode, (loff_t)file_size);
out_free_kmem:
	kmem_cache_free(ecryptfs_header_cache_2, page_virt);
	goto out;
out_put:
	dput(lower_dentry);
	mntput(lower_mnt);
	d_drop(ecryptfs_dentry);
out:
=======

	if (inode->i_state & I_NEW)
		unlock_new_inode(inode);
	d_add(dentry, inode);

>>>>>>> 02f8c6ae
	return rc;
}

/**
 * ecryptfs_lookup
 * @ecryptfs_dir_inode: The eCryptfs directory inode
 * @ecryptfs_dentry: The eCryptfs dentry that we are looking up
 * @ecryptfs_nd: nameidata; may be NULL
 *
 * Find a file on disk. If the file does not exist, then we'll add it to the
 * dentry cache and continue on to read it from the disk.
 */
static struct dentry *ecryptfs_lookup(struct inode *ecryptfs_dir_inode,
				      struct dentry *ecryptfs_dentry,
				      struct nameidata *ecryptfs_nd)
{
	char *encrypted_and_encoded_name = NULL;
	size_t encrypted_and_encoded_name_size;
	struct ecryptfs_mount_crypt_stat *mount_crypt_stat = NULL;
	struct dentry *lower_dir_dentry, *lower_dentry;
	int rc = 0;

	if ((ecryptfs_dentry->d_name.len == 1
	     && !strcmp(ecryptfs_dentry->d_name.name, "."))
	    || (ecryptfs_dentry->d_name.len == 2
		&& !strcmp(ecryptfs_dentry->d_name.name, ".."))) {
		goto out_d_drop;
	}
	lower_dir_dentry = ecryptfs_dentry_to_lower(ecryptfs_dentry->d_parent);
	mutex_lock(&lower_dir_dentry->d_inode->i_mutex);
	lower_dentry = lookup_one_len(ecryptfs_dentry->d_name.name,
				      lower_dir_dentry,
				      ecryptfs_dentry->d_name.len);
	mutex_unlock(&lower_dir_dentry->d_inode->i_mutex);
	if (IS_ERR(lower_dentry)) {
		rc = PTR_ERR(lower_dentry);
		ecryptfs_printk(KERN_DEBUG, "%s: lookup_one_len() returned "
				"[%d] on lower_dentry = [%s]\n", __func__, rc,
				encrypted_and_encoded_name);
		goto out_d_drop;
	}
	if (lower_dentry->d_inode)
		goto interpose;
	mount_crypt_stat = &ecryptfs_superblock_to_private(
				ecryptfs_dentry->d_sb)->mount_crypt_stat;
	if (!(mount_crypt_stat
	    && (mount_crypt_stat->flags & ECRYPTFS_GLOBAL_ENCRYPT_FILENAMES)))
		goto interpose;
	dput(lower_dentry);
	rc = ecryptfs_encrypt_and_encode_filename(
		&encrypted_and_encoded_name, &encrypted_and_encoded_name_size,
		NULL, mount_crypt_stat, ecryptfs_dentry->d_name.name,
		ecryptfs_dentry->d_name.len);
	if (rc) {
		printk(KERN_ERR "%s: Error attempting to encrypt and encode "
		       "filename; rc = [%d]\n", __func__, rc);
		goto out_d_drop;
	}
	mutex_lock(&lower_dir_dentry->d_inode->i_mutex);
	lower_dentry = lookup_one_len(encrypted_and_encoded_name,
				      lower_dir_dentry,
				      encrypted_and_encoded_name_size);
	mutex_unlock(&lower_dir_dentry->d_inode->i_mutex);
	if (IS_ERR(lower_dentry)) {
		rc = PTR_ERR(lower_dentry);
		ecryptfs_printk(KERN_DEBUG, "%s: lookup_one_len() returned "
				"[%d] on lower_dentry = [%s]\n", __func__, rc,
				encrypted_and_encoded_name);
		goto out_d_drop;
	}
interpose:
	rc = ecryptfs_lookup_interpose(ecryptfs_dentry, lower_dentry,
				       ecryptfs_dir_inode);
	goto out;
out_d_drop:
	d_drop(ecryptfs_dentry);
out:
	kfree(encrypted_and_encoded_name);
	return ERR_PTR(rc);
}

static int ecryptfs_link(struct dentry *old_dentry, struct inode *dir,
			 struct dentry *new_dentry)
{
	struct dentry *lower_old_dentry;
	struct dentry *lower_new_dentry;
	struct dentry *lower_dir_dentry;
	u64 file_size_save;
	int rc;

	file_size_save = i_size_read(old_dentry->d_inode);
	lower_old_dentry = ecryptfs_dentry_to_lower(old_dentry);
	lower_new_dentry = ecryptfs_dentry_to_lower(new_dentry);
	dget(lower_old_dentry);
	dget(lower_new_dentry);
	lower_dir_dentry = lock_parent(lower_new_dentry);
	rc = vfs_link(lower_old_dentry, lower_dir_dentry->d_inode,
		      lower_new_dentry);
	if (rc || !lower_new_dentry->d_inode)
		goto out_lock;
	rc = ecryptfs_interpose(lower_new_dentry, new_dentry, dir->i_sb);
	if (rc)
		goto out_lock;
	fsstack_copy_attr_times(dir, lower_dir_dentry->d_inode);
	fsstack_copy_inode_size(dir, lower_dir_dentry->d_inode);
	old_dentry->d_inode->i_nlink =
		ecryptfs_inode_to_lower(old_dentry->d_inode)->i_nlink;
	i_size_write(new_dentry->d_inode, file_size_save);
out_lock:
	unlock_dir(lower_dir_dentry);
	dput(lower_new_dentry);
	dput(lower_old_dentry);
	return rc;
}

static int ecryptfs_unlink(struct inode *dir, struct dentry *dentry)
{
	int rc = 0;
	struct dentry *lower_dentry = ecryptfs_dentry_to_lower(dentry);
	struct inode *lower_dir_inode = ecryptfs_inode_to_lower(dir);
	struct dentry *lower_dir_dentry;

	dget(lower_dentry);
	lower_dir_dentry = lock_parent(lower_dentry);
	rc = vfs_unlink(lower_dir_inode, lower_dentry);
	if (rc) {
		printk(KERN_ERR "Error in vfs_unlink; rc = [%d]\n", rc);
		goto out_unlock;
	}
	fsstack_copy_attr_times(dir, lower_dir_inode);
	dentry->d_inode->i_nlink =
		ecryptfs_inode_to_lower(dentry->d_inode)->i_nlink;
	dentry->d_inode->i_ctime = dir->i_ctime;
	d_drop(dentry);
out_unlock:
	unlock_dir(lower_dir_dentry);
	dput(lower_dentry);
	return rc;
}

static int ecryptfs_symlink(struct inode *dir, struct dentry *dentry,
			    const char *symname)
{
	int rc;
	struct dentry *lower_dentry;
	struct dentry *lower_dir_dentry;
	char *encoded_symname;
	size_t encoded_symlen;
	struct ecryptfs_mount_crypt_stat *mount_crypt_stat = NULL;

	lower_dentry = ecryptfs_dentry_to_lower(dentry);
	dget(lower_dentry);
	lower_dir_dentry = lock_parent(lower_dentry);
	mount_crypt_stat = &ecryptfs_superblock_to_private(
		dir->i_sb)->mount_crypt_stat;
	rc = ecryptfs_encrypt_and_encode_filename(&encoded_symname,
						  &encoded_symlen,
						  NULL,
						  mount_crypt_stat, symname,
						  strlen(symname));
	if (rc)
		goto out_lock;
	rc = vfs_symlink(lower_dir_dentry->d_inode, lower_dentry,
			 encoded_symname);
	kfree(encoded_symname);
	if (rc || !lower_dentry->d_inode)
		goto out_lock;
	rc = ecryptfs_interpose(lower_dentry, dentry, dir->i_sb);
	if (rc)
		goto out_lock;
	fsstack_copy_attr_times(dir, lower_dir_dentry->d_inode);
	fsstack_copy_inode_size(dir, lower_dir_dentry->d_inode);
out_lock:
	unlock_dir(lower_dir_dentry);
	dput(lower_dentry);
	if (!dentry->d_inode)
		d_drop(dentry);
	return rc;
}

static int ecryptfs_mkdir(struct inode *dir, struct dentry *dentry, int mode)
{
	int rc;
	struct dentry *lower_dentry;
	struct dentry *lower_dir_dentry;

	lower_dentry = ecryptfs_dentry_to_lower(dentry);
	lower_dir_dentry = lock_parent(lower_dentry);
	rc = vfs_mkdir(lower_dir_dentry->d_inode, lower_dentry, mode);
	if (rc || !lower_dentry->d_inode)
		goto out;
	rc = ecryptfs_interpose(lower_dentry, dentry, dir->i_sb);
	if (rc)
		goto out;
	fsstack_copy_attr_times(dir, lower_dir_dentry->d_inode);
	fsstack_copy_inode_size(dir, lower_dir_dentry->d_inode);
	dir->i_nlink = lower_dir_dentry->d_inode->i_nlink;
out:
	unlock_dir(lower_dir_dentry);
	if (!dentry->d_inode)
		d_drop(dentry);
	return rc;
}

static int ecryptfs_rmdir(struct inode *dir, struct dentry *dentry)
{
	struct dentry *lower_dentry;
	struct dentry *lower_dir_dentry;
	int rc;

	lower_dentry = ecryptfs_dentry_to_lower(dentry);
	dget(dentry);
	lower_dir_dentry = lock_parent(lower_dentry);
	dget(lower_dentry);
	rc = vfs_rmdir(lower_dir_dentry->d_inode, lower_dentry);
	dput(lower_dentry);
	if (!rc && dentry->d_inode)
		clear_nlink(dentry->d_inode);
	fsstack_copy_attr_times(dir, lower_dir_dentry->d_inode);
	dir->i_nlink = lower_dir_dentry->d_inode->i_nlink;
	unlock_dir(lower_dir_dentry);
	if (!rc)
		d_drop(dentry);
	dput(dentry);
	return rc;
}

static int
ecryptfs_mknod(struct inode *dir, struct dentry *dentry, int mode, dev_t dev)
{
	int rc;
	struct dentry *lower_dentry;
	struct dentry *lower_dir_dentry;

	lower_dentry = ecryptfs_dentry_to_lower(dentry);
	lower_dir_dentry = lock_parent(lower_dentry);
	rc = vfs_mknod(lower_dir_dentry->d_inode, lower_dentry, mode, dev);
	if (rc || !lower_dentry->d_inode)
		goto out;
	rc = ecryptfs_interpose(lower_dentry, dentry, dir->i_sb);
	if (rc)
		goto out;
	fsstack_copy_attr_times(dir, lower_dir_dentry->d_inode);
	fsstack_copy_inode_size(dir, lower_dir_dentry->d_inode);
out:
	unlock_dir(lower_dir_dentry);
	if (!dentry->d_inode)
		d_drop(dentry);
	return rc;
}

static int
ecryptfs_rename(struct inode *old_dir, struct dentry *old_dentry,
		struct inode *new_dir, struct dentry *new_dentry)
{
	int rc;
	struct dentry *lower_old_dentry;
	struct dentry *lower_new_dentry;
	struct dentry *lower_old_dir_dentry;
	struct dentry *lower_new_dir_dentry;
	struct dentry *trap = NULL;

	lower_old_dentry = ecryptfs_dentry_to_lower(old_dentry);
	lower_new_dentry = ecryptfs_dentry_to_lower(new_dentry);
	dget(lower_old_dentry);
	dget(lower_new_dentry);
	lower_old_dir_dentry = dget_parent(lower_old_dentry);
	lower_new_dir_dentry = dget_parent(lower_new_dentry);
	trap = lock_rename(lower_old_dir_dentry, lower_new_dir_dentry);
	/* source should not be ancestor of target */
	if (trap == lower_old_dentry) {
		rc = -EINVAL;
		goto out_lock;
	}
	/* target should not be ancestor of source */
	if (trap == lower_new_dentry) {
		rc = -ENOTEMPTY;
		goto out_lock;
	}
	rc = vfs_rename(lower_old_dir_dentry->d_inode, lower_old_dentry,
			lower_new_dir_dentry->d_inode, lower_new_dentry);
	if (rc)
		goto out_lock;
	fsstack_copy_attr_all(new_dir, lower_new_dir_dentry->d_inode);
	if (new_dir != old_dir)
		fsstack_copy_attr_all(old_dir, lower_old_dir_dentry->d_inode);
out_lock:
	unlock_rename(lower_old_dir_dentry, lower_new_dir_dentry);
	dput(lower_new_dir_dentry);
	dput(lower_old_dir_dentry);
	dput(lower_new_dentry);
	dput(lower_old_dentry);
	return rc;
}

static int ecryptfs_readlink_lower(struct dentry *dentry, char **buf,
				   size_t *bufsiz)
{
	struct dentry *lower_dentry = ecryptfs_dentry_to_lower(dentry);
	char *lower_buf;
	size_t lower_bufsiz = PATH_MAX;
	mm_segment_t old_fs;
	int rc;

	lower_buf = kmalloc(lower_bufsiz, GFP_KERNEL);
	if (!lower_buf) {
		rc = -ENOMEM;
		goto out;
	}
	old_fs = get_fs();
	set_fs(get_ds());
	rc = lower_dentry->d_inode->i_op->readlink(lower_dentry,
						   (char __user *)lower_buf,
						   lower_bufsiz);
	set_fs(old_fs);
	if (rc < 0)
		goto out;
	lower_bufsiz = rc;
	rc = ecryptfs_decode_and_decrypt_filename(buf, bufsiz, dentry,
						  lower_buf, lower_bufsiz);
out:
	kfree(lower_buf);
	return rc;
}

static int
ecryptfs_readlink(struct dentry *dentry, char __user *buf, int bufsiz)
{
	char *kbuf;
	size_t kbufsiz, copied;
	int rc;

	rc = ecryptfs_readlink_lower(dentry, &kbuf, &kbufsiz);
	if (rc)
		goto out;
	copied = min_t(size_t, bufsiz, kbufsiz);
	rc = copy_to_user(buf, kbuf, copied) ? -EFAULT : copied;
	kfree(kbuf);
	fsstack_copy_attr_atime(dentry->d_inode,
				ecryptfs_dentry_to_lower(dentry)->d_inode);
out:
	return rc;
}

static void *ecryptfs_follow_link(struct dentry *dentry, struct nameidata *nd)
{
	char *buf;
	int len = PAGE_SIZE, rc;
	mm_segment_t old_fs;

	/* Released in ecryptfs_put_link(); only release here on error */
	buf = kmalloc(len, GFP_KERNEL);
	if (!buf) {
		buf = ERR_PTR(-ENOMEM);
		goto out;
	}
	old_fs = get_fs();
	set_fs(get_ds());
	rc = dentry->d_inode->i_op->readlink(dentry, (char __user *)buf, len);
	set_fs(old_fs);
	if (rc < 0) {
		kfree(buf);
		buf = ERR_PTR(rc);
	} else
		buf[rc] = '\0';
out:
	nd_set_link(nd, buf);
	return NULL;
}

static void
ecryptfs_put_link(struct dentry *dentry, struct nameidata *nd, void *ptr)
{
	char *buf = nd_get_link(nd);
	if (!IS_ERR(buf)) {
		/* Free the char* */
		kfree(buf);
	}
}

/**
 * upper_size_to_lower_size
 * @crypt_stat: Crypt_stat associated with file
 * @upper_size: Size of the upper file
 *
 * Calculate the required size of the lower file based on the
 * specified size of the upper file. This calculation is based on the
 * number of headers in the underlying file and the extent size.
 *
 * Returns Calculated size of the lower file.
 */
static loff_t
upper_size_to_lower_size(struct ecryptfs_crypt_stat *crypt_stat,
			 loff_t upper_size)
{
	loff_t lower_size;

	lower_size = ecryptfs_lower_header_size(crypt_stat);
	if (upper_size != 0) {
		loff_t num_extents;

		num_extents = upper_size >> crypt_stat->extent_shift;
		if (upper_size & ~crypt_stat->extent_mask)
			num_extents++;
		lower_size += (num_extents * crypt_stat->extent_size);
	}
	return lower_size;
}

/**
 * truncate_upper
 * @dentry: The ecryptfs layer dentry
 * @ia: Address of the ecryptfs inode's attributes
 * @lower_ia: Address of the lower inode's attributes
 *
 * Function to handle truncations modifying the size of the file. Note
 * that the file sizes are interpolated. When expanding, we are simply
 * writing strings of 0's out. When truncating, we truncate the upper
 * inode and update the lower_ia according to the page index
 * interpolations. If ATTR_SIZE is set in lower_ia->ia_valid upon return,
 * the caller must use lower_ia in a call to notify_change() to perform
 * the truncation of the lower inode.
 *
 * Returns zero on success; non-zero otherwise
 */
static int truncate_upper(struct dentry *dentry, struct iattr *ia,
			  struct iattr *lower_ia)
{
	int rc = 0;
	struct inode *inode = dentry->d_inode;
	struct ecryptfs_crypt_stat *crypt_stat;
	loff_t i_size = i_size_read(inode);
	loff_t lower_size_before_truncate;
	loff_t lower_size_after_truncate;

	if (unlikely((ia->ia_size == i_size))) {
		lower_ia->ia_valid &= ~ATTR_SIZE;
		return 0;
	}
	rc = ecryptfs_get_lower_file(dentry, inode);
	if (rc)
		return rc;
	crypt_stat = &ecryptfs_inode_to_private(dentry->d_inode)->crypt_stat;
	/* Switch on growing or shrinking file */
	if (ia->ia_size > i_size) {
		char zero[] = { 0x00 };

		lower_ia->ia_valid &= ~ATTR_SIZE;
		/* Write a single 0 at the last position of the file;
		 * this triggers code that will fill in 0's throughout
		 * the intermediate portion of the previous end of the
		 * file and the new and of the file */
		rc = ecryptfs_write(inode, zero,
				    (ia->ia_size - 1), 1);
	} else { /* ia->ia_size < i_size_read(inode) */
		/* We're chopping off all the pages down to the page
		 * in which ia->ia_size is located. Fill in the end of
		 * that page from (ia->ia_size & ~PAGE_CACHE_MASK) to
		 * PAGE_CACHE_SIZE with zeros. */
		size_t num_zeros = (PAGE_CACHE_SIZE
				    - (ia->ia_size & ~PAGE_CACHE_MASK));


		/*
		 * XXX(truncate) this should really happen at the begginning
		 * of ->setattr.  But the code is too messy to that as part
		 * of a larger patch.  ecryptfs is also totally missing out
		 * on the inode_change_ok check at the beginning of
		 * ->setattr while would include this.
		 */
		rc = inode_newsize_ok(inode, ia->ia_size);
		if (rc)
			goto out;

		if (!(crypt_stat->flags & ECRYPTFS_ENCRYPTED)) {
			truncate_setsize(inode, ia->ia_size);
			lower_ia->ia_size = ia->ia_size;
			lower_ia->ia_valid |= ATTR_SIZE;
			goto out;
		}
		if (num_zeros) {
			char *zeros_virt;

			zeros_virt = kzalloc(num_zeros, GFP_KERNEL);
			if (!zeros_virt) {
				rc = -ENOMEM;
				goto out;
			}
			rc = ecryptfs_write(inode, zeros_virt,
					    ia->ia_size, num_zeros);
			kfree(zeros_virt);
			if (rc) {
				printk(KERN_ERR "Error attempting to zero out "
				       "the remainder of the end page on "
				       "reducing truncate; rc = [%d]\n", rc);
				goto out;
			}
		}
		truncate_setsize(inode, ia->ia_size);
		rc = ecryptfs_write_inode_size_to_metadata(inode);
		if (rc) {
			printk(KERN_ERR	"Problem with "
			       "ecryptfs_write_inode_size_to_metadata; "
			       "rc = [%d]\n", rc);
			goto out;
		}
		/* We are reducing the size of the ecryptfs file, and need to
		 * know if we need to reduce the size of the lower file. */
		lower_size_before_truncate =
		    upper_size_to_lower_size(crypt_stat, i_size);
		lower_size_after_truncate =
		    upper_size_to_lower_size(crypt_stat, ia->ia_size);
		if (lower_size_after_truncate < lower_size_before_truncate) {
			lower_ia->ia_size = lower_size_after_truncate;
			lower_ia->ia_valid |= ATTR_SIZE;
		} else
			lower_ia->ia_valid &= ~ATTR_SIZE;
	}
out:
	ecryptfs_put_lower_file(inode);
	return rc;
}

/**
 * ecryptfs_truncate
 * @dentry: The ecryptfs layer dentry
 * @new_length: The length to expand the file to
 *
 * Simple function that handles the truncation of an eCryptfs inode and
 * its corresponding lower inode.
 *
 * Returns zero on success; non-zero otherwise
 */
int ecryptfs_truncate(struct dentry *dentry, loff_t new_length)
{
	struct iattr ia = { .ia_valid = ATTR_SIZE, .ia_size = new_length };
	struct iattr lower_ia = { .ia_valid = 0 };
	int rc;

	rc = truncate_upper(dentry, &ia, &lower_ia);
	if (!rc && lower_ia.ia_valid & ATTR_SIZE) {
		struct dentry *lower_dentry = ecryptfs_dentry_to_lower(dentry);

		mutex_lock(&lower_dentry->d_inode->i_mutex);
		rc = notify_change(lower_dentry, &lower_ia);
		mutex_unlock(&lower_dentry->d_inode->i_mutex);
	}
	return rc;
}

static int
ecryptfs_permission(struct inode *inode, int mask, unsigned int flags)
{
	if (flags & IPERM_FLAG_RCU)
		return -ECHILD;
	return inode_permission(ecryptfs_inode_to_lower(inode), mask);
}

/**
 * ecryptfs_setattr
 * @dentry: dentry handle to the inode to modify
 * @ia: Structure with flags of what to change and values
 *
 * Updates the metadata of an inode. If the update is to the size
 * i.e. truncation, then ecryptfs_truncate will handle the size modification
 * of both the ecryptfs inode and the lower inode.
 *
 * All other metadata changes will be passed right to the lower filesystem,
 * and we will just update our inode to look like the lower.
 */
static int ecryptfs_setattr(struct dentry *dentry, struct iattr *ia)
{
	int rc = 0;
	struct dentry *lower_dentry;
	struct iattr lower_ia;
	struct inode *inode;
	struct inode *lower_inode;
	struct ecryptfs_crypt_stat *crypt_stat;

	crypt_stat = &ecryptfs_inode_to_private(dentry->d_inode)->crypt_stat;
	if (!(crypt_stat->flags & ECRYPTFS_STRUCT_INITIALIZED))
		ecryptfs_init_crypt_stat(crypt_stat);
	inode = dentry->d_inode;
	lower_inode = ecryptfs_inode_to_lower(inode);
	lower_dentry = ecryptfs_dentry_to_lower(dentry);
	mutex_lock(&crypt_stat->cs_mutex);
	if (S_ISDIR(dentry->d_inode->i_mode))
		crypt_stat->flags &= ~(ECRYPTFS_ENCRYPTED);
	else if (S_ISREG(dentry->d_inode->i_mode)
		 && (!(crypt_stat->flags & ECRYPTFS_POLICY_APPLIED)
		     || !(crypt_stat->flags & ECRYPTFS_KEY_VALID))) {
		struct ecryptfs_mount_crypt_stat *mount_crypt_stat;

		mount_crypt_stat = &ecryptfs_superblock_to_private(
			dentry->d_sb)->mount_crypt_stat;
		rc = ecryptfs_get_lower_file(dentry, inode);
		if (rc) {
			mutex_unlock(&crypt_stat->cs_mutex);
			goto out;
		}
		rc = ecryptfs_read_metadata(dentry);
		ecryptfs_put_lower_file(inode);
		if (rc) {
			if (!(mount_crypt_stat->flags
			      & ECRYPTFS_PLAINTEXT_PASSTHROUGH_ENABLED)) {
				rc = -EIO;
				printk(KERN_WARNING "Either the lower file "
				       "is not in a valid eCryptfs format, "
				       "or the key could not be retrieved. "
				       "Plaintext passthrough mode is not "
				       "enabled; returning -EIO\n");
				mutex_unlock(&crypt_stat->cs_mutex);
				goto out;
			}
			rc = 0;
			crypt_stat->flags &= ~(ECRYPTFS_I_SIZE_INITIALIZED
					       | ECRYPTFS_ENCRYPTED);
		}
	}
	mutex_unlock(&crypt_stat->cs_mutex);
	if (S_ISREG(inode->i_mode)) {
		rc = filemap_write_and_wait(inode->i_mapping);
		if (rc)
			goto out;
		fsstack_copy_attr_all(inode, lower_inode);
	}
	memcpy(&lower_ia, ia, sizeof(lower_ia));
	if (ia->ia_valid & ATTR_FILE)
		lower_ia.ia_file = ecryptfs_file_to_lower(ia->ia_file);
	if (ia->ia_valid & ATTR_SIZE) {
		rc = truncate_upper(dentry, ia, &lower_ia);
		if (rc < 0)
			goto out;
	}

	/*
	 * mode change is for clearing setuid/setgid bits. Allow lower fs
	 * to interpret this in its own way.
	 */
	if (lower_ia.ia_valid & (ATTR_KILL_SUID | ATTR_KILL_SGID))
		lower_ia.ia_valid &= ~ATTR_MODE;

	mutex_lock(&lower_dentry->d_inode->i_mutex);
	rc = notify_change(lower_dentry, &lower_ia);
	mutex_unlock(&lower_dentry->d_inode->i_mutex);
out:
	fsstack_copy_attr_all(inode, lower_inode);
	return rc;
}

int ecryptfs_getattr_link(struct vfsmount *mnt, struct dentry *dentry,
			  struct kstat *stat)
{
	struct ecryptfs_mount_crypt_stat *mount_crypt_stat;
	int rc = 0;

	mount_crypt_stat = &ecryptfs_superblock_to_private(
						dentry->d_sb)->mount_crypt_stat;
	generic_fillattr(dentry->d_inode, stat);
	if (mount_crypt_stat->flags & ECRYPTFS_GLOBAL_ENCRYPT_FILENAMES) {
		char *target;
		size_t targetsiz;

		rc = ecryptfs_readlink_lower(dentry, &target, &targetsiz);
		if (!rc) {
			kfree(target);
			stat->size = targetsiz;
		}
	}
	return rc;
}

int ecryptfs_getattr(struct vfsmount *mnt, struct dentry *dentry,
		     struct kstat *stat)
{
	struct kstat lower_stat;
	int rc;

	rc = vfs_getattr(ecryptfs_dentry_to_lower_mnt(dentry),
			 ecryptfs_dentry_to_lower(dentry), &lower_stat);
	if (!rc) {
		fsstack_copy_attr_all(dentry->d_inode,
				      ecryptfs_inode_to_lower(dentry->d_inode));
		generic_fillattr(dentry->d_inode, stat);
		stat->blocks = lower_stat.blocks;
	}
	return rc;
}

int ecryptfs_getattr_link(struct vfsmount *mnt, struct dentry *dentry,
			  struct kstat *stat)
{
	struct ecryptfs_mount_crypt_stat *mount_crypt_stat;
	int rc = 0;

	mount_crypt_stat = &ecryptfs_superblock_to_private(
						dentry->d_sb)->mount_crypt_stat;
	generic_fillattr(dentry->d_inode, stat);
	if (mount_crypt_stat->flags & ECRYPTFS_GLOBAL_ENCRYPT_FILENAMES) {
		char *target;
		size_t targetsiz;

		rc = ecryptfs_readlink_lower(dentry, &target, &targetsiz);
		if (!rc) {
			kfree(target);
			stat->size = targetsiz;
		}
	}
	return rc;
}

int ecryptfs_getattr(struct vfsmount *mnt, struct dentry *dentry,
		     struct kstat *stat)
{
	struct kstat lower_stat;
	int rc;

	rc = vfs_getattr(ecryptfs_dentry_to_lower_mnt(dentry),
			 ecryptfs_dentry_to_lower(dentry), &lower_stat);
	if (!rc) {
		fsstack_copy_attr_all(dentry->d_inode,
				      ecryptfs_inode_to_lower(dentry->d_inode), NULL);
		generic_fillattr(dentry->d_inode, stat);
		stat->blocks = lower_stat.blocks;
	}
	return rc;
}

int
ecryptfs_setxattr(struct dentry *dentry, const char *name, const void *value,
		  size_t size, int flags)
{
	int rc = 0;
	struct dentry *lower_dentry;

	lower_dentry = ecryptfs_dentry_to_lower(dentry);
	if (!lower_dentry->d_inode->i_op->setxattr) {
		rc = -EOPNOTSUPP;
		goto out;
	}

	rc = vfs_setxattr(lower_dentry, name, value, size, flags);
out:
	return rc;
}

ssize_t
ecryptfs_getxattr_lower(struct dentry *lower_dentry, const char *name,
			void *value, size_t size)
{
	int rc = 0;

	if (!lower_dentry->d_inode->i_op->getxattr) {
		rc = -EOPNOTSUPP;
		goto out;
	}
	mutex_lock(&lower_dentry->d_inode->i_mutex);
	rc = lower_dentry->d_inode->i_op->getxattr(lower_dentry, name, value,
						   size);
	mutex_unlock(&lower_dentry->d_inode->i_mutex);
out:
	return rc;
}

static ssize_t
ecryptfs_getxattr(struct dentry *dentry, const char *name, void *value,
		  size_t size)
{
	return ecryptfs_getxattr_lower(ecryptfs_dentry_to_lower(dentry), name,
				       value, size);
}

static ssize_t
ecryptfs_listxattr(struct dentry *dentry, char *list, size_t size)
{
	int rc = 0;
	struct dentry *lower_dentry;

	lower_dentry = ecryptfs_dentry_to_lower(dentry);
	if (!lower_dentry->d_inode->i_op->listxattr) {
		rc = -EOPNOTSUPP;
		goto out;
	}
	mutex_lock(&lower_dentry->d_inode->i_mutex);
	rc = lower_dentry->d_inode->i_op->listxattr(lower_dentry, list, size);
	mutex_unlock(&lower_dentry->d_inode->i_mutex);
out:
	return rc;
}

static int ecryptfs_removexattr(struct dentry *dentry, const char *name)
{
	int rc = 0;
	struct dentry *lower_dentry;

	lower_dentry = ecryptfs_dentry_to_lower(dentry);
	if (!lower_dentry->d_inode->i_op->removexattr) {
		rc = -EOPNOTSUPP;
		goto out;
	}
	mutex_lock(&lower_dentry->d_inode->i_mutex);
	rc = lower_dentry->d_inode->i_op->removexattr(lower_dentry, name);
	mutex_unlock(&lower_dentry->d_inode->i_mutex);
out:
	return rc;
}

const struct inode_operations ecryptfs_symlink_iops = {
	.readlink = ecryptfs_readlink,
	.follow_link = ecryptfs_follow_link,
	.put_link = ecryptfs_put_link,
	.permission = ecryptfs_permission,
	.setattr = ecryptfs_setattr,
	.getattr = ecryptfs_getattr_link,
	.setxattr = ecryptfs_setxattr,
	.getxattr = ecryptfs_getxattr,
	.listxattr = ecryptfs_listxattr,
	.removexattr = ecryptfs_removexattr
};

const struct inode_operations ecryptfs_dir_iops = {
	.create = ecryptfs_create,
	.lookup = ecryptfs_lookup,
	.link = ecryptfs_link,
	.unlink = ecryptfs_unlink,
	.symlink = ecryptfs_symlink,
	.mkdir = ecryptfs_mkdir,
	.rmdir = ecryptfs_rmdir,
	.mknod = ecryptfs_mknod,
	.rename = ecryptfs_rename,
	.permission = ecryptfs_permission,
	.setattr = ecryptfs_setattr,
	.setxattr = ecryptfs_setxattr,
	.getxattr = ecryptfs_getxattr,
	.listxattr = ecryptfs_listxattr,
	.removexattr = ecryptfs_removexattr
};

const struct inode_operations ecryptfs_main_iops = {
	.permission = ecryptfs_permission,
	.setattr = ecryptfs_setattr,
	.getattr = ecryptfs_getattr,
	.setxattr = ecryptfs_setxattr,
	.getxattr = ecryptfs_getxattr,
	.listxattr = ecryptfs_listxattr,
	.removexattr = ecryptfs_removexattr
};<|MERGE_RESOLUTION|>--- conflicted
+++ resolved
@@ -165,18 +165,6 @@
 	unsigned int flags_save;
 	int rc;
 
-<<<<<<< HEAD
-	dentry_save = nd->path.dentry;
-	vfsmount_save = nd->path.mnt;
-	flags_save = nd->flags;
-	nd->path.dentry = lower_dentry;
-	nd->path.mnt = lower_mnt;
-	nd->flags &= ~LOOKUP_OPEN;
-	rc = vfs_create(lower_dir_inode, lower_dentry, mode, nd);
-	nd->path.dentry = dentry_save;
-	nd->path.mnt = vfsmount_save;
-	nd->flags = flags_save;
-=======
 	if (nd) {
 		dentry_save = nd->path.dentry;
 		vfsmount_save = nd->path.mnt;
@@ -191,7 +179,6 @@
 		nd->path.mnt = vfsmount_save;
 		nd->flags = flags_save;
 	}
->>>>>>> 02f8c6ae
 	return rc;
 }
 
@@ -373,14 +360,10 @@
 		printk(KERN_ERR "%s: Out of memory whilst attempting "
 		       "to allocate ecryptfs_dentry_info struct\n",
 			__func__);
-<<<<<<< HEAD
-		goto out_put;
-=======
 		dput(lower_dentry);
 		mntput(lower_mnt);
 		d_drop(dentry);
 		return -ENOMEM;
->>>>>>> 02f8c6ae
 	}
 	ecryptfs_set_dentry_lower(dentry, lower_dentry);
 	ecryptfs_set_dentry_lower_mnt(dentry, lower_mnt);
@@ -403,23 +386,11 @@
 			return rc;
 		}
 	}
-<<<<<<< HEAD
-	i_size_write(ecryptfs_dentry->d_inode, (loff_t)file_size);
-out_free_kmem:
-	kmem_cache_free(ecryptfs_header_cache_2, page_virt);
-	goto out;
-out_put:
-	dput(lower_dentry);
-	mntput(lower_mnt);
-	d_drop(ecryptfs_dentry);
-out:
-=======
 
 	if (inode->i_state & I_NEW)
 		unlock_new_inode(inode);
 	d_add(dentry, inode);
 
->>>>>>> 02f8c6ae
 	return rc;
 }
 
@@ -1109,45 +1080,6 @@
 	return rc;
 }
 
-int ecryptfs_getattr_link(struct vfsmount *mnt, struct dentry *dentry,
-			  struct kstat *stat)
-{
-	struct ecryptfs_mount_crypt_stat *mount_crypt_stat;
-	int rc = 0;
-
-	mount_crypt_stat = &ecryptfs_superblock_to_private(
-						dentry->d_sb)->mount_crypt_stat;
-	generic_fillattr(dentry->d_inode, stat);
-	if (mount_crypt_stat->flags & ECRYPTFS_GLOBAL_ENCRYPT_FILENAMES) {
-		char *target;
-		size_t targetsiz;
-
-		rc = ecryptfs_readlink_lower(dentry, &target, &targetsiz);
-		if (!rc) {
-			kfree(target);
-			stat->size = targetsiz;
-		}
-	}
-	return rc;
-}
-
-int ecryptfs_getattr(struct vfsmount *mnt, struct dentry *dentry,
-		     struct kstat *stat)
-{
-	struct kstat lower_stat;
-	int rc;
-
-	rc = vfs_getattr(ecryptfs_dentry_to_lower_mnt(dentry),
-			 ecryptfs_dentry_to_lower(dentry), &lower_stat);
-	if (!rc) {
-		fsstack_copy_attr_all(dentry->d_inode,
-				      ecryptfs_inode_to_lower(dentry->d_inode), NULL);
-		generic_fillattr(dentry->d_inode, stat);
-		stat->blocks = lower_stat.blocks;
-	}
-	return rc;
-}
-
 int
 ecryptfs_setxattr(struct dentry *dentry, const char *name, const void *value,
 		  size_t size, int flags)
