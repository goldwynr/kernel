--- conflicted
+++ resolved
@@ -62,11 +62,7 @@
  * This mutex is acquired by ep_free() during the epoll file
  * cleanup path and it is also acquired by eventpoll_release_file()
  * if a file has been pushed inside an epoll set and it is then
-<<<<<<< HEAD
- * close()d without a previous call toepoll_ctl(EPOLL_CTL_DEL).
-=======
  * close()d without a previous call to epoll_ctl(EPOLL_CTL_DEL).
->>>>>>> 02f8c6ae
  * It is also acquired when inserting an epoll fd onto another epoll
  * fd. We do this so that we walk the epoll tree and ensure that this
  * insertion does not create a cycle of epoll file descriptors, which
@@ -1566,14 +1562,9 @@
 	/*
 	 * Allows top 4% of lomem to be allocated for epoll watches (per user).
 	 */
-<<<<<<< HEAD
-	max_user_watches = min((unsigned long)INT_MAX, (((si.totalram - si.totalhigh) / 25) << PAGE_SHIFT) /
-		EP_ITEM_COST);
-=======
 	max_user_watches = (((si.totalram - si.totalhigh) / 25) << PAGE_SHIFT) /
 		EP_ITEM_COST;
 	BUG_ON(max_user_watches < 0);
->>>>>>> 02f8c6ae
 
 	/*
 	 * Initialize the structure used to perform epoll file descriptor
