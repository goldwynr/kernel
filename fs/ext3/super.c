/*
 *  linux/fs/ext3/super.c
 *
 * Copyright (C) 1992, 1993, 1994, 1995
 * Remy Card (card@masi.ibp.fr)
 * Laboratoire MASI - Institut Blaise Pascal
 * Universite Pierre et Marie Curie (Paris VI)
 *
 *  from
 *
 *  linux/fs/minix/inode.c
 *
 *  Copyright (C) 1991, 1992  Linus Torvalds
 *
 *  Big-endian to little-endian byte-swapping/bitmaps by
 *        David S. Miller (davem@caip.rutgers.edu), 1995
 */

#include <linux/module.h>
#include <linux/string.h>
#include <linux/fs.h>
#include <linux/time.h>
#include <linux/jbd.h>
#include <linux/ext3_fs.h>
#include <linux/ext3_jbd.h>
#include <linux/slab.h>
#include <linux/init.h>
#include <linux/blkdev.h>
#include <linux/parser.h>
#include <linux/buffer_head.h>
#include <linux/exportfs.h>
#include <linux/vfs.h>
#include <linux/random.h>
#include <linux/mount.h>
#include <linux/namei.h>
#include <linux/quotaops.h>
#include <linux/seq_file.h>
#include <linux/nfs4acl.h>
#include <linux/log2.h>
<<<<<<< HEAD
#include <linux/precache.h>
=======
#include <linux/cleancache.h>
>>>>>>> 02f8c6ae

#include <asm/uaccess.h>

#include "xattr.h"
#include "acl.h"
#include "nfs4acl.h"
#include "namei.h"

#ifdef CONFIG_EXT3_DEFAULTS_TO_ORDERED
  #define EXT3_MOUNT_DEFAULT_DATA_MODE EXT3_MOUNT_ORDERED_DATA
#else
  #define EXT3_MOUNT_DEFAULT_DATA_MODE EXT3_MOUNT_WRITEBACK_DATA
#endif

static int ext3_load_journal(struct super_block *, struct ext3_super_block *,
			     unsigned long journal_devnum);
static int ext3_create_journal(struct super_block *, struct ext3_super_block *,
			       unsigned int);
static int ext3_commit_super(struct super_block *sb,
			       struct ext3_super_block *es,
			       int sync);
static void ext3_mark_recovery_complete(struct super_block * sb,
					struct ext3_super_block * es);
static void ext3_clear_journal_err(struct super_block * sb,
				   struct ext3_super_block * es);
static int ext3_sync_fs(struct super_block *sb, int wait);
static const char *ext3_decode_error(struct super_block * sb, int errno,
				     char nbuf[16]);
static int ext3_remount (struct super_block * sb, int * flags, char * data);
static int ext3_statfs (struct dentry * dentry, struct kstatfs * buf);
static int ext3_unfreeze(struct super_block *sb);
static int ext3_freeze(struct super_block *sb);

/*
 * Wrappers for journal_start/end.
 *
 * The only special thing we need to do here is to make sure that all
 * journal_end calls result in the superblock being marked dirty, so
 * that sync() will call the filesystem's write_super callback if
 * appropriate.
 */
handle_t *ext3_journal_start_sb(struct super_block *sb, int nblocks)
{
	journal_t *journal;

	if (sb->s_flags & MS_RDONLY)
		return ERR_PTR(-EROFS);

	/* Special case here: if the journal has aborted behind our
	 * backs (eg. EIO in the commit thread), then we still need to
	 * take the FS itself readonly cleanly. */
	journal = EXT3_SB(sb)->s_journal;
	if (is_journal_aborted(journal)) {
		ext3_abort(sb, __func__,
			   "Detected aborted journal");
		return ERR_PTR(-EROFS);
	}

	return journal_start(journal, nblocks);
}

/*
 * The only special thing we need to do here is to make sure that all
 * journal_stop calls result in the superblock being marked dirty, so
 * that sync() will call the filesystem's write_super callback if
 * appropriate.
 */
int __ext3_journal_stop(const char *where, handle_t *handle)
{
	struct super_block *sb;
	int err;
	int rc;

	sb = handle->h_transaction->t_journal->j_private;
	err = handle->h_err;
	rc = journal_stop(handle);

	if (!err)
		err = rc;
	if (err)
		__ext3_std_error(sb, where, err);
	return err;
}

void ext3_journal_abort_handle(const char *caller, const char *err_fn,
		struct buffer_head *bh, handle_t *handle, int err)
{
	char nbuf[16];
	const char *errstr = ext3_decode_error(NULL, err, nbuf);

	if (bh)
		BUFFER_TRACE(bh, "abort");

	if (!handle->h_err)
		handle->h_err = err;

	if (is_handle_aborted(handle))
		return;

	printk(KERN_ERR "EXT3-fs: %s: aborting transaction: %s in %s\n",
		caller, errstr, err_fn);

	journal_abort_handle(handle);
}

void ext3_msg(struct super_block *sb, const char *prefix,
		const char *fmt, ...)
{
	struct va_format vaf;
	va_list args;

	va_start(args, fmt);

	vaf.fmt = fmt;
	vaf.va = &args;

	printk("%sEXT3-fs (%s): %pV\n", prefix, sb->s_id, &vaf);

	va_end(args);
}

/* Deal with the reporting of failure conditions on a filesystem such as
 * inconsistencies detected or read IO failures.
 *
 * On ext2, we can store the error state of the filesystem in the
 * superblock.  That is not possible on ext3, because we may have other
 * write ordering constraints on the superblock which prevent us from
 * writing it out straight away; and given that the journal is about to
 * be aborted, we can't rely on the current, or future, transactions to
 * write out the superblock safely.
 *
 * We'll just use the journal_abort() error code to record an error in
 * the journal instead.  On recovery, the journal will complain about
 * that error until we've noted it down and cleared it.
 */

static void ext3_handle_error(struct super_block *sb)
{
	struct ext3_super_block *es = EXT3_SB(sb)->s_es;

	EXT3_SB(sb)->s_mount_state |= EXT3_ERROR_FS;
	es->s_state |= cpu_to_le16(EXT3_ERROR_FS);

	if (sb->s_flags & MS_RDONLY)
		return;

	if (!test_opt (sb, ERRORS_CONT)) {
		journal_t *journal = EXT3_SB(sb)->s_journal;

		set_opt(EXT3_SB(sb)->s_mount_opt, ABORT);
		if (journal)
			journal_abort(journal, -EIO);
	}
	if (test_opt (sb, ERRORS_RO)) {
		ext3_msg(sb, KERN_CRIT,
			"error: remounting filesystem read-only");
		sb->s_flags |= MS_RDONLY;
	}
	ext3_commit_super(sb, es, 1);
	if (test_opt(sb, ERRORS_PANIC))
		panic("EXT3-fs (%s): panic forced after error\n",
			sb->s_id);
}

void ext3_error(struct super_block *sb, const char *function,
		const char *fmt, ...)
{
	struct va_format vaf;
	va_list args;

	va_start(args, fmt);

	vaf.fmt = fmt;
	vaf.va = &args;

	printk(KERN_CRIT "EXT3-fs error (device %s): %s: %pV\n",
	       sb->s_id, function, &vaf);

	va_end(args);

	ext3_handle_error(sb);
}

static const char *ext3_decode_error(struct super_block * sb, int errno,
				     char nbuf[16])
{
	char *errstr = NULL;

	switch (errno) {
	case -EIO:
		errstr = "IO failure";
		break;
	case -ENOMEM:
		errstr = "Out of memory";
		break;
	case -EROFS:
		if (!sb || EXT3_SB(sb)->s_journal->j_flags & JFS_ABORT)
			errstr = "Journal has aborted";
		else
			errstr = "Readonly filesystem";
		break;
	default:
		/* If the caller passed in an extra buffer for unknown
		 * errors, textualise them now.  Else we just return
		 * NULL. */
		if (nbuf) {
			/* Check for truncated error codes... */
			if (snprintf(nbuf, 16, "error %d", -errno) >= 0)
				errstr = nbuf;
		}
		break;
	}

	return errstr;
}

/* __ext3_std_error decodes expected errors from journaling functions
 * automatically and invokes the appropriate error response.  */

void __ext3_std_error (struct super_block * sb, const char * function,
		       int errno)
{
	char nbuf[16];
	const char *errstr;

	/* Special case: if the error is EROFS, and we're not already
	 * inside a transaction, then there's really no point in logging
	 * an error. */
	if (errno == -EROFS && journal_current_handle() == NULL &&
	    (sb->s_flags & MS_RDONLY))
		return;

	errstr = ext3_decode_error(sb, errno, nbuf);
	ext3_msg(sb, KERN_CRIT, "error in %s: %s", function, errstr);

	ext3_handle_error(sb);
}

/*
 * ext3_abort is a much stronger failure handler than ext3_error.  The
 * abort function may be used to deal with unrecoverable failures such
 * as journal IO errors or ENOMEM at a critical moment in log management.
 *
 * We unconditionally force the filesystem into an ABORT|READONLY state,
 * unless the error response on the fs has been set to panic in which
 * case we take the easy way out and panic immediately.
 */

void ext3_abort(struct super_block *sb, const char *function,
		 const char *fmt, ...)
{
	struct va_format vaf;
	va_list args;

	va_start(args, fmt);

	vaf.fmt = fmt;
	vaf.va = &args;

	printk(KERN_CRIT "EXT3-fs (%s): error: %s: %pV\n",
	       sb->s_id, function, &vaf);

	va_end(args);

	if (test_opt(sb, ERRORS_PANIC))
		panic("EXT3-fs: panic from previous error\n");

	if (sb->s_flags & MS_RDONLY)
		return;

	ext3_msg(sb, KERN_CRIT,
		"error: remounting filesystem read-only");
	EXT3_SB(sb)->s_mount_state |= EXT3_ERROR_FS;
	sb->s_flags |= MS_RDONLY;
	set_opt(EXT3_SB(sb)->s_mount_opt, ABORT);
	if (EXT3_SB(sb)->s_journal)
		journal_abort(EXT3_SB(sb)->s_journal, -EIO);
}

void ext3_warning(struct super_block *sb, const char *function,
		  const char *fmt, ...)
{
	struct va_format vaf;
	va_list args;

	va_start(args, fmt);

	vaf.fmt = fmt;
	vaf.va = &args;

	printk(KERN_WARNING "EXT3-fs (%s): warning: %s: %pV\n",
	       sb->s_id, function, &vaf);

	va_end(args);
}

void ext3_update_dynamic_rev(struct super_block *sb)
{
	struct ext3_super_block *es = EXT3_SB(sb)->s_es;

	if (le32_to_cpu(es->s_rev_level) > EXT3_GOOD_OLD_REV)
		return;

	ext3_msg(sb, KERN_WARNING,
		"warning: updating to rev %d because of "
		"new feature flag, running e2fsck is recommended",
		EXT3_DYNAMIC_REV);

	es->s_first_ino = cpu_to_le32(EXT3_GOOD_OLD_FIRST_INO);
	es->s_inode_size = cpu_to_le16(EXT3_GOOD_OLD_INODE_SIZE);
	es->s_rev_level = cpu_to_le32(EXT3_DYNAMIC_REV);
	/* leave es->s_feature_*compat flags alone */
	/* es->s_uuid will be set by e2fsck if empty */

	/*
	 * The rest of the superblock fields should be zero, and if not it
	 * means they are likely already in use, so leave them alone.  We
	 * can leave it up to e2fsck to clean up any inconsistencies there.
	 */
}

/*
 * Open the external journal device
 */
static struct block_device *ext3_blkdev_get(dev_t dev, struct super_block *sb)
{
	struct block_device *bdev;
	char b[BDEVNAME_SIZE];

	bdev = blkdev_get_by_dev(dev, FMODE_READ|FMODE_WRITE|FMODE_EXCL, sb);
	if (IS_ERR(bdev))
		goto fail;
	return bdev;

fail:
	ext3_msg(sb, "error: failed to open journal device %s: %ld",
		__bdevname(dev, b), PTR_ERR(bdev));

	return NULL;
}

/*
 * Release the journal device
 */
static int ext3_blkdev_put(struct block_device *bdev)
{
	return blkdev_put(bdev, FMODE_READ|FMODE_WRITE|FMODE_EXCL);
}

static int ext3_blkdev_remove(struct ext3_sb_info *sbi)
{
	struct block_device *bdev;
	int ret = -ENODEV;

	bdev = sbi->journal_bdev;
	if (bdev) {
		ret = ext3_blkdev_put(bdev);
		sbi->journal_bdev = NULL;
	}
	return ret;
}

static inline struct inode *orphan_list_entry(struct list_head *l)
{
	return &list_entry(l, struct ext3_inode_info, i_orphan)->vfs_inode;
}

static void dump_orphan_list(struct super_block *sb, struct ext3_sb_info *sbi)
{
	struct list_head *l;

	ext3_msg(sb, KERN_ERR, "error: sb orphan head is %d",
	       le32_to_cpu(sbi->s_es->s_last_orphan));

	ext3_msg(sb, KERN_ERR, "sb_info orphan list:");
	list_for_each(l, &sbi->s_orphan) {
		struct inode *inode = orphan_list_entry(l);
		ext3_msg(sb, KERN_ERR, "  "
		       "inode %s:%lu at %p: mode %o, nlink %d, next %d\n",
		       inode->i_sb->s_id, inode->i_ino, inode,
		       inode->i_mode, inode->i_nlink,
		       NEXT_ORPHAN(inode));
	}
}

static void ext3_put_super (struct super_block * sb)
{
	struct ext3_sb_info *sbi = EXT3_SB(sb);
	struct ext3_super_block *es = sbi->s_es;
	int i, err;

	dquot_disable(sb, -1, DQUOT_USAGE_ENABLED | DQUOT_LIMITS_ENABLED);
	ext3_xattr_put_super(sb);
	err = journal_destroy(sbi->s_journal);
	sbi->s_journal = NULL;
	if (err < 0)
		ext3_abort(sb, __func__, "Couldn't clean up the journal");

	if (!(sb->s_flags & MS_RDONLY)) {
		EXT3_CLEAR_INCOMPAT_FEATURE(sb, EXT3_FEATURE_INCOMPAT_RECOVER);
		es->s_state = cpu_to_le16(sbi->s_mount_state);
		BUFFER_TRACE(sbi->s_sbh, "marking dirty");
		mark_buffer_dirty(sbi->s_sbh);
		ext3_commit_super(sb, es, 1);
	}

	for (i = 0; i < sbi->s_gdb_count; i++)
		brelse(sbi->s_group_desc[i]);
	kfree(sbi->s_group_desc);
	percpu_counter_destroy(&sbi->s_freeblocks_counter);
	percpu_counter_destroy(&sbi->s_freeinodes_counter);
	percpu_counter_destroy(&sbi->s_dirs_counter);
	brelse(sbi->s_sbh);
#ifdef CONFIG_QUOTA
	for (i = 0; i < MAXQUOTAS; i++)
		kfree(sbi->s_qf_names[i]);
#endif

	/* Debugging code just in case the in-memory inode orphan list
	 * isn't empty.  The on-disk one can be non-empty if we've
	 * detected an error and taken the fs readonly, but the
	 * in-memory list had better be clean by this point. */
	if (!list_empty(&sbi->s_orphan))
		dump_orphan_list(sb, sbi);
	J_ASSERT(list_empty(&sbi->s_orphan));

	invalidate_bdev(sb->s_bdev);
	if (sbi->journal_bdev && sbi->journal_bdev != sb->s_bdev) {
		/*
		 * Invalidate the journal device's buffers.  We don't want them
		 * floating about in memory - the physical journal device may
		 * hotswapped, and it breaks the `ro-after' testing code.
		 */
		sync_blockdev(sbi->journal_bdev);
		invalidate_bdev(sbi->journal_bdev);
		ext3_blkdev_remove(sbi);
	}
	sb->s_fs_info = NULL;
	kfree(sbi->s_blockgroup_lock);
	kfree(sbi);
}

static struct kmem_cache *ext3_inode_cachep;

/*
 * Called inside transaction, so use GFP_NOFS
 */
static struct inode *ext3_alloc_inode(struct super_block *sb)
{
	struct ext3_inode_info *ei;

	ei = kmem_cache_alloc(ext3_inode_cachep, GFP_NOFS);
	if (!ei)
		return NULL;
#ifdef CONFIG_EXT3_FS_NFS4ACL
	ei->i_nfs4acl = EXT3_NFS4ACL_NOT_CACHED;
#endif
	ei->i_block_alloc_info = NULL;
	ei->vfs_inode.i_version = 1;
	atomic_set(&ei->i_datasync_tid, 0);
	atomic_set(&ei->i_sync_tid, 0);
	return &ei->vfs_inode;
}

static void ext3_i_callback(struct rcu_head *head)
{
	struct inode *inode = container_of(head, struct inode, i_rcu);
	INIT_LIST_HEAD(&inode->i_dentry);
	kmem_cache_free(ext3_inode_cachep, EXT3_I(inode));
}

static void ext3_destroy_inode(struct inode *inode)
{
	if (!list_empty(&(EXT3_I(inode)->i_orphan))) {
		printk("EXT3 Inode %p: orphan list check failed!\n",
			EXT3_I(inode));
		print_hex_dump(KERN_INFO, "", DUMP_PREFIX_ADDRESS, 16, 4,
				EXT3_I(inode), sizeof(struct ext3_inode_info),
				false);
		dump_stack();
	}
	call_rcu(&inode->i_rcu, ext3_i_callback);
}

static void init_once(void *foo)
{
	struct ext3_inode_info *ei = (struct ext3_inode_info *) foo;

	INIT_LIST_HEAD(&ei->i_orphan);
#ifdef CONFIG_EXT3_FS_XATTR
	init_rwsem(&ei->xattr_sem);
#endif
	mutex_init(&ei->truncate_mutex);
	inode_init_once(&ei->vfs_inode);
}

static int init_inodecache(void)
{
	ext3_inode_cachep = kmem_cache_create("ext3_inode_cache",
					     sizeof(struct ext3_inode_info),
					     0, (SLAB_RECLAIM_ACCOUNT|
						SLAB_MEM_SPREAD),
					     init_once);
	if (ext3_inode_cachep == NULL)
		return -ENOMEM;
	return 0;
}

static void destroy_inodecache(void)
{
	kmem_cache_destroy(ext3_inode_cachep);
}

<<<<<<< HEAD
static void ext3_clear_inode(struct inode *inode)
{
	struct ext3_block_alloc_info *rsv = EXT3_I(inode)->i_block_alloc_info;
#ifdef CONFIG_EXT3_FS_NFS4ACL
	if (EXT3_I(inode)->i_nfs4acl &&
			EXT3_I(inode)->i_nfs4acl != EXT3_NFS4ACL_NOT_CACHED) {
		nfs4acl_put(EXT3_I(inode)->i_nfs4acl);
		EXT3_I(inode)->i_nfs4acl = EXT3_NFS4ACL_NOT_CACHED;
	}
#endif
	ext3_discard_reservation(inode);
	EXT3_I(inode)->i_block_alloc_info = NULL;
	if (unlikely(rsv))
		kfree(rsv);
}

=======
>>>>>>> 02f8c6ae
static inline void ext3_show_quota_options(struct seq_file *seq, struct super_block *sb)
{
#if defined(CONFIG_QUOTA)
	struct ext3_sb_info *sbi = EXT3_SB(sb);

	if (sbi->s_jquota_fmt) {
		char *fmtname = "";

		switch (sbi->s_jquota_fmt) {
		case QFMT_VFS_OLD:
			fmtname = "vfsold";
			break;
		case QFMT_VFS_V0:
			fmtname = "vfsv0";
			break;
		case QFMT_VFS_V1:
			fmtname = "vfsv1";
			break;
		}
		seq_printf(seq, ",jqfmt=%s", fmtname);
	}

	if (sbi->s_qf_names[USRQUOTA])
		seq_printf(seq, ",usrjquota=%s", sbi->s_qf_names[USRQUOTA]);

	if (sbi->s_qf_names[GRPQUOTA])
		seq_printf(seq, ",grpjquota=%s", sbi->s_qf_names[GRPQUOTA]);

	if (test_opt(sb, USRQUOTA))
		seq_puts(seq, ",usrquota");

	if (test_opt(sb, GRPQUOTA))
		seq_puts(seq, ",grpquota");
#endif
}

static char *data_mode_string(unsigned long mode)
{
	switch (mode) {
	case EXT3_MOUNT_JOURNAL_DATA:
		return "journal";
	case EXT3_MOUNT_ORDERED_DATA:
		return "ordered";
	case EXT3_MOUNT_WRITEBACK_DATA:
		return "writeback";
	}
	return "unknown";
}

/*
 * Show an option if
 *  - it's set to a non-default value OR
 *  - if the per-sb default is different from the global default
 */
static int ext3_show_options(struct seq_file *seq, struct vfsmount *vfs)
{
	struct super_block *sb = vfs->mnt_sb;
	struct ext3_sb_info *sbi = EXT3_SB(sb);
	struct ext3_super_block *es = sbi->s_es;
	unsigned long def_mount_opts;

	def_mount_opts = le32_to_cpu(es->s_default_mount_opts);

	if (sbi->s_sb_block != 1)
		seq_printf(seq, ",sb=%lu", sbi->s_sb_block);
	if (test_opt(sb, MINIX_DF))
		seq_puts(seq, ",minixdf");
	if (test_opt(sb, GRPID))
		seq_puts(seq, ",grpid");
	if (!test_opt(sb, GRPID) && (def_mount_opts & EXT3_DEFM_BSDGROUPS))
		seq_puts(seq, ",nogrpid");
	if (sbi->s_resuid != EXT3_DEF_RESUID ||
	    le16_to_cpu(es->s_def_resuid) != EXT3_DEF_RESUID) {
		seq_printf(seq, ",resuid=%u", sbi->s_resuid);
	}
	if (sbi->s_resgid != EXT3_DEF_RESGID ||
	    le16_to_cpu(es->s_def_resgid) != EXT3_DEF_RESGID) {
		seq_printf(seq, ",resgid=%u", sbi->s_resgid);
	}
	if (test_opt(sb, ERRORS_RO)) {
		int def_errors = le16_to_cpu(es->s_errors);

		if (def_errors == EXT3_ERRORS_PANIC ||
		    def_errors == EXT3_ERRORS_CONTINUE) {
			seq_puts(seq, ",errors=remount-ro");
		}
	}
	if (test_opt(sb, ERRORS_CONT))
		seq_puts(seq, ",errors=continue");
	if (test_opt(sb, ERRORS_PANIC))
		seq_puts(seq, ",errors=panic");
	if (test_opt(sb, NO_UID32))
		seq_puts(seq, ",nouid32");
	if (test_opt(sb, DEBUG))
		seq_puts(seq, ",debug");
	if (test_opt(sb, OLDALLOC))
		seq_puts(seq, ",oldalloc");
#ifdef CONFIG_EXT3_FS_XATTR
	if (test_opt(sb, XATTR_USER))
		seq_puts(seq, ",user_xattr");
	if (!test_opt(sb, XATTR_USER) &&
	    (def_mount_opts & EXT3_DEFM_XATTR_USER)) {
		seq_puts(seq, ",nouser_xattr");
	}
#endif
#ifdef CONFIG_EXT3_FS_POSIX_ACL
	if (test_opt(sb, POSIX_ACL))
		seq_puts(seq, ",acl");
	if (!test_opt(sb, POSIX_ACL) && (def_mount_opts & EXT3_DEFM_ACL))
		seq_puts(seq, ",noacl");
#endif
	if (!test_opt(sb, RESERVATION))
		seq_puts(seq, ",noreservation");
	if (sbi->s_commit_interval) {
		seq_printf(seq, ",commit=%u",
			   (unsigned) (sbi->s_commit_interval / HZ));
	}

	/*
	 * Always display barrier state so it's clear what the status is.
	 */
	seq_puts(seq, ",barrier=");
	seq_puts(seq, test_opt(sb, BARRIER) ? "1" : "0");
	seq_printf(seq, ",data=%s", data_mode_string(test_opt(sb, DATA_FLAGS)));
	if (test_opt(sb, DATA_ERR_ABORT))
		seq_puts(seq, ",data_err=abort");

	if (test_opt(sb, NOLOAD))
		seq_puts(seq, ",norecovery");

	ext3_show_quota_options(seq, sb);

	return 0;
}


static struct inode *ext3_nfs_get_inode(struct super_block *sb,
		u64 ino, u32 generation)
{
	struct inode *inode;

	if (ino < EXT3_FIRST_INO(sb) && ino != EXT3_ROOT_INO)
		return ERR_PTR(-ESTALE);
	if (ino > le32_to_cpu(EXT3_SB(sb)->s_es->s_inodes_count))
		return ERR_PTR(-ESTALE);

	/* iget isn't really right if the inode is currently unallocated!!
	 *
	 * ext3_read_inode will return a bad_inode if the inode had been
	 * deleted, so we should be safe.
	 *
	 * Currently we don't know the generation for parent directory, so
	 * a generation of 0 means "accept any"
	 */
	inode = ext3_iget(sb, ino);
	if (IS_ERR(inode))
		return ERR_CAST(inode);
	if (generation && inode->i_generation != generation) {
		iput(inode);
		return ERR_PTR(-ESTALE);
	}

	return inode;
}

static struct dentry *ext3_fh_to_dentry(struct super_block *sb, struct fid *fid,
		int fh_len, int fh_type)
{
	return generic_fh_to_dentry(sb, fid, fh_len, fh_type,
				    ext3_nfs_get_inode);
}

static struct dentry *ext3_fh_to_parent(struct super_block *sb, struct fid *fid,
		int fh_len, int fh_type)
{
	return generic_fh_to_parent(sb, fid, fh_len, fh_type,
				    ext3_nfs_get_inode);
}

/*
 * Try to release metadata pages (indirect blocks, directories) which are
 * mapped via the block device.  Since these pages could have journal heads
 * which would prevent try_to_free_buffers() from freeing them, we must use
 * jbd layer's try_to_free_buffers() function to release them.
 */
static int bdev_try_to_free_page(struct super_block *sb, struct page *page,
				 gfp_t wait)
{
	journal_t *journal = EXT3_SB(sb)->s_journal;

	WARN_ON(PageChecked(page));
	if (!page_has_buffers(page))
		return 0;
	if (journal)
		return journal_try_to_free_buffers(journal, page, 
						   wait & ~__GFP_WAIT);
	return try_to_free_buffers(page);
}

#ifdef CONFIG_QUOTA
#define QTYPE2NAME(t) ((t)==USRQUOTA?"user":"group")
#define QTYPE2MOPT(on, t) ((t)==USRQUOTA?((on)##USRJQUOTA):((on)##GRPJQUOTA))

static int ext3_write_dquot(struct dquot *dquot);
static int ext3_acquire_dquot(struct dquot *dquot);
static int ext3_release_dquot(struct dquot *dquot);
static int ext3_mark_dquot_dirty(struct dquot *dquot);
static int ext3_write_info(struct super_block *sb, int type);
static int ext3_quota_on(struct super_block *sb, int type, int format_id,
			 struct path *path);
static int ext3_quota_on_mount(struct super_block *sb, int type);
static ssize_t ext3_quota_read(struct super_block *sb, int type, char *data,
			       size_t len, loff_t off);
static ssize_t ext3_quota_write(struct super_block *sb, int type,
				const char *data, size_t len, loff_t off);

static const struct dquot_operations ext3_quota_operations = {
	.write_dquot	= ext3_write_dquot,
	.acquire_dquot	= ext3_acquire_dquot,
	.release_dquot	= ext3_release_dquot,
	.mark_dirty	= ext3_mark_dquot_dirty,
	.write_info	= ext3_write_info,
	.alloc_dquot	= dquot_alloc,
	.destroy_dquot	= dquot_destroy,
};

static const struct quotactl_ops ext3_qctl_operations = {
	.quota_on	= ext3_quota_on,
	.quota_off	= dquot_quota_off,
	.quota_sync	= dquot_quota_sync,
	.get_info	= dquot_get_dqinfo,
	.set_info	= dquot_set_dqinfo,
	.get_dqblk	= dquot_get_dqblk,
	.set_dqblk	= dquot_set_dqblk
};
#endif

static const struct super_operations ext3_sops = {
	.alloc_inode	= ext3_alloc_inode,
	.destroy_inode	= ext3_destroy_inode,
	.write_inode	= ext3_write_inode,
	.dirty_inode	= ext3_dirty_inode,
	.evict_inode	= ext3_evict_inode,
	.put_super	= ext3_put_super,
	.sync_fs	= ext3_sync_fs,
	.freeze_fs	= ext3_freeze,
	.unfreeze_fs	= ext3_unfreeze,
	.statfs		= ext3_statfs,
	.remount_fs	= ext3_remount,
	.show_options	= ext3_show_options,
#ifdef CONFIG_QUOTA
	.quota_read	= ext3_quota_read,
	.quota_write	= ext3_quota_write,
#endif
	.bdev_try_to_free_page = bdev_try_to_free_page,
};

static const struct export_operations ext3_export_ops = {
	.fh_to_dentry = ext3_fh_to_dentry,
	.fh_to_parent = ext3_fh_to_parent,
	.get_parent = ext3_get_parent,
};

enum {
	Opt_bsd_df, Opt_minix_df, Opt_grpid, Opt_nogrpid,
	Opt_resgid, Opt_resuid, Opt_sb, Opt_err_cont, Opt_err_panic, Opt_err_ro,
	Opt_nouid32, Opt_nocheck, Opt_debug, Opt_oldalloc, Opt_orlov,
	Opt_user_xattr, Opt_nouser_xattr, Opt_acl, Opt_acl_flavor, Opt_noacl,
	Opt_reservation, Opt_noreservation, Opt_noload, Opt_nobh, Opt_bh,
	Opt_commit, Opt_journal_update, Opt_journal_inum, Opt_journal_dev,
	Opt_abort, Opt_data_journal, Opt_data_ordered, Opt_data_writeback,
	Opt_data_err_abort, Opt_data_err_ignore,
	Opt_usrjquota, Opt_grpjquota, Opt_offusrjquota, Opt_offgrpjquota,
	Opt_jqfmt_vfsold, Opt_jqfmt_vfsv0, Opt_jqfmt_vfsv1, Opt_quota,
	Opt_noquota, Opt_ignore, Opt_barrier, Opt_nobarrier, Opt_err,
	Opt_resize, Opt_usrquota, Opt_grpquota
};

static const match_table_t tokens = {
	{Opt_bsd_df, "bsddf"},
	{Opt_minix_df, "minixdf"},
	{Opt_grpid, "grpid"},
	{Opt_grpid, "bsdgroups"},
	{Opt_nogrpid, "nogrpid"},
	{Opt_nogrpid, "sysvgroups"},
	{Opt_resgid, "resgid=%u"},
	{Opt_resuid, "resuid=%u"},
	{Opt_sb, "sb=%u"},
	{Opt_err_cont, "errors=continue"},
	{Opt_err_panic, "errors=panic"},
	{Opt_err_ro, "errors=remount-ro"},
	{Opt_nouid32, "nouid32"},
	{Opt_nocheck, "nocheck"},
	{Opt_nocheck, "check=none"},
	{Opt_debug, "debug"},
	{Opt_oldalloc, "oldalloc"},
	{Opt_orlov, "orlov"},
	{Opt_user_xattr, "user_xattr"},
	{Opt_nouser_xattr, "nouser_xattr"},
	{Opt_acl, "acl"},
	{Opt_acl_flavor, "acl=%s"},
	{Opt_noacl, "noacl"},
	{Opt_reservation, "reservation"},
	{Opt_noreservation, "noreservation"},
	{Opt_noload, "noload"},
	{Opt_noload, "norecovery"},
	{Opt_nobh, "nobh"},
	{Opt_bh, "bh"},
	{Opt_commit, "commit=%u"},
	{Opt_journal_update, "journal=update"},
	{Opt_journal_inum, "journal=%u"},
	{Opt_journal_dev, "journal_dev=%u"},
	{Opt_abort, "abort"},
	{Opt_data_journal, "data=journal"},
	{Opt_data_ordered, "data=ordered"},
	{Opt_data_writeback, "data=writeback"},
	{Opt_data_err_abort, "data_err=abort"},
	{Opt_data_err_ignore, "data_err=ignore"},
	{Opt_offusrjquota, "usrjquota="},
	{Opt_usrjquota, "usrjquota=%s"},
	{Opt_offgrpjquota, "grpjquota="},
	{Opt_grpjquota, "grpjquota=%s"},
	{Opt_jqfmt_vfsold, "jqfmt=vfsold"},
	{Opt_jqfmt_vfsv0, "jqfmt=vfsv0"},
	{Opt_jqfmt_vfsv1, "jqfmt=vfsv1"},
	{Opt_grpquota, "grpquota"},
	{Opt_noquota, "noquota"},
	{Opt_quota, "quota"},
	{Opt_usrquota, "usrquota"},
	{Opt_barrier, "barrier=%u"},
	{Opt_barrier, "barrier"},
	{Opt_nobarrier, "nobarrier"},
	{Opt_resize, "resize"},
	{Opt_err, NULL},
};

static ext3_fsblk_t get_sb_block(void **data, struct super_block *sb)
{
	ext3_fsblk_t	sb_block;
	char		*options = (char *) *data;

	if (!options || strncmp(options, "sb=", 3) != 0)
		return 1;	/* Default location */
	options += 3;
	/*todo: use simple_strtoll with >32bit ext3 */
	sb_block = simple_strtoul(options, &options, 0);
	if (*options && *options != ',') {
		ext3_msg(sb, "error: invalid sb specification: %s",
		       (char *) *data);
		return 1;
	}
	if (*options == ',')
		options++;
	*data = (void *) options;
	return sb_block;
}

#ifdef CONFIG_QUOTA
static int set_qf_name(struct super_block *sb, int qtype, substring_t *args)
{
	struct ext3_sb_info *sbi = EXT3_SB(sb);
	char *qname;

	if (sb_any_quota_loaded(sb) &&
		!sbi->s_qf_names[qtype]) {
		ext3_msg(sb, KERN_ERR,
			"Cannot change journaled "
			"quota options when quota turned on");
		return 0;
	}
	qname = match_strdup(args);
	if (!qname) {
		ext3_msg(sb, KERN_ERR,
			"Not enough memory for storing quotafile name");
		return 0;
	}
	if (sbi->s_qf_names[qtype] &&
		strcmp(sbi->s_qf_names[qtype], qname)) {
		ext3_msg(sb, KERN_ERR,
			"%s quota file already specified", QTYPE2NAME(qtype));
		kfree(qname);
		return 0;
	}
	sbi->s_qf_names[qtype] = qname;
	if (strchr(sbi->s_qf_names[qtype], '/')) {
		ext3_msg(sb, KERN_ERR,
			"quotafile must be on filesystem root");
		kfree(sbi->s_qf_names[qtype]);
		sbi->s_qf_names[qtype] = NULL;
		return 0;
	}
	set_opt(sbi->s_mount_opt, QUOTA);
	return 1;
}

static int clear_qf_name(struct super_block *sb, int qtype) {

	struct ext3_sb_info *sbi = EXT3_SB(sb);

	if (sb_any_quota_loaded(sb) &&
		sbi->s_qf_names[qtype]) {
		ext3_msg(sb, KERN_ERR, "Cannot change journaled quota options"
			" when quota turned on");
		return 0;
	}
	/*
	 * The space will be released later when all options are confirmed
	 * to be correct
	 */
	sbi->s_qf_names[qtype] = NULL;
	return 1;
}
#endif

static int parse_options (char *options, struct super_block *sb,
			  unsigned int *inum, unsigned long *journal_devnum,
			  ext3_fsblk_t *n_blocks_count, int is_remount)
{
	struct ext3_sb_info *sbi = EXT3_SB(sb);
	char * p;
	substring_t args[MAX_OPT_ARGS];
	int data_opt = 0;
	int option;
#ifdef CONFIG_QUOTA
	int qfmt;
#endif

	if (!options)
		return 1;

	while ((p = strsep (&options, ",")) != NULL) {
		int token;
		if (!*p)
			continue;
		/*
		 * Initialize args struct so we know whether arg was
		 * found; some options take optional arguments.
		 */
		args[0].to = args[0].from = 0;
		token = match_token(p, tokens, args);
		switch (token) {
		case Opt_bsd_df:
			clear_opt (sbi->s_mount_opt, MINIX_DF);
			break;
		case Opt_minix_df:
			set_opt (sbi->s_mount_opt, MINIX_DF);
			break;
		case Opt_grpid:
			set_opt (sbi->s_mount_opt, GRPID);
			break;
		case Opt_nogrpid:
			clear_opt (sbi->s_mount_opt, GRPID);
			break;
		case Opt_resuid:
			if (match_int(&args[0], &option))
				return 0;
			sbi->s_resuid = option;
			break;
		case Opt_resgid:
			if (match_int(&args[0], &option))
				return 0;
			sbi->s_resgid = option;
			break;
		case Opt_sb:
			/* handled by get_sb_block() instead of here */
			/* *sb_block = match_int(&args[0]); */
			break;
		case Opt_err_panic:
			clear_opt (sbi->s_mount_opt, ERRORS_CONT);
			clear_opt (sbi->s_mount_opt, ERRORS_RO);
			set_opt (sbi->s_mount_opt, ERRORS_PANIC);
			break;
		case Opt_err_ro:
			clear_opt (sbi->s_mount_opt, ERRORS_CONT);
			clear_opt (sbi->s_mount_opt, ERRORS_PANIC);
			set_opt (sbi->s_mount_opt, ERRORS_RO);
			break;
		case Opt_err_cont:
			clear_opt (sbi->s_mount_opt, ERRORS_RO);
			clear_opt (sbi->s_mount_opt, ERRORS_PANIC);
			set_opt (sbi->s_mount_opt, ERRORS_CONT);
			break;
		case Opt_nouid32:
			set_opt (sbi->s_mount_opt, NO_UID32);
			break;
		case Opt_nocheck:
			clear_opt (sbi->s_mount_opt, CHECK);
			break;
		case Opt_debug:
			set_opt (sbi->s_mount_opt, DEBUG);
			break;
		case Opt_oldalloc:
			set_opt (sbi->s_mount_opt, OLDALLOC);
			break;
		case Opt_orlov:
			clear_opt (sbi->s_mount_opt, OLDALLOC);
			break;
#ifdef CONFIG_EXT3_FS_XATTR
		case Opt_user_xattr:
			set_opt (sbi->s_mount_opt, XATTR_USER);
			break;
		case Opt_nouser_xattr:
			clear_opt (sbi->s_mount_opt, XATTR_USER);
			break;
#else
		case Opt_user_xattr:
		case Opt_nouser_xattr:
			ext3_msg(sb, KERN_INFO,
				"(no)user_xattr options not supported");
			break;
#endif
		case Opt_acl:
			args[0].to = args[0].from;
			/* fall through */
		case Opt_acl_flavor:
#ifdef CONFIG_EXT3_FS_POSIX_ACL
			if (match_string(&args[0], "") ||
			    match_string(&args[0], "posix")) {
				set_opt(sbi->s_mount_opt, POSIX_ACL);
				clear_opt(sbi->s_mount_opt, NFS4ACL);
			} else
#endif
#ifdef CONFIG_EXT3_FS_NFS4ACL
			if (match_string(&args[0], "nfs4")) {
				clear_opt(sbi->s_mount_opt, POSIX_ACL);
				set_opt(sbi->s_mount_opt, NFS4ACL);
			} else
#endif
			{
				printk(KERN_ERR "EXT3-fs: unsupported acl "
				       "flavor\n");
				return 0;
			}
			break;
		case Opt_noacl:
			clear_opt(sbi->s_mount_opt, POSIX_ACL);
			clear_opt(sbi->s_mount_opt, NFS4ACL);
			break;
<<<<<<< HEAD
=======
#else
		case Opt_acl:
		case Opt_noacl:
			ext3_msg(sb, KERN_INFO,
				"(no)acl options not supported");
			break;
#endif
>>>>>>> 02f8c6ae
		case Opt_reservation:
			set_opt(sbi->s_mount_opt, RESERVATION);
			break;
		case Opt_noreservation:
			clear_opt(sbi->s_mount_opt, RESERVATION);
			break;
		case Opt_journal_update:
			/* @@@ FIXME */
			/* Eventually we will want to be able to create
			   a journal file here.  For now, only allow the
			   user to specify an existing inode to be the
			   journal file. */
			if (is_remount) {
				ext3_msg(sb, KERN_ERR, "error: cannot specify "
					"journal on remount");
				return 0;
			}
			set_opt (sbi->s_mount_opt, UPDATE_JOURNAL);
			break;
		case Opt_journal_inum:
			if (is_remount) {
				ext3_msg(sb, KERN_ERR, "error: cannot specify "
				       "journal on remount");
				return 0;
			}
			if (match_int(&args[0], &option))
				return 0;
			*inum = option;
			break;
		case Opt_journal_dev:
			if (is_remount) {
				ext3_msg(sb, KERN_ERR, "error: cannot specify "
				       "journal on remount");
				return 0;
			}
			if (match_int(&args[0], &option))
				return 0;
			*journal_devnum = option;
			break;
		case Opt_noload:
			set_opt (sbi->s_mount_opt, NOLOAD);
			break;
		case Opt_commit:
			if (match_int(&args[0], &option))
				return 0;
			if (option < 0)
				return 0;
			if (option == 0)
				option = JBD_DEFAULT_MAX_COMMIT_AGE;
			sbi->s_commit_interval = HZ * option;
			break;
		case Opt_data_journal:
			data_opt = EXT3_MOUNT_JOURNAL_DATA;
			goto datacheck;
		case Opt_data_ordered:
			data_opt = EXT3_MOUNT_ORDERED_DATA;
			goto datacheck;
		case Opt_data_writeback:
			data_opt = EXT3_MOUNT_WRITEBACK_DATA;
		datacheck:
			if (is_remount) {
				if (test_opt(sb, DATA_FLAGS) == data_opt)
					break;
				ext3_msg(sb, KERN_ERR,
					"error: cannot change "
					"data mode on remount. The filesystem "
					"is mounted in data=%s mode and you "
					"try to remount it in data=%s mode.",
					data_mode_string(test_opt(sb,
							DATA_FLAGS)),
					data_mode_string(data_opt));
				return 0;
			} else {
				clear_opt(sbi->s_mount_opt, DATA_FLAGS);
				sbi->s_mount_opt |= data_opt;
			}
			break;
		case Opt_data_err_abort:
			set_opt(sbi->s_mount_opt, DATA_ERR_ABORT);
			break;
		case Opt_data_err_ignore:
			clear_opt(sbi->s_mount_opt, DATA_ERR_ABORT);
			break;
#ifdef CONFIG_QUOTA
		case Opt_usrjquota:
			if (!set_qf_name(sb, USRQUOTA, &args[0]))
				return 0;
			break;
		case Opt_grpjquota:
			if (!set_qf_name(sb, GRPQUOTA, &args[0]))
				return 0;
			break;
		case Opt_offusrjquota:
			if (!clear_qf_name(sb, USRQUOTA))
				return 0;
			break;
		case Opt_offgrpjquota:
			if (!clear_qf_name(sb, GRPQUOTA))
				return 0;
			break;
		case Opt_jqfmt_vfsold:
			qfmt = QFMT_VFS_OLD;
			goto set_qf_format;
		case Opt_jqfmt_vfsv0:
			qfmt = QFMT_VFS_V0;
			goto set_qf_format;
		case Opt_jqfmt_vfsv1:
			qfmt = QFMT_VFS_V1;
set_qf_format:
			if (sb_any_quota_loaded(sb) &&
			    sbi->s_jquota_fmt != qfmt) {
				ext3_msg(sb, KERN_ERR, "error: cannot change "
					"journaled quota options when "
					"quota turned on.");
				return 0;
			}
			sbi->s_jquota_fmt = qfmt;
			break;
		case Opt_quota:
		case Opt_usrquota:
			set_opt(sbi->s_mount_opt, QUOTA);
			set_opt(sbi->s_mount_opt, USRQUOTA);
			break;
		case Opt_grpquota:
			set_opt(sbi->s_mount_opt, QUOTA);
			set_opt(sbi->s_mount_opt, GRPQUOTA);
			break;
		case Opt_noquota:
			if (sb_any_quota_loaded(sb)) {
				ext3_msg(sb, KERN_ERR, "error: cannot change "
					"quota options when quota turned on.");
				return 0;
			}
			clear_opt(sbi->s_mount_opt, QUOTA);
			clear_opt(sbi->s_mount_opt, USRQUOTA);
			clear_opt(sbi->s_mount_opt, GRPQUOTA);
			break;
#else
		case Opt_quota:
		case Opt_usrquota:
		case Opt_grpquota:
			ext3_msg(sb, KERN_ERR,
				"error: quota options not supported.");
			break;
		case Opt_usrjquota:
		case Opt_grpjquota:
		case Opt_offusrjquota:
		case Opt_offgrpjquota:
		case Opt_jqfmt_vfsold:
		case Opt_jqfmt_vfsv0:
		case Opt_jqfmt_vfsv1:
			ext3_msg(sb, KERN_ERR,
				"error: journaled quota options not "
				"supported.");
			break;
		case Opt_noquota:
			break;
#endif
		case Opt_abort:
			set_opt(sbi->s_mount_opt, ABORT);
			break;
		case Opt_nobarrier:
			clear_opt(sbi->s_mount_opt, BARRIER);
			break;
		case Opt_barrier:
			if (args[0].from) {
				if (match_int(&args[0], &option))
					return 0;
			} else
				option = 1;	/* No argument, default to 1 */
			if (option)
				set_opt(sbi->s_mount_opt, BARRIER);
			else
				clear_opt(sbi->s_mount_opt, BARRIER);
			break;
		case Opt_ignore:
			break;
		case Opt_resize:
			if (!is_remount) {
				ext3_msg(sb, KERN_ERR,
					"error: resize option only available "
					"for remount");
				return 0;
			}
			if (match_int(&args[0], &option) != 0)
				return 0;
			*n_blocks_count = option;
			break;
		case Opt_nobh:
			ext3_msg(sb, KERN_WARNING,
				"warning: ignoring deprecated nobh option");
			break;
		case Opt_bh:
			ext3_msg(sb, KERN_WARNING,
				"warning: ignoring deprecated bh option");
			break;
		default:
			ext3_msg(sb, KERN_ERR,
				"error: unrecognized mount option \"%s\" "
				"or missing value", p);
			return 0;
		}
	}
#ifdef CONFIG_QUOTA
	if (sbi->s_qf_names[USRQUOTA] || sbi->s_qf_names[GRPQUOTA]) {
		if (test_opt(sb, USRQUOTA) && sbi->s_qf_names[USRQUOTA])
			clear_opt(sbi->s_mount_opt, USRQUOTA);
		if (test_opt(sb, GRPQUOTA) && sbi->s_qf_names[GRPQUOTA])
			clear_opt(sbi->s_mount_opt, GRPQUOTA);

		if (test_opt(sb, GRPQUOTA) || test_opt(sb, USRQUOTA)) {
			ext3_msg(sb, KERN_ERR, "error: old and new quota "
					"format mixing.");
			return 0;
		}

		if (!sbi->s_jquota_fmt) {
			ext3_msg(sb, KERN_ERR, "error: journaled quota format "
					"not specified.");
			return 0;
		}
	} else {
		if (sbi->s_jquota_fmt) {
			ext3_msg(sb, KERN_ERR, "error: journaled quota format "
					"specified with no journaling "
					"enabled.");
			return 0;
		}
	}
#endif
	return 1;
}

static int ext3_setup_super(struct super_block *sb, struct ext3_super_block *es,
			    int read_only)
{
	struct ext3_sb_info *sbi = EXT3_SB(sb);
	int res = 0;

	if (le32_to_cpu(es->s_rev_level) > EXT3_MAX_SUPP_REV) {
		ext3_msg(sb, KERN_ERR,
			"error: revision level too high, "
			"forcing read-only mode");
		res = MS_RDONLY;
	}
	if (read_only)
		return res;
	if (!(sbi->s_mount_state & EXT3_VALID_FS))
		ext3_msg(sb, KERN_WARNING,
			"warning: mounting unchecked fs, "
			"running e2fsck is recommended");
	else if ((sbi->s_mount_state & EXT3_ERROR_FS))
		ext3_msg(sb, KERN_WARNING,
			"warning: mounting fs with errors, "
			"running e2fsck is recommended");
	else if ((__s16) le16_to_cpu(es->s_max_mnt_count) > 0 &&
		 le16_to_cpu(es->s_mnt_count) >=
			le16_to_cpu(es->s_max_mnt_count))
		ext3_msg(sb, KERN_WARNING,
			"warning: maximal mount count reached, "
			"running e2fsck is recommended");
	else if (le32_to_cpu(es->s_checkinterval) &&
		(le32_to_cpu(es->s_lastcheck) +
			le32_to_cpu(es->s_checkinterval) <= get_seconds()))
		ext3_msg(sb, KERN_WARNING,
			"warning: checktime reached, "
			"running e2fsck is recommended");
#if 0
		/* @@@ We _will_ want to clear the valid bit if we find
                   inconsistencies, to force a fsck at reboot.  But for
                   a plain journaled filesystem we can keep it set as
                   valid forever! :) */
	es->s_state &= cpu_to_le16(~EXT3_VALID_FS);
#endif
	if (!le16_to_cpu(es->s_max_mnt_count))
		es->s_max_mnt_count = cpu_to_le16(EXT3_DFL_MAX_MNT_COUNT);
	le16_add_cpu(&es->s_mnt_count, 1);
	es->s_mtime = cpu_to_le32(get_seconds());
	ext3_update_dynamic_rev(sb);
	EXT3_SET_INCOMPAT_FEATURE(sb, EXT3_FEATURE_INCOMPAT_RECOVER);

	ext3_commit_super(sb, es, 1);
	if (test_opt(sb, DEBUG))
		ext3_msg(sb, KERN_INFO, "[bs=%lu, gc=%lu, "
				"bpg=%lu, ipg=%lu, mo=%04lx]",
			sb->s_blocksize,
			sbi->s_groups_count,
			EXT3_BLOCKS_PER_GROUP(sb),
			EXT3_INODES_PER_GROUP(sb),
			sbi->s_mount_opt);

	if (EXT3_SB(sb)->s_journal->j_inode == NULL) {
		char b[BDEVNAME_SIZE];
		ext3_msg(sb, KERN_INFO, "using external journal on %s",
			bdevname(EXT3_SB(sb)->s_journal->j_dev, b));
	} else {
		ext3_msg(sb, KERN_INFO, "using internal journal");
	}
<<<<<<< HEAD
	precache_init(sb);
=======
	cleancache_init_fs(sb);
>>>>>>> 02f8c6ae
	return res;
}

/* Called at mount-time, super-block is locked */
static int ext3_check_descriptors(struct super_block *sb)
{
	struct ext3_sb_info *sbi = EXT3_SB(sb);
	int i;

	ext3_debug ("Checking group descriptors");

	for (i = 0; i < sbi->s_groups_count; i++) {
		struct ext3_group_desc *gdp = ext3_get_group_desc(sb, i, NULL);
		ext3_fsblk_t first_block = ext3_group_first_block_no(sb, i);
		ext3_fsblk_t last_block;

		if (i == sbi->s_groups_count - 1)
			last_block = le32_to_cpu(sbi->s_es->s_blocks_count) - 1;
		else
			last_block = first_block +
				(EXT3_BLOCKS_PER_GROUP(sb) - 1);

		if (le32_to_cpu(gdp->bg_block_bitmap) < first_block ||
		    le32_to_cpu(gdp->bg_block_bitmap) > last_block)
		{
			ext3_error (sb, "ext3_check_descriptors",
				    "Block bitmap for group %d"
				    " not in group (block %lu)!",
				    i, (unsigned long)
					le32_to_cpu(gdp->bg_block_bitmap));
			return 0;
		}
		if (le32_to_cpu(gdp->bg_inode_bitmap) < first_block ||
		    le32_to_cpu(gdp->bg_inode_bitmap) > last_block)
		{
			ext3_error (sb, "ext3_check_descriptors",
				    "Inode bitmap for group %d"
				    " not in group (block %lu)!",
				    i, (unsigned long)
					le32_to_cpu(gdp->bg_inode_bitmap));
			return 0;
		}
		if (le32_to_cpu(gdp->bg_inode_table) < first_block ||
		    le32_to_cpu(gdp->bg_inode_table) + sbi->s_itb_per_group - 1 >
		    last_block)
		{
			ext3_error (sb, "ext3_check_descriptors",
				    "Inode table for group %d"
				    " not in group (block %lu)!",
				    i, (unsigned long)
					le32_to_cpu(gdp->bg_inode_table));
			return 0;
		}
	}

	sbi->s_es->s_free_blocks_count=cpu_to_le32(ext3_count_free_blocks(sb));
	sbi->s_es->s_free_inodes_count=cpu_to_le32(ext3_count_free_inodes(sb));
	return 1;
}


/* ext3_orphan_cleanup() walks a singly-linked list of inodes (starting at
 * the superblock) which were deleted from all directories, but held open by
 * a process at the time of a crash.  We walk the list and try to delete these
 * inodes at recovery time (only with a read-write filesystem).
 *
 * In order to keep the orphan inode chain consistent during traversal (in
 * case of crash during recovery), we link each inode into the superblock
 * orphan list_head and handle it the same way as an inode deletion during
 * normal operation (which journals the operations for us).
 *
 * We only do an iget() and an iput() on each inode, which is very safe if we
 * accidentally point at an in-use or already deleted inode.  The worst that
 * can happen in this case is that we get a "bit already cleared" message from
 * ext3_free_inode().  The only reason we would point at a wrong inode is if
 * e2fsck was run on this filesystem, and it must have already done the orphan
 * inode cleanup for us, so we can safely abort without any further action.
 */
static void ext3_orphan_cleanup (struct super_block * sb,
				 struct ext3_super_block * es)
{
	unsigned int s_flags = sb->s_flags;
	int nr_orphans = 0, nr_truncates = 0;
#ifdef CONFIG_QUOTA
	int i;
#endif
	if (!es->s_last_orphan) {
		jbd_debug(4, "no orphan inodes to clean up\n");
		return;
	}

	if (bdev_read_only(sb->s_bdev)) {
		ext3_msg(sb, KERN_ERR, "error: write access "
			"unavailable, skipping orphan cleanup.");
		return;
	}

	/* Check if feature set allows readwrite operations */
	if (EXT3_HAS_RO_COMPAT_FEATURE(sb, ~EXT3_FEATURE_RO_COMPAT_SUPP)) {
		ext3_msg(sb, KERN_INFO, "Skipping orphan cleanup due to "
			 "unknown ROCOMPAT features");
		return;
	}

	/* Check if feature set allows readwrite operations */
	if (EXT3_HAS_RO_COMPAT_FEATURE(sb, ~EXT3_FEATURE_RO_COMPAT_SUPP)) {
		printk(KERN_INFO "EXT3-fs: %s: Skipping orphan cleanup due to "
			 "unknown ROCOMPAT features\n", sb->s_id);
		return;
	}

	if (EXT3_SB(sb)->s_mount_state & EXT3_ERROR_FS) {
		if (es->s_last_orphan)
			jbd_debug(1, "Errors on filesystem, "
				  "clearing orphan list.\n");
		es->s_last_orphan = 0;
		jbd_debug(1, "Skipping orphan recovery on fs with errors.\n");
		return;
	}

	if (s_flags & MS_RDONLY) {
		ext3_msg(sb, KERN_INFO, "orphan cleanup on readonly fs");
		sb->s_flags &= ~MS_RDONLY;
	}
#ifdef CONFIG_QUOTA
	/* Needed for iput() to work correctly and not trash data */
	sb->s_flags |= MS_ACTIVE;
	/* Turn on quotas so that they are updated correctly */
	for (i = 0; i < MAXQUOTAS; i++) {
		if (EXT3_SB(sb)->s_qf_names[i]) {
			int ret = ext3_quota_on_mount(sb, i);
			if (ret < 0)
				ext3_msg(sb, KERN_ERR,
					"error: cannot turn on journaled "
					"quota: %d", ret);
		}
	}
#endif

	while (es->s_last_orphan) {
		struct inode *inode;

		inode = ext3_orphan_get(sb, le32_to_cpu(es->s_last_orphan));
		if (IS_ERR(inode)) {
			es->s_last_orphan = 0;
			break;
		}

		list_add(&EXT3_I(inode)->i_orphan, &EXT3_SB(sb)->s_orphan);
		dquot_initialize(inode);
		if (inode->i_nlink) {
			printk(KERN_DEBUG
				"%s: truncating inode %lu to %Ld bytes\n",
				__func__, inode->i_ino, inode->i_size);
			jbd_debug(2, "truncating inode %lu to %Ld bytes\n",
				  inode->i_ino, inode->i_size);
			ext3_truncate(inode);
			nr_truncates++;
		} else {
			printk(KERN_DEBUG
				"%s: deleting unreferenced inode %lu\n",
				__func__, inode->i_ino);
			jbd_debug(2, "deleting unreferenced inode %lu\n",
				  inode->i_ino);
			nr_orphans++;
		}
		iput(inode);  /* The delete magic happens here! */
	}

#define PLURAL(x) (x), ((x)==1) ? "" : "s"

	if (nr_orphans)
		ext3_msg(sb, KERN_INFO, "%d orphan inode%s deleted",
		       PLURAL(nr_orphans));
	if (nr_truncates)
		ext3_msg(sb, KERN_INFO, "%d truncate%s cleaned up",
		       PLURAL(nr_truncates));
#ifdef CONFIG_QUOTA
	/* Turn quotas off */
	for (i = 0; i < MAXQUOTAS; i++) {
		if (sb_dqopt(sb)->files[i])
			dquot_quota_off(sb, i);
	}
#endif
	sb->s_flags = s_flags; /* Restore MS_RDONLY status */
}

/*
 * Maximal file size.  There is a direct, and {,double-,triple-}indirect
 * block limit, and also a limit of (2^32 - 1) 512-byte sectors in i_blocks.
 * We need to be 1 filesystem block less than the 2^32 sector limit.
 */
static loff_t ext3_max_size(int bits)
{
	loff_t res = EXT3_NDIR_BLOCKS;
	int meta_blocks;
	loff_t upper_limit;

	/* This is calculated to be the largest file size for a
	 * dense, file such that the total number of
	 * sectors in the file, including data and all indirect blocks,
	 * does not exceed 2^32 -1
	 * __u32 i_blocks representing the total number of
	 * 512 bytes blocks of the file
	 */
	upper_limit = (1LL << 32) - 1;

	/* total blocks in file system block size */
	upper_limit >>= (bits - 9);


	/* indirect blocks */
	meta_blocks = 1;
	/* double indirect blocks */
	meta_blocks += 1 + (1LL << (bits-2));
	/* tripple indirect blocks */
	meta_blocks += 1 + (1LL << (bits-2)) + (1LL << (2*(bits-2)));

	upper_limit -= meta_blocks;
	upper_limit <<= bits;

	res += 1LL << (bits-2);
	res += 1LL << (2*(bits-2));
	res += 1LL << (3*(bits-2));
	res <<= bits;
	if (res > upper_limit)
		res = upper_limit;

	if (res > MAX_LFS_FILESIZE)
		res = MAX_LFS_FILESIZE;

	return res;
}

static ext3_fsblk_t descriptor_loc(struct super_block *sb,
				    ext3_fsblk_t logic_sb_block,
				    int nr)
{
	struct ext3_sb_info *sbi = EXT3_SB(sb);
	unsigned long bg, first_meta_bg;
	int has_super = 0;

	first_meta_bg = le32_to_cpu(sbi->s_es->s_first_meta_bg);

	if (!EXT3_HAS_INCOMPAT_FEATURE(sb, EXT3_FEATURE_INCOMPAT_META_BG) ||
	    nr < first_meta_bg)
		return (logic_sb_block + nr + 1);
	bg = sbi->s_desc_per_block * nr;
	if (ext3_bg_has_super(sb, bg))
		has_super = 1;
	return (has_super + ext3_group_first_block_no(sb, bg));
}


static int ext3_fill_super (struct super_block *sb, void *data, int silent)
{
	struct buffer_head * bh;
	struct ext3_super_block *es = NULL;
	struct ext3_sb_info *sbi;
	ext3_fsblk_t block;
	ext3_fsblk_t sb_block = get_sb_block(&data, sb);
	ext3_fsblk_t logic_sb_block;
	unsigned long offset = 0;
	unsigned int journal_inum = 0;
	unsigned long journal_devnum = 0;
	unsigned long def_mount_opts;
	struct inode *root;
	int blocksize;
	int hblock;
	int db_count;
	int i;
	int needs_recovery;
	int ret = -EINVAL;
	__le32 features;
	int err;

	sbi = kzalloc(sizeof(*sbi), GFP_KERNEL);
	if (!sbi)
		return -ENOMEM;

	sbi->s_blockgroup_lock =
		kzalloc(sizeof(struct blockgroup_lock), GFP_KERNEL);
	if (!sbi->s_blockgroup_lock) {
		kfree(sbi);
		return -ENOMEM;
	}
	sb->s_fs_info = sbi;
	sbi->s_mount_opt = 0;
	sbi->s_resuid = EXT3_DEF_RESUID;
	sbi->s_resgid = EXT3_DEF_RESGID;
	sbi->s_sb_block = sb_block;

	blocksize = sb_min_blocksize(sb, EXT3_MIN_BLOCK_SIZE);
	if (!blocksize) {
		ext3_msg(sb, KERN_ERR, "error: unable to set blocksize");
		goto out_fail;
	}

	/*
	 * The ext3 superblock will not be buffer aligned for other than 1kB
	 * block sizes.  We need to calculate the offset from buffer start.
	 */
	if (blocksize != EXT3_MIN_BLOCK_SIZE) {
		logic_sb_block = (sb_block * EXT3_MIN_BLOCK_SIZE) / blocksize;
		offset = (sb_block * EXT3_MIN_BLOCK_SIZE) % blocksize;
	} else {
		logic_sb_block = sb_block;
	}

	if (!(bh = sb_bread(sb, logic_sb_block))) {
		ext3_msg(sb, KERN_ERR, "error: unable to read superblock");
		goto out_fail;
	}
	/*
	 * Note: s_es must be initialized as soon as possible because
	 *       some ext3 macro-instructions depend on its value
	 */
	es = (struct ext3_super_block *) (bh->b_data + offset);
	sbi->s_es = es;
	sb->s_magic = le16_to_cpu(es->s_magic);
	if (sb->s_magic != EXT3_SUPER_MAGIC)
		goto cantfind_ext3;

	/* Set defaults before we parse the mount options */
	def_mount_opts = le32_to_cpu(es->s_default_mount_opts);
	if (def_mount_opts & EXT3_DEFM_DEBUG)
		set_opt(sbi->s_mount_opt, DEBUG);
	if (def_mount_opts & EXT3_DEFM_BSDGROUPS)
		set_opt(sbi->s_mount_opt, GRPID);
	if (def_mount_opts & EXT3_DEFM_UID16)
		set_opt(sbi->s_mount_opt, NO_UID32);
#ifdef CONFIG_EXT3_FS_XATTR
	if (def_mount_opts & EXT3_DEFM_XATTR_USER)
		set_opt(sbi->s_mount_opt, XATTR_USER);
#endif
#ifdef CONFIG_EXT3_FS_POSIX_ACL
	if (def_mount_opts & EXT3_DEFM_ACL)
		set_opt(sbi->s_mount_opt, POSIX_ACL);
#endif
	if ((def_mount_opts & EXT3_DEFM_JMODE) == EXT3_DEFM_JMODE_DATA)
		set_opt(sbi->s_mount_opt, JOURNAL_DATA);
	else if ((def_mount_opts & EXT3_DEFM_JMODE) == EXT3_DEFM_JMODE_ORDERED)
		set_opt(sbi->s_mount_opt, ORDERED_DATA);
	else if ((def_mount_opts & EXT3_DEFM_JMODE) == EXT3_DEFM_JMODE_WBACK)
		set_opt(sbi->s_mount_opt, WRITEBACK_DATA);

	if (le16_to_cpu(sbi->s_es->s_errors) == EXT3_ERRORS_PANIC)
		set_opt(sbi->s_mount_opt, ERRORS_PANIC);
	else if (le16_to_cpu(sbi->s_es->s_errors) == EXT3_ERRORS_CONTINUE)
		set_opt(sbi->s_mount_opt, ERRORS_CONT);
	else
		set_opt(sbi->s_mount_opt, ERRORS_RO);

	sbi->s_resuid = le16_to_cpu(es->s_def_resuid);
	sbi->s_resgid = le16_to_cpu(es->s_def_resgid);

	/* enable barriers by default */
#ifdef CONFIG_EXT3_DEFAULTS_TO_BARRIERS_ENABLED
	set_opt(sbi->s_mount_opt, BARRIER);
#endif
	set_opt(sbi->s_mount_opt, RESERVATION);

	if (!parse_options ((char *) data, sb, &journal_inum, &journal_devnum,
			    NULL, 0))
		goto failed_mount;

<<<<<<< HEAD
	sb->s_flags = (sb->s_flags & ~MS_POSIXACL);
	if (sbi->s_mount_opt & EXT3_MOUNT_POSIX_ACL)
		sb->s_flags |= MS_POSIXACL;
	if (sbi->s_mount_opt & EXT3_MOUNT_NFS4ACL)
		sb->s_flags |= MS_POSIXACL | MS_WITHAPPEND;
=======
	sb->s_flags = (sb->s_flags & ~MS_POSIXACL) |
		(test_opt(sb, POSIX_ACL) ? MS_POSIXACL : 0);
>>>>>>> 02f8c6ae

	if (le32_to_cpu(es->s_rev_level) == EXT3_GOOD_OLD_REV &&
	    (EXT3_HAS_COMPAT_FEATURE(sb, ~0U) ||
	     EXT3_HAS_RO_COMPAT_FEATURE(sb, ~0U) ||
	     EXT3_HAS_INCOMPAT_FEATURE(sb, ~0U)))
		ext3_msg(sb, KERN_WARNING,
			"warning: feature flags set on rev 0 fs, "
			"running e2fsck is recommended");
	/*
	 * Check feature flags regardless of the revision level, since we
	 * previously didn't change the revision level when setting the flags,
	 * so there is a chance incompat flags are set on a rev 0 filesystem.
	 */
	features = EXT3_HAS_INCOMPAT_FEATURE(sb, ~EXT3_FEATURE_INCOMPAT_SUPP);
	if (features) {
		ext3_msg(sb, KERN_ERR,
			"error: couldn't mount because of unsupported "
			"optional features (%x)", le32_to_cpu(features));
		goto failed_mount;
	}
	features = EXT3_HAS_RO_COMPAT_FEATURE(sb, ~EXT3_FEATURE_RO_COMPAT_SUPP);
	if (!(sb->s_flags & MS_RDONLY) && features) {
		ext3_msg(sb, KERN_ERR,
			"error: couldn't mount RDWR because of unsupported "
			"optional features (%x)", le32_to_cpu(features));
		goto failed_mount;
	}
	blocksize = BLOCK_SIZE << le32_to_cpu(es->s_log_block_size);

	if (blocksize < EXT3_MIN_BLOCK_SIZE ||
	    blocksize > EXT3_MAX_BLOCK_SIZE) {
		ext3_msg(sb, KERN_ERR,
			"error: couldn't mount because of unsupported "
			"filesystem blocksize %d", blocksize);
		goto failed_mount;
	}

	hblock = bdev_logical_block_size(sb->s_bdev);
	if (sb->s_blocksize != blocksize) {
		/*
		 * Make sure the blocksize for the filesystem is larger
		 * than the hardware sectorsize for the machine.
		 */
		if (blocksize < hblock) {
			ext3_msg(sb, KERN_ERR,
				"error: fsblocksize %d too small for "
				"hardware sectorsize %d", blocksize, hblock);
			goto failed_mount;
		}

		brelse (bh);
		if (!sb_set_blocksize(sb, blocksize)) {
			ext3_msg(sb, KERN_ERR,
				"error: bad blocksize %d", blocksize);
			goto out_fail;
		}
		logic_sb_block = (sb_block * EXT3_MIN_BLOCK_SIZE) / blocksize;
		offset = (sb_block * EXT3_MIN_BLOCK_SIZE) % blocksize;
		bh = sb_bread(sb, logic_sb_block);
		if (!bh) {
			ext3_msg(sb, KERN_ERR,
			       "error: can't read superblock on 2nd try");
			goto failed_mount;
		}
		es = (struct ext3_super_block *)(bh->b_data + offset);
		sbi->s_es = es;
		if (es->s_magic != cpu_to_le16(EXT3_SUPER_MAGIC)) {
			ext3_msg(sb, KERN_ERR,
				"error: magic mismatch");
			goto failed_mount;
		}
	}

	sb->s_maxbytes = ext3_max_size(sb->s_blocksize_bits);

	if (le32_to_cpu(es->s_rev_level) == EXT3_GOOD_OLD_REV) {
		sbi->s_inode_size = EXT3_GOOD_OLD_INODE_SIZE;
		sbi->s_first_ino = EXT3_GOOD_OLD_FIRST_INO;
	} else {
		sbi->s_inode_size = le16_to_cpu(es->s_inode_size);
		sbi->s_first_ino = le32_to_cpu(es->s_first_ino);
		if ((sbi->s_inode_size < EXT3_GOOD_OLD_INODE_SIZE) ||
		    (!is_power_of_2(sbi->s_inode_size)) ||
		    (sbi->s_inode_size > blocksize)) {
			ext3_msg(sb, KERN_ERR,
				"error: unsupported inode size: %d",
				sbi->s_inode_size);
			goto failed_mount;
		}
	}
	sbi->s_frag_size = EXT3_MIN_FRAG_SIZE <<
				   le32_to_cpu(es->s_log_frag_size);
	if (blocksize != sbi->s_frag_size) {
		ext3_msg(sb, KERN_ERR,
		       "error: fragsize %lu != blocksize %u (unsupported)",
		       sbi->s_frag_size, blocksize);
		goto failed_mount;
	}
	sbi->s_frags_per_block = 1;
	sbi->s_blocks_per_group = le32_to_cpu(es->s_blocks_per_group);
	sbi->s_frags_per_group = le32_to_cpu(es->s_frags_per_group);
	sbi->s_inodes_per_group = le32_to_cpu(es->s_inodes_per_group);
	if (EXT3_INODE_SIZE(sb) == 0 || EXT3_INODES_PER_GROUP(sb) == 0)
		goto cantfind_ext3;
	sbi->s_inodes_per_block = blocksize / EXT3_INODE_SIZE(sb);
	if (sbi->s_inodes_per_block == 0)
		goto cantfind_ext3;
	sbi->s_itb_per_group = sbi->s_inodes_per_group /
					sbi->s_inodes_per_block;
	sbi->s_desc_per_block = blocksize / sizeof(struct ext3_group_desc);
	sbi->s_sbh = bh;
	sbi->s_mount_state = le16_to_cpu(es->s_state);
	sbi->s_addr_per_block_bits = ilog2(EXT3_ADDR_PER_BLOCK(sb));
	sbi->s_desc_per_block_bits = ilog2(EXT3_DESC_PER_BLOCK(sb));
	for (i=0; i < 4; i++)
		sbi->s_hash_seed[i] = le32_to_cpu(es->s_hash_seed[i]);
	sbi->s_def_hash_version = es->s_def_hash_version;
	i = le32_to_cpu(es->s_flags);
	if (i & EXT2_FLAGS_UNSIGNED_HASH)
		sbi->s_hash_unsigned = 3;
	else if ((i & EXT2_FLAGS_SIGNED_HASH) == 0) {
#ifdef __CHAR_UNSIGNED__
		es->s_flags |= cpu_to_le32(EXT2_FLAGS_UNSIGNED_HASH);
		sbi->s_hash_unsigned = 3;
#else
		es->s_flags |= cpu_to_le32(EXT2_FLAGS_SIGNED_HASH);
#endif
	}

	if (sbi->s_blocks_per_group > blocksize * 8) {
		ext3_msg(sb, KERN_ERR,
			"#blocks per group too big: %lu",
			sbi->s_blocks_per_group);
		goto failed_mount;
	}
	if (sbi->s_frags_per_group > blocksize * 8) {
		ext3_msg(sb, KERN_ERR,
			"error: #fragments per group too big: %lu",
			sbi->s_frags_per_group);
		goto failed_mount;
	}
	if (sbi->s_inodes_per_group > blocksize * 8) {
		ext3_msg(sb, KERN_ERR,
			"error: #inodes per group too big: %lu",
			sbi->s_inodes_per_group);
		goto failed_mount;
	}

	err = generic_check_addressable(sb->s_blocksize_bits,
					le32_to_cpu(es->s_blocks_count));
	if (err) {
		ext3_msg(sb, KERN_ERR,
			"error: filesystem is too large to mount safely");
		if (sizeof(sector_t) < 8)
			ext3_msg(sb, KERN_ERR,
				"error: CONFIG_LBDAF not enabled");
		ret = err;
		goto failed_mount;
	}

	if (EXT3_BLOCKS_PER_GROUP(sb) == 0)
		goto cantfind_ext3;
	sbi->s_groups_count = ((le32_to_cpu(es->s_blocks_count) -
			       le32_to_cpu(es->s_first_data_block) - 1)
				       / EXT3_BLOCKS_PER_GROUP(sb)) + 1;
	db_count = DIV_ROUND_UP(sbi->s_groups_count, EXT3_DESC_PER_BLOCK(sb));
	sbi->s_group_desc = kmalloc(db_count * sizeof (struct buffer_head *),
				    GFP_KERNEL);
	if (sbi->s_group_desc == NULL) {
		ext3_msg(sb, KERN_ERR,
			"error: not enough memory");
		ret = -ENOMEM;
		goto failed_mount;
	}

	bgl_lock_init(sbi->s_blockgroup_lock);

	for (i = 0; i < db_count; i++) {
		block = descriptor_loc(sb, logic_sb_block, i);
		sbi->s_group_desc[i] = sb_bread(sb, block);
		if (!sbi->s_group_desc[i]) {
			ext3_msg(sb, KERN_ERR,
				"error: can't read group descriptor %d", i);
			db_count = i;
			goto failed_mount2;
		}
	}
	if (!ext3_check_descriptors (sb)) {
		ext3_msg(sb, KERN_ERR,
			"error: group descriptors corrupted");
		goto failed_mount2;
	}
	sbi->s_gdb_count = db_count;
	get_random_bytes(&sbi->s_next_generation, sizeof(u32));
	spin_lock_init(&sbi->s_next_gen_lock);

	/* per fileystem reservation list head & lock */
	spin_lock_init(&sbi->s_rsv_window_lock);
	sbi->s_rsv_window_root = RB_ROOT;
	/* Add a single, static dummy reservation to the start of the
	 * reservation window list --- it gives us a placeholder for
	 * append-at-start-of-list which makes the allocation logic
	 * _much_ simpler. */
	sbi->s_rsv_window_head.rsv_start = EXT3_RESERVE_WINDOW_NOT_ALLOCATED;
	sbi->s_rsv_window_head.rsv_end = EXT3_RESERVE_WINDOW_NOT_ALLOCATED;
	sbi->s_rsv_window_head.rsv_alloc_hit = 0;
	sbi->s_rsv_window_head.rsv_goal_size = 0;
	ext3_rsv_window_add(sb, &sbi->s_rsv_window_head);

	/*
	 * set up enough so that it can read an inode
	 */
	sb->s_op = &ext3_sops;
	sb->s_export_op = &ext3_export_ops;
	sb->s_xattr = ext3_xattr_handlers;
#ifdef CONFIG_QUOTA
	sb->s_qcop = &ext3_qctl_operations;
	sb->dq_op = &ext3_quota_operations;
#endif
	memcpy(sb->s_uuid, es->s_uuid, sizeof(es->s_uuid));
	INIT_LIST_HEAD(&sbi->s_orphan); /* unlinked but open files */
	mutex_init(&sbi->s_orphan_lock);
	mutex_init(&sbi->s_resize_lock);

	sb->s_root = NULL;

	needs_recovery = (es->s_last_orphan != 0 ||
			  EXT3_HAS_INCOMPAT_FEATURE(sb,
				    EXT3_FEATURE_INCOMPAT_RECOVER));

	/*
	 * The first inode we look at is the journal inode.  Don't try
	 * root first: it may be modified in the journal!
	 */
	if (!test_opt(sb, NOLOAD) &&
	    EXT3_HAS_COMPAT_FEATURE(sb, EXT3_FEATURE_COMPAT_HAS_JOURNAL)) {
		if (ext3_load_journal(sb, es, journal_devnum))
			goto failed_mount2;
	} else if (journal_inum) {
		if (ext3_create_journal(sb, es, journal_inum))
			goto failed_mount2;
	} else {
		if (!silent)
			ext3_msg(sb, KERN_ERR,
				"error: no journal found. "
				"mounting ext3 over ext2?");
		goto failed_mount2;
	}
	err = percpu_counter_init(&sbi->s_freeblocks_counter,
			ext3_count_free_blocks(sb));
	if (!err) {
		err = percpu_counter_init(&sbi->s_freeinodes_counter,
				ext3_count_free_inodes(sb));
	}
	if (!err) {
		err = percpu_counter_init(&sbi->s_dirs_counter,
				ext3_count_dirs(sb));
	}
	if (err) {
		ext3_msg(sb, KERN_ERR, "error: insufficient memory");
		ret = err;
		goto failed_mount3;
	}

	/* We have now updated the journal if required, so we can
	 * validate the data journaling mode. */
	switch (test_opt(sb, DATA_FLAGS)) {
	case 0:
		/* No mode set, assume a default based on the journal
                   capabilities: ORDERED_DATA if the journal can
                   cope, else JOURNAL_DATA */
		if (journal_check_available_features
		    (sbi->s_journal, 0, 0, JFS_FEATURE_INCOMPAT_REVOKE))
			set_opt(sbi->s_mount_opt, DEFAULT_DATA_MODE);
		else
			set_opt(sbi->s_mount_opt, JOURNAL_DATA);
		break;

	case EXT3_MOUNT_ORDERED_DATA:
	case EXT3_MOUNT_WRITEBACK_DATA:
		if (!journal_check_available_features
		    (sbi->s_journal, 0, 0, JFS_FEATURE_INCOMPAT_REVOKE)) {
			ext3_msg(sb, KERN_ERR,
				"error: journal does not support "
				"requested data journaling mode");
			goto failed_mount3;
		}
	default:
		break;
	}

	/*
	 * The journal_load will have done any necessary log recovery,
	 * so we can safely mount the rest of the filesystem now.
	 */

	root = ext3_iget(sb, EXT3_ROOT_INO);
	if (IS_ERR(root)) {
		ext3_msg(sb, KERN_ERR, "error: get root inode failed");
		ret = PTR_ERR(root);
		goto failed_mount3;
	}
	if (!S_ISDIR(root->i_mode) || !root->i_blocks || !root->i_size) {
		iput(root);
		ext3_msg(sb, KERN_ERR, "error: corrupt root inode, run e2fsck");
		goto failed_mount3;
	}
	sb->s_root = d_alloc_root(root);
	if (!sb->s_root) {
		ext3_msg(sb, KERN_ERR, "error: get root dentry failed");
		iput(root);
		ret = -ENOMEM;
		goto failed_mount3;
	}

	ext3_setup_super (sb, es, sb->s_flags & MS_RDONLY);

	EXT3_SB(sb)->s_mount_state |= EXT3_ORPHAN_FS;
	ext3_orphan_cleanup(sb, es);
	EXT3_SB(sb)->s_mount_state &= ~EXT3_ORPHAN_FS;
	if (needs_recovery)
		ext3_msg(sb, KERN_INFO, "recovery complete");
	ext3_mark_recovery_complete(sb, es);
	ext3_msg(sb, KERN_INFO, "mounted filesystem with %s data mode",
		test_opt(sb,DATA_FLAGS) == EXT3_MOUNT_JOURNAL_DATA ? "journal":
		test_opt(sb,DATA_FLAGS) == EXT3_MOUNT_ORDERED_DATA ? "ordered":
		"writeback");

	return 0;

cantfind_ext3:
	if (!silent)
		ext3_msg(sb, KERN_INFO,
			"error: can't find ext3 filesystem on dev %s.",
		       sb->s_id);
	goto failed_mount;

failed_mount3:
	percpu_counter_destroy(&sbi->s_freeblocks_counter);
	percpu_counter_destroy(&sbi->s_freeinodes_counter);
	percpu_counter_destroy(&sbi->s_dirs_counter);
	journal_destroy(sbi->s_journal);
failed_mount2:
	for (i = 0; i < db_count; i++)
		brelse(sbi->s_group_desc[i]);
	kfree(sbi->s_group_desc);
failed_mount:
#ifdef CONFIG_QUOTA
	for (i = 0; i < MAXQUOTAS; i++)
		kfree(sbi->s_qf_names[i]);
#endif
	ext3_blkdev_remove(sbi);
	brelse(bh);
out_fail:
	sb->s_fs_info = NULL;
	kfree(sbi->s_blockgroup_lock);
	kfree(sbi);
	return ret;
}

/*
 * Setup any per-fs journal parameters now.  We'll do this both on
 * initial mount, once the journal has been initialised but before we've
 * done any recovery; and again on any subsequent remount.
 */
static void ext3_init_journal_params(struct super_block *sb, journal_t *journal)
{
	struct ext3_sb_info *sbi = EXT3_SB(sb);

	if (sbi->s_commit_interval)
		journal->j_commit_interval = sbi->s_commit_interval;
	/* We could also set up an ext3-specific default for the commit
	 * interval here, but for now we'll just fall back to the jbd
	 * default. */

	spin_lock(&journal->j_state_lock);
	if (test_opt(sb, BARRIER))
		journal->j_flags |= JFS_BARRIER;
	else
		journal->j_flags &= ~JFS_BARRIER;
	if (test_opt(sb, DATA_ERR_ABORT))
		journal->j_flags |= JFS_ABORT_ON_SYNCDATA_ERR;
	else
		journal->j_flags &= ~JFS_ABORT_ON_SYNCDATA_ERR;
	spin_unlock(&journal->j_state_lock);
}

static journal_t *ext3_get_journal(struct super_block *sb,
				   unsigned int journal_inum)
{
	struct inode *journal_inode;
	journal_t *journal;

	/* First, test for the existence of a valid inode on disk.  Bad
	 * things happen if we iget() an unused inode, as the subsequent
	 * iput() will try to delete it. */

	journal_inode = ext3_iget(sb, journal_inum);
	if (IS_ERR(journal_inode)) {
		ext3_msg(sb, KERN_ERR, "error: no journal found");
		return NULL;
	}
	if (!journal_inode->i_nlink) {
		make_bad_inode(journal_inode);
		iput(journal_inode);
		ext3_msg(sb, KERN_ERR, "error: journal inode is deleted");
		return NULL;
	}

	jbd_debug(2, "Journal inode found at %p: %Ld bytes\n",
		  journal_inode, journal_inode->i_size);
	if (!S_ISREG(journal_inode->i_mode)) {
		ext3_msg(sb, KERN_ERR, "error: invalid journal inode");
		iput(journal_inode);
		return NULL;
	}

	journal = journal_init_inode(journal_inode);
	if (!journal) {
		ext3_msg(sb, KERN_ERR, "error: could not load journal inode");
		iput(journal_inode);
		return NULL;
	}
	journal->j_private = sb;
	ext3_init_journal_params(sb, journal);
	return journal;
}

static journal_t *ext3_get_dev_journal(struct super_block *sb,
				       dev_t j_dev)
{
	struct buffer_head * bh;
	journal_t *journal;
	ext3_fsblk_t start;
	ext3_fsblk_t len;
	int hblock, blocksize;
	ext3_fsblk_t sb_block;
	unsigned long offset;
	struct ext3_super_block * es;
	struct block_device *bdev;

	bdev = ext3_blkdev_get(j_dev, sb);
	if (bdev == NULL)
		return NULL;

	blocksize = sb->s_blocksize;
	hblock = bdev_logical_block_size(bdev);
	if (blocksize < hblock) {
		ext3_msg(sb, KERN_ERR,
			"error: blocksize too small for journal device");
		goto out_bdev;
	}

	sb_block = EXT3_MIN_BLOCK_SIZE / blocksize;
	offset = EXT3_MIN_BLOCK_SIZE % blocksize;
	set_blocksize(bdev, blocksize);
	if (!(bh = __bread(bdev, sb_block, blocksize))) {
		ext3_msg(sb, KERN_ERR, "error: couldn't read superblock of "
			"external journal");
		goto out_bdev;
	}

	es = (struct ext3_super_block *) (bh->b_data + offset);
	if ((le16_to_cpu(es->s_magic) != EXT3_SUPER_MAGIC) ||
	    !(le32_to_cpu(es->s_feature_incompat) &
	      EXT3_FEATURE_INCOMPAT_JOURNAL_DEV)) {
		ext3_msg(sb, KERN_ERR, "error: external journal has "
			"bad superblock");
		brelse(bh);
		goto out_bdev;
	}

	if (memcmp(EXT3_SB(sb)->s_es->s_journal_uuid, es->s_uuid, 16)) {
		ext3_msg(sb, KERN_ERR, "error: journal UUID does not match");
		brelse(bh);
		goto out_bdev;
	}

	len = le32_to_cpu(es->s_blocks_count);
	start = sb_block + 1;
	brelse(bh);	/* we're done with the superblock */

	journal = journal_init_dev(bdev, sb->s_bdev,
					start, len, blocksize);
	if (!journal) {
		ext3_msg(sb, KERN_ERR,
			"error: failed to create device journal");
		goto out_bdev;
	}
	journal->j_private = sb;
	ll_rw_block(READ, 1, &journal->j_sb_buffer);
	wait_on_buffer(journal->j_sb_buffer);
	if (!buffer_uptodate(journal->j_sb_buffer)) {
		ext3_msg(sb, KERN_ERR, "I/O error on journal device");
		goto out_journal;
	}
	if (be32_to_cpu(journal->j_superblock->s_nr_users) != 1) {
		ext3_msg(sb, KERN_ERR,
			"error: external journal has more than one "
			"user (unsupported) - %d",
			be32_to_cpu(journal->j_superblock->s_nr_users));
		goto out_journal;
	}
	EXT3_SB(sb)->journal_bdev = bdev;
	ext3_init_journal_params(sb, journal);
	return journal;
out_journal:
	journal_destroy(journal);
out_bdev:
	ext3_blkdev_put(bdev);
	return NULL;
}

static int ext3_load_journal(struct super_block *sb,
			     struct ext3_super_block *es,
			     unsigned long journal_devnum)
{
	journal_t *journal;
	unsigned int journal_inum = le32_to_cpu(es->s_journal_inum);
	dev_t journal_dev;
	int err = 0;
	int really_read_only;

	if (journal_devnum &&
	    journal_devnum != le32_to_cpu(es->s_journal_dev)) {
		ext3_msg(sb, KERN_INFO, "external journal device major/minor "
			"numbers have changed");
		journal_dev = new_decode_dev(journal_devnum);
	} else
		journal_dev = new_decode_dev(le32_to_cpu(es->s_journal_dev));

	really_read_only = bdev_read_only(sb->s_bdev);

	/*
	 * Are we loading a blank journal or performing recovery after a
	 * crash?  For recovery, we need to check in advance whether we
	 * can get read-write access to the device.
	 */

	if (EXT3_HAS_INCOMPAT_FEATURE(sb, EXT3_FEATURE_INCOMPAT_RECOVER)) {
		if (sb->s_flags & MS_RDONLY) {
			ext3_msg(sb, KERN_INFO,
				"recovery required on readonly filesystem");
			if (really_read_only) {
				ext3_msg(sb, KERN_ERR, "error: write access "
					"unavailable, cannot proceed");
				return -EROFS;
			}
			ext3_msg(sb, KERN_INFO,
				"write access will be enabled during recovery");
		}
	}

	if (journal_inum && journal_dev) {
		ext3_msg(sb, KERN_ERR, "error: filesystem has both journal "
		       "and inode journals");
		return -EINVAL;
	}

	if (journal_inum) {
		if (!(journal = ext3_get_journal(sb, journal_inum)))
			return -EINVAL;
	} else {
		if (!(journal = ext3_get_dev_journal(sb, journal_dev)))
			return -EINVAL;
	}

	if (!(journal->j_flags & JFS_BARRIER))
		printk(KERN_INFO "EXT3-fs: barriers not enabled\n");

	if (!really_read_only && test_opt(sb, UPDATE_JOURNAL)) {
		err = journal_update_format(journal);
		if (err)  {
			ext3_msg(sb, KERN_ERR, "error updating journal");
			journal_destroy(journal);
			return err;
		}
	}

	if (!EXT3_HAS_INCOMPAT_FEATURE(sb, EXT3_FEATURE_INCOMPAT_RECOVER))
		err = journal_wipe(journal, !really_read_only);
	if (!err)
		err = journal_load(journal);

	if (err) {
		ext3_msg(sb, KERN_ERR, "error loading journal");
		journal_destroy(journal);
		return err;
	}

	EXT3_SB(sb)->s_journal = journal;
	ext3_clear_journal_err(sb, es);

	if (!really_read_only && journal_devnum &&
	    journal_devnum != le32_to_cpu(es->s_journal_dev)) {
		es->s_journal_dev = cpu_to_le32(journal_devnum);

		/* Make sure we flush the recovery flag to disk. */
		ext3_commit_super(sb, es, 1);
	}

	return 0;
}

static int ext3_create_journal(struct super_block *sb,
			       struct ext3_super_block *es,
			       unsigned int journal_inum)
{
	journal_t *journal;
	int err;

	if (sb->s_flags & MS_RDONLY) {
		ext3_msg(sb, KERN_ERR,
			"error: readonly filesystem when trying to "
			"create journal");
		return -EROFS;
	}

	journal = ext3_get_journal(sb, journal_inum);
	if (!journal)
		return -EINVAL;

	ext3_msg(sb, KERN_INFO, "creating new journal on inode %u",
	       journal_inum);

	err = journal_create(journal);
	if (err) {
		ext3_msg(sb, KERN_ERR, "error creating journal");
		journal_destroy(journal);
		return -EIO;
	}

	EXT3_SB(sb)->s_journal = journal;

	ext3_update_dynamic_rev(sb);
	EXT3_SET_INCOMPAT_FEATURE(sb, EXT3_FEATURE_INCOMPAT_RECOVER);
	EXT3_SET_COMPAT_FEATURE(sb, EXT3_FEATURE_COMPAT_HAS_JOURNAL);

	es->s_journal_inum = cpu_to_le32(journal_inum);

	/* Make sure we flush the recovery flag to disk. */
	ext3_commit_super(sb, es, 1);

	return 0;
}

static int ext3_commit_super(struct super_block *sb,
			       struct ext3_super_block *es,
			       int sync)
{
	struct buffer_head *sbh = EXT3_SB(sb)->s_sbh;
	int error = 0;

	if (!sbh)
		return error;

	if (buffer_write_io_error(sbh)) {
		/*
		 * Oh, dear.  A previous attempt to write the
		 * superblock failed.  This could happen because the
		 * USB device was yanked out.  Or it could happen to
		 * be a transient write error and maybe the block will
		 * be remapped.  Nothing we can do but to retry the
		 * write and hope for the best.
		 */
		ext3_msg(sb, KERN_ERR, "previous I/O error to "
		       "superblock detected");
		clear_buffer_write_io_error(sbh);
		set_buffer_uptodate(sbh);
	}
	/*
	 * If the file system is mounted read-only, don't update the
	 * superblock write time.  This avoids updating the superblock
	 * write time when we are mounting the root file system
	 * read/only but we need to replay the journal; at that point,
	 * for people who are east of GMT and who make their clock
	 * tick in localtime for Windows bug-for-bug compatibility,
	 * the clock is set in the future, and this will cause e2fsck
	 * to complain and force a full file system check.
	 */
	if (!(sb->s_flags & MS_RDONLY))
		es->s_wtime = cpu_to_le32(get_seconds());
	es->s_free_blocks_count = cpu_to_le32(ext3_count_free_blocks(sb));
	es->s_free_inodes_count = cpu_to_le32(ext3_count_free_inodes(sb));
	BUFFER_TRACE(sbh, "marking dirty");

	/* We only read the superblock once. The in-memory version is
	 * always the most recent. If ext3_error is called after a
	 * superblock write failure, it will be !uptodate. This write
	 * will likely fail also, but it avoids the WARN_ON in
	 * mark_buffer_dirty. */
	set_buffer_uptodate(sbh);
	mark_buffer_dirty(sbh);
	if (sync) {
		error = sync_dirty_buffer(sbh);
		if (buffer_write_io_error(sbh)) {
			ext3_msg(sb, KERN_ERR, "I/O error while writing "
			       "superblock");
			clear_buffer_write_io_error(sbh);
			set_buffer_uptodate(sbh);
		}
	}
	return error;
}


/*
 * Have we just finished recovery?  If so, and if we are mounting (or
 * remounting) the filesystem readonly, then we will end up with a
 * consistent fs on disk.  Record that fact.
 */
static void ext3_mark_recovery_complete(struct super_block * sb,
					struct ext3_super_block * es)
{
	journal_t *journal = EXT3_SB(sb)->s_journal;

	journal_lock_updates(journal);
	if (journal_flush(journal) < 0)
		goto out;

	if (EXT3_HAS_INCOMPAT_FEATURE(sb, EXT3_FEATURE_INCOMPAT_RECOVER) &&
	    sb->s_flags & MS_RDONLY) {
		EXT3_CLEAR_INCOMPAT_FEATURE(sb, EXT3_FEATURE_INCOMPAT_RECOVER);
		ext3_commit_super(sb, es, 1);
	}

out:
	journal_unlock_updates(journal);
}

/*
 * If we are mounting (or read-write remounting) a filesystem whose journal
 * has recorded an error from a previous lifetime, move that error to the
 * main filesystem now.
 */
static void ext3_clear_journal_err(struct super_block *sb,
				   struct ext3_super_block *es)
{
	journal_t *journal;
	int j_errno;
	const char *errstr;

	journal = EXT3_SB(sb)->s_journal;

	/*
	 * Now check for any error status which may have been recorded in the
	 * journal by a prior ext3_error() or ext3_abort()
	 */

	j_errno = journal_errno(journal);
	if (j_errno) {
		char nbuf[16];

		errstr = ext3_decode_error(sb, j_errno, nbuf);
		ext3_warning(sb, __func__, "Filesystem error recorded "
			     "from previous mount: %s", errstr);
		ext3_warning(sb, __func__, "Marking fs in need of "
			     "filesystem check.");

		EXT3_SB(sb)->s_mount_state |= EXT3_ERROR_FS;
		es->s_state |= cpu_to_le16(EXT3_ERROR_FS);
		ext3_commit_super (sb, es, 1);

		journal_clear_err(journal);
	}
}

/*
 * Force the running and committing transactions to commit,
 * and wait on the commit.
 */
int ext3_force_commit(struct super_block *sb)
{
	journal_t *journal;
	int ret;

	if (sb->s_flags & MS_RDONLY)
		return 0;

	journal = EXT3_SB(sb)->s_journal;
	ret = ext3_journal_force_commit(journal);
	return ret;
}

static int ext3_sync_fs(struct super_block *sb, int wait)
{
	tid_t target;

	if (journal_start_commit(EXT3_SB(sb)->s_journal, &target)) {
		if (wait)
			log_wait_commit(EXT3_SB(sb)->s_journal, target);
	}
	return 0;
}

/*
 * LVM calls this function before a (read-only) snapshot is created.  This
 * gives us a chance to flush the journal completely and mark the fs clean.
 */
static int ext3_freeze(struct super_block *sb)
{
	int error = 0;
	journal_t *journal;

	if (!(sb->s_flags & MS_RDONLY)) {
		journal = EXT3_SB(sb)->s_journal;

		/* Now we set up the journal barrier. */
		journal_lock_updates(journal);

		/*
		 * We don't want to clear needs_recovery flag when we failed
		 * to flush the journal.
		 */
		error = journal_flush(journal);
		if (error < 0)
			goto out;

		/* Journal blocked and flushed, clear needs_recovery flag. */
		EXT3_CLEAR_INCOMPAT_FEATURE(sb, EXT3_FEATURE_INCOMPAT_RECOVER);
		error = ext3_commit_super(sb, EXT3_SB(sb)->s_es, 1);
		if (error)
			goto out;
	}
	return 0;

out:
	journal_unlock_updates(journal);
	return error;
}

/*
 * Called by LVM after the snapshot is done.  We need to reset the RECOVER
 * flag here, even though the filesystem is not technically dirty yet.
 */
static int ext3_unfreeze(struct super_block *sb)
{
	if (!(sb->s_flags & MS_RDONLY)) {
		lock_super(sb);
		/* Reser the needs_recovery flag before the fs is unlocked. */
		EXT3_SET_INCOMPAT_FEATURE(sb, EXT3_FEATURE_INCOMPAT_RECOVER);
		ext3_commit_super(sb, EXT3_SB(sb)->s_es, 1);
		unlock_super(sb);
		journal_unlock_updates(EXT3_SB(sb)->s_journal);
	}
	return 0;
}

static int ext3_remount (struct super_block * sb, int * flags, char * data)
{
	struct ext3_super_block * es;
	struct ext3_sb_info *sbi = EXT3_SB(sb);
	ext3_fsblk_t n_blocks_count = 0;
	unsigned long old_sb_flags;
	struct ext3_mount_options old_opts;
	int enable_quota = 0;
	int err;
#ifdef CONFIG_QUOTA
	int i;
#endif

	/* Store the original options */
	lock_super(sb);
	old_sb_flags = sb->s_flags;
	old_opts.s_mount_opt = sbi->s_mount_opt;
	old_opts.s_resuid = sbi->s_resuid;
	old_opts.s_resgid = sbi->s_resgid;
	old_opts.s_commit_interval = sbi->s_commit_interval;
#ifdef CONFIG_QUOTA
	old_opts.s_jquota_fmt = sbi->s_jquota_fmt;
	for (i = 0; i < MAXQUOTAS; i++)
		old_opts.s_qf_names[i] = sbi->s_qf_names[i];
#endif

	/*
	 * Allow the "check" option to be passed as a remount option.
	 */
	if (!parse_options(data, sb, NULL, NULL, &n_blocks_count, 1)) {
		err = -EINVAL;
		goto restore_opts;
	}

	if (test_opt(sb, ABORT))
		ext3_abort(sb, __func__, "Abort forced by user");

<<<<<<< HEAD
	sb->s_flags = (sb->s_flags & ~MS_POSIXACL);
	if (sbi->s_mount_opt & EXT3_MOUNT_POSIX_ACL)
		sb->s_flags |= MS_POSIXACL;
	if (sbi->s_mount_opt & EXT3_MOUNT_NFS4ACL)
		sb->s_flags |= MS_POSIXACL;

=======
	sb->s_flags = (sb->s_flags & ~MS_POSIXACL) |
		(test_opt(sb, POSIX_ACL) ? MS_POSIXACL : 0);
>>>>>>> 02f8c6ae

	es = sbi->s_es;

	ext3_init_journal_params(sb, sbi->s_journal);

	if ((*flags & MS_RDONLY) != (sb->s_flags & MS_RDONLY) ||
		n_blocks_count > le32_to_cpu(es->s_blocks_count)) {
		if (test_opt(sb, ABORT)) {
			err = -EROFS;
			goto restore_opts;
		}

		if (*flags & MS_RDONLY) {
			err = dquot_suspend(sb, -1);
			if (err < 0)
				goto restore_opts;

			/*
			 * First of all, the unconditional stuff we have to do
			 * to disable replay of the journal when we next remount
			 */
			sb->s_flags |= MS_RDONLY;

			/*
			 * OK, test if we are remounting a valid rw partition
			 * readonly, and if so set the rdonly flag and then
			 * mark the partition as valid again.
			 */
			if (!(es->s_state & cpu_to_le16(EXT3_VALID_FS)) &&
			    (sbi->s_mount_state & EXT3_VALID_FS))
				es->s_state = cpu_to_le16(sbi->s_mount_state);

			ext3_mark_recovery_complete(sb, es);
		} else {
			__le32 ret;
			if ((ret = EXT3_HAS_RO_COMPAT_FEATURE(sb,
					~EXT3_FEATURE_RO_COMPAT_SUPP))) {
				ext3_msg(sb, KERN_WARNING,
					"warning: couldn't remount RDWR "
					"because of unsupported optional "
					"features (%x)", le32_to_cpu(ret));
				err = -EROFS;
				goto restore_opts;
			}

			/*
			 * If we have an unprocessed orphan list hanging
			 * around from a previously readonly bdev mount,
			 * require a full umount/remount for now.
			 */
			if (es->s_last_orphan) {
				ext3_msg(sb, KERN_WARNING, "warning: couldn't "
				       "remount RDWR because of unprocessed "
				       "orphan inode list.  Please "
				       "umount/remount instead.");
				err = -EINVAL;
				goto restore_opts;
			}

			/*
			 * Mounting a RDONLY partition read-write, so reread
			 * and store the current valid flag.  (It may have
			 * been changed by e2fsck since we originally mounted
			 * the partition.)
			 */
			ext3_clear_journal_err(sb, es);
			sbi->s_mount_state = le16_to_cpu(es->s_state);
			if ((err = ext3_group_extend(sb, es, n_blocks_count)))
				goto restore_opts;
			if (!ext3_setup_super (sb, es, 0))
				sb->s_flags &= ~MS_RDONLY;
			enable_quota = 1;
		}
	}
#ifdef CONFIG_QUOTA
	/* Release old quota file names */
	for (i = 0; i < MAXQUOTAS; i++)
		if (old_opts.s_qf_names[i] &&
		    old_opts.s_qf_names[i] != sbi->s_qf_names[i])
			kfree(old_opts.s_qf_names[i]);
#endif
	unlock_super(sb);

	if (enable_quota)
		dquot_resume(sb, -1);
	return 0;
restore_opts:
	sb->s_flags = old_sb_flags;
	sbi->s_mount_opt = old_opts.s_mount_opt;
	sbi->s_resuid = old_opts.s_resuid;
	sbi->s_resgid = old_opts.s_resgid;
	sbi->s_commit_interval = old_opts.s_commit_interval;
#ifdef CONFIG_QUOTA
	sbi->s_jquota_fmt = old_opts.s_jquota_fmt;
	for (i = 0; i < MAXQUOTAS; i++) {
		if (sbi->s_qf_names[i] &&
		    old_opts.s_qf_names[i] != sbi->s_qf_names[i])
			kfree(sbi->s_qf_names[i]);
		sbi->s_qf_names[i] = old_opts.s_qf_names[i];
	}
#endif
	unlock_super(sb);
	return err;
}

static int ext3_statfs (struct dentry * dentry, struct kstatfs * buf)
{
	struct super_block *sb = dentry->d_sb;
	struct ext3_sb_info *sbi = EXT3_SB(sb);
	struct ext3_super_block *es = sbi->s_es;
	u64 fsid;

	if (test_opt(sb, MINIX_DF)) {
		sbi->s_overhead_last = 0;
	} else if (sbi->s_blocks_last != le32_to_cpu(es->s_blocks_count)) {
		unsigned long ngroups = sbi->s_groups_count, i;
		ext3_fsblk_t overhead = 0;
		smp_rmb();

		/*
		 * Compute the overhead (FS structures).  This is constant
		 * for a given filesystem unless the number of block groups
		 * changes so we cache the previous value until it does.
		 */

		/*
		 * All of the blocks before first_data_block are
		 * overhead
		 */
		overhead = le32_to_cpu(es->s_first_data_block);

		/*
		 * Add the overhead attributed to the superblock and
		 * block group descriptors.  If the sparse superblocks
		 * feature is turned on, then not all groups have this.
		 */
		for (i = 0; i < ngroups; i++) {
			overhead += ext3_bg_has_super(sb, i) +
				ext3_bg_num_gdb(sb, i);
			cond_resched();
		}

		/*
		 * Every block group has an inode bitmap, a block
		 * bitmap, and an inode table.
		 */
		overhead += ngroups * (2 + sbi->s_itb_per_group);
		sbi->s_overhead_last = overhead;
		smp_wmb();
		sbi->s_blocks_last = le32_to_cpu(es->s_blocks_count);
	}

	buf->f_type = EXT3_SUPER_MAGIC;
	buf->f_bsize = sb->s_blocksize;
	buf->f_blocks = le32_to_cpu(es->s_blocks_count) - sbi->s_overhead_last;
	buf->f_bfree = percpu_counter_sum_positive(&sbi->s_freeblocks_counter);
	buf->f_bavail = buf->f_bfree - le32_to_cpu(es->s_r_blocks_count);
	if (buf->f_bfree < le32_to_cpu(es->s_r_blocks_count))
		buf->f_bavail = 0;
	buf->f_files = le32_to_cpu(es->s_inodes_count);
	buf->f_ffree = percpu_counter_sum_positive(&sbi->s_freeinodes_counter);
	buf->f_namelen = EXT3_NAME_LEN;
	fsid = le64_to_cpup((void *)es->s_uuid) ^
	       le64_to_cpup((void *)es->s_uuid + sizeof(u64));
	buf->f_fsid.val[0] = fsid & 0xFFFFFFFFUL;
	buf->f_fsid.val[1] = (fsid >> 32) & 0xFFFFFFFFUL;
	return 0;
}

/* Helper function for writing quotas on sync - we need to start transaction before quota file
 * is locked for write. Otherwise the are possible deadlocks:
 * Process 1                         Process 2
 * ext3_create()                     quota_sync()
 *   journal_start()                   write_dquot()
 *   dquot_initialize()                       down(dqio_mutex)
 *     down(dqio_mutex)                    journal_start()
 *
 */

#ifdef CONFIG_QUOTA

static inline struct inode *dquot_to_inode(struct dquot *dquot)
{
	return sb_dqopt(dquot->dq_sb)->files[dquot->dq_type];
}

static int ext3_write_dquot(struct dquot *dquot)
{
	int ret, err;
	handle_t *handle;
	struct inode *inode;

	inode = dquot_to_inode(dquot);
	handle = ext3_journal_start(inode,
					EXT3_QUOTA_TRANS_BLOCKS(dquot->dq_sb));
	if (IS_ERR(handle))
		return PTR_ERR(handle);
	ret = dquot_commit(dquot);
	err = ext3_journal_stop(handle);
	if (!ret)
		ret = err;
	return ret;
}

static int ext3_acquire_dquot(struct dquot *dquot)
{
	int ret, err;
	handle_t *handle;

	handle = ext3_journal_start(dquot_to_inode(dquot),
					EXT3_QUOTA_INIT_BLOCKS(dquot->dq_sb));
	if (IS_ERR(handle))
		return PTR_ERR(handle);
	ret = dquot_acquire(dquot);
	err = ext3_journal_stop(handle);
	if (!ret)
		ret = err;
	return ret;
}

static int ext3_release_dquot(struct dquot *dquot)
{
	int ret, err;
	handle_t *handle;

	handle = ext3_journal_start(dquot_to_inode(dquot),
					EXT3_QUOTA_DEL_BLOCKS(dquot->dq_sb));
	if (IS_ERR(handle)) {
		/* Release dquot anyway to avoid endless cycle in dqput() */
		dquot_release(dquot);
		return PTR_ERR(handle);
	}
	ret = dquot_release(dquot);
	err = ext3_journal_stop(handle);
	if (!ret)
		ret = err;
	return ret;
}

static int ext3_mark_dquot_dirty(struct dquot *dquot)
{
	/* Are we journaling quotas? */
	if (EXT3_SB(dquot->dq_sb)->s_qf_names[USRQUOTA] ||
	    EXT3_SB(dquot->dq_sb)->s_qf_names[GRPQUOTA]) {
		dquot_mark_dquot_dirty(dquot);
		return ext3_write_dquot(dquot);
	} else {
		return dquot_mark_dquot_dirty(dquot);
	}
}

static int ext3_write_info(struct super_block *sb, int type)
{
	int ret, err;
	handle_t *handle;

	/* Data block + inode block */
	handle = ext3_journal_start(sb->s_root->d_inode, 2);
	if (IS_ERR(handle))
		return PTR_ERR(handle);
	ret = dquot_commit_info(sb, type);
	err = ext3_journal_stop(handle);
	if (!ret)
		ret = err;
	return ret;
}

/*
 * Turn on quotas during mount time - we need to find
 * the quota file and such...
 */
static int ext3_quota_on_mount(struct super_block *sb, int type)
{
	return dquot_quota_on_mount(sb, EXT3_SB(sb)->s_qf_names[type],
					EXT3_SB(sb)->s_jquota_fmt, type);
}

/*
 * Standard function to be called on quota_on
 */
static int ext3_quota_on(struct super_block *sb, int type, int format_id,
			 struct path *path)
{
	int err;

	if (!test_opt(sb, QUOTA))
		return -EINVAL;

	/* Quotafile not on the same filesystem? */
	if (path->mnt->mnt_sb != sb)
		return -EXDEV;
	/* Journaling quota? */
	if (EXT3_SB(sb)->s_qf_names[type]) {
		/* Quotafile not of fs root? */
		if (path->dentry->d_parent != sb->s_root)
			ext3_msg(sb, KERN_WARNING,
				"warning: Quota file not on filesystem root. "
				"Journaled quota will not work.");
	}

	/*
	 * When we journal data on quota file, we have to flush journal to see
	 * all updates to the file when we bypass pagecache...
	 */
	if (ext3_should_journal_data(path->dentry->d_inode)) {
		/*
		 * We don't need to lock updates but journal_flush() could
		 * otherwise be livelocked...
		 */
		journal_lock_updates(EXT3_SB(sb)->s_journal);
		err = journal_flush(EXT3_SB(sb)->s_journal);
		journal_unlock_updates(EXT3_SB(sb)->s_journal);
		if (err)
			return err;
	}

	return dquot_quota_on(sb, type, format_id, path);
}

/* Read data from quotafile - avoid pagecache and such because we cannot afford
 * acquiring the locks... As quota files are never truncated and quota code
 * itself serializes the operations (and no one else should touch the files)
 * we don't have to be afraid of races */
static ssize_t ext3_quota_read(struct super_block *sb, int type, char *data,
			       size_t len, loff_t off)
{
	struct inode *inode = sb_dqopt(sb)->files[type];
	sector_t blk = off >> EXT3_BLOCK_SIZE_BITS(sb);
	int err = 0;
	int offset = off & (sb->s_blocksize - 1);
	int tocopy;
	size_t toread;
	struct buffer_head *bh;
	loff_t i_size = i_size_read(inode);

	if (off > i_size)
		return 0;
	if (off+len > i_size)
		len = i_size-off;
	toread = len;
	while (toread > 0) {
		tocopy = sb->s_blocksize - offset < toread ?
				sb->s_blocksize - offset : toread;
		bh = ext3_bread(NULL, inode, blk, 0, &err);
		if (err)
			return err;
		if (!bh)	/* A hole? */
			memset(data, 0, tocopy);
		else
			memcpy(data, bh->b_data+offset, tocopy);
		brelse(bh);
		offset = 0;
		toread -= tocopy;
		data += tocopy;
		blk++;
	}
	return len;
}

/* Write to quotafile (we know the transaction is already started and has
 * enough credits) */
static ssize_t ext3_quota_write(struct super_block *sb, int type,
				const char *data, size_t len, loff_t off)
{
	struct inode *inode = sb_dqopt(sb)->files[type];
	sector_t blk = off >> EXT3_BLOCK_SIZE_BITS(sb);
	int err = 0;
	int offset = off & (sb->s_blocksize - 1);
	int journal_quota = EXT3_SB(sb)->s_qf_names[type] != NULL;
	struct buffer_head *bh;
	handle_t *handle = journal_current_handle();

	if (!handle) {
		ext3_msg(sb, KERN_WARNING,
			"warning: quota write (off=%llu, len=%llu)"
			" cancelled because transaction is not started.",
			(unsigned long long)off, (unsigned long long)len);
		return -EIO;
	}

	/*
	 * Since we account only one data block in transaction credits,
	 * then it is impossible to cross a block boundary.
	 */
	if (sb->s_blocksize - offset < len) {
		ext3_msg(sb, KERN_WARNING, "Quota write (off=%llu, len=%llu)"
			" cancelled because not block aligned",
			(unsigned long long)off, (unsigned long long)len);
		return -EIO;
	}
	mutex_lock_nested(&inode->i_mutex, I_MUTEX_QUOTA);
	bh = ext3_bread(handle, inode, blk, 1, &err);
	if (!bh)
		goto out;
	if (journal_quota) {
		err = ext3_journal_get_write_access(handle, bh);
		if (err) {
			brelse(bh);
			goto out;
		}
	}
	lock_buffer(bh);
	memcpy(bh->b_data+offset, data, len);
	flush_dcache_page(bh->b_page);
	unlock_buffer(bh);
	if (journal_quota)
		err = ext3_journal_dirty_metadata(handle, bh);
	else {
		/* Always do at least ordered writes for quotas */
		err = ext3_journal_dirty_data(handle, bh);
		mark_buffer_dirty(bh);
	}
	brelse(bh);
out:
	if (err) {
		mutex_unlock(&inode->i_mutex);
		return err;
	}
	if (inode->i_size < off + len) {
		i_size_write(inode, off + len);
		EXT3_I(inode)->i_disksize = inode->i_size;
	}
	inode->i_version++;
	inode->i_mtime = inode->i_ctime = CURRENT_TIME;
	ext3_mark_inode_dirty(handle, inode);
	mutex_unlock(&inode->i_mutex);
	return len;
}

#endif

static struct dentry *ext3_mount(struct file_system_type *fs_type,
	int flags, const char *dev_name, void *data)
{
	return mount_bdev(fs_type, flags, dev_name, data, ext3_fill_super);
}

static struct file_system_type ext3_fs_type = {
	.owner		= THIS_MODULE,
	.name		= "ext3",
	.mount		= ext3_mount,
	.kill_sb	= kill_block_super,
	.fs_flags	= FS_REQUIRES_DEV,
};

static int __init init_ext3_fs(void)
{
	int err = init_ext3_xattr();
	if (err)
		return err;
	err = init_inodecache();
	if (err)
		goto out1;
        err = register_filesystem(&ext3_fs_type);
	if (err)
		goto out;
	return 0;
out:
	destroy_inodecache();
out1:
	exit_ext3_xattr();
	return err;
}

static void __exit exit_ext3_fs(void)
{
	unregister_filesystem(&ext3_fs_type);
	destroy_inodecache();
	exit_ext3_xattr();
}

MODULE_AUTHOR("Remy Card, Stephen Tweedie, Andrew Morton, Andreas Dilger, Theodore Ts'o and others");
MODULE_DESCRIPTION("Second Extended Filesystem with journaling extensions");
MODULE_LICENSE("GPL");
module_init(init_ext3_fs)
module_exit(exit_ext3_fs)<|MERGE_RESOLUTION|>--- conflicted
+++ resolved
@@ -35,19 +35,13 @@
 #include <linux/namei.h>
 #include <linux/quotaops.h>
 #include <linux/seq_file.h>
-#include <linux/nfs4acl.h>
 #include <linux/log2.h>
-<<<<<<< HEAD
-#include <linux/precache.h>
-=======
 #include <linux/cleancache.h>
->>>>>>> 02f8c6ae
 
 #include <asm/uaccess.h>
 
 #include "xattr.h"
 #include "acl.h"
-#include "nfs4acl.h"
 #include "namei.h"
 
 #ifdef CONFIG_EXT3_DEFAULTS_TO_ORDERED
@@ -496,9 +490,6 @@
 	ei = kmem_cache_alloc(ext3_inode_cachep, GFP_NOFS);
 	if (!ei)
 		return NULL;
-#ifdef CONFIG_EXT3_FS_NFS4ACL
-	ei->i_nfs4acl = EXT3_NFS4ACL_NOT_CACHED;
-#endif
 	ei->i_block_alloc_info = NULL;
 	ei->vfs_inode.i_version = 1;
 	atomic_set(&ei->i_datasync_tid, 0);
@@ -555,25 +546,6 @@
 	kmem_cache_destroy(ext3_inode_cachep);
 }
 
-<<<<<<< HEAD
-static void ext3_clear_inode(struct inode *inode)
-{
-	struct ext3_block_alloc_info *rsv = EXT3_I(inode)->i_block_alloc_info;
-#ifdef CONFIG_EXT3_FS_NFS4ACL
-	if (EXT3_I(inode)->i_nfs4acl &&
-			EXT3_I(inode)->i_nfs4acl != EXT3_NFS4ACL_NOT_CACHED) {
-		nfs4acl_put(EXT3_I(inode)->i_nfs4acl);
-		EXT3_I(inode)->i_nfs4acl = EXT3_NFS4ACL_NOT_CACHED;
-	}
-#endif
-	ext3_discard_reservation(inode);
-	EXT3_I(inode)->i_block_alloc_info = NULL;
-	if (unlikely(rsv))
-		kfree(rsv);
-}
-
-=======
->>>>>>> 02f8c6ae
 static inline void ext3_show_quota_options(struct seq_file *seq, struct super_block *sb)
 {
 #if defined(CONFIG_QUOTA)
@@ -841,7 +813,7 @@
 	Opt_bsd_df, Opt_minix_df, Opt_grpid, Opt_nogrpid,
 	Opt_resgid, Opt_resuid, Opt_sb, Opt_err_cont, Opt_err_panic, Opt_err_ro,
 	Opt_nouid32, Opt_nocheck, Opt_debug, Opt_oldalloc, Opt_orlov,
-	Opt_user_xattr, Opt_nouser_xattr, Opt_acl, Opt_acl_flavor, Opt_noacl,
+	Opt_user_xattr, Opt_nouser_xattr, Opt_acl, Opt_noacl,
 	Opt_reservation, Opt_noreservation, Opt_noload, Opt_nobh, Opt_bh,
 	Opt_commit, Opt_journal_update, Opt_journal_inum, Opt_journal_dev,
 	Opt_abort, Opt_data_journal, Opt_data_ordered, Opt_data_writeback,
@@ -874,7 +846,6 @@
 	{Opt_user_xattr, "user_xattr"},
 	{Opt_nouser_xattr, "nouser_xattr"},
 	{Opt_acl, "acl"},
-	{Opt_acl_flavor, "acl=%s"},
 	{Opt_noacl, "noacl"},
 	{Opt_reservation, "reservation"},
 	{Opt_noreservation, "noreservation"},
@@ -1085,35 +1056,13 @@
 				"(no)user_xattr options not supported");
 			break;
 #endif
+#ifdef CONFIG_EXT3_FS_POSIX_ACL
 		case Opt_acl:
-			args[0].to = args[0].from;
-			/* fall through */
-		case Opt_acl_flavor:
-#ifdef CONFIG_EXT3_FS_POSIX_ACL
-			if (match_string(&args[0], "") ||
-			    match_string(&args[0], "posix")) {
-				set_opt(sbi->s_mount_opt, POSIX_ACL);
-				clear_opt(sbi->s_mount_opt, NFS4ACL);
-			} else
-#endif
-#ifdef CONFIG_EXT3_FS_NFS4ACL
-			if (match_string(&args[0], "nfs4")) {
-				clear_opt(sbi->s_mount_opt, POSIX_ACL);
-				set_opt(sbi->s_mount_opt, NFS4ACL);
-			} else
-#endif
-			{
-				printk(KERN_ERR "EXT3-fs: unsupported acl "
-				       "flavor\n");
-				return 0;
-			}
+			set_opt(sbi->s_mount_opt, POSIX_ACL);
 			break;
 		case Opt_noacl:
 			clear_opt(sbi->s_mount_opt, POSIX_ACL);
-			clear_opt(sbi->s_mount_opt, NFS4ACL);
-			break;
-<<<<<<< HEAD
-=======
+			break;
 #else
 		case Opt_acl:
 		case Opt_noacl:
@@ -1121,7 +1070,6 @@
 				"(no)acl options not supported");
 			break;
 #endif
->>>>>>> 02f8c6ae
 		case Opt_reservation:
 			set_opt(sbi->s_mount_opt, RESERVATION);
 			break;
@@ -1420,11 +1368,7 @@
 	} else {
 		ext3_msg(sb, KERN_INFO, "using internal journal");
 	}
-<<<<<<< HEAD
-	precache_init(sb);
-=======
 	cleancache_init_fs(sb);
->>>>>>> 02f8c6ae
 	return res;
 }
 
@@ -1529,13 +1473,6 @@
 		return;
 	}
 
-	/* Check if feature set allows readwrite operations */
-	if (EXT3_HAS_RO_COMPAT_FEATURE(sb, ~EXT3_FEATURE_RO_COMPAT_SUPP)) {
-		printk(KERN_INFO "EXT3-fs: %s: Skipping orphan cleanup due to "
-			 "unknown ROCOMPAT features\n", sb->s_id);
-		return;
-	}
-
 	if (EXT3_SB(sb)->s_mount_state & EXT3_ERROR_FS) {
 		if (es->s_last_orphan)
 			jbd_debug(1, "Errors on filesystem, "
@@ -1791,16 +1728,8 @@
 			    NULL, 0))
 		goto failed_mount;
 
-<<<<<<< HEAD
-	sb->s_flags = (sb->s_flags & ~MS_POSIXACL);
-	if (sbi->s_mount_opt & EXT3_MOUNT_POSIX_ACL)
-		sb->s_flags |= MS_POSIXACL;
-	if (sbi->s_mount_opt & EXT3_MOUNT_NFS4ACL)
-		sb->s_flags |= MS_POSIXACL | MS_WITHAPPEND;
-=======
 	sb->s_flags = (sb->s_flags & ~MS_POSIXACL) |
 		(test_opt(sb, POSIX_ACL) ? MS_POSIXACL : 0);
->>>>>>> 02f8c6ae
 
 	if (le32_to_cpu(es->s_rev_level) == EXT3_GOOD_OLD_REV &&
 	    (EXT3_HAS_COMPAT_FEATURE(sb, ~0U) ||
@@ -2686,17 +2615,8 @@
 	if (test_opt(sb, ABORT))
 		ext3_abort(sb, __func__, "Abort forced by user");
 
-<<<<<<< HEAD
-	sb->s_flags = (sb->s_flags & ~MS_POSIXACL);
-	if (sbi->s_mount_opt & EXT3_MOUNT_POSIX_ACL)
-		sb->s_flags |= MS_POSIXACL;
-	if (sbi->s_mount_opt & EXT3_MOUNT_NFS4ACL)
-		sb->s_flags |= MS_POSIXACL;
-
-=======
 	sb->s_flags = (sb->s_flags & ~MS_POSIXACL) |
 		(test_opt(sb, POSIX_ACL) ? MS_POSIXACL : 0);
->>>>>>> 02f8c6ae
 
 	es = sbi->s_es;
 
