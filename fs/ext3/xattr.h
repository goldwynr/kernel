--- conflicted
+++ resolved
@@ -21,7 +21,6 @@
 #define EXT3_XATTR_INDEX_TRUSTED		4
 #define	EXT3_XATTR_INDEX_LUSTRE			5
 #define EXT3_XATTR_INDEX_SECURITY	        6
-#define EXT3_XATTR_INDEX_NFS4ACL		7
 
 struct ext3_xattr_header {
 	__le32	h_magic;	/* magic number for identification */
@@ -59,23 +58,11 @@
 
 # ifdef CONFIG_EXT3_FS_XATTR
 
-<<<<<<< HEAD
-extern struct xattr_handler ext3_xattr_user_handler;
-extern struct xattr_handler ext3_xattr_trusted_handler;
-extern struct xattr_handler ext3_xattr_acl_access_handler;
-extern struct xattr_handler ext3_xattr_acl_default_handler;
-extern struct xattr_handler ext3_xattr_security_handler;
-extern struct xattr_handler ext3_nfs4acl_xattr_handler;
-#ifdef NFS4ACL_DEBUG
-extern struct xattr_handler ext3_masked_nfs4acl_xattr_handler;
-#endif
-=======
 extern const struct xattr_handler ext3_xattr_user_handler;
 extern const struct xattr_handler ext3_xattr_trusted_handler;
 extern const struct xattr_handler ext3_xattr_acl_access_handler;
 extern const struct xattr_handler ext3_xattr_acl_default_handler;
 extern const struct xattr_handler ext3_xattr_security_handler;
->>>>>>> 02f8c6ae
 
 extern ssize_t ext3_listxattr(struct dentry *, char *, size_t);
 
