/*
 * linux/fs/ext3/xattr.c
 *
 * Copyright (C) 2001-2003 Andreas Gruenbacher, <agruen@suse.de>
 *
 * Fix by Harrison Xing <harrison@mountainviewdata.com>.
 * Ext3 code with a lot of help from Eric Jarman <ejarman@acm.org>.
 * Extended attributes for symlinks and special files added per
 *  suggestion of Luka Renko <luka.renko@hermes.si>.
 * xattr consolidation Copyright (c) 2004 James Morris <jmorris@redhat.com>,
 *  Red Hat Inc.
 * ea-in-inode support by Alex Tomas <alex@clusterfs.com> aka bzzz
 *  and Andreas Gruenbacher <agruen@suse.de>.
 */

/*
 * Extended attributes are stored directly in inodes (on file systems with
 * inodes bigger than 128 bytes) and on additional disk blocks. The i_file_acl
 * field contains the block number if an inode uses an additional block. All
 * attributes must fit in the inode and one additional block. Blocks that
 * contain the identical set of attributes may be shared among several inodes.
 * Identical blocks are detected by keeping a cache of blocks that have
 * recently been accessed.
 *
 * The attributes in inodes and on blocks have a different header; the entries
 * are stored in the same format:
 *
 *   +------------------+
 *   | header           |
 *   | entry 1          | |
 *   | entry 2          | | growing downwards
 *   | entry 3          | v
 *   | four null bytes  |
 *   | . . .            |
 *   | value 1          | ^
 *   | value 3          | | growing upwards
 *   | value 2          | |
 *   +------------------+
 *
 * The header is followed by multiple entry descriptors. In disk blocks, the
 * entry descriptors are kept sorted. In inodes, they are unsorted. The
 * attribute values are aligned to the end of the block in no specific order.
 *
 * Locking strategy
 * ----------------
 * EXT3_I(inode)->i_file_acl is protected by EXT3_I(inode)->xattr_sem.
 * EA blocks are only changed if they are exclusive to an inode, so
 * holding xattr_sem also means that nothing but the EA block's reference
 * count can change. Multiple writers to the same block are synchronized
 * by the buffer lock.
 */

#include <linux/init.h>
#include <linux/fs.h>
#include <linux/slab.h>
#include <linux/ext3_jbd.h>
#include <linux/ext3_fs.h>
#include <linux/mbcache.h>
#include <linux/quotaops.h>
#include <linux/rwsem.h>
#include "xattr.h"
#include "acl.h"

#define BHDR(bh) ((struct ext3_xattr_header *)((bh)->b_data))
#define ENTRY(ptr) ((struct ext3_xattr_entry *)(ptr))
#define BFIRST(bh) ENTRY(BHDR(bh)+1)
#define IS_LAST_ENTRY(entry) (*(__u32 *)(entry) == 0)

#define IHDR(inode, raw_inode) \
	((struct ext3_xattr_ibody_header *) \
		((void *)raw_inode + \
		 EXT3_GOOD_OLD_INODE_SIZE + \
		 EXT3_I(inode)->i_extra_isize))
#define IFIRST(hdr) ((struct ext3_xattr_entry *)((hdr)+1))

#ifdef EXT3_XATTR_DEBUG
# define ea_idebug(inode, f...) do { \
		printk(KERN_DEBUG "inode %s:%lu: ", \
			inode->i_sb->s_id, inode->i_ino); \
		printk(f); \
		printk("\n"); \
	} while (0)
# define ea_bdebug(bh, f...) do { \
		char b[BDEVNAME_SIZE]; \
		printk(KERN_DEBUG "block %s:%lu: ", \
			bdevname(bh->b_bdev, b), \
			(unsigned long) bh->b_blocknr); \
		printk(f); \
		printk("\n"); \
	} while (0)
#else
# define ea_idebug(f...)
# define ea_bdebug(f...)
#endif

static void ext3_xattr_cache_insert(struct buffer_head *);
static struct buffer_head *ext3_xattr_cache_find(struct inode *,
						 struct ext3_xattr_header *,
						 struct mb_cache_entry **);
static void ext3_xattr_rehash(struct ext3_xattr_header *,
			      struct ext3_xattr_entry *);
static int ext3_xattr_list(struct dentry *dentry, char *buffer,
			   size_t buffer_size);

static struct mb_cache *ext3_xattr_cache;

static const struct xattr_handler *ext3_xattr_handler_map[] = {
	[EXT3_XATTR_INDEX_USER]		     = &ext3_xattr_user_handler,
#ifdef CONFIG_EXT3_FS_POSIX_ACL
	[EXT3_XATTR_INDEX_POSIX_ACL_ACCESS]  = &ext3_xattr_acl_access_handler,
	[EXT3_XATTR_INDEX_POSIX_ACL_DEFAULT] = &ext3_xattr_acl_default_handler,
#endif
	[EXT3_XATTR_INDEX_TRUSTED]	     = &ext3_xattr_trusted_handler,
#ifdef CONFIG_EXT3_FS_SECURITY
	[EXT3_XATTR_INDEX_SECURITY]	     = &ext3_xattr_security_handler,
#endif
#ifdef CONFIG_EXT3_FS_NFS4ACL
	[EXT3_XATTR_INDEX_NFS4ACL]	     = &ext3_nfs4acl_xattr_handler,
#endif
};

const struct xattr_handler *ext3_xattr_handlers[] = {
	&ext3_xattr_user_handler,
	&ext3_xattr_trusted_handler,
#ifdef CONFIG_EXT3_FS_POSIX_ACL
	&ext3_xattr_acl_access_handler,
	&ext3_xattr_acl_default_handler,
#endif
#ifdef CONFIG_EXT3_FS_SECURITY
	&ext3_xattr_security_handler,
#endif
#ifdef CONFIG_EXT3_FS_NFS4ACL
	&ext3_nfs4acl_xattr_handler,
#ifdef NFS4ACL_DEBUG
	&ext3_masked_nfs4acl_xattr_handler,
#endif
#endif
	NULL
};

static inline const struct xattr_handler *
ext3_xattr_handler(int name_index)
{
	const struct xattr_handler *handler = NULL;

	if (name_index > 0 && name_index < ARRAY_SIZE(ext3_xattr_handler_map))
		handler = ext3_xattr_handler_map[name_index];
	return handler;
}

/*
 * Inode operation listxattr()
 *
 * dentry->d_inode->i_mutex: don't care
 */
ssize_t
ext3_listxattr(struct dentry *dentry, char *buffer, size_t size)
{
	return ext3_xattr_list(dentry, buffer, size);
}

static int
ext3_xattr_check_names(struct ext3_xattr_entry *entry, void *end)
{
	while (!IS_LAST_ENTRY(entry)) {
		struct ext3_xattr_entry *next = EXT3_XATTR_NEXT(entry);
		if ((void *)next >= end)
			return -EIO;
		entry = next;
	}
	return 0;
}

static inline int
ext3_xattr_check_block(struct buffer_head *bh)
{
	int error;

	if (BHDR(bh)->h_magic != cpu_to_le32(EXT3_XATTR_MAGIC) ||
	    BHDR(bh)->h_blocks != cpu_to_le32(1))
		return -EIO;
	error = ext3_xattr_check_names(BFIRST(bh), bh->b_data + bh->b_size);
	return error;
}

static inline int
ext3_xattr_check_entry(struct ext3_xattr_entry *entry, size_t size)
{
	size_t value_size = le32_to_cpu(entry->e_value_size);

	if (entry->e_value_block != 0 || value_size > size ||
	    le16_to_cpu(entry->e_value_offs) + value_size > size)
		return -EIO;
	return 0;
}

static int
ext3_xattr_find_entry(struct ext3_xattr_entry **pentry, int name_index,
		      const char *name, size_t size, int sorted)
{
	struct ext3_xattr_entry *entry;
	size_t name_len;
	int cmp = 1;

	if (name == NULL)
		return -EINVAL;
	name_len = strlen(name);
	entry = *pentry;
	for (; !IS_LAST_ENTRY(entry); entry = EXT3_XATTR_NEXT(entry)) {
		cmp = name_index - entry->e_name_index;
		if (!cmp)
			cmp = name_len - entry->e_name_len;
		if (!cmp)
			cmp = memcmp(name, entry->e_name, name_len);
		if (cmp <= 0 && (sorted || cmp == 0))
			break;
	}
	*pentry = entry;
	if (!cmp && ext3_xattr_check_entry(entry, size))
			return -EIO;
	return cmp ? -ENODATA : 0;
}

static int
ext3_xattr_block_get(struct inode *inode, int name_index, const char *name,
		     void *buffer, size_t buffer_size)
{
	struct buffer_head *bh = NULL;
	struct ext3_xattr_entry *entry;
	size_t size;
	int error;

	ea_idebug(inode, "name=%d.%s, buffer=%p, buffer_size=%ld",
		  name_index, name, buffer, (long)buffer_size);

	error = -ENODATA;
	if (!EXT3_I(inode)->i_file_acl)
		goto cleanup;
	ea_idebug(inode, "reading block %u", EXT3_I(inode)->i_file_acl);
	bh = sb_bread(inode->i_sb, EXT3_I(inode)->i_file_acl);
	if (!bh)
		goto cleanup;
	ea_bdebug(bh, "b_count=%d, refcount=%d",
		atomic_read(&(bh->b_count)), le32_to_cpu(BHDR(bh)->h_refcount));
	if (ext3_xattr_check_block(bh)) {
bad_block:	ext3_error(inode->i_sb, __func__,
			   "inode %lu: bad block "E3FSBLK, inode->i_ino,
			   EXT3_I(inode)->i_file_acl);
		error = -EIO;
		goto cleanup;
	}
	ext3_xattr_cache_insert(bh);
	entry = BFIRST(bh);
	error = ext3_xattr_find_entry(&entry, name_index, name, bh->b_size, 1);
	if (error == -EIO)
		goto bad_block;
	if (error)
		goto cleanup;
	size = le32_to_cpu(entry->e_value_size);
	if (buffer) {
		error = -ERANGE;
		if (size > buffer_size)
			goto cleanup;
		memcpy(buffer, bh->b_data + le16_to_cpu(entry->e_value_offs),
		       size);
	}
	error = size;

cleanup:
	brelse(bh);
	return error;
}

static int
ext3_xattr_ibody_get(struct inode *inode, int name_index, const char *name,
		     void *buffer, size_t buffer_size)
{
	struct ext3_xattr_ibody_header *header;
	struct ext3_xattr_entry *entry;
	struct ext3_inode *raw_inode;
	struct ext3_iloc iloc;
	size_t size;
	void *end;
	int error;

	if (!ext3_test_inode_state(inode, EXT3_STATE_XATTR))
		return -ENODATA;
	error = ext3_get_inode_loc(inode, &iloc);
	if (error)
		return error;
	raw_inode = ext3_raw_inode(&iloc);
	header = IHDR(inode, raw_inode);
	entry = IFIRST(header);
	end = (void *)raw_inode + EXT3_SB(inode->i_sb)->s_inode_size;
	error = ext3_xattr_check_names(entry, end);
	if (error)
		goto cleanup;
	error = ext3_xattr_find_entry(&entry, name_index, name,
				      end - (void *)entry, 0);
	if (error)
		goto cleanup;
	size = le32_to_cpu(entry->e_value_size);
	if (buffer) {
		error = -ERANGE;
		if (size > buffer_size)
			goto cleanup;
		memcpy(buffer, (void *)IFIRST(header) +
		       le16_to_cpu(entry->e_value_offs), size);
	}
	error = size;

cleanup:
	brelse(iloc.bh);
	return error;
}

/*
 * ext3_xattr_get()
 *
 * Copy an extended attribute into the buffer
 * provided, or compute the buffer size required.
 * Buffer is NULL to compute the size of the buffer required.
 *
 * Returns a negative error number on failure, or the number of bytes
 * used / required on success.
 */
int
ext3_xattr_get(struct inode *inode, int name_index, const char *name,
	       void *buffer, size_t buffer_size)
{
	int error;

	down_read(&EXT3_I(inode)->xattr_sem);
	error = ext3_xattr_ibody_get(inode, name_index, name, buffer,
				     buffer_size);
	if (error == -ENODATA)
		error = ext3_xattr_block_get(inode, name_index, name, buffer,
					     buffer_size);
	up_read(&EXT3_I(inode)->xattr_sem);
	return error;
}

static int
ext3_xattr_list_entries(struct dentry *dentry, struct ext3_xattr_entry *entry,
			char *buffer, size_t buffer_size)
{
	size_t rest = buffer_size;

	for (; !IS_LAST_ENTRY(entry); entry = EXT3_XATTR_NEXT(entry)) {
		const struct xattr_handler *handler =
			ext3_xattr_handler(entry->e_name_index);

		if (handler) {
			size_t size = handler->list(dentry, buffer, rest,
						    entry->e_name,
						    entry->e_name_len,
						    handler->flags);
			if (buffer) {
				if (size > rest)
					return -ERANGE;
				buffer += size;
			}
			rest -= size;
		}
	}
	return buffer_size - rest;
}

static int
ext3_xattr_block_list(struct dentry *dentry, char *buffer, size_t buffer_size)
{
	struct inode *inode = dentry->d_inode;
	struct buffer_head *bh = NULL;
	int error;

	ea_idebug(inode, "buffer=%p, buffer_size=%ld",
		  buffer, (long)buffer_size);

	error = 0;
	if (!EXT3_I(inode)->i_file_acl)
		goto cleanup;
	ea_idebug(inode, "reading block %u", EXT3_I(inode)->i_file_acl);
	bh = sb_bread(inode->i_sb, EXT3_I(inode)->i_file_acl);
	error = -EIO;
	if (!bh)
		goto cleanup;
	ea_bdebug(bh, "b_count=%d, refcount=%d",
		atomic_read(&(bh->b_count)), le32_to_cpu(BHDR(bh)->h_refcount));
	if (ext3_xattr_check_block(bh)) {
		ext3_error(inode->i_sb, __func__,
			   "inode %lu: bad block "E3FSBLK, inode->i_ino,
			   EXT3_I(inode)->i_file_acl);
		error = -EIO;
		goto cleanup;
	}
	ext3_xattr_cache_insert(bh);
	error = ext3_xattr_list_entries(dentry, BFIRST(bh), buffer, buffer_size);

cleanup:
	brelse(bh);

	return error;
}

static int
ext3_xattr_ibody_list(struct dentry *dentry, char *buffer, size_t buffer_size)
{
	struct inode *inode = dentry->d_inode;
	struct ext3_xattr_ibody_header *header;
	struct ext3_inode *raw_inode;
	struct ext3_iloc iloc;
	void *end;
	int error;

	if (!ext3_test_inode_state(inode, EXT3_STATE_XATTR))
		return 0;
	error = ext3_get_inode_loc(inode, &iloc);
	if (error)
		return error;
	raw_inode = ext3_raw_inode(&iloc);
	header = IHDR(inode, raw_inode);
	end = (void *)raw_inode + EXT3_SB(inode->i_sb)->s_inode_size;
	error = ext3_xattr_check_names(IFIRST(header), end);
	if (error)
		goto cleanup;
	error = ext3_xattr_list_entries(dentry, IFIRST(header),
					buffer, buffer_size);

cleanup:
	brelse(iloc.bh);
	return error;
}

/*
 * ext3_xattr_list()
 *
 * Copy a list of attribute names into the buffer
 * provided, or compute the buffer size required.
 * Buffer is NULL to compute the size of the buffer required.
 *
 * Returns a negative error number on failure, or the number of bytes
 * used / required on success.
 */
static int
ext3_xattr_list(struct dentry *dentry, char *buffer, size_t buffer_size)
{
	int i_error, b_error;

	down_read(&EXT3_I(dentry->d_inode)->xattr_sem);
	i_error = ext3_xattr_ibody_list(dentry, buffer, buffer_size);
	if (i_error < 0) {
		b_error = 0;
	} else {
		if (buffer) {
			buffer += i_error;
			buffer_size -= i_error;
		}
		b_error = ext3_xattr_block_list(dentry, buffer, buffer_size);
		if (b_error < 0)
			i_error = 0;
	}
	up_read(&EXT3_I(dentry->d_inode)->xattr_sem);
	return i_error + b_error;
}

/*
 * If the EXT3_FEATURE_COMPAT_EXT_ATTR feature of this file system is
 * not set, set it.
 */
static void ext3_xattr_update_super_block(handle_t *handle,
					  struct super_block *sb)
{
	if (EXT3_HAS_COMPAT_FEATURE(sb, EXT3_FEATURE_COMPAT_EXT_ATTR))
		return;

	if (ext3_journal_get_write_access(handle, EXT3_SB(sb)->s_sbh) == 0) {
		EXT3_SET_COMPAT_FEATURE(sb, EXT3_FEATURE_COMPAT_EXT_ATTR);
		ext3_journal_dirty_metadata(handle, EXT3_SB(sb)->s_sbh);
	}
}

/*
 * Release the xattr block BH: If the reference count is > 1, decrement
 * it; otherwise free the block.
 */
static void
ext3_xattr_release_block(handle_t *handle, struct inode *inode,
			 struct buffer_head *bh)
{
	struct mb_cache_entry *ce = NULL;
	int error = 0;

	ce = mb_cache_entry_get(ext3_xattr_cache, bh->b_bdev, bh->b_blocknr);
	error = ext3_journal_get_write_access(handle, bh);
	if (error)
		 goto out;

	lock_buffer(bh);

	if (BHDR(bh)->h_refcount == cpu_to_le32(1)) {
		ea_bdebug(bh, "refcount now=0; freeing");
		if (ce)
			mb_cache_entry_free(ce);
		ext3_free_blocks(handle, inode, bh->b_blocknr, 1);
		get_bh(bh);
		ext3_forget(handle, 1, inode, bh, bh->b_blocknr);
	} else {
		le32_add_cpu(&BHDR(bh)->h_refcount, -1);
		error = ext3_journal_dirty_metadata(handle, bh);
		if (IS_SYNC(inode))
			handle->h_sync = 1;
		dquot_free_block(inode, 1);
		ea_bdebug(bh, "refcount now=%d; releasing",
			  le32_to_cpu(BHDR(bh)->h_refcount));
		if (ce)
			mb_cache_entry_release(ce);
	}
	unlock_buffer(bh);
out:
	ext3_std_error(inode->i_sb, error);
	return;
}

struct ext3_xattr_info {
	int name_index;
	const char *name;
	const void *value;
	size_t value_len;
};

struct ext3_xattr_search {
	struct ext3_xattr_entry *first;
	void *base;
	void *end;
	struct ext3_xattr_entry *here;
	int not_found;
};

static int
ext3_xattr_set_entry(struct ext3_xattr_info *i, struct ext3_xattr_search *s)
{
	struct ext3_xattr_entry *last;
	size_t free, min_offs = s->end - s->base, name_len = strlen(i->name);

	/* Compute min_offs and last. */
	last = s->first;
	for (; !IS_LAST_ENTRY(last); last = EXT3_XATTR_NEXT(last)) {
		if (!last->e_value_block && last->e_value_size) {
			size_t offs = le16_to_cpu(last->e_value_offs);
			if (offs < min_offs)
				min_offs = offs;
		}
	}
	free = min_offs - ((void *)last - s->base) - sizeof(__u32);
	if (!s->not_found) {
		if (!s->here->e_value_block && s->here->e_value_size) {
			size_t size = le32_to_cpu(s->here->e_value_size);
			free += EXT3_XATTR_SIZE(size);
		}
		free += EXT3_XATTR_LEN(name_len);
	}
	if (i->value) {
		if (free < EXT3_XATTR_SIZE(i->value_len) ||
		    free < EXT3_XATTR_LEN(name_len) +
			   EXT3_XATTR_SIZE(i->value_len))
			return -ENOSPC;
	}

	if (i->value && s->not_found) {
		/* Insert the new name. */
		size_t size = EXT3_XATTR_LEN(name_len);
		size_t rest = (void *)last - (void *)s->here + sizeof(__u32);
		memmove((void *)s->here + size, s->here, rest);
		memset(s->here, 0, size);
		s->here->e_name_index = i->name_index;
		s->here->e_name_len = name_len;
		memcpy(s->here->e_name, i->name, name_len);
	} else {
		if (!s->here->e_value_block && s->here->e_value_size) {
			void *first_val = s->base + min_offs;
			size_t offs = le16_to_cpu(s->here->e_value_offs);
			void *val = s->base + offs;
			size_t size = EXT3_XATTR_SIZE(
				le32_to_cpu(s->here->e_value_size));

			if (i->value && size == EXT3_XATTR_SIZE(i->value_len)) {
				/* The old and the new value have the same
				   size. Just replace. */
				s->here->e_value_size =
					cpu_to_le32(i->value_len);
				memset(val + size - EXT3_XATTR_PAD, 0,
				       EXT3_XATTR_PAD); /* Clear pad bytes. */
				memcpy(val, i->value, i->value_len);
				return 0;
			}

			/* Remove the old value. */
			memmove(first_val + size, first_val, val - first_val);
			memset(first_val, 0, size);
			s->here->e_value_size = 0;
			s->here->e_value_offs = 0;
			min_offs += size;

			/* Adjust all value offsets. */
			last = s->first;
			while (!IS_LAST_ENTRY(last)) {
				size_t o = le16_to_cpu(last->e_value_offs);
				if (!last->e_value_block &&
				    last->e_value_size && o < offs)
					last->e_value_offs =
						cpu_to_le16(o + size);
				last = EXT3_XATTR_NEXT(last);
			}
		}
		if (!i->value) {
			/* Remove the old name. */
			size_t size = EXT3_XATTR_LEN(name_len);
			last = ENTRY((void *)last - size);
			memmove(s->here, (void *)s->here + size,
				(void *)last - (void *)s->here + sizeof(__u32));
			memset(last, 0, size);
		}
	}

	if (i->value) {
		/* Insert the new value. */
		s->here->e_value_size = cpu_to_le32(i->value_len);
		if (i->value_len) {
			size_t size = EXT3_XATTR_SIZE(i->value_len);
			void *val = s->base + min_offs - size;
			s->here->e_value_offs = cpu_to_le16(min_offs - size);
			memset(val + size - EXT3_XATTR_PAD, 0,
			       EXT3_XATTR_PAD); /* Clear the pad bytes. */
			memcpy(val, i->value, i->value_len);
		}
	}
	return 0;
}

struct ext3_xattr_block_find {
	struct ext3_xattr_search s;
	struct buffer_head *bh;
};

static int
ext3_xattr_block_find(struct inode *inode, struct ext3_xattr_info *i,
		      struct ext3_xattr_block_find *bs)
{
	struct super_block *sb = inode->i_sb;
	int error;

	ea_idebug(inode, "name=%d.%s, value=%p, value_len=%ld",
		  i->name_index, i->name, i->value, (long)i->value_len);

	if (EXT3_I(inode)->i_file_acl) {
		/* The inode already has an extended attribute block. */
		bs->bh = sb_bread(sb, EXT3_I(inode)->i_file_acl);
		error = -EIO;
		if (!bs->bh)
			goto cleanup;
		ea_bdebug(bs->bh, "b_count=%d, refcount=%d",
			atomic_read(&(bs->bh->b_count)),
			le32_to_cpu(BHDR(bs->bh)->h_refcount));
		if (ext3_xattr_check_block(bs->bh)) {
			ext3_error(sb, __func__,
				"inode %lu: bad block "E3FSBLK, inode->i_ino,
				EXT3_I(inode)->i_file_acl);
			error = -EIO;
			goto cleanup;
		}
		/* Find the named attribute. */
		bs->s.base = BHDR(bs->bh);
		bs->s.first = BFIRST(bs->bh);
		bs->s.end = bs->bh->b_data + bs->bh->b_size;
		bs->s.here = bs->s.first;
		error = ext3_xattr_find_entry(&bs->s.here, i->name_index,
					      i->name, bs->bh->b_size, 1);
		if (error && error != -ENODATA)
			goto cleanup;
		bs->s.not_found = error;
	}
	error = 0;

cleanup:
	return error;
}

static int
ext3_xattr_block_set(handle_t *handle, struct inode *inode,
		     struct ext3_xattr_info *i,
		     struct ext3_xattr_block_find *bs)
{
	struct super_block *sb = inode->i_sb;
	struct buffer_head *new_bh = NULL;
	struct ext3_xattr_search *s = &bs->s;
	struct mb_cache_entry *ce = NULL;
	int error = 0;

#define header(x) ((struct ext3_xattr_header *)(x))

	if (i->value && i->value_len > sb->s_blocksize)
		return -ENOSPC;
	if (s->base) {
		ce = mb_cache_entry_get(ext3_xattr_cache, bs->bh->b_bdev,
					bs->bh->b_blocknr);
		error = ext3_journal_get_write_access(handle, bs->bh);
		if (error)
			goto cleanup;
		lock_buffer(bs->bh);

		if (header(s->base)->h_refcount == cpu_to_le32(1)) {
			if (ce) {
				mb_cache_entry_free(ce);
				ce = NULL;
			}
			ea_bdebug(bs->bh, "modifying in-place");
			error = ext3_xattr_set_entry(i, s);
			if (!error) {
				if (!IS_LAST_ENTRY(s->first))
					ext3_xattr_rehash(header(s->base),
							  s->here);
				ext3_xattr_cache_insert(bs->bh);
			}
			unlock_buffer(bs->bh);
			if (error == -EIO)
				goto bad_block;
			if (!error)
				error = ext3_journal_dirty_metadata(handle,
								    bs->bh);
			if (error)
				goto cleanup;
			goto inserted;
		} else {
			int offset = (char *)s->here - bs->bh->b_data;

			unlock_buffer(bs->bh);
			journal_release_buffer(handle, bs->bh);

			if (ce) {
				mb_cache_entry_release(ce);
				ce = NULL;
			}
			ea_bdebug(bs->bh, "cloning");
			s->base = kmalloc(bs->bh->b_size, GFP_NOFS);
			error = -ENOMEM;
			if (s->base == NULL)
				goto cleanup;
			memcpy(s->base, BHDR(bs->bh), bs->bh->b_size);
			s->first = ENTRY(header(s->base)+1);
			header(s->base)->h_refcount = cpu_to_le32(1);
			s->here = ENTRY(s->base + offset);
			s->end = s->base + bs->bh->b_size;
		}
	} else {
		/* Allocate a buffer where we construct the new block. */
		s->base = kzalloc(sb->s_blocksize, GFP_NOFS);
		/* assert(header == s->base) */
		error = -ENOMEM;
		if (s->base == NULL)
			goto cleanup;
		header(s->base)->h_magic = cpu_to_le32(EXT3_XATTR_MAGIC);
		header(s->base)->h_blocks = cpu_to_le32(1);
		header(s->base)->h_refcount = cpu_to_le32(1);
		s->first = ENTRY(header(s->base)+1);
		s->here = ENTRY(header(s->base)+1);
		s->end = s->base + sb->s_blocksize;
	}

	error = ext3_xattr_set_entry(i, s);
	if (error == -EIO)
		goto bad_block;
	if (error)
		goto cleanup;
	if (!IS_LAST_ENTRY(s->first))
		ext3_xattr_rehash(header(s->base), s->here);

inserted:
	if (!IS_LAST_ENTRY(s->first)) {
		new_bh = ext3_xattr_cache_find(inode, header(s->base), &ce);
		if (new_bh) {
			/* We found an identical block in the cache. */
			if (new_bh == bs->bh)
				ea_bdebug(new_bh, "keeping");
			else {
				/* The old block is released after updating
				   the inode. */
				error = dquot_alloc_block(inode, 1);
				if (error)
					goto cleanup;
				error = ext3_journal_get_write_access(handle,
								      new_bh);
				if (error)
					goto cleanup_dquot;
				lock_buffer(new_bh);
				le32_add_cpu(&BHDR(new_bh)->h_refcount, 1);
				ea_bdebug(new_bh, "reusing; refcount now=%d",
					le32_to_cpu(BHDR(new_bh)->h_refcount));
				unlock_buffer(new_bh);
				error = ext3_journal_dirty_metadata(handle,
								    new_bh);
				if (error)
					goto cleanup_dquot;
			}
			mb_cache_entry_release(ce);
			ce = NULL;
		} else if (bs->bh && s->base == bs->bh->b_data) {
			/* We were modifying this block in-place. */
			ea_bdebug(bs->bh, "keeping this block");
			new_bh = bs->bh;
			get_bh(new_bh);
		} else {
			/* We need to allocate a new block */
			ext3_fsblk_t goal = ext3_group_first_block_no(sb,
						EXT3_I(inode)->i_block_group);
			ext3_fsblk_t block;

			/*
			 * Protect us agaist concurrent allocations to the
			 * same inode from ext3_..._writepage(). Reservation
			 * code does not expect racing allocations.
			 */
			mutex_lock(&EXT3_I(inode)->truncate_mutex);
			block = ext3_new_block(handle, inode, goal, &error);
			mutex_unlock(&EXT3_I(inode)->truncate_mutex);
			if (error)
				goto cleanup;
			ea_idebug(inode, "creating block %d", block);

			new_bh = sb_getblk(sb, block);
			if (!new_bh) {
getblk_failed:
				ext3_free_blocks(handle, inode, block, 1);
				error = -EIO;
				goto cleanup;
			}
			lock_buffer(new_bh);
			error = ext3_journal_get_create_access(handle, new_bh);
			if (error) {
				unlock_buffer(new_bh);
				goto getblk_failed;
			}
			memcpy(new_bh->b_data, s->base, new_bh->b_size);
			set_buffer_uptodate(new_bh);
			unlock_buffer(new_bh);
			ext3_xattr_cache_insert(new_bh);
			error = ext3_journal_dirty_metadata(handle, new_bh);
			if (error)
				goto cleanup;
		}
	}

	/* Update the inode. */
	EXT3_I(inode)->i_file_acl = new_bh ? new_bh->b_blocknr : 0;

	/* Drop the previous xattr block. */
	if (bs->bh && bs->bh != new_bh)
		ext3_xattr_release_block(handle, inode, bs->bh);
	error = 0;

cleanup:
	if (ce)
		mb_cache_entry_release(ce);
	brelse(new_bh);
	if (!(bs->bh && s->base == bs->bh->b_data))
		kfree(s->base);

	return error;

cleanup_dquot:
	dquot_free_block(inode, 1);
	goto cleanup;

bad_block:
	ext3_error(inode->i_sb, __func__,
		   "inode %lu: bad block "E3FSBLK, inode->i_ino,
		   EXT3_I(inode)->i_file_acl);
	goto cleanup;

#undef header
}

struct ext3_xattr_ibody_find {
	struct ext3_xattr_search s;
	struct ext3_iloc iloc;
};

static int
ext3_xattr_ibody_find(struct inode *inode, struct ext3_xattr_info *i,
		      struct ext3_xattr_ibody_find *is)
{
	struct ext3_xattr_ibody_header *header;
	struct ext3_inode *raw_inode;
	int error;

	if (EXT3_I(inode)->i_extra_isize == 0)
		return 0;
	raw_inode = ext3_raw_inode(&is->iloc);
	header = IHDR(inode, raw_inode);
	is->s.base = is->s.first = IFIRST(header);
	is->s.here = is->s.first;
	is->s.end = (void *)raw_inode + EXT3_SB(inode->i_sb)->s_inode_size;
	if (ext3_test_inode_state(inode, EXT3_STATE_XATTR)) {
		error = ext3_xattr_check_names(IFIRST(header), is->s.end);
		if (error)
			return error;
		/* Find the named attribute. */
		error = ext3_xattr_find_entry(&is->s.here, i->name_index,
					      i->name, is->s.end -
					      (void *)is->s.base, 0);
		if (error && error != -ENODATA)
			return error;
		is->s.not_found = error;
	}
	return 0;
}

static int
ext3_xattr_ibody_set(handle_t *handle, struct inode *inode,
		     struct ext3_xattr_info *i,
		     struct ext3_xattr_ibody_find *is)
{
	struct ext3_xattr_ibody_header *header;
	struct ext3_xattr_search *s = &is->s;
	int error;

	if (EXT3_I(inode)->i_extra_isize == 0)
		return -ENOSPC;
	error = ext3_xattr_set_entry(i, s);
	if (error)
		return error;
	header = IHDR(inode, ext3_raw_inode(&is->iloc));
	if (!IS_LAST_ENTRY(s->first)) {
		header->h_magic = cpu_to_le32(EXT3_XATTR_MAGIC);
		ext3_set_inode_state(inode, EXT3_STATE_XATTR);
	} else {
		header->h_magic = cpu_to_le32(0);
		ext3_clear_inode_state(inode, EXT3_STATE_XATTR);
	}
	return 0;
}

/*
 * ext3_xattr_set_handle()
 *
 * Create, replace or remove an extended attribute for this inode.  Value
 * is NULL to remove an existing extended attribute, and non-NULL to
 * either replace an existing extended attribute, or create a new extended
 * attribute. The flags XATTR_REPLACE and XATTR_CREATE
 * specify that an extended attribute must exist and must not exist
 * previous to the call, respectively.
 *
 * Returns 0, or a negative error number on failure.
 */
int
ext3_xattr_set_handle(handle_t *handle, struct inode *inode, int name_index,
		      const char *name, const void *value, size_t value_len,
		      int flags)
{
	struct ext3_xattr_info i = {
		.name_index = name_index,
		.name = name,
		.value = value,
		.value_len = value_len,

	};
	struct ext3_xattr_ibody_find is = {
		.s = { .not_found = -ENODATA, },
	};
	struct ext3_xattr_block_find bs = {
		.s = { .not_found = -ENODATA, },
	};
	int error;

	if (!name)
		return -EINVAL;
	if (strlen(name) > 255)
		return -ERANGE;
	down_write(&EXT3_I(inode)->xattr_sem);
	error = ext3_get_inode_loc(inode, &is.iloc);
	if (error)
		goto cleanup;

	error = ext3_journal_get_write_access(handle, is.iloc.bh);
	if (error)
		goto cleanup;

<<<<<<< HEAD
	if (EXT3_I(inode)->i_state & EXT3_STATE_NEW) {
=======
	if (ext3_test_inode_state(inode, EXT3_STATE_NEW)) {
>>>>>>> 02f8c6ae
		struct ext3_inode *raw_inode = ext3_raw_inode(&is.iloc);
		memset(raw_inode, 0, EXT3_SB(inode->i_sb)->s_inode_size);
		ext3_clear_inode_state(inode, EXT3_STATE_NEW);
	}

	error = ext3_xattr_ibody_find(inode, &i, &is);
	if (error)
		goto cleanup;
	if (is.s.not_found)
		error = ext3_xattr_block_find(inode, &i, &bs);
	if (error)
		goto cleanup;
	if (is.s.not_found && bs.s.not_found) {
		error = -ENODATA;
		if (flags & XATTR_REPLACE)
			goto cleanup;
		error = 0;
		if (!value)
			goto cleanup;
	} else {
		error = -EEXIST;
		if (flags & XATTR_CREATE)
			goto cleanup;
	}
	if (!value) {
		if (!is.s.not_found)
			error = ext3_xattr_ibody_set(handle, inode, &i, &is);
		else if (!bs.s.not_found)
			error = ext3_xattr_block_set(handle, inode, &i, &bs);
	} else {
		error = ext3_xattr_ibody_set(handle, inode, &i, &is);
		if (!error && !bs.s.not_found) {
			i.value = NULL;
			error = ext3_xattr_block_set(handle, inode, &i, &bs);
		} else if (error == -ENOSPC) {
			if (EXT3_I(inode)->i_file_acl && !bs.s.base) {
				error = ext3_xattr_block_find(inode, &i, &bs);
				if (error)
					goto cleanup;
			}
			error = ext3_xattr_block_set(handle, inode, &i, &bs);
			if (error)
				goto cleanup;
			if (!is.s.not_found) {
				i.value = NULL;
				error = ext3_xattr_ibody_set(handle, inode, &i,
							     &is);
			}
		}
	}
	if (!error) {
		ext3_xattr_update_super_block(handle, inode->i_sb);
		inode->i_ctime = CURRENT_TIME_SEC;
		error = ext3_mark_iloc_dirty(handle, inode, &is.iloc);
		/*
		 * The bh is consumed by ext3_mark_iloc_dirty, even with
		 * error != 0.
		 */
		is.iloc.bh = NULL;
		if (IS_SYNC(inode))
			handle->h_sync = 1;
	}

cleanup:
	brelse(is.iloc.bh);
	brelse(bs.bh);
	up_write(&EXT3_I(inode)->xattr_sem);
	return error;
}

/*
 * ext3_xattr_set()
 *
 * Like ext3_xattr_set_handle, but start from an inode. This extended
 * attribute modification is a filesystem transaction by itself.
 *
 * Returns 0, or a negative error number on failure.
 */
int
ext3_xattr_set(struct inode *inode, int name_index, const char *name,
	       const void *value, size_t value_len, int flags)
{
	handle_t *handle;
	int error, retries = 0;

retry:
	handle = ext3_journal_start(inode, EXT3_DATA_TRANS_BLOCKS(inode->i_sb));
	if (IS_ERR(handle)) {
		error = PTR_ERR(handle);
	} else {
		int error2;

		error = ext3_xattr_set_handle(handle, inode, name_index, name,
					      value, value_len, flags);
		error2 = ext3_journal_stop(handle);
		if (error == -ENOSPC &&
		    ext3_should_retry_alloc(inode->i_sb, &retries))
			goto retry;
		if (error == 0)
			error = error2;
	}

	return error;
}

/*
 * ext3_xattr_delete_inode()
 *
 * Free extended attribute resources associated with this inode. This
 * is called immediately before an inode is freed. We have exclusive
 * access to the inode.
 */
void
ext3_xattr_delete_inode(handle_t *handle, struct inode *inode)
{
	struct buffer_head *bh = NULL;

	if (!EXT3_I(inode)->i_file_acl)
		goto cleanup;
	bh = sb_bread(inode->i_sb, EXT3_I(inode)->i_file_acl);
	if (!bh) {
		ext3_error(inode->i_sb, __func__,
			"inode %lu: block "E3FSBLK" read error", inode->i_ino,
			EXT3_I(inode)->i_file_acl);
		goto cleanup;
	}
	if (BHDR(bh)->h_magic != cpu_to_le32(EXT3_XATTR_MAGIC) ||
	    BHDR(bh)->h_blocks != cpu_to_le32(1)) {
		ext3_error(inode->i_sb, __func__,
			"inode %lu: bad block "E3FSBLK, inode->i_ino,
			EXT3_I(inode)->i_file_acl);
		goto cleanup;
	}
	ext3_xattr_release_block(handle, inode, bh);
	EXT3_I(inode)->i_file_acl = 0;

cleanup:
	brelse(bh);
}

/*
 * ext3_xattr_put_super()
 *
 * This is called when a file system is unmounted.
 */
void
ext3_xattr_put_super(struct super_block *sb)
{
	mb_cache_shrink(sb->s_bdev);
}

/*
 * ext3_xattr_cache_insert()
 *
 * Create a new entry in the extended attribute cache, and insert
 * it unless such an entry is already in the cache.
 *
 * Returns 0, or a negative error number on failure.
 */
static void
ext3_xattr_cache_insert(struct buffer_head *bh)
{
	__u32 hash = le32_to_cpu(BHDR(bh)->h_hash);
	struct mb_cache_entry *ce;
	int error;

	ce = mb_cache_entry_alloc(ext3_xattr_cache, GFP_NOFS);
	if (!ce) {
		ea_bdebug(bh, "out of memory");
		return;
	}
	error = mb_cache_entry_insert(ce, bh->b_bdev, bh->b_blocknr, hash);
	if (error) {
		mb_cache_entry_free(ce);
		if (error == -EBUSY) {
			ea_bdebug(bh, "already in cache");
			error = 0;
		}
	} else {
		ea_bdebug(bh, "inserting [%x]", (int)hash);
		mb_cache_entry_release(ce);
	}
}

/*
 * ext3_xattr_cmp()
 *
 * Compare two extended attribute blocks for equality.
 *
 * Returns 0 if the blocks are equal, 1 if they differ, and
 * a negative error number on errors.
 */
static int
ext3_xattr_cmp(struct ext3_xattr_header *header1,
	       struct ext3_xattr_header *header2)
{
	struct ext3_xattr_entry *entry1, *entry2;

	entry1 = ENTRY(header1+1);
	entry2 = ENTRY(header2+1);
	while (!IS_LAST_ENTRY(entry1)) {
		if (IS_LAST_ENTRY(entry2))
			return 1;
		if (entry1->e_hash != entry2->e_hash ||
		    entry1->e_name_index != entry2->e_name_index ||
		    entry1->e_name_len != entry2->e_name_len ||
		    entry1->e_value_size != entry2->e_value_size ||
		    memcmp(entry1->e_name, entry2->e_name, entry1->e_name_len))
			return 1;
		if (entry1->e_value_block != 0 || entry2->e_value_block != 0)
			return -EIO;
		if (memcmp((char *)header1 + le16_to_cpu(entry1->e_value_offs),
			   (char *)header2 + le16_to_cpu(entry2->e_value_offs),
			   le32_to_cpu(entry1->e_value_size)))
			return 1;

		entry1 = EXT3_XATTR_NEXT(entry1);
		entry2 = EXT3_XATTR_NEXT(entry2);
	}
	if (!IS_LAST_ENTRY(entry2))
		return 1;
	return 0;
}

/*
 * ext3_xattr_cache_find()
 *
 * Find an identical extended attribute block.
 *
 * Returns a pointer to the block found, or NULL if such a block was
 * not found or an error occurred.
 */
static struct buffer_head *
ext3_xattr_cache_find(struct inode *inode, struct ext3_xattr_header *header,
		      struct mb_cache_entry **pce)
{
	__u32 hash = le32_to_cpu(header->h_hash);
	struct mb_cache_entry *ce;

	if (!header->h_hash)
		return NULL;  /* never share */
	ea_idebug(inode, "looking for cached blocks [%x]", (int)hash);
again:
	ce = mb_cache_entry_find_first(ext3_xattr_cache, inode->i_sb->s_bdev,
				       hash);
	while (ce) {
		struct buffer_head *bh;

		if (IS_ERR(ce)) {
			if (PTR_ERR(ce) == -EAGAIN)
				goto again;
			break;
		}
		bh = sb_bread(inode->i_sb, ce->e_block);
		if (!bh) {
			ext3_error(inode->i_sb, __func__,
				"inode %lu: block %lu read error",
				inode->i_ino, (unsigned long) ce->e_block);
		} else if (le32_to_cpu(BHDR(bh)->h_refcount) >=
				EXT3_XATTR_REFCOUNT_MAX) {
			ea_idebug(inode, "block %lu refcount %d>=%d",
				  (unsigned long) ce->e_block,
				  le32_to_cpu(BHDR(bh)->h_refcount),
					  EXT3_XATTR_REFCOUNT_MAX);
		} else if (ext3_xattr_cmp(header, BHDR(bh)) == 0) {
			*pce = ce;
			return bh;
		}
		brelse(bh);
		ce = mb_cache_entry_find_next(ce, inode->i_sb->s_bdev, hash);
	}
	return NULL;
}

#define NAME_HASH_SHIFT 5
#define VALUE_HASH_SHIFT 16

/*
 * ext3_xattr_hash_entry()
 *
 * Compute the hash of an extended attribute.
 */
static inline void ext3_xattr_hash_entry(struct ext3_xattr_header *header,
					 struct ext3_xattr_entry *entry)
{
	__u32 hash = 0;
	char *name = entry->e_name;
	int n;

	for (n=0; n < entry->e_name_len; n++) {
		hash = (hash << NAME_HASH_SHIFT) ^
		       (hash >> (8*sizeof(hash) - NAME_HASH_SHIFT)) ^
		       *name++;
	}

	if (entry->e_value_block == 0 && entry->e_value_size != 0) {
		__le32 *value = (__le32 *)((char *)header +
			le16_to_cpu(entry->e_value_offs));
		for (n = (le32_to_cpu(entry->e_value_size) +
		     EXT3_XATTR_ROUND) >> EXT3_XATTR_PAD_BITS; n; n--) {
			hash = (hash << VALUE_HASH_SHIFT) ^
			       (hash >> (8*sizeof(hash) - VALUE_HASH_SHIFT)) ^
			       le32_to_cpu(*value++);
		}
	}
	entry->e_hash = cpu_to_le32(hash);
}

#undef NAME_HASH_SHIFT
#undef VALUE_HASH_SHIFT

#define BLOCK_HASH_SHIFT 16

/*
 * ext3_xattr_rehash()
 *
 * Re-compute the extended attribute hash value after an entry has changed.
 */
static void ext3_xattr_rehash(struct ext3_xattr_header *header,
			      struct ext3_xattr_entry *entry)
{
	struct ext3_xattr_entry *here;
	__u32 hash = 0;

	ext3_xattr_hash_entry(header, entry);
	here = ENTRY(header+1);
	while (!IS_LAST_ENTRY(here)) {
		if (!here->e_hash) {
			/* Block is not shared if an entry's hash value == 0 */
			hash = 0;
			break;
		}
		hash = (hash << BLOCK_HASH_SHIFT) ^
		       (hash >> (8*sizeof(hash) - BLOCK_HASH_SHIFT)) ^
		       le32_to_cpu(here->e_hash);
		here = EXT3_XATTR_NEXT(here);
	}
	header->h_hash = cpu_to_le32(hash);
}

#undef BLOCK_HASH_SHIFT

int __init
init_ext3_xattr(void)
{
	ext3_xattr_cache = mb_cache_create("ext3_xattr", 6);
	if (!ext3_xattr_cache)
		return -ENOMEM;
	return 0;
}

void
exit_ext3_xattr(void)
{
	if (ext3_xattr_cache)
		mb_cache_destroy(ext3_xattr_cache);
	ext3_xattr_cache = NULL;
}<|MERGE_RESOLUTION|>--- conflicted
+++ resolved
@@ -114,9 +114,6 @@
 #ifdef CONFIG_EXT3_FS_SECURITY
 	[EXT3_XATTR_INDEX_SECURITY]	     = &ext3_xattr_security_handler,
 #endif
-#ifdef CONFIG_EXT3_FS_NFS4ACL
-	[EXT3_XATTR_INDEX_NFS4ACL]	     = &ext3_nfs4acl_xattr_handler,
-#endif
 };
 
 const struct xattr_handler *ext3_xattr_handlers[] = {
@@ -128,12 +125,6 @@
 #endif
 #ifdef CONFIG_EXT3_FS_SECURITY
 	&ext3_xattr_security_handler,
-#endif
-#ifdef CONFIG_EXT3_FS_NFS4ACL
-	&ext3_nfs4acl_xattr_handler,
-#ifdef NFS4ACL_DEBUG
-	&ext3_masked_nfs4acl_xattr_handler,
-#endif
 #endif
 	NULL
 };
@@ -812,16 +803,8 @@
 			/* We need to allocate a new block */
 			ext3_fsblk_t goal = ext3_group_first_block_no(sb,
 						EXT3_I(inode)->i_block_group);
-			ext3_fsblk_t block;
-
-			/*
-			 * Protect us agaist concurrent allocations to the
-			 * same inode from ext3_..._writepage(). Reservation
-			 * code does not expect racing allocations.
-			 */
-			mutex_lock(&EXT3_I(inode)->truncate_mutex);
-			block = ext3_new_block(handle, inode, goal, &error);
-			mutex_unlock(&EXT3_I(inode)->truncate_mutex);
+			ext3_fsblk_t block = ext3_new_block(handle, inode,
+							goal, &error);
 			if (error)
 				goto cleanup;
 			ea_idebug(inode, "creating block %d", block);
@@ -984,11 +967,7 @@
 	if (error)
 		goto cleanup;
 
-<<<<<<< HEAD
-	if (EXT3_I(inode)->i_state & EXT3_STATE_NEW) {
-=======
 	if (ext3_test_inode_state(inode, EXT3_STATE_NEW)) {
->>>>>>> 02f8c6ae
 		struct ext3_inode *raw_inode = ext3_raw_inode(&is.iloc);
 		memset(raw_inode, 0, EXT3_SB(inode->i_sb)->s_inode_size);
 		ext3_clear_inode_state(inode, EXT3_STATE_NEW);
