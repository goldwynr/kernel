--- conflicted
+++ resolved
@@ -170,34 +170,7 @@
 	return &ii->vfs_inode;
 }
 
-<<<<<<< HEAD
-struct inode *nilfs_alloc_inode(struct super_block *sb)
-{
-	return nilfs_alloc_inode_common(NILFS_SB(sb)->s_nilfs);
-}
-
-void nilfs_destroy_inode(struct inode *inode)
-{
-	kmem_cache_free(nilfs_inode_cachep, NILFS_I(inode));
-}
-
-static void init_once(void *obj)
-{
-	struct nilfs_inode_info *ii = obj;
-
-	INIT_LIST_HEAD(&ii->i_dirty);
-#ifdef CONFIG_NILFS_XATTR
-	init_rwsem(&ii->xattr_sem);
-#endif
-	address_space_init_once(&ii->i_btnode_cache);
-	ii->i_bmap = (struct nilfs_bmap *)&ii->i_bmap_union;
-	inode_init_once(&ii->vfs_inode);
-}
-
-static int nilfs_init_inode_cache(void)
-=======
 static void nilfs_i_callback(struct rcu_head *head)
->>>>>>> 02f8c6ae
 {
 	struct inode *inode = container_of(head, struct inode, i_rcu);
 	struct nilfs_mdt_info *mdi = NILFS_MDT(inode);
@@ -223,11 +196,7 @@
 
  retry:
 	set_buffer_dirty(nilfs->ns_sbh[0]);
-<<<<<<< HEAD
-	if (nilfs_test_opt(sbi, BARRIER)) {
-=======
 	if (nilfs_test_opt(nilfs, BARRIER)) {
->>>>>>> 02f8c6ae
 		err = __sync_dirty_buffer(nilfs->ns_sbh[0],
 					  WRITE_SYNC | WRITE_FLUSH_FUA);
 	} else {
@@ -1092,7 +1061,6 @@
 	sb->s_export_op = &nilfs_export_ops;
 	sb->s_root = NULL;
 	sb->s_time_gran = 1;
-	sb->s_bdi = nilfs->ns_bdi;
 
 	bdi = sb->s_bdev->bd_inode->i_mapping->backing_dev_info;
 	sb->s_bdi = bdi ? : &default_backing_dev_info;
