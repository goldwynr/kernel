/* binfmt_elf_fdpic.c: FDPIC ELF binary format
 *
 * Copyright (C) 2003, 2004, 2006 Red Hat, Inc. All Rights Reserved.
 * Written by David Howells (dhowells@redhat.com)
 * Derived from binfmt_elf.c
 *
 * This program is free software; you can redistribute it and/or
 * modify it under the terms of the GNU General Public License
 * as published by the Free Software Foundation; either version
 * 2 of the License, or (at your option) any later version.
 */

#include <linux/module.h>

#include <linux/fs.h>
#include <linux/stat.h>
#include <linux/sched.h>
#include <linux/mm.h>
#include <linux/mman.h>
#include <linux/errno.h>
#include <linux/signal.h>
#include <linux/binfmts.h>
#include <linux/string.h>
#include <linux/file.h>
#include <linux/fcntl.h>
#include <linux/slab.h>
#include <linux/pagemap.h>
#include <linux/security.h>
#include <linux/highmem.h>
#include <linux/highuid.h>
#include <linux/personality.h>
#include <linux/ptrace.h>
#include <linux/init.h>
#include <linux/elf.h>
#include <linux/elf-fdpic.h>
#include <linux/elfcore.h>
#include <linux/coredump.h>

#include <asm/uaccess.h>
#include <asm/param.h>
#include <asm/pgalloc.h>

typedef char *elf_caddr_t;

#if 0
#define kdebug(fmt, ...) printk("FDPIC "fmt"\n" ,##__VA_ARGS__ )
#else
#define kdebug(fmt, ...) do {} while(0)
#endif

#if 0
#define kdcore(fmt, ...) printk("FDPIC "fmt"\n" ,##__VA_ARGS__ )
#else
#define kdcore(fmt, ...) do {} while(0)
#endif

MODULE_LICENSE("GPL");

static int load_elf_fdpic_binary(struct linux_binprm *, struct pt_regs *);
static int elf_fdpic_fetch_phdrs(struct elf_fdpic_params *, struct file *);
static int elf_fdpic_map_file(struct elf_fdpic_params *, struct file *,
			      struct mm_struct *, const char *);

static int create_elf_fdpic_tables(struct linux_binprm *, struct mm_struct *,
				   struct elf_fdpic_params *,
				   struct elf_fdpic_params *);

#ifndef CONFIG_MMU
static int elf_fdpic_transfer_args_to_stack(struct linux_binprm *,
					    unsigned long *);
static int elf_fdpic_map_file_constdisp_on_uclinux(struct elf_fdpic_params *,
						   struct file *,
						   struct mm_struct *);
#endif

static int elf_fdpic_map_file_by_direct_mmap(struct elf_fdpic_params *,
					     struct file *, struct mm_struct *);

#ifdef CONFIG_ELF_CORE
static int elf_fdpic_core_dump(struct coredump_params *cprm);
#endif

static struct linux_binfmt elf_fdpic_format = {
	.module		= THIS_MODULE,
	.load_binary	= load_elf_fdpic_binary,
#ifdef CONFIG_ELF_CORE
	.core_dump	= elf_fdpic_core_dump,
#endif
	.min_coredump	= ELF_EXEC_PAGESIZE,
};

static int __init init_elf_fdpic_binfmt(void)
{
	return register_binfmt(&elf_fdpic_format);
}

static void __exit exit_elf_fdpic_binfmt(void)
{
	unregister_binfmt(&elf_fdpic_format);
}

core_initcall(init_elf_fdpic_binfmt);
module_exit(exit_elf_fdpic_binfmt);

static int is_elf_fdpic(struct elfhdr *hdr, struct file *file)
{
	if (memcmp(hdr->e_ident, ELFMAG, SELFMAG) != 0)
		return 0;
	if (hdr->e_type != ET_EXEC && hdr->e_type != ET_DYN)
		return 0;
	if (!elf_check_arch(hdr) || !elf_check_fdpic(hdr))
		return 0;
	if (!file->f_op || !file->f_op->mmap)
		return 0;
	return 1;
}

/*****************************************************************************/
/*
 * read the program headers table into memory
 */
static int elf_fdpic_fetch_phdrs(struct elf_fdpic_params *params,
				 struct file *file)
{
	struct elf32_phdr *phdr;
	unsigned long size;
	int retval, loop;

	if (params->hdr.e_phentsize != sizeof(struct elf_phdr))
		return -ENOMEM;
	if (params->hdr.e_phnum > 65536U / sizeof(struct elf_phdr))
		return -ENOMEM;

	size = params->hdr.e_phnum * sizeof(struct elf_phdr);
	params->phdrs = kmalloc(size, GFP_KERNEL);
	if (!params->phdrs)
		return -ENOMEM;

	retval = kernel_read(file, params->hdr.e_phoff,
			     (char *) params->phdrs, size);
	if (unlikely(retval != size))
		return retval < 0 ? retval : -ENOEXEC;

	/* determine stack size for this binary */
	phdr = params->phdrs;
	for (loop = 0; loop < params->hdr.e_phnum; loop++, phdr++) {
		if (phdr->p_type != PT_GNU_STACK)
			continue;

		if (phdr->p_flags & PF_X)
			params->flags |= ELF_FDPIC_FLAG_EXEC_STACK;
		else
			params->flags |= ELF_FDPIC_FLAG_NOEXEC_STACK;

		params->stack_size = phdr->p_memsz;
		break;
	}

	return 0;
}

/*****************************************************************************/
/*
 * load an fdpic binary into various bits of memory
 */
static int load_elf_fdpic_binary(struct linux_binprm *bprm,
				 struct pt_regs *regs)
{
	struct elf_fdpic_params exec_params, interp_params;
	struct elf_phdr *phdr;
	unsigned long stack_size, entryaddr;
#ifdef ELF_FDPIC_PLAT_INIT
	unsigned long dynaddr;
#endif
#ifndef CONFIG_MMU
	unsigned long stack_prot;
#endif
	struct file *interpreter = NULL; /* to shut gcc up */
	char *interpreter_name = NULL;
	int executable_stack;
	int retval, i;

	kdebug("____ LOAD %d ____", current->pid);

	memset(&exec_params, 0, sizeof(exec_params));
	memset(&interp_params, 0, sizeof(interp_params));

	exec_params.hdr = *(struct elfhdr *) bprm->buf;
	exec_params.flags = ELF_FDPIC_FLAG_PRESENT | ELF_FDPIC_FLAG_EXECUTABLE;

	/* check that this is a binary we know how to deal with */
	retval = -ENOEXEC;
	if (!is_elf_fdpic(&exec_params.hdr, bprm->file))
		goto error;

	/* read the program header table */
	retval = elf_fdpic_fetch_phdrs(&exec_params, bprm->file);
	if (retval < 0)
		goto error;

	/* scan for a program header that specifies an interpreter */
	phdr = exec_params.phdrs;

	for (i = 0; i < exec_params.hdr.e_phnum; i++, phdr++) {
		switch (phdr->p_type) {
		case PT_INTERP:
			retval = -ENOMEM;
			if (phdr->p_filesz > PATH_MAX)
				goto error;
			retval = -ENOENT;
			if (phdr->p_filesz < 2)
				goto error;

			/* read the name of the interpreter into memory */
			interpreter_name = kmalloc(phdr->p_filesz, GFP_KERNEL);
			if (!interpreter_name)
				goto error;

			retval = kernel_read(bprm->file,
					     phdr->p_offset,
					     interpreter_name,
					     phdr->p_filesz);
			if (unlikely(retval != phdr->p_filesz)) {
				if (retval >= 0)
					retval = -ENOEXEC;
				goto error;
			}

			retval = -ENOENT;
			if (interpreter_name[phdr->p_filesz - 1] != '\0')
				goto error;

			kdebug("Using ELF interpreter %s", interpreter_name);

			/* replace the program with the interpreter */
			interpreter = open_exec(interpreter_name);
			retval = PTR_ERR(interpreter);
			if (IS_ERR(interpreter)) {
				interpreter = NULL;
				goto error;
			}

			/*
			 * If the binary is not readable then enforce
			 * mm->dumpable = 0 regardless of the interpreter's
			 * permissions.
			 */
			if (file_permission(interpreter, MAY_READ) < 0)
				bprm->interp_flags |= BINPRM_FLAGS_ENFORCE_NONDUMP;

			retval = kernel_read(interpreter, 0, bprm->buf,
					     BINPRM_BUF_SIZE);
			if (unlikely(retval != BINPRM_BUF_SIZE)) {
				if (retval >= 0)
					retval = -ENOEXEC;
				goto error;
			}

			interp_params.hdr = *((struct elfhdr *) bprm->buf);
			break;

		case PT_LOAD:
#ifdef CONFIG_MMU
			if (exec_params.load_addr == 0)
				exec_params.load_addr = phdr->p_vaddr;
#endif
			break;
		}

	}

	if (elf_check_const_displacement(&exec_params.hdr))
		exec_params.flags |= ELF_FDPIC_FLAG_CONSTDISP;

	/* perform insanity checks on the interpreter */
	if (interpreter_name) {
		retval = -ELIBBAD;
		if (!is_elf_fdpic(&interp_params.hdr, interpreter))
			goto error;

		interp_params.flags = ELF_FDPIC_FLAG_PRESENT;

		/* read the interpreter's program header table */
		retval = elf_fdpic_fetch_phdrs(&interp_params, interpreter);
		if (retval < 0)
			goto error;
	}

	stack_size = exec_params.stack_size;
	if (exec_params.flags & ELF_FDPIC_FLAG_EXEC_STACK)
		executable_stack = EXSTACK_ENABLE_X;
	else if (exec_params.flags & ELF_FDPIC_FLAG_NOEXEC_STACK)
		executable_stack = EXSTACK_DISABLE_X;
	else
		executable_stack = EXSTACK_DEFAULT;

	if (stack_size == 0) {
		stack_size = interp_params.stack_size;
		if (interp_params.flags & ELF_FDPIC_FLAG_EXEC_STACK)
			executable_stack = EXSTACK_ENABLE_X;
		else if (interp_params.flags & ELF_FDPIC_FLAG_NOEXEC_STACK)
			executable_stack = EXSTACK_DISABLE_X;
		else
			executable_stack = EXSTACK_DEFAULT;
	}

	retval = -ENOEXEC;
	if (stack_size == 0)
		goto error;

	if (elf_check_const_displacement(&interp_params.hdr))
		interp_params.flags |= ELF_FDPIC_FLAG_CONSTDISP;

	/* flush all traces of the currently running executable */
	retval = flush_old_exec(bprm);
	if (retval)
		goto error;

	/* there's now no turning back... the old userspace image is dead,
	 * defunct, deceased, etc. after this point we have to exit via
	 * error_kill */
	set_personality(PER_LINUX_FDPIC);
	if (elf_read_implies_exec(&exec_params.hdr, executable_stack))
		current->personality |= READ_IMPLIES_EXEC;

	setup_new_exec(bprm);

	set_binfmt(&elf_fdpic_format);

	current->mm->start_code = 0;
	current->mm->end_code = 0;
	current->mm->start_stack = 0;
	current->mm->start_data = 0;
	current->mm->end_data = 0;
	current->mm->context.exec_fdpic_loadmap = 0;
	current->mm->context.interp_fdpic_loadmap = 0;

	current->flags &= ~PF_FORKNOEXEC;

#ifdef CONFIG_MMU
	elf_fdpic_arch_lay_out_mm(&exec_params,
				  &interp_params,
				  &current->mm->start_stack,
				  &current->mm->start_brk);

	retval = setup_arg_pages(bprm, current->mm->start_stack,
				 executable_stack);
	if (retval < 0) {
		send_sig(SIGKILL, current, 0);
		goto error_kill;
	}
#endif

	/* load the executable and interpreter into memory */
	retval = elf_fdpic_map_file(&exec_params, bprm->file, current->mm,
				    "executable");
	if (retval < 0)
		goto error_kill;

	if (interpreter_name) {
		retval = elf_fdpic_map_file(&interp_params, interpreter,
					    current->mm, "interpreter");
		if (retval < 0) {
			printk(KERN_ERR "Unable to load interpreter\n");
			goto error_kill;
		}

		allow_write_access(interpreter);
		fput(interpreter);
		interpreter = NULL;
	}

#ifdef CONFIG_MMU
	if (!current->mm->start_brk)
		current->mm->start_brk = current->mm->end_data;

	current->mm->brk = current->mm->start_brk =
		PAGE_ALIGN(current->mm->start_brk);

#else
	/* create a stack and brk area big enough for everyone
	 * - the brk heap starts at the bottom and works up
	 * - the stack starts at the top and works down
	 */
	stack_size = (stack_size + PAGE_SIZE - 1) & PAGE_MASK;
	if (stack_size < PAGE_SIZE * 2)
		stack_size = PAGE_SIZE * 2;

	stack_prot = PROT_READ | PROT_WRITE;
	if (executable_stack == EXSTACK_ENABLE_X ||
	    (executable_stack == EXSTACK_DEFAULT && VM_STACK_FLAGS & VM_EXEC))
		stack_prot |= PROT_EXEC;

	down_write(&current->mm->mmap_sem);
	current->mm->start_brk = do_mmap(NULL, 0, stack_size, stack_prot,
<<<<<<< HEAD
					 MAP_PRIVATE | MAP_ANONYMOUS | MAP_GROWSDOWN,
=======
					 MAP_PRIVATE | MAP_ANONYMOUS |
					 MAP_UNINITIALIZED | MAP_GROWSDOWN,
>>>>>>> 02f8c6ae
					 0);

	if (IS_ERR_VALUE(current->mm->start_brk)) {
		up_write(&current->mm->mmap_sem);
		retval = current->mm->start_brk;
		current->mm->start_brk = 0;
		goto error_kill;
	}

	up_write(&current->mm->mmap_sem);

	current->mm->brk = current->mm->start_brk;
	current->mm->context.end_brk = current->mm->start_brk;
	current->mm->context.end_brk +=
		(stack_size > PAGE_SIZE) ? (stack_size - PAGE_SIZE) : 0;
	current->mm->start_stack = current->mm->start_brk + stack_size;
#endif

	install_exec_creds(bprm);
	current->flags &= ~PF_FORKNOEXEC;
	if (create_elf_fdpic_tables(bprm, current->mm,
				    &exec_params, &interp_params) < 0)
		goto error_kill;

	kdebug("- start_code  %lx", current->mm->start_code);
	kdebug("- end_code    %lx", current->mm->end_code);
	kdebug("- start_data  %lx", current->mm->start_data);
	kdebug("- end_data    %lx", current->mm->end_data);
	kdebug("- start_brk   %lx", current->mm->start_brk);
	kdebug("- brk         %lx", current->mm->brk);
	kdebug("- start_stack %lx", current->mm->start_stack);

#ifdef ELF_FDPIC_PLAT_INIT
	/*
	 * The ABI may specify that certain registers be set up in special
	 * ways (on i386 %edx is the address of a DT_FINI function, for
	 * example.  This macro performs whatever initialization to
	 * the regs structure is required.
	 */
	dynaddr = interp_params.dynamic_addr ?: exec_params.dynamic_addr;
	ELF_FDPIC_PLAT_INIT(regs, exec_params.map_addr, interp_params.map_addr,
			    dynaddr);
#endif

	/* everything is now ready... get the userspace context ready to roll */
	entryaddr = interp_params.entry_addr ?: exec_params.entry_addr;
	start_thread(regs, entryaddr, current->mm->start_stack);

	retval = 0;

error:
	if (interpreter) {
		allow_write_access(interpreter);
		fput(interpreter);
	}
	kfree(interpreter_name);
	kfree(exec_params.phdrs);
	kfree(exec_params.loadmap);
	kfree(interp_params.phdrs);
	kfree(interp_params.loadmap);
	return retval;

	/* unrecoverable error - kill the process */
error_kill:
	send_sig(SIGSEGV, current, 0);
	goto error;

}

/*****************************************************************************/

#ifndef ELF_BASE_PLATFORM
/*
 * AT_BASE_PLATFORM indicates the "real" hardware/microarchitecture.
 * If the arch defines ELF_BASE_PLATFORM (in asm/elf.h), the value
 * will be copied to the user stack in the same manner as AT_PLATFORM.
 */
#define ELF_BASE_PLATFORM NULL
#endif

/*
 * present useful information to the program by shovelling it onto the new
 * process's stack
 */
static int create_elf_fdpic_tables(struct linux_binprm *bprm,
				   struct mm_struct *mm,
				   struct elf_fdpic_params *exec_params,
				   struct elf_fdpic_params *interp_params)
{
	const struct cred *cred = current_cred();
	unsigned long sp, csp, nitems;
	elf_caddr_t __user *argv, *envp;
	size_t platform_len = 0, len;
	char *k_platform, *k_base_platform;
	char __user *u_platform, *u_base_platform, *p;
	long hwcap;
	int loop;
	int nr;	/* reset for each csp adjustment */

#ifdef CONFIG_MMU
	/* In some cases (e.g. Hyper-Threading), we want to avoid L1 evictions
	 * by the processes running on the same package. One thing we can do is
	 * to shuffle the initial stack for them, so we give the architecture
	 * an opportunity to do so here.
	 */
	sp = arch_align_stack(bprm->p);
#else
	sp = mm->start_stack;

	/* stack the program arguments and environment */
	if (elf_fdpic_transfer_args_to_stack(bprm, &sp) < 0)
		return -EFAULT;
#endif

	hwcap = ELF_HWCAP;

	/*
	 * If this architecture has a platform capability string, copy it
	 * to userspace.  In some cases (Sparc), this info is impossible
	 * for userspace to get any other way, in others (i386) it is
	 * merely difficult.
	 */
	k_platform = ELF_PLATFORM;
	u_platform = NULL;

	if (k_platform) {
		platform_len = strlen(k_platform) + 1;
		sp -= platform_len;
		u_platform = (char __user *) sp;
		if (__copy_to_user(u_platform, k_platform, platform_len) != 0)
			return -EFAULT;
	}

	/*
	 * If this architecture has a "base" platform capability
	 * string, copy it to userspace.
	 */
	k_base_platform = ELF_BASE_PLATFORM;
	u_base_platform = NULL;

	if (k_base_platform) {
		platform_len = strlen(k_base_platform) + 1;
		sp -= platform_len;
		u_base_platform = (char __user *) sp;
		if (__copy_to_user(u_base_platform, k_base_platform, platform_len) != 0)
			return -EFAULT;
	}

	sp &= ~7UL;

	/* stack the load map(s) */
	len = sizeof(struct elf32_fdpic_loadmap);
	len += sizeof(struct elf32_fdpic_loadseg) * exec_params->loadmap->nsegs;
	sp = (sp - len) & ~7UL;
	exec_params->map_addr = sp;

	if (copy_to_user((void __user *) sp, exec_params->loadmap, len) != 0)
		return -EFAULT;

	current->mm->context.exec_fdpic_loadmap = (unsigned long) sp;

	if (interp_params->loadmap) {
		len = sizeof(struct elf32_fdpic_loadmap);
		len += sizeof(struct elf32_fdpic_loadseg) *
			interp_params->loadmap->nsegs;
		sp = (sp - len) & ~7UL;
		interp_params->map_addr = sp;

		if (copy_to_user((void __user *) sp, interp_params->loadmap,
				 len) != 0)
			return -EFAULT;

		current->mm->context.interp_fdpic_loadmap = (unsigned long) sp;
	}

	/* force 16 byte _final_ alignment here for generality */
#define DLINFO_ITEMS 15

	nitems = 1 + DLINFO_ITEMS + (k_platform ? 1 : 0) +
		(k_base_platform ? 1 : 0) + AT_VECTOR_SIZE_ARCH;

	if (bprm->interp_flags & BINPRM_FLAGS_EXECFD)
		nitems++;

	csp = sp;
	sp -= nitems * 2 * sizeof(unsigned long);
	sp -= (bprm->envc + 1) * sizeof(char *);	/* envv[] */
	sp -= (bprm->argc + 1) * sizeof(char *);	/* argv[] */
	sp -= 1 * sizeof(unsigned long);		/* argc */

	csp -= sp & 15UL;
	sp -= sp & 15UL;

	/* put the ELF interpreter info on the stack */
#define NEW_AUX_ENT(id, val)						\
	do {								\
		struct { unsigned long _id, _val; } __user *ent;	\
									\
		ent = (void __user *) csp;				\
		__put_user((id), &ent[nr]._id);				\
		__put_user((val), &ent[nr]._val);			\
		nr++;							\
	} while (0)

	nr = 0;
	csp -= 2 * sizeof(unsigned long);
	NEW_AUX_ENT(AT_NULL, 0);
	if (k_platform) {
		nr = 0;
		csp -= 2 * sizeof(unsigned long);
		NEW_AUX_ENT(AT_PLATFORM,
			    (elf_addr_t) (unsigned long) u_platform);
	}

	if (k_base_platform) {
		nr = 0;
		csp -= 2 * sizeof(unsigned long);
		NEW_AUX_ENT(AT_BASE_PLATFORM,
			    (elf_addr_t) (unsigned long) u_base_platform);
	}

	if (bprm->interp_flags & BINPRM_FLAGS_EXECFD) {
		nr = 0;
		csp -= 2 * sizeof(unsigned long);
		NEW_AUX_ENT(AT_EXECFD, bprm->interp_data);
	}

	nr = 0;
	csp -= DLINFO_ITEMS * 2 * sizeof(unsigned long);
	NEW_AUX_ENT(AT_HWCAP,	hwcap);
	NEW_AUX_ENT(AT_PAGESZ,	PAGE_SIZE);
	NEW_AUX_ENT(AT_CLKTCK,	CLOCKS_PER_SEC);
	NEW_AUX_ENT(AT_PHDR,	exec_params->ph_addr);
	NEW_AUX_ENT(AT_PHENT,	sizeof(struct elf_phdr));
	NEW_AUX_ENT(AT_PHNUM,	exec_params->hdr.e_phnum);
	NEW_AUX_ENT(AT_BASE,	interp_params->elfhdr_addr);
	NEW_AUX_ENT(AT_FLAGS,	0);
	NEW_AUX_ENT(AT_ENTRY,	exec_params->entry_addr);
	NEW_AUX_ENT(AT_UID,	(elf_addr_t) cred->uid);
	NEW_AUX_ENT(AT_EUID,	(elf_addr_t) cred->euid);
	NEW_AUX_ENT(AT_GID,	(elf_addr_t) cred->gid);
	NEW_AUX_ENT(AT_EGID,	(elf_addr_t) cred->egid);
	NEW_AUX_ENT(AT_SECURE,	security_bprm_secureexec(bprm));
	NEW_AUX_ENT(AT_EXECFN,	bprm->exec);

#ifdef ARCH_DLINFO
	nr = 0;
	csp -= AT_VECTOR_SIZE_ARCH * 2 * sizeof(unsigned long);

	/* ARCH_DLINFO must come last so platform specific code can enforce
	 * special alignment requirements on the AUXV if necessary (eg. PPC).
	 */
	ARCH_DLINFO;
#endif
#undef NEW_AUX_ENT

	/* allocate room for argv[] and envv[] */
	csp -= (bprm->envc + 1) * sizeof(elf_caddr_t);
	envp = (elf_caddr_t __user *) csp;
	csp -= (bprm->argc + 1) * sizeof(elf_caddr_t);
	argv = (elf_caddr_t __user *) csp;

	/* stack argc */
	csp -= sizeof(unsigned long);
	__put_user(bprm->argc, (unsigned long __user *) csp);

	BUG_ON(csp != sp);

	/* fill in the argv[] array */
#ifdef CONFIG_MMU
	current->mm->arg_start = bprm->p;
#else
	current->mm->arg_start = current->mm->start_stack -
		(MAX_ARG_PAGES * PAGE_SIZE - bprm->p);
#endif

	p = (char __user *) current->mm->arg_start;
	for (loop = bprm->argc; loop > 0; loop--) {
		__put_user((elf_caddr_t) p, argv++);
		len = strnlen_user(p, MAX_ARG_STRLEN);
		if (!len || len > MAX_ARG_STRLEN)
			return -EINVAL;
		p += len;
	}
	__put_user(NULL, argv);
	current->mm->arg_end = (unsigned long) p;

	/* fill in the envv[] array */
	current->mm->env_start = (unsigned long) p;
	for (loop = bprm->envc; loop > 0; loop--) {
		__put_user((elf_caddr_t)(unsigned long) p, envp++);
		len = strnlen_user(p, MAX_ARG_STRLEN);
		if (!len || len > MAX_ARG_STRLEN)
			return -EINVAL;
		p += len;
	}
	__put_user(NULL, envp);
	current->mm->env_end = (unsigned long) p;

	mm->start_stack = (unsigned long) sp;
	return 0;
}

/*****************************************************************************/
/*
 * transfer the program arguments and environment from the holding pages onto
 * the stack
 */
#ifndef CONFIG_MMU
static int elf_fdpic_transfer_args_to_stack(struct linux_binprm *bprm,
					    unsigned long *_sp)
{
	unsigned long index, stop, sp;
	char *src;
	int ret = 0;

	stop = bprm->p >> PAGE_SHIFT;
	sp = *_sp;

	for (index = MAX_ARG_PAGES - 1; index >= stop; index--) {
		src = kmap(bprm->page[index]);
		sp -= PAGE_SIZE;
		if (copy_to_user((void *) sp, src, PAGE_SIZE) != 0)
			ret = -EFAULT;
		kunmap(bprm->page[index]);
		if (ret < 0)
			goto out;
	}

	*_sp = (*_sp - (MAX_ARG_PAGES * PAGE_SIZE - bprm->p)) & ~15;

out:
	return ret;
}
#endif

/*****************************************************************************/
/*
 * load the appropriate binary image (executable or interpreter) into memory
 * - we assume no MMU is available
 * - if no other PIC bits are set in params->hdr->e_flags
 *   - we assume that the LOADable segments in the binary are independently relocatable
 *   - we assume R/O executable segments are shareable
 * - else
 *   - we assume the loadable parts of the image to require fixed displacement
 *   - the image is not shareable
 */
static int elf_fdpic_map_file(struct elf_fdpic_params *params,
			      struct file *file,
			      struct mm_struct *mm,
			      const char *what)
{
	struct elf32_fdpic_loadmap *loadmap;
#ifdef CONFIG_MMU
	struct elf32_fdpic_loadseg *mseg;
#endif
	struct elf32_fdpic_loadseg *seg;
	struct elf32_phdr *phdr;
	unsigned long load_addr, stop;
	unsigned nloads, tmp;
	size_t size;
	int loop, ret;

	/* allocate a load map table */
	nloads = 0;
	for (loop = 0; loop < params->hdr.e_phnum; loop++)
		if (params->phdrs[loop].p_type == PT_LOAD)
			nloads++;

	if (nloads == 0)
		return -ELIBBAD;

	size = sizeof(*loadmap) + nloads * sizeof(*seg);
	loadmap = kzalloc(size, GFP_KERNEL);
	if (!loadmap)
		return -ENOMEM;

	params->loadmap = loadmap;

	loadmap->version = ELF32_FDPIC_LOADMAP_VERSION;
	loadmap->nsegs = nloads;

	load_addr = params->load_addr;
	seg = loadmap->segs;

	/* map the requested LOADs into the memory space */
	switch (params->flags & ELF_FDPIC_FLAG_ARRANGEMENT) {
	case ELF_FDPIC_FLAG_CONSTDISP:
	case ELF_FDPIC_FLAG_CONTIGUOUS:
#ifndef CONFIG_MMU
		ret = elf_fdpic_map_file_constdisp_on_uclinux(params, file, mm);
		if (ret < 0)
			return ret;
		break;
#endif
	default:
		ret = elf_fdpic_map_file_by_direct_mmap(params, file, mm);
		if (ret < 0)
			return ret;
		break;
	}

	/* map the entry point */
	if (params->hdr.e_entry) {
		seg = loadmap->segs;
		for (loop = loadmap->nsegs; loop > 0; loop--, seg++) {
			if (params->hdr.e_entry >= seg->p_vaddr &&
			    params->hdr.e_entry < seg->p_vaddr + seg->p_memsz) {
				params->entry_addr =
					(params->hdr.e_entry - seg->p_vaddr) +
					seg->addr;
				break;
			}
		}
	}

	/* determine where the program header table has wound up if mapped */
	stop = params->hdr.e_phoff;
	stop += params->hdr.e_phnum * sizeof (struct elf_phdr);
	phdr = params->phdrs;

	for (loop = 0; loop < params->hdr.e_phnum; loop++, phdr++) {
		if (phdr->p_type != PT_LOAD)
			continue;

		if (phdr->p_offset > params->hdr.e_phoff ||
		    phdr->p_offset + phdr->p_filesz < stop)
			continue;

		seg = loadmap->segs;
		for (loop = loadmap->nsegs; loop > 0; loop--, seg++) {
			if (phdr->p_vaddr >= seg->p_vaddr &&
			    phdr->p_vaddr + phdr->p_filesz <=
			    seg->p_vaddr + seg->p_memsz) {
				params->ph_addr =
					(phdr->p_vaddr - seg->p_vaddr) +
					seg->addr +
					params->hdr.e_phoff - phdr->p_offset;
				break;
			}
		}
		break;
	}

	/* determine where the dynamic section has wound up if there is one */
	phdr = params->phdrs;
	for (loop = 0; loop < params->hdr.e_phnum; loop++, phdr++) {
		if (phdr->p_type != PT_DYNAMIC)
			continue;

		seg = loadmap->segs;
		for (loop = loadmap->nsegs; loop > 0; loop--, seg++) {
			if (phdr->p_vaddr >= seg->p_vaddr &&
			    phdr->p_vaddr + phdr->p_memsz <=
			    seg->p_vaddr + seg->p_memsz) {
				params->dynamic_addr =
					(phdr->p_vaddr - seg->p_vaddr) +
					seg->addr;

				/* check the dynamic section contains at least
				 * one item, and that the last item is a NULL
				 * entry */
				if (phdr->p_memsz == 0 ||
				    phdr->p_memsz % sizeof(Elf32_Dyn) != 0)
					goto dynamic_error;

				tmp = phdr->p_memsz / sizeof(Elf32_Dyn);
				if (((Elf32_Dyn *)
				     params->dynamic_addr)[tmp - 1].d_tag != 0)
					goto dynamic_error;
				break;
			}
		}
		break;
	}

	/* now elide adjacent segments in the load map on MMU linux
	 * - on uClinux the holes between may actually be filled with system
	 *   stuff or stuff from other processes
	 */
#ifdef CONFIG_MMU
	nloads = loadmap->nsegs;
	mseg = loadmap->segs;
	seg = mseg + 1;
	for (loop = 1; loop < nloads; loop++) {
		/* see if we have a candidate for merging */
		if (seg->p_vaddr - mseg->p_vaddr == seg->addr - mseg->addr) {
			load_addr = PAGE_ALIGN(mseg->addr + mseg->p_memsz);
			if (load_addr == (seg->addr & PAGE_MASK)) {
				mseg->p_memsz +=
					load_addr -
					(mseg->addr + mseg->p_memsz);
				mseg->p_memsz += seg->addr & ~PAGE_MASK;
				mseg->p_memsz += seg->p_memsz;
				loadmap->nsegs--;
				continue;
			}
		}

		mseg++;
		if (mseg != seg)
			*mseg = *seg;
	}
#endif

	kdebug("Mapped Object [%s]:", what);
	kdebug("- elfhdr   : %lx", params->elfhdr_addr);
	kdebug("- entry    : %lx", params->entry_addr);
	kdebug("- PHDR[]   : %lx", params->ph_addr);
	kdebug("- DYNAMIC[]: %lx", params->dynamic_addr);
	seg = loadmap->segs;
	for (loop = 0; loop < loadmap->nsegs; loop++, seg++)
		kdebug("- LOAD[%d] : %08x-%08x [va=%x ms=%x]",
		       loop,
		       seg->addr, seg->addr + seg->p_memsz - 1,
		       seg->p_vaddr, seg->p_memsz);

	return 0;

dynamic_error:
	printk("ELF FDPIC %s with invalid DYNAMIC section (inode=%lu)\n",
	       what, file->f_path.dentry->d_inode->i_ino);
	return -ELIBBAD;
}

/*****************************************************************************/
/*
 * map a file with constant displacement under uClinux
 */
#ifndef CONFIG_MMU
static int elf_fdpic_map_file_constdisp_on_uclinux(
	struct elf_fdpic_params *params,
	struct file *file,
	struct mm_struct *mm)
{
	struct elf32_fdpic_loadseg *seg;
	struct elf32_phdr *phdr;
	unsigned long load_addr, base = ULONG_MAX, top = 0, maddr = 0, mflags;
	loff_t fpos;
	int loop, ret;

	load_addr = params->load_addr;
	seg = params->loadmap->segs;

	/* determine the bounds of the contiguous overall allocation we must
	 * make */
	phdr = params->phdrs;
	for (loop = 0; loop < params->hdr.e_phnum; loop++, phdr++) {
		if (params->phdrs[loop].p_type != PT_LOAD)
			continue;

		if (base > phdr->p_vaddr)
			base = phdr->p_vaddr;
		if (top < phdr->p_vaddr + phdr->p_memsz)
			top = phdr->p_vaddr + phdr->p_memsz;
	}

	/* allocate one big anon block for everything */
	mflags = MAP_PRIVATE;
	if (params->flags & ELF_FDPIC_FLAG_EXECUTABLE)
		mflags |= MAP_EXECUTABLE;

	down_write(&mm->mmap_sem);
	maddr = do_mmap(NULL, load_addr, top - base,
			PROT_READ | PROT_WRITE | PROT_EXEC, mflags, 0);
	up_write(&mm->mmap_sem);
	if (IS_ERR_VALUE(maddr))
		return (int) maddr;

	if (load_addr != 0)
		load_addr += PAGE_ALIGN(top - base);

	/* and then load the file segments into it */
	phdr = params->phdrs;
	for (loop = 0; loop < params->hdr.e_phnum; loop++, phdr++) {
		if (params->phdrs[loop].p_type != PT_LOAD)
			continue;

		fpos = phdr->p_offset;

		seg->addr = maddr + (phdr->p_vaddr - base);
		seg->p_vaddr = phdr->p_vaddr;
		seg->p_memsz = phdr->p_memsz;

		ret = file->f_op->read(file, (void *) seg->addr,
				       phdr->p_filesz, &fpos);
		if (ret < 0)
			return ret;

		/* map the ELF header address if in this segment */
		if (phdr->p_offset == 0)
			params->elfhdr_addr = seg->addr;

		/* clear any space allocated but not loaded */
		if (phdr->p_filesz < phdr->p_memsz) {
			if (clear_user((void *) (seg->addr + phdr->p_filesz),
				       phdr->p_memsz - phdr->p_filesz))
				return -EFAULT;
		}

		if (mm) {
			if (phdr->p_flags & PF_X) {
				if (!mm->start_code) {
					mm->start_code = seg->addr;
					mm->end_code = seg->addr +
						phdr->p_memsz;
				}
			} else if (!mm->start_data) {
				mm->start_data = seg->addr;
				mm->end_data = seg->addr + phdr->p_memsz;
			}
		}

		seg++;
	}

	return 0;
}
#endif

/*****************************************************************************/
/*
 * map a binary by direct mmap() of the individual PT_LOAD segments
 */
static int elf_fdpic_map_file_by_direct_mmap(struct elf_fdpic_params *params,
					     struct file *file,
					     struct mm_struct *mm)
{
	struct elf32_fdpic_loadseg *seg;
	struct elf32_phdr *phdr;
	unsigned long load_addr, delta_vaddr;
	int loop, dvset;

	load_addr = params->load_addr;
	delta_vaddr = 0;
	dvset = 0;

	seg = params->loadmap->segs;

	/* deal with each load segment separately */
	phdr = params->phdrs;
	for (loop = 0; loop < params->hdr.e_phnum; loop++, phdr++) {
		unsigned long maddr, disp, excess, excess1;
		int prot = 0, flags;

		if (phdr->p_type != PT_LOAD)
			continue;

		kdebug("[LOAD] va=%lx of=%lx fs=%lx ms=%lx",
		       (unsigned long) phdr->p_vaddr,
		       (unsigned long) phdr->p_offset,
		       (unsigned long) phdr->p_filesz,
		       (unsigned long) phdr->p_memsz);

		/* determine the mapping parameters */
		if (phdr->p_flags & PF_R) prot |= PROT_READ;
		if (phdr->p_flags & PF_W) prot |= PROT_WRITE;
		if (phdr->p_flags & PF_X) prot |= PROT_EXEC;

		flags = MAP_PRIVATE | MAP_DENYWRITE;
		if (params->flags & ELF_FDPIC_FLAG_EXECUTABLE)
			flags |= MAP_EXECUTABLE;

		maddr = 0;

		switch (params->flags & ELF_FDPIC_FLAG_ARRANGEMENT) {
		case ELF_FDPIC_FLAG_INDEPENDENT:
			/* PT_LOADs are independently locatable */
			break;

		case ELF_FDPIC_FLAG_HONOURVADDR:
			/* the specified virtual address must be honoured */
			maddr = phdr->p_vaddr;
			flags |= MAP_FIXED;
			break;

		case ELF_FDPIC_FLAG_CONSTDISP:
			/* constant displacement
			 * - can be mapped anywhere, but must be mapped as a
			 *   unit
			 */
			if (!dvset) {
				maddr = load_addr;
				delta_vaddr = phdr->p_vaddr;
				dvset = 1;
			} else {
				maddr = load_addr + phdr->p_vaddr - delta_vaddr;
				flags |= MAP_FIXED;
			}
			break;

		case ELF_FDPIC_FLAG_CONTIGUOUS:
			/* contiguity handled later */
			break;

		default:
			BUG();
		}

		maddr &= PAGE_MASK;

		/* create the mapping */
		disp = phdr->p_vaddr & ~PAGE_MASK;
		down_write(&mm->mmap_sem);
		maddr = do_mmap(file, maddr, phdr->p_memsz + disp, prot, flags,
				phdr->p_offset - disp);
		up_write(&mm->mmap_sem);

		kdebug("mmap[%d] <file> sz=%lx pr=%x fl=%x of=%lx --> %08lx",
		       loop, phdr->p_memsz + disp, prot, flags,
		       phdr->p_offset - disp, maddr);

		if (IS_ERR_VALUE(maddr))
			return (int) maddr;

		if ((params->flags & ELF_FDPIC_FLAG_ARRANGEMENT) ==
		    ELF_FDPIC_FLAG_CONTIGUOUS)
			load_addr += PAGE_ALIGN(phdr->p_memsz + disp);

		seg->addr = maddr + disp;
		seg->p_vaddr = phdr->p_vaddr;
		seg->p_memsz = phdr->p_memsz;

		/* map the ELF header address if in this segment */
		if (phdr->p_offset == 0)
			params->elfhdr_addr = seg->addr;

		/* clear the bit between beginning of mapping and beginning of
		 * PT_LOAD */
		if (prot & PROT_WRITE && disp > 0) {
			kdebug("clear[%d] ad=%lx sz=%lx", loop, maddr, disp);
			if (clear_user((void __user *) maddr, disp))
				return -EFAULT;
			maddr += disp;
		}

		/* clear any space allocated but not loaded
		 * - on uClinux we can just clear the lot
		 * - on MMU linux we'll get a SIGBUS beyond the last page
		 *   extant in the file
		 */
		excess = phdr->p_memsz - phdr->p_filesz;
		excess1 = PAGE_SIZE - ((maddr + phdr->p_filesz) & ~PAGE_MASK);

#ifdef CONFIG_MMU
		if (excess > excess1) {
			unsigned long xaddr = maddr + phdr->p_filesz + excess1;
			unsigned long xmaddr;

			flags |= MAP_FIXED | MAP_ANONYMOUS;
			down_write(&mm->mmap_sem);
			xmaddr = do_mmap(NULL, xaddr, excess - excess1,
					 prot, flags, 0);
			up_write(&mm->mmap_sem);

			kdebug("mmap[%d] <anon>"
			       " ad=%lx sz=%lx pr=%x fl=%x of=0 --> %08lx",
			       loop, xaddr, excess - excess1, prot, flags,
			       xmaddr);

			if (xmaddr != xaddr)
				return -ENOMEM;
		}

		if (prot & PROT_WRITE && excess1 > 0) {
			kdebug("clear[%d] ad=%lx sz=%lx",
			       loop, maddr + phdr->p_filesz, excess1);
			if (clear_user((void __user *) maddr + phdr->p_filesz,
				       excess1))
				return -EFAULT;
		}

#else
		if (excess > 0) {
			kdebug("clear[%d] ad=%lx sz=%lx",
			       loop, maddr + phdr->p_filesz, excess);
			if (clear_user((void *) maddr + phdr->p_filesz, excess))
				return -EFAULT;
		}
#endif

		if (mm) {
			if (phdr->p_flags & PF_X) {
				if (!mm->start_code) {
					mm->start_code = maddr;
					mm->end_code = maddr + phdr->p_memsz;
				}
			} else if (!mm->start_data) {
				mm->start_data = maddr;
				mm->end_data = maddr + phdr->p_memsz;
			}
		}

		seg++;
	}

	return 0;
}

/*****************************************************************************/
/*
 * ELF-FDPIC core dumper
 *
 * Modelled on fs/exec.c:aout_core_dump()
 * Jeremy Fitzhardinge <jeremy@sw.oz.au>
 *
 * Modelled on fs/binfmt_elf.c core dumper
 */
#ifdef CONFIG_ELF_CORE

/*
 * Decide whether a segment is worth dumping; default is yes to be
 * sure (missing info is worse than too much; etc).
 * Personally I'd include everything, and use the coredump limit...
 *
 * I think we should skip something. But I am not sure how. H.J.
 */
static int maydump(struct vm_area_struct *vma, unsigned long mm_flags)
{
	int dump_ok;

	/* Do not dump I/O mapped devices or special mappings */
	if (vma->vm_flags & (VM_IO | VM_RESERVED)) {
		kdcore("%08lx: %08lx: no (IO)", vma->vm_start, vma->vm_flags);
		return 0;
	}

	/* If we may not read the contents, don't allow us to dump
	 * them either. "dump_write()" can't handle it anyway.
	 */
	if (!(vma->vm_flags & VM_READ)) {
		kdcore("%08lx: %08lx: no (!read)", vma->vm_start, vma->vm_flags);
		return 0;
	}

	/* By default, dump shared memory if mapped from an anonymous file. */
	if (vma->vm_flags & VM_SHARED) {
		if (vma->vm_file->f_path.dentry->d_inode->i_nlink == 0) {
			dump_ok = test_bit(MMF_DUMP_ANON_SHARED, &mm_flags);
			kdcore("%08lx: %08lx: %s (share)", vma->vm_start,
			       vma->vm_flags, dump_ok ? "yes" : "no");
			return dump_ok;
		}

		dump_ok = test_bit(MMF_DUMP_MAPPED_SHARED, &mm_flags);
		kdcore("%08lx: %08lx: %s (share)", vma->vm_start,
		       vma->vm_flags, dump_ok ? "yes" : "no");
		return dump_ok;
	}

#ifdef CONFIG_MMU
	/* By default, if it hasn't been written to, don't write it out */
	if (!vma->anon_vma) {
		dump_ok = test_bit(MMF_DUMP_MAPPED_PRIVATE, &mm_flags);
		kdcore("%08lx: %08lx: %s (!anon)", vma->vm_start,
		       vma->vm_flags, dump_ok ? "yes" : "no");
		return dump_ok;
	}
#endif

	dump_ok = test_bit(MMF_DUMP_ANON_PRIVATE, &mm_flags);
	kdcore("%08lx: %08lx: %s", vma->vm_start, vma->vm_flags,
	       dump_ok ? "yes" : "no");
	return dump_ok;
}

/* An ELF note in memory */
struct memelfnote
{
	const char *name;
	int type;
	unsigned int datasz;
	void *data;
};

static int notesize(struct memelfnote *en)
{
	int sz;

	sz = sizeof(struct elf_note);
	sz += roundup(strlen(en->name) + 1, 4);
	sz += roundup(en->datasz, 4);

	return sz;
}

/* #define DEBUG */

#define DUMP_WRITE(addr, nr, foffset)	\
	do { if (!dump_write(file, (addr), (nr))) return 0; *foffset += (nr); } while(0)

static int alignfile(struct file *file, loff_t *foffset)
{
	static const char buf[4] = { 0, };
	DUMP_WRITE(buf, roundup(*foffset, 4) - *foffset, foffset);
	return 1;
}

static int writenote(struct memelfnote *men, struct file *file,
			loff_t *foffset)
{
	struct elf_note en;
	en.n_namesz = strlen(men->name) + 1;
	en.n_descsz = men->datasz;
	en.n_type = men->type;

	DUMP_WRITE(&en, sizeof(en), foffset);
	DUMP_WRITE(men->name, en.n_namesz, foffset);
	if (!alignfile(file, foffset))
		return 0;
	DUMP_WRITE(men->data, men->datasz, foffset);
	if (!alignfile(file, foffset))
		return 0;

	return 1;
}
#undef DUMP_WRITE

static inline void fill_elf_fdpic_header(struct elfhdr *elf, int segs)
{
	memcpy(elf->e_ident, ELFMAG, SELFMAG);
	elf->e_ident[EI_CLASS] = ELF_CLASS;
	elf->e_ident[EI_DATA] = ELF_DATA;
	elf->e_ident[EI_VERSION] = EV_CURRENT;
	elf->e_ident[EI_OSABI] = ELF_OSABI;
	memset(elf->e_ident+EI_PAD, 0, EI_NIDENT-EI_PAD);

	elf->e_type = ET_CORE;
	elf->e_machine = ELF_ARCH;
	elf->e_version = EV_CURRENT;
	elf->e_entry = 0;
	elf->e_phoff = sizeof(struct elfhdr);
	elf->e_shoff = 0;
	elf->e_flags = ELF_FDPIC_CORE_EFLAGS;
	elf->e_ehsize = sizeof(struct elfhdr);
	elf->e_phentsize = sizeof(struct elf_phdr);
	elf->e_phnum = segs;
	elf->e_shentsize = 0;
	elf->e_shnum = 0;
	elf->e_shstrndx = 0;
	return;
}

static inline void fill_elf_note_phdr(struct elf_phdr *phdr, int sz, loff_t offset)
{
	phdr->p_type = PT_NOTE;
	phdr->p_offset = offset;
	phdr->p_vaddr = 0;
	phdr->p_paddr = 0;
	phdr->p_filesz = sz;
	phdr->p_memsz = 0;
	phdr->p_flags = 0;
	phdr->p_align = 0;
	return;
}

static inline void fill_note(struct memelfnote *note, const char *name, int type,
		unsigned int sz, void *data)
{
	note->name = name;
	note->type = type;
	note->datasz = sz;
	note->data = data;
	return;
}

/*
 * fill up all the fields in prstatus from the given task struct, except
 * registers which need to be filled up separately.
 */
static void fill_prstatus(struct elf_prstatus *prstatus,
			  struct task_struct *p, long signr)
{
	prstatus->pr_info.si_signo = prstatus->pr_cursig = signr;
	prstatus->pr_sigpend = p->pending.signal.sig[0];
	prstatus->pr_sighold = p->blocked.sig[0];
	rcu_read_lock();
	prstatus->pr_ppid = task_pid_vnr(rcu_dereference(p->real_parent));
	rcu_read_unlock();
	prstatus->pr_pid = task_pid_vnr(p);
	prstatus->pr_pgrp = task_pgrp_vnr(p);
	prstatus->pr_sid = task_session_vnr(p);
	if (thread_group_leader(p)) {
		struct task_cputime cputime;

		/*
		 * This is the record for the group leader.  It shows the
		 * group-wide total, not its individual thread total.
		 */
		thread_group_cputime(p, &cputime);
		cputime_to_timeval(cputime.utime, &prstatus->pr_utime);
		cputime_to_timeval(cputime.stime, &prstatus->pr_stime);
	} else {
		cputime_to_timeval(p->utime, &prstatus->pr_utime);
		cputime_to_timeval(p->stime, &prstatus->pr_stime);
	}
	cputime_to_timeval(p->signal->cutime, &prstatus->pr_cutime);
	cputime_to_timeval(p->signal->cstime, &prstatus->pr_cstime);

	prstatus->pr_exec_fdpic_loadmap = p->mm->context.exec_fdpic_loadmap;
	prstatus->pr_interp_fdpic_loadmap = p->mm->context.interp_fdpic_loadmap;
}

static int fill_psinfo(struct elf_prpsinfo *psinfo, struct task_struct *p,
		       struct mm_struct *mm)
{
	const struct cred *cred;
	unsigned int i, len;

	/* first copy the parameters from user space */
	memset(psinfo, 0, sizeof(struct elf_prpsinfo));

	len = mm->arg_end - mm->arg_start;
	if (len >= ELF_PRARGSZ)
		len = ELF_PRARGSZ - 1;
	if (copy_from_user(&psinfo->pr_psargs,
		           (const char __user *) mm->arg_start, len))
		return -EFAULT;
	for (i = 0; i < len; i++)
		if (psinfo->pr_psargs[i] == 0)
			psinfo->pr_psargs[i] = ' ';
	psinfo->pr_psargs[len] = 0;

	rcu_read_lock();
	psinfo->pr_ppid = task_pid_vnr(rcu_dereference(p->real_parent));
	rcu_read_unlock();
	psinfo->pr_pid = task_pid_vnr(p);
	psinfo->pr_pgrp = task_pgrp_vnr(p);
	psinfo->pr_sid = task_session_vnr(p);

	i = p->state ? ffz(~p->state) + 1 : 0;
	psinfo->pr_state = i;
	psinfo->pr_sname = (i > 5) ? '.' : "RSDTZW"[i];
	psinfo->pr_zomb = psinfo->pr_sname == 'Z';
	psinfo->pr_nice = task_nice(p);
	psinfo->pr_flag = p->flags;
	rcu_read_lock();
	cred = __task_cred(p);
	SET_UID(psinfo->pr_uid, cred->uid);
	SET_GID(psinfo->pr_gid, cred->gid);
	rcu_read_unlock();
	strncpy(psinfo->pr_fname, p->comm, sizeof(psinfo->pr_fname));

	return 0;
}

/* Here is the structure in which status of each thread is captured. */
struct elf_thread_status
{
	struct list_head list;
	struct elf_prstatus prstatus;	/* NT_PRSTATUS */
	elf_fpregset_t fpu;		/* NT_PRFPREG */
	struct task_struct *thread;
#ifdef ELF_CORE_COPY_XFPREGS
	elf_fpxregset_t xfpu;		/* ELF_CORE_XFPREG_TYPE */
#endif
	struct memelfnote notes[3];
	int num_notes;
};

/*
 * In order to add the specific thread information for the elf file format,
 * we need to keep a linked list of every thread's pr_status and then create
 * a single section for them in the final core file.
 */
static int elf_dump_thread_status(long signr, struct elf_thread_status *t)
{
	struct task_struct *p = t->thread;
	int sz = 0;

	t->num_notes = 0;

	fill_prstatus(&t->prstatus, p, signr);
	elf_core_copy_task_regs(p, &t->prstatus.pr_reg);

	fill_note(&t->notes[0], "CORE", NT_PRSTATUS, sizeof(t->prstatus),
		  &t->prstatus);
	t->num_notes++;
	sz += notesize(&t->notes[0]);

	t->prstatus.pr_fpvalid = elf_core_copy_task_fpregs(p, NULL, &t->fpu);
	if (t->prstatus.pr_fpvalid) {
		fill_note(&t->notes[1], "CORE", NT_PRFPREG, sizeof(t->fpu),
			  &t->fpu);
		t->num_notes++;
		sz += notesize(&t->notes[1]);
	}

#ifdef ELF_CORE_COPY_XFPREGS
	if (elf_core_copy_task_xfpregs(p, &t->xfpu)) {
		fill_note(&t->notes[2], "LINUX", ELF_CORE_XFPREG_TYPE,
			  sizeof(t->xfpu), &t->xfpu);
		t->num_notes++;
		sz += notesize(&t->notes[2]);
	}
#endif
	return sz;
}

static void fill_extnum_info(struct elfhdr *elf, struct elf_shdr *shdr4extnum,
			     elf_addr_t e_shoff, int segs)
{
	elf->e_shoff = e_shoff;
	elf->e_shentsize = sizeof(*shdr4extnum);
	elf->e_shnum = 1;
	elf->e_shstrndx = SHN_UNDEF;

	memset(shdr4extnum, 0, sizeof(*shdr4extnum));

	shdr4extnum->sh_type = SHT_NULL;
	shdr4extnum->sh_size = elf->e_shnum;
	shdr4extnum->sh_link = elf->e_shstrndx;
	shdr4extnum->sh_info = segs;
}

/*
 * dump the segments for an MMU process
 */
#ifdef CONFIG_MMU
static int elf_fdpic_dump_segments(struct file *file, size_t *size,
			   unsigned long *limit, unsigned long mm_flags)
{
	struct vm_area_struct *vma;
	int err = 0;

	for (vma = current->mm->mmap; vma; vma = vma->vm_next) {
		unsigned long addr;

		if (!maydump(vma, mm_flags))
			continue;

		for (addr = vma->vm_start; addr < vma->vm_end;
							addr += PAGE_SIZE) {
			struct page *page = get_dump_page(addr);
			if (page) {
				void *kaddr = kmap(page);
				*size += PAGE_SIZE;
				if (*size > *limit)
					err = -EFBIG;
				else if (!dump_write(file, kaddr, PAGE_SIZE))
					err = -EIO;
				kunmap(page);
				page_cache_release(page);
			} else if (!dump_seek(file, PAGE_SIZE))
				err = -EFBIG;
			if (err)
				goto out;
		}
	}
out:
	return err;
}
#endif

/*
 * dump the segments for a NOMMU process
 */
#ifndef CONFIG_MMU
static int elf_fdpic_dump_segments(struct file *file, size_t *size,
			   unsigned long *limit, unsigned long mm_flags)
{
	struct vm_area_struct *vma;

	for (vma = current->mm->mmap; vma; vma = vma->vm_next) {
		if (!maydump(vma, mm_flags))
			continue;

		if ((*size += PAGE_SIZE) > *limit)
			return -EFBIG;

		if (!dump_write(file, (void *) vma->vm_start,
				vma->vm_end - vma->vm_start))
			return -EIO;
	}

	return 0;
}
#endif

static size_t elf_core_vma_data_size(unsigned long mm_flags)
{
	struct vm_area_struct *vma;
	size_t size = 0;

	for (vma = current->mm->mmap; vma; vma = vma->vm_next)
		if (maydump(vma, mm_flags))
			size += vma->vm_end - vma->vm_start;
	return size;
}

/*
 * Actual dumper
 *
 * This is a two-pass process; first we find the offsets of the bits,
 * and then they are actually written out.  If we run out of core limit
 * we just truncate.
 */
static int elf_fdpic_core_dump(struct coredump_params *cprm)
{
#define	NUM_NOTES	6
	int has_dumped = 0;
	mm_segment_t fs;
	int segs;
	size_t size = 0;
	int i;
	struct vm_area_struct *vma;
	struct elfhdr *elf = NULL;
	loff_t offset = 0, dataoff, foffset;
	int numnote;
	struct memelfnote *notes = NULL;
	struct elf_prstatus *prstatus = NULL;	/* NT_PRSTATUS */
	struct elf_prpsinfo *psinfo = NULL;	/* NT_PRPSINFO */
 	LIST_HEAD(thread_list);
 	struct list_head *t;
	elf_fpregset_t *fpu = NULL;
#ifdef ELF_CORE_COPY_XFPREGS
	elf_fpxregset_t *xfpu = NULL;
#endif
	int thread_status_size = 0;
	elf_addr_t *auxv;
	struct elf_phdr *phdr4note = NULL;
	struct elf_shdr *shdr4extnum = NULL;
	Elf_Half e_phnum;
	elf_addr_t e_shoff;

	/*
	 * We no longer stop all VM operations.
	 *
	 * This is because those proceses that could possibly change map_count
	 * or the mmap / vma pages are now blocked in do_exit on current
	 * finishing this core dump.
	 *
	 * Only ptrace can touch these memory addresses, but it doesn't change
	 * the map_count or the pages allocated. So no possibility of crashing
	 * exists while dumping the mm->vm_next areas to the core file.
	 */

	/* alloc memory for large data structures: too large to be on stack */
	elf = kmalloc(sizeof(*elf), GFP_KERNEL);
	if (!elf)
		goto cleanup;
	prstatus = kzalloc(sizeof(*prstatus), GFP_KERNEL);
	if (!prstatus)
		goto cleanup;
	psinfo = kmalloc(sizeof(*psinfo), GFP_KERNEL);
	if (!psinfo)
		goto cleanup;
	notes = kmalloc(NUM_NOTES * sizeof(struct memelfnote), GFP_KERNEL);
	if (!notes)
		goto cleanup;
	fpu = kmalloc(sizeof(*fpu), GFP_KERNEL);
	if (!fpu)
		goto cleanup;
#ifdef ELF_CORE_COPY_XFPREGS
	xfpu = kmalloc(sizeof(*xfpu), GFP_KERNEL);
	if (!xfpu)
		goto cleanup;
#endif

	if (cprm->signr) {
		struct core_thread *ct;
		struct elf_thread_status *tmp;

		for (ct = current->mm->core_state->dumper.next;
						ct; ct = ct->next) {
			tmp = kzalloc(sizeof(*tmp), GFP_KERNEL);
			if (!tmp)
				goto cleanup;

			tmp->thread = ct->task;
			list_add(&tmp->list, &thread_list);
		}

		list_for_each(t, &thread_list) {
			struct elf_thread_status *tmp;
			int sz;

			tmp = list_entry(t, struct elf_thread_status, list);
			sz = elf_dump_thread_status(cprm->signr, tmp);
			thread_status_size += sz;
		}
	}

	/* now collect the dump for the current */
	fill_prstatus(prstatus, current, cprm->signr);
	elf_core_copy_regs(&prstatus->pr_reg, cprm->regs);

	segs = current->mm->map_count;
	segs += elf_core_extra_phdrs();

	/* for notes section */
	segs++;

	/* If segs > PN_XNUM(0xffff), then e_phnum overflows. To avoid
	 * this, kernel supports extended numbering. Have a look at
	 * include/linux/elf.h for further information. */
	e_phnum = segs > PN_XNUM ? PN_XNUM : segs;

	/* Set up header */
	fill_elf_fdpic_header(elf, e_phnum);

	has_dumped = 1;
	current->flags |= PF_DUMPCORE;

	/*
	 * Set up the notes in similar form to SVR4 core dumps made
	 * with info from their /proc.
	 */

	fill_note(notes + 0, "CORE", NT_PRSTATUS, sizeof(*prstatus), prstatus);
	fill_psinfo(psinfo, current->group_leader, current->mm);
	fill_note(notes + 1, "CORE", NT_PRPSINFO, sizeof(*psinfo), psinfo);

	numnote = 2;

	auxv = (elf_addr_t *) current->mm->saved_auxv;

	i = 0;
	do
		i += 2;
	while (auxv[i - 2] != AT_NULL);
	fill_note(&notes[numnote++], "CORE", NT_AUXV,
		  i * sizeof(elf_addr_t), auxv);

  	/* Try to dump the FPU. */
	if ((prstatus->pr_fpvalid =
	     elf_core_copy_task_fpregs(current, cprm->regs, fpu)))
		fill_note(notes + numnote++,
			  "CORE", NT_PRFPREG, sizeof(*fpu), fpu);
#ifdef ELF_CORE_COPY_XFPREGS
	if (elf_core_copy_task_xfpregs(current, xfpu))
		fill_note(notes + numnote++,
			  "LINUX", ELF_CORE_XFPREG_TYPE, sizeof(*xfpu), xfpu);
#endif

	fs = get_fs();
	set_fs(KERNEL_DS);

	offset += sizeof(*elf);				/* Elf header */
	offset += segs * sizeof(struct elf_phdr);	/* Program headers */
	foffset = offset;

	/* Write notes phdr entry */
	{
		int sz = 0;

		for (i = 0; i < numnote; i++)
			sz += notesize(notes + i);

		sz += thread_status_size;

		phdr4note = kmalloc(sizeof(*phdr4note), GFP_KERNEL);
		if (!phdr4note)
			goto end_coredump;

		fill_elf_note_phdr(phdr4note, sz, offset);
		offset += sz;
	}

	/* Page-align dumped data */
	dataoff = offset = roundup(offset, ELF_EXEC_PAGESIZE);

	offset += elf_core_vma_data_size(cprm->mm_flags);
	offset += elf_core_extra_data_size();
	e_shoff = offset;

	if (e_phnum == PN_XNUM) {
		shdr4extnum = kmalloc(sizeof(*shdr4extnum), GFP_KERNEL);
		if (!shdr4extnum)
			goto end_coredump;
		fill_extnum_info(elf, shdr4extnum, e_shoff, segs);
	}

	offset = dataoff;

	size += sizeof(*elf);
	if (size > cprm->limit || !dump_write(cprm->file, elf, sizeof(*elf)))
		goto end_coredump;

	size += sizeof(*phdr4note);
	if (size > cprm->limit
	    || !dump_write(cprm->file, phdr4note, sizeof(*phdr4note)))
		goto end_coredump;

	/* write program headers for segments dump */
	for (vma = current->mm->mmap; vma; vma = vma->vm_next) {
		struct elf_phdr phdr;
		size_t sz;

		sz = vma->vm_end - vma->vm_start;

		phdr.p_type = PT_LOAD;
		phdr.p_offset = offset;
		phdr.p_vaddr = vma->vm_start;
		phdr.p_paddr = 0;
		phdr.p_filesz = maydump(vma, cprm->mm_flags) ? sz : 0;
		phdr.p_memsz = sz;
		offset += phdr.p_filesz;
		phdr.p_flags = vma->vm_flags & VM_READ ? PF_R : 0;
		if (vma->vm_flags & VM_WRITE)
			phdr.p_flags |= PF_W;
		if (vma->vm_flags & VM_EXEC)
			phdr.p_flags |= PF_X;
		phdr.p_align = ELF_EXEC_PAGESIZE;

		size += sizeof(phdr);
		if (size > cprm->limit
		    || !dump_write(cprm->file, &phdr, sizeof(phdr)))
			goto end_coredump;
	}

	if (!elf_core_write_extra_phdrs(cprm->file, offset, &size, cprm->limit))
		goto end_coredump;

 	/* write out the notes section */
	for (i = 0; i < numnote; i++)
		if (!writenote(notes + i, cprm->file, &foffset))
			goto end_coredump;

	/* write out the thread status notes section */
	list_for_each(t, &thread_list) {
		struct elf_thread_status *tmp =
				list_entry(t, struct elf_thread_status, list);

		for (i = 0; i < tmp->num_notes; i++)
			if (!writenote(&tmp->notes[i], cprm->file, &foffset))
				goto end_coredump;
	}

	if (!dump_seek(cprm->file, dataoff - foffset))
		goto end_coredump;

	if (elf_fdpic_dump_segments(cprm->file, &size, &cprm->limit,
				    cprm->mm_flags) < 0)
		goto end_coredump;

	if (!elf_core_write_extra_data(cprm->file, &size, cprm->limit))
		goto end_coredump;

	if (e_phnum == PN_XNUM) {
		size += sizeof(*shdr4extnum);
		if (size > cprm->limit
		    || !dump_write(cprm->file, shdr4extnum,
				   sizeof(*shdr4extnum)))
			goto end_coredump;
	}

	if (cprm->file->f_pos != offset) {
		/* Sanity check */
		printk(KERN_WARNING
		       "elf_core_dump: file->f_pos (%lld) != offset (%lld)\n",
		       cprm->file->f_pos, offset);
	}

end_coredump:
	set_fs(fs);

cleanup:
	while (!list_empty(&thread_list)) {
		struct list_head *tmp = thread_list.next;
		list_del(tmp);
		kfree(list_entry(tmp, struct elf_thread_status, list));
	}
	kfree(phdr4note);
	kfree(elf);
	kfree(prstatus);
	kfree(psinfo);
	kfree(notes);
	kfree(fpu);
	kfree(shdr4extnum);
#ifdef ELF_CORE_COPY_XFPREGS
	kfree(xfpu);
#endif
	return has_dumped;
#undef NUM_NOTES
}

#endif		/* CONFIG_ELF_CORE */<|MERGE_RESOLUTION|>--- conflicted
+++ resolved
@@ -393,12 +393,8 @@
 
 	down_write(&current->mm->mmap_sem);
 	current->mm->start_brk = do_mmap(NULL, 0, stack_size, stack_prot,
-<<<<<<< HEAD
-					 MAP_PRIVATE | MAP_ANONYMOUS | MAP_GROWSDOWN,
-=======
 					 MAP_PRIVATE | MAP_ANONYMOUS |
 					 MAP_UNINITIALIZED | MAP_GROWSDOWN,
->>>>>>> 02f8c6ae
 					 0);
 
 	if (IS_ERR_VALUE(current->mm->start_brk)) {
