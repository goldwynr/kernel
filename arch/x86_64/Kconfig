#
# For a description of the syntax of this configuration file,
# see Documentation/kbuild/kconfig-language.txt.
#
# Note: ISA is disabled and will hopefully never be enabled.
# If you managed to buy an ISA x86-64 box you'll have to fix all the
# ISA drivers you need yourself.
#

mainmenu "Linux Kernel Configuration"

config X86_64
	bool
	default y
	help
	  Port to the x86-64 architecture. x86-64 is a 64-bit extension to the
	  classical 32-bit x86 architecture. For details see
	  <http://www.x86-64.org/>.

config 64BIT
	def_bool y

config X86
	bool
	default y

config LOCKDEP_SUPPORT
	bool
	default y

config STACKTRACE_SUPPORT
	bool
	default y

config SEMAPHORE_SLEEPERS
	bool
	default y

config MMU
	bool
	default y

config ISA
	bool

config SBUS
	bool

config RWSEM_GENERIC_SPINLOCK
	bool
	default y

config RWSEM_XCHGADD_ALGORITHM
	bool

config GENERIC_HWEIGHT
	bool
	default y

config GENERIC_CALIBRATE_DELAY
	bool
	default y

config X86_CMPXCHG
	bool
	default y

config EARLY_PRINTK
	bool
	default y

config GENERIC_ISA_DMA
	bool
	default y

config GENERIC_IOMAP
	bool
	default y

config ARCH_MAY_HAVE_PC_FDC
	bool
	default y

config DMI
	bool
	default y

source "init/Kconfig"


menu "Processor type and features"

choice
	prompt "Subarchitecture Type"
	default X86_PC

config X86_PC
	bool "PC-compatible"
	help
	  Choose this option if your computer is a standard PC or compatible.

config X86_VSMP
	bool "Support for ScaleMP vSMP"
	 help
	  Support for ScaleMP vSMP systems.  Say 'Y' here if this kernel is
	  supposed to run on these EM64T-based machines.  Only choose this option
	  if you have one of these machines.

endchoice

choice
	prompt "Processor family"
	default MK8

config MK8
	bool "AMD-Opteron/Athlon64"
	help
	  Optimize for AMD Opteron/Athlon64/Hammer/K8 CPUs.

config MPSC
       bool "Intel EM64T"
       help
	  Optimize for Intel Pentium 4 and Xeon CPUs with Intel
	  Extended Memory 64 Technology(EM64T). For details see
	  <http://www.intel.com/technology/64bitextensions/>.

config GENERIC_CPU
	bool "Generic-x86-64"
	help
	  Generic x86-64 CPU.

endchoice

config X86_64_XEN
	bool "Enable Xen compatible kernel"
	select SWIOTLB
	help
	  This option will compile a kernel compatible with Xen hypervisor

config X86_NO_TSS
	bool
	depends on X86_64_XEN
	default y

config X86_NO_IDT
	bool
	depends on X86_64_XEN
	default y

#
# Define implied options from the CPU selection here
#
config X86_L1_CACHE_BYTES
	int
	default "128" if GENERIC_CPU || MPSC
	default "64" if MK8

config X86_L1_CACHE_SHIFT
	int
	default "7" if GENERIC_CPU || MPSC
	default "6" if MK8

config X86_INTERNODE_CACHE_BYTES
	int
	default "4096" if X86_VSMP
	default X86_L1_CACHE_BYTES if !X86_VSMP

config X86_TSC
	bool
	depends on !X86_64_XEN
	default y

config X86_GOOD_APIC
	bool
	default y

config MICROCODE
	tristate "/dev/cpu/microcode - Intel CPU microcode support"
	---help---
	  If you say Y here the 'File systems' section, you will be
	  able to update the microcode on Intel processors. You will
	  obviously need the actual microcode binary data itself which is
	  not shipped with the Linux kernel.

	  For latest news and information on obtaining all the required
	  ingredients for this driver, check:
	  <http://www.urbanmyth.org/microcode/>.

	  To compile this driver as a module, choose M here: the
	  module will be called microcode.
	  If you use modprobe or kmod you may also want to add the line
	  'alias char-major-10-184 microcode' to your /etc/modules.conf file.

config X86_MSR
	tristate "/dev/cpu/*/msr - Model-specific register support"
	help
	  This device gives privileged processes access to the x86
	  Model-Specific Registers (MSRs).  It is a character device with
	  major 202 and minors 0 to 31 for /dev/cpu/0/msr to /dev/cpu/31/msr.
	  MSR accesses are directed to a specific CPU on multi-processor
	  systems.

config X86_CPUID
	tristate "/dev/cpu/*/cpuid - CPU information support"
	help
	  This device gives processes access to the x86 CPUID instruction to
	  be executed on a specific processor.  It is a character device
	  with major 203 and minors 0 to 31 for /dev/cpu/0/cpuid to
	  /dev/cpu/31/cpuid.

config X86_HT
	bool
	depends on SMP && !MK8 && !X86_64_XEN
	default y

config MATH_EMULATION
	bool

config MCA
	bool

config EISA
	bool

config X86_IO_APIC
	bool
	depends !XEN_UNPRIVILEGED_GUEST
	default y

config X86_XEN_GENAPIC
	bool
	depends X86_64_XEN
	default XEN_PRIVILEGED_GUEST || SMP

config X86_LOCAL_APIC
	bool
	depends !XEN_UNPRIVILEGED_GUEST
	default y

config MTRR
	bool "MTRR (Memory Type Range Register) support"
	depends on !XEN_UNPRIVILEGED_GUEST
	---help---
	  On Intel P6 family processors (Pentium Pro, Pentium II and later)
	  the Memory Type Range Registers (MTRRs) may be used to control
	  processor access to memory ranges. This is most useful if you have
	  a video (VGA) card on a PCI or AGP bus. Enabling write-combining
	  allows bus write transfers to be combined into a larger transfer
	  before bursting over the PCI/AGP bus. This can increase performance
	  of image write operations 2.5 times or more. Saying Y here creates a
	  /proc/mtrr file which may be used to manipulate your processor's
	  MTRRs. Typically the X server should use this.

	  This code has a reasonably generic interface so that similar
	  control registers on other processors can be easily supported
	  as well.

	  Saying Y here also fixes a problem with buggy SMP BIOSes which only
	  set the MTRRs for the boot CPU and not for the secondary CPUs. This
	  can lead to all sorts of problems, so it's good to say Y here.

	  Just say Y here, all x86-64 machines support MTRRs.

	  See <file:Documentation/mtrr.txt> for more information.

config SMP
	bool "Symmetric multi-processing support"
	---help---
	  This enables support for systems with more than one CPU. If you have
	  a system with only one CPU, like most personal computers, say N. If
	  you have a system with more than one CPU, say Y.

	  If you say N here, the kernel will run on single and multiprocessor
	  machines, but will use only one CPU of a multiprocessor machine. If
	  you say Y here, the kernel will run on many, but not all,
	  singleprocessor machines. On a singleprocessor machine, the kernel
	  will run faster if you say N here.

	  If you don't know what to do here, say N.

config SCHED_SMT
	bool "SMT (Hyperthreading) scheduler support"
	depends on SMP && !X86_64_XEN
	default n
	help
	  SMT scheduler support improves the CPU scheduler's decision making
	  when dealing with Intel Pentium 4 chips with HyperThreading at a
	  cost of slightly increased overhead in some places. If unsure say
	  N here.

config SCHED_MC
	bool "Multi-core scheduler support"
	depends on SMP
	default y
	help
	  Multi-core scheduler support improves the CPU scheduler's decision
	  making when dealing with multi-core CPU chips at a cost of slightly
	  increased overhead in some places. If unsure say N here.

source "kernel/Kconfig.preempt"

config NUMA
       bool "Non Uniform Memory Access (NUMA) Support"
       depends on SMP && !X86_64_XEN
       help
	 Enable NUMA (Non Uniform Memory Access) support. The kernel 
	 will try to allocate memory used by a CPU on the local memory 
	 controller of the CPU and add some more NUMA awareness to the kernel.
	 This code is recommended on all multiprocessor Opteron systems.
	 If the system is EM64T, you should say N unless your system is EM64T 
	 NUMA. 

config K8_NUMA
       bool "Old style AMD Opteron NUMA detection"
       depends on NUMA
       default y
       help
	 Enable K8 NUMA node topology detection.  You should say Y here if
	 you have a multi processor AMD K8 system. This uses an old
	 method to read the NUMA configurtion directly from the builtin
	 Northbridge of Opteron. It is recommended to use X86_64_ACPI_NUMA
	 instead, which also takes priority if both are compiled in.   

config NODES_SHIFT
	int
	default "6"
	depends on NEED_MULTIPLE_NODES

# Dummy CONFIG option to select ACPI_NUMA from drivers/acpi/Kconfig.

config X86_64_ACPI_NUMA
       bool "ACPI NUMA detection"
       depends on NUMA
       select ACPI 
	select PCI
       select ACPI_NUMA
       default y
       help
	 Enable ACPI SRAT based node topology detection.

config NUMA_EMU
	bool "NUMA emulation"
	depends on NUMA
	help
	  Enable NUMA emulation. A flat machine will be split
	  into virtual nodes when booted with "numa=fake=N", where N is the
	  number of nodes. This is only useful for debugging.

config ARCH_DISCONTIGMEM_ENABLE
       bool
       depends on NUMA
       default y


config ARCH_DISCONTIGMEM_ENABLE
	def_bool y
	depends on NUMA

config ARCH_DISCONTIGMEM_DEFAULT
	def_bool y
	depends on NUMA

config ARCH_SPARSEMEM_ENABLE
	def_bool y
	depends on (NUMA || EXPERIMENTAL)

config ARCH_MEMORY_PROBE
	def_bool y
	depends on MEMORY_HOTPLUG

config ARCH_FLATMEM_ENABLE
	def_bool y
	depends on !NUMA

source "mm/Kconfig"

config HAVE_ARCH_EARLY_PFN_TO_NID
	def_bool y
	depends on NUMA

config OUT_OF_LINE_PFN_TO_PAGE
	def_bool y
	depends on DISCONTIGMEM

config NR_CPUS
	int "Maximum number of CPUs (2-256)"
	range 2 255
	depends on SMP
	default "16" if X86_64_XEN
	default "8"
	help
	  This allows you to specify the maximum number of CPUs which this
	  kernel will support. Current maximum is 256 CPUs due to
	  APIC addressing limits. Less depending on the hardware.

	  This is purely to save memory - each supported CPU requires
	  memory in the static kernel configuration.

config HOTPLUG_CPU
	bool "Support for hot-pluggable CPUs (EXPERIMENTAL)"
	depends on SMP && HOTPLUG && EXPERIMENTAL
	help
		Say Y here to experiment with turning CPUs off and on.  CPUs
		can be controlled through /sys/devices/system/cpu/cpu#.
		Say N if you want to disable CPU hotplug.

config ARCH_ENABLE_MEMORY_HOTPLUG
	def_bool y

config HPET_TIMER
	bool
	depends on !X86_64_XEN
	default y
	help
	  Use the IA-PC HPET (High Precision Event Timer) to manage
	  time in preference to the PIT and RTC, if a HPET is
	  present.  The HPET provides a stable time base on SMP
	  systems, unlike the TSC, but it is more expensive to access,
	  as it is off-chip.  You can find the HPET spec at
	  <http://www.intel.com/hardwaredesign/hpetspec.htm>.

config HPET_EMULATE_RTC
	bool "Provide RTC interrupt"
	depends on HPET_TIMER && RTC=y

# Mark as embedded because too many people got it wrong.
# The code disables itself when not needed.
config IOMMU
	bool "IOMMU support" if EMBEDDED
	default y
	select SWIOTLB
<<<<<<< HEAD
	depends on PCI && !X86_64_XEN
	help
	  Support for hardware IOMMU in AMD's Opteron/Athlon64 Processors
	  and for the bounce buffering software IOMMU.
	  Needed to run systems with more than 3GB of memory properly with
	  32-bit PCI devices that do not support DAC (Double Address Cycle).
	  The IOMMU can be turned off at runtime with the iommu=off parameter.
  	  Normally the kernel will take the right choice by itself.
  	  This option includes a driver for the AMD Opteron/Athlon64 IOMMU
  	  northbridge and a software emulation used on other systems without
	  hardware IOMMU.  If unsure, say Y.
=======
	select AGP
	depends on PCI
	help
	  Support for full DMA access of devices with 32bit memory access only
	  on systems with more than 3GB. This is usually needed for USB,
	  sound, many IDE/SATA chipsets and some other devices.
	  Provides a driver for the AMD Athlon64/Opteron/Turion/Sempron GART
	  based IOMMU and a software bounce buffer based IOMMU used on Intel
	  systems and as fallback.
	  The code is only active when needed (enough memory and limited
	  device) unless CONFIG_IOMMU_DEBUG or iommu=force is specified
	  too.

config CALGARY_IOMMU
	bool "IBM Calgary IOMMU support"
	default y
	select SWIOTLB
	depends on PCI && EXPERIMENTAL
	help
	  Support for hardware IOMMUs in IBM's xSeries x366 and x460
	  systems. Needed to run systems with more than 3GB of memory
	  properly with 32-bit PCI devices that do not support DAC
	  (Double Address Cycle). Calgary also supports bus level
	  isolation, where all DMAs pass through the IOMMU.  This
	  prevents them from going anywhere except their intended
	  destination. This catches hard-to-find kernel bugs and
	  mis-behaving drivers and devices that do not use the DMA-API
	  properly to set up their DMA buffers.  The IOMMU can be
	  turned off at boot time with the iommu=off parameter.
	  Normally the kernel will make the right choice by itself.
	  If unsure, say Y.
>>>>>>> 120bda20

# need this always selected by IOMMU for the VIA workaround
config SWIOTLB
	bool

config X86_MCE
	bool "Machine check support" if EMBEDDED
	depends on !X86_64_XEN
	default y
	help
	   Include a machine check error handler to report hardware errors.
	   This version will require the mcelog utility to decode some
	   machine check error logs. See
	   ftp://ftp.x86-64.org/pub/linux/tools/mcelog

config X86_MCE_INTEL
	bool "Intel MCE features"
	depends on X86_MCE && X86_LOCAL_APIC
	default y
	help
	   Additional support for intel specific MCE features such as
	   the thermal monitor.

config X86_MCE_AMD
	bool "AMD MCE features"
	depends on X86_MCE && X86_LOCAL_APIC
	default y
	help
	   Additional support for AMD specific MCE features such as
	   the DRAM Error Threshold.

config KEXEC
	bool "kexec system call (EXPERIMENTAL)"
	depends on EXPERIMENTAL && !X86_64_XEN
	help
	  kexec is a system call that implements the ability to shutdown your
	  current kernel, and to start another kernel.  It is like a reboot
	  but it is independent of the system firmware.   And like a reboot
	  you can start any kernel with it, not just Linux.

	  The name comes from the similarity to the exec system call.

	  It is an ongoing process to be certain the hardware in a machine
	  is properly shutdown, so do not be surprised if this code does not
	  initially work for you.  It may help to enable device hotplugging
	  support.  As of this writing the exact hardware interface is
	  strongly in flux, so no good recommendation can be made.

config CRASH_DUMP
	bool "kernel crash dumps (EXPERIMENTAL)"
	depends on EXPERIMENTAL
	help
		Generate crash dump after being started by kexec.

config PHYSICAL_START
	hex "Physical address where the kernel is loaded" if (EMBEDDED || CRASH_DUMP)
	default "0x1000000" if CRASH_DUMP
	default "0x200000"
	help
	  This gives the physical address where the kernel is loaded. Normally
	  for regular kernels this value is 0x200000 (2MB). But in the case
	  of kexec on panic the fail safe kernel needs to run at a different
	  address than the panic-ed kernel. This option is used to set the load
	  address for kernels used to capture crash dump on being kexec'ed
	  after panic. The default value for crash dump kernels is
	  0x1000000 (16MB). This can also be set based on the "X" value as
	  specified in the "crashkernel=YM@XM" command line boot parameter
	  passed to the panic-ed kernel. Typically this parameter is set as
	  crashkernel=64M@16M. Please take a look at
	  Documentation/kdump/kdump.txt for more details about crash dumps.

	  Don't change this unless you know what you are doing.

config SECCOMP
	bool "Enable seccomp to safely compute untrusted bytecode"
	depends on PROC_FS
	default y
	help
	  This kernel feature is useful for number crunching applications
	  that may need to compute untrusted bytecode during their
	  execution. By using pipes or other transports made available to
	  the process as file descriptors supporting the read/write
	  syscalls, it's possible to isolate those applications in
	  their own address space using seccomp. Once seccomp is
	  enabled via /proc/<pid>/seccomp, it cannot be disabled
	  and the task is only allowed to execute a few safe syscalls
	  defined by each seccomp mode.

	  If unsure, say Y. Only embedded should say N here.

source kernel/Kconfig.hz

config REORDER
	bool "Function reordering"
	default n
	help
         This option enables the toolchain to reorder functions for a more 
         optimal TLB usage. If you have pretty much any version of binutils, 
	 this can increase your kernel build time by roughly one minute.

<<<<<<< HEAD
=======
config K8_NB
	def_bool y
	depends on AGP_AMD64 || IOMMU || (PCI && NUMA)

>>>>>>> 120bda20
endmenu

#
# Use the generic interrupt handling code in kernel/irq/:
#
config GENERIC_HARDIRQS
	bool
	default y

config GENERIC_IRQ_PROBE
	bool
	default y

# we have no ISA slots, but we do have ISA-style DMA.
config ISA_DMA_API
	bool
	default y

config GENERIC_PENDING_IRQ
	bool
	depends on GENERIC_HARDIRQS && SMP
	default y

menu "Power management options"
	depends on !XEN_UNPRIVILEGED_GUEST

if !X86_64_XEN
source kernel/power/Kconfig
endif

source "drivers/acpi/Kconfig"

source "arch/x86_64/kernel/cpufreq/Kconfig"

endmenu

menu "Bus options (PCI etc.)"

config PCI
	bool "PCI support"

# x86-64 doesn't support PCI BIOS access from long mode so always go direct.
config PCI_DIRECT
	bool
	depends on PCI
	default y

config PCI_MMCONFIG
	bool "Support mmconfig PCI config space access"
	depends on PCI && ACPI

<<<<<<< HEAD
config XEN_PCIDEV_FRONTEND
	bool "Xen PCI Frontend"
	depends on PCI && X86_64_XEN
	default y
	help
	  The PCI device frontend driver allows the kernel to import arbitrary
	  PCI devices from a PCI backend to support PCI driver domains.

config XEN_PCIDEV_FE_DEBUG
	bool "Xen PCI Frontend Debugging"
	depends on XEN_PCIDEV_FRONTEND
	default n
	help
	  Enables some debug statements within the PCI Frontend.

=======
>>>>>>> 120bda20
source "drivers/pci/pcie/Kconfig"

source "drivers/pci/Kconfig"

source "drivers/pcmcia/Kconfig"

source "drivers/pci/hotplug/Kconfig"

endmenu


menu "Executable file formats / Emulations"

source "fs/Kconfig.binfmt"

config IA32_EMULATION
	bool "IA32 Emulation"
	help
	  Include code to run 32-bit programs under a 64-bit kernel. You should likely
	  turn this on, unless you're 100% sure that you don't have any 32-bit programs
	  left.

config IA32_AOUT
       tristate "IA32 a.out support"
       depends on IA32_EMULATION
       help
         Support old a.out binaries in the 32bit emulation.

config COMPAT
	bool
	depends on IA32_EMULATION
	default y

config SYSVIPC_COMPAT
	bool
	depends on COMPAT && SYSVIPC
	default y

endmenu

source "net/Kconfig"

source drivers/Kconfig

source "drivers/firmware/Kconfig"

source fs/Kconfig

menu "Instrumentation Support"
        depends on EXPERIMENTAL

source "arch/x86_64/oprofile/Kconfig"

config KPROBES
	bool "Kprobes (EXPERIMENTAL)"
	depends on EXPERIMENTAL && MODULES
	help
	  Kprobes allows you to trap at almost any kernel address and
	  execute a callback function.  register_kprobe() establishes
	  a probepoint and specifies the callback.  Kprobes is useful
	  for kernel debugging, non-intrusive instrumentation and testing.
	  If in doubt, say "N".
endmenu

source "arch/x86_64/Kconfig.debug"

source "security/Kconfig"

source "crypto/Kconfig"

source "drivers/xen/Kconfig"

source "lib/Kconfig"<|MERGE_RESOLUTION|>--- conflicted
+++ resolved
@@ -429,19 +429,6 @@
 	bool "IOMMU support" if EMBEDDED
 	default y
 	select SWIOTLB
-<<<<<<< HEAD
-	depends on PCI && !X86_64_XEN
-	help
-	  Support for hardware IOMMU in AMD's Opteron/Athlon64 Processors
-	  and for the bounce buffering software IOMMU.
-	  Needed to run systems with more than 3GB of memory properly with
-	  32-bit PCI devices that do not support DAC (Double Address Cycle).
-	  The IOMMU can be turned off at runtime with the iommu=off parameter.
-  	  Normally the kernel will take the right choice by itself.
-  	  This option includes a driver for the AMD Opteron/Athlon64 IOMMU
-  	  northbridge and a software emulation used on other systems without
-	  hardware IOMMU.  If unsure, say Y.
-=======
 	select AGP
 	depends on PCI
 	help
@@ -473,7 +460,6 @@
 	  turned off at boot time with the iommu=off parameter.
 	  Normally the kernel will make the right choice by itself.
 	  If unsure, say Y.
->>>>>>> 120bda20
 
 # need this always selected by IOMMU for the VIA workaround
 config SWIOTLB
@@ -574,13 +560,10 @@
          optimal TLB usage. If you have pretty much any version of binutils, 
 	 this can increase your kernel build time by roughly one minute.
 
-<<<<<<< HEAD
-=======
 config K8_NB
 	def_bool y
 	depends on AGP_AMD64 || IOMMU || (PCI && NUMA)
 
->>>>>>> 120bda20
 endmenu
 
 #
@@ -632,7 +615,6 @@
 	bool "Support mmconfig PCI config space access"
 	depends on PCI && ACPI
 
-<<<<<<< HEAD
 config XEN_PCIDEV_FRONTEND
 	bool "Xen PCI Frontend"
 	depends on PCI && X86_64_XEN
@@ -648,8 +630,6 @@
 	help
 	  Enables some debug statements within the PCI Frontend.
 
-=======
->>>>>>> 120bda20
 source "drivers/pci/pcie/Kconfig"
 
 source "drivers/pci/Kconfig"
