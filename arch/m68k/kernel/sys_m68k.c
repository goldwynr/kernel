--- conflicted
+++ resolved
@@ -29,8 +29,6 @@
 #include <asm/unistd.h>
 #include <asm/cacheflush.h>
 
-<<<<<<< HEAD
-=======
 #ifdef CONFIG_MMU
 
 #include <asm/tlb.h>
@@ -38,7 +36,6 @@
 asmlinkage int do_page_fault(struct pt_regs *regs, unsigned long address,
 			     unsigned long error_code);
 
->>>>>>> 02f8c6ae
 asmlinkage long sys_mmap2(unsigned long addr, unsigned long len,
 	unsigned long prot, unsigned long flags,
 	unsigned long fd, unsigned long pgoff)
@@ -49,140 +46,6 @@
 	 * (in libc) expects the last argument of mmap2 in 4Kb units.
 	 */
 	return sys_mmap_pgoff(addr, len, prot, flags, fd, pgoff);
-<<<<<<< HEAD
-}
-
-/*
- * Perform the select(nd, in, out, ex, tv) and mmap() system
- * calls. Linux/m68k cloned Linux/i386, which didn't use to be able to
- * handle more than 4 system call parameters, so these system calls
- * used a memory block for parameter passing..
- */
-
-struct mmap_arg_struct {
-	unsigned long addr;
-	unsigned long len;
-	unsigned long prot;
-	unsigned long flags;
-	unsigned long fd;
-	unsigned long offset;
-};
-
-asmlinkage int old_mmap(struct mmap_arg_struct __user *arg)
-{
-	struct mmap_arg_struct a;
-	int error = -EFAULT;
-
-	if (copy_from_user(&a, arg, sizeof(a)))
-		goto out;
-
-	error = -EINVAL;
-	if (a.offset & ~PAGE_MASK)
-		goto out;
-
-	error = sys_mmap_pgoff(a.addr, a.len, a.prot, a.flags, a.fd,
-			       a.offset >> PAGE_SHIFT);
-out:
-	return error;
-}
-
-struct sel_arg_struct {
-	unsigned long n;
-	fd_set __user *inp, *outp, *exp;
-	struct timeval __user *tvp;
-};
-
-asmlinkage int old_select(struct sel_arg_struct __user *arg)
-{
-	struct sel_arg_struct a;
-
-	if (copy_from_user(&a, arg, sizeof(a)))
-		return -EFAULT;
-	/* sys_select() does the appropriate kernel locking */
-	return sys_select(a.n, a.inp, a.outp, a.exp, a.tvp);
-}
-
-/*
- * sys_ipc() is the de-multiplexer for the SysV IPC calls..
- *
- * This is really horribly ugly.
- */
-asmlinkage int sys_ipc (uint call, int first, int second,
-			int third, void __user *ptr, long fifth)
-{
-	int version, ret;
-
-	version = call >> 16; /* hack for backward compatibility */
-	call &= 0xffff;
-
-	if (call <= SEMCTL)
-		switch (call) {
-		case SEMOP:
-			return sys_semop (first, ptr, second);
-		case SEMGET:
-			return sys_semget (first, second, third);
-		case SEMCTL: {
-			union semun fourth;
-			if (!ptr)
-				return -EINVAL;
-			if (get_user(fourth.__pad, (void __user *__user *) ptr))
-				return -EFAULT;
-			return sys_semctl (first, second, third, fourth);
-			}
-		default:
-			return -ENOSYS;
-		}
-	if (call <= MSGCTL)
-		switch (call) {
-		case MSGSND:
-			return sys_msgsnd (first, ptr, second, third);
-		case MSGRCV:
-			switch (version) {
-			case 0: {
-				struct ipc_kludge tmp;
-				if (!ptr)
-					return -EINVAL;
-				if (copy_from_user (&tmp, ptr, sizeof (tmp)))
-					return -EFAULT;
-				return sys_msgrcv (first, tmp.msgp, second,
-						   tmp.msgtyp, third);
-				}
-			default:
-				return sys_msgrcv (first, ptr,
-						   second, fifth, third);
-			}
-		case MSGGET:
-			return sys_msgget ((key_t) first, second);
-		case MSGCTL:
-			return sys_msgctl (first, second, ptr);
-		default:
-			return -ENOSYS;
-		}
-	if (call <= SHMCTL)
-		switch (call) {
-		case SHMAT:
-			switch (version) {
-			default: {
-				ulong raddr;
-				ret = do_shmat (first, ptr, second, &raddr);
-				if (ret)
-					return ret;
-				return put_user (raddr, (ulong __user *) third);
-			}
-			}
-		case SHMDT:
-			return sys_shmdt (ptr);
-		case SHMGET:
-			return sys_shmget (first, second, third);
-		case SHMCTL:
-			return sys_shmctl (first, second, ptr);
-		default:
-			return -ENOSYS;
-		}
-
-	return -EINVAL;
-=======
->>>>>>> 02f8c6ae
 }
 
 /* Convert virtual (user) address VADDR to physical address PADDR */
