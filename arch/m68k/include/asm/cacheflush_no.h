#ifndef _M68KNOMMU_CACHEFLUSH_H
#define _M68KNOMMU_CACHEFLUSH_H

/*
 * (C) Copyright 2000-2010, Greg Ungerer <gerg@snapgear.com>
 */
#include <linux/mm.h>
#include <asm/mcfsim.h>

#define flush_cache_all()			__flush_cache_all()
#define flush_cache_mm(mm)			do { } while (0)
#define flush_cache_dup_mm(mm)			do { } while (0)
#define flush_cache_range(vma, start, end)	do { } while (0)
#define flush_cache_page(vma, vmaddr)		do { } while (0)
<<<<<<< HEAD
#define flush_dcache_range(start,len)		__flush_cache_all()
=======
#define flush_dcache_range(start, len)		__flush_dcache_all()
>>>>>>> 02f8c6ae
#define ARCH_IMPLEMENTS_FLUSH_DCACHE_PAGE 0
#define flush_dcache_page(page)			do { } while (0)
#define flush_dcache_mmap_lock(mapping)		do { } while (0)
#define flush_dcache_mmap_unlock(mapping)	do { } while (0)
#define flush_icache_range(start, len)		__flush_icache_all()
#define flush_icache_page(vma,pg)		do { } while (0)
#define flush_icache_user_range(vma,pg,adr,len)	do { } while (0)
#define flush_cache_vmap(start, end)		do { } while (0)
#define flush_cache_vunmap(start, end)		do { } while (0)

#define copy_to_user_page(vma, page, vaddr, dst, src, len) \
	memcpy(dst, src, len)
#define copy_from_user_page(vma, page, vaddr, dst, src, len) \
	memcpy(dst, src, len)

void mcf_cache_push(void);

static inline void __flush_cache_all(void)
{
#ifdef CACHE_PUSH
	mcf_cache_push();
#endif
#ifdef CACHE_INVALIDATE
	__asm__ __volatile__ (
		"movel	%0, %%d0\n\t"
		"movec	%%d0, %%CACR\n\t"
		"nop\n\t"
		: : "i" (CACHE_INVALIDATE) : "d0" );
#endif
}

/*
 * Some ColdFire parts implement separate instruction and data caches,
 * on those we should just flush the appropriate cache. If we don't need
 * to do any specific flushing then this will be optimized away.
 */
static inline void __flush_icache_all(void)
{
#ifdef CACHE_INVALIDATEI
	__asm__ __volatile__ (
		"movel	%0, %%d0\n\t"
		"movec	%%d0, %%CACR\n\t"
		"nop\n\t"
		: : "i" (CACHE_INVALIDATEI) : "d0" );
#endif
}

static inline void __flush_dcache_all(void)
{
#ifdef CACHE_PUSH
	mcf_cache_push();
#endif
#ifdef CACHE_INVALIDATED
	__asm__ __volatile__ (
		"movel	%0, %%d0\n\t"
		"movec	%%d0, %%CACR\n\t"
		"nop\n\t"
		: : "i" (CACHE_INVALIDATED) : "d0" );
#else
	/* Flush the wrtite buffer */
	__asm__ __volatile__ ( "nop" );
#endif
}
#endif /* _M68KNOMMU_CACHEFLUSH_H */<|MERGE_RESOLUTION|>--- conflicted
+++ resolved
@@ -12,11 +12,7 @@
 #define flush_cache_dup_mm(mm)			do { } while (0)
 #define flush_cache_range(vma, start, end)	do { } while (0)
 #define flush_cache_page(vma, vmaddr)		do { } while (0)
-<<<<<<< HEAD
-#define flush_dcache_range(start,len)		__flush_cache_all()
-=======
 #define flush_dcache_range(start, len)		__flush_dcache_all()
->>>>>>> 02f8c6ae
 #define ARCH_IMPLEMENTS_FLUSH_DCACHE_PAGE 0
 #define flush_dcache_page(page)			do { } while (0)
 #define flush_dcache_mmap_lock(mapping)		do { } while (0)
