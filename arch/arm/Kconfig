--- conflicted
+++ resolved
@@ -805,12 +805,9 @@
 	bool "Samsung EXYNOS"
 	select ARCH_HAS_CPUFREQ
 	select ARCH_HAS_HOLES_MEMORYMODEL
-<<<<<<< HEAD
-=======
 	select ARCH_REQUIRE_GPIOLIB
 	select ARCH_SPARSEMEM_ENABLE
 	select ARM_GIC
->>>>>>> ad81f054
 	select CLKDEV_LOOKUP
 	select COMMON_CLK
 	select CPU_V7
@@ -1837,9 +1834,9 @@
 
 config XEN_DOM0
 	def_bool y
-	depends on PARAVIRT_XEN
-
-config PARAVIRT_XEN
+	depends on XEN
+
+config XEN
 	bool "Xen guest support on ARM (EXPERIMENTAL)"
 	depends on ARM && AEABI && OF
 	depends on CPU_V7 && !CPU_V6
