--- conflicted
+++ resolved
@@ -268,11 +268,7 @@
 	unsigned long flags;
 
 	spin_lock_irqsave(&port->lock, flags);
-<<<<<<< HEAD
-	l = (__raw_readl(reg) & (~(1 << offset))) | (value << offset);
-=======
 	l = (__raw_readl(reg) & (~(1 << offset))) | (!!value << offset);
->>>>>>> 02f8c6ae
 	__raw_writel(l, reg);
 	spin_unlock_irqrestore(&port->lock, flags);
 }
