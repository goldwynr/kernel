--- conflicted
+++ resolved
@@ -166,14 +166,6 @@
 		 */
 
 		.text
-<<<<<<< HEAD
-		adr	r0, LC0
- ARM(		ldmia	r0, {r1, r2, r3, r4, r5, r6, r11, ip, sp})
- THUMB(		ldmia	r0, {r1, r2, r3, r4, r5, r6, r11, ip}	)
- THUMB(		ldr	sp, [r0, #32]				)
-		subs	r0, r0, r1		@ calculate the delta offset
-=======
->>>>>>> 02f8c6ae
 
 #ifdef CONFIG_AUTO_ZRELADDR
 		@ determine final kernel image address
@@ -250,18 +242,6 @@
  * backward in case the source and destination overlap.
  */
 		/*
-<<<<<<< HEAD
-		 * We're running at a different address.  We need to fix
-		 * up various pointers:
-		 *   r5 - zImage base address (_start)
-		 *   r6 - size of decompressed image
-		 *   r11 - GOT start
-		 *   ip - GOT end
-		 */
-		add	r5, r5, r0
-		add	r11, r11, r0
-		add	ip, ip, r0
-=======
 		 * Bump to the next 256-byte boundary with the size of
 		 * the relocation code added. This avoids overwriting
 		 * ourself when the offset is small.
@@ -315,7 +295,6 @@
 		beq	not_relocated
 		add	r11, r11, r0
 		add	r12, r12, r0
->>>>>>> 02f8c6ae
 
 #ifndef CONFIG_ZBOOT_ROM
 		/*
@@ -332,11 +311,7 @@
 1:		ldr	r1, [r11, #0]		@ relocate entries in the GOT
 		add	r1, r1, r0		@ table.  This fixes up the
 		str	r1, [r11], #4		@ C references.
-<<<<<<< HEAD
-		cmp	r11, ip
-=======
 		cmp	r11, r12
->>>>>>> 02f8c6ae
 		blo	1b
 #else
 
@@ -349,11 +324,7 @@
 		cmphs	r3, r1			@ _end < entry
 		addlo	r1, r1, r0		@ table.  This fixes up the
 		str	r1, [r11], #4		@ C references.
-<<<<<<< HEAD
-		cmp	r11, ip
-=======
 		cmp	r11, r12
->>>>>>> 02f8c6ae
 		blo	1b
 #endif
 
@@ -366,52 +337,6 @@
 		blo	1b
 
 /*
-<<<<<<< HEAD
- * Check to see if we will overwrite ourselves.
- *   r4 = final kernel address
- *   r5 = start of this image
- *   r6 = size of decompressed image
- *   r2 = end of malloc space (and therefore this image)
- * We basically want:
- *   r4 >= r2 -> OK
- *   r4 + image length <= r5 -> OK
- */
-		cmp	r4, r2
-		bhs	wont_overwrite
-		add	r0, r4, r6
-		cmp	r0, r5
-		bls	wont_overwrite
-
-		mov	r5, r2			@ decompress after malloc space
-		mov	r0, r5
-		mov	r3, r7
-		bl	decompress_kernel
-
-		add	r0, r0, #127 + 128	@ alignment + stack
-		bic	r0, r0, #127		@ align the kernel length
-/*
- * r0     = decompressed kernel length
- * r1-r3  = unused
- * r4     = kernel execution address
- * r5     = decompressed kernel start
- * r7     = architecture ID
- * r8     = atags pointer
- * r9-r12,r14 = corrupted
- */
-		add	r1, r5, r0		@ end of decompressed kernel
-		adr	r2, reloc_start
-		ldr	r3, LC1
-		add	r3, r2, r3
-1:		ldmia	r2!, {r9 - r12, r14}	@ copy relocation code
-		stmia	r1!, {r9 - r12, r14}
-		ldmia	r2!, {r9 - r12, r14}
-		stmia	r1!, {r9 - r12, r14}
-		cmp	r2, r3
-		blo	1b
-		mov	sp, r1
-		add	sp, sp, #128		@ relocate the stack
-
-=======
  * The C runtime environment should now be setup sufficiently.
  * Set up some pointers, and start decompressing.
  *   r4  = kernel execution address
@@ -423,7 +348,6 @@
 		add	r2, sp, #0x10000	@ 64k max
 		mov	r3, r7
 		bl	decompress_kernel
->>>>>>> 02f8c6ae
 		bl	cache_clean_flush
 		bl	cache_off
 		mov	r0, #0			@ must be zero
@@ -436,14 +360,8 @@
 LC0:		.word	LC0			@ r1
 		.word	__bss_start		@ r2
 		.word	_end			@ r3
-<<<<<<< HEAD
-		.word	zreladdr		@ r4
-		.word	_start			@ r5
-		.word	_image_size		@ r6
-=======
 		.word	_edata			@ r6
 		.word	input_data_end - 4	@ r10 (inflated size location)
->>>>>>> 02f8c6ae
 		.word	_got_start		@ r11
 		.word	_got_end		@ ip
 		.word	.L_user_stack_end	@ sp
@@ -679,46 +597,7 @@
 		sub	pc, lr, r0, lsr #32	@ properly flush pipeline
 #endif
 
-<<<<<<< HEAD
-/*
- * All code following this line is relocatable.  It is relocated by
- * the above code to the end of the decompressed kernel image and
- * executed there.  During this time, we have no stacks.
- *
- * r0     = decompressed kernel length
- * r1-r3  = unused
- * r4     = kernel execution address
- * r5     = decompressed kernel start
- * r7     = architecture ID
- * r8     = atags pointer
- * r9-r12,r14 = corrupted
- */
-		.align	5
-reloc_start:	add	r9, r5, r0
-		sub	r9, r9, #128		@ do not copy the stack
-		debug_reloc_start
-		mov	r1, r4
-1:
-		.rept	4
-		ldmia	r5!, {r0, r2, r3, r10 - r12, r14}	@ relocate kernel
-		stmia	r1!, {r0, r2, r3, r10 - r12, r14}
-		.endr
-
-		cmp	r5, r9
-		blo	1b
-		mov	sp, r1
-		add	sp, sp, #128		@ relocate the stack
-		debug_reloc_end
-
-call_kernel:	bl	cache_clean_flush
-		bl	cache_off
-		mov	r0, #0			@ must be zero
-		mov	r1, r7			@ restore architecture number
-		mov	r2, r8			@ restore atags pointer
-		mov	pc, r4			@ call kernel
-=======
 #define PROC_ENTRY_SIZE (4*5)
->>>>>>> 02f8c6ae
 
 /*
  * Here follow the relocatable cache support functions for the
@@ -931,15 +810,10 @@
  * Turn off the Cache and MMU.  ARMv3 does not support
  * reading the control register, but ARMv4 does.
  *
-<<<<<<< HEAD
- * On exit, r0, r1, r2, r3, r9, r12 corrupted
- * This routine must preserve: r4, r6, r7
-=======
  * On exit,
  *  r0, r1, r2, r3, r9, r12 corrupted
  * This routine must preserve:
  *  r4, r7, r8
->>>>>>> 02f8c6ae
  */
 		.align	5
 cache_off:	mov	r3, #12			@ cache_off function
@@ -1012,11 +886,7 @@
  * Clean and flush the cache to maintain consistency.
  *
  * On exit,
-<<<<<<< HEAD
- *  r1, r2, r3, r9, r11, r12 corrupted
-=======
  *  r1, r2, r3, r9, r10, r11, r12 corrupted
->>>>>>> 02f8c6ae
  * This routine must preserve:
  *  r4, r6, r7, r8
  */
