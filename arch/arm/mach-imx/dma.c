--- conflicted
+++ resolved
@@ -15,12 +15,9 @@
  *             Changed to support scatter gather DMA
  *             by taking Russell's code from RiscPC
  *
-<<<<<<< HEAD
-=======
  *  2006-05-31 Pavel Pisa <pisa@cmp.felk.cvut.cz>
  *             Corrected error handling code.
  *
->>>>>>> 120bda20
  */
 
 #undef DEBUG
@@ -84,7 +81,6 @@
 	}
 	nextcount = imxdma->sg->length - imxdma->sgbc;
 	nextaddr = imxdma->sg->dma_address + imxdma->sgbc;
-<<<<<<< HEAD
 
 	if(imxdma->resbytes < nextcount)
 		nextcount = imxdma->resbytes;
@@ -94,17 +90,6 @@
 	else
 		SAR(dma_ch) = nextaddr;
 
-=======
-
-	if(imxdma->resbytes < nextcount)
-		nextcount = imxdma->resbytes;
-
-	if ((imxdma->dma_mode & DMA_MODE_MASK) == DMA_MODE_READ)
-		DAR(dma_ch) = nextaddr;
-	else
-		SAR(dma_ch) = nextaddr;
-
->>>>>>> 120bda20
 	CNTR(dma_ch) = nextcount;
 	pr_debug("imxdma%d: next sg chunk dst 0x%08x, src 0x%08x, size 0x%08x\n",
 		 dma_ch, DAR(dma_ch), SAR(dma_ch), CNTR(dma_ch));
@@ -252,7 +237,6 @@
 		printk(KERN_ERR "imxdma%d: imx_dma_setup_sg epty sg list\n",
 		       dma_ch);
 		return -EINVAL;
-<<<<<<< HEAD
 	}
 
 	if (!sg->length) {
@@ -261,16 +245,6 @@
 		return -EINVAL;
 	}
 
-=======
-	}
-
-	if (!sg->length) {
-		printk(KERN_ERR "imxdma%d: imx_dma_setup_sg zero length\n",
-		       dma_ch);
-		return -EINVAL;
-	}
-
->>>>>>> 120bda20
 	if ((dmamode & DMA_MODE_MASK) == DMA_MODE_READ) {
 		pr_debug("imxdma%d: mx_dma_setup_sg2dev sg=%p sgcount=%d total length=%d dev_addr=0x%08x for read\n",
 			dma_ch, sg, sgcount, dma_length, dev_addr);
@@ -283,7 +257,6 @@
 		printk(KERN_ERR "imxdma%d: imx_dma_setup_sg bad dmamode\n",
 		       dma_ch);
 		return -EINVAL;
-<<<<<<< HEAD
 	}
 
 	res = imx_dma_setup_sg_base(dma_ch, sg, sgcount);
@@ -307,7 +280,7 @@
 int
 imx_dma_setup_handlers(imx_dmach_t dma_ch,
 		       void (*irq_handler) (int, void *, struct pt_regs *),
-		       void (*err_handler) (int, void *, struct pt_regs *),
+		       void (*err_handler) (int, void *, struct pt_regs *, int),
 		       void *data)
 {
 	struct imx_dma_channel *imxdma = &imx_dma_channels[dma_ch];
@@ -396,120 +369,6 @@
 		return -EINVAL;
 	}
 
-=======
-	}
-
-	res = imx_dma_setup_sg_base(dma_ch, sg, sgcount);
-	if (res <= 0) {
-		printk(KERN_ERR "imxdma%d: no sg chunk ready\n", dma_ch);
-		return -EINVAL;
-	}
-
-	return 0;
-}
-
-/**
- * imx_dma_setup_handlers - setup i.MX DMA channel end and error notification handlers
- * @dma_ch: i.MX DMA channel number
- * @irq_handler: the pointer to the function called if the transfer
- *		ends successfully
- * @err_handler: the pointer to the function called if the premature
- *		end caused by error occurs
- * @data: user specified value to be passed to the handlers
- */
-int
-imx_dma_setup_handlers(imx_dmach_t dma_ch,
-		       void (*irq_handler) (int, void *, struct pt_regs *),
-		       void (*err_handler) (int, void *, struct pt_regs *, int),
-		       void *data)
-{
-	struct imx_dma_channel *imxdma = &imx_dma_channels[dma_ch];
-	unsigned long flags;
-
-	if (!imxdma->name) {
-		printk(KERN_CRIT "%s: called for  not allocated channel %d\n",
-		       __FUNCTION__, dma_ch);
-		return -ENODEV;
-	}
-
-	local_irq_save(flags);
-	DISR = (1 << dma_ch);
-	imxdma->irq_handler = irq_handler;
-	imxdma->err_handler = err_handler;
-	imxdma->data = data;
-	local_irq_restore(flags);
-	return 0;
-}
-
-/**
- * imx_dma_enable - function to start i.MX DMA channel operation
- * @dma_ch: i.MX DMA channel number
- *
- * The channel has to be allocated by driver through imx_dma_request()
- * or imx_dma_request_by_prio() function.
- * The transfer parameters has to be set to the channel registers through
- * call of the imx_dma_setup_single() or imx_dma_setup_sg() function
- * and registers %BLR(dma_ch), %RSSR(dma_ch) and %CCR(dma_ch) has to
- * be set prior this function call by the channel user.
- */
-void imx_dma_enable(imx_dmach_t dma_ch)
-{
-	struct imx_dma_channel *imxdma = &imx_dma_channels[dma_ch];
-	unsigned long flags;
-
-	pr_debug("imxdma%d: imx_dma_enable\n", dma_ch);
-
-	if (!imxdma->name) {
-		printk(KERN_CRIT "%s: called for  not allocated channel %d\n",
-		       __FUNCTION__, dma_ch);
-		return;
-	}
-
-	local_irq_save(flags);
-	DISR = (1 << dma_ch);
-	DIMR &= ~(1 << dma_ch);
-	CCR(dma_ch) |= CCR_CEN;
-	local_irq_restore(flags);
-}
-
-/**
- * imx_dma_disable - stop, finish i.MX DMA channel operatin
- * @dma_ch: i.MX DMA channel number
- */
-void imx_dma_disable(imx_dmach_t dma_ch)
-{
-	unsigned long flags;
-
-	pr_debug("imxdma%d: imx_dma_disable\n", dma_ch);
-
-	local_irq_save(flags);
-	DIMR |= (1 << dma_ch);
-	CCR(dma_ch) &= ~CCR_CEN;
-	DISR = (1 << dma_ch);
-	local_irq_restore(flags);
-}
-
-/**
- * imx_dma_request - request/allocate specified channel number
- * @dma_ch: i.MX DMA channel number
- * @name: the driver/caller own non-%NULL identification
- */
-int imx_dma_request(imx_dmach_t dma_ch, const char *name)
-{
-	struct imx_dma_channel *imxdma = &imx_dma_channels[dma_ch];
-	unsigned long flags;
-
-	/* basic sanity checks */
-	if (!name)
-		return -EINVAL;
-
-	if (dma_ch >= IMX_DMA_CHANNELS) {
-		printk(KERN_CRIT "%s: called for  non-existed channel %d\n",
-		       __FUNCTION__, dma_ch);
-		return -EINVAL;
-	}
-
->>>>>>> 120bda20
 	local_irq_save(flags);
 	if (imxdma->name) {
 		local_irq_restore(flags);
@@ -609,24 +468,12 @@
 	unsigned int err_mask = DBTOSR | DRTOSR | DSESR | DBOSR;
 	int errcode;
 
-<<<<<<< HEAD
-	DISR = disr;
-	for (i = 0; i < IMX_DMA_CHANNELS; i++) {
-		channel = &imx_dma_channels[i];
-
-		if ((err_mask & 1 << i) && channel->name
-		    && channel->err_handler) {
-			channel->err_handler(i, channel->data, regs);
-=======
 	DISR = disr & err_mask;
 	for (i = 0; i < IMX_DMA_CHANNELS; i++) {
 		if(!(err_mask & (1 << i)))
->>>>>>> 120bda20
 			continue;
 		channel = &imx_dma_channels[i];
 		errcode = 0;
-
-		imx_dma_channels[i].sg = NULL;
 
 		if (DBTOSR & (1 << i)) {
 			DBTOSR = (1 << i);
