#ifndef _COLIBRI_H_
#define _COLIBRI_H_

#include <net/ax88796.h>
#include <mach/mfp.h>
<<<<<<< HEAD
=======

/*
 * base board glue for PXA270 module
 */

enum {
	COLIBRI_EVALBOARD = 0,
	COLIBRI_PXA270_INCOME,
};

#if defined(CONFIG_MACH_COLIBRI_EVALBOARD)
extern void colibri_evalboard_init(void);
#else
static inline void colibri_evalboard_init(void) {}
#endif

#if defined(CONFIG_MACH_COLIBRI_PXA270_INCOME)
extern void colibri_pxa270_income_boardinit(void);
#else
static inline void colibri_pxa270_income_boardinit(void) {}
#endif
>>>>>>> 02f8c6ae

/*
 * common settings for all modules
 */

#if defined(CONFIG_MMC_PXA) || defined(CONFIG_MMC_PXA_MODULE)
extern void colibri_pxa3xx_init_mmc(mfp_cfg_t *pins, int len, int detect_pin);
#else
static inline void colibri_pxa3xx_init_mmc(mfp_cfg_t *pins, int len, int detect_pin) {}
#endif

#if defined(CONFIG_FB_PXA) || defined(CONFIG_FB_PXA_MODULE)
extern void colibri_pxa3xx_init_lcd(int bl_pin);
#else
static inline void colibri_pxa3xx_init_lcd(int bl_pin) {}
#endif

#if defined(CONFIG_AX88796)
extern void colibri_pxa3xx_init_eth(struct ax_plat_data *plat_data);
#endif

#if defined(CONFIG_MTD_NAND_PXA3xx) || defined(CONFIG_MTD_NAND_PXA3xx_MODULE)
extern void colibri_pxa3xx_init_nand(void);
#else
static inline void colibri_pxa3xx_init_nand(void) {}
#endif

/* physical memory regions */
#define COLIBRI_SDRAM_BASE	0xa0000000      /* SDRAM region */

/* GPIO definitions for Colibri PXA270 */
#define GPIO114_COLIBRI_PXA270_ETH_IRQ	114
#define GPIO0_COLIBRI_PXA270_SD_DETECT	0
#define GPIO113_COLIBRI_PXA270_TS_IRQ	113

/* GPIO definitions for Colibri PXA300/310 */
#define GPIO13_COLIBRI_PXA300_SD_DETECT	13

/* GPIO definitions for Colibri PXA320 */
#define GPIO28_COLIBRI_PXA320_SD_DETECT	28

#endif /* _COLIBRI_H_ */
<|MERGE_RESOLUTION|>--- conflicted
+++ resolved
@@ -3,8 +3,6 @@
 
 #include <net/ax88796.h>
 #include <mach/mfp.h>
-<<<<<<< HEAD
-=======
 
 /*
  * base board glue for PXA270 module
@@ -26,7 +24,6 @@
 #else
 static inline void colibri_pxa270_income_boardinit(void) {}
 #endif
->>>>>>> 02f8c6ae
 
 /*
  * common settings for all modules
