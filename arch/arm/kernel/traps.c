--- conflicted
+++ resolved
@@ -245,7 +245,7 @@
 	}
 }
 
-DEFINE_ATOMIC_SPINLOCK(die_lock);
+DEFINE_RAW_SPINLOCK(die_lock);
 
 /*
  * This function is protected against re-entrancy.
@@ -256,23 +256,14 @@
 
 	oops_enter();
 
-<<<<<<< HEAD
+	raw_spin_lock_irq(&die_lock);
 	console_verbose();
-	atomic_spin_lock_irq(&die_lock);
-=======
-	spin_lock_irq(&die_lock);
-	console_verbose();
->>>>>>> 4ec62b2b
 	bust_spinlocks(1);
 	__die(str, err, thread, regs);
 	bust_spinlocks(0);
 	add_taint(TAINT_DIE);
-<<<<<<< HEAD
-	atomic_spin_unlock_irq(&die_lock);
-=======
-	spin_unlock_irq(&die_lock);
+	raw_spin_unlock_irq(&die_lock);
 	oops_exit();
->>>>>>> 4ec62b2b
 
 	if (in_interrupt())
 		panic("Fatal exception in interrupt");
@@ -297,24 +288,24 @@
 }
 
 static LIST_HEAD(undef_hook);
-static DEFINE_ATOMIC_SPINLOCK(undef_lock);
+static DEFINE_RAW_SPINLOCK(undef_lock);
 
 void register_undef_hook(struct undef_hook *hook)
 {
 	unsigned long flags;
 
-	atomic_spin_lock_irqsave(&undef_lock, flags);
+	raw_spin_lock_irqsave(&undef_lock, flags);
 	list_add(&hook->node, &undef_hook);
-	atomic_spin_unlock_irqrestore(&undef_lock, flags);
+	raw_spin_unlock_irqrestore(&undef_lock, flags);
 }
 
 void unregister_undef_hook(struct undef_hook *hook)
 {
 	unsigned long flags;
 
-	atomic_spin_lock_irqsave(&undef_lock, flags);
+	raw_spin_lock_irqsave(&undef_lock, flags);
 	list_del(&hook->node);
-	atomic_spin_unlock_irqrestore(&undef_lock, flags);
+	raw_spin_unlock_irqrestore(&undef_lock, flags);
 }
 
 static int call_undef_hook(struct pt_regs *regs, unsigned int instr)
@@ -323,12 +314,12 @@
 	unsigned long flags;
 	int (*fn)(struct pt_regs *regs, unsigned int instr) = NULL;
 
-	atomic_spin_lock_irqsave(&undef_lock, flags);
+	raw_spin_lock_irqsave(&undef_lock, flags);
 	list_for_each_entry(hook, &undef_hook, node)
 		if ((instr & hook->instr_mask) == hook->instr_val &&
 		    (regs->ARM_cpsr & hook->cpsr_mask) == hook->cpsr_val)
 			fn = hook->fn;
-	atomic_spin_unlock_irqrestore(&undef_lock, flags);
+	raw_spin_unlock_irqrestore(&undef_lock, flags);
 
 	return fn ? fn(regs, instr) : 1;
 }
