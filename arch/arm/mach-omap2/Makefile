--- conflicted
+++ resolved
@@ -22,7 +22,6 @@
 endif
 
 obj-$(CONFIG_TWL4030_CORE) += omap_twl.o
-obj-$(CONFIG_OMAP_TPS6236X) += omap_tps6236x.o
 
 # SMP support ONLY available for OMAP4
 
@@ -187,12 +186,9 @@
 obj-y					+= dsp.o
 endif
 
-<<<<<<< HEAD
-=======
 # OMAP2420 MSDI controller integration support ("MMC")
 obj-$(CONFIG_SOC_OMAP2420)		+= msdi.o
 
->>>>>>> 53c30a1a
 ifneq ($(CONFIG_DRM_OMAP),)
 obj-y					+= drm.o
 endif
