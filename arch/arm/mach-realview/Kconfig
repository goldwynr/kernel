--- conflicted
+++ resolved
@@ -19,11 +19,7 @@
 config REALVIEW_EB_ARM11MP
 	bool "Support ARM11MPCore Tile"
 	depends on MACH_REALVIEW_EB
-<<<<<<< HEAD
-	select CPU_V6
-=======
 	select CPU_V6K
->>>>>>> 02f8c6ae
 	select ARCH_HAS_BARRIERS if SMP
 	help
 	  Enable support for the ARM11MPCore tile fitted to the Realview(R)
