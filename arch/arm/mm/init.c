--- conflicted
+++ resolved
@@ -96,38 +96,6 @@
 
 	printk("Mem-info:\n");
 	show_free_areas(filter);
-<<<<<<< HEAD
-	for_each_online_node(node) {
-		pg_data_t *n = NODE_DATA(node);
-		struct page *map = pgdat_page_nr(n, 0) - n->node_start_pfn;
-
-		for_each_nodebank (i,mi,node) {
-			struct membank *bank = &mi->bank[i];
-			unsigned int pfn1, pfn2;
-			struct page *page, *end;
-
-			pfn1 = bank_pfn_start(bank);
-			pfn2 = bank_pfn_end(bank);
-
-			page = map + pfn1;
-			end  = map + pfn2;
-
-			do {
-				total++;
-				if (PageReserved(page))
-					reserved++;
-				else if (PageSwapCache(page))
-					cached++;
-				else if (PageSlab(page))
-					slab++;
-				else if (!page_count(page))
-					free++;
-				else
-					shared += page_count(page) - 1;
-				page++;
-			} while (page < end);
-		}
-=======
 
 	for_each_bank (i, mi) {
 		struct membank *bank = &mi->bank[i];
@@ -154,7 +122,6 @@
 				shared += page_count(page) - 1;
 			page++;
 		} while (page < end);
->>>>>>> 02f8c6ae
 	}
 
 	printk("%d pages of RAM\n", total);
