--- conflicted
+++ resolved
@@ -32,37 +32,6 @@
 #define SEGV_IS_FIXABLE(trap) ((trap == 13) || (trap == 14))
 
 #define SC_SEGV_IS_FIXABLE(sc) (SEGV_IS_FIXABLE(SC_TRAPNO(sc)))
-<<<<<<< HEAD
-
-#ifdef CONFIG_MODE_TT
-/* XXX struct sigcontext needs declaring by now */
-static inline void sc_to_regs(struct uml_pt_regs *regs, struct sigcontext *sc,
-			      unsigned long syscall)
-{
-	regs->syscall = syscall;
-	regs->args[0] = SC_EBX(sc);
-	regs->args[1] = SC_ECX(sc);
-	regs->args[2] = SC_EDX(sc);
-	regs->args[3] = SC_ESI(sc);
-	regs->args[4] = SC_EDI(sc);
-	regs->args[5] = SC_EBP(sc);
-}
-#endif
-
-#ifdef CONFIG_MODE_SKAS
-static inline void host_to_regs(struct uml_pt_regs *regs)
-{
-	regs->syscall = UPT_ORIG_EAX(regs);
-	regs->args[0] = UPT_EBX(regs);
-	regs->args[1] = UPT_ECX(regs);
-	regs->args[2] = UPT_EDX(regs);
-	regs->args[3] = UPT_ESI(regs);
-	regs->args[4] = UPT_EDI(regs);
-	regs->args[5] = UPT_EBP(regs);
-}
-#endif
-=======
->>>>>>> 525a1a51
 
 extern unsigned long *sc_sigmask(void *sc_ptr);
 extern int sc_get_fpregs(unsigned long buf, void *sc_ptr);
