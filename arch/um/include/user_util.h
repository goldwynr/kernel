--- conflicted
+++ resolved
@@ -90,10 +90,7 @@
 extern int can_do_skas(void);
 extern void arch_init_thread(void);
 extern int setjmp_wrapper(void (*proc)(void *, void *), ...);
-<<<<<<< HEAD
-=======
 extern int raw(int fd);
->>>>>>> 9d53e4dd
 
 #endif
 
