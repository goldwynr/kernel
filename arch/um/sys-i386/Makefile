--- conflicted
+++ resolved
@@ -9,10 +9,7 @@
 USER_OBJS := $(foreach file,$(USER_OBJS),$(obj)/$(file))
 
 SYMLINKS = semaphore.c highmem.c module.c
-<<<<<<< HEAD
-=======
 SYMLINKS := $(foreach f,$(SYMLINKS),$(src)/$f)
->>>>>>> 454f835d
 
 semaphore.c-dir = kernel
 highmem.c-dir = mm
