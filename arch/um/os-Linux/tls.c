#include <errno.h>
#include <unistd.h>
#include <sys/ptrace.h>
#include <sys/syscall.h>
#include <asm/ldt.h>
#include <unistd.h>
#include "sysdep/tls.h"
#include "uml-config.h"

/* TLS support - we basically rely on the host's one.*/

/* In TT mode, this should be called only by the tracing thread, and makes sense
 * only for PTRACE_SET_THREAD_AREA. In SKAS mode, it's used normally.
 *
 */

#ifndef PTRACE_GET_THREAD_AREA
#define PTRACE_GET_THREAD_AREA 25
#endif

#ifndef PTRACE_SET_THREAD_AREA
#define PTRACE_SET_THREAD_AREA 26
#endif

int os_set_thread_area(user_desc_t *info, int pid)
{
	int ret;

	ret = ptrace(PTRACE_SET_THREAD_AREA, pid, info->entry_number,
		     (unsigned long) info);
	if (ret < 0)
		ret = -errno;
	return ret;
}

#ifdef UML_CONFIG_MODE_SKAS

int os_get_thread_area(user_desc_t *info, int pid)
{
	int ret;

	ret = ptrace(PTRACE_GET_THREAD_AREA, pid, info->entry_number,
		     (unsigned long) info);
	if (ret < 0)
		ret = -errno;
	return ret;
}

#endif

#ifdef UML_CONFIG_MODE_TT
#include "linux/unistd.h"

int do_set_thread_area_tt(user_desc_t *info)
{
	int ret;

<<<<<<< HEAD
	ret = syscall(__NR_set_thread_area, info);
=======
	ret = syscall(__NR_set_thread_area,info);
>>>>>>> 0215ffb0
	if (ret < 0) {
		ret = -errno;
	}
	return ret;
}

int do_get_thread_area_tt(user_desc_t *info)
{
	int ret;

<<<<<<< HEAD
	ret = syscall(__NR_get_thread_area, info);
=======
	ret = syscall(__NR_get_thread_area,info);
>>>>>>> 0215ffb0
	if (ret < 0) {
		ret = -errno;
	}
	return ret;
}

#endif /* UML_CONFIG_MODE_TT */<|MERGE_RESOLUTION|>--- conflicted
+++ resolved
@@ -3,7 +3,6 @@
 #include <sys/ptrace.h>
 #include <sys/syscall.h>
 #include <asm/ldt.h>
-#include <unistd.h>
 #include "sysdep/tls.h"
 #include "uml-config.h"
 
@@ -55,11 +54,7 @@
 {
 	int ret;
 
-<<<<<<< HEAD
-	ret = syscall(__NR_set_thread_area, info);
-=======
 	ret = syscall(__NR_set_thread_area,info);
->>>>>>> 0215ffb0
 	if (ret < 0) {
 		ret = -errno;
 	}
@@ -70,11 +65,7 @@
 {
 	int ret;
 
-<<<<<<< HEAD
-	ret = syscall(__NR_get_thread_area, info);
-=======
 	ret = syscall(__NR_get_thread_area,info);
->>>>>>> 0215ffb0
 	if (ret < 0) {
 		ret = -errno;
 	}
