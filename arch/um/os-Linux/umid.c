--- conflicted
+++ resolved
@@ -154,19 +154,11 @@
 	err = 0;
 	n = read(fd, pid, sizeof(pid));
 	if(n < 0){
-<<<<<<< HEAD
-		printk("not_dead_yet : couldn't read pid file '%s', "
-		       "err = %d\n", file, errno);
-		goto out_close;
-	} else if(n == 0){
-		printk("not_dead_yet : couldn't read pid file '%s', "
-=======
 		printk("is_umdir_used : couldn't read pid file '%s', "
 		       "err = %d\n", file, errno);
 		goto out_close;
 	} else if(n == 0){
 		printk("is_umdir_used : couldn't read pid file '%s', "
->>>>>>> 120bda20
 		       "0-byte read\n", file);
 		goto out_close;
 	}
@@ -183,16 +175,6 @@
 		return 1;
 	}
 
-<<<<<<< HEAD
-	err = actually_do_remove(dir);
-	if(err)
-		printk("not_dead_yet - actually_do_remove failed with "
-		       "err = %d\n", err);
-
-	return err;
-
-=======
->>>>>>> 120bda20
 out_close:
 	close(fd);
 out:
@@ -297,15 +279,7 @@
 		if(err != -EEXIST)
 			goto err;
 
-<<<<<<< HEAD
-		/* 1   -> this umid is already in use
-		 * < 0 -> we couldn't remove the umid directory
-		 * In either case, we can't use this umid, so return -EEXIST.
-		 */
-		if(not_dead_yet(tmp) != 0)
-=======
 		if (umdir_take_if_dead(tmp) < 0)
->>>>>>> 120bda20
 			goto err;
 
 		err = mkdir(tmp, 0777);
