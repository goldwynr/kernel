--- conflicted
+++ resolved
@@ -1975,15 +1975,13 @@
 	def_bool y
 	depends on NUMA
 
-<<<<<<< HEAD
+config ARCH_ENABLE_HUGEPAGE_MIGRATION
+	def_bool y
+	depends on X86_64 && HUGETLB_PAGE && MIGRATION
+
 config ARCH_ENABLE_SPLIT_PMD_PTLOCK
 	def_bool y
 	depends on X86_64 || X86_PAE
-=======
-config ARCH_ENABLE_HUGEPAGE_MIGRATION
-	def_bool y
-	depends on X86_64 && HUGETLB_PAGE && MIGRATION
->>>>>>> 8097be3b
 
 menu "Power management and ACPI options"
 
