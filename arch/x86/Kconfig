# Select 32 or 64 bit
config 64BIT
	bool "64-bit kernel" if ARCH = "x86"
	default ARCH != "i386"
	---help---
	  Say yes to build a 64-bit kernel - formerly known as x86_64
	  Say no to build a 32-bit kernel - formerly known as i386

config X86_32
	def_bool y
	depends on !64BIT
	select CLKSRC_I8253 if !XEN
	select HAVE_UID16

config X86_64
	def_bool y
	depends on 64BIT
	select X86_DEV_DMA_OPS
	select ARCH_USE_CMPXCHG_LOCKREF if !XEN

### Arch settings
config X86
	def_bool y
	select ARCH_HAS_DEBUG_STRICT_USER_COPY_CHECKS
	select HAVE_AOUT if X86_32
	select HAVE_UNSTABLE_SCHED_CLOCK
	select ARCH_SUPPORTS_NUMA_BALANCING if X86_64
	select ARCH_SUPPORTS_INT128 if X86_64
	select ARCH_WANTS_PROT_NUMA_PROT_NONE
	select HAVE_IDE
	select HAVE_OPROFILE
	select HAVE_PCSPKR_PLATFORM if !XEN_UNPRIVILEGED_GUEST
	select HAVE_PERF_EVENTS
	select HAVE_IOREMAP_PROT
	select HAVE_KPROBES
	select HAVE_MEMBLOCK
	select HAVE_MEMBLOCK_NODE_MAP
	select ARCH_DISCARD_MEMBLOCK
	select ARCH_WANT_OPTIONAL_GPIOLIB
	select ARCH_WANT_FRAME_POINTERS
	select HAVE_DMA_ATTRS
	select HAVE_DMA_CONTIGUOUS if !SWIOTLB && !XEN
	select HAVE_KRETPROBES
	select HAVE_OPTPROBES
	select HAVE_KPROBES_ON_FTRACE
	select HAVE_FTRACE_MCOUNT_RECORD
	select HAVE_FENTRY if X86_64
	select HAVE_C_RECORDMCOUNT
	select HAVE_DYNAMIC_FTRACE
	select HAVE_DYNAMIC_FTRACE_WITH_REGS
	select HAVE_FUNCTION_TRACER
	select HAVE_FUNCTION_GRAPH_TRACER
	select HAVE_FUNCTION_GRAPH_FP_TEST
	select HAVE_FUNCTION_TRACE_MCOUNT_TEST
	select HAVE_SYSCALL_TRACEPOINTS
	select SYSCTL_EXCEPTION_TRACE
	select HAVE_KVM if !XEN
	select HAVE_ARCH_KGDB if !XEN
	select HAVE_ARCH_TRACEHOOK
	select HAVE_GENERIC_DMA_COHERENT if X86_32
	select HAVE_EFFICIENT_UNALIGNED_ACCESS
	select USER_STACKTRACE_SUPPORT
	select HAVE_REGS_AND_STACK_ACCESS_API
	select HAVE_DMA_API_DEBUG
	select HAVE_KERNEL_GZIP
	select HAVE_KERNEL_BZIP2 if !XEN
	select HAVE_KERNEL_LZMA if !XEN
	select HAVE_KERNEL_XZ if !XEN
	select HAVE_KERNEL_LZO if !XEN
	select HAVE_KERNEL_LZ4 if !XEN
	select HAVE_HW_BREAKPOINT
	select HAVE_MIXED_BREAKPOINTS_REGS
	select PERF_EVENTS
	select HAVE_PERF_EVENTS_NMI if !XEN
	select HAVE_PERF_REGS
	select HAVE_PERF_USER_STACK_DUMP
	select HAVE_DEBUG_KMEMLEAK
	select ANON_INODES
	select HAVE_ALIGNED_STRUCT_PAGE if SLUB
	select HAVE_CMPXCHG_LOCAL
	select HAVE_CMPXCHG_DOUBLE
	select HAVE_ARCH_KMEMCHECK
	select HAVE_USER_RETURN_NOTIFIER
	select ARCH_BINFMT_ELF_RANDOMIZE_PIE
	select HAVE_ARCH_JUMP_LABEL
	select ARCH_HAS_ATOMIC64_DEC_IF_POSITIVE
	select SPARSE_IRQ
	select GENERIC_FIND_FIRST_BIT
	select GENERIC_IRQ_PROBE
	select GENERIC_PENDING_IRQ if SMP
	select GENERIC_IRQ_SHOW
	select GENERIC_CLOCKEVENTS_MIN_ADJUST
	select IRQ_FORCED_THREADING
	select USE_GENERIC_SMP_HELPERS if SMP
	select HAVE_BPF_JIT if X86_64
	select HAVE_ARCH_TRANSPARENT_HUGEPAGE if !XEN
	select CLKEVT_I8253 if !XEN
	select ARCH_HAVE_NMI_SAFE_CMPXCHG
	select GENERIC_IOMAP
	select DCACHE_WORD_ACCESS
	select GENERIC_SMP_IDLE_THREAD
	select ARCH_WANT_IPC_PARSE_VERSION if X86_32
	select HAVE_ARCH_SECCOMP_FILTER
	select BUILDTIME_EXTABLE_SORT
	select GENERIC_CMOS_UPDATE
	select HAVE_ARCH_SOFT_DIRTY if !XEN
	select CLOCKSOURCE_WATCHDOG if !XEN
	select GENERIC_CLOCKEVENTS
	select ARCH_CLOCKSOURCE_DATA if X86_64
	select GENERIC_CLOCKEVENTS_BROADCAST if (X86_64 || (X86_32 && X86_LOCAL_APIC)) && !XEN
	select GENERIC_TIME_VSYSCALL if X86_64
	select KTIME_SCALAR if X86_32
	select GENERIC_STRNCPY_FROM_USER
	select GENERIC_STRNLEN_USER
	select HAVE_CONTEXT_TRACKING if X86_64
	select HAVE_IRQ_TIME_ACCOUNTING
	select VIRT_TO_BUS
	select MODULES_USE_ELF_REL if X86_32
	select MODULES_USE_ELF_RELA if X86_64
	select CLONE_BACKWARDS if X86_32
	select ARCH_USE_BUILTIN_BSWAP
	select OLD_SIGSUSPEND3 if X86_32 || IA32_EMULATION
	select OLD_SIGACTION if X86_32
	select COMPAT_OLD_SIGACTION if IA32_EMULATION
	select RTC_LIB if !XEN_UNPRIVILEGED_GUEST
	select HAVE_DEBUG_STACKOVERFLOW
<<<<<<< HEAD
	select HAVE_KGRAFT
=======
	select ARCH_SUPPORTS_ATOMIC_RMW
>>>>>>> d83a3234

config INSTRUCTION_DECODER
	def_bool y
	depends on KPROBES || PERF_EVENTS || UPROBES

config OUTPUT_FORMAT
	string
	default "elf32-i386" if X86_32
	default "elf64-x86-64" if X86_64

config ARCH_DEFCONFIG
	string
	default "arch/x86/configs/i386_defconfig" if X86_32
	default "arch/x86/configs/x86_64_defconfig" if X86_64

config LOCKDEP_SUPPORT
	def_bool y

config STACKTRACE_SUPPORT
	def_bool y

config HAVE_LATENCYTOP_SUPPORT
	def_bool y

config MMU
	def_bool y

config SBUS
	bool

config NEED_DMA_MAP_STATE
	def_bool y
	depends on X86_64 || INTEL_IOMMU || DMA_API_DEBUG || SWIOTLB

config NEED_SG_DMA_LENGTH
	def_bool y

config GENERIC_ISA_DMA
	def_bool y
	depends on ISA_DMA_API

config GENERIC_BUG
	def_bool y
	depends on BUG
	select GENERIC_BUG_RELATIVE_POINTERS if X86_64

config GENERIC_BUG_RELATIVE_POINTERS
	bool

config GENERIC_HWEIGHT
	def_bool y

config ARCH_MAY_HAVE_PC_FDC
	def_bool y
	depends on ISA_DMA_API

config RWSEM_XCHGADD_ALGORITHM
	def_bool y

config GENERIC_CALIBRATE_DELAY
	def_bool y

config ARCH_HAS_CPU_RELAX
	def_bool y

config ARCH_HAS_CACHE_LINE_SIZE
	def_bool y

config ARCH_HAS_CPU_AUTOPROBE
	def_bool y

config HAVE_SETUP_PER_CPU_AREA
	def_bool y

config NEED_PER_CPU_EMBED_FIRST_CHUNK
	def_bool y

config NEED_PER_CPU_PAGE_FIRST_CHUNK
	def_bool y

config ARCH_HIBERNATION_POSSIBLE
	def_bool y
	depends on !XEN

config ARCH_SUSPEND_POSSIBLE
	def_bool y

config ARCH_WANT_HUGE_PMD_SHARE
	def_bool y

config ARCH_WANT_GENERAL_HUGETLB
	def_bool y

config ZONE_DMA32
	bool
	default X86_64

config AUDIT_ARCH
	bool
	default X86_64

config ARCH_SUPPORTS_OPTIMIZED_INLINING
	def_bool y

config ARCH_SUPPORTS_DEBUG_PAGEALLOC
	def_bool y

config HAVE_INTEL_TXT
	def_bool y
	depends on INTEL_IOMMU && ACPI

config X86_32_SMP
	def_bool y
	depends on X86_32 && SMP

config X86_64_SMP
	def_bool y
	depends on X86_64 && SMP

config X86_HT
	def_bool y
	depends on SMP && !XEN

config X86_NO_TSS
	def_bool y
	depends on XEN

config X86_NO_IDT
	def_bool y
	depends on XEN

config X86_32_LAZY_GS
	def_bool y
	depends on X86_32 && !CC_STACKPROTECTOR

config ARCH_HWEIGHT_CFLAGS
	string
	default "-fcall-saved-ecx -fcall-saved-edx" if X86_32
	default "-fcall-saved-rdi -fcall-saved-rsi -fcall-saved-rdx -fcall-saved-rcx -fcall-saved-r8 -fcall-saved-r9 -fcall-saved-r10 -fcall-saved-r11" if X86_64

config ARCH_CPU_PROBE_RELEASE
	def_bool y
	depends on HOTPLUG_CPU && !XEN

config ARCH_SUPPORTS_UPROBES
	def_bool y

source "init/Kconfig"
source "kernel/Kconfig.freezer"
source "kernel/Kconfig.kgraft"

menu "Processor type and features"

config ZONE_DMA
	bool "DMA memory allocation support" if EXPERT
	default y
	help
	  DMA memory allocation support allows devices with less than 32-bit
	  addressing to allocate within the first 16MB of address space.
	  Disable if no such devices will be used.

	  If unsure, say Y.

config SMP
	bool "Symmetric multi-processing support"
	---help---
	  This enables support for systems with more than one CPU. If you have
	  a system with only one CPU, like most personal computers, say N. If
	  you have a system with more than one CPU, say Y.

	  If you say N here, the kernel will run on single and multiprocessor
	  machines, but will use only one CPU of a multiprocessor machine. If
	  you say Y here, the kernel will run on many, but not all,
	  singleprocessor machines. On a singleprocessor machine, the kernel
	  will run faster if you say N here.

	  Note that if you say Y here and choose architecture "586" or
	  "Pentium" under "Processor family", the kernel will not work on 486
	  architectures. Similarly, multiprocessor kernels for the "PPro"
	  architecture may not work on all Pentium based boards.

	  People using multiprocessor machines who say Y here should also say
	  Y to "Enhanced Real Time Clock Support", below. The "Advanced Power
	  Management" code will be disabled if you say Y here.

	  See also <file:Documentation/x86/i386/IO-APIC.txt>,
	  <file:Documentation/nmi_watchdog.txt> and the SMP-HOWTO available at
	  <http://www.tldp.org/docs.html#howto>.

	  If you don't know what to do here, say N.

config X86_X2APIC
	bool "Support x2apic"
	depends on X86_LOCAL_APIC && X86_64 && IRQ_REMAP
	---help---
	  This enables x2apic support on CPUs that have this feature.

	  This allows 32-bit apic IDs (so it can support very large systems),
	  and accesses the local apic via MSRs not via mmio.

	  If you don't know what to do here, say N.

config X86_MPPARSE
	bool "Enable MPS table" if ACPI || SFI
	default y
	depends on X86_LOCAL_APIC
	---help---
	  For old smp systems that do not have proper acpi support. Newer systems
	  (esp with 64bit cpus) with acpi support, MADT and DSDT will override it

config X86_BIGSMP
	bool "Support for big SMP systems with more than 8 CPUs"
	depends on X86_32 && SMP && !XEN
	---help---
	  This option is needed for the systems that have more than 8 CPUs

config GOLDFISH
       def_bool y
       depends on X86_GOLDFISH

if X86_32 && !XEN
config X86_EXTENDED_PLATFORM
	bool "Support for extended (non-PC) x86 platforms"
	default y
	---help---
	  If you disable this option then the kernel will only support
	  standard PC platforms. (which covers the vast majority of
	  systems out there.)

	  If you enable this option then you'll be able to select support
	  for the following (non-PC) 32 bit x86 platforms:
		Goldfish (Android emulator)
		AMD Elan
		NUMAQ (IBM/Sequent)
		RDC R-321x SoC
		SGI 320/540 (Visual Workstation)
		STA2X11-based (e.g. Northville)
		Summit/EXA (IBM x440)
		Unisys ES7000 IA32 series
		Moorestown MID devices

	  If you have one of these systems, or if you want to build a
	  generic distribution kernel, say Y here - otherwise say N.
endif

config X86_64_XEN
	bool "Enable Xen compatible kernel"
	depends on X86_64
	select XEN
	select PARAVIRT_CLOCK
	select ARCH_USE_CMPXCHG_LOCKREF if XEN_SPINLOCK_ACQUIRE_NESTING = ""
#	select ARCH_USE_CMPXCHG_LOCKREF if (XEN_SPINLOCK_ACQUIRE_NESTING + 1) * NR_CPUS < 256
	help
	  This option will compile a kernel compatible with Xen hypervisor

if X86_64 && !XEN
config X86_EXTENDED_PLATFORM
	bool "Support for extended (non-PC) x86 platforms"
	default y
	---help---
	  If you disable this option then the kernel will only support
	  standard PC platforms. (which covers the vast majority of
	  systems out there.)

	  If you enable this option then you'll be able to select support
	  for the following (non-PC) 64 bit x86 platforms:
		Numascale NumaChip
		ScaleMP vSMP
		SGI Ultraviolet

	  If you have one of these systems, or if you want to build a
	  generic distribution kernel, say Y here - otherwise say N.
endif
# This is an alphabetically sorted list of 64 bit extended platforms
# Please maintain the alphabetic order if and when there are additions
config X86_NUMACHIP
	bool "Numascale NumaChip"
	depends on X86_64
	depends on X86_EXTENDED_PLATFORM
	depends on NUMA
	depends on SMP
	depends on X86_X2APIC
	depends on PCI_MMCONFIG
	---help---
	  Adds support for Numascale NumaChip large-SMP systems. Needed to
	  enable more than ~168 cores.
	  If you don't have one of these, you should say N here.

config X86_VSMP
	bool "ScaleMP vSMP"
	select HYPERVISOR_GUEST
	select PARAVIRT
	depends on X86_64 && PCI
	depends on X86_EXTENDED_PLATFORM
	depends on SMP
	---help---
	  Support for ScaleMP vSMP systems.  Say 'Y' here if this kernel is
	  supposed to run on these EM64T-based machines.  Only choose this option
	  if you have one of these machines.

config X86_UV
	bool "SGI Ultraviolet"
	depends on X86_64
	depends on X86_EXTENDED_PLATFORM
	depends on NUMA
	depends on X86_X2APIC
	---help---
	  This option is needed in order to support SGI Ultraviolet systems.
	  If you don't have one of these, you should say N here.

# Following is an alphabetically sorted list of 32 bit extended platforms
# Please maintain the alphabetic order if and when there are additions

config X86_GOLDFISH
       bool "Goldfish (Virtual Platform)"
       depends on X86_32
       depends on X86_EXTENDED_PLATFORM
       ---help---
	 Enable support for the Goldfish virtual platform used primarily
	 for Android development. Unless you are building for the Android
	 Goldfish emulator say N here.

config X86_INTEL_CE
	bool "CE4100 TV platform"
	depends on PCI
	depends on PCI_GODIRECT
	depends on X86_32
	depends on X86_EXTENDED_PLATFORM
	select X86_REBOOTFIXUPS
	select OF
	select OF_EARLY_FLATTREE
	select IRQ_DOMAIN
	---help---
	  Select for the Intel CE media processor (CE4100) SOC.
	  This option compiles in support for the CE4100 SOC for settop
	  boxes and media devices.

config X86_WANT_INTEL_MID
	bool "Intel MID platform support"
	depends on X86_32
	depends on X86_EXTENDED_PLATFORM
	---help---
	  Select to build a kernel capable of supporting Intel MID platform
	  systems which do not have the PCI legacy interfaces (Moorestown,
	  Medfield). If you are building for a PC class system say N here.

if X86_WANT_INTEL_MID

config X86_INTEL_MID
	bool

config X86_MDFLD
       bool "Medfield MID platform"
	depends on PCI
	depends on PCI_GOANY
	depends on X86_IO_APIC
	select X86_INTEL_MID
	select SFI
	select DW_APB_TIMER
	select APB_TIMER
	select I2C
	select SPI
	select INTEL_SCU_IPC
	select X86_PLATFORM_DEVICES
	select MFD_INTEL_MSIC
	---help---
	  Medfield is Intel's Low Power Intel Architecture (LPIA) based Moblin
	  Internet Device(MID) platform. 
	  Unlike standard x86 PCs, Medfield does not have many legacy devices
	  nor standard legacy replacement devices/features. e.g. Medfield does
	  not contain i8259, i8254, HPET, legacy BIOS, most of the io ports.

endif

config X86_INTEL_LPSS
	bool "Intel Low Power Subsystem Support"
	depends on ACPI
	select COMMON_CLK
	select PINCTRL
	---help---
	  Select to build support for Intel Low Power Subsystem such as
	  found on Intel Lynxpoint PCH. Selecting this option enables
	  things like clock tree (common clock framework) and pincontrol
	  which are needed by the LPSS peripheral drivers.

config X86_RDC321X
	bool "RDC R-321x SoC"
	depends on X86_32
	depends on X86_EXTENDED_PLATFORM
	select M486
	select X86_REBOOTFIXUPS
	---help---
	  This option is needed for RDC R-321x system-on-chip, also known
	  as R-8610-(G).
	  If you don't have one of these chips, you should say N here.

config X86_32_NON_STANDARD
	bool "Support non-standard 32-bit SMP architectures"
	depends on X86_32 && SMP
	depends on X86_EXTENDED_PLATFORM
	---help---
	  This option compiles in the NUMAQ, Summit, bigsmp, ES7000,
	  STA2X11, default subarchitectures.  It is intended for a generic
	  binary kernel. If you select them all, kernel will probe it
	  one by one and will fallback to default.

# Alphabetically sorted list of Non standard 32 bit platforms

config X86_NUMAQ
	bool "NUMAQ (IBM/Sequent)"
	depends on X86_32_NON_STANDARD
	depends on PCI
	select NUMA
	select X86_MPPARSE
	---help---
	  This option is used for getting Linux to run on a NUMAQ (IBM/Sequent)
	  NUMA multiquad box. This changes the way that processors are
	  bootstrapped, and uses Clustered Logical APIC addressing mode instead
	  of Flat Logical.  You will need a new lynxer.elf file to flash your
	  firmware with - send email to <Martin.Bligh@us.ibm.com>.

config X86_SUPPORTS_MEMORY_FAILURE
	def_bool y
	# MCE code calls memory_failure():
	depends on X86_MCE
	# On 32-bit this adds too big of NODES_SHIFT and we run out of page flags:
	depends on !X86_NUMAQ
	# On 32-bit SPARSEMEM adds too big of SECTIONS_WIDTH:
	depends on X86_64 || !SPARSEMEM
	select ARCH_SUPPORTS_MEMORY_FAILURE

config X86_VISWS
	bool "SGI 320/540 (Visual Workstation)"
	depends on X86_32 && PCI && X86_MPPARSE && PCI_GODIRECT
	depends on X86_32_NON_STANDARD
	---help---
	  The SGI Visual Workstation series is an IA32-based workstation
	  based on SGI systems chips with some legacy PC hardware attached.

	  Say Y here to create a kernel to run on the SGI 320 or 540.

	  A kernel compiled for the Visual Workstation will run on general
	  PCs as well. See <file:Documentation/sgi-visws.txt> for details.

config STA2X11
	bool "STA2X11 Companion Chip Support"
	depends on X86_32_NON_STANDARD && PCI
	select X86_DEV_DMA_OPS
	select X86_DMA_REMAP
	select SWIOTLB
	select MFD_STA2X11
	select ARCH_REQUIRE_GPIOLIB
	default n
	---help---
	  This adds support for boards based on the STA2X11 IO-Hub,
	  a.k.a. "ConneXt". The chip is used in place of the standard
	  PC chipset, so all "standard" peripherals are missing. If this
	  option is selected the kernel will still be able to boot on
	  standard PC machines.

config X86_SUMMIT
	bool "Summit/EXA (IBM x440)"
	depends on X86_32_NON_STANDARD
	---help---
	  This option is needed for IBM systems that use the Summit/EXA chipset.
	  In particular, it is needed for the x440.

config X86_ES7000
	bool "Unisys ES7000 IA32 series"
	depends on X86_32_NON_STANDARD && X86_BIGSMP
	---help---
	  Support for Unisys ES7000 systems.  Say 'Y' here if this kernel is
	  supposed to run on an IA32-based Unisys ES7000 system.

config X86_32_IRIS
	tristate "Eurobraille/Iris poweroff module"
	depends on X86_32 && !XEN
	---help---
	  The Iris machines from EuroBraille do not have APM or ACPI support
	  to shut themselves down properly.  A special I/O sequence is
	  needed to do so, which is what this module does at
	  kernel shutdown.

	  This is only for Iris machines from EuroBraille.

	  If unused, say N.

config SCHED_OMIT_FRAME_POINTER
	def_bool y
	prompt "Single-depth WCHAN output"
	depends on X86 && !STACK_UNWIND
	---help---
	  Calculate simpler /proc/<PID>/wchan values. If this option
	  is disabled then wchan values will recurse back to the
	  caller function. This provides more accurate wchan values,
	  at the expense of slightly more scheduling overhead.

	  If in doubt, say "Y".

menuconfig HYPERVISOR_GUEST
	bool "Linux guest support"
	depends on !XEN
	---help---
	  Say Y here to enable options for running Linux under various hyper-
	  visors. This option enables basic hypervisor detection and platform
	  setup.

	  If you say N, all options in this submenu will be skipped and
	  disabled, and Linux guest support won't be built in.

if HYPERVISOR_GUEST

config PARAVIRT
	bool "Enable paravirtualization code"
	---help---
	  This changes the kernel so it can modify itself when it is run
	  under a hypervisor, potentially improving performance significantly
	  over full virtualization.  However, when run without a hypervisor
	  the kernel is theoretically slower and slightly larger.

config PARAVIRT_MMU
	bool "PV MMU support"
	---help---
	  This option enables the paravirtualized MMU. In most (all?) cases
	  it's pretty useless and shouldn't be used. It will only cost you
	  performance, because it drags in pv-ops for memory management.

	  If in doubt, say N.

config PARAVIRT_DEBUG
	bool "paravirt-ops debugging"
	depends on PARAVIRT && DEBUG_KERNEL
	---help---
	  Enable to debug paravirt_ops internals.  Specifically, BUG if
	  a paravirt_op is missing when it is called.

config PARAVIRT_SPINLOCKS
	bool "Paravirtualization layer for spinlocks"
	depends on PARAVIRT && SMP
	select UNINLINE_SPIN_UNLOCK
	---help---
	  Paravirtualized spinlocks allow a pvops backend to replace the
	  spinlock implementation with something virtualization-friendly
	  (for example, block the virtual CPU rather than spinning).

	  Unfortunately the downside is an up to 5% performance hit on
	  native kernels, with various workloads.

	  If you are unsure how to answer this question, answer N.

source "arch/x86/xen/Kconfig"

config KVM_GUEST
	bool "KVM Guest support (including kvmclock)"
	depends on PARAVIRT
	select PARAVIRT_CLOCK
	default y
	---help---
	  This option enables various optimizations for running under the KVM
	  hypervisor. It includes a paravirtualized clock, so that instead
	  of relying on a PIT (or probably other) emulation by the
	  underlying device model, the host provides the guest with
	  timing infrastructure such as time of day, and system time

config KVM_DEBUG_FS
	bool "Enable debug information for KVM Guests in debugfs"
	depends on KVM_GUEST && DEBUG_FS
	default n
	---help---
	  This option enables collection of various statistics for KVM guest.
	  Statistics are displayed in debugfs filesystem. Enabling this option
	  may incur significant overhead.

source "arch/x86/lguest/Kconfig"

config PARAVIRT_TIME_ACCOUNTING
	bool "Paravirtual steal time accounting"
	depends on PARAVIRT
	default n
	---help---
	  Select this option to enable fine granularity task steal time
	  accounting. Time spent executing other tasks in parallel with
	  the current vCPU is discounted from the vCPU power. To account for
	  that, there can be a small performance impact.

	  If in doubt, say N here.

endif #HYPERVISOR_GUEST

config PARAVIRT_CLOCK
	bool

config NO_BOOTMEM
	def_bool y

config MEMTEST
	bool "Memtest"
	depends on !XEN
	---help---
	  This option adds a kernel parameter 'memtest', which allows memtest
	  to be set.
	        memtest=0, mean disabled; -- default
	        memtest=1, mean do 1 test pattern;
	        ...
	        memtest=4, mean do 4 test patterns.
	  If you are unsure how to answer this question, answer N.

config X86_SUMMIT_NUMA
	def_bool y
	depends on X86_32 && NUMA && X86_32_NON_STANDARD

config X86_CYCLONE_TIMER
	def_bool y
	depends on X86_SUMMIT

source "arch/x86/Kconfig.cpu"

config HPET_TIMER
	def_bool X86_64
	prompt "HPET Timer Support" if X86_32
	depends on !XEN
	---help---
	  Use the IA-PC HPET (High Precision Event Timer) to manage
	  time in preference to the PIT and RTC, if a HPET is
	  present.
	  HPET is the next generation timer replacing legacy 8254s.
	  The HPET provides a stable time base on SMP
	  systems, unlike the TSC, but it is more expensive to access,
	  as it is off-chip.  You can find the HPET spec at
	  <http://www.intel.com/hardwaredesign/hpetspec_1.pdf>.

	  You can safely choose Y here.  However, HPET will only be
	  activated if the platform and the BIOS support this feature.
	  Otherwise the 8254 will be used for timing services.

	  Choose N to continue using the legacy 8254 timer.

config HPET_EMULATE_RTC
	def_bool y
	depends on HPET_TIMER && (RTC=y || RTC=m || RTC_DRV_CMOS=m || RTC_DRV_CMOS=y)

config APB_TIMER
       def_bool y if X86_INTEL_MID
       prompt "Intel MID APB Timer Support" if X86_INTEL_MID
       select DW_APB_TIMER
       depends on X86_INTEL_MID && SFI
       help
         APB timer is the replacement for 8254, HPET on X86 MID platforms.
         The APBT provides a stable time base on SMP
         systems, unlike the TSC, but it is more expensive to access,
         as it is off-chip. APB timers are always running regardless of CPU
         C states, they are used as per CPU clockevent device when possible.

# Mark as expert because too many people got it wrong.
# The code disables itself when not needed.
config DMI
	default y
	bool "Enable DMI scanning" if EXPERT
	depends on !XEN_UNPRIVILEGED_GUEST
	---help---
	  Enabled scanning of DMI to identify machine quirks. Say Y
	  here unless you have verified that your setup is not
	  affected by entries in the DMI blacklist. Required by PNP
	  BIOS code.

config GART_IOMMU
	bool "GART IOMMU support" if EXPERT
	default y
	select SWIOTLB
	depends on X86_64 && PCI && AMD_NB && !X86_64_XEN
	---help---
	  Support for full DMA access of devices with 32bit memory access only
	  on systems with more than 3GB. This is usually needed for USB,
	  sound, many IDE/SATA chipsets and some other devices.
	  Provides a driver for the AMD Athlon64/Opteron/Turion/Sempron GART
	  based hardware IOMMU and a software bounce buffer based IOMMU used
	  on Intel systems and as fallback.
	  The code is only active when needed (enough memory and limited
	  device) unless CONFIG_IOMMU_DEBUG or iommu=force is specified
	  too.

config CALGARY_IOMMU
	bool "IBM Calgary IOMMU support"
	select SWIOTLB
	depends on X86_64 && PCI && !X86_64_XEN
	---help---
	  Support for hardware IOMMUs in IBM's xSeries x366 and x460
	  systems. Needed to run systems with more than 3GB of memory
	  properly with 32-bit PCI devices that do not support DAC
	  (Double Address Cycle). Calgary also supports bus level
	  isolation, where all DMAs pass through the IOMMU.  This
	  prevents them from going anywhere except their intended
	  destination. This catches hard-to-find kernel bugs and
	  mis-behaving drivers and devices that do not use the DMA-API
	  properly to set up their DMA buffers.  The IOMMU can be
	  turned off at boot time with the iommu=off parameter.
	  Normally the kernel will make the right choice by itself.
	  If unsure, say Y.

config CALGARY_IOMMU_ENABLED_BY_DEFAULT
	def_bool y
	prompt "Should Calgary be enabled by default?"
	depends on CALGARY_IOMMU
	---help---
	  Should Calgary be enabled by default? if you choose 'y', Calgary
	  will be used (if it exists). If you choose 'n', Calgary will not be
	  used even if it exists. If you choose 'n' and would like to use
	  Calgary anyway, pass 'iommu=calgary' on the kernel command line.
	  If unsure, say Y.

# need this always selected by IOMMU for the VIA workaround
config SWIOTLB
	def_bool y if X86_64 || XEN
	prompt "Software I/O TLB" if XEN_UNPRIVILEGED_GUEST && !XEN_PCIDEV_FRONTEND
	---help---
	  Support for software bounce buffers used on x86-64 systems
	  which don't have a hardware IOMMU. Using this PCI devices
	  which can only access 32-bits of memory can be used on systems
	  with more than 3 GB of memory.
	  If unsure, say Y.

config IOMMU_HELPER
	def_bool y
	depends on CALGARY_IOMMU || GART_IOMMU || SWIOTLB || AMD_IOMMU

config MAXSMP
	bool "Enable Maximum number of SMP Processors and NUMA Nodes"
	depends on X86_64 && SMP && DEBUG_KERNEL
	select CPUMASK_OFFSTACK
	---help---
	  Enable maximum number of CPUS and NUMA Nodes for this architecture.
	  If unsure, say N.

config NR_CPUS
	int "Maximum number of CPUs" if SMP && !MAXSMP
	range 2 8 if SMP && X86_32 && !X86_BIGSMP && !X86_XEN
	range 2 512 if SMP && !MAXSMP && !CPUMASK_OFFSTACK
	range 2 8192 if SMP && !MAXSMP && CPUMASK_OFFSTACK && X86_64
	default "1" if !SMP
	default "8192" if MAXSMP
	default "32" if SMP && (X86_NUMAQ || X86_SUMMIT || X86_BIGSMP || X86_ES7000)
	default "16" if X86_64_XEN
	default "8" if SMP
	---help---
	  This allows you to specify the maximum number of CPUs which this
	  kernel will support.  If CPUMASK_OFFSTACK is enabled, the maximum
	  supported value is 4096, otherwise the maximum value is 512.  The
	  minimum value which makes sense is 2.

	  This is purely to save memory - each supported CPU adds
	  approximately eight kilobytes to the kernel image.

config SCHED_SMT
	bool "SMT (Hyperthreading) scheduler support"
	depends on X86_HT
	---help---
	  SMT scheduler support improves the CPU scheduler's decision making
	  when dealing with Intel Pentium 4 chips with HyperThreading at a
	  cost of slightly increased overhead in some places. If unsure say
	  N here.

config SCHED_MC
	def_bool y
	prompt "Multi-core scheduler support"
	depends on X86_HT
	---help---
	  Multi-core scheduler support improves the CPU scheduler's decision
	  making when dealing with multi-core CPU chips at a cost of slightly
	  increased overhead in some places. If unsure say N here.

source "kernel/Kconfig.preempt"

config X86_UP_APIC
	bool "Local APIC support on uniprocessors"
	depends on X86_32 && !SMP && !X86_32_NON_STANDARD && !PCI_MSI && !XEN_UNPRIVILEGED_GUEST
	---help---
	  A local APIC (Advanced Programmable Interrupt Controller) is an
	  integrated interrupt controller in the CPU. If you have a single-CPU
	  system which has a processor with a local APIC, you can say Y here to
	  enable and use it. If you say Y here even though your machine doesn't
	  have a local APIC, then the kernel will still run with no slowdown at
	  all. The local APIC supports CPU-generated self-interrupts (timer,
	  performance counters), and the NMI watchdog which detects hard
	  lockups.

config X86_UP_IOAPIC
	bool "IO-APIC support on uniprocessors"
	depends on X86_UP_APIC
	---help---
	  An IO-APIC (I/O Advanced Programmable Interrupt Controller) is an
	  SMP-capable replacement for PC-style interrupt controllers. Most
	  SMP systems and many recent uniprocessor systems have one.

	  If you have a single-CPU system with an IO-APIC, you can say Y here
	  to use it. If you say Y here even though your machine doesn't have
	  an IO-APIC, then the kernel will still run with no slowdown at all.

config X86_LOCAL_APIC
	def_bool y
	depends on X86_64 || SMP || X86_32_NON_STANDARD || X86_UP_APIC || PCI_MSI
	depends on !XEN_UNPRIVILEGED_GUEST

config X86_IO_APIC
	def_bool y
	depends on X86_64 || SMP || X86_32_NON_STANDARD || X86_UP_IOAPIC || PCI_MSI
	depends on !XEN_UNPRIVILEGED_GUEST

config X86_VISWS_APIC
	def_bool y
	depends on X86_32 && X86_VISWS

config X86_REROUTE_FOR_BROKEN_BOOT_IRQS
	bool "Reroute for broken boot IRQs"
	depends on X86_IO_APIC && !XEN
	---help---
	  This option enables a workaround that fixes a source of
	  spurious interrupts. This is recommended when threaded
	  interrupt handling is used on systems where the generation of
	  superfluous "boot interrupts" cannot be disabled.

	  Some chipsets generate a legacy INTx "boot IRQ" when the IRQ
	  entry in the chipset's IO-APIC is masked (as, e.g. the RT
	  kernel does during interrupt handling). On chipsets where this
	  boot IRQ generation cannot be disabled, this workaround keeps
	  the original IRQ line masked so that only the equivalent "boot
	  IRQ" is delivered to the CPUs. The workaround also tells the
	  kernel to set up the IRQ handler on the boot IRQ line. In this
	  way only one interrupt is delivered to the kernel. Otherwise
	  the spurious second interrupt may cause the kernel to bring
	  down (vital) interrupt lines.

	  Only affects "broken" chipsets. Interrupt sharing may be
	  increased on these systems.

config X86_MCE
	bool "Machine Check / overheating reporting"
	default y
	depends on !XEN_UNPRIVILEGED_GUEST
	---help---
	  Machine Check support allows the processor to notify the
	  kernel if it detects a problem (e.g. overheating, data corruption).
	  The action the kernel takes depends on the severity of the problem,
	  ranging from warning messages to halting the machine.

config X86_MCE_INTEL
	def_bool y
	prompt "Intel MCE features"
	depends on X86_MCE && X86_LOCAL_APIC && !XEN
	---help---
	   Additional support for intel specific MCE features such as
	   the thermal monitor.

config X86_MCE_AMD
	def_bool y
	prompt "AMD MCE features"
	depends on X86_MCE && X86_LOCAL_APIC && !XEN
	---help---
	   Additional support for AMD specific MCE features such as
	   the DRAM Error Threshold.

config X86_ANCIENT_MCE
	bool "Support for old Pentium 5 / WinChip machine checks"
	depends on X86_32 && X86_MCE && !XEN
	---help---
	  Include support for machine check handling on old Pentium 5 or WinChip
	  systems. These typically need to be enabled explicitely on the command
	  line.

config X86_MCE_THRESHOLD
	depends on X86_MCE_AMD || X86_MCE_INTEL
	def_bool y

config X86_MCE_INJECT
	depends on X86_MCE
	tristate "Machine check injector support"
	---help---
	  Provide support for injecting machine checks for testing purposes.
	  If you don't know what a machine check is and you don't do kernel
	  QA it is safe to say n.

config X86_XEN_MCE
	def_bool y
	depends on XEN && X86_MCE

config X86_THERMAL_VECTOR
	def_bool y
	depends on X86_MCE_INTEL

config VM86
	bool "Enable VM86 support" if EXPERT
	default y
	depends on X86_32
	---help---
	  This option is required by programs like DOSEMU to run 16-bit legacy
	  code on X86 processors. It also may be needed by software like
	  XFree86 to initialize some video cards via BIOS. Disabling this
	  option saves about 6k.

config TOSHIBA
	tristate "Toshiba Laptop support"
	depends on X86_32
	---help---
	  This adds a driver to safely access the System Management Mode of
	  the CPU on Toshiba portables with a genuine Toshiba BIOS. It does
	  not work on models with a Phoenix BIOS. The System Management Mode
	  is used to set the BIOS and power saving options on Toshiba portables.

	  For information on utilities to make use of this driver see the
	  Toshiba Linux utilities web site at:
	  <http://www.buzzard.org.uk/toshiba/>.

	  Say Y if you intend to run this kernel on a Toshiba portable.
	  Say N otherwise.

config I8K
	tristate "Dell laptop support"
	select HWMON
	---help---
	  This adds a driver to safely access the System Management Mode
	  of the CPU on the Dell Inspiron 8000. The System Management Mode
	  is used to read cpu temperature and cooling fan status and to
	  control the fans on the I8K portables.

	  This driver has been tested only on the Inspiron 8000 but it may
	  also work with other Dell laptops. You can force loading on other
	  models by passing the parameter `force=1' to the module. Use at
	  your own risk.

	  For information on utilities to make use of this driver see the
	  I8K Linux utilities web site at:
	  <http://people.debian.org/~dz/i8k/>

	  Say Y if you intend to run this kernel on a Dell Inspiron 8000.
	  Say N otherwise.

config X86_REBOOTFIXUPS
	bool "Enable X86 board specific fixups for reboot"
	depends on X86_32
	---help---
	  This enables chipset and/or board specific fixups to be done
	  in order to get reboot to work correctly. This is only needed on
	  some combinations of hardware and BIOS. The symptom, for which
	  this config is intended, is when reboot ends with a stalled/hung
	  system.

	  Currently, the only fixup is for the Geode machines using
	  CS5530A and CS5536 chipsets and the RDC R-321x SoC.

	  Say Y if you want to enable the fixup. Currently, it's safe to
	  enable this option even if you don't need it.
	  Say N otherwise.

config MICROCODE
	tristate "CPU microcode loading support"
	depends on CPU_SUP_AMD || CPU_SUP_INTEL
	depends on !XEN_UNPRIVILEGED_GUEST
	select FW_LOADER
	---help---

	  If you say Y here, you will be able to update the microcode on
	  certain Intel and AMD processors. The Intel support is for the
	  IA32 family, e.g. Pentium Pro, Pentium II, Pentium III, Pentium 4,
	  Xeon etc. The AMD support is for families 0x10 and later. You will
	  obviously need the actual microcode binary data itself which is not
	  shipped with the Linux kernel.

	  This option selects the general module only, you need to select
	  at least one vendor specific module as well.

	  To compile this driver as a module, choose M here: the module
	  will be called microcode.

config MICROCODE_INTEL
	bool "Intel microcode loading support"
	depends on MICROCODE && !XEN
	default MICROCODE
	select FW_LOADER
	---help---
	  This options enables microcode patch loading support for Intel
	  processors.

	  For latest news and information on obtaining all the required
	  Intel ingredients for this driver, check:
	  <http://www.urbanmyth.org/microcode/>.

config MICROCODE_AMD
	bool "AMD microcode loading support"
	depends on MICROCODE && !XEN
	select FW_LOADER
	---help---
	  If you select this option, microcode patch loading support for AMD
	  processors will be enabled.

config MICROCODE_OLD_INTERFACE
	def_bool y
	depends on MICROCODE

config MICROCODE_INTEL_EARLY
	def_bool n

config MICROCODE_AMD_EARLY
	def_bool n

config MICROCODE_EARLY
	bool "Early load microcode"
	depends on MICROCODE=y && BLK_DEV_INITRD && !XEN
	select MICROCODE_INTEL_EARLY if MICROCODE_INTEL
	select MICROCODE_AMD_EARLY if MICROCODE_AMD
	default y
	help
	  This option provides functionality to read additional microcode data
	  at the beginning of initrd image. The data tells kernel to load
	  microcode to CPU's as early as possible. No functional change if no
	  microcode data is glued to the initrd, therefore it's safe to say Y.

config X86_MSR
	tristate "/dev/cpu/*/msr - Model-specific register support"
	select XEN_DOMCTL if XEN_PRIVILEGED_GUEST
	---help---
	  This device gives privileged processes access to the x86
	  Model-Specific Registers (MSRs).  It is a character device with
	  major 202 and minors 0 to 31 for /dev/cpu/0/msr to /dev/cpu/31/msr.
	  MSR accesses are directed to a specific CPU on multi-processor
	  systems.

config X86_CPUID
	tristate "/dev/cpu/*/cpuid - CPU information support"
	---help---
	  This device gives processes access to the x86 CPUID instruction to
	  be executed on a specific processor.  It is a character device
	  with major 203 and minors 0 to 31 for /dev/cpu/0/cpuid to
	  /dev/cpu/31/cpuid.

choice
	prompt "High Memory Support"
	default HIGHMEM64G if X86_NUMAQ || XEN
	default HIGHMEM4G
	depends on X86_32

config NOHIGHMEM
	bool "off"
	depends on !X86_NUMAQ
	---help---
	  Linux can use up to 64 Gigabytes of physical memory on x86 systems.
	  However, the address space of 32-bit x86 processors is only 4
	  Gigabytes large. That means that, if you have a large amount of
	  physical memory, not all of it can be "permanently mapped" by the
	  kernel. The physical memory that's not permanently mapped is called
	  "high memory".

	  If you are compiling a kernel which will never run on a machine with
	  more than 1 Gigabyte total physical RAM, answer "off" here (default
	  choice and suitable for most users). This will result in a "3GB/1GB"
	  split: 3GB are mapped so that each process sees a 3GB virtual memory
	  space and the remaining part of the 4GB virtual memory space is used
	  by the kernel to permanently map as much physical memory as
	  possible.

	  If the machine has between 1 and 4 Gigabytes physical RAM, then
	  answer "4GB" here.

	  If more than 4 Gigabytes is used then answer "64GB" here. This
	  selection turns Intel PAE (Physical Address Extension) mode on.
	  PAE implements 3-level paging on IA32 processors. PAE is fully
	  supported by Linux, PAE mode is implemented on all recent Intel
	  processors (Pentium Pro and better). NOTE: If you say "64GB" here,
	  then the kernel will not boot on CPUs that don't support PAE!

	  The actual amount of total physical memory will either be
	  auto detected or can be forced by using a kernel command line option
	  such as "mem=256M". (Try "man bootparam" or see the documentation of
	  your boot loader (lilo or loadlin) about how to pass options to the
	  kernel at boot time.)

	  If unsure, say "off".

config HIGHMEM4G
	bool "4GB"
	depends on !X86_NUMAQ && !XEN
	---help---
	  Select this if you have a 32-bit processor and between 1 and 4
	  gigabytes of physical RAM.

config HIGHMEM64G
	bool "64GB"
	depends on !M486
	select X86_PAE
	---help---
	  Select this if you have a 32-bit processor and more than 4
	  gigabytes of physical RAM.

endchoice

choice
	prompt "Memory split" if EXPERT
	default VMSPLIT_3G
	depends on X86_32
	---help---
	  Select the desired split between kernel and user memory.

	  If the address range available to the kernel is less than the
	  physical memory installed, the remaining memory will be available
	  as "high memory". Accessing high memory is a little more costly
	  than low memory, as it needs to be mapped into the kernel first.
	  Note that increasing the kernel address space limits the range
	  available to user programs, making the address space there
	  tighter.  Selecting anything other than the default 3G/1G split
	  will also likely make your kernel incompatible with binary-only
	  kernel modules.

	  If you are not absolutely sure what you are doing, leave this
	  option alone!

	config VMSPLIT_3G
		bool "3G/1G user/kernel split"
	config VMSPLIT_3G_OPT
		depends on !X86_PAE
		bool "3G/1G user/kernel split (for full 1G low memory)"
	config VMSPLIT_2G
		bool "2G/2G user/kernel split"
	config VMSPLIT_2G_OPT
		depends on !X86_PAE
		bool "2G/2G user/kernel split (for full 2G low memory)"
	config VMSPLIT_1G
		bool "1G/3G user/kernel split"
endchoice

config PAGE_OFFSET
	hex
	default 0xB0000000 if VMSPLIT_3G_OPT
	default 0x80000000 if VMSPLIT_2G
	default 0x78000000 if VMSPLIT_2G_OPT
	default 0x40000000 if VMSPLIT_1G
	default 0xC0000000
	depends on X86_32

config HIGHMEM
	def_bool y
	depends on X86_32 && (HIGHMEM64G || HIGHMEM4G)

config X86_PAE
	bool "PAE (Physical Address Extension) Support"
	depends on X86_32 && !HIGHMEM4G
	---help---
	  PAE is required for NX support, and furthermore enables
	  larger swapspace support for non-overcommit purposes. It
	  has the cost of more pagetable lookup overhead, and also
	  consumes more pagetable space per process.

config ARCH_PHYS_ADDR_T_64BIT
	def_bool y
	depends on X86_64 || X86_PAE

config ARCH_DMA_ADDR_T_64BIT
	def_bool y
	depends on X86_64 || XEN || HIGHMEM64G

config DIRECT_GBPAGES
	bool "Enable 1GB pages for kernel pagetables" if EXPERT
	default y
	depends on X86_64 && !XEN
	---help---
	  Allow the kernel linear mapping to use 1GB pages on CPUs that
	  support it. This can improve the kernel's performance a tiny bit by
	  reducing TLB pressure. If in doubt, say "Y".

# Common NUMA Features
config NUMA
	bool "Numa Memory Allocation and Scheduler Support"
	depends on SMP && !XEN
	depends on X86_64 || (X86_32 && HIGHMEM64G && (X86_NUMAQ || X86_BIGSMP || X86_SUMMIT && ACPI))
	default y if (X86_NUMAQ || X86_SUMMIT || X86_BIGSMP)
	---help---
	  Enable NUMA (Non Uniform Memory Access) support.

	  The kernel will try to allocate memory used by a CPU on the
	  local memory controller of the CPU and add some more
	  NUMA awareness to the kernel.

	  For 64-bit this is recommended if the system is Intel Core i7
	  (or later), AMD Opteron, or EM64T NUMA.

	  For 32-bit this is only needed on (rare) 32-bit-only platforms
	  that support NUMA topologies, such as NUMAQ / Summit, or if you
	  boot a 32-bit kernel on a 64-bit NUMA platform.

	  Otherwise, you should say N.

comment "NUMA (Summit) requires SMP, 64GB highmem support, ACPI"
	depends on X86_32 && X86_SUMMIT && (!HIGHMEM64G || !ACPI)

config AMD_NUMA
	def_bool y
	prompt "Old style AMD Opteron NUMA detection"
	depends on X86_64 && NUMA && PCI
	---help---
	  Enable AMD NUMA node topology detection.  You should say Y here if
	  you have a multi processor AMD system. This uses an old method to
	  read the NUMA configuration directly from the builtin Northbridge
	  of Opteron. It is recommended to use X86_64_ACPI_NUMA instead,
	  which also takes priority if both are compiled in.

config X86_64_ACPI_NUMA
	def_bool y
	prompt "ACPI NUMA detection"
	depends on X86_64 && NUMA && ACPI && PCI
	select ACPI_NUMA
	---help---
	  Enable ACPI SRAT based node topology detection.

# Some NUMA nodes have memory ranges that span
# other nodes.  Even though a pfn is valid and
# between a node's start and end pfns, it may not
# reside on that node.  See memmap_init_zone()
# for details.
config NODES_SPAN_OTHER_NODES
	def_bool y
	depends on X86_64_ACPI_NUMA

config NUMA_EMU
	bool "NUMA emulation"
	depends on NUMA
	---help---
	  Enable NUMA emulation. A flat machine will be split
	  into virtual nodes when booted with "numa=fake=N", where N is the
	  number of nodes. This is only useful for debugging.

config NODES_SHIFT
	int "Maximum NUMA Nodes (as a power of 2)" if !MAXSMP
	range 1 10
	default "10" if MAXSMP
	default "6" if X86_64
	default "4" if X86_NUMAQ
	default "3"
	depends on NEED_MULTIPLE_NODES
	---help---
	  Specify the maximum number of NUMA Nodes available on the target
	  system.  Increases memory reserved to accommodate various tables.

config ARCH_HAVE_MEMORY_PRESENT
	def_bool y
	depends on X86_32 && DISCONTIGMEM

config NEED_NODE_MEMMAP_SIZE
	def_bool y
	depends on X86_32 && (DISCONTIGMEM || SPARSEMEM)

config ARCH_FLATMEM_ENABLE
	def_bool y
	depends on X86_32 && !NUMA

config ARCH_DISCONTIGMEM_ENABLE
	def_bool y
	depends on NUMA && X86_32

config ARCH_DISCONTIGMEM_DEFAULT
	def_bool y
	depends on NUMA && X86_32

config ARCH_SPARSEMEM_ENABLE
	def_bool y
	depends on X86_64 || NUMA || X86_32 || X86_32_NON_STANDARD
	depends on !XEN
	select SPARSEMEM_STATIC if X86_32
	select SPARSEMEM_VMEMMAP_ENABLE if X86_64

config ARCH_SPARSEMEM_DEFAULT
	def_bool y
	depends on X86_64 && !X86_64_XEN

config ARCH_SELECT_MEMORY_MODEL
	def_bool y
	depends on ARCH_SPARSEMEM_ENABLE

config ARCH_MEMORY_PROBE
	bool "Enable sysfs memory/probe interface"
	depends on X86_64 && MEMORY_HOTPLUG
	help
	  This option enables a sysfs memory/probe interface for testing.
	  See Documentation/memory-hotplug.txt for more information.
	  If you are unsure how to answer this question, answer N.

config ARCH_PROC_KCORE_TEXT
	def_bool y
	depends on X86_64 && PROC_KCORE

config ILLEGAL_POINTER_VALUE
       hex
       default 0 if X86_32
       default 0xdead000000000000 if X86_64

source "mm/Kconfig"

config HIGHPTE
	bool "Allocate 3rd-level pagetables from highmem"
	depends on HIGHMEM
	---help---
	  The VM uses one page table entry for each page of physical memory.
	  For systems with a lot of RAM, this can be wasteful of precious
	  low memory.  Setting this option will put user-space page table
	  entries in high memory.

config X86_CHECK_BIOS_CORRUPTION
	bool "Check for low memory corruption"
	depends on !XEN
	---help---
	  Periodically check for memory corruption in low memory, which
	  is suspected to be caused by BIOS.  Even when enabled in the
	  configuration, it is disabled at runtime.  Enable it by
	  setting "memory_corruption_check=1" on the kernel command
	  line.  By default it scans the low 64k of memory every 60
	  seconds; see the memory_corruption_check_size and
	  memory_corruption_check_period parameters in
	  Documentation/kernel-parameters.txt to adjust this.

	  When enabled with the default parameters, this option has
	  almost no overhead, as it reserves a relatively small amount
	  of memory and scans it infrequently.  It both detects corruption
	  and prevents it from affecting the running system.

	  It is, however, intended as a diagnostic tool; if repeatable
	  BIOS-originated corruption always affects the same memory,
	  you can use memmap= to prevent the kernel from using that
	  memory.

config X86_BOOTPARAM_MEMORY_CORRUPTION_CHECK
	bool "Set the default setting of memory_corruption_check"
	depends on X86_CHECK_BIOS_CORRUPTION
	default y
	---help---
	  Set whether the default state of memory_corruption_check is
	  on or off.

config X86_RESERVE_LOW
	int "Amount of low memory, in kilobytes, to reserve for the BIOS"
	depends on !XEN
	default 64
	range 4 640
	---help---
	  Specify the amount of low memory to reserve for the BIOS.

	  The first page contains BIOS data structures that the kernel
	  must not use, so that page must always be reserved.

	  By default we reserve the first 64K of physical RAM, as a
	  number of BIOSes are known to corrupt that memory range
	  during events such as suspend/resume or monitor cable
	  insertion, so it must not be used by the kernel.

	  You can set this to 4 if you are absolutely sure that you
	  trust the BIOS to get all its memory reservations and usages
	  right.  If you know your BIOS have problems beyond the
	  default 64K area, you can set this to 640 to avoid using the
	  entire low memory range.

	  If you have doubts about the BIOS (e.g. suspend/resume does
	  not work or there's kernel crashes after certain hardware
	  hotplug events) then you might want to enable
	  X86_CHECK_BIOS_CORRUPTION=y to allow the kernel to check
	  typical corruption patterns.

	  Leave this to the default value of 64 if you are unsure.

config MATH_EMULATION
	bool
	prompt "Math emulation" if X86_32
	---help---
	  Linux can emulate a math coprocessor (used for floating point
	  operations) if you don't have one. 486DX and Pentium processors have
	  a math coprocessor built in, 486SX and 386 do not, unless you added
	  a 487DX or 387, respectively. (The messages during boot time can
	  give you some hints here ["man dmesg"].) Everyone needs either a
	  coprocessor or this emulation.

	  If you don't have a math coprocessor, you need to say Y here; if you
	  say Y here even though you have a coprocessor, the coprocessor will
	  be used nevertheless. (This behavior can be changed with the kernel
	  command line option "no387", which comes handy if your coprocessor
	  is broken. Try "man bootparam" or see the documentation of your boot
	  loader (lilo or loadlin) about how to pass options to the kernel at
	  boot time.) This means that it is a good idea to say Y here if you
	  intend to use this kernel on different machines.

	  More information about the internals of the Linux math coprocessor
	  emulation can be found in <file:arch/x86/math-emu/README>.

	  If you are not sure, say Y; apart from resulting in a 66 KB bigger
	  kernel, it won't hurt.

config MTRR
	def_bool y
	prompt "MTRR (Memory Type Range Register) support" if EXPERT
	depends on !XEN_UNPRIVILEGED_GUEST
	---help---
	  On Intel P6 family processors (Pentium Pro, Pentium II and later)
	  the Memory Type Range Registers (MTRRs) may be used to control
	  processor access to memory ranges. This is most useful if you have
	  a video (VGA) card on a PCI or AGP bus. Enabling write-combining
	  allows bus write transfers to be combined into a larger transfer
	  before bursting over the PCI/AGP bus. This can increase performance
	  of image write operations 2.5 times or more. Saying Y here creates a
	  /proc/mtrr file which may be used to manipulate your processor's
	  MTRRs. Typically the X server should use this.

	  This code has a reasonably generic interface so that similar
	  control registers on other processors can be easily supported
	  as well:

	  The Cyrix 6x86, 6x86MX and M II processors have Address Range
	  Registers (ARRs) which provide a similar functionality to MTRRs. For
	  these, the ARRs are used to emulate the MTRRs.
	  The AMD K6-2 (stepping 8 and above) and K6-3 processors have two
	  MTRRs. The Centaur C6 (WinChip) has 8 MCRs, allowing
	  write-combining. All of these processors are supported by this code
	  and it makes sense to say Y here if you have one of them.

	  Saying Y here also fixes a problem with buggy SMP BIOSes which only
	  set the MTRRs for the boot CPU and not for the secondary CPUs. This
	  can lead to all sorts of problems, so it's good to say Y here.

	  You can safely say Y even if your machine doesn't have MTRRs, you'll
	  just add about 9 KB to your kernel.

	  See <file:Documentation/x86/mtrr.txt> for more information.

config MTRR_SANITIZER
	def_bool y
	prompt "MTRR cleanup support"
	depends on MTRR && !XEN
	---help---
	  Convert MTRR layout from continuous to discrete, so X drivers can
	  add writeback entries.

	  Can be disabled with disable_mtrr_cleanup on the kernel command line.
	  The largest mtrr entry size for a continuous block can be set with
	  mtrr_chunk_size.

	  If unsure, say Y.

config MTRR_SANITIZER_ENABLE_DEFAULT
	int "MTRR cleanup enable value (0-1)"
	range 0 1
	default "0"
	depends on MTRR_SANITIZER
	---help---
	  Enable mtrr cleanup default value

config MTRR_SANITIZER_SPARE_REG_NR_DEFAULT
	int "MTRR cleanup spare reg num (0-7)"
	range 0 7
	default "1"
	depends on MTRR_SANITIZER
	---help---
	  mtrr cleanup spare entries default, it can be changed via
	  mtrr_spare_reg_nr=N on the kernel command line.

config X86_PAT
	def_bool y
	prompt "x86 PAT support" if EXPERT || XEN_UNPRIVILEGED_GUEST
	depends on MTRR || (XEN_UNPRIVILEGED_GUEST && XEN_PCIDEV_FRONTEND)
	---help---
	  Use PAT attributes to setup page level cache control.

	  PATs are the modern equivalents of MTRRs and are much more
	  flexible than MTRRs.

	  Say N here if you see bootup problems (boot crash, boot hang,
	  spontaneous reboots) or a non-working video driver.

	  If unsure, say Y.

config ARCH_USES_PG_UNCACHED
	def_bool y
	depends on X86_PAT

config ARCH_RANDOM
	def_bool y
	prompt "x86 architectural random number generator" if EXPERT
	---help---
	  Enable the x86 architectural RDRAND instruction
	  (Intel Bull Mountain technology) to generate random numbers.
	  If supported, this is a high bandwidth, cryptographically
	  secure hardware random number generator.

config X86_SMAP
	def_bool y
	prompt "Supervisor Mode Access Prevention" if EXPERT
	depends on !XEN
	---help---
	  Supervisor Mode Access Prevention (SMAP) is a security
	  feature in newer Intel processors.  There is a small
	  performance cost if this enabled and turned on; there is
	  also a small increase in the kernel size if this is enabled.

	  If unsure, say Y.

config EFI
	bool "EFI runtime service support"
	depends on ACPI && !XEN_UNPRIVILEGED_GUEST
	select UCS2_STRING
	---help---
	  This enables the kernel to use EFI runtime services that are
	  available (such as the EFI variable services).

	  This option is only useful on systems that have EFI firmware.
	  In addition, you should use the latest ELILO loader available
	  at <http://elilo.sourceforge.net> in order to take advantage
	  of EFI runtime services. However, even with this option, the
	  resultant kernel should continue to boot on existing non-EFI
	  platforms.

config EFI_STUB
       bool "EFI stub support"
       depends on EFI && (!XEN || XEN_BZIMAGE)
       ---help---
          This kernel feature allows a bzImage to be loaded directly
	  by EFI firmware without the use of a bootloader.

	  See Documentation/x86/efi-stub.txt for more information.

config EFI_SECURE_BOOT_SIG_ENFORCE
	def_bool n
	depends on EFI
	prompt "Force module signing when UEFI Secure Boot is enabled"
	---help---
	  UEFI Secure Boot provides a mechanism for ensuring that the
	  firmware will only load signed bootloaders and kernels. Certain
	  use cases may also require that all kernel modules also be signed.
	  Say Y here to automatically enable module signature enforcement
	  when a system boots with UEFI Secure Boot enabled.

config SECCOMP
	def_bool y
	prompt "Enable seccomp to safely compute untrusted bytecode"
	---help---
	  This kernel feature is useful for number crunching applications
	  that may need to compute untrusted bytecode during their
	  execution. By using pipes or other transports made available to
	  the process as file descriptors supporting the read/write
	  syscalls, it's possible to isolate those applications in
	  their own address space using seccomp. Once seccomp is
	  enabled via prctl(PR_SET_SECCOMP), it cannot be disabled
	  and the task is only allowed to execute a few safe syscalls
	  defined by each seccomp mode.

	  If unsure, say Y. Only embedded should say N here.

config CC_STACKPROTECTOR
	bool "Enable -fstack-protector buffer overflow detection"
	---help---
	  This option turns on the -fstack-protector GCC feature. This
	  feature puts, at the beginning of functions, a canary value on
	  the stack just before the return address, and validates
	  the value just before actually returning.  Stack based buffer
	  overflows (that need to overwrite this return address) now also
	  overwrite the canary, which gets detected and the attack is then
	  neutralized via a kernel panic.

	  This feature requires gcc version 4.2 or above, or a distribution
	  gcc with the feature backported. Older versions are automatically
	  detected and for those versions, this configuration option is
	  ignored. (and a warning is printed during bootup)

source kernel/Kconfig.hz

config KEXEC
	bool "kexec system call"
	depends on !XEN_UNPRIVILEGED_GUEST
	---help---
	  kexec is a system call that implements the ability to shutdown your
	  current kernel, and to start another kernel.  It is like a reboot
	  but it is independent of the system firmware.   And like a reboot
	  you can start any kernel with it, not just Linux.

	  The name comes from the similarity to the exec system call.

	  It is an ongoing process to be certain the hardware in a machine
	  is properly shutdown, so do not be surprised if this code does not
	  initially work for you.  As of this writing the exact hardware
	  interface is strongly in flux, so no good recommendation can be
	  made.

config CRASH_DUMP
	bool "kernel crash dumps"
	depends on X86_64 || (X86_32 && HIGHMEM)
	depends on !XEN
	---help---
	  Generate crash dump after being started by kexec.
	  This should be normally only set in special crash dump kernels
	  which are loaded in the main kernel with kexec-tools into
	  a specially reserved region and then later executed after
	  a crash by kdump/kexec. The crash dump kernel must be compiled
	  to a memory address not used by the main kernel or BIOS using
	  PHYSICAL_START, or it must be built as a relocatable image
	  (CONFIG_RELOCATABLE=y).
	  For more details see Documentation/kdump/kdump.txt

config KEXEC_JUMP
	bool "kexec jump"
	depends on KEXEC && HIBERNATION
	---help---
	  Jump between original kernel and kexeced kernel and invoke
	  code in physical address mode via KEXEC

config PHYSICAL_START
	hex "Physical address where the kernel is loaded" if (EXPERT || CRASH_DUMP || XEN)
	default 0x100000 if XEN
	default "0x1000000"
	---help---
	  This gives the physical address where the kernel is loaded.

	  If kernel is a not relocatable (CONFIG_RELOCATABLE=n) then
	  bzImage will decompress itself to above physical address and
	  run from there. Otherwise, bzImage will run from the address where
	  it has been loaded by the boot loader and will ignore above physical
	  address.

	  In normal kdump cases one does not have to set/change this option
	  as now bzImage can be compiled as a completely relocatable image
	  (CONFIG_RELOCATABLE=y) and be used to load and run from a different
	  address. This option is mainly useful for the folks who don't want
	  to use a bzImage for capturing the crash dump and want to use a
	  vmlinux instead. vmlinux is not relocatable hence a kernel needs
	  to be specifically compiled to run from a specific memory area
	  (normally a reserved region) and this option comes handy.

	  So if you are using bzImage for capturing the crash dump,
	  leave the value here unchanged to 0x1000000 and set
	  CONFIG_RELOCATABLE=y.  Otherwise if you plan to use vmlinux
	  for capturing the crash dump change this value to start of
	  the reserved region.  In other words, it can be set based on
	  the "X" value as specified in the "crashkernel=YM@XM"
	  command line boot parameter passed to the panic-ed
	  kernel. Please take a look at Documentation/kdump/kdump.txt
	  for more details about crash dumps.

	  Usage of bzImage for capturing the crash dump is recommended as
	  one does not have to build two kernels. Same kernel can be used
	  as production kernel and capture kernel. Above option should have
	  gone away after relocatable bzImage support is introduced. But it
	  is present because there are users out there who continue to use
	  vmlinux for dump capture. This option should go away down the
	  line.

	  Don't change this unless you know what you are doing.

config RELOCATABLE
	bool "Build a relocatable kernel"
	depends on !XEN
	default y
	---help---
	  This builds a kernel image that retains relocation information
	  so it can be loaded someplace besides the default 1MB.
	  The relocations tend to make the kernel binary about 10% larger,
	  but are discarded at runtime.

	  One use is for the kexec on panic case where the recovery kernel
	  must live at a different physical address than the primary
	  kernel.

	  Note: If CONFIG_RELOCATABLE=y, then the kernel runs from the address
	  it has been loaded at and the compile time physical address
	  (CONFIG_PHYSICAL_START) is ignored.

# Relocation on x86-32 needs some additional build support
config X86_NEED_RELOCS
	def_bool y
	depends on X86_32 && RELOCATABLE

config PHYSICAL_ALIGN
	hex "Alignment value to which kernel should be aligned" if !XEN
	default 0x2000 if XEN
	default "0x1000000"
	range 0x2000 0x1000000 if X86_32 || XEN
	range 0x200000 0x1000000 if X86_64
	---help---
	  This value puts the alignment restrictions on physical address
	  where kernel is loaded and run from. Kernel is compiled for an
	  address which meets above alignment restriction.

	  If bootloader loads the kernel at a non-aligned address and
	  CONFIG_RELOCATABLE is set, kernel will move itself to nearest
	  address aligned to above value and run from there.

	  If bootloader loads the kernel at a non-aligned address and
	  CONFIG_RELOCATABLE is not set, kernel will ignore the run time
	  load address and decompress itself to the address it has been
	  compiled for and run from there. The address for which kernel is
	  compiled already meets above alignment restrictions. Hence the
	  end result is that kernel runs from a physical address meeting
	  above alignment restrictions.

	  On 32-bit this value must be a multiple of 0x2000. On 64-bit
	  this value must be a multiple of 0x200000.

	  Don't change this unless you know what you are doing.

config XEN_BZIMAGE
	bool "Produce bzImage (rather than ELF) format executable"
#	depends on XEN && (XEN_COMPAT >= (XEN_UNPRIVILEGED_GUEST ? 0x030402 : 0x040000))
	depends on XEN
	depends on !XEN_COMPAT_030002_AND_LATER
	depends on !XEN_COMPAT_030004_AND_LATER
	depends on !XEN_COMPAT_030100_AND_LATER
	depends on !XEN_COMPAT_030200_AND_LATER
	depends on !XEN_COMPAT_030300_AND_LATER
	depends on !XEN_COMPAT_030400_AND_LATER
#	depends on XEN_UNPRIVILEGED_GUEST || !XEN_COMPAT_030402_AND_LATER
	select HAVE_KERNEL_BZIP2 if XEN_ADVANCED_COMPRESSION
	select HAVE_KERNEL_LZMA if XEN_ADVANCED_COMPRESSION
#	select HAVE_KERNEL_XZ if XEN_ADVANCED_COMPRESSION && (XEN_COMPAT > 0x040104)
	select HAVE_KERNEL_XZ if XEN_ADVANCED_COMPRESSION && !XEN_COMPAT_040000_AND_LATER && !XEN_COMPAT_040100_AND_LATER
	select HAVE_KERNEL_LZO if XEN_ADVANCED_COMPRESSION && !XEN_COMPAT_040000_AND_LATER
#	select HAVE_KERNEL_LZ4 if XEN_ADVANCED_COMPRESSION && (XEN_COMPAT >= 0x040400)
	select HAVE_KERNEL_LZ4 if XEN_ADVANCED_COMPRESSION && !XEN_COMPAT_040000_AND_LATER \
				&& !XEN_COMPAT_040100_AND_LATER && !XEN_COMPAT_040200_AND_LATER \
				&& !XEN_COMPAT_040300_AND_LATER
	---help---
	  Select whether, at the price of being incompatible with pre-3.4
	  (pre-4.0 for Dom0) hypervisor versions, you want the final image
	  to be in bzImage format, including the option to compress its
	  embedded ELF image with methods better than gzip.
	  Note that this is a prerequiste for building a kernel that can be
	  used for secure boot from UEFI.

config HOTPLUG_CPU
	bool "Support for hot-pluggable CPUs"
	depends on SMP
	---help---
	  Say Y here to allow turning CPUs off and on. CPUs can be
	  controlled through /sys/devices/system/cpu.
	  ( Note: power management support will enable this option
	    automatically on SMP systems. )
	  Say N if you want to disable CPU hotplug.

config BOOTPARAM_HOTPLUG_CPU0
	bool "Set default setting of cpu0_hotpluggable"
	default n
	depends on HOTPLUG_CPU && !XEN
	---help---
	  Set whether default state of cpu0_hotpluggable is on or off.

	  Say Y here to enable CPU0 hotplug by default. If this switch
	  is turned on, there is no need to give cpu0_hotplug kernel
	  parameter and the CPU0 hotplug feature is enabled by default.

	  Please note: there are two known CPU0 dependencies if you want
	  to enable the CPU0 hotplug feature either by this switch or by
	  cpu0_hotplug kernel parameter.

	  First, resume from hibernate or suspend always starts from CPU0.
	  So hibernate and suspend are prevented if CPU0 is offline.

	  Second dependency is PIC interrupts always go to CPU0. CPU0 can not
	  offline if any interrupt can not migrate out of CPU0. There may
	  be other CPU0 dependencies.

	  Please make sure the dependencies are under your control before
	  you enable this feature.

	  Say N if you don't want to enable CPU0 hotplug feature by default.
	  You still can enable the CPU0 hotplug feature at boot by kernel
	  parameter cpu0_hotplug.

config DEBUG_HOTPLUG_CPU0
	def_bool n
	prompt "Debug CPU0 hotplug"
	depends on HOTPLUG_CPU && !XEN
	---help---
	  Enabling this option offlines CPU0 (if CPU0 can be offlined) as
	  soon as possible and boots up userspace with CPU0 offlined. User
	  can online CPU0 back after boot time.

	  To debug CPU0 hotplug, you need to enable CPU0 offline/online
	  feature by either turning on CONFIG_BOOTPARAM_HOTPLUG_CPU0 during
	  compilation or giving cpu0_hotplug kernel parameter at boot.

	  If unsure, say N.

config COMPAT_VDSO
	def_bool y
	prompt "Compat VDSO support"
	depends on X86_32 || IA32_EMULATION
	---help---
	  Map the 32-bit VDSO to the predictable old-style address too.

	  Say N here if you are running a sufficiently recent glibc
	  version (2.3.3 or later), to remove the high-mapped
	  VDSO mapping and to exclusively use the randomized VDSO.

	  If unsure, say Y.

config CMDLINE_BOOL
	bool "Built-in kernel command line"
	---help---
	  Allow for specifying boot arguments to the kernel at
	  build time.  On some systems (e.g. embedded ones), it is
	  necessary or convenient to provide some or all of the
	  kernel boot arguments with the kernel itself (that is,
	  to not rely on the boot loader to provide them.)

	  To compile command line arguments into the kernel,
	  set this option to 'Y', then fill in the
	  the boot arguments in CONFIG_CMDLINE.

	  Systems with fully functional boot loaders (i.e. non-embedded)
	  should leave this option set to 'N'.

config CMDLINE
	string "Built-in kernel command string"
	depends on CMDLINE_BOOL
	default ""
	---help---
	  Enter arguments here that should be compiled into the kernel
	  image and used at boot time.  If the boot loader provides a
	  command line at boot time, it is appended to this string to
	  form the full kernel command line, when the system boots.

	  However, you can use the CONFIG_CMDLINE_OVERRIDE option to
	  change this behavior.

	  In most cases, the command line (whether built-in or provided
	  by the boot loader) should specify the device for the root
	  file system.

config CMDLINE_OVERRIDE
	bool "Built-in command line overrides boot loader arguments"
	depends on CMDLINE_BOOL
	---help---
	  Set this option to 'Y' to have the kernel ignore the boot loader
	  command line, and use ONLY the built-in command line.

	  This is used to work around broken boot loaders.  This should
	  be set to 'N' under normal conditions.

endmenu

config ARCH_ENABLE_MEMORY_HOTPLUG
	def_bool y
	depends on X86_64 || (X86_32 && HIGHMEM)
	depends on !XEN

config ARCH_ENABLE_MEMORY_HOTREMOVE
	def_bool y
	depends on MEMORY_HOTPLUG

config USE_PERCPU_NUMA_NODE_ID
	def_bool y
	depends on NUMA

config ARCH_ENABLE_HUGEPAGE_MIGRATION
	def_bool y
	depends on X86_64 && HUGETLB_PAGE && MIGRATION

config ARCH_ENABLE_SPLIT_PMD_PTLOCK
	def_bool y
	depends on X86_64 || X86_PAE

menu "Power management and ACPI options"

config ARCH_HIBERNATION_HEADER
	def_bool y
	depends on X86_64 && HIBERNATION

source "kernel/power/Kconfig"

if !XEN_UNPRIVILEGED_GUEST

source "drivers/acpi/Kconfig"

source "drivers/sfi/Kconfig"

config X86_APM_BOOT
	def_bool y
	depends on APM

menuconfig APM
	tristate "APM (Advanced Power Management) BIOS support"
	depends on X86_32 && PM_SLEEP && !XEN
	---help---
	  APM is a BIOS specification for saving power using several different
	  techniques. This is mostly useful for battery powered laptops with
	  APM compliant BIOSes. If you say Y here, the system time will be
	  reset after a RESUME operation, the /proc/apm device will provide
	  battery status information, and user-space programs will receive
	  notification of APM "events" (e.g. battery status change).

	  If you select "Y" here, you can disable actual use of the APM
	  BIOS by passing the "apm=off" option to the kernel at boot time.

	  Note that the APM support is almost completely disabled for
	  machines with more than one CPU.

	  In order to use APM, you will need supporting software. For location
	  and more information, read <file:Documentation/power/apm-acpi.txt>
	  and the Battery Powered Linux mini-HOWTO, available from
	  <http://www.tldp.org/docs.html#howto>.

	  This driver does not spin down disk drives (see the hdparm(8)
	  manpage ("man 8 hdparm") for that), and it doesn't turn off
	  VESA-compliant "green" monitors.

	  This driver does not support the TI 4000M TravelMate and the ACER
	  486/DX4/75 because they don't have compliant BIOSes. Many "green"
	  desktop machines also don't have compliant BIOSes, and this driver
	  may cause those machines to panic during the boot phase.

	  Generally, if you don't have a battery in your machine, there isn't
	  much point in using this driver and you should say N. If you get
	  random kernel OOPSes or reboots that don't seem to be related to
	  anything, try disabling/enabling this option (or disabling/enabling
	  APM in your BIOS).

	  Some other things you should try when experiencing seemingly random,
	  "weird" problems:

	  1) make sure that you have enough swap space and that it is
	  enabled.
	  2) pass the "no-hlt" option to the kernel
	  3) switch on floating point emulation in the kernel and pass
	  the "no387" option to the kernel
	  4) pass the "floppy=nodma" option to the kernel
	  5) pass the "mem=4M" option to the kernel (thereby disabling
	  all but the first 4 MB of RAM)
	  6) make sure that the CPU is not over clocked.
	  7) read the sig11 FAQ at <http://www.bitwizard.nl/sig11/>
	  8) disable the cache from your BIOS settings
	  9) install a fan for the video card or exchange video RAM
	  10) install a better fan for the CPU
	  11) exchange RAM chips
	  12) exchange the motherboard.

	  To compile this driver as a module, choose M here: the
	  module will be called apm.

if APM

config APM_IGNORE_USER_SUSPEND
	bool "Ignore USER SUSPEND"
	---help---
	  This option will ignore USER SUSPEND requests. On machines with a
	  compliant APM BIOS, you want to say N. However, on the NEC Versa M
	  series notebooks, it is necessary to say Y because of a BIOS bug.

config APM_DO_ENABLE
	bool "Enable PM at boot time"
	---help---
	  Enable APM features at boot time. From page 36 of the APM BIOS
	  specification: "When disabled, the APM BIOS does not automatically
	  power manage devices, enter the Standby State, enter the Suspend
	  State, or take power saving steps in response to CPU Idle calls."
	  This driver will make CPU Idle calls when Linux is idle (unless this
	  feature is turned off -- see "Do CPU IDLE calls", below). This
	  should always save battery power, but more complicated APM features
	  will be dependent on your BIOS implementation. You may need to turn
	  this option off if your computer hangs at boot time when using APM
	  support, or if it beeps continuously instead of suspending. Turn
	  this off if you have a NEC UltraLite Versa 33/C or a Toshiba
	  T400CDT. This is off by default since most machines do fine without
	  this feature.

config APM_CPU_IDLE
	depends on CPU_IDLE
	bool "Make CPU Idle calls when idle"
	---help---
	  Enable calls to APM CPU Idle/CPU Busy inside the kernel's idle loop.
	  On some machines, this can activate improved power savings, such as
	  a slowed CPU clock rate, when the machine is idle. These idle calls
	  are made after the idle loop has run for some length of time (e.g.,
	  333 mS). On some machines, this will cause a hang at boot time or
	  whenever the CPU becomes idle. (On machines with more than one CPU,
	  this option does nothing.)

config APM_DISPLAY_BLANK
	bool "Enable console blanking using APM"
	---help---
	  Enable console blanking using the APM. Some laptops can use this to
	  turn off the LCD backlight when the screen blanker of the Linux
	  virtual console blanks the screen. Note that this is only used by
	  the virtual console screen blanker, and won't turn off the backlight
	  when using the X Window system. This also doesn't have anything to
	  do with your VESA-compliant power-saving monitor. Further, this
	  option doesn't work for all laptops -- it might not turn off your
	  backlight at all, or it might print a lot of errors to the console,
	  especially if you are using gpm.

config APM_ALLOW_INTS
	bool "Allow interrupts during APM BIOS calls"
	---help---
	  Normally we disable external interrupts while we are making calls to
	  the APM BIOS as a measure to lessen the effects of a badly behaving
	  BIOS implementation.  The BIOS should reenable interrupts if it
	  needs to.  Unfortunately, some BIOSes do not -- especially those in
	  many of the newer IBM Thinkpads.  If you experience hangs when you
	  suspend, try setting this to Y.  Otherwise, say N.

endif # APM

source "drivers/cpufreq/Kconfig"

source "drivers/cpuidle/Kconfig"

source "drivers/idle/Kconfig"

endif # !XEN_UNPRIVILEGED_GUEST

endmenu


menu "Bus options (PCI etc.)"

config PCI
	bool "PCI support"
	default y
	---help---
	  Find out whether you have a PCI motherboard. PCI is the name of a
	  bus system, i.e. the way the CPU talks to the other stuff inside
	  your box. Other bus systems are ISA, EISA, MicroChannel (MCA) or
	  VESA. If you have PCI, say Y, otherwise N.

choice
	prompt "PCI access mode"
	depends on X86_32 && PCI
	default PCI_GOANY
	---help---
	  On PCI systems, the BIOS can be used to detect the PCI devices and
	  determine their configuration. However, some old PCI motherboards
	  have BIOS bugs and may crash if this is done. Also, some embedded
	  PCI-based systems don't have any BIOS at all. Linux can also try to
	  detect the PCI hardware directly without using the BIOS.

	  With this option, you can specify how Linux should detect the
	  PCI devices. If you choose "BIOS", the BIOS will be used,
	  if you choose "Direct", the BIOS won't be used, and if you
	  choose "MMConfig", then PCI Express MMCONFIG will be used.
	  If you choose "Any", the kernel will try MMCONFIG, then the
	  direct access method and falls back to the BIOS if that doesn't
	  work. If unsure, go with the default, which is "Any".

config PCI_GOBIOS
	bool "BIOS"

config PCI_GOMMCONFIG
	bool "MMConfig"
	depends on !XEN_UNPRIVILEGED_GUEST

config PCI_GODIRECT
	bool "Direct"
	depends on !XEN_UNPRIVILEGED_GUEST

config PCI_GOOLPC
	bool "OLPC XO-1"
	depends on OLPC && !XEN_UNPRIVILEGED_GUEST

config PCI_GOANY
	bool "Any"
	depends on !XEN_UNPRIVILEGED_GUEST

endchoice

config PCI_BIOS
	def_bool y
	depends on X86_32 && PCI && (PCI_GOBIOS || PCI_GOANY)

# x86-64 doesn't support PCI BIOS access from long mode so always go direct.
config PCI_DIRECT
	def_bool y
	depends on PCI && (X86_64 || (PCI_GODIRECT || PCI_GOANY || PCI_GOOLPC || PCI_GOMMCONFIG))

config PCI_MMCONFIG
	def_bool y
	depends on X86_32 && PCI && (ACPI || SFI) && (PCI_GOMMCONFIG || PCI_GOANY)

config PCI_OLPC
	def_bool y
	depends on PCI && OLPC && (PCI_GOOLPC || PCI_GOANY)

config PCI_XEN
	def_bool y
	depends on PCI && PARAVIRT_XEN
	select SWIOTLB_XEN

config PCI_DOMAINS
	def_bool y
	depends on PCI

config PCI_MMCONFIG
	bool "Support mmconfig PCI config space access"
	depends on X86_64 && PCI && ACPI

config PCI_CNB20LE_QUIRK
	bool "Read CNB20LE Host Bridge Windows" if EXPERT
	depends on PCI
	help
	  Read the PCI windows out of the CNB20LE host bridge. This allows
	  PCI hotplug to work on systems with the CNB20LE chipset which do
	  not have ACPI.

	  There's no public spec for this chipset, and this functionality
	  is known to be incomplete.

	  You should say N unless you know you need this.

source "drivers/pci/pcie/Kconfig"

source "drivers/pci/Kconfig"

# x86_64 have no ISA slots, but can have ISA-style DMA.
config ISA_DMA_API
	bool "ISA-style DMA support" if ((X86_64 || XEN) && EXPERT) || XEN_UNPRIVILEGED_GUEST
	default y
	help
	  Enables ISA-style DMA support for devices requiring such controllers.
	  If unsure, say Y.

if X86_32

config ISA
	bool "ISA support"
	depends on !XEN
	---help---
	  Find out whether you have ISA slots on your motherboard.  ISA is the
	  name of a bus system, i.e. the way the CPU talks to the other stuff
	  inside your box.  Other bus systems are PCI, EISA, MicroChannel
	  (MCA) or VESA.  ISA is an older system, now being displaced by PCI;
	  newer boards don't support it.  If you have ISA, say Y, otherwise N.

config EISA
	bool "EISA support"
	depends on ISA
	---help---
	  The Extended Industry Standard Architecture (EISA) bus was
	  developed as an open alternative to the IBM MicroChannel bus.

	  The EISA bus provided some of the features of the IBM MicroChannel
	  bus while maintaining backward compatibility with cards made for
	  the older ISA bus.  The EISA bus saw limited use between 1988 and
	  1995 when it was made obsolete by the PCI bus.

	  Say Y here if you are building a kernel for an EISA-based machine.

	  Otherwise, say N.

source "drivers/eisa/Kconfig"

config SCx200
	tristate "NatSemi SCx200 support"
	---help---
	  This provides basic support for National Semiconductor's
	  (now AMD's) Geode processors.  The driver probes for the
	  PCI-IDs of several on-chip devices, so its a good dependency
	  for other scx200_* drivers.

	  If compiled as a module, the driver is named scx200.

config SCx200HR_TIMER
	tristate "NatSemi SCx200 27MHz High-Resolution Timer Support"
	depends on SCx200
	default y
	---help---
	  This driver provides a clocksource built upon the on-chip
	  27MHz high-resolution timer.  Its also a workaround for
	  NSC Geode SC-1100's buggy TSC, which loses time when the
	  processor goes idle (as is done by the scheduler).  The
	  other workaround is idle=poll boot option.

config OLPC
	bool "One Laptop Per Child support"
	depends on !X86_PAE && !XEN
	select GPIOLIB
	select OF
	select OF_PROMTREE
	select IRQ_DOMAIN
	---help---
	  Add support for detecting the unique features of the OLPC
	  XO hardware.

config OLPC_XO1_PM
	bool "OLPC XO-1 Power Management"
	depends on OLPC && MFD_CS5535 && PM_SLEEP
	select MFD_CORE
	---help---
	  Add support for poweroff and suspend of the OLPC XO-1 laptop.

config OLPC_XO1_RTC
	bool "OLPC XO-1 Real Time Clock"
	depends on OLPC_XO1_PM && RTC_DRV_CMOS
	---help---
	  Add support for the XO-1 real time clock, which can be used as a
	  programmable wakeup source.

config OLPC_XO1_SCI
	bool "OLPC XO-1 SCI extras"
	depends on OLPC && OLPC_XO1_PM
	depends on INPUT=y
	select POWER_SUPPLY
	select GPIO_CS5535
	select MFD_CORE
	---help---
	  Add support for SCI-based features of the OLPC XO-1 laptop:
	   - EC-driven system wakeups
	   - Power button
	   - Ebook switch
	   - Lid switch
	   - AC adapter status updates
	   - Battery status updates

config OLPC_XO15_SCI
	bool "OLPC XO-1.5 SCI extras"
	depends on OLPC && ACPI
	select POWER_SUPPLY
	---help---
	  Add support for SCI-based features of the OLPC XO-1.5 laptop:
	   - EC-driven system wakeups
	   - AC adapter status updates
	   - Battery status updates

config ALIX
	bool "PCEngines ALIX System Support (LED setup)"
	select GPIOLIB
	---help---
	  This option enables system support for the PCEngines ALIX.
	  At present this just sets up LEDs for GPIO control on
	  ALIX2/3/6 boards.  However, other system specific setup should
	  get added here.

	  Note: You must still enable the drivers for GPIO and LED support
	  (GPIO_CS5535 & LEDS_GPIO) to actually use the LEDs

	  Note: You have to set alix.force=1 for boards with Award BIOS.

config NET5501
	bool "Soekris Engineering net5501 System Support (LEDS, GPIO, etc)"
	select GPIOLIB
	---help---
	  This option enables system support for the Soekris Engineering net5501.

config GEOS
	bool "Traverse Technologies GEOS System Support (LEDS, GPIO, etc)"
	select GPIOLIB
	depends on DMI
	---help---
	  This option enables system support for the Traverse Technologies GEOS.

config TS5500
	bool "Technologic Systems TS-5500 platform support"
	depends on MELAN
	select CHECK_SIGNATURE
	select NEW_LEDS
	select LEDS_CLASS
	---help---
	  This option enables system support for the Technologic Systems TS-5500.

endif # X86_32

config AMD_NB
	def_bool y
	depends on CPU_SUP_AMD && PCI && !XEN_UNPRIVILEGED_GUEST

source "drivers/pcmcia/Kconfig"

source "drivers/pci/hotplug/Kconfig"

config RAPIDIO
	tristate "RapidIO support"
	depends on PCI
	default n
	help
	  If enabled this option will include drivers and the core
	  infrastructure code to support RapidIO interconnect devices.

source "drivers/rapidio/Kconfig"

config X86_SYSFB
	bool "Mark VGA/VBE/EFI FB as generic system framebuffer"
	depends on !XEN_UNPRIVILEGED_GUEST
	help
	  Firmwares often provide initial graphics framebuffers so the BIOS,
	  bootloader or kernel can show basic video-output during boot for
	  user-guidance and debugging. Historically, x86 used the VESA BIOS
	  Extensions and EFI-framebuffers for this, which are mostly limited
	  to x86.
	  This option, if enabled, marks VGA/VBE/EFI framebuffers as generic
	  framebuffers so the new generic system-framebuffer drivers can be
	  used on x86. If the framebuffer is not compatible with the generic
	  modes, it is adverticed as fallback platform framebuffer so legacy
	  drivers like efifb, vesafb and uvesafb can pick it up.
	  If this option is not selected, all system framebuffers are always
	  marked as fallback platform framebuffers as usual.

	  Note: Legacy fbdev drivers, including vesafb, efifb, uvesafb, will
	  not be able to pick up generic system framebuffers if this option
	  is selected. You are highly encouraged to enable simplefb as
	  replacement if you select this option. simplefb can correctly deal
	  with generic system framebuffers. But you should still keep vesafb
	  and others enabled as fallback if a system framebuffer is
	  incompatible with simplefb.

	  If unsure, say Y.

endmenu


menu "Executable file formats / Emulations"

source "fs/Kconfig.binfmt"

config IA32_EMULATION
	bool "IA32 Emulation"
	depends on X86_64
	select BINFMT_ELF
	select COMPAT_BINFMT_ELF
	select HAVE_UID16
	---help---
	  Include code to run legacy 32-bit programs under a
	  64-bit kernel. You should likely turn this on, unless you're
	  100% sure that you don't have any 32-bit programs left.

config IA32_AOUT
	tristate "IA32 a.out support"
	depends on IA32_EMULATION
	---help---
	  Support old a.out binaries in the 32bit emulation.

config X86_X32
	bool "x32 ABI for 64-bit mode"
	depends on X86_64 && IA32_EMULATION
	---help---
	  Include code to run binaries for the x32 native 32-bit ABI
	  for 64-bit processors.  An x32 process gets access to the
	  full 64-bit register file and wide data path while leaving
	  pointers at 32 bits for smaller memory footprint.

	  You will need a recent binutils (2.22 or later) with
	  elf32_x86_64 support enabled to compile a kernel with this
	  option set.

config COMPAT
	def_bool y
	depends on IA32_EMULATION || X86_X32
	select ARCH_WANT_OLD_COMPAT_IPC

if COMPAT
config COMPAT_FOR_U64_ALIGNMENT
	def_bool y

config SYSVIPC_COMPAT
	def_bool y
	depends on SYSVIPC

config KEYS_COMPAT
	def_bool y
	depends on KEYS
endif

endmenu


config HAVE_ATOMIC_IOMAP
	def_bool y
	depends on X86_32

config X86_DEV_DMA_OPS
	bool
	depends on X86_64 || STA2X11

config X86_DMA_REMAP
	bool
	depends on STA2X11

source "net/Kconfig"

source "drivers/Kconfig"

if !XEN_UNPRIVILEGED_GUEST
source "drivers/firmware/Kconfig"
endif

source "fs/Kconfig"

source "arch/x86/Kconfig.debug"

source "security/Kconfig"

source "crypto/Kconfig"

source "arch/x86/kvm/Kconfig"

source "lib/Kconfig"<|MERGE_RESOLUTION|>--- conflicted
+++ resolved
@@ -124,11 +124,8 @@
 	select COMPAT_OLD_SIGACTION if IA32_EMULATION
 	select RTC_LIB if !XEN_UNPRIVILEGED_GUEST
 	select HAVE_DEBUG_STACKOVERFLOW
-<<<<<<< HEAD
+	select ARCH_SUPPORTS_ATOMIC_RMW
 	select HAVE_KGRAFT
-=======
-	select ARCH_SUPPORTS_ATOMIC_RMW
->>>>>>> d83a3234
 
 config INSTRUCTION_DECODER
 	def_bool y
