/*
 *  Copyright (C) 1994 Linus Torvalds
 *
 *  Pentium III FXSR, SSE support
 *  General FPU state handling cleanups
 *	Gareth Hughes <gareth@valinux.com>, May 2000
 */
#include <linux/module.h>
#include <linux/regset.h>
#include <linux/sched.h>
#include <linux/slab.h>

#include <asm/sigcontext.h>
#include <asm/processor.h>
#include <asm/math_emu.h>
#include <asm/uaccess.h>
#include <asm/ptrace.h>
#include <asm/i387.h>
#include <asm/user.h>

#ifdef CONFIG_X86_64
# include <asm/sigcontext32.h>
# include <asm/user32.h>
#else
# define save_i387_xstate_ia32		save_i387_xstate
# define restore_i387_xstate_ia32	restore_i387_xstate
# define _fpstate_ia32		_fpstate
# define _xstate_ia32		_xstate
# define sig_xstate_ia32_size   sig_xstate_size
# define fx_sw_reserved_ia32	fx_sw_reserved
# define user_i387_ia32_struct	user_i387_struct
# define user32_fxsr_struct	user_fxsr_struct
#endif

#ifdef CONFIG_MATH_EMULATION
# define HAVE_HWFP		(boot_cpu_data.hard_math)
#else
# define HAVE_HWFP		1
#endif

static unsigned int		mxcsr_feature_mask __read_mostly = 0xffffffffu;
unsigned int xstate_size;
EXPORT_SYMBOL_GPL(xstate_size);
unsigned int sig_xstate_ia32_size = sizeof(struct _fpstate_ia32);
static struct i387_fxsave_struct fx_scratch __cpuinitdata;

void __cpuinit mxcsr_feature_mask_init(void)
{
	unsigned long mask = 0;

	clts();
	if (cpu_has_fxsr) {
		memset(&fx_scratch, 0, sizeof(struct i387_fxsave_struct));
		asm volatile("fxsave %0" : : "m" (fx_scratch));
		mask = fx_scratch.mxcsr_mask;
		if (mask == 0)
			mask = 0x0000ffbf;
	}
	mxcsr_feature_mask &= mask;
	stts();
}

static void __cpuinit init_thread_xstate(void)
{
	/*
	 * Note that xstate_size might be overwriten later during
	 * xsave_init().
	 */

	if (!HAVE_HWFP) {
		/*
		 * Disable xsave as we do not support it if i387
		 * emulation is enabled.
		 */
		setup_clear_cpu_cap(X86_FEATURE_XSAVE);
		setup_clear_cpu_cap(X86_FEATURE_XSAVEOPT);
		xstate_size = sizeof(struct i387_soft_struct);
		return;
	}

	if (cpu_has_fxsr)
		xstate_size = sizeof(struct i387_fxsave_struct);
	else
		xstate_size = sizeof(struct i387_fsave_struct);
}

/*
 * Called at bootup to set up the initial FPU state that is later cloned
 * into all processes.
 */

void __cpuinit fpu_init(void)
{
	unsigned long cr0;
	unsigned long cr4_mask = 0;

	if (cpu_has_fxsr)
		cr4_mask |= X86_CR4_OSFXSR;
	if (cpu_has_xmm)
		cr4_mask |= X86_CR4_OSXMMEXCPT;
	if (cr4_mask)
		set_in_cr4(cr4_mask);

	cr0 = read_cr0();
	cr0 &= ~(X86_CR0_TS|X86_CR0_EM); /* clear TS and EM */
	if (!HAVE_HWFP)
		cr0 |= X86_CR0_EM;
	write_cr0(cr0);

	if (!smp_processor_id())
		init_thread_xstate();

	mxcsr_feature_mask_init();
	/* clean state in init */
	current_thread_info()->status = 0;
	clear_used_math();
}

void fpu_finit(struct fpu *fpu)
{
<<<<<<< HEAD
#ifdef CONFIG_X86_32
=======
>>>>>>> 02f8c6ae
	if (!HAVE_HWFP) {
		finit_soft_fpu(&fpu->state->soft);
		return;
	}

	if (cpu_has_fxsr) {
		struct i387_fxsave_struct *fx = &fpu->state->fxsave;

		memset(fx, 0, xstate_size);
		fx->cwd = 0x37f;
		if (cpu_has_xmm)
			fx->mxcsr = MXCSR_DEFAULT;
	} else {
		struct i387_fsave_struct *fp = &fpu->state->fsave;
		memset(fp, 0, xstate_size);
		fp->cwd = 0xffff037fu;
		fp->swd = 0xffff0000u;
		fp->twd = 0xffffffffu;
		fp->fos = 0xffff0000u;
	}
}
EXPORT_SYMBOL_GPL(fpu_finit);

/*
 * The _current_ task is using the FPU for the first time
 * so initialize it and set the mxcsr to its default
 * value at reset if we support XMM instructions and then
<<<<<<< HEAD
 * remeber the current task has used the FPU.
=======
 * remember the current task has used the FPU.
>>>>>>> 02f8c6ae
 */
int init_fpu(struct task_struct *tsk)
{
	int ret;

	if (tsk_used_math(tsk)) {
		if (HAVE_HWFP && tsk == current)
			unlazy_fpu(tsk);
		return 0;
	}

	/*
	 * Memory allocation at the first usage of the FPU and other state.
	 */
	ret = fpu_alloc(&tsk->thread.fpu);
	if (ret)
		return ret;

	fpu_finit(&tsk->thread.fpu);

	set_stopped_child_used_math(tsk);
	return 0;
}
EXPORT_SYMBOL_GPL(init_fpu);

/*
 * The xstateregs_active() routine is the same as the fpregs_active() routine,
 * as the "regset->n" for the xstate regset will be updated based on the feature
 * capabilites supported by the xsave.
 */
int fpregs_active(struct task_struct *target, const struct user_regset *regset)
{
	return tsk_used_math(target) ? regset->n : 0;
}

int xfpregs_active(struct task_struct *target, const struct user_regset *regset)
{
	return (cpu_has_fxsr && tsk_used_math(target)) ? regset->n : 0;
}

int xfpregs_get(struct task_struct *target, const struct user_regset *regset,
		unsigned int pos, unsigned int count,
		void *kbuf, void __user *ubuf)
{
	int ret;

	if (!cpu_has_fxsr)
		return -ENODEV;

	ret = init_fpu(target);
	if (ret)
		return ret;

	sanitize_i387_state(target);

	return user_regset_copyout(&pos, &count, &kbuf, &ubuf,
				   &target->thread.fpu.state->fxsave, 0, -1);
}

int xfpregs_set(struct task_struct *target, const struct user_regset *regset,
		unsigned int pos, unsigned int count,
		const void *kbuf, const void __user *ubuf)
{
	int ret;

	if (!cpu_has_fxsr)
		return -ENODEV;

	ret = init_fpu(target);
	if (ret)
		return ret;

	sanitize_i387_state(target);

	ret = user_regset_copyin(&pos, &count, &kbuf, &ubuf,
				 &target->thread.fpu.state->fxsave, 0, -1);

	/*
	 * mxcsr reserved bits must be masked to zero for security reasons.
	 */
	target->thread.fpu.state->fxsave.mxcsr &= mxcsr_feature_mask;

	/*
	 * update the header bits in the xsave header, indicating the
	 * presence of FP and SSE state.
	 */
	if (cpu_has_xsave)
		target->thread.fpu.state->xsave.xsave_hdr.xstate_bv |= XSTATE_FPSSE;

	return ret;
}

int xstateregs_get(struct task_struct *target, const struct user_regset *regset,
		unsigned int pos, unsigned int count,
		void *kbuf, void __user *ubuf)
{
	int ret;

	if (!cpu_has_xsave)
		return -ENODEV;

	ret = init_fpu(target);
	if (ret)
		return ret;

	/*
	 * Copy the 48bytes defined by the software first into the xstate
	 * memory layout in the thread struct, so that we can copy the entire
	 * xstateregs to the user using one user_regset_copyout().
	 */
	memcpy(&target->thread.fpu.state->fxsave.sw_reserved,
	       xstate_fx_sw_bytes, sizeof(xstate_fx_sw_bytes));

	/*
	 * Copy the xstate memory layout.
	 */
	ret = user_regset_copyout(&pos, &count, &kbuf, &ubuf,
				  &target->thread.fpu.state->xsave, 0, -1);
	return ret;
}

int xstateregs_set(struct task_struct *target, const struct user_regset *regset,
		  unsigned int pos, unsigned int count,
		  const void *kbuf, const void __user *ubuf)
{
	int ret;
	struct xsave_hdr_struct *xsave_hdr;

	if (!cpu_has_xsave)
		return -ENODEV;

	ret = init_fpu(target);
	if (ret)
		return ret;

	ret = user_regset_copyin(&pos, &count, &kbuf, &ubuf,
				 &target->thread.fpu.state->xsave, 0, -1);

	/*
	 * mxcsr reserved bits must be masked to zero for security reasons.
	 */
	target->thread.fpu.state->fxsave.mxcsr &= mxcsr_feature_mask;

	xsave_hdr = &target->thread.fpu.state->xsave.xsave_hdr;

	xsave_hdr->xstate_bv &= pcntxt_mask;
	/*
	 * These bits must be zero.
	 */
	xsave_hdr->reserved1[0] = xsave_hdr->reserved1[1] = 0;

	return ret;
}

#if defined CONFIG_X86_32 || defined CONFIG_IA32_EMULATION

/*
 * FPU tag word conversions.
 */

static inline unsigned short twd_i387_to_fxsr(unsigned short twd)
{
	unsigned int tmp; /* to avoid 16 bit prefixes in the code */

	/* Transform each pair of bits into 01 (valid) or 00 (empty) */
	tmp = ~twd;
	tmp = (tmp | (tmp>>1)) & 0x5555; /* 0V0V0V0V0V0V0V0V */
	/* and move the valid bits to the lower byte. */
	tmp = (tmp | (tmp >> 1)) & 0x3333; /* 00VV00VV00VV00VV */
	tmp = (tmp | (tmp >> 2)) & 0x0f0f; /* 0000VVVV0000VVVV */
	tmp = (tmp | (tmp >> 4)) & 0x00ff; /* 00000000VVVVVVVV */

	return tmp;
}

#define FPREG_ADDR(f, n)	((void *)&(f)->st_space + (n) * 16);
#define FP_EXP_TAG_VALID	0
#define FP_EXP_TAG_ZERO		1
#define FP_EXP_TAG_SPECIAL	2
#define FP_EXP_TAG_EMPTY	3

static inline u32 twd_fxsr_to_i387(struct i387_fxsave_struct *fxsave)
{
	struct _fpxreg *st;
	u32 tos = (fxsave->swd >> 11) & 7;
	u32 twd = (unsigned long) fxsave->twd;
	u32 tag;
	u32 ret = 0xffff0000u;
	int i;

	for (i = 0; i < 8; i++, twd >>= 1) {
		if (twd & 0x1) {
			st = FPREG_ADDR(fxsave, (i - tos) & 7);

			switch (st->exponent & 0x7fff) {
			case 0x7fff:
				tag = FP_EXP_TAG_SPECIAL;
				break;
			case 0x0000:
				if (!st->significand[0] &&
				    !st->significand[1] &&
				    !st->significand[2] &&
				    !st->significand[3])
					tag = FP_EXP_TAG_ZERO;
				else
					tag = FP_EXP_TAG_SPECIAL;
				break;
			default:
				if (st->significand[3] & 0x8000)
					tag = FP_EXP_TAG_VALID;
				else
					tag = FP_EXP_TAG_SPECIAL;
				break;
			}
		} else {
			tag = FP_EXP_TAG_EMPTY;
		}
		ret |= tag << (2 * i);
	}
	return ret;
}

/*
 * FXSR floating point environment conversions.
 */

static void
convert_from_fxsr(struct user_i387_ia32_struct *env, struct task_struct *tsk)
{
	struct i387_fxsave_struct *fxsave = &tsk->thread.fpu.state->fxsave;
	struct _fpreg *to = (struct _fpreg *) &env->st_space[0];
	struct _fpxreg *from = (struct _fpxreg *) &fxsave->st_space[0];
	int i;

	env->cwd = fxsave->cwd | 0xffff0000u;
	env->swd = fxsave->swd | 0xffff0000u;
	env->twd = twd_fxsr_to_i387(fxsave);

#ifdef CONFIG_X86_64
	env->fip = fxsave->rip;
	env->foo = fxsave->rdp;
	/*
	 * should be actually ds/cs at fpu exception time, but
	 * that information is not available in 64bit mode.
	 */
	env->fcs = task_pt_regs(tsk)->cs;
	if (tsk == current) {
		savesegment(ds, env->fos);
	} else {
		env->fos = tsk->thread.ds;
	}
	env->fos |= 0xffff0000;
#else
	env->fip = fxsave->fip;
	env->fcs = (u16) fxsave->fcs | ((u32) fxsave->fop << 16);
	env->foo = fxsave->foo;
	env->fos = fxsave->fos;
#endif

	for (i = 0; i < 8; ++i)
		memcpy(&to[i], &from[i], sizeof(to[0]));
}

static void convert_to_fxsr(struct task_struct *tsk,
			    const struct user_i387_ia32_struct *env)

{
	struct i387_fxsave_struct *fxsave = &tsk->thread.fpu.state->fxsave;
	struct _fpreg *from = (struct _fpreg *) &env->st_space[0];
	struct _fpxreg *to = (struct _fpxreg *) &fxsave->st_space[0];
	int i;

	fxsave->cwd = env->cwd;
	fxsave->swd = env->swd;
	fxsave->twd = twd_i387_to_fxsr(env->twd);
	fxsave->fop = (u16) ((u32) env->fcs >> 16);
#ifdef CONFIG_X86_64
	fxsave->rip = env->fip;
	fxsave->rdp = env->foo;
	/* cs and ds ignored */
#else
	fxsave->fip = env->fip;
	fxsave->fcs = (env->fcs & 0xffff);
	fxsave->foo = env->foo;
	fxsave->fos = env->fos;
#endif

	for (i = 0; i < 8; ++i)
		memcpy(&to[i], &from[i], sizeof(from[0]));
}

int fpregs_get(struct task_struct *target, const struct user_regset *regset,
	       unsigned int pos, unsigned int count,
	       void *kbuf, void __user *ubuf)
{
	struct user_i387_ia32_struct env;
	int ret;

	ret = init_fpu(target);
	if (ret)
		return ret;

	if (!HAVE_HWFP)
		return fpregs_soft_get(target, regset, pos, count, kbuf, ubuf);

	if (!cpu_has_fxsr) {
		return user_regset_copyout(&pos, &count, &kbuf, &ubuf,
					   &target->thread.fpu.state->fsave, 0,
					   -1);
	}

	sanitize_i387_state(target);

	if (kbuf && pos == 0 && count == sizeof(env)) {
		convert_from_fxsr(kbuf, target);
		return 0;
	}

	convert_from_fxsr(&env, target);

	return user_regset_copyout(&pos, &count, &kbuf, &ubuf, &env, 0, -1);
}

int fpregs_set(struct task_struct *target, const struct user_regset *regset,
	       unsigned int pos, unsigned int count,
	       const void *kbuf, const void __user *ubuf)
{
	struct user_i387_ia32_struct env;
	int ret;

	ret = init_fpu(target);
	if (ret)
		return ret;

	sanitize_i387_state(target);

	if (!HAVE_HWFP)
		return fpregs_soft_set(target, regset, pos, count, kbuf, ubuf);

	if (!cpu_has_fxsr) {
		return user_regset_copyin(&pos, &count, &kbuf, &ubuf,
					  &target->thread.fpu.state->fsave, 0, -1);
	}

	if (pos > 0 || count < sizeof(env))
		convert_from_fxsr(&env, target);

	ret = user_regset_copyin(&pos, &count, &kbuf, &ubuf, &env, 0, -1);
	if (!ret)
		convert_to_fxsr(target, &env);

	/*
	 * update the header bit in the xsave header, indicating the
	 * presence of FP.
	 */
	if (cpu_has_xsave)
		target->thread.fpu.state->xsave.xsave_hdr.xstate_bv |= XSTATE_FP;
	return ret;
}

/*
 * Signal frame handlers.
 */

static inline int save_i387_fsave(struct _fpstate_ia32 __user *buf)
{
	struct task_struct *tsk = current;
	struct i387_fsave_struct *fp = &tsk->thread.fpu.state->fsave;

	fp->status = fp->swd;
	if (__copy_to_user(buf, fp, sizeof(struct i387_fsave_struct)))
		return -1;
	return 1;
}

static int save_i387_fxsave(struct _fpstate_ia32 __user *buf)
{
	struct task_struct *tsk = current;
	struct i387_fxsave_struct *fx = &tsk->thread.fpu.state->fxsave;
	struct user_i387_ia32_struct env;
	int err = 0;

	convert_from_fxsr(&env, tsk);
	if (__copy_to_user(buf, &env, sizeof(env)))
		return -1;

	err |= __put_user(fx->swd, &buf->status);
	err |= __put_user(X86_FXSR_MAGIC, &buf->magic);
	if (err)
		return -1;

	if (__copy_to_user(&buf->_fxsr_env[0], fx, xstate_size))
		return -1;
	return 1;
}

static int save_i387_xsave(void __user *buf)
{
	struct task_struct *tsk = current;
	struct _fpstate_ia32 __user *fx = buf;
	int err = 0;


	sanitize_i387_state(tsk);

	/*
	 * For legacy compatible, we always set FP/SSE bits in the bit
	 * vector while saving the state to the user context.
	 * This will enable us capturing any changes(during sigreturn) to
	 * the FP/SSE bits by the legacy applications which don't touch
	 * xstate_bv in the xsave header.
	 *
	 * xsave aware applications can change the xstate_bv in the xsave
	 * header as well as change any contents in the memory layout.
	 * xrestore as part of sigreturn will capture all the changes.
	 */
	tsk->thread.fpu.state->xsave.xsave_hdr.xstate_bv |= XSTATE_FPSSE;

	if (save_i387_fxsave(fx) < 0)
		return -1;

	err = __copy_to_user(&fx->sw_reserved, &fx_sw_reserved_ia32,
			     sizeof(struct _fpx_sw_bytes));
	err |= __put_user(FP_XSTATE_MAGIC2,
			  (__u32 __user *) (buf + sig_xstate_ia32_size
					    - FP_XSTATE_MAGIC2_SIZE));
	if (err)
		return -1;

	return 1;
}

int save_i387_xstate_ia32(void __user *buf)
{
	struct _fpstate_ia32 __user *fp = (struct _fpstate_ia32 __user *) buf;
	struct task_struct *tsk = current;

	if (!used_math())
		return 0;

	if (!access_ok(VERIFY_WRITE, buf, sig_xstate_ia32_size))
		return -EACCES;
	/*
	 * This will cause a "finit" to be triggered by the next
	 * attempted FPU operation by the 'current' process.
	 */
	clear_used_math();

	if (!HAVE_HWFP) {
		return fpregs_soft_get(current, NULL,
				       0, sizeof(struct user_i387_ia32_struct),
				       NULL, fp) ? -1 : 1;
	}

	unlazy_fpu(tsk);

	if (cpu_has_xsave)
		return save_i387_xsave(fp);
	if (cpu_has_fxsr)
		return save_i387_fxsave(fp);
	else
		return save_i387_fsave(fp);
}

static inline int restore_i387_fsave(struct _fpstate_ia32 __user *buf)
{
	struct task_struct *tsk = current;

	return __copy_from_user(&tsk->thread.fpu.state->fsave, buf,
				sizeof(struct i387_fsave_struct));
}

static int restore_i387_fxsave(struct _fpstate_ia32 __user *buf,
			       unsigned int size)
{
	struct task_struct *tsk = current;
	struct user_i387_ia32_struct env;
	int err;

	err = __copy_from_user(&tsk->thread.fpu.state->fxsave, &buf->_fxsr_env[0],
			       size);
	/* mxcsr reserved bits must be masked to zero for security reasons */
	tsk->thread.fpu.state->fxsave.mxcsr &= mxcsr_feature_mask;
	if (err || __copy_from_user(&env, buf, sizeof(env)))
		return 1;
	convert_to_fxsr(tsk, &env);

	return 0;
}

static int restore_i387_xsave(void __user *buf)
{
	struct _fpx_sw_bytes fx_sw_user;
	struct _fpstate_ia32 __user *fx_user =
			((struct _fpstate_ia32 __user *) buf);
	struct i387_fxsave_struct __user *fx =
		(struct i387_fxsave_struct __user *) &fx_user->_fxsr_env[0];
	struct xsave_hdr_struct *xsave_hdr =
				&current->thread.fpu.state->xsave.xsave_hdr;
	u64 mask;
	int err;

	if (check_for_xstate(fx, buf, &fx_sw_user))
		goto fx_only;

	mask = fx_sw_user.xstate_bv;

	err = restore_i387_fxsave(buf, fx_sw_user.xstate_size);

	xsave_hdr->xstate_bv &= pcntxt_mask;
	/*
	 * These bits must be zero.
	 */
	xsave_hdr->reserved1[0] = xsave_hdr->reserved1[1] = 0;

	/*
	 * Init the state that is not present in the memory layout
	 * and enabled by the OS.
	 */
	mask = ~(pcntxt_mask & ~mask);
	xsave_hdr->xstate_bv &= mask;

	return err;
fx_only:
	/*
	 * Couldn't find the extended state information in the memory
	 * layout. Restore the FP/SSE and init the other extended state
	 * enabled by the OS.
	 */
	xsave_hdr->xstate_bv = XSTATE_FPSSE;
	return restore_i387_fxsave(buf, sizeof(struct i387_fxsave_struct));
}

int restore_i387_xstate_ia32(void __user *buf)
{
	int err;
	struct task_struct *tsk = current;
	struct _fpstate_ia32 __user *fp = (struct _fpstate_ia32 __user *) buf;

	if (HAVE_HWFP)
		clear_fpu(tsk);

	if (!buf) {
		if (used_math()) {
			clear_fpu(tsk);
			clear_used_math();
		}

		return 0;
	} else
		if (!access_ok(VERIFY_READ, buf, sig_xstate_ia32_size))
			return -EACCES;

	if (!used_math()) {
		err = init_fpu(tsk);
		if (err)
			return err;
	}

	if (HAVE_HWFP) {
		if (cpu_has_xsave)
			err = restore_i387_xsave(buf);
		else if (cpu_has_fxsr)
			err = restore_i387_fxsave(fp, sizeof(struct
							   i387_fxsave_struct));
		else
			err = restore_i387_fsave(fp);
	} else {
		err = fpregs_soft_set(current, NULL,
				      0, sizeof(struct user_i387_ia32_struct),
				      NULL, fp) != 0;
	}
	set_used_math();

	return err;
}

/*
 * FPU state for core dumps.
 * This is only used for a.out dumps now.
 * It is declared generically using elf_fpregset_t (which is
 * struct user_i387_struct) but is in fact only used for 32-bit
 * dumps, so on 64-bit it is really struct user_i387_ia32_struct.
 */
int dump_fpu(struct pt_regs *regs, struct user_i387_struct *fpu)
{
	struct task_struct *tsk = current;
	int fpvalid;

	fpvalid = !!used_math();
	if (fpvalid)
		fpvalid = !fpregs_get(tsk, NULL,
				      0, sizeof(struct user_i387_ia32_struct),
				      fpu, NULL);

	return fpvalid;
}
EXPORT_SYMBOL(dump_fpu);

#endif	/* CONFIG_X86_32 || CONFIG_IA32_EMULATION */<|MERGE_RESOLUTION|>--- conflicted
+++ resolved
@@ -118,10 +118,6 @@
 
 void fpu_finit(struct fpu *fpu)
 {
-<<<<<<< HEAD
-#ifdef CONFIG_X86_32
-=======
->>>>>>> 02f8c6ae
 	if (!HAVE_HWFP) {
 		finit_soft_fpu(&fpu->state->soft);
 		return;
@@ -149,11 +145,7 @@
  * The _current_ task is using the FPU for the first time
  * so initialize it and set the mxcsr to its default
  * value at reset if we support XMM instructions and then
-<<<<<<< HEAD
- * remeber the current task has used the FPU.
-=======
  * remember the current task has used the FPU.
->>>>>>> 02f8c6ae
  */
 int init_fpu(struct task_struct *tsk)
 {
