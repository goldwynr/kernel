--- conflicted
+++ resolved
@@ -15,9 +15,6 @@
 #include <linux/bug.h>
 #include <linux/nmi.h>
 #include <linux/sysfs.h>
-#ifdef CONFIG_KDB
-#include <linux/kdb.h>
-#endif
 
 #include <asm/stacktrace.h>
 #include <linux/unwind.h>
@@ -183,7 +180,6 @@
 	return bp;
 }
 EXPORT_SYMBOL_GPL(print_context_stack);
-<<<<<<< HEAD
 
 unsigned long
 print_context_stack_bp(struct thread_info *tinfo,
@@ -197,31 +193,6 @@
 	while (valid_stack_ptr(tinfo, ret_addr, sizeof(*ret_addr), end)) {
 		unsigned long addr = *ret_addr;
 
-		if (__kernel_text_address(addr)) {
-			ops->address(data, addr, 1);
-			frame = frame->next_frame;
-			ret_addr = &frame->return_address;
-			print_ftrace_graph_addr(addr, data, ops, tinfo, graph);
-		}
-	}
-	return (unsigned long)frame;
-}
-EXPORT_SYMBOL_GPL(print_context_stack_bp);
-=======
->>>>>>> 02f8c6ae
-
-unsigned long
-print_context_stack_bp(struct thread_info *tinfo,
-		       unsigned long *stack, unsigned long bp,
-		       const struct stacktrace_ops *ops, void *data,
-		       unsigned long *end, int *graph)
-{
-	struct stack_frame *frame = (struct stack_frame *)bp;
-	unsigned long *ret_addr = &frame->return_address;
-
-	while (valid_stack_ptr(tinfo, ret_addr, sizeof(*ret_addr), end)) {
-		unsigned long addr = *ret_addr;
-
 		if (!__kernel_text_address(addr))
 			break;
 
@@ -235,6 +206,20 @@
 }
 EXPORT_SYMBOL_GPL(print_context_stack_bp);
 
+
+static void
+print_trace_warning_symbol(void *data, char *msg, unsigned long symbol)
+{
+	printk(data);
+	print_symbol(msg, symbol);
+	printk("\n");
+}
+
+static void print_trace_warning(void *data, char *msg)
+{
+	printk("%s%s\n", (char *)data, msg);
+}
+
 static int print_trace_stack(void *data, char *name)
 {
 	printk("%s <%s> ", (char *)data, name);
@@ -252,11 +237,8 @@
 }
 
 static const struct stacktrace_ops print_trace_ops = {
-<<<<<<< HEAD
 	.warning		= print_trace_warning,
 	.warning_symbol		= print_trace_warning_symbol,
-=======
->>>>>>> 02f8c6ae
 	.stack			= print_trace_stack,
 	.address		= print_trace_address,
 	.walk_stack		= print_context_stack,
@@ -340,9 +322,6 @@
 		/* Nest count reaches zero, release the lock. */
 		arch_spin_unlock(&die_lock);
 	raw_local_irq_restore(flags);
-#ifdef CONFIG_KB
-	kdb(KDB_REASON_OOPS, signr, regs);
-#endif
 	oops_exit();
 
 	if (!signr)
@@ -410,53 +389,9 @@
 
 	if (__die(str, regs, err))
 		sig = 0;
-#ifdef CONFIG_KDB
-	kdb_diemsg = str;
-#endif
 	oops_end(flags, regs, sig);
 }
 
-<<<<<<< HEAD
-void notrace __kprobes
-die_nmi(char *str, struct pt_regs *regs, int do_panic)
-{
-	unsigned long flags;
-
-	if (notify_die(DIE_NMIWATCHDOG, str, regs, 0, 2, SIGINT) == NOTIFY_STOP)
-		return;
-
-	/*
-	 * We are in trouble anyway, lets at least try
-	 * to get a message out.
-	 */
-	flags = oops_begin();
-	printk(KERN_EMERG "%s", str);
-	printk(" on CPU%d, ip %08lx, registers:\n",
-		smp_processor_id(), regs->ip);
-	show_registers(regs);
-#ifdef CONFIG_KDB
-	kdb(KDB_REASON_NMI, 0, regs);
-#endif
-	oops_end(flags, regs, 0);
-	if (do_panic || panic_on_oops)
-		panic("Non maskable interrupt");
-	nmi_exit();
-	local_irq_enable();
-	do_exit(SIGBUS);
-}
-
-static int __init oops_setup(char *s)
-{
-	if (!s)
-		return -EINVAL;
-	if (!strcmp(s, "panic"))
-		panic_on_oops = 1;
-	return 0;
-}
-early_param("oops", oops_setup);
-
-=======
->>>>>>> 02f8c6ae
 static int __init kstack_setup(char *s)
 {
 	if (!s)
