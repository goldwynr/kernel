/*
 * Copyright (C) 2009 Thomas Gleixner <tglx@linutronix.de>
 *
 *  For licencing details see kernel-base/COPYING
 */
#include <linux/init.h>
#include <linux/ioport.h>
#include <linux/module.h>
#include <linux/pci.h>

#include <asm/bios_ebda.h>
#include <asm/paravirt.h>
#include <asm/pci_x86.h>
#include <asm/pci.h>
#include <asm/mpspec.h>
#include <asm/setup.h>
#include <asm/apic.h>
#include <asm/e820.h>
#include <asm/time.h>
#include <asm/irq.h>
#include <asm/pat.h>
#include <asm/tsc.h>
#include <asm/iommu.h>

void __cpuinit x86_init_noop(void) { }
void __init x86_init_uint_noop(unsigned int unused) { }
void __init x86_init_pgd_noop(pgd_t *unused) { }
int __init iommu_init_noop(void) { return 0; }
void iommu_shutdown_noop(void) { }

/*
 * The platform setup functions are preset with the default functions
 * for standard PC hardware.
 */
struct x86_init_ops x86_init __initdata = {

	.resources = {
		.probe_roms		= probe_roms,
		.reserve_resources	= reserve_standard_io_resources,
		.memory_setup		= default_machine_specific_memory_setup,
	},

	.mpparse = {
		.mpc_record		= x86_init_uint_noop,
		.setup_ioapic_ids	= x86_init_noop,
		.mpc_apic_id		= default_mpc_apic_id,
		.smp_read_mpc_oem	= default_smp_read_mpc_oem,
		.mpc_oem_bus_info	= default_mpc_oem_bus_info,
		.find_smp_config	= default_find_smp_config,
		.get_smp_config		= default_get_smp_config,
	},

	.irqs = {
		.pre_vector_init	= init_ISA_irqs,
		.intr_init		= native_init_IRQ,
		.trap_init		= x86_init_noop,
	},

	.oem = {
		.arch_setup		= x86_init_noop,
		.banner			= default_banner,
	},

	.mapping = {
		.pagetable_reserve		= native_pagetable_reserve,
	},

	.paging = {
		.pagetable_setup_start	= native_pagetable_setup_start,
		.pagetable_setup_done	= native_pagetable_setup_done,
	},

	.timers = {
		.setup_percpu_clockev	= setup_boot_APIC_clock,
		.tsc_pre_init		= x86_init_noop,
		.timer_init		= hpet_time_init,
		.wallclock_init		= x86_init_noop,
	},

	.iommu = {
		.iommu_init		= iommu_init_noop,
	},

	.pci = {
		.init			= x86_default_pci_init,
		.init_irq		= x86_default_pci_init_irq,
		.fixup_irqs		= x86_default_pci_fixup_irqs,
	},
};

struct x86_cpuinit_ops x86_cpuinit __cpuinitdata = {
	.setup_percpu_clockev		= setup_secondary_APIC_clock,
};

static void default_nmi_init(void) { };
<<<<<<< HEAD
=======
static int default_i8042_detect(void) { return 1; };
>>>>>>> 02f8c6ae

struct x86_platform_ops x86_platform = {
	.is_untracked_pat_range		= default_is_untracked_pat_range,
	.calibrate_tsc			= native_calibrate_tsc,
	.get_wallclock			= mach_get_cmos_time,
	.set_wallclock			= mach_set_rtc_mmss,
<<<<<<< HEAD
	.nmi_init			= default_nmi_init
=======
	.iommu_shutdown			= iommu_shutdown_noop,
	.is_untracked_pat_range		= is_ISA_range,
	.nmi_init			= default_nmi_init,
	.i8042_detect			= default_i8042_detect
};

EXPORT_SYMBOL_GPL(x86_platform);
struct x86_msi_ops x86_msi = {
	.setup_msi_irqs = native_setup_msi_irqs,
	.teardown_msi_irq = native_teardown_msi_irq,
	.teardown_msi_irqs = default_teardown_msi_irqs,
>>>>>>> 02f8c6ae
};<|MERGE_RESOLUTION|>--- conflicted
+++ resolved
@@ -93,19 +93,12 @@
 };
 
 static void default_nmi_init(void) { };
-<<<<<<< HEAD
-=======
 static int default_i8042_detect(void) { return 1; };
->>>>>>> 02f8c6ae
 
 struct x86_platform_ops x86_platform = {
-	.is_untracked_pat_range		= default_is_untracked_pat_range,
 	.calibrate_tsc			= native_calibrate_tsc,
 	.get_wallclock			= mach_get_cmos_time,
 	.set_wallclock			= mach_set_rtc_mmss,
-<<<<<<< HEAD
-	.nmi_init			= default_nmi_init
-=======
 	.iommu_shutdown			= iommu_shutdown_noop,
 	.is_untracked_pat_range		= is_ISA_range,
 	.nmi_init			= default_nmi_init,
@@ -117,5 +110,4 @@
 	.setup_msi_irqs = native_setup_msi_irqs,
 	.teardown_msi_irq = native_teardown_msi_irq,
 	.teardown_msi_irqs = default_teardown_msi_irqs,
->>>>>>> 02f8c6ae
 };