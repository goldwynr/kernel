/*  Generic MTRR (Memory Type Range Register) driver.

    Copyright (C) 1997-2000  Richard Gooch
    Copyright (c) 2002	     Patrick Mochel

    This library is free software; you can redistribute it and/or
    modify it under the terms of the GNU Library General Public
    License as published by the Free Software Foundation; either
    version 2 of the License, or (at your option) any later version.

    This library is distributed in the hope that it will be useful,
    but WITHOUT ANY WARRANTY; without even the implied warranty of
    MERCHANTABILITY or FITNESS FOR A PARTICULAR PURPOSE.  See the GNU
    Library General Public License for more details.

    You should have received a copy of the GNU Library General Public
    License along with this library; if not, write to the Free
    Software Foundation, Inc., 675 Mass Ave, Cambridge, MA 02139, USA.

    Richard Gooch may be reached by email at  rgooch@atnf.csiro.au
    The postal address is:
      Richard Gooch, c/o ATNF, P. O. Box 76, Epping, N.S.W., 2121, Australia.

    Source: "Pentium Pro Family Developer's Manual, Volume 3:
    Operating System Writer's Guide" (Intel document number 242692),
    section 11.11.7

    This was cleaned and made readable by Patrick Mochel <mochel@osdl.org>
    on 6-7 March 2002.
    Source: Intel Architecture Software Developers Manual, Volume 3:
    System Programming Guide; Section 9.11. (1997 edition - PPro).
*/

#define DEBUG

#include <linux/types.h> /* FIXME: kvm_para.h needs this */

#include <linux/stop_machine.h>
#include <linux/kvm_para.h>
#include <linux/uaccess.h>
#include <linux/module.h>
#include <linux/mutex.h>
#include <linux/init.h>
#include <linux/sort.h>
#include <linux/cpu.h>
#include <linux/pci.h>
#include <linux/smp.h>
#include <linux/syscore_ops.h>

#include <asm/processor.h>
#include <asm/e820.h>
#include <asm/mtrr.h>
#include <asm/msr.h>

#include "mtrr.h"

u32 num_var_ranges;

unsigned int mtrr_usage_table[MTRR_MAX_VAR_RANGES];
static DEFINE_MUTEX(mtrr_mutex);

u64 size_or_mask, size_and_mask;
static bool mtrr_aps_delayed_init;

static const struct mtrr_ops *mtrr_ops[X86_VENDOR_NUM];

const struct mtrr_ops *mtrr_if;

static void set_mtrr(unsigned int reg, unsigned long base,
		     unsigned long size, mtrr_type type);

void set_mtrr_ops(const struct mtrr_ops *ops)
{
	if (ops->vendor && ops->vendor < X86_VENDOR_NUM)
		mtrr_ops[ops->vendor] = ops;
}

/*  Returns non-zero if we have the write-combining memory type  */
static int have_wrcomb(void)
{
	struct pci_dev *dev;
	u8 rev;

	dev = pci_get_class(PCI_CLASS_BRIDGE_HOST << 8, NULL);
	if (dev != NULL) {
		/*
		 * ServerWorks LE chipsets < rev 6 have problems with
		 * write-combining. Don't allow it and leave room for other
		 * chipsets to be tagged
		 */
		if (dev->vendor == PCI_VENDOR_ID_SERVERWORKS &&
		    dev->device == PCI_DEVICE_ID_SERVERWORKS_LE) {
			pci_read_config_byte(dev, PCI_CLASS_REVISION, &rev);
			if (rev <= 5) {
				pr_info("mtrr: Serverworks LE rev < 6 detected. Write-combining disabled.\n");
				pci_dev_put(dev);
				return 0;
			}
		}
		/*
		 * Intel 450NX errata # 23. Non ascending cacheline evictions to
		 * write combining memory may resulting in data corruption
		 */
		if (dev->vendor == PCI_VENDOR_ID_INTEL &&
		    dev->device == PCI_DEVICE_ID_INTEL_82451NX) {
			pr_info("mtrr: Intel 450NX MMC detected. Write-combining disabled.\n");
			pci_dev_put(dev);
			return 0;
		}
		pci_dev_put(dev);
	}
	return mtrr_if->have_wrcomb ? mtrr_if->have_wrcomb() : 0;
}

/*  This function returns the number of variable MTRRs  */
static void __init set_num_var_ranges(void)
{
	unsigned long config = 0, dummy;

	if (use_intel())
		rdmsr(MSR_MTRRcap, config, dummy);
	else if (is_cpu(AMD))
		config = 2;
	else if (is_cpu(CYRIX) || is_cpu(CENTAUR))
		config = 8;

	num_var_ranges = config & 0xff;
}

static void __init init_table(void)
{
	int i, max;

	max = num_var_ranges;
	for (i = 0; i < max; i++)
		mtrr_usage_table[i] = 1;
}

struct set_mtrr_data {
	atomic_t	count;
	atomic_t	gate;
	unsigned long	smp_base;
	unsigned long	smp_size;
	unsigned int	smp_reg;
	mtrr_type	smp_type;
};

static DEFINE_PER_CPU(struct cpu_stop_work, mtrr_work);

/**
 * mtrr_work_handler - Synchronisation handler. Executed by "other" CPUs.
 * @info: pointer to mtrr configuration data
 *
 * Returns nothing.
 */
static int mtrr_work_handler(void *info)
{
#ifdef CONFIG_SMP
	struct set_mtrr_data *data = info;
	unsigned long flags;

	atomic_dec(&data->count);
	while (!atomic_read(&data->gate))
		cpu_relax();

	local_irq_save(flags);

	atomic_dec(&data->count);
	while (atomic_read(&data->gate))
		cpu_relax();

	/*  The master has cleared me to execute  */
	if (data->smp_reg != ~0U) {
		mtrr_if->set(data->smp_reg, data->smp_base,
			     data->smp_size, data->smp_type);
	} else if (mtrr_aps_delayed_init) {
		/*
		 * Initialize the MTRRs inaddition to the synchronisation.
		 */
		mtrr_if->set_all();
	}

	atomic_dec(&data->count);
	while (!atomic_read(&data->gate))
		cpu_relax();

	atomic_dec(&data->count);
	local_irq_restore(flags);
#endif
	return 0;
}

static inline int types_compatible(mtrr_type type1, mtrr_type type2)
{
	return type1 == MTRR_TYPE_UNCACHABLE ||
	       type2 == MTRR_TYPE_UNCACHABLE ||
	       (type1 == MTRR_TYPE_WRTHROUGH && type2 == MTRR_TYPE_WRBACK) ||
	       (type1 == MTRR_TYPE_WRBACK && type2 == MTRR_TYPE_WRTHROUGH);
}

/**
 * set_mtrr - update mtrrs on all processors
 * @reg:	mtrr in question
 * @base:	mtrr base
 * @size:	mtrr size
 * @type:	mtrr type
 *
 * This is kinda tricky, but fortunately, Intel spelled it out for us cleanly:
 *
 * 1. Queue work to do the following on all processors:
 * 2. Disable Interrupts
 * 3. Wait for all procs to do so
 * 4. Enter no-fill cache mode
 * 5. Flush caches
 * 6. Clear PGE bit
 * 7. Flush all TLBs
 * 8. Disable all range registers
 * 9. Update the MTRRs
 * 10. Enable all range registers
 * 11. Flush all TLBs and caches again
 * 12. Enter normal cache mode and reenable caching
 * 13. Set PGE
 * 14. Wait for buddies to catch up
 * 15. Enable interrupts.
 *
 * What does that mean for us? Well, first we set data.count to the number
 * of CPUs. As each CPU announces that it started the rendezvous handler by
 * decrementing the count, We reset data.count and set the data.gate flag
 * allowing all the cpu's to proceed with the work. As each cpu disables
 * interrupts, it'll decrement data.count once. We wait until it hits 0 and
 * proceed. We clear the data.gate flag and reset data.count. Meanwhile, they
 * are waiting for that flag to be cleared. Once it's cleared, each
 * CPU goes through the transition of updating MTRRs.
 * The CPU vendors may each do it differently,
 * so we call mtrr_if->set() callback and let them take care of it.
 * When they're done, they again decrement data->count and wait for data.gate
 * to be set.
 * When we finish, we wait for data.count to hit 0 and toggle the data.gate flag
 * Everyone then enables interrupts and we all continue on.
 *
 * Note that the mechanism is the same for UP systems, too; all the SMP stuff
 * becomes nops.
 */
static void
set_mtrr(unsigned int reg, unsigned long base, unsigned long size, mtrr_type type)
{
	struct set_mtrr_data data;
	unsigned long flags;
	int cpu;

<<<<<<< HEAD
#ifdef CONFIG_SMP
	/*
	 * If this cpu is not yet active, we are in the cpu online path. There
	 * can be no stop_machine() in parallel, as stop machine ensures this
	 * by using get_online_cpus(). We can skip taking the stop_cpus_mutex,
	 * as we don't need it and also we can't afford to block while waiting
	 * for the mutex.
	 *
	 * If this cpu is active, we need to prevent stop_machine() happening
	 * in parallel by taking the stop cpus mutex.
	 *
	 * Also, this is called in the context of cpu online path or in the
	 * context where cpu hotplug is prevented. So checking the active status
	 * of the raw_smp_processor_id() is safe.
	 */
	if (cpu_active(raw_smp_processor_id()))
		mutex_lock(&stop_cpus_mutex);
#endif

=======
>>>>>>> 02f8c6ae
	preempt_disable();

	data.smp_reg = reg;
	data.smp_base = base;
	data.smp_size = size;
	data.smp_type = type;
	atomic_set(&data.count, num_booting_cpus() - 1);

	/* Make sure data.count is visible before unleashing other CPUs */
	smp_wmb();
	atomic_set(&data.gate, 0);

	/* Start the ball rolling on other CPUs */
	for_each_online_cpu(cpu) {
		struct cpu_stop_work *work = &per_cpu(mtrr_work, cpu);

		if (cpu == smp_processor_id())
			continue;

		stop_one_cpu_nowait(cpu, mtrr_work_handler, &data, work);
	}


	while (atomic_read(&data.count))
		cpu_relax();

	/* Ok, reset count and toggle gate */
	atomic_set(&data.count, num_booting_cpus() - 1);
	smp_wmb();
	atomic_set(&data.gate, 1);

	local_irq_save(flags);

	while (atomic_read(&data.count))
		cpu_relax();

	/* Ok, reset count and toggle gate */
	atomic_set(&data.count, num_booting_cpus() - 1);
	smp_wmb();
	atomic_set(&data.gate, 0);

	/* Do our MTRR business */

	/*
	 * HACK!
	 *
	 * We use this same function to initialize the mtrrs during boot,
	 * resume, runtime cpu online and on an explicit request to set a
	 * specific MTRR.
	 *
	 * During boot or suspend, the state of the boot cpu's mtrrs has been
	 * saved, and we want to replicate that across all the cpus that come
	 * online (either at the end of boot or resume or during a runtime cpu
	 * online). If we're doing that, @reg is set to something special and on
	 * this cpu we still do mtrr_if->set_all(). During boot/resume, this
	 * is unnecessary if at this point we are still on the cpu that started
	 * the boot/resume sequence. But there is no guarantee that we are still
	 * on the same cpu. So we do mtrr_if->set_all() on this cpu aswell to be
	 * sure that we are in sync with everyone else.
	 */
	if (reg != ~0U)
		mtrr_if->set(reg, base, size, type);
	else
		mtrr_if->set_all();

	/* Wait for the others */
	while (atomic_read(&data.count))
		cpu_relax();

	atomic_set(&data.count, num_booting_cpus() - 1);
	smp_wmb();
	atomic_set(&data.gate, 1);

	/*
	 * Wait here for everyone to have seen the gate change
	 * So we're the last ones to touch 'data'
	 */
	while (atomic_read(&data.count))
		cpu_relax();

	local_irq_restore(flags);
	preempt_enable();
<<<<<<< HEAD
#ifdef CONFIG_SMP
	if (cpu_active(raw_smp_processor_id()))
		mutex_unlock(&stop_cpus_mutex);
#endif
=======
>>>>>>> 02f8c6ae
}

/**
 * mtrr_add_page - Add a memory type region
 * @base: Physical base address of region in pages (in units of 4 kB!)
 * @size: Physical size of region in pages (4 kB)
 * @type: Type of MTRR desired
 * @increment: If this is true do usage counting on the region
 *
 * Memory type region registers control the caching on newer Intel and
 * non Intel processors. This function allows drivers to request an
 * MTRR is added. The details and hardware specifics of each processor's
 * implementation are hidden from the caller, but nevertheless the
 * caller should expect to need to provide a power of two size on an
 * equivalent power of two boundary.
 *
 * If the region cannot be added either because all regions are in use
 * or the CPU cannot support it a negative value is returned. On success
 * the register number for this entry is returned, but should be treated
 * as a cookie only.
 *
 * On a multiprocessor machine the changes are made to all processors.
 * This is required on x86 by the Intel processors.
 *
 * The available types are
 *
 * %MTRR_TYPE_UNCACHABLE - No caching
 *
 * %MTRR_TYPE_WRBACK - Write data back in bursts whenever
 *
 * %MTRR_TYPE_WRCOMB - Write data back soon but allow bursts
 *
 * %MTRR_TYPE_WRTHROUGH - Cache reads but not writes
 *
 * BUGS: Needs a quiet flag for the cases where drivers do not mind
 * failures and do not wish system log messages to be sent.
 */
int mtrr_add_page(unsigned long base, unsigned long size,
		  unsigned int type, bool increment)
{
	unsigned long lbase, lsize;
	int i, replace, error;
	mtrr_type ltype;

	if (!mtrr_if)
		return -ENXIO;

	error = mtrr_if->validate_add_page(base, size, type);
	if (error)
		return error;

	if (type >= MTRR_NUM_TYPES) {
		pr_warning("mtrr: type: %u invalid\n", type);
		return -EINVAL;
	}

	/* If the type is WC, check that this processor supports it */
	if ((type == MTRR_TYPE_WRCOMB) && !have_wrcomb()) {
		pr_warning("mtrr: your processor doesn't support write-combining\n");
		return -ENOSYS;
	}

	if (!size) {
		pr_warning("mtrr: zero sized request\n");
		return -EINVAL;
	}

	if (base & size_or_mask || size & size_or_mask) {
		pr_warning("mtrr: base or size exceeds the MTRR width\n");
		return -EINVAL;
	}

	error = -EINVAL;
	replace = -1;

	/* No CPU hotplug when we change MTRR entries */
	get_online_cpus();

	/* Search for existing MTRR  */
	mutex_lock(&mtrr_mutex);
	for (i = 0; i < num_var_ranges; ++i) {
		mtrr_if->get(i, &lbase, &lsize, &ltype);
		if (!lsize || base > lbase + lsize - 1 ||
		    base + size - 1 < lbase)
			continue;
		/*
		 * At this point we know there is some kind of
		 * overlap/enclosure
		 */
		if (base < lbase || base + size - 1 > lbase + lsize - 1) {
			if (base <= lbase &&
			    base + size - 1 >= lbase + lsize - 1) {
				/*  New region encloses an existing region  */
				if (type == ltype) {
					replace = replace == -1 ? i : -2;
					continue;
				} else if (types_compatible(type, ltype))
					continue;
			}
			pr_warning("mtrr: 0x%lx000,0x%lx000 overlaps existing"
				" 0x%lx000,0x%lx000\n", base, size, lbase,
				lsize);
			goto out;
		}
		/* New region is enclosed by an existing region */
		if (ltype != type) {
			if (types_compatible(type, ltype))
				continue;
			pr_warning("mtrr: type mismatch for %lx000,%lx000 old: %s new: %s\n",
				base, size, mtrr_attrib_to_str(ltype),
				mtrr_attrib_to_str(type));
			goto out;
		}
		if (increment)
			++mtrr_usage_table[i];
		error = i;
		goto out;
	}
	/* Search for an empty MTRR */
	i = mtrr_if->get_free_region(base, size, replace);
	if (i >= 0) {
		set_mtrr(i, base, size, type);
		if (likely(replace < 0)) {
			mtrr_usage_table[i] = 1;
		} else {
			mtrr_usage_table[i] = mtrr_usage_table[replace];
			if (increment)
				mtrr_usage_table[i]++;
			if (unlikely(replace != i)) {
				set_mtrr(replace, 0, 0, 0);
				mtrr_usage_table[replace] = 0;
			}
		}
	} else {
		pr_info("mtrr: no more MTRRs available\n");
	}
	error = i;
 out:
	mutex_unlock(&mtrr_mutex);
	put_online_cpus();
	return error;
}

static int mtrr_check(unsigned long base, unsigned long size)
{
	if ((base & (PAGE_SIZE - 1)) || (size & (PAGE_SIZE - 1))) {
		pr_warning("mtrr: size and base must be multiples of 4 kiB\n");
		pr_debug("mtrr: size: 0x%lx  base: 0x%lx\n", size, base);
		dump_stack();
		return -1;
	}
	return 0;
}

/**
 * mtrr_add - Add a memory type region
 * @base: Physical base address of region
 * @size: Physical size of region
 * @type: Type of MTRR desired
 * @increment: If this is true do usage counting on the region
 *
 * Memory type region registers control the caching on newer Intel and
 * non Intel processors. This function allows drivers to request an
 * MTRR is added. The details and hardware specifics of each processor's
 * implementation are hidden from the caller, but nevertheless the
 * caller should expect to need to provide a power of two size on an
 * equivalent power of two boundary.
 *
 * If the region cannot be added either because all regions are in use
 * or the CPU cannot support it a negative value is returned. On success
 * the register number for this entry is returned, but should be treated
 * as a cookie only.
 *
 * On a multiprocessor machine the changes are made to all processors.
 * This is required on x86 by the Intel processors.
 *
 * The available types are
 *
 * %MTRR_TYPE_UNCACHABLE - No caching
 *
 * %MTRR_TYPE_WRBACK - Write data back in bursts whenever
 *
 * %MTRR_TYPE_WRCOMB - Write data back soon but allow bursts
 *
 * %MTRR_TYPE_WRTHROUGH - Cache reads but not writes
 *
 * BUGS: Needs a quiet flag for the cases where drivers do not mind
 * failures and do not wish system log messages to be sent.
 */
int mtrr_add(unsigned long base, unsigned long size, unsigned int type,
	     bool increment)
{
	if (mtrr_check(base, size))
		return -EINVAL;
	return mtrr_add_page(base >> PAGE_SHIFT, size >> PAGE_SHIFT, type,
			     increment);
}
EXPORT_SYMBOL(mtrr_add);

/**
 * mtrr_del_page - delete a memory type region
 * @reg: Register returned by mtrr_add
 * @base: Physical base address
 * @size: Size of region
 *
 * If register is supplied then base and size are ignored. This is
 * how drivers should call it.
 *
 * Releases an MTRR region. If the usage count drops to zero the
 * register is freed and the region returns to default state.
 * On success the register is returned, on failure a negative error
 * code.
 */
int mtrr_del_page(int reg, unsigned long base, unsigned long size)
{
	int i, max;
	mtrr_type ltype;
	unsigned long lbase, lsize;
	int error = -EINVAL;

	if (!mtrr_if)
		return -ENXIO;

	max = num_var_ranges;
	/* No CPU hotplug when we change MTRR entries */
	get_online_cpus();
	mutex_lock(&mtrr_mutex);
	if (reg < 0) {
		/*  Search for existing MTRR  */
		for (i = 0; i < max; ++i) {
			mtrr_if->get(i, &lbase, &lsize, &ltype);
			if (lbase == base && lsize == size) {
				reg = i;
				break;
			}
		}
		if (reg < 0) {
			pr_debug("mtrr: no MTRR for %lx000,%lx000 found\n",
				 base, size);
			goto out;
		}
	}
	if (reg >= max) {
		pr_warning("mtrr: register: %d too big\n", reg);
		goto out;
	}
	mtrr_if->get(reg, &lbase, &lsize, &ltype);
	if (lsize < 1) {
		pr_warning("mtrr: MTRR %d not used\n", reg);
		goto out;
	}
	if (mtrr_usage_table[reg] < 1) {
		pr_warning("mtrr: reg: %d has count=0\n", reg);
		goto out;
	}
	if (--mtrr_usage_table[reg] < 1)
		set_mtrr(reg, 0, 0, 0);
	error = reg;
 out:
	mutex_unlock(&mtrr_mutex);
	put_online_cpus();
	return error;
}

/**
 * mtrr_del - delete a memory type region
 * @reg: Register returned by mtrr_add
 * @base: Physical base address
 * @size: Size of region
 *
 * If register is supplied then base and size are ignored. This is
 * how drivers should call it.
 *
 * Releases an MTRR region. If the usage count drops to zero the
 * register is freed and the region returns to default state.
 * On success the register is returned, on failure a negative error
 * code.
 */
int mtrr_del(int reg, unsigned long base, unsigned long size)
{
	if (mtrr_check(base, size))
		return -EINVAL;
	return mtrr_del_page(reg, base >> PAGE_SHIFT, size >> PAGE_SHIFT);
}
EXPORT_SYMBOL(mtrr_del);

/*
 * HACK ALERT!
 * These should be called implicitly, but we can't yet until all the initcall
 * stuff is done...
 */
static void __init init_ifs(void)
{
#ifndef CONFIG_X86_64
	amd_init_mtrr();
	cyrix_init_mtrr();
	centaur_init_mtrr();
#endif
}

/* The suspend/resume methods are only for CPU without MTRR. CPU using generic
 * MTRR driver doesn't require this
 */
struct mtrr_value {
	mtrr_type	ltype;
	unsigned long	lbase;
	unsigned long	lsize;
};

static struct mtrr_value mtrr_value[MTRR_MAX_VAR_RANGES];

static int mtrr_save(void)
{
	int i;

	for (i = 0; i < num_var_ranges; i++) {
		mtrr_if->get(i, &mtrr_value[i].lbase,
				&mtrr_value[i].lsize,
				&mtrr_value[i].ltype);
	}
	return 0;
}

static void mtrr_restore(void)
{
	int i;

	for (i = 0; i < num_var_ranges; i++) {
		if (mtrr_value[i].lsize) {
			set_mtrr(i, mtrr_value[i].lbase,
				    mtrr_value[i].lsize,
				    mtrr_value[i].ltype);
		}
	}
}



static struct syscore_ops mtrr_syscore_ops = {
	.suspend	= mtrr_save,
	.resume		= mtrr_restore,
};

int __initdata changed_by_mtrr_cleanup;

/**
 * mtrr_bp_init - initialize mtrrs on the boot CPU
 *
 * This needs to be called early; before any of the other CPUs are
 * initialized (i.e. before smp_init()).
 *
 */
void __init mtrr_bp_init(void)
{
	u32 phys_addr;

	init_ifs();

	phys_addr = 32;

	if (cpu_has_mtrr) {
		mtrr_if = &generic_mtrr_ops;
		size_or_mask = 0xff000000;			/* 36 bits */
		size_and_mask = 0x00f00000;
		phys_addr = 36;

		/*
		 * This is an AMD specific MSR, but we assume(hope?) that
		 * Intel will implement it to when they extend the address
		 * bus of the Xeon.
		 */
		if (cpuid_eax(0x80000000) >= 0x80000008) {
			phys_addr = cpuid_eax(0x80000008) & 0xff;
			/* CPUID workaround for Intel 0F33/0F34 CPU */
			if (boot_cpu_data.x86_vendor == X86_VENDOR_INTEL &&
			    boot_cpu_data.x86 == 0xF &&
			    boot_cpu_data.x86_model == 0x3 &&
			    (boot_cpu_data.x86_mask == 0x3 ||
			     boot_cpu_data.x86_mask == 0x4))
				phys_addr = 36;

			size_or_mask = ~((1ULL << (phys_addr - PAGE_SHIFT)) - 1);
			size_and_mask = ~size_or_mask & 0xfffff00000ULL;
		} else if (boot_cpu_data.x86_vendor == X86_VENDOR_CENTAUR &&
			   boot_cpu_data.x86 == 6) {
			/*
			 * VIA C* family have Intel style MTRRs,
			 * but don't support PAE
			 */
			size_or_mask = 0xfff00000;		/* 32 bits */
			size_and_mask = 0;
			phys_addr = 32;
		}
	} else {
		switch (boot_cpu_data.x86_vendor) {
		case X86_VENDOR_AMD:
			if (cpu_has_k6_mtrr) {
				/* Pre-Athlon (K6) AMD CPU MTRRs */
				mtrr_if = mtrr_ops[X86_VENDOR_AMD];
				size_or_mask = 0xfff00000;	/* 32 bits */
				size_and_mask = 0;
			}
			break;
		case X86_VENDOR_CENTAUR:
			if (cpu_has_centaur_mcr) {
				mtrr_if = mtrr_ops[X86_VENDOR_CENTAUR];
				size_or_mask = 0xfff00000;	/* 32 bits */
				size_and_mask = 0;
			}
			break;
		case X86_VENDOR_CYRIX:
			if (cpu_has_cyrix_arr) {
				mtrr_if = mtrr_ops[X86_VENDOR_CYRIX];
				size_or_mask = 0xfff00000;	/* 32 bits */
				size_and_mask = 0;
			}
			break;
		default:
			break;
		}
	}

	if (mtrr_if) {
		set_num_var_ranges();
		init_table();
		if (use_intel()) {
			get_mtrr_state();

			if (mtrr_cleanup(phys_addr)) {
				changed_by_mtrr_cleanup = 1;
				mtrr_if->set_all();
			}
		}
	}
}

void mtrr_ap_init(void)
{
	if (!use_intel() || mtrr_aps_delayed_init)
		return;
	/*
	 * Ideally we should hold mtrr_mutex here to avoid mtrr entries
	 * changed, but this routine will be called in cpu boot time,
	 * holding the lock breaks it.
	 *
	 * This routine is called in two cases:
	 *
	 *   1. very earily time of software resume, when there absolutely
	 *      isn't mtrr entry changes;
	 *
	 *   2. cpu hotadd time. We let mtrr_add/del_page hold cpuhotplug
	 *      lock to prevent mtrr entry changes
	 */
	set_mtrr(~0U, 0, 0, 0);
}

/**
 * Save current fixed-range MTRR state of the BSP
 */
void mtrr_save_state(void)
{
	smp_call_function_single(0, mtrr_save_fixed_ranges, NULL, 1);
}

void set_mtrr_aps_delayed_init(void)
{
	if (!use_intel())
		return;

	mtrr_aps_delayed_init = true;
}

/*
 * Delayed MTRR initialization for all AP's
 */
void mtrr_aps_init(void)
{
	if (!use_intel())
		return;

	/*
	 * Check if someone has requested the delay of AP MTRR initialization,
	 * by doing set_mtrr_aps_delayed_init(), prior to this point. If not,
	 * then we are done.
	 */
	if (!mtrr_aps_delayed_init)
		return;

	set_mtrr(~0U, 0, 0, 0);
	mtrr_aps_delayed_init = false;
}

void mtrr_bp_restore(void)
{
	if (!use_intel())
		return;

	mtrr_if->set_all();
}

static int __init mtrr_init_finialize(void)
{
	if (!mtrr_if)
		return 0;

	if (use_intel()) {
		if (!changed_by_mtrr_cleanup)
			mtrr_state_warn();
		return 0;
	}

	/*
	 * The CPU has no MTRR and seems to not support SMP. They have
	 * specific drivers, we use a tricky method to support
	 * suspend/resume for them.
	 *
	 * TBD: is there any system with such CPU which supports
	 * suspend/resume? If no, we should remove the code.
	 */
	register_syscore_ops(&mtrr_syscore_ops);

	return 0;
}
subsys_initcall(mtrr_init_finialize);<|MERGE_RESOLUTION|>--- conflicted
+++ resolved
@@ -248,7 +248,6 @@
 	unsigned long flags;
 	int cpu;
 
-<<<<<<< HEAD
 #ifdef CONFIG_SMP
 	/*
 	 * If this cpu is not yet active, we are in the cpu online path. There
@@ -268,8 +267,6 @@
 		mutex_lock(&stop_cpus_mutex);
 #endif
 
-=======
->>>>>>> 02f8c6ae
 	preempt_disable();
 
 	data.smp_reg = reg;
@@ -352,13 +349,10 @@
 
 	local_irq_restore(flags);
 	preempt_enable();
-<<<<<<< HEAD
 #ifdef CONFIG_SMP
 	if (cpu_active(raw_smp_processor_id()))
 		mutex_unlock(&stop_cpus_mutex);
 #endif
-=======
->>>>>>> 02f8c6ae
 }
 
 /**
