--- conflicted
+++ resolved
@@ -1283,23 +1283,7 @@
 	clear_all_debug_regs();
 	dbg_restore_debug_regs();
 
-<<<<<<< HEAD
-	/*
-	 * Force FPU initialization:
-	 */
-	current_thread_info()->status = 0;
-	clear_used_math();
-	mxcsr_feature_mask_init();
-
-	/*
-	 * Boot processor to setup the FP and extended state context info.
-	 */
-	if (smp_processor_id() == boot_cpu_id)
-		init_thread_xstate();
-
-=======
 	fpu_init();
->>>>>>> 02f8c6ae
 	xsave_init();
 }
 #endif