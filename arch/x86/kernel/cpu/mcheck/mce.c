/*
 * Machine check handler.
 *
 * K8 parts Copyright 2002,2003 Andi Kleen, SuSE Labs.
 * Rest from unknown author(s).
 * 2004 Andi Kleen. Rewrote most of it.
 * Copyright 2008 Intel Corporation
 * Author: Andi Kleen
 */
#include <linux/thread_info.h>
#include <linux/capability.h>
#include <linux/miscdevice.h>
#include <linux/ratelimit.h>
#include <linux/kallsyms.h>
#include <linux/rcupdate.h>
#include <linux/kobject.h>
#include <linux/uaccess.h>
#include <linux/kdebug.h>
#include <linux/kernel.h>
#include <linux/percpu.h>
#include <linux/string.h>
#include <linux/device.h>
#include <linux/syscore_ops.h>
#include <linux/delay.h>
#include <linux/ctype.h>
#include <linux/sched.h>
#include <linux/sysfs.h>
#include <linux/types.h>
#include <linux/slab.h>
#include <linux/init.h>
#include <linux/kmod.h>
#include <linux/poll.h>
#include <linux/nmi.h>
#include <linux/cpu.h>
#include <linux/smp.h>
#include <linux/fs.h>
#include <linux/mm.h>
#include <linux/debugfs.h>
#include <linux/irq_work.h>
#include <linux/export.h>

#include <asm/processor.h>
#include <asm/mce.h>
#include <asm/msr.h>

#include "mce-internal.h"

static DEFINE_MUTEX(mce_chrdev_read_mutex);

#define rcu_dereference_check_mce(p) \
	rcu_dereference_index_check((p), \
			      rcu_read_lock_sched_held() || \
			      lockdep_is_held(&mce_chrdev_read_mutex))

#define CREATE_TRACE_POINTS
#include <trace/events/mce.h>

int mce_disabled __read_mostly;

#define MISC_MCELOG_MINOR	227

#define SPINUNIT 100	/* 100ns */

atomic_t mce_entry;

DEFINE_PER_CPU(unsigned, mce_exception_count);

/*
 * Tolerant levels:
 *   0: always panic on uncorrected errors, log corrected errors
 *   1: panic or SIGBUS on uncorrected errors, log corrected errors
 *   2: SIGBUS or log uncorrected errors (if possible), log corrected errors
 *   3: never panic or SIGBUS, log all errors (for testing only)
 */
static int			tolerant		__read_mostly = 1;
static int			banks			__read_mostly;
static int			rip_msr			__read_mostly;
static int			mce_bootlog		__read_mostly = -1;
static int			monarch_timeout		__read_mostly = -1;
static int			mce_panic_timeout	__read_mostly;
static int			mce_dont_log_ce		__read_mostly;
int				mce_cmci_disabled	__read_mostly;
int				mce_ignore_ce		__read_mostly;
int				mce_ser			__read_mostly;

struct mce_bank                *mce_banks		__read_mostly;

/* User mode helper program triggered by machine check event */
static unsigned long		mce_need_notify;
static char			mce_helper[128];
static char			*mce_helper_argv[2] = { mce_helper, NULL };

static DECLARE_WAIT_QUEUE_HEAD(mce_chrdev_wait);

static DEFINE_PER_CPU(struct mce, mces_seen);
static int			cpu_missing;

/* MCA banks polled by the period polling timer for corrected events */
DEFINE_PER_CPU(mce_banks_t, mce_poll_banks) = {
	[0 ... BITS_TO_LONGS(MAX_NR_BANKS)-1] = ~0UL
};

static DEFINE_PER_CPU(struct work_struct, mce_work);

/*
 * CPU/chipset specific EDAC code can register a notifier call here to print
 * MCE errors in a human-readable form.
 */
ATOMIC_NOTIFIER_HEAD(x86_mce_decoder_chain);

/* Do initial initialization of a struct mce */
void mce_setup(struct mce *m)
{
	memset(m, 0, sizeof(struct mce));
	m->cpu = m->extcpu = smp_processor_id();
	rdtscll(m->tsc);
	/* We hope get_seconds stays lockless */
	m->time = get_seconds();
	m->cpuvendor = boot_cpu_data.x86_vendor;
	m->cpuid = cpuid_eax(1);
<<<<<<< HEAD
#ifndef CONFIG_XEN
#ifdef CONFIG_SMP
=======
>>>>>>> 62aa2b53
	m->socketid = cpu_data(m->extcpu).phys_proc_id;
	m->apicid = cpu_data(m->extcpu).initial_apicid;
#endif
	rdmsrl(MSR_IA32_MCG_CAP, m->mcgcap);
}

DEFINE_PER_CPU(struct mce, injectm);
EXPORT_PER_CPU_SYMBOL_GPL(injectm);

/*
 * Lockless MCE logging infrastructure.
 * This avoids deadlocks on printk locks without having to break locks. Also
 * separate MCEs from kernel messages to avoid bogus bug reports.
 */

static struct mce_log mcelog = {
	.signature	= MCE_LOG_SIGNATURE,
	.len		= MCE_LOG_LEN,
	.recordlen	= sizeof(struct mce),
};

void mce_log(struct mce *mce)
{
	unsigned next, entry;
	int ret = 0;

	/* Emit the trace record: */
	trace_mce_record(mce);

	ret = atomic_notifier_call_chain(&x86_mce_decoder_chain, 0, mce);
	if (ret == NOTIFY_STOP)
		return;

	mce->finished = 0;
	wmb();
	for (;;) {
		entry = rcu_dereference_check_mce(mcelog.next);
		for (;;) {

			/*
			 * When the buffer fills up discard new entries.
			 * Assume that the earlier errors are the more
			 * interesting ones:
			 */
			if (entry >= MCE_LOG_LEN) {
				set_bit(MCE_OVERFLOW,
					(unsigned long *)&mcelog.flags);
				return;
			}
			/* Old left over entry. Skip: */
			if (mcelog.entry[entry].finished) {
				entry++;
				continue;
			}
			break;
		}
		smp_rmb();
		next = entry + 1;
		if (cmpxchg(&mcelog.next, entry, next) == entry)
			break;
	}
	memcpy(mcelog.entry + entry, mce, sizeof(struct mce));
	wmb();
	mcelog.entry[entry].finished = 1;
	wmb();

	mce->finished = 1;
	set_bit(0, &mce_need_notify);
}

static void drain_mcelog_buffer(void)
{
	unsigned int next, i, prev = 0;

	next = rcu_dereference_check_mce(mcelog.next);

	do {
		struct mce *m;

		/* drain what was logged during boot */
		for (i = prev; i < next; i++) {
			unsigned long start = jiffies;
			unsigned retries = 1;

			m = &mcelog.entry[i];

			while (!m->finished) {
				if (time_after_eq(jiffies, start + 2*retries))
					retries++;

				cpu_relax();

				if (!m->finished && retries >= 4) {
					pr_err("MCE: skipping error being logged currently!\n");
					break;
				}
			}
			smp_rmb();
			atomic_notifier_call_chain(&x86_mce_decoder_chain, 0, m);
		}

		memset(mcelog.entry + prev, 0, (next - prev) * sizeof(*m));
		prev = next;
		next = cmpxchg(&mcelog.next, prev, 0);
	} while (next != prev);
}


void mce_register_decode_chain(struct notifier_block *nb)
{
	atomic_notifier_chain_register(&x86_mce_decoder_chain, nb);
	drain_mcelog_buffer();
}
EXPORT_SYMBOL_GPL(mce_register_decode_chain);

void mce_unregister_decode_chain(struct notifier_block *nb)
{
	atomic_notifier_chain_unregister(&x86_mce_decoder_chain, nb);
}
EXPORT_SYMBOL_GPL(mce_unregister_decode_chain);

static void print_mce(struct mce *m)
{
	int ret = 0;

	pr_emerg(HW_ERR "CPU %d: Machine Check Exception: %Lx Bank %d: %016Lx\n",
	       m->extcpu, m->mcgstatus, m->bank, m->status);

	if (m->ip) {
		pr_emerg(HW_ERR "RIP%s %02x:<%016Lx> ",
			!(m->mcgstatus & MCG_STATUS_EIPV) ? " !INEXACT!" : "",
				m->cs, m->ip);

		if (m->cs == __KERNEL_CS)
			print_symbol("{%s}", m->ip);
		pr_cont("\n");
	}

	pr_emerg(HW_ERR "TSC %llx ", m->tsc);
	if (m->addr)
		pr_cont("ADDR %llx ", m->addr);
	if (m->misc)
		pr_cont("MISC %llx ", m->misc);

	pr_cont("\n");
	/*
	 * Note this output is parsed by external tools and old fields
	 * should not be changed.
	 */
#ifndef CONFIG_XEN
	pr_emerg(HW_ERR "PROCESSOR %u:%x TIME %llu SOCKET %u APIC %x microcode %x\n",
		m->cpuvendor, m->cpuid, m->time, m->socketid, m->apicid,
		cpu_data(m->extcpu).microcode);
#else
	pr_emerg(HW_ERR "PROCESSOR %u:%x TIME %llu SOCKET %u APIC %x\n",
		m->cpuvendor, m->cpuid, m->time, m->socketid, m->apicid);
#endif

	/*
	 * Print out human-readable details about the MCE error,
	 * (if the CPU has an implementation for that)
	 */
	ret = atomic_notifier_call_chain(&x86_mce_decoder_chain, 0, m);
	if (ret == NOTIFY_STOP)
		return;

	pr_emerg_ratelimited(HW_ERR "Run the above through 'mcelog --ascii'\n");
}

#define PANIC_TIMEOUT 5 /* 5 seconds */

static atomic_t mce_paniced;

static int fake_panic;
static atomic_t mce_fake_paniced;

/* Panic in progress. Enable interrupts and wait for final IPI */
static void wait_for_panic(void)
{
	long timeout = PANIC_TIMEOUT*USEC_PER_SEC;

	preempt_disable();
	local_irq_enable();
	while (timeout-- > 0)
		udelay(1);
	if (panic_timeout == 0)
		panic_timeout = mce_panic_timeout;
	panic("Panicing machine check CPU died");
}

static void mce_panic(char *msg, struct mce *final, char *exp)
{
	int i, apei_err = 0;

	if (!fake_panic) {
		/*
		 * Make sure only one CPU runs in machine check panic
		 */
		if (atomic_inc_return(&mce_paniced) > 1)
			wait_for_panic();
		barrier();

		bust_spinlocks(1);
		console_verbose();
	} else {
		/* Don't log too much for fake panic */
		if (atomic_inc_return(&mce_fake_paniced) > 1)
			return;
	}
	/* First print corrected ones that are still unlogged */
	for (i = 0; i < MCE_LOG_LEN; i++) {
		struct mce *m = &mcelog.entry[i];
		if (!(m->status & MCI_STATUS_VAL))
			continue;
		if (!(m->status & MCI_STATUS_UC)) {
			print_mce(m);
			if (!apei_err)
				apei_err = apei_write_mce(m);
		}
	}
	/* Now print uncorrected but with the final one last */
	for (i = 0; i < MCE_LOG_LEN; i++) {
		struct mce *m = &mcelog.entry[i];
		if (!(m->status & MCI_STATUS_VAL))
			continue;
		if (!(m->status & MCI_STATUS_UC))
			continue;
		if (!final || memcmp(m, final, sizeof(struct mce))) {
			print_mce(m);
			if (!apei_err)
				apei_err = apei_write_mce(m);
		}
	}
	if (final) {
		print_mce(final);
		if (!apei_err)
			apei_err = apei_write_mce(final);
	}
	if (cpu_missing)
		pr_emerg(HW_ERR "Some CPUs didn't answer in synchronization\n");
	if (exp)
		pr_emerg(HW_ERR "Machine check: %s\n", exp);
	if (!fake_panic) {
		if (panic_timeout == 0)
			panic_timeout = mce_panic_timeout;
		panic(msg);
	} else
		pr_emerg(HW_ERR "Fake kernel panic: %s\n", msg);
}

/* Support code for software error injection */

static int msr_to_offset(u32 msr)
{
	unsigned bank = __this_cpu_read(injectm.bank);

	if (msr == rip_msr)
		return offsetof(struct mce, ip);
	if (msr == MSR_IA32_MCx_STATUS(bank))
		return offsetof(struct mce, status);
	if (msr == MSR_IA32_MCx_ADDR(bank))
		return offsetof(struct mce, addr);
	if (msr == MSR_IA32_MCx_MISC(bank))
		return offsetof(struct mce, misc);
	if (msr == MSR_IA32_MCG_STATUS)
		return offsetof(struct mce, mcgstatus);
	return -1;
}

/* MSR access wrappers used for error injection */
static u64 mce_rdmsrl(u32 msr)
{
	u64 v;

	if (__this_cpu_read(injectm.finished)) {
		int offset = msr_to_offset(msr);

		if (offset < 0)
			return 0;
		return *(u64 *)((char *)&__get_cpu_var(injectm) + offset);
	}

	if (rdmsrl_safe(msr, &v)) {
		WARN_ONCE(1, "mce: Unable to read msr %d!\n", msr);
		/*
		 * Return zero in case the access faulted. This should
		 * not happen normally but can happen if the CPU does
		 * something weird, or if the code is buggy.
		 */
		v = 0;
	}

	return v;
}

static void mce_wrmsrl(u32 msr, u64 v)
{
	if (__this_cpu_read(injectm.finished)) {
		int offset = msr_to_offset(msr);

		if (offset >= 0)
			*(u64 *)((char *)&__get_cpu_var(injectm) + offset) = v;
		return;
	}
	wrmsrl(msr, v);
}

/*
 * Collect all global (w.r.t. this processor) status about this machine
 * check into our "mce" struct so that we can use it later to assess
 * the severity of the problem as we read per-bank specific details.
 */
static inline void mce_gather_info(struct mce *m, struct pt_regs *regs)
{
	mce_setup(m);

	m->mcgstatus = mce_rdmsrl(MSR_IA32_MCG_STATUS);
	if (regs) {
		/*
		 * Get the address of the instruction at the time of
		 * the machine check error.
		 */
		if (m->mcgstatus & (MCG_STATUS_RIPV|MCG_STATUS_EIPV)) {
			m->ip = regs->ip;
			m->cs = regs->cs;
		}
		/* Use accurate RIP reporting if available. */
		if (rip_msr)
			m->ip = mce_rdmsrl(rip_msr);
	}
}

/*
 * Simple lockless ring to communicate PFNs from the exception handler with the
 * process context work function. This is vastly simplified because there's
 * only a single reader and a single writer.
 */
#define MCE_RING_SIZE 16	/* we use one entry less */

struct mce_ring {
	unsigned short start;
	unsigned short end;
	unsigned long ring[MCE_RING_SIZE];
};
static DEFINE_PER_CPU(struct mce_ring, mce_ring);

/* Runs with CPU affinity in workqueue */
static int mce_ring_empty(void)
{
	struct mce_ring *r = &__get_cpu_var(mce_ring);

	return r->start == r->end;
}

static int mce_ring_get(unsigned long *pfn)
{
	struct mce_ring *r;
	int ret = 0;

	*pfn = 0;
	get_cpu();
	r = &__get_cpu_var(mce_ring);
	if (r->start == r->end)
		goto out;
	*pfn = r->ring[r->start];
	r->start = (r->start + 1) % MCE_RING_SIZE;
	ret = 1;
out:
	put_cpu();
	return ret;
}

/* Always runs in MCE context with preempt off */
static int mce_ring_add(unsigned long pfn)
{
	struct mce_ring *r = &__get_cpu_var(mce_ring);
	unsigned next;

	next = (r->end + 1) % MCE_RING_SIZE;
	if (next == r->start)
		return -1;
	r->ring[r->end] = pfn;
	wmb();
	r->end = next;
	return 0;
}

int mce_available(struct cpuinfo_x86 *c)
{
	if (mce_disabled)
		return 0;
	return cpu_has(c, X86_FEATURE_MCE) && cpu_has(c, X86_FEATURE_MCA);
}

static void mce_schedule_work(void)
{
	if (!mce_ring_empty()) {
		struct work_struct *work = &__get_cpu_var(mce_work);
		if (!work_pending(work))
			schedule_work(work);
	}
}

DEFINE_PER_CPU(struct irq_work, mce_irq_work);

static void mce_irq_work_cb(struct irq_work *entry)
{
	mce_notify_irq();
	mce_schedule_work();
}

static void mce_report_event(struct pt_regs *regs)
{
	if (regs->flags & (X86_VM_MASK|X86_EFLAGS_IF)) {
		mce_notify_irq();
		/*
		 * Triggering the work queue here is just an insurance
		 * policy in case the syscall exit notify handler
		 * doesn't run soon enough or ends up running on the
		 * wrong CPU (can happen when audit sleeps)
		 */
		mce_schedule_work();
		return;
	}

	irq_work_queue(&__get_cpu_var(mce_irq_work));
}

DEFINE_PER_CPU(unsigned, mce_poll_count);

/*
 * Poll for corrected events or events that happened before reset.
 * Those are just logged through /dev/mcelog.
 *
 * This is executed in standard interrupt context.
 *
 * Note: spec recommends to panic for fatal unsignalled
 * errors here. However this would be quite problematic --
 * we would need to reimplement the Monarch handling and
 * it would mess up the exclusion between exception handler
 * and poll hander -- * so we skip this for now.
 * These cases should not happen anyways, or only when the CPU
 * is already totally * confused. In this case it's likely it will
 * not fully execute the machine check handler either.
 */
void machine_check_poll(enum mcp_flags flags, mce_banks_t *b)
{
	struct mce m;
	int i;

	percpu_inc(mce_poll_count);

	mce_gather_info(&m, NULL);

	for (i = 0; i < banks; i++) {
		if (!mce_banks[i].ctl || !test_bit(i, *b))
			continue;

		m.misc = 0;
		m.addr = 0;
		m.bank = i;
		m.tsc = 0;

		barrier();
		m.status = mce_rdmsrl(MSR_IA32_MCx_STATUS(i));
		if (!(m.status & MCI_STATUS_VAL))
			continue;

		/*
		 * Uncorrected or signalled events are handled by the exception
		 * handler when it is enabled, so don't process those here.
		 *
		 * TBD do the same check for MCI_STATUS_EN here?
		 */
		if (!(flags & MCP_UC) &&
		    (m.status & (mce_ser ? MCI_STATUS_S : MCI_STATUS_UC)))
			continue;

		if (m.status & MCI_STATUS_MISCV)
			m.misc = mce_rdmsrl(MSR_IA32_MCx_MISC(i));
		if (m.status & MCI_STATUS_ADDRV)
			m.addr = mce_rdmsrl(MSR_IA32_MCx_ADDR(i));

		if (!(flags & MCP_TIMESTAMP))
			m.tsc = 0;
		/*
		 * Don't get the IP here because it's unlikely to
		 * have anything to do with the actual error location.
		 */
		if (!(flags & MCP_DONTLOG) && !mce_dont_log_ce)
			mce_log(&m);

		/*
		 * Clear state for this bank.
		 */
		mce_wrmsrl(MSR_IA32_MCx_STATUS(i), 0);
	}

	/*
	 * Don't clear MCG_STATUS here because it's only defined for
	 * exceptions.
	 */

	sync_core();
}
EXPORT_SYMBOL_GPL(machine_check_poll);

/*
 * Do a quick check if any of the events requires a panic.
 * This decides if we keep the events around or clear them.
 */
static int mce_no_way_out(struct mce *m, char **msg)
{
	int i;

	for (i = 0; i < banks; i++) {
		m->status = mce_rdmsrl(MSR_IA32_MCx_STATUS(i));
		if (mce_severity(m, tolerant, msg) >= MCE_PANIC_SEVERITY)
			return 1;
	}
	return 0;
}

/*
 * Variable to establish order between CPUs while scanning.
 * Each CPU spins initially until executing is equal its number.
 */
static atomic_t mce_executing;

/*
 * Defines order of CPUs on entry. First CPU becomes Monarch.
 */
static atomic_t mce_callin;

/*
 * Check if a timeout waiting for other CPUs happened.
 */
static int mce_timed_out(u64 *t)
{
	/*
	 * The others already did panic for some reason.
	 * Bail out like in a timeout.
	 * rmb() to tell the compiler that system_state
	 * might have been modified by someone else.
	 */
	rmb();
	if (atomic_read(&mce_paniced))
		wait_for_panic();
	if (!monarch_timeout)
		goto out;
	if ((s64)*t < SPINUNIT) {
		/* CHECKME: Make panic default for 1 too? */
		if (tolerant < 1)
			mce_panic("Timeout synchronizing machine check over CPUs",
				  NULL, NULL);
		cpu_missing = 1;
		return 1;
	}
	*t -= SPINUNIT;
out:
	touch_nmi_watchdog();
	return 0;
}

/*
 * The Monarch's reign.  The Monarch is the CPU who entered
 * the machine check handler first. It waits for the others to
 * raise the exception too and then grades them. When any
 * error is fatal panic. Only then let the others continue.
 *
 * The other CPUs entering the MCE handler will be controlled by the
 * Monarch. They are called Subjects.
 *
 * This way we prevent any potential data corruption in a unrecoverable case
 * and also makes sure always all CPU's errors are examined.
 *
 * Also this detects the case of a machine check event coming from outer
 * space (not detected by any CPUs) In this case some external agent wants
 * us to shut down, so panic too.
 *
 * The other CPUs might still decide to panic if the handler happens
 * in a unrecoverable place, but in this case the system is in a semi-stable
 * state and won't corrupt anything by itself. It's ok to let the others
 * continue for a bit first.
 *
 * All the spin loops have timeouts; when a timeout happens a CPU
 * typically elects itself to be Monarch.
 */
static void mce_reign(void)
{
	int cpu;
	struct mce *m = NULL;
	int global_worst = 0;
	char *msg = NULL;
	char *nmsg = NULL;

	/*
	 * This CPU is the Monarch and the other CPUs have run
	 * through their handlers.
	 * Grade the severity of the errors of all the CPUs.
	 */
	for_each_possible_cpu(cpu) {
		int severity = mce_severity(&per_cpu(mces_seen, cpu), tolerant,
					    &nmsg);
		if (severity > global_worst) {
			msg = nmsg;
			global_worst = severity;
			m = &per_cpu(mces_seen, cpu);
		}
	}

	/*
	 * Cannot recover? Panic here then.
	 * This dumps all the mces in the log buffer and stops the
	 * other CPUs.
	 */
	if (m && global_worst >= MCE_PANIC_SEVERITY && tolerant < 3)
		mce_panic("Fatal Machine check", m, msg);

	/*
	 * For UC somewhere we let the CPU who detects it handle it.
	 * Also must let continue the others, otherwise the handling
	 * CPU could deadlock on a lock.
	 */

	/*
	 * No machine check event found. Must be some external
	 * source or one CPU is hung. Panic.
	 */
	if (global_worst <= MCE_KEEP_SEVERITY && tolerant < 3)
		mce_panic("Machine check from unknown source", NULL, NULL);

	/*
	 * Now clear all the mces_seen so that they don't reappear on
	 * the next mce.
	 */
	for_each_possible_cpu(cpu)
		memset(&per_cpu(mces_seen, cpu), 0, sizeof(struct mce));
}

static atomic_t global_nwo;

/*
 * Start of Monarch synchronization. This waits until all CPUs have
 * entered the exception handler and then determines if any of them
 * saw a fatal event that requires panic. Then it executes them
 * in the entry order.
 * TBD double check parallel CPU hotunplug
 */
static int mce_start(int *no_way_out)
{
	int order;
	int cpus = num_online_cpus();
	u64 timeout = (u64)monarch_timeout * NSEC_PER_USEC;

	if (!timeout)
		return -1;

	atomic_add(*no_way_out, &global_nwo);
	/*
	 * global_nwo should be updated before mce_callin
	 */
	smp_wmb();
	order = atomic_inc_return(&mce_callin);

	/*
	 * Wait for everyone.
	 */
	while (atomic_read(&mce_callin) != cpus) {
		if (mce_timed_out(&timeout)) {
			atomic_set(&global_nwo, 0);
			return -1;
		}
		ndelay(SPINUNIT);
	}

	/*
	 * mce_callin should be read before global_nwo
	 */
	smp_rmb();

	if (order == 1) {
		/*
		 * Monarch: Starts executing now, the others wait.
		 */
		atomic_set(&mce_executing, 1);
	} else {
		/*
		 * Subject: Now start the scanning loop one by one in
		 * the original callin order.
		 * This way when there are any shared banks it will be
		 * only seen by one CPU before cleared, avoiding duplicates.
		 */
		while (atomic_read(&mce_executing) < order) {
			if (mce_timed_out(&timeout)) {
				atomic_set(&global_nwo, 0);
				return -1;
			}
			ndelay(SPINUNIT);
		}
	}

	/*
	 * Cache the global no_way_out state.
	 */
	*no_way_out = atomic_read(&global_nwo);

	return order;
}

/*
 * Synchronize between CPUs after main scanning loop.
 * This invokes the bulk of the Monarch processing.
 */
static int mce_end(int order)
{
	int ret = -1;
	u64 timeout = (u64)monarch_timeout * NSEC_PER_USEC;

	if (!timeout)
		goto reset;
	if (order < 0)
		goto reset;

	/*
	 * Allow others to run.
	 */
	atomic_inc(&mce_executing);

	if (order == 1) {
		/* CHECKME: Can this race with a parallel hotplug? */
		int cpus = num_online_cpus();

		/*
		 * Monarch: Wait for everyone to go through their scanning
		 * loops.
		 */
		while (atomic_read(&mce_executing) <= cpus) {
			if (mce_timed_out(&timeout))
				goto reset;
			ndelay(SPINUNIT);
		}

		mce_reign();
		barrier();
		ret = 0;
	} else {
		/*
		 * Subject: Wait for Monarch to finish.
		 */
		while (atomic_read(&mce_executing) != 0) {
			if (mce_timed_out(&timeout))
				goto reset;
			ndelay(SPINUNIT);
		}

		/*
		 * Don't reset anything. That's done by the Monarch.
		 */
		return 0;
	}

	/*
	 * Reset all global state.
	 */
reset:
	atomic_set(&global_nwo, 0);
	atomic_set(&mce_callin, 0);
	barrier();

	/*
	 * Let others run again.
	 */
	atomic_set(&mce_executing, 0);
	return ret;
}

/*
 * Check if the address reported by the CPU is in a format we can parse.
 * It would be possible to add code for most other cases, but all would
 * be somewhat complicated (e.g. segment offset would require an instruction
 * parser). So only support physical addresses up to page granuality for now.
 */
static int mce_usable_address(struct mce *m)
{
	if (!(m->status & MCI_STATUS_MISCV) || !(m->status & MCI_STATUS_ADDRV))
		return 0;
	if (MCI_MISC_ADDR_LSB(m->misc) > PAGE_SHIFT)
		return 0;
	if (MCI_MISC_ADDR_MODE(m->misc) != MCI_MISC_ADDR_PHYS)
		return 0;
	return 1;
}

static void mce_clear_state(unsigned long *toclear)
{
	int i;

	for (i = 0; i < banks; i++) {
		if (test_bit(i, toclear))
			mce_wrmsrl(MSR_IA32_MCx_STATUS(i), 0);
	}
}

/*
 * The actual machine check handler. This only handles real
 * exceptions when something got corrupted coming in through int 18.
 *
 * This is executed in NMI context not subject to normal locking rules. This
 * implies that most kernel services cannot be safely used. Don't even
 * think about putting a printk in there!
 *
 * On Intel systems this is entered on all CPUs in parallel through
 * MCE broadcast. However some CPUs might be broken beyond repair,
 * so be always careful when synchronizing with others.
 */
void do_machine_check(struct pt_regs *regs, long error_code)
{
	struct mce m, *final;
	int i;
	int worst = 0;
	int severity;
	/*
	 * Establish sequential order between the CPUs entering the machine
	 * check handler.
	 */
	int order;
	/*
	 * If no_way_out gets set, there is no safe way to recover from this
	 * MCE.  If tolerant is cranked up, we'll try anyway.
	 */
	int no_way_out = 0;
	/*
	 * If kill_it gets set, there might be a way to recover from this
	 * error.
	 */
	int kill_it = 0;
	DECLARE_BITMAP(toclear, MAX_NR_BANKS);
	char *msg = "Unknown";

	atomic_inc(&mce_entry);

	percpu_inc(mce_exception_count);

	if (!banks)
		goto out;

	mce_gather_info(&m, regs);

	final = &__get_cpu_var(mces_seen);
	*final = m;

	no_way_out = mce_no_way_out(&m, &msg);

	barrier();

	/*
	 * When no restart IP must always kill or panic.
	 */
	if (!(m.mcgstatus & MCG_STATUS_RIPV))
		kill_it = 1;

	/*
	 * Go through all the banks in exclusion of the other CPUs.
	 * This way we don't report duplicated events on shared banks
	 * because the first one to see it will clear it.
	 */
	order = mce_start(&no_way_out);
	for (i = 0; i < banks; i++) {
		__clear_bit(i, toclear);
		if (!mce_banks[i].ctl)
			continue;

		m.misc = 0;
		m.addr = 0;
		m.bank = i;

		m.status = mce_rdmsrl(MSR_IA32_MCx_STATUS(i));
		if ((m.status & MCI_STATUS_VAL) == 0)
			continue;

		/*
		 * Non uncorrected or non signaled errors are handled by
		 * machine_check_poll. Leave them alone, unless this panics.
		 */
		if (!(m.status & (mce_ser ? MCI_STATUS_S : MCI_STATUS_UC)) &&
			!no_way_out)
			continue;

		/*
		 * Set taint even when machine check was not enabled.
		 */
		add_taint(TAINT_MACHINE_CHECK);

		severity = mce_severity(&m, tolerant, NULL);

		/*
		 * When machine check was for corrected handler don't touch,
		 * unless we're panicing.
		 */
		if (severity == MCE_KEEP_SEVERITY && !no_way_out)
			continue;
		__set_bit(i, toclear);
		if (severity == MCE_NO_SEVERITY) {
			/*
			 * Machine check event was not enabled. Clear, but
			 * ignore.
			 */
			continue;
		}

		/*
		 * Kill on action required.
		 */
		if (severity == MCE_AR_SEVERITY)
			kill_it = 1;

		if (m.status & MCI_STATUS_MISCV)
			m.misc = mce_rdmsrl(MSR_IA32_MCx_MISC(i));
		if (m.status & MCI_STATUS_ADDRV)
			m.addr = mce_rdmsrl(MSR_IA32_MCx_ADDR(i));

		/*
		 * Action optional error. Queue address for later processing.
		 * When the ring overflows we just ignore the AO error.
		 * RED-PEN add some logging mechanism when
		 * usable_address or mce_add_ring fails.
		 * RED-PEN don't ignore overflow for tolerant == 0
		 */
		if (severity == MCE_AO_SEVERITY && mce_usable_address(&m))
			mce_ring_add(m.addr >> PAGE_SHIFT);

		mce_log(&m);

		if (severity > worst) {
			*final = m;
			worst = severity;
		}
	}

	if (!no_way_out)
		mce_clear_state(toclear);

	/*
	 * Do most of the synchronization with other CPUs.
	 * When there's any problem use only local no_way_out state.
	 */
	if (mce_end(order) < 0)
		no_way_out = worst >= MCE_PANIC_SEVERITY;

	/*
	 * If we have decided that we just CAN'T continue, and the user
	 * has not set tolerant to an insane level, give up and die.
	 *
	 * This is mainly used in the case when the system doesn't
	 * support MCE broadcasting or it has been disabled.
	 */
	if (no_way_out && tolerant < 3)
		mce_panic("Fatal machine check on current CPU", final, msg);

	/*
	 * If the error seems to be unrecoverable, something should be
	 * done.  Try to kill as little as possible.  If we can kill just
	 * one task, do that.  If the user has set the tolerance very
	 * high, don't try to do anything at all.
	 */

	if (kill_it && tolerant < 3)
		force_sig(SIGBUS, current);

	/* notify userspace ASAP */
	set_thread_flag(TIF_MCE_NOTIFY);

	if (worst > 0)
		mce_report_event(regs);
	mce_wrmsrl(MSR_IA32_MCG_STATUS, 0);
out:
	atomic_dec(&mce_entry);
	sync_core();
}
EXPORT_SYMBOL_GPL(do_machine_check);

/* dummy to break dependency. actual code is in mm/memory-failure.c */
void __attribute__((weak)) memory_failure(unsigned long pfn, int vector)
{
	printk(KERN_ERR "Action optional memory failure at %lx ignored\n", pfn);
}

/*
 * Called after mce notification in process context. This code
 * is allowed to sleep. Call the high level VM handler to process
 * any corrupted pages.
 * Assume that the work queue code only calls this one at a time
 * per CPU.
 * Note we don't disable preemption, so this code might run on the wrong
 * CPU. In this case the event is picked up by the scheduled work queue.
 * This is merely a fast path to expedite processing in some common
 * cases.
 */
void mce_notify_process(void)
{
	unsigned long pfn;
	mce_notify_irq();
	while (mce_ring_get(&pfn))
		memory_failure(pfn, MCE_VECTOR);
}

static void mce_process_work(struct work_struct *dummy)
{
	mce_notify_process();
}

#ifdef CONFIG_X86_MCE_INTEL
/***
 * mce_log_therm_throt_event - Logs the thermal throttling event to mcelog
 * @cpu: The CPU on which the event occurred.
 * @status: Event status information
 *
 * This function should be called by the thermal interrupt after the
 * event has been processed and the decision was made to log the event
 * further.
 *
 * The status parameter will be saved to the 'status' field of 'struct mce'
 * and historically has been the register value of the
 * MSR_IA32_THERMAL_STATUS (Intel) msr.
 */
void mce_log_therm_throt_event(__u64 status)
{
	struct mce m;

	mce_setup(&m);
	m.bank = MCE_THERMAL_BANK;
	m.status = status;
	mce_log(&m);
}
#endif /* CONFIG_X86_MCE_INTEL */

/*
 * Periodic polling timer for "silent" machine check errors.  If the
 * poller finds an MCE, poll 2x faster.  When the poller finds no more
 * errors, poll 2x slower (up to check_interval seconds).
 *
 * We will disable polling in DOM0 since all CMCI/Polling
 * mechanism will be done in XEN for Intel CPUs
 */
#if defined (CONFIG_X86_XEN_MCE)
static int check_interval = 0; /* disable polling */
#else
static int check_interval = 5 * 60; /* 5 minutes */
#endif

static DEFINE_PER_CPU(int, mce_next_interval); /* in jiffies */
static DEFINE_PER_CPU(struct timer_list, mce_timer);

static void mce_start_timer(unsigned long data)
{
	struct timer_list *t = &per_cpu(mce_timer, data);
	int *n;

	WARN_ON(smp_processor_id() != data);

	if (mce_available(__this_cpu_ptr(&cpu_info))) {
		machine_check_poll(MCP_TIMESTAMP,
				&__get_cpu_var(mce_poll_banks));
	}

	/*
	 * Alert userspace if needed.  If we logged an MCE, reduce the
	 * polling interval, otherwise increase the polling interval.
	 */
	n = &__get_cpu_var(mce_next_interval);
	if (mce_notify_irq())
		*n = max(*n/2, HZ/100);
	else
		*n = min(*n*2, (int)round_jiffies_relative(check_interval*HZ));

	t->expires = jiffies + *n;
	add_timer_on(t, smp_processor_id());
}

/* Must not be called in IRQ context where del_timer_sync() can deadlock */
static void mce_timer_delete_all(void)
{
	int cpu;

	for_each_online_cpu(cpu)
		del_timer_sync(&per_cpu(mce_timer, cpu));
}

static void mce_do_trigger(struct work_struct *work)
{
	call_usermodehelper(mce_helper, mce_helper_argv, NULL, UMH_NO_WAIT);
}

static DECLARE_WORK(mce_trigger_work, mce_do_trigger);

/*
 * Notify the user(s) about new machine check events.
 * Can be called from interrupt context, but not from machine check/NMI
 * context.
 */
int mce_notify_irq(void)
{
	/* Not more than two messages every minute */
	static DEFINE_RATELIMIT_STATE(ratelimit, 60*HZ, 2);

	clear_thread_flag(TIF_MCE_NOTIFY);

	if (test_and_clear_bit(0, &mce_need_notify)) {
		/* wake processes polling /dev/mcelog */
		wake_up_interruptible(&mce_chrdev_wait);

		/*
		 * There is no risk of missing notifications because
		 * work_pending is always cleared before the function is
		 * executed.
		 */
		if (mce_helper[0] && !work_pending(&mce_trigger_work))
			schedule_work(&mce_trigger_work);

		if (__ratelimit(&ratelimit))
			pr_info(HW_ERR "Machine check events logged\n");

		return 1;
	}
	return 0;
}
EXPORT_SYMBOL_GPL(mce_notify_irq);

static int __cpuinit __mcheck_cpu_mce_banks_init(void)
{
	int i;

	mce_banks = kzalloc(banks * sizeof(struct mce_bank), GFP_KERNEL);
	if (!mce_banks)
		return -ENOMEM;
	for (i = 0; i < banks; i++) {
		struct mce_bank *b = &mce_banks[i];

		b->ctl = -1ULL;
		b->init = 1;
	}
	return 0;
}

/*
 * Initialize Machine Checks for a CPU.
 */
static int __cpuinit __mcheck_cpu_cap_init(void)
{
	unsigned b;
	u64 cap;

	rdmsrl(MSR_IA32_MCG_CAP, cap);

	b = cap & MCG_BANKCNT_MASK;
	if (!banks)
		printk(KERN_INFO "mce: CPU supports %d MCE banks\n", b);

	if (b > MAX_NR_BANKS) {
		printk(KERN_WARNING
		       "MCE: Using only %u machine check banks out of %u\n",
			MAX_NR_BANKS, b);
		b = MAX_NR_BANKS;
	}

	/* Don't support asymmetric configurations today */
	WARN_ON(banks != 0 && b != banks);
	banks = b;
	if (!mce_banks) {
		int err = __mcheck_cpu_mce_banks_init();

		if (err)
			return err;
	}

	/* Use accurate RIP reporting if available. */
	if ((cap & MCG_EXT_P) && MCG_EXT_CNT(cap) >= 9)
		rip_msr = MSR_IA32_MCG_EIP;

	if (cap & MCG_SER_P)
		mce_ser = 1;

	return 0;
}

static void __mcheck_cpu_init_generic(void)
{
	mce_banks_t all_banks;
	u64 cap;
	int i;

	/*
	 * Log the machine checks left over from the previous reset.
	 */
	bitmap_fill(all_banks, MAX_NR_BANKS);
	machine_check_poll(MCP_UC|(!mce_bootlog ? MCP_DONTLOG : 0), &all_banks);

	set_in_cr4(X86_CR4_MCE);

	rdmsrl(MSR_IA32_MCG_CAP, cap);
	if (cap & MCG_CTL_P)
		wrmsr(MSR_IA32_MCG_CTL, 0xffffffff, 0xffffffff);

	for (i = 0; i < banks; i++) {
		struct mce_bank *b = &mce_banks[i];

		if (!b->init)
			continue;
		wrmsrl(MSR_IA32_MCx_CTL(i), b->ctl);
		wrmsrl(MSR_IA32_MCx_STATUS(i), 0);
	}
}

/* Add per CPU specific workarounds here */
static int __cpuinit __mcheck_cpu_apply_quirks(struct cpuinfo_x86 *c)
{
	if (c->x86_vendor == X86_VENDOR_UNKNOWN) {
		pr_info("MCE: unknown CPU type - not enabling MCE support.\n");
		return -EOPNOTSUPP;
	}

	/* This should be disabled by the BIOS, but isn't always */
	if (c->x86_vendor == X86_VENDOR_AMD) {
#ifndef CONFIG_XEN
		if (c->x86 == 15 && banks > 4) {
			/*
			 * disable GART TBL walk error reporting, which
			 * trips off incorrectly with the IOMMU & 3ware
			 * & Cerberus:
			 */
			clear_bit(10, (unsigned long *)&mce_banks[4].ctl);
		}
#endif
		if (c->x86 <= 17 && mce_bootlog < 0) {
			/*
			 * Lots of broken BIOS around that don't clear them
			 * by default and leave crap in there. Don't log:
			 */
			mce_bootlog = 0;
		}
		/*
		 * Various K7s with broken bank 0 around. Always disable
		 * by default.
		 */
		 if (c->x86 == 6 && banks > 0)
			mce_banks[0].ctl = 0;
	}

	if (c->x86_vendor == X86_VENDOR_INTEL) {
		/*
		 * SDM documents that on family 6 bank 0 should not be written
		 * because it aliases to another special BIOS controlled
		 * register.
		 * But it's not aliased anymore on model 0x1a+
		 * Don't ignore bank 0 completely because there could be a
		 * valid event later, merely don't write CTL0.
		 */

		if (c->x86 == 6 && c->x86_model < 0x1A && banks > 0)
			mce_banks[0].init = 0;

		/*
		 * All newer Intel systems support MCE broadcasting. Enable
		 * synchronization with a one second timeout.
		 */
		if ((c->x86 > 6 || (c->x86 == 6 && c->x86_model >= 0xe)) &&
			monarch_timeout < 0)
			monarch_timeout = USEC_PER_SEC;

		/*
		 * There are also broken BIOSes on some Pentium M and
		 * earlier systems:
		 */
		if (c->x86 == 6 && c->x86_model <= 13 && mce_bootlog < 0)
			mce_bootlog = 0;
	}
	if (monarch_timeout < 0)
		monarch_timeout = 0;
	if (mce_bootlog != 0)
		mce_panic_timeout = 30;

	return 0;
}

static int __cpuinit __mcheck_cpu_ancient_init(struct cpuinfo_x86 *c)
{
	if (c->x86 != 5)
		return 0;

	switch (c->x86_vendor) {
	case X86_VENDOR_INTEL:
		intel_p5_mcheck_init(c);
		return 1;
		break;
	case X86_VENDOR_CENTAUR:
		winchip_mcheck_init(c);
		return 1;
		break;
	}

	return 0;
}

static void __mcheck_cpu_init_vendor(struct cpuinfo_x86 *c)
{
#ifndef CONFIG_X86_64_XEN
	switch (c->x86_vendor) {
	case X86_VENDOR_INTEL:
		mce_intel_feature_init(c);
		break;
	case X86_VENDOR_AMD:
		mce_amd_feature_init(c);
		break;
	default:
		break;
	}
#endif
}

static void __mcheck_cpu_init_timer(void)
{
	struct timer_list *t = &__get_cpu_var(mce_timer);
	int *n = &__get_cpu_var(mce_next_interval);

	setup_timer(t, mce_start_timer, smp_processor_id());

	if (mce_ignore_ce)
		return;

	*n = check_interval * HZ;
	if (!*n)
		return;
	t->expires = round_jiffies(jiffies + *n);
	add_timer_on(t, smp_processor_id());
}

/* Handle unconfigured int18 (should never happen) */
static void unexpected_machine_check(struct pt_regs *regs, long error_code)
{
	printk(KERN_ERR "CPU#%d: Unexpected int18 (Machine Check).\n",
	       smp_processor_id());
}

/* Call the installed machine check handler for this CPU setup. */
void (*machine_check_vector)(struct pt_regs *, long error_code) =
						unexpected_machine_check;

/*
 * Called for each booted CPU to set up machine checks.
 * Must be called with preempt off:
 */
void __cpuinit mcheck_cpu_init(struct cpuinfo_x86 *c)
{
	if (mce_disabled)
		return;

	if (__mcheck_cpu_ancient_init(c))
		return;

	if (!mce_available(c))
		return;

	if (__mcheck_cpu_cap_init() < 0 || __mcheck_cpu_apply_quirks(c) < 0) {
		mce_disabled = 1;
		return;
	}

	machine_check_vector = do_machine_check;

	__mcheck_cpu_init_generic();
	__mcheck_cpu_init_vendor(c);
	__mcheck_cpu_init_timer();
	INIT_WORK(&__get_cpu_var(mce_work), mce_process_work);
	init_irq_work(&__get_cpu_var(mce_irq_work), &mce_irq_work_cb);
}

/*
 * mce_chrdev: Character device /dev/mcelog to read and clear the MCE log.
 */

static DEFINE_SPINLOCK(mce_chrdev_state_lock);
static int mce_chrdev_open_count;	/* #times opened */
static int mce_chrdev_open_exclu;	/* already open exclusive? */

static int mce_chrdev_open(struct inode *inode, struct file *file)
{
	spin_lock(&mce_chrdev_state_lock);

	if (mce_chrdev_open_exclu ||
	    (mce_chrdev_open_count && (file->f_flags & O_EXCL))) {
		spin_unlock(&mce_chrdev_state_lock);

		return -EBUSY;
	}

	if (file->f_flags & O_EXCL)
		mce_chrdev_open_exclu = 1;
	mce_chrdev_open_count++;

	spin_unlock(&mce_chrdev_state_lock);

	return nonseekable_open(inode, file);
}

static int mce_chrdev_release(struct inode *inode, struct file *file)
{
	spin_lock(&mce_chrdev_state_lock);

	mce_chrdev_open_count--;
	mce_chrdev_open_exclu = 0;

	spin_unlock(&mce_chrdev_state_lock);

	return 0;
}

static void collect_tscs(void *data)
{
	unsigned long *cpu_tsc = (unsigned long *)data;

	rdtscll(cpu_tsc[smp_processor_id()]);
}

static int mce_apei_read_done;

/* Collect MCE record of previous boot in persistent storage via APEI ERST. */
static int __mce_read_apei(char __user **ubuf, size_t usize)
{
	int rc;
	u64 record_id;
	struct mce m;

	if (usize < sizeof(struct mce))
		return -EINVAL;

	rc = apei_read_mce(&m, &record_id);
	/* Error or no more MCE record */
	if (rc <= 0) {
		mce_apei_read_done = 1;
		return rc;
	}
	rc = -EFAULT;
	if (copy_to_user(*ubuf, &m, sizeof(struct mce)))
		return rc;
	/*
	 * In fact, we should have cleared the record after that has
	 * been flushed to the disk or sent to network in
	 * /sbin/mcelog, but we have no interface to support that now,
	 * so just clear it to avoid duplication.
	 */
	rc = apei_clear_mce(record_id);
	if (rc) {
		mce_apei_read_done = 1;
		return rc;
	}
	*ubuf += sizeof(struct mce);

	return 0;
}

static ssize_t mce_chrdev_read(struct file *filp, char __user *ubuf,
				size_t usize, loff_t *off)
{
	char __user *buf = ubuf;
	unsigned long *cpu_tsc;
	unsigned prev, next;
	int i, err;

	cpu_tsc = kmalloc(nr_cpu_ids * sizeof(long), GFP_KERNEL);
	if (!cpu_tsc)
		return -ENOMEM;

	mutex_lock(&mce_chrdev_read_mutex);

	if (!mce_apei_read_done) {
		err = __mce_read_apei(&buf, usize);
		if (err || buf != ubuf)
			goto out;
	}

	next = rcu_dereference_check_mce(mcelog.next);

	/* Only supports full reads right now */
	err = -EINVAL;
	if (*off != 0 || usize < MCE_LOG_LEN*sizeof(struct mce))
		goto out;

	err = 0;
	prev = 0;
	do {
		for (i = prev; i < next; i++) {
			unsigned long start = jiffies;
			struct mce *m = &mcelog.entry[i];

			while (!m->finished) {
				if (time_after_eq(jiffies, start + 2)) {
					memset(m, 0, sizeof(*m));
					goto timeout;
				}
				cpu_relax();
			}
			smp_rmb();
			err |= copy_to_user(buf, m, sizeof(*m));
			buf += sizeof(*m);
timeout:
			;
		}

		memset(mcelog.entry + prev, 0,
		       (next - prev) * sizeof(struct mce));
		prev = next;
		next = cmpxchg(&mcelog.next, prev, 0);
	} while (next != prev);

	synchronize_sched();

	/*
	 * Collect entries that were still getting written before the
	 * synchronize.
	 */
	on_each_cpu(collect_tscs, cpu_tsc, 1);

	for (i = next; i < MCE_LOG_LEN; i++) {
		struct mce *m = &mcelog.entry[i];

		if (m->finished && m->tsc < cpu_tsc[m->cpu]) {
			err |= copy_to_user(buf, m, sizeof(*m));
			smp_rmb();
			buf += sizeof(*m);
			memset(m, 0, sizeof(*m));
		}
	}

	if (err)
		err = -EFAULT;

out:
	mutex_unlock(&mce_chrdev_read_mutex);
	kfree(cpu_tsc);

	return err ? err : buf - ubuf;
}

static unsigned int mce_chrdev_poll(struct file *file, poll_table *wait)
{
	poll_wait(file, &mce_chrdev_wait, wait);
	if (rcu_access_index(mcelog.next))
		return POLLIN | POLLRDNORM;
	if (!mce_apei_read_done && apei_check_mce())
		return POLLIN | POLLRDNORM;
	return 0;
}

static long mce_chrdev_ioctl(struct file *f, unsigned int cmd,
				unsigned long arg)
{
	int __user *p = (int __user *)arg;

	if (!capable(CAP_SYS_ADMIN))
		return -EPERM;

	switch (cmd) {
	case MCE_GET_RECORD_LEN:
		return put_user(sizeof(struct mce), p);
	case MCE_GET_LOG_LEN:
		return put_user(MCE_LOG_LEN, p);
	case MCE_GETCLEAR_FLAGS: {
		unsigned flags;

		do {
			flags = mcelog.flags;
		} while (cmpxchg(&mcelog.flags, flags, 0) != flags);

		return put_user(flags, p);
	}
	default:
		return -ENOTTY;
	}
}

static ssize_t (*mce_write)(struct file *filp, const char __user *ubuf,
			    size_t usize, loff_t *off);

void register_mce_write_callback(ssize_t (*fn)(struct file *filp,
			     const char __user *ubuf,
			     size_t usize, loff_t *off))
{
	mce_write = fn;
}
EXPORT_SYMBOL_GPL(register_mce_write_callback);

ssize_t mce_chrdev_write(struct file *filp, const char __user *ubuf,
			 size_t usize, loff_t *off)
{
	if (mce_write)
		return mce_write(filp, ubuf, usize, off);
	else
		return -EINVAL;
}

static const struct file_operations mce_chrdev_ops = {
	.open			= mce_chrdev_open,
	.release		= mce_chrdev_release,
	.read			= mce_chrdev_read,
	.write			= mce_chrdev_write,
	.poll			= mce_chrdev_poll,
	.unlocked_ioctl		= mce_chrdev_ioctl,
	.llseek			= no_llseek,
};

static struct miscdevice mce_chrdev_device = {
	MISC_MCELOG_MINOR,
	"mcelog",
	&mce_chrdev_ops,
};

/*
 * mce=off Disables machine check
 * mce=no_cmci Disables CMCI
 * mce=dont_log_ce Clears corrected events silently, no log created for CEs.
 * mce=ignore_ce Disables polling and CMCI, corrected events are not cleared.
 * mce=TOLERANCELEVEL[,monarchtimeout] (number, see above)
 *	monarchtimeout is how long to wait for other CPUs on machine
 *	check, or 0 to not wait
 * mce=bootlog Log MCEs from before booting. Disabled by default on AMD.
 * mce=nobootlog Don't log MCEs from before booting.
 */
static int __init mcheck_enable(char *str)
{
	if (*str == 0) {
		enable_p5_mce();
		return 1;
	}
	if (*str == '=')
		str++;
	if (!strcmp(str, "off"))
		mce_disabled = 1;
	else if (!strcmp(str, "no_cmci"))
		mce_cmci_disabled = 1;
	else if (!strcmp(str, "dont_log_ce"))
		mce_dont_log_ce = 1;
	else if (!strcmp(str, "ignore_ce"))
		mce_ignore_ce = 1;
	else if (!strcmp(str, "bootlog") || !strcmp(str, "nobootlog"))
		mce_bootlog = (str[0] == 'b');
	else if (isdigit(str[0])) {
		get_option(&str, &tolerant);
		if (*str == ',') {
			++str;
			get_option(&str, &monarch_timeout);
		}
	} else {
		printk(KERN_INFO "mce argument %s ignored. Please use /sys\n",
		       str);
		return 0;
	}
	return 1;
}
__setup("mce", mcheck_enable);

int __init mcheck_init(void)
{
	mcheck_intel_therm_init();

	return 0;
}

/*
 * mce_syscore: PM support
 */

/*
 * Disable machine checks on suspend and shutdown. We can't really handle
 * them later.
 */
static int mce_disable_error_reporting(void)
{
	int i;

	for (i = 0; i < banks; i++) {
		struct mce_bank *b = &mce_banks[i];

		if (b->init)
			wrmsrl(MSR_IA32_MCx_CTL(i), 0);
	}
	return 0;
}

static int mce_syscore_suspend(void)
{
	return mce_disable_error_reporting();
}

static void mce_syscore_shutdown(void)
{
	mce_disable_error_reporting();
}

/*
 * On resume clear all MCE state. Don't want to see leftovers from the BIOS.
 * Only one CPU is active at this time, the others get re-added later using
 * CPU hotplug:
 */
static void mce_syscore_resume(void)
{
	__mcheck_cpu_init_generic();
	__mcheck_cpu_init_vendor(__this_cpu_ptr(&cpu_info));
}

static struct syscore_ops mce_syscore_ops = {
	.suspend	= mce_syscore_suspend,
	.shutdown	= mce_syscore_shutdown,
	.resume		= mce_syscore_resume,
};

/*
 * mce_device: Sysfs support
 */

static void mce_cpu_restart(void *data)
{
	if (!mce_available(__this_cpu_ptr(&cpu_info)))
		return;
	__mcheck_cpu_init_generic();
	__mcheck_cpu_init_timer();
}

/* Reinit MCEs after user configuration changes */
static void mce_restart(void)
{
	mce_timer_delete_all();
	on_each_cpu(mce_cpu_restart, NULL, 1);
}

/* Toggle features for corrected errors */
static void mce_disable_cmci(void *data)
{
	if (!mce_available(__this_cpu_ptr(&cpu_info)))
		return;
	cmci_clear();
}

static void mce_enable_ce(void *all)
{
	if (!mce_available(__this_cpu_ptr(&cpu_info)))
		return;
	cmci_reenable();
	cmci_recheck();
	if (all)
		__mcheck_cpu_init_timer();
}

static struct bus_type mce_subsys = {
	.name		= "machinecheck",
	.dev_name	= "machinecheck",
};

struct device *mce_device[CONFIG_NR_CPUS];

__cpuinitdata
void (*threshold_cpu_callback)(unsigned long action, unsigned int cpu);

static inline struct mce_bank *attr_to_bank(struct device_attribute *attr)
{
	return container_of(attr, struct mce_bank, attr);
}

static ssize_t show_bank(struct device *s, struct device_attribute *attr,
			 char *buf)
{
	return sprintf(buf, "%llx\n", attr_to_bank(attr)->ctl);
}

static ssize_t set_bank(struct device *s, struct device_attribute *attr,
			const char *buf, size_t size)
{
	u64 new;

	if (strict_strtoull(buf, 0, &new) < 0)
		return -EINVAL;

	attr_to_bank(attr)->ctl = new;
	mce_restart();

	return size;
}

static ssize_t
show_trigger(struct device *s, struct device_attribute *attr, char *buf)
{
	strcpy(buf, mce_helper);
	strcat(buf, "\n");
	return strlen(mce_helper) + 1;
}

static ssize_t set_trigger(struct device *s, struct device_attribute *attr,
				const char *buf, size_t siz)
{
	char *p;

	strncpy(mce_helper, buf, sizeof(mce_helper));
	mce_helper[sizeof(mce_helper)-1] = 0;
	p = strchr(mce_helper, '\n');

	if (p)
		*p = 0;

	return strlen(mce_helper) + !!p;
}

static ssize_t set_ignore_ce(struct device *s,
			     struct device_attribute *attr,
			     const char *buf, size_t size)
{
	u64 new;

	if (strict_strtoull(buf, 0, &new) < 0)
		return -EINVAL;

	if (mce_ignore_ce ^ !!new) {
		if (new) {
			/* disable ce features */
			mce_timer_delete_all();
			on_each_cpu(mce_disable_cmci, NULL, 1);
			mce_ignore_ce = 1;
		} else {
			/* enable ce features */
			mce_ignore_ce = 0;
			on_each_cpu(mce_enable_ce, (void *)1, 1);
		}
	}
	return size;
}

static ssize_t set_cmci_disabled(struct device *s,
				 struct device_attribute *attr,
				 const char *buf, size_t size)
{
	u64 new;

	if (strict_strtoull(buf, 0, &new) < 0)
		return -EINVAL;

	if (mce_cmci_disabled ^ !!new) {
		if (new) {
			/* disable cmci */
			on_each_cpu(mce_disable_cmci, NULL, 1);
			mce_cmci_disabled = 1;
		} else {
			/* enable cmci */
			mce_cmci_disabled = 0;
			on_each_cpu(mce_enable_ce, NULL, 1);
		}
	}
	return size;
}

static ssize_t store_int_with_restart(struct device *s,
				      struct device_attribute *attr,
				      const char *buf, size_t size)
{
	ssize_t ret = device_store_int(s, attr, buf, size);
	mce_restart();
	return ret;
}

static DEVICE_ATTR(trigger, 0644, show_trigger, set_trigger);
static DEVICE_INT_ATTR(tolerant, 0644, tolerant);
static DEVICE_INT_ATTR(monarch_timeout, 0644, monarch_timeout);
static DEVICE_INT_ATTR(dont_log_ce, 0644, mce_dont_log_ce);

static struct dev_ext_attribute dev_attr_check_interval = {
	__ATTR(check_interval, 0644, device_show_int, store_int_with_restart),
	&check_interval
};

static struct dev_ext_attribute dev_attr_ignore_ce = {
	__ATTR(ignore_ce, 0644, device_show_int, set_ignore_ce),
	&mce_ignore_ce
};

static struct dev_ext_attribute dev_attr_cmci_disabled = {
	__ATTR(cmci_disabled, 0644, device_show_int, set_cmci_disabled),
	&mce_cmci_disabled
};

static struct device_attribute *mce_device_attrs[] = {
	&dev_attr_tolerant.attr,
	&dev_attr_check_interval.attr,
	&dev_attr_trigger,
	&dev_attr_monarch_timeout.attr,
	&dev_attr_dont_log_ce.attr,
	&dev_attr_ignore_ce.attr,
	&dev_attr_cmci_disabled.attr,
	NULL
};

static cpumask_var_t mce_device_initialized;

static void mce_device_release(struct device *dev)
{
	kfree(dev);
}

/* Per cpu device init. All of the cpus still share the same ctrl bank: */
static __cpuinit int mce_device_create(unsigned int cpu)
{
	struct device *dev;
	int err;
	int i, j;

	if (!mce_available(&boot_cpu_data))
		return -EIO;

	dev = kzalloc(sizeof *dev, GFP_KERNEL);
	if (!dev)
		return -ENOMEM;
	dev->id  = cpu;
	dev->bus = &mce_subsys;
	dev->release = &mce_device_release;

	err = device_register(dev);
	if (err)
		return err;

	for (i = 0; mce_device_attrs[i]; i++) {
		err = device_create_file(dev, mce_device_attrs[i]);
		if (err)
			goto error;
	}
	for (j = 0; j < banks; j++) {
		err = device_create_file(dev, &mce_banks[j].attr);
		if (err)
			goto error2;
	}
	cpumask_set_cpu(cpu, mce_device_initialized);
	mce_device[cpu] = dev;

	return 0;
error2:
	while (--j >= 0)
		device_remove_file(dev, &mce_banks[j].attr);
error:
	while (--i >= 0)
		device_remove_file(dev, mce_device_attrs[i]);

	device_unregister(dev);

	return err;
}

static __cpuinit void mce_device_remove(unsigned int cpu)
{
	struct device *dev = mce_device[cpu];
	int i;

	if (!cpumask_test_cpu(cpu, mce_device_initialized))
		return;

	for (i = 0; mce_device_attrs[i]; i++)
		device_remove_file(dev, mce_device_attrs[i]);

	for (i = 0; i < banks; i++)
		device_remove_file(dev, &mce_banks[i].attr);

	device_unregister(dev);
	cpumask_clear_cpu(cpu, mce_device_initialized);
	mce_device[cpu] = NULL;
}

/* Make sure there are no machine checks on offlined CPUs. */
static void __cpuinit mce_disable_cpu(void *h)
{
	unsigned long action = *(unsigned long *)h;
	int i;

	if (!mce_available(__this_cpu_ptr(&cpu_info)))
		return;

	if (!(action & CPU_TASKS_FROZEN))
		cmci_clear();
	for (i = 0; i < banks; i++) {
		struct mce_bank *b = &mce_banks[i];

		if (b->init)
			wrmsrl(MSR_IA32_MCx_CTL(i), 0);
	}
}

static void __cpuinit mce_reenable_cpu(void *h)
{
	unsigned long action = *(unsigned long *)h;
	int i;

	if (!mce_available(__this_cpu_ptr(&cpu_info)))
		return;

	if (!(action & CPU_TASKS_FROZEN))
		cmci_reenable();
	for (i = 0; i < banks; i++) {
		struct mce_bank *b = &mce_banks[i];

		if (b->init)
			wrmsrl(MSR_IA32_MCx_CTL(i), b->ctl);
	}
}

/* Get notified when a cpu comes on/off. Be hotplug friendly. */
static int __cpuinit
mce_cpu_callback(struct notifier_block *nfb, unsigned long action, void *hcpu)
{
	unsigned int cpu = (unsigned long)hcpu;
	struct timer_list *t = &per_cpu(mce_timer, cpu);

	switch (action) {
	case CPU_ONLINE:
	case CPU_ONLINE_FROZEN:
		mce_device_create(cpu);
		if (threshold_cpu_callback)
			threshold_cpu_callback(action, cpu);
		break;
	case CPU_DEAD:
	case CPU_DEAD_FROZEN:
		if (threshold_cpu_callback)
			threshold_cpu_callback(action, cpu);
		mce_device_remove(cpu);
		break;
	case CPU_DOWN_PREPARE:
	case CPU_DOWN_PREPARE_FROZEN:
		del_timer_sync(t);
		smp_call_function_single(cpu, mce_disable_cpu, &action, 1);
		break;
	case CPU_DOWN_FAILED:
	case CPU_DOWN_FAILED_FROZEN:
		if (!mce_ignore_ce && check_interval) {
			t->expires = round_jiffies(jiffies +
					   __get_cpu_var(mce_next_interval));
			add_timer_on(t, cpu);
		}
		smp_call_function_single(cpu, mce_reenable_cpu, &action, 1);
		break;
	case CPU_POST_DEAD:
		/* intentionally ignoring frozen here */
		cmci_rediscover(cpu);
		break;
	}
	return NOTIFY_OK;
}

static struct notifier_block mce_cpu_notifier __cpuinitdata = {
	.notifier_call = mce_cpu_callback,
};

static __init void mce_init_banks(void)
{
	int i;

	for (i = 0; i < banks; i++) {
		struct mce_bank *b = &mce_banks[i];
		struct device_attribute *a = &b->attr;

		sysfs_attr_init(&a->attr);
		a->attr.name	= b->attrname;
		snprintf(b->attrname, ATTR_LEN, "bank%d", i);

		a->attr.mode	= 0644;
		a->show		= show_bank;
		a->store	= set_bank;
	}
}

static __init int mcheck_init_device(void)
{
	int err;
	int i = 0;

	if (!mce_available(&boot_cpu_data))
		return -EIO;

	zalloc_cpumask_var(&mce_device_initialized, GFP_KERNEL);

	mce_init_banks();

	err = subsys_system_register(&mce_subsys, NULL);
	if (err)
		return err;

	for_each_online_cpu(i) {
		err = mce_device_create(i);
		if (err)
			return err;
	}

	register_syscore_ops(&mce_syscore_ops);
	register_hotcpu_notifier(&mce_cpu_notifier);

	/* register character device /dev/mcelog */
	misc_register(&mce_chrdev_device);

#ifdef CONFIG_X86_XEN_MCE
	if (is_initial_xendomain()) {
		/* Register vIRQ handler for MCE LOG processing */
		extern int bind_virq_for_mce(void);

		printk(KERN_DEBUG "MCE: bind virq for DOM0 logging\n");
		bind_virq_for_mce();
	}
#endif

	return err;
}
device_initcall(mcheck_init_device);

/*
 * Old style boot options parsing. Only for compatibility.
 */
static int __init mcheck_disable(char *str)
{
	mce_disabled = 1;
	return 1;
}
__setup("nomce", mcheck_disable);

#ifdef CONFIG_DEBUG_FS
struct dentry *mce_get_debugfs_dir(void)
{
	static struct dentry *dmce;

	if (!dmce)
		dmce = debugfs_create_dir("mce", NULL);

	return dmce;
}

static void mce_reset(void)
{
	cpu_missing = 0;
	atomic_set(&mce_fake_paniced, 0);
	atomic_set(&mce_executing, 0);
	atomic_set(&mce_callin, 0);
	atomic_set(&global_nwo, 0);
}

static int fake_panic_get(void *data, u64 *val)
{
	*val = fake_panic;
	return 0;
}

static int fake_panic_set(void *data, u64 val)
{
	mce_reset();
	fake_panic = val;
	return 0;
}

DEFINE_SIMPLE_ATTRIBUTE(fake_panic_fops, fake_panic_get,
			fake_panic_set, "%llu\n");

static int __init mcheck_debugfs_init(void)
{
	struct dentry *dmce, *ffake_panic;

	dmce = mce_get_debugfs_dir();
	if (!dmce)
		return -ENOMEM;
	ffake_panic = debugfs_create_file("fake_panic", 0444, dmce, NULL,
					  &fake_panic_fops);
	if (!ffake_panic)
		return -ENOMEM;

	return 0;
}
late_initcall(mcheck_debugfs_init);
#endif<|MERGE_RESOLUTION|>--- conflicted
+++ resolved
@@ -118,14 +118,8 @@
 	m->time = get_seconds();
 	m->cpuvendor = boot_cpu_data.x86_vendor;
 	m->cpuid = cpuid_eax(1);
-<<<<<<< HEAD
-#ifndef CONFIG_XEN
-#ifdef CONFIG_SMP
-=======
->>>>>>> 62aa2b53
 	m->socketid = cpu_data(m->extcpu).phys_proc_id;
 	m->apicid = cpu_data(m->extcpu).initial_apicid;
-#endif
 	rdmsrl(MSR_IA32_MCG_CAP, m->mcgcap);
 }
 
@@ -272,14 +266,9 @@
 	 * Note this output is parsed by external tools and old fields
 	 * should not be changed.
 	 */
-#ifndef CONFIG_XEN
 	pr_emerg(HW_ERR "PROCESSOR %u:%x TIME %llu SOCKET %u APIC %x microcode %x\n",
 		m->cpuvendor, m->cpuid, m->time, m->socketid, m->apicid,
 		cpu_data(m->extcpu).microcode);
-#else
-	pr_emerg(HW_ERR "PROCESSOR %u:%x TIME %llu SOCKET %u APIC %x\n",
-		m->cpuvendor, m->cpuid, m->time, m->socketid, m->apicid);
-#endif
 
 	/*
 	 * Print out human-readable details about the MCE error,
@@ -1164,15 +1153,8 @@
  * Periodic polling timer for "silent" machine check errors.  If the
  * poller finds an MCE, poll 2x faster.  When the poller finds no more
  * errors, poll 2x slower (up to check_interval seconds).
- *
- * We will disable polling in DOM0 since all CMCI/Polling
- * mechanism will be done in XEN for Intel CPUs
- */
-#if defined (CONFIG_X86_XEN_MCE)
-static int check_interval = 0; /* disable polling */
-#else
+ */
 static int check_interval = 5 * 60; /* 5 minutes */
-#endif
 
 static DEFINE_PER_CPU(int, mce_next_interval); /* in jiffies */
 static DEFINE_PER_CPU(struct timer_list, mce_timer);
@@ -1347,7 +1329,6 @@
 
 	/* This should be disabled by the BIOS, but isn't always */
 	if (c->x86_vendor == X86_VENDOR_AMD) {
-#ifndef CONFIG_XEN
 		if (c->x86 == 15 && banks > 4) {
 			/*
 			 * disable GART TBL walk error reporting, which
@@ -1356,7 +1337,6 @@
 			 */
 			clear_bit(10, (unsigned long *)&mce_banks[4].ctl);
 		}
-#endif
 		if (c->x86 <= 17 && mce_bootlog < 0) {
 			/*
 			 * Lots of broken BIOS around that don't clear them
@@ -1429,7 +1409,6 @@
 
 static void __mcheck_cpu_init_vendor(struct cpuinfo_x86 *c)
 {
-#ifndef CONFIG_X86_64_XEN
 	switch (c->x86_vendor) {
 	case X86_VENDOR_INTEL:
 		mce_intel_feature_init(c);
@@ -1440,7 +1419,6 @@
 	default:
 		break;
 	}
-#endif
 }
 
 static void __mcheck_cpu_init_timer(void)
@@ -2223,16 +2201,6 @@
 	/* register character device /dev/mcelog */
 	misc_register(&mce_chrdev_device);
 
-#ifdef CONFIG_X86_XEN_MCE
-	if (is_initial_xendomain()) {
-		/* Register vIRQ handler for MCE LOG processing */
-		extern int bind_virq_for_mce(void);
-
-		printk(KERN_DEBUG "MCE: bind virq for DOM0 logging\n");
-		bind_virq_for_mce();
-	}
-#endif
-
 	return err;
 }
 device_initcall(mcheck_init_device);
