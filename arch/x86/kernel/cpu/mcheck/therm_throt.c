--- conflicted
+++ resolved
@@ -46,16 +46,6 @@
 	u64			next_check;
 	unsigned long		count;
 	unsigned long		last_count;
-<<<<<<< HEAD
-};
-
-struct thermal_state {
-	struct _thermal_state core_throttle;
-	struct _thermal_state core_power_limit;
-	struct _thermal_state package_throttle;
-	struct _thermal_state package_power_limit;
-=======
->>>>>>> 02f8c6ae
 };
 
 struct thermal_state {
@@ -343,8 +333,6 @@
 #define PACKAGE_THROTTLED	((__u64)2 << 62)
 #define PACKAGE_POWER_LIMIT	((__u64)3 << 62)
 
-<<<<<<< HEAD
-=======
 static void notify_thresholds(__u64 msr_val)
 {
 	/* check whether the interrupt handler is defined;
@@ -361,51 +349,34 @@
 		platform_thermal_notify(msr_val);
 }
 
->>>>>>> 02f8c6ae
 /* Thermal transition interrupt handler */
 static void intel_thermal_interrupt(void)
 {
 	__u64 msr_val;
-	struct cpuinfo_x86 *c = &cpu_data(smp_processor_id());
 
 	rdmsrl(MSR_IA32_THERM_STATUS, msr_val);
 
-<<<<<<< HEAD
-=======
 	/* Check for violation of core thermal thresholds*/
 	notify_thresholds(msr_val);
 
->>>>>>> 02f8c6ae
 	if (therm_throt_process(msr_val & THERM_STATUS_PROCHOT,
 				THERMAL_THROTTLING_EVENT,
 				CORE_LEVEL) != 0)
 		mce_log_therm_throt_event(CORE_THROTTLED | msr_val);
 
-<<<<<<< HEAD
-	if (cpu_has(c, X86_FEATURE_PLN))
-=======
 	if (this_cpu_has(X86_FEATURE_PLN))
->>>>>>> 02f8c6ae
 		if (therm_throt_process(msr_val & THERM_STATUS_POWER_LIMIT,
 					POWER_LIMIT_EVENT,
 					CORE_LEVEL) != 0)
 			mce_log_therm_throt_event(CORE_POWER_LIMIT | msr_val);
 
-<<<<<<< HEAD
-	if (cpu_has(c, X86_FEATURE_PTS)) {
-=======
 	if (this_cpu_has(X86_FEATURE_PTS)) {
->>>>>>> 02f8c6ae
 		rdmsrl(MSR_IA32_PACKAGE_THERM_STATUS, msr_val);
 		if (therm_throt_process(msr_val & PACKAGE_THERM_STATUS_PROCHOT,
 					THERMAL_THROTTLING_EVENT,
 					PACKAGE_LEVEL) != 0)
 			mce_log_therm_throt_event(PACKAGE_THROTTLED | msr_val);
-<<<<<<< HEAD
-		if (cpu_has(c, X86_FEATURE_PLN))
-=======
 		if (this_cpu_has(X86_FEATURE_PLN))
->>>>>>> 02f8c6ae
 			if (therm_throt_process(msr_val &
 					PACKAGE_THERM_STATUS_POWER_LIMIT,
 					POWER_LIMIT_EVENT,
@@ -434,8 +405,6 @@
 	ack_APIC_irq();
 }
 
-<<<<<<< HEAD
-=======
 /* Thermal monitoring depends on APIC, ACPI and clock modulation */
 static int intel_thermal_supported(struct cpuinfo_x86 *c)
 {
@@ -446,7 +415,6 @@
 	return 1;
 }
 
->>>>>>> 02f8c6ae
 void __init mcheck_intel_therm_init(void)
 {
 	/*
@@ -454,12 +422,7 @@
 	 * LVT value on BSP and use that value to restore APs' thermal LVT
 	 * entry BIOS programmed later
 	 */
-<<<<<<< HEAD
-	if (cpu_has(&boot_cpu_data, X86_FEATURE_ACPI) &&
-		cpu_has(&boot_cpu_data, X86_FEATURE_ACC))
-=======
 	if (intel_thermal_supported(&boot_cpu_data))
->>>>>>> 02f8c6ae
 		lvtthmr_init = apic_read(APIC_LVTTHMR);
 }
 
@@ -469,13 +432,7 @@
 	int tm2 = 0;
 	u32 l, h;
 
-<<<<<<< HEAD
-	/* Thermal monitoring depends on APIC, ACPI and clock modulation */
-	if (!cpu_has_apic || !cpu_has(c, X86_FEATURE_ACPI) ||
-		!cpu_has(c, X86_FEATURE_ACC))
-=======
 	if (!intel_thermal_supported(c))
->>>>>>> 02f8c6ae
 		return;
 
 	/*
