/*
 * Intel specific MCE features.
 * Copyright 2004 Zwane Mwaikambo <zwane@linuxpower.ca>
 * Copyright (C) 2008, 2009 Intel Corporation
 * Author: Andi Kleen
 */

#include <linux/gfp.h>
#include <linux/init.h>
#include <linux/interrupt.h>
#include <linux/percpu.h>
#include <linux/sched.h>
#include <asm/apic.h>
#include <asm/processor.h>
#include <asm/msr.h>
#include <asm/mce.h>

/*
 * Support for Intel Correct Machine Check Interrupts. This allows
 * the CPU to raise an interrupt when a corrected machine check happened.
 * Normally we pick those up using a regular polling timer.
 * Also supports reliable discovery of shared banks.
 */

static DEFINE_PER_CPU(mce_banks_t, mce_banks_owned);

/*
 * cmci_discover_lock protects against parallel discovery attempts
 * which could race against each other.
 */
static DEFINE_SPINLOCK(cmci_discover_lock);

#define CMCI_THRESHOLD 1

static int cmci_supported(int *banks)
{
	u64 cap;

	if (mce_cmci_disabled || mce_ignore_ce)
		return 0;

	/*
	 * Vendor check is not strictly needed, but the initial
	 * initialization is vendor keyed and this
	 * makes sure none of the backdoors are entered otherwise.
	 */
	if (boot_cpu_data.x86_vendor != X86_VENDOR_INTEL)
		return 0;
	if (!cpu_has_apic || lapic_get_maxlvt() < 6)
		return 0;
	rdmsrl(MSR_IA32_MCG_CAP, cap);
	*banks = min_t(unsigned, MAX_NR_BANKS, cap & 0xff);
	return !!(cap & MCG_CMCI_P);
}

/*
 * The interrupt handler. This is called on every event.
 * Just call the poller directly to log any events.
 * This could in theory increase the threshold under high load,
 * but doesn't for now.
 */
static void intel_threshold_interrupt(void)
{
	machine_check_poll(MCP_TIMESTAMP, &__get_cpu_var(mce_banks_owned));
	mce_notify_irq();
}

static void print_update(char *type, int *hdr, int num)
{
	if (*hdr == 0)
		printk(KERN_INFO "CPU %d MCA banks", smp_processor_id());
	*hdr = 1;
	printk(KERN_CONT " %s:%d", type, num);
}

/*
 * Enable CMCI (Corrected Machine Check Interrupt) for available MCE banks
 * on this CPU. Use the algorithm recommended in the SDM to discover shared
 * banks.
 */
static void cmci_discover(int banks, int boot)
{
	unsigned long *owned = (void *)&__get_cpu_var(mce_banks_owned);
	unsigned long flags;
	int hdr = 0;
	int i;

	spin_lock_irqsave(&cmci_discover_lock, flags);
	for (i = 0; i < banks; i++) {
		u64 val;

		if (test_bit(i, owned))
			continue;

		rdmsrl(MSR_IA32_MCx_CTL2(i), val);

		/* Already owned by someone else? */
<<<<<<< HEAD
		if (val & CMCI_EN) {
=======
		if (val & MCI_CTL2_CMCI_EN) {
>>>>>>> 02f8c6ae
			if (test_and_clear_bit(i, owned) && !boot)
				print_update("SHD", &hdr, i);
			__clear_bit(i, __get_cpu_var(mce_poll_banks));
			continue;
		}

<<<<<<< HEAD
		val &= ~MCI_CTL2_THRESHOLD_MASK;
		val |= CMCI_EN | CMCI_THRESHOLD;
=======
		val &= ~MCI_CTL2_CMCI_THRESHOLD_MASK;
		val |= MCI_CTL2_CMCI_EN | CMCI_THRESHOLD;
>>>>>>> 02f8c6ae
		wrmsrl(MSR_IA32_MCx_CTL2(i), val);
		rdmsrl(MSR_IA32_MCx_CTL2(i), val);

		/* Did the enable bit stick? -- the bank supports CMCI */
<<<<<<< HEAD
		if (val & CMCI_EN) {
=======
		if (val & MCI_CTL2_CMCI_EN) {
>>>>>>> 02f8c6ae
			if (!test_and_set_bit(i, owned) && !boot)
				print_update("CMCI", &hdr, i);
			__clear_bit(i, __get_cpu_var(mce_poll_banks));
		} else {
			WARN_ON(!test_bit(i, __get_cpu_var(mce_poll_banks)));
		}
	}
	spin_unlock_irqrestore(&cmci_discover_lock, flags);
	if (hdr)
		printk(KERN_CONT "\n");
}

/*
 * Just in case we missed an event during initialization check
 * all the CMCI owned banks.
 */
void cmci_recheck(void)
{
	unsigned long flags;
	int banks;

	if (!mce_available(__this_cpu_ptr(&cpu_info)) || !cmci_supported(&banks))
		return;
	local_irq_save(flags);
	machine_check_poll(MCP_TIMESTAMP, &__get_cpu_var(mce_banks_owned));
	local_irq_restore(flags);
}

/*
 * Disable CMCI on this CPU for all banks it owns when it goes down.
 * This allows other CPUs to claim the banks on rediscovery.
 */
void cmci_clear(void)
{
	unsigned long flags;
	int i;
	int banks;
	u64 val;

	if (!cmci_supported(&banks))
		return;
	spin_lock_irqsave(&cmci_discover_lock, flags);
	for (i = 0; i < banks; i++) {
		if (!test_bit(i, __get_cpu_var(mce_banks_owned)))
			continue;
		/* Disable CMCI */
		rdmsrl(MSR_IA32_MCx_CTL2(i), val);
		val &= ~(MCI_CTL2_CMCI_EN|MCI_CTL2_CMCI_THRESHOLD_MASK);
		wrmsrl(MSR_IA32_MCx_CTL2(i), val);
		__clear_bit(i, __get_cpu_var(mce_banks_owned));
	}
	spin_unlock_irqrestore(&cmci_discover_lock, flags);
}

/*
 * After a CPU went down cycle through all the others and rediscover
 * Must run in process context.
 */
void cmci_rediscover(int dying)
{
	int banks;
	int cpu;
	cpumask_var_t old;

	if (!cmci_supported(&banks))
		return;
	if (!alloc_cpumask_var(&old, GFP_KERNEL))
		return;
	cpumask_copy(old, &current->cpus_allowed);

	for_each_online_cpu(cpu) {
		if (cpu == dying)
			continue;
		if (set_cpus_allowed_ptr(current, cpumask_of(cpu)))
			continue;
		/* Recheck banks in case CPUs don't all have the same */
		if (cmci_supported(&banks))
			cmci_discover(banks, 0);
	}

	set_cpus_allowed_ptr(current, old);
	free_cpumask_var(old);
}

/*
 * Reenable CMCI on this CPU in case a CPU down failed.
 */
void cmci_reenable(void)
{
	int banks;
	if (cmci_supported(&banks))
		cmci_discover(banks, 0);
}

static void intel_init_cmci(void)
{
	int banks;

	if (!cmci_supported(&banks))
		return;

	mce_threshold_vector = intel_threshold_interrupt;
	cmci_discover(banks, 1);
	/*
	 * For CPU #0 this runs with still disabled APIC, but that's
	 * ok because only the vector is set up. We still do another
	 * check for the banks later for CPU #0 just to make sure
	 * to not miss any events.
	 */
	apic_write(APIC_LVTCMCI, THRESHOLD_APIC_VECTOR|APIC_DM_FIXED);
	cmci_recheck();
}

void mce_intel_feature_init(struct cpuinfo_x86 *c)
{
	intel_init_thermal(c);
	intel_init_cmci();
}<|MERGE_RESOLUTION|>--- conflicted
+++ resolved
@@ -95,33 +95,20 @@
 		rdmsrl(MSR_IA32_MCx_CTL2(i), val);
 
 		/* Already owned by someone else? */
-<<<<<<< HEAD
-		if (val & CMCI_EN) {
-=======
 		if (val & MCI_CTL2_CMCI_EN) {
->>>>>>> 02f8c6ae
 			if (test_and_clear_bit(i, owned) && !boot)
 				print_update("SHD", &hdr, i);
 			__clear_bit(i, __get_cpu_var(mce_poll_banks));
 			continue;
 		}
 
-<<<<<<< HEAD
-		val &= ~MCI_CTL2_THRESHOLD_MASK;
-		val |= CMCI_EN | CMCI_THRESHOLD;
-=======
 		val &= ~MCI_CTL2_CMCI_THRESHOLD_MASK;
 		val |= MCI_CTL2_CMCI_EN | CMCI_THRESHOLD;
->>>>>>> 02f8c6ae
 		wrmsrl(MSR_IA32_MCx_CTL2(i), val);
 		rdmsrl(MSR_IA32_MCx_CTL2(i), val);
 
 		/* Did the enable bit stick? -- the bank supports CMCI */
-<<<<<<< HEAD
-		if (val & CMCI_EN) {
-=======
 		if (val & MCI_CTL2_CMCI_EN) {
->>>>>>> 02f8c6ae
 			if (!test_and_set_bit(i, owned) && !boot)
 				print_update("CMCI", &hdr, i);
 			__clear_bit(i, __get_cpu_var(mce_poll_banks));
