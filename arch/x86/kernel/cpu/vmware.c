--- conflicted
+++ resolved
@@ -23,10 +23,6 @@
 
 #include <linux/dmi.h>
 #include <linux/module.h>
-<<<<<<< HEAD
-#include <linux/jiffies.h>
-=======
->>>>>>> 02f8c6ae
 #include <asm/div64.h>
 #include <asm/x86_init.h>
 #include <asm/hypervisor.h>
@@ -110,7 +106,6 @@
 
 	return false;
 }
-EXPORT_SYMBOL(vmware_platform);
 
 /*
  * VMware hypervisor takes care of exporting a reliable TSC to the guest.
