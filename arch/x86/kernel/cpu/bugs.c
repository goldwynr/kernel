--- conflicted
+++ resolved
@@ -17,20 +17,6 @@
 #include <asm/paravirt.h>
 #include <asm/alternative.h>
 
-<<<<<<< HEAD
-#ifndef CONFIG_XEN
-static int __init no_halt(char *s)
-{
-	WARN_ONCE(1, "\"no-hlt\" is deprecated, please use \"idle=poll\"\n");
-	boot_cpu_data.hlt_works_ok = 0;
-	return 1;
-}
-
-__setup("no-hlt", no_halt);
-#endif
-
-=======
->>>>>>> f6161aa1
 static int __init no_387(char *s)
 {
 	boot_cpu_data.hard_math = 0;
@@ -89,35 +75,11 @@
 
 	kernel_fpu_end();
 
-#ifndef CONFIG_XEN
 	boot_cpu_data.fdiv_bug = fdiv_bug;
 	if (boot_cpu_data.fdiv_bug)
 		pr_warn("Hmm, FPU with FDIV bug\n");
-#endif
 }
 
-<<<<<<< HEAD
-static void __init check_hlt(void)
-{
-#ifndef CONFIG_XEN
-	if (boot_cpu_data.x86 >= 5 || paravirt_enabled())
-		return;
-
-	pr_info("Checking 'hlt' instruction... ");
-	if (!boot_cpu_data.hlt_works_ok) {
-		pr_cont("disabled\n");
-		return;
-	}
-	halt();
-	halt();
-	halt();
-	halt();
-	pr_cont("OK\n");
-#endif
-}
-
-=======
->>>>>>> f6161aa1
 /*
  * Check whether we are able to run this kernel safely on SMP.
  *
