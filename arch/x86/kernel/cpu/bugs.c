/*
 *  Copyright (C) 1994  Linus Torvalds
 *
 *  Cyrix stuff, June 1998 by:
 *	- Rafael R. Reilova (moved everything from head.S),
 *        <rreilova@ececs.uc.edu>
 *	- Channing Corn (tests & fixes),
 *	- Andrew D. Balsa (code cleanup).
 */
#include <linux/init.h>
#include <linux/utsname.h>
#include <asm/bugs.h>
#include <asm/processor.h>
#include <asm/processor-flags.h>
#include <asm/i387.h>
#include <asm/msr.h>
#include <asm/paravirt.h>
#include <asm/alternative.h>

#ifndef CONFIG_XEN
static int __init no_halt(char *s)
{
	WARN_ONCE(1, "\"no-hlt\" is deprecated, please use \"idle=poll\"\n");
	boot_cpu_data.hlt_works_ok = 0;
	return 1;
}

__setup("no-hlt", no_halt);
#endif

static int __init no_387(char *s)
{
	boot_cpu_data.hard_math = 0;
	write_cr0(X86_CR0_TS | X86_CR0_EM | X86_CR0_MP | read_cr0());
	return 1;
}

__setup("no387", no_387);

static double __initdata x = 4195835.0;
static double __initdata y = 3145727.0;

/*
 * This used to check for exceptions..
 * However, it turns out that to support that,
 * the XMM trap handlers basically had to
 * be buggy. So let's have a correct XMM trap
 * handler, and forget about printing out
 * some status at boot.
 *
 * We should really only care about bugs here
 * anyway. Not features.
 */
static void __init check_fpu(void)
{
	s32 fdiv_bug;

	if (!boot_cpu_data.hard_math) {
#ifndef CONFIG_MATH_EMULATION
		printk(KERN_EMERG "No coprocessor found and no math emulation present.\n");
		printk(KERN_EMERG "Giving up.\n");
		for (;;) ;
#endif
		return;
	}

	kernel_fpu_begin();

	/*
	 * trap_init() enabled FXSR and company _before_ testing for FP
	 * problems here.
	 *
	 * Test for the divl bug..
	 */
	__asm__("fninit\n\t"
		"fldl %1\n\t"
		"fdivl %2\n\t"
		"fmull %2\n\t"
		"fldl %1\n\t"
		"fsubp %%st,%%st(1)\n\t"
		"fistpl %0\n\t"
		"fwait\n\t"
		"fninit"
		: "=m" (*&fdiv_bug)
		: "m" (*&x), "m" (*&y));

<<<<<<< HEAD
#ifndef CONFIG_XEN
=======
	kernel_fpu_end();

>>>>>>> fcb8ce5c
	boot_cpu_data.fdiv_bug = fdiv_bug;
	if (boot_cpu_data.fdiv_bug)
		printk(KERN_WARNING "Hmm, FPU with FDIV bug.\n");
#endif
}

static void __init check_hlt(void)
{
#ifndef CONFIG_XEN
	if (boot_cpu_data.x86 >= 5 || paravirt_enabled())
		return;

	printk(KERN_INFO "Checking 'hlt' instruction... ");
	if (!boot_cpu_data.hlt_works_ok) {
		printk("disabled\n");
		return;
	}
	halt();
	halt();
	halt();
	halt();
	printk(KERN_CONT "OK.\n");
#endif
}

/*
 *	Most 386 processors have a bug where a POPAD can lock the
 *	machine even from user space.
 */

static void __init check_popad(void)
{
#ifndef CONFIG_X86_POPAD_OK
	int res, inp = (int) &res;

	printk(KERN_INFO "Checking for popad bug... ");
	__asm__ __volatile__(
	  "movl $12345678,%%eax; movl $0,%%edi; pusha; popa; movl (%%edx,%%edi),%%ecx "
	  : "=&a" (res)
	  : "d" (inp)
	  : "ecx", "edi");
	/*
	 * If this fails, it means that any user program may lock the
	 * CPU hard. Too bad.
	 */
	if (res != 12345678)
		printk(KERN_CONT "Buggy.\n");
	else
		printk(KERN_CONT "OK.\n");
#endif
}

/*
 * Check whether we are able to run this kernel safely on SMP.
 *
 * - In order to run on a i386, we need to be compiled for i386
 *   (for due to lack of "invlpg" and working WP on a i386)
 * - In order to run on anything without a TSC, we need to be
 *   compiled for a i486.
 */

static void __init check_config(void)
{
/*
 * We'd better not be a i386 if we're configured to use some
 * i486+ only features! (WP works in supervisor mode and the
 * new "invlpg" and "bswap" instructions)
 */
#if defined(CONFIG_X86_WP_WORKS_OK) || defined(CONFIG_X86_INVLPG) || \
	defined(CONFIG_X86_BSWAP)
	if (boot_cpu_data.x86 == 3)
		panic("Kernel requires i486+ for 'invlpg' and other features");
#endif
}


void __init check_bugs(void)
{
	identify_boot_cpu();
#ifndef CONFIG_SMP
	printk(KERN_INFO "CPU: ");
	print_cpu_info(&boot_cpu_data);
#endif
	check_config();
	check_fpu();
	check_hlt();
	check_popad();
	init_utsname()->machine[1] =
		'0' + (boot_cpu_data.x86 > 6 ? 6 : boot_cpu_data.x86);
	alternative_instructions();
}<|MERGE_RESOLUTION|>--- conflicted
+++ resolved
@@ -17,7 +17,6 @@
 #include <asm/paravirt.h>
 #include <asm/alternative.h>
 
-#ifndef CONFIG_XEN
 static int __init no_halt(char *s)
 {
 	WARN_ONCE(1, "\"no-hlt\" is deprecated, please use \"idle=poll\"\n");
@@ -26,7 +25,6 @@
 }
 
 __setup("no-hlt", no_halt);
-#endif
 
 static int __init no_387(char *s)
 {
@@ -84,21 +82,15 @@
 		: "=m" (*&fdiv_bug)
 		: "m" (*&x), "m" (*&y));
 
-<<<<<<< HEAD
-#ifndef CONFIG_XEN
-=======
 	kernel_fpu_end();
 
->>>>>>> fcb8ce5c
 	boot_cpu_data.fdiv_bug = fdiv_bug;
 	if (boot_cpu_data.fdiv_bug)
 		printk(KERN_WARNING "Hmm, FPU with FDIV bug.\n");
-#endif
 }
 
 static void __init check_hlt(void)
 {
-#ifndef CONFIG_XEN
 	if (boot_cpu_data.x86 >= 5 || paravirt_enabled())
 		return;
 
@@ -112,7 +104,6 @@
 	halt();
 	halt();
 	printk(KERN_CONT "OK.\n");
-#endif
 }
 
 /*
