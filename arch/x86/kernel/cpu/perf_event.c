--- conflicted
+++ resolved
@@ -51,10 +51,6 @@
 copy_from_user_nmi(void *to, const void __user *from, unsigned long n)
 {
 	unsigned long offset, addr = (unsigned long)from;
-<<<<<<< HEAD
-	int type = in_nmi() ? KM_NMI : KM_IRQ0;
-=======
->>>>>>> 02f8c6ae
 	unsigned long size, len = 0;
 	struct page *page;
 	void *map;
@@ -68,15 +64,9 @@
 		offset = addr & (PAGE_SIZE - 1);
 		size = min(PAGE_SIZE - offset, n - len);
 
-<<<<<<< HEAD
-		map = kmap_atomic(page, type);
-		memcpy(to, map+offset, size);
-		kunmap_atomic(map, type);
-=======
 		map = kmap_atomic(page);
 		memcpy(to, map+offset, size);
 		kunmap_atomic(map);
->>>>>>> 02f8c6ae
 		put_page(page);
 
 		len  += size;
@@ -124,15 +114,9 @@
 	int			assign[X86_PMC_IDX_MAX]; /* event to counter assignment */
 	u64			tags[X86_PMC_IDX_MAX];
 	struct perf_event	*event_list[X86_PMC_IDX_MAX]; /* in enabled order */
-<<<<<<< HEAD
 
 	unsigned int		group_flag;
 
-=======
-
-	unsigned int		group_flag;
-
->>>>>>> 02f8c6ae
 	/*
 	 * Intel DebugStore bits
 	 */
@@ -276,7 +260,6 @@
 	void		(*cpu_starting)(int cpu);
 	void		(*cpu_dying)(int cpu);
 	void		(*cpu_dead)(int cpu);
-<<<<<<< HEAD
 
 	/*
 	 * Intel Arch Perfmon v2+
@@ -300,31 +283,6 @@
 	int		lbr_nr;			   /* hardware stack size */
 
 	/*
-=======
-
-	/*
-	 * Intel Arch Perfmon v2+
-	 */
-	u64			intel_ctrl;
-	union perf_capabilities intel_cap;
-
-	/*
-	 * Intel DebugStore bits
-	 */
-	int		bts, pebs;
-	int		bts_active, pebs_active;
-	int		pebs_record_size;
-	void		(*drain_pebs)(struct pt_regs *regs);
-	struct event_constraint *pebs_constraints;
-
-	/*
-	 * Intel LBR
-	 */
-	unsigned long	lbr_tos, lbr_from, lbr_to; /* MSR base regs       */
-	int		lbr_nr;			   /* hardware stack size */
-
-	/*
->>>>>>> 02f8c6ae
 	 * Extra registers for events
 	 */
 	struct extra_reg *extra_regs;
@@ -382,13 +340,8 @@
 	 * count to the generic event atomically:
 	 */
 again:
-<<<<<<< HEAD
-	prev_raw_count = atomic64_read(&hwc->prev_count);
- 	rdmsrl(hwc->event_base, new_raw_count);
-=======
 	prev_raw_count = local64_read(&hwc->prev_count);
 	rdmsrl(hwc->event_base, new_raw_count);
->>>>>>> 02f8c6ae
 
 	if (local64_cmpxchg(&hwc->prev_count, prev_raw_count,
 					new_raw_count) != prev_raw_count)
@@ -469,12 +422,6 @@
 {
 	int i;
 
-<<<<<<< HEAD
-	if (nmi_watchdog == NMI_LOCAL_APIC)
-		disable_lapic_nmi_watchdog();
-
-=======
->>>>>>> 02f8c6ae
 	for (i = 0; i < x86_pmu.num_counters; i++) {
 		if (!reserve_perfctr_nmi(x86_pmu_event_addr(i)))
 			goto perfctr_fail;
@@ -496,12 +443,6 @@
 perfctr_fail:
 	for (i--; i >= 0; i--)
 		release_perfctr_nmi(x86_pmu_event_addr(i));
-<<<<<<< HEAD
-
-	if (nmi_watchdog == NMI_LOCAL_APIC)
-		enable_lapic_nmi_watchdog();
-=======
->>>>>>> 02f8c6ae
 
 	return false;
 }
@@ -514,12 +455,6 @@
 		release_perfctr_nmi(x86_pmu_event_addr(i));
 		release_evntsel_nmi(x86_pmu_config_addr(i));
 	}
-<<<<<<< HEAD
-
-	if (nmi_watchdog == NMI_LOCAL_APIC)
-		enable_lapic_nmi_watchdog();
-=======
->>>>>>> 02f8c6ae
 }
 
 #else
@@ -577,21 +512,12 @@
 	 */
 	printk(KERN_CONT "Broken BIOS detected, complain to your hardware vendor.\n");
 	printk(KERN_ERR FW_BUG "the BIOS has corrupted hw-PMU resources (MSR %x is %Lx)\n", reg, val);
-<<<<<<< HEAD
 
 	return true;
 
 msr_fail:
 	printk(KERN_CONT "Broken PMU hardware detected, using software events only.\n");
 
-=======
-
-	return true;
-
-msr_fail:
-	printk(KERN_CONT "Broken PMU hardware detected, using software events only.\n");
-
->>>>>>> 02f8c6ae
 	return false;
 }
 
@@ -655,11 +581,7 @@
 	if (!is_sampling_event(event)) {
 		hwc->sample_period = x86_pmu.max_period;
 		hwc->last_period = hwc->sample_period;
-<<<<<<< HEAD
-		atomic64_set(&hwc->period_left, hwc->sample_period);
-=======
 		local64_set(&hwc->period_left, hwc->sample_period);
->>>>>>> 02f8c6ae
 	} else {
 		/*
 		 * If we have a PMU initialized but no APIC
@@ -691,7 +613,6 @@
 
 	if (config == 0)
 		return -ENOENT;
-<<<<<<< HEAD
 
 	if (config == -1LL)
 		return -EINVAL;
@@ -733,49 +654,6 @@
 			return -EOPNOTSUPP;
 	}
 
-=======
-
-	if (config == -1LL)
-		return -EINVAL;
-
-	/*
-	 * Branch tracing:
-	 */
-	if (attr->config == PERF_COUNT_HW_BRANCH_INSTRUCTIONS &&
-	    !attr->freq && hwc->sample_period == 1) {
-		/* BTS is not supported by this architecture. */
-		if (!x86_pmu.bts_active)
-			return -EOPNOTSUPP;
-
-		/* BTS is currently only allowed for user-mode. */
-		if (!attr->exclude_kernel)
-			return -EOPNOTSUPP;
-	}
-
-	hwc->config |= config;
-
-	return 0;
-}
-
-static int x86_pmu_hw_config(struct perf_event *event)
-{
-	if (event->attr.precise_ip) {
-		int precise = 0;
-
-		/* Support for constant skid */
-		if (x86_pmu.pebs_active) {
-			precise++;
-
-			/* Support for IP fixup */
-			if (x86_pmu.lbr_nr)
-				precise++;
-		}
-
-		if (event->attr.precise_ip > precise)
-			return -EOPNOTSUPP;
-	}
-
->>>>>>> 02f8c6ae
 	/*
 	 * Generate PMC IRQs:
 	 * (keep 'enabled' bit clear for now)
@@ -849,11 +727,7 @@
 	}
 }
 
-<<<<<<< HEAD
-void hw_perf_disable(void)
-=======
 static void x86_pmu_disable(struct pmu *pmu)
->>>>>>> 02f8c6ae
 {
 	struct cpu_hw_events *cpuc = &__get_cpu_var(cpu_hw_events);
 
@@ -893,11 +767,7 @@
 	}
 }
 
-<<<<<<< HEAD
-static const struct pmu pmu;
-=======
 static struct pmu pmu;
->>>>>>> 02f8c6ae
 
 static inline int is_x86_event(struct perf_event *event)
 {
@@ -936,7 +806,6 @@
 		/* not already used */
 		if (test_bit(hwc->idx, used_mask))
 			break;
-<<<<<<< HEAD
 
 		__set_bit(hwc->idx, used_mask);
 		if (assign)
@@ -1075,10 +944,10 @@
 		hwc->last_tag == cpuc->tags[i];
 }
 
-static int x86_pmu_start(struct perf_event *event);
-static void x86_pmu_stop(struct perf_event *event);
-
-void hw_perf_enable(void)
+static void x86_pmu_start(struct perf_event *event, int flags);
+static void x86_pmu_stop(struct perf_event *event, int flags);
+
+static void x86_pmu_enable(struct pmu *pmu)
 {
 	struct cpu_hw_events *cpuc = &__get_cpu_var(cpu_hw_events);
 	struct perf_event *event;
@@ -1114,205 +983,6 @@
 			    match_prev_assignment(hwc, cpuc, i))
 				continue;
 
-			x86_pmu_stop(event);
-		}
-
-		for (i = 0; i < cpuc->n_events; i++) {
-			event = cpuc->event_list[i];
-			hwc = &event->hw;
-
-			if (!match_prev_assignment(hwc, cpuc, i))
-				x86_assign_hw_event(event, cpuc, i);
-			else if (i < n_running)
-				continue;
-
-			x86_pmu_start(event);
-		}
-		cpuc->n_added = 0;
-		perf_events_lapic_init();
-	}
-
-	cpuc->enabled = 1;
-	barrier();
-
-=======
-
-		__set_bit(hwc->idx, used_mask);
-		if (assign)
-			assign[i] = hwc->idx;
-	}
-	if (i == n)
-		goto done;
-
-	/*
-	 * begin slow path
-	 */
-
-	bitmap_zero(used_mask, X86_PMC_IDX_MAX);
-
-	/*
-	 * weight = number of possible counters
-	 *
-	 * 1    = most constrained, only works on one counter
-	 * wmax = least constrained, works on any counter
-	 *
-	 * assign events to counters starting with most
-	 * constrained events.
-	 */
-	wmax = x86_pmu.num_counters;
-
-	/*
-	 * when fixed event counters are present,
-	 * wmax is incremented by 1 to account
-	 * for one more choice
-	 */
-	if (x86_pmu.num_counters_fixed)
-		wmax++;
-
-	for (w = 1, num = n; num && w <= wmax; w++) {
-		/* for each event */
-		for (i = 0; num && i < n; i++) {
-			c = constraints[i];
-			hwc = &cpuc->event_list[i]->hw;
-
-			if (c->weight != w)
-				continue;
-
-			for_each_set_bit(j, c->idxmsk, X86_PMC_IDX_MAX) {
-				if (!test_bit(j, used_mask))
-					break;
-			}
-
-			if (j == X86_PMC_IDX_MAX)
-				break;
-
-			__set_bit(j, used_mask);
-
-			if (assign)
-				assign[i] = j;
-			num--;
-		}
-	}
-done:
-	/*
-	 * scheduling failed or is just a simulation,
-	 * free resources if necessary
-	 */
-	if (!assign || num) {
-		for (i = 0; i < n; i++) {
-			if (x86_pmu.put_event_constraints)
-				x86_pmu.put_event_constraints(cpuc, cpuc->event_list[i]);
-		}
-	}
-	return num ? -ENOSPC : 0;
-}
-
-/*
- * dogrp: true if must collect siblings events (group)
- * returns total number of events and error code
- */
-static int collect_events(struct cpu_hw_events *cpuc, struct perf_event *leader, bool dogrp)
-{
-	struct perf_event *event;
-	int n, max_count;
-
-	max_count = x86_pmu.num_counters + x86_pmu.num_counters_fixed;
-
-	/* current number of events already accepted */
-	n = cpuc->n_events;
-
-	if (is_x86_event(leader)) {
-		if (n >= max_count)
-			return -ENOSPC;
-		cpuc->event_list[n] = leader;
-		n++;
-	}
-	if (!dogrp)
-		return n;
-
-	list_for_each_entry(event, &leader->sibling_list, group_entry) {
-		if (!is_x86_event(event) ||
-		    event->state <= PERF_EVENT_STATE_OFF)
-			continue;
-
-		if (n >= max_count)
-			return -ENOSPC;
-
-		cpuc->event_list[n] = event;
-		n++;
-	}
-	return n;
-}
-
-static inline void x86_assign_hw_event(struct perf_event *event,
-				struct cpu_hw_events *cpuc, int i)
-{
-	struct hw_perf_event *hwc = &event->hw;
-
-	hwc->idx = cpuc->assign[i];
-	hwc->last_cpu = smp_processor_id();
-	hwc->last_tag = ++cpuc->tags[i];
-
-	if (hwc->idx == X86_PMC_IDX_FIXED_BTS) {
-		hwc->config_base = 0;
-		hwc->event_base	= 0;
-	} else if (hwc->idx >= X86_PMC_IDX_FIXED) {
-		hwc->config_base = MSR_ARCH_PERFMON_FIXED_CTR_CTRL;
-		hwc->event_base = MSR_ARCH_PERFMON_FIXED_CTR0 + (hwc->idx - X86_PMC_IDX_FIXED);
-	} else {
-		hwc->config_base = x86_pmu_config_addr(hwc->idx);
-		hwc->event_base  = x86_pmu_event_addr(hwc->idx);
-	}
-}
-
-static inline int match_prev_assignment(struct hw_perf_event *hwc,
-					struct cpu_hw_events *cpuc,
-					int i)
-{
-	return hwc->idx == cpuc->assign[i] &&
-		hwc->last_cpu == smp_processor_id() &&
-		hwc->last_tag == cpuc->tags[i];
-}
-
-static void x86_pmu_start(struct perf_event *event, int flags);
-static void x86_pmu_stop(struct perf_event *event, int flags);
-
-static void x86_pmu_enable(struct pmu *pmu)
-{
-	struct cpu_hw_events *cpuc = &__get_cpu_var(cpu_hw_events);
-	struct perf_event *event;
-	struct hw_perf_event *hwc;
-	int i, added = cpuc->n_added;
-
-	if (!x86_pmu_initialized())
-		return;
-
-	if (cpuc->enabled)
-		return;
-
-	if (cpuc->n_added) {
-		int n_running = cpuc->n_events - cpuc->n_added;
-		/*
-		 * apply assignment obtained either from
-		 * hw_perf_group_sched_in() or x86_pmu_enable()
-		 *
-		 * step1: save events moving to new counters
-		 * step2: reprogram moved events into new counters
-		 */
-		for (i = 0; i < n_running; i++) {
-			event = cpuc->event_list[i];
-			hwc = &event->hw;
-
-			/*
-			 * we can avoid reprogramming counter if:
-			 * - assigned same counter as last time
-			 * - running on same CPU as last time
-			 * - no other event has used the counter since
-			 */
-			if (hwc->idx == -1 ||
-			    match_prev_assignment(hwc, cpuc, i))
-				continue;
-
 			/*
 			 * Ensure we don't accidentally enable a stopped
 			 * counter simply because we rescheduled.
@@ -1344,7 +1014,6 @@
 	cpuc->enabled = 1;
 	barrier();
 
->>>>>>> 02f8c6ae
 	x86_pmu.enable_all(added);
 }
 
@@ -1365,11 +1034,7 @@
 x86_perf_event_set_period(struct perf_event *event)
 {
 	struct hw_perf_event *hwc = &event->hw;
-<<<<<<< HEAD
-	s64 left = atomic64_read(&hwc->period_left);
-=======
 	s64 left = local64_read(&hwc->period_left);
->>>>>>> 02f8c6ae
 	s64 period = hwc->sample_period;
 	int ret = 0, idx = hwc->idx;
 
@@ -1407,11 +1072,7 @@
 	 * The hw event starts counting from this event offset,
 	 * mark it to be able to extra future deltas:
 	 */
-<<<<<<< HEAD
-	atomic64_set(&hwc->prev_count, (u64)-left);
-=======
 	local64_set(&hwc->prev_count, (u64)-left);
->>>>>>> 02f8c6ae
 
 	wrmsrl(hwc->event_base, (u64)(-left) & x86_pmu.cntval_mask);
 
@@ -1428,75 +1089,6 @@
 	perf_event_update_userpage(event);
 
 	return ret;
-<<<<<<< HEAD
-}
-
-static void x86_pmu_enable_event(struct perf_event *event)
-{
-	struct cpu_hw_events *cpuc = &__get_cpu_var(cpu_hw_events);
-	if (cpuc->enabled)
-		__x86_pmu_enable_event(&event->hw,
-				       ARCH_PERFMON_EVENTSEL_ENABLE);
-}
-
-/*
- * activate a single event
- *
- * The event is added to the group of enabled events
- * but only if it can be scehduled with existing events.
- *
- * Called with PMU disabled. If successful and return value 1,
- * then guaranteed to call perf_enable() and hw_perf_enable()
- */
-static int x86_pmu_enable(struct perf_event *event)
-{
-	struct cpu_hw_events *cpuc = &__get_cpu_var(cpu_hw_events);
-	struct hw_perf_event *hwc;
-	int assign[X86_PMC_IDX_MAX];
-	int n, n0, ret;
-
-	hwc = &event->hw;
-
-	n0 = cpuc->n_events;
-	n = collect_events(cpuc, event, false);
-	if (n < 0)
-		return n;
-
-	/*
-	 * If group events scheduling transaction was started,
-	 * skip the schedulability test here, it will be peformed
-	 * at commit time(->commit_txn) as a whole
-	 */
-	if (cpuc->group_flag & PERF_EVENT_TXN_STARTED)
-		goto out;
-
-	ret = x86_pmu.schedule_events(cpuc, n, assign);
-	if (ret)
-		return ret;
-	/*
-	 * copy new assignment, now we know it is possible
-	 * will be used by hw_perf_enable()
-	 */
-	memcpy(cpuc->assign, assign, n*sizeof(int));
-
-out:
-	cpuc->n_events = n;
-	cpuc->n_added += n - n0;
-	cpuc->n_txn += n - n0;
-
-	return 0;
-}
-
-static int x86_pmu_start(struct perf_event *event)
-{
-	struct cpu_hw_events *cpuc = &__get_cpu_var(cpu_hw_events);
-	int idx = event->hw.idx;
-
-	if (idx == -1)
-		return -EAGAIN;
-
-	x86_perf_event_set_period(event);
-=======
 }
 
 static void x86_pmu_enable_event(struct perf_event *event)
@@ -1577,23 +1169,11 @@
 
 	event->hw.state = 0;
 
->>>>>>> 02f8c6ae
 	cpuc->events[idx] = event;
 	__set_bit(idx, cpuc->active_mask);
 	__set_bit(idx, cpuc->running);
 	x86_pmu.enable(event);
 	perf_event_update_userpage(event);
-<<<<<<< HEAD
-
-	return 0;
-}
-
-static void x86_pmu_unthrottle(struct perf_event *event)
-{
-	int ret = x86_pmu_start(event);
-	WARN_ON_ONCE(ret);
-=======
->>>>>>> 02f8c6ae
 }
 
 void perf_event_print_debug(void)
@@ -1646,8 +1226,6 @@
 
 		pr_info("CPU#%d: fixed-PMC%d count: %016llx\n",
 			cpu, idx, pmc_count);
-<<<<<<< HEAD
-=======
 	}
 	local_irq_restore(flags);
 }
@@ -1662,34 +1240,8 @@
 		cpuc->events[hwc->idx] = NULL;
 		WARN_ON_ONCE(hwc->state & PERF_HES_STOPPED);
 		hwc->state |= PERF_HES_STOPPED;
->>>>>>> 02f8c6ae
-	}
-	local_irq_restore(flags);
-}
-
-<<<<<<< HEAD
-static void x86_pmu_stop(struct perf_event *event)
-{
-	struct cpu_hw_events *cpuc = &__get_cpu_var(cpu_hw_events);
-	struct hw_perf_event *hwc = &event->hw;
-	int idx = hwc->idx;
-
-	if (!__test_and_clear_bit(idx, cpuc->active_mask))
-		return;
-
-	x86_pmu.disable(event);
-
-	/*
-	 * Drain the remaining delta count out of a event
-	 * that we are disabling:
-	 */
-	x86_perf_event_update(event);
-
-	cpuc->events[idx] = NULL;
-}
-
-static void x86_pmu_disable(struct perf_event *event)
-=======
+	}
+
 	if ((flags & PERF_EF_UPDATE) && !(hwc->state & PERF_HES_UPTODATE)) {
 		/*
 		 * Drain the remaining delta count out of a event
@@ -1701,7 +1253,6 @@
 }
 
 static void x86_pmu_del(struct perf_event *event, int flags)
->>>>>>> 02f8c6ae
 {
 	struct cpu_hw_events *cpuc = &__get_cpu_var(cpu_hw_events);
 	int i;
@@ -1711,17 +1262,10 @@
 	 * The events never got scheduled and ->cancel_txn will truncate
 	 * the event_list.
 	 */
-<<<<<<< HEAD
-	if (cpuc->group_flag & PERF_EVENT_TXN_STARTED)
-		return;
-
-	x86_pmu_stop(event);
-=======
 	if (cpuc->group_flag & PERF_EVENT_TXN)
 		return;
 
 	x86_pmu_stop(event, PERF_EF_UPDATE);
->>>>>>> 02f8c6ae
 
 	for (i = 0; i < cpuc->n_events; i++) {
 		if (event == cpuc->event_list[i]) {
@@ -1789,11 +1333,7 @@
 			continue;
 
 		if (perf_event_overflow(event, 1, &data, regs))
-<<<<<<< HEAD
-			x86_pmu_stop(event);
-=======
 			x86_pmu_stop(event, 0);
->>>>>>> 02f8c6ae
 	}
 
 	if (handled)
@@ -1836,11 +1376,7 @@
 		break;
 	case DIE_NMIUNKNOWN:
 		this_nmi = percpu_read(irq_stat.__nmi_count);
-<<<<<<< HEAD
-		if (this_nmi != __get_cpu_var(pmu_nmi).marked)
-=======
 		if (this_nmi != __this_cpu_read(pmu_nmi.marked))
->>>>>>> 02f8c6ae
 			/* let the kernel handle the unknown nmi */
 			return NOTIFY_DONE;
 		/*
@@ -1862,13 +1398,8 @@
 	this_nmi = percpu_read(irq_stat.__nmi_count);
 	if ((handled > 1) ||
 		/* the next nmi could be a back-to-back nmi */
-<<<<<<< HEAD
-	    ((__get_cpu_var(pmu_nmi).marked == this_nmi) &&
-	     (__get_cpu_var(pmu_nmi).handled > 1))) {
-=======
 	    ((__this_cpu_read(pmu_nmi.marked) == this_nmi) &&
 	     (__this_cpu_read(pmu_nmi.handled) > 1))) {
->>>>>>> 02f8c6ae
 		/*
 		 * We could have two subsequent back-to-back nmis: The
 		 * first handles more than one counter, the 2nd
@@ -1879,13 +1410,8 @@
 		 * handling more than one counter. We will mark the
 		 * next (3rd) and then drop it if unhandled.
 		 */
-<<<<<<< HEAD
-		__get_cpu_var(pmu_nmi).marked	= this_nmi + 1;
-		__get_cpu_var(pmu_nmi).handled	= handled;
-=======
 		__this_cpu_write(pmu_nmi.marked, this_nmi + 1);
 		__this_cpu_write(pmu_nmi.handled, handled);
->>>>>>> 02f8c6ae
 	}
 
 	return NOTIFY_STOP;
@@ -1894,21 +1420,12 @@
 static __read_mostly struct notifier_block perf_event_nmi_notifier = {
 	.notifier_call		= perf_event_nmi_handler,
 	.next			= NULL,
-<<<<<<< HEAD
-	.priority		= 1
+	.priority		= NMI_LOCAL_LOW_PRIOR,
 };
 
 static struct event_constraint unconstrained;
 static struct event_constraint emptyconstraint;
 
-=======
-	.priority		= NMI_LOCAL_LOW_PRIOR,
-};
-
-static struct event_constraint unconstrained;
-static struct event_constraint emptyconstraint;
-
->>>>>>> 02f8c6ae
 static struct event_constraint *
 x86_get_event_constraints(struct cpu_hw_events *cpuc, struct perf_event *event)
 {
@@ -2002,11 +1519,7 @@
 
 	/* sanity check that the hardware exists or is emulated */
 	if (!check_hw_exists())
-<<<<<<< HEAD
-		return;
-=======
 		return 0;
->>>>>>> 02f8c6ae
 
 	pr_cont("%s PMU driver.\n", x86_pmu.name);
 
@@ -2019,10 +1532,6 @@
 		x86_pmu.num_counters = X86_PMC_MAX_GENERIC;
 	}
 	x86_pmu.intel_ctrl = (1 << x86_pmu.num_counters) - 1;
-<<<<<<< HEAD
-	perf_max_events = x86_pmu.num_counters;
-=======
->>>>>>> 02f8c6ae
 
 	if (x86_pmu.num_counters_fixed > X86_PMC_MAX_FIXED) {
 		WARN(1, KERN_ERR "hw perf events fixed %d > max(%d), clipping!",
@@ -2058,21 +1567,16 @@
 	pr_info("... fixed-purpose events:   %d\n",     x86_pmu.num_counters_fixed);
 	pr_info("... event mask:             %016Lx\n", x86_pmu.intel_ctrl);
 
-<<<<<<< HEAD
-	perf_cpu_notifier(x86_pmu_notifier);
-=======
 	perf_pmu_register(&pmu, "cpu", PERF_TYPE_RAW);
 	perf_cpu_notifier(x86_pmu_notifier);
 
 	return 0;
->>>>>>> 02f8c6ae
 }
 early_initcall(init_hw_perf_events);
 
 static inline void x86_pmu_read(struct perf_event *event)
 {
 	x86_perf_event_update(event);
-<<<<<<< HEAD
 }
 
 /*
@@ -2080,12 +1584,11 @@
  * Set the flag to make pmu::enable() not perform the
  * schedulability test, it will be performed at commit time
  */
-static void x86_pmu_start_txn(const struct pmu *pmu)
-{
-	struct cpu_hw_events *cpuc = &__get_cpu_var(cpu_hw_events);
-
-	cpuc->group_flag |= PERF_EVENT_TXN_STARTED;
-	cpuc->n_txn = 0;
+static void x86_pmu_start_txn(struct pmu *pmu)
+{
+	perf_pmu_disable(pmu);
+	__this_cpu_or(cpu_hw_events.group_flag, PERF_EVENT_TXN);
+	__this_cpu_write(cpu_hw_events.n_txn, 0);
 }
 
 /*
@@ -2093,16 +1596,15 @@
  * Clear the flag and pmu::enable() will perform the
  * schedulability test.
  */
-static void x86_pmu_cancel_txn(const struct pmu *pmu)
-{
-	struct cpu_hw_events *cpuc = &__get_cpu_var(cpu_hw_events);
-
-	cpuc->group_flag &= ~PERF_EVENT_TXN_STARTED;
+static void x86_pmu_cancel_txn(struct pmu *pmu)
+{
+	__this_cpu_and(cpu_hw_events.group_flag, ~PERF_EVENT_TXN);
 	/*
 	 * Truncate the collected events.
 	 */
-	cpuc->n_added -= cpuc->n_txn;
-	cpuc->n_events -= cpuc->n_txn;
+	__this_cpu_sub(cpu_hw_events.n_added, __this_cpu_read(cpu_hw_events.n_txn));
+	__this_cpu_sub(cpu_hw_events.n_events, __this_cpu_read(cpu_hw_events.n_txn));
+	perf_pmu_enable(pmu);
 }
 
 /*
@@ -2110,7 +1612,7 @@
  * Perform the group schedulability test as a whole
  * Return 0 if success
  */
-static int x86_pmu_commit_txn(const struct pmu *pmu)
+static int x86_pmu_commit_txn(struct pmu *pmu)
 {
 	struct cpu_hw_events *cpuc = &__get_cpu_var(cpu_hw_events);
 	int assign[X86_PMC_IDX_MAX];
@@ -2131,26 +1633,10 @@
 	 */
 	memcpy(cpuc->assign, assign, n*sizeof(int));
 
-	/*
-	 * Clear out the txn count so that ->cancel_txn() which gets
-	 * run after ->commit_txn() doesn't undo things.
-	 */
-	cpuc->n_txn = 0;
-
+	cpuc->group_flag &= ~PERF_EVENT_TXN;
+	perf_pmu_enable(pmu);
 	return 0;
 }
-
-static const struct pmu pmu = {
-	.enable		= x86_pmu_enable,
-	.disable	= x86_pmu_disable,
-	.start		= x86_pmu_start,
-	.stop		= x86_pmu_stop,
-	.read		= x86_pmu_read,
-	.unthrottle	= x86_pmu_unthrottle,
-	.start_txn	= x86_pmu_start_txn,
-	.cancel_txn	= x86_pmu_cancel_txn,
-	.commit_txn	= x86_pmu_commit_txn,
-};
 
 /*
  * validate that we can schedule this event
@@ -2226,175 +1712,6 @@
 	return ret;
 }
 
-const struct pmu *hw_perf_event_init(struct perf_event *event)
-{
-	const struct pmu *tmp;
-	int err;
-
-	err = __hw_perf_event_init(event);
-	if (!err) {
-		/*
-		 * we temporarily connect event to its pmu
-		 * such that validate_group() can classify
-		 * it as an x86 event using is_x86_event()
-		 */
-		tmp = event->pmu;
-		event->pmu = &pmu;
-
-		if (event->group_leader != event)
-			err = validate_group(event);
-		else
-			err = validate_event(event);
-
-		event->pmu = tmp;
-	}
-	if (err) {
-		if (event->destroy)
-			event->destroy(event);
-		return ERR_PTR(err);
-	}
-=======
-}
-
-/*
- * Start group events scheduling transaction
- * Set the flag to make pmu::enable() not perform the
- * schedulability test, it will be performed at commit time
- */
-static void x86_pmu_start_txn(struct pmu *pmu)
-{
-	perf_pmu_disable(pmu);
-	__this_cpu_or(cpu_hw_events.group_flag, PERF_EVENT_TXN);
-	__this_cpu_write(cpu_hw_events.n_txn, 0);
-}
-
-/*
- * Stop group events scheduling transaction
- * Clear the flag and pmu::enable() will perform the
- * schedulability test.
- */
-static void x86_pmu_cancel_txn(struct pmu *pmu)
-{
-	__this_cpu_and(cpu_hw_events.group_flag, ~PERF_EVENT_TXN);
-	/*
-	 * Truncate the collected events.
-	 */
-	__this_cpu_sub(cpu_hw_events.n_added, __this_cpu_read(cpu_hw_events.n_txn));
-	__this_cpu_sub(cpu_hw_events.n_events, __this_cpu_read(cpu_hw_events.n_txn));
-	perf_pmu_enable(pmu);
-}
-
-/*
- * Commit group events scheduling transaction
- * Perform the group schedulability test as a whole
- * Return 0 if success
- */
-static int x86_pmu_commit_txn(struct pmu *pmu)
-{
-	struct cpu_hw_events *cpuc = &__get_cpu_var(cpu_hw_events);
-	int assign[X86_PMC_IDX_MAX];
-	int n, ret;
-
-	n = cpuc->n_events;
-
-	if (!x86_pmu_initialized())
-		return -EAGAIN;
->>>>>>> 02f8c6ae
-
-	ret = x86_pmu.schedule_events(cpuc, n, assign);
-	if (ret)
-		return ret;
-
-	/*
-	 * copy new assignment, now we know it is possible
-	 * will be used by hw_perf_enable()
-	 */
-	memcpy(cpuc->assign, assign, n*sizeof(int));
-
-	cpuc->group_flag &= ~PERF_EVENT_TXN;
-	perf_pmu_enable(pmu);
-	return 0;
-}
-
-/*
- * validate that we can schedule this event
- */
-static int validate_event(struct perf_event *event)
-{
-	struct cpu_hw_events *fake_cpuc;
-	struct event_constraint *c;
-	int ret = 0;
-
-<<<<<<< HEAD
-static DEFINE_PER_CPU(struct perf_callchain_entry, pmc_irq_entry);
-static DEFINE_PER_CPU(struct perf_callchain_entry, pmc_nmi_entry);
-=======
-	fake_cpuc = kmalloc(sizeof(*fake_cpuc), GFP_KERNEL | __GFP_ZERO);
-	if (!fake_cpuc)
-		return -ENOMEM;
->>>>>>> 02f8c6ae
-
-	c = x86_pmu.get_event_constraints(fake_cpuc, event);
-
-	if (!c || !c->weight)
-		ret = -ENOSPC;
-
-	if (x86_pmu.put_event_constraints)
-		x86_pmu.put_event_constraints(fake_cpuc, event);
-
-	kfree(fake_cpuc);
-
-	return ret;
-}
-
-/*
- * validate a single event group
- *
- * validation include:
- *	- check events are compatible which each other
- *	- events do not compete for the same counter
- *	- number of events <= number of counters
- *
- * validation ensures the group can be loaded onto the
- * PMU if it was the only group available.
- */
-static int validate_group(struct perf_event *event)
-{
-	struct perf_event *leader = event->group_leader;
-	struct cpu_hw_events *fake_cpuc;
-	int ret, n;
-
-	ret = -ENOMEM;
-	fake_cpuc = kmalloc(sizeof(*fake_cpuc), GFP_KERNEL | __GFP_ZERO);
-	if (!fake_cpuc)
-		goto out;
-
-	/*
-	 * the event is not yet connected with its
-	 * siblings therefore we must first collect
-	 * existing siblings, then add the new event
-	 * before we can simulate the scheduling
-	 */
-	ret = -ENOSPC;
-	n = collect_events(fake_cpuc, leader, true);
-	if (n < 0)
-		goto out_free;
-
-	fake_cpuc->n_events = n;
-	n = collect_events(fake_cpuc, event, false);
-	if (n < 0)
-		goto out_free;
-
-	fake_cpuc->n_events = n;
-
-	ret = x86_pmu.schedule_events(fake_cpuc, n, NULL);
-
-out_free:
-	kfree(fake_cpuc);
-out:
-	return ret;
-}
-
 static int x86_pmu_event_init(struct perf_event *event)
 {
 	struct pmu *tmp;
@@ -2456,6 +1773,17 @@
  * callchain support
  */
 
+static void
+backtrace_warning_symbol(void *data, char *msg, unsigned long symbol)
+{
+	/* Ignore warnings */
+}
+
+static void backtrace_warning(void *data, char *msg)
+{
+	/* Ignore warnings */
+}
+
 static int backtrace_stack(void *data, char *name)
 {
 	return 0;
@@ -2465,14 +1793,12 @@
 {
 	struct perf_callchain_entry *entry = data;
 
-<<<<<<< HEAD
-	callchain_store(entry, addr);
-=======
 	perf_callchain_store(entry, addr);
->>>>>>> 02f8c6ae
 }
 
 static const struct stacktrace_ops backtrace_ops = {
+	.warning		= backtrace_warning,
+	.warning_symbol		= backtrace_warning_symbol,
 	.stack			= backtrace_stack,
 	.address		= backtrace_address,
 	.walk_stack		= print_context_stack_bp,
@@ -2488,7 +1814,7 @@
 
 	perf_callchain_store(entry, regs->ip);
 
-	dump_trace(NULL, regs, NULL, regs->bp, &backtrace_ops, entry);
+	dump_trace(NULL, regs, NULL, 0, &backtrace_ops, entry);
 }
 
 #ifdef CONFIG_COMPAT
@@ -2515,11 +1841,7 @@
 		if (fp < compat_ptr(regs->sp))
 			break;
 
-<<<<<<< HEAD
-		callchain_store(entry, frame.return_address);
-=======
 		perf_callchain_store(entry, frame.return_address);
->>>>>>> 02f8c6ae
 		fp = compat_ptr(frame.next_frame);
 	}
 	return 1;
@@ -2546,9 +1868,6 @@
 	fp = (void __user *)regs->bp;
 
 	perf_callchain_store(entry, regs->ip);
-
-	if (perf_callchain_user32(regs, entry))
-		return;
 
 	if (perf_callchain_user32(regs, entry))
 		return;
@@ -2572,47 +1891,19 @@
 
 unsigned long perf_instruction_pointer(struct pt_regs *regs)
 {
-<<<<<<< HEAD
-	int is_user;
-
-	if (!regs)
-		return;
-
-	is_user = user_mode(regs);
-
-	if (!is_user)
-		perf_callchain_kernel(regs, entry);
-=======
 	unsigned long ip;
 
 	if (perf_guest_cbs && perf_guest_cbs->is_in_guest())
 		ip = perf_guest_cbs->get_guest_ip();
 	else
 		ip = instruction_pointer(regs);
->>>>>>> 02f8c6ae
 
 	return ip;
 }
 
 unsigned long perf_misc_flags(struct pt_regs *regs)
 {
-<<<<<<< HEAD
-	struct perf_callchain_entry *entry;
-
-	if (perf_guest_cbs && perf_guest_cbs->is_in_guest()) {
-		/* TODO: We don't support guest os callchain now */
-		return NULL;
-	}
-
-	if (in_nmi())
-		entry = &__get_cpu_var(pmc_nmi_entry);
-	else
-		entry = &__get_cpu_var(pmc_irq_entry);
-
-	entry->nr = 0;
-=======
 	int misc = 0;
->>>>>>> 02f8c6ae
 
 	if (perf_guest_cbs && perf_guest_cbs->is_in_guest()) {
 		if (perf_guest_cbs->is_user_mode())
@@ -2629,55 +1920,5 @@
 	if (regs->flags & PERF_EFLAGS_EXACT)
 		misc |= PERF_RECORD_MISC_EXACT_IP;
 
-<<<<<<< HEAD
-void perf_arch_fetch_caller_regs(struct pt_regs *regs, unsigned long ip, int skip)
-{
-	regs->ip = ip;
-	/*
-	 * perf_arch_fetch_caller_regs adds another call, we need to increment
-	 * the skip level
-	 */
-	regs->bp = rewind_frame_pointer(skip + 1);
-	regs->cs = __KERNEL_CS;
-	/*
-	 * We abuse bit 3 to pass exact information, see perf_misc_flags
-	 * and the comment with PERF_EFLAGS_EXACT.
-	 */
-	regs->flags = 0;
-}
-
-unsigned long perf_instruction_pointer(struct pt_regs *regs)
-{
-	unsigned long ip;
-
-	if (perf_guest_cbs && perf_guest_cbs->is_in_guest())
-		ip = perf_guest_cbs->get_guest_ip();
-	else
-		ip = instruction_pointer(regs);
-
-	return ip;
-}
-
-unsigned long perf_misc_flags(struct pt_regs *regs)
-{
-	int misc = 0;
-
-	if (perf_guest_cbs && perf_guest_cbs->is_in_guest()) {
-		if (perf_guest_cbs->is_user_mode())
-			misc |= PERF_RECORD_MISC_GUEST_USER;
-		else
-			misc |= PERF_RECORD_MISC_GUEST_KERNEL;
-	} else {
-		if (user_mode(regs))
-			misc |= PERF_RECORD_MISC_USER;
-		else
-			misc |= PERF_RECORD_MISC_KERNEL;
-	}
-
-	if (regs->flags & PERF_EFLAGS_EXACT)
-		misc |= PERF_RECORD_MISC_EXACT_IP;
-
-=======
->>>>>>> 02f8c6ae
 	return misc;
 }