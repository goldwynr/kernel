--- conflicted
+++ resolved
@@ -69,11 +69,7 @@
  */
 void __cpuinit detect_extended_topology(struct cpuinfo_x86 *c)
 {
-<<<<<<< HEAD
-#if defined(CONFIG_SMP) && !defined(CONFIG_XEN)
-=======
 #ifdef CONFIG_X86_SMP
->>>>>>> 18e352e4
 	unsigned int eax, ebx, ecx, edx, sub_index;
 	unsigned int ht_mask_width, core_plus_mask_width;
 	unsigned int core_select_mask, core_level_siblings;
