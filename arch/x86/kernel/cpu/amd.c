--- conflicted
+++ resolved
@@ -587,25 +587,8 @@
 			checking_wrmsrl(0xc0011021, val);
 		}
 	}
-
-<<<<<<< HEAD
-	/*
-	 * The way access filter has a performance penalty on some workloads.
-	 * Disable it on the affected CPUs.
-	 */
-	if ((c->x86 == 0x15) &&
-	    (c->x86_model >= 0x02) && (c->x86_model < 0x20)) {
-		u64 val;
-
-		if (!rdmsrl_safe(0xc0011021, &val) && !(val & 0x1E)) {
-			val |= 0x1E;
-			checking_wrmsrl(0xc0011021, val);
-		}
-	}
-#endif
-
-=======
->>>>>>> ea88a249
+#endif
+
 	cpu_detect_cache_sizes(c);
 
 	/* Multi core CPU? */
