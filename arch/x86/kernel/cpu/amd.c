--- conflicted
+++ resolved
@@ -513,12 +513,8 @@
 #ifndef CONFIG_XEN
 static const int amd_erratum_383[];
 static const int amd_erratum_400[];
-<<<<<<< HEAD
-static bool cpu_has_amd_erratum(const int *erratum);
-#endif
-=======
 static bool cpu_has_amd_erratum(struct cpuinfo_x86 *cpu, const int *erratum);
->>>>>>> d8dfad38
+#endif
 
 static void init_amd(struct cpuinfo_x86 *c)
 {
