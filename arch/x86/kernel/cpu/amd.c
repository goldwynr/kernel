--- conflicted
+++ resolved
@@ -326,10 +326,6 @@
 	c->phys_proc_id = c->initial_apicid >> bits;
 	/* use socket ID also for last level cache */
 	per_cpu(cpu_llc_id, cpu) = c->phys_proc_id;
-<<<<<<< HEAD
-	/* fixup topology information on multi-node processors */
-=======
->>>>>>> 02f8c6ae
 	amd_get_topology(c);
 #endif
 }
@@ -337,7 +333,7 @@
 int amd_get_nb_id(int cpu)
 {
 	int id = 0;
-#if defined(CONFIG_SMP) && !defined(CONFIG_XEN)
+#ifdef CONFIG_SMP
 	id = per_cpu(cpu_llc_id, cpu);
 #endif
 	return id;
@@ -436,7 +432,7 @@
 		    (c->x86_model == 8 && c->x86_mask >= 8))
 			set_cpu_cap(c, X86_FEATURE_K6_MTRR);
 #endif
-#if defined(CONFIG_X86_LOCAL_APIC) && defined(CONFIG_PCI) && !defined(CONFIG_XEN)
+#if defined(CONFIG_X86_LOCAL_APIC) && defined(CONFIG_PCI)
 	/* check CPU config space for extended APIC ID */
 	if (cpu_has_apic && c->x86 >= 0xf) {
 		unsigned int val;
@@ -509,26 +505,18 @@
 			u64 val;
 
 			clear_cpu_cap(c, X86_FEATURE_LAHF_LM);
-#ifndef CONFIG_XEN
 			if (!rdmsrl_amd_safe(0xc001100d, &val)) {
 				val &= ~(1ULL << 32);
 				wrmsrl_amd_safe(0xc001100d, val);
 			}
-#else
-			pr_warning("Long-mode LAHF feature wrongly enabled -"
-				   "hypervisor update needed\n");
-			(void)&val;
-#endif
 		}
 
 	}
 	if (c->x86 >= 0x10)
 		set_cpu_cap(c, X86_FEATURE_REP_GOOD);
 
-#ifndef CONFIG_XEN
 	/* get apicid instead of initial apic id from cpuid */
 	c->apicid = hard_smp_processor_id();
-#endif
 #else
 
 	/*
@@ -604,10 +592,6 @@
 		fam10h_check_enable_mmcfg();
 	}
 
-<<<<<<< HEAD
-#ifndef CONFIG_XEN
-=======
->>>>>>> 02f8c6ae
 	if (c == &boot_cpu_data && c->x86 >= 0xf) {
 		unsigned long long tseg;
 
@@ -627,10 +611,6 @@
 		}
 	}
 #endif
-<<<<<<< HEAD
-#endif
-=======
->>>>>>> 02f8c6ae
 
 	/*
 	 * Family 0x12 and above processors have APIC timer
@@ -726,13 +706,6 @@
 const int amd_erratum_400[] =
 	AMD_OSVW_ERRATUM(1, AMD_MODEL_RANGE(0xf, 0x41, 0x2, 0xff, 0xf),
 			    AMD_MODEL_RANGE(0x10, 0x2, 0x1, 0xff, 0xf));
-<<<<<<< HEAD
-
-
-bool cpu_has_amd_erratum(const int *erratum)
-{
-	struct cpuinfo_x86 *cpu = &current_cpu_data;
-=======
 EXPORT_SYMBOL_GPL(amd_erratum_400);
 
 const int amd_erratum_383[] =
@@ -742,7 +715,6 @@
 bool cpu_has_amd_erratum(const int *erratum)
 {
 	struct cpuinfo_x86 *cpu = __this_cpu_ptr(&cpu_info);
->>>>>>> 02f8c6ae
 	int osvw_id = *erratum++;
 	u32 range;
 	u32 ms;
@@ -780,10 +752,6 @@
 			return true;
 
 	return false;
-<<<<<<< HEAD
-}
-=======
-}
-
-EXPORT_SYMBOL_GPL(cpu_has_amd_erratum);
->>>>>>> 02f8c6ae
+}
+
+EXPORT_SYMBOL_GPL(cpu_has_amd_erratum);