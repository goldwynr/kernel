/*
 * HyperV  Detection code.
 *
 * Copyright (C) 2010, Novell, Inc.
 * Author : K. Y. Srinivasan <ksrinivasan@novell.com>
 *
 * This program is free software; you can redistribute it and/or modify
 * it under the terms of the GNU General Public License as published by
 * the Free Software Foundation; version 2 of the License.
 *
 */

#include <linux/types.h>
#include <linux/time.h>
#include <linux/clocksource.h>
#include <linux/module.h>
#include <linux/hardirq.h>
#include <linux/interrupt.h>
#include <asm/processor.h>
#include <asm/hypervisor.h>
#include <asm/hyperv.h>
#include <asm/mshyperv.h>
#include <asm/desc.h>
#include <asm/idle.h>
#include <asm/irq_regs.h>

struct ms_hyperv_info ms_hyperv;
EXPORT_SYMBOL_GPL(ms_hyperv);

static bool __init ms_hyperv_platform(void)
{
	u32 eax;
	u32 hyp_signature[3];

	if (!boot_cpu_has(X86_FEATURE_HYPERVISOR))
		return false;

	/*
	 * Xen emulates Hyper-V to support enlightened Windows.
	 * Check to see first if we are on a Xen Hypervisor.
	 */
	if (xen_cpuid_base())
		return false;

	cpuid(HYPERV_CPUID_VENDOR_AND_MAX_FUNCTIONS,
	      &eax, &hyp_signature[0], &hyp_signature[1], &hyp_signature[2]);

	return eax >= HYPERV_CPUID_MIN &&
		eax <= HYPERV_CPUID_MAX &&
		!memcmp("Microsoft Hv", hyp_signature, 12);
}

static cycle_t read_hv_clock(struct clocksource *arg)
{
	cycle_t current_tick;
	/*
	 * Read the partition counter to get the current tick count. This count
	 * is set to 0 when the partition is created and is incremented in
	 * 100 nanosecond units.
	 */
	rdmsrl(HV_X64_MSR_TIME_REF_COUNT, current_tick);
	return current_tick;
}

static struct clocksource hyperv_cs = {
	.name		= "hyperv_clocksource",
	.rating		= 400, /* use this when running on Hyperv*/
	.read		= read_hv_clock,
	.mask		= CLOCKSOURCE_MASK(64),
};

static void __init ms_hyperv_init_platform(void)
{
	/*
	 * Extract the features and hints
	 */
	ms_hyperv.features = cpuid_eax(HYPERV_CPUID_FEATURES);
	ms_hyperv.hints    = cpuid_eax(HYPERV_CPUID_ENLIGHTMENT_INFO);

	printk(KERN_INFO "HyperV: features 0x%x, hints 0x%x\n",
	       ms_hyperv.features, ms_hyperv.hints);

	if (ms_hyperv.features & HV_X64_MSR_TIME_REF_COUNT_AVAILABLE)
		clocksource_register_hz(&hyperv_cs, NSEC_PER_SEC/100);
<<<<<<< HEAD
=======
#if IS_ENABLED(CONFIG_HYPERV)
	/*
	 * Setup the IDT for hypervisor callback.
	 */
	alloc_intr_gate(HYPERVISOR_CALLBACK_VECTOR, hyperv_callback_vector);
#endif
>>>>>>> 81881a45
}

const __refconst struct hypervisor_x86 x86_hyper_ms_hyperv = {
	.name			= "Microsoft HyperV",
	.detect			= ms_hyperv_platform,
	.init_platform		= ms_hyperv_init_platform,
};
EXPORT_SYMBOL(x86_hyper_ms_hyperv);

#if IS_ENABLED(CONFIG_HYPERV)
static int vmbus_irq = -1;
static irq_handler_t vmbus_isr;

void hv_register_vmbus_handler(int irq, irq_handler_t handler)
{
	vmbus_irq = irq;
	vmbus_isr = handler;
}

void hyperv_vector_handler(struct pt_regs *regs)
{
	struct pt_regs *old_regs = set_irq_regs(regs);
	struct irq_desc *desc;

	irq_enter();
	exit_idle();

	desc = irq_to_desc(vmbus_irq);

	if (desc)
		generic_handle_irq_desc(vmbus_irq, desc);

	irq_exit();
	set_irq_regs(old_regs);
}
#else
void hv_register_vmbus_handler(int irq, irq_handler_t handler)
{
}
#endif
EXPORT_SYMBOL_GPL(hv_register_vmbus_handler);<|MERGE_RESOLUTION|>--- conflicted
+++ resolved
@@ -82,15 +82,12 @@
 
 	if (ms_hyperv.features & HV_X64_MSR_TIME_REF_COUNT_AVAILABLE)
 		clocksource_register_hz(&hyperv_cs, NSEC_PER_SEC/100);
-<<<<<<< HEAD
-=======
 #if IS_ENABLED(CONFIG_HYPERV)
 	/*
 	 * Setup the IDT for hypervisor callback.
 	 */
 	alloc_intr_gate(HYPERVISOR_CALLBACK_VECTOR, hyperv_callback_vector);
 #endif
->>>>>>> 81881a45
 }
 
 const __refconst struct hypervisor_x86 x86_hyper_ms_hyperv = {
