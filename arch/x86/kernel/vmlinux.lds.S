--- conflicted
+++ resolved
@@ -16,10 +16,8 @@
 
 #ifdef CONFIG_X86_32
 #define LOAD_OFFSET __PAGE_OFFSET
-#elif !defined(CONFIG_XEN) || CONFIG_XEN_COMPAT > 0x030002
+#else
 #define LOAD_OFFSET __START_KERNEL_map
-#else
-#define LOAD_OFFSET 0
 #endif
 
 #include <asm-generic/vmlinux.lds.h>
@@ -43,11 +41,7 @@
 jiffies_64 = jiffies;
 #endif
 
-<<<<<<< HEAD
-#if defined(CONFIG_X86_64) && defined(CONFIG_DEBUG_RODATA) && !defined(CONFIG_XEN)
-=======
 #if defined(CONFIG_X86_64) && defined(CONFIG_DEBUG_RODATA)
->>>>>>> 02f8c6ae
 /*
  * On 64-bit, align RODATA to 2MB so that even with CONFIG_DEBUG_RODATA
  * we retain large page mappings for boundaries spanning kernel text, rodata
@@ -90,10 +84,6 @@
 {
 #ifdef CONFIG_X86_32
         . = LOAD_OFFSET + LOAD_PHYSICAL_ADDR;
-#if defined(CONFIG_XEN) && CONFIG_XEN_COMPAT <= 0x030002
-#undef LOAD_OFFSET
-#define LOAD_OFFSET 0
-#endif
         phys_startup_32 = startup_32 - LOAD_OFFSET;
 #else
         . = __START_KERNEL;
@@ -127,13 +117,10 @@
 
 	EXCEPTION_TABLE(16) :text = 0x9090
 
-<<<<<<< HEAD
-=======
 #if defined(CONFIG_DEBUG_RODATA)
 	/* .text should occupy whole number of pages */
 	. = ALIGN(PAGE_SIZE);
 #endif
->>>>>>> 02f8c6ae
 	X64_ALIGN_DEBUG_RODATA_BEGIN
 	RO_DATA(PAGE_SIZE)
 	X64_ALIGN_DEBUG_RODATA_END
@@ -380,7 +367,9 @@
 
 	/* Sections to be discarded */
 	DISCARDS
+#ifndef CONFIG_UNWIND_INFO
 	/DISCARD/ : { *(.eh_frame) }
+#endif
 }
 
 
