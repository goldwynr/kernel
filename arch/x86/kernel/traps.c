/*
 *  Copyright (C) 1991, 1992  Linus Torvalds
 *  Copyright (C) 2000, 2001, 2002 Andi Kleen, SuSE Labs
 *
 *  Pentium III FXSR, SSE support
 *	Gareth Hughes <gareth@valinux.com>, May 2000
 */

/*
 * Handle hardware traps and faults.
 */
#include <linux/interrupt.h>
#include <linux/kallsyms.h>
#include <linux/spinlock.h>
#include <linux/kprobes.h>
#include <linux/uaccess.h>
#include <linux/kdebug.h>
#include <linux/kgdb.h>
#include <linux/kernel.h>
#include <linux/module.h>
#include <linux/ptrace.h>
#include <linux/string.h>
#include <linux/delay.h>
#include <linux/errno.h>
#include <linux/kexec.h>
#include <linux/sched.h>
#include <linux/timer.h>
#include <linux/init.h>
#include <linux/bug.h>
#include <linux/nmi.h>
#include <linux/mm.h>
#include <linux/smp.h>
#include <linux/io.h>

#ifdef CONFIG_EISA
#include <linux/ioport.h>
#include <linux/eisa.h>
#endif

#ifdef CONFIG_MCA
#include <linux/mca.h>
#endif

#if defined(CONFIG_EDAC)
#include <linux/edac.h>
#endif

#ifdef CONFIG_KDB
#include <linux/kdb.h>
#endif /* CONFIG_KDB */

#include <asm/kmemcheck.h>
#include <asm/stacktrace.h>
#include <asm/processor.h>
#include <asm/debugreg.h>
#include <asm/atomic.h>
#include <asm/system.h>
#include <asm/traps.h>
#include <asm/desc.h>
#include <asm/i387.h>
#include <asm/mce.h>

#include <asm/mach_traps.h>

#ifdef CONFIG_X86_64
#include <asm/x86_init.h>
#include <asm/pgalloc.h>
#include <asm/proto.h>
#else
#include <asm/processor-flags.h>
#include <asm/setup.h>

asmlinkage int system_call(void);

/* Do we ignore FPU interrupts ? */
char ignore_fpu_irq;

/*
 * The IDT has to be page-aligned to simplify the Pentium
 * F0 0F bug workaround.
 */
gate_desc idt_table[NR_VECTORS] __page_aligned_data = { { { { 0, 0 } } }, };
#endif

DECLARE_BITMAP(used_vectors, NR_VECTORS);
EXPORT_SYMBOL_GPL(used_vectors);

static int ignore_nmis;

int unknown_nmi_panic;
/*
 * Prevent NMI reason port (0x61) being accessed simultaneously, can
 * only be used in NMI handler.
 */
static DEFINE_RAW_SPINLOCK(nmi_reason_lock);

static inline void conditional_sti(struct pt_regs *regs)
{
	if (regs->flags & X86_EFLAGS_IF)
		local_irq_enable();
}

static inline void preempt_conditional_sti(struct pt_regs *regs)
{
	inc_preempt_count();
	if (regs->flags & X86_EFLAGS_IF)
		local_irq_enable();
}

static inline void conditional_cli(struct pt_regs *regs)
{
	if (regs->flags & X86_EFLAGS_IF)
		local_irq_disable();
}

static inline void preempt_conditional_cli(struct pt_regs *regs)
{
	if (regs->flags & X86_EFLAGS_IF)
		local_irq_disable();
	dec_preempt_count();
}

static void __kprobes
do_trap(int trapnr, int signr, char *str, struct pt_regs *regs,
	long error_code, siginfo_t *info)
{
	struct task_struct *tsk = current;

#ifdef CONFIG_X86_32
	if (regs->flags & X86_VM_MASK) {
		/*
		 * traps 0, 1, 3, 4, and 5 should be forwarded to vm86.
		 * On nmi (interrupt 2), do_trap should not be called.
		 */
		if (trapnr < 6)
			goto vm86_trap;
		goto trap_signal;
	}
#endif

	if (!user_mode(regs))
		goto kernel_trap;

#ifdef CONFIG_X86_32
trap_signal:
#endif
	/*
	 * We want error_code and trap_no set for userspace faults and
	 * kernelspace faults which result in die(), but not
	 * kernelspace faults which are fixed up.  die() gives the
	 * process no chance to handle the signal and notice the
	 * kernel fault information, so that won't result in polluting
	 * the information about previously queued, but not yet
	 * delivered, faults.  See also do_general_protection below.
	 */
	tsk->thread.error_code = error_code;
	tsk->thread.trap_no = trapnr;

#ifdef CONFIG_X86_64
	if (show_unhandled_signals && unhandled_signal(tsk, signr) &&
	    printk_ratelimit()) {
		printk(KERN_INFO
		       "%s[%d] trap %s ip:%lx sp:%lx error:%lx",
		       tsk->comm, tsk->pid, str,
		       regs->ip, regs->sp, error_code);
		print_vma_addr(" in ", regs->ip);
		printk("\n");
	}
#endif

	if (info)
		force_sig_info(signr, info, tsk);
	else
		force_sig(signr, tsk);
	return;

kernel_trap:
	if (!fixup_exception(regs)) {
		tsk->thread.error_code = error_code;
		tsk->thread.trap_no = trapnr;
		die(str, regs, error_code);
	}
	return;

#ifdef CONFIG_X86_32
vm86_trap:
	if (handle_vm86_trap((struct kernel_vm86_regs *) regs,
						error_code, trapnr))
		goto trap_signal;
	return;
#endif
}

#define DO_ERROR(trapnr, signr, str, name)				\
dotraplinkage void do_##name(struct pt_regs *regs, long error_code)	\
{									\
	if (notify_die(DIE_TRAP, str, regs, error_code, trapnr, signr)	\
							== NOTIFY_STOP)	\
		return;							\
	conditional_sti(regs);						\
	do_trap(trapnr, signr, str, regs, error_code, NULL);		\
}

#define DO_ERROR_INFO(trapnr, signr, str, name, sicode, siaddr)		\
dotraplinkage void do_##name(struct pt_regs *regs, long error_code)	\
{									\
	siginfo_t info;							\
	info.si_signo = signr;						\
	info.si_errno = 0;						\
	info.si_code = sicode;						\
	info.si_addr = (void __user *)siaddr;				\
	if (notify_die(DIE_TRAP, str, regs, error_code, trapnr, signr)	\
							== NOTIFY_STOP)	\
		return;							\
	conditional_sti(regs);						\
	do_trap(trapnr, signr, str, regs, error_code, &info);		\
}

DO_ERROR_INFO(0, SIGFPE, "divide error", divide_error, FPE_INTDIV, regs->ip)
DO_ERROR(4, SIGSEGV, "overflow", overflow)
DO_ERROR(5, SIGSEGV, "bounds", bounds)
DO_ERROR_INFO(6, SIGILL, "invalid opcode", invalid_op, ILL_ILLOPN, regs->ip)
DO_ERROR(9, SIGFPE, "coprocessor segment overrun", coprocessor_segment_overrun)
DO_ERROR(10, SIGSEGV, "invalid TSS", invalid_TSS)
DO_ERROR(11, SIGBUS, "segment not present", segment_not_present)
#ifdef CONFIG_X86_32
DO_ERROR(12, SIGBUS, "stack segment", stack_segment)
#endif
DO_ERROR_INFO(17, SIGBUS, "alignment check", alignment_check, BUS_ADRALN, 0)

#ifdef CONFIG_X86_64
/* Runs on IST stack */
dotraplinkage void do_stack_segment(struct pt_regs *regs, long error_code)
{
	if (notify_die(DIE_TRAP, "stack segment", regs, error_code,
			12, SIGBUS) == NOTIFY_STOP)
		return;
	preempt_conditional_sti(regs);
	do_trap(12, SIGBUS, "stack segment", regs, error_code, NULL);
	preempt_conditional_cli(regs);
}

dotraplinkage void do_double_fault(struct pt_regs *regs, long error_code)
{
	static const char str[] = "double fault";
	struct task_struct *tsk = current;

	/* Return not checked because double check cannot be ignored */
	notify_die(DIE_TRAP, str, regs, error_code, 8, SIGSEGV);

	tsk->thread.error_code = error_code;
	tsk->thread.trap_no = 8;

	/*
	 * This is always a kernel trap and never fixable (and thus must
	 * never return).
	 */
	for (;;)
		die(str, regs, error_code);
}
#endif

dotraplinkage void __kprobes
do_general_protection(struct pt_regs *regs, long error_code)
{
	struct task_struct *tsk;

	conditional_sti(regs);

#ifdef CONFIG_X86_32
	if (regs->flags & X86_VM_MASK)
		goto gp_in_vm86;
#endif

	tsk = current;
	if (!user_mode(regs))
		goto gp_in_kernel;

	tsk->thread.error_code = error_code;
	tsk->thread.trap_no = 13;

	if (show_unhandled_signals && unhandled_signal(tsk, SIGSEGV) &&
			printk_ratelimit()) {
		printk(KERN_INFO
			"%s[%d] general protection ip:%lx sp:%lx error:%lx",
			tsk->comm, task_pid_nr(tsk),
			regs->ip, regs->sp, error_code);
		print_vma_addr(" in ", regs->ip);
		printk("\n");
	}

	force_sig(SIGSEGV, tsk);
	return;

#ifdef CONFIG_X86_32
gp_in_vm86:
	local_irq_enable();
	handle_vm86_fault((struct kernel_vm86_regs *) regs, error_code);
	return;
#endif

gp_in_kernel:
	if (fixup_exception(regs))
		return;

	tsk->thread.error_code = error_code;
	tsk->thread.trap_no = 13;
	if (notify_die(DIE_GPF, "general protection fault", regs,
				error_code, 13, SIGSEGV) == NOTIFY_STOP)
		return;
	die("general protection fault", regs, error_code);
}

static int __init setup_unknown_nmi_panic(char *str)
{
	unknown_nmi_panic = 1;
	return 1;
}
__setup("unknown_nmi_panic", setup_unknown_nmi_panic);

static notrace __kprobes void
pci_serr_error(unsigned char reason, struct pt_regs *regs)
{
	pr_emerg("NMI: PCI system error (SERR) for reason %02x on CPU %d.\n",
		 reason, smp_processor_id());

	/*
	 * On some machines, PCI SERR line is used to report memory
	 * errors. EDAC makes use of it.
	 */
#if defined(CONFIG_EDAC)
	if (edac_handler_set()) {
		edac_atomic_assert_error();
		return;
	}
#endif

	if (panic_on_unrecovered_nmi)
		panic("NMI: Not continuing");

	pr_emerg("Dazed and confused, but trying to continue\n");

	/* Clear and disable the PCI SERR error line. */
	reason = (reason & NMI_REASON_CLEAR_MASK) | NMI_REASON_CLEAR_SERR;
	outb(reason, NMI_REASON_PORT);
}

static notrace __kprobes void
io_check_error(unsigned char reason, struct pt_regs *regs)
{
	unsigned long i;

	pr_emerg(
	"NMI: IOCK error (debug interrupt?) for reason %02x on CPU %d.\n",
		 reason, smp_processor_id());
	show_registers(regs);

	if (panic_on_io_nmi)
		panic("NMI IOCK error: Not continuing");

	/* Re-enable the IOCK line, wait for a few seconds */
	reason = (reason & NMI_REASON_CLEAR_MASK) | NMI_REASON_CLEAR_IOCHK;
	outb(reason, NMI_REASON_PORT);

	i = 20000;
	while (--i) {
		touch_nmi_watchdog();
		udelay(100);
	}

	reason &= ~NMI_REASON_CLEAR_IOCHK;
	outb(reason, NMI_REASON_PORT);
}

static notrace __kprobes void
unknown_nmi_error(unsigned char reason, struct pt_regs *regs)
{
#ifdef CONFIG_KDB
	static int controlling_cpu = -1;
	static DEFINE_SPINLOCK(kdb_nmi_lock);
	unsigned long flags;

	spin_lock_irqsave(&kdb_nmi_lock, flags);
	if (controlling_cpu == -1) {
		controlling_cpu = smp_processor_id();
		spin_unlock_irqrestore(&kdb_nmi_lock, flags);
		(void)kdb(KDB_REASON_NMI, reason, regs);
		controlling_cpu = -1;
	} else {
		spin_unlock_irqrestore(&kdb_nmi_lock, flags);
		(void)kdb(KDB_REASON_ENTER_SLAVE, reason, regs);
	}
#endif /* CONFIG_KDB */

	if (notify_die(DIE_NMIUNKNOWN, "nmi", regs, reason, 2, SIGINT) ==
			NOTIFY_STOP)
		return;
#ifdef CONFIG_MCA
	/*
	 * Might actually be able to figure out what the guilty party
	 * is:
	 */
	if (MCA_bus) {
		mca_handle_nmi();
		return;
	}
#endif
	pr_emerg("Uhhuh. NMI received for unknown reason %02x on CPU %d.\n",
		 reason, smp_processor_id());

	pr_emerg("Do you have a strange power saving mode enabled?\n");
	if (unknown_nmi_panic || panic_on_unrecovered_nmi)
		panic("NMI: Not continuing");

	pr_emerg("Dazed and confused, but trying to continue\n");
}

static notrace __kprobes void default_do_nmi(struct pt_regs *regs)
{
	unsigned char reason = 0;

	/*
	 * CPU-specific NMI must be processed before non-CPU-specific
	 * NMI, otherwise we may lose it, because the CPU-specific
	 * NMI can not be detected/processed on other CPUs.
	 */
	if (notify_die(DIE_NMI, "nmi", regs, 0, 2, SIGINT) == NOTIFY_STOP)
		return;

	/* Non-CPU-specific NMI: NMI sources can be processed on any CPU */
	raw_spin_lock(&nmi_reason_lock);
	reason = get_nmi_reason();

<<<<<<< HEAD
#if defined(CONFIG_SMP) && defined(CONFIG_KDB)
	/*
	 * Call the kernel debugger to see if this NMI is due
	 * to an KDB requested IPI.  If so, kdb will handle it.
	 */
	if (kdb_ipi(regs, NULL)) {
		return;
	}
#endif /* defined(CONFIG_SMP) && defined(CONFIG_KDB) */

	if (!(reason & 0xc0)) {
		if (notify_die(DIE_NMI_IPI, "nmi_ipi", regs, reason, 2, SIGINT)
								== NOTIFY_STOP)
			return;
#ifdef CONFIG_X86_LOCAL_APIC
=======
	if (reason & NMI_REASON_MASK) {
		if (reason & NMI_REASON_SERR)
			pci_serr_error(reason, regs);
		else if (reason & NMI_REASON_IOCHK)
			io_check_error(reason, regs);
#ifdef CONFIG_X86_32
>>>>>>> 02f8c6ae
		/*
		 * Reassert NMI in case it became active
		 * meanwhile as it's edge-triggered:
		 */
		reassert_nmi();
#endif
		raw_spin_unlock(&nmi_reason_lock);
		return;
	}
	raw_spin_unlock(&nmi_reason_lock);

	unknown_nmi_error(reason, regs);
}

dotraplinkage notrace __kprobes void
do_nmi(struct pt_regs *regs, long error_code)
{
	nmi_enter();

	inc_irq_stat(__nmi_count);

	if (!ignore_nmis)
		default_do_nmi(regs);

	nmi_exit();
}

void stop_nmi(void)
{
	ignore_nmis++;
}

void restart_nmi(void)
{
	ignore_nmis--;
}

/* May run on IST stack. */
dotraplinkage void __kprobes do_int3(struct pt_regs *regs, long error_code)
{
<<<<<<< HEAD
#ifdef CONFIG_KDB
	if (kdb(KDB_REASON_BREAK, error_code, regs))
		return;
#endif
=======
#ifdef CONFIG_KGDB_LOW_LEVEL_TRAP
	if (kgdb_ll_trap(DIE_INT3, "int3", regs, error_code, 3, SIGTRAP)
			== NOTIFY_STOP)
		return;
#endif /* CONFIG_KGDB_LOW_LEVEL_TRAP */
>>>>>>> 02f8c6ae
#ifdef CONFIG_KPROBES
	if (notify_die(DIE_INT3, "int3", regs, error_code, 3, SIGTRAP)
			== NOTIFY_STOP)
		return;
#else
	if (notify_die(DIE_TRAP, "int3", regs, error_code, 3, SIGTRAP)
			== NOTIFY_STOP)
		return;
#endif

	preempt_conditional_sti(regs);
	do_trap(3, SIGTRAP, "int3", regs, error_code, NULL);
	preempt_conditional_cli(regs);
}

#ifdef CONFIG_X86_64
/*
 * Help handler running on IST stack to switch back to user stack
 * for scheduling or signal handling. The actual stack switch is done in
 * entry.S
 */
asmlinkage __kprobes struct pt_regs *sync_regs(struct pt_regs *eregs)
{
	struct pt_regs *regs = eregs;
	/* Did already sync */
	if (eregs == (struct pt_regs *)eregs->sp)
		;
	/* Exception from user space */
	else if (user_mode(eregs))
		regs = task_pt_regs(current);
	/*
	 * Exception from kernel and interrupts are enabled. Move to
	 * kernel process stack.
	 */
	else if (eregs->flags & X86_EFLAGS_IF)
		regs = (struct pt_regs *)(eregs->sp -= sizeof(struct pt_regs));
	if (eregs != regs)
		*regs = *eregs;
	return regs;
}
#endif

/*
 * Our handling of the processor debug registers is non-trivial.
 * We do not clear them on entry and exit from the kernel. Therefore
 * it is possible to get a watchpoint trap here from inside the kernel.
 * However, the code in ./ptrace.c has ensured that the user can
 * only set watchpoints on userspace addresses. Therefore the in-kernel
 * watchpoint trap can only occur in code which is reading/writing
 * from user space. Such code must not hold kernel locks (since it
 * can equally take a page fault), therefore it is safe to call
 * force_sig_info even though that claims and releases locks.
 *
 * Code in ./signal.c ensures that the debug control register
 * is restored before we deliver any signal, and therefore that
 * user code runs with the correct debug control register even though
 * we clear it here.
 *
 * Being careful here means that we don't have to be as careful in a
 * lot of more complicated places (task switching can be a bit lazy
 * about restoring all the debug state, and ptrace doesn't have to
 * find every occurrence of the TF bit that could be saved away even
 * by user code)
 *
 * May run on IST stack.
 */
dotraplinkage void __kprobes do_debug(struct pt_regs *regs, long error_code)
{
	struct task_struct *tsk = current;
<<<<<<< HEAD
=======
	int user_icebp = 0;
>>>>>>> 02f8c6ae
	unsigned long dr6;
	int si_code;

	get_debugreg(dr6, 6);
<<<<<<< HEAD
=======

	/* Filter out all the reserved bits which are preset to 1 */
	dr6 &= ~DR6_RESERVED;

	/*
	 * If dr6 has no reason to give us about the origin of this trap,
	 * then it's very likely the result of an icebp/int01 trap.
	 * User wants a sigtrap for that.
	 */
	if (!dr6 && user_mode(regs))
		user_icebp = 1;
>>>>>>> 02f8c6ae

	/* Catch kmemcheck conditions first of all! */
	if ((dr6 & DR_STEP) && kmemcheck_trap(regs))
		return;

	/* DR6 may or may not be cleared by the CPU */
	set_debugreg(0, 6);
<<<<<<< HEAD
=======

>>>>>>> 02f8c6ae
	/*
	 * The processor cleared BTF, so don't mark that we need it set.
	 */
	clear_tsk_thread_flag(tsk, TIF_BLOCKSTEP);

	/* Store the virtualized DR6 value */
	tsk->thread.debugreg6 = dr6;

<<<<<<< HEAD
	/* Store the virtualized DR6 value */
	tsk->thread.debugreg6 = dr6;

#ifdef  CONFIG_KDB
	if (kdb(KDB_REASON_DEBUG, error_code, regs))
		return;
#endif  /* CONFIG_KDB */

=======
>>>>>>> 02f8c6ae
	if (notify_die(DIE_DEBUG, "debug", regs, PTR_ERR(&dr6), error_code,
							SIGTRAP) == NOTIFY_STOP)
		return;

	/* It's safe to allow irq's after DR6 has been saved */
	preempt_conditional_sti(regs);

	if (regs->flags & X86_VM_MASK) {
		handle_vm86_trap((struct kernel_vm86_regs *) regs,
				error_code, 1);
<<<<<<< HEAD
=======
		preempt_conditional_cli(regs);
>>>>>>> 02f8c6ae
		return;
	}

	/*
	 * Single-stepping through system calls: ignore any exceptions in
	 * kernel space, but re-enable TF when returning to user mode.
	 *
	 * We already checked v86 mode above, so we can check for kernel mode
	 * by just checking the CPL of CS.
	 */
	if ((dr6 & DR_STEP) && !user_mode(regs)) {
		tsk->thread.debugreg6 &= ~DR_STEP;
		set_tsk_thread_flag(tsk, TIF_SINGLESTEP);
		regs->flags &= ~X86_EFLAGS_TF;
	}
	si_code = get_si_code(tsk->thread.debugreg6);
<<<<<<< HEAD
	if (tsk->thread.debugreg6 & (DR_STEP | DR_TRAP_BITS))
=======
	if (tsk->thread.debugreg6 & (DR_STEP | DR_TRAP_BITS) || user_icebp)
>>>>>>> 02f8c6ae
		send_sigtrap(tsk, regs, error_code, si_code);
	preempt_conditional_cli(regs);

	return;
}

/*
 * Note that we play around with the 'TS' bit in an attempt to get
 * the correct behaviour even in the presence of the asynchronous
 * IRQ13 behaviour
 */
void math_error(struct pt_regs *regs, int error_code, int trapnr)
{
	struct task_struct *task = current;
	siginfo_t info;
	unsigned short err;
	char *str = (trapnr == 16) ? "fpu exception" : "simd exception";

	if (notify_die(DIE_TRAP, str, regs, error_code, trapnr, SIGFPE) == NOTIFY_STOP)
		return;
	conditional_sti(regs);

	if (!user_mode_vm(regs))
	{
		if (!fixup_exception(regs)) {
			task->thread.error_code = error_code;
			task->thread.trap_no = trapnr;
			die(str, regs, error_code);
		}
		return;
	}

	/*
	 * Save the info for the exception handler and clear the error.
	 */
	save_init_fpu(task);
	task->thread.trap_no = trapnr;
	task->thread.error_code = error_code;
	info.si_signo = SIGFPE;
	info.si_errno = 0;
	info.si_addr = (void __user *)regs->ip;
	if (trapnr == 16) {
		unsigned short cwd, swd;
		/*
		 * (~cwd & swd) will mask out exceptions that are not set to unmasked
		 * status.  0x3f is the exception bits in these regs, 0x200 is the
		 * C1 reg you need in case of a stack fault, 0x040 is the stack
		 * fault bit.  We should only be taking one exception at a time,
		 * so if this combination doesn't produce any single exception,
		 * then we have a bad program that isn't synchronizing its FPU usage
		 * and it will suffer the consequences since we won't be able to
		 * fully reproduce the context of the exception
		 */
		cwd = get_fpu_cwd(task);
		swd = get_fpu_swd(task);

		err = swd & ~cwd;
	} else {
		/*
		 * The SIMD FPU exceptions are handled a little differently, as there
		 * is only a single status/control register.  Thus, to determine which
		 * unmasked exception was caught we must mask the exception mask bits
		 * at 0x1f80, and then use these to mask the exception bits at 0x3f.
		 */
		unsigned short mxcsr = get_fpu_mxcsr(task);
		err = ~(mxcsr >> 7) & mxcsr;
	}

	if (err & 0x001) {	/* Invalid op */
		/*
		 * swd & 0x240 == 0x040: Stack Underflow
		 * swd & 0x240 == 0x240: Stack Overflow
		 * User must clear the SF bit (0x40) if set
		 */
		info.si_code = FPE_FLTINV;
	} else if (err & 0x004) { /* Divide by Zero */
		info.si_code = FPE_FLTDIV;
	} else if (err & 0x008) { /* Overflow */
		info.si_code = FPE_FLTOVF;
	} else if (err & 0x012) { /* Denormal, Underflow */
		info.si_code = FPE_FLTUND;
	} else if (err & 0x020) { /* Precision */
		info.si_code = FPE_FLTRES;
	} else {
		/*
		 * If we're using IRQ 13, or supposedly even some trap 16
		 * implementations, it's possible we get a spurious trap...
		 */
		return;		/* Spurious trap, no error */
	}
	force_sig_info(SIGFPE, &info, task);
}

dotraplinkage void do_coprocessor_error(struct pt_regs *regs, long error_code)
{
#ifdef CONFIG_X86_32
	ignore_fpu_irq = 1;
#endif

	math_error(regs, error_code, 16);
}

dotraplinkage void
do_simd_coprocessor_error(struct pt_regs *regs, long error_code)
{
	math_error(regs, error_code, 19);
}

dotraplinkage void
do_spurious_interrupt_bug(struct pt_regs *regs, long error_code)
{
	conditional_sti(regs);
#if 0
	/* No need to warn about this any longer. */
	printk(KERN_INFO "Ignoring P6 Local APIC Spurious Interrupt Bug...\n");
#endif
}

asmlinkage void __attribute__((weak)) smp_thermal_interrupt(void)
{
}

asmlinkage void __attribute__((weak)) smp_threshold_interrupt(void)
{
}

/*
 * __math_state_restore assumes that cr0.TS is already clear and the
 * fpu state is all ready for use.  Used during context switch.
 */
void __math_state_restore(void)
{
	struct thread_info *thread = current_thread_info();
	struct task_struct *tsk = thread->task;

	/*
	 * Paranoid restore. send a SIGSEGV if we fail to restore the state.
	 */
	if (unlikely(restore_fpu_checking(tsk))) {
		stts();
		force_sig(SIGSEGV, tsk);
		return;
	}

	thread->status |= TS_USEDFPU;	/* So we fnsave on switch_to() */
	tsk->fpu_counter++;
}

/*
 * 'math_state_restore()' saves the current math information in the
 * old math state array, and gets the new ones from the current task
 *
 * Careful.. There are problems with IBM-designed IRQ13 behaviour.
 * Don't touch unless you *really* know how it works.
 *
 * Must be called with kernel preemption disabled (in this case,
 * local interrupts are disabled at the call-site in entry.S).
 */
asmlinkage void math_state_restore(void)
{
	struct thread_info *thread = current_thread_info();
	struct task_struct *tsk = thread->task;

	if (!tsk_used_math(tsk)) {
		local_irq_enable();
		/*
		 * does a slab alloc which can sleep
		 */
		if (init_fpu(tsk)) {
			/*
			 * ran out of memory!
			 */
			do_group_exit(SIGKILL);
			return;
		}
		local_irq_disable();
	}

	clts();				/* Allow maths ops (or we recurse) */

	__math_state_restore();
}
EXPORT_SYMBOL_GPL(math_state_restore);

dotraplinkage void __kprobes
do_device_not_available(struct pt_regs *regs, long error_code)
{
#ifdef CONFIG_MATH_EMULATION
	if (read_cr0() & X86_CR0_EM) {
		struct math_emu_info info = { };

		conditional_sti(regs);

		info.regs = regs;
		math_emulate(&info);
		return;
	}
#endif
	math_state_restore(); /* interrupts still off */
#ifdef CONFIG_X86_32
	conditional_sti(regs);
#endif
}

#ifdef CONFIG_X86_32
dotraplinkage void do_iret_error(struct pt_regs *regs, long error_code)
{
	siginfo_t info;
	local_irq_enable();

	info.si_signo = SIGILL;
	info.si_errno = 0;
	info.si_code = ILL_BADSTK;
	info.si_addr = NULL;
	if (notify_die(DIE_TRAP, "iret exception",
			regs, error_code, 32, SIGILL) == NOTIFY_STOP)
		return;
	do_trap(32, SIGILL, "iret exception", regs, error_code, &info);
}
#endif

/* Set of traps needed for early debugging. */
void __init early_trap_init(void)
{
	set_intr_gate_ist(1, &debug, DEBUG_STACK);
	/* int3 can be called from all */
	set_system_intr_gate_ist(3, &int3, DEBUG_STACK);
	set_intr_gate(14, &page_fault);
	load_idt(&idt_descr);
}

void __init trap_init(void)
{
	int i;

#ifdef CONFIG_EISA
	void __iomem *p = early_ioremap(0x0FFFD9, 4);

	if (readl(p) == 'E' + ('I'<<8) + ('S'<<16) + ('A'<<24))
		EISA_bus = 1;
	early_iounmap(p, 4);
#endif

	set_intr_gate(0, &divide_error);
	set_intr_gate_ist(2, &nmi, NMI_STACK);
	/* int4 can be called from all */
	set_system_intr_gate(4, &overflow);
	set_intr_gate(5, &bounds);
	set_intr_gate(6, &invalid_op);
	set_intr_gate(7, &device_not_available);
#ifdef CONFIG_X86_32
	set_task_gate(8, GDT_ENTRY_DOUBLEFAULT_TSS);
#else
	set_intr_gate_ist(8, &double_fault, DOUBLEFAULT_STACK);
#endif
	set_intr_gate(9, &coprocessor_segment_overrun);
	set_intr_gate(10, &invalid_TSS);
	set_intr_gate(11, &segment_not_present);
	set_intr_gate_ist(12, &stack_segment, STACKFAULT_STACK);
	set_intr_gate(13, &general_protection);
	set_intr_gate(15, &spurious_interrupt_bug);
	set_intr_gate(16, &coprocessor_error);
	set_intr_gate(17, &alignment_check);
#ifdef CONFIG_X86_MCE
	set_intr_gate_ist(18, &machine_check, MCE_STACK);
#endif
	set_intr_gate(19, &simd_coprocessor_error);

	/* Reserve all the builtin and the syscall vector: */
	for (i = 0; i < FIRST_EXTERNAL_VECTOR; i++)
		set_bit(i, used_vectors);

#ifdef CONFIG_IA32_EMULATION
	set_system_intr_gate(IA32_SYSCALL_VECTOR, ia32_syscall);
	set_bit(IA32_SYSCALL_VECTOR, used_vectors);
#endif

#ifdef CONFIG_X86_32
	set_system_trap_gate(SYSCALL_VECTOR, &system_call);
	set_bit(SYSCALL_VECTOR, used_vectors);
#endif

	/*
	 * Should be a barrier for any external CPU state:
	 */
	cpu_init();

	x86_init.irqs.trap_init();
}<|MERGE_RESOLUTION|>--- conflicted
+++ resolved
@@ -45,10 +45,6 @@
 #include <linux/edac.h>
 #endif
 
-#ifdef CONFIG_KDB
-#include <linux/kdb.h>
-#endif /* CONFIG_KDB */
-
 #include <asm/kmemcheck.h>
 #include <asm/stacktrace.h>
 #include <asm/processor.h>
@@ -375,23 +371,6 @@
 static notrace __kprobes void
 unknown_nmi_error(unsigned char reason, struct pt_regs *regs)
 {
-#ifdef CONFIG_KDB
-	static int controlling_cpu = -1;
-	static DEFINE_SPINLOCK(kdb_nmi_lock);
-	unsigned long flags;
-
-	spin_lock_irqsave(&kdb_nmi_lock, flags);
-	if (controlling_cpu == -1) {
-		controlling_cpu = smp_processor_id();
-		spin_unlock_irqrestore(&kdb_nmi_lock, flags);
-		(void)kdb(KDB_REASON_NMI, reason, regs);
-		controlling_cpu = -1;
-	} else {
-		spin_unlock_irqrestore(&kdb_nmi_lock, flags);
-		(void)kdb(KDB_REASON_ENTER_SLAVE, reason, regs);
-	}
-#endif /* CONFIG_KDB */
-
 	if (notify_die(DIE_NMIUNKNOWN, "nmi", regs, reason, 2, SIGINT) ==
 			NOTIFY_STOP)
 		return;
@@ -431,30 +410,12 @@
 	raw_spin_lock(&nmi_reason_lock);
 	reason = get_nmi_reason();
 
-<<<<<<< HEAD
-#if defined(CONFIG_SMP) && defined(CONFIG_KDB)
-	/*
-	 * Call the kernel debugger to see if this NMI is due
-	 * to an KDB requested IPI.  If so, kdb will handle it.
-	 */
-	if (kdb_ipi(regs, NULL)) {
-		return;
-	}
-#endif /* defined(CONFIG_SMP) && defined(CONFIG_KDB) */
-
-	if (!(reason & 0xc0)) {
-		if (notify_die(DIE_NMI_IPI, "nmi_ipi", regs, reason, 2, SIGINT)
-								== NOTIFY_STOP)
-			return;
-#ifdef CONFIG_X86_LOCAL_APIC
-=======
 	if (reason & NMI_REASON_MASK) {
 		if (reason & NMI_REASON_SERR)
 			pci_serr_error(reason, regs);
 		else if (reason & NMI_REASON_IOCHK)
 			io_check_error(reason, regs);
 #ifdef CONFIG_X86_32
->>>>>>> 02f8c6ae
 		/*
 		 * Reassert NMI in case it became active
 		 * meanwhile as it's edge-triggered:
@@ -495,18 +456,11 @@
 /* May run on IST stack. */
 dotraplinkage void __kprobes do_int3(struct pt_regs *regs, long error_code)
 {
-<<<<<<< HEAD
-#ifdef CONFIG_KDB
-	if (kdb(KDB_REASON_BREAK, error_code, regs))
-		return;
-#endif
-=======
 #ifdef CONFIG_KGDB_LOW_LEVEL_TRAP
 	if (kgdb_ll_trap(DIE_INT3, "int3", regs, error_code, 3, SIGTRAP)
 			== NOTIFY_STOP)
 		return;
 #endif /* CONFIG_KGDB_LOW_LEVEL_TRAP */
->>>>>>> 02f8c6ae
 #ifdef CONFIG_KPROBES
 	if (notify_die(DIE_INT3, "int3", regs, error_code, 3, SIGTRAP)
 			== NOTIFY_STOP)
@@ -576,16 +530,11 @@
 dotraplinkage void __kprobes do_debug(struct pt_regs *regs, long error_code)
 {
 	struct task_struct *tsk = current;
-<<<<<<< HEAD
-=======
 	int user_icebp = 0;
->>>>>>> 02f8c6ae
 	unsigned long dr6;
 	int si_code;
 
 	get_debugreg(dr6, 6);
-<<<<<<< HEAD
-=======
 
 	/* Filter out all the reserved bits which are preset to 1 */
 	dr6 &= ~DR6_RESERVED;
@@ -597,7 +546,6 @@
 	 */
 	if (!dr6 && user_mode(regs))
 		user_icebp = 1;
->>>>>>> 02f8c6ae
 
 	/* Catch kmemcheck conditions first of all! */
 	if ((dr6 & DR_STEP) && kmemcheck_trap(regs))
@@ -605,10 +553,7 @@
 
 	/* DR6 may or may not be cleared by the CPU */
 	set_debugreg(0, 6);
-<<<<<<< HEAD
-=======
-
->>>>>>> 02f8c6ae
+
 	/*
 	 * The processor cleared BTF, so don't mark that we need it set.
 	 */
@@ -617,17 +562,6 @@
 	/* Store the virtualized DR6 value */
 	tsk->thread.debugreg6 = dr6;
 
-<<<<<<< HEAD
-	/* Store the virtualized DR6 value */
-	tsk->thread.debugreg6 = dr6;
-
-#ifdef  CONFIG_KDB
-	if (kdb(KDB_REASON_DEBUG, error_code, regs))
-		return;
-#endif  /* CONFIG_KDB */
-
-=======
->>>>>>> 02f8c6ae
 	if (notify_die(DIE_DEBUG, "debug", regs, PTR_ERR(&dr6), error_code,
 							SIGTRAP) == NOTIFY_STOP)
 		return;
@@ -638,10 +572,7 @@
 	if (regs->flags & X86_VM_MASK) {
 		handle_vm86_trap((struct kernel_vm86_regs *) regs,
 				error_code, 1);
-<<<<<<< HEAD
-=======
 		preempt_conditional_cli(regs);
->>>>>>> 02f8c6ae
 		return;
 	}
 
@@ -658,11 +589,7 @@
 		regs->flags &= ~X86_EFLAGS_TF;
 	}
 	si_code = get_si_code(tsk->thread.debugreg6);
-<<<<<<< HEAD
-	if (tsk->thread.debugreg6 & (DR_STEP | DR_TRAP_BITS))
-=======
 	if (tsk->thread.debugreg6 & (DR_STEP | DR_TRAP_BITS) || user_icebp)
->>>>>>> 02f8c6ae
 		send_sigtrap(tsk, regs, error_code, si_code);
 	preempt_conditional_cli(regs);
 
