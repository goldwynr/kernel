/*
 * Handle the memory map.
 * The functions here do the job until bootmem takes over.
 *
 *  Getting sanitize_e820_map() in sync with i386 version by applying change:
 *  -  Provisions for empty E820 memory regions (reported by certain BIOSes).
 *     Alex Achenbach <xela@slit.de>, December 2002.
 *  Venkatesh Pallipadi <venkatesh.pallipadi@intel.com>
 *
 */
#include <linux/kernel.h>
#include <linux/types.h>
#include <linux/init.h>
#include <linux/crash_dump.h>
#include <linux/bootmem.h>
#include <linux/pfn.h>
#include <linux/suspend.h>
#include <linux/acpi.h>
#include <linux/firmware-map.h>
#include <linux/memblock.h>

#include <asm/e820.h>
#include <asm/proto.h>
#include <asm/setup.h>

/*
 * The e820 map is the map that gets modified e.g. with command line parameters
 * and that is also registered with modifications in the kernel resource tree
 * with the iomem_resource as parent.
 *
 * The e820_saved is saved after the BIOS-provided memory map is copied as
 * well as the optional add_efi_memmap entries are processed.  It doesn't get
 * modified afterwards. It's registered for the /sys/firmware/memmap interface.
 *
 * That memory map is not modified and is used as base for kexec. The kexec'd
 * kernel should get the same memory map as the firmware provides. Then the
 * user can e.g. boot the original kernel with mem=1G while still booting the
 * next kernel with full memory.
 */
struct e820map e820;
struct e820map e820_saved;

/* For PCI or other memory-mapped resources */
unsigned long pci_mem_start = 0xaeedbabe;
#ifdef CONFIG_PCI
EXPORT_SYMBOL(pci_mem_start);
#endif

/*
 * This function checks if any part of the range <start,end> is mapped
 * with type.
 */
int
e820_any_mapped(u64 start, u64 end, unsigned type)
{
	int i;

	for (i = 0; i < e820.nr_map; i++) {
		struct e820entry *ei = &e820.map[i];

		if (type && ei->type != type)
			continue;
		if (ei->addr >= end || ei->addr + ei->size <= start)
			continue;
		return 1;
	}
	return 0;
}
EXPORT_SYMBOL_GPL(e820_any_mapped);

/*
 * This function checks if the entire range <start,end> is mapped with type.
 *
 * Note: this function only works correct if the e820 table is sorted and
 * not-overlapping, which is the case
 */
int e820_all_mapped(u64 start, u64 end, unsigned type)
{
	int i;

	for (i = 0; i < e820.nr_map; i++) {
		struct e820entry *ei = &e820.map[i];

		if (type && ei->type != type)
			continue;
		/* is the region (part) in overlap with the current region ?*/
		if (ei->addr >= end || ei->addr + ei->size <= start)
			continue;

		/* if the region is at the beginning of <start,end> we move
		 * start to the end of the region since it's ok until there
		 */
		if (ei->addr <= start)
			start = ei->addr + ei->size;
		/*
		 * if start is now at or beyond end, we're done, full
		 * coverage
		 */
		if (start >= end)
			return 1;
	}
	return 0;
}
EXPORT_SYMBOL_GPL(e820_all_mapped);

/*
 * Add a memory region to the kernel e820 map.
 */
static void __init __e820_add_region(struct e820map *e820x, u64 start, u64 size,
					 int type)
{
	int x = e820x->nr_map;

	if (x >= ARRAY_SIZE(e820x->map)) {
		printk(KERN_ERR "Ooops! Too many entries in the memory map!\n");
		return;
	}

	e820x->map[x].addr = start;
	e820x->map[x].size = size;
	e820x->map[x].type = type;
	e820x->nr_map++;
}

void __init e820_add_region(u64 start, u64 size, int type)
{
	__e820_add_region(&e820, start, size, type);
}

void __init e820_saved_add_region(u64 start, u64 size, int type)
{
	__e820_add_region(&e820_saved, start, size, type);
}

static void __init e820_print_type(u32 type)
{
	switch (type) {
	case E820_RAM:
	case E820_RESERVED_KERN:
		printk(KERN_CONT "(usable)");
		break;
	case E820_RESERVED:
		printk(KERN_CONT "(reserved)");
		break;
	case E820_ACPI:
		printk(KERN_CONT "(ACPI data)");
		break;
	case E820_NVS:
		printk(KERN_CONT "(ACPI NVS)");
		break;
	case E820_UNUSABLE:
		printk(KERN_CONT "(unusable)");
		break;
	default:
		printk(KERN_CONT "type %u", type);
		break;
	}
}

void __init e820_print_map(char *who)
{
	int i;

	for (i = 0; i < e820.nr_map; i++) {
		printk(KERN_INFO " %s: %016Lx - %016Lx ", who,
		       (unsigned long long) e820.map[i].addr,
		       (unsigned long long)
		       (e820.map[i].addr + e820.map[i].size));
		e820_print_type(e820.map[i].type);
		printk(KERN_CONT "\n");
	}
}

/*
 * Sanitize the BIOS e820 map.
 *
 * Some e820 responses include overlapping entries. The following
 * replaces the original e820 map with a new one, removing overlaps,
 * and resolving conflicting memory types in favor of highest
 * numbered type.
 *
 * The input parameter biosmap points to an array of 'struct
 * e820entry' which on entry has elements in the range [0, *pnr_map)
 * valid, and which has space for up to max_nr_map entries.
 * On return, the resulting sanitized e820 map entries will be in
 * overwritten in the same location, starting at biosmap.
 *
 * The integer pointed to by pnr_map must be valid on entry (the
 * current number of valid entries located at biosmap) and will
 * be updated on return, with the new number of valid entries
 * (something no more than max_nr_map.)
 *
 * The return value from sanitize_e820_map() is zero if it
 * successfully 'sanitized' the map entries passed in, and is -1
 * if it did nothing, which can happen if either of (1) it was
 * only passed one map entry, or (2) any of the input map entries
 * were invalid (start + size < start, meaning that the size was
 * so big the described memory range wrapped around through zero.)
 *
 *	Visually we're performing the following
 *	(1,2,3,4 = memory types)...
 *
 *	Sample memory map (w/overlaps):
 *	   ____22__________________
 *	   ______________________4_
 *	   ____1111________________
 *	   _44_____________________
 *	   11111111________________
 *	   ____________________33__
 *	   ___________44___________
 *	   __________33333_________
 *	   ______________22________
 *	   ___________________2222_
 *	   _________111111111______
 *	   _____________________11_
 *	   _________________4______
 *
 *	Sanitized equivalent (no overlap):
 *	   1_______________________
 *	   _44_____________________
 *	   ___1____________________
 *	   ____22__________________
 *	   ______11________________
 *	   _________1______________
 *	   __________3_____________
 *	   ___________44___________
 *	   _____________33_________
 *	   _______________2________
 *	   ________________1_______
 *	   _________________4______
 *	   ___________________2____
 *	   ____________________33__
 *	   ______________________4_
 */

int __init sanitize_e820_map(struct e820entry *biosmap, int max_nr_map,
			     u32 *pnr_map)
{
	struct change_member {
		struct e820entry *pbios; /* pointer to original bios entry */
		unsigned long long addr; /* address for this change point */
	};
	static struct change_member change_point_list[2*E820_X_MAX] __initdata;
	static struct change_member *change_point[2*E820_X_MAX] __initdata;
	static struct e820entry *overlap_list[E820_X_MAX] __initdata;
	static struct e820entry new_bios[E820_X_MAX] __initdata;
	struct change_member *change_tmp;
	unsigned long current_type, last_type;
	unsigned long long last_addr;
	int chgidx, still_changing;
	int overlap_entries;
	int new_bios_entry;
	int old_nr, new_nr, chg_nr;
	int i;

	/* if there's only one memory region, don't bother */
	if (*pnr_map < 2)
		return -1;

	old_nr = *pnr_map;
	BUG_ON(old_nr > max_nr_map);

	/* bail out if we find any unreasonable addresses in bios map */
	for (i = 0; i < old_nr; i++)
		if (biosmap[i].addr + biosmap[i].size < biosmap[i].addr)
			return -1;

	/* create pointers for initial change-point information (for sorting) */
	for (i = 0; i < 2 * old_nr; i++)
		change_point[i] = &change_point_list[i];

	/* record all known change-points (starting and ending addresses),
	   omitting those that are for empty memory regions */
	chgidx = 0;
	for (i = 0; i < old_nr; i++)	{
		if (biosmap[i].size != 0) {
			change_point[chgidx]->addr = biosmap[i].addr;
			change_point[chgidx++]->pbios = &biosmap[i];
			change_point[chgidx]->addr = biosmap[i].addr +
				biosmap[i].size;
			change_point[chgidx++]->pbios = &biosmap[i];
		}
	}
	chg_nr = chgidx;

	/* sort change-point list by memory addresses (low -> high) */
	still_changing = 1;
	while (still_changing)	{
		still_changing = 0;
		for (i = 1; i < chg_nr; i++)  {
			unsigned long long curaddr, lastaddr;
			unsigned long long curpbaddr, lastpbaddr;

			curaddr = change_point[i]->addr;
			lastaddr = change_point[i - 1]->addr;
			curpbaddr = change_point[i]->pbios->addr;
			lastpbaddr = change_point[i - 1]->pbios->addr;

			/*
			 * swap entries, when:
			 *
			 * curaddr > lastaddr or
			 * curaddr == lastaddr and curaddr == curpbaddr and
			 * lastaddr != lastpbaddr
			 */
			if (curaddr < lastaddr ||
			    (curaddr == lastaddr && curaddr == curpbaddr &&
			     lastaddr != lastpbaddr)) {
				change_tmp = change_point[i];
				change_point[i] = change_point[i-1];
				change_point[i-1] = change_tmp;
				still_changing = 1;
			}
		}
	}

	/* create a new bios memory map, removing overlaps */
	overlap_entries = 0;	 /* number of entries in the overlap table */
	new_bios_entry = 0;	 /* index for creating new bios map entries */
	last_type = 0;		 /* start with undefined memory type */
	last_addr = 0;		 /* start with 0 as last starting address */

	/* loop through change-points, determining affect on the new bios map */
	for (chgidx = 0; chgidx < chg_nr; chgidx++) {
		/* keep track of all overlapping bios entries */
		if (change_point[chgidx]->addr ==
		    change_point[chgidx]->pbios->addr) {
			/*
			 * add map entry to overlap list (> 1 entry
			 * implies an overlap)
			 */
			overlap_list[overlap_entries++] =
				change_point[chgidx]->pbios;
		} else {
			/*
			 * remove entry from list (order independent,
			 * so swap with last)
			 */
			for (i = 0; i < overlap_entries; i++) {
				if (overlap_list[i] ==
				    change_point[chgidx]->pbios)
					overlap_list[i] =
						overlap_list[overlap_entries-1];
			}
			overlap_entries--;
		}
		/*
		 * if there are overlapping entries, decide which
		 * "type" to use (larger value takes precedence --
		 * 1=usable, 2,3,4,4+=unusable)
		 */
		current_type = 0;
		for (i = 0; i < overlap_entries; i++)
			if (overlap_list[i]->type > current_type)
				current_type = overlap_list[i]->type;
		/*
		 * continue building up new bios map based on this
		 * information
		 */
		if (current_type != last_type)	{
			if (last_type != 0)	 {
				new_bios[new_bios_entry].size =
					change_point[chgidx]->addr - last_addr;
				/*
				 * move forward only if the new size
				 * was non-zero
				 */
				if (new_bios[new_bios_entry].size != 0)
					/*
					 * no more space left for new
					 * bios entries ?
					 */
					if (++new_bios_entry >= max_nr_map)
						break;
			}
			if (current_type != 0)	{
				new_bios[new_bios_entry].addr =
					change_point[chgidx]->addr;
				new_bios[new_bios_entry].type = current_type;
				last_addr = change_point[chgidx]->addr;
			}
			last_type = current_type;
		}
	}
	/* retain count for new bios entries */
	new_nr = new_bios_entry;

	/* copy new bios mapping into original location */
	memcpy(biosmap, new_bios, new_nr * sizeof(struct e820entry));
	*pnr_map = new_nr;

	return 0;
}

static int __init __append_e820_map(struct e820entry *biosmap, int nr_map)
{
	while (nr_map) {
		u64 start = biosmap->addr;
		u64 size = biosmap->size;
		u64 end = start + size;
		u32 type = biosmap->type;

		/* Overflow in 64 bits? Ignore the memory map. */
		if (start > end)
			return -1;

		e820_add_region(start, size, type);

		biosmap++;
		nr_map--;
	}
	return 0;
}

/*
 * Copy the BIOS e820 map into a safe place.
 *
 * Sanity-check it while we're at it..
 *
 * If we're lucky and live on a modern system, the setup code
 * will have given us a memory map that we can use to properly
 * set up memory.  If we aren't, we'll fake a memory map.
 */
static int __init append_e820_map(struct e820entry *biosmap, int nr_map)
{
	/* Only one memory region (or negative)? Ignore it */
	if (nr_map < 2)
		return -1;

	return __append_e820_map(biosmap, nr_map);
}

static u64 __init __e820_update_range(struct e820map *e820x, u64 start,
					u64 size, unsigned old_type,
					unsigned new_type)
{
	u64 end;
	unsigned int i;
	u64 real_updated_size = 0;

	BUG_ON(old_type == new_type);

	if (size > (ULLONG_MAX - start))
		size = ULLONG_MAX - start;

	end = start + size;
	printk(KERN_DEBUG "e820 update range: %016Lx - %016Lx ",
		       (unsigned long long) start,
		       (unsigned long long) end);
	e820_print_type(old_type);
	printk(KERN_CONT " ==> ");
	e820_print_type(new_type);
	printk(KERN_CONT "\n");

	for (i = 0; i < e820x->nr_map; i++) {
		struct e820entry *ei = &e820x->map[i];
		u64 final_start, final_end;
		u64 ei_end;

		if (ei->type != old_type)
			continue;

		ei_end = ei->addr + ei->size;
		/* totally covered by new range? */
		if (ei->addr >= start && ei_end <= end) {
			ei->type = new_type;
			real_updated_size += ei->size;
			continue;
		}

		/* new range is totally covered? */
		if (ei->addr < start && ei_end > end) {
			__e820_add_region(e820x, start, size, new_type);
			__e820_add_region(e820x, end, ei_end - end, ei->type);
			ei->size = start - ei->addr;
			real_updated_size += size;
			continue;
		}

		/* partially covered */
		final_start = max(start, ei->addr);
		final_end = min(end, ei_end);
		if (final_start >= final_end)
			continue;

		__e820_add_region(e820x, final_start, final_end - final_start,
				  new_type);

		real_updated_size += final_end - final_start;

		/*
		 * left range could be head or tail, so need to update
		 * size at first.
		 */
		ei->size -= final_end - final_start;
		if (ei->addr < final_start)
			continue;
		ei->addr = final_end;
	}
	return real_updated_size;
}

u64 __init e820_update_range(u64 start, u64 size, unsigned old_type,
			     unsigned new_type)
{
	return __e820_update_range(&e820, start, size, old_type, new_type);
}

static u64 __init e820_update_range_saved(u64 start, u64 size,
					  unsigned old_type, unsigned new_type)
{
	return __e820_update_range(&e820_saved, start, size, old_type,
				     new_type);
}

/* make e820 not cover the range */
u64 __init e820_remove_range(u64 start, u64 size, unsigned old_type,
			     int checktype)
{
	int i;
	u64 end;
	u64 real_removed_size = 0;

	if (size > (ULLONG_MAX - start))
		size = ULLONG_MAX - start;

	end = start + size;
	printk(KERN_DEBUG "e820 remove range: %016Lx - %016Lx ",
		       (unsigned long long) start,
		       (unsigned long long) end);
	if (checktype)
		e820_print_type(old_type);
	printk(KERN_CONT "\n");

	for (i = 0; i < e820.nr_map; i++) {
		struct e820entry *ei = &e820.map[i];
		u64 final_start, final_end;
		u64 ei_end;

		if (checktype && ei->type != old_type)
			continue;

		ei_end = ei->addr + ei->size;
		/* totally covered? */
		if (ei->addr >= start && ei_end <= end) {
			real_removed_size += ei->size;
			memset(ei, 0, sizeof(struct e820entry));
			continue;
		}

		/* new range is totally covered? */
		if (ei->addr < start && ei_end > end) {
			e820_add_region(end, ei_end - end, ei->type);
			ei->size = start - ei->addr;
			real_removed_size += size;
			continue;
		}

		/* partially covered */
		final_start = max(start, ei->addr);
		final_end = min(end, ei_end);
		if (final_start >= final_end)
			continue;
		real_removed_size += final_end - final_start;

		/*
		 * left range could be head or tail, so need to update
		 * size at first.
		 */
		ei->size -= final_end - final_start;
		if (ei->addr < final_start)
			continue;
		ei->addr = final_end;
	}
	return real_removed_size;
}

void __init update_e820(void)
{
	u32 nr_map;

	nr_map = e820.nr_map;
	if (sanitize_e820_map(e820.map, ARRAY_SIZE(e820.map), &nr_map))
		return;
	e820.nr_map = nr_map;
	printk(KERN_INFO "modified physical RAM map:\n");
	e820_print_map("modified");
}
static void __init update_e820_saved(void)
{
	u32 nr_map;

	nr_map = e820_saved.nr_map;
	if (sanitize_e820_map(e820_saved.map, ARRAY_SIZE(e820_saved.map), &nr_map))
		return;
	e820_saved.nr_map = nr_map;
}
#define MAX_GAP_END 0x100000000ull
/*
 * Search for a gap in the e820 memory space from start_addr to end_addr.
 */
__init int e820_search_gap(unsigned long *gapstart, unsigned long *gapsize,
		unsigned long start_addr, unsigned long long end_addr)
{
	unsigned long long last;
	int i = e820.nr_map;
	int found = 0;

	last = (end_addr && end_addr < MAX_GAP_END) ? end_addr : MAX_GAP_END;

	while (--i >= 0) {
		unsigned long long start = e820.map[i].addr;
		unsigned long long end = start + e820.map[i].size;

		if (end < start_addr)
			continue;

		/*
		 * Since "last" is at most 4GB, we know we'll
		 * fit in 32 bits if this condition is true
		 */
		if (last > end) {
			unsigned long gap = last - end;

			if (gap >= *gapsize) {
				*gapsize = gap;
				*gapstart = end;
				found = 1;
			}
		}
		if (start < last)
			last = start;
	}
	return found;
}

/*
 * Search for the biggest gap in the low 32 bits of the e820
 * memory space.  We pass this space to PCI to assign MMIO resources
 * for hotplug or unconfigured devices in.
 * Hopefully the BIOS let enough space left.
 */
__init void e820_setup_gap(void)
{
	unsigned long gapstart, gapsize;
	int found;

	gapstart = 0x10000000;
	gapsize = 0x400000;
	found  = e820_search_gap(&gapstart, &gapsize, 0, MAX_GAP_END);

#ifdef CONFIG_X86_64
	if (!found) {
		gapstart = (max_pfn << PAGE_SHIFT) + 1024*1024;
		printk(KERN_ERR
	"PCI: Warning: Cannot find a gap in the 32bit address range\n"
	"PCI: Unassigned devices with 32bit resource registers may break!\n");
	}
#endif

	/*
	 * e820_reserve_resources_late protect stolen RAM already
	 */
	pci_mem_start = gapstart;

	printk(KERN_INFO
	       "Allocating PCI resources starting at %lx (gap: %lx:%lx)\n",
	       pci_mem_start, gapstart, gapsize);
}

/**
 * Because of the size limitation of struct boot_params, only first
 * 128 E820 memory entries are passed to kernel via
 * boot_params.e820_map, others are passed via SETUP_E820_EXT node of
 * linked list of struct setup_data, which is parsed here.
 */
void __init parse_e820_ext(struct setup_data *sdata)
{
	int entries;
	struct e820entry *extmap;

	entries = sdata->len / sizeof(struct e820entry);
	extmap = (struct e820entry *)(sdata->data);
	__append_e820_map(extmap, entries);
	sanitize_e820_map(e820.map, ARRAY_SIZE(e820.map), &e820.nr_map);
	printk(KERN_INFO "extended physical RAM map:\n");
	e820_print_map("extended");
}

#if defined(CONFIG_X86_64) || \
	(defined(CONFIG_X86_32) && defined(CONFIG_HIBERNATION))
/**
 * Find the ranges of physical addresses that do not correspond to
 * e820 RAM areas and mark the corresponding pages as nosave for
 * hibernation (32 bit) or software suspend and suspend to RAM (64 bit).
 *
 * This function requires the e820 map to be sorted and without any
 * overlapping entries and assumes the first e820 area to be RAM.
 */
void __init e820_mark_nosave_regions(unsigned long limit_pfn)
{
	int i;
	unsigned long pfn;

	pfn = PFN_DOWN(e820.map[0].addr + e820.map[0].size);
	for (i = 1; i < e820.nr_map; i++) {
		struct e820entry *ei = &e820.map[i];

		if (pfn < PFN_UP(ei->addr))
			register_nosave_region(pfn, PFN_UP(ei->addr));

		pfn = PFN_DOWN(ei->addr + ei->size);
		if (ei->type != E820_RAM && ei->type != E820_RESERVED_KERN)
			register_nosave_region(PFN_UP(ei->addr), pfn);

		if (pfn >= limit_pfn)
			break;
	}
}
#endif

#ifdef CONFIG_HIBERNATION
/**
 * Mark ACPI NVS memory region, so that we can save/restore it during
 * hibernation and the subsequent resume.
 */
static int __init e820_mark_nvs_memory(void)
{
	int i;

	for (i = 0; i < e820.nr_map; i++) {
		struct e820entry *ei = &e820.map[i];

		if (ei->type == E820_NVS)
			suspend_nvs_register(ei->addr, ei->size);
	}

	return 0;
}
core_initcall(e820_mark_nvs_memory);
#endif

/*
<<<<<<< HEAD
 * Early reserved memory areas.
 */
#define MAX_EARLY_RES 64

struct early_res {
	u64 start, end;
	char name[16];
	char overlap_ok;
};
static struct early_res early_res[MAX_EARLY_RES] __initdata = {
	{ 0, PAGE_SIZE, "BIOS data page" },	/* BIOS data page */
	{}
};

static int __init find_overlapped_early(u64 start, u64 end)
{
	int i;
	struct early_res *r;

	for (i = 0; i < MAX_EARLY_RES && early_res[i].end; i++) {
		r = &early_res[i];
		if (end > r->start && start < r->end)
			break;
	}

	return i;
}

/*
 * Drop the i-th range from the early reservation map,
 * by copying any higher ranges down one over it, and
 * clearing what had been the last slot.
 */
static void __init drop_range(int i)
{
	int j;

	for (j = i + 1; j < MAX_EARLY_RES && early_res[j].end; j++)
		;

	memmove(&early_res[i], &early_res[i + 1],
	       (j - 1 - i) * sizeof(struct early_res));

	early_res[j - 1].end = 0;
}

/*
 * Split any existing ranges that:
 *  1) are marked 'overlap_ok', and
 *  2) overlap with the stated range [start, end)
 * into whatever portion (if any) of the existing range is entirely
 * below or entirely above the stated range.  Drop the portion
 * of the existing range that overlaps with the stated range,
 * which will allow the caller of this routine to then add that
 * stated range without conflicting with any existing range.
 */
static void __init drop_overlaps_that_are_ok(u64 start, u64 end)
{
	int i;
	struct early_res *r;
	u64 lower_start, lower_end;
	u64 upper_start, upper_end;
	char name[16];

	for (i = 0; i < MAX_EARLY_RES && early_res[i].end; i++) {
		r = &early_res[i];

		/* Continue past non-overlapping ranges */
		if (end <= r->start || start >= r->end)
			continue;

		/*
		 * Leave non-ok overlaps as is; let caller
		 * panic "Overlapping early reservations"
		 * when it hits this overlap.
		 */
		if (!r->overlap_ok)
			return;

		/*
		 * We have an ok overlap.  We will drop it from the early
		 * reservation map, and add back in any non-overlapping
		 * portions (lower or upper) as separate, overlap_ok,
		 * non-overlapping ranges.
		 */

		/* 1. Note any non-overlapping (lower or upper) ranges. */
		strncpy(name, r->name, sizeof(name) - 1);

		lower_start = lower_end = 0;
		upper_start = upper_end = 0;
		if (r->start < start) {
		 	lower_start = r->start;
			lower_end = start;
		}
		if (r->end > end) {
			upper_start = end;
			upper_end = r->end;
		}

		/* 2. Drop the original ok overlapping range */
		drop_range(i);

		i--;		/* resume for-loop on copied down entry */

		/* 3. Add back in any non-overlapping ranges. */
		if (lower_end)
			reserve_early_overlap_ok(lower_start, lower_end, name);
		if (upper_end)
			reserve_early_overlap_ok(upper_start, upper_end, name);
	}
}

static void __init __reserve_early(u64 start, u64 end, char *name,
						int overlap_ok)
{
	int i;
	struct early_res *r;

	i = find_overlapped_early(start, end);
	if (i >= MAX_EARLY_RES)
		panic("Too many early reservations");
	r = &early_res[i];
	if (r->end)
		panic("Overlapping early reservations "
		      "%llx-%llx %s to %llx-%llx %s\n",
		      start, end - 1, name?name:"", r->start,
		      r->end - 1, r->name);
	r->start = start;
	r->end = end;
	r->overlap_ok = overlap_ok;
	if (name)
		strncpy(r->name, name, sizeof(r->name) - 1);
}

/*
 * A few early reservtations come here.
 *
 * The 'overlap_ok' in the name of this routine does -not- mean it
 * is ok for these reservations to overlap an earlier reservation.
 * Rather it means that it is ok for subsequent reservations to
 * overlap this one.
 *
 * Use this entry point to reserve early ranges when you are doing
 * so out of "Paranoia", reserving perhaps more memory than you need,
 * just in case, and don't mind a subsequent overlapping reservation
 * that is known to be needed.
 *
 * The drop_overlaps_that_are_ok() call here isn't really needed.
 * It would be needed if we had two colliding 'overlap_ok'
 * reservations, so that the second such would not panic on the
 * overlap with the first.  We don't have any such as of this
 * writing, but might as well tolerate such if it happens in
 * the future.
 */
void __init reserve_early_overlap_ok(u64 start, u64 end, char *name)
{
	drop_overlaps_that_are_ok(start, end);
	__reserve_early(start, end, name, 1);
}

/*
 * Most early reservations come here.
 *
 * We first have drop_overlaps_that_are_ok() drop any pre-existing
 * 'overlap_ok' ranges, so that we can then reserve this memory
 * range without risk of panic'ing on an overlapping overlap_ok
 * early reservation.
 */
void __init reserve_early(u64 start, u64 end, char *name)
{
	if (start >= end)
		return;

	drop_overlaps_that_are_ok(start, end);
	__reserve_early(start, end, name, 0);
}

/*
 * Check whether given range would be early reservable.
 */
int __init check_early(u64 start, u64 end)
{
	int i;
	struct early_res *r;

	i = find_overlapped_early(start, end);
	r = &early_res[i];
	if (i >= MAX_EARLY_RES || r->end)
		return 0;
	return 1;
}

void __init free_early(u64 start, u64 end)
{
	struct early_res *r;
	int i;

	i = find_overlapped_early(start, end);
	r = &early_res[i];
	if (i >= MAX_EARLY_RES || r->end != end || r->start != start)
		panic("free_early on not reserved area: %llx-%llx!",
			 start, end - 1);

	drop_range(i);
}

void __init early_res_to_bootmem(u64 start, u64 end)
{
	int i, count;
	u64 final_start, final_end;

	count  = 0;
	for (i = 0; i < MAX_EARLY_RES && early_res[i].end; i++)
		count++;

	printk(KERN_INFO "(%d early reservations) ==> bootmem [%010llx - %010llx]\n",
			 count, start, end);
	for (i = 0; i < count; i++) {
		struct early_res *r = &early_res[i];
		printk(KERN_INFO "  #%d [%010llx - %010llx] %16s", i,
			r->start, r->end, r->name);
		final_start = max(start, r->start);
		final_end = min(end, r->end);
		if (final_start >= final_end) {
			printk(KERN_CONT "\n");
			continue;
		}
		printk(KERN_CONT " ==> [%010llx - %010llx]\n",
			final_start, final_end);
		reserve_bootmem_generic(final_start, final_end - final_start,
				BOOTMEM_DEFAULT);
	}
}

/* Check for already reserved areas */
static inline int __init bad_addr(u64 *addrp, u64 size, u64 align)
{
	int i;
	u64 addr = *addrp;
	int changed = 0;
	struct early_res *r;
again:
	i = find_overlapped_early(addr, addr + size);
	r = &early_res[i];
	if (i < MAX_EARLY_RES && r->end) {
		*addrp = addr = round_up(r->end, align);
		changed = 1;
		goto again;
	}
	return changed;
}

/* Check for already reserved areas */
static inline int __init bad_addr_size(u64 *addrp, u64 *sizep, u64 align)
{
	int i;
	u64 addr = *addrp, last;
	u64 size = *sizep;
	int changed = 0;
again:
	last = addr + size;
	for (i = 0; i < MAX_EARLY_RES && early_res[i].end; i++) {
		struct early_res *r = &early_res[i];
		if (last > r->start && addr < r->start) {
			size = r->start - addr;
			changed = 1;
			goto again;
		}
		if (last > r->end && addr < r->end) {
			addr = round_up(r->end, align);
			size = last - addr;
			changed = 1;
			goto again;
		}
		if (last <= r->end && addr >= r->start) {
			(*sizep)++;
			return 0;
		}
	}
	if (changed) {
		*addrp = addr;
		*sizep = size;
	}
	return changed;
}

/*
 * Find a free area with specified alignment in a specific range.
 */
u64 __init find_e820_area(u64 start, u64 end, u64 size, u64 align)
{
	int i;

	for (i = 0; i < e820.nr_map; i++) {
		struct e820entry *ei = &e820.map[i];
		u64 addr, last;
		u64 ei_last;

		if (ei->type != E820_RAM)
			continue;
		addr = round_up(ei->addr, align);
		ei_last = ei->addr + ei->size;
		if (addr < start)
			addr = round_up(start, align);
		if (addr >= ei_last)
			continue;
		while (bad_addr(&addr, size, align) && addr+size <= ei_last)
			;
		last = addr + size;
		if (last > ei_last)
			continue;
		if (last > end)
			continue;
		return addr;
	}
	return -1ULL;
}

/*
 * Find next free range after *start
 */
u64 __init find_e820_area_size(u64 start, u64 *sizep, u64 align)
{
	int i;

	for (i = 0; i < e820.nr_map; i++) {
		struct e820entry *ei = &e820.map[i];
		u64 addr, last;
		u64 ei_last;

		if (ei->type != E820_RAM)
			continue;
		addr = round_up(ei->addr, align);
		ei_last = ei->addr + ei->size;
		if (addr < start)
			addr = round_up(start, align);
		if (addr >= ei_last)
			continue;
		*sizep = ei_last - addr;
		while (bad_addr_size(&addr, sizep, align) &&
			addr + *sizep <= ei_last)
			;
		last = addr + *sizep;
		if (last > ei_last)
			continue;
		return addr;
	}

	return -1ULL;
}

/*
 * pre allocated 4k and reserved it in e820
=======
 * pre allocated 4k and reserved it in memblock and e820_saved
>>>>>>> 02f8c6ae
 */
u64 __init early_reserve_e820(u64 startt, u64 sizet, u64 align)
{
	u64 size = 0;
	u64 addr;
	u64 start;

	for (start = startt; ; start += size) {
		start = memblock_x86_find_in_range_size(start, &size, align);
		if (start == MEMBLOCK_ERROR)
			return 0;
		if (size >= sizet)
			break;
	}

#ifdef CONFIG_X86_32
	if (start >= MAXMEM)
		return 0;
	if (start + size > MAXMEM)
		size = MAXMEM - start;
#endif

	addr = round_down(start + size - sizet, align);
	if (addr < start)
		return 0;
	memblock_x86_reserve_range(addr, addr + sizet, "new next");
	e820_update_range_saved(addr, sizet, E820_RAM, E820_RESERVED);
	printk(KERN_INFO "update e820_saved for early_reserve_e820\n");
	update_e820_saved();

	return addr;
}

#ifdef CONFIG_X86_32
# ifdef CONFIG_X86_PAE
#  define MAX_ARCH_PFN		(1ULL<<(36-PAGE_SHIFT))
# else
#  define MAX_ARCH_PFN		(1ULL<<(32-PAGE_SHIFT))
# endif
#else /* CONFIG_X86_32 */
# define MAX_ARCH_PFN MAXMEM>>PAGE_SHIFT
#endif

/*
 * Find the highest page frame number we have available
 */
static unsigned long __init e820_end_pfn(unsigned long limit_pfn, unsigned type)
{
	int i;
	unsigned long last_pfn = 0;
	unsigned long max_arch_pfn = MAX_ARCH_PFN;

	for (i = 0; i < e820.nr_map; i++) {
		struct e820entry *ei = &e820.map[i];
		unsigned long start_pfn;
		unsigned long end_pfn;

		if (ei->type != type)
			continue;

		start_pfn = ei->addr >> PAGE_SHIFT;
		end_pfn = (ei->addr + ei->size) >> PAGE_SHIFT;

		if (start_pfn >= limit_pfn)
			continue;
		if (end_pfn > limit_pfn) {
			last_pfn = limit_pfn;
			break;
		}
		if (end_pfn > last_pfn)
			last_pfn = end_pfn;
	}

	if (last_pfn > max_arch_pfn)
		last_pfn = max_arch_pfn;

	printk(KERN_INFO "last_pfn = %#lx max_arch_pfn = %#lx\n",
			 last_pfn, max_arch_pfn);
	return last_pfn;
}
unsigned long __init e820_end_of_ram_pfn(void)
{
	return e820_end_pfn(MAX_ARCH_PFN, E820_RAM);
}

unsigned long __init e820_end_of_low_ram_pfn(void)
{
	return e820_end_pfn(1UL<<(32 - PAGE_SHIFT), E820_RAM);
}

static void early_panic(char *msg)
{
	early_printk(msg);
	panic(msg);
}

static int userdef __initdata;

/* "mem=nopentium" disables the 4MB page tables. */
static int __init parse_memopt(char *p)
{
	u64 mem_size;

	if (!p)
		return -EINVAL;

	if (!strcmp(p, "nopentium")) {
#ifdef CONFIG_X86_32
		setup_clear_cpu_cap(X86_FEATURE_PSE);
		return 0;
#else
		printk(KERN_WARNING "mem=nopentium ignored! (only supported on x86_32)\n");
		return -EINVAL;
#endif
	}

	userdef = 1;
	mem_size = memparse(p, &p);
	/* don't remove all of memory when handling "mem={invalid}" param */
	if (mem_size == 0)
		return -EINVAL;
	e820_remove_range(mem_size, ULLONG_MAX - mem_size, E820_RAM, 1);

	return 0;
}
early_param("mem", parse_memopt);

static int __init parse_memmap_opt(char *p)
{
	char *oldp;
	u64 start_at, mem_size;

	if (!p)
		return -EINVAL;

	if (!strncmp(p, "exactmap", 8)) {
#ifdef CONFIG_CRASH_DUMP
		/*
		 * If we are doing a crash dump, we still need to know
		 * the real mem size before original memory map is
		 * reset.
		 */
		saved_max_pfn = e820_end_of_ram_pfn();
#endif
		e820.nr_map = 0;
		userdef = 1;
		return 0;
	}

	oldp = p;
	mem_size = memparse(p, &p);
	if (p == oldp)
		return -EINVAL;

	userdef = 1;
	if (*p == '@') {
		start_at = memparse(p+1, &p);
		e820_add_region(start_at, mem_size, E820_RAM);
	} else if (*p == '#') {
		start_at = memparse(p+1, &p);
		e820_add_region(start_at, mem_size, E820_ACPI);
	} else if (*p == '$') {
		start_at = memparse(p+1, &p);
		e820_add_region(start_at, mem_size, E820_RESERVED);
	} else
		e820_remove_range(mem_size, ULLONG_MAX - mem_size, E820_RAM, 1);

	return *p == '\0' ? 0 : -EINVAL;
}
early_param("memmap", parse_memmap_opt);

void __init finish_e820_parsing(void)
{
	if (userdef) {
		u32 nr = e820.nr_map;

		if (sanitize_e820_map(e820.map, ARRAY_SIZE(e820.map), &nr) < 0)
			early_panic("Invalid user supplied memory map");
		e820.nr_map = nr;

		printk(KERN_INFO "user-defined physical RAM map:\n");
		e820_print_map("user");
	}
}

static inline const char *e820_type_to_string(int e820_type)
{
	switch (e820_type) {
	case E820_RESERVED_KERN:
	case E820_RAM:	return "System RAM";
	case E820_ACPI:	return "ACPI Tables";
	case E820_NVS:	return "ACPI Non-volatile Storage";
	case E820_UNUSABLE:	return "Unusable memory";
	default:	return "reserved";
	}
}

/*
 * Mark e820 reserved areas as busy for the resource manager.
 */
static struct resource __initdata *e820_res;
void __init e820_reserve_resources(void)
{
	int i;
	struct resource *res;
	u64 end;

	res = alloc_bootmem(sizeof(struct resource) * e820.nr_map);
	e820_res = res;
	for (i = 0; i < e820.nr_map; i++) {
		end = e820.map[i].addr + e820.map[i].size - 1;
		if (end != (resource_size_t)end) {
			res++;
			continue;
		}
		res->name = e820_type_to_string(e820.map[i].type);
		res->start = e820.map[i].addr;
		res->end = end;

		res->flags = IORESOURCE_MEM;

		/*
		 * don't register the region that could be conflicted with
		 * pci device BAR resource and insert them later in
		 * pcibios_resource_survey()
		 */
		if (e820.map[i].type != E820_RESERVED || res->start < (1ULL<<20)) {
			res->flags |= IORESOURCE_BUSY;
			insert_resource(&iomem_resource, res);
		}
		res++;
	}

	for (i = 0; i < e820_saved.nr_map; i++) {
		struct e820entry *entry = &e820_saved.map[i];
		firmware_map_add_early(entry->addr,
			entry->addr + entry->size - 1,
			e820_type_to_string(entry->type));
	}
}

/* How much should we pad RAM ending depending on where it is? */
static unsigned long ram_alignment(resource_size_t pos)
{
	unsigned long mb = pos >> 20;

	/* To 64kB in the first megabyte */
	if (!mb)
		return 64*1024;

	/* To 1MB in the first 16MB */
	if (mb < 16)
		return 1024*1024;

	/* To 64MB for anything above that */
	return 64*1024*1024;
}

#define MAX_RESOURCE_SIZE ((resource_size_t)-1)

void __init e820_reserve_resources_late(void)
{
	int i;
	struct resource *res;

	res = e820_res;
	for (i = 0; i < e820.nr_map; i++) {
		if (!res->parent && res->end)
			insert_resource_expand_to_fit(&iomem_resource, res);
		res++;
	}

	/*
	 * Try to bump up RAM regions to reasonable boundaries to
	 * avoid stolen RAM:
	 */
	for (i = 0; i < e820.nr_map; i++) {
		struct e820entry *entry = &e820.map[i];
		u64 start, end;

		if (entry->type != E820_RAM)
			continue;
		start = entry->addr + entry->size;
		end = round_up(start, ram_alignment(start)) - 1;
		if (end > MAX_RESOURCE_SIZE)
			end = MAX_RESOURCE_SIZE;
		if (start >= end)
			continue;
		printk(KERN_DEBUG "reserve RAM buffer: %016llx - %016llx ",
			       start, end);
		reserve_region_with_split(&iomem_resource, start, end,
					  "RAM buffer");
	}
}

char *__init default_machine_specific_memory_setup(void)
{
	char *who = "BIOS-e820";
	u32 new_nr;
	/*
	 * Try to copy the BIOS-supplied E820-map.
	 *
	 * Otherwise fake a memory map; one section from 0k->640k,
	 * the next section from 1mb->appropriate_mem_k
	 */
	new_nr = boot_params.e820_entries;
	sanitize_e820_map(boot_params.e820_map,
			ARRAY_SIZE(boot_params.e820_map),
			&new_nr);
	boot_params.e820_entries = new_nr;
	if (append_e820_map(boot_params.e820_map, boot_params.e820_entries)
	  < 0) {
		u64 mem_size;

		/* compare results from other methods and take the greater */
		if (boot_params.alt_mem_k
		    < boot_params.screen_info.ext_mem_k) {
			mem_size = boot_params.screen_info.ext_mem_k;
			who = "BIOS-88";
		} else {
			mem_size = boot_params.alt_mem_k;
			who = "BIOS-e801";
		}

		e820.nr_map = 0;
		e820_add_region(0, LOWMEMSIZE(), E820_RAM);
		e820_add_region(HIGH_MEMORY, mem_size << 10, E820_RAM);
	}

	/* In case someone cares... */
	return who;
}

void __init setup_memory_map(void)
{
	char *who;

	who = x86_init.resources.memory_setup();
	memcpy(&e820_saved, &e820, sizeof(struct e820map));
	printk(KERN_INFO "BIOS-provided physical RAM map:\n");
	e820_print_map(who);
}

void __init memblock_x86_fill(void)
{
	int i;
	u64 end;

	/*
	 * EFI may have more than 128 entries
	 * We are safe to enable resizing, beause memblock_x86_fill()
	 * is rather later for x86
	 */
	memblock_can_resize = 1;

	for (i = 0; i < e820.nr_map; i++) {
		struct e820entry *ei = &e820.map[i];

		end = ei->addr + ei->size;
		if (end != (resource_size_t)end)
			continue;

		if (ei->type != E820_RAM && ei->type != E820_RESERVED_KERN)
			continue;

		memblock_add(ei->addr, ei->size);
	}

	memblock_analyze();
	memblock_dump_all();
}

void __init memblock_find_dma_reserve(void)
{
#ifdef CONFIG_X86_64
	u64 free_size_pfn;
	u64 mem_size_pfn;
	/*
	 * need to find out used area below MAX_DMA_PFN
	 * need to use memblock to get free size in [0, MAX_DMA_PFN]
	 * at first, and assume boot_mem will not take below MAX_DMA_PFN
	 */
	mem_size_pfn = memblock_x86_memory_in_range(0, MAX_DMA_PFN << PAGE_SHIFT) >> PAGE_SHIFT;
	free_size_pfn = memblock_x86_free_memory_in_range(0, MAX_DMA_PFN << PAGE_SHIFT) >> PAGE_SHIFT;
	set_dma_reserve(mem_size_pfn - free_size_pfn);
#endif
}<|MERGE_RESOLUTION|>--- conflicted
+++ resolved
@@ -28,9 +28,9 @@
  * and that is also registered with modifications in the kernel resource tree
  * with the iomem_resource as parent.
  *
- * The e820_saved is saved after the BIOS-provided memory map is copied as
- * well as the optional add_efi_memmap entries are processed.  It doesn't get
- * modified afterwards. It's registered for the /sys/firmware/memmap interface.
+ * The e820_saved is directly saved after the BIOS-provided memory map is
+ * copied. It doesn't get modified afterwards. It's registered for the
+ * /sys/firmware/memmap interface.
  *
  * That memory map is not modified and is used as base for kexec. The kexec'd
  * kernel should get the same memory map as the firmware provides. Then the
@@ -125,11 +125,6 @@
 void __init e820_add_region(u64 start, u64 size, int type)
 {
 	__e820_add_region(&e820, start, size, type);
-}
-
-void __init e820_saved_add_region(u64 start, u64 size, int type)
-{
-	__e820_add_region(&e820_saved, start, size, type);
 }
 
 static void __init e820_print_type(u32 type)
@@ -741,364 +736,7 @@
 #endif
 
 /*
-<<<<<<< HEAD
- * Early reserved memory areas.
- */
-#define MAX_EARLY_RES 64
-
-struct early_res {
-	u64 start, end;
-	char name[16];
-	char overlap_ok;
-};
-static struct early_res early_res[MAX_EARLY_RES] __initdata = {
-	{ 0, PAGE_SIZE, "BIOS data page" },	/* BIOS data page */
-	{}
-};
-
-static int __init find_overlapped_early(u64 start, u64 end)
-{
-	int i;
-	struct early_res *r;
-
-	for (i = 0; i < MAX_EARLY_RES && early_res[i].end; i++) {
-		r = &early_res[i];
-		if (end > r->start && start < r->end)
-			break;
-	}
-
-	return i;
-}
-
-/*
- * Drop the i-th range from the early reservation map,
- * by copying any higher ranges down one over it, and
- * clearing what had been the last slot.
- */
-static void __init drop_range(int i)
-{
-	int j;
-
-	for (j = i + 1; j < MAX_EARLY_RES && early_res[j].end; j++)
-		;
-
-	memmove(&early_res[i], &early_res[i + 1],
-	       (j - 1 - i) * sizeof(struct early_res));
-
-	early_res[j - 1].end = 0;
-}
-
-/*
- * Split any existing ranges that:
- *  1) are marked 'overlap_ok', and
- *  2) overlap with the stated range [start, end)
- * into whatever portion (if any) of the existing range is entirely
- * below or entirely above the stated range.  Drop the portion
- * of the existing range that overlaps with the stated range,
- * which will allow the caller of this routine to then add that
- * stated range without conflicting with any existing range.
- */
-static void __init drop_overlaps_that_are_ok(u64 start, u64 end)
-{
-	int i;
-	struct early_res *r;
-	u64 lower_start, lower_end;
-	u64 upper_start, upper_end;
-	char name[16];
-
-	for (i = 0; i < MAX_EARLY_RES && early_res[i].end; i++) {
-		r = &early_res[i];
-
-		/* Continue past non-overlapping ranges */
-		if (end <= r->start || start >= r->end)
-			continue;
-
-		/*
-		 * Leave non-ok overlaps as is; let caller
-		 * panic "Overlapping early reservations"
-		 * when it hits this overlap.
-		 */
-		if (!r->overlap_ok)
-			return;
-
-		/*
-		 * We have an ok overlap.  We will drop it from the early
-		 * reservation map, and add back in any non-overlapping
-		 * portions (lower or upper) as separate, overlap_ok,
-		 * non-overlapping ranges.
-		 */
-
-		/* 1. Note any non-overlapping (lower or upper) ranges. */
-		strncpy(name, r->name, sizeof(name) - 1);
-
-		lower_start = lower_end = 0;
-		upper_start = upper_end = 0;
-		if (r->start < start) {
-		 	lower_start = r->start;
-			lower_end = start;
-		}
-		if (r->end > end) {
-			upper_start = end;
-			upper_end = r->end;
-		}
-
-		/* 2. Drop the original ok overlapping range */
-		drop_range(i);
-
-		i--;		/* resume for-loop on copied down entry */
-
-		/* 3. Add back in any non-overlapping ranges. */
-		if (lower_end)
-			reserve_early_overlap_ok(lower_start, lower_end, name);
-		if (upper_end)
-			reserve_early_overlap_ok(upper_start, upper_end, name);
-	}
-}
-
-static void __init __reserve_early(u64 start, u64 end, char *name,
-						int overlap_ok)
-{
-	int i;
-	struct early_res *r;
-
-	i = find_overlapped_early(start, end);
-	if (i >= MAX_EARLY_RES)
-		panic("Too many early reservations");
-	r = &early_res[i];
-	if (r->end)
-		panic("Overlapping early reservations "
-		      "%llx-%llx %s to %llx-%llx %s\n",
-		      start, end - 1, name?name:"", r->start,
-		      r->end - 1, r->name);
-	r->start = start;
-	r->end = end;
-	r->overlap_ok = overlap_ok;
-	if (name)
-		strncpy(r->name, name, sizeof(r->name) - 1);
-}
-
-/*
- * A few early reservtations come here.
- *
- * The 'overlap_ok' in the name of this routine does -not- mean it
- * is ok for these reservations to overlap an earlier reservation.
- * Rather it means that it is ok for subsequent reservations to
- * overlap this one.
- *
- * Use this entry point to reserve early ranges when you are doing
- * so out of "Paranoia", reserving perhaps more memory than you need,
- * just in case, and don't mind a subsequent overlapping reservation
- * that is known to be needed.
- *
- * The drop_overlaps_that_are_ok() call here isn't really needed.
- * It would be needed if we had two colliding 'overlap_ok'
- * reservations, so that the second such would not panic on the
- * overlap with the first.  We don't have any such as of this
- * writing, but might as well tolerate such if it happens in
- * the future.
- */
-void __init reserve_early_overlap_ok(u64 start, u64 end, char *name)
-{
-	drop_overlaps_that_are_ok(start, end);
-	__reserve_early(start, end, name, 1);
-}
-
-/*
- * Most early reservations come here.
- *
- * We first have drop_overlaps_that_are_ok() drop any pre-existing
- * 'overlap_ok' ranges, so that we can then reserve this memory
- * range without risk of panic'ing on an overlapping overlap_ok
- * early reservation.
- */
-void __init reserve_early(u64 start, u64 end, char *name)
-{
-	if (start >= end)
-		return;
-
-	drop_overlaps_that_are_ok(start, end);
-	__reserve_early(start, end, name, 0);
-}
-
-/*
- * Check whether given range would be early reservable.
- */
-int __init check_early(u64 start, u64 end)
-{
-	int i;
-	struct early_res *r;
-
-	i = find_overlapped_early(start, end);
-	r = &early_res[i];
-	if (i >= MAX_EARLY_RES || r->end)
-		return 0;
-	return 1;
-}
-
-void __init free_early(u64 start, u64 end)
-{
-	struct early_res *r;
-	int i;
-
-	i = find_overlapped_early(start, end);
-	r = &early_res[i];
-	if (i >= MAX_EARLY_RES || r->end != end || r->start != start)
-		panic("free_early on not reserved area: %llx-%llx!",
-			 start, end - 1);
-
-	drop_range(i);
-}
-
-void __init early_res_to_bootmem(u64 start, u64 end)
-{
-	int i, count;
-	u64 final_start, final_end;
-
-	count  = 0;
-	for (i = 0; i < MAX_EARLY_RES && early_res[i].end; i++)
-		count++;
-
-	printk(KERN_INFO "(%d early reservations) ==> bootmem [%010llx - %010llx]\n",
-			 count, start, end);
-	for (i = 0; i < count; i++) {
-		struct early_res *r = &early_res[i];
-		printk(KERN_INFO "  #%d [%010llx - %010llx] %16s", i,
-			r->start, r->end, r->name);
-		final_start = max(start, r->start);
-		final_end = min(end, r->end);
-		if (final_start >= final_end) {
-			printk(KERN_CONT "\n");
-			continue;
-		}
-		printk(KERN_CONT " ==> [%010llx - %010llx]\n",
-			final_start, final_end);
-		reserve_bootmem_generic(final_start, final_end - final_start,
-				BOOTMEM_DEFAULT);
-	}
-}
-
-/* Check for already reserved areas */
-static inline int __init bad_addr(u64 *addrp, u64 size, u64 align)
-{
-	int i;
-	u64 addr = *addrp;
-	int changed = 0;
-	struct early_res *r;
-again:
-	i = find_overlapped_early(addr, addr + size);
-	r = &early_res[i];
-	if (i < MAX_EARLY_RES && r->end) {
-		*addrp = addr = round_up(r->end, align);
-		changed = 1;
-		goto again;
-	}
-	return changed;
-}
-
-/* Check for already reserved areas */
-static inline int __init bad_addr_size(u64 *addrp, u64 *sizep, u64 align)
-{
-	int i;
-	u64 addr = *addrp, last;
-	u64 size = *sizep;
-	int changed = 0;
-again:
-	last = addr + size;
-	for (i = 0; i < MAX_EARLY_RES && early_res[i].end; i++) {
-		struct early_res *r = &early_res[i];
-		if (last > r->start && addr < r->start) {
-			size = r->start - addr;
-			changed = 1;
-			goto again;
-		}
-		if (last > r->end && addr < r->end) {
-			addr = round_up(r->end, align);
-			size = last - addr;
-			changed = 1;
-			goto again;
-		}
-		if (last <= r->end && addr >= r->start) {
-			(*sizep)++;
-			return 0;
-		}
-	}
-	if (changed) {
-		*addrp = addr;
-		*sizep = size;
-	}
-	return changed;
-}
-
-/*
- * Find a free area with specified alignment in a specific range.
- */
-u64 __init find_e820_area(u64 start, u64 end, u64 size, u64 align)
-{
-	int i;
-
-	for (i = 0; i < e820.nr_map; i++) {
-		struct e820entry *ei = &e820.map[i];
-		u64 addr, last;
-		u64 ei_last;
-
-		if (ei->type != E820_RAM)
-			continue;
-		addr = round_up(ei->addr, align);
-		ei_last = ei->addr + ei->size;
-		if (addr < start)
-			addr = round_up(start, align);
-		if (addr >= ei_last)
-			continue;
-		while (bad_addr(&addr, size, align) && addr+size <= ei_last)
-			;
-		last = addr + size;
-		if (last > ei_last)
-			continue;
-		if (last > end)
-			continue;
-		return addr;
-	}
-	return -1ULL;
-}
-
-/*
- * Find next free range after *start
- */
-u64 __init find_e820_area_size(u64 start, u64 *sizep, u64 align)
-{
-	int i;
-
-	for (i = 0; i < e820.nr_map; i++) {
-		struct e820entry *ei = &e820.map[i];
-		u64 addr, last;
-		u64 ei_last;
-
-		if (ei->type != E820_RAM)
-			continue;
-		addr = round_up(ei->addr, align);
-		ei_last = ei->addr + ei->size;
-		if (addr < start)
-			addr = round_up(start, align);
-		if (addr >= ei_last)
-			continue;
-		*sizep = ei_last - addr;
-		while (bad_addr_size(&addr, sizep, align) &&
-			addr + *sizep <= ei_last)
-			;
-		last = addr + *sizep;
-		if (last > ei_last)
-			continue;
-		return addr;
-	}
-
-	return -1ULL;
-}
-
-/*
- * pre allocated 4k and reserved it in e820
-=======
  * pre allocated 4k and reserved it in memblock and e820_saved
->>>>>>> 02f8c6ae
  */
 u64 __init early_reserve_e820(u64 startt, u64 sizet, u64 align)
 {
