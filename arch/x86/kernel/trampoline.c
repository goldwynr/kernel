#include <linux/io.h>
#include <linux/memblock.h>

#include <asm/trampoline.h>
<<<<<<< HEAD
#include <asm/pgtable.h>
#include <asm/e820.h>
=======
#include <asm/cacheflush.h>
#include <asm/pgtable.h>
>>>>>>> 02f8c6ae

unsigned char *x86_trampoline_base;

void __init setup_trampolines(void)
{
	phys_addr_t mem;
	size_t size = PAGE_ALIGN(x86_trampoline_end - x86_trampoline_start);

	/* Has to be in very low memory so we can execute real-mode AP code. */
	mem = memblock_find_in_range(0, 1<<20, size, PAGE_SIZE);
	if (mem == MEMBLOCK_ERROR)
		panic("Cannot allocate trampoline\n");

	x86_trampoline_base = __va(mem);
	memblock_x86_reserve_range(mem, mem + size, "TRAMPOLINE");

	printk(KERN_DEBUG "Base memory trampoline at [%p] %llx size %zu\n",
	       x86_trampoline_base, (unsigned long long)mem, size);

	memcpy(x86_trampoline_base, x86_trampoline_start, size);
}

/*
 * setup_trampolines() gets called very early, to guarantee the
 * availability of low memory.  This is before the proper kernel page
 * tables are set up, so we cannot set page permissions in that
 * function.  Thus, we use an arch_initcall instead.
 */
static int __init configure_trampolines(void)
{
<<<<<<< HEAD
	memcpy(trampoline_base, trampoline_data, TRAMPOLINE_SIZE);
	return virt_to_phys(trampoline_base);
}

void __init setup_trampoline_page_table(void)
{
#ifdef CONFIG_X86_32
	/* Copy kernel address range */
	clone_pgd_range(trampoline_pg_dir + KERNEL_PGD_BOUNDARY,
			swapper_pg_dir + KERNEL_PGD_BOUNDARY,
			KERNEL_PGD_PTRS);

	/* Initialize low mappings */
	clone_pgd_range(trampoline_pg_dir,
			swapper_pg_dir + KERNEL_PGD_BOUNDARY,
			min_t(unsigned long, KERNEL_PGD_PTRS,
			      KERNEL_PGD_BOUNDARY));
#endif
}
=======
	size_t size = PAGE_ALIGN(x86_trampoline_end - x86_trampoline_start);

	set_memory_x((unsigned long)x86_trampoline_base, size >> PAGE_SHIFT);
	return 0;
}
arch_initcall(configure_trampolines);
>>>>>>> 02f8c6ae
<|MERGE_RESOLUTION|>--- conflicted
+++ resolved
@@ -2,13 +2,8 @@
 #include <linux/memblock.h>
 
 #include <asm/trampoline.h>
-<<<<<<< HEAD
-#include <asm/pgtable.h>
-#include <asm/e820.h>
-=======
 #include <asm/cacheflush.h>
 #include <asm/pgtable.h>
->>>>>>> 02f8c6ae
 
 unsigned char *x86_trampoline_base;
 
@@ -39,31 +34,9 @@
  */
 static int __init configure_trampolines(void)
 {
-<<<<<<< HEAD
-	memcpy(trampoline_base, trampoline_data, TRAMPOLINE_SIZE);
-	return virt_to_phys(trampoline_base);
-}
-
-void __init setup_trampoline_page_table(void)
-{
-#ifdef CONFIG_X86_32
-	/* Copy kernel address range */
-	clone_pgd_range(trampoline_pg_dir + KERNEL_PGD_BOUNDARY,
-			swapper_pg_dir + KERNEL_PGD_BOUNDARY,
-			KERNEL_PGD_PTRS);
-
-	/* Initialize low mappings */
-	clone_pgd_range(trampoline_pg_dir,
-			swapper_pg_dir + KERNEL_PGD_BOUNDARY,
-			min_t(unsigned long, KERNEL_PGD_PTRS,
-			      KERNEL_PGD_BOUNDARY));
-#endif
-}
-=======
 	size_t size = PAGE_ALIGN(x86_trampoline_end - x86_trampoline_start);
 
 	set_memory_x((unsigned long)x86_trampoline_base, size >> PAGE_SHIFT);
 	return 0;
 }
-arch_initcall(configure_trampolines);
->>>>>>> 02f8c6ae
+arch_initcall(configure_trampolines);