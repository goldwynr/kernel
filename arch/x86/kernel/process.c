--- conflicted
+++ resolved
@@ -14,28 +14,14 @@
 #include <linux/utsname.h>
 #include <trace/events/power.h>
 #include <linux/hw_breakpoint.h>
-<<<<<<< HEAD
-=======
 #include <asm/cpu.h>
->>>>>>> 02f8c6ae
 #include <asm/system.h>
 #include <asm/apic.h>
 #include <asm/syscalls.h>
-#include <asm/cpu.h>
 #include <asm/idle.h>
 #include <asm/uaccess.h>
 #include <asm/i387.h>
-<<<<<<< HEAD
-#include <asm/ds.h>
 #include <asm/debugreg.h>
-
-unsigned long idle_halt;
-EXPORT_SYMBOL(idle_halt);
-unsigned long idle_nomwait;
-EXPORT_SYMBOL(idle_nomwait);
-=======
-#include <asm/debugreg.h>
->>>>>>> 02f8c6ae
 
 struct kmem_cache *task_xstate_cachep;
 EXPORT_SYMBOL_GPL(task_xstate_cachep);
@@ -58,10 +44,6 @@
 void free_thread_xstate(struct task_struct *tsk)
 {
 	fpu_free(&tsk->thread.fpu);
-<<<<<<< HEAD
-	WARN(tsk->thread.ds_ctx, "leaking DS context\n");
-=======
->>>>>>> 02f8c6ae
 }
 
 void free_thread_info(struct thread_info *ti)
@@ -108,8 +90,6 @@
 	show_trace(NULL, regs, (unsigned long *)kernel_stack_pointer(regs), 0);
 }
 
-<<<<<<< HEAD
-=======
 void show_regs_common(void)
 {
 	const char *vendor, *product, *board;
@@ -140,7 +120,6 @@
 {
 	struct task_struct *tsk = current;
 
->>>>>>> 02f8c6ae
 	flush_ptrace_hw_breakpoint(tsk);
 	memset(tsk->thread.tls_array, 0, sizeof(tsk->thread.tls_array));
 	/*
@@ -219,13 +198,6 @@
 	prev = &prev_p->thread;
 	next = &next_p->thread;
 
-<<<<<<< HEAD
-	if (test_tsk_thread_flag(next_p, TIF_DS_AREA_MSR) ||
-	    test_tsk_thread_flag(prev_p, TIF_DS_AREA_MSR))
-		ds_switch_to(prev_p, next_p);
-	else if (next->debugctlmsr != prev->debugctlmsr)
-		update_debugctlmsr(next->debugctlmsr);
-=======
 	if (test_tsk_thread_flag(prev_p, TIF_BLOCKSTEP) ^
 	    test_tsk_thread_flag(next_p, TIF_BLOCKSTEP)) {
 		unsigned long debugctl = get_debugctlmsr();
@@ -236,7 +208,6 @@
 
 		update_debugctlmsr(debugctl);
 	}
->>>>>>> 02f8c6ae
 
 	if (test_tsk_thread_flag(prev_p, TIF_NOTSC) ^
 	    test_tsk_thread_flag(next_p, TIF_NOTSC)) {
@@ -546,11 +517,7 @@
 #define MWAIT_ECX_EXTENDED_INFO		0x01
 #define MWAIT_EDX_C1			0xf0
 
-<<<<<<< HEAD
-int __cpuinit mwait_usable(const struct cpuinfo_x86 *c)
-=======
 int mwait_usable(const struct cpuinfo_x86 *c)
->>>>>>> 02f8c6ae
 {
 	u32 eax, ebx, ecx, edx;
 
@@ -572,15 +539,10 @@
 	return (edx & MWAIT_EDX_C1);
 }
 
-<<<<<<< HEAD
-static cpumask_var_t c1e_mask;
-static int c1e_detected;
-=======
 bool amd_e400_c1e_detected;
 EXPORT_SYMBOL(amd_e400_c1e_detected);
 
 static cpumask_var_t amd_e400_c1e_mask;
->>>>>>> 02f8c6ae
 
 void amd_e400_remove_cpu(int cpu)
 {
@@ -658,13 +620,8 @@
 		pm_idle = mwait_idle;
 	} else if (cpu_has_amd_erratum(amd_erratum_400)) {
 		/* E400: APIC timer interrupt does not wake up CPU from C1e */
-<<<<<<< HEAD
-		printk(KERN_INFO "using C1E aware idle routine\n");
-		pm_idle = c1e_idle;
-=======
 		printk(KERN_INFO "using AMD E400 aware idle routine\n");
 		pm_idle = amd_e400_idle;
->>>>>>> 02f8c6ae
 	} else
 		pm_idle = default_idle;
 }
