--- conflicted
+++ resolved
@@ -1122,6 +1122,7 @@
 	CFI_ADJUST_CFA_OFFSET ORIG_RAX-R15
 	call save_paranoid
 	DEFAULT_FRAME -1
+	DEFAULT_FRAME -1
 	TRACE_IRQS_OFF
 	movq %rsp,%rdi		/* pt_regs pointer */
 	xorl %esi,%esi		/* no error code */
@@ -1140,12 +1141,7 @@
 	subq $ORIG_RAX-R15, %rsp
 	CFI_ADJUST_CFA_OFFSET ORIG_RAX-R15
 	call save_paranoid
-<<<<<<< HEAD
-	DEFAULT_FRAME -1
-	TRACE_IRQS_OFF
-=======
 	TRACE_IRQS_OFF_DEBUG
->>>>>>> 485802a6
 	movq %rsp,%rdi		/* pt_regs pointer */
 	xorl %esi,%esi		/* no error code */
 	subq $EXCEPTION_STKSZ, INIT_TSS_IST(\ist)
@@ -1333,7 +1329,7 @@
 END(arch_unwind_init_running)
 #endif
 
-#ifdef CONFIG_PARAVIRT_XEN
+#ifdef CONFIG_XEN
 zeroentry xen_hypervisor_callback xen_do_hypervisor_callback
 
 /*
@@ -1433,7 +1429,7 @@
 apicinterrupt XEN_HVM_EVTCHN_CALLBACK \
 	xen_hvm_callback_vector xen_evtchn_do_upcall
 
-#endif /* CONFIG_PARAVIRT_XEN */
+#endif /* CONFIG_XEN */
 
 /*
  * Some functions should be protected against kprobes
@@ -1443,7 +1439,7 @@
 paranoidzeroentry_ist debug do_debug DEBUG_STACK
 paranoidzeroentry_ist int3 do_int3 DEBUG_STACK
 paranoiderrorentry stack_segment do_stack_segment
-#ifdef CONFIG_PARAVIRT_XEN
+#ifdef CONFIG_XEN
 zeroentry xen_debug do_debug
 zeroentry xen_int3 do_int3
 errorentry xen_stack_segment do_stack_segment
