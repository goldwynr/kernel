/*
 * handle transition of Linux booting another kernel
 * Copyright (C) 2002-2005 Eric Biederman  <ebiederm@xmission.com>
 *
 * This source code is licensed under the GNU General Public License,
 * Version 2.  See the file COPYING for more details.
 */

#include <linux/mm.h>
#include <linux/kexec.h>
#include <linux/delay.h>
#include <linux/init.h>
#include <linux/numa.h>
#include <linux/ftrace.h>

#include <asm/pgtable.h>
#include <asm/pgalloc.h>
#include <asm/tlbflush.h>
#include <asm/mmu_context.h>
#include <asm/io.h>
#include <asm/apic.h>
#include <asm/cpufeature.h>
#include <asm/desc.h>
#include <asm/system.h>
#include <asm/cacheflush.h>

#ifdef CONFIG_XEN
#include <xen/interface/kexec.h>
#endif

#define PAGE_ALIGNED __attribute__ ((__aligned__(PAGE_SIZE)))
static u32 kexec_pgd[1024] PAGE_ALIGNED;
#ifdef CONFIG_X86_PAE
static u32 kexec_pmd0[1024] PAGE_ALIGNED;
static u32 kexec_pmd1[1024] PAGE_ALIGNED;
#endif
static u32 kexec_pte0[1024] PAGE_ALIGNED;
static u32 kexec_pte1[1024] PAGE_ALIGNED;

#ifdef CONFIG_XEN

#define __ma(x) (pfn_to_mfn(__pa((x)) >> PAGE_SHIFT) << PAGE_SHIFT)

<<<<<<< HEAD
#if PAGES_NR > KEXEC_XEN_NO_PAGES
#error PAGES_NR is greater than KEXEC_XEN_NO_PAGES - Xen support will break
#endif
=======
	load_idt(&curidt);
}
>>>>>>> 30a2f3c6

#if PA_CONTROL_PAGE != 0
#error PA_CONTROL_PAGE is non zero - Xen support will break
#endif

void machine_kexec_setup_load_arg(xen_kexec_image_t *xki, struct kimage *image)
{
	void *control_page;

	memset(xki->page_list, 0, sizeof(xki->page_list));

<<<<<<< HEAD
	control_page = page_address(image->control_code_page);
	memcpy(control_page, relocate_kernel, PAGE_SIZE);
=======
	load_gdt(&curgdt);
}
>>>>>>> 30a2f3c6

	xki->page_list[PA_CONTROL_PAGE] = __ma(control_page);
	xki->page_list[PA_PGD] = __ma(kexec_pgd);
#ifdef CONFIG_X86_PAE
	xki->page_list[PA_PMD_0] = __ma(kexec_pmd0);
	xki->page_list[PA_PMD_1] = __ma(kexec_pmd1);
#endif
	xki->page_list[PA_PTE_0] = __ma(kexec_pte0);
	xki->page_list[PA_PTE_1] = __ma(kexec_pte1);

}

int __init machine_kexec_setup_resources(struct resource *hypervisor,
					 struct resource *phys_cpus,
					 int nr_phys_cpus)
{
	int k;

	/* The per-cpu crash note resources belong to the hypervisor resource */
	for (k = 0; k < nr_phys_cpus; k++)
		request_resource(hypervisor, phys_cpus + k);

	return 0;
}

void machine_kexec_register_resources(struct resource *res) { ; }

#endif /* CONFIG_XEN */

/*
 * A architecture hook called to validate the
 * proposed image and prepare the control pages
 * as needed.  The pages for KEXEC_CONTROL_CODE_SIZE
 * have been allocated, but the segments have yet
 * been copied into the kernel.
 *
 * Do what every setup is needed on image and the
 * reboot code buffer to allow us to avoid allocations
 * later.
 *
 * Make control page executable.
 */
int machine_kexec_prepare(struct kimage *image)
{
	if (nx_enabled)
		set_pages_x(image->control_code_page, 1);
	return 0;
}

/*
 * Undo anything leftover by machine_kexec_prepare
 * when an image is freed.
 */
void machine_kexec_cleanup(struct kimage *image)
{
	if (nx_enabled)
		set_pages_nx(image->control_code_page, 1);
}

#ifndef CONFIG_XEN
/*
 * Do not allocate memory (or fail in any way) in machine_kexec().
 * We are past the point of no return, committed to rebooting now.
 */
void machine_kexec(struct kimage *image)
{
	unsigned long page_list[PAGES_NR];
	void *control_page;
	asmlinkage unsigned long
		(*relocate_kernel_ptr)(unsigned long indirection_page,
				       unsigned long control_page,
				       unsigned long start_address,
				       unsigned int has_pae,
				       unsigned int preserve_context);

	tracer_disable();

	/* Interrupts aren't acceptable while we reboot */
	local_irq_disable();

	if (image->preserve_context) {
#ifdef CONFIG_X86_IO_APIC
		/* We need to put APICs in legacy mode so that we can
		 * get timer interrupts in second kernel. kexec/kdump
		 * paths already have calls to disable_IO_APIC() in
		 * one form or other. kexec jump path also need
		 * one.
		 */
		disable_IO_APIC();
#endif
	}

	control_page = page_address(image->control_code_page);
	memcpy(control_page, relocate_kernel, PAGE_SIZE/2);

	relocate_kernel_ptr = control_page;
	page_list[PA_CONTROL_PAGE] = __pa(control_page);
	page_list[VA_CONTROL_PAGE] = (unsigned long)control_page;
	page_list[PA_PGD] = __pa(kexec_pgd);
	page_list[VA_PGD] = (unsigned long)kexec_pgd;
#ifdef CONFIG_X86_PAE
	page_list[PA_PMD_0] = __pa(kexec_pmd0);
	page_list[VA_PMD_0] = (unsigned long)kexec_pmd0;
	page_list[PA_PMD_1] = __pa(kexec_pmd1);
	page_list[VA_PMD_1] = (unsigned long)kexec_pmd1;
#endif
	page_list[PA_PTE_0] = __pa(kexec_pte0);
	page_list[VA_PTE_0] = (unsigned long)kexec_pte0;
	page_list[PA_PTE_1] = __pa(kexec_pte1);
	page_list[VA_PTE_1] = (unsigned long)kexec_pte1;
	page_list[PA_SWAP_PAGE] = (page_to_pfn(image->swap_page) << PAGE_SHIFT);

<<<<<<< HEAD
	relocate_kernel((unsigned long)image->head, (unsigned long)page_list,
			image->start, cpu_has_pae);
=======
	/* The segment registers are funny things, they have both a
	 * visible and an invisible part.  Whenever the visible part is
	 * set to a specific selector, the invisible part is loaded
	 * with from a table in memory.  At no other time is the
	 * descriptor table in memory accessed.
	 *
	 * I take advantage of this here by force loading the
	 * segments, before I zap the gdt with an invalid value.
	 */
	load_segments();
	/* The gdt & idt are now invalid.
	 * If you want to load them you must set up your own idt & gdt.
	 */
	set_gdt(phys_to_virt(0),0);
	set_idt(phys_to_virt(0),0);

	/* now call it */
	image->start = relocate_kernel_ptr((unsigned long)image->head,
					   (unsigned long)page_list,
					   image->start, cpu_has_pae,
					   image->preserve_context);
>>>>>>> 30a2f3c6
}
#endif

void arch_crash_save_vmcoreinfo(void)
{
#ifdef CONFIG_NUMA
	VMCOREINFO_SYMBOL(node_data);
	VMCOREINFO_LENGTH(node_data, MAX_NUMNODES);
#endif
#ifdef CONFIG_X86_PAE
	VMCOREINFO_CONFIG(X86_PAE);
#endif
}
<|MERGE_RESOLUTION|>--- conflicted
+++ resolved
@@ -24,10 +24,6 @@
 #include <asm/system.h>
 #include <asm/cacheflush.h>
 
-#ifdef CONFIG_XEN
-#include <xen/interface/kexec.h>
-#endif
-
 #define PAGE_ALIGNED __attribute__ ((__aligned__(PAGE_SIZE)))
 static u32 kexec_pgd[1024] PAGE_ALIGNED;
 #ifdef CONFIG_X86_PAE
@@ -37,64 +33,47 @@
 static u32 kexec_pte0[1024] PAGE_ALIGNED;
 static u32 kexec_pte1[1024] PAGE_ALIGNED;
 
-#ifdef CONFIG_XEN
+static void set_idt(void *newidt, __u16 limit)
+{
+	struct desc_ptr curidt;
 
-#define __ma(x) (pfn_to_mfn(__pa((x)) >> PAGE_SHIFT) << PAGE_SHIFT)
+	/* ia32 supports unaliged loads & stores */
+	curidt.size    = limit;
+	curidt.address = (unsigned long)newidt;
 
-<<<<<<< HEAD
-#if PAGES_NR > KEXEC_XEN_NO_PAGES
-#error PAGES_NR is greater than KEXEC_XEN_NO_PAGES - Xen support will break
-#endif
-=======
 	load_idt(&curidt);
 }
->>>>>>> 30a2f3c6
 
-#if PA_CONTROL_PAGE != 0
-#error PA_CONTROL_PAGE is non zero - Xen support will break
-#endif
 
-void machine_kexec_setup_load_arg(xen_kexec_image_t *xki, struct kimage *image)
+static void set_gdt(void *newgdt, __u16 limit)
 {
-	void *control_page;
+	struct desc_ptr curgdt;
 
-	memset(xki->page_list, 0, sizeof(xki->page_list));
+	/* ia32 supports unaligned loads & stores */
+	curgdt.size    = limit;
+	curgdt.address = (unsigned long)newgdt;
 
-<<<<<<< HEAD
-	control_page = page_address(image->control_code_page);
-	memcpy(control_page, relocate_kernel, PAGE_SIZE);
-=======
 	load_gdt(&curgdt);
 }
->>>>>>> 30a2f3c6
 
-	xki->page_list[PA_CONTROL_PAGE] = __ma(control_page);
-	xki->page_list[PA_PGD] = __ma(kexec_pgd);
-#ifdef CONFIG_X86_PAE
-	xki->page_list[PA_PMD_0] = __ma(kexec_pmd0);
-	xki->page_list[PA_PMD_1] = __ma(kexec_pmd1);
-#endif
-	xki->page_list[PA_PTE_0] = __ma(kexec_pte0);
-	xki->page_list[PA_PTE_1] = __ma(kexec_pte1);
+static void load_segments(void)
+{
+#define __STR(X) #X
+#define STR(X) __STR(X)
 
+	__asm__ __volatile__ (
+		"\tljmp $"STR(__KERNEL_CS)",$1f\n"
+		"\t1:\n"
+		"\tmovl $"STR(__KERNEL_DS)",%%eax\n"
+		"\tmovl %%eax,%%ds\n"
+		"\tmovl %%eax,%%es\n"
+		"\tmovl %%eax,%%fs\n"
+		"\tmovl %%eax,%%gs\n"
+		"\tmovl %%eax,%%ss\n"
+		::: "eax", "memory");
+#undef STR
+#undef __STR
 }
-
-int __init machine_kexec_setup_resources(struct resource *hypervisor,
-					 struct resource *phys_cpus,
-					 int nr_phys_cpus)
-{
-	int k;
-
-	/* The per-cpu crash note resources belong to the hypervisor resource */
-	for (k = 0; k < nr_phys_cpus; k++)
-		request_resource(hypervisor, phys_cpus + k);
-
-	return 0;
-}
-
-void machine_kexec_register_resources(struct resource *res) { ; }
-
-#endif /* CONFIG_XEN */
 
 /*
  * A architecture hook called to validate the
@@ -126,7 +105,6 @@
 		set_pages_nx(image->control_code_page, 1);
 }
 
-#ifndef CONFIG_XEN
 /*
  * Do not allocate memory (or fail in any way) in machine_kexec().
  * We are past the point of no return, committed to rebooting now.
@@ -179,10 +157,6 @@
 	page_list[VA_PTE_1] = (unsigned long)kexec_pte1;
 	page_list[PA_SWAP_PAGE] = (page_to_pfn(image->swap_page) << PAGE_SHIFT);
 
-<<<<<<< HEAD
-	relocate_kernel((unsigned long)image->head, (unsigned long)page_list,
-			image->start, cpu_has_pae);
-=======
 	/* The segment registers are funny things, they have both a
 	 * visible and an invisible part.  Whenever the visible part is
 	 * set to a specific selector, the invisible part is loaded
@@ -204,9 +178,7 @@
 					   (unsigned long)page_list,
 					   image->start, cpu_has_pae,
 					   image->preserve_context);
->>>>>>> 30a2f3c6
 }
-#endif
 
 void arch_crash_save_vmcoreinfo(void)
 {
