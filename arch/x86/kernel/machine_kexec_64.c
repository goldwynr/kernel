/*
 * handle transition of Linux booting another kernel
 * Copyright (C) 2002-2005 Eric Biederman  <ebiederm@xmission.com>
 *
 * This source code is licensed under the GNU General Public License,
 * Version 2.  See the file COPYING for more details.
 */

#define pr_fmt(fmt)	"kexec: " fmt

#include <linux/mm.h>
#include <linux/kexec.h>
#include <linux/string.h>
#include <linux/gfp.h>
#include <linux/reboot.h>
#include <linux/numa.h>
#include <linux/ftrace.h>
#include <linux/io.h>
#include <linux/suspend.h>

#include <asm/init.h>
#include <asm/pgtable.h>
#include <asm/tlbflush.h>
#include <asm/mmu_context.h>
#include <asm/debugreg.h>
#include <asm/kexec-bzimage64.h>

#ifdef CONFIG_KEXEC_FILE
static struct kexec_file_ops *kexec_file_loaders[] = {
		&kexec_bzImage64_ops,
};
#endif

#ifdef CONFIG_XEN

#include <xen/interface/kexec.h>
#include <xen/interface/memory.h>

#define __ma(x) (pfn_to_mfn(__pa((x)) >> PAGE_SHIFT) << PAGE_SHIFT)

#if PAGES_NR > KEXEC_XEN_NO_PAGES
#error PAGES_NR is greater than KEXEC_XEN_NO_PAGES - Xen support will break
#endif

#if PA_CONTROL_PAGE != 0
#error PA_CONTROL_PAGE is non zero - Xen support will break
#endif

void machine_kexec_setup_load_arg(xen_kexec_image_t *xki, struct kimage *image)
{
	void *control_page;
	void *table_page;

	memset(xki->page_list, 0, sizeof(xki->page_list));

	control_page = page_address(image->control_code_page) + PAGE_SIZE;
	memcpy(control_page, relocate_kernel, PAGE_SIZE);

	table_page = page_address(image->control_code_page);

	xki->page_list[PA_CONTROL_PAGE] = __ma(control_page);
	xki->page_list[PA_TABLE_PAGE] = __ma(table_page);

	if (image->type == KEXEC_TYPE_DEFAULT)
		xki->page_list[PA_SWAP_PAGE] = page_to_phys(image->swap_page);
}

#include "machine_kexec_xen.c"

#endif /* CONFIG_XEN */

static void free_transition_pgtable(struct kimage *image)
{
	free_page((unsigned long)image->arch.pud);
	free_page((unsigned long)image->arch.pmd);
	free_page((unsigned long)image->arch.pte);
}

static int init_transition_pgtable(struct kimage *image, pgd_t *pgd)
{
	pud_t *pud;
	pmd_t *pmd;
	pte_t *pte;
	unsigned long vaddr, paddr;
	int result = -ENOMEM;

	vaddr = (unsigned long)relocate_kernel;
	paddr = __pa(page_address(image->control_code_page)+PAGE_SIZE);
	pgd += pgd_index(vaddr);
	if (!pgd_present(*pgd)) {
		pud = (pud_t *)get_zeroed_page(GFP_KERNEL);
		if (!pud)
			goto err;
		image->arch.pud = pud;
		set_pgd(pgd, __pgd(__pa(pud) | _KERNPG_TABLE));
	}
	pud = pud_offset(pgd, vaddr);
	if (!pud_present(*pud)) {
		pmd = (pmd_t *)get_zeroed_page(GFP_KERNEL);
		if (!pmd)
			goto err;
		image->arch.pmd = pmd;
		set_pud(pud, __pud(__pa(pmd) | _KERNPG_TABLE));
	}
	pmd = pmd_offset(pud, vaddr);
	if (!pmd_present(*pmd)) {
		pte = (pte_t *)get_zeroed_page(GFP_KERNEL);
		if (!pte)
			goto err;
		image->arch.pte = pte;
		set_pmd(pmd, __pmd(__pa(pte) | _KERNPG_TABLE));
	}
	pte = pte_offset_kernel(pmd, vaddr);
	set_pte(pte, pfn_pte(paddr >> PAGE_SHIFT, PAGE_KERNEL_EXEC));
	return 0;
err:
	free_transition_pgtable(image);
	return result;
}

static void *alloc_pgt_page(void *data)
{
	struct kimage *image = (struct kimage *)data;
	struct page *page;
	void *p = NULL;

	page = kimage_alloc_control_pages(image, 0);
	if (page) {
		p = page_address(page);
		clear_page(p);
	}

	return p;
}

static int init_pgtable(struct kimage *image, unsigned long start_pgtable)
{
	struct x86_mapping_info info = {
		.alloc_pgt_page	= alloc_pgt_page,
		.context	= image,
		.pmd_flag	= __PAGE_KERNEL_LARGE_EXEC,
	};
	unsigned long mstart, mend;
	pgd_t *level4p;
	int result;
	int i;

	level4p = (pgd_t *)__va(start_pgtable);
	clear_page(level4p);
	for (i = 0; i < nr_pfn_mapped; i++) {
		mstart = pfn_mapped[i].start << PAGE_SHIFT;
		mend   = pfn_mapped[i].end << PAGE_SHIFT;

		result = kernel_ident_mapping_init(&info,
						 level4p, mstart, mend);
		if (result)
			return result;
	}

	/*
	 * segments's mem ranges could be outside 0 ~ max_pfn,
	 * for example when jump back to original kernel from kexeced kernel.
	 * or first kernel is booted with user mem map, and second kernel
	 * could be loaded out of that range.
	 */
	for (i = 0; i < image->nr_segments; i++) {
		mstart = image->segment[i].mem;
		mend   = mstart + image->segment[i].memsz;

		result = kernel_ident_mapping_init(&info,
						 level4p, mstart, mend);

		if (result)
			return result;
	}

	return init_transition_pgtable(image, level4p);
}

<<<<<<< HEAD
=======
static void set_idt(void *newidt, u16 limit)
{
	struct desc_ptr curidt;

	/* x86-64 supports unaliged loads & stores */
	curidt.size    = limit;
	curidt.address = (unsigned long)newidt;

	__asm__ __volatile__ (
		"lidtq %0\n"
		: : "m" (curidt)
		);
};


static void set_gdt(void *newgdt, u16 limit)
{
	struct desc_ptr curgdt;

	/* x86-64 supports unaligned loads & stores */
	curgdt.size    = limit;
	curgdt.address = (unsigned long)newgdt;

	__asm__ __volatile__ (
		"lgdtq %0\n"
		: : "m" (curgdt)
		);
};

static void load_segments(void)
{
	__asm__ __volatile__ (
		"\tmovl %0,%%ds\n"
		"\tmovl %0,%%es\n"
		"\tmovl %0,%%ss\n"
		"\tmovl %0,%%fs\n"
		"\tmovl %0,%%gs\n"
		: : "a" (__KERNEL_DS) : "memory"
		);
}

#ifdef CONFIG_KEXEC_FILE
/* Update purgatory as needed after various image segments have been prepared */
static int arch_update_purgatory(struct kimage *image)
{
	int ret = 0;

	if (!image->file_mode)
		return 0;

	/* Setup copying of backup region */
	if (image->type == KEXEC_TYPE_CRASH) {
		ret = kexec_purgatory_get_set_symbol(image, "backup_dest",
				&image->arch.backup_load_addr,
				sizeof(image->arch.backup_load_addr), 0);
		if (ret)
			return ret;

		ret = kexec_purgatory_get_set_symbol(image, "backup_src",
				&image->arch.backup_src_start,
				sizeof(image->arch.backup_src_start), 0);
		if (ret)
			return ret;

		ret = kexec_purgatory_get_set_symbol(image, "backup_sz",
				&image->arch.backup_src_sz,
				sizeof(image->arch.backup_src_sz), 0);
		if (ret)
			return ret;
	}

	return ret;
}
#else /* !CONFIG_KEXEC_FILE */
static inline int arch_update_purgatory(struct kimage *image)
{
	return 0;
}
#endif /* CONFIG_KEXEC_FILE */

>>>>>>> 9e82bf01
int machine_kexec_prepare(struct kimage *image)
{
	unsigned long start_pgtable;
	int result;

	/* Calculate the offsets */
	start_pgtable = page_to_pfn(image->control_code_page) << PAGE_SHIFT;

	/* Setup the identity mapped 64bit page table */
	result = init_pgtable(image, start_pgtable);
	if (result)
		return result;

	/* update purgatory as needed */
	result = arch_update_purgatory(image);
	if (result)
		return result;

	return 0;
}

void machine_kexec_cleanup(struct kimage *image)
{
	free_transition_pgtable(image);
}

#ifndef CONFIG_XEN
/*
 * Do not allocate memory (or fail in any way) in machine_kexec().
 * We are past the point of no return, committed to rebooting now.
 */
void machine_kexec(struct kimage *image)
{
	unsigned long page_list[PAGES_NR];
	void *control_page;
	int save_ftrace_enabled;

#ifdef CONFIG_KEXEC_JUMP
	if (image->preserve_context)
		save_processor_state();
#endif

	save_ftrace_enabled = __ftrace_enabled_save();

	/* Interrupts aren't acceptable while we reboot */
	local_irq_disable();
	hw_breakpoint_disable();

	if (image->preserve_context) {
#ifdef CONFIG_X86_IO_APIC
		/*
		 * We need to put APICs in legacy mode so that we can
		 * get timer interrupts in second kernel. kexec/kdump
		 * paths already have calls to disable_IO_APIC() in
		 * one form or other. kexec jump path also need
		 * one.
		 */
		disable_IO_APIC();
#endif
	}

	control_page = page_address(image->control_code_page) + PAGE_SIZE;
	memcpy(control_page, relocate_kernel, KEXEC_CONTROL_CODE_MAX_SIZE);

	page_list[PA_CONTROL_PAGE] = virt_to_phys(control_page);
	page_list[VA_CONTROL_PAGE] = (unsigned long)control_page;
	page_list[PA_TABLE_PAGE] =
	  (unsigned long)__pa(page_address(image->control_code_page));

	if (image->type == KEXEC_TYPE_DEFAULT)
		page_list[PA_SWAP_PAGE] = (page_to_pfn(image->swap_page)
						<< PAGE_SHIFT);

	/* now call it */
	image->start = relocate_kernel((unsigned long)image->head,
				       (unsigned long)page_list,
				       image->start,
				       image->preserve_context);

#ifdef CONFIG_KEXEC_JUMP
	if (image->preserve_context)
		restore_processor_state();
#endif

	__ftrace_enabled_restore(save_ftrace_enabled);
}
#endif

void arch_crash_save_vmcoreinfo(void)
{
#ifndef CONFIG_XEN /* could really be CONFIG_RELOCATABLE */
	VMCOREINFO_SYMBOL(phys_base);
#endif
	VMCOREINFO_SYMBOL(init_level4_pgt);

#ifdef CONFIG_NUMA
	VMCOREINFO_SYMBOL(node_data);
	VMCOREINFO_LENGTH(node_data, MAX_NUMNODES);
#endif
	vmcoreinfo_append_str("KERNELOFFSET=%lx\n",
			      (unsigned long)&_text - __START_KERNEL);
}

/* arch-dependent functionality related to kexec file-based syscall */

#ifdef CONFIG_KEXEC_FILE
int arch_kexec_kernel_image_probe(struct kimage *image, void *buf,
				  unsigned long buf_len)
{
	int i, ret = -ENOEXEC;
	struct kexec_file_ops *fops;

	for (i = 0; i < ARRAY_SIZE(kexec_file_loaders); i++) {
		fops = kexec_file_loaders[i];
		if (!fops || !fops->probe)
			continue;

		ret = fops->probe(buf, buf_len);
		if (!ret) {
			image->fops = fops;
			return ret;
		}
	}

	return ret;
}

void *arch_kexec_kernel_image_load(struct kimage *image)
{
	vfree(image->arch.elf_headers);
	image->arch.elf_headers = NULL;

	if (!image->fops || !image->fops->load)
		return ERR_PTR(-ENOEXEC);

	return image->fops->load(image, image->kernel_buf,
				 image->kernel_buf_len, image->initrd_buf,
				 image->initrd_buf_len, image->cmdline_buf,
				 image->cmdline_buf_len);
}

int arch_kimage_file_post_load_cleanup(struct kimage *image)
{
	if (!image->fops || !image->fops->cleanup)
		return 0;

	return image->fops->cleanup(image->image_loader_data);
}

int arch_kexec_kernel_verify_sig(struct kimage *image, void *kernel,
				 unsigned long kernel_len)
{
	if (!image->fops || !image->fops->verify_sig) {
		pr_debug("kernel loader does not support signature verification.");
		return -EKEYREJECTED;
	}

	return image->fops->verify_sig(kernel, kernel_len);
}

/*
 * Apply purgatory relocations.
 *
 * ehdr: Pointer to elf headers
 * sechdrs: Pointer to section headers.
 * relsec: section index of SHT_RELA section.
 *
 * TODO: Some of the code belongs to generic code. Move that in kexec.c.
 */
int arch_kexec_apply_relocations_add(const Elf64_Ehdr *ehdr,
				     Elf64_Shdr *sechdrs, unsigned int relsec)
{
	unsigned int i;
	Elf64_Rela *rel;
	Elf64_Sym *sym;
	void *location;
	Elf64_Shdr *section, *symtabsec;
	unsigned long address, sec_base, value;
	const char *strtab, *name, *shstrtab;

	/*
	 * ->sh_offset has been modified to keep the pointer to section
	 * contents in memory
	 */
	rel = (void *)sechdrs[relsec].sh_offset;

	/* Section to which relocations apply */
	section = &sechdrs[sechdrs[relsec].sh_info];

	pr_debug("Applying relocate section %u to %u\n", relsec,
		 sechdrs[relsec].sh_info);

	/* Associated symbol table */
	symtabsec = &sechdrs[sechdrs[relsec].sh_link];

	/* String table */
	if (symtabsec->sh_link >= ehdr->e_shnum) {
		/* Invalid strtab section number */
		pr_err("Invalid string table section index %d\n",
		       symtabsec->sh_link);
		return -ENOEXEC;
	}

	strtab = (char *)sechdrs[symtabsec->sh_link].sh_offset;

	/* section header string table */
	shstrtab = (char *)sechdrs[ehdr->e_shstrndx].sh_offset;

	for (i = 0; i < sechdrs[relsec].sh_size / sizeof(*rel); i++) {

		/*
		 * rel[i].r_offset contains byte offset from beginning
		 * of section to the storage unit affected.
		 *
		 * This is location to update (->sh_offset). This is temporary
		 * buffer where section is currently loaded. This will finally
		 * be loaded to a different address later, pointed to by
		 * ->sh_addr. kexec takes care of moving it
		 *  (kexec_load_segment()).
		 */
		location = (void *)(section->sh_offset + rel[i].r_offset);

		/* Final address of the location */
		address = section->sh_addr + rel[i].r_offset;

		/*
		 * rel[i].r_info contains information about symbol table index
		 * w.r.t which relocation must be made and type of relocation
		 * to apply. ELF64_R_SYM() and ELF64_R_TYPE() macros get
		 * these respectively.
		 */
		sym = (Elf64_Sym *)symtabsec->sh_offset +
				ELF64_R_SYM(rel[i].r_info);

		if (sym->st_name)
			name = strtab + sym->st_name;
		else
			name = shstrtab + sechdrs[sym->st_shndx].sh_name;

		pr_debug("Symbol: %s info: %02x shndx: %02x value=%llx size: %llx\n",
			 name, sym->st_info, sym->st_shndx, sym->st_value,
			 sym->st_size);

		if (sym->st_shndx == SHN_UNDEF) {
			pr_err("Undefined symbol: %s\n", name);
			return -ENOEXEC;
		}

		if (sym->st_shndx == SHN_COMMON) {
			pr_err("symbol '%s' in common section\n", name);
			return -ENOEXEC;
		}

		if (sym->st_shndx == SHN_ABS)
			sec_base = 0;
		else if (sym->st_shndx >= ehdr->e_shnum) {
			pr_err("Invalid section %d for symbol %s\n",
			       sym->st_shndx, name);
			return -ENOEXEC;
		} else
			sec_base = sechdrs[sym->st_shndx].sh_addr;

		value = sym->st_value;
		value += sec_base;
		value += rel[i].r_addend;

		switch (ELF64_R_TYPE(rel[i].r_info)) {
		case R_X86_64_NONE:
			break;
		case R_X86_64_64:
			*(u64 *)location = value;
			break;
		case R_X86_64_32:
			*(u32 *)location = value;
			if (value != *(u32 *)location)
				goto overflow;
			break;
		case R_X86_64_32S:
			*(s32 *)location = value;
			if ((s64)value != *(s32 *)location)
				goto overflow;
			break;
		case R_X86_64_PC32:
			value -= (u64)address;
			*(u32 *)location = value;
			break;
		default:
			pr_err("Unknown rela relocation: %llu\n",
			       ELF64_R_TYPE(rel[i].r_info));
			return -ENOEXEC;
		}
	}
	return 0;

overflow:
	pr_err("Overflow in relocation type %d value 0x%lx\n",
	       (int)ELF64_R_TYPE(rel[i].r_info), value);
	return -ENOEXEC;
}
#endif /* CONFIG_KEXEC_FILE */<|MERGE_RESOLUTION|>--- conflicted
+++ resolved
@@ -177,49 +177,6 @@
 	return init_transition_pgtable(image, level4p);
 }
 
-<<<<<<< HEAD
-=======
-static void set_idt(void *newidt, u16 limit)
-{
-	struct desc_ptr curidt;
-
-	/* x86-64 supports unaliged loads & stores */
-	curidt.size    = limit;
-	curidt.address = (unsigned long)newidt;
-
-	__asm__ __volatile__ (
-		"lidtq %0\n"
-		: : "m" (curidt)
-		);
-};
-
-
-static void set_gdt(void *newgdt, u16 limit)
-{
-	struct desc_ptr curgdt;
-
-	/* x86-64 supports unaligned loads & stores */
-	curgdt.size    = limit;
-	curgdt.address = (unsigned long)newgdt;
-
-	__asm__ __volatile__ (
-		"lgdtq %0\n"
-		: : "m" (curgdt)
-		);
-};
-
-static void load_segments(void)
-{
-	__asm__ __volatile__ (
-		"\tmovl %0,%%ds\n"
-		"\tmovl %0,%%es\n"
-		"\tmovl %0,%%ss\n"
-		"\tmovl %0,%%fs\n"
-		"\tmovl %0,%%gs\n"
-		: : "a" (__KERNEL_DS) : "memory"
-		);
-}
-
 #ifdef CONFIG_KEXEC_FILE
 /* Update purgatory as needed after various image segments have been prepared */
 static int arch_update_purgatory(struct kimage *image)
@@ -259,7 +216,6 @@
 }
 #endif /* CONFIG_KEXEC_FILE */
 
->>>>>>> 9e82bf01
 int machine_kexec_prepare(struct kimage *image)
 {
 	unsigned long start_pgtable;
