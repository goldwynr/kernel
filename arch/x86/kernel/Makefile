--- conflicted
+++ resolved
@@ -29,13 +29,10 @@
 obj-y			+= syscall_$(BITS).o
 obj-$(CONFIG_X86_64)	+= vsyscall_64.o
 obj-$(CONFIG_X86_64)	+= vsyscall_emu_64.o
-<<<<<<< HEAD
+obj-$(CONFIG_X86_ESPFIX64)	+= espfix_64.o
 
 obj-$(CONFIG_SYSFS)	+= ksysfs.o
 
-=======
-obj-$(CONFIG_X86_ESPFIX64)	+= espfix_64.o
->>>>>>> 2ffe8469
 obj-y			+= bootflag.o e820.o
 obj-y			+= pci-dma.o quirks.o topology.o kdebugfs.o
 obj-y			+= alternative.o i8253.o pci-nommu.o hw_breakpoint.o
