#
# Makefile for the linux kernel.
#

extra-y                := head_$(BITS).o head$(BITS).o head.o init_task.o vmlinux.lds

CPPFLAGS_vmlinux.lds += -U$(UTS_MACHINE)

ifdef CONFIG_FUNCTION_TRACER
# Do not profile debug and lowlevel utilities
CFLAGS_REMOVE_tsc.o = -pg
CFLAGS_REMOVE_rtc.o = -pg
CFLAGS_REMOVE_paravirt-spinlocks.o = -pg
CFLAGS_REMOVE_pvclock.o = -pg
CFLAGS_REMOVE_kvmclock.o = -pg
CFLAGS_REMOVE_ftrace.o = -pg
CFLAGS_REMOVE_early_printk.o = -pg
endif

#
# vsyscalls (which work on the user stack) should have
# no stack-protector checks:
#
nostackp := $(call cc-option, -fno-stack-protector)
CFLAGS_vsyscall_64.o	:= $(PROFILING) -g0 $(nostackp)
CFLAGS_hpet.o		:= $(nostackp)
CFLAGS_vread_tsc_64.o	:= $(nostackp)
CFLAGS_paravirt.o	:= $(nostackp)
GCOV_PROFILE_vsyscall_64.o	:= n
GCOV_PROFILE_hpet.o		:= n
GCOV_PROFILE_tsc.o		:= n
GCOV_PROFILE_vread_tsc_64.o	:= n
GCOV_PROFILE_paravirt.o		:= n

# vread_tsc_64 is hot and should be fully optimized:
CFLAGS_REMOVE_vread_tsc_64.o = -pg -fno-optimize-sibling-calls

obj-y			:= process_$(BITS).o signal.o entry_$(BITS).o
obj-y			+= traps.o irq.o irq_$(BITS).o dumpstack_$(BITS).o
obj-y			+= time.o ioport.o ldt.o dumpstack.o
<<<<<<< HEAD
obj-y			+= setup.o x86_init.o i8259.o irqinit.o
obj-$(CONFIG_X86_VISWS)	+= visws_quirks.o
=======
obj-y			+= setup.o x86_init.o i8259.o irqinit.o jump_label.o
obj-$(CONFIG_IRQ_WORK)  += irq_work.o
>>>>>>> 02f8c6ae
obj-y			+= probe_roms.o
obj-$(CONFIG_X86_32)	+= sys_i386_32.o i386_ksyms_32.o
obj-$(CONFIG_X86_64)	+= sys_x86_64.o x8664_ksyms_64.o
obj-$(CONFIG_X86_64)	+= syscall_64.o vsyscall_64.o vread_tsc_64.o
obj-y			+= bootflag.o e820.o
<<<<<<< HEAD
obj-y			+= pci-dma.o quirks.o i8237.o topology.o kdebugfs.o
=======
obj-y			+= pci-dma.o quirks.o topology.o kdebugfs.o
>>>>>>> 02f8c6ae
obj-y			+= alternative.o i8253.o pci-nommu.o hw_breakpoint.o
obj-y			+= tsc.o io_delay.o rtc.o
obj-y			+= pci-iommu_table.o
obj-y			+= resource.o

obj-y				+= trampoline.o trampoline_$(BITS).o
obj-y				+= process.o
obj-y				+= i387.o xsave.o
obj-y				+= ptrace.o
obj-$(CONFIG_X86_32)		+= tls.o
obj-$(CONFIG_IA32_EMULATION)	+= tls.o
obj-y				+= step.o
obj-$(CONFIG_INTEL_TXT)		+= tboot.o
obj-$(CONFIG_ISA_DMA_API)	+= i8237.o
obj-$(CONFIG_STACKTRACE)	+= stacktrace.o
obj-y				+= cpu/
obj-y				+= acpi/
obj-y				+= reboot.o
obj-$(CONFIG_X86_32)		+= reboot_32.o
obj-$(CONFIG_MCA)		+= mca_32.o
obj-$(CONFIG_X86_MSR)		+= msr.o
obj-$(CONFIG_X86_CPUID)		+= cpuid.o
obj-$(CONFIG_PCI)		+= early-quirks.o
apm-y				:= apm_32.o
obj-$(CONFIG_APM)		+= apm.o
obj-$(CONFIG_SMP)		+= smp.o
obj-$(CONFIG_SMP)		+= smpboot.o
obj-$(CONFIG_SMP)		+= tsc_sync.o
obj-$(CONFIG_SMP)		+= setup_percpu.o
obj-$(CONFIG_X86_MPPARSE)	+= mpparse.o
obj-y				+= apic/
obj-$(CONFIG_X86_REBOOTFIXUPS)	+= reboot_fixups_32.o
obj-$(CONFIG_DYNAMIC_FTRACE)	+= ftrace.o
obj-$(CONFIG_FUNCTION_GRAPH_TRACER) += ftrace.o
obj-$(CONFIG_FTRACE_SYSCALLS)	+= ftrace.o
obj-$(CONFIG_KEXEC)		+= machine_kexec_$(BITS).o
obj-$(CONFIG_KEXEC)		+= relocate_kernel_$(BITS).o crash.o
obj-$(CONFIG_CRASH_DUMP)	+= crash_dump_$(BITS).o
obj-$(CONFIG_KPROBES)		+= kprobes.o
obj-$(CONFIG_MODULES)		+= module.o
obj-$(CONFIG_DOUBLEFAULT) 	+= doublefault_32.o
obj-$(CONFIG_KGDB)		+= kgdb.o
obj-$(CONFIG_VM86)		+= vm86_32.o
obj-$(CONFIG_EARLY_PRINTK)	+= early_printk.o

obj-$(CONFIG_HPET_TIMER) 	+= hpet.o
obj-$(CONFIG_APB_TIMER)		+= apb_timer.o

obj-$(CONFIG_AMD_NB)		+= amd_nb.o
<<<<<<< HEAD
obj-$(CONFIG_MGEODE_LX)		+= geode_32.o mfgpt_32.o
=======
>>>>>>> 02f8c6ae
obj-$(CONFIG_DEBUG_RODATA_TEST)	+= test_rodata.o
obj-$(CONFIG_DEBUG_NX_TEST)	+= test_nx.o

obj-$(CONFIG_KVM_GUEST)		+= kvm.o
obj-$(CONFIG_KVM_CLOCK)		+= kvmclock.o
obj-$(CONFIG_PARAVIRT)		+= paravirt.o paravirt_patch_$(BITS).o
obj-$(CONFIG_PARAVIRT_SPINLOCKS)+= paravirt-spinlocks.o
obj-$(CONFIG_PARAVIRT_CLOCK)	+= pvclock.o

obj-$(CONFIG_PCSPKR_PLATFORM)	+= pcspeaker.o

microcode-y				:= microcode_core.o
microcode-$(CONFIG_MICROCODE_INTEL)	+= microcode_intel.o
microcode-$(CONFIG_MICROCODE_AMD)	+= microcode_amd.o
obj-$(CONFIG_MICROCODE)			+= microcode.o

obj-$(CONFIG_X86_CHECK_BIOS_CORRUPTION) += check.o

obj-$(CONFIG_SWIOTLB)			+= pci-swiotlb.o
obj-$(CONFIG_OF)			+= devicetree.o

obj-$(CONFIG_X86_XEN)		+= fixup.o

###
# 64 bit specific files
ifeq ($(CONFIG_X86_64),y)
	obj-$(CONFIG_AUDIT)		+= audit_64.o

	obj-$(CONFIG_GART_IOMMU)	+= amd_gart_64.o aperture_64.o
	obj-$(CONFIG_CALGARY_IOMMU)	+= pci-calgary_64.o tce_64.o
	obj-$(CONFIG_AMD_IOMMU)		+= amd_iommu_init.o amd_iommu.o

	obj-$(CONFIG_PCI_MMCONFIG)	+= mmconf-fam10h_64.o
	obj-y				+= vsmp_64.o
endif

disabled-obj-$(CONFIG_XEN) := %_uv.o crash.o early-quirks.o efi_%$(BITS).o hpet.o \
	i8253.o i8259.o irqinit.o pci-swiotlb.o reboot.o smpboot.o tsc.o tsc_sync.o \
	uv_%.o vsmp_64.o
disabled-obj-$(CONFIG_XEN_UNPRIVILEGED_GUEST) += probe_roms.o<|MERGE_RESOLUTION|>--- conflicted
+++ resolved
@@ -38,23 +38,14 @@
 obj-y			:= process_$(BITS).o signal.o entry_$(BITS).o
 obj-y			+= traps.o irq.o irq_$(BITS).o dumpstack_$(BITS).o
 obj-y			+= time.o ioport.o ldt.o dumpstack.o
-<<<<<<< HEAD
-obj-y			+= setup.o x86_init.o i8259.o irqinit.o
-obj-$(CONFIG_X86_VISWS)	+= visws_quirks.o
-=======
 obj-y			+= setup.o x86_init.o i8259.o irqinit.o jump_label.o
 obj-$(CONFIG_IRQ_WORK)  += irq_work.o
->>>>>>> 02f8c6ae
 obj-y			+= probe_roms.o
 obj-$(CONFIG_X86_32)	+= sys_i386_32.o i386_ksyms_32.o
 obj-$(CONFIG_X86_64)	+= sys_x86_64.o x8664_ksyms_64.o
 obj-$(CONFIG_X86_64)	+= syscall_64.o vsyscall_64.o vread_tsc_64.o
 obj-y			+= bootflag.o e820.o
-<<<<<<< HEAD
-obj-y			+= pci-dma.o quirks.o i8237.o topology.o kdebugfs.o
-=======
 obj-y			+= pci-dma.o quirks.o topology.o kdebugfs.o
->>>>>>> 02f8c6ae
 obj-y			+= alternative.o i8253.o pci-nommu.o hw_breakpoint.o
 obj-y			+= tsc.o io_delay.o rtc.o
 obj-y			+= pci-iommu_table.o
@@ -104,10 +95,6 @@
 obj-$(CONFIG_APB_TIMER)		+= apb_timer.o
 
 obj-$(CONFIG_AMD_NB)		+= amd_nb.o
-<<<<<<< HEAD
-obj-$(CONFIG_MGEODE_LX)		+= geode_32.o mfgpt_32.o
-=======
->>>>>>> 02f8c6ae
 obj-$(CONFIG_DEBUG_RODATA_TEST)	+= test_rodata.o
 obj-$(CONFIG_DEBUG_NX_TEST)	+= test_nx.o
 
@@ -129,8 +116,6 @@
 obj-$(CONFIG_SWIOTLB)			+= pci-swiotlb.o
 obj-$(CONFIG_OF)			+= devicetree.o
 
-obj-$(CONFIG_X86_XEN)		+= fixup.o
-
 ###
 # 64 bit specific files
 ifeq ($(CONFIG_X86_64),y)
@@ -142,9 +127,4 @@
 
 	obj-$(CONFIG_PCI_MMCONFIG)	+= mmconf-fam10h_64.o
 	obj-y				+= vsmp_64.o
-endif
-
-disabled-obj-$(CONFIG_XEN) := %_uv.o crash.o early-quirks.o efi_%$(BITS).o hpet.o \
-	i8253.o i8259.o irqinit.o pci-swiotlb.o reboot.o smpboot.o tsc.o tsc_sync.o \
-	uv_%.o vsmp_64.o
-disabled-obj-$(CONFIG_XEN_UNPRIVILEGED_GUEST) += probe_roms.o+endif