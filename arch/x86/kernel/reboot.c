--- conflicted
+++ resolved
@@ -3,10 +3,6 @@
 #include <linux/init.h>
 #include <linux/pm.h>
 #include <linux/efi.h>
-#ifdef CONFIG_KDB
-#include <linux/kdb.h>
-#endif /* CONFIG_KDB */
-#include <linux/kexec.h>
 #include <linux/dmi.h>
 #include <linux/sched.h>
 #include <linux/tboot.h>
@@ -290,8 +286,6 @@
 			DMI_MATCH(DMI_BOARD_NAME, "P4S800"),
 		},
 	},
-<<<<<<< HEAD
-=======
 	{	/* Handle problems with rebooting on VersaLogic Menlow boards */
 		.callback = set_bios_reboot,
 		.ident = "VersaLogic Menlow based board",
@@ -308,7 +302,6 @@
 			DMI_MATCH(DMI_PRODUCT_NAME, "AOA110"),
 		},
 	},
->>>>>>> 02f8c6ae
 	{ }
 };
 
@@ -426,8 +419,6 @@
 			DMI_MATCH(DMI_PRODUCT_NAME, "iMac9,1"),
 		},
 	},
-<<<<<<< HEAD
-=======
 	{	/* Handle problems with rebooting on the Latitude E6320. */
 		.callback = set_pci_reboot,
 		.ident = "Dell Latitude E6320",
@@ -436,7 +427,6 @@
 			DMI_MATCH(DMI_PRODUCT_NAME, "Latitude E6320"),
 		},
 	},
->>>>>>> 02f8c6ae
 	{	/* Handle problems with rebooting on the Latitude E5420. */
 		.callback = set_pci_reboot,
 		.ident = "Dell Latitude E5420",
@@ -445,8 +435,6 @@
 			DMI_MATCH(DMI_PRODUCT_NAME, "Latitude E5420"),
 		},
 	},
-<<<<<<< HEAD
-=======
 	{	/* Handle problems with rebooting on the Latitude E6420. */
 		.callback = set_pci_reboot,
 		.ident = "Dell Latitude E6420",
@@ -455,7 +443,6 @@
 			DMI_MATCH(DMI_PRODUCT_NAME, "Latitude E6420"),
 		},
 	},
->>>>>>> 02f8c6ae
 	{ }
 };
 
@@ -639,14 +626,6 @@
 	/* Make certain I only run on the appropriate processor */
 	set_cpus_allowed_ptr(current, cpumask_of(reboot_cpu_id));
 
-#if defined(CONFIG_X86_32) && defined(CONFIG_KDB)
-	/*
-	 * If this restart is occuring while kdb is running (e.g. reboot
-	 * command), the other CPU's are already stopped.  Don't try to
-	 * stop them yet again.
-	 */
-	if (!KDB_IS_RUNNING())
-#endif	/* defined(CONFIG_X86_32) && defined(CONFIG_KDB) */
 	/* O.K Now that I'm on the appropriate processor,
 	 * stop all of the others.
 	 */
@@ -757,29 +736,6 @@
 
 static atomic_t waiting_for_crash_ipi;
 
-#ifdef CONFIG_KDB_KDUMP
-void halt_current_cpu(struct pt_regs *regs)
-{
-#ifdef CONFIG_X86_32
-	struct pt_regs fixed_regs;
-#endif
-	local_irq_disable();
-#ifdef CONFIG_X86_32
-	if (!user_mode_vm(regs)) {
-		crash_fixup_ss_esp(&fixed_regs, regs);
-		regs = &fixed_regs;
-	}
-#endif
-        crash_save_cpu(regs, raw_smp_processor_id());
-	disable_local_APIC();
-	atomic_dec(&waiting_for_crash_ipi);
-	/* Assume hlt works */
-	halt();
-	for(;;)
-		cpu_relax();
-}
-#endif /* CONFIG_KDB_KDUMP */
-
 static int crash_nmi_callback(struct notifier_block *self,
 			unsigned long val, void *data)
 {
