--- conflicted
+++ resolved
@@ -1229,11 +1229,7 @@
 	pushl_cfi $do_fixup_4gb_segment
 	jmp error_code
 	CFI_ENDPROC
-<<<<<<< HEAD
-ENDPROC(fixup_4gb_segment)
-=======
 END(fixup_4gb_segment)
->>>>>>> ab799a3f
 /*
  * End of kprobes section
  */
