/*
 *  Copyright (C) 2001 Andrea Arcangeli <andrea@suse.de> SuSE
 *  Copyright 2003 Andi Kleen, SuSE Labs.
 *
 *  Thanks to hpa@transmeta.com for some useful hint.
 *  Special thanks to Ingo Molnar for his early experience with
 *  a different vsyscall implementation for Linux/IA32 and for the name.
 *
 *  vsyscall 1 is located at -10Mbyte, vsyscall 2 is located
 *  at virtual address -10Mbyte+1024bytes etc... There are at max 4
 *  vsyscalls. One vsyscall can reserve more than 1 slot to avoid
 *  jumping out of line if necessary. We cannot add more with this
 *  mechanism because older kernels won't return -ENOSYS.
 *  If we want more than four we need a vDSO.
 *
 *  Note: the concept clashes with user mode linux. If you use UML and
 *  want per guest time just set the kernel.vsyscall64 sysctl to 0.
 */

/* Disable profiling for userspace code: */
#define DISABLE_BRANCH_PROFILING

#include <linux/time.h>
#include <linux/init.h>
#include <linux/kernel.h>
#include <linux/timer.h>
#include <linux/seqlock.h>
#include <linux/jiffies.h>
#include <linux/sysctl.h>
#include <linux/clocksource.h>
#include <linux/getcpu.h>
#include <linux/cpu.h>
#include <linux/smp.h>
#include <linux/notifier.h>

#include <asm/vsyscall.h>
#include <asm/pgtable.h>
#include <asm/page.h>
#include <asm/unistd.h>
#include <asm/fixmap.h>
#include <asm/errno.h>
#include <asm/io.h>
#include <asm/segment.h>
#include <asm/desc.h>
#include <asm/topology.h>
#include <asm/vgtod.h>

#define __vsyscall(nr) \
		__attribute__ ((unused, __section__(".vsyscall_" #nr))) notrace
#define __syscall_clobber "r11","cx","memory"

DEFINE_VVAR(int, vgetcpu_mode);
DEFINE_VVAR(struct vsyscall_gtod_data, vsyscall_gtod_data) =
{
	.lock = __SEQLOCK_UNLOCKED(__vsyscall_gtod_data.lock),
	.sysctl_enabled = 1,
};

void update_vsyscall_tz(void)
{
	unsigned long flags;

	write_seqlock_irqsave(&vsyscall_gtod_data.lock, flags);
	/* sys_tz has changed */
	vsyscall_gtod_data.sys_tz = sys_tz;
	write_sequnlock_irqrestore(&vsyscall_gtod_data.lock, flags);
}

<<<<<<< HEAD
void update_vsyscall(struct timespec *wall_time, struct clocksource *clock,
		     u32 mult)
=======
void update_vsyscall(struct timespec *wall_time, struct timespec *wtm,
			struct clocksource *clock, u32 mult)
>>>>>>> 02f8c6ae
{
	unsigned long flags;

	write_seqlock_irqsave(&vsyscall_gtod_data.lock, flags);
	/* copy vsyscall data */
	vsyscall_gtod_data.clock.vread = clock->vread;
	vsyscall_gtod_data.clock.cycle_last = clock->cycle_last;
	vsyscall_gtod_data.clock.mask = clock->mask;
	vsyscall_gtod_data.clock.mult = mult;
	vsyscall_gtod_data.clock.shift = clock->shift;
	vsyscall_gtod_data.wall_time_sec = wall_time->tv_sec;
	vsyscall_gtod_data.wall_time_nsec = wall_time->tv_nsec;
	vsyscall_gtod_data.wall_to_monotonic = *wtm;
	vsyscall_gtod_data.wall_time_coarse = __current_kernel_time();
	write_sequnlock_irqrestore(&vsyscall_gtod_data.lock, flags);
}

/* RED-PEN may want to readd seq locking, but then the variable should be
 * write-once.
 */
static __always_inline void do_get_tz(struct timezone * tz)
{
	*tz = VVAR(vsyscall_gtod_data).sys_tz;
}

static __always_inline int gettimeofday(struct timeval *tv, struct timezone *tz)
{
	int ret;
	asm volatile("syscall"
		: "=a" (ret)
		: "0" (__NR_gettimeofday),"D" (tv),"S" (tz)
		: __syscall_clobber );
	return ret;
}

static __always_inline long time_syscall(long *t)
{
	long secs;
	asm volatile("syscall"
		: "=a" (secs)
		: "0" (__NR_time),"D" (t) : __syscall_clobber);
	return secs;
}

static __always_inline void do_vgettimeofday(struct timeval * tv)
{
	cycle_t now, base, mask, cycle_delta;
	unsigned seq;
	unsigned long mult, shift, nsec;
	cycle_t (*vread)(void);
	do {
		seq = read_seqbegin(&VVAR(vsyscall_gtod_data).lock);

		vread = VVAR(vsyscall_gtod_data).clock.vread;
		if (unlikely(!VVAR(vsyscall_gtod_data).sysctl_enabled ||
			     !vread)) {
			gettimeofday(tv,NULL);
			return;
		}

		now = vread();
		base = VVAR(vsyscall_gtod_data).clock.cycle_last;
		mask = VVAR(vsyscall_gtod_data).clock.mask;
		mult = VVAR(vsyscall_gtod_data).clock.mult;
		shift = VVAR(vsyscall_gtod_data).clock.shift;

		tv->tv_sec = VVAR(vsyscall_gtod_data).wall_time_sec;
		nsec = VVAR(vsyscall_gtod_data).wall_time_nsec;
	} while (read_seqretry(&VVAR(vsyscall_gtod_data).lock, seq));

	/* calculate interval: */
	cycle_delta = (now - base) & mask;
	/* convert to nsecs: */
	nsec += (cycle_delta * mult) >> shift;

	while (nsec >= NSEC_PER_SEC) {
		tv->tv_sec += 1;
		nsec -= NSEC_PER_SEC;
	}
	tv->tv_usec = nsec / NSEC_PER_USEC;
}

int __vsyscall(0) vgettimeofday(struct timeval * tv, struct timezone * tz)
{
	if (tv)
		do_vgettimeofday(tv);
	if (tz)
		do_get_tz(tz);
	return 0;
}

/* This will break when the xtime seconds get inaccurate, but that is
 * unlikely */
time_t __vsyscall(1) vtime(time_t *t)
{
	unsigned seq;
	time_t result;
	if (unlikely(!VVAR(vsyscall_gtod_data).sysctl_enabled))
		return time_syscall(t);

	do {
		seq = read_seqbegin(&VVAR(vsyscall_gtod_data).lock);

		result = VVAR(vsyscall_gtod_data).wall_time_sec;

	} while (read_seqretry(&VVAR(vsyscall_gtod_data).lock, seq));

	if (t)
		*t = result;
	return result;
}

/* Fast way to get current CPU and node.
   This helps to do per node and per CPU caches in user space.
   The result is not guaranteed without CPU affinity, but usually
   works out because the scheduler tries to keep a thread on the same
   CPU.

   tcache must point to a two element sized long array.
   All arguments can be NULL. */
long __vsyscall(2)
vgetcpu(unsigned *cpu, unsigned *node, struct getcpu_cache *tcache)
{
	unsigned int p;
	unsigned long j = 0;

	/* Fast cache - only recompute value once per jiffies and avoid
	   relatively costly rdtscp/cpuid otherwise.
	   This works because the scheduler usually keeps the process
	   on the same CPU and this syscall doesn't guarantee its
	   results anyways.
	   We do this here because otherwise user space would do it on
	   its own in a likely inferior way (no access to jiffies).
	   If you don't like it pass NULL. */
	if (tcache && tcache->blob[0] == (j = VVAR(jiffies))) {
		p = tcache->blob[1];
	} else if (VVAR(vgetcpu_mode) == VGETCPU_RDTSCP) {
		/* Load per CPU data from RDTSCP */
		native_read_tscp(&p);
	} else {
		/* Load per CPU data from GDT */
		asm("lsl %1,%0" : "=r" (p) : "r" (__PER_CPU_SEG));
	}
	if (tcache) {
		tcache->blob[0] = j;
		tcache->blob[1] = p;
	}
	if (cpu)
		*cpu = p & 0xfff;
	if (node)
		*node = p >> 12;
	return 0;
}

static long __vsyscall(3) venosys_1(void)
{
	return -ENOSYS;
}

#ifdef CONFIG_SYSCTL
static ctl_table kernel_table2[] = {
	{ .procname = "vsyscall64",
	  .data = &vsyscall_gtod_data.sysctl_enabled, .maxlen = sizeof(int),
	  .mode = 0644,
	  .proc_handler = proc_dointvec },
	{}
};

static ctl_table kernel_root_table2[] = {
	{ .procname = "kernel", .mode = 0555,
	  .child = kernel_table2 },
	{}
};
#endif

/* Assume __initcall executes before all user space. Hopefully kmod
   doesn't violate that. We'll find out if it does. */
static void __cpuinit vsyscall_set_cpu(int cpu)
{
	unsigned long d;
	unsigned long node = 0;
#ifdef CONFIG_NUMA
	node = cpu_to_node(cpu);
#endif
	if (cpu_has(&cpu_data(cpu), X86_FEATURE_RDTSCP))
		write_rdtscp_aux((node << 12) | cpu);

	/* Store cpu number in limit so that it can be loaded quickly
	   in user space in vgetcpu.
	   12 bits for the CPU and 8 bits for the node. */
	d = 0x0f40000000000ULL;
	d |= cpu;
	d |= (node & 0xf) << 12;
	d |= (node >> 4) << 48;
	write_gdt_entry(get_cpu_gdt_table(cpu), GDT_ENTRY_PER_CPU, &d, DESCTYPE_S);
}

static void __cpuinit cpu_vsyscall_init(void *arg)
{
	/* preemption should be already off */
	vsyscall_set_cpu(raw_smp_processor_id());
}

static int __cpuinit
cpu_vsyscall_notifier(struct notifier_block *n, unsigned long action, void *arg)
{
	long cpu = (long)arg;
	if (action == CPU_ONLINE || action == CPU_ONLINE_FROZEN)
		smp_call_function_single(cpu, cpu_vsyscall_init, NULL, 1);
	return NOTIFY_DONE;
}

void __init map_vsyscall(void)
{
	extern char __vsyscall_0;
	unsigned long physaddr_page0 = __pa_symbol(&__vsyscall_0);

	/* Note that VSYSCALL_MAPPED_PAGES must agree with the code below. */
	__set_fixmap(VSYSCALL_FIRST_PAGE, physaddr_page0, PAGE_KERNEL_VSYSCALL);
}

static int __init vsyscall_init(void)
{
	BUG_ON(((unsigned long) &vgettimeofday !=
			VSYSCALL_ADDR(__NR_vgettimeofday)));
	BUG_ON((unsigned long) &vtime != VSYSCALL_ADDR(__NR_vtime));
	BUG_ON((VSYSCALL_ADDR(0) != __fix_to_virt(VSYSCALL_FIRST_PAGE)));
	BUG_ON((unsigned long) &vgetcpu != VSYSCALL_ADDR(__NR_vgetcpu));
#ifdef CONFIG_SYSCTL
	register_sysctl_table(kernel_root_table2);
#endif
	on_each_cpu(cpu_vsyscall_init, NULL, 1);
	/* notifier priority > KVM */
	hotcpu_notifier(cpu_vsyscall_notifier, 30);
	return 0;
}

__initcall(vsyscall_init);<|MERGE_RESOLUTION|>--- conflicted
+++ resolved
@@ -66,13 +66,8 @@
 	write_sequnlock_irqrestore(&vsyscall_gtod_data.lock, flags);
 }
 
-<<<<<<< HEAD
-void update_vsyscall(struct timespec *wall_time, struct clocksource *clock,
-		     u32 mult)
-=======
 void update_vsyscall(struct timespec *wall_time, struct timespec *wtm,
 			struct clocksource *clock, u32 mult)
->>>>>>> 02f8c6ae
 {
 	unsigned long flags;
 
