--- conflicted
+++ resolved
@@ -8,6 +8,15 @@
 #include <linux/module.h>
 #include <linux/uaccess.h>
 #include <asm/stacktrace.h>
+
+static void save_stack_warning(void *data, char *msg)
+{
+}
+
+static void
+save_stack_warning_symbol(void *data, char *msg, unsigned long symbol)
+{
+}
 
 static int save_stack_stack(void *data, char *name)
 {
@@ -44,22 +53,16 @@
 }
 
 static const struct stacktrace_ops save_stack_ops = {
-<<<<<<< HEAD
 	.warning	= save_stack_warning,
 	.warning_symbol	= save_stack_warning_symbol,
-=======
->>>>>>> 02f8c6ae
 	.stack		= save_stack_stack,
 	.address	= save_stack_address,
 	.walk_stack	= print_context_stack,
 };
 
 static const struct stacktrace_ops save_stack_ops_nosched = {
-<<<<<<< HEAD
 	.warning	= save_stack_warning,
 	.warning_symbol	= save_stack_warning_symbol,
-=======
->>>>>>> 02f8c6ae
 	.stack		= save_stack_stack,
 	.address	= save_stack_address_nosched,
 	.walk_stack	= print_context_stack,
