--- conflicted
+++ resolved
@@ -66,7 +66,7 @@
 
 /* We need to define a real function for sched_clock, to override the
    weak default version */
-#ifdef CONFIG_PARAVIRT_TIME
+#ifdef CONFIG_PARAVIRT
 unsigned long long sched_clock(void)
 {
 	return paravirt_sched_clock();
@@ -659,11 +659,7 @@
 
 	local_irq_save(flags);
 
-<<<<<<< HEAD
-	__get_cpu_var(cyc2ns_offset) = 0;
-=======
 	__this_cpu_write(cyc2ns_offset, 0);
->>>>>>> 02f8c6ae
 	offset = cyc2ns_suspend - sched_clock();
 
 	for_each_possible_cpu(cpu)
