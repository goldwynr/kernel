--- conflicted
+++ resolved
@@ -70,14 +70,7 @@
 #include <linux/mc146818rtc.h>
 
 #include <asm/smpboot_hooks.h>
-<<<<<<< HEAD
-
-#ifdef CONFIG_X86_32
-u8 apicid_2_node[MAX_APICID];
-#endif
-=======
 #include <asm/i8259.h>
->>>>>>> 02f8c6ae
 
 /* State of each CPU */
 DEFINE_PER_CPU(int, cpu_state) = { 0 };
@@ -210,13 +203,10 @@
 	setup_local_APIC();
 	end_local_APIC_setup();
 
-<<<<<<< HEAD
-=======
 	/*
 	 * Need to setup vector mappings before we enable interrupts.
 	 */
 	setup_vector_irq(smp_processor_id());
->>>>>>> 02f8c6ae
 	/*
 	 * Get our bogomips.
 	 *
@@ -233,8 +223,6 @@
 	 */
 	smp_store_cpu_info(cpuid);
 
-	notify_cpu_starting(cpuid);
-
 	/*
 	 * This must be done before setting cpu_online_mask
 	 * or calling notify_cpu_starting.
@@ -260,22 +248,6 @@
 	 * fragile that we want to limit the things done here to the
 	 * most necessary things.
 	 */
-<<<<<<< HEAD
-
-#ifdef CONFIG_X86_32
-	/*
-	 * Switch away from the trampoline page-table
-	 *
-	 * Do this before cpu_init() because it needs to access per-cpu
-	 * data which may not be mapped in the trampoline page-table.
-	 */
-	load_cr3(swapper_pg_dir);
-	__flush_tlb_all();
-#endif
-
-	vmi_bringup();
-=======
->>>>>>> 02f8c6ae
 	cpu_init();
 	preempt_disable();
 	smp_callin();
@@ -293,19 +265,6 @@
 	 */
 	check_tsc_sync_target();
 
-<<<<<<< HEAD
-	if (nmi_watchdog == NMI_IO_APIC) {
-		disable_8259A_irq(0);
-		enable_NMI_through_LVT0();
-		enable_8259A_irq(0);
-	}
-
-	/* This must be done before setting cpu_online_mask */
-	set_cpu_sibling_map(raw_smp_processor_id());
-	wmb();
-
-=======
->>>>>>> 02f8c6ae
 	/*
 	 * We need to hold call_lock, so there is no inconsistency
 	 * between the time smp_call_function() determines number of
@@ -325,8 +284,6 @@
 	ipi_call_unlock();
 	per_cpu(cpu_state, smp_processor_id()) = CPU_ONLINE;
 	x86_platform.nmi_init();
-<<<<<<< HEAD
-=======
 
 	/*
 	 * Wait until the cpu which brought this one up marked it
@@ -340,7 +297,6 @@
 	 */
 	while (!cpumask_test_cpu(smp_processor_id(), cpu_active_mask))
 		cpu_relax();
->>>>>>> 02f8c6ae
 
 	/* enable local interrupts */
 	local_irq_enable();
@@ -371,23 +327,12 @@
 
 static void __cpuinit link_thread_siblings(int cpu1, int cpu2)
 {
-<<<<<<< HEAD
-	struct cpuinfo_x86 *c1 = &cpu_data(cpu1);
-	struct cpuinfo_x86 *c2 = &cpu_data(cpu2);
-
-=======
->>>>>>> 02f8c6ae
 	cpumask_set_cpu(cpu1, cpu_sibling_mask(cpu2));
 	cpumask_set_cpu(cpu2, cpu_sibling_mask(cpu1));
 	cpumask_set_cpu(cpu1, cpu_core_mask(cpu2));
 	cpumask_set_cpu(cpu2, cpu_core_mask(cpu1));
-<<<<<<< HEAD
-	cpumask_set_cpu(cpu1, c2->llc_shared_map);
-	cpumask_set_cpu(cpu2, c1->llc_shared_map);
-=======
 	cpumask_set_cpu(cpu1, cpu_llc_shared_mask(cpu2));
 	cpumask_set_cpu(cpu2, cpu_llc_shared_mask(cpu1));
->>>>>>> 02f8c6ae
 }
 
 
@@ -703,11 +648,7 @@
 static void __cpuinit announce_cpu(int cpu, int apicid)
 {
 	static int current_node = -1;
-<<<<<<< HEAD
-	int node = cpu_to_node(cpu);
-=======
 	int node = early_cpu_to_node(cpu);
->>>>>>> 02f8c6ae
 
 	if (system_state == SYSTEM_BOOTING) {
 		if (node != current_node) {
@@ -739,11 +680,7 @@
 		.done	= COMPLETION_INITIALIZER_ONSTACK(c_idle.done),
 	};
 
-<<<<<<< HEAD
-	INIT_WORK_ON_STACK(&c_idle.work, do_fork_idle);
-=======
 	INIT_WORK_ONSTACK(&c_idle.work, do_fork_idle);
->>>>>>> 02f8c6ae
 
 	alternatives_smp_switch(1);
 
@@ -775,7 +712,6 @@
 #ifdef CONFIG_X86_32
 	/* Stack for startup_32 can be just as for start_secondary onwards */
 	irq_ctx_init(cpu);
-	initial_page_table = __pa(&trampoline_pg_dir);
 #else
 	clear_tsk_thread_flag(c_idle.idle, TIF_FORK);
 	initial_gs = per_cpu_offset(cpu);
@@ -926,10 +862,6 @@
 	per_cpu(cpu_state, cpu) = CPU_UP_PREPARE;
 
 	err = do_boot_cpu(apicid, cpu);
-<<<<<<< HEAD
-
-=======
->>>>>>> 02f8c6ae
 	if (err) {
 		pr_debug("do_boot_cpu failed %d\n", err);
 		return -EIO;
@@ -1118,11 +1050,6 @@
 	}
 	set_cpu_sibling_map(0);
 
-<<<<<<< HEAD
-	enable_IR_x2apic();
-	default_setup_apic_routing();
-=======
->>>>>>> 02f8c6ae
 
 	if (smp_sanity_check(max_cpus) < 0) {
 		printk(KERN_INFO "SMP disabled\n");
@@ -1405,15 +1332,6 @@
 	local_irq_disable();
 }
 
-<<<<<<< HEAD
-#define MWAIT_SUBSTATE_MASK		0xf
-#define MWAIT_SUBSTATE_SIZE		4
-
-#define CPUID_MWAIT_LEAF		5
-#define CPUID5_ECX_EXTENSIONS_SUPPORTED 0x1
-
-=======
->>>>>>> 02f8c6ae
 /*
  * We need to flush the caches before going to sleep, lest we have
  * dirty data in our caches when we come back up.
@@ -1425,15 +1343,6 @@
 	unsigned int highest_subcstate = 0;
 	int i;
 	void *mwait_ptr;
-<<<<<<< HEAD
-	struct cpuinfo_x86 *c = &current_cpu_data;
-
-	if (!(cpu_has(c, X86_FEATURE_MWAIT) && mwait_usable(c)))
-		return;
-	if (!cpu_has(c, X86_FEATURE_CLFLSH))
-		return;
-	if (current_cpu_data.cpuid_level < CPUID_MWAIT_LEAF)
-=======
 	struct cpuinfo_x86 *c = __this_cpu_ptr(&cpu_info);
 
 	if (!(this_cpu_has(X86_FEATURE_MWAIT) && mwait_usable(c)))
@@ -1441,7 +1350,6 @@
 	if (!this_cpu_has(X86_FEATURE_CLFLSH))
 		return;
 	if (__this_cpu_read(cpu_info.cpuid_level) < CPUID_MWAIT_LEAF)
->>>>>>> 02f8c6ae
 		return;
 
 	eax = CPUID_MWAIT_LEAF;
@@ -1492,11 +1400,7 @@
 
 static inline void hlt_play_dead(void)
 {
-<<<<<<< HEAD
-	if (current_cpu_data.x86 >= 4)
-=======
 	if (__this_cpu_read(cpu_info.x86) >= 4)
->>>>>>> 02f8c6ae
 		wbinvd();
 
 	while (1) {
