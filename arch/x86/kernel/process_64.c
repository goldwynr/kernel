/*
 *  Copyright (C) 1995  Linus Torvalds
 *
 *  Pentium III FXSR, SSE support
 *	Gareth Hughes <gareth@valinux.com>, May 2000
 *
 *  X86-64 port
 *	Andi Kleen.
 *
 *	CPU hotplug support - ashok.raj@intel.com
 */

/*
 * This file handles the architecture-dependent parts of process handling..
 */

#include <linux/stackprotector.h>
#include <linux/cpu.h>
#include <linux/errno.h>
#include <linux/sched.h>
#include <linux/fs.h>
#include <linux/kernel.h>
#include <linux/mm.h>
#include <linux/elfcore.h>
#include <linux/smp.h>
#include <linux/slab.h>
#include <linux/user.h>
#include <linux/interrupt.h>
#include <linux/delay.h>
#include <linux/module.h>
#include <linux/ptrace.h>
#include <linux/notifier.h>
#include <linux/kprobes.h>
#include <linux/kdebug.h>
#include <linux/tick.h>
#include <linux/prctl.h>
#include <linux/uaccess.h>
#include <linux/io.h>
#include <linux/ftrace.h>

#include <asm/pgtable.h>
#include <asm/system.h>
#include <asm/processor.h>
#include <asm/i387.h>
#include <asm/mmu_context.h>
#include <asm/prctl.h>
#include <asm/desc.h>
#include <asm/proto.h>
#include <asm/ia32.h>
#include <asm/idle.h>
#include <asm/syscalls.h>
<<<<<<< HEAD
#include <asm/ds.h>
=======
>>>>>>> 02f8c6ae
#include <asm/debugreg.h>

asmlinkage extern void ret_from_fork(void);

DEFINE_PER_CPU(unsigned long, old_rsp);
static DEFINE_PER_CPU(unsigned char, is_idle);

static ATOMIC_NOTIFIER_HEAD(idle_notifier);

void idle_notifier_register(struct notifier_block *n)
{
	atomic_notifier_chain_register(&idle_notifier, n);
}
EXPORT_SYMBOL_GPL(idle_notifier_register);

void idle_notifier_unregister(struct notifier_block *n)
{
	atomic_notifier_chain_unregister(&idle_notifier, n);
}
EXPORT_SYMBOL_GPL(idle_notifier_unregister);

void enter_idle(void)
{
	percpu_write(is_idle, 1);
	atomic_notifier_call_chain(&idle_notifier, IDLE_START, NULL);
}

static void __exit_idle(void)
{
	if (x86_test_and_clear_bit_percpu(0, is_idle) == 0)
		return;
	atomic_notifier_call_chain(&idle_notifier, IDLE_END, NULL);
}

/* Called from interrupts to signify idle end */
void exit_idle(void)
{
	/* idle loop has pid 0 */
	if (current->pid)
		return;
	__exit_idle();
}

#ifndef CONFIG_SMP
static inline void play_dead(void)
{
	BUG();
}
#endif

/*
 * The idle thread. There's no useful work to be
 * done, so just try to conserve power and have a
 * low exit latency (ie sit in a loop waiting for
 * somebody to say that they'd like to reschedule)
 */
void cpu_idle(void)
{
	current_thread_info()->status |= TS_POLLING;

	/*
	 * If we're the non-boot CPU, nothing set the stack canary up
	 * for us.  CPU0 already has it initialized but no harm in
	 * doing it again.  This is a good place for updating it, as
	 * we wont ever return from this function (so the invalid
	 * canaries already on the stack wont ever trigger).
	 */
	boot_init_stack_canary();

	/* endless idle loop with no priority at all */
	while (1) {
		tick_nohz_stop_sched_tick(1);
		while (!need_resched()) {

			rmb();

			if (cpu_is_offline(smp_processor_id()))
				play_dead();
			/*
			 * Idle routines should keep interrupts disabled
			 * from here on, until they go to idle.
			 * Otherwise, idle callbacks can misfire.
			 */
			local_irq_disable();
			enter_idle();
			/* Don't trace irqs off for idle */
			stop_critical_timings();
			pm_idle();
			start_critical_timings();

			/* In many cases the interrupt that ended idle
			   has already called exit_idle. But some idle
			   loops can be woken up without interrupt. */
			__exit_idle();
		}

		tick_nohz_restart_sched_tick();
		preempt_enable_no_resched();
		schedule();
		preempt_disable();
	}
}

/* Prints also some state that isn't saved in the pt_regs */
void __show_regs(struct pt_regs *regs, int all)
{
	unsigned long cr0 = 0L, cr2 = 0L, cr3 = 0L, cr4 = 0L, fs, gs, shadowgs;
	unsigned long d0, d1, d2, d3, d6, d7;
	unsigned int fsindex, gsindex;
	unsigned int ds, cs, es;

	show_regs_common();
	printk(KERN_DEFAULT "RIP: %04lx:[<%016lx>] ", regs->cs & 0xffff, regs->ip);
	printk_address(regs->ip, 1);
	printk(KERN_DEFAULT "RSP: %04lx:%016lx  EFLAGS: %08lx\n", regs->ss,
			regs->sp, regs->flags);
	printk(KERN_DEFAULT "RAX: %016lx RBX: %016lx RCX: %016lx\n",
	       regs->ax, regs->bx, regs->cx);
	printk(KERN_DEFAULT "RDX: %016lx RSI: %016lx RDI: %016lx\n",
	       regs->dx, regs->si, regs->di);
	printk(KERN_DEFAULT "RBP: %016lx R08: %016lx R09: %016lx\n",
	       regs->bp, regs->r8, regs->r9);
	printk(KERN_DEFAULT "R10: %016lx R11: %016lx R12: %016lx\n",
	       regs->r10, regs->r11, regs->r12);
	printk(KERN_DEFAULT "R13: %016lx R14: %016lx R15: %016lx\n",
	       regs->r13, regs->r14, regs->r15);

	asm("movl %%ds,%0" : "=r" (ds));
	asm("movl %%cs,%0" : "=r" (cs));
	asm("movl %%es,%0" : "=r" (es));
	asm("movl %%fs,%0" : "=r" (fsindex));
	asm("movl %%gs,%0" : "=r" (gsindex));

	rdmsrl(MSR_FS_BASE, fs);
	rdmsrl(MSR_GS_BASE, gs);
	rdmsrl(MSR_KERNEL_GS_BASE, shadowgs);

	if (!all)
		return;

	cr0 = read_cr0();
	cr2 = read_cr2();
	cr3 = read_cr3();
	cr4 = read_cr4();

	printk(KERN_DEFAULT "FS:  %016lx(%04x) GS:%016lx(%04x) knlGS:%016lx\n",
	       fs, fsindex, gs, gsindex, shadowgs);
	printk(KERN_DEFAULT "CS:  %04x DS: %04x ES: %04x CR0: %016lx\n", cs, ds,
			es, cr0);
	printk(KERN_DEFAULT "CR2: %016lx CR3: %016lx CR4: %016lx\n", cr2, cr3,
			cr4);

	get_debugreg(d0, 0);
	get_debugreg(d1, 1);
	get_debugreg(d2, 2);
	printk(KERN_DEFAULT "DR0: %016lx DR1: %016lx DR2: %016lx\n", d0, d1, d2);
	get_debugreg(d3, 3);
	get_debugreg(d6, 6);
	get_debugreg(d7, 7);
	printk(KERN_DEFAULT "DR3: %016lx DR6: %016lx DR7: %016lx\n", d3, d6, d7);
}

void release_thread(struct task_struct *dead_task)
{
	if (dead_task->mm) {
		if (dead_task->mm->context.size) {
			printk("WARNING: dead process %8s still has LDT? <%p/%d>\n",
					dead_task->comm,
					dead_task->mm->context.ldt,
					dead_task->mm->context.size);
			BUG();
		}
	}
}

static inline void set_32bit_tls(struct task_struct *t, int tls, u32 addr)
{
	struct user_desc ud = {
		.base_addr = addr,
		.limit = 0xfffff,
		.seg_32bit = 1,
		.limit_in_pages = 1,
		.useable = 1,
	};
	struct desc_struct *desc = t->thread.tls_array;
	desc += tls;
	fill_ldt(desc, &ud);
}

static inline u32 read_32bit_tls(struct task_struct *t, int tls)
{
	return get_desc_base(&t->thread.tls_array[tls]);
}

/*
 * This gets called before we allocate a new thread and copy
 * the current task into it.
 */
void prepare_to_copy(struct task_struct *tsk)
{
	unlazy_fpu(tsk);
}

int copy_thread(unsigned long clone_flags, unsigned long sp,
		unsigned long unused,
	struct task_struct *p, struct pt_regs *regs)
{
	int err;
	struct pt_regs *childregs;
	struct task_struct *me = current;

	childregs = ((struct pt_regs *)
			(THREAD_SIZE + task_stack_page(p))) - 1;
	*childregs = *regs;

	childregs->ax = 0;
	if (user_mode(regs))
		childregs->sp = sp;
	else
		childregs->sp = (unsigned long)childregs;

	p->thread.sp = (unsigned long) childregs;
	p->thread.sp0 = (unsigned long) (childregs+1);
	p->thread.usersp = me->thread.usersp;

	set_tsk_thread_flag(p, TIF_FORK);
<<<<<<< HEAD
=======

>>>>>>> 02f8c6ae
	p->thread.io_bitmap_ptr = NULL;

	savesegment(gs, p->thread.gsindex);
	p->thread.gs = p->thread.gsindex ? 0 : me->thread.gs;
	savesegment(fs, p->thread.fsindex);
	p->thread.fs = p->thread.fsindex ? 0 : me->thread.fs;
	savesegment(es, p->thread.es);
	savesegment(ds, p->thread.ds);

	err = -ENOMEM;
	memset(p->thread.ptrace_bps, 0, sizeof(p->thread.ptrace_bps));

	if (unlikely(test_tsk_thread_flag(me, TIF_IO_BITMAP))) {
		p->thread.io_bitmap_ptr = kmalloc(IO_BITMAP_BYTES, GFP_KERNEL);
		if (!p->thread.io_bitmap_ptr) {
			p->thread.io_bitmap_max = 0;
			return -ENOMEM;
		}
		memcpy(p->thread.io_bitmap_ptr, me->thread.io_bitmap_ptr,
				IO_BITMAP_BYTES);
		set_tsk_thread_flag(p, TIF_IO_BITMAP);
	}

	/*
	 * Set a new TLS for the child thread?
	 */
	if (clone_flags & CLONE_SETTLS) {
#ifdef CONFIG_IA32_EMULATION
		if (test_thread_flag(TIF_IA32))
			err = do_set_thread_area(p, -1,
				(struct user_desc __user *)childregs->si, 0);
		else
#endif
			err = do_arch_prctl(p, ARCH_SET_FS, childregs->r8);
		if (err)
			goto out;
	}
	err = 0;
out:
	if (err && p->thread.io_bitmap_ptr) {
		kfree(p->thread.io_bitmap_ptr);
		p->thread.io_bitmap_max = 0;
	}

	return err;
}

static void
start_thread_common(struct pt_regs *regs, unsigned long new_ip,
		    unsigned long new_sp,
		    unsigned int _cs, unsigned int _ss, unsigned int _ds)
{
	loadsegment(fs, 0);
	loadsegment(es, _ds);
	loadsegment(ds, _ds);
	load_gs_index(0);
	regs->ip		= new_ip;
	regs->sp		= new_sp;
	percpu_write(old_rsp, new_sp);
<<<<<<< HEAD
	regs->cs		= __USER_CS;
	regs->ss		= __USER_DS;
	regs->flags		= 0x200;
=======
	regs->cs		= _cs;
	regs->ss		= _ss;
	regs->flags		= X86_EFLAGS_IF;
>>>>>>> 02f8c6ae
	/*
	 * Free the old FP and other extended state
	 */
	free_thread_xstate(current);
}

void
start_thread(struct pt_regs *regs, unsigned long new_ip, unsigned long new_sp)
{
	start_thread_common(regs, new_ip, new_sp,
			    __USER_CS, __USER_DS, 0);
}

#ifdef CONFIG_IA32_EMULATION
void start_thread_ia32(struct pt_regs *regs, u32 new_ip, u32 new_sp)
{
	start_thread_common(regs, new_ip, new_sp,
			    __USER32_CS, __USER32_DS, __USER32_DS);
}
#endif

/*
 *	switch_to(x,y) should switch tasks from x to y.
 *
 * This could still be optimized:
 * - fold all the options into a flag word and test it with a single test.
 * - could test fs/gs bitsliced
 *
 * Kprobes not supported here. Set the probe on schedule instead.
 * Function graph tracer not supported too.
 */
__notrace_funcgraph struct task_struct *
__switch_to(struct task_struct *prev_p, struct task_struct *next_p)
{
	struct thread_struct *prev = &prev_p->thread;
	struct thread_struct *next = &next_p->thread;
	int cpu = smp_processor_id();
	struct tss_struct *tss = &per_cpu(init_tss, cpu);
	unsigned fsindex, gsindex;
	bool preload_fpu;

	/*
	 * If the task has used fpu the last 5 timeslices, just do a full
	 * restore of the math state immediately to avoid the trap; the
	 * chances of needing FPU soon are obviously high now
	 */
	preload_fpu = tsk_used_math(next_p) && next_p->fpu_counter > 5;

	/* we're going to use this soon, after a few expensive things */
	if (preload_fpu)
		prefetch(next->fpu.state);

	/*
	 * Reload esp0, LDT and the page table pointer:
	 */
	load_sp0(tss, next);

	/*
	 * Switch DS and ES.
	 * This won't pick up thread selector changes, but I guess that is ok.
	 */
	savesegment(es, prev->es);
	if (unlikely(next->es | prev->es))
		loadsegment(es, next->es);

	savesegment(ds, prev->ds);
	if (unlikely(next->ds | prev->ds))
		loadsegment(ds, next->ds);


	/* We must save %fs and %gs before load_TLS() because
	 * %fs and %gs may be cleared by load_TLS().
	 *
	 * (e.g. xen_load_tls())
	 */
	savesegment(fs, fsindex);
	savesegment(gs, gsindex);

	load_TLS(next, cpu);

	/* Must be after DS reload */
	__unlazy_fpu(prev_p);

	/* Make sure cpu is ready for new context */
	if (preload_fpu)
		clts();

	/*
	 * Leave lazy mode, flushing any hypercalls made here.
	 * This must be done before restoring TLS segments so
	 * the GDT and LDT are properly updated, and must be
	 * done before math_state_restore, so the TS bit is up
	 * to date.
	 */
	arch_end_context_switch(next_p);

	/*
	 * Switch FS and GS.
	 *
	 * Segment register != 0 always requires a reload.  Also
	 * reload when it has changed.  When prev process used 64bit
	 * base always reload to avoid an information leak.
	 */
	if (unlikely(fsindex | next->fsindex | prev->fs)) {
		loadsegment(fs, next->fsindex);
		/*
		 * Check if the user used a selector != 0; if yes
		 *  clear 64bit base, since overloaded base is always
		 *  mapped to the Null selector
		 */
		if (fsindex)
			prev->fs = 0;
	}
	/* when next process has a 64bit base use it */
	if (next->fs)
		wrmsrl(MSR_FS_BASE, next->fs);
	prev->fsindex = fsindex;

	if (unlikely(gsindex | next->gsindex | prev->gs)) {
		load_gs_index(next->gsindex);
		if (gsindex)
			prev->gs = 0;
	}
	if (next->gs)
		wrmsrl(MSR_KERNEL_GS_BASE, next->gs);
	prev->gsindex = gsindex;

	/*
	 * Switch the PDA and FPU contexts.
	 */
	prev->usersp = percpu_read(old_rsp);
	percpu_write(old_rsp, next->usersp);
	percpu_write(current_task, next_p);

	percpu_write(kernel_stack,
		  (unsigned long)task_stack_page(next_p) +
		  THREAD_SIZE - KERNEL_STACK_OFFSET);

	/*
	 * Now maybe reload the debug registers and handle I/O bitmaps
	 */
	if (unlikely(task_thread_info(next_p)->flags & _TIF_WORK_CTXSW_NEXT ||
		     task_thread_info(prev_p)->flags & _TIF_WORK_CTXSW_PREV))
		__switch_to_xtra(prev_p, next_p, tss);

	/*
	 * Preload the FPU context, now that we've determined that the
	 * task is likely to be using it. 
	 */
	if (preload_fpu)
		__math_state_restore();
<<<<<<< HEAD

	return prev_p;
}
=======
>>>>>>> 02f8c6ae

	return prev_p;
}

void set_personality_64bit(void)
{
	/* inherit personality from parent */

	/* Make sure to be in 64bit mode */
	clear_thread_flag(TIF_IA32);

	/* Ensure the corresponding mm is not marked. */
	if (current->mm)
		current->mm->context.ia32_compat = 0;

	/* TBD: overwrites user setup. Should have two bits.
	   But 64bit processes have always behaved this way,
	   so it's not too bad. The main problem is just that
	   32bit childs are affected again. */
	current->personality &= ~READ_IMPLIES_EXEC;
}

void set_personality_ia32(void)
{
	/* inherit personality from parent */

	/* Make sure to be in 32bit mode */
	set_thread_flag(TIF_IA32);
	current->personality |= force_personality32;

	/* Mark the associated mm as containing 32-bit tasks. */
	if (current->mm)
		current->mm->context.ia32_compat = 1;

	/* Prepare the first "return" to user space */
	current_thread_info()->status |= TS_COMPAT;
}

void set_personality_ia32(void)
{
	/* inherit personality from parent */

	/* Make sure to be in 32bit mode */
	set_thread_flag(TIF_IA32);
	current->personality |= force_personality32;

	/* Prepare the first "return" to user space */
	current_thread_info()->status |= TS_COMPAT;
}

unsigned long get_wchan(struct task_struct *p)
{
	unsigned long stack;
	u64 fp, ip;
	int count = 0;

	if (!p || p == current || p->state == TASK_RUNNING)
		return 0;
	stack = (unsigned long)task_stack_page(p);
	if (p->thread.sp < stack || p->thread.sp >= stack+THREAD_SIZE)
		return 0;
	fp = *(u64 *)(p->thread.sp);
	do {
		if (fp < (unsigned long)stack ||
		    fp >= (unsigned long)stack+THREAD_SIZE)
			return 0;
		ip = *(u64 *)(fp+8);
		if (!in_sched_functions(ip))
			return ip;
		fp = *(u64 *)fp;
	} while (count++ < 16);
	return 0;
}

long do_arch_prctl(struct task_struct *task, int code, unsigned long addr)
{
	int ret = 0;
	int doit = task == current;
	int cpu;

	switch (code) {
	case ARCH_SET_GS:
		if (addr >= TASK_SIZE_OF(task))
			return -EPERM;
		cpu = get_cpu();
		/* handle small bases via the GDT because that's faster to
		   switch. */
		if (addr <= 0xffffffff) {
			set_32bit_tls(task, GS_TLS, addr);
			if (doit) {
				load_TLS(&task->thread, cpu);
				load_gs_index(GS_TLS_SEL);
			}
			task->thread.gsindex = GS_TLS_SEL;
			task->thread.gs = 0;
		} else {
			task->thread.gsindex = 0;
			task->thread.gs = addr;
			if (doit) {
				load_gs_index(0);
				ret = checking_wrmsrl(MSR_KERNEL_GS_BASE, addr);
			}
		}
		put_cpu();
		break;
	case ARCH_SET_FS:
		/* Not strictly needed for fs, but do it for symmetry
		   with gs */
		if (addr >= TASK_SIZE_OF(task))
			return -EPERM;
		cpu = get_cpu();
		/* handle small bases via the GDT because that's faster to
		   switch. */
		if (addr <= 0xffffffff) {
			set_32bit_tls(task, FS_TLS, addr);
			if (doit) {
				load_TLS(&task->thread, cpu);
				loadsegment(fs, FS_TLS_SEL);
			}
			task->thread.fsindex = FS_TLS_SEL;
			task->thread.fs = 0;
		} else {
			task->thread.fsindex = 0;
			task->thread.fs = addr;
			if (doit) {
				/* set the selector to 0 to not confuse
				   __switch_to */
				loadsegment(fs, 0);
				ret = checking_wrmsrl(MSR_FS_BASE, addr);
			}
		}
		put_cpu();
		break;
	case ARCH_GET_FS: {
		unsigned long base;
		if (task->thread.fsindex == FS_TLS_SEL)
			base = read_32bit_tls(task, FS_TLS);
		else if (doit)
			rdmsrl(MSR_FS_BASE, base);
		else
			base = task->thread.fs;
		ret = put_user(base, (unsigned long __user *)addr);
		break;
	}
	case ARCH_GET_GS: {
		unsigned long base;
		unsigned gsindex;
		if (task->thread.gsindex == GS_TLS_SEL)
			base = read_32bit_tls(task, GS_TLS);
		else if (doit) {
			savesegment(gs, gsindex);
			if (gsindex)
				rdmsrl(MSR_KERNEL_GS_BASE, base);
			else
				base = task->thread.gs;
		} else
			base = task->thread.gs;
		ret = put_user(base, (unsigned long __user *)addr);
		break;
	}

	default:
		ret = -EINVAL;
		break;
	}

	return ret;
}

long sys_arch_prctl(int code, unsigned long addr)
{
	return do_arch_prctl(current, code, addr);
}

unsigned long KSTK_ESP(struct task_struct *task)
{
	return (test_tsk_thread_flag(task, TIF_IA32)) ?
			(task_pt_regs(task)->sp) : ((task)->thread.usersp);
}<|MERGE_RESOLUTION|>--- conflicted
+++ resolved
@@ -49,10 +49,6 @@
 #include <asm/ia32.h>
 #include <asm/idle.h>
 #include <asm/syscalls.h>
-<<<<<<< HEAD
-#include <asm/ds.h>
-=======
->>>>>>> 02f8c6ae
 #include <asm/debugreg.h>
 
 asmlinkage extern void ret_from_fork(void);
@@ -279,10 +275,7 @@
 	p->thread.usersp = me->thread.usersp;
 
 	set_tsk_thread_flag(p, TIF_FORK);
-<<<<<<< HEAD
-=======
-
->>>>>>> 02f8c6ae
+
 	p->thread.io_bitmap_ptr = NULL;
 
 	savesegment(gs, p->thread.gsindex);
@@ -342,15 +335,9 @@
 	regs->ip		= new_ip;
 	regs->sp		= new_sp;
 	percpu_write(old_rsp, new_sp);
-<<<<<<< HEAD
-	regs->cs		= __USER_CS;
-	regs->ss		= __USER_DS;
-	regs->flags		= 0x200;
-=======
 	regs->cs		= _cs;
 	regs->ss		= _ss;
 	regs->flags		= X86_EFLAGS_IF;
->>>>>>> 02f8c6ae
 	/*
 	 * Free the old FP and other extended state
 	 */
@@ -502,12 +489,6 @@
 	 */
 	if (preload_fpu)
 		__math_state_restore();
-<<<<<<< HEAD
-
-	return prev_p;
-}
-=======
->>>>>>> 02f8c6ae
 
 	return prev_p;
 }
@@ -541,18 +522,6 @@
 	/* Mark the associated mm as containing 32-bit tasks. */
 	if (current->mm)
 		current->mm->context.ia32_compat = 1;
-
-	/* Prepare the first "return" to user space */
-	current_thread_info()->status |= TS_COMPAT;
-}
-
-void set_personality_ia32(void)
-{
-	/* inherit personality from parent */
-
-	/* Make sure to be in 32bit mode */
-	set_thread_flag(TIF_IA32);
-	current->personality |= force_personality32;
 
 	/* Prepare the first "return" to user space */
 	current_thread_info()->status |= TS_COMPAT;
