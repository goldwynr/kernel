/*
 *  Copyright (C) 1991, 1992  Linus Torvalds
 *  Copyright (C) 2000, 2001, 2002 Andi Kleen, SuSE Labs
 *  Copyright (C) 2011	Don Zickus Red Hat, Inc.
 *
 *  Pentium III FXSR, SSE support
 *	Gareth Hughes <gareth@valinux.com>, May 2000
 */

/*
 * Handle hardware traps and faults.
 */
#include <linux/spinlock.h>
#include <linux/kprobes.h>
#include <linux/kdebug.h>
#include <linux/nmi.h>
#include <linux/delay.h>
#include <linux/hardirq.h>
#include <linux/slab.h>
#include <linux/export.h>

#if defined(CONFIG_EDAC)
#include <linux/edac.h>
#endif

#include <linux/atomic.h>
#include <asm/traps.h>
#include <asm/mach_traps.h>
#include <asm/nmi.h>
#include <asm/x86_init.h>

struct nmi_desc {
	spinlock_t lock;
	struct list_head head;
};

static struct nmi_desc nmi_desc[NMI_MAX] = 
{
	{
		.lock = __SPIN_LOCK_UNLOCKED(&nmi_desc[0].lock),
		.head = LIST_HEAD_INIT(nmi_desc[0].head),
	},
	{
		.lock = __SPIN_LOCK_UNLOCKED(&nmi_desc[1].lock),
		.head = LIST_HEAD_INIT(nmi_desc[1].head),
	},
	{
		.lock = __SPIN_LOCK_UNLOCKED(&nmi_desc[2].lock),
		.head = LIST_HEAD_INIT(nmi_desc[2].head),
	},
	{
		.lock = __SPIN_LOCK_UNLOCKED(&nmi_desc[3].lock),
		.head = LIST_HEAD_INIT(nmi_desc[3].head),
	},

};

struct nmi_stats {
	unsigned int normal;
	unsigned int unknown;
	unsigned int external;
	unsigned int swallow;
};

static DEFINE_PER_CPU(struct nmi_stats, nmi_stats);

static int ignore_nmis;

int unknown_nmi_panic;
/*
 * Prevent NMI reason port (0x61) being accessed simultaneously, can
 * only be used in NMI handler.
 */
static DEFINE_RAW_SPINLOCK(nmi_reason_lock);

static int __init setup_unknown_nmi_panic(char *str)
{
	unknown_nmi_panic = 1;
	return 1;
}
__setup("unknown_nmi_panic", setup_unknown_nmi_panic);

#define nmi_to_desc(type) (&nmi_desc[type])

static int __kprobes nmi_handle(unsigned int type, struct pt_regs *regs, bool b2b)
{
	struct nmi_desc *desc = nmi_to_desc(type);
	struct nmiaction *a;
	int handled=0;

	rcu_read_lock();

	/*
	 * NMIs are edge-triggered, which means if you have enough
	 * of them concurrently, you can lose some because only one
	 * can be latched at any given time.  Walk the whole list
	 * to handle those situations.
	 */
	list_for_each_entry_rcu(a, &desc->head, list)
		handled += a->handler(type, regs);

	rcu_read_unlock();

	/* return total number of NMI events handled */
	return handled;
}

int __register_nmi_handler(unsigned int type, struct nmiaction *action)
{
	struct nmi_desc *desc = nmi_to_desc(type);
	unsigned long flags;

	if (!action->handler)
		return -EINVAL;

	spin_lock_irqsave(&desc->lock, flags);

	/*
	 * most handlers of type NMI_UNKNOWN never return because
	 * they just assume the NMI is theirs.  Just a sanity check
	 * to manage expectations
	 */
	WARN_ON_ONCE(type == NMI_UNKNOWN && !list_empty(&desc->head));
	WARN_ON_ONCE(type == NMI_SERR && !list_empty(&desc->head));
	WARN_ON_ONCE(type == NMI_IO_CHECK && !list_empty(&desc->head));

	/*
	 * some handlers need to be executed first otherwise a fake
	 * event confuses some handlers (kdump uses this flag)
	 */
	if (action->flags & NMI_FLAG_FIRST)
		list_add_rcu(&action->list, &desc->head);
	else
		list_add_tail_rcu(&action->list, &desc->head);
	
	spin_unlock_irqrestore(&desc->lock, flags);
	return 0;
}
EXPORT_SYMBOL(__register_nmi_handler);

void unregister_nmi_handler(unsigned int type, const char *name)
{
	struct nmi_desc *desc = nmi_to_desc(type);
	struct nmiaction *n;
	unsigned long flags;

	spin_lock_irqsave(&desc->lock, flags);

	list_for_each_entry_rcu(n, &desc->head, list) {
		/*
		 * the name passed in to describe the nmi handler
		 * is used as the lookup key
		 */
		if (!strcmp(n->name, name)) {
			WARN(in_nmi(),
				"Trying to free NMI (%s) from NMI context!\n", n->name);
			list_del_rcu(&n->list);
			break;
		}
	}

	spin_unlock_irqrestore(&desc->lock, flags);
	synchronize_rcu();
}
EXPORT_SYMBOL_GPL(unregister_nmi_handler);

static __kprobes void
pci_serr_error(unsigned char reason, struct pt_regs *regs)
{
	/* check to see if anyone registered against these types of errors */
	if (nmi_handle(NMI_SERR, regs, false))
		return;

	pr_emerg("NMI: PCI system error (SERR) for reason %02x on CPU %d.\n",
		 reason, smp_processor_id());

	/*
	 * On some machines, PCI SERR line is used to report memory
	 * errors. EDAC makes use of it.
	 */
#if defined(CONFIG_EDAC)
	if (edac_handler_set()) {
		edac_atomic_assert_error();
		return;
	}
#endif

	if (panic_on_unrecovered_nmi)
		panic("NMI: Not continuing");

	pr_emerg("Dazed and confused, but trying to continue\n");

	/* Clear and disable the PCI SERR error line. */
	clear_serr_error(reason);
}

static __kprobes void
io_check_error(unsigned char reason, struct pt_regs *regs)
{
<<<<<<< HEAD
=======
	unsigned long i;

	/* check to see if anyone registered against these types of errors */
	if (nmi_handle(NMI_IO_CHECK, regs, false))
		return;

>>>>>>> 485802a6
	pr_emerg(
	"NMI: IOCK error (debug interrupt?) for reason %02x on CPU %d.\n",
		 reason, smp_processor_id());
	show_regs(regs);

	if (panic_on_io_nmi)
		panic("NMI IOCK error: Not continuing");

	/* Re-enable the IOCK line, wait for a few seconds */
	clear_io_check_error(reason);
}

static __kprobes void
unknown_nmi_error(unsigned char reason, struct pt_regs *regs)
{
	int handled;

	/*
	 * Use 'false' as back-to-back NMIs are dealt with one level up.
	 * Of course this makes having multiple 'unknown' handlers useless
	 * as only the first one is ever run (unless it can actually determine
	 * if it caused the NMI)
	 */
	handled = nmi_handle(NMI_UNKNOWN, regs, false);
	if (handled) {
		__this_cpu_add(nmi_stats.unknown, handled);
		return;
	}

	__this_cpu_add(nmi_stats.unknown, 1);

	pr_emerg("Uhhuh. NMI received for unknown reason %02x on CPU %d.\n",
		 reason, smp_processor_id());

	pr_emerg("Do you have a strange power saving mode enabled?\n");
	if (unknown_nmi_panic || panic_on_unrecovered_nmi)
		panic("NMI: Not continuing");

	pr_emerg("Dazed and confused, but trying to continue\n");
}

static DEFINE_PER_CPU(bool, swallow_nmi);
static DEFINE_PER_CPU(unsigned long, last_nmi_rip);

static __kprobes void default_do_nmi(struct pt_regs *regs)
{
	unsigned char reason = 0;
	int handled;
	bool b2b = false;

	/*
	 * CPU-specific NMI must be processed before non-CPU-specific
	 * NMI, otherwise we may lose it, because the CPU-specific
	 * NMI can not be detected/processed on other CPUs.
	 */

	/*
	 * Back-to-back NMIs are interesting because they can either
	 * be two NMI or more than two NMIs (any thing over two is dropped
	 * due to NMI being edge-triggered).  If this is the second half
	 * of the back-to-back NMI, assume we dropped things and process
	 * more handlers.  Otherwise reset the 'swallow' NMI behaviour
	 */
	if (regs->ip == __this_cpu_read(last_nmi_rip))
		b2b = true;
	else
		__this_cpu_write(swallow_nmi, false);

	__this_cpu_write(last_nmi_rip, regs->ip);

	handled = nmi_handle(NMI_LOCAL, regs, b2b);
	__this_cpu_add(nmi_stats.normal, handled);
	if (handled) {
		/*
		 * There are cases when a NMI handler handles multiple
		 * events in the current NMI.  One of these events may
		 * be queued for in the next NMI.  Because the event is
		 * already handled, the next NMI will result in an unknown
		 * NMI.  Instead lets flag this for a potential NMI to
		 * swallow.
		 */
		if (handled > 1)
			__this_cpu_write(swallow_nmi, true);
		return;
	}

	/* Non-CPU-specific NMI: NMI sources can be processed on any CPU */
	raw_spin_lock(&nmi_reason_lock);
	reason = x86_platform.get_nmi_reason();

	if (reason & NMI_REASON_MASK) {
		if (reason & NMI_REASON_SERR)
			pci_serr_error(reason, regs);
		else if (reason & NMI_REASON_IOCHK)
			io_check_error(reason, regs);
#ifdef CONFIG_X86_32
		/*
		 * Reassert NMI in case it became active
		 * meanwhile as it's edge-triggered:
		 */
		reassert_nmi();
#endif
		__this_cpu_add(nmi_stats.external, 1);
		raw_spin_unlock(&nmi_reason_lock);
		return;
	}
	raw_spin_unlock(&nmi_reason_lock);

	/*
	 * Only one NMI can be latched at a time.  To handle
	 * this we may process multiple nmi handlers at once to
	 * cover the case where an NMI is dropped.  The downside
	 * to this approach is we may process an NMI prematurely,
	 * while its real NMI is sitting latched.  This will cause
	 * an unknown NMI on the next run of the NMI processing.
	 *
	 * We tried to flag that condition above, by setting the
	 * swallow_nmi flag when we process more than one event.
	 * This condition is also only present on the second half
	 * of a back-to-back NMI, so we flag that condition too.
	 *
	 * If both are true, we assume we already processed this
	 * NMI previously and we swallow it.  Otherwise we reset
	 * the logic.
	 *
	 * There are scenarios where we may accidentally swallow
	 * a 'real' unknown NMI.  For example, while processing
	 * a perf NMI another perf NMI comes in along with a
	 * 'real' unknown NMI.  These two NMIs get combined into
	 * one (as descibed above).  When the next NMI gets
	 * processed, it will be flagged by perf as handled, but
	 * noone will know that there was a 'real' unknown NMI sent
	 * also.  As a result it gets swallowed.  Or if the first
	 * perf NMI returns two events handled then the second
	 * NMI will get eaten by the logic below, again losing a
	 * 'real' unknown NMI.  But this is the best we can do
	 * for now.
	 */
	if (b2b && __this_cpu_read(swallow_nmi))
		__this_cpu_add(nmi_stats.swallow, 1);
	else
		unknown_nmi_error(reason, regs);
}

/*
 * NMIs can hit breakpoints which will cause it to lose its
 * NMI context with the CPU when the breakpoint does an iret.
 */
#ifdef CONFIG_X86_32
/*
 * For i386, NMIs use the same stack as the kernel, and we can
 * add a workaround to the iret problem in C. Simply have 3 states
 * the NMI can be in.
 *
 *  1) not running
 *  2) executing
 *  3) latched
 *
 * When no NMI is in progress, it is in the "not running" state.
 * When an NMI comes in, it goes into the "executing" state.
 * Normally, if another NMI is triggered, it does not interrupt
 * the running NMI and the HW will simply latch it so that when
 * the first NMI finishes, it will restart the second NMI.
 * (Note, the latch is binary, thus multiple NMIs triggering,
 *  when one is running, are ignored. Only one NMI is restarted.)
 *
 * If an NMI hits a breakpoint that executes an iret, another
 * NMI can preempt it. We do not want to allow this new NMI
 * to run, but we want to execute it when the first one finishes.
 * We set the state to "latched", and the first NMI will perform
 * an cmpxchg on the state, and if it doesn't successfully
 * reset the state to "not running" it will restart the next
 * NMI.
 */
enum nmi_states {
	NMI_NOT_RUNNING,
	NMI_EXECUTING,
	NMI_LATCHED,
};
static DEFINE_PER_CPU(enum nmi_states, nmi_state);

#define nmi_nesting_preprocess(regs)					\
	do {								\
		if (__get_cpu_var(nmi_state) != NMI_NOT_RUNNING) {	\
			__get_cpu_var(nmi_state) = NMI_LATCHED;		\
			return;						\
		}							\
	nmi_restart:							\
		__get_cpu_var(nmi_state) = NMI_EXECUTING;		\
	} while (0)

#define nmi_nesting_postprocess()					\
	do {								\
		if (cmpxchg(&__get_cpu_var(nmi_state),			\
		    NMI_EXECUTING, NMI_NOT_RUNNING) != NMI_EXECUTING)	\
			goto nmi_restart;				\
	} while (0)
#else /* x86_64 */
/*
 * In x86_64 things are a bit more difficult. This has the same problem
 * where an NMI hitting a breakpoint that calls iret will remove the
 * NMI context, allowing a nested NMI to enter. What makes this more
 * difficult is that both NMIs and breakpoints have their own stack.
 * When a new NMI or breakpoint is executed, the stack is set to a fixed
 * point. If an NMI is nested, it will have its stack set at that same
 * fixed address that the first NMI had, and will start corrupting the
 * stack. This is handled in entry_64.S, but the same problem exists with
 * the breakpoint stack.
 *
 * If a breakpoint is being processed, and the debug stack is being used,
 * if an NMI comes in and also hits a breakpoint, the stack pointer
 * will be set to the same fixed address as the breakpoint that was
 * interrupted, causing that stack to be corrupted. To handle this case,
 * check if the stack that was interrupted is the debug stack, and if
 * so, change the IDT so that new breakpoints will use the current stack
 * and not switch to the fixed address. On return of the NMI, switch back
 * to the original IDT.
 */
static DEFINE_PER_CPU(int, update_debug_stack);

static inline void nmi_nesting_preprocess(struct pt_regs *regs)
{
	/*
	 * If we interrupted a breakpoint, it is possible that
	 * the nmi handler will have breakpoints too. We need to
	 * change the IDT such that breakpoints that happen here
	 * continue to use the NMI stack.
	 */
	if (unlikely(is_debug_stack(regs->sp))) {
		debug_stack_set_zero();
		this_cpu_write(update_debug_stack, 1);
	}
}

static inline void nmi_nesting_postprocess(void)
{
	if (unlikely(this_cpu_read(update_debug_stack))) {
		debug_stack_reset();
		this_cpu_write(update_debug_stack, 0);
	}
}
#endif

dotraplinkage notrace __kprobes void
do_nmi(struct pt_regs *regs, long error_code)
{
	nmi_nesting_preprocess(regs);

	nmi_enter();

	inc_irq_stat(__nmi_count);

	if (!ignore_nmis)
		default_do_nmi(regs);

	nmi_exit();

	/* On i386, may loop back to preprocess */
	nmi_nesting_postprocess();
}

void stop_nmi(void)
{
	ignore_nmis++;
}

void restart_nmi(void)
{
	ignore_nmis--;
}

/* reset the back-to-back NMI logic */
void local_touch_nmi(void)
{
	__this_cpu_write(last_nmi_rip, 0);
}<|MERGE_RESOLUTION|>--- conflicted
+++ resolved
@@ -191,21 +191,19 @@
 	pr_emerg("Dazed and confused, but trying to continue\n");
 
 	/* Clear and disable the PCI SERR error line. */
-	clear_serr_error(reason);
+	reason = (reason & NMI_REASON_CLEAR_MASK) | NMI_REASON_CLEAR_SERR;
+	outb(reason, NMI_REASON_PORT);
 }
 
 static __kprobes void
 io_check_error(unsigned char reason, struct pt_regs *regs)
 {
-<<<<<<< HEAD
-=======
 	unsigned long i;
 
 	/* check to see if anyone registered against these types of errors */
 	if (nmi_handle(NMI_IO_CHECK, regs, false))
 		return;
 
->>>>>>> 485802a6
 	pr_emerg(
 	"NMI: IOCK error (debug interrupt?) for reason %02x on CPU %d.\n",
 		 reason, smp_processor_id());
@@ -215,7 +213,17 @@
 		panic("NMI IOCK error: Not continuing");
 
 	/* Re-enable the IOCK line, wait for a few seconds */
-	clear_io_check_error(reason);
+	reason = (reason & NMI_REASON_CLEAR_MASK) | NMI_REASON_CLEAR_IOCHK;
+	outb(reason, NMI_REASON_PORT);
+
+	i = 20000;
+	while (--i) {
+		touch_nmi_watchdog();
+		udelay(100);
+	}
+
+	reason &= ~NMI_REASON_CLEAR_IOCHK;
+	outb(reason, NMI_REASON_PORT);
 }
 
 static __kprobes void
