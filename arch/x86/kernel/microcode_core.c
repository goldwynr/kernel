/*
 *	Intel CPU Microcode Update Driver for Linux
 *
 *	Copyright (C) 2000-2006 Tigran Aivazian <tigran@aivazian.fsnet.co.uk>
 *		      2006	Shaohua Li <shaohua.li@intel.com>
 *
 *	This driver allows to upgrade microcode on Intel processors
 *	belonging to IA-32 family - PentiumPro, Pentium II,
 *	Pentium III, Xeon, Pentium 4, etc.
 *
 *	Reference: Section 8.11 of Volume 3a, IA-32 Intel? Architecture
 *	Software Developer's Manual
 *	Order Number 253668 or free download from:
 *
 *	http://developer.intel.com/Assets/PDF/manual/253668.pdf	
 *
 *	For more information, go to http://www.urbanmyth.org/microcode
 *
 *	This program is free software; you can redistribute it and/or
 *	modify it under the terms of the GNU General Public License
 *	as published by the Free Software Foundation; either version
 *	2 of the License, or (at your option) any later version.
 *
 *	1.0	16 Feb 2000, Tigran Aivazian <tigran@sco.com>
 *		Initial release.
 *	1.01	18 Feb 2000, Tigran Aivazian <tigran@sco.com>
 *		Added read() support + cleanups.
 *	1.02	21 Feb 2000, Tigran Aivazian <tigran@sco.com>
 *		Added 'device trimming' support. open(O_WRONLY) zeroes
 *		and frees the saved copy of applied microcode.
 *	1.03	29 Feb 2000, Tigran Aivazian <tigran@sco.com>
 *		Made to use devfs (/dev/cpu/microcode) + cleanups.
 *	1.04	06 Jun 2000, Simon Trimmer <simon@veritas.com>
 *		Added misc device support (now uses both devfs and misc).
 *		Added MICROCODE_IOCFREE ioctl to clear memory.
 *	1.05	09 Jun 2000, Simon Trimmer <simon@veritas.com>
 *		Messages for error cases (non Intel & no suitable microcode).
 *	1.06	03 Aug 2000, Tigran Aivazian <tigran@veritas.com>
 *		Removed ->release(). Removed exclusive open and status bitmap.
 *		Added microcode_rwsem to serialize read()/write()/ioctl().
 *		Removed global kernel lock usage.
 *	1.07	07 Sep 2000, Tigran Aivazian <tigran@veritas.com>
 *		Write 0 to 0x8B msr and then cpuid before reading revision,
 *		so that it works even if there were no update done by the
 *		BIOS. Otherwise, reading from 0x8B gives junk (which happened
 *		to be 0 on my machine which is why it worked even when I
 *		disabled update by the BIOS)
 *		Thanks to Eric W. Biederman <ebiederman@lnxi.com> for the fix.
 *	1.08	11 Dec 2000, Richard Schaal <richard.schaal@intel.com> and
 *			     Tigran Aivazian <tigran@veritas.com>
 *		Intel Pentium 4 processor support and bugfixes.
 *	1.09	30 Oct 2001, Tigran Aivazian <tigran@veritas.com>
 *		Bugfix for HT (Hyper-Threading) enabled processors
 *		whereby processor resources are shared by all logical processors
 *		in a single CPU package.
 *	1.10	28 Feb 2002 Asit K Mallick <asit.k.mallick@intel.com> and
 *		Tigran Aivazian <tigran@veritas.com>,
 *		Serialize updates as required on HT processors due to
 *		speculative nature of implementation.
 *	1.11	22 Mar 2002 Tigran Aivazian <tigran@veritas.com>
 *		Fix the panic when writing zero-length microcode chunk.
 *	1.12	29 Sep 2003 Nitin Kamble <nitin.a.kamble@intel.com>,
 *		Jun Nakajima <jun.nakajima@intel.com>
 *		Support for the microcode updates in the new format.
 *	1.13	10 Oct 2003 Tigran Aivazian <tigran@veritas.com>
 *		Removed ->read() method and obsoleted MICROCODE_IOCFREE ioctl
 *		because we no longer hold a copy of applied microcode
 *		in kernel memory.
 *	1.14	25 Jun 2004 Tigran Aivazian <tigran@veritas.com>
 *		Fix sigmatch() macro to handle old CPUs with pf == 0.
 *		Thanks to Stuart Swales for pointing out this bug.
 */

#define pr_fmt(fmt) KBUILD_MODNAME ": " fmt

#include <linux/platform_device.h>
#include <linux/miscdevice.h>
#include <linux/capability.h>
#include <linux/kernel.h>
#include <linux/module.h>
#include <linux/mutex.h>
#include <linux/cpu.h>
#include <linux/fs.h>
#include <linux/mm.h>
#include <linux/syscore_ops.h>

#include <asm/microcode.h>
#include <asm/processor.h>
#include <asm/cpu_device_id.h>
#include <asm/perf_event.h>

MODULE_DESCRIPTION("Microcode Update Driver");
MODULE_AUTHOR("Tigran Aivazian <tigran@aivazian.fsnet.co.uk>");
MODULE_LICENSE("GPL");

#define MICROCODE_VERSION	"2.00"

static struct microcode_ops	*microcode_ops;

/*
 * Synchronization.
 *
 * All non cpu-hotplug-callback call sites use:
 *
 * - microcode_mutex to synchronize with each other;
 * - get/put_online_cpus() to synchronize with
 *   the cpu-hotplug-callback call sites.
 *
 * We guarantee that only a single cpu is being
 * updated at any particular moment of time.
 */
static DEFINE_MUTEX(microcode_mutex);

struct ucode_cpu_info		ucode_cpu_info[NR_CPUS];
EXPORT_SYMBOL_GPL(ucode_cpu_info);

/*
 * Operations that are run on a target cpu:
 */

struct cpu_info_ctx {
	struct cpu_signature	*cpu_sig;
	int			err;
};

static void collect_cpu_info_local(void *arg)
{
	struct cpu_info_ctx *ctx = arg;

	ctx->err = microcode_ops->collect_cpu_info(smp_processor_id(),
						   ctx->cpu_sig);
}

static int collect_cpu_info_on_target(int cpu, struct cpu_signature *cpu_sig)
{
	struct cpu_info_ctx ctx = { .cpu_sig = cpu_sig, .err = 0 };
	int ret;

	ret = smp_call_function_single(cpu, collect_cpu_info_local, &ctx, 1);
	if (!ret)
		ret = ctx.err;

	return ret;
}

static int collect_cpu_info(int cpu)
{
	struct ucode_cpu_info *uci = ucode_cpu_info + cpu;
	int ret;

	memset(uci, 0, sizeof(*uci));

	ret = collect_cpu_info_on_target(cpu, &uci->cpu_sig);
	if (!ret)
		uci->valid = 1;

	return ret;
}

struct apply_microcode_ctx {
	int err;
};

static void apply_microcode_local(void *arg)
{
	struct apply_microcode_ctx *ctx = arg;

	ctx->err = microcode_ops->apply_microcode(smp_processor_id());
}

static int apply_microcode_on_target(int cpu)
{
	struct apply_microcode_ctx ctx = { .err = 0 };
	int ret;

	ret = smp_call_function_single(cpu, apply_microcode_local, &ctx, 1);
	if (!ret)
		ret = ctx.err;

	return ret;
}

#ifdef CONFIG_MICROCODE_OLD_INTERFACE
static int do_microcode_update(const void __user *buf, size_t size)
{
	int error = 0;
	int cpu;

	for_each_online_cpu(cpu) {
		struct ucode_cpu_info *uci = ucode_cpu_info + cpu;
		enum ucode_state ustate;

		if (!uci->valid)
			continue;

		ustate = microcode_ops->request_microcode_user(cpu, buf, size);
		if (ustate == UCODE_ERROR) {
			error = -1;
			break;
		} else if (ustate == UCODE_OK)
			apply_microcode_on_target(cpu);
	}

	return error;
}

static int microcode_open(struct inode *inode, struct file *file)
{
	return capable(CAP_SYS_RAWIO) ? nonseekable_open(inode, file) : -EPERM;
}

static ssize_t microcode_write(struct file *file, const char __user *buf,
			       size_t len, loff_t *ppos)
{
	ssize_t ret = -EINVAL;

	if ((len >> PAGE_SHIFT) > totalram_pages) {
		pr_err("too much data (max %ld pages)\n", totalram_pages);
		return ret;
	}

	get_online_cpus();
	mutex_lock(&microcode_mutex);

	if (do_microcode_update(buf, len) == 0)
		ret = (ssize_t)len;

	if (ret > 0)
		perf_check_microcode();

	mutex_unlock(&microcode_mutex);
	put_online_cpus();

	return ret;
}

static const struct file_operations microcode_fops = {
	.owner			= THIS_MODULE,
	.write			= microcode_write,
	.open			= microcode_open,
	.llseek		= no_llseek,
};

static struct miscdevice microcode_dev = {
	.minor			= MICROCODE_MINOR,
	.name			= "microcode",
	.nodename		= "cpu/microcode",
	.fops			= &microcode_fops,
};

static int __init microcode_dev_init(void)
{
	int error;

	error = misc_register(&microcode_dev);
	if (error) {
		pr_err("can't misc_register on minor=%d\n", MICROCODE_MINOR);
		return error;
	}

	return 0;
}

static void __exit microcode_dev_exit(void)
{
	misc_deregister(&microcode_dev);
}

MODULE_ALIAS_MISCDEV(MICROCODE_MINOR);
MODULE_ALIAS("devname:cpu/microcode");
#else
#define microcode_dev_init()	0
#define microcode_dev_exit()	do { } while (0)
#endif

/* fake device for request_firmware */
static struct platform_device	*microcode_pdev;

static int reload_for_cpu(int cpu)
{
	struct ucode_cpu_info *uci = ucode_cpu_info + cpu;
	int err = 0;

	if (uci->valid) {
		enum ucode_state ustate;

		ustate = microcode_ops->request_microcode_fw(cpu, &microcode_pdev->dev);
		if (ustate == UCODE_OK)
			apply_microcode_on_target(cpu);
		else
			if (ustate == UCODE_ERROR)
				err = -EINVAL;
	}

	return err;
}

static ssize_t reload_store(struct device *dev,
			    struct device_attribute *attr,
			    const char *buf, size_t size)
{
	unsigned long val;
	int cpu;
	ssize_t ret = 0, tmp_ret;
<<<<<<< HEAD

	/* allow reload only from the BSP */
	if (boot_cpu_data.cpu_index != dev->id)
		return -EINVAL;
=======
>>>>>>> e287071a

	ret = kstrtoul(buf, 0, &val);
	if (ret)
		return ret;

	if (val != 1)
		return size;

	get_online_cpus();
<<<<<<< HEAD
=======
	mutex_lock(&microcode_mutex);
>>>>>>> e287071a
	for_each_online_cpu(cpu) {
		tmp_ret = reload_for_cpu(cpu);
		if (tmp_ret != 0)
			pr_warn("Error reloading microcode on CPU %d\n", cpu);

		/* save retval of the first encountered reload error */
		if (!ret)
			ret = tmp_ret;
	}
<<<<<<< HEAD
=======
	if (!ret)
		perf_check_microcode();
	mutex_unlock(&microcode_mutex);
>>>>>>> e287071a
	put_online_cpus();

	if (!ret)
		ret = size;

	return ret;
}

static ssize_t version_show(struct device *dev,
			struct device_attribute *attr, char *buf)
{
	struct ucode_cpu_info *uci = ucode_cpu_info + dev->id;

	return sprintf(buf, "0x%x\n", uci->cpu_sig.rev);
}

static ssize_t pf_show(struct device *dev,
			struct device_attribute *attr, char *buf)
{
	struct ucode_cpu_info *uci = ucode_cpu_info + dev->id;

	return sprintf(buf, "0x%x\n", uci->cpu_sig.pf);
}

static DEVICE_ATTR(reload, 0200, NULL, reload_store);
static DEVICE_ATTR(version, 0400, version_show, NULL);
static DEVICE_ATTR(processor_flags, 0400, pf_show, NULL);

static struct attribute *mc_default_attrs[] = {
	&dev_attr_version.attr,
	&dev_attr_processor_flags.attr,
	NULL
};

static struct attribute_group mc_attr_group = {
	.attrs			= mc_default_attrs,
	.name			= "microcode",
};

static void microcode_fini_cpu(int cpu)
{
	struct ucode_cpu_info *uci = ucode_cpu_info + cpu;

	microcode_ops->microcode_fini_cpu(cpu);
	uci->valid = 0;
}

static enum ucode_state microcode_resume_cpu(int cpu)
{
	struct ucode_cpu_info *uci = ucode_cpu_info + cpu;

	if (!uci->mc)
		return UCODE_NFOUND;

	pr_debug("CPU%d updated upon resume\n", cpu);
	apply_microcode_on_target(cpu);

	return UCODE_OK;
}

static enum ucode_state microcode_init_cpu(int cpu)
{
	enum ucode_state ustate;

	if (collect_cpu_info(cpu))
		return UCODE_ERROR;

	/* --dimm. Trigger a delayed update? */
	if (system_state != SYSTEM_RUNNING)
		return UCODE_NFOUND;

	ustate = microcode_ops->request_microcode_fw(cpu, &microcode_pdev->dev);

	if (ustate == UCODE_OK) {
		pr_debug("CPU%d updated upon init\n", cpu);
		apply_microcode_on_target(cpu);
	}

	return ustate;
}

static enum ucode_state microcode_update_cpu(int cpu)
{
	struct ucode_cpu_info *uci = ucode_cpu_info + cpu;
	enum ucode_state ustate;

	if (uci->valid)
		ustate = microcode_resume_cpu(cpu);
	else
		ustate = microcode_init_cpu(cpu);

	return ustate;
}

static int mc_device_add(struct device *dev, struct subsys_interface *sif)
{
	int err, cpu = dev->id;

	if (!cpu_online(cpu))
		return 0;

	pr_debug("CPU%d added\n", cpu);

	err = sysfs_create_group(&dev->kobj, &mc_attr_group);
	if (err)
		return err;

	if (microcode_init_cpu(cpu) == UCODE_ERROR)
		return -EINVAL;

	return err;
}

static int mc_device_remove(struct device *dev, struct subsys_interface *sif)
{
	int cpu = dev->id;

	if (!cpu_online(cpu))
		return 0;

	pr_debug("CPU%d removed\n", cpu);
	microcode_fini_cpu(cpu);
	sysfs_remove_group(&dev->kobj, &mc_attr_group);
	return 0;
}

static struct subsys_interface mc_cpu_interface = {
	.name			= "microcode",
	.subsys			= &cpu_subsys,
	.add_dev		= mc_device_add,
	.remove_dev		= mc_device_remove,
};

/**
 * mc_bp_resume - Update boot CPU microcode during resume.
 */
static void mc_bp_resume(void)
{
	int cpu = smp_processor_id();
	struct ucode_cpu_info *uci = ucode_cpu_info + cpu;

	if (uci->valid && uci->mc)
		microcode_ops->apply_microcode(cpu);
}

static struct syscore_ops mc_syscore_ops = {
	.resume			= mc_bp_resume,
};

static __cpuinit int
mc_cpu_callback(struct notifier_block *nb, unsigned long action, void *hcpu)
{
	unsigned int cpu = (unsigned long)hcpu;
	struct device *dev;

	dev = get_cpu_device(cpu);
	switch (action) {
	case CPU_ONLINE:
	case CPU_ONLINE_FROZEN:
		microcode_update_cpu(cpu);
	case CPU_DOWN_FAILED:
	case CPU_DOWN_FAILED_FROZEN:
		pr_debug("CPU%d added\n", cpu);
		if (sysfs_create_group(&dev->kobj, &mc_attr_group))
			pr_err("Failed to create group for CPU%d\n", cpu);
		break;
	case CPU_DOWN_PREPARE:
	case CPU_DOWN_PREPARE_FROZEN:
		/* Suspend is in progress, only remove the interface */
		sysfs_remove_group(&dev->kobj, &mc_attr_group);
		pr_debug("CPU%d removed\n", cpu);
		break;

	/*
	 * When a CPU goes offline, don't free up or invalidate the copy of
	 * the microcode in kernel memory, so that we can reuse it when the
	 * CPU comes back online without unnecessarily requesting the userspace
	 * for it again.
	 */
	case CPU_UP_CANCELED_FROZEN:
		/* The CPU refused to come up during a system resume */
		microcode_fini_cpu(cpu);
		break;
	}
	return NOTIFY_OK;
}

static struct notifier_block __refdata mc_cpu_notifier = {
	.notifier_call	= mc_cpu_callback,
};

#ifdef MODULE
/* Autoload on Intel and AMD systems */
static const struct x86_cpu_id __initconst microcode_id[] = {
#ifdef CONFIG_MICROCODE_INTEL
	{ X86_VENDOR_INTEL, X86_FAMILY_ANY, X86_MODEL_ANY, },
#endif
#ifdef CONFIG_MICROCODE_AMD
	{ X86_VENDOR_AMD, X86_FAMILY_ANY, X86_MODEL_ANY, },
#endif
	{}
};
MODULE_DEVICE_TABLE(x86cpu, microcode_id);
#endif

static struct attribute *cpu_root_microcode_attrs[] = {
	&dev_attr_reload.attr,
	NULL
};

static struct attribute_group cpu_root_microcode_group = {
	.name  = "microcode",
	.attrs = cpu_root_microcode_attrs,
};

static int __init microcode_init(void)
{
	struct cpuinfo_x86 *c = &cpu_data(0);
	int error;

	if (c->x86_vendor == X86_VENDOR_INTEL)
		microcode_ops = init_intel_microcode();
	else if (c->x86_vendor == X86_VENDOR_AMD)
		microcode_ops = init_amd_microcode();
	else
		pr_err("no support for this CPU vendor\n");

	if (!microcode_ops)
		return -ENODEV;

	microcode_pdev = platform_device_register_simple("microcode", -1,
							 NULL, 0);
	if (IS_ERR(microcode_pdev))
		return PTR_ERR(microcode_pdev);

	get_online_cpus();
	mutex_lock(&microcode_mutex);

	error = subsys_interface_register(&mc_cpu_interface);
	if (!error)
		perf_check_microcode();
	mutex_unlock(&microcode_mutex);
	put_online_cpus();

	if (error)
		goto out_pdev;

	error = sysfs_create_group(&cpu_subsys.dev_root->kobj,
				   &cpu_root_microcode_group);

	if (error) {
		pr_err("Error creating microcode group!\n");
		goto out_driver;
	}

	error = microcode_dev_init();
	if (error)
		goto out_ucode_group;

	register_syscore_ops(&mc_syscore_ops);
	register_hotcpu_notifier(&mc_cpu_notifier);

	pr_info("Microcode Update Driver: v" MICROCODE_VERSION
		" <tigran@aivazian.fsnet.co.uk>, Peter Oruba\n");

	return 0;

 out_ucode_group:
	sysfs_remove_group(&cpu_subsys.dev_root->kobj,
			   &cpu_root_microcode_group);

 out_driver:
	get_online_cpus();
	mutex_lock(&microcode_mutex);

	subsys_interface_unregister(&mc_cpu_interface);

	mutex_unlock(&microcode_mutex);
	put_online_cpus();

 out_pdev:
	platform_device_unregister(microcode_pdev);
	return error;

}
module_init(microcode_init);

static void __exit microcode_exit(void)
{
	struct cpuinfo_x86 *c = &cpu_data(0);

	microcode_dev_exit();

	unregister_hotcpu_notifier(&mc_cpu_notifier);
	unregister_syscore_ops(&mc_syscore_ops);

	sysfs_remove_group(&cpu_subsys.dev_root->kobj,
			   &cpu_root_microcode_group);

	get_online_cpus();
	mutex_lock(&microcode_mutex);

	subsys_interface_unregister(&mc_cpu_interface);

	mutex_unlock(&microcode_mutex);
	put_online_cpus();

	platform_device_unregister(microcode_pdev);

	microcode_ops = NULL;

	if (c->x86_vendor == X86_VENDOR_AMD)
		exit_amd_microcode();

	pr_info("Microcode Update Driver: v" MICROCODE_VERSION " removed.\n");
}
module_exit(microcode_exit);<|MERGE_RESOLUTION|>--- conflicted
+++ resolved
@@ -302,13 +302,6 @@
 	unsigned long val;
 	int cpu;
 	ssize_t ret = 0, tmp_ret;
-<<<<<<< HEAD
-
-	/* allow reload only from the BSP */
-	if (boot_cpu_data.cpu_index != dev->id)
-		return -EINVAL;
-=======
->>>>>>> e287071a
 
 	ret = kstrtoul(buf, 0, &val);
 	if (ret)
@@ -318,10 +311,7 @@
 		return size;
 
 	get_online_cpus();
-<<<<<<< HEAD
-=======
 	mutex_lock(&microcode_mutex);
->>>>>>> e287071a
 	for_each_online_cpu(cpu) {
 		tmp_ret = reload_for_cpu(cpu);
 		if (tmp_ret != 0)
@@ -331,12 +321,9 @@
 		if (!ret)
 			ret = tmp_ret;
 	}
-<<<<<<< HEAD
-=======
 	if (!ret)
 		perf_check_microcode();
 	mutex_unlock(&microcode_mutex);
->>>>>>> e287071a
 	put_online_cpus();
 
 	if (!ret)
