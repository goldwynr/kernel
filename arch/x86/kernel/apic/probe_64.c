--- conflicted
+++ resolved
@@ -35,10 +35,6 @@
 {
 	struct apic **drv;
 
-<<<<<<< HEAD
-	if (apic == &apic_flat && num_possible_cpus() > 8)
-		apic = &apic_physflat;
-=======
 	enable_IR_x2apic();
 
 	for (drv = __apicdrivers; drv < __apicdrivers_end; drv++) {
@@ -51,7 +47,6 @@
 			break;
 		}
 	}
->>>>>>> 02f8c6ae
 
 	if (is_vsmp_box()) {
 		/* need to update phys_pkg_id */
