--- conflicted
+++ resolved
@@ -32,20 +32,7 @@
 
 static int x2apic_acpi_madt_oem_check(char *oem_id, char *oem_table_id)
 {
-<<<<<<< HEAD
-	if (x2apic_phys)
-		return x2apic_enabled();
-	else if ((acpi_gbl_FADT.header.revision >= FADT2_REVISION_ID) &&
-		(acpi_gbl_FADT.flags & ACPI_FADT_APIC_PHYSICAL) &&
-		x2apic_enabled()) {
-		printk(KERN_DEBUG "System requires x2apic physical mode\n");
-		return 1;
-	}
-	else
-		return 0;
-=======
 	return x2apic_enabled() && (x2apic_phys || x2apic_fadt_phys());
->>>>>>> e28c3f2b
 }
 
 static void
