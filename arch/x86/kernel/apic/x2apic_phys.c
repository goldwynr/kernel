#include <linux/threads.h>
#include <linux/cpumask.h>
#include <linux/string.h>
#include <linux/kernel.h>
#include <linux/ctype.h>
#include <linux/init.h>
#include <linux/dmar.h>

#include <asm/smp.h>
#include <asm/x2apic.h>

int x2apic_phys;

static struct apic apic_x2apic_phys;

static int set_x2apic_phys_mode(char *arg)
{
	x2apic_phys = 1;
	return 0;
}
early_param("x2apic_phys", set_x2apic_phys_mode);

static bool x2apic_fadt_phys(void)
{
	if ((acpi_gbl_FADT.header.revision >= FADT2_REVISION_ID) &&
<<<<<<< HEAD
	    (acpi_gbl_FADT.flags & ACPI_FADT_APIC_PHYSICAL)) {
=======
		(acpi_gbl_FADT.flags & ACPI_FADT_APIC_PHYSICAL)) {
>>>>>>> ad6473d0
		printk(KERN_DEBUG "System requires x2apic physical mode\n");
		return true;
	}
	return false;
}

static int x2apic_acpi_madt_oem_check(char *oem_id, char *oem_table_id)
{
	return x2apic_enabled() && (x2apic_phys || x2apic_fadt_phys());
}

static void
__x2apic_send_IPI_mask(const struct cpumask *mask, int vector, int apic_dest)
{
	unsigned long query_cpu;
	unsigned long this_cpu;
	unsigned long flags;

	x2apic_wrmsr_fence();

	local_irq_save(flags);

	this_cpu = smp_processor_id();
	for_each_cpu(query_cpu, mask) {
		if (apic_dest == APIC_DEST_ALLBUT && this_cpu == query_cpu)
			continue;
		__x2apic_send_IPI_dest(per_cpu(x86_cpu_to_apicid, query_cpu),
				       vector, APIC_DEST_PHYSICAL);
	}
	local_irq_restore(flags);
}

static void x2apic_send_IPI_mask(const struct cpumask *mask, int vector)
{
	__x2apic_send_IPI_mask(mask, vector, APIC_DEST_ALLINC);
}

static void
 x2apic_send_IPI_mask_allbutself(const struct cpumask *mask, int vector)
{
	__x2apic_send_IPI_mask(mask, vector, APIC_DEST_ALLBUT);
}

static void x2apic_send_IPI_allbutself(int vector)
{
	__x2apic_send_IPI_mask(cpu_online_mask, vector, APIC_DEST_ALLBUT);
}

static void x2apic_send_IPI_all(int vector)
{
	__x2apic_send_IPI_mask(cpu_online_mask, vector, APIC_DEST_ALLINC);
}

static unsigned int x2apic_cpu_mask_to_apicid(const struct cpumask *cpumask)
{
	/*
	 * We're using fixed IRQ delivery, can only return one phys APIC ID.
	 * May as well be the first.
	 */
	int cpu = cpumask_first(cpumask);

	if ((unsigned)cpu < nr_cpu_ids)
		return per_cpu(x86_cpu_to_apicid, cpu);
	else
		return BAD_APICID;
}

static unsigned int
x2apic_cpu_mask_to_apicid_and(const struct cpumask *cpumask,
			      const struct cpumask *andmask)
{
	int cpu;

	/*
	 * We're using fixed IRQ delivery, can only return one phys APIC ID.
	 * May as well be the first.
	 */
	for_each_cpu_and(cpu, cpumask, andmask) {
		if (cpumask_test_cpu(cpu, cpu_online_mask))
			break;
	}

	return per_cpu(x86_cpu_to_apicid, cpu);
}

static void init_x2apic_ldr(void)
{
}

static int x2apic_phys_probe(void)
{
	if (x2apic_mode && (x2apic_phys || x2apic_fadt_phys()))
		return 1;

	return apic == &apic_x2apic_phys;
}

static struct apic apic_x2apic_phys = {

	.name				= "physical x2apic",
	.probe				= x2apic_phys_probe,
	.acpi_madt_oem_check		= x2apic_acpi_madt_oem_check,
	.apic_id_registered		= x2apic_apic_id_registered,

	.irq_delivery_mode		= dest_Fixed,
	.irq_dest_mode			= 0, /* physical */

	.target_cpus			= x2apic_target_cpus,
	.disable_esr			= 0,
	.dest_logical			= 0,
	.check_apicid_used		= NULL,
	.check_apicid_present		= NULL,

	.vector_allocation_domain	= x2apic_vector_allocation_domain,
	.init_apic_ldr			= init_x2apic_ldr,

	.ioapic_phys_id_map		= NULL,
	.setup_apic_routing		= NULL,
	.multi_timer_check		= NULL,
	.cpu_present_to_apicid		= default_cpu_present_to_apicid,
	.apicid_to_cpu_present		= NULL,
	.setup_portio_remap		= NULL,
	.check_phys_apicid_present	= default_check_phys_apicid_present,
	.enable_apic_mode		= NULL,
	.phys_pkg_id			= x2apic_phys_pkg_id,
	.mps_oem_check			= NULL,

	.get_apic_id			= x2apic_get_apic_id,
	.set_apic_id			= x2apic_set_apic_id,
	.apic_id_mask			= 0xFFFFFFFFu,

	.cpu_mask_to_apicid		= x2apic_cpu_mask_to_apicid,
	.cpu_mask_to_apicid_and		= x2apic_cpu_mask_to_apicid_and,

	.send_IPI_mask			= x2apic_send_IPI_mask,
	.send_IPI_mask_allbutself	= x2apic_send_IPI_mask_allbutself,
	.send_IPI_allbutself		= x2apic_send_IPI_allbutself,
	.send_IPI_all			= x2apic_send_IPI_all,
	.send_IPI_self			= x2apic_send_IPI_self,

	.trampoline_phys_low		= DEFAULT_TRAMPOLINE_PHYS_LOW,
	.trampoline_phys_high		= DEFAULT_TRAMPOLINE_PHYS_HIGH,
	.wait_for_init_deassert		= NULL,
	.smp_callin_clear_local_apic	= NULL,
	.inquire_remote_apic		= NULL,

	.read				= native_apic_msr_read,
	.write				= native_apic_msr_write,
	.icr_read			= native_x2apic_icr_read,
	.icr_write			= native_x2apic_icr_write,
	.wait_icr_idle			= native_x2apic_wait_icr_idle,
	.safe_wait_icr_idle		= native_safe_x2apic_wait_icr_idle,
};

apic_driver(apic_x2apic_phys);<|MERGE_RESOLUTION|>--- conflicted
+++ resolved
@@ -23,11 +23,7 @@
 static bool x2apic_fadt_phys(void)
 {
 	if ((acpi_gbl_FADT.header.revision >= FADT2_REVISION_ID) &&
-<<<<<<< HEAD
-	    (acpi_gbl_FADT.flags & ACPI_FADT_APIC_PHYSICAL)) {
-=======
 		(acpi_gbl_FADT.flags & ACPI_FADT_APIC_PHYSICAL)) {
->>>>>>> ad6473d0
 		printk(KERN_DEBUG "System requires x2apic physical mode\n");
 		return true;
 	}
