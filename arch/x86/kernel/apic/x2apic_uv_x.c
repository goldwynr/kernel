/*
 * This file is subject to the terms and conditions of the GNU General Public
 * License.  See the file "COPYING" in the main directory of this archive
 * for more details.
 *
 * SGI UV APIC functions (note: not an Intel compatible APIC)
 *
 * Copyright (C) 2007-2010 Silicon Graphics, Inc. All rights reserved.
 */
#include <linux/cpumask.h>
#include <linux/hardirq.h>
#include <linux/proc_fs.h>
#include <linux/threads.h>
#include <linux/kernel.h>
#include <linux/module.h>
#include <linux/string.h>
#include <linux/ctype.h>
#include <linux/sched.h>
#include <linux/timer.h>
#include <linux/slab.h>
#include <linux/cpu.h>
#include <linux/init.h>
#include <linux/io.h>
#include <linux/pci.h>
#include <linux/kdebug.h>
<<<<<<< HEAD
#include <acpi/acpi.h>
#ifdef CONFIG_KDB
#include <linux/kdb.h>
#endif
=======
#include <linux/delay.h>
#include <linux/crash_dump.h>
>>>>>>> 02f8c6ae

#include <asm/uv/uv_mmrs.h>
#include <asm/uv/uv_hub.h>
#include <asm/current.h>
#include <asm/pgtable.h>
#include <asm/uv/bios.h>
#include <asm/uv/uv.h>
#include <asm/apic.h>
#include <asm/ipi.h>
#include <asm/smp.h>
#include <asm/x86_init.h>
<<<<<<< HEAD
=======
#include <asm/emergency-restart.h>
#include <asm/nmi.h>

/* BMC sets a bit this MMR non-zero before sending an NMI */
#define UVH_NMI_MMR				UVH_SCRATCH5
#define UVH_NMI_MMR_CLEAR			(UVH_NMI_MMR + 8)
#define UV_NMI_PENDING_MASK			(1UL << 63)
DEFINE_PER_CPU(unsigned long, cpu_last_nmi_count);
>>>>>>> 02f8c6ae

DEFINE_PER_CPU(int, x2apic_extra_bits);

#define PR_DEVEL(fmt, args...)	pr_devel("%s: " fmt, __func__, args)

static enum uv_system_type uv_system_type;
static u64 gru_start_paddr, gru_end_paddr;
static union uvh_apicid uvh_apicid;
int uv_min_hub_revision_id;
EXPORT_SYMBOL_GPL(uv_min_hub_revision_id);
unsigned int uv_apicid_hibits;
EXPORT_SYMBOL_GPL(uv_apicid_hibits);
static DEFINE_SPINLOCK(uv_nmi_lock);
<<<<<<< HEAD
=======

static struct apic apic_x2apic_uv_x;
>>>>>>> 02f8c6ae

static unsigned long __init uv_early_read_mmr(unsigned long addr)
{
	unsigned long val, *mmr;

	mmr = early_ioremap(UV_LOCAL_MMR_BASE | addr, sizeof(*mmr));
	val = *mmr;
	early_iounmap(mmr, sizeof(*mmr));
	return val;
}

<<<<<<< HEAD
static int is_GRU_range(u64 start, u64 end)
{
	return start >= gru_start_paddr && end < gru_end_paddr;
}

static int uv_is_untracked_pat_range(u64 start, u64 end)
=======
static inline bool is_GRU_range(u64 start, u64 end)
{
	return start >= gru_start_paddr && end <= gru_end_paddr;
}

static bool uv_is_untracked_pat_range(u64 start, u64 end)
>>>>>>> 02f8c6ae
{
	return is_ISA_range(start, end) || is_GRU_range(start, end);
}

static int __init early_get_pnodeid(void)
{
	union uvh_node_id_u node_id;
	union uvh_rh_gam_config_mmr_u  m_n_config;
	int pnode;

	/* Currently, all blades have same revision number */
	node_id.v = uv_early_read_mmr(UVH_NODE_ID);
	m_n_config.v = uv_early_read_mmr(UVH_RH_GAM_CONFIG_MMR);
	uv_min_hub_revision_id = node_id.s.revision;

	if (node_id.s.part_number == UV2_HUB_PART_NUMBER)
		uv_min_hub_revision_id += UV2_HUB_REVISION_BASE - 1;

	uv_hub_info->hub_revision = uv_min_hub_revision_id;
	pnode = (node_id.s.node_id >> 1) & ((1 << m_n_config.s.n_skt) - 1);
	return pnode;
}

<<<<<<< HEAD
=======
static void __init early_get_apic_pnode_shift(void)
{
	uvh_apicid.v = uv_early_read_mmr(UVH_APICID);
	if (!uvh_apicid.v)
		/*
		 * Old bios, use default value
		 */
		uvh_apicid.s.pnode_shift = UV_APIC_PNODE_SHIFT;
}

>>>>>>> 02f8c6ae
/*
 * Add an extra bit as dictated by bios to the destination apicid of
 * interrupts potentially passing through the UV HUB.  This prevents
 * a deadlock between interrupts and IO port operations.
 */
static void __init uv_set_apicid_hibit(void)
{
	union uv1h_lb_target_physical_apic_id_mask_u apicid_mask;

	if (is_uv1_hub()) {
		apicid_mask.v =
			uv_early_read_mmr(UV1H_LB_TARGET_PHYSICAL_APIC_ID_MASK);
		uv_apicid_hibits =
			apicid_mask.s1.bit_enables & UV_APICID_HIBIT_MASK;
	}
<<<<<<< HEAD
}

static void __init early_get_apic_pnode_shift(void)
{
	uvh_apicid.v = uv_early_read_mmr(UVH_APICID);
	if (!uvh_apicid.v)
		/*
		 * Old bios, use default value
		 */
		uvh_apicid.s.pnode_shift = UV_APIC_PNODE_SHIFT;
=======
>>>>>>> 02f8c6ae
}

static int __init uv_acpi_madt_oem_check(char *oem_id, char *oem_table_id)
{
	int pnodeid, is_uv1, is_uv2;

	is_uv1 = !strcmp(oem_id, "SGI");
	is_uv2 = !strcmp(oem_id, "SGI2");
	if (is_uv1 || is_uv2) {
		uv_hub_info->hub_revision =
			is_uv1 ? UV1_HUB_REVISION_BASE : UV2_HUB_REVISION_BASE;
		pnodeid = early_get_pnodeid();
		early_get_apic_pnode_shift();
		x86_platform.is_untracked_pat_range =  uv_is_untracked_pat_range;
		x86_platform.nmi_init = uv_nmi_init;
<<<<<<< HEAD
		acpi_set_iomap_cacheable();
=======
>>>>>>> 02f8c6ae
		if (!strcmp(oem_table_id, "UVL"))
			uv_system_type = UV_LEGACY_APIC;
		else if (!strcmp(oem_table_id, "UVX"))
			uv_system_type = UV_X2APIC;
		else if (!strcmp(oem_table_id, "UVH")) {
<<<<<<< HEAD
			__get_cpu_var(x2apic_extra_bits) =
				pnodeid << uvh_apicid.s.pnode_shift;
=======
			__this_cpu_write(x2apic_extra_bits,
				pnodeid << uvh_apicid.s.pnode_shift);
>>>>>>> 02f8c6ae
			uv_system_type = UV_NON_UNIQUE_APIC;
			uv_set_apicid_hibit();
			return 1;
		}
	}
	return 0;
}

enum uv_system_type get_uv_system_type(void)
{
	return uv_system_type;
}

int is_uv_system(void)
{
	return uv_system_type != UV_NONE;
}
EXPORT_SYMBOL_GPL(is_uv_system);

DEFINE_PER_CPU(struct uv_hub_info_s, __uv_hub_info);
EXPORT_PER_CPU_SYMBOL_GPL(__uv_hub_info);

struct uv_blade_info *uv_blade_info;
EXPORT_SYMBOL_GPL(uv_blade_info);

short *uv_node_to_blade;
EXPORT_SYMBOL_GPL(uv_node_to_blade);

short *uv_cpu_to_blade;
EXPORT_SYMBOL_GPL(uv_cpu_to_blade);

short uv_possible_blades;
EXPORT_SYMBOL_GPL(uv_possible_blades);

unsigned long sn_rtc_cycles_per_second;
EXPORT_SYMBOL(sn_rtc_cycles_per_second);

static const struct cpumask *uv_target_cpus(void)
{
	return cpu_online_mask;
}

static void uv_vector_allocation_domain(int cpu, struct cpumask *retmask)
{
	cpumask_clear(retmask);
	cpumask_set_cpu(cpu, retmask);
}

static int __cpuinit uv_wakeup_secondary(int phys_apicid, unsigned long start_rip)
{
#ifdef CONFIG_SMP
	unsigned long val;
	int pnode;

	pnode = uv_apicid_to_pnode(phys_apicid);
	phys_apicid |= uv_apicid_hibits;
	val = (1UL << UVH_IPI_INT_SEND_SHFT) |
	    (phys_apicid << UVH_IPI_INT_APIC_ID_SHFT) |
	    ((start_rip << UVH_IPI_INT_VECTOR_SHFT) >> 12) |
	    APIC_DM_INIT;
	uv_write_global_mmr64(pnode, UVH_IPI_INT, val);
	mdelay(10);

	val = (1UL << UVH_IPI_INT_SEND_SHFT) |
	    (phys_apicid << UVH_IPI_INT_APIC_ID_SHFT) |
	    ((start_rip << UVH_IPI_INT_VECTOR_SHFT) >> 12) |
	    APIC_DM_STARTUP;
	uv_write_global_mmr64(pnode, UVH_IPI_INT, val);

	atomic_set(&init_deasserted, 1);
#endif
	return 0;
}

static void uv_send_IPI_one(int cpu, int vector)
{
	unsigned long apicid;
	int pnode;

	apicid = per_cpu(x86_cpu_to_apicid, cpu);
	pnode = uv_apicid_to_pnode(apicid);
	uv_hub_send_ipi(pnode, apicid, vector);
}

static void uv_send_IPI_mask(const struct cpumask *mask, int vector)
{
	unsigned int cpu;

	for_each_cpu(cpu, mask)
		uv_send_IPI_one(cpu, vector);
}

static void uv_send_IPI_mask_allbutself(const struct cpumask *mask, int vector)
{
	unsigned int this_cpu = smp_processor_id();
	unsigned int cpu;

	for_each_cpu(cpu, mask) {
		if (cpu != this_cpu)
			uv_send_IPI_one(cpu, vector);
	}
}

static void uv_send_IPI_allbutself(int vector)
{
	unsigned int this_cpu = smp_processor_id();
	unsigned int cpu;

	for_each_online_cpu(cpu) {
		if (cpu != this_cpu)
			uv_send_IPI_one(cpu, vector);
	}
}

static void uv_send_IPI_all(int vector)
{
	uv_send_IPI_mask(cpu_online_mask, vector);
}

static int uv_apic_id_registered(void)
{
	return 1;
}

static void uv_init_apic_ldr(void)
{
}

static unsigned int uv_cpu_mask_to_apicid(const struct cpumask *cpumask)
{
	/*
	 * We're using fixed IRQ delivery, can only return one phys APIC ID.
	 * May as well be the first.
	 */
	int cpu = cpumask_first(cpumask);

	if ((unsigned)cpu < nr_cpu_ids)
		return per_cpu(x86_cpu_to_apicid, cpu) | uv_apicid_hibits;
	else
		return BAD_APICID;
}

static unsigned int
uv_cpu_mask_to_apicid_and(const struct cpumask *cpumask,
			  const struct cpumask *andmask)
{
	int cpu;

	/*
	 * We're using fixed IRQ delivery, can only return one phys APIC ID.
	 * May as well be the first.
	 */
	for_each_cpu_and(cpu, cpumask, andmask) {
		if (cpumask_test_cpu(cpu, cpu_online_mask))
			break;
	}
<<<<<<< HEAD
	if (cpu < nr_cpu_ids)
		return per_cpu(x86_cpu_to_apicid, cpu) | uv_apicid_hibits;

	return BAD_APICID;
=======
	return per_cpu(x86_cpu_to_apicid, cpu) | uv_apicid_hibits;
>>>>>>> 02f8c6ae
}

static unsigned int x2apic_get_apic_id(unsigned long x)
{
	unsigned int id;

	WARN_ON(preemptible() && num_online_cpus() > 1);
	id = x | __this_cpu_read(x2apic_extra_bits);

	return id;
}

static unsigned long set_apic_id(unsigned int id)
{
	unsigned long x;

	/* maskout x2apic_extra_bits ? */
	x = id;
	return x;
}

static unsigned int uv_read_apic_id(void)
{

	return x2apic_get_apic_id(apic_read(APIC_ID));
}

static int uv_phys_pkg_id(int initial_apicid, int index_msb)
{
	return uv_read_apic_id() >> index_msb;
}

static void uv_send_IPI_self(int vector)
{
	apic_write(APIC_SELF_IPI, vector);
}

static int uv_probe(void)
{
	return apic == &apic_x2apic_uv_x;
}

static struct apic __refdata apic_x2apic_uv_x = {

	.name				= "UV large system",
	.probe				= uv_probe,
	.acpi_madt_oem_check		= uv_acpi_madt_oem_check,
	.apic_id_registered		= uv_apic_id_registered,

	.irq_delivery_mode		= dest_Fixed,
	.irq_dest_mode			= 0, /* physical */

	.target_cpus			= uv_target_cpus,
	.disable_esr			= 0,
	.dest_logical			= APIC_DEST_LOGICAL,
	.check_apicid_used		= NULL,
	.check_apicid_present		= NULL,

	.vector_allocation_domain	= uv_vector_allocation_domain,
	.init_apic_ldr			= uv_init_apic_ldr,

	.ioapic_phys_id_map		= NULL,
	.setup_apic_routing		= NULL,
	.multi_timer_check		= NULL,
	.cpu_present_to_apicid		= default_cpu_present_to_apicid,
	.apicid_to_cpu_present		= NULL,
	.setup_portio_remap		= NULL,
	.check_phys_apicid_present	= default_check_phys_apicid_present,
	.enable_apic_mode		= NULL,
	.phys_pkg_id			= uv_phys_pkg_id,
	.mps_oem_check			= NULL,

	.get_apic_id			= x2apic_get_apic_id,
	.set_apic_id			= set_apic_id,
	.apic_id_mask			= 0xFFFFFFFFu,

	.cpu_mask_to_apicid		= uv_cpu_mask_to_apicid,
	.cpu_mask_to_apicid_and		= uv_cpu_mask_to_apicid_and,

	.send_IPI_mask			= uv_send_IPI_mask,
	.send_IPI_mask_allbutself	= uv_send_IPI_mask_allbutself,
	.send_IPI_allbutself		= uv_send_IPI_allbutself,
	.send_IPI_all			= uv_send_IPI_all,
	.send_IPI_self			= uv_send_IPI_self,

	.wakeup_secondary_cpu		= uv_wakeup_secondary,
	.trampoline_phys_low		= DEFAULT_TRAMPOLINE_PHYS_LOW,
	.trampoline_phys_high		= DEFAULT_TRAMPOLINE_PHYS_HIGH,
	.wait_for_init_deassert		= NULL,
	.smp_callin_clear_local_apic	= NULL,
	.inquire_remote_apic		= NULL,

	.read				= native_apic_msr_read,
	.write				= native_apic_msr_write,
	.icr_read			= native_x2apic_icr_read,
	.icr_write			= native_x2apic_icr_write,
	.wait_icr_idle			= native_x2apic_wait_icr_idle,
	.safe_wait_icr_idle		= native_safe_x2apic_wait_icr_idle,
};

static __cpuinit void set_x2apic_extra_bits(int pnode)
{
<<<<<<< HEAD
	__get_cpu_var(x2apic_extra_bits) = (pnode << uvh_apicid.s.pnode_shift);
=======
	__this_cpu_write(x2apic_extra_bits, pnode << uvh_apicid.s.pnode_shift);
>>>>>>> 02f8c6ae
}

/*
 * Called on boot cpu.
 */
static __init int boot_pnode_to_blade(int pnode)
{
	int blade;

	for (blade = 0; blade < uv_num_possible_blades(); blade++)
		if (pnode == uv_blade_info[blade].pnode)
			return blade;
	BUG();
}

struct redir_addr {
	unsigned long redirect;
	unsigned long alias;
};

#define DEST_SHIFT UVH_RH_GAM_ALIAS210_REDIRECT_CONFIG_0_MMR_DEST_BASE_SHFT

static __initdata struct redir_addr redir_addrs[] = {
	{UVH_RH_GAM_ALIAS210_REDIRECT_CONFIG_0_MMR, UVH_RH_GAM_ALIAS210_OVERLAY_CONFIG_0_MMR},
	{UVH_RH_GAM_ALIAS210_REDIRECT_CONFIG_1_MMR, UVH_RH_GAM_ALIAS210_OVERLAY_CONFIG_1_MMR},
	{UVH_RH_GAM_ALIAS210_REDIRECT_CONFIG_2_MMR, UVH_RH_GAM_ALIAS210_OVERLAY_CONFIG_2_MMR},
};

static __init void get_lowmem_redirect(unsigned long *base, unsigned long *size)
{
	union uvh_rh_gam_alias210_overlay_config_2_mmr_u alias;
	union uvh_rh_gam_alias210_redirect_config_2_mmr_u redirect;
	int i;

	for (i = 0; i < ARRAY_SIZE(redir_addrs); i++) {
		alias.v = uv_read_local_mmr(redir_addrs[i].alias);
		if (alias.s.enable && alias.s.base == 0) {
			*size = (1UL << alias.s.m_alias);
			redirect.v = uv_read_local_mmr(redir_addrs[i].redirect);
			*base = (unsigned long)redirect.s.dest_base << DEST_SHIFT;
			return;
		}
	}
	*base = *size = 0;
}

enum map_type {map_wb, map_uc};

static __init void map_high(char *id, unsigned long base, int pshift,
			int bshift, int max_pnode, enum map_type map_type)
{
	unsigned long bytes, paddr;

	paddr = base << pshift;
	bytes = (1UL << bshift) * (max_pnode + 1);
	printk(KERN_INFO "UV: Map %s_HI 0x%lx - 0x%lx\n", id, paddr,
						paddr + bytes);
	if (map_type == map_uc)
		init_extra_mapping_uc(paddr, bytes);
	else
		init_extra_mapping_wb(paddr, bytes);

}
static __init void map_gru_high(int max_pnode)
{
	union uvh_rh_gam_gru_overlay_config_mmr_u gru;
	int shift = UVH_RH_GAM_GRU_OVERLAY_CONFIG_MMR_BASE_SHFT;

	gru.v = uv_read_local_mmr(UVH_RH_GAM_GRU_OVERLAY_CONFIG_MMR);
	if (gru.s.enable) {
		map_high("GRU", gru.s.base, shift, shift, max_pnode, map_wb);
		gru_start_paddr = ((u64)gru.s.base << shift);
		gru_end_paddr = gru_start_paddr + (1UL << shift) * (max_pnode + 1);

	}
}

static __init void map_mmr_high(int max_pnode)
{
	union uvh_rh_gam_mmr_overlay_config_mmr_u mmr;
	int shift = UVH_RH_GAM_MMR_OVERLAY_CONFIG_MMR_BASE_SHFT;

	mmr.v = uv_read_local_mmr(UVH_RH_GAM_MMR_OVERLAY_CONFIG_MMR);
	if (mmr.s.enable)
		map_high("MMR", mmr.s.base, shift, shift, max_pnode, map_uc);
}

static __init void map_mmioh_high(int max_pnode)
{
	union uvh_rh_gam_mmioh_overlay_config_mmr_u mmioh;
	int shift;

	mmioh.v = uv_read_local_mmr(UVH_RH_GAM_MMIOH_OVERLAY_CONFIG_MMR);
	if (is_uv1_hub() && mmioh.s1.enable) {
		shift = UV1H_RH_GAM_MMIOH_OVERLAY_CONFIG_MMR_BASE_SHFT;
		map_high("MMIOH", mmioh.s1.base, shift, mmioh.s1.m_io,
			max_pnode, map_uc);
	}
	if (is_uv2_hub() && mmioh.s2.enable) {
		shift = UV2H_RH_GAM_MMIOH_OVERLAY_CONFIG_MMR_BASE_SHFT;
		map_high("MMIOH", mmioh.s2.base, shift, mmioh.s2.m_io,
			max_pnode, map_uc);
	}
}

static __init void map_low_mmrs(void)
{
	init_extra_mapping_uc(UV_GLOBAL_MMR32_BASE, UV_GLOBAL_MMR32_SIZE);
	init_extra_mapping_uc(UV_LOCAL_MMR_BASE, UV_LOCAL_MMR_SIZE);
}

static __init void uv_rtc_init(void)
{
	long status;
	u64 ticks_per_sec;

	status = uv_bios_freq_base(BIOS_FREQ_BASE_REALTIME_CLOCK,
					&ticks_per_sec);
	if (status != BIOS_STATUS_SUCCESS || ticks_per_sec < 100000) {
		printk(KERN_WARNING
			"unable to determine platform RTC clock frequency, "
			"guessing.\n");
		/* BIOS gives wrong value for clock freq. so guess */
		sn_rtc_cycles_per_second = 1000000000000UL / 30000UL;
	} else
		sn_rtc_cycles_per_second = ticks_per_sec;
}

/*
 * percpu heartbeat timer
 */
static void uv_heartbeat(unsigned long ignored)
{
	struct timer_list *timer = &uv_hub_info->scir.timer;
	unsigned char bits = uv_hub_info->scir.state;

	/* flip heartbeat bit */
	bits ^= SCIR_CPU_HEARTBEAT;

	/* is this cpu idle? */
	if (idle_cpu(raw_smp_processor_id()))
		bits &= ~SCIR_CPU_ACTIVITY;
	else
		bits |= SCIR_CPU_ACTIVITY;

	/* update system controller interface reg */
	uv_set_scir_bits(bits);

	/* enable next timer period */
	mod_timer_pinned(timer, jiffies + SCIR_CPU_HB_INTERVAL);
}

static void __cpuinit uv_heartbeat_enable(int cpu)
{
	while (!uv_cpu_hub_info(cpu)->scir.enabled) {
		struct timer_list *timer = &uv_cpu_hub_info(cpu)->scir.timer;

		uv_set_cpu_scir_bits(cpu, SCIR_CPU_HEARTBEAT|SCIR_CPU_ACTIVITY);
		setup_timer(timer, uv_heartbeat, cpu);
		timer->expires = jiffies + SCIR_CPU_HB_INTERVAL;
		add_timer_on(timer, cpu);
		uv_cpu_hub_info(cpu)->scir.enabled = 1;

		/* also ensure that boot cpu is enabled */
		cpu = 0;
	}
}

#ifdef CONFIG_HOTPLUG_CPU
static void __cpuinit uv_heartbeat_disable(int cpu)
{
	if (uv_cpu_hub_info(cpu)->scir.enabled) {
		uv_cpu_hub_info(cpu)->scir.enabled = 0;
		del_timer(&uv_cpu_hub_info(cpu)->scir.timer);
	}
	uv_set_cpu_scir_bits(cpu, 0xff);
}

/*
 * cpu hotplug notifier
 */
static __cpuinit int uv_scir_cpu_notify(struct notifier_block *self,
				       unsigned long action, void *hcpu)
{
	long cpu = (long)hcpu;

	switch (action) {
	case CPU_ONLINE:
		uv_heartbeat_enable(cpu);
		break;
	case CPU_DOWN_PREPARE:
		uv_heartbeat_disable(cpu);
		break;
	default:
		break;
	}
	return NOTIFY_OK;
}

static __init void uv_scir_register_cpu_notifier(void)
{
	hotcpu_notifier(uv_scir_cpu_notify, 0);
}

#else /* !CONFIG_HOTPLUG_CPU */

static __init void uv_scir_register_cpu_notifier(void)
{
}

static __init int uv_init_heartbeat(void)
{
	int cpu;

	if (is_uv_system())
		for_each_online_cpu(cpu)
			uv_heartbeat_enable(cpu);
	return 0;
}

late_initcall(uv_init_heartbeat);

#endif /* !CONFIG_HOTPLUG_CPU */

/* Direct Legacy VGA I/O traffic to designated IOH */
int uv_set_vga_state(struct pci_dev *pdev, bool decode,
<<<<<<< HEAD
		      unsigned int command_bits, bool change_bridge)
{
	int domain, bus, rc;

	PR_DEVEL("devfn %x decode %d cmd %x chg_brdg %d\n",
			pdev->devfn, decode, command_bits, change_bridge);

	if (!change_bridge)
=======
		      unsigned int command_bits, u32 flags)
{
	int domain, bus, rc;

	PR_DEVEL("devfn %x decode %d cmd %x flags %d\n",
			pdev->devfn, decode, command_bits, flags);

	if (!(flags & PCI_VGA_STATE_CHANGE_BRIDGE))
>>>>>>> 02f8c6ae
		return 0;

	if ((command_bits & PCI_COMMAND_IO) == 0)
		return 0;

	domain = pci_domain_nr(pdev->bus);
	bus = pdev->bus->number;

	rc = uv_bios_set_legacy_vga_target(decode, domain, bus);
	PR_DEVEL("vga decode %d %x:%x, rc: %d\n", decode, domain, bus, rc);

	return rc;
}

/*
 * Called on each cpu to initialize the per_cpu UV data area.
 * FIXME: hotplug not supported yet
 */
void __cpuinit uv_cpu_init(void)
{
	/* CPU 0 initilization will be done via uv_system_init. */
	if (!uv_blade_info)
		return;

	uv_blade_info[uv_numa_blade_id()].nr_online_cpus++;

	if (get_uv_system_type() == UV_NON_UNIQUE_APIC)
		set_x2apic_extra_bits(uv_hub_info->pnode);
}

/*
 * When NMI is received, print a stack trace.
 */
int uv_handle_nmi(struct notifier_block *self, unsigned long reason, void *data)
{
<<<<<<< HEAD
#ifdef CONFIG_KDB
	struct die_args *args = data;
	struct pt_regs *regs = args->regs;
	static int controlling_cpu = -1;
#endif

	if (reason != DIE_NMI_IPI)
=======
	unsigned long real_uv_nmi;
	int bid;

	if (reason != DIE_NMIUNKNOWN)
>>>>>>> 02f8c6ae
		return NOTIFY_OK;

	if (in_crash_kexec)
		/* do nothing if entering the crash kernel */
		return NOTIFY_OK;

<<<<<<< HEAD
#ifdef CONFIG_KDB
	spin_lock(&uv_nmi_lock);
	if (controlling_cpu == -1) {
		controlling_cpu = smp_processor_id();
		spin_unlock(&uv_nmi_lock);
		(void)kdb(KDB_REASON_NMI, reason, regs);
		controlling_cpu = -1;
	} else {
		spin_unlock(&uv_nmi_lock);
		(void)kdb(KDB_REASON_ENTER_SLAVE, reason, regs);
	}
#else
	/*
	 * Use a lock so only one cpu prints at a time
	 * to prevent intermixed output.
	 */
	spin_lock(&uv_nmi_lock);
	pr_info("NMI stack dump cpu %u:\n", smp_processor_id());
	dump_stack();
	spin_unlock(&uv_nmi_lock);
#endif /* CONFIG_KDB */
=======
	/*
	 * Each blade has an MMR that indicates when an NMI has been sent
	 * to cpus on the blade. If an NMI is detected, atomically
	 * clear the MMR and update a per-blade NMI count used to
	 * cause each cpu on the blade to notice a new NMI.
	 */
	bid = uv_numa_blade_id();
	real_uv_nmi = (uv_read_local_mmr(UVH_NMI_MMR) & UV_NMI_PENDING_MASK);

	if (unlikely(real_uv_nmi)) {
		spin_lock(&uv_blade_info[bid].nmi_lock);
		real_uv_nmi = (uv_read_local_mmr(UVH_NMI_MMR) & UV_NMI_PENDING_MASK);
		if (real_uv_nmi) {
			uv_blade_info[bid].nmi_count++;
			uv_write_local_mmr(UVH_NMI_MMR_CLEAR, UV_NMI_PENDING_MASK);
		}
		spin_unlock(&uv_blade_info[bid].nmi_lock);
	}

	if (likely(__get_cpu_var(cpu_last_nmi_count) == uv_blade_info[bid].nmi_count))
		return NOTIFY_DONE;

	__get_cpu_var(cpu_last_nmi_count) = uv_blade_info[bid].nmi_count;

	/*
	 * Use a lock so only one cpu prints at a time.
	 * This prevents intermixed output.
	 */
	spin_lock(&uv_nmi_lock);
	pr_info("UV NMI stack dump cpu %u:\n", smp_processor_id());
	dump_stack();
	spin_unlock(&uv_nmi_lock);
>>>>>>> 02f8c6ae

	return NOTIFY_STOP;
}

static struct notifier_block uv_dump_stack_nmi_nb = {
<<<<<<< HEAD
	.notifier_call	= uv_handle_nmi
=======
	.notifier_call	= uv_handle_nmi,
	.priority = NMI_LOCAL_LOW_PRIOR - 1,
>>>>>>> 02f8c6ae
};

void uv_register_nmi_notifier(void)
{
	if (register_die_notifier(&uv_dump_stack_nmi_nb))
		printk(KERN_WARNING "UV NMI handler failed to register\n");
}

void uv_nmi_init(void)
{
	unsigned int value;

	/*
	 * Unmask NMI on all cpus
	 */
	value = apic_read(APIC_LVT1) | APIC_DM_NMI;
	value &= ~APIC_LVT_MASKED;
	apic_write(APIC_LVT1, value);
}

void __init uv_system_init(void)
{
	union uvh_rh_gam_config_mmr_u  m_n_config;
	union uvh_rh_gam_mmioh_overlay_config_mmr_u mmioh;
	union uvh_node_id_u node_id;
	unsigned long gnode_upper, lowmem_redir_base, lowmem_redir_size;
	int bytes, nid, cpu, lcpu, pnode, blade, i, j, m_val, n_val, n_io;
	int gnode_extra, max_pnode = 0;
	unsigned long mmr_base, present, paddr;
	unsigned short pnode_mask, pnode_io_mask;
<<<<<<< HEAD

	printk(KERN_INFO "UV: Found %s hub\n", is_uv1_hub() ? "UV1" : "UV2");
	map_low_mmrs();

=======

	printk(KERN_INFO "UV: Found %s hub\n", is_uv1_hub() ? "UV1" : "UV2");
	map_low_mmrs();

>>>>>>> 02f8c6ae
	m_n_config.v = uv_read_local_mmr(UVH_RH_GAM_CONFIG_MMR );
	m_val = m_n_config.s.m_skt;
	n_val = m_n_config.s.n_skt;
	mmioh.v = uv_read_local_mmr(UVH_RH_GAM_MMIOH_OVERLAY_CONFIG_MMR);
	n_io = is_uv1_hub() ? mmioh.s1.n_io : mmioh.s2.n_io;
	mmr_base =
	    uv_read_local_mmr(UVH_RH_GAM_MMR_OVERLAY_CONFIG_MMR) &
	    ~UV_MMR_ENABLE;
	pnode_mask = (1 << n_val) - 1;
	pnode_io_mask = (1 << n_io) - 1;

	node_id.v = uv_read_local_mmr(UVH_NODE_ID);
	gnode_extra = (node_id.s.node_id & ~((1 << n_val) - 1)) >> 1;
	gnode_upper = ((unsigned long)gnode_extra  << m_val);
<<<<<<< HEAD
	printk(KERN_DEBUG "UV: N %d, M %d, N_IO: %d, gnode_upper 0x%lx, gnode_extra 0x%x, pnode_mask 0x%x, pnode_io_mask 0x%x\n",
=======
	printk(KERN_INFO "UV: N %d, M %d, N_IO: %d, gnode_upper 0x%lx, gnode_extra 0x%x, pnode_mask 0x%x, pnode_io_mask 0x%x\n",
>>>>>>> 02f8c6ae
			n_val, m_val, n_io, gnode_upper, gnode_extra, pnode_mask, pnode_io_mask);

	printk(KERN_DEBUG "UV: global MMR base 0x%lx\n", mmr_base);

	for(i = 0; i < UVH_NODE_PRESENT_TABLE_DEPTH; i++)
		uv_possible_blades +=
		  hweight64(uv_read_local_mmr( UVH_NODE_PRESENT_TABLE + i * 8));
	printk(KERN_DEBUG "UV: Found %d blades\n", uv_num_possible_blades());

	bytes = sizeof(struct uv_blade_info) * uv_num_possible_blades();
	uv_blade_info = kzalloc(bytes, GFP_KERNEL);
	BUG_ON(!uv_blade_info);

	for (blade = 0; blade < uv_num_possible_blades(); blade++)
		uv_blade_info[blade].memory_nid = -1;

	get_lowmem_redirect(&lowmem_redir_base, &lowmem_redir_size);

	bytes = sizeof(uv_node_to_blade[0]) * num_possible_nodes();
	uv_node_to_blade = kmalloc(bytes, GFP_KERNEL);
	BUG_ON(!uv_node_to_blade);
	memset(uv_node_to_blade, 255, bytes);

	bytes = sizeof(uv_cpu_to_blade[0]) * num_possible_cpus();
	uv_cpu_to_blade = kmalloc(bytes, GFP_KERNEL);
	BUG_ON(!uv_cpu_to_blade);
	memset(uv_cpu_to_blade, 255, bytes);

	blade = 0;
	for (i = 0; i < UVH_NODE_PRESENT_TABLE_DEPTH; i++) {
		present = uv_read_local_mmr(UVH_NODE_PRESENT_TABLE + i * 8);
		for (j = 0; j < 64; j++) {
			if (!test_bit(j, &present))
				continue;
			pnode = (i * 64 + j) & pnode_mask;
			uv_blade_info[blade].pnode = pnode;
			uv_blade_info[blade].nr_possible_cpus = 0;
			uv_blade_info[blade].nr_online_cpus = 0;
<<<<<<< HEAD
=======
			spin_lock_init(&uv_blade_info[blade].nmi_lock);
>>>>>>> 02f8c6ae
			max_pnode = max(pnode, max_pnode);
			blade++;
		}
	}

	uv_bios_init();
	uv_bios_get_sn_info(0, &uv_type, &sn_partition_id, &sn_coherency_id,
			    &sn_region_size, &system_serial_number);
	uv_rtc_init();

	for_each_present_cpu(cpu) {
		int apicid = per_cpu(x86_cpu_to_apicid, cpu);

		nid = cpu_to_node(cpu);
		/*
		 * apic_pnode_shift must be set before calling uv_apicid_to_pnode();
		 */
		uv_cpu_hub_info(cpu)->pnode_mask = pnode_mask;
		uv_cpu_hub_info(cpu)->apic_pnode_shift = uvh_apicid.s.pnode_shift;
		uv_cpu_hub_info(cpu)->hub_revision = uv_hub_info->hub_revision;

		pnode = uv_apicid_to_pnode(apicid);
		blade = boot_pnode_to_blade(pnode);
		lcpu = uv_blade_info[blade].nr_possible_cpus;
		uv_blade_info[blade].nr_possible_cpus++;

		/* Any node on the blade, else will contain -1. */
		uv_blade_info[blade].memory_nid = nid;

		uv_cpu_hub_info(cpu)->lowmem_remap_base = lowmem_redir_base;
		uv_cpu_hub_info(cpu)->lowmem_remap_top = lowmem_redir_size;
		uv_cpu_hub_info(cpu)->m_val = m_val;
		uv_cpu_hub_info(cpu)->n_val = n_val;
		uv_cpu_hub_info(cpu)->numa_blade_id = blade;
		uv_cpu_hub_info(cpu)->blade_processor_id = lcpu;
		uv_cpu_hub_info(cpu)->pnode = pnode;
		uv_cpu_hub_info(cpu)->gpa_mask = (1UL << (m_val + n_val)) - 1;
		uv_cpu_hub_info(cpu)->gnode_upper = gnode_upper;
		uv_cpu_hub_info(cpu)->gnode_extra = gnode_extra;
		uv_cpu_hub_info(cpu)->global_mmr_base = mmr_base;
		uv_cpu_hub_info(cpu)->coherency_domain_number = sn_coherency_id;
		uv_cpu_hub_info(cpu)->scir.offset = uv_scir_offset(apicid);
		uv_node_to_blade[nid] = blade;
		uv_cpu_to_blade[cpu] = blade;
	}

	/* Add blade/pnode info for nodes without cpus */
	for_each_online_node(nid) {
		if (uv_node_to_blade[nid] >= 0)
			continue;
		paddr = node_start_pfn(nid) << PAGE_SHIFT;
		paddr = uv_soc_phys_ram_to_gpa(paddr);
		pnode = (paddr >> m_val) & pnode_mask;
		blade = boot_pnode_to_blade(pnode);
		uv_node_to_blade[nid] = blade;
	}

	map_gru_high(max_pnode);
	map_mmr_high(max_pnode);
	map_mmioh_high(max_pnode & pnode_io_mask);

	uv_cpu_init();
	uv_scir_register_cpu_notifier();
	uv_register_nmi_notifier();
	proc_mkdir("sgi_uv", NULL);

	/* register Legacy VGA I/O redirection handler */
	pci_register_set_vga_state(uv_set_vga_state);
<<<<<<< HEAD
}
=======

	/*
	 * For a kdump kernel the reset must be BOOT_ACPI, not BOOT_EFI, as
	 * EFI is not enabled in the kdump kernel.
	 */
	if (is_kdump_kernel())
		reboot_type = BOOT_ACPI;
}

apic_driver(apic_x2apic_uv_x);
>>>>>>> 02f8c6ae
<|MERGE_RESOLUTION|>--- conflicted
+++ resolved
@@ -23,15 +23,8 @@
 #include <linux/io.h>
 #include <linux/pci.h>
 #include <linux/kdebug.h>
-<<<<<<< HEAD
-#include <acpi/acpi.h>
-#ifdef CONFIG_KDB
-#include <linux/kdb.h>
-#endif
-=======
 #include <linux/delay.h>
 #include <linux/crash_dump.h>
->>>>>>> 02f8c6ae
 
 #include <asm/uv/uv_mmrs.h>
 #include <asm/uv/uv_hub.h>
@@ -43,8 +36,6 @@
 #include <asm/ipi.h>
 #include <asm/smp.h>
 #include <asm/x86_init.h>
-<<<<<<< HEAD
-=======
 #include <asm/emergency-restart.h>
 #include <asm/nmi.h>
 
@@ -53,7 +44,6 @@
 #define UVH_NMI_MMR_CLEAR			(UVH_NMI_MMR + 8)
 #define UV_NMI_PENDING_MASK			(1UL << 63)
 DEFINE_PER_CPU(unsigned long, cpu_last_nmi_count);
->>>>>>> 02f8c6ae
 
 DEFINE_PER_CPU(int, x2apic_extra_bits);
 
@@ -67,11 +57,8 @@
 unsigned int uv_apicid_hibits;
 EXPORT_SYMBOL_GPL(uv_apicid_hibits);
 static DEFINE_SPINLOCK(uv_nmi_lock);
-<<<<<<< HEAD
-=======
 
 static struct apic apic_x2apic_uv_x;
->>>>>>> 02f8c6ae
 
 static unsigned long __init uv_early_read_mmr(unsigned long addr)
 {
@@ -83,21 +70,12 @@
 	return val;
 }
 
-<<<<<<< HEAD
-static int is_GRU_range(u64 start, u64 end)
-{
-	return start >= gru_start_paddr && end < gru_end_paddr;
-}
-
-static int uv_is_untracked_pat_range(u64 start, u64 end)
-=======
 static inline bool is_GRU_range(u64 start, u64 end)
 {
 	return start >= gru_start_paddr && end <= gru_end_paddr;
 }
 
 static bool uv_is_untracked_pat_range(u64 start, u64 end)
->>>>>>> 02f8c6ae
 {
 	return is_ISA_range(start, end) || is_GRU_range(start, end);
 }
@@ -121,8 +99,6 @@
 	return pnode;
 }
 
-<<<<<<< HEAD
-=======
 static void __init early_get_apic_pnode_shift(void)
 {
 	uvh_apicid.v = uv_early_read_mmr(UVH_APICID);
@@ -133,7 +109,6 @@
 		uvh_apicid.s.pnode_shift = UV_APIC_PNODE_SHIFT;
 }
 
->>>>>>> 02f8c6ae
 /*
  * Add an extra bit as dictated by bios to the destination apicid of
  * interrupts potentially passing through the UV HUB.  This prevents
@@ -149,19 +124,6 @@
 		uv_apicid_hibits =
 			apicid_mask.s1.bit_enables & UV_APICID_HIBIT_MASK;
 	}
-<<<<<<< HEAD
-}
-
-static void __init early_get_apic_pnode_shift(void)
-{
-	uvh_apicid.v = uv_early_read_mmr(UVH_APICID);
-	if (!uvh_apicid.v)
-		/*
-		 * Old bios, use default value
-		 */
-		uvh_apicid.s.pnode_shift = UV_APIC_PNODE_SHIFT;
-=======
->>>>>>> 02f8c6ae
 }
 
 static int __init uv_acpi_madt_oem_check(char *oem_id, char *oem_table_id)
@@ -177,22 +139,13 @@
 		early_get_apic_pnode_shift();
 		x86_platform.is_untracked_pat_range =  uv_is_untracked_pat_range;
 		x86_platform.nmi_init = uv_nmi_init;
-<<<<<<< HEAD
-		acpi_set_iomap_cacheable();
-=======
->>>>>>> 02f8c6ae
 		if (!strcmp(oem_table_id, "UVL"))
 			uv_system_type = UV_LEGACY_APIC;
 		else if (!strcmp(oem_table_id, "UVX"))
 			uv_system_type = UV_X2APIC;
 		else if (!strcmp(oem_table_id, "UVH")) {
-<<<<<<< HEAD
-			__get_cpu_var(x2apic_extra_bits) =
-				pnodeid << uvh_apicid.s.pnode_shift;
-=======
 			__this_cpu_write(x2apic_extra_bits,
 				pnodeid << uvh_apicid.s.pnode_shift);
->>>>>>> 02f8c6ae
 			uv_system_type = UV_NON_UNIQUE_APIC;
 			uv_set_apicid_hibit();
 			return 1;
@@ -349,14 +302,7 @@
 		if (cpumask_test_cpu(cpu, cpu_online_mask))
 			break;
 	}
-<<<<<<< HEAD
-	if (cpu < nr_cpu_ids)
-		return per_cpu(x86_cpu_to_apicid, cpu) | uv_apicid_hibits;
-
-	return BAD_APICID;
-=======
 	return per_cpu(x86_cpu_to_apicid, cpu) | uv_apicid_hibits;
->>>>>>> 02f8c6ae
 }
 
 static unsigned int x2apic_get_apic_id(unsigned long x)
@@ -459,11 +405,7 @@
 
 static __cpuinit void set_x2apic_extra_bits(int pnode)
 {
-<<<<<<< HEAD
-	__get_cpu_var(x2apic_extra_bits) = (pnode << uvh_apicid.s.pnode_shift);
-=======
 	__this_cpu_write(x2apic_extra_bits, pnode << uvh_apicid.s.pnode_shift);
->>>>>>> 02f8c6ae
 }
 
 /*
@@ -690,16 +632,6 @@
 
 /* Direct Legacy VGA I/O traffic to designated IOH */
 int uv_set_vga_state(struct pci_dev *pdev, bool decode,
-<<<<<<< HEAD
-		      unsigned int command_bits, bool change_bridge)
-{
-	int domain, bus, rc;
-
-	PR_DEVEL("devfn %x decode %d cmd %x chg_brdg %d\n",
-			pdev->devfn, decode, command_bits, change_bridge);
-
-	if (!change_bridge)
-=======
 		      unsigned int command_bits, u32 flags)
 {
 	int domain, bus, rc;
@@ -708,7 +640,6 @@
 			pdev->devfn, decode, command_bits, flags);
 
 	if (!(flags & PCI_VGA_STATE_CHANGE_BRIDGE))
->>>>>>> 02f8c6ae
 		return 0;
 
 	if ((command_bits & PCI_COMMAND_IO) == 0)
@@ -744,49 +675,16 @@
  */
 int uv_handle_nmi(struct notifier_block *self, unsigned long reason, void *data)
 {
-<<<<<<< HEAD
-#ifdef CONFIG_KDB
-	struct die_args *args = data;
-	struct pt_regs *regs = args->regs;
-	static int controlling_cpu = -1;
-#endif
-
-	if (reason != DIE_NMI_IPI)
-=======
 	unsigned long real_uv_nmi;
 	int bid;
 
 	if (reason != DIE_NMIUNKNOWN)
->>>>>>> 02f8c6ae
 		return NOTIFY_OK;
 
 	if (in_crash_kexec)
 		/* do nothing if entering the crash kernel */
 		return NOTIFY_OK;
 
-<<<<<<< HEAD
-#ifdef CONFIG_KDB
-	spin_lock(&uv_nmi_lock);
-	if (controlling_cpu == -1) {
-		controlling_cpu = smp_processor_id();
-		spin_unlock(&uv_nmi_lock);
-		(void)kdb(KDB_REASON_NMI, reason, regs);
-		controlling_cpu = -1;
-	} else {
-		spin_unlock(&uv_nmi_lock);
-		(void)kdb(KDB_REASON_ENTER_SLAVE, reason, regs);
-	}
-#else
-	/*
-	 * Use a lock so only one cpu prints at a time
-	 * to prevent intermixed output.
-	 */
-	spin_lock(&uv_nmi_lock);
-	pr_info("NMI stack dump cpu %u:\n", smp_processor_id());
-	dump_stack();
-	spin_unlock(&uv_nmi_lock);
-#endif /* CONFIG_KDB */
-=======
 	/*
 	 * Each blade has an MMR that indicates when an NMI has been sent
 	 * to cpus on the blade. If an NMI is detected, atomically
@@ -819,18 +717,13 @@
 	pr_info("UV NMI stack dump cpu %u:\n", smp_processor_id());
 	dump_stack();
 	spin_unlock(&uv_nmi_lock);
->>>>>>> 02f8c6ae
 
 	return NOTIFY_STOP;
 }
 
 static struct notifier_block uv_dump_stack_nmi_nb = {
-<<<<<<< HEAD
-	.notifier_call	= uv_handle_nmi
-=======
 	.notifier_call	= uv_handle_nmi,
 	.priority = NMI_LOCAL_LOW_PRIOR - 1,
->>>>>>> 02f8c6ae
 };
 
 void uv_register_nmi_notifier(void)
@@ -861,17 +754,10 @@
 	int gnode_extra, max_pnode = 0;
 	unsigned long mmr_base, present, paddr;
 	unsigned short pnode_mask, pnode_io_mask;
-<<<<<<< HEAD
 
 	printk(KERN_INFO "UV: Found %s hub\n", is_uv1_hub() ? "UV1" : "UV2");
 	map_low_mmrs();
 
-=======
-
-	printk(KERN_INFO "UV: Found %s hub\n", is_uv1_hub() ? "UV1" : "UV2");
-	map_low_mmrs();
-
->>>>>>> 02f8c6ae
 	m_n_config.v = uv_read_local_mmr(UVH_RH_GAM_CONFIG_MMR );
 	m_val = m_n_config.s.m_skt;
 	n_val = m_n_config.s.n_skt;
@@ -886,11 +772,7 @@
 	node_id.v = uv_read_local_mmr(UVH_NODE_ID);
 	gnode_extra = (node_id.s.node_id & ~((1 << n_val) - 1)) >> 1;
 	gnode_upper = ((unsigned long)gnode_extra  << m_val);
-<<<<<<< HEAD
-	printk(KERN_DEBUG "UV: N %d, M %d, N_IO: %d, gnode_upper 0x%lx, gnode_extra 0x%x, pnode_mask 0x%x, pnode_io_mask 0x%x\n",
-=======
 	printk(KERN_INFO "UV: N %d, M %d, N_IO: %d, gnode_upper 0x%lx, gnode_extra 0x%x, pnode_mask 0x%x, pnode_io_mask 0x%x\n",
->>>>>>> 02f8c6ae
 			n_val, m_val, n_io, gnode_upper, gnode_extra, pnode_mask, pnode_io_mask);
 
 	printk(KERN_DEBUG "UV: global MMR base 0x%lx\n", mmr_base);
@@ -929,10 +811,7 @@
 			uv_blade_info[blade].pnode = pnode;
 			uv_blade_info[blade].nr_possible_cpus = 0;
 			uv_blade_info[blade].nr_online_cpus = 0;
-<<<<<<< HEAD
-=======
 			spin_lock_init(&uv_blade_info[blade].nmi_lock);
->>>>>>> 02f8c6ae
 			max_pnode = max(pnode, max_pnode);
 			blade++;
 		}
@@ -1001,9 +880,6 @@
 
 	/* register Legacy VGA I/O redirection handler */
 	pci_register_set_vga_state(uv_set_vga_state);
-<<<<<<< HEAD
-}
-=======
 
 	/*
 	 * For a kdump kernel the reset must be BOOT_ACPI, not BOOT_EFI, as
@@ -1013,5 +889,4 @@
 		reboot_type = BOOT_ACPI;
 }
 
-apic_driver(apic_x2apic_uv_x);
->>>>>>> 02f8c6ae
+apic_driver(apic_x2apic_uv_x);