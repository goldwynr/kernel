/*
 * This file is subject to the terms and conditions of the GNU General Public
 * License.  See the file "COPYING" in the main directory of this archive
 * for more details.
 *
 * SGI UV APIC functions (note: not an Intel compatible APIC)
 *
 * Copyright (C) 2007-2010 Silicon Graphics, Inc. All rights reserved.
 */
#include <linux/cpumask.h>
#include <linux/hardirq.h>
#include <linux/proc_fs.h>
#include <linux/threads.h>
#include <linux/kernel.h>
#include <linux/module.h>
#include <linux/string.h>
#include <linux/ctype.h>
#include <linux/sched.h>
#include <linux/timer.h>
#include <linux/slab.h>
#include <linux/cpu.h>
#include <linux/init.h>
#include <linux/io.h>
#include <linux/pci.h>
#include <linux/kdebug.h>
#include <linux/delay.h>
#include <linux/crash_dump.h>
#include <linux/lkdb.h>

#include <asm/uv/uv_mmrs.h>
#include <asm/uv/uv_hub.h>
#include <asm/current.h>
#include <asm/pgtable.h>
#include <asm/uv/bios.h>
#include <asm/uv/uv.h>
#include <asm/apic.h>
#include <asm/ipi.h>
#include <asm/smp.h>
#include <asm/x86_init.h>
#include <asm/emergency-restart.h>
#include <asm/nmi.h>

/* BMC sets a bit this MMR non-zero before sending an NMI */
#define UVH_NMI_MMR				UVH_SCRATCH5
#define UVH_NMI_MMR_CLEAR			(UVH_NMI_MMR + 8)
#define UV_NMI_PENDING_MASK			(1UL << 63)

static inline int check_nmi_mmr(void)
{
	return (uv_read_local_mmr(UVH_NMI_MMR & UV_NMI_PENDING_MASK) != 0);
}

static inline void clear_nmi_mmr(void)
{
	uv_write_local_mmr(UVH_NMI_MMR_CLEAR, UV_NMI_PENDING_MASK);
}

//static DEFINE_PER_CPU(unsigned long, cpu_last_nmi_count);

DEFINE_PER_CPU(int, x2apic_extra_bits);

#define PR_DEVEL(fmt, args...)	pr_devel("%s: " fmt, __func__, args)

static enum uv_system_type uv_system_type;
static u64 gru_start_paddr, gru_end_paddr;
static union uvh_apicid uvh_apicid;
int uv_min_hub_revision_id;
EXPORT_SYMBOL_GPL(uv_min_hub_revision_id);
unsigned int uv_apicid_hibits;
EXPORT_SYMBOL_GPL(uv_apicid_hibits);
static DEFINE_SPINLOCK(uv_nmi_lock);
static DEFINE_SPINLOCK(uv_nmi_reason_lock);

static struct apic apic_x2apic_uv_x;

static unsigned long __init uv_early_read_mmr(unsigned long addr)
{
	unsigned long val, *mmr;

	mmr = early_ioremap(UV_LOCAL_MMR_BASE | addr, sizeof(*mmr));
	val = *mmr;
	early_iounmap(mmr, sizeof(*mmr));
	return val;
}

static inline bool is_GRU_range(u64 start, u64 end)
{
	return start >= gru_start_paddr && end <= gru_end_paddr;
}

static bool uv_is_untracked_pat_range(u64 start, u64 end)
{
	return is_ISA_range(start, end) || is_GRU_range(start, end);
}

static int __init early_get_pnodeid(void)
{
	union uvh_node_id_u node_id;
	union uvh_rh_gam_config_mmr_u  m_n_config;
	int pnode;

	/* Currently, all blades have same revision number */
	node_id.v = uv_early_read_mmr(UVH_NODE_ID);
	m_n_config.v = uv_early_read_mmr(UVH_RH_GAM_CONFIG_MMR);
	uv_min_hub_revision_id = node_id.s.revision;

	if (node_id.s.part_number == UV2_HUB_PART_NUMBER)
		uv_min_hub_revision_id += UV2_HUB_REVISION_BASE - 1;
	if (node_id.s.part_number == UV2_HUB_PART_NUMBER_X)
		uv_min_hub_revision_id += UV2_HUB_REVISION_BASE - 1;

	uv_hub_info->hub_revision = uv_min_hub_revision_id;
	pnode = (node_id.s.node_id >> 1) & ((1 << m_n_config.s.n_skt) - 1);
	return pnode;
}

static void __init early_get_apic_pnode_shift(void)
{
	uvh_apicid.v = uv_early_read_mmr(UVH_APICID);
	if (!uvh_apicid.v)
		/*
		 * Old bios, use default value
		 */
		uvh_apicid.s.pnode_shift = UV_APIC_PNODE_SHIFT;
}

/*
 * Add an extra bit as dictated by bios to the destination apicid of
 * interrupts potentially passing through the UV HUB.  This prevents
 * a deadlock between interrupts and IO port operations.
 */
static void __init uv_set_apicid_hibit(void)
{
	union uv1h_lb_target_physical_apic_id_mask_u apicid_mask;

	if (is_uv1_hub()) {
		apicid_mask.v =
			uv_early_read_mmr(UV1H_LB_TARGET_PHYSICAL_APIC_ID_MASK);
		uv_apicid_hibits =
			apicid_mask.s1.bit_enables & UV_APICID_HIBIT_MASK;
	}
}

static int __init uv_acpi_madt_oem_check(char *oem_id, char *oem_table_id)
{
	int pnodeid, is_uv1, is_uv2;

	is_uv1 = !strcmp(oem_id, "SGI");
	is_uv2 = !strcmp(oem_id, "SGI2");
	if (is_uv1 || is_uv2) {
		uv_hub_info->hub_revision =
			is_uv1 ? UV1_HUB_REVISION_BASE : UV2_HUB_REVISION_BASE;
		pnodeid = early_get_pnodeid();
		early_get_apic_pnode_shift();
		x86_platform.is_untracked_pat_range =  uv_is_untracked_pat_range;
		x86_platform.nmi_init = uv_nmi_init;
		if (!strcmp(oem_table_id, "UVL"))
			uv_system_type = UV_LEGACY_APIC;
		else if (!strcmp(oem_table_id, "UVX"))
			uv_system_type = UV_X2APIC;
		else if (!strcmp(oem_table_id, "UVH")) {
			__this_cpu_write(x2apic_extra_bits,
				pnodeid << uvh_apicid.s.pnode_shift);
			uv_system_type = UV_NON_UNIQUE_APIC;
			uv_set_apicid_hibit();
			return 1;
		}
	}
	return 0;
}

enum uv_system_type get_uv_system_type(void)
{
	return uv_system_type;
}

int is_uv_system(void)
{
	return uv_system_type != UV_NONE;
}
EXPORT_SYMBOL_GPL(is_uv_system);

DEFINE_PER_CPU(struct uv_hub_info_s, __uv_hub_info);
EXPORT_PER_CPU_SYMBOL_GPL(__uv_hub_info);

struct uv_blade_info *uv_blade_info;
EXPORT_SYMBOL_GPL(uv_blade_info);

short *uv_node_to_blade;
EXPORT_SYMBOL_GPL(uv_node_to_blade);

short *uv_cpu_to_blade;
EXPORT_SYMBOL_GPL(uv_cpu_to_blade);

short uv_possible_blades;
EXPORT_SYMBOL_GPL(uv_possible_blades);

unsigned long sn_rtc_cycles_per_second;
EXPORT_SYMBOL(sn_rtc_cycles_per_second);

static const struct cpumask *uv_target_cpus(void)
{
	return cpu_online_mask;
}

static void uv_vector_allocation_domain(int cpu, struct cpumask *retmask)
{
	cpumask_clear(retmask);
	cpumask_set_cpu(cpu, retmask);
}

static int __cpuinit uv_wakeup_secondary(int phys_apicid, unsigned long start_rip)
{
#ifdef CONFIG_SMP
	unsigned long val;
	int pnode;

	pnode = uv_apicid_to_pnode(phys_apicid);
	phys_apicid |= uv_apicid_hibits;
	val = (1UL << UVH_IPI_INT_SEND_SHFT) |
	    (phys_apicid << UVH_IPI_INT_APIC_ID_SHFT) |
	    ((start_rip << UVH_IPI_INT_VECTOR_SHFT) >> 12) |
	    APIC_DM_INIT;
	uv_write_global_mmr64(pnode, UVH_IPI_INT, val);

	val = (1UL << UVH_IPI_INT_SEND_SHFT) |
	    (phys_apicid << UVH_IPI_INT_APIC_ID_SHFT) |
	    ((start_rip << UVH_IPI_INT_VECTOR_SHFT) >> 12) |
	    APIC_DM_STARTUP;
	uv_write_global_mmr64(pnode, UVH_IPI_INT, val);

	atomic_set(&init_deasserted, 1);
#endif
	return 0;
}

static void uv_send_IPI_one(int cpu, int vector)
{
	unsigned long apicid;
	int pnode;

	apicid = per_cpu(x86_cpu_to_apicid, cpu);
	pnode = uv_apicid_to_pnode(apicid);
	uv_hub_send_ipi(pnode, apicid, vector);
}

static void uv_send_IPI_mask(const struct cpumask *mask, int vector)
{
	unsigned int cpu;

	for_each_cpu(cpu, mask)
		uv_send_IPI_one(cpu, vector);
}

static void uv_send_IPI_mask_allbutself(const struct cpumask *mask, int vector)
{
	unsigned int this_cpu = smp_processor_id();
	unsigned int cpu;

	for_each_cpu(cpu, mask) {
		if (cpu != this_cpu)
			uv_send_IPI_one(cpu, vector);
	}
}

static void uv_send_IPI_allbutself(int vector)
{
	unsigned int this_cpu = smp_processor_id();
	unsigned int cpu;

	for_each_online_cpu(cpu) {
		if (cpu != this_cpu)
			uv_send_IPI_one(cpu, vector);
	}
}

static void uv_send_IPI_all(int vector)
{
	uv_send_IPI_mask(cpu_online_mask, vector);
}

static int uv_apic_id_registered(void)
{
	return 1;
}

static void uv_init_apic_ldr(void)
{
}

static unsigned int uv_cpu_mask_to_apicid(const struct cpumask *cpumask)
{
	/*
	 * We're using fixed IRQ delivery, can only return one phys APIC ID.
	 * May as well be the first.
	 */
	int cpu = cpumask_first(cpumask);

	if ((unsigned)cpu < nr_cpu_ids)
		return per_cpu(x86_cpu_to_apicid, cpu) | uv_apicid_hibits;
	else
		return BAD_APICID;
}

static unsigned int
uv_cpu_mask_to_apicid_and(const struct cpumask *cpumask,
			  const struct cpumask *andmask)
{
	int cpu;

	/*
	 * We're using fixed IRQ delivery, can only return one phys APIC ID.
	 * May as well be the first.
	 */
	for_each_cpu_and(cpu, cpumask, andmask) {
		if (cpumask_test_cpu(cpu, cpu_online_mask))
			break;
	}
	return per_cpu(x86_cpu_to_apicid, cpu) | uv_apicid_hibits;
}

static unsigned int x2apic_get_apic_id(unsigned long x)
{
	unsigned int id;

	WARN_ON(preemptible() && num_online_cpus() > 1);
	id = x | __this_cpu_read(x2apic_extra_bits);

	return id;
}

static unsigned long set_apic_id(unsigned int id)
{
	unsigned long x;

	/* maskout x2apic_extra_bits ? */
	x = id;
	return x;
}

static unsigned int uv_read_apic_id(void)
{

	return x2apic_get_apic_id(apic_read(APIC_ID));
}

static int uv_phys_pkg_id(int initial_apicid, int index_msb)
{
	return uv_read_apic_id() >> index_msb;
}

static void uv_send_IPI_self(int vector)
{
	apic_write(APIC_SELF_IPI, vector);
}

static int uv_probe(void)
{
	return apic == &apic_x2apic_uv_x;
}

static struct apic __refdata apic_x2apic_uv_x = {

	.name				= "UV large system",
	.probe				= uv_probe,
	.acpi_madt_oem_check		= uv_acpi_madt_oem_check,
	.apic_id_registered		= uv_apic_id_registered,

	.irq_delivery_mode		= dest_Fixed,
	.irq_dest_mode			= 0, /* physical */

	.target_cpus			= uv_target_cpus,
	.disable_esr			= 0,
	.dest_logical			= APIC_DEST_LOGICAL,
	.check_apicid_used		= NULL,
	.check_apicid_present		= NULL,

	.vector_allocation_domain	= uv_vector_allocation_domain,
	.init_apic_ldr			= uv_init_apic_ldr,

	.ioapic_phys_id_map		= NULL,
	.setup_apic_routing		= NULL,
	.multi_timer_check		= NULL,
	.cpu_present_to_apicid		= default_cpu_present_to_apicid,
	.apicid_to_cpu_present		= NULL,
	.setup_portio_remap		= NULL,
	.check_phys_apicid_present	= default_check_phys_apicid_present,
	.enable_apic_mode		= NULL,
	.phys_pkg_id			= uv_phys_pkg_id,
	.mps_oem_check			= NULL,

	.get_apic_id			= x2apic_get_apic_id,
	.set_apic_id			= set_apic_id,
	.apic_id_mask			= 0xFFFFFFFFu,

	.cpu_mask_to_apicid		= uv_cpu_mask_to_apicid,
	.cpu_mask_to_apicid_and		= uv_cpu_mask_to_apicid_and,

	.send_IPI_mask			= uv_send_IPI_mask,
	.send_IPI_mask_allbutself	= uv_send_IPI_mask_allbutself,
	.send_IPI_allbutself		= uv_send_IPI_allbutself,
	.send_IPI_all			= uv_send_IPI_all,
	.send_IPI_self			= uv_send_IPI_self,

	.wakeup_secondary_cpu		= uv_wakeup_secondary,
	.trampoline_phys_low		= DEFAULT_TRAMPOLINE_PHYS_LOW,
	.trampoline_phys_high		= DEFAULT_TRAMPOLINE_PHYS_HIGH,
	.wait_for_init_deassert		= NULL,
	.smp_callin_clear_local_apic	= NULL,
	.inquire_remote_apic		= NULL,

	.read				= native_apic_msr_read,
	.write				= native_apic_msr_write,
	.icr_read			= native_x2apic_icr_read,
	.icr_write			= native_x2apic_icr_write,
	.wait_icr_idle			= native_x2apic_wait_icr_idle,
	.safe_wait_icr_idle		= native_safe_x2apic_wait_icr_idle,
};

static __cpuinit void set_x2apic_extra_bits(int pnode)
{
	__this_cpu_write(x2apic_extra_bits, pnode << uvh_apicid.s.pnode_shift);
}

/*
 * Called on boot cpu.
 */
static __init int boot_pnode_to_blade(int pnode)
{
	int blade;

	for (blade = 0; blade < uv_num_possible_blades(); blade++)
		if (pnode == uv_blade_info[blade].pnode)
			return blade;
	BUG();
}

struct redir_addr {
	unsigned long redirect;
	unsigned long alias;
};

#define DEST_SHIFT UVH_RH_GAM_ALIAS210_REDIRECT_CONFIG_0_MMR_DEST_BASE_SHFT

static __initdata struct redir_addr redir_addrs[] = {
	{UVH_RH_GAM_ALIAS210_REDIRECT_CONFIG_0_MMR, UVH_RH_GAM_ALIAS210_OVERLAY_CONFIG_0_MMR},
	{UVH_RH_GAM_ALIAS210_REDIRECT_CONFIG_1_MMR, UVH_RH_GAM_ALIAS210_OVERLAY_CONFIG_1_MMR},
	{UVH_RH_GAM_ALIAS210_REDIRECT_CONFIG_2_MMR, UVH_RH_GAM_ALIAS210_OVERLAY_CONFIG_2_MMR},
};

static __init void get_lowmem_redirect(unsigned long *base, unsigned long *size)
{
	union uvh_rh_gam_alias210_overlay_config_2_mmr_u alias;
	union uvh_rh_gam_alias210_redirect_config_2_mmr_u redirect;
	int i;

	for (i = 0; i < ARRAY_SIZE(redir_addrs); i++) {
		alias.v = uv_read_local_mmr(redir_addrs[i].alias);
		if (alias.s.enable && alias.s.base == 0) {
			*size = (1UL << alias.s.m_alias);
			redirect.v = uv_read_local_mmr(redir_addrs[i].redirect);
			*base = (unsigned long)redirect.s.dest_base << DEST_SHIFT;
			return;
		}
	}
	*base = *size = 0;
}

enum map_type {map_wb, map_uc};

static __init void map_high(char *id, unsigned long base, int pshift,
			int bshift, int max_pnode, enum map_type map_type)
{
	unsigned long bytes, paddr;

	paddr = base << pshift;
	bytes = (1UL << bshift) * (max_pnode + 1);
	printk(KERN_INFO "UV: Map %s_HI 0x%lx - 0x%lx\n", id, paddr,
						paddr + bytes);
	if (map_type == map_uc)
		init_extra_mapping_uc(paddr, bytes);
	else
		init_extra_mapping_wb(paddr, bytes);

}
static __init void map_gru_high(int max_pnode)
{
	union uvh_rh_gam_gru_overlay_config_mmr_u gru;
	int shift = UVH_RH_GAM_GRU_OVERLAY_CONFIG_MMR_BASE_SHFT;

	gru.v = uv_read_local_mmr(UVH_RH_GAM_GRU_OVERLAY_CONFIG_MMR);
	if (gru.s.enable) {
		map_high("GRU", gru.s.base, shift, shift, max_pnode, map_wb);
		gru_start_paddr = ((u64)gru.s.base << shift);
		gru_end_paddr = gru_start_paddr + (1UL << shift) * (max_pnode + 1);

	}
}

static __init void map_mmr_high(int max_pnode)
{
	union uvh_rh_gam_mmr_overlay_config_mmr_u mmr;
	int shift = UVH_RH_GAM_MMR_OVERLAY_CONFIG_MMR_BASE_SHFT;

	mmr.v = uv_read_local_mmr(UVH_RH_GAM_MMR_OVERLAY_CONFIG_MMR);
	if (mmr.s.enable)
		map_high("MMR", mmr.s.base, shift, shift, max_pnode, map_uc);
}

static __init void map_mmioh_high(int max_pnode)
{
	union uvh_rh_gam_mmioh_overlay_config_mmr_u mmioh;
	int shift;

	mmioh.v = uv_read_local_mmr(UVH_RH_GAM_MMIOH_OVERLAY_CONFIG_MMR);
	if (is_uv1_hub() && mmioh.s1.enable) {
		shift = UV1H_RH_GAM_MMIOH_OVERLAY_CONFIG_MMR_BASE_SHFT;
		map_high("MMIOH", mmioh.s1.base, shift, mmioh.s1.m_io,
			max_pnode, map_uc);
	}
	if (is_uv2_hub() && mmioh.s2.enable) {
		shift = UV2H_RH_GAM_MMIOH_OVERLAY_CONFIG_MMR_BASE_SHFT;
		map_high("MMIOH", mmioh.s2.base, shift, mmioh.s2.m_io,
			max_pnode, map_uc);
	}
}

static __init void map_low_mmrs(void)
{
	init_extra_mapping_uc(UV_GLOBAL_MMR32_BASE, UV_GLOBAL_MMR32_SIZE);
	init_extra_mapping_uc(UV_LOCAL_MMR_BASE, UV_LOCAL_MMR_SIZE);
}

static __init void uv_rtc_init(void)
{
	long status;
	u64 ticks_per_sec;

	status = uv_bios_freq_base(BIOS_FREQ_BASE_REALTIME_CLOCK,
					&ticks_per_sec);
	if (status != BIOS_STATUS_SUCCESS || ticks_per_sec < 100000) {
		printk(KERN_WARNING
			"unable to determine platform RTC clock frequency, "
			"guessing.\n");
		/* BIOS gives wrong value for clock freq. so guess */
		sn_rtc_cycles_per_second = 1000000000000UL / 30000UL;
	} else
		sn_rtc_cycles_per_second = ticks_per_sec;
}

/*
 * percpu heartbeat timer
 */
static void uv_heartbeat(unsigned long ignored)
{
	struct timer_list *timer = &uv_hub_info->scir.timer;
	unsigned char bits = uv_hub_info->scir.state;

	/* flip heartbeat bit */
	bits ^= SCIR_CPU_HEARTBEAT;

	/* is this cpu idle? */
	if (idle_cpu(raw_smp_processor_id()))
		bits &= ~SCIR_CPU_ACTIVITY;
	else
		bits |= SCIR_CPU_ACTIVITY;

	/* update system controller interface reg */
	uv_set_scir_bits(bits);

	/* enable next timer period */
	mod_timer_pinned(timer, jiffies + SCIR_CPU_HB_INTERVAL);
}

static void __cpuinit uv_heartbeat_enable(int cpu)
{
	while (!uv_cpu_hub_info(cpu)->scir.enabled) {
		struct timer_list *timer = &uv_cpu_hub_info(cpu)->scir.timer;

		uv_set_cpu_scir_bits(cpu, SCIR_CPU_HEARTBEAT|SCIR_CPU_ACTIVITY);
		setup_timer(timer, uv_heartbeat, cpu);
		timer->expires = jiffies + SCIR_CPU_HB_INTERVAL;
		add_timer_on(timer, cpu);
		uv_cpu_hub_info(cpu)->scir.enabled = 1;

		/* also ensure that boot cpu is enabled */
		cpu = 0;
	}
}

#ifdef CONFIG_HOTPLUG_CPU
static void __cpuinit uv_heartbeat_disable(int cpu)
{
	if (uv_cpu_hub_info(cpu)->scir.enabled) {
		uv_cpu_hub_info(cpu)->scir.enabled = 0;
		del_timer(&uv_cpu_hub_info(cpu)->scir.timer);
	}
	uv_set_cpu_scir_bits(cpu, 0xff);
}

/*
 * cpu hotplug notifier
 */
static __cpuinit int uv_scir_cpu_notify(struct notifier_block *self,
				       unsigned long action, void *hcpu)
{
	long cpu = (long)hcpu;

	switch (action) {
	case CPU_ONLINE:
		uv_heartbeat_enable(cpu);
		break;
	case CPU_DOWN_PREPARE:
		uv_heartbeat_disable(cpu);
		break;
	default:
		break;
	}
	return NOTIFY_OK;
}

static __init void uv_scir_register_cpu_notifier(void)
{
	hotcpu_notifier(uv_scir_cpu_notify, 0);
}

#else /* !CONFIG_HOTPLUG_CPU */

static __init void uv_scir_register_cpu_notifier(void)
{
}

static __init int uv_init_heartbeat(void)
{
	int cpu;

	if (is_uv_system())
		for_each_online_cpu(cpu)
			uv_heartbeat_enable(cpu);
	return 0;
}

late_initcall(uv_init_heartbeat);

#endif /* !CONFIG_HOTPLUG_CPU */

/* Direct Legacy VGA I/O traffic to designated IOH */
int uv_set_vga_state(struct pci_dev *pdev, bool decode,
		      unsigned int command_bits, bool change_bridge)
{
	int domain, bus, rc;

	PR_DEVEL("devfn %x decode %d cmd %x chg_brdg %d\n",
			pdev->devfn, decode, command_bits, change_bridge);

	if (!change_bridge)
		return 0;

	if ((command_bits & PCI_COMMAND_IO) == 0)
		return 0;

	domain = pci_domain_nr(pdev->bus);
	bus = pdev->bus->number;

	rc = uv_bios_set_legacy_vga_target(decode, domain, bus);
	PR_DEVEL("vga decode %d %x:%x, rc: %d\n", decode, domain, bus, rc);

	return rc;
}

/*
 * Called on each cpu to initialize the per_cpu UV data area.
 * FIXME: hotplug not supported yet
 */
void __cpuinit uv_cpu_init(void)
{
	/* CPU 0 initilization will be done via uv_system_init. */
	if (!uv_blade_info)
		return;

	uv_blade_info[uv_numa_blade_id()].nr_online_cpus++;

	if (get_uv_system_type() == UV_NON_UNIQUE_APIC)
		set_x2apic_extra_bits(uv_hub_info->pnode);
}

static DEFINE_PER_CPU(unsigned long, cpu_nmi_count);

/*
 * When an NMI from the BMC is received:
 * 	- call KDB if active
 * 	- print a stack trace if kdb is not active.
 */
int uv_handle_nmi(struct notifier_block *self, unsigned long reason, void *data)
{
 	struct die_args *args = data;
 	struct pt_regs *regs = args->regs;
 	static int controlling_cpu = -1;
	static int in_uv_nmi = -1;
	static atomic_t nr_nmi_cpus;
	int bid, handled = 0;

	if (reason != DIE_NMIUNKNOWN && reason != DIE_NMI)
		return NOTIFY_OK;

	if (in_crash_kexec)
		/* do nothing if entering the crash kernel */
		return NOTIFY_OK;

	/* note which NMI this one is */
	percpu_inc(cpu_nmi_count);

	/*
	 * Each blade has an MMR that indicates when an NMI has been sent
	 * to cpus on the blade. If an NMI is detected, atomically
	 * clear the MMR and update a per-blade NMI count used to
	 * cause each cpu on the blade to notice a new NMI.
	 *
	 * We optimize access to the MMR as the read operation is expensive
	 * and only the first CPU to enter this function needs to read the
	 * register and set a flag indicating we are indeed servicing an
	 * external BMC NMI.
	 *
	 * Once it's determined whether or not this is a real NMI, the last
	 * responding CPU clears the flag for the next NMI.
	 */
	if (in_uv_nmi < 0) {
		spin_lock(&uv_nmi_reason_lock);
		if (in_uv_nmi < 0) {
			int nc = num_online_cpus();
			atomic_set(&nr_nmi_cpus, nc);
			in_uv_nmi = check_nmi_mmr();
		}
		spin_unlock(&uv_nmi_reason_lock);
	}

	if (likely(in_uv_nmi == 0)) {
		if (atomic_sub_and_test(1, &nr_nmi_cpus) == 0)
			in_uv_nmi = -1;
		return NOTIFY_OK;
	}

	/* If we are here, we are processing a real BMC NMI */
#ifdef CONFIG_KDB
	if (kdb_on) {
		spin_lock(&uv_nmi_lock);
		if (controlling_cpu == -1) {
			controlling_cpu = smp_processor_id();
			spin_unlock(&uv_nmi_lock);
			(void)kdb(LKDB_REASON_NMI, reason, regs);
			controlling_cpu = -1;
		} else {
			spin_unlock(&uv_nmi_lock);
			(void)kdb(LKDB_REASON_ENTER_SLAVE, reason, regs);
			while (controlling_cpu != -1)
				cpu_relax();
		}
		handled = 1;
 	}
#endif

	/* Only one cpu per blade needs to clear the MMR BMC NMI flag */
	bid = uv_numa_blade_id();
	if (uv_blade_info[bid].nmi_count < __get_cpu_var(cpu_nmi_count)) {
		spin_lock(&uv_blade_info[bid].nmi_lock);
		if (uv_blade_info[bid].nmi_count < __get_cpu_var(cpu_nmi_count)) {
			uv_blade_info[bid].nmi_count = __get_cpu_var(cpu_nmi_count);
			clear_nmi_mmr();
		}
		spin_unlock(&uv_blade_info[bid].nmi_lock);
	}

	/* If not handled by KDB, then print process trace on each cpu */
	if (!handled) {
		int saved_console_loglevel = console_loglevel;

		/*
		 * Use a lock so only one cpu prints at a time.
		 * This prevents intermixed output.  We can reuse the
		 * uv_nmi_lock since if KDB was called, then all the
		 * CPUs have exited KDB, and if it was not called,
		 * then the lock was not used.
		 */
		spin_lock(&uv_nmi_lock);
		pr_err("== UV NMI process trace NMI %lu: ==\n",
						__get_cpu_var(cpu_nmi_count));
		regs = args->regs;
		console_loglevel = 6;
		show_regs(regs);
		console_loglevel = saved_console_loglevel;
		spin_unlock(&uv_nmi_lock);
	}

	/* last cpu resets the "in nmi" flag */
	if (atomic_sub_and_test(1, &nr_nmi_cpus) == 0)
		in_uv_nmi = -1;

	return NOTIFY_STOP;
}

static struct notifier_block uv_dump_stack_nmi_nb = {
	.notifier_call	= uv_handle_nmi,
	.priority = NMI_LOCAL_LOW_PRIOR - 1,
};

void uv_register_nmi_notifier(void)
{
	if (register_die_notifier(&uv_dump_stack_nmi_nb))
		printk(KERN_WARNING "UV NMI handler failed to register\n");
}

void uv_nmi_init(void)
{
	unsigned int value;

	/*
	 * Unmask NMI on all cpus
	 */
	value = apic_read(APIC_LVT1) | APIC_DM_NMI;
	value &= ~APIC_LVT_MASKED;
	apic_write(APIC_LVT1, value);
}

void __init uv_system_init(void)
{
	union uvh_rh_gam_config_mmr_u  m_n_config;
	union uvh_rh_gam_mmioh_overlay_config_mmr_u mmioh;
	union uvh_node_id_u node_id;
	unsigned long gnode_upper, lowmem_redir_base, lowmem_redir_size;
	int bytes, nid, cpu, lcpu, pnode, blade, i, j, m_val, n_val, n_io;
	int gnode_extra, max_pnode = 0;
	unsigned long mmr_base, present, paddr;
	unsigned short pnode_mask, pnode_io_mask;

	printk(KERN_INFO "UV: Found %s hub\n", is_uv1_hub() ? "UV1" : "UV2");
	map_low_mmrs();

	m_n_config.v = uv_read_local_mmr(UVH_RH_GAM_CONFIG_MMR );
	m_val = m_n_config.s.m_skt;
	n_val = m_n_config.s.n_skt;
	mmioh.v = uv_read_local_mmr(UVH_RH_GAM_MMIOH_OVERLAY_CONFIG_MMR);
	n_io = is_uv1_hub() ? mmioh.s1.n_io : mmioh.s2.n_io;
	mmr_base =
	    uv_read_local_mmr(UVH_RH_GAM_MMR_OVERLAY_CONFIG_MMR) &
	    ~UV_MMR_ENABLE;
	pnode_mask = (1 << n_val) - 1;
	pnode_io_mask = (1 << n_io) - 1;

	node_id.v = uv_read_local_mmr(UVH_NODE_ID);
	gnode_extra = (node_id.s.node_id & ~((1 << n_val) - 1)) >> 1;
	gnode_upper = ((unsigned long)gnode_extra  << m_val);
	printk(KERN_INFO "UV: N %d, M %d, N_IO: %d, gnode_upper 0x%lx, gnode_extra 0x%x, pnode_mask 0x%x, pnode_io_mask 0x%x\n",
			n_val, m_val, n_io, gnode_upper, gnode_extra, pnode_mask, pnode_io_mask);

	printk(KERN_DEBUG "UV: global MMR base 0x%lx\n", mmr_base);

	for(i = 0; i < UVH_NODE_PRESENT_TABLE_DEPTH; i++)
		uv_possible_blades +=
		  hweight64(uv_read_local_mmr( UVH_NODE_PRESENT_TABLE + i * 8));

	/* uv_num_possible_blades() is really the hub count */
	printk(KERN_INFO "UV: Found %d blades, %d hubs\n",
			is_uv1_hub() ? uv_num_possible_blades() :
<<<<<<< HEAD
				(uv_num_possible_blades() + 1) / 2,
=======
			(uv_num_possible_blades() + 1) / 2,
>>>>>>> 235eae6e
			uv_num_possible_blades());

	bytes = sizeof(struct uv_blade_info) * uv_num_possible_blades();
	uv_blade_info = kzalloc(bytes, GFP_KERNEL);
	BUG_ON(!uv_blade_info);

	for (blade = 0; blade < uv_num_possible_blades(); blade++)
		uv_blade_info[blade].memory_nid = -1;

	get_lowmem_redirect(&lowmem_redir_base, &lowmem_redir_size);

	bytes = sizeof(uv_node_to_blade[0]) * num_possible_nodes();
	uv_node_to_blade = kmalloc(bytes, GFP_KERNEL);
	BUG_ON(!uv_node_to_blade);
	memset(uv_node_to_blade, 255, bytes);

	bytes = sizeof(uv_cpu_to_blade[0]) * num_possible_cpus();
	uv_cpu_to_blade = kmalloc(bytes, GFP_KERNEL);
	BUG_ON(!uv_cpu_to_blade);
	memset(uv_cpu_to_blade, 255, bytes);

	blade = 0;
	for (i = 0; i < UVH_NODE_PRESENT_TABLE_DEPTH; i++) {
		present = uv_read_local_mmr(UVH_NODE_PRESENT_TABLE + i * 8);
		for (j = 0; j < 64; j++) {
			if (!test_bit(j, &present))
				continue;
			pnode = (i * 64 + j) & pnode_mask;
			uv_blade_info[blade].pnode = pnode;
			uv_blade_info[blade].nr_possible_cpus = 0;
			uv_blade_info[blade].nr_online_cpus = 0;
			spin_lock_init(&uv_blade_info[blade].nmi_lock);
			max_pnode = max(pnode, max_pnode);
			blade++;
		}
	}

	uv_bios_init();
	uv_bios_get_sn_info(0, &uv_type, &sn_partition_id, &sn_coherency_id,
			    &sn_region_size, &system_serial_number);
	uv_rtc_init();

	for_each_present_cpu(cpu) {
		int apicid = per_cpu(x86_cpu_to_apicid, cpu);

		nid = cpu_to_node(cpu);
		/*
		 * apic_pnode_shift must be set before calling uv_apicid_to_pnode();
		 */
		uv_cpu_hub_info(cpu)->pnode_mask = pnode_mask;
		uv_cpu_hub_info(cpu)->apic_pnode_shift = uvh_apicid.s.pnode_shift;
		uv_cpu_hub_info(cpu)->hub_revision = uv_hub_info->hub_revision;

		uv_cpu_hub_info(cpu)->m_shift = 64 - m_val;
		uv_cpu_hub_info(cpu)->n_lshift = is_uv2_1_hub() ?
				(m_val == 40 ? 40 : 39) : m_val;

		pnode = uv_apicid_to_pnode(apicid);
		blade = boot_pnode_to_blade(pnode);
		lcpu = uv_blade_info[blade].nr_possible_cpus;
		uv_blade_info[blade].nr_possible_cpus++;

		/* Any node on the blade, else will contain -1. */
		uv_blade_info[blade].memory_nid = nid;

		uv_cpu_hub_info(cpu)->lowmem_remap_base = lowmem_redir_base;
		uv_cpu_hub_info(cpu)->lowmem_remap_top = lowmem_redir_size;
		uv_cpu_hub_info(cpu)->m_val = m_val;
		uv_cpu_hub_info(cpu)->n_val = n_val;
		uv_cpu_hub_info(cpu)->numa_blade_id = blade;
		uv_cpu_hub_info(cpu)->blade_processor_id = lcpu;
		uv_cpu_hub_info(cpu)->pnode = pnode;
		uv_cpu_hub_info(cpu)->gpa_mask = (1UL << (m_val + n_val)) - 1;
		uv_cpu_hub_info(cpu)->gnode_upper = gnode_upper;
		uv_cpu_hub_info(cpu)->gnode_extra = gnode_extra;
		uv_cpu_hub_info(cpu)->global_mmr_base = mmr_base;
		uv_cpu_hub_info(cpu)->coherency_domain_number = sn_coherency_id;
		uv_cpu_hub_info(cpu)->scir.offset = uv_scir_offset(apicid);
		uv_node_to_blade[nid] = blade;
		uv_cpu_to_blade[cpu] = blade;
	}

	/* Add blade/pnode info for nodes without cpus */
	for_each_online_node(nid) {
		if (uv_node_to_blade[nid] >= 0)
			continue;
		paddr = node_start_pfn(nid) << PAGE_SHIFT;
		pnode = uv_gpa_to_pnode(uv_soc_phys_ram_to_gpa(paddr));
		blade = boot_pnode_to_blade(pnode);
		uv_node_to_blade[nid] = blade;
	}

	map_gru_high(max_pnode);
	map_mmr_high(max_pnode);
	map_mmioh_high(max_pnode & pnode_io_mask);

	uv_cpu_init();
	uv_scir_register_cpu_notifier();
	uv_register_nmi_notifier();
	proc_mkdir("sgi_uv", NULL);

	/* register Legacy VGA I/O redirection handler */
	pci_register_set_vga_state(uv_set_vga_state);

	/*
	 * For a kdump kernel the reset must be BOOT_ACPI, not BOOT_EFI, as
	 * EFI is not enabled in the kdump kernel.
	 */
	if (is_kdump_kernel())
		reboot_type = BOOT_ACPI;
}

apic_driver(apic_x2apic_uv_x);<|MERGE_RESOLUTION|>--- conflicted
+++ resolved
@@ -861,11 +861,7 @@
 	/* uv_num_possible_blades() is really the hub count */
 	printk(KERN_INFO "UV: Found %d blades, %d hubs\n",
 			is_uv1_hub() ? uv_num_possible_blades() :
-<<<<<<< HEAD
-				(uv_num_possible_blades() + 1) / 2,
-=======
 			(uv_num_possible_blades() + 1) / 2,
->>>>>>> 235eae6e
 			uv_num_possible_blades());
 
 	bytes = sizeof(struct uv_blade_info) * uv_num_possible_blades();
