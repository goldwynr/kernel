/*
 *  NMI watchdog support on APIC systems
 *
 *  Started by Ingo Molnar <mingo@redhat.com>
 *
 *  Fixes:
 *  Mikael Pettersson	: AMD K7 support for local APIC NMI watchdog.
 *  Mikael Pettersson	: Power Management for local APIC NMI watchdog.
 *  Mikael Pettersson	: Pentium 4 support for local APIC NMI watchdog.
 *  Pavel Machek and
 *  Mikael Pettersson	: PM converted to driver model. Disable/enable API.
 */

#include <asm/apic.h>

#include <linux/nmi.h>
#include <linux/mm.h>
#include <linux/delay.h>
#include <linux/interrupt.h>
#include <linux/module.h>
#include <linux/sysdev.h>
#include <linux/sysctl.h>
#include <linux/percpu.h>
#include <linux/kprobes.h>
#include <linux/cpumask.h>
#include <linux/kernel_stat.h>
#include <linux/kdebug.h>
#include <linux/smp.h>

#ifdef ARCH_HAS_NMI_WATCHDOG
#include <asm/i8259.h>
#else
#include <asm/nmi.h>
#endif
#include <asm/io_apic.h>
#include <asm/proto.h>
#include <asm/timer.h>

#include <asm/mce.h>

#include <asm/mach_traps.h>

int unknown_nmi_panic;

#ifdef ARCH_HAS_NMI_WATCHDOG

int nmi_watchdog_enabled;

static cpumask_t backtrace_mask __read_mostly;

/* nmi_active:
 * >0: the lapic NMI watchdog is active, but can be disabled
 * <0: the lapic NMI watchdog has not been set up, and cannot
 *     be enabled
 *  0: the lapic NMI watchdog is disabled, but can be enabled
 */
atomic_t nmi_active = ATOMIC_INIT(0);		/* oprofile uses this */
EXPORT_SYMBOL(nmi_active);

unsigned int nmi_watchdog = NMI_NONE;
EXPORT_SYMBOL(nmi_watchdog);

static int panic_on_timeout;

static unsigned int nmi_hz = HZ;
static DEFINE_PER_CPU(short, wd_enabled);
static int endflag __initdata;

static inline unsigned int get_nmi_count(int cpu)
{
	return per_cpu(irq_stat, cpu).__nmi_count;
}

static inline int mce_in_progress(void)
{
#if defined(CONFIG_X86_MCE)
	return atomic_read(&mce_entry) > 0;
#endif
	return 0;
}

/*
 * Take the local apic timer and PIT/HPET into account. We don't
 * know which one is active, when we have highres/dyntick on
 */
static inline unsigned int get_timer_irqs(int cpu)
{
	return per_cpu(irq_stat, cpu).apic_timer_irqs +
		per_cpu(irq_stat, cpu).irq0_irqs;
}

#ifdef CONFIG_SMP
/*
 * The performance counters used by NMI_LOCAL_APIC don't trigger when
 * the CPU is idle. To make sure the NMI watchdog really ticks on all
 * CPUs during the test make them busy.
 */
static __init void nmi_cpu_busy(void *data)
{
	local_irq_enable_in_hardirq();
	/*
	 * Intentionally don't use cpu_relax here. This is
	 * to make sure that the performance counter really ticks,
	 * even if there is a simulator or similar that catches the
	 * pause instruction. On a real HT machine this is fine because
	 * all other CPUs are busy with "useless" delay loops and don't
	 * care if they get somewhat less cycles.
	 */
	while (endflag == 0)
		mb();
}
#endif

static void report_broken_nmi(int cpu, unsigned int *prev_nmi_count)
{
	printk(KERN_CONT "\n");

	printk(KERN_WARNING
		"WARNING: CPU#%d: NMI appears to be stuck (%d->%d)!\n",
			cpu, prev_nmi_count[cpu], get_nmi_count(cpu));

	printk(KERN_WARNING
		"Please report this to bugzilla.kernel.org,\n");
	printk(KERN_WARNING
		"and attach the output of the 'dmesg' command.\n");

	per_cpu(wd_enabled, cpu) = 0;
	atomic_dec(&nmi_active);
}

static void __acpi_nmi_disable(void *__unused)
{
	apic_write(APIC_LVT0, APIC_DM_NMI | APIC_LVT_MASKED);
}

int __init check_nmi_watchdog(void)
{
	unsigned int *prev_nmi_count;
	int cpu;

	if (!nmi_watchdog_active() || !atomic_read(&nmi_active))
		return 0;

	prev_nmi_count = kmalloc(nr_cpu_ids * sizeof(int), GFP_KERNEL);
	if (!prev_nmi_count)
		goto error;

	printk(KERN_INFO "Testing NMI watchdog ... ");

#ifdef CONFIG_SMP
	if (nmi_watchdog == NMI_LOCAL_APIC)
		smp_call_function(nmi_cpu_busy, (void *)&endflag, 0);
#endif

	for_each_possible_cpu(cpu)
		prev_nmi_count[cpu] = get_nmi_count(cpu);
	local_irq_enable();
	mdelay((20 * 1000) / nmi_hz); /* wait 20 ticks */

	for_each_online_cpu(cpu) {
		if (!per_cpu(wd_enabled, cpu))
			continue;
		if (get_nmi_count(cpu) - prev_nmi_count[cpu] <= 5)
			report_broken_nmi(cpu, prev_nmi_count);
	}
	endflag = 1;
	if (!atomic_read(&nmi_active)) {
		kfree(prev_nmi_count);
		atomic_set(&nmi_active, -1);
		goto error;
	}
	printk("OK.\n");

	/*
	 * now that we know it works we can reduce NMI frequency to
	 * something more reasonable; makes a difference in some configs
	 */
	if (nmi_watchdog == NMI_LOCAL_APIC)
		nmi_hz = lapic_adjust_nmi_hz(1);

	kfree(prev_nmi_count);
	return 0;
error:
	if (nmi_watchdog == NMI_IO_APIC) {
		if (!timer_through_8259)
			disable_8259A_irq(0);
		on_each_cpu(__acpi_nmi_disable, NULL, 1);
	}

#ifdef CONFIG_X86_32
	timer_ack = 0;
#endif
	return -1;
}

static int __init setup_nmi_watchdog(char *str)
{
	unsigned int nmi;

	if (!strncmp(str, "panic", 5)) {
		panic_on_timeout = 1;
		str = strchr(str, ',');
		if (!str)
			return 1;
		++str;
	}

	if (!strncmp(str, "lapic", 5))
		nmi_watchdog = NMI_LOCAL_APIC;
	else if (!strncmp(str, "ioapic", 6))
		nmi_watchdog = NMI_IO_APIC;
	else {
		get_option(&str, &nmi);
		if (nmi >= NMI_INVALID)
			return 0;
		nmi_watchdog = nmi;
	}

	return 1;
}
__setup("nmi_watchdog=", setup_nmi_watchdog);

/*
 * Suspend/resume support
 */
#ifdef CONFIG_PM

static int nmi_pm_active; /* nmi_active before suspend */

static int lapic_nmi_suspend(struct sys_device *dev, pm_message_t state)
{
	/* only CPU0 goes here, other CPUs should be offline */
	nmi_pm_active = atomic_read(&nmi_active);
	stop_apic_nmi_watchdog(NULL);
	BUG_ON(atomic_read(&nmi_active) != 0);
	return 0;
}

static int lapic_nmi_resume(struct sys_device *dev)
{
	/* only CPU0 goes here, other CPUs should be offline */
	if (nmi_pm_active > 0) {
		setup_apic_nmi_watchdog(NULL);
		touch_nmi_watchdog();
	}
	return 0;
}

static struct sysdev_class nmi_sysclass = {
	.name		= "lapic_nmi",
	.resume		= lapic_nmi_resume,
	.suspend	= lapic_nmi_suspend,
};

static struct sys_device device_lapic_nmi = {
	.id	= 0,
	.cls	= &nmi_sysclass,
};

static int __init init_lapic_nmi_sysfs(void)
{
	int error;

	/*
	 * should really be a BUG_ON but b/c this is an
	 * init call, it just doesn't work.  -dcz
	 */
	if (nmi_watchdog != NMI_LOCAL_APIC)
		return 0;

	if (atomic_read(&nmi_active) < 0)
		return 0;

	error = sysdev_class_register(&nmi_sysclass);
	if (!error)
		error = sysdev_register(&device_lapic_nmi);
	return error;
}

/* must come after the local APIC's device_initcall() */
late_initcall(init_lapic_nmi_sysfs);

#endif	/* CONFIG_PM */

static void __acpi_nmi_enable(void *__unused)
{
	apic_write(APIC_LVT0, APIC_DM_NMI);
}

/*
 * Enable timer based NMIs on all CPUs:
 */
void acpi_nmi_enable(void)
{
	if (atomic_read(&nmi_active) && nmi_watchdog == NMI_IO_APIC)
		on_each_cpu(__acpi_nmi_enable, NULL, 1);
}

/*
 * Disable timer based NMIs on all CPUs:
 */
void acpi_nmi_disable(void)
{
	if (atomic_read(&nmi_active) && nmi_watchdog == NMI_IO_APIC)
		on_each_cpu(__acpi_nmi_disable, NULL, 1);
}

/*
 * This function is called as soon the LAPIC NMI watchdog driver has everything
 * in place and it's ready to check if the NMIs belong to the NMI watchdog
 */
void cpu_nmi_set_wd_enabled(void)
{
	__get_cpu_var(wd_enabled) = 1;
}

void setup_apic_nmi_watchdog(void *unused)
{
	if (__get_cpu_var(wd_enabled))
		return;

	/* cheap hack to support suspend/resume */
	/* if cpu0 is not active neither should the other cpus */
	if (smp_processor_id() != 0 && atomic_read(&nmi_active) <= 0)
		return;

	switch (nmi_watchdog) {
	case NMI_LOCAL_APIC:
		if (lapic_watchdog_init(nmi_hz) < 0) {
			__get_cpu_var(wd_enabled) = 0;
			return;
		}
		/* FALL THROUGH */
	case NMI_IO_APIC:
		__get_cpu_var(wd_enabled) = 1;
		atomic_inc(&nmi_active);
	}
}

void stop_apic_nmi_watchdog(void *unused)
{
	/* only support LOCAL and IO APICs for now */
	if (!nmi_watchdog_active())
		return;
	if (__get_cpu_var(wd_enabled) == 0)
		return;
	if (nmi_watchdog == NMI_LOCAL_APIC)
		lapic_watchdog_stop();
	else
		__acpi_nmi_disable(NULL);
	__get_cpu_var(wd_enabled) = 0;
	atomic_dec(&nmi_active);
}

/*
 * the best way to detect whether a CPU has a 'hard lockup' problem
 * is to check it's local APIC timer IRQ counts. If they are not
 * changing then that CPU has some problem.
 *
 * as these watchdog NMI IRQs are generated on every CPU, we only
 * have to check the current processor.
 *
 * since NMIs don't listen to _any_ locks, we have to be extremely
 * careful not to rely on unsafe variables. The printk might lock
 * up though, so we have to break up any console locks first ...
 * [when there will be more tty-related locks, break them up here too!]
 */

static DEFINE_PER_CPU(unsigned, last_irq_sum);
static DEFINE_PER_CPU(local_t, alert_counter);
static DEFINE_PER_CPU(int, nmi_touch);

void touch_nmi_watchdog(void)
{
	if (nmi_watchdog_active()) {
		unsigned cpu;

		/*
		 * Tell other CPUs to reset their alert counters. We cannot
		 * do it ourselves because the alert count increase is not
		 * atomic.
		 */
		for_each_present_cpu(cpu) {
			if (per_cpu(nmi_touch, cpu) != 1)
				per_cpu(nmi_touch, cpu) = 1;
		}
	}

	/*
	 * Tickle the softlockup detector too:
	 */
	touch_softlockup_watchdog();
}
EXPORT_SYMBOL(touch_nmi_watchdog);

notrace __kprobes int
nmi_watchdog_tick(struct pt_regs *regs, unsigned reason)
{
	/*
	 * Since current_thread_info()-> is always on the stack, and we
	 * always switch the stack NMI-atomically, it's safe to use
	 * smp_processor_id().
	 */
	unsigned int sum;
	int touched = 0;
	int cpu = smp_processor_id();
	int rc = 0;

	/* check for other users first */
	if (notify_die(DIE_NMI, "nmi", regs, reason, 2, SIGINT)
			== NOTIFY_STOP) {
		rc = 1;
		touched = 1;
	}

	sum = get_timer_irqs(cpu);

	if (__get_cpu_var(nmi_touch)) {
		__get_cpu_var(nmi_touch) = 0;
		touched = 1;
	}

	/* We can be called before check_nmi_watchdog, hence NULL check. */
	if (cpumask_test_cpu(cpu, &backtrace_mask)) {
		static DEFINE_SPINLOCK(lock);	/* Serialise the printks */

		spin_lock(&lock);
		printk(KERN_WARNING "NMI backtrace for cpu %d\n", cpu);
		show_regs(regs);
		dump_stack();
		spin_unlock(&lock);
		cpumask_clear_cpu(cpu, &backtrace_mask);

		rc = 1;
	}

	/* Could check oops_in_progress here too, but it's safer not to */
	if (mce_in_progress())
		touched = 1;

	/* if the none of the timers isn't firing, this cpu isn't doing much */
	if (!touched && __get_cpu_var(last_irq_sum) == sum) {
		/*
		 * Ayiee, looks like this CPU is stuck ...
		 * wait a few IRQs (5 seconds) before doing the oops ...
		 */
		local_inc(&__get_cpu_var(alert_counter));
		if (local_read(&__get_cpu_var(alert_counter)) == 5 * nmi_hz)
			/*
			 * die_nmi will return ONLY if NOTIFY_STOP happens..
			 */
			die_nmi("BUG: NMI Watchdog detected LOCKUP",
				regs, panic_on_timeout);
	} else {
		__get_cpu_var(last_irq_sum) = sum;
		local_set(&__get_cpu_var(alert_counter), 0);
	}

	/* see if the nmi watchdog went off */
	if (!__get_cpu_var(wd_enabled))
		return rc;
	switch (nmi_watchdog) {
	case NMI_LOCAL_APIC:
		rc |= lapic_wd_event(nmi_hz);
		break;
	case NMI_IO_APIC:
		/*
		 * don't know how to accurately check for this.
		 * just assume it was a watchdog timer interrupt
		 * This matches the old behaviour.
		 */
		rc = 1;
		break;
	}
	return rc;
}

#endif /* ARCH_HAS_NMI_WATCHDOG */

#ifdef CONFIG_SYSCTL

#ifdef ARCH_HAS_NMI_WATCHDOG
static void enable_ioapic_nmi_watchdog_single(void *unused)
{
	__get_cpu_var(wd_enabled) = 1;
	atomic_inc(&nmi_active);
	__acpi_nmi_enable(NULL);
}

static void enable_ioapic_nmi_watchdog(void)
{
	on_each_cpu(enable_ioapic_nmi_watchdog_single, NULL, 1);
	touch_nmi_watchdog();
}

static void disable_ioapic_nmi_watchdog(void)
{
	on_each_cpu(stop_apic_nmi_watchdog, NULL, 1);
}
#endif

static int __init setup_unknown_nmi_panic(char *str)
{
	unknown_nmi_panic = 1;
	return 1;
}
__setup("unknown_nmi_panic", setup_unknown_nmi_panic);

static int unknown_nmi_panic_callback(struct pt_regs *regs, int cpu)
{
	unsigned char reason = get_nmi_reason();
	char buf[64];

	sprintf(buf, "NMI received for unknown reason %02x\n", reason);
	die_nmi(buf, regs, 1); /* Always panic here */
	return 0;
}

#ifdef ARCH_HAS_NMI_WATCHDOG
/*
 * proc handler for /proc/sys/kernel/nmi
 */
int proc_nmi_enabled(struct ctl_table *table, int write,
			void __user *buffer, size_t *length, loff_t *ppos)
{
	int old_state;

	nmi_watchdog_enabled = (atomic_read(&nmi_active) > 0) ? 1 : 0;
	old_state = nmi_watchdog_enabled;
	proc_dointvec(table, write, buffer, length, ppos);
	if (!!old_state == !!nmi_watchdog_enabled)
		return 0;

	if (atomic_read(&nmi_active) < 0 || !nmi_watchdog_active()) {
		printk(KERN_WARNING
			"NMI watchdog is permanently disabled\n");
		return -EIO;
	}

	if (nmi_watchdog == NMI_LOCAL_APIC) {
		if (nmi_watchdog_enabled)
			enable_lapic_nmi_watchdog();
		else
			disable_lapic_nmi_watchdog();
	} else if (nmi_watchdog == NMI_IO_APIC) {
		if (nmi_watchdog_enabled)
			enable_ioapic_nmi_watchdog();
		else
			disable_ioapic_nmi_watchdog();
	} else {
		printk(KERN_WARNING
			"NMI watchdog doesn't know what hardware to touch\n");
		return -EIO;
	}
	return 0;
}
#endif

#endif /* CONFIG_SYSCTL */

int do_nmi_callback(struct pt_regs *regs, int cpu)
{
#ifdef CONFIG_SYSCTL
	if (unknown_nmi_panic)
		return unknown_nmi_panic_callback(regs, cpu);
#endif
	return 0;
}

<<<<<<< HEAD
#ifdef ARCH_HAS_NMI_WATCHDOG
void __trigger_all_cpu_backtrace(void)
=======
void arch_trigger_all_cpu_backtrace(void)
>>>>>>> 17d857be
{
	int i;

	cpumask_copy(&backtrace_mask, cpu_online_mask);

	printk(KERN_INFO "sending NMI to all CPUs:\n");
	apic->send_IPI_all(NMI_VECTOR);

	/* Wait for up to 10 seconds for all CPUs to do the backtrace */
	for (i = 0; i < 10 * 1000; i++) {
		if (cpumask_empty(&backtrace_mask))
			break;
		mdelay(1);
	}
}
#endif<|MERGE_RESOLUTION|>--- conflicted
+++ resolved
@@ -27,11 +27,7 @@
 #include <linux/kdebug.h>
 #include <linux/smp.h>
 
-#ifdef ARCH_HAS_NMI_WATCHDOG
 #include <asm/i8259.h>
-#else
-#include <asm/nmi.h>
-#endif
 #include <asm/io_apic.h>
 #include <asm/proto.h>
 #include <asm/timer.h>
@@ -41,9 +37,6 @@
 #include <asm/mach_traps.h>
 
 int unknown_nmi_panic;
-
-#ifdef ARCH_HAS_NMI_WATCHDOG
-
 int nmi_watchdog_enabled;
 
 static cpumask_t backtrace_mask __read_mostly;
@@ -475,11 +468,8 @@
 	return rc;
 }
 
-#endif /* ARCH_HAS_NMI_WATCHDOG */
-
 #ifdef CONFIG_SYSCTL
 
-#ifdef ARCH_HAS_NMI_WATCHDOG
 static void enable_ioapic_nmi_watchdog_single(void *unused)
 {
 	__get_cpu_var(wd_enabled) = 1;
@@ -497,7 +487,6 @@
 {
 	on_each_cpu(stop_apic_nmi_watchdog, NULL, 1);
 }
-#endif
 
 static int __init setup_unknown_nmi_panic(char *str)
 {
@@ -516,7 +505,6 @@
 	return 0;
 }
 
-#ifdef ARCH_HAS_NMI_WATCHDOG
 /*
  * proc handler for /proc/sys/kernel/nmi
  */
@@ -554,7 +542,6 @@
 	}
 	return 0;
 }
-#endif
 
 #endif /* CONFIG_SYSCTL */
 
@@ -567,12 +554,7 @@
 	return 0;
 }
 
-<<<<<<< HEAD
-#ifdef ARCH_HAS_NMI_WATCHDOG
-void __trigger_all_cpu_backtrace(void)
-=======
 void arch_trigger_all_cpu_backtrace(void)
->>>>>>> 17d857be
 {
 	int i;
 
@@ -587,5 +569,4 @@
 			break;
 		mdelay(1);
 	}
-}
-#endif+}