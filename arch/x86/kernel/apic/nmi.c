/*
 *  NMI watchdog support on APIC systems
 *
 *  Started by Ingo Molnar <mingo@redhat.com>
 *
 *  Fixes:
 *  Mikael Pettersson	: AMD K7 support for local APIC NMI watchdog.
 *  Mikael Pettersson	: Power Management for local APIC NMI watchdog.
 *  Mikael Pettersson	: Pentium 4 support for local APIC NMI watchdog.
 *  Pavel Machek and
 *  Mikael Pettersson	: PM converted to driver model. Disable/enable API.
 */

#include <asm/apic.h>

#include <linux/nmi.h>
#include <linux/mm.h>
#include <linux/delay.h>
#include <linux/interrupt.h>
#include <linux/module.h>
#include <linux/sysdev.h>
#include <linux/sysctl.h>
#include <linux/percpu.h>
#include <linux/kprobes.h>
#include <linux/cpumask.h>
#include <linux/kernel_stat.h>
#include <linux/kdebug.h>
#include <linux/smp.h>

#include <asm/i8259.h>
#include <asm/io_apic.h>
#include <asm/proto.h>
#include <asm/timer.h>

#include <asm/mce.h>

#include <asm/mach_traps.h>

int unknown_nmi_panic;
int nmi_watchdog_enabled;

/* For reliability, we're prepared to waste bits here. */
static DECLARE_BITMAP(backtrace_mask, NR_CPUS) __read_mostly;

/* nmi_active:
 * >0: the lapic NMI watchdog is active, but can be disabled
 * <0: the lapic NMI watchdog has not been set up, and cannot
 *     be enabled
 *  0: the lapic NMI watchdog is disabled, but can be enabled
 */
atomic_t nmi_active = ATOMIC_INIT(0);		/* oprofile uses this */
EXPORT_SYMBOL(nmi_active);

unsigned int nmi_watchdog = NMI_NONE;
EXPORT_SYMBOL(nmi_watchdog);

static int panic_on_timeout;

static unsigned int nmi_hz = HZ;
static DEFINE_PER_CPU(short, wd_enabled);
static int endflag __initdata;

static inline unsigned int get_nmi_count(int cpu)
{
	return per_cpu(irq_stat, cpu).__nmi_count;
}

static inline int mce_in_progress(void)
{
#if defined(CONFIG_X86_MCE)
	return atomic_read(&mce_entry) > 0;
#endif
	return 0;
}

/*
 * Take the local apic timer and PIT/HPET into account. We don't
 * know which one is active, when we have highres/dyntick on
 */
static inline unsigned int get_timer_irqs(int cpu)
{
	return per_cpu(irq_stat, cpu).apic_timer_irqs +
		per_cpu(irq_stat, cpu).irq0_irqs;
}

#ifdef CONFIG_SMP
/*
 * The performance counters used by NMI_LOCAL_APIC don't trigger when
 * the CPU is idle. To make sure the NMI watchdog really ticks on all
 * CPUs during the test make them busy.
 */
static __init void nmi_cpu_busy(void *data)
{
#ifndef CONFIG_PREEMPT_RT
	local_irq_enable_in_hardirq();
#endif
	/*
	 * Intentionally don't use cpu_relax here. This is
	 * to make sure that the performance counter really ticks,
	 * even if there is a simulator or similar that catches the
	 * pause instruction. On a real HT machine this is fine because
	 * all other CPUs are busy with "useless" delay loops and don't
	 * care if they get somewhat less cycles.
	 */
	while (endflag == 0)
		mb();
}
#endif

static void report_broken_nmi(int cpu, unsigned int *prev_nmi_count)
{
	printk(KERN_CONT "\n");

	printk(KERN_WARNING
		"WARNING: CPU#%d: NMI appears to be stuck (%d->%d)!\n",
			cpu, prev_nmi_count[cpu], get_nmi_count(cpu));

	printk(KERN_WARNING
		"Please report this to bugzilla.kernel.org,\n");
	printk(KERN_WARNING
		"and attach the output of the 'dmesg' command.\n");

	per_cpu(wd_enabled, cpu) = 0;
	atomic_dec(&nmi_active);
}

static void __acpi_nmi_disable(void *__unused)
{
	apic_write(APIC_LVT0, APIC_DM_NMI | APIC_LVT_MASKED);
}

int __init check_nmi_watchdog(void)
{
	unsigned int *prev_nmi_count;
	int cpu;

	if (!nmi_watchdog_active() || !atomic_read(&nmi_active))
		return 0;

	prev_nmi_count = kmalloc(nr_cpu_ids * sizeof(int), GFP_KERNEL);
	if (!prev_nmi_count)
		goto error;

	printk(KERN_INFO "Testing NMI watchdog ... ");

#ifdef CONFIG_SMP
	if (nmi_watchdog == NMI_LOCAL_APIC)
		smp_call_function(nmi_cpu_busy, (void *)&endflag, 0);
#endif

	for_each_possible_cpu(cpu)
		prev_nmi_count[cpu] = get_nmi_count(cpu);
	local_irq_enable();
	mdelay((20 * 1000) / nmi_hz); /* wait 20 ticks */

	for_each_online_cpu(cpu) {
		if (!per_cpu(wd_enabled, cpu))
			continue;
		if (get_nmi_count(cpu) - prev_nmi_count[cpu] <= 5)
			report_broken_nmi(cpu, prev_nmi_count);
	}
	endflag = 1;
	if (!atomic_read(&nmi_active)) {
		kfree(prev_nmi_count);
		atomic_set(&nmi_active, -1);
		goto error;
	}
	printk("OK.\n");

	/*
	 * now that we know it works we can reduce NMI frequency to
	 * something more reasonable; makes a difference in some configs
	 */
	if (nmi_watchdog == NMI_LOCAL_APIC)
		nmi_hz = lapic_adjust_nmi_hz(1);

	kfree(prev_nmi_count);
	return 0;
error:
	if (nmi_watchdog == NMI_IO_APIC) {
		if (!timer_through_8259)
			disable_8259A_irq(0);
		on_each_cpu(__acpi_nmi_disable, NULL, 1);
	}

#ifdef CONFIG_X86_32
	timer_ack = 0;
#endif
	return -1;
}

static int __init setup_nmi_watchdog(char *str)
{
	unsigned int nmi;

	if (!strncmp(str, "panic", 5)) {
		panic_on_timeout = 1;
		str = strchr(str, ',');
		if (!str)
			return 1;
		++str;
	}

	if (!strncmp(str, "lapic", 5))
		nmi_watchdog = NMI_LOCAL_APIC;
	else if (!strncmp(str, "ioapic", 6))
		nmi_watchdog = NMI_IO_APIC;
	else {
		get_option(&str, &nmi);
		if (nmi >= NMI_INVALID)
			return 0;
		nmi_watchdog = nmi;
	}

	return 1;
}
__setup("nmi_watchdog=", setup_nmi_watchdog);

/*
 * Suspend/resume support
 */
#ifdef CONFIG_PM

static int nmi_pm_active; /* nmi_active before suspend */

static int lapic_nmi_suspend(struct sys_device *dev, pm_message_t state)
{
	/* only CPU0 goes here, other CPUs should be offline */
	nmi_pm_active = atomic_read(&nmi_active);
	stop_apic_nmi_watchdog(NULL);
	BUG_ON(atomic_read(&nmi_active) != 0);
	return 0;
}

static int lapic_nmi_resume(struct sys_device *dev)
{
	/* only CPU0 goes here, other CPUs should be offline */
	if (nmi_pm_active > 0) {
		setup_apic_nmi_watchdog(NULL);
		touch_nmi_watchdog();
	}
	return 0;
}

static struct sysdev_class nmi_sysclass = {
	.name		= "lapic_nmi",
	.resume		= lapic_nmi_resume,
	.suspend	= lapic_nmi_suspend,
};

static struct sys_device device_lapic_nmi = {
	.id	= 0,
	.cls	= &nmi_sysclass,
};

static int __init init_lapic_nmi_sysfs(void)
{
	int error;

	/*
	 * should really be a BUG_ON but b/c this is an
	 * init call, it just doesn't work.  -dcz
	 */
	if (nmi_watchdog != NMI_LOCAL_APIC)
		return 0;

	if (atomic_read(&nmi_active) < 0)
		return 0;

	error = sysdev_class_register(&nmi_sysclass);
	if (!error)
		error = sysdev_register(&device_lapic_nmi);
	return error;
}

/* must come after the local APIC's device_initcall() */
late_initcall(init_lapic_nmi_sysfs);

#endif	/* CONFIG_PM */

static void __acpi_nmi_enable(void *__unused)
{
	apic_write(APIC_LVT0, APIC_DM_NMI);
}

/*
 * Enable timer based NMIs on all CPUs:
 */
void acpi_nmi_enable(void)
{
	if (atomic_read(&nmi_active) && nmi_watchdog == NMI_IO_APIC)
		on_each_cpu(__acpi_nmi_enable, NULL, 1);
}

/*
 * Disable timer based NMIs on all CPUs:
 */
void acpi_nmi_disable(void)
{
	if (atomic_read(&nmi_active) && nmi_watchdog == NMI_IO_APIC)
		on_each_cpu(__acpi_nmi_disable, NULL, 1);
}

/*
 * This function is called as soon the LAPIC NMI watchdog driver has everything
 * in place and it's ready to check if the NMIs belong to the NMI watchdog
 */
void cpu_nmi_set_wd_enabled(void)
{
	__get_cpu_var(wd_enabled) = 1;
}

void setup_apic_nmi_watchdog(void *unused)
{
	if (__get_cpu_var(wd_enabled))
		return;

	/* cheap hack to support suspend/resume */
	/* if cpu0 is not active neither should the other cpus */
	if (smp_processor_id() != 0 && atomic_read(&nmi_active) <= 0)
		return;

	switch (nmi_watchdog) {
	case NMI_LOCAL_APIC:
		if (lapic_watchdog_init(nmi_hz) < 0) {
			__get_cpu_var(wd_enabled) = 0;
			return;
		}
		/* FALL THROUGH */
	case NMI_IO_APIC:
		__get_cpu_var(wd_enabled) = 1;
		atomic_inc(&nmi_active);
	}
}

void stop_apic_nmi_watchdog(void *unused)
{
	/* only support LOCAL and IO APICs for now */
	if (!nmi_watchdog_active())
		return;
	if (__get_cpu_var(wd_enabled) == 0)
		return;
	if (nmi_watchdog == NMI_LOCAL_APIC)
		lapic_watchdog_stop();
	else
		__acpi_nmi_disable(NULL);
	__get_cpu_var(wd_enabled) = 0;
	atomic_dec(&nmi_active);
}

/*
 * the best way to detect whether a CPU has a 'hard lockup' problem
 * is to check it's local APIC timer IRQ counts. If they are not
 * changing then that CPU has some problem.
 *
 * as these watchdog NMI IRQs are generated on every CPU, we only
 * have to check the current processor.
 *
 * since NMIs don't listen to _any_ locks, we have to be extremely
 * careful not to rely on unsafe variables. The printk might lock
 * up though, so we have to break up any console locks first ...
 * [when there will be more tty-related locks, break them up here too!]
 */

static DEFINE_PER_CPU(unsigned, last_irq_sum);
static DEFINE_PER_CPU(long, alert_counter);
static DEFINE_PER_CPU(int, nmi_touch);

void touch_nmi_watchdog(void)
{
	if (nmi_watchdog_active()) {
		unsigned cpu;

		/*
		 * Tell other CPUs to reset their alert counters. We cannot
		 * do it ourselves because the alert count increase is not
		 * atomic.
		 */
		for_each_present_cpu(cpu) {
			if (per_cpu(nmi_touch, cpu) != 1)
				per_cpu(nmi_touch, cpu) = 1;
		}
	}

	/*
	 * Tickle the softlockup detector too:
	 */
	touch_softlockup_watchdog();
}
EXPORT_SYMBOL(touch_nmi_watchdog);

notrace __kprobes int
nmi_watchdog_tick(struct pt_regs *regs, unsigned reason)
{
	/*
	 * Since current_thread_info()-> is always on the stack, and we
	 * always switch the stack NMI-atomically, it's safe to use
	 * smp_processor_id().
	 */
	unsigned int sum;
	int touched = 0;
	int cpu = smp_processor_id();
	int rc = 0;

	/* check for other users first */
	if (notify_die(DIE_NMI, "nmi", regs, reason, 2, SIGINT)
			== NOTIFY_STOP) {
		rc = 1;
		touched = 1;
	}

	sum = get_timer_irqs(cpu);

	if (__get_cpu_var(nmi_touch)) {
		__get_cpu_var(nmi_touch) = 0;
		touched = 1;
	}

	/* We can be called before check_nmi_watchdog, hence NULL check. */
<<<<<<< HEAD
	if (backtrace_mask != NULL && cpumask_test_cpu(cpu, backtrace_mask)) {
		static DEFINE_ATOMIC_SPINLOCK(lock);	/* Serialise the printks */
=======
	if (cpumask_test_cpu(cpu, to_cpumask(backtrace_mask))) {
		static DEFINE_SPINLOCK(lock);	/* Serialise the printks */
>>>>>>> 4ec62b2b

		atomic_spin_lock(&lock);
		printk(KERN_WARNING "NMI backtrace for cpu %d\n", cpu);
		show_regs(regs);
		dump_stack();
<<<<<<< HEAD
		atomic_spin_unlock(&lock);
		cpumask_clear_cpu(cpu, backtrace_mask);
=======
		spin_unlock(&lock);
		cpumask_clear_cpu(cpu, to_cpumask(backtrace_mask));

		rc = 1;
>>>>>>> 4ec62b2b
	}

	/* Could check oops_in_progress here too, but it's safer not to */
	if (mce_in_progress())
		touched = 1;

	/* if the none of the timers isn't firing, this cpu isn't doing much */
	if (!touched && __get_cpu_var(last_irq_sum) == sum) {
		/*
		 * Ayiee, looks like this CPU is stuck ...
		 * wait a few IRQs (5 seconds) before doing the oops ...
		 */
		__this_cpu_inc(per_cpu_var(alert_counter));
		if (__this_cpu_read(per_cpu_var(alert_counter)) == 5 * nmi_hz)
			/*
			 * die_nmi will return ONLY if NOTIFY_STOP happens..
			 */
			die_nmi("BUG: NMI Watchdog detected LOCKUP",
				regs, panic_on_timeout);
	} else {
		__get_cpu_var(last_irq_sum) = sum;
		__this_cpu_write(per_cpu_var(alert_counter), 0);
	}

	/* see if the nmi watchdog went off */
	if (!__get_cpu_var(wd_enabled))
		return rc;
	switch (nmi_watchdog) {
	case NMI_LOCAL_APIC:
		rc |= lapic_wd_event(nmi_hz);
		break;
	case NMI_IO_APIC:
		/*
		 * don't know how to accurately check for this.
		 * just assume it was a watchdog timer interrupt
		 * This matches the old behaviour.
		 */
		rc = 1;
		break;
	}
	return rc;
}

#ifdef CONFIG_SYSCTL

static void enable_ioapic_nmi_watchdog_single(void *unused)
{
	__get_cpu_var(wd_enabled) = 1;
	atomic_inc(&nmi_active);
	__acpi_nmi_enable(NULL);
}

static void enable_ioapic_nmi_watchdog(void)
{
	on_each_cpu(enable_ioapic_nmi_watchdog_single, NULL, 1);
	touch_nmi_watchdog();
}

static void disable_ioapic_nmi_watchdog(void)
{
	on_each_cpu(stop_apic_nmi_watchdog, NULL, 1);
}

static int __init setup_unknown_nmi_panic(char *str)
{
	unknown_nmi_panic = 1;
	return 1;
}
__setup("unknown_nmi_panic", setup_unknown_nmi_panic);

static int unknown_nmi_panic_callback(struct pt_regs *regs, int cpu)
{
	unsigned char reason = get_nmi_reason();
	char buf[64];

	sprintf(buf, "NMI received for unknown reason %02x\n", reason);
	die_nmi(buf, regs, 1); /* Always panic here */
	return 0;
}

/*
 * proc handler for /proc/sys/kernel/nmi
 */
int proc_nmi_enabled(struct ctl_table *table, int write,
			void __user *buffer, size_t *length, loff_t *ppos)
{
	int old_state;

	nmi_watchdog_enabled = (atomic_read(&nmi_active) > 0) ? 1 : 0;
	old_state = nmi_watchdog_enabled;
	proc_dointvec(table, write, buffer, length, ppos);
	if (!!old_state == !!nmi_watchdog_enabled)
		return 0;

	if (atomic_read(&nmi_active) < 0 || !nmi_watchdog_active()) {
		printk(KERN_WARNING
			"NMI watchdog is permanently disabled\n");
		return -EIO;
	}

	if (nmi_watchdog == NMI_LOCAL_APIC) {
		if (nmi_watchdog_enabled)
			enable_lapic_nmi_watchdog();
		else
			disable_lapic_nmi_watchdog();
	} else if (nmi_watchdog == NMI_IO_APIC) {
		if (nmi_watchdog_enabled)
			enable_ioapic_nmi_watchdog();
		else
			disable_ioapic_nmi_watchdog();
	} else {
		printk(KERN_WARNING
			"NMI watchdog doesn't know what hardware to touch\n");
		return -EIO;
	}
	return 0;
}

#endif /* CONFIG_SYSCTL */

int do_nmi_callback(struct pt_regs *regs, int cpu)
{
#ifdef CONFIG_SYSCTL
	if (unknown_nmi_panic)
		return unknown_nmi_panic_callback(regs, cpu);
#endif
	return 0;
}

void arch_trigger_all_cpu_backtrace(void)
{
	int i;

	cpumask_copy(to_cpumask(backtrace_mask), cpu_online_mask);

	printk(KERN_INFO "sending NMI to all CPUs:\n");
	apic->send_IPI_all(NMI_VECTOR);

	/* Wait for up to 10 seconds for all CPUs to do the backtrace */
	for (i = 0; i < 10 * 1000; i++) {
		if (cpumask_empty(to_cpumask(backtrace_mask)))
			break;
		mdelay(1);
	}
}<|MERGE_RESOLUTION|>--- conflicted
+++ resolved
@@ -417,27 +417,17 @@
 	}
 
 	/* We can be called before check_nmi_watchdog, hence NULL check. */
-<<<<<<< HEAD
-	if (backtrace_mask != NULL && cpumask_test_cpu(cpu, backtrace_mask)) {
-		static DEFINE_ATOMIC_SPINLOCK(lock);	/* Serialise the printks */
-=======
 	if (cpumask_test_cpu(cpu, to_cpumask(backtrace_mask))) {
-		static DEFINE_SPINLOCK(lock);	/* Serialise the printks */
->>>>>>> 4ec62b2b
-
-		atomic_spin_lock(&lock);
+		static DEFINE_RAW_SPINLOCK(lock); /* Serialise the printks */
+
+		raw_spin_lock(&lock);
 		printk(KERN_WARNING "NMI backtrace for cpu %d\n", cpu);
 		show_regs(regs);
 		dump_stack();
-<<<<<<< HEAD
-		atomic_spin_unlock(&lock);
-		cpumask_clear_cpu(cpu, backtrace_mask);
-=======
-		spin_unlock(&lock);
+		raw_spin_unlock(&lock);
 		cpumask_clear_cpu(cpu, to_cpumask(backtrace_mask));
 
 		rc = 1;
->>>>>>> 4ec62b2b
 	}
 
 	/* Could check oops_in_progress here too, but it's safer not to */
