--- conflicted
+++ resolved
@@ -304,11 +304,7 @@
 
 	/* never put a printk in __switch_to... printk() calls wake_up*() indirectly */
 
-<<<<<<< HEAD
-	fpu = switch_fpu_prepare(prev_p, next_p);
-=======
 	fpu = switch_fpu_prepare(prev_p, next_p, cpu);
->>>>>>> 6f5c871d
 
 	/*
 	 * Reload esp0.
