--- conflicted
+++ resolved
@@ -149,15 +149,10 @@
 		regs->ax, regs->bx, regs->cx, regs->dx);
 	printk(KERN_DEFAULT "ESI: %08lx EDI: %08lx EBP: %08lx ESP: %08lx\n",
 		regs->si, regs->di, regs->bp, sp);
-<<<<<<< HEAD
-	printk(" DS: %04x ES: %04x FS: %04x GS: %04x SS: %04x"
-	       " preempt:%08x\n",
+	printk(KERN_DEFAULT
+	       " DS: %04x ES: %04x FS: %04x GS: %04x SS: %04x preempt:%08x\n",
 	       (u16)regs->ds, (u16)regs->es, (u16)regs->fs, gs, ss,
 	       preempt_count());
-=======
-	printk(KERN_DEFAULT " DS: %04x ES: %04x FS: %04x GS: %04x SS: %04x\n",
-	       (u16)regs->ds, (u16)regs->es, (u16)regs->fs, gs, ss);
->>>>>>> 4ec62b2b
 
 	if (!all)
 		return;
