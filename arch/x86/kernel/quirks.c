--- conflicted
+++ resolved
@@ -4,7 +4,9 @@
 #include <linux/pci.h>
 #include <linux/irq.h>
 
-#if defined(CONFIG_X86_IO_APIC) && (defined(CONFIG_SMP) || defined(CONFIG_XEN)) && defined(CONFIG_PCI)
+#include <asm/hpet.h>
+
+#if defined(CONFIG_X86_IO_APIC) && defined(CONFIG_SMP) && defined(CONFIG_PCI)
 
 static void __devinit quirk_intel_irqbalance(struct pci_dev *dev)
 {
@@ -33,20 +35,9 @@
 	if (!(word & (1 << 13))) {
 		dev_info(&dev->dev, "Intel E7520/7320/7525 detected; "
 			"disabling irq balancing and affinity\n");
-#ifndef CONFIG_XEN
 		noirqdebug_setup("");
 #ifdef CONFIG_PROC_FS
 		no_irq_affinity = 1;
-#endif
-#else
-		{
-			struct xen_platform_op op = {
-				.cmd = XENPF_platform_quirk,
-				.u.platform_quirk.quirk_id = QUIRK_NOIRQBALANCING
-			};
-
-			WARN_ON(HYPERVISOR_platform_op(&op));
-		}
 #endif
 	}
 
@@ -63,8 +54,6 @@
 #endif
 
 #if defined(CONFIG_HPET_TIMER)
-#include <asm/hpet.h>
-
 unsigned long force_hpet_address;
 
 static enum {
@@ -508,12 +497,9 @@
 /*
  * HPET MSI on some boards (ATI SB700/SB800) has side effect on
  * floppy DMA. Disable HPET MSI on such platforms.
-<<<<<<< HEAD
-=======
  * See erratum #27 (Misinterpreted MSI Requests May Result in
  * Corrupted LPC DMA Data) in AMD Publication #46837,
  * "SB700 Family Product Errata", Rev. 1.0, March 2010.
->>>>>>> 02f8c6ae
  */
 static void force_disable_hpet_msi(struct pci_dev *unused)
 {
