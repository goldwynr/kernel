/*
 * xsave/xrstor support.
 *
 * Author: Suresh Siddha <suresh.b.siddha@intel.com>
 */
#include <linux/bootmem.h>
#include <linux/compat.h>
#include <asm/i387.h>
#ifdef CONFIG_IA32_EMULATION
#include <asm/sigcontext32.h>
#endif
#include <asm/xcr.h>

/*
 * Supported feature mask by the CPU and the kernel.
 */
u64 pcntxt_mask;

/*
 * Represents init state for the supported extended state.
 */
static struct xsave_struct *init_xstate_buf;

struct _fpx_sw_bytes fx_sw_reserved;
#ifdef CONFIG_IA32_EMULATION
struct _fpx_sw_bytes fx_sw_reserved_ia32;
#endif

static unsigned int *xstate_offsets, *xstate_sizes, xstate_features;

/*
 * If a processor implementation discern that a processor state component is
 * in its initialized state it may modify the corresponding bit in the
 * xsave_hdr.xstate_bv as '0', with out modifying the corresponding memory
 * layout in the case of xsaveopt. While presenting the xstate information to
 * the user, we always ensure that the memory layout of a feature will be in
 * the init state if the corresponding header bit is zero. This is to ensure
 * that the user doesn't see some stale state in the memory layout during
 * signal handling, debugging etc.
 */
void __sanitize_i387_state(struct task_struct *tsk)
{
	u64 xstate_bv;
	int feature_bit = 0x2;
	struct i387_fxsave_struct *fx = &tsk->thread.fpu.state->fxsave;

	if (!fx)
		return;

	BUG_ON(task_thread_info(tsk)->status & TS_USEDFPU);

	xstate_bv = tsk->thread.fpu.state->xsave.xsave_hdr.xstate_bv;

	/*
	 * None of the feature bits are in init state. So nothing else
<<<<<<< HEAD
	 * to do for us, as the memory layout is upto date.
=======
	 * to do for us, as the memory layout is up to date.
>>>>>>> 02f8c6ae
	 */
	if ((xstate_bv & pcntxt_mask) == pcntxt_mask)
		return;

	/*
	 * FP is in init state
	 */
	if (!(xstate_bv & XSTATE_FP)) {
		fx->cwd = 0x37f;
		fx->swd = 0;
		fx->twd = 0;
		fx->fop = 0;
		fx->rip = 0;
		fx->rdp = 0;
		memset(&fx->st_space[0], 0, 128);
	}

	/*
	 * SSE is in init state
	 */
	if (!(xstate_bv & XSTATE_SSE))
		memset(&fx->xmm_space[0], 0, 256);

	xstate_bv = (pcntxt_mask & ~xstate_bv) >> 2;

	/*
	 * Update all the other memory layouts for which the corresponding
	 * header bit is in the init state.
	 */
	while (xstate_bv) {
		if (xstate_bv & 0x1) {
			int offset = xstate_offsets[feature_bit];
			int size = xstate_sizes[feature_bit];

			memcpy(((void *) fx) + offset,
			       ((void *) init_xstate_buf) + offset,
			       size);
		}

		xstate_bv >>= 1;
		feature_bit++;
	}
}

/*
 * Check for the presence of extended state information in the
 * user fpstate pointer in the sigcontext.
 */
int check_for_xstate(struct i387_fxsave_struct __user *buf,
		     void __user *fpstate,
		     struct _fpx_sw_bytes *fx_sw_user)
{
	int min_xstate_size = sizeof(struct i387_fxsave_struct) +
			      sizeof(struct xsave_hdr_struct);
	unsigned int magic2;
	int err;

	err = __copy_from_user(fx_sw_user, &buf->sw_reserved[0],
			       sizeof(struct _fpx_sw_bytes));
	if (err)
		return -EFAULT;

	/*
	 * First Magic check failed.
	 */
	if (fx_sw_user->magic1 != FP_XSTATE_MAGIC1)
		return -EINVAL;

	/*
	 * Check for error scenarios.
	 */
	if (fx_sw_user->xstate_size < min_xstate_size ||
	    fx_sw_user->xstate_size > xstate_size ||
	    fx_sw_user->xstate_size > fx_sw_user->extended_size)
		return -EINVAL;

	err = __get_user(magic2, (__u32 *) (((void *)fpstate) +
					    fx_sw_user->extended_size -
					    FP_XSTATE_MAGIC2_SIZE));
	if (err)
		return err;
	/*
	 * Check for the presence of second magic word at the end of memory
	 * layout. This detects the case where the user just copied the legacy
	 * fpstate layout with out copying the extended state information
	 * in the memory layout.
	 */
	if (magic2 != FP_XSTATE_MAGIC2)
		return -EFAULT;

	return 0;
}

#ifdef CONFIG_X86_64
/*
 * Signal frame handlers.
 */

int save_i387_xstate(void __user *buf)
{
	struct task_struct *tsk = current;
	int err = 0;

	if (!access_ok(VERIFY_WRITE, buf, sig_xstate_size))
		return -EACCES;

	BUG_ON(sig_xstate_size < xstate_size);

	if ((unsigned long)buf % 64)
		printk("save_i387_xstate: bad fpstate %p\n", buf);

	if (!used_math())
		return 0;

	if (task_thread_info(tsk)->status & TS_USEDFPU) {
<<<<<<< HEAD
		/*
	 	 * Start with clearing the user buffer. This will present a
	 	 * clean context for the bytes not touched by the fxsave/xsave.
		 */
		err = __clear_user(buf, sig_xstate_size);
		if (err)
			return err;

=======
>>>>>>> 02f8c6ae
		if (use_xsave())
			err = xsave_user(buf);
		else
			err = fxsave_user(buf);

		if (err)
			return err;
		task_thread_info(tsk)->status &= ~TS_USEDFPU;
		stts();
	} else {
		sanitize_i387_state(tsk);
		if (__copy_to_user(buf, &tsk->thread.fpu.state->fxsave,
				   xstate_size))
			return -1;
	}

	clear_used_math(); /* trigger finit */

	if (use_xsave()) {
		struct _fpstate __user *fx = buf;
		struct _xstate __user *x = buf;
		u64 xstate_bv;

		err = __copy_to_user(&fx->sw_reserved, &fx_sw_reserved,
				     sizeof(struct _fpx_sw_bytes));

		err |= __put_user(FP_XSTATE_MAGIC2,
				  (__u32 __user *) (buf + sig_xstate_size
						    - FP_XSTATE_MAGIC2_SIZE));

		/*
		 * Read the xstate_bv which we copied (directly from the cpu or
		 * from the state in task struct) to the user buffers and
		 * set the FP/SSE bits.
		 */
		err |= __get_user(xstate_bv, &x->xstate_hdr.xstate_bv);

		/*
		 * For legacy compatible, we always set FP/SSE bits in the bit
		 * vector while saving the state to the user context. This will
		 * enable us capturing any changes(during sigreturn) to
		 * the FP/SSE bits by the legacy applications which don't touch
		 * xstate_bv in the xsave header.
		 *
		 * xsave aware apps can change the xstate_bv in the xsave
		 * header as well as change any contents in the memory layout.
		 * xrestore as part of sigreturn will capture all the changes.
		 */
		xstate_bv |= XSTATE_FPSSE;

		err |= __put_user(xstate_bv, &x->xstate_hdr.xstate_bv);

		if (err)
			return err;
	}

	return 1;
}

/*
 * Restore the extended state if present. Otherwise, restore the FP/SSE
 * state.
 */
static int restore_user_xstate(void __user *buf)
{
	struct _fpx_sw_bytes fx_sw_user;
	u64 mask;
	int err;

	if (((unsigned long)buf % 64) ||
	     check_for_xstate(buf, buf, &fx_sw_user))
		goto fx_only;

	mask = fx_sw_user.xstate_bv;

	/*
	 * restore the state passed by the user.
	 */
	err = xrestore_user(buf, mask);
	if (err)
		return err;

	/*
	 * init the state skipped by the user.
	 */
	mask = pcntxt_mask & ~mask;
	if (unlikely(mask))
		xrstor_state(init_xstate_buf, mask);

	return 0;

fx_only:
	/*
	 * couldn't find the extended state information in the
	 * memory layout. Restore just the FP/SSE and init all
	 * the other extended state.
	 */
	xrstor_state(init_xstate_buf, pcntxt_mask & ~XSTATE_FPSSE);
	return fxrstor_checking((__force struct i387_fxsave_struct *)buf);
}

/*
 * This restores directly out of user space. Exceptions are handled.
 */
int restore_i387_xstate(void __user *buf)
{
	struct task_struct *tsk = current;
	int err = 0;

	if (!buf) {
		if (used_math())
			goto clear;
		return 0;
	} else
		if (!access_ok(VERIFY_READ, buf, sig_xstate_size))
			return -EACCES;

	if (!used_math()) {
		err = init_fpu(tsk);
		if (err)
			return err;
	}

	if (!(task_thread_info(current)->status & TS_USEDFPU)) {
		clts();
		task_thread_info(current)->status |= TS_USEDFPU;
	}
	if (use_xsave())
		err = restore_user_xstate(buf);
	else
		err = fxrstor_checking((__force struct i387_fxsave_struct *)
				       buf);
	if (unlikely(err)) {
		/*
		 * Encountered an error while doing the restore from the
		 * user buffer, clear the fpu state.
		 */
clear:
		clear_fpu(tsk);
		clear_used_math();
	}
	return err;
}
#endif

/*
 * Prepare the SW reserved portion of the fxsave memory layout, indicating
 * the presence of the extended state information in the memory layout
 * pointed by the fpstate pointer in the sigcontext.
 * This will be saved when ever the FP and extended state context is
 * saved on the user stack during the signal handler delivery to the user.
 */
static void prepare_fx_sw_frame(void)
{
	int size_extended = (xstate_size - sizeof(struct i387_fxsave_struct)) +
			     FP_XSTATE_MAGIC2_SIZE;

	sig_xstate_size = sizeof(struct _fpstate) + size_extended;

#ifdef CONFIG_IA32_EMULATION
	sig_xstate_ia32_size = sizeof(struct _fpstate_ia32) + size_extended;
#endif

	memset(&fx_sw_reserved, 0, sizeof(fx_sw_reserved));

	fx_sw_reserved.magic1 = FP_XSTATE_MAGIC1;
	fx_sw_reserved.extended_size = sig_xstate_size;
	fx_sw_reserved.xstate_bv = pcntxt_mask;
	fx_sw_reserved.xstate_size = xstate_size;
#ifdef CONFIG_IA32_EMULATION
	memcpy(&fx_sw_reserved_ia32, &fx_sw_reserved,
	       sizeof(struct _fpx_sw_bytes));
	fx_sw_reserved_ia32.extended_size = sig_xstate_ia32_size;
#endif
}

#ifdef CONFIG_X86_64
unsigned int sig_xstate_size = sizeof(struct _fpstate);
#endif

/*
 * Enable the extended processor state save/restore feature
 */
static inline void xstate_enable(void)
{
	set_in_cr4(X86_CR4_OSXSAVE);
	xsetbv(XCR_XFEATURE_ENABLED_MASK, pcntxt_mask);
}

/*
 * Record the offsets and sizes of different state managed by the xsave
 * memory layout.
 */
<<<<<<< HEAD
static void setup_xstate_features(void)
=======
static void __init setup_xstate_features(void)
>>>>>>> 02f8c6ae
{
	int eax, ebx, ecx, edx, leaf = 0x2;

	xstate_features = fls64(pcntxt_mask);
	xstate_offsets = alloc_bootmem(xstate_features * sizeof(int));
	xstate_sizes = alloc_bootmem(xstate_features * sizeof(int));

	do {
<<<<<<< HEAD
		cpuid_count(0xd, leaf, &eax, &ebx, &ecx, &edx);
=======
		cpuid_count(XSTATE_CPUID, leaf, &eax, &ebx, &ecx, &edx);
>>>>>>> 02f8c6ae

		if (eax == 0)
			break;

		xstate_offsets[leaf] = ebx;
		xstate_sizes[leaf] = eax;

		leaf++;
	} while (1);
}

/*
 * setup the xstate image representing the init state
 */
static void __init setup_xstate_init(void)
{
	setup_xstate_features();

	/*
	 * Setup init_xstate_buf to represent the init state of
	 * all the features managed by the xsave
	 */
<<<<<<< HEAD
	init_xstate_buf = alloc_bootmem(xstate_size);
=======
	init_xstate_buf = alloc_bootmem_align(xstate_size,
					      __alignof__(struct xsave_struct));
>>>>>>> 02f8c6ae
	init_xstate_buf->i387.mxcsr = MXCSR_DEFAULT;

	clts();
	/*
	 * Init all the features state with header_bv being 0x0
	 */
	xrstor_state(init_xstate_buf, -1);
	/*
	 * Dump the init state again. This is to identify the init state
	 * of any feature which is not represented by all zero's.
	 */
	xsave_state(init_xstate_buf, -1);
	stts();
}

/*
 * Enable and initialize the xsave feature.
 */
static void __init xstate_enable_boot_cpu(void)
{
	unsigned int eax, ebx, ecx, edx;

	if (boot_cpu_data.cpuid_level < XSTATE_CPUID) {
		WARN(1, KERN_ERR "XSTATE_CPUID missing\n");
		return;
	}

	cpuid_count(XSTATE_CPUID, 0, &eax, &ebx, &ecx, &edx);
	pcntxt_mask = eax + ((u64)edx << 32);

	if ((pcntxt_mask & XSTATE_FPSSE) != XSTATE_FPSSE) {
		printk(KERN_ERR "FP/SSE not shown under xsave features 0x%llx\n",
		       pcntxt_mask);
		BUG();
	}

	/*
	 * Support only the state known to OS.
	 */
	pcntxt_mask = pcntxt_mask & XCNTXT_MASK;

	xstate_enable();

	/*
	 * Recompute the context size for enabled features
	 */
	cpuid_count(XSTATE_CPUID, 0, &eax, &ebx, &ecx, &edx);
	xstate_size = ebx;

	update_regset_xstate_info(xstate_size, pcntxt_mask);
	prepare_fx_sw_frame();

	setup_xstate_init();

	printk(KERN_INFO "xsave/xrstor: enabled xstate_bv 0x%llx, "
	       "cntxt size 0x%x\n",
	       pcntxt_mask, xstate_size);
}

/*
 * For the very first instance, this calls xstate_enable_boot_cpu();
 * for all subsequent instances, this calls xstate_enable().
 *
 * This is somewhat obfuscated due to the lack of powerful enough
 * overrides for the section checks.
 */
void __cpuinit xsave_init(void)
{
	static __refdata void (*next_func)(void) = xstate_enable_boot_cpu;
	void (*this_func)(void);

	if (!cpu_has_xsave)
		return;

	this_func = next_func;
	next_func = xstate_enable;
	this_func();
}<|MERGE_RESOLUTION|>--- conflicted
+++ resolved
@@ -53,11 +53,7 @@
 
 	/*
 	 * None of the feature bits are in init state. So nothing else
-<<<<<<< HEAD
-	 * to do for us, as the memory layout is upto date.
-=======
 	 * to do for us, as the memory layout is up to date.
->>>>>>> 02f8c6ae
 	 */
 	if ((xstate_bv & pcntxt_mask) == pcntxt_mask)
 		return;
@@ -173,17 +169,6 @@
 		return 0;
 
 	if (task_thread_info(tsk)->status & TS_USEDFPU) {
-<<<<<<< HEAD
-		/*
-	 	 * Start with clearing the user buffer. This will present a
-	 	 * clean context for the bytes not touched by the fxsave/xsave.
-		 */
-		err = __clear_user(buf, sig_xstate_size);
-		if (err)
-			return err;
-
-=======
->>>>>>> 02f8c6ae
 		if (use_xsave())
 			err = xsave_user(buf);
 		else
@@ -377,11 +362,7 @@
  * Record the offsets and sizes of different state managed by the xsave
  * memory layout.
  */
-<<<<<<< HEAD
-static void setup_xstate_features(void)
-=======
 static void __init setup_xstate_features(void)
->>>>>>> 02f8c6ae
 {
 	int eax, ebx, ecx, edx, leaf = 0x2;
 
@@ -390,11 +371,7 @@
 	xstate_sizes = alloc_bootmem(xstate_features * sizeof(int));
 
 	do {
-<<<<<<< HEAD
-		cpuid_count(0xd, leaf, &eax, &ebx, &ecx, &edx);
-=======
 		cpuid_count(XSTATE_CPUID, leaf, &eax, &ebx, &ecx, &edx);
->>>>>>> 02f8c6ae
 
 		if (eax == 0)
 			break;
@@ -417,12 +394,8 @@
 	 * Setup init_xstate_buf to represent the init state of
 	 * all the features managed by the xsave
 	 */
-<<<<<<< HEAD
-	init_xstate_buf = alloc_bootmem(xstate_size);
-=======
 	init_xstate_buf = alloc_bootmem_align(xstate_size,
 					      __alignof__(struct xsave_struct));
->>>>>>> 02f8c6ae
 	init_xstate_buf->i387.mxcsr = MXCSR_DEFAULT;
 
 	clts();
