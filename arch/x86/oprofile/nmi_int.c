/**
 * @file nmi_int.c
 *
 * @remark Copyright 2002-2009 OProfile authors
 * @remark Read the file COPYING
 *
 * @author John Levon <levon@movementarian.org>
 * @author Robert Richter <robert.richter@amd.com>
 * @author Barry Kasindorf <barry.kasindorf@amd.com>
 * @author Jason Yeh <jason.yeh@amd.com>
 * @author Suravee Suthikulpanit <suravee.suthikulpanit@amd.com>
 */

#include <linux/init.h>
#include <linux/notifier.h>
#include <linux/smp.h>
#include <linux/oprofile.h>
#include <linux/syscore_ops.h>
#include <linux/slab.h>
#include <linux/moduleparam.h>
#include <linux/kdebug.h>
#include <linux/cpu.h>
#include <asm/nmi.h>
#include <asm/msr.h>
#include <asm/apic.h>

#include "op_counter.h"
#include "op_x86_model.h"

static struct op_x86_model_spec *model;
static DEFINE_PER_CPU(struct op_msrs, cpu_msrs);
static DEFINE_PER_CPU(unsigned long, saved_lvtpc);

/* must be protected with get_online_cpus()/put_online_cpus(): */
static int nmi_enabled;
static int ctr_running;

struct op_counter_config counter_config[OP_MAX_COUNTER];

/* common functions */

u64 op_x86_get_ctrl(struct op_x86_model_spec const *model,
		    struct op_counter_config *counter_config)
{
	u64 val = 0;
	u16 event = (u16)counter_config->event;

	val |= ARCH_PERFMON_EVENTSEL_INT;
	val |= counter_config->user ? ARCH_PERFMON_EVENTSEL_USR : 0;
	val |= counter_config->kernel ? ARCH_PERFMON_EVENTSEL_OS : 0;
	val |= (counter_config->unit_mask & 0xFF) << 8;
	counter_config->extra &= (ARCH_PERFMON_EVENTSEL_INV |
				  ARCH_PERFMON_EVENTSEL_EDGE |
				  ARCH_PERFMON_EVENTSEL_CMASK);
	val |= counter_config->extra;
	event &= model->event_mask ? model->event_mask : 0xFF;
	val |= event & 0xFF;
	val |= (event & 0x0F00) << 24;

	return val;
}


static int profile_exceptions_notify(struct notifier_block *self,
				     unsigned long val, void *data)
{
	struct die_args *args = (struct die_args *)data;
	int ret = NOTIFY_DONE;

	switch (val) {
	case DIE_NMI:
<<<<<<< HEAD
	case DIE_NMI_IPI:
=======
>>>>>>> 02f8c6ae
		if (ctr_running)
			model->check_ctrs(args->regs, &__get_cpu_var(cpu_msrs));
		else if (!nmi_enabled)
			break;
		else
			model->stop(&__get_cpu_var(cpu_msrs));
		ret = NOTIFY_STOP;
		break;
	default:
		break;
	}
	return ret;
}

static void nmi_cpu_save_registers(struct op_msrs *msrs)
{
	struct op_msr *counters = msrs->counters;
	struct op_msr *controls = msrs->controls;
	unsigned int i;

	for (i = 0; i < model->num_counters; ++i) {
		if (counters[i].addr)
			rdmsrl(counters[i].addr, counters[i].saved);
	}

	for (i = 0; i < model->num_controls; ++i) {
		if (controls[i].addr)
			rdmsrl(controls[i].addr, controls[i].saved);
	}
}

static void nmi_cpu_start(void *dummy)
{
	struct op_msrs const *msrs = &__get_cpu_var(cpu_msrs);
	if (!msrs->controls)
		WARN_ON_ONCE(1);
	else
		model->start(msrs);
}

static int nmi_start(void)
{
	get_online_cpus();
<<<<<<< HEAD
	on_each_cpu(nmi_cpu_start, NULL, 1);
	ctr_running = 1;
=======
	ctr_running = 1;
	/* make ctr_running visible to the nmi handler: */
	smp_mb();
	on_each_cpu(nmi_cpu_start, NULL, 1);
>>>>>>> 02f8c6ae
	put_online_cpus();
	return 0;
}

static void nmi_cpu_stop(void *dummy)
{
	struct op_msrs const *msrs = &__get_cpu_var(cpu_msrs);
	if (!msrs->controls)
		WARN_ON_ONCE(1);
	else
		model->stop(msrs);
}

static void nmi_stop(void)
{
	get_online_cpus();
	on_each_cpu(nmi_cpu_stop, NULL, 1);
	ctr_running = 0;
	put_online_cpus();
}

#ifdef CONFIG_OPROFILE_EVENT_MULTIPLEX

static DEFINE_PER_CPU(int, switch_index);

static inline int has_mux(void)
{
	return !!model->switch_ctrl;
}

inline int op_x86_phys_to_virt(int phys)
{
	return __this_cpu_read(switch_index) + phys;
}

inline int op_x86_virt_to_phys(int virt)
{
	return virt % model->num_counters;
}

static void nmi_shutdown_mux(void)
{
	int i;

	if (!has_mux())
		return;

	for_each_possible_cpu(i) {
		kfree(per_cpu(cpu_msrs, i).multiplex);
		per_cpu(cpu_msrs, i).multiplex = NULL;
		per_cpu(switch_index, i) = 0;
	}
}

static int nmi_setup_mux(void)
{
	size_t multiplex_size =
		sizeof(struct op_msr) * model->num_virt_counters;
	int i;

	if (!has_mux())
		return 1;

	for_each_possible_cpu(i) {
		per_cpu(cpu_msrs, i).multiplex =
			kzalloc(multiplex_size, GFP_KERNEL);
		if (!per_cpu(cpu_msrs, i).multiplex)
			return 0;
	}

	return 1;
}

static void nmi_cpu_setup_mux(int cpu, struct op_msrs const * const msrs)
{
	int i;
	struct op_msr *multiplex = msrs->multiplex;

	if (!has_mux())
		return;

	for (i = 0; i < model->num_virt_counters; ++i) {
		if (counter_config[i].enabled) {
			multiplex[i].saved = -(u64)counter_config[i].count;
		} else {
			multiplex[i].saved = 0;
		}
	}

	per_cpu(switch_index, cpu) = 0;
}

static void nmi_cpu_save_mpx_registers(struct op_msrs *msrs)
{
	struct op_msr *counters = msrs->counters;
	struct op_msr *multiplex = msrs->multiplex;
	int i;

	for (i = 0; i < model->num_counters; ++i) {
		int virt = op_x86_phys_to_virt(i);
		if (counters[i].addr)
			rdmsrl(counters[i].addr, multiplex[virt].saved);
	}
}

static void nmi_cpu_restore_mpx_registers(struct op_msrs *msrs)
{
	struct op_msr *counters = msrs->counters;
	struct op_msr *multiplex = msrs->multiplex;
	int i;

	for (i = 0; i < model->num_counters; ++i) {
		int virt = op_x86_phys_to_virt(i);
		if (counters[i].addr)
			wrmsrl(counters[i].addr, multiplex[virt].saved);
	}
}

static void nmi_cpu_switch(void *dummy)
{
	int cpu = smp_processor_id();
	int si = per_cpu(switch_index, cpu);
	struct op_msrs *msrs = &per_cpu(cpu_msrs, cpu);

	nmi_cpu_stop(NULL);
	nmi_cpu_save_mpx_registers(msrs);

	/* move to next set */
	si += model->num_counters;
	if ((si >= model->num_virt_counters) || (counter_config[si].count == 0))
		per_cpu(switch_index, cpu) = 0;
	else
		per_cpu(switch_index, cpu) = si;

	model->switch_ctrl(model, msrs);
	nmi_cpu_restore_mpx_registers(msrs);

	nmi_cpu_start(NULL);
}


/*
 * Quick check to see if multiplexing is necessary.
 * The check should be sufficient since counters are used
 * in ordre.
 */
static int nmi_multiplex_on(void)
{
	return counter_config[model->num_counters].count ? 0 : -EINVAL;
}

static int nmi_switch_event(void)
{
	if (!has_mux())
		return -ENOSYS;		/* not implemented */
	if (nmi_multiplex_on() < 0)
		return -EINVAL;		/* not necessary */

	get_online_cpus();
	if (ctr_running)
		on_each_cpu(nmi_cpu_switch, NULL, 1);
	put_online_cpus();

	return 0;
}

static inline void mux_init(struct oprofile_operations *ops)
{
	if (has_mux())
		ops->switch_events = nmi_switch_event;
}

static void mux_clone(int cpu)
{
	if (!has_mux())
		return;

	memcpy(per_cpu(cpu_msrs, cpu).multiplex,
	       per_cpu(cpu_msrs, 0).multiplex,
	       sizeof(struct op_msr) * model->num_virt_counters);
}

#else

inline int op_x86_phys_to_virt(int phys) { return phys; }
inline int op_x86_virt_to_phys(int virt) { return virt; }
static inline void nmi_shutdown_mux(void) { }
static inline int nmi_setup_mux(void) { return 1; }
static inline void
nmi_cpu_setup_mux(int cpu, struct op_msrs const * const msrs) { }
static inline void mux_init(struct oprofile_operations *ops) { }
static void mux_clone(int cpu) { }

#endif

static void free_msrs(void)
{
	int i;
	for_each_possible_cpu(i) {
		kfree(per_cpu(cpu_msrs, i).counters);
		per_cpu(cpu_msrs, i).counters = NULL;
		kfree(per_cpu(cpu_msrs, i).controls);
		per_cpu(cpu_msrs, i).controls = NULL;
	}
	nmi_shutdown_mux();
}

static int allocate_msrs(void)
{
	size_t controls_size = sizeof(struct op_msr) * model->num_controls;
	size_t counters_size = sizeof(struct op_msr) * model->num_counters;

	int i;
	for_each_possible_cpu(i) {
		per_cpu(cpu_msrs, i).counters = kzalloc(counters_size,
							GFP_KERNEL);
		if (!per_cpu(cpu_msrs, i).counters)
			goto fail;
		per_cpu(cpu_msrs, i).controls = kzalloc(controls_size,
							GFP_KERNEL);
		if (!per_cpu(cpu_msrs, i).controls)
			goto fail;
	}

	if (!nmi_setup_mux())
		goto fail;

	return 1;

fail:
	free_msrs();
	return 0;
}

static void nmi_cpu_setup(void *dummy)
{
	int cpu = smp_processor_id();
	struct op_msrs *msrs = &per_cpu(cpu_msrs, cpu);
	nmi_cpu_save_registers(msrs);
	spin_lock(&oprofilefs_lock);
	model->setup_ctrs(model, msrs);
	nmi_cpu_setup_mux(cpu, msrs);
	spin_unlock(&oprofilefs_lock);
	per_cpu(saved_lvtpc, cpu) = apic_read(APIC_LVTPC);
	apic_write(APIC_LVTPC, APIC_DM_NMI);
}

static struct notifier_block profile_exceptions_nb = {
	.notifier_call = profile_exceptions_notify,
	.next = NULL,
	.priority = NMI_LOCAL_LOW_PRIOR,
};

static void nmi_cpu_restore_registers(struct op_msrs *msrs)
{
	struct op_msr *counters = msrs->counters;
	struct op_msr *controls = msrs->controls;
	unsigned int i;

	for (i = 0; i < model->num_controls; ++i) {
		if (controls[i].addr)
			wrmsrl(controls[i].addr, controls[i].saved);
	}

	for (i = 0; i < model->num_counters; ++i) {
		if (counters[i].addr)
			wrmsrl(counters[i].addr, counters[i].saved);
	}
}

static void nmi_cpu_shutdown(void *dummy)
{
	unsigned int v;
	int cpu = smp_processor_id();
	struct op_msrs *msrs = &per_cpu(cpu_msrs, cpu);

	/* restoring APIC_LVTPC can trigger an apic error because the delivery
	 * mode and vector nr combination can be illegal. That's by design: on
	 * power on apic lvt contain a zero vector nr which are legal only for
	 * NMI delivery mode. So inhibit apic err before restoring lvtpc
	 */
	v = apic_read(APIC_LVTERR);
	apic_write(APIC_LVTERR, v | APIC_LVT_MASKED);
	apic_write(APIC_LVTPC, per_cpu(saved_lvtpc, cpu));
	apic_write(APIC_LVTERR, v);
	nmi_cpu_restore_registers(msrs);
	if (model->cpu_down)
		model->cpu_down();
}

static void nmi_cpu_up(void *dummy)
{
	if (nmi_enabled)
		nmi_cpu_setup(dummy);
	if (ctr_running)
		nmi_cpu_start(dummy);
}

static void nmi_cpu_down(void *dummy)
{
	if (ctr_running)
		nmi_cpu_stop(dummy);
	if (nmi_enabled)
		nmi_cpu_shutdown(dummy);
}

static int nmi_create_files(struct super_block *sb, struct dentry *root)
{
	unsigned int i;

	for (i = 0; i < model->num_virt_counters; ++i) {
		struct dentry *dir;
		char buf[4];

		/* quick little hack to _not_ expose a counter if it is not
		 * available for use.  This should protect userspace app.
		 * NOTE:  assumes 1:1 mapping here (that counters are organized
		 *        sequentially in their struct assignment).
		 */
		if (!avail_to_resrv_perfctr_nmi_bit(op_x86_virt_to_phys(i)))
			continue;

		snprintf(buf,  sizeof(buf), "%d", i);
		dir = oprofilefs_mkdir(sb, root, buf);
		oprofilefs_create_ulong(sb, dir, "enabled", &counter_config[i].enabled);
		oprofilefs_create_ulong(sb, dir, "event", &counter_config[i].event);
		oprofilefs_create_ulong(sb, dir, "count", &counter_config[i].count);
		oprofilefs_create_ulong(sb, dir, "unit_mask", &counter_config[i].unit_mask);
		oprofilefs_create_ulong(sb, dir, "kernel", &counter_config[i].kernel);
		oprofilefs_create_ulong(sb, dir, "user", &counter_config[i].user);
		oprofilefs_create_ulong(sb, dir, "extra", &counter_config[i].extra);
	}

	return 0;
}

static int oprofile_cpu_notifier(struct notifier_block *b, unsigned long action,
				 void *data)
{
	int cpu = (unsigned long)data;
	switch (action) {
	case CPU_DOWN_FAILED:
	case CPU_ONLINE:
		smp_call_function_single(cpu, nmi_cpu_up, NULL, 0);
		break;
	case CPU_DOWN_PREPARE:
		smp_call_function_single(cpu, nmi_cpu_down, NULL, 1);
		break;
	}
	return NOTIFY_DONE;
}

static struct notifier_block oprofile_cpu_nb = {
	.notifier_call = oprofile_cpu_notifier
};

static int nmi_setup(void)
{
	int err = 0;
	int cpu;

	if (!allocate_msrs())
		return -ENOMEM;

	/* We need to serialize save and setup for HT because the subset
	 * of msrs are distinct for save and setup operations
	 */

	/* Assume saved/restored counters are the same on all CPUs */
	err = model->fill_in_addresses(&per_cpu(cpu_msrs, 0));
	if (err)
		goto fail;

	for_each_possible_cpu(cpu) {
		if (!cpu)
			continue;

		memcpy(per_cpu(cpu_msrs, cpu).counters,
		       per_cpu(cpu_msrs, 0).counters,
		       sizeof(struct op_msr) * model->num_counters);

		memcpy(per_cpu(cpu_msrs, cpu).controls,
		       per_cpu(cpu_msrs, 0).controls,
		       sizeof(struct op_msr) * model->num_controls);

		mux_clone(cpu);
	}

	nmi_enabled = 0;
	ctr_running = 0;
<<<<<<< HEAD
	barrier();
=======
	/* make variables visible to the nmi handler: */
	smp_mb();
>>>>>>> 02f8c6ae
	err = register_die_notifier(&profile_exceptions_nb);
	if (err)
		goto fail;

	get_online_cpus();
	register_cpu_notifier(&oprofile_cpu_nb);
<<<<<<< HEAD
	on_each_cpu(nmi_cpu_setup, NULL, 1);
	nmi_enabled = 1;
=======
	nmi_enabled = 1;
	/* make nmi_enabled visible to the nmi handler: */
	smp_mb();
	on_each_cpu(nmi_cpu_setup, NULL, 1);
>>>>>>> 02f8c6ae
	put_online_cpus();

	return 0;
fail:
	free_msrs();
	return err;
}

static void nmi_shutdown(void)
{
	struct op_msrs *msrs;

	get_online_cpus();
	unregister_cpu_notifier(&oprofile_cpu_nb);
	on_each_cpu(nmi_cpu_shutdown, NULL, 1);
	nmi_enabled = 0;
	ctr_running = 0;
	put_online_cpus();
<<<<<<< HEAD
	barrier();
=======
	/* make variables visible to the nmi handler: */
	smp_mb();
>>>>>>> 02f8c6ae
	unregister_die_notifier(&profile_exceptions_nb);
	msrs = &get_cpu_var(cpu_msrs);
	model->shutdown(msrs);
	free_msrs();
	put_cpu_var(cpu_msrs);
}

#ifdef CONFIG_PM

static int nmi_suspend(void)
{
	/* Only one CPU left, just stop that one */
	if (nmi_enabled == 1)
		nmi_cpu_stop(NULL);
	return 0;
}

static void nmi_resume(void)
{
	if (nmi_enabled == 1)
		nmi_cpu_start(NULL);
}

static struct syscore_ops oprofile_syscore_ops = {
	.resume		= nmi_resume,
	.suspend	= nmi_suspend,
};

static void __init init_suspend_resume(void)
{
<<<<<<< HEAD
	int error;

	error = sysdev_class_register(&oprofile_sysclass);
	if (error)
		return error;

	error = sysdev_register(&device_oprofile);
	if (error)
		sysdev_class_unregister(&oprofile_sysclass);

	return error;
=======
	register_syscore_ops(&oprofile_syscore_ops);
>>>>>>> 02f8c6ae
}

static void exit_suspend_resume(void)
{
	unregister_syscore_ops(&oprofile_syscore_ops);
}

#else

<<<<<<< HEAD
static inline int  init_sysfs(void) { return 0; }
static inline void exit_sysfs(void) { }
=======
static inline void init_suspend_resume(void) { }
static inline void exit_suspend_resume(void) { }
>>>>>>> 02f8c6ae

#endif /* CONFIG_PM */

static int __init p4_init(char **cpu_type)
{
	__u8 cpu_model = boot_cpu_data.x86_model;

	if (cpu_model > 6 || cpu_model == 5)
		return 0;

#ifndef CONFIG_SMP
	*cpu_type = "i386/p4";
	model = &op_p4_spec;
	return 1;
#else
	switch (smp_num_siblings) {
	case 1:
		*cpu_type = "i386/p4";
		model = &op_p4_spec;
		return 1;

	case 2:
		*cpu_type = "i386/p4-ht";
		model = &op_p4_ht2_spec;
		return 1;
	}
#endif

	printk(KERN_INFO "oprofile: P4 HyperThreading detected with > 2 threads\n");
	printk(KERN_INFO "oprofile: Reverting to timer mode.\n");
	return 0;
}

static int force_arch_perfmon;
static int force_cpu_type(const char *str, struct kernel_param *kp)
{
	if (!strcmp(str, "arch_perfmon")) {
		force_arch_perfmon = 1;
		printk(KERN_INFO "oprofile: forcing architectural perfmon\n");
	}

	return 0;
}
module_param_call(cpu_type, force_cpu_type, NULL, NULL, 0);

static int __init ppro_init(char **cpu_type)
{
	__u8 cpu_model = boot_cpu_data.x86_model;
	struct op_x86_model_spec *spec = &op_ppro_spec;	/* default */

	if (force_arch_perfmon && cpu_has_arch_perfmon)
		return 0;

	/*
	 * Documentation on identifying Intel processors by CPU family
	 * and model can be found in the Intel Software Developer's
	 * Manuals (SDM):
	 *
	 *  http://www.intel.com/products/processor/manuals/
	 *
	 * As of May 2010 the documentation for this was in the:
	 * "Intel 64 and IA-32 Architectures Software Developer's
	 * Manual Volume 3B: System Programming Guide", "Table B-1
	 * CPUID Signature Values of DisplayFamily_DisplayModel".
	 */
	switch (cpu_model) {
	case 0 ... 2:
		*cpu_type = "i386/ppro";
		break;
	case 3 ... 5:
		*cpu_type = "i386/pii";
		break;
	case 6 ... 8:
	case 10 ... 11:
		*cpu_type = "i386/piii";
		break;
	case 9:
	case 13:
		*cpu_type = "i386/p6_mobile";
		break;
	case 14:
		*cpu_type = "i386/core";
		break;
	case 0x0f:
	case 0x16:
	case 0x17:
	case 0x1d:
		*cpu_type = "i386/core_2";
		break;
	case 0x1a:
	case 0x1e:
	case 0x2e:
		spec = &op_arch_perfmon_spec;
		*cpu_type = "i386/core_i7";
		break;
	case 0x1c:
		*cpu_type = "i386/atom";
		break;
	default:
		/* Unknown */
		return 0;
	}

	model = spec;
	return 1;
}

int __init op_nmi_init(struct oprofile_operations *ops)
{
	__u8 vendor = boot_cpu_data.x86_vendor;
	__u8 family = boot_cpu_data.x86;
	char *cpu_type = NULL;
	int ret = 0;

	if (!cpu_has_apic)
		return -ENODEV;

	switch (vendor) {
	case X86_VENDOR_AMD:
		/* Needs to be at least an Athlon (or hammer in 32bit mode) */

		switch (family) {
		case 6:
			cpu_type = "i386/athlon";
			break;
		case 0xf:
			/*
			 * Actually it could be i386/hammer too, but
			 * give user space an consistent name.
			 */
			cpu_type = "x86-64/hammer";
			break;
		case 0x10:
			cpu_type = "x86-64/family10";
			break;
		case 0x11:
			cpu_type = "x86-64/family11h";
			break;
		case 0x12:
			cpu_type = "x86-64/family12h";
			break;
		case 0x14:
			cpu_type = "x86-64/family14h";
			break;
		case 0x15:
			cpu_type = "x86-64/family15h";
			break;
		default:
			return -ENODEV;
		}
		model = &op_amd_spec;
		break;

	case X86_VENDOR_INTEL:
		switch (family) {
			/* Pentium IV */
		case 0xf:
			p4_init(&cpu_type);
			break;

			/* A P6-class processor */
		case 6:
			ppro_init(&cpu_type);
			break;

		default:
			break;
		}

		if (cpu_type)
			break;

		if (!cpu_has_arch_perfmon)
			return -ENODEV;

		/* use arch perfmon as fallback */
		cpu_type = "i386/arch_perfmon";
		model = &op_arch_perfmon_spec;
		break;

	default:
		return -ENODEV;
	}

	/* default values, can be overwritten by model */
	ops->create_files	= nmi_create_files;
	ops->setup		= nmi_setup;
	ops->shutdown		= nmi_shutdown;
	ops->start		= nmi_start;
	ops->stop		= nmi_stop;
	ops->cpu_type		= cpu_type;

	if (model->init)
		ret = model->init(ops);
	if (ret)
		return ret;

	if (!model->num_virt_counters)
		model->num_virt_counters = model->num_counters;

	mux_init(ops);

<<<<<<< HEAD
	ret = init_sysfs();
	if (ret)
		return ret;
=======
	init_suspend_resume();
>>>>>>> 02f8c6ae

	printk(KERN_INFO "oprofile: using NMI interrupt.\n");
	return 0;
}

void op_nmi_exit(void)
{
<<<<<<< HEAD
	exit_sysfs();
=======
	exit_suspend_resume();
>>>>>>> 02f8c6ae
}<|MERGE_RESOLUTION|>--- conflicted
+++ resolved
@@ -69,10 +69,6 @@
 
 	switch (val) {
 	case DIE_NMI:
-<<<<<<< HEAD
-	case DIE_NMI_IPI:
-=======
->>>>>>> 02f8c6ae
 		if (ctr_running)
 			model->check_ctrs(args->regs, &__get_cpu_var(cpu_msrs));
 		else if (!nmi_enabled)
@@ -116,15 +112,10 @@
 static int nmi_start(void)
 {
 	get_online_cpus();
-<<<<<<< HEAD
-	on_each_cpu(nmi_cpu_start, NULL, 1);
-	ctr_running = 1;
-=======
 	ctr_running = 1;
 	/* make ctr_running visible to the nmi handler: */
 	smp_mb();
 	on_each_cpu(nmi_cpu_start, NULL, 1);
->>>>>>> 02f8c6ae
 	put_online_cpus();
 	return 0;
 }
@@ -515,27 +506,18 @@
 
 	nmi_enabled = 0;
 	ctr_running = 0;
-<<<<<<< HEAD
-	barrier();
-=======
 	/* make variables visible to the nmi handler: */
 	smp_mb();
->>>>>>> 02f8c6ae
 	err = register_die_notifier(&profile_exceptions_nb);
 	if (err)
 		goto fail;
 
 	get_online_cpus();
 	register_cpu_notifier(&oprofile_cpu_nb);
-<<<<<<< HEAD
-	on_each_cpu(nmi_cpu_setup, NULL, 1);
-	nmi_enabled = 1;
-=======
 	nmi_enabled = 1;
 	/* make nmi_enabled visible to the nmi handler: */
 	smp_mb();
 	on_each_cpu(nmi_cpu_setup, NULL, 1);
->>>>>>> 02f8c6ae
 	put_online_cpus();
 
 	return 0;
@@ -554,12 +536,8 @@
 	nmi_enabled = 0;
 	ctr_running = 0;
 	put_online_cpus();
-<<<<<<< HEAD
-	barrier();
-=======
 	/* make variables visible to the nmi handler: */
 	smp_mb();
->>>>>>> 02f8c6ae
 	unregister_die_notifier(&profile_exceptions_nb);
 	msrs = &get_cpu_var(cpu_msrs);
 	model->shutdown(msrs);
@@ -590,21 +568,7 @@
 
 static void __init init_suspend_resume(void)
 {
-<<<<<<< HEAD
-	int error;
-
-	error = sysdev_class_register(&oprofile_sysclass);
-	if (error)
-		return error;
-
-	error = sysdev_register(&device_oprofile);
-	if (error)
-		sysdev_class_unregister(&oprofile_sysclass);
-
-	return error;
-=======
 	register_syscore_ops(&oprofile_syscore_ops);
->>>>>>> 02f8c6ae
 }
 
 static void exit_suspend_resume(void)
@@ -614,13 +578,8 @@
 
 #else
 
-<<<<<<< HEAD
-static inline int  init_sysfs(void) { return 0; }
-static inline void exit_sysfs(void) { }
-=======
 static inline void init_suspend_resume(void) { }
 static inline void exit_suspend_resume(void) { }
->>>>>>> 02f8c6ae
 
 #endif /* CONFIG_PM */
 
@@ -823,13 +782,7 @@
 
 	mux_init(ops);
 
-<<<<<<< HEAD
-	ret = init_sysfs();
-	if (ret)
-		return ret;
-=======
 	init_suspend_resume();
->>>>>>> 02f8c6ae
 
 	printk(KERN_INFO "oprofile: using NMI interrupt.\n");
 	return 0;
@@ -837,9 +790,5 @@
 
 void op_nmi_exit(void)
 {
-<<<<<<< HEAD
-	exit_sysfs();
-=======
 	exit_suspend_resume();
->>>>>>> 02f8c6ae
 }