/**
 * @file backtrace.c
 *
 * @remark Copyright 2002 OProfile authors
 * @remark Read the file COPYING
 *
 * @author John Levon
 * @author David Smith
 */

#include <linux/oprofile.h>
#include <linux/sched.h>
#include <linux/mm.h>
#include <asm/ptrace.h>
#include <asm/uaccess.h>
#include <asm/stacktrace.h>
#include <linux/compat.h>

static int backtrace_stack(void *data, char *name)
{
	/* Yes, we want all stacks */
	return 0;
}

static void backtrace_address(void *data, unsigned long addr, int reliable)
{
	unsigned int *depth = data;

	if ((*depth)--)
		oprofile_add_trace(addr);
}

static struct stacktrace_ops backtrace_ops = {
<<<<<<< HEAD
	.warning	= backtrace_warning,
	.warning_symbol	= backtrace_warning_symbol,
=======
>>>>>>> 02f8c6ae
	.stack		= backtrace_stack,
	.address	= backtrace_address,
	.walk_stack	= print_context_stack,
};

#ifdef CONFIG_COMPAT
static struct stack_frame_ia32 *
dump_user_backtrace_32(struct stack_frame_ia32 *head)
{
	struct stack_frame_ia32 bufhead[2];
	struct stack_frame_ia32 *fp;

	/* Also check accessibility of one struct frame_head beyond */
	if (!access_ok(VERIFY_READ, head, sizeof(bufhead)))
		return NULL;
	if (__copy_from_user_inatomic(bufhead, head, sizeof(bufhead)))
		return NULL;

	fp = (struct stack_frame_ia32 *) compat_ptr(bufhead[0].next_frame);

	oprofile_add_trace(bufhead[0].return_address);

	/* frame pointers should strictly progress back up the stack
	* (towards higher addresses) */
	if (head >= fp)
		return NULL;

	return fp;
}

static inline int
x86_backtrace_32(struct pt_regs * const regs, unsigned int depth)
{
	struct stack_frame_ia32 *head;

	/* User process is 32-bit */
	if (!current || !test_thread_flag(TIF_IA32))
		return 0;

	head = (struct stack_frame_ia32 *) regs->bp;
	while (depth-- && head)
		head = dump_user_backtrace_32(head);

	return 1;
}

#else
static inline int
x86_backtrace_32(struct pt_regs * const regs, unsigned int depth)
{
	return 0;
}
#endif /* CONFIG_COMPAT */

static struct stack_frame *dump_user_backtrace(struct stack_frame *head)
{
	struct stack_frame bufhead[2];

	/* Also check accessibility of one struct stack_frame beyond */
	if (!access_ok(VERIFY_READ, head, sizeof(bufhead)))
		return NULL;
	if (__copy_from_user_inatomic(bufhead, head, sizeof(bufhead)))
		return NULL;

	oprofile_add_trace(bufhead[0].return_address);

	/* frame pointers should strictly progress back up the stack
	 * (towards higher addresses) */
	if (head >= bufhead[0].next_frame)
		return NULL;

	return bufhead[0].next_frame;
}

void
x86_backtrace(struct pt_regs * const regs, unsigned int depth)
{
	struct stack_frame *head = (struct stack_frame *)frame_pointer(regs);

	if (!user_mode_vm(regs)) {
		unsigned long stack = kernel_stack_pointer(regs);
		if (depth)
			dump_trace(NULL, regs, (unsigned long *)stack, 0,
				   &backtrace_ops, &depth);
		return;
	}

	if (x86_backtrace_32(regs, depth))
		return;

	while (depth-- && head)
		head = dump_user_backtrace(head);
}<|MERGE_RESOLUTION|>--- conflicted
+++ resolved
@@ -16,6 +16,17 @@
 #include <asm/stacktrace.h>
 #include <linux/compat.h>
 
+static void backtrace_warning_symbol(void *data, char *msg,
+				     unsigned long symbol)
+{
+	/* Ignore warnings */
+}
+
+static void backtrace_warning(void *data, char *msg)
+{
+	/* Ignore warnings */
+}
+
 static int backtrace_stack(void *data, char *name)
 {
 	/* Yes, we want all stacks */
@@ -31,11 +42,8 @@
 }
 
 static struct stacktrace_ops backtrace_ops = {
-<<<<<<< HEAD
 	.warning	= backtrace_warning,
 	.warning_symbol	= backtrace_warning_symbol,
-=======
->>>>>>> 02f8c6ae
 	.stack		= backtrace_stack,
 	.address	= backtrace_address,
 	.walk_stack	= print_context_stack,
