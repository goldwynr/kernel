--- conflicted
+++ resolved
@@ -54,16 +54,7 @@
 asmlinkage long sys32_personality(unsigned long);
 asmlinkage long sys32_sendfile(int, int, compat_off_t __user *, s32);
 
-<<<<<<< HEAD
-struct oldold_utsname;
-struct old_utsname;
-asmlinkage long sys32_olduname(struct oldold_utsname __user *);
-long sys32_uname(struct old_utsname __user *);
-
-asmlinkage long sys32_execve(char __user *, compat_uptr_t __user *,
-=======
 asmlinkage long sys32_execve(const char __user *, compat_uptr_t __user *,
->>>>>>> 02f8c6ae
 			     compat_uptr_t __user *, struct pt_regs *);
 asmlinkage long sys32_clone(unsigned int, unsigned int, struct pt_regs *);
 
