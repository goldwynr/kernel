--- conflicted
+++ resolved
@@ -18,7 +18,6 @@
 	return pv_info.paravirt_enabled;
 }
 
-#ifdef CONFIG_PARAVIRT_CPU
 static inline void load_sp0(struct tss_struct *tss,
 			     struct thread_struct *thread)
 {
@@ -59,9 +58,7 @@
 {
 	PVOP_VCALL1(pv_cpu_ops.write_cr0, x);
 }
-#endif  /* CONFIG_PARAVIRT_CPU */
-
-#ifdef CONFIG_PARAVIRT_MMU
+
 static inline unsigned long read_cr2(void)
 {
 	return PVOP_CALL0(unsigned long, pv_mmu_ops.read_cr2);
@@ -81,9 +78,7 @@
 {
 	PVOP_VCALL1(pv_mmu_ops.write_cr3, x);
 }
-#endif  /* CONFIG_PARAVIRT_MMU */
-
-#ifdef CONFIG_PARAVIRT_CPU
+
 static inline unsigned long read_cr4(void)
 {
 	return PVOP_CALL0(unsigned long, pv_cpu_ops.read_cr4);
@@ -97,9 +92,8 @@
 {
 	PVOP_VCALL1(pv_cpu_ops.write_cr4, x);
 }
-#endif  /* CONFIG_PARAVIRT_CPU */
-
-#if defined(CONFIG_X86_64) && defined(CONFIG_PARAVIRT_CPU)
+
+#ifdef CONFIG_X86_64
 static inline unsigned long read_cr8(void)
 {
 	return PVOP_CALL0(unsigned long, pv_cpu_ops.read_cr8);
@@ -111,12 +105,7 @@
 }
 #endif
 
-<<<<<<< HEAD
-#ifdef CONFIG_PARAVIRT_IRQ
-static inline void raw_safe_halt(void)
-=======
 static inline void arch_safe_halt(void)
->>>>>>> 02f8c6ae
 {
 	PVOP_VCALL0(pv_irq_ops.safe_halt);
 }
@@ -125,18 +114,14 @@
 {
 	PVOP_VCALL0(pv_irq_ops.halt);
 }
-#endif  /* CONFIG_PARAVIRT_IRQ */
-
-#ifdef CONFIG_PARAVIRT_CPU
+
 static inline void wbinvd(void)
 {
 	PVOP_VCALL0(pv_cpu_ops.wbinvd);
 }
-#endif
 
 #define get_kernel_rpl()  (pv_info.kernel_rpl)
 
-#ifdef CONFIG_PARAVIRT_CPU
 static inline u64 paravirt_read_msr(unsigned msr, int *err)
 {
 	return PVOP_CALL2(u64, pv_cpu_ops.read_msr, msr, err);
@@ -239,16 +224,12 @@
 } while (0)
 
 #define rdtscll(val) (val = paravirt_read_tsc())
-#endif  /* CONFIG_PARAVIRT_CPU */
-
-#ifdef CONFIG_PARAVIRT_TIME
+
 static inline unsigned long long paravirt_sched_clock(void)
 {
 	return PVOP_CALL0(unsigned long long, pv_time_ops.sched_clock);
 }
-#endif  /* CONFIG_PARAVIRT_TIME */
-
-#ifdef CONFIG_PARAVIRT_CPU
+
 static inline unsigned long long paravirt_read_pmc(int counter)
 {
 	return PVOP_CALL1(u64, pv_cpu_ops.read_pmc, counter);
@@ -364,9 +345,8 @@
 	pv_cpu_ops.io_delay();
 #endif
 }
-#endif  /* CONFIG_PARAVIRT_CPU */
-
-#if defined(CONFIG_SMP) && defined(CONFIG_PARAVIRT_APIC)
+
+#ifdef CONFIG_SMP
 static inline void startup_ipi_hook(int phys_apicid, unsigned long start_eip,
 				    unsigned long start_esp)
 {
@@ -375,7 +355,6 @@
 }
 #endif
 
-#ifdef CONFIG_PARAVIRT_MMU
 static inline void paravirt_activate_mm(struct mm_struct *prev,
 					struct mm_struct *next)
 {
@@ -579,21 +558,12 @@
 static inline void set_pmd_at(struct mm_struct *mm, unsigned long addr,
 			      pmd_t *pmdp, pmd_t pmd)
 {
-<<<<<<< HEAD
-#if PAGETABLE_LEVELS >= 3
-=======
->>>>>>> 02f8c6ae
 	if (sizeof(pmdval_t) > sizeof(long))
 		/* 5 arg words */
 		pv_mmu_ops.set_pmd_at(mm, addr, pmdp, pmd);
 	else
-<<<<<<< HEAD
-		PVOP_VCALL4(pv_mmu_ops.set_pmd_at, mm, addr, pmdp, pmd.pmd);
-#endif
-=======
 		PVOP_VCALL4(pv_mmu_ops.set_pmd_at, mm, addr, pmdp,
 			    native_pmd_val(pmd));
->>>>>>> 02f8c6ae
 }
 #endif
 
@@ -738,9 +708,7 @@
 	set_pmd(pmdp, __pmd(0));
 }
 #endif	/* CONFIG_X86_PAE */
-#endif  /* CONFIG_PARAVIRT_MMU */
-
-#ifdef CONFIG_PARAVIRT_CPU
+
 #define  __HAVE_ARCH_START_CONTEXT_SWITCH
 static inline void arch_start_context_switch(struct task_struct *prev)
 {
@@ -751,9 +719,7 @@
 {
 	PVOP_VCALL1(pv_cpu_ops.end_context_switch, next);
 }
-#endif  /* CONFIG_PARAVIRT_CPU */
-
-#ifdef CONFIG_PARAVIRT_MMU
+
 #define  __HAVE_ARCH_ENTER_LAZY_MMU_MODE
 static inline void arch_enter_lazy_mmu_mode(void)
 {
@@ -772,7 +738,6 @@
 {
 	pv_mmu_ops.set_fixmap(idx, phys, flags);
 }
-#endif  /* CONFIG_PARAVIRT_MMU */
 
 #if defined(CONFIG_SMP) && defined(CONFIG_PARAVIRT_SPINLOCKS)
 
@@ -883,12 +848,7 @@
 #define __PV_IS_CALLEE_SAVE(func)			\
 	((struct paravirt_callee_save) { func })
 
-<<<<<<< HEAD
-#ifdef CONFIG_PARAVIRT_IRQ
-static inline unsigned long __raw_local_save_flags(void)
-=======
 static inline notrace unsigned long arch_local_save_flags(void)
->>>>>>> 02f8c6ae
 {
 	return PVOP_CALLEE0(unsigned long, pv_irq_ops.save_fl);
 }
@@ -916,7 +876,6 @@
 	arch_local_irq_disable();
 	return f;
 }
-#endif  /* CONFIG_PARAVIRT_IRQ */
 
 
 /* Make sure as little as possible of this mess escapes. */
@@ -999,13 +958,10 @@
 #define PARA_INDIRECT(addr)	*%cs:addr
 #endif
 
-#ifdef CONFIG_PARAVIRT_CPU
 #define INTERRUPT_RETURN						\
 	PARA_SITE(PARA_PATCH(pv_cpu_ops, PV_CPU_iret), CLBR_NONE,	\
 		  jmp PARA_INDIRECT(pv_cpu_ops+PV_CPU_iret))
-#endif  /* CONFIG_PARAVIRT_CPU */
-
-#ifdef CONFIG_PARAVIRT_IRQ
+
 #define DISABLE_INTERRUPTS(clobbers)					\
 	PARA_SITE(PARA_PATCH(pv_irq_ops, PV_IRQ_irq_disable), clobbers, \
 		  PV_SAVE_REGS(clobbers | CLBR_CALLEE_SAVE);		\
@@ -1017,17 +973,13 @@
 		  PV_SAVE_REGS(clobbers | CLBR_CALLEE_SAVE);		\
 		  call PARA_INDIRECT(pv_irq_ops+PV_IRQ_irq_enable);	\
 		  PV_RESTORE_REGS(clobbers | CLBR_CALLEE_SAVE);)
-#endif  /* CONFIG_PARAVIRT_IRQ */
-
-#ifdef CONFIG_PARAVIRT_CPU
+
 #define USERGS_SYSRET32							\
 	PARA_SITE(PARA_PATCH(pv_cpu_ops, PV_CPU_usergs_sysret32),	\
 		  CLBR_NONE,						\
 		  jmp PARA_INDIRECT(pv_cpu_ops+PV_CPU_usergs_sysret32))
-#endif  /* CONFIG_PARAVIRT_CPU */
 
 #ifdef CONFIG_X86_32
-#ifdef CONFIG_PARAVIRT_CPU
 #define GET_CR0_INTO_EAX				\
 	push %ecx; push %edx;				\
 	call PARA_INDIRECT(pv_cpu_ops+PV_CPU_read_cr0);	\
@@ -1037,12 +989,10 @@
 	PARA_SITE(PARA_PATCH(pv_cpu_ops, PV_CPU_irq_enable_sysexit),	\
 		  CLBR_NONE,						\
 		  jmp PARA_INDIRECT(pv_cpu_ops+PV_CPU_irq_enable_sysexit))
-#endif  /* CONFIG_PARAVIRT_CPU */
 
 
 #else	/* !CONFIG_X86_32 */
 
-#ifdef CONFIG_PARAVIRT_CPU
 /*
  * If swapgs is used while the userspace stack is still current,
  * there's no way to call a pvop.  The PV replacement *must* be
@@ -1062,23 +1012,17 @@
 	PARA_SITE(PARA_PATCH(pv_cpu_ops, PV_CPU_swapgs), CLBR_NONE,	\
 		  call PARA_INDIRECT(pv_cpu_ops+PV_CPU_swapgs)		\
 		 )
-#endif  /* CONFIG_PARAVIRT_CPU */
-
-#ifdef CONFIG_PARAVIRT_MMU
+
 #define GET_CR2_INTO_RCX				\
 	call PARA_INDIRECT(pv_mmu_ops+PV_MMU_read_cr2);	\
 	movq %rax, %rcx;				\
 	xorq %rax, %rax;
-#endif  /* CONFIG_PARAVIRT_MMU */
-
-#ifdef CONFIG_PARAVIRT_IRQ
+
 #define PARAVIRT_ADJUST_EXCEPTION_FRAME					\
 	PARA_SITE(PARA_PATCH(pv_irq_ops, PV_IRQ_adjust_exception_frame), \
 		  CLBR_NONE,						\
 		  call PARA_INDIRECT(pv_irq_ops+PV_IRQ_adjust_exception_frame))
-#endif  /* CONFIG_PARAVIRT_IRQ */
-
-#ifdef CONFIG_PARAVIRT_CPU
+
 #define USERGS_SYSRET64							\
 	PARA_SITE(PARA_PATCH(pv_cpu_ops, PV_CPU_usergs_sysret64),	\
 		  CLBR_NONE,						\
@@ -1088,7 +1032,6 @@
 	PARA_SITE(PARA_PATCH(pv_cpu_ops, PV_CPU_irq_enable_sysexit),	\
 		  CLBR_NONE,						\
 		  jmp PARA_INDIRECT(pv_cpu_ops+PV_CPU_irq_enable_sysexit))
-#endif  /* CONFIG_PARAVIRT_CPU */
 #endif	/* CONFIG_X86_32 */
 
 #endif /* __ASSEMBLY__ */
