#ifndef _ASM_X86_PERF_EVENT_H
#define _ASM_X86_PERF_EVENT_H

/*
 * Performance event hw details:
 */

#define X86_PMC_MAX_GENERIC				       32
#define X86_PMC_MAX_FIXED					3

#define X86_PMC_IDX_GENERIC				        0
#define X86_PMC_IDX_FIXED				       32
#define X86_PMC_IDX_MAX					       64

#define MSR_ARCH_PERFMON_PERFCTR0			      0xc1
#define MSR_ARCH_PERFMON_PERFCTR1			      0xc2

#define MSR_ARCH_PERFMON_EVENTSEL0			     0x186
#define MSR_ARCH_PERFMON_EVENTSEL1			     0x187

#define ARCH_PERFMON_EVENTSEL_EVENT			0x000000FFULL
#define ARCH_PERFMON_EVENTSEL_UMASK			0x0000FF00ULL
#define ARCH_PERFMON_EVENTSEL_USR			(1ULL << 16)
#define ARCH_PERFMON_EVENTSEL_OS			(1ULL << 17)
#define ARCH_PERFMON_EVENTSEL_EDGE			(1ULL << 18)
#define ARCH_PERFMON_EVENTSEL_INT			(1ULL << 20)
#define ARCH_PERFMON_EVENTSEL_ANY			(1ULL << 21)
#define ARCH_PERFMON_EVENTSEL_ENABLE			(1ULL << 22)
#define ARCH_PERFMON_EVENTSEL_INV			(1ULL << 23)
#define ARCH_PERFMON_EVENTSEL_CMASK			0xFF000000ULL

#define AMD64_EVENTSEL_EVENT	\
	(ARCH_PERFMON_EVENTSEL_EVENT | (0x0FULL << 32))
#define INTEL_ARCH_EVENT_MASK	\
	(ARCH_PERFMON_EVENTSEL_UMASK | ARCH_PERFMON_EVENTSEL_EVENT)

#define X86_RAW_EVENT_MASK		\
	(ARCH_PERFMON_EVENTSEL_EVENT |	\
	 ARCH_PERFMON_EVENTSEL_UMASK |	\
	 ARCH_PERFMON_EVENTSEL_EDGE  |	\
	 ARCH_PERFMON_EVENTSEL_INV   |	\
	 ARCH_PERFMON_EVENTSEL_CMASK)
#define AMD64_RAW_EVENT_MASK		\
	(X86_RAW_EVENT_MASK          |  \
	 AMD64_EVENTSEL_EVENT)

#define ARCH_PERFMON_UNHALTED_CORE_CYCLES_SEL		      0x3c
#define ARCH_PERFMON_UNHALTED_CORE_CYCLES_UMASK		(0x00 << 8)
#define ARCH_PERFMON_UNHALTED_CORE_CYCLES_INDEX			 0
#define ARCH_PERFMON_UNHALTED_CORE_CYCLES_PRESENT \
		(1 << (ARCH_PERFMON_UNHALTED_CORE_CYCLES_INDEX))

#define ARCH_PERFMON_BRANCH_MISSES_RETIRED			 6

/*
 * Intel "Architectural Performance Monitoring" CPUID
 * detection/enumeration details:
 */
union cpuid10_eax {
	struct {
		unsigned int version_id:8;
		unsigned int num_counters:8;
		unsigned int bit_width:8;
		unsigned int mask_length:8;
	} split;
	unsigned int full;
};

union cpuid10_edx {
	struct {
<<<<<<< HEAD
		unsigned int num_counters_fixed:4;
		unsigned int reserved:28;
=======
		unsigned int num_counters_fixed:5;
		unsigned int bit_width_fixed:8;
		unsigned int reserved:19;
>>>>>>> 02f8c6ae
	} split;
	unsigned int full;
};


/*
 * Fixed-purpose performance events:
 */

/*
 * All 3 fixed-mode PMCs are configured via this single MSR:
 */
#define MSR_ARCH_PERFMON_FIXED_CTR_CTRL			0x38d

/*
 * The counts are available in three separate MSRs:
 */

/* Instr_Retired.Any: */
#define MSR_ARCH_PERFMON_FIXED_CTR0			0x309
#define X86_PMC_IDX_FIXED_INSTRUCTIONS			(X86_PMC_IDX_FIXED + 0)

/* CPU_CLK_Unhalted.Core: */
#define MSR_ARCH_PERFMON_FIXED_CTR1			0x30a
#define X86_PMC_IDX_FIXED_CPU_CYCLES			(X86_PMC_IDX_FIXED + 1)

/* CPU_CLK_Unhalted.Ref: */
#define MSR_ARCH_PERFMON_FIXED_CTR2			0x30b
#define X86_PMC_IDX_FIXED_BUS_CYCLES			(X86_PMC_IDX_FIXED + 2)

/*
 * We model BTS tracing as another fixed-mode PMC.
 *
 * We choose a value in the middle of the fixed event range, since lower
 * values are used by actual fixed events and higher values are used
 * to indicate other overflow conditions in the PERF_GLOBAL_STATUS msr.
 */
#define X86_PMC_IDX_FIXED_BTS				(X86_PMC_IDX_FIXED + 16)

/* IbsFetchCtl bits/masks */
<<<<<<< HEAD
#define IBS_FETCH_RAND_EN		(1ULL<<57)
#define IBS_FETCH_VAL			(1ULL<<49)
#define IBS_FETCH_ENABLE		(1ULL<<48)
#define IBS_FETCH_CNT			0xFFFF0000ULL
#define IBS_FETCH_MAX_CNT		0x0000FFFFULL

/* IbsOpCtl bits */
#define IBS_OP_CNT_CTL			(1ULL<<19)
#define IBS_OP_VAL			(1ULL<<18)
#define IBS_OP_ENABLE			(1ULL<<17)
#define IBS_OP_MAX_CNT			0x0000FFFFULL
#define IBS_OP_MAX_CNT_EXT		0x007FFFFFULL	/* not a register bit mask */
=======
#define IBS_FETCH_RAND_EN	(1ULL<<57)
#define IBS_FETCH_VAL		(1ULL<<49)
#define IBS_FETCH_ENABLE	(1ULL<<48)
#define IBS_FETCH_CNT		0xFFFF0000ULL
#define IBS_FETCH_MAX_CNT	0x0000FFFFULL

/* IbsOpCtl bits */
#define IBS_OP_CNT_CTL		(1ULL<<19)
#define IBS_OP_VAL		(1ULL<<18)
#define IBS_OP_ENABLE		(1ULL<<17)
#define IBS_OP_MAX_CNT		0x0000FFFFULL
#define IBS_OP_MAX_CNT_EXT	0x007FFFFFULL	/* not a register bit mask */
>>>>>>> 02f8c6ae

#ifdef CONFIG_PERF_EVENTS
extern void perf_events_lapic_init(void);

#define PERF_EVENT_INDEX_OFFSET			0

/*
 * Abuse bit 3 of the cpu eflags register to indicate proper PEBS IP fixups.
 * This flag is otherwise unused and ABI specified to be 0, so nobody should
 * care what we do with it.
 */
#define PERF_EFLAGS_EXACT	(1UL << 3)

struct pt_regs;
extern unsigned long perf_instruction_pointer(struct pt_regs *regs);
extern unsigned long perf_misc_flags(struct pt_regs *regs);
#define perf_misc_flags(regs)	perf_misc_flags(regs)

<<<<<<< HEAD
=======
#include <asm/stacktrace.h>

/*
 * We abuse bit 3 from flags to pass exact information, see perf_misc_flags
 * and the comment with PERF_EFLAGS_EXACT.
 */
#define perf_arch_fetch_caller_regs(regs, __ip)		{	\
	(regs)->ip = (__ip);					\
	(regs)->bp = caller_frame_pointer();			\
	(regs)->cs = __KERNEL_CS;				\
	regs->flags = 0;					\
}

>>>>>>> 02f8c6ae
#else
static inline void perf_events_lapic_init(void)	{ }
#endif

#endif /* _ASM_X86_PERF_EVENT_H */<|MERGE_RESOLUTION|>--- conflicted
+++ resolved
@@ -68,14 +68,9 @@
 
 union cpuid10_edx {
 	struct {
-<<<<<<< HEAD
-		unsigned int num_counters_fixed:4;
-		unsigned int reserved:28;
-=======
 		unsigned int num_counters_fixed:5;
 		unsigned int bit_width_fixed:8;
 		unsigned int reserved:19;
->>>>>>> 02f8c6ae
 	} split;
 	unsigned int full;
 };
@@ -116,20 +111,6 @@
 #define X86_PMC_IDX_FIXED_BTS				(X86_PMC_IDX_FIXED + 16)
 
 /* IbsFetchCtl bits/masks */
-<<<<<<< HEAD
-#define IBS_FETCH_RAND_EN		(1ULL<<57)
-#define IBS_FETCH_VAL			(1ULL<<49)
-#define IBS_FETCH_ENABLE		(1ULL<<48)
-#define IBS_FETCH_CNT			0xFFFF0000ULL
-#define IBS_FETCH_MAX_CNT		0x0000FFFFULL
-
-/* IbsOpCtl bits */
-#define IBS_OP_CNT_CTL			(1ULL<<19)
-#define IBS_OP_VAL			(1ULL<<18)
-#define IBS_OP_ENABLE			(1ULL<<17)
-#define IBS_OP_MAX_CNT			0x0000FFFFULL
-#define IBS_OP_MAX_CNT_EXT		0x007FFFFFULL	/* not a register bit mask */
-=======
 #define IBS_FETCH_RAND_EN	(1ULL<<57)
 #define IBS_FETCH_VAL		(1ULL<<49)
 #define IBS_FETCH_ENABLE	(1ULL<<48)
@@ -142,7 +123,6 @@
 #define IBS_OP_ENABLE		(1ULL<<17)
 #define IBS_OP_MAX_CNT		0x0000FFFFULL
 #define IBS_OP_MAX_CNT_EXT	0x007FFFFFULL	/* not a register bit mask */
->>>>>>> 02f8c6ae
 
 #ifdef CONFIG_PERF_EVENTS
 extern void perf_events_lapic_init(void);
@@ -161,8 +141,6 @@
 extern unsigned long perf_misc_flags(struct pt_regs *regs);
 #define perf_misc_flags(regs)	perf_misc_flags(regs)
 
-<<<<<<< HEAD
-=======
 #include <asm/stacktrace.h>
 
 /*
@@ -176,7 +154,6 @@
 	regs->flags = 0;					\
 }
 
->>>>>>> 02f8c6ae
 #else
 static inline void perf_events_lapic_init(void)	{ }
 #endif
