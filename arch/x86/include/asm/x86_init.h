--- conflicted
+++ resolved
@@ -151,26 +151,17 @@
 
 /**
  * struct x86_platform_ops - platform specific runtime functions
- * @is_untracked_pat_range	exclude from PAT logic
  * @calibrate_tsc:		calibrate TSC
  * @get_wallclock:		get time from HW clock like RTC etc.
  * @set_wallclock:		set time back to HW clock
-<<<<<<< HEAD
- * @nmi_init			enable NMI on cpus
-=======
  * @is_untracked_pat_range	exclude from PAT logic
  * @nmi_init			enable NMI on cpus
  * @i8042_detect		pre-detect if i8042 controller exists
->>>>>>> 02f8c6ae
  */
 struct x86_platform_ops {
-	int (*is_untracked_pat_range)(u64 start, u64 end);
 	unsigned long (*calibrate_tsc)(void);
 	unsigned long (*get_wallclock)(void);
 	int (*set_wallclock)(unsigned long nowtime);
-<<<<<<< HEAD
-	void (*nmi_init)(void);
-=======
 	void (*iommu_shutdown)(void);
 	bool (*is_untracked_pat_range)(u64 start, u64 end);
 	void (*nmi_init)(void);
@@ -183,7 +174,6 @@
 	int (*setup_msi_irqs)(struct pci_dev *dev, int nvec, int type);
 	void (*teardown_msi_irq)(unsigned int irq);
 	void (*teardown_msi_irqs)(struct pci_dev *dev);
->>>>>>> 02f8c6ae
 };
 
 extern struct x86_init_ops x86_init;
