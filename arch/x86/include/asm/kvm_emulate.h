--- conflicted
+++ resolved
@@ -88,8 +88,6 @@
 	/*
 	 * read_std: Read bytes of standard (non-emulated/special) memory.
 	 *           Used for descriptor reading.
-<<<<<<< HEAD
-=======
 	 *  @addr:  [IN ] Linear address from which to read.
 	 *  @val:   [OUT] Value read from memory, zero-extended to 'u_long'.
 	 *  @bytes: [IN ] Number of bytes to read from memory.
@@ -112,29 +110,13 @@
 	/*
 	 * fetch: Read bytes of standard (non-emulated/special) memory.
 	 *        Used for instruction fetch.
->>>>>>> 02f8c6ae
 	 *  @addr:  [IN ] Linear address from which to read.
 	 *  @val:   [OUT] Value read from memory, zero-extended to 'u_long'.
 	 *  @bytes: [IN ] Number of bytes to read from memory.
 	 */
-<<<<<<< HEAD
-	int (*read_std)(unsigned long addr, void *val,
-			unsigned int bytes, struct kvm_vcpu *vcpu, u32 *error);
-
-	/*
-	 * fetch: Read bytes of standard (non-emulated/special) memory.
-	 *        Used for instruction fetch.
-	 *  @addr:  [IN ] Linear address from which to read.
-	 *  @val:   [OUT] Value read from memory, zero-extended to 'u_long'.
-	 *  @bytes: [IN ] Number of bytes to read from memory.
-	 */
-	int (*fetch)(unsigned long addr, void *val,
-			unsigned int bytes, struct kvm_vcpu *vcpu, u32 *error);
-=======
 	int (*fetch)(struct x86_emulate_ctxt *ctxt,
 		     unsigned long addr, void *val, unsigned int bytes,
 		     struct x86_exception *fault);
->>>>>>> 02f8c6ae
 
 	/*
 	 * read_emulated: Read bytes from emulated/special memory area.
@@ -265,7 +247,7 @@
 	int (*execute)(struct x86_emulate_ctxt *ctxt);
 	int (*check_perm)(struct x86_emulate_ctxt *ctxt);
 	unsigned long regs[NR_VCPU_REGS];
-	unsigned long eip, eip_orig;
+	unsigned long eip;
 	/* modrm */
 	u8 modrm;
 	u8 modrm_mod;
@@ -382,14 +364,6 @@
 #define X86EMUL_MODE_HOST X86EMUL_MODE_PROT64
 #endif
 
-<<<<<<< HEAD
-int x86_decode_insn(struct x86_emulate_ctxt *ctxt,
-		    struct x86_emulate_ops *ops,
-		    void *insn, int insn_len);
-int x86_emulate_insn(struct x86_emulate_ctxt *ctxt,
-		     struct x86_emulate_ops *ops);
-
-=======
 int x86_decode_insn(struct x86_emulate_ctxt *ctxt, void *insn, int insn_len);
 #define EMULATION_FAILED -1
 #define EMULATION_OK 0
@@ -401,5 +375,4 @@
 			 bool has_error_code, u32 error_code);
 int emulate_int_real(struct x86_emulate_ctxt *ctxt,
 		     struct x86_emulate_ops *ops, int irq);
->>>>>>> 02f8c6ae
 #endif /* _ASM_X86_KVM_X86_EMULATE_H */