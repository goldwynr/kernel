/*
 * This file is subject to the terms and conditions of the GNU General Public
 * License.  See the file "COPYING" in the main directory of this archive
 * for more details.
 *
 * SGI UV Broadcast Assist Unit definitions
 *
 * Copyright (C) 2008-2011 Silicon Graphics, Inc. All rights reserved.
 */

#ifndef _ASM_X86_UV_UV_BAU_H
#define _ASM_X86_UV_UV_BAU_H

#include <linux/bitmap.h>
#define BITSPERBYTE 8

/*
 * Broadcast Assist Unit messaging structures
 *
 * Selective Broadcast activations are induced by software action
 * specifying a particular 8-descriptor "set" via a 6-bit index written
 * to an MMR.
 * Thus there are 64 unique 512-byte sets of SB descriptors - one set for
 * each 6-bit index value. These descriptor sets are mapped in sequence
 * starting with set 0 located at the address specified in the
 * BAU_SB_DESCRIPTOR_BASE register, set 1 is located at BASE + 512,
 * set 2 is at BASE + 2*512, set 3 at BASE + 3*512, and so on.
 *
 * We will use one set for sending BAU messages from each of the
 * cpu's on the uvhub.
 *
 * TLB shootdown will use the first of the 8 descriptors of each set.
 * Each of the descriptors is 64 bytes in size (8*64 = 512 bytes in a set).
 */

#define MAX_CPUS_PER_UVHUB		64
#define MAX_CPUS_PER_SOCKET		32
#define ADP_SZ				64 /* hardware-provided max. */
#define UV_CPUS_PER_AS			32 /* hardware-provided max. */
#define ITEMS_PER_DESC			8
/* the 'throttle' to prevent the hardware stay-busy bug */
#define MAX_BAU_CONCURRENT		3
#define UV_ACT_STATUS_MASK		0x3
#define UV_ACT_STATUS_SIZE		2
#define UV_DISTRIBUTION_SIZE		256
#define UV_SW_ACK_NPENDING		8
#define UV1_NET_ENDPOINT_INTD		0x38
#define UV2_NET_ENDPOINT_INTD		0x28
#define UV_NET_ENDPOINT_INTD		(is_uv1_hub() ?			\
			UV1_NET_ENDPOINT_INTD : UV2_NET_ENDPOINT_INTD)
#define UV_DESC_PSHIFT			49
#define UV_PAYLOADQ_PNODE_SHIFT		49
#define UV_PTC_BASENAME			"sgi_uv/ptc_statistics"
#define UV_BAU_BASENAME			"sgi_uv/bau_tunables"
#define UV_BAU_TUNABLES_DIR		"sgi_uv"
#define UV_BAU_TUNABLES_FILE		"bau_tunables"
#define WHITESPACE			" \t\n"
#define uv_physnodeaddr(x)		((__pa((unsigned long)(x)) & uv_mmask))
#define cpubit_isset(cpu, bau_local_cpumask) \
	test_bit((cpu), (bau_local_cpumask).bits)

/* [19:16] SOFT_ACK timeout period  19: 1 is urgency 7  17:16 1 is multiplier */
/*
 * UV2: Bit 19 selects between
 *  (0): 10 microsecond timebase and
 *  (1): 80 microseconds
 *  we're using 655us, similar to UV1: 65 units of 10us
 */
#define UV1_INTD_SOFT_ACK_TIMEOUT_PERIOD (9UL)
<<<<<<< HEAD
#define UV2_INTD_SOFT_ACK_TIMEOUT_PERIOD (15UL)
=======
#define UV2_INTD_SOFT_ACK_TIMEOUT_PERIOD (65*10UL)
>>>>>>> 02f8c6ae

#define UV_INTD_SOFT_ACK_TIMEOUT_PERIOD	(is_uv1_hub() ?			\
		UV1_INTD_SOFT_ACK_TIMEOUT_PERIOD :			\
		UV2_INTD_SOFT_ACK_TIMEOUT_PERIOD)

#define BAU_MISC_CONTROL_MULT_MASK	3

#define UVH_AGING_PRESCALE_SEL		0x000000b000UL
/* [30:28] URGENCY_7  an index into a table of times */
#define BAU_URGENCY_7_SHIFT		28
#define BAU_URGENCY_7_MASK		7

#define UVH_TRANSACTION_TIMEOUT		0x000000b200UL
/* [45:40] BAU - BAU transaction timeout select - a multiplier */
#define BAU_TRANS_SHIFT			40
#define BAU_TRANS_MASK			0x3f

/*
 * shorten some awkward names
 */
#define AS_PUSH_SHIFT UVH_LB_BAU_SB_ACTIVATION_CONTROL_PUSH_SHFT
#define SOFTACK_MSHIFT UVH_LB_BAU_MISC_CONTROL_ENABLE_INTD_SOFT_ACK_MODE_SHFT
#define SOFTACK_PSHIFT UVH_LB_BAU_MISC_CONTROL_INTD_SOFT_ACK_TIMEOUT_PERIOD_SHFT
#define SOFTACK_TIMEOUT_PERIOD UV_INTD_SOFT_ACK_TIMEOUT_PERIOD
#define write_gmmr	uv_write_global_mmr64
#define write_lmmr	uv_write_local_mmr
#define read_lmmr	uv_read_local_mmr
#define read_gmmr	uv_read_global_mmr64

/*
 * bits in UVH_LB_BAU_SB_ACTIVATION_STATUS_0/1
 */
#define DS_IDLE				0
#define DS_ACTIVE			1
#define DS_DESTINATION_TIMEOUT		2
#define DS_SOURCE_TIMEOUT		3
/*
 * bits put together from HRP_LB_BAU_SB_ACTIVATION_STATUS_0/1/2
<<<<<<< HEAD
 * values 1 and 3 will not occur
 *        Decoded meaning              ERROR  BUSY    AUX ERR
 * -------------------------------     ----   -----   -------
 * IDLE                                 0       0        0
 * BUSY (active)                        0       1        0
 * SW Ack Timeout (destination)         1       0        0
 * SW Ack INTD rejected (strong NACK)   1       0        1
 * Source Side Time Out Detected        1       1        0
 * Destination Side PUT Failed          1       1        1
 */
#define UV2H_DESC_IDLE			0
#define UV2H_DESC_BUSY			2
#define UV2H_DESC_DEST_TIMEOUT		4
#define UV2H_DESC_DEST_STRONG_NACK	5
=======
 * values 1 and 5 will not occur
 */
#define UV2H_DESC_IDLE			0
#define UV2H_DESC_DEST_TIMEOUT		2
#define UV2H_DESC_DEST_STRONG_NACK	3
#define UV2H_DESC_BUSY			4
>>>>>>> 02f8c6ae
#define UV2H_DESC_SOURCE_TIMEOUT	6
#define UV2H_DESC_DEST_PUT_ERR		7

/*
 * delay for 'plugged' timeout retries, in microseconds
 */
#define PLUGGED_DELAY			10

/*
 * threshholds at which to use IPI to free resources
 */
/* after this # consecutive 'plugged' timeouts, use IPI to release resources */
#define PLUGSB4RESET			100
/* after this many consecutive timeouts, use IPI to release resources */
#define TIMEOUTSB4RESET			1
/* at this number uses of IPI to release resources, giveup the request */
#define IPI_RESET_LIMIT			1
/* after this # consecutive successes, bump up the throttle if it was lowered */
#define COMPLETE_THRESHOLD		5

#define UV_LB_SUBNODEID			0x10

/* these two are the same for UV1 and UV2: */
#define UV_SA_SHFT UVH_LB_BAU_MISC_CONTROL_INTD_SOFT_ACK_TIMEOUT_PERIOD_SHFT
#define UV_SA_MASK UVH_LB_BAU_MISC_CONTROL_INTD_SOFT_ACK_TIMEOUT_PERIOD_MASK
/* 4 bits of software ack period */
#define UV2_ACK_MASK			0x7UL
#define UV2_ACK_UNITS_SHFT		3
#define UV2_LEG_SHFT UV2H_LB_BAU_MISC_CONTROL_USE_LEGACY_DESCRIPTOR_FORMATS_SHFT
#define UV2_EXT_SHFT UV2H_LB_BAU_MISC_CONTROL_ENABLE_EXTENDED_SB_STATUS_SHFT

/*
 * number of entries in the destination side payload queue
 */
#define DEST_Q_SIZE			20
/*
 * number of destination side software ack resources
 */
#define DEST_NUM_RESOURCES		8
/*
 * completion statuses for sending a TLB flush message
 */
#define FLUSH_RETRY_PLUGGED		1
#define FLUSH_RETRY_TIMEOUT		2
#define FLUSH_GIVEUP			3
#define FLUSH_COMPLETE			4

/*
 * tuning the action when the numalink network is extremely delayed
 */
#define CONGESTED_RESPONSE_US		1000	/* 'long' response time, in
						   microseconds */
#define CONGESTED_REPS			10	/* long delays averaged over
						   this many broadcasts */
#define CONGESTED_PERIOD		30	/* time for the bau to be
						   disabled, in seconds */
/* see msg_type: */
#define MSG_NOOP			0
#define MSG_REGULAR			1
#define MSG_RETRY			2

/*
 * Distribution: 32 bytes (256 bits) (bytes 0-0x1f of descriptor)
 * If the 'multilevel' flag in the header portion of the descriptor
 * has been set to 0, then endpoint multi-unicast mode is selected.
 * The distribution specification (32 bytes) is interpreted as a 256-bit
 * distribution vector. Adjacent bits correspond to consecutive even numbered
 * nodeIDs. The result of adding the index of a given bit to the 15-bit
 * 'base_dest_nasid' field of the header corresponds to the
 * destination nodeID associated with that specified bit.
 */
<<<<<<< HEAD
struct pnmask {
=======
struct bau_targ_hubmask {
>>>>>>> 02f8c6ae
	unsigned long		bits[BITS_TO_LONGS(UV_DISTRIBUTION_SIZE)];
};

/*
 * mask of cpu's on a uvhub
 * (during initialization we need to check that unsigned long has
 *  enough bits for max. cpu's per uvhub)
 */
struct bau_local_cpumask {
	unsigned long		bits;
};

/*
 * Payload: 16 bytes (128 bits) (bytes 0x20-0x2f of descriptor)
 * only 12 bytes (96 bits) of the payload area are usable.
 * An additional 3 bytes (bits 27:4) of the header address are carried
 * to the next bytes of the destination payload queue.
 * And an additional 2 bytes of the header Suppl_A field are also
 * carried to the destination payload queue.
 * But the first byte of the Suppl_A becomes bits 127:120 (the 16th byte)
 * of the destination payload queue, which is written by the hardware
 * with the s/w ack resource bit vector.
 * [ effective message contents (16 bytes (128 bits) maximum), not counting
 *   the s/w ack bit vector  ]
 */

/*
 * The payload is software-defined for INTD transactions
 */
struct bau_msg_payload {
	unsigned long	address;		/* signifies a page or all
						   TLB's of the cpu */
	/* 64 bits */
	unsigned short	sending_cpu;		/* filled in by sender */
	/* 16 bits */
	unsigned short	acknowledge_count;	/* filled in by destination */
	/* 16 bits */
	unsigned int	reserved1:32;		/* not usable */
};


/*
 * Message header:  16 bytes (128 bits) (bytes 0x30-0x3f of descriptor)
 * see table 4.2.3.0.1 in broacast_assist spec.
 */
struct bau_msg_header {
	unsigned int	dest_subnodeid:6;	/* must be 0x10, for the LB */
	/* bits 5:0 */
	unsigned int	base_dest_nasid:15;	/* nasid of the first bit */
	/* bits 20:6 */				/* in uvhub map */
	unsigned int	command:8;		/* message type */
	/* bits 28:21 */
	/* 0x38: SN3net EndPoint Message */
	unsigned int	rsvd_1:3;		/* must be zero */
	/* bits 31:29 */
	/* int will align on 32 bits */
	unsigned int	rsvd_2:9;		/* must be zero */
	/* bits 40:32 */
	/* Suppl_A is 56-41 */
	unsigned int	sequence:16;		/* message sequence number */
	/* bits 56:41 */			/* becomes bytes 16-17 of msg */
						/* Address field (96:57) is
						   never used as an address
						   (these are address bits
						   42:3) */

	unsigned int	rsvd_3:1;		/* must be zero */
	/* bit 57 */
	/* address bits 27:4 are payload */
	/* these next 24  (58-81) bits become bytes 12-14 of msg */
	/* bits 65:58 land in byte 12 */
	unsigned int	replied_to:1;		/* sent as 0 by the source to
						   byte 12 */
	/* bit 58 */
	unsigned int	msg_type:3;		/* software type of the
						   message */
	/* bits 61:59 */
	unsigned int	canceled:1;		/* message canceled, resource
						   is to be freed*/
	/* bit 62 */
	unsigned int	payload_1a:1;		/* not currently used */
	/* bit 63 */
	unsigned int	payload_1b:2;		/* not currently used */
	/* bits 65:64 */

	/* bits 73:66 land in byte 13 */
	unsigned int	payload_1ca:6;		/* not currently used */
	/* bits 71:66 */
	unsigned int	payload_1c:2;		/* not currently used */
	/* bits 73:72 */

	/* bits 81:74 land in byte 14 */
	unsigned int	payload_1d:6;		/* not currently used */
	/* bits 79:74 */
	unsigned int	payload_1e:2;		/* not currently used */
	/* bits 81:80 */

	unsigned int	rsvd_4:7;		/* must be zero */
	/* bits 88:82 */
	unsigned int	swack_flag:1;		/* software acknowledge flag */
	/* bit 89 */
						/* INTD trasactions at
						   destination are to wait for
						   software acknowledge */
	unsigned int	rsvd_5:6;		/* must be zero */
	/* bits 95:90 */
	unsigned int	rsvd_6:5;		/* must be zero */
	/* bits 100:96 */
	unsigned int	int_both:1;		/* if 1, interrupt both sockets
						   on the uvhub */
	/* bit 101*/
	unsigned int	fairness:3;		/* usually zero */
	/* bits 104:102 */
	unsigned int	multilevel:1;		/* multi-level multicast
						   format */
	/* bit 105 */
	/* 0 for TLB: endpoint multi-unicast messages */
	unsigned int	chaining:1;		/* next descriptor is part of
						   this activation*/
	/* bit 106 */
	unsigned int	rsvd_7:21;		/* must be zero */
	/* bits 127:107 */
};

/*
 * The activation descriptor:
 * The format of the message to send, plus all accompanying control
 * Should be 64 bytes
 */
struct bau_desc {
<<<<<<< HEAD
	struct pnmask			distribution;
=======
	struct bau_targ_hubmask	distribution;
>>>>>>> 02f8c6ae
	/*
	 * message template, consisting of header and payload:
	 */
	struct bau_msg_header		header;
	struct bau_msg_payload		payload;
};
/*
 *   -payload--    ---------header------
 *   bytes 0-11    bits 41-56  bits 58-81
 *       A           B  (2)      C (3)
 *
 *            A/B/C are moved to:
 *       A            C          B
 *   bytes 0-11  bytes 12-14  bytes 16-17  (byte 15 filled in by hw as vector)
 *   ------------payload queue-----------
 */

/*
 * The payload queue on the destination side is an array of these.
 * With BAU_MISC_CONTROL set for software acknowledge mode, the messages
 * are 32 bytes (2 micropackets) (256 bits) in length, but contain only 17
 * bytes of usable data, including the sw ack vector in byte 15 (bits 127:120)
 * (12 bytes come from bau_msg_payload, 3 from payload_1, 2 from
 *  swack_vec and payload_2)
 * "Enabling Software Acknowledgment mode (see Section 4.3.3 Software
 *  Acknowledge Processing) also selects 32 byte (17 bytes usable) payload
 *  operation."
 */
struct bau_pq_entry {
	unsigned long	address;	/* signifies a page or all TLB's
					   of the cpu */
	/* 64 bits, bytes 0-7 */
	unsigned short	sending_cpu;	/* cpu that sent the message */
	/* 16 bits, bytes 8-9 */
	unsigned short	acknowledge_count; /* filled in by destination */
	/* 16 bits, bytes 10-11 */
	/* these next 3 bytes come from bits 58-81 of the message header */
	unsigned short	replied_to:1;	/* sent as 0 by the source */
	unsigned short	msg_type:3;	/* software message type */
	unsigned short	canceled:1;	/* sent as 0 by the source */
	unsigned short	unused1:3;	/* not currently using */
	/* byte 12 */
	unsigned char	unused2a;	/* not currently using */
	/* byte 13 */
	unsigned char	unused2;	/* not currently using */
	/* byte 14 */
	unsigned char	swack_vec;	/* filled in by the hardware */
	/* byte 15 (bits 127:120) */
	unsigned short	sequence;	/* message sequence number */
	/* bytes 16-17 */
	unsigned char	unused4[2];	/* not currently using bytes 18-19 */
	/* bytes 18-19 */
	int		number_of_cpus;	/* filled in at destination */
	/* 32 bits, bytes 20-23 (aligned) */
	unsigned char	unused5[8];	/* not using */
	/* bytes 24-31 */
};

struct msg_desc {
	struct bau_pq_entry	*msg;
	int			msg_slot;
	int			swack_slot;
	struct bau_pq_entry	*queue_first;
	struct bau_pq_entry	*queue_last;
};

struct reset_args {
	int			sender;
};

/*
 * This structure is allocated per_cpu for UV TLB shootdown statistics.
 */
struct ptc_stats {
	/* sender statistics */
	unsigned long	s_giveup;		/* number of fall backs to
						   IPI-style flushes */
	unsigned long	s_requestor;		/* number of shootdown
						   requests */
	unsigned long	s_stimeout;		/* source side timeouts */
	unsigned long	s_dtimeout;		/* destination side timeouts */
	unsigned long	s_time;			/* time spent in sending side */
	unsigned long	s_retriesok;		/* successful retries */
	unsigned long	s_ntargcpu;		/* total number of cpu's
						   targeted */
	unsigned long	s_ntargself;		/* times the sending cpu was
						   targeted */
	unsigned long	s_ntarglocals;		/* targets of cpus on the local
						   blade */
	unsigned long	s_ntargremotes;		/* targets of cpus on remote
						   blades */
	unsigned long	s_ntarglocaluvhub;	/* targets of the local hub */
	unsigned long	s_ntargremoteuvhub;	/* remotes hubs targeted */
	unsigned long	s_ntarguvhub;		/* total number of uvhubs
						   targeted */
	unsigned long	s_ntarguvhub16;		/* number of times target
						   hubs >= 16*/
	unsigned long	s_ntarguvhub8;		/* number of times target
						   hubs >= 8 */
	unsigned long	s_ntarguvhub4;		/* number of times target
						   hubs >= 4 */
	unsigned long	s_ntarguvhub2;		/* number of times target
						   hubs >= 2 */
	unsigned long	s_ntarguvhub1;		/* number of times target
						   hubs == 1 */
	unsigned long	s_resets_plug;		/* ipi-style resets from plug
						   state */
	unsigned long	s_resets_timeout;	/* ipi-style resets from
						   timeouts */
	unsigned long	s_busy;			/* status stayed busy past
						   s/w timer */
	unsigned long	s_throttles;		/* waits in throttle */
	unsigned long	s_retry_messages;	/* retry broadcasts */
	unsigned long	s_bau_reenabled;	/* for bau enable/disable */
	unsigned long	s_bau_disabled;		/* for bau enable/disable */
	/* destination statistics */
	unsigned long	d_alltlb;		/* times all tlb's on this
						   cpu were flushed */
	unsigned long	d_onetlb;		/* times just one tlb on this
						   cpu was flushed */
	unsigned long	d_multmsg;		/* interrupts with multiple
						   messages */
	unsigned long	d_nomsg;		/* interrupts with no message */
	unsigned long	d_time;			/* time spent on destination
						   side */
	unsigned long	d_requestee;		/* number of messages
						   processed */
	unsigned long	d_retries;		/* number of retry messages
						   processed */
	unsigned long	d_canceled;		/* number of messages canceled
						   by retries */
	unsigned long	d_nocanceled;		/* retries that found nothing
						   to cancel */
	unsigned long	d_resets;		/* number of ipi-style requests
						   processed */
	unsigned long	d_rcanceled;		/* number of messages canceled
						   by resets */
};

struct tunables {
	int			*tunp;
	int			deflt;
};

struct hub_and_pnode {
	short			uvhub;
	short			pnode;
};

struct socket_desc {
	short			num_cpus;
	short			cpu_number[MAX_CPUS_PER_SOCKET];
};

struct uvhub_desc {
	unsigned short		socket_mask;
	short			num_cpus;
	short			uvhub;
	short			pnode;
	struct socket_desc	socket[2];
};

/*
 * one per-cpu; to locate the software tables
 */
struct bau_control {
	struct bau_desc		*descriptor_base;
	struct bau_pq_entry	*queue_first;
	struct bau_pq_entry	*queue_last;
	struct bau_pq_entry	*bau_msg_head;
	struct bau_control	*uvhub_master;
	struct bau_control	*socket_master;
	struct ptc_stats	*statp;
<<<<<<< HEAD
	cpumask_t		*cpumask;
=======
>>>>>>> 02f8c6ae
	unsigned long		timeout_interval;
	unsigned long		set_bau_on_time;
	atomic_t		active_descriptor_count;
	int			plugged_tries;
	int			timeout_tries;
	int			ipi_attempts;
	int			conseccompletes;
	int			baudisabled;
	int			set_bau_off;
	short			cpu;
	short			osnode;
	short			uvhub_cpu;
	short			uvhub;
	short			cpus_in_socket;
	short			cpus_in_uvhub;
	short			partition_base_pnode;
	unsigned short		message_number;
	unsigned short		uvhub_quiesce;
	short			socket_acknowledge_count[DEST_Q_SIZE];
	cycles_t		send_message;
	spinlock_t		uvhub_lock;
	spinlock_t		queue_lock;
	/* tunables */
	int			max_concurr;
	int			max_concurr_const;
	int			plugged_delay;
	int			plugsb4reset;
	int			timeoutsb4reset;
	int			ipi_reset_limit;
	int			complete_threshold;
	int			cong_response_us;
	int			cong_reps;
	int			cong_period;
	cycles_t		period_time;
	long			period_requests;
	struct hub_and_pnode	*thp;
};

<<<<<<< HEAD
static inline unsigned long read_mmr_uv2_status(void)
=======
static unsigned long read_mmr_uv2_status(void)
>>>>>>> 02f8c6ae
{
	return read_lmmr(UV2H_LB_BAU_SB_ACTIVATION_STATUS_2);
}

<<<<<<< HEAD
static inline void write_mmr_data_broadcast(int pnode, unsigned long mmr_image)
=======
static void write_mmr_data_broadcast(int pnode, unsigned long mmr_image)
>>>>>>> 02f8c6ae
{
	write_gmmr(pnode, UVH_BAU_DATA_BROADCAST, mmr_image);
}

<<<<<<< HEAD
static inline void write_mmr_descriptor_base(int pnode, unsigned long mmr_image)
=======
static void write_mmr_descriptor_base(int pnode, unsigned long mmr_image)
>>>>>>> 02f8c6ae
{
	write_gmmr(pnode, UVH_LB_BAU_SB_DESCRIPTOR_BASE, mmr_image);
}

<<<<<<< HEAD
static inline void write_mmr_activation(unsigned long index)
=======
static void write_mmr_activation(unsigned long index)
>>>>>>> 02f8c6ae
{
	write_lmmr(UVH_LB_BAU_SB_ACTIVATION_CONTROL, index);
}

<<<<<<< HEAD
static inline void write_gmmr_activation(int pnode, unsigned long mmr_image)
=======
static void write_gmmr_activation(int pnode, unsigned long mmr_image)
>>>>>>> 02f8c6ae
{
	write_gmmr(pnode, UVH_LB_BAU_SB_ACTIVATION_CONTROL, mmr_image);
}

<<<<<<< HEAD
static inline void write_mmr_payload_first(int pnode, unsigned long mmr_image)
=======
static void write_mmr_payload_first(int pnode, unsigned long mmr_image)
>>>>>>> 02f8c6ae
{
	write_gmmr(pnode, UVH_LB_BAU_INTD_PAYLOAD_QUEUE_FIRST, mmr_image);
}

<<<<<<< HEAD
static inline void write_mmr_payload_tail(int pnode, unsigned long mmr_image)
=======
static void write_mmr_payload_tail(int pnode, unsigned long mmr_image)
>>>>>>> 02f8c6ae
{
	write_gmmr(pnode, UVH_LB_BAU_INTD_PAYLOAD_QUEUE_TAIL, mmr_image);
}

<<<<<<< HEAD
static inline void write_mmr_payload_last(int pnode, unsigned long mmr_image)
=======
static void write_mmr_payload_last(int pnode, unsigned long mmr_image)
>>>>>>> 02f8c6ae
{
	write_gmmr(pnode, UVH_LB_BAU_INTD_PAYLOAD_QUEUE_LAST, mmr_image);
}

<<<<<<< HEAD
static inline void write_mmr_misc_control(int pnode, unsigned long mmr_image)
=======
static void write_mmr_misc_control(int pnode, unsigned long mmr_image)
>>>>>>> 02f8c6ae
{
	write_gmmr(pnode, UVH_LB_BAU_MISC_CONTROL, mmr_image);
}

<<<<<<< HEAD
static inline unsigned long read_mmr_misc_control(int pnode)
=======
static unsigned long read_mmr_misc_control(int pnode)
>>>>>>> 02f8c6ae
{
	return read_gmmr(pnode, UVH_LB_BAU_MISC_CONTROL);
}

<<<<<<< HEAD
static inline void write_mmr_sw_ack(unsigned long mr)
=======
static void write_mmr_sw_ack(unsigned long mr)
>>>>>>> 02f8c6ae
{
	uv_write_local_mmr(UVH_LB_BAU_INTD_SOFTWARE_ACKNOWLEDGE_ALIAS, mr);
}

<<<<<<< HEAD
static inline unsigned long read_mmr_sw_ack(void)
=======
static unsigned long read_mmr_sw_ack(void)
>>>>>>> 02f8c6ae
{
	return read_lmmr(UVH_LB_BAU_INTD_SOFTWARE_ACKNOWLEDGE);
}

<<<<<<< HEAD
static inline unsigned long read_gmmr_sw_ack(int pnode)
=======
static unsigned long read_gmmr_sw_ack(int pnode)
>>>>>>> 02f8c6ae
{
	return read_gmmr(pnode, UVH_LB_BAU_INTD_SOFTWARE_ACKNOWLEDGE);
}

<<<<<<< HEAD
static inline void write_mmr_data_config(int pnode, unsigned long mr)
=======
static void write_mmr_data_config(int pnode, unsigned long mr)
>>>>>>> 02f8c6ae
{
	uv_write_global_mmr64(pnode, UVH_BAU_DATA_CONFIG, mr);
}

<<<<<<< HEAD
static inline int bau_uvhub_isset(int uvhub, struct pnmask *dstp)
{
	return constant_test_bit(uvhub, &dstp->bits[0]);
}
static inline void bau_uvhub_set(int pnode, struct pnmask *dstp)
{
	__set_bit(pnode, &dstp->bits[0]);
}
static inline void bau_uvhubs_clear(struct pnmask *dstp,
=======
static inline int bau_uvhub_isset(int uvhub, struct bau_targ_hubmask *dstp)
{
	return constant_test_bit(uvhub, &dstp->bits[0]);
}
static inline void bau_uvhub_set(int pnode, struct bau_targ_hubmask *dstp)
{
	__set_bit(pnode, &dstp->bits[0]);
}
static inline void bau_uvhubs_clear(struct bau_targ_hubmask *dstp,
>>>>>>> 02f8c6ae
				    int nbits)
{
	bitmap_zero(&dstp->bits[0], nbits);
}
<<<<<<< HEAD
static inline int bau_uvhub_weight(struct pnmask *dstp)
=======
static inline int bau_uvhub_weight(struct bau_targ_hubmask *dstp)
>>>>>>> 02f8c6ae
{
	return bitmap_weight((unsigned long *)&dstp->bits[0],
				UV_DISTRIBUTION_SIZE);
}

static inline void bau_cpubits_clear(struct bau_local_cpumask *dstp, int nbits)
{
	bitmap_zero(&dstp->bits, nbits);
}

extern void uv_bau_message_intr1(void);
extern void uv_bau_timeout_intr1(void);

struct atomic_short {
	short counter;
};

/*
 * atomic_read_short - read a short atomic variable
 * @v: pointer of type atomic_short
 *
 * Atomically reads the value of @v.
 */
static inline int atomic_read_short(const struct atomic_short *v)
{
	return v->counter;
}

/*
 * atom_asr - add and return a short int
 * @i: short value to add
 * @v: pointer of type atomic_short
 *
 * Atomically adds @i to @v and returns @i + @v
 */
static inline int atom_asr(short i, struct atomic_short *v)
{
	short __i = i;
	asm volatile(LOCK_PREFIX "xaddw %0, %1"
			: "+r" (i), "+m" (v->counter)
			: : "memory");
	return i + __i;
}

/*
 * conditionally add 1 to *v, unless *v is >= u
 * return 0 if we cannot add 1 to *v because it is >= u
 * return 1 if we can add 1 to *v because it is < u
 * the add is atomic
 *
 * This is close to atomic_add_unless(), but this allows the 'u' value
 * to be lowered below the current 'v'.  atomic_add_unless can only stop
 * on equal.
 */
static inline int atomic_inc_unless_ge(spinlock_t *lock, atomic_t *v, int u)
{
	spin_lock(lock);
	if (atomic_read(v) >= u) {
		spin_unlock(lock);
		return 0;
	}
	atomic_inc(v);
	spin_unlock(lock);
	return 1;
}

#endif /* _ASM_X86_UV_UV_BAU_H */<|MERGE_RESOLUTION|>--- conflicted
+++ resolved
@@ -67,11 +67,7 @@
  *  we're using 655us, similar to UV1: 65 units of 10us
  */
 #define UV1_INTD_SOFT_ACK_TIMEOUT_PERIOD (9UL)
-<<<<<<< HEAD
 #define UV2_INTD_SOFT_ACK_TIMEOUT_PERIOD (15UL)
-=======
-#define UV2_INTD_SOFT_ACK_TIMEOUT_PERIOD (65*10UL)
->>>>>>> 02f8c6ae
 
 #define UV_INTD_SOFT_ACK_TIMEOUT_PERIOD	(is_uv1_hub() ?			\
 		UV1_INTD_SOFT_ACK_TIMEOUT_PERIOD :			\
@@ -110,7 +106,6 @@
 #define DS_SOURCE_TIMEOUT		3
 /*
  * bits put together from HRP_LB_BAU_SB_ACTIVATION_STATUS_0/1/2
-<<<<<<< HEAD
  * values 1 and 3 will not occur
  *        Decoded meaning              ERROR  BUSY    AUX ERR
  * -------------------------------     ----   -----   -------
@@ -125,14 +120,6 @@
 #define UV2H_DESC_BUSY			2
 #define UV2H_DESC_DEST_TIMEOUT		4
 #define UV2H_DESC_DEST_STRONG_NACK	5
-=======
- * values 1 and 5 will not occur
- */
-#define UV2H_DESC_IDLE			0
-#define UV2H_DESC_DEST_TIMEOUT		2
-#define UV2H_DESC_DEST_STRONG_NACK	3
-#define UV2H_DESC_BUSY			4
->>>>>>> 02f8c6ae
 #define UV2H_DESC_SOURCE_TIMEOUT	6
 #define UV2H_DESC_DEST_PUT_ERR		7
 
@@ -204,11 +191,7 @@
  * 'base_dest_nasid' field of the header corresponds to the
  * destination nodeID associated with that specified bit.
  */
-<<<<<<< HEAD
-struct pnmask {
-=======
 struct bau_targ_hubmask {
->>>>>>> 02f8c6ae
 	unsigned long		bits[BITS_TO_LONGS(UV_DISTRIBUTION_SIZE)];
 };
 
@@ -339,11 +322,7 @@
  * Should be 64 bytes
  */
 struct bau_desc {
-<<<<<<< HEAD
-	struct pnmask			distribution;
-=======
 	struct bau_targ_hubmask	distribution;
->>>>>>> 02f8c6ae
 	/*
 	 * message template, consisting of header and payload:
 	 */
@@ -517,10 +496,6 @@
 	struct bau_control	*uvhub_master;
 	struct bau_control	*socket_master;
 	struct ptc_stats	*statp;
-<<<<<<< HEAD
-	cpumask_t		*cpumask;
-=======
->>>>>>> 02f8c6ae
 	unsigned long		timeout_interval;
 	unsigned long		set_bau_on_time;
 	atomic_t		active_descriptor_count;
@@ -559,162 +534,90 @@
 	struct hub_and_pnode	*thp;
 };
 
-<<<<<<< HEAD
 static inline unsigned long read_mmr_uv2_status(void)
-=======
-static unsigned long read_mmr_uv2_status(void)
->>>>>>> 02f8c6ae
 {
 	return read_lmmr(UV2H_LB_BAU_SB_ACTIVATION_STATUS_2);
 }
 
-<<<<<<< HEAD
 static inline void write_mmr_data_broadcast(int pnode, unsigned long mmr_image)
-=======
-static void write_mmr_data_broadcast(int pnode, unsigned long mmr_image)
->>>>>>> 02f8c6ae
 {
 	write_gmmr(pnode, UVH_BAU_DATA_BROADCAST, mmr_image);
 }
 
-<<<<<<< HEAD
 static inline void write_mmr_descriptor_base(int pnode, unsigned long mmr_image)
-=======
-static void write_mmr_descriptor_base(int pnode, unsigned long mmr_image)
->>>>>>> 02f8c6ae
 {
 	write_gmmr(pnode, UVH_LB_BAU_SB_DESCRIPTOR_BASE, mmr_image);
 }
 
-<<<<<<< HEAD
 static inline void write_mmr_activation(unsigned long index)
-=======
-static void write_mmr_activation(unsigned long index)
->>>>>>> 02f8c6ae
 {
 	write_lmmr(UVH_LB_BAU_SB_ACTIVATION_CONTROL, index);
 }
 
-<<<<<<< HEAD
 static inline void write_gmmr_activation(int pnode, unsigned long mmr_image)
-=======
-static void write_gmmr_activation(int pnode, unsigned long mmr_image)
->>>>>>> 02f8c6ae
 {
 	write_gmmr(pnode, UVH_LB_BAU_SB_ACTIVATION_CONTROL, mmr_image);
 }
 
-<<<<<<< HEAD
 static inline void write_mmr_payload_first(int pnode, unsigned long mmr_image)
-=======
-static void write_mmr_payload_first(int pnode, unsigned long mmr_image)
->>>>>>> 02f8c6ae
 {
 	write_gmmr(pnode, UVH_LB_BAU_INTD_PAYLOAD_QUEUE_FIRST, mmr_image);
 }
 
-<<<<<<< HEAD
 static inline void write_mmr_payload_tail(int pnode, unsigned long mmr_image)
-=======
-static void write_mmr_payload_tail(int pnode, unsigned long mmr_image)
->>>>>>> 02f8c6ae
 {
 	write_gmmr(pnode, UVH_LB_BAU_INTD_PAYLOAD_QUEUE_TAIL, mmr_image);
 }
 
-<<<<<<< HEAD
 static inline void write_mmr_payload_last(int pnode, unsigned long mmr_image)
-=======
-static void write_mmr_payload_last(int pnode, unsigned long mmr_image)
->>>>>>> 02f8c6ae
 {
 	write_gmmr(pnode, UVH_LB_BAU_INTD_PAYLOAD_QUEUE_LAST, mmr_image);
 }
 
-<<<<<<< HEAD
 static inline void write_mmr_misc_control(int pnode, unsigned long mmr_image)
-=======
-static void write_mmr_misc_control(int pnode, unsigned long mmr_image)
->>>>>>> 02f8c6ae
 {
 	write_gmmr(pnode, UVH_LB_BAU_MISC_CONTROL, mmr_image);
 }
 
-<<<<<<< HEAD
 static inline unsigned long read_mmr_misc_control(int pnode)
-=======
-static unsigned long read_mmr_misc_control(int pnode)
->>>>>>> 02f8c6ae
 {
 	return read_gmmr(pnode, UVH_LB_BAU_MISC_CONTROL);
 }
 
-<<<<<<< HEAD
 static inline void write_mmr_sw_ack(unsigned long mr)
-=======
-static void write_mmr_sw_ack(unsigned long mr)
->>>>>>> 02f8c6ae
 {
 	uv_write_local_mmr(UVH_LB_BAU_INTD_SOFTWARE_ACKNOWLEDGE_ALIAS, mr);
 }
 
-<<<<<<< HEAD
 static inline unsigned long read_mmr_sw_ack(void)
-=======
-static unsigned long read_mmr_sw_ack(void)
->>>>>>> 02f8c6ae
 {
 	return read_lmmr(UVH_LB_BAU_INTD_SOFTWARE_ACKNOWLEDGE);
 }
 
-<<<<<<< HEAD
 static inline unsigned long read_gmmr_sw_ack(int pnode)
-=======
-static unsigned long read_gmmr_sw_ack(int pnode)
->>>>>>> 02f8c6ae
 {
 	return read_gmmr(pnode, UVH_LB_BAU_INTD_SOFTWARE_ACKNOWLEDGE);
 }
 
-<<<<<<< HEAD
 static inline void write_mmr_data_config(int pnode, unsigned long mr)
-=======
-static void write_mmr_data_config(int pnode, unsigned long mr)
->>>>>>> 02f8c6ae
 {
 	uv_write_global_mmr64(pnode, UVH_BAU_DATA_CONFIG, mr);
 }
 
-<<<<<<< HEAD
-static inline int bau_uvhub_isset(int uvhub, struct pnmask *dstp)
+static inline int bau_uvhub_isset(int uvhub, struct bau_targ_hubmask *dstp)
 {
 	return constant_test_bit(uvhub, &dstp->bits[0]);
 }
-static inline void bau_uvhub_set(int pnode, struct pnmask *dstp)
+static inline void bau_uvhub_set(int pnode, struct bau_targ_hubmask *dstp)
 {
 	__set_bit(pnode, &dstp->bits[0]);
 }
-static inline void bau_uvhubs_clear(struct pnmask *dstp,
-=======
-static inline int bau_uvhub_isset(int uvhub, struct bau_targ_hubmask *dstp)
-{
-	return constant_test_bit(uvhub, &dstp->bits[0]);
-}
-static inline void bau_uvhub_set(int pnode, struct bau_targ_hubmask *dstp)
-{
-	__set_bit(pnode, &dstp->bits[0]);
-}
 static inline void bau_uvhubs_clear(struct bau_targ_hubmask *dstp,
->>>>>>> 02f8c6ae
 				    int nbits)
 {
 	bitmap_zero(&dstp->bits[0], nbits);
 }
-<<<<<<< HEAD
-static inline int bau_uvhub_weight(struct pnmask *dstp)
-=======
 static inline int bau_uvhub_weight(struct bau_targ_hubmask *dstp)
->>>>>>> 02f8c6ae
 {
 	return bitmap_weight((unsigned long *)&dstp->bits[0],
 				UV_DISTRIBUTION_SIZE);
