--- conflicted
+++ resolved
@@ -95,14 +95,7 @@
 #define TIF_DEBUGCTLMSR		25	/* uses thread_struct.debugctlmsr */
 #define TIF_DS_AREA_MSR		26      /* uses thread_struct.ds_area_msr */
 #define TIF_LAZY_MMU_UPDATES	27	/* task is updating the mmu lazily */
-<<<<<<< HEAD
-#define TIF_SYSCALL_FTRACE	28	/* for ftrace syscall instrumentation */
-#ifdef CONFIG_X86_XEN
-#define TIF_CSTAR		31      /* cstar-based syscall (special handling) */
-#endif
-=======
 #define TIF_SYSCALL_TRACEPOINT	28	/* syscall tracepoint instrumentation */
->>>>>>> 17d857be
 
 #define _TIF_SYSCALL_TRACE	(1 << TIF_SYSCALL_TRACE)
 #define _TIF_NOTIFY_RESUME	(1 << TIF_NOTIFY_RESUME)
@@ -125,12 +118,7 @@
 #define _TIF_DEBUGCTLMSR	(1 << TIF_DEBUGCTLMSR)
 #define _TIF_DS_AREA_MSR	(1 << TIF_DS_AREA_MSR)
 #define _TIF_LAZY_MMU_UPDATES	(1 << TIF_LAZY_MMU_UPDATES)
-<<<<<<< HEAD
-#define _TIF_SYSCALL_FTRACE	(1 << TIF_SYSCALL_FTRACE)
-#define _TIF_CSTAR		(1 << TIF_CSTAR)
-=======
 #define _TIF_SYSCALL_TRACEPOINT	(1 << TIF_SYSCALL_TRACEPOINT)
->>>>>>> 17d857be
 
 /* work to do in syscall_trace_enter() */
 #define _TIF_WORK_SYSCALL_ENTRY	\
@@ -157,14 +145,9 @@
 	(_TIF_SIGPENDING|_TIF_MCE_NOTIFY|_TIF_NOTIFY_RESUME)
 
 /* flags to check in __switch_to() */
-#ifndef CONFIG_XEN
 #define _TIF_WORK_CTXSW							\
 	(_TIF_IO_BITMAP|_TIF_DEBUGCTLMSR|_TIF_DS_AREA_MSR|_TIF_NOTSC)
 
-#else
-#define _TIF_WORK_CTXSW (_TIF_NOTSC \
-     /*todo | _TIF_DEBUGCTLMSR | _TIF_DS_AREA_MSR | _TIF_BTS_TRACE_TS*/)
-#endif
 #define _TIF_WORK_CTXSW_PREV _TIF_WORK_CTXSW
 #define _TIF_WORK_CTXSW_NEXT (_TIF_WORK_CTXSW|_TIF_DEBUG)
 
