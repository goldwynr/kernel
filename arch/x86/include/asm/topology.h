--- conflicted
+++ resolved
@@ -35,7 +35,6 @@
 # endif
 #endif
 
-<<<<<<< HEAD
 /*
  * to preserve the visibility of NUMA_NO_NODE definition,
  * moved to there from here.  May be used independent of
@@ -43,11 +42,8 @@
  */
 #include <linux/numa.h>
 
-=======
->>>>>>> 9e2dbde1
 #ifdef CONFIG_NUMA
 #include <linux/cpumask.h>
-
 #include <asm/mpspec.h>
 
 #ifdef CONFIG_X86_32
