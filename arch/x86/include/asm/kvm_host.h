/*
 * Kernel-based Virtual Machine driver for Linux
 *
 * This header defines architecture specific interfaces, x86 version
 *
 * This work is licensed under the terms of the GNU GPL, version 2.  See
 * the COPYING file in the top-level directory.
 *
 */

#ifndef _ASM_X86_KVM_HOST_H
#define _ASM_X86_KVM_HOST_H

#include <linux/types.h>
#include <linux/mm.h>
#include <linux/mmu_notifier.h>
#include <linux/tracepoint.h>
#include <linux/cpumask.h>

#include <linux/kvm.h>
#include <linux/kvm_para.h>
#include <linux/kvm_types.h>

#include <asm/pvclock-abi.h>
#include <asm/desc.h>
#include <asm/mtrr.h>
#include <asm/msr-index.h>

#define KVM_MAX_VCPUS 64
#define KVM_MEMORY_SLOTS 32
/* memory slots that does not exposed to userspace */
#define KVM_PRIVATE_MEM_SLOTS 4
#define KVM_MMIO_SIZE 16

#define KVM_PIO_PAGE_OFFSET 1
#define KVM_COALESCED_MMIO_PAGE_OFFSET 2

#define CR0_RESERVED_BITS                                               \
	(~(unsigned long)(X86_CR0_PE | X86_CR0_MP | X86_CR0_EM | X86_CR0_TS \
			  | X86_CR0_ET | X86_CR0_NE | X86_CR0_WP | X86_CR0_AM \
			  | X86_CR0_NW | X86_CR0_CD | X86_CR0_PG))

#define CR3_PAE_RESERVED_BITS ((X86_CR3_PWT | X86_CR3_PCD) - 1)
#define CR3_NONPAE_RESERVED_BITS ((PAGE_SIZE-1) & ~(X86_CR3_PWT | X86_CR3_PCD))
#define CR3_L_MODE_RESERVED_BITS (CR3_NONPAE_RESERVED_BITS |	\
				  0xFFFFFF0000000000ULL)
#define CR4_RESERVED_BITS                                               \
	(~(unsigned long)(X86_CR4_VME | X86_CR4_PVI | X86_CR4_TSD | X86_CR4_DE\
			  | X86_CR4_PSE | X86_CR4_PAE | X86_CR4_MCE     \
			  | X86_CR4_PGE | X86_CR4_PCE | X86_CR4_OSFXSR  \
			  | X86_CR4_OSXSAVE \
			  | X86_CR4_OSXMMEXCPT | X86_CR4_VMXE))

#define CR8_RESERVED_BITS (~(unsigned long)X86_CR8_TPR)


<<<<<<< HEAD
=======

>>>>>>> 02f8c6ae
#define INVALID_PAGE (~(hpa_t)0)
#define VALID_PAGE(x) ((x) != INVALID_PAGE)

#define UNMAPPED_GVA (~(gpa_t)0)

/* KVM Hugepage definitions for x86 */
#define KVM_NR_PAGE_SIZES	3
#define KVM_HPAGE_GFN_SHIFT(x)	(((x) - 1) * 9)
#define KVM_HPAGE_SHIFT(x)	(PAGE_SHIFT + KVM_HPAGE_GFN_SHIFT(x))
#define KVM_HPAGE_SIZE(x)	(1UL << KVM_HPAGE_SHIFT(x))
#define KVM_HPAGE_MASK(x)	(~(KVM_HPAGE_SIZE(x) - 1))
#define KVM_PAGES_PER_HPAGE(x)	(KVM_HPAGE_SIZE(x) / PAGE_SIZE)

#define DE_VECTOR 0
#define DB_VECTOR 1
#define BP_VECTOR 3
#define OF_VECTOR 4
#define BR_VECTOR 5
#define UD_VECTOR 6
#define NM_VECTOR 7
#define DF_VECTOR 8
#define TS_VECTOR 10
#define NP_VECTOR 11
#define SS_VECTOR 12
#define GP_VECTOR 13
#define PF_VECTOR 14
#define MF_VECTOR 16
#define MC_VECTOR 18

#define SELECTOR_TI_MASK (1 << 2)
#define SELECTOR_RPL_MASK 0x03

#define IOPL_SHIFT 12

#define KVM_PERMILLE_MMU_PAGES 20
#define KVM_MIN_ALLOC_MMU_PAGES 64
#define KVM_MMU_HASH_SHIFT 10
#define KVM_NUM_MMU_PAGES (1 << KVM_MMU_HASH_SHIFT)
#define KVM_MIN_FREE_MMU_PAGES 5
#define KVM_REFILL_PAGES 25
#define KVM_MAX_CPUID_ENTRIES 80
#define KVM_NR_FIXED_MTRR_REGION 88
#define KVM_NR_VAR_MTRR 8

#define ASYNC_PF_PER_VCPU 64

extern raw_spinlock_t kvm_lock;
extern struct list_head vm_list;

struct kvm_vcpu;
struct kvm;
struct kvm_async_pf;

enum kvm_reg {
	VCPU_REGS_RAX = 0,
	VCPU_REGS_RCX = 1,
	VCPU_REGS_RDX = 2,
	VCPU_REGS_RBX = 3,
	VCPU_REGS_RSP = 4,
	VCPU_REGS_RBP = 5,
	VCPU_REGS_RSI = 6,
	VCPU_REGS_RDI = 7,
#ifdef CONFIG_X86_64
	VCPU_REGS_R8 = 8,
	VCPU_REGS_R9 = 9,
	VCPU_REGS_R10 = 10,
	VCPU_REGS_R11 = 11,
	VCPU_REGS_R12 = 12,
	VCPU_REGS_R13 = 13,
	VCPU_REGS_R14 = 14,
	VCPU_REGS_R15 = 15,
#endif
	VCPU_REGS_RIP,
	NR_VCPU_REGS
};

enum kvm_reg_ex {
	VCPU_EXREG_PDPTR = NR_VCPU_REGS,
	VCPU_EXREG_CR3,
	VCPU_EXREG_RFLAGS,
	VCPU_EXREG_CPL,
	VCPU_EXREG_SEGMENTS,
};

enum {
	VCPU_SREG_ES,
	VCPU_SREG_CS,
	VCPU_SREG_SS,
	VCPU_SREG_DS,
	VCPU_SREG_FS,
	VCPU_SREG_GS,
	VCPU_SREG_TR,
	VCPU_SREG_LDTR,
};

#include <asm/kvm_emulate.h>

#define KVM_NR_MEM_OBJS 40

#define KVM_NR_DB_REGS	4

#define DR6_BD		(1 << 13)
#define DR6_BS		(1 << 14)
#define DR6_FIXED_1	0xffff0ff0
#define DR6_VOLATILE	0x0000e00f

#define DR7_BP_EN_MASK	0x000000ff
#define DR7_GE		(1 << 9)
#define DR7_GD		(1 << 13)
#define DR7_FIXED_1	0x00000400
#define DR7_VOLATILE	0xffff23ff

/*
 * We don't want allocation failures within the mmu code, so we preallocate
 * enough memory for a single page fault in a cache.
 */
struct kvm_mmu_memory_cache {
	int nobjs;
	void *objects[KVM_NR_MEM_OBJS];
};

#define NR_PTE_CHAIN_ENTRIES 5

struct kvm_pte_chain {
	u64 *parent_ptes[NR_PTE_CHAIN_ENTRIES];
	struct hlist_node link;
};

/*
 * kvm_mmu_page_role, below, is defined as:
 *
 *   bits 0:3 - total guest paging levels (2-4, or zero for real mode)
 *   bits 4:7 - page table level for this shadow (1-4)
 *   bits 8:9 - page table quadrant for 2-level guests
 *   bit   16 - direct mapping of virtual to physical mapping at gfn
 *              used for real mode and two-dimensional paging
 *   bits 17:19 - common access permissions for all ptes in this shadow page
 */
union kvm_mmu_page_role {
	unsigned word;
	struct {
		unsigned level:4;
		unsigned cr4_pae:1;
		unsigned quadrant:2;
		unsigned pad_for_nice_hex_output:6;
		unsigned direct:1;
		unsigned access:3;
		unsigned invalid:1;
		unsigned nxe:1;
		unsigned cr0_wp:1;
	};
};

struct kvm_mmu_page {
	struct list_head link;
	struct hlist_node hash_link;

	/*
	 * The following two entries are used to key the shadow page in the
	 * hash table.
	 */
	gfn_t gfn;
	union kvm_mmu_page_role role;

	u64 *spt;
	/* hold the gfn of each spte inside spt */
	gfn_t *gfns;
	/*
	 * One bit set per slot which has memory
	 * in this shadow page.
	 */
	DECLARE_BITMAP(slot_bitmap, KVM_MEMORY_SLOTS + KVM_PRIVATE_MEM_SLOTS);
	bool multimapped;         /* More than one parent_pte? */
	bool unsync;
	int root_count;          /* Currently serving as active root */
	unsigned int unsync_children;
	union {
		u64 *parent_pte;               /* !multimapped */
		struct hlist_head parent_ptes; /* multimapped, kvm_pte_chain */
	};
	DECLARE_BITMAP(unsync_child_bitmap, 512);
};

struct kvm_pv_mmu_op_buffer {
	void *ptr;
	unsigned len;
	unsigned processed;
	char buf[512] __aligned(sizeof(long));
};

struct kvm_pio_request {
	unsigned long count;
	int in;
	int port;
	int size;
};

/*
 * x86 supports 3 paging modes (4-level 64-bit, 3-level 64-bit, and 2-level
 * 32-bit).  The kvm_mmu structure abstracts the details of the current mmu
 * mode.
 */
struct kvm_mmu {
	void (*new_cr3)(struct kvm_vcpu *vcpu);
	void (*set_cr3)(struct kvm_vcpu *vcpu, unsigned long root);
	unsigned long (*get_cr3)(struct kvm_vcpu *vcpu);
	int (*page_fault)(struct kvm_vcpu *vcpu, gva_t gva, u32 err,
			  bool prefault);
	void (*inject_page_fault)(struct kvm_vcpu *vcpu,
				  struct x86_exception *fault);
	void (*free)(struct kvm_vcpu *vcpu);
	gpa_t (*gva_to_gpa)(struct kvm_vcpu *vcpu, gva_t gva, u32 access,
<<<<<<< HEAD
			    u32 *error);
=======
			    struct x86_exception *exception);
	gpa_t (*translate_gpa)(struct kvm_vcpu *vcpu, gpa_t gpa, u32 access);
>>>>>>> 02f8c6ae
	void (*prefetch_page)(struct kvm_vcpu *vcpu,
			      struct kvm_mmu_page *page);
	int (*sync_page)(struct kvm_vcpu *vcpu,
			 struct kvm_mmu_page *sp);
	void (*invlpg)(struct kvm_vcpu *vcpu, gva_t gva);
	void (*update_pte)(struct kvm_vcpu *vcpu, struct kvm_mmu_page *sp,
			   u64 *spte, const void *pte);
	hpa_t root_hpa;
	int root_level;
	int shadow_root_level;
	union kvm_mmu_page_role base_role;
	bool direct_map;

	u64 *pae_root;
	u64 *lm_root;
	u64 rsvd_bits_mask[2][4];

	bool nx;

	u64 pdptrs[4]; /* pae */
};

struct kvm_vcpu_arch {
<<<<<<< HEAD
	u64 host_tsc;
	u64 guest_tsc;
=======
>>>>>>> 02f8c6ae
	/*
	 * rip and regs accesses must go through
	 * kvm_{register,rip}_{read,write} functions.
	 */
	unsigned long regs[NR_VCPU_REGS];
	u32 regs_avail;
	u32 regs_dirty;

	unsigned long cr0;
	unsigned long cr0_guest_owned_bits;
	unsigned long cr2;
	unsigned long cr3;
	unsigned long cr4;
	unsigned long cr4_guest_owned_bits;
	unsigned long cr8;
	u32 hflags;
	u64 efer;
	u64 apic_base;
	struct kvm_lapic *apic;    /* kernel irqchip context */
	int32_t apic_arb_prio;
	int mp_state;
	int sipi_vector;
	u64 ia32_misc_enable_msr;
	bool tpr_access_reporting;

	/*
	 * Paging state of the vcpu
	 *
	 * If the vcpu runs in guest mode with two level paging this still saves
	 * the paging mode of the l1 guest. This context is always used to
	 * handle faults.
	 */
	struct kvm_mmu mmu;

	/*
	 * Paging state of an L2 guest (used for nested npt)
	 *
	 * This context will save all necessary information to walk page tables
	 * of the an L2 guest. This context is only initialized for page table
	 * walking and not for faulting since we never handle l2 page faults on
	 * the host.
	 */
	struct kvm_mmu nested_mmu;

	/*
	 * Pointer to the mmu context currently used for
	 * gva_to_gpa translations.
	 */
	struct kvm_mmu *walk_mmu;

	/* only needed in kvm_pv_mmu_op() path, but it's hot so
	 * put it here to avoid allocation */
	struct kvm_pv_mmu_op_buffer mmu_op_buffer;

	struct kvm_mmu_memory_cache mmu_pte_chain_cache;
	struct kvm_mmu_memory_cache mmu_rmap_desc_cache;
	struct kvm_mmu_memory_cache mmu_page_cache;
	struct kvm_mmu_memory_cache mmu_page_header_cache;

	gfn_t last_pt_write_gfn;
	int   last_pt_write_count;
	u64  *last_pte_updated;
	gfn_t last_pte_gfn;

<<<<<<< HEAD
	struct {
		gfn_t gfn;	/* presumed gfn during guest pte update */
		pfn_t pfn;	/* pfn corresponding to that gfn */
		unsigned long mmu_seq;
	} update_pte;

=======
>>>>>>> 02f8c6ae
	struct fpu guest_fpu;
	u64 xcr0;

	struct kvm_pio_request pio;
	void *pio_data;

	u8 event_exit_inst_len;

	struct kvm_queued_exception {
		bool pending;
		bool has_error_code;
		bool reinject;
		u8 nr;
		u32 error_code;
	} exception;

	struct kvm_queued_interrupt {
		bool pending;
		bool soft;
		u8 nr;
	} interrupt;

	int halt_request; /* real mode on Intel only */

	int cpuid_nent;
	struct kvm_cpuid_entry2 cpuid_entries[KVM_MAX_CPUID_ENTRIES];
	/* emulate context */

	struct x86_emulate_ctxt emulate_ctxt;
	bool emulate_regs_need_sync_to_vcpu;
	bool emulate_regs_need_sync_from_vcpu;

	gpa_t time;
	struct pvclock_vcpu_time_info hv_clock;
	unsigned int hw_tsc_khz;
	unsigned int time_offset;
	struct page *time_page;
	u64 last_guest_tsc;
	u64 last_kernel_ns;
	u64 last_tsc_nsec;
	u64 last_tsc_write;
	u32 virtual_tsc_khz;
	bool tsc_catchup;
	u32  tsc_catchup_mult;
	s8   tsc_catchup_shift;

<<<<<<< HEAD
	bool singlestep; /* guest is single stepped by KVM */
	u64 last_guest_tsc;
	u64 last_kernel_ns;

	u32 virtual_tsc_khz;

=======
>>>>>>> 02f8c6ae
	bool nmi_pending;
	bool nmi_injected;

	struct mtrr_state_type mtrr_state;
	u32 pat;

	int switch_db_regs;
	unsigned long db[KVM_NR_DB_REGS];
	unsigned long dr6;
	unsigned long dr7;
	unsigned long eff_db[KVM_NR_DB_REGS];

	u64 mcg_cap;
	u64 mcg_status;
	u64 mcg_ctl;
	u64 *mce_banks;

<<<<<<< HEAD
struct kvm_mem_alias {
	gfn_t base_gfn;
	unsigned long npages;
	gfn_t target_gfn;
#define KVM_ALIAS_INVALID     1UL
	unsigned long flags;
};

#define KVM_ARCH_HAS_UNALIAS_INSTANTIATION

struct kvm_mem_aliases {
	struct kvm_mem_alias aliases[KVM_ALIAS_SLOTS];
	int naliases;
};

struct kvm_arch {
	struct kvm_mem_aliases *aliases;
=======
	/* used for guest single stepping over the given code position */
	unsigned long singlestep_rip;

	/* fields used by HYPER-V emulation */
	u64 hv_vapic;

	cpumask_var_t wbinvd_dirty_mask;
>>>>>>> 02f8c6ae

	struct {
		bool halted;
		gfn_t gfns[roundup_pow_of_two(ASYNC_PF_PER_VCPU)];
		struct gfn_to_hva_cache data;
		u64 msr_val;
		u32 id;
		bool send_user_only;
	} apf;
};

struct kvm_arch {
	unsigned int n_used_mmu_pages;
	unsigned int n_requested_mmu_pages;
	unsigned int n_max_mmu_pages;
	atomic_t invlpg_counter;
	struct hlist_head mmu_page_hash[KVM_NUM_MMU_PAGES];
	/*
	 * Hash table of struct kvm_mmu_page.
	 */
	struct list_head active_mmu_pages;
	struct list_head assigned_dev_head;
	struct iommu_domain *iommu_domain;
	int iommu_flags;
	struct kvm_pic *vpic;
	struct kvm_ioapic *vioapic;
	struct kvm_pit *vpit;
	int vapics_in_nmi_mode;

	unsigned int tss_addr;
	struct page *apic_access_page;

	gpa_t wall_clock;

	struct page *ept_identity_pagetable;
	bool ept_identity_pagetable_done;
	gpa_t ept_identity_map_addr;

	unsigned long irq_sources_bitmap;
<<<<<<< HEAD
	u64 vm_init_tsc;
	s64 kvmclock_offset;
=======
	s64 kvmclock_offset;
	raw_spinlock_t tsc_write_lock;
	u64 last_tsc_nsec;
	u64 last_tsc_offset;
	u64 last_tsc_write;

	struct kvm_xen_hvm_config xen_hvm_config;

	/* fields used by HYPER-V emulation */
	u64 hv_guest_os_id;
	u64 hv_hypercall;

	#ifdef CONFIG_KVM_MMU_AUDIT
	int audit_point;
	#endif
>>>>>>> 02f8c6ae
};

struct kvm_vm_stat {
	u32 mmu_shadow_zapped;
	u32 mmu_pte_write;
	u32 mmu_pte_updated;
	u32 mmu_pde_zapped;
	u32 mmu_flooded;
	u32 mmu_recycled;
	u32 mmu_cache_miss;
	u32 mmu_unsync;
	u32 remote_tlb_flush;
	u32 lpages;
};

struct kvm_vcpu_stat {
	u32 pf_fixed;
	u32 pf_guest;
	u32 tlb_flush;
	u32 invlpg;

	u32 exits;
	u32 io_exits;
	u32 mmio_exits;
	u32 signal_exits;
	u32 irq_window_exits;
	u32 nmi_window_exits;
	u32 halt_exits;
	u32 halt_wakeup;
	u32 request_irq_exits;
	u32 irq_exits;
	u32 host_state_reload;
	u32 efer_reload;
	u32 fpu_reload;
	u32 insn_emulation;
	u32 insn_emulation_fail;
	u32 hypercalls;
	u32 irq_injections;
	u32 nmi_injections;
};

struct x86_instruction_info;

struct kvm_x86_ops {
	int (*cpu_has_kvm_support)(void);          /* __init */
	int (*disabled_by_bios)(void);             /* __init */
	int (*hardware_enable)(void *dummy);
	void (*hardware_disable)(void *dummy);
	void (*check_processor_compatibility)(void *rtn);
	int (*hardware_setup)(void);               /* __init */
	void (*hardware_unsetup)(void);            /* __exit */
	bool (*cpu_has_accelerated_tpr)(void);
	void (*cpuid_update)(struct kvm_vcpu *vcpu);

	/* Create, but do not attach this VCPU */
	struct kvm_vcpu *(*vcpu_create)(struct kvm *kvm, unsigned id);
	void (*vcpu_free)(struct kvm_vcpu *vcpu);
	int (*vcpu_reset)(struct kvm_vcpu *vcpu);

	void (*prepare_guest_switch)(struct kvm_vcpu *vcpu);
	void (*vcpu_load)(struct kvm_vcpu *vcpu, int cpu);
	void (*vcpu_put)(struct kvm_vcpu *vcpu);

	void (*set_guest_debug)(struct kvm_vcpu *vcpu,
				struct kvm_guest_debug *dbg);
	int (*get_msr)(struct kvm_vcpu *vcpu, u32 msr_index, u64 *pdata);
	int (*set_msr)(struct kvm_vcpu *vcpu, u32 msr_index, u64 data);
	u64 (*get_segment_base)(struct kvm_vcpu *vcpu, int seg);
	void (*get_segment)(struct kvm_vcpu *vcpu,
			    struct kvm_segment *var, int seg);
	int (*get_cpl)(struct kvm_vcpu *vcpu);
	void (*set_segment)(struct kvm_vcpu *vcpu,
			    struct kvm_segment *var, int seg);
	void (*get_cs_db_l_bits)(struct kvm_vcpu *vcpu, int *db, int *l);
	void (*decache_cr0_guest_bits)(struct kvm_vcpu *vcpu);
<<<<<<< HEAD
=======
	void (*decache_cr3)(struct kvm_vcpu *vcpu);
>>>>>>> 02f8c6ae
	void (*decache_cr4_guest_bits)(struct kvm_vcpu *vcpu);
	void (*set_cr0)(struct kvm_vcpu *vcpu, unsigned long cr0);
	void (*set_cr3)(struct kvm_vcpu *vcpu, unsigned long cr3);
	void (*set_cr4)(struct kvm_vcpu *vcpu, unsigned long cr4);
	void (*set_efer)(struct kvm_vcpu *vcpu, u64 efer);
	void (*get_idt)(struct kvm_vcpu *vcpu, struct desc_ptr *dt);
	void (*set_idt)(struct kvm_vcpu *vcpu, struct desc_ptr *dt);
	void (*get_gdt)(struct kvm_vcpu *vcpu, struct desc_ptr *dt);
	void (*set_gdt)(struct kvm_vcpu *vcpu, struct desc_ptr *dt);
	void (*set_dr7)(struct kvm_vcpu *vcpu, unsigned long value);
	void (*cache_reg)(struct kvm_vcpu *vcpu, enum kvm_reg reg);
	unsigned long (*get_rflags)(struct kvm_vcpu *vcpu);
	void (*set_rflags)(struct kvm_vcpu *vcpu, unsigned long rflags);
	void (*fpu_activate)(struct kvm_vcpu *vcpu);
	void (*fpu_deactivate)(struct kvm_vcpu *vcpu);

	void (*tlb_flush)(struct kvm_vcpu *vcpu);

	void (*run)(struct kvm_vcpu *vcpu);
	int (*handle_exit)(struct kvm_vcpu *vcpu);
	void (*skip_emulated_instruction)(struct kvm_vcpu *vcpu);
	void (*set_interrupt_shadow)(struct kvm_vcpu *vcpu, int mask);
	u32 (*get_interrupt_shadow)(struct kvm_vcpu *vcpu, int mask);
	void (*patch_hypercall)(struct kvm_vcpu *vcpu,
				unsigned char *hypercall_addr);
	void (*set_irq)(struct kvm_vcpu *vcpu);
	void (*set_nmi)(struct kvm_vcpu *vcpu);
	void (*queue_exception)(struct kvm_vcpu *vcpu, unsigned nr,
				bool has_error_code, u32 error_code,
				bool reinject);
	void (*cancel_injection)(struct kvm_vcpu *vcpu);
	int (*interrupt_allowed)(struct kvm_vcpu *vcpu);
	int (*nmi_allowed)(struct kvm_vcpu *vcpu);
	bool (*get_nmi_mask)(struct kvm_vcpu *vcpu);
	void (*set_nmi_mask)(struct kvm_vcpu *vcpu, bool masked);
	void (*enable_nmi_window)(struct kvm_vcpu *vcpu);
	void (*enable_irq_window)(struct kvm_vcpu *vcpu);
	void (*update_cr8_intercept)(struct kvm_vcpu *vcpu, int tpr, int irr);
	int (*set_tss_addr)(struct kvm *kvm, unsigned int addr);
	int (*get_tdp_level)(void);
	u64 (*get_mt_mask)(struct kvm_vcpu *vcpu, gfn_t gfn, bool is_mmio);
	int (*get_lpage_level)(void);
	bool (*rdtscp_supported)(void);
	void (*adjust_tsc_offset)(struct kvm_vcpu *vcpu, s64 adjustment);

	void (*set_tdp_cr3)(struct kvm_vcpu *vcpu, unsigned long cr3);

	void (*set_supported_cpuid)(u32 func, struct kvm_cpuid_entry2 *entry);

	bool (*has_wbinvd_exit)(void);

	void (*set_tsc_khz)(struct kvm_vcpu *vcpu, u32 user_tsc_khz);
	void (*write_tsc_offset)(struct kvm_vcpu *vcpu, u64 offset);

	u64 (*compute_tsc_offset)(struct kvm_vcpu *vcpu, u64 target_tsc);

	void (*get_exit_info)(struct kvm_vcpu *vcpu, u64 *info1, u64 *info2);

	int (*check_intercept)(struct kvm_vcpu *vcpu,
			       struct x86_instruction_info *info,
			       enum x86_intercept_stage stage);

	void (*set_tsc_khz)(struct kvm_vcpu *vcpu, u32 user_tsc_khz);

	const struct trace_print_flags *exit_reasons_str;
};

struct kvm_arch_async_pf {
	u32 token;
	gfn_t gfn;
	unsigned long cr3;
	bool direct_map;
};

extern struct kvm_x86_ops *kvm_x86_ops;

int kvm_mmu_module_init(void);
void kvm_mmu_module_exit(void);

void kvm_mmu_destroy(struct kvm_vcpu *vcpu);
int kvm_mmu_create(struct kvm_vcpu *vcpu);
int kvm_mmu_setup(struct kvm_vcpu *vcpu);
void kvm_mmu_set_nonpresent_ptes(u64 trap_pte, u64 notrap_pte);
void kvm_mmu_set_mask_ptes(u64 user_mask, u64 accessed_mask,
		u64 dirty_mask, u64 nx_mask, u64 x_mask);

int kvm_mmu_reset_context(struct kvm_vcpu *vcpu);
void kvm_mmu_slot_remove_write_access(struct kvm *kvm, int slot);
void kvm_mmu_zap_all(struct kvm *kvm);
unsigned int kvm_mmu_calculate_mmu_pages(struct kvm *kvm);
void kvm_mmu_change_mmu_pages(struct kvm *kvm, unsigned int kvm_nr_mmu_pages);

int load_pdptrs(struct kvm_vcpu *vcpu, struct kvm_mmu *mmu, unsigned long cr3);

int emulator_write_phys(struct kvm_vcpu *vcpu, gpa_t gpa,
			  const void *val, int bytes);
int kvm_pv_mmu_op(struct kvm_vcpu *vcpu, unsigned long bytes,
		  gpa_t addr, unsigned long *ret);
u8 kvm_get_guest_memory_type(struct kvm_vcpu *vcpu, gfn_t gfn);

extern bool tdp_enabled;

/* control of guest tsc rate supported? */
extern bool kvm_has_tsc_control;
/* minimum supported tsc_khz for guests */
extern u32  kvm_min_guest_tsc_khz;
/* maximum supported tsc_khz for guests */
extern u32  kvm_max_guest_tsc_khz;

enum emulation_result {
	EMULATE_DONE,       /* no further processing */
	EMULATE_DO_MMIO,      /* kvm_run filled with mmio request */
	EMULATE_FAIL,         /* can't emulate this instruction */
};

#define EMULTYPE_NO_DECODE	    (1 << 0)
#define EMULTYPE_TRAP_UD	    (1 << 1)
#define EMULTYPE_SKIP		    (1 << 2)
<<<<<<< HEAD
int x86_emulate_instruction(struct kvm_vcpu *vcpu, struct kvm_run *run,
			unsigned long cr2, int emulation_type,
			void *insn, int insn_len);

static inline int emulate_instruction(struct kvm_vcpu *vcpu,
			struct kvm_run *run, int emulation_type)
{
	return x86_emulate_instruction(vcpu, run, 0, emulation_type, NULL, 0);
}

void kvm_report_emulation_failure(struct kvm_vcpu *cvpu, const char *context);
void realmode_lgdt(struct kvm_vcpu *vcpu, u16 size, unsigned long address);
void realmode_lidt(struct kvm_vcpu *vcpu, u16 size, unsigned long address);
void realmode_lmsw(struct kvm_vcpu *vcpu, unsigned long msw,
		   unsigned long *rflags);

unsigned long realmode_get_cr(struct kvm_vcpu *vcpu, int cr);
void realmode_set_cr(struct kvm_vcpu *vcpu, int cr, unsigned long value,
		     unsigned long *rflags);
=======
int x86_emulate_instruction(struct kvm_vcpu *vcpu, unsigned long cr2,
			    int emulation_type, void *insn, int insn_len);

static inline int emulate_instruction(struct kvm_vcpu *vcpu,
			int emulation_type)
{
	return x86_emulate_instruction(vcpu, 0, emulation_type, NULL, 0);
}

>>>>>>> 02f8c6ae
void kvm_enable_efer_bits(u64);
int kvm_get_msr(struct kvm_vcpu *vcpu, u32 msr_index, u64 *data);
int kvm_set_msr(struct kvm_vcpu *vcpu, u32 msr_index, u64 data);

struct x86_emulate_ctxt;

int kvm_fast_pio_out(struct kvm_vcpu *vcpu, int size, unsigned short port);
void kvm_emulate_cpuid(struct kvm_vcpu *vcpu);
int kvm_emulate_halt(struct kvm_vcpu *vcpu);
int kvm_emulate_wbinvd(struct kvm_vcpu *vcpu);

void kvm_get_segment(struct kvm_vcpu *vcpu, struct kvm_segment *var, int seg);
int kvm_load_segment_descriptor(struct kvm_vcpu *vcpu, u16 selector, int seg);

int kvm_task_switch(struct kvm_vcpu *vcpu, u16 tss_selector, int reason,
		    bool has_error_code, u32 error_code);

<<<<<<< HEAD
void kvm_set_cr0(struct kvm_vcpu *vcpu, unsigned long cr0);
void kvm_set_cr3(struct kvm_vcpu *vcpu, unsigned long cr3);
void kvm_set_cr4(struct kvm_vcpu *vcpu, unsigned long cr4);
int kvm_set_cr8(struct kvm_vcpu *vcpu, unsigned long cr8);
=======
int kvm_set_cr0(struct kvm_vcpu *vcpu, unsigned long cr0);
int kvm_set_cr3(struct kvm_vcpu *vcpu, unsigned long cr3);
int kvm_set_cr4(struct kvm_vcpu *vcpu, unsigned long cr4);
int kvm_set_cr8(struct kvm_vcpu *vcpu, unsigned long cr8);
int kvm_set_dr(struct kvm_vcpu *vcpu, int dr, unsigned long val);
int kvm_get_dr(struct kvm_vcpu *vcpu, int dr, unsigned long *val);
>>>>>>> 02f8c6ae
unsigned long kvm_get_cr8(struct kvm_vcpu *vcpu);
void kvm_lmsw(struct kvm_vcpu *vcpu, unsigned long msw);
void kvm_get_cs_db_l_bits(struct kvm_vcpu *vcpu, int *db, int *l);
int kvm_set_xcr(struct kvm_vcpu *vcpu, u32 index, u64 xcr);

int kvm_get_msr_common(struct kvm_vcpu *vcpu, u32 msr, u64 *pdata);
int kvm_set_msr_common(struct kvm_vcpu *vcpu, u32 msr, u64 data);

unsigned long kvm_get_rflags(struct kvm_vcpu *vcpu);
void kvm_set_rflags(struct kvm_vcpu *vcpu, unsigned long rflags);

void kvm_queue_exception(struct kvm_vcpu *vcpu, unsigned nr);
void kvm_queue_exception_e(struct kvm_vcpu *vcpu, unsigned nr, u32 error_code);
void kvm_requeue_exception(struct kvm_vcpu *vcpu, unsigned nr);
void kvm_requeue_exception_e(struct kvm_vcpu *vcpu, unsigned nr, u32 error_code);
void kvm_inject_page_fault(struct kvm_vcpu *vcpu, struct x86_exception *fault);
int kvm_read_guest_page_mmu(struct kvm_vcpu *vcpu, struct kvm_mmu *mmu,
			    gfn_t gfn, void *data, int offset, int len,
			    u32 access);
void kvm_propagate_fault(struct kvm_vcpu *vcpu, struct x86_exception *fault);
bool kvm_require_cpl(struct kvm_vcpu *vcpu, int required_cpl);

int kvm_pic_set_irq(void *opaque, int irq, int level);

void kvm_inject_nmi(struct kvm_vcpu *vcpu);

int fx_init(struct kvm_vcpu *vcpu);

void kvm_mmu_flush_tlb(struct kvm_vcpu *vcpu);
void kvm_mmu_pte_write(struct kvm_vcpu *vcpu, gpa_t gpa,
		       const u8 *new, int bytes,
		       bool guest_initiated);
int kvm_mmu_unprotect_page_virt(struct kvm_vcpu *vcpu, gva_t gva);
void __kvm_mmu_free_some_pages(struct kvm_vcpu *vcpu);
int kvm_mmu_load(struct kvm_vcpu *vcpu);
void kvm_mmu_unload(struct kvm_vcpu *vcpu);
void kvm_mmu_sync_roots(struct kvm_vcpu *vcpu);
<<<<<<< HEAD
gpa_t kvm_mmu_gva_to_gpa_read(struct kvm_vcpu *vcpu, gva_t gva, u32 *error);
gpa_t kvm_mmu_gva_to_gpa_fetch(struct kvm_vcpu *vcpu, gva_t gva, u32 *error);
gpa_t kvm_mmu_gva_to_gpa_write(struct kvm_vcpu *vcpu, gva_t gva, u32 *error);
gpa_t kvm_mmu_gva_to_gpa_system(struct kvm_vcpu *vcpu, gva_t gva, u32 *error);

int kvm_emulate_hypercall(struct kvm_vcpu *vcpu);

int kvm_fix_hypercall(struct kvm_vcpu *vcpu);

=======
gpa_t kvm_mmu_gva_to_gpa_read(struct kvm_vcpu *vcpu, gva_t gva,
			      struct x86_exception *exception);
gpa_t kvm_mmu_gva_to_gpa_fetch(struct kvm_vcpu *vcpu, gva_t gva,
			       struct x86_exception *exception);
gpa_t kvm_mmu_gva_to_gpa_write(struct kvm_vcpu *vcpu, gva_t gva,
			       struct x86_exception *exception);
gpa_t kvm_mmu_gva_to_gpa_system(struct kvm_vcpu *vcpu, gva_t gva,
				struct x86_exception *exception);

int kvm_emulate_hypercall(struct kvm_vcpu *vcpu);

>>>>>>> 02f8c6ae
int kvm_mmu_page_fault(struct kvm_vcpu *vcpu, gva_t gva, u32 error_code,
		       void *insn, int insn_len);
void kvm_mmu_invlpg(struct kvm_vcpu *vcpu, gva_t gva);

void kvm_enable_tdp(void);
void kvm_disable_tdp(void);

int complete_pio(struct kvm_vcpu *vcpu);
bool kvm_check_iopl(struct kvm_vcpu *vcpu);
<<<<<<< HEAD

struct kvm_memory_slot *gfn_to_memslot_unaliased(struct kvm *kvm, gfn_t gfn);
=======
>>>>>>> 02f8c6ae

static inline struct kvm_mmu_page *page_header(hpa_t shadow_page)
{
	struct page *page = pfn_to_page(shadow_page >> PAGE_SHIFT);

	return (struct kvm_mmu_page *)page_private(page);
}

static inline u16 kvm_read_ldt(void)
{
	u16 ldt;
	asm("sldt %0" : "=g"(ldt));
	return ldt;
}

static inline void kvm_load_ldt(u16 sel)
{
	asm("lldt %0" : : "rm"(sel));
}

#ifdef CONFIG_X86_64
static inline unsigned long read_msr(unsigned long msr)
{
	u64 value;

	rdmsrl(msr, value);
	return value;
}
#endif

static inline u32 get_rdx_init_val(void)
{
	return 0x600; /* P6 family */
}

static inline void kvm_inject_gp(struct kvm_vcpu *vcpu, u32 error_code)
{
	kvm_queue_exception_e(vcpu, GP_VECTOR, error_code);
}

#define TSS_IOPB_BASE_OFFSET 0x66
#define TSS_BASE_SIZE 0x68
#define TSS_IOPB_SIZE (65536 / 8)
#define TSS_REDIRECTION_SIZE (256 / 8)
#define RMODE_TSS_SIZE							\
	(TSS_BASE_SIZE + TSS_REDIRECTION_SIZE + TSS_IOPB_SIZE + 1)

enum {
	TASK_SWITCH_CALL = 0,
	TASK_SWITCH_IRET = 1,
	TASK_SWITCH_JMP = 2,
	TASK_SWITCH_GATE = 3,
};

#define HF_GIF_MASK		(1 << 0)
#define HF_HIF_MASK		(1 << 1)
#define HF_VINTR_MASK		(1 << 2)
#define HF_NMI_MASK		(1 << 3)
#define HF_IRET_MASK		(1 << 4)
#define HF_GUEST_MASK		(1 << 5) /* VCPU is in guest-mode */

/*
 * Hardware virtualization extension instructions may fault if a
 * reboot turns off virtualization while processes are running.
 * Trap the fault and ignore the instruction if that happens.
 */
asmlinkage void kvm_spurious_fault(void);
extern bool kvm_rebooting;

#define __kvm_handle_fault_on_reboot(insn) \
	"666: " insn "\n\t" \
	"668: \n\t"                           \
	".pushsection .fixup, \"ax\" \n" \
	"667: \n\t" \
	"cmpb $0, kvm_rebooting \n\t"	      \
	"jne 668b \n\t"      		      \
	__ASM_SIZE(push) " $666b \n\t"	      \
	"call kvm_spurious_fault \n\t"	      \
	".popsection \n\t" \
	".pushsection __ex_table, \"a\" \n\t" \
	_ASM_PTR " 666b, 667b \n\t" \
	".popsection"

#define KVM_ARCH_WANT_MMU_NOTIFIER
int kvm_unmap_hva(struct kvm *kvm, unsigned long hva);
int kvm_age_hva(struct kvm *kvm, unsigned long hva);
int kvm_test_age_hva(struct kvm *kvm, unsigned long hva);
void kvm_set_spte_hva(struct kvm *kvm, unsigned long hva, pte_t pte);
int cpuid_maxphyaddr(struct kvm_vcpu *vcpu);
int kvm_cpu_has_interrupt(struct kvm_vcpu *vcpu);
int kvm_arch_interrupt_allowed(struct kvm_vcpu *vcpu);
int kvm_cpu_get_interrupt(struct kvm_vcpu *v);

void kvm_define_shared_msr(unsigned index, u32 msr);
void kvm_set_shared_msr(unsigned index, u64 val, u64 mask);

bool kvm_is_linear_rip(struct kvm_vcpu *vcpu, unsigned long linear_rip);

void kvm_arch_async_page_not_present(struct kvm_vcpu *vcpu,
				     struct kvm_async_pf *work);
void kvm_arch_async_page_present(struct kvm_vcpu *vcpu,
				 struct kvm_async_pf *work);
void kvm_arch_async_page_ready(struct kvm_vcpu *vcpu,
			       struct kvm_async_pf *work);
bool kvm_arch_can_inject_async_page_present(struct kvm_vcpu *vcpu);
extern bool kvm_find_async_pf_gfn(struct kvm_vcpu *vcpu, gfn_t gfn);

void kvm_complete_insn_gp(struct kvm_vcpu *vcpu, int err);

#endif /* _ASM_X86_KVM_HOST_H */<|MERGE_RESOLUTION|>--- conflicted
+++ resolved
@@ -54,10 +54,7 @@
 #define CR8_RESERVED_BITS (~(unsigned long)X86_CR8_TPR)
 
 
-<<<<<<< HEAD
-=======
-
->>>>>>> 02f8c6ae
+
 #define INVALID_PAGE (~(hpa_t)0)
 #define VALID_PAGE(x) ((x) != INVALID_PAGE)
 
@@ -270,12 +267,8 @@
 				  struct x86_exception *fault);
 	void (*free)(struct kvm_vcpu *vcpu);
 	gpa_t (*gva_to_gpa)(struct kvm_vcpu *vcpu, gva_t gva, u32 access,
-<<<<<<< HEAD
-			    u32 *error);
-=======
 			    struct x86_exception *exception);
 	gpa_t (*translate_gpa)(struct kvm_vcpu *vcpu, gpa_t gpa, u32 access);
->>>>>>> 02f8c6ae
 	void (*prefetch_page)(struct kvm_vcpu *vcpu,
 			      struct kvm_mmu_page *page);
 	int (*sync_page)(struct kvm_vcpu *vcpu,
@@ -299,11 +292,6 @@
 };
 
 struct kvm_vcpu_arch {
-<<<<<<< HEAD
-	u64 host_tsc;
-	u64 guest_tsc;
-=======
->>>>>>> 02f8c6ae
 	/*
 	 * rip and regs accesses must go through
 	 * kvm_{register,rip}_{read,write} functions.
@@ -368,15 +356,6 @@
 	u64  *last_pte_updated;
 	gfn_t last_pte_gfn;
 
-<<<<<<< HEAD
-	struct {
-		gfn_t gfn;	/* presumed gfn during guest pte update */
-		pfn_t pfn;	/* pfn corresponding to that gfn */
-		unsigned long mmu_seq;
-	} update_pte;
-
-=======
->>>>>>> 02f8c6ae
 	struct fpu guest_fpu;
 	u64 xcr0;
 
@@ -423,15 +402,6 @@
 	u32  tsc_catchup_mult;
 	s8   tsc_catchup_shift;
 
-<<<<<<< HEAD
-	bool singlestep; /* guest is single stepped by KVM */
-	u64 last_guest_tsc;
-	u64 last_kernel_ns;
-
-	u32 virtual_tsc_khz;
-
-=======
->>>>>>> 02f8c6ae
 	bool nmi_pending;
 	bool nmi_injected;
 
@@ -449,25 +419,6 @@
 	u64 mcg_ctl;
 	u64 *mce_banks;
 
-<<<<<<< HEAD
-struct kvm_mem_alias {
-	gfn_t base_gfn;
-	unsigned long npages;
-	gfn_t target_gfn;
-#define KVM_ALIAS_INVALID     1UL
-	unsigned long flags;
-};
-
-#define KVM_ARCH_HAS_UNALIAS_INSTANTIATION
-
-struct kvm_mem_aliases {
-	struct kvm_mem_alias aliases[KVM_ALIAS_SLOTS];
-	int naliases;
-};
-
-struct kvm_arch {
-	struct kvm_mem_aliases *aliases;
-=======
 	/* used for guest single stepping over the given code position */
 	unsigned long singlestep_rip;
 
@@ -475,7 +426,6 @@
 	u64 hv_vapic;
 
 	cpumask_var_t wbinvd_dirty_mask;
->>>>>>> 02f8c6ae
 
 	struct {
 		bool halted;
@@ -515,10 +465,6 @@
 	gpa_t ept_identity_map_addr;
 
 	unsigned long irq_sources_bitmap;
-<<<<<<< HEAD
-	u64 vm_init_tsc;
-	s64 kvmclock_offset;
-=======
 	s64 kvmclock_offset;
 	raw_spinlock_t tsc_write_lock;
 	u64 last_tsc_nsec;
@@ -534,7 +480,6 @@
 	#ifdef CONFIG_KVM_MMU_AUDIT
 	int audit_point;
 	#endif
->>>>>>> 02f8c6ae
 };
 
 struct kvm_vm_stat {
@@ -610,10 +555,7 @@
 			    struct kvm_segment *var, int seg);
 	void (*get_cs_db_l_bits)(struct kvm_vcpu *vcpu, int *db, int *l);
 	void (*decache_cr0_guest_bits)(struct kvm_vcpu *vcpu);
-<<<<<<< HEAD
-=======
 	void (*decache_cr3)(struct kvm_vcpu *vcpu);
->>>>>>> 02f8c6ae
 	void (*decache_cr4_guest_bits)(struct kvm_vcpu *vcpu);
 	void (*set_cr0)(struct kvm_vcpu *vcpu, unsigned long cr0);
 	void (*set_cr3)(struct kvm_vcpu *vcpu, unsigned long cr3);
@@ -676,8 +618,6 @@
 			       struct x86_instruction_info *info,
 			       enum x86_intercept_stage stage);
 
-	void (*set_tsc_khz)(struct kvm_vcpu *vcpu, u32 user_tsc_khz);
-
 	const struct trace_print_flags *exit_reasons_str;
 };
 
@@ -732,27 +672,6 @@
 #define EMULTYPE_NO_DECODE	    (1 << 0)
 #define EMULTYPE_TRAP_UD	    (1 << 1)
 #define EMULTYPE_SKIP		    (1 << 2)
-<<<<<<< HEAD
-int x86_emulate_instruction(struct kvm_vcpu *vcpu, struct kvm_run *run,
-			unsigned long cr2, int emulation_type,
-			void *insn, int insn_len);
-
-static inline int emulate_instruction(struct kvm_vcpu *vcpu,
-			struct kvm_run *run, int emulation_type)
-{
-	return x86_emulate_instruction(vcpu, run, 0, emulation_type, NULL, 0);
-}
-
-void kvm_report_emulation_failure(struct kvm_vcpu *cvpu, const char *context);
-void realmode_lgdt(struct kvm_vcpu *vcpu, u16 size, unsigned long address);
-void realmode_lidt(struct kvm_vcpu *vcpu, u16 size, unsigned long address);
-void realmode_lmsw(struct kvm_vcpu *vcpu, unsigned long msw,
-		   unsigned long *rflags);
-
-unsigned long realmode_get_cr(struct kvm_vcpu *vcpu, int cr);
-void realmode_set_cr(struct kvm_vcpu *vcpu, int cr, unsigned long value,
-		     unsigned long *rflags);
-=======
 int x86_emulate_instruction(struct kvm_vcpu *vcpu, unsigned long cr2,
 			    int emulation_type, void *insn, int insn_len);
 
@@ -762,7 +681,6 @@
 	return x86_emulate_instruction(vcpu, 0, emulation_type, NULL, 0);
 }
 
->>>>>>> 02f8c6ae
 void kvm_enable_efer_bits(u64);
 int kvm_get_msr(struct kvm_vcpu *vcpu, u32 msr_index, u64 *data);
 int kvm_set_msr(struct kvm_vcpu *vcpu, u32 msr_index, u64 data);
@@ -780,19 +698,12 @@
 int kvm_task_switch(struct kvm_vcpu *vcpu, u16 tss_selector, int reason,
 		    bool has_error_code, u32 error_code);
 
-<<<<<<< HEAD
-void kvm_set_cr0(struct kvm_vcpu *vcpu, unsigned long cr0);
-void kvm_set_cr3(struct kvm_vcpu *vcpu, unsigned long cr3);
-void kvm_set_cr4(struct kvm_vcpu *vcpu, unsigned long cr4);
-int kvm_set_cr8(struct kvm_vcpu *vcpu, unsigned long cr8);
-=======
 int kvm_set_cr0(struct kvm_vcpu *vcpu, unsigned long cr0);
 int kvm_set_cr3(struct kvm_vcpu *vcpu, unsigned long cr3);
 int kvm_set_cr4(struct kvm_vcpu *vcpu, unsigned long cr4);
 int kvm_set_cr8(struct kvm_vcpu *vcpu, unsigned long cr8);
 int kvm_set_dr(struct kvm_vcpu *vcpu, int dr, unsigned long val);
 int kvm_get_dr(struct kvm_vcpu *vcpu, int dr, unsigned long *val);
->>>>>>> 02f8c6ae
 unsigned long kvm_get_cr8(struct kvm_vcpu *vcpu);
 void kvm_lmsw(struct kvm_vcpu *vcpu, unsigned long msw);
 void kvm_get_cs_db_l_bits(struct kvm_vcpu *vcpu, int *db, int *l);
@@ -830,17 +741,6 @@
 int kvm_mmu_load(struct kvm_vcpu *vcpu);
 void kvm_mmu_unload(struct kvm_vcpu *vcpu);
 void kvm_mmu_sync_roots(struct kvm_vcpu *vcpu);
-<<<<<<< HEAD
-gpa_t kvm_mmu_gva_to_gpa_read(struct kvm_vcpu *vcpu, gva_t gva, u32 *error);
-gpa_t kvm_mmu_gva_to_gpa_fetch(struct kvm_vcpu *vcpu, gva_t gva, u32 *error);
-gpa_t kvm_mmu_gva_to_gpa_write(struct kvm_vcpu *vcpu, gva_t gva, u32 *error);
-gpa_t kvm_mmu_gva_to_gpa_system(struct kvm_vcpu *vcpu, gva_t gva, u32 *error);
-
-int kvm_emulate_hypercall(struct kvm_vcpu *vcpu);
-
-int kvm_fix_hypercall(struct kvm_vcpu *vcpu);
-
-=======
 gpa_t kvm_mmu_gva_to_gpa_read(struct kvm_vcpu *vcpu, gva_t gva,
 			      struct x86_exception *exception);
 gpa_t kvm_mmu_gva_to_gpa_fetch(struct kvm_vcpu *vcpu, gva_t gva,
@@ -852,7 +752,6 @@
 
 int kvm_emulate_hypercall(struct kvm_vcpu *vcpu);
 
->>>>>>> 02f8c6ae
 int kvm_mmu_page_fault(struct kvm_vcpu *vcpu, gva_t gva, u32 error_code,
 		       void *insn, int insn_len);
 void kvm_mmu_invlpg(struct kvm_vcpu *vcpu, gva_t gva);
@@ -862,11 +761,6 @@
 
 int complete_pio(struct kvm_vcpu *vcpu);
 bool kvm_check_iopl(struct kvm_vcpu *vcpu);
-<<<<<<< HEAD
-
-struct kvm_memory_slot *gfn_to_memslot_unaliased(struct kvm *kvm, gfn_t gfn);
-=======
->>>>>>> 02f8c6ae
 
 static inline struct kvm_mmu_page *page_header(hpa_t shadow_page)
 {
