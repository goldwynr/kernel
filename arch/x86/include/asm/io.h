#ifndef _ASM_X86_IO_H
#define _ASM_X86_IO_H

/*
 * This file contains the definitions for the x86 IO instructions
 * inb/inw/inl/outb/outw/outl and the "string versions" of the same
 * (insb/insw/insl/outsb/outsw/outsl). You can also use "pausing"
 * versions of the single-IO instructions (inb_p/inw_p/..).
 *
 * This file is not meant to be obfuscating: it's just complicated
 * to (a) handle it all in a way that makes gcc able to optimize it
 * as well as possible and (b) trying to avoid writing the same thing
 * over and over again with slight variations and possibly making a
 * mistake somewhere.
 */

/*
 * Thanks to James van Artsdalen for a better timing-fix than
 * the two short jumps: using outb's to a nonexistent port seems
 * to guarantee better timings even on fast machines.
 *
 * On the other hand, I'd like to be sure of a non-existent port:
 * I feel a bit unsafe about using 0x80 (should be safe, though)
 *
 *		Linus
 */

 /*
  *  Bit simplified and optimized by Jan Hubicka
  *  Support of BIGMEM added by Gerhard Wichert, Siemens AG, July 1999.
  *
  *  isa_memset_io, isa_memcpy_fromio, isa_memcpy_toio added,
  *  isa_read[wl] and isa_write[wl] fixed
  *  - Arnaldo Carvalho de Melo <acme@conectiva.com.br>
  */

#define ARCH_HAS_IOREMAP_WC

#include <linux/string.h>
#include <linux/compiler.h>
#include <asm/page.h>

#include <xen/xen.h>

#define build_mmio_read(name, size, type, reg, barrier) \
static inline type name(const volatile void __iomem *addr) \
{ type ret; asm volatile("mov" size " %1,%0":reg (ret) \
:"m" (*(volatile type __force *)addr) barrier); return ret; }

#define build_mmio_write(name, size, type, reg, barrier) \
static inline void name(type val, volatile void __iomem *addr) \
{ asm volatile("mov" size " %0,%1": :reg (val), \
"m" (*(volatile type __force *)addr) barrier); }

build_mmio_read(readb, "b", unsigned char, "=q", :"memory")
build_mmio_read(readw, "w", unsigned short, "=r", :"memory")
build_mmio_read(readl, "l", unsigned int, "=r", :"memory")

build_mmio_read(__readb, "b", unsigned char, "=q", )
build_mmio_read(__readw, "w", unsigned short, "=r", )
build_mmio_read(__readl, "l", unsigned int, "=r", )

build_mmio_write(writeb, "b", unsigned char, "q", :"memory")
build_mmio_write(writew, "w", unsigned short, "r", :"memory")
build_mmio_write(writel, "l", unsigned int, "r", :"memory")

build_mmio_write(__writeb, "b", unsigned char, "q", )
build_mmio_write(__writew, "w", unsigned short, "r", )
build_mmio_write(__writel, "l", unsigned int, "r", )

#define readb_relaxed(a) __readb(a)
#define readw_relaxed(a) __readw(a)
#define readl_relaxed(a) __readl(a)
#define __raw_readb __readb
#define __raw_readw __readw
#define __raw_readl __readl

#define __raw_writeb __writeb
#define __raw_writew __writew
#define __raw_writel __writel

#define mmiowb() barrier()

#ifdef CONFIG_X86_64

build_mmio_read(readq, "q", unsigned long, "=r", :"memory")
build_mmio_write(writeq, "q", unsigned long, "r", :"memory")

#define readq_relaxed(a)	readq(a)

#define __raw_readq(a)		readq(a)
#define __raw_writeq(val, addr)	writeq(val, addr)

/* Let people know that we have them */
#define readq			readq
#define writeq			writeq

#endif

/**
 *	virt_to_phys	-	map virtual addresses to physical
 *	@address: address to remap
 *
 *	The returned physical address is the physical (CPU) mapping for
 *	the memory address given. It is only valid to use this function on
 *	addresses directly mapped or allocated via kmalloc.
 *
 *	This function does not give bus mappings for DMA transfers. In
 *	almost all conceivable cases a device driver should not be using
 *	this function
 */

static inline phys_addr_t virt_to_phys(volatile void *address)
{
	return __pa(address);
}

/**
 *	phys_to_virt	-	map physical address to virtual
 *	@address: address to remap
 *
 *	The returned virtual address is a current CPU mapping for
 *	the memory address given. It is only valid to use this function on
 *	addresses that have a kernel mapping
 *
 *	This function does not handle bus mappings for DMA transfers. In
 *	almost all conceivable cases a device driver should not be using
 *	this function
 */

static inline void *phys_to_virt(phys_addr_t address)
{
	return __va(address);
}

/*
 * Change "struct page" to physical address.
 */
#define page_to_phys(page)    ((dma_addr_t)page_to_pfn(page) << PAGE_SHIFT)

/*
 * ISA I/O bus memory addresses are 1:1 with the physical address.
 * However, we truncate the address to unsigned int to avoid undesirable
 * promitions in legacy drivers.
 */
static inline unsigned int isa_virt_to_bus(volatile void *address)
{
	return (unsigned int)virt_to_phys(address);
}
#define isa_page_to_bus(page)	((unsigned int)page_to_phys(page))
#define isa_bus_to_virt		phys_to_virt

/*
 * However PCI ones are not necessarily 1:1 and therefore these interfaces
 * are forbidden in portable PCI drivers.
 *
 * Allow them on x86 for legacy drivers, though.
 */
#define virt_to_bus virt_to_phys
#define bus_to_virt phys_to_virt

/**
 * ioremap     -   map bus memory into CPU space
 * @offset:    bus address of the memory
 * @size:      size of the resource to map
 *
 * ioremap performs a platform specific sequence of operations to
 * make bus memory CPU accessible via the readb/readw/readl/writeb/
 * writew/writel functions and the other mmio helpers. The returned
 * address is not guaranteed to be usable directly as a virtual
 * address.
 *
 * If the area you are trying to map is a PCI BAR you should have a
 * look at pci_iomap().
 */
extern void __iomem *ioremap_nocache(resource_size_t offset, unsigned long size);
extern void __iomem *ioremap_cache(resource_size_t offset, unsigned long size);
extern void __iomem *ioremap_prot(resource_size_t offset, unsigned long size,
				unsigned long prot_val);

/*
 * The default ioremap() behavior is non-cached:
 */
static inline void __iomem *ioremap(resource_size_t offset, unsigned long size)
{
	return ioremap_nocache(offset, size);
}

extern void iounmap(volatile void __iomem *addr);

extern void set_iounmap_nonlazy(void);

#ifdef __KERNEL__

#include <asm-generic/iomap.h>

#include <linux/vmalloc.h>

/*
 * Convert a virtual cached pointer to an uncached pointer
 */
#define xlate_dev_kmem_ptr(p)	p

static inline void
memset_io(volatile void __iomem *addr, unsigned char val, size_t count)
{
	memset((void __force *)addr, val, count);
}

static inline void
memcpy_fromio(void *dst, const volatile void __iomem *src, size_t count)
{
	memcpy(dst, (const void __force *)src, count);
}

static inline void
memcpy_toio(volatile void __iomem *dst, const void *src, size_t count)
{
	memcpy((void __force *)dst, src, count);
}

/*
 * ISA space is 'always mapped' on a typical x86 system, no need to
 * explicitly ioremap() it. The fact that the ISA IO space is mapped
 * to PAGE_OFFSET is pure coincidence - it does not mean ISA values
 * are physical addresses. The following constant pointer can be
 * used as the IO-area pointer (it can be iounmapped as well, so the
 * analogy with PCI is quite large):
 */
#define __ISA_IO_base ((char __iomem *)(PAGE_OFFSET))

/*
 *	Cache management
 *
 *	This needed for two cases
 *	1. Out of order aware processors
 *	2. Accidentally out of order processors (PPro errata #51)
 */

static inline void flush_write_buffers(void)
{
#if defined(CONFIG_X86_OOSTORE) || defined(CONFIG_X86_PPRO_FENCE)
	asm volatile("lock; addl $0,0(%%esp)": : :"memory");
#endif
}

#endif /* __KERNEL__ */

extern void native_io_delay(void);

extern int io_delay_type;
extern void io_delay_init(void);

#if defined(CONFIG_PARAVIRT)
#include <asm/paravirt.h>
#else

static inline void slow_down_io(void)
{
	native_io_delay();
#ifdef REALLY_SLOW_IO
	native_io_delay();
	native_io_delay();
	native_io_delay();
#endif
}

#endif

<<<<<<< HEAD
#define ARCH_HAS_VALID_PHYS_ADDR_RANGE
static inline int valid_phys_addr_range (phys_addr_t addr, size_t size)
{
	return 1;
}

static inline int valid_mmap_phys_addr_range (unsigned long pfn, size_t size)
{
	return 1;
}

extern void *xlate_dev_mem_ptr(phys_addr_t phys);
extern void unxlate_dev_mem_ptr(phys_addr_t phys, void *addr);
=======
#define BUILDIO(bwl, bw, type)						\
static inline void out##bwl(unsigned type value, int port)		\
{									\
	asm volatile("out" #bwl " %" #bw "0, %w1"			\
		     : : "a"(value), "Nd"(port));			\
}									\
									\
static inline unsigned type in##bwl(int port)				\
{									\
	unsigned type value;						\
	asm volatile("in" #bwl " %w1, %" #bw "0"			\
		     : "=a"(value) : "Nd"(port));			\
	return value;							\
}									\
									\
static inline void out##bwl##_p(unsigned type value, int port)		\
{									\
	out##bwl(value, port);						\
	slow_down_io();							\
}									\
									\
static inline unsigned type in##bwl##_p(int port)			\
{									\
	unsigned type value = in##bwl(port);				\
	slow_down_io();							\
	return value;							\
}									\
									\
static inline void outs##bwl(int port, const void *addr, unsigned long count) \
{									\
	asm volatile("rep; outs" #bwl					\
		     : "+S"(addr), "+c"(count) : "d"(port));		\
}									\
									\
static inline void ins##bwl(int port, void *addr, unsigned long count)	\
{									\
	asm volatile("rep; ins" #bwl					\
		     : "+D"(addr), "+c"(count) : "d"(port));		\
}

BUILDIO(b, b, char)
BUILDIO(w, w, short)
BUILDIO(l, , int)

extern void *xlate_dev_mem_ptr(unsigned long phys);
extern void unxlate_dev_mem_ptr(unsigned long phys, void *addr);
>>>>>>> 02f8c6ae

extern int ioremap_change_attr(unsigned long vaddr, unsigned long size,
				unsigned long prot_val);
extern void __iomem *ioremap_wc(resource_size_t offset, unsigned long size);

/*
 * early_ioremap() and early_iounmap() are for temporary early boot-time
 * mappings, before the real ioremap() is functional.
 * A boot-time mapping is currently limited to at most 16 pages.
 */
extern void early_ioremap_init(void);
extern void early_ioremap_reset(void);
extern void __iomem *early_ioremap(resource_size_t phys_addr,
				   unsigned long size);
extern void __iomem *early_memremap(resource_size_t phys_addr,
				    unsigned long size);
extern void early_iounmap(void __iomem *addr, unsigned long size);
extern void fixup_early_ioremap(void);
extern bool is_early_ioremap_ptep(pte_t *ptep);

#ifdef CONFIG_XEN
struct bio_vec;

extern bool xen_biovec_phys_mergeable(const struct bio_vec *vec1,
				      const struct bio_vec *vec2);

#define BIOVEC_PHYS_MERGEABLE(vec1, vec2)				\
	(__BIOVEC_PHYS_MERGEABLE(vec1, vec2) &&				\
	 (!xen_domain() || xen_biovec_phys_mergeable(vec1, vec2)))
#endif	/* CONFIG_XEN */

#define IO_SPACE_LIMIT 0xffff

#endif /* _ASM_X86_IO_H */<|MERGE_RESOLUTION|>--- conflicted
+++ resolved
@@ -267,21 +267,6 @@
 
 #endif
 
-<<<<<<< HEAD
-#define ARCH_HAS_VALID_PHYS_ADDR_RANGE
-static inline int valid_phys_addr_range (phys_addr_t addr, size_t size)
-{
-	return 1;
-}
-
-static inline int valid_mmap_phys_addr_range (unsigned long pfn, size_t size)
-{
-	return 1;
-}
-
-extern void *xlate_dev_mem_ptr(phys_addr_t phys);
-extern void unxlate_dev_mem_ptr(phys_addr_t phys, void *addr);
-=======
 #define BUILDIO(bwl, bw, type)						\
 static inline void out##bwl(unsigned type value, int port)		\
 {									\
@@ -326,9 +311,19 @@
 BUILDIO(w, w, short)
 BUILDIO(l, , int)
 
-extern void *xlate_dev_mem_ptr(unsigned long phys);
-extern void unxlate_dev_mem_ptr(unsigned long phys, void *addr);
->>>>>>> 02f8c6ae
+#define ARCH_HAS_VALID_PHYS_ADDR_RANGE
+static inline int valid_phys_addr_range (phys_addr_t addr, size_t size)
+{
+	return 1;
+}
+
+static inline int valid_mmap_phys_addr_range (unsigned long pfn, size_t size)
+{
+	return 1;
+}
+
+extern void *xlate_dev_mem_ptr(phys_addr_t phys);
+extern void unxlate_dev_mem_ptr(phys_addr_t phys, void *addr);
 
 extern int ioremap_change_attr(unsigned long vaddr, unsigned long size,
 				unsigned long prot_val);
