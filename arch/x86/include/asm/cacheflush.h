--- conflicted
+++ resolved
@@ -2,48 +2,7 @@
 #define _ASM_X86_CACHEFLUSH_H
 
 /* Caches aren't brain-dead on the intel. */
-<<<<<<< HEAD
-static inline void flush_cache_all(void) { }
-static inline void flush_cache_mm(struct mm_struct *mm) { }
-static inline void flush_cache_dup_mm(struct mm_struct *mm) { }
-static inline void flush_cache_range(struct vm_area_struct *vma,
-				     unsigned long start, unsigned long end) { }
-static inline void flush_cache_page(struct vm_area_struct *vma,
-				    unsigned long vmaddr, unsigned long pfn) { }
-#define ARCH_IMPLEMENTS_FLUSH_DCACHE_PAGE 0
-static inline void flush_dcache_page(struct page *page) { }
-static inline void flush_dcache_mmap_lock(struct address_space *mapping) { }
-static inline void flush_dcache_mmap_unlock(struct address_space *mapping) { }
-static inline void flush_icache_range(unsigned long start,
-				      unsigned long end) { }
-static inline void flush_icache_page(struct vm_area_struct *vma,
-				     struct page *page) { }
-static inline void flush_icache_user_range(struct vm_area_struct *vma,
-					   struct page *page,
-					   unsigned long addr,
-					   unsigned long len) { }
-static inline void flush_cache_vmap(unsigned long start, unsigned long end) { }
-static inline void flush_cache_vunmap(unsigned long start,
-				      unsigned long end) { }
-
-static inline void copy_to_user_page(struct vm_area_struct *vma,
-				     struct page *page, unsigned long vaddr,
-				     void *dst, const void *src,
-				     unsigned long len)
-{
-	memcpy(dst, src, len);
-}
-
-static inline void copy_from_user_page(struct vm_area_struct *vma,
-				       struct page *page, unsigned long vaddr,
-				       void *dst, const void *src,
-				       unsigned long len)
-{
-	memcpy(dst, src, len);
-}
-=======
 #include <asm-generic/cacheflush.h>
->>>>>>> 02f8c6ae
 
 #ifdef CONFIG_X86_PAT
 /*
@@ -142,7 +101,6 @@
 int set_memory_nx(unsigned long addr, int numpages);
 int set_memory_ro(unsigned long addr, int numpages);
 int set_memory_rw(unsigned long addr, int numpages);
-int set_memory_rw_force(unsigned long addr, int numpages);
 int set_memory_np(unsigned long addr, int numpages);
 int set_memory_4k(unsigned long addr, int numpages);
 
@@ -180,20 +138,17 @@
 int set_pages_nx(struct page *page, int numpages);
 int set_pages_ro(struct page *page, int numpages);
 int set_pages_rw(struct page *page, int numpages);
-int set_pages_rw_force(struct page *page, int numpages);
 
 
 void clflush_cache_range(void *addr, unsigned int size);
 
 #ifdef CONFIG_DEBUG_RODATA
 void mark_rodata_ro(void);
-void mark_rodata_rw(void);
 extern const int rodata_test_data;
 extern int kernel_set_to_readonly;
 void set_kernel_text_rw(void);
 void set_kernel_text_ro(void);
 #else
-static inline void mark_rodata_rw(void) { }
 static inline void set_kernel_text_rw(void) { }
 static inline void set_kernel_text_ro(void) { }
 #endif
