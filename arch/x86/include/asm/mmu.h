#ifndef _ASM_X86_MMU_H
#define _ASM_X86_MMU_H

#include <linux/spinlock.h>
#include <linux/mutex.h>

/*
 * The x86 doesn't have a mmu context, but
 * we put the segment information here.
 */
typedef struct {
	void *ldt;
	int size;
<<<<<<< HEAD
#ifdef CONFIG_XEN
	unsigned has_foreign_mappings:1;
#endif
=======

#ifdef CONFIG_X86_64
	/* True if mm supports a task running in 32 bit compatibility mode. */
	unsigned short ia32_compat;
#endif

>>>>>>> 02f8c6ae
	struct mutex lock;
	void *vdso;
} mm_context_t;

#if defined(CONFIG_SMP) && !defined(CONFIG_XEN)
void leave_mm(int cpu);
#else
static inline void leave_mm(int cpu)
{
}
#endif

#endif /* _ASM_X86_MMU_H */<|MERGE_RESOLUTION|>--- conflicted
+++ resolved
@@ -11,23 +11,17 @@
 typedef struct {
 	void *ldt;
 	int size;
-<<<<<<< HEAD
-#ifdef CONFIG_XEN
-	unsigned has_foreign_mappings:1;
-#endif
-=======
 
 #ifdef CONFIG_X86_64
 	/* True if mm supports a task running in 32 bit compatibility mode. */
 	unsigned short ia32_compat;
 #endif
 
->>>>>>> 02f8c6ae
 	struct mutex lock;
 	void *vdso;
 } mm_context_t;
 
-#if defined(CONFIG_SMP) && !defined(CONFIG_XEN)
+#ifdef CONFIG_SMP
 void leave_mm(int cpu);
 #else
 static inline void leave_mm(int cpu)
