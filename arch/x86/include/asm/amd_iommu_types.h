--- conflicted
+++ resolved
@@ -391,12 +391,9 @@
 	/* flags read from acpi table */
 	u8 acpi_flags;
 
-<<<<<<< HEAD
-=======
 	/* Extended features */
 	u64 features;
 
->>>>>>> 02f8c6ae
 	/*
 	 * Capability pointer. There could be more than one IOMMU per PCI
 	 * device function if there are more than one AMD IOMMU capability
@@ -439,15 +436,6 @@
 	struct dma_ops_domain *default_dom;
 
 	/*
-<<<<<<< HEAD
-	 * This array is required to work around a potential BIOS bug.
-	 * The BIOS may miss to restore parts of the PCI configuration
-	 * space when the system resumes from S3. The result is that the
-	 * IOMMU does not execute commands anymore which leads to system
-	 * failure.
-	 */
-	u32 cache_cfg[4];
-=======
 	 * We can't rely on the BIOS to restore all values on reinit, so we
 	 * need to stash them
 	 */
@@ -464,7 +452,6 @@
 
 	/* The l2 indirect registers */
 	u32 stored_l2[0x83];
->>>>>>> 02f8c6ae
 };
 
 /*
@@ -590,16 +577,4 @@
 
 #endif /* CONFIG_AMD_IOMMU_STATS */
 
-<<<<<<< HEAD
-/* some function prototypes */
-extern void amd_iommu_reset_cmd_buffer(struct amd_iommu *iommu);
-
-static inline bool is_rd890_iommu(struct pci_dev *pdev)
-{
-	return (pdev->vendor == PCI_VENDOR_ID_ATI) &&
-	       (pdev->device == PCI_DEVICE_ID_RD890_IOMMU);
-}
-
-=======
->>>>>>> 02f8c6ae
 #endif /* _ASM_X86_AMD_IOMMU_TYPES_H */