--- conflicted
+++ resolved
@@ -130,11 +130,6 @@
 	 */
 #define NR_FIX_BTMAPS		64
 #define FIX_BTMAPS_SLOTS	4
-<<<<<<< HEAD
-	FIX_BTMAP_END = __end_of_permanent_fixed_addresses + 256 -
-			(__end_of_permanent_fixed_addresses & 255),
-	FIX_BTMAP_BEGIN = FIX_BTMAP_END + NR_FIX_BTMAPS*FIX_BTMAPS_SLOTS - 1,
-=======
 #define TOTAL_FIX_BTMAPS	(NR_FIX_BTMAPS * FIX_BTMAPS_SLOTS)
 	FIX_BTMAP_END =
 	 (__end_of_permanent_fixed_addresses ^
@@ -144,7 +139,6 @@
 	   (__end_of_permanent_fixed_addresses & (TOTAL_FIX_BTMAPS - 1))
 	 : __end_of_permanent_fixed_addresses,
 	FIX_BTMAP_BEGIN = FIX_BTMAP_END + TOTAL_FIX_BTMAPS - 1,
->>>>>>> 02f8c6ae
 #ifdef CONFIG_X86_32
 	FIX_WP_TEST,
 #endif
@@ -172,7 +166,7 @@
 void native_set_fixmap(enum fixed_addresses idx,
 		       phys_addr_t phys, pgprot_t flags);
 
-#ifndef CONFIG_PARAVIRT_MMU
+#ifndef CONFIG_PARAVIRT
 static inline void __set_fixmap(enum fixed_addresses idx,
 				phys_addr_t phys, pgprot_t flags)
 {
