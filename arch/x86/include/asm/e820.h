#ifndef _ASM_X86_E820_H
#define _ASM_X86_E820_H
#define E820MAP	0x2d0		/* our map */
#define E820MAX	128		/* number of entries in E820MAP */

/*
 * Legacy E820 BIOS limits us to 128 (E820MAX) nodes due to the
 * constrained space in the zeropage.  If we have more nodes than
 * that, and if we've booted off EFI firmware, then the EFI tables
 * passed us from the EFI firmware can list more nodes.  Size our
 * internal memory map tables to have room for these additional
 * nodes, based on up to three entries per node for which the
 * kernel was built: MAX_NUMNODES == (1 << CONFIG_NODES_SHIFT),
 * plus E820MAX, allowing space for the possible duplicate E820
 * entries that might need room in the same arrays, prior to the
 * call to sanitize_e820_map() to remove duplicates.  The allowance
 * of three memory map entries per node is "enough" entries for
 * the initial hardware platform motivating this mechanism to make
 * use of additional EFI map entries.  Future platforms may want
 * to allow more than three entries per node or otherwise refine
 * this size.
 */

/*
 * Odd: 'make headers_check' complains about numa.h if I try
 * to collapse the next two #ifdef lines to a single line:
 *	#if defined(__KERNEL__) && defined(CONFIG_EFI)
 */
#ifdef __KERNEL__
#ifdef CONFIG_EFI
#include <linux/numa.h>
#define E820_X_MAX (E820MAX + 3 * MAX_NUMNODES)
#else	/* ! CONFIG_EFI */
#define E820_X_MAX E820MAX
#endif
#else	/* ! __KERNEL__ */
#define E820_X_MAX E820MAX
#endif

#define E820NR	0x1e8		/* # entries in E820MAP */

#define E820_RAM	1
#define E820_RESERVED	2
#define E820_ACPI	3
#define E820_NVS	4
#define E820_UNUSABLE	5

/*
 * reserved RAM used by kernel itself
 * if CONFIG_INTEL_TXT is enabled, memory of this type will be
 * included in the S3 integrity calculation and so should not include
 * any memory that BIOS might alter over the S3 transition
 */
#define E820_RESERVED_KERN        128

#ifndef __ASSEMBLY__
#include <linux/types.h>
struct e820entry {
	__u64 addr;	/* start of memory segment */
	__u64 size;	/* size of memory segment */
	__u32 type;	/* type of memory segment */
} __attribute__((packed));

struct e820map {
	__u32 nr_map;
	struct e820entry map[E820_X_MAX];
};

#define ISA_START_ADDRESS	0xa0000
#define ISA_END_ADDRESS		0x100000

#define BIOS_BEGIN		0x000a0000
#define BIOS_END		0x00100000

#define BIOS_ROM_BASE		0xffe00000
#define BIOS_ROM_END		0xffffffff

#ifdef __KERNEL__
/* see comment in arch/x86/kernel/e820.c */
extern struct e820map e820;
extern struct e820map e820_saved;

extern unsigned long pci_mem_start;
extern int e820_any_mapped(u64 start, u64 end, unsigned type);
extern int e820_all_mapped(u64 start, u64 end, unsigned type);
extern void e820_add_region(u64 start, u64 size, int type);
extern void e820_saved_add_region(u64 start, u64 size, int type);
extern void e820_print_map(char *who);
extern int
sanitize_e820_map(struct e820entry *biosmap, int max_nr_map, u32 *pnr_map);
extern u64 e820_update_range(u64 start, u64 size, unsigned old_type,
			       unsigned new_type);
extern u64 e820_remove_range(u64 start, u64 size, unsigned old_type,
			     int checktype);
extern void update_e820(void);
extern void e820_setup_gap(void);
extern int e820_search_gap(unsigned long *gapstart, unsigned long *gapsize,
			unsigned long start_addr, unsigned long long end_addr);
struct setup_data;
extern void parse_e820_ext(struct setup_data *data);

#if defined(CONFIG_X86_64) || \
	(defined(CONFIG_X86_32) && defined(CONFIG_HIBERNATION))
extern void e820_mark_nosave_regions(unsigned long limit_pfn);
#else
static inline void e820_mark_nosave_regions(unsigned long limit_pfn)
{
}
#endif

#ifdef CONFIG_MEMTEST
extern void early_memtest(unsigned long start, unsigned long end);
#else
static inline void early_memtest(unsigned long start, unsigned long end)
{
}
#endif

<<<<<<< HEAD
extern unsigned long end_user_pfn;

extern u64 find_e820_area(u64 start, u64 end, u64 size, u64 align);
extern u64 find_e820_area_size(u64 start, u64 *sizep, u64 align);
extern void reserve_early(u64 start, u64 end, char *name);
extern void reserve_early_overlap_ok(u64 start, u64 end, char *name);
extern int check_early(u64 start, u64 end);
extern void free_early(u64 start, u64 end);
extern void early_res_to_bootmem(u64 start, u64 end);
extern u64 early_reserve_e820(u64 startt, u64 sizet, u64 align);

=======
>>>>>>> 02f8c6ae
extern unsigned long e820_end_of_ram_pfn(void);
extern unsigned long e820_end_of_low_ram_pfn(void);
extern u64 early_reserve_e820(u64 startt, u64 sizet, u64 align);

void memblock_x86_fill(void);
void memblock_find_dma_reserve(void);

extern void finish_e820_parsing(void);
extern void e820_reserve_resources(void);
extern void e820_reserve_resources_late(void);
extern void setup_memory_map(void);
extern char *default_machine_specific_memory_setup(void);

<<<<<<< HEAD
#ifndef CONFIG_XEN
#define ISA_START_ADDRESS	0xa0000
#else
#define ISA_START_ADDRESS	0
#endif
#define ISA_END_ADDRESS		0x100000
#define is_ISA_range(s, e) ((s) >= ISA_START_ADDRESS && (e) < ISA_END_ADDRESS)
=======
/*
 * Returns true iff the specified range [s,e) is completely contained inside
 * the ISA region.
 */
static inline bool is_ISA_range(u64 s, u64 e)
{
	return s >= ISA_START_ADDRESS && e <= ISA_END_ADDRESS;
}
>>>>>>> 02f8c6ae

#endif /* __KERNEL__ */
#endif /* __ASSEMBLY__ */

#ifdef __KERNEL__
#include <linux/ioport.h>

#define HIGH_MEMORY	(1024*1024)
#endif /* __KERNEL__ */

#endif /* _ASM_X86_E820_H */<|MERGE_RESOLUTION|>--- conflicted
+++ resolved
@@ -84,7 +84,6 @@
 extern int e820_any_mapped(u64 start, u64 end, unsigned type);
 extern int e820_all_mapped(u64 start, u64 end, unsigned type);
 extern void e820_add_region(u64 start, u64 size, int type);
-extern void e820_saved_add_region(u64 start, u64 size, int type);
 extern void e820_print_map(char *who);
 extern int
 sanitize_e820_map(struct e820entry *biosmap, int max_nr_map, u32 *pnr_map);
@@ -116,20 +115,6 @@
 }
 #endif
 
-<<<<<<< HEAD
-extern unsigned long end_user_pfn;
-
-extern u64 find_e820_area(u64 start, u64 end, u64 size, u64 align);
-extern u64 find_e820_area_size(u64 start, u64 *sizep, u64 align);
-extern void reserve_early(u64 start, u64 end, char *name);
-extern void reserve_early_overlap_ok(u64 start, u64 end, char *name);
-extern int check_early(u64 start, u64 end);
-extern void free_early(u64 start, u64 end);
-extern void early_res_to_bootmem(u64 start, u64 end);
-extern u64 early_reserve_e820(u64 startt, u64 sizet, u64 align);
-
-=======
->>>>>>> 02f8c6ae
 extern unsigned long e820_end_of_ram_pfn(void);
 extern unsigned long e820_end_of_low_ram_pfn(void);
 extern u64 early_reserve_e820(u64 startt, u64 sizet, u64 align);
@@ -143,15 +128,6 @@
 extern void setup_memory_map(void);
 extern char *default_machine_specific_memory_setup(void);
 
-<<<<<<< HEAD
-#ifndef CONFIG_XEN
-#define ISA_START_ADDRESS	0xa0000
-#else
-#define ISA_START_ADDRESS	0
-#endif
-#define ISA_END_ADDRESS		0x100000
-#define is_ISA_range(s, e) ((s) >= ISA_START_ADDRESS && (e) < ISA_END_ADDRESS)
-=======
 /*
  * Returns true iff the specified range [s,e) is completely contained inside
  * the ISA region.
@@ -160,7 +136,6 @@
 {
 	return s >= ISA_START_ADDRESS && e <= ISA_END_ADDRESS;
 }
->>>>>>> 02f8c6ae
 
 #endif /* __KERNEL__ */
 #endif /* __ASSEMBLY__ */
