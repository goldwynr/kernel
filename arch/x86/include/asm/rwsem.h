/* rwsem.h: R/W semaphores implemented using XADD/CMPXCHG for i486+
 *
 * Written by David Howells (dhowells@redhat.com).
 *
 * Derived from asm-x86/semaphore.h
 *
 *
 * The MSW of the count is the negated number of active writers and waiting
 * lockers, and the LSW is the total number of active locks
 *
 * The lock count is initialized to 0 (no active and no waiting lockers).
 *
 * When a writer subtracts WRITE_BIAS, it'll get 0xffff0001 for the case of an
 * uncontended lock. This can be determined because XADD returns the old value.
 * Readers increment by 1 and see a positive value when uncontended, negative
 * if there are writers (and maybe) readers waiting (in which case it goes to
 * sleep).
 *
 * The value of WAITING_BIAS supports up to 32766 waiting processes. This can
 * be extended to 65534 by manually checking the whole MSW rather than relying
 * on the S flag.
 *
 * The value of ACTIVE_BIAS supports up to 65535 active processes.
 *
 * This should be totally fair - if anything is waiting, a process that wants a
 * lock will go to the back of the queue. When the currently active lock is
 * released, if there's a writer at the front of the queue, then that and only
 * that will be woken up; if there's a bunch of consequtive readers at the
 * front, then they'll all be woken up, but no other readers will be.
 */

#ifndef _ASM_X86_RWSEM_H
#define _ASM_X86_RWSEM_H

#ifndef _LINUX_RWSEM_H
#error "please don't include asm/rwsem.h directly, use linux/rwsem.h instead"
#endif

#ifdef __KERNEL__
<<<<<<< HEAD

#include <linux/list.h>
#include <linux/spinlock.h>
#include <linux/lockdep.h>
#include <asm/asm.h>

struct rwsem_waiter;

extern asmregparm struct rw_semaphore *
 rwsem_down_read_failed(struct rw_semaphore *sem);
extern asmregparm struct rw_semaphore *
 rwsem_down_write_failed(struct rw_semaphore *sem);
extern asmregparm struct rw_semaphore *
 rwsem_wake(struct rw_semaphore *);
extern asmregparm struct rw_semaphore *
 rwsem_downgrade_wake(struct rw_semaphore *sem);

/*
 * the semaphore definition
 *
=======
#include <asm/asm.h>

/*
>>>>>>> 02f8c6ae
 * The bias values and the counter type limits the number of
 * potential readers/writers to 32767 for 32 bits and 2147483647
 * for 64 bits.
 */

#ifdef CONFIG_X86_64
# define RWSEM_ACTIVE_MASK		0xffffffffL
<<<<<<< HEAD
#else
# define RWSEM_ACTIVE_MASK		0x0000ffffL
#endif

#define RWSEM_UNLOCKED_VALUE		0x00000000L
#define RWSEM_ACTIVE_BIAS		0x00000001L
#define RWSEM_WAITING_BIAS		(-RWSEM_ACTIVE_MASK-1)
#define RWSEM_ACTIVE_READ_BIAS		RWSEM_ACTIVE_BIAS
#define RWSEM_ACTIVE_WRITE_BIAS		(RWSEM_WAITING_BIAS + RWSEM_ACTIVE_BIAS)

typedef signed long rwsem_count_t;

struct rw_semaphore {
	rwsem_count_t		count;
	spinlock_t		wait_lock;
	struct list_head	wait_list;
#ifdef CONFIG_DEBUG_LOCK_ALLOC
	struct lockdep_map dep_map;
#endif
};

#ifdef CONFIG_DEBUG_LOCK_ALLOC
# define __RWSEM_DEP_MAP_INIT(lockname) , .dep_map = { .name = #lockname }
=======
>>>>>>> 02f8c6ae
#else
# define RWSEM_ACTIVE_MASK		0x0000ffffL
#endif

#define RWSEM_UNLOCKED_VALUE		0x00000000L
#define RWSEM_ACTIVE_BIAS		0x00000001L
#define RWSEM_WAITING_BIAS		(-RWSEM_ACTIVE_MASK-1)
#define RWSEM_ACTIVE_READ_BIAS		RWSEM_ACTIVE_BIAS
#define RWSEM_ACTIVE_WRITE_BIAS		(RWSEM_WAITING_BIAS + RWSEM_ACTIVE_BIAS)

/*
 * lock for reading
 */
static inline void __down_read(struct rw_semaphore *sem)
{
	asm volatile("# beginning down_read\n\t"
		     LOCK_PREFIX _ASM_INC "(%1)\n\t"
<<<<<<< HEAD
		     /* adds 0x00000001, returns the old value */
=======
		     /* adds 0x00000001 */
>>>>>>> 02f8c6ae
		     "  jns        1f\n"
		     "  call call_rwsem_down_read_failed\n"
		     "1:\n\t"
		     "# ending down_read\n\t"
		     : "+m" (sem->count)
		     : "a" (sem)
		     : "memory", "cc");
}

/*
 * trylock for reading -- returns 1 if successful, 0 if contention
 */
static inline int __down_read_trylock(struct rw_semaphore *sem)
{
<<<<<<< HEAD
	rwsem_count_t result, tmp;
=======
	long result, tmp;
>>>>>>> 02f8c6ae
	asm volatile("# beginning __down_read_trylock\n\t"
		     "  mov          %0,%1\n\t"
		     "1:\n\t"
		     "  mov          %1,%2\n\t"
		     "  add          %3,%2\n\t"
		     "  jle	     2f\n\t"
		     LOCK_PREFIX "  cmpxchg  %2,%0\n\t"
		     "  jnz	     1b\n\t"
		     "2:\n\t"
		     "# ending __down_read_trylock\n\t"
		     : "+m" (sem->count), "=&a" (result), "=&r" (tmp)
		     : "i" (RWSEM_ACTIVE_READ_BIAS)
		     : "memory", "cc");
	return result >= 0 ? 1 : 0;
}

/*
 * lock for writing
 */
static inline void __down_write_nested(struct rw_semaphore *sem, int subclass)
{
<<<<<<< HEAD
	rwsem_count_t tmp;

	tmp = RWSEM_ACTIVE_WRITE_BIAS;
	asm volatile("# beginning down_write\n\t"
		     LOCK_PREFIX "  xadd      %1,(%2)\n\t"
		     /* subtract 0x0000ffff, returns the old value */
=======
	long tmp;
	asm volatile("# beginning down_write\n\t"
		     LOCK_PREFIX "  xadd      %1,(%2)\n\t"
		     /* adds 0xffff0001, returns the old value */
>>>>>>> 02f8c6ae
		     "  test      %1,%1\n\t"
		     /* was the count 0 before? */
		     "  jz        1f\n"
		     "  call call_rwsem_down_write_failed\n"
		     "1:\n"
		     "# ending down_write"
		     : "+m" (sem->count), "=d" (tmp)
		     : "a" (sem), "1" (RWSEM_ACTIVE_WRITE_BIAS)
		     : "memory", "cc");
}

static inline void __down_write(struct rw_semaphore *sem)
{
	__down_write_nested(sem, 0);
}

/*
 * trylock for writing -- returns 1 if successful, 0 if contention
 */
static inline int __down_write_trylock(struct rw_semaphore *sem)
{
<<<<<<< HEAD
	rwsem_count_t ret = cmpxchg(&sem->count,
				    RWSEM_UNLOCKED_VALUE,
				    RWSEM_ACTIVE_WRITE_BIAS);
=======
	long ret = cmpxchg(&sem->count, RWSEM_UNLOCKED_VALUE,
			   RWSEM_ACTIVE_WRITE_BIAS);
>>>>>>> 02f8c6ae
	if (ret == RWSEM_UNLOCKED_VALUE)
		return 1;
	return 0;
}

/*
 * unlock after reading
 */
static inline void __up_read(struct rw_semaphore *sem)
{
<<<<<<< HEAD
	rwsem_count_t tmp = -RWSEM_ACTIVE_READ_BIAS;
=======
	long tmp;
>>>>>>> 02f8c6ae
	asm volatile("# beginning __up_read\n\t"
		     LOCK_PREFIX "  xadd      %1,(%2)\n\t"
		     /* subtracts 1, returns the old value */
		     "  jns        1f\n\t"
		     "  call call_rwsem_wake\n" /* expects old value in %edx */
		     "1:\n"
		     "# ending __up_read\n"
		     : "+m" (sem->count), "=d" (tmp)
		     : "a" (sem), "1" (-RWSEM_ACTIVE_READ_BIAS)
		     : "memory", "cc");
}

/*
 * unlock after writing
 */
static inline void __up_write(struct rw_semaphore *sem)
{
<<<<<<< HEAD
	rwsem_count_t tmp;
	asm volatile("# beginning __up_write\n\t"
		     LOCK_PREFIX "  xadd      %1,(%2)\n\t"
		     /* tries to transition
			0xffff0001 -> 0x00000000 */
		     "  jz       1f\n"
		     "  call call_rwsem_wake\n"
=======
	long tmp;
	asm volatile("# beginning __up_write\n\t"
		     LOCK_PREFIX "  xadd      %1,(%2)\n\t"
		     /* subtracts 0xffff0001, returns the old value */
		     "  jns        1f\n\t"
		     "  call call_rwsem_wake\n" /* expects old value in %edx */
>>>>>>> 02f8c6ae
		     "1:\n\t"
		     "# ending __up_write\n"
		     : "+m" (sem->count), "=d" (tmp)
		     : "a" (sem), "1" (-RWSEM_ACTIVE_WRITE_BIAS)
		     : "memory", "cc");
}

/*
 * downgrade write lock to read lock
 */
static inline void __downgrade_write(struct rw_semaphore *sem)
{
	asm volatile("# beginning __downgrade_write\n\t"
		     LOCK_PREFIX _ASM_ADD "%2,(%1)\n\t"
		     /*
		      * transitions 0xZZZZ0001 -> 0xYYYY0001 (i386)
		      *     0xZZZZZZZZ00000001 -> 0xYYYYYYYY00000001 (x86_64)
		      */
		     "  jns       1f\n\t"
		     "  call call_rwsem_downgrade_wake\n"
		     "1:\n\t"
		     "# ending __downgrade_write\n"
		     : "+m" (sem->count)
		     : "a" (sem), "er" (-RWSEM_WAITING_BIAS)
		     : "memory", "cc");
}

/*
 * implement atomic add functionality
 */
<<<<<<< HEAD
static inline void rwsem_atomic_add(rwsem_count_t delta,
				    struct rw_semaphore *sem)
=======
static inline void rwsem_atomic_add(long delta, struct rw_semaphore *sem)
>>>>>>> 02f8c6ae
{
	asm volatile(LOCK_PREFIX _ASM_ADD "%1,%0"
		     : "+m" (sem->count)
		     : "er" (delta));
}

/*
 * implement exchange and add functionality
 */
<<<<<<< HEAD
static inline rwsem_count_t rwsem_atomic_update(rwsem_count_t delta,
						struct rw_semaphore *sem)
{
	rwsem_count_t tmp = delta;
=======
static inline long rwsem_atomic_update(long delta, struct rw_semaphore *sem)
{
	long tmp = delta;
>>>>>>> 02f8c6ae

	asm volatile(LOCK_PREFIX "xadd %0,%1"
		     : "+r" (tmp), "+m" (sem->count)
		     : : "memory");

	return tmp + delta;
}

#endif /* __KERNEL__ */
#endif /* _ASM_X86_RWSEM_H */<|MERGE_RESOLUTION|>--- conflicted
+++ resolved
@@ -37,32 +37,9 @@
 #endif
 
 #ifdef __KERNEL__
-<<<<<<< HEAD
-
-#include <linux/list.h>
-#include <linux/spinlock.h>
-#include <linux/lockdep.h>
 #include <asm/asm.h>
 
-struct rwsem_waiter;
-
-extern asmregparm struct rw_semaphore *
- rwsem_down_read_failed(struct rw_semaphore *sem);
-extern asmregparm struct rw_semaphore *
- rwsem_down_write_failed(struct rw_semaphore *sem);
-extern asmregparm struct rw_semaphore *
- rwsem_wake(struct rw_semaphore *);
-extern asmregparm struct rw_semaphore *
- rwsem_downgrade_wake(struct rw_semaphore *sem);
-
-/*
- * the semaphore definition
- *
-=======
-#include <asm/asm.h>
-
-/*
->>>>>>> 02f8c6ae
+/*
  * The bias values and the counter type limits the number of
  * potential readers/writers to 32767 for 32 bits and 2147483647
  * for 64 bits.
@@ -70,7 +47,6 @@
 
 #ifdef CONFIG_X86_64
 # define RWSEM_ACTIVE_MASK		0xffffffffL
-<<<<<<< HEAD
 #else
 # define RWSEM_ACTIVE_MASK		0x0000ffffL
 #endif
@@ -81,31 +57,6 @@
 #define RWSEM_ACTIVE_READ_BIAS		RWSEM_ACTIVE_BIAS
 #define RWSEM_ACTIVE_WRITE_BIAS		(RWSEM_WAITING_BIAS + RWSEM_ACTIVE_BIAS)
 
-typedef signed long rwsem_count_t;
-
-struct rw_semaphore {
-	rwsem_count_t		count;
-	spinlock_t		wait_lock;
-	struct list_head	wait_list;
-#ifdef CONFIG_DEBUG_LOCK_ALLOC
-	struct lockdep_map dep_map;
-#endif
-};
-
-#ifdef CONFIG_DEBUG_LOCK_ALLOC
-# define __RWSEM_DEP_MAP_INIT(lockname) , .dep_map = { .name = #lockname }
-=======
->>>>>>> 02f8c6ae
-#else
-# define RWSEM_ACTIVE_MASK		0x0000ffffL
-#endif
-
-#define RWSEM_UNLOCKED_VALUE		0x00000000L
-#define RWSEM_ACTIVE_BIAS		0x00000001L
-#define RWSEM_WAITING_BIAS		(-RWSEM_ACTIVE_MASK-1)
-#define RWSEM_ACTIVE_READ_BIAS		RWSEM_ACTIVE_BIAS
-#define RWSEM_ACTIVE_WRITE_BIAS		(RWSEM_WAITING_BIAS + RWSEM_ACTIVE_BIAS)
-
 /*
  * lock for reading
  */
@@ -113,11 +64,7 @@
 {
 	asm volatile("# beginning down_read\n\t"
 		     LOCK_PREFIX _ASM_INC "(%1)\n\t"
-<<<<<<< HEAD
-		     /* adds 0x00000001, returns the old value */
-=======
 		     /* adds 0x00000001 */
->>>>>>> 02f8c6ae
 		     "  jns        1f\n"
 		     "  call call_rwsem_down_read_failed\n"
 		     "1:\n\t"
@@ -132,11 +79,7 @@
  */
 static inline int __down_read_trylock(struct rw_semaphore *sem)
 {
-<<<<<<< HEAD
-	rwsem_count_t result, tmp;
-=======
 	long result, tmp;
->>>>>>> 02f8c6ae
 	asm volatile("# beginning __down_read_trylock\n\t"
 		     "  mov          %0,%1\n\t"
 		     "1:\n\t"
@@ -158,19 +101,10 @@
  */
 static inline void __down_write_nested(struct rw_semaphore *sem, int subclass)
 {
-<<<<<<< HEAD
-	rwsem_count_t tmp;
-
-	tmp = RWSEM_ACTIVE_WRITE_BIAS;
-	asm volatile("# beginning down_write\n\t"
-		     LOCK_PREFIX "  xadd      %1,(%2)\n\t"
-		     /* subtract 0x0000ffff, returns the old value */
-=======
 	long tmp;
 	asm volatile("# beginning down_write\n\t"
 		     LOCK_PREFIX "  xadd      %1,(%2)\n\t"
 		     /* adds 0xffff0001, returns the old value */
->>>>>>> 02f8c6ae
 		     "  test      %1,%1\n\t"
 		     /* was the count 0 before? */
 		     "  jz        1f\n"
@@ -192,14 +126,8 @@
  */
 static inline int __down_write_trylock(struct rw_semaphore *sem)
 {
-<<<<<<< HEAD
-	rwsem_count_t ret = cmpxchg(&sem->count,
-				    RWSEM_UNLOCKED_VALUE,
-				    RWSEM_ACTIVE_WRITE_BIAS);
-=======
 	long ret = cmpxchg(&sem->count, RWSEM_UNLOCKED_VALUE,
 			   RWSEM_ACTIVE_WRITE_BIAS);
->>>>>>> 02f8c6ae
 	if (ret == RWSEM_UNLOCKED_VALUE)
 		return 1;
 	return 0;
@@ -210,11 +138,7 @@
  */
 static inline void __up_read(struct rw_semaphore *sem)
 {
-<<<<<<< HEAD
-	rwsem_count_t tmp = -RWSEM_ACTIVE_READ_BIAS;
-=======
 	long tmp;
->>>>>>> 02f8c6ae
 	asm volatile("# beginning __up_read\n\t"
 		     LOCK_PREFIX "  xadd      %1,(%2)\n\t"
 		     /* subtracts 1, returns the old value */
@@ -232,22 +156,12 @@
  */
 static inline void __up_write(struct rw_semaphore *sem)
 {
-<<<<<<< HEAD
-	rwsem_count_t tmp;
-	asm volatile("# beginning __up_write\n\t"
-		     LOCK_PREFIX "  xadd      %1,(%2)\n\t"
-		     /* tries to transition
-			0xffff0001 -> 0x00000000 */
-		     "  jz       1f\n"
-		     "  call call_rwsem_wake\n"
-=======
 	long tmp;
 	asm volatile("# beginning __up_write\n\t"
 		     LOCK_PREFIX "  xadd      %1,(%2)\n\t"
 		     /* subtracts 0xffff0001, returns the old value */
 		     "  jns        1f\n\t"
 		     "  call call_rwsem_wake\n" /* expects old value in %edx */
->>>>>>> 02f8c6ae
 		     "1:\n\t"
 		     "# ending __up_write\n"
 		     : "+m" (sem->count), "=d" (tmp)
@@ -278,12 +192,7 @@
 /*
  * implement atomic add functionality
  */
-<<<<<<< HEAD
-static inline void rwsem_atomic_add(rwsem_count_t delta,
-				    struct rw_semaphore *sem)
-=======
 static inline void rwsem_atomic_add(long delta, struct rw_semaphore *sem)
->>>>>>> 02f8c6ae
 {
 	asm volatile(LOCK_PREFIX _ASM_ADD "%1,%0"
 		     : "+m" (sem->count)
@@ -293,16 +202,9 @@
 /*
  * implement exchange and add functionality
  */
-<<<<<<< HEAD
-static inline rwsem_count_t rwsem_atomic_update(rwsem_count_t delta,
-						struct rw_semaphore *sem)
-{
-	rwsem_count_t tmp = delta;
-=======
 static inline long rwsem_atomic_update(long delta, struct rw_semaphore *sem)
 {
 	long tmp = delta;
->>>>>>> 02f8c6ae
 
 	asm volatile(LOCK_PREFIX "xadd %0,%1"
 		     : "+r" (tmp), "+m" (sem->count)
