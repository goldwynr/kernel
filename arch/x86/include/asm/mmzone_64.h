--- conflicted
+++ resolved
@@ -13,13 +13,5 @@
 
 #define NODE_DATA(nid)		(node_data[nid])
 
-<<<<<<< HEAD
-#ifdef CONFIG_NUMA_EMU
-#define FAKE_NODE_MIN_SIZE	(64 * 1024 * 1024)
-#define FAKE_NODE_MIN_HASH_MASK	(~(FAKE_NODE_MIN_SIZE - 1UL))
-#endif
-
-=======
->>>>>>> 02f8c6ae
 #endif
 #endif /* _ASM_X86_MMZONE_64_H */