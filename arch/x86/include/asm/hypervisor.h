/*
 * Copyright (C) 2008, VMware, Inc.
 *
 * This program is free software; you can redistribute it and/or modify
 * it under the terms of the GNU General Public License as published by
 * the Free Software Foundation; either version 2 of the License, or
 * (at your option) any later version.
 *
 * This program is distributed in the hope that it will be useful, but
 * WITHOUT ANY WARRANTY; without even the implied warranty of
 * MERCHANTABILITY OR FITNESS FOR A PARTICULAR PURPOSE, GOOD TITLE or
 * NON INFRINGEMENT.  See the GNU General Public License for more
 * details.
 *
 * You should have received a copy of the GNU General Public License
 * along with this program; if not, write to the Free Software
 * Foundation, Inc., 51 Franklin St, Fifth Floor, Boston, MA 02110-1301 USA.
 *
 */
#ifndef _ASM_X86_HYPERVISOR_H
#define _ASM_X86_HYPERVISOR_H

#include <asm/kvm_para.h>
#include <asm/xen/hypervisor.h>

extern void init_hypervisor(struct cpuinfo_x86 *c);
extern void init_hypervisor_platform(void);

<<<<<<< HEAD
#endif

#ifdef HAVE_XEN_PLATFORM_COMPAT_H
#include_next <asm/hypervisor.h>
=======
/*
 * x86 hypervisor information
 */
struct hypervisor_x86 {
	/* Hypervisor name */
	const char	*name;

	/* Detection routine */
	bool		(*detect)(void);

	/* Adjust CPU feature bits (run once per CPU) */
	void		(*set_cpu_features)(struct cpuinfo_x86 *);

	/* Platform setup (run once per boot) */
	void		(*init_platform)(void);
};

extern const struct hypervisor_x86 *x86_hyper;

/* Recognized hypervisors */
extern const struct hypervisor_x86 x86_hyper_vmware;
extern const struct hypervisor_x86 x86_hyper_ms_hyperv;
extern const struct hypervisor_x86 x86_hyper_xen_hvm;

static inline bool hypervisor_x2apic_available(void)
{
	if (kvm_para_available())
		return true;
	if (xen_x2apic_para_available())
		return true;
	return false;
}

>>>>>>> 02f8c6ae
#endif<|MERGE_RESOLUTION|>--- conflicted
+++ resolved
@@ -26,12 +26,6 @@
 extern void init_hypervisor(struct cpuinfo_x86 *c);
 extern void init_hypervisor_platform(void);
 
-<<<<<<< HEAD
-#endif
-
-#ifdef HAVE_XEN_PLATFORM_COMPAT_H
-#include_next <asm/hypervisor.h>
-=======
 /*
  * x86 hypervisor information
  */
@@ -65,5 +59,4 @@
 	return false;
 }
 
->>>>>>> 02f8c6ae
 #endif