#ifndef _ASM_X86_TRAMPOLINE_H
#define _ASM_X86_TRAMPOLINE_H

#ifndef __ASSEMBLY__

#include <linux/types.h>
#include <asm/io.h>

/*
 * Trampoline 80x86 program as an array.  These are in the init rodata
 * segment, but that's okay, because we only care about the relative
 * addresses of the symbols.
 */
extern const unsigned char x86_trampoline_start [];
extern const unsigned char x86_trampoline_end   [];
extern unsigned char *x86_trampoline_base;

extern unsigned long init_rsp;
extern unsigned long initial_code;
extern unsigned long initial_page_table;
extern unsigned long initial_gs;

extern void __init setup_trampolines(void);

extern const unsigned char trampoline_data[];
extern const unsigned char trampoline_status[];

#define TRAMPOLINE_SYM(x)						\
	((void *)(x86_trampoline_base +					\
		  ((const unsigned char *)(x) - x86_trampoline_start)))

<<<<<<< HEAD
extern unsigned long setup_trampoline(void);
extern void __init setup_trampoline_page_table(void);
extern void __init reserve_trampoline_memory(void);
#else
static inline void setup_trampoline_page_table(void) {}
static inline void reserve_trampoline_memory(void) {}
#endif /* CONFIG_X86_TRAMPOLINE */
=======
/* Address of the SMP trampoline */
static inline unsigned long trampoline_address(void)
{
	return virt_to_phys(TRAMPOLINE_SYM(trampoline_data));
}
>>>>>>> 02f8c6ae

#endif /* __ASSEMBLY__ */

#endif /* _ASM_X86_TRAMPOLINE_H */<|MERGE_RESOLUTION|>--- conflicted
+++ resolved
@@ -17,7 +17,6 @@
 
 extern unsigned long init_rsp;
 extern unsigned long initial_code;
-extern unsigned long initial_page_table;
 extern unsigned long initial_gs;
 
 extern void __init setup_trampolines(void);
@@ -29,21 +28,11 @@
 	((void *)(x86_trampoline_base +					\
 		  ((const unsigned char *)(x) - x86_trampoline_start)))
 
-<<<<<<< HEAD
-extern unsigned long setup_trampoline(void);
-extern void __init setup_trampoline_page_table(void);
-extern void __init reserve_trampoline_memory(void);
-#else
-static inline void setup_trampoline_page_table(void) {}
-static inline void reserve_trampoline_memory(void) {}
-#endif /* CONFIG_X86_TRAMPOLINE */
-=======
 /* Address of the SMP trampoline */
 static inline unsigned long trampoline_address(void)
 {
 	return virt_to_phys(TRAMPOLINE_SYM(trampoline_data));
 }
->>>>>>> 02f8c6ae
 
 #endif /* __ASSEMBLY__ */
 
