/*
 * irq.h: in kernel interrupt controller related definitions
 * Copyright (c) 2007, Intel Corporation.
 *
 * This program is free software; you can redistribute it and/or modify it
 * under the terms and conditions of the GNU General Public License,
 * version 2, as published by the Free Software Foundation.
 *
 * This program is distributed in the hope it will be useful, but WITHOUT
 * ANY WARRANTY; without even the implied warranty of MERCHANTABILITY or
 * FITNESS FOR A PARTICULAR PURPOSE.  See the GNU General Public License for
 * more details.
 *
 * You should have received a copy of the GNU General Public License along with
 * this program; if not, write to the Free Software Foundation, Inc., 59 Temple
 * Place - Suite 330, Boston, MA 02111-1307 USA.
 * Authors:
 *   Yaozu (Eddie) Dong <Eddie.dong@intel.com>
 *
 */

#ifndef __IRQ_H
#define __IRQ_H

#include <linux/mm_types.h>
#include <linux/hrtimer.h>
#include <linux/kvm_host.h>
#include <linux/spinlock.h>

#include "iodev.h"
#include "ioapic.h"
#include "lapic.h"

#define PIC_NUM_PINS 16
#define SELECT_PIC(irq) \
	((irq) < 8 ? KVM_IRQCHIP_PIC_MASTER : KVM_IRQCHIP_PIC_SLAVE)

struct kvm;
struct kvm_vcpu;

typedef void irq_request_func(void *opaque, int level);

struct kvm_kpic_state {
	u8 last_irr;	/* edge detection */
	u8 irr;		/* interrupt request register */
	u8 imr;		/* interrupt mask register */
	u8 isr;		/* interrupt service register */
	u8 isr_ack;	/* interrupt ack detection */
	u8 priority_add;	/* highest irq priority */
	u8 irq_base;
	u8 read_reg_select;
	u8 poll;
	u8 special_mask;
	u8 init_state;
	u8 auto_eoi;
	u8 rotate_on_auto_eoi;
	u8 special_fully_nested_mode;
	u8 init4;		/* true if 4 byte init */
	u8 elcr;		/* PIIX edge/trigger selection */
	u8 elcr_mask;
	struct kvm_pic *pics_state;
};

struct kvm_pic {
<<<<<<< HEAD
	atomic_spinlock_t lock;
	bool wakeup_needed;
=======
	spinlock_t lock;
>>>>>>> 4ec62b2b
	unsigned pending_acks;
	struct kvm *kvm;
	struct kvm_kpic_state pics[2]; /* 0 is master pic, 1 is slave pic */
	irq_request_func *irq_request;
	void *irq_request_opaque;
	int output;		/* intr from master PIC */
	struct kvm_io_device dev;
	void (*ack_notifier)(void *opaque, int irq);
	unsigned long irq_states[16];
};

struct kvm_pic *kvm_create_pic(struct kvm *kvm);
int kvm_pic_read_irq(struct kvm *kvm);
void kvm_pic_update_irq(struct kvm_pic *s);
void kvm_pic_clear_isr_ack(struct kvm *kvm);

static inline struct kvm_pic *pic_irqchip(struct kvm *kvm)
{
	return kvm->arch.vpic;
}

static inline int irqchip_in_kernel(struct kvm *kvm)
{
	int ret;

	ret = (pic_irqchip(kvm) != NULL);
	smp_rmb();
	return ret;
}

void kvm_pic_reset(struct kvm_kpic_state *s);

void kvm_inject_pending_timer_irqs(struct kvm_vcpu *vcpu);
void kvm_inject_apic_timer_irqs(struct kvm_vcpu *vcpu);
void kvm_apic_nmi_wd_deliver(struct kvm_vcpu *vcpu);
void __kvm_migrate_apic_timer(struct kvm_vcpu *vcpu);
void __kvm_migrate_pit_timer(struct kvm_vcpu *vcpu);
void __kvm_migrate_timers(struct kvm_vcpu *vcpu);

int pit_has_pending_timer(struct kvm_vcpu *vcpu);
int apic_has_pending_timer(struct kvm_vcpu *vcpu);

#endif<|MERGE_RESOLUTION|>--- conflicted
+++ resolved
@@ -62,12 +62,7 @@
 };
 
 struct kvm_pic {
-<<<<<<< HEAD
-	atomic_spinlock_t lock;
-	bool wakeup_needed;
-=======
-	spinlock_t lock;
->>>>>>> 4ec62b2b
+	raw_spinlock_t lock;
 	unsigned pending_acks;
 	struct kvm *kvm;
 	struct kvm_kpic_state pics[2]; /* 0 is master pic, 1 is slave pic */
