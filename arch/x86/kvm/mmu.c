--- conflicted
+++ resolved
@@ -34,11 +34,8 @@
 #include <linux/hugetlb.h>
 #include <linux/compiler.h>
 #include <linux/srcu.h>
-<<<<<<< HEAD
-=======
 #include <linux/slab.h>
 #include <linux/uaccess.h>
->>>>>>> 02f8c6ae
 
 #include <asm/page.h>
 #include <asm/cmpxchg.h>
@@ -151,13 +148,6 @@
 #define PT64_PERM_MASK (PT_PRESENT_MASK | PT_WRITABLE_MASK | PT_USER_MASK \
 			| PT64_NX_MASK)
 
-<<<<<<< HEAD
-#define PT_PDPE_LEVEL 3
-#define PT_DIRECTORY_LEVEL 2
-#define PT_PAGE_TABLE_LEVEL 1
-
-=======
->>>>>>> 02f8c6ae
 #define RMAP_EXT 4
 
 #define ACC_EXEC_MASK    1
@@ -546,23 +536,7 @@
 	unsigned long page_size;
 	int i, ret = 0;
 
-<<<<<<< HEAD
-	addr = gfn_to_hva(kvm, gfn);
-	if (kvm_is_error_hva(addr))
-		return PT_PAGE_TABLE_LEVEL;
-
-	down_read(&current->mm->mmap_sem);
-	vma = find_vma(current->mm, addr);
-	if (!vma)
-		goto out;
-
-	page_size = vma_kernel_pagesize(vma);
-
-out:
-	up_read(&current->mm->mmap_sem);
-=======
 	page_size = kvm_host_page_size(kvm, gfn);
->>>>>>> 02f8c6ae
 
 	for (i = PT_PAGE_TABLE_LEVEL;
 	     i < (PT_PAGE_TABLE_LEVEL + KVM_NR_PAGE_SIZES); ++i) {
@@ -603,14 +577,10 @@
 	if (host_level == PT_PAGE_TABLE_LEVEL)
 		return host_level;
 
-<<<<<<< HEAD
-	for (level = PT_DIRECTORY_LEVEL; level <= host_level; ++level)
-=======
 	max_level = kvm_x86_ops->get_lpage_level() < host_level ?
 		kvm_x86_ops->get_lpage_level() : host_level;
 
 	for (level = PT_DIRECTORY_LEVEL; level <= max_level; ++level)
->>>>>>> 02f8c6ae
 		if (has_wrprotected_page(vcpu->kvm, large_gfn, level))
 			break;
 
@@ -910,11 +880,7 @@
 	int retval = 0;
 	struct kvm_memslots *slots;
 
-<<<<<<< HEAD
-	slots = rcu_dereference(kvm->memslots);
-=======
 	slots = kvm_memslots(kvm);
->>>>>>> 02f8c6ae
 
 	for (i = 0; i < slots->nmemslots; i++) {
 		struct kvm_memory_slot *memslot = &slots->memslots[i];
@@ -1809,30 +1775,17 @@
 	 * change the value
 	 */
 
-<<<<<<< HEAD
-	if (used_pages > kvm_nr_mmu_pages) {
-		while (used_pages > kvm_nr_mmu_pages &&
-=======
 	if (kvm->arch.n_used_mmu_pages > goal_nr_mmu_pages) {
 		while (kvm->arch.n_used_mmu_pages > goal_nr_mmu_pages &&
->>>>>>> 02f8c6ae
 			!list_empty(&kvm->arch.active_mmu_pages)) {
 			struct kvm_mmu_page *page;
 
 			page = container_of(kvm->arch.active_mmu_pages.prev,
 					    struct kvm_mmu_page, link);
-<<<<<<< HEAD
-			used_pages -= kvm_mmu_zap_page(kvm, page);
-			used_pages--;
-		}
-		kvm_nr_mmu_pages = used_pages;
-		kvm->arch.n_free_mmu_pages = 0;
-=======
 			kvm_mmu_prepare_zap_page(kvm, page, &invalid_list);
 			kvm_mmu_commit_zap_page(kvm, &invalid_list);
 		}
 		goal_nr_mmu_pages = kvm->arch.n_used_mmu_pages;
->>>>>>> 02f8c6ae
 	}
 
 	kvm->arch.n_max_mmu_pages = goal_nr_mmu_pages;
@@ -1861,20 +1814,6 @@
 static void mmu_unshadow(struct kvm *kvm, gfn_t gfn)
 {
 	struct kvm_mmu_page *sp;
-<<<<<<< HEAD
-	struct hlist_node *node, *nn;
-
-	index = kvm_page_table_hashfn(gfn);
-	bucket = &kvm->arch.mmu_page_hash[index];
-	hlist_for_each_entry_safe(sp, node, nn, bucket, hash_link) {
-		if (sp->gfn == gfn && !sp->role.direct
-		    && !sp->role.invalid) {
-			pgprintk("%s: zap %lx %x\n",
-				 __func__, gfn, sp->role.word);
-			if (kvm_mmu_zap_page(kvm, sp))
-				nn = bucket->first;
-		}
-=======
 	struct hlist_node *node;
 	LIST_HEAD(invalid_list);
 
@@ -1882,7 +1821,6 @@
 		pgprintk("%s: zap %llx %x\n",
 			 __func__, gfn, sp->role.word);
 		kvm_mmu_prepare_zap_page(kvm, sp, &invalid_list);
->>>>>>> 02f8c6ae
 	}
 	kvm_mmu_commit_zap_page(kvm, &invalid_list);
 }
@@ -1909,23 +1847,6 @@
 	}
 }
 
-<<<<<<< HEAD
-struct page *gva_to_page(struct kvm_vcpu *vcpu, gva_t gva)
-{
-	struct page *page;
-
-	gpa_t gpa = kvm_mmu_gva_to_gpa_read(vcpu, gva, NULL);
-
-	if (gpa == UNMAPPED_GVA)
-		return NULL;
-
-	page = gfn_to_page(vcpu->kvm, gpa >> PAGE_SHIFT);
-
-	return page;
-}
-
-=======
->>>>>>> 02f8c6ae
 /*
  * The function is based on mtrr_type_lookup() in
  * arch/x86/kernel/cpu/mtrr/generic.c
@@ -2130,12 +2051,8 @@
 
 		spte |= PT_WRITABLE_MASK;
 
-<<<<<<< HEAD
-		if (!tdp_enabled && !(pte_access & ACC_WRITE_MASK))
-=======
 		if (!vcpu->arch.mmu.direct_map
 		    && !(pte_access & ACC_WRITE_MASK))
->>>>>>> 02f8c6ae
 			spte &= ~PT_USER_MASK;
 
 		/*
@@ -2611,22 +2528,11 @@
 		hpa_t root = vcpu->arch.mmu.root_hpa;
 
 		ASSERT(!VALID_PAGE(root));
-<<<<<<< HEAD
-		if (tdp_enabled)
-			direct = 1;
-		if (mmu_check_root(vcpu, root_gfn))
-			return 1;
-		spin_lock(&vcpu->kvm->mmu_lock);
-		sp = kvm_mmu_get_page(vcpu, root_gfn, 0,
-				      PT64_ROOT_LEVEL, direct,
-				      ACC_ALL, NULL);
-=======
 
 		spin_lock(&vcpu->kvm->mmu_lock);
 		kvm_mmu_free_some_pages(vcpu);
 		sp = kvm_mmu_get_page(vcpu, root_gfn, 0, PT64_ROOT_LEVEL,
 				      0, ACC_ALL, NULL);
->>>>>>> 02f8c6ae
 		root = __pa(sp->spt);
 		++sp->root_count;
 		spin_unlock(&vcpu->kvm->mmu_lock);
@@ -2654,19 +2560,11 @@
 				continue;
 			}
 			root_gfn = pdptr >> PAGE_SHIFT;
-<<<<<<< HEAD
-		} else if (vcpu->arch.mmu.root_level == 0)
-			root_gfn = 0;
-		if (mmu_check_root(vcpu, root_gfn))
-			return 1;
-		spin_lock(&vcpu->kvm->mmu_lock);
-=======
 			if (mmu_check_root(vcpu, root_gfn))
 				return 1;
 		}
 		spin_lock(&vcpu->kvm->mmu_lock);
 		kvm_mmu_free_some_pages(vcpu);
->>>>>>> 02f8c6ae
 		sp = kvm_mmu_get_page(vcpu, root_gfn, i << 30,
 				      PT32_ROOT_LEVEL, 0,
 				      ACC_ALL, NULL);
@@ -2674,11 +2572,7 @@
 		++sp->root_count;
 		spin_unlock(&vcpu->kvm->mmu_lock);
 
-<<<<<<< HEAD
-		vcpu->arch.mmu.pae_root[i] = root | PT_PRESENT_MASK;
-=======
 		vcpu->arch.mmu.pae_root[i] = root | pm_mask;
->>>>>>> 02f8c6ae
 	}
 	vcpu->arch.mmu.root_hpa = __pa(vcpu->arch.mmu.pae_root);
 
@@ -2757,17 +2651,10 @@
 }
 
 static gpa_t nonpaging_gva_to_gpa(struct kvm_vcpu *vcpu, gva_t vaddr,
-<<<<<<< HEAD
-				  u32 access, u32 *error)
-{
-	if (error)
-		*error = 0;
-=======
 				  u32 access, struct x86_exception *exception)
 {
 	if (exception)
 		exception->error_code = 0;
->>>>>>> 02f8c6ae
 	return vaddr;
 }
 
@@ -3148,13 +3035,8 @@
 	else
 		r = paging32_init_context(vcpu, context);
 
-<<<<<<< HEAD
-	vcpu->arch.mmu.base_role.glevels = vcpu->arch.mmu.root_level;
-	vcpu->arch.mmu.base_role.cr0_wp = is_write_protection(vcpu);
-=======
 	vcpu->arch.mmu.base_role.cr4_pae = !!is_pae(vcpu);
 	vcpu->arch.mmu.base_role.cr0_wp  = is_write_protection(vcpu);
->>>>>>> 02f8c6ae
 
 	return r;
 }
@@ -3240,12 +3122,6 @@
 	r = mmu_topup_memory_caches(vcpu);
 	if (r)
 		goto out;
-<<<<<<< HEAD
-	spin_lock(&vcpu->kvm->mmu_lock);
-	kvm_mmu_free_some_pages(vcpu);
-	spin_unlock(&vcpu->kvm->mmu_lock);
-=======
->>>>>>> 02f8c6ae
 	r = mmu_alloc_roots(vcpu);
 	spin_lock(&vcpu->kvm->mmu_lock);
 	mmu_sync_roots(vcpu);
@@ -3528,11 +3404,7 @@
 	if (r)
 		goto out;
 
-<<<<<<< HEAD
-	er = x86_emulate_instruction(vcpu, vcpu->run, cr2, 0, insn, insn_len);
-=======
 	er = x86_emulate_instruction(vcpu, cr2, 0, insn, insn_len);
->>>>>>> 02f8c6ae
 
 	switch (er) {
 	case EMULATE_DONE:
@@ -3685,12 +3557,8 @@
 	raw_spin_lock(&kvm_lock);
 
 	list_for_each_entry(kvm, &vm_list, vm_list) {
-<<<<<<< HEAD
-		int npages, idx;
-=======
 		int idx, freed_pages;
 		LIST_HEAD(invalid_list);
->>>>>>> 02f8c6ae
 
 		idx = srcu_read_lock(&kvm->srcu);
 		spin_lock(&kvm->mmu_lock);
@@ -3770,14 +3638,9 @@
 	unsigned int nr_mmu_pages;
 	unsigned int  nr_pages = 0;
 	struct kvm_memslots *slots;
-<<<<<<< HEAD
-
-	slots = rcu_dereference(kvm->memslots);
-=======
 
 	slots = kvm_memslots(kvm);
 
->>>>>>> 02f8c6ae
 	for (i = 0; i < slots->nmemslots; i++)
 		nr_pages += slots->memslots[i].npages;
 
@@ -3927,205 +3790,7 @@
 }
 EXPORT_SYMBOL_GPL(kvm_mmu_get_spte_hierarchy);
 
-<<<<<<< HEAD
-#ifdef AUDIT
-
-static const char *audit_msg;
-
-static gva_t canonicalize(gva_t gva)
-{
-#ifdef CONFIG_X86_64
-	gva = (long long)(gva << 16) >> 16;
-#endif
-	return gva;
-}
-
-
-typedef void (*inspect_spte_fn) (struct kvm *kvm, struct kvm_mmu_page *sp,
-				 u64 *sptep);
-
-static void __mmu_spte_walk(struct kvm *kvm, struct kvm_mmu_page *sp,
-			    inspect_spte_fn fn)
-{
-	int i;
-
-	for (i = 0; i < PT64_ENT_PER_PAGE; ++i) {
-		u64 ent = sp->spt[i];
-
-		if (is_shadow_present_pte(ent)) {
-			if (!is_last_spte(ent, sp->role.level)) {
-				struct kvm_mmu_page *child;
-				child = page_header(ent & PT64_BASE_ADDR_MASK);
-				__mmu_spte_walk(kvm, child, fn);
-			} else
-				fn(kvm, sp, &sp->spt[i]);
-		}
-	}
-}
-
-static void mmu_spte_walk(struct kvm_vcpu *vcpu, inspect_spte_fn fn)
-{
-	int i;
-	struct kvm_mmu_page *sp;
-
-	if (!VALID_PAGE(vcpu->arch.mmu.root_hpa))
-		return;
-	if (vcpu->arch.mmu.shadow_root_level == PT64_ROOT_LEVEL) {
-		hpa_t root = vcpu->arch.mmu.root_hpa;
-		sp = page_header(root);
-		__mmu_spte_walk(vcpu->kvm, sp, fn);
-		return;
-	}
-	for (i = 0; i < 4; ++i) {
-		hpa_t root = vcpu->arch.mmu.pae_root[i];
-
-		if (root && VALID_PAGE(root)) {
-			root &= PT64_BASE_ADDR_MASK;
-			sp = page_header(root);
-			__mmu_spte_walk(vcpu->kvm, sp, fn);
-		}
-	}
-	return;
-}
-
-static void audit_mappings_page(struct kvm_vcpu *vcpu, u64 page_pte,
-				gva_t va, int level)
-{
-	u64 *pt = __va(page_pte & PT64_BASE_ADDR_MASK);
-	int i;
-	gva_t va_delta = 1ul << (PAGE_SHIFT + 9 * (level - 1));
-
-	for (i = 0; i < PT64_ENT_PER_PAGE; ++i, va += va_delta) {
-		u64 ent = pt[i];
-
-		if (ent == shadow_trap_nonpresent_pte)
-			continue;
-
-		va = canonicalize(va);
-		if (is_shadow_present_pte(ent) && !is_last_spte(ent, level))
-			audit_mappings_page(vcpu, ent, va, level - 1);
-		else {
-			gpa_t gpa = kvm_mmu_gva_to_gpa_read(vcpu, va, NULL);
-			gfn_t gfn = gpa >> PAGE_SHIFT;
-			pfn_t pfn = gfn_to_pfn(vcpu->kvm, gfn);
-			hpa_t hpa = (hpa_t)pfn << PAGE_SHIFT;
-
-			if (is_error_pfn(pfn)) {
-				kvm_release_pfn_clean(pfn);
-				continue;
-			}
-
-			if (is_shadow_present_pte(ent)
-			    && (ent & PT64_BASE_ADDR_MASK) != hpa)
-				printk(KERN_ERR "xx audit error: (%s) levels %d"
-				       " gva %lx gpa %llx hpa %llx ent %llx %d\n",
-				       audit_msg, vcpu->arch.mmu.root_level,
-				       va, gpa, hpa, ent,
-				       is_shadow_present_pte(ent));
-			else if (ent == shadow_notrap_nonpresent_pte
-				 && !is_error_hpa(hpa))
-				printk(KERN_ERR "audit: (%s) notrap shadow,"
-				       " valid guest gva %lx\n", audit_msg, va);
-			kvm_release_pfn_clean(pfn);
-
-		}
-	}
-}
-
-static void audit_mappings(struct kvm_vcpu *vcpu)
-{
-	unsigned i;
-
-	if (vcpu->arch.mmu.root_level == 4)
-		audit_mappings_page(vcpu, vcpu->arch.mmu.root_hpa, 0, 4);
-	else
-		for (i = 0; i < 4; ++i)
-			if (vcpu->arch.mmu.pae_root[i] & PT_PRESENT_MASK)
-				audit_mappings_page(vcpu,
-						    vcpu->arch.mmu.pae_root[i],
-						    i << 30,
-						    2);
-}
-
-static int count_rmaps(struct kvm_vcpu *vcpu)
-{
-	int nmaps = 0;
-	int i, j, k, idx;
-
-	idx = srcu_read_lock(&kvm->srcu);
-	slots = rcu_dereference(kvm->memslots);
-	for (i = 0; i < KVM_MEMORY_SLOTS; ++i) {
-		struct kvm_memory_slot *m = &slots->memslots[i];
-		struct kvm_rmap_desc *d;
-
-		for (j = 0; j < m->npages; ++j) {
-			unsigned long *rmapp = &m->rmap[j];
-
-			if (!*rmapp)
-				continue;
-			if (!(*rmapp & 1)) {
-				++nmaps;
-				continue;
-			}
-			d = (struct kvm_rmap_desc *)(*rmapp & ~1ul);
-			while (d) {
-				for (k = 0; k < RMAP_EXT; ++k)
-					if (d->sptes[k])
-						++nmaps;
-					else
-						break;
-				d = d->more;
-			}
-		}
-	}
-	srcu_read_unlock(&kvm->srcu, idx);
-	return nmaps;
-}
-
-void inspect_spte_has_rmap(struct kvm *kvm, struct kvm_mmu_page *sp, u64 *sptep)
-{
-	unsigned long *rmapp;
-	struct kvm_mmu_page *rev_sp;
-	gfn_t gfn;
-
-	if (*sptep & PT_WRITABLE_MASK) {
-		rev_sp = page_header(__pa(sptep));
-		gfn = rev_sp->gfns[sptep - rev_sp->spt];
-
-		if (!gfn_to_memslot(kvm, gfn)) {
-			if (!printk_ratelimit())
-				return;
-			printk(KERN_ERR "%s: no memslot for gfn %ld\n",
-					 audit_msg, gfn);
-			printk(KERN_ERR "%s: index %ld of sp (gfn=%lx)\n",
-					audit_msg, sptep - rev_sp->spt,
-					rev_sp->gfn);
-			dump_stack();
-			return;
-		}
-
-		rmapp = gfn_to_rmap(kvm, rev_sp->gfns[sptep - rev_sp->spt],
-				    is_large_pte(*sptep));
-		if (!*rmapp) {
-			if (!printk_ratelimit())
-				return;
-			printk(KERN_ERR "%s: no rmap for writable spte %llx\n",
-					 audit_msg, *sptep);
-			dump_stack();
-		}
-	}
-
-}
-
-void audit_writable_sptes_have_rmaps(struct kvm_vcpu *vcpu)
-{
-	mmu_spte_walk(vcpu, inspect_spte_has_rmap);
-}
-
-static void check_writable_mappings_rmap(struct kvm_vcpu *vcpu)
-=======
 void kvm_mmu_destroy(struct kvm_vcpu *vcpu)
->>>>>>> 02f8c6ae
 {
 	ASSERT(vcpu);
 
