--- conflicted
+++ resolved
@@ -760,53 +760,4 @@
 		destroy_workqueue(kvm->arch.vpit->wq);
 		kfree(kvm->arch.vpit);
 	}
-<<<<<<< HEAD
-}
-
-static void __inject_pit_timer_intr(struct kvm *kvm)
-{
-	struct kvm_vcpu *vcpu;
-	int i;
-
-	kvm_set_irq(kvm, kvm->arch.vpit->irq_source_id, 0, 1);
-	kvm_set_irq(kvm, kvm->arch.vpit->irq_source_id, 0, 0);
-
-	/*
-	 * Provides NMI watchdog support via Virtual Wire mode.
-	 * The route is: PIT -> PIC -> LVT0 in NMI mode.
-	 *
-	 * Note: Our Virtual Wire implementation is simplified, only
-	 * propagating PIT interrupts to all VCPUs when they have set
-	 * LVT0 to NMI delivery. Other PIC interrupts are just sent to
-	 * VCPU0, and only if its LVT0 is in EXTINT mode.
-	 */
-	if (kvm->arch.vapics_in_nmi_mode > 0)
-		kvm_for_each_vcpu(i, vcpu, kvm)
-			kvm_apic_nmi_wd_deliver(vcpu);
-}
-
-void kvm_inject_pit_timer_irqs(struct kvm_vcpu *vcpu)
-{
-	struct kvm_pit *pit = vcpu->kvm->arch.vpit;
-	struct kvm *kvm = vcpu->kvm;
-	struct kvm_kpit_state *ps;
-
-	if (pit) {
-		int inject = 0;
-		ps = &pit->pit_state;
-
-		/* Try to inject pending interrupts when
-		 * last one has been acked.
-		 */
-		spin_lock(&ps->inject_lock);
-		if (atomic_read(&ps->pit_timer.pending) && ps->irq_ack) {
-			ps->irq_ack = 0;
-			inject = 1;
-		}
-		spin_unlock(&ps->inject_lock);
-		if (inject)
-			__inject_pit_timer_intr(kvm);
-	}
-=======
->>>>>>> 02f8c6ae
 }