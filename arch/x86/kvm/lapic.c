
/*
 * Local APIC virtualization
 *
 * Copyright (C) 2006 Qumranet, Inc.
 * Copyright (C) 2007 Novell
 * Copyright (C) 2007 Intel
 * Copyright 2009 Red Hat, Inc. and/or its affiliates.
 *
 * Authors:
 *   Dor Laor <dor.laor@qumranet.com>
 *   Gregory Haskins <ghaskins@novell.com>
 *   Yaozu (Eddie) Dong <eddie.dong@intel.com>
 *
 * Based on Xen 3.1 code, Copyright (c) 2004, Intel Corporation.
 *
 * This work is licensed under the terms of the GNU GPL, version 2.  See
 * the COPYING file in the top-level directory.
 */

#include <linux/kvm_host.h>
#include <linux/kvm.h>
#include <linux/mm.h>
#include <linux/highmem.h>
#include <linux/smp.h>
#include <linux/hrtimer.h>
#include <linux/io.h>
#include <linux/module.h>
#include <linux/math64.h>
#include <linux/slab.h>
#include <asm/processor.h>
#include <asm/msr.h>
#include <asm/page.h>
#include <asm/current.h>
#include <asm/apicdef.h>
#include <asm/atomic.h>
#include "kvm_cache_regs.h"
#include "irq.h"
#include "trace.h"
#include "x86.h"

#ifndef CONFIG_X86_64
#define mod_64(x, y) ((x) - (y) * div64_u64(x, y))
#else
#define mod_64(x, y) ((x) % (y))
#endif

#define PRId64 "d"
#define PRIx64 "llx"
#define PRIu64 "u"
#define PRIo64 "o"

#define APIC_BUS_CYCLE_NS 1

/* #define apic_debug(fmt,arg...) printk(KERN_WARNING fmt,##arg) */
#define apic_debug(fmt, arg...)

#define APIC_LVT_NUM			6
/* 14 is the version for Xeon and Pentium 8.4.8*/
#define APIC_VERSION			(0x14UL | ((APIC_LVT_NUM - 1) << 16))
#define LAPIC_MMIO_LENGTH		(1 << 12)
/* followed define is not in apicdef.h */
#define APIC_SHORT_MASK			0xc0000
#define APIC_DEST_NOSHORT		0x0
#define APIC_DEST_MASK			0x800
#define MAX_APIC_VECTOR			256

#define VEC_POS(v) ((v) & (32 - 1))
#define REG_POS(v) (((v) >> 5) << 4)

static inline u32 apic_get_reg(struct kvm_lapic *apic, int reg_off)
{
	return *((u32 *) (apic->regs + reg_off));
}

static inline void apic_set_reg(struct kvm_lapic *apic, int reg_off, u32 val)
{
	*((u32 *) (apic->regs + reg_off)) = val;
}

static inline int apic_test_and_set_vector(int vec, void *bitmap)
{
	return test_and_set_bit(VEC_POS(vec), (bitmap) + REG_POS(vec));
}

static inline int apic_test_and_clear_vector(int vec, void *bitmap)
{
	return test_and_clear_bit(VEC_POS(vec), (bitmap) + REG_POS(vec));
}

static inline void apic_set_vector(int vec, void *bitmap)
{
	set_bit(VEC_POS(vec), (bitmap) + REG_POS(vec));
}

static inline void apic_clear_vector(int vec, void *bitmap)
{
	clear_bit(VEC_POS(vec), (bitmap) + REG_POS(vec));
}

static inline int apic_hw_enabled(struct kvm_lapic *apic)
{
	return (apic)->vcpu->arch.apic_base & MSR_IA32_APICBASE_ENABLE;
}

static inline int  apic_sw_enabled(struct kvm_lapic *apic)
{
	return apic_get_reg(apic, APIC_SPIV) & APIC_SPIV_APIC_ENABLED;
}

static inline int apic_enabled(struct kvm_lapic *apic)
{
	return apic_sw_enabled(apic) &&	apic_hw_enabled(apic);
}

#define LVT_MASK	\
	(APIC_LVT_MASKED | APIC_SEND_PENDING | APIC_VECTOR_MASK)

#define LINT_MASK	\
	(LVT_MASK | APIC_MODE_MASK | APIC_INPUT_POLARITY | \
	 APIC_LVT_REMOTE_IRR | APIC_LVT_LEVEL_TRIGGER)

static inline int kvm_apic_id(struct kvm_lapic *apic)
{
	return (apic_get_reg(apic, APIC_ID) >> 24) & 0xff;
}

static inline int apic_lvt_enabled(struct kvm_lapic *apic, int lvt_type)
{
	return !(apic_get_reg(apic, lvt_type) & APIC_LVT_MASKED);
}

static inline int apic_lvt_vector(struct kvm_lapic *apic, int lvt_type)
{
	return apic_get_reg(apic, lvt_type) & APIC_VECTOR_MASK;
}

static inline int apic_lvtt_period(struct kvm_lapic *apic)
{
	return apic_get_reg(apic, APIC_LVTT) & APIC_LVT_TIMER_PERIODIC;
}

static inline int apic_lvt_nmi_mode(u32 lvt_val)
{
	return (lvt_val & (APIC_MODE_MASK | APIC_LVT_MASKED)) == APIC_DM_NMI;
}

void kvm_apic_set_version(struct kvm_vcpu *vcpu)
{
	struct kvm_lapic *apic = vcpu->arch.apic;
	struct kvm_cpuid_entry2 *feat;
	u32 v = APIC_VERSION;

	if (!irqchip_in_kernel(vcpu->kvm))
		return;

	feat = kvm_find_cpuid_entry(apic->vcpu, 0x1, 0);
	if (feat && (feat->ecx & (1 << (X86_FEATURE_X2APIC & 31))))
		v |= APIC_LVR_DIRECTED_EOI;
	apic_set_reg(apic, APIC_LVR, v);
}

static inline int apic_x2apic_mode(struct kvm_lapic *apic)
{
	return apic->vcpu->arch.apic_base & X2APIC_ENABLE;
}

static unsigned int apic_lvt_mask[APIC_LVT_NUM] = {
	LVT_MASK | APIC_LVT_TIMER_PERIODIC,	/* LVTT */
	LVT_MASK | APIC_MODE_MASK,	/* LVTTHMR */
	LVT_MASK | APIC_MODE_MASK,	/* LVTPC */
	LINT_MASK, LINT_MASK,	/* LVT0-1 */
	LVT_MASK		/* LVTERR */
};

static int find_highest_vector(void *bitmap)
{
	u32 *word = bitmap;
	int word_offset = MAX_APIC_VECTOR >> 5;

	while ((word_offset != 0) && (word[(--word_offset) << 2] == 0))
		continue;

	if (likely(!word_offset && !word[0]))
		return -1;
	else
		return fls(word[word_offset << 2]) - 1 + (word_offset << 5);
}

static inline int apic_test_and_set_irr(int vec, struct kvm_lapic *apic)
{
	apic->irr_pending = true;
	return apic_test_and_set_vector(vec, apic->regs + APIC_IRR);
}

static inline int apic_search_irr(struct kvm_lapic *apic)
{
	return find_highest_vector(apic->regs + APIC_IRR);
}

static inline int apic_find_highest_irr(struct kvm_lapic *apic)
{
	int result;

	if (!apic->irr_pending)
		return -1;

	result = apic_search_irr(apic);
	ASSERT(result == -1 || result >= 16);

	return result;
}

static inline void apic_clear_irr(int vec, struct kvm_lapic *apic)
{
	apic->irr_pending = false;
	apic_clear_vector(vec, apic->regs + APIC_IRR);
	if (apic_search_irr(apic) != -1)
		apic->irr_pending = true;
}

int kvm_lapic_find_highest_irr(struct kvm_vcpu *vcpu)
{
	struct kvm_lapic *apic = vcpu->arch.apic;
	int highest_irr;

	/* This may race with setting of irr in __apic_accept_irq() and
	 * value returned may be wrong, but kvm_vcpu_kick() in __apic_accept_irq
	 * will cause vmexit immediately and the value will be recalculated
	 * on the next vmentry.
	 */
	if (!apic)
		return 0;
	highest_irr = apic_find_highest_irr(apic);

	return highest_irr;
}

static int __apic_accept_irq(struct kvm_lapic *apic, int delivery_mode,
			     int vector, int level, int trig_mode);

int kvm_apic_set_irq(struct kvm_vcpu *vcpu, struct kvm_lapic_irq *irq)
{
	struct kvm_lapic *apic = vcpu->arch.apic;

	return __apic_accept_irq(apic, irq->delivery_mode, irq->vector,
			irq->level, irq->trig_mode);
}

static inline int apic_find_highest_isr(struct kvm_lapic *apic)
{
	int result;

	result = find_highest_vector(apic->regs + APIC_ISR);
	ASSERT(result == -1 || result >= 16);

	return result;
}

static void apic_update_ppr(struct kvm_lapic *apic)
{
	u32 tpr, isrv, ppr, old_ppr;
	int isr;

	old_ppr = apic_get_reg(apic, APIC_PROCPRI);
	tpr = apic_get_reg(apic, APIC_TASKPRI);
	isr = apic_find_highest_isr(apic);
	isrv = (isr != -1) ? isr : 0;

	if ((tpr & 0xf0) >= (isrv & 0xf0))
		ppr = tpr & 0xff;
	else
		ppr = isrv & 0xf0;

	apic_debug("vlapic %p, ppr 0x%x, isr 0x%x, isrv 0x%x",
		   apic, ppr, isr, isrv);

	if (old_ppr != ppr) {
		apic_set_reg(apic, APIC_PROCPRI, ppr);
		if (ppr < old_ppr)
			kvm_make_request(KVM_REQ_EVENT, apic->vcpu);
	}
}

static void apic_set_tpr(struct kvm_lapic *apic, u32 tpr)
{
	apic_set_reg(apic, APIC_TASKPRI, tpr);
	apic_update_ppr(apic);
}

int kvm_apic_match_physical_addr(struct kvm_lapic *apic, u16 dest)
{
	return dest == 0xff || kvm_apic_id(apic) == dest;
}

int kvm_apic_match_logical_addr(struct kvm_lapic *apic, u8 mda)
{
	int result = 0;
	u32 logical_id;

	if (apic_x2apic_mode(apic)) {
		logical_id = apic_get_reg(apic, APIC_LDR);
		return logical_id & mda;
	}

	logical_id = GET_APIC_LOGICAL_ID(apic_get_reg(apic, APIC_LDR));

	switch (apic_get_reg(apic, APIC_DFR)) {
	case APIC_DFR_FLAT:
		if (logical_id & mda)
			result = 1;
		break;
	case APIC_DFR_CLUSTER:
		if (((logical_id >> 4) == (mda >> 0x4))
		    && (logical_id & mda & 0xf))
			result = 1;
		break;
	default:
		printk(KERN_WARNING "Bad DFR vcpu %d: %08x\n",
		       apic->vcpu->vcpu_id, apic_get_reg(apic, APIC_DFR));
		break;
	}

	return result;
}

int kvm_apic_match_dest(struct kvm_vcpu *vcpu, struct kvm_lapic *source,
			   int short_hand, int dest, int dest_mode)
{
	int result = 0;
	struct kvm_lapic *target = vcpu->arch.apic;

	apic_debug("target %p, source %p, dest 0x%x, "
		   "dest_mode 0x%x, short_hand 0x%x\n",
		   target, source, dest, dest_mode, short_hand);

	ASSERT(target);
	switch (short_hand) {
	case APIC_DEST_NOSHORT:
		if (dest_mode == 0)
			/* Physical mode. */
			result = kvm_apic_match_physical_addr(target, dest);
		else
			/* Logical mode. */
			result = kvm_apic_match_logical_addr(target, dest);
		break;
	case APIC_DEST_SELF:
		result = (target == source);
		break;
	case APIC_DEST_ALLINC:
		result = 1;
		break;
	case APIC_DEST_ALLBUT:
		result = (target != source);
		break;
	default:
		printk(KERN_WARNING "Bad dest shorthand value %x\n",
		       short_hand);
		break;
	}

	return result;
}

/*
 * Add a pending IRQ into lapic.
 * Return 1 if successfully added and 0 if discarded.
 */
static int __apic_accept_irq(struct kvm_lapic *apic, int delivery_mode,
			     int vector, int level, int trig_mode)
{
	int result = 0;
	struct kvm_vcpu *vcpu = apic->vcpu;

	switch (delivery_mode) {
	case APIC_DM_LOWEST:
		vcpu->arch.apic_arb_prio++;
	case APIC_DM_FIXED:
		/* FIXME add logic for vcpu on reset */
		if (unlikely(!apic_enabled(apic)))
			break;

		if (trig_mode) {
			apic_debug("level trig mode for vector %d", vector);
			apic_set_vector(vector, apic->regs + APIC_TMR);
		} else
			apic_clear_vector(vector, apic->regs + APIC_TMR);

		result = !apic_test_and_set_irr(vector, apic);
		trace_kvm_apic_accept_irq(vcpu->vcpu_id, delivery_mode,
					  trig_mode, vector, !result);
		if (!result) {
			if (trig_mode)
				apic_debug("level trig mode repeatedly for "
						"vector %d", vector);
			break;
		}

<<<<<<< HEAD
=======
		kvm_make_request(KVM_REQ_EVENT, vcpu);
>>>>>>> 02f8c6ae
		kvm_vcpu_kick(vcpu);
		break;

	case APIC_DM_REMRD:
		printk(KERN_DEBUG "Ignoring delivery mode 3\n");
		break;

	case APIC_DM_SMI:
		printk(KERN_DEBUG "Ignoring guest SMI\n");
		break;

	case APIC_DM_NMI:
		result = 1;
		kvm_inject_nmi(vcpu);
		kvm_vcpu_kick(vcpu);
		break;

	case APIC_DM_INIT:
		if (level) {
			result = 1;
			vcpu->arch.mp_state = KVM_MP_STATE_INIT_RECEIVED;
			kvm_make_request(KVM_REQ_EVENT, vcpu);
			kvm_vcpu_kick(vcpu);
		} else {
			apic_debug("Ignoring de-assert INIT to vcpu %d\n",
				   vcpu->vcpu_id);
		}
		break;

	case APIC_DM_STARTUP:
		apic_debug("SIPI to vcpu %d vector 0x%02x\n",
			   vcpu->vcpu_id, vector);
		if (vcpu->arch.mp_state == KVM_MP_STATE_INIT_RECEIVED) {
			result = 1;
			vcpu->arch.sipi_vector = vector;
			vcpu->arch.mp_state = KVM_MP_STATE_SIPI_RECEIVED;
			kvm_make_request(KVM_REQ_EVENT, vcpu);
			kvm_vcpu_kick(vcpu);
		}
		break;

	case APIC_DM_EXTINT:
		/*
		 * Should only be called by kvm_apic_local_deliver() with LVT0,
		 * before NMI watchdog was enabled. Already handled by
		 * kvm_apic_accept_pic_intr().
		 */
		break;

	default:
		printk(KERN_ERR "TODO: unsupported delivery mode %x\n",
		       delivery_mode);
		break;
	}
	return result;
}

int kvm_apic_compare_prio(struct kvm_vcpu *vcpu1, struct kvm_vcpu *vcpu2)
{
	return vcpu1->arch.apic_arb_prio - vcpu2->arch.apic_arb_prio;
}

static void apic_set_eoi(struct kvm_lapic *apic)
{
	int vector = apic_find_highest_isr(apic);
	int trigger_mode;
	/*
	 * Not every write EOI will has corresponding ISR,
	 * one example is when Kernel check timer on setup_IO_APIC
	 */
	if (vector == -1)
		return;

	apic_clear_vector(vector, apic->regs + APIC_ISR);
	apic_update_ppr(apic);

	if (apic_test_and_clear_vector(vector, apic->regs + APIC_TMR))
		trigger_mode = IOAPIC_LEVEL_TRIG;
	else
		trigger_mode = IOAPIC_EDGE_TRIG;
	if (!(apic_get_reg(apic, APIC_SPIV) & APIC_SPIV_DIRECTED_EOI))
		kvm_ioapic_update_eoi(apic->vcpu->kvm, vector, trigger_mode);
<<<<<<< HEAD
=======
	kvm_make_request(KVM_REQ_EVENT, apic->vcpu);
>>>>>>> 02f8c6ae
}

static void apic_send_ipi(struct kvm_lapic *apic)
{
	u32 icr_low = apic_get_reg(apic, APIC_ICR);
	u32 icr_high = apic_get_reg(apic, APIC_ICR2);
	struct kvm_lapic_irq irq;

	irq.vector = icr_low & APIC_VECTOR_MASK;
	irq.delivery_mode = icr_low & APIC_MODE_MASK;
	irq.dest_mode = icr_low & APIC_DEST_MASK;
	irq.level = icr_low & APIC_INT_ASSERT;
	irq.trig_mode = icr_low & APIC_INT_LEVELTRIG;
	irq.shorthand = icr_low & APIC_SHORT_MASK;
	if (apic_x2apic_mode(apic))
		irq.dest_id = icr_high;
	else
		irq.dest_id = GET_APIC_DEST_FIELD(icr_high);

	trace_kvm_apic_ipi(icr_low, irq.dest_id);

	apic_debug("icr_high 0x%x, icr_low 0x%x, "
		   "short_hand 0x%x, dest 0x%x, trig_mode 0x%x, level 0x%x, "
		   "dest_mode 0x%x, delivery_mode 0x%x, vector 0x%x\n",
		   icr_high, icr_low, irq.shorthand, irq.dest_id,
		   irq.trig_mode, irq.level, irq.dest_mode, irq.delivery_mode,
		   irq.vector);

	kvm_irq_delivery_to_apic(apic->vcpu->kvm, apic, &irq);
}

static u32 apic_get_tmcct(struct kvm_lapic *apic)
{
	ktime_t remaining;
	s64 ns;
	u32 tmcct;

	ASSERT(apic != NULL);

	/* if initial count is 0, current count should also be 0 */
	if (apic_get_reg(apic, APIC_TMICT) == 0)
		return 0;

	remaining = hrtimer_get_remaining(&apic->lapic_timer.timer);
	if (ktime_to_ns(remaining) < 0)
		remaining = ktime_set(0, 0);

	ns = mod_64(ktime_to_ns(remaining), apic->lapic_timer.period);
	tmcct = div64_u64(ns,
			 (APIC_BUS_CYCLE_NS * apic->divide_count));

	return tmcct;
}

static void __report_tpr_access(struct kvm_lapic *apic, bool write)
{
	struct kvm_vcpu *vcpu = apic->vcpu;
	struct kvm_run *run = vcpu->run;

	kvm_make_request(KVM_REQ_REPORT_TPR_ACCESS, vcpu);
	run->tpr_access.rip = kvm_rip_read(vcpu);
	run->tpr_access.is_write = write;
}

static inline void report_tpr_access(struct kvm_lapic *apic, bool write)
{
	if (apic->vcpu->arch.tpr_access_reporting)
		__report_tpr_access(apic, write);
}

static u32 __apic_read(struct kvm_lapic *apic, unsigned int offset)
{
	u32 val = 0;

	if (offset >= LAPIC_MMIO_LENGTH)
		return 0;

	switch (offset) {
	case APIC_ID:
		if (apic_x2apic_mode(apic))
			val = kvm_apic_id(apic);
		else
			val = kvm_apic_id(apic) << 24;
		break;
	case APIC_ARBPRI:
		printk(KERN_WARNING "Access APIC ARBPRI register "
		       "which is for P6\n");
		break;

	case APIC_TMCCT:	/* Timer CCR */
		val = apic_get_tmcct(apic);
		break;

	case APIC_TASKPRI:
		report_tpr_access(apic, false);
		/* fall thru */
	default:
		apic_update_ppr(apic);
		val = apic_get_reg(apic, offset);
		break;
	}

	return val;
}

static inline struct kvm_lapic *to_lapic(struct kvm_io_device *dev)
{
	return container_of(dev, struct kvm_lapic, dev);
}

static int apic_reg_read(struct kvm_lapic *apic, u32 offset, int len,
		void *data)
{
	unsigned char alignment = offset & 0xf;
	u32 result;
	/* this bitmask has a bit cleared for each reserver register */
	static const u64 rmask = 0x43ff01ffffffe70cULL;

	if ((alignment + len) > 4) {
		apic_debug("KVM_APIC_READ: alignment error %x %d\n",
			   offset, len);
		return 1;
	}

	if (offset > 0x3f0 || !(rmask & (1ULL << (offset >> 4)))) {
		apic_debug("KVM_APIC_READ: read reserved register %x\n",
			   offset);
		return 1;
	}

	result = __apic_read(apic, offset & ~0xf);

	trace_kvm_apic_read(offset, result);

	switch (len) {
	case 1:
	case 2:
	case 4:
		memcpy(data, (char *)&result + alignment, len);
		break;
	default:
		printk(KERN_ERR "Local APIC read with len = %x, "
		       "should be 1,2, or 4 instead\n", len);
		break;
	}
	return 0;
}

static int apic_mmio_in_range(struct kvm_lapic *apic, gpa_t addr)
{
	return apic_hw_enabled(apic) &&
	    addr >= apic->base_address &&
	    addr < apic->base_address + LAPIC_MMIO_LENGTH;
}

static int apic_mmio_read(struct kvm_io_device *this,
			   gpa_t address, int len, void *data)
{
	struct kvm_lapic *apic = to_lapic(this);
	u32 offset = address - apic->base_address;

	if (!apic_mmio_in_range(apic, address))
		return -EOPNOTSUPP;

	apic_reg_read(apic, offset, len, data);

	return 0;
}

static void update_divide_count(struct kvm_lapic *apic)
{
	u32 tmp1, tmp2, tdcr;

	tdcr = apic_get_reg(apic, APIC_TDCR);
	tmp1 = tdcr & 0xf;
	tmp2 = ((tmp1 & 0x3) | ((tmp1 & 0x8) >> 1)) + 1;
	apic->divide_count = 0x1 << (tmp2 & 0x7);

	apic_debug("timer divide count is 0x%x\n",
				   apic->divide_count);
}

static void start_apic_timer(struct kvm_lapic *apic)
{
	ktime_t now = apic->lapic_timer.timer.base->get_time();

	apic->lapic_timer.period = (u64)apic_get_reg(apic, APIC_TMICT) *
		    APIC_BUS_CYCLE_NS * apic->divide_count;
	atomic_set(&apic->lapic_timer.pending, 0);

	if (!apic->lapic_timer.period)
		return;
	/*
	 * Do not allow the guest to program periodic timers with small
	 * interval, since the hrtimers are not throttled by the host
	 * scheduler.
	 */
	if (apic_lvtt_period(apic)) {
		if (apic->lapic_timer.period < NSEC_PER_MSEC/2)
			apic->lapic_timer.period = NSEC_PER_MSEC/2;
	}

	hrtimer_start(&apic->lapic_timer.timer,
		      ktime_add_ns(now, apic->lapic_timer.period),
		      HRTIMER_MODE_ABS);

	apic_debug("%s: bus cycle is %" PRId64 "ns, now 0x%016"
			   PRIx64 ", "
			   "timer initial count 0x%x, period %lldns, "
			   "expire @ 0x%016" PRIx64 ".\n", __func__,
			   APIC_BUS_CYCLE_NS, ktime_to_ns(now),
			   apic_get_reg(apic, APIC_TMICT),
			   apic->lapic_timer.period,
			   ktime_to_ns(ktime_add_ns(now,
					apic->lapic_timer.period)));
}

static void apic_manage_nmi_watchdog(struct kvm_lapic *apic, u32 lvt0_val)
{
	int nmi_wd_enabled = apic_lvt_nmi_mode(apic_get_reg(apic, APIC_LVT0));

	if (apic_lvt_nmi_mode(lvt0_val)) {
		if (!nmi_wd_enabled) {
			apic_debug("Receive NMI setting on APIC_LVT0 "
				   "for cpu %d\n", apic->vcpu->vcpu_id);
			apic->vcpu->kvm->arch.vapics_in_nmi_mode++;
		}
	} else if (nmi_wd_enabled)
		apic->vcpu->kvm->arch.vapics_in_nmi_mode--;
}

static int apic_reg_write(struct kvm_lapic *apic, u32 reg, u32 val)
{
	int ret = 0;

	trace_kvm_apic_write(reg, val);

	switch (reg) {
	case APIC_ID:		/* Local APIC ID */
		if (!apic_x2apic_mode(apic))
			apic_set_reg(apic, APIC_ID, val);
		else
			ret = 1;
		break;

	case APIC_TASKPRI:
		report_tpr_access(apic, true);
		apic_set_tpr(apic, val & 0xff);
		break;

	case APIC_EOI:
		apic_set_eoi(apic);
		break;

	case APIC_LDR:
		if (!apic_x2apic_mode(apic))
			apic_set_reg(apic, APIC_LDR, val & APIC_LDR_MASK);
		else
			ret = 1;
		break;

	case APIC_DFR:
		if (!apic_x2apic_mode(apic))
			apic_set_reg(apic, APIC_DFR, val | 0x0FFFFFFF);
		else
			ret = 1;
		break;

	case APIC_SPIV: {
		u32 mask = 0x3ff;
		if (apic_get_reg(apic, APIC_LVR) & APIC_LVR_DIRECTED_EOI)
			mask |= APIC_SPIV_DIRECTED_EOI;
		apic_set_reg(apic, APIC_SPIV, val & mask);
		if (!(val & APIC_SPIV_APIC_ENABLED)) {
			int i;
			u32 lvt_val;

			for (i = 0; i < APIC_LVT_NUM; i++) {
				lvt_val = apic_get_reg(apic,
						       APIC_LVTT + 0x10 * i);
				apic_set_reg(apic, APIC_LVTT + 0x10 * i,
					     lvt_val | APIC_LVT_MASKED);
			}
			atomic_set(&apic->lapic_timer.pending, 0);

		}
		break;
	}
	case APIC_ICR:
		/* No delay here, so we always clear the pending bit */
		apic_set_reg(apic, APIC_ICR, val & ~(1 << 12));
		apic_send_ipi(apic);
		break;

	case APIC_ICR2:
		if (!apic_x2apic_mode(apic))
			val &= 0xff000000;
		apic_set_reg(apic, APIC_ICR2, val);
		break;

	case APIC_LVT0:
		apic_manage_nmi_watchdog(apic, val);
	case APIC_LVTT:
	case APIC_LVTTHMR:
	case APIC_LVTPC:
	case APIC_LVT1:
	case APIC_LVTERR:
		/* TODO: Check vector */
		if (!apic_sw_enabled(apic))
			val |= APIC_LVT_MASKED;

		val &= apic_lvt_mask[(reg - APIC_LVTT) >> 4];
		apic_set_reg(apic, reg, val);

		break;

	case APIC_TMICT:
		hrtimer_cancel(&apic->lapic_timer.timer);
		apic_set_reg(apic, APIC_TMICT, val);
		start_apic_timer(apic);
		break;

	case APIC_TDCR:
		if (val & 4)
			printk(KERN_ERR "KVM_WRITE:TDCR %x\n", val);
		apic_set_reg(apic, APIC_TDCR, val);
		update_divide_count(apic);
		break;

	case APIC_ESR:
		if (apic_x2apic_mode(apic) && val != 0) {
			printk(KERN_ERR "KVM_WRITE:ESR not zero %x\n", val);
			ret = 1;
		}
		break;

	case APIC_SELF_IPI:
		if (apic_x2apic_mode(apic)) {
			apic_reg_write(apic, APIC_ICR, 0x40000 | (val & 0xff));
		} else
			ret = 1;
		break;
	default:
		ret = 1;
		break;
	}
	if (ret)
		apic_debug("Local APIC Write to read-only register %x\n", reg);
	return ret;
}

static int apic_mmio_write(struct kvm_io_device *this,
			    gpa_t address, int len, const void *data)
{
	struct kvm_lapic *apic = to_lapic(this);
	unsigned int offset = address - apic->base_address;
	u32 val;

	if (!apic_mmio_in_range(apic, address))
		return -EOPNOTSUPP;

	/*
	 * APIC register must be aligned on 128-bits boundary.
	 * 32/64/128 bits registers must be accessed thru 32 bits.
	 * Refer SDM 8.4.1
	 */
	if (len != 4 || (offset & 0xf)) {
		/* Don't shout loud, $infamous_os would cause only noise. */
		apic_debug("apic write: bad size=%d %lx\n", len, (long)address);
		return 0;
	}

	val = *(u32*)data;

	/* too common printing */
	if (offset != APIC_EOI)
		apic_debug("%s: offset 0x%x with length 0x%x, and value is "
			   "0x%x\n", __func__, offset, len, val);

	apic_reg_write(apic, offset & 0xff0, val);

	return 0;
}

void kvm_free_lapic(struct kvm_vcpu *vcpu)
{
	if (!vcpu->arch.apic)
		return;

	hrtimer_cancel(&vcpu->arch.apic->lapic_timer.timer);

	if (vcpu->arch.apic->regs)
		free_page((unsigned long)vcpu->arch.apic->regs);

	kfree(vcpu->arch.apic);
}

/*
 *----------------------------------------------------------------------
 * LAPIC interface
 *----------------------------------------------------------------------
 */

void kvm_lapic_set_tpr(struct kvm_vcpu *vcpu, unsigned long cr8)
{
	struct kvm_lapic *apic = vcpu->arch.apic;

	if (!apic)
		return;
	apic_set_tpr(apic, ((cr8 & 0x0f) << 4)
		     | (apic_get_reg(apic, APIC_TASKPRI) & 4));
}

u64 kvm_lapic_get_cr8(struct kvm_vcpu *vcpu)
{
	struct kvm_lapic *apic = vcpu->arch.apic;
	u64 tpr;

	if (!apic)
		return 0;
	tpr = (u64) apic_get_reg(apic, APIC_TASKPRI);

	return (tpr & 0xf0) >> 4;
}

void kvm_lapic_set_base(struct kvm_vcpu *vcpu, u64 value)
{
	struct kvm_lapic *apic = vcpu->arch.apic;

	if (!apic) {
		value |= MSR_IA32_APICBASE_BSP;
		vcpu->arch.apic_base = value;
		return;
	}

	if (!kvm_vcpu_is_bsp(apic->vcpu))
		value &= ~MSR_IA32_APICBASE_BSP;

	vcpu->arch.apic_base = value;
	if (apic_x2apic_mode(apic)) {
		u32 id = kvm_apic_id(apic);
		u32 ldr = ((id & ~0xf) << 16) | (1 << (id & 0xf));
		apic_set_reg(apic, APIC_LDR, ldr);
	}
	apic->base_address = apic->vcpu->arch.apic_base &
			     MSR_IA32_APICBASE_BASE;

	/* with FSB delivery interrupt, we can restart APIC functionality */
	apic_debug("apic base msr is 0x%016" PRIx64 ", and base address is "
		   "0x%lx.\n", apic->vcpu->arch.apic_base, apic->base_address);

}

void kvm_lapic_reset(struct kvm_vcpu *vcpu)
{
	struct kvm_lapic *apic;
	int i;

	apic_debug("%s\n", __func__);

	ASSERT(vcpu);
	apic = vcpu->arch.apic;
	ASSERT(apic != NULL);

	/* Stop the timer in case it's a reset to an active apic */
	hrtimer_cancel(&apic->lapic_timer.timer);

	apic_set_reg(apic, APIC_ID, vcpu->vcpu_id << 24);
	kvm_apic_set_version(apic->vcpu);

	for (i = 0; i < APIC_LVT_NUM; i++)
		apic_set_reg(apic, APIC_LVTT + 0x10 * i, APIC_LVT_MASKED);
	apic_set_reg(apic, APIC_LVT0,
		     SET_APIC_DELIVERY_MODE(0, APIC_MODE_EXTINT));

	apic_set_reg(apic, APIC_DFR, 0xffffffffU);
	apic_set_reg(apic, APIC_SPIV, 0xff);
	apic_set_reg(apic, APIC_TASKPRI, 0);
	apic_set_reg(apic, APIC_LDR, 0);
	apic_set_reg(apic, APIC_ESR, 0);
	apic_set_reg(apic, APIC_ICR, 0);
	apic_set_reg(apic, APIC_ICR2, 0);
	apic_set_reg(apic, APIC_TDCR, 0);
	apic_set_reg(apic, APIC_TMICT, 0);
	for (i = 0; i < 8; i++) {
		apic_set_reg(apic, APIC_IRR + 0x10 * i, 0);
		apic_set_reg(apic, APIC_ISR + 0x10 * i, 0);
		apic_set_reg(apic, APIC_TMR + 0x10 * i, 0);
	}
	apic->irr_pending = false;
	update_divide_count(apic);
	atomic_set(&apic->lapic_timer.pending, 0);
	if (kvm_vcpu_is_bsp(vcpu))
		vcpu->arch.apic_base |= MSR_IA32_APICBASE_BSP;
	apic_update_ppr(apic);

	vcpu->arch.apic_arb_prio = 0;

	apic_debug(KERN_INFO "%s: vcpu=%p, id=%d, base_msr="
		   "0x%016" PRIx64 ", base_address=0x%0lx.\n", __func__,
		   vcpu, kvm_apic_id(apic),
		   vcpu->arch.apic_base, apic->base_address);
}

bool kvm_apic_present(struct kvm_vcpu *vcpu)
{
	return vcpu->arch.apic && apic_hw_enabled(vcpu->arch.apic);
}

int kvm_lapic_enabled(struct kvm_vcpu *vcpu)
{
	return kvm_apic_present(vcpu) && apic_sw_enabled(vcpu->arch.apic);
}

/*
 *----------------------------------------------------------------------
 * timer interface
 *----------------------------------------------------------------------
 */

static bool lapic_is_periodic(struct kvm_timer *ktimer)
{
	struct kvm_lapic *apic = container_of(ktimer, struct kvm_lapic,
					      lapic_timer);
	return apic_lvtt_period(apic);
}

int apic_has_pending_timer(struct kvm_vcpu *vcpu)
{
	struct kvm_lapic *lapic = vcpu->arch.apic;

	if (lapic && apic_enabled(lapic) && apic_lvt_enabled(lapic, APIC_LVTT))
		return atomic_read(&lapic->lapic_timer.pending);

	return 0;
}

static int kvm_apic_local_deliver(struct kvm_lapic *apic, int lvt_type)
{
	u32 reg = apic_get_reg(apic, lvt_type);
	int vector, mode, trig_mode;

	if (apic_hw_enabled(apic) && !(reg & APIC_LVT_MASKED)) {
		vector = reg & APIC_VECTOR_MASK;
		mode = reg & APIC_MODE_MASK;
		trig_mode = reg & APIC_LVT_LEVEL_TRIGGER;
		return __apic_accept_irq(apic, mode, vector, 1, trig_mode);
	}
	return 0;
}

void kvm_apic_nmi_wd_deliver(struct kvm_vcpu *vcpu)
{
	struct kvm_lapic *apic = vcpu->arch.apic;

	if (apic)
		kvm_apic_local_deliver(apic, APIC_LVT0);
}

static struct kvm_timer_ops lapic_timer_ops = {
	.is_periodic = lapic_is_periodic,
};

static const struct kvm_io_device_ops apic_mmio_ops = {
	.read     = apic_mmio_read,
	.write    = apic_mmio_write,
};

int kvm_create_lapic(struct kvm_vcpu *vcpu)
{
	struct kvm_lapic *apic;

	ASSERT(vcpu != NULL);
	apic_debug("apic_init %d\n", vcpu->vcpu_id);

	apic = kzalloc(sizeof(*apic), GFP_KERNEL);
	if (!apic)
		goto nomem;

	vcpu->arch.apic = apic;

	apic->regs = (void *)get_zeroed_page(GFP_KERNEL);
	if (!apic->regs) {
		printk(KERN_ERR "malloc apic regs error for vcpu %x\n",
		       vcpu->vcpu_id);
		goto nomem_free_apic;
	}
	apic->vcpu = vcpu;

	hrtimer_init(&apic->lapic_timer.timer, CLOCK_MONOTONIC,
		     HRTIMER_MODE_ABS);
	apic->lapic_timer.timer.function = kvm_timer_fn;
	apic->lapic_timer.t_ops = &lapic_timer_ops;
	apic->lapic_timer.kvm = vcpu->kvm;
	apic->lapic_timer.vcpu = vcpu;

	apic->base_address = APIC_DEFAULT_PHYS_BASE;
	vcpu->arch.apic_base = APIC_DEFAULT_PHYS_BASE;

	kvm_lapic_reset(vcpu);
	kvm_iodevice_init(&apic->dev, &apic_mmio_ops);

	return 0;
nomem_free_apic:
	kfree(apic);
nomem:
	return -ENOMEM;
}

int kvm_apic_has_interrupt(struct kvm_vcpu *vcpu)
{
	struct kvm_lapic *apic = vcpu->arch.apic;
	int highest_irr;

	if (!apic || !apic_enabled(apic))
		return -1;

	apic_update_ppr(apic);
	highest_irr = apic_find_highest_irr(apic);
	if ((highest_irr == -1) ||
	    ((highest_irr & 0xF0) <= apic_get_reg(apic, APIC_PROCPRI)))
		return -1;
	return highest_irr;
}

int kvm_apic_accept_pic_intr(struct kvm_vcpu *vcpu)
{
	u32 lvt0 = apic_get_reg(vcpu->arch.apic, APIC_LVT0);
	int r = 0;

	if (!apic_hw_enabled(vcpu->arch.apic))
		r = 1;
	if ((lvt0 & APIC_LVT_MASKED) == 0 &&
	    GET_APIC_DELIVERY_MODE(lvt0) == APIC_MODE_EXTINT)
		r = 1;
	return r;
}

void kvm_inject_apic_timer_irqs(struct kvm_vcpu *vcpu)
{
	struct kvm_lapic *apic = vcpu->arch.apic;

	if (apic && atomic_read(&apic->lapic_timer.pending) > 0) {
		if (kvm_apic_local_deliver(apic, APIC_LVTT))
			atomic_dec(&apic->lapic_timer.pending);
	}
}

int kvm_get_apic_interrupt(struct kvm_vcpu *vcpu)
{
	int vector = kvm_apic_has_interrupt(vcpu);
	struct kvm_lapic *apic = vcpu->arch.apic;

	if (vector == -1)
		return -1;

	apic_set_vector(vector, apic->regs + APIC_ISR);
	apic_update_ppr(apic);
	apic_clear_irr(vector, apic);
	return vector;
}

void kvm_apic_post_state_restore(struct kvm_vcpu *vcpu)
{
	struct kvm_lapic *apic = vcpu->arch.apic;

	apic->base_address = vcpu->arch.apic_base &
			     MSR_IA32_APICBASE_BASE;
	kvm_apic_set_version(vcpu);

	apic_update_ppr(apic);
	hrtimer_cancel(&apic->lapic_timer.timer);
	update_divide_count(apic);
	start_apic_timer(apic);
	apic->irr_pending = true;
<<<<<<< HEAD
=======
	kvm_make_request(KVM_REQ_EVENT, vcpu);
>>>>>>> 02f8c6ae
}

void __kvm_migrate_apic_timer(struct kvm_vcpu *vcpu)
{
	struct kvm_lapic *apic = vcpu->arch.apic;
	struct hrtimer *timer;

	if (!apic)
		return;

	timer = &apic->lapic_timer.timer;
	if (hrtimer_cancel(timer))
		hrtimer_start_expires(timer, HRTIMER_MODE_ABS);
}

void kvm_lapic_sync_from_vapic(struct kvm_vcpu *vcpu)
{
	u32 data;
	void *vapic;

	if (!irqchip_in_kernel(vcpu->kvm) || !vcpu->arch.apic->vapic_addr)
		return;

	vapic = kmap_atomic(vcpu->arch.apic->vapic_page, KM_USER0);
	data = *(u32 *)(vapic + offset_in_page(vcpu->arch.apic->vapic_addr));
	kunmap_atomic(vapic, KM_USER0);

	apic_set_tpr(vcpu->arch.apic, data & 0xff);
}

void kvm_lapic_sync_to_vapic(struct kvm_vcpu *vcpu)
{
	u32 data, tpr;
	int max_irr, max_isr;
	struct kvm_lapic *apic;
	void *vapic;

	if (!irqchip_in_kernel(vcpu->kvm) || !vcpu->arch.apic->vapic_addr)
		return;

	apic = vcpu->arch.apic;
	tpr = apic_get_reg(apic, APIC_TASKPRI) & 0xff;
	max_irr = apic_find_highest_irr(apic);
	if (max_irr < 0)
		max_irr = 0;
	max_isr = apic_find_highest_isr(apic);
	if (max_isr < 0)
		max_isr = 0;
	data = (tpr & 0xff) | ((max_isr & 0xf0) << 8) | (max_irr << 24);

	vapic = kmap_atomic(vcpu->arch.apic->vapic_page, KM_USER0);
	*(u32 *)(vapic + offset_in_page(vcpu->arch.apic->vapic_addr)) = data;
	kunmap_atomic(vapic, KM_USER0);
}

void kvm_lapic_set_vapic_addr(struct kvm_vcpu *vcpu, gpa_t vapic_addr)
{
	if (!irqchip_in_kernel(vcpu->kvm))
		return;

	vcpu->arch.apic->vapic_addr = vapic_addr;
}

int kvm_x2apic_msr_write(struct kvm_vcpu *vcpu, u32 msr, u64 data)
{
	struct kvm_lapic *apic = vcpu->arch.apic;
	u32 reg = (msr - APIC_BASE_MSR) << 4;

	if (!irqchip_in_kernel(vcpu->kvm) || !apic_x2apic_mode(apic))
		return 1;

	/* if this is ICR write vector before command */
	if (msr == 0x830)
		apic_reg_write(apic, APIC_ICR2, (u32)(data >> 32));
	return apic_reg_write(apic, reg, (u32)data);
}

int kvm_x2apic_msr_read(struct kvm_vcpu *vcpu, u32 msr, u64 *data)
{
	struct kvm_lapic *apic = vcpu->arch.apic;
	u32 reg = (msr - APIC_BASE_MSR) << 4, low, high = 0;

	if (!irqchip_in_kernel(vcpu->kvm) || !apic_x2apic_mode(apic))
		return 1;

	if (apic_reg_read(apic, reg, 4, &low))
		return 1;
	if (msr == 0x830)
		apic_reg_read(apic, APIC_ICR2, 4, &high);

	*data = (((u64)high) << 32) | low;

	return 0;
}

int kvm_hv_vapic_msr_write(struct kvm_vcpu *vcpu, u32 reg, u64 data)
{
	struct kvm_lapic *apic = vcpu->arch.apic;

	if (!irqchip_in_kernel(vcpu->kvm))
		return 1;

	/* if this is ICR write vector before command */
	if (reg == APIC_ICR)
		apic_reg_write(apic, APIC_ICR2, (u32)(data >> 32));
	return apic_reg_write(apic, reg, (u32)data);
}

int kvm_hv_vapic_msr_read(struct kvm_vcpu *vcpu, u32 reg, u64 *data)
{
	struct kvm_lapic *apic = vcpu->arch.apic;
	u32 low, high = 0;

	if (!irqchip_in_kernel(vcpu->kvm))
		return 1;

	if (apic_reg_read(apic, reg, 4, &low))
		return 1;
	if (reg == APIC_ICR)
		apic_reg_read(apic, APIC_ICR2, 4, &high);

	*data = (((u64)high) << 32) | low;

	return 0;
}<|MERGE_RESOLUTION|>--- conflicted
+++ resolved
@@ -396,10 +396,7 @@
 			break;
 		}
 
-<<<<<<< HEAD
-=======
 		kvm_make_request(KVM_REQ_EVENT, vcpu);
->>>>>>> 02f8c6ae
 		kvm_vcpu_kick(vcpu);
 		break;
 
@@ -482,10 +479,7 @@
 		trigger_mode = IOAPIC_EDGE_TRIG;
 	if (!(apic_get_reg(apic, APIC_SPIV) & APIC_SPIV_DIRECTED_EOI))
 		kvm_ioapic_update_eoi(apic->vcpu->kvm, vector, trigger_mode);
-<<<<<<< HEAD
-=======
 	kvm_make_request(KVM_REQ_EVENT, apic->vcpu);
->>>>>>> 02f8c6ae
 }
 
 static void apic_send_ipi(struct kvm_lapic *apic)
@@ -1161,10 +1155,7 @@
 	update_divide_count(apic);
 	start_apic_timer(apic);
 	apic->irr_pending = true;
-<<<<<<< HEAD
-=======
 	kvm_make_request(KVM_REQ_EVENT, vcpu);
->>>>>>> 02f8c6ae
 }
 
 void __kvm_migrate_apic_timer(struct kvm_vcpu *vcpu)
