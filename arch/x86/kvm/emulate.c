--- conflicted
+++ resolved
@@ -70,17 +70,6 @@
 /* Generic ModRM decode. */
 #define ModRM       (1<<9)
 /* Destination is only written; never read. */
-<<<<<<< HEAD
-#define Mov         (1<<9)
-#define BitOp       (1<<10)
-#define MemAbs      (1<<11)      /* Memory operand is absolute displacement */
-#define String      (1<<12)     /* String instruction (rep capable) */
-#define Stack       (1<<13)     /* Stack instruction (push/pop) */
-#define Group       (1<<14)     /* Bits 3:5 of modrm byte extend opcode */
-#define GroupDual   (1<<15)     /* Alternate decoding of mod == 3 */
-#define GroupMask   0xff        /* Group number stored in bits 0:7 */
-#define Priv        (1<<27) /* instruction generates #GP if current CPL != 0 */
-=======
 #define Mov         (1<<10)
 #define BitOp       (1<<11)
 #define MemAbs      (1<<12)      /* Memory operand is absolute displacement */
@@ -101,7 +90,6 @@
 #define Lock        (1<<26) /* lock prefix is allowed for the instruction */
 #define Priv        (1<<27) /* instruction generates #GP if current CPL != 0 */
 #define No64	    (1<<28)
->>>>>>> 02f8c6ae
 /* Source 2 operand type */
 #define Src2None    (0<<29)
 #define Src2CL      (1<<29)
@@ -110,260 +98,6 @@
 #define Src2Imm     (4<<29)
 #define Src2Mask    (7<<29)
 
-<<<<<<< HEAD
-enum {
-	Group1_80, Group1_81, Group1_82, Group1_83,
-	Group1A, Group3_Byte, Group3, Group4, Group5, Group7,
-	Group8, Group9,
-};
-
-static u32 opcode_table[256] = {
-	/* 0x00 - 0x07 */
-	ByteOp | DstMem | SrcReg | ModRM, DstMem | SrcReg | ModRM,
-	ByteOp | DstReg | SrcMem | ModRM, DstReg | SrcMem | ModRM,
-	ByteOp | DstAcc | SrcImm, DstAcc | SrcImm, 0, 0,
-	/* 0x08 - 0x0F */
-	ByteOp | DstMem | SrcReg | ModRM, DstMem | SrcReg | ModRM,
-	ByteOp | DstReg | SrcMem | ModRM, DstReg | SrcMem | ModRM,
-	0, 0, 0, 0,
-	/* 0x10 - 0x17 */
-	ByteOp | DstMem | SrcReg | ModRM, DstMem | SrcReg | ModRM,
-	ByteOp | DstReg | SrcMem | ModRM, DstReg | SrcMem | ModRM,
-	ByteOp | DstAcc | SrcImm, DstAcc | SrcImm, 0, 0,
-	/* 0x18 - 0x1F */
-	ByteOp | DstMem | SrcReg | ModRM, DstMem | SrcReg | ModRM,
-	ByteOp | DstReg | SrcMem | ModRM, DstReg | SrcMem | ModRM,
-	ByteOp | DstAcc | SrcImm, DstAcc | SrcImm, 0, 0,
-	/* 0x20 - 0x27 */
-	ByteOp | DstMem | SrcReg | ModRM, DstMem | SrcReg | ModRM,
-	ByteOp | DstReg | SrcMem | ModRM, DstReg | SrcMem | ModRM,
-	DstAcc | SrcImmByte, DstAcc | SrcImm, 0, 0,
-	/* 0x28 - 0x2F */
-	ByteOp | DstMem | SrcReg | ModRM, DstMem | SrcReg | ModRM,
-	ByteOp | DstReg | SrcMem | ModRM, DstReg | SrcMem | ModRM,
-	0, 0, 0, 0,
-	/* 0x30 - 0x37 */
-	ByteOp | DstMem | SrcReg | ModRM, DstMem | SrcReg | ModRM,
-	ByteOp | DstReg | SrcMem | ModRM, DstReg | SrcMem | ModRM,
-	0, 0, 0, 0,
-	/* 0x38 - 0x3F */
-	ByteOp | DstMem | SrcReg | ModRM, DstMem | SrcReg | ModRM,
-	ByteOp | DstReg | SrcMem | ModRM, DstReg | SrcMem | ModRM,
-	ByteOp | DstAcc | SrcImm, DstAcc | SrcImm,
-	0, 0,
-	/* 0x40 - 0x47 */
-	DstReg, DstReg, DstReg, DstReg, DstReg, DstReg, DstReg, DstReg,
-	/* 0x48 - 0x4F */
-	DstReg, DstReg, DstReg, DstReg,	DstReg, DstReg, DstReg, DstReg,
-	/* 0x50 - 0x57 */
-	SrcReg | Stack, SrcReg | Stack, SrcReg | Stack, SrcReg | Stack,
-	SrcReg | Stack, SrcReg | Stack, SrcReg | Stack, SrcReg | Stack,
-	/* 0x58 - 0x5F */
-	DstReg | Stack, DstReg | Stack, DstReg | Stack, DstReg | Stack,
-	DstReg | Stack, DstReg | Stack, DstReg | Stack, DstReg | Stack,
-	/* 0x60 - 0x67 */
-	0, 0, 0, DstReg | SrcMem32 | ModRM | Mov /* movsxd (x86/64) */ ,
-	0, 0, 0, 0,
-	/* 0x68 - 0x6F */
-	SrcImm | Mov | Stack, 0, SrcImmByte | Mov | Stack, 0,
-	SrcNone  | ByteOp  | ImplicitOps, SrcNone  | ImplicitOps, /* insb, insw/insd */
-	SrcNone  | ByteOp  | ImplicitOps, SrcNone  | ImplicitOps, /* outsb, outsw/outsd */
-	/* 0x70 - 0x77 */
-	SrcImmByte, SrcImmByte, SrcImmByte, SrcImmByte,
-	SrcImmByte, SrcImmByte, SrcImmByte, SrcImmByte,
-	/* 0x78 - 0x7F */
-	SrcImmByte, SrcImmByte, SrcImmByte, SrcImmByte,
-	SrcImmByte, SrcImmByte, SrcImmByte, SrcImmByte,
-	/* 0x80 - 0x87 */
-	Group | Group1_80, Group | Group1_81,
-	Group | Group1_82, Group | Group1_83,
-	ByteOp | DstMem | SrcReg | ModRM, DstMem | SrcReg | ModRM,
-	ByteOp | DstMem | SrcReg | ModRM, DstMem | SrcReg | ModRM,
-	/* 0x88 - 0x8F */
-	ByteOp | DstMem | SrcReg | ModRM | Mov, DstMem | SrcReg | ModRM | Mov,
-	ByteOp | DstReg | SrcMem | ModRM | Mov, DstReg | SrcMem | ModRM | Mov,
-	DstMem | SrcReg | ModRM | Mov, ModRM | DstReg,
-	DstReg | SrcMem | ModRM | Mov, Group | Group1A,
-	/* 0x90 - 0x97 */
-	DstReg, DstReg, DstReg, DstReg,	DstReg, DstReg, DstReg, DstReg,
-	/* 0x98 - 0x9F */
-	0, 0, SrcImm | Src2Imm16, 0,
-	ImplicitOps | Stack, ImplicitOps | Stack, 0, 0,
-	/* 0xA0 - 0xA7 */
-	ByteOp | DstReg | SrcMem | Mov | MemAbs, DstReg | SrcMem | Mov | MemAbs,
-	ByteOp | DstMem | SrcReg | Mov | MemAbs, DstMem | SrcReg | Mov | MemAbs,
-	ByteOp | ImplicitOps | Mov | String, ImplicitOps | Mov | String,
-	ByteOp | ImplicitOps | String, ImplicitOps | String,
-	/* 0xA8 - 0xAF */
-	0, 0, ByteOp | ImplicitOps | Mov | String, ImplicitOps | Mov | String,
-	ByteOp | ImplicitOps | Mov | String, ImplicitOps | Mov | String,
-	ByteOp | ImplicitOps | String, ImplicitOps | String,
-	/* 0xB0 - 0xB7 */
-	ByteOp | DstReg | SrcImm | Mov, ByteOp | DstReg | SrcImm | Mov,
-	ByteOp | DstReg | SrcImm | Mov, ByteOp | DstReg | SrcImm | Mov,
-	ByteOp | DstReg | SrcImm | Mov, ByteOp | DstReg | SrcImm | Mov,
-	ByteOp | DstReg | SrcImm | Mov, ByteOp | DstReg | SrcImm | Mov,
-	/* 0xB8 - 0xBF */
-	DstReg | SrcImm | Mov, DstReg | SrcImm | Mov,
-	DstReg | SrcImm | Mov, DstReg | SrcImm | Mov,
-	DstReg | SrcImm | Mov, DstReg | SrcImm | Mov,
-	DstReg | SrcImm | Mov, DstReg | SrcImm | Mov,
-	/* 0xC0 - 0xC7 */
-	ByteOp | DstMem | SrcImm | ModRM, DstMem | SrcImmByte | ModRM,
-	0, ImplicitOps | Stack, 0, 0,
-	ByteOp | DstMem | SrcImm | ModRM | Mov, DstMem | SrcImm | ModRM | Mov,
-	/* 0xC8 - 0xCF */
-	0, 0, 0, ImplicitOps | Stack,
-	ImplicitOps, SrcImmByte, ImplicitOps, ImplicitOps,
-	/* 0xD0 - 0xD7 */
-	ByteOp | DstMem | SrcImplicit | ModRM, DstMem | SrcImplicit | ModRM,
-	ByteOp | DstMem | SrcImplicit | ModRM, DstMem | SrcImplicit | ModRM,
-	0, 0, 0, 0,
-	/* 0xD8 - 0xDF */
-	0, 0, 0, 0, 0, 0, 0, 0,
-	/* 0xE0 - 0xE7 */
-	0, 0, 0, 0,
-	ByteOp | SrcImmUByte, SrcImmUByte,
-	ByteOp | SrcImmUByte, SrcImmUByte,
-	/* 0xE8 - 0xEF */
-	SrcImm | Stack, SrcImm | ImplicitOps,
-	SrcImmU | Src2Imm16, SrcImmByte | ImplicitOps,
-	SrcNone | ByteOp | ImplicitOps, SrcNone | ImplicitOps,
-	SrcNone | ByteOp | ImplicitOps, SrcNone | ImplicitOps,
-	/* 0xF0 - 0xF7 */
-	0, 0, 0, 0,
-	ImplicitOps | Priv, ImplicitOps, Group | Group3_Byte, Group | Group3,
-	/* 0xF8 - 0xFF */
-	ImplicitOps, 0, ImplicitOps, ImplicitOps,
-	ImplicitOps, ImplicitOps, Group | Group4, Group | Group5,
-};
-
-static u32 twobyte_table[256] = {
-	/* 0x00 - 0x0F */
-	0, Group | GroupDual | Group7, 0, 0,
-	0, ImplicitOps, ImplicitOps | Priv, 0,
-	ImplicitOps | Priv, ImplicitOps | Priv, 0, 0,
-	0, ImplicitOps | ModRM, 0, 0,
-	/* 0x10 - 0x1F */
-	0, 0, 0, 0, 0, 0, 0, 0, ImplicitOps | ModRM, 0, 0, 0, 0, 0, 0, 0,
-	/* 0x20 - 0x2F */
-	ModRM | ImplicitOps | Priv, ModRM | Priv,
-	ModRM | ImplicitOps | Priv, ModRM | Priv,
-	0, 0, 0, 0,
-	0, 0, 0, 0, 0, 0, 0, 0,
-	/* 0x30 - 0x3F */
-	ImplicitOps | Priv, 0, ImplicitOps | Priv, 0,
-	ImplicitOps, ImplicitOps | Priv, 0, 0,
-	0, 0, 0, 0, 0, 0, 0, 0,
-	/* 0x40 - 0x47 */
-	DstReg | SrcMem | ModRM | Mov, DstReg | SrcMem | ModRM | Mov,
-	DstReg | SrcMem | ModRM | Mov, DstReg | SrcMem | ModRM | Mov,
-	DstReg | SrcMem | ModRM | Mov, DstReg | SrcMem | ModRM | Mov,
-	DstReg | SrcMem | ModRM | Mov, DstReg | SrcMem | ModRM | Mov,
-	/* 0x48 - 0x4F */
-	DstReg | SrcMem | ModRM | Mov, DstReg | SrcMem | ModRM | Mov,
-	DstReg | SrcMem | ModRM | Mov, DstReg | SrcMem | ModRM | Mov,
-	DstReg | SrcMem | ModRM | Mov, DstReg | SrcMem | ModRM | Mov,
-	DstReg | SrcMem | ModRM | Mov, DstReg | SrcMem | ModRM | Mov,
-	/* 0x50 - 0x5F */
-	0, 0, 0, 0, 0, 0, 0, 0, 0, 0, 0, 0, 0, 0, 0, 0,
-	/* 0x60 - 0x6F */
-	0, 0, 0, 0, 0, 0, 0, 0, 0, 0, 0, 0, 0, 0, 0, 0,
-	/* 0x70 - 0x7F */
-	0, 0, 0, 0, 0, 0, 0, 0, 0, 0, 0, 0, 0, 0, 0, 0,
-	/* 0x80 - 0x8F */
-	SrcImm, SrcImm, SrcImm, SrcImm, SrcImm, SrcImm, SrcImm, SrcImm,
-	SrcImm, SrcImm, SrcImm, SrcImm, SrcImm, SrcImm, SrcImm, SrcImm,
-	/* 0x90 - 0x9F */
-	0, 0, 0, 0, 0, 0, 0, 0, 0, 0, 0, 0, 0, 0, 0, 0,
-	/* 0xA0 - 0xA7 */
-	0, 0, 0, DstMem | SrcReg | ModRM | BitOp,
-	DstMem | SrcReg | Src2ImmByte | ModRM,
-	DstMem | SrcReg | Src2CL | ModRM, 0, 0,
-	/* 0xA8 - 0xAF */
-	0, 0, 0, DstMem | SrcReg | ModRM | BitOp,
-	DstMem | SrcReg | Src2ImmByte | ModRM,
-	DstMem | SrcReg | Src2CL | ModRM,
-	ModRM, 0,
-	/* 0xB0 - 0xB7 */
-	ByteOp | DstMem | SrcReg | ModRM, DstMem | SrcReg | ModRM, 0,
-	    DstMem | SrcReg | ModRM | BitOp,
-	0, 0, ByteOp | DstReg | SrcMem | ModRM | Mov,
-	    DstReg | SrcMem16 | ModRM | Mov,
-	/* 0xB8 - 0xBF */
-	0, 0, Group | Group8, DstMem | SrcReg | ModRM | BitOp,
-	0, 0, ByteOp | DstReg | SrcMem | ModRM | Mov,
-	    DstReg | SrcMem16 | ModRM | Mov,
-	/* 0xC0 - 0xCF */
-	0, 0, 0, DstMem | SrcReg | ModRM | Mov,
-	0, 0, 0, Group | GroupDual | Group9,
-	0, 0, 0, 0, 0, 0, 0, 0,
-	/* 0xD0 - 0xDF */
-	0, 0, 0, 0, 0, 0, 0, 0, 0, 0, 0, 0, 0, 0, 0, 0,
-	/* 0xE0 - 0xEF */
-	0, 0, 0, 0, 0, 0, 0, 0, 0, 0, 0, 0, 0, 0, 0, 0,
-	/* 0xF0 - 0xFF */
-	0, 0, 0, 0, 0, 0, 0, 0, 0, 0, 0, 0, 0, 0, 0, 0
-};
-
-static u32 group_table[] = {
-	[Group1_80*8] =
-	ByteOp | DstMem | SrcImm | ModRM, ByteOp | DstMem | SrcImm | ModRM,
-	ByteOp | DstMem | SrcImm | ModRM, ByteOp | DstMem | SrcImm | ModRM,
-	ByteOp | DstMem | SrcImm | ModRM, ByteOp | DstMem | SrcImm | ModRM,
-	ByteOp | DstMem | SrcImm | ModRM, ByteOp | DstMem | SrcImm | ModRM,
-	[Group1_81*8] =
-	DstMem | SrcImm | ModRM, DstMem | SrcImm | ModRM,
-	DstMem | SrcImm | ModRM, DstMem | SrcImm | ModRM,
-	DstMem | SrcImm | ModRM, DstMem | SrcImm | ModRM,
-	DstMem | SrcImm | ModRM, DstMem | SrcImm | ModRM,
-	[Group1_82*8] =
-	ByteOp | DstMem | SrcImm | ModRM, ByteOp | DstMem | SrcImm | ModRM,
-	ByteOp | DstMem | SrcImm | ModRM, ByteOp | DstMem | SrcImm | ModRM,
-	ByteOp | DstMem | SrcImm | ModRM, ByteOp | DstMem | SrcImm | ModRM,
-	ByteOp | DstMem | SrcImm | ModRM, ByteOp | DstMem | SrcImm | ModRM,
-	[Group1_83*8] =
-	DstMem | SrcImmByte | ModRM, DstMem | SrcImmByte | ModRM,
-	DstMem | SrcImmByte | ModRM, DstMem | SrcImmByte | ModRM,
-	DstMem | SrcImmByte | ModRM, DstMem | SrcImmByte | ModRM,
-	DstMem | SrcImmByte | ModRM, DstMem | SrcImmByte | ModRM,
-	[Group1A*8] =
-	DstMem | SrcNone | ModRM | Mov | Stack, 0, 0, 0, 0, 0, 0, 0,
-	[Group3_Byte*8] =
-	ByteOp | SrcImm | DstMem | ModRM, 0,
-	ByteOp | DstMem | SrcNone | ModRM, ByteOp | DstMem | SrcNone | ModRM,
-	0, 0, 0, 0,
-	[Group3*8] =
-	DstMem | SrcImm | ModRM, 0,
-	DstMem | SrcNone | ModRM, DstMem | SrcNone | ModRM,
-	0, 0, 0, 0,
-	[Group4*8] =
-	ByteOp | DstMem | SrcNone | ModRM, ByteOp | DstMem | SrcNone | ModRM,
-	0, 0, 0, 0, 0, 0,
-	[Group5*8] =
-	DstMem | SrcNone | ModRM, DstMem | SrcNone | ModRM,
-	SrcMem | ModRM | Stack, 0,
-	SrcMem | ModRM | Stack, 0, SrcMem | ModRM | Stack, 0,
-	[Group7*8] =
-	0, 0, ModRM | SrcMem | Priv, ModRM | SrcMem | Priv,
-	SrcNone | ModRM | DstMem | Mov, 0,
-	SrcMem16 | ModRM | Mov | Priv, SrcMem | ModRM | ByteOp | Priv,
-	[Group8*8] =
-	0, 0, 0, 0,
-	DstMem | SrcImmByte | ModRM, DstMem | SrcImmByte | ModRM,
-	DstMem | SrcImmByte | ModRM, DstMem | SrcImmByte | ModRM,
-	[Group9*8] =
-	0, ImplicitOps | ModRM, 0, 0, 0, 0, 0, 0,
-};
-
-static u32 group2_table[] = {
-	[Group7*8] =
-	SrcNone | ModRM | Priv, 0, 0, SrcNone | ModRM,
-	SrcNone | ModRM | DstMem | Mov, 0,
-	SrcMem16 | ModRM | Mov, 0,
-	[Group9*8] =
-	0, 0, 0, 0, 0, 0, 0, 0,
-=======
 #define X2(x...) x, x
 #define X3(x...) X2(x), x
 #define X4(x...) X2(x), X2(x)
@@ -395,7 +129,6 @@
 	struct opcode pfx_66;
 	struct opcode pfx_f2;
 	struct opcode pfx_f3;
->>>>>>> 02f8c6ae
 };
 
 /* EFLAGS bit definitions. */
@@ -944,14 +677,6 @@
 {
 	struct fetch_cache *fc = &ctxt->decode.fetch;
 	int rc;
-<<<<<<< HEAD
-	int size;
-
-	if (linear < fc->start || linear >= fc->end) {
-		size = min(15UL, PAGE_SIZE - offset_in_page(linear));
-		rc = ops->fetch(linear, fc->data, size, ctxt->vcpu, NULL);
-		if (rc)
-=======
 	int size, cur_size;
 
 	if (eip == fc->end) {
@@ -965,7 +690,6 @@
 		rc = ops->fetch(ctxt, linear, fc->data + cur_size,
 				size, &ctxt->exception);
 		if (rc != X86EMUL_CONTINUE)
->>>>>>> 02f8c6ae
 			return rc;
 		fc->end += size;
 	}
@@ -980,14 +704,8 @@
 	int rc;
 
 	/* x86 instructions are limited to 15 bytes. */
-<<<<<<< HEAD
-	if (eip + size - ctxt->decode.eip_orig > 15)
-		return X86EMUL_UNHANDLEABLE;
-	eip += ctxt->cs_base;
-=======
 	if (eip + size - ctxt->eip > 15)
 		return X86EMUL_UNHANDLEABLE;
->>>>>>> 02f8c6ae
 	while (size--) {
 		rc = do_fetch_insn_byte(ctxt, ops, eip++, dest++);
 		if (rc != X86EMUL_CONTINUE)
@@ -1021,20 +739,11 @@
 	if (op_bytes == 2)
 		op_bytes = 3;
 	*address = 0;
-<<<<<<< HEAD
-	rc = ops->read_std((unsigned long)ptr, (unsigned long *)size, 2,
-			   ctxt->vcpu, NULL);
-	if (rc)
-		return rc;
-	rc = ops->read_std((unsigned long)ptr + 2, address, op_bytes,
-			   ctxt->vcpu, NULL);
-=======
 	rc = segmented_read_std(ctxt, addr, size, 2);
 	if (rc != X86EMUL_CONTINUE)
 		return rc;
 	addr.ea += 2;
 	rc = segmented_read_std(ctxt, addr, address, op_bytes);
->>>>>>> 02f8c6ae
 	return rc;
 }
 
@@ -1327,56 +1036,19 @@
 	return rc;
 }
 
-<<<<<<< HEAD
-int
-x86_decode_insn(struct x86_emulate_ctxt *ctxt, struct x86_emulate_ops *ops,
-		void *insn, int insn_len)
-=======
 static void fetch_bit_operand(struct decode_cache *c)
->>>>>>> 02f8c6ae
 {
 	long sv = 0, mask;
 
 	if (c->dst.type == OP_MEM && c->src.type == OP_REG) {
 		mask = ~(c->dst.bytes * 8 - 1);
 
-<<<<<<< HEAD
-	memset(c, 0, sizeof(struct decode_cache));
-	c->eip = c->eip_orig = kvm_rip_read(ctxt->vcpu);
-	ctxt->cs_base = seg_base(ctxt, VCPU_SREG_CS);
-	memcpy(c->regs, ctxt->vcpu->arch.regs, sizeof c->regs);
-
-	if (insn_len > 0) {
-		c->fetch.start = c->eip;
-		c->fetch.end = c->fetch.start + insn_len;
-		memcpy(c->fetch.data, insn, insn_len);
-	}
-
-	switch (mode) {
-	case X86EMUL_MODE_REAL:
-	case X86EMUL_MODE_VM86:
-	case X86EMUL_MODE_PROT16:
-		def_op_bytes = def_ad_bytes = 2;
-		break;
-	case X86EMUL_MODE_PROT32:
-		def_op_bytes = def_ad_bytes = 4;
-		break;
-#ifdef CONFIG_X86_64
-	case X86EMUL_MODE_PROT64:
-		def_op_bytes = 4;
-		def_ad_bytes = 8;
-		break;
-#endif
-	default:
-		return -1;
-=======
 		if (c->src.bytes == 2)
 			sv = (s16)c->src.val & (s16)mask;
 		else if (c->src.bytes == 4)
 			sv = (s32)c->src.val & (s32)mask;
 
 		c->dst.addr.mem.ea += (sv >> 3);
->>>>>>> 02f8c6ae
 	}
 
 	/* only subword offset */
@@ -1748,55 +1420,7 @@
 	return rc;
 }
 
-<<<<<<< HEAD
-static int emulate_popf(struct x86_emulate_ctxt *ctxt,
-		       struct x86_emulate_ops *ops,
-		       void *dest, int len)
-{
-	int rc;
-	unsigned long val, change_mask;
-	int iopl = (ctxt->eflags & X86_EFLAGS_IOPL) >> IOPL_SHIFT;
-	int cpl = kvm_x86_ops->get_cpl(ctxt->vcpu);
-
-	rc = emulate_pop(ctxt, ops, &val, len);
-	if (rc != X86EMUL_CONTINUE)
-		return rc;
-
-	change_mask = EFLG_CF | EFLG_PF | EFLG_AF | EFLG_ZF | EFLG_SF | EFLG_OF
-		| EFLG_TF | EFLG_DF | EFLG_NT | EFLG_RF | EFLG_AC | EFLG_ID;
-
-	switch(ctxt->mode) {
-	case X86EMUL_MODE_PROT64:
-	case X86EMUL_MODE_PROT32:
-	case X86EMUL_MODE_PROT16:
-		if (cpl == 0)
-			change_mask |= EFLG_IOPL;
-		if (cpl <= iopl)
-			change_mask |= EFLG_IF;
-		break;
-	case X86EMUL_MODE_VM86:
-		if (iopl < 3) {
-			kvm_inject_gp(ctxt->vcpu, 0);
-			return X86EMUL_PROPAGATE_FAULT;
-		}
-		change_mask |= EFLG_IF;
-		break;
-	default: /* real mode */
-		change_mask |= (EFLG_IOPL | EFLG_IF);
-		break;
-	}
-
-	*(unsigned long *)dest =
-		(ctxt->eflags & ~change_mask) | (val & change_mask);
-
-	return rc;
-}
-
-static inline int emulate_grp1a(struct x86_emulate_ctxt *ctxt,
-				struct x86_emulate_ops *ops)
-=======
 static int em_pop(struct x86_emulate_ctxt *ctxt)
->>>>>>> 02f8c6ae
 {
 	struct decode_cache *c = &ctxt->decode;
 
@@ -2032,9 +1656,6 @@
 
 	if (rc != X86EMUL_CONTINUE)
 		return rc;
-<<<<<<< HEAD
-	rc = kvm_load_segment_descriptor(ctxt->vcpu, (u16)cs, VCPU_SREG_CS);
-=======
 
 	c->eip = temp_eip;
 
@@ -2049,7 +1670,6 @@
 	ctxt->eflags &= ~EFLG_RESERVED_ZEROS_MASK; /* Clear reserved zeros */
 	ctxt->eflags |= EFLG_RESERVED_ONE_MASK;
 
->>>>>>> 02f8c6ae
 	return rc;
 }
 
@@ -2291,15 +1911,9 @@
 	u64 efer = 0;
 
 	/* syscall is not available in real mode */
-<<<<<<< HEAD
-	if (c->lock_prefix || ctxt->mode == X86EMUL_MODE_REAL
-	    || ctxt->mode == X86EMUL_MODE_VM86)
-		return -1;
-=======
 	if (ctxt->mode == X86EMUL_MODE_REAL ||
 	    ctxt->mode == X86EMUL_MODE_VM86)
 		return emulate_ud(ctxt);
->>>>>>> 02f8c6ae
 
 	ops->get_msr(ctxt, MSR_EFER, &efer);
 	setup_syscalls_segments(ctxt, ops, &cs, &ss);
@@ -2349,22 +1963,10 @@
 	u16 cs_sel, ss_sel;
 	u64 efer = 0;
 
-<<<<<<< HEAD
-	/* inject #UD if LOCK prefix is used */
-	if (c->lock_prefix)
-		return -1;
-
-	/* inject #GP if in real mode */
-	if (ctxt->mode == X86EMUL_MODE_REAL) {
-		kvm_inject_gp(ctxt->vcpu, 0);
-		return -1;
-	}
-=======
 	ctxt->ops->get_msr(ctxt, MSR_EFER, &efer);
 	/* inject #GP if in real mode */
 	if (ctxt->mode == X86EMUL_MODE_REAL)
 		return emulate_gp(ctxt, 0);
->>>>>>> 02f8c6ae
 
 	/* XXX sysenter/sysexit have not been tested in 64bit mode.
 	* Therefore, we inject an #UD.
@@ -2417,23 +2019,10 @@
 	int usermode;
 	u16 cs_sel, ss_sel;
 
-<<<<<<< HEAD
-	/* inject #UD if LOCK prefix is used */
-	if (c->lock_prefix)
-		return -1;
-
-	/* inject #GP if in real mode or Virtual 8086 mode */
-	if (ctxt->mode == X86EMUL_MODE_REAL ||
-	    ctxt->mode == X86EMUL_MODE_VM86) {
-		kvm_inject_gp(ctxt->vcpu, 0);
-		return -1;
-	}
-=======
 	/* inject #GP if in real mode or Virtual 8086 mode */
 	if (ctxt->mode == X86EMUL_MODE_REAL ||
 	    ctxt->mode == X86EMUL_MODE_VM86)
 		return emulate_gp(ctxt, 0);
->>>>>>> 02f8c6ae
 
 	setup_syscalls_segments(ctxt, ops, &cs, &ss);
 
@@ -4142,57 +3731,6 @@
 	return false;
 }
 
-static bool emulator_bad_iopl(struct x86_emulate_ctxt *ctxt)
-{
-	int iopl;
-	if (ctxt->mode == X86EMUL_MODE_REAL)
-		return false;
-	if (ctxt->mode == X86EMUL_MODE_VM86)
-		return true;
-	iopl = (ctxt->eflags & X86_EFLAGS_IOPL) >> IOPL_SHIFT;
-	return kvm_x86_ops->get_cpl(ctxt->vcpu) > iopl;
-}
-
-static bool emulator_io_port_access_allowed(struct x86_emulate_ctxt *ctxt,
-					    struct x86_emulate_ops *ops,
-					    u16 port, u16 len)
-{
-	struct kvm_segment tr_seg;
-	int r;
-	u16 io_bitmap_ptr;
-	u8 perm, bit_idx = port & 0x7;
-	unsigned mask = (1 << len) - 1;
-
-	kvm_get_segment(ctxt->vcpu, &tr_seg, VCPU_SREG_TR);
-	if (tr_seg.unusable)
-		return false;
-	if (tr_seg.limit < 103)
-		return false;
-	r = ops->read_std(tr_seg.base + 102, &io_bitmap_ptr, 2, ctxt->vcpu,
-			  NULL);
-	if (r != X86EMUL_CONTINUE)
-		return false;
-	if (io_bitmap_ptr + port/8 > tr_seg.limit)
-		return false;
-	r = ops->read_std(tr_seg.base + io_bitmap_ptr + port/8, &perm, 1,
-			  ctxt->vcpu, NULL);
-	if (r != X86EMUL_CONTINUE)
-		return false;
-	if ((perm >> bit_idx) & mask)
-		return false;
-	return true;
-}
-
-static bool emulator_io_permited(struct x86_emulate_ctxt *ctxt,
-				 struct x86_emulate_ops *ops,
-				 u16 port, u16 len)
-{
-	if (emulator_bad_iopl(ctxt))
-		if (!emulator_io_port_access_allowed(ctxt, ops, port, len))
-			return false;
-	return true;
-}
-
 int
 x86_emulate_insn(struct x86_emulate_ctxt *ctxt)
 {
@@ -4252,16 +3790,6 @@
 		goto done;
 	}
 
-<<<<<<< HEAD
-	/* Privileged instruction can be executed only in CPL=0 */
-	if ((c->d & Priv) && kvm_x86_ops->get_cpl(ctxt->vcpu)) {
-		kvm_inject_gp(ctxt->vcpu, 0);
-		goto done;
-	}
-
-	if (((c->d & ModRM) && (c->modrm_mod != 3)) || (c->d & MemAbs))
-		memop = c->modrm_ea;
-=======
 	/* Do instruction specific permission checks */
 	if (c->check_perm) {
 		rc = c->check_perm(ctxt);
@@ -4275,7 +3803,6 @@
 		if (rc != X86EMUL_CONTINUE)
 			goto done;
 	}
->>>>>>> 02f8c6ae
 
 	if (c->rep_prefix && (c->d & String)) {
 		/* All REP prefixes have the same first termination condition */
@@ -4367,49 +3894,6 @@
 		break;
 	case 0x6c:		/* insb */
 	case 0x6d:		/* insw/insd */
-<<<<<<< HEAD
-		if (!emulator_io_permited(ctxt, ops, c->regs[VCPU_REGS_RDX],
-					  (c->d & ByteOp) ? 1 : c->op_bytes)) {
-			kvm_inject_gp(ctxt->vcpu, 0);
-			goto done;
-		}
-		if (kvm_emulate_pio_string(ctxt->vcpu, NULL,
-				1,
-				(c->d & ByteOp) ? 1 : c->op_bytes,
-				c->rep_prefix ?
-				address_mask(c, c->regs[VCPU_REGS_RCX]) : 1,
-				(ctxt->eflags & EFLG_DF),
-				register_address(c, es_base(ctxt),
-						 c->regs[VCPU_REGS_RDI]),
-				c->rep_prefix,
-				c->regs[VCPU_REGS_RDX]) == 0) {
-			c->eip = saved_eip;
-			return -1;
-		}
-		return 0;
-	case 0x6e:		/* outsb */
-	case 0x6f:		/* outsw/outsd */
-		if (!emulator_io_permited(ctxt, ops, c->regs[VCPU_REGS_RDX],
-					  (c->d & ByteOp) ? 1 : c->op_bytes)) {
-			kvm_inject_gp(ctxt->vcpu, 0);
-			goto done;
-		}
-		if (kvm_emulate_pio_string(ctxt->vcpu, NULL,
-				0,
-				(c->d & ByteOp) ? 1 : c->op_bytes,
-				c->rep_prefix ?
-				address_mask(c, c->regs[VCPU_REGS_RCX]) : 1,
-				(ctxt->eflags & EFLG_DF),
-					 register_address(c,
-					  seg_override_base(ctxt, c),
-						 c->regs[VCPU_REGS_RSI]),
-				c->rep_prefix,
-				c->regs[VCPU_REGS_RDX]) == 0) {
-			c->eip = saved_eip;
-			return -1;
-		}
-		return 0;
-=======
 		c->src.val = c->regs[VCPU_REGS_RDX];
 		goto do_io_in;
 	case 0x6e:		/* outsb */
@@ -4417,7 +3901,6 @@
 		c->dst.val = c->regs[VCPU_REGS_RDX];
 		goto do_io_out;
 		break;
->>>>>>> 02f8c6ae
 	case 0x70 ... 0x7f: /* jcc (short) */
 		if (test_cc(c->b, ctxt->eflags))
 			jmp_rel(c, c->src.val);
@@ -4455,24 +3938,14 @@
 
 		if (c->modrm_reg == VCPU_SREG_CS ||
 		    c->modrm_reg > VCPU_SREG_GS) {
-<<<<<<< HEAD
-			kvm_queue_exception(ctxt->vcpu, UD_VECTOR);
-=======
 			rc = emulate_ud(ctxt);
->>>>>>> 02f8c6ae
 			goto done;
 		}
 
 		if (c->modrm_reg == VCPU_SREG_SS)
-<<<<<<< HEAD
-			toggle_interruptibility(ctxt, KVM_X86_SHADOW_INT_MOV_SS);
-
-		rc = kvm_load_segment_descriptor(ctxt->vcpu, sel, c->modrm_reg);
-=======
 			ctxt->interruptibility = KVM_X86_SHADOW_INT_MOV_SS;
 
 		rc = load_segment_descriptor(ctxt, ops, sel, c->modrm_reg);
->>>>>>> 02f8c6ae
 
 		c->dst.type = OP_NONE;  /* Disable writeback. */
 		break;
@@ -4484,113 +3957,12 @@
 		if (c->dst.addr.reg == &c->regs[VCPU_REGS_RAX])
 			break;
 		goto xchg;
-<<<<<<< HEAD
-	case 0x9c: /* pushf */
-		c->src.val =  (unsigned long) ctxt->eflags;
-		emulate_push(ctxt);
-		break;
-	case 0x9d: /* popf */
-		c->dst.type = OP_REG;
-		c->dst.ptr = (unsigned long *) &ctxt->eflags;
-		c->dst.bytes = c->op_bytes;
-		rc = emulate_popf(ctxt, ops, &c->dst.val, c->op_bytes);
-		if (rc != X86EMUL_CONTINUE)
-			goto done;
-		break;
-	case 0xa0 ... 0xa1:	/* mov */
-		c->dst.ptr = (unsigned long *)&c->regs[VCPU_REGS_RAX];
-		c->dst.val = c->src.val;
-		break;
-	case 0xa2 ... 0xa3:	/* mov */
-		c->dst.val = (unsigned long)c->regs[VCPU_REGS_RAX];
-		break;
-	case 0xa4 ... 0xa5:	/* movs */
-		c->dst.type = OP_MEM;
-		c->dst.bytes = (c->d & ByteOp) ? 1 : c->op_bytes;
-		c->dst.ptr = (unsigned long *)register_address(c,
-						   es_base(ctxt),
-						   c->regs[VCPU_REGS_RDI]);
-		if ((rc = ops->read_emulated(register_address(c,
-					   seg_override_base(ctxt, c),
-					c->regs[VCPU_REGS_RSI]),
-					&c->dst.val,
-					c->dst.bytes, ctxt->vcpu)) != 0)
-			goto done;
-		register_address_increment(c, &c->regs[VCPU_REGS_RSI],
-				       (ctxt->eflags & EFLG_DF) ? -c->dst.bytes
-							   : c->dst.bytes);
-		register_address_increment(c, &c->regs[VCPU_REGS_RDI],
-				       (ctxt->eflags & EFLG_DF) ? -c->dst.bytes
-							   : c->dst.bytes);
-		break;
-	case 0xa6 ... 0xa7:	/* cmps */
-		c->src.type = OP_NONE; /* Disable writeback. */
-		c->src.bytes = (c->d & ByteOp) ? 1 : c->op_bytes;
-		c->src.ptr = (unsigned long *)register_address(c,
-				       seg_override_base(ctxt, c),
-						   c->regs[VCPU_REGS_RSI]);
-		if ((rc = ops->read_emulated((unsigned long)c->src.ptr,
-						&c->src.val,
-						c->src.bytes,
-						ctxt->vcpu)) != 0)
-			goto done;
-
-		c->dst.type = OP_NONE; /* Disable writeback. */
-		c->dst.bytes = (c->d & ByteOp) ? 1 : c->op_bytes;
-		c->dst.ptr = (unsigned long *)register_address(c,
-						   es_base(ctxt),
-						   c->regs[VCPU_REGS_RDI]);
-		if ((rc = ops->read_emulated((unsigned long)c->dst.ptr,
-						&c->dst.val,
-						c->dst.bytes,
-						ctxt->vcpu)) != 0)
-			goto done;
-
-		DPRINTF("cmps: mem1=0x%p mem2=0x%p\n", c->src.ptr, c->dst.ptr);
-
-		emulate_2op_SrcV("cmp", c->src, c->dst, ctxt->eflags);
-
-		register_address_increment(c, &c->regs[VCPU_REGS_RSI],
-				       (ctxt->eflags & EFLG_DF) ? -c->src.bytes
-								  : c->src.bytes);
-		register_address_increment(c, &c->regs[VCPU_REGS_RDI],
-				       (ctxt->eflags & EFLG_DF) ? -c->dst.bytes
-								  : c->dst.bytes);
-
-		break;
-	case 0xaa ... 0xab:	/* stos */
-		c->dst.type = OP_MEM;
-		c->dst.bytes = (c->d & ByteOp) ? 1 : c->op_bytes;
-		c->dst.ptr = (unsigned long *)register_address(c,
-						   es_base(ctxt),
-						   c->regs[VCPU_REGS_RDI]);
-		c->dst.val = c->regs[VCPU_REGS_RAX];
-		register_address_increment(c, &c->regs[VCPU_REGS_RDI],
-				       (ctxt->eflags & EFLG_DF) ? -c->dst.bytes
-							   : c->dst.bytes);
-		break;
-	case 0xac ... 0xad:	/* lods */
-		c->dst.type = OP_REG;
-		c->dst.bytes = (c->d & ByteOp) ? 1 : c->op_bytes;
-		c->dst.ptr = (unsigned long *)&c->regs[VCPU_REGS_RAX];
-		if ((rc = ops->read_emulated(register_address(c,
-						 seg_override_base(ctxt, c),
-						 c->regs[VCPU_REGS_RSI]),
-						 &c->dst.val,
-						 c->dst.bytes,
-						 ctxt->vcpu)) != 0)
-			goto done;
-		register_address_increment(c, &c->regs[VCPU_REGS_RSI],
-				       (ctxt->eflags & EFLG_DF) ? -c->dst.bytes
-							   : c->dst.bytes);
-=======
 	case 0x98: /* cbw/cwde/cdqe */
 		switch (c->op_bytes) {
 		case 2: c->dst.val = (s8)c->dst.val; break;
 		case 4: c->dst.val = (s16)c->dst.val; break;
 		case 8: c->dst.val = (s32)c->dst.val; break;
 		}
->>>>>>> 02f8c6ae
 		break;
 	case 0xa8 ... 0xa9:	/* test ax, imm */
 		goto test;
@@ -4662,15 +4034,7 @@
 	case 0xe9: /* jmp rel */
 		goto jmp;
 	case 0xea: /* jmp far */
-<<<<<<< HEAD
-		if (kvm_load_segment_descriptor(ctxt->vcpu, c->src2.val,
-						VCPU_SREG_CS))
-			goto done;
-
-		c->eip = c->src.val;
-=======
 		rc = em_jmp_far(ctxt);
->>>>>>> 02f8c6ae
 		break;
 	case 0xeb:
 	      jmp:		/* jmp rel short */
@@ -4679,27 +4043,6 @@
 		break;
 	case 0xec: /* in al,dx */
 	case 0xed: /* in (e/r)ax,dx */
-<<<<<<< HEAD
-		port = c->regs[VCPU_REGS_RDX];
-		io_dir_in = 1;
-		goto do_io;
-	case 0xee: /* out al,dx */
-	case 0xef: /* out (e/r)ax,dx */
-		port = c->regs[VCPU_REGS_RDX];
-		io_dir_in = 0;
-	do_io:
-		if (!emulator_io_permited(ctxt, ops, port,
-					  (c->d & ByteOp) ? 1 : c->op_bytes)) {
-			kvm_inject_gp(ctxt->vcpu, 0);
-			goto done;
-		}
-		if (kvm_emulate_pio(ctxt->vcpu, NULL, io_dir_in,
-				   (c->d & ByteOp) ? 1 : c->op_bytes,
-				   port) != 0) {
-			c->eip = saved_eip;
-			goto cannot_emulate;
-		}
-=======
 	do_io_in:
 		if (!pio_in_emulated(ctxt, ops, c->dst.bytes, c->src.val,
 				     &c->dst.val))
@@ -4711,7 +4054,6 @@
 		ops->pio_out_emulated(ctxt, c->src.bytes, c->dst.val,
 				      &c->src.val, 1);
 		c->dst.type = OP_NONE;	/* Disable writeback. */
->>>>>>> 02f8c6ae
 		break;
 	case 0xf4:              /* hlt */
 		ctxt->ops->halt(ctxt);
@@ -4730,22 +4072,6 @@
 		ctxt->eflags |= EFLG_CF;
 		break;
 	case 0xfa: /* cli */
-<<<<<<< HEAD
-		if (emulator_bad_iopl(ctxt))
-			kvm_inject_gp(ctxt->vcpu, 0);
-		else {
-			ctxt->eflags &= ~X86_EFLAGS_IF;
-			c->dst.type = OP_NONE;	/* Disable writeback. */
-		}
-		break;
-	case 0xfb: /* sti */
-		if (emulator_bad_iopl(ctxt))
-			kvm_inject_gp(ctxt->vcpu, 0);
-		else {
-			toggle_interruptibility(ctxt, KVM_X86_SHADOW_INT_STI);
-			ctxt->eflags |= X86_EFLAGS_IF;
-			c->dst.type = OP_NONE;	/* Disable writeback. */
-=======
 		if (emulator_bad_iopl(ctxt, ops)) {
 			rc = emulate_gp(ctxt, 0);
 			goto done;
@@ -4759,7 +4085,6 @@
 		} else {
 			ctxt->interruptibility = KVM_X86_SHADOW_INT_STI;
 			ctxt->eflags |= X86_EFLAGS_IF;
->>>>>>> 02f8c6ae
 		}
 		break;
 	case 0xfc: /* cld */
