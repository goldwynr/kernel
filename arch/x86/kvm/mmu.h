#ifndef __KVM_X86_MMU_H
#define __KVM_X86_MMU_H

#include <linux/kvm_host.h>
#include "kvm_cache_regs.h"

#define PT64_PT_BITS 9
#define PT64_ENT_PER_PAGE (1 << PT64_PT_BITS)
#define PT32_PT_BITS 10
#define PT32_ENT_PER_PAGE (1 << PT32_PT_BITS)

#define PT_WRITABLE_SHIFT 1

#define PT_PRESENT_MASK (1ULL << 0)
#define PT_WRITABLE_MASK (1ULL << PT_WRITABLE_SHIFT)
#define PT_USER_MASK (1ULL << 2)
#define PT_PWT_MASK (1ULL << 3)
#define PT_PCD_MASK (1ULL << 4)
#define PT_ACCESSED_SHIFT 5
#define PT_ACCESSED_MASK (1ULL << PT_ACCESSED_SHIFT)
#define PT_DIRTY_MASK (1ULL << 6)
#define PT_PAGE_SIZE_MASK (1ULL << 7)
#define PT_PAT_MASK (1ULL << 7)
#define PT_GLOBAL_MASK (1ULL << 8)
#define PT64_NX_SHIFT 63
#define PT64_NX_MASK (1ULL << PT64_NX_SHIFT)

#define PT_PAT_SHIFT 7
#define PT_DIR_PAT_SHIFT 12
#define PT_DIR_PAT_MASK (1ULL << PT_DIR_PAT_SHIFT)

#define PT32_DIR_PSE36_SIZE 4
#define PT32_DIR_PSE36_SHIFT 13
#define PT32_DIR_PSE36_MASK \
	(((1ULL << PT32_DIR_PSE36_SIZE) - 1) << PT32_DIR_PSE36_SHIFT)

#define PT64_ROOT_LEVEL 4
#define PT32_ROOT_LEVEL 2
#define PT32E_ROOT_LEVEL 3

<<<<<<< HEAD
=======
#define PT_PDPE_LEVEL 3
#define PT_DIRECTORY_LEVEL 2
#define PT_PAGE_TABLE_LEVEL 1

>>>>>>> 02f8c6ae
#define PFERR_PRESENT_MASK (1U << 0)
#define PFERR_WRITE_MASK (1U << 1)
#define PFERR_USER_MASK (1U << 2)
#define PFERR_RSVD_MASK (1U << 3)
#define PFERR_FETCH_MASK (1U << 4)

int kvm_mmu_get_spte_hierarchy(struct kvm_vcpu *vcpu, u64 addr, u64 sptes[4]);
int kvm_init_shadow_mmu(struct kvm_vcpu *vcpu, struct kvm_mmu *context);

static inline unsigned int kvm_mmu_available_pages(struct kvm *kvm)
{
	return kvm->arch.n_max_mmu_pages -
		kvm->arch.n_used_mmu_pages;
}

static inline void kvm_mmu_free_some_pages(struct kvm_vcpu *vcpu)
{
	if (unlikely(kvm_mmu_available_pages(vcpu->kvm)< KVM_MIN_FREE_MMU_PAGES))
		__kvm_mmu_free_some_pages(vcpu);
}

static inline int kvm_mmu_reload(struct kvm_vcpu *vcpu)
{
	if (likely(vcpu->arch.mmu.root_hpa != INVALID_PAGE))
		return 0;

	return kvm_mmu_load(vcpu);
}

<<<<<<< HEAD
static inline int is_long_mode(struct kvm_vcpu *vcpu)
{
#ifdef CONFIG_X86_64
	return vcpu->arch.shadow_efer & EFER_LMA;
#else
	return 0;
#endif
}

static inline int is_pae(struct kvm_vcpu *vcpu)
{
	return kvm_read_cr4_bits(vcpu, X86_CR4_PAE);
}

static inline int is_pse(struct kvm_vcpu *vcpu)
{
	return kvm_read_cr4_bits(vcpu, X86_CR4_PSE);
}

static inline int is_paging(struct kvm_vcpu *vcpu)
{
	return kvm_read_cr0_bits(vcpu, X86_CR0_PG);
}

=======
>>>>>>> 02f8c6ae
static inline int is_present_gpte(unsigned long pte)
{
	return pte & PT_PRESENT_MASK;
}

#endif<|MERGE_RESOLUTION|>--- conflicted
+++ resolved
@@ -38,13 +38,10 @@
 #define PT32_ROOT_LEVEL 2
 #define PT32E_ROOT_LEVEL 3
 
-<<<<<<< HEAD
-=======
 #define PT_PDPE_LEVEL 3
 #define PT_DIRECTORY_LEVEL 2
 #define PT_PAGE_TABLE_LEVEL 1
 
->>>>>>> 02f8c6ae
 #define PFERR_PRESENT_MASK (1U << 0)
 #define PFERR_WRITE_MASK (1U << 1)
 #define PFERR_USER_MASK (1U << 2)
@@ -74,33 +71,6 @@
 	return kvm_mmu_load(vcpu);
 }
 
-<<<<<<< HEAD
-static inline int is_long_mode(struct kvm_vcpu *vcpu)
-{
-#ifdef CONFIG_X86_64
-	return vcpu->arch.shadow_efer & EFER_LMA;
-#else
-	return 0;
-#endif
-}
-
-static inline int is_pae(struct kvm_vcpu *vcpu)
-{
-	return kvm_read_cr4_bits(vcpu, X86_CR4_PAE);
-}
-
-static inline int is_pse(struct kvm_vcpu *vcpu)
-{
-	return kvm_read_cr4_bits(vcpu, X86_CR4_PSE);
-}
-
-static inline int is_paging(struct kvm_vcpu *vcpu)
-{
-	return kvm_read_cr0_bits(vcpu, X86_CR0_PG);
-}
-
-=======
->>>>>>> 02f8c6ae
 static inline int is_present_gpte(unsigned long pte)
 {
 	return pte & PT_PRESENT_MASK;
