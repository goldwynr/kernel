--- conflicted
+++ resolved
@@ -945,8 +945,6 @@
 		break;
 	case MSR_IA32_SYSENTER_EIP:
 	case MSR_IA32_SYSENTER_ESP:
-<<<<<<< HEAD
-=======
 		/*
 		 * IA32_SYSENTER_ESP and IA32_SYSENTER_EIP cause #GP if
 		 * non-canonical address is written on Intel but not on
@@ -959,7 +957,6 @@
 		 * value, and that something deterministic happens if the guest
 		 * invokes 64-bit SYSENTER.
 		 */
->>>>>>> 0bbf78fb
 		msr->data = get_canonical(msr->data);
 	}
 	return kvm_x86_ops->set_msr(vcpu, msr);
