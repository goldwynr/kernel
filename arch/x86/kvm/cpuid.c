/*
 * Kernel-based Virtual Machine driver for Linux
 * cpuid support routines
 *
 * derived from arch/x86/kvm/x86.c
 *
 * Copyright 2011 Red Hat, Inc. and/or its affiliates.
 * Copyright IBM Corporation, 2008
 *
 * This work is licensed under the terms of the GNU GPL, version 2.  See
 * the COPYING file in the top-level directory.
 *
 */

#include <linux/kvm_host.h>
#include <linux/module.h>
#include <linux/vmalloc.h>
#include <linux/uaccess.h>
#include <asm/user.h>
#include <asm/xsave.h>
#include "cpuid.h"
#include "lapic.h"
#include "mmu.h"
#include "trace.h"

static u32 xstate_required_size(u64 xstate_bv, bool compacted)
{
	int feature_bit = 0;
	u32 ret = XSAVE_HDR_SIZE + XSAVE_HDR_OFFSET;

	xstate_bv &= XSTATE_EXTEND_MASK;
	while (xstate_bv) {
		if (xstate_bv & 0x1) {
		        u32 eax, ebx, ecx, edx, offset;
		        cpuid_count(0xD, feature_bit, &eax, &ebx, &ecx, &edx);
			offset = compacted ? ret : ebx;
			ret = max(ret, offset + eax);
		}

		xstate_bv >>= 1;
		feature_bit++;
	}

	return ret;
}

u64 kvm_supported_xcr0(void)
{
	u64 xcr0 = KVM_SUPPORTED_XCR0 & host_xcr0;

	if (!kvm_x86_ops->mpx_supported())
		xcr0 &= ~(XSTATE_BNDREGS | XSTATE_BNDCSR);

	return xcr0;
}

#define F(x) bit(X86_FEATURE_##x)

int kvm_update_cpuid(struct kvm_vcpu *vcpu)
{
	struct kvm_cpuid_entry2 *best;
	struct kvm_lapic *apic = vcpu->arch.apic;

	best = kvm_find_cpuid_entry(vcpu, 1, 0);
	if (!best)
		return 0;

	/* Update OSXSAVE bit */
	if (cpu_has_xsave && best->function == 0x1) {
		best->ecx &= ~F(OSXSAVE);
		if (kvm_read_cr4_bits(vcpu, X86_CR4_OSXSAVE))
			best->ecx |= F(OSXSAVE);
	}

	if (apic) {
		if (best->ecx & F(TSC_DEADLINE_TIMER))
			apic->lapic_timer.timer_mode_mask = 3 << 17;
		else
			apic->lapic_timer.timer_mode_mask = 1 << 17;
	}

	best = kvm_find_cpuid_entry(vcpu, 0xD, 0);
	if (!best) {
		vcpu->arch.guest_supported_xcr0 = 0;
		vcpu->arch.guest_xstate_size = XSAVE_HDR_SIZE + XSAVE_HDR_OFFSET;
	} else {
		vcpu->arch.guest_supported_xcr0 =
			(best->eax | ((u64)best->edx << 32)) &
			kvm_supported_xcr0();
		vcpu->arch.guest_xstate_size = best->ebx =
			xstate_required_size(vcpu->arch.xcr0, false);
	}

	best = kvm_find_cpuid_entry(vcpu, 0xD, 1);
	if (best && (best->eax & (F(XSAVES) | F(XSAVEC))))
		best->ebx = xstate_required_size(vcpu->arch.xcr0, true);

	/*
	 * The existing code assumes virtual address is 48-bit in the canonical
	 * address checks; exit if it is ever changed.
	 */
	best = kvm_find_cpuid_entry(vcpu, 0x80000008, 0);
	if (best && ((best->eax & 0xff00) >> 8) != 48 &&
		((best->eax & 0xff00) >> 8) != 0)
		return -EINVAL;

	kvm_pmu_cpuid_update(vcpu);
	return 0;
}

static int is_efer_nx(void)
{
	unsigned long long efer = 0;

	rdmsrl_safe(MSR_EFER, &efer);
	return efer & EFER_NX;
}

static void cpuid_fix_nx_cap(struct kvm_vcpu *vcpu)
{
	int i;
	struct kvm_cpuid_entry2 *e, *entry;

	entry = NULL;
	for (i = 0; i < vcpu->arch.cpuid_nent; ++i) {
		e = &vcpu->arch.cpuid_entries[i];
		if (e->function == 0x80000001) {
			entry = e;
			break;
		}
	}
	if (entry && (entry->edx & F(NX)) && !is_efer_nx()) {
		entry->edx &= ~F(NX);
		printk(KERN_INFO "kvm: guest NX capability removed\n");
	}
}

/* when an old userspace process fills a new kernel module */
int kvm_vcpu_ioctl_set_cpuid(struct kvm_vcpu *vcpu,
			     struct kvm_cpuid *cpuid,
			     struct kvm_cpuid_entry __user *entries)
{
	int r, i;
	struct kvm_cpuid_entry *cpuid_entries;

	r = -E2BIG;
	if (cpuid->nent > KVM_MAX_CPUID_ENTRIES)
		goto out;
	r = -ENOMEM;
	cpuid_entries = vmalloc(sizeof(struct kvm_cpuid_entry) * cpuid->nent);
	if (!cpuid_entries)
		goto out;
	r = -EFAULT;
	if (copy_from_user(cpuid_entries, entries,
			   cpuid->nent * sizeof(struct kvm_cpuid_entry)))
		goto out_free;
	for (i = 0; i < cpuid->nent; i++) {
		vcpu->arch.cpuid_entries[i].function = cpuid_entries[i].function;
		vcpu->arch.cpuid_entries[i].eax = cpuid_entries[i].eax;
		vcpu->arch.cpuid_entries[i].ebx = cpuid_entries[i].ebx;
		vcpu->arch.cpuid_entries[i].ecx = cpuid_entries[i].ecx;
		vcpu->arch.cpuid_entries[i].edx = cpuid_entries[i].edx;
		vcpu->arch.cpuid_entries[i].index = 0;
		vcpu->arch.cpuid_entries[i].flags = 0;
		vcpu->arch.cpuid_entries[i].padding[0] = 0;
		vcpu->arch.cpuid_entries[i].padding[1] = 0;
		vcpu->arch.cpuid_entries[i].padding[2] = 0;
	}
	vcpu->arch.cpuid_nent = cpuid->nent;
	cpuid_fix_nx_cap(vcpu);
	kvm_apic_set_version(vcpu);
	kvm_x86_ops->cpuid_update(vcpu);
	r = kvm_update_cpuid(vcpu);

out_free:
	vfree(cpuid_entries);
out:
	return r;
}

int kvm_vcpu_ioctl_set_cpuid2(struct kvm_vcpu *vcpu,
			      struct kvm_cpuid2 *cpuid,
			      struct kvm_cpuid_entry2 __user *entries)
{
	int r;

	r = -E2BIG;
	if (cpuid->nent > KVM_MAX_CPUID_ENTRIES)
		goto out;
	r = -EFAULT;
	if (copy_from_user(&vcpu->arch.cpuid_entries, entries,
			   cpuid->nent * sizeof(struct kvm_cpuid_entry2)))
		goto out;
	vcpu->arch.cpuid_nent = cpuid->nent;
	kvm_apic_set_version(vcpu);
	kvm_x86_ops->cpuid_update(vcpu);
	r = kvm_update_cpuid(vcpu);
out:
	return r;
}

int kvm_vcpu_ioctl_get_cpuid2(struct kvm_vcpu *vcpu,
			      struct kvm_cpuid2 *cpuid,
			      struct kvm_cpuid_entry2 __user *entries)
{
	int r;

	r = -E2BIG;
	if (cpuid->nent < vcpu->arch.cpuid_nent)
		goto out;
	r = -EFAULT;
	if (copy_to_user(entries, &vcpu->arch.cpuid_entries,
			 vcpu->arch.cpuid_nent * sizeof(struct kvm_cpuid_entry2)))
		goto out;
	return 0;

out:
	cpuid->nent = vcpu->arch.cpuid_nent;
	return r;
}

static void cpuid_mask(u32 *word, int wordnum)
{
	*word &= boot_cpu_data.x86_capability[wordnum];
}

static void do_cpuid_1_ent(struct kvm_cpuid_entry2 *entry, u32 function,
			   u32 index)
{
	entry->function = function;
	entry->index = index;
	cpuid_count(entry->function, entry->index,
		    &entry->eax, &entry->ebx, &entry->ecx, &entry->edx);
	entry->flags = 0;
}

static int __do_cpuid_ent_emulated(struct kvm_cpuid_entry2 *entry,
				   u32 func, u32 index, int *nent, int maxnent)
{
	switch (func) {
	case 0:
		entry->eax = 1;		/* only one leaf currently */
		++*nent;
		break;
	case 1:
		entry->ecx = F(MOVBE);
		++*nent;
		break;
	default:
		break;
	}

	entry->function = func;
	entry->index = index;

	return 0;
}

static inline int __do_cpuid_ent(struct kvm_cpuid_entry2 *entry, u32 function,
				 u32 index, int *nent, int maxnent)
{
	int r;
	unsigned f_nx = is_efer_nx() ? F(NX) : 0;
#ifdef CONFIG_X86_64
	unsigned f_gbpages = (kvm_x86_ops->get_lpage_level() == PT_PDPE_LEVEL)
				? F(GBPAGES) : 0;
	unsigned f_lm = F(LM);
#else
	unsigned f_gbpages = 0;
	unsigned f_lm = 0;
#endif
	unsigned f_rdtscp = kvm_x86_ops->rdtscp_supported() ? F(RDTSCP) : 0;
	unsigned f_invpcid = kvm_x86_ops->invpcid_supported() ? F(INVPCID) : 0;
	unsigned f_mpx = kvm_x86_ops->mpx_supported() ? F(MPX) : 0;
	unsigned f_xsaves = kvm_x86_ops->xsaves_supported() ? F(XSAVES) : 0;

	/* cpuid 1.edx */
	const u32 kvm_supported_word0_x86_features =
		F(FPU) | F(VME) | F(DE) | F(PSE) |
		F(TSC) | F(MSR) | F(PAE) | F(MCE) |
		F(CX8) | F(APIC) | 0 /* Reserved */ | F(SEP) |
		F(MTRR) | F(PGE) | F(MCA) | F(CMOV) |
		F(PAT) | F(PSE36) | 0 /* PSN */ | F(CLFLUSH) |
		0 /* Reserved, DS, ACPI */ | F(MMX) |
		F(FXSR) | F(XMM) | F(XMM2) | F(SELFSNOOP) |
		0 /* HTT, TM, Reserved, PBE */;
	/* cpuid 0x80000001.edx */
	const u32 kvm_supported_word1_x86_features =
		F(FPU) | F(VME) | F(DE) | F(PSE) |
		F(TSC) | F(MSR) | F(PAE) | F(MCE) |
		F(CX8) | F(APIC) | 0 /* Reserved */ | F(SYSCALL) |
		F(MTRR) | F(PGE) | F(MCA) | F(CMOV) |
		F(PAT) | F(PSE36) | 0 /* Reserved */ |
		f_nx | 0 /* Reserved */ | F(MMXEXT) | F(MMX) |
		F(FXSR) | F(FXSR_OPT) | f_gbpages | f_rdtscp |
		0 /* Reserved */ | f_lm | F(3DNOWEXT) | F(3DNOW);
	/* cpuid 1.ecx */
	const u32 kvm_supported_word4_x86_features =
		/* NOTE: MONITOR (and MWAIT) are emulated as NOP,
		 * but *not* advertised to guests via CPUID ! */
		F(XMM3) | F(PCLMULQDQ) | 0 /* DTES64, MONITOR */ |
		0 /* DS-CPL, VMX, SMX, EST */ |
		0 /* TM2 */ | F(SSSE3) | 0 /* CNXT-ID */ | 0 /* Reserved */ |
		F(FMA) | F(CX16) | 0 /* xTPR Update, PDCM */ |
		F(PCID) | 0 /* Reserved, DCA */ | F(XMM4_1) |
		F(XMM4_2) | F(X2APIC) | F(MOVBE) | F(POPCNT) |
		0 /* Reserved*/ | F(AES) | F(XSAVE) | 0 /* OSXSAVE */ | F(AVX) |
		F(F16C) | F(RDRAND);
	/* cpuid 0x80000001.ecx */
	const u32 kvm_supported_word6_x86_features =
		F(LAHF_LM) | F(CMP_LEGACY) | 0 /*SVM*/ | 0 /* ExtApicSpace */ |
		F(CR8_LEGACY) | F(ABM) | F(SSE4A) | F(MISALIGNSSE) |
		F(3DNOWPREFETCH) | F(OSVW) | 0 /* IBS */ | F(XOP) |
		0 /* SKINIT, WDT, LWP */ | F(FMA4) | F(TBM);

	/* cpuid 0xC0000001.edx */
	const u32 kvm_supported_word5_x86_features =
		F(XSTORE) | F(XSTORE_EN) | F(XCRYPT) | F(XCRYPT_EN) |
		F(ACE2) | F(ACE2_EN) | F(PHE) | F(PHE_EN) |
		F(PMM) | F(PMM_EN);

	/* cpuid 7.0.ebx */
	const u32 kvm_supported_word9_x86_features =
		F(FSGSBASE) | F(BMI1) | F(HLE) | F(AVX2) | F(SMEP) |
		F(BMI2) | F(ERMS) | f_invpcid | F(RTM) | f_mpx | F(RDSEED) |
		F(ADX) | F(SMAP) | F(AVX512F) | F(AVX512PF) | F(AVX512ER) |
		F(AVX512CD);

	/* cpuid 0xD.1.eax */
	const u32 kvm_supported_word10_x86_features =
		F(XSAVEOPT) | F(XSAVEC) | F(XGETBV1) | f_xsaves;

	/* cpuid 0xD.1.eax */
	const u32 kvm_supported_word10_x86_features =
		F(XSAVEOPT) | F(XSAVEC) | F(XGETBV1);

	/* all calls to cpuid_count() should be made on the same cpu */
	get_cpu();

	r = -E2BIG;

	if (*nent >= maxnent)
		goto out;

	do_cpuid_1_ent(entry, function, index);
	++*nent;

	switch (function) {
	case 0:
		entry->eax = min(entry->eax, (u32)0xd);
		break;
	case 1:
		entry->edx &= kvm_supported_word0_x86_features;
		cpuid_mask(&entry->edx, 0);
		entry->ecx &= kvm_supported_word4_x86_features;
		cpuid_mask(&entry->ecx, 4);
		/* we support x2apic emulation even if host does not support
		 * it since we emulate x2apic in software */
		entry->ecx |= F(X2APIC);
		break;
	/* function 2 entries are STATEFUL. That is, repeated cpuid commands
	 * may return different values. This forces us to get_cpu() before
	 * issuing the first command, and also to emulate this annoying behavior
	 * in kvm_emulate_cpuid() using KVM_CPUID_FLAG_STATE_READ_NEXT */
	case 2: {
		int t, times = entry->eax & 0xff;

		entry->flags |= KVM_CPUID_FLAG_STATEFUL_FUNC;
		entry->flags |= KVM_CPUID_FLAG_STATE_READ_NEXT;
		for (t = 1; t < times; ++t) {
			if (*nent >= maxnent)
				goto out;

			do_cpuid_1_ent(&entry[t], function, 0);
			entry[t].flags |= KVM_CPUID_FLAG_STATEFUL_FUNC;
			++*nent;
		}
		break;
	}
	/* function 4 has additional index. */
	case 4: {
		int i, cache_type;

		entry->flags |= KVM_CPUID_FLAG_SIGNIFCANT_INDEX;
		/* read more entries until cache_type is zero */
		for (i = 1; ; ++i) {
			if (*nent >= maxnent)
				goto out;

			cache_type = entry[i - 1].eax & 0x1f;
			if (!cache_type)
				break;
			do_cpuid_1_ent(&entry[i], function, i);
			entry[i].flags |=
			       KVM_CPUID_FLAG_SIGNIFCANT_INDEX;
			++*nent;
		}
		break;
	}
	case 7: {
		entry->flags |= KVM_CPUID_FLAG_SIGNIFCANT_INDEX;
		/* Mask ebx against host capability word 9 */
		if (index == 0) {
			entry->ebx &= kvm_supported_word9_x86_features;
			cpuid_mask(&entry->ebx, 9);
			// TSC_ADJUST is emulated
			entry->ebx |= F(TSC_ADJUST);
		} else
			entry->ebx = 0;
		entry->eax = 0;
		entry->ecx = 0;
		entry->edx = 0;
		break;
	}
	case 9:
		break;
	case 0xa: { /* Architectural Performance Monitoring */
		struct x86_pmu_capability cap;
		union cpuid10_eax eax;
		union cpuid10_edx edx;

		perf_get_x86_pmu_capability(&cap);

		/*
		 * Only support guest architectural pmu on a host
		 * with architectural pmu.
		 */
		if (!cap.version)
			memset(&cap, 0, sizeof(cap));

		eax.split.version_id = min(cap.version, 2);
		eax.split.num_counters = cap.num_counters_gp;
		eax.split.bit_width = cap.bit_width_gp;
		eax.split.mask_length = cap.events_mask_len;

		edx.split.num_counters_fixed = cap.num_counters_fixed;
		edx.split.bit_width_fixed = cap.bit_width_fixed;
		edx.split.reserved = 0;

		entry->eax = eax.full;
		entry->ebx = cap.events_mask;
		entry->ecx = 0;
		entry->edx = edx.full;
		break;
	}
	/* function 0xb has additional index. */
	case 0xb: {
		int i, level_type;

		entry->flags |= KVM_CPUID_FLAG_SIGNIFCANT_INDEX;
		/* read more entries until level_type is zero */
		for (i = 1; ; ++i) {
			if (*nent >= maxnent)
				goto out;

			level_type = entry[i - 1].ecx & 0xff00;
			if (!level_type)
				break;
			do_cpuid_1_ent(&entry[i], function, i);
			entry[i].flags |=
			       KVM_CPUID_FLAG_SIGNIFCANT_INDEX;
			++*nent;
		}
		break;
	}
	case 0xd: {
		int idx, i;
		u64 supported = kvm_supported_xcr0();

		entry->eax &= supported;
		entry->ebx = xstate_required_size(supported, false);
		entry->ecx = entry->ebx;
		entry->edx &= supported >> 32;
		entry->flags |= KVM_CPUID_FLAG_SIGNIFCANT_INDEX;
		if (!supported)
			break;

		for (idx = 1, i = 1; idx < 64; ++idx) {
			u64 mask = ((u64)1 << idx);
			if (*nent >= maxnent)
				goto out;

			do_cpuid_1_ent(&entry[i], function, idx);
<<<<<<< HEAD
			if (idx == 1)
				entry[i].eax &= kvm_supported_word10_x86_features;
			else if (entry[i].eax == 0 || !(supported & mask))
				continue;
=======
			if (idx == 1) {
				entry[i].eax &= kvm_supported_word10_x86_features;
				entry[i].ebx = 0;
				if (entry[i].eax & (F(XSAVES)|F(XSAVEC)))
					entry[i].ebx =
						xstate_required_size(supported,
								     true);
			} else {
				if (entry[i].eax == 0 || !(supported & mask))
					continue;
				if (WARN_ON_ONCE(entry[i].ecx & 1))
					continue;
			}
			entry[i].ecx = 0;
			entry[i].edx = 0;
>>>>>>> 07f0dc60
			entry[i].flags |=
			       KVM_CPUID_FLAG_SIGNIFCANT_INDEX;
			++*nent;
			++i;
		}
		break;
	}
	case KVM_CPUID_SIGNATURE: {
		static const char signature[12] = "KVMKVMKVM\0\0";
		const u32 *sigptr = (const u32 *)signature;
		entry->eax = KVM_CPUID_FEATURES;
		entry->ebx = sigptr[0];
		entry->ecx = sigptr[1];
		entry->edx = sigptr[2];
		break;
	}
	case KVM_CPUID_FEATURES:
		entry->eax = (1 << KVM_FEATURE_CLOCKSOURCE) |
			     (1 << KVM_FEATURE_NOP_IO_DELAY) |
			     (1 << KVM_FEATURE_CLOCKSOURCE2) |
			     (1 << KVM_FEATURE_ASYNC_PF) |
			     (1 << KVM_FEATURE_PV_EOI) |
			     (1 << KVM_FEATURE_CLOCKSOURCE_STABLE_BIT) |
			     (1 << KVM_FEATURE_PV_UNHALT);

		if (sched_info_on())
			entry->eax |= (1 << KVM_FEATURE_STEAL_TIME);

		entry->ebx = 0;
		entry->ecx = 0;
		entry->edx = 0;
		break;
	case 0x80000000:
		entry->eax = min(entry->eax, 0x8000001a);
		break;
	case 0x80000001:
		entry->edx &= kvm_supported_word1_x86_features;
		cpuid_mask(&entry->edx, 1);
		entry->ecx &= kvm_supported_word6_x86_features;
		cpuid_mask(&entry->ecx, 6);
		break;
	case 0x80000007: /* Advanced power management */
		/* invariant TSC is CPUID.80000007H:EDX[8] */
		entry->edx &= (1 << 8);
		/* mask against host */
		entry->edx &= boot_cpu_data.x86_power;
		entry->eax = entry->ebx = entry->ecx = 0;
		break;
	case 0x80000008: {
		unsigned g_phys_as = (entry->eax >> 16) & 0xff;
		unsigned virt_as = max((entry->eax >> 8) & 0xff, 48U);
		unsigned phys_as = entry->eax & 0xff;

		if (!g_phys_as)
			g_phys_as = phys_as;
		entry->eax = g_phys_as | (virt_as << 8);
		entry->ebx = entry->edx = 0;
		break;
	}
	case 0x80000019:
		entry->ecx = entry->edx = 0;
		break;
	case 0x8000001a:
		break;
	case 0x8000001d:
		break;
	/*Add support for Centaur's CPUID instruction*/
	case 0xC0000000:
		/*Just support up to 0xC0000004 now*/
		entry->eax = min(entry->eax, 0xC0000004);
		break;
	case 0xC0000001:
		entry->edx &= kvm_supported_word5_x86_features;
		cpuid_mask(&entry->edx, 5);
		break;
	case 3: /* Processor serial number */
	case 5: /* MONITOR/MWAIT */
	case 6: /* Thermal management */
	case 0xC0000002:
	case 0xC0000003:
	case 0xC0000004:
	default:
		entry->eax = entry->ebx = entry->ecx = entry->edx = 0;
		break;
	}

	kvm_x86_ops->set_supported_cpuid(function, entry);

	r = 0;

out:
	put_cpu();

	return r;
}

static int do_cpuid_ent(struct kvm_cpuid_entry2 *entry, u32 func,
			u32 idx, int *nent, int maxnent, unsigned int type)
{
	if (type == KVM_GET_EMULATED_CPUID)
		return __do_cpuid_ent_emulated(entry, func, idx, nent, maxnent);

	return __do_cpuid_ent(entry, func, idx, nent, maxnent);
}

#undef F

struct kvm_cpuid_param {
	u32 func;
	u32 idx;
	bool has_leaf_count;
	bool (*qualifier)(const struct kvm_cpuid_param *param);
};

static bool is_centaur_cpu(const struct kvm_cpuid_param *param)
{
	return boot_cpu_data.x86_vendor == X86_VENDOR_CENTAUR;
}

static bool sanity_check_entries(struct kvm_cpuid_entry2 __user *entries,
				 __u32 num_entries, unsigned int ioctl_type)
{
	int i;
	__u32 pad[3];

	if (ioctl_type != KVM_GET_EMULATED_CPUID)
		return false;

	/*
	 * We want to make sure that ->padding is being passed clean from
	 * userspace in case we want to use it for something in the future.
	 *
	 * Sadly, this wasn't enforced for KVM_GET_SUPPORTED_CPUID and so we
	 * have to give ourselves satisfied only with the emulated side. /me
	 * sheds a tear.
	 */
	for (i = 0; i < num_entries; i++) {
		if (copy_from_user(pad, entries[i].padding, sizeof(pad)))
			return true;

		if (pad[0] || pad[1] || pad[2])
			return true;
	}
	return false;
}

int kvm_dev_ioctl_get_cpuid(struct kvm_cpuid2 *cpuid,
			    struct kvm_cpuid_entry2 __user *entries,
			    unsigned int type)
{
	struct kvm_cpuid_entry2 *cpuid_entries;
	int limit, nent = 0, r = -E2BIG, i;
	u32 func;
	static const struct kvm_cpuid_param param[] = {
		{ .func = 0, .has_leaf_count = true },
		{ .func = 0x80000000, .has_leaf_count = true },
		{ .func = 0xC0000000, .qualifier = is_centaur_cpu, .has_leaf_count = true },
		{ .func = KVM_CPUID_SIGNATURE },
		{ .func = KVM_CPUID_FEATURES },
	};

	if (cpuid->nent < 1)
		goto out;
	if (cpuid->nent > KVM_MAX_CPUID_ENTRIES)
		cpuid->nent = KVM_MAX_CPUID_ENTRIES;

	if (sanity_check_entries(entries, cpuid->nent, type))
		return -EINVAL;

	r = -ENOMEM;
	cpuid_entries = vzalloc(sizeof(struct kvm_cpuid_entry2) * cpuid->nent);
	if (!cpuid_entries)
		goto out;

	r = 0;
	for (i = 0; i < ARRAY_SIZE(param); i++) {
		const struct kvm_cpuid_param *ent = &param[i];

		if (ent->qualifier && !ent->qualifier(ent))
			continue;

		r = do_cpuid_ent(&cpuid_entries[nent], ent->func, ent->idx,
				&nent, cpuid->nent, type);

		if (r)
			goto out_free;

		if (!ent->has_leaf_count)
			continue;

		limit = cpuid_entries[nent - 1].eax;
		for (func = ent->func + 1; func <= limit && nent < cpuid->nent && r == 0; ++func)
			r = do_cpuid_ent(&cpuid_entries[nent], func, ent->idx,
				     &nent, cpuid->nent, type);

		if (r)
			goto out_free;
	}

	r = -EFAULT;
	if (copy_to_user(entries, cpuid_entries,
			 nent * sizeof(struct kvm_cpuid_entry2)))
		goto out_free;
	cpuid->nent = nent;
	r = 0;

out_free:
	vfree(cpuid_entries);
out:
	return r;
}

static int move_to_next_stateful_cpuid_entry(struct kvm_vcpu *vcpu, int i)
{
	struct kvm_cpuid_entry2 *e = &vcpu->arch.cpuid_entries[i];
	int j, nent = vcpu->arch.cpuid_nent;

	e->flags &= ~KVM_CPUID_FLAG_STATE_READ_NEXT;
	/* when no next entry is found, the current entry[i] is reselected */
	for (j = i + 1; ; j = (j + 1) % nent) {
		struct kvm_cpuid_entry2 *ej = &vcpu->arch.cpuid_entries[j];
		if (ej->function == e->function) {
			ej->flags |= KVM_CPUID_FLAG_STATE_READ_NEXT;
			return j;
		}
	}
	return 0; /* silence gcc, even though control never reaches here */
}

/* find an entry with matching function, matching index (if needed), and that
 * should be read next (if it's stateful) */
static int is_matching_cpuid_entry(struct kvm_cpuid_entry2 *e,
	u32 function, u32 index)
{
	if (e->function != function)
		return 0;
	if ((e->flags & KVM_CPUID_FLAG_SIGNIFCANT_INDEX) && e->index != index)
		return 0;
	if ((e->flags & KVM_CPUID_FLAG_STATEFUL_FUNC) &&
	    !(e->flags & KVM_CPUID_FLAG_STATE_READ_NEXT))
		return 0;
	return 1;
}

struct kvm_cpuid_entry2 *kvm_find_cpuid_entry(struct kvm_vcpu *vcpu,
					      u32 function, u32 index)
{
	int i;
	struct kvm_cpuid_entry2 *best = NULL;

	for (i = 0; i < vcpu->arch.cpuid_nent; ++i) {
		struct kvm_cpuid_entry2 *e;

		e = &vcpu->arch.cpuid_entries[i];
		if (is_matching_cpuid_entry(e, function, index)) {
			if (e->flags & KVM_CPUID_FLAG_STATEFUL_FUNC)
				move_to_next_stateful_cpuid_entry(vcpu, i);
			best = e;
			break;
		}
	}
	return best;
}
EXPORT_SYMBOL_GPL(kvm_find_cpuid_entry);

int cpuid_maxphyaddr(struct kvm_vcpu *vcpu)
{
	struct kvm_cpuid_entry2 *best;

	best = kvm_find_cpuid_entry(vcpu, 0x80000000, 0);
	if (!best || best->eax < 0x80000008)
		goto not_found;
	best = kvm_find_cpuid_entry(vcpu, 0x80000008, 0);
	if (best)
		return best->eax & 0xff;
not_found:
	return 36;
}
EXPORT_SYMBOL_GPL(cpuid_maxphyaddr);

/*
 * If no match is found, check whether we exceed the vCPU's limit
 * and return the content of the highest valid _standard_ leaf instead.
 * This is to satisfy the CPUID specification.
 */
static struct kvm_cpuid_entry2* check_cpuid_limit(struct kvm_vcpu *vcpu,
                                                  u32 function, u32 index)
{
	struct kvm_cpuid_entry2 *maxlevel;

	maxlevel = kvm_find_cpuid_entry(vcpu, function & 0x80000000, 0);
	if (!maxlevel || maxlevel->eax >= function)
		return NULL;
	if (function & 0x80000000) {
		maxlevel = kvm_find_cpuid_entry(vcpu, 0, 0);
		if (!maxlevel)
			return NULL;
	}
	return kvm_find_cpuid_entry(vcpu, maxlevel->eax, index);
}

void kvm_cpuid(struct kvm_vcpu *vcpu, u32 *eax, u32 *ebx, u32 *ecx, u32 *edx)
{
	u32 function = *eax, index = *ecx;
	struct kvm_cpuid_entry2 *best;

	best = kvm_find_cpuid_entry(vcpu, function, index);

	if (!best)
		best = check_cpuid_limit(vcpu, function, index);

	/*
	 * Perfmon not yet supported for L2 guest.
	 */
	if (is_guest_mode(vcpu) && function == 0xa)
		best = NULL;

	if (best) {
		*eax = best->eax;
		*ebx = best->ebx;
		*ecx = best->ecx;
		*edx = best->edx;
	} else
		*eax = *ebx = *ecx = *edx = 0;
	trace_kvm_cpuid(function, *eax, *ebx, *ecx, *edx);
}
EXPORT_SYMBOL_GPL(kvm_cpuid);

void kvm_emulate_cpuid(struct kvm_vcpu *vcpu)
{
	u32 function, eax, ebx, ecx, edx;

	function = eax = kvm_register_read(vcpu, VCPU_REGS_RAX);
	ecx = kvm_register_read(vcpu, VCPU_REGS_RCX);
	kvm_cpuid(vcpu, &eax, &ebx, &ecx, &edx);
	kvm_register_write(vcpu, VCPU_REGS_RAX, eax);
	kvm_register_write(vcpu, VCPU_REGS_RBX, ebx);
	kvm_register_write(vcpu, VCPU_REGS_RCX, ecx);
	kvm_register_write(vcpu, VCPU_REGS_RDX, edx);
	kvm_x86_ops->skip_emulated_instruction(vcpu);
}
EXPORT_SYMBOL_GPL(kvm_emulate_cpuid);<|MERGE_RESOLUTION|>--- conflicted
+++ resolved
@@ -330,10 +330,6 @@
 	const u32 kvm_supported_word10_x86_features =
 		F(XSAVEOPT) | F(XSAVEC) | F(XGETBV1) | f_xsaves;
 
-	/* cpuid 0xD.1.eax */
-	const u32 kvm_supported_word10_x86_features =
-		F(XSAVEOPT) | F(XSAVEC) | F(XGETBV1);
-
 	/* all calls to cpuid_count() should be made on the same cpu */
 	get_cpu();
 
@@ -481,12 +477,6 @@
 				goto out;
 
 			do_cpuid_1_ent(&entry[i], function, idx);
-<<<<<<< HEAD
-			if (idx == 1)
-				entry[i].eax &= kvm_supported_word10_x86_features;
-			else if (entry[i].eax == 0 || !(supported & mask))
-				continue;
-=======
 			if (idx == 1) {
 				entry[i].eax &= kvm_supported_word10_x86_features;
 				entry[i].ebx = 0;
@@ -502,7 +492,6 @@
 			}
 			entry[i].ecx = 0;
 			entry[i].edx = 0;
->>>>>>> 07f0dc60
 			entry[i].flags |=
 			       KVM_CPUID_FLAG_SIGNIFCANT_INDEX;
 			++*nent;
