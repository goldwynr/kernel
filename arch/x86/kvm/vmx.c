--- conflicted
+++ resolved
@@ -27,10 +27,7 @@
 #include <linux/sched.h>
 #include <linux/moduleparam.h>
 #include <linux/ftrace_event.h>
-<<<<<<< HEAD
-=======
 #include <linux/slab.h>
->>>>>>> 02f8c6ae
 #include <linux/tboot.h>
 #include "kvm_cache_regs.h"
 #include "x86.h"
@@ -69,15 +66,11 @@
 static int __read_mostly emulate_invalid_guest_state = 0;
 module_param(emulate_invalid_guest_state, bool, S_IRUGO);
 
-<<<<<<< HEAD
-#define RMODE_GUEST_OWNED_EFLAGS_BITS (~(X86_EFLAGS_IOPL | X86_EFLAGS_VM))
-=======
 static int __read_mostly vmm_exclusive = 1;
 module_param(vmm_exclusive, bool, S_IRUGO);
 
 static int __read_mostly yield_on_hlt = 1;
 module_param(yield_on_hlt, bool, S_IRUGO);
->>>>>>> 02f8c6ae
 
 #define KVM_GUEST_CR0_MASK_UNRESTRICTED_GUEST				\
 	(X86_CR0_WP | X86_CR0_NE | X86_CR0_NW | X86_CR0_CD)
@@ -87,13 +80,6 @@
 	(X86_CR0_WP | X86_CR0_NE)
 #define KVM_VM_CR0_ALWAYS_ON						\
 	(KVM_VM_CR0_ALWAYS_ON_UNRESTRICTED_GUEST | X86_CR0_PG | X86_CR0_PE)
-<<<<<<< HEAD
-#define KVM_GUEST_CR4_MASK						\
-	(X86_CR4_VME | X86_CR4_PSE | X86_CR4_PAE | X86_CR4_PGE | X86_CR4_VMXE)
-#define KVM_PMODE_VM_CR4_ALWAYS_ON (X86_CR4_PAE | X86_CR4_VMXE)
-#define KVM_RMODE_VM_CR4_ALWAYS_ON (X86_CR4_VME | X86_CR4_PAE | X86_CR4_VMXE)
-
-=======
 #define KVM_CR4_GUEST_OWNED_BITS				      \
 	(X86_CR4_PVI | X86_CR4_DE | X86_CR4_PCE | X86_CR4_OSFXSR      \
 	 | X86_CR4_OSXMMEXCPT)
@@ -103,27 +89,18 @@
 
 #define RMODE_GUEST_OWNED_EFLAGS_BITS (~(X86_EFLAGS_IOPL | X86_EFLAGS_VM))
 
->>>>>>> 02f8c6ae
 /*
  * These 2 parameters are used to config the controls for Pause-Loop Exiting:
  * ple_gap:    upper bound on the amount of time between two successive
  *             executions of PAUSE in a loop. Also indicate if ple enabled.
-<<<<<<< HEAD
- *             According to test, this time is usually small than 41 cycles.
-=======
  *             According to test, this time is usually smaller than 128 cycles.
->>>>>>> 02f8c6ae
  * ple_window: upper bound on the amount of time a guest is allowed to execute
  *             in a PAUSE loop. Tests indicate that most spinlocks are held for
  *             less than 2^12 cycles
  * Time is measured based on a counter that runs at the same rate as the TSC,
  * refer SDM volume 3b section 21.6.13 & 22.1.3.
  */
-<<<<<<< HEAD
-#define KVM_VMX_DEFAULT_PLE_GAP    41
-=======
 #define KVM_VMX_DEFAULT_PLE_GAP    128
->>>>>>> 02f8c6ae
 #define KVM_VMX_DEFAULT_PLE_WINDOW 4096
 static int ple_gap = KVM_VMX_DEFAULT_PLE_GAP;
 module_param(ple_gap, int, S_IRUGO);
@@ -131,11 +108,8 @@
 static int ple_window = KVM_VMX_DEFAULT_PLE_WINDOW;
 module_param(ple_window, int, S_IRUGO);
 
-<<<<<<< HEAD
-=======
 #define NR_AUTOLOAD_MSRS 1
 
->>>>>>> 02f8c6ae
 struct vmcs {
 	u32 revision_id;
 	u32 abort;
@@ -429,21 +403,13 @@
 		SECONDARY_EXEC_UNRESTRICTED_GUEST;
 }
 
-<<<<<<< HEAD
-static inline int cpu_has_vmx_ple(void)
-=======
 static inline bool cpu_has_vmx_ple(void)
->>>>>>> 02f8c6ae
 {
 	return vmcs_config.cpu_based_2nd_exec_ctrl &
 		SECONDARY_EXEC_PAUSE_LOOP_EXITING;
 }
 
-<<<<<<< HEAD
-static inline int vm_need_virtualize_apic_accesses(struct kvm *kvm)
-=======
 static inline bool vm_need_virtualize_apic_accesses(struct kvm *kvm)
->>>>>>> 02f8c6ae
 {
 	return flexpriority_enabled && irqchip_in_kernel(kvm);
 }
@@ -753,26 +719,12 @@
 {
 	u32 eb;
 
-<<<<<<< HEAD
-	eb = (1u << PF_VECTOR) | (1u << UD_VECTOR) | (1u << MC_VECTOR)
-		| (1u << NM_VECTOR);
-	/*
-	 * Unconditionally intercept #DB so we can maintain dr6 without
-	 * reading it every exit.
-	 */
-	eb |= 1u << DB_VECTOR;
-	if (vcpu->guest_debug & KVM_GUESTDBG_ENABLE) {
-		if (vcpu->guest_debug & KVM_GUESTDBG_USE_SW_BP)
-			eb |= 1u << BP_VECTOR;
-	}
-=======
 	eb = (1u << PF_VECTOR) | (1u << UD_VECTOR) | (1u << MC_VECTOR) |
 	     (1u << NM_VECTOR) | (1u << DB_VECTOR);
 	if ((vcpu->guest_debug &
 	     (KVM_GUESTDBG_ENABLE | KVM_GUESTDBG_USE_SW_BP)) ==
 	    (KVM_GUESTDBG_ENABLE | KVM_GUESTDBG_USE_SW_BP))
 		eb |= 1u << BP_VECTOR;
->>>>>>> 02f8c6ae
 	if (to_vmx(vcpu)->rmode.vm86_active)
 		eb = ~0;
 	if (enable_ept)
@@ -961,13 +913,9 @@
 #endif
 
 #ifdef CONFIG_X86_64
-<<<<<<< HEAD
-	save_msrs(vmx->host_msrs + vmx->msr_offset_kernel_gs_base, 1);
-=======
 	rdmsrl(MSR_KERNEL_GS_BASE, vmx->msr_host_kernel_gs_base);
 	if (is_long_mode(&vmx->vcpu))
 		wrmsrl(MSR_KERNEL_GS_BASE, vmx->msr_guest_kernel_gs_base);
->>>>>>> 02f8c6ae
 #endif
 	for (i = 0; i < vmx->save_nmsrs; ++i)
 		kvm_set_shared_msr(vmx->guest_msrs[i].index,
@@ -982,17 +930,9 @@
 
 	++vmx->vcpu.stat.host_state_reload;
 	vmx->host_state.loaded = 0;
-<<<<<<< HEAD
-	if (vmx->host_state.fs_reload_needed)
-		loadsegment(fs, vmx->host_state.fs_sel);
-#ifdef CONFIG_X86_64
-	if (is_long_mode(&vmx->vcpu))
-		save_msrs(vmx->guest_msrs + vmx->msr_offset_kernel_gs_base, 1);
-=======
 #ifdef CONFIG_X86_64
 	if (is_long_mode(&vmx->vcpu))
 		rdmsrl(MSR_KERNEL_GS_BASE, vmx->msr_guest_kernel_gs_base);
->>>>>>> 02f8c6ae
 #endif
 	if (vmx->host_state.gs_ldt_reload_needed) {
 		kvm_load_ldt(vmx->host_state.ldt_sel);
@@ -1006,19 +946,8 @@
 		loadsegment(fs, vmx->host_state.fs_sel);
 	reload_tss();
 #ifdef CONFIG_X86_64
-<<<<<<< HEAD
-	save_msrs(vmx->guest_msrs, vmx->msr_offset_kernel_gs_base);
-	save_msrs(vmx->guest_msrs + vmx->msr_offset_kernel_gs_base + 1,
-		  vmx->save_nmsrs - vmx->msr_offset_kernel_gs_base - 1);
-#else
-	save_msrs(vmx->guest_msrs, vmx->save_nmsrs);
-#endif
-	load_msrs(vmx->host_msrs, vmx->save_nmsrs);
-	reload_host_efer(vmx);
-=======
 	wrmsrl(MSR_KERNEL_GS_BASE, vmx->msr_host_kernel_gs_base);
 #endif
->>>>>>> 02f8c6ae
 	if (current_thread_info()->status & TS_USEDFPU)
 		clts();
 	load_gdt(&__get_cpu_var(host_gdt));
@@ -1113,15 +1042,6 @@
 {
 	unsigned long rflags, save_rflags;
 
-<<<<<<< HEAD
-	rflags = vmcs_readl(GUEST_RFLAGS);
-	if (to_vmx(vcpu)->rmode.vm86_active) {
-		rflags &= RMODE_GUEST_OWNED_EFLAGS_BITS;
-		save_rflags = to_vmx(vcpu)->rmode.save_rflags;
-		rflags |= save_rflags & ~RMODE_GUEST_OWNED_EFLAGS_BITS;
-	}
-	return rflags;
-=======
 	if (!test_bit(VCPU_EXREG_RFLAGS, (ulong *)&vcpu->arch.regs_avail)) {
 		__set_bit(VCPU_EXREG_RFLAGS, (ulong *)&vcpu->arch.regs_avail);
 		rflags = vmcs_readl(GUEST_RFLAGS);
@@ -1133,17 +1053,13 @@
 		to_vmx(vcpu)->rflags = rflags;
 	}
 	return to_vmx(vcpu)->rflags;
->>>>>>> 02f8c6ae
 }
 
 static void vmx_set_rflags(struct kvm_vcpu *vcpu, unsigned long rflags)
 {
-<<<<<<< HEAD
-=======
 	__set_bit(VCPU_EXREG_RFLAGS, (ulong *)&vcpu->arch.regs_avail);
 	__clear_bit(VCPU_EXREG_CPL, (ulong *)&vcpu->arch.regs_avail);
 	to_vmx(vcpu)->rflags = rflags;
->>>>>>> 02f8c6ae
 	if (to_vmx(vcpu)->rmode.vm86_active) {
 		to_vmx(vcpu)->rmode.save_rflags = rflags;
 		rflags |= X86_EFLAGS_IOPL | X86_EFLAGS_VM;
@@ -1516,21 +1432,6 @@
 
 	rdmsrl(MSR_IA32_FEATURE_CONTROL, msr);
 	if (msr & FEATURE_CONTROL_LOCKED) {
-<<<<<<< HEAD
-		if (!(msr & FEATURE_CONTROL_VMXON_ENABLED_INSIDE_SMX)
-			&& tboot_enabled())
-			return 1;
-		if (!(msr & FEATURE_CONTROL_VMXON_ENABLED_OUTSIDE_SMX)
-			&& !tboot_enabled()) {
-			printk(KERN_WARNING "kvm: disable TXT in the BIOS or "
-				" activate TXT before enabling KVM\n");
-			return 1;
-		}
-	}
-
-	return 0;
-	/* locked but not enabled */
-=======
 		/* launched w/ TXT and VMX disabled */
 		if (!(msr & FEATURE_CONTROL_VMXON_ENABLED_INSIDE_SMX)
 			&& tboot_enabled())
@@ -1550,7 +1451,6 @@
 	}
 
 	return 0;
->>>>>>> 02f8c6ae
 }
 
 static void kvm_cpu_vmxon(u64 addr)
@@ -1565,12 +1465,9 @@
 	int cpu = raw_smp_processor_id();
 	u64 phys_addr = __pa(per_cpu(vmxarea, cpu));
 	u64 old, test_bits;
-<<<<<<< HEAD
-=======
 
 	if (read_cr4() & X86_CR4_VMXE)
 		return -EBUSY;
->>>>>>> 02f8c6ae
 
 	INIT_LIST_HEAD(&per_cpu(vcpus_on_cpu, cpu));
 	rdmsrl(MSR_IA32_FEATURE_CONTROL, old);
@@ -1585,13 +1482,6 @@
 		wrmsrl(MSR_IA32_FEATURE_CONTROL, old | test_bits);
 	}
 	write_cr4(read_cr4() | X86_CR4_VMXE); /* FIXME: not cpu hotplug safe */
-<<<<<<< HEAD
-	asm volatile (ASM_VMX_VMXON_RAX
-		      : : "a"(&phys_addr), "m"(phys_addr)
-		      : "memory", "cc");
-
-	store_gdt(&__get_cpu_var(host_gdt));
-=======
 
 	if (vmm_exclusive) {
 		kvm_cpu_vmxon(phys_addr);
@@ -1601,7 +1491,6 @@
 	store_gdt(&__get_cpu_var(host_gdt));
 
 	return 0;
->>>>>>> 02f8c6ae
 }
 
 static void vmclear_local_vcpus(void)
@@ -1710,12 +1599,8 @@
 			SECONDARY_EXEC_ENABLE_VPID |
 			SECONDARY_EXEC_ENABLE_EPT |
 			SECONDARY_EXEC_UNRESTRICTED_GUEST |
-<<<<<<< HEAD
-			SECONDARY_EXEC_PAUSE_LOOP_EXITING;
-=======
 			SECONDARY_EXEC_PAUSE_LOOP_EXITING |
 			SECONDARY_EXEC_RDTSCP;
->>>>>>> 02f8c6ae
 		if (adjust_vmx_controls(min2, opt2,
 					MSR_IA32_VMX_PROCBASED_CTLS2,
 					&_cpu_based_2nd_exec_control) < 0)
@@ -1944,13 +1829,8 @@
 		struct kvm_memslots *slots;
 		gfn_t base_gfn;
 
-<<<<<<< HEAD
-		slots = rcu_dereference(kvm->memslots);
-		base_gfn = kvm->memslots->memslots[0].base_gfn +
-=======
 		slots = kvm_memslots(kvm);
 		base_gfn = slots->memslots[0].base_gfn +
->>>>>>> 02f8c6ae
 				 kvm->memslots->memslots[0].npages - 3;
 		return base_gfn << PAGE_SHIFT;
 	}
@@ -2122,14 +2002,6 @@
 	if (enable_ept && is_paging(vcpu))
 		vcpu->arch.cr3 = vmcs_readl(GUEST_CR3);
 	__set_bit(VCPU_EXREG_CR3, (ulong *)&vcpu->arch.regs_avail);
-}
-
-static void vmx_decache_cr0_guest_bits(struct kvm_vcpu *vcpu)
-{
-	ulong cr0_guest_owned_bits = vcpu->arch.cr0_guest_owned_bits;
-
-	vcpu->arch.cr0 &= ~cr0_guest_owned_bits;
-	vcpu->arch.cr0 |= vmcs_readl(GUEST_CR0) & cr0_guest_owned_bits;
 }
 
 static void vmx_decache_cr4_guest_bits(struct kvm_vcpu *vcpu)
@@ -2234,10 +2106,7 @@
 	vmcs_writel(CR0_READ_SHADOW, cr0);
 	vmcs_writel(GUEST_CR0, hw_cr0);
 	vcpu->arch.cr0 = cr0;
-<<<<<<< HEAD
-=======
 	__clear_bit(VCPU_EXREG_CPL, (ulong *)&vcpu->arch.regs_avail);
->>>>>>> 02f8c6ae
 }
 
 static u64 construct_eptp(unsigned long root_hpa)
@@ -2348,11 +2217,7 @@
 
 static int __vmx_get_cpl(struct kvm_vcpu *vcpu)
 {
-<<<<<<< HEAD
-	if (!kvm_read_cr0_bits(vcpu, X86_CR0_PE)) /* if real mode */
-=======
 	if (!is_protmode(vcpu))
->>>>>>> 02f8c6ae
 		return 0;
 
 	if (!is_long_mode(vcpu)
@@ -2622,11 +2487,7 @@
 static bool guest_state_valid(struct kvm_vcpu *vcpu)
 {
 	/* real mode guest state checks */
-<<<<<<< HEAD
-	if (!kvm_read_cr0_bits(vcpu, X86_CR0_PE)) {
-=======
 	if (!is_protmode(vcpu)) {
->>>>>>> 02f8c6ae
 		if (!rmode_segment_valid(vcpu, VCPU_SREG_CS))
 			return false;
 		if (!rmode_segment_valid(vcpu, VCPU_SREG_SS))
@@ -3002,20 +2863,10 @@
 	vmcs_write32(VM_ENTRY_CONTROLS, vmcs_config.vmentry_ctrl);
 
 	vmcs_writel(CR0_GUEST_HOST_MASK, ~0UL);
-<<<<<<< HEAD
-	vmcs_writel(CR4_GUEST_HOST_MASK, KVM_GUEST_CR4_MASK);
-	vmx->vcpu.arch.cr4_guest_owned_bits = ~KVM_GUEST_CR4_MASK;
-
-	tsc_base = vmx->vcpu.kvm->arch.vm_init_tsc;
-	rdtscll(tsc_this);
-	if (tsc_this < vmx->vcpu.kvm->arch.vm_init_tsc)
-		tsc_base = tsc_this;
-=======
 	vmx->vcpu.arch.cr4_guest_owned_bits = KVM_CR4_GUEST_OWNED_BITS;
 	if (enable_ept)
 		vmx->vcpu.arch.cr4_guest_owned_bits |= X86_CR4_PGE;
 	vmcs_writel(CR4_GUEST_HOST_MASK, ~vmx->vcpu.arch.cr4_guest_owned_bits);
->>>>>>> 02f8c6ae
 
 	kvm_write_tsc(&vmx->vcpu, 0);
 
@@ -3026,17 +2877,9 @@
 {
 	struct vcpu_vmx *vmx = to_vmx(vcpu);
 	u64 msr;
-	int ret, idx;
+	int ret;
 
 	vcpu->arch.regs_avail = ~((1 << VCPU_REGS_RIP) | (1 << VCPU_REGS_RSP));
-<<<<<<< HEAD
-	idx = srcu_read_lock(&vcpu->kvm->srcu);
-	if (!init_rmode(vmx->vcpu.kvm)) {
-		ret = -ENOMEM;
-		goto out;
-	}
-=======
->>>>>>> 02f8c6ae
 
 	vmx->rmode.vm86_active = 0;
 
@@ -3144,10 +2987,6 @@
 	vmx->emulation_required = 0;
 
 out:
-<<<<<<< HEAD
-	srcu_read_unlock(&vcpu->kvm->srcu, idx);
-=======
->>>>>>> 02f8c6ae
 	return ret;
 }
 
@@ -3274,34 +3113,6 @@
 	}
 }
 
-static bool vmx_get_nmi_mask(struct kvm_vcpu *vcpu)
-{
-	if (!cpu_has_virtual_nmis())
-		return to_vmx(vcpu)->soft_vnmi_blocked;
-	else
-		return !!(vmcs_read32(GUEST_INTERRUPTIBILITY_INFO) &
-			  GUEST_INTR_STATE_NMI);
-}
-
-static void vmx_set_nmi_mask(struct kvm_vcpu *vcpu, bool masked)
-{
-	struct vcpu_vmx *vmx = to_vmx(vcpu);
-
-	if (!cpu_has_virtual_nmis()) {
-		if (vmx->soft_vnmi_blocked != masked) {
-			vmx->soft_vnmi_blocked = masked;
-			vmx->vnmi_blocked_time = 0;
-		}
-	} else {
-		if (masked)
-			vmcs_set_bits(GUEST_INTERRUPTIBILITY_INFO,
-				      GUEST_INTR_STATE_NMI);
-		else
-			vmcs_clear_bits(GUEST_INTERRUPTIBILITY_INFO,
-					GUEST_INTR_STATE_NMI);
-	}
-}
-
 static int vmx_interrupt_allowed(struct kvm_vcpu *vcpu)
 {
 	return (vmcs_readl(GUEST_RFLAGS) & X86_EFLAGS_IF) &&
@@ -3337,11 +3148,7 @@
 	 * Cause the #SS fault with 0 error code in VM86 mode.
 	 */
 	if (((vec == GP_VECTOR) || (vec == SS_VECTOR)) && err_code == 0)
-<<<<<<< HEAD
-		if (emulate_instruction(vcpu, NULL, 0) == EMULATE_DONE)
-=======
 		if (emulate_instruction(vcpu, 0) == EMULATE_DONE)
->>>>>>> 02f8c6ae
 			return 1;
 	/*
 	 * Forward all other exceptions that are valid in real mode.
@@ -3438,11 +3245,7 @@
 	}
 
 	if (is_invalid_opcode(intr_info)) {
-<<<<<<< HEAD
-		er = emulate_instruction(vcpu, kvm_run, EMULTYPE_TRAP_UD);
-=======
 		er = emulate_instruction(vcpu, EMULTYPE_TRAP_UD);
->>>>>>> 02f8c6ae
 		if (er != EMULATE_DONE)
 			kvm_queue_exception(vcpu, UD_VECTOR);
 		return 1;
@@ -3530,16 +3333,7 @@
 	string = (exit_qualification & 16) != 0;
 	in = (exit_qualification & 8) != 0;
 
-<<<<<<< HEAD
-	if (string) {
-		if (emulate_instruction(vcpu,
-					kvm_run, 0) == EMULATE_DO_MMIO)
-			return 0;
-		return 1;
-	}
-=======
 	++vcpu->stat.io_exits;
->>>>>>> 02f8c6ae
 
 	if (string || in)
 		return emulate_instruction(vcpu, 0) == EMULATE_DONE;
@@ -3592,15 +3386,8 @@
 		case 8: {
 				u8 cr8_prev = kvm_get_cr8(vcpu);
 				u8 cr8 = kvm_register_read(vcpu, reg);
-<<<<<<< HEAD
-				if (kvm_set_cr8(vcpu, cr8))
-					kvm_inject_gp(vcpu, 0);
-				else
-					skip_emulated_instruction(vcpu);
-=======
 				err = kvm_set_cr8(vcpu, cr8);
 				kvm_complete_insn_gp(vcpu, err);
->>>>>>> 02f8c6ae
 				if (irqchip_in_kernel(vcpu->kvm))
 					return 1;
 				if (cr8_prev <= cr8)
@@ -3612,10 +3399,7 @@
 		break;
 	case 2: /* clts */
 		vmx_set_cr0(vcpu, kvm_read_cr0_bits(vcpu, ~X86_CR0_TS));
-<<<<<<< HEAD
-=======
 		trace_kvm_cr_write(0, kvm_read_cr0(vcpu));
->>>>>>> 02f8c6ae
 		skip_emulated_instruction(vcpu);
 		vmx_fpu_activate(vcpu);
 		return 1;
@@ -3688,61 +3472,11 @@
 	dr = exit_qualification & DEBUG_REG_ACCESS_NUM;
 	reg = DEBUG_REG_ACCESS_REG(exit_qualification);
 	if (exit_qualification & TYPE_MOV_FROM_DR) {
-<<<<<<< HEAD
-		switch (dr) {
-		case 0 ... 3:
-			val = vcpu->arch.db[dr];
-			break;
-		case 6:
-			val = vcpu->arch.dr6;
-			break;
-		case 7:
-			val = vcpu->arch.dr7;
-			break;
-		default:
-			val = 0;
-		}
-		kvm_register_write(vcpu, reg, val);
-	} else {
-		val = vcpu->arch.regs[reg];
-		switch (dr) {
-		case 0 ... 3:
-			vcpu->arch.db[dr] = val;
-			if (!(vcpu->guest_debug & KVM_GUESTDBG_USE_HW_BP))
-				vcpu->arch.eff_db[dr] = val;
-			break;
-		case 4 ... 5:
-			if (kvm_read_cr4_bits(vcpu, X86_CR4_DE))
-				kvm_queue_exception(vcpu, UD_VECTOR);
-			break;
-		case 6:
-			if (val & 0xffffffff00000000ULL) {
-				kvm_queue_exception(vcpu, GP_VECTOR);
-				break;
-			}
-			vcpu->arch.dr6 = (val & DR6_VOLATILE) | DR6_FIXED_1;
-			break;
-		case 7:
-			if (val & 0xffffffff00000000ULL) {
-				kvm_queue_exception(vcpu, GP_VECTOR);
-				break;
-			}
-			vcpu->arch.dr7 = (val & DR7_VOLATILE) | DR7_FIXED_1;
-			if (!(vcpu->guest_debug & KVM_GUESTDBG_USE_HW_BP)) {
-				vmcs_writel(GUEST_DR7, vcpu->arch.dr7);
-				vcpu->arch.switch_db_regs =
-					(val & DR7_BP_EN_MASK);
-			}
-			break;
-		}
-	}
-=======
 		unsigned long val;
 		if (!kvm_get_dr(vcpu, dr, &val))
 			kvm_register_write(vcpu, reg, val);
 	} else
 		kvm_set_dr(vcpu, dr, vcpu->arch.regs[reg]);
->>>>>>> 02f8c6ae
 	skip_emulated_instruction(vcpu);
 	return 1;
 }
@@ -3867,33 +3601,10 @@
 	return 1;
 }
 
-<<<<<<< HEAD
-static int handle_xsetbv(struct kvm_vcpu *vcpu, struct kvm_run *kvm_run)
+static int handle_xsetbv(struct kvm_vcpu *vcpu)
 {
 	u64 new_bv = kvm_read_edx_eax(vcpu);
 	u32 index = kvm_register_read(vcpu, VCPU_REGS_RCX);
-
-	if (kvm_set_xcr(vcpu, index, new_bv) == 0)
-		skip_emulated_instruction(vcpu);
-	return 1;
-}
-
-static int handle_apic_access(struct kvm_vcpu *vcpu, struct kvm_run *kvm_run)
-{
-	unsigned long exit_qualification;
-	enum emulation_result er;
-	unsigned long offset;
-
-	exit_qualification = vmcs_readl(EXIT_QUALIFICATION);
-	offset = exit_qualification & 0xffful;
-
-	er = emulate_instruction(vcpu, kvm_run, 0);
-=======
-static int handle_xsetbv(struct kvm_vcpu *vcpu)
-{
-	u64 new_bv = kvm_read_edx_eax(vcpu);
-	u32 index = kvm_register_read(vcpu, VCPU_REGS_RCX);
->>>>>>> 02f8c6ae
 
 	if (kvm_set_xcr(vcpu, index, new_bv) == 0)
 		skip_emulated_instruction(vcpu);
@@ -3999,11 +3710,7 @@
 
 	gpa = vmcs_read64(GUEST_PHYSICAL_ADDRESS);
 	trace_kvm_page_fault(gpa, exit_qualification);
-<<<<<<< HEAD
-	return kvm_mmu_page_fault(vcpu, gpa & PAGE_MASK, 0, NULL, 0);
-=======
 	return kvm_mmu_page_fault(vcpu, gpa, exit_qualification & 0x3, NULL, 0);
->>>>>>> 02f8c6ae
 }
 
 static u64 ept_rsvd_mask(u64 spte, int level)
@@ -4115,13 +3822,9 @@
 	intr_window_requested = cpu_exec_ctrl & CPU_BASED_VIRTUAL_INTR_PENDING;
 
 	while (!guest_state_valid(vcpu)) {
-<<<<<<< HEAD
-		err = emulate_instruction(vcpu, kvm_run, 0);
-=======
 		if (intr_window_requested
 		    && (kvm_get_rflags(&vmx->vcpu) & X86_EFLAGS_IF))
 			return handle_interrupt_window(&vmx->vcpu);
->>>>>>> 02f8c6ae
 
 		err = emulate_instruction(vcpu, 0);
 
@@ -4159,18 +3862,6 @@
 static int handle_invalid_op(struct kvm_vcpu *vcpu)
 {
 	kvm_queue_exception(vcpu, UD_VECTOR);
-	return 1;
-}
-
-/*
- * Indicate a busy-waiting vcpu in spinlock. We do not enable the PAUSE
- * exiting, so only get here on cpu with PAUSE-Loop-Exiting.
- */
-static int handle_pause(struct kvm_vcpu *vcpu, struct kvm_run *kvm_run)
-{
-	skip_emulated_instruction(vcpu);
-	kvm_vcpu_on_spin(vcpu);
-
 	return 1;
 }
 
@@ -4213,11 +3904,8 @@
 	[EXIT_REASON_EPT_VIOLATION]	      = handle_ept_violation,
 	[EXIT_REASON_EPT_MISCONFIG]           = handle_ept_misconfig,
 	[EXIT_REASON_PAUSE_INSTRUCTION]       = handle_pause,
-<<<<<<< HEAD
-=======
 	[EXIT_REASON_MWAIT_INSTRUCTION]	      = handle_invalid_op,
 	[EXIT_REASON_MONITOR_INSTRUCTION]     = handle_invalid_op,
->>>>>>> 02f8c6ae
 };
 
 static const int kvm_vmx_max_exit_handlers =
@@ -4479,12 +4167,6 @@
 	if (vcpu->guest_debug & KVM_GUESTDBG_SINGLESTEP)
 		vmx_set_interrupt_shadow(vcpu, 0);
 
-<<<<<<< HEAD
-	if (vcpu->arch.switch_db_regs)
-		set_debugreg(vcpu->arch.dr6, 6);
-
-=======
->>>>>>> 02f8c6ae
 	asm(
 		/* Store host registers */
 		"push %%"R"dx; push %%"R"bp;"
@@ -4839,16 +4521,6 @@
 	return X86EMUL_CONTINUE;
 }
 
-/*
- * Empty call-back. Needs to be implemented when VMX enables the SET_TSC_KHZ
- * ioctl. In this case the call-back should update internal vmx state to make
- * the changes effective.
- */
-static void vmx_set_tsc_khz(struct kvm_vcpu *vcpu, u32 user_tsc_khz)
-{
-	/* Nothing to do here */
-}
-
 static struct kvm_x86_ops vmx_x86_ops = {
 	.cpu_has_kvm_support = cpu_has_kvm_support,
 	.disabled_by_bios = vmx_disabled_by_bios,
@@ -4876,10 +4548,7 @@
 	.get_cpl = vmx_get_cpl,
 	.get_cs_db_l_bits = vmx_get_cs_db_l_bits,
 	.decache_cr0_guest_bits = vmx_decache_cr0_guest_bits,
-<<<<<<< HEAD
-=======
 	.decache_cr3 = vmx_decache_cr3,
->>>>>>> 02f8c6ae
 	.decache_cr4_guest_bits = vmx_decache_cr4_guest_bits,
 	.set_cr0 = vmx_set_cr0,
 	.set_cr3 = vmx_set_cr3,
@@ -4922,11 +4591,6 @@
 
 	.get_exit_info = vmx_get_exit_info,
 	.exit_reasons_str = vmx_exit_reasons_str,
-<<<<<<< HEAD
-	.gb_page_enable = vmx_gb_page_enable,
-
-	.set_tsc_khz = vmx_set_tsc_khz,
-=======
 
 	.get_lpage_level = vmx_get_lpage_level,
 
@@ -4946,7 +4610,6 @@
 	.set_tdp_cr3 = vmx_set_cr3,
 
 	.check_intercept = vmx_check_intercept,
->>>>>>> 02f8c6ae
 };
 
 static int __init vmx_init(void)
