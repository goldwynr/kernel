--- conflicted
+++ resolved
@@ -2526,7 +2526,6 @@
 	int ret = 0;
 	u32 msr_index = msr_info->index;
 	u64 data = msr_info->data;
-	u64 old_msr_data;
 
 	switch (msr_index) {
 	case MSR_EFER:
@@ -2592,11 +2591,7 @@
 	default:
 		msr = find_msr_entry(vmx, msr_index);
 		if (msr) {
-<<<<<<< HEAD
-			old_msr_data = msr->data;
-=======
 			u64 old_msr_data = msr->data;
->>>>>>> 0bbf78fb
 			msr->data = data;
 			if (msr - vmx->guest_msrs < vmx->save_nmsrs) {
 				preempt_disable();
