/*
 * Copyright 2008 Vitaly Mayatskikh <vmayatsk@redhat.com>
 * Copyright 2002 Andi Kleen, SuSE Labs.
 * Subject to the GNU Public License v2.
 *
 * Functions to copy from and to user space.
 */

#include <linux/linkage.h>
#include <asm/dwarf2.h>

#define FIX_ALIGNMENT 1

#include <asm/current.h>
#include <asm/asm-offsets.h>
#include <asm/thread_info.h>
#include <asm/cpufeature.h>
#include <asm/alternative-asm.h>
<<<<<<< HEAD
 
/*
 * By placing feature2 after feature1 in altinstructions section, we logically
 * implement:
 * If CPU has feature2, jmp to alt2 is used
 * else if CPU has feature1, jmp to alt1 is used
 * else jmp to orig is used.
 */
	.macro ALTERNATIVE_JUMP feature1,feature2,orig,alt1,alt2

=======

/*
 * By placing feature2 after feature1 in altinstructions section, we logically
 * implement:
 * If CPU has feature2, jmp to alt2 is used
 * else if CPU has feature1, jmp to alt1 is used
 * else jmp to orig is used.
 */
	.macro ALTERNATIVE_JUMP feature1,feature2,orig,alt1,alt2
>>>>>>> 02f8c6ae
0:
	.byte 0xe9	/* 32bit jump */
	.long \orig-1f	/* by default jump to orig */
1:
	.section .altinstr_replacement,"ax"
2:	.byte 0xe9			/* near jump with 32bit immediate */
	.long \alt1-1b /* offset */   /* or alternatively to alt1 */
3:	.byte 0xe9			/* near jump with 32bit immediate */
	.long \alt2-1b /* offset */   /* or alternatively to alt2 */
	.previous

	.section .altinstructions,"a"
	altinstruction_entry 0b,2b,\feature1,5,5
	altinstruction_entry 0b,3b,\feature2,5,5
	.previous
	.endm

	.macro ALIGN_DESTINATION
#ifdef FIX_ALIGNMENT
	/* check for bad alignment of destination */
	movl %edi,%ecx
	andl $7,%ecx
	jz 102f				/* already aligned */
	subl $8,%ecx
	negl %ecx
	subl %ecx,%edx
100:	movb (%rsi),%al
101:	movb %al,(%rdi)
	incq %rsi
	incq %rdi
	decl %ecx
	jnz 100b
102:
	.section .fixup,"ax"
103:	addl %ecx,%edx			/* ecx is zerorest also */
	jmp copy_user_handle_tail
	.previous

	.section __ex_table,"a"
	.align 8
	.quad 100b,103b
	.quad 101b,103b
	.previous
#endif
	.endm

/* Standard copy_to_user with segment limit checking */
ENTRY(_copy_to_user)
	CFI_STARTPROC
	GET_THREAD_INFO(%rax)
	movq %rdi,%rcx
	addq %rdx,%rcx
	jc bad_to_user
	cmpq TI_addr_limit(%rax),%rcx
	ja bad_to_user
	ALTERNATIVE_JUMP X86_FEATURE_REP_GOOD,X86_FEATURE_ERMS,	\
		copy_user_generic_unrolled,copy_user_generic_string,	\
		copy_user_enhanced_fast_string
	CFI_ENDPROC
ENDPROC(_copy_to_user)

/* Standard copy_from_user with segment limit checking */
ENTRY(_copy_from_user)
	CFI_STARTPROC
	GET_THREAD_INFO(%rax)
	movq %rsi,%rcx
	addq %rdx,%rcx
	jc bad_from_user
	cmpq TI_addr_limit(%rax),%rcx
	ja bad_from_user
	ALTERNATIVE_JUMP X86_FEATURE_REP_GOOD,X86_FEATURE_ERMS,	\
		copy_user_generic_unrolled,copy_user_generic_string,	\
		copy_user_enhanced_fast_string
<<<<<<< HEAD
	CFI_ENDPROC
ENDPROC(copy_from_user)

ENTRY(__copy_from_user_inatomic)
	CFI_STARTPROC
	ALTERNATIVE_JUMP X86_FEATURE_REP_GOOD,X86_FEATURE_ERMS,	\
		copy_user_generic_unrolled,copy_user_generic_string,	\
		copy_user_enhanced_fast_string
=======
>>>>>>> 02f8c6ae
	CFI_ENDPROC
ENDPROC(_copy_from_user)

	.section .fixup,"ax"
	/* must zero dest */
ENTRY(bad_from_user)
bad_from_user:
	CFI_STARTPROC
	movl %edx,%ecx
	xorl %eax,%eax
	rep
	stosb
bad_to_user:
	movl %edx,%eax
	ret
	CFI_ENDPROC
ENDPROC(bad_from_user)
	.previous

/*
 * copy_user_generic_unrolled - memory copy with exception handling.
 * This version is for CPUs like P4 that don't have efficient micro
 * code for rep movsq
 *
 * Input:
 * rdi destination
 * rsi source
 * rdx count
 *
 * Output:
 * eax uncopied bytes or 0 if successful.
 */
ENTRY(copy_user_generic_unrolled)
	CFI_STARTPROC
	cmpl $8,%edx
	jb 20f		/* less then 8 bytes, go to byte copy loop */
	ALIGN_DESTINATION
	movl %edx,%ecx
	andl $63,%edx
	shrl $6,%ecx
	jz 17f
1:	movq (%rsi),%r8
2:	movq 1*8(%rsi),%r9
3:	movq 2*8(%rsi),%r10
4:	movq 3*8(%rsi),%r11
5:	movq %r8,(%rdi)
6:	movq %r9,1*8(%rdi)
7:	movq %r10,2*8(%rdi)
8:	movq %r11,3*8(%rdi)
9:	movq 4*8(%rsi),%r8
10:	movq 5*8(%rsi),%r9
11:	movq 6*8(%rsi),%r10
12:	movq 7*8(%rsi),%r11
13:	movq %r8,4*8(%rdi)
14:	movq %r9,5*8(%rdi)
15:	movq %r10,6*8(%rdi)
16:	movq %r11,7*8(%rdi)
	leaq 64(%rsi),%rsi
	leaq 64(%rdi),%rdi
	decl %ecx
	jnz 1b
17:	movl %edx,%ecx
	andl $7,%edx
	shrl $3,%ecx
	jz 20f
18:	movq (%rsi),%r8
19:	movq %r8,(%rdi)
	leaq 8(%rsi),%rsi
	leaq 8(%rdi),%rdi
	decl %ecx
	jnz 18b
20:	andl %edx,%edx
	jz 23f
	movl %edx,%ecx
21:	movb (%rsi),%al
22:	movb %al,(%rdi)
	incq %rsi
	incq %rdi
	decl %ecx
	jnz 21b
23:	xor %eax,%eax
	ret

	.section .fixup,"ax"
30:	shll $6,%ecx
	addl %ecx,%edx
	jmp 60f
40:	lea (%rdx,%rcx,8),%rdx
	jmp 60f
50:	movl %ecx,%edx
60:	jmp copy_user_handle_tail /* ecx is zerorest also */
	.previous

	.section __ex_table,"a"
	.align 8
	.quad 1b,30b
	.quad 2b,30b
	.quad 3b,30b
	.quad 4b,30b
	.quad 5b,30b
	.quad 6b,30b
	.quad 7b,30b
	.quad 8b,30b
	.quad 9b,30b
	.quad 10b,30b
	.quad 11b,30b
	.quad 12b,30b
	.quad 13b,30b
	.quad 14b,30b
	.quad 15b,30b
	.quad 16b,30b
	.quad 18b,40b
	.quad 19b,40b
	.quad 21b,50b
	.quad 22b,50b
	.previous
	CFI_ENDPROC
ENDPROC(copy_user_generic_unrolled)

/* Some CPUs run faster using the string copy instructions.
 * This is also a lot simpler. Use them when possible.
 *
 * Only 4GB of copy is supported. This shouldn't be a problem
 * because the kernel normally only writes from/to page sized chunks
 * even if user space passed a longer buffer.
 * And more would be dangerous because both Intel and AMD have
 * errata with rep movsq > 4GB. If someone feels the need to fix
 * this please consider this.
 *
 * Input:
 * rdi destination
 * rsi source
 * rdx count
 *
 * Output:
 * eax uncopied bytes or 0 if successful.
 */
ENTRY(copy_user_generic_string)
	CFI_STARTPROC
	andl %edx,%edx
	jz 4f
	cmpl $8,%edx
	jb 2f		/* less than 8 bytes, go to byte copy loop */
	ALIGN_DESTINATION
	movl %edx,%ecx
	shrl $3,%ecx
	andl $7,%edx
1:	rep
	movsq
2:	movl %edx,%ecx
3:	rep
	movsb
4:	xorl %eax,%eax
	ret

	.section .fixup,"ax"
11:	lea (%rdx,%rcx,8),%rcx
12:	movl %ecx,%edx		/* ecx is zerorest also */
	jmp copy_user_handle_tail
	.previous

	.section __ex_table,"a"
	.align 8
	.quad 1b,11b
	.quad 3b,12b
	.previous
	CFI_ENDPROC
ENDPROC(copy_user_generic_string)

/*
 * Some CPUs are adding enhanced REP MOVSB/STOSB instructions.
 * It's recommended to use enhanced REP MOVSB/STOSB if it's enabled.
 *
 * Input:
 * rdi destination
 * rsi source
 * rdx count
 *
 * Output:
 * eax uncopied bytes or 0 if successful.
 */
ENTRY(copy_user_enhanced_fast_string)
	CFI_STARTPROC
	andl %edx,%edx
	jz 2f
	movl %edx,%ecx
1:	rep
	movsb
2:	xorl %eax,%eax
	ret

	.section .fixup,"ax"
12:	movl %ecx,%edx		/* ecx is zerorest also */
	jmp copy_user_handle_tail
	.previous

	.section __ex_table,"a"
	.align 8
	.quad 1b,12b
	.previous
	CFI_ENDPROC
ENDPROC(copy_user_enhanced_fast_string)<|MERGE_RESOLUTION|>--- conflicted
+++ resolved
@@ -16,8 +16,7 @@
 #include <asm/thread_info.h>
 #include <asm/cpufeature.h>
 #include <asm/alternative-asm.h>
-<<<<<<< HEAD
- 
+
 /*
  * By placing feature2 after feature1 in altinstructions section, we logically
  * implement:
@@ -26,18 +25,6 @@
  * else jmp to orig is used.
  */
 	.macro ALTERNATIVE_JUMP feature1,feature2,orig,alt1,alt2
-
-=======
-
-/*
- * By placing feature2 after feature1 in altinstructions section, we logically
- * implement:
- * If CPU has feature2, jmp to alt2 is used
- * else if CPU has feature1, jmp to alt1 is used
- * else jmp to orig is used.
- */
-	.macro ALTERNATIVE_JUMP feature1,feature2,orig,alt1,alt2
->>>>>>> 02f8c6ae
 0:
 	.byte 0xe9	/* 32bit jump */
 	.long \orig-1f	/* by default jump to orig */
@@ -111,17 +98,6 @@
 	ALTERNATIVE_JUMP X86_FEATURE_REP_GOOD,X86_FEATURE_ERMS,	\
 		copy_user_generic_unrolled,copy_user_generic_string,	\
 		copy_user_enhanced_fast_string
-<<<<<<< HEAD
-	CFI_ENDPROC
-ENDPROC(copy_from_user)
-
-ENTRY(__copy_from_user_inatomic)
-	CFI_STARTPROC
-	ALTERNATIVE_JUMP X86_FEATURE_REP_GOOD,X86_FEATURE_ERMS,	\
-		copy_user_generic_unrolled,copy_user_generic_string,	\
-		copy_user_enhanced_fast_string
-=======
->>>>>>> 02f8c6ae
 	CFI_ENDPROC
 ENDPROC(_copy_from_user)
 
