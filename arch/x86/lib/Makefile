--- conflicted
+++ resolved
@@ -15,20 +15,12 @@
 clean-files := inat-tables.c
 
 obj-$(CONFIG_SMP) += msr-smp.o cache-smp.o
-<<<<<<< HEAD
-obj-$(CONFIG_XEN) += cache-smp.o
-=======
->>>>>>> 02f8c6ae
 
 lib-y := delay.o
 lib-y += thunk_$(BITS).o
 lib-y += usercopy_$(BITS).o getuser.o putuser.o
 lib-y += memcpy_$(BITS).o
-<<<<<<< HEAD
-lib-$(CONFIG_KPROBES) += insn.o inat.o
-=======
 lib-$(CONFIG_INSTRUCTION_DECODER) += insn.o inat.o
->>>>>>> 02f8c6ae
 
 obj-y += msr.o msr-reg.o msr-reg-export.o
 
@@ -50,11 +42,5 @@
         lib-y += memmove_64.o memset_64.o
         lib-y += copy_user_64.o rwlock_64.o copy_user_nocache_64.o
 	lib-$(CONFIG_RWSEM_XCHGADD_ALGORITHM) += rwsem_64.o
-<<<<<<< HEAD
-endif
-
-lib-$(CONFIG_XEN_SCRUB_PAGES) += scrub.o
-=======
 	lib-y += cmpxchg16b_emu.o
-endif
->>>>>>> 02f8c6ae
+endif