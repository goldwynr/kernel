/*
 *	Low-Level PCI Support for PC -- Routing of Interrupts
 *
 *	(c) 1999--2000 Martin Mares <mj@ucw.cz>
 */

#include <linux/types.h>
#include <linux/kernel.h>
#include <linux/pci.h>
#include <linux/init.h>
#include <linux/interrupt.h>
#include <linux/dmi.h>
#include <linux/io.h>
#include <linux/smp.h>
#include <asm/io_apic.h>
#include <linux/irq.h>
#include <linux/acpi.h>
#include <asm/pci_x86.h>

#define PIRQ_SIGNATURE	(('$' << 0) + ('P' << 8) + ('I' << 16) + ('R' << 24))
#define PIRQ_VERSION 0x0100

static int broken_hp_bios_irq9;
static int acer_tm360_irqrouting;

static struct irq_routing_table *pirq_table;

static int pirq_enable_irq(struct pci_dev *dev);

/*
 * Never use: 0, 1, 2 (timer, keyboard, and cascade)
 * Avoid using: 13, 14 and 15 (FP error and IDE).
 * Penalize: 3, 4, 6, 7, 12 (known ISA uses: serial, floppy, parallel and mouse)
 */
unsigned int pcibios_irq_mask = 0xfff8;

static int pirq_penalty[16] = {
	1000000, 1000000, 1000000, 1000, 1000, 0, 1000, 1000,
	0, 0, 0, 0, 1000, 100000, 100000, 100000
};

struct irq_router {
	char *name;
	u16 vendor, device;
	int (*get)(struct pci_dev *router, struct pci_dev *dev, int pirq);
	int (*set)(struct pci_dev *router, struct pci_dev *dev, int pirq,
		int new);
};

struct irq_router_handler {
	u16 vendor;
	int (*probe)(struct irq_router *r, struct pci_dev *router, u16 device);
};

int (*pcibios_enable_irq)(struct pci_dev *dev) = pirq_enable_irq;
void (*pcibios_disable_irq)(struct pci_dev *dev) = NULL;

/*
 *  Check passed address for the PCI IRQ Routing Table signature
 *  and perform checksum verification.
 */

static inline struct irq_routing_table *pirq_check_routing_table(u8 *addr)
{
	struct irq_routing_table *rt;
	int i;
	u8 sum;

	rt = (struct irq_routing_table *) addr;
	if (rt->signature != PIRQ_SIGNATURE ||
	    rt->version != PIRQ_VERSION ||
	    rt->size % 16 ||
	    rt->size < sizeof(struct irq_routing_table))
		return NULL;
	sum = 0;
	for (i = 0; i < rt->size; i++)
		sum += addr[i];
	if (!sum) {
		DBG(KERN_DEBUG "PCI: Interrupt Routing Table found at 0x%p\n",
			rt);
		return rt;
	}
	return NULL;
}



/*
 *  Search 0xf0000 -- 0xfffff for the PCI IRQ Routing Table.
 */

static struct irq_routing_table * __init pirq_find_routing_table(void)
{
	u8 *addr;
	struct irq_routing_table *rt;

#ifdef CONFIG_XEN
	if (!is_initial_xendomain())
		return NULL;
#endif
	if (pirq_table_addr) {
		rt = pirq_check_routing_table((u8 *) isa_bus_to_virt(pirq_table_addr));
		if (rt)
			return rt;
		printk(KERN_WARNING "PCI: PIRQ table NOT found at pirqaddr\n");
	}
	for (addr = (u8 *) isa_bus_to_virt(0xf0000);
	     addr < (u8 *) isa_bus_to_virt(0x100000); addr += 16) {
		rt = pirq_check_routing_table(addr);
		if (rt)
			return rt;
	}
	return NULL;
}

/*
 *  If we have a IRQ routing table, use it to search for peer host
 *  bridges.  It's a gross hack, but since there are no other known
 *  ways how to get a list of buses, we have to go this way.
 */

static void __init pirq_peer_trick(void)
{
	struct irq_routing_table *rt = pirq_table;
	u8 busmap[256];
	int i;
	struct irq_info *e;

	memset(busmap, 0, sizeof(busmap));
	for (i = 0; i < (rt->size - sizeof(struct irq_routing_table)) / sizeof(struct irq_info); i++) {
		e = &rt->slots[i];
#ifdef DEBUG
		{
			int j;
			DBG(KERN_DEBUG "%02x:%02x slot=%02x", e->bus, e->devfn/8, e->slot);
			for (j = 0; j < 4; j++)
				DBG(" %d:%02x/%04x", j, e->irq[j].link, e->irq[j].bitmap);
			DBG("\n");
		}
#endif
		busmap[e->bus] = 1;
	}
	for (i = 1; i < 256; i++) {
		int node;
		if (!busmap[i] || pci_find_bus(0, i))
			continue;
		node = get_mp_bus_to_node(i);
		if (pci_scan_bus_on_node(i, &pci_root_ops, node))
			printk(KERN_INFO "PCI: Discovered primary peer "
			       "bus %02x [IRQ]\n", i);
	}
	pcibios_last_bus = -1;
}

/*
 *  Code for querying and setting of IRQ routes on various interrupt routers.
 */

void eisa_set_level_irq(unsigned int irq)
{
	unsigned char mask = 1 << (irq & 7);
	unsigned int port = 0x4d0 + (irq >> 3);
	unsigned char val;
	static u16 eisa_irq_mask;

	if (irq >= 16 || (1 << irq) & eisa_irq_mask)
		return;

	eisa_irq_mask |= (1 << irq);
	printk(KERN_DEBUG "PCI: setting IRQ %u as level-triggered\n", irq);
	val = inb(port);
	if (!(val & mask)) {
		DBG(KERN_DEBUG " -> edge");
		outb(val | mask, port);
	}
}

/*
 * Common IRQ routing practice: nibbles in config space,
 * offset by some magic constant.
 */
static unsigned int read_config_nybble(struct pci_dev *router, unsigned offset, unsigned nr)
{
	u8 x;
	unsigned reg = offset + (nr >> 1);

	pci_read_config_byte(router, reg, &x);
	return (nr & 1) ? (x >> 4) : (x & 0xf);
}

static void write_config_nybble(struct pci_dev *router, unsigned offset,
	unsigned nr, unsigned int val)
{
	u8 x;
	unsigned reg = offset + (nr >> 1);

	pci_read_config_byte(router, reg, &x);
	x = (nr & 1) ? ((x & 0x0f) | (val << 4)) : ((x & 0xf0) | val);
	pci_write_config_byte(router, reg, x);
}

/*
 * ALI pirq entries are damn ugly, and completely undocumented.
 * This has been figured out from pirq tables, and it's not a pretty
 * picture.
 */
static int pirq_ali_get(struct pci_dev *router, struct pci_dev *dev, int pirq)
{
	static const unsigned char irqmap[16] = { 0, 9, 3, 10, 4, 5, 7, 6, 1, 11, 0, 12, 0, 14, 0, 15 };

	WARN_ON_ONCE(pirq > 16);
	return irqmap[read_config_nybble(router, 0x48, pirq-1)];
}

static int pirq_ali_set(struct pci_dev *router, struct pci_dev *dev, int pirq, int irq)
{
	static const unsigned char irqmap[16] = { 0, 8, 0, 2, 4, 5, 7, 6, 0, 1, 3, 9, 11, 0, 13, 15 };
	unsigned int val = irqmap[irq];

	WARN_ON_ONCE(pirq > 16);
	if (val) {
		write_config_nybble(router, 0x48, pirq-1, val);
		return 1;
	}
	return 0;
}

/*
 * The Intel PIIX4 pirq rules are fairly simple: "pirq" is
 * just a pointer to the config space.
 */
static int pirq_piix_get(struct pci_dev *router, struct pci_dev *dev, int pirq)
{
	u8 x;

	pci_read_config_byte(router, pirq, &x);
	return (x < 16) ? x : 0;
}

static int pirq_piix_set(struct pci_dev *router, struct pci_dev *dev, int pirq, int irq)
{
	pci_write_config_byte(router, pirq, irq);
	return 1;
}

/*
 * The VIA pirq rules are nibble-based, like ALI,
 * but without the ugly irq number munging.
 * However, PIRQD is in the upper instead of lower 4 bits.
 */
static int pirq_via_get(struct pci_dev *router, struct pci_dev *dev, int pirq)
{
	return read_config_nybble(router, 0x55, pirq == 4 ? 5 : pirq);
}

static int pirq_via_set(struct pci_dev *router, struct pci_dev *dev, int pirq, int irq)
{
	write_config_nybble(router, 0x55, pirq == 4 ? 5 : pirq, irq);
	return 1;
}

/*
 * The VIA pirq rules are nibble-based, like ALI,
 * but without the ugly irq number munging.
 * However, for 82C586, nibble map is different .
 */
static int pirq_via586_get(struct pci_dev *router, struct pci_dev *dev, int pirq)
{
	static const unsigned int pirqmap[5] = { 3, 2, 5, 1, 1 };

	WARN_ON_ONCE(pirq > 5);
	return read_config_nybble(router, 0x55, pirqmap[pirq-1]);
}

static int pirq_via586_set(struct pci_dev *router, struct pci_dev *dev, int pirq, int irq)
{
	static const unsigned int pirqmap[5] = { 3, 2, 5, 1, 1 };

	WARN_ON_ONCE(pirq > 5);
	write_config_nybble(router, 0x55, pirqmap[pirq-1], irq);
	return 1;
}

/*
 * ITE 8330G pirq rules are nibble-based
 * FIXME: pirqmap may be { 1, 0, 3, 2 },
 * 	  2+3 are both mapped to irq 9 on my system
 */
static int pirq_ite_get(struct pci_dev *router, struct pci_dev *dev, int pirq)
{
	static const unsigned char pirqmap[4] = { 1, 0, 2, 3 };

	WARN_ON_ONCE(pirq > 4);
	return read_config_nybble(router, 0x43, pirqmap[pirq-1]);
}

static int pirq_ite_set(struct pci_dev *router, struct pci_dev *dev, int pirq, int irq)
{
	static const unsigned char pirqmap[4] = { 1, 0, 2, 3 };

	WARN_ON_ONCE(pirq > 4);
	write_config_nybble(router, 0x43, pirqmap[pirq-1], irq);
	return 1;
}

/*
 * OPTI: high four bits are nibble pointer..
 * I wonder what the low bits do?
 */
static int pirq_opti_get(struct pci_dev *router, struct pci_dev *dev, int pirq)
{
	return read_config_nybble(router, 0xb8, pirq >> 4);
}

static int pirq_opti_set(struct pci_dev *router, struct pci_dev *dev, int pirq, int irq)
{
	write_config_nybble(router, 0xb8, pirq >> 4, irq);
	return 1;
}

/*
 * Cyrix: nibble offset 0x5C
 * 0x5C bits 7:4 is INTB bits 3:0 is INTA
 * 0x5D bits 7:4 is INTD bits 3:0 is INTC
 */
static int pirq_cyrix_get(struct pci_dev *router, struct pci_dev *dev, int pirq)
{
	return read_config_nybble(router, 0x5C, (pirq-1)^1);
}

static int pirq_cyrix_set(struct pci_dev *router, struct pci_dev *dev, int pirq, int irq)
{
	write_config_nybble(router, 0x5C, (pirq-1)^1, irq);
	return 1;
}

/*
 *	PIRQ routing for SiS 85C503 router used in several SiS chipsets.
 *	We have to deal with the following issues here:
 *	- vendors have different ideas about the meaning of link values
 *	- some onboard devices (integrated in the chipset) have special
 *	  links and are thus routed differently (i.e. not via PCI INTA-INTD)
 *	- different revision of the router have a different layout for
 *	  the routing registers, particularly for the onchip devices
 *
 *	For all routing registers the common thing is we have one byte
 *	per routeable link which is defined as:
 *		 bit 7      IRQ mapping enabled (0) or disabled (1)
 *		 bits [6:4] reserved (sometimes used for onchip devices)
 *		 bits [3:0] IRQ to map to
 *		     allowed: 3-7, 9-12, 14-15
 *		     reserved: 0, 1, 2, 8, 13
 *
 *	The config-space registers located at 0x41/0x42/0x43/0x44 are
 *	always used to route the normal PCI INT A/B/C/D respectively.
 *	Apparently there are systems implementing PCI routing table using
 *	link values 0x01-0x04 and others using 0x41-0x44 for PCI INTA..D.
 *	We try our best to handle both link mappings.
 *
 *	Currently (2003-05-21) it appears most SiS chipsets follow the
 *	definition of routing registers from the SiS-5595 southbridge.
 *	According to the SiS 5595 datasheets the revision id's of the
 *	router (ISA-bridge) should be 0x01 or 0xb0.
 *
 *	Furthermore we've also seen lspci dumps with revision 0x00 and 0xb1.
 *	Looks like these are used in a number of SiS 5xx/6xx/7xx chipsets.
 *	They seem to work with the current routing code. However there is
 *	some concern because of the two USB-OHCI HCs (original SiS 5595
 *	had only one). YMMV.
 *
 *	Onchip routing for router rev-id 0x01/0xb0 and probably 0x00/0xb1:
 *
 *	0x61:	IDEIRQ:
 *		bits [6:5] must be written 01
 *		bit 4 channel-select primary (0), secondary (1)
 *
 *	0x62:	USBIRQ:
 *		bit 6 OHCI function disabled (0), enabled (1)
 *
 *	0x6a:	ACPI/SCI IRQ: bits 4-6 reserved
 *
 *	0x7e:	Data Acq. Module IRQ - bits 4-6 reserved
 *
 *	We support USBIRQ (in addition to INTA-INTD) and keep the
 *	IDE, ACPI and DAQ routing untouched as set by the BIOS.
 *
 *	Currently the only reported exception is the new SiS 65x chipset
 *	which includes the SiS 69x southbridge. Here we have the 85C503
 *	router revision 0x04 and there are changes in the register layout
 *	mostly related to the different USB HCs with USB 2.0 support.
 *
 *	Onchip routing for router rev-id 0x04 (try-and-error observation)
 *
 *	0x60/0x61/0x62/0x63:	1xEHCI and 3xOHCI (companion) USB-HCs
 *				bit 6-4 are probably unused, not like 5595
 */

#define PIRQ_SIS_IRQ_MASK	0x0f
#define PIRQ_SIS_IRQ_DISABLE	0x80
#define PIRQ_SIS_USB_ENABLE	0x40

static int pirq_sis_get(struct pci_dev *router, struct pci_dev *dev, int pirq)
{
	u8 x;
	int reg;

	reg = pirq;
	if (reg >= 0x01 && reg <= 0x04)
		reg += 0x40;
	pci_read_config_byte(router, reg, &x);
	return (x & PIRQ_SIS_IRQ_DISABLE) ? 0 : (x & PIRQ_SIS_IRQ_MASK);
}

static int pirq_sis_set(struct pci_dev *router, struct pci_dev *dev, int pirq, int irq)
{
	u8 x;
	int reg;

	reg = pirq;
	if (reg >= 0x01 && reg <= 0x04)
		reg += 0x40;
	pci_read_config_byte(router, reg, &x);
	x &= ~(PIRQ_SIS_IRQ_MASK | PIRQ_SIS_IRQ_DISABLE);
	x |= irq ? irq: PIRQ_SIS_IRQ_DISABLE;
	pci_write_config_byte(router, reg, x);
	return 1;
}


/*
 * VLSI: nibble offset 0x74 - educated guess due to routing table and
 *       config space of VLSI 82C534 PCI-bridge/router (1004:0102)
 *       Tested on HP OmniBook 800 covering PIRQ 1, 2, 4, 8 for onboard
 *       devices, PIRQ 3 for non-pci(!) soundchip and (untested) PIRQ 6
 *       for the busbridge to the docking station.
 */

static int pirq_vlsi_get(struct pci_dev *router, struct pci_dev *dev, int pirq)
{
	WARN_ON_ONCE(pirq >= 9);
	if (pirq > 8) {
		dev_info(&dev->dev, "VLSI router PIRQ escape (%d)\n", pirq);
		return 0;
	}
	return read_config_nybble(router, 0x74, pirq-1);
}

static int pirq_vlsi_set(struct pci_dev *router, struct pci_dev *dev, int pirq, int irq)
{
	WARN_ON_ONCE(pirq >= 9);
	if (pirq > 8) {
		dev_info(&dev->dev, "VLSI router PIRQ escape (%d)\n", pirq);
		return 0;
	}
	write_config_nybble(router, 0x74, pirq-1, irq);
	return 1;
}

/*
 * ServerWorks: PCI interrupts mapped to system IRQ lines through Index
 * and Redirect I/O registers (0x0c00 and 0x0c01).  The Index register
 * format is (PCIIRQ## | 0x10), e.g.: PCIIRQ10=0x1a.  The Redirect
 * register is a straight binary coding of desired PIC IRQ (low nibble).
 *
 * The 'link' value in the PIRQ table is already in the correct format
 * for the Index register.  There are some special index values:
 * 0x00 for ACPI (SCI), 0x01 for USB, 0x02 for IDE0, 0x04 for IDE1,
 * and 0x03 for SMBus.
 */
static int pirq_serverworks_get(struct pci_dev *router, struct pci_dev *dev, int pirq)
{
	outb(pirq, 0xc00);
	return inb(0xc01) & 0xf;
}

static int pirq_serverworks_set(struct pci_dev *router, struct pci_dev *dev,
	int pirq, int irq)
{
	outb(pirq, 0xc00);
	outb(irq, 0xc01);
	return 1;
}

/* Support for AMD756 PCI IRQ Routing
 * Jhon H. Caicedo <jhcaiced@osso.org.co>
 * Jun/21/2001 0.2.0 Release, fixed to use "nybble" functions... (jhcaiced)
 * Jun/19/2001 Alpha Release 0.1.0 (jhcaiced)
 * The AMD756 pirq rules are nibble-based
 * offset 0x56 0-3 PIRQA  4-7  PIRQB
 * offset 0x57 0-3 PIRQC  4-7  PIRQD
 */
static int pirq_amd756_get(struct pci_dev *router, struct pci_dev *dev, int pirq)
{
	u8 irq;
	irq = 0;
	if (pirq <= 4)
		irq = read_config_nybble(router, 0x56, pirq - 1);
	dev_info(&dev->dev,
		 "AMD756: dev [%04x:%04x], router PIRQ %d get IRQ %d\n",
		 dev->vendor, dev->device, pirq, irq);
	return irq;
}

static int pirq_amd756_set(struct pci_dev *router, struct pci_dev *dev, int pirq, int irq)
{
	dev_info(&dev->dev,
		 "AMD756: dev [%04x:%04x], router PIRQ %d set IRQ %d\n",
		 dev->vendor, dev->device, pirq, irq);
	if (pirq <= 4)
		write_config_nybble(router, 0x56, pirq - 1, irq);
	return 1;
}

/*
 * PicoPower PT86C523
 */
static int pirq_pico_get(struct pci_dev *router, struct pci_dev *dev, int pirq)
{
	outb(0x10 + ((pirq - 1) >> 1), 0x24);
	return ((pirq - 1) & 1) ? (inb(0x26) >> 4) : (inb(0x26) & 0xf);
}

static int pirq_pico_set(struct pci_dev *router, struct pci_dev *dev, int pirq,
			int irq)
{
	unsigned int x;
	outb(0x10 + ((pirq - 1) >> 1), 0x24);
	x = inb(0x26);
	x = ((pirq - 1) & 1) ? ((x & 0x0f) | (irq << 4)) : ((x & 0xf0) | (irq));
	outb(x, 0x26);
	return 1;
}

#ifdef CONFIG_PCI_BIOS

static int pirq_bios_set(struct pci_dev *router, struct pci_dev *dev, int pirq, int irq)
{
	struct pci_dev *bridge;
	int pin = pci_get_interrupt_pin(dev, &bridge);
	return pcibios_set_irq_routing(bridge, pin - 1, irq);
}

#endif

static __init int intel_router_probe(struct irq_router *r, struct pci_dev *router, u16 device)
{
	static struct pci_device_id __initdata pirq_440gx[] = {
		{ PCI_DEVICE(PCI_VENDOR_ID_INTEL, PCI_DEVICE_ID_INTEL_82443GX_0) },
		{ PCI_DEVICE(PCI_VENDOR_ID_INTEL, PCI_DEVICE_ID_INTEL_82443GX_2) },
		{ },
	};

	/* 440GX has a proprietary PIRQ router -- don't use it */
	if (pci_dev_present(pirq_440gx))
		return 0;

	switch (device) {
	case PCI_DEVICE_ID_INTEL_82371FB_0:
	case PCI_DEVICE_ID_INTEL_82371SB_0:
	case PCI_DEVICE_ID_INTEL_82371AB_0:
	case PCI_DEVICE_ID_INTEL_82371MX:
	case PCI_DEVICE_ID_INTEL_82443MX_0:
	case PCI_DEVICE_ID_INTEL_82801AA_0:
	case PCI_DEVICE_ID_INTEL_82801AB_0:
	case PCI_DEVICE_ID_INTEL_82801BA_0:
	case PCI_DEVICE_ID_INTEL_82801BA_10:
	case PCI_DEVICE_ID_INTEL_82801CA_0:
	case PCI_DEVICE_ID_INTEL_82801CA_12:
	case PCI_DEVICE_ID_INTEL_82801DB_0:
	case PCI_DEVICE_ID_INTEL_82801E_0:
	case PCI_DEVICE_ID_INTEL_82801EB_0:
	case PCI_DEVICE_ID_INTEL_ESB_1:
	case PCI_DEVICE_ID_INTEL_ICH6_0:
	case PCI_DEVICE_ID_INTEL_ICH6_1:
	case PCI_DEVICE_ID_INTEL_ICH7_0:
	case PCI_DEVICE_ID_INTEL_ICH7_1:
	case PCI_DEVICE_ID_INTEL_ICH7_30:
	case PCI_DEVICE_ID_INTEL_ICH7_31:
	case PCI_DEVICE_ID_INTEL_TGP_LPC:
	case PCI_DEVICE_ID_INTEL_ESB2_0:
	case PCI_DEVICE_ID_INTEL_ICH8_0:
	case PCI_DEVICE_ID_INTEL_ICH8_1:
	case PCI_DEVICE_ID_INTEL_ICH8_2:
	case PCI_DEVICE_ID_INTEL_ICH8_3:
	case PCI_DEVICE_ID_INTEL_ICH8_4:
	case PCI_DEVICE_ID_INTEL_ICH9_0:
	case PCI_DEVICE_ID_INTEL_ICH9_1:
	case PCI_DEVICE_ID_INTEL_ICH9_2:
	case PCI_DEVICE_ID_INTEL_ICH9_3:
	case PCI_DEVICE_ID_INTEL_ICH9_4:
	case PCI_DEVICE_ID_INTEL_ICH9_5:
	case PCI_DEVICE_ID_INTEL_EP80579_0:
	case PCI_DEVICE_ID_INTEL_ICH10_0:
	case PCI_DEVICE_ID_INTEL_ICH10_1:
	case PCI_DEVICE_ID_INTEL_ICH10_2:
	case PCI_DEVICE_ID_INTEL_ICH10_3:
<<<<<<< HEAD
	case PCI_DEVICE_ID_INTEL_PATSBURG_LPC_1:
	case PCI_DEVICE_ID_INTEL_PATSBURG_LPC_2:
=======
	case PCI_DEVICE_ID_INTEL_PATSBURG_LPC_0:
	case PCI_DEVICE_ID_INTEL_PATSBURG_LPC_1:
>>>>>>> 02f8c6ae
		r->name = "PIIX/ICH";
		r->get = pirq_piix_get;
		r->set = pirq_piix_set;
		return 1;
	}

<<<<<<< HEAD
	if ((device >= PCI_DEVICE_ID_INTEL_PCH_LPC_MIN &&
		device <= PCI_DEVICE_ID_INTEL_PCH_LPC_MAX)
	|| 	(device >=PCI_DEVICE_ID_INTEL_PANTHERPOINT_LPC_MIN &&
		device <= PCI_DEVICE_ID_INTEL_PANTHERPOINT_LPC_MAX)) {
=======
	if ((device >= PCI_DEVICE_ID_INTEL_5_3400_SERIES_LPC_MIN && 
	     device <= PCI_DEVICE_ID_INTEL_5_3400_SERIES_LPC_MAX) 
	||  (device >= PCI_DEVICE_ID_INTEL_COUGARPOINT_LPC_MIN && 
	     device <= PCI_DEVICE_ID_INTEL_COUGARPOINT_LPC_MAX)
	||  (device >= PCI_DEVICE_ID_INTEL_DH89XXCC_LPC_MIN &&
	     device <= PCI_DEVICE_ID_INTEL_DH89XXCC_LPC_MAX)
	||  (device >= PCI_DEVICE_ID_INTEL_PANTHERPOINT_LPC_MIN &&
	     device <= PCI_DEVICE_ID_INTEL_PANTHERPOINT_LPC_MAX)) {
>>>>>>> 02f8c6ae
		r->name = "PIIX/ICH";
		r->get = pirq_piix_get;
		r->set = pirq_piix_set;
		return 1;
	}

	if ((device >= PCI_DEVICE_ID_INTEL_CPT_LPC_MIN) && 
		(device <= PCI_DEVICE_ID_INTEL_CPT_LPC_MAX)) {
		r->name = "PIIX/ICH";
		r->get = pirq_piix_get;
		r->set = pirq_piix_set;
		return 1;
	}
	return 0;
}

static __init int via_router_probe(struct irq_router *r,
				struct pci_dev *router, u16 device)
{
	/* FIXME: We should move some of the quirk fixup stuff here */

	/*
	 * workarounds for some buggy BIOSes
	 */
	if (device == PCI_DEVICE_ID_VIA_82C586_0) {
		switch (router->device) {
		case PCI_DEVICE_ID_VIA_82C686:
			/*
			 * Asus k7m bios wrongly reports 82C686A
			 * as 586-compatible
			 */
			device = PCI_DEVICE_ID_VIA_82C686;
			break;
		case PCI_DEVICE_ID_VIA_8235:
			/**
			 * Asus a7v-x bios wrongly reports 8235
			 * as 586-compatible
			 */
			device = PCI_DEVICE_ID_VIA_8235;
			break;
		case PCI_DEVICE_ID_VIA_8237:
			/**
			 * Asus a7v600 bios wrongly reports 8237
			 * as 586-compatible
			 */
			device = PCI_DEVICE_ID_VIA_8237;
			break;
		}
	}

	switch (device) {
	case PCI_DEVICE_ID_VIA_82C586_0:
		r->name = "VIA";
		r->get = pirq_via586_get;
		r->set = pirq_via586_set;
		return 1;
	case PCI_DEVICE_ID_VIA_82C596:
	case PCI_DEVICE_ID_VIA_82C686:
	case PCI_DEVICE_ID_VIA_8231:
	case PCI_DEVICE_ID_VIA_8233A:
	case PCI_DEVICE_ID_VIA_8235:
	case PCI_DEVICE_ID_VIA_8237:
		/* FIXME: add new ones for 8233/5 */
		r->name = "VIA";
		r->get = pirq_via_get;
		r->set = pirq_via_set;
		return 1;
	}
	return 0;
}

static __init int vlsi_router_probe(struct irq_router *r, struct pci_dev *router, u16 device)
{
	switch (device) {
	case PCI_DEVICE_ID_VLSI_82C534:
		r->name = "VLSI 82C534";
		r->get = pirq_vlsi_get;
		r->set = pirq_vlsi_set;
		return 1;
	}
	return 0;
}


static __init int serverworks_router_probe(struct irq_router *r,
		struct pci_dev *router, u16 device)
{
	switch (device) {
	case PCI_DEVICE_ID_SERVERWORKS_OSB4:
	case PCI_DEVICE_ID_SERVERWORKS_CSB5:
		r->name = "ServerWorks";
		r->get = pirq_serverworks_get;
		r->set = pirq_serverworks_set;
		return 1;
	}
	return 0;
}

static __init int sis_router_probe(struct irq_router *r, struct pci_dev *router, u16 device)
{
	if (device != PCI_DEVICE_ID_SI_503)
		return 0;

	r->name = "SIS";
	r->get = pirq_sis_get;
	r->set = pirq_sis_set;
	return 1;
}

static __init int cyrix_router_probe(struct irq_router *r, struct pci_dev *router, u16 device)
{
	switch (device) {
	case PCI_DEVICE_ID_CYRIX_5520:
		r->name = "NatSemi";
		r->get = pirq_cyrix_get;
		r->set = pirq_cyrix_set;
		return 1;
	}
	return 0;
}

static __init int opti_router_probe(struct irq_router *r, struct pci_dev *router, u16 device)
{
	switch (device) {
	case PCI_DEVICE_ID_OPTI_82C700:
		r->name = "OPTI";
		r->get = pirq_opti_get;
		r->set = pirq_opti_set;
		return 1;
	}
	return 0;
}

static __init int ite_router_probe(struct irq_router *r, struct pci_dev *router, u16 device)
{
	switch (device) {
	case PCI_DEVICE_ID_ITE_IT8330G_0:
		r->name = "ITE";
		r->get = pirq_ite_get;
		r->set = pirq_ite_set;
		return 1;
	}
	return 0;
}

static __init int ali_router_probe(struct irq_router *r, struct pci_dev *router, u16 device)
{
	switch (device) {
	case PCI_DEVICE_ID_AL_M1533:
	case PCI_DEVICE_ID_AL_M1563:
		r->name = "ALI";
		r->get = pirq_ali_get;
		r->set = pirq_ali_set;
		return 1;
	}
	return 0;
}

static __init int amd_router_probe(struct irq_router *r, struct pci_dev *router, u16 device)
{
	switch (device) {
	case PCI_DEVICE_ID_AMD_VIPER_740B:
		r->name = "AMD756";
		break;
	case PCI_DEVICE_ID_AMD_VIPER_7413:
		r->name = "AMD766";
		break;
	case PCI_DEVICE_ID_AMD_VIPER_7443:
		r->name = "AMD768";
		break;
	default:
		return 0;
	}
	r->get = pirq_amd756_get;
	r->set = pirq_amd756_set;
	return 1;
}

static __init int pico_router_probe(struct irq_router *r, struct pci_dev *router, u16 device)
{
	switch (device) {
	case PCI_DEVICE_ID_PICOPOWER_PT86C523:
		r->name = "PicoPower PT86C523";
		r->get = pirq_pico_get;
		r->set = pirq_pico_set;
		return 1;

	case PCI_DEVICE_ID_PICOPOWER_PT86C523BBP:
		r->name = "PicoPower PT86C523 rev. BB+";
		r->get = pirq_pico_get;
		r->set = pirq_pico_set;
		return 1;
	}
	return 0;
}

static __initdata struct irq_router_handler pirq_routers[] = {
	{ PCI_VENDOR_ID_INTEL, intel_router_probe },
	{ PCI_VENDOR_ID_AL, ali_router_probe },
	{ PCI_VENDOR_ID_ITE, ite_router_probe },
	{ PCI_VENDOR_ID_VIA, via_router_probe },
	{ PCI_VENDOR_ID_OPTI, opti_router_probe },
	{ PCI_VENDOR_ID_SI, sis_router_probe },
	{ PCI_VENDOR_ID_CYRIX, cyrix_router_probe },
	{ PCI_VENDOR_ID_VLSI, vlsi_router_probe },
	{ PCI_VENDOR_ID_SERVERWORKS, serverworks_router_probe },
	{ PCI_VENDOR_ID_AMD, amd_router_probe },
	{ PCI_VENDOR_ID_PICOPOWER, pico_router_probe },
	/* Someone with docs needs to add the ATI Radeon IGP */
	{ 0, NULL }
};
static struct irq_router pirq_router;
static struct pci_dev *pirq_router_dev;


/*
 *	FIXME: should we have an option to say "generic for
 *	chipset" ?
 */

static void __init pirq_find_router(struct irq_router *r)
{
	struct irq_routing_table *rt = pirq_table;
	struct irq_router_handler *h;

#ifdef CONFIG_PCI_BIOS
	if (!rt->signature) {
		printk(KERN_INFO "PCI: Using BIOS for IRQ routing\n");
		r->set = pirq_bios_set;
		r->name = "BIOS";
		return;
	}
#endif

	/* Default unless a driver reloads it */
	r->name = "default";
	r->get = NULL;
	r->set = NULL;

	DBG(KERN_DEBUG "PCI: Attempting to find IRQ router for [%04x:%04x]\n",
	    rt->rtr_vendor, rt->rtr_device);

	pirq_router_dev = pci_get_bus_and_slot(rt->rtr_bus, rt->rtr_devfn);
	if (!pirq_router_dev) {
		DBG(KERN_DEBUG "PCI: Interrupt router not found at "
			"%02x:%02x\n", rt->rtr_bus, rt->rtr_devfn);
		return;
	}

	for (h = pirq_routers; h->vendor; h++) {
		/* First look for a router match */
		if (rt->rtr_vendor == h->vendor &&
			h->probe(r, pirq_router_dev, rt->rtr_device))
			break;
		/* Fall back to a device match */
		if (pirq_router_dev->vendor == h->vendor &&
			h->probe(r, pirq_router_dev, pirq_router_dev->device))
			break;
	}
	dev_info(&pirq_router_dev->dev, "%s IRQ router [%04x:%04x]\n",
		 pirq_router.name,
		 pirq_router_dev->vendor, pirq_router_dev->device);

	/* The device remains referenced for the kernel lifetime */
}

static struct irq_info *pirq_get_info(struct pci_dev *dev)
{
	struct irq_routing_table *rt = pirq_table;
	int entries = (rt->size - sizeof(struct irq_routing_table)) /
		sizeof(struct irq_info);
	struct irq_info *info;

	for (info = rt->slots; entries--; info++)
		if (info->bus == dev->bus->number &&
			PCI_SLOT(info->devfn) == PCI_SLOT(dev->devfn))
			return info;
	return NULL;
}

static int pcibios_lookup_irq(struct pci_dev *dev, int assign)
{
	u8 pin;
	struct irq_info *info;
	int i, pirq, newirq;
	int irq = 0;
	u32 mask;
	struct irq_router *r = &pirq_router;
	struct pci_dev *dev2 = NULL;
	char *msg = NULL;

	/* Find IRQ pin */
	pci_read_config_byte(dev, PCI_INTERRUPT_PIN, &pin);
	if (!pin) {
		dev_dbg(&dev->dev, "no interrupt pin\n");
		return 0;
	}

	if (io_apic_assign_pci_irqs)
		return 0;

	/* Find IRQ routing entry */

	if (!pirq_table)
		return 0;

	info = pirq_get_info(dev);
	if (!info) {
		dev_dbg(&dev->dev, "PCI INT %c not found in routing table\n",
			'A' + pin - 1);
		return 0;
	}
	pirq = info->irq[pin - 1].link;
	mask = info->irq[pin - 1].bitmap;
	if (!pirq) {
		dev_dbg(&dev->dev, "PCI INT %c not routed\n", 'A' + pin - 1);
		return 0;
	}
	dev_dbg(&dev->dev, "PCI INT %c -> PIRQ %02x, mask %04x, excl %04x",
		'A' + pin - 1, pirq, mask, pirq_table->exclusive_irqs);
	mask &= pcibios_irq_mask;

	/* Work around broken HP Pavilion Notebooks which assign USB to
	   IRQ 9 even though it is actually wired to IRQ 11 */

	if (broken_hp_bios_irq9 && pirq == 0x59 && dev->irq == 9) {
		dev->irq = 11;
		pci_write_config_byte(dev, PCI_INTERRUPT_LINE, 11);
		r->set(pirq_router_dev, dev, pirq, 11);
	}

	/* same for Acer Travelmate 360, but with CB and irq 11 -> 10 */
	if (acer_tm360_irqrouting && dev->irq == 11 &&
		dev->vendor == PCI_VENDOR_ID_O2) {
		pirq = 0x68;
		mask = 0x400;
		dev->irq = r->get(pirq_router_dev, dev, pirq);
		pci_write_config_byte(dev, PCI_INTERRUPT_LINE, dev->irq);
	}

	/*
	 * Find the best IRQ to assign: use the one
	 * reported by the device if possible.
	 */
	newirq = dev->irq;
	if (newirq && !((1 << newirq) & mask)) {
		if (pci_probe & PCI_USE_PIRQ_MASK)
			newirq = 0;
		else
			dev_warn(&dev->dev, "IRQ %d doesn't match PIRQ mask "
				 "%#x; try pci=usepirqmask\n", newirq, mask);
	}
	if (!newirq && assign) {
		for (i = 0; i < 16; i++) {
			if (!(mask & (1 << i)))
				continue;
			if (pirq_penalty[i] < pirq_penalty[newirq] &&
				can_request_irq(i, IRQF_SHARED))
				newirq = i;
		}
	}
	dev_dbg(&dev->dev, "PCI INT %c -> newirq %d", 'A' + pin - 1, newirq);

	/* Check if it is hardcoded */
	if ((pirq & 0xf0) == 0xf0) {
		irq = pirq & 0xf;
		msg = "hardcoded";
	} else if (r->get && (irq = r->get(pirq_router_dev, dev, pirq)) && \
	((!(pci_probe & PCI_USE_PIRQ_MASK)) || ((1 << irq) & mask))) {
		msg = "found";
		eisa_set_level_irq(irq);
	} else if (newirq && r->set &&
		(dev->class >> 8) != PCI_CLASS_DISPLAY_VGA) {
		if (r->set(pirq_router_dev, dev, pirq, newirq)) {
			eisa_set_level_irq(newirq);
			msg = "assigned";
			irq = newirq;
		}
	}

	if (!irq) {
		if (newirq && mask == (1 << newirq)) {
			msg = "guessed";
			irq = newirq;
		} else {
			dev_dbg(&dev->dev, "can't route interrupt\n");
			return 0;
		}
	}
	dev_info(&dev->dev, "%s PCI INT %c -> IRQ %d\n", msg, 'A' + pin - 1, irq);

	/* Update IRQ for all devices with the same pirq value */
	for_each_pci_dev(dev2) {
		pci_read_config_byte(dev2, PCI_INTERRUPT_PIN, &pin);
		if (!pin)
			continue;

		info = pirq_get_info(dev2);
		if (!info)
			continue;
		if (info->irq[pin - 1].link == pirq) {
			/*
			 * We refuse to override the dev->irq
			 * information. Give a warning!
			 */
			if (dev2->irq && dev2->irq != irq && \
			(!(pci_probe & PCI_USE_PIRQ_MASK) || \
			((1 << dev2->irq) & mask))) {
#ifndef CONFIG_PCI_MSI
				dev_info(&dev2->dev, "IRQ routing conflict: "
					 "have IRQ %d, want IRQ %d\n",
					 dev2->irq, irq);
#endif
				continue;
			}
			dev2->irq = irq;
			pirq_penalty[irq]++;
			if (dev != dev2)
				dev_info(&dev->dev, "sharing IRQ %d with %s\n",
					 irq, pci_name(dev2));
		}
	}
	return 1;
}

void __init pcibios_fixup_irqs(void)
{
	struct pci_dev *dev = NULL;
	u8 pin;

	DBG(KERN_DEBUG "PCI: IRQ fixup\n");
	for_each_pci_dev(dev) {
		/*
		 * If the BIOS has set an out of range IRQ number, just
		 * ignore it.  Also keep track of which IRQ's are
		 * already in use.
		 */
		if (dev->irq >= 16) {
			dev_dbg(&dev->dev, "ignoring bogus IRQ %d\n", dev->irq);
			dev->irq = 0;
		}
		/*
		 * If the IRQ is already assigned to a PCI device,
		 * ignore its ISA use penalty
		 */
		if (pirq_penalty[dev->irq] >= 100 &&
				pirq_penalty[dev->irq] < 100000)
			pirq_penalty[dev->irq] = 0;
		pirq_penalty[dev->irq]++;
	}

	if (io_apic_assign_pci_irqs)
		return;

	dev = NULL;
	for_each_pci_dev(dev) {
		pci_read_config_byte(dev, PCI_INTERRUPT_PIN, &pin);
		if (!pin)
			continue;

		/*
		 * Still no IRQ? Try to lookup one...
		 */
		if (!dev->irq)
			pcibios_lookup_irq(dev, 0);
	}
}

/*
 * Work around broken HP Pavilion Notebooks which assign USB to
 * IRQ 9 even though it is actually wired to IRQ 11
 */
static int __init fix_broken_hp_bios_irq9(const struct dmi_system_id *d)
{
	if (!broken_hp_bios_irq9) {
		broken_hp_bios_irq9 = 1;
		printk(KERN_INFO "%s detected - fixing broken IRQ routing\n",
			d->ident);
	}
	return 0;
}

/*
 * Work around broken Acer TravelMate 360 Notebooks which assign
 * Cardbus to IRQ 11 even though it is actually wired to IRQ 10
 */
static int __init fix_acer_tm360_irqrouting(const struct dmi_system_id *d)
{
	if (!acer_tm360_irqrouting) {
		acer_tm360_irqrouting = 1;
		printk(KERN_INFO "%s detected - fixing broken IRQ routing\n",
			d->ident);
	}
	return 0;
}

static struct dmi_system_id __initdata pciirq_dmi_table[] = {
	{
		.callback = fix_broken_hp_bios_irq9,
		.ident = "HP Pavilion N5400 Series Laptop",
		.matches = {
			DMI_MATCH(DMI_SYS_VENDOR, "Hewlett-Packard"),
			DMI_MATCH(DMI_BIOS_VERSION, "GE.M1.03"),
			DMI_MATCH(DMI_PRODUCT_VERSION,
				"HP Pavilion Notebook Model GE"),
			DMI_MATCH(DMI_BOARD_VERSION, "OmniBook N32N-736"),
		},
	},
	{
		.callback = fix_acer_tm360_irqrouting,
		.ident = "Acer TravelMate 36x Laptop",
		.matches = {
			DMI_MATCH(DMI_SYS_VENDOR, "Acer"),
			DMI_MATCH(DMI_PRODUCT_NAME, "TravelMate 360"),
		},
	},
	{ }
};

void __init pcibios_irq_init(void)
{
	DBG(KERN_DEBUG "PCI: IRQ init\n");

	if (raw_pci_ops == NULL)
		return;

	dmi_check_system(pciirq_dmi_table);

	pirq_table = pirq_find_routing_table();

#ifdef CONFIG_PCI_BIOS
	if (!pirq_table && (pci_probe & PCI_BIOS_IRQ_SCAN))
		pirq_table = pcibios_get_irq_routing_table();
#endif
	if (pirq_table) {
		pirq_peer_trick();
		pirq_find_router(&pirq_router);
		if (pirq_table->exclusive_irqs) {
			int i;
			for (i = 0; i < 16; i++)
				if (!(pirq_table->exclusive_irqs & (1 << i)))
					pirq_penalty[i] += 100;
		}
		/*
		 * If we're using the I/O APIC, avoid using the PCI IRQ
		 * routing table
		 */
		if (io_apic_assign_pci_irqs)
			pirq_table = NULL;
	}

	x86_init.pci.fixup_irqs();

	if (io_apic_assign_pci_irqs && pci_routeirq) {
		struct pci_dev *dev = NULL;
		/*
		 * PCI IRQ routing is set up by pci_enable_device(), but we
		 * also do it here in case there are still broken drivers that
		 * don't use pci_enable_device().
		 */
		printk(KERN_INFO "PCI: Routing PCI interrupts for all devices because \"pci=routeirq\" specified\n");
		for_each_pci_dev(dev)
			pirq_enable_irq(dev);
	}
}

static void pirq_penalize_isa_irq(int irq, int active)
{
	/*
	 *  If any ISAPnP device reports an IRQ in its list of possible
	 *  IRQ's, we try to avoid assigning it to PCI devices.
	 */
	if (irq < 16) {
		if (active)
			pirq_penalty[irq] += 1000;
		else
			pirq_penalty[irq] += 100;
	}
}

void pcibios_penalize_isa_irq(int irq, int active)
{
#ifdef CONFIG_ACPI
	if (!acpi_noirq)
		acpi_penalize_isa_irq(irq, active);
	else
#endif
		pirq_penalize_isa_irq(irq, active);
}

static int pirq_enable_irq(struct pci_dev *dev)
{
	u8 pin;

	pci_read_config_byte(dev, PCI_INTERRUPT_PIN, &pin);
	if (pin && !pcibios_lookup_irq(dev, 1)) {
		char *msg = "";

		if (!io_apic_assign_pci_irqs && dev->irq)
			return 0;

		if (io_apic_assign_pci_irqs) {
#ifdef CONFIG_X86_IO_APIC
			struct pci_dev *temp_dev;
			int irq;
			struct io_apic_irq_attr irq_attr;

			irq = IO_APIC_get_PCI_irq_vector(dev->bus->number,
						PCI_SLOT(dev->devfn),
						pin - 1, &irq_attr);
			/*
			 * Busses behind bridges are typically not listed in the MP-table.
			 * In this case we have to look up the IRQ based on the parent bus,
			 * parent slot, and pin number. The SMP code detects such bridged
			 * busses itself so we should get into this branch reliably.
			 */
			temp_dev = dev;
			while (irq < 0 && dev->bus->parent) { /* go back to the bridge */
				struct pci_dev *bridge = dev->bus->self;

				pin = pci_swizzle_interrupt_pin(dev, pin);
				irq = IO_APIC_get_PCI_irq_vector(bridge->bus->number,
						PCI_SLOT(bridge->devfn),
						pin - 1, &irq_attr);
				if (irq >= 0)
					dev_warn(&dev->dev, "using bridge %s "
						 "INT %c to get IRQ %d\n",
						 pci_name(bridge), 'A' + pin - 1,
						 irq);
				dev = bridge;
			}
			dev = temp_dev;
			if (irq >= 0) {
				io_apic_set_pci_routing(&dev->dev, irq,
							 &irq_attr);
				dev->irq = irq;
				dev_info(&dev->dev, "PCI->APIC IRQ transform: "
					 "INT %c -> IRQ %d\n", 'A' + pin - 1, irq);
				return 0;
			} else
				msg = "; probably buggy MP table";
#endif
		} else if (pci_probe & PCI_BIOS_IRQ_SCAN)
			msg = "";
		else
			msg = "; please try using pci=biosirq";

		/*
		 * With IDE legacy devices the IRQ lookup failure is not
		 * a problem..
		 */
		if (dev->class >> 8 == PCI_CLASS_STORAGE_IDE &&
				!(dev->class & 0x5))
			return 0;

		dev_warn(&dev->dev, "can't find IRQ for PCI INT %c%s\n",
			 'A' + pin - 1, msg);
	}
	return 0;
}<|MERGE_RESOLUTION|>--- conflicted
+++ resolved
@@ -94,18 +94,13 @@
 	u8 *addr;
 	struct irq_routing_table *rt;
 
-#ifdef CONFIG_XEN
-	if (!is_initial_xendomain())
-		return NULL;
-#endif
 	if (pirq_table_addr) {
-		rt = pirq_check_routing_table((u8 *) isa_bus_to_virt(pirq_table_addr));
+		rt = pirq_check_routing_table((u8 *) __va(pirq_table_addr));
 		if (rt)
 			return rt;
 		printk(KERN_WARNING "PCI: PIRQ table NOT found at pirqaddr\n");
 	}
-	for (addr = (u8 *) isa_bus_to_virt(0xf0000);
-	     addr < (u8 *) isa_bus_to_virt(0x100000); addr += 16) {
+	for (addr = (u8 *) __va(0xf0000); addr < (u8 *) __va(0x100000); addr += 16) {
 		rt = pirq_check_routing_table(addr);
 		if (rt)
 			return rt;
@@ -594,25 +589,14 @@
 	case PCI_DEVICE_ID_INTEL_ICH10_1:
 	case PCI_DEVICE_ID_INTEL_ICH10_2:
 	case PCI_DEVICE_ID_INTEL_ICH10_3:
-<<<<<<< HEAD
-	case PCI_DEVICE_ID_INTEL_PATSBURG_LPC_1:
-	case PCI_DEVICE_ID_INTEL_PATSBURG_LPC_2:
-=======
 	case PCI_DEVICE_ID_INTEL_PATSBURG_LPC_0:
 	case PCI_DEVICE_ID_INTEL_PATSBURG_LPC_1:
->>>>>>> 02f8c6ae
 		r->name = "PIIX/ICH";
 		r->get = pirq_piix_get;
 		r->set = pirq_piix_set;
 		return 1;
 	}
 
-<<<<<<< HEAD
-	if ((device >= PCI_DEVICE_ID_INTEL_PCH_LPC_MIN &&
-		device <= PCI_DEVICE_ID_INTEL_PCH_LPC_MAX)
-	|| 	(device >=PCI_DEVICE_ID_INTEL_PANTHERPOINT_LPC_MIN &&
-		device <= PCI_DEVICE_ID_INTEL_PANTHERPOINT_LPC_MAX)) {
-=======
 	if ((device >= PCI_DEVICE_ID_INTEL_5_3400_SERIES_LPC_MIN && 
 	     device <= PCI_DEVICE_ID_INTEL_5_3400_SERIES_LPC_MAX) 
 	||  (device >= PCI_DEVICE_ID_INTEL_COUGARPOINT_LPC_MIN && 
@@ -621,20 +605,12 @@
 	     device <= PCI_DEVICE_ID_INTEL_DH89XXCC_LPC_MAX)
 	||  (device >= PCI_DEVICE_ID_INTEL_PANTHERPOINT_LPC_MIN &&
 	     device <= PCI_DEVICE_ID_INTEL_PANTHERPOINT_LPC_MAX)) {
->>>>>>> 02f8c6ae
 		r->name = "PIIX/ICH";
 		r->get = pirq_piix_get;
 		r->set = pirq_piix_set;
 		return 1;
 	}
 
-	if ((device >= PCI_DEVICE_ID_INTEL_CPT_LPC_MIN) && 
-		(device <= PCI_DEVICE_ID_INTEL_CPT_LPC_MAX)) {
-		r->name = "PIIX/ICH";
-		r->get = pirq_piix_get;
-		r->set = pirq_piix_set;
-		return 1;
-	}
 	return 0;
 }
 
