--- conflicted
+++ resolved
@@ -16,11 +16,7 @@
 	int busnum;
 };
 
-<<<<<<< HEAD
-static bool pci_use_crs;
-=======
 static bool pci_use_crs = true;
->>>>>>> 02f8c6ae
 
 static int __init set_use_crs(const struct dmi_system_id *id)
 {
@@ -38,40 +34,6 @@
 			DMI_MATCH(DMI_PRODUCT_NAME, "x3800"),
 		},
 	},
-<<<<<<< HEAD
-	{
-		.callback = set_use_crs,
-		.ident = "HP ProLiant DL980 G7",
-		.matches = {
-			DMI_MATCH(DMI_SYS_VENDOR, "Hewlett-Packard"),
-			DMI_MATCH(DMI_PRODUCT_NAME, "ProLiant DL980 G7"),
-		},
-	},
-	{
-		.callback = set_use_crs,
-		.ident = "HP ProLiant DL370 G6",
-		.matches = {
-			DMI_MATCH(DMI_SYS_VENDOR, "Hewlett-Packard"),
-			DMI_MATCH(DMI_PRODUCT_NAME, "ProLiant DL370 G6"),
-		},
-	},
-	{
-		.callback = set_use_crs,
-		.ident = "HP ProLiant ML370 G6",
-		.matches = {
-			DMI_MATCH(DMI_SYS_VENDOR, "Hewlett-Packard"),
-			DMI_MATCH(DMI_PRODUCT_NAME, "ProLiant ML370 G6"),
-		},
-	},
-	{
-		.callback = set_use_crs,
-		.ident = "HP ProLiant DL580 G7",
-		.matches = {
-			DMI_MATCH(DMI_SYS_VENDOR, "Hewlett-Packard"),
-			DMI_MATCH(DMI_PRODUCT_NAME, "ProLiant DL580 G7"),
-		},
-	},
-=======
 	/* https://bugzilla.kernel.org/show_bug.cgi?id=16007 */
 	/* 2006 AMD HT/VIA system with two host bridges */
         {
@@ -81,28 +43,24 @@
 			DMI_MATCH(DMI_PRODUCT_NAME, "ALiveSATA2-GLAN"),
                 },
         },
->>>>>>> 02f8c6ae
+	{
+		.callback = set_use_crs,
+		.ident = "HP ProLiant DL980 G7",
+		.matches = {
+			DMI_MATCH(DMI_SYS_VENDOR, "Hewlett-Packard"),
+			DMI_MATCH(DMI_PRODUCT_NAME, "ProLiant DL980 G7"),
+		},
+	},
 	{}
 };
 
 void __init pci_acpi_crs_quirks(void)
 {
-<<<<<<< HEAD
-	/* We cannot take this whitelist by date for SLES 11 SP1 or
-	 * customers might see breakage because of a simple BIOS update
-	 *
-	 * int year;
-	 *
-	 * if (dmi_get_date(DMI_BIOS_DATE, &year, NULL, NULL) && year < 2008)
-	 *      pci_use_crs = false;
-	*/
-=======
 	int year;
 
 	if (dmi_get_date(DMI_BIOS_DATE, &year, NULL, NULL) && year < 2008)
 		pci_use_crs = false;
 
->>>>>>> 02f8c6ae
 	dmi_check_system(pci_use_crs_table);
 
 	/*
@@ -188,12 +146,7 @@
 	struct acpi_resource_address64 addr;
 	acpi_status status;
 	unsigned long flags;
-<<<<<<< HEAD
-	struct resource *root;
-	u64 start, end, max_len;
-=======
 	u64 start, end;
->>>>>>> 02f8c6ae
 
 	status = resource_to_addr(acpi_res, &addr);
 	if (!ACPI_SUCCESS(status))
@@ -208,23 +161,8 @@
 	} else
 		return AE_OK;
 
-	max_len = addr.maximum - addr.minimum + 1;
-	if (addr.address_length > max_len) {
-		printk(KERN_DEBUG
-			   "host bridge window length %#llx doesn't fit in "
-			   "%#llx-%#llx, trimming\n",
-			   (unsigned long long) addr.address_length,
-			   (unsigned long long) addr.minimum,
-			   (unsigned long long) addr.maximum);
-		addr.address_length = max_len;
-	}
-
 	start = addr.minimum + addr.translation_offset;
-<<<<<<< HEAD
-	end = start + addr.address_length - 1;
-=======
 	end = addr.maximum + addr.translation_offset;
->>>>>>> 02f8c6ae
 
 	res = &info->res[info->res_num];
 	res->name = info->name;
@@ -233,20 +171,10 @@
 	res->end = end;
 	res->child = NULL;
 
-<<<<<<< HEAD
-	if (insert_resource(root, res)) {
-		printk(KERN_ERR "PCI: Failed to allocate 0x%lx-0x%lx "
-			"from %s for %s\n", (unsigned long) res->start,
-			(unsigned long) res->end, root->name, info->name);
-	} else {
-		pci_bus_add_resource(info->bus, res, 0);
-		info->res_num++;
-=======
 	if (!pci_use_crs) {
 		dev_printk(KERN_DEBUG, &info->bridge->dev,
 			   "host bridge window %pR (ignored)\n", res);
 		return AE_OK;
->>>>>>> 02f8c6ae
 	}
 
 	info->res_num++;
@@ -343,14 +271,9 @@
 	size_t size;
 
 	if (pci_use_crs)
-<<<<<<< HEAD
- 		pci_bus_remove_resources(bus);
-
-=======
 		pci_bus_remove_resources(bus);
 
 	info.bridge = device;
->>>>>>> 02f8c6ae
 	info.bus = bus;
 	info.res_num = 0;
 	acpi_walk_resources(device->handle, METHOD_NAME__CRS, count_resource,
@@ -441,13 +364,7 @@
 	} else {
 		bus = pci_create_bus(NULL, busnum, &pci_root_ops, sd);
 		if (bus) {
-<<<<<<< HEAD
-			if (pci_use_crs)
-				get_current_resources(device, busnum, domain,
-						      bus);
-=======
 			get_current_resources(device, busnum, domain, bus);
->>>>>>> 02f8c6ae
 			bus->subordinate = pci_scan_child_bus(bus);
 		}
 	}
