--- conflicted
+++ resolved
@@ -43,14 +43,6 @@
 			DMI_MATCH(DMI_PRODUCT_NAME, "ALiveSATA2-GLAN"),
                 },
         },
-<<<<<<< HEAD
-	{
-		.callback = set_use_crs,
-		.ident = "HP ProLiant DL980 G7",
-		.matches = {
-			DMI_MATCH(DMI_SYS_VENDOR, "Hewlett-Packard"),
-			DMI_MATCH(DMI_PRODUCT_NAME, "ProLiant DL980 G7"),
-=======
 	/* https://bugzilla.kernel.org/show_bug.cgi?id=30552 */
 	/* 2006 AMD HT/VIA system with two host bridges */
 	{
@@ -60,7 +52,14 @@
 			DMI_MATCH(DMI_BOARD_VENDOR, "ASUSTeK Computer INC."),
 			DMI_MATCH(DMI_BOARD_NAME, "M2V-MX SE"),
 			DMI_MATCH(DMI_BIOS_VENDOR, "American Megatrends Inc."),
->>>>>>> 62bf7928
+		},
+	},
+	{
+		.callback = set_use_crs,
+		.ident = "HP ProLiant DL980 G7",
+		.matches = {
+			DMI_MATCH(DMI_SYS_VENDOR, "Hewlett-Packard"),
+			DMI_MATCH(DMI_PRODUCT_NAME, "ProLiant DL980 G7"),
 		},
 	},
 	{}
