--- conflicted
+++ resolved
@@ -199,11 +199,7 @@
 	} else if (orig_end != end) {
 		dev_info(&info->bridge->dev,
 			"host bridge window [%#llx-%#llx] "
-<<<<<<< HEAD
-			"([%#llx-%#llx] ignored, not CPU addressable)\n", 
-=======
 			"([%#llx-%#llx] ignored, not CPU addressable)\n",
->>>>>>> 235eae6e
 			start, orig_end, end + 1, orig_end);
 	}
 
