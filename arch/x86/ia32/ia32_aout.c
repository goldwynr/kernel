--- conflicted
+++ resolved
@@ -298,10 +298,7 @@
 	/* OK, This is the point of no return */
 	set_personality(PER_LINUX);
 	set_thread_flag(TIF_IA32);
-<<<<<<< HEAD
-=======
 	current->mm->context.ia32_compat = 1;
->>>>>>> 02f8c6ae
 
 	setup_new_exec(bprm);
 
