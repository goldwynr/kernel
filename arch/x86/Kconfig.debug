--- conflicted
+++ resolved
@@ -141,7 +141,7 @@
 config DOUBLEFAULT
 	default y
 	bool "Enable doublefault exception handler" if EMBEDDED
-	depends on X86_32 && !X86_NO_TSS
+	depends on X86_32
 	help
 	  This option allows trapping of rare doublefault exceptions that
 	  would otherwise cause a system to silently reboot. Disabling this
@@ -259,10 +259,22 @@
 	help
 	  Do change_page_attr() self-tests every 30 seconds.
 
-<<<<<<< HEAD
+config OPTIMIZE_INLINING
+	bool "Allow gcc to uninline functions marked 'inline'"
+	depends on BROKEN
+	help
+	  This option determines if the kernel forces gcc to inline the functions
+	  developers have marked 'inline'. Doing so takes away freedom from gcc to
+	  do what it thinks is best, which is desirable for the gcc 3.x series of
+	  compilers. The gcc 4.x series have a rewritten inlining algorithm and
+	  disabling this option will generate a smaller kernel there. Hopefully
+	  this algorithm is so good that allowing gcc4 to make the decision can
+	  become the default in the future, until then this option is there to
+	  test gcc for this.
+
 config KDB
 	bool "Built-in Kernel Debugger support"
-	depends on DEBUG_KERNEL && !XEN
+	depends on DEBUG_KERNEL
 	select KALLSYMS
 	select KALLSYMS_ALL
 	help
@@ -339,19 +351,3 @@
 	  console.
 
 endmenu
-=======
-config OPTIMIZE_INLINING
-	bool "Allow gcc to uninline functions marked 'inline'"
-	depends on BROKEN
-	help
-	  This option determines if the kernel forces gcc to inline the functions
-	  developers have marked 'inline'. Doing so takes away freedom from gcc to
-	  do what it thinks is best, which is desirable for the gcc 3.x series of
-	  compilers. The gcc 4.x series have a rewritten inlining algorithm and
-	  disabling this option will generate a smaller kernel there. Hopefully
-	  this algorithm is so good that allowing gcc4 to make the decision can
-	  become the default in the future, until then this option is there to
-	  test gcc for this.
-
-endmenu
->>>>>>> 28ffb5d3
