menu "Kernel hacking"

config TRACE_IRQFLAGS_SUPPORT
	def_bool y

source "lib/Kconfig.debug"

config STRICT_DEVMEM
	bool "Filter access to /dev/mem"
	---help---
	  If this option is disabled, you allow userspace (root) access to all
	  of memory, including kernel and userspace memory. Accidental
	  access to this is obviously disastrous, but specific access can
	  be used by people debugging the kernel. Note that with PAT support
	  enabled, even in this case there are restrictions on /dev/mem
	  use due to the cache aliasing requirements.

	  If this option is switched on, the /dev/mem file only allows
	  userspace access to PCI space and the BIOS code and data regions.
	  This is sufficient for dosemu and X and all common users of
	  /dev/mem.

	  If in doubt, say Y.

config X86_VERBOSE_BOOTUP
	bool "Enable verbose x86 bootup info messages"
	default y
	depends on !XEN
	---help---
	  Enables the informational output from the decompression stage
	  (e.g. bzImage) of the boot. If you disable this you will still
	  see errors. Disable this if you want silent bootup.

config EARLY_PRINTK
	bool "Early printk" if EMBEDDED
	default y
	---help---
	  Write kernel log output directly into the VGA buffer or to a serial
	  port.

	  This is useful for kernel debugging when your machine crashes very
	  early before the console code is initialized. For normal operation
	  it is not recommended because it looks ugly and doesn't cooperate
	  with klogd/syslogd or the X server. You should normally N here,
	  unless you want to debug such a crash.

config EARLY_PRINTK_DBGP
	bool "Early printk via EHCI debug port"
	default n
	depends on EARLY_PRINTK && PCI
	---help---
	  Write kernel log output directly into the EHCI debug port.

	  This is useful for kernel debugging when your machine crashes very
	  early before the console code is initialized. For normal operation
	  it is not recommended because it looks ugly and doesn't cooperate
	  with klogd/syslogd or the X server. You should normally N here,
	  unless you want to debug such a crash. You need usb debug device.

config DEBUG_STACKOVERFLOW
	bool "Check for stack overflows"
	depends on DEBUG_KERNEL
	---help---
	  This option will cause messages to be printed if free stack space
	  drops below a certain limit.

config DEBUG_STACK_USAGE
	bool "Stack utilization instrumentation"
	depends on DEBUG_KERNEL
	---help---
	  Enables the display of the minimum amount of free stack which each
	  task has ever had available in the sysrq-T and sysrq-P debug output.

	  This option will slow down process creation somewhat.

config DEBUG_PER_CPU_MAPS
	bool "Debug access to per_cpu maps"
	depends on DEBUG_KERNEL
	depends on SMP
	default n
	---help---
	  Say Y to verify that the per_cpu map being accessed has
	  been setup.  Adds a fair amount of code to kernel memory
	  and decreases performance.

	  Say N if unsure.

config X86_PTDUMP
	bool "Export kernel pagetable layout to userspace via debugfs"
	depends on DEBUG_KERNEL
	select DEBUG_FS
	---help---
	  Say Y here if you want to show the kernel pagetable layout in a
	  debugfs file. This information is only useful for kernel developers
	  who are working in architecture specific areas of the kernel.
	  It is probably not a good idea to enable this feature in a production
	  kernel.
	  If in doubt, say "N"

config DEBUG_RODATA
	bool "Write protect kernel read-only data structures"
	default y
	depends on DEBUG_KERNEL
	---help---
	  Mark the kernel read-only data as write-protected in the pagetables,
	  in order to catch accidental (and incorrect) writes to such const
	  data. This is recommended so that we can catch kernel bugs sooner.
	  If in doubt, say "Y".

config DEBUG_RODATA_TEST
	bool "Testcase for the DEBUG_RODATA feature"
	depends on DEBUG_RODATA
	default y
	---help---
	  This option enables a testcase for the DEBUG_RODATA
	  feature as well as for the change_page_attr() infrastructure.
	  If in doubt, say "N"

config DEBUG_NX_TEST
	tristate "Testcase for the NX non-executable stack feature"
	depends on DEBUG_KERNEL && m
	---help---
	  This option enables a testcase for the CPU NX capability
	  and the software setup of this feature.
	  If in doubt, say "N"

config 4KSTACKS
	bool "Use 4Kb for kernel stacks instead of 8Kb"
	depends on X86_32
	---help---
	  If you say Y here the kernel will use a 4Kb stacksize for the
	  kernel stack attached to each process/thread. This facilitates
	  running more threads on a system and also reduces the pressure
	  on the VM subsystem for higher order allocations. This option
	  will also use IRQ stacks to compensate for the reduced stackspace.

config DOUBLEFAULT
	default y
	bool "Enable doublefault exception handler" if EMBEDDED
	depends on X86_32 && !X86_NO_TSS
	---help---
	  This option allows trapping of rare doublefault exceptions that
	  would otherwise cause a system to silently reboot. Disabling this
	  option saves about 4k and might cause you much additional grey
	  hair.

config IOMMU_DEBUG
	bool "Enable IOMMU debugging"
	depends on GART_IOMMU && DEBUG_KERNEL
	depends on X86_64
	---help---
	  Force the IOMMU to on even when you have less than 4GB of
	  memory and add debugging code. On overflow always panic. And
	  allow to enable IOMMU leak tracing. Can be disabled at boot
	  time with iommu=noforce. This will also enable scatter gather
	  list merging.  Currently not recommended for production
	  code. When you use it make sure you have a big enough
	  IOMMU/AGP aperture.  Most of the options enabled by this can
	  be set more finegrained using the iommu= command line
	  options. See Documentation/x86_64/boot-options.txt for more
	  details.

config IOMMU_STRESS
	bool "Enable IOMMU stress-test mode"
	---help---
	  This option disables various optimizations in IOMMU related
	  code to do real stress testing of the IOMMU code. This option
	  will cause a performance drop and should only be enabled for
	  testing.

config IOMMU_LEAK
	bool "IOMMU leak tracing"
	depends on IOMMU_DEBUG && DMA_API_DEBUG
	---help---
	  Add a simple leak tracer to the IOMMU code. This is useful when you
	  are debugging a buggy device driver that leaks IOMMU mappings.

config X86_DS_SELFTEST
    bool "DS selftest"
    default y
    depends on DEBUG_KERNEL
    depends on X86_DS
	---help---
	  Perform Debug Store selftests at boot time.
	  If in doubt, say "N".

config HAVE_MMIOTRACE_SUPPORT
	def_bool y
	depends on !XEN

config X86_DECODER_SELFTEST
	bool "x86 instruction decoder selftest"
	depends on DEBUG_KERNEL && KPROBES
	---help---
	 Perform x86 instruction decoder selftests at build time.
	 This option is useful for checking the sanity of x86 instruction
	 decoder code.
	 If unsure, say "N".

#
# IO delay types:
#

config IO_DELAY_TYPE_0X80
	int
	default "0"

config IO_DELAY_TYPE_0XED
	int
	default "1"

config IO_DELAY_TYPE_UDELAY
	int
	default "2"

config IO_DELAY_TYPE_NONE
	int
	default "3"

choice
	prompt "IO delay type"
	default IO_DELAY_0X80

config IO_DELAY_0X80
	bool "port 0x80 based port-IO delay [recommended]"
	---help---
	  This is the traditional Linux IO delay used for in/out_p.
	  It is the most tested hence safest selection here.

config IO_DELAY_0XED
	bool "port 0xed based port-IO delay"
	---help---
	  Use port 0xed as the IO delay. This frees up port 0x80 which is
	  often used as a hardware-debug port.

config IO_DELAY_UDELAY
	bool "udelay based port-IO delay"
	---help---
	  Use udelay(2) as the IO delay method. This provides the delay
	  while not having any side-effect on the IO port space.

config IO_DELAY_NONE
	bool "no port-IO delay"
	---help---
	  No port-IO delay. Will break on old boxes that require port-IO
	  delay for certain operations. Should work on most new machines.

endchoice

if IO_DELAY_0X80
config DEFAULT_IO_DELAY_TYPE
	int
	default IO_DELAY_TYPE_0X80
endif

if IO_DELAY_0XED
config DEFAULT_IO_DELAY_TYPE
	int
	default IO_DELAY_TYPE_0XED
endif

if IO_DELAY_UDELAY
config DEFAULT_IO_DELAY_TYPE
	int
	default IO_DELAY_TYPE_UDELAY
endif

if IO_DELAY_NONE
config DEFAULT_IO_DELAY_TYPE
	int
	default IO_DELAY_TYPE_NONE
endif

config DEBUG_BOOT_PARAMS
	bool "Debug boot parameters"
	depends on DEBUG_KERNEL
	depends on DEBUG_FS
	depends on !XEN
	---help---
	  This option will cause struct boot_params to be exported via debugfs.

config CPA_DEBUG
	bool "CPA self-test code"
	depends on DEBUG_KERNEL
	---help---
	  Do change_page_attr() self-tests every 30 seconds.

config OPTIMIZE_INLINING
	bool "Allow gcc to uninline functions marked 'inline'"
	---help---
	  This option determines if the kernel forces gcc to inline the functions
	  developers have marked 'inline'. Doing so takes away freedom from gcc to
	  do what it thinks is best, which is desirable for the gcc 3.x series of
	  compilers. The gcc 4.x series have a rewritten inlining algorithm and
	  enabling this option will generate a smaller kernel there. Hopefully
	  this algorithm is so good that allowing gcc 4.x and above to make the
	  decision will become the default in the future. Until then this option
	  is there to test gcc for this.

	  If unsure, say N.

<<<<<<< HEAD
config KDB
	bool "Built-in Kernel Debugger support"
	depends on DEBUG_KERNEL && !XEN
	select KALLSYMS
	select KALLSYMS_ALL
	help
	  This option provides a built-in kernel debugger.  The built-in
	  kernel debugger contains commands which allow memory to be examined,
	  instructions to be disassembled and breakpoints to be set.  For details,
	  see Documentation/kdb/kdb.mm and the manual pages kdb_bt, kdb_ss, etc.
	  Kdb can also be used via the serial port.  Set up the system to
	  have a serial console (see Documentation/serial-console.txt).
	  The key sequence <escape>KDB on the serial port will cause the
	  kernel debugger to be entered with input from the serial port and
	  output to the serial console.  If unsure, say N.

config KDB_MODULES
	tristate "KDB modules"
	depends on KDB
	help
	  KDB can be extended by adding your own modules, in directory
	  kdb/modules.  This option selects the way that these modules should
	  be compiled, as free standing modules (select M) or built into the
	  kernel (select Y).  If unsure say M.

config KDB_OFF
	bool "KDB off by default"
	depends on KDB
	help
	  Normally kdb is activated by default, as long as CONFIG_KDB is set.
	  If you want to ship a kernel with kdb support but only have kdb
	  turned on when the user requests it then select this option.  When
	  compiled with CONFIG_KDB_OFF, kdb ignores all events unless you boot
	  with kdb=on or you echo "1" > /proc/sys/kernel/kdb.  This option also
	  works in reverse, if kdb is normally activated, you can boot with
	  kdb=off or echo "0" > /proc/sys/kernel/kdb to deactivate kdb. If
	  unsure, say N.

config KDB_CONTINUE_CATASTROPHIC
	int "KDB continues after catastrophic errors"
	depends on KDB
	default "0"
	help
	  This integer controls the behaviour of kdb when the kernel gets a
	  catastrophic error, i.e. for a panic, oops, NMI or other watchdog
	  tripping.  CONFIG_KDB_CONTINUE_CATASTROPHIC interacts with
	  /proc/sys/kernel/kdb and CONFIG_LKCD_DUMP (if your kernel has the
	  LKCD patch).
	  When KDB is active (/proc/sys/kernel/kdb == 1) and a catastrophic
	  error occurs, nothing extra happens until you type 'go'.
	  CONFIG_KDB_CONTINUE_CATASTROPHIC == 0 (default).  The first time
	  you type 'go', kdb warns you.  The second time you type 'go', KDB
	  tries to continue - no guarantees that the kernel is still usable.
	  CONFIG_KDB_CONTINUE_CATASTROPHIC == 1.  KDB tries to continue - no
	  guarantees that the kernel is still usable.
	  CONFIG_KDB_CONTINUE_CATASTROPHIC == 2.  If your kernel has the LKCD
	  patch and LKCD is configured to take a dump then KDB forces a dump.
	  Whether or not a dump is taken, KDB forces a reboot.
	  When KDB is not active (/proc/sys/kernel/kdb == 0) and a catastrophic
	  error occurs, the following steps are automatic, no human
	  intervention is required.
	  CONFIG_KDB_CONTINUE_CATASTROPHIC == 0 (default) or 1.  KDB attempts
	  to continue - no guarantees that the kernel is still usable.
	  CONFIG_KDB_CONTINUE_CATASTROPHIC == 2.  If your kernel has the LKCD
	  patch and LKCD is configured to take a dump then KDB automatically
	  forces a dump.  Whether or not a dump is taken, KDB forces a
	  reboot.
	  If you are not sure, say 0.  Read Documentation/kdb/dump.txt before
	  setting to 2.

config KDB_USB
	bool "Support for USB Keyboard in KDB"
	depends on KDB && (USB_OHCI_HCD || USB_EHCI_HCD || USB_UHCI_HCD)
	help
	  If you want to use kdb from USB keyboards then say Y here.  If you
	  say N then kdb can only be used from a PC (AT) keyboard or a serial
	  console.

config KDB_KDUMP
	bool "Support for Kdump in KDB"
	depends on KDB
	select KEXEC
	default N
	help
	  If you want to take Kdump kernel vmcore from KDB then say Y here.
	  If unsure, say N.
=======
config DEBUG_STRICT_USER_COPY_CHECKS
	bool "Strict copy size checks"
	depends on DEBUG_KERNEL && !TRACE_BRANCH_PROFILING
	---help---
	  Enabling this option turns a certain set of sanity checks for user
	  copy operations into compile time failures.

	  The copy_from_user() etc checks are there to help test if there
	  are sufficient security checks on the length argument of
	  the copy operation, by having gcc prove that the argument is
	  within bounds.

	  If unsure, or if you run an older (pre 4.4) gcc, say N.
>>>>>>> 92dcffb9

endmenu<|MERGE_RESOLUTION|>--- conflicted
+++ resolved
@@ -25,7 +25,6 @@
 config X86_VERBOSE_BOOTUP
 	bool "Enable verbose x86 bootup info messages"
 	default y
-	depends on !XEN
 	---help---
 	  Enables the informational output from the decompression stage
 	  (e.g. bzImage) of the boot. If you disable this you will still
@@ -137,7 +136,7 @@
 config DOUBLEFAULT
 	default y
 	bool "Enable doublefault exception handler" if EMBEDDED
-	depends on X86_32 && !X86_NO_TSS
+	depends on X86_32
 	---help---
 	  This option allows trapping of rare doublefault exceptions that
 	  would otherwise cause a system to silently reboot. Disabling this
@@ -186,7 +185,6 @@
 
 config HAVE_MMIOTRACE_SUPPORT
 	def_bool y
-	depends on !XEN
 
 config X86_DECODER_SELFTEST
 	bool "x86 instruction decoder selftest"
@@ -275,7 +273,6 @@
 	bool "Debug boot parameters"
 	depends on DEBUG_KERNEL
 	depends on DEBUG_FS
-	depends on !XEN
 	---help---
 	  This option will cause struct boot_params to be exported via debugfs.
 
@@ -299,10 +296,23 @@
 
 	  If unsure, say N.
 
-<<<<<<< HEAD
+config DEBUG_STRICT_USER_COPY_CHECKS
+	bool "Strict copy size checks"
+	depends on DEBUG_KERNEL && !TRACE_BRANCH_PROFILING
+	---help---
+	  Enabling this option turns a certain set of sanity checks for user
+	  copy operations into compile time failures.
+
+	  The copy_from_user() etc checks are there to help test if there
+	  are sufficient security checks on the length argument of
+	  the copy operation, by having gcc prove that the argument is
+	  within bounds.
+
+	  If unsure, or if you run an older (pre 4.4) gcc, say N.
+
 config KDB
 	bool "Built-in Kernel Debugger support"
-	depends on DEBUG_KERNEL && !XEN
+	depends on DEBUG_KERNEL
 	select KALLSYMS
 	select KALLSYMS_ALL
 	help
@@ -386,20 +396,5 @@
 	help
 	  If you want to take Kdump kernel vmcore from KDB then say Y here.
 	  If unsure, say N.
-=======
-config DEBUG_STRICT_USER_COPY_CHECKS
-	bool "Strict copy size checks"
-	depends on DEBUG_KERNEL && !TRACE_BRANCH_PROFILING
-	---help---
-	  Enabling this option turns a certain set of sanity checks for user
-	  copy operations into compile time failures.
-
-	  The copy_from_user() etc checks are there to help test if there
-	  are sufficient security checks on the length argument of
-	  the copy operation, by having gcc prove that the argument is
-	  within bounds.
-
-	  If unsure, or if you run an older (pre 4.4) gcc, say N.
->>>>>>> 92dcffb9
 
 endmenu