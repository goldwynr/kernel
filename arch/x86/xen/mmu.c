/*
 * Xen mmu operations
 *
 * This file contains the various mmu fetch and update operations.
 * The most important job they must perform is the mapping between the
 * domain's pfn and the overall machine mfns.
 *
 * Xen allows guests to directly update the pagetable, in a controlled
 * fashion.  In other words, the guest modifies the same pagetable
 * that the CPU actually uses, which eliminates the overhead of having
 * a separate shadow pagetable.
 *
 * In order to allow this, it falls on the guest domain to map its
 * notion of a "physical" pfn - which is just a domain-local linear
 * address - into a real "machine address" which the CPU's MMU can
 * use.
 *
 * A pgd_t/pmd_t/pte_t will typically contain an mfn, and so can be
 * inserted directly into the pagetable.  When creating a new
 * pte/pmd/pgd, it converts the passed pfn into an mfn.  Conversely,
 * when reading the content back with __(pgd|pmd|pte)_val, it converts
 * the mfn back into a pfn.
 *
 * The other constraint is that all pages which make up a pagetable
 * must be mapped read-only in the guest.  This prevents uncontrolled
 * guest updates to the pagetable.  Xen strictly enforces this, and
 * will disallow any pagetable update which will end up mapping a
 * pagetable page RW, and will disallow using any writable page as a
 * pagetable.
 *
 * Naively, when loading %cr3 with the base of a new pagetable, Xen
 * would need to validate the whole pagetable before going on.
 * Naturally, this is quite slow.  The solution is to "pin" a
 * pagetable, which enforces all the constraints on the pagetable even
 * when it is not actively in use.  This menas that Xen can be assured
 * that it is still valid when you do load it into %cr3, and doesn't
 * need to revalidate it.
 *
 * Jeremy Fitzhardinge <jeremy@xensource.com>, XenSource Inc, 2007
 */
#include <linux/sched.h>
#include <linux/highmem.h>
#include <linux/debugfs.h>
#include <linux/bug.h>
#include <linux/vmalloc.h>
#include <linux/module.h>
#include <linux/gfp.h>
#include <linux/memblock.h>
#include <linux/seq_file.h>

#include <asm/pgtable.h>
#include <asm/tlbflush.h>
#include <asm/fixmap.h>
#include <asm/mmu_context.h>
#include <asm/setup.h>
#include <asm/paravirt.h>
#include <asm/e820.h>
#include <asm/linkage.h>
#include <asm/page.h>
#include <asm/init.h>
#include <asm/pat.h>
#include <asm/smp.h>

#include <asm/xen/hypercall.h>
#include <asm/xen/hypervisor.h>

#include <xen/xen.h>
#include <xen/page.h>
#include <xen/interface/xen.h>
#include <xen/interface/hvm/hvm_op.h>
#include <xen/interface/version.h>
#include <xen/interface/memory.h>
#include <xen/hvc-console.h>

#include "multicalls.h"
#include "mmu.h"
#include "debugfs.h"

/*
 * Protects atomic reservation decrease/increase against concurrent increases.
 * Also protects non-atomic updates of current_pages and balloon lists.
 */
DEFINE_SPINLOCK(xen_reservation_lock);

/*
 * Identity map, in addition to plain kernel map.  This needs to be
 * large enough to allocate page table pages to allocate the rest.
 * Each page can map 2MB.
 */
#define LEVEL1_IDENT_ENTRIES	(PTRS_PER_PTE * 4)
static RESERVE_BRK_ARRAY(pte_t, level1_ident_pgt, LEVEL1_IDENT_ENTRIES);

#ifdef CONFIG_X86_64
/* l3 pud for userspace vsyscall mapping */
static pud_t level3_user_vsyscall[PTRS_PER_PUD] __page_aligned_bss;
#endif /* CONFIG_X86_64 */

/*
 * Note about cr3 (pagetable base) values:
 *
 * xen_cr3 contains the current logical cr3 value; it contains the
 * last set cr3.  This may not be the current effective cr3, because
 * its update may be being lazily deferred.  However, a vcpu looking
 * at its own cr3 can use this value knowing that it everything will
 * be self-consistent.
 *
 * xen_current_cr3 contains the actual vcpu cr3; it is set once the
 * hypercall to set the vcpu cr3 is complete (so it may be a little
 * out of date, but it will never be set early).  If one vcpu is
 * looking at another vcpu's cr3 value, it should use this variable.
 */
DEFINE_PER_CPU(unsigned long, xen_cr3);	 /* cr3 stored as physaddr */
DEFINE_PER_CPU(unsigned long, xen_current_cr3);	 /* actual vcpu cr3 */


/*
 * Just beyond the highest usermode address.  STACK_TOP_MAX has a
 * redzone above it, so round it up to a PGD boundary.
 */
#define USER_LIMIT	((STACK_TOP_MAX + PGDIR_SIZE - 1) & PGDIR_MASK)

<<<<<<< HEAD

#define P2M_ENTRIES_PER_PAGE	(PAGE_SIZE / sizeof(unsigned long))
#define TOP_ENTRIES		(MAX_DOMAIN_PAGES / P2M_ENTRIES_PER_PAGE)

/* Placeholder for holes in the address space */
static unsigned long p2m_missing[P2M_ENTRIES_PER_PAGE] __page_aligned_data =
		{ [ 0 ... P2M_ENTRIES_PER_PAGE-1 ] = ~0UL };

 /* Array of pointers to pages containing p2m entries */
static unsigned long *p2m_top[TOP_ENTRIES] __page_aligned_data =
		{ [ 0 ... TOP_ENTRIES - 1] = &p2m_missing[0] };

/* Arrays of p2m arrays expressed in mfns used for save/restore */
static unsigned long p2m_top_mfn[TOP_ENTRIES] __page_aligned_bss;

static unsigned long p2m_top_mfn_list[TOP_ENTRIES / P2M_ENTRIES_PER_PAGE]
	__page_aligned_bss;

static inline unsigned p2m_top_index(unsigned long pfn)
{
	BUG_ON(pfn >= MAX_DOMAIN_PAGES);
	return pfn / P2M_ENTRIES_PER_PAGE;
}

static inline unsigned p2m_index(unsigned long pfn)
{
	return pfn % P2M_ENTRIES_PER_PAGE;
}

/* Build the parallel p2m_top_mfn structures */
void xen_build_mfn_list_list(void)
{
	unsigned pfn, idx;

	for (pfn = 0; pfn < MAX_DOMAIN_PAGES; pfn += P2M_ENTRIES_PER_PAGE) {
		unsigned topidx = p2m_top_index(pfn);

		p2m_top_mfn[topidx] = virt_to_mfn(p2m_top[topidx]);
	}

	for (idx = 0; idx < ARRAY_SIZE(p2m_top_mfn_list); idx++) {
		unsigned topidx = idx * P2M_ENTRIES_PER_PAGE;
		p2m_top_mfn_list[idx] = virt_to_mfn(&p2m_top_mfn[topidx]);
	}
}

void xen_setup_mfn_list_list(void)
{
	BUG_ON(HYPERVISOR_shared_info == &xen_dummy_shared_info);

	HYPERVISOR_shared_info->arch.pfn_to_mfn_frame_list_list =
		virt_to_mfn(p2m_top_mfn_list);
	HYPERVISOR_shared_info->arch.max_pfn = xen_start_info->nr_pages;
}

/* Set up p2m_top to point to the domain-builder provided p2m pages */
void __init xen_build_dynamic_phys_to_machine(void)
{
	unsigned long *mfn_list = (unsigned long *)xen_start_info->mfn_list;
	unsigned long max_pfn = min(MAX_DOMAIN_PAGES, xen_start_info->nr_pages);
	unsigned pfn;

	for (pfn = 0; pfn < max_pfn; pfn += P2M_ENTRIES_PER_PAGE) {
		unsigned topidx = p2m_top_index(pfn);

		p2m_top[topidx] = &mfn_list[pfn];
	}

	xen_build_mfn_list_list();
}

unsigned long get_phys_to_machine(unsigned long pfn)
{
	unsigned topidx, idx;

	if (unlikely(pfn >= MAX_DOMAIN_PAGES))
		return INVALID_P2M_ENTRY;

	topidx = p2m_top_index(pfn);
	idx = p2m_index(pfn);
	return p2m_top[topidx][idx];
}
EXPORT_SYMBOL_GPL(get_phys_to_machine);

/* install a  new p2m_top page */
bool install_p2mtop_page(unsigned long pfn, unsigned long *p)
{
	unsigned topidx = p2m_top_index(pfn);
	unsigned long **pfnp, *mfnp;
	unsigned i;

	pfnp = &p2m_top[topidx];
	mfnp = &p2m_top_mfn[topidx];

	for (i = 0; i < P2M_ENTRIES_PER_PAGE; i++)
		p[i] = INVALID_P2M_ENTRY;

	if (cmpxchg(pfnp, p2m_missing, p) == p2m_missing) {
		*mfnp = virt_to_mfn(p);
		return true;
	}

	return false;
}

static void alloc_p2m(unsigned long pfn)
{
	unsigned long *p;

	p = (void *)__get_free_page(GFP_KERNEL | __GFP_NOFAIL);
	BUG_ON(p == NULL);

	if (!install_p2mtop_page(pfn, p))
		free_page((unsigned long)p);
}

/* Try to install p2m mapping; fail if intermediate bits missing */
bool __set_phys_to_machine(unsigned long pfn, unsigned long mfn)
{
	unsigned topidx, idx;

	if (unlikely(pfn >= MAX_DOMAIN_PAGES)) {
		BUG_ON(mfn != INVALID_P2M_ENTRY);
		return true;
	}

	topidx = p2m_top_index(pfn);
	if (p2m_top[topidx] == p2m_missing) {
		if (mfn == INVALID_P2M_ENTRY)
			return true;
		return false;
	}

	idx = p2m_index(pfn);
	p2m_top[topidx][idx] = mfn;

	return true;
}

void set_phys_to_machine(unsigned long pfn, unsigned long mfn)
{
	if (unlikely(xen_feature(XENFEAT_auto_translated_physmap))) {
		BUG_ON(pfn != mfn && mfn != INVALID_P2M_ENTRY);
		return;
	}

	if (unlikely(!__set_phys_to_machine(pfn, mfn)))  {
		alloc_p2m(pfn);

		if (!__set_phys_to_machine(pfn, mfn))
			BUG();
	}
}

=======
>>>>>>> 02f8c6ae
unsigned long arbitrary_virt_to_mfn(void *vaddr)
{
	xmaddr_t maddr = arbitrary_virt_to_machine(vaddr);

	return PFN_DOWN(maddr.maddr);
}

xmaddr_t arbitrary_virt_to_machine(void *vaddr)
{
	unsigned long address = (unsigned long)vaddr;
	unsigned int level;
	pte_t *pte;
	unsigned offset;

	/*
	 * if the PFN is in the linear mapped vaddr range, we can just use
	 * the (quick) virt_to_machine() p2m lookup
	 */
	if (virt_addr_valid(vaddr))
		return virt_to_machine(vaddr);

	/* otherwise we have to do a (slower) full page-table walk */

	pte = lookup_address(address, &level);
	BUG_ON(pte == NULL);
	offset = address & ~PAGE_MASK;
	return XMADDR(((phys_addr_t)pte_mfn(*pte) << PAGE_SHIFT) + offset);
}
EXPORT_SYMBOL_GPL(arbitrary_virt_to_machine);

void make_lowmem_page_readonly(void *vaddr)
{
	pte_t *pte, ptev;
	unsigned long address = (unsigned long)vaddr;
	unsigned int level;

	pte = lookup_address(address, &level);
	if (pte == NULL)
		return;		/* vaddr missing */

	ptev = pte_wrprotect(*pte);

	if (HYPERVISOR_update_va_mapping(address, ptev, 0))
		BUG();
}

void make_lowmem_page_readwrite(void *vaddr)
{
	pte_t *pte, ptev;
	unsigned long address = (unsigned long)vaddr;
	unsigned int level;

	pte = lookup_address(address, &level);
	if (pte == NULL)
		return;		/* vaddr missing */

	ptev = pte_mkwrite(*pte);

	if (HYPERVISOR_update_va_mapping(address, ptev, 0))
		BUG();
}


static bool xen_page_pinned(void *ptr)
{
	struct page *page = virt_to_page(ptr);

	return PagePinned(page);
}

void xen_set_domain_pte(pte_t *ptep, pte_t pteval, unsigned domid)
{
	struct multicall_space mcs;
	struct mmu_update *u;

	mcs = xen_mc_entry(sizeof(*u));
	u = mcs.args;

	/* ptep might be kmapped when using 32-bit HIGHPTE */
	u->ptr = virt_to_machine(ptep).maddr;
	u->val = pte_val_ma(pteval);

	MULTI_mmu_update(mcs.mc, mcs.args, 1, NULL, domid);

	xen_mc_issue(PARAVIRT_LAZY_MMU);
}
EXPORT_SYMBOL_GPL(xen_set_domain_pte);

static void xen_extend_mmu_update(const struct mmu_update *update)
{
	struct multicall_space mcs;
	struct mmu_update *u;

	mcs = xen_mc_extend_args(__HYPERVISOR_mmu_update, sizeof(*u));

	if (mcs.mc != NULL) {
		mcs.mc->args[1]++;
	} else {
		mcs = __xen_mc_entry(sizeof(*u));
		MULTI_mmu_update(mcs.mc, mcs.args, 1, NULL, DOMID_SELF);
	}

	u = mcs.args;
	*u = *update;
}

static void xen_set_pmd_hyper(pmd_t *ptr, pmd_t val)
{
	struct mmu_update u;

	preempt_disable();

	xen_mc_batch();

	/* ptr may be ioremapped for 64-bit pagetable setup */
	u.ptr = arbitrary_virt_to_machine(ptr).maddr;
	u.val = pmd_val_ma(val);
	xen_extend_mmu_update(&u);

	xen_mc_issue(PARAVIRT_LAZY_MMU);

	preempt_enable();
}

static void xen_set_pmd(pmd_t *ptr, pmd_t val)
{
	/* If page is not pinned, we can just update the entry
	   directly */
	if (!xen_page_pinned(ptr)) {
		*ptr = val;
		return;
	}

	xen_set_pmd_hyper(ptr, val);
}

/*
 * Associate a virtual page frame with a given physical page frame
 * and protection flags for that frame.
 */
void set_pte_mfn(unsigned long vaddr, unsigned long mfn, pgprot_t flags)
{
	set_pte_vaddr(vaddr, mfn_pte(mfn, flags));
}

static bool xen_batched_set_pte(pte_t *ptep, pte_t pteval)
{
	struct mmu_update u;

	if (paravirt_get_lazy_mode() != PARAVIRT_LAZY_MMU)
		return false;

	xen_mc_batch();

	u.ptr = virt_to_machine(ptep).maddr | MMU_NORMAL_PT_UPDATE;
	u.val = pte_val_ma(pteval);
	xen_extend_mmu_update(&u);

	xen_mc_issue(PARAVIRT_LAZY_MMU);

	return true;
}

static void xen_set_pte(pte_t *ptep, pte_t pteval)
{
	if (!xen_batched_set_pte(ptep, pteval))
		native_set_pte(ptep, pteval);
}

static void xen_set_pte_at(struct mm_struct *mm, unsigned long addr,
		    pte_t *ptep, pte_t pteval)
{
	xen_set_pte(ptep, pteval);
}

pte_t xen_ptep_modify_prot_start(struct mm_struct *mm,
				 unsigned long addr, pte_t *ptep)
{
	/* Just return the pte as-is.  We preserve the bits on commit */
	return *ptep;
}

void xen_ptep_modify_prot_commit(struct mm_struct *mm, unsigned long addr,
				 pte_t *ptep, pte_t pte)
{
	struct mmu_update u;

	xen_mc_batch();

	u.ptr = virt_to_machine(ptep).maddr | MMU_PT_UPDATE_PRESERVE_AD;
	u.val = pte_val_ma(pte);
	xen_extend_mmu_update(&u);

	xen_mc_issue(PARAVIRT_LAZY_MMU);
}

/* Assume pteval_t is equivalent to all the other *val_t types. */
static pteval_t pte_mfn_to_pfn(pteval_t val)
{
	if (val & _PAGE_PRESENT) {
		unsigned long mfn = (val & PTE_PFN_MASK) >> PAGE_SHIFT;
		pteval_t flags = val & PTE_FLAGS_MASK;
		val = ((pteval_t)mfn_to_pfn(mfn) << PAGE_SHIFT) | flags;
	}

	return val;
}

static pteval_t pte_pfn_to_mfn(pteval_t val)
{
	if (val & _PAGE_PRESENT) {
		unsigned long pfn = (val & PTE_PFN_MASK) >> PAGE_SHIFT;
		pteval_t flags = val & PTE_FLAGS_MASK;
		unsigned long mfn;

		if (!xen_feature(XENFEAT_auto_translated_physmap))
			mfn = get_phys_to_machine(pfn);
		else
			mfn = pfn;
		/*
		 * If there's no mfn for the pfn, then just create an
		 * empty non-present pte.  Unfortunately this loses
		 * information about the original pfn, so
		 * pte_mfn_to_pfn is asymmetric.
		 */
		if (unlikely(mfn == INVALID_P2M_ENTRY)) {
			mfn = 0;
			flags = 0;
		} else {
			/*
			 * Paramount to do this test _after_ the
			 * INVALID_P2M_ENTRY as INVALID_P2M_ENTRY &
			 * IDENTITY_FRAME_BIT resolves to true.
			 */
			mfn &= ~FOREIGN_FRAME_BIT;
			if (mfn & IDENTITY_FRAME_BIT) {
				mfn &= ~IDENTITY_FRAME_BIT;
				flags |= _PAGE_IOMAP;
			}
		}
		val = ((pteval_t)mfn << PAGE_SHIFT) | flags;
	}

	return val;
}

static pteval_t iomap_pte(pteval_t val)
{
	if (val & _PAGE_PRESENT) {
		unsigned long pfn = (val & PTE_PFN_MASK) >> PAGE_SHIFT;
		pteval_t flags = val & PTE_FLAGS_MASK;

		/* We assume the pte frame number is a MFN, so
		   just use it as-is. */
		val = ((pteval_t)pfn << PAGE_SHIFT) | flags;
	}

	return val;
}

static pteval_t xen_pte_val(pte_t pte)
{
	pteval_t pteval = pte.pte;

	/* If this is a WC pte, convert back from Xen WC to Linux WC */
	if ((pteval & (_PAGE_PAT | _PAGE_PCD | _PAGE_PWT)) == _PAGE_PAT) {
		WARN_ON(!pat_enabled);
		pteval = (pteval & ~_PAGE_PAT) | _PAGE_PWT;
	}

	if (xen_initial_domain() && (pteval & _PAGE_IOMAP))
		return pteval;

	return pte_mfn_to_pfn(pteval);
}
PV_CALLEE_SAVE_REGS_THUNK(xen_pte_val);

static pgdval_t xen_pgd_val(pgd_t pgd)
{
	return pte_mfn_to_pfn(pgd.pgd);
}
PV_CALLEE_SAVE_REGS_THUNK(xen_pgd_val);

/*
 * Xen's PAT setup is part of its ABI, though I assume entries 6 & 7
 * are reserved for now, to correspond to the Intel-reserved PAT
 * types.
 *
 * We expect Linux's PAT set as follows:
 *
 * Idx  PTE flags        Linux    Xen    Default
 * 0                     WB       WB     WB
 * 1            PWT      WC       WT     WT
 * 2        PCD          UC-      UC-    UC-
 * 3        PCD PWT      UC       UC     UC
 * 4    PAT              WB       WC     WB
 * 5    PAT     PWT      WC       WP     WT
 * 6    PAT PCD          UC-      UC     UC-
 * 7    PAT PCD PWT      UC       UC     UC
 */

void xen_set_pat(u64 pat)
{
	/* We expect Linux to use a PAT setting of
	 * UC UC- WC WB (ignoring the PAT flag) */
	WARN_ON(pat != 0x0007010600070106ull);
}

static pte_t xen_make_pte(pteval_t pte)
{
	phys_addr_t addr = (pte & PTE_PFN_MASK);

	/* If Linux is trying to set a WC pte, then map to the Xen WC.
	 * If _PAGE_PAT is set, then it probably means it is really
	 * _PAGE_PSE, so avoid fiddling with the PAT mapping and hope
	 * things work out OK...
	 *
	 * (We should never see kernel mappings with _PAGE_PSE set,
	 * but we could see hugetlbfs mappings, I think.).
	 */
	if (pat_enabled && !WARN_ON(pte & _PAGE_PAT)) {
		if ((pte & (_PAGE_PCD | _PAGE_PWT)) == _PAGE_PWT)
			pte = (pte & ~(_PAGE_PCD | _PAGE_PWT)) | _PAGE_PAT;
	}

	/*
	 * Unprivileged domains are allowed to do IOMAPpings for
	 * PCI passthrough, but not map ISA space.  The ISA
	 * mappings are just dummy local mappings to keep other
	 * parts of the kernel happy.
	 */
	if (unlikely(pte & _PAGE_IOMAP) &&
	    (xen_initial_domain() || addr >= ISA_END_ADDRESS)) {
		pte = iomap_pte(pte);
	} else {
		pte &= ~_PAGE_IOMAP;
		pte = pte_pfn_to_mfn(pte);
	}

	return native_make_pte(pte);
}
PV_CALLEE_SAVE_REGS_THUNK(xen_make_pte);

#ifdef CONFIG_XEN_DEBUG
pte_t xen_make_pte_debug(pteval_t pte)
{
	phys_addr_t addr = (pte & PTE_PFN_MASK);
	phys_addr_t other_addr;
	bool io_page = false;
	pte_t _pte;

	if (pte & _PAGE_IOMAP)
		io_page = true;

	_pte = xen_make_pte(pte);

	if (!addr)
		return _pte;

	if (io_page &&
	    (xen_initial_domain() || addr >= ISA_END_ADDRESS)) {
		other_addr = pfn_to_mfn(addr >> PAGE_SHIFT) << PAGE_SHIFT;
		WARN_ONCE(addr != other_addr,
			"0x%lx is using VM_IO, but it is 0x%lx!\n",
			(unsigned long)addr, (unsigned long)other_addr);
	} else {
		pteval_t iomap_set = (_pte.pte & PTE_FLAGS_MASK) & _PAGE_IOMAP;
		other_addr = (_pte.pte & PTE_PFN_MASK);
		WARN_ONCE((addr == other_addr) && (!io_page) && (!iomap_set),
			"0x%lx is missing VM_IO (and wasn't fixed)!\n",
			(unsigned long)addr);
	}

	return _pte;
}
PV_CALLEE_SAVE_REGS_THUNK(xen_make_pte_debug);
#endif

static pgd_t xen_make_pgd(pgdval_t pgd)
{
	pgd = pte_pfn_to_mfn(pgd);
	return native_make_pgd(pgd);
}
PV_CALLEE_SAVE_REGS_THUNK(xen_make_pgd);

static pmdval_t xen_pmd_val(pmd_t pmd)
{
	return pte_mfn_to_pfn(pmd.pmd);
}
PV_CALLEE_SAVE_REGS_THUNK(xen_pmd_val);

static void xen_set_pud_hyper(pud_t *ptr, pud_t val)
{
	struct mmu_update u;

	preempt_disable();

	xen_mc_batch();

	/* ptr may be ioremapped for 64-bit pagetable setup */
	u.ptr = arbitrary_virt_to_machine(ptr).maddr;
	u.val = pud_val_ma(val);
	xen_extend_mmu_update(&u);

	xen_mc_issue(PARAVIRT_LAZY_MMU);

	preempt_enable();
}

static void xen_set_pud(pud_t *ptr, pud_t val)
{
	/* If page is not pinned, we can just update the entry
	   directly */
	if (!xen_page_pinned(ptr)) {
		*ptr = val;
		return;
	}

	xen_set_pud_hyper(ptr, val);
}

#ifdef CONFIG_X86_PAE
static void xen_set_pte_atomic(pte_t *ptep, pte_t pte)
{
	set_64bit((u64 *)ptep, native_pte_val(pte));
}

static void xen_pte_clear(struct mm_struct *mm, unsigned long addr, pte_t *ptep)
{
	if (!xen_batched_set_pte(ptep, native_make_pte(0)))
		native_pte_clear(mm, addr, ptep);
}

static void xen_pmd_clear(pmd_t *pmdp)
{
	set_pmd(pmdp, __pmd(0));
}
#endif	/* CONFIG_X86_PAE */

static pmd_t xen_make_pmd(pmdval_t pmd)
{
	pmd = pte_pfn_to_mfn(pmd);
	return native_make_pmd(pmd);
}
PV_CALLEE_SAVE_REGS_THUNK(xen_make_pmd);

#if PAGETABLE_LEVELS == 4
static pudval_t xen_pud_val(pud_t pud)
{
	return pte_mfn_to_pfn(pud.pud);
}
PV_CALLEE_SAVE_REGS_THUNK(xen_pud_val);

static pud_t xen_make_pud(pudval_t pud)
{
	pud = pte_pfn_to_mfn(pud);

	return native_make_pud(pud);
}
PV_CALLEE_SAVE_REGS_THUNK(xen_make_pud);

static pgd_t *xen_get_user_pgd(pgd_t *pgd)
{
	pgd_t *pgd_page = (pgd_t *)(((unsigned long)pgd) & PAGE_MASK);
	unsigned offset = pgd - pgd_page;
	pgd_t *user_ptr = NULL;

	if (offset < pgd_index(USER_LIMIT)) {
		struct page *page = virt_to_page(pgd_page);
		user_ptr = (pgd_t *)page->private;
		if (user_ptr)
			user_ptr += offset;
	}

	return user_ptr;
}

static void __xen_set_pgd_hyper(pgd_t *ptr, pgd_t val)
{
	struct mmu_update u;

	u.ptr = virt_to_machine(ptr).maddr;
	u.val = pgd_val_ma(val);
	xen_extend_mmu_update(&u);
}

/*
 * Raw hypercall-based set_pgd, intended for in early boot before
 * there's a page structure.  This implies:
 *  1. The only existing pagetable is the kernel's
 *  2. It is always pinned
 *  3. It has no user pagetable attached to it
 */
static void __init xen_set_pgd_hyper(pgd_t *ptr, pgd_t val)
{
	preempt_disable();

	xen_mc_batch();

	__xen_set_pgd_hyper(ptr, val);

	xen_mc_issue(PARAVIRT_LAZY_MMU);

	preempt_enable();
}

static void xen_set_pgd(pgd_t *ptr, pgd_t val)
{
	pgd_t *user_ptr = xen_get_user_pgd(ptr);

	/* If page is not pinned, we can just update the entry
	   directly */
	if (!xen_page_pinned(ptr)) {
		*ptr = val;
		if (user_ptr) {
			WARN_ON(xen_page_pinned(user_ptr));
			*user_ptr = val;
		}
		return;
	}

	/* If it's pinned, then we can at least batch the kernel and
	   user updates together. */
	xen_mc_batch();

	__xen_set_pgd_hyper(ptr, val);
	if (user_ptr)
		__xen_set_pgd_hyper(user_ptr, val);

	xen_mc_issue(PARAVIRT_LAZY_MMU);
}
#endif	/* PAGETABLE_LEVELS == 4 */

/*
 * (Yet another) pagetable walker.  This one is intended for pinning a
 * pagetable.  This means that it walks a pagetable and calls the
 * callback function on each page it finds making up the page table,
 * at every level.  It walks the entire pagetable, but it only bothers
 * pinning pte pages which are below limit.  In the normal case this
 * will be STACK_TOP_MAX, but at boot we need to pin up to
 * FIXADDR_TOP.
 *
 * For 32-bit the important bit is that we don't pin beyond there,
 * because then we start getting into Xen's ptes.
 *
 * For 64-bit, we must skip the Xen hole in the middle of the address
 * space, just after the big x86-64 virtual hole.
 */
static int __xen_pgd_walk(struct mm_struct *mm, pgd_t *pgd,
			  int (*func)(struct mm_struct *mm, struct page *,
				      enum pt_level),
			  unsigned long limit)
{
	int flush = 0;
	unsigned hole_low, hole_high;
	unsigned pgdidx_limit, pudidx_limit, pmdidx_limit;
	unsigned pgdidx, pudidx, pmdidx;

	/* The limit is the last byte to be touched */
	limit--;
	BUG_ON(limit >= FIXADDR_TOP);

	if (xen_feature(XENFEAT_auto_translated_physmap))
		return 0;

	/*
	 * 64-bit has a great big hole in the middle of the address
	 * space, which contains the Xen mappings.  On 32-bit these
	 * will end up making a zero-sized hole and so is a no-op.
	 */
	hole_low = pgd_index(USER_LIMIT);
	hole_high = pgd_index(PAGE_OFFSET);

	pgdidx_limit = pgd_index(limit);
#if PTRS_PER_PUD > 1
	pudidx_limit = pud_index(limit);
#else
	pudidx_limit = 0;
#endif
#if PTRS_PER_PMD > 1
	pmdidx_limit = pmd_index(limit);
#else
	pmdidx_limit = 0;
#endif

	for (pgdidx = 0; pgdidx <= pgdidx_limit; pgdidx++) {
		pud_t *pud;

		if (pgdidx >= hole_low && pgdidx < hole_high)
			continue;

		if (!pgd_val(pgd[pgdidx]))
			continue;

		pud = pud_offset(&pgd[pgdidx], 0);

		if (PTRS_PER_PUD > 1) /* not folded */
			flush |= (*func)(mm, virt_to_page(pud), PT_PUD);

		for (pudidx = 0; pudidx < PTRS_PER_PUD; pudidx++) {
			pmd_t *pmd;

			if (pgdidx == pgdidx_limit &&
			    pudidx > pudidx_limit)
				goto out;

			if (pud_none(pud[pudidx]))
				continue;

			pmd = pmd_offset(&pud[pudidx], 0);

			if (PTRS_PER_PMD > 1) /* not folded */
				flush |= (*func)(mm, virt_to_page(pmd), PT_PMD);

			for (pmdidx = 0; pmdidx < PTRS_PER_PMD; pmdidx++) {
				struct page *pte;

				if (pgdidx == pgdidx_limit &&
				    pudidx == pudidx_limit &&
				    pmdidx > pmdidx_limit)
					goto out;

				if (pmd_none(pmd[pmdidx]))
					continue;

				pte = pmd_page(pmd[pmdidx]);
				flush |= (*func)(mm, pte, PT_PTE);
			}
		}
	}

out:
	/* Do the top level last, so that the callbacks can use it as
	   a cue to do final things like tlb flushes. */
	flush |= (*func)(mm, virt_to_page(pgd), PT_PGD);

	return flush;
}

static int xen_pgd_walk(struct mm_struct *mm,
			int (*func)(struct mm_struct *mm, struct page *,
				    enum pt_level),
			unsigned long limit)
{
	return __xen_pgd_walk(mm, mm->pgd, func, limit);
}

/* If we're using split pte locks, then take the page's lock and
   return a pointer to it.  Otherwise return NULL. */
static spinlock_t *xen_pte_lock(struct page *page, struct mm_struct *mm)
{
	spinlock_t *ptl = NULL;

#if USE_SPLIT_PTLOCKS
	ptl = __pte_lockptr(page);
	spin_lock_nest_lock(ptl, &mm->page_table_lock);
#endif

	return ptl;
}

static void xen_pte_unlock(void *v)
{
	spinlock_t *ptl = v;
	spin_unlock(ptl);
}

static void xen_do_pin(unsigned level, unsigned long pfn)
{
	struct mmuext_op *op;
	struct multicall_space mcs;

	mcs = __xen_mc_entry(sizeof(*op));
	op = mcs.args;
	op->cmd = level;
	op->arg1.mfn = pfn_to_mfn(pfn);
	MULTI_mmuext_op(mcs.mc, op, 1, NULL, DOMID_SELF);
}

static int xen_pin_page(struct mm_struct *mm, struct page *page,
			enum pt_level level)
{
	unsigned pgfl = TestSetPagePinned(page);
	int flush;

	if (pgfl)
		flush = 0;		/* already pinned */
	else if (PageHighMem(page))
		/* kmaps need flushing if we found an unpinned
		   highpage */
		flush = 1;
	else {
		void *pt = lowmem_page_address(page);
		unsigned long pfn = page_to_pfn(page);
		struct multicall_space mcs = __xen_mc_entry(0);
		spinlock_t *ptl;

		flush = 0;

		/*
		 * We need to hold the pagetable lock between the time
		 * we make the pagetable RO and when we actually pin
		 * it.  If we don't, then other users may come in and
		 * attempt to update the pagetable by writing it,
		 * which will fail because the memory is RO but not
		 * pinned, so Xen won't do the trap'n'emulate.
		 *
		 * If we're using split pte locks, we can't hold the
		 * entire pagetable's worth of locks during the
		 * traverse, because we may wrap the preempt count (8
		 * bits).  The solution is to mark RO and pin each PTE
		 * page while holding the lock.  This means the number
		 * of locks we end up holding is never more than a
		 * batch size (~32 entries, at present).
		 *
		 * If we're not using split pte locks, we needn't pin
		 * the PTE pages independently, because we're
		 * protected by the overall pagetable lock.
		 */
		ptl = NULL;
		if (level == PT_PTE)
			ptl = xen_pte_lock(page, mm);

		MULTI_update_va_mapping(mcs.mc, (unsigned long)pt,
					pfn_pte(pfn, PAGE_KERNEL_RO),
					level == PT_PGD ? UVMF_TLB_FLUSH : 0);

		if (ptl) {
			xen_do_pin(MMUEXT_PIN_L1_TABLE, pfn);

			/* Queue a deferred unlock for when this batch
			   is completed. */
			xen_mc_callback(xen_pte_unlock, ptl);
		}
	}

	return flush;
}

/* This is called just after a mm has been created, but it has not
   been used yet.  We need to make sure that its pagetable is all
   read-only, and can be pinned. */
static void __xen_pgd_pin(struct mm_struct *mm, pgd_t *pgd)
{
	xen_mc_batch();

	if (__xen_pgd_walk(mm, pgd, xen_pin_page, USER_LIMIT)) {
		/* re-enable interrupts for flushing */
		xen_mc_issue(0);

		kmap_flush_unused();

		xen_mc_batch();
	}

#ifdef CONFIG_X86_64
	{
		pgd_t *user_pgd = xen_get_user_pgd(pgd);

		xen_do_pin(MMUEXT_PIN_L4_TABLE, PFN_DOWN(__pa(pgd)));

		if (user_pgd) {
			xen_pin_page(mm, virt_to_page(user_pgd), PT_PGD);
			xen_do_pin(MMUEXT_PIN_L4_TABLE,
				   PFN_DOWN(__pa(user_pgd)));
		}
	}
#else /* CONFIG_X86_32 */
#ifdef CONFIG_X86_PAE
	/* Need to make sure unshared kernel PMD is pinnable */
	xen_pin_page(mm, pgd_page(pgd[pgd_index(TASK_SIZE)]),
		     PT_PMD);
#endif
	xen_do_pin(MMUEXT_PIN_L3_TABLE, PFN_DOWN(__pa(pgd)));
#endif /* CONFIG_X86_64 */
	xen_mc_issue(0);
}

static void xen_pgd_pin(struct mm_struct *mm)
{
	__xen_pgd_pin(mm, mm->pgd);
}

/*
 * On save, we need to pin all pagetables to make sure they get their
 * mfns turned into pfns.  Search the list for any unpinned pgds and pin
 * them (unpinned pgds are not currently in use, probably because the
 * process is under construction or destruction).
 *
 * Expected to be called in stop_machine() ("equivalent to taking
 * every spinlock in the system"), so the locking doesn't really
 * matter all that much.
 */
void xen_mm_pin_all(void)
{
	struct page *page;

	spin_lock(&pgd_lock);

	list_for_each_entry(page, &pgd_list, lru) {
		if (!PagePinned(page)) {
			__xen_pgd_pin(&init_mm, (pgd_t *)page_address(page));
			SetPageSavePinned(page);
		}
	}

	spin_unlock(&pgd_lock);
}

/*
 * The init_mm pagetable is really pinned as soon as its created, but
 * that's before we have page structures to store the bits.  So do all
 * the book-keeping now.
 */
static int __init xen_mark_pinned(struct mm_struct *mm, struct page *page,
				  enum pt_level level)
{
	SetPagePinned(page);
	return 0;
}

static void __init xen_mark_init_mm_pinned(void)
{
	xen_pgd_walk(&init_mm, xen_mark_pinned, FIXADDR_TOP);
}

static int xen_unpin_page(struct mm_struct *mm, struct page *page,
			  enum pt_level level)
{
	unsigned pgfl = TestClearPagePinned(page);

	if (pgfl && !PageHighMem(page)) {
		void *pt = lowmem_page_address(page);
		unsigned long pfn = page_to_pfn(page);
		spinlock_t *ptl = NULL;
		struct multicall_space mcs;

		/*
		 * Do the converse to pin_page.  If we're using split
		 * pte locks, we must be holding the lock for while
		 * the pte page is unpinned but still RO to prevent
		 * concurrent updates from seeing it in this
		 * partially-pinned state.
		 */
		if (level == PT_PTE) {
			ptl = xen_pte_lock(page, mm);

			if (ptl)
				xen_do_pin(MMUEXT_UNPIN_TABLE, pfn);
		}

		mcs = __xen_mc_entry(0);

		MULTI_update_va_mapping(mcs.mc, (unsigned long)pt,
					pfn_pte(pfn, PAGE_KERNEL),
					level == PT_PGD ? UVMF_TLB_FLUSH : 0);

		if (ptl) {
			/* unlock when batch completed */
			xen_mc_callback(xen_pte_unlock, ptl);
		}
	}

	return 0;		/* never need to flush on unpin */
}

/* Release a pagetables pages back as normal RW */
static void __xen_pgd_unpin(struct mm_struct *mm, pgd_t *pgd)
{
	xen_mc_batch();

	xen_do_pin(MMUEXT_UNPIN_TABLE, PFN_DOWN(__pa(pgd)));

#ifdef CONFIG_X86_64
	{
		pgd_t *user_pgd = xen_get_user_pgd(pgd);

		if (user_pgd) {
			xen_do_pin(MMUEXT_UNPIN_TABLE,
				   PFN_DOWN(__pa(user_pgd)));
			xen_unpin_page(mm, virt_to_page(user_pgd), PT_PGD);
		}
	}
#endif

#ifdef CONFIG_X86_PAE
	/* Need to make sure unshared kernel PMD is unpinned */
	xen_unpin_page(mm, pgd_page(pgd[pgd_index(TASK_SIZE)]),
		       PT_PMD);
#endif

	__xen_pgd_walk(mm, pgd, xen_unpin_page, USER_LIMIT);

	xen_mc_issue(0);
}

static void xen_pgd_unpin(struct mm_struct *mm)
{
	__xen_pgd_unpin(mm, mm->pgd);
}

/*
 * On resume, undo any pinning done at save, so that the rest of the
 * kernel doesn't see any unexpected pinned pagetables.
 */
void xen_mm_unpin_all(void)
{
	struct page *page;

	spin_lock(&pgd_lock);

	list_for_each_entry(page, &pgd_list, lru) {
		if (PageSavePinned(page)) {
			BUG_ON(!PagePinned(page));
			__xen_pgd_unpin(&init_mm, (pgd_t *)page_address(page));
			ClearPageSavePinned(page);
		}
	}

	spin_unlock(&pgd_lock);
}

static void xen_activate_mm(struct mm_struct *prev, struct mm_struct *next)
{
	spin_lock(&next->page_table_lock);
	xen_pgd_pin(next);
	spin_unlock(&next->page_table_lock);
}

static void xen_dup_mmap(struct mm_struct *oldmm, struct mm_struct *mm)
{
	spin_lock(&mm->page_table_lock);
	xen_pgd_pin(mm);
	spin_unlock(&mm->page_table_lock);
}


#ifdef CONFIG_SMP
/* Another cpu may still have their %cr3 pointing at the pagetable, so
   we need to repoint it somewhere else before we can unpin it. */
static void drop_other_mm_ref(void *info)
{
	struct mm_struct *mm = info;
	struct mm_struct *active_mm;

	active_mm = percpu_read(cpu_tlbstate.active_mm);

	if (active_mm == mm && percpu_read(cpu_tlbstate.state) != TLBSTATE_OK)
		leave_mm(smp_processor_id());

	/* If this cpu still has a stale cr3 reference, then make sure
	   it has been flushed. */
	if (percpu_read(xen_current_cr3) == __pa(mm->pgd))
		load_cr3(swapper_pg_dir);
}

static void xen_drop_mm_ref(struct mm_struct *mm)
{
	cpumask_var_t mask;
	unsigned cpu;

	if (current->active_mm == mm) {
		if (current->mm == mm)
			load_cr3(swapper_pg_dir);
		else
			leave_mm(smp_processor_id());
	}

	/* Get the "official" set of cpus referring to our pagetable. */
	if (!alloc_cpumask_var(&mask, GFP_ATOMIC)) {
		for_each_online_cpu(cpu) {
			if (!cpumask_test_cpu(cpu, mm_cpumask(mm))
			    && per_cpu(xen_current_cr3, cpu) != __pa(mm->pgd))
				continue;
			smp_call_function_single(cpu, drop_other_mm_ref, mm, 1);
		}
		return;
	}
	cpumask_copy(mask, mm_cpumask(mm));

	/* It's possible that a vcpu may have a stale reference to our
	   cr3, because its in lazy mode, and it hasn't yet flushed
	   its set of pending hypercalls yet.  In this case, we can
	   look at its actual current cr3 value, and force it to flush
	   if needed. */
	for_each_online_cpu(cpu) {
		if (per_cpu(xen_current_cr3, cpu) == __pa(mm->pgd))
			cpumask_set_cpu(cpu, mask);
	}

	if (!cpumask_empty(mask))
		smp_call_function_many(mask, drop_other_mm_ref, mm, 1);
	free_cpumask_var(mask);
}
#else
static void xen_drop_mm_ref(struct mm_struct *mm)
{
	if (current->active_mm == mm)
		load_cr3(swapper_pg_dir);
}
#endif

/*
 * While a process runs, Xen pins its pagetables, which means that the
 * hypervisor forces it to be read-only, and it controls all updates
 * to it.  This means that all pagetable updates have to go via the
 * hypervisor, which is moderately expensive.
 *
 * Since we're pulling the pagetable down, we switch to use init_mm,
 * unpin old process pagetable and mark it all read-write, which
 * allows further operations on it to be simple memory accesses.
 *
 * The only subtle point is that another CPU may be still using the
 * pagetable because of lazy tlb flushing.  This means we need need to
 * switch all CPUs off this pagetable before we can unpin it.
 */
static void xen_exit_mmap(struct mm_struct *mm)
{
	get_cpu();		/* make sure we don't move around */
	xen_drop_mm_ref(mm);
	put_cpu();

	spin_lock(&mm->page_table_lock);

	/* pgd may not be pinned in the error exit path of execve */
	if (xen_page_pinned(mm->pgd))
		xen_pgd_unpin(mm);

	spin_unlock(&mm->page_table_lock);
}

static void __init xen_pagetable_setup_start(pgd_t *base)
{
}

static __init void xen_mapping_pagetable_reserve(u64 start, u64 end)
{
	/* reserve the range used */
	native_pagetable_reserve(start, end);

	/* set as RW the rest */
	printk(KERN_DEBUG "xen: setting RW the range %llx - %llx\n", end,
			PFN_PHYS(pgt_buf_top));
	while (end < PFN_PHYS(pgt_buf_top)) {
		make_lowmem_page_readwrite(__va(end));
		end += PAGE_SIZE;
	}
}

static void xen_post_allocator_init(void);

static void __init xen_pagetable_setup_done(pgd_t *base)
{
	xen_setup_shared_info();
	xen_post_allocator_init();
}

static void xen_write_cr2(unsigned long cr2)
{
	percpu_read(xen_vcpu)->arch.cr2 = cr2;
}

static unsigned long xen_read_cr2(void)
{
	return percpu_read(xen_vcpu)->arch.cr2;
}

unsigned long xen_read_cr2_direct(void)
{
	return percpu_read(xen_vcpu_info.arch.cr2);
}

static void xen_flush_tlb(void)
{
	struct mmuext_op *op;
	struct multicall_space mcs;

	preempt_disable();

	mcs = xen_mc_entry(sizeof(*op));

	op = mcs.args;
	op->cmd = MMUEXT_TLB_FLUSH_LOCAL;
	MULTI_mmuext_op(mcs.mc, op, 1, NULL, DOMID_SELF);

	xen_mc_issue(PARAVIRT_LAZY_MMU);

	preempt_enable();
}

static void xen_flush_tlb_single(unsigned long addr)
{
	struct mmuext_op *op;
	struct multicall_space mcs;

	preempt_disable();

	mcs = xen_mc_entry(sizeof(*op));
	op = mcs.args;
	op->cmd = MMUEXT_INVLPG_LOCAL;
	op->arg1.linear_addr = addr & PAGE_MASK;
	MULTI_mmuext_op(mcs.mc, op, 1, NULL, DOMID_SELF);

	xen_mc_issue(PARAVIRT_LAZY_MMU);

	preempt_enable();
}

static void xen_flush_tlb_others(const struct cpumask *cpus,
				 struct mm_struct *mm, unsigned long va)
{
	struct {
		struct mmuext_op op;
#ifdef CONFIG_SMP
		DECLARE_BITMAP(mask, num_processors);
#else
		DECLARE_BITMAP(mask, NR_CPUS);
#endif
	} *args;
	struct multicall_space mcs;

	if (cpumask_empty(cpus))
		return;		/* nothing to do */

	mcs = xen_mc_entry(sizeof(*args));
	args = mcs.args;
	args->op.arg2.vcpumask = to_cpumask(args->mask);

	/* Remove us, and any offline CPUS. */
	cpumask_and(to_cpumask(args->mask), cpus, cpu_online_mask);
	cpumask_clear_cpu(smp_processor_id(), to_cpumask(args->mask));

	if (va == TLB_FLUSH_ALL) {
		args->op.cmd = MMUEXT_TLB_FLUSH_MULTI;
	} else {
		args->op.cmd = MMUEXT_INVLPG_MULTI;
		args->op.arg1.linear_addr = va;
	}

	MULTI_mmuext_op(mcs.mc, &args->op, 1, NULL, DOMID_SELF);

	xen_mc_issue(PARAVIRT_LAZY_MMU);
}

static unsigned long xen_read_cr3(void)
{
	return percpu_read(xen_cr3);
}

static void set_current_cr3(void *v)
{
	percpu_write(xen_current_cr3, (unsigned long)v);
}

static void __xen_write_cr3(bool kernel, unsigned long cr3)
{
	struct mmuext_op *op;
	struct multicall_space mcs;
	unsigned long mfn;

	if (cr3)
		mfn = pfn_to_mfn(PFN_DOWN(cr3));
	else
		mfn = 0;

	WARN_ON(mfn == 0 && kernel);

	mcs = __xen_mc_entry(sizeof(*op));

	op = mcs.args;
	op->cmd = kernel ? MMUEXT_NEW_BASEPTR : MMUEXT_NEW_USER_BASEPTR;
	op->arg1.mfn = mfn;

	MULTI_mmuext_op(mcs.mc, op, 1, NULL, DOMID_SELF);

	if (kernel) {
		percpu_write(xen_cr3, cr3);

		/* Update xen_current_cr3 once the batch has actually
		   been submitted. */
		xen_mc_callback(set_current_cr3, (void *)cr3);
	}
}

static void xen_write_cr3(unsigned long cr3)
{
	BUG_ON(preemptible());

	xen_mc_batch();  /* disables interrupts */

	/* Update while interrupts are disabled, so its atomic with
	   respect to ipis */
	percpu_write(xen_cr3, cr3);

	__xen_write_cr3(true, cr3);

#ifdef CONFIG_X86_64
	{
		pgd_t *user_pgd = xen_get_user_pgd(__va(cr3));
		if (user_pgd)
			__xen_write_cr3(false, __pa(user_pgd));
		else
			__xen_write_cr3(false, 0);
	}
#endif

	xen_mc_issue(PARAVIRT_LAZY_CPU);  /* interrupts restored */
}

static int xen_pgd_alloc(struct mm_struct *mm)
{
	pgd_t *pgd = mm->pgd;
	int ret = 0;

	BUG_ON(PagePinned(virt_to_page(pgd)));

#ifdef CONFIG_X86_64
	{
		struct page *page = virt_to_page(pgd);
		pgd_t *user_pgd;

		BUG_ON(page->private != 0);

		ret = -ENOMEM;

		user_pgd = (pgd_t *)__get_free_page(GFP_KERNEL | __GFP_ZERO);
		page->private = (unsigned long)user_pgd;

		if (user_pgd != NULL) {
			user_pgd[pgd_index(VSYSCALL_START)] =
				__pgd(__pa(level3_user_vsyscall) | _PAGE_TABLE);
			ret = 0;
		}

		BUG_ON(PagePinned(virt_to_page(xen_get_user_pgd(pgd))));
	}
#endif

	return ret;
}

static void xen_pgd_free(struct mm_struct *mm, pgd_t *pgd)
{
#ifdef CONFIG_X86_64
	pgd_t *user_pgd = xen_get_user_pgd(pgd);

	if (user_pgd)
		free_page((unsigned long)user_pgd);
#endif
}

<<<<<<< HEAD
#ifdef CONFIG_HIGHPTE
static void *xen_kmap_atomic_pte(struct page *page, enum km_type type)
{
	pgprot_t prot = PAGE_KERNEL;

	/*
	 * We disable highmem allocations for page tables so we should never
	 * see any calls to kmap_atomic_pte on a highmem page.
	 */
	BUG_ON(PageHighMem(page));

	if (PagePinned(page))
		prot = PAGE_KERNEL_RO;

	return kmap_atomic_prot(page, type, prot);
}
#endif

=======
>>>>>>> 02f8c6ae
#ifdef CONFIG_X86_32
static pte_t __init mask_rw_pte(pte_t *ptep, pte_t pte)
{
	/* If there's an existing pte, then don't allow _PAGE_RW to be set */
	if (pte_val_ma(*ptep) & _PAGE_PRESENT)
		pte = __pte_ma(((pte_val_ma(*ptep) & _PAGE_RW) | ~_PAGE_RW) &
			       pte_val_ma(pte));

	return pte;
}
#else /* CONFIG_X86_64 */
static pte_t __init mask_rw_pte(pte_t *ptep, pte_t pte)
{
	unsigned long pfn = pte_pfn(pte);

	/*
	 * If the new pfn is within the range of the newly allocated
	 * kernel pagetable, and it isn't being mapped into an
	 * early_ioremap fixmap slot as a freshly allocated page, make sure
	 * it is RO.
	 */
	if (((!is_early_ioremap_ptep(ptep) &&
			pfn >= pgt_buf_start && pfn < pgt_buf_top)) ||
			(is_early_ioremap_ptep(ptep) && pfn != (pgt_buf_end - 1)))
		pte = pte_wrprotect(pte);

	return pte;
}
#endif /* CONFIG_X86_64 */

/* Init-time set_pte while constructing initial pagetables, which
   doesn't allow RO pagetable pages to be remapped RW */
static void __init xen_set_pte_init(pte_t *ptep, pte_t pte)
{
	pte = mask_rw_pte(ptep, pte);

	xen_set_pte(ptep, pte);
}

static void pin_pagetable_pfn(unsigned cmd, unsigned long pfn)
{
	struct mmuext_op op;
	op.cmd = cmd;
	op.arg1.mfn = pfn_to_mfn(pfn);
	if (HYPERVISOR_mmuext_op(&op, 1, NULL, DOMID_SELF))
		BUG();
}

/* Early in boot, while setting up the initial pagetable, assume
   everything is pinned. */
static void __init xen_alloc_pte_init(struct mm_struct *mm, unsigned long pfn)
{
#ifdef CONFIG_FLATMEM
	BUG_ON(mem_map);	/* should only be used early */
#endif
	make_lowmem_page_readonly(__va(PFN_PHYS(pfn)));
	pin_pagetable_pfn(MMUEXT_PIN_L1_TABLE, pfn);
}

/* Used for pmd and pud */
static void __init xen_alloc_pmd_init(struct mm_struct *mm, unsigned long pfn)
{
#ifdef CONFIG_FLATMEM
	BUG_ON(mem_map);	/* should only be used early */
#endif
	make_lowmem_page_readonly(__va(PFN_PHYS(pfn)));
}

/* Early release_pte assumes that all pts are pinned, since there's
   only init_mm and anything attached to that is pinned. */
static void __init xen_release_pte_init(unsigned long pfn)
{
	pin_pagetable_pfn(MMUEXT_UNPIN_TABLE, pfn);
	make_lowmem_page_readwrite(__va(PFN_PHYS(pfn)));
}

static void __init xen_release_pmd_init(unsigned long pfn)
{
	make_lowmem_page_readwrite(__va(PFN_PHYS(pfn)));
}

/* This needs to make sure the new pte page is pinned iff its being
   attached to a pinned pagetable. */
static void xen_alloc_ptpage(struct mm_struct *mm, unsigned long pfn, unsigned level)
{
	struct page *page = pfn_to_page(pfn);

	if (PagePinned(virt_to_page(mm->pgd))) {
		SetPagePinned(page);

		if (!PageHighMem(page)) {
			make_lowmem_page_readonly(__va(PFN_PHYS((unsigned long)pfn)));
			if (level == PT_PTE && USE_SPLIT_PTLOCKS)
				pin_pagetable_pfn(MMUEXT_PIN_L1_TABLE, pfn);
		} else {
			/* make sure there are no stray mappings of
			   this page */
			kmap_flush_unused();
		}
	}
}

static void xen_alloc_pte(struct mm_struct *mm, unsigned long pfn)
{
	xen_alloc_ptpage(mm, pfn, PT_PTE);
}

static void xen_alloc_pmd(struct mm_struct *mm, unsigned long pfn)
{
	xen_alloc_ptpage(mm, pfn, PT_PMD);
}

/* This should never happen until we're OK to use struct page */
static void xen_release_ptpage(unsigned long pfn, unsigned level)
{
	struct page *page = pfn_to_page(pfn);

	if (PagePinned(page)) {
		if (!PageHighMem(page)) {
			if (level == PT_PTE && USE_SPLIT_PTLOCKS)
				pin_pagetable_pfn(MMUEXT_UNPIN_TABLE, pfn);
			make_lowmem_page_readwrite(__va(PFN_PHYS(pfn)));
		}
		ClearPagePinned(page);
	}
}

static void xen_release_pte(unsigned long pfn)
{
	xen_release_ptpage(pfn, PT_PTE);
}

static void xen_release_pmd(unsigned long pfn)
{
	xen_release_ptpage(pfn, PT_PMD);
}

#if PAGETABLE_LEVELS == 4
static void xen_alloc_pud(struct mm_struct *mm, unsigned long pfn)
{
	xen_alloc_ptpage(mm, pfn, PT_PUD);
}

static void xen_release_pud(unsigned long pfn)
{
	xen_release_ptpage(pfn, PT_PUD);
}
#endif

void __init xen_reserve_top(void)
{
#ifdef CONFIG_X86_32
	unsigned long top = HYPERVISOR_VIRT_START;
	struct xen_platform_parameters pp;

	if (HYPERVISOR_xen_version(XENVER_platform_parameters, &pp) == 0)
		top = pp.virt_start;

	reserve_top_address(-top);
#endif	/* CONFIG_X86_32 */
}

/*
 * Like __va(), but returns address in the kernel mapping (which is
 * all we have until the physical memory mapping has been set up.
 */
static void *__ka(phys_addr_t paddr)
{
#ifdef CONFIG_X86_64
	return (void *)(paddr + __START_KERNEL_map);
#else
	return __va(paddr);
#endif
}

/* Convert a machine address to physical address */
static unsigned long m2p(phys_addr_t maddr)
{
	phys_addr_t paddr;

	maddr &= PTE_PFN_MASK;
	paddr = mfn_to_pfn(maddr >> PAGE_SHIFT) << PAGE_SHIFT;

	return paddr;
}

/* Convert a machine address to kernel virtual */
static void *m2v(phys_addr_t maddr)
{
	return __ka(m2p(maddr));
}

/* Set the page permissions on an identity-mapped pages */
static void set_page_prot(void *addr, pgprot_t prot)
{
	unsigned long pfn = __pa(addr) >> PAGE_SHIFT;
	pte_t pte = pfn_pte(pfn, prot);

	if (HYPERVISOR_update_va_mapping((unsigned long)addr, pte, 0))
		BUG();
}

static void __init xen_map_identity_early(pmd_t *pmd, unsigned long max_pfn)
{
	unsigned pmdidx, pteidx;
	unsigned ident_pte;
	unsigned long pfn;

	level1_ident_pgt = extend_brk(sizeof(pte_t) * LEVEL1_IDENT_ENTRIES,
				      PAGE_SIZE);

	ident_pte = 0;
	pfn = 0;
	for (pmdidx = 0; pmdidx < PTRS_PER_PMD && pfn < max_pfn; pmdidx++) {
		pte_t *pte_page;

		/* Reuse or allocate a page of ptes */
		if (pmd_present(pmd[pmdidx]))
			pte_page = m2v(pmd[pmdidx].pmd);
		else {
			/* Check for free pte pages */
			if (ident_pte == LEVEL1_IDENT_ENTRIES)
				break;

			pte_page = &level1_ident_pgt[ident_pte];
			ident_pte += PTRS_PER_PTE;

			pmd[pmdidx] = __pmd(__pa(pte_page) | _PAGE_TABLE);
		}

		/* Install mappings */
		for (pteidx = 0; pteidx < PTRS_PER_PTE; pteidx++, pfn++) {
			pte_t pte;

#ifdef CONFIG_X86_32
			if (pfn > max_pfn_mapped)
				max_pfn_mapped = pfn;
#endif

			if (!pte_none(pte_page[pteidx]))
				continue;

			pte = pfn_pte(pfn, PAGE_KERNEL_EXEC);
			pte_page[pteidx] = pte;
		}
	}

	for (pteidx = 0; pteidx < ident_pte; pteidx += PTRS_PER_PTE)
		set_page_prot(&level1_ident_pgt[pteidx], PAGE_KERNEL_RO);

	set_page_prot(pmd, PAGE_KERNEL_RO);
}

void __init xen_setup_machphys_mapping(void)
{
	struct xen_machphys_mapping mapping;
	unsigned long machine_to_phys_nr_ents;

	if (HYPERVISOR_memory_op(XENMEM_machphys_mapping, &mapping) == 0) {
		machine_to_phys_mapping = (unsigned long *)mapping.v_start;
		machine_to_phys_nr_ents = mapping.max_mfn + 1;
	} else {
		machine_to_phys_nr_ents = MACH2PHYS_NR_ENTRIES;
	}
	machine_to_phys_order = fls(machine_to_phys_nr_ents - 1);
}

#ifdef CONFIG_X86_64
static void convert_pfn_mfn(void *v)
{
	pte_t *pte = v;
	int i;

	/* All levels are converted the same way, so just treat them
	   as ptes. */
	for (i = 0; i < PTRS_PER_PTE; i++)
		pte[i] = xen_make_pte(pte[i].pte);
}

/*
 * Set up the initial kernel pagetable.
 *
 * We can construct this by grafting the Xen provided pagetable into
 * head_64.S's preconstructed pagetables.  We copy the Xen L2's into
 * level2_ident_pgt, level2_kernel_pgt and level2_fixmap_pgt.  This
 * means that only the kernel has a physical mapping to start with -
 * but that's enough to get __va working.  We need to fill in the rest
 * of the physical mapping once some sort of allocator has been set
 * up.
 */
pgd_t * __init xen_setup_kernel_pagetable(pgd_t *pgd,
					 unsigned long max_pfn)
{
	pud_t *l3;
	pmd_t *l2;

	/* max_pfn_mapped is the last pfn mapped in the initial memory
	 * mappings. Considering that on Xen after the kernel mappings we
	 * have the mappings of some pages that don't exist in pfn space, we
	 * set max_pfn_mapped to the last real pfn mapped. */
	max_pfn_mapped = PFN_DOWN(__pa(xen_start_info->mfn_list));

	/* Zap identity mapping */
	init_level4_pgt[0] = __pgd(0);

	/* Pre-constructed entries are in pfn, so convert to mfn */
	convert_pfn_mfn(init_level4_pgt);
	convert_pfn_mfn(level3_ident_pgt);
	convert_pfn_mfn(level3_kernel_pgt);

	l3 = m2v(pgd[pgd_index(__START_KERNEL_map)].pgd);
	l2 = m2v(l3[pud_index(__START_KERNEL_map)].pud);

	memcpy(level2_ident_pgt, l2, sizeof(pmd_t) * PTRS_PER_PMD);
	memcpy(level2_kernel_pgt, l2, sizeof(pmd_t) * PTRS_PER_PMD);

	l3 = m2v(pgd[pgd_index(__START_KERNEL_map + PMD_SIZE)].pgd);
	l2 = m2v(l3[pud_index(__START_KERNEL_map + PMD_SIZE)].pud);
	memcpy(level2_fixmap_pgt, l2, sizeof(pmd_t) * PTRS_PER_PMD);

	/* Set up identity map */
	xen_map_identity_early(level2_ident_pgt, max_pfn);

	/* Make pagetable pieces RO */
	set_page_prot(init_level4_pgt, PAGE_KERNEL_RO);
	set_page_prot(level3_ident_pgt, PAGE_KERNEL_RO);
	set_page_prot(level3_kernel_pgt, PAGE_KERNEL_RO);
	set_page_prot(level3_user_vsyscall, PAGE_KERNEL_RO);
	set_page_prot(level2_kernel_pgt, PAGE_KERNEL_RO);
	set_page_prot(level2_fixmap_pgt, PAGE_KERNEL_RO);

	/* Pin down new L4 */
	pin_pagetable_pfn(MMUEXT_PIN_L4_TABLE,
			  PFN_DOWN(__pa_symbol(init_level4_pgt)));

	/* Unpin Xen-provided one */
	pin_pagetable_pfn(MMUEXT_UNPIN_TABLE, PFN_DOWN(__pa(pgd)));

	/* Switch over */
	pgd = init_level4_pgt;

	/*
	 * At this stage there can be no user pgd, and no page
	 * structure to attach it to, so make sure we just set kernel
	 * pgd.
	 */
	xen_mc_batch();
	__xen_write_cr3(true, __pa(pgd));
	xen_mc_issue(PARAVIRT_LAZY_CPU);

	memblock_x86_reserve_range(__pa(xen_start_info->pt_base),
		      __pa(xen_start_info->pt_base +
			   xen_start_info->nr_pt_frames * PAGE_SIZE),
		      "XEN PAGETABLES");

	return pgd;
}
#else	/* !CONFIG_X86_64 */
static RESERVE_BRK_ARRAY(pmd_t, initial_kernel_pmd, PTRS_PER_PMD);
static RESERVE_BRK_ARRAY(pmd_t, swapper_kernel_pmd, PTRS_PER_PMD);

static void __init xen_write_cr3_init(unsigned long cr3)
{
	unsigned long pfn = PFN_DOWN(__pa(swapper_pg_dir));

	BUG_ON(read_cr3() != __pa(initial_page_table));
	BUG_ON(cr3 != __pa(swapper_pg_dir));

	/*
	 * We are switching to swapper_pg_dir for the first time (from
	 * initial_page_table) and therefore need to mark that page
	 * read-only and then pin it.
	 *
	 * Xen disallows sharing of kernel PMDs for PAE
	 * guests. Therefore we must copy the kernel PMD from
	 * initial_page_table into a new kernel PMD to be used in
	 * swapper_pg_dir.
	 */
	swapper_kernel_pmd =
		extend_brk(sizeof(pmd_t) * PTRS_PER_PMD, PAGE_SIZE);
	memcpy(swapper_kernel_pmd, initial_kernel_pmd,
	       sizeof(pmd_t) * PTRS_PER_PMD);
	swapper_pg_dir[KERNEL_PGD_BOUNDARY] =
		__pgd(__pa(swapper_kernel_pmd) | _PAGE_PRESENT);
	set_page_prot(swapper_kernel_pmd, PAGE_KERNEL_RO);

	set_page_prot(swapper_pg_dir, PAGE_KERNEL_RO);
	xen_write_cr3(cr3);
	pin_pagetable_pfn(MMUEXT_PIN_L3_TABLE, pfn);

	pin_pagetable_pfn(MMUEXT_UNPIN_TABLE,
			  PFN_DOWN(__pa(initial_page_table)));
	set_page_prot(initial_page_table, PAGE_KERNEL);
	set_page_prot(initial_kernel_pmd, PAGE_KERNEL);

	pv_mmu_ops.write_cr3 = &xen_write_cr3;
}

pgd_t * __init xen_setup_kernel_pagetable(pgd_t *pgd,
					 unsigned long max_pfn)
{
	pmd_t *kernel_pmd;

	initial_kernel_pmd =
		extend_brk(sizeof(pmd_t) * PTRS_PER_PMD, PAGE_SIZE);

	max_pfn_mapped = PFN_DOWN(__pa(xen_start_info->pt_base) +
				  xen_start_info->nr_pt_frames * PAGE_SIZE +
				  512*1024);

	kernel_pmd = m2v(pgd[KERNEL_PGD_BOUNDARY].pgd);
	memcpy(initial_kernel_pmd, kernel_pmd, sizeof(pmd_t) * PTRS_PER_PMD);

	xen_map_identity_early(initial_kernel_pmd, max_pfn);

	memcpy(initial_page_table, pgd, sizeof(pgd_t) * PTRS_PER_PGD);
	initial_page_table[KERNEL_PGD_BOUNDARY] =
		__pgd(__pa(initial_kernel_pmd) | _PAGE_PRESENT);

	set_page_prot(initial_kernel_pmd, PAGE_KERNEL_RO);
	set_page_prot(initial_page_table, PAGE_KERNEL_RO);
	set_page_prot(empty_zero_page, PAGE_KERNEL_RO);

	pin_pagetable_pfn(MMUEXT_UNPIN_TABLE, PFN_DOWN(__pa(pgd)));

	pin_pagetable_pfn(MMUEXT_PIN_L3_TABLE,
			  PFN_DOWN(__pa(initial_page_table)));
	xen_write_cr3(__pa(initial_page_table));

	memblock_x86_reserve_range(__pa(xen_start_info->pt_base),
		      __pa(xen_start_info->pt_base +
			   xen_start_info->nr_pt_frames * PAGE_SIZE),
		      "XEN PAGETABLES");

	return initial_page_table;
}
#endif	/* CONFIG_X86_64 */

static unsigned char dummy_mapping[PAGE_SIZE] __page_aligned_bss;

static void xen_set_fixmap(unsigned idx, phys_addr_t phys, pgprot_t prot)
{
	pte_t pte;

	phys >>= PAGE_SHIFT;

	switch (idx) {
	case FIX_BTMAP_END ... FIX_BTMAP_BEGIN:
#ifdef CONFIG_X86_F00F_BUG
	case FIX_F00F_IDT:
#endif
#ifdef CONFIG_X86_32
	case FIX_WP_TEST:
	case FIX_VDSO:
# ifdef CONFIG_HIGHMEM
	case FIX_KMAP_BEGIN ... FIX_KMAP_END:
# endif
#else
	case VSYSCALL_LAST_PAGE ... VSYSCALL_FIRST_PAGE:
#endif
	case FIX_TEXT_POKE0:
	case FIX_TEXT_POKE1:
		/* All local page mappings */
		pte = pfn_pte(phys, prot);
		break;

#ifdef CONFIG_X86_LOCAL_APIC
	case FIX_APIC_BASE:	/* maps dummy local APIC */
		pte = pfn_pte(PFN_DOWN(__pa(dummy_mapping)), PAGE_KERNEL);
		break;
#endif

#ifdef CONFIG_X86_IO_APIC
	case FIX_IO_APIC_BASE_0 ... FIX_IO_APIC_BASE_END:
		/*
		 * We just don't map the IO APIC - all access is via
		 * hypercalls.  Keep the address in the pte for reference.
		 */
		pte = pfn_pte(PFN_DOWN(__pa(dummy_mapping)), PAGE_KERNEL);
		break;
#endif

	case FIX_PARAVIRT_BOOTMAP:
		/* This is an MFN, but it isn't an IO mapping from the
		   IO domain */
		pte = mfn_pte(phys, prot);
		break;

	default:
		/* By default, set_fixmap is used for hardware mappings */
		pte = mfn_pte(phys, __pgprot(pgprot_val(prot) | _PAGE_IOMAP));
		break;
	}

	__native_set_fixmap(idx, pte);

#ifdef CONFIG_X86_64
	/* Replicate changes to map the vsyscall page into the user
	   pagetable vsyscall mapping. */
	if (idx >= VSYSCALL_LAST_PAGE && idx <= VSYSCALL_FIRST_PAGE) {
		unsigned long vaddr = __fix_to_virt(idx);
		set_pte_vaddr_pud(level3_user_vsyscall, vaddr, pte);
	}
#endif
}

void __init xen_ident_map_ISA(void)
{
	unsigned long pa;

	/*
	 * If we're dom0, then linear map the ISA machine addresses into
	 * the kernel's address space.
	 */
	if (!xen_initial_domain())
		return;

	xen_raw_printk("Xen: setup ISA identity maps\n");

	for (pa = ISA_START_ADDRESS; pa < ISA_END_ADDRESS; pa += PAGE_SIZE) {
		pte_t pte = mfn_pte(PFN_DOWN(pa), PAGE_KERNEL_IO);

		if (HYPERVISOR_update_va_mapping(PAGE_OFFSET + pa, pte, 0))
			BUG();
	}

	xen_flush_tlb();
}

static void __init xen_post_allocator_init(void)
{
#ifdef CONFIG_XEN_DEBUG
	pv_mmu_ops.make_pte = PV_CALLEE_SAVE(xen_make_pte_debug);
#endif
	pv_mmu_ops.set_pte = xen_set_pte;
	pv_mmu_ops.set_pmd = xen_set_pmd;
	pv_mmu_ops.set_pud = xen_set_pud;
#if PAGETABLE_LEVELS == 4
	pv_mmu_ops.set_pgd = xen_set_pgd;
#endif

	/* This will work as long as patching hasn't happened yet
	   (which it hasn't) */
	pv_mmu_ops.alloc_pte = xen_alloc_pte;
	pv_mmu_ops.alloc_pmd = xen_alloc_pmd;
	pv_mmu_ops.release_pte = xen_release_pte;
	pv_mmu_ops.release_pmd = xen_release_pmd;
#if PAGETABLE_LEVELS == 4
	pv_mmu_ops.alloc_pud = xen_alloc_pud;
	pv_mmu_ops.release_pud = xen_release_pud;
#endif

#ifdef CONFIG_X86_64
	SetPagePinned(virt_to_page(level3_user_vsyscall));
#endif
	xen_mark_init_mm_pinned();
}

static void xen_leave_lazy_mmu(void)
{
	preempt_disable();
	xen_mc_flush();
	paravirt_leave_lazy_mmu();
	preempt_enable();
}

static const struct pv_mmu_ops xen_mmu_ops __initconst = {
	.read_cr2 = xen_read_cr2,
	.write_cr2 = xen_write_cr2,

	.read_cr3 = xen_read_cr3,
#ifdef CONFIG_X86_32
	.write_cr3 = xen_write_cr3_init,
#else
	.write_cr3 = xen_write_cr3,
#endif

	.flush_tlb_user = xen_flush_tlb,
	.flush_tlb_kernel = xen_flush_tlb,
	.flush_tlb_single = xen_flush_tlb_single,
	.flush_tlb_others = xen_flush_tlb_others,

	.pte_update = paravirt_nop,
	.pte_update_defer = paravirt_nop,

	.pgd_alloc = xen_pgd_alloc,
	.pgd_free = xen_pgd_free,

	.alloc_pte = xen_alloc_pte_init,
	.release_pte = xen_release_pte_init,
	.alloc_pmd = xen_alloc_pmd_init,
	.release_pmd = xen_release_pmd_init,

	.set_pte = xen_set_pte_init,
	.set_pte_at = xen_set_pte_at,
	.set_pmd = xen_set_pmd_hyper,

	.ptep_modify_prot_start = __ptep_modify_prot_start,
	.ptep_modify_prot_commit = __ptep_modify_prot_commit,

	.pte_val = PV_CALLEE_SAVE(xen_pte_val),
	.pgd_val = PV_CALLEE_SAVE(xen_pgd_val),

	.make_pte = PV_CALLEE_SAVE(xen_make_pte),
	.make_pgd = PV_CALLEE_SAVE(xen_make_pgd),

#ifdef CONFIG_X86_PAE
	.set_pte_atomic = xen_set_pte_atomic,
	.pte_clear = xen_pte_clear,
	.pmd_clear = xen_pmd_clear,
#endif	/* CONFIG_X86_PAE */
	.set_pud = xen_set_pud_hyper,

	.make_pmd = PV_CALLEE_SAVE(xen_make_pmd),
	.pmd_val = PV_CALLEE_SAVE(xen_pmd_val),

#if PAGETABLE_LEVELS == 4
	.pud_val = PV_CALLEE_SAVE(xen_pud_val),
	.make_pud = PV_CALLEE_SAVE(xen_make_pud),
	.set_pgd = xen_set_pgd_hyper,

	.alloc_pud = xen_alloc_pmd_init,
	.release_pud = xen_release_pmd_init,
#endif	/* PAGETABLE_LEVELS == 4 */

	.activate_mm = xen_activate_mm,
	.dup_mmap = xen_dup_mmap,
	.exit_mmap = xen_exit_mmap,

	.lazy_mode = {
		.enter = paravirt_enter_lazy_mmu,
		.leave = xen_leave_lazy_mmu,
	},

	.set_fixmap = xen_set_fixmap,
};

void __init xen_init_mmu_ops(void)
{
	x86_init.mapping.pagetable_reserve = xen_mapping_pagetable_reserve;
	x86_init.paging.pagetable_setup_start = xen_pagetable_setup_start;
	x86_init.paging.pagetable_setup_done = xen_pagetable_setup_done;
	pv_mmu_ops = xen_mmu_ops;

	memset(dummy_mapping, 0xff, PAGE_SIZE);
}

/* Protected by xen_reservation_lock. */
#define MAX_CONTIG_ORDER 9 /* 2MB */
static unsigned long discontig_frames[1<<MAX_CONTIG_ORDER];

#define VOID_PTE (mfn_pte(0, __pgprot(0)))
static void xen_zap_pfn_range(unsigned long vaddr, unsigned int order,
				unsigned long *in_frames,
				unsigned long *out_frames)
{
	int i;
	struct multicall_space mcs;

	xen_mc_batch();
	for (i = 0; i < (1UL<<order); i++, vaddr += PAGE_SIZE) {
		mcs = __xen_mc_entry(0);

		if (in_frames)
			in_frames[i] = virt_to_mfn(vaddr);

		MULTI_update_va_mapping(mcs.mc, vaddr, VOID_PTE, 0);
		__set_phys_to_machine(virt_to_pfn(vaddr), INVALID_P2M_ENTRY);

		if (out_frames)
			out_frames[i] = virt_to_pfn(vaddr);
	}
	xen_mc_issue(0);
}

/*
 * Update the pfn-to-mfn mappings for a virtual address range, either to
 * point to an array of mfns, or contiguously from a single starting
 * mfn.
 */
static void xen_remap_exchanged_ptes(unsigned long vaddr, int order,
				     unsigned long *mfns,
				     unsigned long first_mfn)
{
	unsigned i, limit;
	unsigned long mfn;

	xen_mc_batch();

	limit = 1u << order;
	for (i = 0; i < limit; i++, vaddr += PAGE_SIZE) {
		struct multicall_space mcs;
		unsigned flags;

		mcs = __xen_mc_entry(0);
		if (mfns)
			mfn = mfns[i];
		else
			mfn = first_mfn + i;

		if (i < (limit - 1))
			flags = 0;
		else {
			if (order == 0)
				flags = UVMF_INVLPG | UVMF_ALL;
			else
				flags = UVMF_TLB_FLUSH | UVMF_ALL;
		}

		MULTI_update_va_mapping(mcs.mc, vaddr,
				mfn_pte(mfn, PAGE_KERNEL), flags);

		set_phys_to_machine(virt_to_pfn(vaddr), mfn);
	}

	xen_mc_issue(0);
}

/*
 * Perform the hypercall to exchange a region of our pfns to point to
 * memory with the required contiguous alignment.  Takes the pfns as
 * input, and populates mfns as output.
 *
 * Returns a success code indicating whether the hypervisor was able to
 * satisfy the request or not.
 */
static int xen_exchange_memory(unsigned long extents_in, unsigned int order_in,
			       unsigned long *pfns_in,
			       unsigned long extents_out,
			       unsigned int order_out,
			       unsigned long *mfns_out,
			       unsigned int address_bits)
{
	long rc;
	int success;

	struct xen_memory_exchange exchange = {
		.in = {
			.nr_extents   = extents_in,
			.extent_order = order_in,
			.extent_start = pfns_in,
			.domid        = DOMID_SELF
		},
		.out = {
			.nr_extents   = extents_out,
			.extent_order = order_out,
			.extent_start = mfns_out,
			.address_bits = address_bits,
			.domid        = DOMID_SELF
		}
	};

	BUG_ON(extents_in << order_in != extents_out << order_out);

	rc = HYPERVISOR_memory_op(XENMEM_exchange, &exchange);
	success = (exchange.nr_exchanged == extents_in);

	BUG_ON(!success && ((exchange.nr_exchanged != 0) || (rc == 0)));
	BUG_ON(success && (rc != 0));

	return success;
}

int xen_create_contiguous_region(unsigned long vstart, unsigned int order,
				 unsigned int address_bits)
{
	unsigned long *in_frames = discontig_frames, out_frame;
	unsigned long  flags;
	int            success;

	/*
	 * Currently an auto-translated guest will not perform I/O, nor will
	 * it require PAE page directories below 4GB. Therefore any calls to
	 * this function are redundant and can be ignored.
	 */

	if (xen_feature(XENFEAT_auto_translated_physmap))
		return 0;

	if (unlikely(order > MAX_CONTIG_ORDER))
		return -ENOMEM;

	memset((void *) vstart, 0, PAGE_SIZE << order);

	spin_lock_irqsave(&xen_reservation_lock, flags);

	/* 1. Zap current PTEs, remembering MFNs. */
	xen_zap_pfn_range(vstart, order, in_frames, NULL);

	/* 2. Get a new contiguous memory extent. */
	out_frame = virt_to_pfn(vstart);
	success = xen_exchange_memory(1UL << order, 0, in_frames,
				      1, order, &out_frame,
				      address_bits);

	/* 3. Map the new extent in place of old pages. */
	if (success)
		xen_remap_exchanged_ptes(vstart, order, NULL, out_frame);
	else
		xen_remap_exchanged_ptes(vstart, order, in_frames, 0);

	spin_unlock_irqrestore(&xen_reservation_lock, flags);

	return success ? 0 : -ENOMEM;
}
EXPORT_SYMBOL_GPL(xen_create_contiguous_region);

void xen_destroy_contiguous_region(unsigned long vstart, unsigned int order)
{
	unsigned long *out_frames = discontig_frames, in_frame;
	unsigned long  flags;
	int success;

	if (xen_feature(XENFEAT_auto_translated_physmap))
		return;

	if (unlikely(order > MAX_CONTIG_ORDER))
		return;

	memset((void *) vstart, 0, PAGE_SIZE << order);

	spin_lock_irqsave(&xen_reservation_lock, flags);

	/* 1. Find start MFN of contiguous extent. */
	in_frame = virt_to_mfn(vstart);

	/* 2. Zap current PTEs. */
	xen_zap_pfn_range(vstart, order, NULL, out_frames);

	/* 3. Do the exchange for non-contiguous MFNs. */
	success = xen_exchange_memory(1, order, &in_frame, 1UL << order,
					0, out_frames, 0);

	/* 4. Map new pages in place of old pages. */
	if (success)
		xen_remap_exchanged_ptes(vstart, order, out_frames, 0);
	else
		xen_remap_exchanged_ptes(vstart, order, NULL, in_frame);

	spin_unlock_irqrestore(&xen_reservation_lock, flags);
}
EXPORT_SYMBOL_GPL(xen_destroy_contiguous_region);

#ifdef CONFIG_XEN_PVHVM
static void xen_hvm_exit_mmap(struct mm_struct *mm)
{
	struct xen_hvm_pagetable_dying a;
	int rc;

	a.domid = DOMID_SELF;
	a.gpa = __pa(mm->pgd);
	rc = HYPERVISOR_hvm_op(HVMOP_pagetable_dying, &a);
	WARN_ON_ONCE(rc < 0);
}

static int is_pagetable_dying_supported(void)
{
	struct xen_hvm_pagetable_dying a;
	int rc = 0;

	a.domid = DOMID_SELF;
	a.gpa = 0x00;
	rc = HYPERVISOR_hvm_op(HVMOP_pagetable_dying, &a);
	if (rc < 0) {
		printk(KERN_DEBUG "HVMOP_pagetable_dying not supported\n");
		return 0;
	}
	return 1;
}

void __init xen_hvm_init_mmu_ops(void)
{
	if (is_pagetable_dying_supported())
		pv_mmu_ops.exit_mmap = xen_hvm_exit_mmap;
}
#endif

#define REMAP_BATCH_SIZE 16

struct remap_data {
	unsigned long mfn;
	pgprot_t prot;
	struct mmu_update *mmu_update;
};

static int remap_area_mfn_pte_fn(pte_t *ptep, pgtable_t token,
				 unsigned long addr, void *data)
{
	struct remap_data *rmd = data;
	pte_t pte = pte_mkspecial(pfn_pte(rmd->mfn++, rmd->prot));

	rmd->mmu_update->ptr = virt_to_machine(ptep).maddr;
	rmd->mmu_update->val = pte_val_ma(pte);
	rmd->mmu_update++;

	return 0;
}

int xen_remap_domain_mfn_range(struct vm_area_struct *vma,
			       unsigned long addr,
			       unsigned long mfn, int nr,
			       pgprot_t prot, unsigned domid)
{
	struct remap_data rmd;
	struct mmu_update mmu_update[REMAP_BATCH_SIZE];
	int batch;
	unsigned long range;
	int err = 0;

	prot = __pgprot(pgprot_val(prot) | _PAGE_IOMAP);

	BUG_ON(!((vma->vm_flags & (VM_PFNMAP | VM_RESERVED | VM_IO)) ==
				(VM_PFNMAP | VM_RESERVED | VM_IO)));

	rmd.mfn = mfn;
	rmd.prot = prot;

	while (nr) {
		batch = min(REMAP_BATCH_SIZE, nr);
		range = (unsigned long)batch << PAGE_SHIFT;

		rmd.mmu_update = mmu_update;
		err = apply_to_page_range(vma->vm_mm, addr, range,
					  remap_area_mfn_pte_fn, &rmd);
		if (err)
			goto out;

		err = -EFAULT;
		if (HYPERVISOR_mmu_update(mmu_update, batch, NULL, domid) < 0)
			goto out;

		nr -= batch;
		addr += range;
	}

	err = 0;
out:

	flush_tlb_all();

	return err;
}
EXPORT_SYMBOL_GPL(xen_remap_domain_mfn_range);

#ifdef CONFIG_XEN_DEBUG_FS
static int p2m_dump_open(struct inode *inode, struct file *filp)
{
	return single_open(filp, p2m_dump_show, NULL);
}

static const struct file_operations p2m_dump_fops = {
	.open		= p2m_dump_open,
	.read		= seq_read,
	.llseek		= seq_lseek,
	.release	= single_release,
};
#endif /* CONFIG_XEN_DEBUG_FS */<|MERGE_RESOLUTION|>--- conflicted
+++ resolved
@@ -119,163 +119,6 @@
  */
 #define USER_LIMIT	((STACK_TOP_MAX + PGDIR_SIZE - 1) & PGDIR_MASK)
 
-<<<<<<< HEAD
-
-#define P2M_ENTRIES_PER_PAGE	(PAGE_SIZE / sizeof(unsigned long))
-#define TOP_ENTRIES		(MAX_DOMAIN_PAGES / P2M_ENTRIES_PER_PAGE)
-
-/* Placeholder for holes in the address space */
-static unsigned long p2m_missing[P2M_ENTRIES_PER_PAGE] __page_aligned_data =
-		{ [ 0 ... P2M_ENTRIES_PER_PAGE-1 ] = ~0UL };
-
- /* Array of pointers to pages containing p2m entries */
-static unsigned long *p2m_top[TOP_ENTRIES] __page_aligned_data =
-		{ [ 0 ... TOP_ENTRIES - 1] = &p2m_missing[0] };
-
-/* Arrays of p2m arrays expressed in mfns used for save/restore */
-static unsigned long p2m_top_mfn[TOP_ENTRIES] __page_aligned_bss;
-
-static unsigned long p2m_top_mfn_list[TOP_ENTRIES / P2M_ENTRIES_PER_PAGE]
-	__page_aligned_bss;
-
-static inline unsigned p2m_top_index(unsigned long pfn)
-{
-	BUG_ON(pfn >= MAX_DOMAIN_PAGES);
-	return pfn / P2M_ENTRIES_PER_PAGE;
-}
-
-static inline unsigned p2m_index(unsigned long pfn)
-{
-	return pfn % P2M_ENTRIES_PER_PAGE;
-}
-
-/* Build the parallel p2m_top_mfn structures */
-void xen_build_mfn_list_list(void)
-{
-	unsigned pfn, idx;
-
-	for (pfn = 0; pfn < MAX_DOMAIN_PAGES; pfn += P2M_ENTRIES_PER_PAGE) {
-		unsigned topidx = p2m_top_index(pfn);
-
-		p2m_top_mfn[topidx] = virt_to_mfn(p2m_top[topidx]);
-	}
-
-	for (idx = 0; idx < ARRAY_SIZE(p2m_top_mfn_list); idx++) {
-		unsigned topidx = idx * P2M_ENTRIES_PER_PAGE;
-		p2m_top_mfn_list[idx] = virt_to_mfn(&p2m_top_mfn[topidx]);
-	}
-}
-
-void xen_setup_mfn_list_list(void)
-{
-	BUG_ON(HYPERVISOR_shared_info == &xen_dummy_shared_info);
-
-	HYPERVISOR_shared_info->arch.pfn_to_mfn_frame_list_list =
-		virt_to_mfn(p2m_top_mfn_list);
-	HYPERVISOR_shared_info->arch.max_pfn = xen_start_info->nr_pages;
-}
-
-/* Set up p2m_top to point to the domain-builder provided p2m pages */
-void __init xen_build_dynamic_phys_to_machine(void)
-{
-	unsigned long *mfn_list = (unsigned long *)xen_start_info->mfn_list;
-	unsigned long max_pfn = min(MAX_DOMAIN_PAGES, xen_start_info->nr_pages);
-	unsigned pfn;
-
-	for (pfn = 0; pfn < max_pfn; pfn += P2M_ENTRIES_PER_PAGE) {
-		unsigned topidx = p2m_top_index(pfn);
-
-		p2m_top[topidx] = &mfn_list[pfn];
-	}
-
-	xen_build_mfn_list_list();
-}
-
-unsigned long get_phys_to_machine(unsigned long pfn)
-{
-	unsigned topidx, idx;
-
-	if (unlikely(pfn >= MAX_DOMAIN_PAGES))
-		return INVALID_P2M_ENTRY;
-
-	topidx = p2m_top_index(pfn);
-	idx = p2m_index(pfn);
-	return p2m_top[topidx][idx];
-}
-EXPORT_SYMBOL_GPL(get_phys_to_machine);
-
-/* install a  new p2m_top page */
-bool install_p2mtop_page(unsigned long pfn, unsigned long *p)
-{
-	unsigned topidx = p2m_top_index(pfn);
-	unsigned long **pfnp, *mfnp;
-	unsigned i;
-
-	pfnp = &p2m_top[topidx];
-	mfnp = &p2m_top_mfn[topidx];
-
-	for (i = 0; i < P2M_ENTRIES_PER_PAGE; i++)
-		p[i] = INVALID_P2M_ENTRY;
-
-	if (cmpxchg(pfnp, p2m_missing, p) == p2m_missing) {
-		*mfnp = virt_to_mfn(p);
-		return true;
-	}
-
-	return false;
-}
-
-static void alloc_p2m(unsigned long pfn)
-{
-	unsigned long *p;
-
-	p = (void *)__get_free_page(GFP_KERNEL | __GFP_NOFAIL);
-	BUG_ON(p == NULL);
-
-	if (!install_p2mtop_page(pfn, p))
-		free_page((unsigned long)p);
-}
-
-/* Try to install p2m mapping; fail if intermediate bits missing */
-bool __set_phys_to_machine(unsigned long pfn, unsigned long mfn)
-{
-	unsigned topidx, idx;
-
-	if (unlikely(pfn >= MAX_DOMAIN_PAGES)) {
-		BUG_ON(mfn != INVALID_P2M_ENTRY);
-		return true;
-	}
-
-	topidx = p2m_top_index(pfn);
-	if (p2m_top[topidx] == p2m_missing) {
-		if (mfn == INVALID_P2M_ENTRY)
-			return true;
-		return false;
-	}
-
-	idx = p2m_index(pfn);
-	p2m_top[topidx][idx] = mfn;
-
-	return true;
-}
-
-void set_phys_to_machine(unsigned long pfn, unsigned long mfn)
-{
-	if (unlikely(xen_feature(XENFEAT_auto_translated_physmap))) {
-		BUG_ON(pfn != mfn && mfn != INVALID_P2M_ENTRY);
-		return;
-	}
-
-	if (unlikely(!__set_phys_to_machine(pfn, mfn)))  {
-		alloc_p2m(pfn);
-
-		if (!__set_phys_to_machine(pfn, mfn))
-			BUG();
-	}
-}
-
-=======
->>>>>>> 02f8c6ae
 unsigned long arbitrary_virt_to_mfn(void *vaddr)
 {
 	xmaddr_t maddr = arbitrary_virt_to_machine(vaddr);
@@ -1527,27 +1370,6 @@
 #endif
 }
 
-<<<<<<< HEAD
-#ifdef CONFIG_HIGHPTE
-static void *xen_kmap_atomic_pte(struct page *page, enum km_type type)
-{
-	pgprot_t prot = PAGE_KERNEL;
-
-	/*
-	 * We disable highmem allocations for page tables so we should never
-	 * see any calls to kmap_atomic_pte on a highmem page.
-	 */
-	BUG_ON(PageHighMem(page));
-
-	if (PagePinned(page))
-		prot = PAGE_KERNEL_RO;
-
-	return kmap_atomic_prot(page, type, prot);
-}
-#endif
-
-=======
->>>>>>> 02f8c6ae
 #ifdef CONFIG_X86_32
 static pte_t __init mask_rw_pte(pte_t *ptep, pte_t pte)
 {
