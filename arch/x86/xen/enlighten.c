/*
 * Core of Xen paravirt_ops implementation.
 *
 * This file contains the xen_paravirt_ops structure itself, and the
 * implementations for:
 * - privileged instructions
 * - interrupt flags
 * - segment operations
 * - booting and setup
 *
 * Jeremy Fitzhardinge <jeremy@xensource.com>, XenSource Inc, 2007
 */

#include <linux/cpu.h>
#include <linux/kernel.h>
#include <linux/init.h>
#include <linux/smp.h>
#include <linux/preempt.h>
#include <linux/hardirq.h>
#include <linux/percpu.h>
#include <linux/delay.h>
#include <linux/start_kernel.h>
#include <linux/sched.h>
#include <linux/kprobes.h>
#include <linux/bootmem.h>
#include <linux/module.h>
#include <linux/mm.h>
#include <linux/page-flags.h>
#include <linux/highmem.h>
#include <linux/console.h>
#include <linux/pci.h>
#include <linux/gfp.h>
#include <linux/memblock.h>

#include <xen/xen.h>
#include <xen/interface/xen.h>
#include <xen/interface/version.h>
#include <xen/interface/physdev.h>
#include <xen/interface/vcpu.h>
#include <xen/interface/memory.h>
#include <xen/features.h>
#include <xen/page.h>
#include <xen/hvm.h>
#include <xen/hvc-console.h>
#include <xen/acpi.h>

#include <asm/paravirt.h>
#include <asm/apic.h>
#include <asm/page.h>
#include <asm/xen/pci.h>
#include <asm/xen/hypercall.h>
#include <asm/xen/hypervisor.h>
#include <asm/fixmap.h>
#include <asm/processor.h>
#include <asm/proto.h>
#include <asm/msr-index.h>
#include <asm/traps.h>
#include <asm/setup.h>
#include <asm/desc.h>
#include <asm/pgalloc.h>
#include <asm/pgtable.h>
#include <asm/tlbflush.h>
#include <asm/reboot.h>
#include <asm/stackprotector.h>
#include <asm/hypervisor.h>
#include <asm/mwait.h>
#include <asm/pci_x86.h>

#ifdef CONFIG_ACPI
#include <linux/acpi.h>
#include <asm/acpi.h>
#include <acpi/pdc_intel.h>
#include <acpi/processor.h>
#include <xen/interface/platform.h>
#endif

#include "xen-ops.h"
#include "mmu.h"
#include "smp.h"
#include "multicalls.h"

EXPORT_SYMBOL_GPL(hypercall_page);

DEFINE_PER_CPU(struct vcpu_info *, xen_vcpu);
DEFINE_PER_CPU(struct vcpu_info, xen_vcpu_info);

enum xen_domain_type xen_domain_type = XEN_NATIVE;
EXPORT_SYMBOL_GPL(xen_domain_type);

unsigned long *machine_to_phys_mapping = (void *)MACH2PHYS_VIRT_START;
EXPORT_SYMBOL(machine_to_phys_mapping);
unsigned long  machine_to_phys_nr;
EXPORT_SYMBOL(machine_to_phys_nr);

struct start_info *xen_start_info;
EXPORT_SYMBOL_GPL(xen_start_info);

struct shared_info xen_dummy_shared_info;

void *xen_initial_gdt;

RESERVE_BRK(shared_info_page_brk, PAGE_SIZE);
__read_mostly int xen_have_vector_callback;
EXPORT_SYMBOL_GPL(xen_have_vector_callback);

/*
 * Point at some empty memory to start with. We map the real shared_info
 * page as soon as fixmap is up and running.
 */
struct shared_info *HYPERVISOR_shared_info = (void *)&xen_dummy_shared_info;

/*
 * Flag to determine whether vcpu info placement is available on all
 * VCPUs.  We assume it is to start with, and then set it to zero on
 * the first failure.  This is because it can succeed on some VCPUs
 * and not others, since it can involve hypervisor memory allocation,
 * or because the guest failed to guarantee all the appropriate
 * constraints on all VCPUs (ie buffer can't cross a page boundary).
 *
 * Note that any particular CPU may be using a placed vcpu structure,
 * but we can only optimise if the all are.
 *
 * 0: not available, 1: available
 */
static int have_vcpu_info_placement = 1;

static void clamp_max_cpus(void)
{
#ifdef CONFIG_SMP
	if (setup_max_cpus > MAX_VIRT_CPUS)
		setup_max_cpus = MAX_VIRT_CPUS;
#endif
}

static void xen_vcpu_setup(int cpu)
{
	struct vcpu_register_vcpu_info info;
	int err;
	struct vcpu_info *vcpup;

	BUG_ON(HYPERVISOR_shared_info == &xen_dummy_shared_info);

	if (cpu < MAX_VIRT_CPUS)
		per_cpu(xen_vcpu,cpu) = &HYPERVISOR_shared_info->vcpu_info[cpu];

	if (!have_vcpu_info_placement) {
		if (cpu >= MAX_VIRT_CPUS)
			clamp_max_cpus();
		return;
	}

	vcpup = &per_cpu(xen_vcpu_info, cpu);
	info.mfn = arbitrary_virt_to_mfn(vcpup);
	info.offset = offset_in_page(vcpup);

	/* Check to see if the hypervisor will put the vcpu_info
	   structure where we want it, which allows direct access via
	   a percpu-variable. */
	err = HYPERVISOR_vcpu_op(VCPUOP_register_vcpu_info, cpu, &info);

	if (err) {
		printk(KERN_DEBUG "register_vcpu_info failed: err=%d\n", err);
		have_vcpu_info_placement = 0;
		clamp_max_cpus();
	} else {
		/* This cpu is using the registered vcpu info, even if
		   later ones fail to. */
		per_cpu(xen_vcpu, cpu) = vcpup;
	}
}

/*
 * On restore, set the vcpu placement up again.
 * If it fails, then we're in a bad state, since
 * we can't back out from using it...
 */
void xen_vcpu_restore(void)
{
	int cpu;

	for_each_online_cpu(cpu) {
		bool other_cpu = (cpu != smp_processor_id());

		if (other_cpu &&
		    HYPERVISOR_vcpu_op(VCPUOP_down, cpu, NULL))
			BUG();

		xen_setup_runstate_info(cpu);

		if (have_vcpu_info_placement)
			xen_vcpu_setup(cpu);

		if (other_cpu &&
		    HYPERVISOR_vcpu_op(VCPUOP_up, cpu, NULL))
			BUG();
	}
}

static void __init xen_banner(void)
{
	unsigned version = HYPERVISOR_xen_version(XENVER_version, NULL);
	struct xen_extraversion extra;
	HYPERVISOR_xen_version(XENVER_extraversion, &extra);

	printk(KERN_INFO "Booting paravirtualized kernel on %s\n",
	       pv_info.name);
	printk(KERN_INFO "Xen version: %d.%d%s%s\n",
	       version >> 16, version & 0xffff, extra.extraversion,
	       xen_feature(XENFEAT_mmu_pt_update_preserve_ad) ? " (preserve-AD)" : "");
}

static __read_mostly unsigned int cpuid_leaf1_edx_mask = ~0;
static __read_mostly unsigned int cpuid_leaf1_ecx_mask = ~0;

static __read_mostly unsigned int cpuid_leaf1_ecx_set_mask;
static __read_mostly unsigned int cpuid_leaf5_ecx_val;
static __read_mostly unsigned int cpuid_leaf5_edx_val;

static void xen_cpuid(unsigned int *ax, unsigned int *bx,
		      unsigned int *cx, unsigned int *dx)
{
	unsigned maskebx = ~0;
	unsigned maskecx = ~0;
	unsigned maskedx = ~0;
	unsigned setecx = 0;
	/*
	 * Mask out inconvenient features, to try and disable as many
	 * unsupported kernel subsystems as possible.
	 */
	switch (*ax) {
	case 1:
		maskecx = cpuid_leaf1_ecx_mask;
		setecx = cpuid_leaf1_ecx_set_mask;
		maskedx = cpuid_leaf1_edx_mask;
		break;

	case CPUID_MWAIT_LEAF:
		/* Synthesize the values.. */
		*ax = 0;
		*bx = 0;
		*cx = cpuid_leaf5_ecx_val;
		*dx = cpuid_leaf5_edx_val;
		return;

	case 0xb:
		/* Suppress extended topology stuff */
		maskebx = 0;
		break;
	}

	asm(XEN_EMULATE_PREFIX "cpuid"
		: "=a" (*ax),
		  "=b" (*bx),
		  "=c" (*cx),
		  "=d" (*dx)
		: "0" (*ax), "2" (*cx));

	*bx &= maskebx;
	*cx &= maskecx;
	*cx |= setecx;
	*dx &= maskedx;

}

static bool __init xen_check_mwait(void)
{
#if defined(CONFIG_ACPI) && !defined(CONFIG_ACPI_PROCESSOR_AGGREGATOR) && \
	!defined(CONFIG_ACPI_PROCESSOR_AGGREGATOR_MODULE)
	struct xen_platform_op op = {
		.cmd			= XENPF_set_processor_pminfo,
		.u.set_pminfo.id	= -1,
		.u.set_pminfo.type	= XEN_PM_PDC,
	};
	uint32_t buf[3];
	unsigned int ax, bx, cx, dx;
	unsigned int mwait_mask;

	/* We need to determine whether it is OK to expose the MWAIT
	 * capability to the kernel to harvest deeper than C3 states from ACPI
	 * _CST using the processor_harvest_xen.c module. For this to work, we
	 * need to gather the MWAIT_LEAF values (which the cstate.c code
	 * checks against). The hypervisor won't expose the MWAIT flag because
	 * it would break backwards compatibility; so we will find out directly
	 * from the hardware and hypercall.
	 */
	if (!xen_initial_domain())
		return false;

	ax = 1;
	cx = 0;

	native_cpuid(&ax, &bx, &cx, &dx);

	mwait_mask = (1 << (X86_FEATURE_EST % 32)) |
		     (1 << (X86_FEATURE_MWAIT % 32));

	if ((cx & mwait_mask) != mwait_mask)
		return false;

	/* We need to emulate the MWAIT_LEAF and for that we need both
	 * ecx and edx. The hypercall provides only partial information.
	 */

	ax = CPUID_MWAIT_LEAF;
	bx = 0;
	cx = 0;
	dx = 0;

	native_cpuid(&ax, &bx, &cx, &dx);

	/* Ask the Hypervisor whether to clear ACPI_PDC_C_C2C3_FFH. If so,
	 * don't expose MWAIT_LEAF and let ACPI pick the IOPORT version of C3.
	 */
	buf[0] = ACPI_PDC_REVISION_ID;
	buf[1] = 1;
	buf[2] = (ACPI_PDC_C_CAPABILITY_SMP | ACPI_PDC_EST_CAPABILITY_SWSMP);

	set_xen_guest_handle(op.u.set_pminfo.pdc, buf);

	if ((HYPERVISOR_dom0_op(&op) == 0) &&
	    (buf[2] & (ACPI_PDC_C_C1_FFH | ACPI_PDC_C_C2C3_FFH))) {
		cpuid_leaf5_ecx_val = cx;
		cpuid_leaf5_edx_val = dx;
	}
	return true;
#else
	return false;
#endif
}
static void __init xen_init_cpuid_mask(void)
{
	unsigned int ax, bx, cx, dx;
	unsigned int xsave_mask;

	cpuid_leaf1_edx_mask =
		~((1 << X86_FEATURE_MCE)  |  /* disable MCE */
		  (1 << X86_FEATURE_MCA)  |  /* disable MCA */
		  (1 << X86_FEATURE_MTRR) |  /* disable MTRR */
		  (1 << X86_FEATURE_ACC));   /* thermal monitoring */

	if (!xen_initial_domain())
		cpuid_leaf1_edx_mask &=
			~((1 << X86_FEATURE_APIC) |  /* disable local APIC */
			  (1 << X86_FEATURE_ACPI));  /* disable ACPI */
	ax = 1;
	cx = 0;
	xen_cpuid(&ax, &bx, &cx, &dx);

	xsave_mask =
		(1 << (X86_FEATURE_XSAVE % 32)) |
		(1 << (X86_FEATURE_OSXSAVE % 32));

	/* Xen will set CR4.OSXSAVE if supported and not disabled by force */
	if ((cx & xsave_mask) != xsave_mask)
		cpuid_leaf1_ecx_mask &= ~xsave_mask; /* disable XSAVE & OSXSAVE */
	if (xen_check_mwait())
		cpuid_leaf1_ecx_set_mask = (1 << (X86_FEATURE_MWAIT % 32));
}

static void xen_set_debugreg(int reg, unsigned long val)
{
	HYPERVISOR_set_debugreg(reg, val);
}

static unsigned long xen_get_debugreg(int reg)
{
	return HYPERVISOR_get_debugreg(reg);
}

static void xen_end_context_switch(struct task_struct *next)
{
	xen_mc_flush();
	paravirt_end_context_switch(next);
}

static unsigned long xen_store_tr(void)
{
	return 0;
}

/*
 * Set the page permissions for a particular virtual address.  If the
 * address is a vmalloc mapping (or other non-linear mapping), then
 * find the linear mapping of the page and also set its protections to
 * match.
 */
static void set_aliased_prot(void *v, pgprot_t prot)
{
	int level;
	pte_t *ptep;
	pte_t pte;
	unsigned long pfn;
	struct page *page;

	ptep = lookup_address((unsigned long)v, &level);
	BUG_ON(ptep == NULL);

	pfn = pte_pfn(*ptep);
	page = pfn_to_page(pfn);

	pte = pfn_pte(pfn, prot);

	if (HYPERVISOR_update_va_mapping((unsigned long)v, pte, 0))
		BUG();

	if (!PageHighMem(page)) {
		void *av = __va(PFN_PHYS(pfn));

		if (av != v)
			if (HYPERVISOR_update_va_mapping((unsigned long)av, pte, 0))
				BUG();
	} else
		kmap_flush_unused();
}

static void xen_alloc_ldt(struct desc_struct *ldt, unsigned entries)
{
	const unsigned entries_per_page = PAGE_SIZE / LDT_ENTRY_SIZE;
	int i;

	for(i = 0; i < entries; i += entries_per_page)
		set_aliased_prot(ldt + i, PAGE_KERNEL_RO);
}

static void xen_free_ldt(struct desc_struct *ldt, unsigned entries)
{
	const unsigned entries_per_page = PAGE_SIZE / LDT_ENTRY_SIZE;
	int i;

	for(i = 0; i < entries; i += entries_per_page)
		set_aliased_prot(ldt + i, PAGE_KERNEL);
}

static void xen_set_ldt(const void *addr, unsigned entries)
{
	struct mmuext_op *op;
	struct multicall_space mcs = xen_mc_entry(sizeof(*op));

	trace_xen_cpu_set_ldt(addr, entries);

	op = mcs.args;
	op->cmd = MMUEXT_SET_LDT;
	op->arg1.linear_addr = (unsigned long)addr;
	op->arg2.nr_ents = entries;

	MULTI_mmuext_op(mcs.mc, op, 1, NULL, DOMID_SELF);

	xen_mc_issue(PARAVIRT_LAZY_CPU);
}

static void xen_load_gdt(const struct desc_ptr *dtr)
{
	unsigned long va = dtr->address;
	unsigned int size = dtr->size + 1;
	unsigned pages = (size + PAGE_SIZE - 1) / PAGE_SIZE;
	unsigned long frames[pages];
	int f;

	/*
	 * A GDT can be up to 64k in size, which corresponds to 8192
	 * 8-byte entries, or 16 4k pages..
	 */

	BUG_ON(size > 65536);
	BUG_ON(va & ~PAGE_MASK);

	for (f = 0; va < dtr->address + size; va += PAGE_SIZE, f++) {
		int level;
		pte_t *ptep;
		unsigned long pfn, mfn;
		void *virt;

		/*
		 * The GDT is per-cpu and is in the percpu data area.
		 * That can be virtually mapped, so we need to do a
		 * page-walk to get the underlying MFN for the
		 * hypercall.  The page can also be in the kernel's
		 * linear range, so we need to RO that mapping too.
		 */
		ptep = lookup_address(va, &level);
		BUG_ON(ptep == NULL);

		pfn = pte_pfn(*ptep);
		mfn = pfn_to_mfn(pfn);
		virt = __va(PFN_PHYS(pfn));

		frames[f] = mfn;

		make_lowmem_page_readonly((void *)va);
		make_lowmem_page_readonly(virt);
	}

	if (HYPERVISOR_set_gdt(frames, size / sizeof(struct desc_struct)))
		BUG();
}

/*
 * load_gdt for early boot, when the gdt is only mapped once
 */
static void __init xen_load_gdt_boot(const struct desc_ptr *dtr)
{
	unsigned long va = dtr->address;
	unsigned int size = dtr->size + 1;
	unsigned pages = (size + PAGE_SIZE - 1) / PAGE_SIZE;
	unsigned long frames[pages];
	int f;

	/*
	 * A GDT can be up to 64k in size, which corresponds to 8192
	 * 8-byte entries, or 16 4k pages..
	 */

	BUG_ON(size > 65536);
	BUG_ON(va & ~PAGE_MASK);

	for (f = 0; va < dtr->address + size; va += PAGE_SIZE, f++) {
		pte_t pte;
		unsigned long pfn, mfn;

		pfn = virt_to_pfn(va);
		mfn = pfn_to_mfn(pfn);

		pte = pfn_pte(pfn, PAGE_KERNEL_RO);

		if (HYPERVISOR_update_va_mapping((unsigned long)va, pte, 0))
			BUG();

		frames[f] = mfn;
	}

	if (HYPERVISOR_set_gdt(frames, size / sizeof(struct desc_struct)))
		BUG();
}

static void load_TLS_descriptor(struct thread_struct *t,
				unsigned int cpu, unsigned int i)
{
	struct desc_struct *gdt = get_cpu_gdt_table(cpu);
	xmaddr_t maddr = arbitrary_virt_to_machine(&gdt[GDT_ENTRY_TLS_MIN+i]);
	struct multicall_space mc = __xen_mc_entry(0);

	MULTI_update_descriptor(mc.mc, maddr.maddr, t->tls_array[i]);
}

static void xen_load_tls(struct thread_struct *t, unsigned int cpu)
{
	/*
	 * XXX sleazy hack: If we're being called in a lazy-cpu zone
	 * and lazy gs handling is enabled, it means we're in a
	 * context switch, and %gs has just been saved.  This means we
	 * can zero it out to prevent faults on exit from the
	 * hypervisor if the next process has no %gs.  Either way, it
	 * has been saved, and the new value will get loaded properly.
	 * This will go away as soon as Xen has been modified to not
	 * save/restore %gs for normal hypercalls.
	 *
	 * On x86_64, this hack is not used for %gs, because gs points
	 * to KERNEL_GS_BASE (and uses it for PDA references), so we
	 * must not zero %gs on x86_64
	 *
	 * For x86_64, we need to zero %fs, otherwise we may get an
	 * exception between the new %fs descriptor being loaded and
	 * %fs being effectively cleared at __switch_to().
	 */
	if (paravirt_get_lazy_mode() == PARAVIRT_LAZY_CPU) {
#ifdef CONFIG_X86_32
		lazy_load_gs(0);
#else
		loadsegment(fs, 0);
#endif
	}

	xen_mc_batch();

	load_TLS_descriptor(t, cpu, 0);
	load_TLS_descriptor(t, cpu, 1);
	load_TLS_descriptor(t, cpu, 2);

	xen_mc_issue(PARAVIRT_LAZY_CPU);
}

#ifdef CONFIG_X86_64
static void xen_load_gs_index(unsigned int idx)
{
	if (HYPERVISOR_set_segment_base(SEGBASE_GS_USER_SEL, idx))
		BUG();
}
#endif

static void xen_write_ldt_entry(struct desc_struct *dt, int entrynum,
				const void *ptr)
{
	xmaddr_t mach_lp = arbitrary_virt_to_machine(&dt[entrynum]);
	u64 entry = *(u64 *)ptr;

	trace_xen_cpu_write_ldt_entry(dt, entrynum, entry);

	preempt_disable();

	xen_mc_flush();
	if (HYPERVISOR_update_descriptor(mach_lp.maddr, entry))
		BUG();

	preempt_enable();
}

static int cvt_gate_to_trap(int vector, const gate_desc *val,
			    struct trap_info *info)
{
	unsigned long addr;

	if (val->type != GATE_TRAP && val->type != GATE_INTERRUPT)
		return 0;

	info->vector = vector;

	addr = gate_offset(*val);
#ifdef CONFIG_X86_64
	/*
	 * Look for known traps using IST, and substitute them
	 * appropriately.  The debugger ones are the only ones we care
	 * about.  Xen will handle faults like double_fault and
	 * machine_check, so we should never see them.  Warn if
	 * there's an unexpected IST-using fault handler.
	 */
	if (addr == (unsigned long)debug)
		addr = (unsigned long)xen_debug;
	else if (addr == (unsigned long)int3)
		addr = (unsigned long)xen_int3;
	else if (addr == (unsigned long)stack_segment)
		addr = (unsigned long)xen_stack_segment;
	else if (addr == (unsigned long)double_fault ||
		 addr == (unsigned long)nmi) {
		/* Don't need to handle these */
		return 0;
#ifdef CONFIG_X86_MCE
	} else if (addr == (unsigned long)machine_check) {
		return 0;
#endif
	} else {
		/* Some other trap using IST? */
		if (WARN_ON(val->ist != 0))
			return 0;
	}
#endif	/* CONFIG_X86_64 */
	info->address = addr;

	info->cs = gate_segment(*val);
	info->flags = val->dpl;
	/* interrupt gates clear IF */
	if (val->type == GATE_INTERRUPT)
		info->flags |= 1 << 2;

	return 1;
}

/* Locations of each CPU's IDT */
static DEFINE_PER_CPU(struct desc_ptr, idt_desc);

/* Set an IDT entry.  If the entry is part of the current IDT, then
   also update Xen. */
static void xen_write_idt_entry(gate_desc *dt, int entrynum, const gate_desc *g)
{
	unsigned long p = (unsigned long)&dt[entrynum];
	unsigned long start, end;

	trace_xen_cpu_write_idt_entry(dt, entrynum, g);

	preempt_disable();

	start = __this_cpu_read(idt_desc.address);
	end = start + __this_cpu_read(idt_desc.size) + 1;

	xen_mc_flush();

	native_write_idt_entry(dt, entrynum, g);

	if (p >= start && (p + 8) <= end) {
		struct trap_info info[2];

		info[1].address = 0;

		if (cvt_gate_to_trap(entrynum, g, &info[0]))
			if (HYPERVISOR_set_trap_table(info))
				BUG();
	}

	preempt_enable();
}

static void xen_convert_trap_info(const struct desc_ptr *desc,
				  struct trap_info *traps)
{
	unsigned in, out, count;

	count = (desc->size+1) / sizeof(gate_desc);
	BUG_ON(count > 256);

	for (in = out = 0; in < count; in++) {
		gate_desc *entry = (gate_desc*)(desc->address) + in;

		if (cvt_gate_to_trap(in, entry, &traps[out]))
			out++;
	}
	traps[out].address = 0;
}

void xen_copy_trap_info(struct trap_info *traps)
{
	const struct desc_ptr *desc = &__get_cpu_var(idt_desc);

	xen_convert_trap_info(desc, traps);
}

/* Load a new IDT into Xen.  In principle this can be per-CPU, so we
   hold a spinlock to protect the static traps[] array (static because
   it avoids allocation, and saves stack space). */
static void xen_load_idt(const struct desc_ptr *desc)
{
	static DEFINE_SPINLOCK(lock);
	static struct trap_info traps[257];

	trace_xen_cpu_load_idt(desc);

	spin_lock(&lock);

	__get_cpu_var(idt_desc) = *desc;

	xen_convert_trap_info(desc, traps);

	xen_mc_flush();
	if (HYPERVISOR_set_trap_table(traps))
		BUG();

	spin_unlock(&lock);
}

/* Write a GDT descriptor entry.  Ignore LDT descriptors, since
   they're handled differently. */
static void xen_write_gdt_entry(struct desc_struct *dt, int entry,
				const void *desc, int type)
{
	trace_xen_cpu_write_gdt_entry(dt, entry, desc, type);

	preempt_disable();

	switch (type) {
	case DESC_LDT:
	case DESC_TSS:
		/* ignore */
		break;

	default: {
		xmaddr_t maddr = arbitrary_virt_to_machine(&dt[entry]);

		xen_mc_flush();
		if (HYPERVISOR_update_descriptor(maddr.maddr, *(u64 *)desc))
			BUG();
	}

	}

	preempt_enable();
}

/*
 * Version of write_gdt_entry for use at early boot-time needed to
 * update an entry as simply as possible.
 */
static void __init xen_write_gdt_entry_boot(struct desc_struct *dt, int entry,
					    const void *desc, int type)
{
	trace_xen_cpu_write_gdt_entry(dt, entry, desc, type);

	switch (type) {
	case DESC_LDT:
	case DESC_TSS:
		/* ignore */
		break;

	default: {
		xmaddr_t maddr = virt_to_machine(&dt[entry]);

		if (HYPERVISOR_update_descriptor(maddr.maddr, *(u64 *)desc))
			dt[entry] = *(struct desc_struct *)desc;
	}

	}
}

static void xen_load_sp0(struct tss_struct *tss,
			 struct thread_struct *thread)
{
	struct multicall_space mcs;

	mcs = xen_mc_entry(0);
	MULTI_stack_switch(mcs.mc, __KERNEL_DS, thread->sp0);
	xen_mc_issue(PARAVIRT_LAZY_CPU);
}

static void xen_set_iopl_mask(unsigned mask)
{
	struct physdev_set_iopl set_iopl;

	/* Force the change at ring 0. */
	set_iopl.iopl = (mask == 0) ? 1 : (mask >> 12) & 3;
	HYPERVISOR_physdev_op(PHYSDEVOP_set_iopl, &set_iopl);
}

static void xen_io_delay(void)
{
}

#ifdef CONFIG_X86_LOCAL_APIC
static unsigned long xen_set_apic_id(unsigned int x)
{
	WARN_ON(1);
	return x;
}
static unsigned int xen_get_apic_id(unsigned long x)
{
	return ((x)>>24) & 0xFFu;
}
static u32 xen_apic_read(u32 reg)
{
	struct xen_platform_op op = {
		.cmd = XENPF_get_cpuinfo,
		.interface_version = XENPF_INTERFACE_VERSION,
		.u.pcpu_info.xen_cpuid = 0,
	};
	int ret = 0;

	/* Shouldn't need this as APIC is turned off for PV, and we only
	 * get called on the bootup processor. But just in case. */
	if (!xen_initial_domain() || smp_processor_id())
		return 0;

	if (reg == APIC_LVR)
		return 0x10;

	if (reg != APIC_ID)
		return 0;

	ret = HYPERVISOR_dom0_op(&op);
	if (ret)
		return 0;

	return op.u.pcpu_info.apic_id << 24;
}

static void xen_apic_write(u32 reg, u32 val)
{
	/* Warn to see if there's any stray references */
	WARN_ON(1);
}

static u64 xen_apic_icr_read(void)
{
	return 0;
}

static void xen_apic_icr_write(u32 low, u32 id)
{
	/* Warn to see if there's any stray references */
	WARN_ON(1);
}

static void xen_apic_wait_icr_idle(void)
{
        return;
}

static u32 xen_safe_apic_wait_icr_idle(void)
{
        return 0;
}

static void set_xen_basic_apic_ops(void)
{
	apic->read = xen_apic_read;
	apic->write = xen_apic_write;
	apic->icr_read = xen_apic_icr_read;
	apic->icr_write = xen_apic_icr_write;
	apic->wait_icr_idle = xen_apic_wait_icr_idle;
	apic->safe_wait_icr_idle = xen_safe_apic_wait_icr_idle;
<<<<<<< HEAD
	apic->set_apic_id = xen_set_apic_id;
	apic->get_apic_id = xen_get_apic_id;
=======

#ifdef CONFIG_SMP
	apic->send_IPI_allbutself = xen_send_IPI_allbutself;
	apic->send_IPI_mask_allbutself = xen_send_IPI_mask_allbutself;
	apic->send_IPI_mask = xen_send_IPI_mask;
	apic->send_IPI_all = xen_send_IPI_all;
	apic->send_IPI_self = xen_send_IPI_self;
#endif
>>>>>>> 68c2c39a
}

#endif

static void xen_clts(void)
{
	struct multicall_space mcs;

	mcs = xen_mc_entry(0);

	MULTI_fpu_taskswitch(mcs.mc, 0);

	xen_mc_issue(PARAVIRT_LAZY_CPU);
}

static DEFINE_PER_CPU(unsigned long, xen_cr0_value);

static unsigned long xen_read_cr0(void)
{
	unsigned long cr0 = this_cpu_read(xen_cr0_value);

	if (unlikely(cr0 == 0)) {
		cr0 = native_read_cr0();
		this_cpu_write(xen_cr0_value, cr0);
	}

	return cr0;
}

static void xen_write_cr0(unsigned long cr0)
{
	struct multicall_space mcs;

	this_cpu_write(xen_cr0_value, cr0);

	/* Only pay attention to cr0.TS; everything else is
	   ignored. */
	mcs = xen_mc_entry(0);

	MULTI_fpu_taskswitch(mcs.mc, (cr0 & X86_CR0_TS) != 0);

	xen_mc_issue(PARAVIRT_LAZY_CPU);
}

static void xen_write_cr4(unsigned long cr4)
{
	cr4 &= ~X86_CR4_PGE;
	cr4 &= ~X86_CR4_PSE;

	native_write_cr4(cr4);
}

static int xen_write_msr_safe(unsigned int msr, unsigned low, unsigned high)
{
	int ret;

	ret = 0;

	switch (msr) {
#ifdef CONFIG_X86_64
		unsigned which;
		u64 base;

	case MSR_FS_BASE:		which = SEGBASE_FS; goto set;
	case MSR_KERNEL_GS_BASE:	which = SEGBASE_GS_USER; goto set;
	case MSR_GS_BASE:		which = SEGBASE_GS_KERNEL; goto set;

	set:
		base = ((u64)high << 32) | low;
		if (HYPERVISOR_set_segment_base(which, base) != 0)
			ret = -EIO;
		break;
#endif

	case MSR_STAR:
	case MSR_CSTAR:
	case MSR_LSTAR:
	case MSR_SYSCALL_MASK:
	case MSR_IA32_SYSENTER_CS:
	case MSR_IA32_SYSENTER_ESP:
	case MSR_IA32_SYSENTER_EIP:
		/* Fast syscall setup is all done in hypercalls, so
		   these are all ignored.  Stub them out here to stop
		   Xen console noise. */
		break;

	case MSR_IA32_CR_PAT:
		if (smp_processor_id() == 0)
			xen_set_pat(((u64)high << 32) | low);
		break;

	default:
		ret = native_write_msr_safe(msr, low, high);
	}

	return ret;
}

void xen_setup_shared_info(void)
{
	if (!xen_feature(XENFEAT_auto_translated_physmap)) {
		set_fixmap(FIX_PARAVIRT_BOOTMAP,
			   xen_start_info->shared_info);

		HYPERVISOR_shared_info =
			(struct shared_info *)fix_to_virt(FIX_PARAVIRT_BOOTMAP);
	} else
		HYPERVISOR_shared_info =
			(struct shared_info *)__va(xen_start_info->shared_info);

#ifndef CONFIG_SMP
	/* In UP this is as good a place as any to set up shared info */
	xen_setup_vcpu_info_placement();
#endif

	xen_setup_mfn_list_list();
}

/* This is called once we have the cpu_possible_mask */
void xen_setup_vcpu_info_placement(void)
{
	int cpu;

	for_each_possible_cpu(cpu)
		xen_vcpu_setup(cpu);

	/* xen_vcpu_setup managed to place the vcpu_info within the
	   percpu area for all cpus, so make use of it */
	if (have_vcpu_info_placement) {
		pv_irq_ops.save_fl = __PV_IS_CALLEE_SAVE(xen_save_fl_direct);
		pv_irq_ops.restore_fl = __PV_IS_CALLEE_SAVE(xen_restore_fl_direct);
		pv_irq_ops.irq_disable = __PV_IS_CALLEE_SAVE(xen_irq_disable_direct);
		pv_irq_ops.irq_enable = __PV_IS_CALLEE_SAVE(xen_irq_enable_direct);
		pv_mmu_ops.read_cr2 = xen_read_cr2_direct;
	}
}

static unsigned xen_patch(u8 type, u16 clobbers, void *insnbuf,
			  unsigned long addr, unsigned len)
{
	char *start, *end, *reloc;
	unsigned ret;

	start = end = reloc = NULL;

#define SITE(op, x)							\
	case PARAVIRT_PATCH(op.x):					\
	if (have_vcpu_info_placement) {					\
		start = (char *)xen_##x##_direct;			\
		end = xen_##x##_direct_end;				\
		reloc = xen_##x##_direct_reloc;				\
	}								\
	goto patch_site

	switch (type) {
		SITE(pv_irq_ops, irq_enable);
		SITE(pv_irq_ops, irq_disable);
		SITE(pv_irq_ops, save_fl);
		SITE(pv_irq_ops, restore_fl);
#undef SITE

	patch_site:
		if (start == NULL || (end-start) > len)
			goto default_patch;

		ret = paravirt_patch_insns(insnbuf, len, start, end);

		/* Note: because reloc is assigned from something that
		   appears to be an array, gcc assumes it's non-null,
		   but doesn't know its relationship with start and
		   end. */
		if (reloc > start && reloc < end) {
			int reloc_off = reloc - start;
			long *relocp = (long *)(insnbuf + reloc_off);
			long delta = start - (char *)addr;

			*relocp += delta;
		}
		break;

	default_patch:
	default:
		ret = paravirt_patch_default(type, clobbers, insnbuf,
					     addr, len);
		break;
	}

	return ret;
}

static const struct pv_info xen_info __initconst = {
	.paravirt_enabled = 1,
	.shared_kernel_pmd = 0,

#ifdef CONFIG_X86_64
	.extra_user_64bit_cs = FLAT_USER_CS64,
#endif

	.name = "Xen",
};

static const struct pv_init_ops xen_init_ops __initconst = {
	.patch = xen_patch,
};

static const struct pv_cpu_ops xen_cpu_ops __initconst = {
	.cpuid = xen_cpuid,

	.set_debugreg = xen_set_debugreg,
	.get_debugreg = xen_get_debugreg,

	.clts = xen_clts,

	.read_cr0 = xen_read_cr0,
	.write_cr0 = xen_write_cr0,

	.read_cr4 = native_read_cr4,
	.read_cr4_safe = native_read_cr4_safe,
	.write_cr4 = xen_write_cr4,

	.wbinvd = native_wbinvd,

	.read_msr = native_read_msr_safe,
	.write_msr = xen_write_msr_safe,
	.read_tsc = native_read_tsc,
	.read_pmc = native_read_pmc,

	.iret = xen_iret,
	.irq_enable_sysexit = xen_sysexit,
#ifdef CONFIG_X86_64
	.usergs_sysret32 = xen_sysret32,
	.usergs_sysret64 = xen_sysret64,
#endif

	.load_tr_desc = paravirt_nop,
	.set_ldt = xen_set_ldt,
	.load_gdt = xen_load_gdt,
	.load_idt = xen_load_idt,
	.load_tls = xen_load_tls,
#ifdef CONFIG_X86_64
	.load_gs_index = xen_load_gs_index,
#endif

	.alloc_ldt = xen_alloc_ldt,
	.free_ldt = xen_free_ldt,

	.store_gdt = native_store_gdt,
	.store_idt = native_store_idt,
	.store_tr = xen_store_tr,

	.write_ldt_entry = xen_write_ldt_entry,
	.write_gdt_entry = xen_write_gdt_entry,
	.write_idt_entry = xen_write_idt_entry,
	.load_sp0 = xen_load_sp0,

	.set_iopl_mask = xen_set_iopl_mask,
	.io_delay = xen_io_delay,

	/* Xen takes care of %gs when switching to usermode for us */
	.swapgs = paravirt_nop,

	.start_context_switch = paravirt_start_context_switch,
	.end_context_switch = xen_end_context_switch,
};

static const struct pv_apic_ops xen_apic_ops __initconst = {
#ifdef CONFIG_X86_LOCAL_APIC
	.startup_ipi_hook = paravirt_nop,
#endif
};

static void xen_reboot(int reason)
{
	struct sched_shutdown r = { .reason = reason };

	if (HYPERVISOR_sched_op(SCHEDOP_shutdown, &r))
		BUG();
}

static void xen_restart(char *msg)
{
	xen_reboot(SHUTDOWN_reboot);
}

static void xen_emergency_restart(void)
{
	xen_reboot(SHUTDOWN_reboot);
}

static void xen_machine_halt(void)
{
	xen_reboot(SHUTDOWN_poweroff);
}

static void xen_machine_power_off(void)
{
	if (pm_power_off)
		pm_power_off();
	xen_reboot(SHUTDOWN_poweroff);
}

static void xen_crash_shutdown(struct pt_regs *regs)
{
	xen_reboot(SHUTDOWN_crash);
}

static int
xen_panic_event(struct notifier_block *this, unsigned long event, void *ptr)
{
	xen_reboot(SHUTDOWN_crash);
	return NOTIFY_DONE;
}

static struct notifier_block xen_panic_block = {
	.notifier_call= xen_panic_event,
};

int xen_panic_handler_init(void)
{
	atomic_notifier_chain_register(&panic_notifier_list, &xen_panic_block);
	return 0;
}

static const struct machine_ops xen_machine_ops __initconst = {
	.restart = xen_restart,
	.halt = xen_machine_halt,
	.power_off = xen_machine_power_off,
	.shutdown = xen_machine_halt,
	.crash_shutdown = xen_crash_shutdown,
	.emergency_restart = xen_emergency_restart,
};

/*
 * Set up the GDT and segment registers for -fstack-protector.  Until
 * we do this, we have to be careful not to call any stack-protected
 * function, which is most of the kernel.
 */
static void __init xen_setup_stackprotector(void)
{
	pv_cpu_ops.write_gdt_entry = xen_write_gdt_entry_boot;
	pv_cpu_ops.load_gdt = xen_load_gdt_boot;

	setup_stack_canary_segment(0);
	switch_to_new_gdt(0);

	pv_cpu_ops.write_gdt_entry = xen_write_gdt_entry;
	pv_cpu_ops.load_gdt = xen_load_gdt;
}

/* First C function to be called on Xen boot */
asmlinkage void __init xen_start_kernel(void)
{
	struct physdev_set_iopl set_iopl;
	int rc;
	pgd_t *pgd;

	if (!xen_start_info)
		return;

	xen_domain_type = XEN_PV_DOMAIN;

	xen_setup_machphys_mapping();

	/* Install Xen paravirt ops */
	pv_info = xen_info;
	pv_init_ops = xen_init_ops;
	pv_cpu_ops = xen_cpu_ops;
	pv_apic_ops = xen_apic_ops;

	x86_init.resources.memory_setup = xen_memory_setup;
	x86_init.oem.arch_setup = xen_arch_setup;
	x86_init.oem.banner = xen_banner;

	xen_init_time_ops();

	/*
	 * Set up some pagetable state before starting to set any ptes.
	 */

	xen_init_mmu_ops();

	/* Prevent unwanted bits from being set in PTEs. */
	__supported_pte_mask &= ~_PAGE_GLOBAL;
#if 0
	if (!xen_initial_domain())
#endif
		__supported_pte_mask &= ~(_PAGE_PWT | _PAGE_PCD);

	__supported_pte_mask |= _PAGE_IOMAP;

	/*
	 * Prevent page tables from being allocated in highmem, even
	 * if CONFIG_HIGHPTE is enabled.
	 */
	__userpte_alloc_gfp &= ~__GFP_HIGHMEM;

	/* Work out if we support NX */
	x86_configure_nx();

	xen_setup_features();

	/* Get mfn list */
	if (!xen_feature(XENFEAT_auto_translated_physmap))
		xen_build_dynamic_phys_to_machine();

	/*
	 * Set up kernel GDT and segment registers, mainly so that
	 * -fstack-protector code can be executed.
	 */
	xen_setup_stackprotector();

	xen_init_irq_ops();
	xen_init_cpuid_mask();

#ifdef CONFIG_X86_LOCAL_APIC
	/*
	 * set up the basic apic ops.
	 */
	set_xen_basic_apic_ops();
#endif

	if (xen_feature(XENFEAT_mmu_pt_update_preserve_ad)) {
		pv_mmu_ops.ptep_modify_prot_start = xen_ptep_modify_prot_start;
		pv_mmu_ops.ptep_modify_prot_commit = xen_ptep_modify_prot_commit;
	}

	machine_ops = xen_machine_ops;

	/*
	 * The only reliable way to retain the initial address of the
	 * percpu gdt_page is to remember it here, so we can go and
	 * mark it RW later, when the initial percpu area is freed.
	 */
	xen_initial_gdt = &per_cpu(gdt_page, 0);

	xen_smp_init();

#ifdef CONFIG_ACPI_NUMA
	/*
	 * The pages we from Xen are not related to machine pages, so
	 * any NUMA information the kernel tries to get from ACPI will
	 * be meaningless.  Prevent it from trying.
	 */
	acpi_numa = -1;
#endif

	pgd = (pgd_t *)xen_start_info->pt_base;

	/* Don't do the full vcpu_info placement stuff until we have a
	   possible map and a non-dummy shared_info. */
	per_cpu(xen_vcpu, 0) = &HYPERVISOR_shared_info->vcpu_info[0];

	local_irq_disable();
	early_boot_irqs_disabled = true;

	xen_raw_console_write("mapping kernel into physical memory\n");
	pgd = xen_setup_kernel_pagetable(pgd, xen_start_info->nr_pages);

	/* Allocate and initialize top and mid mfn levels for p2m structure */
	xen_build_mfn_list_list();

	/* keep using Xen gdt for now; no urgent need to change it */

#ifdef CONFIG_X86_32
	pv_info.kernel_rpl = 1;
	if (xen_feature(XENFEAT_supervisor_mode_kernel))
		pv_info.kernel_rpl = 0;
#else
	pv_info.kernel_rpl = 0;
#endif
	/* set the limit of our address space */
	xen_reserve_top();

	/* We used to do this in xen_arch_setup, but that is too late on AMD
	 * were early_cpu_init (run before ->arch_setup()) calls early_amd_init
	 * which pokes 0xcf8 port.
	 */
	set_iopl.iopl = 1;
	rc = HYPERVISOR_physdev_op(PHYSDEVOP_set_iopl, &set_iopl);
	if (rc != 0)
		xen_raw_printk("physdev_op failed %d\n", rc);

#ifdef CONFIG_X86_32
	/* set up basic CPUID stuff */
	cpu_detect(&new_cpu_data);
	new_cpu_data.hard_math = 1;
	new_cpu_data.wp_works_ok = 1;
	new_cpu_data.x86_capability[0] = cpuid_edx(1);
#endif

	/* Poke various useful things into boot_params */
	boot_params.hdr.type_of_loader = (9 << 4) | 0;
	boot_params.hdr.ramdisk_image = xen_start_info->mod_start
		? __pa(xen_start_info->mod_start) : 0;
	boot_params.hdr.ramdisk_size = xen_start_info->mod_len;
	boot_params.hdr.cmd_line_ptr = __pa(xen_start_info->cmd_line);

	if (!xen_initial_domain()) {
		add_preferred_console("xenboot", 0, NULL);
		add_preferred_console("tty", 0, NULL);
		add_preferred_console("hvc", 0, NULL);
		if (pci_xen)
			x86_init.pci.arch_init = pci_xen_init;
	} else {
		const struct dom0_vga_console_info *info =
			(void *)((char *)xen_start_info +
				 xen_start_info->console.dom0.info_off);

		xen_init_vga(info, xen_start_info->console.dom0.info_size);
		xen_start_info->console.domU.mfn = 0;
		xen_start_info->console.domU.evtchn = 0;

		xen_init_apic();

		/* Make sure ACS will be enabled */
		pci_request_acs();

		xen_acpi_sleep_register();
	}
#ifdef CONFIG_PCI
	/* PCI BIOS service won't work from a PV guest. */
	pci_probe &= ~PCI_PROBE_BIOS;
#endif
	xen_raw_console_write("about to get started...\n");

	xen_setup_runstate_info(0);

	/* Start the world */
#ifdef CONFIG_X86_32
	i386_start_kernel();
#else
	x86_64_start_reservations((char *)__pa_symbol(&boot_params));
#endif
}

static int init_hvm_pv_info(int *major, int *minor)
{
	uint32_t eax, ebx, ecx, edx, pages, msr, base;
	u64 pfn;

	base = xen_cpuid_base();
	cpuid(base + 1, &eax, &ebx, &ecx, &edx);

	*major = eax >> 16;
	*minor = eax & 0xffff;
	printk(KERN_INFO "Xen version %d.%d.\n", *major, *minor);

	cpuid(base + 2, &pages, &msr, &ecx, &edx);

	pfn = __pa(hypercall_page);
	wrmsr_safe(msr, (u32)pfn, (u32)(pfn >> 32));

	xen_setup_features();

	pv_info.name = "Xen HVM";

	xen_domain_type = XEN_HVM_DOMAIN;

	return 0;
}

void __ref xen_hvm_init_shared_info(void)
{
	int cpu;
	struct xen_add_to_physmap xatp;
	static struct shared_info *shared_info_page = 0;

	if (!shared_info_page)
		shared_info_page = (struct shared_info *)
			extend_brk(PAGE_SIZE, PAGE_SIZE);
	xatp.domid = DOMID_SELF;
	xatp.idx = 0;
	xatp.space = XENMAPSPACE_shared_info;
	xatp.gpfn = __pa(shared_info_page) >> PAGE_SHIFT;
	if (HYPERVISOR_memory_op(XENMEM_add_to_physmap, &xatp))
		BUG();

	HYPERVISOR_shared_info = (struct shared_info *)shared_info_page;

	/* xen_vcpu is a pointer to the vcpu_info struct in the shared_info
	 * page, we use it in the event channel upcall and in some pvclock
	 * related functions. We don't need the vcpu_info placement
	 * optimizations because we don't use any pv_mmu or pv_irq op on
	 * HVM.
	 * When xen_hvm_init_shared_info is run at boot time only vcpu 0 is
	 * online but xen_hvm_init_shared_info is run at resume time too and
	 * in that case multiple vcpus might be online. */
	for_each_online_cpu(cpu) {
		per_cpu(xen_vcpu, cpu) = &HYPERVISOR_shared_info->vcpu_info[cpu];
	}
}

#ifdef CONFIG_XEN_PVHVM
static int __cpuinit xen_hvm_cpu_notify(struct notifier_block *self,
				    unsigned long action, void *hcpu)
{
	int cpu = (long)hcpu;
	switch (action) {
	case CPU_UP_PREPARE:
		xen_vcpu_setup(cpu);
		if (xen_have_vector_callback)
			xen_init_lock_cpu(cpu);
		break;
	default:
		break;
	}
	return NOTIFY_OK;
}

static struct notifier_block xen_hvm_cpu_notifier __cpuinitdata = {
	.notifier_call	= xen_hvm_cpu_notify,
};

static void __init xen_hvm_guest_init(void)
{
	int r;
	int major, minor;

	r = init_hvm_pv_info(&major, &minor);
	if (r < 0)
		return;

	xen_hvm_init_shared_info();

	if (xen_feature(XENFEAT_hvm_callback_vector))
		xen_have_vector_callback = 1;
	xen_hvm_smp_init();
	register_cpu_notifier(&xen_hvm_cpu_notifier);
	xen_unplug_emulated_devices();
	x86_init.irqs.intr_init = xen_init_IRQ;
	xen_hvm_init_time_ops();
	xen_hvm_init_mmu_ops();
}

static bool __init xen_hvm_platform(void)
{
	if (xen_pv_domain())
		return false;

	if (!xen_cpuid_base())
		return false;

	return true;
}

bool xen_hvm_need_lapic(void)
{
	if (xen_pv_domain())
		return false;
	if (!xen_hvm_domain())
		return false;
	if (xen_feature(XENFEAT_hvm_pirqs) && xen_have_vector_callback)
		return false;
	return true;
}
EXPORT_SYMBOL_GPL(xen_hvm_need_lapic);

const struct hypervisor_x86 x86_hyper_xen_hvm __refconst = {
	.name			= "Xen HVM",
	.detect			= xen_hvm_platform,
	.init_platform		= xen_hvm_guest_init,
};
EXPORT_SYMBOL(x86_hyper_xen_hvm);
#endif<|MERGE_RESOLUTION|>--- conflicted
+++ resolved
@@ -883,10 +883,8 @@
 	apic->icr_write = xen_apic_icr_write;
 	apic->wait_icr_idle = xen_apic_wait_icr_idle;
 	apic->safe_wait_icr_idle = xen_safe_apic_wait_icr_idle;
-<<<<<<< HEAD
 	apic->set_apic_id = xen_set_apic_id;
 	apic->get_apic_id = xen_get_apic_id;
-=======
 
 #ifdef CONFIG_SMP
 	apic->send_IPI_allbutself = xen_send_IPI_allbutself;
@@ -895,7 +893,6 @@
 	apic->send_IPI_all = xen_send_IPI_all;
 	apic->send_IPI_self = xen_send_IPI_self;
 #endif
->>>>>>> 68c2c39a
 }
 
 #endif
