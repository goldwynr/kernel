/*
 * Core of Xen paravirt_ops implementation.
 *
 * This file contains the xen_paravirt_ops structure itself, and the
 * implementations for:
 * - privileged instructions
 * - interrupt flags
 * - segment operations
 * - booting and setup
 *
 * Jeremy Fitzhardinge <jeremy@xensource.com>, XenSource Inc, 2007
 */

#include <linux/cpu.h>
#include <linux/kernel.h>
#include <linux/init.h>
#include <linux/smp.h>
#include <linux/preempt.h>
#include <linux/hardirq.h>
#include <linux/percpu.h>
#include <linux/delay.h>
#include <linux/start_kernel.h>
#include <linux/sched.h>
#include <linux/kprobes.h>
#include <linux/bootmem.h>
#include <linux/module.h>
#include <linux/mm.h>
#include <linux/page-flags.h>
#include <linux/highmem.h>
#include <linux/console.h>
#include <linux/pci.h>
#include <linux/gfp.h>
#include <linux/memblock.h>

#include <xen/xen.h>
#include <xen/interface/xen.h>
#include <xen/interface/version.h>
#include <xen/interface/physdev.h>
#include <xen/interface/vcpu.h>
#include <xen/interface/memory.h>
#include <xen/features.h>
#include <xen/page.h>
#include <xen/hvm.h>
#include <xen/hvc-console.h>

#include <asm/paravirt.h>
#include <asm/apic.h>
#include <asm/page.h>
#include <asm/xen/pci.h>
#include <asm/xen/hypercall.h>
#include <asm/xen/hypervisor.h>
#include <asm/fixmap.h>
#include <asm/processor.h>
#include <asm/proto.h>
#include <asm/msr-index.h>
#include <asm/traps.h>
#include <asm/setup.h>
#include <asm/desc.h>
#include <asm/pgalloc.h>
#include <asm/pgtable.h>
#include <asm/tlbflush.h>
#include <asm/reboot.h>
#include <asm/stackprotector.h>
#include <asm/hypervisor.h>

#include "xen-ops.h"
#include "mmu.h"
#include "multicalls.h"

EXPORT_SYMBOL_GPL(hypercall_page);

DEFINE_PER_CPU(struct vcpu_info *, xen_vcpu);
DEFINE_PER_CPU(struct vcpu_info, xen_vcpu_info);

enum xen_domain_type xen_domain_type = XEN_NATIVE;
EXPORT_SYMBOL_GPL(xen_domain_type);

unsigned long *machine_to_phys_mapping = (void *)MACH2PHYS_VIRT_START;
EXPORT_SYMBOL(machine_to_phys_mapping);
unsigned int   machine_to_phys_order;
EXPORT_SYMBOL(machine_to_phys_order);

struct start_info *xen_start_info;
EXPORT_SYMBOL_GPL(xen_start_info);

struct shared_info xen_dummy_shared_info;

void *xen_initial_gdt;

RESERVE_BRK(shared_info_page_brk, PAGE_SIZE);
__read_mostly int xen_have_vector_callback;
EXPORT_SYMBOL_GPL(xen_have_vector_callback);

/*
 * Point at some empty memory to start with. We map the real shared_info
 * page as soon as fixmap is up and running.
 */
struct shared_info *HYPERVISOR_shared_info = (void *)&xen_dummy_shared_info;

/*
 * Flag to determine whether vcpu info placement is available on all
 * VCPUs.  We assume it is to start with, and then set it to zero on
 * the first failure.  This is because it can succeed on some VCPUs
 * and not others, since it can involve hypervisor memory allocation,
 * or because the guest failed to guarantee all the appropriate
 * constraints on all VCPUs (ie buffer can't cross a page boundary).
 *
 * Note that any particular CPU may be using a placed vcpu structure,
 * but we can only optimise if the all are.
 *
 * 0: not available, 1: available
 */
static int have_vcpu_info_placement = 1;

static void clamp_max_cpus(void)
{
#ifdef CONFIG_SMP
	if (setup_max_cpus > MAX_VIRT_CPUS)
		setup_max_cpus = MAX_VIRT_CPUS;
#endif
}

static void xen_vcpu_setup(int cpu)
{
	struct vcpu_register_vcpu_info info;
	int err;
	struct vcpu_info *vcpup;

	BUG_ON(HYPERVISOR_shared_info == &xen_dummy_shared_info);

	if (cpu < MAX_VIRT_CPUS)
		per_cpu(xen_vcpu,cpu) = &HYPERVISOR_shared_info->vcpu_info[cpu];

	if (!have_vcpu_info_placement) {
		if (cpu >= MAX_VIRT_CPUS)
			clamp_max_cpus();
		return;
	}

	vcpup = &per_cpu(xen_vcpu_info, cpu);
	info.mfn = arbitrary_virt_to_mfn(vcpup);
	info.offset = offset_in_page(vcpup);

	/* Check to see if the hypervisor will put the vcpu_info
	   structure where we want it, which allows direct access via
	   a percpu-variable. */
	err = HYPERVISOR_vcpu_op(VCPUOP_register_vcpu_info, cpu, &info);

	if (err) {
		printk(KERN_DEBUG "register_vcpu_info failed: err=%d\n", err);
		have_vcpu_info_placement = 0;
		clamp_max_cpus();
	} else {
		/* This cpu is using the registered vcpu info, even if
		   later ones fail to. */
		per_cpu(xen_vcpu, cpu) = vcpup;
	}
}

/*
 * On restore, set the vcpu placement up again.
 * If it fails, then we're in a bad state, since
 * we can't back out from using it...
 */
void xen_vcpu_restore(void)
{
	int cpu;

	for_each_online_cpu(cpu) {
		bool other_cpu = (cpu != smp_processor_id());

		if (other_cpu &&
		    HYPERVISOR_vcpu_op(VCPUOP_down, cpu, NULL))
			BUG();

		xen_setup_runstate_info(cpu);

		if (have_vcpu_info_placement)
			xen_vcpu_setup(cpu);

		if (other_cpu &&
		    HYPERVISOR_vcpu_op(VCPUOP_up, cpu, NULL))
			BUG();
	}
}

static void __init xen_banner(void)
{
	unsigned version = HYPERVISOR_xen_version(XENVER_version, NULL);
	struct xen_extraversion extra;
	HYPERVISOR_xen_version(XENVER_extraversion, &extra);

	printk(KERN_INFO "Booting paravirtualized kernel on %s\n",
	       pv_info.name);
	printk(KERN_INFO "Xen version: %d.%d%s%s\n",
	       version >> 16, version & 0xffff, extra.extraversion,
	       xen_feature(XENFEAT_mmu_pt_update_preserve_ad) ? " (preserve-AD)" : "");
}

static __read_mostly unsigned int cpuid_leaf1_edx_mask = ~0;
static __read_mostly unsigned int cpuid_leaf1_ecx_mask = ~0;

static void xen_cpuid(unsigned int *ax, unsigned int *bx,
		      unsigned int *cx, unsigned int *dx)
{
	unsigned maskebx = ~0;
	unsigned maskecx = ~0;
	unsigned maskedx = ~0;

	/*
	 * Mask out inconvenient features, to try and disable as many
	 * unsupported kernel subsystems as possible.
	 */
	switch (*ax) {
	case 1:
		maskecx = cpuid_leaf1_ecx_mask;
		maskedx = cpuid_leaf1_edx_mask;
		break;

	case 0xb:
		/* Suppress extended topology stuff */
		maskebx = 0;
		break;
	}

	asm(XEN_EMULATE_PREFIX "cpuid"
		: "=a" (*ax),
		  "=b" (*bx),
		  "=c" (*cx),
		  "=d" (*dx)
		: "0" (*ax), "2" (*cx));

	*bx &= maskebx;
	*cx &= maskecx;
	*dx &= maskedx;
}

static void __init xen_init_cpuid_mask(void)
{
	unsigned int ax, bx, cx, dx;
	unsigned int xsave_mask;

	cpuid_leaf1_edx_mask =
		~((1 << X86_FEATURE_MCE)  |  /* disable MCE */
		  (1 << X86_FEATURE_MCA)  |  /* disable MCA */
		  (1 << X86_FEATURE_MTRR) |  /* disable MTRR */
		  (1 << X86_FEATURE_ACC));   /* thermal monitoring */

	if (!xen_initial_domain())
		cpuid_leaf1_edx_mask &=
			~((1 << X86_FEATURE_APIC) |  /* disable local APIC */
			  (1 << X86_FEATURE_ACPI));  /* disable ACPI */
	ax = 1;
	xen_cpuid(&ax, &bx, &cx, &dx);

	xsave_mask =
		(1 << (X86_FEATURE_XSAVE % 32)) |
		(1 << (X86_FEATURE_OSXSAVE % 32));

	/* Xen will set CR4.OSXSAVE if supported and not disabled by force */
	if ((cx & xsave_mask) != xsave_mask)
		cpuid_leaf1_ecx_mask &= ~xsave_mask; /* disable XSAVE & OSXSAVE */
}

static void xen_set_debugreg(int reg, unsigned long val)
{
	HYPERVISOR_set_debugreg(reg, val);
}

static unsigned long xen_get_debugreg(int reg)
{
	return HYPERVISOR_get_debugreg(reg);
}

static void xen_end_context_switch(struct task_struct *next)
{
	xen_mc_flush();
	paravirt_end_context_switch(next);
}

static unsigned long xen_store_tr(void)
{
	return 0;
}

/*
 * Set the page permissions for a particular virtual address.  If the
 * address is a vmalloc mapping (or other non-linear mapping), then
 * find the linear mapping of the page and also set its protections to
 * match.
 */
static void set_aliased_prot(void *v, pgprot_t prot)
{
	int level;
	pte_t *ptep;
	pte_t pte;
	unsigned long pfn;
	struct page *page;

	ptep = lookup_address((unsigned long)v, &level);
	BUG_ON(ptep == NULL);

	pfn = pte_pfn(*ptep);
	page = pfn_to_page(pfn);

	pte = pfn_pte(pfn, prot);

	if (HYPERVISOR_update_va_mapping((unsigned long)v, pte, 0))
		BUG();

	if (!PageHighMem(page)) {
		void *av = __va(PFN_PHYS(pfn));

		if (av != v)
			if (HYPERVISOR_update_va_mapping((unsigned long)av, pte, 0))
				BUG();
	} else
		kmap_flush_unused();
}

static void xen_alloc_ldt(struct desc_struct *ldt, unsigned entries)
{
	const unsigned entries_per_page = PAGE_SIZE / LDT_ENTRY_SIZE;
	int i;

	for(i = 0; i < entries; i += entries_per_page)
		set_aliased_prot(ldt + i, PAGE_KERNEL_RO);
}

static void xen_free_ldt(struct desc_struct *ldt, unsigned entries)
{
	const unsigned entries_per_page = PAGE_SIZE / LDT_ENTRY_SIZE;
	int i;

	for(i = 0; i < entries; i += entries_per_page)
		set_aliased_prot(ldt + i, PAGE_KERNEL);
}

static void xen_set_ldt(const void *addr, unsigned entries)
{
	struct mmuext_op *op;
	struct multicall_space mcs = xen_mc_entry(sizeof(*op));

	op = mcs.args;
	op->cmd = MMUEXT_SET_LDT;
	op->arg1.linear_addr = (unsigned long)addr;
	op->arg2.nr_ents = entries;

	MULTI_mmuext_op(mcs.mc, op, 1, NULL, DOMID_SELF);

	xen_mc_issue(PARAVIRT_LAZY_CPU);
}

static void xen_load_gdt(const struct desc_ptr *dtr)
{
	unsigned long va = dtr->address;
	unsigned int size = dtr->size + 1;
	unsigned pages = (size + PAGE_SIZE - 1) / PAGE_SIZE;
	unsigned long frames[pages];
	int f;

	/*
	 * A GDT can be up to 64k in size, which corresponds to 8192
	 * 8-byte entries, or 16 4k pages..
	 */

	BUG_ON(size > 65536);
	BUG_ON(va & ~PAGE_MASK);

	for (f = 0; va < dtr->address + size; va += PAGE_SIZE, f++) {
		int level;
		pte_t *ptep;
		unsigned long pfn, mfn;
		void *virt;

		/*
		 * The GDT is per-cpu and is in the percpu data area.
		 * That can be virtually mapped, so we need to do a
		 * page-walk to get the underlying MFN for the
		 * hypercall.  The page can also be in the kernel's
		 * linear range, so we need to RO that mapping too.
		 */
		ptep = lookup_address(va, &level);
		BUG_ON(ptep == NULL);

		pfn = pte_pfn(*ptep);
		mfn = pfn_to_mfn(pfn);
		virt = __va(PFN_PHYS(pfn));

		frames[f] = mfn;

		make_lowmem_page_readonly((void *)va);
		make_lowmem_page_readonly(virt);
	}

	if (HYPERVISOR_set_gdt(frames, size / sizeof(struct desc_struct)))
		BUG();
}

/*
 * load_gdt for early boot, when the gdt is only mapped once
 */
static void __init xen_load_gdt_boot(const struct desc_ptr *dtr)
{
	unsigned long va = dtr->address;
	unsigned int size = dtr->size + 1;
	unsigned pages = (size + PAGE_SIZE - 1) / PAGE_SIZE;
	unsigned long frames[pages];
	int f;

	/*
	 * A GDT can be up to 64k in size, which corresponds to 8192
	 * 8-byte entries, or 16 4k pages..
	 */

	BUG_ON(size > 65536);
	BUG_ON(va & ~PAGE_MASK);

	for (f = 0; va < dtr->address + size; va += PAGE_SIZE, f++) {
		pte_t pte;
		unsigned long pfn, mfn;

		pfn = virt_to_pfn(va);
		mfn = pfn_to_mfn(pfn);

		pte = pfn_pte(pfn, PAGE_KERNEL_RO);

		if (HYPERVISOR_update_va_mapping((unsigned long)va, pte, 0))
			BUG();

		frames[f] = mfn;
	}

	if (HYPERVISOR_set_gdt(frames, size / sizeof(struct desc_struct)))
		BUG();
}

static void load_TLS_descriptor(struct thread_struct *t,
				unsigned int cpu, unsigned int i)
{
	struct desc_struct *gdt = get_cpu_gdt_table(cpu);
	xmaddr_t maddr = arbitrary_virt_to_machine(&gdt[GDT_ENTRY_TLS_MIN+i]);
	struct multicall_space mc = __xen_mc_entry(0);

	MULTI_update_descriptor(mc.mc, maddr.maddr, t->tls_array[i]);
}

static void xen_load_tls(struct thread_struct *t, unsigned int cpu)
{
	/*
	 * XXX sleazy hack: If we're being called in a lazy-cpu zone
	 * and lazy gs handling is enabled, it means we're in a
	 * context switch, and %gs has just been saved.  This means we
	 * can zero it out to prevent faults on exit from the
	 * hypervisor if the next process has no %gs.  Either way, it
	 * has been saved, and the new value will get loaded properly.
	 * This will go away as soon as Xen has been modified to not
	 * save/restore %gs for normal hypercalls.
	 *
	 * On x86_64, this hack is not used for %gs, because gs points
	 * to KERNEL_GS_BASE (and uses it for PDA references), so we
	 * must not zero %gs on x86_64
	 *
	 * For x86_64, we need to zero %fs, otherwise we may get an
	 * exception between the new %fs descriptor being loaded and
	 * %fs being effectively cleared at __switch_to().
	 */
	if (paravirt_get_lazy_mode() == PARAVIRT_LAZY_CPU) {
#ifdef CONFIG_X86_32
		lazy_load_gs(0);
#else
		loadsegment(fs, 0);
#endif
	}

	xen_mc_batch();

	load_TLS_descriptor(t, cpu, 0);
	load_TLS_descriptor(t, cpu, 1);
	load_TLS_descriptor(t, cpu, 2);

	xen_mc_issue(PARAVIRT_LAZY_CPU);
}

#ifdef CONFIG_X86_64
static void xen_load_gs_index(unsigned int idx)
{
	if (HYPERVISOR_set_segment_base(SEGBASE_GS_USER_SEL, idx))
		BUG();
}
#endif

static void xen_write_ldt_entry(struct desc_struct *dt, int entrynum,
				const void *ptr)
{
	xmaddr_t mach_lp = arbitrary_virt_to_machine(&dt[entrynum]);
	u64 entry = *(u64 *)ptr;

	preempt_disable();

	xen_mc_flush();
	if (HYPERVISOR_update_descriptor(mach_lp.maddr, entry))
		BUG();

	preempt_enable();
}

static int cvt_gate_to_trap(int vector, const gate_desc *val,
			    struct trap_info *info)
{
	unsigned long addr;

	if (val->type != GATE_TRAP && val->type != GATE_INTERRUPT)
		return 0;

	info->vector = vector;

	addr = gate_offset(*val);
#ifdef CONFIG_X86_64
	/*
	 * Look for known traps using IST, and substitute them
	 * appropriately.  The debugger ones are the only ones we care
	 * about.  Xen will handle faults like double_fault and
	 * machine_check, so we should never see them.  Warn if
	 * there's an unexpected IST-using fault handler.
	 */
	if (addr == (unsigned long)debug)
		addr = (unsigned long)xen_debug;
	else if (addr == (unsigned long)int3)
		addr = (unsigned long)xen_int3;
	else if (addr == (unsigned long)stack_segment)
		addr = (unsigned long)xen_stack_segment;
	else if (addr == (unsigned long)double_fault ||
		 addr == (unsigned long)nmi) {
		/* Don't need to handle these */
		return 0;
#ifdef CONFIG_X86_MCE
	} else if (addr == (unsigned long)machine_check) {
		return 0;
#endif
	} else {
		/* Some other trap using IST? */
		if (WARN_ON(val->ist != 0))
			return 0;
	}
#endif	/* CONFIG_X86_64 */
	info->address = addr;

	info->cs = gate_segment(*val);
	info->flags = val->dpl;
	/* interrupt gates clear IF */
	if (val->type == GATE_INTERRUPT)
		info->flags |= 1 << 2;

	return 1;
}

/* Locations of each CPU's IDT */
static DEFINE_PER_CPU(struct desc_ptr, idt_desc);

/* Set an IDT entry.  If the entry is part of the current IDT, then
   also update Xen. */
static void xen_write_idt_entry(gate_desc *dt, int entrynum, const gate_desc *g)
{
	unsigned long p = (unsigned long)&dt[entrynum];
	unsigned long start, end;

	preempt_disable();

	start = __this_cpu_read(idt_desc.address);
	end = start + __this_cpu_read(idt_desc.size) + 1;

	xen_mc_flush();

	native_write_idt_entry(dt, entrynum, g);

	if (p >= start && (p + 8) <= end) {
		struct trap_info info[2];

		info[1].address = 0;

		if (cvt_gate_to_trap(entrynum, g, &info[0]))
			if (HYPERVISOR_set_trap_table(info))
				BUG();
	}

	preempt_enable();
}

static void xen_convert_trap_info(const struct desc_ptr *desc,
				  struct trap_info *traps)
{
	unsigned in, out, count;

	count = (desc->size+1) / sizeof(gate_desc);
	BUG_ON(count > 256);

	for (in = out = 0; in < count; in++) {
		gate_desc *entry = (gate_desc*)(desc->address) + in;

		if (cvt_gate_to_trap(in, entry, &traps[out]))
			out++;
	}
	traps[out].address = 0;
}

void xen_copy_trap_info(struct trap_info *traps)
{
	const struct desc_ptr *desc = &__get_cpu_var(idt_desc);

	xen_convert_trap_info(desc, traps);
}

/* Load a new IDT into Xen.  In principle this can be per-CPU, so we
   hold a spinlock to protect the static traps[] array (static because
   it avoids allocation, and saves stack space). */
static void xen_load_idt(const struct desc_ptr *desc)
{
	static DEFINE_SPINLOCK(lock);
	static struct trap_info traps[257];

	spin_lock(&lock);

	__get_cpu_var(idt_desc) = *desc;

	xen_convert_trap_info(desc, traps);

	xen_mc_flush();
	if (HYPERVISOR_set_trap_table(traps))
		BUG();

	spin_unlock(&lock);
}

/* Write a GDT descriptor entry.  Ignore LDT descriptors, since
   they're handled differently. */
static void xen_write_gdt_entry(struct desc_struct *dt, int entry,
				const void *desc, int type)
{
	preempt_disable();

	switch (type) {
	case DESC_LDT:
	case DESC_TSS:
		/* ignore */
		break;

	default: {
		xmaddr_t maddr = arbitrary_virt_to_machine(&dt[entry]);

		xen_mc_flush();
		if (HYPERVISOR_update_descriptor(maddr.maddr, *(u64 *)desc))
			BUG();
	}

	}

	preempt_enable();
}

/*
 * Version of write_gdt_entry for use at early boot-time needed to
 * update an entry as simply as possible.
 */
static void __init xen_write_gdt_entry_boot(struct desc_struct *dt, int entry,
					    const void *desc, int type)
{
	switch (type) {
	case DESC_LDT:
	case DESC_TSS:
		/* ignore */
		break;

	default: {
		xmaddr_t maddr = virt_to_machine(&dt[entry]);

		if (HYPERVISOR_update_descriptor(maddr.maddr, *(u64 *)desc))
			dt[entry] = *(struct desc_struct *)desc;
	}

	}
}

static void xen_load_sp0(struct tss_struct *tss,
			 struct thread_struct *thread)
{
	struct multicall_space mcs = xen_mc_entry(0);
	MULTI_stack_switch(mcs.mc, __KERNEL_DS, thread->sp0);
	xen_mc_issue(PARAVIRT_LAZY_CPU);
}

static void xen_set_iopl_mask(unsigned mask)
{
	struct physdev_set_iopl set_iopl;

	/* Force the change at ring 0. */
	set_iopl.iopl = (mask == 0) ? 1 : (mask >> 12) & 3;
	HYPERVISOR_physdev_op(PHYSDEVOP_set_iopl, &set_iopl);
}

static void xen_io_delay(void)
{
}

#ifdef CONFIG_X86_LOCAL_APIC
static u32 xen_apic_read(u32 reg)
{
	return 0;
}

static void xen_apic_write(u32 reg, u32 val)
{
	/* Warn to see if there's any stray references */
	WARN_ON(1);
}

static u64 xen_apic_icr_read(void)
{
	return 0;
}

static void xen_apic_icr_write(u32 low, u32 id)
{
	/* Warn to see if there's any stray references */
	WARN_ON(1);
}

static void xen_apic_wait_icr_idle(void)
{
        return;
}

static u32 xen_safe_apic_wait_icr_idle(void)
{
        return 0;
}

static void set_xen_basic_apic_ops(void)
{
	apic->read = xen_apic_read;
	apic->write = xen_apic_write;
	apic->icr_read = xen_apic_icr_read;
	apic->icr_write = xen_apic_icr_write;
	apic->wait_icr_idle = xen_apic_wait_icr_idle;
	apic->safe_wait_icr_idle = xen_safe_apic_wait_icr_idle;
}

#endif

static void xen_clts(void)
{
	struct multicall_space mcs;

	mcs = xen_mc_entry(0);

	MULTI_fpu_taskswitch(mcs.mc, 0);

	xen_mc_issue(PARAVIRT_LAZY_CPU);
}

static DEFINE_PER_CPU(unsigned long, xen_cr0_value);

static unsigned long xen_read_cr0(void)
{
	unsigned long cr0 = percpu_read(xen_cr0_value);

	if (unlikely(cr0 == 0)) {
		cr0 = native_read_cr0();
		percpu_write(xen_cr0_value, cr0);
	}

	return cr0;
}

static void xen_write_cr0(unsigned long cr0)
{
	struct multicall_space mcs;

	percpu_write(xen_cr0_value, cr0);

	/* Only pay attention to cr0.TS; everything else is
	   ignored. */
	mcs = xen_mc_entry(0);

	MULTI_fpu_taskswitch(mcs.mc, (cr0 & X86_CR0_TS) != 0);

	xen_mc_issue(PARAVIRT_LAZY_CPU);
}

static void xen_write_cr4(unsigned long cr4)
{
	cr4 &= ~X86_CR4_PGE;
	cr4 &= ~X86_CR4_PSE;

	native_write_cr4(cr4);
}

static int xen_write_msr_safe(unsigned int msr, unsigned low, unsigned high)
{
	int ret;

	ret = 0;

	switch (msr) {
#ifdef CONFIG_X86_64
		unsigned which;
		u64 base;

	case MSR_FS_BASE:		which = SEGBASE_FS; goto set;
	case MSR_KERNEL_GS_BASE:	which = SEGBASE_GS_USER; goto set;
	case MSR_GS_BASE:		which = SEGBASE_GS_KERNEL; goto set;

	set:
		base = ((u64)high << 32) | low;
		if (HYPERVISOR_set_segment_base(which, base) != 0)
			ret = -EIO;
		break;
#endif

	case MSR_STAR:
	case MSR_CSTAR:
	case MSR_LSTAR:
	case MSR_SYSCALL_MASK:
	case MSR_IA32_SYSENTER_CS:
	case MSR_IA32_SYSENTER_ESP:
	case MSR_IA32_SYSENTER_EIP:
		/* Fast syscall setup is all done in hypercalls, so
		   these are all ignored.  Stub them out here to stop
		   Xen console noise. */
		break;

	case MSR_IA32_CR_PAT:
		if (smp_processor_id() == 0)
			xen_set_pat(((u64)high << 32) | low);
		break;

	default:
		ret = native_write_msr_safe(msr, low, high);
	}

	return ret;
}

void xen_setup_shared_info(void)
{
	if (!xen_feature(XENFEAT_auto_translated_physmap)) {
		set_fixmap(FIX_PARAVIRT_BOOTMAP,
			   xen_start_info->shared_info);

		HYPERVISOR_shared_info =
			(struct shared_info *)fix_to_virt(FIX_PARAVIRT_BOOTMAP);
	} else
		HYPERVISOR_shared_info =
			(struct shared_info *)__va(xen_start_info->shared_info);

#ifndef CONFIG_SMP
	/* In UP this is as good a place as any to set up shared info */
	xen_setup_vcpu_info_placement();
#endif

	xen_setup_mfn_list_list();
}

/* This is called once we have the cpu_possible_map */
void xen_setup_vcpu_info_placement(void)
{
	int cpu;

	for_each_possible_cpu(cpu)
		xen_vcpu_setup(cpu);

	/* xen_vcpu_setup managed to place the vcpu_info within the
	   percpu area for all cpus, so make use of it */
	if (have_vcpu_info_placement) {
		pv_irq_ops.save_fl = __PV_IS_CALLEE_SAVE(xen_save_fl_direct);
		pv_irq_ops.restore_fl = __PV_IS_CALLEE_SAVE(xen_restore_fl_direct);
		pv_irq_ops.irq_disable = __PV_IS_CALLEE_SAVE(xen_irq_disable_direct);
		pv_irq_ops.irq_enable = __PV_IS_CALLEE_SAVE(xen_irq_enable_direct);
		pv_mmu_ops.read_cr2 = xen_read_cr2_direct;
	}
}

static unsigned xen_patch(u8 type, u16 clobbers, void *insnbuf,
			  unsigned long addr, unsigned len)
{
	char *start, *end, *reloc;
	unsigned ret;

	start = end = reloc = NULL;

#define SITE(op, x)							\
	case PARAVIRT_PATCH(op.x):					\
	if (have_vcpu_info_placement) {					\
		start = (char *)xen_##x##_direct;			\
		end = xen_##x##_direct_end;				\
		reloc = xen_##x##_direct_reloc;				\
	}								\
	goto patch_site

	switch (type) {
		SITE(pv_irq_ops, irq_enable);
		SITE(pv_irq_ops, irq_disable);
		SITE(pv_irq_ops, save_fl);
		SITE(pv_irq_ops, restore_fl);
#undef SITE

	patch_site:
		if (start == NULL || (end-start) > len)
			goto default_patch;

		ret = paravirt_patch_insns(insnbuf, len, start, end);

		/* Note: because reloc is assigned from something that
		   appears to be an array, gcc assumes it's non-null,
		   but doesn't know its relationship with start and
		   end. */
		if (reloc > start && reloc < end) {
			int reloc_off = reloc - start;
			long *relocp = (long *)(insnbuf + reloc_off);
			long delta = start - (char *)addr;

			*relocp += delta;
		}
		break;

	default_patch:
	default:
		ret = paravirt_patch_default(type, clobbers, insnbuf,
					     addr, len);
		break;
	}

	return ret;
}

static const struct pv_info xen_info __initconst = {
	.paravirt_enabled = 1,
	.shared_kernel_pmd = 0,

	.name = "Xen",
};

static const struct pv_init_ops xen_init_ops __initconst = {
	.patch = xen_patch,
};

<<<<<<< HEAD
static const struct pv_time_ops xen_time_ops __initdata = {
	.sched_clock = xen_clocksource_read,
};

static const struct pv_cpu_ops xen_cpu_ops __initdata = {
=======
static const struct pv_cpu_ops xen_cpu_ops __initconst = {
>>>>>>> 02f8c6ae
	.cpuid = xen_cpuid,

	.set_debugreg = xen_set_debugreg,
	.get_debugreg = xen_get_debugreg,

	.clts = xen_clts,

	.read_cr0 = xen_read_cr0,
	.write_cr0 = xen_write_cr0,

	.read_cr4 = native_read_cr4,
	.read_cr4_safe = native_read_cr4_safe,
	.write_cr4 = xen_write_cr4,

	.wbinvd = native_wbinvd,

	.read_msr = native_read_msr_safe,
	.write_msr = xen_write_msr_safe,
	.read_tsc = native_read_tsc,
	.read_pmc = native_read_pmc,

	.iret = xen_iret,
	.irq_enable_sysexit = xen_sysexit,
#ifdef CONFIG_X86_64
	.usergs_sysret32 = xen_sysret32,
	.usergs_sysret64 = xen_sysret64,
#endif

	.load_tr_desc = paravirt_nop,
	.set_ldt = xen_set_ldt,
	.load_gdt = xen_load_gdt,
	.load_idt = xen_load_idt,
	.load_tls = xen_load_tls,
#ifdef CONFIG_X86_64
	.load_gs_index = xen_load_gs_index,
#endif

	.alloc_ldt = xen_alloc_ldt,
	.free_ldt = xen_free_ldt,

	.store_gdt = native_store_gdt,
	.store_idt = native_store_idt,
	.store_tr = xen_store_tr,

	.write_ldt_entry = xen_write_ldt_entry,
	.write_gdt_entry = xen_write_gdt_entry,
	.write_idt_entry = xen_write_idt_entry,
	.load_sp0 = xen_load_sp0,

	.set_iopl_mask = xen_set_iopl_mask,
	.io_delay = xen_io_delay,

	/* Xen takes care of %gs when switching to usermode for us */
	.swapgs = paravirt_nop,

	.start_context_switch = paravirt_start_context_switch,
	.end_context_switch = xen_end_context_switch,
};

static const struct pv_apic_ops xen_apic_ops __initconst = {
#ifdef CONFIG_X86_LOCAL_APIC
	.startup_ipi_hook = paravirt_nop,
#endif
};

static void xen_reboot(int reason)
{
	struct sched_shutdown r = { .reason = reason };

	if (HYPERVISOR_sched_op(SCHEDOP_shutdown, &r))
		BUG();
}

static void xen_restart(char *msg)
{
	xen_reboot(SHUTDOWN_reboot);
}

static void xen_emergency_restart(void)
{
	xen_reboot(SHUTDOWN_reboot);
}

static void xen_machine_halt(void)
{
	xen_reboot(SHUTDOWN_poweroff);
}

static void xen_machine_power_off(void)
{
	if (pm_power_off)
		pm_power_off();
	xen_reboot(SHUTDOWN_poweroff);
}

static void xen_crash_shutdown(struct pt_regs *regs)
{
	xen_reboot(SHUTDOWN_crash);
}

static int
xen_panic_event(struct notifier_block *this, unsigned long event, void *ptr)
{
	xen_reboot(SHUTDOWN_crash);
	return NOTIFY_DONE;
}

static struct notifier_block xen_panic_block = {
	.notifier_call= xen_panic_event,
};

int xen_panic_handler_init(void)
{
	atomic_notifier_chain_register(&panic_notifier_list, &xen_panic_block);
	return 0;
}

static const struct machine_ops xen_machine_ops __initconst = {
	.restart = xen_restart,
	.halt = xen_machine_halt,
	.power_off = xen_machine_power_off,
	.shutdown = xen_machine_halt,
	.crash_shutdown = xen_crash_shutdown,
	.emergency_restart = xen_emergency_restart,
};

/*
 * Set up the GDT and segment registers for -fstack-protector.  Until
 * we do this, we have to be careful not to call any stack-protected
 * function, which is most of the kernel.
 */
static void __init xen_setup_stackprotector(void)
{
	pv_cpu_ops.write_gdt_entry = xen_write_gdt_entry_boot;
	pv_cpu_ops.load_gdt = xen_load_gdt_boot;

	setup_stack_canary_segment(0);
	switch_to_new_gdt(0);

	pv_cpu_ops.write_gdt_entry = xen_write_gdt_entry;
	pv_cpu_ops.load_gdt = xen_load_gdt;
}

/* First C function to be called on Xen boot */
asmlinkage void __init xen_start_kernel(void)
{
	struct physdev_set_iopl set_iopl;
	int rc;
	pgd_t *pgd;

	if (!xen_start_info)
		return;

	xen_domain_type = XEN_PV_DOMAIN;

	xen_setup_machphys_mapping();

	/* Install Xen paravirt ops */
	pv_info = xen_info;
	pv_init_ops = xen_init_ops;
	pv_cpu_ops = xen_cpu_ops;
	pv_apic_ops = xen_apic_ops;

	x86_init.resources.memory_setup = xen_memory_setup;
	x86_init.oem.arch_setup = xen_arch_setup;
	x86_init.oem.banner = xen_banner;

	xen_init_time_ops();

	/*
	 * Set up some pagetable state before starting to set any ptes.
	 */

	xen_init_mmu_ops();

	/* Prevent unwanted bits from being set in PTEs. */
	__supported_pte_mask &= ~_PAGE_GLOBAL;
	if (!xen_initial_domain())
		__supported_pte_mask &= ~(_PAGE_PWT | _PAGE_PCD);

	__supported_pte_mask |= _PAGE_IOMAP;

	/*
	 * Prevent page tables from being allocated in highmem, even
	 * if CONFIG_HIGHPTE is enabled.
	 */
	__userpte_alloc_gfp &= ~__GFP_HIGHMEM;

<<<<<<< HEAD
#ifdef CONFIG_X86_64
=======
>>>>>>> 02f8c6ae
	/* Work out if we support NX */
	x86_configure_nx();

	xen_setup_features();

	/* Get mfn list */
	if (!xen_feature(XENFEAT_auto_translated_physmap))
		xen_build_dynamic_phys_to_machine();

	/*
	 * Set up kernel GDT and segment registers, mainly so that
	 * -fstack-protector code can be executed.
	 */
	xen_setup_stackprotector();

	xen_init_irq_ops();
	xen_init_cpuid_mask();

#ifdef CONFIG_X86_LOCAL_APIC
	/*
	 * set up the basic apic ops.
	 */
	set_xen_basic_apic_ops();
#endif

	if (xen_feature(XENFEAT_mmu_pt_update_preserve_ad)) {
		pv_mmu_ops.ptep_modify_prot_start = xen_ptep_modify_prot_start;
		pv_mmu_ops.ptep_modify_prot_commit = xen_ptep_modify_prot_commit;
	}

	machine_ops = xen_machine_ops;

	/*
	 * The only reliable way to retain the initial address of the
	 * percpu gdt_page is to remember it here, so we can go and
	 * mark it RW later, when the initial percpu area is freed.
	 */
	xen_initial_gdt = &per_cpu(gdt_page, 0);

	xen_smp_init();

#ifdef CONFIG_ACPI_NUMA
	/*
	 * The pages we from Xen are not related to machine pages, so
	 * any NUMA information the kernel tries to get from ACPI will
	 * be meaningless.  Prevent it from trying.
	 */
	acpi_numa = -1;
#endif

	pgd = (pgd_t *)xen_start_info->pt_base;

	if (!xen_initial_domain())
		__supported_pte_mask &= ~(_PAGE_PWT | _PAGE_PCD);

	__supported_pte_mask |= _PAGE_IOMAP;
	/* Don't do the full vcpu_info placement stuff until we have a
	   possible map and a non-dummy shared_info. */
	per_cpu(xen_vcpu, 0) = &HYPERVISOR_shared_info->vcpu_info[0];

	local_irq_disable();
	early_boot_irqs_disabled = true;

	memblock_init();

	xen_raw_console_write("mapping kernel into physical memory\n");
	pgd = xen_setup_kernel_pagetable(pgd, xen_start_info->nr_pages);
	xen_ident_map_ISA();

	/* Allocate and initialize top and mid mfn levels for p2m structure */
	xen_build_mfn_list_list();

	/* keep using Xen gdt for now; no urgent need to change it */

#ifdef CONFIG_X86_32
	pv_info.kernel_rpl = 1;
	if (xen_feature(XENFEAT_supervisor_mode_kernel))
		pv_info.kernel_rpl = 0;
#else
	pv_info.kernel_rpl = 0;
#endif
	/* set the limit of our address space */
	xen_reserve_top();

	/* We used to do this in xen_arch_setup, but that is too late on AMD
	 * were early_cpu_init (run before ->arch_setup()) calls early_amd_init
	 * which pokes 0xcf8 port.
	 */
	set_iopl.iopl = 1;
	rc = HYPERVISOR_physdev_op(PHYSDEVOP_set_iopl, &set_iopl);
	if (rc != 0)
		xen_raw_printk("physdev_op failed %d\n", rc);

#ifdef CONFIG_X86_32
	/* set up basic CPUID stuff */
	cpu_detect(&new_cpu_data);
	new_cpu_data.hard_math = 1;
	new_cpu_data.wp_works_ok = 1;
	new_cpu_data.x86_capability[0] = cpuid_edx(1);
#endif

	/* Poke various useful things into boot_params */
	boot_params.hdr.type_of_loader = (9 << 4) | 0;
	boot_params.hdr.ramdisk_image = xen_start_info->mod_start
		? __pa(xen_start_info->mod_start) : 0;
	boot_params.hdr.ramdisk_size = xen_start_info->mod_len;
	boot_params.hdr.cmd_line_ptr = __pa(xen_start_info->cmd_line);

	if (!xen_initial_domain()) {
		add_preferred_console("xenboot", 0, NULL);
		add_preferred_console("tty", 0, NULL);
		add_preferred_console("hvc", 0, NULL);
		if (pci_xen)
			x86_init.pci.arch_init = pci_xen_init;
	} else {
		/* Make sure ACS will be enabled */
		pci_request_acs();
	}
		

	xen_raw_console_write("about to get started...\n");

	xen_setup_runstate_info(0);

	/* Start the world */
#ifdef CONFIG_X86_32
	i386_start_kernel();
#else
	x86_64_start_reservations((char *)__pa_symbol(&boot_params));
#endif
}

static int init_hvm_pv_info(int *major, int *minor)
{
	uint32_t eax, ebx, ecx, edx, pages, msr, base;
	u64 pfn;

	base = xen_cpuid_base();
	cpuid(base + 1, &eax, &ebx, &ecx, &edx);

	*major = eax >> 16;
	*minor = eax & 0xffff;
	printk(KERN_INFO "Xen version %d.%d.\n", *major, *minor);

	cpuid(base + 2, &pages, &msr, &ecx, &edx);

	pfn = __pa(hypercall_page);
	wrmsr_safe(msr, (u32)pfn, (u32)(pfn >> 32));

	xen_setup_features();

	pv_info.name = "Xen HVM";

	xen_domain_type = XEN_HVM_DOMAIN;

	return 0;
}

void __ref xen_hvm_init_shared_info(void)
{
	int cpu;
	struct xen_add_to_physmap xatp;
	static struct shared_info *shared_info_page = 0;

	if (!shared_info_page)
		shared_info_page = (struct shared_info *)
			extend_brk(PAGE_SIZE, PAGE_SIZE);
	xatp.domid = DOMID_SELF;
	xatp.idx = 0;
	xatp.space = XENMAPSPACE_shared_info;
	xatp.gpfn = __pa(shared_info_page) >> PAGE_SHIFT;
	if (HYPERVISOR_memory_op(XENMEM_add_to_physmap, &xatp))
		BUG();

	HYPERVISOR_shared_info = (struct shared_info *)shared_info_page;

	/* xen_vcpu is a pointer to the vcpu_info struct in the shared_info
	 * page, we use it in the event channel upcall and in some pvclock
	 * related functions. We don't need the vcpu_info placement
	 * optimizations because we don't use any pv_mmu or pv_irq op on
	 * HVM.
	 * When xen_hvm_init_shared_info is run at boot time only vcpu 0 is
	 * online but xen_hvm_init_shared_info is run at resume time too and
	 * in that case multiple vcpus might be online. */
	for_each_online_cpu(cpu) {
		per_cpu(xen_vcpu, cpu) = &HYPERVISOR_shared_info->vcpu_info[cpu];
	}
}

#ifdef CONFIG_XEN_PVHVM
static int __cpuinit xen_hvm_cpu_notify(struct notifier_block *self,
				    unsigned long action, void *hcpu)
{
	int cpu = (long)hcpu;
	switch (action) {
	case CPU_UP_PREPARE:
		per_cpu(xen_vcpu, cpu) = &HYPERVISOR_shared_info->vcpu_info[cpu];
		if (xen_have_vector_callback)
			xen_init_lock_cpu(cpu);
		break;
	default:
		break;
	}
	return NOTIFY_OK;
}

static struct notifier_block xen_hvm_cpu_notifier __cpuinitdata = {
	.notifier_call	= xen_hvm_cpu_notify,
};

static void __init xen_hvm_guest_init(void)
{
	int r;
	int major, minor;

	r = init_hvm_pv_info(&major, &minor);
	if (r < 0)
		return;

	xen_hvm_init_shared_info();

	if (xen_feature(XENFEAT_hvm_callback_vector))
		xen_have_vector_callback = 1;
	xen_hvm_smp_init();
	register_cpu_notifier(&xen_hvm_cpu_notifier);
	xen_unplug_emulated_devices();
	have_vcpu_info_placement = 0;
	x86_init.irqs.intr_init = xen_init_IRQ;
	xen_hvm_init_time_ops();
	xen_hvm_init_mmu_ops();
}

static bool __init xen_hvm_platform(void)
{
	if (xen_pv_domain())
		return false;

	if (!xen_cpuid_base())
		return false;

	return true;
}

bool xen_hvm_need_lapic(void)
{
	if (xen_pv_domain())
		return false;
	if (!xen_hvm_domain())
		return false;
	if (xen_feature(XENFEAT_hvm_pirqs) && xen_have_vector_callback)
		return false;
	return true;
}
EXPORT_SYMBOL_GPL(xen_hvm_need_lapic);

const struct hypervisor_x86 x86_hyper_xen_hvm __refconst = {
	.name			= "Xen HVM",
	.detect			= xen_hvm_platform,
	.init_platform		= xen_hvm_guest_init,
};
EXPORT_SYMBOL(x86_hyper_xen_hvm);
#endif<|MERGE_RESOLUTION|>--- conflicted
+++ resolved
@@ -944,15 +944,7 @@
 	.patch = xen_patch,
 };
 
-<<<<<<< HEAD
-static const struct pv_time_ops xen_time_ops __initdata = {
-	.sched_clock = xen_clocksource_read,
-};
-
-static const struct pv_cpu_ops xen_cpu_ops __initdata = {
-=======
 static const struct pv_cpu_ops xen_cpu_ops __initconst = {
->>>>>>> 02f8c6ae
 	.cpuid = xen_cpuid,
 
 	.set_debugreg = xen_set_debugreg,
@@ -1141,10 +1133,6 @@
 	 */
 	__userpte_alloc_gfp &= ~__GFP_HIGHMEM;
 
-<<<<<<< HEAD
-#ifdef CONFIG_X86_64
-=======
->>>>>>> 02f8c6ae
 	/* Work out if we support NX */
 	x86_configure_nx();
 
