/*
 *  linux/arch/x86_64/mm/init.c
 *
 *  Copyright (C) 1995  Linus Torvalds
 *  Copyright (C) 2000  Pavel Machek <pavel@ucw.cz>
 *  Copyright (C) 2002,2003 Andi Kleen <ak@suse.de>
 */

#include <linux/signal.h>
#include <linux/sched.h>
#include <linux/kernel.h>
#include <linux/errno.h>
#include <linux/string.h>
#include <linux/types.h>
#include <linux/ptrace.h>
#include <linux/mman.h>
#include <linux/mm.h>
#include <linux/swap.h>
#include <linux/smp.h>
#include <linux/init.h>
#include <linux/initrd.h>
#include <linux/pagemap.h>
#include <linux/bootmem.h>
#include <linux/memblock.h>
#include <linux/proc_fs.h>
#include <linux/pci.h>
#include <linux/pfn.h>
#include <linux/poison.h>
#include <linux/dma-mapping.h>
#include <linux/module.h>
#include <linux/memory.h>
#include <linux/memory_hotplug.h>
#include <linux/nmi.h>
#include <linux/gfp.h>

#include <asm/processor.h>
#include <asm/bios_ebda.h>
#include <asm/system.h>
#include <asm/uaccess.h>
#include <asm/pgtable.h>
#include <asm/pgalloc.h>
#include <asm/dma.h>
#include <asm/fixmap.h>
#include <asm/e820.h>
#include <asm/apic.h>
#include <asm/tlb.h>
#include <asm/mmu_context.h>
#include <asm/proto.h>
#include <asm/smp.h>
#include <asm/sections.h>
#include <asm/kdebug.h>
#include <asm/numa.h>
#include <asm/cacheflush.h>
#include <asm/init.h>
<<<<<<< HEAD
#include <linux/bootmem.h>
#include <asm/uv/uv.h>

static unsigned long dma_reserve __initdata;
=======
#include <asm/uv/uv.h>
#include <asm/setup.h>
>>>>>>> 02f8c6ae

static int __init parse_direct_gbpages_off(char *arg)
{
	direct_gbpages = 0;
	return 0;
}
early_param("nogbpages", parse_direct_gbpages_off);

static int __init parse_direct_gbpages_on(char *arg)
{
	direct_gbpages = 1;
	return 0;
}
early_param("gbpages", parse_direct_gbpages_on);

/*
 * NOTE: pagetable_init alloc all the fixmap pagetables contiguous on the
 * physical space so we can cache the place of the first one and move
 * around without checking the pgd every time.
 */

pteval_t __supported_pte_mask __read_mostly = ~_PAGE_IOMAP;
EXPORT_SYMBOL_GPL(__supported_pte_mask);

int force_personality32;

/*
 * noexec32=on|off
 * Control non executable heap for 32bit processes.
 * To control the stack too use noexec=off
 *
 * on	PROT_READ does not imply PROT_EXEC for 32-bit processes (default)
 * off	PROT_READ implies PROT_EXEC
 */
static int __init nonx32_setup(char *str)
{
	if (!strcmp(str, "on"))
		force_personality32 &= ~READ_IMPLIES_EXEC;
	else if (!strcmp(str, "off"))
		force_personality32 |= READ_IMPLIES_EXEC;
	return 1;
}
__setup("noexec32=", nonx32_setup);

/*
 * When memory was added/removed make sure all the processes MM have
 * suitable PGD entries in the local PGD level page.
 */
void sync_global_pgds(unsigned long start, unsigned long end)
{
<<<<<<< HEAD
       unsigned long address;

       for (address = start; address <= end; address += PGDIR_SIZE) {
	       const pgd_t *pgd_ref = pgd_offset_k(address);
	       unsigned long flags;
	       struct page *page;

	       if (pgd_none(*pgd_ref))
		       continue;

	       spin_lock_irqsave(&pgd_lock, flags);
	       list_for_each_entry(page, &pgd_list, lru) {
		       pgd_t *pgd;
		       pgd = (pgd_t *)page_address(page) + pgd_index(address);
		       if (pgd_none(*pgd))
			       set_pgd(pgd, *pgd_ref);
		       else
			       BUG_ON(pgd_page_vaddr(*pgd)
					!= pgd_page_vaddr(*pgd_ref));
	       }
	       spin_unlock_irqrestore(&pgd_lock, flags);
       }
=======
	unsigned long address;

	for (address = start; address <= end; address += PGDIR_SIZE) {
		const pgd_t *pgd_ref = pgd_offset_k(address);
		struct page *page;

		if (pgd_none(*pgd_ref))
			continue;

		spin_lock(&pgd_lock);
		list_for_each_entry(page, &pgd_list, lru) {
			pgd_t *pgd;
			spinlock_t *pgt_lock;

			pgd = (pgd_t *)page_address(page) + pgd_index(address);
			/* the pgt_lock only for Xen */
			pgt_lock = &pgd_page_get_mm(page)->page_table_lock;
			spin_lock(pgt_lock);

			if (pgd_none(*pgd))
				set_pgd(pgd, *pgd_ref);
			else
				BUG_ON(pgd_page_vaddr(*pgd)
				       != pgd_page_vaddr(*pgd_ref));

			spin_unlock(pgt_lock);
		}
		spin_unlock(&pgd_lock);
	}
>>>>>>> 02f8c6ae
}

/*
 * NOTE: This function is marked __ref because it calls __init function
 * (alloc_bootmem_pages). It's safe to do it ONLY when after_bootmem == 0.
 */
static __ref void *spp_getpage(void)
{
	void *ptr;

	if (after_bootmem)
		ptr = (void *) get_zeroed_page(GFP_ATOMIC | __GFP_NOTRACK);
	else
		ptr = alloc_bootmem_pages(PAGE_SIZE);

	if (!ptr || ((unsigned long)ptr & ~PAGE_MASK)) {
		panic("set_pte_phys: cannot allocate page data %s\n",
			after_bootmem ? "after bootmem" : "");
	}

	pr_debug("spp_getpage %p\n", ptr);

	return ptr;
}

static pud_t *fill_pud(pgd_t *pgd, unsigned long vaddr)
{
	if (pgd_none(*pgd)) {
		pud_t *pud = (pud_t *)spp_getpage();
		pgd_populate(&init_mm, pgd, pud);
		if (pud != pud_offset(pgd, 0))
			printk(KERN_ERR "PAGETABLE BUG #00! %p <-> %p\n",
			       pud, pud_offset(pgd, 0));
	}
	return pud_offset(pgd, vaddr);
}

static pmd_t *fill_pmd(pud_t *pud, unsigned long vaddr)
{
	if (pud_none(*pud)) {
		pmd_t *pmd = (pmd_t *) spp_getpage();
		pud_populate(&init_mm, pud, pmd);
		if (pmd != pmd_offset(pud, 0))
			printk(KERN_ERR "PAGETABLE BUG #01! %p <-> %p\n",
			       pmd, pmd_offset(pud, 0));
	}
	return pmd_offset(pud, vaddr);
}

static pte_t *fill_pte(pmd_t *pmd, unsigned long vaddr)
{
	if (pmd_none(*pmd)) {
		pte_t *pte = (pte_t *) spp_getpage();
		pmd_populate_kernel(&init_mm, pmd, pte);
		if (pte != pte_offset_kernel(pmd, 0))
			printk(KERN_ERR "PAGETABLE BUG #02!\n");
	}
	return pte_offset_kernel(pmd, vaddr);
}

void set_pte_vaddr_pud(pud_t *pud_page, unsigned long vaddr, pte_t new_pte)
{
	pud_t *pud;
	pmd_t *pmd;
	pte_t *pte;

	pud = pud_page + pud_index(vaddr);
	pmd = fill_pmd(pud, vaddr);
	pte = fill_pte(pmd, vaddr);

	set_pte(pte, new_pte);

	/*
	 * It's enough to flush this one mapping.
	 * (PGE mappings get flushed as well)
	 */
	__flush_tlb_one(vaddr);
}

void set_pte_vaddr(unsigned long vaddr, pte_t pteval)
{
	pgd_t *pgd;
	pud_t *pud_page;

	pr_debug("set_pte_vaddr %lx to %lx\n", vaddr, native_pte_val(pteval));

	pgd = pgd_offset_k(vaddr);
	if (pgd_none(*pgd)) {
		printk(KERN_ERR
			"PGD FIXMAP MISSING, it should be setup in head.S!\n");
		return;
	}
	pud_page = (pud_t*)pgd_page_vaddr(*pgd);
	set_pte_vaddr_pud(pud_page, vaddr, pteval);
}

pmd_t * __init populate_extra_pmd(unsigned long vaddr)
{
	pgd_t *pgd;
	pud_t *pud;

	pgd = pgd_offset_k(vaddr);
	pud = fill_pud(pgd, vaddr);
	return fill_pmd(pud, vaddr);
}

pte_t * __init populate_extra_pte(unsigned long vaddr)
{
	pmd_t *pmd;

	pmd = populate_extra_pmd(vaddr);
	return fill_pte(pmd, vaddr);
}

/*
 * Create large page table mappings for a range of physical addresses.
 */
static void __init __init_extra_mapping(unsigned long phys, unsigned long size,
						pgprot_t prot)
{
	pgd_t *pgd;
	pud_t *pud;
	pmd_t *pmd;

	BUG_ON((phys & ~PMD_MASK) || (size & ~PMD_MASK));
	for (; size; phys += PMD_SIZE, size -= PMD_SIZE) {
		pgd = pgd_offset_k((unsigned long)__va(phys));
		if (pgd_none(*pgd)) {
			pud = (pud_t *) spp_getpage();
			set_pgd(pgd, __pgd(__pa(pud) | _KERNPG_TABLE |
						_PAGE_USER));
		}
		pud = pud_offset(pgd, (unsigned long)__va(phys));
		if (pud_none(*pud)) {
			pmd = (pmd_t *) spp_getpage();
			set_pud(pud, __pud(__pa(pmd) | _KERNPG_TABLE |
						_PAGE_USER));
		}
		pmd = pmd_offset(pud, phys);
		BUG_ON(!pmd_none(*pmd));
		set_pmd(pmd, __pmd(phys | pgprot_val(prot)));
	}
}

void __init init_extra_mapping_wb(unsigned long phys, unsigned long size)
{
	__init_extra_mapping(phys, size, PAGE_KERNEL_LARGE);
}

void __init init_extra_mapping_uc(unsigned long phys, unsigned long size)
{
	__init_extra_mapping(phys, size, PAGE_KERNEL_LARGE_NOCACHE);
}

/*
 * The head.S code sets up the kernel high mapping:
 *
 *   from __START_KERNEL_map to __START_KERNEL_map + size (== _end-_text)
 *
 * phys_addr holds the negative offset to the kernel, which is added
 * to the compile time generated pmds. This results in invalid pmds up
 * to the point where we hit the physaddr 0 mapping.
 *
 * We limit the mappings to the region from _text to _brk_end.  _brk_end
 * is rounded up to the 2MB boundary. This catches the invalid pmds as
 * well, as they are located before _text:
 */
void __init cleanup_highmap(void)
{
	unsigned long vaddr = __START_KERNEL_map;
	unsigned long vaddr_end = __START_KERNEL_map + (max_pfn_mapped << PAGE_SHIFT);
	unsigned long end = roundup((unsigned long)_brk_end, PMD_SIZE) - 1;
	pmd_t *pmd = level2_kernel_pgt;

	for (; vaddr + PMD_SIZE - 1 < vaddr_end; pmd++, vaddr += PMD_SIZE) {
		if (pmd_none(*pmd))
			continue;
		if (vaddr < (unsigned long) _text || vaddr > end)
			set_pmd(pmd, __pmd(0));
	}
}

static __ref void *alloc_low_page(unsigned long *phys)
{
	unsigned long pfn = pgt_buf_end++;
	void *adr;

	if (after_bootmem) {
		adr = (void *)get_zeroed_page(GFP_ATOMIC | __GFP_NOTRACK);
		*phys = __pa(adr);

		return adr;
	}

	if (pfn >= pgt_buf_top)
		panic("alloc_low_page: ran out of memory");

	adr = early_memremap(pfn * PAGE_SIZE, PAGE_SIZE);
	clear_page(adr);
	*phys  = pfn * PAGE_SIZE;
	return adr;
}

static __ref void *map_low_page(void *virt)
{
	void *adr;
	unsigned long phys, left;

	if (after_bootmem)
		return virt;

	phys = __pa(virt);
	left = phys & (PAGE_SIZE - 1);
	adr = early_memremap(phys & PAGE_MASK, PAGE_SIZE);
	adr = (void *)(((unsigned long)adr) | left);

	return adr;
}

static __ref void unmap_low_page(void *adr)
{
	if (after_bootmem)
		return;

	early_iounmap((void *)((unsigned long)adr & PAGE_MASK), PAGE_SIZE);
}

static unsigned long __meminit
phys_pte_init(pte_t *pte_page, unsigned long addr, unsigned long end,
	      pgprot_t prot)
{
	unsigned pages = 0;
	unsigned long last_map_addr = end;
	int i;

	pte_t *pte = pte_page + pte_index(addr);

	for(i = pte_index(addr); i < PTRS_PER_PTE; i++, addr += PAGE_SIZE, pte++) {

		if (addr >= end) {
			if (!after_bootmem) {
				for(; i < PTRS_PER_PTE; i++, pte++)
					set_pte(pte, __pte(0));
			}
			break;
		}

		/*
		 * We will re-use the existing mapping.
		 * Xen for example has some special requirements, like mapping
		 * pagetable pages as RO. So assume someone who pre-setup
		 * these mappings are more intelligent.
		 */
		if (pte_val(*pte)) {
			pages++;
			continue;
		}

		if (0)
			printk("   pte=%p addr=%lx pte=%016lx\n",
			       pte, addr, pfn_pte(addr >> PAGE_SHIFT, PAGE_KERNEL).pte);
		pages++;
		set_pte(pte, pfn_pte(addr >> PAGE_SHIFT, prot));
		last_map_addr = (addr & PAGE_MASK) + PAGE_SIZE;
	}

	update_page_count(PG_LEVEL_4K, pages);

	return last_map_addr;
}

static unsigned long __meminit
phys_pmd_init(pmd_t *pmd_page, unsigned long address, unsigned long end,
	      unsigned long page_size_mask, pgprot_t prot)
{
	unsigned long pages = 0;
	unsigned long last_map_addr = end;

	int i = pmd_index(address);

	for (; i < PTRS_PER_PMD; i++, address += PMD_SIZE) {
		unsigned long pte_phys;
		pmd_t *pmd = pmd_page + pmd_index(address);
		pte_t *pte;
		pgprot_t new_prot = prot;

		if (address >= end) {
			if (!after_bootmem) {
				for (; i < PTRS_PER_PMD; i++, pmd++)
					set_pmd(pmd, __pmd(0));
			}
			break;
		}

		if (pmd_val(*pmd)) {
			if (!pmd_large(*pmd)) {
				spin_lock(&init_mm.page_table_lock);
				pte = map_low_page((pte_t *)pmd_page_vaddr(*pmd));
				last_map_addr = phys_pte_init(pte, address,
								end, prot);
				unmap_low_page(pte);
				spin_unlock(&init_mm.page_table_lock);
				continue;
			}
			/*
			 * If we are ok with PG_LEVEL_2M mapping, then we will
			 * use the existing mapping,
			 *
			 * Otherwise, we will split the large page mapping but
			 * use the same existing protection bits except for
			 * large page, so that we don't violate Intel's TLB
			 * Application note (317080) which says, while changing
			 * the page sizes, new and old translations should
			 * not differ with respect to page frame and
			 * attributes.
			 */
			if (page_size_mask & (1 << PG_LEVEL_2M)) {
				pages++;
				continue;
			}
			new_prot = pte_pgprot(pte_clrhuge(*(pte_t *)pmd));
		}

		if (page_size_mask & (1<<PG_LEVEL_2M)) {
			pages++;
			spin_lock(&init_mm.page_table_lock);
			set_pte((pte_t *)pmd,
				pfn_pte(address >> PAGE_SHIFT,
					__pgprot(pgprot_val(prot) | _PAGE_PSE)));
			spin_unlock(&init_mm.page_table_lock);
			last_map_addr = (address & PMD_MASK) + PMD_SIZE;
			continue;
		}

		pte = alloc_low_page(&pte_phys);
		last_map_addr = phys_pte_init(pte, address, end, new_prot);
		unmap_low_page(pte);

		spin_lock(&init_mm.page_table_lock);
		pmd_populate_kernel(&init_mm, pmd, __va(pte_phys));
		spin_unlock(&init_mm.page_table_lock);
	}
	update_page_count(PG_LEVEL_2M, pages);
	return last_map_addr;
}

static unsigned long __meminit
phys_pud_init(pud_t *pud_page, unsigned long addr, unsigned long end,
			 unsigned long page_size_mask)
{
	unsigned long pages = 0;
	unsigned long last_map_addr = end;
	int i = pud_index(addr);

	for (; i < PTRS_PER_PUD; i++, addr = (addr & PUD_MASK) + PUD_SIZE) {
		unsigned long pmd_phys;
		pud_t *pud = pud_page + pud_index(addr);
		pmd_t *pmd;
		pgprot_t prot = PAGE_KERNEL;

		if (addr >= end)
			break;

		if (!after_bootmem &&
				!e820_any_mapped(addr, addr+PUD_SIZE, 0)) {
			set_pud(pud, __pud(0));
			continue;
		}

		if (pud_val(*pud)) {
			if (!pud_large(*pud)) {
				pmd = map_low_page(pmd_offset(pud, 0));
				last_map_addr = phys_pmd_init(pmd, addr, end,
							 page_size_mask, prot);
				unmap_low_page(pmd);
				__flush_tlb_all();
				continue;
			}
			/*
			 * If we are ok with PG_LEVEL_1G mapping, then we will
			 * use the existing mapping.
			 *
			 * Otherwise, we will split the gbpage mapping but use
			 * the same existing protection  bits except for large
			 * page, so that we don't violate Intel's TLB
			 * Application note (317080) which says, while changing
			 * the page sizes, new and old translations should
			 * not differ with respect to page frame and
			 * attributes.
			 */
			if (page_size_mask & (1 << PG_LEVEL_1G)) {
				pages++;
				continue;
			}
			prot = pte_pgprot(pte_clrhuge(*(pte_t *)pud));
		}

		if (page_size_mask & (1<<PG_LEVEL_1G)) {
			pages++;
			spin_lock(&init_mm.page_table_lock);
			set_pte((pte_t *)pud,
				pfn_pte(addr >> PAGE_SHIFT, PAGE_KERNEL_LARGE));
			spin_unlock(&init_mm.page_table_lock);
			last_map_addr = (addr & PUD_MASK) + PUD_SIZE;
			continue;
		}

		pmd = alloc_low_page(&pmd_phys);
		last_map_addr = phys_pmd_init(pmd, addr, end, page_size_mask,
					      prot);
		unmap_low_page(pmd);

		spin_lock(&init_mm.page_table_lock);
		pud_populate(&init_mm, pud, __va(pmd_phys));
		spin_unlock(&init_mm.page_table_lock);
	}
	__flush_tlb_all();

	update_page_count(PG_LEVEL_1G, pages);

	return last_map_addr;
}

unsigned long __meminit
kernel_physical_mapping_init(unsigned long start,
			     unsigned long end,
			     unsigned long page_size_mask)
{
	bool pgd_changed = false;
	unsigned long next, last_map_addr = end;
	unsigned long addr;

	start = (unsigned long)__va(start);
	end = (unsigned long)__va(end);
	addr = start;

	for (; start < end; start = next) {
		pgd_t *pgd = pgd_offset_k(start);
		unsigned long pud_phys;
		pud_t *pud;

		next = (start + PGDIR_SIZE) & PGDIR_MASK;
		if (next > end)
			next = end;

		if (pgd_val(*pgd)) {
			pud = map_low_page((pud_t *)pgd_page_vaddr(*pgd));
			last_map_addr = phys_pud_init(pud, __pa(start),
						 __pa(end), page_size_mask);
			unmap_low_page(pud);
			continue;
		}

		pud = alloc_low_page(&pud_phys);
		last_map_addr = phys_pud_init(pud, __pa(start), __pa(next),
						 page_size_mask);
		unmap_low_page(pud);

		spin_lock(&init_mm.page_table_lock);
		pgd_populate(&init_mm, pgd, __va(pud_phys));
		spin_unlock(&init_mm.page_table_lock);
		pgd_changed = true;
	}

	if (pgd_changed)
		sync_global_pgds(addr, end);

	__flush_tlb_all();

	return last_map_addr;
}

#ifndef CONFIG_NUMA
<<<<<<< HEAD
void __init initmem_init(unsigned long start_pfn, unsigned long end_pfn,
				int acpi, int k8)
{
	unsigned long bootmap_size, bootmap;

	bootmap_size = bootmem_bootmap_pages(end_pfn)<<PAGE_SHIFT;
	bootmap = find_e820_area(0, end_pfn<<PAGE_SHIFT, bootmap_size,
				 PAGE_SIZE);
	if (bootmap == -1L)
		panic("Cannot find bootmem map of size %ld\n", bootmap_size);
	/* don't touch min_low_pfn */
	bootmap_size = init_bootmem_node(NODE_DATA(0), bootmap >> PAGE_SHIFT,
					 0, end_pfn);
	e820_register_active_regions(0, start_pfn, end_pfn);
	free_bootmem_with_active_regions(0, end_pfn);
	early_res_to_bootmem(0, end_pfn<<PAGE_SHIFT);
	reserve_bootmem(bootmap, bootmap_size, BOOTMEM_DEFAULT);
=======
void __init initmem_init(void)
{
	memblock_x86_register_active_regions(0, 0, max_pfn);
>>>>>>> 02f8c6ae
}
#endif

void __init paging_init(void)
{
	unsigned long max_zone_pfns[MAX_NR_ZONES];

	memset(max_zone_pfns, 0, sizeof(max_zone_pfns));
#ifdef CONFIG_ZONE_DMA
	max_zone_pfns[ZONE_DMA] = MAX_DMA_PFN;
#endif
	max_zone_pfns[ZONE_DMA32] = MAX_DMA32_PFN;
	max_zone_pfns[ZONE_NORMAL] = max_pfn;

	sparse_memory_present_with_active_regions(MAX_NUMNODES);
	sparse_init();

	/*
	 * clear the default setting with node 0
	 * note: don't use nodes_clear here, that is really clearing when
	 *	 numa support is not compiled in, and later node_set_state
	 *	 will not set it back.
	 */
	node_clear_state(0, N_NORMAL_MEMORY);

	free_area_init_nodes(max_zone_pfns);
}

/*
 * Memory hotplug specific functions
 */
#ifdef CONFIG_MEMORY_HOTPLUG
/*
 * After memory hotplug the variables max_pfn, max_low_pfn and high_memory need
 * updating.
 */
static void  update_end_of_memory_vars(u64 start, u64 size)
{
	unsigned long end_pfn = PFN_UP(start + size);

	if (end_pfn > max_pfn) {
		max_pfn = end_pfn;
		max_low_pfn = end_pfn;
		high_memory = (void *)__va(max_pfn * PAGE_SIZE - 1) + 1;
	}
}

/*
 * Memory is added always to NORMAL zone. This means you will never get
 * additional DMA/DMA32 memory.
 */
int arch_add_memory(int nid, u64 start, u64 size)
{
	struct pglist_data *pgdat = NODE_DATA(nid);
	struct zone *zone = pgdat->node_zones + ZONE_NORMAL;
	unsigned long last_mapped_pfn, start_pfn = start >> PAGE_SHIFT;
	unsigned long nr_pages = size >> PAGE_SHIFT;
	int ret;

	last_mapped_pfn = init_memory_mapping(start, start + size);
	if (last_mapped_pfn > max_pfn_mapped)
		max_pfn_mapped = last_mapped_pfn;

	ret = __add_pages(nid, zone, start_pfn, nr_pages);
	WARN_ON_ONCE(ret);

	/* update max_pfn, max_low_pfn and high_memory */
	update_end_of_memory_vars(start, size);

	return ret;
}
EXPORT_SYMBOL_GPL(arch_add_memory);

#endif /* CONFIG_MEMORY_HOTPLUG */

static struct kcore_list kcore_vsyscall;

void __init mem_init(void)
{
	long codesize, reservedpages, datasize, initsize;
	unsigned long absent_pages;

	pci_iommu_alloc();

	/* clear_bss() already clear the empty_zero_page */

	reservedpages = 0;

	/* this will put all low memory onto the freelists */
#ifdef CONFIG_NUMA
	totalram_pages = numa_free_all_bootmem();
#else
	totalram_pages = free_all_bootmem();
#endif

	absent_pages = absent_pages_in_range(0, max_pfn);
	reservedpages = max_pfn - totalram_pages - absent_pages;
	after_bootmem = 1;

	codesize =  (unsigned long) &_etext - (unsigned long) &_text;
	datasize =  (unsigned long) &_edata - (unsigned long) &_etext;
	initsize =  (unsigned long) &__init_end - (unsigned long) &__init_begin;

	/* Register memory areas for /proc/kcore */
	kclist_add(&kcore_vsyscall, (void *)VSYSCALL_START,
			 VSYSCALL_END - VSYSCALL_START, KCORE_OTHER);

	printk(KERN_INFO "Memory: %luk/%luk available (%ldk kernel code, "
			 "%ldk absent, %ldk reserved, %ldk data, %ldk init)\n",
		nr_free_pages() << (PAGE_SHIFT-10),
		max_pfn << (PAGE_SHIFT-10),
		codesize >> 10,
		absent_pages << (PAGE_SHIFT-10),
		reservedpages << (PAGE_SHIFT-10),
		datasize >> 10,
		initsize >> 10);
}

#ifdef CONFIG_DEBUG_RODATA
const int rodata_test_data = 0xC3;
EXPORT_SYMBOL_GPL(rodata_test_data);

int kernel_set_to_readonly;

void set_kernel_text_rw(void)
{
	unsigned long start = PFN_ALIGN(_text);
	unsigned long end = PFN_ALIGN(__stop___ex_table);

	if (!kernel_set_to_readonly)
		return;

	pr_debug("Set kernel text: %lx - %lx for read write\n",
		 start, end);

	/*
	 * Make the kernel identity mapping for text RW. Kernel text
	 * mapping will always be RO. Refer to the comment in
	 * static_protections() in pageattr.c
	 */
	set_memory_rw(start, (end - start) >> PAGE_SHIFT);
}

void set_kernel_text_ro(void)
{
	unsigned long start = PFN_ALIGN(_text);
	unsigned long end = PFN_ALIGN(__stop___ex_table);

	if (!kernel_set_to_readonly)
		return;

	pr_debug("Set kernel text: %lx - %lx for read only\n",
		 start, end);

	/*
	 * Set the kernel identity mapping for text RO.
	 */
	set_memory_ro(start, (end - start) >> PAGE_SHIFT);
}

void mark_rodata_ro(void)
{
	unsigned long start = PFN_ALIGN(_text);
	unsigned long rodata_start =
		((unsigned long)__start_rodata + PAGE_SIZE - 1) & PAGE_MASK;
	unsigned long end = (unsigned long) &__end_rodata_hpage_align;
	unsigned long text_end = PAGE_ALIGN((unsigned long) &__stop___ex_table);
	unsigned long rodata_end = PAGE_ALIGN((unsigned long) &__end_rodata);
	unsigned long data_start = (unsigned long) &_sdata;

	if (!kernel_set_to_readonly) {
		printk(KERN_INFO "Write protecting the kernel read-only data: %luk\n",
		       (end - start) >> 10);
		set_memory_ro(start, (end - start) >> PAGE_SHIFT);

		kernel_set_to_readonly = 1;

		/*
		 * The rodata section (but not the kernel text!) should also be
		 * not-executable.
		 */
		set_memory_nx(rodata_start, (end - rodata_start) >> PAGE_SHIFT);

		rodata_test();

#ifdef CONFIG_CPA_DEBUG
		printk(KERN_INFO "Testing CPA: undo %lx-%lx\n", start, end);
		set_memory_rw(start, (end-start) >> PAGE_SHIFT);

		printk(KERN_INFO "Testing CPA: again\n");
		set_memory_ro(start, (end-start) >> PAGE_SHIFT);
#endif
<<<<<<< HEAD

		free_init_pages("unused kernel memory",
				(unsigned long)
				 page_address(virt_to_page(text_end)),
				(unsigned long)
				 page_address(virt_to_page(rodata_start)));
		free_init_pages("unused kernel memory",
				(unsigned long)
				 page_address(virt_to_page(rodata_end)),
				(unsigned long)
				 page_address(virt_to_page(data_start)));
	} else {
		printk(KERN_INFO "Write protecting the kernel read-only data: %luk\n",
		       (rodata_end - rodata_start) >> 10);
		set_memory_ro(rodata_start, (rodata_end - rodata_start) >> PAGE_SHIFT);
	}
}
EXPORT_SYMBOL_GPL(mark_rodata_ro);

void mark_rodata_rw(void)
{
	unsigned long rodata_start =
		((unsigned long)__start_rodata + PAGE_SIZE - 1) & PAGE_MASK;
	unsigned long rodata_end = PAGE_ALIGN((unsigned long) &__end_rodata);

	printk(KERN_INFO "Write un-protecting the kernel read-only data: %luk\n",
	       (rodata_end - rodata_start) >> 10);
	set_memory_rw_force(rodata_start, (rodata_end - rodata_start) >> PAGE_SHIFT);
}
EXPORT_SYMBOL_GPL(mark_rodata_rw);
#endif

int __init reserve_bootmem_generic(unsigned long phys, unsigned long len,
				   int flags)
{
#ifdef CONFIG_NUMA
	int nid, next_nid;
	int ret;
#endif
	unsigned long pfn = phys >> PAGE_SHIFT;

	if (pfn >= max_pfn) {
		/*
		 * This can happen with kdump kernels when accessing
		 * firmware tables:
		 */
		if (pfn < max_pfn_mapped)
			return -EFAULT;
=======
>>>>>>> 02f8c6ae

	free_init_pages("unused kernel memory",
			(unsigned long) page_address(virt_to_page(text_end)),
			(unsigned long)
				 page_address(virt_to_page(rodata_start)));
	free_init_pages("unused kernel memory",
			(unsigned long) page_address(virt_to_page(rodata_end)),
			(unsigned long) page_address(virt_to_page(data_start)));
}

#endif

int kern_addr_valid(unsigned long addr)
{
	unsigned long above = ((long)addr) >> __VIRTUAL_MASK_SHIFT;
	pgd_t *pgd;
	pud_t *pud;
	pmd_t *pmd;
	pte_t *pte;

	if (above != 0 && above != -1UL)
		return 0;

	pgd = pgd_offset_k(addr);
	if (pgd_none(*pgd))
		return 0;

	pud = pud_offset(pgd, addr);
	if (pud_none(*pud))
		return 0;

	pmd = pmd_offset(pud, addr);
	if (pmd_none(*pmd))
		return 0;

	if (pmd_large(*pmd))
		return pfn_valid(pmd_pfn(*pmd));

	pte = pte_offset_kernel(pmd, addr);
	if (pte_none(*pte))
		return 0;

	return pfn_valid(pte_pfn(*pte));
}

/*
 * A pseudo VMA to allow ptrace access for the vsyscall page.  This only
 * covers the 64bit vsyscall page now. 32bit has a real VMA now and does
 * not need special handling anymore:
 */
static struct vm_area_struct gate_vma = {
	.vm_start	= VSYSCALL_START,
	.vm_end		= VSYSCALL_START + (VSYSCALL_MAPPED_PAGES * PAGE_SIZE),
	.vm_page_prot	= PAGE_READONLY_EXEC,
	.vm_flags	= VM_READ | VM_EXEC
};

struct vm_area_struct *get_gate_vma(struct mm_struct *mm)
{
#ifdef CONFIG_IA32_EMULATION
	if (!mm || mm->context.ia32_compat)
		return NULL;
#endif
	return &gate_vma;
}

int in_gate_area(struct mm_struct *mm, unsigned long addr)
{
	struct vm_area_struct *vma = get_gate_vma(mm);

	if (!vma)
		return 0;

	return (addr >= vma->vm_start) && (addr < vma->vm_end);
}

/*
 * Use this when you have no reliable mm, typically from interrupt
 * context. It is less reliable than using a task's mm and may give
 * false positives.
 */
int in_gate_area_no_mm(unsigned long addr)
{
	return (addr >= VSYSCALL_START) && (addr < VSYSCALL_END);
}

const char *arch_vma_name(struct vm_area_struct *vma)
{
	if (vma->vm_mm && vma->vm_start == (long)vma->vm_mm->context.vdso)
		return "[vdso]";
	if (vma == &gate_vma)
		return "[vsyscall]";
	return NULL;
}

#ifdef CONFIG_X86_UV
<<<<<<< HEAD
#define MIN_MEMORY_BLOCK_SIZE   (1 << SECTION_SIZE_BITS)

=======
>>>>>>> 02f8c6ae
unsigned long memory_block_size_bytes(void)
{
	if (is_uv_system()) {
		printk(KERN_INFO "UV: memory block size 2GB\n");
		return 2UL * 1024 * 1024 * 1024;
	}
	return MIN_MEMORY_BLOCK_SIZE;
}
#endif

#ifdef CONFIG_SPARSEMEM_VMEMMAP
/*
 * Initialise the sparsemem vmemmap using huge-pages at the PMD level.
 */
static long __meminitdata addr_start, addr_end;
static void __meminitdata *p_start, *p_end;
static int __meminitdata node_start;

int __meminit
vmemmap_populate(struct page *start_page, unsigned long size, int node)
{
	unsigned long addr = (unsigned long)start_page;
	unsigned long end = (unsigned long)(start_page + size);
	unsigned long next;
	pgd_t *pgd;
	pud_t *pud;
	pmd_t *pmd;

	for (; addr < end; addr = next) {
		void *p = NULL;

		pgd = vmemmap_pgd_populate(addr, node);
		if (!pgd)
			return -ENOMEM;

		pud = vmemmap_pud_populate(pgd, addr, node);
		if (!pud)
			return -ENOMEM;

		if (!cpu_has_pse) {
			next = (addr + PAGE_SIZE) & PAGE_MASK;
			pmd = vmemmap_pmd_populate(pud, addr, node);

			if (!pmd)
				return -ENOMEM;

			p = vmemmap_pte_populate(pmd, addr, node);

			if (!p)
				return -ENOMEM;

			addr_end = addr + PAGE_SIZE;
			p_end = p + PAGE_SIZE;
		} else {
			next = pmd_addr_end(addr, end);

			pmd = pmd_offset(pud, addr);
			if (pmd_none(*pmd)) {
				pte_t entry;

				p = vmemmap_alloc_block_buf(PMD_SIZE, node);
				if (!p)
					return -ENOMEM;

				entry = pfn_pte(__pa(p) >> PAGE_SHIFT,
						PAGE_KERNEL_LARGE);
				set_pmd(pmd, __pmd(pte_val(entry)));

				/* check to see if we have contiguous blocks */
				if (p_end != p || node_start != node) {
					if (p_start)
						printk(KERN_DEBUG " [%lx-%lx] PMD -> [%p-%p] on node %d\n",
						       addr_start, addr_end-1, p_start, p_end-1, node_start);
					addr_start = addr;
					node_start = node;
					p_start = p;
				}

				addr_end = addr + PMD_SIZE;
				p_end = p + PMD_SIZE;
			} else
				vmemmap_verify((pte_t *)pmd, node, addr, next);
		}

	}
	sync_global_pgds((unsigned long)start_page, end);
	return 0;
}

void __meminit vmemmap_populate_print_last(void)
{
	if (p_start) {
		printk(KERN_DEBUG " [%lx-%lx] PMD -> [%p-%p] on node %d\n",
			addr_start, addr_end-1, p_start, p_end-1, node_start);
		p_start = NULL;
		p_end = NULL;
		node_start = 0;
	}
}
#endif<|MERGE_RESOLUTION|>--- conflicted
+++ resolved
@@ -52,15 +52,8 @@
 #include <asm/numa.h>
 #include <asm/cacheflush.h>
 #include <asm/init.h>
-<<<<<<< HEAD
-#include <linux/bootmem.h>
-#include <asm/uv/uv.h>
-
-static unsigned long dma_reserve __initdata;
-=======
 #include <asm/uv/uv.h>
 #include <asm/setup.h>
->>>>>>> 02f8c6ae
 
 static int __init parse_direct_gbpages_off(char *arg)
 {
@@ -111,30 +104,6 @@
  */
 void sync_global_pgds(unsigned long start, unsigned long end)
 {
-<<<<<<< HEAD
-       unsigned long address;
-
-       for (address = start; address <= end; address += PGDIR_SIZE) {
-	       const pgd_t *pgd_ref = pgd_offset_k(address);
-	       unsigned long flags;
-	       struct page *page;
-
-	       if (pgd_none(*pgd_ref))
-		       continue;
-
-	       spin_lock_irqsave(&pgd_lock, flags);
-	       list_for_each_entry(page, &pgd_list, lru) {
-		       pgd_t *pgd;
-		       pgd = (pgd_t *)page_address(page) + pgd_index(address);
-		       if (pgd_none(*pgd))
-			       set_pgd(pgd, *pgd_ref);
-		       else
-			       BUG_ON(pgd_page_vaddr(*pgd)
-					!= pgd_page_vaddr(*pgd_ref));
-	       }
-	       spin_unlock_irqrestore(&pgd_lock, flags);
-       }
-=======
 	unsigned long address;
 
 	for (address = start; address <= end; address += PGDIR_SIZE) {
@@ -164,7 +133,6 @@
 		}
 		spin_unlock(&pgd_lock);
 	}
->>>>>>> 02f8c6ae
 }
 
 /*
@@ -638,29 +606,9 @@
 }
 
 #ifndef CONFIG_NUMA
-<<<<<<< HEAD
-void __init initmem_init(unsigned long start_pfn, unsigned long end_pfn,
-				int acpi, int k8)
-{
-	unsigned long bootmap_size, bootmap;
-
-	bootmap_size = bootmem_bootmap_pages(end_pfn)<<PAGE_SHIFT;
-	bootmap = find_e820_area(0, end_pfn<<PAGE_SHIFT, bootmap_size,
-				 PAGE_SIZE);
-	if (bootmap == -1L)
-		panic("Cannot find bootmem map of size %ld\n", bootmap_size);
-	/* don't touch min_low_pfn */
-	bootmap_size = init_bootmem_node(NODE_DATA(0), bootmap >> PAGE_SHIFT,
-					 0, end_pfn);
-	e820_register_active_regions(0, start_pfn, end_pfn);
-	free_bootmem_with_active_regions(0, end_pfn);
-	early_res_to_bootmem(0, end_pfn<<PAGE_SHIFT);
-	reserve_bootmem(bootmap, bootmap_size, BOOTMEM_DEFAULT);
-=======
 void __init initmem_init(void)
 {
 	memblock_x86_register_active_regions(0, 0, max_pfn);
->>>>>>> 02f8c6ae
 }
 #endif
 
@@ -831,79 +779,27 @@
 	unsigned long rodata_end = PAGE_ALIGN((unsigned long) &__end_rodata);
 	unsigned long data_start = (unsigned long) &_sdata;
 
-	if (!kernel_set_to_readonly) {
-		printk(KERN_INFO "Write protecting the kernel read-only data: %luk\n",
-		       (end - start) >> 10);
-		set_memory_ro(start, (end - start) >> PAGE_SHIFT);
-
-		kernel_set_to_readonly = 1;
-
-		/*
-		 * The rodata section (but not the kernel text!) should also be
-		 * not-executable.
-		 */
-		set_memory_nx(rodata_start, (end - rodata_start) >> PAGE_SHIFT);
-
-		rodata_test();
+	printk(KERN_INFO "Write protecting the kernel read-only data: %luk\n",
+	       (end - start) >> 10);
+	set_memory_ro(start, (end - start) >> PAGE_SHIFT);
+
+	kernel_set_to_readonly = 1;
+
+	/*
+	 * The rodata section (but not the kernel text!) should also be
+	 * not-executable.
+	 */
+	set_memory_nx(rodata_start, (end - rodata_start) >> PAGE_SHIFT);
+
+	rodata_test();
 
 #ifdef CONFIG_CPA_DEBUG
-		printk(KERN_INFO "Testing CPA: undo %lx-%lx\n", start, end);
-		set_memory_rw(start, (end-start) >> PAGE_SHIFT);
-
-		printk(KERN_INFO "Testing CPA: again\n");
-		set_memory_ro(start, (end-start) >> PAGE_SHIFT);
+	printk(KERN_INFO "Testing CPA: undo %lx-%lx\n", start, end);
+	set_memory_rw(start, (end-start) >> PAGE_SHIFT);
+
+	printk(KERN_INFO "Testing CPA: again\n");
+	set_memory_ro(start, (end-start) >> PAGE_SHIFT);
 #endif
-<<<<<<< HEAD
-
-		free_init_pages("unused kernel memory",
-				(unsigned long)
-				 page_address(virt_to_page(text_end)),
-				(unsigned long)
-				 page_address(virt_to_page(rodata_start)));
-		free_init_pages("unused kernel memory",
-				(unsigned long)
-				 page_address(virt_to_page(rodata_end)),
-				(unsigned long)
-				 page_address(virt_to_page(data_start)));
-	} else {
-		printk(KERN_INFO "Write protecting the kernel read-only data: %luk\n",
-		       (rodata_end - rodata_start) >> 10);
-		set_memory_ro(rodata_start, (rodata_end - rodata_start) >> PAGE_SHIFT);
-	}
-}
-EXPORT_SYMBOL_GPL(mark_rodata_ro);
-
-void mark_rodata_rw(void)
-{
-	unsigned long rodata_start =
-		((unsigned long)__start_rodata + PAGE_SIZE - 1) & PAGE_MASK;
-	unsigned long rodata_end = PAGE_ALIGN((unsigned long) &__end_rodata);
-
-	printk(KERN_INFO "Write un-protecting the kernel read-only data: %luk\n",
-	       (rodata_end - rodata_start) >> 10);
-	set_memory_rw_force(rodata_start, (rodata_end - rodata_start) >> PAGE_SHIFT);
-}
-EXPORT_SYMBOL_GPL(mark_rodata_rw);
-#endif
-
-int __init reserve_bootmem_generic(unsigned long phys, unsigned long len,
-				   int flags)
-{
-#ifdef CONFIG_NUMA
-	int nid, next_nid;
-	int ret;
-#endif
-	unsigned long pfn = phys >> PAGE_SHIFT;
-
-	if (pfn >= max_pfn) {
-		/*
-		 * This can happen with kdump kernels when accessing
-		 * firmware tables:
-		 */
-		if (pfn < max_pfn_mapped)
-			return -EFAULT;
-=======
->>>>>>> 02f8c6ae
 
 	free_init_pages("unused kernel memory",
 			(unsigned long) page_address(virt_to_page(text_end)),
@@ -1000,11 +896,6 @@
 }
 
 #ifdef CONFIG_X86_UV
-<<<<<<< HEAD
-#define MIN_MEMORY_BLOCK_SIZE   (1 << SECTION_SIZE_BITS)
-
-=======
->>>>>>> 02f8c6ae
 unsigned long memory_block_size_bytes(void)
 {
 	if (is_uv_system()) {
