--- conflicted
+++ resolved
@@ -30,11 +30,8 @@
 	unsigned long start_address;
 	unsigned long current_address;
 	const struct addr_marker *marker;
-<<<<<<< HEAD
+	unsigned long lines;
 	bool to_dmesg;
-=======
-	unsigned long lines;
->>>>>>> 2ffe8469
 };
 
 struct addr_marker {
@@ -204,13 +201,9 @@
 		st->current_prot = new_prot;
 		st->level = level;
 		st->marker = address_markers;
-<<<<<<< HEAD
+		st->lines = 0;
 		pt_dump_seq_printf(m, st->to_dmesg, "---[ %s ]---\n",
 				   st->marker->name);
-=======
-		st->lines = 0;
-		seq_printf(m, "---[ %s ]---\n", st->marker->name);
->>>>>>> 2ffe8469
 	} else if (prot != cur || level != st->level ||
 		   st->current_address >= st->marker[1].start_address) {
 		const char *unit = units;
@@ -220,35 +213,21 @@
 		/*
 		 * Now print the actual finished series
 		 */
-<<<<<<< HEAD
-		pt_dump_seq_printf(m, st->to_dmesg,  "0x%0*lx-0x%0*lx   ",
-				   width, st->start_address,
-				   width, st->current_address);
-
-		delta = (st->current_address - st->start_address) >> 10;
-		while (!(delta & 1023) && unit[1]) {
-			delta >>= 10;
-			unit++;
-		}
-		pt_dump_cont_printf(m, st->to_dmesg, "%9lu%c ", delta, *unit);
-		printk_prot(m, st->current_prot, st->level, st->to_dmesg);
-=======
 		if (!st->marker->max_lines ||
 		    st->lines < st->marker->max_lines) {
-			seq_printf(m, "0x%0*lx-0x%0*lx   ",
-				   width, st->start_address,
-				   width, st->current_address);
+			pt_dump_seq_printf(m, st->to_dmesg,  "0x%0*lx-0x%0*lx   ",
+					   width, st->start_address,
+					   width, st->current_address);
 
 			delta = (st->current_address - st->start_address) >> 10;
 			while (!(delta & 1023) && unit[1]) {
 				delta >>= 10;
 				unit++;
 			}
-			seq_printf(m, "%9lu%c ", delta, *unit);
-			printk_prot(m, st->current_prot, st->level);
+			pt_dump_cont_printf(m, st->to_dmesg, "%9lu%c ", delta, *unit);
+			printk_prot(m, st->current_prot, st->level, st->to_dmesg);
 		}
 		st->lines++;
->>>>>>> 2ffe8469
 
 		/*
 		 * We print markers for special areas of address space,
