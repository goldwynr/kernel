/*
 * IA-32 Huge TLB Page Support for Kernel.
 *
 * Copyright (C) 2002, Rohit Seth <rohit.seth@intel.com>
 */

#include <linux/init.h>
#include <linux/fs.h>
#include <linux/mm.h>
#include <linux/hugetlb.h>
#include <linux/pagemap.h>
#include <linux/err.h>
#include <linux/sysctl.h>
#include <asm/mman.h>
#include <asm/tlb.h>
#include <asm/tlbflush.h>
#include <asm/pgalloc.h>

static unsigned long page_table_shareable(struct vm_area_struct *svma,
				struct vm_area_struct *vma,
				unsigned long addr, pgoff_t idx)
{
	unsigned long saddr = ((idx - svma->vm_pgoff) << PAGE_SHIFT) +
				svma->vm_start;
	unsigned long sbase = saddr & PUD_MASK;
	unsigned long s_end = sbase + PUD_SIZE;

	/* Allow segments to share if only one is marked locked */
	unsigned long vm_flags = vma->vm_flags & ~VM_LOCKED;
	unsigned long svm_flags = svma->vm_flags & ~VM_LOCKED;

	/*
	 * match the virtual addresses, permission and the alignment of the
	 * page table page.
	 */
	if (pmd_index(addr) != pmd_index(saddr) ||
	    vm_flags != svm_flags ||
	    sbase < svma->vm_start || svma->vm_end < s_end)
		return 0;

	return saddr;
}

static int vma_shareable(struct vm_area_struct *vma, unsigned long addr)
{
	unsigned long base = addr & PUD_MASK;
	unsigned long end = base + PUD_SIZE;

	/*
	 * check on proper vm_flags and page table alignment
	 */
	if (vma->vm_flags & VM_MAYSHARE &&
	    vma->vm_start <= base && end <= vma->vm_end)
		return 1;
	return 0;
}

/*
 * Search for a shareable pmd page for hugetlb. In any case calls pmd_alloc()
 * and returns the corresponding pte. While this is not necessary for the
 * !shared pmd case because we can allocate the pmd later as well, it makes the
 * code much cleaner. pmd allocation is essential for the shared case because
 * pud has to be populated inside the same i_mmap_mutex section - otherwise
 * racing tasks could either miss the sharing (see huge_pte_offset) or select a
 * bad pmd for sharing.
 */
<<<<<<< HEAD
static void huge_pmd_share(struct mm_struct *mm, unsigned long addr, pud_t *pud,
			   bool *shared)
=======
static pte_t *
huge_pmd_share(struct mm_struct *mm, unsigned long addr, pud_t *pud)
>>>>>>> 3d2e7b3b
{
	struct vm_area_struct *vma = find_vma(mm, addr);
	struct address_space *mapping = vma->vm_file->f_mapping;
	pgoff_t idx = ((addr - vma->vm_start) >> PAGE_SHIFT) +
			vma->vm_pgoff;
	struct prio_tree_iter iter;
	struct vm_area_struct *svma;
	unsigned long saddr;
	pte_t *spte = NULL;
	pte_t *pte;

	if (!vma_shareable(vma, addr))
		return (pte_t *)pmd_alloc(mm, pud, addr);

	mutex_lock(&mapping->i_mmap_mutex);
	vma_prio_tree_foreach(svma, &iter, &mapping->i_mmap, idx, idx) {
		if (svma == vma)
			continue;

		saddr = page_table_shareable(svma, vma, addr, idx);
		if (saddr) {
			spte = huge_pte_offset(svma->vm_mm, saddr);
			if (spte) {
				get_page(virt_to_page(spte));
				break;
			}
		}
	}

	if (!spte)
		goto out;

	spin_lock(&mm->page_table_lock);
	if (pud_none(*pud)) {
		pud_populate(mm, pud, (pmd_t *)((unsigned long)spte & PAGE_MASK));
		*shared = true;
	} else
		put_page(virt_to_page(spte));
	spin_unlock(&mm->page_table_lock);
out:
	pte = (pte_t *)pmd_alloc(mm, pud, addr);
	mutex_unlock(&mapping->i_mmap_mutex);
	return pte;
}

/*
 * unmap huge page backed by shared pte.
 *
 * Hugetlb pte page is ref counted at the time of mapping.  If pte is shared
 * indicated by page_count > 1, unmap is achieved by clearing pud and
 * decrementing the ref count. If count == 1, the pte page is not shared.
 *
 * called with vma->vm_mm->page_table_lock held.
 *
 * returns: 1 successfully unmapped a shared pte page
 *	    0 the underlying pte page is not shared, or it is the last user
 */
int huge_pmd_unshare(struct mm_struct *mm, unsigned long *addr, pte_t *ptep)
{
	pgd_t *pgd = pgd_offset(mm, *addr);
	pud_t *pud = pud_offset(pgd, *addr);

	BUG_ON(page_count(virt_to_page(ptep)) == 0);
	if (page_count(virt_to_page(ptep)) == 1)
		return 0;

	pud_clear(pud);
	put_page(virt_to_page(ptep));
	*addr = ALIGN(*addr, HPAGE_SIZE * PTRS_PER_PTE) - HPAGE_SIZE;
	return 1;
}

pte_t *huge_pte_alloc(struct mm_struct *mm,
			unsigned long addr, unsigned long sz,
			bool *shared)
{
	pgd_t *pgd;
	pud_t *pud;
	pte_t *pte = NULL;

	pgd = pgd_offset(mm, addr);
	pud = pud_alloc(mm, pgd, addr);
	if (pud) {
		if (sz == PUD_SIZE) {
			pte = (pte_t *)pud;
		} else {
			BUG_ON(sz != PMD_SIZE);
			if (pud_none(*pud))
<<<<<<< HEAD
				huge_pmd_share(mm, addr, pud, shared);
			pte = (pte_t *) pmd_alloc(mm, pud, addr);
=======
				pte = huge_pmd_share(mm, addr, pud);
			else
				pte = (pte_t *)pmd_alloc(mm, pud, addr);
>>>>>>> 3d2e7b3b
		}
	}
	BUG_ON(pte && !pte_none(*pte) && !pte_huge(*pte));

	return pte;
}

pte_t *huge_pte_offset(struct mm_struct *mm, unsigned long addr)
{
	pgd_t *pgd;
	pud_t *pud;
	pmd_t *pmd = NULL;

	pgd = pgd_offset(mm, addr);
	if (pgd_present(*pgd)) {
		pud = pud_offset(pgd, addr);
		if (pud_present(*pud)) {
			if (pud_large(*pud))
				return (pte_t *)pud;
			pmd = pmd_offset(pud, addr);
		}
	}
	return (pte_t *) pmd;
}

#if 0	/* This is just for testing */
struct page *
follow_huge_addr(struct mm_struct *mm, unsigned long address, int write)
{
	unsigned long start = address;
	int length = 1;
	int nr;
	struct page *page;
	struct vm_area_struct *vma;

	vma = find_vma(mm, addr);
	if (!vma || !is_vm_hugetlb_page(vma))
		return ERR_PTR(-EINVAL);

	pte = huge_pte_offset(mm, address);

	/* hugetlb should be locked, and hence, prefaulted */
	WARN_ON(!pte || pte_none(*pte));

	page = &pte_page(*pte)[vpfn % (HPAGE_SIZE/PAGE_SIZE)];

	WARN_ON(!PageHead(page));

	return page;
}

int pmd_huge(pmd_t pmd)
{
	return 0;
}

int pud_huge(pud_t pud)
{
	return 0;
}

struct page *
follow_huge_pmd(struct mm_struct *mm, unsigned long address,
		pmd_t *pmd, int write)
{
	return NULL;
}

#else

struct page *
follow_huge_addr(struct mm_struct *mm, unsigned long address, int write)
{
	return ERR_PTR(-EINVAL);
}

int pmd_huge(pmd_t pmd)
{
	return !!(pmd_val(pmd) & _PAGE_PSE);
}

int pud_huge(pud_t pud)
{
	return !!(pud_val(pud) & _PAGE_PSE);
}

struct page *
follow_huge_pmd(struct mm_struct *mm, unsigned long address,
		pmd_t *pmd, int write)
{
	struct page *page;

	page = pte_page(*(pte_t *)pmd);
	if (page)
		page += ((address & ~PMD_MASK) >> PAGE_SHIFT);
	return page;
}

struct page *
follow_huge_pud(struct mm_struct *mm, unsigned long address,
		pud_t *pud, int write)
{
	struct page *page;

	page = pte_page(*(pte_t *)pud);
	if (page)
		page += ((address & ~PUD_MASK) >> PAGE_SHIFT);
	return page;
}

#endif

/* x86_64 also uses this file */

#ifdef HAVE_ARCH_HUGETLB_UNMAPPED_AREA
static unsigned long hugetlb_get_unmapped_area_bottomup(struct file *file,
		unsigned long addr, unsigned long len,
		unsigned long pgoff, unsigned long flags)
{
	struct hstate *h = hstate_file(file);
	struct mm_struct *mm = current->mm;
	struct vm_area_struct *vma;
	unsigned long start_addr;

	if (len > mm->cached_hole_size) {
	        start_addr = mm->free_area_cache;
	} else {
	        start_addr = TASK_UNMAPPED_BASE;
	        mm->cached_hole_size = 0;
	}

full_search:
	addr = ALIGN(start_addr, huge_page_size(h));

	for (vma = find_vma(mm, addr); ; vma = vma->vm_next) {
		/* At this point:  (!vma || addr < vma->vm_end). */
		if (TASK_SIZE - len < addr) {
			/*
			 * Start a new search - just in case we missed
			 * some holes.
			 */
			if (start_addr != TASK_UNMAPPED_BASE) {
				start_addr = TASK_UNMAPPED_BASE;
				mm->cached_hole_size = 0;
				goto full_search;
			}
			return -ENOMEM;
		}
		if (!vma || addr + len <= vma->vm_start) {
			mm->free_area_cache = addr + len;
			return addr;
		}
		if (addr + mm->cached_hole_size < vma->vm_start)
		        mm->cached_hole_size = vma->vm_start - addr;
		addr = ALIGN(vma->vm_end, huge_page_size(h));
	}
}

static unsigned long hugetlb_get_unmapped_area_topdown(struct file *file,
		unsigned long addr0, unsigned long len,
		unsigned long pgoff, unsigned long flags)
{
	struct hstate *h = hstate_file(file);
	struct mm_struct *mm = current->mm;
	struct vm_area_struct *vma, *prev_vma;
	unsigned long base = mm->mmap_base, addr = addr0;
	unsigned long largest_hole = mm->cached_hole_size;
	int first_time = 1;

	/* don't allow allocations above current base */
	if (mm->free_area_cache > base)
		mm->free_area_cache = base;

	if (len <= largest_hole) {
	        largest_hole = 0;
		mm->free_area_cache  = base;
	}
try_again:
	/* make sure it can fit in the remaining address space */
	if (mm->free_area_cache < len)
		goto fail;

	/* either no address requested or can't fit in requested address hole */
	addr = (mm->free_area_cache - len) & huge_page_mask(h);
	do {
		/*
		 * Lookup failure means no vma is above this address,
		 * i.e. return with success:
		 */
		if (!(vma = find_vma_prev(mm, addr, &prev_vma)))
			return addr;

		/*
		 * new region fits between prev_vma->vm_end and
		 * vma->vm_start, use it:
		 */
		if (addr + len <= vma->vm_start &&
		            (!prev_vma || (addr >= prev_vma->vm_end))) {
			/* remember the address as a hint for next time */
		        mm->cached_hole_size = largest_hole;
		        return (mm->free_area_cache = addr);
		} else {
			/* pull free_area_cache down to the first hole */
		        if (mm->free_area_cache == vma->vm_end) {
				mm->free_area_cache = vma->vm_start;
				mm->cached_hole_size = largest_hole;
			}
		}

		/* remember the largest hole we saw so far */
		if (addr + largest_hole < vma->vm_start)
		        largest_hole = vma->vm_start - addr;

		/* try just below the current vma->vm_start */
		addr = (vma->vm_start - len) & huge_page_mask(h);
	} while (len <= vma->vm_start);

fail:
	/*
	 * if hint left us with no space for the requested
	 * mapping then try again:
	 */
	if (first_time) {
		mm->free_area_cache = base;
		largest_hole = 0;
		first_time = 0;
		goto try_again;
	}
	/*
	 * A failed mmap() very likely causes application failure,
	 * so fall back to the bottom-up function here. This scenario
	 * can happen with large stack limits and large mmap()
	 * allocations.
	 */
	mm->free_area_cache = TASK_UNMAPPED_BASE;
	mm->cached_hole_size = ~0UL;
	addr = hugetlb_get_unmapped_area_bottomup(file, addr0,
			len, pgoff, flags);

	/*
	 * Restore the topdown base:
	 */
	mm->free_area_cache = base;
	mm->cached_hole_size = ~0UL;

	return addr;
}

unsigned long
hugetlb_get_unmapped_area(struct file *file, unsigned long addr,
		unsigned long len, unsigned long pgoff, unsigned long flags)
{
	struct hstate *h = hstate_file(file);
	struct mm_struct *mm = current->mm;
	struct vm_area_struct *vma;

	if (len & ~huge_page_mask(h))
		return -EINVAL;
	if (len > TASK_SIZE)
		return -ENOMEM;

	if (flags & MAP_FIXED) {
		if (prepare_hugepage_range(file, addr, len))
			return -EINVAL;
		return addr;
	}

	if (addr) {
		addr = ALIGN(addr, huge_page_size(h));
		vma = find_vma(mm, addr);
		if (TASK_SIZE - len >= addr &&
		    (!vma || addr + len <= vma->vm_start))
			return addr;
	}
	if (mm->get_unmapped_area == arch_get_unmapped_area)
		return hugetlb_get_unmapped_area_bottomup(file, addr, len,
				pgoff, flags);
	else
		return hugetlb_get_unmapped_area_topdown(file, addr, len,
				pgoff, flags);
}

#endif /*HAVE_ARCH_HUGETLB_UNMAPPED_AREA*/

#ifdef CONFIG_X86_64
static __init int setup_hugepagesz(char *opt)
{
	unsigned long ps = memparse(opt, &opt);
	if (ps == PMD_SIZE) {
		hugetlb_add_hstate(PMD_SHIFT - PAGE_SHIFT);
	} else if (ps == PUD_SIZE && cpu_has_gbpages) {
		hugetlb_add_hstate(PUD_SHIFT - PAGE_SHIFT);
	} else {
		printk(KERN_ERR "hugepagesz: Unsupported page size %lu M\n",
			ps >> 20);
		return 0;
	}
	return 1;
}
__setup("hugepagesz=", setup_hugepagesz);
#endif<|MERGE_RESOLUTION|>--- conflicted
+++ resolved
@@ -64,13 +64,9 @@
  * racing tasks could either miss the sharing (see huge_pte_offset) or select a
  * bad pmd for sharing.
  */
-<<<<<<< HEAD
-static void huge_pmd_share(struct mm_struct *mm, unsigned long addr, pud_t *pud,
+static pte_t *
+huge_pmd_share(struct mm_struct *mm, unsigned long addr, pud_t *pud,
 			   bool *shared)
-=======
-static pte_t *
-huge_pmd_share(struct mm_struct *mm, unsigned long addr, pud_t *pud)
->>>>>>> 3d2e7b3b
 {
 	struct vm_area_struct *vma = find_vma(mm, addr);
 	struct address_space *mapping = vma->vm_file->f_mapping;
@@ -159,14 +155,9 @@
 		} else {
 			BUG_ON(sz != PMD_SIZE);
 			if (pud_none(*pud))
-<<<<<<< HEAD
-				huge_pmd_share(mm, addr, pud, shared);
-			pte = (pte_t *) pmd_alloc(mm, pud, addr);
-=======
-				pte = huge_pmd_share(mm, addr, pud);
+				pte = huge_pmd_share(mm, addr, pud, shared);
 			else
 				pte = (pte_t *)pmd_alloc(mm, pud, addr);
->>>>>>> 3d2e7b3b
 		}
 	}
 	BUG_ON(pte && !pte_none(*pte) && !pte_huge(*pte));
