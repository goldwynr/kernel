--- conflicted
+++ resolved
@@ -4,578 +4,11 @@
  */
 #include <linux/bootmem.h>
 
-<<<<<<< HEAD
-#include <asm/e820.h>
-#include <asm/proto.h>
-#include <asm/dma.h>
-#include <asm/numa.h>
-#include <asm/acpi.h>
-#include <asm/amd_nb.h>
-
-struct pglist_data *node_data[MAX_NUMNODES] __read_mostly;
-EXPORT_SYMBOL(node_data);
-
-struct memnode memnode;
-
-s16 apicid_to_node[MAX_LOCAL_APIC] __cpuinitdata = {
-	[0 ... MAX_LOCAL_APIC-1] = NUMA_NO_NODE
-};
-
-int numa_off __initdata;
-static unsigned long __initdata nodemap_addr;
-static unsigned long __initdata nodemap_size;
-
-DEFINE_PER_CPU(int, node_number) = 0;
-EXPORT_PER_CPU_SYMBOL(node_number);
-
-/*
- * Map cpu index to node index
- */
-DEFINE_EARLY_PER_CPU(int, x86_cpu_to_node_map, NUMA_NO_NODE);
-EXPORT_EARLY_PER_CPU_SYMBOL(x86_cpu_to_node_map);
-
-/*
- * Given a shift value, try to populate memnodemap[]
- * Returns :
- * 1 if OK
- * 0 if memnodmap[] too small (of shift too small)
- * -1 if node overlap or lost ram (shift too big)
- */
-static int __init populate_memnodemap(const struct bootnode *nodes,
-				      int numnodes, int shift, int *nodeids)
-{
-	unsigned long addr, end;
-	int i, res = -1;
-
-	memset(memnodemap, 0xff, sizeof(s16)*memnodemapsize);
-	for (i = 0; i < numnodes; i++) {
-		addr = nodes[i].start;
-		end = nodes[i].end;
-		if (addr >= end)
-			continue;
-		if ((end >> shift) >= memnodemapsize)
-			return 0;
-		do {
-			if (memnodemap[addr >> shift] != NUMA_NO_NODE)
-				return -1;
-
-			if (!nodeids)
-				memnodemap[addr >> shift] = i;
-			else
-				memnodemap[addr >> shift] = nodeids[i];
-
-			addr += (1UL << shift);
-		} while (addr < end);
-		res = 1;
-	}
-	return res;
-}
-
-static int __init allocate_cachealigned_memnodemap(void)
-{
-	unsigned long addr;
-
-	memnodemap = memnode.embedded_map;
-	if (memnodemapsize <= ARRAY_SIZE(memnode.embedded_map))
-		return 0;
-
-	addr = 0x8000;
-	nodemap_size = roundup(sizeof(s16) * memnodemapsize, L1_CACHE_BYTES);
-	nodemap_addr = find_e820_area(addr, max_pfn<<PAGE_SHIFT,
-				      nodemap_size, L1_CACHE_BYTES);
-	if (nodemap_addr == -1UL) {
-		printk(KERN_ERR
-		       "NUMA: Unable to allocate Memory to Node hash map\n");
-		nodemap_addr = nodemap_size = 0;
-		return -1;
-	}
-	memnodemap = phys_to_virt(nodemap_addr);
-	reserve_early(nodemap_addr, nodemap_addr + nodemap_size, "MEMNODEMAP");
-
-	printk(KERN_DEBUG "NUMA: Allocated memnodemap from %lx - %lx\n",
-	       nodemap_addr, nodemap_addr + nodemap_size);
-	return 0;
-}
-
-/*
- * The LSB of all start and end addresses in the node map is the value of the
- * maximum possible shift.
- */
-static int __init extract_lsb_from_nodes(const struct bootnode *nodes,
-					 int numnodes)
-{
-	int i, nodes_used = 0;
-	unsigned long start, end;
-	unsigned long bitfield = 0, memtop = 0;
-
-	for (i = 0; i < numnodes; i++) {
-		start = nodes[i].start;
-		end = nodes[i].end;
-		if (start >= end)
-			continue;
-		bitfield |= start;
-		nodes_used++;
-		if (end > memtop)
-			memtop = end;
-	}
-	if (nodes_used <= 1)
-		i = 63;
-	else
-		i = find_first_bit(&bitfield, sizeof(unsigned long)*8);
-	memnodemapsize = (memtop >> i)+1;
-	return i;
-}
-
-int __init compute_hash_shift(struct bootnode *nodes, int numnodes,
-			      int *nodeids)
-{
-	int shift;
-
-	shift = extract_lsb_from_nodes(nodes, numnodes);
-	if (allocate_cachealigned_memnodemap())
-		return -1;
-	printk(KERN_DEBUG "NUMA: Using %d for the hash shift.\n",
-		shift);
-
-	if (populate_memnodemap(nodes, numnodes, shift, nodeids) != 1) {
-		printk(KERN_INFO "Your memory is not aligned you need to "
-		       "rebuild your kernel with a bigger NODEMAPSIZE "
-		       "shift=%d\n", shift);
-		return -1;
-	}
-	return shift;
-}
-
-int __meminit  __early_pfn_to_nid(unsigned long pfn)
-{
-	return phys_to_nid(pfn << PAGE_SHIFT);
-}
-
-static void * __init early_node_mem(int nodeid, unsigned long start,
-				    unsigned long end, unsigned long size,
-				    unsigned long align)
-{
-	unsigned long mem = find_e820_area(start, end, size, align);
-	void *ptr;
-
-	if (mem != -1L)
-		return __va(mem);
-
-	ptr = __alloc_bootmem_nopanic(size, align, __pa(MAX_DMA_ADDRESS));
-	if (ptr == NULL) {
-		printk(KERN_ERR "Cannot find %lu bytes in node %d\n",
-		       size, nodeid);
-		return NULL;
-	}
-	return ptr;
-}
-
-/* Initialize bootmem allocator for a node */
-void __init
-setup_node_bootmem(int nodeid, unsigned long start, unsigned long end)
-{
-	unsigned long start_pfn, last_pfn, bootmap_pages, bootmap_size;
-	const int pgdat_size = roundup(sizeof(pg_data_t), PAGE_SIZE);
-	unsigned long bootmap_start, nodedata_phys;
-	void *bootmap;
-	int nid;
-	unsigned long cache_alias_offset;
-
-	if (!end)
-		return;
-
-	/*
-	 * Don't confuse VM with a node that doesn't have the
-	 * minimum amount of memory:
-	 */
-	if (end && (end - start) < NODE_MIN_SIZE)
-		return;
-
-	start = roundup(start, ZONE_ALIGN);
-
-	printk(KERN_INFO "Bootmem setup node %d %016lx-%016lx\n", nodeid,
-	       start, end);
-
-	start_pfn = start >> PAGE_SHIFT;
-	last_pfn = end >> PAGE_SHIFT;
-
-	/*
-	 * Allocate an extra cacheline per node to reduce cacheline
-	 * aliasing when scanning all node's node_data.
-	 */
-	cache_alias_offset = nodeid * SMP_CACHE_BYTES;
-	node_data[nodeid] = cache_alias_offset +
-			    early_node_mem(nodeid, start, end,
-					   pgdat_size + cache_alias_offset,
-					   SMP_CACHE_BYTES);
-	if (node_data[nodeid] == (void *)cache_alias_offset)
-		return;
-	nodedata_phys = __pa(node_data[nodeid]);
-	printk(KERN_INFO "  NODE_DATA [%016lx - %016lx]\n", nodedata_phys,
-		nodedata_phys + pgdat_size - 1);
-
-	memset(NODE_DATA(nodeid), 0, sizeof(pg_data_t));
-	NODE_DATA(nodeid)->bdata = &bootmem_node_data[nodeid];
-	NODE_DATA(nodeid)->node_start_pfn = start_pfn;
-	NODE_DATA(nodeid)->node_spanned_pages = last_pfn - start_pfn;
-
-	/*
-	 * Find a place for the bootmem map
-	 * nodedata_phys could be on other nodes by alloc_bootmem,
-	 * so need to sure bootmap_start not to be small, otherwise
-	 * early_node_mem will get that with find_e820_area instead
-	 * of alloc_bootmem, that could clash with reserved range
-	 */
-	bootmap_pages = bootmem_bootmap_pages(last_pfn - start_pfn);
-	nid = phys_to_nid(nodedata_phys);
-	if (nid == nodeid)
-		bootmap_start = roundup(nodedata_phys + pgdat_size, PAGE_SIZE);
-	else
-		bootmap_start = roundup(start, PAGE_SIZE);
-	/*
-	 * SMP_CACHE_BYTES could be enough, but init_bootmem_node like
-	 * to use that to align to PAGE_SIZE
-	 */
-	bootmap = early_node_mem(nodeid, bootmap_start, end,
-				 bootmap_pages<<PAGE_SHIFT, PAGE_SIZE);
-	if (bootmap == NULL)  {
-		if (nodedata_phys < start || nodedata_phys >= end)
-			free_bootmem(nodedata_phys, pgdat_size);
-		node_data[nodeid] = NULL;
-		return;
-	}
-	bootmap_start = __pa(bootmap);
-
-	bootmap_size = init_bootmem_node(NODE_DATA(nodeid),
-					 bootmap_start >> PAGE_SHIFT,
-					 start_pfn, last_pfn);
-
-	printk(KERN_INFO "  bootmap [%016lx -  %016lx] pages %lx\n",
-		 bootmap_start, bootmap_start + bootmap_size - 1,
-		 bootmap_pages);
-
-	free_bootmem_with_active_regions(nodeid, end);
-
-	/*
-	 * convert early reserve to bootmem reserve earlier
-	 * otherwise early_node_mem could use early reserved mem
-	 * on previous node
-	 */
-	early_res_to_bootmem(start, end);
-
-	/*
-	 * in some case early_node_mem could use alloc_bootmem
-	 * to get range on other node, don't reserve that again
-	 */
-	if (nid != nodeid)
-		printk(KERN_INFO "    NODE_DATA(%d) on node %d\n", nodeid, nid);
-	else
-		reserve_bootmem_node(NODE_DATA(nodeid), nodedata_phys,
-					pgdat_size, BOOTMEM_DEFAULT);
-	nid = phys_to_nid(bootmap_start);
-	if (nid != nodeid)
-		printk(KERN_INFO "    bootmap(%d) on node %d\n", nodeid, nid);
-	else
-		reserve_bootmem_node(NODE_DATA(nodeid), bootmap_start,
-				 bootmap_pages<<PAGE_SHIFT, BOOTMEM_DEFAULT);
-
-	node_set_online(nodeid);
-}
-
-/*
- * There are unfortunately some poorly designed mainboards around that
- * only connect memory to a single CPU. This breaks the 1:1 cpu->node
- * mapping. To avoid this fill in the mapping for all possible CPUs,
- * as the number of CPUs is not known yet. We round robin the existing
- * nodes.
- */
-void __init numa_init_array(void)
-{
-	int rr, i;
-
-	rr = first_node(node_online_map);
-	for (i = 0; i < nr_cpu_ids; i++) {
-		if (early_cpu_to_node(i) != NUMA_NO_NODE)
-			continue;
-		numa_set_node(i, rr);
-		rr = next_node(rr, node_online_map);
-		if (rr == MAX_NUMNODES)
-			rr = first_node(node_online_map);
-	}
-}
-
-#ifdef CONFIG_NUMA_EMU
-/* Numa emulation */
-static char *cmdline __initdata;
-
-/*
- * Setups up nid to range from addr to addr + size.  If the end
- * boundary is greater than max_addr, then max_addr is used instead.
- * The return value is 0 if there is additional memory left for
- * allocation past addr and -1 otherwise.  addr is adjusted to be at
- * the end of the node.
- */
-static int __init setup_node_range(int nid, struct bootnode *nodes, u64 *addr,
-				   u64 size, u64 max_addr)
-{
-	int ret = 0;
-
-	nodes[nid].start = *addr;
-	*addr += size;
-	if (*addr >= max_addr) {
-		*addr = max_addr;
-		ret = -1;
-	}
-	nodes[nid].end = *addr;
-	node_set(nid, node_possible_map);
-	printk(KERN_INFO "Faking node %d at %016Lx-%016Lx (%LuMB)\n", nid,
-	       nodes[nid].start, nodes[nid].end,
-	       (nodes[nid].end - nodes[nid].start) >> 20);
-	return ret;
-}
-
-/*
- * Splits num_nodes nodes up equally starting at node_start.  The return value
- * is the number of nodes split up and addr is adjusted to be at the end of the
- * last node allocated.
- */
-static int __init split_nodes_equally(struct bootnode *nodes, u64 *addr,
-				      u64 max_addr, int node_start,
-				      int num_nodes)
-{
-	unsigned int big;
-	u64 size;
-	int i;
-
-	if (num_nodes <= 0)
-		return -1;
-	if (num_nodes > MAX_NUMNODES)
-		num_nodes = MAX_NUMNODES;
-	size = (max_addr - *addr - e820_hole_size(*addr, max_addr)) /
-	       num_nodes;
-	/*
-	 * Calculate the number of big nodes that can be allocated as a result
-	 * of consolidating the leftovers.
-	 */
-	big = ((size & ~FAKE_NODE_MIN_HASH_MASK) * num_nodes) /
-	      FAKE_NODE_MIN_SIZE;
-
-	/* Round down to nearest FAKE_NODE_MIN_SIZE. */
-	size &= FAKE_NODE_MIN_HASH_MASK;
-	if (!size) {
-		printk(KERN_ERR "Not enough memory for each node.  "
-		       "NUMA emulation disabled.\n");
-		return -1;
-	}
-
-	for (i = node_start; i < num_nodes + node_start; i++) {
-		u64 end = *addr + size;
-
-		if (i < big)
-			end += FAKE_NODE_MIN_SIZE;
-		/*
-		 * The final node can have the remaining system RAM.  Other
-		 * nodes receive roughly the same amount of available pages.
-		 */
-		if (i == num_nodes + node_start - 1)
-			end = max_addr;
-		else
-			while (end - *addr - e820_hole_size(*addr, end) <
-			       size) {
-				end += FAKE_NODE_MIN_SIZE;
-				if (end > max_addr) {
-					end = max_addr;
-					break;
-				}
-			}
-		if (setup_node_range(i, nodes, addr, end - *addr, max_addr) < 0)
-			break;
-	}
-	return i - node_start + 1;
-}
-
-/*
- * Splits the remaining system RAM into chunks of size.  The remaining memory is
- * always assigned to a final node and can be asymmetric.  Returns the number of
- * nodes split.
- */
-static int __init split_nodes_by_size(struct bootnode *nodes, u64 *addr,
-				      u64 max_addr, int node_start, u64 size)
-{
-	int i = node_start;
-	size = (size << 20) & FAKE_NODE_MIN_HASH_MASK;
-	while (!setup_node_range(i++, nodes, addr, size, max_addr))
-		;
-	return i - node_start;
-}
-
-/*
- * Sets up the system RAM area from start_pfn to last_pfn according to the
- * numa=fake command-line option.
- */
-static struct bootnode nodes[MAX_NUMNODES] __initdata;
-
-static int __init numa_emulation(unsigned long start_pfn, unsigned long last_pfn)
-{
-	u64 size, addr = start_pfn << PAGE_SHIFT;
-	u64 max_addr = last_pfn << PAGE_SHIFT;
-	int num_nodes = 0, num = 0, coeff_flag, coeff = -1, i;
-
-	memset(&nodes, 0, sizeof(nodes));
-	/*
-	 * If the numa=fake command-line is just a single number N, split the
-	 * system RAM into N fake nodes.
-	 */
-	if (!strchr(cmdline, '*') && !strchr(cmdline, ',')) {
-		long n = simple_strtol(cmdline, NULL, 0);
-
-		num_nodes = split_nodes_equally(nodes, &addr, max_addr, 0, n);
-		if (num_nodes < 0)
-			return num_nodes;
-		goto out;
-	}
-
-	/* Parse the command line. */
-	for (coeff_flag = 0; ; cmdline++) {
-		if (*cmdline && isdigit(*cmdline)) {
-			num = num * 10 + *cmdline - '0';
-			continue;
-		}
-		if (*cmdline == '*') {
-			if (num > 0)
-				coeff = num;
-			coeff_flag = 1;
-		}
-		if (!*cmdline || *cmdline == ',') {
-			if (!coeff_flag)
-				coeff = 1;
-			/*
-			 * Round down to the nearest FAKE_NODE_MIN_SIZE.
-			 * Command-line coefficients are in megabytes.
-			 */
-			size = ((u64)num << 20) & FAKE_NODE_MIN_HASH_MASK;
-			if (size)
-				for (i = 0; i < coeff; i++, num_nodes++)
-					if (setup_node_range(num_nodes, nodes,
-						&addr, size, max_addr) < 0)
-						goto done;
-			if (!*cmdline)
-				break;
-			coeff_flag = 0;
-			coeff = -1;
-		}
-		num = 0;
-	}
-done:
-	if (!num_nodes)
-		return -1;
-	/* Fill remainder of system RAM, if appropriate. */
-	if (addr < max_addr) {
-		if (coeff_flag && coeff < 0) {
-			/* Split remaining nodes into num-sized chunks */
-			num_nodes += split_nodes_by_size(nodes, &addr, max_addr,
-							 num_nodes, num);
-			goto out;
-		}
-		switch (*(cmdline - 1)) {
-		case '*':
-			/* Split remaining nodes into coeff chunks */
-			if (coeff <= 0)
-				break;
-			num_nodes += split_nodes_equally(nodes, &addr, max_addr,
-							 num_nodes, coeff);
-			break;
-		case ',':
-			/* Do not allocate remaining system RAM */
-			break;
-		default:
-			/* Give one final node */
-			setup_node_range(num_nodes, nodes, &addr,
-					 max_addr - addr, max_addr);
-			num_nodes++;
-		}
-	}
-out:
-	memnode_shift = compute_hash_shift(nodes, num_nodes, NULL);
-	if (memnode_shift < 0) {
-		memnode_shift = 0;
-		printk(KERN_ERR "No NUMA hash function found.  NUMA emulation "
-		       "disabled.\n");
-		return -1;
-	}
-
-	/*
-	 * We need to vacate all active ranges that may have been registered by
-	 * SRAT and set acpi_numa to -1 so that srat_disabled() always returns
-	 * true.  NUMA emulation has succeeded so we will not scan ACPI nodes.
-	 */
-	remove_all_active_ranges();
-#ifdef CONFIG_ACPI_NUMA
-	acpi_numa = -1;
-#endif
-	for_each_node_mask(i, node_possible_map) {
-		e820_register_active_regions(i, nodes[i].start >> PAGE_SHIFT,
-						nodes[i].end >> PAGE_SHIFT);
-		setup_node_bootmem(i, nodes[i].start, nodes[i].end);
-	}
-	acpi_fake_nodes(nodes, num_nodes);
-	numa_init_array();
-	return 0;
-}
-#endif /* CONFIG_NUMA_EMU */
-
-void __init initmem_init(unsigned long start_pfn, unsigned long last_pfn,
-				int acpi, int amd)
-{
-	int i;
-
-	nodes_clear(node_possible_map);
-	nodes_clear(node_online_map);
-
-#ifdef CONFIG_NUMA_EMU
-	if (cmdline && !numa_emulation(start_pfn, last_pfn))
-		return;
-	nodes_clear(node_possible_map);
-	nodes_clear(node_online_map);
-#endif
-
-#ifdef CONFIG_ACPI_NUMA
-	if (!numa_off && !acpi_scan_nodes(start_pfn << PAGE_SHIFT,
-					  last_pfn << PAGE_SHIFT))
-		return;
-	nodes_clear(node_possible_map);
-	nodes_clear(node_online_map);
-#endif
-
-#ifdef CONFIG_AMD_NUMA
-	if (!numa_off && amd && !amd_scan_nodes())
-		return;
-	nodes_clear(node_possible_map);
-	nodes_clear(node_online_map);
-#endif
-	printk(KERN_INFO "%s\n",
-	       numa_off ? "NUMA turned off" : "No NUMA configuration found");
-
-	printk(KERN_INFO "Faking a node at %016lx-%016lx\n",
-	       start_pfn << PAGE_SHIFT,
-	       last_pfn << PAGE_SHIFT);
-	/* setup dummy node covering all memory */
-	memnode_shift = 63;
-	memnodemap = memnode.embedded_map;
-	memnodemap[0] = 0;
-	node_set_online(0);
-	node_set(0, node_possible_map);
-	for (i = 0; i < nr_cpu_ids; i++)
-		numa_set_node(i, 0);
-	e820_register_active_regions(0, start_pfn, last_pfn);
-	setup_node_bootmem(0, start_pfn << PAGE_SHIFT, last_pfn << PAGE_SHIFT);
-=======
 #include "numa_internal.h"
 
 void __init initmem_init(void)
 {
 	x86_numa_init();
->>>>>>> 02f8c6ae
 }
 
 unsigned long __init numa_free_all_bootmem(void)
