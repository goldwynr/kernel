--- conflicted
+++ resolved
@@ -125,10 +125,7 @@
 		   "and writing 16 kB of rubbish in there.\n",
 		   size >> 10, mmio_address);
 	do_test(size);
-<<<<<<< HEAD
-=======
 	do_test_bulk_ioremapping();
->>>>>>> 02f8c6ae
 	pr_info("All done.\n");
 	return 0;
 }
