#include <linux/gfp.h>
#include <linux/initrd.h>
#include <linux/ioport.h>
#include <linux/swap.h>
#include <linux/memblock.h>
/* for bnc#726850 */
#include <linux/bootmem.h>
#include <linux/kexec.h>

#include <asm/cacheflush.h>
#include <asm/e820.h>
#include <asm/init.h>
#include <asm/page.h>
#include <asm/page_types.h>
#include <asm/sections.h>
#include <asm/setup.h>
#include <asm/system.h>
#include <asm/tlbflush.h>
#include <asm/tlb.h>
#include <asm/proto.h>

unsigned long __initdata pgt_buf_start;
unsigned long __meminitdata pgt_buf_end;
unsigned long __meminitdata pgt_buf_top;

int after_bootmem;

int direct_gbpages
#ifdef CONFIG_DIRECT_GBPAGES
				= 1
#endif
;

/* Is a hack for a large crashkernel (>= 512M) needed? (bnc#726850) */
static bool need_crashkernel_hack(void)
{
#if defined(CONFIG_X86_64) && defined(CONFIG_KEXEC)
	unsigned long long total_mem;
	unsigned long long crash_size, crash_base;
	total_mem = max_pfn - min_low_pfn;
	total_mem <<= PAGE_SHIFT;
	if (!parse_crashkernel(boot_command_line, total_mem,
			       &crash_size, &crash_base) &&
	    /* 448MB = 512MB - 64MB */
	    crash_size >= 448 * 1024 * 1024) {
		pr_info_once("Relocating page tables to higher address to "
			     "make space for crashkernel memory; "
			     "S4 might be broken\n");
		return true;
	}
#endif
	return false;
}

struct map_range {
	unsigned long start;
	unsigned long end;
	unsigned page_size_mask;
};

/*
 * First calculate space needed for kernel direct mapping page tables to cover
 * mr[0].start to mr[nr_range - 1].end, while accounting for possible 2M and 1GB
 * pages. Then find enough contiguous space for those page tables.
 */
static void __init find_early_table_space(unsigned long end,
		struct map_range *mr, int nr_range)
{
	int i;
	unsigned long puds = 0, pmds = 0, ptes = 0, tables;
<<<<<<< HEAD
	unsigned long start = 0, good_end = end;
=======
	unsigned long start = 0, good_end;
	unsigned long pgd_extra = 0;
>>>>>>> ea88a249
	phys_addr_t base;

	for (i = 0; i < nr_range; i++) {
		unsigned long range, extra;

		if ((mr[i].end >> PGDIR_SHIFT) - (mr[i].start >> PGDIR_SHIFT))
			pgd_extra++;

		range = mr[i].end - mr[i].start;
		puds += (range + PUD_SIZE - 1) >> PUD_SHIFT;

		if (mr[i].page_size_mask & (1 << PG_LEVEL_1G)) {
			extra = range - ((range >> PUD_SHIFT) << PUD_SHIFT);
			pmds += (extra + PMD_SIZE - 1) >> PMD_SHIFT;
		} else {
			pmds += (range + PMD_SIZE - 1) >> PMD_SHIFT;
		}

		if (mr[i].page_size_mask & (1 << PG_LEVEL_2M)) {
			extra = range - ((range >> PMD_SHIFT) << PMD_SHIFT);
#ifdef CONFIG_X86_32
			extra += PMD_SIZE;
#endif
			ptes += (extra + PAGE_SIZE - 1) >> PAGE_SHIFT;
		} else {
			ptes += (range + PAGE_SIZE - 1) >> PAGE_SHIFT;
		}
	}

	tables = roundup(puds * sizeof(pud_t), PAGE_SIZE);
	tables += roundup(pmds * sizeof(pmd_t), PAGE_SIZE);
	tables += roundup(ptes * sizeof(pte_t), PAGE_SIZE);
	tables += (pgd_extra * PAGE_SIZE);

#ifdef CONFIG_X86_32
	/* for fixmap */
	tables += roundup(__end_of_fixed_addresses * sizeof(pte_t), PAGE_SIZE);
#endif
	if (!need_crashkernel_hack())
		good_end = max_pfn_mapped << PAGE_SHIFT;

	base = memblock_find_in_range(start, good_end, tables, PAGE_SIZE);
	if (base == MEMBLOCK_ERROR)
		panic("Cannot find space for the kernel page tables");

	pgt_buf_start = base >> PAGE_SHIFT;
	pgt_buf_end = pgt_buf_start;
	pgt_buf_top = pgt_buf_start + (tables >> PAGE_SHIFT);

 	printk(KERN_DEBUG "kernel direct mapping tables up to %#lx @ [mem %#010lx-%#010lx]\n",
		mr[nr_range - 1].end - 1, pgt_buf_start << PAGE_SHIFT,
 		(pgt_buf_top << PAGE_SHIFT) - 1);
}

void __init native_pagetable_reserve(u64 start, u64 end)
{
	memblock_x86_reserve_range(start, end, "PGTABLE");
}

#ifdef CONFIG_X86_32
#define NR_RANGE_MR 3
#else /* CONFIG_X86_64 */
#define NR_RANGE_MR 5
#endif

static int __meminit save_mr(struct map_range *mr, int nr_range,
			     unsigned long start_pfn, unsigned long end_pfn,
			     unsigned long page_size_mask)
{
	if (start_pfn < end_pfn) {
		if (nr_range >= NR_RANGE_MR)
			panic("run out of range for init_memory_mapping\n");
		mr[nr_range].start = start_pfn<<PAGE_SHIFT;
		mr[nr_range].end   = end_pfn<<PAGE_SHIFT;
		mr[nr_range].page_size_mask = page_size_mask;
		nr_range++;
	}

	return nr_range;
}

/*
 * Setup the direct mapping of the physical memory at PAGE_OFFSET.
 * This runs before bootmem is initialized and gets pages directly from
 * the physical memory. To access them they are temporarily mapped.
 */
unsigned long __init_refok init_memory_mapping(unsigned long start,
					       unsigned long end)
{
	unsigned long page_size_mask = 0;
	unsigned long start_pfn, end_pfn;
	unsigned long ret = 0;
	unsigned long pos;

	struct map_range mr[NR_RANGE_MR];
	int nr_range, i;
	int use_pse, use_gbpages;

	printk(KERN_INFO "init_memory_mapping: %016lx-%016lx\n", start, end);

#if defined(CONFIG_DEBUG_PAGEALLOC) || defined(CONFIG_KMEMCHECK)
	/*
	 * For CONFIG_DEBUG_PAGEALLOC, identity mapping will use small pages.
	 * This will simplify cpa(), which otherwise needs to support splitting
	 * large pages into small in interrupt context, etc.
	 */
	use_pse = use_gbpages = 0;
#else
	use_pse = cpu_has_pse;
	use_gbpages = direct_gbpages;
#endif

	/* Enable PSE if available */
	if (cpu_has_pse)
		set_in_cr4(X86_CR4_PSE);

	/* Enable PGE if available */
	if (cpu_has_pge) {
		set_in_cr4(X86_CR4_PGE);
		__supported_pte_mask |= _PAGE_GLOBAL;
	}

	if (use_gbpages)
		page_size_mask |= 1 << PG_LEVEL_1G;
	if (use_pse)
		page_size_mask |= 1 << PG_LEVEL_2M;

	memset(mr, 0, sizeof(mr));
	nr_range = 0;

	/* head if not big page alignment ? */
	start_pfn = start >> PAGE_SHIFT;
	pos = start_pfn << PAGE_SHIFT;
#ifdef CONFIG_X86_32
	/*
	 * Don't use a large page for the first 2/4MB of memory
	 * because there are often fixed size MTRRs in there
	 * and overlapping MTRRs into large pages can cause
	 * slowdowns.
	 */
	if (pos == 0)
		end_pfn = 1<<(PMD_SHIFT - PAGE_SHIFT);
	else
		end_pfn = ((pos + (PMD_SIZE - 1))>>PMD_SHIFT)
				 << (PMD_SHIFT - PAGE_SHIFT);
#else /* CONFIG_X86_64 */
	end_pfn = ((pos + (PMD_SIZE - 1)) >> PMD_SHIFT)
			<< (PMD_SHIFT - PAGE_SHIFT);
#endif
	if (end_pfn > (end >> PAGE_SHIFT))
		end_pfn = end >> PAGE_SHIFT;
	if (start_pfn < end_pfn) {
		nr_range = save_mr(mr, nr_range, start_pfn, end_pfn, 0);
		pos = end_pfn << PAGE_SHIFT;
	}

	/* big page (2M) range */
	start_pfn = ((pos + (PMD_SIZE - 1))>>PMD_SHIFT)
			 << (PMD_SHIFT - PAGE_SHIFT);
#ifdef CONFIG_X86_32
	end_pfn = (end>>PMD_SHIFT) << (PMD_SHIFT - PAGE_SHIFT);
#else /* CONFIG_X86_64 */
	end_pfn = ((pos + (PUD_SIZE - 1))>>PUD_SHIFT)
			 << (PUD_SHIFT - PAGE_SHIFT);
	if (end_pfn > ((end>>PMD_SHIFT)<<(PMD_SHIFT - PAGE_SHIFT)))
		end_pfn = ((end>>PMD_SHIFT)<<(PMD_SHIFT - PAGE_SHIFT));
#endif

	if (start_pfn < end_pfn) {
		nr_range = save_mr(mr, nr_range, start_pfn, end_pfn,
				page_size_mask & (1<<PG_LEVEL_2M));
		pos = end_pfn << PAGE_SHIFT;
	}

#ifdef CONFIG_X86_64
	/* big page (1G) range */
	start_pfn = ((pos + (PUD_SIZE - 1))>>PUD_SHIFT)
			 << (PUD_SHIFT - PAGE_SHIFT);
	end_pfn = (end >> PUD_SHIFT) << (PUD_SHIFT - PAGE_SHIFT);
	if (start_pfn < end_pfn) {
		nr_range = save_mr(mr, nr_range, start_pfn, end_pfn,
				page_size_mask &
				 ((1<<PG_LEVEL_2M)|(1<<PG_LEVEL_1G)));
		pos = end_pfn << PAGE_SHIFT;
	}

	/* tail is not big page (1G) alignment */
	start_pfn = ((pos + (PMD_SIZE - 1))>>PMD_SHIFT)
			 << (PMD_SHIFT - PAGE_SHIFT);
	end_pfn = (end >> PMD_SHIFT) << (PMD_SHIFT - PAGE_SHIFT);
	if (start_pfn < end_pfn) {
		nr_range = save_mr(mr, nr_range, start_pfn, end_pfn,
				page_size_mask & (1<<PG_LEVEL_2M));
		pos = end_pfn << PAGE_SHIFT;
	}
#endif

	/* tail is not big page (2M) alignment */
	start_pfn = pos>>PAGE_SHIFT;
	end_pfn = end>>PAGE_SHIFT;
	nr_range = save_mr(mr, nr_range, start_pfn, end_pfn, 0);

	/* try to merge same page size and continuous */
	for (i = 0; nr_range > 1 && i < nr_range - 1; i++) {
		unsigned long old_start;
		if (mr[i].end != mr[i+1].start ||
		    mr[i].page_size_mask != mr[i+1].page_size_mask)
			continue;
		/* move it */
		old_start = mr[i].start;
		memmove(&mr[i], &mr[i+1],
			(nr_range - 1 - i) * sizeof(struct map_range));
		mr[i--].start = old_start;
		nr_range--;
	}

	for (i = 0; i < nr_range; i++)
		printk(KERN_DEBUG " %010lx - %010lx page %s\n",
				mr[i].start, mr[i].end,
			(mr[i].page_size_mask & (1<<PG_LEVEL_1G))?"1G":(
			 (mr[i].page_size_mask & (1<<PG_LEVEL_2M))?"2M":"4k"));

	/*
	 * Find space for the kernel direct mapping tables.
	 *
	 * Later we should allocate these tables in the local node of the
	 * memory mapped. Unfortunately this is done currently before the
	 * nodes are discovered.
	 */
	if (!after_bootmem)
		find_early_table_space(end, mr, nr_range);

	for (i = 0; i < nr_range; i++)
		ret = kernel_physical_mapping_init(mr[i].start, mr[i].end,
						   mr[i].page_size_mask);

#ifdef CONFIG_X86_32
	early_ioremap_page_table_range_init();

	load_cr3(swapper_pg_dir);
#endif

	__flush_tlb_all();

	/*
	 * Reserve the kernel pagetable pages we used (pgt_buf_start -
	 * pgt_buf_end) and free the other ones (pgt_buf_end - pgt_buf_top)
	 * so that they can be reused for other purposes.
	 *
	 * On native it just means calling memblock_x86_reserve_range, on Xen it
	 * also means marking RW the pagetable pages that we allocated before
	 * but that haven't been used.
	 *
	 * In fact on xen we mark RO the whole range pgt_buf_start -
	 * pgt_buf_top, because we have to make sure that when
	 * init_memory_mapping reaches the pagetable pages area, it maps
	 * RO all the pagetable pages, including the ones that are beyond
	 * pgt_buf_end at that time.
	 */
	if (!after_bootmem && pgt_buf_end > pgt_buf_start)
		x86_init.mapping.pagetable_reserve(PFN_PHYS(pgt_buf_start),
				PFN_PHYS(pgt_buf_end));

	if (!after_bootmem)
		early_memtest(start, end);

	return ret >> PAGE_SHIFT;
}


/*
 * devmem_is_allowed() checks to see if /dev/mem access to a certain address
 * is valid. The argument is a physical page number.
 *
 *
 * On x86, access has to be given to the first megabyte of ram because that area
 * contains bios code and data regions used by X and dosemu and similar apps.
 * Access has to be given to non-kernel-ram areas as well, these contain the PCI
 * mmio resources as well as potential bios/acpi data regions.
 */
int devmem_is_allowed(unsigned long pagenr)
{
	if (pagenr <= 256)
		return 1;
	if (iomem_is_exclusive(pagenr << PAGE_SHIFT))
		return 0;
	if (!page_is_ram(pagenr))
		return 1;
	return 0;
}

void free_init_pages(char *what, unsigned long begin, unsigned long end)
{
	unsigned long addr;
	unsigned long begin_aligned, end_aligned;

	/* Make sure boundaries are page aligned */
	begin_aligned = PAGE_ALIGN(begin);
	end_aligned   = end & PAGE_MASK;

	if (WARN_ON(begin_aligned != begin || end_aligned != end)) {
		begin = begin_aligned;
		end   = end_aligned;
	}

	if (begin >= end)
		return;

	addr = begin;

	/*
	 * If debugging page accesses then do not free this memory but
	 * mark them not present - any buggy init-section access will
	 * create a kernel page fault:
	 */
#ifdef CONFIG_DEBUG_PAGEALLOC
	printk(KERN_INFO "debug: unmapping init memory %08lx..%08lx\n",
		begin, end);
	set_memory_np(begin, (end - begin) >> PAGE_SHIFT);
#else
	/*
	 * We just marked the kernel text read only above, now that
	 * we are going to free part of that, we need to make that
	 * writeable and non-executable first.
	 */
	set_memory_nx(begin, (end - begin) >> PAGE_SHIFT);
	set_memory_rw(begin, (end - begin) >> PAGE_SHIFT);

	printk(KERN_INFO "Freeing %s: %luk freed\n", what, (end - begin) >> 10);

	for (; addr < end; addr += PAGE_SIZE) {
		ClearPageReserved(virt_to_page(addr));
		init_page_count(virt_to_page(addr));
		memset((void *)addr, POISON_FREE_INITMEM, PAGE_SIZE);
		free_page(addr);
		totalram_pages++;
	}
#endif
}

void free_initmem(void)
{
	free_init_pages("unused kernel memory",
			(unsigned long)(&__init_begin),
			(unsigned long)(&__init_end));
}

#ifdef CONFIG_BLK_DEV_INITRD
void free_initrd_mem(unsigned long start, unsigned long end)
{
	/*
	 * end could be not aligned, and We can not align that,
	 * decompresser could be confused by aligned initrd_end
	 * We already reserve the end partial page before in
	 *   - i386_start_kernel()
	 *   - x86_64_start_kernel()
	 *   - relocate_initrd()
	 * So here We can do PAGE_ALIGN() safely to get partial page to be freed
	 */
	free_init_pages("initrd memory", start, PAGE_ALIGN(end));
}
#endif<|MERGE_RESOLUTION|>--- conflicted
+++ resolved
@@ -68,12 +68,8 @@
 {
 	int i;
 	unsigned long puds = 0, pmds = 0, ptes = 0, tables;
-<<<<<<< HEAD
 	unsigned long start = 0, good_end = end;
-=======
-	unsigned long start = 0, good_end;
 	unsigned long pgd_extra = 0;
->>>>>>> ea88a249
 	phys_addr_t base;
 
 	for (i = 0; i < nr_range; i++) {
