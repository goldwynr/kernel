--- conflicted
+++ resolved
@@ -155,100 +155,6 @@
 }
 #endif
 
-<<<<<<< HEAD
-static __init unsigned long calculate_numa_remap_pages(void)
-{
-	int nid;
-	unsigned long size, reserve_pages = 0;
-
-	for_each_online_node(nid) {
-		u64 node_kva_target;
-		u64 node_kva_final;
-
-		/*
-		 * The acpi/srat node info can show hot-add memroy zones
-		 * where memory could be added but not currently present.
-		 */
-		printk(KERN_DEBUG "node %d pfn: [%lx - %lx]\n",
-			nid, node_start_pfn[nid], node_end_pfn[nid]);
-		if (node_start_pfn[nid] > max_pfn)
-			continue;
-		if (!node_end_pfn[nid])
-			continue;
-		if (node_end_pfn[nid] > max_pfn)
-			node_end_pfn[nid] = max_pfn;
-
-		/* ensure the remap includes space for the pgdat. */
-		size = node_remap_size[nid] + sizeof(pg_data_t);
-
-		/* convert size to large (pmd size) pages, rounding up */
-		size = (size + LARGE_PAGE_BYTES - 1) / LARGE_PAGE_BYTES;
-		/* now the roundup is correct, convert to PAGE_SIZE pages */
-		size = size * PTRS_PER_PTE;
-
-		node_kva_target = round_down(node_end_pfn[nid] - size,
-						 PTRS_PER_PTE);
-		node_kva_target <<= PAGE_SHIFT;
-		do {
-			node_kva_final = find_e820_area(node_kva_target,
-					((u64)node_end_pfn[nid])<<PAGE_SHIFT,
-						((u64)size)<<PAGE_SHIFT,
-						LARGE_PAGE_BYTES);
-			node_kva_target -= LARGE_PAGE_BYTES;
-		} while (node_kva_final == -1ULL &&
-			 (node_kva_target>>PAGE_SHIFT) > (node_start_pfn[nid]));
-
-		if (node_kva_final == -1ULL)
-			panic("Can not get kva ram\n");
-
-		node_remap_size[nid] = size;
-		node_remap_offset[nid] = reserve_pages;
-		reserve_pages += size;
-		printk(KERN_DEBUG "Reserving %ld pages of KVA for lmem_map of"
-				  " node %d at %llx\n",
-				size, nid, node_kva_final>>PAGE_SHIFT);
-
-		/*
-		 *  prevent kva address below max_low_pfn want it on system
-		 *  with less memory later.
-		 *  layout will be: KVA address , KVA RAM
-		 *
-		 *  we are supposed to only record the one less then max_low_pfn
-		 *  but we could have some hole in high memory, and it will only
-		 *  check page_is_ram(pfn) && !page_is_reserved_early(pfn) to decide
-		 *  to use it as free.
-		 *  So reserve_early here, hope we don't run out of that array
-		 */
-		reserve_early(node_kva_final,
-			      node_kva_final+(((u64)size)<<PAGE_SHIFT),
-			      "KVA RAM");
-
-		node_remap_start_pfn[nid] = node_kva_final>>PAGE_SHIFT;
-		remove_active_range(nid, node_remap_start_pfn[nid],
-					 node_remap_start_pfn[nid] + size);
-	}
-	printk(KERN_INFO "Reserving total of %lx pages for numa KVA remap\n",
-			reserve_pages);
-	return reserve_pages;
-}
-
-static void init_remap_allocator(int nid)
-{
-	node_remap_start_vaddr[nid] = pfn_to_kaddr(
-			kva_start_pfn + node_remap_offset[nid]);
-	node_remap_end_vaddr[nid] = node_remap_start_vaddr[nid] +
-		(node_remap_size[nid] * PAGE_SIZE);
-	node_remap_alloc_vaddr[nid] = node_remap_start_vaddr[nid] +
-		ALIGN(sizeof(pg_data_t), PAGE_SIZE);
-
-	printk(KERN_DEBUG "node %d will remap to vaddr %08lx - %08lx\n", nid,
-		(ulong) node_remap_start_vaddr[nid],
-		(ulong) node_remap_end_vaddr[nid]);
-}
-
-void __init initmem_init(unsigned long start_pfn, unsigned long end_pfn,
-				int acpi, int k8)
-=======
 /**
  * init_alloc_remap - Initialize remap allocator for a NUMA node
  * @nid: NUMA node to initizlie remap allocator for
@@ -272,7 +178,6 @@
  * allocation mechanisms on failure.
  */
 void __init init_alloc_remap(int nid, u64 start, u64 end)
->>>>>>> 02f8c6ae
 {
 	unsigned long start_pfn = start >> PAGE_SHIFT;
 	unsigned long end_pfn = end >> PAGE_SHIFT;
