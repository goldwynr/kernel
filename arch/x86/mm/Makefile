--- conflicted
+++ resolved
@@ -23,18 +23,10 @@
 obj-$(CONFIG_MMIOTRACE_TEST)	+= testmmiotrace.o
 
 obj-$(CONFIG_NUMA)		+= numa.o numa_$(BITS).o
-<<<<<<< HEAD
-obj-$(CONFIG_AMD_NUMA)		+= amdtopology_64.o
-obj-$(CONFIG_ACPI_NUMA)		+= srat_$(BITS).o
-=======
 obj-$(CONFIG_AMD_NUMA)		+= amdtopology.o
 obj-$(CONFIG_ACPI_NUMA)		+= srat.o
 obj-$(CONFIG_NUMA_EMU)		+= numa_emulation.o
 
 obj-$(CONFIG_HAVE_MEMBLOCK)		+= memblock.o
->>>>>>> 02f8c6ae
-
-obj-$(CONFIG_XEN)		+= hypervisor.o
-disabled-obj-$(CONFIG_XEN)	:= gup.o tlb.o
 
 obj-$(CONFIG_MEMTEST)		+= memtest.o