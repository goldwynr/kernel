--- conflicted
+++ resolved
@@ -51,9 +51,6 @@
 # prologue (push %ebp, mov %esp, %ebp) which breaks the function graph
 # tracer assumptions. For i686, generic, core2 this is set by the
 # compiler anyway
-<<<<<<< HEAD
-cflags-$(CONFIG_FUNCTION_GRAPH_TRACER) += $(call cc-option,-maccumulate-outgoing-args)
-=======
 ifeq ($(CONFIG_FUNCTION_GRAPH_TRACER), y)
 ADD_ACCUMULATE_OUTGOING_ARGS := y
 endif
@@ -66,7 +63,6 @@
 endif
 
 cflags-$(ADD_ACCUMULATE_OUTGOING_ARGS) += $(call cc-option,-maccumulate-outgoing-args)
->>>>>>> 02f8c6ae
 
 # Bug fix for binutils: this option is required in order to keep
 # binutils from generating NOPL instructions against our will.
