--- conflicted
+++ resolved
@@ -436,20 +436,6 @@
 	} else if (kernel_uses_llsc) {
 		long temp;
 
-<<<<<<< HEAD
-		__asm__ __volatile__(
-		"	.set	mips3					\n"
-		"1:	lld	%0, %1		# atomic64_add		\n"
-		"	daddu	%0, %2					\n"
-		"	scd	%0, %1					\n"
-		"	beqz	%0, 2f					\n"
-		"	.subsection 2					\n"
-		"2:	b	1b					\n"
-		"	.previous					\n"
-		"	.set	mips0					\n"
-		: "=&r" (temp), "=m" (v->counter)
-		: "Ir" (i), "m" (v->counter));
-=======
 		do {
 			__asm__ __volatile__(
 			"	.set	mips3				\n"
@@ -460,7 +446,6 @@
 			: "=&r" (temp), "=m" (v->counter)
 			: "Ir" (i), "m" (v->counter));
 		} while (unlikely(!temp));
->>>>>>> 02f8c6ae
 	} else {
 		unsigned long flags;
 
@@ -494,20 +479,6 @@
 	} else if (kernel_uses_llsc) {
 		long temp;
 
-<<<<<<< HEAD
-		__asm__ __volatile__(
-		"	.set	mips3					\n"
-		"1:	lld	%0, %1		# atomic64_sub		\n"
-		"	dsubu	%0, %2					\n"
-		"	scd	%0, %1					\n"
-		"	beqz	%0, 2f					\n"
-		"	.subsection 2					\n"
-		"2:	b	1b					\n"
-		"	.previous					\n"
-		"	.set	mips0					\n"
-		: "=&r" (temp), "=m" (v->counter)
-		: "Ir" (i), "m" (v->counter));
-=======
 		do {
 			__asm__ __volatile__(
 			"	.set	mips3				\n"
@@ -518,7 +489,6 @@
 			: "=&r" (temp), "=m" (v->counter)
 			: "Ir" (i), "m" (v->counter));
 		} while (unlikely(!temp));
->>>>>>> 02f8c6ae
 	} else {
 		unsigned long flags;
 
@@ -554,22 +524,6 @@
 	} else if (kernel_uses_llsc) {
 		long temp;
 
-<<<<<<< HEAD
-		__asm__ __volatile__(
-		"	.set	mips3					\n"
-		"1:	lld	%1, %2		# atomic64_add_return	\n"
-		"	daddu	%0, %1, %3				\n"
-		"	scd	%0, %2					\n"
-		"	beqz	%0, 2f					\n"
-		"	daddu	%0, %1, %3				\n"
-		"	.subsection 2					\n"
-		"2:	b	1b					\n"
-		"	.previous					\n"
-		"	.set	mips0					\n"
-		: "=&r" (result), "=&r" (temp), "=m" (v->counter)
-		: "Ir" (i), "m" (v->counter)
-		: "memory");
-=======
 		do {
 			__asm__ __volatile__(
 			"	.set	mips3				\n"
@@ -583,7 +537,6 @@
 		} while (unlikely(!result));
 
 		result = temp + i;
->>>>>>> 02f8c6ae
 	} else {
 		unsigned long flags;
 
@@ -622,22 +575,6 @@
 	} else if (kernel_uses_llsc) {
 		long temp;
 
-<<<<<<< HEAD
-		__asm__ __volatile__(
-		"	.set	mips3					\n"
-		"1:	lld	%1, %2		# atomic64_sub_return	\n"
-		"	dsubu	%0, %1, %3				\n"
-		"	scd	%0, %2					\n"
-		"	beqz	%0, 2f					\n"
-		"	dsubu	%0, %1, %3				\n"
-		"	.subsection 2					\n"
-		"2:	b	1b					\n"
-		"	.previous					\n"
-		"	.set	mips0					\n"
-		: "=&r" (result), "=&r" (temp), "=m" (v->counter)
-		: "Ir" (i), "m" (v->counter)
-		: "memory");
-=======
 		do {
 			__asm__ __volatile__(
 			"	.set	mips3				\n"
@@ -651,7 +588,6 @@
 		} while (unlikely(!result));
 
 		result = temp - i;
->>>>>>> 02f8c6ae
 	} else {
 		unsigned long flags;
 
