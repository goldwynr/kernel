--- conflicted
+++ resolved
@@ -1160,24 +1160,6 @@
 	memset(relocs, 0, sizeof(relocs));
 	memset(final_handler, 0, sizeof(final_handler));
 
-<<<<<<< HEAD
-	/*
-	 * create the plain linear handler
-	 */
-	if (bcm1250_m3_war()) {
-		unsigned int segbits = 44;
-
-		uasm_i_dmfc0(&p, K0, C0_BADVADDR);
-		uasm_i_dmfc0(&p, K1, C0_ENTRYHI);
-		uasm_i_xor(&p, K0, K0, K1);
-		uasm_i_dsrl32(&p, K1, K0, 62 - 32);
-		uasm_i_dsrl(&p, K0, K0, 12 + 1);
-		uasm_i_dsll32(&p, K0, K0, 64 + 12 + 1 - segbits - 32);
-		uasm_i_or(&p, K0, K0, K1);
-		uasm_il_bnez(&p, &r, K0, label_leave);
-		/* No need for uasm_i_nop */
-	}
-=======
 	if (scratch_reg == 0)
 		scratch_reg = allocate_kscratch();
 
@@ -1205,7 +1187,6 @@
 			uasm_il_bnez(&p, &r, K0, label_leave);
 			/* No need for uasm_i_nop */
 		}
->>>>>>> 02f8c6ae
 
 #ifdef CONFIG_64BIT
 		build_get_pmde64(&p, &l, &r, K0, K1); /* get pmd in K1 */
@@ -1788,15 +1769,9 @@
 		uasm_i_dmfc0(&p, K0, C0_BADVADDR);
 		uasm_i_dmfc0(&p, K1, C0_ENTRYHI);
 		uasm_i_xor(&p, K0, K0, K1);
-<<<<<<< HEAD
-		uasm_i_dsrl32(&p, K1, K0, 62 - 32);
-		uasm_i_dsrl(&p, K0, K0, 12 + 1);
-		uasm_i_dsll32(&p, K0, K0, 64 + 12 + 1 - segbits - 32);
-=======
 		uasm_i_dsrl_safe(&p, K1, K0, 62);
 		uasm_i_dsrl_safe(&p, K0, K0, 12 + 1);
 		uasm_i_dsll_safe(&p, K0, K0, 64 + 12 + 1 - segbits);
->>>>>>> 02f8c6ae
 		uasm_i_or(&p, K0, K0, K1);
 		uasm_il_bnez(&p, &r, K0, label_leave);
 		/* No need for uasm_i_nop */
