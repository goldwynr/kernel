--- conflicted
+++ resolved
@@ -62,13 +62,6 @@
 	insn_beql, insn_bgez, insn_bgezl, insn_bltz, insn_bltzl,
 	insn_bne, insn_cache, insn_daddu, insn_daddiu, insn_dmfc0,
 	insn_dmtc0, insn_dsll, insn_dsll32, insn_dsra, insn_dsrl,
-<<<<<<< HEAD
-	insn_dsrl32, insn_dsubu, insn_eret, insn_j, insn_jal, insn_jr,
-	insn_ld, insn_ll, insn_lld, insn_lui, insn_lw, insn_mfc0,
-	insn_mtc0, insn_or, insn_ori, insn_pref, insn_rfe, insn_sc, insn_scd,
-	insn_sd, insn_sll, insn_sra, insn_srl, insn_subu, insn_sw,
-	insn_tlbp, insn_tlbwi, insn_tlbwr, insn_xor, insn_xori
-=======
 	insn_dsrl32, insn_drotr, insn_drotr32, insn_dsubu, insn_eret,
 	insn_j, insn_jal, insn_jr, insn_ld, insn_ll, insn_lld,
 	insn_lui, insn_lw, insn_mfc0, insn_mtc0, insn_or, insn_ori,
@@ -77,7 +70,6 @@
 	insn_tlbr, insn_tlbwi, insn_tlbwr, insn_xor, insn_xori,
 	insn_dins, insn_dinsm, insn_syscall, insn_bbit0, insn_bbit1,
 	insn_lwx, insn_ldx
->>>>>>> 02f8c6ae
 };
 
 struct insn {
@@ -416,10 +408,6 @@
 I_u1u2u3(_mtc0)
 I_u2u1u3(_ori)
 I_u3u1u2(_or)
-<<<<<<< HEAD
-I_u2s3u1(_pref)
-=======
->>>>>>> 02f8c6ae
 I_0(_rfe)
 I_u2s3u1(_sc)
 I_u2s3u1(_scd)
