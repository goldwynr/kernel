#
# Automatically generated make config: don't edit
# Linux kernel version: 2.6.17-rc2
# Mon Apr 24 14:51:15 2006
#
CONFIG_MIPS=y

#
# Machine selection
#
# CONFIG_MIPS_MTX1 is not set
# CONFIG_MIPS_BOSPORUS is not set
# CONFIG_MIPS_PB1000 is not set
# CONFIG_MIPS_PB1100 is not set
# CONFIG_MIPS_PB1500 is not set
# CONFIG_MIPS_PB1550 is not set
# CONFIG_MIPS_PB1200 is not set
# CONFIG_MIPS_DB1000 is not set
# CONFIG_MIPS_DB1100 is not set
# CONFIG_MIPS_DB1500 is not set
# CONFIG_MIPS_DB1550 is not set
# CONFIG_MIPS_DB1200 is not set
# CONFIG_MIPS_MIRAGE is not set
# CONFIG_MIPS_COBALT is not set
# CONFIG_MACH_DECSTATION is not set
# CONFIG_MIPS_EV64120 is not set
# CONFIG_MIPS_EV96100 is not set
# CONFIG_MIPS_IVR is not set
# CONFIG_MIPS_ITE8172 is not set
# CONFIG_MACH_JAZZ is not set
# CONFIG_LASAT is not set
# CONFIG_MIPS_ATLAS is not set
# CONFIG_MIPS_MALTA is not set
# CONFIG_MIPS_SEAD is not set
# CONFIG_MIPS_SIM is not set
# CONFIG_MOMENCO_JAGUAR_ATX is not set
# CONFIG_MOMENCO_OCELOT is not set
# CONFIG_MOMENCO_OCELOT_3 is not set
# CONFIG_MOMENCO_OCELOT_C is not set
# CONFIG_MOMENCO_OCELOT_G is not set
# CONFIG_MIPS_XXS1500 is not set
# CONFIG_PNX8550_V2PCI is not set
# CONFIG_PNX8550_JBS is not set
# CONFIG_DDB5477 is not set
# CONFIG_MACH_VR41XX is not set
# CONFIG_PMC_YOSEMITE is not set
CONFIG_QEMU=y
# CONFIG_SGI_IP22 is not set
# CONFIG_SGI_IP27 is not set
# CONFIG_SGI_IP32 is not set
# CONFIG_SIBYTE_BIGSUR is not set
# CONFIG_SIBYTE_SWARM is not set
# CONFIG_SIBYTE_SENTOSA is not set
# CONFIG_SIBYTE_RHONE is not set
# CONFIG_SIBYTE_CARMEL is not set
# CONFIG_SIBYTE_PTSWARM is not set
# CONFIG_SIBYTE_LITTLESUR is not set
# CONFIG_SIBYTE_CRHINE is not set
# CONFIG_SIBYTE_CRHONE is not set
# CONFIG_SNI_RM200_PCI is not set
# CONFIG_TOSHIBA_JMR3927 is not set
# CONFIG_TOSHIBA_RBTX4927 is not set
# CONFIG_TOSHIBA_RBTX4938 is not set
CONFIG_RWSEM_GENERIC_SPINLOCK=y
CONFIG_GENERIC_FIND_NEXT_BIT=y
CONFIG_GENERIC_HWEIGHT=y
CONFIG_GENERIC_CALIBRATE_DELAY=y
CONFIG_DMA_COHERENT=y
CONFIG_GENERIC_ISA_DMA=y
CONFIG_I8259=y
CONFIG_CPU_BIG_ENDIAN=y
# CONFIG_CPU_LITTLE_ENDIAN is not set
CONFIG_SYS_SUPPORTS_BIG_ENDIAN=y
CONFIG_SWAP_IO_SPACE=y
CONFIG_MIPS_L1_CACHE_SHIFT=5
CONFIG_HAVE_STD_PC_SERIAL_PORT=y

#
# CPU selection
#
CONFIG_CPU_MIPS32_R1=y
# CONFIG_CPU_MIPS32_R2 is not set
# CONFIG_CPU_MIPS64_R1 is not set
# CONFIG_CPU_MIPS64_R2 is not set
# CONFIG_CPU_R3000 is not set
# CONFIG_CPU_TX39XX is not set
# CONFIG_CPU_VR41XX is not set
# CONFIG_CPU_R4300 is not set
# CONFIG_CPU_R4X00 is not set
# CONFIG_CPU_TX49XX is not set
# CONFIG_CPU_R5000 is not set
# CONFIG_CPU_R5432 is not set
# CONFIG_CPU_R6000 is not set
# CONFIG_CPU_NEVADA is not set
# CONFIG_CPU_R8000 is not set
# CONFIG_CPU_R10000 is not set
# CONFIG_CPU_RM7000 is not set
# CONFIG_CPU_RM9000 is not set
# CONFIG_CPU_SB1 is not set
CONFIG_SYS_HAS_CPU_MIPS32_R1=y
CONFIG_CPU_MIPS32=y
CONFIG_CPU_MIPSR1=y
CONFIG_SYS_SUPPORTS_32BIT_KERNEL=y
CONFIG_CPU_SUPPORTS_32BIT_KERNEL=y

#
# Kernel type
#
CONFIG_32BIT=y
# CONFIG_64BIT is not set
CONFIG_PAGE_SIZE_4KB=y
# CONFIG_PAGE_SIZE_8KB is not set
# CONFIG_PAGE_SIZE_16KB is not set
# CONFIG_PAGE_SIZE_64KB is not set
CONFIG_CPU_HAS_PREFETCH=y
# CONFIG_MIPS_MT is not set
# CONFIG_64BIT_PHYS_ADDR is not set
CONFIG_CPU_HAS_LLSC=y
CONFIG_CPU_HAS_SYNC=y
CONFIG_GENERIC_HARDIRQS=y
CONFIG_GENERIC_IRQ_PROBE=y
CONFIG_CPU_SUPPORTS_HIGHMEM=y
CONFIG_ARCH_FLATMEM_ENABLE=y
CONFIG_FLATMEM=y
CONFIG_FLAT_NODE_MEM_MAP=y
# CONFIG_SPARSEMEM_STATIC is not set
CONFIG_SPLIT_PTLOCK_CPUS=4
# CONFIG_SMP is not set
<<<<<<< HEAD
=======
# CONFIG_HZ_48 is not set
CONFIG_HZ_100=y
# CONFIG_HZ_128 is not set
# CONFIG_HZ_250 is not set
# CONFIG_HZ_256 is not set
# CONFIG_HZ_1000 is not set
# CONFIG_HZ_1024 is not set
CONFIG_SYS_SUPPORTS_ARBIT_HZ=y
CONFIG_HZ=100
>>>>>>> 120bda20
CONFIG_PREEMPT_NONE=y
# CONFIG_PREEMPT_VOLUNTARY is not set
# CONFIG_PREEMPT is not set

#
# Code maturity level options
#
# CONFIG_EXPERIMENTAL is not set
CONFIG_BROKEN_ON_SMP=y
CONFIG_INIT_ENV_ARG_LIMIT=32

#
# General setup
#
CONFIG_LOCALVERSION=""
CONFIG_LOCALVERSION_AUTO=y
# CONFIG_SWAP is not set
# CONFIG_SYSVIPC is not set
# CONFIG_BSD_PROCESS_ACCT is not set
CONFIG_SYSCTL=y
# CONFIG_AUDIT is not set
# CONFIG_IKCONFIG is not set
CONFIG_RELAY=y
CONFIG_INITRAMFS_SOURCE=""
CONFIG_EMBEDDED=y
CONFIG_KALLSYMS=y
# CONFIG_KALLSYMS_EXTRA_PASS is not set
# CONFIG_HOTPLUG is not set
CONFIG_PRINTK=y
# CONFIG_BUG is not set
CONFIG_ELF_CORE=y
# CONFIG_BASE_FULL is not set
# CONFIG_FUTEX is not set
# CONFIG_EPOLL is not set
# CONFIG_SHMEM is not set
CONFIG_SLAB=y
CONFIG_TINY_SHMEM=y
CONFIG_BASE_SMALL=1
# CONFIG_SLOB is not set

#
# Loadable module support
#
# CONFIG_MODULES is not set

#
# Block layer
#
# CONFIG_LBD is not set
# CONFIG_BLK_DEV_IO_TRACE is not set
# CONFIG_LSF is not set

#
# IO Schedulers
#
CONFIG_IOSCHED_NOOP=y
# CONFIG_IOSCHED_AS is not set
# CONFIG_IOSCHED_DEADLINE is not set
# CONFIG_IOSCHED_CFQ is not set
# CONFIG_DEFAULT_AS is not set
# CONFIG_DEFAULT_DEADLINE is not set
# CONFIG_DEFAULT_CFQ is not set
CONFIG_DEFAULT_NOOP=y
CONFIG_DEFAULT_IOSCHED="noop"

#
# Bus options (PCI, PCMCIA, EISA, ISA, TC)
#
CONFIG_ISA=y
CONFIG_MMU=y
CONFIG_I8253=y

#
# PCCARD (PCMCIA/CardBus) support
#
# CONFIG_PCCARD is not set

#
# PCI Hotplug Support
#

#
# Executable file formats
#
CONFIG_BINFMT_ELF=y
# CONFIG_BINFMT_MISC is not set
CONFIG_TRAD_SIGNALS=y

#
# Networking
#
CONFIG_NET=y

#
# Networking options
#
# CONFIG_NETDEBUG is not set
CONFIG_PACKET=y
CONFIG_PACKET_MMAP=y
CONFIG_UNIX=y
# CONFIG_NET_KEY is not set
CONFIG_INET=y
CONFIG_IP_MULTICAST=y
# CONFIG_IP_ADVANCED_ROUTER is not set
CONFIG_IP_FIB_HASH=y
CONFIG_IP_PNP=y
CONFIG_IP_PNP_DHCP=y
CONFIG_IP_PNP_BOOTP=y
# CONFIG_IP_PNP_RARP is not set
# CONFIG_NET_IPIP is not set
# CONFIG_NET_IPGRE is not set
# CONFIG_IP_MROUTE is not set
# CONFIG_SYN_COOKIES is not set
# CONFIG_INET_AH is not set
# CONFIG_INET_ESP is not set
# CONFIG_INET_IPCOMP is not set
# CONFIG_INET_XFRM_TUNNEL is not set
# CONFIG_INET_TUNNEL is not set
CONFIG_INET_DIAG=y
CONFIG_INET_TCP_DIAG=y
# CONFIG_TCP_CONG_ADVANCED is not set
CONFIG_TCP_CONG_BIC=y
# CONFIG_IPV6 is not set
# CONFIG_INET6_XFRM_TUNNEL is not set
# CONFIG_INET6_TUNNEL is not set
# CONFIG_NETFILTER is not set
# CONFIG_BRIDGE is not set
# CONFIG_VLAN_8021Q is not set
# CONFIG_DECNET is not set
# CONFIG_LLC2 is not set
# CONFIG_IPX is not set
# CONFIG_ATALK is not set

#
# QoS and/or fair queueing
#
# CONFIG_NET_SCHED is not set

#
# Network testing
#
# CONFIG_NET_PKTGEN is not set
# CONFIG_HAMRADIO is not set
# CONFIG_IRDA is not set
# CONFIG_BT is not set
# CONFIG_IEEE80211 is not set

#
# Device Drivers
#

#
# Generic Driver Options
#
CONFIG_STANDALONE=y
# CONFIG_PREVENT_FIRMWARE_BUILD is not set
# CONFIG_FW_LOADER is not set

#
# Connector - unified userspace <-> kernelspace linker
#
CONFIG_CONNECTOR=y
CONFIG_PROC_EVENTS=y

#
# Memory Technology Devices (MTD)
#
# CONFIG_MTD is not set

#
# Parallel port support
#
# CONFIG_PARPORT is not set

#
# Plug and Play support
#
# CONFIG_PNP is not set

#
# Block devices
#
# CONFIG_BLK_DEV_COW_COMMON is not set
# CONFIG_BLK_DEV_LOOP is not set
# CONFIG_BLK_DEV_NBD is not set
# CONFIG_BLK_DEV_RAM is not set
# CONFIG_BLK_DEV_INITRD is not set
# CONFIG_CDROM_PKTCDVD is not set
# CONFIG_ATA_OVER_ETH is not set

#
# ATA/ATAPI/MFM/RLL support
#
# CONFIG_IDE is not set

#
# SCSI device support
#
# CONFIG_RAID_ATTRS is not set
# CONFIG_SCSI is not set

#
# Old CD-ROM drivers (not SCSI, not IDE)
#
# CONFIG_CD_NO_IDESCSI is not set

#
# Multi-device support (RAID and LVM)
#
# CONFIG_MD is not set

#
# Fusion MPT device support
#
# CONFIG_FUSION is not set

#
# IEEE 1394 (FireWire) support
#

#
# I2O device support
#

#
# Network device support
#
CONFIG_NETDEVICES=y
# CONFIG_DUMMY is not set
# CONFIG_BONDING is not set
# CONFIG_EQUALIZER is not set
# CONFIG_TUN is not set

#
# ARCnet devices
#
# CONFIG_ARCNET is not set

#
# PHY device support
#
# CONFIG_PHYLIB is not set

#
# Ethernet (10 or 100Mbit)
#
CONFIG_NET_ETHERNET=y
# CONFIG_MII is not set
# CONFIG_NET_VENDOR_3COM is not set
# CONFIG_NET_VENDOR_SMC is not set
# CONFIG_DM9000 is not set
# CONFIG_NET_VENDOR_RACAL is not set
# CONFIG_DEPCA is not set
# CONFIG_HP100 is not set
CONFIG_NET_ISA=y
# CONFIG_E2100 is not set
# CONFIG_EWRK3 is not set
# CONFIG_EEXPRESS is not set
# CONFIG_EEXPRESS_PRO is not set
# CONFIG_HPLAN_PLUS is not set
# CONFIG_HPLAN is not set
# CONFIG_LP486E is not set
# CONFIG_ETH16I is not set
CONFIG_NE2000=y
# CONFIG_NET_PCI is not set

#
# Ethernet (1000 Mbit)
#

#
# Ethernet (10000 Mbit)
#

#
# Token Ring devices
#
# CONFIG_TR is not set

#
# Wireless LAN (non-hamradio)
#
# CONFIG_NET_RADIO is not set

#
# Wan interfaces
#
# CONFIG_WAN is not set
# CONFIG_PPP is not set
# CONFIG_SLIP is not set
# CONFIG_NETPOLL is not set
# CONFIG_NET_POLL_CONTROLLER is not set

#
# ISDN subsystem
#
# CONFIG_ISDN is not set

#
# Telephony Support
#
# CONFIG_PHONE is not set

#
# Input device support
#
CONFIG_INPUT=y

#
# Userland interfaces
#
# CONFIG_INPUT_MOUSEDEV is not set
# CONFIG_INPUT_JOYDEV is not set
# CONFIG_INPUT_TSDEV is not set
# CONFIG_INPUT_EVDEV is not set
# CONFIG_INPUT_EVBUG is not set

#
# Input Device Drivers
#
# CONFIG_INPUT_KEYBOARD is not set
# CONFIG_INPUT_MOUSE is not set
# CONFIG_INPUT_JOYSTICK is not set
# CONFIG_INPUT_TOUCHSCREEN is not set
# CONFIG_INPUT_MISC is not set

#
# Hardware I/O ports
#
# CONFIG_SERIO is not set
# CONFIG_GAMEPORT is not set

#
# Character devices
#
CONFIG_VT=y
CONFIG_VT_CONSOLE=y
CONFIG_HW_CONSOLE=y
# CONFIG_SERIAL_NONSTANDARD is not set

#
# Serial drivers
#
CONFIG_SERIAL_8250=y
CONFIG_SERIAL_8250_CONSOLE=y
CONFIG_SERIAL_8250_NR_UARTS=4
CONFIG_SERIAL_8250_RUNTIME_UARTS=4
# CONFIG_SERIAL_8250_EXTENDED is not set

#
# Non-8250 serial port support
#
CONFIG_SERIAL_CORE=y
CONFIG_SERIAL_CORE_CONSOLE=y
CONFIG_UNIX98_PTYS=y
CONFIG_LEGACY_PTYS=y
CONFIG_LEGACY_PTY_COUNT=256

#
# IPMI
#
# CONFIG_IPMI_HANDLER is not set

#
# Watchdog Cards
#
# CONFIG_WATCHDOG is not set
# CONFIG_RTC is not set
# CONFIG_GEN_RTC is not set
# CONFIG_DTLK is not set
# CONFIG_R3964 is not set

#
# Ftape, the floppy tape device driver
#
# CONFIG_RAW_DRIVER is not set

#
# TPM devices
#

#
# I2C support
#
# CONFIG_I2C is not set

#
# SPI support
#
# CONFIG_SPI is not set
# CONFIG_SPI_MASTER is not set

#
# Dallas's 1-wire bus
#
# CONFIG_W1 is not set

#
# Hardware Monitoring support
#
# CONFIG_HWMON is not set
# CONFIG_HWMON_VID is not set

#
# Misc devices
#

#
# Multimedia devices
#
# CONFIG_VIDEO_DEV is not set

#
# Digital Video Broadcasting Devices
#
# CONFIG_DVB is not set

#
# Graphics support
#
# CONFIG_FB is not set

#
# Console display driver support
#
CONFIG_VGA_CONSOLE=y
# CONFIG_VGACON_SOFT_SCROLLBACK is not set
# CONFIG_MDA_CONSOLE is not set
CONFIG_DUMMY_CONSOLE=y

#
# Sound
#
# CONFIG_SOUND is not set

#
# USB support
#
# CONFIG_USB_ARCH_HAS_HCD is not set
# CONFIG_USB_ARCH_HAS_OHCI is not set
# CONFIG_USB_ARCH_HAS_EHCI is not set

#
# NOTE: USB_STORAGE enables SCSI, and 'SCSI disk support'
#

#
# USB Gadget Support
#
# CONFIG_USB_GADGET is not set

#
# MMC/SD Card support
#
# CONFIG_MMC is not set

#
# LED devices
#
# CONFIG_NEW_LEDS is not set

#
# LED drivers
#

#
# LED Triggers
#

#
# InfiniBand support
#

#
# EDAC - error detection and reporting (RAS) (EXPERIMENTAL)
#

#
# Real Time Clock
#

#
# File systems
#
# CONFIG_EXT2_FS is not set
# CONFIG_EXT3_FS is not set
# CONFIG_REISERFS_FS is not set
# CONFIG_JFS_FS is not set
# CONFIG_FS_POSIX_ACL is not set
# CONFIG_XFS_FS is not set
# CONFIG_MINIX_FS is not set
# CONFIG_ROMFS_FS is not set
CONFIG_INOTIFY=y
# CONFIG_QUOTA is not set
# CONFIG_DNOTIFY is not set
# CONFIG_AUTOFS_FS is not set
# CONFIG_AUTOFS4_FS is not set
CONFIG_FUSE_FS=y

#
# CD-ROM/DVD Filesystems
#
# CONFIG_ISO9660_FS is not set
# CONFIG_UDF_FS is not set

#
# DOS/FAT/NT Filesystems
#
# CONFIG_MSDOS_FS is not set
# CONFIG_VFAT_FS is not set
# CONFIG_NTFS_FS is not set

#
# Pseudo filesystems
#
CONFIG_PROC_FS=y
CONFIG_PROC_KCORE=y
CONFIG_SYSFS=y
# CONFIG_TMPFS is not set
# CONFIG_HUGETLB_PAGE is not set
CONFIG_RAMFS=y

#
# Miscellaneous filesystems
#
# CONFIG_HFSPLUS_FS is not set
# CONFIG_CRAMFS is not set
# CONFIG_VXFS_FS is not set
# CONFIG_HPFS_FS is not set
# CONFIG_QNX4FS_FS is not set
# CONFIG_SYSV_FS is not set
# CONFIG_UFS_FS is not set

#
# Network File Systems
#
CONFIG_NFS_FS=y
CONFIG_NFS_V3=y
# CONFIG_NFS_V3_ACL is not set
# CONFIG_NFSD is not set
CONFIG_ROOT_NFS=y
CONFIG_LOCKD=y
CONFIG_LOCKD_V4=y
CONFIG_NFS_COMMON=y
CONFIG_SUNRPC=y
# CONFIG_SMB_FS is not set
# CONFIG_CIFS is not set
# CONFIG_NCP_FS is not set
# CONFIG_CODA_FS is not set

#
# Partition Types
#
# CONFIG_PARTITION_ADVANCED is not set
CONFIG_MSDOS_PARTITION=y

#
# Native Language Support
#
# CONFIG_NLS is not set

#
# Kernel hacking
#
# CONFIG_PRINTK_TIME is not set
# CONFIG_MAGIC_SYSRQ is not set
# CONFIG_DEBUG_KERNEL is not set
CONFIG_LOG_BUF_SHIFT=14
# CONFIG_DEBUG_FS is not set
# CONFIG_UNWIND_INFO is not set
CONFIG_CROSSCOMPILE=y
CONFIG_CMDLINE=""

#
# Security options
#
# CONFIG_KEYS is not set
# CONFIG_SECURITY is not set

#
# Cryptographic options
#
# CONFIG_CRYPTO is not set

#
# Hardware crypto devices
#

#
# Library routines
#
# CONFIG_CRC_CCITT is not set
# CONFIG_CRC16 is not set
CONFIG_CRC32=y
# CONFIG_LIBCRC32C is not set<|MERGE_RESOLUTION|>--- conflicted
+++ resolved
@@ -126,8 +126,6 @@
 # CONFIG_SPARSEMEM_STATIC is not set
 CONFIG_SPLIT_PTLOCK_CPUS=4
 # CONFIG_SMP is not set
-<<<<<<< HEAD
-=======
 # CONFIG_HZ_48 is not set
 CONFIG_HZ_100=y
 # CONFIG_HZ_128 is not set
@@ -137,7 +135,6 @@
 # CONFIG_HZ_1024 is not set
 CONFIG_SYS_SUPPORTS_ARBIT_HZ=y
 CONFIG_HZ=100
->>>>>>> 120bda20
 CONFIG_PREEMPT_NONE=y
 # CONFIG_PREEMPT_VOLUNTARY is not set
 # CONFIG_PREEMPT is not set
