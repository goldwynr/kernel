/* $Id: sys_cris.c,v 1.6 2004/03/11 11:38:40 starvik Exp $
 *
 * linux/arch/cris/kernel/sys_cris.c
 *
 * This file contains various random system calls that
 * have a non-standard calling sequence on some platforms.
 * Since we don't have to do any backwards compatibility, our
 * versions are done in the most "normal" way possible.
 *
 */

#include <linux/errno.h>
#include <linux/sched.h>
#include <linux/syscalls.h>
#include <linux/mm.h>
#include <linux/fs.h>
#include <linux/smp.h>
#include <linux/sem.h>
#include <linux/msg.h>
#include <linux/shm.h>
#include <linux/stat.h>
#include <linux/mman.h>
#include <linux/file.h>
#include <linux/ipc.h>

#include <asm/uaccess.h>
#include <asm/segment.h>

<<<<<<< HEAD
asmlinkage unsigned long old_mmap(unsigned long __user *args)
{        
	unsigned long buffer[6];
	int err = -EFAULT;

	if (copy_from_user(&buffer, args, sizeof(buffer)))
		goto out;

	err = -EINVAL;
	if (buffer[5] & ~PAGE_MASK) /* verify that offset is on page boundary */
		goto out;

	err = sys_mmap_pgoff(buffer[0], buffer[1], buffer[2], buffer[3],
                       buffer[4], buffer[5] >> PAGE_SHIFT);
out:
	return err;
}

=======
>>>>>>> 02f8c6ae
asmlinkage long
sys_mmap2(unsigned long addr, unsigned long len, unsigned long prot,
          unsigned long flags, unsigned long fd, unsigned long pgoff)
{
	/* bug(?): 8Kb pages here */
        return sys_mmap_pgoff(addr, len, prot, flags, fd, pgoff);
<<<<<<< HEAD
}

/*
 * sys_ipc() is the de-multiplexer for the SysV IPC calls..
 *
 * This is really horribly ugly. (same as arch/i386)
 */

asmlinkage int sys_ipc (uint call, int first, int second,
			int third, void __user *ptr, long fifth)
{
	int version, ret;

	version = call >> 16; /* hack for backward compatibility */
	call &= 0xffff;

	switch (call) {
	case SEMOP:
		return sys_semtimedop (first, (struct sembuf __user *)ptr, second, NULL);
	case SEMTIMEDOP:
		return sys_semtimedop(first, (struct sembuf __user *)ptr, second,
					(const struct timespec __user *)fifth);

	case SEMGET:
		return sys_semget (first, second, third);
	case SEMCTL: {
		union semun fourth;
		if (!ptr)
			return -EINVAL;
		if (get_user(fourth.__pad, (void * __user *) ptr))
			return -EFAULT;
		return sys_semctl (first, second, third, fourth);
	}

	case MSGSND:
		return sys_msgsnd (first, (struct msgbuf __user *) ptr, 
				   second, third);
	case MSGRCV:
		switch (version) {
		case 0: {
			struct ipc_kludge tmp;
			if (!ptr)
				return -EINVAL;
			
			if (copy_from_user(&tmp,
					   (struct ipc_kludge __user *) ptr, 
					   sizeof (tmp)))
				return -EFAULT;
			return sys_msgrcv (first, tmp.msgp, second,
					   tmp.msgtyp, third);
		}
		default:
			return sys_msgrcv (first,
					   (struct msgbuf __user *) ptr,
					   second, fifth, third);
		}
	case MSGGET:
		return sys_msgget ((key_t) first, second);
	case MSGCTL:
		return sys_msgctl (first, second, (struct msqid_ds __user *) ptr);

	case SHMAT: {
                ulong raddr;
                ret = do_shmat (first, (char __user *) ptr, second, &raddr);
                if (ret)
                        return ret;
                return put_user (raddr, (ulong __user *) third);
        }
	case SHMDT: 
		return sys_shmdt ((char __user *)ptr);
	case SHMGET:
		return sys_shmget (first, second, third);
	case SHMCTL:
		return sys_shmctl (first, second,
				   (struct shmid_ds __user *) ptr);
	default:
		return -ENOSYS;
	}
=======
>>>>>>> 02f8c6ae
}<|MERGE_RESOLUTION|>--- conflicted
+++ resolved
@@ -26,112 +26,10 @@
 #include <asm/uaccess.h>
 #include <asm/segment.h>
 
-<<<<<<< HEAD
-asmlinkage unsigned long old_mmap(unsigned long __user *args)
-{        
-	unsigned long buffer[6];
-	int err = -EFAULT;
-
-	if (copy_from_user(&buffer, args, sizeof(buffer)))
-		goto out;
-
-	err = -EINVAL;
-	if (buffer[5] & ~PAGE_MASK) /* verify that offset is on page boundary */
-		goto out;
-
-	err = sys_mmap_pgoff(buffer[0], buffer[1], buffer[2], buffer[3],
-                       buffer[4], buffer[5] >> PAGE_SHIFT);
-out:
-	return err;
-}
-
-=======
->>>>>>> 02f8c6ae
 asmlinkage long
 sys_mmap2(unsigned long addr, unsigned long len, unsigned long prot,
           unsigned long flags, unsigned long fd, unsigned long pgoff)
 {
 	/* bug(?): 8Kb pages here */
         return sys_mmap_pgoff(addr, len, prot, flags, fd, pgoff);
-<<<<<<< HEAD
-}
-
-/*
- * sys_ipc() is the de-multiplexer for the SysV IPC calls..
- *
- * This is really horribly ugly. (same as arch/i386)
- */
-
-asmlinkage int sys_ipc (uint call, int first, int second,
-			int third, void __user *ptr, long fifth)
-{
-	int version, ret;
-
-	version = call >> 16; /* hack for backward compatibility */
-	call &= 0xffff;
-
-	switch (call) {
-	case SEMOP:
-		return sys_semtimedop (first, (struct sembuf __user *)ptr, second, NULL);
-	case SEMTIMEDOP:
-		return sys_semtimedop(first, (struct sembuf __user *)ptr, second,
-					(const struct timespec __user *)fifth);
-
-	case SEMGET:
-		return sys_semget (first, second, third);
-	case SEMCTL: {
-		union semun fourth;
-		if (!ptr)
-			return -EINVAL;
-		if (get_user(fourth.__pad, (void * __user *) ptr))
-			return -EFAULT;
-		return sys_semctl (first, second, third, fourth);
-	}
-
-	case MSGSND:
-		return sys_msgsnd (first, (struct msgbuf __user *) ptr, 
-				   second, third);
-	case MSGRCV:
-		switch (version) {
-		case 0: {
-			struct ipc_kludge tmp;
-			if (!ptr)
-				return -EINVAL;
-			
-			if (copy_from_user(&tmp,
-					   (struct ipc_kludge __user *) ptr, 
-					   sizeof (tmp)))
-				return -EFAULT;
-			return sys_msgrcv (first, tmp.msgp, second,
-					   tmp.msgtyp, third);
-		}
-		default:
-			return sys_msgrcv (first,
-					   (struct msgbuf __user *) ptr,
-					   second, fifth, third);
-		}
-	case MSGGET:
-		return sys_msgget ((key_t) first, second);
-	case MSGCTL:
-		return sys_msgctl (first, second, (struct msqid_ds __user *) ptr);
-
-	case SHMAT: {
-                ulong raddr;
-                ret = do_shmat (first, (char __user *) ptr, second, &raddr);
-                if (ret)
-                        return ret;
-                return put_user (raddr, (ulong __user *) third);
-        }
-	case SHMDT: 
-		return sys_shmdt ((char __user *)ptr);
-	case SHMGET:
-		return sys_shmget (first, second, third);
-	case SHMCTL:
-		return sys_shmctl (first, second,
-				   (struct shmid_ds __user *) ptr);
-	default:
-		return -ENOSYS;
-	}
-=======
->>>>>>> 02f8c6ae
 }