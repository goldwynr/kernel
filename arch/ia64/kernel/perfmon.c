/*
 * This file implements the perfmon subsystem which is used
 * to program the IA-64 Performance Monitoring Unit (PMU).
 *
 * Originaly Written by Ganesh Venkitachalam, IBM Corp.
 * Copyright (C) 1999 Ganesh Venkitachalam <venkitac@us.ibm.com>
 *
 * Modifications by Stephane Eranian, Hewlett-Packard Co.
 * Modifications by David Mosberger-Tang, Hewlett-Packard Co.
 *
 * Copyright (C) 1999-2002  Hewlett Packard Co
 *               Stephane Eranian <eranian@hpl.hp.com>
 *               David Mosberger-Tang <davidm@hpl.hp.com>
 */

#include <linux/config.h>
#include <linux/kernel.h>
#include <linux/sched.h>
#include <linux/interrupt.h>
#include <linux/smp_lock.h>
#include <linux/proc_fs.h>
#include <linux/init.h>
#include <linux/vmalloc.h>
#include <linux/wrapper.h>
#include <linux/mm.h>
#include <linux/sysctl.h>

#include <asm/bitops.h>
#include <asm/errno.h>
#include <asm/page.h>
#include <asm/pal.h>
#include <asm/perfmon.h>
#include <asm/processor.h>
#include <asm/signal.h>
#include <asm/system.h>
#include <asm/uaccess.h>
#include <asm/delay.h> /* for ia64_get_itc() */

#ifdef CONFIG_PERFMON

/*
 * For PMUs which rely on the debug registers for some features, you must
 * you must enable the following flag to activate the support for
 * accessing the registers via the perfmonctl() interface.
 */
#if defined(CONFIG_ITANIUM) || defined(CONFIG_MCKINLEY)
#define PFM_PMU_USES_DBR	1
#endif

/*
 * perfmon context states
 */
#define PFM_CTX_DISABLED	0
#define PFM_CTX_ENABLED		1

/*
 * Reset register flags
 */
#define PFM_RELOAD_LONG_RESET	1
#define PFM_RELOAD_SHORT_RESET	2

/*
 * Misc macros and definitions
 */
#define PMU_FIRST_COUNTER	4

#define PFM_IS_DISABLED() pmu_conf.pfm_is_disabled

#define PMC_OVFL_NOTIFY(ctx, i)	((ctx)->ctx_soft_pmds[i].flags &  PFM_REGFL_OVFL_NOTIFY)
#define PFM_FL_INHERIT_MASK	(PFM_FL_INHERIT_NONE|PFM_FL_INHERIT_ONCE|PFM_FL_INHERIT_ALL)

/* i assume unsigned */
#define PMC_IS_IMPL(i)	  (i<pmu_conf.num_pmcs && pmu_conf.impl_regs[i>>6] & (1UL<< (i) %64))
#define PMD_IS_IMPL(i)	  (i<pmu_conf.num_pmds &&  pmu_conf.impl_regs[4+(i>>6)] & (1UL<<(i) % 64))

/* XXX: these three assume that register i is implemented */
#define PMD_IS_COUNTING(i) (pmu_conf.pmd_desc[i].type == PFM_REG_COUNTING)
#define PMC_IS_COUNTING(i) (pmu_conf.pmc_desc[i].type == PFM_REG_COUNTING)
#define PMC_IS_MONITOR(c)  (pmu_conf.pmc_desc[i].type == PFM_REG_MONITOR)

/* k assume unsigned */
#define IBR_IS_IMPL(k)	  (k<pmu_conf.num_ibrs)
#define DBR_IS_IMPL(k)	  (k<pmu_conf.num_dbrs)

#define CTX_IS_ENABLED(c) 	((c)->ctx_flags.state == PFM_CTX_ENABLED)
#define CTX_OVFL_NOBLOCK(c)	((c)->ctx_fl_block == 0)
#define CTX_INHERIT_MODE(c)	((c)->ctx_fl_inherit)
#define CTX_HAS_SMPL(c)		((c)->ctx_psb != NULL)
/* XXX: does not support more than 64 PMDs */
#define CTX_USED_PMD(ctx, mask) (ctx)->ctx_used_pmds[0] |= (mask)
#define CTX_IS_USED_PMD(ctx, c) (((ctx)->ctx_used_pmds[0] & (1UL << (c))) != 0UL)


#define CTX_USED_IBR(ctx,n) 	(ctx)->ctx_used_ibrs[(n)>>6] |= 1UL<< ((n) % 64)
#define CTX_USED_DBR(ctx,n) 	(ctx)->ctx_used_dbrs[(n)>>6] |= 1UL<< ((n) % 64)
#define CTX_USES_DBREGS(ctx)	(((pfm_context_t *)(ctx))->ctx_fl_using_dbreg==1)

#define LOCK_CTX(ctx)	spin_lock(&(ctx)->ctx_lock)
#define UNLOCK_CTX(ctx)	spin_unlock(&(ctx)->ctx_lock)

#define SET_PMU_OWNER(t)    do { pmu_owners[smp_processor_id()].owner = (t); } while(0)
#define PMU_OWNER()	    pmu_owners[smp_processor_id()].owner

#define LOCK_PFS()	    spin_lock(&pfm_sessions.pfs_lock)
#define UNLOCK_PFS()	    spin_unlock(&pfm_sessions.pfs_lock)

#define PFM_REG_RETFLAG_SET(flags, val)	do { flags &= ~PFM_REG_RETFL_MASK; flags |= (val); } while(0)

#ifdef CONFIG_SMP
#define cpu_is_online(i) (cpu_online_map & (1UL << i))
#else
#define cpu_is_online(i)        (i==0)
#endif

/*
 * debugging
 */
#define DBprintk(a) \
	do { \
		if (pfm_sysctl.debug >0) { printk("%s.%d: CPU%d ", __FUNCTION__, __LINE__, smp_processor_id()); printk a; } \
	} while (0)

#define DBprintk_ovfl(a) \
	do { \
		if (pfm_sysctl.debug > 0 && pfm_sysctl.debug_ovfl >0) { printk("%s.%d: CPU%d ", __FUNCTION__, __LINE__, smp_processor_id()); printk a; } \
	} while (0)



/* 
 * Architected PMC structure
 */
typedef struct {
	unsigned long pmc_plm:4;	/* privilege level mask */
	unsigned long pmc_ev:1;		/* external visibility */
	unsigned long pmc_oi:1;		/* overflow interrupt */
	unsigned long pmc_pm:1;		/* privileged monitor */
	unsigned long pmc_ig1:1;	/* reserved */
	unsigned long pmc_es:8;		/* event select */
	unsigned long pmc_ig2:48;	/* reserved */
} pfm_monitor_t;

/*
 * There is one such data structure per perfmon context. It is used to describe the
 * sampling buffer. It is to be shared among siblings whereas the pfm_context 
 * is not.
 * Therefore we maintain a refcnt which is incremented on fork().
 * This buffer is private to the kernel only the actual sampling buffer 
 * including its header are exposed to the user. This construct allows us to 
 * export the buffer read-write, if needed, without worrying about security 
 * problems.
 */
typedef struct _pfm_smpl_buffer_desc {
	spinlock_t		psb_lock;	/* protection lock */
	unsigned long		psb_refcnt;	/* how many users for the buffer */
	int			psb_flags;	/* bitvector of flags (not yet used) */

	void			*psb_addr;	/* points to location of first entry */
	unsigned long		psb_entries;	/* maximum number of entries */
	unsigned long		psb_size;	/* aligned size of buffer */
	unsigned long		psb_index;	/* next free entry slot XXX: must use the one in buffer */
	unsigned long		psb_entry_size;	/* size of each entry including entry header */

	perfmon_smpl_hdr_t	*psb_hdr;	/* points to sampling buffer header */

	struct _pfm_smpl_buffer_desc *psb_next;	/* next psb, used for rvfreeing of psb_hdr */

} pfm_smpl_buffer_desc_t;

/*
 * psb_flags
 */
#define PSB_HAS_VMA	0x1		/* a virtual mapping for the buffer exists */

#define LOCK_PSB(p)	spin_lock(&(p)->psb_lock)
#define UNLOCK_PSB(p)	spin_unlock(&(p)->psb_lock)

/*
 * The possible type of a PMU register
 */
typedef enum { 
	PFM_REG_NOTIMPL, /* not implemented */
	PFM_REG_NONE, 	 /* end marker */
	PFM_REG_MONITOR, /* a PMC with a pmc.pm field only */
	PFM_REG_COUNTING,/* a PMC with a pmc.pm AND pmc.oi, a PMD used as a counter */
	PFM_REG_CONTROL, /* PMU control register */
	PFM_REG_CONFIG,  /* refine configuration */
	PFM_REG_BUFFER	 /* PMD used as buffer */
} pfm_pmu_reg_type_t;

/*
 * 64-bit software counter structure
 */
typedef struct {
	u64 val;	/* virtual 64bit counter value */
	u64 ival;	/* initial value from user */
	u64 long_reset;	/* reset value on sampling overflow */
	u64 short_reset;/* reset value on overflow */
	u64 reset_pmds[4]; /* which other pmds to reset when this counter overflows */
	int flags;	/* notify/do not notify */
} pfm_counter_t;

/*
 * perfmon context. One per process, is cloned on fork() depending on 
 * inheritance flags
 */
typedef struct {
	unsigned int state:1;		/* 0=disabled, 1=enabled */
	unsigned int inherit:2;		/* inherit mode */
	unsigned int block:1;		/* when 1, task will blocked on user notifications */
	unsigned int system:1;		/* do system wide monitoring */
	unsigned int frozen:1;		/* pmu must be kept frozen on ctxsw in */
	unsigned int protected:1;	/* allow access to creator of context only */
	unsigned int using_dbreg:1;	/* using range restrictions (debug registers) */
	unsigned int reserved:24;
} pfm_context_flags_t;

/*
 * perfmon context: encapsulates all the state of a monitoring session
 * XXX: probably need to change layout
 */
typedef struct pfm_context {
	pfm_smpl_buffer_desc_t	*ctx_psb;		/* sampling buffer, if any */
	unsigned long		ctx_smpl_vaddr;		/* user level virtual address of smpl buffer */

	spinlock_t		ctx_lock;
	pfm_context_flags_t	ctx_flags;		/* block/noblock */

	struct task_struct	*ctx_notify_task;	/* who to notify on overflow */
	struct task_struct	*ctx_owner;		/* pid of creator (debug) */

	unsigned long		ctx_ovfl_regs[4];	/* which registers overflowed (notification) */
	unsigned long		ctx_smpl_regs[4];	/* which registers to record on overflow */

	struct semaphore	ctx_restart_sem;   	/* use for blocking notification mode */

	unsigned long		ctx_used_pmds[4];	/* bitmask of PMD used                 */
	unsigned long		ctx_reload_pmds[4];	/* bitmask of PMD to reload on ctxsw   */

	unsigned long		ctx_used_pmcs[4];	/* bitmask PMC used by context         */
	unsigned long		ctx_reload_pmcs[4];	/* bitmask of PMC to reload on ctxsw   */

	unsigned long		ctx_used_ibrs[4];	/* bitmask of used IBR (speedup ctxsw) */
	unsigned long		ctx_used_dbrs[4];	/* bitmask of used DBR (speedup ctxsw) */

	pfm_counter_t		ctx_soft_pmds[IA64_NUM_PMD_REGS]; /* XXX: size should be dynamic */

	u64			ctx_saved_psr;		/* copy of psr used for lazy ctxsw */
	unsigned long		ctx_saved_cpus_allowed;	/* copy of the task cpus_allowed (system wide) */
	unsigned long		ctx_cpu;		/* cpu to which perfmon is applied (system wide) */

	atomic_t		ctx_saving_in_progress;	/* flag indicating actual save in progress */
	atomic_t		ctx_is_busy;		/* context accessed by overflow handler */
	atomic_t		ctx_last_cpu;		/* CPU id of current or last CPU used */
} pfm_context_t;

#define ctx_fl_inherit		ctx_flags.inherit
#define ctx_fl_block		ctx_flags.block
#define ctx_fl_system		ctx_flags.system
#define ctx_fl_frozen		ctx_flags.frozen
#define ctx_fl_protected	ctx_flags.protected
#define ctx_fl_using_dbreg	ctx_flags.using_dbreg

/*
 * global information about all sessions
 * mostly used to synchronize between system wide and per-process
 */
typedef struct {
	spinlock_t		pfs_lock;		   /* lock the structure */

	unsigned long		pfs_task_sessions;	   /* number of per task sessions */
	unsigned long		pfs_sys_sessions;	   /* number of per system wide sessions */
	unsigned long   	pfs_sys_use_dbregs;	   /* incremented when a system wide session uses debug regs */
	unsigned long   	pfs_ptrace_use_dbregs;	   /* incremented when a process uses debug regs */
	struct task_struct	*pfs_sys_session[NR_CPUS]; /* point to task owning a system-wide session */
} pfm_session_t;

/*
 * information about a PMC or PMD.
 * dep_pmd[]: a bitmask of dependent PMD registers 
 * dep_pmc[]: a bitmask of dependent PMC registers
 */
typedef struct {
	pfm_pmu_reg_type_t	type;
	int			pm_pos;
	int			(*read_check)(struct task_struct *task, unsigned int cnum, unsigned long *val, struct pt_regs *regs);
	int			(*write_check)(struct task_struct *task, unsigned int cnum, unsigned long *val, struct pt_regs *regs);
	unsigned long		dep_pmd[4];
	unsigned long		dep_pmc[4];
} pfm_reg_desc_t;
/* assume cnum is a valid monitor */
#define PMC_PM(cnum, val)	(((val) >> (pmu_conf.pmc_desc[cnum].pm_pos)) & 0x1)
#define PMC_WR_FUNC(cnum)	(pmu_conf.pmc_desc[cnum].write_check)
#define PMD_WR_FUNC(cnum)	(pmu_conf.pmd_desc[cnum].write_check)
#define PMD_RD_FUNC(cnum)	(pmu_conf.pmd_desc[cnum].read_check)

/*
 * This structure is initialized at boot time and contains
 * a description of the PMU main characteristic as indicated
 * by PAL along with a list of inter-registers dependencies and configurations.
 */
typedef struct {
	unsigned long pfm_is_disabled;	/* indicates if perfmon is working properly */
	unsigned long perf_ovfl_val;	/* overflow value for generic counters   */
	unsigned long max_counters;	/* upper limit on counter pair (PMC/PMD) */
	unsigned long num_pmcs ;	/* highest PMC implemented (may have holes) */
	unsigned long num_pmds;		/* highest PMD implemented (may have holes) */
	unsigned long impl_regs[16];	/* buffer used to hold implememted PMC/PMD mask */
	unsigned long num_ibrs;		/* number of instruction debug registers */
	unsigned long num_dbrs;		/* number of data debug registers */
	pfm_reg_desc_t *pmc_desc;	/* detailed PMC register descriptions */
	pfm_reg_desc_t *pmd_desc;	/* detailed PMD register descriptions */
} pmu_config_t;


/*
 * structure used to pass argument to/from remote CPU 
 * using IPI to check and possibly save the PMU context on SMP systems.
 *
 * not used in UP kernels
 */
typedef struct {
	struct task_struct *task;	/* which task we are interested in */
	int retval;			/* return value of the call: 0=you can proceed, 1=need to wait for completion */
} pfm_smp_ipi_arg_t;

/*
 * perfmon command descriptions
 */
typedef struct {
	int		(*cmd_func)(struct task_struct *task, pfm_context_t *ctx, void *arg, int count, struct pt_regs *regs);
	int		cmd_flags;
	unsigned int	cmd_narg;
	size_t		cmd_argsize;
} pfm_cmd_desc_t;

#define PFM_CMD_PID		0x1	/* command requires pid argument */
#define PFM_CMD_ARG_READ	0x2	/* command must read argument(s) */
#define PFM_CMD_ARG_WRITE	0x4	/* command must write argument(s) */
#define PFM_CMD_CTX		0x8	/* command needs a perfmon context */
#define PFM_CMD_NOCHK		0x10	/* command does not need to check task's state */

#define PFM_CMD_IDX(cmd)	(cmd)

#define PFM_CMD_IS_VALID(cmd)	((PFM_CMD_IDX(cmd) >= 0) && (PFM_CMD_IDX(cmd) < PFM_CMD_COUNT) \
				  && pfm_cmd_tab[PFM_CMD_IDX(cmd)].cmd_func != NULL)

#define PFM_CMD_USE_PID(cmd)	((pfm_cmd_tab[PFM_CMD_IDX(cmd)].cmd_flags & PFM_CMD_PID) != 0)
#define PFM_CMD_READ_ARG(cmd)	((pfm_cmd_tab[PFM_CMD_IDX(cmd)].cmd_flags & PFM_CMD_ARG_READ) != 0)
#define PFM_CMD_WRITE_ARG(cmd)	((pfm_cmd_tab[PFM_CMD_IDX(cmd)].cmd_flags & PFM_CMD_ARG_WRITE) != 0)
#define PFM_CMD_USE_CTX(cmd)	((pfm_cmd_tab[PFM_CMD_IDX(cmd)].cmd_flags & PFM_CMD_CTX) != 0)
#define PFM_CMD_CHK(cmd)	((pfm_cmd_tab[PFM_CMD_IDX(cmd)].cmd_flags & PFM_CMD_NOCHK) == 0)

#define PFM_CMD_ARG_MANY	-1 /* cannot be zero */
#define PFM_CMD_NARG(cmd)	(pfm_cmd_tab[PFM_CMD_IDX(cmd)].cmd_narg)
#define PFM_CMD_ARG_SIZE(cmd)	(pfm_cmd_tab[PFM_CMD_IDX(cmd)].cmd_argsize)

typedef struct {
	int	debug;		/* turn on/off debugging via syslog */
	int	debug_ovfl;	/* turn on/off debug printk in overflow handler */
	int	fastctxsw;	/* turn on/off fast (unsecure) ctxsw */
} pfm_sysctl_t;

typedef struct {
	unsigned long pfm_spurious_ovfl_intr_count; /* keep track of spurious ovfl interrupts */
	unsigned long pfm_ovfl_intr_count; /* keep track of ovfl interrupts */
	unsigned long pfm_recorded_samples_count;
	unsigned long pfm_full_smpl_buffer_count; /* how many times the sampling buffer was full */
} pfm_stats_t;

/*
 * perfmon internal variables
 */
static pmu_config_t	pmu_conf; 	/* PMU configuration */
static pfm_session_t	pfm_sessions;	/* global sessions information */
static struct proc_dir_entry *perfmon_dir; /* for debug only */
static pfm_stats_t	pfm_stats;
int __per_cpu_data pfm_syst_wide;
static int __per_cpu_data pfm_dcr_pp;

/* sysctl() controls */
static pfm_sysctl_t pfm_sysctl;

static ctl_table pfm_ctl_table[]={
	{1, "debug", &pfm_sysctl.debug, sizeof(int), 0666, NULL, &proc_dointvec, NULL,},
	{2, "debug_ovfl", &pfm_sysctl.debug_ovfl, sizeof(int), 0666, NULL, &proc_dointvec, NULL,},
	{3, "fastctxsw", &pfm_sysctl.fastctxsw, sizeof(int), 0600, NULL, &proc_dointvec, NULL,},
	{ 0, },
};
static ctl_table pfm_sysctl_dir[] = {
	{1, "perfmon", NULL, 0, 0755, pfm_ctl_table, },
 	{0,},
};
static ctl_table pfm_sysctl_root[] = {
	{1, "kernel", NULL, 0, 0755, pfm_sysctl_dir, },
 	{0,},
};
static struct ctl_table_header *pfm_sysctl_header;

static unsigned long reset_pmcs[IA64_NUM_PMC_REGS];	/* contains PAL reset values for PMCS */

static void pfm_vm_close(struct vm_area_struct * area);

static struct vm_operations_struct pfm_vm_ops={
	.close = pfm_vm_close
};

/*
 * keep track of task owning the PMU per CPU.
 */
static struct {
	struct task_struct *owner;
} ____cacheline_aligned pmu_owners[NR_CPUS];



/*
 * forward declarations
 */
static void ia64_reset_pmu(struct task_struct *);
#ifdef CONFIG_SMP
static void pfm_fetch_regs(int cpu, struct task_struct *task, pfm_context_t *ctx);
#endif
static void pfm_lazy_save_regs (struct task_struct *ta);

#if   defined(CONFIG_ITANIUM)
#include "perfmon_itanium.h"
#elif defined(CONFIG_MCKINLEY)
#include "perfmon_mckinley.h"
#else
#include "perfmon_generic.h"
#endif

static inline unsigned long
pfm_read_soft_counter(pfm_context_t *ctx, int i)
{
	return ctx->ctx_soft_pmds[i].val + (ia64_get_pmd(i) & pmu_conf.perf_ovfl_val);
}

static inline void
pfm_write_soft_counter(pfm_context_t *ctx, int i, unsigned long val)
{
	ctx->ctx_soft_pmds[i].val = val  & ~pmu_conf.perf_ovfl_val;
	/*
	 * writing to unimplemented part is ignore, so we do not need to
	 * mask off top part
	 */
	ia64_set_pmd(i, val & pmu_conf.perf_ovfl_val);
}

/*
 * finds the number of PM(C|D) registers given
 * the bitvector returned by PAL
 */
static unsigned long __init
find_num_pm_regs(long *buffer)
{
	int i=3; /* 4 words/per bitvector */

	/* start from the most significant word */
	while (i>=0 && buffer[i] == 0 ) i--;
	if (i< 0) {
		printk(KERN_ERR "perfmon: No bit set in pm_buffer\n");
		return 0;
	}
	return 1+ ia64_fls(buffer[i]) + 64 * i;
}


/*
 * Generates a unique (per CPU) timestamp
 */
static inline unsigned long
pfm_get_stamp(void)
{
	/*
	 * XXX: must find something more efficient
	 */
	return ia64_get_itc();
}

/* Here we want the physical address of the memory.
 * This is used when initializing the contents of the
 * area and marking the pages as reserved.
 */
static inline unsigned long
pfm_kvirt_to_pa(unsigned long adr)
{
	__u64 pa = ia64_tpa(adr);
	//DBprintk(("kv2pa(%lx-->%lx)\n", adr, pa));
	return pa;
}

static void *
pfm_rvmalloc(unsigned long size)
{
	void *mem;
	unsigned long adr;

	size=PAGE_ALIGN(size);
	mem=vmalloc(size);
	if (mem) {
		//printk("perfmon: CPU%d pfm_rvmalloc(%ld)=%p\n", smp_processor_id(), size, mem);
		memset(mem, 0, size); /* Clear the ram out, no junk to the user */
		adr=(unsigned long) mem;
		while (size > 0) {
			mem_map_reserve(vmalloc_to_page((void *)adr));
			adr+=PAGE_SIZE;
			size-=PAGE_SIZE;
		}
	}
	return mem;
}

static void
pfm_rvfree(void *mem, unsigned long size)
{
	unsigned long adr;

	if (mem) {
		adr=(unsigned long) mem;
		while ((long) size > 0) {
			mem_map_unreserve(vmalloc_to_page((void*)adr));
			adr+=PAGE_SIZE;
			size-=PAGE_SIZE;
		}
		vfree(mem);
	}
	return;
}

/*
 * This function gets called from mm/mmap.c:exit_mmap() only when there is a sampling buffer
 * attached to the context AND the current task has a mapping for it, i.e., it is the original
 * creator of the context.
 *
 * This function is used to remember the fact that the vma describing the sampling buffer
 * has now been removed. It can only be called when no other tasks share the same mm context.
 *
 */
static void 
pfm_vm_close(struct vm_area_struct *vma)
{
	pfm_smpl_buffer_desc_t *psb = (pfm_smpl_buffer_desc_t *)vma->vm_private_data;

	if (psb == NULL) {
		printk("perfmon: psb is null in [%d]\n", current->pid);
		return;
	}
	/*
	 * Add PSB to list of buffers to free on release_thread() when no more users
	 *
	 * This call is safe because, once the count is zero is cannot be modified anymore.
	 * This is not because there is no more user of the mm context, that the sampling
	 * buffer is not being used anymore outside of this task. In fact, it can still
	 * be accessed from within the kernel by another task (such as the monitored task).
	 *
	 * Therefore, we only move the psb into the list of buffers to free when we know
	 * nobody else is using it.
	 * The linked list if independent of the perfmon context, because in the case of
	 * multi-threaded processes, the last thread may not have been involved with
	 * monitoring however it will be the one removing the vma and it should therefore
	 * also remove the sampling buffer. This buffer cannot be removed until the vma
	 * is removed.
	 *
	 * This function cannot remove the buffer from here, because exit_mmap() must first
	 * complete. Given that there is no other vma related callback in the generic code,
	 * we have created our own with the linked list of sampling buffers to free. The list
	 * is part of the thread structure. In release_thread() we check if the list is
	 * empty. If not we call into perfmon to free the buffer and psb. That is the only
	 * way to ensure a safe deallocation of the sampling buffer which works when
	 * the buffer is shared between distinct processes or with multi-threaded programs.
	 *
	 * We need to lock the psb because the refcnt test and flag manipulation must
	 * looked like an atomic operation vis a vis pfm_context_exit()
	 */
	LOCK_PSB(psb);

	if (psb->psb_refcnt == 0) {

		psb->psb_next = current->thread.pfm_smpl_buf_list;
		current->thread.pfm_smpl_buf_list = psb;

		DBprintk(("[%d] add smpl @%p size %lu to smpl_buf_list psb_flags=0x%x\n", 
			current->pid, psb->psb_hdr, psb->psb_size, psb->psb_flags));
	}
	DBprintk(("[%d] clearing psb_flags=0x%x smpl @%p size %lu\n", 
			current->pid, psb->psb_flags, psb->psb_hdr, psb->psb_size));
	/*
	 * decrement the number vma for the buffer
	 */
	psb->psb_flags &= ~PSB_HAS_VMA;

	UNLOCK_PSB(psb);
}

/*
 * This function is called from pfm_destroy_context() and also from pfm_inherit()
 * to explicitely remove the sampling buffer mapping from the user level address space.
 */
static int
pfm_remove_smpl_mapping(struct task_struct *task)
{
	pfm_context_t *ctx = task->thread.pfm_context;
	pfm_smpl_buffer_desc_t *psb;
	int r;

	/*
	 * some sanity checks first
	 */
	if (ctx == NULL || task->mm == NULL || ctx->ctx_smpl_vaddr == 0 || ctx->ctx_psb == NULL) {
		printk("perfmon: invalid context mm=%p\n", task->mm);
		return -1;
	}
	psb = ctx->ctx_psb;

	down_write(&task->mm->mmap_sem);

	r = do_munmap(task->mm, ctx->ctx_smpl_vaddr, psb->psb_size);

	up_write(&task->mm->mmap_sem);
	if (r !=0) {
		printk("perfmon: pid %d unable to unmap sampling buffer @0x%lx size=%ld\n", 
				task->pid, ctx->ctx_smpl_vaddr, psb->psb_size);
	}

	DBprintk(("[%d] do_unmap(0x%lx, %ld)=%d refcnt=%lu psb_flags=0x%x\n", 
		task->pid, ctx->ctx_smpl_vaddr, psb->psb_size, r, psb->psb_refcnt, psb->psb_flags));

	return 0;
}

static pfm_context_t *
pfm_context_alloc(void)
{
	pfm_context_t *ctx;

	/* allocate context descriptor */
	ctx = kmalloc(sizeof(pfm_context_t), GFP_KERNEL);
	if (ctx) memset(ctx, 0, sizeof(pfm_context_t));
	
	return ctx;
}

static void
pfm_context_free(pfm_context_t *ctx)
{
	if (ctx) kfree(ctx);
}

static int
pfm_remap_buffer(struct vm_area_struct *vma, unsigned long buf, unsigned long addr, unsigned long size)
{
	unsigned long page;

	DBprintk(("CPU%d buf=0x%lx addr=0x%lx size=%ld\n", smp_processor_id(), buf, addr, size));

	while (size > 0) {
		page = pfm_kvirt_to_pa(buf);

		if (remap_page_range(vma, addr, page, PAGE_SIZE, PAGE_READONLY)) return -ENOMEM;
		
		addr  += PAGE_SIZE;
		buf   += PAGE_SIZE;
		size  -= PAGE_SIZE;
	}
	return 0;
}

/*
 * counts the number of PMDS to save per entry.
 * This code is generic enough to accomodate more than 64 PMDS when they become available
 */
static unsigned long
pfm_smpl_entry_size(unsigned long *which, unsigned long size)
{
	unsigned long res = 0;
	int i;

	for (i=0; i < size; i++, which++) res += hweight64(*which);

	DBprintk(("weight=%ld\n", res));

	return res;
}

/*
 * Allocates the sampling buffer and remaps it into caller's address space
 */
static int
pfm_smpl_buffer_alloc(pfm_context_t *ctx, unsigned long *which_pmds, unsigned long entries, 
		      void **user_vaddr)
{
	struct mm_struct *mm = current->mm;
	struct vm_area_struct *vma = NULL;
	unsigned long size, regcount;
	void *smpl_buf;
	pfm_smpl_buffer_desc_t *psb;


	/* note that regcount might be 0, in this case only the header for each
	 * entry will be recorded.
	 */
	regcount = pfm_smpl_entry_size(which_pmds, 1);

	if ((sizeof(perfmon_smpl_hdr_t)+ entries*sizeof(perfmon_smpl_entry_t)) <= entries) {
		DBprintk(("requested entries %lu is too big\n", entries));
		return -EINVAL;
	}

	/*
	 * 1 buffer hdr and for each entry a header + regcount PMDs to save
	 */
	size = PAGE_ALIGN(  sizeof(perfmon_smpl_hdr_t)
			  + entries * (sizeof(perfmon_smpl_entry_t) + regcount*sizeof(u64)));

	DBprintk(("sampling buffer size=%lu bytes\n", size));

	/*
	 * check requested size to avoid Denial-of-service attacks
	 * XXX: may have to refine this test	
	 * Check against address space limit.
	 *
	 * if ((mm->total_vm << PAGE_SHIFT) + len> current->rlim[RLIMIT_AS].rlim_cur) 
	 * 	return -ENOMEM;
	 */
	if (size > current->rlim[RLIMIT_MEMLOCK].rlim_cur) return -EAGAIN;

	/*
	 * We do the easy to undo allocations first.
 	 *
	 * pfm_rvmalloc(), clears the buffer, so there is no leak
	 */
	smpl_buf = pfm_rvmalloc(size);
	if (smpl_buf == NULL) {
		DBprintk(("Can't allocate sampling buffer\n"));
		return -ENOMEM;
	}

	DBprintk(("smpl_buf @%p\n", smpl_buf));

	/* allocate sampling buffer descriptor now */
	psb = kmalloc(sizeof(*psb), GFP_KERNEL);
	if (psb == NULL) {
		DBprintk(("Can't allocate sampling buffer descriptor\n"));
		pfm_rvfree(smpl_buf, size);
		return -ENOMEM;
	}

	/* allocate vma */
	vma = kmem_cache_alloc(vm_area_cachep, SLAB_KERNEL);
	if (!vma) {
		DBprintk(("Cannot allocate vma\n"));
		goto error;
	}
	/*
	 * partially initialize the vma for the sampling buffer
	 *
	 * The VM_DONTCOPY flag is very important as it ensures that the mapping
	 * will never be inherited for any child process (via fork()) which is always 
	 * what we want.
	 */
	vma->vm_mm	     = mm;
	vma->vm_flags	     = VM_READ| VM_MAYREAD |VM_RESERVED|VM_DONTCOPY;
	vma->vm_page_prot    = PAGE_READONLY; /* XXX may need to change */
	vma->vm_ops	     = &pfm_vm_ops; /* necesarry to get the close() callback */
	vma->vm_pgoff	     = 0;
	vma->vm_file	     = NULL;
	vma->vm_raend	     = 0;
	vma->vm_private_data = psb;	/* information needed by the pfm_vm_close() function */

	/*
	 * Now we have everything we need and we can initialize
	 * and connect all the data structures
	 */

	psb->psb_hdr	 = smpl_buf;
	psb->psb_addr    = ((char *)smpl_buf)+sizeof(perfmon_smpl_hdr_t); /* first entry */
	psb->psb_size    = size; /* aligned size */
	psb->psb_index   = 0;
	psb->psb_entries = entries;
	psb->psb_refcnt  = 1;
	psb->psb_flags   = PSB_HAS_VMA;

	spin_lock_init(&psb->psb_lock);

	/*
	 * XXX: will need to do cacheline alignment to avoid false sharing in SMP mode and
	 * multitask monitoring.
	 */
	psb->psb_entry_size = sizeof(perfmon_smpl_entry_t) + regcount*sizeof(u64);

	DBprintk(("psb @%p entry_size=%ld hdr=%p addr=%p refcnt=%lu psb_flags=0x%x\n", 
		  (void *)psb,psb->psb_entry_size, (void *)psb->psb_hdr, 
		  (void *)psb->psb_addr, psb->psb_refcnt, psb->psb_flags));

	/* initialize some of the fields of user visible buffer header */
	psb->psb_hdr->hdr_version    = PFM_SMPL_VERSION;
	psb->psb_hdr->hdr_entry_size = psb->psb_entry_size;
	psb->psb_hdr->hdr_pmds[0]    = which_pmds[0];

	/*
	 * Let's do the difficult operations next.
	 *
	 * now we atomically find some area in the address space and
	 * remap the buffer in it.
	 */
	down_write(&current->mm->mmap_sem);


	/* find some free area in address space, must have mmap sem held */
	vma->vm_start = get_unmapped_area(NULL, 0, size, 0, MAP_PRIVATE|MAP_ANONYMOUS);
	if (vma->vm_start == 0UL) {
		DBprintk(("Cannot find unmapped area for size %ld\n", size));
		up_write(&current->mm->mmap_sem);
		goto error;
	}
	vma->vm_end = vma->vm_start + size;

	DBprintk(("entries=%ld aligned size=%ld, unmapped @0x%lx\n", entries, size, vma->vm_start));
		
	/* can only be applied to current, need to have the mm semaphore held when called */
	if (pfm_remap_buffer(vma, (unsigned long)smpl_buf, vma->vm_start, size)) {
		DBprintk(("Can't remap buffer\n"));
		up_write(&current->mm->mmap_sem);
		goto error;
	}

	/*
	 * now insert the vma in the vm list for the process, must be
	 * done with mmap lock held
	 */
	insert_vm_struct(mm, vma);

	mm->total_vm  += size >> PAGE_SHIFT;

	up_write(&current->mm->mmap_sem);

	/* store which PMDS to record */
	ctx->ctx_smpl_regs[0] = which_pmds[0];


	/* link to perfmon context */
	ctx->ctx_psb        = psb;

	/*
	 * keep track of user level virtual address 
	 */
	ctx->ctx_smpl_vaddr = *(unsigned long *)user_vaddr = vma->vm_start;

	return 0;

error:
	pfm_rvfree(smpl_buf, size);
	kfree(psb);
	return -ENOMEM;
}

/*
 * XXX: do something better here
 */
static int
pfm_bad_permissions(struct task_struct *task)
{
	/* stolen from bad_signal() */
	return (current->session != task->session)
	    && (current->euid ^ task->suid) && (current->euid ^ task->uid)
	    && (current->uid ^ task->suid) && (current->uid ^ task->uid);
}


static int
pfx_is_sane(struct task_struct *task, pfarg_context_t *pfx)
{
	int ctx_flags;
	int cpu;

	/* valid signal */

	/* cannot send to process 1, 0 means do not notify */
	if (pfx->ctx_notify_pid == 1) {
		DBprintk(("invalid notify_pid %d\n", pfx->ctx_notify_pid));
		return -EINVAL;
	}
	ctx_flags = pfx->ctx_flags;

	if ((ctx_flags & PFM_FL_INHERIT_MASK) == (PFM_FL_INHERIT_ONCE|PFM_FL_INHERIT_ALL)) {
		DBprintk(("invalid inherit mask 0x%x\n",ctx_flags & PFM_FL_INHERIT_MASK));
		return -EINVAL;
	}

	if (ctx_flags & PFM_FL_SYSTEM_WIDE) {
		DBprintk(("cpu_mask=0x%lx\n", pfx->ctx_cpu_mask));
		/*
		 * cannot block in this mode 
		 */
		if (ctx_flags & PFM_FL_NOTIFY_BLOCK) {
			DBprintk(("cannot use blocking mode when in system wide monitoring\n"));
			return -EINVAL;
		}
		/*
		 * must only have one bit set in the CPU mask
		 */
		if (hweight64(pfx->ctx_cpu_mask) != 1UL) {
			DBprintk(("invalid CPU mask specified\n"));
			return -EINVAL;
		}
		/*
		 * and it must be a valid CPU
		 */
<<<<<<< HEAD
		cpu = ffs(pfx->ctx_cpu_mask);
		if (!cpu_online(cpu)) {
=======
		cpu = ffz(~pfx->ctx_cpu_mask);
		if (cpu_is_online(cpu) == 0) {
>>>>>>> cb1a895f
			DBprintk(("CPU%d is not online\n", cpu));
			return -EINVAL;
		}
		/*
		 * check for pre-existing pinning, if conflicting reject
		 */
		if (task->cpus_allowed != ~0UL && (task->cpus_allowed & (1UL<<cpu)) == 0) {
			DBprintk(("[%d] pinned on 0x%lx, mask for CPU%d \n", task->pid, 
				task->cpus_allowed, cpu));
			return -EINVAL;
		}

	} else {
		/*
		 * must provide a target for the signal in blocking mode even when
		 * no counter is configured with PFM_FL_REG_OVFL_NOTIFY
		 */
		if ((ctx_flags & PFM_FL_NOTIFY_BLOCK) && pfx->ctx_notify_pid == 0) {
			DBprintk(("must have notify_pid when blocking for [%d]\n", task->pid));
			return -EINVAL;
		}
#if 0
		if ((ctx_flags & PFM_FL_NOTIFY_BLOCK) && pfx->ctx_notify_pid == task->pid) {
			DBprintk(("cannot notify self when blocking for [%d]\n", task->pid));
			return -EINVAL;
		}
#endif
	}
	/* probably more to add here */

	return 0;
}

static int
pfm_context_create(struct task_struct *task, pfm_context_t *ctx, void *req, int count, 
		   struct pt_regs *regs)
{
	pfarg_context_t tmp;
	void *uaddr = NULL;
	int ret, cpu = 0;
	int ctx_flags;
	pid_t notify_pid;

	/* a context has already been defined */
	if (ctx) return -EBUSY;

	/*
	 * not yet supported
	 */
	if (task != current) return -EINVAL;

	if (copy_from_user(&tmp, req, sizeof(tmp))) return -EFAULT;

	ret = pfx_is_sane(task, &tmp);
	if (ret < 0) return ret;

	ctx_flags = tmp.ctx_flags;

	ret =  -EBUSY;

	LOCK_PFS();

	if (ctx_flags & PFM_FL_SYSTEM_WIDE) {

		/* at this point, we know there is at least one bit set */
		cpu = ffz(~tmp.ctx_cpu_mask);

		DBprintk(("requesting CPU%d currently on CPU%d\n",cpu, smp_processor_id()));

		if (pfm_sessions.pfs_task_sessions > 0) {
			DBprintk(("system wide not possible, task_sessions=%ld\n", pfm_sessions.pfs_task_sessions));
			goto abort;
		}

		if (pfm_sessions.pfs_sys_session[cpu]) {
			DBprintk(("system wide not possible, conflicting session [%d] on CPU%d\n",pfm_sessions.pfs_sys_session[cpu]->pid, cpu));
			goto abort;
		}
		pfm_sessions.pfs_sys_session[cpu] = task;
		/*
		 * count the number of system wide sessions
		 */
		pfm_sessions.pfs_sys_sessions++;

	} else if (pfm_sessions.pfs_sys_sessions == 0) {
		pfm_sessions.pfs_task_sessions++;
	} else {
		/* no per-process monitoring while there is a system wide session */
		goto abort;
	}

	UNLOCK_PFS();

	ret = -ENOMEM;

	ctx = pfm_context_alloc();
	if (!ctx) goto error;

	/* record the creator (important for inheritance) */
	ctx->ctx_owner = current;

	notify_pid = tmp.ctx_notify_pid;

	spin_lock_init(&ctx->ctx_lock);

	if (notify_pid == current->pid) {

		ctx->ctx_notify_task = task = current;
		current->thread.pfm_context = ctx;

	} else if (notify_pid!=0) {
		struct task_struct *notify_task;

		read_lock(&tasklist_lock);

		notify_task = find_task_by_pid(notify_pid);

		if (notify_task) {

			ret = -EPERM;

			/*
			 * check if we can send this task a signal
			 */
			if (pfm_bad_permissions(notify_task)) goto buffer_error;

			/* 
		 	 * make visible
		 	 * must be done inside critical section
		 	 *
		 	 * if the initialization does not go through it is still
		 	 * okay because child will do the scan for nothing which
		 	 * won't hurt.
		 	 */
			current->thread.pfm_context = ctx;

			/*
			 * will cause task to check on exit for monitored
			 * processes that would notify it. see release_thread()
			 * Note: the scan MUST be done in release thread, once the
			 * task has been detached from the tasklist otherwise you are
			 * exposed to race conditions.
			 */
			atomic_add(1, &ctx->ctx_notify_task->thread.pfm_notifiers_check);

			ctx->ctx_notify_task = notify_task;
		}
		read_unlock(&tasklist_lock);
	}

	/*
	 * notification process does not exist
	 */
	if (notify_pid != 0 && ctx->ctx_notify_task == NULL) {
		ret = -EINVAL;
		goto buffer_error;
	}

	if (tmp.ctx_smpl_entries) {
		DBprintk(("sampling entries=%lu\n",tmp.ctx_smpl_entries));

		ret = pfm_smpl_buffer_alloc(ctx, tmp.ctx_smpl_regs, 
						 tmp.ctx_smpl_entries, &uaddr);
		if (ret<0) goto buffer_error;

		tmp.ctx_smpl_vaddr = uaddr;
	}
	/* initialization of context's flags */
	ctx->ctx_fl_inherit   = ctx_flags & PFM_FL_INHERIT_MASK;
	ctx->ctx_fl_block     = (ctx_flags & PFM_FL_NOTIFY_BLOCK) ? 1 : 0;
	ctx->ctx_fl_system    = (ctx_flags & PFM_FL_SYSTEM_WIDE) ? 1: 0;
	ctx->ctx_fl_frozen    = 0;
	/*
	 * setting this flag to 0 here means, that the creator or the task that the
	 * context is being attached are granted access. Given that a context can only
	 * be created for the calling process this, in effect only allows the creator
	 * to access the context. See pfm_protect() for more.
	 */
	ctx->ctx_fl_protected = 0;

	/* for system wide mode only (only 1 bit set) */
	ctx->ctx_cpu         = cpu;

	atomic_set(&ctx->ctx_last_cpu,-1); /* SMP only, means no CPU */

	/* may be redudant with memset() but at least it's easier to remember */
	atomic_set(&ctx->ctx_saving_in_progress, 0); 
	atomic_set(&ctx->ctx_is_busy, 0); 

	sema_init(&ctx->ctx_restart_sem, 0); /* init this semaphore to locked */

	if (copy_to_user(req, &tmp, sizeof(tmp))) {
		ret = -EFAULT;
		goto buffer_error;
	}

	DBprintk(("context=%p, pid=%d notify_task=%p\n",
			(void *)ctx, task->pid, ctx->ctx_notify_task));

	DBprintk(("context=%p, pid=%d flags=0x%x inherit=%d block=%d system=%d\n", 
			(void *)ctx, task->pid, ctx_flags, ctx->ctx_fl_inherit, 
			ctx->ctx_fl_block, ctx->ctx_fl_system));

	/*
	 * when no notification is required, we can make this visible at the last moment
	 */
	if (notify_pid == 0) task->thread.pfm_context = ctx;
	/*
	 * pin task to CPU and force reschedule on exit to ensure
	 * that when back to user level the task runs on the designated
	 * CPU.
	 */
	if (ctx->ctx_fl_system) {
		ctx->ctx_saved_cpus_allowed = task->cpus_allowed;
		set_cpus_allowed(task, 1UL << cpu);
		DBprintk(("[%d] rescheduled allowed=0x%lx\n", task->pid,task->cpus_allowed));
	}

	return 0;

buffer_error:
	pfm_context_free(ctx);
error:
	/*
	 * undo session reservation
	 */
	LOCK_PFS();

	if (ctx_flags & PFM_FL_SYSTEM_WIDE) {
		pfm_sessions.pfs_sys_session[cpu] = NULL;
		pfm_sessions.pfs_sys_sessions--;
	} else {
		pfm_sessions.pfs_task_sessions--;
	}
abort:
	UNLOCK_PFS();

	return ret;
}

static void
pfm_reset_regs(pfm_context_t *ctx, unsigned long *ovfl_regs, int flag)
{
	unsigned long mask = ovfl_regs[0];
	unsigned long reset_others = 0UL;
	unsigned long val;
	int i;

	DBprintk(("masks=0x%lx\n", mask));

	/*
	 * now restore reset value on sampling overflowed counters
	 */
	mask >>= PMU_FIRST_COUNTER;
	for(i = PMU_FIRST_COUNTER; mask; i++, mask >>= 1) {
		if (mask & 0x1) {
			val  = flag == PFM_RELOAD_LONG_RESET ? 
					ctx->ctx_soft_pmds[i].long_reset:
					ctx->ctx_soft_pmds[i].short_reset;

			reset_others |= ctx->ctx_soft_pmds[i].reset_pmds[0];

			DBprintk(("[%d] %s reset soft_pmd[%d]=%lx\n", 
			  	current->pid, 
				flag == PFM_RELOAD_LONG_RESET ? "long" : "short", i, val));

			/* upper part is ignored on rval */
			pfm_write_soft_counter(ctx, i, val);
		}
	}

	/*
	 * Now take care of resetting the other registers
	 */
	for(i = 0; reset_others; i++, reset_others >>= 1) {

		if ((reset_others & 0x1) == 0) continue;

		val  = flag == PFM_RELOAD_LONG_RESET ? 
					ctx->ctx_soft_pmds[i].long_reset:
					ctx->ctx_soft_pmds[i].short_reset;

		if (PMD_IS_COUNTING(i)) {
			pfm_write_soft_counter(ctx, i, val);
		} else {
			ia64_set_pmd(i, val);
		}

		DBprintk(("[%d] %s reset_others pmd[%d]=%lx\n", 
			  	current->pid, 
				flag == PFM_RELOAD_LONG_RESET ? "long" : "short", i, val));
	}
	ia64_srlz_d();
	/* just in case ! */
	ctx->ctx_ovfl_regs[0] = 0UL;
}

static int
pfm_write_pmcs(struct task_struct *task, pfm_context_t *ctx, void *arg, int count, struct pt_regs *regs)
{
	struct thread_struct *th = &task->thread;
	pfarg_reg_t tmp, *req = (pfarg_reg_t *)arg;
	unsigned int cnum;
	int i;
	int ret = 0, reg_retval = 0;

	/* we don't quite support this right now */
	if (task != current) return -EINVAL;

	if (!CTX_IS_ENABLED(ctx)) return -EINVAL;

	/* XXX: ctx locking may be required here */

	for (i = 0; i < count; i++, req++) {


		if (copy_from_user(&tmp, req, sizeof(tmp))) return -EFAULT;

		cnum = tmp.reg_num;

		/* 
		 * we reject all non implemented PMC as well
		 * as attempts to modify PMC[0-3] which are used
		 * as status registers by the PMU
		 */
		if (!PMC_IS_IMPL(cnum) || cnum < 4) {
			DBprintk(("pmc[%u] is unimplemented or invalid\n", cnum));
			ret = -EINVAL;
			goto abort_mission;
		}
		/*
		 * A PMC used to configure monitors must be:
		 * 	- system-wide session: privileged monitor
		 * 	- per-task : user monitor
		 * any other configuration is rejected.
		 */
		if (PMC_IS_MONITOR(cnum) || PMC_IS_COUNTING(cnum)) {
			DBprintk(("pmc[%u].pm=%ld\n", cnum, PMC_PM(cnum, tmp.reg_value))); 

			if (ctx->ctx_fl_system ^ PMC_PM(cnum, tmp.reg_value)) {
				DBprintk(("pmc_pm=%ld fl_system=%d\n", PMC_PM(cnum, tmp.reg_value), ctx->ctx_fl_system));
				ret = -EINVAL;
				goto abort_mission;
			}
		}

		if (PMC_IS_COUNTING(cnum)) {
			pfm_monitor_t *p = (pfm_monitor_t *)&tmp.reg_value;
			/*
		 	 * enforce generation of overflow interrupt. Necessary on all
		 	 * CPUs.
		 	 */
			p->pmc_oi = 1;

			if (tmp.reg_flags & PFM_REGFL_OVFL_NOTIFY) {
				/*
				 * must have a target for the signal
				 */
				if (ctx->ctx_notify_task == NULL) {
					DBprintk(("no notify_task && PFM_REGFL_OVFL_NOTIFY\n"));
					ret = -EINVAL;
					goto abort_mission;
				}

				ctx->ctx_soft_pmds[cnum].flags |= PFM_REGFL_OVFL_NOTIFY;
			}
			/*
			 * copy reset vector
			 */
			ctx->ctx_soft_pmds[cnum].reset_pmds[0] = tmp.reg_reset_pmds[0];
			ctx->ctx_soft_pmds[cnum].reset_pmds[1] = tmp.reg_reset_pmds[1];
			ctx->ctx_soft_pmds[cnum].reset_pmds[2] = tmp.reg_reset_pmds[2];
			ctx->ctx_soft_pmds[cnum].reset_pmds[3] = tmp.reg_reset_pmds[3];
		}
		/*
		 * execute write checker, if any
		 */
		if (PMC_WR_FUNC(cnum)) ret = PMC_WR_FUNC(cnum)(task, cnum, &tmp.reg_value, regs);
abort_mission:
		if (ret == -EINVAL) reg_retval = PFM_REG_RETFL_EINVAL;

		PFM_REG_RETFLAG_SET(tmp.reg_flags, reg_retval);

		/*
		 * update register return value, abort all if problem during copy.
		 */
		if (copy_to_user(req, &tmp, sizeof(tmp))) return -EFAULT;

		/*
		 * if there was something wrong on this register, don't touch
		 * the hardware at all and abort write request for others.
		 *
		 * On error, the user mut sequentially scan the table and the first
		 * entry which has a return flag set is the one that caused the error.
		 */
		if (ret != 0) {
			DBprintk(("[%d] pmc[%u]=0x%lx error %d\n",
				  task->pid, cnum, tmp.reg_value, reg_retval));
			break;
		}

		/* 
		 * We can proceed with this register!
		 */

		/*
		 * Needed in case the user does not initialize the equivalent
		 * PMD. Clearing is done in reset_pmu() so there is no possible
		 * leak here.
		 */
		CTX_USED_PMD(ctx, pmu_conf.pmc_desc[cnum].dep_pmd[0]);

		/* 
		 * keep copy the pmc, used for register reload
		 */
		th->pmc[cnum] = tmp.reg_value;

		ia64_set_pmc(cnum, tmp.reg_value);

		DBprintk(("[%d] pmc[%u]=0x%lx flags=0x%x used_pmds=0x%lx\n", 
			  task->pid, cnum, tmp.reg_value, 
			  ctx->ctx_soft_pmds[cnum].flags, 
			  ctx->ctx_used_pmds[0]));

	}
	return ret;
}

static int
pfm_write_pmds(struct task_struct *task, pfm_context_t *ctx, void *arg, int count, struct pt_regs *regs)
{
	pfarg_reg_t tmp, *req = (pfarg_reg_t *)arg;
	unsigned int cnum;
	int i;
	int ret = 0, reg_retval = 0;

	/* we don't quite support this right now */
	if (task != current) return -EINVAL;

	/* 
	 * Cannot do anything before PMU is enabled 
	 */
	if (!CTX_IS_ENABLED(ctx)) return -EINVAL;


	/* XXX: ctx locking may be required here */

	for (i = 0; i < count; i++, req++) {

		if (copy_from_user(&tmp, req, sizeof(tmp))) return -EFAULT;

		cnum = tmp.reg_num;
		if (!PMD_IS_IMPL(cnum)) {
			ret = -EINVAL;
			goto abort_mission;
		}

		/* update virtualized (64bits) counter */
		if (PMD_IS_COUNTING(cnum)) {
			ctx->ctx_soft_pmds[cnum].ival = tmp.reg_value;
			ctx->ctx_soft_pmds[cnum].val  = tmp.reg_value & ~pmu_conf.perf_ovfl_val;
			ctx->ctx_soft_pmds[cnum].long_reset = tmp.reg_long_reset;
			ctx->ctx_soft_pmds[cnum].short_reset = tmp.reg_short_reset;

		}
		/*
		 * execute write checker, if any
		 */
		if (PMD_WR_FUNC(cnum)) ret = PMD_WR_FUNC(cnum)(task, cnum, &tmp.reg_value, regs);
abort_mission:
		if (ret == -EINVAL) reg_retval = PFM_REG_RETFL_EINVAL;

		PFM_REG_RETFLAG_SET(tmp.reg_flags, reg_retval);

		if (copy_to_user(req, &tmp, sizeof(tmp))) return -EFAULT;

		/*
		 * if there was something wrong on this register, don't touch
		 * the hardware at all and abort write request for others.
		 *
		 * On error, the user mut sequentially scan the table and the first
		 * entry which has a return flag set is the one that caused the error.
		 */
		if (ret != 0) {
			DBprintk(("[%d] pmc[%u]=0x%lx error %d\n",
				  task->pid, cnum, tmp.reg_value, reg_retval));
			break;
		}

		/* keep track of what we use */
		CTX_USED_PMD(ctx, pmu_conf.pmd_desc[(cnum)].dep_pmd[0]);
		/* mark this register as used as well */
		CTX_USED_PMD(ctx, RDEP(cnum));

		/* writes to unimplemented part is ignored, so this is safe */
		ia64_set_pmd(cnum, tmp.reg_value & pmu_conf.perf_ovfl_val);

		/* to go away */
		ia64_srlz_d();

		DBprintk(("[%d] pmd[%u]: soft_pmd=0x%lx  short_reset=0x%lx "
			  "long_reset=0x%lx hw_pmd=%lx notify=%c used_pmds=0x%lx reset_pmds=0x%lx\n",
				task->pid, cnum,
				ctx->ctx_soft_pmds[cnum].val,
				ctx->ctx_soft_pmds[cnum].short_reset,
				ctx->ctx_soft_pmds[cnum].long_reset,
				ia64_get_pmd(cnum) & pmu_conf.perf_ovfl_val,
				PMC_OVFL_NOTIFY(ctx, cnum) ? 'Y':'N',
				ctx->ctx_used_pmds[0],
				ctx->ctx_soft_pmds[cnum].reset_pmds[0]));
	}
	return ret;
}

static int
pfm_read_pmds(struct task_struct *task, pfm_context_t *ctx, void *arg, int count, struct pt_regs *regs)
{
	struct thread_struct *th = &task->thread;
	unsigned long val=0;
	pfarg_reg_t tmp, *req = (pfarg_reg_t *)arg;
	unsigned int cnum;
	int i, ret = 0;

	if (!CTX_IS_ENABLED(ctx)) return -EINVAL;

	/*
	 * XXX: MUST MAKE SURE WE DON"T HAVE ANY PENDING OVERFLOW BEFORE READING
	 * This is required when the monitoring has been stoppped by user or kernel.
	 * If it is still going on, then that's fine because we a re not guaranteed
	 * to return an accurate value in this case.
	 */

	/* XXX: ctx locking may be required here */

	DBprintk(("ctx_last_cpu=%d for [%d]\n", atomic_read(&ctx->ctx_last_cpu), task->pid));

	for (i = 0; i < count; i++, req++) {
		unsigned long ctx_val = ~0UL;

		if (copy_from_user(&tmp, req, sizeof(tmp))) return -EFAULT;

		cnum = tmp.reg_num;

		if (!PMD_IS_IMPL(cnum)) goto abort_mission;
		/*
		 * we can only read the register that we use. That includes
		 * the one we explicitely initialize AND the one we want included
		 * in the sampling buffer (smpl_regs).
		 *
		 * Having this restriction allows optimization in the ctxsw routine
		 * without compromising security (leaks)
		 */
		if (!CTX_IS_USED_PMD(ctx, cnum)) goto abort_mission;

		/*
		 * If the task is not the current one, then we check if the
		 * PMU state is still in the local live register due to lazy ctxsw.
		 * If true, then we read directly from the registers.
		 */
		if (atomic_read(&ctx->ctx_last_cpu) == smp_processor_id()){
			ia64_srlz_d();
			val = ia64_get_pmd(cnum);
			DBprintk(("reading pmd[%u]=0x%lx from hw\n", cnum, val));
		} else {
#ifdef CONFIG_SMP
			int cpu;
			/*
			 * for SMP system, the context may still be live on another
			 * CPU so we need to fetch it before proceeding with the read
			 * This call we only be made once for the whole loop because
			 * of ctx_last_cpu becoming == -1.
			 *
			 * We cannot reuse ctx_last_cpu as it may change before we get to the
			 * actual IPI call. In this case, we will do the call for nothing but
			 * there is no way around it. The receiving side will simply do nothing.
			 */
			cpu = atomic_read(&ctx->ctx_last_cpu);
			if (cpu != -1) {
				DBprintk(("must fetch on CPU%d for [%d]\n", cpu, task->pid));
				pfm_fetch_regs(cpu, task, ctx);
			}
#endif
			/* context has been saved */
			val = th->pmd[cnum];
		}
		if (PMD_IS_COUNTING(cnum)) {
			/*
			 * XXX: need to check for overflow
			 */

			val &= pmu_conf.perf_ovfl_val;
			val += ctx_val = ctx->ctx_soft_pmds[cnum].val;
		} 

		tmp.reg_value = val;

		/*
		 * execute read checker, if any
		 */
		if (PMD_RD_FUNC(cnum)) {
			ret = PMD_RD_FUNC(cnum)(task, cnum, &tmp.reg_value, regs);
		}

		PFM_REG_RETFLAG_SET(tmp.reg_flags, ret);

		DBprintk(("read pmd[%u] ret=%d value=0x%lx pmc=0x%lx\n", 
					cnum, ret, val, ia64_get_pmc(cnum)));

		if (copy_to_user(req, &tmp, sizeof(tmp))) return -EFAULT;
	}
	return 0;
abort_mission:
	PFM_REG_RETFLAG_SET(tmp.reg_flags, PFM_REG_RETFL_EINVAL);
	/* 
	 * XXX: if this fails, we stick with the original failure, flag not updated!
	 */
	copy_to_user(req, &tmp, sizeof(tmp));
	return -EINVAL;

}

#ifdef PFM_PMU_USES_DBR
/*
 * Only call this function when a process it trying to
 * write the debug registers (reading is always allowed)
 */
int
pfm_use_debug_registers(struct task_struct *task)
{
	pfm_context_t *ctx = task->thread.pfm_context;
	int ret = 0;

	DBprintk(("called for [%d]\n", task->pid));

	/*
	 * do it only once
	 */
	if (task->thread.flags & IA64_THREAD_DBG_VALID) return 0;

	/*
	 * Even on SMP, we do not need to use an atomic here because
	 * the only way in is via ptrace() and this is possible only when the
	 * process is stopped. Even in the case where the ctxsw out is not totally
	 * completed by the time we come here, there is no way the 'stopped' process
	 * could be in the middle of fiddling with the pfm_write_ibr_dbr() routine.
	 * So this is always safe.
	 */
	if (ctx && ctx->ctx_fl_using_dbreg == 1) return -1;

	LOCK_PFS();

	/*
	 * We cannot allow setting breakpoints when system wide monitoring
	 * sessions are using the debug registers.
	 */
	if (pfm_sessions.pfs_sys_use_dbregs> 0)
		ret = -1;
	else
		pfm_sessions.pfs_ptrace_use_dbregs++;

	DBprintk(("ptrace_use_dbregs=%lu  sys_use_dbregs=%lu by [%d] ret = %d\n", 
		  pfm_sessions.pfs_ptrace_use_dbregs, 
		  pfm_sessions.pfs_sys_use_dbregs, 
		  task->pid, ret));

	UNLOCK_PFS();

	return ret;
}

/*
 * This function is called for every task that exits with the
 * IA64_THREAD_DBG_VALID set. This indicates a task which was
 * able to use the debug registers for debugging purposes via
 * ptrace(). Therefore we know it was not using them for
 * perfmormance monitoring, so we only decrement the number
 * of "ptraced" debug register users to keep the count up to date
 */

int
pfm_release_debug_registers(struct task_struct *task)
{
	int ret;

	LOCK_PFS();
	if (pfm_sessions.pfs_ptrace_use_dbregs == 0) {
		printk("perfmon: invalid release for [%d] ptrace_use_dbregs=0\n", task->pid);
		ret = -1;
	}  else {
		pfm_sessions.pfs_ptrace_use_dbregs--;
		ret = 0;
	}
	UNLOCK_PFS();

	return ret;
}
#else /* PFM_PMU_USES_DBR is true */
/*
 * in case, the PMU does not use the debug registers, these two functions are nops.
 * The first function is called from arch/ia64/kernel/ptrace.c.
 * The second function is called from arch/ia64/kernel/process.c.
 */
int
pfm_use_debug_registers(struct task_struct *task)
{
	return 0;
}
int
pfm_release_debug_registers(struct task_struct *task)
{
	return 0;
}
#endif /* PFM_PMU_USES_DBR */

static int
pfm_restart(struct task_struct *task, pfm_context_t *ctx, void *arg, int count, 
	 struct pt_regs *regs)
{
	void *sem = &ctx->ctx_restart_sem;

	/* 
	 * Cannot do anything before PMU is enabled 
	 */
	if (!CTX_IS_ENABLED(ctx)) return -EINVAL;

	if (task == current) {
		DBprintk(("restarting self %d frozen=%d \n", current->pid, ctx->ctx_fl_frozen));

		pfm_reset_regs(ctx, ctx->ctx_ovfl_regs, PFM_RELOAD_LONG_RESET);

		ctx->ctx_ovfl_regs[0] = 0UL;

		/*
		 * We ignore block/don't block because we never block
		 * for a self-monitoring process.
		 */
		ctx->ctx_fl_frozen = 0;

		if (CTX_HAS_SMPL(ctx)) {
			ctx->ctx_psb->psb_hdr->hdr_count = 0;
			ctx->ctx_psb->psb_index = 0;
		}

		/* simply unfreeze */
		ia64_set_pmc(0, 0);
		ia64_srlz_d();

		return 0;
	} 
	/* restart on another task */

	/*
	 * if blocking, then post the semaphore.
	 * if non-blocking, then we ensure that the task will go into
	 * pfm_overflow_must_block() before returning to user mode. 
	 * We cannot explicitely reset another task, it MUST always
	 * be done by the task itself. This works for system wide because
	 * the tool that is controlling the session is doing "self-monitoring".
	 *
	 * XXX: what if the task never goes back to user?
	 *
	 */
	if (CTX_OVFL_NOBLOCK(ctx) == 0) {
		DBprintk(("unblocking %d \n", task->pid));
		up(sem);
	} else {
		task->thread.pfm_ovfl_block_reset = 1;
	}
#if 0
	/*
	 * in case of non blocking mode, then it's just a matter of
	 * of reseting the sampling buffer (if any) index. The PMU
	 * is already active.
	 */

	/*
	 * must reset the header count first
	 */
	if (CTX_HAS_SMPL(ctx)) {
		DBprintk(("resetting sampling indexes for %d \n", task->pid));
		ctx->ctx_psb->psb_hdr->hdr_count = 0;
		ctx->ctx_psb->psb_index = 0;
	}
#endif
	return 0;
}

#ifndef CONFIG_SMP
/*
 * On UP kernels, we do not need to constantly set the psr.pp bit
 * when a task is scheduled. The psr.pp bit can only be changed in
 * the kernel because of a user request. Given we are on a UP non preeemptive 
 * kernel we know that no other task is running, so we cna simply update their
 * psr.pp from their saved state. There is this no impact on the context switch
 * code compared to the SMP case.
 */
static void
pfm_tasklist_toggle_pp(unsigned int val)
{
	struct task_struct *p;
	struct pt_regs *regs;

	DBprintk(("invoked by [%d] pp=%u\n", current->pid, val));

	read_lock(&tasklist_lock);

	for_each_task(p) {
       		regs = (struct pt_regs *)((unsigned long) p + IA64_STK_OFFSET);

		/*
		 * position on pt_regs saved on stack on 1st entry into the kernel
		 */
		regs--;

		/*
		 * update psr.pp
		 */
		ia64_psr(regs)->pp = val;
	}
	read_unlock(&tasklist_lock);
}
#endif



static int
pfm_stop(struct task_struct *task, pfm_context_t *ctx, void *arg, int count, 
	 struct pt_regs *regs)
{
	/* we don't quite support this right now */
	if (task != current) return -EINVAL;

	/* 
	 * Cannot do anything before PMU is enabled 
	 */
	if (!CTX_IS_ENABLED(ctx)) return -EINVAL;

	DBprintk(("[%d] fl_system=%d owner=%p current=%p\n",
				current->pid,
				ctx->ctx_fl_system, PMU_OWNER(),
				current));

	/* simply stop monitoring but not the PMU */
	if (ctx->ctx_fl_system) {

		/* disable dcr pp */
		ia64_set_dcr(ia64_get_dcr() & ~IA64_DCR_PP);

		/* stop monitoring */
		__asm__ __volatile__ ("rsm psr.pp;;"::: "memory");

		ia64_srlz_i();

#ifdef CONFIG_SMP
		this_cpu(pfm_dcr_pp)  = 0;
#else
		pfm_tasklist_toggle_pp(0);
#endif
		ia64_psr(regs)->pp = 0;

	} else {

		/* stop monitoring */
		__asm__ __volatile__ ("rum psr.up;;"::: "memory");

		ia64_srlz_i();

		/*
		 * clear user level psr.up
		 */
		ia64_psr(regs)->up = 0;
	}
	return 0;
}

static int
pfm_disable(struct task_struct *task, pfm_context_t *ctx, void *arg, int count, 
	   struct pt_regs *regs)
{	
	/* we don't quite support this right now */
	if (task != current) return -EINVAL;

	if (!CTX_IS_ENABLED(ctx)) return -EINVAL;

	/*
	 * stop monitoring, freeze PMU, and save state in context
	 * this call will clear IA64_THREAD_PM_VALID for per-task sessions.
	 */
	pfm_flush_regs(task);

	if (ctx->ctx_fl_system) {	
		ia64_psr(regs)->pp = 0;
	} else {
		ia64_psr(regs)->up = 0;
	}
	/* 
	 * goes back to default behavior: no user level control
	 * no need to change live psr.sp because useless at the kernel level
	 */
	ia64_psr(regs)->sp = 1;

	DBprintk(("enabling psr.sp for [%d]\n", current->pid));

	ctx->ctx_flags.state = PFM_CTX_DISABLED;

	return 0;
}

static int
pfm_context_destroy(struct task_struct *task, pfm_context_t *ctx, void *arg, int count, 
	 struct pt_regs *regs)
{
	/* we don't quite support this right now */
	if (task != current) return -EINVAL;

	/*
	 * if context was never enabled, then there is not much
	 * to do
	 */
	if (!CTX_IS_ENABLED(ctx)) goto skipped_stop;

	/*
	 * Disable context: stop monitoring, flush regs to software state (useless here), 
	 * and freeze PMU
	 * 
	 * The IA64_THREAD_PM_VALID is cleared by pfm_flush_regs() called from pfm_disable()
	 */
	pfm_disable(task, ctx, arg, count, regs);

	if (ctx->ctx_fl_system) {	
		ia64_psr(regs)->pp = 0;
	} else {
		ia64_psr(regs)->up = 0;
	}

skipped_stop:
	/*
	 * remove sampling buffer mapping, if any
	 */
	if (ctx->ctx_smpl_vaddr) {
		pfm_remove_smpl_mapping(task);
		ctx->ctx_smpl_vaddr = 0UL;
	}
	/* now free context and related state */
	pfm_context_exit(task);

	return 0;
}

/*
 * does nothing at the moment
 */
static int
pfm_context_unprotect(struct task_struct *task, pfm_context_t *ctx, void *arg, int count, 
	 struct pt_regs *regs)
{
	return 0;
}

static int
pfm_protect_context(struct task_struct *task, pfm_context_t *ctx, void *arg, int count, 
	 struct pt_regs *regs)
{
	DBprintk(("context from [%d] is protected\n", task->pid));
	/*
	 * from now on, only the creator of the context has access to it
	 */
	ctx->ctx_fl_protected = 1;

	/*
	 * reinforce secure monitoring: cannot toggle psr.up
	 */
	ia64_psr(regs)->sp = 1;

	return 0;
}

static int
pfm_debug(struct task_struct *task, pfm_context_t *ctx, void *arg, int count, 
	 struct pt_regs *regs)
{
	unsigned int mode = *(unsigned int *)arg;

	pfm_sysctl.debug = mode == 0 ? 0 : 1;

	printk("perfmon debugging %s\n", pfm_sysctl.debug ? "on" : "off");

	return 0;
}

#ifdef PFM_PMU_USES_DBR

typedef struct {
	unsigned long ibr_mask:56;
	unsigned long ibr_plm:4;
	unsigned long ibr_ig:3;
	unsigned long ibr_x:1;
} ibr_mask_reg_t;

typedef struct {
	unsigned long dbr_mask:56;
	unsigned long dbr_plm:4;
	unsigned long dbr_ig:2;
	unsigned long dbr_w:1;
	unsigned long dbr_r:1;
} dbr_mask_reg_t;

typedef union {
	unsigned long  val;
	ibr_mask_reg_t ibr;
	dbr_mask_reg_t dbr;
} dbreg_t;

static int
pfm_write_ibr_dbr(int mode, struct task_struct *task, void *arg, int count, struct pt_regs *regs)
{
	struct thread_struct *thread = &task->thread;
	pfm_context_t *ctx = task->thread.pfm_context;
	pfarg_dbreg_t tmp, *req = (pfarg_dbreg_t *)arg;
	dbreg_t dbreg;
	unsigned int rnum;
	int first_time;
	int i, ret = 0;

	/*
	 * for range restriction: psr.db must be cleared or the
	 * the PMU will ignore the debug registers.
	 *
	 * XXX: may need more in system wide mode,
	 * no task can have this bit set?
	 */
	if (ia64_psr(regs)->db == 1) return -EINVAL;


	first_time = ctx->ctx_fl_using_dbreg == 0;

	/*
	 * check for debug registers in system wide mode
	 *
	 */
	LOCK_PFS();
	if (ctx->ctx_fl_system && first_time) {
		if (pfm_sessions.pfs_ptrace_use_dbregs) 
			ret = -EBUSY;
		else
			pfm_sessions.pfs_sys_use_dbregs++;
	}
	UNLOCK_PFS();

	if (ret != 0) return ret;

	if (ctx->ctx_fl_system) {
		/* we mark ourselves as owner  of the debug registers */
		ctx->ctx_fl_using_dbreg = 1;
		DBprintk(("system-wide setting fl_using_dbreg for [%d]\n", task->pid));
	} else if (first_time) {
			ret= -EBUSY;
			if ((thread->flags & IA64_THREAD_DBG_VALID) != 0) {
				DBprintk(("debug registers already in use for [%d]\n", task->pid));
				goto abort_mission;
			}
			/* we mark ourselves as owner  of the debug registers */
			ctx->ctx_fl_using_dbreg = 1;

			DBprintk(("setting fl_using_dbreg for [%d]\n", task->pid));
			/* 
			 * Given debug registers cannot be used for both debugging 
			 * and performance monitoring at the same time, we reuse
			 * the storage area to save and restore the registers on ctxsw.
			 */
			memset(task->thread.dbr, 0, sizeof(task->thread.dbr));
			memset(task->thread.ibr, 0, sizeof(task->thread.ibr));
	}

	if (first_time) {
		DBprintk(("[%d] clearing ibrs,dbrs\n", task->pid));
		/*
	 	 * clear hardware registers to make sure we don't
	 	 * pick up stale state. 
		 *
		 * for a system wide session, we do not use
		 * thread.dbr, thread.ibr because this process
		 * never leaves the current CPU and the state
		 * is shared by all processes running on it
	 	 */
		for (i=0; i < pmu_conf.num_ibrs; i++) {
			ia64_set_ibr(i, 0UL);
		}
		ia64_srlz_i();
		for (i=0; i < pmu_conf.num_dbrs; i++) {
			ia64_set_dbr(i, 0UL);
		}
		ia64_srlz_d();
	}

	ret = -EFAULT;

	/*
	 * Now install the values into the registers
	 */
	for (i = 0; i < count; i++, req++) {

		
		if (copy_from_user(&tmp, req, sizeof(tmp))) goto abort_mission;
		
		rnum      = tmp.dbreg_num;
		dbreg.val = tmp.dbreg_value;
		
		ret = -EINVAL;

		if ((mode == 0 && !IBR_IS_IMPL(rnum)) || ((mode == 1) && !DBR_IS_IMPL(rnum))) {
			DBprintk(("invalid register %u val=0x%lx mode=%d i=%d count=%d\n", 
				  rnum, dbreg.val, mode, i, count));

			goto abort_mission;
		}

		/*
		 * make sure we do not install enabled breakpoint
		 */
		if (rnum & 0x1) {
			if (mode == 0) 
				dbreg.ibr.ibr_x = 0;
			else
				dbreg.dbr.dbr_r = dbreg.dbr.dbr_w = 0;
		}

		/*
		 * clear return flags and copy back to user
		 *
		 * XXX: fix once EAGAIN is implemented
		 */
		ret = -EFAULT;

		PFM_REG_RETFLAG_SET(tmp.dbreg_flags, 0);

		if (copy_to_user(req, &tmp, sizeof(tmp))) goto abort_mission;

		/*
		 * Debug registers, just like PMC, can only be modified
		 * by a kernel call. Moreover, perfmon() access to those
		 * registers are centralized in this routine. The hardware
		 * does not modify the value of these registers, therefore,
		 * if we save them as they are written, we can avoid having
		 * to save them on context switch out. This is made possible
		 * by the fact that when perfmon uses debug registers, ptrace()
		 * won't be able to modify them concurrently.
		 */
		if (mode == 0) {
			CTX_USED_IBR(ctx, rnum);

			ia64_set_ibr(rnum, dbreg.val);
			ia64_srlz_i();

			thread->ibr[rnum] = dbreg.val;

			DBprintk(("write ibr%u=0x%lx used_ibrs=0x%lx\n", rnum, dbreg.val, ctx->ctx_used_ibrs[0]));
		} else {
			CTX_USED_DBR(ctx, rnum);

			ia64_set_dbr(rnum, dbreg.val);
			ia64_srlz_d();

			thread->dbr[rnum] = dbreg.val;

			DBprintk(("write dbr%u=0x%lx used_dbrs=0x%lx\n", rnum, dbreg.val, ctx->ctx_used_dbrs[0]));
		}
	}

	return 0;

abort_mission:
	/*
	 * in case it was our first attempt, we undo the global modifications
	 */
	if (first_time) {
		LOCK_PFS();
		if (ctx->ctx_fl_system) {
			pfm_sessions.pfs_sys_use_dbregs--;
		}
		UNLOCK_PFS();
		ctx->ctx_fl_using_dbreg = 0;
	}
	/*
	 * install error return flag
	 */
	if (ret != -EFAULT) {
		/*
		 * XXX: for now we can only come here on EINVAL
		 */
		PFM_REG_RETFLAG_SET(tmp.dbreg_flags, PFM_REG_RETFL_EINVAL);
		copy_to_user(req, &tmp, sizeof(tmp));
	}
	return ret;
}

static int
pfm_write_ibrs(struct task_struct *task, pfm_context_t *ctx, void *arg, int count, 
	 struct pt_regs *regs)
{	
	/* we don't quite support this right now */
	if (task != current) return -EINVAL;

	if (!CTX_IS_ENABLED(ctx)) return -EINVAL;

	return pfm_write_ibr_dbr(0, task, arg, count, regs);
}

static int
pfm_write_dbrs(struct task_struct *task, pfm_context_t *ctx, void *arg, int count, 
	 struct pt_regs *regs)
{	
	/* we don't quite support this right now */
	if (task != current) return -EINVAL;

	if (!CTX_IS_ENABLED(ctx)) return -EINVAL;

	return pfm_write_ibr_dbr(1, task, arg, count, regs);
}

#endif /* PFM_PMU_USES_DBR */

static int
pfm_get_features(struct task_struct *task, pfm_context_t *ctx, void *arg, int count, struct pt_regs *regs)
{
	pfarg_features_t tmp;

	memset(&tmp, 0, sizeof(tmp));

	tmp.ft_version      = PFM_VERSION;
	tmp.ft_smpl_version = PFM_SMPL_VERSION;

	if (copy_to_user(arg, &tmp, sizeof(tmp))) return -EFAULT;

	return 0;
}

static int
pfm_start(struct task_struct *task, pfm_context_t *ctx, void *arg, int count, 
	  struct pt_regs *regs)
{
	/* we don't quite support this right now */
	if (task != current) return -EINVAL;

	/* 
	 * Cannot do anything before PMU is enabled 
	 */
	if (!CTX_IS_ENABLED(ctx)) return -EINVAL;

	DBprintk(("[%d] fl_system=%d owner=%p current=%p\n",
				current->pid,
				ctx->ctx_fl_system, PMU_OWNER(),
				current));

	if (PMU_OWNER() != task) {
		printk("perfmon: pfm_start task [%d] not pmu owner\n", task->pid);
		return -EINVAL;
	}

	if (ctx->ctx_fl_system) {
		
#ifdef CONFIG_SMP
		this_cpu(pfm_dcr_pp)  = 1;
#else
		pfm_tasklist_toggle_pp(1);
#endif
		/* set user level psr.pp */
		ia64_psr(regs)->pp = 1;

		/* start monitoring at kernel level */
		__asm__ __volatile__ ("ssm psr.pp;;"::: "memory");

		/* enable dcr pp */
		ia64_set_dcr(ia64_get_dcr()|IA64_DCR_PP);

		ia64_srlz_i();

	} else {
		if ((task->thread.flags & IA64_THREAD_PM_VALID) == 0) {
			printk("perfmon: pfm_start task flag not set for [%d]\n", task->pid);
			return -EINVAL;
		}
		/* set user level psr.up */
		ia64_psr(regs)->up = 1;

		/* start monitoring at kernel level */
		__asm__ __volatile__ ("sum psr.up;;"::: "memory");

		ia64_srlz_i();
	}

	return 0;
}

static int
pfm_enable(struct task_struct *task, pfm_context_t *ctx, void *arg, int count, 
	   struct pt_regs *regs)
{
	/* we don't quite support this right now */
	if (task != current) return -EINVAL;

	if (ctx->ctx_fl_system == 0 && PMU_OWNER()  && PMU_OWNER() != current) 
		pfm_lazy_save_regs(PMU_OWNER());

	/* reset all registers to stable quiet state */
	ia64_reset_pmu(task);

	/* make sure nothing starts */
	if (ctx->ctx_fl_system) {
		ia64_psr(regs)->pp = 0;
		ia64_psr(regs)->up = 0; /* just to make sure! */

		/* make sure monitoring is stopped */
		__asm__ __volatile__ ("rsm psr.pp;;"::: "memory");
		ia64_srlz_i();

#ifdef CONFIG_SMP
		this_cpu(pfm_syst_wide) = 1;
		this_cpu(pfm_dcr_pp)    = 0;
#endif
	} else {
		/*
		 * needed in case the task was a passive task during
		 * a system wide session and now wants to have its own
		 * session
		 */
		ia64_psr(regs)->pp = 0; /* just to make sure! */
		ia64_psr(regs)->up = 0;

		/* make sure monitoring is stopped */
		__asm__ __volatile__ ("rum psr.up;;"::: "memory");
		ia64_srlz_i();

		DBprintk(("clearing psr.sp for [%d]\n", current->pid));

		/* allow user level control  */
		ia64_psr(regs)->sp = 0;

		/* PMU state will be saved/restored on ctxsw */
		task->thread.flags |= IA64_THREAD_PM_VALID;
	}

	SET_PMU_OWNER(task);

	ctx->ctx_flags.state = PFM_CTX_ENABLED;
	atomic_set(&ctx->ctx_last_cpu, smp_processor_id());

	/* simply unfreeze */
	ia64_set_pmc(0, 0);
	ia64_srlz_d();

	return 0;
}

static int
pfm_get_pmc_reset(struct task_struct *task, pfm_context_t *ctx, void *arg, int count, 
	   struct pt_regs *regs)
{
	pfarg_reg_t tmp, *req = (pfarg_reg_t *)arg;
	unsigned int cnum;
	int i;

	for (i = 0; i < count; i++, req++) {

		if (copy_from_user(&tmp, req, sizeof(tmp))) return -EFAULT;

		cnum = tmp.reg_num;

		if (!PMC_IS_IMPL(cnum)) goto abort_mission;

		tmp.reg_value = reset_pmcs[cnum];

		PFM_REG_RETFLAG_SET(tmp.reg_flags, 0);

		DBprintk(("pmc_reset_val pmc[%u]=0x%lx\n", cnum, tmp.reg_value)); 

		if (copy_to_user(req, &tmp, sizeof(tmp))) return -EFAULT;
	}
	return 0;
abort_mission:
	PFM_REG_RETFLAG_SET(tmp.reg_flags, PFM_REG_RETFL_EINVAL);
	/* 
	 * XXX: if this fails, we stick with the original failure, flag not updated!
	 */
	copy_to_user(req, &tmp, sizeof(tmp));
	return -EINVAL;
}

/*
 * functions MUST be listed in the increasing order of their index (see permfon.h)
 */
static pfm_cmd_desc_t pfm_cmd_tab[]={
/* 0  */{ NULL, 0, 0, 0}, /* not used */
/* 1  */{ pfm_write_pmcs, PFM_CMD_PID|PFM_CMD_CTX|PFM_CMD_ARG_READ|PFM_CMD_ARG_WRITE, PFM_CMD_ARG_MANY, sizeof(pfarg_reg_t)}, 
/* 2  */{ pfm_write_pmds, PFM_CMD_PID|PFM_CMD_CTX|PFM_CMD_ARG_READ, PFM_CMD_ARG_MANY, sizeof(pfarg_reg_t)},
/* 3  */{ pfm_read_pmds,PFM_CMD_PID|PFM_CMD_CTX|PFM_CMD_ARG_READ|PFM_CMD_ARG_WRITE, PFM_CMD_ARG_MANY, sizeof(pfarg_reg_t)}, 
/* 4  */{ pfm_stop, PFM_CMD_PID|PFM_CMD_CTX, 0, 0},
/* 5  */{ pfm_start, PFM_CMD_PID|PFM_CMD_CTX, 0, 0},
/* 6  */{ pfm_enable, PFM_CMD_PID|PFM_CMD_CTX, 0, 0},
/* 7  */{ pfm_disable, PFM_CMD_PID|PFM_CMD_CTX, 0, 0},
/* 8  */{ pfm_context_create, PFM_CMD_PID|PFM_CMD_ARG_READ|PFM_CMD_ARG_WRITE, 1, sizeof(pfarg_context_t)},
/* 9  */{ pfm_context_destroy, PFM_CMD_PID|PFM_CMD_CTX, 0, 0},
/* 10 */{ pfm_restart, PFM_CMD_PID|PFM_CMD_CTX|PFM_CMD_NOCHK, 0, 0},
/* 11 */{ pfm_protect_context, PFM_CMD_PID|PFM_CMD_CTX, 0, 0},
/* 12 */{ pfm_get_features, PFM_CMD_ARG_WRITE, 0, 0},
/* 13 */{ pfm_debug, 0, 1, sizeof(unsigned int)},
/* 14 */{ pfm_context_unprotect, PFM_CMD_PID|PFM_CMD_CTX, 0, 0},
/* 15 */{ pfm_get_pmc_reset, PFM_CMD_ARG_READ|PFM_CMD_ARG_WRITE, PFM_CMD_ARG_MANY, sizeof(pfarg_reg_t)},
/* 16 */{ NULL, 0, 0, 0}, /* not used */
/* 17 */{ NULL, 0, 0, 0}, /* not used */
/* 18 */{ NULL, 0, 0, 0}, /* not used */
/* 19 */{ NULL, 0, 0, 0}, /* not used */
/* 20 */{ NULL, 0, 0, 0}, /* not used */
/* 21 */{ NULL, 0, 0, 0}, /* not used */
/* 22 */{ NULL, 0, 0, 0}, /* not used */
/* 23 */{ NULL, 0, 0, 0}, /* not used */
/* 24 */{ NULL, 0, 0, 0}, /* not used */
/* 25 */{ NULL, 0, 0, 0}, /* not used */
/* 26 */{ NULL, 0, 0, 0}, /* not used */
/* 27 */{ NULL, 0, 0, 0}, /* not used */
/* 28 */{ NULL, 0, 0, 0}, /* not used */
/* 29 */{ NULL, 0, 0, 0}, /* not used */
/* 30 */{ NULL, 0, 0, 0}, /* not used */
/* 31 */{ NULL, 0, 0, 0}, /* not used */
#ifdef PFM_PMU_USES_DBR
/* 32 */{ pfm_write_ibrs, PFM_CMD_PID|PFM_CMD_CTX|PFM_CMD_ARG_READ|PFM_CMD_ARG_WRITE, PFM_CMD_ARG_MANY, sizeof(pfarg_dbreg_t)},
/* 33 */{ pfm_write_dbrs, PFM_CMD_PID|PFM_CMD_CTX|PFM_CMD_ARG_READ|PFM_CMD_ARG_WRITE, PFM_CMD_ARG_MANY, sizeof(pfarg_dbreg_t)}
#endif
};
#define PFM_CMD_COUNT	(sizeof(pfm_cmd_tab)/sizeof(pfm_cmd_desc_t))

static int
check_task_state(struct task_struct *task)
{
	int ret = 0;
#ifdef CONFIG_SMP
	/* We must wait until the state has been completely
	 * saved. There can be situations where the reader arrives before
	 * after the task is marked as STOPPED but before pfm_save_regs()
	 * is completed.
	 */
	if (task->state != TASK_ZOMBIE && task->state != TASK_STOPPED) return -EBUSY;
	DBprintk(("before wait_task_inactive [%d] state %ld\n", task->pid, task->state));
	wait_task_inactive(task);
	DBprintk(("after wait_task_inactive [%d] state %ld\n", task->pid, task->state));
#else
	if (task->state != TASK_ZOMBIE && task->state != TASK_STOPPED) {
		DBprintk(("warning [%d] not in stable state %ld\n", task->pid, task->state));
		ret = -EBUSY;
	}
#endif
	return ret;
}

asmlinkage int
sys_perfmonctl (pid_t pid, int cmd, void *arg, int count, long arg5, long arg6, long arg7, 
		long arg8, long stack)
{
	struct pt_regs *regs = (struct pt_regs *)&stack;
	struct task_struct *task = current;
	pfm_context_t *ctx;
	size_t sz;
	int ret, narg;

	/* 
	 * reject any call if perfmon was disabled at initialization time
	 */
	if (PFM_IS_DISABLED()) return -ENOSYS;

	DBprintk(("cmd=%d idx=%d valid=%d narg=0x%x\n", cmd, PFM_CMD_IDX(cmd), 
		  PFM_CMD_IS_VALID(cmd), PFM_CMD_NARG(cmd)));

	if (PFM_CMD_IS_VALID(cmd) == 0) return -EINVAL;

	/* ingore arguments when command has none */
	narg = PFM_CMD_NARG(cmd);
	if ((narg == PFM_CMD_ARG_MANY  && count == 0) || (narg > 0 && narg != count)) return -EINVAL;

	sz = PFM_CMD_ARG_SIZE(cmd);

	if (PFM_CMD_READ_ARG(cmd) && !access_ok(VERIFY_READ, arg, sz*count)) return -EFAULT;

	if (PFM_CMD_WRITE_ARG(cmd) && !access_ok(VERIFY_WRITE, arg, sz*count)) return -EFAULT;

	if (PFM_CMD_USE_PID(cmd))  {
		/* 
		 * XXX: may need to fine tune this one
		 */
		if (pid < 2) return -EPERM;

		if (pid != current->pid) {

			ret = -ESRCH;

			read_lock(&tasklist_lock);

			task = find_task_by_pid(pid);

			if (!task) goto abort_call;

			ret = -EPERM;

			if (pfm_bad_permissions(task)) goto abort_call;

			if (PFM_CMD_CHK(cmd)) {
				ret = check_task_state(task);
				if (ret != 0) goto abort_call;
			}
		}
	} 

	ctx = task->thread.pfm_context;

	if (PFM_CMD_USE_CTX(cmd)) {
		ret = -EINVAL;
	       if (ctx == NULL) {
			DBprintk(("no context for task %d\n", task->pid));
			goto abort_call;
	       }
	       ret = -EPERM;
	       /*
		* we only grant access to the context if:
		* 	- the caller is the creator of the context (ctx_owner)
		*  OR   - the context is attached to the caller AND The context IS NOT 
		*  	  in protected mode
		*/
	       if (ctx->ctx_owner != current && (ctx->ctx_fl_protected || task != current)) {
				DBprintk(("context protected, no access for [%d]\n", task->pid));
				goto abort_call;
	       }
	}

	ret = (*pfm_cmd_tab[PFM_CMD_IDX(cmd)].cmd_func)(task, ctx, arg, count, regs);

abort_call:
	if (task != current) read_unlock(&tasklist_lock);

	return ret;
}

void
pfm_ovfl_block_reset(void)
{
	struct thread_struct *th = &current->thread;
	pfm_context_t *ctx = current->thread.pfm_context;
	int ret;

	/*
	 * clear the flag, to make sure we won't get here
	 * again
	 */
	th->pfm_ovfl_block_reset = 0;

	/*
	 * do some sanity checks first
	 */
	if (!ctx) {
		printk("perfmon: [%d] has no PFM context\n", current->pid);
		return;
	}

	if (CTX_OVFL_NOBLOCK(ctx)) goto non_blocking;

	DBprintk(("[%d] before sleeping\n", current->pid));

	/*
	 * may go through without blocking on SMP systems
	 * if restart has been received already by the time we call down()
	 */
	ret = down_interruptible(&ctx->ctx_restart_sem);

	DBprintk(("[%d] after sleeping ret=%d\n", current->pid, ret));

	/*
	 * in case of interruption of down() we don't restart anything
	 */
	if (ret >= 0) {

non_blocking:
		/* we reactivate on context switch */
		ctx->ctx_fl_frozen = 0;
		/*
		 * the ovfl_sem is cleared by the restart task and this is safe because we always
		 * use the local reference
		 */

		pfm_reset_regs(ctx, ctx->ctx_ovfl_regs, PFM_RELOAD_LONG_RESET);

		ctx->ctx_ovfl_regs[0] = 0UL;

		/*
		 * Unlock sampling buffer and reset index atomically
		 * XXX: not really needed when blocking
		 */
		if (CTX_HAS_SMPL(ctx)) {
			ctx->ctx_psb->psb_hdr->hdr_count = 0;
			ctx->ctx_psb->psb_index = 0;
		}

		ia64_set_pmc(0, 0);
		ia64_srlz_d();

		/* state restored, can go back to work (user mode) */
	}
}

/*
 * This function will record an entry in the sampling if it is not full already.
 * Return:
 * 	0 : buffer is not full (did not BECOME full: still space or was already full)
 * 	1 : buffer is full (recorded the last entry)
 */
static int
pfm_record_sample(struct task_struct *task, pfm_context_t *ctx, unsigned long ovfl_mask, struct pt_regs *regs)
{
	pfm_smpl_buffer_desc_t *psb = ctx->ctx_psb;
	unsigned long *e, m, idx;
	perfmon_smpl_entry_t *h;
	int j;


	idx = ia64_fetch_and_add(1, &psb->psb_index);
	DBprintk_ovfl(("recording index=%ld entries=%ld\n", idx-1, psb->psb_entries));

	/*
	 * XXX: there is a small chance that we could run out on index before resetting
	 * but index is unsigned long, so it will take some time.....
	 * We use > instead of == because fetch_and_add() is off by one (see below)
	 *
	 * This case can happen in non-blocking mode or with multiple processes.
	 * For non-blocking, we need to reload and continue.
 	 */
	if (idx > psb->psb_entries) return 0;

	/* first entry is really entry 0, not 1 caused by fetch_and_add */
	idx--;

	h = (perfmon_smpl_entry_t *)(((char *)psb->psb_addr) + idx*(psb->psb_entry_size));

	/*
	 * initialize entry header
	 */
	h->pid  = current->pid;
	h->cpu  = smp_processor_id();
	h->rate = 0; /* XXX: add the sampling rate used here */
	h->ip   = regs ? regs->cr_iip : 0x0;	/* where did the fault happened */
	h->regs = ovfl_mask; 			/* which registers overflowed */

	/* guaranteed to monotonically increase on each cpu */
	h->stamp  = pfm_get_stamp();
	h->period = 0UL; /* not yet used */

	/* position for first pmd */
	e = (unsigned long *)(h+1);

	/*
	 * selectively store PMDs in increasing index number
	 */
	m = ctx->ctx_smpl_regs[0];
	for (j=0; m; m >>=1, j++) {

		if ((m & 0x1) == 0) continue;

		if (PMD_IS_COUNTING(j)) {
			*e  =  pfm_read_soft_counter(ctx, j);
			/* check if this pmd overflowed as well */
			*e +=  ovfl_mask & (1UL<<j) ? 1 + pmu_conf.perf_ovfl_val : 0;
		} else {
			*e = ia64_get_pmd(j); /* slow */
		}
		DBprintk_ovfl(("e=%p pmd%d =0x%lx\n", (void *)e, j, *e));
		e++;
	}
	pfm_stats.pfm_recorded_samples_count++;

	/*
	 * make the new entry visible to user, needs to be atomic
	 */
	ia64_fetch_and_add(1, &psb->psb_hdr->hdr_count);

	DBprintk_ovfl(("index=%ld entries=%ld hdr_count=%ld\n", 
				idx, psb->psb_entries, psb->psb_hdr->hdr_count));
	/* 
	 * sampling buffer full ? 
	 */
	if (idx == (psb->psb_entries-1)) {
		DBprintk_ovfl(("sampling buffer full\n"));
		/*
		 * XXX: must reset buffer in blocking mode and lost notified
		 */
		pfm_stats.pfm_full_smpl_buffer_count++;
		return 1;
	}
	return 0;
}

/*
 * main overflow processing routine.
 * it can be called from the interrupt path or explicitely during the context switch code
 * Return:
 *	new value of pmc[0]. if 0x0 then unfreeze, else keep frozen
 */
static unsigned long
pfm_overflow_handler(struct task_struct *task, pfm_context_t *ctx, u64 pmc0, struct pt_regs *regs)
{
	unsigned long mask;
	struct thread_struct *t;
	unsigned long old_val;
	unsigned long ovfl_notify = 0UL, ovfl_pmds = 0UL;
	int i;
	int ret = 1;
	struct siginfo si;
	/*
	 * It is never safe to access the task for which the overflow interrupt is destinated
	 * using the current variable as the interrupt may occur in the middle of a context switch
	 * where current does not hold the task that is running yet.
	 *
	 * For monitoring, however, we do need to get access to the task which caused the overflow
	 * to account for overflow on the counters.
	 *
	 * We accomplish this by maintaining a current owner of the PMU per CPU. During context
	 * switch the ownership is changed in a way such that the reflected owner is always the
	 * valid one, i.e. the one that caused the interrupt.
	 */

	t   = &task->thread;

	/*
	 * XXX: debug test
	 * Don't think this could happen given upfront tests
	 */
	if ((t->flags & IA64_THREAD_PM_VALID) == 0 && ctx->ctx_fl_system == 0) {
		printk("perfmon: Spurious overflow interrupt: process %d not using perfmon\n", 
			task->pid);
		return 0x1;
	}
	/*
	 * sanity test. Should never happen
	 */
	if ((pmc0 & 0x1) == 0) {
		printk("perfmon: pid %d pmc0=0x%lx assumption error for freeze bit\n", 
			task->pid, pmc0);
		return 0x0;
	}

	mask = pmc0 >> PMU_FIRST_COUNTER;

	DBprintk_ovfl(("pmc0=0x%lx pid=%d iip=0x%lx, %s"
		  " mode used_pmds=0x%lx used_pmcs=0x%lx reload_pmcs=0x%lx\n", 
			pmc0, task->pid, (regs ? regs->cr_iip : 0), 
			CTX_OVFL_NOBLOCK(ctx) ? "nonblocking" : "blocking",
			ctx->ctx_used_pmds[0],
			ctx->ctx_used_pmcs[0],
			ctx->ctx_reload_pmcs[0]));

	/*
	 * First we update the virtual counters
	 */
	for (i = PMU_FIRST_COUNTER; mask ; i++, mask >>= 1) {

		/* skip pmd which did not overflow */
		if ((mask & 0x1) == 0) continue;

		DBprintk_ovfl(("pmd[%d] overflowed hw_pmd=0x%lx soft_pmd=0x%lx\n", 
			  i, ia64_get_pmd(i), ctx->ctx_soft_pmds[i].val));

		/*
		 * Because we sometimes (EARS/BTB) reset to a specific value, we cannot simply use
		 * val to count the number of times we overflowed. Otherwise we would loose the 
		 * current value in the PMD (which can be >0). So to make sure we don't loose
		 * the residual counts we set val to contain full 64bits value of the counter.
		 */
		old_val = ctx->ctx_soft_pmds[i].val;
		ctx->ctx_soft_pmds[i].val = 1 + pmu_conf.perf_ovfl_val + pfm_read_soft_counter(ctx, i);

		DBprintk_ovfl(("soft_pmd[%d].val=0x%lx old_val=0x%lx pmd=0x%lx\n", 
			  i, ctx->ctx_soft_pmds[i].val, old_val, 
			  ia64_get_pmd(i) & pmu_conf.perf_ovfl_val));

		/*
		 * now that we have extracted the hardware counter, we can clear it to ensure
		 * that a subsequent PFM_READ_PMDS will not include it again.
		 */
		ia64_set_pmd(i, 0UL);

		/*
		 * check for overflow condition
		 */
		if (old_val > ctx->ctx_soft_pmds[i].val) {

			ovfl_pmds |= 1UL << i;

			DBprintk_ovfl(("soft_pmd[%d] overflowed flags=0x%x, ovfl=0x%lx\n", i, ctx->ctx_soft_pmds[i].flags, ovfl_pmds));

			if (PMC_OVFL_NOTIFY(ctx, i)) {
				ovfl_notify |= 1UL << i;
			}
		}
	}

	/*
	 * check for sampling buffer
	 *
	 * if present, record sample. We propagate notification ONLY when buffer
	 * becomes full.
	 */
	if(CTX_HAS_SMPL(ctx)) {
		ret = pfm_record_sample(task, ctx, ovfl_pmds, regs);
		if (ret == 1) {
			/*
			 * Sampling buffer became full
			 * If no notication was requested, then we reset buffer index
			 * and reset registers (done below) and resume.
			 * If notification requested, then defer reset until pfm_restart()
			 */
			if (ovfl_notify == 0UL) {
				ctx->ctx_psb->psb_hdr->hdr_count = 0UL;
				ctx->ctx_psb->psb_index		 = 0UL;
			}
		} else {
			/*
			 * sample recorded in buffer, no need to notify user
			 */
			ovfl_notify = 0UL;
		}
	}

	/*
	 * No overflow requiring a user level notification
	 */
	if (ovfl_notify == 0UL) {
		if (ovfl_pmds) 
			pfm_reset_regs(ctx, &ovfl_pmds, PFM_RELOAD_SHORT_RESET);
		return 0x0;
	}

	/* 
	 * keep track of what to reset when unblocking 
	 */
	ctx->ctx_ovfl_regs[0]  = ovfl_pmds; 

	/*
	 * we have come to this point because there was an overflow and that notification
	 * was requested. The notify_task may have disappeared, in which case notify_task
	 * is NULL.
	 */
	if (ctx->ctx_notify_task) {

		si.si_errno    = 0;
		si.si_addr     = NULL;
		si.si_pid      = task->pid; /* who is sending */

		si.si_signo    = SIGPROF;
		si.si_code     = PROF_OVFL; /* indicates a perfmon SIGPROF signal */
		/*
		 * Shift the bitvector such that the user sees bit 4 for PMD4 and so on.
		 * We only use smpl_ovfl[0] for now. It should be fine for quite a while
		 * until we have more than 61 PMD available.
		 */
		si.si_pfm_ovfl[0] = ovfl_notify;
	
		/*
		 * when the target of the signal is not ourself, we have to be more
		 * careful. The notify_task may being cleared by the target task itself
		 * in release_thread(). We must ensure mutual exclusion here such that
		 * the signal is delivered (even to a dying task) safely.
		 */

		if (ctx->ctx_notify_task != current) {
			/*
			 * grab the notification lock for this task
			 * This guarantees that the sequence: test + send_signal
			 * is atomic with regards to the ctx_notify_task field.
			 *
			 * We need a spinlock and not just an atomic variable for this.
			 *
			 */
			spin_lock(&ctx->ctx_lock);

			/*
			 * now notify_task cannot be modified until we're done
			 * if NULL, they it got modified while we were in the handler
			 */
			if (ctx->ctx_notify_task == NULL) {

				spin_unlock(&ctx->ctx_lock);

				/*
				 * If we've lost the notified task, then we will run
				 * to completion wbut keep the PMU frozen. Results
				 * will be incorrect anyway. We do not kill task
				 * to leave it possible to attach perfmon context
				 * to already running task.
				 */
				goto lost_notify;
			}
			/*
			 * required by send_sig_info() to make sure the target
			 * task does not disappear on us.
			 */
			read_lock(&tasklist_lock);
		}
		/*
	 	 * in this case, we don't stop the task, we let it go on. It will
	 	 * necessarily go to the signal handler (if any) when it goes back to
	 	 * user mode.
	 	 */
		DBprintk_ovfl(("[%d] sending notification to [%d]\n", 
			  task->pid, ctx->ctx_notify_task->pid));


		/* 
		 * this call is safe in an interrupt handler, so does read_lock() on tasklist_lock
		 */
		ret = send_sig_info(SIGPROF, &si, ctx->ctx_notify_task);
		if (ret != 0) 
			printk("send_sig_info(process %d, SIGPROF)=%d\n",  
			       ctx->ctx_notify_task->pid, ret);
		/*
		 * now undo the protections in order
		 */
		if (ctx->ctx_notify_task != current) {
			read_unlock(&tasklist_lock);
			spin_unlock(&ctx->ctx_lock);
		}

		/*
		 * if we block set the pfm_must_block bit
		 * when in block mode, we can effectively block only when the notified
		 * task is not self, otherwise we would deadlock. 
		 * in this configuration, the notification is sent, the task will not 
		 * block on the way back to user mode, but the PMU will be kept frozen
		 * until PFM_RESTART.
		 * Note that here there is still a race condition with notify_task
		 * possibly being nullified behind our back, but this is fine because
		 * it can only be changed to NULL which by construction, can only be
		 * done when notify_task != current. So if it was already different
		 * before, changing it to NULL will still maintain this invariant.
		 * Of course, when it is equal to current it cannot change at this point.
		 */
		DBprintk_ovfl(("block=%d notify [%d] current [%d]\n", 
			ctx->ctx_fl_block,
			ctx->ctx_notify_task ? ctx->ctx_notify_task->pid: -1, 
			current->pid ));

		if (!CTX_OVFL_NOBLOCK(ctx) && ctx->ctx_notify_task != task) {
			t->pfm_ovfl_block_reset = 1; /* will cause blocking */
		}
	} else {
lost_notify: /* XXX: more to do here, to convert to non-blocking (reset values) */

		DBprintk_ovfl(("notification task has disappeared !\n"));
		/*
		 * for a non-blocking context, we make sure we do not fall into the 
		 * pfm_overflow_notify() trap. Also in the case of a blocking context with lost 
		 * notify process, then we do not want to block either (even though it is 
		 * interruptible). In this case, the PMU will be kept frozen and the process will 
		 * run to completion without monitoring enabled.
		 *
		 * Of course, we cannot loose notify process when self-monitoring.
		 */
		t->pfm_ovfl_block_reset = 0; 

	}
	/*
	 * If notification was successful, then we rely on the pfm_restart()
	 * call to unfreeze and reset (in both blocking or non-blocking mode).
	 *
	 * If notification failed, then we will keep the PMU frozen and run
	 * the task to completion
	 */
	ctx->ctx_fl_frozen = 1;

	DBprintk_ovfl(("return pmc0=0x%x must_block=%ld\n",
				ctx->ctx_fl_frozen ? 0x1 : 0x0, t->pfm_ovfl_block_reset));

	return ctx->ctx_fl_frozen ? 0x1 : 0x0;
}

static void
perfmon_interrupt (int irq, void *arg, struct pt_regs *regs)
{
	u64 pmc0;
	struct task_struct *task;
	pfm_context_t *ctx;

	pfm_stats.pfm_ovfl_intr_count++;

	/* 
	 * srlz.d done before arriving here
	 *
	 * This is slow
	 */
	pmc0 = ia64_get_pmc(0); 

	/*
	 * if we have some pending bits set
	 * assumes : if any PM[0].bit[63-1] is set, then PMC[0].fr = 1
	 */
	if ((pmc0 & ~0x1UL)!=0UL && (task=PMU_OWNER())!= NULL) {
		/* 
		 * we assume that pmc0.fr is always set here
		 */
		ctx = task->thread.pfm_context;

		/* sanity check */
		if (!ctx) {
			printk("perfmon: Spurious overflow interrupt: process %d has no PFM context\n", 
				task->pid);
			return;
		}
#ifdef CONFIG_SMP
		/*
		 * Because an IPI has higher priority than the PMU overflow interrupt, it is 
		 * possible that the handler be interrupted by a request from another CPU to fetch 
		 * the PMU state of the currently active context. The task may have just been 
		 * migrated to another CPU which is trying to restore the context. If there was
		 * a pending overflow interrupt when the task left this CPU, it is possible for
		 * the handler to get interrupt by the IPI. In which case, we fetch request
		 * MUST be postponed until the interrupt handler is done. The ctx_is_busy
		 * flag indicates such a condition. The other CPU must busy wait until it's cleared.
		 */
		atomic_set(&ctx->ctx_is_busy, 1);
#endif

		/* 
		 * assume PMC[0].fr = 1 at this point 
		 */
		pmc0 = pfm_overflow_handler(task, ctx, pmc0, regs);

		/*
		 * We always clear the overflow status bits and either unfreeze
		 * or keep the PMU frozen.
		 */
		ia64_set_pmc(0, pmc0);
		ia64_srlz_d();

#ifdef CONFIG_SMP
		/*
		 * announce that we are doing with the context
		 */
		atomic_set(&ctx->ctx_is_busy, 0);
#endif
	} else {
		pfm_stats.pfm_spurious_ovfl_intr_count++;

		printk("perfmon: Spurious PMU overflow interrupt on CPU%d: pmc0=0x%lx owner=%p\n", 
			smp_processor_id(), pmc0, (void *)PMU_OWNER());
	}
}

/* for debug only */
static int
perfmon_proc_info(char *page)
{
	char *p = page;
	int i;

	p += sprintf(p, "enabled          : %s\n", pmu_conf.pfm_is_disabled ? "No": "Yes");
	p += sprintf(p, "fastctxsw        : %s\n", pfm_sysctl.fastctxsw > 0 ? "Yes": "No");
	p += sprintf(p, "ovfl_mask        : 0x%lx\n", pmu_conf.perf_ovfl_val);
	p += sprintf(p, "overflow intrs   : %lu\n", pfm_stats.pfm_ovfl_intr_count);
	p += sprintf(p, "spurious intrs   : %lu\n", pfm_stats.pfm_spurious_ovfl_intr_count);
	p += sprintf(p, "recorded samples : %lu\n", pfm_stats.pfm_recorded_samples_count);
	p += sprintf(p, "smpl buffer full : %lu\n", pfm_stats.pfm_full_smpl_buffer_count);

#ifdef CONFIG_SMP
	p += sprintf(p, "CPU%d syst_wide   : %d\n"
			"CPU%d dcr_pp      : %d\n", 
			smp_processor_id(), 
			this_cpu(pfm_syst_wide), 
			smp_processor_id(), 
			this_cpu(pfm_dcr_pp));
#endif

	LOCK_PFS();
	p += sprintf(p, "proc_sessions    : %lu\n"
			"sys_sessions     : %lu\n"
			"sys_use_dbregs   : %lu\n"
			"ptrace_use_dbregs: %lu\n", 
			pfm_sessions.pfs_task_sessions, 
			pfm_sessions.pfs_sys_sessions,
			pfm_sessions.pfs_sys_use_dbregs,
			pfm_sessions.pfs_ptrace_use_dbregs);

	UNLOCK_PFS();

	for(i=0; i < NR_CPUS; i++) {
		if (cpu_is_online(i)) {
			p += sprintf(p, "CPU%d owner : %-6d\n",
					i, 
					pmu_owners[i].owner ? pmu_owners[i].owner->pid: -1);
		}
	}

	for(i=0; pmd_desc[i].type != PFM_REG_NONE; i++) {
		p += sprintf(p, "PMD%-2d: %d 0x%lx 0x%lx\n", 
				i,
				pmd_desc[i].type, 
				pmd_desc[i].dep_pmd[0], 
				pmd_desc[i].dep_pmc[0]); 
	}

	for(i=0; pmc_desc[i].type != PFM_REG_NONE; i++) {
		p += sprintf(p, "PMC%-2d: %d 0x%lx 0x%lx\n", 
				i, 
				pmc_desc[i].type, 
				pmc_desc[i].dep_pmd[0], 
				pmc_desc[i].dep_pmc[0]); 
	}

	return p - page;
}

/* /proc interface, for debug only */
static int
perfmon_read_entry(char *page, char **start, off_t off, int count, int *eof, void *data)
{
	int len = perfmon_proc_info(page);

	if (len <= off+count) *eof = 1;

	*start = page + off;
	len   -= off;

	if (len>count) len = count;
	if (len<0) len = 0;

	return len;
}

#ifdef CONFIG_SMP
void
pfm_syst_wide_update_task(struct task_struct *task, int mode)
{
	struct pt_regs *regs = (struct pt_regs *)((unsigned long) task + IA64_STK_OFFSET);

	regs--;

	/*
	 * propagate the value of the dcr_pp bit to the psr
	 */
	ia64_psr(regs)->pp = mode ? this_cpu(pfm_dcr_pp) : 0;
}
#endif


void
pfm_save_regs (struct task_struct *task)
{
	pfm_context_t *ctx;
	u64 psr;

	ctx = task->thread.pfm_context;


	/*
	 * save current PSR: needed because we modify it
	 */
	__asm__ __volatile__ ("mov %0=psr;;": "=r"(psr) :: "memory");

	/*
	 * stop monitoring:
	 * This is the last instruction which can generate an overflow
	 *
	 * We do not need to set psr.sp because, it is irrelevant in kernel.
	 * It will be restored from ipsr when going back to user level
	 */
	__asm__ __volatile__ ("rum psr.up;;"::: "memory");
	ia64_srlz_i();

	ctx->ctx_saved_psr = psr;

	//ctx->ctx_last_cpu  = smp_processor_id();

}

static void
pfm_lazy_save_regs (struct task_struct *task)
{
	pfm_context_t *ctx;
	struct thread_struct *t;
	unsigned long mask;
	int i;

	DBprintk(("on [%d] by [%d]\n", task->pid, current->pid));

	t   = &task->thread;
	ctx = task->thread.pfm_context;

#ifdef CONFIG_SMP
	/* 
	 * announce we are saving this PMU state
	 * This will cause other CPU, to wait until we're done
	 * before using the context.h
	 *
	 * must be an atomic operation
	 */
	atomic_set(&ctx->ctx_saving_in_progress, 1);

	 /*
	  * if owner is NULL, it means that the other CPU won the race
	  * and the IPI has caused the context to be saved in pfm_handle_fectch_regs()
	  * instead of here. We have nothing to do
	  *
	  * note that this is safe, because the other CPU NEVER modifies saving_in_progress.
	  */
	if (PMU_OWNER() == NULL) goto do_nothing;
#endif

	/*
	 * do not own the PMU
	 */
	SET_PMU_OWNER(NULL);

	ia64_srlz_d();

	/*
	 * XXX needs further optimization.
	 * Also must take holes into account
	 */
	mask = ctx->ctx_used_pmds[0];
	for (i=0; mask; i++, mask>>=1) {
		if (mask & 0x1) t->pmd[i] =ia64_get_pmd(i);
	}

	/* save pmc0 */
	t->pmc[0] = ia64_get_pmc(0);

	/* not owned by this CPU */
	atomic_set(&ctx->ctx_last_cpu, -1);

#ifdef CONFIG_SMP
do_nothing:
#endif
	/*
	 * declare we are done saving this context
	 *
	 * must be an atomic operation
	 */
	atomic_set(&ctx->ctx_saving_in_progress,0);

}

#ifdef CONFIG_SMP
/*
 * Handles request coming from other CPUs
 */
static void 
pfm_handle_fetch_regs(void *info)
{
	pfm_smp_ipi_arg_t *arg = info;
	struct thread_struct *t;
	pfm_context_t *ctx;
	unsigned long mask;
	int i;

	ctx = arg->task->thread.pfm_context;
	t   = &arg->task->thread;

	DBprintk(("task=%d owner=%d saving=%d\n", 
		  arg->task->pid,
		  PMU_OWNER() ? PMU_OWNER()->pid: -1,
		  atomic_read(&ctx->ctx_saving_in_progress)));

	/* must wait until not busy before retrying whole request */
	if (atomic_read(&ctx->ctx_is_busy)) {
		arg->retval = 2;
		return;
	}

	/* must wait if saving was interrupted */
	if (atomic_read(&ctx->ctx_saving_in_progress)) {
		arg->retval = 1;
		return;
	}

	/* can proceed, done with context */
	if (PMU_OWNER() != arg->task) {
		arg->retval = 0;
		return;
	}

	DBprintk(("saving state for [%d] used_pmcs=0x%lx reload_pmcs=0x%lx used_pmds=0x%lx\n", 
		arg->task->pid,
		ctx->ctx_used_pmcs[0],
		ctx->ctx_reload_pmcs[0],
		ctx->ctx_used_pmds[0]));

	/*
	 * XXX: will be replaced with pure assembly call
	 */
	SET_PMU_OWNER(NULL);

	ia64_srlz_d();

	/*
	 * XXX needs further optimization.
	 */
	mask = ctx->ctx_used_pmds[0];
	for (i=0; mask; i++, mask>>=1) {
		if (mask & 0x1) t->pmd[i] = ia64_get_pmd(i);
	}

	/* save pmc0 */
	t->pmc[0] = ia64_get_pmc(0);

	/* not owned by this CPU */
	atomic_set(&ctx->ctx_last_cpu, -1);

	/* can proceed */
	arg->retval = 0;
}

/*
 * Function call to fetch PMU state from another CPU identified by 'cpu'.
 * If the context is being saved on the remote CPU, then we busy wait until
 * the saving is done and then we return. In this case, non IPI is sent.
 * Otherwise, we send an IPI to the remote CPU, potentially interrupting 
 * pfm_lazy_save_regs() over there.
 *
 * If the retval==1, then it means that we interrupted remote save and that we must
 * wait until the saving is over before proceeding.
 * Otherwise, we did the saving on the remote CPU, and it was done by the time we got there.
 * in either case, we can proceed.
 */
static void
pfm_fetch_regs(int cpu, struct task_struct *task, pfm_context_t *ctx)
{
	pfm_smp_ipi_arg_t  arg;
	int ret;

	arg.task   = task;
	arg.retval = -1;

	if (atomic_read(&ctx->ctx_is_busy)) {
must_wait_busy:
		while (atomic_read(&ctx->ctx_is_busy));
	}

	if (atomic_read(&ctx->ctx_saving_in_progress)) {
		DBprintk(("no IPI, must wait for [%d] to be saved on [%d]\n", task->pid, cpu));
must_wait_saving:
		/* busy wait */
		while (atomic_read(&ctx->ctx_saving_in_progress));
		DBprintk(("done saving for [%d] on [%d]\n", task->pid, cpu));
		return;
	}
	DBprintk(("calling CPU %d from CPU %d\n", cpu, smp_processor_id()));

	if (cpu == -1) {
		printk("refusing to use -1 for [%d]\n", task->pid);
		return;
	}

	/* will send IPI to other CPU and wait for completion of remote call */
	if ((ret=smp_call_function_single(cpu, pfm_handle_fetch_regs, &arg, 0, 1))) {
		printk("perfmon: remote CPU call from %d to %d error %d\n", smp_processor_id(), cpu, ret);
		return;
	}
	/*
	 * we must wait until saving is over on the other CPU
	 * This is the case, where we interrupted the saving which started just at the time we sent the
	 * IPI.
	 */
	if (arg.retval == 1) goto must_wait_saving;
	if (arg.retval == 2) goto must_wait_busy;
}
#endif /* CONFIG_SMP */

void
pfm_load_regs (struct task_struct *task)
{
	struct thread_struct *t;
	pfm_context_t *ctx;
	struct task_struct *owner;
	unsigned long mask;
	u64 psr;
	int i;
#ifdef CONFIG_SMP
	int cpu;
#endif

	owner = PMU_OWNER();
	ctx   = task->thread.pfm_context;

	/*
	 * if we were the last user, then nothing to do except restore psr
	 */
	if (owner == task) {
		if (atomic_read(&ctx->ctx_last_cpu) != smp_processor_id())
			DBprintk(("invalid last_cpu=%d for [%d]\n", 
				atomic_read(&ctx->ctx_last_cpu), task->pid));

		psr = ctx->ctx_saved_psr;
		__asm__ __volatile__ ("mov psr.l=%0;; srlz.i;;"::"r"(psr): "memory");

		return;
	}
	DBprintk(("load_regs: must reload for [%d] owner=%d\n", 
		task->pid, owner ? owner->pid : -1 ));
	/*
	 * someone else is still using the PMU, first push it out and
	 * then we'll be able to install our stuff !
	 */
	if (owner) pfm_lazy_save_regs(owner);

#ifdef CONFIG_SMP
	/* 
	 * check if context on another CPU (-1 means saved)
	 * We MUST use the variable, as last_cpu may change behind our 
	 * back. If it changes to -1 (not on a CPU anymore), then in cpu
	 * we have the last CPU the context was on. We may be sending the 
	 * IPI for nothing, but we have no way of verifying this. 
	 */
	cpu = atomic_read(&ctx->ctx_last_cpu);
	if (cpu != -1) {
		pfm_fetch_regs(cpu, task, ctx);
	}
#endif
	t = &task->thread;

	/*
	 * To avoid leaking information to the user level when psr.sp=0,
	 * we must reload ALL implemented pmds (even the ones we don't use).
	 * In the kernel we only allow PFM_READ_PMDS on registers which
	 * we initialized or requested (sampling) so there is no risk there.
	 *
	 * As an optimization, we will only reload the PMD that we use when 
	 * the context is in protected mode, i.e. psr.sp=1 because then there
	 * is no leak possible.
	 */
	mask = pfm_sysctl.fastctxsw || ctx->ctx_fl_protected ?  ctx->ctx_used_pmds[0] : ctx->ctx_reload_pmds[0];
	for (i=0; mask; i++, mask>>=1) {
		if (mask & 0x1) ia64_set_pmd(i, t->pmd[i] & pmu_conf.perf_ovfl_val);
	}

	/* 
	 * PMC0 is never set in the mask because it is always restored
	 * separately.  
	 *
	 * ALL PMCs are systematically reloaded, unused registers
	 * get their default (PAL reset) values to avoid picking up 
	 * stale configuration.
	 */	
	mask = ctx->ctx_reload_pmcs[0];
	for (i=0; mask; i++, mask>>=1) {
		if (mask & 0x1) ia64_set_pmc(i, t->pmc[i]);
	}

	/*
	 * we restore ALL the debug registers to avoid picking up 
	 * stale state.
	 */
	if (ctx->ctx_fl_using_dbreg) {
		for (i=0; i < pmu_conf.num_ibrs; i++) {
			ia64_set_ibr(i, t->ibr[i]);
		}
		ia64_srlz_i();
		for (i=0; i < pmu_conf.num_dbrs; i++) {
			ia64_set_dbr(i, t->dbr[i]);
		}
	}
	ia64_srlz_d();

	if (t->pmc[0] & ~0x1) {
		pfm_overflow_handler(task, ctx, t->pmc[0], NULL);
	}

	/*
	 * fl_frozen==1 when we are in blocking mode waiting for restart
	 */
	if (ctx->ctx_fl_frozen == 0) {
		ia64_set_pmc(0, 0);
		ia64_srlz_d();
	}
	atomic_set(&ctx->ctx_last_cpu, smp_processor_id());

	SET_PMU_OWNER(task);

	/*
	 * restore the psr we changed in pfm_save_regs()
	 */
	psr = ctx->ctx_saved_psr;
	__asm__ __volatile__ ("mov psr.l=%0;; srlz.i;;"::"r"(psr): "memory");

}

/*
 * XXX: make this routine able to work with non current context
 */
static void
ia64_reset_pmu(struct task_struct *task)
{
	struct thread_struct *t = &task->thread;
	pfm_context_t *ctx = t->pfm_context;
	unsigned long mask;
	int i;

	if (task != current) {
		printk("perfmon: invalid task in ia64_reset_pmu()\n");
		return;
	}

	/* Let's make sure the PMU is frozen */
	ia64_set_pmc(0,1);

	/*
	 * install reset values for PMC. We skip PMC0 (done above)
	 * XX: good up to 64 PMCS
	 */
	mask = pmu_conf.impl_regs[0] >> 1;
	for(i=1; mask; mask>>=1, i++) {
		if (mask & 0x1) {
			ia64_set_pmc(i, reset_pmcs[i]);
			/*
			 * When restoring context, we must restore ALL pmcs, even the ones 
			 * that the task does not use to avoid leaks and possibly corruption
			 * of the sesion because of configuration conflicts. So here, we 
			 * initialize the entire set used in the context switch restore routine.
	 		 */
			t->pmc[i] = reset_pmcs[i];
			DBprintk((" pmc[%d]=0x%lx\n", i, reset_pmcs[i]));
						 
		}
	}
	/*
	 * clear reset values for PMD. 
	 * XXX: good up to 64 PMDS. Suppose that zero is a valid value.
	 */
	mask = pmu_conf.impl_regs[4];
	for(i=0; mask; mask>>=1, i++) {
		if (mask & 0x1) ia64_set_pmd(i, 0UL);
		t->pmd[i] = 0UL;
	}

	/*
	 * On context switched restore, we must restore ALL pmc and ALL pmd even
	 * when they are not actively used by the task. In UP, the incoming process 
	 * may otherwise pick up left over PMC, PMD state from the previous process.
	 * As opposed to PMD, stale PMC can cause harm to the incoming
	 * process because they may change what is being measured. 
	 * Therefore, we must systematically reinstall the entire
	 * PMC state. In SMP, the same thing is possible on the 
	 * same CPU but also on between 2 CPUs. 
	 *
	 * The problem with PMD is information leaking especially
	 * to user level when psr.sp=0
	 *
	 * There is unfortunately no easy way to avoid this problem
	 * on either UP or SMP. This definitively slows down the
	 * pfm_load_regs() function. 
	 */
	
	 /*
	  * We must include all the PMC in this mask to make sure we don't
	  * see any side effect of a stale state, such as opcode matching
	  * or range restrictions, for instance.
	  *
	  * We never directly restore PMC0 so we do not include it in the mask.
	  */
	ctx->ctx_reload_pmcs[0] = pmu_conf.impl_regs[0] & ~0x1;
	/*
	 * We must include all the PMD in this mask to avoid picking
	 * up stale value and leak information, especially directly
	 * at the user level when psr.sp=0
	 */
	ctx->ctx_reload_pmds[0] = pmu_conf.impl_regs[4];

	/* 
	 * Keep track of the pmds we want to sample
	 * XXX: may be we don't need to save/restore the DEAR/IEAR pmds
	 * but we do need the BTB for sure. This is because of a hardware
	 * buffer of 1 only for non-BTB pmds.
	 *
	 * We ignore the unimplemented pmds specified by the user
	 */
	ctx->ctx_used_pmds[0] = ctx->ctx_smpl_regs[0] & pmu_conf.impl_regs[4];
	ctx->ctx_used_pmcs[0] = 1; /* always save/restore PMC[0] */

	/*
	 * useful in case of re-enable after disable
	 */
	ctx->ctx_used_ibrs[0] = 0UL;
	ctx->ctx_used_dbrs[0] = 0UL;

	ia64_srlz_d();
}

/*
 * This function is called when a thread exits (from exit_thread()).
 * This is a simplified pfm_save_regs() that simply flushes the current
 * register state into the save area taking into account any pending
 * overflow. This time no notification is sent because the task is dying
 * anyway. The inline processing of overflows avoids loosing some counts.
 * The PMU is frozen on exit from this call and is to never be reenabled
 * again for this task.
 *
 */
void
pfm_flush_regs (struct task_struct *task)
{
	pfm_context_t *ctx;
	u64 pmc0;
	unsigned long mask2, val;
	int i;

	ctx = task->thread.pfm_context;

	if (ctx == NULL) return;

	/* 
	 * that's it if context already disabled
	 */
	if (ctx->ctx_flags.state == PFM_CTX_DISABLED) return;

	/*
	 * stop monitoring:
	 * This is the only way to stop monitoring without destroying overflow
	 * information in PMC[0].
	 * This is the last instruction which can cause overflow when monitoring
	 * in kernel.
	 * By now, we could still have an overflow interrupt in-flight.
	 */
	if (ctx->ctx_fl_system) {


		/* disable dcr pp */
		ia64_set_dcr(ia64_get_dcr() & ~IA64_DCR_PP);

		/* stop monitoring */
		__asm__ __volatile__ ("rsm psr.pp;;"::: "memory");

		ia64_srlz_i();

#ifdef CONFIG_SMP
		this_cpu(pfm_syst_wide) = 0;
		this_cpu(pfm_dcr_pp)    = 0;
#else
		pfm_tasklist_toggle_pp(0);
#endif
	} else  {

		/* stop monitoring */
		__asm__ __volatile__ ("rum psr.up;;"::: "memory");

		ia64_srlz_i();

		/* no more save/restore on ctxsw */
		current->thread.flags &= ~IA64_THREAD_PM_VALID;
	}

	/*
	 * Mark the PMU as not owned
	 * This will cause the interrupt handler to do nothing in case an overflow
	 * interrupt was in-flight
	 * This also guarantees that pmc0 will contain the final state
	 * It virtually gives us full control on overflow processing from that point
	 * on.
	 * It must be an atomic operation.
	 */
	SET_PMU_OWNER(NULL);

	/*
	 * read current overflow status:
	 *
	 * we are guaranteed to read the final stable state
	 */
	ia64_srlz_d();
	pmc0 = ia64_get_pmc(0); /* slow */

	/*
	 * freeze PMU:
	 *
	 * This destroys the overflow information. This is required to make sure
	 * next process does not start with monitoring on if not requested
	 */
	ia64_set_pmc(0, 1);
	ia64_srlz_d();

	/*
	 * We don't need to restore psr, because we are on our way out
	 */

	/*
	 * This loop flushes the PMD into the PFM context.
	 * It also processes overflow inline.
	 *
	 * IMPORTANT: No notification is sent at this point as the process is dying.
	 * The implicit notification will come from a SIGCHILD or a return from a
	 * waitpid().
	 *
	 */

	if (atomic_read(&ctx->ctx_last_cpu) != smp_processor_id()) 
		printk("perfmon: [%d] last_cpu=%d\n", task->pid, atomic_read(&ctx->ctx_last_cpu));

	/*
	 * we save all the used pmds
	 * we take care of overflows for pmds used as counters
	 */
	mask2 = ctx->ctx_used_pmds[0];
	for (i = 0; mask2; i++, mask2>>=1) {

		/* skip non used pmds */
		if ((mask2 & 0x1) == 0) continue;

		val = ia64_get_pmd(i);

		if (PMD_IS_COUNTING(i)) {
			DBprintk(("[%d] pmd[%d] soft_pmd=0x%lx hw_pmd=0x%lx\n", task->pid, i, ctx->ctx_soft_pmds[i].val, val & pmu_conf.perf_ovfl_val));

			/* collect latest results */
			ctx->ctx_soft_pmds[i].val += val & pmu_conf.perf_ovfl_val;

			/*
			 * now everything is in ctx_soft_pmds[] and we need
			 * to clear the saved context from save_regs() such that
			 * pfm_read_pmds() gets the correct value
			 */
			task->thread.pmd[i] = 0;

			/* 
			 * take care of overflow inline
			 */
			if (pmc0 & (1UL << i)) {
				ctx->ctx_soft_pmds[i].val += 1 + pmu_conf.perf_ovfl_val;
				DBprintk(("[%d] pmd[%d] overflowed soft_pmd=0x%lx\n",
					task->pid, i, ctx->ctx_soft_pmds[i].val));
			}
		} else {
			DBprintk(("[%d] pmd[%d] hw_pmd=0x%lx\n", task->pid, i, val));
			/* 
			 * not a counter, just save value as is
			 */
			task->thread.pmd[i] = val;
		}
	}
	/* 
	 * indicates that context has been saved
	 */
	atomic_set(&ctx->ctx_last_cpu, -1);

}


/*
 * task is the newly created task, pt_regs for new child
 */
int
pfm_inherit(struct task_struct *task, struct pt_regs *regs)
{
	pfm_context_t *ctx;
	pfm_context_t *nctx;
	struct thread_struct *thread;
	unsigned long m;
	int i;

	/*
	 * the new task was copied from parent and therefore points
	 * to the parent's context at this point
	 */
	ctx    = task->thread.pfm_context;
	thread = &task->thread;

	/*
	 * make sure child cannot mess up the monitoring session
	 */
	 ia64_psr(regs)->sp = 1;
	 DBprintk(("enabling psr.sp for [%d]\n", task->pid));


	/*
	 * if there was a virtual mapping for the sampling buffer
	 * the mapping is NOT inherited across fork() (see VM_DONTCOPY), 
	 * so we don't have to explicitely remove it here. 
	 *
	 *
	 * Part of the clearing of fields is also done in
	 * copy_thread() because the fiels are outside the
	 * pfm_context structure and can affect tasks not
	 * using perfmon.
	 */

	/* clear pending notification */
	task->thread.pfm_ovfl_block_reset = 0;

	/*
	 * clear cpu pinning restriction for child
	 */
	if (ctx->ctx_fl_system) {
		set_cpus_allowed(task, ctx->ctx_saved_cpus_allowed);

	 	DBprintk(("setting cpus_allowed for [%d] to 0x%lx from 0x%lx\n", 
			task->pid,
			ctx->ctx_saved_cpus_allowed, 
			current->cpus_allowed));
	}

	/*
	 * takes care of easiest case first
	 */
	if (CTX_INHERIT_MODE(ctx) == PFM_FL_INHERIT_NONE) {

		DBprintk(("removing PFM context for [%d]\n", task->pid));

		task->thread.pfm_context = NULL;

		/* 
		 * we must clear psr.up because the new child does
		 * not have a context and the PM_VALID flag is cleared
		 * in copy_thread().
		 *
		 * we do not clear psr.pp because it is always
		 * controlled by the system wide logic and we should
		 * never be here when system wide is running anyway
		 */
	 	ia64_psr(regs)->up = 0;

		/* copy_thread() clears IA64_THREAD_PM_VALID */
		return 0;
	}
	nctx = pfm_context_alloc();
	if (nctx == NULL) return -ENOMEM;

	/* copy content */
	*nctx = *ctx;


	if (CTX_INHERIT_MODE(ctx) == PFM_FL_INHERIT_ONCE) {
		nctx->ctx_fl_inherit = PFM_FL_INHERIT_NONE;
		DBprintk(("downgrading to INHERIT_NONE for [%d]\n", task->pid));
	}
	/*
	 * task is not yet visible in the tasklist, so we do 
	 * not need to lock the newly created context.
	 * However, we must grab the tasklist_lock to ensure
	 * that the ctx_owner or ctx_notify_task do not disappear
	 * while we increment their check counters.
	 */
	read_lock(&tasklist_lock);

	if (nctx->ctx_notify_task) 
		atomic_inc(&nctx->ctx_notify_task->thread.pfm_notifiers_check);

	if (nctx->ctx_owner)
		atomic_inc(&nctx->ctx_owner->thread.pfm_owners_check);

	read_unlock(&tasklist_lock);


	LOCK_PFS();
	pfm_sessions.pfs_task_sessions++;
	UNLOCK_PFS();

	/* initialize counters in new context */
	m = nctx->ctx_used_pmds[0] >> PMU_FIRST_COUNTER;
	for(i = PMU_FIRST_COUNTER ; m ; m>>=1, i++) {
		if ((m & 0x1) && pmu_conf.pmd_desc[i].type == PFM_REG_COUNTING) {
			nctx->ctx_soft_pmds[i].val = nctx->ctx_soft_pmds[i].ival & ~pmu_conf.perf_ovfl_val;
			thread->pmd[i]	      	   = nctx->ctx_soft_pmds[i].ival & pmu_conf.perf_ovfl_val;
		}
		/* what about the other pmds? zero or keep as is */

	}
	/*
	 * clear BTB index register
	 * XXX: CPU-model specific knowledge!
	 */
	thread->pmd[16] = 0;


	nctx->ctx_fl_frozen    = 0;
	nctx->ctx_ovfl_regs[0] = 0UL;
	atomic_set(&nctx->ctx_last_cpu, -1);

	/*
	 * here nctx->ctx_psb == ctx->ctx_psb
	 *
	 * increment reference count to sampling
	 * buffer, if any. Note that this is independent
	 * from the virtual mapping. The latter is never
	 * inherited while the former will be if context
	 * is setup to something different from PFM_FL_INHERIT_NONE
	 */
	if (nctx->ctx_psb) {
		LOCK_PSB(nctx->ctx_psb);

		nctx->ctx_psb->psb_refcnt++;

	 	DBprintk(("updated smpl @ %p refcnt=%lu psb_flags=0x%x\n", 
			ctx->ctx_psb->psb_hdr,
			ctx->ctx_psb->psb_refcnt,
			ctx->ctx_psb->psb_flags));

		UNLOCK_PSB(nctx->ctx_psb);

		/*
	 	 * remove any pointer to sampling buffer mapping
	 	 */
		nctx->ctx_smpl_vaddr = 0;
	}

	sema_init(&nctx->ctx_restart_sem, 0); /* reset this semaphore to locked */

	/* link with new task */
	thread->pfm_context = nctx;

	DBprintk(("nctx=%p for process [%d]\n", (void *)nctx, task->pid));

	/*
	 * the copy_thread routine automatically clears
	 * IA64_THREAD_PM_VALID, so we need to reenable it, if it was used by the caller
	 */
	if (current->thread.flags & IA64_THREAD_PM_VALID) {
		DBprintk(("setting PM_VALID for [%d]\n", task->pid));
		thread->flags |= IA64_THREAD_PM_VALID;
	}

	return 0;
}

/* 
 *
 * We cannot touch any of the PMU registers at this point as we may
 * not be running on the same CPU the task was last run on.  Therefore
 * it is assumed that the PMU has been stopped appropriately in
 * pfm_flush_regs() called from exit_thread(). 
 *
 * The function is called in the context of the parent via a release_thread()
 * and wait4(). The task is not in the tasklist anymore.
 */
void
pfm_context_exit(struct task_struct *task)
{
	pfm_context_t *ctx = task->thread.pfm_context;

	/*
	 * check sampling buffer
	 */
	if (ctx->ctx_psb) {
		pfm_smpl_buffer_desc_t *psb = ctx->ctx_psb;

		LOCK_PSB(psb);

		DBprintk(("sampling buffer from [%d] @%p size %ld refcnt=%lu psb_flags=0x%x\n",
			task->pid,
			psb->psb_hdr, psb->psb_size, psb->psb_refcnt, psb->psb_flags));

		/*
		 * in the case where we are the last user, we may be able to free
		 * the buffer
		 */
		psb->psb_refcnt--;

		if (psb->psb_refcnt == 0) {

			/*
			 * The flag is cleared in pfm_vm_close(). which gets 
			 * called from do_exit() via exit_mm(). 
			 * By the time we come here, the task has no more mm context.
			 *
			 * We can only free the psb and buffer here after the vm area
			 * describing the buffer has been removed. This normally happens 
			 * as part of do_exit() but the entire mm context is ONLY removed
			 * once its reference counts goes to zero. This is typically
			 * the case except for multi-threaded (several tasks) processes.
			 *
			 * See pfm_vm_close() and pfm_cleanup_smpl_buf() for more details.
			 */
			if ((psb->psb_flags & PSB_HAS_VMA) == 0) {

				DBprintk(("cleaning sampling buffer from [%d] @%p size %ld\n",
					task->pid,
					psb->psb_hdr, psb->psb_size));

				/* 
				 * free the buffer and psb 
				 */
				pfm_rvfree(psb->psb_hdr, psb->psb_size);
				kfree(psb);
				psb = NULL;
			} 
		} 
		/* psb may have been deleted */
		if (psb) UNLOCK_PSB(psb);
	} 

	DBprintk(("cleaning [%d] pfm_context @%p notify_task=%p check=%d mm=%p\n", 
		task->pid, ctx, 
		ctx->ctx_notify_task, 
		atomic_read(&task->thread.pfm_notifiers_check), task->mm));

	/*
	 * To avoid getting the notified task or owner task scan the entire process 
	 * list when they exit, we decrement notifiers_check and owners_check respectively.
	 *
	 * Of course, there is race condition between decreasing the value and the 
	 * task exiting. The danger comes from the fact that, in both cases, we have a 
	 * direct pointer to a task structure thereby bypassing the tasklist. 
	 * We must make sure that, if we have task!= NULL, the target task is still 
	 * present and is identical to the initial task specified 
	 * during pfm_context_create(). It may already be detached from the tasklist but 
	 * that's okay. Note that it is okay if we miss the deadline and the task scans 
	 * the list for nothing, it will affect performance but not correctness. 
	 * The correctness is ensured by using the ctx_lock which prevents the 
	 * notify_task from changing the fields in our context.
	 * Once holdhing this lock, if we see task!= NULL, then it will stay like
	 * that until we release the lock. If it is NULL already then we came too late.
	 */
	LOCK_CTX(ctx);

	if (ctx->ctx_notify_task != NULL) {
		DBprintk(("[%d], [%d] atomic_sub on [%d] notifiers=%u\n", current->pid,
			task->pid,
			ctx->ctx_notify_task->pid, 
			atomic_read(&ctx->ctx_notify_task->thread.pfm_notifiers_check)));

		atomic_dec(&ctx->ctx_notify_task->thread.pfm_notifiers_check);
	}

	if (ctx->ctx_owner != NULL) {
		DBprintk(("[%d], [%d] atomic_sub on [%d] owners=%u\n", 
			 current->pid, 
			 task->pid,
			 ctx->ctx_owner->pid, 
			 atomic_read(&ctx->ctx_owner->thread.pfm_owners_check)));

		atomic_dec(&ctx->ctx_owner->thread.pfm_owners_check);
	}

	UNLOCK_CTX(ctx);

	LOCK_PFS();

	if (ctx->ctx_fl_system) {

		pfm_sessions.pfs_sys_session[ctx->ctx_cpu] = NULL;
		pfm_sessions.pfs_sys_sessions--;
		DBprintk(("freeing syswide session on CPU%ld\n", ctx->ctx_cpu));
		/* update perfmon debug register counter */
		if (ctx->ctx_fl_using_dbreg) {
			if (pfm_sessions.pfs_sys_use_dbregs == 0) {
				printk("perfmon: invalid release for [%d] sys_use_dbregs=0\n", task->pid);
			} else
				pfm_sessions.pfs_sys_use_dbregs--;
		}

		/*
	 	 * remove any CPU pinning
	 	 */
		set_cpus_allowed(task, ctx->ctx_saved_cpus_allowed);
	} else {
		pfm_sessions.pfs_task_sessions--;
	}
	UNLOCK_PFS();

	pfm_context_free(ctx);
	/* 
	 *  clean pfm state in thread structure,
	 */
	task->thread.pfm_context          = NULL;
	task->thread.pfm_ovfl_block_reset = 0;

	/* pfm_notifiers is cleaned in pfm_cleanup_notifiers() */
}

/*
 * function invoked from release_thread when pfm_smpl_buf_list is not NULL
 */
int
pfm_cleanup_smpl_buf(struct task_struct *task)
{
	pfm_smpl_buffer_desc_t *tmp, *psb = task->thread.pfm_smpl_buf_list;

	if (psb == NULL) {
		printk("perfmon: psb is null in [%d]\n", current->pid);
		return -1;
	}
	/*
	 * Walk through the list and free the sampling buffer and psb
	 */
	while (psb) {
		DBprintk(("[%d] freeing smpl @%p size %ld\n", current->pid, psb->psb_hdr, psb->psb_size));

		pfm_rvfree(psb->psb_hdr, psb->psb_size);
		tmp = psb->psb_next;
		kfree(psb);
		psb = tmp;
	}

	/* just in case */
	task->thread.pfm_smpl_buf_list = NULL;

	return 0;
}

/*
 * function invoked from release_thread to make sure that the ctx_owner field does not
 * point to an unexisting task.
 */
void
pfm_cleanup_owners(struct task_struct *task)
{
	struct task_struct *p;
	pfm_context_t *ctx;

	DBprintk(("called by [%d] for [%d]\n", current->pid, task->pid));

	read_lock(&tasklist_lock);

	for_each_task(p) {
		/*
		 * It is safe to do the 2-step test here, because thread.ctx
		 * is cleaned up only in release_thread() and at that point
		 * the task has been detached from the tasklist which is an
		 * operation which uses the write_lock() on the tasklist_lock
		 * so it cannot run concurrently to this loop. So we have the
		 * guarantee that if we find p and it has a perfmon ctx then
		 * it is going to stay like this for the entire execution of this
		 * loop.
		 */
		ctx = p->thread.pfm_context;

		//DBprintk(("[%d] scanning task [%d] ctx=%p\n", task->pid, p->pid, ctx));

		if (ctx && ctx->ctx_owner == task) {
			DBprintk(("trying for owner [%d] in [%d]\n", task->pid, p->pid));
			/*
			 * the spinlock is required to take care of a race condition
			 * with the send_sig_info() call. We must make sure that 
			 * either the send_sig_info() completes using a valid task,
			 * or the notify_task is cleared before the send_sig_info()
			 * can pick up a stale value. Note that by the time this
			 * function is executed the 'task' is already detached from the
			 * tasklist. The problem is that the notifiers have a direct
			 * pointer to it. It is okay to send a signal to a task in this
			 * stage, it simply will have no effect. But it is better than sending
			 * to a completely destroyed task or worse to a new task using the same
			 * task_struct address.
			 */
			LOCK_CTX(ctx);

			ctx->ctx_owner = NULL;

			UNLOCK_CTX(ctx);

			DBprintk(("done for notifier [%d] in [%d]\n", task->pid, p->pid));
		}
	}
	read_unlock(&tasklist_lock);

	atomic_set(&task->thread.pfm_owners_check, 0);
}


/*
 * function called from release_thread to make sure that the ctx_notify_task is not pointing
 * to an unexisting task
 */
void
pfm_cleanup_notifiers(struct task_struct *task)
{
	struct task_struct *p;
	pfm_context_t *ctx;

	DBprintk(("called by [%d] for [%d]\n", current->pid, task->pid));

	read_lock(&tasklist_lock);

	for_each_task(p) {
		/*
		 * It is safe to do the 2-step test here, because thread.ctx
		 * is cleaned up only in release_thread() and at that point
		 * the task has been detached from the tasklist which is an
		 * operation which uses the write_lock() on the tasklist_lock
		 * so it cannot run concurrently to this loop. So we have the
		 * guarantee that if we find p and it has a perfmon ctx then
		 * it is going to stay like this for the entire execution of this
		 * loop.
		 */
		ctx = p->thread.pfm_context;

		//DBprintk(("[%d] scanning task [%d] ctx=%p\n", task->pid, p->pid, ctx));

		if (ctx && ctx->ctx_notify_task == task) {
			DBprintk(("trying for notifier [%d] in [%d]\n", task->pid, p->pid));
			/*
			 * the spinlock is required to take care of a race condition
			 * with the send_sig_info() call. We must make sure that 
			 * either the send_sig_info() completes using a valid task,
			 * or the notify_task is cleared before the send_sig_info()
			 * can pick up a stale value. Note that by the time this
			 * function is executed the 'task' is already detached from the
			 * tasklist. The problem is that the notifiers have a direct
			 * pointer to it. It is okay to send a signal to a task in this
			 * stage, it simply will have no effect. But it is better than sending
			 * to a completely destroyed task or worse to a new task using the same
			 * task_struct address.
			 */
			LOCK_CTX(ctx);

			ctx->ctx_notify_task = NULL;

			UNLOCK_CTX(ctx);

			DBprintk(("done for notifier [%d] in [%d]\n", task->pid, p->pid));
		}
	}
	read_unlock(&tasklist_lock);

	atomic_set(&task->thread.pfm_notifiers_check, 0);
}

static struct irqaction perfmon_irqaction = {
	.handler =	perfmon_interrupt,
	.flags =	SA_INTERRUPT,
	.name =		"perfmon"
};


static void
pfm_pmu_snapshot(void)
{
	int i;

	for (i=0; i < IA64_NUM_PMC_REGS; i++) {
		if (i >= pmu_conf.num_pmcs) break;
		if (PMC_IS_IMPL(i)) reset_pmcs[i] = ia64_get_pmc(i);
	}
#ifdef CONFIG_MCKINLEY
	/*
	 * set the 'stupid' enable bit to power the PMU!
	 */
	reset_pmcs[4] |= 1UL << 23;
#endif
}

/*
 * perfmon initialization routine, called from the initcall() table
 */
int __init
perfmon_init (void)
{
	pal_perf_mon_info_u_t pm_info;
	s64 status;

	pmu_conf.pfm_is_disabled = 1;

	printk("perfmon: version %u.%u (sampling format v%u.%u) IRQ %u\n", 
		PFM_VERSION_MAJ, 
		PFM_VERSION_MIN, 
		PFM_SMPL_VERSION_MAJ, 
		PFM_SMPL_VERSION_MIN, 
		IA64_PERFMON_VECTOR);

	if ((status=ia64_pal_perf_mon_info(pmu_conf.impl_regs, &pm_info)) != 0) {
		printk("perfmon: PAL call failed (%ld), perfmon disabled\n", status);
		return -1;
	}

	pmu_conf.perf_ovfl_val = (1UL << pm_info.pal_perf_mon_info_s.width) - 1;
	pmu_conf.max_counters  = pm_info.pal_perf_mon_info_s.generic;
	pmu_conf.num_pmcs      = find_num_pm_regs(pmu_conf.impl_regs);
	pmu_conf.num_pmds      = find_num_pm_regs(&pmu_conf.impl_regs[4]);

	printk("perfmon: %u bits counters\n", pm_info.pal_perf_mon_info_s.width);

	printk("perfmon: %lu PMC/PMD pairs, %lu PMCs, %lu PMDs\n", 
	       pmu_conf.max_counters, pmu_conf.num_pmcs, pmu_conf.num_pmds);

	/* sanity check */
	if (pmu_conf.num_pmds >= IA64_NUM_PMD_REGS || pmu_conf.num_pmcs >= IA64_NUM_PMC_REGS) {
		printk(KERN_ERR "perfmon: not enough pmc/pmd, perfmon is DISABLED\n");
		return -1; /* no need to continue anyway */
	}

	if (ia64_pal_debug_info(&pmu_conf.num_ibrs, &pmu_conf.num_dbrs)) {
		printk(KERN_WARNING "perfmon: unable to get number of debug registers\n");
		pmu_conf.num_ibrs = pmu_conf.num_dbrs = 0;
	}
	/* PAL reports the number of pairs */
	pmu_conf.num_ibrs <<=1;
	pmu_conf.num_dbrs <<=1;

	/*
	 * take a snapshot of all PMU registers. PAL is supposed
	 * to configure them with stable/safe values, i.e., not
	 * capturing anything.
	 * We take a snapshot now, before we make any modifications. This
	 * will become our master copy. Then we will reuse the snapshot
	 * to reset the PMU in pfm_enable(). Using this technique, perfmon
	 * does NOT have to know about the specific values to program for
	 * the PMC/PMD. The safe values may be different from one CPU model to
	 * the other.
	 */
	pfm_pmu_snapshot();

	/*
	 * setup the register configuration descriptions for the CPU
	 */
	pmu_conf.pmc_desc = pmc_desc;
	pmu_conf.pmd_desc = pmd_desc;

	/* we are all set */
	pmu_conf.pfm_is_disabled = 0;

	/*
	 * for now here for debug purposes
	 */
	perfmon_dir = create_proc_read_entry ("perfmon", 0, 0, perfmon_read_entry, NULL);

	pfm_sysctl_header = register_sysctl_table(pfm_sysctl_root, 0);

	spin_lock_init(&pfm_sessions.pfs_lock);

	return 0;
}

__initcall(perfmon_init);

void
perfmon_init_percpu (void)
{
	if (smp_processor_id() == 0)
		register_percpu_irq(IA64_PERFMON_VECTOR, &perfmon_irqaction);

	ia64_set_pmv(IA64_PERFMON_VECTOR);
	ia64_srlz_d();
}

#else /* !CONFIG_PERFMON */

asmlinkage int
sys_perfmonctl (int pid, int cmd, void *req, int count, long arg5, long arg6, 
		long arg7, long arg8, long stack)
{
	return -ENOSYS;
}

#endif /* !CONFIG_PERFMON */<|MERGE_RESOLUTION|>--- conflicted
+++ resolved
@@ -908,13 +908,8 @@
 		/*
 		 * and it must be a valid CPU
 		 */
-<<<<<<< HEAD
-		cpu = ffs(pfx->ctx_cpu_mask);
-		if (!cpu_online(cpu)) {
-=======
 		cpu = ffz(~pfx->ctx_cpu_mask);
 		if (cpu_is_online(cpu) == 0) {
->>>>>>> cb1a895f
 			DBprintk(("CPU%d is not online\n", cpu));
 			return -EINVAL;
 		}
