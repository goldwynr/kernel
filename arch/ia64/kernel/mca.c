--- conflicted
+++ resolved
@@ -88,14 +88,7 @@
 #include <linux/cpumask.h>
 #include <linux/kdebug.h>
 #include <linux/cpu.h>
-<<<<<<< HEAD
-#ifdef CONFIG_KDB
-#include <linux/kdb.h>
-#include <linux/kdbprivate.h>  /* for switch state wrappers */
-#endif /* CONFIG_KDB */
-=======
 #include <linux/gfp.h>
->>>>>>> 02f8c6ae
 
 #include <asm/delay.h>
 #include <asm/machvec.h>
@@ -833,14 +826,6 @@
 	 * reached SAL
 	 */
 	ia64_sal_mc_rendez();
-
-#ifdef CONFIG_KDB
-	/* We get here when the MCA monarch has entered and has woken up the
-	 * slaves.  Do a KDB rendezvous to meet the monarch cpu.
-	 */
-	if (monarch_cpu != -1)
-		KDB_ENTER_SLAVE();
-#endif
 
 	NOTIFY_MCA(DIE_MCA_RENDZVOUS_PROCESS, get_irq_regs(), (long)&nd, 1);
 
@@ -1397,19 +1382,6 @@
 		mca_insert_tr(0x2); /*Reload dynamic itrs*/
 	}
 
-#ifdef	CONFIG_KDB
-	kdb_save_flags();
-	KDB_FLAG_CLEAR(CATASTROPHIC);
-	KDB_FLAG_CLEAR(RECOVERY);
-	if (recover)
-		KDB_FLAG_SET(RECOVERY);
-	else
-		KDB_FLAG_SET(CATASTROPHIC);
-	KDB_FLAG_SET(NOIPI);		/* do not send IPI for MCA/INIT events */
-	KDB_ENTER();
-	kdb_restore_flags();
-#endif	/* CONFIG_KDB */
-
 	NOTIFY_MCA(DIE_MCA_MONARCH_LEAVE, regs, (long)&nd, 1);
 
 	if (atomic_dec_return(&mca_count) > 0) {
@@ -1422,12 +1394,6 @@
 			if (cpu_isset(i, mca_cpu)) {
 				monarch_cpu = i;
 				cpu_clear(i, mca_cpu);	/* wake next cpu */
-#ifdef CONFIG_KDB
-				/*
-				 * No longer a monarch, report in as a slave.
-				 */
-				KDB_ENTER_SLAVE();
-#endif
 				while (monarch_cpu != -1)
 					cpu_relax();	/* spin until last cpu leaves */
 				set_curr_task(cpu, previous_current);
@@ -1437,7 +1403,6 @@
 			}
 		}
 	}
-
 	set_curr_task(cpu, previous_current);
 	ia64_mc_info.imi_rendez_checkin[cpu] = IA64_MCA_RENDEZ_CHECKIN_NOTDONE;
 	monarch_cpu = -1;	/* This frees the slaves and previous monarchs */
@@ -1698,11 +1663,6 @@
 		}
 	}
 	printk("\n\n");
-#ifdef	CONFIG_KDB
-	KDB_FLAG_SET(NOIPI);		/* do not send IPI for MCA/INIT events */
-	KDB_ENTER();
-	KDB_FLAG_CLEAR(NOIPI);
-#else	/* !CONFIG_KDB */
 	if (read_trylock(&tasklist_lock)) {
 		do_each_thread (g, t) {
 			printk("\nBacktrace of pid %d (%s)\n", t->pid, t->comm);
@@ -1710,7 +1670,6 @@
 		} while_each_thread (g, t);
 		read_unlock(&tasklist_lock);
 	}
-#endif	/* CONFIG_KDB */
 	/* FIXME: This will not restore zapped printk locks. */
 	RESTORE_LOGLEVEL(console_loglevel);
 	return NOTIFY_DONE;
@@ -1743,20 +1702,6 @@
 	int cpu = smp_processor_id();
 	struct ia64_mca_notify_die nd =
 		{ .sos = sos, .monarch_cpu = &monarch_cpu };
-#ifdef	CONFIG_KDB
-	int kdba_recalcitrant = 0;
-	/* kdba_wait_for_cpus() sends INIT to recalcitrant cpus which ends up
-	 * calling this routine.  If KDB is waiting for the IPI to be processed
-	 * then treat all INIT events as slaves, kdb_initial_cpu is the
-	 * monarch.
-	 */
-	if (KDB_STATE(WAIT_IPI)) {
-		monarch_cpu = kdb_initial_cpu;
-		sos->monarch = 0;
-		KDB_STATE_CLEAR(WAIT_IPI);
-		kdba_recalcitrant = 1;
-	}
-#endif	/* CONFIG_KDB */
 
 	NOTIFY_INIT(DIE_INIT_ENTER, regs, (long)&nd, 0);
 
@@ -1800,11 +1745,6 @@
 #else
 		while (monarch_cpu == -1)
 			cpu_relax();	/* spin until monarch enters */
-#ifdef CONFIG_KDB
-		KDB_ENTER_SLAVE();
-		if (kdba_recalcitrant)
-			monarch_cpu = -1;
-#endif /* CONFIG_KDB */
 #endif
 
 		NOTIFY_INIT(DIE_INIT_SLAVE_ENTER, regs, (long)&nd, 1);
@@ -1839,14 +1779,6 @@
 	mprintk("Delaying for 5 seconds...\n");
 	udelay(5*1000000);
 	ia64_wait_for_slaves(cpu, "INIT");
-
-#ifdef	CONFIG_KDB
-	kdb_save_flags();
-	KDB_FLAG_SET(NOIPI);		/* do not send IPI for MCA/INIT events */
-	KDB_ENTER();
-	kdb_restore_flags();
-#endif	/* CONFIG_KDB */
-
 	/* If nobody intercepts DIE_INIT_MONARCH_PROCESS then we drop through
 	 * to default_monarch_init_process() above and just print all the
 	 * tasks.
@@ -2085,13 +2017,6 @@
 			printk(KERN_INFO "Increasing MCA rendezvous timeout from "
 				"%ld to %ld milliseconds\n", timeout, isrv.v0);
 			timeout = isrv.v0;
-#ifdef CONFIG_KDB
-			/* kdb must wait long enough for the MCA timeout to trip
-			 * and process.  The MCA timeout is in milliseconds.
-			 */
-			kdb_wait_for_cpus_secs = max(kdb_wait_for_cpus_secs,
-						(int)(timeout/1000) + 10);
-#endif /* CONFIG_KDB */
 			NOTIFY_MCA(DIE_MCA_NEW_TIMEOUT, NULL, timeout, 0);
 			continue;
 		}
