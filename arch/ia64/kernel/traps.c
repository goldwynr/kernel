--- conflicted
+++ resolved
@@ -39,9 +39,6 @@
 {
 	return notifier_chain_register(&ia64die_chain, nb);
 }
-<<<<<<< HEAD
-EXPORT_SYMBOL(register_die_notifier);
-=======
 EXPORT_SYMBOL_GPL(register_die_notifier);
 
 int
@@ -50,7 +47,6 @@
 	return notifier_chain_unregister(&ia64die_chain, nb);
 }
 EXPORT_SYMBOL_GPL(unregister_die_notifier);
->>>>>>> 5666c094
 
 void __init
 trap_init (void)
@@ -212,7 +208,6 @@
 		if (break_num < 0x80000) {
 			sig = SIGILL; code = __ILL_BREAK;
 		} else {
-<<<<<<< HEAD
 #ifdef	CONFIG_KDB
 			if (break_num == KDB_BREAK_ENTER &&
 			    kdb(KDB_REASON_ENTER, break_num, regs))
@@ -224,11 +219,9 @@
 			    kdb(KDB_REASON_BREAK, break_num, regs))
 				return;		/* kdb handled it */
 #endif	/* CONFIG_KDB */
-=======
 			if (notify_die(DIE_BREAK, "bad break", regs, break_num, TRAP_BRKPT, SIGTRAP)
 					== NOTIFY_STOP)
 				return;
->>>>>>> 5666c094
 			sig = SIGTRAP; code = TRAP_BRKPT;
 		}
 	}
@@ -583,16 +576,9 @@
 		      case 35: siginfo.si_code = TRAP_BRANCH; ifa = 0; break;
 		      case 36: siginfo.si_code = TRAP_TRACE; ifa = 0; break;
 		}
-<<<<<<< HEAD
-#ifdef	CONFIG_KDB
-		if (!user_mode(&regs) && kdb(KDB_REASON_DEBUG, vector, &regs))
-			return;	/* kdb handled this */
-#endif	/* CONFIG_KDB */
-=======
 		if (notify_die(DIE_FAULT, "ia64_fault", &regs, vector, siginfo.si_code, SIGTRAP)
 			       	== NOTIFY_STOP)
 			return;
->>>>>>> 5666c094
 		siginfo.si_signo = SIGTRAP;
 		siginfo.si_errno = 0;
 		siginfo.si_addr  = (void __user *) ifa;
