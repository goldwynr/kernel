--- conflicted
+++ resolved
@@ -13,14 +13,7 @@
 #include <linux/sched.h>
 #include <linux/tty.h>
 #include <linux/vt_kern.h>		/* For unblank_screen() */
-<<<<<<< HEAD
-#ifdef	CONFIG_KDB
-#include <linux/kdb.h>
-#endif	/* CONFIG_KDB */
-#include <linux/kprobes.h>
-=======
 #include <linux/module.h>       /* for EXPORT_SYMBOL */
->>>>>>> 30e74fea
 
 #include <asm/fpswa.h>
 #include <asm/hardirq.h>
@@ -28,8 +21,6 @@
 #include <asm/intrinsics.h>
 #include <asm/processor.h>
 #include <asm/uaccess.h>
-#include <asm/nmi.h>
-#include <linux/dump.h>
 
 extern spinlock_t timerlist_lock;
 
@@ -98,16 +89,12 @@
 		printk("%s[%d]: %s %ld [%d]\n",
 			current->comm, current->pid, str, err, ++die_counter);
 		show_regs(regs);
-		dump((char *)str, regs);
   	} else
 		printk(KERN_ERR "Recursive die() failure, output suppressed\n");
 
 	bust_spinlocks(0);
 	die.lock_owner = -1;
 	spin_unlock_irq(&die.lock);
-#ifdef	CONFIG_KDB
-	(void)kdb(KDB_REASON_OOPS, err, regs);
-#endif	/* CONFIG_KDB */
   	do_exit(SIGSEGV);
 }
 
@@ -124,8 +111,6 @@
 	siginfo_t siginfo;
 	int sig, code;
 
-	if (kprobe_handler(regs, break_num))
-		return;
 	/* SIGILL, SIGFPE, SIGSEGV, and SIGBUS want these field initialized: */
 	siginfo.si_addr = (void *) (regs->cr_iip + ia64_psr(regs)->ri);
 	siginfo.si_imm = break_num;
@@ -193,14 +178,6 @@
 		if (break_num < 0x80000) {
 			sig = SIGILL; code = __ILL_BREAK;
 		} else {
-#ifdef	CONFIG_KDB
-			if (break_num == KDB_BREAK_ENTER &&
-			    kdb(KDB_REASON_ENTER, break_num, regs))
-				return;		/* kdb handled it */
-			if (break_num == KDB_BREAK_BREAK &&
-			    kdb(KDB_REASON_BREAK, break_num, regs))
-				return;		/* kdb handled it */
-#endif	/* CONFIG_KDB */
 			sig = SIGTRAP; code = TRAP_BRKPT;
 		}
 	}
@@ -390,8 +367,6 @@
 	struct siginfo si;
 	char buf[128];
 
-	if (kprobe_running() && kprobe_fault_handler(regs, ILL_ILLOPC))
-		return rv;
 #ifdef CONFIG_IA64_BRL_EMU
 	{
 		extern struct illegal_op_return ia64_emulate_brl (struct pt_regs *, unsigned long);
@@ -435,8 +410,6 @@
 		"Unknown fault 13", "Unknown fault 14", "Unknown fault 15"
 	};
 
-	if (post_kprobe_handler(regs, vector)) 
-		return;
 	if ((isr & IA64_ISR_NA) && ((isr & IA64_ISR_CODE_MASK) == IA64_ISR_CODE_LFETCH)) {
 		/*
 		 * This fault was due to lfetch.fault, set "ed" bit in the psr to cancel
@@ -549,10 +522,6 @@
 		      case 35: siginfo.si_code = TRAP_BRANCH; ifa = 0; break;
 		      case 36: siginfo.si_code = TRAP_TRACE; ifa = 0; break;
 		}
-#ifdef	CONFIG_KDB
-		if (!user_mode(regs) && kdb(KDB_REASON_DEBUG, vector, regs))
-			return;	/* kdb handled this */
-#endif	/* CONFIG_KDB */
 		siginfo.si_signo = SIGTRAP;
 		siginfo.si_errno = 0;
 		siginfo.si_addr  = (void *) ifa;
