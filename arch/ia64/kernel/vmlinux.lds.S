
#include <asm/cache.h>
#include <asm/ptrace.h>
#include <asm/system.h>
#include <asm/pgtable.h>

#include <asm-generic/vmlinux.lds.h>

OUTPUT_FORMAT("elf64-ia64-little")
OUTPUT_ARCH(ia64)
ENTRY(phys_start)
jiffies = jiffies_64;

PHDRS {
	code   PT_LOAD;
	percpu PT_LOAD;
	data   PT_LOAD;
	note   PT_NOTE;
	unwind 0x70000001; /* PT_IA_64_UNWIND, but ld doesn't match the name */
}

SECTIONS {
	/*
	 * unwind exit sections must be discarded before
	 * the rest of the sections get included.
	 */
	/DISCARD/ : {
		*(.IA_64.unwind.exit.text)
		*(.IA_64.unwind_info.exit.text)
		*(.comment)
		*(.note)
	}

	v = PAGE_OFFSET; /* this symbol is here to make debugging easier... */
	phys_start = _start - LOAD_OFFSET;

	code : {
	} :code
	. = KERNEL_START;

	_text = .;
	_stext = .;

	.text : AT(ADDR(.text) - LOAD_OFFSET) {
		__start_ivt_text = .;
		*(.text..ivt)
		__end_ivt_text = .;
		TEXT_TEXT
		SCHED_TEXT
		LOCK_TEXT
		KPROBES_TEXT
		*(.gnu.linkonce.t*)
	}

	.text2 : AT(ADDR(.text2) - LOAD_OFFSET)	{
		*(.text2)
	}

#ifdef CONFIG_SMP
	.text..lock : AT(ADDR(.text..lock) - LOAD_OFFSET) {
		*(.text..lock)
	}
#endif
	_etext = .;

	/*
	 * Read-only data
	 */
	NOTES :code :note       /* put .notes in text and mark in PT_NOTE  */
	code_continues : {
	} : code               /* switch back to regular program...  */

	EXCEPTION_TABLE(16)

	/* MCA table */
	. = ALIGN(16);
	__mca_table : AT(ADDR(__mca_table) - LOAD_OFFSET) {
		__start___mca_table = .;
		*(__mca_table)
		__stop___mca_table = .;
	}

	.data..patch.phys_stack_reg : AT(ADDR(.data..patch.phys_stack_reg) - LOAD_OFFSET) {
		__start___phys_stack_reg_patchlist = .;
		*(.data..patch.phys_stack_reg)
		__end___phys_stack_reg_patchlist = .;
	}

	/*
	 * Global data
	 */
	_data = .;

	/* Unwind info & table: */
	. = ALIGN(8);
	.IA_64.unwind_info : AT(ADDR(.IA_64.unwind_info) - LOAD_OFFSET) {
		*(.IA_64.unwind_info*)
	}
	.IA_64.unwind : AT(ADDR(.IA_64.unwind) - LOAD_OFFSET) {
		__start_unwind = .;
		*(.IA_64.unwind*)
		__end_unwind = .;
	} :code :unwind
	code_continues2 : {
	} : code

	RODATA

	.opd : AT(ADDR(.opd) - LOAD_OFFSET) {
		*(.opd)
	}

	/*
	 * Initialization code and data:
	 */
	. = ALIGN(PAGE_SIZE);
	__init_begin = .;

	INIT_TEXT_SECTION(PAGE_SIZE)
	INIT_DATA_SECTION(16)

	.data..patch.vtop : AT(ADDR(.data..patch.vtop) - LOAD_OFFSET) {
		__start___vtop_patchlist = .;
		*(.data..patch.vtop)
		__end___vtop_patchlist = .;
	}

	.data..patch.rse : AT(ADDR(.data..patch.rse) - LOAD_OFFSET) {
		__start___rse_patchlist = .;
		*(.data..patch.rse)
		__end___rse_patchlist = .;
	}

	.data..patch.mckinley_e9 : AT(ADDR(.data..patch.mckinley_e9) - LOAD_OFFSET) {
		__start___mckinley_e9_bundles = .;
		*(.data..patch.mckinley_e9)
		__end___mckinley_e9_bundles = .;
	}

#if defined(CONFIG_PARAVIRT)
	. = ALIGN(16);
	.paravirt_bundles : AT(ADDR(.paravirt_bundles) - LOAD_OFFSET) {
		__start_paravirt_bundles = .;
		*(.paravirt_bundles)
		__stop_paravirt_bundles = .;
	}
	. = ALIGN(16);
	.paravirt_insts : AT(ADDR(.paravirt_insts) - LOAD_OFFSET) {
		__start_paravirt_insts = .;
		*(.paravirt_insts)
		__stop_paravirt_insts = .;
	}
	. = ALIGN(16);
	.paravirt_branches : AT(ADDR(.paravirt_branches) - LOAD_OFFSET) {
		__start_paravirt_branches = .;
		*(.paravirt_branches)
		__stop_paravirt_branches = .;
	}
#endif

#if defined(CONFIG_IA64_GENERIC)
	/* Machine Vector */
	. = ALIGN(16);
	.machvec : AT(ADDR(.machvec) - LOAD_OFFSET) {
		machvec_start = .;
		*(.machvec)
		machvec_end = .;
	}
#endif

#ifdef	CONFIG_SMP
	. = ALIGN(PERCPU_PAGE_SIZE);
	__cpu0_per_cpu = .;
	. = . + PERCPU_PAGE_SIZE;   /* cpu0 per-cpu space */
#endif

<<<<<<< HEAD
  .data.page_aligned : AT(ADDR(.data.page_aligned) - LOAD_OFFSET)
        {
	PAGE_ALIGNED_DATA(PAGE_SIZE)
	  . = ALIGN(PAGE_SIZE);
	  __start_gate_section = .;
	  *(.data.gate)
	  __stop_gate_section = .;
#ifdef CONFIG_PARAVIRT_XEN
	  . = ALIGN(PAGE_SIZE);
	  __xen_start_gate_section = .;
	  *(.data.gate.xen)
	  __xen_stop_gate_section = .;
=======
	. = ALIGN(PAGE_SIZE);
	__init_end = .;

	.data..page_aligned : AT(ADDR(.data..page_aligned) - LOAD_OFFSET) {
		PAGE_ALIGNED_DATA(PAGE_SIZE)
		. = ALIGN(PAGE_SIZE);
		__start_gate_section = .;
		*(.data..gate)
		__stop_gate_section = .;
#ifdef CONFIG_XEN
		. = ALIGN(PAGE_SIZE);
		__xen_start_gate_section = .;
		*(.data..gate.xen)
		__xen_stop_gate_section = .;
>>>>>>> 02f8c6ae
#endif
	}
	/*
	 * make sure the gate page doesn't expose
	 * kernel data
	 */
	. = ALIGN(PAGE_SIZE);

	/* Per-cpu data: */
	. = ALIGN(PERCPU_PAGE_SIZE);
	PERCPU_VADDR(SMP_CACHE_BYTES, PERCPU_ADDR, :percpu)
	__phys_per_cpu_start = __per_cpu_load;
	/*
	 * ensure percpu data fits
	 * into percpu page size
	 */
	. = __phys_per_cpu_start + PERCPU_PAGE_SIZE;

	data : {
	} :data
	.data : AT(ADDR(.data) - LOAD_OFFSET) {
		_sdata  =  .;
		INIT_TASK_DATA(PAGE_SIZE)
		CACHELINE_ALIGNED_DATA(SMP_CACHE_BYTES)
		READ_MOSTLY_DATA(SMP_CACHE_BYTES)
		DATA_DATA
		*(.data1)
		*(.gnu.linkonce.d*)
		CONSTRUCTORS
	}

	. = ALIGN(16);	/* gp must be 16-byte aligned for exc. table */
	.got : AT(ADDR(.got) - LOAD_OFFSET) {
		*(.got.plt)
		*(.got)
	}
	__gp = ADDR(.got) + 0x200000;

	/*
	 * We want the small data sections together,
	 * so single-instruction offsets can access
	 * them all, and initialized data all before
	 * uninitialized, so we can shorten the
	 * on-disk segment size.
	 */
	.sdata : AT(ADDR(.sdata) - LOAD_OFFSET) {
		*(.sdata)
		*(.sdata1)
		*(.srdata)
	}
	_edata  =  .;

	BSS_SECTION(0, 0, 0)

	_end = .;

	code : {
	} :code

	STABS_DEBUG
	DWARF_DEBUG

	/* Default discards */
	DISCARDS
}<|MERGE_RESOLUTION|>--- conflicted
+++ resolved
@@ -174,20 +174,6 @@
 	. = . + PERCPU_PAGE_SIZE;   /* cpu0 per-cpu space */
 #endif
 
-<<<<<<< HEAD
-  .data.page_aligned : AT(ADDR(.data.page_aligned) - LOAD_OFFSET)
-        {
-	PAGE_ALIGNED_DATA(PAGE_SIZE)
-	  . = ALIGN(PAGE_SIZE);
-	  __start_gate_section = .;
-	  *(.data.gate)
-	  __stop_gate_section = .;
-#ifdef CONFIG_PARAVIRT_XEN
-	  . = ALIGN(PAGE_SIZE);
-	  __xen_start_gate_section = .;
-	  *(.data.gate.xen)
-	  __xen_stop_gate_section = .;
-=======
 	. = ALIGN(PAGE_SIZE);
 	__init_end = .;
 
@@ -202,7 +188,6 @@
 		__xen_start_gate_section = .;
 		*(.data..gate.xen)
 		__xen_stop_gate_section = .;
->>>>>>> 02f8c6ae
 #endif
 	}
 	/*
