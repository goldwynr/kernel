/*
 * SMP Support
 *
 * Copyright (C) 1999 Walt Drummond <drummond@valinux.com>
 * Copyright (C) 1999, 2001, 2003 David Mosberger-Tang <davidm@hpl.hp.com>
 *
 * Lots of stuff stolen from arch/alpha/kernel/smp.c
 *
 * 01/05/16 Rohit Seth <rohit.seth@intel.com>  IA64-SMP functions. Reorganized
 * the existing code (on the lines of x86 port).
 * 00/09/11 David Mosberger <davidm@hpl.hp.com> Do loops_per_jiffy
 * calibration on each CPU.
 * 00/08/23 Asit Mallick <asit.k.mallick@intel.com> fixed logical processor id
 * 00/03/31 Rohit Seth <rohit.seth@intel.com>	Fixes for Bootstrap Processor
 * & cpu_online_map now gets done here (instead of setup.c)
 * 99/10/05 davidm	Update to bring it in sync with new command-line processing
 *  scheme.
 * 10/13/00 Goutham Rao <goutham.rao@intel.com> Updated smp_call_function and
 *		smp_call_function_single to resend IPI on timeouts
 */
#include <linux/module.h>
#include <linux/kernel.h>
#include <linux/sched.h>
#include <linux/init.h>
#include <linux/interrupt.h>
#include <linux/smp.h>
#include <linux/kernel_stat.h>
#include <linux/mm.h>
#include <linux/cache.h>
#include <linux/delay.h>
<<<<<<< HEAD
#include <linux/cache.h>
=======
#include <linux/efi.h>
>>>>>>> 30e74fea

#if defined(CONFIG_CRASH_DUMP) || defined(CONFIG_CRASH_DUMP_MODULE)
#include <linux/dump.h>
#endif

#include <linux/efi.h>
#include <asm/atomic.h>
#include <asm/bitops.h>
#include <asm/current.h>
#include <asm/delay.h>
#include <asm/machvec.h>

#ifdef	CONFIG_KDB
#include <linux/kdb.h>
#endif	/* CONFIG_KDB */

#include <asm/io.h>
#include <asm/irq.h>
#include <asm/page.h>
#include <asm/pgalloc.h>
#include <asm/pgtable.h>
#include <asm/processor.h>
#include <asm/ptrace.h>
#include <asm/sal.h>
#include <asm/system.h>
#include <asm/tlbflush.h>
#include <asm/unistd.h>
#include <asm/mca.h>

/*
 * Structure and data for smp_call_function(). This is designed to minimise static memory
 * requirements. It also looks cleaner.
 */
static spinlock_t call_lock __cacheline_aligned = SPIN_LOCK_UNLOCKED;

struct call_data_struct {
	void (*func) (void *info);
	void *info;
	long wait;
	atomic_t started;
	atomic_t finished;
};

static volatile struct call_data_struct *call_data;

#define IPI_CALL_FUNC		0
#define IPI_CPU_STOP		1
#ifdef	CONFIG_KDB
#define IPI_KDB_INTERRUPT	2
#endif	/* CONFIG_KDB */

#if defined(CONFIG_CRASH_DUMP) || defined(CONFIG_CRASH_DUMP_MODULE)
#define IPI_DUMP_INTERRUPT      4
	int (*dump_ipi_function_ptr)(struct pt_regs *) = NULL;
#endif

/* This needs to be cacheline aligned because it is written to by *other* CPUs.  */
static DEFINE_PER_CPU(u64, ipi_operation) ____cacheline_aligned;
<<<<<<< HEAD
/*changed static void stop_this_cpu -> void stop_this_cpu */
void
=======

extern void cpu_halt (void);

void
lock_ipi_calllock(void)
{
	spin_lock_irq(&call_lock);
}

void
unlock_ipi_calllock(void)
{
	spin_unlock_irq(&call_lock);
}

static void
>>>>>>> 30e74fea
stop_this_cpu (void)
{
	/*
	 * Remove this CPU:
	 */
	cpu_clear(smp_processor_id(), cpu_online_map);
	max_xtp();
	local_irq_disable();
	cpu_halt();
}

void
cpu_die(void)
{
	max_xtp();
	local_irq_disable();
	cpu_halt();
	/* Should never be here */
	BUG();
	for (;;);
}

irqreturn_t
handle_IPI (int irq, void *dev_id, struct pt_regs *regs)
{
	int this_cpu = get_cpu();
	unsigned long *pending_ipis = &__ia64_per_cpu_var(ipi_operation);
	unsigned long ops;

	mb();	/* Order interrupt and bit testing. */
	while ((ops = xchg(pending_ipis, 0)) != 0) {
		mb();	/* Order bit clearing and data access. */
		do {
			unsigned long which;

			which = ffz(~ops);
			ops &= ~(1 << which);

			switch (which) {
			      case IPI_CALL_FUNC:
			      {
				      struct call_data_struct *data;
				      void (*func)(void *info);
				      void *info;
				      int wait;

				      /* release the 'pointer lock' */
				      data = (struct call_data_struct *) call_data;
				      func = data->func;
				      info = data->info;
				      wait = data->wait;

				      mb();
				      atomic_inc(&data->started);
				      /*
				       * At this point the structure may be gone unless
				       * wait is true.
				       */
				      (*func)(info);

				      /* Notify the sending CPU that the task is done.  */
				      mb();
				      if (wait)
					      atomic_inc(&data->finished);
			      }
			      break;

			      case IPI_CPU_STOP:
				stop_this_cpu();
				break;
#if defined(CONFIG_CRASH_DUMP) || defined(CONFIG_CRASH_DUMP_MODULE)
			case IPI_DUMP_INTERRUPT:
                        if( dump_ipi_function_ptr != NULL ) {
                                if (!dump_ipi_function_ptr(regs)) {
                                         printk(KERN_ERR "(*dump_ipi_function_ptr)(): rejected IPI_DUMP_INTERRUPT\n");
                                }
                        }
                        break;
#endif

#ifdef CONFIG_KDB
			      case IPI_KDB_INTERRUPT:
				if (!kdb_ipi(regs, NULL))
					printk(KERN_ERR "kdb_ipi() rejected IPI_KDB_INTERRUPT\n");
				break;
#endif

			      default:
				printk(KERN_CRIT "Unknown IPI on CPU %d: %lu\n", this_cpu, which);
				break;
			}
		} while (ops);
		mb();	/* Order data access and bit testing. */
	}
	put_cpu();
	return IRQ_HANDLED;
}

/*
 * Called with preeemption disabled.
 */
static inline void
send_IPI_single (int dest_cpu, int op)
{
	set_bit(op, &per_cpu(ipi_operation, dest_cpu));
	platform_send_ipi(dest_cpu, IA64_IPI_VECTOR, IA64_IPI_DM_INT, 0);
}

/*
 * Called with preeemption disabled.
 */
static inline void
send_IPI_allbutself (int op)
{
	unsigned int i;

	for (i = 0; i < NR_CPUS; i++) {
		if (cpu_online(i) && i != smp_processor_id())
			send_IPI_single(i, op);
	}
}

/*
 * Called with preeemption disabled.
 */
static inline void
send_IPI_all (int op)
{
	int i;

	for (i = 0; i < NR_CPUS; i++)
		if (cpu_online(i))
			send_IPI_single(i, op);
}

/*
 * Called with preeemption disabled.
 */
static inline void
send_IPI_self (int op)
{
	send_IPI_single(smp_processor_id(), op);
}

/*
 * Called with preeemption disabled.
 */
void
smp_send_reschedule (int cpu)
{
	platform_send_ipi(cpu, IA64_IPI_RESCHEDULE, IA64_IPI_DM_INT, 0);
}

void
smp_flush_tlb_all (void)
{
	on_each_cpu((void (*)(void *))local_flush_tlb_all, 0, 1, 1);
}
EXPORT_SYMBOL(smp_flush_tlb_all);

void
smp_flush_tlb_mm (struct mm_struct *mm)
{
	/* this happens for the common case of a single-threaded fork():  */
	if (likely(mm == current->active_mm && atomic_read(&mm->mm_users) == 1))
	{
		local_finish_flush_tlb_mm(mm);
		return;
	}

	/*
	 * We could optimize this further by using mm->cpu_vm_mask to track which CPUs
	 * have been running in the address space.  It's not clear that this is worth the
	 * trouble though: to avoid races, we have to raise the IPI on the target CPU
	 * anyhow, and once a CPU is interrupted, the cost of local_flush_tlb_all() is
	 * rather trivial.
	 */
	on_each_cpu((void (*)(void *))local_finish_flush_tlb_mm, mm, 1, 1);
}

/*
 * Run a function on another CPU
 *  <func>	The function to run. This must be fast and non-blocking.
 *  <info>	An arbitrary pointer to pass to the function.
 *  <nonatomic>	Currently unused.
 *  <wait>	If true, wait until function has completed on other CPUs.
 *  [RETURNS]   0 on success, else a negative status code.
 *
 * Does not return until the remote CPU is nearly ready to execute <func>
 * or is or has executed.
 */

int
smp_call_function_single (int cpuid, void (*func) (void *info), void *info, int nonatomic,
			  int wait)
{
	struct call_data_struct data;
	int cpus = 1;
	int me = get_cpu(); /* prevent preemption and reschedule on another processor */

	if (cpuid == me) {
		printk("%s: trying to call self\n", __FUNCTION__);
		put_cpu();
		return -EBUSY;
	}

	data.func = func;
	data.info = info;
	atomic_set(&data.started, 0);
	data.wait = wait;
	if (wait)
		atomic_set(&data.finished, 0);

	spin_lock_bh(&call_lock);

	call_data = &data;
	mb();	/* ensure store to call_data precedes setting of IPI_CALL_FUNC */
  	send_IPI_single(cpuid, IPI_CALL_FUNC);

	/* Wait for response */
	while (atomic_read(&data.started) != cpus)
		barrier();

	if (wait)
		while (atomic_read(&data.finished) != cpus)
			barrier();
	call_data = NULL;

	spin_unlock_bh(&call_lock);
	put_cpu();
	return 0;
}
EXPORT_SYMBOL(smp_call_function_single);

/*
 * this function sends a 'generic call function' IPI to all other CPUs
 * in the system.
 */

/*
 *  [SUMMARY]	Run a function on all other CPUs.
 *  <func>	The function to run. This must be fast and non-blocking.
 *  <info>	An arbitrary pointer to pass to the function.
 *  <nonatomic>	currently unused.
 *  <wait>	If true, wait (atomically) until function has completed on other CPUs.
 *  [RETURNS]   0 on success, else a negative status code.
 *
 * Does not return until remote CPUs are nearly ready to execute <func> or are or have
 * executed.
 *
 * You must not call this function with disabled interrupts or from a
 * hardware interrupt handler or from a bottom half handler.
 */
int
smp_call_function (void (*func) (void *info), void *info, int nonatomic, int wait)
{
	struct call_data_struct data;
	int cpus = num_online_cpus()-1;

	if (!cpus)
		return 0;

	/* Can deadlock when called with interrupts disabled */
	WARN_ON(irqs_disabled());

	data.func = func;
	data.info = info;
	atomic_set(&data.started, 0);
	data.wait = wait;
	if (wait)
		atomic_set(&data.finished, 0);

	spin_lock(&call_lock);

	call_data = &data;
	mb();	/* ensure store to call_data precedes setting of IPI_CALL_FUNC */
	send_IPI_allbutself(IPI_CALL_FUNC);

	/* Wait for response */
	while (atomic_read(&data.started) != cpus)
		barrier();

	if (wait)
		while (atomic_read(&data.finished) != cpus)
			barrier();
	call_data = NULL;

	spin_unlock(&call_lock);
	return 0;
}
EXPORT_SYMBOL(smp_call_function);

/*
 * this function calls the 'stop' function on all other CPUs in the system.
 */
void
smp_send_stop (void)
{
	send_IPI_allbutself(IPI_CPU_STOP);
}
EXPORT_SYMBOL(smp_send_stop);

int __init
setup_profiling_timer (unsigned int multiplier)
{
	return -EINVAL;
}

#if defined(CONFIG_KDB)
void
smp_kdb_stop(void)
{
	if (!KDB_FLAG(NOIPI))
		send_IPI_allbutself(IPI_KDB_INTERRUPT);
}
#endif	/* CONFIG_KDB */

#if defined(CONFIG_CRASH_DUMP) || defined(CONFIG_CRASH_DUMP_MODULE)
void dump_send_ipi(void)
{
        send_IPI_allbutself(IPI_DUMP_INTERRUPT);
}
#endif<|MERGE_RESOLUTION|>--- conflicted
+++ resolved
@@ -28,27 +28,13 @@
 #include <linux/mm.h>
 #include <linux/cache.h>
 #include <linux/delay.h>
-<<<<<<< HEAD
-#include <linux/cache.h>
-=======
 #include <linux/efi.h>
->>>>>>> 30e74fea
-
-#if defined(CONFIG_CRASH_DUMP) || defined(CONFIG_CRASH_DUMP_MODULE)
-#include <linux/dump.h>
-#endif
-
-#include <linux/efi.h>
+
 #include <asm/atomic.h>
 #include <asm/bitops.h>
 #include <asm/current.h>
 #include <asm/delay.h>
 #include <asm/machvec.h>
-
-#ifdef	CONFIG_KDB
-#include <linux/kdb.h>
-#endif	/* CONFIG_KDB */
-
 #include <asm/io.h>
 #include <asm/irq.h>
 #include <asm/page.h>
@@ -80,21 +66,9 @@
 
 #define IPI_CALL_FUNC		0
 #define IPI_CPU_STOP		1
-#ifdef	CONFIG_KDB
-#define IPI_KDB_INTERRUPT	2
-#endif	/* CONFIG_KDB */
-
-#if defined(CONFIG_CRASH_DUMP) || defined(CONFIG_CRASH_DUMP_MODULE)
-#define IPI_DUMP_INTERRUPT      4
-	int (*dump_ipi_function_ptr)(struct pt_regs *) = NULL;
-#endif
 
 /* This needs to be cacheline aligned because it is written to by *other* CPUs.  */
 static DEFINE_PER_CPU(u64, ipi_operation) ____cacheline_aligned;
-<<<<<<< HEAD
-/*changed static void stop_this_cpu -> void stop_this_cpu */
-void
-=======
 
 extern void cpu_halt (void);
 
@@ -111,7 +85,6 @@
 }
 
 static void
->>>>>>> 30e74fea
 stop_this_cpu (void)
 {
 	/*
@@ -182,22 +155,6 @@
 			      case IPI_CPU_STOP:
 				stop_this_cpu();
 				break;
-#if defined(CONFIG_CRASH_DUMP) || defined(CONFIG_CRASH_DUMP_MODULE)
-			case IPI_DUMP_INTERRUPT:
-                        if( dump_ipi_function_ptr != NULL ) {
-                                if (!dump_ipi_function_ptr(regs)) {
-                                         printk(KERN_ERR "(*dump_ipi_function_ptr)(): rejected IPI_DUMP_INTERRUPT\n");
-                                }
-                        }
-                        break;
-#endif
-
-#ifdef CONFIG_KDB
-			      case IPI_KDB_INTERRUPT:
-				if (!kdb_ipi(regs, NULL))
-					printk(KERN_ERR "kdb_ipi() rejected IPI_KDB_INTERRUPT\n");
-				break;
-#endif
 
 			      default:
 				printk(KERN_CRIT "Unknown IPI on CPU %d: %lu\n", this_cpu, which);
@@ -412,26 +369,9 @@
 {
 	send_IPI_allbutself(IPI_CPU_STOP);
 }
-EXPORT_SYMBOL(smp_send_stop);
 
 int __init
 setup_profiling_timer (unsigned int multiplier)
 {
 	return -EINVAL;
-}
-
-#if defined(CONFIG_KDB)
-void
-smp_kdb_stop(void)
-{
-	if (!KDB_FLAG(NOIPI))
-		send_IPI_allbutself(IPI_KDB_INTERRUPT);
-}
-#endif	/* CONFIG_KDB */
-
-#if defined(CONFIG_CRASH_DUMP) || defined(CONFIG_CRASH_DUMP_MODULE)
-void dump_send_ipi(void)
-{
-        send_IPI_allbutself(IPI_DUMP_INTERRUPT);
-}
-#endif+}