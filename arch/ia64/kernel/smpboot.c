--- conflicted
+++ resolved
@@ -39,7 +39,6 @@
 #include <linux/efi.h>
 #include <linux/percpu.h>
 #include <linux/bitops.h>
-#include <linux/perfmon_kern.h>
 
 #include <asm/atomic.h>
 #include <asm/cache.h>
@@ -375,6 +374,10 @@
 	extern void ia64_init_itm(void);
 	extern volatile int time_keeper_id;
 
+#ifdef CONFIG_PERFMON
+	extern void pfm_init_percpu(void);
+#endif
+
 	cpuid = smp_processor_id();
 	phys_id = hard_smp_processor_id();
 	itc_master = time_keeper_id;
@@ -388,14 +391,9 @@
 	fix_b0_for_bsp();
 
 	/*
-<<<<<<< HEAD
-	 * local memory node for secondary processors
-	 */
-=======
 	 * numa_node_id() works after this.
 	 */
 	set_numa_node(cpu_to_node_map[cpuid]);
->>>>>>> 02f8c6ae
 	set_numa_mem(local_memory_node(cpu_to_node_map[cpuid]));
 
 	ipi_call_lock_irq();
@@ -411,6 +409,10 @@
 	smp_setup_percpu_timer();
 
 	ia64_mca_cmc_vector_setup();	/* Setup vector on AP */
+
+#ifdef CONFIG_PERFMON
+	pfm_init_percpu();
+#endif
 
 	local_irq_enable();
 
@@ -741,7 +743,6 @@
 	fixup_irqs();
 	local_flush_tlb_all();
 	cpu_clear(cpu, cpu_callin_map);
-	pfm_cpu_disable();
 	return 0;
 }
 
