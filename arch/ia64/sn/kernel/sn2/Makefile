#
# arch/ia64/sn/kernel/sn2/Makefile
#
# Copyright (C) 1999,2001-2002 Silicon Graphics, Inc. All rights reserved.
#
# This program is free software; you can redistribute it and/or modify it 
# under the terms of version 2 of the GNU General Public License 
# as published by the Free Software Foundation.
# 
# This program is distributed in the hope that it would be useful, but 
# WITHOUT ANY WARRANTY; without even the implied warranty of 
# MERCHANTABILITY or FITNESS FOR A PARTICULAR PURPOSE. 
# 
# Further, this software is distributed without any warranty that it is 
# free of the rightful claim of any third person regarding infringement 
# or the like.  Any license provided herein, whether implied or 
# otherwise, applies only to this software file.  Patent licenses, if 
# any, provided herein do not apply to combinations of this program with 
# other software, or any other product whatsoever.
# 
# You should have received a copy of the GNU General Public 
# License along with this program; if not, write the Free Software 
# Foundation, Inc., 59 Temple Place - Suite 330, Boston MA 02111-1307, USA.
# 
# Contact information:  Silicon Graphics, Inc., 1600 Amphitheatre Pkwy, 
# Mountain View, CA  94043, or:
# 
# http://www.sgi.com 
# 
# For further information regarding this notice, see: 
# 
# http://oss.sgi.com/projects/GenInfo/NoticeExplan
#


<<<<<<< HEAD
EXTRA_CFLAGS    := -DLITTLE_ENDIAN
=======
EXTRA_CFLAGS    := -DLITTLE_ENDIAN

.S.s:
	$(CPP) $(AFLAGS) $(AFLAGS_KERNEL) -o $*.s $<
.S.o:
	$(CC) $(AFLAGS) $(AFLAGS_KERNEL) -c -o $*.o $<

obj-y          = cache.o iomv.o ptc_deadlock.o sn2_smp.o sn_proc_fs.o

include $(TOPDIR)/Rules.make
>>>>>>> 31259040
<|MERGE_RESOLUTION|>--- conflicted
+++ resolved
@@ -33,17 +33,4 @@
 #
 
 
-<<<<<<< HEAD
-EXTRA_CFLAGS    := -DLITTLE_ENDIAN
-=======
-EXTRA_CFLAGS    := -DLITTLE_ENDIAN
-
-.S.s:
-	$(CPP) $(AFLAGS) $(AFLAGS_KERNEL) -o $*.s $<
-.S.o:
-	$(CC) $(AFLAGS) $(AFLAGS_KERNEL) -c -o $*.o $<
-
-obj-y          = cache.o iomv.o ptc_deadlock.o sn2_smp.o sn_proc_fs.o
-
-include $(TOPDIR)/Rules.make
->>>>>>> 31259040
+EXTRA_CFLAGS    := -DLITTLE_ENDIAN