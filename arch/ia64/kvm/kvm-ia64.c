--- conflicted
+++ resolved
@@ -662,10 +662,7 @@
 		goto vcpu_run_fail;
 
 	srcu_read_unlock(&vcpu->kvm->srcu, idx);
-<<<<<<< HEAD
-=======
 	vcpu->mode = IN_GUEST_MODE;
->>>>>>> 02f8c6ae
 	kvm_guest_enter();
 
 	/*
@@ -1371,11 +1368,7 @@
 	int i, j;
 	unsigned long base_gfn;
 
-<<<<<<< HEAD
-	slots = rcu_dereference(kvm->memslots);
-=======
 	slots = kvm_memslots(kvm);
->>>>>>> 02f8c6ae
 	for (i = 0; i < slots->nmemslots; i++) {
 		memslot = &slots->memslots[i];
 		base_gfn = memslot->base_gfn;
@@ -1399,12 +1392,6 @@
 #endif
 	kfree(kvm->arch.vioapic);
 	kvm_release_vm_pages(kvm);
-<<<<<<< HEAD
-	kvm_free_physmem(kvm);
-	cleanup_srcu_struct(&kvm->srcu);
-	free_kvm(kvm);
-=======
->>>>>>> 02f8c6ae
 }
 
 void kvm_arch_vcpu_put(struct kvm_vcpu *vcpu)
@@ -1801,18 +1788,33 @@
 static void kvm_ia64_sync_dirty_log(struct kvm *kvm,
 				    struct kvm_memory_slot *memslot)
 {
-<<<<<<< HEAD
-	struct kvm_memory_slot *memslot;
-	int r, i;
-=======
 	int i;
->>>>>>> 02f8c6ae
 	long base;
 	unsigned long n;
 	unsigned long *dirty_bitmap = (unsigned long *)(kvm->arch.vm_base +
 			offsetof(struct kvm_vm_data, kvm_mem_dirty_log));
 
-<<<<<<< HEAD
+	n = kvm_dirty_bitmap_bytes(memslot);
+	base = memslot->base_gfn / BITS_PER_LONG;
+
+	spin_lock(&kvm->arch.dirty_log_lock);
+	for (i = 0; i < n/sizeof(long); ++i) {
+		memslot->dirty_bitmap[i] = dirty_bitmap[base + i];
+		dirty_bitmap[base + i] = 0;
+	}
+	spin_unlock(&kvm->arch.dirty_log_lock);
+}
+
+int kvm_vm_ioctl_get_dirty_log(struct kvm *kvm,
+		struct kvm_dirty_log *log)
+{
+	int r;
+	unsigned long n;
+	struct kvm_memory_slot *memslot;
+	int is_dirty = 0;
+
+	mutex_lock(&kvm->slots_lock);
+
 	r = -EINVAL;
 	if (log->slot >= KVM_MEMORY_SLOTS)
 		goto out;
@@ -1822,42 +1824,6 @@
 	if (!memslot->dirty_bitmap)
 		goto out;
 
-=======
->>>>>>> 02f8c6ae
-	n = kvm_dirty_bitmap_bytes(memslot);
-	base = memslot->base_gfn / BITS_PER_LONG;
-
-	spin_lock(&kvm->arch.dirty_log_lock);
-	for (i = 0; i < n/sizeof(long); ++i) {
-		memslot->dirty_bitmap[i] = dirty_bitmap[base + i];
-		dirty_bitmap[base + i] = 0;
-	}
-	spin_unlock(&kvm->arch.dirty_log_lock);
-}
-
-int kvm_vm_ioctl_get_dirty_log(struct kvm *kvm,
-		struct kvm_dirty_log *log)
-{
-	int r;
-	unsigned long n;
-	struct kvm_memory_slot *memslot;
-	int is_dirty = 0;
-
-	mutex_lock(&kvm->slots_lock);
-<<<<<<< HEAD
-	spin_lock(&kvm->arch.dirty_log_lock);
-=======
->>>>>>> 02f8c6ae
-
-	r = -EINVAL;
-	if (log->slot >= KVM_MEMORY_SLOTS)
-		goto out;
-
-	memslot = &kvm->memslots->memslots[log->slot];
-	r = -ENOENT;
-	if (!memslot->dirty_bitmap)
-		goto out;
-
 	kvm_ia64_sync_dirty_log(kvm, memslot);
 	r = kvm_get_dirty_log(kvm, log, &is_dirty);
 	if (r)
@@ -1866,20 +1832,12 @@
 	/* If nothing is dirty, don't bother messing with page tables. */
 	if (is_dirty) {
 		kvm_flush_remote_tlbs(kvm);
-<<<<<<< HEAD
-		memslot = &kvm->memslots->memslots[log->slot];
-=======
->>>>>>> 02f8c6ae
 		n = kvm_dirty_bitmap_bytes(memslot);
 		memset(memslot->dirty_bitmap, 0, n);
 	}
 	r = 0;
 out:
 	mutex_unlock(&kvm->slots_lock);
-<<<<<<< HEAD
-	spin_unlock(&kvm->arch.dirty_log_lock);
-=======
->>>>>>> 02f8c6ae
 	return r;
 }
 
