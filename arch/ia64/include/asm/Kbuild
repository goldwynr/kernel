include include/asm-generic/Kbuild.asm

header-y += break.h
header-y += fpu.h
header-y += gcc_intrin.h
header-y += ia64regs.h
header-y += intel_intrin.h
<<<<<<< HEAD
header-y += ptrace_offsets.h
header-y += rse.h
header-y += ucontext.h
header-y += perfmon.h
header-y += perfmon_compat.h
header-y += perfmon_default_smpl.h

unifdef-y += gcc_intrin.h
unifdef-y += intrinsics.h
unifdef-y += perfmon.h
unifdef-y += ustack.h
=======
header-y += intrinsics.h
header-y += perfmon.h
header-y += perfmon_default_smpl.h
header-y += ptrace_offsets.h
header-y += rse.h
header-y += ucontext.h
header-y += ustack.h
>>>>>>> 02f8c6ae
<|MERGE_RESOLUTION|>--- conflicted
+++ resolved
@@ -5,24 +5,10 @@
 header-y += gcc_intrin.h
 header-y += ia64regs.h
 header-y += intel_intrin.h
-<<<<<<< HEAD
-header-y += ptrace_offsets.h
-header-y += rse.h
-header-y += ucontext.h
-header-y += perfmon.h
-header-y += perfmon_compat.h
-header-y += perfmon_default_smpl.h
-
-unifdef-y += gcc_intrin.h
-unifdef-y += intrinsics.h
-unifdef-y += perfmon.h
-unifdef-y += ustack.h
-=======
 header-y += intrinsics.h
 header-y += perfmon.h
 header-y += perfmon_default_smpl.h
 header-y += ptrace_offsets.h
 header-y += rse.h
 header-y += ucontext.h
-header-y += ustack.h
->>>>>>> 02f8c6ae
+header-y += ustack.h