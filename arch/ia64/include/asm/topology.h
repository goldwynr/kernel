/*
 * Copyright (C) 2002, Erich Focht, NEC
 *
 * All rights reserved.
 *
 * This program is free software; you can redistribute it and/or modify
 * it under the terms of the GNU General Public License as published by
 * the Free Software Foundation; either version 2 of the License, or
 * (at your option) any later version.
 */
#ifndef _ASM_IA64_TOPOLOGY_H
#define _ASM_IA64_TOPOLOGY_H

#include <asm/acpi.h>
#include <asm/numa.h>
#include <asm/smp.h>

#ifdef CONFIG_NUMA

/* Nodes w/o CPUs are preferred for memory allocations, see build_zonelists */
#define PENALTY_FOR_NODE_WITH_CPUS 255

/*
 * Distance above which we begin to use zone reclaim
 */
#define RECLAIM_DISTANCE 15

/*
<<<<<<< HEAD
 * Returns the number of the node containing CPU 'cpu'
 */
#define cpu_to_node(cpu) (int)(cpu_to_node_map[cpu])

#ifdef CONFIG_HAVE_MEMORYLESS_NODES

DECLARE_PER_CPU(int, numa_mem);

#define set_numa_mem(node) percpu_write(numa_mem, node)

/*
 * Returns the number of the node from which 'cpu'
 * allocates local memory.
 */
#define cpu_to_mem(cpu)	per_cpu(numa_mem, (cpu))
#define numa_mem_id()	percpu_read(numa_mem)

#else	/* !CONFIG_HAVE_MEMORYLESS_NODES */

#define numa_mem numa_node
static inline void set_numa_mem(int node) {}
/*
 * let cpu_to_mem() and numa_mem_id() default in <linux/topology.h>
 */

#endif	/* [!]CONFIG_HAVE_MEMORYLESS_NODES */

/*
=======
>>>>>>> 02f8c6ae
 * Returns a bitmask of CPUs on Node 'node'.
 */
#define cpumask_of_node(node) ((node) == -1 ?				\
			       cpu_all_mask :				\
			       &node_to_cpu_mask[node])

/*
 * Returns the number of the node containing Node 'nid'.
 * Not implemented here. Multi-level hierarchies detected with
 * the help of node_distance().
 */
#define parent_node(nid) (nid)

/*
 * Determines the node for a given pci bus
 */
#define pcibus_to_node(bus) PCI_CONTROLLER(bus)->node

void build_cpu_to_node_map(void);

#define SD_CPU_INIT (struct sched_domain) {		\
	.parent			= NULL,			\
	.child			= NULL,			\
	.groups			= NULL,			\
	.min_interval		= 1,			\
	.max_interval		= 4,			\
	.busy_factor		= 64,			\
	.imbalance_pct		= 125,			\
	.cache_nice_tries	= 2,			\
	.busy_idx		= 2,			\
	.idle_idx		= 1,			\
	.newidle_idx		= 0,			\
	.wake_idx		= 0,			\
	.forkexec_idx		= 0,			\
	.flags			= SD_LOAD_BALANCE	\
				| SD_BALANCE_NEWIDLE	\
				| SD_BALANCE_EXEC	\
				| SD_BALANCE_FORK	\
				| SD_WAKE_AFFINE,	\
	.last_balance		= jiffies,		\
	.balance_interval	= 1,			\
	.nr_balance_failed	= 0,			\
}

/* sched_domains SD_NODE_INIT for IA64 NUMA machines */
#define SD_NODE_INIT (struct sched_domain) {		\
	.parent			= NULL,			\
	.child			= NULL,			\
	.groups			= NULL,			\
	.min_interval		= 8,			\
	.max_interval		= 8*(min(num_online_cpus(), 32U)), \
	.busy_factor		= 64,			\
	.imbalance_pct		= 125,			\
	.cache_nice_tries	= 2,			\
	.busy_idx		= 3,			\
	.idle_idx		= 2,			\
	.newidle_idx		= 0,			\
	.wake_idx		= 0,			\
	.forkexec_idx		= 0,			\
	.flags			= SD_LOAD_BALANCE	\
				| SD_BALANCE_NEWIDLE	\
				| SD_BALANCE_EXEC	\
				| SD_BALANCE_FORK	\
				| SD_SERIALIZE,		\
	.last_balance		= jiffies,		\
	.balance_interval	= 64,			\
	.nr_balance_failed	= 0,			\
}

#endif /* CONFIG_NUMA */

#ifdef CONFIG_SMP
#define topology_physical_package_id(cpu)	(cpu_data(cpu)->socket_id)
#define topology_core_id(cpu)			(cpu_data(cpu)->core_id)
#define topology_core_cpumask(cpu)		(&cpu_core_map[cpu])
#define topology_thread_cpumask(cpu)		(&per_cpu(cpu_sibling_map, cpu))
#define smt_capable() 				(smp_num_siblings > 1)
#endif

extern void arch_fix_phys_package_id(int num, u32 slot);

#define cpumask_of_pcibus(bus)	(pcibus_to_node(bus) == -1 ?		\
				 cpu_all_mask :				\
				 cpumask_of_node(pcibus_to_node(bus)))

#include <asm-generic/topology.h>

#endif /* _ASM_IA64_TOPOLOGY_H */<|MERGE_RESOLUTION|>--- conflicted
+++ resolved
@@ -26,37 +26,6 @@
 #define RECLAIM_DISTANCE 15
 
 /*
-<<<<<<< HEAD
- * Returns the number of the node containing CPU 'cpu'
- */
-#define cpu_to_node(cpu) (int)(cpu_to_node_map[cpu])
-
-#ifdef CONFIG_HAVE_MEMORYLESS_NODES
-
-DECLARE_PER_CPU(int, numa_mem);
-
-#define set_numa_mem(node) percpu_write(numa_mem, node)
-
-/*
- * Returns the number of the node from which 'cpu'
- * allocates local memory.
- */
-#define cpu_to_mem(cpu)	per_cpu(numa_mem, (cpu))
-#define numa_mem_id()	percpu_read(numa_mem)
-
-#else	/* !CONFIG_HAVE_MEMORYLESS_NODES */
-
-#define numa_mem numa_node
-static inline void set_numa_mem(int node) {}
-/*
- * let cpu_to_mem() and numa_mem_id() default in <linux/topology.h>
- */
-
-#endif	/* [!]CONFIG_HAVE_MEMORYLESS_NODES */
-
-/*
-=======
->>>>>>> 02f8c6ae
  * Returns a bitmask of CPUs on Node 'node'.
  */
 #define cpumask_of_node(node) ((node) == -1 ?				\
