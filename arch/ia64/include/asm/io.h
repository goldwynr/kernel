#ifndef _ASM_IA64_IO_H
#define _ASM_IA64_IO_H

/*
 * This file contains the definitions for the emulated IO instructions
 * inb/inw/inl/outb/outw/outl and the "string versions" of the same
 * (insb/insw/insl/outsb/outsw/outsl). You can also use "pausing"
 * versions of the single-IO instructions (inb_p/inw_p/..).
 *
 * This file is not meant to be obfuscating: it's just complicated to
 * (a) handle it all in a way that makes gcc able to optimize it as
 * well as possible and (b) trying to avoid writing the same thing
 * over and over again with slight variations and possibly making a
 * mistake somewhere.
 *
 * Copyright (C) 1998-2003 Hewlett-Packard Co
 *	David Mosberger-Tang <davidm@hpl.hp.com>
 * Copyright (C) 1999 Asit Mallick <asit.k.mallick@intel.com>
 * Copyright (C) 1999 Don Dugger <don.dugger@intel.com>
 */

#include <asm/unaligned.h>

/* We don't use IO slowdowns on the ia64, but.. */
#define __SLOW_DOWN_IO	do { } while (0)
#define SLOW_DOWN_IO	do { } while (0)

#define __IA64_UNCACHED_OFFSET	RGN_BASE(RGN_UNCACHED)

/*
 * The legacy I/O space defined by the ia64 architecture supports only 65536 ports, but
 * large machines may have multiple other I/O spaces so we can't place any a priori limit
 * on IO_SPACE_LIMIT.  These additional spaces are described in ACPI.
 */
#define IO_SPACE_LIMIT		0xffffffffffffffffUL

#define MAX_IO_SPACES_BITS		8
#define MAX_IO_SPACES			(1UL << MAX_IO_SPACES_BITS)
#define IO_SPACE_BITS			24
#define IO_SPACE_SIZE			(1UL << IO_SPACE_BITS)

#define IO_SPACE_NR(port)		((port) >> IO_SPACE_BITS)
#define IO_SPACE_BASE(space)		((space) << IO_SPACE_BITS)
#define IO_SPACE_PORT(port)		((port) & (IO_SPACE_SIZE - 1))

#define IO_SPACE_SPARSE_ENCODING(p)	((((p) >> 2) << 12) | ((p) & 0xfff))

struct io_space {
	unsigned long mmio_base;	/* base in MMIO space */
	int sparse;
};

extern struct io_space io_space[];
extern unsigned int num_io_spaces;

# ifdef __KERNEL__

/*
 * All MMIO iomem cookies are in region 6; anything less is a PIO cookie:
 *	0xCxxxxxxxxxxxxxxx	MMIO cookie (return from ioremap)
 *	0x000000001SPPPPPP	PIO cookie (S=space number, P..P=port)
 *
 * ioread/writeX() uses the leading 1 in PIO cookies (PIO_OFFSET) to catch
 * code that uses bare port numbers without the prerequisite pci_iomap().
 */
#define PIO_OFFSET		(1UL << (MAX_IO_SPACES_BITS + IO_SPACE_BITS))
#define PIO_MASK		(PIO_OFFSET - 1)
#define PIO_RESERVED		__IA64_UNCACHED_OFFSET
#define HAVE_ARCH_PIO_SIZE

#include <asm/intrinsics.h>
#include <asm/machvec.h>
#include <asm/page.h>
#include <asm/system.h>
#include <asm-generic/iomap.h>

/*
 * Change virtual addresses to physical addresses and vv.
 */
static inline unsigned long
virt_to_phys (volatile void *address)
{
	return (unsigned long) address - PAGE_OFFSET;
}

static inline void*
phys_to_virt (unsigned long address)
{
	return (void *) (address + PAGE_OFFSET);
}

#define ARCH_HAS_VALID_PHYS_ADDR_RANGE
extern u64 kern_mem_attribute (unsigned long phys_addr, unsigned long size);
extern int valid_phys_addr_range (phys_addr_t addr, size_t count); /* efi.c */
extern int valid_mmap_phys_addr_range (unsigned long pfn, size_t count);

/*
 * The following two macros are deprecated and scheduled for removal.
 * Please use the PCI-DMA interface defined in <asm/pci.h> instead.
 */
#define bus_to_virt	phys_to_virt
#define virt_to_bus	virt_to_phys
#define page_to_bus	page_to_phys

# endif /* KERNEL */

/*
 * Memory fence w/accept.  This should never be used in code that is
 * not IA-64 specific.
 */
#define __ia64_mf_a()	ia64_mfa()

/**
 * ___ia64_mmiowb - I/O write barrier
 *
 * Ensure ordering of I/O space writes.  This will make sure that writes
 * following the barrier will arrive after all previous writes.  For most
 * ia64 platforms, this is a simple 'mf.a' instruction.
 *
 * See Documentation/DocBook/deviceiobook.tmpl for more information.
 */
static inline void ___ia64_mmiowb(void)
{
	ia64_mfa();
}

static inline void*
__ia64_mk_io_addr (unsigned long port)
{
	struct io_space *space;
	unsigned long offset;

	space = &io_space[IO_SPACE_NR(port)];
	port = IO_SPACE_PORT(port);
	if (space->sparse)
		offset = IO_SPACE_SPARSE_ENCODING(port);
	else
		offset = port;

	return (void *) (space->mmio_base | offset);
}

#define __ia64_inb	___ia64_inb
#define __ia64_inw	___ia64_inw
#define __ia64_inl	___ia64_inl
#define __ia64_outb	___ia64_outb
#define __ia64_outw	___ia64_outw
#define __ia64_outl	___ia64_outl
#define __ia64_readb	___ia64_readb
#define __ia64_readw	___ia64_readw
#define __ia64_readl	___ia64_readl
#define __ia64_readq	___ia64_readq
#define __ia64_readb_relaxed	___ia64_readb
#define __ia64_readw_relaxed	___ia64_readw
#define __ia64_readl_relaxed	___ia64_readl
#define __ia64_readq_relaxed	___ia64_readq
#define __ia64_writeb	___ia64_writeb
#define __ia64_writew	___ia64_writew
#define __ia64_writel	___ia64_writel
#define __ia64_writeq	___ia64_writeq
#define __ia64_mmiowb	___ia64_mmiowb

/*
 * For the in/out routines, we need to do "mf.a" _after_ doing the I/O access to ensure
 * that the access has completed before executing other I/O accesses.  Since we're doing
 * the accesses through an uncachable (UC) translation, the CPU will execute them in
 * program order.  However, we still need to tell the compiler not to shuffle them around
 * during optimization, which is why we use "volatile" pointers.
 */

static inline unsigned int
___ia64_inb (unsigned long port)
{
	volatile unsigned char *addr = __ia64_mk_io_addr(port);
	unsigned char ret;

	ret = *addr;
	__ia64_mf_a();
	return ret;
}

static inline unsigned int
___ia64_inw (unsigned long port)
{
	volatile unsigned short *addr = __ia64_mk_io_addr(port);
	unsigned short ret;

	ret = *addr;
	__ia64_mf_a();
	return ret;
}

static inline unsigned int
___ia64_inl (unsigned long port)
{
	volatile unsigned int *addr = __ia64_mk_io_addr(port);
	unsigned int ret;

	ret = *addr;
	__ia64_mf_a();
	return ret;
}

static inline void
___ia64_outb (unsigned char val, unsigned long port)
{
	volatile unsigned char *addr = __ia64_mk_io_addr(port);

	*addr = val;
	__ia64_mf_a();
}

static inline void
___ia64_outw (unsigned short val, unsigned long port)
{
	volatile unsigned short *addr = __ia64_mk_io_addr(port);

	*addr = val;
	__ia64_mf_a();
}

static inline void
___ia64_outl (unsigned int val, unsigned long port)
{
	volatile unsigned int *addr = __ia64_mk_io_addr(port);

	*addr = val;
	__ia64_mf_a();
}

static inline void
__insb (unsigned long port, void *dst, unsigned long count)
{
	unsigned char *dp = dst;

	while (count--)
		*dp++ = platform_inb(port);
}

static inline void
__insw (unsigned long port, void *dst, unsigned long count)
{
	unsigned short *dp = dst;

	while (count--)
		put_unaligned(platform_inw(port), dp++);
}

static inline void
__insl (unsigned long port, void *dst, unsigned long count)
{
	unsigned int *dp = dst;

	while (count--)
		put_unaligned(platform_inl(port), dp++);
}

static inline void
__outsb (unsigned long port, const void *src, unsigned long count)
{
	const unsigned char *sp = src;

	while (count--)
		platform_outb(*sp++, port);
}

static inline void
__outsw (unsigned long port, const void *src, unsigned long count)
{
	const unsigned short *sp = src;

	while (count--)
		platform_outw(get_unaligned(sp++), port);
}

static inline void
__outsl (unsigned long port, const void *src, unsigned long count)
{
	const unsigned int *sp = src;

	while (count--)
		platform_outl(get_unaligned(sp++), port);
}

/*
 * Unfortunately, some platforms are broken and do not follow the IA-64 architecture
 * specification regarding legacy I/O support.  Thus, we have to make these operations
 * platform dependent...
 */
#define __inb		platform_inb
#define __inw		platform_inw
#define __inl		platform_inl
#define __outb		platform_outb
#define __outw		platform_outw
#define __outl		platform_outl
#define __mmiowb	platform_mmiowb

#define inb(p)		__inb(p)
#define inw(p)		__inw(p)
#define inl(p)		__inl(p)
#define insb(p,d,c)	__insb(p,d,c)
#define insw(p,d,c)	__insw(p,d,c)
#define insl(p,d,c)	__insl(p,d,c)
#define outb(v,p)	__outb(v,p)
#define outw(v,p)	__outw(v,p)
#define outl(v,p)	__outl(v,p)
#define outsb(p,s,c)	__outsb(p,s,c)
#define outsw(p,s,c)	__outsw(p,s,c)
#define outsl(p,s,c)	__outsl(p,s,c)
#define mmiowb()	__mmiowb()

/*
 * The address passed to these functions are ioremap()ped already.
 *
 * We need these to be machine vectors since some platforms don't provide
 * DMA coherence via PIO reads (PCI drivers and the spec imply that this is
 * a good idea).  Writes are ok though for all existing ia64 platforms (and
 * hopefully it'll stay that way).
 */
static inline unsigned char
___ia64_readb (const volatile void __iomem *addr)
{
	return *(volatile unsigned char __force *)addr;
}

static inline unsigned short
___ia64_readw (const volatile void __iomem *addr)
{
	return *(volatile unsigned short __force *)addr;
}

static inline unsigned int
___ia64_readl (const volatile void __iomem *addr)
{
	return *(volatile unsigned int __force *) addr;
}

static inline unsigned long
___ia64_readq (const volatile void __iomem *addr)
{
	return *(volatile unsigned long __force *) addr;
}

static inline void
__writeb (unsigned char val, volatile void __iomem *addr)
{
	*(volatile unsigned char __force *) addr = val;
}

static inline void
__writew (unsigned short val, volatile void __iomem *addr)
{
	*(volatile unsigned short __force *) addr = val;
}

static inline void
__writel (unsigned int val, volatile void __iomem *addr)
{
	*(volatile unsigned int __force *) addr = val;
}

static inline void
__writeq (unsigned long val, volatile void __iomem *addr)
{
	*(volatile unsigned long __force *) addr = val;
}

#define __readb		platform_readb
#define __readw		platform_readw
#define __readl		platform_readl
#define __readq		platform_readq
#define __readb_relaxed	platform_readb_relaxed
#define __readw_relaxed	platform_readw_relaxed
#define __readl_relaxed	platform_readl_relaxed
#define __readq_relaxed	platform_readq_relaxed

#define readb(a)	__readb((a))
#define readw(a)	__readw((a))
#define readl(a)	__readl((a))
#define readq(a)	__readq((a))
#define readb_relaxed(a)	__readb_relaxed((a))
#define readw_relaxed(a)	__readw_relaxed((a))
#define readl_relaxed(a)	__readl_relaxed((a))
#define readq_relaxed(a)	__readq_relaxed((a))
#define __raw_readb	readb
#define __raw_readw	readw
#define __raw_readl	readl
#define __raw_readq	readq
#define __raw_readb_relaxed	readb_relaxed
#define __raw_readw_relaxed	readw_relaxed
#define __raw_readl_relaxed	readl_relaxed
#define __raw_readq_relaxed	readq_relaxed
#define writeb(v,a)	__writeb((v), (a))
#define writew(v,a)	__writew((v), (a))
#define writel(v,a)	__writel((v), (a))
#define writeq(v,a)	__writeq((v), (a))
#define __raw_writeb	writeb
#define __raw_writew	writew
#define __raw_writel	writel
#define __raw_writeq	writeq

#ifndef inb_p
# define inb_p		inb
#endif
#ifndef inw_p
# define inw_p		inw
#endif
#ifndef inl_p
# define inl_p		inl
#endif

#ifndef outb_p
# define outb_p		outb
#endif
#ifndef outw_p
# define outw_p		outw
#endif
#ifndef outl_p
# define outl_p		outl
#endif

# ifdef __KERNEL__

extern void __iomem * ioremap(unsigned long offset, unsigned long size);
extern void __iomem * ioremap_nocache (unsigned long offset, unsigned long size);
extern void iounmap (volatile void __iomem *addr);
extern void __iomem * early_ioremap (unsigned long phys_addr, unsigned long size);
extern void early_iounmap (volatile void __iomem *addr, unsigned long size);
<<<<<<< HEAD
=======
static inline void __iomem * ioremap_cache (unsigned long phys_addr, unsigned long size)
{
	return ioremap(phys_addr, size);
}

>>>>>>> 02f8c6ae

/*
 * String version of IO memory access ops:
 */
extern void memcpy_fromio(void *dst, const volatile void __iomem *src, long n);
extern void memcpy_toio(volatile void __iomem *dst, const void *src, long n);
extern void memset_io(volatile void __iomem *s, int c, long n);

# endif /* __KERNEL__ */

#endif /* _ASM_IA64_IO_H */<|MERGE_RESOLUTION|>--- conflicted
+++ resolved
@@ -426,14 +426,11 @@
 extern void iounmap (volatile void __iomem *addr);
 extern void __iomem * early_ioremap (unsigned long phys_addr, unsigned long size);
 extern void early_iounmap (volatile void __iomem *addr, unsigned long size);
-<<<<<<< HEAD
-=======
 static inline void __iomem * ioremap_cache (unsigned long phys_addr, unsigned long size)
 {
 	return ioremap(phys_addr, size);
 }
 
->>>>>>> 02f8c6ae
 
 /*
  * String version of IO memory access ops:
