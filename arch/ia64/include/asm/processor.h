#ifndef _ASM_IA64_PROCESSOR_H
#define _ASM_IA64_PROCESSOR_H

/*
 * Copyright (C) 1998-2004 Hewlett-Packard Co
 *	David Mosberger-Tang <davidm@hpl.hp.com>
 *	Stephane Eranian <eranian@hpl.hp.com>
 * Copyright (C) 1999 Asit Mallick <asit.k.mallick@intel.com>
 * Copyright (C) 1999 Don Dugger <don.dugger@intel.com>
 *
 * 11/24/98	S.Eranian	added ia64_set_iva()
 * 12/03/99	D. Mosberger	implement thread_saved_pc() via kernel unwind API
 * 06/16/00	A. Mallick	added csd/ssd/tssd for ia32 support
 */


#include <asm/intrinsics.h>
#include <asm/kregs.h>
#include <asm/ptrace.h>
#include <asm/ustack.h>

#define IA64_NUM_PHYS_STACK_REG	96
#define IA64_NUM_DBG_REGS	8

#define DEFAULT_MAP_BASE	__IA64_UL_CONST(0x2000000000000000)
#define DEFAULT_TASK_SIZE	__IA64_UL_CONST(0xa000000000000000)

/*
 * TASK_SIZE really is a mis-named.  It really is the maximum user
 * space address (plus one).  On IA-64, there are five regions of 2TB
 * each (assuming 8KB page size), for a total of 8TB of user virtual
 * address space.
 */
#define TASK_SIZE_OF(tsk)	((tsk)->thread.task_size)
#define TASK_SIZE       	TASK_SIZE_OF(current)

/*
 * This decides where the kernel will search for a free chunk of vm
 * space during mmap's.
 */
#define TASK_UNMAPPED_BASE	(current->thread.map_base)

#define IA64_THREAD_FPH_VALID	(__IA64_UL(1) << 0)	/* floating-point high state valid? */
#define IA64_THREAD_DBG_VALID	(__IA64_UL(1) << 1)	/* debug registers valid? */
#define IA64_THREAD_UAC_NOPRINT	(__IA64_UL(1) << 3)	/* don't log unaligned accesses */
#define IA64_THREAD_UAC_SIGBUS	(__IA64_UL(1) << 4)	/* generate SIGBUS on unaligned acc. */
#define IA64_THREAD_MIGRATION	(__IA64_UL(1) << 5)	/* require migration
							   sync at ctx sw */
#define IA64_THREAD_FPEMU_NOPRINT (__IA64_UL(1) << 6)	/* don't log any fpswa faults */
#define IA64_THREAD_FPEMU_SIGFPE  (__IA64_UL(1) << 7)	/* send a SIGFPE for fpswa faults */

#define IA64_THREAD_UAC_SHIFT	3
#define IA64_THREAD_UAC_MASK	(IA64_THREAD_UAC_NOPRINT | IA64_THREAD_UAC_SIGBUS)
#define IA64_THREAD_FPEMU_SHIFT	6
#define IA64_THREAD_FPEMU_MASK	(IA64_THREAD_FPEMU_NOPRINT | IA64_THREAD_FPEMU_SIGFPE)


/*
 * This shift should be large enough to be able to represent 1000000000/itc_freq with good
 * accuracy while being small enough to fit 10*1000000000<<IA64_NSEC_PER_CYC_SHIFT in 64 bits
 * (this will give enough slack to represent 10 seconds worth of time as a scaled number).
 */
#define IA64_NSEC_PER_CYC_SHIFT	30

#ifndef __ASSEMBLY__

#include <linux/cache.h>
#include <linux/compiler.h>
#include <linux/threads.h>
#include <linux/types.h>

#include <asm/fpu.h>
#include <asm/page.h>
#include <asm/percpu.h>
#include <asm/rse.h>
#include <asm/unwind.h>
#include <asm/atomic.h>
#ifdef CONFIG_NUMA
#include <asm/nodedata.h>
#endif

/* like above but expressed as bitfields for more efficient access: */
struct ia64_psr {
	__u64 reserved0 : 1;
	__u64 be : 1;
	__u64 up : 1;
	__u64 ac : 1;
	__u64 mfl : 1;
	__u64 mfh : 1;
	__u64 reserved1 : 7;
	__u64 ic : 1;
	__u64 i : 1;
	__u64 pk : 1;
	__u64 reserved2 : 1;
	__u64 dt : 1;
	__u64 dfl : 1;
	__u64 dfh : 1;
	__u64 sp : 1;
	__u64 pp : 1;
	__u64 di : 1;
	__u64 si : 1;
	__u64 db : 1;
	__u64 lp : 1;
	__u64 tb : 1;
	__u64 rt : 1;
	__u64 reserved3 : 4;
	__u64 cpl : 2;
	__u64 is : 1;
	__u64 mc : 1;
	__u64 it : 1;
	__u64 id : 1;
	__u64 da : 1;
	__u64 dd : 1;
	__u64 ss : 1;
	__u64 ri : 2;
	__u64 ed : 1;
	__u64 bn : 1;
	__u64 reserved4 : 19;
};

union ia64_isr {
	__u64  val;
	struct {
		__u64 code : 16;
		__u64 vector : 8;
		__u64 reserved1 : 8;
		__u64 x : 1;
		__u64 w : 1;
		__u64 r : 1;
		__u64 na : 1;
		__u64 sp : 1;
		__u64 rs : 1;
		__u64 ir : 1;
		__u64 ni : 1;
		__u64 so : 1;
		__u64 ei : 2;
		__u64 ed : 1;
		__u64 reserved2 : 20;
	};
};

union ia64_lid {
	__u64 val;
	struct {
		__u64  rv  : 16;
		__u64  eid : 8;
		__u64  id  : 8;
		__u64  ig  : 32;
	};
};

union ia64_tpr {
	__u64 val;
	struct {
		__u64 ig0 : 4;
		__u64 mic : 4;
		__u64 rsv : 8;
		__u64 mmi : 1;
		__u64 ig1 : 47;
	};
};

union ia64_itir {
	__u64 val;
	struct {
		__u64 rv3  :  2; /* 0-1 */
		__u64 ps   :  6; /* 2-7 */
		__u64 key  : 24; /* 8-31 */
		__u64 rv4  : 32; /* 32-63 */
	};
};

union  ia64_rr {
	__u64 val;
	struct {
		__u64  ve	:  1;  /* enable hw walker */
		__u64  reserved0:  1;  /* reserved */
		__u64  ps	:  6;  /* log page size */
		__u64  rid	: 24;  /* region id */
		__u64  reserved1: 32;  /* reserved */
	};
};

/*
 * CPU type, hardware bug flags, and per-CPU state.  Frequently used
 * state comes earlier:
 */
struct cpuinfo_ia64 {
	unsigned int softirq_pending;
	unsigned long itm_delta;	/* # of clock cycles between clock ticks */
	unsigned long itm_next;		/* interval timer mask value to use for next clock tick */
	unsigned long nsec_per_cyc;	/* (1000000000<<IA64_NSEC_PER_CYC_SHIFT)/itc_freq */
	unsigned long unimpl_va_mask;	/* mask of unimplemented virtual address bits (from PAL) */
	unsigned long unimpl_pa_mask;	/* mask of unimplemented physical address bits (from PAL) */
	unsigned long itc_freq;		/* frequency of ITC counter */
	unsigned long proc_freq;	/* frequency of processor */
	unsigned long cyc_per_usec;	/* itc_freq/1000000 */
	unsigned long ptce_base;
	unsigned int ptce_count[2];
	unsigned int ptce_stride[2];
	struct task_struct *ksoftirqd;	/* kernel softirq daemon for this CPU */

#ifdef CONFIG_SMP
	unsigned long loops_per_jiffy;
	int cpu;
	unsigned int socket_id;	/* physical processor socket id */
	unsigned short core_id;	/* core id */
	unsigned short thread_id; /* thread id */
	unsigned short num_log;	/* Total number of logical processors on
				 * this socket that were successfully booted */
	unsigned char cores_per_socket;	/* Cores per processor socket */
	unsigned char threads_per_core;	/* Threads per core */
#endif

	/* CPUID-derived information: */
	unsigned long ppn;
	unsigned long features;
	unsigned char number;
	unsigned char revision;
	unsigned char model;
	unsigned char family;
	unsigned char archrev;
	char vendor[16];
	char *model_name;

#ifdef CONFIG_NUMA
	struct ia64_node_data *node_data;
#endif
};

DECLARE_PER_CPU(struct cpuinfo_ia64, ia64_cpu_info);

/*
 * The "local" data variable.  It refers to the per-CPU data of the currently executing
 * CPU, much like "current" points to the per-task data of the currently executing task.
 * Do not use the address of local_cpu_data, since it will be different from
 * cpu_data(smp_processor_id())!
 */
#define local_cpu_data		(&__ia64_per_cpu_var(ia64_cpu_info))
#define cpu_data(cpu)		(&per_cpu(ia64_cpu_info, cpu))

extern void print_cpu_info (struct cpuinfo_ia64 *);

typedef struct {
	unsigned long seg;
} mm_segment_t;

#define SET_UNALIGN_CTL(task,value)								\
({												\
	(task)->thread.flags = (((task)->thread.flags & ~IA64_THREAD_UAC_MASK)			\
				| (((value) << IA64_THREAD_UAC_SHIFT) & IA64_THREAD_UAC_MASK));	\
	0;											\
})
#define GET_UNALIGN_CTL(task,addr)								\
({												\
	put_user(((task)->thread.flags & IA64_THREAD_UAC_MASK) >> IA64_THREAD_UAC_SHIFT,	\
		 (int __user *) (addr));							\
})

#define SET_FPEMU_CTL(task,value)								\
({												\
	(task)->thread.flags = (((task)->thread.flags & ~IA64_THREAD_FPEMU_MASK)		\
			  | (((value) << IA64_THREAD_FPEMU_SHIFT) & IA64_THREAD_FPEMU_MASK));	\
	0;											\
})
#define GET_FPEMU_CTL(task,addr)								\
({												\
	put_user(((task)->thread.flags & IA64_THREAD_FPEMU_MASK) >> IA64_THREAD_FPEMU_SHIFT,	\
		 (int __user *) (addr));							\
})

struct thread_struct {
	__u32 flags;			/* various thread flags (see IA64_THREAD_*) */
	/* writing on_ustack is performance-critical, so it's worth spending 8 bits on it... */
	__u8 on_ustack;			/* executing on user-stacks? */
	__u8 pad[3];
	__u64 ksp;			/* kernel stack pointer */
	__u64 map_base;			/* base address for get_unmapped_area() */
	__u64 task_size;		/* limit for task size */
	__u64 rbs_bot;			/* the base address for the RBS */
	int last_fph_cpu;		/* CPU that may hold the contents of f32-f127 */

<<<<<<< HEAD
#ifdef CONFIG_IA32_SUPPORT
	__u64 eflag;			/* IA32 EFLAGS reg */
	__u64 fsr;			/* IA32 floating pt status reg */
	__u64 fcr;			/* IA32 floating pt control reg */
	__u64 fir;			/* IA32 fp except. instr. reg */
	__u64 fdr;			/* IA32 fp except. data reg */
	__u64 old_k1;			/* old value of ar.k1 */
	__u64 old_iob;			/* old IOBase value */
	struct ia64_partial_page_list *ppl; /* partial page list for 4K page size issue */
        /* cached TLS descriptors. */
	struct desc_struct tls_array[GDT_ENTRY_TLS_ENTRIES];

# define INIT_THREAD_IA32	.eflag =	0,			\
				.fsr =		0,			\
				.fcr =		0x17800000037fULL,	\
				.fir =		0,			\
				.fdr =		0,			\
				.old_k1 =	0,			\
				.old_iob =	0,			\
				.ppl =		NULL,
#else
# define INIT_THREAD_IA32
#endif /* CONFIG_IA32_SUPPORT */
=======
#ifdef CONFIG_PERFMON
	void *pfm_context;		     /* pointer to detailed PMU context */
	unsigned long pfm_needs_checking;    /* when >0, pending perfmon work on kernel exit */
# define INIT_THREAD_PM		.pfm_context =		NULL,     \
				.pfm_needs_checking =	0UL,
#else
# define INIT_THREAD_PM
#endif
>>>>>>> 02f8c6ae
	unsigned long dbr[IA64_NUM_DBG_REGS];
	unsigned long ibr[IA64_NUM_DBG_REGS];
	struct ia64_fpreg fph[96];	/* saved/loaded on demand */
};

#define INIT_THREAD {						\
	.flags =	0,					\
	.on_ustack =	0,					\
	.ksp =		0,					\
	.map_base =	DEFAULT_MAP_BASE,			\
	.rbs_bot =	STACK_TOP - DEFAULT_USER_STACK_SIZE,	\
	.task_size =	DEFAULT_TASK_SIZE,			\
	.last_fph_cpu =  -1,					\
<<<<<<< HEAD
	INIT_THREAD_IA32					\
=======
	INIT_THREAD_PM						\
>>>>>>> 02f8c6ae
	.dbr =		{0, },					\
	.ibr =		{0, },					\
	.fph =		{{{{0}}}, }				\
}

#define start_thread(regs,new_ip,new_sp) do {							\
	set_fs(USER_DS);									\
	regs->cr_ipsr = ((regs->cr_ipsr | (IA64_PSR_BITS_TO_SET | IA64_PSR_CPL))		\
			 & ~(IA64_PSR_BITS_TO_CLEAR | IA64_PSR_RI | IA64_PSR_IS));		\
	regs->cr_iip = new_ip;									\
	regs->ar_rsc = 0xf;		/* eager mode, privilege level 3 */			\
	regs->ar_rnat = 0;									\
	regs->ar_bspstore = current->thread.rbs_bot;						\
	regs->ar_fpsr = FPSR_DEFAULT;								\
	regs->loadrs = 0;									\
	regs->r8 = get_dumpable(current->mm);	/* set "don't zap registers" flag */		\
	regs->r12 = new_sp - 16;	/* allocate 16 byte scratch area */			\
	if (unlikely(!get_dumpable(current->mm))) {							\
		/*										\
		 * Zap scratch regs to avoid leaking bits between processes with different	\
		 * uid/privileges.								\
		 */										\
		regs->ar_pfs = 0; regs->b0 = 0; regs->pr = 0;					\
		regs->r1 = 0; regs->r9  = 0; regs->r11 = 0; regs->r13 = 0; regs->r15 = 0;	\
	}											\
} while (0)

/* Forward declarations, a strange C thing... */
struct mm_struct;
struct task_struct;

/*
 * Free all resources held by a thread. This is called after the
 * parent of DEAD_TASK has collected the exit status of the task via
 * wait().
 */
#define release_thread(dead_task)

/* Prepare to copy thread state - unlazy all lazy status */
#define prepare_to_copy(tsk)	do { } while (0)

/*
 * This is the mechanism for creating a new kernel thread.
 *
 * NOTE 1: Only a kernel-only process (ie the swapper or direct
 * descendants who haven't done an "execve()") should use this: it
 * will work within a system call from a "real" process, but the
 * process memory space will not be free'd until both the parent and
 * the child have exited.
 *
 * NOTE 2: This MUST NOT be an inlined function.  Otherwise, we get
 * into trouble in init/main.c when the child thread returns to
 * do_basic_setup() and the timing is such that free_initmem() has
 * been called already.
 */
extern pid_t kernel_thread (int (*fn)(void *), void *arg, unsigned long flags);

/* Get wait channel for task P.  */
extern unsigned long get_wchan (struct task_struct *p);

/* Return instruction pointer of blocked task TSK.  */
#define KSTK_EIP(tsk)					\
  ({							\
	struct pt_regs *_regs = task_pt_regs(tsk);	\
	_regs->cr_iip + ia64_psr(_regs)->ri;		\
  })

/* Return stack pointer of blocked task TSK.  */
#define KSTK_ESP(tsk)  ((tsk)->thread.ksp)

extern void ia64_getreg_unknown_kr (void);
extern void ia64_setreg_unknown_kr (void);

#define ia64_get_kr(regnum)					\
({								\
	unsigned long r = 0;					\
								\
	switch (regnum) {					\
	    case 0: r = ia64_getreg(_IA64_REG_AR_KR0); break;	\
	    case 1: r = ia64_getreg(_IA64_REG_AR_KR1); break;	\
	    case 2: r = ia64_getreg(_IA64_REG_AR_KR2); break;	\
	    case 3: r = ia64_getreg(_IA64_REG_AR_KR3); break;	\
	    case 4: r = ia64_getreg(_IA64_REG_AR_KR4); break;	\
	    case 5: r = ia64_getreg(_IA64_REG_AR_KR5); break;	\
	    case 6: r = ia64_getreg(_IA64_REG_AR_KR6); break;	\
	    case 7: r = ia64_getreg(_IA64_REG_AR_KR7); break;	\
	    default: ia64_getreg_unknown_kr(); break;		\
	}							\
	r;							\
})

#define ia64_set_kr(regnum, r) 					\
({								\
	switch (regnum) {					\
	    case 0: ia64_setreg(_IA64_REG_AR_KR0, r); break;	\
	    case 1: ia64_setreg(_IA64_REG_AR_KR1, r); break;	\
	    case 2: ia64_setreg(_IA64_REG_AR_KR2, r); break;	\
	    case 3: ia64_setreg(_IA64_REG_AR_KR3, r); break;	\
	    case 4: ia64_setreg(_IA64_REG_AR_KR4, r); break;	\
	    case 5: ia64_setreg(_IA64_REG_AR_KR5, r); break;	\
	    case 6: ia64_setreg(_IA64_REG_AR_KR6, r); break;	\
	    case 7: ia64_setreg(_IA64_REG_AR_KR7, r); break;	\
	    default: ia64_setreg_unknown_kr(); break;		\
	}							\
})

/*
 * The following three macros can't be inline functions because we don't have struct
 * task_struct at this point.
 */

/*
 * Return TRUE if task T owns the fph partition of the CPU we're running on.
 * Must be called from code that has preemption disabled.
 */
#define ia64_is_local_fpu_owner(t)								\
({												\
	struct task_struct *__ia64_islfo_task = (t);						\
	(__ia64_islfo_task->thread.last_fph_cpu == smp_processor_id()				\
	 && __ia64_islfo_task == (struct task_struct *) ia64_get_kr(IA64_KR_FPU_OWNER));	\
})

/*
 * Mark task T as owning the fph partition of the CPU we're running on.
 * Must be called from code that has preemption disabled.
 */
#define ia64_set_local_fpu_owner(t) do {						\
	struct task_struct *__ia64_slfo_task = (t);					\
	__ia64_slfo_task->thread.last_fph_cpu = smp_processor_id();			\
	ia64_set_kr(IA64_KR_FPU_OWNER, (unsigned long) __ia64_slfo_task);		\
} while (0)

/* Mark the fph partition of task T as being invalid on all CPUs.  */
#define ia64_drop_fpu(t)	((t)->thread.last_fph_cpu = -1)

extern void __ia64_init_fpu (void);
extern void __ia64_save_fpu (struct ia64_fpreg *fph);
extern void __ia64_load_fpu (struct ia64_fpreg *fph);
extern void ia64_save_debug_regs (unsigned long *save_area);
extern void ia64_load_debug_regs (unsigned long *save_area);

#define ia64_fph_enable()	do { ia64_rsm(IA64_PSR_DFH); ia64_srlz_d(); } while (0)
#define ia64_fph_disable()	do { ia64_ssm(IA64_PSR_DFH); ia64_srlz_d(); } while (0)

/* load fp 0.0 into fph */
static inline void
ia64_init_fpu (void) {
	ia64_fph_enable();
	__ia64_init_fpu();
	ia64_fph_disable();
}

/* save f32-f127 at FPH */
static inline void
ia64_save_fpu (struct ia64_fpreg *fph) {
	ia64_fph_enable();
	__ia64_save_fpu(fph);
	ia64_fph_disable();
}

/* load f32-f127 from FPH */
static inline void
ia64_load_fpu (struct ia64_fpreg *fph) {
	ia64_fph_enable();
	__ia64_load_fpu(fph);
	ia64_fph_disable();
}

static inline __u64
ia64_clear_ic (void)
{
	__u64 psr;
	psr = ia64_getreg(_IA64_REG_PSR);
	ia64_stop();
	ia64_rsm(IA64_PSR_I | IA64_PSR_IC);
	ia64_srlz_i();
	return psr;
}

/*
 * Restore the psr.
 */
static inline void
ia64_set_psr (__u64 psr)
{
	ia64_stop();
	ia64_setreg(_IA64_REG_PSR_L, psr);
	ia64_srlz_i();
}

/*
 * Insert a translation into an instruction and/or data translation
 * register.
 */
static inline void
ia64_itr (__u64 target_mask, __u64 tr_num,
	  __u64 vmaddr, __u64 pte,
	  __u64 log_page_size)
{
	ia64_setreg(_IA64_REG_CR_ITIR, (log_page_size << 2));
	ia64_setreg(_IA64_REG_CR_IFA, vmaddr);
	ia64_stop();
	if (target_mask & 0x1)
		ia64_itri(tr_num, pte);
	if (target_mask & 0x2)
		ia64_itrd(tr_num, pte);
}

/*
 * Insert a translation into the instruction and/or data translation
 * cache.
 */
static inline void
ia64_itc (__u64 target_mask, __u64 vmaddr, __u64 pte,
	  __u64 log_page_size)
{
	ia64_setreg(_IA64_REG_CR_ITIR, (log_page_size << 2));
	ia64_setreg(_IA64_REG_CR_IFA, vmaddr);
	ia64_stop();
	/* as per EAS2.6, itc must be the last instruction in an instruction group */
	if (target_mask & 0x1)
		ia64_itci(pte);
	if (target_mask & 0x2)
		ia64_itcd(pte);
}

/*
 * Purge a range of addresses from instruction and/or data translation
 * register(s).
 */
static inline void
ia64_ptr (__u64 target_mask, __u64 vmaddr, __u64 log_size)
{
	if (target_mask & 0x1)
		ia64_ptri(vmaddr, (log_size << 2));
	if (target_mask & 0x2)
		ia64_ptrd(vmaddr, (log_size << 2));
}

/* Set the interrupt vector address.  The address must be suitably aligned (32KB).  */
static inline void
ia64_set_iva (void *ivt_addr)
{
	ia64_setreg(_IA64_REG_CR_IVA, (__u64) ivt_addr);
	ia64_srlz_i();
}

/* Set the page table address and control bits.  */
static inline void
ia64_set_pta (__u64 pta)
{
	/* Note: srlz.i implies srlz.d */
	ia64_setreg(_IA64_REG_CR_PTA, pta);
	ia64_srlz_i();
}

static inline void
ia64_eoi (void)
{
	ia64_setreg(_IA64_REG_CR_EOI, 0);
	ia64_srlz_d();
}

#define cpu_relax()	ia64_hint(ia64_hint_pause)

static inline int
ia64_get_irr(unsigned int vector)
{
	unsigned int reg = vector / 64;
	unsigned int bit = vector % 64;
	u64 irr;

	switch (reg) {
	case 0: irr = ia64_getreg(_IA64_REG_CR_IRR0); break;
	case 1: irr = ia64_getreg(_IA64_REG_CR_IRR1); break;
	case 2: irr = ia64_getreg(_IA64_REG_CR_IRR2); break;
	case 3: irr = ia64_getreg(_IA64_REG_CR_IRR3); break;
	}

	return test_bit(bit, &irr);
}

static inline void
ia64_set_lrr0 (unsigned long val)
{
	ia64_setreg(_IA64_REG_CR_LRR0, val);
	ia64_srlz_d();
}

static inline void
ia64_set_lrr1 (unsigned long val)
{
	ia64_setreg(_IA64_REG_CR_LRR1, val);
	ia64_srlz_d();
}


/*
 * Given the address to which a spill occurred, return the unat bit
 * number that corresponds to this address.
 */
static inline __u64
ia64_unat_pos (void *spill_addr)
{
	return ((__u64) spill_addr >> 3) & 0x3f;
}

/*
 * Set the NaT bit of an integer register which was spilled at address
 * SPILL_ADDR.  UNAT is the mask to be updated.
 */
static inline void
ia64_set_unat (__u64 *unat, void *spill_addr, unsigned long nat)
{
	__u64 bit = ia64_unat_pos(spill_addr);
	__u64 mask = 1UL << bit;

	*unat = (*unat & ~mask) | (nat << bit);
}

/*
 * Return saved PC of a blocked thread.
 * Note that the only way T can block is through a call to schedule() -> switch_to().
 */
static inline unsigned long
thread_saved_pc (struct task_struct *t)
{
	struct unw_frame_info info;
	unsigned long ip;

	unw_init_from_blocked_task(&info, t);
	if (unw_unwind(&info) < 0)
		return 0;
	unw_get_ip(&info, &ip);
	return ip;
}

/*
 * Get the current instruction/program counter value.
 */
#define current_text_addr() \
	({ void *_pc; _pc = (void *)ia64_getreg(_IA64_REG_IP); _pc; })

static inline __u64
ia64_get_ivr (void)
{
	__u64 r;
	ia64_srlz_d();
	r = ia64_getreg(_IA64_REG_CR_IVR);
	ia64_srlz_d();
	return r;
}

static inline void
ia64_set_dbr (__u64 regnum, __u64 value)
{
	__ia64_set_dbr(regnum, value);
#ifdef CONFIG_ITANIUM
	ia64_srlz_d();
#endif
}

static inline __u64
ia64_get_dbr (__u64 regnum)
{
	__u64 retval;

	retval = __ia64_get_dbr(regnum);
#ifdef CONFIG_ITANIUM
	ia64_srlz_d();
#endif
	return retval;
}

static inline __u64
ia64_rotr (__u64 w, __u64 n)
{
	return (w >> n) | (w << (64 - n));
}

#define ia64_rotl(w,n)	ia64_rotr((w), (64) - (n))

/*
 * Take a mapped kernel address and return the equivalent address
 * in the region 7 identity mapped virtual area.
 */
static inline void *
ia64_imva (void *addr)
{
	void *result;
	result = (void *) ia64_tpa(addr);
	return __va(result);
}

#define ARCH_HAS_PREFETCH
#define ARCH_HAS_PREFETCHW
#define ARCH_HAS_SPINLOCK_PREFETCH
#define PREFETCH_STRIDE			L1_CACHE_BYTES

static inline void
prefetch (const void *x)
{
	 ia64_lfetch(ia64_lfhint_none, x);
}

static inline void
prefetchw (const void *x)
{
	ia64_lfetch_excl(ia64_lfhint_none, x);
}

#define spin_lock_prefetch(x)	prefetchw(x)

extern unsigned long boot_option_idle_override;

enum idle_boot_override {IDLE_NO_OVERRIDE=0, IDLE_HALT, IDLE_FORCE_MWAIT,
			 IDLE_NOMWAIT, IDLE_POLL};

#endif /* !__ASSEMBLY__ */

#endif /* _ASM_IA64_PROCESSOR_H */<|MERGE_RESOLUTION|>--- conflicted
+++ resolved
@@ -42,6 +42,7 @@
 
 #define IA64_THREAD_FPH_VALID	(__IA64_UL(1) << 0)	/* floating-point high state valid? */
 #define IA64_THREAD_DBG_VALID	(__IA64_UL(1) << 1)	/* debug registers valid? */
+#define IA64_THREAD_PM_VALID	(__IA64_UL(1) << 2)	/* performance registers valid? */
 #define IA64_THREAD_UAC_NOPRINT	(__IA64_UL(1) << 3)	/* don't log unaligned accesses */
 #define IA64_THREAD_UAC_SIGBUS	(__IA64_UL(1) << 4)	/* generate SIGBUS on unaligned acc. */
 #define IA64_THREAD_MIGRATION	(__IA64_UL(1) << 5)	/* require migration
@@ -280,31 +281,6 @@
 	__u64 rbs_bot;			/* the base address for the RBS */
 	int last_fph_cpu;		/* CPU that may hold the contents of f32-f127 */
 
-<<<<<<< HEAD
-#ifdef CONFIG_IA32_SUPPORT
-	__u64 eflag;			/* IA32 EFLAGS reg */
-	__u64 fsr;			/* IA32 floating pt status reg */
-	__u64 fcr;			/* IA32 floating pt control reg */
-	__u64 fir;			/* IA32 fp except. instr. reg */
-	__u64 fdr;			/* IA32 fp except. data reg */
-	__u64 old_k1;			/* old value of ar.k1 */
-	__u64 old_iob;			/* old IOBase value */
-	struct ia64_partial_page_list *ppl; /* partial page list for 4K page size issue */
-        /* cached TLS descriptors. */
-	struct desc_struct tls_array[GDT_ENTRY_TLS_ENTRIES];
-
-# define INIT_THREAD_IA32	.eflag =	0,			\
-				.fsr =		0,			\
-				.fcr =		0x17800000037fULL,	\
-				.fir =		0,			\
-				.fdr =		0,			\
-				.old_k1 =	0,			\
-				.old_iob =	0,			\
-				.ppl =		NULL,
-#else
-# define INIT_THREAD_IA32
-#endif /* CONFIG_IA32_SUPPORT */
-=======
 #ifdef CONFIG_PERFMON
 	void *pfm_context;		     /* pointer to detailed PMU context */
 	unsigned long pfm_needs_checking;    /* when >0, pending perfmon work on kernel exit */
@@ -313,7 +289,6 @@
 #else
 # define INIT_THREAD_PM
 #endif
->>>>>>> 02f8c6ae
 	unsigned long dbr[IA64_NUM_DBG_REGS];
 	unsigned long ibr[IA64_NUM_DBG_REGS];
 	struct ia64_fpreg fph[96];	/* saved/loaded on demand */
@@ -327,11 +302,7 @@
 	.rbs_bot =	STACK_TOP - DEFAULT_USER_STACK_SIZE,	\
 	.task_size =	DEFAULT_TASK_SIZE,			\
 	.last_fph_cpu =  -1,					\
-<<<<<<< HEAD
-	INIT_THREAD_IA32					\
-=======
 	INIT_THREAD_PM						\
->>>>>>> 02f8c6ae
 	.dbr =		{0, },					\
 	.ibr =		{0, },					\
 	.fph =		{{{{0}}}, }				\
