--- conflicted
+++ resolved
@@ -13,11 +13,7 @@
 
 #include <linux/types.h>
 #include <linux/cpumask.h>
-<<<<<<< HEAD
-#include <asm/nr-irqs.h>
-=======
 #include <generated/nr-irqs.h>
->>>>>>> 02f8c6ae
 
 static __inline__ int
 irq_canonicalize (int irq)
