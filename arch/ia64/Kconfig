--- conflicted
+++ resolved
@@ -227,7 +227,7 @@
 config IA64_XEN_GUEST
 	bool "Xen guest"
 	select SWIOTLB
-	depends on PARAVIRT_XEN
+	depends on XEN
 	help
 	  Build a kernel that runs on Xen guest domain. At this moment only
 	  16KB page size in supported.
@@ -494,15 +494,7 @@
 	def_bool y
 	depends on NUMA
 
-<<<<<<< HEAD
-config HAVE_MEMORYLESS_NODES
-	def_bool y
-	depends on NUMA
-
-config ARCH_PROC_KCORE_TEXT
-=======
 config USE_PERCPU_NUMA_NODE_ID
->>>>>>> 02f8c6ae
 	def_bool y
 	depends on NUMA
 
@@ -524,6 +516,14 @@
 	  Y will build this functionality into the kernel.  Selecting M will
 	  build this functionality as a kernel loadable module.  Installing
 	  the module will turn on the functionality.
+
+config PERFMON
+	bool "Performance monitor support"
+	help
+	  Selects whether support for the IA-64 performance monitor hardware
+	  is included in the kernel.  This makes some kernel data-structures a
+	  little bigger and slows down execution a bit, but it is generally
+	  a good idea to turn this on.  If you're unsure, say Y.
 
 config IA64_PALINFO
 	tristate "/proc/pal support"
@@ -597,8 +597,6 @@
 
 source "fs/Kconfig.binfmt"
 
-source "arch/ia64/perfmon/Kconfig"
-
 endmenu
 
 menu "Power management and ACPI options"
