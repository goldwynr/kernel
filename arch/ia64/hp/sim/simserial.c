--- conflicted
+++ resolved
@@ -46,11 +46,7 @@
 
 #define NR_PORTS	1	/* only one port for now */
 
-<<<<<<< HEAD
-#define IRQ_T(info) ((info->flags & ASYNC_SHARE_IRQ) ? SA_SHIRQ : SA_INTERRUPT)
-=======
 #define IRQ_T(info) ((info->flags & ASYNC_SHARE_IRQ) ? IRQF_SHARED : IRQF_DISABLED)
->>>>>>> 120bda20
 
 #define SSC_GETCHAR	21
 
