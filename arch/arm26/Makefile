--- conflicted
+++ resolved
@@ -8,10 +8,6 @@
 # Copyright (C) 1995-2001 by Russell King
 
 LDFLAGS_vmlinux	:=-p -X
-<<<<<<< HEAD
-LDFLAGS_BLOB	:=--format binary
-=======
->>>>>>> 8a690d16
 CPPFLAGS_vmlinux.lds = -DTEXTADDR=$(TEXTADDR) -DDATAADDR=$(DATAADDR)
 OBJCOPYFLAGS	:=-O binary -R .note -R .comment -S
 GZFLAGS		:=-9
