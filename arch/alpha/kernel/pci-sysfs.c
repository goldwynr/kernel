/*
 * arch/alpha/kernel/pci-sysfs.c
 *
 * Copyright (C) 2009 Ivan Kokshaysky
 *
 * Alpha PCI resource files.
 *
 * Loosely based on generic HAVE_PCI_MMAP implementation in
 * drivers/pci/pci-sysfs.c
 */

#include <linux/sched.h>
#include <linux/slab.h>
#include <linux/pci.h>

static int hose_mmap_page_range(struct pci_controller *hose,
				struct vm_area_struct *vma,
				enum pci_mmap_state mmap_type, int sparse)
{
	unsigned long base;

	if (mmap_type == pci_mmap_mem)
		base = sparse ? hose->sparse_mem_base : hose->dense_mem_base;
	else
		base = sparse ? hose->sparse_io_base : hose->dense_io_base;

	vma->vm_pgoff += base >> PAGE_SHIFT;
	vma->vm_flags |= (VM_IO | VM_RESERVED);

	return io_remap_pfn_range(vma, vma->vm_start, vma->vm_pgoff,
				  vma->vm_end - vma->vm_start,
				  vma->vm_page_prot);
}

static int __pci_mmap_fits(struct pci_dev *pdev, int num,
			   struct vm_area_struct *vma, int sparse)
{
	unsigned long nr, start, size;
	int shift = sparse ? 5 : 0;

	nr = (vma->vm_end - vma->vm_start) >> PAGE_SHIFT;
	start = vma->vm_pgoff;
	size = ((pci_resource_len(pdev, num) - 1) >> (PAGE_SHIFT - shift)) + 1;

	if (start < size && size - start >= nr)
		return 1;
	WARN(1, "process \"%s\" tried to map%s 0x%08lx-0x%08lx on %s BAR %d "
		"(size 0x%08lx)\n",
		current->comm, sparse ? " sparse" : "", start, start + nr,
		pci_name(pdev), num, size);
	return 0;
}

/**
 * pci_mmap_resource - map a PCI resource into user memory space
 * @filp: open sysfs file
 * @kobj: kobject for mapping
 * @attr: struct bin_attribute for the file being mapped
 * @vma: struct vm_area_struct passed into the mmap
 * @sparse: address space type
 *
 * Use the bus mapping routines to map a PCI resource into userspace.
 */
<<<<<<< HEAD
static int pci_mmap_resource(struct file *filp, struct kobject *kobj,
=======
static int pci_mmap_resource(struct kobject *kobj,
>>>>>>> 02f8c6ae
			     struct bin_attribute *attr,
			     struct vm_area_struct *vma, int sparse)
{
	struct pci_dev *pdev = to_pci_dev(container_of(kobj,
						       struct device, kobj));
	struct resource *res = attr->private;
	enum pci_mmap_state mmap_type;
	struct pci_bus_region bar;
	int i;

	for (i = 0; i < PCI_ROM_RESOURCE; i++)
		if (res == &pdev->resource[i])
			break;
	if (i >= PCI_ROM_RESOURCE)
		return -ENODEV;

	if (!__pci_mmap_fits(pdev, i, vma, sparse))
		return -EINVAL;

	if (iomem_is_exclusive(res->start))
		return -EINVAL;

	pcibios_resource_to_bus(pdev, &bar, res);
	vma->vm_pgoff += bar.start >> (PAGE_SHIFT - (sparse ? 5 : 0));
	mmap_type = res->flags & IORESOURCE_MEM ? pci_mmap_mem : pci_mmap_io;

	return hose_mmap_page_range(pdev->sysdata, vma, mmap_type, sparse);
}

static int pci_mmap_resource_sparse(struct file *filp, struct kobject *kobj,
				    struct bin_attribute *attr,
				    struct vm_area_struct *vma)
{
	return pci_mmap_resource(kobj, attr, vma, 1);
}

static int pci_mmap_resource_dense(struct file *filp, struct kobject *kobj,
				   struct bin_attribute *attr,
				   struct vm_area_struct *vma)
{
	return pci_mmap_resource(kobj, attr, vma, 0);
}

/**
 * pci_remove_resource_files - cleanup resource files
 * @dev: dev to cleanup
 *
 * If we created resource files for @dev, remove them from sysfs and
 * free their resources.
 */
void pci_remove_resource_files(struct pci_dev *pdev)
{
	int i;

	for (i = 0; i < PCI_ROM_RESOURCE; i++) {
		struct bin_attribute *res_attr;

		res_attr = pdev->res_attr[i];
		if (res_attr) {
			sysfs_remove_bin_file(&pdev->dev.kobj, res_attr);
			kfree(res_attr);
		}

		res_attr = pdev->res_attr_wc[i];
		if (res_attr) {
			sysfs_remove_bin_file(&pdev->dev.kobj, res_attr);
			kfree(res_attr);
		}
	}
}

static int sparse_mem_mmap_fits(struct pci_dev *pdev, int num)
{
	struct pci_bus_region bar;
	struct pci_controller *hose = pdev->sysdata;
	long dense_offset;
	unsigned long sparse_size;

	pcibios_resource_to_bus(pdev, &bar, &pdev->resource[num]);

	/* All core logic chips have 4G sparse address space, except
	   CIA which has 16G (see xxx_SPARSE_MEM and xxx_DENSE_MEM
	   definitions in asm/core_xxx.h files). This corresponds
	   to 128M or 512M of the bus space. */
	dense_offset = (long)(hose->dense_mem_base - hose->sparse_mem_base);
	sparse_size = dense_offset >= 0x400000000UL ? 0x20000000 : 0x8000000;

	return bar.end < sparse_size;
}

static int pci_create_one_attr(struct pci_dev *pdev, int num, char *name,
			       char *suffix, struct bin_attribute *res_attr,
			       unsigned long sparse)
{
	size_t size = pci_resource_len(pdev, num);

	sprintf(name, "resource%d%s", num, suffix);
	res_attr->mmap = sparse ? pci_mmap_resource_sparse :
				  pci_mmap_resource_dense;
	res_attr->attr.name = name;
	res_attr->attr.mode = S_IRUSR | S_IWUSR;
	res_attr->size = sparse ? size << 5 : size;
	res_attr->private = &pdev->resource[num];
	return sysfs_create_bin_file(&pdev->dev.kobj, res_attr);
}

static int pci_create_attr(struct pci_dev *pdev, int num)
{
	/* allocate attribute structure, piggyback attribute name */
	int retval, nlen1, nlen2 = 0, res_count = 1;
	unsigned long sparse_base, dense_base;
	struct bin_attribute *attr;
	struct pci_controller *hose = pdev->sysdata;
	char *suffix, *attr_name;

	suffix = "";	/* Assume bwx machine, normal resourceN files. */
	nlen1 = 10;

	if (pdev->resource[num].flags & IORESOURCE_MEM) {
		sparse_base = hose->sparse_mem_base;
		dense_base = hose->dense_mem_base;
		if (sparse_base && !sparse_mem_mmap_fits(pdev, num)) {
			sparse_base = 0;
			suffix = "_dense";
			nlen1 = 16;	/* resourceN_dense */
		}
	} else {
		sparse_base = hose->sparse_io_base;
		dense_base = hose->dense_io_base;
	}

	if (sparse_base) {
		suffix = "_sparse";
		nlen1 = 17;
		if (dense_base) {
			nlen2 = 16;	/* resourceN_dense */
			res_count = 2;
		}
	}

	attr = kzalloc(sizeof(*attr) * res_count + nlen1 + nlen2, GFP_ATOMIC);
	if (!attr)
		return -ENOMEM;

	/* Create bwx, sparse or single dense file */
	attr_name = (char *)(attr + res_count);
	pdev->res_attr[num] = attr;
	retval = pci_create_one_attr(pdev, num, attr_name, suffix, attr,
				     sparse_base);
	if (retval || res_count == 1)
		return retval;

	/* Create dense file */
	attr_name += nlen1;
	attr++;
	pdev->res_attr_wc[num] = attr;
	return pci_create_one_attr(pdev, num, attr_name, "_dense", attr, 0);
}

/**
 * pci_create_resource_files - create resource files in sysfs for @dev
 * @dev: dev in question
 *
 * Walk the resources in @dev creating files for each resource available.
 */
int pci_create_resource_files(struct pci_dev *pdev)
{
	int i;
	int retval;

	/* Expose the PCI resources from this device as files */
	for (i = 0; i < PCI_ROM_RESOURCE; i++) {

		/* skip empty resources */
		if (!pci_resource_len(pdev, i))
			continue;

		retval = pci_create_attr(pdev, i);
		if (retval) {
			pci_remove_resource_files(pdev);
			return retval;
		}
	}
	return 0;
}

/* Legacy I/O bus mapping stuff. */

static int __legacy_mmap_fits(struct pci_controller *hose,
			      struct vm_area_struct *vma,
			      unsigned long res_size, int sparse)
{
	unsigned long nr, start, size;

	nr = (vma->vm_end - vma->vm_start) >> PAGE_SHIFT;
	start = vma->vm_pgoff;
	size = ((res_size - 1) >> PAGE_SHIFT) + 1;

	if (start < size && size - start >= nr)
		return 1;
	WARN(1, "process \"%s\" tried to map%s 0x%08lx-0x%08lx on hose %d "
		"(size 0x%08lx)\n",
		current->comm, sparse ? " sparse" : "", start, start + nr,
		hose->index, size);
	return 0;
}

static inline int has_sparse(struct pci_controller *hose,
			     enum pci_mmap_state mmap_type)
{
	unsigned long base;

	base = (mmap_type == pci_mmap_mem) ? hose->sparse_mem_base :
					     hose->sparse_io_base;

	return base != 0;
}

int pci_mmap_legacy_page_range(struct pci_bus *bus, struct vm_area_struct *vma,
			       enum pci_mmap_state mmap_type)
{
	struct pci_controller *hose = bus->sysdata;
	int sparse = has_sparse(hose, mmap_type);
	unsigned long res_size;

	res_size = (mmap_type == pci_mmap_mem) ? bus->legacy_mem->size :
						 bus->legacy_io->size;
	if (!__legacy_mmap_fits(hose, vma, res_size, sparse))
		return -EINVAL;

	return hose_mmap_page_range(hose, vma, mmap_type, sparse);
}

/**
 * pci_adjust_legacy_attr - adjustment of legacy file attributes
 * @b: bus to create files under
 * @mmap_type: I/O port or memory
 *
 * Adjust file name and size for sparse mappings.
 */
void pci_adjust_legacy_attr(struct pci_bus *bus, enum pci_mmap_state mmap_type)
{
	struct pci_controller *hose = bus->sysdata;

	if (!has_sparse(hose, mmap_type))
		return;

	if (mmap_type == pci_mmap_mem) {
		bus->legacy_mem->attr.name = "legacy_mem_sparse";
		bus->legacy_mem->size <<= 5;
	} else {
		bus->legacy_io->attr.name = "legacy_io_sparse";
		bus->legacy_io->size <<= 5;
	}
	return;
}

/* Legacy I/O bus read/write functions */
int pci_legacy_read(struct pci_bus *bus, loff_t port, u32 *val, size_t size)
{
	struct pci_controller *hose = bus->sysdata;

	port += hose->io_space->start;

	switch(size) {
	case 1:
		*((u8 *)val) = inb(port);
		return 1;
	case 2:
		if (port & 1)
			return -EINVAL;
		*((u16 *)val) = inw(port);
		return 2;
	case 4:
		if (port & 3)
			return -EINVAL;
		*((u32 *)val) = inl(port);
		return 4;
	}
	return -EINVAL;
}

int pci_legacy_write(struct pci_bus *bus, loff_t port, u32 val, size_t size)
{
	struct pci_controller *hose = bus->sysdata;

	port += hose->io_space->start;

	switch(size) {
	case 1:
		outb(port, val);
		return 1;
	case 2:
		if (port & 1)
			return -EINVAL;
		outw(port, val);
		return 2;
	case 4:
		if (port & 3)
			return -EINVAL;
		outl(port, val);
		return 4;
	}
	return -EINVAL;
}<|MERGE_RESOLUTION|>--- conflicted
+++ resolved
@@ -53,7 +53,6 @@
 
 /**
  * pci_mmap_resource - map a PCI resource into user memory space
- * @filp: open sysfs file
  * @kobj: kobject for mapping
  * @attr: struct bin_attribute for the file being mapped
  * @vma: struct vm_area_struct passed into the mmap
@@ -61,11 +60,7 @@
  *
  * Use the bus mapping routines to map a PCI resource into userspace.
  */
-<<<<<<< HEAD
-static int pci_mmap_resource(struct file *filp, struct kobject *kobj,
-=======
 static int pci_mmap_resource(struct kobject *kobj,
->>>>>>> 02f8c6ae
 			     struct bin_attribute *attr,
 			     struct vm_area_struct *vma, int sparse)
 {
