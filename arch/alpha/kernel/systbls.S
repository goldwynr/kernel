--- conflicted
+++ resolved
@@ -497,23 +497,6 @@
 	.quad sys_signalfd
 	.quad sys_ni_syscall			/* sys_timerfd */
 	.quad sys_eventfd
-<<<<<<< HEAD
-	.quad sys_ni_syscall
-	.quad sys_ni_syscall				/* 480 */
-	.quad sys_ni_syscall
-	.quad sys_ni_syscall
-	.quad sys_ni_syscall
-	.quad sys_ni_syscall
-	.quad sys_ni_syscall				/* 485 */
-	.quad sys_ni_syscall
-	.quad sys_ni_syscall
-	.quad sys_ni_syscall
-	.quad sys_ni_syscall
-	.quad sys_ni_syscall				/* 490 */
-	.quad sys_ni_syscall
-	.quad sys_ni_syscall
-	.quad sys_perf_event_open
-=======
 	.quad sys_recvmmsg
 	.quad sys_fallocate			/* 480 */
 	.quad sys_timerfd_create
@@ -537,7 +520,6 @@
 	.quad sys_clock_adjtime
 	.quad sys_syncfs			/* 500 */
 	.quad sys_setns
->>>>>>> 02f8c6ae
 
 	.size sys_call_table, . - sys_call_table
 	.type sys_call_table, @object
