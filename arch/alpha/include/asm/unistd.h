--- conflicted
+++ resolved
@@ -449,12 +449,6 @@
 #define __NR_pwritev			491
 #define __NR_rt_tgsigqueueinfo		492
 #define __NR_perf_event_open		493
-<<<<<<< HEAD
-
-#ifdef __KERNEL__
-
-#define NR_SYSCALLS			494
-=======
 #define __NR_fanotify_init		494
 #define __NR_fanotify_mark		495
 #define __NR_prlimit64			496
@@ -467,7 +461,6 @@
 #ifdef __KERNEL__
 
 #define NR_SYSCALLS			502
->>>>>>> 02f8c6ae
 
 #define __ARCH_WANT_IPC_PARSE_VERSION
 #define __ARCH_WANT_OLD_READDIR
