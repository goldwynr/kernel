/*
 * pmi driver
 *
 * (C) Copyright IBM Deutschland Entwicklung GmbH 2005
 *
 * PMI (Platform Management Interrupt) is a way to communicate
 * with the BMC (Baseboard Management Controller) via interrupts.
 * Unlike IPMI it is bidirectional and has a low latency.
 *
 * Author: Christian Krafft <krafft@de.ibm.com>
 *
 * This program is free software; you can redistribute it and/or modify
 * it under the terms of the GNU General Public License as published by
 * the Free Software Foundation; either version 2, or (at your option)
 * any later version.
 *
 * This program is distributed in the hope that it will be useful,
 * but WITHOUT ANY WARRANTY; without even the implied warranty of
 * MERCHANTABILITY or FITNESS FOR A PARTICULAR PURPOSE.  See the
 * GNU General Public License for more details.
 *
 * You should have received a copy of the GNU General Public License
 * along with this program; if not, write to the Free Software
 * Foundation, Inc., 675 Mass Ave, Cambridge, MA 02139, USA.
 */

#include <linux/interrupt.h>
#include <linux/slab.h>
#include <linux/completion.h>
#include <linux/spinlock.h>
#include <linux/workqueue.h>
#include <linux/of_device.h>
#include <linux/of_platform.h>

#include <asm/io.h>
#include <asm/pmi.h>
#include <asm/prom.h>

struct pmi_data {
	struct list_head	handler;
	spinlock_t		handler_spinlock;
	spinlock_t		pmi_spinlock;
	struct mutex		msg_mutex;
	pmi_message_t		msg;
	struct completion	*completion;
	struct platform_device	*dev;
	int			irq;
	u8 __iomem		*pmi_reg;
	struct work_struct	work;
};

static struct pmi_data *data;

static irqreturn_t pmi_irq_handler(int irq, void *dev_id)
{
	u8 type;
	int rc;

	spin_lock(&data->pmi_spinlock);

	type = ioread8(data->pmi_reg + PMI_READ_TYPE);
	pr_debug("pmi: got message of type %d\n", type);

	if (type & PMI_ACK && !data->completion) {
		printk(KERN_WARNING "pmi: got unexpected ACK message.\n");
		rc = -EIO;
		goto unlock;
	}

	if (data->completion && !(type & PMI_ACK)) {
		printk(KERN_WARNING "pmi: expected ACK, but got %d\n", type);
		rc = -EIO;
		goto unlock;
	}

	data->msg.type = type;
	data->msg.data0 = ioread8(data->pmi_reg + PMI_READ_DATA0);
	data->msg.data1 = ioread8(data->pmi_reg + PMI_READ_DATA1);
	data->msg.data2 = ioread8(data->pmi_reg + PMI_READ_DATA2);
	rc = 0;
unlock:
	spin_unlock(&data->pmi_spinlock);

	if (rc == -EIO) {
		rc = IRQ_HANDLED;
		goto out;
	}

	if (data->msg.type & PMI_ACK) {
		complete(data->completion);
		rc = IRQ_HANDLED;
		goto out;
	}

	schedule_work(&data->work);

	rc = IRQ_HANDLED;
out:
	return rc;
}


static struct of_device_id pmi_match[] = {
	{ .type = "ibm,pmi", .name = "ibm,pmi" },
	{ .type = "ibm,pmi" },
	{},
};

MODULE_DEVICE_TABLE(of, pmi_match);

static void pmi_notify_handlers(struct work_struct *work)
{
	struct pmi_handler *handler;

	spin_lock(&data->handler_spinlock);
	list_for_each_entry(handler, &data->handler, node) {
		pr_debug("pmi: notifying handler %p\n", handler);
		if (handler->type == data->msg.type)
			handler->handle_pmi_message(data->msg);
	}
	spin_unlock(&data->handler_spinlock);
}

static int pmi_of_probe(struct platform_device *dev)
{
	struct device_node *np = dev->dev.of_node;
	int rc;

	if (data) {
		printk(KERN_ERR "pmi: driver has already been initialized.\n");
		rc = -EBUSY;
		goto out;
	}

	data = kzalloc(sizeof(struct pmi_data), GFP_KERNEL);
	if (!data) {
		printk(KERN_ERR "pmi: could not allocate memory.\n");
		rc = -ENOMEM;
		goto out;
	}

	data->pmi_reg = of_iomap(np, 0);
	if (!data->pmi_reg) {
		printk(KERN_ERR "pmi: invalid register address.\n");
		rc = -EFAULT;
		goto error_cleanup_data;
	}

	INIT_LIST_HEAD(&data->handler);

	mutex_init(&data->msg_mutex);
	spin_lock_init(&data->pmi_spinlock);
	spin_lock_init(&data->handler_spinlock);

	INIT_WORK(&data->work, pmi_notify_handlers);

	data->dev = dev;

	data->irq = irq_of_parse_and_map(np, 0);
	if (data->irq == NO_IRQ) {
		printk(KERN_ERR "pmi: invalid interrupt.\n");
		rc = -EFAULT;
		goto error_cleanup_iomap;
	}

	rc = request_irq(data->irq, pmi_irq_handler, 0, "pmi", NULL);
	if (rc) {
		printk(KERN_ERR "pmi: can't request IRQ %d: returned %d\n",
				data->irq, rc);
		goto error_cleanup_iomap;
	}

	printk(KERN_INFO "pmi: found pmi device at addr %p.\n", data->pmi_reg);

	goto out;

error_cleanup_iomap:
	iounmap(data->pmi_reg);

error_cleanup_data:
	kfree(data);

out:
	return rc;
}

static int pmi_of_remove(struct platform_device *dev)
{
	struct pmi_handler *handler, *tmp;

	free_irq(data->irq, NULL);
	iounmap(data->pmi_reg);

	spin_lock(&data->handler_spinlock);

	list_for_each_entry_safe(handler, tmp, &data->handler, node)
		list_del(&handler->node);

	spin_unlock(&data->handler_spinlock);

	kfree(data);
	data = NULL;

	return 0;
}

<<<<<<< HEAD
static struct of_platform_driver pmi_of_platform_driver = {
	.owner		= THIS_MODULE,
	.match_table	= pmi_match,
=======
static struct platform_driver pmi_of_platform_driver = {
>>>>>>> 02f8c6ae
	.probe		= pmi_of_probe,
	.remove		= pmi_of_remove,
	.driver = {
		.name = "pmi",
		.owner = THIS_MODULE,
		.of_match_table = pmi_match,
	},
};

static int __init pmi_module_init(void)
{
	return platform_driver_register(&pmi_of_platform_driver);
}
module_init(pmi_module_init);

static void __exit pmi_module_exit(void)
{
	platform_driver_unregister(&pmi_of_platform_driver);
}
module_exit(pmi_module_exit);

int pmi_send_message(pmi_message_t msg)
{
	unsigned long flags;
	DECLARE_COMPLETION_ONSTACK(completion);

	if (!data)
		return -ENODEV;

	mutex_lock(&data->msg_mutex);

	data->msg = msg;
	pr_debug("pmi_send_message: msg is %08x\n", *(u32*)&msg);

	data->completion = &completion;

	spin_lock_irqsave(&data->pmi_spinlock, flags);
	iowrite8(msg.data0, data->pmi_reg + PMI_WRITE_DATA0);
	iowrite8(msg.data1, data->pmi_reg + PMI_WRITE_DATA1);
	iowrite8(msg.data2, data->pmi_reg + PMI_WRITE_DATA2);
	iowrite8(msg.type, data->pmi_reg + PMI_WRITE_TYPE);
	spin_unlock_irqrestore(&data->pmi_spinlock, flags);

	pr_debug("pmi_send_message: wait for completion\n");

	wait_for_completion_interruptible_timeout(data->completion,
						  PMI_TIMEOUT);

	data->completion = NULL;

	mutex_unlock(&data->msg_mutex);

	return 0;
}
EXPORT_SYMBOL_GPL(pmi_send_message);

int pmi_register_handler(struct pmi_handler *handler)
{
	if (!data)
		return -ENODEV;

	spin_lock(&data->handler_spinlock);
	list_add_tail(&handler->node, &data->handler);
	spin_unlock(&data->handler_spinlock);

	return 0;
}
EXPORT_SYMBOL_GPL(pmi_register_handler);

void pmi_unregister_handler(struct pmi_handler *handler)
{
	if (!data)
		return;

	pr_debug("pmi: unregistering handler %p\n", handler);

	spin_lock(&data->handler_spinlock);
	list_del(&handler->node);
	spin_unlock(&data->handler_spinlock);
}
EXPORT_SYMBOL_GPL(pmi_unregister_handler);

MODULE_LICENSE("GPL");
MODULE_AUTHOR("Christian Krafft <krafft@de.ibm.com>");
MODULE_DESCRIPTION("IBM Platform Management Interrupt driver");<|MERGE_RESOLUTION|>--- conflicted
+++ resolved
@@ -204,13 +204,7 @@
 	return 0;
 }
 
-<<<<<<< HEAD
-static struct of_platform_driver pmi_of_platform_driver = {
-	.owner		= THIS_MODULE,
-	.match_table	= pmi_match,
-=======
 static struct platform_driver pmi_of_platform_driver = {
->>>>>>> 02f8c6ae
 	.probe		= pmi_of_probe,
 	.remove		= pmi_of_remove,
 	.driver = {
