#ifndef _ASM_POWERPC_ASM_COMPAT_H
#define _ASM_POWERPC_ASM_COMPAT_H

#include <asm/types.h>
#include <asm/ppc-opcode.h>

#ifdef __ASSEMBLY__
#  define stringify_in_c(...)	__VA_ARGS__
#  define ASM_CONST(x)		x
#else
/* This version of stringify will deal with commas... */
#  define __stringify_in_c(...)	#__VA_ARGS__
#  define stringify_in_c(...)	__stringify_in_c(__VA_ARGS__) " "
#  define __ASM_CONST(x)	x##UL
#  define ASM_CONST(x)		__ASM_CONST(x)
#endif


#ifdef __powerpc64__

/* operations for longs and pointers */
#define PPC_LL		stringify_in_c(ld)
#define PPC_STL		stringify_in_c(std)
#define PPC_STLU	stringify_in_c(stdu)
#define PPC_LCMPI	stringify_in_c(cmpdi)
#define PPC_LONG	stringify_in_c(.llong)
#define PPC_LONG_ALIGN	stringify_in_c(.balign 8)
#define PPC_TLNEI	stringify_in_c(tdnei)
#define PPC_LLARX(t, a, b, eh)	PPC_LDARX(t, a, b, eh)
#define PPC_STLCX	stringify_in_c(stdcx.)
#define PPC_CNTLZL	stringify_in_c(cntlzd)
<<<<<<< HEAD
#define PPC_MIN_STKFRM	112
#define PPC_LR_STKOFF	16
=======
#define PPC_LR_STKOFF	16
#define PPC_MIN_STKFRM	112
>>>>>>> 02f8c6ae

/* Move to CR, single-entry optimized version. Only available
 * on POWER4 and later.
 */
#ifdef CONFIG_POWER4_ONLY
#define PPC_MTOCRF	stringify_in_c(mtocrf)
#else
#define PPC_MTOCRF	stringify_in_c(mtcrf)
#endif

#else /* 32-bit */

/* operations for longs and pointers */
#define PPC_LL		stringify_in_c(lwz)
#define PPC_STL		stringify_in_c(stw)
#define PPC_STLU	stringify_in_c(stwu)
#define PPC_LCMPI	stringify_in_c(cmpwi)
#define PPC_LONG	stringify_in_c(.long)
#define PPC_LONG_ALIGN	stringify_in_c(.balign 4)
#define PPC_TLNEI	stringify_in_c(twnei)
#define PPC_LLARX(t, a, b, eh)	PPC_LWARX(t, a, b, eh)
#define PPC_STLCX	stringify_in_c(stwcx.)
#define PPC_CNTLZL	stringify_in_c(cntlzw)
#define PPC_MTOCRF	stringify_in_c(mtcrf)
#define PPC_LR_STKOFF	4
#define PPC_MIN_STKFRM	16

#endif

#ifdef __KERNEL__
#ifdef CONFIG_IBM405_ERR77
/* Erratum #77 on the 405 means we need a sync or dcbt before every
 * stwcx.  The old ATOMIC_SYNC_FIX covered some but not all of this.
 */
#define PPC405_ERR77(ra,rb)	stringify_in_c(dcbt	ra, rb;)
#define	PPC405_ERR77_SYNC	stringify_in_c(sync;)
#else
#define PPC405_ERR77(ra,rb)
#define PPC405_ERR77_SYNC
#endif
#endif

#endif /* _ASM_POWERPC_ASM_COMPAT_H */<|MERGE_RESOLUTION|>--- conflicted
+++ resolved
@@ -29,13 +29,8 @@
 #define PPC_LLARX(t, a, b, eh)	PPC_LDARX(t, a, b, eh)
 #define PPC_STLCX	stringify_in_c(stdcx.)
 #define PPC_CNTLZL	stringify_in_c(cntlzd)
-<<<<<<< HEAD
-#define PPC_MIN_STKFRM	112
-#define PPC_LR_STKOFF	16
-=======
 #define PPC_LR_STKOFF	16
 #define PPC_MIN_STKFRM	112
->>>>>>> 02f8c6ae
 
 /* Move to CR, single-entry optimized version. Only available
  * on POWER4 and later.
