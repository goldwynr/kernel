#ifndef _ASM_POWERPC_TOPOLOGY_H
#define _ASM_POWERPC_TOPOLOGY_H
#ifdef __KERNEL__


struct sys_device;
struct device_node;

#ifdef CONFIG_NUMA

/*
 * Before going off node we want the VM to try and reclaim from the local
 * node. It does this if the remote distance is larger than RECLAIM_DISTANCE.
 * With the default REMOTE_DISTANCE of 20 and the default RECLAIM_DISTANCE of
 * 20, we never reclaim and go off node straight away.
 *
 * To fix this we choose a smaller value of RECLAIM_DISTANCE.
 */
#define RECLAIM_DISTANCE 10

<<<<<<< HEAD
=======
/*
 * Before going off node we want the VM to try and reclaim from the local
 * node. It does this if the remote distance is larger than RECLAIM_DISTANCE.
 * With the default REMOTE_DISTANCE of 20 and the default RECLAIM_DISTANCE of
 * 20, we never reclaim and go off node straight away.
 *
 * To fix this we choose a smaller value of RECLAIM_DISTANCE.
 */
#define RECLAIM_DISTANCE 10

>>>>>>> 02f8c6ae
#include <asm/mmzone.h>

static inline int cpu_to_node(int cpu)
{
	return numa_cpu_lookup_table[cpu];
}

#define parent_node(node)	(node)

#define cpumask_of_node(node) ((node) == -1 ?				\
			       cpu_all_mask :				\
			       node_to_cpumask_map[node])

struct pci_bus;
#ifdef CONFIG_PCI
extern int pcibus_to_node(struct pci_bus *bus);
#else
static inline int pcibus_to_node(struct pci_bus *bus)
{
	return -1;
}
#endif

#define cpumask_of_pcibus(bus)	(pcibus_to_node(bus) == -1 ?		\
				 cpu_all_mask :				\
				 cpumask_of_node(pcibus_to_node(bus)))

/* sched_domains SD_NODE_INIT for PPC64 machines */
#define SD_NODE_INIT (struct sched_domain) {				\
	.min_interval		= 8,					\
	.max_interval		= 32,					\
	.busy_factor		= 32,					\
	.imbalance_pct		= 125,					\
	.cache_nice_tries	= 1,					\
	.busy_idx		= 3,					\
	.idle_idx		= 1,					\
	.newidle_idx		= 0,					\
	.wake_idx		= 0,					\
	.forkexec_idx		= 0,					\
									\
	.flags			= 1*SD_LOAD_BALANCE			\
				| 1*SD_BALANCE_NEWIDLE			\
				| 1*SD_BALANCE_EXEC			\
				| 1*SD_BALANCE_FORK			\
				| 0*SD_BALANCE_WAKE			\
				| 0*SD_WAKE_AFFINE			\
				| 0*SD_PREFER_LOCAL			\
				| 0*SD_SHARE_CPUPOWER			\
				| 0*SD_POWERSAVINGS_BALANCE		\
				| 0*SD_SHARE_PKG_RESOURCES		\
				| 1*SD_SERIALIZE			\
				| 0*SD_PREFER_SIBLING			\
				,					\
	.last_balance		= jiffies,				\
	.balance_interval	= 1,					\
}

extern int __node_distance(int, int);
#define node_distance(a, b) __node_distance(a, b)

extern void __init dump_numa_cpu_topology(void);

extern int sysfs_add_device_to_node(struct sys_device *dev, int nid);
extern void sysfs_remove_device_from_node(struct sys_device *dev, int nid);

#else

static inline void dump_numa_cpu_topology(void) {}

static inline int sysfs_add_device_to_node(struct sys_device *dev, int nid)
{
	return 0;
}

static inline void sysfs_remove_device_from_node(struct sys_device *dev,
						int nid)
{
}
#endif /* CONFIG_NUMA */

#if defined(CONFIG_NUMA) && defined(CONFIG_PPC_SPLPAR)
extern int start_topology_update(void);
extern int stop_topology_update(void);
#else
static inline int start_topology_update(void)
{
	return 0;
}
static inline int stop_topology_update(void)
{
	return 0;
}
#endif /* CONFIG_NUMA && CONFIG_PPC_SPLPAR */

#include <asm-generic/topology.h>

#ifdef CONFIG_SMP
#include <asm/cputable.h>
#define smt_capable()		(cpu_has_feature(CPU_FTR_SMT))

#ifdef CONFIG_PPC64
#include <asm/smp.h>

#define topology_thread_cpumask(cpu)	(per_cpu(cpu_sibling_map, cpu))
#define topology_core_cpumask(cpu)	(per_cpu(cpu_core_map, cpu))
#define topology_core_id(cpu)		(cpu_to_core_id(cpu))
#endif
#endif

#endif /* __KERNEL__ */
#endif	/* _ASM_POWERPC_TOPOLOGY_H */<|MERGE_RESOLUTION|>--- conflicted
+++ resolved
@@ -18,8 +18,6 @@
  */
 #define RECLAIM_DISTANCE 10
 
-<<<<<<< HEAD
-=======
 /*
  * Before going off node we want the VM to try and reclaim from the local
  * node. It does this if the remote distance is larger than RECLAIM_DISTANCE.
@@ -30,7 +28,6 @@
  */
 #define RECLAIM_DISTANCE 10
 
->>>>>>> 02f8c6ae
 #include <asm/mmzone.h>
 
 static inline int cpu_to_node(int cpu)
