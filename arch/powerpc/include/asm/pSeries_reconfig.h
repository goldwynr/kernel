--- conflicted
+++ resolved
@@ -14,22 +14,13 @@
 #define PSERIES_DRCONF_MEM_ADD		0x0003
 #define PSERIES_DRCONF_MEM_REMOVE	0x0004
 
-#ifdef CONFIG_PPC_SMLPAR
-extern void pSeries_coalesce_init(void);
-#else
-static inline void pSeries_coalesce_init(void) { }
-#endif
-
 #ifdef CONFIG_PPC_PSERIES
 extern int pSeries_reconfig_notifier_register(struct notifier_block *);
 extern void pSeries_reconfig_notifier_unregister(struct notifier_block *);
 extern struct blocking_notifier_head pSeries_reconfig_chain;
-<<<<<<< HEAD
-=======
 /* Not the best place to put this, will be fixed when we move some
  * of the rtas suspend-me stuff to pseries */
 extern void pSeries_coalesce_init(void);
->>>>>>> 02f8c6ae
 #else /* !CONFIG_PPC_PSERIES */
 static inline int pSeries_reconfig_notifier_register(struct notifier_block *nb)
 {
