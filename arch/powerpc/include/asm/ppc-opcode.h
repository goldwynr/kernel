--- conflicted
+++ resolved
@@ -59,8 +59,6 @@
 #define PPC_INST_TLBIVAX		0x7c000624
 #define PPC_INST_TLBSRX_DOT		0x7c0006a5
 #define PPC_INST_XXLOR			0xf0000510
-<<<<<<< HEAD
-=======
 
 #define PPC_INST_NAP			0x4c000364
 #define PPC_INST_SLEEP			0x4c0003a4
@@ -72,24 +70,16 @@
 #define PPC_INST_ERATIVAX		0x7c000666
 #define PPC_INST_ERATSX			0x7c000126
 #define PPC_INST_ERATSX_DOT		0x7c000127
->>>>>>> 02f8c6ae
 
 /* macros to insert fields into opcodes */
 #define __PPC_RA(a)	(((a) & 0x1f) << 16)
 #define __PPC_RB(b)	(((b) & 0x1f) << 11)
 #define __PPC_RS(s)	(((s) & 0x1f) << 21)
-<<<<<<< HEAD
-=======
 #define __PPC_RT(s)	__PPC_RS(s)
->>>>>>> 02f8c6ae
 #define __PPC_XA(a)	((((a) & 0x1f) << 16) | (((a) & 0x20) >> 3))
 #define __PPC_XB(b)	((((b) & 0x1f) << 11) | (((b) & 0x20) >> 4))
 #define __PPC_XS(s)	((((s) & 0x1f) << 21) | (((s) & 0x20) >> 5))
 #define __PPC_XT(s)	__PPC_XS(s)
-<<<<<<< HEAD
-
-=======
->>>>>>> 02f8c6ae
 #define __PPC_T_TLB(t)	(((t) & 0x3) << 21)
 #define __PPC_WC(w)	(((w) & 0x3) << 21)
 #define __PPC_WS(w)	(((w) & 0x1f) << 11)
@@ -167,11 +157,8 @@
 					       VSX_XX1((s), (a), (b)))
 #define XXLOR(t, a, b)		stringify_in_c(.long PPC_INST_XXLOR | \
 					       VSX_XX3((t), (a), (b)))
-<<<<<<< HEAD
-=======
 
 #define PPC_NAP			stringify_in_c(.long PPC_INST_NAP)
 #define PPC_SLEEP		stringify_in_c(.long PPC_INST_SLEEP)
->>>>>>> 02f8c6ae
 
 #endif /* _ASM_POWERPC_PPC_OPCODE_H */