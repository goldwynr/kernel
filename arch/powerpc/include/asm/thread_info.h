--- conflicted
+++ resolved
@@ -110,12 +110,8 @@
 #define TIF_NOERROR		12	/* Force successful syscall return */
 #define TIF_NOTIFY_RESUME	13	/* callback before returning to user */
 #define TIF_FREEZE		14	/* Freezing for suspend */
-<<<<<<< HEAD
-#define TIF_RUNLATCH		15	/* Is the runlatch enabled? */
-=======
 #define TIF_SYSCALL_TRACEPOINT	15	/* syscall tracepoint instrumentation */
 #define TIF_RUNLATCH		16	/* Is the runlatch enabled? */
->>>>>>> 02f8c6ae
 
 /* as above, but as bit values */
 #define _TIF_SYSCALL_TRACE	(1<<TIF_SYSCALL_TRACE)
@@ -134,12 +130,8 @@
 #define _TIF_FREEZE		(1<<TIF_FREEZE)
 #define _TIF_SYSCALL_TRACEPOINT	(1<<TIF_SYSCALL_TRACEPOINT)
 #define _TIF_RUNLATCH		(1<<TIF_RUNLATCH)
-<<<<<<< HEAD
-#define _TIF_SYSCALL_T_OR_A	(_TIF_SYSCALL_TRACE|_TIF_SYSCALL_AUDIT|_TIF_SECCOMP)
-=======
 #define _TIF_SYSCALL_T_OR_A	(_TIF_SYSCALL_TRACE | _TIF_SYSCALL_AUDIT | \
 				 _TIF_SECCOMP | _TIF_SYSCALL_TRACEPOINT)
->>>>>>> 02f8c6ae
 
 #define _TIF_USER_WORK_MASK	(_TIF_SIGPENDING | _TIF_NEED_RESCHED | \
 				 _TIF_NOTIFY_RESUME)
