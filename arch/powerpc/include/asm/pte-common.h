--- conflicted
+++ resolved
@@ -176,8 +176,4 @@
 #define HAVE_PAGE_AGP
 
 /* Advertise support for _PAGE_SPECIAL */
-<<<<<<< HEAD
-#if _PAGE_SPECIAL != 0
-=======
->>>>>>> 17d857be
 #define __HAVE_ARCH_PTE_SPECIAL
