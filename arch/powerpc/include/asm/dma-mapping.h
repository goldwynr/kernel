--- conflicted
+++ resolved
@@ -128,12 +128,6 @@
 	return dma_ops->dma_supported(dev, mask);
 }
 
-<<<<<<< HEAD
-/* We have our own implementation of pci_set_dma_mask() */
-#define HAVE_ARCH_PCI_SET_DMA_MASK
-
-=======
->>>>>>> 02f8c6ae
 extern int dma_set_mask(struct device *dev, u64 dma_mask);
 
 static inline void *dma_alloc_coherent(struct device *dev, size_t size,
