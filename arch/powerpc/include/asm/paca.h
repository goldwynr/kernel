--- conflicted
+++ resolved
@@ -76,13 +76,9 @@
 	s16 hw_cpu_id;			/* Physical processor number */
 	u8 cpu_start;			/* At startup, processor spins until */
 					/* this becomes non-zero. */
-<<<<<<< HEAD
-#ifndef __GENKSYMS__
-	u8 kexec_state;		/* set when kexec down has irqs off (was: padding) */
+#ifndef __GENKSYMS__ /* this fits a hole (alignment) */
+	u8 kexec_state;         /* set when kexec down has irqs off */
 #endif
-=======
-	u8 kexec_state;         /* set when kexec down has irqs off */
->>>>>>> da1785bf
 #ifdef CONFIG_PPC_STD_MMU_64
 	struct slb_shadow *slb_shadow_ptr;
 
