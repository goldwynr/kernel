#ifndef __ASM_SPINLOCK_H
#define __ASM_SPINLOCK_H
#ifdef __KERNEL__

/*
 * Simple spin lock operations.  
 *
 * Copyright (C) 2001-2004 Paul Mackerras <paulus@au.ibm.com>, IBM
 * Copyright (C) 2001 Anton Blanchard <anton@au.ibm.com>, IBM
 * Copyright (C) 2002 Dave Engebretsen <engebret@us.ibm.com>, IBM
 *	Rework to support virtual processors
 *
 * Type of int is used as a full 64b word is not necessary.
 *
 * This program is free software; you can redistribute it and/or
 * modify it under the terms of the GNU General Public License
 * as published by the Free Software Foundation; either version
 * 2 of the License, or (at your option) any later version.
 *
 * (the type definitions are in asm/spinlock_types.h)
 */
#include <linux/irqflags.h>
#ifdef CONFIG_PPC64
#include <asm/paca.h>
#include <asm/hvcall.h>
#endif
#include <asm/asm-compat.h>
#include <asm/synch.h>
#include <asm/ppc-opcode.h>

<<<<<<< HEAD

=======
>>>>>>> 6eb2b7e3
#ifdef CONFIG_PPC64
/* use 0x800000yy when locked, where yy == CPU number */
#ifdef __BIG_ENDIAN__
#define LOCK_TOKEN	(*(u32 *)(&get_paca()->lock_token))
#else
#define LOCK_TOKEN	(*(u32 *)(&get_paca()->paca_index))
#endif
#else
#define LOCK_TOKEN	1
#endif

#if defined(CONFIG_PPC64) && defined(CONFIG_SMP)
#define CLEAR_IO_SYNC	(get_paca()->io_sync = 0)
#define SYNC_IO		do {						\
				if (unlikely(get_paca()->io_sync)) {	\
					mb();				\
					get_paca()->io_sync = 0;	\
				}					\
			} while (0)
#else
#define CLEAR_IO_SYNC
#define SYNC_IO
#endif
static inline int arch_spin_is_locked(arch_spinlock_t *lock)
{
	smp_mb();
	return lock->slock != 0;
}

static inline int arch_spin_is_locked(arch_spinlock_t *lock)
{
	smp_mb();
	return lock->slock != 0;
}

/*
 * This returns the old value in the lock, so we succeeded
 * in getting the lock if the return value is 0.
 */
static inline unsigned long __arch_spin_trylock(arch_spinlock_t *lock)
{
	unsigned long tmp, token;

	token = LOCK_TOKEN;
	__asm__ __volatile__(
"1:	" PPC_LWARX(%0,0,%2,1) "\n\
	cmpwi		0,%0,0\n\
	bne-		2f\n\
	stwcx.		%1,0,%2\n\
	bne-		1b\n"
	PPC_ACQUIRE_BARRIER
"2:"
	: "=&r" (tmp)
	: "r" (token), "r" (&lock->slock)
	: "cr0", "memory");

	return tmp;
}

static inline int arch_spin_trylock(arch_spinlock_t *lock)
{
	CLEAR_IO_SYNC;
	return __arch_spin_trylock(lock) == 0;
}

/*
 * On a system with shared processors (that is, where a physical
 * processor is multiplexed between several virtual processors),
 * there is no point spinning on a lock if the holder of the lock
 * isn't currently scheduled on a physical processor.  Instead
 * we detect this situation and ask the hypervisor to give the
 * rest of our timeslice to the lock holder.
 *
 * So that we can tell which virtual processor is holding a lock,
 * we put 0x80000000 | smp_processor_id() in the lock when it is
 * held.  Conveniently, we have a word in the paca that holds this
 * value.
 */

#if defined(CONFIG_PPC_SPLPAR)
/* We only yield to the hypervisor if we are in shared processor mode */
#define SHARED_PROCESSOR (lppaca_shared_proc(local_paca->lppaca_ptr))
extern void __spin_yield(arch_spinlock_t *lock);
extern void __rw_yield(arch_rwlock_t *lock);
#else /* SPLPAR */
#define __spin_yield(x)	barrier()
#define __rw_yield(x)	barrier()
#define SHARED_PROCESSOR	0
#endif

static inline void arch_spin_lock(arch_spinlock_t *lock)
{
	CLEAR_IO_SYNC;
	while (1) {
		if (likely(__arch_spin_trylock(lock) == 0))
			break;
		do {
			HMT_low();
			if (SHARED_PROCESSOR)
				__spin_yield(lock);
		} while (unlikely(lock->slock != 0));
		HMT_medium();
	}
}

static inline
void arch_spin_lock_flags(arch_spinlock_t *lock, unsigned long flags)
{
	unsigned long flags_dis;

	CLEAR_IO_SYNC;
	while (1) {
		if (likely(__arch_spin_trylock(lock) == 0))
			break;
		local_save_flags(flags_dis);
		local_irq_restore(flags);
		do {
			HMT_low();
			if (SHARED_PROCESSOR)
				__spin_yield(lock);
		} while (unlikely(lock->slock != 0));
		HMT_medium();
		local_irq_restore(flags_dis);
	}
}

static inline void arch_spin_unlock(arch_spinlock_t *lock)
{
	SYNC_IO;
	__asm__ __volatile__("# arch_spin_unlock\n\t"
				PPC_RELEASE_BARRIER: : :"memory");
	lock->slock = 0;
}

#ifdef CONFIG_PPC64
extern void arch_spin_unlock_wait(arch_spinlock_t *lock);
#else
#define arch_spin_unlock_wait(lock) \
	do { while (arch_spin_is_locked(lock)) cpu_relax(); } while (0)
#endif

/*
 * Read-write spinlocks, allowing multiple readers
 * but only one writer.
 *
 * NOTE! it is quite common to have readers in interrupts
 * but no interrupt writers. For those circumstances we
 * can "mix" irq-safe locks - any writer needs to get a
 * irq-safe write-lock, but readers can get non-irqsafe
 * read-locks.
 */

#define arch_read_can_lock(rw)		((rw)->lock >= 0)
#define arch_write_can_lock(rw)	(!(rw)->lock)

#ifdef CONFIG_PPC64
#define __DO_SIGN_EXTEND	"extsw	%0,%0\n"
#define WRLOCK_TOKEN		LOCK_TOKEN	/* it's negative */
#else
#define __DO_SIGN_EXTEND
#define WRLOCK_TOKEN		(-1)
#endif

/*
 * This returns the old value in the lock + 1,
 * so we got a read lock if the return value is > 0.
 */
static inline long __arch_read_trylock(arch_rwlock_t *rw)
{
	long tmp;

	__asm__ __volatile__(
"1:	" PPC_LWARX(%0,0,%1,1) "\n"
	__DO_SIGN_EXTEND
"	addic.		%0,%0,1\n\
	ble-		2f\n"
	PPC405_ERR77(0,%1)
"	stwcx.		%0,0,%1\n\
	bne-		1b\n"
	PPC_ACQUIRE_BARRIER
"2:"	: "=&r" (tmp)
	: "r" (&rw->lock)
	: "cr0", "xer", "memory");

	return tmp;
}

/*
 * This returns the old value in the lock,
 * so we got the write lock if the return value is 0.
 */
static inline long __arch_write_trylock(arch_rwlock_t *rw)
{
	long tmp, token;

	token = WRLOCK_TOKEN;
	__asm__ __volatile__(
"1:	" PPC_LWARX(%0,0,%2,1) "\n\
	cmpwi		0,%0,0\n\
	bne-		2f\n"
	PPC405_ERR77(0,%1)
"	stwcx.		%1,0,%2\n\
	bne-		1b\n"
	PPC_ACQUIRE_BARRIER
"2:"	: "=&r" (tmp)
	: "r" (token), "r" (&rw->lock)
	: "cr0", "memory");

	return tmp;
}

static inline void arch_read_lock(arch_rwlock_t *rw)
{
	while (1) {
		if (likely(__arch_read_trylock(rw) > 0))
			break;
		do {
			HMT_low();
			if (SHARED_PROCESSOR)
				__rw_yield(rw);
		} while (unlikely(rw->lock < 0));
		HMT_medium();
	}
}

static inline void arch_write_lock(arch_rwlock_t *rw)
{
	while (1) {
		if (likely(__arch_write_trylock(rw) == 0))
			break;
		do {
			HMT_low();
			if (SHARED_PROCESSOR)
				__rw_yield(rw);
		} while (unlikely(rw->lock != 0));
		HMT_medium();
	}
}

static inline int arch_read_trylock(arch_rwlock_t *rw)
{
	return __arch_read_trylock(rw) > 0;
}

static inline int arch_write_trylock(arch_rwlock_t *rw)
{
	return __arch_write_trylock(rw) == 0;
}

static inline void arch_read_unlock(arch_rwlock_t *rw)
{
	long tmp;

	__asm__ __volatile__(
	"# read_unlock\n\t"
	PPC_RELEASE_BARRIER
"1:	lwarx		%0,0,%1\n\
	addic		%0,%0,-1\n"
	PPC405_ERR77(0,%1)
"	stwcx.		%0,0,%1\n\
	bne-		1b"
	: "=&r"(tmp)
	: "r"(&rw->lock)
	: "cr0", "xer", "memory");
}

static inline void arch_write_unlock(arch_rwlock_t *rw)
{
	__asm__ __volatile__("# write_unlock\n\t"
				PPC_RELEASE_BARRIER: : :"memory");
	rw->lock = 0;
}

#define arch_read_lock_flags(lock, flags) arch_read_lock(lock)
#define arch_write_lock_flags(lock, flags) arch_write_lock(lock)

#define arch_spin_relax(lock)	__spin_yield(lock)
#define arch_read_relax(lock)	__rw_yield(lock)
#define arch_write_relax(lock)	__rw_yield(lock)

#endif /* __KERNEL__ */
#endif /* __ASM_SPINLOCK_H */<|MERGE_RESOLUTION|>--- conflicted
+++ resolved
@@ -28,10 +28,6 @@
 #include <asm/synch.h>
 #include <asm/ppc-opcode.h>
 
-<<<<<<< HEAD
-
-=======
->>>>>>> 6eb2b7e3
 #ifdef CONFIG_PPC64
 /* use 0x800000yy when locked, where yy == CPU number */
 #ifdef __BIG_ENDIAN__
@@ -55,11 +51,6 @@
 #define CLEAR_IO_SYNC
 #define SYNC_IO
 #endif
-static inline int arch_spin_is_locked(arch_spinlock_t *lock)
-{
-	smp_mb();
-	return lock->slock != 0;
-}
 
 static inline int arch_spin_is_locked(arch_spinlock_t *lock)
 {
