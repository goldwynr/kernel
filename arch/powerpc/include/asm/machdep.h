--- conflicted
+++ resolved
@@ -85,14 +85,8 @@
 	void		(*pci_dma_dev_setup)(struct pci_dev *dev);
 	void		(*pci_dma_bus_setup)(struct pci_bus *bus);
 
-<<<<<<< HEAD
-	/* Platform set_dma_mask and dma_get_required_mask overrides */
-	int		(*dma_set_mask)(struct device *dev, u64 dma_mask);
-	u64		(*dma_get_required_mask)(struct device *dev);
-=======
 	/* Platform set_dma_mask override */
 	int		(*dma_set_mask)(struct device *dev, u64 dma_mask);
->>>>>>> 02f8c6ae
 
 	int		(*probe)(void);
 	void		(*setup_arch)(void); /* Optional, may be NULL */
@@ -248,10 +242,7 @@
 	void (*suspend_disable_irqs)(void);
 	void (*suspend_enable_irqs)(void);
 #endif
-<<<<<<< HEAD
-=======
 	int (*suspend_disable_cpu)(void);
->>>>>>> 02f8c6ae
 
 #ifdef CONFIG_ARCH_CPU_PROBE_RELEASE
 	ssize_t (*cpu_probe)(const char *, size_t);
