--- conflicted
+++ resolved
@@ -31,10 +31,7 @@
 #define XER_OV		0x40000000U
 #define XER_CA		0x20000000U
 
-<<<<<<< HEAD
-=======
 #ifdef CONFIG_PPC_FPU
->>>>>>> 02f8c6ae
 /*
  * Functions in ldstfp.S
  */
@@ -46,8 +43,6 @@
 extern int do_stvx(int rn, unsigned long ea);
 extern int do_lxvd2x(int rn, unsigned long ea);
 extern int do_stxvd2x(int rn, unsigned long ea);
-<<<<<<< HEAD
-=======
 #endif
 
 /*
@@ -61,7 +56,6 @@
 #endif
 	return val;
 }
->>>>>>> 02f8c6ae
 
 /*
  * Determine whether a conditional branch instruction would branch.
@@ -109,16 +103,8 @@
 		if (instr & 0x04000000)		/* update forms */
 			regs->gpr[ra] = ea;
 	}
-<<<<<<< HEAD
-#ifdef __powerpc64__
-	if (!(regs->msr & MSR_SF))
-		ea &= 0xffffffffUL;
-#endif
-	return ea;
-=======
 
 	return truncate_if_32bit(regs->msr, ea);
->>>>>>> 02f8c6ae
 }
 
 #ifdef __powerpc64__
@@ -137,14 +123,8 @@
 		if ((instr & 3) == 1)		/* update forms */
 			regs->gpr[ra] = ea;
 	}
-<<<<<<< HEAD
-	if (!(regs->msr & MSR_SF))
-		ea &= 0xffffffffUL;
-	return ea;
-=======
 
 	return truncate_if_32bit(regs->msr, ea);
->>>>>>> 02f8c6ae
 }
 #endif /* __powerpc64 */
 
@@ -165,16 +145,8 @@
 		if (do_update)		/* update forms */
 			regs->gpr[ra] = ea;
 	}
-<<<<<<< HEAD
-#ifdef __powerpc64__
-	if (!(regs->msr & MSR_SF))
-		ea &= 0xffffffffUL;
-#endif
-	return ea;
-=======
 
 	return truncate_if_32bit(regs->msr, ea);
->>>>>>> 02f8c6ae
 }
 
 /*
@@ -255,7 +227,6 @@
 	return 0;
 }
 
-<<<<<<< HEAD
 /*
  * Read memory at address ea for nb bytes, return 0 for success
  * or -EFAULT if an error occurred.
@@ -327,82 +298,8 @@
 	return write_mem_unaligned(val, ea, nb, regs);
 }
 
-/*
-=======
-/*
- * Read memory at address ea for nb bytes, return 0 for success
- * or -EFAULT if an error occurred.
- */
-static int __kprobes read_mem(unsigned long *dest, unsigned long ea, int nb,
-			      struct pt_regs *regs)
-{
-	if (!address_ok(regs, ea, nb))
-		return -EFAULT;
-	if ((ea & (nb - 1)) == 0)
-		return read_mem_aligned(dest, ea, nb);
-	return read_mem_unaligned(dest, ea, nb, regs);
-}
-
-static int __kprobes write_mem_aligned(unsigned long val, unsigned long ea,
-				       int nb)
-{
-	int err = 0;
-
-	switch (nb) {
-	case 1:
-		err = __put_user(val, (unsigned char __user *) ea);
-		break;
-	case 2:
-		err = __put_user(val, (unsigned short __user *) ea);
-		break;
-	case 4:
-		err = __put_user(val, (unsigned int __user *) ea);
-		break;
-#ifdef __powerpc64__
-	case 8:
-		err = __put_user(val, (unsigned long __user *) ea);
-		break;
-#endif
-	}
-	return err;
-}
-
-static int __kprobes write_mem_unaligned(unsigned long val, unsigned long ea,
-					 int nb, struct pt_regs *regs)
-{
-	int err;
-	unsigned long c;
-
-	/* unaligned or little-endian, do this in pieces */
-	for (; nb > 0; nb -= c) {
-		c = max_align(ea);
-		if (c > nb)
-			c = max_align(nb);
-		err = write_mem_aligned(val >> (nb - c) * 8, ea, c);
-		if (err)
-			return err;
-		++ea;
-	}
-	return 0;
-}
-
-/*
- * Write memory at address ea for nb bytes, return 0 for success
- * or -EFAULT if an error occurred.
- */
-static int __kprobes write_mem(unsigned long val, unsigned long ea, int nb,
-			       struct pt_regs *regs)
-{
-	if (!address_ok(regs, ea, nb))
-		return -EFAULT;
-	if ((ea & (nb - 1)) == 0)
-		return write_mem_aligned(val, ea, nb);
-	return write_mem_unaligned(val, ea, nb, regs);
-}
-
 #ifdef CONFIG_PPC_FPU
 /*
->>>>>>> 02f8c6ae
  * Check the address and alignment, and call func to do the actual
  * load or store.
  */
@@ -463,10 +360,7 @@
 	}
 	return err;
 }
-<<<<<<< HEAD
-=======
-#endif
->>>>>>> 02f8c6ae
+#endif
 
 #ifdef CONFIG_ALTIVEC
 /* For Altivec/VMX, no need to worry about alignment */
@@ -578,11 +472,7 @@
 
 	regs->ccr = (regs->ccr & 0x0fffffff) | ((regs->xer >> 3) & 0x10000000);
 #ifdef __powerpc64__
-<<<<<<< HEAD
-	if (!(regs->msr & MSR_SF))
-=======
 	if (!(regs->msr & MSR_64BIT))
->>>>>>> 02f8c6ae
 		val = (int) val;
 #endif
 	if (val < 0)
@@ -603,11 +493,7 @@
 		++val;
 	regs->gpr[rd] = val;
 #ifdef __powerpc64__
-<<<<<<< HEAD
-	if (!(regs->msr & MSR_SF)) {
-=======
 	if (!(regs->msr & MSR_64BIT)) {
->>>>>>> 02f8c6ae
 		val = (unsigned int) val;
 		val1 = (unsigned int) val1;
 	}
@@ -765,7 +651,6 @@
 			regs->ccr = (regs->ccr & ~(1UL << (31 - rd))) |
 				(val << (31 - rd));
 			goto instr_done;
-<<<<<<< HEAD
 		}
 		break;
 	case 31:
@@ -948,190 +833,6 @@
 
 	case 31:
 		switch ((instr >> 1) & 0x3ff) {
-=======
-		}
-		break;
-	case 31:
-		switch ((instr >> 1) & 0x3ff) {
-		case 598:	/* sync */
-#ifdef __powerpc64__
-			switch ((instr >> 21) & 3) {
-			case 1:		/* lwsync */
-				asm volatile("lwsync" : : : "memory");
-				goto instr_done;
-			case 2:		/* ptesync */
-				asm volatile("ptesync" : : : "memory");
-				goto instr_done;
-			}
-#endif
-			mb();
-			goto instr_done;
-
-		case 854:	/* eieio */
-			eieio();
-			goto instr_done;
-		}
-		break;
-	}
-
-	/* Following cases refer to regs->gpr[], so we need all regs */
-	if (!FULL_REGS(regs))
-		return 0;
-
-	rd = (instr >> 21) & 0x1f;
-	ra = (instr >> 16) & 0x1f;
-	rb = (instr >> 11) & 0x1f;
-
-	switch (opcode) {
-	case 7:		/* mulli */
-		regs->gpr[rd] = regs->gpr[ra] * (short) instr;
-		goto instr_done;
-
-	case 8:		/* subfic */
-		imm = (short) instr;
-		add_with_carry(regs, rd, ~regs->gpr[ra], imm, 1);
-		goto instr_done;
-
-	case 10:	/* cmpli */
-		imm = (unsigned short) instr;
-		val = regs->gpr[ra];
-#ifdef __powerpc64__
-		if ((rd & 1) == 0)
-			val = (unsigned int) val;
-#endif
-		do_cmp_unsigned(regs, val, imm, rd >> 2);
-		goto instr_done;
-
-	case 11:	/* cmpi */
-		imm = (short) instr;
-		val = regs->gpr[ra];
-#ifdef __powerpc64__
-		if ((rd & 1) == 0)
-			val = (int) val;
-#endif
-		do_cmp_signed(regs, val, imm, rd >> 2);
-		goto instr_done;
-
-	case 12:	/* addic */
-		imm = (short) instr;
-		add_with_carry(regs, rd, regs->gpr[ra], imm, 0);
-		goto instr_done;
-
-	case 13:	/* addic. */
-		imm = (short) instr;
-		add_with_carry(regs, rd, regs->gpr[ra], imm, 0);
-		set_cr0(regs, rd);
-		goto instr_done;
-
-	case 14:	/* addi */
-		imm = (short) instr;
-		if (ra)
-			imm += regs->gpr[ra];
-		regs->gpr[rd] = imm;
-		goto instr_done;
-
-	case 15:	/* addis */
-		imm = ((short) instr) << 16;
-		if (ra)
-			imm += regs->gpr[ra];
-		regs->gpr[rd] = imm;
-		goto instr_done;
-
-	case 20:	/* rlwimi */
-		mb = (instr >> 6) & 0x1f;
-		me = (instr >> 1) & 0x1f;
-		val = DATA32(regs->gpr[rd]);
-		imm = MASK32(mb, me);
-		regs->gpr[ra] = (regs->gpr[ra] & ~imm) | (ROTATE(val, rb) & imm);
-		goto logical_done;
-
-	case 21:	/* rlwinm */
-		mb = (instr >> 6) & 0x1f;
-		me = (instr >> 1) & 0x1f;
-		val = DATA32(regs->gpr[rd]);
-		regs->gpr[ra] = ROTATE(val, rb) & MASK32(mb, me);
-		goto logical_done;
-
-	case 23:	/* rlwnm */
-		mb = (instr >> 6) & 0x1f;
-		me = (instr >> 1) & 0x1f;
-		rb = regs->gpr[rb] & 0x1f;
-		val = DATA32(regs->gpr[rd]);
-		regs->gpr[ra] = ROTATE(val, rb) & MASK32(mb, me);
-		goto logical_done;
-
-	case 24:	/* ori */
-		imm = (unsigned short) instr;
-		regs->gpr[ra] = regs->gpr[rd] | imm;
-		goto instr_done;
-
-	case 25:	/* oris */
-		imm = (unsigned short) instr;
-		regs->gpr[ra] = regs->gpr[rd] | (imm << 16);
-		goto instr_done;
-
-	case 26:	/* xori */
-		imm = (unsigned short) instr;
-		regs->gpr[ra] = regs->gpr[rd] ^ imm;
-		goto instr_done;
-
-	case 27:	/* xoris */
-		imm = (unsigned short) instr;
-		regs->gpr[ra] = regs->gpr[rd] ^ (imm << 16);
-		goto instr_done;
-
-	case 28:	/* andi. */
-		imm = (unsigned short) instr;
-		regs->gpr[ra] = regs->gpr[rd] & imm;
-		set_cr0(regs, ra);
-		goto instr_done;
-
-	case 29:	/* andis. */
-		imm = (unsigned short) instr;
-		regs->gpr[ra] = regs->gpr[rd] & (imm << 16);
-		set_cr0(regs, ra);
-		goto instr_done;
-
-#ifdef __powerpc64__
-	case 30:	/* rld* */
-		mb = ((instr >> 6) & 0x1f) | (instr & 0x20);
-		val = regs->gpr[rd];
-		if ((instr & 0x10) == 0) {
-			sh = rb | ((instr & 2) << 4);
-			val = ROTATE(val, sh);
-			switch ((instr >> 2) & 3) {
-			case 0:		/* rldicl */
-				regs->gpr[ra] = val & MASK64_L(mb);
-				goto logical_done;
-			case 1:		/* rldicr */
-				regs->gpr[ra] = val & MASK64_R(mb);
-				goto logical_done;
-			case 2:		/* rldic */
-				regs->gpr[ra] = val & MASK64(mb, 63 - sh);
-				goto logical_done;
-			case 3:		/* rldimi */
-				imm = MASK64(mb, 63 - sh);
-				regs->gpr[ra] = (regs->gpr[ra] & ~imm) |
-					(val & imm);
-				goto logical_done;
-			}
-		} else {
-			sh = regs->gpr[rb] & 0x3f;
-			val = ROTATE(val, sh);
-			switch ((instr >> 1) & 7) {
-			case 0:		/* rldcl */
-				regs->gpr[ra] = val & MASK64_L(mb);
-				goto logical_done;
-			case 1:		/* rldcr */
-				regs->gpr[ra] = val & MASK64_R(mb);
-				goto logical_done;
-			}
-		}
-#endif
-
-	case 31:
-		switch ((instr >> 1) & 0x3ff) {
->>>>>>> 02f8c6ae
 		case 83:	/* mfmsr */
 			if (regs->msr & MSR_PR)
 				break;
@@ -1205,7 +906,6 @@
 			case 0x120:	/* mtctr */
 				regs->ctr = regs->gpr[rd];
 				goto instr_done;
-<<<<<<< HEAD
 			}
 			break;
 
@@ -1506,308 +1206,6 @@
 				ea = xform_ea(instr, regs, 0);
 				prefetchw((void *) ea);
 			}
-=======
-			}
-			break;
-
-/*
- * Compare instructions
- */
-		case 0:	/* cmp */
-			val = regs->gpr[ra];
-			val2 = regs->gpr[rb];
-#ifdef __powerpc64__
-			if ((rd & 1) == 0) {
-				/* word (32-bit) compare */
-				val = (int) val;
-				val2 = (int) val2;
-			}
-#endif
-			do_cmp_signed(regs, val, val2, rd >> 2);
-			goto instr_done;
-
-		case 32:	/* cmpl */
-			val = regs->gpr[ra];
-			val2 = regs->gpr[rb];
-#ifdef __powerpc64__
-			if ((rd & 1) == 0) {
-				/* word (32-bit) compare */
-				val = (unsigned int) val;
-				val2 = (unsigned int) val2;
-			}
-#endif
-			do_cmp_unsigned(regs, val, val2, rd >> 2);
-			goto instr_done;
-
-/*
- * Arithmetic instructions
- */
-		case 8:	/* subfc */
-			add_with_carry(regs, rd, ~regs->gpr[ra],
-				       regs->gpr[rb], 1);
-			goto arith_done;
-#ifdef __powerpc64__
-		case 9:	/* mulhdu */
-			asm("mulhdu %0,%1,%2" : "=r" (regs->gpr[rd]) :
-			    "r" (regs->gpr[ra]), "r" (regs->gpr[rb]));
-			goto arith_done;
-#endif
-		case 10:	/* addc */
-			add_with_carry(regs, rd, regs->gpr[ra],
-				       regs->gpr[rb], 0);
-			goto arith_done;
-
-		case 11:	/* mulhwu */
-			asm("mulhwu %0,%1,%2" : "=r" (regs->gpr[rd]) :
-			    "r" (regs->gpr[ra]), "r" (regs->gpr[rb]));
-			goto arith_done;
-
-		case 40:	/* subf */
-			regs->gpr[rd] = regs->gpr[rb] - regs->gpr[ra];
-			goto arith_done;
-#ifdef __powerpc64__
-		case 73:	/* mulhd */
-			asm("mulhd %0,%1,%2" : "=r" (regs->gpr[rd]) :
-			    "r" (regs->gpr[ra]), "r" (regs->gpr[rb]));
-			goto arith_done;
-#endif
-		case 75:	/* mulhw */
-			asm("mulhw %0,%1,%2" : "=r" (regs->gpr[rd]) :
-			    "r" (regs->gpr[ra]), "r" (regs->gpr[rb]));
-			goto arith_done;
-
-		case 104:	/* neg */
-			regs->gpr[rd] = -regs->gpr[ra];
-			goto arith_done;
-
-		case 136:	/* subfe */
-			add_with_carry(regs, rd, ~regs->gpr[ra], regs->gpr[rb],
-				       regs->xer & XER_CA);
-			goto arith_done;
-
-		case 138:	/* adde */
-			add_with_carry(regs, rd, regs->gpr[ra], regs->gpr[rb],
-				       regs->xer & XER_CA);
-			goto arith_done;
-
-		case 200:	/* subfze */
-			add_with_carry(regs, rd, ~regs->gpr[ra], 0L,
-				       regs->xer & XER_CA);
-			goto arith_done;
-
-		case 202:	/* addze */
-			add_with_carry(regs, rd, regs->gpr[ra], 0L,
-				       regs->xer & XER_CA);
-			goto arith_done;
-
-		case 232:	/* subfme */
-			add_with_carry(regs, rd, ~regs->gpr[ra], -1L,
-				       regs->xer & XER_CA);
-			goto arith_done;
-#ifdef __powerpc64__
-		case 233:	/* mulld */
-			regs->gpr[rd] = regs->gpr[ra] * regs->gpr[rb];
-			goto arith_done;
-#endif
-		case 234:	/* addme */
-			add_with_carry(regs, rd, regs->gpr[ra], -1L,
-				       regs->xer & XER_CA);
-			goto arith_done;
-
-		case 235:	/* mullw */
-			regs->gpr[rd] = (unsigned int) regs->gpr[ra] *
-				(unsigned int) regs->gpr[rb];
-			goto arith_done;
-
-		case 266:	/* add */
-			regs->gpr[rd] = regs->gpr[ra] + regs->gpr[rb];
-			goto arith_done;
-#ifdef __powerpc64__
-		case 457:	/* divdu */
-			regs->gpr[rd] = regs->gpr[ra] / regs->gpr[rb];
-			goto arith_done;
-#endif
-		case 459:	/* divwu */
-			regs->gpr[rd] = (unsigned int) regs->gpr[ra] /
-				(unsigned int) regs->gpr[rb];
-			goto arith_done;
-#ifdef __powerpc64__
-		case 489:	/* divd */
-			regs->gpr[rd] = (long int) regs->gpr[ra] /
-				(long int) regs->gpr[rb];
-			goto arith_done;
-#endif
-		case 491:	/* divw */
-			regs->gpr[rd] = (int) regs->gpr[ra] /
-				(int) regs->gpr[rb];
-			goto arith_done;
-
-
-/*
- * Logical instructions
- */
-		case 26:	/* cntlzw */
-			asm("cntlzw %0,%1" : "=r" (regs->gpr[ra]) :
-			    "r" (regs->gpr[rd]));
-			goto logical_done;
-#ifdef __powerpc64__
-		case 58:	/* cntlzd */
-			asm("cntlzd %0,%1" : "=r" (regs->gpr[ra]) :
-			    "r" (regs->gpr[rd]));
-			goto logical_done;
-#endif
-		case 28:	/* and */
-			regs->gpr[ra] = regs->gpr[rd] & regs->gpr[rb];
-			goto logical_done;
-
-		case 60:	/* andc */
-			regs->gpr[ra] = regs->gpr[rd] & ~regs->gpr[rb];
-			goto logical_done;
-
-		case 124:	/* nor */
-			regs->gpr[ra] = ~(regs->gpr[rd] | regs->gpr[rb]);
-			goto logical_done;
-
-		case 284:	/* xor */
-			regs->gpr[ra] = ~(regs->gpr[rd] ^ regs->gpr[rb]);
-			goto logical_done;
-
-		case 316:	/* xor */
-			regs->gpr[ra] = regs->gpr[rd] ^ regs->gpr[rb];
-			goto logical_done;
-
-		case 412:	/* orc */
-			regs->gpr[ra] = regs->gpr[rd] | ~regs->gpr[rb];
-			goto logical_done;
-
-		case 444:	/* or */
-			regs->gpr[ra] = regs->gpr[rd] | regs->gpr[rb];
-			goto logical_done;
-
-		case 476:	/* nand */
-			regs->gpr[ra] = ~(regs->gpr[rd] & regs->gpr[rb]);
-			goto logical_done;
-
-		case 922:	/* extsh */
-			regs->gpr[ra] = (signed short) regs->gpr[rd];
-			goto logical_done;
-
-		case 954:	/* extsb */
-			regs->gpr[ra] = (signed char) regs->gpr[rd];
-			goto logical_done;
-#ifdef __powerpc64__
-		case 986:	/* extsw */
-			regs->gpr[ra] = (signed int) regs->gpr[rd];
-			goto logical_done;
-#endif
-
-/*
- * Shift instructions
- */
-		case 24:	/* slw */
-			sh = regs->gpr[rb] & 0x3f;
-			if (sh < 32)
-				regs->gpr[ra] = (regs->gpr[rd] << sh) & 0xffffffffUL;
-			else
-				regs->gpr[ra] = 0;
-			goto logical_done;
-
-		case 536:	/* srw */
-			sh = regs->gpr[rb] & 0x3f;
-			if (sh < 32)
-				regs->gpr[ra] = (regs->gpr[rd] & 0xffffffffUL) >> sh;
-			else
-				regs->gpr[ra] = 0;
-			goto logical_done;
-
-		case 792:	/* sraw */
-			sh = regs->gpr[rb] & 0x3f;
-			ival = (signed int) regs->gpr[rd];
-			regs->gpr[ra] = ival >> (sh < 32 ? sh : 31);
-			if (ival < 0 && (sh >= 32 || (ival & ((1 << sh) - 1)) != 0))
-				regs->xer |= XER_CA;
-			else
-				regs->xer &= ~XER_CA;
-			goto logical_done;
-
-		case 824:	/* srawi */
-			sh = rb;
-			ival = (signed int) regs->gpr[rd];
-			regs->gpr[ra] = ival >> sh;
-			if (ival < 0 && (ival & ((1 << sh) - 1)) != 0)
-				regs->xer |= XER_CA;
-			else
-				regs->xer &= ~XER_CA;
-			goto logical_done;
-
-#ifdef __powerpc64__
-		case 27:	/* sld */
-			sh = regs->gpr[rd] & 0x7f;
-			if (sh < 64)
-				regs->gpr[ra] = regs->gpr[rd] << sh;
-			else
-				regs->gpr[ra] = 0;
-			goto logical_done;
-
-		case 539:	/* srd */
-			sh = regs->gpr[rb] & 0x7f;
-			if (sh < 64)
-				regs->gpr[ra] = regs->gpr[rd] >> sh;
-			else
-				regs->gpr[ra] = 0;
-			goto logical_done;
-
-		case 794:	/* srad */
-			sh = regs->gpr[rb] & 0x7f;
-			ival = (signed long int) regs->gpr[rd];
-			regs->gpr[ra] = ival >> (sh < 64 ? sh : 63);
-			if (ival < 0 && (sh >= 64 || (ival & ((1 << sh) - 1)) != 0))
-				regs->xer |= XER_CA;
-			else
-				regs->xer &= ~XER_CA;
-			goto logical_done;
-
-		case 826:	/* sradi with sh_5 = 0 */
-		case 827:	/* sradi with sh_5 = 1 */
-			sh = rb | ((instr & 2) << 4);
-			ival = (signed long int) regs->gpr[rd];
-			regs->gpr[ra] = ival >> sh;
-			if (ival < 0 && (ival & ((1 << sh) - 1)) != 0)
-				regs->xer |= XER_CA;
-			else
-				regs->xer &= ~XER_CA;
-			goto logical_done;
-#endif /* __powerpc64__ */
-
-/*
- * Cache instructions
- */
-		case 54:	/* dcbst */
-			ea = xform_ea(instr, regs, 0);
-			if (!address_ok(regs, ea, 8))
-				return 0;
-			err = 0;
-			__cacheop_user_asmx(ea, err, "dcbst");
-			if (err)
-				return 0;
-			goto instr_done;
-
-		case 86:	/* dcbf */
-			ea = xform_ea(instr, regs, 0);
-			if (!address_ok(regs, ea, 8))
-				return 0;
-			err = 0;
-			__cacheop_user_asmx(ea, err, "dcbf");
-			if (err)
-				return 0;
-			goto instr_done;
-
-		case 246:	/* dcbtst */
-			if (rd == 0) {
-				ea = xform_ea(instr, regs, 0);
-				prefetchw((void *) ea);
-			}
->>>>>>> 02f8c6ae
 			goto instr_done;
 
 		case 278:	/* dcbt */
@@ -1997,10 +1395,7 @@
 				regs->gpr[rd] = byterev_4(val);
 			goto ldst_done;
 
-<<<<<<< HEAD
-=======
 #ifdef CONFIG_PPC_CPU
->>>>>>> 02f8c6ae
 		case 535:	/* lfsx */
 		case 567:	/* lfsux */
 			if (!(regs->msr & MSR_FP))
@@ -2032,10 +1427,7 @@
 			ea = xform_ea(instr, regs, u);
 			err = do_fp_store(rd, do_stfd, ea, 8, regs);
 			goto ldst_done;
-<<<<<<< HEAD
-=======
-#endif
->>>>>>> 02f8c6ae
+#endif
 
 #ifdef __powerpc64__
 		case 660:	/* stdbrx */
@@ -2146,10 +1538,7 @@
 		} while (++rd < 32);
 		goto instr_done;
 
-<<<<<<< HEAD
-=======
 #ifdef CONFIG_PPC_FPU
->>>>>>> 02f8c6ae
 	case 48:	/* lfs */
 	case 49:	/* lfsu */
 		if (!(regs->msr & MSR_FP))
@@ -2181,10 +1570,7 @@
 		ea = dform_ea(instr, regs);
 		err = do_fp_store(rd, do_stfd, ea, 8, regs);
 		goto ldst_done;
-<<<<<<< HEAD
-=======
-#endif
->>>>>>> 02f8c6ae
+#endif
 
 #ifdef __powerpc64__
 	case 58:	/* ld[u], lwa */
@@ -2228,15 +1614,7 @@
 		return 0;	/* invoke DSI if -EFAULT? */
 	}
  instr_done:
-<<<<<<< HEAD
-	regs->nip += 4;
-#ifdef __powerpc64__
-	if ((regs->msr & MSR_SF) == 0)
-		regs->nip &= 0xffffffffUL;
-#endif
-=======
 	regs->nip = truncate_if_32bit(regs->msr, regs->nip + 4);
->>>>>>> 02f8c6ae
 	return 1;
 
  logical_done:
