--- conflicted
+++ resolved
@@ -1097,19 +1097,8 @@
 		if (dev->is_added)
 			continue;
 
-<<<<<<< HEAD
-		/* Cardbus can call us to add new devices to a bus, so ignore
-		 * those who are already fully discovered
-		 */
-		if (dev->is_added)
-			continue;
-
-		/* Setup OF node pointer in archdata */
-		sd->of_node = pci_device_to_OF_node(dev);
-=======
 		/* Setup OF node pointer in the device */
 		dev->dev.of_node = pci_device_to_OF_node(dev);
->>>>>>> 02f8c6ae
 
 		/* Fixup NUMA node as it may not be setup yet by the generic
 		 * code and is needed by the DMA init
