/*
 * Copyright (C) 2006 Benjamin Herrenschmidt, IBM Corporation
 *
 * Provide default implementations of the DMA mapping callbacks for
 * directly mapped busses.
 */

#include <linux/device.h>
#include <linux/dma-mapping.h>
#include <linux/dma-debug.h>
#include <linux/gfp.h>
#include <linux/memblock.h>
#include <asm/bug.h>
#include <asm/abs_addr.h>
#include <asm/machdep.h>

/*
 * Generic direct DMA implementation
 *
 * This implementation supports a per-device offset that can be applied if
 * the address at which memory is visible to devices is not 0. Platform code
 * can set archdata.dma_data to an unsigned long holding the offset. By
 * default the offset is PCI_DRAM_OFFSET.
 */


void *dma_direct_alloc_coherent(struct device *dev, size_t size,
				dma_addr_t *dma_handle, gfp_t flag)
{
	void *ret;
#ifdef CONFIG_NOT_COHERENT_CACHE
	ret = __dma_alloc_coherent(dev, size, dma_handle, flag);
	if (ret == NULL)
		return NULL;
	*dma_handle += get_dma_offset(dev);
	return ret;
#else
	struct page *page;
	int node = dev_to_node(dev);

	/* ignore region specifiers */
	flag  &= ~(__GFP_HIGHMEM);

	page = alloc_pages_node(node, flag, get_order(size));
	if (page == NULL)
		return NULL;
	ret = page_address(page);
	memset(ret, 0, size);
	*dma_handle = virt_to_abs(ret) + get_dma_offset(dev);

	return ret;
#endif
}

void dma_direct_free_coherent(struct device *dev, size_t size,
			      void *vaddr, dma_addr_t dma_handle)
{
#ifdef CONFIG_NOT_COHERENT_CACHE
	__dma_free_coherent(size, vaddr);
#else
	free_pages((unsigned long)vaddr, get_order(size));
#endif
}

static int dma_direct_map_sg(struct device *dev, struct scatterlist *sgl,
			     int nents, enum dma_data_direction direction,
			     struct dma_attrs *attrs)
{
	struct scatterlist *sg;
	int i;

	for_each_sg(sgl, sg, nents, i) {
		sg->dma_address = sg_phys(sg) + get_dma_offset(dev);
		sg->dma_length = sg->length;
		__dma_sync_page(sg_page(sg), sg->offset, sg->length, direction);
	}

	return nents;
}

static void dma_direct_unmap_sg(struct device *dev, struct scatterlist *sg,
				int nents, enum dma_data_direction direction,
				struct dma_attrs *attrs)
{
}

static int dma_direct_dma_supported(struct device *dev, u64 mask)
{
#ifdef CONFIG_PPC64
	/* Could be improved so platforms can set the limit in case
	 * they have limited DMA windows
	 */
	return mask >= get_dma_offset(dev) + (memblock_end_of_DRAM() - 1);
#else
	return 1;
#endif
}

static u64 dma_direct_get_required_mask(struct device *dev)
{
	u64 end, mask;

	end = lmb_end_of_DRAM() + get_dma_offset(dev);

	mask = 1ULL << (fls64(end) - 1);
	mask += mask - 1;

	return mask;
}

static inline dma_addr_t dma_direct_map_page(struct device *dev,
					     struct page *page,
					     unsigned long offset,
					     size_t size,
					     enum dma_data_direction dir,
					     struct dma_attrs *attrs)
{
	BUG_ON(dir == DMA_NONE);
	__dma_sync_page(page, offset, size, dir);
	return page_to_phys(page) + offset + get_dma_offset(dev);
}

static inline void dma_direct_unmap_page(struct device *dev,
					 dma_addr_t dma_address,
					 size_t size,
					 enum dma_data_direction direction,
					 struct dma_attrs *attrs)
{
}

#ifdef CONFIG_NOT_COHERENT_CACHE
static inline void dma_direct_sync_sg(struct device *dev,
		struct scatterlist *sgl, int nents,
		enum dma_data_direction direction)
{
	struct scatterlist *sg;
	int i;

	for_each_sg(sgl, sg, nents, i)
		__dma_sync_page(sg_page(sg), sg->offset, sg->length, direction);
}

static inline void dma_direct_sync_single(struct device *dev,
					  dma_addr_t dma_handle, size_t size,
					  enum dma_data_direction direction)
{
	__dma_sync(bus_to_virt(dma_handle), size, direction);
}
#endif

struct dma_map_ops dma_direct_ops = {
	.alloc_coherent			= dma_direct_alloc_coherent,
	.free_coherent			= dma_direct_free_coherent,
	.map_sg				= dma_direct_map_sg,
	.unmap_sg			= dma_direct_unmap_sg,
	.dma_supported			= dma_direct_dma_supported,
	.map_page			= dma_direct_map_page,
	.unmap_page			= dma_direct_unmap_page,
	.get_required_mask		= dma_direct_get_required_mask,
#ifdef CONFIG_NOT_COHERENT_CACHE
	.sync_single_for_cpu 		= dma_direct_sync_single,
	.sync_single_for_device 	= dma_direct_sync_single,
	.sync_sg_for_cpu 		= dma_direct_sync_sg,
	.sync_sg_for_device 		= dma_direct_sync_sg,
#endif
};
EXPORT_SYMBOL(dma_direct_ops);

#define PREALLOC_DMA_DEBUG_ENTRIES (1 << 16)

int dma_set_mask(struct device *dev, u64 dma_mask)
{
	struct dma_map_ops *dma_ops = get_dma_ops(dev);

	if (ppc_md.dma_set_mask)
		return ppc_md.dma_set_mask(dev, dma_mask);
	if (unlikely(dma_ops == NULL))
		return -EIO;
	if (dma_ops->set_dma_mask != NULL)
		return dma_ops->set_dma_mask(dev, dma_mask);
	if (!dev->dma_mask || !dma_supported(dev, dma_mask))
		return -EIO;
	*dev->dma_mask = dma_mask;
	return 0;
}
EXPORT_SYMBOL(dma_set_mask);

<<<<<<< HEAD
u64 dma_get_required_mask(struct device *dev)
{
	struct dma_map_ops *dma_ops = get_dma_ops(dev);

	if (ppc_md.dma_get_required_mask)
		return ppc_md.dma_get_required_mask(dev);

	if (unlikely(dma_ops == NULL))
		return 0;

	if (dma_ops->get_required_mask)
		return dma_ops->get_required_mask(dev);

	return DMA_BIT_MASK(8 * sizeof(dma_addr_t));
}
EXPORT_SYMBOL_GPL(dma_get_required_mask);

=======
>>>>>>> 02f8c6ae
static int __init dma_init(void)
{
       dma_debug_init(PREALLOC_DMA_DEBUG_ENTRIES);

       return 0;
}
fs_initcall(dma_init);

int dma_mmap_coherent(struct device *dev, struct vm_area_struct *vma,
		      void *cpu_addr, dma_addr_t handle, size_t size)
{
	unsigned long pfn;

#ifdef CONFIG_NOT_COHERENT_CACHE
	vma->vm_page_prot = pgprot_noncached(vma->vm_page_prot);
	pfn = __dma_get_coherent_pfn((unsigned long)cpu_addr);
#else
	pfn = page_to_pfn(virt_to_page(cpu_addr));
#endif
	return remap_pfn_range(vma, vma->vm_start,
			       pfn + vma->vm_pgoff,
			       vma->vm_end - vma->vm_start,
			       vma->vm_page_prot);
}
EXPORT_SYMBOL_GPL(dma_mmap_coherent);<|MERGE_RESOLUTION|>--- conflicted
+++ resolved
@@ -96,18 +96,6 @@
 #endif
 }
 
-static u64 dma_direct_get_required_mask(struct device *dev)
-{
-	u64 end, mask;
-
-	end = lmb_end_of_DRAM() + get_dma_offset(dev);
-
-	mask = 1ULL << (fls64(end) - 1);
-	mask += mask - 1;
-
-	return mask;
-}
-
 static inline dma_addr_t dma_direct_map_page(struct device *dev,
 					     struct page *page,
 					     unsigned long offset,
@@ -149,14 +137,13 @@
 #endif
 
 struct dma_map_ops dma_direct_ops = {
-	.alloc_coherent			= dma_direct_alloc_coherent,
-	.free_coherent			= dma_direct_free_coherent,
-	.map_sg				= dma_direct_map_sg,
-	.unmap_sg			= dma_direct_unmap_sg,
-	.dma_supported			= dma_direct_dma_supported,
-	.map_page			= dma_direct_map_page,
-	.unmap_page			= dma_direct_unmap_page,
-	.get_required_mask		= dma_direct_get_required_mask,
+	.alloc_coherent	= dma_direct_alloc_coherent,
+	.free_coherent	= dma_direct_free_coherent,
+	.map_sg		= dma_direct_map_sg,
+	.unmap_sg	= dma_direct_unmap_sg,
+	.dma_supported	= dma_direct_dma_supported,
+	.map_page	= dma_direct_map_page,
+	.unmap_page	= dma_direct_unmap_page,
 #ifdef CONFIG_NOT_COHERENT_CACHE
 	.sync_single_for_cpu 		= dma_direct_sync_single,
 	.sync_single_for_device 	= dma_direct_sync_single,
@@ -185,26 +172,6 @@
 }
 EXPORT_SYMBOL(dma_set_mask);
 
-<<<<<<< HEAD
-u64 dma_get_required_mask(struct device *dev)
-{
-	struct dma_map_ops *dma_ops = get_dma_ops(dev);
-
-	if (ppc_md.dma_get_required_mask)
-		return ppc_md.dma_get_required_mask(dev);
-
-	if (unlikely(dma_ops == NULL))
-		return 0;
-
-	if (dma_ops->get_required_mask)
-		return dma_ops->get_required_mask(dev);
-
-	return DMA_BIT_MASK(8 * sizeof(dma_addr_t));
-}
-EXPORT_SYMBOL_GPL(dma_get_required_mask);
-
-=======
->>>>>>> 02f8c6ae
 static int __init dma_init(void)
 {
        dma_debug_init(PREALLOC_DMA_DEBUG_ENTRIES);
