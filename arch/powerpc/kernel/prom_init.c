--- conflicted
+++ resolved
@@ -896,19 +896,11 @@
 		if (plen == PROM_ERROR)
 			break;
 		plen >>= 2;
-<<<<<<< HEAD
-		prom_debug("Found 0x%x smt threads per core\n", (unsigned long)plen);
-
-		/* Sanity check */
-		if (plen < 1 || plen > 64) {
-			prom_printf("Threads per core 0x%x out of bounds, assuming 1\n",
-=======
 		prom_debug("Found %lu smt threads per core\n", (unsigned long)plen);
 
 		/* Sanity check */
 		if (plen < 1 || plen > 64) {
 			prom_printf("Threads per core %lu out of bounds, assuming 1\n",
->>>>>>> 02f8c6ae
 				    (unsigned long)plen);
 			return 1;
 		}
@@ -938,21 +930,12 @@
 		cores = (u32 *)PTRRELOC(&ibm_architecture_vec[IBM_ARCH_VEC_NRCORES_OFFSET]);
 		if (*cores != NR_CPUS) {
 			prom_printf("WARNING ! "
-<<<<<<< HEAD
-				    "ibm_architecture_vec structure inconsistent: 0x%x !\n",
-				    *cores);
-		} else {
-			*cores = NR_CPUS / prom_count_smt_threads();
-			prom_printf("Max number of cores passed to firmware: 0x%x\n",
-				    (unsigned long)*cores);
-=======
 				    "ibm_architecture_vec structure inconsistent: %lu!\n",
 				    *cores);
 		} else {
 			*cores = DIV_ROUND_UP(NR_CPUS, prom_count_smt_threads());
 			prom_printf("Max number of cores passed to firmware: %lu (NR_CPUS = %lu)\n",
 				    *cores, NR_CPUS);
->>>>>>> 02f8c6ae
 		}
 
 		/* try calling the ibm,client-architecture-support method */
