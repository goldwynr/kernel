--- conflicted
+++ resolved
@@ -668,14 +668,11 @@
 
 	set_cpus_allowed_ptr(current, old_mask);
 
-<<<<<<< HEAD
-=======
 	free_cpumask_var(old_mask);
 
 	if (smp_ops && smp_ops->bringup_done)
 		smp_ops->bringup_done();
 
->>>>>>> 02f8c6ae
 	dump_numa_cpu_topology();
 
 }
