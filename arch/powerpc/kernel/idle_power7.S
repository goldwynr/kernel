/*
 *  This file contains the power_save function for Power7 CPUs.
 *
 *  This program is free software; you can redistribute it and/or
 *  modify it under the terms of the GNU General Public License
 *  as published by the Free Software Foundation; either version
 *  2 of the License, or (at your option) any later version.
 */

#include <linux/threads.h>
#include <asm/processor.h>
#include <asm/page.h>
#include <asm/cputable.h>
#include <asm/thread_info.h>
#include <asm/ppc_asm.h>
#include <asm/asm-offsets.h>
#include <asm/ppc-opcode.h>
#include <asm/hw_irq.h>
#include <asm/kvm_book3s_asm.h>
#include <asm/opal.h>

#undef DEBUG

/* Idle state entry routines */

#define	IDLE_STATE_ENTER_SEQ(IDLE_INST)				\
	/* Magic NAP/SLEEP/WINKLE mode enter sequence */	\
	std	r0,0(r1);					\
	ptesync;						\
	ld	r0,0(r1);					\
1:	cmp	cr0,r0,r0;					\
	bne	1b;						\
	IDLE_INST;						\
	b	.

	.text

/*
 * Pass requested state in r3:
 * 	0 - nap
 * 	1 - sleep
 */
_GLOBAL(power7_powersave_common)
	/* Use r3 to pass state nap/sleep/winkle */
	/* NAP is a state loss, we create a regs frame on the
	 * stack, fill it up with the state we care about and
	 * stick a pointer to it in PACAR1. We really only
	 * need to save PC, some CR bits and the NV GPRs,
	 * but for now an interrupt frame will do.
	 */
	mflr	r0
	std	r0,16(r1)
	stdu	r1,-INT_FRAME_SIZE(r1)
	std	r0,_LINK(r1)
	std	r0,_NIP(r1)

#ifndef CONFIG_SMP
	/* Make sure FPU, VSX etc... are flushed as we may lose
	 * state when going to nap mode
	 */
	bl	discard_lazy_cpu_state
#endif /* CONFIG_SMP */

	/* Hard disable interrupts */
	mfmsr	r9
	rldicl	r9,r9,48,1
	rotldi	r9,r9,16
	mtmsrd	r9,1			/* hard-disable interrupts */

	/* Check if something happened while soft-disabled */
	lbz	r0,PACAIRQHAPPENED(r13)
	cmpwi	cr0,r0,0
	beq	1f
	addi	r1,r1,INT_FRAME_SIZE
	ld	r0,16(r1)
	mtlr	r0
	blr

1:	/* We mark irqs hard disabled as this is the state we'll
	 * be in when returning and we need to tell arch_local_irq_restore()
	 * about it
	 */
	li	r0,PACA_IRQ_HARD_DIS
	stb	r0,PACAIRQHAPPENED(r13)

	/* We haven't lost state ... yet */
	li	r0,0
	stb	r0,PACA_NAPSTATELOST(r13)

	/* Continue saving state */
	SAVE_GPR(2, r1)
	SAVE_NVGPRS(r1)
	mfcr	r4
	std	r4,_CCR(r1)
	std	r9,_MSR(r1)
	std	r1,PACAR1(r13)

<<<<<<< HEAD
_GLOBAL(power7_enter_nap_mode)
#ifdef CONFIG_KVM_BOOK3S_HV_POSSIBLE
=======
	/*
	 * Go to real mode to do the nap, as required by the architecture.
	 * Also, we need to be in real mode before setting hwthread_state,
	 * because as soon as we do that, another thread can switch
	 * the MMU context to the guest.
	 */
	LOAD_REG_IMMEDIATE(r5, MSR_IDLE)
	li	r6, MSR_RI
	andc	r6, r9, r6
	LOAD_REG_ADDR(r7, power7_enter_nap_mode)
	mtmsrd	r6, 1		/* clear RI before setting SRR0/1 */
	mtspr	SPRN_SRR0, r7
	mtspr	SPRN_SRR1, r5
	rfid

power7_enter_nap_mode:
#ifdef CONFIG_KVM_BOOK3S_64_HV
>>>>>>> 7cdb8bda
	/* Tell KVM we're napping */
	li	r4,KVM_HWTHREAD_IN_NAP
	stb	r4,HSTATE_HWTHREAD_STATE(r13)
#endif
	cmpwi	cr0,r3,1
	beq	2f
	IDLE_STATE_ENTER_SEQ(PPC_NAP)
	/* No return */
2:	IDLE_STATE_ENTER_SEQ(PPC_SLEEP)
	/* No return */

_GLOBAL(power7_idle)
	/* Now check if user or arch enabled NAP mode */
	LOAD_REG_ADDRBASE(r3,powersave_nap)
	lwz	r4,ADDROFF(powersave_nap)(r3)
	cmpwi	0,r4,0
	beqlr
	/* fall through */

_GLOBAL(power7_nap)
	li	r3,0
	b	power7_powersave_common
	/* No return */

_GLOBAL(power7_sleep)
	li	r3,1
	b	power7_powersave_common
	/* No return */

_GLOBAL(power7_wakeup_tb_loss)
	ld	r2,PACATOC(r13);
	ld	r1,PACAR1(r13)

	/* Time base re-sync */
	li	r0,OPAL_RESYNC_TIMEBASE
	LOAD_REG_ADDR(r11,opal);
	ld	r12,8(r11);
	ld	r2,0(r11);
	mtctr	r12
	bctrl

	/* TODO: Check r3 for failure */

	REST_NVGPRS(r1)
	REST_GPR(2, r1)
	ld	r3,_CCR(r1)
	ld	r4,_MSR(r1)
	ld	r5,_NIP(r1)
	addi	r1,r1,INT_FRAME_SIZE
	mtcr	r3
	mfspr	r3,SPRN_SRR1		/* Return SRR1 */
	mtspr	SPRN_SRR1,r4
	mtspr	SPRN_SRR0,r5
	rfid

_GLOBAL(power7_wakeup_loss)
	ld	r1,PACAR1(r13)
	REST_NVGPRS(r1)
	REST_GPR(2, r1)
	ld	r3,_CCR(r1)
	ld	r4,_MSR(r1)
	ld	r5,_NIP(r1)
	addi	r1,r1,INT_FRAME_SIZE
	mtcr	r3
	mtspr	SPRN_SRR1,r4
	mtspr	SPRN_SRR0,r5
	rfid

_GLOBAL(power7_wakeup_noloss)
	lbz	r0,PACA_NAPSTATELOST(r13)
	cmpwi	r0,0
	bne	power7_wakeup_loss
	ld	r1,PACAR1(r13)
	ld	r4,_MSR(r1)
	ld	r5,_NIP(r1)
	addi	r1,r1,INT_FRAME_SIZE
	mtspr	SPRN_SRR1,r4
	mtspr	SPRN_SRR0,r5
	rfid<|MERGE_RESOLUTION|>--- conflicted
+++ resolved
@@ -95,10 +95,6 @@
 	std	r9,_MSR(r1)
 	std	r1,PACAR1(r13)
 
-<<<<<<< HEAD
-_GLOBAL(power7_enter_nap_mode)
-#ifdef CONFIG_KVM_BOOK3S_HV_POSSIBLE
-=======
 	/*
 	 * Go to real mode to do the nap, as required by the architecture.
 	 * Also, we need to be in real mode before setting hwthread_state,
@@ -114,9 +110,9 @@
 	mtspr	SPRN_SRR1, r5
 	rfid
 
+	.globl power7_enter_nap_mode
 power7_enter_nap_mode:
-#ifdef CONFIG_KVM_BOOK3S_64_HV
->>>>>>> 7cdb8bda
+#ifdef CONFIG_KVM_BOOK3S_HV_POSSIBLE
 	/* Tell KVM we're napping */
 	li	r4,KVM_HWTHREAD_IN_NAP
 	stb	r4,HSTATE_HWTHREAD_STATE(r13)
