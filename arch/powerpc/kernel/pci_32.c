--- conflicted
+++ resolved
@@ -441,54 +441,6 @@
 
 subsys_initcall(pcibios_init);
 
-<<<<<<< HEAD
-void __devinit pcibios_do_bus_setup_self(struct pci_bus *bus)
-{
-	struct pci_controller *hose = (struct pci_controller *) bus->sysdata;
-	unsigned long io_offset;
-	struct resource *res;
-	int i;
-
-	/* Hookup PHB resources */
-	io_offset = (unsigned long)hose->io_base_virt - isa_io_base;
-	if (bus->parent == NULL) {
-		/* This is a host bridge - fill in its resources */
-		hose->bus = bus;
-
-		bus->resource[0] = res = &hose->io_resource;
-		if (!res->flags) {
-			if (io_offset)
-				printk(KERN_ERR "I/O resource not set for host"
-				       " bridge %d\n", hose->global_number);
-			res->start = 0;
-			res->end = IO_SPACE_LIMIT;
-			res->flags = IORESOURCE_IO;
-		}
-		res->start = (res->start + io_offset) & 0xffffffffu;
-		res->end = (res->end + io_offset) & 0xffffffffu;
-
-		for (i = 0; i < 3; ++i) {
-			res = &hose->mem_resources[i];
-			if (!res->flags) {
-				if (i > 0)
-					continue;
-				printk(KERN_ERR "Memory resource not set for "
-				       "host bridge %d\n", hose->global_number);
-				res->start = hose->pci_mem_offset;
-				res->end = ~0U;
-				res->flags = IORESOURCE_MEM;
-			}
-			bus->resource[i+1] = res;
-		}
-	}
-}
-
-void __devinit pcibios_do_bus_setup_devices(struct pci_bus *bus)
-{
-}
-
-=======
->>>>>>> 18e352e4
 /* the next one is stolen from the alpha port... */
 void __init
 pcibios_update_irq(struct pci_dev *dev, int irq)
