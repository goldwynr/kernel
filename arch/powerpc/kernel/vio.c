--- conflicted
+++ resolved
@@ -600,21 +600,6 @@
 	vio_cmo_dealloc(viodev, alloc_size);
 }
 
-<<<<<<< HEAD
-static u64 vio_dma_get_required_mask(struct device *dev)
-{
-        return dma_iommu_ops.get_required_mask(dev);
-}
- 
-struct dma_map_ops vio_dma_mapping_ops = {
-	.alloc_coherent    = vio_dma_iommu_alloc_coherent,
-	.free_coherent     = vio_dma_iommu_free_coherent,
-	.map_sg            = vio_dma_iommu_map_sg,
-	.unmap_sg          = vio_dma_iommu_unmap_sg,
-	.map_page          = vio_dma_iommu_map_page,
-	.unmap_page        = vio_dma_iommu_unmap_page,
-	.get_required_mask = vio_dma_get_required_mask,
-=======
 static int vio_dma_iommu_dma_supported(struct device *dev, u64 mask)
 {
         return dma_iommu_ops.dma_supported(dev, mask);
@@ -629,7 +614,6 @@
 	.unmap_page     = vio_dma_iommu_unmap_page,
 	.dma_supported  = vio_dma_iommu_dma_supported,
 
->>>>>>> 02f8c6ae
 };
 
 /**
@@ -1353,20 +1337,6 @@
 	return sprintf(buf, "%s\n", of_node ? of_node->full_name : "none");
 }
 
-<<<<<<< HEAD
-static ssize_t modalias_show (struct device *dev, struct device_attribute *attr,
-			      char *buf)
-{
-	struct device_node *of_node = dev->archdata.of_node;
-	const char *compat;
-	int i = 0;
-
-	if (of_node) {
-		compat = of_get_property(of_node, "compatible", &i);
-		i = sprintf (buf, "vio:T%sS%s\n", of_node->type, compat);
-	}
-	return i;
-=======
 static ssize_t modalias_show(struct device *dev, struct device_attribute *attr,
 			     char *buf)
 {
@@ -1382,7 +1352,6 @@
 		return -ENODEV;
 
 	return sprintf(buf, "vio:T%sS%s\n", vio_dev->type, cp);
->>>>>>> 02f8c6ae
 }
 
 static struct device_attribute vio_dev_attrs[] = {
