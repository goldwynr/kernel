--- conflicted
+++ resolved
@@ -435,20 +435,6 @@
 	DBG(" <- setup_system()\n");
 }
 
-<<<<<<< HEAD
-static u64 slb0_limit(void)
-{
-	if (cpu_has_feature(CPU_FTR_1T_SEGMENT)) {
-		return 1UL << SID_SHIFT_1T;
-	}
-	return 1UL << SID_SHIFT;
-}
-
-#ifdef CONFIG_IRQSTACKS
-static void __init irqstack_early_init(void)
-{
-	u64 limit = slb0_limit();
-=======
 /* This returns the limit below which memory accesses to the linear
  * mapping are guarnateed not to cause a TLB or SLB miss. This is
  * used to allocate interrupt or emergency stacks for which our
@@ -473,7 +459,6 @@
 static void __init irqstack_early_init(void)
 {
 	u64 limit = safe_stack_limit();
->>>>>>> 02f8c6ae
 	unsigned int i;
 
 	/*
@@ -482,17 +467,10 @@
 	 */
 	for_each_possible_cpu(i) {
 		softirq_ctx[i] = (struct thread_info *)
-<<<<<<< HEAD
-			__va(lmb_alloc_base(THREAD_SIZE,
-					    THREAD_SIZE, limit));
-		hardirq_ctx[i] = (struct thread_info *)
-			__va(lmb_alloc_base(THREAD_SIZE,
-=======
 			__va(memblock_alloc_base(THREAD_SIZE,
 					    THREAD_SIZE, limit));
 		hardirq_ctx[i] = (struct thread_info *)
 			__va(memblock_alloc_base(THREAD_SIZE,
->>>>>>> 02f8c6ae
 					    THREAD_SIZE, limit));
 	}
 }
@@ -540,11 +518,7 @@
 	 * bringup, we need to get at them in real mode. This means they
 	 * must also be within the RMO region.
 	 */
-<<<<<<< HEAD
-	limit = min(slb0_limit(), lmb.rmo_size);
-=======
 	limit = min(safe_stack_limit(), ppc64_rma_size);
->>>>>>> 02f8c6ae
 
 	for_each_possible_cpu(i) {
 		unsigned long sp;
