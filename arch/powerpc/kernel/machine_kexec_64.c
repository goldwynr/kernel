--- conflicted
+++ resolved
@@ -15,10 +15,7 @@
 #include <linux/thread_info.h>
 #include <linux/init_task.h>
 #include <linux/errno.h>
-<<<<<<< HEAD
-=======
 #include <linux/kernel.h>
->>>>>>> 02f8c6ae
 #include <linux/cpu.h>
 
 #include <asm/page.h>
@@ -161,22 +158,14 @@
 
 #ifdef CONFIG_SMP
 
-<<<<<<< HEAD
-static int kexec_all_irq_disabled;
-=======
 static int kexec_all_irq_disabled = 0;
->>>>>>> 02f8c6ae
 
 static void kexec_smp_down(void *arg)
 {
 	local_irq_disable();
 	mb(); /* make sure our irqs are disabled before we say they are */
 	get_paca()->kexec_state = KEXEC_STATE_IRQS_OFF;
-<<<<<<< HEAD
-	while (kexec_all_irq_disabled == 0)
-=======
 	while(kexec_all_irq_disabled == 0)
->>>>>>> 02f8c6ae
 		cpu_relax();
 	mb(); /* make sure all irqs are disabled before this */
 	hw_breakpoint_disable();
@@ -191,43 +180,11 @@
 	/* NOTREACHED */
 }
 
-<<<<<<< HEAD
-/*
- * We need to make sure each present CPU is online.  The next kernel will scan
- * the device tree and assume primary threads are online and query secondary
- * threads via RTAS to online them if required.  If we don't online primary
- * threads, they will be stuck.  However, we also online secondary threads as we
- * may be using 'cede offline'.  In this case RTAS doesn't see the secondary
- * threads as offline -- and again, these CPUs will be stuck.
- *
- * So, we online all CPUs that should be running, including secondary threads.
- */
-static void wake_offline_cpus(void)
-{
-	int cpu = 0;
-
-	for_each_present_cpu(cpu) {
-		if (!cpu_online(cpu)) {
-			printk(KERN_INFO "kexec: Waking offline cpu %d.\n",
-					cpu);
-			cpu_up(cpu);
-		}
-	}
-}
-
-=======
->>>>>>> 02f8c6ae
 static void kexec_prepare_cpus_wait(int wait_state)
 {
 	int my_cpu, i, notified=-1;
 
 	hw_breakpoint_disable();
-<<<<<<< HEAD
-	wake_offline_cpus();
-	my_cpu = get_cpu();
-	/* Make sure each CPU has atleast made it to the state we need */
-	for (i=0; i < NR_CPUS; i++) {
-=======
 	my_cpu = get_cpu();
 	/* Make sure each CPU has at least made it to the state we need.
 	 *
@@ -244,22 +201,15 @@
 	 * into kexec_smp_wait().
 	 */
 	for_each_online_cpu(i) {
->>>>>>> 02f8c6ae
 		if (i == my_cpu)
 			continue;
 
 		while (paca[i].kexec_state < wait_state) {
 			barrier();
 			if (i != notified) {
-<<<<<<< HEAD
-				printk( "kexec: waiting for cpu %d (physical"
-						" %d) to enter %i state\n",
-					i, paca[i].hw_cpu_id, wait_state);
-=======
 				printk(KERN_INFO "kexec: waiting for cpu %d "
 				       "(physical %d) to enter %i state\n",
 				       i, paca[i].hw_cpu_id, wait_state);
->>>>>>> 02f8c6ae
 				notified = i;
 			}
 		}
@@ -267,11 +217,6 @@
 	mb();
 }
 
-<<<<<<< HEAD
-static void kexec_prepare_cpus(void)
-{
-
-=======
 /*
  * We need to make sure each present CPU is online.  The next kernel will scan
  * the device tree and assume primary threads are online and query secondary
@@ -298,7 +243,6 @@
 static void kexec_prepare_cpus(void)
 {
 	wake_offline_cpus();
->>>>>>> 02f8c6ae
 	smp_call_function(kexec_smp_down, NULL, /* wait */0);
 	local_irq_disable();
 	mb(); /* make sure IRQs are disabled before we say they are */
@@ -312,14 +256,10 @@
 	if (ppc_md.kexec_cpu_down)
 		ppc_md.kexec_cpu_down(0, 0);
 
-<<<<<<< HEAD
-/* Before removing MMU mapings make sure all CPUs have entered real mode */
-=======
 	/*
 	 * Before removing MMU mappings make sure all CPUs have entered real
 	 * mode:
 	 */
->>>>>>> 02f8c6ae
 	kexec_prepare_cpus_wait(KEXEC_STATE_REAL_MODE);
 
 	put_cpu();
