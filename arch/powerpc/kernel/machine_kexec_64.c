/*
 * PPC64 code to handle Linux booting another kernel.
 *
 * Copyright (C) 2004-2005, IBM Corp.
 *
 * Created by: Milton D Miller II
 *
 * This source code is licensed under the GNU General Public License,
 * Version 2.  See the file COPYING for more details.
 */


#include <linux/kexec.h>
#include <linux/smp.h>
#include <linux/thread_info.h>
#include <linux/init_task.h>
#include <linux/errno.h>
#include <linux/cpu.h>

#include <asm/page.h>
#include <asm/current.h>
#include <asm/machdep.h>
#include <asm/cacheflush.h>
#include <asm/paca.h>
#include <asm/mmu.h>
#include <asm/sections.h>	/* _end */
#include <asm/prom.h>
#include <asm/smp.h>

int default_machine_kexec_prepare(struct kimage *image)
{
	int i;
	unsigned long begin, end;	/* limits of segment */
	unsigned long low, high;	/* limits of blocked memory range */
	struct device_node *node;
	const unsigned long *basep;
	const unsigned int *sizep;

	if (!ppc_md.hpte_clear_all)
		return -ENOENT;

	/*
	 * Since we use the kernel fault handlers and paging code to
	 * handle the virtual mode, we must make sure no destination
	 * overlaps kernel static data or bss.
	 */
	for (i = 0; i < image->nr_segments; i++)
		if (image->segment[i].mem < __pa(_end))
			return -ETXTBSY;

	/*
	 * For non-LPAR, we absolutely can not overwrite the mmu hash
	 * table, since we are still using the bolted entries in it to
	 * do the copy.  Check that here.
	 *
	 * It is safe if the end is below the start of the blocked
	 * region (end <= low), or if the beginning is after the
	 * end of the blocked region (begin >= high).  Use the
	 * boolean identity !(a || b)  === (!a && !b).
	 */
	if (htab_address) {
		low = __pa(htab_address);
		high = low + htab_size_bytes;

		for (i = 0; i < image->nr_segments; i++) {
			begin = image->segment[i].mem;
			end = begin + image->segment[i].memsz;

			if ((begin < high) && (end > low))
				return -ETXTBSY;
		}
	}

	/* We also should not overwrite the tce tables */
	for (node = of_find_node_by_type(NULL, "pci"); node != NULL;
			node = of_find_node_by_type(node, "pci")) {
		basep = of_get_property(node, "linux,tce-base", NULL);
		sizep = of_get_property(node, "linux,tce-size", NULL);
		if (basep == NULL || sizep == NULL)
			continue;

		low = *basep;
		high = low + (*sizep);

		for (i = 0; i < image->nr_segments; i++) {
			begin = image->segment[i].mem;
			end = begin + image->segment[i].memsz;

			if ((begin < high) && (end > low))
				return -ETXTBSY;
		}
	}

	return 0;
}

#define IND_FLAGS (IND_DESTINATION | IND_INDIRECTION | IND_DONE | IND_SOURCE)

static void copy_segments(unsigned long ind)
{
	unsigned long entry;
	unsigned long *ptr;
	void *dest;
	void *addr;

	/*
	 * We rely on kexec_load to create a lists that properly
	 * initializes these pointers before they are used.
	 * We will still crash if the list is wrong, but at least
	 * the compiler will be quiet.
	 */
	ptr = NULL;
	dest = NULL;

	for (entry = ind; !(entry & IND_DONE); entry = *ptr++) {
		addr = __va(entry & PAGE_MASK);

		switch (entry & IND_FLAGS) {
		case IND_DESTINATION:
			dest = addr;
			break;
		case IND_INDIRECTION:
			ptr = addr;
			break;
		case IND_SOURCE:
			copy_page(dest, addr);
			dest += PAGE_SIZE;
		}
	}
}

void kexec_copy_flush(struct kimage *image)
{
	long i, nr_segments = image->nr_segments;
	struct  kexec_segment ranges[KEXEC_SEGMENT_MAX];

	/* save the ranges on the stack to efficiently flush the icache */
	memcpy(ranges, image->segment, sizeof(ranges));

	/*
	 * After this call we may not use anything allocated in dynamic
	 * memory, including *image.
	 *
	 * Only globals and the stack are allowed.
	 */
	copy_segments(image->head);

	/*
	 * we need to clear the icache for all dest pages sometime,
	 * including ones that were in place on the original copy
	 */
	for (i = 0; i < nr_segments; i++)
		flush_icache_range((unsigned long)__va(ranges[i].mem),
			(unsigned long)__va(ranges[i].mem + ranges[i].memsz));
}

#ifdef CONFIG_SMP

static int kexec_all_irq_disabled = 0;

static void kexec_smp_down(void *arg)
{
	local_irq_disable();
	mb(); /* make sure our irqs are disabled before we say they are */
	get_paca()->kexec_state = KEXEC_STATE_IRQS_OFF;
	while(kexec_all_irq_disabled == 0)
		cpu_relax();
	mb(); /* make sure all irqs are disabled before this */
	/*
	 * Now every CPU has IRQs off, we can clear out any pending
	 * IPIs and be sure that no more will come in after this.
	 */
	if (ppc_md.kexec_cpu_down)
		ppc_md.kexec_cpu_down(0, 1);

	kexec_smp_wait();
	/* NOTREACHED */
}

<<<<<<< HEAD
static void kexec_prepare_cpus_wait(int wait_state)
{
	int my_cpu, i, notified=-1;

=======
/*
 * We need to make sure each present CPU is online.  The next kernel will scan
 * the device tree and assume primary threads are online and query secondary
 * threads via RTAS to online them if required.  If we don't online primary
 * threads, they will be stuck.  However, we also online secondary threads as we
 * may be using 'cede offline'.  In this case RTAS doesn't see the secondary
 * threads as offline -- and again, these CPUs will be stuck.
 *
 * So, we online all CPUs that should be running, including secondary threads.
 */
static void wake_offline_cpus(void)
{
	int cpu = 0;

	for_each_present_cpu(cpu) {
		if (!cpu_online(cpu)) {
			printk(KERN_INFO "kexec: Waking offline cpu %d.\n",
					cpu);
			cpu_up(cpu);
		}
	}
}

static void kexec_prepare_cpus(void)
{
	int my_cpu, i, notified=-1;

	wake_offline_cpus();
	smp_call_function(kexec_smp_down, NULL, /* wait */0);
>>>>>>> 5bf7b335
	my_cpu = get_cpu();

	/* Make sure each CPU has atleast made it to the state we need */
	for (i=0; i < NR_CPUS; i++) {
		if (i == my_cpu)
			continue;

		while (paca[i].kexec_state < wait_state) {
			barrier();
			if (!cpu_possible(i)) {
				printk("kexec: cpu %d hw_cpu_id %d is not"
						" possible, ignoring\n",
						i, paca[i].hw_cpu_id);
				break;
			}
			if (!cpu_online(i)) {
				/* Fixme: this can be spinning in
				 * pSeries_secondary_wait with a paca
				 * waiting for it to go online.
				 */
				printk("kexec: cpu %d hw_cpu_id %d is not"
						" online, ignoring\n",
						i, paca[i].hw_cpu_id);
				break;
			}
			if (i != notified) {
				printk( "kexec: waiting for cpu %d (physical"
						" %d) to enter %i state\n",
					i, paca[i].hw_cpu_id, wait_state);
				notified = i;
			}
		}
	}

	mb();
}

static void kexec_prepare_cpus(void)
{

	smp_call_function(kexec_smp_down, NULL, /* wait */0);
	local_irq_disable();
	mb(); /* make sure IRQs are disabled before we say they are */
	get_paca()->kexec_state = KEXEC_STATE_IRQS_OFF;

	kexec_prepare_cpus_wait(KEXEC_STATE_IRQS_OFF);
	/* we are sure every CPU has IRQs off at this point */
	kexec_all_irq_disabled = 1;

 	/* after we tell the others to go down */
	if (ppc_md.kexec_cpu_down)
		ppc_md.kexec_cpu_down(0, 0);

	/* Before removing MMU mapings make sure all CPUs have entered real mode */
	kexec_prepare_cpus_wait(KEXEC_STATE_REAL_MODE);
 
	put_cpu();
}

#else /* ! SMP */

static void kexec_prepare_cpus(void)
{
	/*
	 * move the secondarys to us so that we can copy
	 * the new kernel 0-0x100 safely
	 *
	 * do this if kexec in setup.c ?
	 *
	 * We need to release the cpus if we are ever going from an
	 * UP to an SMP kernel.
	 */
	smp_release_cpus();
	if (ppc_md.kexec_cpu_down)
		ppc_md.kexec_cpu_down(0, 0);
	local_irq_disable();
}

#endif /* SMP */

/*
 * kexec thread structure and stack.
 *
 * We need to make sure that this is 16384-byte aligned due to the
 * way process stacks are handled.  It also must be statically allocated
 * or allocated as part of the kimage, because everything else may be
 * overwritten when we copy the kexec image.  We piggyback on the
 * "init_task" linker section here to statically allocate a stack.
 *
 * We could use a smaller stack if we don't care about anything using
 * current, but that audit has not been performed.
 */
static union thread_union kexec_stack __init_task_data =
	{ };

/* Our assembly helper, in kexec_stub.S */
extern NORET_TYPE void kexec_sequence(void *newstack, unsigned long start,
					void *image, void *control,
					void (*clear_all)(void)) ATTRIB_NORET;

/* too late to fail here */
void default_machine_kexec(struct kimage *image)
{
	/* prepare control code if any */

	/*
        * If the kexec boot is the normal one, need to shutdown other cpus
        * into our wait loop and quiesce interrupts.
        * Otherwise, in the case of crashed mode (crashing_cpu >= 0),
        * stopping other CPUs and collecting their pt_regs is done before
        * using debugger IPI.
        */

	if (crashing_cpu == -1)
		kexec_prepare_cpus();

	/* switch to a staticly allocated stack.  Based on irq stack code.
	 * XXX: the task struct will likely be invalid once we do the copy!
	 */
	kexec_stack.thread_info.task = current_thread_info()->task;
	kexec_stack.thread_info.flags = 0;

	/* Some things are best done in assembly.  Finding globals with
	 * a toc is easier in C, so pass in what we can.
	 */
	kexec_sequence(&kexec_stack, image->start, image,
			page_address(image->control_code_page),
			ppc_md.hpte_clear_all);
	/* NOTREACHED */
}

/* Values we need to export to the second kernel via the device tree. */
static unsigned long htab_base;

static struct property htab_base_prop = {
	.name = "linux,htab-base",
	.length = sizeof(unsigned long),
	.value = &htab_base,
};

static struct property htab_size_prop = {
	.name = "linux,htab-size",
	.length = sizeof(unsigned long),
	.value = &htab_size_bytes,
};

static int __init export_htab_values(void)
{
	struct device_node *node;
	struct property *prop;

	/* On machines with no htab htab_address is NULL */
	if (!htab_address)
		return -ENODEV;

	node = of_find_node_by_path("/chosen");
	if (!node)
		return -ENODEV;

	/* remove any stale propertys so ours can be found */
	prop = of_find_property(node, htab_base_prop.name, NULL);
	if (prop)
		prom_remove_property(node, prop);
	prop = of_find_property(node, htab_size_prop.name, NULL);
	if (prop)
		prom_remove_property(node, prop);

	htab_base = __pa(htab_address);
	prom_add_property(node, &htab_base_prop);
	prom_add_property(node, &htab_size_prop);

	of_node_put(node);
	return 0;
}
late_initcall(export_htab_values);<|MERGE_RESOLUTION|>--- conflicted
+++ resolved
@@ -177,12 +177,6 @@
 	/* NOTREACHED */
 }
 
-<<<<<<< HEAD
-static void kexec_prepare_cpus_wait(int wait_state)
-{
-	int my_cpu, i, notified=-1;
-
-=======
 /*
  * We need to make sure each present CPU is online.  The next kernel will scan
  * the device tree and assume primary threads are online and query secondary
@@ -206,13 +200,10 @@
 	}
 }
 
-static void kexec_prepare_cpus(void)
+static void kexec_prepare_cpus_wait(int wait_state)
 {
 	int my_cpu, i, notified=-1;
 
-	wake_offline_cpus();
-	smp_call_function(kexec_smp_down, NULL, /* wait */0);
->>>>>>> 5bf7b335
 	my_cpu = get_cpu();
 
 	/* Make sure each CPU has atleast made it to the state we need */
@@ -252,7 +243,7 @@
 
 static void kexec_prepare_cpus(void)
 {
-
+	wake_offline_cpus();
 	smp_call_function(kexec_smp_down, NULL, /* wait */0);
 	local_irq_disable();
 	mb(); /* make sure IRQs are disabled before we say they are */
