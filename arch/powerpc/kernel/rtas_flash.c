--- conflicted
+++ resolved
@@ -110,11 +110,7 @@
  * For convenience as we build the list we use virtual addrs,
  * we do not fill in the version number, and the length field
  * is treated as the number of entries currently in the block
-<<<<<<< HEAD
- * (i.e. not a byte count).  This is all fixed when calling
-=======
  * (i.e. not a byte count).  This is all fixed when calling 
->>>>>>> 02f8c6ae
  * the flash routine.
  */
 
