/*
 *  PowerPC version
 *    Copyright (C) 1995-1996 Gary Thomas (gdt@linuxppc.org)
 *
 *  Derived from "arch/m68k/kernel/ptrace.c"
 *  Copyright (C) 1994 by Hamish Macdonald
 *  Taken from linux/kernel/ptrace.c and modified for M680x0.
 *  linux/kernel/ptrace.c is by Ross Biro 1/23/92, edited by Linus Torvalds
 *
 * Modified by Cort Dougan (cort@hq.fsmlabs.com)
 * and Paul Mackerras (paulus@samba.org).
 *
 * This file is subject to the terms and conditions of the GNU General
 * Public License.  See the file README.legal in the main directory of
 * this archive for more details.
 */

#include <linux/kernel.h>
#include <linux/sched.h>
#include <linux/mm.h>
#include <linux/smp.h>
#include <linux/errno.h>
#include <linux/ptrace.h>
#include <linux/regset.h>
#include <linux/tracehook.h>
#include <linux/elf.h>
#include <linux/user.h>
#include <linux/security.h>
#include <linux/signal.h>
#include <linux/seccomp.h>
#include <linux/audit.h>
#include <trace/syscall.h>
#ifdef CONFIG_PPC32
#include <linux/module.h>
#endif
#include <linux/hw_breakpoint.h>
#include <linux/perf_event.h>

#include <asm/uaccess.h>
#include <asm/page.h>
#include <asm/pgtable.h>
#include <asm/system.h>

#define CREATE_TRACE_POINTS
#include <trace/events/syscalls.h>

/*
 * The parameter save area on the stack is used to store arguments being passed
 * to callee function and is located at fixed offset from stack pointer.
 */
#ifdef CONFIG_PPC32
#define PARAMETER_SAVE_AREA_OFFSET	24  /* bytes */
#else /* CONFIG_PPC32 */
#define PARAMETER_SAVE_AREA_OFFSET	48  /* bytes */
#endif

struct pt_regs_offset {
	const char *name;
	int offset;
};

#define STR(s)	#s			/* convert to string */
#define REG_OFFSET_NAME(r) {.name = #r, .offset = offsetof(struct pt_regs, r)}
#define GPR_OFFSET_NAME(num)	\
	{.name = STR(gpr##num), .offset = offsetof(struct pt_regs, gpr[num])}
#define REG_OFFSET_END {.name = NULL, .offset = 0}

static const struct pt_regs_offset regoffset_table[] = {
	GPR_OFFSET_NAME(0),
	GPR_OFFSET_NAME(1),
	GPR_OFFSET_NAME(2),
	GPR_OFFSET_NAME(3),
	GPR_OFFSET_NAME(4),
	GPR_OFFSET_NAME(5),
	GPR_OFFSET_NAME(6),
	GPR_OFFSET_NAME(7),
	GPR_OFFSET_NAME(8),
	GPR_OFFSET_NAME(9),
	GPR_OFFSET_NAME(10),
	GPR_OFFSET_NAME(11),
	GPR_OFFSET_NAME(12),
	GPR_OFFSET_NAME(13),
	GPR_OFFSET_NAME(14),
	GPR_OFFSET_NAME(15),
	GPR_OFFSET_NAME(16),
	GPR_OFFSET_NAME(17),
	GPR_OFFSET_NAME(18),
	GPR_OFFSET_NAME(19),
	GPR_OFFSET_NAME(20),
	GPR_OFFSET_NAME(21),
	GPR_OFFSET_NAME(22),
	GPR_OFFSET_NAME(23),
	GPR_OFFSET_NAME(24),
	GPR_OFFSET_NAME(25),
	GPR_OFFSET_NAME(26),
	GPR_OFFSET_NAME(27),
	GPR_OFFSET_NAME(28),
	GPR_OFFSET_NAME(29),
	GPR_OFFSET_NAME(30),
	GPR_OFFSET_NAME(31),
	REG_OFFSET_NAME(nip),
	REG_OFFSET_NAME(msr),
	REG_OFFSET_NAME(ctr),
	REG_OFFSET_NAME(link),
	REG_OFFSET_NAME(xer),
	REG_OFFSET_NAME(ccr),
#ifdef CONFIG_PPC64
	REG_OFFSET_NAME(softe),
#else
	REG_OFFSET_NAME(mq),
#endif
	REG_OFFSET_NAME(trap),
	REG_OFFSET_NAME(dar),
	REG_OFFSET_NAME(dsisr),
	REG_OFFSET_END,
};

/**
 * regs_query_register_offset() - query register offset from its name
 * @name:	the name of a register
 *
 * regs_query_register_offset() returns the offset of a register in struct
 * pt_regs from its name. If the name is invalid, this returns -EINVAL;
 */
int regs_query_register_offset(const char *name)
{
	const struct pt_regs_offset *roff;
	for (roff = regoffset_table; roff->name != NULL; roff++)
		if (!strcmp(roff->name, name))
			return roff->offset;
	return -EINVAL;
}

/**
 * regs_query_register_name() - query register name from its offset
 * @offset:	the offset of a register in struct pt_regs.
 *
 * regs_query_register_name() returns the name of a register from its
 * offset in struct pt_regs. If the @offset is invalid, this returns NULL;
 */
const char *regs_query_register_name(unsigned int offset)
{
	const struct pt_regs_offset *roff;
	for (roff = regoffset_table; roff->name != NULL; roff++)
		if (roff->offset == offset)
			return roff->name;
	return NULL;
}

/*
 * does not yet catch signals sent when the child dies.
 * in exit.c or in signal.c.
 */

/*
 * Set of msr bits that gdb can change on behalf of a process.
 */
#ifdef CONFIG_PPC_ADV_DEBUG_REGS
#define MSR_DEBUGCHANGE	0
#else
#define MSR_DEBUGCHANGE	(MSR_SE | MSR_BE)
#endif

/*
 * Max register writeable via put_reg
 */
#ifdef CONFIG_PPC32
#define PT_MAX_PUT_REG	PT_MQ
#else
#define PT_MAX_PUT_REG	PT_CCR
#endif

static unsigned long get_user_msr(struct task_struct *task)
{
	return task->thread.regs->msr | task->thread.fpexc_mode;
}

static int set_user_msr(struct task_struct *task, unsigned long msr)
{
	task->thread.regs->msr &= ~MSR_DEBUGCHANGE;
	task->thread.regs->msr |= msr & MSR_DEBUGCHANGE;
	return 0;
}

/*
 * We prevent mucking around with the reserved area of trap
 * which are used internally by the kernel.
 */
static int set_user_trap(struct task_struct *task, unsigned long trap)
{
	task->thread.regs->trap = trap & 0xfff0;
	return 0;
}

/*
 * Get contents of register REGNO in task TASK.
 */
unsigned long ptrace_get_reg(struct task_struct *task, int regno)
{
	if (task->thread.regs == NULL)
		return -EIO;

	if (regno == PT_MSR)
		return get_user_msr(task);

	if (regno < (sizeof(struct pt_regs) / sizeof(unsigned long)))
		return ((unsigned long *)task->thread.regs)[regno];

	return -EIO;
}

/*
 * Write contents of register REGNO in task TASK.
 */
int ptrace_put_reg(struct task_struct *task, int regno, unsigned long data)
{
	if (task->thread.regs == NULL)
		return -EIO;

	if (regno == PT_MSR)
		return set_user_msr(task, data);
	if (regno == PT_TRAP)
		return set_user_trap(task, data);

	if (regno <= PT_MAX_PUT_REG) {
		((unsigned long *)task->thread.regs)[regno] = data;
		return 0;
	}
	return -EIO;
}

static int gpr_get(struct task_struct *target, const struct user_regset *regset,
		   unsigned int pos, unsigned int count,
		   void *kbuf, void __user *ubuf)
{
	int i, ret;

	if (target->thread.regs == NULL)
		return -EIO;

	if (!FULL_REGS(target->thread.regs)) {
		/* We have a partial register set.  Fill 14-31 with bogus values */
		for (i = 14; i < 32; i++)
			target->thread.regs->gpr[i] = NV_REG_POISON;
	}

	ret = user_regset_copyout(&pos, &count, &kbuf, &ubuf,
				  target->thread.regs,
				  0, offsetof(struct pt_regs, msr));
	if (!ret) {
		unsigned long msr = get_user_msr(target);
		ret = user_regset_copyout(&pos, &count, &kbuf, &ubuf, &msr,
					  offsetof(struct pt_regs, msr),
					  offsetof(struct pt_regs, msr) +
					  sizeof(msr));
	}

	BUILD_BUG_ON(offsetof(struct pt_regs, orig_gpr3) !=
		     offsetof(struct pt_regs, msr) + sizeof(long));

	if (!ret)
		ret = user_regset_copyout(&pos, &count, &kbuf, &ubuf,
					  &target->thread.regs->orig_gpr3,
					  offsetof(struct pt_regs, orig_gpr3),
					  sizeof(struct pt_regs));
	if (!ret)
		ret = user_regset_copyout_zero(&pos, &count, &kbuf, &ubuf,
					       sizeof(struct pt_regs), -1);

	return ret;
}

static int gpr_set(struct task_struct *target, const struct user_regset *regset,
		   unsigned int pos, unsigned int count,
		   const void *kbuf, const void __user *ubuf)
{
	unsigned long reg;
	int ret;

	if (target->thread.regs == NULL)
		return -EIO;

	CHECK_FULL_REGS(target->thread.regs);

	ret = user_regset_copyin(&pos, &count, &kbuf, &ubuf,
				 target->thread.regs,
				 0, PT_MSR * sizeof(reg));

	if (!ret && count > 0) {
		ret = user_regset_copyin(&pos, &count, &kbuf, &ubuf, &reg,
					 PT_MSR * sizeof(reg),
					 (PT_MSR + 1) * sizeof(reg));
		if (!ret)
			ret = set_user_msr(target, reg);
	}

	BUILD_BUG_ON(offsetof(struct pt_regs, orig_gpr3) !=
		     offsetof(struct pt_regs, msr) + sizeof(long));

	if (!ret)
		ret = user_regset_copyin(&pos, &count, &kbuf, &ubuf,
					 &target->thread.regs->orig_gpr3,
					 PT_ORIG_R3 * sizeof(reg),
					 (PT_MAX_PUT_REG + 1) * sizeof(reg));

	if (PT_MAX_PUT_REG + 1 < PT_TRAP && !ret)
		ret = user_regset_copyin_ignore(
			&pos, &count, &kbuf, &ubuf,
			(PT_MAX_PUT_REG + 1) * sizeof(reg),
			PT_TRAP * sizeof(reg));

	if (!ret && count > 0) {
		ret = user_regset_copyin(&pos, &count, &kbuf, &ubuf, &reg,
					 PT_TRAP * sizeof(reg),
					 (PT_TRAP + 1) * sizeof(reg));
		if (!ret)
			ret = set_user_trap(target, reg);
	}

	if (!ret)
		ret = user_regset_copyin_ignore(
			&pos, &count, &kbuf, &ubuf,
			(PT_TRAP + 1) * sizeof(reg), -1);

	return ret;
}

static int fpr_get(struct task_struct *target, const struct user_regset *regset,
		   unsigned int pos, unsigned int count,
		   void *kbuf, void __user *ubuf)
{
#ifdef CONFIG_VSX
	double buf[33];
	int i;
#endif
	flush_fp_to_thread(target);

#ifdef CONFIG_VSX
	/* copy to local buffer then write that out */
	for (i = 0; i < 32 ; i++)
		buf[i] = target->thread.TS_FPR(i);
	memcpy(&buf[32], &target->thread.fpscr, sizeof(double));
	return user_regset_copyout(&pos, &count, &kbuf, &ubuf, buf, 0, -1);

#else
	BUILD_BUG_ON(offsetof(struct thread_struct, fpscr) !=
		     offsetof(struct thread_struct, TS_FPR(32)));

	return user_regset_copyout(&pos, &count, &kbuf, &ubuf,
				   &target->thread.fpr, 0, -1);
#endif
}

static int fpr_set(struct task_struct *target, const struct user_regset *regset,
		   unsigned int pos, unsigned int count,
		   const void *kbuf, const void __user *ubuf)
{
#ifdef CONFIG_VSX
	double buf[33];
	int i;
#endif
	flush_fp_to_thread(target);

#ifdef CONFIG_VSX
	/* copy to local buffer then write that out */
	i = user_regset_copyin(&pos, &count, &kbuf, &ubuf, buf, 0, -1);
	if (i)
		return i;
	for (i = 0; i < 32 ; i++)
		target->thread.TS_FPR(i) = buf[i];
	memcpy(&target->thread.fpscr, &buf[32], sizeof(double));
	return 0;
#else
	BUILD_BUG_ON(offsetof(struct thread_struct, fpscr) !=
		     offsetof(struct thread_struct, TS_FPR(32)));

	return user_regset_copyin(&pos, &count, &kbuf, &ubuf,
				  &target->thread.fpr, 0, -1);
#endif
}

#ifdef CONFIG_ALTIVEC
/*
 * Get/set all the altivec registers vr0..vr31, vscr, vrsave, in one go.
 * The transfer totals 34 quadword.  Quadwords 0-31 contain the
 * corresponding vector registers.  Quadword 32 contains the vscr as the
 * last word (offset 12) within that quadword.  Quadword 33 contains the
 * vrsave as the first word (offset 0) within the quadword.
 *
 * This definition of the VMX state is compatible with the current PPC32
 * ptrace interface.  This allows signal handling and ptrace to use the
 * same structures.  This also simplifies the implementation of a bi-arch
 * (combined (32- and 64-bit) gdb.
 */

static int vr_active(struct task_struct *target,
		     const struct user_regset *regset)
{
	flush_altivec_to_thread(target);
	return target->thread.used_vr ? regset->n : 0;
}

static int vr_get(struct task_struct *target, const struct user_regset *regset,
		  unsigned int pos, unsigned int count,
		  void *kbuf, void __user *ubuf)
{
	int ret;

	flush_altivec_to_thread(target);

	BUILD_BUG_ON(offsetof(struct thread_struct, vscr) !=
		     offsetof(struct thread_struct, vr[32]));

	ret = user_regset_copyout(&pos, &count, &kbuf, &ubuf,
				  &target->thread.vr, 0,
				  33 * sizeof(vector128));
	if (!ret) {
		/*
		 * Copy out only the low-order word of vrsave.
		 */
		union {
			elf_vrreg_t reg;
			u32 word;
		} vrsave;
		memset(&vrsave, 0, sizeof(vrsave));
		vrsave.word = target->thread.vrsave;
		ret = user_regset_copyout(&pos, &count, &kbuf, &ubuf, &vrsave,
					  33 * sizeof(vector128), -1);
	}

	return ret;
}

static int vr_set(struct task_struct *target, const struct user_regset *regset,
		  unsigned int pos, unsigned int count,
		  const void *kbuf, const void __user *ubuf)
{
	int ret;

	flush_altivec_to_thread(target);

	BUILD_BUG_ON(offsetof(struct thread_struct, vscr) !=
		     offsetof(struct thread_struct, vr[32]));

	ret = user_regset_copyin(&pos, &count, &kbuf, &ubuf,
				 &target->thread.vr, 0, 33 * sizeof(vector128));
	if (!ret && count > 0) {
		/*
		 * We use only the first word of vrsave.
		 */
		union {
			elf_vrreg_t reg;
			u32 word;
		} vrsave;
		memset(&vrsave, 0, sizeof(vrsave));
		vrsave.word = target->thread.vrsave;
		ret = user_regset_copyin(&pos, &count, &kbuf, &ubuf, &vrsave,
					 33 * sizeof(vector128), -1);
		if (!ret)
			target->thread.vrsave = vrsave.word;
	}

	return ret;
}
#endif /* CONFIG_ALTIVEC */

#ifdef CONFIG_VSX
/*
 * Currently to set and and get all the vsx state, you need to call
 * the fp and VMX calls as well.  This only get/sets the lower 32
 * 128bit VSX registers.
 */

static int vsr_active(struct task_struct *target,
		      const struct user_regset *regset)
{
	flush_vsx_to_thread(target);
	return target->thread.used_vsr ? regset->n : 0;
}

static int vsr_get(struct task_struct *target, const struct user_regset *regset,
		   unsigned int pos, unsigned int count,
		   void *kbuf, void __user *ubuf)
{
	double buf[32];
	int ret, i;

	flush_vsx_to_thread(target);

	for (i = 0; i < 32 ; i++)
		buf[i] = target->thread.fpr[i][TS_VSRLOWOFFSET];
	ret = user_regset_copyout(&pos, &count, &kbuf, &ubuf,
				  buf, 0, 32 * sizeof(double));

	return ret;
}

static int vsr_set(struct task_struct *target, const struct user_regset *regset,
		   unsigned int pos, unsigned int count,
		   const void *kbuf, const void __user *ubuf)
{
	double buf[32];
	int ret,i;

	flush_vsx_to_thread(target);

	ret = user_regset_copyin(&pos, &count, &kbuf, &ubuf,
				 buf, 0, 32 * sizeof(double));
	for (i = 0; i < 32 ; i++)
		target->thread.fpr[i][TS_VSRLOWOFFSET] = buf[i];


	return ret;
}
#endif /* CONFIG_VSX */

#ifdef CONFIG_SPE

/*
 * For get_evrregs/set_evrregs functions 'data' has the following layout:
 *
 * struct {
 *   u32 evr[32];
 *   u64 acc;
 *   u32 spefscr;
 * }
 */

static int evr_active(struct task_struct *target,
		      const struct user_regset *regset)
{
	flush_spe_to_thread(target);
	return target->thread.used_spe ? regset->n : 0;
}

static int evr_get(struct task_struct *target, const struct user_regset *regset,
		   unsigned int pos, unsigned int count,
		   void *kbuf, void __user *ubuf)
{
	int ret;

	flush_spe_to_thread(target);

	ret = user_regset_copyout(&pos, &count, &kbuf, &ubuf,
				  &target->thread.evr,
				  0, sizeof(target->thread.evr));

	BUILD_BUG_ON(offsetof(struct thread_struct, acc) + sizeof(u64) !=
		     offsetof(struct thread_struct, spefscr));

	if (!ret)
		ret = user_regset_copyout(&pos, &count, &kbuf, &ubuf,
					  &target->thread.acc,
					  sizeof(target->thread.evr), -1);

	return ret;
}

static int evr_set(struct task_struct *target, const struct user_regset *regset,
		   unsigned int pos, unsigned int count,
		   const void *kbuf, const void __user *ubuf)
{
	int ret;

	flush_spe_to_thread(target);

	ret = user_regset_copyin(&pos, &count, &kbuf, &ubuf,
				 &target->thread.evr,
				 0, sizeof(target->thread.evr));

	BUILD_BUG_ON(offsetof(struct thread_struct, acc) + sizeof(u64) !=
		     offsetof(struct thread_struct, spefscr));

	if (!ret)
		ret = user_regset_copyin(&pos, &count, &kbuf, &ubuf,
					 &target->thread.acc,
					 sizeof(target->thread.evr), -1);

	return ret;
}
#endif /* CONFIG_SPE */


/*
 * These are our native regset flavors.
 */
enum powerpc_regset {
	REGSET_GPR,
	REGSET_FPR,
#ifdef CONFIG_ALTIVEC
	REGSET_VMX,
#endif
#ifdef CONFIG_VSX
	REGSET_VSX,
#endif
#ifdef CONFIG_SPE
	REGSET_SPE,
#endif
};

static const struct user_regset native_regsets[] = {
	[REGSET_GPR] = {
		.core_note_type = NT_PRSTATUS, .n = ELF_NGREG,
		.size = sizeof(long), .align = sizeof(long),
		.get = gpr_get, .set = gpr_set
	},
	[REGSET_FPR] = {
		.core_note_type = NT_PRFPREG, .n = ELF_NFPREG,
		.size = sizeof(double), .align = sizeof(double),
		.get = fpr_get, .set = fpr_set
	},
#ifdef CONFIG_ALTIVEC
	[REGSET_VMX] = {
		.core_note_type = NT_PPC_VMX, .n = 34,
		.size = sizeof(vector128), .align = sizeof(vector128),
		.active = vr_active, .get = vr_get, .set = vr_set
	},
#endif
#ifdef CONFIG_VSX
	[REGSET_VSX] = {
		.core_note_type = NT_PPC_VSX, .n = 32,
		.size = sizeof(double), .align = sizeof(double),
		.active = vsr_active, .get = vsr_get, .set = vsr_set
	},
#endif
#ifdef CONFIG_SPE
	[REGSET_SPE] = {
		.n = 35,
		.size = sizeof(u32), .align = sizeof(u32),
		.active = evr_active, .get = evr_get, .set = evr_set
	},
#endif
};

static const struct user_regset_view user_ppc_native_view = {
	.name = UTS_MACHINE, .e_machine = ELF_ARCH, .ei_osabi = ELF_OSABI,
	.regsets = native_regsets, .n = ARRAY_SIZE(native_regsets)
};

#ifdef CONFIG_PPC64
#include <linux/compat.h>

static int gpr32_get(struct task_struct *target,
		     const struct user_regset *regset,
		     unsigned int pos, unsigned int count,
		     void *kbuf, void __user *ubuf)
{
	const unsigned long *regs = &target->thread.regs->gpr[0];
	compat_ulong_t *k = kbuf;
	compat_ulong_t __user *u = ubuf;
	compat_ulong_t reg;
	int i;

	if (target->thread.regs == NULL)
		return -EIO;

	if (!FULL_REGS(target->thread.regs)) {
		/* We have a partial register set.  Fill 14-31 with bogus values */
		for (i = 14; i < 32; i++)
			target->thread.regs->gpr[i] = NV_REG_POISON; 
	}

	pos /= sizeof(reg);
	count /= sizeof(reg);

	if (kbuf)
		for (; count > 0 && pos < PT_MSR; --count)
			*k++ = regs[pos++];
	else
		for (; count > 0 && pos < PT_MSR; --count)
			if (__put_user((compat_ulong_t) regs[pos++], u++))
				return -EFAULT;

	if (count > 0 && pos == PT_MSR) {
		reg = get_user_msr(target);
		if (kbuf)
			*k++ = reg;
		else if (__put_user(reg, u++))
			return -EFAULT;
		++pos;
		--count;
	}

	if (kbuf)
		for (; count > 0 && pos < PT_REGS_COUNT; --count)
			*k++ = regs[pos++];
	else
		for (; count > 0 && pos < PT_REGS_COUNT; --count)
			if (__put_user((compat_ulong_t) regs[pos++], u++))
				return -EFAULT;

	kbuf = k;
	ubuf = u;
	pos *= sizeof(reg);
	count *= sizeof(reg);
	return user_regset_copyout_zero(&pos, &count, &kbuf, &ubuf,
					PT_REGS_COUNT * sizeof(reg), -1);
}

static int gpr32_set(struct task_struct *target,
		     const struct user_regset *regset,
		     unsigned int pos, unsigned int count,
		     const void *kbuf, const void __user *ubuf)
{
	unsigned long *regs = &target->thread.regs->gpr[0];
	const compat_ulong_t *k = kbuf;
	const compat_ulong_t __user *u = ubuf;
	compat_ulong_t reg;

	if (target->thread.regs == NULL)
		return -EIO;

	CHECK_FULL_REGS(target->thread.regs);

	pos /= sizeof(reg);
	count /= sizeof(reg);

	if (kbuf)
		for (; count > 0 && pos < PT_MSR; --count)
			regs[pos++] = *k++;
	else
		for (; count > 0 && pos < PT_MSR; --count) {
			if (__get_user(reg, u++))
				return -EFAULT;
			regs[pos++] = reg;
		}


	if (count > 0 && pos == PT_MSR) {
		if (kbuf)
			reg = *k++;
		else if (__get_user(reg, u++))
			return -EFAULT;
		set_user_msr(target, reg);
		++pos;
		--count;
	}

	if (kbuf) {
		for (; count > 0 && pos <= PT_MAX_PUT_REG; --count)
			regs[pos++] = *k++;
		for (; count > 0 && pos < PT_TRAP; --count, ++pos)
			++k;
	} else {
		for (; count > 0 && pos <= PT_MAX_PUT_REG; --count) {
			if (__get_user(reg, u++))
				return -EFAULT;
			regs[pos++] = reg;
		}
		for (; count > 0 && pos < PT_TRAP; --count, ++pos)
			if (__get_user(reg, u++))
				return -EFAULT;
	}

	if (count > 0 && pos == PT_TRAP) {
		if (kbuf)
			reg = *k++;
		else if (__get_user(reg, u++))
			return -EFAULT;
		set_user_trap(target, reg);
		++pos;
		--count;
	}

	kbuf = k;
	ubuf = u;
	pos *= sizeof(reg);
	count *= sizeof(reg);
	return user_regset_copyin_ignore(&pos, &count, &kbuf, &ubuf,
					 (PT_TRAP + 1) * sizeof(reg), -1);
}

/*
 * These are the regset flavors matching the CONFIG_PPC32 native set.
 */
static const struct user_regset compat_regsets[] = {
	[REGSET_GPR] = {
		.core_note_type = NT_PRSTATUS, .n = ELF_NGREG,
		.size = sizeof(compat_long_t), .align = sizeof(compat_long_t),
		.get = gpr32_get, .set = gpr32_set
	},
	[REGSET_FPR] = {
		.core_note_type = NT_PRFPREG, .n = ELF_NFPREG,
		.size = sizeof(double), .align = sizeof(double),
		.get = fpr_get, .set = fpr_set
	},
#ifdef CONFIG_ALTIVEC
	[REGSET_VMX] = {
		.core_note_type = NT_PPC_VMX, .n = 34,
		.size = sizeof(vector128), .align = sizeof(vector128),
		.active = vr_active, .get = vr_get, .set = vr_set
	},
#endif
#ifdef CONFIG_SPE
	[REGSET_SPE] = {
		.core_note_type = NT_PPC_SPE, .n = 35,
		.size = sizeof(u32), .align = sizeof(u32),
		.active = evr_active, .get = evr_get, .set = evr_set
	},
#endif
};

static const struct user_regset_view user_ppc_compat_view = {
	.name = "ppc", .e_machine = EM_PPC, .ei_osabi = ELF_OSABI,
	.regsets = compat_regsets, .n = ARRAY_SIZE(compat_regsets)
};
#endif	/* CONFIG_PPC64 */

const struct user_regset_view *task_user_regset_view(struct task_struct *task)
{
#ifdef CONFIG_PPC64
	if (test_tsk_thread_flag(task, TIF_32BIT))
		return &user_ppc_compat_view;
#endif
	return &user_ppc_native_view;
}


void user_enable_single_step(struct task_struct *task)
{
	struct pt_regs *regs = task->thread.regs;

	if (regs != NULL) {
#ifdef CONFIG_PPC_ADV_DEBUG_REGS
		task->thread.dbcr0 &= ~DBCR0_BT;
		task->thread.dbcr0 |= DBCR0_IDM | DBCR0_IC;
		regs->msr |= MSR_DE;
#else
		regs->msr &= ~MSR_BE;
		regs->msr |= MSR_SE;
#endif
	}
	set_tsk_thread_flag(task, TIF_SINGLESTEP);
}

void user_enable_block_step(struct task_struct *task)
{
	struct pt_regs *regs = task->thread.regs;

	if (regs != NULL) {
#ifdef CONFIG_PPC_ADV_DEBUG_REGS
		task->thread.dbcr0 &= ~DBCR0_IC;
		task->thread.dbcr0 = DBCR0_IDM | DBCR0_BT;
		regs->msr |= MSR_DE;
#else
		regs->msr &= ~MSR_SE;
		regs->msr |= MSR_BE;
#endif
	}
	set_tsk_thread_flag(task, TIF_SINGLESTEP);
}

void user_disable_single_step(struct task_struct *task)
{
	struct pt_regs *regs = task->thread.regs;

	if (regs != NULL) {
#ifdef CONFIG_PPC_ADV_DEBUG_REGS
		/*
		 * The logic to disable single stepping should be as
		 * simple as turning off the Instruction Complete flag.
		 * And, after doing so, if all debug flags are off, turn
		 * off DBCR0(IDM) and MSR(DE) .... Torez
		 */
		task->thread.dbcr0 &= ~DBCR0_IC;
		/*
		 * Test to see if any of the DBCR_ACTIVE_EVENTS bits are set.
		 */
		if (!DBCR_ACTIVE_EVENTS(task->thread.dbcr0,
					task->thread.dbcr1)) {
			/*
			 * All debug events were off.....
			 */
			task->thread.dbcr0 &= ~DBCR0_IDM;
			regs->msr &= ~MSR_DE;
		}
#else
		regs->msr &= ~(MSR_SE | MSR_BE);
#endif
	}
	clear_tsk_thread_flag(task, TIF_SINGLESTEP);
}

#ifdef CONFIG_HAVE_HW_BREAKPOINT
void ptrace_triggered(struct perf_event *bp, int nmi,
		      struct perf_sample_data *data, struct pt_regs *regs)
{
	struct perf_event_attr attr;

	/*
	 * Disable the breakpoint request here since ptrace has defined a
	 * one-shot behaviour for breakpoint exceptions in PPC64.
	 * The SIGTRAP signal is generated automatically for us in do_dabr().
	 * We don't have to do anything about that here
	 */
	attr = bp->attr;
	attr.disabled = true;
	modify_user_hw_breakpoint(bp, &attr);
}
#endif /* CONFIG_HAVE_HW_BREAKPOINT */

int ptrace_set_debugreg(struct task_struct *task, unsigned long addr,
			       unsigned long data)
{
#ifdef CONFIG_HAVE_HW_BREAKPOINT
	int ret;
	struct thread_struct *thread = &(task->thread);
	struct perf_event *bp;
	struct perf_event_attr attr;
#endif /* CONFIG_HAVE_HW_BREAKPOINT */

	/* For ppc64 we support one DABR and no IABR's at the moment (ppc64).
	 *  For embedded processors we support one DAC and no IAC's at the
	 *  moment.
	 */
	if (addr > 0)
		return -EINVAL;

	/* The bottom 3 bits in dabr are flags */
	if ((data & ~0x7UL) >= TASK_SIZE)
		return -EIO;

#ifndef CONFIG_PPC_ADV_DEBUG_REGS
	/* For processors using DABR (i.e. 970), the bottom 3 bits are flags.
	 *  It was assumed, on previous implementations, that 3 bits were
	 *  passed together with the data address, fitting the design of the
	 *  DABR register, as follows:
	 *
	 *  bit 0: Read flag
	 *  bit 1: Write flag
	 *  bit 2: Breakpoint translation
	 *
	 *  Thus, we use them here as so.
	 */

	/* Ensure breakpoint translation bit is set */
	if (data && !(data & DABR_TRANSLATION))
		return -EIO;
#ifdef CONFIG_HAVE_HW_BREAKPOINT
<<<<<<< HEAD
=======
	if (ptrace_get_breakpoints(task) < 0)
		return -ESRCH;

>>>>>>> 02f8c6ae
	bp = thread->ptrace_bps[0];
	if ((!data) || !(data & (DABR_DATA_WRITE | DABR_DATA_READ))) {
		if (bp) {
			unregister_hw_breakpoint(bp);
			thread->ptrace_bps[0] = NULL;
		}
<<<<<<< HEAD
=======
		ptrace_put_breakpoints(task);
>>>>>>> 02f8c6ae
		return 0;
	}
	if (bp) {
		attr = bp->attr;
		attr.bp_addr = data & ~HW_BREAKPOINT_ALIGN;
		arch_bp_generic_fields(data &
					(DABR_DATA_WRITE | DABR_DATA_READ),
							&attr.bp_type);
		ret =  modify_user_hw_breakpoint(bp, &attr);
<<<<<<< HEAD
		if (ret)
			return ret;
		thread->ptrace_bps[0] = bp;
=======
		if (ret) {
			ptrace_put_breakpoints(task);
			return ret;
		}
		thread->ptrace_bps[0] = bp;
		ptrace_put_breakpoints(task);
>>>>>>> 02f8c6ae
		thread->dabr = data;
		return 0;
	}

	/* Create a new breakpoint request if one doesn't exist already */
	hw_breakpoint_init(&attr);
	attr.bp_addr = data & ~HW_BREAKPOINT_ALIGN;
	arch_bp_generic_fields(data & (DABR_DATA_WRITE | DABR_DATA_READ),
								&attr.bp_type);

	thread->ptrace_bps[0] = bp = register_user_hw_breakpoint(&attr,
							ptrace_triggered, task);
	if (IS_ERR(bp)) {
		thread->ptrace_bps[0] = NULL;
<<<<<<< HEAD
		return PTR_ERR(bp);
	}

#endif /* CONFIG_HAVE_HW_BREAKPOINT */

=======
		ptrace_put_breakpoints(task);
		return PTR_ERR(bp);
	}

	ptrace_put_breakpoints(task);

#endif /* CONFIG_HAVE_HW_BREAKPOINT */

>>>>>>> 02f8c6ae
	/* Move contents to the DABR register */
	task->thread.dabr = data;
#else /* CONFIG_PPC_ADV_DEBUG_REGS */
	/* As described above, it was assumed 3 bits were passed with the data
	 *  address, but we will assume only the mode bits will be passed
	 *  as to not cause alignment restrictions for DAC-based processors.
	 */

	/* DAC's hold the whole address without any mode flags */
	task->thread.dac1 = data & ~0x3UL;

	if (task->thread.dac1 == 0) {
		dbcr_dac(task) &= ~(DBCR_DAC1R | DBCR_DAC1W);
		if (!DBCR_ACTIVE_EVENTS(task->thread.dbcr0,
					task->thread.dbcr1)) {
			task->thread.regs->msr &= ~MSR_DE;
			task->thread.dbcr0 &= ~DBCR0_IDM;
		}
		return 0;
	}

	/* Read or Write bits must be set */

	if (!(data & 0x3UL))
		return -EINVAL;

	/* Set the Internal Debugging flag (IDM bit 1) for the DBCR0
	   register */
	task->thread.dbcr0 |= DBCR0_IDM;

	/* Check for write and read flags and set DBCR0
	   accordingly */
	dbcr_dac(task) &= ~(DBCR_DAC1R|DBCR_DAC1W);
	if (data & 0x1UL)
		dbcr_dac(task) |= DBCR_DAC1R;
	if (data & 0x2UL)
		dbcr_dac(task) |= DBCR_DAC1W;
	task->thread.regs->msr |= MSR_DE;
#endif /* CONFIG_PPC_ADV_DEBUG_REGS */
	return 0;
}

/*
 * Called by kernel/ptrace.c when detaching..
 *
 * Make sure single step bits etc are not set.
 */
void ptrace_disable(struct task_struct *child)
{
	/* make sure the single step bit is not set. */
	user_disable_single_step(child);
}

#ifdef CONFIG_PPC_ADV_DEBUG_REGS
static long set_intruction_bp(struct task_struct *child,
			      struct ppc_hw_breakpoint *bp_info)
{
	int slot;
	int slot1_in_use = ((child->thread.dbcr0 & DBCR0_IAC1) != 0);
	int slot2_in_use = ((child->thread.dbcr0 & DBCR0_IAC2) != 0);
	int slot3_in_use = ((child->thread.dbcr0 & DBCR0_IAC3) != 0);
	int slot4_in_use = ((child->thread.dbcr0 & DBCR0_IAC4) != 0);

	if (dbcr_iac_range(child) & DBCR_IAC12MODE)
		slot2_in_use = 1;
	if (dbcr_iac_range(child) & DBCR_IAC34MODE)
		slot4_in_use = 1;

	if (bp_info->addr >= TASK_SIZE)
		return -EIO;

	if (bp_info->addr_mode != PPC_BREAKPOINT_MODE_EXACT) {

		/* Make sure range is valid. */
		if (bp_info->addr2 >= TASK_SIZE)
			return -EIO;

		/* We need a pair of IAC regsisters */
		if ((!slot1_in_use) && (!slot2_in_use)) {
			slot = 1;
			child->thread.iac1 = bp_info->addr;
			child->thread.iac2 = bp_info->addr2;
			child->thread.dbcr0 |= DBCR0_IAC1;
			if (bp_info->addr_mode ==
					PPC_BREAKPOINT_MODE_RANGE_EXCLUSIVE)
				dbcr_iac_range(child) |= DBCR_IAC12X;
			else
				dbcr_iac_range(child) |= DBCR_IAC12I;
#if CONFIG_PPC_ADV_DEBUG_IACS > 2
		} else if ((!slot3_in_use) && (!slot4_in_use)) {
			slot = 3;
			child->thread.iac3 = bp_info->addr;
			child->thread.iac4 = bp_info->addr2;
			child->thread.dbcr0 |= DBCR0_IAC3;
			if (bp_info->addr_mode ==
					PPC_BREAKPOINT_MODE_RANGE_EXCLUSIVE)
				dbcr_iac_range(child) |= DBCR_IAC34X;
			else
				dbcr_iac_range(child) |= DBCR_IAC34I;
#endif
		} else
			return -ENOSPC;
	} else {
		/* We only need one.  If possible leave a pair free in
		 * case a range is needed later
		 */
		if (!slot1_in_use) {
			/*
			 * Don't use iac1 if iac1-iac2 are free and either
			 * iac3 or iac4 (but not both) are free
			 */
			if (slot2_in_use || (slot3_in_use == slot4_in_use)) {
				slot = 1;
				child->thread.iac1 = bp_info->addr;
				child->thread.dbcr0 |= DBCR0_IAC1;
				goto out;
			}
		}
		if (!slot2_in_use) {
			slot = 2;
			child->thread.iac2 = bp_info->addr;
			child->thread.dbcr0 |= DBCR0_IAC2;
#if CONFIG_PPC_ADV_DEBUG_IACS > 2
		} else if (!slot3_in_use) {
			slot = 3;
			child->thread.iac3 = bp_info->addr;
			child->thread.dbcr0 |= DBCR0_IAC3;
		} else if (!slot4_in_use) {
			slot = 4;
			child->thread.iac4 = bp_info->addr;
			child->thread.dbcr0 |= DBCR0_IAC4;
#endif
		} else
			return -ENOSPC;
	}
out:
	child->thread.dbcr0 |= DBCR0_IDM;
	child->thread.regs->msr |= MSR_DE;

	return slot;
}

static int del_instruction_bp(struct task_struct *child, int slot)
{
	switch (slot) {
	case 1:
		if ((child->thread.dbcr0 & DBCR0_IAC1) == 0)
			return -ENOENT;

		if (dbcr_iac_range(child) & DBCR_IAC12MODE) {
			/* address range - clear slots 1 & 2 */
			child->thread.iac2 = 0;
			dbcr_iac_range(child) &= ~DBCR_IAC12MODE;
		}
		child->thread.iac1 = 0;
		child->thread.dbcr0 &= ~DBCR0_IAC1;
		break;
	case 2:
		if ((child->thread.dbcr0 & DBCR0_IAC2) == 0)
			return -ENOENT;

		if (dbcr_iac_range(child) & DBCR_IAC12MODE)
			/* used in a range */
			return -EINVAL;
		child->thread.iac2 = 0;
		child->thread.dbcr0 &= ~DBCR0_IAC2;
		break;
#if CONFIG_PPC_ADV_DEBUG_IACS > 2
	case 3:
		if ((child->thread.dbcr0 & DBCR0_IAC3) == 0)
			return -ENOENT;

		if (dbcr_iac_range(child) & DBCR_IAC34MODE) {
			/* address range - clear slots 3 & 4 */
			child->thread.iac4 = 0;
			dbcr_iac_range(child) &= ~DBCR_IAC34MODE;
		}
		child->thread.iac3 = 0;
		child->thread.dbcr0 &= ~DBCR0_IAC3;
		break;
	case 4:
		if ((child->thread.dbcr0 & DBCR0_IAC4) == 0)
			return -ENOENT;

		if (dbcr_iac_range(child) & DBCR_IAC34MODE)
			/* Used in a range */
			return -EINVAL;
		child->thread.iac4 = 0;
		child->thread.dbcr0 &= ~DBCR0_IAC4;
		break;
#endif
	default:
		return -EINVAL;
	}
	return 0;
}

static int set_dac(struct task_struct *child, struct ppc_hw_breakpoint *bp_info)
{
	int byte_enable =
		(bp_info->condition_mode >> PPC_BREAKPOINT_CONDITION_BE_SHIFT)
		& 0xf;
	int condition_mode =
		bp_info->condition_mode & PPC_BREAKPOINT_CONDITION_MODE;
	int slot;

	if (byte_enable && (condition_mode == 0))
		return -EINVAL;

	if (bp_info->addr >= TASK_SIZE)
		return -EIO;

	if ((dbcr_dac(child) & (DBCR_DAC1R | DBCR_DAC1W)) == 0) {
		slot = 1;
		if (bp_info->trigger_type & PPC_BREAKPOINT_TRIGGER_READ)
			dbcr_dac(child) |= DBCR_DAC1R;
		if (bp_info->trigger_type & PPC_BREAKPOINT_TRIGGER_WRITE)
			dbcr_dac(child) |= DBCR_DAC1W;
		child->thread.dac1 = (unsigned long)bp_info->addr;
#if CONFIG_PPC_ADV_DEBUG_DVCS > 0
		if (byte_enable) {
			child->thread.dvc1 =
				(unsigned long)bp_info->condition_value;
			child->thread.dbcr2 |=
				((byte_enable << DBCR2_DVC1BE_SHIFT) |
				 (condition_mode << DBCR2_DVC1M_SHIFT));
		}
#endif
#ifdef CONFIG_PPC_ADV_DEBUG_DAC_RANGE
	} else if (child->thread.dbcr2 & DBCR2_DAC12MODE) {
		/* Both dac1 and dac2 are part of a range */
		return -ENOSPC;
#endif
	} else if ((dbcr_dac(child) & (DBCR_DAC2R | DBCR_DAC2W)) == 0) {
		slot = 2;
		if (bp_info->trigger_type & PPC_BREAKPOINT_TRIGGER_READ)
			dbcr_dac(child) |= DBCR_DAC2R;
		if (bp_info->trigger_type & PPC_BREAKPOINT_TRIGGER_WRITE)
			dbcr_dac(child) |= DBCR_DAC2W;
		child->thread.dac2 = (unsigned long)bp_info->addr;
#if CONFIG_PPC_ADV_DEBUG_DVCS > 0
		if (byte_enable) {
			child->thread.dvc2 =
				(unsigned long)bp_info->condition_value;
			child->thread.dbcr2 |=
				((byte_enable << DBCR2_DVC2BE_SHIFT) |
				 (condition_mode << DBCR2_DVC2M_SHIFT));
		}
#endif
	} else
		return -ENOSPC;
	child->thread.dbcr0 |= DBCR0_IDM;
	child->thread.regs->msr |= MSR_DE;

	return slot + 4;
}

static int del_dac(struct task_struct *child, int slot)
{
	if (slot == 1) {
		if ((dbcr_dac(child) & (DBCR_DAC1R | DBCR_DAC1W)) == 0)
			return -ENOENT;

		child->thread.dac1 = 0;
		dbcr_dac(child) &= ~(DBCR_DAC1R | DBCR_DAC1W);
#ifdef CONFIG_PPC_ADV_DEBUG_DAC_RANGE
		if (child->thread.dbcr2 & DBCR2_DAC12MODE) {
			child->thread.dac2 = 0;
			child->thread.dbcr2 &= ~DBCR2_DAC12MODE;
		}
		child->thread.dbcr2 &= ~(DBCR2_DVC1M | DBCR2_DVC1BE);
#endif
#if CONFIG_PPC_ADV_DEBUG_DVCS > 0
		child->thread.dvc1 = 0;
#endif
	} else if (slot == 2) {
		if ((dbcr_dac(child) & (DBCR_DAC2R | DBCR_DAC2W)) == 0)
			return -ENOENT;

#ifdef CONFIG_PPC_ADV_DEBUG_DAC_RANGE
		if (child->thread.dbcr2 & DBCR2_DAC12MODE)
			/* Part of a range */
			return -EINVAL;
		child->thread.dbcr2 &= ~(DBCR2_DVC2M | DBCR2_DVC2BE);
#endif
#if CONFIG_PPC_ADV_DEBUG_DVCS > 0
		child->thread.dvc2 = 0;
#endif
		child->thread.dac2 = 0;
		dbcr_dac(child) &= ~(DBCR_DAC2R | DBCR_DAC2W);
	} else
		return -EINVAL;

	return 0;
}
#endif /* CONFIG_PPC_ADV_DEBUG_REGS */

#ifdef CONFIG_PPC_ADV_DEBUG_DAC_RANGE
static int set_dac_range(struct task_struct *child,
			 struct ppc_hw_breakpoint *bp_info)
{
	int mode = bp_info->addr_mode & PPC_BREAKPOINT_MODE_MASK;

	/* We don't allow range watchpoints to be used with DVC */
	if (bp_info->condition_mode)
		return -EINVAL;

	/*
	 * Best effort to verify the address range.  The user/supervisor bits
	 * prevent trapping in kernel space, but let's fail on an obvious bad
	 * range.  The simple test on the mask is not fool-proof, and any
	 * exclusive range will spill over into kernel space.
	 */
	if (bp_info->addr >= TASK_SIZE)
		return -EIO;
	if (mode == PPC_BREAKPOINT_MODE_MASK) {
		/*
		 * dac2 is a bitmask.  Don't allow a mask that makes a
		 * kernel space address from a valid dac1 value
		 */
		if (~((unsigned long)bp_info->addr2) >= TASK_SIZE)
			return -EIO;
	} else {
		/*
		 * For range breakpoints, addr2 must also be a valid address
		 */
		if (bp_info->addr2 >= TASK_SIZE)
			return -EIO;
	}

	if (child->thread.dbcr0 &
	    (DBCR0_DAC1R | DBCR0_DAC1W | DBCR0_DAC2R | DBCR0_DAC2W))
		return -ENOSPC;

	if (bp_info->trigger_type & PPC_BREAKPOINT_TRIGGER_READ)
		child->thread.dbcr0 |= (DBCR0_DAC1R | DBCR0_IDM);
	if (bp_info->trigger_type & PPC_BREAKPOINT_TRIGGER_WRITE)
		child->thread.dbcr0 |= (DBCR0_DAC1W | DBCR0_IDM);
	child->thread.dac1 = bp_info->addr;
	child->thread.dac2 = bp_info->addr2;
	if (mode == PPC_BREAKPOINT_MODE_RANGE_INCLUSIVE)
		child->thread.dbcr2  |= DBCR2_DAC12M;
	else if (mode == PPC_BREAKPOINT_MODE_RANGE_EXCLUSIVE)
		child->thread.dbcr2  |= DBCR2_DAC12MX;
	else	/* PPC_BREAKPOINT_MODE_MASK */
		child->thread.dbcr2  |= DBCR2_DAC12MM;
	child->thread.regs->msr |= MSR_DE;

	return 5;
}
#endif /* CONFIG_PPC_ADV_DEBUG_DAC_RANGE */

static long ppc_set_hwdebug(struct task_struct *child,
		     struct ppc_hw_breakpoint *bp_info)
{
<<<<<<< HEAD
=======
#ifndef CONFIG_PPC_ADV_DEBUG_REGS
	unsigned long dabr;
#endif

>>>>>>> 02f8c6ae
	if (bp_info->version != 1)
		return -ENOTSUPP;
#ifdef CONFIG_PPC_ADV_DEBUG_REGS
	/*
	 * Check for invalid flags and combinations
	 */
	if ((bp_info->trigger_type == 0) ||
	    (bp_info->trigger_type & ~(PPC_BREAKPOINT_TRIGGER_EXECUTE |
				       PPC_BREAKPOINT_TRIGGER_RW)) ||
	    (bp_info->addr_mode & ~PPC_BREAKPOINT_MODE_MASK) ||
	    (bp_info->condition_mode &
	     ~(PPC_BREAKPOINT_CONDITION_MODE |
	       PPC_BREAKPOINT_CONDITION_BE_ALL)))
		return -EINVAL;
#if CONFIG_PPC_ADV_DEBUG_DVCS == 0
	if (bp_info->condition_mode != PPC_BREAKPOINT_CONDITION_NONE)
		return -EINVAL;
#endif

	if (bp_info->trigger_type & PPC_BREAKPOINT_TRIGGER_EXECUTE) {
		if ((bp_info->trigger_type != PPC_BREAKPOINT_TRIGGER_EXECUTE) ||
		    (bp_info->condition_mode != PPC_BREAKPOINT_CONDITION_NONE))
			return -EINVAL;
		return set_intruction_bp(child, bp_info);
	}
	if (bp_info->addr_mode == PPC_BREAKPOINT_MODE_EXACT)
		return set_dac(child, bp_info);

#ifdef CONFIG_PPC_ADV_DEBUG_DAC_RANGE
	return set_dac_range(child, bp_info);
#else
	return -EINVAL;
#endif
#else /* !CONFIG_PPC_ADV_DEBUG_DVCS */
	/*
	 * We only support one data breakpoint
	 */
<<<<<<< HEAD
	if (((bp_info->trigger_type & PPC_BREAKPOINT_TRIGGER_RW) == 0) ||
	    ((bp_info->trigger_type & ~PPC_BREAKPOINT_TRIGGER_RW) != 0) ||
	    (bp_info->trigger_type != PPC_BREAKPOINT_TRIGGER_WRITE) ||
	    (bp_info->addr_mode != PPC_BREAKPOINT_MODE_EXACT) ||
	    (bp_info->condition_mode != PPC_BREAKPOINT_CONDITION_NONE))
=======
	if ((bp_info->trigger_type & PPC_BREAKPOINT_TRIGGER_RW) == 0 ||
	    (bp_info->trigger_type & ~PPC_BREAKPOINT_TRIGGER_RW) != 0 ||
	    bp_info->addr_mode != PPC_BREAKPOINT_MODE_EXACT ||
	    bp_info->condition_mode != PPC_BREAKPOINT_CONDITION_NONE)
>>>>>>> 02f8c6ae
		return -EINVAL;

	if (child->thread.dabr)
		return -ENOSPC;

	if ((unsigned long)bp_info->addr >= TASK_SIZE)
		return -EIO;

<<<<<<< HEAD
	child->thread.dabr = (unsigned long)bp_info->addr;
=======
	dabr = (unsigned long)bp_info->addr & ~7UL;
	dabr |= DABR_TRANSLATION;
	if (bp_info->trigger_type & PPC_BREAKPOINT_TRIGGER_READ)
		dabr |= DABR_DATA_READ;
	if (bp_info->trigger_type & PPC_BREAKPOINT_TRIGGER_WRITE)
		dabr |= DABR_DATA_WRITE;

	child->thread.dabr = dabr;
>>>>>>> 02f8c6ae

	return 1;
#endif /* !CONFIG_PPC_ADV_DEBUG_DVCS */
}

static long ppc_del_hwdebug(struct task_struct *child, long addr, long data)
{
#ifdef CONFIG_PPC_ADV_DEBUG_REGS
	int rc;

	if (data <= 4)
		rc = del_instruction_bp(child, (int)data);
	else
		rc = del_dac(child, (int)data - 4);

	if (!rc) {
		if (!DBCR_ACTIVE_EVENTS(child->thread.dbcr0,
					child->thread.dbcr1)) {
			child->thread.dbcr0 &= ~DBCR0_IDM;
			child->thread.regs->msr &= ~MSR_DE;
		}
	}
	return rc;
#else
	if (data != 1)
		return -EINVAL;
	if (child->thread.dabr == 0)
		return -ENOENT;

	child->thread.dabr = 0;

	return 0;
#endif
}

/*
 * Here are the old "legacy" powerpc specific getregs/setregs ptrace calls,
 * we mark them as obsolete now, they will be removed in a future version
 */
static long arch_ptrace_old(struct task_struct *child, long request,
			    unsigned long addr, unsigned long data)
{
	void __user *datavp = (void __user *) data;

	switch (request) {
	case PPC_PTRACE_GETREGS:	/* Get GPRs 0 - 31. */
		return copy_regset_to_user(child, &user_ppc_native_view,
					   REGSET_GPR, 0, 32 * sizeof(long),
					   datavp);

	case PPC_PTRACE_SETREGS:	/* Set GPRs 0 - 31. */
		return copy_regset_from_user(child, &user_ppc_native_view,
					     REGSET_GPR, 0, 32 * sizeof(long),
					     datavp);

	case PPC_PTRACE_GETFPREGS:	/* Get FPRs 0 - 31. */
		return copy_regset_to_user(child, &user_ppc_native_view,
					   REGSET_FPR, 0, 32 * sizeof(double),
					   datavp);

	case PPC_PTRACE_SETFPREGS:	/* Set FPRs 0 - 31. */
		return copy_regset_from_user(child, &user_ppc_native_view,
					     REGSET_FPR, 0, 32 * sizeof(double),
					     datavp);
	}

	return -EPERM;
}

long arch_ptrace(struct task_struct *child, long request,
		 unsigned long addr, unsigned long data)
{
	int ret = -EPERM;
	void __user *datavp = (void __user *) data;
	unsigned long __user *datalp = datavp;

	switch (request) {
	/* read the word at location addr in the USER area. */
	case PTRACE_PEEKUSR: {
		unsigned long index, tmp;

		ret = -EIO;
		/* convert to index and check */
#ifdef CONFIG_PPC32
		index = addr >> 2;
		if ((addr & 3) || (index > PT_FPSCR)
		    || (child->thread.regs == NULL))
#else
		index = addr >> 3;
		if ((addr & 7) || (index > PT_FPSCR))
#endif
			break;

		CHECK_FULL_REGS(child->thread.regs);
		if (index < PT_FPR0) {
			tmp = ptrace_get_reg(child, (int) index);
		} else {
			flush_fp_to_thread(child);
			tmp = ((unsigned long *)child->thread.fpr)
				[TS_FPRWIDTH * (index - PT_FPR0)];
		}
		ret = put_user(tmp, datalp);
		break;
	}

	/* write the word at location addr in the USER area */
	case PTRACE_POKEUSR: {
		unsigned long index;

		ret = -EIO;
		/* convert to index and check */
#ifdef CONFIG_PPC32
		index = addr >> 2;
		if ((addr & 3) || (index > PT_FPSCR)
		    || (child->thread.regs == NULL))
#else
		index = addr >> 3;
		if ((addr & 7) || (index > PT_FPSCR))
#endif
			break;

		CHECK_FULL_REGS(child->thread.regs);
		if (index < PT_FPR0) {
			ret = ptrace_put_reg(child, index, data);
		} else {
			flush_fp_to_thread(child);
			((unsigned long *)child->thread.fpr)
				[TS_FPRWIDTH * (index - PT_FPR0)] = data;
			ret = 0;
		}
		break;
	}

	case PPC_PTRACE_GETHWDBGINFO: {
		struct ppc_debug_info dbginfo;

		dbginfo.version = 1;
#ifdef CONFIG_PPC_ADV_DEBUG_REGS
		dbginfo.num_instruction_bps = CONFIG_PPC_ADV_DEBUG_IACS;
		dbginfo.num_data_bps = CONFIG_PPC_ADV_DEBUG_DACS;
		dbginfo.num_condition_regs = CONFIG_PPC_ADV_DEBUG_DVCS;
		dbginfo.data_bp_alignment = 4;
		dbginfo.sizeof_condition = 4;
		dbginfo.features = PPC_DEBUG_FEATURE_INSN_BP_RANGE |
				   PPC_DEBUG_FEATURE_INSN_BP_MASK;
#ifdef CONFIG_PPC_ADV_DEBUG_DAC_RANGE
		dbginfo.features |=
				   PPC_DEBUG_FEATURE_DATA_BP_RANGE |
				   PPC_DEBUG_FEATURE_DATA_BP_MASK;
#endif
#else /* !CONFIG_PPC_ADV_DEBUG_REGS */
		dbginfo.num_instruction_bps = 0;
		dbginfo.num_data_bps = 1;
		dbginfo.num_condition_regs = 0;
#ifdef CONFIG_PPC64
		dbginfo.data_bp_alignment = 8;
#else
		dbginfo.data_bp_alignment = 4;
#endif
		dbginfo.sizeof_condition = 0;
		dbginfo.features = 0;
#endif /* CONFIG_PPC_ADV_DEBUG_REGS */

<<<<<<< HEAD
		if (!access_ok(VERIFY_WRITE, data,
			       sizeof(struct ppc_debug_info)))
			return -EFAULT;
		ret = __copy_to_user((struct ppc_debug_info __user *)data,
				     &dbginfo, sizeof(struct ppc_debug_info)) ?
=======
		if (!access_ok(VERIFY_WRITE, datavp,
			       sizeof(struct ppc_debug_info)))
			return -EFAULT;
		ret = __copy_to_user(datavp, &dbginfo,
				     sizeof(struct ppc_debug_info)) ?
>>>>>>> 02f8c6ae
		      -EFAULT : 0;
		break;
	}

	case PPC_PTRACE_SETHWDEBUG: {
		struct ppc_hw_breakpoint bp_info;

<<<<<<< HEAD
		if (!access_ok(VERIFY_READ, data,
			       sizeof(struct ppc_hw_breakpoint)))
			return -EFAULT;
		ret = __copy_from_user(&bp_info,
				       (struct ppc_hw_breakpoint __user *)data,
=======
		if (!access_ok(VERIFY_READ, datavp,
			       sizeof(struct ppc_hw_breakpoint)))
			return -EFAULT;
		ret = __copy_from_user(&bp_info, datavp,
>>>>>>> 02f8c6ae
				       sizeof(struct ppc_hw_breakpoint)) ?
		      -EFAULT : 0;
		if (!ret)
			ret = ppc_set_hwdebug(child, &bp_info);
		break;
	}

	case PPC_PTRACE_DELHWDEBUG: {
		ret = ppc_del_hwdebug(child, addr, data);
		break;
	}

	case PTRACE_GET_DEBUGREG: {
		ret = -EINVAL;
		/* We only support one DABR and no IABRS at the moment */
		if (addr > 0)
			break;
#ifdef CONFIG_PPC_ADV_DEBUG_REGS
<<<<<<< HEAD
		ret = put_user(child->thread.dac1,
			       (unsigned long __user *)data);
#else
		ret = put_user(child->thread.dabr,
			       (unsigned long __user *)data);
=======
		ret = put_user(child->thread.dac1, datalp);
#else
		ret = put_user(child->thread.dabr, datalp);
>>>>>>> 02f8c6ae
#endif
		break;
	}

	case PTRACE_SET_DEBUGREG:
		ret = ptrace_set_debugreg(child, addr, data);
		break;

#ifdef CONFIG_PPC64
	case PTRACE_GETREGS64:
#endif
	case PTRACE_GETREGS:	/* Get all pt_regs from the child. */
		return copy_regset_to_user(child, &user_ppc_native_view,
					   REGSET_GPR,
					   0, sizeof(struct pt_regs),
					   datavp);

#ifdef CONFIG_PPC64
	case PTRACE_SETREGS64:
#endif
	case PTRACE_SETREGS:	/* Set all gp regs in the child. */
		return copy_regset_from_user(child, &user_ppc_native_view,
					     REGSET_GPR,
					     0, sizeof(struct pt_regs),
					     datavp);

	case PTRACE_GETFPREGS: /* Get the child FPU state (FPR0...31 + FPSCR) */
		return copy_regset_to_user(child, &user_ppc_native_view,
					   REGSET_FPR,
					   0, sizeof(elf_fpregset_t),
					   datavp);

	case PTRACE_SETFPREGS: /* Set the child FPU state (FPR0...31 + FPSCR) */
		return copy_regset_from_user(child, &user_ppc_native_view,
					     REGSET_FPR,
					     0, sizeof(elf_fpregset_t),
					     datavp);

#ifdef CONFIG_ALTIVEC
	case PTRACE_GETVRREGS:
		return copy_regset_to_user(child, &user_ppc_native_view,
					   REGSET_VMX,
					   0, (33 * sizeof(vector128) +
					       sizeof(u32)),
					   datavp);

	case PTRACE_SETVRREGS:
		return copy_regset_from_user(child, &user_ppc_native_view,
					     REGSET_VMX,
					     0, (33 * sizeof(vector128) +
						 sizeof(u32)),
					     datavp);
#endif
#ifdef CONFIG_VSX
	case PTRACE_GETVSRREGS:
		return copy_regset_to_user(child, &user_ppc_native_view,
					   REGSET_VSX,
					   0, 32 * sizeof(double),
					   datavp);

	case PTRACE_SETVSRREGS:
		return copy_regset_from_user(child, &user_ppc_native_view,
					     REGSET_VSX,
					     0, 32 * sizeof(double),
					     datavp);
#endif
#ifdef CONFIG_SPE
	case PTRACE_GETEVRREGS:
		/* Get the child spe register state. */
		return copy_regset_to_user(child, &user_ppc_native_view,
					   REGSET_SPE, 0, 35 * sizeof(u32),
					   datavp);

	case PTRACE_SETEVRREGS:
		/* Set the child spe register state. */
		return copy_regset_from_user(child, &user_ppc_native_view,
					     REGSET_SPE, 0, 35 * sizeof(u32),
					     datavp);
#endif

	/* Old reverse args ptrace callss */
	case PPC_PTRACE_GETREGS: /* Get GPRs 0 - 31. */
	case PPC_PTRACE_SETREGS: /* Set GPRs 0 - 31. */
	case PPC_PTRACE_GETFPREGS: /* Get FPRs 0 - 31. */
	case PPC_PTRACE_SETFPREGS: /* Get FPRs 0 - 31. */
		ret = arch_ptrace_old(child, request, addr, data);
		break;

	default:
		ret = ptrace_request(child, request, addr, data);
		break;
	}
	return ret;
}

/*
 * We must return the syscall number to actually look up in the table.
 * This can be -1L to skip running any syscall at all.
 */
long do_syscall_trace_enter(struct pt_regs *regs)
{
	long ret = 0;

	secure_computing(regs->gpr[0]);

	if (test_thread_flag(TIF_SYSCALL_TRACE) &&
	    tracehook_report_syscall_entry(regs))
		/*
		 * Tracing decided this syscall should not happen.
		 * We'll return a bogus call number to get an ENOSYS
		 * error, but leave the original number in regs->gpr[0].
		 */
		ret = -1L;

	if (unlikely(test_thread_flag(TIF_SYSCALL_TRACEPOINT)))
		trace_sys_enter(regs, regs->gpr[0]);

	if (unlikely(current->audit_context)) {
#ifdef CONFIG_PPC64
		if (!is_32bit_task())
			audit_syscall_entry(AUDIT_ARCH_PPC64,
					    regs->gpr[0],
					    regs->gpr[3], regs->gpr[4],
					    regs->gpr[5], regs->gpr[6]);
		else
#endif
			audit_syscall_entry(AUDIT_ARCH_PPC,
					    regs->gpr[0],
					    regs->gpr[3] & 0xffffffff,
					    regs->gpr[4] & 0xffffffff,
					    regs->gpr[5] & 0xffffffff,
					    regs->gpr[6] & 0xffffffff);
	}

	return ret ?: regs->gpr[0];
}

void do_syscall_trace_leave(struct pt_regs *regs)
{
	int step;

	if (unlikely(current->audit_context))
		audit_syscall_exit((regs->ccr&0x10000000)?AUDITSC_FAILURE:AUDITSC_SUCCESS,
				   regs->result);

	if (unlikely(test_thread_flag(TIF_SYSCALL_TRACEPOINT)))
		trace_sys_exit(regs, regs->result);

	step = test_thread_flag(TIF_SINGLESTEP);
	if (step || test_thread_flag(TIF_SYSCALL_TRACE))
		tracehook_report_syscall_exit(regs, step);
}<|MERGE_RESOLUTION|>--- conflicted
+++ resolved
@@ -937,22 +937,16 @@
 	if (data && !(data & DABR_TRANSLATION))
 		return -EIO;
 #ifdef CONFIG_HAVE_HW_BREAKPOINT
-<<<<<<< HEAD
-=======
 	if (ptrace_get_breakpoints(task) < 0)
 		return -ESRCH;
 
->>>>>>> 02f8c6ae
 	bp = thread->ptrace_bps[0];
 	if ((!data) || !(data & (DABR_DATA_WRITE | DABR_DATA_READ))) {
 		if (bp) {
 			unregister_hw_breakpoint(bp);
 			thread->ptrace_bps[0] = NULL;
 		}
-<<<<<<< HEAD
-=======
 		ptrace_put_breakpoints(task);
->>>>>>> 02f8c6ae
 		return 0;
 	}
 	if (bp) {
@@ -962,18 +956,12 @@
 					(DABR_DATA_WRITE | DABR_DATA_READ),
 							&attr.bp_type);
 		ret =  modify_user_hw_breakpoint(bp, &attr);
-<<<<<<< HEAD
-		if (ret)
-			return ret;
-		thread->ptrace_bps[0] = bp;
-=======
 		if (ret) {
 			ptrace_put_breakpoints(task);
 			return ret;
 		}
 		thread->ptrace_bps[0] = bp;
 		ptrace_put_breakpoints(task);
->>>>>>> 02f8c6ae
 		thread->dabr = data;
 		return 0;
 	}
@@ -988,13 +976,6 @@
 							ptrace_triggered, task);
 	if (IS_ERR(bp)) {
 		thread->ptrace_bps[0] = NULL;
-<<<<<<< HEAD
-		return PTR_ERR(bp);
-	}
-
-#endif /* CONFIG_HAVE_HW_BREAKPOINT */
-
-=======
 		ptrace_put_breakpoints(task);
 		return PTR_ERR(bp);
 	}
@@ -1003,7 +984,6 @@
 
 #endif /* CONFIG_HAVE_HW_BREAKPOINT */
 
->>>>>>> 02f8c6ae
 	/* Move contents to the DABR register */
 	task->thread.dabr = data;
 #else /* CONFIG_PPC_ADV_DEBUG_REGS */
@@ -1359,13 +1339,10 @@
 static long ppc_set_hwdebug(struct task_struct *child,
 		     struct ppc_hw_breakpoint *bp_info)
 {
-<<<<<<< HEAD
-=======
 #ifndef CONFIG_PPC_ADV_DEBUG_REGS
 	unsigned long dabr;
 #endif
 
->>>>>>> 02f8c6ae
 	if (bp_info->version != 1)
 		return -ENOTSUPP;
 #ifdef CONFIG_PPC_ADV_DEBUG_REGS
@@ -1403,18 +1380,10 @@
 	/*
 	 * We only support one data breakpoint
 	 */
-<<<<<<< HEAD
-	if (((bp_info->trigger_type & PPC_BREAKPOINT_TRIGGER_RW) == 0) ||
-	    ((bp_info->trigger_type & ~PPC_BREAKPOINT_TRIGGER_RW) != 0) ||
-	    (bp_info->trigger_type != PPC_BREAKPOINT_TRIGGER_WRITE) ||
-	    (bp_info->addr_mode != PPC_BREAKPOINT_MODE_EXACT) ||
-	    (bp_info->condition_mode != PPC_BREAKPOINT_CONDITION_NONE))
-=======
 	if ((bp_info->trigger_type & PPC_BREAKPOINT_TRIGGER_RW) == 0 ||
 	    (bp_info->trigger_type & ~PPC_BREAKPOINT_TRIGGER_RW) != 0 ||
 	    bp_info->addr_mode != PPC_BREAKPOINT_MODE_EXACT ||
 	    bp_info->condition_mode != PPC_BREAKPOINT_CONDITION_NONE)
->>>>>>> 02f8c6ae
 		return -EINVAL;
 
 	if (child->thread.dabr)
@@ -1423,9 +1392,6 @@
 	if ((unsigned long)bp_info->addr >= TASK_SIZE)
 		return -EIO;
 
-<<<<<<< HEAD
-	child->thread.dabr = (unsigned long)bp_info->addr;
-=======
 	dabr = (unsigned long)bp_info->addr & ~7UL;
 	dabr |= DABR_TRANSLATION;
 	if (bp_info->trigger_type & PPC_BREAKPOINT_TRIGGER_READ)
@@ -1434,7 +1400,6 @@
 		dabr |= DABR_DATA_WRITE;
 
 	child->thread.dabr = dabr;
->>>>>>> 02f8c6ae
 
 	return 1;
 #endif /* !CONFIG_PPC_ADV_DEBUG_DVCS */
@@ -1598,19 +1563,11 @@
 		dbginfo.features = 0;
 #endif /* CONFIG_PPC_ADV_DEBUG_REGS */
 
-<<<<<<< HEAD
-		if (!access_ok(VERIFY_WRITE, data,
-			       sizeof(struct ppc_debug_info)))
-			return -EFAULT;
-		ret = __copy_to_user((struct ppc_debug_info __user *)data,
-				     &dbginfo, sizeof(struct ppc_debug_info)) ?
-=======
 		if (!access_ok(VERIFY_WRITE, datavp,
 			       sizeof(struct ppc_debug_info)))
 			return -EFAULT;
 		ret = __copy_to_user(datavp, &dbginfo,
 				     sizeof(struct ppc_debug_info)) ?
->>>>>>> 02f8c6ae
 		      -EFAULT : 0;
 		break;
 	}
@@ -1618,18 +1575,10 @@
 	case PPC_PTRACE_SETHWDEBUG: {
 		struct ppc_hw_breakpoint bp_info;
 
-<<<<<<< HEAD
-		if (!access_ok(VERIFY_READ, data,
-			       sizeof(struct ppc_hw_breakpoint)))
-			return -EFAULT;
-		ret = __copy_from_user(&bp_info,
-				       (struct ppc_hw_breakpoint __user *)data,
-=======
 		if (!access_ok(VERIFY_READ, datavp,
 			       sizeof(struct ppc_hw_breakpoint)))
 			return -EFAULT;
 		ret = __copy_from_user(&bp_info, datavp,
->>>>>>> 02f8c6ae
 				       sizeof(struct ppc_hw_breakpoint)) ?
 		      -EFAULT : 0;
 		if (!ret)
@@ -1648,17 +1597,9 @@
 		if (addr > 0)
 			break;
 #ifdef CONFIG_PPC_ADV_DEBUG_REGS
-<<<<<<< HEAD
-		ret = put_user(child->thread.dac1,
-			       (unsigned long __user *)data);
-#else
-		ret = put_user(child->thread.dabr,
-			       (unsigned long __user *)data);
-=======
 		ret = put_user(child->thread.dac1, datalp);
 #else
 		ret = put_user(child->thread.dabr, datalp);
->>>>>>> 02f8c6ae
 #endif
 		break;
 	}
