/*
 * Performance counter callchain support - powerpc architecture code
 *
 * Copyright © 2009 Paul Mackerras, IBM Corporation.
 *
 * This program is free software; you can redistribute it and/or
 * modify it under the terms of the GNU General Public License
 * as published by the Free Software Foundation; either version
 * 2 of the License, or (at your option) any later version.
 */
#include <linux/kernel.h>
#include <linux/sched.h>
#include <linux/perf_event.h>
#include <linux/percpu.h>
#include <linux/uaccess.h>
#include <linux/mm.h>
#include <asm/ptrace.h>
#include <asm/pgtable.h>
#include <asm/sigcontext.h>
#include <asm/ucontext.h>
#include <asm/vdso.h>
#ifdef CONFIG_PPC64
#include "ppc32.h"
#endif


/*
 * Is sp valid as the address of the next kernel stack frame after prev_sp?
 * The next frame may be in a different stack area but should not go
 * back down in the same stack area.
 */
static int valid_next_sp(unsigned long sp, unsigned long prev_sp)
{
	if (sp & 0xf)
		return 0;		/* must be 16-byte aligned */
	if (!validate_sp(sp, current, STACK_FRAME_OVERHEAD))
		return 0;
	if (sp >= prev_sp + STACK_FRAME_OVERHEAD)
		return 1;
	/*
	 * sp could decrease when we jump off an interrupt stack
	 * back to the regular process stack.
	 */
	if ((sp & ~(THREAD_SIZE - 1)) != (prev_sp & ~(THREAD_SIZE - 1)))
		return 1;
	return 0;
}

void
perf_callchain_kernel(struct perf_callchain_entry *entry, struct pt_regs *regs)
{
	unsigned long sp, next_sp;
	unsigned long next_ip;
	unsigned long lr;
	long level = 0;
	unsigned long *fp;

	lr = regs->link;
	sp = regs->gpr[1];
	perf_callchain_store(entry, regs->nip);

	if (!validate_sp(sp, current, STACK_FRAME_OVERHEAD))
		return;

	for (;;) {
		fp = (unsigned long *) sp;
		next_sp = fp[0];

		if (next_sp == sp + STACK_INT_FRAME_SIZE &&
		    fp[STACK_FRAME_MARKER] == STACK_FRAME_REGS_MARKER) {
			/*
			 * This looks like an interrupt frame for an
			 * interrupt that occurred in the kernel
			 */
			regs = (struct pt_regs *)(sp + STACK_FRAME_OVERHEAD);
			next_ip = regs->nip;
			lr = regs->link;
			level = 0;
			perf_callchain_store(entry, PERF_CONTEXT_KERNEL);

		} else {
			if (level == 0)
				next_ip = lr;
			else
				next_ip = fp[STACK_FRAME_LR_SAVE];

			/*
			 * We can't tell which of the first two addresses
			 * we get are valid, but we can filter out the
			 * obviously bogus ones here.  We replace them
			 * with 0 rather than removing them entirely so
			 * that userspace can tell which is which.
			 */
			if ((level == 1 && next_ip == lr) ||
			    (level <= 1 && !kernel_text_address(next_ip)))
				next_ip = 0;

			++level;
		}

		perf_callchain_store(entry, next_ip);
		if (!valid_next_sp(next_sp, sp))
			return;
		sp = next_sp;
	}
}

#ifdef CONFIG_PPC64
/*
 * On 64-bit we don't want to invoke hash_page on user addresses from
 * interrupt context, so if the access faults, we read the page tables
 * to find which page (if any) is mapped and access it directly.
 */
static int read_user_stack_slow(void __user *ptr, void *ret, int nb)
{
	pgd_t *pgdir;
	pte_t *ptep, pte;
	unsigned shift;
	unsigned long addr = (unsigned long) ptr;
	unsigned long offset;
	unsigned long pfn;
	void *kaddr;

	pgdir = current->mm->pgd;
	if (!pgdir)
		return -EFAULT;

	ptep = find_linux_pte_or_hugepte(pgdir, addr, &shift);
	if (!shift)
		shift = PAGE_SHIFT;

	/* align address to page boundary */
	offset = addr & ((1UL << shift) - 1);
	addr -= offset;

	if (ptep == NULL)
		return -EFAULT;
	pte = *ptep;
	if (!pte_present(pte) || !(pte_val(pte) & _PAGE_USER))
		return -EFAULT;
	pfn = pte_pfn(pte);
	if (!page_is_ram(pfn))
		return -EFAULT;

	/* no highmem to worry about here */
	kaddr = pfn_to_kaddr(pfn);
	memcpy(ret, kaddr + offset, nb);
	return 0;
}

static int read_user_stack_64(unsigned long __user *ptr, unsigned long *ret)
{
	if ((unsigned long)ptr > TASK_SIZE - sizeof(unsigned long) ||
	    ((unsigned long)ptr & 7))
		return -EFAULT;

	if (!__get_user_inatomic(*ret, ptr))
		return 0;

	return read_user_stack_slow(ptr, ret, 8);
}

static int read_user_stack_32(unsigned int __user *ptr, unsigned int *ret)
{
	if ((unsigned long)ptr > TASK_SIZE - sizeof(unsigned int) ||
	    ((unsigned long)ptr & 3))
		return -EFAULT;

	if (!__get_user_inatomic(*ret, ptr))
		return 0;

	return read_user_stack_slow(ptr, ret, 4);
}

static inline int valid_user_sp(unsigned long sp, int is_64)
{
	if (!sp || (sp & 7) || sp > (is_64 ? TASK_SIZE : 0x100000000UL) - 32)
		return 0;
	return 1;
}

/*
 * 64-bit user processes use the same stack frame for RT and non-RT signals.
 */
struct signal_frame_64 {
	char		dummy[__SIGNAL_FRAMESIZE];
	struct ucontext	uc;
	unsigned long	unused[2];
	unsigned int	tramp[6];
	struct siginfo	*pinfo;
	void		*puc;
	struct siginfo	info;
	char		abigap[288];
};

static int is_sigreturn_64_address(unsigned long nip, unsigned long fp)
{
	if (nip == fp + offsetof(struct signal_frame_64, tramp))
		return 1;
	if (vdso64_rt_sigtramp && current->mm->context.vdso_base &&
	    nip == current->mm->context.vdso_base + vdso64_rt_sigtramp)
		return 1;
	return 0;
}

/*
 * Do some sanity checking on the signal frame pointed to by sp.
 * We check the pinfo and puc pointers in the frame.
 */
static int sane_signal_64_frame(unsigned long sp)
{
	struct signal_frame_64 __user *sf;
	unsigned long pinfo, puc;

	sf = (struct signal_frame_64 __user *) sp;
	if (read_user_stack_64((unsigned long __user *) &sf->pinfo, &pinfo) ||
	    read_user_stack_64((unsigned long __user *) &sf->puc, &puc))
		return 0;
	return pinfo == (unsigned long) &sf->info &&
		puc == (unsigned long) &sf->uc;
}

static void perf_callchain_user_64(struct perf_callchain_entry *entry,
				   struct pt_regs *regs)
{
	unsigned long sp, next_sp;
	unsigned long next_ip;
	unsigned long lr;
	long level = 0;
	struct signal_frame_64 __user *sigframe;
	unsigned long __user *fp, *uregs;

	next_ip = regs->nip;
	lr = regs->link;
	sp = regs->gpr[1];
	perf_callchain_store(entry, next_ip);

	for (;;) {
		fp = (unsigned long __user *) sp;
		if (!valid_user_sp(sp, 1) || read_user_stack_64(fp, &next_sp))
			return;
		if (level > 0 && read_user_stack_64(&fp[2], &next_ip))
			return;

		/*
		 * Note: the next_sp - sp >= signal frame size check
		 * is true when next_sp < sp, which can happen when
		 * transitioning from an alternate signal stack to the
		 * normal stack.
		 */
		if (next_sp - sp >= sizeof(struct signal_frame_64) &&
		    (is_sigreturn_64_address(next_ip, sp) ||
		     (level <= 1 && is_sigreturn_64_address(lr, sp))) &&
		    sane_signal_64_frame(sp)) {
			/*
			 * This looks like an signal frame
			 */
			sigframe = (struct signal_frame_64 __user *) sp;
			uregs = sigframe->uc.uc_mcontext.gp_regs;
			if (read_user_stack_64(&uregs[PT_NIP], &next_ip) ||
			    read_user_stack_64(&uregs[PT_LNK], &lr) ||
			    read_user_stack_64(&uregs[PT_R1], &sp))
				return;
			level = 0;
			perf_callchain_store(entry, PERF_CONTEXT_USER);
			perf_callchain_store(entry, next_ip);
			continue;
		}

		if (level == 0)
			next_ip = lr;
		perf_callchain_store(entry, next_ip);
		++level;
		sp = next_sp;
	}
}

static inline int current_is_64bit(void)
{
	/*
	 * We can't use test_thread_flag() here because we may be on an
	 * interrupt stack, and the thread flags don't get copied over
	 * from the thread_info on the main stack to the interrupt stack.
	 */
	return !test_ti_thread_flag(task_thread_info(current), TIF_32BIT);
}

#else  /* CONFIG_PPC64 */
/*
 * On 32-bit we just access the address and let hash_page create a
 * HPTE if necessary, so there is no need to fall back to reading
 * the page tables.  Since this is called at interrupt level,
 * do_page_fault() won't treat a DSI as a page fault.
 */
static int read_user_stack_32(unsigned int __user *ptr, unsigned int *ret)
{
	if ((unsigned long)ptr > TASK_SIZE - sizeof(unsigned int) ||
	    ((unsigned long)ptr & 3))
		return -EFAULT;

	return __get_user_inatomic(*ret, ptr);
}

static inline void perf_callchain_user_64(struct perf_callchain_entry *entry,
					  struct pt_regs *regs)
{
}

static inline int current_is_64bit(void)
{
	return 0;
}

static inline int valid_user_sp(unsigned long sp, int is_64)
{
	if (!sp || (sp & 7) || sp > TASK_SIZE - 32)
		return 0;
	return 1;
}

#define __SIGNAL_FRAMESIZE32	__SIGNAL_FRAMESIZE
#define sigcontext32		sigcontext
#define mcontext32		mcontext
#define ucontext32		ucontext
#define compat_siginfo_t	struct siginfo

#endif /* CONFIG_PPC64 */

/*
 * Layout for non-RT signal frames
 */
struct signal_frame_32 {
	char			dummy[__SIGNAL_FRAMESIZE32];
	struct sigcontext32	sctx;
	struct mcontext32	mctx;
	int			abigap[56];
};

/*
 * Layout for RT signal frames
 */
struct rt_signal_frame_32 {
	char			dummy[__SIGNAL_FRAMESIZE32 + 16];
	compat_siginfo_t	info;
	struct ucontext32	uc;
	int			abigap[56];
};

static int is_sigreturn_32_address(unsigned int nip, unsigned int fp)
{
	if (nip == fp + offsetof(struct signal_frame_32, mctx.mc_pad))
		return 1;
	if (vdso32_sigtramp && current->mm->context.vdso_base &&
	    nip == current->mm->context.vdso_base + vdso32_sigtramp)
		return 1;
	return 0;
}

static int is_rt_sigreturn_32_address(unsigned int nip, unsigned int fp)
{
	if (nip == fp + offsetof(struct rt_signal_frame_32,
				 uc.uc_mcontext.mc_pad))
		return 1;
	if (vdso32_rt_sigtramp && current->mm->context.vdso_base &&
	    nip == current->mm->context.vdso_base + vdso32_rt_sigtramp)
		return 1;
	return 0;
}

static int sane_signal_32_frame(unsigned int sp)
{
	struct signal_frame_32 __user *sf;
	unsigned int regs;

	sf = (struct signal_frame_32 __user *) (unsigned long) sp;
	if (read_user_stack_32((unsigned int __user *) &sf->sctx.regs, &regs))
		return 0;
	return regs == (unsigned long) &sf->mctx;
}

static int sane_rt_signal_32_frame(unsigned int sp)
{
	struct rt_signal_frame_32 __user *sf;
	unsigned int regs;

	sf = (struct rt_signal_frame_32 __user *) (unsigned long) sp;
	if (read_user_stack_32((unsigned int __user *) &sf->uc.uc_regs, &regs))
		return 0;
	return regs == (unsigned long) &sf->uc.uc_mcontext;
}

static unsigned int __user *signal_frame_32_regs(unsigned int sp,
				unsigned int next_sp, unsigned int next_ip)
{
	struct mcontext32 __user *mctx = NULL;
	struct signal_frame_32 __user *sf;
	struct rt_signal_frame_32 __user *rt_sf;

	/*
	 * Note: the next_sp - sp >= signal frame size check
	 * is true when next_sp < sp, for example, when
	 * transitioning from an alternate signal stack to the
	 * normal stack.
	 */
	if (next_sp - sp >= sizeof(struct signal_frame_32) &&
	    is_sigreturn_32_address(next_ip, sp) &&
	    sane_signal_32_frame(sp)) {
		sf = (struct signal_frame_32 __user *) (unsigned long) sp;
		mctx = &sf->mctx;
	}

	if (!mctx && next_sp - sp >= sizeof(struct rt_signal_frame_32) &&
	    is_rt_sigreturn_32_address(next_ip, sp) &&
	    sane_rt_signal_32_frame(sp)) {
		rt_sf = (struct rt_signal_frame_32 __user *) (unsigned long) sp;
		mctx = &rt_sf->uc.uc_mcontext;
	}

	if (!mctx)
		return NULL;
	return mctx->mc_gregs;
}

static void perf_callchain_user_32(struct perf_callchain_entry *entry,
				   struct pt_regs *regs)
{
	unsigned int sp, next_sp;
	unsigned int next_ip;
	unsigned int lr;
	long level = 0;
	unsigned int __user *fp, *uregs;

	next_ip = regs->nip;
	lr = regs->link;
	sp = regs->gpr[1];
	perf_callchain_store(entry, next_ip);

	while (entry->nr < PERF_MAX_STACK_DEPTH) {
		fp = (unsigned int __user *) (unsigned long) sp;
		if (!valid_user_sp(sp, 0) || read_user_stack_32(fp, &next_sp))
			return;
		if (level > 0 && read_user_stack_32(&fp[1], &next_ip))
			return;

		uregs = signal_frame_32_regs(sp, next_sp, next_ip);
		if (!uregs && level <= 1)
			uregs = signal_frame_32_regs(sp, next_sp, lr);
		if (uregs) {
			/*
			 * This looks like an signal frame, so restart
			 * the stack trace with the values in it.
			 */
			if (read_user_stack_32(&uregs[PT_NIP], &next_ip) ||
			    read_user_stack_32(&uregs[PT_LNK], &lr) ||
			    read_user_stack_32(&uregs[PT_R1], &sp))
				return;
			level = 0;
			perf_callchain_store(entry, PERF_CONTEXT_USER);
			perf_callchain_store(entry, next_ip);
			continue;
		}

		if (level == 0)
			next_ip = lr;
		perf_callchain_store(entry, next_ip);
		++level;
		sp = next_sp;
	}
}

void
perf_callchain_user(struct perf_callchain_entry *entry, struct pt_regs *regs)
{
<<<<<<< HEAD
	struct perf_callchain_entry *entry = &__get_cpu_var(callchain);

	entry->nr = 0;

	if (!user_mode(regs)) {
		perf_callchain_kernel(regs, entry);
		if (current->mm)
			regs = task_pt_regs(current);
		else
			regs = NULL;
	}

	if (regs) {
		if (current_is_64bit())
			perf_callchain_user_64(regs, entry);
		else
			perf_callchain_user_32(regs, entry);
	}

	return entry;
=======
	if (current_is_64bit())
		perf_callchain_user_64(entry, regs);
	else
		perf_callchain_user_32(entry, regs);
>>>>>>> 02f8c6ae
}<|MERGE_RESOLUTION|>--- conflicted
+++ resolved
@@ -471,31 +471,8 @@
 void
 perf_callchain_user(struct perf_callchain_entry *entry, struct pt_regs *regs)
 {
-<<<<<<< HEAD
-	struct perf_callchain_entry *entry = &__get_cpu_var(callchain);
-
-	entry->nr = 0;
-
-	if (!user_mode(regs)) {
-		perf_callchain_kernel(regs, entry);
-		if (current->mm)
-			regs = task_pt_regs(current);
-		else
-			regs = NULL;
-	}
-
-	if (regs) {
-		if (current_is_64bit())
-			perf_callchain_user_64(regs, entry);
-		else
-			perf_callchain_user_32(regs, entry);
-	}
-
-	return entry;
-=======
 	if (current_is_64bit())
 		perf_callchain_user_64(entry, regs);
 	else
 		perf_callchain_user_32(entry, regs);
->>>>>>> 02f8c6ae
 }