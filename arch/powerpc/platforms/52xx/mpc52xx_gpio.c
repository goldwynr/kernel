--- conflicted
+++ resolved
@@ -190,19 +190,12 @@
 	{}
 };
 
-<<<<<<< HEAD
-static struct of_platform_driver mpc52xx_wkup_gpiochip_driver = {
-	.owner = THIS_MODULE,
-	.name = "gpio_wkup",
-	.match_table = mpc52xx_wkup_gpiochip_match,
-=======
 static struct platform_driver mpc52xx_wkup_gpiochip_driver = {
 	.driver = {
 		.name = "gpio_wkup",
 		.owner = THIS_MODULE,
 		.of_match_table = mpc52xx_wkup_gpiochip_match,
 	},
->>>>>>> 02f8c6ae
 	.probe = mpc52xx_wkup_gpiochip_probe,
 	.remove = mpc52xx_gpiochip_remove,
 };
@@ -354,19 +347,12 @@
 	{}
 };
 
-<<<<<<< HEAD
-static struct of_platform_driver mpc52xx_simple_gpiochip_driver = {
-	.owner = THIS_MODULE,
-	.name = "gpio",
-	.match_table = mpc52xx_simple_gpiochip_match,
-=======
 static struct platform_driver mpc52xx_simple_gpiochip_driver = {
 	.driver = {
 		.name = "gpio",
 		.owner = THIS_MODULE,
 		.of_match_table = mpc52xx_simple_gpiochip_match,
 	},
->>>>>>> 02f8c6ae
 	.probe = mpc52xx_simple_gpiochip_probe,
 	.remove = mpc52xx_gpiochip_remove,
 };
