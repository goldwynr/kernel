--- conflicted
+++ resolved
@@ -780,19 +780,12 @@
 	{}
 };
 
-<<<<<<< HEAD
-static struct of_platform_driver mpc52xx_gpt_driver = {
-	.owner = THIS_MODULE,
-	.name = "mpc52xx-gpt",
-	.match_table = mpc52xx_gpt_match,
-=======
 static struct platform_driver mpc52xx_gpt_driver = {
 	.driver = {
 		.name = "mpc52xx-gpt",
 		.owner = THIS_MODULE,
 		.of_match_table = mpc52xx_gpt_match,
 	},
->>>>>>> 02f8c6ae
 	.probe = mpc52xx_gpt_probe,
 	.remove = mpc52xx_gpt_remove,
 };
