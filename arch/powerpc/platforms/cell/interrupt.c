--- conflicted
+++ resolved
@@ -228,55 +228,6 @@
 				    "IBM,CBEA-Internal-Interrupt-Controller");
 }
 
-<<<<<<< HEAD
-extern int noirqdebug;
-
-static void handle_iic_irq(unsigned int irq, struct irq_desc *desc)
-{
-	spin_lock(&desc->lock);
-
-	desc->status &= ~(IRQ_REPLAY | IRQ_WAITING);
-
-	/*
-	 * If we're currently running this IRQ, or its disabled,
-	 * we shouldn't process the IRQ. Mark it pending, handle
-	 * the necessary masking and go out
-	 */
-	if (unlikely((desc->status & (IRQ_INPROGRESS | IRQ_DISABLED)) ||
-		    !desc->action)) {
-		desc->status |= IRQ_PENDING;
-		goto out_eoi;
-	}
-
-	kstat_incr_irqs_this_cpu(irq, desc);
-
-	/* Mark the IRQ currently in progress.*/
-	desc->status |= IRQ_INPROGRESS;
-
-	do {
-		struct irqaction *action = desc->action;
-		irqreturn_t action_ret;
-
-		if (unlikely(!action))
-			goto out_eoi;
-
-		desc->status &= ~IRQ_PENDING;
-		spin_unlock(&desc->lock);
-		action_ret = handle_IRQ_event(irq, action);
-		if (!noirqdebug)
-			note_interrupt(irq, desc, action_ret, false);
-		spin_lock(&desc->lock);
-
-	} while ((desc->status & (IRQ_PENDING | IRQ_DISABLED)) == IRQ_PENDING);
-
-	desc->status &= ~IRQ_INPROGRESS;
-out_eoi:
-	desc->chip->eoi(irq);
-	spin_unlock(&desc->lock);
-}
-
-=======
->>>>>>> 02f8c6ae
 static int iic_host_map(struct irq_host *h, unsigned int virq,
 			irq_hw_number_t hw)
 {
