/*
 * eeh.c
 * Copyright IBM Corporation 2001, 2005, 2006
 * Copyright Dave Engebretsen & Todd Inglett 2001
 * Copyright Linas Vepstas 2005, 2006
 *
 * This program is free software; you can redistribute it and/or modify
 * it under the terms of the GNU General Public License as published by
 * the Free Software Foundation; either version 2 of the License, or
 * (at your option) any later version.
 *
 * This program is distributed in the hope that it will be useful,
 * but WITHOUT ANY WARRANTY; without even the implied warranty of
 * MERCHANTABILITY or FITNESS FOR A PARTICULAR PURPOSE.  See the
 * GNU General Public License for more details.
 *
 * You should have received a copy of the GNU General Public License
 * along with this program; if not, write to the Free Software
 * Foundation, Inc., 59 Temple Place, Suite 330, Boston, MA  02111-1307 USA
 *
 * Please address comments and feedback to Linas Vepstas <linas@austin.ibm.com>
 */

#include <linux/delay.h>
#include <linux/init.h>
#include <linux/list.h>
#include <linux/pci.h>
#include <linux/proc_fs.h>
#include <linux/rbtree.h>
#include <linux/seq_file.h>
#include <linux/spinlock.h>
#include <linux/of.h>

#include <asm/atomic.h>
#include <asm/eeh.h>
#include <asm/eeh_event.h>
#include <asm/io.h>
#include <asm/machdep.h>
#include <asm/ppc-pci.h>
#include <asm/rtas.h>


/** Overview:
 *  EEH, or "Extended Error Handling" is a PCI bridge technology for
 *  dealing with PCI bus errors that can't be dealt with within the
 *  usual PCI framework, except by check-stopping the CPU.  Systems
 *  that are designed for high-availability/reliability cannot afford
 *  to crash due to a "mere" PCI error, thus the need for EEH.
 *  An EEH-capable bridge operates by converting a detected error
 *  into a "slot freeze", taking the PCI adapter off-line, making
 *  the slot behave, from the OS'es point of view, as if the slot
 *  were "empty": all reads return 0xff's and all writes are silently
 *  ignored.  EEH slot isolation events can be triggered by parity
 *  errors on the address or data busses (e.g. during posted writes),
 *  which in turn might be caused by low voltage on the bus, dust,
 *  vibration, humidity, radioactivity or plain-old failed hardware.
 *
 *  Note, however, that one of the leading causes of EEH slot
 *  freeze events are buggy device drivers, buggy device microcode,
 *  or buggy device hardware.  This is because any attempt by the
 *  device to bus-master data to a memory address that is not
 *  assigned to the device will trigger a slot freeze.   (The idea
 *  is to prevent devices-gone-wild from corrupting system memory).
 *  Buggy hardware/drivers will have a miserable time co-existing
 *  with EEH.
 *
 *  Ideally, a PCI device driver, when suspecting that an isolation
 *  event has occurred (e.g. by reading 0xff's), will then ask EEH
 *  whether this is the case, and then take appropriate steps to
 *  reset the PCI slot, the PCI device, and then resume operations.
 *  However, until that day,  the checking is done here, with the
 *  eeh_check_failure() routine embedded in the MMIO macros.  If
 *  the slot is found to be isolated, an "EEH Event" is synthesized
 *  and sent out for processing.
 */

/* If a device driver keeps reading an MMIO register in an interrupt
 * handler after a slot isolation event, it might be broken.
 * This sets the threshold for how many read attempts we allow
 * before printing an error message.
 */
#define EEH_MAX_FAILS	2100000

/* Time to wait for a PCI slot to report status, in milliseconds */
#define PCI_BUS_RESET_WAIT_MSEC (60*1000)

/* RTAS tokens */
static int ibm_set_eeh_option;
static int ibm_set_slot_reset;
static int ibm_read_slot_reset_state;
static int ibm_read_slot_reset_state2;
static int ibm_slot_error_detail;
static int ibm_get_config_addr_info;
static int ibm_get_config_addr_info2;
static int ibm_configure_bridge;
static int ibm_configure_pe;

int eeh_subsystem_enabled;
EXPORT_SYMBOL(eeh_subsystem_enabled);

/* Lock to avoid races due to multiple reports of an error */
static DEFINE_RAW_SPINLOCK(confirm_error_lock);

/* Buffer for reporting slot-error-detail rtas calls. Its here
 * in BSS, and not dynamically alloced, so that it ends up in
 * RMO where RTAS can access it.
 */
static unsigned char slot_errbuf[RTAS_ERROR_LOG_MAX];
static DEFINE_SPINLOCK(slot_errbuf_lock);
static int eeh_error_buf_size;

/* Buffer for reporting pci register dumps. Its here in BSS, and
 * not dynamically alloced, so that it ends up in RMO where RTAS
 * can access it.
 */
#define EEH_PCI_REGS_LOG_LEN 4096
static unsigned char pci_regs_buf[EEH_PCI_REGS_LOG_LEN];

/* System monitoring statistics */
static unsigned long no_device;
static unsigned long no_dn;
static unsigned long no_cfg_addr;
static unsigned long ignored_check;
static unsigned long total_mmio_ffs;
static unsigned long false_positives;
static unsigned long slot_resets;

#define IS_BRIDGE(class_code) (((class_code)<<16) == PCI_BASE_CLASS_BRIDGE)

/* --------------------------------------------------------------- */
/* Below lies the EEH event infrastructure */

static void rtas_slot_error_detail(struct pci_dn *pdn, int severity,
                                   char *driver_log, size_t loglen)
{
	int config_addr;
	unsigned long flags;
	int rc;

	/* Log the error with the rtas logger */
	spin_lock_irqsave(&slot_errbuf_lock, flags);
	memset(slot_errbuf, 0, eeh_error_buf_size);

	/* Use PE configuration address, if present */
	config_addr = pdn->eeh_config_addr;
	if (pdn->eeh_pe_config_addr)
		config_addr = pdn->eeh_pe_config_addr;

	rc = rtas_call(ibm_slot_error_detail,
	               8, 1, NULL, config_addr,
	               BUID_HI(pdn->phb->buid),
	               BUID_LO(pdn->phb->buid),
	               virt_to_phys(driver_log), loglen,
	               virt_to_phys(slot_errbuf),
	               eeh_error_buf_size,
	               severity);

	if (rc == 0)
		log_error(slot_errbuf, ERR_TYPE_RTAS_LOG, 0);
	spin_unlock_irqrestore(&slot_errbuf_lock, flags);
}

/**
 * gather_pci_data - copy assorted PCI config space registers to buff
 * @pdn: device to report data for
 * @buf: point to buffer in which to log
 * @len: amount of room in buffer
 *
 * This routine captures assorted PCI configuration space data,
 * and puts them into a buffer for RTAS error logging.
 */
static size_t gather_pci_data(struct pci_dn *pdn, char * buf, size_t len)
{
	struct pci_dev *dev = pdn->pcidev;
	u32 cfg;
	int cap, i;
	int n = 0;

	n += scnprintf(buf+n, len-n, "%s\n", pdn->node->full_name);
	printk(KERN_WARNING "EEH: of node=%s\n", pdn->node->full_name);

	rtas_read_config(pdn, PCI_VENDOR_ID, 4, &cfg);
	n += scnprintf(buf+n, len-n, "dev/vend:%08x\n", cfg);
	printk(KERN_WARNING "EEH: PCI device/vendor: %08x\n", cfg);

	rtas_read_config(pdn, PCI_COMMAND, 4, &cfg);
	n += scnprintf(buf+n, len-n, "cmd/stat:%x\n", cfg);
	printk(KERN_WARNING "EEH: PCI cmd/status register: %08x\n", cfg);

	if (!dev) {
		printk(KERN_WARNING "EEH: no PCI device for this of node\n");
		return n;
	}

	/* Gather bridge-specific registers */
	if (dev->class >> 16 == PCI_BASE_CLASS_BRIDGE) {
		rtas_read_config(pdn, PCI_SEC_STATUS, 2, &cfg);
		n += scnprintf(buf+n, len-n, "sec stat:%x\n", cfg);
		printk(KERN_WARNING "EEH: Bridge secondary status: %04x\n", cfg);

		rtas_read_config(pdn, PCI_BRIDGE_CONTROL, 2, &cfg);
		n += scnprintf(buf+n, len-n, "brdg ctl:%x\n", cfg);
		printk(KERN_WARNING "EEH: Bridge control: %04x\n", cfg);
	}

	/* Dump out the PCI-X command and status regs */
	cap = pci_find_capability(dev, PCI_CAP_ID_PCIX);
	if (cap) {
		rtas_read_config(pdn, cap, 4, &cfg);
		n += scnprintf(buf+n, len-n, "pcix-cmd:%x\n", cfg);
		printk(KERN_WARNING "EEH: PCI-X cmd: %08x\n", cfg);

		rtas_read_config(pdn, cap+4, 4, &cfg);
		n += scnprintf(buf+n, len-n, "pcix-stat:%x\n", cfg);
		printk(KERN_WARNING "EEH: PCI-X status: %08x\n", cfg);
	}

	/* If PCI-E capable, dump PCI-E cap 10, and the AER */
	cap = pci_find_capability(dev, PCI_CAP_ID_EXP);
	if (cap) {
		n += scnprintf(buf+n, len-n, "pci-e cap10:\n");
		printk(KERN_WARNING
		       "EEH: PCI-E capabilities and status follow:\n");

		for (i=0; i<=8; i++) {
			rtas_read_config(pdn, cap+4*i, 4, &cfg);
			n += scnprintf(buf+n, len-n, "%02x:%x\n", 4*i, cfg);
			printk(KERN_WARNING "EEH: PCI-E %02x: %08x\n", i, cfg);
		}

		cap = pci_find_ext_capability(dev, PCI_EXT_CAP_ID_ERR);
		if (cap) {
			n += scnprintf(buf+n, len-n, "pci-e AER:\n");
			printk(KERN_WARNING
			       "EEH: PCI-E AER capability register set follows:\n");

			for (i=0; i<14; i++) {
				rtas_read_config(pdn, cap+4*i, 4, &cfg);
				n += scnprintf(buf+n, len-n, "%02x:%x\n", 4*i, cfg);
				printk(KERN_WARNING "EEH: PCI-E AER %02x: %08x\n", i, cfg);
			}
		}
	}

	/* Gather status on devices under the bridge */
	if (dev->class >> 16 == PCI_BASE_CLASS_BRIDGE) {
		struct device_node *dn;

		for_each_child_of_node(pdn->node, dn) {
			pdn = PCI_DN(dn);
			if (pdn)
				n += gather_pci_data(pdn, buf+n, len-n);
		}
	}

	return n;
}

void eeh_slot_error_detail(struct pci_dn *pdn, int severity)
{
	size_t loglen = 0;
	pci_regs_buf[0] = 0;

	rtas_pci_enable(pdn, EEH_THAW_MMIO);
	rtas_configure_bridge(pdn);
	eeh_restore_bars(pdn);
	loglen = gather_pci_data(pdn, pci_regs_buf, EEH_PCI_REGS_LOG_LEN);

	rtas_slot_error_detail(pdn, severity, pci_regs_buf, loglen);
}

/**
 * read_slot_reset_state - Read the reset state of a device node's slot
 * @dn: device node to read
 * @rets: array to return results in
 */
static int read_slot_reset_state(struct pci_dn *pdn, int rets[])
{
	int token, outputs;
	int config_addr;

	if (ibm_read_slot_reset_state2 != RTAS_UNKNOWN_SERVICE) {
		token = ibm_read_slot_reset_state2;
		outputs = 4;
	} else {
		token = ibm_read_slot_reset_state;
		rets[2] = 0; /* fake PE Unavailable info */
		outputs = 3;
	}

	/* Use PE configuration address, if present */
	config_addr = pdn->eeh_config_addr;
	if (pdn->eeh_pe_config_addr)
		config_addr = pdn->eeh_pe_config_addr;

	return rtas_call(token, 3, outputs, rets, config_addr,
			 BUID_HI(pdn->phb->buid), BUID_LO(pdn->phb->buid));
}

/**
 * eeh_wait_for_slot_status - returns error status of slot
 * @pdn pci device node
 * @max_wait_msecs maximum number to millisecs to wait
 *
 * Return negative value if a permanent error, else return
 * Partition Endpoint (PE) status value.
 *
 * If @max_wait_msecs is positive, then this routine will
 * sleep until a valid status can be obtained, or until
 * the max allowed wait time is exceeded, in which case
 * a -2 is returned.
 */
int
eeh_wait_for_slot_status(struct pci_dn *pdn, int max_wait_msecs)
{
	int rc;
	int rets[3];
	int mwait;

	while (1) {
		rc = read_slot_reset_state(pdn, rets);
		if (rc) return rc;
		if (rets[1] == 0) return -1;  /* EEH is not supported */

		if (rets[0] != 5) return rets[0]; /* return actual status */

		if (rets[2] == 0) return -1; /* permanently unavailable */

		if (max_wait_msecs <= 0) break;

		mwait = rets[2];
		if (mwait <= 0) {
			printk (KERN_WARNING
			        "EEH: Firmware returned bad wait value=%d\n", mwait);
			mwait = 1000;
		} else if (mwait > 300*1000) {
			printk (KERN_WARNING
			        "EEH: Firmware is taking too long, time=%d\n", mwait);
			mwait = 300*1000;
		}
		max_wait_msecs -= mwait;
		msleep (mwait);
	}

	printk(KERN_WARNING "EEH: Timed out waiting for slot status\n");
	return -2;
}

/**
 * eeh_token_to_phys - convert EEH address token to phys address
 * @token i/o token, should be address in the form 0xA....
 */
static inline unsigned long eeh_token_to_phys(unsigned long token)
{
	pte_t *ptep;
	unsigned long pa;

	ptep = find_linux_pte(init_mm.pgd, token);
	if (!ptep)
		return token;
	pa = pte_pfn(*ptep) << PAGE_SHIFT;

	return pa | (token & (PAGE_SIZE-1));
}

/** 
 * Return the "partitionable endpoint" (pe) under which this device lies
 */
struct device_node * find_device_pe(struct device_node *dn)
{
	while ((dn->parent) && PCI_DN(dn->parent) &&
	      (PCI_DN(dn->parent)->eeh_mode & EEH_MODE_SUPPORTED)) {
		dn = dn->parent;
	}
	return dn;
}

/** Mark all devices that are children of this device as failed.
 *  Mark the device driver too, so that it can see the failure
 *  immediately; this is critical, since some drivers poll
 *  status registers in interrupts ... If a driver is polling,
 *  and the slot is frozen, then the driver can deadlock in
 *  an interrupt context, which is bad.
 */

static void __eeh_mark_slot(struct device_node *parent, int mode_flag)
{
	struct device_node *dn;

	for_each_child_of_node(parent, dn) {
		if (PCI_DN(dn)) {
			/* Mark the pci device driver too */
			struct pci_dev *dev = PCI_DN(dn)->pcidev;

			PCI_DN(dn)->eeh_mode |= mode_flag;

			if (dev && dev->driver)
				dev->error_state = pci_channel_io_frozen;

			__eeh_mark_slot(dn, mode_flag);
		}
	}
}

void eeh_mark_slot (struct device_node *dn, int mode_flag)
{
	struct pci_dev *dev;
	dn = find_device_pe (dn);

	/* Back up one, since config addrs might be shared */
	if (!pcibios_find_pci_bus(dn) && PCI_DN(dn->parent))
		dn = dn->parent;

	PCI_DN(dn)->eeh_mode |= mode_flag;

	/* Mark the pci device too */
	dev = PCI_DN(dn)->pcidev;
	if (dev)
		dev->error_state = pci_channel_io_frozen;

	__eeh_mark_slot(dn, mode_flag);
}

static void __eeh_clear_slot(struct device_node *parent, int mode_flag)
{
	struct device_node *dn;

	for_each_child_of_node(parent, dn) {
		if (PCI_DN(dn)) {
			PCI_DN(dn)->eeh_mode &= ~mode_flag;
			PCI_DN(dn)->eeh_check_count = 0;
			__eeh_clear_slot(dn, mode_flag);
		}
	}
}

void eeh_clear_slot (struct device_node *dn, int mode_flag)
{
	unsigned long flags;
	raw_spin_lock_irqsave(&confirm_error_lock, flags);
	
	dn = find_device_pe (dn);
	
	/* Back up one, since config addrs might be shared */
	if (!pcibios_find_pci_bus(dn) && PCI_DN(dn->parent))
		dn = dn->parent;

	PCI_DN(dn)->eeh_mode &= ~mode_flag;
	PCI_DN(dn)->eeh_check_count = 0;
	__eeh_clear_slot(dn, mode_flag);
	raw_spin_unlock_irqrestore(&confirm_error_lock, flags);
}

void __eeh_set_pe_freset(struct device_node *parent, unsigned int *freset)
{
	struct device_node *dn;

	for_each_child_of_node(parent, dn) {
		if (PCI_DN(dn)) {

			struct pci_dev *dev = PCI_DN(dn)->pcidev;

			if (dev && dev->driver)
				*freset |= dev->needs_freset;

			__eeh_set_pe_freset(dn, freset);
		}
	}
}

void eeh_set_pe_freset(struct device_node *dn, unsigned int *freset)
{
	struct pci_dev *dev;
	dn = find_device_pe(dn);

	/* Back up one, since config addrs might be shared */
	if (!pcibios_find_pci_bus(dn) && PCI_DN(dn->parent))
		dn = dn->parent;

	dev = PCI_DN(dn)->pcidev;
	if (dev)
		*freset |= dev->needs_freset;

	__eeh_set_pe_freset(dn, freset);
}

void __eeh_set_pe_freset(struct device_node *parent, unsigned int *freset)
{
	struct device_node *dn;

	for_each_child_of_node(parent, dn) {
		if (PCI_DN(dn)) {

			struct pci_dev *dev = PCI_DN(dn)->pcidev;

			if (dev && dev->driver)
				*freset |= dev->needs_freset;

			__eeh_set_pe_freset(dn, freset);
		}
	}
}

void eeh_set_pe_freset(struct device_node *dn, unsigned int *freset)
{
	struct pci_dev *dev;
	dn = find_device_pe(dn);

	/* Back up one, since config addrs might be shared */
	if (!pcibios_find_pci_bus(dn) && PCI_DN(dn->parent))
		dn = dn->parent;

	dev = PCI_DN(dn)->pcidev;
	if (dev)
		*freset |= dev->needs_freset;

	__eeh_set_pe_freset(dn, freset);
}

/**
 * eeh_dn_check_failure - check if all 1's data is due to EEH slot freeze
 * @dn device node
 * @dev pci device, if known
 *
 * Check for an EEH failure for the given device node.  Call this
 * routine if the result of a read was all 0xff's and you want to
 * find out if this is due to an EEH slot freeze.  This routine
 * will query firmware for the EEH status.
 *
 * Returns 0 if there has not been an EEH error; otherwise returns
 * a non-zero value and queues up a slot isolation event notification.
 *
 * It is safe to call this routine in an interrupt context.
 */
int eeh_dn_check_failure(struct device_node *dn, struct pci_dev *dev)
{
	int ret;
	int rets[3];
	unsigned long flags;
	struct pci_dn *pdn;
	int rc = 0;
	const char *location;

	total_mmio_ffs++;

	if (!eeh_subsystem_enabled)
		return 0;

	if (!dn) {
		no_dn++;
		return 0;
	}
	dn = find_device_pe(dn);
	pdn = PCI_DN(dn);

	/* Access to IO BARs might get this far and still not want checking. */
	if (!(pdn->eeh_mode & EEH_MODE_SUPPORTED) ||
	    pdn->eeh_mode & EEH_MODE_NOCHECK) {
		ignored_check++;
		pr_debug("EEH: Ignored check (%x) for %s %s\n",
			 pdn->eeh_mode, eeh_pci_name(dev), dn->full_name);
		return 0;
	}

	if (!pdn->eeh_config_addr && !pdn->eeh_pe_config_addr) {
		no_cfg_addr++;
		return 0;
	}

	/* If we already have a pending isolation event for this
	 * slot, we know it's bad already, we don't need to check.
	 * Do this checking under a lock; as multiple PCI devices
	 * in one slot might report errors simultaneously, and we
	 * only want one error recovery routine running.
	 */
	raw_spin_lock_irqsave(&confirm_error_lock, flags);
	rc = 1;
	if (pdn->eeh_mode & EEH_MODE_ISOLATED) {
		pdn->eeh_check_count ++;
		if (pdn->eeh_check_count % EEH_MAX_FAILS == 0) {
			location = of_get_property(dn, "ibm,loc-code", NULL);
			printk (KERN_ERR "EEH: %d reads ignored for recovering device at "
				"location=%s driver=%s pci addr=%s\n",
				pdn->eeh_check_count, location,
				dev->driver->name, eeh_pci_name(dev));
			printk (KERN_ERR "EEH: Might be infinite loop in %s driver\n",
				dev->driver->name);
			dump_stack();
		}
		goto dn_unlock;
	}

	/*
	 * Now test for an EEH failure.  This is VERY expensive.
	 * Note that the eeh_config_addr may be a parent device
	 * in the case of a device behind a bridge, or it may be
	 * function zero of a multi-function device.
	 * In any case they must share a common PHB.
	 */
	ret = read_slot_reset_state(pdn, rets);

	/* If the call to firmware failed, punt */
	if (ret != 0) {
		printk(KERN_WARNING "EEH: read_slot_reset_state() failed; rc=%d dn=%s\n",
		       ret, dn->full_name);
		false_positives++;
		pdn->eeh_false_positives ++;
		rc = 0;
		goto dn_unlock;
	}

	/* Note that config-io to empty slots may fail;
	 * they are empty when they don't have children. */
	if ((rets[0] == 5) && (rets[2] == 0) && (dn->child == NULL)) {
		false_positives++;
		pdn->eeh_false_positives ++;
		rc = 0;
		goto dn_unlock;
	}

	/* If EEH is not supported on this device, punt. */
	if (rets[1] != 1) {
		printk(KERN_WARNING "EEH: event on unsupported device, rc=%d dn=%s\n",
		       ret, dn->full_name);
		false_positives++;
		pdn->eeh_false_positives ++;
		rc = 0;
		goto dn_unlock;
	}

	/* If not the kind of error we know about, punt. */
	if (rets[0] != 1 && rets[0] != 2 && rets[0] != 4 && rets[0] != 5) {
		false_positives++;
		pdn->eeh_false_positives ++;
		rc = 0;
		goto dn_unlock;
	}

	slot_resets++;
 
	/* Avoid repeated reports of this failure, including problems
	 * with other functions on this device, and functions under
	 * bridges. */
	eeh_mark_slot (dn, EEH_MODE_ISOLATED);
	raw_spin_unlock_irqrestore(&confirm_error_lock, flags);

	eeh_send_failure_event (dn, dev);

	/* Most EEH events are due to device driver bugs.  Having
	 * a stack trace will help the device-driver authors figure
	 * out what happened.  So print that out. */
	dump_stack();
	return 1;

dn_unlock:
	raw_spin_unlock_irqrestore(&confirm_error_lock, flags);
	return rc;
}

EXPORT_SYMBOL_GPL(eeh_dn_check_failure);

/**
 * eeh_check_failure - check if all 1's data is due to EEH slot freeze
 * @token i/o token, should be address in the form 0xA....
 * @val value, should be all 1's (XXX why do we need this arg??)
 *
 * Check for an EEH failure at the given token address.  Call this
 * routine if the result of a read was all 0xff's and you want to
 * find out if this is due to an EEH slot freeze event.  This routine
 * will query firmware for the EEH status.
 *
 * Note this routine is safe to call in an interrupt context.
 */
unsigned long eeh_check_failure(const volatile void __iomem *token, unsigned long val)
{
	unsigned long addr;
	struct pci_dev *dev;
	struct device_node *dn;

	/* Finding the phys addr + pci device; this is pretty quick. */
	addr = eeh_token_to_phys((unsigned long __force) token);
	dev = pci_get_device_by_addr(addr);
	if (!dev) {
		no_device++;
		return val;
	}

	dn = pci_device_to_OF_node(dev);
	eeh_dn_check_failure (dn, dev);

	pci_dev_put(dev);
	return val;
}

EXPORT_SYMBOL(eeh_check_failure);

/* ------------------------------------------------------------- */
/* The code below deals with error recovery */

/**
 * rtas_pci_enable - enable MMIO or DMA transfers for this slot
 * @pdn pci device node
 */

int
rtas_pci_enable(struct pci_dn *pdn, int function)
{
	int config_addr;
	int rc;

	/* Use PE configuration address, if present */
	config_addr = pdn->eeh_config_addr;
	if (pdn->eeh_pe_config_addr)
		config_addr = pdn->eeh_pe_config_addr;

	rc = rtas_call(ibm_set_eeh_option, 4, 1, NULL,
	               config_addr,
	               BUID_HI(pdn->phb->buid),
	               BUID_LO(pdn->phb->buid),
		            function);

	if (rc)
		printk(KERN_WARNING "EEH: Unexpected state change %d, err=%d dn=%s\n",
		        function, rc, pdn->node->full_name);

	rc = eeh_wait_for_slot_status (pdn, PCI_BUS_RESET_WAIT_MSEC);
	if ((rc == 4) && (function == EEH_THAW_MMIO))
		return 0;

	return rc;
}

/**
 * rtas_pci_slot_reset - raises/lowers the pci #RST line
 * @pdn pci device node
 * @state: 1/0 to raise/lower the #RST
 *
 * Clear the EEH-frozen condition on a slot.  This routine
 * asserts the PCI #RST line if the 'state' argument is '1',
 * and drops the #RST line if 'state is '0'.  This routine is
 * safe to call in an interrupt context.
 *
 */

static void
rtas_pci_slot_reset(struct pci_dn *pdn, int state)
{
	int config_addr;
	int rc;

	BUG_ON (pdn==NULL); 

	if (!pdn->phb) {
		printk (KERN_WARNING "EEH: in slot reset, device node %s has no phb\n",
		        pdn->node->full_name);
		return;
	}

	/* Use PE configuration address, if present */
	config_addr = pdn->eeh_config_addr;
	if (pdn->eeh_pe_config_addr)
		config_addr = pdn->eeh_pe_config_addr;

	rc = rtas_call(ibm_set_slot_reset, 4, 1, NULL,
	               config_addr,
	               BUID_HI(pdn->phb->buid),
	               BUID_LO(pdn->phb->buid),
	               state);

	/* Fundamental-reset not supported on this PE, try hot-reset */
	if (rc == -8 && state == 3) {
<<<<<<< HEAD
		state = 1;
		rc = rtas_call(ibm_set_slot_reset, 4, 1, NULL,
			       config_addr,
			       BUID_HI(pdn->phb->buid),
			       BUID_LO(pdn->phb->buid),
			       state);
		if (rc)
			printk(KERN_WARNING
				"EEH: Unable to reset the failed slot,"
				" (%d) #RST=%d dn=%s\n",
				rc, state, pdn->node->full_name);
=======
		rc = rtas_call(ibm_set_slot_reset, 4, 1, NULL,
			       config_addr,
			       BUID_HI(pdn->phb->buid),
			       BUID_LO(pdn->phb->buid), 1);
		if (rc)
			printk(KERN_WARNING
				"EEH: Unable to reset the failed slot,"
				" #RST=%d dn=%s\n",
				rc, pdn->node->full_name);
>>>>>>> 02f8c6ae
	}
}

/**
 * pcibios_set_pcie_slot_reset - Set PCI-E reset state
 * @dev:	pci device struct
 * @state:	reset state to enter
 *
 * Return value:
 * 	0 if success
 **/
int pcibios_set_pcie_reset_state(struct pci_dev *dev, enum pcie_reset_state state)
{
	struct device_node *dn = pci_device_to_OF_node(dev);
	struct pci_dn *pdn = PCI_DN(dn);

	switch (state) {
	case pcie_deassert_reset:
		rtas_pci_slot_reset(pdn, 0);
		break;
	case pcie_hot_reset:
		rtas_pci_slot_reset(pdn, 1);
		break;
	case pcie_warm_reset:
		rtas_pci_slot_reset(pdn, 3);
		break;
	default:
		return -EINVAL;
	};

	return 0;
}

/**
 * rtas_set_slot_reset -- assert the pci #RST line for 1/4 second
 * @pdn: pci device node to be reset.
 */

static void __rtas_set_slot_reset(struct pci_dn *pdn)
{
	unsigned int freset = 0;

	/* Determine type of EEH reset required for
	 * Partitionable Endpoint, a hot-reset (1)
	 * or a fundamental reset (3).
	 * A fundamental reset required by any device under
	 * Partitionable Endpoint trumps hot-reset.
<<<<<<< HEAD
	 */
=======
  	 */
>>>>>>> 02f8c6ae
	eeh_set_pe_freset(pdn->node, &freset);

	if (freset)
		rtas_pci_slot_reset(pdn, 3);
	else
		rtas_pci_slot_reset(pdn, 1);

	/* The PCI bus requires that the reset be held high for at least
	 * a 100 milliseconds. We wait a bit longer 'just in case'.  */

#define PCI_BUS_RST_HOLD_TIME_MSEC 250
	msleep (PCI_BUS_RST_HOLD_TIME_MSEC);
	
	/* We might get hit with another EEH freeze as soon as the 
	 * pci slot reset line is dropped. Make sure we don't miss
	 * these, and clear the flag now. */
	eeh_clear_slot (pdn->node, EEH_MODE_ISOLATED);

	rtas_pci_slot_reset (pdn, 0);

	/* After a PCI slot has been reset, the PCI Express spec requires
	 * a 1.5 second idle time for the bus to stabilize, before starting
	 * up traffic. */
#define PCI_BUS_SETTLE_TIME_MSEC 1800
	msleep (PCI_BUS_SETTLE_TIME_MSEC);
}

int rtas_set_slot_reset(struct pci_dn *pdn)
{
	int i, rc;

	/* Take three shots at resetting the bus */
	for (i=0; i<3; i++) {
		__rtas_set_slot_reset(pdn);

		rc = eeh_wait_for_slot_status(pdn, PCI_BUS_RESET_WAIT_MSEC);
		if (rc == 0)
			return 0;

		if (rc < 0) {
			printk(KERN_ERR "EEH: unrecoverable slot failure %s\n",
			       pdn->node->full_name);
			return -1;
		}
		printk(KERN_ERR "EEH: bus reset %d failed on slot %s, rc=%d\n",
		       i+1, pdn->node->full_name, rc);
	}

	return -1;
}

/* ------------------------------------------------------- */
/** Save and restore of PCI BARs
 *
 * Although firmware will set up BARs during boot, it doesn't
 * set up device BAR's after a device reset, although it will,
 * if requested, set up bridge configuration. Thus, we need to
 * configure the PCI devices ourselves.  
 */

/**
 * __restore_bars - Restore the Base Address Registers
 * @pdn: pci device node
 *
 * Loads the PCI configuration space base address registers,
 * the expansion ROM base address, the latency timer, and etc.
 * from the saved values in the device node.
 */
static inline void __restore_bars (struct pci_dn *pdn)
{
	int i;
	u32 cmd;

	if (NULL==pdn->phb) return;
	for (i=4; i<10; i++) {
		rtas_write_config(pdn, i*4, 4, pdn->config_space[i]);
	}

	/* 12 == Expansion ROM Address */
	rtas_write_config(pdn, 12*4, 4, pdn->config_space[12]);

#define BYTE_SWAP(OFF) (8*((OFF)/4)+3-(OFF))
#define SAVED_BYTE(OFF) (((u8 *)(pdn->config_space))[BYTE_SWAP(OFF)])

	rtas_write_config (pdn, PCI_CACHE_LINE_SIZE, 1,
	            SAVED_BYTE(PCI_CACHE_LINE_SIZE));

	rtas_write_config (pdn, PCI_LATENCY_TIMER, 1,
	            SAVED_BYTE(PCI_LATENCY_TIMER));

	/* max latency, min grant, interrupt pin and line */
	rtas_write_config(pdn, 15*4, 4, pdn->config_space[15]);

	/* Restore PERR & SERR bits, some devices require it,
	   don't touch the other command bits */
	rtas_read_config(pdn, PCI_COMMAND, 4, &cmd);
	if (pdn->config_space[1] & PCI_COMMAND_PARITY)
		cmd |= PCI_COMMAND_PARITY;
	else
		cmd &= ~PCI_COMMAND_PARITY;
	if (pdn->config_space[1] & PCI_COMMAND_SERR)
		cmd |= PCI_COMMAND_SERR;
	else
		cmd &= ~PCI_COMMAND_SERR;
	rtas_write_config(pdn, PCI_COMMAND, 4, cmd);
}

/**
 * eeh_restore_bars - restore the PCI config space info
 *
 * This routine performs a recursive walk to the children
 * of this device as well.
 */
void eeh_restore_bars(struct pci_dn *pdn)
{
	struct device_node *dn;
	if (!pdn) 
		return;
	
	if ((pdn->eeh_mode & EEH_MODE_SUPPORTED) && !IS_BRIDGE(pdn->class_code))
		__restore_bars (pdn);

	for_each_child_of_node(pdn->node, dn)
		eeh_restore_bars (PCI_DN(dn));
}

/**
 * eeh_save_bars - save device bars
 *
 * Save the values of the device bars. Unlike the restore
 * routine, this routine is *not* recursive. This is because
 * PCI devices are added individually; but, for the restore,
 * an entire slot is reset at a time.
 */
static void eeh_save_bars(struct pci_dn *pdn)
{
	int i;

	if (!pdn )
		return;
	
	for (i = 0; i < 16; i++)
		rtas_read_config(pdn, i * 4, 4, &pdn->config_space[i]);
}

void
rtas_configure_bridge(struct pci_dn *pdn)
{
	int config_addr;
	int token;
	int rc;
	int token;

	/* Use PE configuration address, if present */
	config_addr = pdn->eeh_config_addr;
	if (pdn->eeh_pe_config_addr)
		config_addr = pdn->eeh_pe_config_addr;

	/* Use new configure-pe function, if supported */
<<<<<<< HEAD
	if (ibm_configure_pe != RTAS_UNKNOWN_SERVICE) {
		token = ibm_configure_pe;
	} else {
		token = ibm_configure_bridge;
	}

	rc = rtas_call(token,3,1, NULL,
=======
	if (ibm_configure_pe != RTAS_UNKNOWN_SERVICE)
		token = ibm_configure_pe;
	else
		token = ibm_configure_bridge;

	rc = rtas_call(token, 3, 1, NULL,
>>>>>>> 02f8c6ae
	               config_addr,
	               BUID_HI(pdn->phb->buid),
	               BUID_LO(pdn->phb->buid));
	if (rc) {
		printk (KERN_WARNING "EEH: Unable to configure device bridge (%d) for %s\n",
		        rc, pdn->node->full_name);
	}
}

/* ------------------------------------------------------------- */
/* The code below deals with enabling EEH for devices during  the
 * early boot sequence.  EEH must be enabled before any PCI probing
 * can be done.
 */

#define EEH_ENABLE 1

struct eeh_early_enable_info {
	unsigned int buid_hi;
	unsigned int buid_lo;
};

static int get_pe_addr (int config_addr,
                        struct eeh_early_enable_info *info)
{
	unsigned int rets[3];
	int ret;

	/* Use latest config-addr token on power6 */
	if (ibm_get_config_addr_info2 != RTAS_UNKNOWN_SERVICE) {
		/* Make sure we have a PE in hand */
		ret = rtas_call (ibm_get_config_addr_info2, 4, 2, rets,
			config_addr, info->buid_hi, info->buid_lo, 1);
		if (ret || (rets[0]==0))
			return 0;

		ret = rtas_call (ibm_get_config_addr_info2, 4, 2, rets,
			config_addr, info->buid_hi, info->buid_lo, 0);
		if (ret)
			return 0;
		return rets[0];
	}

	/* Use older config-addr token on power5 */
	if (ibm_get_config_addr_info != RTAS_UNKNOWN_SERVICE) {
		ret = rtas_call (ibm_get_config_addr_info, 4, 2, rets,
			config_addr, info->buid_hi, info->buid_lo, 0);
		if (ret)
			return 0;
		return rets[0];
	}
	return 0;
}

/* Enable eeh for the given device node. */
static void *early_enable_eeh(struct device_node *dn, void *data)
{
	unsigned int rets[3];
	struct eeh_early_enable_info *info = data;
	int ret;
	const u32 *class_code = of_get_property(dn, "class-code", NULL);
	const u32 *vendor_id = of_get_property(dn, "vendor-id", NULL);
	const u32 *device_id = of_get_property(dn, "device-id", NULL);
	const u32 *regs;
	int enable;
	struct pci_dn *pdn = PCI_DN(dn);

	pdn->class_code = 0;
	pdn->eeh_mode = 0;
	pdn->eeh_check_count = 0;
	pdn->eeh_freeze_count = 0;
	pdn->eeh_false_positives = 0;

	if (!of_device_is_available(dn))
		return NULL;

	/* Ignore bad nodes. */
	if (!class_code || !vendor_id || !device_id)
		return NULL;

	/* There is nothing to check on PCI to ISA bridges */
	if (dn->type && !strcmp(dn->type, "isa")) {
		pdn->eeh_mode |= EEH_MODE_NOCHECK;
		return NULL;
	}
	pdn->class_code = *class_code;

	/* Ok... see if this device supports EEH.  Some do, some don't,
	 * and the only way to find out is to check each and every one. */
	regs = of_get_property(dn, "reg", NULL);
	if (regs) {
		/* First register entry is addr (00BBSS00)  */
		/* Try to enable eeh */
		ret = rtas_call(ibm_set_eeh_option, 4, 1, NULL,
		                regs[0], info->buid_hi, info->buid_lo,
		                EEH_ENABLE);

		enable = 0;
		if (ret == 0) {
			pdn->eeh_config_addr = regs[0];

			/* If the newer, better, ibm,get-config-addr-info is supported, 
			 * then use that instead. */
			pdn->eeh_pe_config_addr = get_pe_addr(pdn->eeh_config_addr, info);

			/* Some older systems (Power4) allow the
			 * ibm,set-eeh-option call to succeed even on nodes
			 * where EEH is not supported. Verify support
			 * explicitly. */
			ret = read_slot_reset_state(pdn, rets);
			if ((ret == 0) && (rets[1] == 1))
				enable = 1;
		}

		if (enable) {
			eeh_subsystem_enabled = 1;
			pdn->eeh_mode |= EEH_MODE_SUPPORTED;

			pr_debug("EEH: %s: eeh enabled, config=%x pe_config=%x\n",
				 dn->full_name, pdn->eeh_config_addr,
				 pdn->eeh_pe_config_addr);
		} else {

			/* This device doesn't support EEH, but it may have an
			 * EEH parent, in which case we mark it as supported. */
			if (dn->parent && PCI_DN(dn->parent)
			    && (PCI_DN(dn->parent)->eeh_mode & EEH_MODE_SUPPORTED)) {
				/* Parent supports EEH. */
				pdn->eeh_mode |= EEH_MODE_SUPPORTED;
				pdn->eeh_config_addr = PCI_DN(dn->parent)->eeh_config_addr;
				return NULL;
			}
		}
	} else {
		printk(KERN_WARNING "EEH: %s: unable to get reg property.\n",
		       dn->full_name);
	}

	eeh_save_bars(pdn);
	return NULL;
}

/*
 * Initialize EEH by trying to enable it for all of the adapters in the system.
 * As a side effect we can determine here if eeh is supported at all.
 * Note that we leave EEH on so failed config cycles won't cause a machine
 * check.  If a user turns off EEH for a particular adapter they are really
 * telling Linux to ignore errors.  Some hardware (e.g. POWER5) won't
 * grant access to a slot if EEH isn't enabled, and so we always enable
 * EEH for all slots/all devices.
 *
 * The eeh-force-off option disables EEH checking globally, for all slots.
 * Even if force-off is set, the EEH hardware is still enabled, so that
 * newer systems can boot.
 */
void __init eeh_init(void)
{
	struct device_node *phb, *np;
	struct eeh_early_enable_info info;

	raw_spin_lock_init(&confirm_error_lock);
	spin_lock_init(&slot_errbuf_lock);

	np = of_find_node_by_path("/rtas");
	if (np == NULL)
		return;

	ibm_set_eeh_option = rtas_token("ibm,set-eeh-option");
	ibm_set_slot_reset = rtas_token("ibm,set-slot-reset");
	ibm_read_slot_reset_state2 = rtas_token("ibm,read-slot-reset-state2");
	ibm_read_slot_reset_state = rtas_token("ibm,read-slot-reset-state");
	ibm_slot_error_detail = rtas_token("ibm,slot-error-detail");
	ibm_get_config_addr_info = rtas_token("ibm,get-config-addr-info");
	ibm_get_config_addr_info2 = rtas_token("ibm,get-config-addr-info2");
	ibm_configure_bridge = rtas_token ("ibm,configure-bridge");
<<<<<<< HEAD
	ibm_configure_pe = rtas_token ("ibm,configure-pe");
=======
	ibm_configure_pe = rtas_token("ibm,configure-pe");
>>>>>>> 02f8c6ae

	if (ibm_set_eeh_option == RTAS_UNKNOWN_SERVICE)
		return;

	eeh_error_buf_size = rtas_token("rtas-error-log-max");
	if (eeh_error_buf_size == RTAS_UNKNOWN_SERVICE) {
		eeh_error_buf_size = 1024;
	}
	if (eeh_error_buf_size > RTAS_ERROR_LOG_MAX) {
		printk(KERN_WARNING "EEH: rtas-error-log-max is bigger than allocated "
		      "buffer ! (%d vs %d)", eeh_error_buf_size, RTAS_ERROR_LOG_MAX);
		eeh_error_buf_size = RTAS_ERROR_LOG_MAX;
	}

	/* Enable EEH for all adapters.  Note that eeh requires buid's */
	for (phb = of_find_node_by_name(NULL, "pci"); phb;
	     phb = of_find_node_by_name(phb, "pci")) {
		unsigned long buid;

		buid = get_phb_buid(phb);
		if (buid == 0 || PCI_DN(phb) == NULL)
			continue;

		info.buid_lo = BUID_LO(buid);
		info.buid_hi = BUID_HI(buid);
		traverse_pci_devices(phb, early_enable_eeh, &info);
	}

	if (eeh_subsystem_enabled)
		printk(KERN_INFO "EEH: PCI Enhanced I/O Error Handling Enabled\n");
	else
		printk(KERN_WARNING "EEH: No capable adapters found\n");
}

/**
 * eeh_add_device_early - enable EEH for the indicated device_node
 * @dn: device node for which to set up EEH
 *
 * This routine must be used to perform EEH initialization for PCI
 * devices that were added after system boot (e.g. hotplug, dlpar).
 * This routine must be called before any i/o is performed to the
 * adapter (inluding any config-space i/o).
 * Whether this actually enables EEH or not for this device depends
 * on the CEC architecture, type of the device, on earlier boot
 * command-line arguments & etc.
 */
static void eeh_add_device_early(struct device_node *dn)
{
	struct pci_controller *phb;
	struct eeh_early_enable_info info;

	if (!dn || !PCI_DN(dn))
		return;
	phb = PCI_DN(dn)->phb;

	/* USB Bus children of PCI devices will not have BUID's */
	if (NULL == phb || 0 == phb->buid)
		return;

	info.buid_hi = BUID_HI(phb->buid);
	info.buid_lo = BUID_LO(phb->buid);
	early_enable_eeh(dn, &info);
}

void eeh_add_device_tree_early(struct device_node *dn)
{
	struct device_node *sib;

	for_each_child_of_node(dn, sib)
		eeh_add_device_tree_early(sib);
	eeh_add_device_early(dn);
}
EXPORT_SYMBOL_GPL(eeh_add_device_tree_early);

/**
 * eeh_add_device_late - perform EEH initialization for the indicated pci device
 * @dev: pci device for which to set up EEH
 *
 * This routine must be used to complete EEH initialization for PCI
 * devices that were added after system boot (e.g. hotplug, dlpar).
 */
static void eeh_add_device_late(struct pci_dev *dev)
{
	struct device_node *dn;
	struct pci_dn *pdn;

	if (!dev || !eeh_subsystem_enabled)
		return;

	pr_debug("EEH: Adding device %s\n", pci_name(dev));

	dn = pci_device_to_OF_node(dev);
	pdn = PCI_DN(dn);
	if (pdn->pcidev == dev) {
		pr_debug("EEH: Already referenced !\n");
		return;
	}
	WARN_ON(pdn->pcidev);

	pci_dev_get (dev);
	pdn->pcidev = dev;

	pci_addr_cache_insert_device(dev);
	eeh_sysfs_add_device(dev);
}

void eeh_add_device_tree_late(struct pci_bus *bus)
{
	struct pci_dev *dev;

	list_for_each_entry(dev, &bus->devices, bus_list) {
 		eeh_add_device_late(dev);
 		if (dev->hdr_type == PCI_HEADER_TYPE_BRIDGE) {
 			struct pci_bus *subbus = dev->subordinate;
 			if (subbus)
 				eeh_add_device_tree_late(subbus);
 		}
	}
}
EXPORT_SYMBOL_GPL(eeh_add_device_tree_late);

/**
 * eeh_remove_device - undo EEH setup for the indicated pci device
 * @dev: pci device to be removed
 *
 * This routine should be called when a device is removed from
 * a running system (e.g. by hotplug or dlpar).  It unregisters
 * the PCI device from the EEH subsystem.  I/O errors affecting
 * this device will no longer be detected after this call; thus,
 * i/o errors affecting this slot may leave this device unusable.
 */
static void eeh_remove_device(struct pci_dev *dev)
{
	struct device_node *dn;
	if (!dev || !eeh_subsystem_enabled)
		return;

	/* Unregister the device with the EEH/PCI address search system */
	pr_debug("EEH: Removing device %s\n", pci_name(dev));

	dn = pci_device_to_OF_node(dev);
	if (PCI_DN(dn)->pcidev == NULL) {
		pr_debug("EEH: Not referenced !\n");
		return;
	}
	PCI_DN(dn)->pcidev = NULL;
	pci_dev_put (dev);

	pci_addr_cache_remove_device(dev);
	eeh_sysfs_remove_device(dev);
}

void eeh_remove_bus_device(struct pci_dev *dev)
{
	struct pci_bus *bus = dev->subordinate;
	struct pci_dev *child, *tmp;

	eeh_remove_device(dev);

	if (bus && dev->hdr_type == PCI_HEADER_TYPE_BRIDGE) {
		list_for_each_entry_safe(child, tmp, &bus->devices, bus_list)
			 eeh_remove_bus_device(child);
	}
}
EXPORT_SYMBOL_GPL(eeh_remove_bus_device);

static int proc_eeh_show(struct seq_file *m, void *v)
{
	if (0 == eeh_subsystem_enabled) {
		seq_printf(m, "EEH Subsystem is globally disabled\n");
		seq_printf(m, "eeh_total_mmio_ffs=%ld\n", total_mmio_ffs);
	} else {
		seq_printf(m, "EEH Subsystem is enabled\n");
		seq_printf(m,
				"no device=%ld\n"
				"no device node=%ld\n"
				"no config address=%ld\n"
				"check not wanted=%ld\n"
				"eeh_total_mmio_ffs=%ld\n"
				"eeh_false_positives=%ld\n"
				"eeh_slot_resets=%ld\n",
				no_device, no_dn, no_cfg_addr, 
				ignored_check, total_mmio_ffs, 
				false_positives,
				slot_resets);
	}

	return 0;
}

static int proc_eeh_open(struct inode *inode, struct file *file)
{
	return single_open(file, proc_eeh_show, NULL);
}

static const struct file_operations proc_eeh_operations = {
	.open      = proc_eeh_open,
	.read      = seq_read,
	.llseek    = seq_lseek,
	.release   = single_release,
};

static int __init eeh_init_proc(void)
{
	if (machine_is(pseries))
		proc_create("ppc64/eeh", 0, NULL, &proc_eeh_operations);
	return 0;
}
__initcall(eeh_init_proc);<|MERGE_RESOLUTION|>--- conflicted
+++ resolved
@@ -449,39 +449,6 @@
 	PCI_DN(dn)->eeh_check_count = 0;
 	__eeh_clear_slot(dn, mode_flag);
 	raw_spin_unlock_irqrestore(&confirm_error_lock, flags);
-}
-
-void __eeh_set_pe_freset(struct device_node *parent, unsigned int *freset)
-{
-	struct device_node *dn;
-
-	for_each_child_of_node(parent, dn) {
-		if (PCI_DN(dn)) {
-
-			struct pci_dev *dev = PCI_DN(dn)->pcidev;
-
-			if (dev && dev->driver)
-				*freset |= dev->needs_freset;
-
-			__eeh_set_pe_freset(dn, freset);
-		}
-	}
-}
-
-void eeh_set_pe_freset(struct device_node *dn, unsigned int *freset)
-{
-	struct pci_dev *dev;
-	dn = find_device_pe(dn);
-
-	/* Back up one, since config addrs might be shared */
-	if (!pcibios_find_pci_bus(dn) && PCI_DN(dn->parent))
-		dn = dn->parent;
-
-	dev = PCI_DN(dn)->pcidev;
-	if (dev)
-		*freset |= dev->needs_freset;
-
-	__eeh_set_pe_freset(dn, freset);
 }
 
 void __eeh_set_pe_freset(struct device_node *parent, unsigned int *freset)
@@ -769,19 +736,6 @@
 
 	/* Fundamental-reset not supported on this PE, try hot-reset */
 	if (rc == -8 && state == 3) {
-<<<<<<< HEAD
-		state = 1;
-		rc = rtas_call(ibm_set_slot_reset, 4, 1, NULL,
-			       config_addr,
-			       BUID_HI(pdn->phb->buid),
-			       BUID_LO(pdn->phb->buid),
-			       state);
-		if (rc)
-			printk(KERN_WARNING
-				"EEH: Unable to reset the failed slot,"
-				" (%d) #RST=%d dn=%s\n",
-				rc, state, pdn->node->full_name);
-=======
 		rc = rtas_call(ibm_set_slot_reset, 4, 1, NULL,
 			       config_addr,
 			       BUID_HI(pdn->phb->buid),
@@ -791,7 +745,6 @@
 				"EEH: Unable to reset the failed slot,"
 				" #RST=%d dn=%s\n",
 				rc, pdn->node->full_name);
->>>>>>> 02f8c6ae
 	}
 }
 
@@ -839,11 +792,7 @@
 	 * or a fundamental reset (3).
 	 * A fundamental reset required by any device under
 	 * Partitionable Endpoint trumps hot-reset.
-<<<<<<< HEAD
-	 */
-=======
   	 */
->>>>>>> 02f8c6ae
 	eeh_set_pe_freset(pdn->node, &freset);
 
 	if (freset)
@@ -993,7 +942,6 @@
 rtas_configure_bridge(struct pci_dn *pdn)
 {
 	int config_addr;
-	int token;
 	int rc;
 	int token;
 
@@ -1003,22 +951,12 @@
 		config_addr = pdn->eeh_pe_config_addr;
 
 	/* Use new configure-pe function, if supported */
-<<<<<<< HEAD
-	if (ibm_configure_pe != RTAS_UNKNOWN_SERVICE) {
-		token = ibm_configure_pe;
-	} else {
-		token = ibm_configure_bridge;
-	}
-
-	rc = rtas_call(token,3,1, NULL,
-=======
 	if (ibm_configure_pe != RTAS_UNKNOWN_SERVICE)
 		token = ibm_configure_pe;
 	else
 		token = ibm_configure_bridge;
 
 	rc = rtas_call(token, 3, 1, NULL,
->>>>>>> 02f8c6ae
 	               config_addr,
 	               BUID_HI(pdn->phb->buid),
 	               BUID_LO(pdn->phb->buid));
@@ -1194,11 +1132,7 @@
 	ibm_get_config_addr_info = rtas_token("ibm,get-config-addr-info");
 	ibm_get_config_addr_info2 = rtas_token("ibm,get-config-addr-info2");
 	ibm_configure_bridge = rtas_token ("ibm,configure-bridge");
-<<<<<<< HEAD
-	ibm_configure_pe = rtas_token ("ibm,configure-pe");
-=======
 	ibm_configure_pe = rtas_token("ibm,configure-pe");
->>>>>>> 02f8c6ae
 
 	if (ibm_set_eeh_option == RTAS_UNKNOWN_SERVICE)
 		return;
