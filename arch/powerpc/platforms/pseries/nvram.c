/*
 *  c 2001 PPC 64 Team, IBM Corp
 *
 *      This program is free software; you can redistribute it and/or
 *      modify it under the terms of the GNU General Public License
 *      as published by the Free Software Foundation; either version
 *      2 of the License, or (at your option) any later version.
 *
 * /dev/nvram driver for PPC64
 *
 * This perhaps should live in drivers/char
 */


#include <linux/types.h>
#include <linux/errno.h>
#include <linux/init.h>
#include <linux/spinlock.h>
<<<<<<< HEAD
=======
#include <linux/slab.h>
>>>>>>> 02f8c6ae
#include <linux/kmsg_dump.h>
#include <asm/uaccess.h>
#include <asm/nvram.h>
#include <asm/rtas.h>
#include <asm/prom.h>
#include <asm/machdep.h>

/* Max bytes to read/write in one go */
#define NVRW_CNT 0x20

static unsigned int nvram_size;
static int nvram_fetch, nvram_store;
static char nvram_buf[NVRW_CNT];	/* assume this is in the first 4GB */
static DEFINE_SPINLOCK(nvram_lock);

struct err_log_info {
	int error_type;
	unsigned int seq_num;
};

struct nvram_os_partition {
	const char *name;
	int req_size;	/* desired size, in bytes */
	int min_size;	/* minimum acceptable size (0 means req_size) */
	long size;	/* size of data portion (excluding err_log_info) */
	long index;	/* offset of data portion of partition */
};

static struct nvram_os_partition rtas_log_partition = {
	.name = "ibm,rtas-log",
	.req_size = 2079,
	.min_size = 1055,
	.index = -1
};

static struct nvram_os_partition oops_log_partition = {
	.name = "lnx,oops-log",
	.req_size = 4000,
	.min_size = 2000,
	.index = -1
};

static const char *pseries_nvram_os_partitions[] = {
	"ibm,rtas-log",
	"lnx,oops-log",
	NULL
};

static void oops_to_nvram(struct kmsg_dumper *dumper,
		enum kmsg_dump_reason reason,
		const char *old_msgs, unsigned long old_len,
		const char *new_msgs, unsigned long new_len);

static struct kmsg_dumper nvram_kmsg_dumper = {
	.dump = oops_to_nvram
};

/* See clobbering_unread_rtas_event() */
#define NVRAM_RTAS_READ_TIMEOUT 5		/* seconds */
static unsigned long last_unread_rtas_event;	/* timestamp */

/* We preallocate oops_buf during init to avoid kmalloc during oops/panic. */
static char *oops_buf;

static ssize_t pSeries_nvram_read(char *buf, size_t count, loff_t *index)
{
	unsigned int i;
	unsigned long len;
	int done;
	unsigned long flags;
	char *p = buf;


	if (nvram_size == 0 || nvram_fetch == RTAS_UNKNOWN_SERVICE)
		return -ENODEV;

	if (*index >= nvram_size)
		return 0;

	i = *index;
	if (i + count > nvram_size)
		count = nvram_size - i;

	spin_lock_irqsave(&nvram_lock, flags);

	for (; count != 0; count -= len) {
		len = count;
		if (len > NVRW_CNT)
			len = NVRW_CNT;
		
		if ((rtas_call(nvram_fetch, 3, 2, &done, i, __pa(nvram_buf),
			       len) != 0) || len != done) {
			spin_unlock_irqrestore(&nvram_lock, flags);
			return -EIO;
		}
		
		memcpy(p, nvram_buf, len);

		p += len;
		i += len;
	}

	spin_unlock_irqrestore(&nvram_lock, flags);
	
	*index = i;
	return p - buf;
}

static ssize_t pSeries_nvram_write(char *buf, size_t count, loff_t *index)
{
	unsigned int i;
	unsigned long len;
	int done;
	unsigned long flags;
	const char *p = buf;

	if (nvram_size == 0 || nvram_store == RTAS_UNKNOWN_SERVICE)
		return -ENODEV;

	if (*index >= nvram_size)
		return 0;

	i = *index;
	if (i + count > nvram_size)
		count = nvram_size - i;

	spin_lock_irqsave(&nvram_lock, flags);

	for (; count != 0; count -= len) {
		len = count;
		if (len > NVRW_CNT)
			len = NVRW_CNT;

		memcpy(nvram_buf, p, len);

		if ((rtas_call(nvram_store, 3, 2, &done, i, __pa(nvram_buf),
			       len) != 0) || len != done) {
			spin_unlock_irqrestore(&nvram_lock, flags);
			return -EIO;
		}
		
		p += len;
		i += len;
	}
	spin_unlock_irqrestore(&nvram_lock, flags);
	
	*index = i;
	return p - buf;
}

static ssize_t pSeries_nvram_get_size(void)
{
	return nvram_size ? nvram_size : -ENODEV;
}


/* nvram_write_os_partition, nvram_write_error_log
 *
 * We need to buffer the error logs into nvram to ensure that we have
 * the failure information to decode.  If we have a severe error there
 * is no way to guarantee that the OS or the machine is in a state to
 * get back to user land and write the error to disk.  For example if
 * the SCSI device driver causes a Machine Check by writing to a bad
 * IO address, there is no way of guaranteeing that the device driver
 * is in any state that is would also be able to write the error data
 * captured to disk, thus we buffer it in NVRAM for analysis on the
 * next boot.
 *
 * In NVRAM the partition containing the error log buffer will looks like:
 * Header (in bytes):
 * +-----------+----------+--------+------------+------------------+
 * | signature | checksum | length | name       | data             |
 * |0          |1         |2      3|4         15|16        length-1|
 * +-----------+----------+--------+------------+------------------+
 *
 * The 'data' section would look like (in bytes):
 * +--------------+------------+-----------------------------------+
 * | event_logged | sequence # | error log                         |
 * |0            3|4          7|8                  error_log_size-1|
 * +--------------+------------+-----------------------------------+
 *
 * event_logged: 0 if event has not been logged to syslog, 1 if it has
 * sequence #: The unique sequence # for each event. (until it wraps)
 * error log: The error log from event_scan
 */
int nvram_write_os_partition(struct nvram_os_partition *part, char * buff,
		int length, unsigned int err_type, unsigned int error_log_cnt)
{
	int rc;
	loff_t tmp_index;
	struct err_log_info info;
	
	if (part->index == -1) {
		return -ESPIPE;
	}

	if (length > part->size) {
		length = part->size;
	}

	info.error_type = err_type;
	info.seq_num = error_log_cnt;

	tmp_index = part->index;

	rc = ppc_md.nvram_write((char *)&info, sizeof(struct err_log_info), &tmp_index);
	if (rc <= 0) {
		pr_err("%s: Failed nvram_write (%d)\n", __FUNCTION__, rc);
		return rc;
	}

	rc = ppc_md.nvram_write(buff, length, &tmp_index);
	if (rc <= 0) {
		pr_err("%s: Failed nvram_write (%d)\n", __FUNCTION__, rc);
		return rc;
	}
	
	return 0;
}

int nvram_write_error_log(char * buff, int length,
                          unsigned int err_type, unsigned int error_log_cnt)
{
	int rc = nvram_write_os_partition(&rtas_log_partition, buff, length,
						err_type, error_log_cnt);
	if (!rc)
		last_unread_rtas_event = get_seconds();
	return rc;
}

/* nvram_read_error_log
 *
 * Reads nvram for error log for at most 'length'
 */
int nvram_read_error_log(char * buff, int length,
                         unsigned int * err_type, unsigned int * error_log_cnt)
{
	int rc;
	loff_t tmp_index;
	struct err_log_info info;
	
	if (rtas_log_partition.index == -1)
		return -1;

	if (length > rtas_log_partition.size)
		length = rtas_log_partition.size;

	tmp_index = rtas_log_partition.index;

	rc = ppc_md.nvram_read((char *)&info, sizeof(struct err_log_info), &tmp_index);
	if (rc <= 0) {
		printk(KERN_ERR "nvram_read_error_log: Failed nvram_read (%d)\n", rc);
		return rc;
	}

	rc = ppc_md.nvram_read(buff, length, &tmp_index);
	if (rc <= 0) {
		printk(KERN_ERR "nvram_read_error_log: Failed nvram_read (%d)\n", rc);
		return rc;
	}

	*error_log_cnt = info.seq_num;
	*err_type = info.error_type;

	return 0;
}

/* This doesn't actually zero anything, but it sets the event_logged
 * word to tell that this event is safely in syslog.
 */
int nvram_clear_error_log(void)
{
	loff_t tmp_index;
	int clear_word = ERR_FLAG_ALREADY_LOGGED;
	int rc;

	if (rtas_log_partition.index == -1)
		return -1;

	tmp_index = rtas_log_partition.index;
	
	rc = ppc_md.nvram_write((char *)&clear_word, sizeof(int), &tmp_index);
	if (rc <= 0) {
		printk(KERN_ERR "nvram_clear_error_log: Failed nvram_write (%d)\n", rc);
		return rc;
	}
	last_unread_rtas_event = 0;

	return 0;
}

/* pseries_nvram_init_os_partition
 *
 * This sets up a partition with an "OS" signature.
 *
 * The general strategy is the following:
 * 1.) If a partition with the indicated name already exists...
 *	- If it's large enough, use it.
 *	- Otherwise, recycle it and keep going.
 * 2.) Search for a free partition that is large enough.
 * 3.) If there's not a free partition large enough, recycle any obsolete
 * OS partitions and try again.
 * 4.) Will first try getting a chunk that will satisfy the requested size.
 * 5.) If a chunk of the requested size cannot be allocated, then try finding
 * a chunk that will satisfy the minum needed.
 *
 * Returns 0 on success, else -1.
 */
static int __init pseries_nvram_init_os_partition(struct nvram_os_partition
									*part)
{
	loff_t p;
	int size;

	/* Scan nvram for partitions */
	nvram_scan_partitions();

	/* Look for ours */
	p = nvram_find_partition(part->name, NVRAM_SIG_OS, &size);

	/* Found one but too small, remove it */
	if (p && size < part->min_size) {
		pr_info("nvram: Found too small %s partition,"
					" removing it...\n", part->name);
		nvram_remove_partition(part->name, NVRAM_SIG_OS, NULL);
		p = 0;
	}

	/* Create one if we didn't find */
	if (!p) {
		p = nvram_create_partition(part->name, NVRAM_SIG_OS,
					part->req_size, part->min_size);
		if (p == -ENOSPC) {
			pr_info("nvram: No room to create %s partition, "
				"deleting any obsolete OS partitions...\n",
				part->name);
			nvram_remove_partition(NULL, NVRAM_SIG_OS,
						pseries_nvram_os_partitions);
			p = nvram_create_partition(part->name, NVRAM_SIG_OS,
					part->req_size, part->min_size);
		}
	}

	if (p <= 0) {
		pr_err("nvram: Failed to find or create %s"
		       " partition, err %d\n", part->name, (int)p);
		return -1;
	}

	part->index = p;
	part->size = nvram_get_partition_size(p) - sizeof(struct err_log_info);
	
	return 0;
}

static void __init nvram_init_oops_partition(int rtas_partition_exists)
{
	int rc;

	rc = pseries_nvram_init_os_partition(&oops_log_partition);
	if (rc != 0) {
		if (!rtas_partition_exists)
			return;
		pr_notice("nvram: Using %s partition to log both"
			" RTAS errors and oops/panic reports\n",
			rtas_log_partition.name);
		memcpy(&oops_log_partition, &rtas_log_partition,
						sizeof(rtas_log_partition));
	}
	oops_buf = kmalloc(oops_log_partition.size, GFP_KERNEL);
	rc = kmsg_dump_register(&nvram_kmsg_dumper);
	if (rc != 0) {
		pr_err("nvram: kmsg_dump_register() failed; returned %d\n", rc);
		kfree(oops_buf);
		return;
	}
}

static int __init pseries_nvram_init_log_partitions(void)
{
	int rc;

	rc = pseries_nvram_init_os_partition(&rtas_log_partition);
	nvram_init_oops_partition(rc == 0);
	return 0;
}
machine_arch_initcall(pseries, pseries_nvram_init_log_partitions);

int __init pSeries_nvram_init(void)
{
	struct device_node *nvram;
	const unsigned int *nbytes_p;
	unsigned int proplen;

	nvram = of_find_node_by_type(NULL, "nvram");
	if (nvram == NULL)
		return -ENODEV;

	nbytes_p = of_get_property(nvram, "#bytes", &proplen);
	if (nbytes_p == NULL || proplen != sizeof(unsigned int)) {
		of_node_put(nvram);
		return -EIO;
	}

	nvram_size = *nbytes_p;

	nvram_fetch = rtas_token("nvram-fetch");
	nvram_store = rtas_token("nvram-store");
	printk(KERN_INFO "PPC64 nvram contains %d bytes\n", nvram_size);
	of_node_put(nvram);

	ppc_md.nvram_read	= pSeries_nvram_read;
	ppc_md.nvram_write	= pSeries_nvram_write;
	ppc_md.nvram_size	= pSeries_nvram_get_size;

	return 0;
}

/*
 * Try to capture the last capture_len bytes of the printk buffer.  Return
 * the amount actually captured.
 */
static size_t capture_last_msgs(const char *old_msgs, size_t old_len,
				const char *new_msgs, size_t new_len,
				char *captured, size_t capture_len)
{
	if (new_len >= capture_len) {
		memcpy(captured, new_msgs + (new_len - capture_len),
								capture_len);
		return capture_len;
	} else {
		/* Grab the end of old_msgs. */
		size_t old_tail_len = min(old_len, capture_len - new_len);
		memcpy(captured, old_msgs + (old_len - old_tail_len),
								old_tail_len);
		memcpy(captured + old_tail_len, new_msgs, new_len);
		return old_tail_len + new_len;
	}
}

/*
 * Are we using the ibm,rtas-log for oops/panic reports?  And if so,
 * would logging this oops/panic overwrite an RTAS event that rtas_errd
 * hasn't had a chance to read and process?  Return 1 if so, else 0.
 *
 * We assume that if rtas_errd hasn't read the RTAS event in
 * NVRAM_RTAS_READ_TIMEOUT seconds, it's probably not going to.
 */
static int clobbering_unread_rtas_event(void)
{
	return (oops_log_partition.index == rtas_log_partition.index
		&& last_unread_rtas_event
		&& get_seconds() - last_unread_rtas_event <=
						NVRAM_RTAS_READ_TIMEOUT);
}

/* our kmsg_dump callback */
static void oops_to_nvram(struct kmsg_dumper *dumper,
		enum kmsg_dump_reason reason,
		const char *old_msgs, unsigned long old_len,
		const char *new_msgs, unsigned long new_len)
{
	static unsigned int oops_count = 0;
	static bool panicking = false;
	size_t text_len;

	switch (reason) {
	case KMSG_DUMP_RESTART:
	case KMSG_DUMP_HALT:
	case KMSG_DUMP_POWEROFF:
		/* These are almost always orderly shutdowns. */
		return;
	case KMSG_DUMP_OOPS:
<<<<<<< HEAD
=======
	case KMSG_DUMP_KEXEC:
>>>>>>> 02f8c6ae
		break;
	case KMSG_DUMP_PANIC:
		panicking = true;
		break;
<<<<<<< HEAD
	case KMSG_DUMP_KEXEC:
=======
>>>>>>> 02f8c6ae
	case KMSG_DUMP_EMERG:
		if (panicking)
			/* Panic report already captured. */
			return;
		break;
	default:
		pr_err("%s: ignoring unrecognized KMSG_DUMP_* reason %d\n",
						__FUNCTION__, (int) reason);
		return;
	}

	if (clobbering_unread_rtas_event())
		return;

	text_len = capture_last_msgs(old_msgs, old_len, new_msgs, new_len,
					oops_buf, oops_log_partition.size);
	(void) nvram_write_os_partition(&oops_log_partition, oops_buf,
		(int) text_len, ERR_TYPE_KERNEL_PANIC, ++oops_count);
}<|MERGE_RESOLUTION|>--- conflicted
+++ resolved
@@ -16,10 +16,7 @@
 #include <linux/errno.h>
 #include <linux/init.h>
 #include <linux/spinlock.h>
-<<<<<<< HEAD
-=======
 #include <linux/slab.h>
->>>>>>> 02f8c6ae
 #include <linux/kmsg_dump.h>
 #include <asm/uaccess.h>
 #include <asm/nvram.h>
@@ -493,18 +490,11 @@
 		/* These are almost always orderly shutdowns. */
 		return;
 	case KMSG_DUMP_OOPS:
-<<<<<<< HEAD
-=======
 	case KMSG_DUMP_KEXEC:
->>>>>>> 02f8c6ae
 		break;
 	case KMSG_DUMP_PANIC:
 		panicking = true;
 		break;
-<<<<<<< HEAD
-	case KMSG_DUMP_KEXEC:
-=======
->>>>>>> 02f8c6ae
 	case KMSG_DUMP_EMERG:
 		if (panicking)
 			/* Panic report already captured. */
