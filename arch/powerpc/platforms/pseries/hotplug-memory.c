/*
 * pseries Memory Hotplug infrastructure.
 *
 * Copyright (C) 2008 Badari Pulavarty, IBM Corporation
 *
 *      This program is free software; you can redistribute it and/or
 *      modify it under the terms of the GNU General Public License
 *      as published by the Free Software Foundation; either version
 *      2 of the License, or (at your option) any later version.
 */

#include <linux/of.h>
<<<<<<< HEAD
#include <linux/lmb.h>
#include <linux/vmalloc.h>
=======
#include <linux/memblock.h>
#include <linux/vmalloc.h>
#include <linux/memory.h>

>>>>>>> 02f8c6ae
#include <asm/firmware.h>
#include <asm/machdep.h>
#include <asm/pSeries_reconfig.h>
#include <asm/sparsemem.h>

static unsigned long get_memblock_size(void)
{
	struct device_node *np;
<<<<<<< HEAD
	unsigned int memblock_size = 0;

	np = of_find_node_by_path("/ibm,dynamic-reconfiguration-memory");
	if (np) {
		const unsigned long *size;

		size = of_get_property(np, "ibm,lmb-size", NULL);
		memblock_size = size ? *size : 0;

		of_node_put(np);
	} else {
		unsigned int memzero_size = 0;
		const unsigned int *regs;

		np = of_find_node_by_path("/memory@0");
		if (np) {
			regs = of_get_property(np, "reg", NULL);
			memzero_size = regs ? regs[3] : 0;
=======
	unsigned int memblock_size = MIN_MEMORY_BLOCK_SIZE;
	struct resource r;

	np = of_find_node_by_path("/ibm,dynamic-reconfiguration-memory");
	if (np) {
		const __be64 *size;

		size = of_get_property(np, "ibm,lmb-size", NULL);
		if (size)
			memblock_size = be64_to_cpup(size);
		of_node_put(np);
	} else  if (machine_is(pseries)) {
		/* This fallback really only applies to pseries */
		unsigned int memzero_size = 0;

		np = of_find_node_by_path("/memory@0");
		if (np) {
			if (!of_address_to_resource(np, 0, &r))
				memzero_size = resource_size(&r);
>>>>>>> 02f8c6ae
			of_node_put(np);
		}

		if (memzero_size) {
			/* We now know the size of memory@0, use this to find
			 * the first memoryblock and get its size.
			 */
			char buf[64];

			sprintf(buf, "/memory@%x", memzero_size);
			np = of_find_node_by_path(buf);
			if (np) {
<<<<<<< HEAD
				regs = of_get_property(np, "reg", NULL);
				memblock_size = regs ? regs[3] : 0;
=======
				if (!of_address_to_resource(np, 0, &r))
					memblock_size = resource_size(&r);
>>>>>>> 02f8c6ae
				of_node_put(np);
			}
		}
	}
<<<<<<< HEAD

	return memblock_size;
}

=======
	return memblock_size;
}

/* WARNING: This is going to override the generic definition whenever
 * pseries is built-in regardless of what platform is active at boot
 * time. This is fine for now as this is the only "option" and it
 * should work everywhere. If not, we'll have to turn this into a
 * ppc_md. callback
 */
>>>>>>> 02f8c6ae
unsigned long memory_block_size_bytes(void)
{
	return get_memblock_size();
}

<<<<<<< HEAD
static int pseries_remove_lmb(unsigned long base, unsigned int lmb_size)
=======
static int pseries_remove_memblock(unsigned long base, unsigned int memblock_size)
>>>>>>> 02f8c6ae
{
	unsigned long start, start_pfn;
	struct zone *zone;
	int ret;

	start_pfn = base >> PAGE_SHIFT;

	if (!pfn_valid(start_pfn)) {
		memblock_remove(base, memblock_size);
		return 0;
	}

	zone = page_zone(pfn_to_page(start_pfn));

	/*
	 * Remove section mappings and sysfs entries for the
	 * section of the memory we are removing.
	 *
	 * NOTE: Ideally, this should be done in generic code like
	 * remove_memory(). But remove_memory() gets called by writing
	 * to sysfs "state" file and we can't remove sysfs entries
	 * while writing to it. So we have to defer it to here.
	 */
	ret = __remove_pages(zone, start_pfn, memblock_size >> PAGE_SHIFT);
	if (ret)
		return ret;

	/*
	 * Update memory regions for memory remove
	 */
	memblock_remove(base, memblock_size);

	/*
	 * Remove htab bolted mappings for this section of memory
	 */
	start = (unsigned long)__va(base);
<<<<<<< HEAD
	ret = remove_section_mapping(start, start + lmb_size);
=======
	ret = remove_section_mapping(start, start + memblock_size);
>>>>>>> 02f8c6ae

	/* Ensure all vmalloc mappings are flushed in case they also
	 * hit that section of memory
	 */
	vm_unmap_aliases();

	return ret;
}

static int pseries_remove_memory(struct device_node *np)
{
	const char *type;
	const unsigned int *regs;
	unsigned long base;
	unsigned int lmb_size;
	int ret = -EINVAL;

	/*
	 * Check to see if we are actually removing memory
	 */
	type = of_get_property(np, "device_type", NULL);
	if (type == NULL || strcmp(type, "memory") != 0)
		return 0;

	/*
	 * Find the bae address and size of the memblock
	 */
	regs = of_get_property(np, "reg", NULL);
	if (!regs)
		return ret;

	base = *(unsigned long *)regs;
	lmb_size = regs[3];

	ret = pseries_remove_memblock(base, lmb_size);
	return ret;
}

static int pseries_add_memory(struct device_node *np)
{
	const char *type;
	const unsigned int *regs;
	unsigned long base;
	unsigned int lmb_size;
	int ret = -EINVAL;

	/*
	 * Check to see if we are actually adding memory
	 */
	type = of_get_property(np, "device_type", NULL);
	if (type == NULL || strcmp(type, "memory") != 0)
		return 0;

	/*
	 * Find the base and size of the memblock
	 */
	regs = of_get_property(np, "reg", NULL);
	if (!regs)
		return ret;

	base = *(unsigned long *)regs;
	lmb_size = regs[3];

	/*
	 * Update memory region to represent the memory add
	 */
	ret = memblock_add(base, lmb_size);
	return (ret < 0) ? -EINVAL : 0;
}

static int pseries_drconf_memory(unsigned long *base, unsigned int action)
{
	unsigned long memblock_size;
	int rc;

	memblock_size = get_memblock_size();
	if (!memblock_size)
		return -EINVAL;

	if (action == PSERIES_DRCONF_MEM_ADD) {
<<<<<<< HEAD
		rc = lmb_add(*base, memblock_size);
		rc = (rc < 0) ? -EINVAL : 0;
	} else if (action == PSERIES_DRCONF_MEM_REMOVE) {
		rc = pseries_remove_lmb(*base, memblock_size);
=======
		rc = memblock_add(*base, memblock_size);
		rc = (rc < 0) ? -EINVAL : 0;
	} else if (action == PSERIES_DRCONF_MEM_REMOVE) {
		rc = pseries_remove_memblock(*base, memblock_size);
>>>>>>> 02f8c6ae
	} else {
		rc = -EINVAL;
	}

	return rc;
}

static int pseries_memory_notifier(struct notifier_block *nb,
				unsigned long action, void *node)
{
	int err = NOTIFY_OK;

	switch (action) {
	case PSERIES_RECONFIG_ADD:
		if (pseries_add_memory(node))
			err = NOTIFY_BAD;
		break;
	case PSERIES_RECONFIG_REMOVE:
		if (pseries_remove_memory(node))
			err = NOTIFY_BAD;
		break;
	case PSERIES_DRCONF_MEM_ADD:
	case PSERIES_DRCONF_MEM_REMOVE:
		if (pseries_drconf_memory(node, action))
			err = NOTIFY_BAD;
		break;
	default:
		err = NOTIFY_DONE;
		break;
	}
	return err;
}

static struct notifier_block pseries_mem_nb = {
	.notifier_call = pseries_memory_notifier,
};

static int __init pseries_memory_hotplug_init(void)
{
	if (firmware_has_feature(FW_FEATURE_LPAR))
		pSeries_reconfig_notifier_register(&pseries_mem_nb);

	return 0;
}
machine_device_initcall(pseries, pseries_memory_hotplug_init);<|MERGE_RESOLUTION|>--- conflicted
+++ resolved
@@ -10,15 +10,10 @@
  */
 
 #include <linux/of.h>
-<<<<<<< HEAD
-#include <linux/lmb.h>
-#include <linux/vmalloc.h>
-=======
 #include <linux/memblock.h>
 #include <linux/vmalloc.h>
 #include <linux/memory.h>
 
->>>>>>> 02f8c6ae
 #include <asm/firmware.h>
 #include <asm/machdep.h>
 #include <asm/pSeries_reconfig.h>
@@ -27,26 +22,6 @@
 static unsigned long get_memblock_size(void)
 {
 	struct device_node *np;
-<<<<<<< HEAD
-	unsigned int memblock_size = 0;
-
-	np = of_find_node_by_path("/ibm,dynamic-reconfiguration-memory");
-	if (np) {
-		const unsigned long *size;
-
-		size = of_get_property(np, "ibm,lmb-size", NULL);
-		memblock_size = size ? *size : 0;
-
-		of_node_put(np);
-	} else {
-		unsigned int memzero_size = 0;
-		const unsigned int *regs;
-
-		np = of_find_node_by_path("/memory@0");
-		if (np) {
-			regs = of_get_property(np, "reg", NULL);
-			memzero_size = regs ? regs[3] : 0;
-=======
 	unsigned int memblock_size = MIN_MEMORY_BLOCK_SIZE;
 	struct resource r;
 
@@ -66,7 +41,6 @@
 		if (np) {
 			if (!of_address_to_resource(np, 0, &r))
 				memzero_size = resource_size(&r);
->>>>>>> 02f8c6ae
 			of_node_put(np);
 		}
 
@@ -79,23 +53,12 @@
 			sprintf(buf, "/memory@%x", memzero_size);
 			np = of_find_node_by_path(buf);
 			if (np) {
-<<<<<<< HEAD
-				regs = of_get_property(np, "reg", NULL);
-				memblock_size = regs ? regs[3] : 0;
-=======
 				if (!of_address_to_resource(np, 0, &r))
 					memblock_size = resource_size(&r);
->>>>>>> 02f8c6ae
 				of_node_put(np);
 			}
 		}
 	}
-<<<<<<< HEAD
-
-	return memblock_size;
-}
-
-=======
 	return memblock_size;
 }
 
@@ -105,17 +68,12 @@
  * should work everywhere. If not, we'll have to turn this into a
  * ppc_md. callback
  */
->>>>>>> 02f8c6ae
 unsigned long memory_block_size_bytes(void)
 {
 	return get_memblock_size();
 }
 
-<<<<<<< HEAD
-static int pseries_remove_lmb(unsigned long base, unsigned int lmb_size)
-=======
 static int pseries_remove_memblock(unsigned long base, unsigned int memblock_size)
->>>>>>> 02f8c6ae
 {
 	unsigned long start, start_pfn;
 	struct zone *zone;
@@ -152,11 +110,7 @@
 	 * Remove htab bolted mappings for this section of memory
 	 */
 	start = (unsigned long)__va(base);
-<<<<<<< HEAD
-	ret = remove_section_mapping(start, start + lmb_size);
-=======
 	ret = remove_section_mapping(start, start + memblock_size);
->>>>>>> 02f8c6ae
 
 	/* Ensure all vmalloc mappings are flushed in case they also
 	 * hit that section of memory
@@ -237,17 +191,10 @@
 		return -EINVAL;
 
 	if (action == PSERIES_DRCONF_MEM_ADD) {
-<<<<<<< HEAD
-		rc = lmb_add(*base, memblock_size);
-		rc = (rc < 0) ? -EINVAL : 0;
-	} else if (action == PSERIES_DRCONF_MEM_REMOVE) {
-		rc = pseries_remove_lmb(*base, memblock_size);
-=======
 		rc = memblock_add(*base, memblock_size);
 		rc = (rc < 0) ? -EINVAL : 0;
 	} else if (action == PSERIES_DRCONF_MEM_REMOVE) {
 		rc = pseries_remove_memblock(*base, memblock_size);
->>>>>>> 02f8c6ae
 	} else {
 		rc = -EINVAL;
 	}
