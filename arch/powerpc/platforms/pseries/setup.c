/*
 *  64-bit pSeries and RS/6000 setup code.
 *
 *  Copyright (C) 1995  Linus Torvalds
 *  Adapted from 'alpha' version by Gary Thomas
 *  Modified by Cort Dougan (cort@cs.nmt.edu)
 *  Modified by PPC64 Team, IBM Corp
 *
 * This program is free software; you can redistribute it and/or
 * modify it under the terms of the GNU General Public License
 * as published by the Free Software Foundation; either version
 * 2 of the License, or (at your option) any later version.
 */

/*
 * bootup setup stuff..
 */

#include <linux/cpu.h>
#include <linux/errno.h>
#include <linux/sched.h>
#include <linux/kernel.h>
#include <linux/mm.h>
#include <linux/stddef.h>
#include <linux/unistd.h>
#include <linux/user.h>
#include <linux/tty.h>
#include <linux/major.h>
#include <linux/interrupt.h>
#include <linux/reboot.h>
#include <linux/init.h>
#include <linux/ioport.h>
#include <linux/console.h>
#include <linux/pci.h>
#include <linux/utsname.h>
#include <linux/adb.h>
#include <linux/module.h>
#include <linux/delay.h>
#include <linux/irq.h>
#include <linux/seq_file.h>
#include <linux/root_dev.h>
#include <linux/crash_dump.h>

#include <asm/mmu.h>
#include <asm/processor.h>
#include <asm/io.h>
#include <asm/pgtable.h>
#include <asm/prom.h>
#include <asm/rtas.h>
#include <asm/pci-bridge.h>
#include <asm/iommu.h>
#include <asm/dma.h>
#include <asm/machdep.h>
#include <asm/irq.h>
#include <asm/time.h>
#include <asm/nvram.h>
#include <asm/pmc.h>
#include <asm/mpic.h>
#include <asm/xics.h>
#include <asm/ppc-pci.h>
#include <asm/i8259.h>
#include <asm/udbg.h>
#include <asm/smp.h>
#include <asm/firmware.h>
#include <asm/eeh.h>
#include <asm/pSeries_reconfig.h>

#include "plpar_wrappers.h"
#include "pseries.h"

int CMO_PrPSP = -1;
int CMO_SecPSP = -1;
unsigned long CMO_PageSize = (ASM_CONST(1) << IOMMU_PAGE_SHIFT);
EXPORT_SYMBOL(CMO_PageSize);

int fwnmi_active;  /* TRUE if an FWNMI handler is present */

static void pseries_shared_idle_sleep(void);
static void pseries_dedicated_idle_sleep(void);

static struct device_node *pSeries_mpic_node;

static void pSeries_show_cpuinfo(struct seq_file *m)
{
	struct device_node *root;
	const char *model = "";

	root = of_find_node_by_path("/");
	if (root)
		model = of_get_property(root, "model", NULL);
	seq_printf(m, "machine\t\t: CHRP %s\n", model);
	of_node_put(root);
}

/* Initialize firmware assisted non-maskable interrupts if
 * the firmware supports this feature.
 */
static void __init fwnmi_init(void)
{
	unsigned long system_reset_addr, machine_check_addr;

	int ibm_nmi_register = rtas_token("ibm,nmi-register");
	if (ibm_nmi_register == RTAS_UNKNOWN_SERVICE)
		return;

	/* If the kernel's not linked at zero we point the firmware at low
	 * addresses anyway, and use a trampoline to get to the real code. */
	system_reset_addr  = __pa(system_reset_fwnmi) - PHYSICAL_START;
	machine_check_addr = __pa(machine_check_fwnmi) - PHYSICAL_START;

	if (0 == rtas_call(ibm_nmi_register, 2, 1, NULL, system_reset_addr,
				machine_check_addr))
		fwnmi_active = 1;
}

static void pseries_8259_cascade(unsigned int irq, struct irq_desc *desc)
{
	struct irq_chip *chip = irq_desc_get_chip(desc);
	unsigned int cascade_irq = i8259_irq();

	if (cascade_irq != NO_IRQ)
		generic_handle_irq(cascade_irq);

	chip->irq_eoi(&desc->irq_data);
}

static void __init pseries_setup_i8259_cascade(void)
{
	struct device_node *np, *old, *found = NULL;
	unsigned int cascade;
	const u32 *addrp;
	unsigned long intack = 0;
	int naddr;

	for_each_node_by_type(np, "interrupt-controller") {
		if (of_device_is_compatible(np, "chrp,iic")) {
			found = np;
			break;
		}
	}

	if (found == NULL) {
		printk(KERN_DEBUG "pic: no ISA interrupt controller\n");
		return;
	}

	cascade = irq_of_parse_and_map(found, 0);
	if (cascade == NO_IRQ) {
		printk(KERN_ERR "pic: failed to map cascade interrupt");
		return;
	}
	pr_debug("pic: cascade mapped to irq %d\n", cascade);

	for (old = of_node_get(found); old != NULL ; old = np) {
		np = of_get_parent(old);
		of_node_put(old);
		if (np == NULL)
			break;
		if (strcmp(np->name, "pci") != 0)
			continue;
		addrp = of_get_property(np, "8259-interrupt-acknowledge", NULL);
		if (addrp == NULL)
			continue;
		naddr = of_n_addr_cells(np);
		intack = addrp[naddr-1];
		if (naddr > 1)
			intack |= ((unsigned long)addrp[naddr-2]) << 32;
	}
	if (intack)
		printk(KERN_DEBUG "pic: PCI 8259 intack at 0x%016lx\n", intack);
	i8259_init(found, intack);
	of_node_put(found);
	irq_set_chained_handler(cascade, pseries_8259_cascade);
}

static void __init pseries_mpic_init_IRQ(void)
{
	struct device_node *np;
	const unsigned int *opprop;
	unsigned long openpic_addr = 0;
	int naddr, n, i, opplen;
	struct mpic *mpic;

	np = of_find_node_by_path("/");
	naddr = of_n_addr_cells(np);
	opprop = of_get_property(np, "platform-open-pic", &opplen);
	if (opprop != 0) {
		openpic_addr = of_read_number(opprop, naddr);
		printk(KERN_DEBUG "OpenPIC addr: %lx\n", openpic_addr);
	}
	of_node_put(np);

	BUG_ON(openpic_addr == 0);

	/* Setup the openpic driver */
	mpic = mpic_alloc(pSeries_mpic_node, openpic_addr,
			  MPIC_PRIMARY,
			  16, 250, /* isu size, irq count */
			  " MPIC     ");
	BUG_ON(mpic == NULL);

	/* Add ISUs */
	opplen /= sizeof(u32);
	for (n = 0, i = naddr; i < opplen; i += naddr, n++) {
		unsigned long isuaddr = of_read_number(opprop + i, naddr);
		mpic_assign_isu(mpic, n, isuaddr);
	}

	/* Setup top-level get_irq */
	ppc_md.get_irq = mpic_get_irq;

	/* All ISUs are setup, complete initialization */
	mpic_init(mpic);

	/* Look for cascade */
	pseries_setup_i8259_cascade();
}

static void __init pseries_xics_init_IRQ(void)
{
	xics_init();
	pseries_setup_i8259_cascade();
}

static void pseries_lpar_enable_pmcs(void)
{
	unsigned long set, reset;

	set = 1UL << 63;
	reset = 0;
	plpar_hcall_norets(H_PERFMON, set, reset);
}

static void __init pseries_discover_pic(void)
{
	struct device_node *np;
	const char *typep;

	for (np = NULL; (np = of_find_node_by_name(np,
						   "interrupt-controller"));) {
		typep = of_get_property(np, "compatible", NULL);
		if (strstr(typep, "open-pic")) {
			pSeries_mpic_node = of_node_get(np);
			ppc_md.init_IRQ       = pseries_mpic_init_IRQ;
			setup_kexec_cpu_down_mpic();
			smp_init_pseries_mpic();
			return;
		} else if (strstr(typep, "ppc-xicp")) {
			ppc_md.init_IRQ       = pseries_xics_init_IRQ;
			setup_kexec_cpu_down_xics();
			smp_init_pseries_xics();
			return;
		}
	}
	printk(KERN_ERR "pSeries_discover_pic: failed to recognize"
	       " interrupt-controller\n");
}

static int pci_dn_reconfig_notifier(struct notifier_block *nb, unsigned long action, void *node)
{
	struct device_node *np = node;
	struct pci_dn *pci = NULL;
	int err = NOTIFY_OK;

	switch (action) {
	case PSERIES_RECONFIG_ADD:
		pci = np->parent->data;
		if (pci)
			update_dn_pci_info(np, pci->phb);
		break;
	default:
		err = NOTIFY_DONE;
		break;
	}
	return err;
}

static struct notifier_block pci_dn_reconfig_nb = {
	.notifier_call = pci_dn_reconfig_notifier,
};

<<<<<<< HEAD
=======
struct kmem_cache *dtl_cache;

>>>>>>> 02f8c6ae
#ifdef CONFIG_VIRT_CPU_ACCOUNTING
/*
 * Allocate space for the dispatch trace log for all possible cpus
 * and register the buffers with the hypervisor.  This is used for
 * computing time stolen by the hypervisor.
 */
static int alloc_dispatch_logs(void)
{
	int cpu, ret;
	struct paca_struct *pp;
	struct dtl_entry *dtl;
<<<<<<< HEAD
	struct kmem_cache *dtl_cache;
=======
>>>>>>> 02f8c6ae

	if (!firmware_has_feature(FW_FEATURE_SPLPAR))
		return 0;

<<<<<<< HEAD
	dtl_cache = kmem_cache_create("dtl", DISPATCH_LOG_BYTES,
						DISPATCH_LOG_BYTES, 0, NULL); 
	if (!dtl_cache) {
		pr_warning("Failed to create dispatch trace log buffer cache\n");
		pr_warning("Stolen time statistics will be unreliable\n");
		return 0;
	}
=======
	if (!dtl_cache)
		return 0;
>>>>>>> 02f8c6ae

	for_each_possible_cpu(cpu) {
		pp = &paca[cpu];
		dtl = kmem_cache_alloc(dtl_cache, GFP_KERNEL);
		if (!dtl) {
<<<<<<< HEAD
			pr_warning("Failed to allocate dispatch trace log for cpu %d\n",
				cpu);
			pr_warning("Stolen time statistics will be unreliable\n");
=======
			pr_warn("Failed to allocate dispatch trace log for cpu %d\n",
				cpu);
			pr_warn("Stolen time statistics will be unreliable\n");
>>>>>>> 02f8c6ae
			break;
		}

		pp->dtl_ridx = 0;
		pp->dispatch_log = dtl;
		pp->dispatch_log_end = dtl + N_DISPATCH_LOG;
		pp->dtl_curr = dtl;
	}

	/* Register the DTL for the current (boot) cpu */
	dtl = get_paca()->dispatch_log;
	get_paca()->dtl_ridx = 0;
	get_paca()->dtl_curr = dtl;
	get_paca()->lppaca_ptr->dtl_idx = 0;

	/* hypervisor reads buffer length from this field */
	dtl->enqueue_to_dispatch_time = DISPATCH_LOG_BYTES;
	ret = register_dtl(hard_smp_processor_id(), __pa(dtl));
	if (ret)
<<<<<<< HEAD
		pr_warning("DTL registration failed for boot cpu %d (%d)\n",
			   smp_processor_id(), ret);
=======
		pr_warn("DTL registration failed for boot cpu %d (%d)\n",
			smp_processor_id(), ret);
>>>>>>> 02f8c6ae
	get_paca()->lppaca_ptr->dtl_enable_mask = 2;

	return 0;
}
<<<<<<< HEAD

early_initcall(alloc_dispatch_logs);
#endif /* CONFIG_VIRT_CPU_ACCOUNTING */

=======
#else /* !CONFIG_VIRT_CPU_ACCOUNTING */
static inline int alloc_dispatch_logs(void)
{
	return 0;
}
#endif /* CONFIG_VIRT_CPU_ACCOUNTING */

static int alloc_dispatch_log_kmem_cache(void)
{
	dtl_cache = kmem_cache_create("dtl", DISPATCH_LOG_BYTES,
						DISPATCH_LOG_BYTES, 0, NULL);
	if (!dtl_cache) {
		pr_warn("Failed to create dispatch trace log buffer cache\n");
		pr_warn("Stolen time statistics will be unreliable\n");
		return 0;
	}

	return alloc_dispatch_logs();
}
early_initcall(alloc_dispatch_log_kmem_cache);

>>>>>>> 02f8c6ae
static void __init pSeries_setup_arch(void)
{
	/* Discover PIC type and setup ppc_md accordingly */
	pseries_discover_pic();

	/* openpic global configuration register (64-bit format). */
	/* openpic Interrupt Source Unit pointer (64-bit format). */
	/* python0 facility area (mmio) (64-bit format) REAL address. */

	/* init to some ~sane value until calibrate_delay() runs */
	loops_per_jiffy = 50000000;

	fwnmi_init();

	/* Find and initialize PCI host bridges */
	init_pci_config_tokens();
	find_and_init_phbs();
	pSeries_reconfig_notifier_register(&pci_dn_reconfig_nb);
	eeh_init();

	pSeries_nvram_init();

	/* Choose an idle loop */
	if (firmware_has_feature(FW_FEATURE_SPLPAR)) {
		vpa_init(boot_cpuid);
		if (get_lppaca()->shared_proc) {
			printk(KERN_DEBUG "Using shared processor idle loop\n");
			ppc_md.power_save = pseries_shared_idle_sleep;
		} else {
			printk(KERN_DEBUG "Using dedicated idle loop\n");
			ppc_md.power_save = pseries_dedicated_idle_sleep;
		}
	} else {
		printk(KERN_DEBUG "Using default idle loop\n");
	}

	if (firmware_has_feature(FW_FEATURE_LPAR))
		ppc_md.enable_pmcs = pseries_lpar_enable_pmcs;
	else
		ppc_md.enable_pmcs = power4_enable_pmcs;
}

static int __init pSeries_init_panel(void)
{
	/* Manually leave the kernel version on the panel. */
	if (is_kdump_kernel())
		ppc_md.progress("SUSE Linux crashed :-(\n", 0);
	else
		ppc_md.progress("SUSE Linux\n", 0);
	ppc_md.progress(init_utsname()->version, 0);

	return 0;
}
machine_arch_initcall(pseries, pSeries_init_panel);

static int pseries_set_dabr(unsigned long dabr)
{
	return plpar_hcall_norets(H_SET_DABR, dabr);
}

static int pseries_set_xdabr(unsigned long dabr)
{
	/* We want to catch accesses from kernel and userspace */
	return plpar_hcall_norets(H_SET_XDABR, dabr,
			H_DABRX_KERNEL | H_DABRX_USER);
}

#define CMO_CHARACTERISTICS_TOKEN 44
#define CMO_MAXLENGTH 1026

void pSeries_coalesce_init(void)
{
	struct hvcall_mpp_x_data mpp_x_data;

	if (firmware_has_feature(FW_FEATURE_CMO) && !h_get_mpp_x(&mpp_x_data))
		powerpc_firmware_features |= FW_FEATURE_XCMO;
	else
		powerpc_firmware_features &= ~FW_FEATURE_XCMO;
}

/**
 * fw_cmo_feature_init - FW_FEATURE_CMO is not stored in ibm,hypertas-functions,
 * handle that here. (Stolen from parse_system_parameter_string)
 */
void pSeries_cmo_feature_init(void)
{
	char *ptr, *key, *value, *end;
	int call_status;
	int page_order = IOMMU_PAGE_SHIFT;

	pr_debug(" -> fw_cmo_feature_init()\n");
	spin_lock(&rtas_data_buf_lock);
	memset(rtas_data_buf, 0, RTAS_DATA_BUF_SIZE);
	call_status = rtas_call(rtas_token("ibm,get-system-parameter"), 3, 1,
				NULL,
				CMO_CHARACTERISTICS_TOKEN,
				__pa(rtas_data_buf),
				RTAS_DATA_BUF_SIZE);

	if (call_status != 0) {
		spin_unlock(&rtas_data_buf_lock);
		pr_debug("CMO not available\n");
		pr_debug(" <- fw_cmo_feature_init()\n");
		return;
	}

	end = rtas_data_buf + CMO_MAXLENGTH - 2;
	ptr = rtas_data_buf + 2;	/* step over strlen value */
	key = value = ptr;

	while (*ptr && (ptr <= end)) {
		/* Separate the key and value by replacing '=' with '\0' and
		 * point the value at the string after the '='
		 */
		if (ptr[0] == '=') {
			ptr[0] = '\0';
			value = ptr + 1;
		} else if (ptr[0] == '\0' || ptr[0] == ',') {
			/* Terminate the string containing the key/value pair */
			ptr[0] = '\0';

			if (key == value) {
				pr_debug("Malformed key/value pair\n");
				/* Never found a '=', end processing */
				break;
			}

			if (0 == strcmp(key, "CMOPageSize"))
				page_order = simple_strtol(value, NULL, 10);
			else if (0 == strcmp(key, "PrPSP"))
				CMO_PrPSP = simple_strtol(value, NULL, 10);
			else if (0 == strcmp(key, "SecPSP"))
				CMO_SecPSP = simple_strtol(value, NULL, 10);
			value = key = ptr + 1;
		}
		ptr++;
	}

	/* Page size is returned as the power of 2 of the page size,
	 * convert to the page size in bytes before returning
	 */
	CMO_PageSize = 1 << page_order;
	pr_debug("CMO_PageSize = %lu\n", CMO_PageSize);

	if (CMO_PrPSP != -1 || CMO_SecPSP != -1) {
		pr_info("CMO enabled\n");
		pr_debug("CMO enabled, PrPSP=%d, SecPSP=%d\n", CMO_PrPSP,
		         CMO_SecPSP);
		powerpc_firmware_features |= FW_FEATURE_CMO;
		pSeries_coalesce_init();
	} else
		pr_debug("CMO not enabled, PrPSP=%d, SecPSP=%d\n", CMO_PrPSP,
		         CMO_SecPSP);
	spin_unlock(&rtas_data_buf_lock);
	pr_debug(" <- fw_cmo_feature_init()\n");
}

/*
 * Early initialization.  Relocation is on but do not reference unbolted pages
 */
static void __init pSeries_init_early(void)
{
	pr_debug(" -> pSeries_init_early()\n");

	if (firmware_has_feature(FW_FEATURE_LPAR))
		find_udbg_vterm();

	if (firmware_has_feature(FW_FEATURE_DABR))
		ppc_md.set_dabr = pseries_set_dabr;
	else if (firmware_has_feature(FW_FEATURE_XDABR))
		ppc_md.set_dabr = pseries_set_xdabr;

	pSeries_cmo_feature_init();
	iommu_init_early_pSeries();

	pr_debug(" <- pSeries_init_early()\n");
}

/*
 * Called very early, MMU is off, device-tree isn't unflattened
 */

static int __init pSeries_probe_hypertas(unsigned long node,
					 const char *uname, int depth,
					 void *data)
{
	const char *hypertas;
	unsigned long len;

	if (depth != 1 ||
	    (strcmp(uname, "rtas") != 0 && strcmp(uname, "rtas@0") != 0))
		return 0;

	hypertas = of_get_flat_dt_prop(node, "ibm,hypertas-functions", &len);
	if (!hypertas)
		return 1;

	powerpc_firmware_features |= FW_FEATURE_LPAR;
	fw_feature_init(hypertas, len);

	return 1;
}

static int __init pSeries_probe(void)
{
	unsigned long root = of_get_flat_dt_root();
 	char *dtype = of_get_flat_dt_prop(root, "device_type", NULL);

 	if (dtype == NULL)
 		return 0;
 	if (strcmp(dtype, "chrp"))
		return 0;

	/* Cell blades firmware claims to be chrp while it's not. Until this
	 * is fixed, we need to avoid those here.
	 */
	if (of_flat_dt_is_compatible(root, "IBM,CPBW-1.0") ||
	    of_flat_dt_is_compatible(root, "IBM,CBEA"))
		return 0;

	pr_debug("pSeries detected, looking for LPAR capability...\n");

	/* Now try to figure out if we are running on LPAR */
	of_scan_flat_dt(pSeries_probe_hypertas, NULL);

	if (firmware_has_feature(FW_FEATURE_LPAR))
		hpte_init_lpar();
	else
		hpte_init_native();

	pr_debug("Machine is%s LPAR !\n",
	         (powerpc_firmware_features & FW_FEATURE_LPAR) ? "" : " not");

	return 1;
}


DECLARE_PER_CPU(long, smt_snooze_delay);

static void pseries_dedicated_idle_sleep(void)
{ 
	unsigned int cpu = smp_processor_id();
	unsigned long start_snooze;
	unsigned long in_purr, out_purr;
	long snooze = __get_cpu_var(smt_snooze_delay);

	/*
	 * Indicate to the HV that we are idle. Now would be
	 * a good time to find other work to dispatch.
	 */
	get_lppaca()->idle = 1;
	get_lppaca()->donate_dedicated_cpu = 1;
	in_purr = mfspr(SPRN_PURR);

	/*
	 * We come in with interrupts disabled, and need_resched()
	 * has been checked recently.  If we should poll for a little
	 * while, do so.
	 */
	if (snooze) {
		start_snooze = get_tb() + snooze * tb_ticks_per_usec;
		local_irq_enable();
		set_thread_flag(TIF_POLLING_NRFLAG);

		while ((snooze < 0) || (get_tb() < start_snooze)) {
			if (need_resched() || cpu_is_offline(cpu))
				goto out;
			ppc64_runlatch_off();
			HMT_low();
			HMT_very_low();
		}

		HMT_medium();
		clear_thread_flag(TIF_POLLING_NRFLAG);
		smp_mb();
		local_irq_disable();
		if (need_resched() || cpu_is_offline(cpu))
			goto out;
	}

	cede_processor();

out:
	HMT_medium();
	out_purr = mfspr(SPRN_PURR);
	get_lppaca()->wait_state_cycles += out_purr - in_purr;
	get_lppaca()->donate_dedicated_cpu = 0;
	get_lppaca()->idle = 0;
}

static void pseries_shared_idle_sleep(void)
{
	/*
	 * Indicate to the HV that we are idle. Now would be
	 * a good time to find other work to dispatch.
	 */
	get_lppaca()->idle = 1;

	/*
	 * Yield the processor to the hypervisor.  We return if
	 * an external interrupt occurs (which are driven prior
	 * to returning here) or if a prod occurs from another
	 * processor. When returning here, external interrupts
	 * are enabled.
	 */
	cede_processor();

	get_lppaca()->idle = 0;
}

static int pSeries_pci_probe_mode(struct pci_bus *bus)
{
	if (firmware_has_feature(FW_FEATURE_LPAR))
		return PCI_PROBE_DEVTREE;
	return PCI_PROBE_NORMAL;
}

/**
 * pSeries_power_off - tell firmware about how to power off the system.
 *
 * This function calls either the power-off rtas token in normal cases
 * or the ibm,power-off-ups token (if present & requested) in case of
 * a power failure. If power-off token is used, power on will only be
 * possible with power button press. If ibm,power-off-ups token is used
 * it will allow auto poweron after power is restored.
 */
static void pSeries_power_off(void)
{
	int rc;
	int rtas_poweroff_ups_token = rtas_token("ibm,power-off-ups");

	if (rtas_flash_term_hook)
		rtas_flash_term_hook(SYS_POWER_OFF);

	if (rtas_poweron_auto == 0 ||
		rtas_poweroff_ups_token == RTAS_UNKNOWN_SERVICE) {
		rc = rtas_call(rtas_token("power-off"), 2, 1, NULL, -1, -1);
		printk(KERN_INFO "RTAS power-off returned %d\n", rc);
	} else {
		rc = rtas_call(rtas_poweroff_ups_token, 0, 1, NULL);
		printk(KERN_INFO "RTAS ibm,power-off-ups returned %d\n", rc);
	}
	for (;;);
}

#ifndef CONFIG_PCI
void pSeries_final_fixup(void) { }
#endif

define_machine(pseries) {
	.name			= "pSeries",
	.probe			= pSeries_probe,
	.setup_arch		= pSeries_setup_arch,
	.init_early		= pSeries_init_early,
	.show_cpuinfo		= pSeries_show_cpuinfo,
	.log_error		= pSeries_log_error,
	.pcibios_fixup		= pSeries_final_fixup,
	.pci_probe_mode		= pSeries_pci_probe_mode,
	.restart		= rtas_restart,
	.power_off		= pSeries_power_off,
	.halt			= rtas_halt,
	.panic			= rtas_os_term,
	.get_boot_time		= rtas_get_boot_time,
	.get_rtc_time		= rtas_get_rtc_time,
	.set_rtc_time		= rtas_set_rtc_time,
	.calibrate_decr		= generic_calibrate_decr,
	.progress		= rtas_progress,
	.system_reset_exception = pSeries_system_reset_exception,
	.machine_check_exception = pSeries_machine_check_exception,
};<|MERGE_RESOLUTION|>--- conflicted
+++ resolved
@@ -279,11 +279,8 @@
 	.notifier_call = pci_dn_reconfig_notifier,
 };
 
-<<<<<<< HEAD
-=======
 struct kmem_cache *dtl_cache;
 
->>>>>>> 02f8c6ae
 #ifdef CONFIG_VIRT_CPU_ACCOUNTING
 /*
  * Allocate space for the dispatch trace log for all possible cpus
@@ -295,40 +292,20 @@
 	int cpu, ret;
 	struct paca_struct *pp;
 	struct dtl_entry *dtl;
-<<<<<<< HEAD
-	struct kmem_cache *dtl_cache;
-=======
->>>>>>> 02f8c6ae
 
 	if (!firmware_has_feature(FW_FEATURE_SPLPAR))
 		return 0;
 
-<<<<<<< HEAD
-	dtl_cache = kmem_cache_create("dtl", DISPATCH_LOG_BYTES,
-						DISPATCH_LOG_BYTES, 0, NULL); 
-	if (!dtl_cache) {
-		pr_warning("Failed to create dispatch trace log buffer cache\n");
-		pr_warning("Stolen time statistics will be unreliable\n");
-		return 0;
-	}
-=======
 	if (!dtl_cache)
 		return 0;
->>>>>>> 02f8c6ae
 
 	for_each_possible_cpu(cpu) {
 		pp = &paca[cpu];
 		dtl = kmem_cache_alloc(dtl_cache, GFP_KERNEL);
 		if (!dtl) {
-<<<<<<< HEAD
-			pr_warning("Failed to allocate dispatch trace log for cpu %d\n",
-				cpu);
-			pr_warning("Stolen time statistics will be unreliable\n");
-=======
 			pr_warn("Failed to allocate dispatch trace log for cpu %d\n",
 				cpu);
 			pr_warn("Stolen time statistics will be unreliable\n");
->>>>>>> 02f8c6ae
 			break;
 		}
 
@@ -348,23 +325,12 @@
 	dtl->enqueue_to_dispatch_time = DISPATCH_LOG_BYTES;
 	ret = register_dtl(hard_smp_processor_id(), __pa(dtl));
 	if (ret)
-<<<<<<< HEAD
-		pr_warning("DTL registration failed for boot cpu %d (%d)\n",
-			   smp_processor_id(), ret);
-=======
 		pr_warn("DTL registration failed for boot cpu %d (%d)\n",
 			smp_processor_id(), ret);
->>>>>>> 02f8c6ae
 	get_paca()->lppaca_ptr->dtl_enable_mask = 2;
 
 	return 0;
 }
-<<<<<<< HEAD
-
-early_initcall(alloc_dispatch_logs);
-#endif /* CONFIG_VIRT_CPU_ACCOUNTING */
-
-=======
 #else /* !CONFIG_VIRT_CPU_ACCOUNTING */
 static inline int alloc_dispatch_logs(void)
 {
@@ -386,7 +352,6 @@
 }
 early_initcall(alloc_dispatch_log_kmem_cache);
 
->>>>>>> 02f8c6ae
 static void __init pSeries_setup_arch(void)
 {
 	/* Discover PIC type and setup ppc_md accordingly */
