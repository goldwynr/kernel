config PPC_PSERIES
	depends on PPC64 && PPC_BOOK3S
	bool "IBM pSeries & new (POWER5-based) iSeries"
	select MPIC
	select PCI_MSI
	select PPC_XICS
	select PPC_ICP_NATIVE
	select PPC_ICP_HV
	select PPC_ICS_RTAS
	select PPC_I8259
	select PPC_RTAS
	select PPC_RTAS_DAEMON
	select RTAS_ERROR_LOGGING
	select PPC_UDBG_16550
	select PPC_NATIVE
	select PPC_PCI_CHOICE if EXPERT
	default y

config PPC_SPLPAR
	depends on PPC_PSERIES
	bool "Support for shared-processor logical partitions"
	default n
	help
	  Enabling this option will make the kernel run more efficiently
	  on logically-partitioned pSeries systems which use shared
	  processors, that is, which share physical processors between
	  two or more partitions.

config EEH
	bool "PCI Extended Error Handling (EEH)" if EXPERT
	depends on PPC_PSERIES && PCI
	default y if !EXPERT

config PSERIES_MSI
       bool
       depends on PCI_MSI && EEH
       default y

config PSERIES_ENERGY
	tristate "pSeries energy management capabilities driver"
	depends on PPC_PSERIES
<<<<<<< HEAD
	default m
=======
	default y
>>>>>>> 02f8c6ae
	help
	  Provides interface to platform energy management capabilities
	  on supported PSERIES platforms.
	  Provides: /sys/devices/system/cpu/pseries_(de)activation_hint_list
	  and /sys/devices/system/cpu/cpuN/pseries_(de)activation_hint

config SCANLOG
	tristate "Scanlog dump interface"
	depends on RTAS_PROC && PPC_PSERIES

config IO_EVENT_IRQ
	bool "IO Event Interrupt support"
	depends on PPC_PSERIES
	default y
	help
	  Select this option, if you want to enable support for IO Event
	  interrupts. IO event interrupt is a mechanism provided by RTAS
	  to return information about hardware error and non-error events
	  which may need OS attention. RTAS returns events for multiple
	  event types and scopes. Device drivers can register their handlers
	  to receive events.

	  This option will only enable the IO event platform code. You
	  will still need to enable or compile the actual drivers
	  that use this infrastruture to handle IO event interrupts.

	  Say Y if you are unsure.

config LPARCFG
	bool "LPAR Configuration Data"
	depends on PPC_PSERIES || PPC_ISERIES
	help
	Provide system capacity information via human readable
	<key word>=<value> pairs through a /proc/ppc64/lparcfg interface.

config PPC_PSERIES_DEBUG
	depends on PPC_PSERIES && PPC_EARLY_DEBUG
	bool "Enable extra debug logging in platforms/pseries"
        help
	  Say Y here if you want the pseries core to produce a bunch of
	  debug messages to the system log. Select this if you are having a
	  problem with the pseries core and want to see more of what is
	  going on. This does not enable debugging in lpar.c, which must
	  be manually done due to its verbosity.
	default y

config PPC_SMLPAR
	bool "Support for shared-memory logical partitions"
	depends on PPC_PSERIES
	select LPARCFG
	default n
	help
	  Select this option to enable shared memory partition support.
	  With this option a system running in an LPAR can be given more
	  memory than physically available and will allow firmware to
	  balance memory across many LPARs.

config CMM
	tristate "Collaborative memory management"
	depends on PPC_SMLPAR
	default y
	help
	  Select this option, if you want to enable the kernel interface
	  to reduce the memory size of the system. This is accomplished
	  by allocating pages of memory and put them "on hold". This only
	  makes sense for a system running in an LPAR where the unused pages
	  will be reused for other LPARs. The interface allows firmware to
	  balance memory across many LPARs.

config DTL
	bool "Dispatch Trace Log"
	depends on PPC_SPLPAR && DEBUG_FS
	help
	  SPLPAR machines can log hypervisor preempt & dispatch events to a
	  kernel buffer. Saying Y here will enable logging these events,
	  which are accessible through a debugfs file.

	  Say N if you are unsure.<|MERGE_RESOLUTION|>--- conflicted
+++ resolved
@@ -39,11 +39,7 @@
 config PSERIES_ENERGY
 	tristate "pSeries energy management capabilities driver"
 	depends on PPC_PSERIES
-<<<<<<< HEAD
-	default m
-=======
 	default y
->>>>>>> 02f8c6ae
 	help
 	  Provides interface to platform energy management capabilities
 	  on supported PSERIES platforms.
