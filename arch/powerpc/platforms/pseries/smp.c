/*
 * SMP support for pSeries machines.
 *
 * Dave Engebretsen, Peter Bergner, and
 * Mike Corrigan {engebret|bergner|mikec}@us.ibm.com
 *
 * Plus various changes from other IBM teams...
 *
 *      This program is free software; you can redistribute it and/or
 *      modify it under the terms of the GNU General Public License
 *      as published by the Free Software Foundation; either version
 *      2 of the License, or (at your option) any later version.
 */


#include <linux/kernel.h>
#include <linux/module.h>
#include <linux/sched.h>
#include <linux/smp.h>
#include <linux/interrupt.h>
#include <linux/delay.h>
#include <linux/init.h>
#include <linux/spinlock.h>
#include <linux/cache.h>
#include <linux/err.h>
#include <linux/sysdev.h>
#include <linux/cpu.h>

#include <asm/ptrace.h>
#include <asm/atomic.h>
#include <asm/irq.h>
#include <asm/page.h>
#include <asm/pgtable.h>
#include <asm/io.h>
#include <asm/prom.h>
#include <asm/smp.h>
#include <asm/paca.h>
#include <asm/machdep.h>
#include <asm/cputable.h>
#include <asm/firmware.h>
#include <asm/system.h>
#include <asm/rtas.h>
#include <asm/pSeries_reconfig.h>
#include <asm/mpic.h>
#include <asm/vdso_datapage.h>
#include <asm/cputhreads.h>
#include <asm/mpic.h>
#include <asm/xics.h>

#include "plpar_wrappers.h"
#include "pseries.h"
<<<<<<< HEAD
#include "xics.h"
=======
>>>>>>> 02f8c6ae
#include "offline_states.h"


/*
 * The Primary thread of each non-boot processor was started from the OF client
 * interface by prom_hold_cpus and is spinning on secondary_hold_spinloop.
 */
static cpumask_var_t of_spin_mask;

/* Query where a cpu is now.  Return codes #defined in plpar_wrappers.h */
int smp_query_cpu_stopped(unsigned int pcpu)
{
	int cpu_status, status;
	int qcss_tok = rtas_token("query-cpu-stopped-state");

	if (qcss_tok == RTAS_UNKNOWN_SERVICE) {
		printk_once(KERN_INFO
			"Firmware doesn't support query-cpu-stopped-state\n");
		return QCSS_HARDWARE_ERROR;
	}

	status = rtas_call(qcss_tok, 1, 2, &cpu_status, pcpu);
	if (status != 0) {
		printk(KERN_ERR
		       "RTAS query-cpu-stopped-state failed: %i\n", status);
		return status;
	}

	return cpu_status;
}

/* Query where a cpu is now.  Return codes #defined in plpar_wrappers.h */
int smp_query_cpu_stopped(unsigned int pcpu)
{
	int cpu_status, status;
	int qcss_tok = rtas_token("query-cpu-stopped-state");

	if (qcss_tok == RTAS_UNKNOWN_SERVICE) {
		printk(KERN_INFO "Firmware doesn't support "
				"query-cpu-stopped-state\n");
		return QCSS_HARDWARE_ERROR;
	}

	status = rtas_call(qcss_tok, 1, 2, &cpu_status, pcpu);
	if (status != 0) {
		printk(KERN_ERR
		       "RTAS query-cpu-stopped-state failed: %i\n", status);
		return status;
	}

	return cpu_status;
}

/**
 * smp_startup_cpu() - start the given cpu
 *
 * At boot time, there is nothing to do for primary threads which were
 * started from Open Firmware.  For anything else, call RTAS with the
 * appropriate start location.
 *
 * Returns:
 *	0	- failure
 *	1	- success
 */
static inline int __devinit smp_startup_cpu(unsigned int lcpu)
{
	int status;
	unsigned long start_here = __pa((u32)*((unsigned long *)
					       generic_secondary_smp_init));
	unsigned int pcpu;
	int start_cpu;

	if (cpumask_test_cpu(lcpu, of_spin_mask))
		/* Already started by OF and sitting in spin loop */
		return 1;

	pcpu = get_hard_smp_processor_id(lcpu);

	/* Check to see if the CPU out of FW already for kexec */
	if (smp_query_cpu_stopped(pcpu) == QCSS_NOT_STOPPED){
<<<<<<< HEAD
		cpu_set(lcpu, of_spin_map);
=======
		cpumask_set_cpu(lcpu, of_spin_mask);
>>>>>>> 02f8c6ae
		return 1;
	}

	/* Fixup atomic count: it exited inside IRQ handler. */
	task_thread_info(paca[lcpu].__current)->preempt_count	= 0;
<<<<<<< HEAD

	if (get_cpu_current_state(lcpu) == CPU_STATE_INACTIVE)
		goto out;

=======
#ifdef CONFIG_HOTPLUG_CPU
	if (get_cpu_current_state(lcpu) == CPU_STATE_INACTIVE)
		goto out;
#endif
>>>>>>> 02f8c6ae
	/* 
	 * If the RTAS start-cpu token does not exist then presume the
	 * cpu is already spinning.
	 */
	start_cpu = rtas_token("start-cpu");
	if (start_cpu == RTAS_UNKNOWN_SERVICE)
		return 1;

	status = rtas_call(start_cpu, 3, 1, NULL, pcpu, start_here, pcpu);
	if (status != 0) {
		printk(KERN_ERR "start-cpu failed: %i\n", status);
		return 0;
	}

<<<<<<< HEAD
out:
=======
#ifdef CONFIG_HOTPLUG_CPU
out:
#endif
>>>>>>> 02f8c6ae
	return 1;
}

static void __devinit smp_xics_setup_cpu(int cpu)
{
	if (cpu != boot_cpuid)
		xics_setup_cpu();

	if (firmware_has_feature(FW_FEATURE_SPLPAR))
		vpa_init(cpu);

<<<<<<< HEAD
	cpu_clear(cpu, of_spin_map);
	set_cpu_current_state(cpu, CPU_STATE_ONLINE);
	set_default_offline_state(cpu);

=======
	cpumask_clear_cpu(cpu, of_spin_mask);
#ifdef CONFIG_HOTPLUG_CPU
	set_cpu_current_state(cpu, CPU_STATE_ONLINE);
	set_default_offline_state(cpu);
#endif
>>>>>>> 02f8c6ae
}

static int __devinit smp_pSeries_kick_cpu(int nr)
{
	long rc;
	unsigned long hcpuid;
	BUG_ON(nr < 0 || nr >= NR_CPUS);

	if (!smp_startup_cpu(nr))
		return -ENOENT;

	/*
	 * The processor is currently spinning, waiting for the
	 * cpu_start field to become non-zero After we set cpu_start,
	 * the processor will continue on to secondary_start
	 */
	paca[nr].cpu_start = 1;
<<<<<<< HEAD

	set_preferred_offline_state(nr, CPU_STATE_ONLINE);

	if (get_cpu_current_state(nr) == CPU_STATE_INACTIVE) {
		hcpuid = get_hard_smp_processor_id(nr);
		rc = plpar_hcall_norets(H_PROD, hcpuid);
		if (rc != H_SUCCESS)
			printk(KERN_ERR "Error: Prod to wake up processor %d Ret= %ld\n", nr, rc);
	}
=======
#ifdef CONFIG_HOTPLUG_CPU
	set_preferred_offline_state(nr, CPU_STATE_ONLINE);

	if (get_cpu_current_state(nr) == CPU_STATE_INACTIVE) {
		long rc;
		unsigned long hcpuid;

		hcpuid = get_hard_smp_processor_id(nr);
		rc = plpar_hcall_norets(H_PROD, hcpuid);
		if (rc != H_SUCCESS)
			printk(KERN_ERR "Error: Prod to wake up processor %d "
						"Ret= %ld\n", nr, rc);
	}
#endif

	return 0;
>>>>>>> 02f8c6ae
}

static int smp_pSeries_cpu_bootable(unsigned int nr)
{
	/* Special case - we inhibit secondary thread startup
	 * during boot if the user requests it.
	 */
	if (system_state < SYSTEM_RUNNING && cpu_has_feature(CPU_FTR_SMT)) {
		if (!smt_enabled_at_boot && cpu_thread_in_core(nr) != 0)
			return 0;
		if (smt_enabled_at_boot
		    && cpu_thread_in_core(nr) >= smt_enabled_at_boot)
			return 0;
	}

	return 1;
}

static struct smp_ops_t pSeries_mpic_smp_ops = {
	.message_pass	= smp_mpic_message_pass,
	.probe		= smp_mpic_probe,
	.kick_cpu	= smp_pSeries_kick_cpu,
	.setup_cpu	= smp_mpic_setup_cpu,
};

static struct smp_ops_t pSeries_xics_smp_ops = {
	.message_pass	= smp_muxed_ipi_message_pass,
	.cause_ipi	= NULL,	/* Filled at runtime by xics_smp_probe() */
	.probe		= xics_smp_probe,
	.kick_cpu	= smp_pSeries_kick_cpu,
	.setup_cpu	= smp_xics_setup_cpu,
	.cpu_bootable	= smp_pSeries_cpu_bootable,
};

/* This is called very early */
static void __init smp_init_pseries(void)
{
	int i;

	pr_debug(" -> smp_init_pSeries()\n");

	alloc_bootmem_cpumask_var(&of_spin_mask);

	/* Mark threads which are still spinning in hold loops. */
	if (cpu_has_feature(CPU_FTR_SMT)) {
		for_each_present_cpu(i) { 
			if (cpu_thread_in_core(i) == 0)
				cpumask_set_cpu(i, of_spin_mask);
		}
	} else {
		cpumask_copy(of_spin_mask, cpu_present_mask);
	}

	cpumask_clear_cpu(boot_cpuid, of_spin_mask);

	/* Non-lpar has additional take/give timebase */
	if (rtas_token("freeze-time-base") != RTAS_UNKNOWN_SERVICE) {
		smp_ops->give_timebase = rtas_give_timebase;
		smp_ops->take_timebase = rtas_take_timebase;
	}

	pr_debug(" <- smp_init_pSeries()\n");
}

void __init smp_init_pseries_mpic(void)
{
	smp_ops = &pSeries_mpic_smp_ops;

	smp_init_pseries();
}

void __init smp_init_pseries_xics(void)
{
	smp_ops = &pSeries_xics_smp_ops;

	smp_init_pseries();
}<|MERGE_RESOLUTION|>--- conflicted
+++ resolved
@@ -49,10 +49,6 @@
 
 #include "plpar_wrappers.h"
 #include "pseries.h"
-<<<<<<< HEAD
-#include "xics.h"
-=======
->>>>>>> 02f8c6ae
 #include "offline_states.h"
 
 
@@ -84,28 +80,6 @@
 	return cpu_status;
 }
 
-/* Query where a cpu is now.  Return codes #defined in plpar_wrappers.h */
-int smp_query_cpu_stopped(unsigned int pcpu)
-{
-	int cpu_status, status;
-	int qcss_tok = rtas_token("query-cpu-stopped-state");
-
-	if (qcss_tok == RTAS_UNKNOWN_SERVICE) {
-		printk(KERN_INFO "Firmware doesn't support "
-				"query-cpu-stopped-state\n");
-		return QCSS_HARDWARE_ERROR;
-	}
-
-	status = rtas_call(qcss_tok, 1, 2, &cpu_status, pcpu);
-	if (status != 0) {
-		printk(KERN_ERR
-		       "RTAS query-cpu-stopped-state failed: %i\n", status);
-		return status;
-	}
-
-	return cpu_status;
-}
-
 /**
  * smp_startup_cpu() - start the given cpu
  *
@@ -133,27 +107,16 @@
 
 	/* Check to see if the CPU out of FW already for kexec */
 	if (smp_query_cpu_stopped(pcpu) == QCSS_NOT_STOPPED){
-<<<<<<< HEAD
-		cpu_set(lcpu, of_spin_map);
-=======
 		cpumask_set_cpu(lcpu, of_spin_mask);
->>>>>>> 02f8c6ae
 		return 1;
 	}
 
 	/* Fixup atomic count: it exited inside IRQ handler. */
 	task_thread_info(paca[lcpu].__current)->preempt_count	= 0;
-<<<<<<< HEAD
-
+#ifdef CONFIG_HOTPLUG_CPU
 	if (get_cpu_current_state(lcpu) == CPU_STATE_INACTIVE)
 		goto out;
-
-=======
-#ifdef CONFIG_HOTPLUG_CPU
-	if (get_cpu_current_state(lcpu) == CPU_STATE_INACTIVE)
-		goto out;
-#endif
->>>>>>> 02f8c6ae
+#endif
 	/* 
 	 * If the RTAS start-cpu token does not exist then presume the
 	 * cpu is already spinning.
@@ -168,13 +131,9 @@
 		return 0;
 	}
 
-<<<<<<< HEAD
+#ifdef CONFIG_HOTPLUG_CPU
 out:
-=======
-#ifdef CONFIG_HOTPLUG_CPU
-out:
-#endif
->>>>>>> 02f8c6ae
+#endif
 	return 1;
 }
 
@@ -186,24 +145,15 @@
 	if (firmware_has_feature(FW_FEATURE_SPLPAR))
 		vpa_init(cpu);
 
-<<<<<<< HEAD
-	cpu_clear(cpu, of_spin_map);
+	cpumask_clear_cpu(cpu, of_spin_mask);
+#ifdef CONFIG_HOTPLUG_CPU
 	set_cpu_current_state(cpu, CPU_STATE_ONLINE);
 	set_default_offline_state(cpu);
-
-=======
-	cpumask_clear_cpu(cpu, of_spin_mask);
-#ifdef CONFIG_HOTPLUG_CPU
-	set_cpu_current_state(cpu, CPU_STATE_ONLINE);
-	set_default_offline_state(cpu);
-#endif
->>>>>>> 02f8c6ae
+#endif
 }
 
 static int __devinit smp_pSeries_kick_cpu(int nr)
 {
-	long rc;
-	unsigned long hcpuid;
 	BUG_ON(nr < 0 || nr >= NR_CPUS);
 
 	if (!smp_startup_cpu(nr))
@@ -215,17 +165,6 @@
 	 * the processor will continue on to secondary_start
 	 */
 	paca[nr].cpu_start = 1;
-<<<<<<< HEAD
-
-	set_preferred_offline_state(nr, CPU_STATE_ONLINE);
-
-	if (get_cpu_current_state(nr) == CPU_STATE_INACTIVE) {
-		hcpuid = get_hard_smp_processor_id(nr);
-		rc = plpar_hcall_norets(H_PROD, hcpuid);
-		if (rc != H_SUCCESS)
-			printk(KERN_ERR "Error: Prod to wake up processor %d Ret= %ld\n", nr, rc);
-	}
-=======
 #ifdef CONFIG_HOTPLUG_CPU
 	set_preferred_offline_state(nr, CPU_STATE_ONLINE);
 
@@ -242,7 +181,6 @@
 #endif
 
 	return 0;
->>>>>>> 02f8c6ae
 }
 
 static int smp_pSeries_cpu_bootable(unsigned int nr)
