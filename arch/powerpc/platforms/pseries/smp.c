--- conflicted
+++ resolved
@@ -144,13 +144,8 @@
 		hcpuid = get_hard_smp_processor_id(nr);
 		rc = plpar_hcall_norets(H_PROD, hcpuid);
 		if (rc != H_SUCCESS)
-<<<<<<< HEAD
-			panic("Error: Prod to wake up processor %d Ret= %ld\n",
-				nr, rc);
-=======
 			printk(KERN_ERR "Error: Prod to wake up processor %d\
 						Ret= %ld\n", nr, rc);
->>>>>>> 92dcffb9
 	}
 }
 
