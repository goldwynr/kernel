/*
 * Virtual Processor Dispatch Trace Log
 *
 * (C) Copyright IBM Corporation 2009
 *
 * Author: Jeremy Kerr <jk@ozlabs.org>
 *
 * This program is free software; you can redistribute it and/or modify
 * it under the terms of the GNU General Public License as published by
 * the Free Software Foundation; either version 2, or (at your option)
 * any later version.
 *
 * This program is distributed in the hope that it will be useful,
 * but WITHOUT ANY WARRANTY; without even the implied warranty of
 * MERCHANTABILITY or FITNESS FOR A PARTICULAR PURPOSE.  See the
 * GNU General Public License for more details.
 *
 * You should have received a copy of the GNU General Public License
 * along with this program; if not, write to the Free Software
 * Foundation, Inc., 675 Mass Ave, Cambridge, MA 02139, USA.
 */

#include <linux/init.h>
#include <linux/slab.h>
#include <linux/debugfs.h>
#include <linux/spinlock.h>
#include <asm/smp.h>
#include <asm/system.h>
#include <asm/uaccess.h>
#include <asm/firmware.h>
#include <asm/lppaca.h>

#include "plpar_wrappers.h"

struct dtl {
	struct dtl_entry	*buf;
	struct dentry		*file;
	int			cpu;
	int			buf_entries;
	u64			last_idx;
	spinlock_t		lock;
};
static DEFINE_PER_CPU(struct dtl, cpu_dtl);

/*
 * Dispatch trace log event mask:
 * 0x7: 0x1: voluntary virtual processor waits
 *      0x2: time-slice preempts
 *      0x4: virtual partition memory page faults
 */
static u8 dtl_event_mask = 0x7;


/*
 * Size of per-cpu log buffers. Firmware requires that the buffer does
 * not cross a 4k boundary.
 */
static int dtl_buf_entries = N_DISPATCH_LOG;

#ifdef CONFIG_VIRT_CPU_ACCOUNTING
struct dtl_ring {
	u64	write_index;
	struct dtl_entry *write_ptr;
	struct dtl_entry *buf;
	struct dtl_entry *buf_end;
	u8	saved_dtl_mask;
};

static DEFINE_PER_CPU(struct dtl_ring, dtl_rings);

<<<<<<< HEAD
#ifdef CONFIG_VIRT_CPU_ACCOUNTING
struct dtl_ring {
	u64	write_index;
	struct dtl_entry *write_ptr;
	struct dtl_entry *buf;
	struct dtl_entry *buf_end;
	u8	saved_dtl_mask;
};

static DEFINE_PER_CPU(struct dtl_ring, dtl_rings);

=======
>>>>>>> 02f8c6ae
static atomic_t dtl_count;

/*
 * The cpu accounting code controls the DTL ring buffer, and we get
 * given entries as they are processed.
 */
static void consume_dtle(struct dtl_entry *dtle, u64 index)
{
	struct dtl_ring *dtlr = &__get_cpu_var(dtl_rings);
	struct dtl_entry *wp = dtlr->write_ptr;
	struct lppaca *vpa = local_paca->lppaca_ptr;

	if (!wp)
		return;

	*wp = *dtle;
	barrier();

	/* check for hypervisor ring buffer overflow, ignore this entry if so */
	if (index + N_DISPATCH_LOG < vpa->dtl_idx)
		return;

	++wp;
	if (wp == dtlr->buf_end)
		wp = dtlr->buf;
	dtlr->write_ptr = wp;

	/* incrementing write_index makes the new entry visible */
	smp_wmb();
	++dtlr->write_index;
}

static int dtl_start(struct dtl *dtl)
{
	struct dtl_ring *dtlr = &per_cpu(dtl_rings, dtl->cpu);

	dtlr->buf = dtl->buf;
	dtlr->buf_end = dtl->buf + dtl->buf_entries;
	dtlr->write_index = 0;

	/* setting write_ptr enables logging into our buffer */
	smp_wmb();
	dtlr->write_ptr = dtl->buf;

	/* enable event logging */
<<<<<<< HEAD
	dtlr->saved_dtl_mask = lppaca[dtl->cpu].dtl_enable_mask;
	lppaca[dtl->cpu].dtl_enable_mask |= dtl_event_mask;
=======
	dtlr->saved_dtl_mask = lppaca_of(dtl->cpu).dtl_enable_mask;
	lppaca_of(dtl->cpu).dtl_enable_mask |= dtl_event_mask;
>>>>>>> 02f8c6ae

	dtl_consumer = consume_dtle;
	atomic_inc(&dtl_count);
	return 0;
}

static void dtl_stop(struct dtl *dtl)
{
	struct dtl_ring *dtlr = &per_cpu(dtl_rings, dtl->cpu);

	dtlr->write_ptr = NULL;
	smp_wmb();

	dtlr->buf = NULL;

	/* restore dtl_enable_mask */
<<<<<<< HEAD
	lppaca[dtl->cpu].dtl_enable_mask = dtlr->saved_dtl_mask;
=======
	lppaca_of(dtl->cpu).dtl_enable_mask = dtlr->saved_dtl_mask;
>>>>>>> 02f8c6ae

	if (atomic_dec_and_test(&dtl_count))
		dtl_consumer = NULL;
}

static u64 dtl_current_index(struct dtl *dtl)
{
	return per_cpu(dtl_rings, dtl->cpu).write_index;
}

#else /* CONFIG_VIRT_CPU_ACCOUNTING */

static int dtl_start(struct dtl *dtl)
{
	unsigned long addr;
	int ret, hwcpu;

	/* Register our dtl buffer with the hypervisor. The HV expects the
	 * buffer size to be passed in the second word of the buffer */
	((u32 *)dtl->buf)[1] = DISPATCH_LOG_BYTES;

	hwcpu = get_hard_smp_processor_id(dtl->cpu);
	addr = __pa(dtl->buf);
	ret = register_dtl(hwcpu, addr);
	if (ret) {
		printk(KERN_WARNING "%s: DTL registration for cpu %d (hw %d) "
		       "failed with %d\n", __func__, dtl->cpu, hwcpu, ret);
		return -EIO;
	}

	/* set our initial buffer indices */
<<<<<<< HEAD
	lppaca[dtl->cpu].dtl_idx = 0;
=======
	lppaca_of(dtl->cpu).dtl_idx = 0;
>>>>>>> 02f8c6ae

	/* ensure that our updates to the lppaca fields have occurred before
	 * we actually enable the logging */
	smp_wmb();

	/* enable event logging */
	lppaca_of(dtl->cpu).dtl_enable_mask = dtl_event_mask;

	return 0;
}

static void dtl_stop(struct dtl *dtl)
{
	int hwcpu = get_hard_smp_processor_id(dtl->cpu);

	lppaca_of(dtl->cpu).dtl_enable_mask = 0x0;

	unregister_dtl(hwcpu, __pa(dtl->buf));
}

static u64 dtl_current_index(struct dtl *dtl)
{
<<<<<<< HEAD
	return lppaca[dtl->cpu].dtl_idx;
=======
	return lppaca_of(dtl->cpu).dtl_idx;
>>>>>>> 02f8c6ae
}
#endif /* CONFIG_VIRT_CPU_ACCOUNTING */

static int dtl_enable(struct dtl *dtl)
{
	long int n_entries;
	long int rc;
	struct dtl_entry *buf = NULL;

<<<<<<< HEAD
=======
	if (!dtl_cache)
		return -ENOMEM;

>>>>>>> 02f8c6ae
	/* only allow one reader */
	if (dtl->buf)
		return -EBUSY;

	n_entries = dtl_buf_entries;
<<<<<<< HEAD
	buf = kmalloc_node(n_entries * sizeof(struct dtl_entry),
			GFP_KERNEL, cpu_to_node(dtl->cpu));
=======
	buf = kmem_cache_alloc_node(dtl_cache, GFP_KERNEL, cpu_to_node(dtl->cpu));
>>>>>>> 02f8c6ae
	if (!buf) {
		printk(KERN_WARNING "%s: buffer alloc failed for cpu %d\n",
				__func__, dtl->cpu);
		return -ENOMEM;
	}
<<<<<<< HEAD

	spin_lock(&dtl->lock);
	rc = -EBUSY;
	if (!dtl->buf) {
		/* store the original allocation size for use during read */
		dtl->buf_entries = n_entries;
		dtl->buf = buf;
		dtl->last_idx = 0;
		rc = dtl_start(dtl);
		if (rc)
			dtl->buf = NULL;
	}
	spin_unlock(&dtl->lock);

	if (rc)
		kfree(buf);
	return rc;
}

static void dtl_disable(struct dtl *dtl)
{
	spin_lock(&dtl->lock);
	dtl_stop(dtl);
=======
>>>>>>> 02f8c6ae

	spin_lock(&dtl->lock);
	rc = -EBUSY;
	if (!dtl->buf) {
		/* store the original allocation size for use during read */
		dtl->buf_entries = n_entries;
		dtl->buf = buf;
		dtl->last_idx = 0;
		rc = dtl_start(dtl);
		if (rc)
			dtl->buf = NULL;
	}
	spin_unlock(&dtl->lock);

	if (rc)
		kmem_cache_free(dtl_cache, buf);
	return rc;
}

static void dtl_disable(struct dtl *dtl)
{
	spin_lock(&dtl->lock);
	dtl_stop(dtl);
	kmem_cache_free(dtl_cache, dtl->buf);
	dtl->buf = NULL;
	dtl->buf_entries = 0;
	spin_unlock(&dtl->lock);
}

/* file interface */

static int dtl_file_open(struct inode *inode, struct file *filp)
{
	struct dtl *dtl = inode->i_private;
	int rc;

	rc = dtl_enable(dtl);
	if (rc)
		return rc;

	filp->private_data = dtl;
	return 0;
}

static int dtl_file_release(struct inode *inode, struct file *filp)
{
	struct dtl *dtl = inode->i_private;
	dtl_disable(dtl);
	return 0;
}

static ssize_t dtl_file_read(struct file *filp, char __user *buf, size_t len,
		loff_t *pos)
{
	long int rc, n_read, n_req, read_size;
	struct dtl *dtl;
	u64 cur_idx, last_idx, i;

	if ((len % sizeof(struct dtl_entry)) != 0)
		return -EINVAL;

	dtl = filp->private_data;

	/* requested number of entries to read */
	n_req = len / sizeof(struct dtl_entry);

	/* actual number of entries read */
	n_read = 0;

	spin_lock(&dtl->lock);

	cur_idx = dtl_current_index(dtl);
	last_idx = dtl->last_idx;

	if (last_idx + dtl->buf_entries <= cur_idx)
		last_idx = cur_idx - dtl->buf_entries + 1;
<<<<<<< HEAD

	if (last_idx + n_req > cur_idx)
		n_req = cur_idx - last_idx;

	if (n_req > 0)
		dtl->last_idx = last_idx + n_req;

	spin_unlock(&dtl->lock);

	if (n_req <= 0)
		return 0;

=======

	if (last_idx + n_req > cur_idx)
		n_req = cur_idx - last_idx;

	if (n_req > 0)
		dtl->last_idx = last_idx + n_req;

	spin_unlock(&dtl->lock);

	if (n_req <= 0)
		return 0;

>>>>>>> 02f8c6ae
	i = last_idx % dtl->buf_entries;

	/* read the tail of the buffer if we've wrapped */
	if (i + n_req > dtl->buf_entries) {
		read_size = dtl->buf_entries - i;

		rc = copy_to_user(buf, &dtl->buf[i],
				read_size * sizeof(struct dtl_entry));
		if (rc)
			return -EFAULT;

		i = 0;
		n_req -= read_size;
		n_read += read_size;
		buf += read_size * sizeof(struct dtl_entry);
	}

	/* .. and now the head */
	rc = copy_to_user(buf, &dtl->buf[i], n_req * sizeof(struct dtl_entry));
	if (rc)
		return -EFAULT;

	n_read += n_req;

	return n_read * sizeof(struct dtl_entry);
}

static const struct file_operations dtl_fops = {
	.open		= dtl_file_open,
	.release	= dtl_file_release,
	.read		= dtl_file_read,
	.llseek		= no_llseek,
};

static struct dentry *dtl_dir;

static int dtl_setup_file(struct dtl *dtl)
{
	char name[10];

	sprintf(name, "cpu-%d", dtl->cpu);

	dtl->file = debugfs_create_file(name, 0400, dtl_dir, dtl, &dtl_fops);
	if (!dtl->file)
		return -ENOMEM;

	return 0;
}

static int dtl_init(void)
{
	struct dentry *event_mask_file, *buf_entries_file;
	int rc, i;

	/* set up common debugfs structure */

	rc = -ENOMEM;
	dtl_dir = debugfs_create_dir("dtl", powerpc_debugfs_root);
	if (!dtl_dir) {
		printk(KERN_WARNING "%s: can't create dtl root dir\n",
				__func__);
		goto err;
	}

	event_mask_file = debugfs_create_x8("dtl_event_mask", 0600,
				dtl_dir, &dtl_event_mask);
	buf_entries_file = debugfs_create_u32("dtl_buf_entries", 0400,
				dtl_dir, &dtl_buf_entries);

	if (!event_mask_file || !buf_entries_file) {
		printk(KERN_WARNING "%s: can't create dtl files\n", __func__);
		goto err_remove_dir;
	}

	/* set up the per-cpu log structures */
	for_each_possible_cpu(i) {
<<<<<<< HEAD
		struct dtl *dtl = &per_cpu(dtl, i);
=======
		struct dtl *dtl = &per_cpu(cpu_dtl, i);
>>>>>>> 02f8c6ae
		spin_lock_init(&dtl->lock);
		dtl->cpu = i;

		rc = dtl_setup_file(dtl);
		if (rc)
			goto err_remove_dir;
	}

	return 0;

err_remove_dir:
	debugfs_remove_recursive(dtl_dir);
err:
	return rc;
}
arch_initcall(dtl_init);<|MERGE_RESOLUTION|>--- conflicted
+++ resolved
@@ -68,20 +68,6 @@
 
 static DEFINE_PER_CPU(struct dtl_ring, dtl_rings);
 
-<<<<<<< HEAD
-#ifdef CONFIG_VIRT_CPU_ACCOUNTING
-struct dtl_ring {
-	u64	write_index;
-	struct dtl_entry *write_ptr;
-	struct dtl_entry *buf;
-	struct dtl_entry *buf_end;
-	u8	saved_dtl_mask;
-};
-
-static DEFINE_PER_CPU(struct dtl_ring, dtl_rings);
-
-=======
->>>>>>> 02f8c6ae
 static atomic_t dtl_count;
 
 /*
@@ -127,13 +113,8 @@
 	dtlr->write_ptr = dtl->buf;
 
 	/* enable event logging */
-<<<<<<< HEAD
-	dtlr->saved_dtl_mask = lppaca[dtl->cpu].dtl_enable_mask;
-	lppaca[dtl->cpu].dtl_enable_mask |= dtl_event_mask;
-=======
 	dtlr->saved_dtl_mask = lppaca_of(dtl->cpu).dtl_enable_mask;
 	lppaca_of(dtl->cpu).dtl_enable_mask |= dtl_event_mask;
->>>>>>> 02f8c6ae
 
 	dtl_consumer = consume_dtle;
 	atomic_inc(&dtl_count);
@@ -150,11 +131,7 @@
 	dtlr->buf = NULL;
 
 	/* restore dtl_enable_mask */
-<<<<<<< HEAD
-	lppaca[dtl->cpu].dtl_enable_mask = dtlr->saved_dtl_mask;
-=======
 	lppaca_of(dtl->cpu).dtl_enable_mask = dtlr->saved_dtl_mask;
->>>>>>> 02f8c6ae
 
 	if (atomic_dec_and_test(&dtl_count))
 		dtl_consumer = NULL;
@@ -186,11 +163,7 @@
 	}
 
 	/* set our initial buffer indices */
-<<<<<<< HEAD
-	lppaca[dtl->cpu].dtl_idx = 0;
-=======
 	lppaca_of(dtl->cpu).dtl_idx = 0;
->>>>>>> 02f8c6ae
 
 	/* ensure that our updates to the lppaca fields have occurred before
 	 * we actually enable the logging */
@@ -213,11 +186,7 @@
 
 static u64 dtl_current_index(struct dtl *dtl)
 {
-<<<<<<< HEAD
-	return lppaca[dtl->cpu].dtl_idx;
-=======
 	return lppaca_of(dtl->cpu).dtl_idx;
->>>>>>> 02f8c6ae
 }
 #endif /* CONFIG_VIRT_CPU_ACCOUNTING */
 
@@ -227,29 +196,20 @@
 	long int rc;
 	struct dtl_entry *buf = NULL;
 
-<<<<<<< HEAD
-=======
 	if (!dtl_cache)
 		return -ENOMEM;
 
->>>>>>> 02f8c6ae
 	/* only allow one reader */
 	if (dtl->buf)
 		return -EBUSY;
 
 	n_entries = dtl_buf_entries;
-<<<<<<< HEAD
-	buf = kmalloc_node(n_entries * sizeof(struct dtl_entry),
-			GFP_KERNEL, cpu_to_node(dtl->cpu));
-=======
 	buf = kmem_cache_alloc_node(dtl_cache, GFP_KERNEL, cpu_to_node(dtl->cpu));
->>>>>>> 02f8c6ae
 	if (!buf) {
 		printk(KERN_WARNING "%s: buffer alloc failed for cpu %d\n",
 				__func__, dtl->cpu);
 		return -ENOMEM;
 	}
-<<<<<<< HEAD
 
 	spin_lock(&dtl->lock);
 	rc = -EBUSY;
@@ -265,31 +225,6 @@
 	spin_unlock(&dtl->lock);
 
 	if (rc)
-		kfree(buf);
-	return rc;
-}
-
-static void dtl_disable(struct dtl *dtl)
-{
-	spin_lock(&dtl->lock);
-	dtl_stop(dtl);
-=======
->>>>>>> 02f8c6ae
-
-	spin_lock(&dtl->lock);
-	rc = -EBUSY;
-	if (!dtl->buf) {
-		/* store the original allocation size for use during read */
-		dtl->buf_entries = n_entries;
-		dtl->buf = buf;
-		dtl->last_idx = 0;
-		rc = dtl_start(dtl);
-		if (rc)
-			dtl->buf = NULL;
-	}
-	spin_unlock(&dtl->lock);
-
-	if (rc)
 		kmem_cache_free(dtl_cache, buf);
 	return rc;
 }
@@ -351,7 +286,6 @@
 
 	if (last_idx + dtl->buf_entries <= cur_idx)
 		last_idx = cur_idx - dtl->buf_entries + 1;
-<<<<<<< HEAD
 
 	if (last_idx + n_req > cur_idx)
 		n_req = cur_idx - last_idx;
@@ -364,20 +298,6 @@
 	if (n_req <= 0)
 		return 0;
 
-=======
-
-	if (last_idx + n_req > cur_idx)
-		n_req = cur_idx - last_idx;
-
-	if (n_req > 0)
-		dtl->last_idx = last_idx + n_req;
-
-	spin_unlock(&dtl->lock);
-
-	if (n_req <= 0)
-		return 0;
-
->>>>>>> 02f8c6ae
 	i = last_idx % dtl->buf_entries;
 
 	/* read the tail of the buffer if we've wrapped */
@@ -432,6 +352,9 @@
 	struct dentry *event_mask_file, *buf_entries_file;
 	int rc, i;
 
+	if (!firmware_has_feature(FW_FEATURE_SPLPAR))
+		return -ENODEV;
+
 	/* set up common debugfs structure */
 
 	rc = -ENOMEM;
@@ -454,11 +377,7 @@
 
 	/* set up the per-cpu log structures */
 	for_each_possible_cpu(i) {
-<<<<<<< HEAD
-		struct dtl *dtl = &per_cpu(dtl, i);
-=======
 		struct dtl *dtl = &per_cpu(cpu_dtl, i);
->>>>>>> 02f8c6ae
 		spin_lock_init(&dtl->lock);
 		dtl->cpu = i;
 
