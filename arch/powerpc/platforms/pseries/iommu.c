/*
 * Copyright (C) 2001 Mike Corrigan & Dave Engebretsen, IBM Corporation
 *
 * Rewrite, cleanup:
 *
 * Copyright (C) 2004 Olof Johansson <olof@lixom.net>, IBM Corporation
 * Copyright (C) 2006 Olof Johansson <olof@lixom.net>
 *
 * Dynamic DMA mapping support, pSeries-specific parts, both SMP and LPAR.
 *
 *
 * This program is free software; you can redistribute it and/or modify
 * it under the terms of the GNU General Public License as published by
 * the Free Software Foundation; either version 2 of the License, or
 * (at your option) any later version.
 *
 * This program is distributed in the hope that it will be useful,
 * but WITHOUT ANY WARRANTY; without even the implied warranty of
 * MERCHANTABILITY or FITNESS FOR A PARTICULAR PURPOSE.  See the
 * GNU General Public License for more details.
 *
 * You should have received a copy of the GNU General Public License
 * along with this program; if not, write to the Free Software
 * Foundation, Inc., 59 Temple Place, Suite 330, Boston, MA  02111-1307 USA
 */

#include <linux/init.h>
#include <linux/types.h>
#include <linux/slab.h>
#include <linux/mm.h>
#include <linux/spinlock.h>
#include <linux/string.h>
#include <linux/pci.h>
#include <linux/dma-mapping.h>
#include <linux/crash_dump.h>
#include <linux/memory.h>
#include <asm/io.h>
#include <asm/prom.h>
#include <asm/rtas.h>
#include <asm/iommu.h>
#include <asm/pci-bridge.h>
#include <asm/machdep.h>
#include <asm/abs_addr.h>
#include <asm/pSeries_reconfig.h>
#include <asm/firmware.h>
#include <asm/tce.h>
#include <asm/ppc-pci.h>
#include <asm/udbg.h>
#include <asm/mmzone.h>

#include "plpar_wrappers.h"


static int tce_build_pSeries(struct iommu_table *tbl, long index,
			      long npages, unsigned long uaddr,
			      enum dma_data_direction direction,
			      struct dma_attrs *attrs)
{
	u64 proto_tce;
	u64 *tcep;
	u64 rpn;

	proto_tce = TCE_PCI_READ; // Read allowed

	if (direction != DMA_TO_DEVICE)
		proto_tce |= TCE_PCI_WRITE;

	tcep = ((u64 *)tbl->it_base) + index;

	while (npages--) {
		/* can't move this out since we might cross MEMBLOCK boundary */
		rpn = (virt_to_abs(uaddr)) >> TCE_SHIFT;
		*tcep = proto_tce | (rpn & TCE_RPN_MASK) << TCE_RPN_SHIFT;

		uaddr += TCE_PAGE_SIZE;
		tcep++;
	}
	return 0;
}


static void tce_free_pSeries(struct iommu_table *tbl, long index, long npages)
{
	u64 *tcep;

	tcep = ((u64 *)tbl->it_base) + index;

	while (npages--)
		*(tcep++) = 0;
}

static unsigned long tce_get_pseries(struct iommu_table *tbl, long index)
{
	u64 *tcep;

	tcep = ((u64 *)tbl->it_base) + index;

	return *tcep;
}

static void tce_free_pSeriesLP(struct iommu_table*, long, long);
static void tce_freemulti_pSeriesLP(struct iommu_table*, long, long);

static int tce_build_pSeriesLP(struct iommu_table *tbl, long tcenum,
				long npages, unsigned long uaddr,
				enum dma_data_direction direction,
				struct dma_attrs *attrs)
{
	u64 rc = 0;
	u64 proto_tce, tce;
	u64 rpn;
	int ret = 0;
	long tcenum_start = tcenum, npages_start = npages;

	rpn = (virt_to_abs(uaddr)) >> TCE_SHIFT;
	proto_tce = TCE_PCI_READ;
	if (direction != DMA_TO_DEVICE)
		proto_tce |= TCE_PCI_WRITE;

	while (npages--) {
		tce = proto_tce | (rpn & TCE_RPN_MASK) << TCE_RPN_SHIFT;
		rc = plpar_tce_put((u64)tbl->it_index, (u64)tcenum << 12, tce);

		if (unlikely(rc == H_NOT_ENOUGH_RESOURCES)) {
			ret = (int)rc;
			tce_free_pSeriesLP(tbl, tcenum_start,
			                   (npages_start - (npages + 1)));
			break;
		}

		if (rc && printk_ratelimit()) {
			printk("tce_build_pSeriesLP: plpar_tce_put failed. rc=%lld\n", rc);
			printk("\tindex   = 0x%llx\n", (u64)tbl->it_index);
			printk("\ttcenum  = 0x%llx\n", (u64)tcenum);
			printk("\ttce val = 0x%llx\n", tce );
			show_stack(current, (unsigned long *)__get_SP());
		}

		tcenum++;
		rpn++;
	}
	return ret;
}

static DEFINE_PER_CPU(u64 *, tce_page);

static int tce_buildmulti_pSeriesLP(struct iommu_table *tbl, long tcenum,
				     long npages, unsigned long uaddr,
				     enum dma_data_direction direction,
				     struct dma_attrs *attrs)
{
	u64 rc = 0;
	u64 proto_tce;
	u64 *tcep;
	u64 rpn;
	long l, limit;
	long tcenum_start = tcenum, npages_start = npages;
	int ret = 0;

	if (npages == 1) {
		return tce_build_pSeriesLP(tbl, tcenum, npages, uaddr,
		                           direction, attrs);
	}

	tcep = __get_cpu_var(tce_page);

	/* This is safe to do since interrupts are off when we're called
	 * from iommu_alloc{,_sg}()
	 */
	if (!tcep) {
		tcep = (u64 *)__get_free_page(GFP_ATOMIC);
		/* If allocation fails, fall back to the loop implementation */
		if (!tcep) {
			return tce_build_pSeriesLP(tbl, tcenum, npages, uaddr,
					    direction, attrs);
		}
		__get_cpu_var(tce_page) = tcep;
	}

	rpn = (virt_to_abs(uaddr)) >> TCE_SHIFT;
	proto_tce = TCE_PCI_READ;
	if (direction != DMA_TO_DEVICE)
		proto_tce |= TCE_PCI_WRITE;

	/* We can map max one pageful of TCEs at a time */
	do {
		/*
		 * Set up the page with TCE data, looping through and setting
		 * the values.
		 */
		limit = min_t(long, npages, 4096/TCE_ENTRY_SIZE);

		for (l = 0; l < limit; l++) {
			tcep[l] = proto_tce | (rpn & TCE_RPN_MASK) << TCE_RPN_SHIFT;
			rpn++;
		}

		rc = plpar_tce_put_indirect((u64)tbl->it_index,
					    (u64)tcenum << 12,
					    (u64)virt_to_abs(tcep),
					    limit);

		npages -= limit;
		tcenum += limit;
	} while (npages > 0 && !rc);

	if (unlikely(rc == H_NOT_ENOUGH_RESOURCES)) {
		ret = (int)rc;
		tce_freemulti_pSeriesLP(tbl, tcenum_start,
		                        (npages_start - (npages + limit)));
		return ret;
	}

	if (rc && printk_ratelimit()) {
		printk("tce_buildmulti_pSeriesLP: plpar_tce_put failed. rc=%lld\n", rc);
		printk("\tindex   = 0x%llx\n", (u64)tbl->it_index);
		printk("\tnpages  = 0x%llx\n", (u64)npages);
		printk("\ttce[0] val = 0x%llx\n", tcep[0]);
		show_stack(current, (unsigned long *)__get_SP());
	}
	return ret;
}

static void tce_free_pSeriesLP(struct iommu_table *tbl, long tcenum, long npages)
{
	u64 rc;

	while (npages--) {
		rc = plpar_tce_put((u64)tbl->it_index, (u64)tcenum << 12, 0);

		if (rc && printk_ratelimit()) {
			printk("tce_free_pSeriesLP: plpar_tce_put failed. rc=%lld\n", rc);
			printk("\tindex   = 0x%llx\n", (u64)tbl->it_index);
			printk("\ttcenum  = 0x%llx\n", (u64)tcenum);
			show_stack(current, (unsigned long *)__get_SP());
		}

		tcenum++;
	}
}


static void tce_freemulti_pSeriesLP(struct iommu_table *tbl, long tcenum, long npages)
{
	u64 rc;

	rc = plpar_tce_stuff((u64)tbl->it_index, (u64)tcenum << 12, 0, npages);

	if (rc && printk_ratelimit()) {
		printk("tce_freemulti_pSeriesLP: plpar_tce_stuff failed\n");
		printk("\trc      = %lld\n", rc);
		printk("\tindex   = 0x%llx\n", (u64)tbl->it_index);
		printk("\tnpages  = 0x%llx\n", (u64)npages);
		show_stack(current, (unsigned long *)__get_SP());
	}
}

static unsigned long tce_get_pSeriesLP(struct iommu_table *tbl, long tcenum)
{
	u64 rc;
	unsigned long tce_ret;

	rc = plpar_tce_get((u64)tbl->it_index, (u64)tcenum << 12, &tce_ret);

	if (rc && printk_ratelimit()) {
		printk("tce_get_pSeriesLP: plpar_tce_get failed. rc=%lld\n", rc);
		printk("\tindex   = 0x%llx\n", (u64)tbl->it_index);
		printk("\ttcenum  = 0x%llx\n", (u64)tcenum);
		show_stack(current, (unsigned long *)__get_SP());
	}

	return tce_ret;
}

<<<<<<< HEAD
/* this is compatable with cells for the device tree property */
=======
/* this is compatible with cells for the device tree property */
>>>>>>> 02f8c6ae
struct dynamic_dma_window_prop {
	__be32	liobn;		/* tce table number */
	__be64	dma_base;	/* address hi,lo */
	__be32	tce_shift;	/* ilog2(tce_page_size) */
	__be32	window_shift;	/* ilog2(tce_window_size) */
};

struct direct_window {
	struct device_node *device;
	const struct dynamic_dma_window_prop *prop;
	struct list_head list;
};

/* Dynamic DMA Window support */
struct ddw_query_response {
	u32 windows_available;
	u32 largest_available_block;
	u32 page_size;
	u32 migration_capable;
};

struct ddw_create_response {
	u32 liobn;
	u32 addr_hi;
	u32 addr_lo;
};

static LIST_HEAD(direct_window_list);
/* prevents races between memory on/offline and window creation */
static DEFINE_SPINLOCK(direct_window_list_lock);
/* protects initializing window twice for same device */
static DEFINE_MUTEX(direct_window_init_mutex);
#define DIRECT64_PROPNAME "linux,direct64-ddr-window-info"

static int tce_clearrange_multi_pSeriesLP(unsigned long start_pfn,
					unsigned long num_pfn, const void *arg)
{
	const struct dynamic_dma_window_prop *maprange = arg;
	int rc;
	u64 tce_size, num_tce, dma_offset, next;
	u32 tce_shift;
	long limit;

	tce_shift = be32_to_cpu(maprange->tce_shift);
	tce_size = 1ULL << tce_shift;
	next = start_pfn << PAGE_SHIFT;
	num_tce = num_pfn << PAGE_SHIFT;

	/* round back to the beginning of the tce page size */
	num_tce += next & (tce_size - 1);
	next &= ~(tce_size - 1);

	/* covert to number of tces */
	num_tce |= tce_size - 1;
	num_tce >>= tce_shift;

	do {
		/*
		 * Set up the page with TCE data, looping through and setting
		 * the values.
		 */
		limit = min_t(long, num_tce, 512);
		dma_offset = next + be64_to_cpu(maprange->dma_base);

		rc = plpar_tce_stuff((u64)be32_to_cpu(maprange->liobn),
					     dma_offset,
					     0, limit);
		num_tce -= limit;
	} while (num_tce > 0 && !rc);

	return rc;
}

static int tce_setrange_multi_pSeriesLP(unsigned long start_pfn,
					unsigned long num_pfn, const void *arg)
{
	const struct dynamic_dma_window_prop *maprange = arg;
	u64 *tcep, tce_size, num_tce, dma_offset, next, proto_tce, liobn;
	u32 tce_shift;
	u64 rc = 0;
	long l, limit;

	local_irq_disable();	/* to protect tcep and the page behind it */
	tcep = __get_cpu_var(tce_page);

	if (!tcep) {
		tcep = (u64 *)__get_free_page(GFP_ATOMIC);
		if (!tcep) {
			local_irq_enable();
			return -ENOMEM;
		}
		__get_cpu_var(tce_page) = tcep;
	}

	proto_tce = TCE_PCI_READ | TCE_PCI_WRITE;

	liobn = (u64)be32_to_cpu(maprange->liobn);
	tce_shift = be32_to_cpu(maprange->tce_shift);
	tce_size = 1ULL << tce_shift;
	next = start_pfn << PAGE_SHIFT;
	num_tce = num_pfn << PAGE_SHIFT;

	/* round back to the beginning of the tce page size */
	num_tce += next & (tce_size - 1);
	next &= ~(tce_size - 1);

	/* covert to number of tces */
	num_tce |= tce_size - 1;
	num_tce >>= tce_shift;

	/* We can map max one pageful of TCEs at a time */
	do {
		/*
		 * Set up the page with TCE data, looping through and setting
		 * the values.
		 */
		limit = min_t(long, num_tce, 4096/TCE_ENTRY_SIZE);
		dma_offset = next + be64_to_cpu(maprange->dma_base);

		for (l = 0; l < limit; l++) {
			tcep[l] = proto_tce | next;
			next += tce_size;
		}

		rc = plpar_tce_put_indirect(liobn,
					    dma_offset,
					    (u64)virt_to_abs(tcep),
					    limit);

		num_tce -= limit;
	} while (num_tce > 0 && !rc);

	/* error cleanup: caller will clear whole range */

	local_irq_enable();
	return rc;
}

static int tce_setrange_multi_pSeriesLP_walk(unsigned long start_pfn,
		unsigned long num_pfn, void *arg)
{
	return tce_setrange_multi_pSeriesLP(start_pfn, num_pfn, arg);
}


#ifdef CONFIG_PCI
static void iommu_table_setparms(struct pci_controller *phb,
				 struct device_node *dn,
				 struct iommu_table *tbl)
{
	struct device_node *node;
	const unsigned long *basep;
	const u32 *sizep;

	node = phb->dn;

	basep = of_get_property(node, "linux,tce-base", NULL);
	sizep = of_get_property(node, "linux,tce-size", NULL);
	if (basep == NULL || sizep == NULL) {
		printk(KERN_ERR "PCI_DMA: iommu_table_setparms: %s has "
				"missing tce entries !\n", dn->full_name);
		return;
	}

	tbl->it_base = (unsigned long)__va(*basep);

	if (!is_kdump_kernel())
		memset((void *)tbl->it_base, 0, *sizep);

	tbl->it_busno = phb->bus->number;

	/* Units of tce entries */
	tbl->it_offset = phb->dma_window_base_cur >> IOMMU_PAGE_SHIFT;

	/* Test if we are going over 2GB of DMA space */
	if (phb->dma_window_base_cur + phb->dma_window_size > 0x80000000ul) {
		udbg_printf("PCI_DMA: Unexpected number of IOAs under this PHB.\n");
		panic("PCI_DMA: Unexpected number of IOAs under this PHB.\n");
	}

	phb->dma_window_base_cur += phb->dma_window_size;

	/* Set the tce table size - measured in entries */
	tbl->it_size = phb->dma_window_size >> IOMMU_PAGE_SHIFT;

	tbl->it_index = 0;
	tbl->it_blocksize = 16;
	tbl->it_type = TCE_PCI;
}

/*
 * iommu_table_setparms_lpar
 *
 * Function: On pSeries LPAR systems, return TCE table info, given a pci bus.
 */
static void iommu_table_setparms_lpar(struct pci_controller *phb,
				      struct device_node *dn,
				      struct iommu_table *tbl,
				      const void *dma_window)
{
	unsigned long offset, size;

	of_parse_dma_window(dn, dma_window, &tbl->it_index, &offset, &size);

	tbl->it_busno = phb->bus->number;
	tbl->it_base   = 0;
	tbl->it_blocksize  = 16;
	tbl->it_type = TCE_PCI;
	tbl->it_offset = offset >> IOMMU_PAGE_SHIFT;
	tbl->it_size = size >> IOMMU_PAGE_SHIFT;
}

static void pci_dma_bus_setup_pSeries(struct pci_bus *bus)
{
	struct device_node *dn;
	struct iommu_table *tbl;
	struct device_node *isa_dn, *isa_dn_orig;
	struct device_node *tmp;
	struct pci_dn *pci;
	int children;

	dn = pci_bus_to_OF_node(bus);

	pr_debug("pci_dma_bus_setup_pSeries: setting up bus %s\n", dn->full_name);

	if (bus->self) {
		/* This is not a root bus, any setup will be done for the
		 * device-side of the bridge in iommu_dev_setup_pSeries().
		 */
		return;
	}
	pci = PCI_DN(dn);

	/* Check if the ISA bus on the system is under
	 * this PHB.
	 */
	isa_dn = isa_dn_orig = of_find_node_by_type(NULL, "isa");

	while (isa_dn && isa_dn != dn)
		isa_dn = isa_dn->parent;

	if (isa_dn_orig)
		of_node_put(isa_dn_orig);

	/* Count number of direct PCI children of the PHB. */
	for (children = 0, tmp = dn->child; tmp; tmp = tmp->sibling)
		children++;

	pr_debug("Children: %d\n", children);

	/* Calculate amount of DMA window per slot. Each window must be
	 * a power of two (due to pci_alloc_consistent requirements).
	 *
	 * Keep 256MB aside for PHBs with ISA.
	 */

	if (!isa_dn) {
		/* No ISA/IDE - just set window size and return */
		pci->phb->dma_window_size = 0x80000000ul; /* To be divided */

		while (pci->phb->dma_window_size * children > 0x80000000ul)
			pci->phb->dma_window_size >>= 1;
		pr_debug("No ISA/IDE, window size is 0x%llx\n",
			 pci->phb->dma_window_size);
		pci->phb->dma_window_base_cur = 0;

		return;
	}

	/* If we have ISA, then we probably have an IDE
	 * controller too. Allocate a 128MB table but
	 * skip the first 128MB to avoid stepping on ISA
	 * space.
	 */
	pci->phb->dma_window_size = 0x8000000ul;
	pci->phb->dma_window_base_cur = 0x8000000ul;

	tbl = kzalloc_node(sizeof(struct iommu_table), GFP_KERNEL,
			   pci->phb->node);

	iommu_table_setparms(pci->phb, dn, tbl);
	pci->iommu_table = iommu_init_table(tbl, pci->phb->node);

	/* Divide the rest (1.75GB) among the children */
	pci->phb->dma_window_size = 0x80000000ul;
	while (pci->phb->dma_window_size * children > 0x70000000ul)
		pci->phb->dma_window_size >>= 1;

	pr_debug("ISA/IDE, window size is 0x%llx\n", pci->phb->dma_window_size);
}


static void pci_dma_bus_setup_pSeriesLP(struct pci_bus *bus)
{
	struct iommu_table *tbl;
	struct device_node *dn, *pdn;
	struct pci_dn *ppci;
	const void *dma_window = NULL;

	dn = pci_bus_to_OF_node(bus);

	pr_debug("pci_dma_bus_setup_pSeriesLP: setting up bus %s\n",
		 dn->full_name);

	/* Find nearest ibm,dma-window, walking up the device tree */
	for (pdn = dn; pdn != NULL; pdn = pdn->parent) {
		dma_window = of_get_property(pdn, "ibm,dma-window", NULL);
		if (dma_window != NULL)
			break;
	}

	if (dma_window == NULL) {
		pr_debug("  no ibm,dma-window property !\n");
		return;
	}

	ppci = PCI_DN(pdn);

	pr_debug("  parent is %s, iommu_table: 0x%p\n",
		 pdn->full_name, ppci->iommu_table);

	if (!ppci->iommu_table) {
		tbl = kzalloc_node(sizeof(struct iommu_table), GFP_KERNEL,
				   ppci->phb->node);
		iommu_table_setparms_lpar(ppci->phb, pdn, tbl, dma_window);
		ppci->iommu_table = iommu_init_table(tbl, ppci->phb->node);
		pr_debug("  created table: %p\n", ppci->iommu_table);
	}
}


static void pci_dma_dev_setup_pSeries(struct pci_dev *dev)
{
	struct device_node *dn;
	struct iommu_table *tbl;

	pr_debug("pci_dma_dev_setup_pSeries: %s\n", pci_name(dev));

	dn = dev->dev.of_node;

	/* If we're the direct child of a root bus, then we need to allocate
	 * an iommu table ourselves. The bus setup code should have setup
	 * the window sizes already.
	 */
	if (!dev->bus->self) {
		struct pci_controller *phb = PCI_DN(dn)->phb;

		pr_debug(" --> first child, no bridge. Allocating iommu table.\n");
		tbl = kzalloc_node(sizeof(struct iommu_table), GFP_KERNEL,
				   phb->node);
		iommu_table_setparms(phb, dn, tbl);
		PCI_DN(dn)->iommu_table = iommu_init_table(tbl, phb->node);
		set_iommu_table_base(&dev->dev, PCI_DN(dn)->iommu_table);
		return;
	}

	/* If this device is further down the bus tree, search upwards until
	 * an already allocated iommu table is found and use that.
	 */

	while (dn && PCI_DN(dn) && PCI_DN(dn)->iommu_table == NULL)
		dn = dn->parent;

	if (dn && PCI_DN(dn))
		set_iommu_table_base(&dev->dev, PCI_DN(dn)->iommu_table);
	else
		printk(KERN_WARNING "iommu: Device %s has no iommu table\n",
		       pci_name(dev));
}

static int __read_mostly disable_ddw;

static int __init disable_ddw_setup(char *str)
{
	disable_ddw = 1;
	printk(KERN_INFO "ppc iommu: disabling ddw.\n");

	return 0;
}

early_param("disable_ddw", disable_ddw_setup);

static void remove_ddw(struct device_node *np)
{
	struct dynamic_dma_window_prop *dwp;
	struct property *win64;
	const u32 *ddw_avail;
	u64 liobn;
	int len, ret;

	ddw_avail = of_get_property(np, "ibm,ddw-applicable", &len);
	win64 = of_find_property(np, DIRECT64_PROPNAME, NULL);
	if (!win64)
		return;

	if (!ddw_avail || len < 3 * sizeof(u32) || win64->length < sizeof(*dwp))
		goto delprop;

	dwp = win64->value;
	liobn = (u64)be32_to_cpu(dwp->liobn);

	/* clear the whole window, note the arg is in kernel pages */
	ret = tce_clearrange_multi_pSeriesLP(0,
		1ULL << (be32_to_cpu(dwp->window_shift) - PAGE_SHIFT), dwp);
	if (ret)
		pr_warning("%s failed to clear tces in window.\n",
			 np->full_name);
	else
		pr_debug("%s successfully cleared tces in window.\n",
			 np->full_name);

	ret = rtas_call(ddw_avail[2], 1, 1, NULL, liobn);
	if (ret)
		pr_warning("%s: failed to remove direct window: rtas returned "
			"%d to ibm,remove-pe-dma-window(%x) %llx\n",
			np->full_name, ret, ddw_avail[2], liobn);
	else
		pr_debug("%s: successfully removed direct window: rtas returned "
			"%d to ibm,remove-pe-dma-window(%x) %llx\n",
			np->full_name, ret, ddw_avail[2], liobn);

delprop:
	ret = prom_remove_property(np, win64);
	if (ret)
		pr_warning("%s: failed to remove direct window property: %d\n",
			np->full_name, ret);
}

static u64 find_existing_ddw(struct device_node *pdn)
{
	struct direct_window *window;
	const struct dynamic_dma_window_prop *direct64;
	u64 dma_addr = 0;

	spin_lock(&direct_window_list_lock);
	/* check if we already created a window and dupe that config if so */
	list_for_each_entry(window, &direct_window_list, list) {
		if (window->device == pdn) {
			direct64 = window->prop;
			dma_addr = direct64->dma_base;
			break;
		}
	}
	spin_unlock(&direct_window_list_lock);

	return dma_addr;
}

static int find_existing_ddw_windows(void)
{
	int len;
	struct device_node *pdn;
	struct direct_window *window;
	const struct dynamic_dma_window_prop *direct64;

	if (!firmware_has_feature(FW_FEATURE_LPAR))
		return 0;

	for_each_node_with_property(pdn, DIRECT64_PROPNAME) {
		direct64 = of_get_property(pdn, DIRECT64_PROPNAME, &len);
		if (!direct64)
			continue;

		window = kzalloc(sizeof(*window), GFP_KERNEL);
		if (!window || len < sizeof(struct dynamic_dma_window_prop)) {
			kfree(window);
			remove_ddw(pdn);
			continue;
		}

		window->device = pdn;
		window->prop = direct64;
		spin_lock(&direct_window_list_lock);
		list_add(&window->list, &direct_window_list);
		spin_unlock(&direct_window_list_lock);
	}

	return 0;
}
machine_arch_initcall(pseries, find_existing_ddw_windows);

static int query_ddw(struct pci_dev *dev, const u32 *ddw_avail,
			struct ddw_query_response *query)
{
	struct device_node *dn;
	struct pci_dn *pcidn;
	u32 cfg_addr;
	u64 buid;
	int ret;

	/*
	 * Get the config address and phb buid of the PE window.
	 * Rely on eeh to retrieve this for us.
	 * Retrieve them from the pci device, not the node with the
	 * dma-window property
	 */
	dn = pci_device_to_OF_node(dev);
	pcidn = PCI_DN(dn);
	cfg_addr = pcidn->eeh_config_addr;
	if (pcidn->eeh_pe_config_addr)
		cfg_addr = pcidn->eeh_pe_config_addr;
	buid = pcidn->phb->buid;
	ret = rtas_call(ddw_avail[0], 3, 5, (u32 *)query,
		  cfg_addr, BUID_HI(buid), BUID_LO(buid));
	dev_info(&dev->dev, "ibm,query-pe-dma-windows(%x) %x %x %x"
<<<<<<< HEAD
		" returned %d\n", ddw_avail[0], cfg_addr, (u32)BUID_HI(buid),
		(u32)BUID_LO(buid), ret);
=======
		" returned %d\n", ddw_avail[0], cfg_addr, BUID_HI(buid),
		BUID_LO(buid), ret);
>>>>>>> 02f8c6ae
	return ret;
}

static int create_ddw(struct pci_dev *dev, const u32 *ddw_avail,
			struct ddw_create_response *create, int page_shift,
			int window_shift)
{
	struct device_node *dn;
	struct pci_dn *pcidn;
	u32 cfg_addr;
	u64 buid;
	int ret;

	/*
	 * Get the config address and phb buid of the PE window.
	 * Rely on eeh to retrieve this for us.
	 * Retrieve them from the pci device, not the node with the
	 * dma-window property
	 */
	dn = pci_device_to_OF_node(dev);
	pcidn = PCI_DN(dn);
	cfg_addr = pcidn->eeh_config_addr;
	if (pcidn->eeh_pe_config_addr)
		cfg_addr = pcidn->eeh_pe_config_addr;
	buid = pcidn->phb->buid;

	do {
		/* extra outputs are LIOBN and dma-addr (hi, lo) */
		ret = rtas_call(ddw_avail[1], 5, 4, (u32 *)create, cfg_addr,
				BUID_HI(buid), BUID_LO(buid), page_shift, window_shift);
	} while (rtas_busy_delay(ret));
	dev_info(&dev->dev,
		"ibm,create-pe-dma-window(%x) %x %x %x %x %x returned %d "
		"(liobn = 0x%x starting addr = %x %x)\n", ddw_avail[1],
<<<<<<< HEAD
		 cfg_addr, (u32)BUID_HI(buid), (u32)BUID_LO(buid), page_shift,
=======
		 cfg_addr, BUID_HI(buid), BUID_LO(buid), page_shift,
>>>>>>> 02f8c6ae
		 window_shift, ret, create->liobn, create->addr_hi, create->addr_lo);

	return ret;
}

/*
 * If the PE supports dynamic dma windows, and there is space for a table
 * that can map all pages in a linear offset, then setup such a table,
 * and record the dma-offset in the struct device.
 *
 * dev: the pci device we are checking
 * pdn: the parent pe node with the ibm,dma_window property
 * Future: also check if we can remap the base window for our base page size
 *
 * returns the dma offset for use by dma_set_mask
 */
static u64 enable_ddw(struct pci_dev *dev, struct device_node *pdn)
{
	int len, ret;
	struct ddw_query_response query;
	struct ddw_create_response create;
	int page_shift;
	u64 dma_addr, max_addr;
	struct device_node *dn;
	const u32 *uninitialized_var(ddw_avail);
	struct direct_window *window;
	struct property *win64;
	struct dynamic_dma_window_prop *ddwprop;

	mutex_lock(&direct_window_init_mutex);

	dma_addr = find_existing_ddw(pdn);
	if (dma_addr != 0)
		goto out_unlock;

	/*
	 * the ibm,ddw-applicable property holds the tokens for:
	 * ibm,query-pe-dma-window
	 * ibm,create-pe-dma-window
	 * ibm,remove-pe-dma-window
	 * for the given node in that order.
	 * the property is actually in the parent, not the PE
	 */
	ddw_avail = of_get_property(pdn, "ibm,ddw-applicable", &len);
	if (!ddw_avail || len < 3 * sizeof(u32))
		goto out_unlock;

       /*
	 * Query if there is a second window of size to map the
	 * whole partition.  Query returns number of windows, largest
	 * block assigned to PE (partition endpoint), and two bitmasks
	 * of page sizes: supported and supported for migrate-dma.
	 */
	dn = pci_device_to_OF_node(dev);
	ret = query_ddw(dev, ddw_avail, &query);
	if (ret != 0)
		goto out_unlock;

	if (query.windows_available == 0) {
		/*
		 * no additional windows are available for this device.
		 * We might be able to reallocate the existing window,
		 * trading in for a larger page size.
		 */
		dev_dbg(&dev->dev, "no free dynamic windows");
		goto out_unlock;
	}
	if (query.page_size & 4) {
		page_shift = 24; /* 16MB */
	} else if (query.page_size & 2) {
		page_shift = 16; /* 64kB */
	} else if (query.page_size & 1) {
		page_shift = 12; /* 4kB */
	} else {
		dev_dbg(&dev->dev, "no supported direct page size in mask %x",
			  query.page_size);
		goto out_unlock;
	}
	/* verify the window * number of ptes will map the partition */
	/* check largest block * page size > max memory hotplug addr */
	max_addr = memory_hotplug_max();
	if (query.largest_available_block < (max_addr >> page_shift)) {
		dev_dbg(&dev->dev, "can't map partiton max 0x%llx with %u "
			  "%llu-sized pages\n", max_addr,  query.largest_available_block,
			  1ULL << page_shift);
		goto out_unlock;
	}
	len = order_base_2(max_addr);
	win64 = kzalloc(sizeof(struct property), GFP_KERNEL);
	if (!win64) {
		dev_info(&dev->dev,
			"couldn't allocate property for 64bit dma window\n");
		goto out_unlock;
	}
	win64->name = kstrdup(DIRECT64_PROPNAME, GFP_KERNEL);
	win64->value = ddwprop = kmalloc(sizeof(*ddwprop), GFP_KERNEL);
	win64->length = sizeof(*ddwprop);
	if (!win64->name || !win64->value) {
		dev_info(&dev->dev,
			"couldn't allocate property name and value\n");
		goto out_free_prop;
	}

	ret = create_ddw(dev, ddw_avail, &create, page_shift, len);
	if (ret != 0)
		goto out_free_prop;

	ddwprop->liobn = cpu_to_be32(create.liobn);
	ddwprop->dma_base = cpu_to_be64(of_read_number(&create.addr_hi, 2));
	ddwprop->tce_shift = cpu_to_be32(page_shift);
	ddwprop->window_shift = cpu_to_be32(len);

	dev_dbg(&dev->dev, "created tce table LIOBN 0x%x for %s\n",
		  create.liobn, dn->full_name);

	window = kzalloc(sizeof(*window), GFP_KERNEL);
	if (!window)
		goto out_clear_window;

<<<<<<< HEAD
	ret = walk_system_ram_range(0, lmb_end_of_DRAM() >> PAGE_SHIFT,
=======
	ret = walk_system_ram_range(0, memblock_end_of_DRAM() >> PAGE_SHIFT,
>>>>>>> 02f8c6ae
			win64->value, tce_setrange_multi_pSeriesLP_walk);
	if (ret) {
		dev_info(&dev->dev, "failed to map direct window for %s: %d\n",
			 dn->full_name, ret);
		goto out_clear_window;
	}

	ret = prom_add_property(pdn, win64);
	if (ret) {
		dev_err(&dev->dev, "unable to add dma window property for %s: %d",
			 pdn->full_name, ret);
		goto out_clear_window;
	}

	window->device = pdn;
	window->prop = ddwprop;
	spin_lock(&direct_window_list_lock);
	list_add(&window->list, &direct_window_list);
	spin_unlock(&direct_window_list_lock);

	dma_addr = of_read_number(&create.addr_hi, 2);
	goto out_unlock;

out_clear_window:
	remove_ddw(pdn);

out_free_prop:
	kfree(win64->name);
	kfree(win64->value);
	kfree(win64);

out_unlock:
	mutex_unlock(&direct_window_init_mutex);
	return dma_addr;
}

static void pci_dma_dev_setup_pSeriesLP(struct pci_dev *dev)
{
	struct device_node *pdn, *dn;
	struct iommu_table *tbl;
	const void *dma_window = NULL;
	struct pci_dn *pci;

	pr_debug("pci_dma_dev_setup_pSeriesLP: %s\n", pci_name(dev));

	/* dev setup for LPAR is a little tricky, since the device tree might
	 * contain the dma-window properties per-device and not necessarily
	 * for the bus. So we need to search upwards in the tree until we
	 * either hit a dma-window property, OR find a parent with a table
	 * already allocated.
	 */
	dn = pci_device_to_OF_node(dev);
	pr_debug("  node is %s\n", dn->full_name);

	for (pdn = dn; pdn && PCI_DN(pdn) && !PCI_DN(pdn)->iommu_table;
	     pdn = pdn->parent) {
		dma_window = of_get_property(pdn, "ibm,dma-window", NULL);
		if (dma_window)
			break;
	}

	if (!pdn || !PCI_DN(pdn)) {
		printk(KERN_WARNING "pci_dma_dev_setup_pSeriesLP: "
		       "no DMA window found for pci dev=%s dn=%s\n",
				 pci_name(dev), dn? dn->full_name : "<null>");
		return;
	}
	pr_debug("  parent is %s\n", pdn->full_name);

	pci = PCI_DN(pdn);
	if (!pci->iommu_table) {
		tbl = kzalloc_node(sizeof(struct iommu_table), GFP_KERNEL,
				   pci->phb->node);
		iommu_table_setparms_lpar(pci->phb, pdn, tbl, dma_window);
		pci->iommu_table = iommu_init_table(tbl, pci->phb->node);
		pr_debug("  created table: %p\n", pci->iommu_table);
	} else {
		pr_debug("  found DMA window, table: %p\n", pci->iommu_table);
	}

	set_iommu_table_base(&dev->dev, pci->iommu_table);
}

static int dma_set_mask_pSeriesLP(struct device *dev, u64 dma_mask)
{
	bool ddw_enabled = false;
	struct device_node *pdn, *dn;
	struct pci_dev *pdev;
	const void *dma_window = NULL;
	u64 dma_offset;

	if (!dev->dma_mask)
		return -EIO;

<<<<<<< HEAD
	if (dev->bus != &pci_bus_type)
=======
	if (!dev_is_pci(dev))
>>>>>>> 02f8c6ae
		goto check_mask;

	pdev = to_pci_dev(dev);

	/* only attempt to use a new window if 64-bit DMA is requested */
	if (!disable_ddw && dma_mask == DMA_BIT_MASK(64)) {
		dn = pci_device_to_OF_node(pdev);
		dev_dbg(dev, "node is %s\n", dn->full_name);

		/*
		 * the device tree might contain the dma-window properties
<<<<<<< HEAD
		 * per-device and not neccesarily for the bus. So we need to
=======
		 * per-device and not necessarily for the bus. So we need to
>>>>>>> 02f8c6ae
		 * search upwards in the tree until we either hit a dma-window
		 * property, OR find a parent with a table already allocated.
		 */
		for (pdn = dn; pdn && PCI_DN(pdn) && !PCI_DN(pdn)->iommu_table;
				pdn = pdn->parent) {
			dma_window = of_get_property(pdn, "ibm,dma-window", NULL);
			if (dma_window)
				break;
		}
		if (pdn && PCI_DN(pdn)) {
			dma_offset = enable_ddw(pdev, pdn);
			if (dma_offset != 0) {
				dev_info(dev, "Using 64-bit direct DMA at offset %llx\n", dma_offset);
				set_dma_offset(dev, dma_offset);
				set_dma_ops(dev, &dma_direct_ops);
				ddw_enabled = true;
			}
		}
	}

	/* fall back on iommu ops, restore table pointer with ops */
	if (!ddw_enabled && get_dma_ops(dev) != &dma_iommu_ops) {
		dev_info(dev, "Restoring 32-bit DMA via iommu\n");
		set_dma_ops(dev, &dma_iommu_ops);
		pci_dma_dev_setup_pSeriesLP(pdev);
	}

check_mask:
	if (!dma_supported(dev, dma_mask))
		return -EIO;

	*dev->dma_mask = dma_mask;
	return 0;
}

<<<<<<< HEAD
static u64 dma_get_required_mask_pSeriesLP(struct device *dev)
{
	if (!dev->dma_mask)
		return 0;

	if (!disable_ddw && dev->bus == &pci_bus_type) {
		struct pci_dev *pdev = to_pci_dev(dev);
		struct device_node *dn;

		dn = pci_device_to_OF_node(pdev);

		/* search upwards for ibm,dma-window */
		for (; dn && PCI_DN(dn) && !PCI_DN(dn)->iommu_table;
				dn = dn->parent)
			if (of_get_property(dn, "ibm,dma-window", NULL))
				break;
		/* if there is a ibm,ddw-applicable property require 64 bits */
		if (dn && PCI_DN(dn) &&
				of_get_property(dn, "ibm,ddw-applicable", NULL))
			return DMA_BIT_MASK(64);
	}

	return dma_iommu_ops.get_required_mask(dev);
}

=======
>>>>>>> 02f8c6ae
#else  /* CONFIG_PCI */
#define pci_dma_bus_setup_pSeries	NULL
#define pci_dma_dev_setup_pSeries	NULL
#define pci_dma_bus_setup_pSeriesLP	NULL
#define pci_dma_dev_setup_pSeriesLP	NULL
#define dma_set_mask_pSeriesLP		NULL
<<<<<<< HEAD
#define dma_get_required_mask_pSeriesLP	NULL
=======
>>>>>>> 02f8c6ae
#endif /* !CONFIG_PCI */

static int iommu_mem_notifier(struct notifier_block *nb, unsigned long action,
		void *data)
{
	struct direct_window *window;
	struct memory_notify *arg = data;
	int ret = 0;

	switch (action) {
	case MEM_GOING_ONLINE:
		spin_lock(&direct_window_list_lock);
		list_for_each_entry(window, &direct_window_list, list) {
			ret |= tce_setrange_multi_pSeriesLP(arg->start_pfn,
					arg->nr_pages, window->prop);
			/* XXX log error */
		}
		spin_unlock(&direct_window_list_lock);
		break;
	case MEM_CANCEL_ONLINE:
	case MEM_OFFLINE:
		spin_lock(&direct_window_list_lock);
		list_for_each_entry(window, &direct_window_list, list) {
			ret |= tce_clearrange_multi_pSeriesLP(arg->start_pfn,
					arg->nr_pages, window->prop);
			/* XXX log error */
		}
		spin_unlock(&direct_window_list_lock);
		break;
	default:
		break;
	}
	if (ret && action != MEM_CANCEL_ONLINE)
		return NOTIFY_BAD;

	return NOTIFY_OK;
}

static struct notifier_block iommu_mem_nb = {
	.notifier_call = iommu_mem_notifier,
};

static int iommu_reconfig_notifier(struct notifier_block *nb, unsigned long action, void *node)
{
	int err = NOTIFY_OK;
	struct device_node *np = node;
	struct pci_dn *pci = PCI_DN(np);
	struct direct_window *window;

	switch (action) {
	case PSERIES_RECONFIG_REMOVE:
		if (pci && pci->iommu_table)
			iommu_free_table(pci->iommu_table, np->full_name);

		spin_lock(&direct_window_list_lock);
		list_for_each_entry(window, &direct_window_list, list) {
			if (window->device == np) {
				list_del(&window->list);
				kfree(window);
				break;
			}
		}
		spin_unlock(&direct_window_list_lock);

		/*
		 * Because the notifier runs after isolation of the
		 * slot, we are guaranteed any DMA window has already
		 * been revoked and the TCEs have been marked invalid,
		 * so we don't need a call to remove_ddw(np). However,
		 * if an additional notifier action is added before the
		 * isolate call, we should update this code for
		 * completeness with such a call.
		 */
		break;
	default:
		err = NOTIFY_DONE;
		break;
	}
	return err;
}

static struct notifier_block iommu_reconfig_nb = {
	.notifier_call = iommu_reconfig_notifier,
};

/* These are called very early. */
void iommu_init_early_pSeries(void)
{
	if (of_chosen && of_get_property(of_chosen, "linux,iommu-off", NULL))
		return;

	if (firmware_has_feature(FW_FEATURE_LPAR)) {
		if (firmware_has_feature(FW_FEATURE_MULTITCE)) {
			ppc_md.tce_build = tce_buildmulti_pSeriesLP;
			ppc_md.tce_free	 = tce_freemulti_pSeriesLP;
		} else {
			ppc_md.tce_build = tce_build_pSeriesLP;
			ppc_md.tce_free	 = tce_free_pSeriesLP;
		}
		ppc_md.tce_get   = tce_get_pSeriesLP;
		ppc_md.pci_dma_bus_setup = pci_dma_bus_setup_pSeriesLP;
		ppc_md.pci_dma_dev_setup = pci_dma_dev_setup_pSeriesLP;
		ppc_md.dma_set_mask = dma_set_mask_pSeriesLP;
<<<<<<< HEAD
		ppc_md.dma_get_required_mask = dma_get_required_mask_pSeriesLP;
=======
>>>>>>> 02f8c6ae
	} else {
		ppc_md.tce_build = tce_build_pSeries;
		ppc_md.tce_free  = tce_free_pSeries;
		ppc_md.tce_get   = tce_get_pseries;
		ppc_md.pci_dma_bus_setup = pci_dma_bus_setup_pSeries;
		ppc_md.pci_dma_dev_setup = pci_dma_dev_setup_pSeries;
	}


	pSeries_reconfig_notifier_register(&iommu_reconfig_nb);
	register_memory_notifier(&iommu_mem_nb);

	set_pci_dma_ops(&dma_iommu_ops);
}

static int __init disable_multitce(char *str)
{
	if (strcmp(str, "off") == 0 &&
	    firmware_has_feature(FW_FEATURE_LPAR) &&
	    firmware_has_feature(FW_FEATURE_MULTITCE)) {
		printk(KERN_INFO "Disabling MULTITCE firmware feature\n");
		ppc_md.tce_build = tce_build_pSeriesLP;
		ppc_md.tce_free	 = tce_free_pSeriesLP;
		powerpc_firmware_features &= ~FW_FEATURE_MULTITCE;
	}
	return 1;
}

__setup("multitce=", disable_multitce);<|MERGE_RESOLUTION|>--- conflicted
+++ resolved
@@ -272,11 +272,7 @@
 	return tce_ret;
 }
 
-<<<<<<< HEAD
-/* this is compatable with cells for the device tree property */
-=======
 /* this is compatible with cells for the device tree property */
->>>>>>> 02f8c6ae
 struct dynamic_dma_window_prop {
 	__be32	liobn;		/* tce table number */
 	__be64	dma_base;	/* address hi,lo */
@@ -782,13 +778,8 @@
 	ret = rtas_call(ddw_avail[0], 3, 5, (u32 *)query,
 		  cfg_addr, BUID_HI(buid), BUID_LO(buid));
 	dev_info(&dev->dev, "ibm,query-pe-dma-windows(%x) %x %x %x"
-<<<<<<< HEAD
-		" returned %d\n", ddw_avail[0], cfg_addr, (u32)BUID_HI(buid),
-		(u32)BUID_LO(buid), ret);
-=======
 		" returned %d\n", ddw_avail[0], cfg_addr, BUID_HI(buid),
 		BUID_LO(buid), ret);
->>>>>>> 02f8c6ae
 	return ret;
 }
 
@@ -823,11 +814,7 @@
 	dev_info(&dev->dev,
 		"ibm,create-pe-dma-window(%x) %x %x %x %x %x returned %d "
 		"(liobn = 0x%x starting addr = %x %x)\n", ddw_avail[1],
-<<<<<<< HEAD
-		 cfg_addr, (u32)BUID_HI(buid), (u32)BUID_LO(buid), page_shift,
-=======
 		 cfg_addr, BUID_HI(buid), BUID_LO(buid), page_shift,
->>>>>>> 02f8c6ae
 		 window_shift, ret, create->liobn, create->addr_hi, create->addr_lo);
 
 	return ret;
@@ -947,11 +934,7 @@
 	if (!window)
 		goto out_clear_window;
 
-<<<<<<< HEAD
-	ret = walk_system_ram_range(0, lmb_end_of_DRAM() >> PAGE_SHIFT,
-=======
 	ret = walk_system_ram_range(0, memblock_end_of_DRAM() >> PAGE_SHIFT,
->>>>>>> 02f8c6ae
 			win64->value, tce_setrange_multi_pSeriesLP_walk);
 	if (ret) {
 		dev_info(&dev->dev, "failed to map direct window for %s: %d\n",
@@ -1046,11 +1029,7 @@
 	if (!dev->dma_mask)
 		return -EIO;
 
-<<<<<<< HEAD
-	if (dev->bus != &pci_bus_type)
-=======
 	if (!dev_is_pci(dev))
->>>>>>> 02f8c6ae
 		goto check_mask;
 
 	pdev = to_pci_dev(dev);
@@ -1062,11 +1041,7 @@
 
 		/*
 		 * the device tree might contain the dma-window properties
-<<<<<<< HEAD
-		 * per-device and not neccesarily for the bus. So we need to
-=======
 		 * per-device and not necessarily for the bus. So we need to
->>>>>>> 02f8c6ae
 		 * search upwards in the tree until we either hit a dma-window
 		 * property, OR find a parent with a table already allocated.
 		 */
@@ -1102,44 +1077,12 @@
 	return 0;
 }
 
-<<<<<<< HEAD
-static u64 dma_get_required_mask_pSeriesLP(struct device *dev)
-{
-	if (!dev->dma_mask)
-		return 0;
-
-	if (!disable_ddw && dev->bus == &pci_bus_type) {
-		struct pci_dev *pdev = to_pci_dev(dev);
-		struct device_node *dn;
-
-		dn = pci_device_to_OF_node(pdev);
-
-		/* search upwards for ibm,dma-window */
-		for (; dn && PCI_DN(dn) && !PCI_DN(dn)->iommu_table;
-				dn = dn->parent)
-			if (of_get_property(dn, "ibm,dma-window", NULL))
-				break;
-		/* if there is a ibm,ddw-applicable property require 64 bits */
-		if (dn && PCI_DN(dn) &&
-				of_get_property(dn, "ibm,ddw-applicable", NULL))
-			return DMA_BIT_MASK(64);
-	}
-
-	return dma_iommu_ops.get_required_mask(dev);
-}
-
-=======
->>>>>>> 02f8c6ae
 #else  /* CONFIG_PCI */
 #define pci_dma_bus_setup_pSeries	NULL
 #define pci_dma_dev_setup_pSeries	NULL
 #define pci_dma_bus_setup_pSeriesLP	NULL
 #define pci_dma_dev_setup_pSeriesLP	NULL
 #define dma_set_mask_pSeriesLP		NULL
-<<<<<<< HEAD
-#define dma_get_required_mask_pSeriesLP	NULL
-=======
->>>>>>> 02f8c6ae
 #endif /* !CONFIG_PCI */
 
 static int iommu_mem_notifier(struct notifier_block *nb, unsigned long action,
@@ -1243,10 +1186,6 @@
 		ppc_md.pci_dma_bus_setup = pci_dma_bus_setup_pSeriesLP;
 		ppc_md.pci_dma_dev_setup = pci_dma_dev_setup_pSeriesLP;
 		ppc_md.dma_set_mask = dma_set_mask_pSeriesLP;
-<<<<<<< HEAD
-		ppc_md.dma_get_required_mask = dma_get_required_mask_pSeriesLP;
-=======
->>>>>>> 02f8c6ae
 	} else {
 		ppc_md.tce_build = tce_build_pSeries;
 		ppc_md.tce_free  = tce_free_pSeries;
