--- conflicted
+++ resolved
@@ -300,11 +300,6 @@
 
 static struct platform_driver gpio_mdio_driver =
 {
-<<<<<<< HEAD
-	.owner		= THIS_MODULE,
-	.match_table	= gpio_mdio_match,
-=======
->>>>>>> 02f8c6ae
 	.probe		= gpio_mdio_probe,
 	.remove		= gpio_mdio_remove,
 	.driver = {
