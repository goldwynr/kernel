config PPC64
	bool "64-bit kernel"
	default n
	select PPC_HAVE_PMU_SUPPORT
	help
	  This option selects whether a 32-bit or a 64-bit kernel
	  will be built.

menu "Processor support"
choice
	prompt "Processor Type"
	depends on PPC32
	help
	  There are five families of 32 bit PowerPC chips supported.
	  The most common ones are the desktop and server CPUs (601, 603,
	  604, 740, 750, 74xx) CPUs from Freescale and IBM, with their
	  embedded 512x/52xx/82xx/83xx/86xx counterparts.
	  The other embeeded parts, namely 4xx, 8xx, e200 (55xx) and e500
	  (85xx) each form a family of their own that is not compatible
	  with the others.

	  If unsure, select 52xx/6xx/7xx/74xx/82xx/83xx/86xx.

config PPC_BOOK3S_32
	bool "512x/52xx/6xx/7xx/74xx/82xx/83xx/86xx"
	select PPC_FPU

config PPC_85xx
	bool "Freescale 85xx"
	select E500

config PPC_8xx
	bool "Freescale 8xx"
	select FSL_SOC
	select 8xx
	select PPC_LIB_RHEAP

config 40x
	bool "AMCC 40x"
	select PPC_DCR_NATIVE
	select PPC_UDBG_16550
	select 4xx_SOC
	select PPC_PCI_CHOICE

config 44x
	bool "AMCC 44x, 46x or 47x"
	select PPC_DCR_NATIVE
	select PPC_UDBG_16550
	select 4xx_SOC
	select PPC_PCI_CHOICE
	select PHYS_64BIT

config E200
	bool "Freescale e200"

endchoice

choice
	prompt "Processor Type"
	depends on PPC64
	help
	  There are two families of 64 bit PowerPC chips supported.
	  The most common ones are the desktop and server CPUs
	  (POWER3, RS64, POWER4, POWER5, POWER5+, POWER6, ...)

	  The other are the "embedded" processors compliant with the
	  "Book 3E" variant of the architecture

config PPC_BOOK3S_64
	bool "Server processors"
	select PPC_FPU

config PPC_BOOK3E_64
	bool "Embedded processors"
	select PPC_FPU # Make it a choice ?
	select PPC_SMP_MUXED_IPI

endchoice

config PPC_BOOK3S
	def_bool y
	depends on PPC_BOOK3S_32 || PPC_BOOK3S_64

config PPC_BOOK3E
	def_bool y
	depends on PPC_BOOK3E_64

config POWER4_ONLY
	bool "Optimize for POWER4"
	depends on PPC64 && PPC_BOOK3S
	default n
	---help---
	  Cause the compiler to optimize for POWER4/POWER5/PPC970 processors.
	  The resulting binary will not work on POWER3 or RS64 processors
	  when compiled with binutils 2.15 or later.

config 6xx
	def_bool y
	depends on PPC32 && PPC_BOOK3S
	select PPC_HAVE_PMU_SUPPORT

config POWER3
	bool
	depends on PPC64 && PPC_BOOK3S
	default y if !POWER4_ONLY

config POWER4
	depends on PPC64 && PPC_BOOK3S
	def_bool y

config PPC_A2
	bool
	depends on PPC_BOOK3E_64

config TUNE_CELL
	bool "Optimize for Cell Broadband Engine"
	depends on PPC64 && PPC_BOOK3S
	help
	  Cause the compiler to optimize for the PPE of the Cell Broadband
	  Engine. This will make the code run considerably faster on Cell
	  but somewhat slower on other machines. This option only changes
	  the scheduling of instructions, not the selection of instructions
	  itself, so the resulting kernel will keep running on all other
	  machines. When building a kernel that is supposed to run only
	  on Cell, you should also select the POWER4_ONLY option.

# this is temp to handle compat with arch=ppc
config 8xx
	bool

config E500
	select FSL_EMB_PERFMON
	select PPC_FSL_BOOK3E
	bool

config PPC_E500MC
	bool "e500mc Support"
	select PPC_FPU
	depends on E500

config PPC_FPU
	bool
	default y if PPC64

<<<<<<< HEAD
=======
config FSL_EMB_PERFMON
	bool "Freescale Embedded Perfmon"
	depends on E500 || PPC_83xx
	help
	  This is the Performance Monitor support found on the e500 core
	  and some e300 cores (c3 and c4).  Select this only if your
	  core supports the Embedded Performance Monitor APU

>>>>>>> 02f8c6ae
config FSL_EMB_PERF_EVENT
	bool
	depends on FSL_EMB_PERFMON && PERF_EVENTS && !PPC_PERF_CTRS
	default y

config FSL_EMB_PERF_EVENT_E500
	bool
	depends on FSL_EMB_PERF_EVENT && E500
	default y

config 4xx
	bool
	depends on 40x || 44x
	default y

config BOOKE
	bool
	depends on E200 || E500 || 44x || PPC_BOOK3E
	default y

config FSL_BOOKE
	bool
	depends on (E200 || E500) && PPC32
	default y

# this is for common code between PPC32 & PPC64 FSL BOOKE
config PPC_FSL_BOOK3E
	bool
	select FSL_EMB_PERFMON
	select PPC_SMP_MUXED_IPI
	default y if FSL_BOOKE

config PTE_64BIT
	bool
	depends on 44x || E500 || PPC_86xx
	default y if PHYS_64BIT

config PHYS_64BIT
	bool 'Large physical address support' if E500 || PPC_86xx
	depends on (44x || E500 || PPC_86xx) && !PPC_83xx && !PPC_82xx
	---help---
	  This option enables kernel support for larger than 32-bit physical
	  addresses.  This feature may not be available on all cores.

	  If you have more than 3.5GB of RAM or so, you also need to enable
	  SWIOTLB under Kernel Options for this to work.  The actual number
	  is platform-dependent.

	  If in doubt, say N here.

config ALTIVEC
	bool "AltiVec Support"
	depends on 6xx || POWER4
	---help---
	  This option enables kernel support for the Altivec extensions to the
	  PowerPC processor. The kernel currently supports saving and restoring
	  altivec registers, and turning on the 'altivec enable' bit so user
	  processes can execute altivec instructions.

	  This option is only usefully if you have a processor that supports
	  altivec (G4, otherwise known as 74xx series), but does not have
	  any affect on a non-altivec cpu (it does, however add code to the
	  kernel).

	  If in doubt, say Y here.

config VSX
	bool "VSX Support"
	depends on POWER4 && ALTIVEC && PPC_FPU
	---help---

	  This option enables kernel support for the Vector Scaler extensions
	  to the PowerPC processor. The kernel currently supports saving and
	  restoring VSX registers, and turning on the 'VSX enable' bit so user
	  processes can execute VSX instructions.

	  This option is only useful if you have a processor that supports
	  VSX (P7 and above), but does not have any affect on a non-VSX
	  CPUs (it does, however add code to the kernel).

	  If in doubt, say Y here.

config PPC_ICSWX
	bool "Support for PowerPC icswx coprocessor instruction"
	depends on POWER4
	default n
	---help---

	  This option enables kernel support for the PowerPC Initiate
	  Coprocessor Store Word (icswx) coprocessor instruction on POWER7
	  or newer processors.

	  This option is only useful if you have a processor that supports
	  the icswx coprocessor instruction. It does not have any effect
	  on processors without the icswx coprocessor instruction.

	  This option slightly increases kernel memory usage.

	  If in doubt, say N here.

config SPE
	bool "SPE Support"
	depends on E200 || (E500 && !PPC_E500MC)
	default y
	---help---
	  This option enables kernel support for the Signal Processing
	  Extensions (SPE) to the PowerPC processor. The kernel currently
	  supports saving and restoring SPE registers, and turning on the
	  'spe enable' bit so user processes can execute SPE instructions.

	  This option is only useful if you have a processor that supports
	  SPE (e500, otherwise known as 85xx series), but does not have any
	  effect on a non-spe cpu (it does, however add code to the kernel).

	  If in doubt, say Y here.

config PPC_STD_MMU
	def_bool y
	depends on PPC_BOOK3S

config PPC_STD_MMU_32
	def_bool y
	depends on PPC_STD_MMU && PPC32

config PPC_STD_MMU_64
	def_bool y
	depends on PPC_STD_MMU && PPC64

config PPC_MMU_NOHASH
	def_bool y
	depends on !PPC_STD_MMU

config PPC_MMU_NOHASH_32
	def_bool y
	depends on PPC_MMU_NOHASH && PPC32

config PPC_MMU_NOHASH_64
	def_bool y
	depends on PPC_MMU_NOHASH && PPC64

config PPC_BOOK3E_MMU
	def_bool y
	depends on FSL_BOOKE || PPC_BOOK3E

config PPC_MM_SLICES
	bool
	default y if HUGETLB_PAGE || (PPC_STD_MMU_64 && PPC_64K_PAGES)
	default n

config VIRT_CPU_ACCOUNTING
	bool "Deterministic task and CPU time accounting"
	depends on PPC64
	default y
	help
	  Select this option to enable more accurate task and CPU time
	  accounting.  This is done by reading a CPU counter on each
	  kernel entry and exit and on transitions within the kernel
	  between system, softirq and hardirq state, so there is a
	  small performance impact.  This also enables accounting of
	  stolen time on logically-partitioned systems running on
	  IBM POWER5-based machines.

	  If in doubt, say Y here.

config PPC_HAVE_PMU_SUPPORT
       bool

config PPC_PERF_CTRS
       def_bool y
       depends on PERF_EVENTS && PPC_HAVE_PMU_SUPPORT
       help
         This enables the powerpc-specific perf_event back-end.

config SMP
	depends on PPC_BOOK3S || PPC_BOOK3E || FSL_BOOKE || PPC_47x
	bool "Symmetric multi-processing support"
	---help---
	  This enables support for systems with more than one CPU. If you have
	  a system with only one CPU, say N. If you have a system with more
	  than one CPU, say Y.  Note that the kernel does not currently
	  support SMP machines with 603/603e/603ev or PPC750 ("G3") processors
	  since they have inadequate hardware support for multiprocessor
	  operation.

	  If you say N here, the kernel will run on single and multiprocessor
	  machines, but will use only one CPU of a multiprocessor machine. If
	  you say Y here, the kernel will run on single-processor machines.
	  On a single-processor machine, the kernel will run faster if you say
	  N here.

	  If you don't know what to do here, say N.

config NR_CPUS
	int "Maximum number of CPUs (2-8192)"
	range 2 8192
	depends on SMP
	default "32" if PPC64
	default "4"

config NOT_COHERENT_CACHE
	bool
	depends on 4xx || 8xx || E200 || PPC_MPC512x || GAMECUBE_COMMON
	default n if PPC_47x
	default y

config CHECK_CACHE_COHERENCY
	bool

endmenu<|MERGE_RESOLUTION|>--- conflicted
+++ resolved
@@ -142,8 +142,6 @@
 	bool
 	default y if PPC64
 
-<<<<<<< HEAD
-=======
 config FSL_EMB_PERFMON
 	bool "Freescale Embedded Perfmon"
 	depends on E500 || PPC_83xx
@@ -152,7 +150,6 @@
 	  and some e300 cores (c3 and c4).  Select this only if your
 	  core supports the Embedded Performance Monitor APU
 
->>>>>>> 02f8c6ae
 config FSL_EMB_PERF_EVENT
 	bool
 	depends on FSL_EMB_PERFMON && PERF_EVENTS && !PPC_PERF_CTRS
