
/*
 * Support PCI/PCIe on PowerNV platforms
 *
 * Currently supports only P5IOC2
 *
 * Copyright 2011 Benjamin Herrenschmidt, IBM Corp.
 *
 * This program is free software; you can redistribute it and/or
 * modify it under the terms of the GNU General Public License
 * as published by the Free Software Foundation; either version
 * 2 of the License, or (at your option) any later version.
 */

#include <linux/kernel.h>
#include <linux/pci.h>
#include <linux/delay.h>
#include <linux/string.h>
#include <linux/init.h>
#include <linux/bootmem.h>
#include <linux/irq.h>
#include <linux/io.h>
#include <linux/msi.h>
#include <linux/iommu.h>

#include <asm/sections.h>
#include <asm/io.h>
#include <asm/prom.h>
#include <asm/pci-bridge.h>
#include <asm/machdep.h>
#include <asm/msi_bitmap.h>
#include <asm/ppc-pci.h>
#include <asm/opal.h>
#include <asm/iommu.h>
#include <asm/tce.h>
#include <asm/firmware.h>
#include <asm/eeh_event.h>
#include <asm/eeh.h>

#include "powernv.h"
#include "pci.h"

/* Delay in usec */
#define PCI_RESET_DELAY_US	3000000

#define cfg_dbg(fmt...)	do { } while(0)
//#define cfg_dbg(fmt...)	printk(fmt)

#ifdef CONFIG_PCI_MSI
<<<<<<< HEAD
static int pnv_msi_check_device(struct pci_dev* pdev, int nvec, int type)
{
	struct pci_controller *hose = pci_bus_to_host(pdev->bus);
	struct pnv_phb *phb = hose->private_data;

	if (pdev->no_64bit_msi && !phb->msi32_support)
		return -ENODEV;

	return (phb && phb->msi_bmp.bitmap) ? 0 : -ENODEV;
}

=======
>>>>>>> 6f566b79
static int pnv_setup_msi_irqs(struct pci_dev *pdev, int nvec, int type)
{
	struct pci_controller *hose = pci_bus_to_host(pdev->bus);
	struct pnv_phb *phb = hose->private_data;
	struct msi_desc *entry;
	struct msi_msg msg;
	int hwirq;
	unsigned int virq;
	int rc;

	if (WARN_ON(!phb) || !phb->msi_bmp.bitmap)
		return -ENODEV;

	if (pdev->no_64bit_msi && !phb->msi32_support)
		return -ENODEV;

	list_for_each_entry(entry, &pdev->msi_list, list) {
		if (!entry->msi_attrib.is_64 && !phb->msi32_support) {
			pr_warn("%s: Supports only 64-bit MSIs\n",
				pci_name(pdev));
			return -ENXIO;
		}
		hwirq = msi_bitmap_alloc_hwirqs(&phb->msi_bmp, 1);
		if (hwirq < 0) {
			pr_warn("%s: Failed to find a free MSI\n",
				pci_name(pdev));
			return -ENOSPC;
		}
		virq = irq_create_mapping(NULL, phb->msi_base + hwirq);
		if (virq == NO_IRQ) {
			pr_warn("%s: Failed to map MSI to linux irq\n",
				pci_name(pdev));
			msi_bitmap_free_hwirqs(&phb->msi_bmp, hwirq, 1);
			return -ENOMEM;
		}
		rc = phb->msi_setup(phb, pdev, phb->msi_base + hwirq,
				    virq, entry->msi_attrib.is_64, &msg);
		if (rc) {
			pr_warn("%s: Failed to setup MSI\n", pci_name(pdev));
			irq_dispose_mapping(virq);
			msi_bitmap_free_hwirqs(&phb->msi_bmp, hwirq, 1);
			return rc;
		}
		irq_set_msi_desc(virq, entry);
		write_msi_msg(virq, &msg);
	}
	return 0;
}

static void pnv_teardown_msi_irqs(struct pci_dev *pdev)
{
	struct pci_controller *hose = pci_bus_to_host(pdev->bus);
	struct pnv_phb *phb = hose->private_data;
	struct msi_desc *entry;

	if (WARN_ON(!phb))
		return;

	list_for_each_entry(entry, &pdev->msi_list, list) {
		if (entry->irq == NO_IRQ)
			continue;
		irq_set_msi_desc(entry->irq, NULL);
		msi_bitmap_free_hwirqs(&phb->msi_bmp,
			virq_to_hw(entry->irq) - phb->msi_base, 1);
		irq_dispose_mapping(entry->irq);
	}
}
#endif /* CONFIG_PCI_MSI */

static void pnv_pci_dump_p7ioc_diag_data(struct pci_controller *hose,
					 struct OpalIoPhbErrorCommon *common)
{
	struct OpalIoP7IOCPhbErrorData *data;
	int i;

	data = (struct OpalIoP7IOCPhbErrorData *)common;
	pr_info("P7IOC PHB#%d Diag-data (Version: %d)\n",
		hose->global_number, be32_to_cpu(common->version));

	if (data->brdgCtl)
		pr_info("brdgCtl:     %08x\n",
			be32_to_cpu(data->brdgCtl));
	if (data->portStatusReg || data->rootCmplxStatus ||
	    data->busAgentStatus)
		pr_info("UtlSts:      %08x %08x %08x\n",
			be32_to_cpu(data->portStatusReg),
			be32_to_cpu(data->rootCmplxStatus),
			be32_to_cpu(data->busAgentStatus));
	if (data->deviceStatus || data->slotStatus   ||
	    data->linkStatus   || data->devCmdStatus ||
	    data->devSecStatus)
		pr_info("RootSts:     %08x %08x %08x %08x %08x\n",
			be32_to_cpu(data->deviceStatus),
			be32_to_cpu(data->slotStatus),
			be32_to_cpu(data->linkStatus),
			be32_to_cpu(data->devCmdStatus),
			be32_to_cpu(data->devSecStatus));
	if (data->rootErrorStatus   || data->uncorrErrorStatus ||
	    data->corrErrorStatus)
		pr_info("RootErrSts:  %08x %08x %08x\n",
			be32_to_cpu(data->rootErrorStatus),
			be32_to_cpu(data->uncorrErrorStatus),
			be32_to_cpu(data->corrErrorStatus));
	if (data->tlpHdr1 || data->tlpHdr2 ||
	    data->tlpHdr3 || data->tlpHdr4)
		pr_info("RootErrLog:  %08x %08x %08x %08x\n",
			be32_to_cpu(data->tlpHdr1),
			be32_to_cpu(data->tlpHdr2),
			be32_to_cpu(data->tlpHdr3),
			be32_to_cpu(data->tlpHdr4));
	if (data->sourceId || data->errorClass ||
	    data->correlator)
		pr_info("RootErrLog1: %08x %016llx %016llx\n",
			be32_to_cpu(data->sourceId),
			be64_to_cpu(data->errorClass),
			be64_to_cpu(data->correlator));
	if (data->p7iocPlssr || data->p7iocCsr)
		pr_info("PhbSts:      %016llx %016llx\n",
			be64_to_cpu(data->p7iocPlssr),
			be64_to_cpu(data->p7iocCsr));
	if (data->lemFir)
		pr_info("Lem:         %016llx %016llx %016llx\n",
			be64_to_cpu(data->lemFir),
			be64_to_cpu(data->lemErrorMask),
			be64_to_cpu(data->lemWOF));
	if (data->phbErrorStatus)
		pr_info("PhbErr:      %016llx %016llx %016llx %016llx\n",
			be64_to_cpu(data->phbErrorStatus),
			be64_to_cpu(data->phbFirstErrorStatus),
			be64_to_cpu(data->phbErrorLog0),
			be64_to_cpu(data->phbErrorLog1));
	if (data->mmioErrorStatus)
		pr_info("OutErr:      %016llx %016llx %016llx %016llx\n",
			be64_to_cpu(data->mmioErrorStatus),
			be64_to_cpu(data->mmioFirstErrorStatus),
			be64_to_cpu(data->mmioErrorLog0),
			be64_to_cpu(data->mmioErrorLog1));
	if (data->dma0ErrorStatus)
		pr_info("InAErr:      %016llx %016llx %016llx %016llx\n",
			be64_to_cpu(data->dma0ErrorStatus),
			be64_to_cpu(data->dma0FirstErrorStatus),
			be64_to_cpu(data->dma0ErrorLog0),
			be64_to_cpu(data->dma0ErrorLog1));
	if (data->dma1ErrorStatus)
		pr_info("InBErr:      %016llx %016llx %016llx %016llx\n",
			be64_to_cpu(data->dma1ErrorStatus),
			be64_to_cpu(data->dma1FirstErrorStatus),
			be64_to_cpu(data->dma1ErrorLog0),
			be64_to_cpu(data->dma1ErrorLog1));

	for (i = 0; i < OPAL_P7IOC_NUM_PEST_REGS; i++) {
		if ((data->pestA[i] >> 63) == 0 &&
		    (data->pestB[i] >> 63) == 0)
			continue;

		pr_info("PE[%3d] A/B: %016llx %016llx\n",
			i, be64_to_cpu(data->pestA[i]),
			be64_to_cpu(data->pestB[i]));
	}
}

static void pnv_pci_dump_phb3_diag_data(struct pci_controller *hose,
					struct OpalIoPhbErrorCommon *common)
{
	struct OpalIoPhb3ErrorData *data;
	int i;

	data = (struct OpalIoPhb3ErrorData*)common;
	pr_info("PHB3 PHB#%d Diag-data (Version: %d)\n",
		hose->global_number, be32_to_cpu(common->version));
	if (data->brdgCtl)
		pr_info("brdgCtl:     %08x\n",
			be32_to_cpu(data->brdgCtl));
	if (data->portStatusReg || data->rootCmplxStatus ||
	    data->busAgentStatus)
		pr_info("UtlSts:      %08x %08x %08x\n",
			be32_to_cpu(data->portStatusReg),
			be32_to_cpu(data->rootCmplxStatus),
			be32_to_cpu(data->busAgentStatus));
	if (data->deviceStatus || data->slotStatus   ||
	    data->linkStatus   || data->devCmdStatus ||
	    data->devSecStatus)
		pr_info("RootSts:     %08x %08x %08x %08x %08x\n",
			be32_to_cpu(data->deviceStatus),
			be32_to_cpu(data->slotStatus),
			be32_to_cpu(data->linkStatus),
			be32_to_cpu(data->devCmdStatus),
			be32_to_cpu(data->devSecStatus));
	if (data->rootErrorStatus || data->uncorrErrorStatus ||
	    data->corrErrorStatus)
		pr_info("RootErrSts:  %08x %08x %08x\n",
			be32_to_cpu(data->rootErrorStatus),
			be32_to_cpu(data->uncorrErrorStatus),
			be32_to_cpu(data->corrErrorStatus));
	if (data->tlpHdr1 || data->tlpHdr2 ||
	    data->tlpHdr3 || data->tlpHdr4)
		pr_info("RootErrLog:  %08x %08x %08x %08x\n",
			be32_to_cpu(data->tlpHdr1),
			be32_to_cpu(data->tlpHdr2),
			be32_to_cpu(data->tlpHdr3),
			be32_to_cpu(data->tlpHdr4));
	if (data->sourceId || data->errorClass ||
	    data->correlator)
		pr_info("RootErrLog1: %08x %016llx %016llx\n",
			be32_to_cpu(data->sourceId),
			be64_to_cpu(data->errorClass),
			be64_to_cpu(data->correlator));
	if (data->nFir)
		pr_info("nFir:        %016llx %016llx %016llx\n",
			be64_to_cpu(data->nFir),
			be64_to_cpu(data->nFirMask),
			be64_to_cpu(data->nFirWOF));
	if (data->phbPlssr || data->phbCsr)
		pr_info("PhbSts:      %016llx %016llx\n",
			be64_to_cpu(data->phbPlssr),
			be64_to_cpu(data->phbCsr));
	if (data->lemFir)
		pr_info("Lem:         %016llx %016llx %016llx\n",
			be64_to_cpu(data->lemFir),
			be64_to_cpu(data->lemErrorMask),
			be64_to_cpu(data->lemWOF));
	if (data->phbErrorStatus)
		pr_info("PhbErr:      %016llx %016llx %016llx %016llx\n",
			be64_to_cpu(data->phbErrorStatus),
			be64_to_cpu(data->phbFirstErrorStatus),
			be64_to_cpu(data->phbErrorLog0),
			be64_to_cpu(data->phbErrorLog1));
	if (data->mmioErrorStatus)
		pr_info("OutErr:      %016llx %016llx %016llx %016llx\n",
			be64_to_cpu(data->mmioErrorStatus),
			be64_to_cpu(data->mmioFirstErrorStatus),
			be64_to_cpu(data->mmioErrorLog0),
			be64_to_cpu(data->mmioErrorLog1));
	if (data->dma0ErrorStatus)
		pr_info("InAErr:      %016llx %016llx %016llx %016llx\n",
			be64_to_cpu(data->dma0ErrorStatus),
			be64_to_cpu(data->dma0FirstErrorStatus),
			be64_to_cpu(data->dma0ErrorLog0),
			be64_to_cpu(data->dma0ErrorLog1));
	if (data->dma1ErrorStatus)
		pr_info("InBErr:      %016llx %016llx %016llx %016llx\n",
			be64_to_cpu(data->dma1ErrorStatus),
			be64_to_cpu(data->dma1FirstErrorStatus),
			be64_to_cpu(data->dma1ErrorLog0),
			be64_to_cpu(data->dma1ErrorLog1));

	for (i = 0; i < OPAL_PHB3_NUM_PEST_REGS; i++) {
		if ((be64_to_cpu(data->pestA[i]) >> 63) == 0 &&
		    (be64_to_cpu(data->pestB[i]) >> 63) == 0)
			continue;

		pr_info("PE[%3d] A/B: %016llx %016llx\n",
				i, be64_to_cpu(data->pestA[i]),
				be64_to_cpu(data->pestB[i]));
	}
}

void pnv_pci_dump_phb_diag_data(struct pci_controller *hose,
				unsigned char *log_buff)
{
	struct OpalIoPhbErrorCommon *common;

	if (!hose || !log_buff)
		return;

	common = (struct OpalIoPhbErrorCommon *)log_buff;
	switch (be32_to_cpu(common->ioType)) {
	case OPAL_PHB_ERROR_DATA_TYPE_P7IOC:
		pnv_pci_dump_p7ioc_diag_data(hose, common);
		break;
	case OPAL_PHB_ERROR_DATA_TYPE_PHB3:
		pnv_pci_dump_phb3_diag_data(hose, common);
		break;
	default:
		pr_warn("%s: Unrecognized ioType %d\n",
			__func__, be32_to_cpu(common->ioType));
	}
}

static void pnv_pci_handle_eeh_config(struct pnv_phb *phb, u32 pe_no)
{
	unsigned long flags, rc;
	int has_diag, ret = 0;

	spin_lock_irqsave(&phb->lock, flags);

	/* Fetch PHB diag-data */
	rc = opal_pci_get_phb_diag_data2(phb->opal_id, phb->diag.blob,
					 PNV_PCI_DIAG_BUF_SIZE);
	has_diag = (rc == OPAL_SUCCESS);

	/* If PHB supports compound PE, to handle it */
	if (phb->unfreeze_pe) {
		ret = phb->unfreeze_pe(phb,
				       pe_no,
				       OPAL_EEH_ACTION_CLEAR_FREEZE_ALL);
	} else {
		rc = opal_pci_eeh_freeze_clear(phb->opal_id,
					     pe_no,
					     OPAL_EEH_ACTION_CLEAR_FREEZE_ALL);
		if (rc) {
			pr_warn("%s: Failure %ld clearing frozen "
				"PHB#%x-PE#%x\n",
				__func__, rc, phb->hose->global_number,
				pe_no);
			ret = -EIO;
		}
	}

	/*
	 * For now, let's only display the diag buffer when we fail to clear
	 * the EEH status. We'll do more sensible things later when we have
	 * proper EEH support. We need to make sure we don't pollute ourselves
	 * with the normal errors generated when probing empty slots
	 */
	if (has_diag && ret)
		pnv_pci_dump_phb_diag_data(phb->hose, phb->diag.blob);

	spin_unlock_irqrestore(&phb->lock, flags);
}

static void pnv_pci_config_check_eeh(struct pnv_phb *phb,
				     struct device_node *dn)
{
	u8	fstate;
	__be16	pcierr;
	int	pe_no;
	s64	rc;

	/*
	 * Get the PE#. During the PCI probe stage, we might not
	 * setup that yet. So all ER errors should be mapped to
	 * reserved PE.
	 */
	pe_no = PCI_DN(dn)->pe_number;
	if (pe_no == IODA_INVALID_PE) {
		if (phb->type == PNV_PHB_P5IOC2)
			pe_no = 0;
		else
			pe_no = phb->ioda.reserved_pe;
	}

	/*
	 * Fetch frozen state. If the PHB support compound PE,
	 * we need handle that case.
	 */
	if (phb->get_pe_state) {
		fstate = phb->get_pe_state(phb, pe_no);
	} else {
		rc = opal_pci_eeh_freeze_status(phb->opal_id,
						pe_no,
						&fstate,
						&pcierr,
						NULL);
		if (rc) {
			pr_warn("%s: Failure %lld getting PHB#%x-PE#%x state\n",
				__func__, rc, phb->hose->global_number, pe_no);
			return;
		}
	}

	cfg_dbg(" -> EEH check, bdfn=%04x PE#%d fstate=%x\n",
		(PCI_DN(dn)->busno << 8) | (PCI_DN(dn)->devfn),
		pe_no, fstate);

	/* Clear the frozen state if applicable */
	if (fstate == OPAL_EEH_STOPPED_MMIO_FREEZE ||
	    fstate == OPAL_EEH_STOPPED_DMA_FREEZE  ||
	    fstate == OPAL_EEH_STOPPED_MMIO_DMA_FREEZE) {
		/*
		 * If PHB supports compound PE, freeze it for
		 * consistency.
		 */
		if (phb->freeze_pe)
			phb->freeze_pe(phb, pe_no);

		pnv_pci_handle_eeh_config(phb, pe_no);
	}
}

int pnv_pci_cfg_read(struct device_node *dn,
		     int where, int size, u32 *val)
{
	struct pci_dn *pdn = PCI_DN(dn);
	struct pnv_phb *phb = pdn->phb->private_data;
	u32 bdfn = (pdn->busno << 8) | pdn->devfn;
	s64 rc;

	switch (size) {
	case 1: {
		u8 v8;
		rc = opal_pci_config_read_byte(phb->opal_id, bdfn, where, &v8);
		*val = (rc == OPAL_SUCCESS) ? v8 : 0xff;
		break;
	}
	case 2: {
		__be16 v16;
		rc = opal_pci_config_read_half_word(phb->opal_id, bdfn, where,
						   &v16);
		*val = (rc == OPAL_SUCCESS) ? be16_to_cpu(v16) : 0xffff;
		break;
	}
	case 4: {
		__be32 v32;
		rc = opal_pci_config_read_word(phb->opal_id, bdfn, where, &v32);
		*val = (rc == OPAL_SUCCESS) ? be32_to_cpu(v32) : 0xffffffff;
		break;
	}
	default:
		return PCIBIOS_FUNC_NOT_SUPPORTED;
	}

	cfg_dbg("%s: bus: %x devfn: %x +%x/%x -> %08x\n",
		__func__, pdn->busno, pdn->devfn, where, size, *val);
	return PCIBIOS_SUCCESSFUL;
}

int pnv_pci_cfg_write(struct device_node *dn,
		      int where, int size, u32 val)
{
	struct pci_dn *pdn = PCI_DN(dn);
	struct pnv_phb *phb = pdn->phb->private_data;
	u32 bdfn = (pdn->busno << 8) | pdn->devfn;

	cfg_dbg("%s: bus: %x devfn: %x +%x/%x -> %08x\n",
		pdn->busno, pdn->devfn, where, size, val);
	switch (size) {
	case 1:
		opal_pci_config_write_byte(phb->opal_id, bdfn, where, val);
		break;
	case 2:
		opal_pci_config_write_half_word(phb->opal_id, bdfn, where, val);
		break;
	case 4:
		opal_pci_config_write_word(phb->opal_id, bdfn, where, val);
		break;
	default:
		return PCIBIOS_FUNC_NOT_SUPPORTED;
	}

	return PCIBIOS_SUCCESSFUL;
}

#if CONFIG_EEH
static bool pnv_pci_cfg_check(struct pci_controller *hose,
			      struct device_node *dn)
{
	struct eeh_dev *edev = NULL;
	struct pnv_phb *phb = hose->private_data;

	/* EEH not enabled ? */
	if (!(phb->flags & PNV_PHB_FLAG_EEH))
		return true;

	/* PE reset or device removed ? */
	edev = of_node_to_eeh_dev(dn);
	if (edev) {
		if (edev->pe &&
		    (edev->pe->state & EEH_PE_CFG_BLOCKED))
			return false;

		if (edev->mode & EEH_DEV_REMOVED)
			return false;
	}

	return true;
}
#else
static inline pnv_pci_cfg_check(struct pci_controller *hose,
				struct device_node *dn)
{
	return true;
}
#endif /* CONFIG_EEH */

static int pnv_pci_read_config(struct pci_bus *bus,
			       unsigned int devfn,
			       int where, int size, u32 *val)
{
	struct device_node *dn, *busdn = pci_bus_to_OF_node(bus);
	struct pci_dn *pdn;
	struct pnv_phb *phb;
	bool found = false;
	int ret;

	*val = 0xFFFFFFFF;
	for (dn = busdn->child; dn; dn = dn->sibling) {
		pdn = PCI_DN(dn);
		if (pdn && pdn->devfn == devfn) {
			phb = pdn->phb->private_data;
			found = true;
			break;
		}
	}

	if (!found || !pnv_pci_cfg_check(pdn->phb, dn))
		return PCIBIOS_DEVICE_NOT_FOUND;

	ret = pnv_pci_cfg_read(dn, where, size, val);
	if (phb->flags & PNV_PHB_FLAG_EEH) {
		if (*val == EEH_IO_ERROR_VALUE(size) &&
		    eeh_dev_check_failure(of_node_to_eeh_dev(dn)))
                        return PCIBIOS_DEVICE_NOT_FOUND;
	} else {
		pnv_pci_config_check_eeh(phb, dn);
	}

	return ret;
}

static int pnv_pci_write_config(struct pci_bus *bus,
				unsigned int devfn,
				int where, int size, u32 val)
{
	struct device_node *dn, *busdn = pci_bus_to_OF_node(bus);
	struct pci_dn *pdn;
	struct pnv_phb *phb;
	bool found = false;
	int ret;

	for (dn = busdn->child; dn; dn = dn->sibling) {
		pdn = PCI_DN(dn);
		if (pdn && pdn->devfn == devfn) {
			phb = pdn->phb->private_data;
			found = true;
			break;
		}
	}

	if (!found || !pnv_pci_cfg_check(pdn->phb, dn))
		return PCIBIOS_DEVICE_NOT_FOUND;

	ret = pnv_pci_cfg_write(dn, where, size, val);
	if (!(phb->flags & PNV_PHB_FLAG_EEH))
		pnv_pci_config_check_eeh(phb, dn);

	return ret;
}

struct pci_ops pnv_pci_ops = {
	.read  = pnv_pci_read_config,
	.write = pnv_pci_write_config,
};

static int pnv_tce_build(struct iommu_table *tbl, long index, long npages,
			 unsigned long uaddr, enum dma_data_direction direction,
			 struct dma_attrs *attrs, bool rm)
{
	u64 proto_tce;
	__be64 *tcep, *tces;
	u64 rpn;

	proto_tce = TCE_PCI_READ; // Read allowed

	if (direction != DMA_TO_DEVICE)
		proto_tce |= TCE_PCI_WRITE;

	tces = tcep = ((__be64 *)tbl->it_base) + index - tbl->it_offset;
	rpn = __pa(uaddr) >> tbl->it_page_shift;

	while (npages--)
		*(tcep++) = cpu_to_be64(proto_tce |
				(rpn++ << tbl->it_page_shift));

	/* Some implementations won't cache invalid TCEs and thus may not
	 * need that flush. We'll probably turn it_type into a bit mask
	 * of flags if that becomes the case
	 */
	if (tbl->it_type & TCE_PCI_SWINV_CREATE)
		pnv_pci_ioda_tce_invalidate(tbl, tces, tcep - 1, rm);

	return 0;
}

static int pnv_tce_build_vm(struct iommu_table *tbl, long index, long npages,
			    unsigned long uaddr,
			    enum dma_data_direction direction,
			    struct dma_attrs *attrs)
{
	return pnv_tce_build(tbl, index, npages, uaddr, direction, attrs,
			false);
}

static void pnv_tce_free(struct iommu_table *tbl, long index, long npages,
		bool rm)
{
	__be64 *tcep, *tces;

	tces = tcep = ((__be64 *)tbl->it_base) + index - tbl->it_offset;

	while (npages--)
		*(tcep++) = cpu_to_be64(0);

	if (tbl->it_type & TCE_PCI_SWINV_FREE)
		pnv_pci_ioda_tce_invalidate(tbl, tces, tcep - 1, rm);
}

static void pnv_tce_free_vm(struct iommu_table *tbl, long index, long npages)
{
	pnv_tce_free(tbl, index, npages, false);
}

static unsigned long pnv_tce_get(struct iommu_table *tbl, long index)
{
	return ((u64 *)tbl->it_base)[index - tbl->it_offset];
}

static int pnv_tce_build_rm(struct iommu_table *tbl, long index, long npages,
			    unsigned long uaddr,
			    enum dma_data_direction direction,
			    struct dma_attrs *attrs)
{
	return pnv_tce_build(tbl, index, npages, uaddr, direction, attrs, true);
}

static void pnv_tce_free_rm(struct iommu_table *tbl, long index, long npages)
{
	pnv_tce_free(tbl, index, npages, true);
}

void pnv_pci_setup_iommu_table(struct iommu_table *tbl,
			       void *tce_mem, u64 tce_size,
			       u64 dma_offset, unsigned page_shift)
{
	tbl->it_blocksize = 16;
	tbl->it_base = (unsigned long)tce_mem;
	tbl->it_page_shift = page_shift;
	tbl->it_offset = dma_offset >> tbl->it_page_shift;
	tbl->it_index = 0;
	tbl->it_size = tce_size >> 3;
	tbl->it_busno = 0;
	tbl->it_type = TCE_PCI;
}

static struct iommu_table *pnv_pci_setup_bml_iommu(struct pci_controller *hose)
{
	struct iommu_table *tbl;
	const __be64 *basep, *swinvp;
	const __be32 *sizep;

	basep = of_get_property(hose->dn, "linux,tce-base", NULL);
	sizep = of_get_property(hose->dn, "linux,tce-size", NULL);
	if (basep == NULL || sizep == NULL) {
		pr_err("PCI: %s has missing tce entries !\n",
		       hose->dn->full_name);
		return NULL;
	}
	tbl = kzalloc_node(sizeof(struct iommu_table), GFP_KERNEL, hose->node);
	if (WARN_ON(!tbl))
		return NULL;
	pnv_pci_setup_iommu_table(tbl, __va(be64_to_cpup(basep)),
				  be32_to_cpup(sizep), 0, IOMMU_PAGE_SHIFT_4K);
	iommu_init_table(tbl, hose->node);
	iommu_register_group(tbl, pci_domain_nr(hose->bus), 0);

	/* Deal with SW invalidated TCEs when needed (BML way) */
	swinvp = of_get_property(hose->dn, "linux,tce-sw-invalidate-info",
				 NULL);
	if (swinvp) {
		tbl->it_busno = be64_to_cpu(swinvp[1]);
		tbl->it_index = (unsigned long)ioremap(be64_to_cpup(swinvp), 8);
		tbl->it_type = TCE_PCI_SWINV_CREATE | TCE_PCI_SWINV_FREE;
	}
	return tbl;
}

static void pnv_pci_dma_fallback_setup(struct pci_controller *hose,
				       struct pci_dev *pdev)
{
	struct device_node *np = pci_bus_to_OF_node(hose->bus);
	struct pci_dn *pdn;

	if (np == NULL)
		return;
	pdn = PCI_DN(np);
	if (!pdn->iommu_table)
		pdn->iommu_table = pnv_pci_setup_bml_iommu(hose);
	if (!pdn->iommu_table)
		return;
	set_iommu_table_base_and_group(&pdev->dev, pdn->iommu_table);
}

static void pnv_pci_dma_dev_setup(struct pci_dev *pdev)
{
	struct pci_controller *hose = pci_bus_to_host(pdev->bus);
	struct pnv_phb *phb = hose->private_data;

	/* If we have no phb structure, try to setup a fallback based on
	 * the device-tree (RTAS PCI for example)
	 */
	if (phb && phb->dma_dev_setup)
		phb->dma_dev_setup(phb, pdev);
	else
		pnv_pci_dma_fallback_setup(hose, pdev);
}

int pnv_pci_dma_set_mask(struct pci_dev *pdev, u64 dma_mask)
{
	struct pci_controller *hose = pci_bus_to_host(pdev->bus);
	struct pnv_phb *phb = hose->private_data;

	if (phb && phb->dma_set_mask)
		return phb->dma_set_mask(phb, pdev, dma_mask);
	return __dma_set_mask(&pdev->dev, dma_mask);
}

u64 pnv_pci_dma_get_required_mask(struct pci_dev *pdev)
{
	struct pci_controller *hose = pci_bus_to_host(pdev->bus);
	struct pnv_phb *phb = hose->private_data;

	if (phb && phb->dma_get_required_mask)
		return phb->dma_get_required_mask(phb, pdev);

	return __dma_get_required_mask(&pdev->dev);
}

void pnv_pci_shutdown(void)
{
	struct pci_controller *hose;

	list_for_each_entry(hose, &hose_list, list_node) {
		struct pnv_phb *phb = hose->private_data;

		if (phb && phb->shutdown)
			phb->shutdown(phb);
	}
}

/* Fixup wrong class code in p7ioc and p8 root complex */
static void pnv_p7ioc_rc_quirk(struct pci_dev *dev)
{
	dev->class = PCI_CLASS_BRIDGE_PCI << 8;
}
DECLARE_PCI_FIXUP_EARLY(PCI_VENDOR_ID_IBM, 0x3b9, pnv_p7ioc_rc_quirk);

static int pnv_pci_probe_mode(struct pci_bus *bus)
{
	struct pci_controller *hose = pci_bus_to_host(bus);
	const __be64 *tstamp;
	u64 now, target;


	/* We hijack this as a way to ensure we have waited long
	 * enough since the reset was lifted on the PCI bus
	 */
	if (bus != hose->bus)
		return PCI_PROBE_NORMAL;
	tstamp = of_get_property(hose->dn, "reset-clear-timestamp", NULL);
	if (!tstamp || !*tstamp)
		return PCI_PROBE_NORMAL;

	now = mftb() / tb_ticks_per_usec;
	target = (be64_to_cpup(tstamp) / tb_ticks_per_usec)
		+ PCI_RESET_DELAY_US;

	pr_devel("pci %04d: Reset target: 0x%llx now: 0x%llx\n",
		 hose->global_number, target, now);

	if (now < target)
		msleep((target - now + 999) / 1000);

	return PCI_PROBE_NORMAL;
}

void __init pnv_pci_init(void)
{
	struct device_node *np;

	pci_add_flags(PCI_CAN_SKIP_ISA_ALIGN);

	/* OPAL absent, try POPAL first then RTAS detection of PHBs */
	if (!firmware_has_feature(FW_FEATURE_OPAL)) {
#ifdef CONFIG_PPC_POWERNV_RTAS
		init_pci_config_tokens();
		find_and_init_phbs();
#endif /* CONFIG_PPC_POWERNV_RTAS */
	}
	/* OPAL is here, do our normal stuff */
	else {
		int found_ioda = 0;

		/* Look for IODA IO-Hubs. We don't support mixing IODA
		 * and p5ioc2 due to the need to change some global
		 * probing flags
		 */
		for_each_compatible_node(np, NULL, "ibm,ioda-hub") {
			pnv_pci_init_ioda_hub(np);
			found_ioda = 1;
		}

		/* Look for p5ioc2 IO-Hubs */
		if (!found_ioda)
			for_each_compatible_node(np, NULL, "ibm,p5ioc2")
				pnv_pci_init_p5ioc2_hub(np);

		/* Look for ioda2 built-in PHB3's */
		for_each_compatible_node(np, NULL, "ibm,ioda2-phb")
			pnv_pci_init_ioda2_phb(np);
	}

	/* Setup the linkage between OF nodes and PHBs */
	pci_devs_phb_init();

	/* Configure IOMMU DMA hooks */
	ppc_md.pci_dma_dev_setup = pnv_pci_dma_dev_setup;
	ppc_md.tce_build = pnv_tce_build_vm;
	ppc_md.tce_free = pnv_tce_free_vm;
	ppc_md.tce_build_rm = pnv_tce_build_rm;
	ppc_md.tce_free_rm = pnv_tce_free_rm;
	ppc_md.tce_get = pnv_tce_get;
	ppc_md.pci_probe_mode = pnv_pci_probe_mode;
	set_pci_dma_ops(&dma_iommu_ops);

	/* Configure MSIs */
#ifdef CONFIG_PCI_MSI
	ppc_md.setup_msi_irqs = pnv_setup_msi_irqs;
	ppc_md.teardown_msi_irqs = pnv_teardown_msi_irqs;
#endif
}

static int tce_iommu_bus_notifier(struct notifier_block *nb,
		unsigned long action, void *data)
{
	struct device *dev = data;

	switch (action) {
	case BUS_NOTIFY_ADD_DEVICE:
		return iommu_add_device(dev);
	case BUS_NOTIFY_DEL_DEVICE:
		if (dev->iommu_group)
			iommu_del_device(dev);
		return 0;
	default:
		return 0;
	}
}

static struct notifier_block tce_iommu_bus_nb = {
	.notifier_call = tce_iommu_bus_notifier,
};

static int __init tce_iommu_bus_notifier_init(void)
{
	bus_register_notifier(&pci_bus_type, &tce_iommu_bus_nb);
	return 0;
}
machine_subsys_initcall_sync(powernv, tce_iommu_bus_notifier_init);<|MERGE_RESOLUTION|>--- conflicted
+++ resolved
@@ -1,4 +1,3 @@
-
 /*
  * Support PCI/PCIe on PowerNV platforms
  *
@@ -47,20 +46,6 @@
 //#define cfg_dbg(fmt...)	printk(fmt)
 
 #ifdef CONFIG_PCI_MSI
-<<<<<<< HEAD
-static int pnv_msi_check_device(struct pci_dev* pdev, int nvec, int type)
-{
-	struct pci_controller *hose = pci_bus_to_host(pdev->bus);
-	struct pnv_phb *phb = hose->private_data;
-
-	if (pdev->no_64bit_msi && !phb->msi32_support)
-		return -ENODEV;
-
-	return (phb && phb->msi_bmp.bitmap) ? 0 : -ENODEV;
-}
-
-=======
->>>>>>> 6f566b79
 static int pnv_setup_msi_irqs(struct pci_dev *pdev, int nvec, int type)
 {
 	struct pci_controller *hose = pci_bus_to_host(pdev->bus);
