/*
 * MPC83xx suspend support
 *
 * Author: Scott Wood <scottwood@freescale.com>
 *
 * Copyright (c) 2006-2007 Freescale Semiconductor, Inc.
 *
 * This program is free software; you can redistribute it and/or modify it
 * under the terms of the GNU General Public License version 2 as published
 * by the Free Software Foundation.
 */

#include <linux/init.h>
#include <linux/pm.h>
#include <linux/types.h>
#include <linux/ioport.h>
#include <linux/interrupt.h>
#include <linux/wait.h>
#include <linux/kthread.h>
#include <linux/freezer.h>
#include <linux/suspend.h>
#include <linux/fsl_devices.h>
#include <linux/of_platform.h>

#include <asm/reg.h>
#include <asm/io.h>
#include <asm/time.h>
#include <asm/mpc6xx.h>

#include <sysdev/fsl_soc.h>

#define PMCCR1_NEXT_STATE       0x0C /* Next state for power management */
#define PMCCR1_NEXT_STATE_SHIFT 2
#define PMCCR1_CURR_STATE       0x03 /* Current state for power management*/
#define IMMR_SYSCR_OFFSET       0x100
#define IMMR_RCW_OFFSET         0x900
#define RCW_PCI_HOST            0x80000000

void mpc83xx_enter_deep_sleep(phys_addr_t immrbase);

struct mpc83xx_pmc {
	u32 config;
#define PMCCR_DLPEN 2 /* DDR SDRAM low power enable */
#define PMCCR_SLPEN 1 /* System low power enable */

	u32 event;
	u32 mask;
/* All but PMCI are deep-sleep only */
#define PMCER_GPIO   0x100
#define PMCER_PCI    0x080
#define PMCER_USB    0x040
#define PMCER_ETSEC1 0x020
#define PMCER_ETSEC2 0x010
#define PMCER_TIMER  0x008
#define PMCER_INT1   0x004
#define PMCER_INT2   0x002
#define PMCER_PMCI   0x001
#define PMCER_ALL    0x1FF

	/* deep-sleep only */
	u32 config1;
#define PMCCR1_USE_STATE  0x80000000
#define PMCCR1_PME_EN     0x00000080
#define PMCCR1_ASSERT_PME 0x00000040
#define PMCCR1_POWER_OFF  0x00000020

	/* deep-sleep only */
	u32 config2;
};

struct mpc83xx_rcw {
	u32 rcwlr;
	u32 rcwhr;
};

struct mpc83xx_clock {
	u32 spmr;
	u32 occr;
	u32 sccr;
};

struct mpc83xx_syscr {
	__be32 sgprl;
	__be32 sgprh;
	__be32 spridr;
	__be32 :32;
	__be32 spcr;
	__be32 sicrl;
	__be32 sicrh;
};

struct mpc83xx_saved {
	u32 sicrl;
	u32 sicrh;
	u32 sccr;
};

struct pmc_type {
	int has_deep_sleep;
};

static struct of_device *pmc_dev;
static int has_deep_sleep, deep_sleeping;
static int pmc_irq;
static struct mpc83xx_pmc __iomem *pmc_regs;
static struct mpc83xx_clock __iomem *clock_regs;
static struct mpc83xx_syscr __iomem *syscr_regs;
static struct mpc83xx_saved saved_regs;
static int is_pci_agent, wake_from_pci;
static phys_addr_t immrbase;
static int pci_pm_state;
static DECLARE_WAIT_QUEUE_HEAD(agent_wq);

int fsl_deep_sleep(void)
{
	return deep_sleeping;
}
EXPORT_SYMBOL(fsl_deep_sleep);

static int mpc83xx_change_state(void)
{
	u32 curr_state;
	u32 reg_cfg1 = in_be32(&pmc_regs->config1);

	if (is_pci_agent) {
		pci_pm_state = (reg_cfg1 & PMCCR1_NEXT_STATE) >>
		               PMCCR1_NEXT_STATE_SHIFT;
		curr_state = reg_cfg1 & PMCCR1_CURR_STATE;

		if (curr_state != pci_pm_state) {
			reg_cfg1 &= ~PMCCR1_CURR_STATE;
			reg_cfg1 |= pci_pm_state;
			out_be32(&pmc_regs->config1, reg_cfg1);

			wake_up(&agent_wq);
			return 1;
		}
	}

	return 0;
}

static irqreturn_t pmc_irq_handler(int irq, void *dev_id)
{
	u32 event = in_be32(&pmc_regs->event);
	int ret = IRQ_NONE;

	if (mpc83xx_change_state())
		ret = IRQ_HANDLED;

	if (event) {
		out_be32(&pmc_regs->event, event);
		ret = IRQ_HANDLED;
	}

	return ret;
}

static void mpc83xx_suspend_restore_regs(void)
{
	out_be32(&syscr_regs->sicrl, saved_regs.sicrl);
	out_be32(&syscr_regs->sicrh, saved_regs.sicrh);
	out_be32(&clock_regs->sccr, saved_regs.sccr);
}

static void mpc83xx_suspend_save_regs(void)
{
	saved_regs.sicrl = in_be32(&syscr_regs->sicrl);
	saved_regs.sicrh = in_be32(&syscr_regs->sicrh);
	saved_regs.sccr = in_be32(&clock_regs->sccr);
}

static int mpc83xx_suspend_enter(suspend_state_t state)
{
	int ret = -EAGAIN;

	/* Don't go to sleep if there's a race where pci_pm_state changes
	 * between the agent thread checking it and the PM code disabling
	 * interrupts.
	 */
	if (wake_from_pci) {
		if (pci_pm_state != (deep_sleeping ? 3 : 2))
			goto out;

		out_be32(&pmc_regs->config1,
		         in_be32(&pmc_regs->config1) | PMCCR1_PME_EN);
	}

	/* Put the system into low-power mode and the RAM
	 * into self-refresh mode once the core goes to
	 * sleep.
	 */

	out_be32(&pmc_regs->config, PMCCR_SLPEN | PMCCR_DLPEN);

	/* If it has deep sleep (i.e. it's an 831x or compatible),
	 * disable power to the core upon entering sleep mode.  This will
	 * require going through the boot firmware upon a wakeup event.
	 */

	if (deep_sleeping) {
		mpc83xx_suspend_save_regs();

		out_be32(&pmc_regs->mask, PMCER_ALL);

		out_be32(&pmc_regs->config1,
		         in_be32(&pmc_regs->config1) | PMCCR1_POWER_OFF);

		enable_kernel_fp();

		mpc83xx_enter_deep_sleep(immrbase);

		out_be32(&pmc_regs->config1,
		         in_be32(&pmc_regs->config1) & ~PMCCR1_POWER_OFF);

		out_be32(&pmc_regs->mask, PMCER_PMCI);

		mpc83xx_suspend_restore_regs();
	} else {
		out_be32(&pmc_regs->mask, PMCER_PMCI);

		mpc6xx_enter_standby();
	}

	ret = 0;

out:
	out_be32(&pmc_regs->config1,
	         in_be32(&pmc_regs->config1) & ~PMCCR1_PME_EN);

	return ret;
}

static void mpc83xx_suspend_end(void)
{
	deep_sleeping = 0;
}

static int mpc83xx_suspend_valid(suspend_state_t state)
{
	return state == PM_SUSPEND_STANDBY || state == PM_SUSPEND_MEM;
}

static int mpc83xx_suspend_begin(suspend_state_t state)
{
	switch (state) {
		case PM_SUSPEND_STANDBY:
			deep_sleeping = 0;
			return 0;

		case PM_SUSPEND_MEM:
			if (has_deep_sleep)
				deep_sleeping = 1;

			return 0;

		default:
			return -EINVAL;
	}
}

static int agent_thread_fn(void *data)
{
	while (1) {
		wait_event_interruptible(agent_wq, pci_pm_state >= 2);
		try_to_freeze();

		if (signal_pending(current) || pci_pm_state < 2)
			continue;

		/* With a preemptible kernel (or SMP), this could race with
		 * a userspace-driven suspend request.  It's probably best
		 * to avoid mixing the two with such a configuration (or
		 * else fix it by adding a mutex to state_store that we can
		 * synchronize with).
		 */

		wake_from_pci = 1;

		pm_suspend(pci_pm_state == 3 ? PM_SUSPEND_MEM :
		                               PM_SUSPEND_STANDBY);

		wake_from_pci = 0;
	}

	return 0;
}

static void mpc83xx_set_agent(void)
{
	out_be32(&pmc_regs->config1, PMCCR1_USE_STATE);
	out_be32(&pmc_regs->mask, PMCER_PMCI);

	kthread_run(agent_thread_fn, NULL, "PCI power mgt");
}

static int mpc83xx_is_pci_agent(void)
{
	struct mpc83xx_rcw __iomem *rcw_regs;
	int ret;

	rcw_regs = ioremap(get_immrbase() + IMMR_RCW_OFFSET,
	                   sizeof(struct mpc83xx_rcw));

	if (!rcw_regs)
		return -ENOMEM;

	ret = !(in_be32(&rcw_regs->rcwhr) & RCW_PCI_HOST);

	iounmap(rcw_regs);
	return ret;
}

static struct platform_suspend_ops mpc83xx_suspend_ops = {
	.valid = mpc83xx_suspend_valid,
	.begin = mpc83xx_suspend_begin,
	.enter = mpc83xx_suspend_enter,
	.end = mpc83xx_suspend_end,
};

static int pmc_probe(struct of_device *ofdev,
                     const struct of_device_id *match)
{
	struct device_node *np = ofdev->dev.of_node;
	struct resource res;
	struct pmc_type *type = match->data;
	int ret = 0;

	if (!of_device_is_available(np))
		return -ENODEV;

	has_deep_sleep = type->has_deep_sleep;
	immrbase = get_immrbase();
	pmc_dev = ofdev;

	is_pci_agent = mpc83xx_is_pci_agent();
	if (is_pci_agent < 0)
		return is_pci_agent;

	ret = of_address_to_resource(np, 0, &res);
	if (ret)
		return -ENODEV;

	pmc_irq = irq_of_parse_and_map(np, 0);
	if (pmc_irq != NO_IRQ) {
		ret = request_irq(pmc_irq, pmc_irq_handler, IRQF_SHARED,
		                  "pmc", ofdev);

		if (ret)
			return -EBUSY;
	}

	pmc_regs = ioremap(res.start, sizeof(struct mpc83xx_pmc));

	if (!pmc_regs) {
		ret = -ENOMEM;
		goto out;
	}

	ret = of_address_to_resource(np, 1, &res);
	if (ret) {
		ret = -ENODEV;
		goto out_pmc;
	}

	clock_regs = ioremap(res.start, sizeof(struct mpc83xx_pmc));

	if (!clock_regs) {
		ret = -ENOMEM;
		goto out_pmc;
	}

	if (has_deep_sleep) {
		syscr_regs = ioremap(immrbase + IMMR_SYSCR_OFFSET,
				     sizeof(*syscr_regs));
		if (!syscr_regs) {
			ret = -ENOMEM;
			goto out_syscr;
		}
	}

	if (is_pci_agent)
		mpc83xx_set_agent();

	suspend_set_ops(&mpc83xx_suspend_ops);
	return 0;

out_syscr:
	iounmap(clock_regs);
out_pmc:
	iounmap(pmc_regs);
out:
	if (pmc_irq != NO_IRQ)
		free_irq(pmc_irq, ofdev);

	return ret;
}

static int pmc_remove(struct of_device *ofdev)
{
	return -EPERM;
};

static struct pmc_type pmc_types[] = {
	{
		.has_deep_sleep = 1,
	},
	{
		.has_deep_sleep = 0,
	}
};

static struct of_device_id pmc_match[] = {
	{
		.compatible = "fsl,mpc8313-pmc",
		.data = &pmc_types[0],
	},
	{
		.compatible = "fsl,mpc8349-pmc",
		.data = &pmc_types[1],
	},
	{}
};

static struct of_platform_driver pmc_driver = {
<<<<<<< HEAD
	.owner = THIS_MODULE,
	.name = "mpc83xx-pmc",
	.match_table = pmc_match,
=======
	.driver = {
		.name = "mpc83xx-pmc",
		.owner = THIS_MODULE,
		.of_match_table = pmc_match,
	},
>>>>>>> e44a21b7
	.probe = pmc_probe,
	.remove = pmc_remove
};

static int pmc_init(void)
{
	return of_register_platform_driver(&pmc_driver);
}

module_init(pmc_init);<|MERGE_RESOLUTION|>--- conflicted
+++ resolved
@@ -423,17 +423,11 @@
 };
 
 static struct of_platform_driver pmc_driver = {
-<<<<<<< HEAD
-	.owner = THIS_MODULE,
-	.name = "mpc83xx-pmc",
-	.match_table = pmc_match,
-=======
 	.driver = {
 		.name = "mpc83xx-pmc",
 		.owner = THIS_MODULE,
 		.of_match_table = pmc_match,
 	},
->>>>>>> e44a21b7
 	.probe = pmc_probe,
 	.remove = pmc_remove
 };
