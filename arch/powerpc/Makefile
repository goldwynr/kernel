# This file is included by the global makefile so that you can add your own
# architecture-specific flags and dependencies. Remember to do have actions
# for "archclean" and "archdep" for cleaning up and making dependencies for
# this architecture.
#
# This file is subject to the terms and conditions of the GNU General Public
# License.  See the file "COPYING" in the main directory of this archive
# for more details.
#
# Copyright (C) 1994 by Linus Torvalds
# Changes for PPC by Gary Thomas
# Rewritten by Cort Dougan and Paul Mackerras
#

HAS_BIARCH	:= $(call cc-option-yn, -m32)

# Set default 32 bits cross compilers for vdso and boot wrapper
CROSS32_COMPILE ?=

CROSS32CC		:= $(CROSS32_COMPILE)gcc
CROSS32AR		:= $(CROSS32_COMPILE)ar

ifeq ($(HAS_BIARCH),y)
ifeq ($(CROSS32_COMPILE),)
CROSS32CC	:= $(CC) -m32
CROSS32AR	:= GNUTARGET=elf32-powerpc $(AR)
endif
endif

export CROSS32CC CROSS32AR

ifeq ($(CROSS_COMPILE),)
KBUILD_DEFCONFIG := $(shell uname -m)_defconfig
else
KBUILD_DEFCONFIG := ppc64_defconfig
endif

ifeq ($(CONFIG_PPC64),y)
OLDARCH	:= ppc64

new_nm := $(shell if $(NM) --help 2>&1 | grep -- '--synthetic' > /dev/null; then echo y; else echo n; fi)

ifeq ($(new_nm),y)
NM		:= $(NM) --synthetic
endif

else
OLDARCH	:= ppc
endif

# It seems there are times we use this Makefile without
# including the config file, but this replicates the old behaviour
ifeq ($(CONFIG_WORD_SIZE),)
CONFIG_WORD_SIZE := 32
endif

UTS_MACHINE := $(OLDARCH)

ifeq ($(HAS_BIARCH),y)
override AS	+= -a$(CONFIG_WORD_SIZE)
override LD	+= -m elf$(CONFIG_WORD_SIZE)ppc
override CC	+= -m$(CONFIG_WORD_SIZE)
override AR	:= GNUTARGET=elf$(CONFIG_WORD_SIZE)-powerpc $(AR)
endif

LDFLAGS_vmlinux-yy := -Bstatic
LDFLAGS_vmlinux-$(CONFIG_PPC64)$(CONFIG_RELOCATABLE) := -pie
LDFLAGS_vmlinux	:= $(LDFLAGS_vmlinux-yy)

CFLAGS-$(CONFIG_PPC64)	:= -mminimal-toc -mtraceback=none  -mcall-aixdesc
CFLAGS-$(CONFIG_PPC32)	:= -ffixed-r2 -mmultiple
KBUILD_CPPFLAGS	+= -Iarch/$(ARCH)
KBUILD_AFLAGS	+= -Iarch/$(ARCH)
KBUILD_CFLAGS	+= -msoft-float -pipe -Iarch/$(ARCH) $(CFLAGS-y)
CPP		= $(CC) -E $(KBUILD_CFLAGS)

CHECKFLAGS	+= -m$(CONFIG_WORD_SIZE) -D__powerpc__ -D__powerpc$(CONFIG_WORD_SIZE)__

ifeq ($(CONFIG_PPC64),y)
GCC_BROKEN_VEC	:= $(call cc-ifversion, -lt, 0400, y)

ifeq ($(CONFIG_POWER4_ONLY),y)
ifeq ($(CONFIG_ALTIVEC),y)
ifeq ($(GCC_BROKEN_VEC),y)
	KBUILD_CFLAGS += $(call cc-option,-mcpu=970)
else
	KBUILD_CFLAGS += $(call cc-option,-mcpu=power4)
# GCC_BROKEN_VEC
endif
else
	KBUILD_CFLAGS += $(call cc-option,-mcpu=power4)
# CONFIG_ALTIVEC
endif
else
	KBUILD_CFLAGS += $(call cc-option,-mtune=power4)
# CONFIG_POWER4_ONLY
endif
<<<<<<< HEAD
# CONFIG_PPC64
=======
>>>>>>> 1c5474a6
endif

LDFLAGS_MODULE	+= arch/powerpc/lib/crtsavres.o

ifeq ($(CONFIG_TUNE_CELL),y)
	KBUILD_CFLAGS += $(call cc-option,-mtune=cell)
endif

# No AltiVec instruction when building kernel
KBUILD_CFLAGS += $(call cc-option,-mno-altivec)

# No SPE instruction when building kernel
# (We use all available options to help semi-broken compilers)
KBUILD_CFLAGS += $(call cc-option,-mno-spe)
KBUILD_CFLAGS += $(call cc-option,-mspe=no)

# Enable unit-at-a-time mode when possible. It shrinks the
# kernel considerably.
KBUILD_CFLAGS += $(call cc-option,-funit-at-a-time)

# FIXME: the module load should be taught about the additional relocs
# generated by this.
# revert to pre-gcc-4.4 behaviour of .eh_frame
KBUILD_CFLAGS	+= $(call cc-option,-fno-dwarf2-cfi-asm)

# Never use string load/store instructions as they are
# often slow when they are implemented at all
KBUILD_CFLAGS		+= -mno-string

ifeq ($(CONFIG_6xx),y)
KBUILD_CFLAGS		+= -mcpu=powerpc
endif

# Work around a gcc code-gen bug with -fno-omit-frame-pointer.
ifeq ($(CONFIG_FUNCTION_TRACER),y)
KBUILD_CFLAGS		+= -mno-sched-epilog
endif

cpu-as-$(CONFIG_4xx)		+= -Wa,-m405
cpu-as-$(CONFIG_6xx)		+= -Wa,-maltivec
cpu-as-$(CONFIG_POWER4)		+= -Wa,-maltivec
cpu-as-$(CONFIG_E500)		+= -Wa,-me500
cpu-as-$(CONFIG_E200)		+= -Wa,-me200

KBUILD_AFLAGS += $(cpu-as-y)
KBUILD_CFLAGS += $(cpu-as-y)

head-y				:= arch/powerpc/kernel/head_$(CONFIG_WORD_SIZE).o
head-$(CONFIG_8xx)		:= arch/powerpc/kernel/head_8xx.o
head-$(CONFIG_40x)		:= arch/powerpc/kernel/head_40x.o
head-$(CONFIG_44x)		:= arch/powerpc/kernel/head_44x.o
head-$(CONFIG_FSL_BOOKE)	:= arch/powerpc/kernel/head_fsl_booke.o

head-$(CONFIG_PPC64)		+= arch/powerpc/kernel/entry_64.o
head-$(CONFIG_PPC_FPU)		+= arch/powerpc/kernel/fpu.o
head-$(CONFIG_ALTIVEC)		+= arch/powerpc/kernel/vector.o

core-y				+= arch/powerpc/kernel/ \
				   arch/powerpc/mm/ \
				   arch/powerpc/lib/ \
				   arch/powerpc/sysdev/ \
				   arch/powerpc/platforms/ \
				   arch/powerpc/math-emu/
core-$(CONFIG_XMON)		+= arch/powerpc/xmon/
core-$(CONFIG_KVM) 		+= arch/powerpc/kvm/

drivers-$(CONFIG_OPROFILE)	+= arch/powerpc/oprofile/

# Default to zImage, override when needed
all: zImage

BOOT_TARGETS = zImage zImage.initrd uImage zImage% dtbImage% treeImage.% cuImage.% simpleImage.%

PHONY += $(BOOT_TARGETS)

boot := arch/$(ARCH)/boot

ifeq ($(CONFIG_RELOCATABLE),y)
quiet_cmd_relocs_check = CALL    $<
      cmd_relocs_check = perl $< "$(OBJDUMP)" "$(obj)/vmlinux"

PHONY += relocs_check
relocs_check: arch/powerpc/relocs_check.pl vmlinux
	$(call cmd,relocs_check)

zImage: relocs_check
endif

$(BOOT_TARGETS): vmlinux
	$(Q)$(MAKE) ARCH=ppc64 $(build)=$(boot) $(patsubst %,$(boot)/%,$@)

bootwrapper_install %.dtb:
	$(Q)$(MAKE) ARCH=ppc64 $(build)=$(boot) $(patsubst %,$(boot)/%,$@)

define archhelp
  @echo '* zImage          - Build default images selected by kernel config'
  @echo '  zImage.*        - Compressed kernel image (arch/$(ARCH)/boot/zImage.*)'
  @echo '  uImage          - U-Boot native image format'
  @echo '  cuImage.<dt>    - Backwards compatible U-Boot image for older'
  @echo '                    versions which do not support device trees'
  @echo '  dtbImage.<dt>   - zImage with an embedded device tree blob'
  @echo '  simpleImage.<dt> - Firmware independent image.'
  @echo '  treeImage.<dt>  - Support for older IBM 4xx firmware (not U-Boot)'
  @echo '  install         - Install kernel using'
  @echo '                    (your) ~/bin/$(INSTALLKERNEL) or'
  @echo '                    (distribution) /sbin/$(INSTALLKERNEL) or'
  @echo '                    install to $$(INSTALL_PATH) and run lilo'
  @echo '  *_defconfig     - Select default config from arch/$(ARCH)/configs'
  @echo ''
  @echo '  Targets with <dt> embed a device tree blob inside the image'
  @echo '  These targets support board with firmware that does not'
  @echo '  support passing a device tree directly.  Replace <dt> with the'
  @echo '  name of a dts file from the arch/$(ARCH)/boot/dts/ directory'
  @echo '  (minus the .dts extension).'
endef

install:
	$(Q)$(MAKE) $(build)=$(boot) install

vdso_install:
ifeq ($(CONFIG_PPC64),y)
	$(Q)$(MAKE) $(build)=arch/$(ARCH)/kernel/vdso64 $@
endif
	$(Q)$(MAKE) $(build)=arch/$(ARCH)/kernel/vdso32 $@

archclean:
	$(Q)$(MAKE) $(clean)=$(boot)

archprepare: checkbin

# Use the file '.tmp_gas_check' for binutils tests, as gas won't output
# to stdout and these checks are run even on install targets.
TOUT	:= .tmp_gas_check
# Ensure this is binutils 2.12.1 (or 2.12.90.0.7) or later for altivec
# instructions.
# gcc-3.4 and binutils-2.14 are a fatal combination.

checkbin:
	@if test "$(call cc-version)" = "0304" ; then \
		if ! /bin/echo mftb 5 | $(AS) -v -mppc -many -o $(TOUT) >/dev/null 2>&1 ; then \
			echo -n '*** ${VERSION}.${PATCHLEVEL} kernels no longer build '; \
			echo 'correctly with gcc-3.4 and your version of binutils.'; \
			echo '*** Please upgrade your binutils or downgrade your gcc'; \
			false; \
		fi ; \
	fi
	@if test "$(call cc-fullversion)" = "040200" \
	    && test "x${CONFIG_MODULES}${CONFIG_PPC64}" = "xyy" ; then \
		echo -n '*** GCC-4.2.0 cannot compile the 64-bit powerpc ' ; \
		echo 'kernel with modules enabled.' ; \
		echo -n '*** Please use a different GCC version or ' ; \
		echo 'disable kernel modules' ; \
		false ; \
	fi
	@if ! /bin/echo dssall | $(AS) -many -o $(TOUT) >/dev/null 2>&1 ; then \
		echo -n '*** ${VERSION}.${PATCHLEVEL} kernels no longer build ' ; \
		echo 'correctly with old versions of binutils.' ; \
		echo '*** Please upgrade your binutils to 2.12.1 or newer' ; \
		false ; \
	fi

CLEAN_FILES += $(TOUT)
<|MERGE_RESOLUTION|>--- conflicted
+++ resolved
@@ -85,20 +85,13 @@
 	KBUILD_CFLAGS += $(call cc-option,-mcpu=970)
 else
 	KBUILD_CFLAGS += $(call cc-option,-mcpu=power4)
-# GCC_BROKEN_VEC
 endif
 else
 	KBUILD_CFLAGS += $(call cc-option,-mcpu=power4)
-# CONFIG_ALTIVEC
 endif
 else
 	KBUILD_CFLAGS += $(call cc-option,-mtune=power4)
-# CONFIG_POWER4_ONLY
-endif
-<<<<<<< HEAD
-# CONFIG_PPC64
-=======
->>>>>>> 1c5474a6
+endif
 endif
 
 LDFLAGS_MODULE	+= arch/powerpc/lib/crtsavres.o
