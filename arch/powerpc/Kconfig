--- conflicted
+++ resolved
@@ -125,9 +125,6 @@
 	select GENERIC_ATOMIC64 if PPC32
 	select HAVE_IRQ_WORK
 	select HAVE_PERF_EVENTS
-<<<<<<< HEAD
-	select HAVE_HW_BREAKPOINT if PERF_EVENTS && PPC_BOOK3S_64
-=======
 	select HAVE_REGS_AND_STACK_ACCESS_API
 	select HAVE_HW_BREAKPOINT if PERF_EVENTS && PPC_BOOK3S_64
 	select HAVE_GENERIC_HARDIRQS
@@ -137,7 +134,6 @@
 	select GENERIC_IRQ_SHOW_LEVEL
 	select HAVE_RCU_TABLE_FREE if SMP
 	select HAVE_SYSCALL_TRACEPOINTS
->>>>>>> 02f8c6ae
 
 config EARLY_PRINTK
 	bool
