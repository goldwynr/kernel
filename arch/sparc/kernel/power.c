--- conflicted
+++ resolved
@@ -59,13 +59,7 @@
 	{},
 };
 
-<<<<<<< HEAD
-static struct of_platform_driver power_driver = {
-	.owner		= THIS_MODULE,
-	.match_table	= power_match,
-=======
 static struct platform_driver power_driver = {
->>>>>>> 02f8c6ae
 	.probe		= power_probe,
 	.driver = {
 		.name = "power",
