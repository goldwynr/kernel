/* pmc - Driver implementation for power management functions
 * of Power Management Controller (PMC) on SPARCstation-Voyager.
 *
 * Copyright (c) 2002 Eric Brower (ebrower@usa.net)
 */

#include <linux/kernel.h>
#include <linux/fs.h>
#include <linux/errno.h>
#include <linux/init.h>
#include <linux/pm.h>
#include <linux/of.h>
#include <linux/of_device.h>

#include <asm/io.h>
#include <asm/oplib.h>
#include <asm/uaccess.h>
#include <asm/auxio.h>

/* Debug
 *
 * #define PMC_DEBUG_LED
 * #define PMC_NO_IDLE
 */

#define PMC_OBPNAME	"SUNW,pmc"
#define PMC_DEVNAME	"pmc"

#define PMC_IDLE_REG	0x00
#define PMC_IDLE_ON	0x01

static u8 __iomem *regs;

#define pmc_readb(offs)		(sbus_readb(regs+offs))
#define pmc_writeb(val, offs)	(sbus_writeb(val, regs+offs))

/*
 * CPU idle callback function
 * See .../arch/sparc/kernel/process.c
 */
static void pmc_swift_idle(void)
{
#ifdef PMC_DEBUG_LED
	set_auxio(0x00, AUXIO_LED);
#endif

	pmc_writeb(pmc_readb(PMC_IDLE_REG) | PMC_IDLE_ON, PMC_IDLE_REG);

#ifdef PMC_DEBUG_LED
	set_auxio(AUXIO_LED, 0x00);
#endif
}

static int __devinit pmc_probe(struct platform_device *op)
{
	regs = of_ioremap(&op->resource[0], 0,
			  resource_size(&op->resource[0]), PMC_OBPNAME);
	if (!regs) {
		printk(KERN_ERR "%s: unable to map registers\n", PMC_DEVNAME);
		return -ENODEV;
	}

#ifndef PMC_NO_IDLE
	/* Assign power management IDLE handler */
	pm_idle = pmc_swift_idle;
#endif

	printk(KERN_INFO "%s: power management initialized\n", PMC_DEVNAME);
	return 0;
}

static struct of_device_id pmc_match[] = {
	{
		.name = PMC_OBPNAME,
	},
	{},
};
MODULE_DEVICE_TABLE(of, pmc_match);

<<<<<<< HEAD
static struct of_platform_driver pmc_driver = {
	.owner		= THIS_MODULE,
	.name		= "pmc",
	.match_table	= pmc_match,
=======
static struct platform_driver pmc_driver = {
	.driver = {
		.name = "pmc",
		.owner = THIS_MODULE,
		.of_match_table = pmc_match,
	},
>>>>>>> 02f8c6ae
	.probe		= pmc_probe,
};

static int __init pmc_init(void)
{
	return platform_driver_register(&pmc_driver);
}

/* This driver is not critical to the boot process
 * and is easiest to ioremap when SBus is already
 * initialized, so we install ourselves thusly:
 */
__initcall(pmc_init);<|MERGE_RESOLUTION|>--- conflicted
+++ resolved
@@ -77,19 +77,12 @@
 };
 MODULE_DEVICE_TABLE(of, pmc_match);
 
-<<<<<<< HEAD
-static struct of_platform_driver pmc_driver = {
-	.owner		= THIS_MODULE,
-	.name		= "pmc",
-	.match_table	= pmc_match,
-=======
 static struct platform_driver pmc_driver = {
 	.driver = {
 		.name = "pmc",
 		.owner = THIS_MODULE,
 		.of_match_table = pmc_match,
 	},
->>>>>>> 02f8c6ae
 	.probe		= pmc_probe,
 };
 
