/* central.c: Central FHC driver for Sunfire/Starfire/Wildfire.
 *
 * Copyright (C) 1997, 1999, 2008 David S. Miller (davem@davemloft.net)
 */

#include <linux/kernel.h>
#include <linux/types.h>
#include <linux/slab.h>
#include <linux/string.h>
#include <linux/init.h>
#include <linux/of_device.h>
#include <linux/platform_device.h>

#include <asm/fhc.h>
#include <asm/upa.h>

struct clock_board {
	void __iomem		*clock_freq_regs;
	void __iomem		*clock_regs;
	void __iomem		*clock_ver_reg;
	int			num_slots;
	struct resource		leds_resource;
	struct platform_device	leds_pdev;
};

struct fhc {
	void __iomem		*pregs;
	bool			central;
	bool			jtag_master;
	int			board_num;
	struct resource		leds_resource;
	struct platform_device	leds_pdev;
};

static int __devinit clock_board_calc_nslots(struct clock_board *p)
{
	u8 reg = upa_readb(p->clock_regs + CLOCK_STAT1) & 0xc0;

	switch (reg) {
	case 0x40:
		return 16;

	case 0xc0:
		return 8;

	case 0x80:
		reg = 0;
		if (p->clock_ver_reg)
			reg = upa_readb(p->clock_ver_reg);
		if (reg) {
			if (reg & 0x80)
				return 4;
			else
				return 5;
		}
		/* Fallthrough */
	default:
		return 4;
	}
}

static int __devinit clock_board_probe(struct platform_device *op)
{
	struct clock_board *p = kzalloc(sizeof(*p), GFP_KERNEL);
	int err = -ENOMEM;

	if (!p) {
		printk(KERN_ERR "clock_board: Cannot allocate struct clock_board\n");
		goto out;
	}

	p->clock_freq_regs = of_ioremap(&op->resource[0], 0,
					resource_size(&op->resource[0]),
					"clock_board_freq");
	if (!p->clock_freq_regs) {
		printk(KERN_ERR "clock_board: Cannot map clock_freq_regs\n");
		goto out_free;
	}

	p->clock_regs = of_ioremap(&op->resource[1], 0,
				   resource_size(&op->resource[1]),
				   "clock_board_regs");
	if (!p->clock_regs) {
		printk(KERN_ERR "clock_board: Cannot map clock_regs\n");
		goto out_unmap_clock_freq_regs;
	}

	if (op->resource[2].flags) {
		p->clock_ver_reg = of_ioremap(&op->resource[2], 0,
					      resource_size(&op->resource[2]),
					      "clock_ver_reg");
		if (!p->clock_ver_reg) {
			printk(KERN_ERR "clock_board: Cannot map clock_ver_reg\n");
			goto out_unmap_clock_regs;
		}
	}

	p->num_slots = clock_board_calc_nslots(p);

	p->leds_resource.start = (unsigned long)
		(p->clock_regs + CLOCK_CTRL);
	p->leds_resource.end = p->leds_resource.start;
	p->leds_resource.name = "leds";

	p->leds_pdev.name = "sunfire-clockboard-leds";
	p->leds_pdev.id = -1;
	p->leds_pdev.resource = &p->leds_resource;
	p->leds_pdev.num_resources = 1;
	p->leds_pdev.dev.parent = &op->dev;

	err = platform_device_register(&p->leds_pdev);
	if (err) {
		printk(KERN_ERR "clock_board: Could not register LEDS "
		       "platform device\n");
		goto out_unmap_clock_ver_reg;
	}

	printk(KERN_INFO "clock_board: Detected %d slot Enterprise system.\n",
	       p->num_slots);

	err = 0;
out:
	return err;

out_unmap_clock_ver_reg:
	if (p->clock_ver_reg)
		of_iounmap(&op->resource[2], p->clock_ver_reg,
			   resource_size(&op->resource[2]));

out_unmap_clock_regs:
	of_iounmap(&op->resource[1], p->clock_regs,
		   resource_size(&op->resource[1]));

out_unmap_clock_freq_regs:
	of_iounmap(&op->resource[0], p->clock_freq_regs,
		   resource_size(&op->resource[0]));

out_free:
	kfree(p);
	goto out;
}

static const struct of_device_id clock_board_match[] = {
	{
		.name = "clock-board",
	},
	{},
};

<<<<<<< HEAD
static struct of_platform_driver clock_board_driver = {
	.owner		= THIS_MODULE,
	.match_table	= clock_board_match,
=======
static struct platform_driver clock_board_driver = {
>>>>>>> 02f8c6ae
	.probe		= clock_board_probe,
	.driver = {
		.name = "clock_board",
		.owner = THIS_MODULE,
		.of_match_table = clock_board_match,
	},
};

static int __devinit fhc_probe(struct platform_device *op)
{
	struct fhc *p = kzalloc(sizeof(*p), GFP_KERNEL);
	int err = -ENOMEM;
	u32 reg;

	if (!p) {
		printk(KERN_ERR "fhc: Cannot allocate struct fhc\n");
		goto out;
	}

	if (!strcmp(op->dev.of_node->parent->name, "central"))
		p->central = true;

	p->pregs = of_ioremap(&op->resource[0], 0,
			      resource_size(&op->resource[0]),
			      "fhc_pregs");
	if (!p->pregs) {
		printk(KERN_ERR "fhc: Cannot map pregs\n");
		goto out_free;
	}

	if (p->central) {
		reg = upa_readl(p->pregs + FHC_PREGS_BSR);
		p->board_num = ((reg >> 16) & 1) | ((reg >> 12) & 0x0e);
	} else {
		p->board_num = of_getintprop_default(op->dev.of_node, "board#", -1);
		if (p->board_num == -1) {
			printk(KERN_ERR "fhc: No board# property\n");
			goto out_unmap_pregs;
		}
		if (upa_readl(p->pregs + FHC_PREGS_JCTRL) & FHC_JTAG_CTRL_MENAB)
			p->jtag_master = true;
	}

	if (!p->central) {
		p->leds_resource.start = (unsigned long)
			(p->pregs + FHC_PREGS_CTRL);
		p->leds_resource.end = p->leds_resource.start;
		p->leds_resource.name = "leds";

		p->leds_pdev.name = "sunfire-fhc-leds";
		p->leds_pdev.id = p->board_num;
		p->leds_pdev.resource = &p->leds_resource;
		p->leds_pdev.num_resources = 1;
		p->leds_pdev.dev.parent = &op->dev;

		err = platform_device_register(&p->leds_pdev);
		if (err) {
			printk(KERN_ERR "fhc: Could not register LEDS "
			       "platform device\n");
			goto out_unmap_pregs;
		}
	}
	reg = upa_readl(p->pregs + FHC_PREGS_CTRL);

	if (!p->central)
		reg |= FHC_CONTROL_IXIST;

	reg &= ~(FHC_CONTROL_AOFF |
		 FHC_CONTROL_BOFF |
		 FHC_CONTROL_SLINE);

	upa_writel(reg, p->pregs + FHC_PREGS_CTRL);
	upa_readl(p->pregs + FHC_PREGS_CTRL);

	reg = upa_readl(p->pregs + FHC_PREGS_ID);
	printk(KERN_INFO "fhc: Board #%d, Version[%x] PartID[%x] Manuf[%x] %s\n",
	       p->board_num,
	       (reg & FHC_ID_VERS) >> 28,
	       (reg & FHC_ID_PARTID) >> 12,
	       (reg & FHC_ID_MANUF) >> 1,
	       (p->jtag_master ?
		"(JTAG Master)" :
		(p->central ? "(Central)" : "")));

	err = 0;

out:
	return err;

out_unmap_pregs:
	of_iounmap(&op->resource[0], p->pregs, resource_size(&op->resource[0]));

out_free:
	kfree(p);
	goto out;
}

static const struct of_device_id fhc_match[] = {
	{
		.name = "fhc",
	},
	{},
};

<<<<<<< HEAD
static struct of_platform_driver fhc_driver = {
	.owner		= THIS_MODULE,
	.match_table	= fhc_match,
=======
static struct platform_driver fhc_driver = {
>>>>>>> 02f8c6ae
	.probe		= fhc_probe,
	.driver = {
		.name = "fhc",
		.owner = THIS_MODULE,
		.of_match_table = fhc_match,
	},
};

static int __init sunfire_init(void)
{
	(void) platform_driver_register(&fhc_driver);
	(void) platform_driver_register(&clock_board_driver);
	return 0;
}

subsys_initcall(sunfire_init);<|MERGE_RESOLUTION|>--- conflicted
+++ resolved
@@ -147,13 +147,7 @@
 	{},
 };
 
-<<<<<<< HEAD
-static struct of_platform_driver clock_board_driver = {
-	.owner		= THIS_MODULE,
-	.match_table	= clock_board_match,
-=======
 static struct platform_driver clock_board_driver = {
->>>>>>> 02f8c6ae
 	.probe		= clock_board_probe,
 	.driver = {
 		.name = "clock_board",
@@ -258,13 +252,7 @@
 	{},
 };
 
-<<<<<<< HEAD
-static struct of_platform_driver fhc_driver = {
-	.owner		= THIS_MODULE,
-	.match_table	= fhc_match,
-=======
 static struct platform_driver fhc_driver = {
->>>>>>> 02f8c6ae
 	.probe		= fhc_probe,
 	.driver = {
 		.name = "fhc",
