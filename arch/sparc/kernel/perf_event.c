/* Performance event support for sparc64.
 *
 * Copyright (C) 2009, 2010 David S. Miller <davem@davemloft.net>
 *
 * This code is based almost entirely upon the x86 perf event
 * code, which is:
 *
 *  Copyright (C) 2008 Thomas Gleixner <tglx@linutronix.de>
 *  Copyright (C) 2008-2009 Red Hat, Inc., Ingo Molnar
 *  Copyright (C) 2009 Jaswinder Singh Rajput
 *  Copyright (C) 2009 Advanced Micro Devices, Inc., Robert Richter
 *  Copyright (C) 2008-2009 Red Hat, Inc., Peter Zijlstra <pzijlstr@redhat.com>
 */

#include <linux/perf_event.h>
#include <linux/kprobes.h>
#include <linux/ftrace.h>
#include <linux/kernel.h>
#include <linux/kdebug.h>
#include <linux/mutex.h>

#include <asm/stacktrace.h>
#include <asm/cpudata.h>
#include <asm/uaccess.h>
#include <asm/atomic.h>
#include <asm/nmi.h>
#include <asm/pcr.h>

<<<<<<< HEAD
=======
#include "kernel.h"
>>>>>>> 02f8c6ae
#include "kstack.h"

/* Sparc64 chips have two performance counters, 32-bits each, with
 * overflow interrupts generated on transition from 0xffffffff to 0.
 * The counters are accessed in one go using a 64-bit register.
 *
 * Both counters are controlled using a single control register.  The
 * only way to stop all sampling is to clear all of the context (user,
 * supervisor, hypervisor) sampling enable bits.  But these bits apply
 * to both counters, thus the two counters can't be enabled/disabled
 * individually.
 *
 * The control register has two event fields, one for each of the two
 * counters.  It's thus nearly impossible to have one counter going
 * while keeping the other one stopped.  Therefore it is possible to
 * get overflow interrupts for counters not currently "in use" and
 * that condition must be checked in the overflow interrupt handler.
 *
 * So we use a hack, in that we program inactive counters with the
 * "sw_count0" and "sw_count1" events.  These count how many times
 * the instruction "sethi %hi(0xfc000), %g0" is executed.  It's an
 * unusual way to encode a NOP and therefore will not trigger in
 * normal code.
 */

#define MAX_HWEVENTS			2
#define MAX_PERIOD			((1UL << 32) - 1)

#define PIC_UPPER_INDEX			0
#define PIC_LOWER_INDEX			1
#define PIC_NO_INDEX			-1

struct cpu_hw_events {
	/* Number of events currently scheduled onto this cpu.
	 * This tells how many entries in the arrays below
	 * are valid.
	 */
	int			n_events;

	/* Number of new events added since the last hw_perf_disable().
	 * This works because the perf event layer always adds new
	 * events inside of a perf_{disable,enable}() sequence.
	 */
	int			n_added;

	/* Array of events current scheduled on this cpu.  */
	struct perf_event	*event[MAX_HWEVENTS];

	/* Array of encoded longs, specifying the %pcr register
	 * encoding and the mask of PIC counters this even can
	 * be scheduled on.  See perf_event_encode() et al.
	 */
	unsigned long		events[MAX_HWEVENTS];

	/* The current counter index assigned to an event.  When the
	 * event hasn't been programmed into the cpu yet, this will
	 * hold PIC_NO_INDEX.  The event->hw.idx value tells us where
	 * we ought to schedule the event.
	 */
	int			current_idx[MAX_HWEVENTS];

	/* Software copy of %pcr register on this cpu.  */
	u64			pcr;

	/* Enabled/disable state.  */
	int			enabled;

	unsigned int		group_flag;
};
DEFINE_PER_CPU(struct cpu_hw_events, cpu_hw_events) = { .enabled = 1, };

/* An event map describes the characteristics of a performance
 * counter event.  In particular it gives the encoding as well as
 * a mask telling which counters the event can be measured on.
 */
struct perf_event_map {
	u16	encoding;
	u8	pic_mask;
#define PIC_NONE	0x00
#define PIC_UPPER	0x01
#define PIC_LOWER	0x02
};

/* Encode a perf_event_map entry into a long.  */
static unsigned long perf_event_encode(const struct perf_event_map *pmap)
{
	return ((unsigned long) pmap->encoding << 16) | pmap->pic_mask;
}

static u8 perf_event_get_msk(unsigned long val)
{
	return val & 0xff;
}

static u64 perf_event_get_enc(unsigned long val)
{
	return val >> 16;
}

#define C(x) PERF_COUNT_HW_CACHE_##x

#define CACHE_OP_UNSUPPORTED	0xfffe
#define CACHE_OP_NONSENSE	0xffff

typedef struct perf_event_map cache_map_t
				[PERF_COUNT_HW_CACHE_MAX]
				[PERF_COUNT_HW_CACHE_OP_MAX]
				[PERF_COUNT_HW_CACHE_RESULT_MAX];

struct sparc_pmu {
	const struct perf_event_map	*(*event_map)(int);
	const cache_map_t		*cache_map;
	int				max_events;
	int				upper_shift;
	int				lower_shift;
	int				event_mask;
	int				hv_bit;
	int				irq_bit;
	int				upper_nop;
	int				lower_nop;
};

static const struct perf_event_map ultra3_perfmon_event_map[] = {
	[PERF_COUNT_HW_CPU_CYCLES] = { 0x0000, PIC_UPPER | PIC_LOWER },
	[PERF_COUNT_HW_INSTRUCTIONS] = { 0x0001, PIC_UPPER | PIC_LOWER },
	[PERF_COUNT_HW_CACHE_REFERENCES] = { 0x0009, PIC_LOWER },
	[PERF_COUNT_HW_CACHE_MISSES] = { 0x0009, PIC_UPPER },
};

static const struct perf_event_map *ultra3_event_map(int event_id)
{
	return &ultra3_perfmon_event_map[event_id];
}

static const cache_map_t ultra3_cache_map = {
[C(L1D)] = {
	[C(OP_READ)] = {
		[C(RESULT_ACCESS)] = { 0x09, PIC_LOWER, },
		[C(RESULT_MISS)] = { 0x09, PIC_UPPER, },
	},
	[C(OP_WRITE)] = {
		[C(RESULT_ACCESS)] = { 0x0a, PIC_LOWER },
		[C(RESULT_MISS)] = { 0x0a, PIC_UPPER },
	},
	[C(OP_PREFETCH)] = {
		[C(RESULT_ACCESS)] = { CACHE_OP_UNSUPPORTED },
		[C(RESULT_MISS)] = { CACHE_OP_UNSUPPORTED },
	},
},
[C(L1I)] = {
	[C(OP_READ)] = {
		[C(RESULT_ACCESS)] = { 0x09, PIC_LOWER, },
		[C(RESULT_MISS)] = { 0x09, PIC_UPPER, },
	},
	[ C(OP_WRITE) ] = {
		[ C(RESULT_ACCESS) ] = { CACHE_OP_NONSENSE },
		[ C(RESULT_MISS)   ] = { CACHE_OP_NONSENSE },
	},
	[ C(OP_PREFETCH) ] = {
		[ C(RESULT_ACCESS) ] = { CACHE_OP_UNSUPPORTED },
		[ C(RESULT_MISS)   ] = { CACHE_OP_UNSUPPORTED },
	},
},
[C(LL)] = {
	[C(OP_READ)] = {
		[C(RESULT_ACCESS)] = { 0x0c, PIC_LOWER, },
		[C(RESULT_MISS)] = { 0x0c, PIC_UPPER, },
	},
	[C(OP_WRITE)] = {
		[C(RESULT_ACCESS)] = { 0x0c, PIC_LOWER },
		[C(RESULT_MISS)] = { 0x0c, PIC_UPPER },
	},
	[C(OP_PREFETCH)] = {
		[C(RESULT_ACCESS)] = { CACHE_OP_UNSUPPORTED },
		[C(RESULT_MISS)] = { CACHE_OP_UNSUPPORTED },
	},
},
[C(DTLB)] = {
	[C(OP_READ)] = {
		[C(RESULT_ACCESS)] = { CACHE_OP_UNSUPPORTED },
		[C(RESULT_MISS)] = { 0x12, PIC_UPPER, },
	},
	[ C(OP_WRITE) ] = {
		[ C(RESULT_ACCESS) ] = { CACHE_OP_UNSUPPORTED },
		[ C(RESULT_MISS)   ] = { CACHE_OP_UNSUPPORTED },
	},
	[ C(OP_PREFETCH) ] = {
		[ C(RESULT_ACCESS) ] = { CACHE_OP_UNSUPPORTED },
		[ C(RESULT_MISS)   ] = { CACHE_OP_UNSUPPORTED },
	},
},
[C(ITLB)] = {
	[C(OP_READ)] = {
		[C(RESULT_ACCESS)] = { CACHE_OP_UNSUPPORTED },
		[C(RESULT_MISS)] = { 0x11, PIC_UPPER, },
	},
	[ C(OP_WRITE) ] = {
		[ C(RESULT_ACCESS) ] = { CACHE_OP_UNSUPPORTED },
		[ C(RESULT_MISS)   ] = { CACHE_OP_UNSUPPORTED },
	},
	[ C(OP_PREFETCH) ] = {
		[ C(RESULT_ACCESS) ] = { CACHE_OP_UNSUPPORTED },
		[ C(RESULT_MISS)   ] = { CACHE_OP_UNSUPPORTED },
	},
},
[C(BPU)] = {
	[C(OP_READ)] = {
		[C(RESULT_ACCESS)] = { CACHE_OP_UNSUPPORTED },
		[C(RESULT_MISS)] = { CACHE_OP_UNSUPPORTED },
	},
	[ C(OP_WRITE) ] = {
		[ C(RESULT_ACCESS) ] = { CACHE_OP_UNSUPPORTED },
		[ C(RESULT_MISS)   ] = { CACHE_OP_UNSUPPORTED },
	},
	[ C(OP_PREFETCH) ] = {
		[ C(RESULT_ACCESS) ] = { CACHE_OP_UNSUPPORTED },
		[ C(RESULT_MISS)   ] = { CACHE_OP_UNSUPPORTED },
	},
},
};

static const struct sparc_pmu ultra3_pmu = {
	.event_map	= ultra3_event_map,
	.cache_map	= &ultra3_cache_map,
	.max_events	= ARRAY_SIZE(ultra3_perfmon_event_map),
	.upper_shift	= 11,
	.lower_shift	= 4,
	.event_mask	= 0x3f,
	.upper_nop	= 0x1c,
	.lower_nop	= 0x14,
};

/* Niagara1 is very limited.  The upper PIC is hard-locked to count
 * only instructions, so it is free running which creates all kinds of
 * problems.  Some hardware designs make one wonder if the creator
 * even looked at how this stuff gets used by software.
 */
static const struct perf_event_map niagara1_perfmon_event_map[] = {
	[PERF_COUNT_HW_CPU_CYCLES] = { 0x00, PIC_UPPER },
	[PERF_COUNT_HW_INSTRUCTIONS] = { 0x00, PIC_UPPER },
	[PERF_COUNT_HW_CACHE_REFERENCES] = { 0, PIC_NONE },
	[PERF_COUNT_HW_CACHE_MISSES] = { 0x03, PIC_LOWER },
};

static const struct perf_event_map *niagara1_event_map(int event_id)
{
	return &niagara1_perfmon_event_map[event_id];
}

static const cache_map_t niagara1_cache_map = {
[C(L1D)] = {
	[C(OP_READ)] = {
		[C(RESULT_ACCESS)] = { CACHE_OP_UNSUPPORTED },
		[C(RESULT_MISS)] = { 0x03, PIC_LOWER, },
	},
	[C(OP_WRITE)] = {
		[C(RESULT_ACCESS)] = { CACHE_OP_UNSUPPORTED },
		[C(RESULT_MISS)] = { 0x03, PIC_LOWER, },
	},
	[C(OP_PREFETCH)] = {
		[C(RESULT_ACCESS)] = { CACHE_OP_UNSUPPORTED },
		[C(RESULT_MISS)] = { CACHE_OP_UNSUPPORTED },
	},
},
[C(L1I)] = {
	[C(OP_READ)] = {
		[C(RESULT_ACCESS)] = { 0x00, PIC_UPPER },
		[C(RESULT_MISS)] = { 0x02, PIC_LOWER, },
	},
	[ C(OP_WRITE) ] = {
		[ C(RESULT_ACCESS) ] = { CACHE_OP_NONSENSE },
		[ C(RESULT_MISS)   ] = { CACHE_OP_NONSENSE },
	},
	[ C(OP_PREFETCH) ] = {
		[ C(RESULT_ACCESS) ] = { CACHE_OP_UNSUPPORTED },
		[ C(RESULT_MISS)   ] = { CACHE_OP_UNSUPPORTED },
	},
},
[C(LL)] = {
	[C(OP_READ)] = {
		[C(RESULT_ACCESS)] = { CACHE_OP_UNSUPPORTED },
		[C(RESULT_MISS)] = { 0x07, PIC_LOWER, },
	},
	[C(OP_WRITE)] = {
		[C(RESULT_ACCESS)] = { CACHE_OP_UNSUPPORTED },
		[C(RESULT_MISS)] = { 0x07, PIC_LOWER, },
	},
	[C(OP_PREFETCH)] = {
		[C(RESULT_ACCESS)] = { CACHE_OP_UNSUPPORTED },
		[C(RESULT_MISS)] = { CACHE_OP_UNSUPPORTED },
	},
},
[C(DTLB)] = {
	[C(OP_READ)] = {
		[C(RESULT_ACCESS)] = { CACHE_OP_UNSUPPORTED },
		[C(RESULT_MISS)] = { 0x05, PIC_LOWER, },
	},
	[ C(OP_WRITE) ] = {
		[ C(RESULT_ACCESS) ] = { CACHE_OP_UNSUPPORTED },
		[ C(RESULT_MISS)   ] = { CACHE_OP_UNSUPPORTED },
	},
	[ C(OP_PREFETCH) ] = {
		[ C(RESULT_ACCESS) ] = { CACHE_OP_UNSUPPORTED },
		[ C(RESULT_MISS)   ] = { CACHE_OP_UNSUPPORTED },
	},
},
[C(ITLB)] = {
	[C(OP_READ)] = {
		[C(RESULT_ACCESS)] = { CACHE_OP_UNSUPPORTED },
		[C(RESULT_MISS)] = { 0x04, PIC_LOWER, },
	},
	[ C(OP_WRITE) ] = {
		[ C(RESULT_ACCESS) ] = { CACHE_OP_UNSUPPORTED },
		[ C(RESULT_MISS)   ] = { CACHE_OP_UNSUPPORTED },
	},
	[ C(OP_PREFETCH) ] = {
		[ C(RESULT_ACCESS) ] = { CACHE_OP_UNSUPPORTED },
		[ C(RESULT_MISS)   ] = { CACHE_OP_UNSUPPORTED },
	},
},
[C(BPU)] = {
	[C(OP_READ)] = {
		[C(RESULT_ACCESS)] = { CACHE_OP_UNSUPPORTED },
		[C(RESULT_MISS)] = { CACHE_OP_UNSUPPORTED },
	},
	[ C(OP_WRITE) ] = {
		[ C(RESULT_ACCESS) ] = { CACHE_OP_UNSUPPORTED },
		[ C(RESULT_MISS)   ] = { CACHE_OP_UNSUPPORTED },
	},
	[ C(OP_PREFETCH) ] = {
		[ C(RESULT_ACCESS) ] = { CACHE_OP_UNSUPPORTED },
		[ C(RESULT_MISS)   ] = { CACHE_OP_UNSUPPORTED },
	},
},
};

static const struct sparc_pmu niagara1_pmu = {
	.event_map	= niagara1_event_map,
	.cache_map	= &niagara1_cache_map,
	.max_events	= ARRAY_SIZE(niagara1_perfmon_event_map),
	.upper_shift	= 0,
	.lower_shift	= 4,
	.event_mask	= 0x7,
	.upper_nop	= 0x0,
	.lower_nop	= 0x0,
};

static const struct perf_event_map niagara2_perfmon_event_map[] = {
	[PERF_COUNT_HW_CPU_CYCLES] = { 0x02ff, PIC_UPPER | PIC_LOWER },
	[PERF_COUNT_HW_INSTRUCTIONS] = { 0x02ff, PIC_UPPER | PIC_LOWER },
	[PERF_COUNT_HW_CACHE_REFERENCES] = { 0x0208, PIC_UPPER | PIC_LOWER },
	[PERF_COUNT_HW_CACHE_MISSES] = { 0x0302, PIC_UPPER | PIC_LOWER },
	[PERF_COUNT_HW_BRANCH_INSTRUCTIONS] = { 0x0201, PIC_UPPER | PIC_LOWER },
	[PERF_COUNT_HW_BRANCH_MISSES] = { 0x0202, PIC_UPPER | PIC_LOWER },
};

static const struct perf_event_map *niagara2_event_map(int event_id)
{
	return &niagara2_perfmon_event_map[event_id];
}

static const cache_map_t niagara2_cache_map = {
[C(L1D)] = {
	[C(OP_READ)] = {
		[C(RESULT_ACCESS)] = { 0x0208, PIC_UPPER | PIC_LOWER, },
		[C(RESULT_MISS)] = { 0x0302, PIC_UPPER | PIC_LOWER, },
	},
	[C(OP_WRITE)] = {
		[C(RESULT_ACCESS)] = { 0x0210, PIC_UPPER | PIC_LOWER, },
		[C(RESULT_MISS)] = { 0x0302, PIC_UPPER | PIC_LOWER, },
	},
	[C(OP_PREFETCH)] = {
		[C(RESULT_ACCESS)] = { CACHE_OP_UNSUPPORTED },
		[C(RESULT_MISS)] = { CACHE_OP_UNSUPPORTED },
	},
},
[C(L1I)] = {
	[C(OP_READ)] = {
		[C(RESULT_ACCESS)] = { 0x02ff, PIC_UPPER | PIC_LOWER, },
		[C(RESULT_MISS)] = { 0x0301, PIC_UPPER | PIC_LOWER, },
	},
	[ C(OP_WRITE) ] = {
		[ C(RESULT_ACCESS) ] = { CACHE_OP_NONSENSE },
		[ C(RESULT_MISS)   ] = { CACHE_OP_NONSENSE },
	},
	[ C(OP_PREFETCH) ] = {
		[ C(RESULT_ACCESS) ] = { CACHE_OP_UNSUPPORTED },
		[ C(RESULT_MISS)   ] = { CACHE_OP_UNSUPPORTED },
	},
},
[C(LL)] = {
	[C(OP_READ)] = {
		[C(RESULT_ACCESS)] = { 0x0208, PIC_UPPER | PIC_LOWER, },
		[C(RESULT_MISS)] = { 0x0330, PIC_UPPER | PIC_LOWER, },
	},
	[C(OP_WRITE)] = {
		[C(RESULT_ACCESS)] = { 0x0210, PIC_UPPER | PIC_LOWER, },
		[C(RESULT_MISS)] = { 0x0320, PIC_UPPER | PIC_LOWER, },
	},
	[C(OP_PREFETCH)] = {
		[C(RESULT_ACCESS)] = { CACHE_OP_UNSUPPORTED },
		[C(RESULT_MISS)] = { CACHE_OP_UNSUPPORTED },
	},
},
[C(DTLB)] = {
	[C(OP_READ)] = {
		[C(RESULT_ACCESS)] = { CACHE_OP_UNSUPPORTED },
		[C(RESULT_MISS)] = { 0x0b08, PIC_UPPER | PIC_LOWER, },
	},
	[ C(OP_WRITE) ] = {
		[ C(RESULT_ACCESS) ] = { CACHE_OP_UNSUPPORTED },
		[ C(RESULT_MISS)   ] = { CACHE_OP_UNSUPPORTED },
	},
	[ C(OP_PREFETCH) ] = {
		[ C(RESULT_ACCESS) ] = { CACHE_OP_UNSUPPORTED },
		[ C(RESULT_MISS)   ] = { CACHE_OP_UNSUPPORTED },
	},
},
[C(ITLB)] = {
	[C(OP_READ)] = {
		[C(RESULT_ACCESS)] = { CACHE_OP_UNSUPPORTED },
		[C(RESULT_MISS)] = { 0xb04, PIC_UPPER | PIC_LOWER, },
	},
	[ C(OP_WRITE) ] = {
		[ C(RESULT_ACCESS) ] = { CACHE_OP_UNSUPPORTED },
		[ C(RESULT_MISS)   ] = { CACHE_OP_UNSUPPORTED },
	},
	[ C(OP_PREFETCH) ] = {
		[ C(RESULT_ACCESS) ] = { CACHE_OP_UNSUPPORTED },
		[ C(RESULT_MISS)   ] = { CACHE_OP_UNSUPPORTED },
	},
},
[C(BPU)] = {
	[C(OP_READ)] = {
		[C(RESULT_ACCESS)] = { CACHE_OP_UNSUPPORTED },
		[C(RESULT_MISS)] = { CACHE_OP_UNSUPPORTED },
	},
	[ C(OP_WRITE) ] = {
		[ C(RESULT_ACCESS) ] = { CACHE_OP_UNSUPPORTED },
		[ C(RESULT_MISS)   ] = { CACHE_OP_UNSUPPORTED },
	},
	[ C(OP_PREFETCH) ] = {
		[ C(RESULT_ACCESS) ] = { CACHE_OP_UNSUPPORTED },
		[ C(RESULT_MISS)   ] = { CACHE_OP_UNSUPPORTED },
	},
},
};

static const struct sparc_pmu niagara2_pmu = {
	.event_map	= niagara2_event_map,
	.cache_map	= &niagara2_cache_map,
	.max_events	= ARRAY_SIZE(niagara2_perfmon_event_map),
	.upper_shift	= 19,
	.lower_shift	= 6,
	.event_mask	= 0xfff,
	.hv_bit		= 0x8,
	.irq_bit	= 0x30,
	.upper_nop	= 0x220,
	.lower_nop	= 0x220,
};

static const struct sparc_pmu *sparc_pmu __read_mostly;

static u64 event_encoding(u64 event_id, int idx)
{
	if (idx == PIC_UPPER_INDEX)
		event_id <<= sparc_pmu->upper_shift;
	else
		event_id <<= sparc_pmu->lower_shift;
	return event_id;
}

static u64 mask_for_index(int idx)
{
	return event_encoding(sparc_pmu->event_mask, idx);
}

static u64 nop_for_index(int idx)
{
	return event_encoding(idx == PIC_UPPER_INDEX ?
			      sparc_pmu->upper_nop :
			      sparc_pmu->lower_nop, idx);
}

static inline void sparc_pmu_enable_event(struct cpu_hw_events *cpuc, struct hw_perf_event *hwc, int idx)
{
	u64 val, mask = mask_for_index(idx);

	val = cpuc->pcr;
	val &= ~mask;
	val |= hwc->config;
	cpuc->pcr = val;

	pcr_ops->write(cpuc->pcr);
}

static inline void sparc_pmu_disable_event(struct cpu_hw_events *cpuc, struct hw_perf_event *hwc, int idx)
{
	u64 mask = mask_for_index(idx);
	u64 nop = nop_for_index(idx);
	u64 val;

	val = cpuc->pcr;
	val &= ~mask;
	val |= nop;
	cpuc->pcr = val;

	pcr_ops->write(cpuc->pcr);
}

static u32 read_pmc(int idx)
{
	u64 val;

	read_pic(val);
	if (idx == PIC_UPPER_INDEX)
		val >>= 32;

	return val & 0xffffffff;
}

static void write_pmc(int idx, u64 val)
{
	u64 shift, mask, pic;

	shift = 0;
	if (idx == PIC_UPPER_INDEX)
		shift = 32;

	mask = ((u64) 0xffffffff) << shift;
	val <<= shift;

	read_pic(pic);
	pic &= ~mask;
	pic |= val;
	write_pic(pic);
}

static u64 sparc_perf_event_update(struct perf_event *event,
				   struct hw_perf_event *hwc, int idx)
{
	int shift = 64 - 32;
	u64 prev_raw_count, new_raw_count;
	s64 delta;

again:
<<<<<<< HEAD
	prev_raw_count = atomic64_read(&hwc->prev_count);
	new_raw_count = read_pmc(idx);

	if (atomic64_cmpxchg(&hwc->prev_count, prev_raw_count,
=======
	prev_raw_count = local64_read(&hwc->prev_count);
	new_raw_count = read_pmc(idx);

	if (local64_cmpxchg(&hwc->prev_count, prev_raw_count,
>>>>>>> 02f8c6ae
			     new_raw_count) != prev_raw_count)
		goto again;

	delta = (new_raw_count << shift) - (prev_raw_count << shift);
	delta >>= shift;

<<<<<<< HEAD
	atomic64_add(delta, &event->count);
	atomic64_sub(delta, &hwc->period_left);
=======
	local64_add(delta, &event->count);
	local64_sub(delta, &hwc->period_left);
>>>>>>> 02f8c6ae

	return new_raw_count;
}

static int sparc_perf_event_set_period(struct perf_event *event,
				       struct hw_perf_event *hwc, int idx)
{
	s64 left = local64_read(&hwc->period_left);
	s64 period = hwc->sample_period;
	int ret = 0;

	if (unlikely(left <= -period)) {
		left = period;
		local64_set(&hwc->period_left, left);
		hwc->last_period = period;
		ret = 1;
	}

	if (unlikely(left <= 0)) {
		left += period;
		local64_set(&hwc->period_left, left);
		hwc->last_period = period;
		ret = 1;
	}
	if (left > MAX_PERIOD)
		left = MAX_PERIOD;

	local64_set(&hwc->prev_count, (u64)-left);

	write_pmc(idx, (u64)(-left) & 0xffffffff);

	perf_event_update_userpage(event);

	return ret;
}

/* If performance event entries have been added, move existing
 * events around (if necessary) and then assign new entries to
 * counters.
 */
static u64 maybe_change_configuration(struct cpu_hw_events *cpuc, u64 pcr)
<<<<<<< HEAD
{
	int i;

	if (!cpuc->n_added)
		goto out;

	/* Read in the counters which are moving.  */
	for (i = 0; i < cpuc->n_events; i++) {
		struct perf_event *cp = cpuc->event[i];

		if (cpuc->current_idx[i] != PIC_NO_INDEX &&
		    cpuc->current_idx[i] != cp->hw.idx) {
			sparc_perf_event_update(cp, &cp->hw,
						cpuc->current_idx[i]);
			cpuc->current_idx[i] = PIC_NO_INDEX;
		}
	}

	/* Assign to counters all unassigned events.  */
	for (i = 0; i < cpuc->n_events; i++) {
		struct perf_event *cp = cpuc->event[i];
		struct hw_perf_event *hwc = &cp->hw;
		int idx = hwc->idx;
		u64 enc;

		if (cpuc->current_idx[i] != PIC_NO_INDEX)
			continue;

		sparc_perf_event_set_period(cp, hwc, idx);
		cpuc->current_idx[i] = idx;

		enc = perf_event_get_enc(cpuc->events[i]);
		pcr |= event_encoding(enc, idx);
	}
out:
	return pcr;
}

void hw_perf_enable(void)
{
	struct cpu_hw_events *cpuc = &__get_cpu_var(cpu_hw_events);
	u64 pcr;

	if (cpuc->enabled)
		return;

	cpuc->enabled = 1;
	barrier();

	pcr = cpuc->pcr;
	if (!cpuc->n_events) {
		pcr = 0;
	} else {
		pcr = maybe_change_configuration(cpuc, pcr);

		/* We require that all of the events have the same
		 * configuration, so just fetch the settings from the
		 * first entry.
		 */
		cpuc->pcr = pcr | cpuc->event[0]->hw.config_base;
	}

	pcr_ops->write(cpuc->pcr);
}

void hw_perf_disable(void)
{
	struct cpu_hw_events *cpuc = &__get_cpu_var(cpu_hw_events);
	u64 val;

	if (!cpuc->enabled)
		return;

	cpuc->enabled = 0;
	cpuc->n_added = 0;

	val = cpuc->pcr;
	val &= ~(PCR_UTRACE | PCR_STRACE |
		 sparc_pmu->hv_bit | sparc_pmu->irq_bit);
	cpuc->pcr = val;

	pcr_ops->write(cpuc->pcr);
=======
{
	int i;

	if (!cpuc->n_added)
		goto out;

	/* Read in the counters which are moving.  */
	for (i = 0; i < cpuc->n_events; i++) {
		struct perf_event *cp = cpuc->event[i];

		if (cpuc->current_idx[i] != PIC_NO_INDEX &&
		    cpuc->current_idx[i] != cp->hw.idx) {
			sparc_perf_event_update(cp, &cp->hw,
						cpuc->current_idx[i]);
			cpuc->current_idx[i] = PIC_NO_INDEX;
		}
	}

	/* Assign to counters all unassigned events.  */
	for (i = 0; i < cpuc->n_events; i++) {
		struct perf_event *cp = cpuc->event[i];
		struct hw_perf_event *hwc = &cp->hw;
		int idx = hwc->idx;
		u64 enc;

		if (cpuc->current_idx[i] != PIC_NO_INDEX)
			continue;

		sparc_perf_event_set_period(cp, hwc, idx);
		cpuc->current_idx[i] = idx;

		enc = perf_event_get_enc(cpuc->events[i]);
		pcr &= ~mask_for_index(idx);
		if (hwc->state & PERF_HES_STOPPED)
			pcr |= nop_for_index(idx);
		else
			pcr |= event_encoding(enc, idx);
	}
out:
	return pcr;
}

static void sparc_pmu_enable(struct pmu *pmu)
{
	struct cpu_hw_events *cpuc = &__get_cpu_var(cpu_hw_events);
	u64 pcr;

	if (cpuc->enabled)
		return;

	cpuc->enabled = 1;
	barrier();

	pcr = cpuc->pcr;
	if (!cpuc->n_events) {
		pcr = 0;
	} else {
		pcr = maybe_change_configuration(cpuc, pcr);

		/* We require that all of the events have the same
		 * configuration, so just fetch the settings from the
		 * first entry.
		 */
		cpuc->pcr = pcr | cpuc->event[0]->hw.config_base;
	}

	pcr_ops->write(cpuc->pcr);
}

static void sparc_pmu_disable(struct pmu *pmu)
{
	struct cpu_hw_events *cpuc = &__get_cpu_var(cpu_hw_events);
	u64 val;

	if (!cpuc->enabled)
		return;

	cpuc->enabled = 0;
	cpuc->n_added = 0;

	val = cpuc->pcr;
	val &= ~(PCR_UTRACE | PCR_STRACE |
		 sparc_pmu->hv_bit | sparc_pmu->irq_bit);
	cpuc->pcr = val;

	pcr_ops->write(cpuc->pcr);
}

static int active_event_index(struct cpu_hw_events *cpuc,
			      struct perf_event *event)
{
	int i;

	for (i = 0; i < cpuc->n_events; i++) {
		if (cpuc->event[i] == event)
			break;
	}
	BUG_ON(i == cpuc->n_events);
	return cpuc->current_idx[i];
>>>>>>> 02f8c6ae
}

static void sparc_pmu_start(struct perf_event *event, int flags)
{
	struct cpu_hw_events *cpuc = &__get_cpu_var(cpu_hw_events);
<<<<<<< HEAD
	struct hw_perf_event *hwc = &event->hw;
	unsigned long flags;
	int i;

	local_irq_save(flags);
	perf_disable();

	for (i = 0; i < cpuc->n_events; i++) {
		if (event == cpuc->event[i]) {
			int idx = cpuc->current_idx[i];

			/* Shift remaining entries down into
			 * the existing slot.
			 */
			while (++i < cpuc->n_events) {
				cpuc->event[i - 1] = cpuc->event[i];
				cpuc->events[i - 1] = cpuc->events[i];
				cpuc->current_idx[i - 1] =
					cpuc->current_idx[i];
			}

			/* Absorb the final count and turn off the
			 * event.
			 */
			sparc_pmu_disable_event(cpuc, hwc, idx);
			barrier();
			sparc_perf_event_update(event, hwc, idx);

			perf_event_update_userpage(event);

			cpuc->n_events--;
			break;
		}
	}

	perf_enable();
	local_irq_restore(flags);
}

static int active_event_index(struct cpu_hw_events *cpuc,
			      struct perf_event *event)
{
	int i;

	for (i = 0; i < cpuc->n_events; i++) {
		if (cpuc->event[i] == event)
			break;
	}
	BUG_ON(i == cpuc->n_events);
	return cpuc->current_idx[i];
=======
	int idx = active_event_index(cpuc, event);

	if (flags & PERF_EF_RELOAD) {
		WARN_ON_ONCE(!(event->hw.state & PERF_HES_UPTODATE));
		sparc_perf_event_set_period(event, &event->hw, idx);
	}

	event->hw.state = 0;

	sparc_pmu_enable_event(cpuc, &event->hw, idx);
}

static void sparc_pmu_stop(struct perf_event *event, int flags)
{
	struct cpu_hw_events *cpuc = &__get_cpu_var(cpu_hw_events);
	int idx = active_event_index(cpuc, event);

	if (!(event->hw.state & PERF_HES_STOPPED)) {
		sparc_pmu_disable_event(cpuc, &event->hw, idx);
		event->hw.state |= PERF_HES_STOPPED;
	}

	if (!(event->hw.state & PERF_HES_UPTODATE) && (flags & PERF_EF_UPDATE)) {
		sparc_perf_event_update(event, &event->hw, idx);
		event->hw.state |= PERF_HES_UPTODATE;
	}
>>>>>>> 02f8c6ae
}

static void sparc_pmu_del(struct perf_event *event, int _flags)
{
	struct cpu_hw_events *cpuc = &__get_cpu_var(cpu_hw_events);
<<<<<<< HEAD
	int idx = active_event_index(cpuc, event);
	struct hw_perf_event *hwc = &event->hw;

	sparc_perf_event_update(event, hwc, idx);
=======
	unsigned long flags;
	int i;

	local_irq_save(flags);
	perf_pmu_disable(event->pmu);

	for (i = 0; i < cpuc->n_events; i++) {
		if (event == cpuc->event[i]) {
			/* Absorb the final count and turn off the
			 * event.
			 */
			sparc_pmu_stop(event, PERF_EF_UPDATE);

			/* Shift remaining entries down into
			 * the existing slot.
			 */
			while (++i < cpuc->n_events) {
				cpuc->event[i - 1] = cpuc->event[i];
				cpuc->events[i - 1] = cpuc->events[i];
				cpuc->current_idx[i - 1] =
					cpuc->current_idx[i];
			}

			perf_event_update_userpage(event);

			cpuc->n_events--;
			break;
		}
	}

	perf_pmu_enable(event->pmu);
	local_irq_restore(flags);
>>>>>>> 02f8c6ae
}

static void sparc_pmu_read(struct perf_event *event)
{
	struct cpu_hw_events *cpuc = &__get_cpu_var(cpu_hw_events);
	int idx = active_event_index(cpuc, event);
	struct hw_perf_event *hwc = &event->hw;

<<<<<<< HEAD
	sparc_pmu_enable_event(cpuc, hwc, idx);
=======
	sparc_perf_event_update(event, hwc, idx);
>>>>>>> 02f8c6ae
}

static atomic_t active_events = ATOMIC_INIT(0);
static DEFINE_MUTEX(pmc_grab_mutex);

static void perf_stop_nmi_watchdog(void *unused)
{
	struct cpu_hw_events *cpuc = &__get_cpu_var(cpu_hw_events);

	stop_nmi_watchdog(NULL);
	cpuc->pcr = pcr_ops->read();
}

void perf_event_grab_pmc(void)
{
	if (atomic_inc_not_zero(&active_events))
		return;

	mutex_lock(&pmc_grab_mutex);
	if (atomic_read(&active_events) == 0) {
		if (atomic_read(&nmi_active) > 0) {
			on_each_cpu(perf_stop_nmi_watchdog, NULL, 1);
			BUG_ON(atomic_read(&nmi_active) != 0);
		}
		atomic_inc(&active_events);
	}
	mutex_unlock(&pmc_grab_mutex);
}

void perf_event_release_pmc(void)
{
	if (atomic_dec_and_mutex_lock(&active_events, &pmc_grab_mutex)) {
		if (atomic_read(&nmi_active) == 0)
			on_each_cpu(start_nmi_watchdog, NULL, 1);
		mutex_unlock(&pmc_grab_mutex);
	}
}

static const struct perf_event_map *sparc_map_cache_event(u64 config)
{
	unsigned int cache_type, cache_op, cache_result;
	const struct perf_event_map *pmap;

	if (!sparc_pmu->cache_map)
		return ERR_PTR(-ENOENT);

	cache_type = (config >>  0) & 0xff;
	if (cache_type >= PERF_COUNT_HW_CACHE_MAX)
		return ERR_PTR(-EINVAL);

	cache_op = (config >>  8) & 0xff;
	if (cache_op >= PERF_COUNT_HW_CACHE_OP_MAX)
		return ERR_PTR(-EINVAL);

	cache_result = (config >> 16) & 0xff;
	if (cache_result >= PERF_COUNT_HW_CACHE_RESULT_MAX)
		return ERR_PTR(-EINVAL);

	pmap = &((*sparc_pmu->cache_map)[cache_type][cache_op][cache_result]);

	if (pmap->encoding == CACHE_OP_UNSUPPORTED)
		return ERR_PTR(-ENOENT);

	if (pmap->encoding == CACHE_OP_NONSENSE)
		return ERR_PTR(-EINVAL);

	return pmap;
}

static void hw_perf_event_destroy(struct perf_event *event)
{
	perf_event_release_pmc();
}

/* Make sure all events can be scheduled into the hardware at
 * the same time.  This is simplified by the fact that we only
 * need to support 2 simultaneous HW events.
 *
 * As a side effect, the evts[]->hw.idx values will be assigned
 * on success.  These are pending indexes.  When the events are
 * actually programmed into the chip, these values will propagate
 * to the per-cpu cpuc->current_idx[] slots, see the code in
 * maybe_change_configuration() for details.
 */
static int sparc_check_constraints(struct perf_event **evts,
				   unsigned long *events, int n_ev)
{
	u8 msk0 = 0, msk1 = 0;
	int idx0 = 0;

	/* This case is possible when we are invoked from
	 * hw_perf_group_sched_in().
	 */
	if (!n_ev)
		return 0;

<<<<<<< HEAD
	if (n_ev > perf_max_events)
=======
	if (n_ev > MAX_HWEVENTS)
>>>>>>> 02f8c6ae
		return -1;

	msk0 = perf_event_get_msk(events[0]);
	if (n_ev == 1) {
		if (msk0 & PIC_LOWER)
			idx0 = 1;
		goto success;
	}
	BUG_ON(n_ev != 2);
	msk1 = perf_event_get_msk(events[1]);

	/* If both events can go on any counter, OK.  */
	if (msk0 == (PIC_UPPER | PIC_LOWER) &&
	    msk1 == (PIC_UPPER | PIC_LOWER))
		goto success;

	/* If one event is limited to a specific counter,
	 * and the other can go on both, OK.
	 */
	if ((msk0 == PIC_UPPER || msk0 == PIC_LOWER) &&
	    msk1 == (PIC_UPPER | PIC_LOWER)) {
		if (msk0 & PIC_LOWER)
			idx0 = 1;
		goto success;
<<<<<<< HEAD
	}

	if ((msk1 == PIC_UPPER || msk1 == PIC_LOWER) &&
	    msk0 == (PIC_UPPER | PIC_LOWER)) {
		if (msk1 & PIC_UPPER)
			idx0 = 1;
		goto success;
	}

=======
	}

	if ((msk1 == PIC_UPPER || msk1 == PIC_LOWER) &&
	    msk0 == (PIC_UPPER | PIC_LOWER)) {
		if (msk1 & PIC_UPPER)
			idx0 = 1;
		goto success;
	}

>>>>>>> 02f8c6ae
	/* If the events are fixed to different counters, OK.  */
	if ((msk0 == PIC_UPPER && msk1 == PIC_LOWER) ||
	    (msk0 == PIC_LOWER && msk1 == PIC_UPPER)) {
		if (msk0 & PIC_LOWER)
			idx0 = 1;
		goto success;
	}

	/* Otherwise, there is a conflict.  */
	return -1;

success:
	evts[0]->hw.idx = idx0;
	if (n_ev == 2)
		evts[1]->hw.idx = idx0 ^ 1;
	return 0;
}

static int check_excludes(struct perf_event **evts, int n_prev, int n_new)
{
	int eu = 0, ek = 0, eh = 0;
	struct perf_event *event;
	int i, n, first;

	n = n_prev + n_new;
	if (n <= 1)
		return 0;

	first = 1;
	for (i = 0; i < n; i++) {
		event = evts[i];
		if (first) {
			eu = event->attr.exclude_user;
			ek = event->attr.exclude_kernel;
			eh = event->attr.exclude_hv;
			first = 0;
		} else if (event->attr.exclude_user != eu ||
			   event->attr.exclude_kernel != ek ||
			   event->attr.exclude_hv != eh) {
			return -EAGAIN;
		}
	}

	return 0;
}

static int collect_events(struct perf_event *group, int max_count,
			  struct perf_event *evts[], unsigned long *events,
			  int *current_idx)
{
	struct perf_event *event;
	int n = 0;

	if (!is_software_event(group)) {
		if (n >= max_count)
			return -1;
		evts[n] = group;
		events[n] = group->hw.event_base;
		current_idx[n++] = PIC_NO_INDEX;
	}
	list_for_each_entry(event, &group->sibling_list, group_entry) {
		if (!is_software_event(event) &&
		    event->state != PERF_EVENT_STATE_OFF) {
			if (n >= max_count)
				return -1;
			evts[n] = event;
			events[n] = event->hw.event_base;
			current_idx[n++] = PIC_NO_INDEX;
		}
	}
	return n;
}

<<<<<<< HEAD
static void event_sched_in(struct perf_event *event)
{
	event->state = PERF_EVENT_STATE_ACTIVE;
	event->oncpu = smp_processor_id();
	event->tstamp_running += event->ctx->time - event->tstamp_stopped;
	if (is_software_event(event))
		event->pmu->enable(event);
}

int hw_perf_group_sched_in(struct perf_event *group_leader,
			   struct perf_cpu_context *cpuctx,
			   struct perf_event_context *ctx)
{
	struct cpu_hw_events *cpuc = &__get_cpu_var(cpu_hw_events);
	struct perf_event *sub;
	int n0, n;

	if (!sparc_pmu)
		return 0;

	n0 = cpuc->n_events;
	n = collect_events(group_leader, perf_max_events - n0,
			   &cpuc->event[n0], &cpuc->events[n0],
			   &cpuc->current_idx[n0]);
	if (n < 0)
		return -EAGAIN;
	if (check_excludes(cpuc->event, n0, n))
		return -EINVAL;
	if (sparc_check_constraints(cpuc->event, cpuc->events, n + n0))
		return -EAGAIN;
	cpuc->n_events = n0 + n;
	cpuc->n_added += n;

	cpuctx->active_oncpu += n;
	n = 1;
	event_sched_in(group_leader);
	list_for_each_entry(sub, &group_leader->sibling_list, group_entry) {
		if (sub->state != PERF_EVENT_STATE_OFF) {
			event_sched_in(sub);
			n++;
		}
	}
	ctx->nr_active += n;

	return 1;
}

static int sparc_pmu_enable(struct perf_event *event)
=======
static int sparc_pmu_add(struct perf_event *event, int ef_flags)
>>>>>>> 02f8c6ae
{
	struct cpu_hw_events *cpuc = &__get_cpu_var(cpu_hw_events);
	int n0, ret = -EAGAIN;
	unsigned long flags;

	local_irq_save(flags);
<<<<<<< HEAD
	perf_disable();

	n0 = cpuc->n_events;
	if (n0 >= perf_max_events)
=======
	perf_pmu_disable(event->pmu);

	n0 = cpuc->n_events;
	if (n0 >= MAX_HWEVENTS)
>>>>>>> 02f8c6ae
		goto out;

	cpuc->event[n0] = event;
	cpuc->events[n0] = event->hw.event_base;
	cpuc->current_idx[n0] = PIC_NO_INDEX;

<<<<<<< HEAD
=======
	event->hw.state = PERF_HES_UPTODATE;
	if (!(ef_flags & PERF_EF_START))
		event->hw.state |= PERF_HES_STOPPED;

	/*
	 * If group events scheduling transaction was started,
	 * skip the schedulability test here, it will be performed
	 * at commit time(->commit_txn) as a whole
	 */
	if (cpuc->group_flag & PERF_EVENT_TXN)
		goto nocheck;

>>>>>>> 02f8c6ae
	if (check_excludes(cpuc->event, n0, 1))
		goto out;
	if (sparc_check_constraints(cpuc->event, cpuc->events, n0 + 1))
		goto out;

<<<<<<< HEAD
=======
nocheck:
>>>>>>> 02f8c6ae
	cpuc->n_events++;
	cpuc->n_added++;

	ret = 0;
out:
<<<<<<< HEAD
	perf_enable();
=======
	perf_pmu_enable(event->pmu);
>>>>>>> 02f8c6ae
	local_irq_restore(flags);
	return ret;
}

<<<<<<< HEAD
static int __hw_perf_event_init(struct perf_event *event)
=======
static int sparc_pmu_event_init(struct perf_event *event)
>>>>>>> 02f8c6ae
{
	struct perf_event_attr *attr = &event->attr;
	struct perf_event *evts[MAX_HWEVENTS];
	struct hw_perf_event *hwc = &event->hw;
	unsigned long events[MAX_HWEVENTS];
	int current_idx_dmy[MAX_HWEVENTS];
	const struct perf_event_map *pmap;
	int n;

	if (atomic_read(&nmi_active) < 0)
		return -ENODEV;

	switch (attr->type) {
	case PERF_TYPE_HARDWARE:
		if (attr->config >= sparc_pmu->max_events)
			return -EINVAL;
		pmap = sparc_pmu->event_map(attr->config);
		break;

	case PERF_TYPE_HW_CACHE:
		pmap = sparc_map_cache_event(attr->config);
		if (IS_ERR(pmap))
			return PTR_ERR(pmap);
		break;

<<<<<<< HEAD
=======
	case PERF_TYPE_RAW:
		pmap = NULL;
		break;

	default:
		return -ENOENT;

	}

	if (pmap) {
		hwc->event_base = perf_event_encode(pmap);
	} else {
		/*
		 * User gives us "(encoding << 16) | pic_mask" for
		 * PERF_TYPE_RAW events.
		 */
		hwc->event_base = attr->config;
	}

>>>>>>> 02f8c6ae
	/* We save the enable bits in the config_base.  */
	hwc->config_base = sparc_pmu->irq_bit;
	if (!attr->exclude_user)
		hwc->config_base |= PCR_UTRACE;
	if (!attr->exclude_kernel)
		hwc->config_base |= PCR_STRACE;
	if (!attr->exclude_hv)
		hwc->config_base |= sparc_pmu->hv_bit;

<<<<<<< HEAD
	hwc->event_base = perf_event_encode(pmap);

	n = 0;
	if (event->group_leader != event) {
		n = collect_events(event->group_leader,
				   perf_max_events - 1,
=======
	n = 0;
	if (event->group_leader != event) {
		n = collect_events(event->group_leader,
				   MAX_HWEVENTS - 1,
>>>>>>> 02f8c6ae
				   evts, events, current_idx_dmy);
		if (n < 0)
			return -EINVAL;
	}
	events[n] = hwc->event_base;
	evts[n] = event;

	if (check_excludes(evts, n, 1))
		return -EINVAL;

	if (sparc_check_constraints(evts, events, n + 1))
		return -EINVAL;

	hwc->idx = PIC_NO_INDEX;

	/* Try to do all error checking before this point, as unwinding
	 * state after grabbing the PMC is difficult.
	 */
	perf_event_grab_pmc();
	event->destroy = hw_perf_event_destroy;

	if (!hwc->sample_period) {
		hwc->sample_period = MAX_PERIOD;
		hwc->last_period = hwc->sample_period;
		local64_set(&hwc->period_left, hwc->sample_period);
	}

	return 0;
}

/*
 * Start group events scheduling transaction
 * Set the flag to make pmu::enable() not perform the
 * schedulability test, it will be performed at commit time
 */
static void sparc_pmu_start_txn(struct pmu *pmu)
{
	struct cpu_hw_events *cpuhw = &__get_cpu_var(cpu_hw_events);

	perf_pmu_disable(pmu);
	cpuhw->group_flag |= PERF_EVENT_TXN;
}

/*
 * Stop group events scheduling transaction
 * Clear the flag and pmu::enable() will perform the
 * schedulability test.
 */
static void sparc_pmu_cancel_txn(struct pmu *pmu)
{
	struct cpu_hw_events *cpuhw = &__get_cpu_var(cpu_hw_events);

	cpuhw->group_flag &= ~PERF_EVENT_TXN;
	perf_pmu_enable(pmu);
}

/*
 * Commit group events scheduling transaction
 * Perform the group schedulability test as a whole
 * Return 0 if success
 */
static int sparc_pmu_commit_txn(struct pmu *pmu)
{
	struct cpu_hw_events *cpuc = &__get_cpu_var(cpu_hw_events);
	int n;

	if (!sparc_pmu)
		return -EINVAL;

	cpuc = &__get_cpu_var(cpu_hw_events);
	n = cpuc->n_events;
	if (check_excludes(cpuc->event, 0, n))
		return -EINVAL;
	if (sparc_check_constraints(cpuc->event, cpuc->events, n))
		return -EAGAIN;

	cpuc->group_flag &= ~PERF_EVENT_TXN;
	perf_pmu_enable(pmu);
	return 0;
}

static struct pmu pmu = {
	.pmu_enable	= sparc_pmu_enable,
	.pmu_disable	= sparc_pmu_disable,
	.event_init	= sparc_pmu_event_init,
	.add		= sparc_pmu_add,
	.del		= sparc_pmu_del,
	.start		= sparc_pmu_start,
	.stop		= sparc_pmu_stop,
	.read		= sparc_pmu_read,
	.start_txn	= sparc_pmu_start_txn,
	.cancel_txn	= sparc_pmu_cancel_txn,
	.commit_txn	= sparc_pmu_commit_txn,
};

void perf_event_print_debug(void)
{
	unsigned long flags;
	u64 pcr, pic;
	int cpu;

	if (!sparc_pmu)
		return;

	local_irq_save(flags);

	cpu = smp_processor_id();

	pcr = pcr_ops->read();
	read_pic(pic);

	pr_info("\n");
	pr_info("CPU#%d: PCR[%016llx] PIC[%016llx]\n",
		cpu, pcr, pic);

	local_irq_restore(flags);
}

static int __kprobes perf_event_nmi_handler(struct notifier_block *self,
					    unsigned long cmd, void *__args)
{
	struct die_args *args = __args;
	struct perf_sample_data data;
	struct cpu_hw_events *cpuc;
	struct pt_regs *regs;
	int i;

	if (!atomic_read(&active_events))
		return NOTIFY_DONE;

	switch (cmd) {
	case DIE_NMI:
		break;

	default:
		return NOTIFY_DONE;
	}

	regs = args->regs;

	perf_sample_data_init(&data, 0);

	cpuc = &__get_cpu_var(cpu_hw_events);

	/* If the PMU has the TOE IRQ enable bits, we need to do a
	 * dummy write to the %pcr to clear the overflow bits and thus
	 * the interrupt.
	 *
	 * Do this before we peek at the counters to determine
	 * overflow so we don't lose any events.
	 */
	if (sparc_pmu->irq_bit)
		pcr_ops->write(cpuc->pcr);

	for (i = 0; i < cpuc->n_events; i++) {
		struct perf_event *event = cpuc->event[i];
		int idx = cpuc->current_idx[i];
		struct hw_perf_event *hwc;
		u64 val;

		hwc = &event->hw;
		val = sparc_perf_event_update(event, hwc, idx);
		if (val & (1ULL << 31))
			continue;

		data.period = event->hw.last_period;
		if (!sparc_perf_event_set_period(event, hwc, idx))
			continue;

		if (perf_event_overflow(event, 1, &data, regs))
			sparc_pmu_stop(event, 0);
	}

	return NOTIFY_STOP;
}

static __read_mostly struct notifier_block perf_event_nmi_notifier = {
	.notifier_call		= perf_event_nmi_handler,
};

static bool __init supported_pmu(void)
{
	if (!strcmp(sparc_pmu_type, "ultra3") ||
	    !strcmp(sparc_pmu_type, "ultra3+") ||
	    !strcmp(sparc_pmu_type, "ultra3i") ||
	    !strcmp(sparc_pmu_type, "ultra4+")) {
		sparc_pmu = &ultra3_pmu;
		return true;
	}
	if (!strcmp(sparc_pmu_type, "niagara")) {
		sparc_pmu = &niagara1_pmu;
		return true;
	}
	if (!strcmp(sparc_pmu_type, "niagara2")) {
		sparc_pmu = &niagara2_pmu;
		return true;
	}
	return false;
}

int __init init_hw_perf_events(void)
{
	pr_info("Performance events: ");

	if (!supported_pmu()) {
		pr_cont("No support for PMU type '%s'\n", sparc_pmu_type);
		return 0;
	}

	pr_cont("Supported PMU type is '%s'\n", sparc_pmu_type);

<<<<<<< HEAD
	/* All sparc64 PMUs currently have 2 events.  */
	perf_max_events = 2;

	register_die_notifier(&perf_event_nmi_notifier);
}

static inline void callchain_store(struct perf_callchain_entry *entry, u64 ip)
{
	if (entry->nr < PERF_MAX_STACK_DEPTH)
		entry->ip[entry->nr++] = ip;
}

static void perf_callchain_kernel(struct pt_regs *regs,
				  struct perf_callchain_entry *entry)
{
	unsigned long ksp, fp;

	callchain_store(entry, PERF_CONTEXT_KERNEL);
	callchain_store(entry, regs->tpc);
=======
	perf_pmu_register(&pmu, "cpu", PERF_TYPE_RAW);
	register_die_notifier(&perf_event_nmi_notifier);

	return 0;
}
early_initcall(init_hw_perf_events);

void perf_callchain_kernel(struct perf_callchain_entry *entry,
			   struct pt_regs *regs)
{
	unsigned long ksp, fp;
#ifdef CONFIG_FUNCTION_GRAPH_TRACER
	int graph = 0;
#endif

	stack_trace_flush();

	perf_callchain_store(entry, regs->tpc);
>>>>>>> 02f8c6ae

	ksp = regs->u_regs[UREG_I6];
	fp = ksp + STACK_BIAS;
	do {
		struct sparc_stackf *sf;
		struct pt_regs *regs;
		unsigned long pc;

		if (!kstack_valid(current_thread_info(), fp))
			break;

		sf = (struct sparc_stackf *) fp;
		regs = (struct pt_regs *) (sf + 1);

		if (kstack_is_trap_frame(current_thread_info(), regs)) {
			if (user_mode(regs))
				break;
			pc = regs->tpc;
			fp = regs->u_regs[UREG_I6] + STACK_BIAS;
		} else {
			pc = sf->callers_pc;
			fp = (unsigned long)sf->fp + STACK_BIAS;
		}
<<<<<<< HEAD
		callchain_store(entry, pc);
	} while (entry->nr < PERF_MAX_STACK_DEPTH);
}

static void perf_callchain_user_64(struct pt_regs *regs,
				   struct perf_callchain_entry *entry)
{
	unsigned long ufp;

	callchain_store(entry, PERF_CONTEXT_USER);
	callchain_store(entry, regs->tpc);
=======
		perf_callchain_store(entry, pc);
#ifdef CONFIG_FUNCTION_GRAPH_TRACER
		if ((pc + 8UL) == (unsigned long) &return_to_handler) {
			int index = current->curr_ret_stack;
			if (current->ret_stack && index >= graph) {
				pc = current->ret_stack[index - graph].ret;
				perf_callchain_store(entry, pc);
				graph++;
			}
		}
#endif
	} while (entry->nr < PERF_MAX_STACK_DEPTH);
}

static void perf_callchain_user_64(struct perf_callchain_entry *entry,
				   struct pt_regs *regs)
{
	unsigned long ufp;

	perf_callchain_store(entry, regs->tpc);
>>>>>>> 02f8c6ae

	ufp = regs->u_regs[UREG_I6] + STACK_BIAS;
	do {
		struct sparc_stackf *usf, sf;
		unsigned long pc;

		usf = (struct sparc_stackf *) ufp;
		if (__copy_from_user_inatomic(&sf, usf, sizeof(sf)))
			break;

		pc = sf.callers_pc;
		ufp = (unsigned long)sf.fp + STACK_BIAS;
<<<<<<< HEAD
		callchain_store(entry, pc);
	} while (entry->nr < PERF_MAX_STACK_DEPTH);
}

static void perf_callchain_user_32(struct pt_regs *regs,
				   struct perf_callchain_entry *entry)
{
	unsigned long ufp;

	callchain_store(entry, PERF_CONTEXT_USER);
	callchain_store(entry, regs->tpc);
=======
		perf_callchain_store(entry, pc);
	} while (entry->nr < PERF_MAX_STACK_DEPTH);
}

static void perf_callchain_user_32(struct perf_callchain_entry *entry,
				   struct pt_regs *regs)
{
	unsigned long ufp;

	perf_callchain_store(entry, regs->tpc);
>>>>>>> 02f8c6ae

	ufp = regs->u_regs[UREG_I6] & 0xffffffffUL;
	do {
		struct sparc_stackf32 *usf, sf;
		unsigned long pc;

		usf = (struct sparc_stackf32 *) ufp;
		if (__copy_from_user_inatomic(&sf, usf, sizeof(sf)))
			break;

		pc = sf.callers_pc;
		ufp = (unsigned long)sf.fp;
<<<<<<< HEAD
		callchain_store(entry, pc);
	} while (entry->nr < PERF_MAX_STACK_DEPTH);
}

/* Like powerpc we can't get PMU interrupts within the PMU handler,
 * so no need for separate NMI and IRQ chains as on x86.
 */
static DEFINE_PER_CPU(struct perf_callchain_entry, callchain);

struct perf_callchain_entry *perf_callchain(struct pt_regs *regs)
{
	struct perf_callchain_entry *entry = &__get_cpu_var(callchain);

	entry->nr = 0;
	if (!user_mode(regs)) {
		stack_trace_flush();
		perf_callchain_kernel(regs, entry);
		if (current->mm)
			regs = task_pt_regs(current);
		else
			regs = NULL;
	}
	if (regs) {
		flushw_user();
		if (test_thread_flag(TIF_32BIT))
			perf_callchain_user_32(regs, entry);
		else
			perf_callchain_user_64(regs, entry);
	}
	return entry;
=======
		perf_callchain_store(entry, pc);
	} while (entry->nr < PERF_MAX_STACK_DEPTH);
}

void
perf_callchain_user(struct perf_callchain_entry *entry, struct pt_regs *regs)
{
	flushw_user();
	if (test_thread_flag(TIF_32BIT))
		perf_callchain_user_32(entry, regs);
	else
		perf_callchain_user_64(entry, regs);
>>>>>>> 02f8c6ae
}<|MERGE_RESOLUTION|>--- conflicted
+++ resolved
@@ -26,10 +26,7 @@
 #include <asm/nmi.h>
 #include <asm/pcr.h>
 
-<<<<<<< HEAD
-=======
 #include "kernel.h"
->>>>>>> 02f8c6ae
 #include "kstack.h"
 
 /* Sparc64 chips have two performance counters, 32-bits each, with
@@ -576,30 +573,18 @@
 	s64 delta;
 
 again:
-<<<<<<< HEAD
-	prev_raw_count = atomic64_read(&hwc->prev_count);
-	new_raw_count = read_pmc(idx);
-
-	if (atomic64_cmpxchg(&hwc->prev_count, prev_raw_count,
-=======
 	prev_raw_count = local64_read(&hwc->prev_count);
 	new_raw_count = read_pmc(idx);
 
 	if (local64_cmpxchg(&hwc->prev_count, prev_raw_count,
->>>>>>> 02f8c6ae
 			     new_raw_count) != prev_raw_count)
 		goto again;
 
 	delta = (new_raw_count << shift) - (prev_raw_count << shift);
 	delta >>= shift;
 
-<<<<<<< HEAD
-	atomic64_add(delta, &event->count);
-	atomic64_sub(delta, &hwc->period_left);
-=======
 	local64_add(delta, &event->count);
 	local64_sub(delta, &hwc->period_left);
->>>>>>> 02f8c6ae
 
 	return new_raw_count;
 }
@@ -641,7 +626,6 @@
  * counters.
  */
 static u64 maybe_change_configuration(struct cpu_hw_events *cpuc, u64 pcr)
-<<<<<<< HEAD
 {
 	int i;
 
@@ -674,13 +658,17 @@
 		cpuc->current_idx[i] = idx;
 
 		enc = perf_event_get_enc(cpuc->events[i]);
-		pcr |= event_encoding(enc, idx);
+		pcr &= ~mask_for_index(idx);
+		if (hwc->state & PERF_HES_STOPPED)
+			pcr |= nop_for_index(idx);
+		else
+			pcr |= event_encoding(enc, idx);
 	}
 out:
 	return pcr;
 }
 
-void hw_perf_enable(void)
+static void sparc_pmu_enable(struct pmu *pmu)
 {
 	struct cpu_hw_events *cpuc = &__get_cpu_var(cpu_hw_events);
 	u64 pcr;
@@ -707,7 +695,7 @@
 	pcr_ops->write(cpuc->pcr);
 }
 
-void hw_perf_disable(void)
+static void sparc_pmu_disable(struct pmu *pmu)
 {
 	struct cpu_hw_events *cpuc = &__get_cpu_var(cpu_hw_events);
 	u64 val;
@@ -724,93 +712,6 @@
 	cpuc->pcr = val;
 
 	pcr_ops->write(cpuc->pcr);
-=======
-{
-	int i;
-
-	if (!cpuc->n_added)
-		goto out;
-
-	/* Read in the counters which are moving.  */
-	for (i = 0; i < cpuc->n_events; i++) {
-		struct perf_event *cp = cpuc->event[i];
-
-		if (cpuc->current_idx[i] != PIC_NO_INDEX &&
-		    cpuc->current_idx[i] != cp->hw.idx) {
-			sparc_perf_event_update(cp, &cp->hw,
-						cpuc->current_idx[i]);
-			cpuc->current_idx[i] = PIC_NO_INDEX;
-		}
-	}
-
-	/* Assign to counters all unassigned events.  */
-	for (i = 0; i < cpuc->n_events; i++) {
-		struct perf_event *cp = cpuc->event[i];
-		struct hw_perf_event *hwc = &cp->hw;
-		int idx = hwc->idx;
-		u64 enc;
-
-		if (cpuc->current_idx[i] != PIC_NO_INDEX)
-			continue;
-
-		sparc_perf_event_set_period(cp, hwc, idx);
-		cpuc->current_idx[i] = idx;
-
-		enc = perf_event_get_enc(cpuc->events[i]);
-		pcr &= ~mask_for_index(idx);
-		if (hwc->state & PERF_HES_STOPPED)
-			pcr |= nop_for_index(idx);
-		else
-			pcr |= event_encoding(enc, idx);
-	}
-out:
-	return pcr;
-}
-
-static void sparc_pmu_enable(struct pmu *pmu)
-{
-	struct cpu_hw_events *cpuc = &__get_cpu_var(cpu_hw_events);
-	u64 pcr;
-
-	if (cpuc->enabled)
-		return;
-
-	cpuc->enabled = 1;
-	barrier();
-
-	pcr = cpuc->pcr;
-	if (!cpuc->n_events) {
-		pcr = 0;
-	} else {
-		pcr = maybe_change_configuration(cpuc, pcr);
-
-		/* We require that all of the events have the same
-		 * configuration, so just fetch the settings from the
-		 * first entry.
-		 */
-		cpuc->pcr = pcr | cpuc->event[0]->hw.config_base;
-	}
-
-	pcr_ops->write(cpuc->pcr);
-}
-
-static void sparc_pmu_disable(struct pmu *pmu)
-{
-	struct cpu_hw_events *cpuc = &__get_cpu_var(cpu_hw_events);
-	u64 val;
-
-	if (!cpuc->enabled)
-		return;
-
-	cpuc->enabled = 0;
-	cpuc->n_added = 0;
-
-	val = cpuc->pcr;
-	val &= ~(PCR_UTRACE | PCR_STRACE |
-		 sparc_pmu->hv_bit | sparc_pmu->irq_bit);
-	cpuc->pcr = val;
-
-	pcr_ops->write(cpuc->pcr);
 }
 
 static int active_event_index(struct cpu_hw_events *cpuc,
@@ -824,23 +725,54 @@
 	}
 	BUG_ON(i == cpuc->n_events);
 	return cpuc->current_idx[i];
->>>>>>> 02f8c6ae
 }
 
 static void sparc_pmu_start(struct perf_event *event, int flags)
 {
 	struct cpu_hw_events *cpuc = &__get_cpu_var(cpu_hw_events);
-<<<<<<< HEAD
-	struct hw_perf_event *hwc = &event->hw;
+	int idx = active_event_index(cpuc, event);
+
+	if (flags & PERF_EF_RELOAD) {
+		WARN_ON_ONCE(!(event->hw.state & PERF_HES_UPTODATE));
+		sparc_perf_event_set_period(event, &event->hw, idx);
+	}
+
+	event->hw.state = 0;
+
+	sparc_pmu_enable_event(cpuc, &event->hw, idx);
+}
+
+static void sparc_pmu_stop(struct perf_event *event, int flags)
+{
+	struct cpu_hw_events *cpuc = &__get_cpu_var(cpu_hw_events);
+	int idx = active_event_index(cpuc, event);
+
+	if (!(event->hw.state & PERF_HES_STOPPED)) {
+		sparc_pmu_disable_event(cpuc, &event->hw, idx);
+		event->hw.state |= PERF_HES_STOPPED;
+	}
+
+	if (!(event->hw.state & PERF_HES_UPTODATE) && (flags & PERF_EF_UPDATE)) {
+		sparc_perf_event_update(event, &event->hw, idx);
+		event->hw.state |= PERF_HES_UPTODATE;
+	}
+}
+
+static void sparc_pmu_del(struct perf_event *event, int _flags)
+{
+	struct cpu_hw_events *cpuc = &__get_cpu_var(cpu_hw_events);
 	unsigned long flags;
 	int i;
 
 	local_irq_save(flags);
-	perf_disable();
+	perf_pmu_disable(event->pmu);
 
 	for (i = 0; i < cpuc->n_events; i++) {
 		if (event == cpuc->event[i]) {
-			int idx = cpuc->current_idx[i];
+			/* Absorb the final count and turn off the
+			 * event.
+			 */
+			sparc_pmu_stop(event, PERF_EF_UPDATE);
 
 			/* Shift remaining entries down into
 			 * the existing slot.
@@ -852,13 +784,6 @@
 					cpuc->current_idx[i];
 			}
 
-			/* Absorb the final count and turn off the
-			 * event.
-			 */
-			sparc_pmu_disable_event(cpuc, hwc, idx);
-			barrier();
-			sparc_perf_event_update(event, hwc, idx);
-
 			perf_event_update_userpage(event);
 
 			cpuc->n_events--;
@@ -866,93 +791,8 @@
 		}
 	}
 
-	perf_enable();
-	local_irq_restore(flags);
-}
-
-static int active_event_index(struct cpu_hw_events *cpuc,
-			      struct perf_event *event)
-{
-	int i;
-
-	for (i = 0; i < cpuc->n_events; i++) {
-		if (cpuc->event[i] == event)
-			break;
-	}
-	BUG_ON(i == cpuc->n_events);
-	return cpuc->current_idx[i];
-=======
-	int idx = active_event_index(cpuc, event);
-
-	if (flags & PERF_EF_RELOAD) {
-		WARN_ON_ONCE(!(event->hw.state & PERF_HES_UPTODATE));
-		sparc_perf_event_set_period(event, &event->hw, idx);
-	}
-
-	event->hw.state = 0;
-
-	sparc_pmu_enable_event(cpuc, &event->hw, idx);
-}
-
-static void sparc_pmu_stop(struct perf_event *event, int flags)
-{
-	struct cpu_hw_events *cpuc = &__get_cpu_var(cpu_hw_events);
-	int idx = active_event_index(cpuc, event);
-
-	if (!(event->hw.state & PERF_HES_STOPPED)) {
-		sparc_pmu_disable_event(cpuc, &event->hw, idx);
-		event->hw.state |= PERF_HES_STOPPED;
-	}
-
-	if (!(event->hw.state & PERF_HES_UPTODATE) && (flags & PERF_EF_UPDATE)) {
-		sparc_perf_event_update(event, &event->hw, idx);
-		event->hw.state |= PERF_HES_UPTODATE;
-	}
->>>>>>> 02f8c6ae
-}
-
-static void sparc_pmu_del(struct perf_event *event, int _flags)
-{
-	struct cpu_hw_events *cpuc = &__get_cpu_var(cpu_hw_events);
-<<<<<<< HEAD
-	int idx = active_event_index(cpuc, event);
-	struct hw_perf_event *hwc = &event->hw;
-
-	sparc_perf_event_update(event, hwc, idx);
-=======
-	unsigned long flags;
-	int i;
-
-	local_irq_save(flags);
-	perf_pmu_disable(event->pmu);
-
-	for (i = 0; i < cpuc->n_events; i++) {
-		if (event == cpuc->event[i]) {
-			/* Absorb the final count and turn off the
-			 * event.
-			 */
-			sparc_pmu_stop(event, PERF_EF_UPDATE);
-
-			/* Shift remaining entries down into
-			 * the existing slot.
-			 */
-			while (++i < cpuc->n_events) {
-				cpuc->event[i - 1] = cpuc->event[i];
-				cpuc->events[i - 1] = cpuc->events[i];
-				cpuc->current_idx[i - 1] =
-					cpuc->current_idx[i];
-			}
-
-			perf_event_update_userpage(event);
-
-			cpuc->n_events--;
-			break;
-		}
-	}
-
 	perf_pmu_enable(event->pmu);
 	local_irq_restore(flags);
->>>>>>> 02f8c6ae
 }
 
 static void sparc_pmu_read(struct perf_event *event)
@@ -961,11 +801,7 @@
 	int idx = active_event_index(cpuc, event);
 	struct hw_perf_event *hwc = &event->hw;
 
-<<<<<<< HEAD
-	sparc_pmu_enable_event(cpuc, hwc, idx);
-=======
 	sparc_perf_event_update(event, hwc, idx);
->>>>>>> 02f8c6ae
 }
 
 static atomic_t active_events = ATOMIC_INIT(0);
@@ -1062,11 +898,7 @@
 	if (!n_ev)
 		return 0;
 
-<<<<<<< HEAD
-	if (n_ev > perf_max_events)
-=======
 	if (n_ev > MAX_HWEVENTS)
->>>>>>> 02f8c6ae
 		return -1;
 
 	msk0 = perf_event_get_msk(events[0]);
@@ -1091,7 +923,6 @@
 		if (msk0 & PIC_LOWER)
 			idx0 = 1;
 		goto success;
-<<<<<<< HEAD
 	}
 
 	if ((msk1 == PIC_UPPER || msk1 == PIC_LOWER) &&
@@ -1101,17 +932,6 @@
 		goto success;
 	}
 
-=======
-	}
-
-	if ((msk1 == PIC_UPPER || msk1 == PIC_LOWER) &&
-	    msk0 == (PIC_UPPER | PIC_LOWER)) {
-		if (msk1 & PIC_UPPER)
-			idx0 = 1;
-		goto success;
-	}
-
->>>>>>> 02f8c6ae
 	/* If the events are fixed to different counters, OK.  */
 	if ((msk0 == PIC_UPPER && msk1 == PIC_LOWER) ||
 	    (msk0 == PIC_LOWER && msk1 == PIC_UPPER)) {
@@ -1185,83 +1005,23 @@
 	return n;
 }
 
-<<<<<<< HEAD
-static void event_sched_in(struct perf_event *event)
-{
-	event->state = PERF_EVENT_STATE_ACTIVE;
-	event->oncpu = smp_processor_id();
-	event->tstamp_running += event->ctx->time - event->tstamp_stopped;
-	if (is_software_event(event))
-		event->pmu->enable(event);
-}
-
-int hw_perf_group_sched_in(struct perf_event *group_leader,
-			   struct perf_cpu_context *cpuctx,
-			   struct perf_event_context *ctx)
-{
-	struct cpu_hw_events *cpuc = &__get_cpu_var(cpu_hw_events);
-	struct perf_event *sub;
-	int n0, n;
-
-	if (!sparc_pmu)
-		return 0;
-
-	n0 = cpuc->n_events;
-	n = collect_events(group_leader, perf_max_events - n0,
-			   &cpuc->event[n0], &cpuc->events[n0],
-			   &cpuc->current_idx[n0]);
-	if (n < 0)
-		return -EAGAIN;
-	if (check_excludes(cpuc->event, n0, n))
-		return -EINVAL;
-	if (sparc_check_constraints(cpuc->event, cpuc->events, n + n0))
-		return -EAGAIN;
-	cpuc->n_events = n0 + n;
-	cpuc->n_added += n;
-
-	cpuctx->active_oncpu += n;
-	n = 1;
-	event_sched_in(group_leader);
-	list_for_each_entry(sub, &group_leader->sibling_list, group_entry) {
-		if (sub->state != PERF_EVENT_STATE_OFF) {
-			event_sched_in(sub);
-			n++;
-		}
-	}
-	ctx->nr_active += n;
-
-	return 1;
-}
-
-static int sparc_pmu_enable(struct perf_event *event)
-=======
 static int sparc_pmu_add(struct perf_event *event, int ef_flags)
->>>>>>> 02f8c6ae
 {
 	struct cpu_hw_events *cpuc = &__get_cpu_var(cpu_hw_events);
 	int n0, ret = -EAGAIN;
 	unsigned long flags;
 
 	local_irq_save(flags);
-<<<<<<< HEAD
-	perf_disable();
-
-	n0 = cpuc->n_events;
-	if (n0 >= perf_max_events)
-=======
 	perf_pmu_disable(event->pmu);
 
 	n0 = cpuc->n_events;
 	if (n0 >= MAX_HWEVENTS)
->>>>>>> 02f8c6ae
 		goto out;
 
 	cpuc->event[n0] = event;
 	cpuc->events[n0] = event->hw.event_base;
 	cpuc->current_idx[n0] = PIC_NO_INDEX;
 
-<<<<<<< HEAD
-=======
 	event->hw.state = PERF_HES_UPTODATE;
 	if (!(ef_flags & PERF_EF_START))
 		event->hw.state |= PERF_HES_STOPPED;
@@ -1274,35 +1034,23 @@
 	if (cpuc->group_flag & PERF_EVENT_TXN)
 		goto nocheck;
 
->>>>>>> 02f8c6ae
 	if (check_excludes(cpuc->event, n0, 1))
 		goto out;
 	if (sparc_check_constraints(cpuc->event, cpuc->events, n0 + 1))
 		goto out;
 
-<<<<<<< HEAD
-=======
 nocheck:
->>>>>>> 02f8c6ae
 	cpuc->n_events++;
 	cpuc->n_added++;
 
 	ret = 0;
 out:
-<<<<<<< HEAD
-	perf_enable();
-=======
 	perf_pmu_enable(event->pmu);
->>>>>>> 02f8c6ae
 	local_irq_restore(flags);
 	return ret;
 }
 
-<<<<<<< HEAD
-static int __hw_perf_event_init(struct perf_event *event)
-=======
 static int sparc_pmu_event_init(struct perf_event *event)
->>>>>>> 02f8c6ae
 {
 	struct perf_event_attr *attr = &event->attr;
 	struct perf_event *evts[MAX_HWEVENTS];
@@ -1328,8 +1076,6 @@
 			return PTR_ERR(pmap);
 		break;
 
-<<<<<<< HEAD
-=======
 	case PERF_TYPE_RAW:
 		pmap = NULL;
 		break;
@@ -1349,7 +1095,6 @@
 		hwc->event_base = attr->config;
 	}
 
->>>>>>> 02f8c6ae
 	/* We save the enable bits in the config_base.  */
 	hwc->config_base = sparc_pmu->irq_bit;
 	if (!attr->exclude_user)
@@ -1359,19 +1104,10 @@
 	if (!attr->exclude_hv)
 		hwc->config_base |= sparc_pmu->hv_bit;
 
-<<<<<<< HEAD
-	hwc->event_base = perf_event_encode(pmap);
-
-	n = 0;
-	if (event->group_leader != event) {
-		n = collect_events(event->group_leader,
-				   perf_max_events - 1,
-=======
 	n = 0;
 	if (event->group_leader != event) {
 		n = collect_events(event->group_leader,
 				   MAX_HWEVENTS - 1,
->>>>>>> 02f8c6ae
 				   evts, events, current_idx_dmy);
 		if (n < 0)
 			return -EINVAL;
@@ -1583,27 +1319,6 @@
 
 	pr_cont("Supported PMU type is '%s'\n", sparc_pmu_type);
 
-<<<<<<< HEAD
-	/* All sparc64 PMUs currently have 2 events.  */
-	perf_max_events = 2;
-
-	register_die_notifier(&perf_event_nmi_notifier);
-}
-
-static inline void callchain_store(struct perf_callchain_entry *entry, u64 ip)
-{
-	if (entry->nr < PERF_MAX_STACK_DEPTH)
-		entry->ip[entry->nr++] = ip;
-}
-
-static void perf_callchain_kernel(struct pt_regs *regs,
-				  struct perf_callchain_entry *entry)
-{
-	unsigned long ksp, fp;
-
-	callchain_store(entry, PERF_CONTEXT_KERNEL);
-	callchain_store(entry, regs->tpc);
-=======
 	perf_pmu_register(&pmu, "cpu", PERF_TYPE_RAW);
 	register_die_notifier(&perf_event_nmi_notifier);
 
@@ -1622,7 +1337,6 @@
 	stack_trace_flush();
 
 	perf_callchain_store(entry, regs->tpc);
->>>>>>> 02f8c6ae
 
 	ksp = regs->u_regs[UREG_I6];
 	fp = ksp + STACK_BIAS;
@@ -1646,19 +1360,6 @@
 			pc = sf->callers_pc;
 			fp = (unsigned long)sf->fp + STACK_BIAS;
 		}
-<<<<<<< HEAD
-		callchain_store(entry, pc);
-	} while (entry->nr < PERF_MAX_STACK_DEPTH);
-}
-
-static void perf_callchain_user_64(struct pt_regs *regs,
-				   struct perf_callchain_entry *entry)
-{
-	unsigned long ufp;
-
-	callchain_store(entry, PERF_CONTEXT_USER);
-	callchain_store(entry, regs->tpc);
-=======
 		perf_callchain_store(entry, pc);
 #ifdef CONFIG_FUNCTION_GRAPH_TRACER
 		if ((pc + 8UL) == (unsigned long) &return_to_handler) {
@@ -1679,7 +1380,6 @@
 	unsigned long ufp;
 
 	perf_callchain_store(entry, regs->tpc);
->>>>>>> 02f8c6ae
 
 	ufp = regs->u_regs[UREG_I6] + STACK_BIAS;
 	do {
@@ -1692,19 +1392,6 @@
 
 		pc = sf.callers_pc;
 		ufp = (unsigned long)sf.fp + STACK_BIAS;
-<<<<<<< HEAD
-		callchain_store(entry, pc);
-	} while (entry->nr < PERF_MAX_STACK_DEPTH);
-}
-
-static void perf_callchain_user_32(struct pt_regs *regs,
-				   struct perf_callchain_entry *entry)
-{
-	unsigned long ufp;
-
-	callchain_store(entry, PERF_CONTEXT_USER);
-	callchain_store(entry, regs->tpc);
-=======
 		perf_callchain_store(entry, pc);
 	} while (entry->nr < PERF_MAX_STACK_DEPTH);
 }
@@ -1715,7 +1402,6 @@
 	unsigned long ufp;
 
 	perf_callchain_store(entry, regs->tpc);
->>>>>>> 02f8c6ae
 
 	ufp = regs->u_regs[UREG_I6] & 0xffffffffUL;
 	do {
@@ -1728,38 +1414,6 @@
 
 		pc = sf.callers_pc;
 		ufp = (unsigned long)sf.fp;
-<<<<<<< HEAD
-		callchain_store(entry, pc);
-	} while (entry->nr < PERF_MAX_STACK_DEPTH);
-}
-
-/* Like powerpc we can't get PMU interrupts within the PMU handler,
- * so no need for separate NMI and IRQ chains as on x86.
- */
-static DEFINE_PER_CPU(struct perf_callchain_entry, callchain);
-
-struct perf_callchain_entry *perf_callchain(struct pt_regs *regs)
-{
-	struct perf_callchain_entry *entry = &__get_cpu_var(callchain);
-
-	entry->nr = 0;
-	if (!user_mode(regs)) {
-		stack_trace_flush();
-		perf_callchain_kernel(regs, entry);
-		if (current->mm)
-			regs = task_pt_regs(current);
-		else
-			regs = NULL;
-	}
-	if (regs) {
-		flushw_user();
-		if (test_thread_flag(TIF_32BIT))
-			perf_callchain_user_32(regs, entry);
-		else
-			perf_callchain_user_64(regs, entry);
-	}
-	return entry;
-=======
 		perf_callchain_store(entry, pc);
 	} while (entry->nr < PERF_MAX_STACK_DEPTH);
 }
@@ -1772,5 +1426,4 @@
 		perf_callchain_user_32(entry, regs);
 	else
 		perf_callchain_user_64(entry, regs);
->>>>>>> 02f8c6ae
 }