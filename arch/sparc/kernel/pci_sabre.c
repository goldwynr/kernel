--- conflicted
+++ resolved
@@ -597,19 +597,12 @@
 	{},
 };
 
-<<<<<<< HEAD
-static struct of_platform_driver sabre_driver = {
-	.owner		= THIS_MODULE,
-	.name		= DRIVER_NAME,
-	.match_table	= sabre_match,
-=======
 static struct platform_driver sabre_driver = {
 	.driver = {
 		.name = DRIVER_NAME,
 		.owner = THIS_MODULE,
 		.of_match_table = sabre_match,
 	},
->>>>>>> 02f8c6ae
 	.probe		= sabre_probe,
 };
 
