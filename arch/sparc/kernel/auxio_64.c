/* auxio.c: Probing for the Sparc AUXIO register at boot time.
 *
 * Copyright (C) 1996 David S. Miller (davem@caip.rutgers.edu)
 *
 * Refactoring for unified NCR/PCIO support 2002 Eric Brower (ebrower@usa.net)
 */

#include <linux/module.h>
#include <linux/kernel.h>
#include <linux/init.h>
#include <linux/ioport.h>
#include <linux/of_device.h>

#include <asm/prom.h>
#include <asm/io.h>
#include <asm/auxio.h>

void __iomem *auxio_register = NULL;
EXPORT_SYMBOL(auxio_register);

enum auxio_type {
	AUXIO_TYPE_NODEV,
	AUXIO_TYPE_SBUS,
	AUXIO_TYPE_EBUS
};

static enum auxio_type auxio_devtype = AUXIO_TYPE_NODEV;
static DEFINE_SPINLOCK(auxio_lock);

static void __auxio_rmw(u8 bits_on, u8 bits_off, int ebus)
{
	if (auxio_register) {
		unsigned long flags;
		u8 regval, newval;

		spin_lock_irqsave(&auxio_lock, flags);

		regval = (ebus ?
			  (u8) readl(auxio_register) :
			  sbus_readb(auxio_register));
		newval =  regval | bits_on;
		newval &= ~bits_off;
		if (!ebus)
			newval &= ~AUXIO_AUX1_MASK;
		if (ebus)
			writel((u32) newval, auxio_register);
		else
			sbus_writeb(newval, auxio_register);
		
		spin_unlock_irqrestore(&auxio_lock, flags);
	}
}

static void __auxio_set_bit(u8 bit, int on, int ebus)
{
	u8 bits_on = (ebus ? AUXIO_PCIO_LED : AUXIO_AUX1_LED);
	u8 bits_off = 0;

	if (!on) {
		u8 tmp = bits_off;
		bits_off = bits_on;
		bits_on = tmp;
	}
	__auxio_rmw(bits_on, bits_off, ebus);
}

void auxio_set_led(int on)
{
	int ebus = auxio_devtype == AUXIO_TYPE_EBUS;
	u8 bit;

	bit = (ebus ? AUXIO_PCIO_LED : AUXIO_AUX1_LED);
	__auxio_set_bit(bit, on, ebus);
}
EXPORT_SYMBOL(auxio_set_led);

static void __auxio_sbus_set_lte(int on)
{
	__auxio_set_bit(AUXIO_AUX1_LTE, on, 0);
}

void auxio_set_lte(int on)
{
	switch(auxio_devtype) {
	case AUXIO_TYPE_SBUS:
		__auxio_sbus_set_lte(on);
		break;
	case AUXIO_TYPE_EBUS:
		/* FALL-THROUGH */
	default:
		break;
	}
}
EXPORT_SYMBOL(auxio_set_lte);

static const struct of_device_id auxio_match[] = {
	{
		.name = "auxio",
	},
	{},
};

MODULE_DEVICE_TABLE(of, auxio_match);

static int __devinit auxio_probe(struct platform_device *dev)
{
	struct device_node *dp = dev->dev.of_node;
	unsigned long size;

	if (!strcmp(dp->parent->name, "ebus")) {
		auxio_devtype = AUXIO_TYPE_EBUS;
		size = sizeof(u32);
	} else if (!strcmp(dp->parent->name, "sbus")) {
		auxio_devtype = AUXIO_TYPE_SBUS;
		size = 1;
	} else {
		printk("auxio: Unknown parent bus type [%s]\n",
		       dp->parent->name);
		return -ENODEV;
	}
	auxio_register = of_ioremap(&dev->resource[0], 0, size, "auxio");
	if (!auxio_register)
		return -ENODEV;

	printk(KERN_INFO "AUXIO: Found device at %s\n",
	       dp->full_name);

	if (auxio_devtype == AUXIO_TYPE_EBUS)
		auxio_set_led(AUXIO_LED_ON);

	return 0;
}

<<<<<<< HEAD
static struct of_platform_driver auxio_driver = {
	.owner		= THIS_MODULE,
	.match_table	= auxio_match,
=======
static struct platform_driver auxio_driver = {
>>>>>>> 02f8c6ae
	.probe		= auxio_probe,
	.driver = {
		.name = "auxio",
		.owner = THIS_MODULE,
		.of_match_table = auxio_match,
	},
};

static int __init auxio_init(void)
{
	return platform_driver_register(&auxio_driver);
}

/* Must be after subsys_initcall() so that busses are probed.  Must
 * be before device_initcall() because things like the floppy driver
 * need to use the AUXIO register.
 */
fs_initcall(auxio_init);<|MERGE_RESOLUTION|>--- conflicted
+++ resolved
@@ -131,13 +131,7 @@
 	return 0;
 }
 
-<<<<<<< HEAD
-static struct of_platform_driver auxio_driver = {
-	.owner		= THIS_MODULE,
-	.match_table	= auxio_match,
-=======
 static struct platform_driver auxio_driver = {
->>>>>>> 02f8c6ae
 	.probe		= auxio_probe,
 	.driver = {
 		.name = "auxio",
