--- conflicted
+++ resolved
@@ -175,13 +175,7 @@
 	{},
 };
 
-<<<<<<< HEAD
-static struct of_platform_driver clock_driver = {
-	.owner		= THIS_MODULE,
-	.match_table	= clock_match,
-=======
 static struct platform_driver clock_driver = {
->>>>>>> 02f8c6ae
 	.probe		= clock_probe,
 	.driver = {
 		.name = "rtc",
