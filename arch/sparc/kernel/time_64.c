/* time.c: UltraSparc timer and TOD clock support.
 *
 * Copyright (C) 1997, 2008 David S. Miller (davem@davemloft.net)
 * Copyright (C) 1998 Eddie C. Dost   (ecd@skynet.be)
 *
 * Based largely on code which is:
 *
 * Copyright (C) 1996 Thomas K. Dyas (tdyas@eden.rutgers.edu)
 */

#include <linux/errno.h>
#include <linux/module.h>
#include <linux/sched.h>
#include <linux/kernel.h>
#include <linux/param.h>
#include <linux/string.h>
#include <linux/mm.h>
#include <linux/interrupt.h>
#include <linux/time.h>
#include <linux/timex.h>
#include <linux/init.h>
#include <linux/ioport.h>
#include <linux/mc146818rtc.h>
#include <linux/delay.h>
#include <linux/profile.h>
#include <linux/bcd.h>
#include <linux/jiffies.h>
#include <linux/cpufreq.h>
#include <linux/percpu.h>
#include <linux/miscdevice.h>
#include <linux/rtc.h>
#include <linux/rtc/m48t59.h>
#include <linux/kernel_stat.h>
#include <linux/clockchips.h>
#include <linux/clocksource.h>
#include <linux/of_device.h>
#include <linux/platform_device.h>
#include <linux/ftrace.h>

#include <asm/oplib.h>
#include <asm/timer.h>
#include <asm/irq.h>
#include <asm/io.h>
#include <asm/prom.h>
#include <asm/starfire.h>
#include <asm/smp.h>
#include <asm/sections.h>
#include <asm/cpudata.h>
#include <asm/uaccess.h>
#include <asm/irq_regs.h>

#include "entry.h"

DEFINE_SPINLOCK(rtc_lock);

#define TICK_PRIV_BIT	(1UL << 63)
#define TICKCMP_IRQ_BIT	(1UL << 63)

#ifdef CONFIG_SMP
unsigned long profile_pc(struct pt_regs *regs)
{
	unsigned long pc = instruction_pointer(regs);

	if (in_lock_functions(pc))
		return regs->u_regs[UREG_RETPC];
	return pc;
}
EXPORT_SYMBOL(profile_pc);
#endif

static void tick_disable_protection(void)
{
	/* Set things up so user can access tick register for profiling
	 * purposes.  Also workaround BB_ERRATA_1 by doing a dummy
	 * read back of %tick after writing it.
	 */
	__asm__ __volatile__(
	"	ba,pt	%%xcc, 1f\n"
	"	 nop\n"
	"	.align	64\n"
	"1:	rd	%%tick, %%g2\n"
	"	add	%%g2, 6, %%g2\n"
	"	andn	%%g2, %0, %%g2\n"
	"	wrpr	%%g2, 0, %%tick\n"
	"	rdpr	%%tick, %%g0"
	: /* no outputs */
	: "r" (TICK_PRIV_BIT)
	: "g2");
}

static void tick_disable_irq(void)
{
	__asm__ __volatile__(
	"	ba,pt	%%xcc, 1f\n"
	"	 nop\n"
	"	.align	64\n"
	"1:	wr	%0, 0x0, %%tick_cmpr\n"
	"	rd	%%tick_cmpr, %%g0"
	: /* no outputs */
	: "r" (TICKCMP_IRQ_BIT));
}

static void tick_init_tick(void)
{
	tick_disable_protection();
	tick_disable_irq();
}

static unsigned long long tick_get_tick(void)
{
	unsigned long ret;

	__asm__ __volatile__("rd	%%tick, %0\n\t"
			     "mov	%0, %0"
			     : "=r" (ret));

	return ret & ~TICK_PRIV_BIT;
}

static int tick_add_compare(unsigned long adj)
{
	unsigned long orig_tick, new_tick, new_compare;

	__asm__ __volatile__("rd	%%tick, %0"
			     : "=r" (orig_tick));

	orig_tick &= ~TICKCMP_IRQ_BIT;

	/* Workaround for Spitfire Errata (#54 I think??), I discovered
	 * this via Sun BugID 4008234, mentioned in Solaris-2.5.1 patch
	 * number 103640.
	 *
	 * On Blackbird writes to %tick_cmpr can fail, the
	 * workaround seems to be to execute the wr instruction
	 * at the start of an I-cache line, and perform a dummy
	 * read back from %tick_cmpr right after writing to it. -DaveM
	 */
	__asm__ __volatile__("ba,pt	%%xcc, 1f\n\t"
			     " add	%1, %2, %0\n\t"
			     ".align	64\n"
			     "1:\n\t"
			     "wr	%0, 0, %%tick_cmpr\n\t"
			     "rd	%%tick_cmpr, %%g0\n\t"
			     : "=r" (new_compare)
			     : "r" (orig_tick), "r" (adj));

	__asm__ __volatile__("rd	%%tick, %0"
			     : "=r" (new_tick));
	new_tick &= ~TICKCMP_IRQ_BIT;

	return ((long)(new_tick - (orig_tick+adj))) > 0L;
}

static unsigned long tick_add_tick(unsigned long adj)
{
	unsigned long new_tick;

	/* Also need to handle Blackbird bug here too. */
	__asm__ __volatile__("rd	%%tick, %0\n\t"
			     "add	%0, %1, %0\n\t"
			     "wrpr	%0, 0, %%tick\n\t"
			     : "=&r" (new_tick)
			     : "r" (adj));

	return new_tick;
}

static struct sparc64_tick_ops tick_operations __read_mostly = {
	.name		=	"tick",
	.init_tick	=	tick_init_tick,
	.disable_irq	=	tick_disable_irq,
	.get_tick	=	tick_get_tick,
	.add_tick	=	tick_add_tick,
	.add_compare	=	tick_add_compare,
	.softint_mask	=	1UL << 0,
};

struct sparc64_tick_ops *tick_ops __read_mostly = &tick_operations;
EXPORT_SYMBOL(tick_ops);

static void stick_disable_irq(void)
{
	__asm__ __volatile__(
	"wr	%0, 0x0, %%asr25"
	: /* no outputs */
	: "r" (TICKCMP_IRQ_BIT));
}

static void stick_init_tick(void)
{
	/* Writes to the %tick and %stick register are not
	 * allowed on sun4v.  The Hypervisor controls that
	 * bit, per-strand.
	 */
	if (tlb_type != hypervisor) {
		tick_disable_protection();
		tick_disable_irq();

		/* Let the user get at STICK too. */
		__asm__ __volatile__(
		"	rd	%%asr24, %%g2\n"
		"	andn	%%g2, %0, %%g2\n"
		"	wr	%%g2, 0, %%asr24"
		: /* no outputs */
		: "r" (TICK_PRIV_BIT)
		: "g1", "g2");
	}

	stick_disable_irq();
}

static unsigned long long stick_get_tick(void)
{
	unsigned long ret;

	__asm__ __volatile__("rd	%%asr24, %0"
			     : "=r" (ret));

	return ret & ~TICK_PRIV_BIT;
}

static unsigned long stick_add_tick(unsigned long adj)
{
	unsigned long new_tick;

	__asm__ __volatile__("rd	%%asr24, %0\n\t"
			     "add	%0, %1, %0\n\t"
			     "wr	%0, 0, %%asr24\n\t"
			     : "=&r" (new_tick)
			     : "r" (adj));

	return new_tick;
}

static int stick_add_compare(unsigned long adj)
{
	unsigned long orig_tick, new_tick;

	__asm__ __volatile__("rd	%%asr24, %0"
			     : "=r" (orig_tick));
	orig_tick &= ~TICKCMP_IRQ_BIT;

	__asm__ __volatile__("wr	%0, 0, %%asr25"
			     : /* no outputs */
			     : "r" (orig_tick + adj));

	__asm__ __volatile__("rd	%%asr24, %0"
			     : "=r" (new_tick));
	new_tick &= ~TICKCMP_IRQ_BIT;

	return ((long)(new_tick - (orig_tick+adj))) > 0L;
}

static struct sparc64_tick_ops stick_operations __read_mostly = {
	.name		=	"stick",
	.init_tick	=	stick_init_tick,
	.disable_irq	=	stick_disable_irq,
	.get_tick	=	stick_get_tick,
	.add_tick	=	stick_add_tick,
	.add_compare	=	stick_add_compare,
	.softint_mask	=	1UL << 16,
};

/* On Hummingbird the STICK/STICK_CMPR register is implemented
 * in I/O space.  There are two 64-bit registers each, the
 * first holds the low 32-bits of the value and the second holds
 * the high 32-bits.
 *
 * Since STICK is constantly updating, we have to access it carefully.
 *
 * The sequence we use to read is:
 * 1) read high
 * 2) read low
 * 3) read high again, if it rolled re-read both low and high again.
 *
 * Writing STICK safely is also tricky:
 * 1) write low to zero
 * 2) write high
 * 3) write low
 */
#define HBIRD_STICKCMP_ADDR	0x1fe0000f060UL
#define HBIRD_STICK_ADDR	0x1fe0000f070UL

static unsigned long __hbird_read_stick(void)
{
	unsigned long ret, tmp1, tmp2, tmp3;
	unsigned long addr = HBIRD_STICK_ADDR+8;

	__asm__ __volatile__("ldxa	[%1] %5, %2\n"
			     "1:\n\t"
			     "sub	%1, 0x8, %1\n\t"
			     "ldxa	[%1] %5, %3\n\t"
			     "add	%1, 0x8, %1\n\t"
			     "ldxa	[%1] %5, %4\n\t"
			     "cmp	%4, %2\n\t"
			     "bne,a,pn	%%xcc, 1b\n\t"
			     " mov	%4, %2\n\t"
			     "sllx	%4, 32, %4\n\t"
			     "or	%3, %4, %0\n\t"
			     : "=&r" (ret), "=&r" (addr),
			       "=&r" (tmp1), "=&r" (tmp2), "=&r" (tmp3)
			     : "i" (ASI_PHYS_BYPASS_EC_E), "1" (addr));

	return ret;
}

static void __hbird_write_stick(unsigned long val)
{
	unsigned long low = (val & 0xffffffffUL);
	unsigned long high = (val >> 32UL);
	unsigned long addr = HBIRD_STICK_ADDR;

	__asm__ __volatile__("stxa	%%g0, [%0] %4\n\t"
			     "add	%0, 0x8, %0\n\t"
			     "stxa	%3, [%0] %4\n\t"
			     "sub	%0, 0x8, %0\n\t"
			     "stxa	%2, [%0] %4"
			     : "=&r" (addr)
			     : "0" (addr), "r" (low), "r" (high),
			       "i" (ASI_PHYS_BYPASS_EC_E));
}

static void __hbird_write_compare(unsigned long val)
{
	unsigned long low = (val & 0xffffffffUL);
	unsigned long high = (val >> 32UL);
	unsigned long addr = HBIRD_STICKCMP_ADDR + 0x8UL;

	__asm__ __volatile__("stxa	%3, [%0] %4\n\t"
			     "sub	%0, 0x8, %0\n\t"
			     "stxa	%2, [%0] %4"
			     : "=&r" (addr)
			     : "0" (addr), "r" (low), "r" (high),
			       "i" (ASI_PHYS_BYPASS_EC_E));
}

static void hbtick_disable_irq(void)
{
	__hbird_write_compare(TICKCMP_IRQ_BIT);
}

static void hbtick_init_tick(void)
{
	tick_disable_protection();

	/* XXX This seems to be necessary to 'jumpstart' Hummingbird
	 * XXX into actually sending STICK interrupts.  I think because
	 * XXX of how we store %tick_cmpr in head.S this somehow resets the
	 * XXX {TICK + STICK} interrupt mux.  -DaveM
	 */
	__hbird_write_stick(__hbird_read_stick());

	hbtick_disable_irq();
}

static unsigned long long hbtick_get_tick(void)
{
	return __hbird_read_stick() & ~TICK_PRIV_BIT;
}

static unsigned long hbtick_add_tick(unsigned long adj)
{
	unsigned long val;

	val = __hbird_read_stick() + adj;
	__hbird_write_stick(val);

	return val;
}

static int hbtick_add_compare(unsigned long adj)
{
	unsigned long val = __hbird_read_stick();
	unsigned long val2;

	val &= ~TICKCMP_IRQ_BIT;
	val += adj;
	__hbird_write_compare(val);

	val2 = __hbird_read_stick() & ~TICKCMP_IRQ_BIT;

	return ((long)(val2 - val)) > 0L;
}

static struct sparc64_tick_ops hbtick_operations __read_mostly = {
	.name		=	"hbtick",
	.init_tick	=	hbtick_init_tick,
	.disable_irq	=	hbtick_disable_irq,
	.get_tick	=	hbtick_get_tick,
	.add_tick	=	hbtick_add_tick,
	.add_compare	=	hbtick_add_compare,
	.softint_mask	=	1UL << 0,
};

static unsigned long timer_ticks_per_nsec_quotient __read_mostly;

int update_persistent_clock(struct timespec now)
{
	struct rtc_device *rtc = rtc_class_open("rtc0");
	int err = -1;

	if (rtc) {
		err = rtc_set_mmss(rtc, now.tv_sec);
		rtc_class_close(rtc);
	}

	return err;
}

unsigned long cmos_regs;
EXPORT_SYMBOL(cmos_regs);

static struct resource rtc_cmos_resource;

static struct platform_device rtc_cmos_device = {
	.name		= "rtc_cmos",
	.id		= -1,
	.resource	= &rtc_cmos_resource,
	.num_resources	= 1,
};

static int __devinit rtc_probe(struct of_device *op, const struct of_device_id *match)
{
	struct resource *r;

	printk(KERN_INFO "%s: RTC regs at 0x%llx\n",
	       op->dev.of_node->full_name, op->resource[0].start);

	/* The CMOS RTC driver only accepts IORESOURCE_IO, so cons
	 * up a fake resource so that the probe works for all cases.
	 * When the RTC is behind an ISA bus it will have IORESOURCE_IO
	 * already, whereas when it's behind EBUS is will be IORESOURCE_MEM.
	 */

	r = &rtc_cmos_resource;
	r->flags = IORESOURCE_IO;
	r->name = op->resource[0].name;
	r->start = op->resource[0].start;
	r->end = op->resource[0].end;

	cmos_regs = op->resource[0].start;
	return platform_device_register(&rtc_cmos_device);
}

static struct of_device_id __initdata rtc_match[] = {
	{
		.name = "rtc",
		.compatible = "m5819",
	},
	{
		.name = "rtc",
		.compatible = "isa-m5819p",
	},
	{
		.name = "rtc",
		.compatible = "isa-m5823p",
	},
	{
		.name = "rtc",
		.compatible = "ds1287",
	},
	{},
};

static struct of_platform_driver rtc_driver = {
<<<<<<< HEAD
	.owner		= THIS_MODULE,
	.match_table	= rtc_match,
=======
>>>>>>> e44a21b7
	.probe		= rtc_probe,
	.driver = {
		.name = "rtc",
		.owner = THIS_MODULE,
		.of_match_table = rtc_match,
	},
};

static struct platform_device rtc_bq4802_device = {
	.name		= "rtc-bq4802",
	.id		= -1,
	.num_resources	= 1,
};

static int __devinit bq4802_probe(struct of_device *op, const struct of_device_id *match)
{

	printk(KERN_INFO "%s: BQ4802 regs at 0x%llx\n",
	       op->dev.of_node->full_name, op->resource[0].start);

	rtc_bq4802_device.resource = &op->resource[0];
	return platform_device_register(&rtc_bq4802_device);
}

static struct of_device_id __initdata bq4802_match[] = {
	{
		.name = "rtc",
		.compatible = "bq4802",
	},
	{},
};

static struct of_platform_driver bq4802_driver = {
<<<<<<< HEAD
	.owner		= THIS_MODULE,
	.match_table	= bq4802_match,
=======
>>>>>>> e44a21b7
	.probe		= bq4802_probe,
	.driver = {
		.name = "bq4802",
		.owner = THIS_MODULE,
		.of_match_table = bq4802_match,
	},
};

static unsigned char mostek_read_byte(struct device *dev, u32 ofs)
{
	struct platform_device *pdev = to_platform_device(dev);
	void __iomem *regs = (void __iomem *) pdev->resource[0].start;

	return readb(regs + ofs);
}

static void mostek_write_byte(struct device *dev, u32 ofs, u8 val)
{
	struct platform_device *pdev = to_platform_device(dev);
	void __iomem *regs = (void __iomem *) pdev->resource[0].start;

	writeb(val, regs + ofs);
}

static struct m48t59_plat_data m48t59_data = {
	.read_byte	= mostek_read_byte,
	.write_byte	= mostek_write_byte,
};

static struct platform_device m48t59_rtc = {
	.name		= "rtc-m48t59",
	.id		= 0,
	.num_resources	= 1,
	.dev	= {
		.platform_data = &m48t59_data,
	},
};

static int __devinit mostek_probe(struct of_device *op, const struct of_device_id *match)
{
	struct device_node *dp = op->dev.of_node;

	/* On an Enterprise system there can be multiple mostek clocks.
	 * We should only match the one that is on the central FHC bus.
	 */
	if (!strcmp(dp->parent->name, "fhc") &&
	    strcmp(dp->parent->parent->name, "central") != 0)
		return -ENODEV;

	printk(KERN_INFO "%s: Mostek regs at 0x%llx\n",
	       dp->full_name, op->resource[0].start);

	m48t59_rtc.resource = &op->resource[0];
	return platform_device_register(&m48t59_rtc);
}

static struct of_device_id __initdata mostek_match[] = {
	{
		.name = "eeprom",
	},
	{},
};

static struct of_platform_driver mostek_driver = {
<<<<<<< HEAD
	.owner		= THIS_MODULE,
	.match_table	= mostek_match,
=======
>>>>>>> e44a21b7
	.probe		= mostek_probe,
	.driver = {
		.name = "mostek",
		.owner = THIS_MODULE,
		.of_match_table = mostek_match,
	},
};

static struct platform_device rtc_sun4v_device = {
	.name		= "rtc-sun4v",
	.id		= -1,
};

static struct platform_device rtc_starfire_device = {
	.name		= "rtc-starfire",
	.id		= -1,
};

static int __init clock_init(void)
{
	if (this_is_starfire)
		return platform_device_register(&rtc_starfire_device);

	if (tlb_type == hypervisor)
		return platform_device_register(&rtc_sun4v_device);

	(void) of_register_driver(&rtc_driver, &of_platform_bus_type);
	(void) of_register_driver(&mostek_driver, &of_platform_bus_type);
	(void) of_register_driver(&bq4802_driver, &of_platform_bus_type);

	return 0;
}

/* Must be after subsys_initcall() so that busses are probed.  Must
 * be before device_initcall() because things like the RTC driver
 * need to see the clock registers.
 */
fs_initcall(clock_init);

/* This is gets the master TICK_INT timer going. */
static unsigned long sparc64_init_timers(void)
{
	struct device_node *dp;
	unsigned long freq;

	dp = of_find_node_by_path("/");
	if (tlb_type == spitfire) {
		unsigned long ver, manuf, impl;

		__asm__ __volatile__ ("rdpr %%ver, %0"
				      : "=&r" (ver));
		manuf = ((ver >> 48) & 0xffff);
		impl = ((ver >> 32) & 0xffff);
		if (manuf == 0x17 && impl == 0x13) {
			/* Hummingbird, aka Ultra-IIe */
			tick_ops = &hbtick_operations;
			freq = of_getintprop_default(dp, "stick-frequency", 0);
		} else {
			tick_ops = &tick_operations;
			freq = local_cpu_data().clock_tick;
		}
	} else {
		tick_ops = &stick_operations;
		freq = of_getintprop_default(dp, "stick-frequency", 0);
	}

	return freq;
}

struct freq_table {
	unsigned long clock_tick_ref;
	unsigned int ref_freq;
};
static DEFINE_PER_CPU(struct freq_table, sparc64_freq_table) = { 0, 0 };

unsigned long sparc64_get_clock_tick(unsigned int cpu)
{
	struct freq_table *ft = &per_cpu(sparc64_freq_table, cpu);

	if (ft->clock_tick_ref)
		return ft->clock_tick_ref;
	return cpu_data(cpu).clock_tick;
}
EXPORT_SYMBOL(sparc64_get_clock_tick);

#ifdef CONFIG_CPU_FREQ

static int sparc64_cpufreq_notifier(struct notifier_block *nb, unsigned long val,
				    void *data)
{
	struct cpufreq_freqs *freq = data;
	unsigned int cpu = freq->cpu;
	struct freq_table *ft = &per_cpu(sparc64_freq_table, cpu);

	if (!ft->ref_freq) {
		ft->ref_freq = freq->old;
		ft->clock_tick_ref = cpu_data(cpu).clock_tick;
	}
	if ((val == CPUFREQ_PRECHANGE  && freq->old < freq->new) ||
	    (val == CPUFREQ_POSTCHANGE && freq->old > freq->new) ||
	    (val == CPUFREQ_RESUMECHANGE)) {
		cpu_data(cpu).clock_tick =
			cpufreq_scale(ft->clock_tick_ref,
				      ft->ref_freq,
				      freq->new);
	}

	return 0;
}

static struct notifier_block sparc64_cpufreq_notifier_block = {
	.notifier_call	= sparc64_cpufreq_notifier
};

static int __init register_sparc64_cpufreq_notifier(void)
{

	cpufreq_register_notifier(&sparc64_cpufreq_notifier_block,
				  CPUFREQ_TRANSITION_NOTIFIER);
	return 0;
}

core_initcall(register_sparc64_cpufreq_notifier);

#endif /* CONFIG_CPU_FREQ */

static int sparc64_next_event(unsigned long delta,
			      struct clock_event_device *evt)
{
	return tick_ops->add_compare(delta) ? -ETIME : 0;
}

static void sparc64_timer_setup(enum clock_event_mode mode,
				struct clock_event_device *evt)
{
	switch (mode) {
	case CLOCK_EVT_MODE_ONESHOT:
	case CLOCK_EVT_MODE_RESUME:
		break;

	case CLOCK_EVT_MODE_SHUTDOWN:
		tick_ops->disable_irq();
		break;

	case CLOCK_EVT_MODE_PERIODIC:
	case CLOCK_EVT_MODE_UNUSED:
		WARN_ON(1);
		break;
	};
}

static struct clock_event_device sparc64_clockevent = {
	.features	= CLOCK_EVT_FEAT_ONESHOT,
	.set_mode	= sparc64_timer_setup,
	.set_next_event	= sparc64_next_event,
	.rating		= 100,
	.shift		= 30,
	.irq		= -1,
};
static DEFINE_PER_CPU(struct clock_event_device, sparc64_events);

void __irq_entry timer_interrupt(int irq, struct pt_regs *regs)
{
	struct pt_regs *old_regs = set_irq_regs(regs);
	unsigned long tick_mask = tick_ops->softint_mask;
	int cpu = smp_processor_id();
	struct clock_event_device *evt = &per_cpu(sparc64_events, cpu);

	clear_softint(tick_mask);

	irq_enter();

	local_cpu_data().irq0_irqs++;
	kstat_incr_irqs_this_cpu(0, irq_to_desc(0));

	if (unlikely(!evt->event_handler)) {
		printk(KERN_WARNING
		       "Spurious SPARC64 timer interrupt on cpu %d\n", cpu);
	} else
		evt->event_handler(evt);

	irq_exit();

	set_irq_regs(old_regs);
}

void __devinit setup_sparc64_timer(void)
{
	struct clock_event_device *sevt;
	unsigned long pstate;

	/* Guarantee that the following sequences execute
	 * uninterrupted.
	 */
	__asm__ __volatile__("rdpr	%%pstate, %0\n\t"
			     "wrpr	%0, %1, %%pstate"
			     : "=r" (pstate)
			     : "i" (PSTATE_IE));

	tick_ops->init_tick();

	/* Restore PSTATE_IE. */
	__asm__ __volatile__("wrpr	%0, 0x0, %%pstate"
			     : /* no outputs */
			     : "r" (pstate));

	sevt = &__get_cpu_var(sparc64_events);

	memcpy(sevt, &sparc64_clockevent, sizeof(*sevt));
	sevt->cpumask = cpumask_of(smp_processor_id());

	clockevents_register_device(sevt);
}

#define SPARC64_NSEC_PER_CYC_SHIFT	10UL

static struct clocksource clocksource_tick = {
	.rating		= 100,
	.mask		= CLOCKSOURCE_MASK(64),
	.flags		= CLOCK_SOURCE_IS_CONTINUOUS,
};

static unsigned long tb_ticks_per_usec __read_mostly;

void __delay(unsigned long loops)
{
	unsigned long bclock, now;

	bclock = tick_ops->get_tick();
	do {
		now = tick_ops->get_tick();
	} while ((now-bclock) < loops);
}
EXPORT_SYMBOL(__delay);

void udelay(unsigned long usecs)
{
	__delay(tb_ticks_per_usec * usecs);
}
EXPORT_SYMBOL(udelay);

static cycle_t clocksource_tick_read(struct clocksource *cs)
{
	return tick_ops->get_tick();
}

void __init time_init(void)
{
	unsigned long freq = sparc64_init_timers();

	tb_ticks_per_usec = freq / USEC_PER_SEC;

	timer_ticks_per_nsec_quotient =
		clocksource_hz2mult(freq, SPARC64_NSEC_PER_CYC_SHIFT);

	clocksource_tick.name = tick_ops->name;
	clocksource_calc_mult_shift(&clocksource_tick, freq, 4);
	clocksource_tick.read = clocksource_tick_read;

	printk("clocksource: mult[%x] shift[%d]\n",
	       clocksource_tick.mult, clocksource_tick.shift);

	clocksource_register(&clocksource_tick);

	sparc64_clockevent.name = tick_ops->name;
	clockevents_calc_mult_shift(&sparc64_clockevent, freq, 4);

	sparc64_clockevent.max_delta_ns =
		clockevent_delta2ns(0x7fffffffffffffffUL, &sparc64_clockevent);
	sparc64_clockevent.min_delta_ns =
		clockevent_delta2ns(0xF, &sparc64_clockevent);

	printk("clockevent: mult[%x] shift[%d]\n",
	       sparc64_clockevent.mult, sparc64_clockevent.shift);

	setup_sparc64_timer();
}

unsigned long long sched_clock(void)
{
	unsigned long ticks = tick_ops->get_tick();

	return (ticks * timer_ticks_per_nsec_quotient)
		>> SPARC64_NSEC_PER_CYC_SHIFT;
}

int __devinit read_current_timer(unsigned long *timer_val)
{
	*timer_val = tick_ops->get_tick();
	return 0;
}<|MERGE_RESOLUTION|>--- conflicted
+++ resolved
@@ -463,11 +463,6 @@
 };
 
 static struct of_platform_driver rtc_driver = {
-<<<<<<< HEAD
-	.owner		= THIS_MODULE,
-	.match_table	= rtc_match,
-=======
->>>>>>> e44a21b7
 	.probe		= rtc_probe,
 	.driver = {
 		.name = "rtc",
@@ -501,11 +496,6 @@
 };
 
 static struct of_platform_driver bq4802_driver = {
-<<<<<<< HEAD
-	.owner		= THIS_MODULE,
-	.match_table	= bq4802_match,
-=======
->>>>>>> e44a21b7
 	.probe		= bq4802_probe,
 	.driver = {
 		.name = "bq4802",
@@ -570,11 +560,6 @@
 };
 
 static struct of_platform_driver mostek_driver = {
-<<<<<<< HEAD
-	.owner		= THIS_MODULE,
-	.match_table	= mostek_match,
-=======
->>>>>>> e44a21b7
 	.probe		= mostek_probe,
 	.driver = {
 		.name = "mostek",
