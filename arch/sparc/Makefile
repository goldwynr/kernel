#
# sparc/Makefile
#
# Makefile for the architecture dependent flags and dependencies on the
# Sparc.
#
# Copyright (C) 1994 David S. Miller (davem@caip.rutgers.edu)
#

#
# Uncomment the first CFLAGS if you are doing kgdb source level
# debugging of the kernel to get the proper debugging information.

AS              := $(AS) -32
LDFLAGS		:= -m elf32_sparc
CHECKFLAGS	+= -D__sparc__

#CFLAGS := $(CFLAGS) -g -pipe -fcall-used-g5 -fcall-used-g7
CFLAGS := $(CFLAGS) -m32 -pipe -mno-fpu -fcall-used-g5 -fcall-used-g7
AFLAGS := $(AFLAGS) -m32

#LDFLAGS_vmlinux = -N -Ttext 0xf0004000
#  Since 2.5.40, the first stage is left not btfix-ed.
#  Actual linking is done with "make image".
LDFLAGS_vmlinux = -r

head-y := arch/sparc/kernel/head.o arch/sparc/kernel/init_task.o
HEAD_Y := $(head-y)

core-y += arch/sparc/kernel/ arch/sparc/mm/ arch/sparc/math-emu/
libs-y += arch/sparc/prom/ arch/sparc/lib/

# Export what is needed by arch/sparc/boot/Makefile
# Renaming is done to avoid confusing pattern matching rules in 2.5.45 (multy-)
INIT_Y		:= $(patsubst %/, %/built-in.o, $(init-y))
CORE_Y		:= $(core-y)
CORE_Y		+= kernel/ mm/ fs/ ipc/ security/ crypto/
CORE_Y		:= $(patsubst %/, %/built-in.o, $(CORE_Y))
DRIVERS_Y	:= $(patsubst %/, %/built-in.o, $(drivers-y))
NET_Y		:= $(patsubst %/, %/built-in.o, $(net-y))
LIBS_Y1		:= $(patsubst %/, %/lib.a, $(libs-y))
LIBS_Y2		:= $(patsubst %/, %/built-in.o, $(libs-y))
LIBS_Y		:= $(LIBS_Y1) $(LIBS_Y2)

ifdef CONFIG_KALLSYMS
kallsyms.o := .tmp_kallsyms2.o
endif

export INIT_Y CORE_Y DRIVERS_Y NET_Y LIBS_Y HEAD_Y kallsyms.o

# Default target
all: image

boot := arch/sparc/boot

image tftpboot.img: vmlinux
	$(Q)$(MAKE) $(build)=$(boot) $(boot)/$@

archclean:
	$(Q)$(MAKE) $(clean)=$(boot)

<<<<<<< HEAD
prepare: include/asm-$(ARCH)/asm_offsets.h

arch/$(ARCH)/kernel/asm-offsets.s: $(objtree)/include/asm \
				   $(objtree)/include/linux/version.h \
				   include/config/MARKER

include/asm-$(ARCH)/asm_offsets.h: arch/$(ARCH)/kernel/asm-offsets.s
	$(call filechk,gen-asm-offsets)

CLEAN_FILES +=	include/asm-$(ARCH)/asm_offsets.h	\
		arch/$(ARCH)/kernel/asm-offsets.s	\
		arch/$(ARCH)/boot/System.map
=======
CLEAN_FILES += arch/$(ARCH)/boot/System.map
>>>>>>> 1c9426e8

# Don't use tabs in echo arguments.
define archhelp
  echo  '* image        - kernel image ($(boot)/image)'
  echo  '  tftpboot.img - image prepared for tftp'
endef<|MERGE_RESOLUTION|>--- conflicted
+++ resolved
@@ -59,22 +59,7 @@
 archclean:
 	$(Q)$(MAKE) $(clean)=$(boot)
 
-<<<<<<< HEAD
-prepare: include/asm-$(ARCH)/asm_offsets.h
-
-arch/$(ARCH)/kernel/asm-offsets.s: $(objtree)/include/asm \
-				   $(objtree)/include/linux/version.h \
-				   include/config/MARKER
-
-include/asm-$(ARCH)/asm_offsets.h: arch/$(ARCH)/kernel/asm-offsets.s
-	$(call filechk,gen-asm-offsets)
-
-CLEAN_FILES +=	include/asm-$(ARCH)/asm_offsets.h	\
-		arch/$(ARCH)/kernel/asm-offsets.s	\
-		arch/$(ARCH)/boot/System.map
-=======
 CLEAN_FILES += arch/$(ARCH)/boot/System.map
->>>>>>> 1c9426e8
 
 # Don't use tabs in echo arguments.
 define archhelp
