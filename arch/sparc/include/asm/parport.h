--- conflicted
+++ resolved
@@ -232,17 +232,11 @@
 };
 
 static struct of_platform_driver ecpp_driver = {
-<<<<<<< HEAD
-	.owner			= THIS_MODULE,
-	.name			= "ecpp",
-	.match_table		= ecpp_match,
-=======
 	.driver = {
 		.name = "ecpp",
 		.owner = THIS_MODULE,
 		.of_match_table = ecpp_match,
 	},
->>>>>>> e44a21b7
 	.probe			= ecpp_probe,
 	.remove			= __devexit_p(ecpp_remove),
 };
