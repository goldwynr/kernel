/* parport.h: sparc64 specific parport initialization and dma.
 *
 * Copyright (C) 1999  Eddie C. Dost  (ecd@skynet.be)
 */

#ifndef _ASM_SPARC64_PARPORT_H
#define _ASM_SPARC64_PARPORT_H 1

#include <linux/of_device.h>

#include <asm/ebus_dma.h>
#include <asm/ns87303.h>
#include <asm/prom.h>

#define PARPORT_PC_MAX_PORTS	PARPORT_MAX

/*
 * While sparc64 doesn't have an ISA DMA API, we provide something that looks
 * close enough to make parport_pc happy
 */
#define HAS_DMA

static DEFINE_SPINLOCK(dma_spin_lock);

#define claim_dma_lock() \
({	unsigned long flags; \
	spin_lock_irqsave(&dma_spin_lock, flags); \
	flags; \
})

#define release_dma_lock(__flags) \
	spin_unlock_irqrestore(&dma_spin_lock, __flags);

static struct sparc_ebus_info {
	struct ebus_dma_info info;
	unsigned int addr;
	unsigned int count;
	int lock;

	struct parport *port;
} sparc_ebus_dmas[PARPORT_PC_MAX_PORTS];

static DECLARE_BITMAP(dma_slot_map, PARPORT_PC_MAX_PORTS);

static inline int request_dma(unsigned int dmanr, const char *device_id)
{
	if (dmanr >= PARPORT_PC_MAX_PORTS)
		return -EINVAL;
	if (xchg(&sparc_ebus_dmas[dmanr].lock, 1) != 0)
		return -EBUSY;
	return 0;
}

static inline void free_dma(unsigned int dmanr)
{
	if (dmanr >= PARPORT_PC_MAX_PORTS) {
		printk(KERN_WARNING "Trying to free DMA%d\n", dmanr);
		return;
	}
	if (xchg(&sparc_ebus_dmas[dmanr].lock, 0) == 0) {
		printk(KERN_WARNING "Trying to free free DMA%d\n", dmanr);
		return;
	}
}

static inline void enable_dma(unsigned int dmanr)
{
	ebus_dma_enable(&sparc_ebus_dmas[dmanr].info, 1);

	if (ebus_dma_request(&sparc_ebus_dmas[dmanr].info,
			     sparc_ebus_dmas[dmanr].addr,
			     sparc_ebus_dmas[dmanr].count))
		BUG();
}

static inline void disable_dma(unsigned int dmanr)
{
	ebus_dma_enable(&sparc_ebus_dmas[dmanr].info, 0);
}

static inline void clear_dma_ff(unsigned int dmanr)
{
	/* nothing */
}

static inline void set_dma_mode(unsigned int dmanr, char mode)
{
	ebus_dma_prepare(&sparc_ebus_dmas[dmanr].info, (mode != DMA_MODE_WRITE));
}

static inline void set_dma_addr(unsigned int dmanr, unsigned int addr)
{
	sparc_ebus_dmas[dmanr].addr = addr;
}

static inline void set_dma_count(unsigned int dmanr, unsigned int count)
{
	sparc_ebus_dmas[dmanr].count = count;
}

static inline unsigned int get_dma_residue(unsigned int dmanr)
{
	return ebus_dma_residue(&sparc_ebus_dmas[dmanr].info);
}

static int __devinit ecpp_probe(struct platform_device *op)
{
	unsigned long base = op->resource[0].start;
	unsigned long config = op->resource[1].start;
	unsigned long d_base = op->resource[2].start;
	unsigned long d_len;
	struct device_node *parent;
	struct parport *p;
	int slot, err;

	parent = op->dev.of_node->parent;
	if (!strcmp(parent->name, "dma")) {
		p = parport_pc_probe_port(base, base + 0x400,
					  op->archdata.irqs[0], PARPORT_DMA_NOFIFO,
					  op->dev.parent->parent, 0);
		if (!p)
			return -ENOMEM;
		dev_set_drvdata(&op->dev, p);
		return 0;
	}

	for (slot = 0; slot < PARPORT_PC_MAX_PORTS; slot++) {
		if (!test_and_set_bit(slot, dma_slot_map))
			break;
	}
	err = -ENODEV;
	if (slot >= PARPORT_PC_MAX_PORTS)
		goto out_err;

	spin_lock_init(&sparc_ebus_dmas[slot].info.lock);

	d_len = (op->resource[2].end - d_base) + 1UL;
	sparc_ebus_dmas[slot].info.regs =
		of_ioremap(&op->resource[2], 0, d_len, "ECPP DMA");

	if (!sparc_ebus_dmas[slot].info.regs)
		goto out_clear_map;

	sparc_ebus_dmas[slot].info.flags = 0;
	sparc_ebus_dmas[slot].info.callback = NULL;
	sparc_ebus_dmas[slot].info.client_cookie = NULL;
	sparc_ebus_dmas[slot].info.irq = 0xdeadbeef;
	strcpy(sparc_ebus_dmas[slot].info.name, "parport");
	if (ebus_dma_register(&sparc_ebus_dmas[slot].info))
		goto out_unmap_regs;

	ebus_dma_irq_enable(&sparc_ebus_dmas[slot].info, 1);

	/* Configure IRQ to Push Pull, Level Low */
	/* Enable ECP, set bit 2 of the CTR first */
	outb(0x04, base + 0x02);
	ns87303_modify(config, PCR,
		       PCR_EPP_ENABLE |
		       PCR_IRQ_ODRAIN,
		       PCR_ECP_ENABLE |
		       PCR_ECP_CLK_ENA |
		       PCR_IRQ_POLAR);

	/* CTR bit 5 controls direction of port */
	ns87303_modify(config, PTR,
		       0, PTR_LPT_REG_DIR);

	p = parport_pc_probe_port(base, base + 0x400,
				  op->archdata.irqs[0],
				  slot,
				  op->dev.parent,
				  0);
	err = -ENOMEM;
	if (!p)
		goto out_disable_irq;

	dev_set_drvdata(&op->dev, p);

	return 0;

out_disable_irq:
	ebus_dma_irq_enable(&sparc_ebus_dmas[slot].info, 0);
	ebus_dma_unregister(&sparc_ebus_dmas[slot].info);

out_unmap_regs:
	of_iounmap(&op->resource[2], sparc_ebus_dmas[slot].info.regs, d_len);

out_clear_map:
	clear_bit(slot, dma_slot_map);

out_err:
	return err;
}

static int __devexit ecpp_remove(struct platform_device *op)
{
	struct parport *p = dev_get_drvdata(&op->dev);
	int slot = p->dma;

	parport_pc_unregister_port(p);

	if (slot != PARPORT_DMA_NOFIFO) {
		unsigned long d_base = op->resource[2].start;
		unsigned long d_len;

		d_len = (op->resource[2].end - d_base) + 1UL;

		ebus_dma_irq_enable(&sparc_ebus_dmas[slot].info, 0);
		ebus_dma_unregister(&sparc_ebus_dmas[slot].info);
		of_iounmap(&op->resource[2],
			   sparc_ebus_dmas[slot].info.regs,
			   d_len);
		clear_bit(slot, dma_slot_map);
	}

	return 0;
}

static const struct of_device_id ecpp_match[] = {
	{
		.name = "ecpp",
	},
	{
		.name = "parallel",
		.compatible = "ecpp",
	},
	{
		.name = "parallel",
		.compatible = "ns87317-ecpp",
	},
	{
		.name = "parallel",
		.compatible = "pnpALI,1533,3",
	},
	{},
};

<<<<<<< HEAD
static struct of_platform_driver ecpp_driver = {
	.owner			= THIS_MODULE,
	.name			= "ecpp",
	.match_table		= ecpp_match,
=======
static struct platform_driver ecpp_driver = {
	.driver = {
		.name = "ecpp",
		.owner = THIS_MODULE,
		.of_match_table = ecpp_match,
	},
>>>>>>> 02f8c6ae
	.probe			= ecpp_probe,
	.remove			= __devexit_p(ecpp_remove),
};

static int parport_pc_find_nonpci_ports(int autoirq, int autodma)
{
	return platform_driver_register(&ecpp_driver);
}

#endif /* !(_ASM_SPARC64_PARPORT_H */<|MERGE_RESOLUTION|>--- conflicted
+++ resolved
@@ -235,19 +235,12 @@
 	{},
 };
 
-<<<<<<< HEAD
-static struct of_platform_driver ecpp_driver = {
-	.owner			= THIS_MODULE,
-	.name			= "ecpp",
-	.match_table		= ecpp_match,
-=======
 static struct platform_driver ecpp_driver = {
 	.driver = {
 		.name = "ecpp",
 		.owner = THIS_MODULE,
 		.of_match_table = ecpp_match,
 	},
->>>>>>> 02f8c6ae
 	.probe			= ecpp_probe,
 	.remove			= __devexit_p(ecpp_remove),
 };
