/*
 * linux/arch/h8300/kernel/sys_h8300.c
 *
 * This file contains various random system calls that
 * have a non-standard calling sequence on the H8/300
 * platform.
 */

#include <linux/errno.h>
#include <linux/sched.h>
#include <linux/mm.h>
#include <linux/smp.h>
#include <linux/sem.h>
#include <linux/msg.h>
#include <linux/shm.h>
#include <linux/stat.h>
#include <linux/syscalls.h>
#include <linux/mman.h>
#include <linux/file.h>
#include <linux/fs.h>
#include <linux/ipc.h>

#include <asm/setup.h>
#include <asm/uaccess.h>
#include <asm/cachectl.h>
#include <asm/traps.h>
#include <asm/unistd.h>

<<<<<<< HEAD
/*
 * Perform the select(nd, in, out, ex, tv) and mmap() system
 * calls. Linux/m68k cloned Linux/i386, which didn't use to be able to
 * handle more than 4 system call parameters, so these system calls
 * used a memory block for parameter passing..
 */

struct mmap_arg_struct {
	unsigned long addr;
	unsigned long len;
	unsigned long prot;
	unsigned long flags;
	unsigned long fd;
	unsigned long offset;
};

asmlinkage int old_mmap(struct mmap_arg_struct *arg)
{
	struct mmap_arg_struct a;
	int error = -EFAULT;

	if (copy_from_user(&a, arg, sizeof(a)))
		goto out;

	error = -EINVAL;
	if (a.offset & ~PAGE_MASK)
		goto out;

	error = sys_mmap_pgoff(a.addr, a.len, a.prot, a.flags, a.fd,
			       a.offset >> PAGE_SHIFT);
out:
	return error;
}

struct sel_arg_struct {
	unsigned long n;
	fd_set *inp, *outp, *exp;
	struct timeval *tvp;
};

asmlinkage int old_select(struct sel_arg_struct *arg)
{
	struct sel_arg_struct a;

	if (copy_from_user(&a, arg, sizeof(a)))
		return -EFAULT;
	/* sys_select() does the appropriate kernel locking */
	return sys_select(a.n, a.inp, a.outp, a.exp, a.tvp);
}

/*
 * sys_ipc() is the de-multiplexer for the SysV IPC calls..
 *
 * This is really horribly ugly.
 */
asmlinkage int sys_ipc (uint call, int first, int second,
			int third, void *ptr, long fifth)
{
	int version, ret;

	version = call >> 16; /* hack for backward compatibility */
	call &= 0xffff;

	if (call <= SEMCTL)
		switch (call) {
		case SEMOP:
			return sys_semop (first, (struct sembuf *)ptr, second);
		case SEMGET:
			return sys_semget (first, second, third);
		case SEMCTL: {
			union semun fourth;
			if (!ptr)
				return -EINVAL;
			if (get_user(fourth.__pad, (void **) ptr))
				return -EFAULT;
			return sys_semctl (first, second, third, fourth);
			}
		default:
			return -EINVAL;
		}
	if (call <= MSGCTL) 
		switch (call) {
		case MSGSND:
			return sys_msgsnd (first, (struct msgbuf *) ptr, 
					  second, third);
		case MSGRCV:
			switch (version) {
			case 0: {
				struct ipc_kludge tmp;
				if (!ptr)
					return -EINVAL;
				if (copy_from_user (&tmp,
						    (struct ipc_kludge *)ptr,
						    sizeof (tmp)))
					return -EFAULT;
				return sys_msgrcv (first, tmp.msgp, second,
						   tmp.msgtyp, third);
				}
			default:
				return sys_msgrcv (first,
						   (struct msgbuf *) ptr,
						   second, fifth, third);
			}
		case MSGGET:
			return sys_msgget ((key_t) first, second);
		case MSGCTL:
			return sys_msgctl (first, second,
					   (struct msqid_ds *) ptr);
		default:
			return -EINVAL;
		}
	if (call <= SHMCTL) 
		switch (call) {
		case SHMAT:
			switch (version) {
			default: {
				ulong raddr;
				ret = do_shmat (first, (char *) ptr,
						 second, &raddr);
				if (ret)
					return ret;
				return put_user (raddr, (ulong *) third);
			}
			}
		case SHMDT: 
			return sys_shmdt ((char *)ptr);
		case SHMGET:
			return sys_shmget (first, second, third);
		case SHMCTL:
			return sys_shmctl (first, second,
					   (struct shmid_ds *) ptr);
		default:
			return -EINVAL;
		}

	return -EINVAL;
}

=======
>>>>>>> 02f8c6ae
/* sys_cacheflush -- no support.  */
asmlinkage int
sys_cacheflush (unsigned long addr, int scope, int cache, unsigned long len)
{
	return -EINVAL;
}

asmlinkage int sys_getpagesize(void)
{
	return PAGE_SIZE;
}

#if defined(CONFIG_SYSCALL_PRINT)
asmlinkage void syscall_print(void *dummy,...)
{
	struct pt_regs *regs = (struct pt_regs *) ((unsigned char *)&dummy-4);
	printk("call %06lx:%ld 1:%08lx,2:%08lx,3:%08lx,ret:%08lx\n",
               ((regs->pc)&0xffffff)-2,regs->orig_er0,regs->er1,regs->er2,regs->er3,regs->er0);
}
#endif

/*
 * Do a system call from kernel instead of calling sys_execve so we
 * end up with proper pt_regs.
 */
int kernel_execve(const char *filename,
		  const char *const argv[],
		  const char *const envp[])
{
	register long res __asm__("er0");
	register const char *const *_c __asm__("er3") = envp;
	register const char *const *_b __asm__("er2") = argv;
	register const char * _a __asm__("er1") = filename;
	__asm__ __volatile__ ("mov.l %1,er0\n\t"
			"trapa	#0\n\t"
			: "=r" (res)
			: "g" (__NR_execve),
			  "g" (_a),
			  "g" (_b),
			  "g" (_c)
			: "cc", "memory");
	return res;
}

<|MERGE_RESOLUTION|>--- conflicted
+++ resolved
@@ -26,147 +26,6 @@
 #include <asm/traps.h>
 #include <asm/unistd.h>
 
-<<<<<<< HEAD
-/*
- * Perform the select(nd, in, out, ex, tv) and mmap() system
- * calls. Linux/m68k cloned Linux/i386, which didn't use to be able to
- * handle more than 4 system call parameters, so these system calls
- * used a memory block for parameter passing..
- */
-
-struct mmap_arg_struct {
-	unsigned long addr;
-	unsigned long len;
-	unsigned long prot;
-	unsigned long flags;
-	unsigned long fd;
-	unsigned long offset;
-};
-
-asmlinkage int old_mmap(struct mmap_arg_struct *arg)
-{
-	struct mmap_arg_struct a;
-	int error = -EFAULT;
-
-	if (copy_from_user(&a, arg, sizeof(a)))
-		goto out;
-
-	error = -EINVAL;
-	if (a.offset & ~PAGE_MASK)
-		goto out;
-
-	error = sys_mmap_pgoff(a.addr, a.len, a.prot, a.flags, a.fd,
-			       a.offset >> PAGE_SHIFT);
-out:
-	return error;
-}
-
-struct sel_arg_struct {
-	unsigned long n;
-	fd_set *inp, *outp, *exp;
-	struct timeval *tvp;
-};
-
-asmlinkage int old_select(struct sel_arg_struct *arg)
-{
-	struct sel_arg_struct a;
-
-	if (copy_from_user(&a, arg, sizeof(a)))
-		return -EFAULT;
-	/* sys_select() does the appropriate kernel locking */
-	return sys_select(a.n, a.inp, a.outp, a.exp, a.tvp);
-}
-
-/*
- * sys_ipc() is the de-multiplexer for the SysV IPC calls..
- *
- * This is really horribly ugly.
- */
-asmlinkage int sys_ipc (uint call, int first, int second,
-			int third, void *ptr, long fifth)
-{
-	int version, ret;
-
-	version = call >> 16; /* hack for backward compatibility */
-	call &= 0xffff;
-
-	if (call <= SEMCTL)
-		switch (call) {
-		case SEMOP:
-			return sys_semop (first, (struct sembuf *)ptr, second);
-		case SEMGET:
-			return sys_semget (first, second, third);
-		case SEMCTL: {
-			union semun fourth;
-			if (!ptr)
-				return -EINVAL;
-			if (get_user(fourth.__pad, (void **) ptr))
-				return -EFAULT;
-			return sys_semctl (first, second, third, fourth);
-			}
-		default:
-			return -EINVAL;
-		}
-	if (call <= MSGCTL) 
-		switch (call) {
-		case MSGSND:
-			return sys_msgsnd (first, (struct msgbuf *) ptr, 
-					  second, third);
-		case MSGRCV:
-			switch (version) {
-			case 0: {
-				struct ipc_kludge tmp;
-				if (!ptr)
-					return -EINVAL;
-				if (copy_from_user (&tmp,
-						    (struct ipc_kludge *)ptr,
-						    sizeof (tmp)))
-					return -EFAULT;
-				return sys_msgrcv (first, tmp.msgp, second,
-						   tmp.msgtyp, third);
-				}
-			default:
-				return sys_msgrcv (first,
-						   (struct msgbuf *) ptr,
-						   second, fifth, third);
-			}
-		case MSGGET:
-			return sys_msgget ((key_t) first, second);
-		case MSGCTL:
-			return sys_msgctl (first, second,
-					   (struct msqid_ds *) ptr);
-		default:
-			return -EINVAL;
-		}
-	if (call <= SHMCTL) 
-		switch (call) {
-		case SHMAT:
-			switch (version) {
-			default: {
-				ulong raddr;
-				ret = do_shmat (first, (char *) ptr,
-						 second, &raddr);
-				if (ret)
-					return ret;
-				return put_user (raddr, (ulong *) third);
-			}
-			}
-		case SHMDT: 
-			return sys_shmdt ((char *)ptr);
-		case SHMGET:
-			return sys_shmget (first, second, third);
-		case SHMCTL:
-			return sys_shmctl (first, second,
-					   (struct shmid_ds *) ptr);
-		default:
-			return -EINVAL;
-		}
-
-	return -EINVAL;
-}
-
-=======
->>>>>>> 02f8c6ae
 /* sys_cacheflush -- no support.  */
 asmlinkage int
 sys_cacheflush (unsigned long addr, int scope, int cache, unsigned long len)
