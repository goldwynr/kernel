--- conflicted
+++ resolved
@@ -186,11 +186,7 @@
 		seq_puts(p, "           CPU0");
 
 	if (i < NR_IRQS) {
-<<<<<<< HEAD
-		atomic_spin_lock_irqsave(&irq_desc[i].lock, flags);
-=======
 		raw_spin_lock_irqsave(&irq_desc[i].lock, flags);
->>>>>>> 4ec62b2b
 		action = irq_desc[i].action;
 		if (!action)
 			goto unlock;
@@ -204,11 +200,7 @@
 			seq_printf(p, ", %s", action->name);
 		seq_putc(p, '\n');
 unlock:
-<<<<<<< HEAD
-		atomic_spin_unlock_irqrestore(&irq_desc[i].lock, flags);
-=======
 		raw_spin_unlock_irqrestore(&irq_desc[i].lock, flags);
->>>>>>> 4ec62b2b
 	}
 	return 0;
 }
