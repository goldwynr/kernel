--- conflicted
+++ resolved
@@ -19,51 +19,6 @@
 /*
  * Primitive routines
  */
-<<<<<<< HEAD
-#define flush_cache_all()			do {} while (0)
-#define flush_cache_mm(mm)			do {} while (0)
-#define flush_cache_dup_mm(mm)			do {} while (0)
-#define flush_cache_range(mm, start, end)	do {} while (0)
-#define flush_cache_page(vma, vmaddr, pfn)	do {} while (0)
-#define flush_cache_vmap(start, end)		do {} while (0)
-#define flush_cache_vunmap(start, end)		do {} while (0)
-#define ARCH_IMPLEMENTS_FLUSH_DCACHE_PAGE 0
-#define flush_dcache_page(page)			do {} while (0)
-#define flush_dcache_mmap_lock(mapping)		do {} while (0)
-#define flush_dcache_mmap_unlock(mapping)	do {} while (0)
-
-/*
- * physically-indexed cache management
- */
-#ifndef CONFIG_MN10300_CACHE_DISABLED
-
-extern void flush_icache_range(unsigned long start, unsigned long end);
-extern void flush_icache_page(struct vm_area_struct *vma, struct page *pg);
-
-#else
-
-#define flush_icache_range(start, end)		do {} while (0)
-#define flush_icache_page(vma, pg)		do {} while (0)
-
-#endif
-
-#define flush_icache_user_range(vma, pg, adr, len) \
-	flush_icache_range(adr, adr + len)
-
-#define copy_to_user_page(vma, page, vaddr, dst, src, len) \
-	do {					\
-		memcpy(dst, src, len);		\
-		flush_icache_page(vma, page);	\
-	} while (0)
-
-#define copy_from_user_page(vma, page, vaddr, dst, src, len) \
-	memcpy(dst, src, len)
-
-/*
- * primitive routines
- */
-#ifndef CONFIG_MN10300_CACHE_DISABLED
-=======
 #ifdef CONFIG_MN10300_CACHE_ENABLED
 extern void mn10300_local_icache_inv(void);
 extern void mn10300_local_icache_inv_page(unsigned long start);
@@ -73,7 +28,6 @@
 extern void mn10300_local_dcache_inv_page(unsigned long start);
 extern void mn10300_local_dcache_inv_range(unsigned long start, unsigned long end);
 extern void mn10300_local_dcache_inv_range2(unsigned long start, unsigned long size);
->>>>>>> 02f8c6ae
 extern void mn10300_icache_inv(void);
 extern void mn10300_icache_inv_page(unsigned long start);
 extern void mn10300_icache_inv_range(unsigned long start, unsigned long end);
