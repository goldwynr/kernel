/*
 *  arch/s390/mm/fault.c
 *
 *  S390 version
 *    Copyright (C) 1999 IBM Deutschland Entwicklung GmbH, IBM Corporation
 *    Author(s): Hartmut Penner (hp@de.ibm.com)
 *               Ulrich Weigand (uweigand@de.ibm.com)
 *
 *  Derived from "arch/i386/mm/fault.c"
 *    Copyright (C) 1995  Linus Torvalds
 */

#include <linux/kernel_stat.h>
#include <linux/perf_event.h>
#include <linux/signal.h>
#include <linux/sched.h>
#include <linux/kernel.h>
#include <linux/errno.h>
#include <linux/string.h>
#include <linux/types.h>
#include <linux/ptrace.h>
#include <linux/mman.h>
#include <linux/mm.h>
#include <linux/compat.h>
#include <linux/smp.h>
#include <linux/kdebug.h>
#include <linux/init.h>
#include <linux/console.h>
#include <linux/module.h>
#include <linux/hardirq.h>
#include <linux/kprobes.h>
#include <linux/uaccess.h>
#include <linux/hugetlb.h>
#include <asm/asm-offsets.h>
#include <asm/system.h>
#include <asm/pgtable.h>
#include <asm/irq.h>
#include <asm/mmu_context.h>
#include <asm/compat.h>
#include "../kernel/entry.h"

#ifndef CONFIG_64BIT
#define __FAIL_ADDR_MASK 0x7ffff000
#define __SUBCODE_MASK 0x0200
#define __PF_RES_FIELD 0ULL
#else /* CONFIG_64BIT */
#define __FAIL_ADDR_MASK -4096L
#define __SUBCODE_MASK 0x0600
#define __PF_RES_FIELD 0x8000000000000000ULL
#endif /* CONFIG_64BIT */

#define VM_FAULT_BADCONTEXT	0x010000
#define VM_FAULT_BADMAP		0x020000
#define VM_FAULT_BADACCESS	0x040000

static unsigned long store_indication;

void fault_init(void)
{
	if (test_facility(2) && test_facility(75))
		store_indication = 0xc00;
}

<<<<<<< HEAD
#define VM_FAULT_BADCONTEXT	0x010000
#define VM_FAULT_BADMAP		0x020000
#define VM_FAULT_BADACCESS	0x040000

=======
>>>>>>> 02f8c6ae
static inline int notify_page_fault(struct pt_regs *regs)
{
	int ret = 0;

#ifdef CONFIG_KPROBES
	/* kprobe_running() needs smp_processor_id() */
	if (kprobes_built_in() && !user_mode(regs)) {
		preempt_disable();
		if (kprobe_running() && kprobe_fault_handler(regs, 14))
			ret = 1;
		preempt_enable();
	}
<<<<<<< HEAD
#endif
=======
>>>>>>> 02f8c6ae
	return ret;
}


/*
 * Unlock any spinlocks which will prevent us from getting the
 * message out.
 */
void bust_spinlocks(int yes)
{
	if (yes) {
		oops_in_progress = 1;
	} else {
		int loglevel_save = console_loglevel;
		console_unblank();
		oops_in_progress = 0;
		/*
		 * OK, the message is on the console.  Now we call printk()
		 * without oops_in_progress set so that printk will give klogd
		 * a poke.  Hold onto your hats...
		 */
		console_loglevel = 15;
		printk(" ");
		console_loglevel = loglevel_save;
	}
}

/*
 * Returns the address space associated with the fault.
 * Returns 0 for kernel space and 1 for user space.
 */
static inline int user_space_fault(unsigned long trans_exc_code)
{
	/*
	 * The lowest two bits of the translation exception
	 * identification indicate which paging table was used.
	 */
	trans_exc_code &= 3;
	if (trans_exc_code == 2)
		/* Access via secondary space, set_fs setting decides */
		return current->thread.mm_segment.ar4;
	if (user_mode == HOME_SPACE_MODE)
		/* User space if the access has been done via home space. */
		return trans_exc_code == 3;
	/*
	 * If the user space is not the home space the kernel runs in home
	 * space. Access via secondary space has already been covered,
	 * access via primary space or access register is from user space
	 * and access via home space is from the kernel.
	 */
	return trans_exc_code != 3;
<<<<<<< HEAD
=======
}

static inline void report_user_fault(struct pt_regs *regs, long int_code,
				     int signr, unsigned long address)
{
	if ((task_pid_nr(current) > 1) && !show_unhandled_signals)
		return;
	if (!unhandled_signal(current, signr))
		return;
	if (!printk_ratelimit())
		return;
	printk("User process fault: interruption code 0x%lX ", int_code);
	print_vma_addr(KERN_CONT "in ", regs->psw.addr & PSW_ADDR_INSN);
	printk("\n");
	printk("failing address: %lX\n", address);
	show_regs(regs);
>>>>>>> 02f8c6ae
}

/*
 * Send SIGSEGV to task.  This is an external routine
 * to keep the stack usage of do_page_fault small.
 */
static noinline void do_sigsegv(struct pt_regs *regs, long int_code,
				int si_code, unsigned long trans_exc_code)
{
	struct siginfo si;
	unsigned long address;

	address = trans_exc_code & __FAIL_ADDR_MASK;
	current->thread.prot_addr = address;
	current->thread.trap_no = int_code;
<<<<<<< HEAD
#if defined(CONFIG_SYSCTL) || defined(CONFIG_PROCESS_DEBUG)
#if defined(CONFIG_SYSCTL)
	if (sysctl_userprocess_debug)
#endif
	{
		printk("User process fault: interruption code 0x%lX\n",
		       int_code);
		printk("failing address: %lX\n", address);
		show_regs(regs);
	}
#endif
=======
	report_user_fault(regs, int_code, SIGSEGV, address);
>>>>>>> 02f8c6ae
	si.si_signo = SIGSEGV;
	si.si_code = si_code;
	si.si_addr = (void __user *) address;
	force_sig_info(SIGSEGV, &si, current);
}

static noinline void do_no_context(struct pt_regs *regs, long int_code,
				   unsigned long trans_exc_code)
{
	const struct exception_table_entry *fixup;
	unsigned long address;

	/* Are we prepared to handle this kernel fault?  */
	fixup = search_exception_tables(regs->psw.addr & PSW_ADDR_INSN);
	if (fixup) {
		regs->psw.addr = fixup->fixup | PSW_ADDR_AMODE;
		return;
	}

	/*
	 * Oops. The kernel tried to access some bad page. We'll have to
	 * terminate things with extreme prejudice.
	 */
	address = trans_exc_code & __FAIL_ADDR_MASK;
	if (!user_space_fault(trans_exc_code))
		printk(KERN_ALERT "Unable to handle kernel pointer dereference"
		       " at virtual kernel address %p\n", (void *)address);
	else
		printk(KERN_ALERT "Unable to handle kernel paging request"
		       " at virtual user address %p\n", (void *)address);

	die("Oops", regs, int_code);
	do_exit(SIGKILL);
}

static noinline void do_low_address(struct pt_regs *regs, long int_code,
				    unsigned long trans_exc_code)
{
	/* Low-address protection hit in kernel mode means
	   NULL pointer write access in kernel mode.  */
	if (regs->psw.mask & PSW_MASK_PSTATE) {
		/* Low-address protection hit in user mode 'cannot happen'. */
		die ("Low-address protection", regs, int_code);
		do_exit(SIGKILL);
	}

	do_no_context(regs, int_code, trans_exc_code);
}

static noinline void do_sigbus(struct pt_regs *regs, long int_code,
			       unsigned long trans_exc_code)
{
	struct task_struct *tsk = current;
<<<<<<< HEAD
=======
	unsigned long address;
	struct siginfo si;
>>>>>>> 02f8c6ae

	/*
	 * Send a sigbus, regardless of whether we were in kernel
	 * or user mode.
	 */
<<<<<<< HEAD
	tsk->thread.prot_addr = trans_exc_code & __FAIL_ADDR_MASK;
	tsk->thread.trap_no = int_code;
	force_sig(SIGBUS, tsk);
}

#ifdef CONFIG_S390_EXEC_PROTECT
static noinline int signal_return(struct pt_regs *regs, long int_code,
				  unsigned long trans_exc_code)
{
	u16 instruction;
	int rc;

	rc = __get_user(instruction, (u16 __user *) regs->psw.addr);

	if (!rc && instruction == 0x0a77) {
		clear_tsk_thread_flag(current, TIF_SINGLE_STEP);
		if (is_compat_task())
			sys32_sigreturn();
		else
			sys_sigreturn();
	} else if (!rc && instruction == 0x0aad) {
		clear_tsk_thread_flag(current, TIF_SINGLE_STEP);
		if (is_compat_task())
			sys32_rt_sigreturn();
		else
			sys_rt_sigreturn();
	} else
		do_sigsegv(regs, int_code, SEGV_MAPERR, trans_exc_code);
	return 0;
=======
	address = trans_exc_code & __FAIL_ADDR_MASK;
	tsk->thread.prot_addr = address;
	tsk->thread.trap_no = int_code;
	si.si_signo = SIGBUS;
	si.si_errno = 0;
	si.si_code = BUS_ADRERR;
	si.si_addr = (void __user *) address;
	force_sig_info(SIGBUS, &si, tsk);
}

static noinline void do_fault_error(struct pt_regs *regs, long int_code,
				    unsigned long trans_exc_code, int fault)
{
	int si_code;

	switch (fault) {
	case VM_FAULT_BADACCESS:
	case VM_FAULT_BADMAP:
		/* Bad memory access. Check if it is kernel or user space. */
		if (regs->psw.mask & PSW_MASK_PSTATE) {
			/* User mode accesses just cause a SIGSEGV */
			si_code = (fault == VM_FAULT_BADMAP) ?
				SEGV_MAPERR : SEGV_ACCERR;
			do_sigsegv(regs, int_code, si_code, trans_exc_code);
			return;
		}
	case VM_FAULT_BADCONTEXT:
		do_no_context(regs, int_code, trans_exc_code);
		break;
	default: /* fault & VM_FAULT_ERROR */
		if (fault & VM_FAULT_OOM) {
			if (!(regs->psw.mask & PSW_MASK_PSTATE))
				do_no_context(regs, int_code, trans_exc_code);
			else
				pagefault_out_of_memory();
		} else if (fault & VM_FAULT_SIGBUS) {
			/* Kernel mode? Handle exceptions or die */
			if (!(regs->psw.mask & PSW_MASK_PSTATE))
				do_no_context(regs, int_code, trans_exc_code);
			else
				do_sigbus(regs, int_code, trans_exc_code);
		} else
			BUG();
		break;
	}
>>>>>>> 02f8c6ae
}

static noinline void do_fault_error(struct pt_regs *regs, long int_code,
				    unsigned long trans_exc_code, int fault)
{
	int si_code;

	switch (fault) {
	case VM_FAULT_BADACCESS:
#ifdef CONFIG_S390_EXEC_PROTECT
		if ((regs->psw.mask & PSW_MASK_ASC) == PSW_ASC_SECONDARY &&
		    (trans_exc_code & 3) == 0) {
			signal_return(regs, int_code, trans_exc_code);
			break;
		}
#endif /* CONFIG_S390_EXEC_PROTECT */
	case VM_FAULT_BADMAP:
		/* Bad memory access. Check if it is kernel or user space. */
		if (regs->psw.mask & PSW_MASK_PSTATE) {
			/* User mode accesses just cause a SIGSEGV */
			si_code = (fault == VM_FAULT_BADMAP) ?
				SEGV_MAPERR : SEGV_ACCERR;
			do_sigsegv(regs, int_code, si_code, trans_exc_code);
			return;
		}
	case VM_FAULT_BADCONTEXT:
		do_no_context(regs, int_code, trans_exc_code);
		break;
	default: /* fault & VM_FAULT_ERROR */
		if (fault & VM_FAULT_OOM)
			pagefault_out_of_memory();
		else if (fault & VM_FAULT_SIGBUS) {
			do_sigbus(regs, int_code, trans_exc_code);
			/* Kernel mode? Handle exceptions or die */
			if (!(regs->psw.mask & PSW_MASK_PSTATE))
				do_no_context(regs, int_code, trans_exc_code);
		} else
			BUG();
		break;
	}
}

/*
 * This routine handles page faults.  It determines the address,
 * and the problem, and then passes it off to one of the appropriate
 * routines.
 *
 * interruption code (int_code):
 *   04       Protection           ->  Write-Protection  (suprression)
 *   10       Segment translation  ->  Not present       (nullification)
 *   11       Page translation     ->  Not present       (nullification)
 *   3b       Region third trans.  ->  Not present       (nullification)
 */
static inline int do_exception(struct pt_regs *regs, int access,
			       unsigned long trans_exc_code)
{
	struct task_struct *tsk;
	struct mm_struct *mm;
	struct vm_area_struct *vma;
	unsigned long address;
<<<<<<< HEAD
=======
	unsigned int flags;
>>>>>>> 02f8c6ae
	int fault;

	if (notify_page_fault(regs))
		return 0;

	tsk = current;
	mm = tsk->mm;

	/*
	 * Verify that the fault happened in user space, that
	 * we are not in an interrupt and that there is a 
	 * user context.
	 */
	fault = VM_FAULT_BADCONTEXT;
	if (unlikely(!user_space_fault(trans_exc_code) || in_atomic() || !mm))
		goto out;

	address = trans_exc_code & __FAIL_ADDR_MASK;
<<<<<<< HEAD
	/*
	 * When we get here, the fault happened in the current
	 * task's user address space, so we can switch on the
	 * interrupts again and then search the VMAs
	 */
	local_irq_enable();
=======
>>>>>>> 02f8c6ae
	perf_sw_event(PERF_COUNT_SW_PAGE_FAULTS, 1, 0, regs, address);
	flags = FAULT_FLAG_ALLOW_RETRY;
	if (access == VM_WRITE || (trans_exc_code & store_indication) == 0x400)
		flags |= FAULT_FLAG_WRITE;
retry:
	down_read(&mm->mmap_sem);

	fault = VM_FAULT_BADMAP;
	vma = find_vma(mm, address);
	if (!vma)
		goto out_up;

	if (unlikely(vma->vm_start > address)) {
		if (!(vma->vm_flags & VM_GROWSDOWN))
			goto out_up;
		if (expand_stack(vma, address))
			goto out_up;
	}

	/*
	 * Ok, we have a good vm_area for this memory access, so
	 * we can handle it..
	 */
	fault = VM_FAULT_BADACCESS;
	if (unlikely(!(vma->vm_flags & access)))
		goto out_up;

	if (is_vm_hugetlb_page(vma))
		address &= HPAGE_MASK;
	/*
	 * If for any reason at all we couldn't handle the fault,
	 * make sure we exit gracefully rather than endlessly redo
	 * the fault.
	 */
<<<<<<< HEAD
	fault = handle_mm_fault(mm, vma, address,
				(access == VM_WRITE) ? FAULT_FLAG_WRITE : 0);
	if (unlikely(fault & VM_FAULT_ERROR))
		goto out_up;

	if (fault & VM_FAULT_MAJOR) {
		tsk->maj_flt++;
		perf_sw_event(PERF_COUNT_SW_PAGE_FAULTS_MAJ, 1, 0,
				     regs, address);
	} else {
		tsk->min_flt++;
		perf_sw_event(PERF_COUNT_SW_PAGE_FAULTS_MIN, 1, 0,
				     regs, address);
=======
	fault = handle_mm_fault(mm, vma, address, flags);
	if (unlikely(fault & VM_FAULT_ERROR))
		goto out_up;

	/*
	 * Major/minor page fault accounting is only done on the
	 * initial attempt. If we go through a retry, it is extremely
	 * likely that the page will be found in page cache at that point.
	 */
	if (flags & FAULT_FLAG_ALLOW_RETRY) {
		if (fault & VM_FAULT_MAJOR) {
			tsk->maj_flt++;
			perf_sw_event(PERF_COUNT_SW_PAGE_FAULTS_MAJ, 1, 0,
				      regs, address);
		} else {
			tsk->min_flt++;
			perf_sw_event(PERF_COUNT_SW_PAGE_FAULTS_MIN, 1, 0,
				      regs, address);
		}
		if (fault & VM_FAULT_RETRY) {
			/* Clear FAULT_FLAG_ALLOW_RETRY to avoid any risk
			 * of starvation. */
			flags &= ~FAULT_FLAG_ALLOW_RETRY;
			goto retry;
		}
>>>>>>> 02f8c6ae
	}
	/*
	 * The instruction that caused the program check will
	 * be repeated. Don't signal single step via SIGTRAP.
	 */
<<<<<<< HEAD
	clear_tsk_thread_flag(tsk, TIF_SINGLE_STEP);
=======
	clear_tsk_thread_flag(tsk, TIF_PER_TRAP);
>>>>>>> 02f8c6ae
	fault = 0;
out_up:
	up_read(&mm->mmap_sem);
out:
	return fault;
}

<<<<<<< HEAD
void __kprobes do_protection_exception(struct pt_regs *regs, long int_code)
{
	unsigned long trans_exc_code = S390_lowcore.trans_exc_code;
	int fault;

	/* Protection exception is supressing, decrement psw address. */
	regs->psw.addr -= (int_code >> 16);
=======
void __kprobes do_protection_exception(struct pt_regs *regs, long pgm_int_code,
				       unsigned long trans_exc_code)
{
	int fault;

	/* Protection exception is suppressing, decrement psw address. */
	regs->psw.addr -= (pgm_int_code >> 16);
>>>>>>> 02f8c6ae
	/*
	 * Check for low-address protection.  This needs to be treated
	 * as a special case because the translation exception code
	 * field is not guaranteed to contain valid data in this case.
	 */
	if (unlikely(!(trans_exc_code & 4))) {
<<<<<<< HEAD
		do_low_address(regs, int_code, trans_exc_code);
=======
		do_low_address(regs, pgm_int_code, trans_exc_code);
>>>>>>> 02f8c6ae
		return;
	}
	fault = do_exception(regs, VM_WRITE, trans_exc_code);
	if (unlikely(fault))
		do_fault_error(regs, 4, trans_exc_code, fault);
}

<<<<<<< HEAD
void __kprobes do_dat_exception(struct pt_regs *regs, long int_code)
{
	unsigned long trans_exc_code = S390_lowcore.trans_exc_code;
	int access, fault;

	access = VM_READ | VM_EXEC | VM_WRITE;
#ifdef CONFIG_S390_EXEC_PROTECT
	if ((regs->psw.mask & PSW_MASK_ASC) == PSW_ASC_SECONDARY &&
	    (trans_exc_code & 3) == 0)
		access = VM_EXEC;
#endif
	fault = do_exception(regs, access, trans_exc_code);
	if (unlikely(fault))
		do_fault_error(regs, int_code & 255, trans_exc_code, fault);
}

#ifdef CONFIG_64BIT
void __kprobes do_asce_exception(struct pt_regs *regs, long int_code)
{
	unsigned long trans_exc_code = S390_lowcore.trans_exc_code;
=======
void __kprobes do_dat_exception(struct pt_regs *regs, long pgm_int_code,
				unsigned long trans_exc_code)
{
	int access, fault;

	access = VM_READ | VM_EXEC | VM_WRITE;
	fault = do_exception(regs, access, trans_exc_code);
	if (unlikely(fault))
		do_fault_error(regs, pgm_int_code & 255, trans_exc_code, fault);
}

#ifdef CONFIG_64BIT
void __kprobes do_asce_exception(struct pt_regs *regs, long pgm_int_code,
				 unsigned long trans_exc_code)
{
>>>>>>> 02f8c6ae
	struct mm_struct *mm = current->mm;
	struct vm_area_struct *vma;

	if (unlikely(!user_space_fault(trans_exc_code) || in_atomic() || !mm))
		goto no_context;

	down_read(&mm->mmap_sem);
	vma = find_vma(mm, trans_exc_code & __FAIL_ADDR_MASK);
	up_read(&mm->mmap_sem);

	if (vma) {
		update_mm(mm, current);
		return;
	}

	/* User mode accesses just cause a SIGSEGV */
	if (regs->psw.mask & PSW_MASK_PSTATE) {
<<<<<<< HEAD
		do_sigsegv(regs, int_code, SEGV_MAPERR, trans_exc_code);
=======
		do_sigsegv(regs, pgm_int_code, SEGV_MAPERR, trans_exc_code);
>>>>>>> 02f8c6ae
		return;
	}

no_context:
<<<<<<< HEAD
	do_no_context(regs, int_code, trans_exc_code);
}
#endif

int __handle_fault(unsigned long uaddr, unsigned long int_code, int write_user)
=======
	do_no_context(regs, pgm_int_code, trans_exc_code);
}
#endif

int __handle_fault(unsigned long uaddr, unsigned long pgm_int_code, int write)
>>>>>>> 02f8c6ae
{
	struct pt_regs regs;
	int access, fault;

	regs.psw.mask = psw_kernel_bits;
	if (!irqs_disabled())
		regs.psw.mask |= PSW_MASK_IO | PSW_MASK_EXT;
	regs.psw.addr = (unsigned long) __builtin_return_address(0);
	regs.psw.addr |= PSW_ADDR_AMODE;
	uaddr &= PAGE_MASK;
<<<<<<< HEAD
	access = write_user ? VM_WRITE : VM_READ;
	fault = do_exception(&regs, access, uaddr | 2);
	if (unlikely(fault)) {
		if (fault & VM_FAULT_OOM) {
			pagefault_out_of_memory();
			fault = 0;
		} else if (fault & VM_FAULT_SIGBUS)
			do_sigbus(&regs, int_code, uaddr);
=======
	access = write ? VM_WRITE : VM_READ;
	fault = do_exception(&regs, access, uaddr | 2);
	if (unlikely(fault)) {
		if (fault & VM_FAULT_OOM)
			return -EFAULT;
		else if (fault & VM_FAULT_SIGBUS)
			do_sigbus(&regs, pgm_int_code, uaddr);
>>>>>>> 02f8c6ae
	}
	return fault ? -EFAULT : 0;
}

#ifdef CONFIG_PFAULT 
/*
 * 'pfault' pseudo page faults routines.
 */
static int pfault_disable;

static int __init nopfault(char *str)
{
	pfault_disable = 1;
	return 1;
}

__setup("nopfault", nopfault);

struct pfault_refbk {
	u16 refdiagc;
	u16 reffcode;
	u16 refdwlen;
	u16 refversn;
	u64 refgaddr;
	u64 refselmk;
	u64 refcmpmk;
	u64 reserved;
} __attribute__ ((packed, aligned(8)));

int pfault_init(void)
{
	struct pfault_refbk refbk = {
		.refdiagc = 0x258,
		.reffcode = 0,
		.refdwlen = 5,
		.refversn = 2,
		.refgaddr = __LC_CURRENT_PID,
		.refselmk = 1ULL << 48,
		.refcmpmk = 1ULL << 48,
		.reserved = __PF_RES_FIELD };
        int rc;

	if (!MACHINE_IS_VM || pfault_disable)
		return -1;
	asm volatile(
		"	diag	%1,%0,0x258\n"
		"0:	j	2f\n"
		"1:	la	%0,8\n"
		"2:\n"
		EX_TABLE(0b,1b)
		: "=d" (rc) : "a" (&refbk), "m" (refbk) : "cc");
        return rc;
}

void pfault_fini(void)
{
	struct pfault_refbk refbk = {
		.refdiagc = 0x258,
		.reffcode = 1,
		.refdwlen = 5,
		.refversn = 2,
	};

	if (!MACHINE_IS_VM || pfault_disable)
		return;
	asm volatile(
		"	diag	%0,0,0x258\n"
		"0:\n"
		EX_TABLE(0b,0b)
		: : "a" (&refbk), "m" (refbk) : "cc");
}

<<<<<<< HEAD
static void pfault_interrupt(__u16 int_code)
=======
static DEFINE_SPINLOCK(pfault_lock);
static LIST_HEAD(pfault_list);

static void pfault_interrupt(unsigned int ext_int_code,
			     unsigned int param32, unsigned long param64)
>>>>>>> 02f8c6ae
{
	struct task_struct *tsk;
	__u16 subcode;
	pid_t pid;

	/*
	 * Get the external interruption subcode & pfault
	 * initial/completion signal bit. VM stores this 
	 * in the 'cpu address' field associated with the
         * external interrupt. 
	 */
	subcode = ext_int_code >> 16;
	if ((subcode & 0xff00) != __SUBCODE_MASK)
		return;
	kstat_cpu(smp_processor_id()).irqs[EXTINT_PFL]++;
	if (subcode & 0x0080) {
		/* Get the token (= pid of the affected task). */
		pid = sizeof(void *) == 4 ? param32 : param64;
		rcu_read_lock();
		tsk = find_task_by_pid_ns(pid, &init_pid_ns);
		if (tsk)
			get_task_struct(tsk);
		rcu_read_unlock();
		if (!tsk)
			return;
	} else {
		tsk = current;
	}
	spin_lock(&pfault_lock);
	if (subcode & 0x0080) {
		/* signal bit is set -> a page has been swapped in by VM */
		if (tsk->thread.pfault_wait == 1) {
			/* Initial interrupt was faster than the completion
			 * interrupt. pfault_wait is valid. Set pfault_wait
			 * back to zero and wake up the process. This can
			 * safely be done because the task is still sleeping
			 * and can't produce new pfaults. */
			tsk->thread.pfault_wait = 0;
			list_del(&tsk->thread.list);
			wake_up_process(tsk);
		} else {
			/* Completion interrupt was faster than initial
			 * interrupt. Set pfault_wait to -1 so the initial
			 * interrupt doesn't put the task to sleep. */
			tsk->thread.pfault_wait = -1;
		}
		put_task_struct(tsk);
	} else {
		/* signal bit not set -> a real page is missing. */
		if (tsk->thread.pfault_wait == -1) {
			/* Completion interrupt was faster than the initial
			 * interrupt (pfault_wait == -1). Set pfault_wait
			 * back to zero and exit. */
			tsk->thread.pfault_wait = 0;
		} else {
			/* Initial interrupt arrived before completion
			 * interrupt. Let the task sleep. */
			tsk->thread.pfault_wait = 1;
			list_add(&tsk->thread.list, &pfault_list);
			set_task_state(tsk, TASK_UNINTERRUPTIBLE);
			set_tsk_need_resched(tsk);
		}
	}
	spin_unlock(&pfault_lock);
}

static int __cpuinit pfault_cpu_notify(struct notifier_block *self,
				       unsigned long action, void *hcpu)
{
	struct thread_struct *thread, *next;
	struct task_struct *tsk;

	switch (action) {
	case CPU_DEAD:
	case CPU_DEAD_FROZEN:
		spin_lock_irq(&pfault_lock);
		list_for_each_entry_safe(thread, next, &pfault_list, list) {
			thread->pfault_wait = 0;
			list_del(&thread->list);
			tsk = container_of(thread, struct task_struct, thread);
			wake_up_process(tsk);
		}
		spin_unlock_irq(&pfault_lock);
		break;
	default:
		break;
	}
	return NOTIFY_OK;
}

static int __init pfault_irq_init(void)
{
	int rc;

	if (!MACHINE_IS_VM)
		return 0;
	rc = register_external_interrupt(0x2603, pfault_interrupt);
	if (rc)
		goto out_extint;
	rc = pfault_init() == 0 ? 0 : -EOPNOTSUPP;
	if (rc)
		goto out_pfault;
	service_subclass_irq_register();
	hotcpu_notifier(pfault_cpu_notify, 0);
	return 0;

out_pfault:
	unregister_external_interrupt(0x2603, pfault_interrupt);
out_extint:
	pfault_disable = 1;
	return rc;
}
early_initcall(pfault_irq_init);

#endif /* CONFIG_PFAULT */<|MERGE_RESOLUTION|>--- conflicted
+++ resolved
@@ -61,18 +61,10 @@
 		store_indication = 0xc00;
 }
 
-<<<<<<< HEAD
-#define VM_FAULT_BADCONTEXT	0x010000
-#define VM_FAULT_BADMAP		0x020000
-#define VM_FAULT_BADACCESS	0x040000
-
-=======
->>>>>>> 02f8c6ae
 static inline int notify_page_fault(struct pt_regs *regs)
 {
 	int ret = 0;
 
-#ifdef CONFIG_KPROBES
 	/* kprobe_running() needs smp_processor_id() */
 	if (kprobes_built_in() && !user_mode(regs)) {
 		preempt_disable();
@@ -80,10 +72,6 @@
 			ret = 1;
 		preempt_enable();
 	}
-<<<<<<< HEAD
-#endif
-=======
->>>>>>> 02f8c6ae
 	return ret;
 }
 
@@ -135,8 +123,6 @@
 	 * and access via home space is from the kernel.
 	 */
 	return trans_exc_code != 3;
-<<<<<<< HEAD
-=======
 }
 
 static inline void report_user_fault(struct pt_regs *regs, long int_code,
@@ -153,7 +139,6 @@
 	printk("\n");
 	printk("failing address: %lX\n", address);
 	show_regs(regs);
->>>>>>> 02f8c6ae
 }
 
 /*
@@ -169,21 +154,7 @@
 	address = trans_exc_code & __FAIL_ADDR_MASK;
 	current->thread.prot_addr = address;
 	current->thread.trap_no = int_code;
-<<<<<<< HEAD
-#if defined(CONFIG_SYSCTL) || defined(CONFIG_PROCESS_DEBUG)
-#if defined(CONFIG_SYSCTL)
-	if (sysctl_userprocess_debug)
-#endif
-	{
-		printk("User process fault: interruption code 0x%lX\n",
-		       int_code);
-		printk("failing address: %lX\n", address);
-		show_regs(regs);
-	}
-#endif
-=======
 	report_user_fault(regs, int_code, SIGSEGV, address);
->>>>>>> 02f8c6ae
 	si.si_signo = SIGSEGV;
 	si.si_code = si_code;
 	si.si_addr = (void __user *) address;
@@ -237,47 +208,13 @@
 			       unsigned long trans_exc_code)
 {
 	struct task_struct *tsk = current;
-<<<<<<< HEAD
-=======
 	unsigned long address;
 	struct siginfo si;
->>>>>>> 02f8c6ae
 
 	/*
 	 * Send a sigbus, regardless of whether we were in kernel
 	 * or user mode.
 	 */
-<<<<<<< HEAD
-	tsk->thread.prot_addr = trans_exc_code & __FAIL_ADDR_MASK;
-	tsk->thread.trap_no = int_code;
-	force_sig(SIGBUS, tsk);
-}
-
-#ifdef CONFIG_S390_EXEC_PROTECT
-static noinline int signal_return(struct pt_regs *regs, long int_code,
-				  unsigned long trans_exc_code)
-{
-	u16 instruction;
-	int rc;
-
-	rc = __get_user(instruction, (u16 __user *) regs->psw.addr);
-
-	if (!rc && instruction == 0x0a77) {
-		clear_tsk_thread_flag(current, TIF_SINGLE_STEP);
-		if (is_compat_task())
-			sys32_sigreturn();
-		else
-			sys_sigreturn();
-	} else if (!rc && instruction == 0x0aad) {
-		clear_tsk_thread_flag(current, TIF_SINGLE_STEP);
-		if (is_compat_task())
-			sys32_rt_sigreturn();
-		else
-			sys_rt_sigreturn();
-	} else
-		do_sigsegv(regs, int_code, SEGV_MAPERR, trans_exc_code);
-	return 0;
-=======
 	address = trans_exc_code & __FAIL_ADDR_MASK;
 	tsk->thread.prot_addr = address;
 	tsk->thread.trap_no = int_code;
@@ -323,47 +260,6 @@
 			BUG();
 		break;
 	}
->>>>>>> 02f8c6ae
-}
-
-static noinline void do_fault_error(struct pt_regs *regs, long int_code,
-				    unsigned long trans_exc_code, int fault)
-{
-	int si_code;
-
-	switch (fault) {
-	case VM_FAULT_BADACCESS:
-#ifdef CONFIG_S390_EXEC_PROTECT
-		if ((regs->psw.mask & PSW_MASK_ASC) == PSW_ASC_SECONDARY &&
-		    (trans_exc_code & 3) == 0) {
-			signal_return(regs, int_code, trans_exc_code);
-			break;
-		}
-#endif /* CONFIG_S390_EXEC_PROTECT */
-	case VM_FAULT_BADMAP:
-		/* Bad memory access. Check if it is kernel or user space. */
-		if (regs->psw.mask & PSW_MASK_PSTATE) {
-			/* User mode accesses just cause a SIGSEGV */
-			si_code = (fault == VM_FAULT_BADMAP) ?
-				SEGV_MAPERR : SEGV_ACCERR;
-			do_sigsegv(regs, int_code, si_code, trans_exc_code);
-			return;
-		}
-	case VM_FAULT_BADCONTEXT:
-		do_no_context(regs, int_code, trans_exc_code);
-		break;
-	default: /* fault & VM_FAULT_ERROR */
-		if (fault & VM_FAULT_OOM)
-			pagefault_out_of_memory();
-		else if (fault & VM_FAULT_SIGBUS) {
-			do_sigbus(regs, int_code, trans_exc_code);
-			/* Kernel mode? Handle exceptions or die */
-			if (!(regs->psw.mask & PSW_MASK_PSTATE))
-				do_no_context(regs, int_code, trans_exc_code);
-		} else
-			BUG();
-		break;
-	}
 }
 
 /*
@@ -384,10 +280,7 @@
 	struct mm_struct *mm;
 	struct vm_area_struct *vma;
 	unsigned long address;
-<<<<<<< HEAD
-=======
 	unsigned int flags;
->>>>>>> 02f8c6ae
 	int fault;
 
 	if (notify_page_fault(regs))
@@ -406,15 +299,6 @@
 		goto out;
 
 	address = trans_exc_code & __FAIL_ADDR_MASK;
-<<<<<<< HEAD
-	/*
-	 * When we get here, the fault happened in the current
-	 * task's user address space, so we can switch on the
-	 * interrupts again and then search the VMAs
-	 */
-	local_irq_enable();
-=======
->>>>>>> 02f8c6ae
 	perf_sw_event(PERF_COUNT_SW_PAGE_FAULTS, 1, 0, regs, address);
 	flags = FAULT_FLAG_ALLOW_RETRY;
 	if (access == VM_WRITE || (trans_exc_code & store_indication) == 0x400)
@@ -449,21 +333,6 @@
 	 * make sure we exit gracefully rather than endlessly redo
 	 * the fault.
 	 */
-<<<<<<< HEAD
-	fault = handle_mm_fault(mm, vma, address,
-				(access == VM_WRITE) ? FAULT_FLAG_WRITE : 0);
-	if (unlikely(fault & VM_FAULT_ERROR))
-		goto out_up;
-
-	if (fault & VM_FAULT_MAJOR) {
-		tsk->maj_flt++;
-		perf_sw_event(PERF_COUNT_SW_PAGE_FAULTS_MAJ, 1, 0,
-				     regs, address);
-	} else {
-		tsk->min_flt++;
-		perf_sw_event(PERF_COUNT_SW_PAGE_FAULTS_MIN, 1, 0,
-				     regs, address);
-=======
 	fault = handle_mm_fault(mm, vma, address, flags);
 	if (unlikely(fault & VM_FAULT_ERROR))
 		goto out_up;
@@ -489,17 +358,12 @@
 			flags &= ~FAULT_FLAG_ALLOW_RETRY;
 			goto retry;
 		}
->>>>>>> 02f8c6ae
 	}
 	/*
 	 * The instruction that caused the program check will
 	 * be repeated. Don't signal single step via SIGTRAP.
 	 */
-<<<<<<< HEAD
-	clear_tsk_thread_flag(tsk, TIF_SINGLE_STEP);
-=======
 	clear_tsk_thread_flag(tsk, TIF_PER_TRAP);
->>>>>>> 02f8c6ae
 	fault = 0;
 out_up:
 	up_read(&mm->mmap_sem);
@@ -507,15 +371,6 @@
 	return fault;
 }
 
-<<<<<<< HEAD
-void __kprobes do_protection_exception(struct pt_regs *regs, long int_code)
-{
-	unsigned long trans_exc_code = S390_lowcore.trans_exc_code;
-	int fault;
-
-	/* Protection exception is supressing, decrement psw address. */
-	regs->psw.addr -= (int_code >> 16);
-=======
 void __kprobes do_protection_exception(struct pt_regs *regs, long pgm_int_code,
 				       unsigned long trans_exc_code)
 {
@@ -523,18 +378,13 @@
 
 	/* Protection exception is suppressing, decrement psw address. */
 	regs->psw.addr -= (pgm_int_code >> 16);
->>>>>>> 02f8c6ae
 	/*
 	 * Check for low-address protection.  This needs to be treated
 	 * as a special case because the translation exception code
 	 * field is not guaranteed to contain valid data in this case.
 	 */
 	if (unlikely(!(trans_exc_code & 4))) {
-<<<<<<< HEAD
-		do_low_address(regs, int_code, trans_exc_code);
-=======
 		do_low_address(regs, pgm_int_code, trans_exc_code);
->>>>>>> 02f8c6ae
 		return;
 	}
 	fault = do_exception(regs, VM_WRITE, trans_exc_code);
@@ -542,28 +392,6 @@
 		do_fault_error(regs, 4, trans_exc_code, fault);
 }
 
-<<<<<<< HEAD
-void __kprobes do_dat_exception(struct pt_regs *regs, long int_code)
-{
-	unsigned long trans_exc_code = S390_lowcore.trans_exc_code;
-	int access, fault;
-
-	access = VM_READ | VM_EXEC | VM_WRITE;
-#ifdef CONFIG_S390_EXEC_PROTECT
-	if ((regs->psw.mask & PSW_MASK_ASC) == PSW_ASC_SECONDARY &&
-	    (trans_exc_code & 3) == 0)
-		access = VM_EXEC;
-#endif
-	fault = do_exception(regs, access, trans_exc_code);
-	if (unlikely(fault))
-		do_fault_error(regs, int_code & 255, trans_exc_code, fault);
-}
-
-#ifdef CONFIG_64BIT
-void __kprobes do_asce_exception(struct pt_regs *regs, long int_code)
-{
-	unsigned long trans_exc_code = S390_lowcore.trans_exc_code;
-=======
 void __kprobes do_dat_exception(struct pt_regs *regs, long pgm_int_code,
 				unsigned long trans_exc_code)
 {
@@ -579,7 +407,6 @@
 void __kprobes do_asce_exception(struct pt_regs *regs, long pgm_int_code,
 				 unsigned long trans_exc_code)
 {
->>>>>>> 02f8c6ae
 	struct mm_struct *mm = current->mm;
 	struct vm_area_struct *vma;
 
@@ -597,28 +424,16 @@
 
 	/* User mode accesses just cause a SIGSEGV */
 	if (regs->psw.mask & PSW_MASK_PSTATE) {
-<<<<<<< HEAD
-		do_sigsegv(regs, int_code, SEGV_MAPERR, trans_exc_code);
-=======
 		do_sigsegv(regs, pgm_int_code, SEGV_MAPERR, trans_exc_code);
->>>>>>> 02f8c6ae
 		return;
 	}
 
 no_context:
-<<<<<<< HEAD
-	do_no_context(regs, int_code, trans_exc_code);
+	do_no_context(regs, pgm_int_code, trans_exc_code);
 }
 #endif
 
-int __handle_fault(unsigned long uaddr, unsigned long int_code, int write_user)
-=======
-	do_no_context(regs, pgm_int_code, trans_exc_code);
-}
-#endif
-
 int __handle_fault(unsigned long uaddr, unsigned long pgm_int_code, int write)
->>>>>>> 02f8c6ae
 {
 	struct pt_regs regs;
 	int access, fault;
@@ -629,16 +444,6 @@
 	regs.psw.addr = (unsigned long) __builtin_return_address(0);
 	regs.psw.addr |= PSW_ADDR_AMODE;
 	uaddr &= PAGE_MASK;
-<<<<<<< HEAD
-	access = write_user ? VM_WRITE : VM_READ;
-	fault = do_exception(&regs, access, uaddr | 2);
-	if (unlikely(fault)) {
-		if (fault & VM_FAULT_OOM) {
-			pagefault_out_of_memory();
-			fault = 0;
-		} else if (fault & VM_FAULT_SIGBUS)
-			do_sigbus(&regs, int_code, uaddr);
-=======
 	access = write ? VM_WRITE : VM_READ;
 	fault = do_exception(&regs, access, uaddr | 2);
 	if (unlikely(fault)) {
@@ -646,7 +451,6 @@
 			return -EFAULT;
 		else if (fault & VM_FAULT_SIGBUS)
 			do_sigbus(&regs, pgm_int_code, uaddr);
->>>>>>> 02f8c6ae
 	}
 	return fault ? -EFAULT : 0;
 }
@@ -719,15 +523,11 @@
 		: : "a" (&refbk), "m" (refbk) : "cc");
 }
 
-<<<<<<< HEAD
-static void pfault_interrupt(__u16 int_code)
-=======
 static DEFINE_SPINLOCK(pfault_lock);
 static LIST_HEAD(pfault_list);
 
 static void pfault_interrupt(unsigned int ext_int_code,
 			     unsigned int param32, unsigned long param64)
->>>>>>> 02f8c6ae
 {
 	struct task_struct *tsk;
 	__u16 subcode;
