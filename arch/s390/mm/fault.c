/*
 *  arch/s390/mm/fault.c
 *
 *  S390 version
 *    Copyright (C) 1999 IBM Deutschland Entwicklung GmbH, IBM Corporation
 *    Author(s): Hartmut Penner (hp@de.ibm.com)
 *               Ulrich Weigand (uweigand@de.ibm.com)
 *
 *  Derived from "arch/i386/mm/fault.c"
 *    Copyright (C) 1995  Linus Torvalds
 */

#include <linux/kernel_stat.h>
#include <linux/perf_event.h>
#include <linux/signal.h>
#include <linux/sched.h>
#include <linux/kernel.h>
#include <linux/errno.h>
#include <linux/string.h>
#include <linux/types.h>
#include <linux/ptrace.h>
#include <linux/mman.h>
#include <linux/mm.h>
#include <linux/compat.h>
#include <linux/smp.h>
#include <linux/kdebug.h>
#include <linux/init.h>
#include <linux/console.h>
#include <linux/module.h>
#include <linux/hardirq.h>
#include <linux/kprobes.h>
#include <linux/uaccess.h>
#include <linux/hugetlb.h>
#include <asm/asm-offsets.h>
#include <asm/pgtable.h>
#include <asm/irq.h>
#include <asm/mmu_context.h>
#include <asm/facility.h>
#include "../kernel/entry.h"

#ifndef CONFIG_64BIT
#define __FAIL_ADDR_MASK 0x7ffff000
#define __SUBCODE_MASK 0x0200
#define __PF_RES_FIELD 0ULL
#else /* CONFIG_64BIT */
#define __FAIL_ADDR_MASK -4096L
#define __SUBCODE_MASK 0x0600
#define __PF_RES_FIELD 0x8000000000000000ULL
#endif /* CONFIG_64BIT */

#define VM_FAULT_BADCONTEXT	0x010000
#define VM_FAULT_BADMAP		0x020000
#define VM_FAULT_BADACCESS	0x040000

static unsigned long store_indication;

void fault_init(void)
{
	if (test_facility(2) && test_facility(75))
		store_indication = 0xc00;
}

static inline int notify_page_fault(struct pt_regs *regs)
{
	int ret = 0;

	/* kprobe_running() needs smp_processor_id() */
	if (kprobes_built_in() && !user_mode(regs)) {
		preempt_disable();
		if (kprobe_running() && kprobe_fault_handler(regs, 14))
			ret = 1;
		preempt_enable();
	}
	return ret;
}


/*
 * Unlock any spinlocks which will prevent us from getting the
 * message out.
 */
void bust_spinlocks(int yes)
{
	if (yes) {
		oops_in_progress = 1;
	} else {
		int loglevel_save = console_loglevel;
		console_unblank();
		oops_in_progress = 0;
		/*
		 * OK, the message is on the console.  Now we call printk()
		 * without oops_in_progress set so that printk will give klogd
		 * a poke.  Hold onto your hats...
		 */
		console_loglevel = 15;
		printk(" ");
		console_loglevel = loglevel_save;
	}
}

/*
 * Returns the address space associated with the fault.
 * Returns 0 for kernel space and 1 for user space.
 */
static inline int user_space_fault(unsigned long trans_exc_code)
{
	/*
	 * The lowest two bits of the translation exception
	 * identification indicate which paging table was used.
	 */
	trans_exc_code &= 3;
	if (trans_exc_code == 2)
		/* Access via secondary space, set_fs setting decides */
		return current->thread.mm_segment.ar4;
	if (user_mode == HOME_SPACE_MODE)
		/* User space if the access has been done via home space. */
		return trans_exc_code == 3;
	/*
	 * If the user space is not the home space the kernel runs in home
	 * space. Access via secondary space has already been covered,
	 * access via primary space or access register is from user space
	 * and access via home space is from the kernel.
	 */
	return trans_exc_code != 3;
}

static inline void report_user_fault(struct pt_regs *regs, long signr)
{
	if ((task_pid_nr(current) > 1) && !show_unhandled_signals)
		return;
	if (!unhandled_signal(current, signr))
		return;
	if (!printk_ratelimit())
		return;
	printk(KERN_ALERT "User process fault: interruption code 0x%X ",
	       regs->int_code);
	print_vma_addr(KERN_CONT "in ", regs->psw.addr & PSW_ADDR_INSN);
	printk(KERN_CONT "\n");
	printk(KERN_ALERT "failing address: %lX\n",
	       regs->int_parm_long & __FAIL_ADDR_MASK);
	show_regs(regs);
}

/*
 * Send SIGSEGV to task.  This is an external routine
 * to keep the stack usage of do_page_fault small.
 */
static noinline void do_sigsegv(struct pt_regs *regs, int si_code)
{
	struct siginfo si;

	report_user_fault(regs, SIGSEGV);
	si.si_signo = SIGSEGV;
	si.si_code = si_code;
	si.si_addr = (void __user *)(regs->int_parm_long & __FAIL_ADDR_MASK);
	force_sig_info(SIGSEGV, &si, current);
}

static noinline void do_no_context(struct pt_regs *regs)
{
	const struct exception_table_entry *fixup;
	unsigned long address;

	/* Are we prepared to handle this kernel fault?  */
	fixup = search_exception_tables(regs->psw.addr & PSW_ADDR_INSN);
	if (fixup) {
		regs->psw.addr = fixup->fixup | PSW_ADDR_AMODE;
		return;
	}

	/*
	 * Oops. The kernel tried to access some bad page. We'll have to
	 * terminate things with extreme prejudice.
	 */
	address = regs->int_parm_long & __FAIL_ADDR_MASK;
	if (!user_space_fault(regs->int_parm_long))
		printk(KERN_ALERT "Unable to handle kernel pointer dereference"
		       " at virtual kernel address %p\n", (void *)address);
	else
		printk(KERN_ALERT "Unable to handle kernel paging request"
		       " at virtual user address %p\n", (void *)address);

	die(regs, "Oops");
	do_exit(SIGKILL);
}

static noinline void do_low_address(struct pt_regs *regs)
{
	/* Low-address protection hit in kernel mode means
	   NULL pointer write access in kernel mode.  */
	if (regs->psw.mask & PSW_MASK_PSTATE) {
		/* Low-address protection hit in user mode 'cannot happen'. */
		die (regs, "Low-address protection");
		do_exit(SIGKILL);
	}

	do_no_context(regs);
}

static noinline void do_sigbus(struct pt_regs *regs)
{
	struct task_struct *tsk = current;
	struct siginfo si;

	/*
	 * Send a sigbus, regardless of whether we were in kernel
	 * or user mode.
	 */
	si.si_signo = SIGBUS;
	si.si_errno = 0;
	si.si_code = BUS_ADRERR;
	si.si_addr = (void __user *)(regs->int_parm_long & __FAIL_ADDR_MASK);
	force_sig_info(SIGBUS, &si, tsk);
}

static noinline void do_fault_error(struct pt_regs *regs, int fault)
{
	int si_code;

	switch (fault) {
	case VM_FAULT_BADACCESS:
	case VM_FAULT_BADMAP:
		/* Bad memory access. Check if it is kernel or user space. */
		if (regs->psw.mask & PSW_MASK_PSTATE) {
			/* User mode accesses just cause a SIGSEGV */
			si_code = (fault == VM_FAULT_BADMAP) ?
				SEGV_MAPERR : SEGV_ACCERR;
			do_sigsegv(regs, si_code);
			return;
		}
	case VM_FAULT_BADCONTEXT:
		do_no_context(regs);
		break;
	default: /* fault & VM_FAULT_ERROR */
		if (fault & VM_FAULT_OOM) {
			if (!(regs->psw.mask & PSW_MASK_PSTATE))
				do_no_context(regs);
			else
				pagefault_out_of_memory();
		} else if (fault & VM_FAULT_SIGBUS) {
			/* Kernel mode? Handle exceptions or die */
			if (!(regs->psw.mask & PSW_MASK_PSTATE))
				do_no_context(regs);
			else
				do_sigbus(regs);
		} else
			BUG();
		break;
	}
}

/*
 * This routine handles page faults.  It determines the address,
 * and the problem, and then passes it off to one of the appropriate
 * routines.
 *
 * interruption code (int_code):
 *   04       Protection           ->  Write-Protection  (suprression)
 *   10       Segment translation  ->  Not present       (nullification)
 *   11       Page translation     ->  Not present       (nullification)
 *   3b       Region third trans.  ->  Not present       (nullification)
 */
static inline int do_exception(struct pt_regs *regs, int access)
{
	struct task_struct *tsk;
	struct mm_struct *mm;
	struct vm_area_struct *vma;
	unsigned long trans_exc_code;
	unsigned long address;
	unsigned int flags;
	int fault;

	if (notify_page_fault(regs))
		return 0;

	tsk = current;
	mm = tsk->mm;
	trans_exc_code = regs->int_parm_long;

	/*
	 * Verify that the fault happened in user space, that
	 * we are not in an interrupt and that there is a 
	 * user context.
	 */
	fault = VM_FAULT_BADCONTEXT;
	if (unlikely(!user_space_fault(trans_exc_code) || in_atomic() || !mm))
		goto out;

	address = trans_exc_code & __FAIL_ADDR_MASK;
	perf_sw_event(PERF_COUNT_SW_PAGE_FAULTS, 1, regs, address);
	flags = FAULT_FLAG_ALLOW_RETRY;
	if (access == VM_WRITE || (trans_exc_code & store_indication) == 0x400)
		flags |= FAULT_FLAG_WRITE;
	down_read(&mm->mmap_sem);

#ifdef CONFIG_PGSTE
	if ((current->flags & PF_VCPU) && S390_lowcore.gmap) {
		address = __gmap_fault(address,
				     (struct gmap *) S390_lowcore.gmap);
		if (address == -EFAULT) {
			fault = VM_FAULT_BADMAP;
			goto out_up;
		}
		if (address == -ENOMEM) {
			fault = VM_FAULT_OOM;
			goto out_up;
		}
	}
#endif

retry:
	fault = VM_FAULT_BADMAP;
	vma = find_vma(mm, address);
	if (!vma)
		goto out_up;

	if (unlikely(vma->vm_start > address)) {
		if (!(vma->vm_flags & VM_GROWSDOWN))
			goto out_up;
		if (expand_stack(vma, address))
			goto out_up;
	}

	/*
	 * Ok, we have a good vm_area for this memory access, so
	 * we can handle it..
	 */
	fault = VM_FAULT_BADACCESS;
	if (unlikely(!(vma->vm_flags & access)))
		goto out_up;

	if (is_vm_hugetlb_page(vma))
		address &= HPAGE_MASK;
	/*
	 * If for any reason at all we couldn't handle the fault,
	 * make sure we exit gracefully rather than endlessly redo
	 * the fault.
	 */
	fault = handle_mm_fault(mm, vma, address, flags);
	if (unlikely(fault & VM_FAULT_ERROR))
		goto out_up;

	/*
	 * Major/minor page fault accounting is only done on the
	 * initial attempt. If we go through a retry, it is extremely
	 * likely that the page will be found in page cache at that point.
	 */
	if (flags & FAULT_FLAG_ALLOW_RETRY) {
		if (fault & VM_FAULT_MAJOR) {
			tsk->maj_flt++;
			perf_sw_event(PERF_COUNT_SW_PAGE_FAULTS_MAJ, 1,
				      regs, address);
		} else {
			tsk->min_flt++;
			perf_sw_event(PERF_COUNT_SW_PAGE_FAULTS_MIN, 1,
				      regs, address);
		}
		if (fault & VM_FAULT_RETRY) {
			/* Clear FAULT_FLAG_ALLOW_RETRY to avoid any risk
			 * of starvation. */
			flags &= ~FAULT_FLAG_ALLOW_RETRY;
			down_read(&mm->mmap_sem);
			goto retry;
		}
	}
	/*
	 * The instruction that caused the program check will
	 * be repeated. Don't signal single step via SIGTRAP.
	 */
	clear_tsk_thread_flag(tsk, TIF_PER_TRAP);
	fault = 0;
out_up:
	up_read(&mm->mmap_sem);
out:
	return fault;
}

void __kprobes do_protection_exception(struct pt_regs *regs)
{
	unsigned long trans_exc_code;
	int fault;

	trans_exc_code = regs->int_parm_long;
	/* Protection exception is suppressing, decrement psw address. */
	regs->psw.addr = __rewind_psw(regs->psw, regs->int_code >> 16);
	/*
	 * Check for low-address protection.  This needs to be treated
	 * as a special case because the translation exception code
	 * field is not guaranteed to contain valid data in this case.
	 */
	if (unlikely(!(trans_exc_code & 4))) {
		do_low_address(regs);
		return;
	}
	fault = do_exception(regs, VM_WRITE);
	if (unlikely(fault))
		do_fault_error(regs, fault);
}

void __kprobes do_dat_exception(struct pt_regs *regs)
{
	int access, fault;

	access = VM_READ | VM_EXEC | VM_WRITE;
	fault = do_exception(regs, access);
	if (unlikely(fault))
		do_fault_error(regs, fault);
}

#ifdef CONFIG_64BIT
void __kprobes do_asce_exception(struct pt_regs *regs)
{
	struct mm_struct *mm = current->mm;
	struct vm_area_struct *vma;
	unsigned long trans_exc_code;

	trans_exc_code = regs->int_parm_long;
	if (unlikely(!user_space_fault(trans_exc_code) || in_atomic() || !mm))
		goto no_context;

	down_read(&mm->mmap_sem);
	vma = find_vma(mm, trans_exc_code & __FAIL_ADDR_MASK);
	up_read(&mm->mmap_sem);

	if (vma) {
		update_mm(mm, current);
		return;
	}

	/* User mode accesses just cause a SIGSEGV */
	if (regs->psw.mask & PSW_MASK_PSTATE) {
		do_sigsegv(regs, SEGV_MAPERR);
		return;
	}

no_context:
	do_no_context(regs);
}
#endif

int __handle_fault(unsigned long uaddr, unsigned long pgm_int_code, int write)
{
	struct pt_regs regs;
	int access, fault;

	regs.psw.mask = psw_kernel_bits | PSW_MASK_DAT | PSW_MASK_MCHECK;
	if (!irqs_disabled())
		regs.psw.mask |= PSW_MASK_IO | PSW_MASK_EXT;
	regs.psw.addr = (unsigned long) __builtin_return_address(0);
	regs.psw.addr |= PSW_ADDR_AMODE;
	regs.int_code = pgm_int_code;
	regs.int_parm_long = (uaddr & PAGE_MASK) | 2;
	access = write ? VM_WRITE : VM_READ;
	fault = do_exception(&regs, access);
	if (unlikely(fault)) {
		if (fault & VM_FAULT_OOM)
			return -EFAULT;
		else if (fault & VM_FAULT_SIGBUS)
			do_sigbus(&regs);
	}
	return fault ? -EFAULT : 0;
}

#ifdef CONFIG_PFAULT 
/*
 * 'pfault' pseudo page faults routines.
 */
static int pfault_disable;

static int __init nopfault(char *str)
{
	pfault_disable = 1;
	return 1;
}

__setup("nopfault", nopfault);

struct pfault_refbk {
	u16 refdiagc;
	u16 reffcode;
	u16 refdwlen;
	u16 refversn;
	u64 refgaddr;
	u64 refselmk;
	u64 refcmpmk;
	u64 reserved;
} __attribute__ ((packed, aligned(8)));

int pfault_init(void)
{
	struct pfault_refbk refbk = {
		.refdiagc = 0x258,
		.reffcode = 0,
		.refdwlen = 5,
		.refversn = 2,
		.refgaddr = __LC_CURRENT_PID,
		.refselmk = 1ULL << 48,
		.refcmpmk = 1ULL << 48,
		.reserved = __PF_RES_FIELD };
        int rc;

	if (pfault_disable)
		return -1;
	asm volatile(
		"	diag	%1,%0,0x258\n"
		"0:	j	2f\n"
		"1:	la	%0,8\n"
		"2:\n"
		EX_TABLE(0b,1b)
		: "=d" (rc) : "a" (&refbk), "m" (refbk) : "cc");
        return rc;
}

void pfault_fini(void)
{
	struct pfault_refbk refbk = {
		.refdiagc = 0x258,
		.reffcode = 1,
		.refdwlen = 5,
		.refversn = 2,
	};

	if (pfault_disable)
		return;
	asm volatile(
		"	diag	%0,0,0x258\n"
		"0:\n"
		EX_TABLE(0b,0b)
		: : "a" (&refbk), "m" (refbk) : "cc");
}

static DEFINE_SPINLOCK(pfault_lock);
static LIST_HEAD(pfault_list);

static void pfault_interrupt(struct ext_code ext_code,
			     unsigned int param32, unsigned long param64)
{
	struct task_struct *tsk;
	__u16 subcode;
	pid_t pid;

	/*
	 * Get the external interruption subcode & pfault
	 * initial/completion signal bit. VM stores this 
	 * in the 'cpu address' field associated with the
         * external interrupt. 
	 */
	subcode = ext_code.subcode;
	if ((subcode & 0xff00) != __SUBCODE_MASK)
		return;
	kstat_cpu(smp_processor_id()).irqs[EXTINT_PFL]++;
	/* Get the token (= pid of the affected task). */
	pid = sizeof(void *) == 4 ? param32 : param64;
	rcu_read_lock();
	tsk = find_task_by_pid_ns(pid, &init_pid_ns);
	if (tsk)
		get_task_struct(tsk);
	rcu_read_unlock();
	if (!tsk)
		return;
	spin_lock(&pfault_lock);
	if (subcode & 0x0080) {
		/* signal bit is set -> a page has been swapped in by VM */
		if (tsk->thread.pfault_wait == 1) {
			/* Initial interrupt was faster than the completion
			 * interrupt. pfault_wait is valid. Set pfault_wait
			 * back to zero and wake up the process. This can
			 * safely be done because the task is still sleeping
			 * and can't produce new pfaults. */
			tsk->thread.pfault_wait = 0;
			list_del(&tsk->thread.list);
			wake_up_process(tsk);
			put_task_struct(tsk);
		} else {
			/* Completion interrupt was faster than initial
			 * interrupt. Set pfault_wait to -1 so the initial
			 * interrupt doesn't put the task to sleep.
			 * If the task is not running, ignore the completion
			 * interrupt since it must be a leftover of a PFAULT
			 * CANCEL operation which didn't remove all pending
			 * completion interrupts. */
			if (tsk->state == TASK_RUNNING)
				tsk->thread.pfault_wait = -1;
		}
	} else {
		/* signal bit not set -> a real page is missing. */
<<<<<<< HEAD
		if (tsk->thread.pfault_wait == 1) {
			/* Already on the list with a reference: put to sleep */
			set_task_state(tsk, TASK_UNINTERRUPTIBLE);
=======
		if (WARN_ON_ONCE(tsk != current))
			goto out;
		if (tsk->thread.pfault_wait == 1) {
			/* Already on the list with a reference: put to sleep */
			__set_task_state(tsk, TASK_UNINTERRUPTIBLE);
>>>>>>> 53c30a1a
			set_tsk_need_resched(tsk);
		} else if (tsk->thread.pfault_wait == -1) {
			/* Completion interrupt was faster than the initial
			 * interrupt (pfault_wait == -1). Set pfault_wait
			 * back to zero and exit. */
			tsk->thread.pfault_wait = 0;
		} else {
			/* Initial interrupt arrived before completion
			 * interrupt. Let the task sleep.
			 * An extra task reference is needed since a different
			 * cpu may set the task state to TASK_RUNNING again
			 * before the scheduler is reached. */
			get_task_struct(tsk);
			tsk->thread.pfault_wait = 1;
			list_add(&tsk->thread.list, &pfault_list);
			__set_task_state(tsk, TASK_UNINTERRUPTIBLE);
			set_tsk_need_resched(tsk);
		}
	}
out:
	spin_unlock(&pfault_lock);
	put_task_struct(tsk);
}

static int __cpuinit pfault_cpu_notify(struct notifier_block *self,
				       unsigned long action, void *hcpu)
{
	struct thread_struct *thread, *next;
	struct task_struct *tsk;

	switch (action) {
	case CPU_DEAD:
	case CPU_DEAD_FROZEN:
		spin_lock_irq(&pfault_lock);
		list_for_each_entry_safe(thread, next, &pfault_list, list) {
			thread->pfault_wait = 0;
			list_del(&thread->list);
			tsk = container_of(thread, struct task_struct, thread);
			wake_up_process(tsk);
			put_task_struct(tsk);
		}
		spin_unlock_irq(&pfault_lock);
		break;
	default:
		break;
	}
	return NOTIFY_OK;
}

static int __init pfault_irq_init(void)
{
	int rc;

	rc = register_external_interrupt(0x2603, pfault_interrupt);
	if (rc)
		goto out_extint;
	rc = pfault_init() == 0 ? 0 : -EOPNOTSUPP;
	if (rc)
		goto out_pfault;
	service_subclass_irq_register();
	hotcpu_notifier(pfault_cpu_notify, 0);
	return 0;

out_pfault:
	unregister_external_interrupt(0x2603, pfault_interrupt);
out_extint:
	pfault_disable = 1;
	return rc;
}
early_initcall(pfault_irq_init);

#endif /* CONFIG_PFAULT */<|MERGE_RESOLUTION|>--- conflicted
+++ resolved
@@ -584,17 +584,11 @@
 		}
 	} else {
 		/* signal bit not set -> a real page is missing. */
-<<<<<<< HEAD
-		if (tsk->thread.pfault_wait == 1) {
-			/* Already on the list with a reference: put to sleep */
-			set_task_state(tsk, TASK_UNINTERRUPTIBLE);
-=======
 		if (WARN_ON_ONCE(tsk != current))
 			goto out;
 		if (tsk->thread.pfault_wait == 1) {
 			/* Already on the list with a reference: put to sleep */
 			__set_task_state(tsk, TASK_UNINTERRUPTIBLE);
->>>>>>> 53c30a1a
 			set_tsk_need_resched(tsk);
 		} else if (tsk->thread.pfault_wait == -1) {
 			/* Completion interrupt was faster than the initial
