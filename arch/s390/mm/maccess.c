/*
 * Access kernel memory without faulting -- s390 specific implementation.
 *
 * Copyright IBM Corp. 2009
 *
 *   Author(s): Heiko Carstens <heiko.carstens@de.ibm.com>,
 *
 */

#include <linux/uaccess.h>
#include <linux/kernel.h>
#include <linux/types.h>
#include <linux/errno.h>
#include <asm/system.h>

/*
 * This function writes to kernel memory bypassing DAT and possible
 * write protection. It copies one to four bytes from src to dst
 * using the stura instruction.
 * Returns the number of bytes copied or -EFAULT.
 */
static long probe_kernel_write_odd(void *dst, const void *src, size_t size)
{
	unsigned long count, aligned;
	int offset, mask;
	int rc = -EFAULT;

	aligned = (unsigned long) dst & ~3UL;
	offset = (unsigned long) dst & 3;
	count = min_t(unsigned long, 4 - offset, size);
	mask = (0xf << (4 - count)) & 0xf;
	mask >>= offset;
	asm volatile(
		"	bras	1,0f\n"
		"	icm	0,0,0(%3)\n"
		"0:	l	0,0(%1)\n"
		"	lra	%1,0(%1)\n"
		"1:	ex	%2,0(1)\n"
		"2:	stura	0,%1\n"
		"	la	%0,0\n"
		"3:\n"
		EX_TABLE(0b,3b) EX_TABLE(1b,3b) EX_TABLE(2b,3b)
		: "+d" (rc), "+a" (aligned)
		: "a" (mask), "a" (src) : "cc", "memory", "0", "1");
	return rc ? rc : count;
}

long probe_kernel_write(void *dst, const void *src, size_t size)
{
	long copied = 0;

	while (size) {
		copied = probe_kernel_write_odd(dst, src, size);
		if (copied < 0)
			break;
		dst += copied;
		src += copied;
		size -= copied;
	}
	return copied < 0 ? -EFAULT : 0;
}

int memcpy_real(void *dest, void *src, size_t count)
{
	register unsigned long _dest asm("2") = (unsigned long) dest;
	register unsigned long _len1 asm("3") = (unsigned long) count;
	register unsigned long _src  asm("4") = (unsigned long) src;
	register unsigned long _len2 asm("5") = (unsigned long) count;
	unsigned long flags;
	int rc = -EFAULT;

	if (!count)
		return 0;
<<<<<<< HEAD
	flags = __raw_local_irq_stnsm(0xf8UL);
=======
	flags = __arch_local_irq_stnsm(0xf8UL);
>>>>>>> 02f8c6ae
	asm volatile (
		"0:	mvcle	%1,%2,0x0\n"
		"1:	jo	0b\n"
		"	lhi	%0,0x0\n"
		"2:\n"
		EX_TABLE(1b,2b)
		: "+d" (rc), "+d" (_dest), "+d" (_src), "+d" (_len1),
		  "+d" (_len2), "=m" (*((long *) dest))
		: "m" (*((long *) src))
		: "cc", "memory");
<<<<<<< HEAD
	__raw_local_irq_ssm(flags);
=======
	arch_local_irq_restore(flags);
>>>>>>> 02f8c6ae
	return rc;
}<|MERGE_RESOLUTION|>--- conflicted
+++ resolved
@@ -71,11 +71,7 @@
 
 	if (!count)
 		return 0;
-<<<<<<< HEAD
-	flags = __raw_local_irq_stnsm(0xf8UL);
-=======
 	flags = __arch_local_irq_stnsm(0xf8UL);
->>>>>>> 02f8c6ae
 	asm volatile (
 		"0:	mvcle	%1,%2,0x0\n"
 		"1:	jo	0b\n"
@@ -86,10 +82,6 @@
 		  "+d" (_len2), "=m" (*((long *) dest))
 		: "m" (*((long *) src))
 		: "cc", "memory");
-<<<<<<< HEAD
-	__raw_local_irq_ssm(flags);
-=======
 	arch_local_irq_restore(flags);
->>>>>>> 02f8c6ae
 	return rc;
 }