/*
 *  Collaborative memory management interface.
 *
 *    Copyright IBM Corp 2003,2010
 *    Author(s): Martin Schwidefsky <schwidefsky@de.ibm.com>,
 *
 */

#include <linux/errno.h>
#include <linux/fs.h>
#include <linux/init.h>
#include <linux/module.h>
#include <linux/gfp.h>
#include <linux/sched.h>
#include <linux/sysctl.h>
#include <linux/ctype.h>
#include <linux/swap.h>
#include <linux/kthread.h>
#include <linux/oom.h>
#include <linux/suspend.h>
<<<<<<< HEAD
=======
#include <linux/uaccess.h>
>>>>>>> 02f8c6ae

#include <asm/pgalloc.h>
#include <asm/diag.h>

#ifdef CONFIG_CMM_IUCV
static char *cmm_default_sender = "VMRMSVM";
#endif
static char *sender;
module_param(sender, charp, 0400);
MODULE_PARM_DESC(sender,
		 "Guest name that may send SMSG messages (default VMRMSVM)");

#include "../../../drivers/s390/net/smsgiucv.h"

#define CMM_NR_PAGES ((PAGE_SIZE / sizeof(unsigned long)) - 2)

struct cmm_page_array {
	struct cmm_page_array *next;
	unsigned long index;
	unsigned long pages[CMM_NR_PAGES];
};

static long cmm_pages;
static long cmm_timed_pages;
static volatile long cmm_pages_target;
static volatile long cmm_timed_pages_target;
static long cmm_timeout_pages;
static long cmm_timeout_seconds;
static int cmm_suspended;

static struct cmm_page_array *cmm_page_list;
static struct cmm_page_array *cmm_timed_page_list;
static DEFINE_SPINLOCK(cmm_lock);

static struct task_struct *cmm_thread_ptr;
static DECLARE_WAIT_QUEUE_HEAD(cmm_thread_wait);
static DEFINE_TIMER(cmm_timer, NULL, 0, 0);

static void cmm_timer_fn(unsigned long);
static void cmm_set_timer(void);

static long cmm_alloc_pages(long nr, long *counter,
			    struct cmm_page_array **list)
{
	struct cmm_page_array *pa, *npa;
	unsigned long addr;

	while (nr) {
		addr = __get_free_page(GFP_NOIO);
		if (!addr)
			break;
		spin_lock(&cmm_lock);
		pa = *list;
		if (!pa || pa->index >= CMM_NR_PAGES) {
			/* Need a new page for the page list. */
			spin_unlock(&cmm_lock);
			npa = (struct cmm_page_array *)
				__get_free_page(GFP_NOIO);
			if (!npa) {
				free_page(addr);
				break;
			}
			spin_lock(&cmm_lock);
			pa = *list;
			if (!pa || pa->index >= CMM_NR_PAGES) {
				npa->next = pa;
				npa->index = 0;
				pa = npa;
				*list = pa;
			} else
				free_page((unsigned long) npa);
		}
		diag10_range(addr >> PAGE_SHIFT, 1);
		pa->pages[pa->index++] = addr;
		(*counter)++;
		spin_unlock(&cmm_lock);
		nr--;
	}
	return nr;
}

static long cmm_free_pages(long nr, long *counter, struct cmm_page_array **list)
{
	struct cmm_page_array *pa;
	unsigned long addr;

	spin_lock(&cmm_lock);
	pa = *list;
	while (nr) {
		if (!pa || pa->index <= 0)
			break;
		addr = pa->pages[--pa->index];
		if (pa->index == 0) {
			pa = pa->next;
			free_page((unsigned long) *list);
			*list = pa;
		}
		free_page(addr);
		(*counter)--;
		nr--;
	}
	spin_unlock(&cmm_lock);
	return nr;
}

static int cmm_oom_notify(struct notifier_block *self,
			  unsigned long dummy, void *parm)
{
	unsigned long *freed = parm;
	long nr = 256;

	nr = cmm_free_pages(nr, &cmm_timed_pages, &cmm_timed_page_list);
	if (nr > 0)
		nr = cmm_free_pages(nr, &cmm_pages, &cmm_page_list);
	cmm_pages_target = cmm_pages;
	cmm_timed_pages_target = cmm_timed_pages;
	*freed += 256 - nr;
	return NOTIFY_OK;
}

static struct notifier_block cmm_oom_nb = {
	.notifier_call = cmm_oom_notify,
};

static int cmm_thread(void *dummy)
{
	int rc;

	while (1) {
		rc = wait_event_interruptible(cmm_thread_wait,
			(!cmm_suspended && (cmm_pages != cmm_pages_target ||
			 cmm_timed_pages != cmm_timed_pages_target)) ||
			 kthread_should_stop());
		if (kthread_should_stop() || rc == -ERESTARTSYS) {
			cmm_pages_target = cmm_pages;
			cmm_timed_pages_target = cmm_timed_pages;
			break;
		}
		if (cmm_pages_target > cmm_pages) {
			if (cmm_alloc_pages(1, &cmm_pages, &cmm_page_list))
				cmm_pages_target = cmm_pages;
		} else if (cmm_pages_target < cmm_pages) {
			cmm_free_pages(1, &cmm_pages, &cmm_page_list);
		}
		if (cmm_timed_pages_target > cmm_timed_pages) {
			if (cmm_alloc_pages(1, &cmm_timed_pages,
					   &cmm_timed_page_list))
				cmm_timed_pages_target = cmm_timed_pages;
		} else if (cmm_timed_pages_target < cmm_timed_pages) {
			cmm_free_pages(1, &cmm_timed_pages,
				       &cmm_timed_page_list);
		}
		if (cmm_timed_pages > 0 && !timer_pending(&cmm_timer))
			cmm_set_timer();
	}
	return 0;
}

static void cmm_kick_thread(void)
{
	wake_up(&cmm_thread_wait);
}

static void cmm_set_timer(void)
{
	if (cmm_timed_pages_target <= 0 || cmm_timeout_seconds <= 0) {
		if (timer_pending(&cmm_timer))
			del_timer(&cmm_timer);
		return;
	}
	if (timer_pending(&cmm_timer)) {
		if (mod_timer(&cmm_timer, jiffies + cmm_timeout_seconds*HZ))
			return;
	}
	cmm_timer.function = cmm_timer_fn;
	cmm_timer.data = 0;
	cmm_timer.expires = jiffies + cmm_timeout_seconds*HZ;
	add_timer(&cmm_timer);
}

static void cmm_timer_fn(unsigned long ignored)
{
	long nr;

	nr = cmm_timed_pages_target - cmm_timeout_pages;
	if (nr < 0)
		cmm_timed_pages_target = 0;
	else
		cmm_timed_pages_target = nr;
	cmm_kick_thread();
	cmm_set_timer();
}

static void cmm_set_pages(long nr)
{
	cmm_pages_target = nr;
	cmm_kick_thread();
}

static long cmm_get_pages(void)
{
	return cmm_pages;
}

static void cmm_add_timed_pages(long nr)
{
	cmm_timed_pages_target += nr;
	cmm_kick_thread();
}

static long cmm_get_timed_pages(void)
{
	return cmm_timed_pages;
}

static void cmm_set_timeout(long nr, long seconds)
{
	cmm_timeout_pages = nr;
	cmm_timeout_seconds = seconds;
	cmm_set_timer();
}

static int cmm_skip_blanks(char *cp, char **endp)
{
	char *str;

	for (str = cp; *str == ' ' || *str == '\t'; str++)
		;
	*endp = str;
	return str != cp;
}

static struct ctl_table cmm_table[];

static int cmm_pages_handler(ctl_table *ctl, int write, void __user *buffer,
			     size_t *lenp, loff_t *ppos)
{
	char buf[16], *p;
	long nr;
	int len;

	if (!*lenp || (*ppos && !write)) {
		*lenp = 0;
		return 0;
	}

	if (write) {
		len = *lenp;
		if (copy_from_user(buf, buffer,
				   len > sizeof(buf) ? sizeof(buf) : len))
			return -EFAULT;
		buf[sizeof(buf) - 1] = '\0';
		cmm_skip_blanks(buf, &p);
		nr = simple_strtoul(p, &p, 0);
		if (ctl == &cmm_table[0])
			cmm_set_pages(nr);
		else
			cmm_add_timed_pages(nr);
	} else {
		if (ctl == &cmm_table[0])
			nr = cmm_get_pages();
		else
			nr = cmm_get_timed_pages();
		len = sprintf(buf, "%ld\n", nr);
		if (len > *lenp)
			len = *lenp;
		if (copy_to_user(buffer, buf, len))
			return -EFAULT;
	}
	*lenp = len;
	*ppos += len;
	return 0;
}

static int cmm_timeout_handler(ctl_table *ctl, int write,  void __user *buffer,
			       size_t *lenp, loff_t *ppos)
{
	char buf[64], *p;
	long nr, seconds;
	int len;

	if (!*lenp || (*ppos && !write)) {
		*lenp = 0;
		return 0;
	}

	if (write) {
		len = *lenp;
		if (copy_from_user(buf, buffer,
				   len > sizeof(buf) ? sizeof(buf) : len))
			return -EFAULT;
		buf[sizeof(buf) - 1] = '\0';
		cmm_skip_blanks(buf, &p);
		nr = simple_strtoul(p, &p, 0);
		cmm_skip_blanks(p, &p);
		seconds = simple_strtoul(p, &p, 0);
		cmm_set_timeout(nr, seconds);
	} else {
		len = sprintf(buf, "%ld %ld\n",
			      cmm_timeout_pages, cmm_timeout_seconds);
		if (len > *lenp)
			len = *lenp;
		if (copy_to_user(buffer, buf, len))
			return -EFAULT;
	}
	*lenp = len;
	*ppos += len;
	return 0;
}

static struct ctl_table cmm_table[] = {
	{
		.procname	= "cmm_pages",
		.mode		= 0644,
		.proc_handler	= cmm_pages_handler,
	},
	{
		.procname	= "cmm_timed_pages",
		.mode		= 0644,
		.proc_handler	= cmm_pages_handler,
	},
	{
		.procname	= "cmm_timeout",
		.mode		= 0644,
		.proc_handler	= cmm_timeout_handler,
	},
	{ }
};

static struct ctl_table cmm_dir_table[] = {
	{
		.procname	= "vm",
		.maxlen		= 0,
		.mode		= 0555,
		.child		= cmm_table,
	},
	{ }
};

#ifdef CONFIG_CMM_IUCV
#define SMSG_PREFIX "CMM"
<<<<<<< HEAD
static void
cmm_smsg_target(const char *from, char *msg)
=======
static void cmm_smsg_target(const char *from, char *msg)
>>>>>>> 02f8c6ae
{
	long nr, seconds;

	if (strlen(sender) > 0 && strcmp(from, sender) != 0)
		return;
	if (!cmm_skip_blanks(msg + strlen(SMSG_PREFIX), &msg))
		return;
	if (strncmp(msg, "SHRINK", 6) == 0) {
		if (!cmm_skip_blanks(msg + 6, &msg))
			return;
		nr = simple_strtoul(msg, &msg, 0);
		cmm_skip_blanks(msg, &msg);
		if (*msg == '\0')
			cmm_set_pages(nr);
	} else if (strncmp(msg, "RELEASE", 7) == 0) {
		if (!cmm_skip_blanks(msg + 7, &msg))
			return;
		nr = simple_strtoul(msg, &msg, 0);
		cmm_skip_blanks(msg, &msg);
		if (*msg == '\0')
			cmm_add_timed_pages(nr);
	} else if (strncmp(msg, "REUSE", 5) == 0) {
		if (!cmm_skip_blanks(msg + 5, &msg))
			return;
		nr = simple_strtoul(msg, &msg, 0);
		if (!cmm_skip_blanks(msg, &msg))
			return;
		seconds = simple_strtoul(msg, &msg, 0);
		cmm_skip_blanks(msg, &msg);
		if (*msg == '\0')
			cmm_set_timeout(nr, seconds);
	}
}
#endif

static struct ctl_table_header *cmm_sysctl_header;

static int cmm_suspend(void)
{
	cmm_suspended = 1;
	cmm_free_pages(cmm_pages, &cmm_pages, &cmm_page_list);
	cmm_free_pages(cmm_timed_pages, &cmm_timed_pages, &cmm_timed_page_list);
	return 0;
}

static int cmm_resume(void)
{
	cmm_suspended = 0;
	cmm_kick_thread();
	return 0;
}

static int cmm_power_event(struct notifier_block *this,
			   unsigned long event, void *ptr)
{
	switch (event) {
	case PM_POST_HIBERNATION:
		return cmm_resume();
	case PM_HIBERNATION_PREPARE:
		return cmm_suspend();
	default:
		return NOTIFY_DONE;
	}
}

static struct notifier_block cmm_power_notifier = {
	.notifier_call = cmm_power_event,
};

<<<<<<< HEAD
static int
cmm_init (void)
=======
static int __init cmm_init(void)
>>>>>>> 02f8c6ae
{
	int rc = -ENOMEM;

	cmm_sysctl_header = register_sysctl_table(cmm_dir_table);
	if (!cmm_sysctl_header)
		goto out_sysctl;
<<<<<<< HEAD
#endif
=======
>>>>>>> 02f8c6ae
#ifdef CONFIG_CMM_IUCV
	/* convert sender to uppercase characters */
	if (sender) {
		int len = strlen(sender);
		while (len--)
			sender[len] = toupper(sender[len]);
	} else {
		sender = cmm_default_sender;
	}

	rc = smsg_register_callback(SMSG_PREFIX, cmm_smsg_target);
	if (rc < 0)
		goto out_smsg;
#endif
	rc = register_oom_notifier(&cmm_oom_nb);
	if (rc < 0)
		goto out_oom_notify;
	rc = register_pm_notifier(&cmm_power_notifier);
	if (rc)
		goto out_pm;
	cmm_thread_ptr = kthread_run(cmm_thread, NULL, "cmmthread");
	rc = IS_ERR(cmm_thread_ptr) ? PTR_ERR(cmm_thread_ptr) : 0;
	if (rc)
		goto out_kthread;
	return 0;

out_kthread:
	unregister_pm_notifier(&cmm_power_notifier);
out_pm:
	unregister_oom_notifier(&cmm_oom_nb);
out_oom_notify:
#ifdef CONFIG_CMM_IUCV
	smsg_unregister_callback(SMSG_PREFIX, cmm_smsg_target);
out_smsg:
#endif
	unregister_sysctl_table(cmm_sysctl_header);
out_sysctl:
<<<<<<< HEAD
#endif
=======
>>>>>>> 02f8c6ae
	del_timer_sync(&cmm_timer);
	return rc;
}
module_init(cmm_init);

static void __exit cmm_exit(void)
{
<<<<<<< HEAD
#ifdef CONFIG_CMM_PROC
=======
>>>>>>> 02f8c6ae
	unregister_sysctl_table(cmm_sysctl_header);
#ifdef CONFIG_CMM_IUCV
	smsg_unregister_callback(SMSG_PREFIX, cmm_smsg_target);
#endif
	unregister_pm_notifier(&cmm_power_notifier);
	unregister_oom_notifier(&cmm_oom_nb);
	kthread_stop(cmm_thread_ptr);
	del_timer_sync(&cmm_timer);
	cmm_free_pages(cmm_pages, &cmm_pages, &cmm_page_list);
	cmm_free_pages(cmm_timed_pages, &cmm_timed_pages, &cmm_timed_page_list);
}
module_exit(cmm_exit);

MODULE_LICENSE("GPL");<|MERGE_RESOLUTION|>--- conflicted
+++ resolved
@@ -18,10 +18,7 @@
 #include <linux/kthread.h>
 #include <linux/oom.h>
 #include <linux/suspend.h>
-<<<<<<< HEAD
-=======
 #include <linux/uaccess.h>
->>>>>>> 02f8c6ae
 
 #include <asm/pgalloc.h>
 #include <asm/diag.h>
@@ -363,12 +360,7 @@
 
 #ifdef CONFIG_CMM_IUCV
 #define SMSG_PREFIX "CMM"
-<<<<<<< HEAD
-static void
-cmm_smsg_target(const char *from, char *msg)
-=======
 static void cmm_smsg_target(const char *from, char *msg)
->>>>>>> 02f8c6ae
 {
 	long nr, seconds;
 
@@ -438,22 +430,13 @@
 	.notifier_call = cmm_power_event,
 };
 
-<<<<<<< HEAD
-static int
-cmm_init (void)
-=======
 static int __init cmm_init(void)
->>>>>>> 02f8c6ae
 {
 	int rc = -ENOMEM;
 
 	cmm_sysctl_header = register_sysctl_table(cmm_dir_table);
 	if (!cmm_sysctl_header)
 		goto out_sysctl;
-<<<<<<< HEAD
-#endif
-=======
->>>>>>> 02f8c6ae
 #ifdef CONFIG_CMM_IUCV
 	/* convert sender to uppercase characters */
 	if (sender) {
@@ -491,10 +474,6 @@
 #endif
 	unregister_sysctl_table(cmm_sysctl_header);
 out_sysctl:
-<<<<<<< HEAD
-#endif
-=======
->>>>>>> 02f8c6ae
 	del_timer_sync(&cmm_timer);
 	return rc;
 }
@@ -502,10 +481,6 @@
 
 static void __exit cmm_exit(void)
 {
-<<<<<<< HEAD
-#ifdef CONFIG_CMM_PROC
-=======
->>>>>>> 02f8c6ae
 	unregister_sysctl_table(cmm_sysctl_header);
 #ifdef CONFIG_CMM_IUCV
 	smsg_unregister_callback(SMSG_PREFIX, cmm_smsg_target);
