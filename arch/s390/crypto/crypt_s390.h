--- conflicted
+++ resolved
@@ -361,38 +361,16 @@
  * Returns 1 if func available; 0 if func or op in general not available
  */
 static inline int crypt_s390_func_available(int func,
-<<<<<<< HEAD
-					unsigned int facility_mask)
-=======
 					    unsigned int facility_mask)
->>>>>>> 02f8c6ae
-{
-	unsigned long long facility_bits[2];
+{
 	unsigned char status[16];
 	int ret;
 
-<<<<<<< HEAD
-	if (facility_mask & CRYPT_S390_MSA &&
-	    !(stfl() & 1ULL << (31 - 17)))
-		return 0;
-
-	if (facility_mask & CRYPT_S390_MSA3 ||
-	    facility_mask & CRYPT_S390_MSA4)
-		if (stfle(facility_bits, 2) <= 0)
-			return 0;
-
-	if (facility_mask & CRYPT_S390_MSA3 &&
-	    !(facility_bits[1] & (1ULL << (63 - (76 - 64)))))
-		return 0;
-	if (facility_mask & CRYPT_S390_MSA4 &&
-	    !(facility_bits[1] & (1ULL << (63 - (77 - 64)))))
-=======
 	if (facility_mask & CRYPT_S390_MSA && !test_facility(17))
 		return 0;
 	if (facility_mask & CRYPT_S390_MSA3 && !test_facility(76))
 		return 0;
 	if (facility_mask & CRYPT_S390_MSA4 && !test_facility(77))
->>>>>>> 02f8c6ae
 		return 0;
 
 	switch (func & CRYPT_S390_OP_MASK) {
