--- conflicted
+++ resolved
@@ -72,11 +72,7 @@
 	struct kvm_memslots *memslots;
 
 	idx = srcu_read_lock(&vcpu->kvm->srcu);
-<<<<<<< HEAD
-	memslots = rcu_dereference(vcpu->kvm->memslots);
-=======
 	memslots = kvm_memslots(vcpu->kvm);
->>>>>>> 02f8c6ae
 
 	mem = &memslots->memslots[0];
 
