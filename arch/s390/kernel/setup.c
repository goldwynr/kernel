/*
 *  arch/s390/kernel/setup.c
 *
 *  S390 version
 *    Copyright (C) IBM Corp. 1999,2010
 *    Author(s): Hartmut Penner (hp@de.ibm.com),
 *               Martin Schwidefsky (schwidefsky@de.ibm.com)
 *
 *  Derived from "arch/i386/kernel/setup.c"
 *    Copyright (C) 1995, Linus Torvalds
 */

/*
 * This file handles the architecture-dependent parts of initialization
 */

#define KMSG_COMPONENT "setup"
#define pr_fmt(fmt) KMSG_COMPONENT ": " fmt

#include <linux/errno.h>
#include <linux/module.h>
#include <linux/sched.h>
#include <linux/kernel.h>
#include <linux/mm.h>
#include <linux/stddef.h>
#include <linux/unistd.h>
#include <linux/ptrace.h>
#include <linux/user.h>
#include <linux/tty.h>
#include <linux/ioport.h>
#include <linux/delay.h>
#include <linux/init.h>
#include <linux/initrd.h>
#include <linux/bootmem.h>
#include <linux/root_dev.h>
#include <linux/console.h>
#include <linux/kernel_stat.h>
#include <linux/device.h>
#include <linux/notifier.h>
#include <linux/pfn.h>
#include <linux/ctype.h>
#include <linux/reboot.h>
#include <linux/topology.h>
#include <linux/ftrace.h>

#include <asm/ipl.h>
#include <asm/uaccess.h>
#include <asm/system.h>
#include <asm/smp.h>
#include <asm/mmu_context.h>
#include <asm/cpcmd.h>
#include <asm/lowcore.h>
#include <asm/irq.h>
#include <asm/page.h>
#include <asm/ptrace.h>
#include <asm/sections.h>
#include <asm/ebcdic.h>
#include <asm/compat.h>
#include <asm/kvm_virtio.h>

long psw_kernel_bits	= (PSW_BASE_BITS | PSW_MASK_DAT | PSW_ASC_PRIMARY |
			   PSW_MASK_MCHECK | PSW_DEFAULT_KEY);
long psw_user_bits	= (PSW_BASE_BITS | PSW_MASK_DAT | PSW_ASC_HOME |
			   PSW_MASK_IO | PSW_MASK_EXT | PSW_MASK_MCHECK |
			   PSW_MASK_PSTATE | PSW_DEFAULT_KEY);

/*
 * User copy operations.
 */
struct uaccess_ops uaccess;
EXPORT_SYMBOL(uaccess);

/*
 * Machine setup..
 */
unsigned int console_mode = 0;
EXPORT_SYMBOL(console_mode);

unsigned int console_devno = -1;
EXPORT_SYMBOL(console_devno);

unsigned int console_irq = -1;
EXPORT_SYMBOL(console_irq);

unsigned long elf_hwcap = 0;
char elf_platform[ELF_PLATFORM_SIZE];

struct mem_chunk __initdata memory_chunk[MEMORY_CHUNKS];

int __initdata memory_end_set;
unsigned long __initdata memory_end;

/* An array with a pointer to the lowcore of every CPU. */
struct _lowcore *lowcore_ptr[NR_CPUS];
EXPORT_SYMBOL(lowcore_ptr);

/*
 * This is set up by the setup-routine at boot-time
 * for S390 need to find out, what we have to setup
 * using address 0x10400 ...
 */

#include <asm/setup.h>

/*
 * condev= and conmode= setup parameter.
 */

static int __init condev_setup(char *str)
{
	int vdev;

	vdev = simple_strtoul(str, &str, 0);
	if (vdev >= 0 && vdev < 65536) {
		console_devno = vdev;
		console_irq = -1;
	}
	return 1;
}

__setup("condev=", condev_setup);

static void __init set_preferred_console(void)
{
	if (MACHINE_IS_KVM)
		add_preferred_console("hvc", 0, NULL);
	else if (CONSOLE_IS_3215 || CONSOLE_IS_SCLP)
		add_preferred_console("ttyS", 0, NULL);
	else if (CONSOLE_IS_3270)
		add_preferred_console("tty3270", 0, NULL);
}

static int __init conmode_setup(char *str)
{
#if defined(CONFIG_SCLP_CONSOLE) || defined(CONFIG_SCLP_VT220_CONSOLE)
	if (strncmp(str, "hwc", 4) == 0 || strncmp(str, "sclp", 5) == 0)
                SET_CONSOLE_SCLP;
#endif
#if defined(CONFIG_TN3215_CONSOLE)
	if (strncmp(str, "3215", 5) == 0)
		SET_CONSOLE_3215;
#endif
#if defined(CONFIG_TN3270_CONSOLE)
	if (strncmp(str, "3270", 5) == 0)
		SET_CONSOLE_3270;
#endif
	set_preferred_console();
        return 1;
}

__setup("conmode=", conmode_setup);

static void __init conmode_default(void)
{
	char query_buffer[1024];
	char *ptr;

        if (MACHINE_IS_VM) {
		cpcmd("QUERY CONSOLE", query_buffer, 1024, NULL);
		console_devno = simple_strtoul(query_buffer + 5, NULL, 16);
		ptr = strstr(query_buffer, "SUBCHANNEL =");
		console_irq = simple_strtoul(ptr + 13, NULL, 16);
		cpcmd("QUERY TERM", query_buffer, 1024, NULL);
		ptr = strstr(query_buffer, "CONMODE");
		/*
		 * Set the conmode to 3215 so that the device recognition 
		 * will set the cu_type of the console to 3215. If the
		 * conmode is 3270 and we don't set it back then both
		 * 3215 and the 3270 driver will try to access the console
		 * device (3215 as console and 3270 as normal tty).
		 */
		cpcmd("TERM CONMODE 3215", NULL, 0, NULL);
		if (ptr == NULL) {
#if defined(CONFIG_SCLP_CONSOLE) || defined(CONFIG_SCLP_VT220_CONSOLE)
			SET_CONSOLE_SCLP;
#endif
			return;
		}
		if (strncmp(ptr + 8, "3270", 4) == 0) {
#if defined(CONFIG_TN3270_CONSOLE)
			SET_CONSOLE_3270;
#elif defined(CONFIG_TN3215_CONSOLE)
			SET_CONSOLE_3215;
#elif defined(CONFIG_SCLP_CONSOLE) || defined(CONFIG_SCLP_VT220_CONSOLE)
			SET_CONSOLE_SCLP;
#endif
		} else if (strncmp(ptr + 8, "3215", 4) == 0) {
#if defined(CONFIG_TN3215_CONSOLE)
			SET_CONSOLE_3215;
#elif defined(CONFIG_TN3270_CONSOLE)
			SET_CONSOLE_3270;
#elif defined(CONFIG_SCLP_CONSOLE) || defined(CONFIG_SCLP_VT220_CONSOLE)
			SET_CONSOLE_SCLP;
#endif
		}
	} else {
#if defined(CONFIG_SCLP_CONSOLE) || defined(CONFIG_SCLP_VT220_CONSOLE)
		SET_CONSOLE_SCLP;
#endif
	}
}

#ifdef CONFIG_ZFCPDUMP
static void __init setup_zfcpdump(unsigned int console_devno)
{
	static char str[41];

	if (ipl_info.type != IPL_TYPE_FCP_DUMP)
		return;
	if (console_devno != -1)
		sprintf(str, " cio_ignore=all,!0.0.%04x,!0.0.%04x",
			ipl_info.data.fcp.dev_id.devno, console_devno);
	else
		sprintf(str, " cio_ignore=all,!0.0.%04x",
			ipl_info.data.fcp.dev_id.devno);
	strcat(boot_command_line, str);
	console_loglevel = 2;
}
#else
static inline void setup_zfcpdump(unsigned int console_devno) {}
#endif /* CONFIG_ZFCPDUMP */

 /*
 * Reboot, halt and power_off stubs. They just call _machine_restart,
 * _machine_halt or _machine_power_off. 
 */

void machine_restart(char *command)
{
	if ((!in_interrupt() && !in_atomic()) || oops_in_progress)
		/*
		 * Only unblank the console if we are called in enabled
		 * context or a bust_spinlocks cleared the way for us.
		 */
		console_unblank();
	_machine_restart(command);
}

void machine_halt(void)
{
	if (!in_interrupt() || oops_in_progress)
		/*
		 * Only unblank the console if we are called in enabled
		 * context or a bust_spinlocks cleared the way for us.
		 */
		console_unblank();
	_machine_halt();
}

void machine_power_off(void)
{
	if (!in_interrupt() || oops_in_progress)
		/*
		 * Only unblank the console if we are called in enabled
		 * context or a bust_spinlocks cleared the way for us.
		 */
		console_unblank();
	_machine_power_off();
}

/*
 * Dummy power off function.
 */
void (*pm_power_off)(void) = machine_power_off;

static int __init early_parse_mem(char *p)
{
	memory_end = memparse(p, &p);
	memory_end_set = 1;
	return 0;
}
early_param("mem", early_parse_mem);

unsigned int user_mode = HOME_SPACE_MODE;
EXPORT_SYMBOL_GPL(user_mode);

static int set_amode_and_uaccess(unsigned long user_amode,
				 unsigned long user32_amode)
{
	psw_user_bits = PSW_BASE_BITS | PSW_MASK_DAT | user_amode |
			PSW_MASK_IO | PSW_MASK_EXT | PSW_MASK_MCHECK |
			PSW_MASK_PSTATE | PSW_DEFAULT_KEY;
#ifdef CONFIG_COMPAT
	psw_user32_bits = PSW_BASE32_BITS | PSW_MASK_DAT | user_amode |
			  PSW_MASK_IO | PSW_MASK_EXT | PSW_MASK_MCHECK |
			  PSW_MASK_PSTATE | PSW_DEFAULT_KEY;
	psw32_user_bits = PSW32_BASE_BITS | PSW32_MASK_DAT | user32_amode |
			  PSW32_MASK_IO | PSW32_MASK_EXT | PSW32_MASK_MCHECK |
			  PSW32_MASK_PSTATE;
#endif
	psw_kernel_bits = PSW_BASE_BITS | PSW_MASK_DAT | PSW_ASC_HOME |
			  PSW_MASK_MCHECK | PSW_DEFAULT_KEY;

	if (MACHINE_HAS_MVCOS) {
		memcpy(&uaccess, &uaccess_mvcos_switch, sizeof(uaccess));
		return 1;
	} else {
		memcpy(&uaccess, &uaccess_pt, sizeof(uaccess));
		return 0;
	}
}

/*
 * Switch kernel/user addressing modes?
 */
static int __init early_parse_switch_amode(char *p)
{
<<<<<<< HEAD
	if (user_mode != SECONDARY_SPACE_MODE)
		user_mode = PRIMARY_SPACE_MODE;
=======
	user_mode = PRIMARY_SPACE_MODE;
>>>>>>> 02f8c6ae
	return 0;
}
early_param("switch_amode", early_parse_switch_amode);

static int __init early_parse_user_mode(char *p)
{
	if (p && strcmp(p, "primary") == 0)
		user_mode = PRIMARY_SPACE_MODE;
<<<<<<< HEAD
#ifdef CONFIG_S390_EXEC_PROTECT
	else if (p && strcmp(p, "secondary") == 0)
		user_mode = SECONDARY_SPACE_MODE;
#endif
=======
>>>>>>> 02f8c6ae
	else if (!p || strcmp(p, "home") == 0)
		user_mode = HOME_SPACE_MODE;
	else
		return 1;
	return 0;
}
early_param("user_mode", early_parse_user_mode);
<<<<<<< HEAD

#ifdef CONFIG_S390_EXEC_PROTECT
/*
 * Enable execute protection?
 */
static int __init early_parse_noexec(char *p)
{
	if (!strncmp(p, "off", 3))
		return 0;
	user_mode = SECONDARY_SPACE_MODE;
	return 0;
}
early_param("noexec", early_parse_noexec);
#endif /* CONFIG_S390_EXEC_PROTECT */

static void setup_addressing_mode(void)
{
	if (user_mode == SECONDARY_SPACE_MODE) {
		if (set_amode_and_uaccess(PSW_ASC_SECONDARY,
					  PSW32_ASC_SECONDARY))
			pr_info("Execute protection active, "
				"mvcos available\n");
		else
			pr_info("Execute protection active, "
				"mvcos not available\n");
	} else if (user_mode == PRIMARY_SPACE_MODE) {
=======

static void setup_addressing_mode(void)
{
	if (user_mode == PRIMARY_SPACE_MODE) {
>>>>>>> 02f8c6ae
		if (set_amode_and_uaccess(PSW_ASC_PRIMARY, PSW32_ASC_PRIMARY))
			pr_info("Address spaces switched, "
				"mvcos available\n");
		else
			pr_info("Address spaces switched, "
				"mvcos not available\n");
	}
}

static void __init
setup_lowcore(void)
{
	struct _lowcore *lc;

	/*
	 * Setup lowcore for boot cpu
	 */
	BUILD_BUG_ON(sizeof(struct _lowcore) != LC_PAGES * 4096);
	lc = __alloc_bootmem_low(LC_PAGES * PAGE_SIZE, LC_PAGES * PAGE_SIZE, 0);
	lc->restart_psw.mask = PSW_BASE_BITS | PSW_DEFAULT_KEY;
	lc->restart_psw.addr =
		PSW_ADDR_AMODE | (unsigned long) restart_int_handler;
	if (user_mode != HOME_SPACE_MODE)
		lc->restart_psw.mask |= PSW_ASC_HOME;
	lc->external_new_psw.mask = psw_kernel_bits;
	lc->external_new_psw.addr =
		PSW_ADDR_AMODE | (unsigned long) ext_int_handler;
	lc->svc_new_psw.mask = psw_kernel_bits | PSW_MASK_IO | PSW_MASK_EXT;
	lc->svc_new_psw.addr = PSW_ADDR_AMODE | (unsigned long) system_call;
	lc->program_new_psw.mask = psw_kernel_bits;
	lc->program_new_psw.addr =
		PSW_ADDR_AMODE | (unsigned long)pgm_check_handler;
	lc->mcck_new_psw.mask =
		psw_kernel_bits & ~PSW_MASK_MCHECK & ~PSW_MASK_DAT;
	lc->mcck_new_psw.addr =
		PSW_ADDR_AMODE | (unsigned long) mcck_int_handler;
	lc->io_new_psw.mask = psw_kernel_bits;
	lc->io_new_psw.addr = PSW_ADDR_AMODE | (unsigned long) io_int_handler;
	lc->clock_comparator = -1ULL;
	lc->kernel_stack = ((unsigned long) &init_thread_union) + THREAD_SIZE;
	lc->async_stack = (unsigned long)
		__alloc_bootmem(ASYNC_SIZE, ASYNC_SIZE, 0) + ASYNC_SIZE;
	lc->panic_stack = (unsigned long)
		__alloc_bootmem(PAGE_SIZE, PAGE_SIZE, 0) + PAGE_SIZE;
	lc->current_task = (unsigned long) init_thread_union.thread_info.task;
	lc->thread_info = (unsigned long) &init_thread_union;
	lc->machine_flags = S390_lowcore.machine_flags;
	lc->stfl_fac_list = S390_lowcore.stfl_fac_list;
	memcpy(lc->stfle_fac_list, S390_lowcore.stfle_fac_list,
	       MAX_FACILITY_BIT/8);
#ifndef CONFIG_64BIT
	if (MACHINE_HAS_IEEE) {
		lc->extended_save_area_addr = (__u32)
			__alloc_bootmem_low(PAGE_SIZE, PAGE_SIZE, 0);
		/* enable extended save area */
		__ctl_set_bit(14, 29);
	}
#else
	lc->cmf_hpp = -1ULL;
	lc->vdso_per_cpu_data = (unsigned long) &lc->paste[0];
#endif
	lc->sync_enter_timer = S390_lowcore.sync_enter_timer;
	lc->async_enter_timer = S390_lowcore.async_enter_timer;
	lc->exit_timer = S390_lowcore.exit_timer;
	lc->user_timer = S390_lowcore.user_timer;
	lc->system_timer = S390_lowcore.system_timer;
	lc->steal_timer = S390_lowcore.steal_timer;
	lc->last_update_timer = S390_lowcore.last_update_timer;
	lc->last_update_clock = S390_lowcore.last_update_clock;
	lc->ftrace_func = S390_lowcore.ftrace_func;
	set_prefix((u32)(unsigned long) lc);
	lowcore_ptr[0] = lc;
}

static struct resource code_resource = {
	.name  = "Kernel code",
	.flags = IORESOURCE_BUSY | IORESOURCE_MEM,
};

static struct resource data_resource = {
	.name = "Kernel data",
	.flags = IORESOURCE_BUSY | IORESOURCE_MEM,
};

static struct resource bss_resource = {
	.name = "Kernel bss",
	.flags = IORESOURCE_BUSY | IORESOURCE_MEM,
};

static struct resource __initdata *standard_resources[] = {
	&code_resource,
	&data_resource,
	&bss_resource,
};

static void __init setup_resources(void)
{
	struct resource *res, *std_res, *sub_res;
	int i, j;

	code_resource.start = (unsigned long) &_text;
	code_resource.end = (unsigned long) &_etext - 1;
	data_resource.start = (unsigned long) &_etext;
	data_resource.end = (unsigned long) &_edata - 1;
	bss_resource.start = (unsigned long) &__bss_start;
	bss_resource.end = (unsigned long) &__bss_stop - 1;

	for (i = 0; i < MEMORY_CHUNKS; i++) {
		if (!memory_chunk[i].size)
			continue;
		res = alloc_bootmem_low(sizeof(*res));
		res->flags = IORESOURCE_BUSY | IORESOURCE_MEM;
		switch (memory_chunk[i].type) {
		case CHUNK_READ_WRITE:
			res->name = "System RAM";
			break;
		case CHUNK_READ_ONLY:
			res->name = "System ROM";
			res->flags |= IORESOURCE_READONLY;
			break;
		default:
			res->name = "reserved";
		}
		res->start = memory_chunk[i].addr;
		res->end = res->start + memory_chunk[i].size - 1;
		request_resource(&iomem_resource, res);

		for (j = 0; j < ARRAY_SIZE(standard_resources); j++) {
			std_res = standard_resources[j];
			if (std_res->start < res->start ||
			    std_res->start > res->end)
				continue;
			if (std_res->end > res->end) {
				sub_res = alloc_bootmem_low(sizeof(*sub_res));
				*sub_res = *std_res;
				sub_res->end = res->end;
				std_res->start = res->end + 1;
				request_resource(res, sub_res);
			} else {
				request_resource(res, std_res);
			}
		}
	}
}

unsigned long real_memory_size;
EXPORT_SYMBOL_GPL(real_memory_size);

static void __init setup_memory_end(void)
{
	unsigned long memory_size;
	unsigned long max_mem;
	int i;

#ifdef CONFIG_ZFCPDUMP
	if (ipl_info.type == IPL_TYPE_FCP_DUMP) {
		memory_end = ZFCPDUMP_HSA_SIZE;
		memory_end_set = 1;
	}
#endif
	memory_size = 0;
	memory_end &= PAGE_MASK;

	max_mem = memory_end ? min(VMEM_MAX_PHYS, memory_end) : VMEM_MAX_PHYS;
	memory_end = min(max_mem, memory_end);

	/*
	 * Make sure all chunks are MAX_ORDER aligned so we don't need the
	 * extra checks that HOLES_IN_ZONE would require.
	 */
	for (i = 0; i < MEMORY_CHUNKS; i++) {
		unsigned long start, end;
		struct mem_chunk *chunk;
		unsigned long align;

		chunk = &memory_chunk[i];
		align = 1UL << (MAX_ORDER + PAGE_SHIFT - 1);
		start = (chunk->addr + align - 1) & ~(align - 1);
		end = (chunk->addr + chunk->size) & ~(align - 1);
		if (start >= end)
			memset(chunk, 0, sizeof(*chunk));
		else {
			chunk->addr = start;
			chunk->size = end - start;
		}
	}

	for (i = 0; i < MEMORY_CHUNKS; i++) {
		struct mem_chunk *chunk = &memory_chunk[i];

		real_memory_size = max(real_memory_size,
				       chunk->addr + chunk->size);
		if (chunk->addr >= max_mem) {
			memset(chunk, 0, sizeof(*chunk));
			continue;
		}
		if (chunk->addr + chunk->size > max_mem)
			chunk->size = max_mem - chunk->addr;
		memory_size = max(memory_size, chunk->addr + chunk->size);
	}
	if (!memory_end)
		memory_end = memory_size;
}

static void __init
setup_memory(void)
{
        unsigned long bootmap_size;
	unsigned long start_pfn, end_pfn;
	int i;

	/*
	 * partially used pages are not usable - thus
	 * we are rounding upwards:
	 */
	start_pfn = PFN_UP(__pa(&_end));
	end_pfn = max_pfn = PFN_DOWN(memory_end);

#ifdef CONFIG_BLK_DEV_INITRD
	/*
	 * Move the initrd in case the bitmap of the bootmem allocater
	 * would overwrite it.
	 */

	if (INITRD_START && INITRD_SIZE) {
		unsigned long bmap_size;
		unsigned long start;

		bmap_size = bootmem_bootmap_pages(end_pfn - start_pfn + 1);
		bmap_size = PFN_PHYS(bmap_size);

		if (PFN_PHYS(start_pfn) + bmap_size > INITRD_START) {
			start = PFN_PHYS(start_pfn) + bmap_size + PAGE_SIZE;

			if (start + INITRD_SIZE > memory_end) {
				pr_err("initrd extends beyond end of "
				       "memory (0x%08lx > 0x%08lx) "
				       "disabling initrd\n",
				       start + INITRD_SIZE, memory_end);
				INITRD_START = INITRD_SIZE = 0;
			} else {
				pr_info("Moving initrd (0x%08lx -> "
					"0x%08lx, size: %ld)\n",
					INITRD_START, start, INITRD_SIZE);
				memmove((void *) start, (void *) INITRD_START,
					INITRD_SIZE);
				INITRD_START = start;
			}
		}
	}
#endif

	/*
	 * Initialize the boot-time allocator
	 */
	bootmap_size = init_bootmem(start_pfn, end_pfn);

	/*
	 * Register RAM areas with the bootmem allocator.
	 */

	for (i = 0; i < MEMORY_CHUNKS && memory_chunk[i].size > 0; i++) {
		unsigned long start_chunk, end_chunk, pfn;

		if (memory_chunk[i].type != CHUNK_READ_WRITE)
			continue;
		start_chunk = PFN_DOWN(memory_chunk[i].addr);
		end_chunk = start_chunk + PFN_DOWN(memory_chunk[i].size);
		end_chunk = min(end_chunk, end_pfn);
		if (start_chunk >= end_chunk)
			continue;
		add_active_range(0, start_chunk, end_chunk);
		pfn = max(start_chunk, start_pfn);
		for (; pfn < end_chunk; pfn++)
			page_set_storage_key(PFN_PHYS(pfn),
					     PAGE_DEFAULT_KEY, 0);
	}

	psw_set_key(PAGE_DEFAULT_KEY);

	free_bootmem_with_active_regions(0, max_pfn);

	/*
	 * Reserve memory used for lowcore/command line/kernel image.
	 */
	reserve_bootmem(0, (unsigned long)_ehead, BOOTMEM_DEFAULT);
	reserve_bootmem((unsigned long)_stext,
			PFN_PHYS(start_pfn) - (unsigned long)_stext,
			BOOTMEM_DEFAULT);
	/*
	 * Reserve the bootmem bitmap itself as well. We do this in two
	 * steps (first step was init_bootmem()) because this catches
	 * the (very unlikely) case of us accidentally initializing the
	 * bootmem allocator with an invalid RAM area.
	 */
	reserve_bootmem(start_pfn << PAGE_SHIFT, bootmap_size,
			BOOTMEM_DEFAULT);

#ifdef CONFIG_BLK_DEV_INITRD
	if (INITRD_START && INITRD_SIZE) {
		if (INITRD_START + INITRD_SIZE <= memory_end) {
			reserve_bootmem(INITRD_START, INITRD_SIZE,
					BOOTMEM_DEFAULT);
			initrd_start = INITRD_START;
			initrd_end = initrd_start + INITRD_SIZE;
		} else {
			pr_err("initrd extends beyond end of "
			       "memory (0x%08lx > 0x%08lx) "
			       "disabling initrd\n",
			       initrd_start + INITRD_SIZE, memory_end);
			initrd_start = initrd_end = 0;
		}
	}
#endif
}

/*
 * Setup hardware capabilities.
 */
static void __init setup_hwcaps(void)
{
	static const int stfl_bits[6] = { 0, 2, 7, 17, 19, 21 };
	struct cpuid cpu_id;
	int i;

	/*
	 * The store facility list bits numbers as found in the principles
	 * of operation are numbered with bit 1UL<<31 as number 0 to
	 * bit 1UL<<0 as number 31.
	 *   Bit 0: instructions named N3, "backported" to esa-mode
	 *   Bit 2: z/Architecture mode is active
	 *   Bit 7: the store-facility-list-extended facility is installed
	 *   Bit 17: the message-security assist is installed
	 *   Bit 19: the long-displacement facility is installed
	 *   Bit 21: the extended-immediate facility is installed
	 *   Bit 22: extended-translation facility 3 is installed
	 *   Bit 30: extended-translation facility 3 enhancement facility
	 * These get translated to:
	 *   HWCAP_S390_ESAN3 bit 0, HWCAP_S390_ZARCH bit 1,
	 *   HWCAP_S390_STFLE bit 2, HWCAP_S390_MSA bit 3,
	 *   HWCAP_S390_LDISP bit 4, HWCAP_S390_EIMM bit 5 and
	 *   HWCAP_S390_ETF3EH bit 8 (22 && 30).
	 */
	for (i = 0; i < 6; i++)
		if (test_facility(stfl_bits[i]))
			elf_hwcap |= 1UL << i;

	if (test_facility(22) && test_facility(30))
		elf_hwcap |= HWCAP_S390_ETF3EH;

	/*
	 * Check for additional facilities with store-facility-list-extended.
	 * stfle stores doublewords (8 byte) with bit 1ULL<<63 as bit 0
	 * and 1ULL<<0 as bit 63. Bits 0-31 contain the same information
	 * as stored by stfl, bits 32-xxx contain additional facilities.
	 * How many facility words are stored depends on the number of
	 * doublewords passed to the instruction. The additional facilities
	 * are:
	 *   Bit 42: decimal floating point facility is installed
	 *   Bit 44: perform floating point operation facility is installed
	 * translated to:
	 *   HWCAP_S390_DFP bit 6 (42 && 44).
	 */
	if ((elf_hwcap & (1UL << 2)) && test_facility(42) && test_facility(44))
		elf_hwcap |= HWCAP_S390_DFP;

	/*
	 * Huge page support HWCAP_S390_HPAGE is bit 7.
	 */
	if (MACHINE_HAS_HPAGE)
		elf_hwcap |= HWCAP_S390_HPAGE;

	/*
	 * 64-bit register support for 31-bit processes
	 * HWCAP_S390_HIGH_GPRS is bit 9.
	 */
	elf_hwcap |= HWCAP_S390_HIGH_GPRS;

	get_cpu_id(&cpu_id);
	switch (cpu_id.machine) {
	case 0x9672:
#if !defined(CONFIG_64BIT)
	default:	/* Use "g5" as default for 31 bit kernels. */
#endif
		strcpy(elf_platform, "g5");
		break;
	case 0x2064:
	case 0x2066:
#if defined(CONFIG_64BIT)
	default:	/* Use "z900" as default for 64 bit kernels. */
#endif
		strcpy(elf_platform, "z900");
		break;
	case 0x2084:
	case 0x2086:
		strcpy(elf_platform, "z990");
		break;
	case 0x2094:
	case 0x2096:
		strcpy(elf_platform, "z9-109");
		break;
	case 0x2097:
	case 0x2098:
		strcpy(elf_platform, "z10");
		break;
	case 0x2817:
		strcpy(elf_platform, "z196");
		break;
	}
}

/*
 * Setup function called from init/main.c just after the banner
 * was printed.
 */

void __init
setup_arch(char **cmdline_p)
{
        /*
         * print what head.S has found out about the machine
         */
#ifndef CONFIG_64BIT
	if (MACHINE_IS_VM)
		pr_info("Linux is running as a z/VM "
			"guest operating system in 31-bit mode\n");
	else if (MACHINE_IS_LPAR)
		pr_info("Linux is running natively in 31-bit mode\n");
	if (MACHINE_HAS_IEEE)
		pr_info("The hardware system has IEEE compatible "
			"floating point units\n");
	else
		pr_info("The hardware system has no IEEE compatible "
			"floating point units\n");
#else /* CONFIG_64BIT */
	if (MACHINE_IS_VM)
		pr_info("Linux is running as a z/VM "
			"guest operating system in 64-bit mode\n");
	else if (MACHINE_IS_KVM)
		pr_info("Linux is running under KVM in 64-bit mode\n");
	else if (MACHINE_IS_LPAR)
		pr_info("Linux is running natively in 64-bit mode\n");
#endif /* CONFIG_64BIT */

	/* Have one command line that is parsed and saved in /proc/cmdline */
	/* boot_command_line has been already set up in early.c */
	*cmdline_p = boot_command_line;

        ROOT_DEV = Root_RAM0;

	init_mm.start_code = PAGE_OFFSET;
	init_mm.end_code = (unsigned long) &_etext;
	init_mm.end_data = (unsigned long) &_edata;
	init_mm.brk = (unsigned long) &_end;

	if (MACHINE_HAS_MVCOS)
		memcpy(&uaccess, &uaccess_mvcos, sizeof(uaccess));
	else
		memcpy(&uaccess, &uaccess_std, sizeof(uaccess));

	parse_early_param();

	setup_ipl();
	setup_memory_end();
	setup_addressing_mode();
	setup_memory();
	setup_resources();
	setup_lowcore();

        cpu_init();
	s390_init_cpu_topology();

	/*
	 * Setup capabilities (ELF_HWCAP & ELF_PLATFORM).
	 */
	setup_hwcaps();

	/*
	 * Create kernel page tables and switch to virtual addressing.
	 */
        paging_init();

        /* Setup default console */
	conmode_default();
	set_preferred_console();

	/* Setup zfcpdump support */
	setup_zfcpdump(console_devno);
}<|MERGE_RESOLUTION|>--- conflicted
+++ resolved
@@ -305,12 +305,7 @@
  */
 static int __init early_parse_switch_amode(char *p)
 {
-<<<<<<< HEAD
-	if (user_mode != SECONDARY_SPACE_MODE)
-		user_mode = PRIMARY_SPACE_MODE;
-=======
 	user_mode = PRIMARY_SPACE_MODE;
->>>>>>> 02f8c6ae
 	return 0;
 }
 early_param("switch_amode", early_parse_switch_amode);
@@ -319,13 +314,6 @@
 {
 	if (p && strcmp(p, "primary") == 0)
 		user_mode = PRIMARY_SPACE_MODE;
-<<<<<<< HEAD
-#ifdef CONFIG_S390_EXEC_PROTECT
-	else if (p && strcmp(p, "secondary") == 0)
-		user_mode = SECONDARY_SPACE_MODE;
-#endif
-=======
->>>>>>> 02f8c6ae
 	else if (!p || strcmp(p, "home") == 0)
 		user_mode = HOME_SPACE_MODE;
 	else
@@ -333,39 +321,10 @@
 	return 0;
 }
 early_param("user_mode", early_parse_user_mode);
-<<<<<<< HEAD
-
-#ifdef CONFIG_S390_EXEC_PROTECT
-/*
- * Enable execute protection?
- */
-static int __init early_parse_noexec(char *p)
-{
-	if (!strncmp(p, "off", 3))
-		return 0;
-	user_mode = SECONDARY_SPACE_MODE;
-	return 0;
-}
-early_param("noexec", early_parse_noexec);
-#endif /* CONFIG_S390_EXEC_PROTECT */
 
 static void setup_addressing_mode(void)
 {
-	if (user_mode == SECONDARY_SPACE_MODE) {
-		if (set_amode_and_uaccess(PSW_ASC_SECONDARY,
-					  PSW32_ASC_SECONDARY))
-			pr_info("Execute protection active, "
-				"mvcos available\n");
-		else
-			pr_info("Execute protection active, "
-				"mvcos not available\n");
-	} else if (user_mode == PRIMARY_SPACE_MODE) {
-=======
-
-static void setup_addressing_mode(void)
-{
 	if (user_mode == PRIMARY_SPACE_MODE) {
->>>>>>> 02f8c6ae
 		if (set_amode_and_uaccess(PSW_ASC_PRIMARY, PSW32_ASC_PRIMARY))
 			pr_info("Address spaces switched, "
 				"mvcos available\n");
