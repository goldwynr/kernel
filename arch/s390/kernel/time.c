--- conflicted
+++ resolved
@@ -132,6 +132,9 @@
 static void s390_set_mode(enum clock_event_mode mode,
 			  struct clock_event_device *evt)
 {
+#ifdef CONFIG_PAGE_STATES
+	page_shrink_discard_list();
+#endif
 }
 
 /*
@@ -170,14 +173,8 @@
 
 static void clock_comparator_interrupt(__u16 code)
 {
-<<<<<<< HEAD
-#ifdef CONFIG_PAGE_STATES
-	page_shrink_discard_list();
-#endif
-=======
 	if (S390_lowcore.clock_comparator == -1ULL)
 		set_clock_comparator(S390_lowcore.clock_comparator);
->>>>>>> 4330ed8e
 }
 
 static void etr_timing_alert(struct etr_irq_parm *);
