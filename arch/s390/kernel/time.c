/*
 *  arch/s390/kernel/time.c
 *    Time of day based timer functions.
 *
 *  S390 version
 *    Copyright IBM Corp. 1999, 2008
 *    Author(s): Hartmut Penner (hp@de.ibm.com),
 *               Martin Schwidefsky (schwidefsky@de.ibm.com),
 *               Denis Joseph Barrow (djbarrow@de.ibm.com,barrow_dj@yahoo.com)
 *
 *  Derived from "arch/i386/kernel/time.c"
 *    Copyright (C) 1991, 1992, 1995  Linus Torvalds
 */

#define KMSG_COMPONENT "time"
#define pr_fmt(fmt) KMSG_COMPONENT ": " fmt

#include <linux/kernel_stat.h>
#include <linux/errno.h>
#include <linux/module.h>
#include <linux/sched.h>
#include <linux/kernel.h>
#include <linux/param.h>
#include <linux/string.h>
#include <linux/mm.h>
#include <linux/interrupt.h>
#include <linux/cpu.h>
#include <linux/stop_machine.h>
#include <linux/time.h>
#include <linux/sysdev.h>
#include <linux/delay.h>
#include <linux/init.h>
#include <linux/smp.h>
#include <linux/types.h>
#include <linux/profile.h>
#include <linux/timex.h>
#include <linux/notifier.h>
#include <linux/clocksource.h>
#include <linux/clockchips.h>
#include <linux/gfp.h>
#include <linux/kprobes.h>
#include <asm/uaccess.h>
#include <asm/delay.h>
#include <asm/div64.h>
#include <asm/vdso.h>
#include <asm/irq.h>
#include <asm/irq_regs.h>
#include <asm/timer.h>
#include <asm/etr.h>
#include <asm/cio.h>

/* change this if you have some constant time drift */
#define USECS_PER_JIFFY     ((unsigned long) 1000000/HZ)
#define CLK_TICKS_PER_JIFFY ((unsigned long) USECS_PER_JIFFY << 12)

u64 sched_clock_base_cc = -1;	/* Force to data section. */
EXPORT_SYMBOL_GPL(sched_clock_base_cc);

static DEFINE_PER_CPU(struct clock_event_device, comparators);

/*
 * Scheduler clock - returns current time in nanosec units.
 */
unsigned long long notrace __kprobes sched_clock(void)
{
	return (get_clock_monotonic() * 125) >> 9;
}

/*
 * Monotonic_clock - returns # of nanoseconds passed since time_init()
 */
unsigned long long monotonic_clock(void)
{
	return sched_clock();
}
EXPORT_SYMBOL(monotonic_clock);

void tod_to_timeval(__u64 todval, struct timespec *xt)
{
	unsigned long long sec;

	sec = todval >> 12;
	do_div(sec, 1000000);
	xt->tv_sec = sec;
	todval -= (sec * 1000000) << 12;
	xt->tv_nsec = ((todval * 1000) >> 12);
}
EXPORT_SYMBOL(tod_to_timeval);

void clock_comparator_work(void)
{
	struct clock_event_device *cd;

	S390_lowcore.clock_comparator = -1ULL;
	set_clock_comparator(S390_lowcore.clock_comparator);
	cd = &__get_cpu_var(comparators);
	cd->event_handler(cd);
}

/*
 * Fixup the clock comparator.
 */
static void fixup_clock_comparator(unsigned long long delta)
{
	/* If nobody is waiting there's nothing to fix. */
	if (S390_lowcore.clock_comparator == -1ULL)
		return;
	S390_lowcore.clock_comparator += delta;
	set_clock_comparator(S390_lowcore.clock_comparator);
}

static int s390_next_event(unsigned long delta,
			   struct clock_event_device *evt)
{
	S390_lowcore.clock_comparator = get_clock() + delta;
	set_clock_comparator(S390_lowcore.clock_comparator);
	return 0;
}

static void s390_set_mode(enum clock_event_mode mode,
			  struct clock_event_device *evt)
{
}

/*
 * Set up lowcore and control register of the current cpu to
 * enable TOD clock and clock comparator interrupts.
 */
void init_cpu_timer(void)
{
	struct clock_event_device *cd;
	int cpu;

	S390_lowcore.clock_comparator = -1ULL;
	set_clock_comparator(S390_lowcore.clock_comparator);

	cpu = smp_processor_id();
	cd = &per_cpu(comparators, cpu);
	cd->name		= "comparator";
	cd->features		= CLOCK_EVT_FEAT_ONESHOT;
	cd->mult		= 16777;
	cd->shift		= 12;
	cd->min_delta_ns	= 1;
	cd->max_delta_ns	= LONG_MAX;
	cd->rating		= 400;
	cd->cpumask		= cpumask_of(cpu);
	cd->set_next_event	= s390_next_event;
	cd->set_mode		= s390_set_mode;

	clockevents_register_device(cd);

	/* Enable clock comparator timer interrupt. */
	__ctl_set_bit(0,11);

	/* Always allow the timing alert external interrupt. */
	__ctl_set_bit(0, 4);
}

static void clock_comparator_interrupt(unsigned int ext_int_code,
				       unsigned int param32,
				       unsigned long param64)
{
	kstat_cpu(smp_processor_id()).irqs[EXTINT_CLK]++;
	if (S390_lowcore.clock_comparator == -1ULL)
		set_clock_comparator(S390_lowcore.clock_comparator);
}

static void etr_timing_alert(struct etr_irq_parm *);
static void stp_timing_alert(struct stp_irq_parm *);

static void timing_alert_interrupt(unsigned int ext_int_code,
				   unsigned int param32, unsigned long param64)
{
	kstat_cpu(smp_processor_id()).irqs[EXTINT_TLA]++;
	if (param32 & 0x00c40000)
		etr_timing_alert((struct etr_irq_parm *) &param32);
	if (param32 & 0x00038000)
		stp_timing_alert((struct stp_irq_parm *) &param32);
}

static void etr_reset(void);
static void stp_reset(void);

void read_persistent_clock(struct timespec *ts)
{
	tod_to_timeval(get_clock() - TOD_UNIX_EPOCH, ts);
}

void read_boot_clock(struct timespec *ts)
{
	tod_to_timeval(sched_clock_base_cc - TOD_UNIX_EPOCH, ts);
}

static cycle_t read_tod_clock(struct clocksource *cs)
{
	return get_clock();
}

static struct clocksource clocksource_tod = {
	.name		= "tod",
	.rating		= 400,
	.read		= read_tod_clock,
	.mask		= -1ULL,
	.mult		= 1000,
	.shift		= 12,
	.flags		= CLOCK_SOURCE_IS_CONTINUOUS,
};

struct clocksource * __init clocksource_default_clock(void)
{
	return &clocksource_tod;
}

<<<<<<< HEAD
void update_vsyscall(struct timespec *wall_time, struct clocksource *clock,
		     u32 mult)
=======
void update_vsyscall(struct timespec *wall_time, struct timespec *wtm,
			struct clocksource *clock, u32 mult)
>>>>>>> 02f8c6ae
{
	if (clock != &clocksource_tod)
		return;

	/* Make userspace gettimeofday spin until we're done. */
	++vdso_data->tb_update_count;
	smp_wmb();
	vdso_data->xtime_tod_stamp = clock->cycle_last;
<<<<<<< HEAD
	vdso_data->xtime_clock_sec = xtime.tv_sec;
	vdso_data->xtime_clock_nsec = xtime.tv_nsec;
	vdso_data->wtom_clock_sec = wall_to_monotonic.tv_sec;
	vdso_data->wtom_clock_nsec = wall_to_monotonic.tv_nsec;
=======
	vdso_data->xtime_clock_sec = wall_time->tv_sec;
	vdso_data->xtime_clock_nsec = wall_time->tv_nsec;
	vdso_data->wtom_clock_sec = wtm->tv_sec;
	vdso_data->wtom_clock_nsec = wtm->tv_nsec;
>>>>>>> 02f8c6ae
	vdso_data->ntp_mult = mult;
	smp_wmb();
	++vdso_data->tb_update_count;
}

extern struct timezone sys_tz;

void update_vsyscall_tz(void)
{
	/* Make userspace gettimeofday spin until we're done. */
	++vdso_data->tb_update_count;
	smp_wmb();
	vdso_data->tz_minuteswest = sys_tz.tz_minuteswest;
	vdso_data->tz_dsttime = sys_tz.tz_dsttime;
	smp_wmb();
	++vdso_data->tb_update_count;
}

/*
 * Initialize the TOD clock and the CPU timer of
 * the boot cpu.
 */
void __init time_init(void)
{
	/* Reset time synchronization interfaces. */
	etr_reset();
	stp_reset();

	/* request the clock comparator external interrupt */
	if (register_external_interrupt(0x1004, clock_comparator_interrupt))
                panic("Couldn't request external interrupt 0x1004");

	/* request the timing alert external interrupt */
	if (register_external_interrupt(0x1406, timing_alert_interrupt))
		panic("Couldn't request external interrupt 0x1406");

	if (clocksource_register(&clocksource_tod) != 0)
		panic("Could not register TOD clock source");

	/* Enable TOD clock interrupts on the boot cpu. */
	init_cpu_timer();

	/* Enable cpu timer interrupts on the boot cpu. */
	vtime_init();
}

/*
 * The time is "clock". old is what we think the time is.
 * Adjust the value by a multiple of jiffies and add the delta to ntp.
 * "delay" is an approximation how long the synchronization took. If
 * the time correction is positive, then "delay" is subtracted from
 * the time difference and only the remaining part is passed to ntp.
 */
static unsigned long long adjust_time(unsigned long long old,
				      unsigned long long clock,
				      unsigned long long delay)
{
	unsigned long long delta, ticks;
	struct timex adjust;

	if (clock > old) {
		/* It is later than we thought. */
		delta = ticks = clock - old;
		delta = ticks = (delta < delay) ? 0 : delta - delay;
		delta -= do_div(ticks, CLK_TICKS_PER_JIFFY);
		adjust.offset = ticks * (1000000 / HZ);
	} else {
		/* It is earlier than we thought. */
		delta = ticks = old - clock;
		delta -= do_div(ticks, CLK_TICKS_PER_JIFFY);
		delta = -delta;
		adjust.offset = -ticks * (1000000 / HZ);
	}
	sched_clock_base_cc += delta;
	if (adjust.offset != 0) {
		pr_notice("The ETR interface has adjusted the clock "
			  "by %li microseconds\n", adjust.offset);
		adjust.modes = ADJ_OFFSET_SINGLESHOT;
		do_adjtimex(&adjust);
	}
	return delta;
}

static DEFINE_PER_CPU(atomic_t, clock_sync_word);
static DEFINE_MUTEX(clock_sync_mutex);
static unsigned long clock_sync_flags;

#define CLOCK_SYNC_HAS_ETR	0
#define CLOCK_SYNC_HAS_STP	1
#define CLOCK_SYNC_ETR		2
#define CLOCK_SYNC_STP		3

/*
 * The synchronous get_clock function. It will write the current clock
 * value to the clock pointer and return 0 if the clock is in sync with
 * the external time source. If the clock mode is local it will return
 * -ENOSYS and -EAGAIN if the clock is not in sync with the external
 * reference.
 */
int get_sync_clock(unsigned long long *clock)
{
	atomic_t *sw_ptr;
	unsigned int sw0, sw1;

	sw_ptr = &get_cpu_var(clock_sync_word);
	sw0 = atomic_read(sw_ptr);
	*clock = get_clock();
	sw1 = atomic_read(sw_ptr);
	put_cpu_var(clock_sync_word);
	if (sw0 == sw1 && (sw0 & 0x80000000U))
		/* Success: time is in sync. */
		return 0;
	if (!test_bit(CLOCK_SYNC_HAS_ETR, &clock_sync_flags) &&
	    !test_bit(CLOCK_SYNC_HAS_STP, &clock_sync_flags))
		return -ENOSYS;
	if (!test_bit(CLOCK_SYNC_ETR, &clock_sync_flags) &&
	    !test_bit(CLOCK_SYNC_STP, &clock_sync_flags))
		return -EACCES;
	return -EAGAIN;
}
EXPORT_SYMBOL(get_sync_clock);

/*
 * Make get_sync_clock return -EAGAIN.
 */
static void disable_sync_clock(void *dummy)
{
	atomic_t *sw_ptr = &__get_cpu_var(clock_sync_word);
	/*
	 * Clear the in-sync bit 2^31. All get_sync_clock calls will
	 * fail until the sync bit is turned back on. In addition
	 * increase the "sequence" counter to avoid the race of an
	 * etr event and the complete recovery against get_sync_clock.
	 */
	atomic_clear_mask(0x80000000, sw_ptr);
	atomic_inc(sw_ptr);
}

/*
 * Make get_sync_clock return 0 again.
 * Needs to be called from a context disabled for preemption.
 */
static void enable_sync_clock(void)
{
	atomic_t *sw_ptr = &__get_cpu_var(clock_sync_word);
	atomic_set_mask(0x80000000, sw_ptr);
}

/*
 * Function to check if the clock is in sync.
 */
static inline int check_sync_clock(void)
{
	atomic_t *sw_ptr;
	int rc;

	sw_ptr = &get_cpu_var(clock_sync_word);
	rc = (atomic_read(sw_ptr) & 0x80000000U) != 0;
	put_cpu_var(clock_sync_word);
	return rc;
}

/* Single threaded workqueue used for etr and stp sync events */
static struct workqueue_struct *time_sync_wq;

static void __init time_init_wq(void)
{
	if (time_sync_wq)
		return;
	time_sync_wq = create_singlethread_workqueue("timesync");
}

/*
 * External Time Reference (ETR) code.
 */
static int etr_port0_online;
static int etr_port1_online;
static int etr_steai_available;

static int __init early_parse_etr(char *p)
{
	if (strncmp(p, "off", 3) == 0)
		etr_port0_online = etr_port1_online = 0;
	else if (strncmp(p, "port0", 5) == 0)
		etr_port0_online = 1;
	else if (strncmp(p, "port1", 5) == 0)
		etr_port1_online = 1;
	else if (strncmp(p, "on", 2) == 0)
		etr_port0_online = etr_port1_online = 1;
	return 0;
}
early_param("etr", early_parse_etr);

enum etr_event {
	ETR_EVENT_PORT0_CHANGE,
	ETR_EVENT_PORT1_CHANGE,
	ETR_EVENT_PORT_ALERT,
	ETR_EVENT_SYNC_CHECK,
	ETR_EVENT_SWITCH_LOCAL,
	ETR_EVENT_UPDATE,
};

/*
 * Valid bit combinations of the eacr register are (x = don't care):
 * e0 e1 dp p0 p1 ea es sl
 *  0  0  x  0	0  0  0  0  initial, disabled state
 *  0  0  x  0	1  1  0  0  port 1 online
 *  0  0  x  1	0  1  0  0  port 0 online
 *  0  0  x  1	1  1  0  0  both ports online
 *  0  1  x  0	1  1  0  0  port 1 online and usable, ETR or PPS mode
 *  0  1  x  0	1  1  0  1  port 1 online, usable and ETR mode
 *  0  1  x  0	1  1  1  0  port 1 online, usable, PPS mode, in-sync
 *  0  1  x  0	1  1  1  1  port 1 online, usable, ETR mode, in-sync
 *  0  1  x  1	1  1  0  0  both ports online, port 1 usable
 *  0  1  x  1	1  1  1  0  both ports online, port 1 usable, PPS mode, in-sync
 *  0  1  x  1	1  1  1  1  both ports online, port 1 usable, ETR mode, in-sync
 *  1  0  x  1	0  1  0  0  port 0 online and usable, ETR or PPS mode
 *  1  0  x  1	0  1  0  1  port 0 online, usable and ETR mode
 *  1  0  x  1	0  1  1  0  port 0 online, usable, PPS mode, in-sync
 *  1  0  x  1	0  1  1  1  port 0 online, usable, ETR mode, in-sync
 *  1  0  x  1	1  1  0  0  both ports online, port 0 usable
 *  1  0  x  1	1  1  1  0  both ports online, port 0 usable, PPS mode, in-sync
 *  1  0  x  1	1  1  1  1  both ports online, port 0 usable, ETR mode, in-sync
 *  1  1  x  1	1  1  1  0  both ports online & usable, ETR, in-sync
 *  1  1  x  1	1  1  1  1  both ports online & usable, ETR, in-sync
 */
static struct etr_eacr etr_eacr;
static u64 etr_tolec;			/* time of last eacr update */
static struct etr_aib etr_port0;
static int etr_port0_uptodate;
static struct etr_aib etr_port1;
static int etr_port1_uptodate;
static unsigned long etr_events;
static struct timer_list etr_timer;

static void etr_timeout(unsigned long dummy);
static void etr_work_fn(struct work_struct *work);
static DEFINE_MUTEX(etr_work_mutex);
static DECLARE_WORK(etr_work, etr_work_fn);

/*
 * Reset ETR attachment.
 */
static void etr_reset(void)
{
	etr_eacr =  (struct etr_eacr) {
		.e0 = 0, .e1 = 0, ._pad0 = 4, .dp = 0,
		.p0 = 0, .p1 = 0, ._pad1 = 0, .ea = 0,
		.es = 0, .sl = 0 };
	if (etr_setr(&etr_eacr) == 0) {
		etr_tolec = get_clock();
		set_bit(CLOCK_SYNC_HAS_ETR, &clock_sync_flags);
		if (etr_port0_online && etr_port1_online)
			set_bit(CLOCK_SYNC_ETR, &clock_sync_flags);
	} else if (etr_port0_online || etr_port1_online) {
		pr_warning("The real or virtual hardware system does "
			   "not provide an ETR interface\n");
		etr_port0_online = etr_port1_online = 0;
	}
}

static int __init etr_init(void)
{
	struct etr_aib aib;

	if (!test_bit(CLOCK_SYNC_HAS_ETR, &clock_sync_flags))
		return 0;
	time_init_wq();
	/* Check if this machine has the steai instruction. */
	if (etr_steai(&aib, ETR_STEAI_STEPPING_PORT) == 0)
		etr_steai_available = 1;
	setup_timer(&etr_timer, etr_timeout, 0UL);
	if (etr_port0_online) {
		set_bit(ETR_EVENT_PORT0_CHANGE, &etr_events);
		queue_work(time_sync_wq, &etr_work);
	}
	if (etr_port1_online) {
		set_bit(ETR_EVENT_PORT1_CHANGE, &etr_events);
		queue_work(time_sync_wq, &etr_work);
	}
	return 0;
}

arch_initcall(etr_init);

/*
 * Two sorts of ETR machine checks. The architecture reads:
 * "When a machine-check niterruption occurs and if a switch-to-local or
 *  ETR-sync-check interrupt request is pending but disabled, this pending
 *  disabled interruption request is indicated and is cleared".
 * Which means that we can get etr_switch_to_local events from the machine
 * check handler although the interruption condition is disabled. Lovely..
 */

/*
 * Switch to local machine check. This is called when the last usable
 * ETR port goes inactive. After switch to local the clock is not in sync.
 */
void etr_switch_to_local(void)
{
	if (!etr_eacr.sl)
		return;
	disable_sync_clock(NULL);
	if (!test_and_set_bit(ETR_EVENT_SWITCH_LOCAL, &etr_events)) {
		etr_eacr.es = etr_eacr.sl = 0;
		etr_setr(&etr_eacr);
		queue_work(time_sync_wq, &etr_work);
	}
}

/*
 * ETR sync check machine check. This is called when the ETR OTE and the
 * local clock OTE are farther apart than the ETR sync check tolerance.
 * After a ETR sync check the clock is not in sync. The machine check
 * is broadcasted to all cpus at the same time.
 */
void etr_sync_check(void)
{
	if (!etr_eacr.es)
		return;
	disable_sync_clock(NULL);
	if (!test_and_set_bit(ETR_EVENT_SYNC_CHECK, &etr_events)) {
		etr_eacr.es = 0;
		etr_setr(&etr_eacr);
		queue_work(time_sync_wq, &etr_work);
	}
}

/*
 * ETR timing alert. There are two causes:
 * 1) port state change, check the usability of the port
 * 2) port alert, one of the ETR-data-validity bits (v1-v2 bits of the
 *    sldr-status word) or ETR-data word 1 (edf1) or ETR-data word 3 (edf3)
 *    or ETR-data word 4 (edf4) has changed.
 */
static void etr_timing_alert(struct etr_irq_parm *intparm)
{
	if (intparm->pc0)
		/* ETR port 0 state change. */
		set_bit(ETR_EVENT_PORT0_CHANGE, &etr_events);
	if (intparm->pc1)
		/* ETR port 1 state change. */
		set_bit(ETR_EVENT_PORT1_CHANGE, &etr_events);
	if (intparm->eai)
		/*
		 * ETR port alert on either port 0, 1 or both.
		 * Both ports are not up-to-date now.
		 */
		set_bit(ETR_EVENT_PORT_ALERT, &etr_events);
	queue_work(time_sync_wq, &etr_work);
}

static void etr_timeout(unsigned long dummy)
{
	set_bit(ETR_EVENT_UPDATE, &etr_events);
	queue_work(time_sync_wq, &etr_work);
}

/*
 * Check if the etr mode is pss.
 */
static inline int etr_mode_is_pps(struct etr_eacr eacr)
{
	return eacr.es && !eacr.sl;
}

/*
 * Check if the etr mode is etr.
 */
static inline int etr_mode_is_etr(struct etr_eacr eacr)
{
	return eacr.es && eacr.sl;
}

/*
 * Check if the port can be used for TOD synchronization.
 * For PPS mode the port has to receive OTEs. For ETR mode
 * the port has to receive OTEs, the ETR stepping bit has to
 * be zero and the validity bits for data frame 1, 2, and 3
 * have to be 1.
 */
static int etr_port_valid(struct etr_aib *aib, int port)
{
	unsigned int psc;

	/* Check that this port is receiving OTEs. */
	if (aib->tsp == 0)
		return 0;

	psc = port ? aib->esw.psc1 : aib->esw.psc0;
	if (psc == etr_lpsc_pps_mode)
		return 1;
	if (psc == etr_lpsc_operational_step)
		return !aib->esw.y && aib->slsw.v1 &&
			aib->slsw.v2 && aib->slsw.v3;
	return 0;
}

/*
 * Check if two ports are on the same network.
 */
static int etr_compare_network(struct etr_aib *aib1, struct etr_aib *aib2)
{
	// FIXME: any other fields we have to compare?
	return aib1->edf1.net_id == aib2->edf1.net_id;
}

/*
 * Wrapper for etr_stei that converts physical port states
 * to logical port states to be consistent with the output
 * of stetr (see etr_psc vs. etr_lpsc).
 */
static void etr_steai_cv(struct etr_aib *aib, unsigned int func)
{
	BUG_ON(etr_steai(aib, func) != 0);
	/* Convert port state to logical port state. */
	if (aib->esw.psc0 == 1)
		aib->esw.psc0 = 2;
	else if (aib->esw.psc0 == 0 && aib->esw.p == 0)
		aib->esw.psc0 = 1;
	if (aib->esw.psc1 == 1)
		aib->esw.psc1 = 2;
	else if (aib->esw.psc1 == 0 && aib->esw.p == 1)
		aib->esw.psc1 = 1;
}

/*
 * Check if the aib a2 is still connected to the same attachment as
 * aib a1, the etv values differ by one and a2 is valid.
 */
static int etr_aib_follows(struct etr_aib *a1, struct etr_aib *a2, int p)
{
	int state_a1, state_a2;

	/* Paranoia check: e0/e1 should better be the same. */
	if (a1->esw.eacr.e0 != a2->esw.eacr.e0 ||
	    a1->esw.eacr.e1 != a2->esw.eacr.e1)
		return 0;

	/* Still connected to the same etr ? */
	state_a1 = p ? a1->esw.psc1 : a1->esw.psc0;
	state_a2 = p ? a2->esw.psc1 : a2->esw.psc0;
	if (state_a1 == etr_lpsc_operational_step) {
		if (state_a2 != etr_lpsc_operational_step ||
		    a1->edf1.net_id != a2->edf1.net_id ||
		    a1->edf1.etr_id != a2->edf1.etr_id ||
		    a1->edf1.etr_pn != a2->edf1.etr_pn)
			return 0;
	} else if (state_a2 != etr_lpsc_pps_mode)
		return 0;

	/* The ETV value of a2 needs to be ETV of a1 + 1. */
	if (a1->edf2.etv + 1 != a2->edf2.etv)
		return 0;

	if (!etr_port_valid(a2, p))
		return 0;

	return 1;
}

struct clock_sync_data {
	atomic_t cpus;
	int in_sync;
	unsigned long long fixup_cc;
	int etr_port;
	struct etr_aib *etr_aib;
};

static void clock_sync_cpu(struct clock_sync_data *sync)
{
	atomic_dec(&sync->cpus);
	enable_sync_clock();
	/*
	 * This looks like a busy wait loop but it isn't. etr_sync_cpus
	 * is called on all other cpus while the TOD clocks is stopped.
	 * __udelay will stop the cpu on an enabled wait psw until the
	 * TOD is running again.
	 */
	while (sync->in_sync == 0) {
		__udelay(1);
		/*
		 * A different cpu changes *in_sync. Therefore use
		 * barrier() to force memory access.
		 */
		barrier();
	}
	if (sync->in_sync != 1)
		/* Didn't work. Clear per-cpu in sync bit again. */
		disable_sync_clock(NULL);
	/*
	 * This round of TOD syncing is done. Set the clock comparator
	 * to the next tick and let the processor continue.
	 */
	fixup_clock_comparator(sync->fixup_cc);
}

/*
 * Sync the TOD clock using the port referred to by aibp. This port
 * has to be enabled and the other port has to be disabled. The
 * last eacr update has to be more than 1.6 seconds in the past.
 */
static int etr_sync_clock(void *data)
{
	static int first;
	unsigned long long clock, old_clock, delay, delta;
	struct clock_sync_data *etr_sync;
	struct etr_aib *sync_port, *aib;
	int port;
	int rc;

	etr_sync = data;

	if (xchg(&first, 1) == 1) {
		/* Slave */
		clock_sync_cpu(etr_sync);
		return 0;
	}

	/* Wait until all other cpus entered the sync function. */
	while (atomic_read(&etr_sync->cpus) != 0)
		cpu_relax();

	port = etr_sync->etr_port;
	aib = etr_sync->etr_aib;
	sync_port = (port == 0) ? &etr_port0 : &etr_port1;
	enable_sync_clock();

	/* Set clock to next OTE. */
	__ctl_set_bit(14, 21);
	__ctl_set_bit(0, 29);
	clock = ((unsigned long long) (aib->edf2.etv + 1)) << 32;
	old_clock = get_clock();
	if (set_clock(clock) == 0) {
		__udelay(1);	/* Wait for the clock to start. */
		__ctl_clear_bit(0, 29);
		__ctl_clear_bit(14, 21);
		etr_stetr(aib);
		/* Adjust Linux timing variables. */
		delay = (unsigned long long)
			(aib->edf2.etv - sync_port->edf2.etv) << 32;
		delta = adjust_time(old_clock, clock, delay);
		etr_sync->fixup_cc = delta;
		fixup_clock_comparator(delta);
		/* Verify that the clock is properly set. */
		if (!etr_aib_follows(sync_port, aib, port)) {
			/* Didn't work. */
			disable_sync_clock(NULL);
			etr_sync->in_sync = -EAGAIN;
			rc = -EAGAIN;
		} else {
			etr_sync->in_sync = 1;
			rc = 0;
		}
	} else {
		/* Could not set the clock ?!? */
		__ctl_clear_bit(0, 29);
		__ctl_clear_bit(14, 21);
		disable_sync_clock(NULL);
		etr_sync->in_sync = -EAGAIN;
		rc = -EAGAIN;
	}
	xchg(&first, 0);
	return rc;
}

static int etr_sync_clock_stop(struct etr_aib *aib, int port)
{
	struct clock_sync_data etr_sync;
	struct etr_aib *sync_port;
	int follows;
	int rc;

	/* Check if the current aib is adjacent to the sync port aib. */
	sync_port = (port == 0) ? &etr_port0 : &etr_port1;
	follows = etr_aib_follows(sync_port, aib, port);
	memcpy(sync_port, aib, sizeof(*aib));
	if (!follows)
		return -EAGAIN;
	memset(&etr_sync, 0, sizeof(etr_sync));
	etr_sync.etr_aib = aib;
	etr_sync.etr_port = port;
	get_online_cpus();
	atomic_set(&etr_sync.cpus, num_online_cpus() - 1);
	rc = stop_machine(etr_sync_clock, &etr_sync, cpu_online_mask);
	put_online_cpus();
	return rc;
}

/*
 * Handle the immediate effects of the different events.
 * The port change event is used for online/offline changes.
 */
static struct etr_eacr etr_handle_events(struct etr_eacr eacr)
{
	if (test_and_clear_bit(ETR_EVENT_SYNC_CHECK, &etr_events))
		eacr.es = 0;
	if (test_and_clear_bit(ETR_EVENT_SWITCH_LOCAL, &etr_events))
		eacr.es = eacr.sl = 0;
	if (test_and_clear_bit(ETR_EVENT_PORT_ALERT, &etr_events))
		etr_port0_uptodate = etr_port1_uptodate = 0;

	if (test_and_clear_bit(ETR_EVENT_PORT0_CHANGE, &etr_events)) {
		if (eacr.e0)
			/*
			 * Port change of an enabled port. We have to
			 * assume that this can have caused an stepping
			 * port switch.
			 */
			etr_tolec = get_clock();
		eacr.p0 = etr_port0_online;
		if (!eacr.p0)
			eacr.e0 = 0;
		etr_port0_uptodate = 0;
	}
	if (test_and_clear_bit(ETR_EVENT_PORT1_CHANGE, &etr_events)) {
		if (eacr.e1)
			/*
			 * Port change of an enabled port. We have to
			 * assume that this can have caused an stepping
			 * port switch.
			 */
			etr_tolec = get_clock();
		eacr.p1 = etr_port1_online;
		if (!eacr.p1)
			eacr.e1 = 0;
		etr_port1_uptodate = 0;
	}
	clear_bit(ETR_EVENT_UPDATE, &etr_events);
	return eacr;
}

/*
 * Set up a timer that expires after the etr_tolec + 1.6 seconds if
 * one of the ports needs an update.
 */
static void etr_set_tolec_timeout(unsigned long long now)
{
	unsigned long micros;

	if ((!etr_eacr.p0 || etr_port0_uptodate) &&
	    (!etr_eacr.p1 || etr_port1_uptodate))
		return;
	micros = (now > etr_tolec) ? ((now - etr_tolec) >> 12) : 0;
	micros = (micros > 1600000) ? 0 : 1600000 - micros;
	mod_timer(&etr_timer, jiffies + (micros * HZ) / 1000000 + 1);
}

/*
 * Set up a time that expires after 1/2 second.
 */
static void etr_set_sync_timeout(void)
{
	mod_timer(&etr_timer, jiffies + HZ/2);
}

/*
 * Update the aib information for one or both ports.
 */
static struct etr_eacr etr_handle_update(struct etr_aib *aib,
					 struct etr_eacr eacr)
{
	/* With both ports disabled the aib information is useless. */
	if (!eacr.e0 && !eacr.e1)
		return eacr;

	/* Update port0 or port1 with aib stored in etr_work_fn. */
	if (aib->esw.q == 0) {
		/* Information for port 0 stored. */
		if (eacr.p0 && !etr_port0_uptodate) {
			etr_port0 = *aib;
			if (etr_port0_online)
				etr_port0_uptodate = 1;
		}
	} else {
		/* Information for port 1 stored. */
		if (eacr.p1 && !etr_port1_uptodate) {
			etr_port1 = *aib;
			if (etr_port0_online)
				etr_port1_uptodate = 1;
		}
	}

	/*
	 * Do not try to get the alternate port aib if the clock
	 * is not in sync yet.
	 */
	if (!eacr.es || !check_sync_clock())
		return eacr;

	/*
	 * If steai is available we can get the information about
	 * the other port immediately. If only stetr is available the
	 * data-port bit toggle has to be used.
	 */
	if (etr_steai_available) {
		if (eacr.p0 && !etr_port0_uptodate) {
			etr_steai_cv(&etr_port0, ETR_STEAI_PORT_0);
			etr_port0_uptodate = 1;
		}
		if (eacr.p1 && !etr_port1_uptodate) {
			etr_steai_cv(&etr_port1, ETR_STEAI_PORT_1);
			etr_port1_uptodate = 1;
		}
	} else {
		/*
		 * One port was updated above, if the other
		 * port is not uptodate toggle dp bit.
		 */
		if ((eacr.p0 && !etr_port0_uptodate) ||
		    (eacr.p1 && !etr_port1_uptodate))
			eacr.dp ^= 1;
		else
			eacr.dp = 0;
	}
	return eacr;
}

/*
 * Write new etr control register if it differs from the current one.
 * Return 1 if etr_tolec has been updated as well.
 */
static void etr_update_eacr(struct etr_eacr eacr)
{
	int dp_changed;

	if (memcmp(&etr_eacr, &eacr, sizeof(eacr)) == 0)
		/* No change, return. */
		return;
	/*
	 * The disable of an active port of the change of the data port
	 * bit can/will cause a change in the data port.
	 */
	dp_changed = etr_eacr.e0 > eacr.e0 || etr_eacr.e1 > eacr.e1 ||
		(etr_eacr.dp ^ eacr.dp) != 0;
	etr_eacr = eacr;
	etr_setr(&etr_eacr);
	if (dp_changed)
		etr_tolec = get_clock();
}

/*
 * ETR work. In this function you'll find the main logic. In
 * particular this is the only function that calls etr_update_eacr(),
 * it "controls" the etr control register.
 */
static void etr_work_fn(struct work_struct *work)
{
	unsigned long long now;
	struct etr_eacr eacr;
	struct etr_aib aib;
	int sync_port;

	/* prevent multiple execution. */
	mutex_lock(&etr_work_mutex);

	/* Create working copy of etr_eacr. */
	eacr = etr_eacr;

	/* Check for the different events and their immediate effects. */
	eacr = etr_handle_events(eacr);

	/* Check if ETR is supposed to be active. */
	eacr.ea = eacr.p0 || eacr.p1;
	if (!eacr.ea) {
		/* Both ports offline. Reset everything. */
		eacr.dp = eacr.es = eacr.sl = 0;
		on_each_cpu(disable_sync_clock, NULL, 1);
		del_timer_sync(&etr_timer);
		etr_update_eacr(eacr);
		goto out_unlock;
	}

	/* Store aib to get the current ETR status word. */
	BUG_ON(etr_stetr(&aib) != 0);
	etr_port0.esw = etr_port1.esw = aib.esw;	/* Copy status word. */
	now = get_clock();

	/*
	 * Update the port information if the last stepping port change
	 * or data port change is older than 1.6 seconds.
	 */
	if (now >= etr_tolec + (1600000 << 12))
		eacr = etr_handle_update(&aib, eacr);

	/*
	 * Select ports to enable. The preferred synchronization mode is PPS.
	 * If a port can be enabled depends on a number of things:
	 * 1) The port needs to be online and uptodate. A port is not
	 *    disabled just because it is not uptodate, but it is only
	 *    enabled if it is uptodate.
	 * 2) The port needs to have the same mode (pps / etr).
	 * 3) The port needs to be usable -> etr_port_valid() == 1
	 * 4) To enable the second port the clock needs to be in sync.
	 * 5) If both ports are useable and are ETR ports, the network id
	 *    has to be the same.
	 * The eacr.sl bit is used to indicate etr mode vs. pps mode.
	 */
	if (eacr.p0 && aib.esw.psc0 == etr_lpsc_pps_mode) {
		eacr.sl = 0;
		eacr.e0 = 1;
		if (!etr_mode_is_pps(etr_eacr))
			eacr.es = 0;
		if (!eacr.es || !eacr.p1 || aib.esw.psc1 != etr_lpsc_pps_mode)
			eacr.e1 = 0;
		// FIXME: uptodate checks ?
		else if (etr_port0_uptodate && etr_port1_uptodate)
			eacr.e1 = 1;
		sync_port = (etr_port0_uptodate &&
			     etr_port_valid(&etr_port0, 0)) ? 0 : -1;
	} else if (eacr.p1 && aib.esw.psc1 == etr_lpsc_pps_mode) {
		eacr.sl = 0;
		eacr.e0 = 0;
		eacr.e1 = 1;
		if (!etr_mode_is_pps(etr_eacr))
			eacr.es = 0;
		sync_port = (etr_port1_uptodate &&
			     etr_port_valid(&etr_port1, 1)) ? 1 : -1;
	} else if (eacr.p0 && aib.esw.psc0 == etr_lpsc_operational_step) {
		eacr.sl = 1;
		eacr.e0 = 1;
		if (!etr_mode_is_etr(etr_eacr))
			eacr.es = 0;
		if (!eacr.es || !eacr.p1 ||
		    aib.esw.psc1 != etr_lpsc_operational_alt)
			eacr.e1 = 0;
		else if (etr_port0_uptodate && etr_port1_uptodate &&
			 etr_compare_network(&etr_port0, &etr_port1))
			eacr.e1 = 1;
		sync_port = (etr_port0_uptodate &&
			     etr_port_valid(&etr_port0, 0)) ? 0 : -1;
	} else if (eacr.p1 && aib.esw.psc1 == etr_lpsc_operational_step) {
		eacr.sl = 1;
		eacr.e0 = 0;
		eacr.e1 = 1;
		if (!etr_mode_is_etr(etr_eacr))
			eacr.es = 0;
		sync_port = (etr_port1_uptodate &&
			     etr_port_valid(&etr_port1, 1)) ? 1 : -1;
	} else {
		/* Both ports not usable. */
		eacr.es = eacr.sl = 0;
		sync_port = -1;
	}

	/*
	 * If the clock is in sync just update the eacr and return.
	 * If there is no valid sync port wait for a port update.
	 */
	if ((eacr.es && check_sync_clock()) || sync_port < 0) {
		etr_update_eacr(eacr);
		etr_set_tolec_timeout(now);
		goto out_unlock;
	}

	/*
	 * Prepare control register for clock syncing
	 * (reset data port bit, set sync check control.
	 */
	eacr.dp = 0;
	eacr.es = 1;

	/*
	 * Update eacr and try to synchronize the clock. If the update
	 * of eacr caused a stepping port switch (or if we have to
	 * assume that a stepping port switch has occurred) or the
	 * clock syncing failed, reset the sync check control bit
	 * and set up a timer to try again after 0.5 seconds
	 */
	etr_update_eacr(eacr);
	if (now < etr_tolec + (1600000 << 12) ||
	    etr_sync_clock_stop(&aib, sync_port) != 0) {
		/* Sync failed. Try again in 1/2 second. */
		eacr.es = 0;
		etr_update_eacr(eacr);
		etr_set_sync_timeout();
	} else
		etr_set_tolec_timeout(now);
out_unlock:
	mutex_unlock(&etr_work_mutex);
}

/*
 * Sysfs interface functions
 */
static struct sysdev_class etr_sysclass = {
	.name	= "etr",
};

static struct sys_device etr_port0_dev = {
	.id	= 0,
	.cls	= &etr_sysclass,
};

static struct sys_device etr_port1_dev = {
	.id	= 1,
	.cls	= &etr_sysclass,
};

/*
 * ETR class attributes
 */
static ssize_t etr_stepping_port_show(struct sysdev_class *class,
					struct sysdev_class_attribute *attr,
					char *buf)
{
	return sprintf(buf, "%i\n", etr_port0.esw.p);
}

static SYSDEV_CLASS_ATTR(stepping_port, 0400, etr_stepping_port_show, NULL);

static ssize_t etr_stepping_mode_show(struct sysdev_class *class,
				      	struct sysdev_class_attribute *attr,
					char *buf)
{
	char *mode_str;

	if (etr_mode_is_pps(etr_eacr))
		mode_str = "pps";
	else if (etr_mode_is_etr(etr_eacr))
		mode_str = "etr";
	else
		mode_str = "local";
	return sprintf(buf, "%s\n", mode_str);
}

static SYSDEV_CLASS_ATTR(stepping_mode, 0400, etr_stepping_mode_show, NULL);

/*
 * ETR port attributes
 */
static inline struct etr_aib *etr_aib_from_dev(struct sys_device *dev)
{
	if (dev == &etr_port0_dev)
		return etr_port0_online ? &etr_port0 : NULL;
	else
		return etr_port1_online ? &etr_port1 : NULL;
}

static ssize_t etr_online_show(struct sys_device *dev,
				struct sysdev_attribute *attr,
				char *buf)
{
	unsigned int online;

	online = (dev == &etr_port0_dev) ? etr_port0_online : etr_port1_online;
	return sprintf(buf, "%i\n", online);
}

static ssize_t etr_online_store(struct sys_device *dev,
				struct sysdev_attribute *attr,
				const char *buf, size_t count)
{
	unsigned int value;

	value = simple_strtoul(buf, NULL, 0);
	if (value != 0 && value != 1)
		return -EINVAL;
	if (!test_bit(CLOCK_SYNC_HAS_ETR, &clock_sync_flags))
		return -EOPNOTSUPP;
	mutex_lock(&clock_sync_mutex);
	if (dev == &etr_port0_dev) {
		if (etr_port0_online == value)
			goto out;	/* Nothing to do. */
		etr_port0_online = value;
		if (etr_port0_online && etr_port1_online)
			set_bit(CLOCK_SYNC_ETR, &clock_sync_flags);
		else
			clear_bit(CLOCK_SYNC_ETR, &clock_sync_flags);
		set_bit(ETR_EVENT_PORT0_CHANGE, &etr_events);
		queue_work(time_sync_wq, &etr_work);
	} else {
		if (etr_port1_online == value)
			goto out;	/* Nothing to do. */
		etr_port1_online = value;
		if (etr_port0_online && etr_port1_online)
			set_bit(CLOCK_SYNC_ETR, &clock_sync_flags);
		else
			clear_bit(CLOCK_SYNC_ETR, &clock_sync_flags);
		set_bit(ETR_EVENT_PORT1_CHANGE, &etr_events);
		queue_work(time_sync_wq, &etr_work);
	}
out:
	mutex_unlock(&clock_sync_mutex);
	return count;
}

static SYSDEV_ATTR(online, 0600, etr_online_show, etr_online_store);

static ssize_t etr_stepping_control_show(struct sys_device *dev,
					struct sysdev_attribute *attr,
					char *buf)
{
	return sprintf(buf, "%i\n", (dev == &etr_port0_dev) ?
		       etr_eacr.e0 : etr_eacr.e1);
}

static SYSDEV_ATTR(stepping_control, 0400, etr_stepping_control_show, NULL);

static ssize_t etr_mode_code_show(struct sys_device *dev,
				struct sysdev_attribute *attr, char *buf)
{
	if (!etr_port0_online && !etr_port1_online)
		/* Status word is not uptodate if both ports are offline. */
		return -ENODATA;
	return sprintf(buf, "%i\n", (dev == &etr_port0_dev) ?
		       etr_port0.esw.psc0 : etr_port0.esw.psc1);
}

static SYSDEV_ATTR(state_code, 0400, etr_mode_code_show, NULL);

static ssize_t etr_untuned_show(struct sys_device *dev,
				struct sysdev_attribute *attr, char *buf)
{
	struct etr_aib *aib = etr_aib_from_dev(dev);

	if (!aib || !aib->slsw.v1)
		return -ENODATA;
	return sprintf(buf, "%i\n", aib->edf1.u);
}

static SYSDEV_ATTR(untuned, 0400, etr_untuned_show, NULL);

static ssize_t etr_network_id_show(struct sys_device *dev,
				struct sysdev_attribute *attr, char *buf)
{
	struct etr_aib *aib = etr_aib_from_dev(dev);

	if (!aib || !aib->slsw.v1)
		return -ENODATA;
	return sprintf(buf, "%i\n", aib->edf1.net_id);
}

static SYSDEV_ATTR(network, 0400, etr_network_id_show, NULL);

static ssize_t etr_id_show(struct sys_device *dev,
			struct sysdev_attribute *attr, char *buf)
{
	struct etr_aib *aib = etr_aib_from_dev(dev);

	if (!aib || !aib->slsw.v1)
		return -ENODATA;
	return sprintf(buf, "%i\n", aib->edf1.etr_id);
}

static SYSDEV_ATTR(id, 0400, etr_id_show, NULL);

static ssize_t etr_port_number_show(struct sys_device *dev,
			struct sysdev_attribute *attr, char *buf)
{
	struct etr_aib *aib = etr_aib_from_dev(dev);

	if (!aib || !aib->slsw.v1)
		return -ENODATA;
	return sprintf(buf, "%i\n", aib->edf1.etr_pn);
}

static SYSDEV_ATTR(port, 0400, etr_port_number_show, NULL);

static ssize_t etr_coupled_show(struct sys_device *dev,
			struct sysdev_attribute *attr, char *buf)
{
	struct etr_aib *aib = etr_aib_from_dev(dev);

	if (!aib || !aib->slsw.v3)
		return -ENODATA;
	return sprintf(buf, "%i\n", aib->edf3.c);
}

static SYSDEV_ATTR(coupled, 0400, etr_coupled_show, NULL);

static ssize_t etr_local_time_show(struct sys_device *dev,
			struct sysdev_attribute *attr, char *buf)
{
	struct etr_aib *aib = etr_aib_from_dev(dev);

	if (!aib || !aib->slsw.v3)
		return -ENODATA;
	return sprintf(buf, "%i\n", aib->edf3.blto);
}

static SYSDEV_ATTR(local_time, 0400, etr_local_time_show, NULL);

static ssize_t etr_utc_offset_show(struct sys_device *dev,
			struct sysdev_attribute *attr, char *buf)
{
	struct etr_aib *aib = etr_aib_from_dev(dev);

	if (!aib || !aib->slsw.v3)
		return -ENODATA;
	return sprintf(buf, "%i\n", aib->edf3.buo);
}

static SYSDEV_ATTR(utc_offset, 0400, etr_utc_offset_show, NULL);

static struct sysdev_attribute *etr_port_attributes[] = {
	&attr_online,
	&attr_stepping_control,
	&attr_state_code,
	&attr_untuned,
	&attr_network,
	&attr_id,
	&attr_port,
	&attr_coupled,
	&attr_local_time,
	&attr_utc_offset,
	NULL
};

static int __init etr_register_port(struct sys_device *dev)
{
	struct sysdev_attribute **attr;
	int rc;

	rc = sysdev_register(dev);
	if (rc)
		goto out;
	for (attr = etr_port_attributes; *attr; attr++) {
		rc = sysdev_create_file(dev, *attr);
		if (rc)
			goto out_unreg;
	}
	return 0;
out_unreg:
	for (; attr >= etr_port_attributes; attr--)
		sysdev_remove_file(dev, *attr);
	sysdev_unregister(dev);
out:
	return rc;
}

static void __init etr_unregister_port(struct sys_device *dev)
{
	struct sysdev_attribute **attr;

	for (attr = etr_port_attributes; *attr; attr++)
		sysdev_remove_file(dev, *attr);
	sysdev_unregister(dev);
}

static int __init etr_init_sysfs(void)
{
	int rc;

	rc = sysdev_class_register(&etr_sysclass);
	if (rc)
		goto out;
	rc = sysdev_class_create_file(&etr_sysclass, &attr_stepping_port);
	if (rc)
		goto out_unreg_class;
	rc = sysdev_class_create_file(&etr_sysclass, &attr_stepping_mode);
	if (rc)
		goto out_remove_stepping_port;
	rc = etr_register_port(&etr_port0_dev);
	if (rc)
		goto out_remove_stepping_mode;
	rc = etr_register_port(&etr_port1_dev);
	if (rc)
		goto out_remove_port0;
	return 0;

out_remove_port0:
	etr_unregister_port(&etr_port0_dev);
out_remove_stepping_mode:
	sysdev_class_remove_file(&etr_sysclass, &attr_stepping_mode);
out_remove_stepping_port:
	sysdev_class_remove_file(&etr_sysclass, &attr_stepping_port);
out_unreg_class:
	sysdev_class_unregister(&etr_sysclass);
out:
	return rc;
}

device_initcall(etr_init_sysfs);

/*
 * Server Time Protocol (STP) code.
 */
static int stp_online;
static struct stp_sstpi stp_info;
static void *stp_page;

static void stp_work_fn(struct work_struct *work);
static DEFINE_MUTEX(stp_work_mutex);
static DECLARE_WORK(stp_work, stp_work_fn);
static struct timer_list stp_timer;

static int __init early_parse_stp(char *p)
{
	if (strncmp(p, "off", 3) == 0)
		stp_online = 0;
	else if (strncmp(p, "on", 2) == 0)
		stp_online = 1;
	return 0;
}
early_param("stp", early_parse_stp);

/*
 * Reset STP attachment.
 */
static void __init stp_reset(void)
{
	int rc;

	stp_page = (void *) get_zeroed_page(GFP_ATOMIC);
	rc = chsc_sstpc(stp_page, STP_OP_CTRL, 0x0000);
	if (rc == 0)
		set_bit(CLOCK_SYNC_HAS_STP, &clock_sync_flags);
	else if (stp_online) {
		pr_warning("The real or virtual hardware system does "
			   "not provide an STP interface\n");
		free_page((unsigned long) stp_page);
		stp_page = NULL;
		stp_online = 0;
	}
}

static void stp_timeout(unsigned long dummy)
{
	queue_work(time_sync_wq, &stp_work);
}

static int __init stp_init(void)
{
	if (!test_bit(CLOCK_SYNC_HAS_STP, &clock_sync_flags))
		return 0;
	setup_timer(&stp_timer, stp_timeout, 0UL);
	time_init_wq();
	if (!stp_online)
		return 0;
	queue_work(time_sync_wq, &stp_work);
	return 0;
}

arch_initcall(stp_init);

/*
 * STP timing alert. There are three causes:
 * 1) timing status change
 * 2) link availability change
 * 3) time control parameter change
 * In all three cases we are only interested in the clock source state.
 * If a STP clock source is now available use it.
 */
static void stp_timing_alert(struct stp_irq_parm *intparm)
{
	if (intparm->tsc || intparm->lac || intparm->tcpc)
		queue_work(time_sync_wq, &stp_work);
}

/*
 * STP sync check machine check. This is called when the timing state
 * changes from the synchronized state to the unsynchronized state.
 * After a STP sync check the clock is not in sync. The machine check
 * is broadcasted to all cpus at the same time.
 */
void stp_sync_check(void)
{
	disable_sync_clock(NULL);
	queue_work(time_sync_wq, &stp_work);
}

/*
 * STP island condition machine check. This is called when an attached
 * server  attempts to communicate over an STP link and the servers
 * have matching CTN ids and have a valid stratum-1 configuration
 * but the configurations do not match.
 */
void stp_island_check(void)
{
	disable_sync_clock(NULL);
	queue_work(time_sync_wq, &stp_work);
}


static int stp_sync_clock(void *data)
{
	static int first;
	unsigned long long old_clock, delta;
	struct clock_sync_data *stp_sync;
	int rc;

	stp_sync = data;

	if (xchg(&first, 1) == 1) {
		/* Slave */
		clock_sync_cpu(stp_sync);
		return 0;
	}

	/* Wait until all other cpus entered the sync function. */
	while (atomic_read(&stp_sync->cpus) != 0)
		cpu_relax();

	enable_sync_clock();

	rc = 0;
	if (stp_info.todoff[0] || stp_info.todoff[1] ||
	    stp_info.todoff[2] || stp_info.todoff[3] ||
	    stp_info.tmd != 2) {
		old_clock = get_clock();
		rc = chsc_sstpc(stp_page, STP_OP_SYNC, 0);
		if (rc == 0) {
			delta = adjust_time(old_clock, get_clock(), 0);
			fixup_clock_comparator(delta);
			rc = chsc_sstpi(stp_page, &stp_info,
					sizeof(struct stp_sstpi));
			if (rc == 0 && stp_info.tmd != 2)
				rc = -EAGAIN;
		}
	}
	if (rc) {
		disable_sync_clock(NULL);
		stp_sync->in_sync = -EAGAIN;
	} else
		stp_sync->in_sync = 1;
	xchg(&first, 0);
	return 0;
}

/*
 * STP work. Check for the STP state and take over the clock
 * synchronization if the STP clock source is usable.
 */
static void stp_work_fn(struct work_struct *work)
{
	struct clock_sync_data stp_sync;
	int rc;

	/* prevent multiple execution. */
	mutex_lock(&stp_work_mutex);

	if (!stp_online) {
		chsc_sstpc(stp_page, STP_OP_CTRL, 0x0000);
		del_timer_sync(&stp_timer);
		goto out_unlock;
	}

	rc = chsc_sstpc(stp_page, STP_OP_CTRL, 0xb0e0);
	if (rc)
		goto out_unlock;

	rc = chsc_sstpi(stp_page, &stp_info, sizeof(struct stp_sstpi));
	if (rc || stp_info.c == 0)
		goto out_unlock;

	/* Skip synchronization if the clock is already in sync. */
	if (check_sync_clock())
		goto out_unlock;

	memset(&stp_sync, 0, sizeof(stp_sync));
	get_online_cpus();
	atomic_set(&stp_sync.cpus, num_online_cpus() - 1);
	stop_machine(stp_sync_clock, &stp_sync, cpu_online_mask);
	put_online_cpus();

	if (!check_sync_clock())
		/*
		 * There is a usable clock but the synchonization failed.
		 * Retry after a second.
		 */
		mod_timer(&stp_timer, jiffies + HZ);

out_unlock:
	mutex_unlock(&stp_work_mutex);
}

/*
 * STP class sysfs interface functions
 */
static struct sysdev_class stp_sysclass = {
	.name	= "stp",
};

static ssize_t stp_ctn_id_show(struct sysdev_class *class,
				struct sysdev_class_attribute *attr,
				char *buf)
{
	if (!stp_online)
		return -ENODATA;
	return sprintf(buf, "%016llx\n",
		       *(unsigned long long *) stp_info.ctnid);
}

static SYSDEV_CLASS_ATTR(ctn_id, 0400, stp_ctn_id_show, NULL);

static ssize_t stp_ctn_type_show(struct sysdev_class *class,
				struct sysdev_class_attribute *attr,
				char *buf)
{
	if (!stp_online)
		return -ENODATA;
	return sprintf(buf, "%i\n", stp_info.ctn);
}

static SYSDEV_CLASS_ATTR(ctn_type, 0400, stp_ctn_type_show, NULL);

static ssize_t stp_dst_offset_show(struct sysdev_class *class,
				   struct sysdev_class_attribute *attr,
				   char *buf)
{
	if (!stp_online || !(stp_info.vbits & 0x2000))
		return -ENODATA;
	return sprintf(buf, "%i\n", (int)(s16) stp_info.dsto);
}

static SYSDEV_CLASS_ATTR(dst_offset, 0400, stp_dst_offset_show, NULL);

static ssize_t stp_leap_seconds_show(struct sysdev_class *class,
					struct sysdev_class_attribute *attr,
					char *buf)
{
	if (!stp_online || !(stp_info.vbits & 0x8000))
		return -ENODATA;
	return sprintf(buf, "%i\n", (int)(s16) stp_info.leaps);
}

static SYSDEV_CLASS_ATTR(leap_seconds, 0400, stp_leap_seconds_show, NULL);

static ssize_t stp_stratum_show(struct sysdev_class *class,
				struct sysdev_class_attribute *attr,
				char *buf)
{
	if (!stp_online)
		return -ENODATA;
	return sprintf(buf, "%i\n", (int)(s16) stp_info.stratum);
}

static SYSDEV_CLASS_ATTR(stratum, 0400, stp_stratum_show, NULL);

static ssize_t stp_time_offset_show(struct sysdev_class *class,
				struct sysdev_class_attribute *attr,
				char *buf)
{
	if (!stp_online || !(stp_info.vbits & 0x0800))
		return -ENODATA;
	return sprintf(buf, "%i\n", (int) stp_info.tto);
}

static SYSDEV_CLASS_ATTR(time_offset, 0400, stp_time_offset_show, NULL);

static ssize_t stp_time_zone_offset_show(struct sysdev_class *class,
				struct sysdev_class_attribute *attr,
				char *buf)
{
	if (!stp_online || !(stp_info.vbits & 0x4000))
		return -ENODATA;
	return sprintf(buf, "%i\n", (int)(s16) stp_info.tzo);
}

static SYSDEV_CLASS_ATTR(time_zone_offset, 0400,
			 stp_time_zone_offset_show, NULL);

static ssize_t stp_timing_mode_show(struct sysdev_class *class,
				struct sysdev_class_attribute *attr,
				char *buf)
{
	if (!stp_online)
		return -ENODATA;
	return sprintf(buf, "%i\n", stp_info.tmd);
}

static SYSDEV_CLASS_ATTR(timing_mode, 0400, stp_timing_mode_show, NULL);

static ssize_t stp_timing_state_show(struct sysdev_class *class,
				struct sysdev_class_attribute *attr,
				char *buf)
{
	if (!stp_online)
		return -ENODATA;
	return sprintf(buf, "%i\n", stp_info.tst);
}

static SYSDEV_CLASS_ATTR(timing_state, 0400, stp_timing_state_show, NULL);

static ssize_t stp_online_show(struct sysdev_class *class,
				struct sysdev_class_attribute *attr,
				char *buf)
{
	return sprintf(buf, "%i\n", stp_online);
}

static ssize_t stp_online_store(struct sysdev_class *class,
				struct sysdev_class_attribute *attr,
				const char *buf, size_t count)
{
	unsigned int value;

	value = simple_strtoul(buf, NULL, 0);
	if (value != 0 && value != 1)
		return -EINVAL;
	if (!test_bit(CLOCK_SYNC_HAS_STP, &clock_sync_flags))
		return -EOPNOTSUPP;
	mutex_lock(&clock_sync_mutex);
	stp_online = value;
	if (stp_online)
		set_bit(CLOCK_SYNC_STP, &clock_sync_flags);
	else
		clear_bit(CLOCK_SYNC_STP, &clock_sync_flags);
	queue_work(time_sync_wq, &stp_work);
	mutex_unlock(&clock_sync_mutex);
	return count;
}

/*
 * Can't use SYSDEV_CLASS_ATTR because the attribute should be named
 * stp/online but attr_online already exists in this file ..
 */
static struct sysdev_class_attribute attr_stp_online = {
	.attr = { .name = "online", .mode = 0600 },
	.show	= stp_online_show,
	.store	= stp_online_store,
};

static struct sysdev_class_attribute *stp_attributes[] = {
	&attr_ctn_id,
	&attr_ctn_type,
	&attr_dst_offset,
	&attr_leap_seconds,
	&attr_stp_online,
	&attr_stratum,
	&attr_time_offset,
	&attr_time_zone_offset,
	&attr_timing_mode,
	&attr_timing_state,
	NULL
};

static int __init stp_init_sysfs(void)
{
	struct sysdev_class_attribute **attr;
	int rc;

	rc = sysdev_class_register(&stp_sysclass);
	if (rc)
		goto out;
	for (attr = stp_attributes; *attr; attr++) {
		rc = sysdev_class_create_file(&stp_sysclass, *attr);
		if (rc)
			goto out_unreg;
	}
	return 0;
out_unreg:
	for (; attr >= stp_attributes; attr--)
		sysdev_class_remove_file(&stp_sysclass, *attr);
	sysdev_class_unregister(&stp_sysclass);
out:
	return rc;
}

device_initcall(stp_init_sysfs);<|MERGE_RESOLUTION|>--- conflicted
+++ resolved
@@ -211,13 +211,8 @@
 	return &clocksource_tod;
 }
 
-<<<<<<< HEAD
-void update_vsyscall(struct timespec *wall_time, struct clocksource *clock,
-		     u32 mult)
-=======
 void update_vsyscall(struct timespec *wall_time, struct timespec *wtm,
 			struct clocksource *clock, u32 mult)
->>>>>>> 02f8c6ae
 {
 	if (clock != &clocksource_tod)
 		return;
@@ -226,17 +221,10 @@
 	++vdso_data->tb_update_count;
 	smp_wmb();
 	vdso_data->xtime_tod_stamp = clock->cycle_last;
-<<<<<<< HEAD
-	vdso_data->xtime_clock_sec = xtime.tv_sec;
-	vdso_data->xtime_clock_nsec = xtime.tv_nsec;
-	vdso_data->wtom_clock_sec = wall_to_monotonic.tv_sec;
-	vdso_data->wtom_clock_nsec = wall_to_monotonic.tv_nsec;
-=======
 	vdso_data->xtime_clock_sec = wall_time->tv_sec;
 	vdso_data->xtime_clock_nsec = wall_time->tv_nsec;
 	vdso_data->wtom_clock_sec = wtm->tv_sec;
 	vdso_data->wtom_clock_nsec = wtm->tv_nsec;
->>>>>>> 02f8c6ae
 	vdso_data->ntp_mult = mult;
 	smp_wmb();
 	++vdso_data->tb_update_count;
