--- conflicted
+++ resolved
@@ -168,12 +168,6 @@
 	.macro	CREATE_STACK_FRAME savearea
 	xc	__SF_BACKCHAIN(4,%r15),__SF_BACKCHAIN(%r15)
 	st	%r2,SP_ORIG_R2(%r15)	# store original content of gpr 2
-<<<<<<< HEAD
-	icm	%r12,12,__LC_SVC_ILC
-	stm	%r0,%r11,SP_R0(%r15)	# store gprs %r0-%r11 to kernel stack
-	st	%r12,SP_ILC(%r15)
-=======
->>>>>>> 02f8c6ae
 	mvc	SP_R12(16,%r15),\savearea # move %r12-%r15 to stack
 	stm	%r0,%r11,SP_R0(%r15)	# store gprs %r0-%r11 to kernel stack
 	.endm
@@ -547,24 +541,11 @@
 	UPDATE_VTIME __LC_EXIT_TIMER,__LC_SYNC_ENTER_TIMER,__LC_USER_TIMER
 	UPDATE_VTIME __LC_LAST_UPDATE_TIMER,__LC_EXIT_TIMER,__LC_SYSTEM_TIMER
 	mvc	__LC_LAST_UPDATE_TIMER(8),__LC_SYNC_ENTER_TIMER
-<<<<<<< HEAD
-	lh	%r7,0x8a		# get svc number from lowcore
-	l	%r9,__LC_THREAD_INFO	# load pointer to thread_info struct
-	TRACE_IRQS_OFF
-	l	%r8,__TI_task(%r9)
-	mvc	__THREAD_per+__PER_atmid(2,%r8),__LC_PER_ATMID
-	mvc	__THREAD_per+__PER_address(4,%r8),__LC_PER_ADDRESS
-	mvc	__THREAD_per+__PER_access_id(1,%r8),__LC_PER_ACCESS_ID
-	oi	__TI_flags+3(%r9),_TIF_SINGLE_STEP # set TIF_SINGLE_STEP
-	TRACE_IRQS_ON
-	lm	%r2,%r6,SP_R2(%r15)	# load svc arguments
-=======
 	l	%r8,__TI_task(%r12)
 	mvc	__THREAD_per_cause(2,%r8),__LC_PER_CAUSE
 	mvc	__THREAD_per_address(4,%r8),__LC_PER_ADDRESS
 	mvc	__THREAD_per_paid(1,%r8),__LC_PER_PAID
 	oi	__TI_flags+3(%r12),_TIF_PER_TRAP # set TIF_PER_TRAP
->>>>>>> 02f8c6ae
 	stosm	__SF_EMPTY(%r15),0x03	# reenable interrupts
 	lm	%r2,%r6,SP_R2(%r15)	# load svc arguments
 	b	BASED(sysc_do_svc)
