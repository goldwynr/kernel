--- conflicted
+++ resolved
@@ -18,84 +18,9 @@
 __HEAD
 	.globl	startup_continue
 startup_continue:
-<<<<<<< HEAD
-	basr	%r13,0			# get base
-.LPG1:	sll	%r13,1			# remove high order bit
-	srl	%r13,1
-
-#ifdef CONFIG_ZFCPDUMP
-
-	# check if we have been ipled using zfcp dump:
-
-	tm	0xb9,0x01		# test if subchannel is enabled
-	jno	.nodump			# subchannel disabled
-	l	%r1,0xb8
-	la	%r5,.Lipl_schib-.LPG1(%r13)
-	stsch	0(%r5)			# get schib of subchannel
-	jne	.nodump			# schib not available
-	tm	5(%r5),0x01		# devno valid?
-	jno	.nodump
-	tm	4(%r5),0x80		# qdio capable device?
-	jno	.nodump
-	l	%r2,20(%r0)		# address of ipl parameter block
-	lhi	%r3,0
-	ic	%r3,0x148(%r2)		# get opt field
-	chi	%r3,0x20		# load with dump?
-	jne	.nodump
-
-	# store all prefix registers in case of load with dump:
-
-	la	%r7,0			# base register for 0 page
-	la	%r8,0			# first cpu
-	l	%r11,.Lpref_arr_ptr-.LPG1(%r13)	# address of prefix array
-	ahi	%r11,4			# skip boot cpu
-	lr	%r12,%r11
-	ahi	%r12,(CONFIG_NR_CPUS*4)	# end of prefix array
-	stap	.Lcurrent_cpu+2-.LPG1(%r13)	# store current cpu addr
-1:
-	cl	%r8,.Lcurrent_cpu-.LPG1(%r13)	# is ipl cpu ?
-	je	4f				# if yes get next cpu
-2:
-	lr	%r9,%r7
-	sigp	%r9,%r8,0x9		# stop & store status of cpu
-	brc	8,3f			# accepted
-	brc	4,4f			# status stored: next cpu
-	brc	2,2b			# busy: 	 try again
-	brc	1,4f			# not op:	 next cpu
-3:
-	mvc	0(4,%r11),264(%r7)	# copy prefix register to prefix array
-	ahi	%r11,4			# next element in prefix array
-	clr	%r11,%r12
-	je	5f			# no more space in prefix array
-4:
-	ahi	%r8,1			# next cpu (r8 += 1)
-	chi	%r8,MAX_CPU_ADDRESS	# is last possible cpu ?
-	jle	1b			# jump if not last cpu
-5:
-	lhi	%r1,2			# mode 2 = esame (dump)
-	j	6f
-	.align 4
-.Lipl_schib:
-	.rept 13
-	.long 0
-	.endr
-.nodump:
-	lhi	%r1,1			# mode 1 = esame (normal ipl)
-6:
-#else
-	lhi	%r1,1			# mode 1 = esame (normal ipl)
-#endif /* CONFIG_ZFCPDUMP */
-	mvi	__LC_AR_MODE_ID,1	# set esame flag
-	slr	%r0,%r0 		# set cpuid to zero
-	sigp	%r1,%r0,0x12		# switch to esame mode
-	sam64				# switch to 64 bit mode
-	llgfr	%r13,%r13		# clear high-order half of base reg
-	lmh	%r0,%r15,.Lzero64-.LPG1(%r13)	# clear high-order half
-=======
 	larl	%r1,sched_clock_base_cc
 	mvc	0(8,%r1),__LC_LAST_UPDATE_CLOCK
 	larl	%r13,.LPG1		# get base
->>>>>>> 02f8c6ae
 	lctlg	%c0,%c15,.Lctl-.LPG1(%r13)	# load control registers
 	lg	%r12,.Lparmaddr-.LPG1(%r13)	# pointer to parameter area
 					# move IPL device to lowcore
@@ -141,16 +66,6 @@
 .L4malign:.quad 0xffffffffffc00000
 .Lscan2g:.quad	0x80000000 + 0x20000 - 8	# 2GB + 128K - 8
 .Lnop:	.long	0x07000700
-<<<<<<< HEAD
-.Lzero64:.fill	16,4,0x0
-#ifdef CONFIG_ZFCPDUMP
-.Lcurrent_cpu:
-	.long 0x0
-.Lpref_arr_ptr:
-	.long zfcpdump_prefix_array
-#endif /* CONFIG_ZFCPDUMP */
-=======
->>>>>>> 02f8c6ae
 .Lparmaddr:
 	.quad	PARMAREA
 	.align	64
