/*
 *  Copyright IBM Corp. 2001, 2009
 *  Author(s): Ulrich Weigand <Ulrich.Weigand@de.ibm.com>,
 *	       Martin Schwidefsky <schwidefsky@de.ibm.com>,
 */

#include <linux/kernel.h>
#include <linux/mm.h>
#include <linux/proc_fs.h>
#include <linux/seq_file.h>
#include <linux/init.h>
#include <linux/delay.h>
#include <linux/module.h>
#include <linux/slab.h>
#include <asm/ebcdic.h>
#include <asm/sysinfo.h>
#include <asm/cpcmd.h>
#include <asm/topology.h>

/* Sigh, math-emu. Don't ask. */
#include <asm/sfp-util.h>
#include <math-emu/soft-fp.h>
#include <math-emu/single.h>

static inline int stsi_0(void)
{
	int rc = stsi(NULL, 0, 0, 0);
	return rc == -ENOSYS ? rc : (((unsigned int) rc) >> 28);
}

static int stsi_1_1_1(struct sysinfo_1_1_1 *info, char *page, int len)
{
	if (stsi(info, 1, 1, 1) == -ENOSYS)
		return len;

	EBCASC(info->manufacturer, sizeof(info->manufacturer));
	EBCASC(info->type, sizeof(info->type));
	EBCASC(info->model, sizeof(info->model));
	EBCASC(info->sequence, sizeof(info->sequence));
	EBCASC(info->plant, sizeof(info->plant));
	EBCASC(info->model_capacity, sizeof(info->model_capacity));
	EBCASC(info->model_perm_cap, sizeof(info->model_perm_cap));
	EBCASC(info->model_temp_cap, sizeof(info->model_temp_cap));
	len += sprintf(page + len, "Manufacturer:         %-16.16s\n",
		       info->manufacturer);
	len += sprintf(page + len, "Type:                 %-4.4s\n",
		       info->type);
	if (info->model[0] != '\0')
		/*
		 * Sigh: the model field has been renamed with System z9
		 * to model_capacity and a new model field has been added
		 * after the plant field. To avoid confusing older programs
		 * the "Model:" prints "model_capacity model" or just
		 * "model_capacity" if the model string is empty .
		 */
		len += sprintf(page + len,
			       "Model:                %-16.16s %-16.16s\n",
			       info->model_capacity, info->model);
	else
		len += sprintf(page + len, "Model:                %-16.16s\n",
			       info->model_capacity);
	len += sprintf(page + len, "Sequence Code:        %-16.16s\n",
		       info->sequence);
	len += sprintf(page + len, "Plant:                %-4.4s\n",
		       info->plant);
	len += sprintf(page + len, "Model Capacity:       %-16.16s %08u\n",
		       info->model_capacity, *(u32 *) info->model_cap_rating);
	if (info->model_perm_cap[0] != '\0')
		len += sprintf(page + len,
			       "Model Perm. Capacity: %-16.16s %08u\n",
			       info->model_perm_cap,
			       *(u32 *) info->model_perm_cap_rating);
	if (info->model_temp_cap[0] != '\0')
		len += sprintf(page + len,
			       "Model Temp. Capacity: %-16.16s %08u\n",
			       info->model_temp_cap,
			       *(u32 *) info->model_temp_cap_rating);
	if (info->cai) {
		len += sprintf(page + len,
			       "Capacity Adj. Ind.:   %d\n",
			       info->cai);
		len += sprintf(page + len, "Capacity Ch. Reason:  %d\n",
			       info->ccr);
	}
<<<<<<< HEAD
=======
	return len;
}

static int stsi_15_1_x(struct sysinfo_15_1_x *info, char *page, int len)
{
	static int max_mnest;
	int i, rc;

	len += sprintf(page + len, "\n");
	if (!MACHINE_HAS_TOPOLOGY)
		return len;
	if (max_mnest) {
		stsi(info, 15, 1, max_mnest);
	} else {
		for (max_mnest = 6; max_mnest > 1; max_mnest--) {
			rc = stsi(info, 15, 1, max_mnest);
			if (rc != -ENOSYS)
				break;
		}
	}
	len += sprintf(page + len, "CPU Topology HW:     ");
	for (i = 0; i < TOPOLOGY_NR_MAG; i++)
		len += sprintf(page + len, " %d", info->mag[i]);
	len += sprintf(page + len, "\n");
#ifdef CONFIG_SCHED_MC
	store_topology(info);
	len += sprintf(page + len, "CPU Topology SW:     ");
	for (i = 0; i < TOPOLOGY_NR_MAG; i++)
		len += sprintf(page + len, " %d", info->mag[i]);
	len += sprintf(page + len, "\n");
#endif
>>>>>>> 02f8c6ae
	return len;
}

static int stsi_1_2_2(struct sysinfo_1_2_2 *info, char *page, int len)
{
	struct sysinfo_1_2_2_extension *ext;
	int i;

	if (stsi(info, 1, 2, 2) == -ENOSYS)
		return len;
	ext = (struct sysinfo_1_2_2_extension *)
		((unsigned long) info + info->acc_offset);

	len += sprintf(page + len, "CPUs Total:           %d\n",
		       info->cpus_total);
	len += sprintf(page + len, "CPUs Configured:      %d\n",
		       info->cpus_configured);
	len += sprintf(page + len, "CPUs Standby:         %d\n",
		       info->cpus_standby);
	len += sprintf(page + len, "CPUs Reserved:        %d\n",
		       info->cpus_reserved);

	if (info->format == 1) {
		/*
		 * Sigh 2. According to the specification the alternate
		 * capability field is a 32 bit floating point number
		 * if the higher order 8 bits are not zero. Printing
		 * a floating point number in the kernel is a no-no,
		 * always print the number as 32 bit unsigned integer.
		 * The user-space needs to know about the strange
		 * encoding of the alternate cpu capability.
		 */
		len += sprintf(page + len, "Capability:           %u %u\n",
			       info->capability, ext->alt_capability);
		for (i = 2; i <= info->cpus_total; i++)
			len += sprintf(page + len,
				       "Adjustment %02d-way:    %u %u\n",
				       i, info->adjustment[i-2],
				       ext->alt_adjustment[i-2]);

	} else {
		len += sprintf(page + len, "Capability:           %u\n",
			       info->capability);
		for (i = 2; i <= info->cpus_total; i++)
			len += sprintf(page + len,
				       "Adjustment %02d-way:    %u\n",
				       i, info->adjustment[i-2]);
	}

	if (info->secondary_capability != 0)
		len += sprintf(page + len, "Secondary Capability: %d\n",
			       info->secondary_capability);
	return len;
}

static int stsi_2_2_2(struct sysinfo_2_2_2 *info, char *page, int len)
{
	if (stsi(info, 2, 2, 2) == -ENOSYS)
		return len;

	EBCASC(info->name, sizeof(info->name));

	len += sprintf(page + len, "\n");
	len += sprintf(page + len, "LPAR Number:          %d\n",
		       info->lpar_number);

	len += sprintf(page + len, "LPAR Characteristics: ");
	if (info->characteristics & LPAR_CHAR_DEDICATED)
		len += sprintf(page + len, "Dedicated ");
	if (info->characteristics & LPAR_CHAR_SHARED)
		len += sprintf(page + len, "Shared ");
	if (info->characteristics & LPAR_CHAR_LIMITED)
		len += sprintf(page + len, "Limited ");
	len += sprintf(page + len, "\n");

	len += sprintf(page + len, "LPAR Name:            %-8.8s\n",
		       info->name);

	len += sprintf(page + len, "LPAR Adjustment:      %d\n",
		       info->caf);

	len += sprintf(page + len, "LPAR CPUs Total:      %d\n",
		       info->cpus_total);
	len += sprintf(page + len, "LPAR CPUs Configured: %d\n",
		       info->cpus_configured);
	len += sprintf(page + len, "LPAR CPUs Standby:    %d\n",
		       info->cpus_standby);
	len += sprintf(page + len, "LPAR CPUs Reserved:   %d\n",
		       info->cpus_reserved);
	len += sprintf(page + len, "LPAR CPUs Dedicated:  %d\n",
		       info->cpus_dedicated);
	len += sprintf(page + len, "LPAR CPUs Shared:     %d\n",
		       info->cpus_shared);
	return len;
}

static int stsi_3_2_2(struct sysinfo_3_2_2 *info, char *page, int len)
{
	int i;

	if (stsi(info, 3, 2, 2) == -ENOSYS)
		return len;
	for (i = 0; i < info->count; i++) {
		EBCASC(info->vm[i].name, sizeof(info->vm[i].name));
		EBCASC(info->vm[i].cpi, sizeof(info->vm[i].cpi));
		len += sprintf(page + len, "\n");
		len += sprintf(page + len, "VM%02d Name:            %-8.8s\n",
			       i, info->vm[i].name);
		len += sprintf(page + len, "VM%02d Control Program: %-16.16s\n",
			       i, info->vm[i].cpi);

		len += sprintf(page + len, "VM%02d Adjustment:      %d\n",
			       i, info->vm[i].caf);

		len += sprintf(page + len, "VM%02d CPUs Total:      %d\n",
			       i, info->vm[i].cpus_total);
		len += sprintf(page + len, "VM%02d CPUs Configured: %d\n",
			       i, info->vm[i].cpus_configured);
		len += sprintf(page + len, "VM%02d CPUs Standby:    %d\n",
			       i, info->vm[i].cpus_standby);
		len += sprintf(page + len, "VM%02d CPUs Reserved:   %d\n",
			       i, info->vm[i].cpus_reserved);
	}
	return len;
}

static int proc_read_sysinfo(char *page, char **start,
			     off_t off, int count,
			     int *eof, void *data)
{
	unsigned long info = get_zeroed_page(GFP_KERNEL);
	int level, len;

	if (!info)
		return 0;

	len = 0;
	level = stsi_0();
	if (level >= 1)
		len = stsi_1_1_1((struct sysinfo_1_1_1 *) info, page, len);

	if (level >= 1)
		len = stsi_15_1_x((struct sysinfo_15_1_x *) info, page, len);

	if (level >= 1)
		len = stsi_1_2_2((struct sysinfo_1_2_2 *) info, page, len);

	if (level >= 2)
		len = stsi_2_2_2((struct sysinfo_2_2_2 *) info, page, len);

	if (level >= 3)
		len = stsi_3_2_2((struct sysinfo_3_2_2 *) info, page, len);

	free_page(info);
	return len;
}

static __init int create_proc_sysinfo(void)
{
	create_proc_read_entry("sysinfo", 0444, NULL,
			       proc_read_sysinfo, NULL);
	return 0;
}
device_initcall(create_proc_sysinfo);

/*
 * Service levels interface.
 */

static DECLARE_RWSEM(service_level_sem);
static LIST_HEAD(service_level_list);

int register_service_level(struct service_level *slr)
{
	struct service_level *ptr;

	down_write(&service_level_sem);
	list_for_each_entry(ptr, &service_level_list, list)
		if (ptr == slr) {
			up_write(&service_level_sem);
			return -EEXIST;
		}
	list_add_tail(&slr->list, &service_level_list);
	up_write(&service_level_sem);
	return 0;
}
EXPORT_SYMBOL(register_service_level);

int unregister_service_level(struct service_level *slr)
{
	struct service_level *ptr, *next;
	int rc = -ENOENT;

	down_write(&service_level_sem);
	list_for_each_entry_safe(ptr, next, &service_level_list, list) {
		if (ptr != slr)
			continue;
		list_del(&ptr->list);
		rc = 0;
		break;
	}
	up_write(&service_level_sem);
	return rc;
}
EXPORT_SYMBOL(unregister_service_level);

static void *service_level_start(struct seq_file *m, loff_t *pos)
{
	down_read(&service_level_sem);
	return seq_list_start(&service_level_list, *pos);
}

static void *service_level_next(struct seq_file *m, void *p, loff_t *pos)
{
	return seq_list_next(p, &service_level_list, pos);
}

static void service_level_stop(struct seq_file *m, void *p)
{
	up_read(&service_level_sem);
}

static int service_level_show(struct seq_file *m, void *p)
{
	struct service_level *slr;

	slr = list_entry(p, struct service_level, list);
	slr->seq_print(m, slr);
	return 0;
}

static const struct seq_operations service_level_seq_ops = {
	.start		= service_level_start,
	.next		= service_level_next,
	.stop		= service_level_stop,
	.show		= service_level_show
};

static int service_level_open(struct inode *inode, struct file *file)
{
	return seq_open(file, &service_level_seq_ops);
}

static const struct file_operations service_level_ops = {
	.open		= service_level_open,
	.read		= seq_read,
	.llseek 	= seq_lseek,
	.release	= seq_release
};

static void service_level_vm_print(struct seq_file *m,
				   struct service_level *slr)
{
	char *query_buffer, *str;

	query_buffer = kmalloc(1024, GFP_KERNEL | GFP_DMA);
	if (!query_buffer)
		return;
	cpcmd("QUERY CPLEVEL", query_buffer, 1024, NULL);
	str = strchr(query_buffer, '\n');
	if (str)
		*str = 0;
	seq_printf(m, "VM: %s\n", query_buffer);
	kfree(query_buffer);
}

static struct service_level service_level_vm = {
	.seq_print = service_level_vm_print
};

static __init int create_proc_service_level(void)
{
	proc_create("service_levels", 0, NULL, &service_level_ops);
	if (MACHINE_IS_VM)
		register_service_level(&service_level_vm);
	return 0;
}
subsys_initcall(create_proc_service_level);

/*
 * Bogomips calculation based on cpu capability.
 */
int get_cpu_capability(unsigned int *capability)
{
	struct sysinfo_1_2_2 *info;
	int rc;

	info = (void *) get_zeroed_page(GFP_KERNEL);
	if (!info)
		return -ENOMEM;
	rc = stsi(info, 1, 2, 2);
	if (rc == -ENOSYS)
		goto out;
	rc = 0;
	*capability = info->capability;
out:
	free_page((unsigned long) info);
	return rc;
}

/*
 * CPU capability might have changed. Therefore recalculate loops_per_jiffy.
 */
void s390_adjust_jiffies(void)
{
	struct sysinfo_1_2_2 *info;
	const unsigned int fmil = 0x4b189680;	/* 1e7 as 32-bit float. */
	FP_DECL_S(SA); FP_DECL_S(SB); FP_DECL_S(SR);
	FP_DECL_EX;
	unsigned int capability;

	info = (void *) get_zeroed_page(GFP_KERNEL);
	if (!info)
		return;

	if (stsi(info, 1, 2, 2) != -ENOSYS) {
		/*
		 * Major sigh. The cpu capability encoding is "special".
		 * If the first 9 bits of info->capability are 0 then it
		 * is a 32 bit unsigned integer in the range 0 .. 2^23.
		 * If the first 9 bits are != 0 then it is a 32 bit float.
		 * In addition a lower value indicates a proportionally
		 * higher cpu capacity. Bogomips are the other way round.
		 * To get to a halfway suitable number we divide 1e7
		 * by the cpu capability number. Yes, that means a floating
		 * point division .. math-emu here we come :-)
		 */
		FP_UNPACK_SP(SA, &fmil);
		if ((info->capability >> 23) == 0)
			FP_FROM_INT_S(SB, info->capability, 32, int);
		else
			FP_UNPACK_SP(SB, &info->capability);
		FP_DIV_S(SR, SA, SB);
		FP_TO_INT_S(capability, SR, 32, 0);
	} else
		/*
		 * Really old machine without stsi block for basic
		 * cpu information. Report 42.0 bogomips.
		 */
		capability = 42;
	loops_per_jiffy = capability * (500000/HZ);
	free_page((unsigned long) info);
}

/*
 * calibrate the delay loop
 */
void __cpuinit calibrate_delay(void)
{
	s390_adjust_jiffies();
	/* Print the good old Bogomips line .. */
	printk(KERN_DEBUG "Calibrating delay loop (skipped)... "
	       "%lu.%02lu BogoMIPS preset\n", loops_per_jiffy/(500000/HZ),
	       (loops_per_jiffy/(5000/HZ)) % 100);
}<|MERGE_RESOLUTION|>--- conflicted
+++ resolved
@@ -82,8 +82,6 @@
 		len += sprintf(page + len, "Capacity Ch. Reason:  %d\n",
 			       info->ccr);
 	}
-<<<<<<< HEAD
-=======
 	return len;
 }
 
@@ -115,7 +113,6 @@
 		len += sprintf(page + len, " %d", info->mag[i]);
 	len += sprintf(page + len, "\n");
 #endif
->>>>>>> 02f8c6ae
 	return len;
 }
 
