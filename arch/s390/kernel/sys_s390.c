/*
 *  arch/s390/kernel/sys_s390.c
 *
 *  S390 version
 *    Copyright (C) 1999,2000 IBM Deutschland Entwicklung GmbH, IBM Corporation
 *    Author(s): Martin Schwidefsky (schwidefsky@de.ibm.com),
 *               Thomas Spatzier (tspat@de.ibm.com)
 *
 *  Derived from "arch/i386/kernel/sys_i386.c"
 *
 *  This file contains various random system calls that
 *  have a non-standard calling sequence on the Linux/s390
 *  platform.
 */

#include <linux/errno.h>
#include <linux/sched.h>
#include <linux/mm.h>
#include <linux/fs.h>
#include <linux/smp.h>
#include <linux/sem.h>
#include <linux/msg.h>
#include <linux/shm.h>
#include <linux/stat.h>
#include <linux/syscalls.h>
#include <linux/mman.h>
#include <linux/file.h>
#include <linux/utsname.h>
#include <linux/personality.h>
#include <linux/unistd.h>
#include <linux/ipc.h>
#include <asm/uaccess.h>
#include "entry.h"

/*
 * Perform the mmap() system call. Linux for S/390 isn't able to handle more
 * than 5 system call parameters, so this system call uses a memory block
 * for parameter passing.
 */

struct s390_mmap_arg_struct {
	unsigned long addr;
	unsigned long len;
	unsigned long prot;
	unsigned long flags;
	unsigned long fd;
	unsigned long offset;
};

SYSCALL_DEFINE1(mmap2, struct s390_mmap_arg_struct __user *, arg)
{
	struct s390_mmap_arg_struct a;
	int error = -EFAULT;

	if (copy_from_user(&a, arg, sizeof(a)))
		goto out;
	error = sys_mmap_pgoff(a.addr, a.len, a.prot, a.flags, a.fd, a.offset);
<<<<<<< HEAD
out:
	return error;
}

SYSCALL_DEFINE1(s390_old_mmap, struct mmap_arg_struct __user *, arg)
{
	struct mmap_arg_struct a;
	long error = -EFAULT;

	if (copy_from_user(&a, arg, sizeof(a)))
		goto out;

	error = -EINVAL;
	if (a.offset & ~PAGE_MASK)
		goto out;

	error = sys_mmap_pgoff(a.addr, a.len, a.prot, a.flags, a.fd, a.offset >> PAGE_SHIFT);
=======
>>>>>>> 02f8c6ae
out:
	return error;
}

/*
 * sys_ipc() is the de-multiplexer for the SysV IPC calls..
 *
 * This is really horribly ugly.
 */
SYSCALL_DEFINE5(s390_ipc, uint, call, int, first, unsigned long, second,
		unsigned long, third, void __user *, ptr)
{
        struct ipc_kludge tmp;
	int ret;

        switch (call) {
        case SEMOP:
		return sys_semtimedop(first, (struct sembuf __user *)ptr,
				       (unsigned)second, NULL);
	case SEMTIMEDOP:
		return sys_semtimedop(first, (struct sembuf __user *)ptr,
				       (unsigned)second,
				       (const struct timespec __user *) third);
        case SEMGET:
                return sys_semget(first, (int)second, third);
        case SEMCTL: {
                union semun fourth;
                if (!ptr)
                        return -EINVAL;
                if (get_user(fourth.__pad, (void __user * __user *) ptr))
                        return -EFAULT;
                return sys_semctl(first, (int)second, third, fourth);
        }
        case MSGSND:
		return sys_msgsnd (first, (struct msgbuf __user *) ptr,
                                   (size_t)second, third);
		break;
        case MSGRCV:
                if (!ptr)
                        return -EINVAL;
                if (copy_from_user (&tmp, (struct ipc_kludge __user *) ptr,
                                    sizeof (struct ipc_kludge)))
                        return -EFAULT;
                return sys_msgrcv (first, tmp.msgp,
                                   (size_t)second, tmp.msgtyp, third);
        case MSGGET:
                return sys_msgget((key_t)first, (int)second);
        case MSGCTL:
                return sys_msgctl(first, (int)second,
				   (struct msqid_ds __user *)ptr);

	case SHMAT: {
		ulong raddr;
		ret = do_shmat(first, (char __user *)ptr,
				(int)second, &raddr);
		if (ret)
			return ret;
		return put_user (raddr, (ulong __user *) third);
		break;
        }
	case SHMDT:
		return sys_shmdt ((char __user *)ptr);
	case SHMGET:
		return sys_shmget(first, (size_t)second, third);
	case SHMCTL:
		return sys_shmctl(first, (int)second,
                                   (struct shmid_ds __user *) ptr);
	default:
		return -ENOSYS;

	}

	return -EINVAL;
}

#ifdef CONFIG_64BIT
SYSCALL_DEFINE1(s390_personality, unsigned int, personality)
{
	unsigned int ret;

	if (current->personality == PER_LINUX32 && personality == PER_LINUX)
		personality = PER_LINUX32;
	ret = sys_personality(personality);
	if (ret == PER_LINUX32)
		ret = PER_LINUX;

	return ret;
}
#endif /* CONFIG_64BIT */

/*
 * Wrapper function for sys_fadvise64/fadvise64_64
 */
#ifndef CONFIG_64BIT

SYSCALL_DEFINE5(s390_fadvise64, int, fd, u32, offset_high, u32, offset_low,
		size_t, len, int, advice)
{
	return sys_fadvise64(fd, (u64) offset_high << 32 | offset_low,
			len, advice);
}

struct fadvise64_64_args {
	int fd;
	long long offset;
	long long len;
	int advice;
};

SYSCALL_DEFINE1(s390_fadvise64_64, struct fadvise64_64_args __user *, args)
{
	struct fadvise64_64_args a;

	if ( copy_from_user(&a, args, sizeof(a)) )
		return -EFAULT;
	return sys_fadvise64_64(a.fd, a.offset, a.len, a.advice);
}

/*
 * This is a wrapper to call sys_fallocate(). For 31 bit s390 the last
 * 64 bit argument "len" is split into the upper and lower 32 bits. The
 * system call wrapper in the user space loads the value to %r6/%r7.
 * The code in entry.S keeps the values in %r2 - %r6 where they are and
 * stores %r7 to 96(%r15). But the standard C linkage requires that
 * the whole 64 bit value for len is stored on the stack and doesn't
 * use %r6 at all. So s390_fallocate has to convert the arguments from
 *   %r2: fd, %r3: mode, %r4/%r5: offset, %r6/96(%r15)-99(%r15): len
 * to
 *   %r2: fd, %r3: mode, %r4/%r5: offset, 96(%r15)-103(%r15): len
 */
SYSCALL_DEFINE(s390_fallocate)(int fd, int mode, loff_t offset,
			       u32 len_high, u32 len_low)
{
	return sys_fallocate(fd, mode, offset, ((u64)len_high << 32) | len_low);
}
#ifdef CONFIG_HAVE_SYSCALL_WRAPPERS
asmlinkage long SyS_s390_fallocate(long fd, long mode, loff_t offset,
				   long len_high, long len_low)
{
	return SYSC_s390_fallocate((int) fd, (int) mode, offset,
				   (u32) len_high, (u32) len_low);
}
SYSCALL_ALIAS(sys_s390_fallocate, SyS_s390_fallocate);
#endif

#endif<|MERGE_RESOLUTION|>--- conflicted
+++ resolved
@@ -55,26 +55,6 @@
 	if (copy_from_user(&a, arg, sizeof(a)))
 		goto out;
 	error = sys_mmap_pgoff(a.addr, a.len, a.prot, a.flags, a.fd, a.offset);
-<<<<<<< HEAD
-out:
-	return error;
-}
-
-SYSCALL_DEFINE1(s390_old_mmap, struct mmap_arg_struct __user *, arg)
-{
-	struct mmap_arg_struct a;
-	long error = -EFAULT;
-
-	if (copy_from_user(&a, arg, sizeof(a)))
-		goto out;
-
-	error = -EINVAL;
-	if (a.offset & ~PAGE_MASK)
-		goto out;
-
-	error = sys_mmap_pgoff(a.addr, a.len, a.prot, a.flags, a.fd, a.offset >> PAGE_SHIFT);
-=======
->>>>>>> 02f8c6ae
 out:
 	return error;
 }
