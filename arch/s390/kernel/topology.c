/*
 *    Copyright IBM Corp. 2007
 *    Author(s): Heiko Carstens <heiko.carstens@de.ibm.com>
 */

#define KMSG_COMPONENT "cpu"
#define pr_fmt(fmt) KMSG_COMPONENT ": " fmt

#include <linux/kernel.h>
#include <linux/mm.h>
#include <linux/init.h>
#include <linux/device.h>
#include <linux/bootmem.h>
#include <linux/sched.h>
#include <linux/workqueue.h>
#include <linux/cpu.h>
#include <linux/smp.h>
#include <linux/cpuset.h>
#include <asm/delay.h>

#define PTF_HORIZONTAL	(0UL)
#define PTF_VERTICAL	(1UL)
#define PTF_CHECK	(2UL)

<<<<<<< HEAD
struct tl_cpu {
	unsigned char reserved0[4];
	unsigned char :6;
	unsigned char pp:2;
	unsigned char reserved1;
	unsigned short origin;
	unsigned long mask[CPU_BITS / BITS_PER_LONG];
};

struct tl_container {
	unsigned char reserved[7];
	unsigned char id;
};

union tl_entry {
	unsigned char nl;
	struct tl_cpu cpu;
	struct tl_container container;
};

struct tl_info {
	unsigned char reserved0[2];
	unsigned short length;
	unsigned char mag[NR_MAG];
	unsigned char reserved1;
	unsigned char mnest;
	unsigned char reserved2[4];
	union tl_entry tle[0];
};

=======
>>>>>>> 02f8c6ae
struct mask_info {
	struct mask_info *next;
	unsigned char id;
	cpumask_t mask;
};

static int topology_enabled = 1;
static void topology_work_fn(struct work_struct *work);
<<<<<<< HEAD
static struct tl_info *tl_info;
static int machine_has_topology;
=======
static struct sysinfo_15_1_x *tl_info;
>>>>>>> 02f8c6ae
static struct timer_list topology_timer;
static void set_topology_timer(void);
static DECLARE_WORK(topology_work, topology_work_fn);
/* topology_lock protects the core linked list */
static DEFINE_SPINLOCK(topology_lock);

static struct mask_info core_info;
cpumask_t cpu_core_map[NR_CPUS];
unsigned char cpu_core_id[NR_CPUS];

#ifdef CONFIG_SCHED_BOOK
static struct mask_info book_info;
cpumask_t cpu_book_map[NR_CPUS];
unsigned char cpu_book_id[NR_CPUS];
#endif

static cpumask_t cpu_group_map(struct mask_info *info, unsigned int cpu)
{
	cpumask_t mask;

<<<<<<< HEAD
	cpus_clear(mask);
	if (!topology_enabled || !machine_has_topology) {
=======
	cpumask_clear(&mask);
	if (!topology_enabled || !MACHINE_HAS_TOPOLOGY) {
>>>>>>> 02f8c6ae
		cpumask_copy(&mask, cpumask_of(cpu));
		return mask;
	}
	while (info) {
<<<<<<< HEAD
		if (cpu_isset(cpu, info->mask)) {
=======
		if (cpumask_test_cpu(cpu, &info->mask)) {
>>>>>>> 02f8c6ae
			mask = info->mask;
			break;
		}
		info = info->next;
	}
<<<<<<< HEAD
	if (cpus_empty(mask))
		mask = cpumask_of_cpu(cpu);
	return mask;
}

static void add_cpus_to_mask(struct tl_cpu *tl_cpu, struct mask_info *book,
			     struct mask_info *core)
=======
	if (cpumask_empty(&mask))
		cpumask_copy(&mask, cpumask_of(cpu));
	return mask;
}

static void add_cpus_to_mask(struct topology_cpu *tl_cpu,
			     struct mask_info *book, struct mask_info *core)
>>>>>>> 02f8c6ae
{
	unsigned int cpu;

	for (cpu = find_first_bit(&tl_cpu->mask[0], TOPOLOGY_CPU_BITS);
	     cpu < TOPOLOGY_CPU_BITS;
	     cpu = find_next_bit(&tl_cpu->mask[0], TOPOLOGY_CPU_BITS, cpu + 1))
	{
		unsigned int rcpu, lcpu;

		rcpu = TOPOLOGY_CPU_BITS - 1 - cpu + tl_cpu->origin;
		for_each_present_cpu(lcpu) {
			if (cpu_logical_map(lcpu) != rcpu)
				continue;
#ifdef CONFIG_SCHED_BOOK
<<<<<<< HEAD
			cpu_set(lcpu, book->mask);
			cpu_book_id[lcpu] = book->id;
#endif
			cpu_set(lcpu, core->mask);
=======
			cpumask_set_cpu(lcpu, &book->mask);
			cpu_book_id[lcpu] = book->id;
#endif
			cpumask_set_cpu(lcpu, &core->mask);
>>>>>>> 02f8c6ae
			cpu_core_id[lcpu] = core->id;
			smp_cpu_polarization[lcpu] = tl_cpu->pp;
		}
	}
}

static void clear_masks(void)
{
	struct mask_info *info;

	info = &core_info;
	while (info) {
<<<<<<< HEAD
		cpus_clear(info->mask);
=======
		cpumask_clear(&info->mask);
>>>>>>> 02f8c6ae
		info = info->next;
	}
#ifdef CONFIG_SCHED_BOOK
	info = &book_info;
	while (info) {
<<<<<<< HEAD
		cpus_clear(info->mask);
=======
		cpumask_clear(&info->mask);
>>>>>>> 02f8c6ae
		info = info->next;
	}
#endif
}

static union topology_entry *next_tle(union topology_entry *tle)
{
	if (!tle->nl)
		return (union topology_entry *)((struct topology_cpu *)tle + 1);
	return (union topology_entry *)((struct topology_container *)tle + 1);
}

static void tl_to_cores(struct sysinfo_15_1_x *info)
{
#ifdef CONFIG_SCHED_BOOK
	struct mask_info *book = &book_info;
#else
	struct mask_info *book = NULL;
#endif
	struct mask_info *core = &core_info;
<<<<<<< HEAD
	union tl_entry *tle, *end;
=======
	union topology_entry *tle, *end;
>>>>>>> 02f8c6ae


	spin_lock_irq(&topology_lock);
	clear_masks();
	tle = info->tle;
	end = (union topology_entry *)((unsigned long)info + info->length);
	while (tle < end) {
		switch (tle->nl) {
#ifdef CONFIG_SCHED_BOOK
		case 2:
			book = book->next;
			book->id = tle->container.id;
			break;
#endif
		case 1:
			core = core->next;
			core->id = tle->container.id;
			break;
		case 0:
			add_cpus_to_mask(&tle->cpu, book, core);
			break;
		default:
			clear_masks();
<<<<<<< HEAD
			machine_has_topology = 0;
=======
>>>>>>> 02f8c6ae
			goto out;
		}
		tle = next_tle(tle);
	}
out:
	spin_unlock_irq(&topology_lock);
}

static void topology_update_polarization_simple(void)
{
	int cpu;

	mutex_lock(&smp_cpu_state_mutex);
	for_each_possible_cpu(cpu)
		smp_cpu_polarization[cpu] = POLARIZATION_HRZ;
	mutex_unlock(&smp_cpu_state_mutex);
}

static int ptf(unsigned long fc)
{
	int rc;

	asm volatile(
		"	.insn	rre,0xb9a20000,%1,%1\n"
		"	ipm	%0\n"
		"	srl	%0,28\n"
		: "=d" (rc)
		: "d" (fc)  : "cc");
	return rc;
}

int topology_set_cpu_management(int fc)
{
	int cpu;
	int rc;

	if (!MACHINE_HAS_TOPOLOGY)
		return -EOPNOTSUPP;
	if (fc)
		rc = ptf(PTF_VERTICAL);
	else
		rc = ptf(PTF_HORIZONTAL);
	if (rc)
		return -EBUSY;
	for_each_possible_cpu(cpu)
		smp_cpu_polarization[cpu] = POLARIZATION_UNKNWN;
	return rc;
}

static void update_cpu_core_map(void)
{
	unsigned long flags;
	int cpu;

	spin_lock_irqsave(&topology_lock, flags);
	for_each_possible_cpu(cpu) {
		cpu_core_map[cpu] = cpu_group_map(&core_info, cpu);
#ifdef CONFIG_SCHED_BOOK
		cpu_book_map[cpu] = cpu_group_map(&book_info, cpu);
#endif
	}
	spin_unlock_irqrestore(&topology_lock, flags);
}

<<<<<<< HEAD
static void store_topology(struct tl_info *info)
=======
void store_topology(struct sysinfo_15_1_x *info)
>>>>>>> 02f8c6ae
{
#ifdef CONFIG_SCHED_BOOK
	int rc;

	rc = stsi(info, 15, 1, 3);
	if (rc != -ENOSYS)
		return;
#endif
	stsi(info, 15, 1, 2);
}

int arch_update_cpu_topology(void)
{
	struct sysinfo_15_1_x *info = tl_info;
	struct sys_device *sysdev;
	int cpu;

	if (!MACHINE_HAS_TOPOLOGY) {
		update_cpu_core_map();
		topology_update_polarization_simple();
		return 0;
	}
	store_topology(info);
	tl_to_cores(info);
	update_cpu_core_map();
	for_each_online_cpu(cpu) {
		sysdev = get_cpu_sysdev(cpu);
		kobject_uevent(&sysdev->kobj, KOBJ_CHANGE);
	}
	return 1;
}

static void topology_work_fn(struct work_struct *work)
{
	rebuild_sched_domains();
}

void topology_schedule_update(void)
{
	schedule_work(&topology_work);
}

static void topology_timer_fn(unsigned long ignored)
{
	if (ptf(PTF_CHECK))
		topology_schedule_update();
	set_topology_timer();
}

static void set_topology_timer(void)
{
	topology_timer.function = topology_timer_fn;
	topology_timer.data = 0;
	topology_timer.expires = jiffies + 60 * HZ;
	add_timer(&topology_timer);
}

static int __init early_parse_topology(char *p)
{
	if (strncmp(p, "off", 3))
		return 0;
	topology_enabled = 0;
	return 0;
}
early_param("topology", early_parse_topology);

static int __init init_topology_update(void)
{
	int rc;

	rc = 0;
	if (!MACHINE_HAS_TOPOLOGY) {
		topology_update_polarization_simple();
		goto out;
	}
	init_timer_deferrable(&topology_timer);
	set_topology_timer();
out:
	update_cpu_core_map();
	return rc;
}
__initcall(init_topology_update);

<<<<<<< HEAD
static void alloc_masks(struct tl_info *info, struct mask_info *mask, int offset)
{
	int i, nr_masks;

	nr_masks = info->mag[NR_MAG - offset];
	for (i = 0; i < info->mnest - offset; i++)
		nr_masks *= info->mag[NR_MAG - offset - 1 - i];
=======
static void alloc_masks(struct sysinfo_15_1_x *info, struct mask_info *mask,
			int offset)
{
	int i, nr_masks;

	nr_masks = info->mag[TOPOLOGY_NR_MAG - offset];
	for (i = 0; i < info->mnest - offset; i++)
		nr_masks *= info->mag[TOPOLOGY_NR_MAG - offset - 1 - i];
>>>>>>> 02f8c6ae
	nr_masks = max(nr_masks, 1);
	for (i = 0; i < nr_masks; i++) {
		mask->next = alloc_bootmem(sizeof(struct mask_info));
		mask = mask->next;
	}
}

void __init s390_init_cpu_topology(void)
{
<<<<<<< HEAD
	unsigned long long facility_bits;
	struct tl_info *info;
=======
	struct sysinfo_15_1_x *info;
>>>>>>> 02f8c6ae
	int i;

	if (!MACHINE_HAS_TOPOLOGY)
		return;
	tl_info = alloc_bootmem_pages(PAGE_SIZE);
	info = tl_info;
	store_topology(info);
	pr_info("The CPU configuration topology of the machine is:");
	for (i = 0; i < TOPOLOGY_NR_MAG; i++)
		printk(" %d", info->mag[i]);
	printk(" / %d\n", info->mnest);
	alloc_masks(info, &core_info, 2);
#ifdef CONFIG_SCHED_BOOK
	alloc_masks(info, &book_info, 3);
#endif
}<|MERGE_RESOLUTION|>--- conflicted
+++ resolved
@@ -22,39 +22,6 @@
 #define PTF_VERTICAL	(1UL)
 #define PTF_CHECK	(2UL)
 
-<<<<<<< HEAD
-struct tl_cpu {
-	unsigned char reserved0[4];
-	unsigned char :6;
-	unsigned char pp:2;
-	unsigned char reserved1;
-	unsigned short origin;
-	unsigned long mask[CPU_BITS / BITS_PER_LONG];
-};
-
-struct tl_container {
-	unsigned char reserved[7];
-	unsigned char id;
-};
-
-union tl_entry {
-	unsigned char nl;
-	struct tl_cpu cpu;
-	struct tl_container container;
-};
-
-struct tl_info {
-	unsigned char reserved0[2];
-	unsigned short length;
-	unsigned char mag[NR_MAG];
-	unsigned char reserved1;
-	unsigned char mnest;
-	unsigned char reserved2[4];
-	union tl_entry tle[0];
-};
-
-=======
->>>>>>> 02f8c6ae
 struct mask_info {
 	struct mask_info *next;
 	unsigned char id;
@@ -63,12 +30,7 @@
 
 static int topology_enabled = 1;
 static void topology_work_fn(struct work_struct *work);
-<<<<<<< HEAD
-static struct tl_info *tl_info;
-static int machine_has_topology;
-=======
 static struct sysinfo_15_1_x *tl_info;
->>>>>>> 02f8c6ae
 static struct timer_list topology_timer;
 static void set_topology_timer(void);
 static DECLARE_WORK(topology_work, topology_work_fn);
@@ -89,36 +51,18 @@
 {
 	cpumask_t mask;
 
-<<<<<<< HEAD
-	cpus_clear(mask);
-	if (!topology_enabled || !machine_has_topology) {
-=======
 	cpumask_clear(&mask);
 	if (!topology_enabled || !MACHINE_HAS_TOPOLOGY) {
->>>>>>> 02f8c6ae
 		cpumask_copy(&mask, cpumask_of(cpu));
 		return mask;
 	}
 	while (info) {
-<<<<<<< HEAD
-		if (cpu_isset(cpu, info->mask)) {
-=======
 		if (cpumask_test_cpu(cpu, &info->mask)) {
->>>>>>> 02f8c6ae
 			mask = info->mask;
 			break;
 		}
 		info = info->next;
 	}
-<<<<<<< HEAD
-	if (cpus_empty(mask))
-		mask = cpumask_of_cpu(cpu);
-	return mask;
-}
-
-static void add_cpus_to_mask(struct tl_cpu *tl_cpu, struct mask_info *book,
-			     struct mask_info *core)
-=======
 	if (cpumask_empty(&mask))
 		cpumask_copy(&mask, cpumask_of(cpu));
 	return mask;
@@ -126,7 +70,6 @@
 
 static void add_cpus_to_mask(struct topology_cpu *tl_cpu,
 			     struct mask_info *book, struct mask_info *core)
->>>>>>> 02f8c6ae
 {
 	unsigned int cpu;
 
@@ -141,17 +84,10 @@
 			if (cpu_logical_map(lcpu) != rcpu)
 				continue;
 #ifdef CONFIG_SCHED_BOOK
-<<<<<<< HEAD
-			cpu_set(lcpu, book->mask);
-			cpu_book_id[lcpu] = book->id;
-#endif
-			cpu_set(lcpu, core->mask);
-=======
 			cpumask_set_cpu(lcpu, &book->mask);
 			cpu_book_id[lcpu] = book->id;
 #endif
 			cpumask_set_cpu(lcpu, &core->mask);
->>>>>>> 02f8c6ae
 			cpu_core_id[lcpu] = core->id;
 			smp_cpu_polarization[lcpu] = tl_cpu->pp;
 		}
@@ -164,21 +100,13 @@
 
 	info = &core_info;
 	while (info) {
-<<<<<<< HEAD
-		cpus_clear(info->mask);
-=======
 		cpumask_clear(&info->mask);
->>>>>>> 02f8c6ae
 		info = info->next;
 	}
 #ifdef CONFIG_SCHED_BOOK
 	info = &book_info;
 	while (info) {
-<<<<<<< HEAD
-		cpus_clear(info->mask);
-=======
 		cpumask_clear(&info->mask);
->>>>>>> 02f8c6ae
 		info = info->next;
 	}
 #endif
@@ -199,11 +127,7 @@
 	struct mask_info *book = NULL;
 #endif
 	struct mask_info *core = &core_info;
-<<<<<<< HEAD
-	union tl_entry *tle, *end;
-=======
 	union topology_entry *tle, *end;
->>>>>>> 02f8c6ae
 
 
 	spin_lock_irq(&topology_lock);
@@ -227,10 +151,6 @@
 			break;
 		default:
 			clear_masks();
-<<<<<<< HEAD
-			machine_has_topology = 0;
-=======
->>>>>>> 02f8c6ae
 			goto out;
 		}
 		tle = next_tle(tle);
@@ -295,11 +215,7 @@
 	spin_unlock_irqrestore(&topology_lock, flags);
 }
 
-<<<<<<< HEAD
-static void store_topology(struct tl_info *info)
-=======
 void store_topology(struct sysinfo_15_1_x *info)
->>>>>>> 02f8c6ae
 {
 #ifdef CONFIG_SCHED_BOOK
 	int rc;
@@ -383,15 +299,6 @@
 }
 __initcall(init_topology_update);
 
-<<<<<<< HEAD
-static void alloc_masks(struct tl_info *info, struct mask_info *mask, int offset)
-{
-	int i, nr_masks;
-
-	nr_masks = info->mag[NR_MAG - offset];
-	for (i = 0; i < info->mnest - offset; i++)
-		nr_masks *= info->mag[NR_MAG - offset - 1 - i];
-=======
 static void alloc_masks(struct sysinfo_15_1_x *info, struct mask_info *mask,
 			int offset)
 {
@@ -400,7 +307,6 @@
 	nr_masks = info->mag[TOPOLOGY_NR_MAG - offset];
 	for (i = 0; i < info->mnest - offset; i++)
 		nr_masks *= info->mag[TOPOLOGY_NR_MAG - offset - 1 - i];
->>>>>>> 02f8c6ae
 	nr_masks = max(nr_masks, 1);
 	for (i = 0; i < nr_masks; i++) {
 		mask->next = alloc_bootmem(sizeof(struct mask_info));
@@ -410,12 +316,7 @@
 
 void __init s390_init_cpu_topology(void)
 {
-<<<<<<< HEAD
-	unsigned long long facility_bits;
-	struct tl_info *info;
-=======
 	struct sysinfo_15_1_x *info;
->>>>>>> 02f8c6ae
 	int i;
 
 	if (!MACHINE_HAS_TOPOLOGY)
