--- conflicted
+++ resolved
@@ -84,15 +84,7 @@
  */
 static void vdso_init_data(struct vdso_data *vd)
 {
-<<<<<<< HEAD
-	unsigned int facility_list;
-
-	facility_list = stfl();
-	vd->ectg_available =
-		user_mode != HOME_SPACE_MODE && (facility_list & 1);
-=======
 	vd->ectg_available = user_mode != HOME_SPACE_MODE && test_facility(31);
->>>>>>> 02f8c6ae
 }
 
 #ifdef CONFIG_64BIT
