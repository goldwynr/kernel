/*
 *   Machine check handler
 *
 *    Copyright IBM Corp. 2000,2009
 *    Author(s): Ingo Adlung <adlung@de.ibm.com>,
 *		 Martin Schwidefsky <schwidefsky@de.ibm.com>,
 *		 Cornelia Huck <cornelia.huck@de.ibm.com>,
 *		 Heiko Carstens <heiko.carstens@de.ibm.com>,
 */

#include <linux/kernel_stat.h>
#include <linux/init.h>
#include <linux/errno.h>
#include <linux/hardirq.h>
#include <linux/time.h>
#include <linux/module.h>
#include <asm/lowcore.h>
#include <asm/smp.h>
#include <asm/etr.h>
#include <asm/cputime.h>
#include <asm/nmi.h>
#include <asm/crw.h>

struct mcck_struct {
	int kill_task;
	int channel_report;
	int warning;
	unsigned long long mcck_code;
};

static DEFINE_PER_CPU(struct mcck_struct, cpu_mcck);

static NORET_TYPE void s390_handle_damage(char *msg)
{
	smp_send_stop();
	disabled_wait((unsigned long) __builtin_return_address(0));
	while (1);
}

/*
 * Main machine check handler function. Will be called with interrupts enabled
 * or disabled and machine checks enabled or disabled.
 */
void s390_handle_mcck(void)
{
	unsigned long flags;
	struct mcck_struct mcck;

	/*
	 * Disable machine checks and get the current state of accumulated
	 * machine checks. Afterwards delete the old state and enable machine
	 * checks again.
	 */
	local_irq_save(flags);
	local_mcck_disable();
	mcck = __get_cpu_var(cpu_mcck);
	memset(&__get_cpu_var(cpu_mcck), 0, sizeof(struct mcck_struct));
	clear_thread_flag(TIF_MCCK_PENDING);
	local_mcck_enable();
	local_irq_restore(flags);

	if (mcck.channel_report)
		crw_handle_channel_report();
	/*
	 * A warning may remain for a prolonged period on the bare iron.
	 * (actually until the machine is powered off, or the problem is gone)
	 * So we just stop listening for the WARNING MCH and avoid continuously
	 * being interrupted.  One caveat is however, that we must do this per
	 * processor and cannot use the smp version of ctl_clear_bit().
	 * On VM we only get one interrupt per virtally presented machinecheck.
	 * Though one suffices, we may get one interrupt per (virtual) cpu.
	 */
	if (mcck.warning) {	/* WARNING pending ? */
		static int mchchk_wng_posted = 0;

		/* Use single cpu clear, as we cannot handle smp here. */
		__ctl_clear_bit(14, 24);	/* Disable WARNING MCH */
		if (xchg(&mchchk_wng_posted, 1) == 0)
			kill_cad_pid(SIGPWR, 1);
	}
	if (mcck.kill_task) {
		local_irq_enable();
		printk(KERN_EMERG "mcck: Terminating task because of machine "
		       "malfunction (code 0x%016llx).\n", mcck.mcck_code);
		printk(KERN_EMERG "mcck: task: %s, pid: %d.\n",
		       current->comm, current->pid);
		do_exit(SIGSEGV);
	}
}
EXPORT_SYMBOL_GPL(s390_handle_mcck);

/*
 * returns 0 if all registers could be validated
 * returns 1 otherwise
 */
static int notrace s390_revalidate_registers(struct mci *mci)
{
	int kill_task;
	u64 zero;
	void *fpt_save_area, *fpt_creg_save_area;

	kill_task = 0;
	zero = 0;

	if (!mci->gr) {
		/*
		 * General purpose registers couldn't be restored and have
		 * unknown contents. Process needs to be terminated.
		 */
		kill_task = 1;
	}
	if (!mci->fp) {
		/*
		 * Floating point registers can't be restored and
		 * therefore the process needs to be terminated.
		 */
		kill_task = 1;
	}
#ifndef CONFIG_64BIT
	asm volatile(
		"	ld	0,0(%0)\n"
		"	ld	2,8(%0)\n"
		"	ld	4,16(%0)\n"
		"	ld	6,24(%0)"
		: : "a" (&S390_lowcore.floating_pt_save_area));
#endif

	if (MACHINE_HAS_IEEE) {
#ifdef CONFIG_64BIT
		fpt_save_area = &S390_lowcore.floating_pt_save_area;
		fpt_creg_save_area = &S390_lowcore.fpt_creg_save_area;
#else
		fpt_save_area = (void *) S390_lowcore.extended_save_area_addr;
		fpt_creg_save_area = fpt_save_area + 128;
#endif
		if (!mci->fc) {
			/*
			 * Floating point control register can't be restored.
			 * Task will be terminated.
			 */
			asm volatile("lfpc 0(%0)" : : "a" (&zero), "m" (zero));
			kill_task = 1;

		} else
			asm volatile("lfpc 0(%0)" : : "a" (fpt_creg_save_area));

		asm volatile(
			"	ld	0,0(%0)\n"
			"	ld	1,8(%0)\n"
			"	ld	2,16(%0)\n"
			"	ld	3,24(%0)\n"
			"	ld	4,32(%0)\n"
			"	ld	5,40(%0)\n"
			"	ld	6,48(%0)\n"
			"	ld	7,56(%0)\n"
			"	ld	8,64(%0)\n"
			"	ld	9,72(%0)\n"
			"	ld	10,80(%0)\n"
			"	ld	11,88(%0)\n"
			"	ld	12,96(%0)\n"
			"	ld	13,104(%0)\n"
			"	ld	14,112(%0)\n"
			"	ld	15,120(%0)\n"
			: : "a" (fpt_save_area));
	}
	/* Revalidate access registers */
	asm volatile(
		"	lam	0,15,0(%0)"
		: : "a" (&S390_lowcore.access_regs_save_area));
	if (!mci->ar) {
		/*
		 * Access registers have unknown contents.
		 * Terminating task.
		 */
		kill_task = 1;
	}
	/* Revalidate control registers */
	if (!mci->cr) {
		/*
		 * Control registers have unknown contents.
		 * Can't recover and therefore stopping machine.
		 */
		s390_handle_damage("invalid control registers.");
	} else {
#ifdef CONFIG_64BIT
		asm volatile(
			"	lctlg	0,15,0(%0)"
			: : "a" (&S390_lowcore.cregs_save_area));
#else
		asm volatile(
			"	lctl	0,15,0(%0)"
			: : "a" (&S390_lowcore.cregs_save_area));
#endif
	}
	/*
	 * We don't even try to revalidate the TOD register, since we simply
	 * can't write something sensible into that register.
	 */
#ifdef CONFIG_64BIT
	/*
	 * See if we can revalidate the TOD programmable register with its
	 * old contents (should be zero) otherwise set it to zero.
	 */
	if (!mci->pr)
		asm volatile(
			"	sr	0,0\n"
			"	sckpf"
			: : : "0", "cc");
	else
		asm volatile(
			"	l	0,0(%0)\n"
			"	sckpf"
			: : "a" (&S390_lowcore.tod_progreg_save_area)
			: "0", "cc");
#endif
	/* Revalidate clock comparator register */
	if (S390_lowcore.clock_comparator == -1)
<<<<<<< HEAD
		set_clock_comparator(get_clock());
=======
		set_clock_comparator(S390_lowcore.mcck_clock);
>>>>>>> 02f8c6ae
	else
		set_clock_comparator(S390_lowcore.clock_comparator);
	/* Check if old PSW is valid */
	if (!mci->wp)
		/*
		 * Can't tell if we come from user or kernel mode
		 * -> stopping machine.
		 */
		s390_handle_damage("old psw invalid.");

	if (!mci->ms || !mci->pm || !mci->ia)
		kill_task = 1;

	return kill_task;
}

#define MAX_IPD_COUNT	29
#define MAX_IPD_TIME	(5 * 60 * USEC_PER_SEC) /* 5 minutes */

#define ED_STP_ISLAND	6	/* External damage STP island check */
#define ED_STP_SYNC	7	/* External damage STP sync check */
#define ED_ETR_SYNC	12	/* External damage ETR sync check */
#define ED_ETR_SWITCH	13	/* External damage ETR switch to local */

/*
 * machine check handler.
 */
void notrace s390_do_machine_check(struct pt_regs *regs)
{
	static int ipd_count;
	static DEFINE_SPINLOCK(ipd_lock);
	static unsigned long long last_ipd;
	struct mcck_struct *mcck;
	unsigned long long tmp;
	struct mci *mci;
	int umode;

	nmi_enter();
	s390_idle_check(regs, S390_lowcore.mcck_clock,
			S390_lowcore.mcck_enter_timer);
	kstat_cpu(smp_processor_id()).irqs[NMI_NMI]++;
	mci = (struct mci *) &S390_lowcore.mcck_interruption_code;
	mcck = &__get_cpu_var(cpu_mcck);
	umode = user_mode(regs);

	if (mci->sd) {
		/* System damage -> stopping machine */
		s390_handle_damage("received system damage machine check.");
	}
	if (mci->pd) {
		if (mci->b) {
			/* Processing backup -> verify if we can survive this */
			u64 z_mcic, o_mcic, t_mcic;
#ifdef CONFIG_64BIT
			z_mcic = (1ULL<<63 | 1ULL<<59 | 1ULL<<29);
			o_mcic = (1ULL<<43 | 1ULL<<42 | 1ULL<<41 | 1ULL<<40 |
				  1ULL<<36 | 1ULL<<35 | 1ULL<<34 | 1ULL<<32 |
				  1ULL<<30 | 1ULL<<21 | 1ULL<<20 | 1ULL<<17 |
				  1ULL<<16);
#else
			z_mcic = (1ULL<<63 | 1ULL<<59 | 1ULL<<57 | 1ULL<<50 |
				  1ULL<<29);
			o_mcic = (1ULL<<43 | 1ULL<<42 | 1ULL<<41 | 1ULL<<40 |
				  1ULL<<36 | 1ULL<<35 | 1ULL<<34 | 1ULL<<32 |
				  1ULL<<30 | 1ULL<<20 | 1ULL<<17 | 1ULL<<16);
#endif
			t_mcic = *(u64 *)mci;

			if (((t_mcic & z_mcic) != 0) ||
			    ((t_mcic & o_mcic) != o_mcic)) {
				s390_handle_damage("processing backup machine "
						   "check with damage.");
			}

			/*
			 * Nullifying exigent condition, therefore we might
			 * retry this instruction.
			 */
			spin_lock(&ipd_lock);
			tmp = get_clock();
			if (((tmp - last_ipd) >> 12) < MAX_IPD_TIME)
				ipd_count++;
			else
				ipd_count = 1;
			last_ipd = tmp;
			if (ipd_count == MAX_IPD_COUNT)
				s390_handle_damage("too many ipd retries.");
			spin_unlock(&ipd_lock);
		} else {
			/* Processing damage -> stopping machine */
			s390_handle_damage("received instruction processing "
					   "damage machine check.");
		}
	}
	if (s390_revalidate_registers(mci)) {
		if (umode) {
			/*
			 * Couldn't restore all register contents while in
			 * user mode -> mark task for termination.
			 */
			mcck->kill_task = 1;
			mcck->mcck_code = *(unsigned long long *) mci;
			set_thread_flag(TIF_MCCK_PENDING);
		} else {
			/*
			 * Couldn't restore all register contents while in
			 * kernel mode -> stopping machine.
			 */
			s390_handle_damage("unable to revalidate registers.");
		}
	}
	if (mci->cd) {
		/* Timing facility damage */
		s390_handle_damage("TOD clock damaged");
	}
	if (mci->ed && mci->ec) {
		/* External damage */
		if (S390_lowcore.external_damage_code & (1U << ED_ETR_SYNC))
			etr_sync_check();
		if (S390_lowcore.external_damage_code & (1U << ED_ETR_SWITCH))
			etr_switch_to_local();
		if (S390_lowcore.external_damage_code & (1U << ED_STP_SYNC))
			stp_sync_check();
		if (S390_lowcore.external_damage_code & (1U << ED_STP_ISLAND))
			stp_island_check();
	}
	if (mci->se)
		/* Storage error uncorrected */
		s390_handle_damage("received storage error uncorrected "
				   "machine check.");
	if (mci->ke)
		/* Storage key-error uncorrected */
		s390_handle_damage("received storage key-error uncorrected "
				   "machine check.");
	if (mci->ds && mci->fa)
		/* Storage degradation */
		s390_handle_damage("received storage degradation machine "
				   "check.");
	if (mci->cp) {
		/* Channel report word pending */
		mcck->channel_report = 1;
		set_thread_flag(TIF_MCCK_PENDING);
	}
	if (mci->w) {
		/* Warning pending */
		mcck->warning = 1;
		set_thread_flag(TIF_MCCK_PENDING);
	}
	nmi_exit();
}

static int __init machine_check_init(void)
{
	ctl_set_bit(14, 25);	/* enable external damage MCH */
	ctl_set_bit(14, 27);	/* enable system recovery MCH */
	ctl_set_bit(14, 24);	/* enable warning MCH */
	return 0;
}
arch_initcall(machine_check_init);<|MERGE_RESOLUTION|>--- conflicted
+++ resolved
@@ -215,11 +215,7 @@
 #endif
 	/* Revalidate clock comparator register */
 	if (S390_lowcore.clock_comparator == -1)
-<<<<<<< HEAD
-		set_clock_comparator(get_clock());
-=======
 		set_clock_comparator(S390_lowcore.mcck_clock);
->>>>>>> 02f8c6ae
 	else
 		set_clock_comparator(S390_lowcore.clock_comparator);
 	/* Check if old PSW is valid */
