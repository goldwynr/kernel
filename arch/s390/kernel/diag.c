--- conflicted
+++ resolved
@@ -9,23 +9,6 @@
 #include <asm/diag.h>
 
 /*
-<<<<<<< HEAD
- * Diagnose 10: Release pages
- */
-void diag10(unsigned long addr)
-{
-	asm volatile(
-		"0:	diag	%0,%0,0x10\n"
-		"1:\n"
-		EX_TABLE(0b, 1b)
-		EX_TABLE(1b, 1b)
-  		: : "a" (addr));
-}
-EXPORT_SYMBOL(diag10);
-
-/*
-=======
->>>>>>> 02f8c6ae
  * Diagnose 14: Input spool file manipulation
  */
 int diag14(unsigned long rx, unsigned long ry1, unsigned long subcode)
