--- conflicted
+++ resolved
@@ -94,13 +94,7 @@
 #define TIF_SYSCALL_AUDIT	9	/* syscall auditing active */
 #define TIF_SECCOMP		10	/* secure computing */
 #define TIF_SYSCALL_TRACEPOINT	11	/* syscall tracepoint instrumentation */
-<<<<<<< HEAD
-#define TIF_SIE			12	/* guest execution active */
-#define TIF_USEDFPU		16	/* FPU was used by this task this quantum (SMP) */
-#define TIF_POLLING_NRFLAG	17	/* true if poll_idle() is polling 
-=======
 #define TIF_POLLING_NRFLAG	16	/* true if poll_idle() is polling
->>>>>>> 02f8c6ae
 					   TIF_NEED_RESCHED */
 #define TIF_31BIT		17	/* 32bit process */
 #define TIF_MEMDIE		18	/* is terminating due to OOM killer */
@@ -119,11 +113,6 @@
 #define _TIF_SYSCALL_AUDIT	(1<<TIF_SYSCALL_AUDIT)
 #define _TIF_SECCOMP		(1<<TIF_SECCOMP)
 #define _TIF_SYSCALL_TRACEPOINT	(1<<TIF_SYSCALL_TRACEPOINT)
-<<<<<<< HEAD
-#define _TIF_SIE		(1<<TIF_SIE)
-#define _TIF_USEDFPU		(1<<TIF_USEDFPU)
-=======
->>>>>>> 02f8c6ae
 #define _TIF_POLLING_NRFLAG	(1<<TIF_POLLING_NRFLAG)
 #define _TIF_31BIT		(1<<TIF_31BIT)
 #define _TIF_SINGLE_STEP	(1<<TIF_FREEZE)
