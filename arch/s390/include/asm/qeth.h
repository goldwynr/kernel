--- conflicted
+++ resolved
@@ -91,11 +91,7 @@
  * -> saves a lot of space in user space buffer
  */
 #define QETH_QARP_STRIP_ENTRIES  0x8000
-<<<<<<< HEAD
-#define QETH_QARP_WITH_IPV6      0x4000
-=======
 #define QETH_QARP_WITH_IPV6	 0x4000
->>>>>>> 02f8c6ae
 #define QETH_QARP_REQUEST_MASK   0x00ff
 
 /* data sent to user space as result of query arp ioctl */
