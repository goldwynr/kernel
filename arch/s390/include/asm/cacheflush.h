#ifndef _S390_CACHEFLUSH_H
#define _S390_CACHEFLUSH_H

/* Caches aren't brain-dead on the s390. */
<<<<<<< HEAD
#define flush_cache_all()			do { } while (0)
#define flush_cache_mm(mm)			do { } while (0)
#define flush_cache_dup_mm(mm)			do { } while (0)
#define flush_cache_range(vma, start, end)	do { } while (0)
#define flush_cache_page(vma, vmaddr, pfn)	do { } while (0)
#define ARCH_IMPLEMENTS_FLUSH_DCACHE_PAGE 0
#define flush_dcache_page(page)			do { } while (0)
#define flush_dcache_mmap_lock(mapping)		do { } while (0)
#define flush_dcache_mmap_unlock(mapping)	do { } while (0)
#define flush_icache_range(start, end)		do { } while (0)
#define flush_icache_page(vma,pg)		do { } while (0)
#define flush_icache_user_range(vma,pg,adr,len)	do { } while (0)
#define flush_cache_vmap(start, end)		do { } while (0)
#define flush_cache_vunmap(start, end)		do { } while (0)

#define copy_to_user_page(vma, page, vaddr, dst, src, len) \
	memcpy(dst, src, len)
#define copy_from_user_page(vma, page, vaddr, dst, src, len) \
	memcpy(dst, src, len)
=======
#include <asm-generic/cacheflush.h>
>>>>>>> 02f8c6ae

#ifdef CONFIG_DEBUG_PAGEALLOC
void kernel_map_pages(struct page *page, int numpages, int enable);
#endif

int set_memory_ro(unsigned long addr, int numpages);
int set_memory_rw(unsigned long addr, int numpages);
int set_memory_nx(unsigned long addr, int numpages);
int set_memory_x(unsigned long addr, int numpages);

#endif /* _S390_CACHEFLUSH_H */<|MERGE_RESOLUTION|>--- conflicted
+++ resolved
@@ -2,29 +2,7 @@
 #define _S390_CACHEFLUSH_H
 
 /* Caches aren't brain-dead on the s390. */
-<<<<<<< HEAD
-#define flush_cache_all()			do { } while (0)
-#define flush_cache_mm(mm)			do { } while (0)
-#define flush_cache_dup_mm(mm)			do { } while (0)
-#define flush_cache_range(vma, start, end)	do { } while (0)
-#define flush_cache_page(vma, vmaddr, pfn)	do { } while (0)
-#define ARCH_IMPLEMENTS_FLUSH_DCACHE_PAGE 0
-#define flush_dcache_page(page)			do { } while (0)
-#define flush_dcache_mmap_lock(mapping)		do { } while (0)
-#define flush_dcache_mmap_unlock(mapping)	do { } while (0)
-#define flush_icache_range(start, end)		do { } while (0)
-#define flush_icache_page(vma,pg)		do { } while (0)
-#define flush_icache_user_range(vma,pg,adr,len)	do { } while (0)
-#define flush_cache_vmap(start, end)		do { } while (0)
-#define flush_cache_vunmap(start, end)		do { } while (0)
-
-#define copy_to_user_page(vma, page, vaddr, dst, src, len) \
-	memcpy(dst, src, len)
-#define copy_from_user_page(vma, page, vaddr, dst, src, len) \
-	memcpy(dst, src, len)
-=======
 #include <asm-generic/cacheflush.h>
->>>>>>> 02f8c6ae
 
 #ifdef CONFIG_DEBUG_PAGEALLOC
 void kernel_map_pages(struct page *page, int numpages, int enable);
