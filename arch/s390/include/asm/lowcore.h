--- conflicted
+++ resolved
@@ -263,14 +263,6 @@
 	__u64	percpu_offset;			/* 0x0330 */
 	__u64	ext_call_fast;			/* 0x0338 */
 	__u64	int_clock;			/* 0x0340 */
-<<<<<<< HEAD
-	__u64	clock_comparator;		/* 0x0348 */
-	__u64	vdso_per_cpu_data;		/* 0x0350 */
-	__u64	machine_flags;			/* 0x0358 */
-	__u64	ftrace_func;			/* 0x0360 */
-	__u64	cmf_hpp;			/* 0x0368 */
-	__u8	pad_0x0370[0x0380-0x0370];	/* 0x0370 */
-=======
 	__u64	mcck_clock;			/* 0x0348 */
 	__u64	clock_comparator;		/* 0x0350 */
 	__u64	vdso_per_cpu_data;		/* 0x0358 */
@@ -278,7 +270,6 @@
 	__u64	ftrace_func;			/* 0x0368 */
 	__u64	sie_hook;			/* 0x0370 */
 	__u64	cmf_hpp;			/* 0x0378 */
->>>>>>> 02f8c6ae
 
 	/* Interrupt response block. */
 	__u8	irb[64];			/* 0x0380 */
