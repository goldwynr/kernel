#ifndef _S390_TLB_H
#define _S390_TLB_H

/*
 * TLB flushing on s390 is complicated. The following requirement
 * from the principles of operation is the most arduous:
 *
 * "A valid table entry must not be changed while it is attached
 * to any CPU and may be used for translation by that CPU except to
 * (1) invalidate the entry by using INVALIDATE PAGE TABLE ENTRY,
 * or INVALIDATE DAT TABLE ENTRY, (2) alter bits 56-63 of a page
 * table entry, or (3) make a change by means of a COMPARE AND SWAP
 * AND PURGE instruction that purges the TLB."
 *
 * The modification of a pte of an active mm struct therefore is
 * a two step process: i) invalidate the pte, ii) store the new pte.
 * This is true for the page protection bit as well.
 * The only possible optimization is to flush at the beginning of
 * a tlb_gather_mmu cycle if the mm_struct is currently not in use.
 *
 * Pages used for the page tables is a different story. FIXME: more
 */

#include <linux/mm.h>
#include <linux/pagemap.h>
#include <linux/swap.h>
#include <asm/processor.h>
#include <asm/pgalloc.h>
#include <asm/tlbflush.h>

<<<<<<< HEAD
#ifndef CONFIG_SMP
#define TLB_NR_PTRS	1
#else
#define TLB_NR_PTRS	508
#endif

/* Lifted from asm-generic/tlb.h; Is used by patches.suse/unmap_vmas-lat */
/*
 * For UP we don't need to worry about TLB flush
 * and page free order so much..
 */
#ifdef CONFIG_SMP
  #define FREE_PTE_NR 506
  #define tlb_fast_mode(tlb) ((tlb)->nr == ~0U)
#else
  #define FREE_PTE_NR   1
  #define tlb_fast_mode(tlb) 1
#endif

=======
>>>>>>> 02f8c6ae
struct mmu_gather {
	struct mm_struct *mm;
#ifdef CONFIG_HAVE_RCU_TABLE_FREE
	struct mmu_table_batch *batch;
#endif
	unsigned int fullmm;
	unsigned int need_flush;
};

#ifdef CONFIG_HAVE_RCU_TABLE_FREE
struct mmu_table_batch {
	struct rcu_head		rcu;
	unsigned int		nr;
	void			*tables[0];
};

#define MAX_TABLE_BATCH		\
	((PAGE_SIZE - sizeof(struct mmu_table_batch)) / sizeof(void *))

extern void tlb_table_flush(struct mmu_gather *tlb);
extern void tlb_remove_table(struct mmu_gather *tlb, void *table);
#endif

static inline void tlb_gather_mmu(struct mmu_gather *tlb,
				  struct mm_struct *mm,
				  unsigned int full_mm_flush)
{
	tlb->mm = mm;
	tlb->fullmm = full_mm_flush;
<<<<<<< HEAD
	tlb->nr_ptes = 0;
	tlb->nr_pxds = TLB_NR_PTRS;
=======
	tlb->need_flush = 0;
#ifdef CONFIG_HAVE_RCU_TABLE_FREE
	tlb->batch = NULL;
#endif
>>>>>>> 02f8c6ae
	if (tlb->fullmm)
		__tlb_flush_mm(mm);
}

static inline void tlb_flush_mmu(struct mmu_gather *tlb)
{
	if (!tlb->need_flush)
		return;
	tlb->need_flush = 0;
	__tlb_flush_mm(tlb->mm);
#ifdef CONFIG_HAVE_RCU_TABLE_FREE
	tlb_table_flush(tlb);
#endif
}

static inline void tlb_finish_mmu(struct mmu_gather *tlb,
				  unsigned long start, unsigned long end)
{
	tlb_flush_mmu(tlb);
}

/*
 * Release the page cache reference for a pte removed by
 * tlb_ptep_clear_flush. In both flush modes the tlb for a page cache page
 * has already been freed, so just do free_page_and_swap_cache.
 */
static inline int __tlb_remove_page(struct mmu_gather *tlb, struct page *page)
{
	free_page_and_swap_cache(page);
	return 1; /* avoid calling tlb_flush_mmu */
}

static inline void tlb_remove_page(struct mmu_gather *tlb, struct page *page)
{
	free_page_and_swap_cache(page);
}

/*
 * pte_free_tlb frees a pte table and clears the CRSTE for the
 * page table from the tlb.
 */
static inline void pte_free_tlb(struct mmu_gather *tlb, pgtable_t pte,
				unsigned long address)
{
#ifdef CONFIG_HAVE_RCU_TABLE_FREE
	if (!tlb->fullmm)
		return page_table_free_rcu(tlb, (unsigned long *) pte);
#endif
	page_table_free(tlb->mm, (unsigned long *) pte);
}

/*
 * pmd_free_tlb frees a pmd table and clears the CRSTE for the
 * segment table entry from the tlb.
 * If the mm uses a two level page table the single pmd is freed
 * as the pgd. pmd_free_tlb checks the asce_limit against 2GB
 * to avoid the double free of the pmd in this case.
 */
static inline void pmd_free_tlb(struct mmu_gather *tlb, pmd_t *pmd,
				unsigned long address)
{
#ifdef __s390x__
	if (tlb->mm->context.asce_limit <= (1UL << 31))
		return;
#ifdef CONFIG_HAVE_RCU_TABLE_FREE
	if (!tlb->fullmm)
		return tlb_remove_table(tlb, pmd);
#endif
	crst_table_free(tlb->mm, (unsigned long *) pmd);
#endif
}

/*
 * pud_free_tlb frees a pud table and clears the CRSTE for the
 * region third table entry from the tlb.
 * If the mm uses a three level page table the single pud is freed
 * as the pgd. pud_free_tlb checks the asce_limit against 4TB
 * to avoid the double free of the pud in this case.
 */
static inline void pud_free_tlb(struct mmu_gather *tlb, pud_t *pud,
				unsigned long address)
{
#ifdef __s390x__
	if (tlb->mm->context.asce_limit <= (1UL << 42))
		return;
#ifdef CONFIG_HAVE_RCU_TABLE_FREE
	if (!tlb->fullmm)
		return tlb_remove_table(tlb, pud);
#endif
	crst_table_free(tlb->mm, (unsigned long *) pud);
#endif
}

#define tlb_start_vma(tlb, vma)			do { } while (0)
#define tlb_end_vma(tlb, vma)			do { } while (0)
#define tlb_remove_tlb_entry(tlb, ptep, addr)	do { } while (0)
#define tlb_migrate_finish(mm)			do { } while (0)

#endif /* _S390_TLB_H */<|MERGE_RESOLUTION|>--- conflicted
+++ resolved
@@ -28,13 +28,6 @@
 #include <asm/pgalloc.h>
 #include <asm/tlbflush.h>
 
-<<<<<<< HEAD
-#ifndef CONFIG_SMP
-#define TLB_NR_PTRS	1
-#else
-#define TLB_NR_PTRS	508
-#endif
-
 /* Lifted from asm-generic/tlb.h; Is used by patches.suse/unmap_vmas-lat */
 /*
  * For UP we don't need to worry about TLB flush
@@ -48,8 +41,6 @@
   #define tlb_fast_mode(tlb) 1
 #endif
 
-=======
->>>>>>> 02f8c6ae
 struct mmu_gather {
 	struct mm_struct *mm;
 #ifdef CONFIG_HAVE_RCU_TABLE_FREE
@@ -79,15 +70,10 @@
 {
 	tlb->mm = mm;
 	tlb->fullmm = full_mm_flush;
-<<<<<<< HEAD
-	tlb->nr_ptes = 0;
-	tlb->nr_pxds = TLB_NR_PTRS;
-=======
 	tlb->need_flush = 0;
 #ifdef CONFIG_HAVE_RCU_TABLE_FREE
 	tlb->batch = NULL;
 #endif
->>>>>>> 02f8c6ae
 	if (tlb->fullmm)
 		__tlb_flush_mm(mm);
 }
