/*
 *  include/asm-s390/cputime.h
 *
 *  (C) Copyright IBM Corp. 2004
 *
 *  Author: Martin Schwidefsky <schwidefsky@de.ibm.com>
 */

#ifndef _S390_CPUTIME_H
#define _S390_CPUTIME_H

#include <linux/types.h>
#include <linux/percpu.h>
#include <linux/spinlock.h>
#include <asm/div64.h>

/* We want to use full resolution of the CPU timer: 2**-12 micro-seconds. */

typedef unsigned long long cputime_t;
typedef unsigned long long cputime64_t;

#ifndef __s390x__

static inline unsigned int
__div(unsigned long long n, unsigned int base)
{
	register_pair rp;

	rp.pair = n >> 1;
	asm ("dr %0,%1" : "+d" (rp) : "d" (base >> 1));
	return rp.subreg.odd;
}

#else /* __s390x__ */

static inline unsigned int
__div(unsigned long long n, unsigned int base)
{
	return n / base;
}

#endif /* __s390x__ */

#define cputime_zero			(0ULL)
#define cputime_one_jiffy		jiffies_to_cputime(1)
#define cputime_max			((~0UL >> 1) - 1)
#define cputime_add(__a, __b)		((__a) +  (__b))
#define cputime_sub(__a, __b)		((__a) -  (__b))
#define cputime_div(__a, __n) ({		\
	unsigned long long __div = (__a);	\
	do_div(__div,__n);			\
	__div;					\
})
#define cputime_halve(__a)		((__a) >> 1)
#define cputime_eq(__a, __b)		((__a) == (__b))
#define cputime_gt(__a, __b)		((__a) >  (__b))
#define cputime_ge(__a, __b)		((__a) >= (__b))
#define cputime_lt(__a, __b)		((__a) <  (__b))
#define cputime_le(__a, __b)		((__a) <= (__b))
#define cputime_to_jiffies(__ct)	(__div((__ct), 4096000000ULL / HZ))
#define cputime_to_scaled(__ct)		(__ct)
#define jiffies_to_cputime(__hz)	((cputime_t)(__hz) * (4096000000ULL / HZ))

#define cputime64_zero			(0ULL)
#define cputime64_add(__a, __b)		((__a) + (__b))
#define cputime_to_cputime64(__ct)	(__ct)

static inline u64
cputime64_to_jiffies64(cputime64_t cputime)
{
	do_div(cputime, 4096000000ULL / HZ);
	return cputime;
}

/*
 * Convert cputime to microseconds and back.
 */
static inline unsigned int
cputime_to_usecs(const cputime_t cputime)
{
	return cputime_div(cputime, 4096);
}

static inline cputime_t
usecs_to_cputime(const unsigned int m)
{
	return (cputime_t) m * 4096;
}

/*
 * Convert cputime to milliseconds and back.
 */
static inline unsigned int
cputime_to_secs(const cputime_t cputime)
{
	return __div(cputime, 2048000000) >> 1;
}

static inline cputime_t
secs_to_cputime(const unsigned int s)
{
	return (cputime_t) s * 4096000000ULL;
}

/*
 * Convert cputime to timespec and back.
 */
static inline cputime_t
timespec_to_cputime(const struct timespec *value)
{
	return value->tv_nsec * 4096 / 1000 + (u64) value->tv_sec * 4096000000ULL;
}

static inline void
cputime_to_timespec(const cputime_t cputime, struct timespec *value)
{
#ifndef __s390x__
	register_pair rp;

	rp.pair = cputime >> 1;
	asm ("dr %0,%1" : "+d" (rp) : "d" (2048000000UL));
	value->tv_nsec = rp.subreg.even * 1000 / 4096;
	value->tv_sec = rp.subreg.odd;
#else
	value->tv_nsec = (cputime % 4096000000ULL) * 1000 / 4096;
	value->tv_sec = cputime / 4096000000ULL;
#endif
}

/*
 * Convert cputime to timeval and back.
 * Since cputime and timeval have the same resolution (microseconds)
 * this is easy.
 */
static inline cputime_t
timeval_to_cputime(const struct timeval *value)
{
	return value->tv_usec * 4096 + (u64) value->tv_sec * 4096000000ULL;
}

static inline void
cputime_to_timeval(const cputime_t cputime, struct timeval *value)
{
#ifndef __s390x__
	register_pair rp;

	rp.pair = cputime >> 1;
	asm ("dr %0,%1" : "+d" (rp) : "d" (2048000000UL));
	value->tv_usec = rp.subreg.even / 4096;
	value->tv_sec = rp.subreg.odd;
#else
	value->tv_usec = (cputime % 4096000000ULL) / 4096;
	value->tv_sec = cputime / 4096000000ULL;
#endif
}

/*
 * Convert cputime to clock and back.
 */
static inline clock_t
cputime_to_clock_t(cputime_t cputime)
{
	return cputime_div(cputime, 4096000000ULL / USER_HZ);
}

static inline cputime_t
clock_t_to_cputime(unsigned long x)
{
	return (cputime_t) x * (4096000000ULL / USER_HZ);
}

/*
 * Convert cputime64 to clock.
 */
static inline clock_t
cputime64_to_clock_t(cputime64_t cputime)
{
       return cputime_div(cputime, 4096000000ULL / USER_HZ);
}

struct s390_idle_data {
	unsigned int sequence;
	unsigned long long idle_count;
	unsigned long long idle_enter;
	unsigned long long idle_time;
	int nohz_delay;
};

DECLARE_PER_CPU(struct s390_idle_data, s390_idle);

void vtime_start_cpu(__u64 int_clock, __u64 enter_timer);
cputime64_t s390_get_idle_time(int cpu);

#define arch_idle_time(cpu) s390_get_idle_time(cpu)

static inline void s390_idle_check(struct pt_regs *regs, __u64 int_clock,
				   __u64 enter_timer)
{
	if (regs->psw.mask & PSW_MASK_WAIT)
		vtime_start_cpu(int_clock, enter_timer);
}

static inline int s390_nohz_delay(int cpu)
{
<<<<<<< HEAD
	return per_cpu(s390_idle, cpu).nohz_delay != 0;
=======
	return __get_cpu_var(s390_idle).nohz_delay != 0;
>>>>>>> 02f8c6ae
}

#define arch_needs_cpu(cpu) s390_nohz_delay(cpu)

#endif /* _S390_CPUTIME_H */<|MERGE_RESOLUTION|>--- conflicted
+++ resolved
@@ -202,11 +202,7 @@
 
 static inline int s390_nohz_delay(int cpu)
 {
-<<<<<<< HEAD
-	return per_cpu(s390_idle, cpu).nohz_delay != 0;
-=======
 	return __get_cpu_var(s390_idle).nohz_delay != 0;
->>>>>>> 02f8c6ae
 }
 
 #define arch_needs_cpu(cpu) s390_nohz_delay(cpu)
