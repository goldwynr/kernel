--- conflicted
+++ resolved
@@ -72,11 +72,7 @@
 	select HAVE_SYSCALL_TRACEPOINTS
 	select HAVE_DYNAMIC_FTRACE
 	select HAVE_FUNCTION_GRAPH_TRACER
-<<<<<<< HEAD
-	select HAVE_ARCH_MUTEX_CPU_RELAX
-=======
 	select HAVE_REGS_AND_STACK_ACCESS_API
->>>>>>> 02f8c6ae
 	select HAVE_OPROFILE
 	select HAVE_KPROBES
 	select HAVE_KRETPROBES
@@ -192,12 +188,6 @@
 	  can be controlled through /sys/devices/system/cpu/cpu#.
 	  Say N if you want to disable CPU hotplug.
 
-<<<<<<< HEAD
-config SCHED_BOOK
-	bool "Book scheduler support"
-	depends on SMP
-	help
-=======
 config SCHED_MC
 	def_bool y
 	prompt "Multi-core scheduler support"
@@ -212,7 +202,6 @@
 	prompt "Book scheduler support"
 	depends on SMP && SCHED_MC
 	help
->>>>>>> 02f8c6ae
 	  Book scheduler support improves the CPU scheduler's decision making
 	  when dealing with machines that have several books.
 
@@ -240,22 +229,7 @@
 	def_bool y if COMPAT && SYSVIPC
 
 config AUDIT_ARCH
-<<<<<<< HEAD
-	bool
-	default y
-
-config S390_EXEC_PROTECT
-	bool "Data execute protection"
-	help
-	  This option allows to enable a buffer overflow protection for user
-	  space programs and it also selects the addressing mode option above.
-	  The kernel parameter noexec=on will enable this feature and also
-	  switch the addressing modes, default is disabled. Enabling this (via
-	  kernel parameter) on machines earlier than IBM System z9-109 EC/BC
-	  will reduce system performance.
-=======
-	def_bool y
->>>>>>> 02f8c6ae
+	def_bool y
 
 comment "Code generation options"
 
