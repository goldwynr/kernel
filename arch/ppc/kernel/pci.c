--- conflicted
+++ resolved
@@ -1812,11 +1812,7 @@
 EXPORT_SYMBOL(pci_iomap);
 EXPORT_SYMBOL(pci_iounmap);
 
-<<<<<<< HEAD
-unsigned int pci_address_to_pio(phys_addr_t address)
-=======
 unsigned long pci_address_to_pio(phys_addr_t address)
->>>>>>> 593195f9
 {
 	struct pci_controller* hose = hose_head;
 
@@ -1824,17 +1820,11 @@
 		unsigned int size = hose->io_resource.end -
 			hose->io_resource.start + 1;
 		if (address >= hose->io_base_phys &&
-<<<<<<< HEAD
-		    address < (hose->io_base_phys + size))
-			return (unsigned int)hose->io_base_virt +
-				(address - hose->io_base_phys);
-=======
 		    address < (hose->io_base_phys + size)) {
 			unsigned long base =
 				(unsigned long)hose->io_base_virt - _IO_BASE;
 			return base + (address - hose->io_base_phys);
 		}
->>>>>>> 593195f9
 	}
 	return (unsigned int)-1;
 }
