/*
 *  linux/arch/i386/kernel/setup.c
 *
 *  Copyright (C) 1995  Linus Torvalds
 *
 *  Support of BIGMEM added by Gerhard Wichert, Siemens AG, July 1999
 *
 *  Memory region support
 *	David Parsons <orc@pell.chi.il.us>, July-August 1999
 *
 *  Added E820 sanitization routine (removes overlapping memory regions);
 *  Brian Moyle <bmoyle@mvista.com>, February 2001
 *
 * Moved CPU detection code to cpu/${cpu}.c
 *    Patrick Mochel <mochel@osdl.org>, March 2002
 *
 *  Provisions for empty E820 memory regions (reported by certain BIOSes).
 *  Alex Achenbach <xela@slit.de>, December 2002.
 *
 */

/*
 * This file handles the architecture-dependent parts of initialization
 */

#include <linux/sched.h>
#include <linux/mm.h>
#include <linux/tty.h>
#include <linux/ioport.h>
#include <linux/acpi.h>
#include <linux/apm_bios.h>
#include <linux/initrd.h>
#include <linux/bootmem.h>
#include <linux/seq_file.h>
#include <linux/console.h>
#include <linux/root_dev.h>
#include <linux/highmem.h>
#include <linux/module.h>
#include <linux/efi.h>
#include <linux/init.h>
#include <linux/edd.h>
#include <video/edid.h>
#include <asm/e820.h>
#include <asm/mpspec.h>
#include <asm/setup.h>
#include <asm/arch_hooks.h>
#include <asm/sections.h>
#include <asm/io_apic.h>
#include <asm/ist.h>
#include <asm/io.h>
#include "setup_arch_pre.h"
#include <bios_ebda.h>
<<<<<<< HEAD

#ifdef CONFIG_X86_LOCAL_APIC
extern int enable_local_apic;
#endif
=======
>>>>>>> 8a690d16

/* This value is set up by the early boot code to point to the value
   immediately after the boot time page tables.  It contains a *physical*
   address, and must not be in the .bss segment! */
unsigned long init_pg_tables_end __initdata = ~0UL;

int disable_pse __initdata = 0;

/*
 * Machine setup..
 */

#ifdef CONFIG_EFI
int efi_enabled = 0;
EXPORT_SYMBOL(efi_enabled);
#endif

/* cpu data as detected by the assembly code in head.S */
struct cpuinfo_x86 new_cpu_data __initdata = { 0, 0, 0, 0, -1, 1, 0, 0, -1 };
/* common cpu data for all cpus */
struct cpuinfo_x86 boot_cpu_data = { 0, 0, 0, 0, -1, 1, 0, 0, -1 };

unsigned long mmu_cr4_features;
EXPORT_SYMBOL_GPL(mmu_cr4_features);

#ifdef	CONFIG_ACPI_INTERPRETER
	int acpi_disabled = 0;
#else
	int acpi_disabled = 1;
#endif
EXPORT_SYMBOL(acpi_disabled);

#ifdef	CONFIG_ACPI_BOOT
int __initdata acpi_force = 0;
extern acpi_interrupt_flags	acpi_sci_flags;
#endif

int MCA_bus;
/* for MCA, but anyone else can use it if they want */
unsigned int machine_id;
unsigned int machine_submodel_id;
unsigned int BIOS_revision;
unsigned int mca_pentium_flag;

/* For PCI or other memory-mapped resources */
unsigned long pci_mem_start = 0x10000000;

/* reserved mapping space for vmalloc and ioremap */
unsigned long vmalloc_reserve = __VMALLOC_RESERVE_DEFAULT;
EXPORT_SYMBOL(vmalloc_reserve);
static unsigned long vm_reserve __initdata = -1;

/* user-defined highmem size */
static unsigned int highmem_pages = -1;

/*
 * Setup options
 */
struct drive_info_struct { char dummy[32]; } drive_info;
struct screen_info screen_info;
struct apm_info apm_info;
struct sys_desc_table_struct {
	unsigned short length;
	unsigned char table[0];
};
struct edid_info edid_info;
struct ist_info ist_info;
struct e820map e820;

unsigned char aux_device_present;

extern void early_cpu_init(void);
extern void dmi_scan_machine(void);
extern void generic_apic_probe(char *);
extern int root_mountflags;

unsigned long saved_videomode;

#define RAMDISK_IMAGE_START_MASK  	0x07FF
#define RAMDISK_PROMPT_FLAG		0x8000
#define RAMDISK_LOAD_FLAG		0x4000	

static char command_line[COMMAND_LINE_SIZE];

unsigned char __initdata boot_params[PARAM_SIZE];

static struct resource data_resource = {
	.name	= "Kernel data",
	.start	= 0,
	.end	= 0,
	.flags	= IORESOURCE_BUSY | IORESOURCE_MEM
};

static struct resource code_resource = {
	.name	= "Kernel code",
	.start	= 0,
	.end	= 0,
	.flags	= IORESOURCE_BUSY | IORESOURCE_MEM
};

static struct resource system_rom_resource = {
	.name	= "System ROM",
	.start	= 0xf0000,
	.end	= 0xfffff,
	.flags	= IORESOURCE_BUSY | IORESOURCE_READONLY | IORESOURCE_MEM
};

static struct resource extension_rom_resource = {
	.name	= "Extension ROM",
	.start	= 0xe0000,
	.end	= 0xeffff,
	.flags	= IORESOURCE_BUSY | IORESOURCE_READONLY | IORESOURCE_MEM
};

static struct resource adapter_rom_resources[] = { {
	.name 	= "Adapter ROM",
	.start	= 0xc8000,
	.end	= 0,
	.flags	= IORESOURCE_BUSY | IORESOURCE_READONLY | IORESOURCE_MEM
}, {
	.name 	= "Adapter ROM",
	.start	= 0,
	.end	= 0,
	.flags	= IORESOURCE_BUSY | IORESOURCE_READONLY | IORESOURCE_MEM
}, {
	.name 	= "Adapter ROM",
	.start	= 0,
	.end	= 0,
	.flags	= IORESOURCE_BUSY | IORESOURCE_READONLY | IORESOURCE_MEM
}, {
	.name 	= "Adapter ROM",
	.start	= 0,
	.end	= 0,
	.flags	= IORESOURCE_BUSY | IORESOURCE_READONLY | IORESOURCE_MEM
}, {
	.name 	= "Adapter ROM",
	.start	= 0,
	.end	= 0,
	.flags	= IORESOURCE_BUSY | IORESOURCE_READONLY | IORESOURCE_MEM
}, {
	.name 	= "Adapter ROM",
	.start	= 0,
	.end	= 0,
	.flags	= IORESOURCE_BUSY | IORESOURCE_READONLY | IORESOURCE_MEM
} };

#define ADAPTER_ROM_RESOURCES \
	(sizeof adapter_rom_resources / sizeof adapter_rom_resources[0])

static struct resource video_rom_resource = {
	.name 	= "Video ROM",
	.start	= 0xc0000,
	.end	= 0xc7fff,
	.flags	= IORESOURCE_BUSY | IORESOURCE_READONLY | IORESOURCE_MEM
};

static struct resource video_ram_resource = {
	.name	= "Video RAM area",
	.start	= 0xa0000,
	.end	= 0xbffff,
	.flags	= IORESOURCE_BUSY | IORESOURCE_MEM
};

static struct resource standard_io_resources[] = { {
	.name	= "dma1",
	.start	= 0x0000,
	.end	= 0x001f,
	.flags	= IORESOURCE_BUSY | IORESOURCE_IO
}, {
	.name	= "pic1",
	.start	= 0x0020,
	.end	= 0x0021,
	.flags	= IORESOURCE_BUSY | IORESOURCE_IO
}, {
	.name   = "timer0",
	.start	= 0x0040,
	.end    = 0x0043,
	.flags  = IORESOURCE_BUSY | IORESOURCE_IO
}, {
	.name   = "timer1",
	.start  = 0x0050,
	.end    = 0x0053,
	.flags	= IORESOURCE_BUSY | IORESOURCE_IO
}, {
	.name	= "keyboard",
	.start	= 0x0060,
	.end	= 0x006f,
	.flags	= IORESOURCE_BUSY | IORESOURCE_IO
}, {
	.name	= "dma page reg",
	.start	= 0x0080,
	.end	= 0x008f,
	.flags	= IORESOURCE_BUSY | IORESOURCE_IO
}, {
	.name	= "pic2",
	.start	= 0x00a0,
	.end	= 0x00a1,
	.flags	= IORESOURCE_BUSY | IORESOURCE_IO
}, {
	.name	= "dma2",
	.start	= 0x00c0,
	.end	= 0x00df,
	.flags	= IORESOURCE_BUSY | IORESOURCE_IO
}, {
	.name	= "fpu",
	.start	= 0x00f0,
	.end	= 0x00ff,
	.flags	= IORESOURCE_BUSY | IORESOURCE_IO
} };

#define STANDARD_IO_RESOURCES \
	(sizeof standard_io_resources / sizeof standard_io_resources[0])

#define romsignature(x) (*(unsigned short *)(x) == 0xaa55)

static int __init romchecksum(unsigned char *rom, unsigned long length)
{
	unsigned char *p, sum = 0;

	for (p = rom; p < rom + length; p++)
		sum += *p;
	return sum == 0;
}

static void __init probe_roms(void)
{
	unsigned long start, length, upper;
	unsigned char *rom;
	int	      i;

	/* video rom */
	upper = adapter_rom_resources[0].start;
	for (start = video_rom_resource.start; start < upper; start += 2048) {
		rom = isa_bus_to_virt(start);
		if (!romsignature(rom))
			continue;

		video_rom_resource.start = start;

		/* 0 < length <= 0x7f * 512, historically */
		length = rom[2] * 512;

		/* if checksum okay, trust length byte */
		if (length && romchecksum(rom, length))
			video_rom_resource.end = start + length - 1;

		request_resource(&iomem_resource, &video_rom_resource);
		break;
	}

	start = (video_rom_resource.end + 1 + 2047) & ~2047UL;
	if (start < upper)
		start = upper;

	/* system rom */
	request_resource(&iomem_resource, &system_rom_resource);
	upper = system_rom_resource.start;

	/* check for extension rom (ignore length byte!) */
	rom = isa_bus_to_virt(extension_rom_resource.start);
	if (romsignature(rom)) {
		length = extension_rom_resource.end - extension_rom_resource.start + 1;
		if (romchecksum(rom, length)) {
			request_resource(&iomem_resource, &extension_rom_resource);
			upper = extension_rom_resource.start;
		}
	}

	/* check for adapter roms on 2k boundaries */
	for (i = 0; i < ADAPTER_ROM_RESOURCES && start < upper; start += 2048) {
		rom = isa_bus_to_virt(start);
		if (!romsignature(rom))
			continue;

		/* 0 < length <= 0x7f * 512, historically */
		length = rom[2] * 512;

		/* but accept any length that fits if checksum okay */
		if (!length || start + length > upper || !romchecksum(rom, length))
			continue;

		adapter_rom_resources[i].start = start;
		adapter_rom_resources[i].end = start + length - 1;
		request_resource(&iomem_resource, &adapter_rom_resources[i]);

		start = adapter_rom_resources[i++].end & ~2047UL;
	}
}

static void __init limit_regions(unsigned long long size)
{
	unsigned long long current_addr = 0;
	int i;

	if (efi_enabled) {
		for (i = 0; i < memmap.nr_map; i++) {
			current_addr = memmap.map[i].phys_addr +
				       (memmap.map[i].num_pages << 12);
			if (memmap.map[i].type == EFI_CONVENTIONAL_MEMORY) {
				if (current_addr >= size) {
					memmap.map[i].num_pages -=
						(((current_addr-size) + PAGE_SIZE-1) >> PAGE_SHIFT);
					memmap.nr_map = i + 1;
					return;
				}
			}
		}
	}
	for (i = 0; i < e820.nr_map; i++) {
		if (e820.map[i].type == E820_RAM) {
			current_addr = e820.map[i].addr + e820.map[i].size;
			if (current_addr >= size) {
				e820.map[i].size -= current_addr-size;
				e820.nr_map = i + 1;
				return;
			}
		}
	}
}

static void __init add_memory_region(unsigned long long start,
                                  unsigned long long size, int type)
{
	int x;

	if (!efi_enabled) {
       		x = e820.nr_map;

		if (x == E820MAX) {
		    printk(KERN_ERR "Ooops! Too many entries in the memory map!\n");
		    return;
		}

		e820.map[x].addr = start;
		e820.map[x].size = size;
		e820.map[x].type = type;
		e820.nr_map++;
	}
} /* add_memory_region */

#define E820_DEBUG	1

static void __init print_memory_map(char *who)
{
	int i;

	for (i = 0; i < e820.nr_map; i++) {
		printk(" %s: %016Lx - %016Lx ", who,
			e820.map[i].addr,
			e820.map[i].addr + e820.map[i].size);
		switch (e820.map[i].type) {
		case E820_RAM:	printk("(usable)\n");
				break;
		case E820_RESERVED:
				printk("(reserved)\n");
				break;
		case E820_ACPI:
				printk("(ACPI data)\n");
				break;
		case E820_NVS:
				printk("(ACPI NVS)\n");
				break;
		default:	printk("type %lu\n", e820.map[i].type);
				break;
		}
	}
}

/*
 * Sanitize the BIOS e820 map.
 *
 * Some e820 responses include overlapping entries.  The following 
 * replaces the original e820 map with a new one, removing overlaps.
 *
 */
struct change_member {
	struct e820entry *pbios; /* pointer to original bios entry */
	unsigned long long addr; /* address for this change point */
};
struct change_member change_point_list[2*E820MAX] __initdata;
struct change_member *change_point[2*E820MAX] __initdata;
struct e820entry *overlap_list[E820MAX] __initdata;
struct e820entry new_bios[E820MAX] __initdata;

static int __init sanitize_e820_map(struct e820entry * biosmap, char * pnr_map)
{
	struct change_member *change_tmp;
	unsigned long current_type, last_type;
	unsigned long long last_addr;
	int chgidx, still_changing;
	int overlap_entries;
	int new_bios_entry;
	int old_nr, new_nr, chg_nr;
	int i;

	/*
		Visually we're performing the following (1,2,3,4 = memory types)...

		Sample memory map (w/overlaps):
		   ____22__________________
		   ______________________4_
		   ____1111________________
		   _44_____________________
		   11111111________________
		   ____________________33__
		   ___________44___________
		   __________33333_________
		   ______________22________
		   ___________________2222_
		   _________111111111______
		   _____________________11_
		   _________________4______

		Sanitized equivalent (no overlap):
		   1_______________________
		   _44_____________________
		   ___1____________________
		   ____22__________________
		   ______11________________
		   _________1______________
		   __________3_____________
		   ___________44___________
		   _____________33_________
		   _______________2________
		   ________________1_______
		   _________________4______
		   ___________________2____
		   ____________________33__
		   ______________________4_
	*/

	/* if there's only one memory region, don't bother */
	if (*pnr_map < 2)
		return -1;

	old_nr = *pnr_map;

	/* bail out if we find any unreasonable addresses in bios map */
	for (i=0; i<old_nr; i++)
		if (biosmap[i].addr + biosmap[i].size < biosmap[i].addr)
			return -1;

	/* create pointers for initial change-point information (for sorting) */
	for (i=0; i < 2*old_nr; i++)
		change_point[i] = &change_point_list[i];

	/* record all known change-points (starting and ending addresses),
	   omitting those that are for empty memory regions */
	chgidx = 0;
	for (i=0; i < old_nr; i++)	{
		if (biosmap[i].size != 0) {
			change_point[chgidx]->addr = biosmap[i].addr;
			change_point[chgidx++]->pbios = &biosmap[i];
			change_point[chgidx]->addr = biosmap[i].addr + biosmap[i].size;
			change_point[chgidx++]->pbios = &biosmap[i];
		}
	}
	chg_nr = chgidx;    	/* true number of change-points */

	/* sort change-point list by memory addresses (low -> high) */
	still_changing = 1;
	while (still_changing)	{
		still_changing = 0;
		for (i=1; i < chg_nr; i++)  {
			/* if <current_addr> > <last_addr>, swap */
			/* or, if current=<start_addr> & last=<end_addr>, swap */
			if ((change_point[i]->addr < change_point[i-1]->addr) ||
				((change_point[i]->addr == change_point[i-1]->addr) &&
				 (change_point[i]->addr == change_point[i]->pbios->addr) &&
				 (change_point[i-1]->addr != change_point[i-1]->pbios->addr))
			   )
			{
				change_tmp = change_point[i];
				change_point[i] = change_point[i-1];
				change_point[i-1] = change_tmp;
				still_changing=1;
			}
		}
	}

	/* create a new bios memory map, removing overlaps */
	overlap_entries=0;	 /* number of entries in the overlap table */
	new_bios_entry=0;	 /* index for creating new bios map entries */
	last_type = 0;		 /* start with undefined memory type */
	last_addr = 0;		 /* start with 0 as last starting address */
	/* loop through change-points, determining affect on the new bios map */
	for (chgidx=0; chgidx < chg_nr; chgidx++)
	{
		/* keep track of all overlapping bios entries */
		if (change_point[chgidx]->addr == change_point[chgidx]->pbios->addr)
		{
			/* add map entry to overlap list (> 1 entry implies an overlap) */
			overlap_list[overlap_entries++]=change_point[chgidx]->pbios;
		}
		else
		{
			/* remove entry from list (order independent, so swap with last) */
			for (i=0; i<overlap_entries; i++)
			{
				if (overlap_list[i] == change_point[chgidx]->pbios)
					overlap_list[i] = overlap_list[overlap_entries-1];
			}
			overlap_entries--;
		}
		/* if there are overlapping entries, decide which "type" to use */
		/* (larger value takes precedence -- 1=usable, 2,3,4,4+=unusable) */
		current_type = 0;
		for (i=0; i<overlap_entries; i++)
			if (overlap_list[i]->type > current_type)
				current_type = overlap_list[i]->type;
		/* continue building up new bios map based on this information */
		if (current_type != last_type)	{
			if (last_type != 0)	 {
				new_bios[new_bios_entry].size =
					change_point[chgidx]->addr - last_addr;
				/* move forward only if the new size was non-zero */
				if (new_bios[new_bios_entry].size != 0)
					if (++new_bios_entry >= E820MAX)
						break; 	/* no more space left for new bios entries */
			}
			if (current_type != 0)	{
				new_bios[new_bios_entry].addr = change_point[chgidx]->addr;
				new_bios[new_bios_entry].type = current_type;
				last_addr=change_point[chgidx]->addr;
			}
			last_type = current_type;
		}
	}
	new_nr = new_bios_entry;   /* retain count for new bios entries */

	/* copy new bios mapping into original location */
	memcpy(biosmap, new_bios, new_nr*sizeof(struct e820entry));
	*pnr_map = new_nr;

	return 0;
}

/*
 * Copy the BIOS e820 map into a safe place.
 *
 * Sanity-check it while we're at it..
 *
 * If we're lucky and live on a modern system, the setup code
 * will have given us a memory map that we can use to properly
 * set up memory.  If we aren't, we'll fake a memory map.
 *
 * We check to see that the memory map contains at least 2 elements
 * before we'll use it, because the detection code in setup.S may
 * not be perfect and most every PC known to man has two memory
 * regions: one from 0 to 640k, and one from 1mb up.  (The IBM
 * thinkpad 560x, for example, does not cooperate with the memory
 * detection code.)
 */
static int __init copy_e820_map(struct e820entry * biosmap, int nr_map)
{
	/* Only one memory region (or negative)? Ignore it */
	if (nr_map < 2)
		return -1;

	do {
		unsigned long long start = biosmap->addr;
		unsigned long long size = biosmap->size;
		unsigned long long end = start + size;
		unsigned long type = biosmap->type;

		/* Overflow in 64 bits? Ignore the memory map. */
		if (start > end)
			return -1;

		/*
		 * Some BIOSes claim RAM in the 640k - 1M region.
		 * Not right. Fix it up.
		 */
		if (type == E820_RAM) {
			if (start < 0x100000ULL && end > 0xA0000ULL) {
				if (start < 0xA0000ULL)
					add_memory_region(start, 0xA0000ULL-start, type);
				if (end <= 0x100000ULL)
					continue;
				start = 0x100000ULL;
				size = end - start;
			}
		}
		add_memory_region(start, size, type);
	} while (biosmap++,--nr_map);
	return 0;
}

#if defined(CONFIG_EDD) || defined(CONFIG_EDD_MODULE)
struct edd edd;
#ifdef CONFIG_EDD_MODULE
EXPORT_SYMBOL(edd);
#endif
/**
 * copy_edd() - Copy the BIOS EDD information
 *              from boot_params into a safe place.
 *
 */
static inline void copy_edd(void)
{
     memcpy(edd.mbr_signature, EDD_MBR_SIGNATURE, sizeof(edd.mbr_signature));
     memcpy(edd.edd_info, EDD_BUF, sizeof(edd.edd_info));
     edd.mbr_signature_nr = EDD_MBR_SIG_NR;
     edd.edd_info_nr = EDD_NR;
}
#else
static inline void copy_edd(void)
{
}
#endif

/*
 * Do NOT EVER look at the BIOS memory size location.
 * It does not work on many machines.
 */
#define LOWMEMSIZE()	(0x9f000)

static void __init parse_cmdline_early (char ** cmdline_p)
{
	char c = ' ', *to = command_line, *from = saved_command_line;
	int len = 0;
	int userdef = 0;

	/* Save unparsed command line copy for /proc/cmdline */
	saved_command_line[COMMAND_LINE_SIZE-1] = '\0';

	for (;;) {
		/*
		 * "mem=nopentium" disables the 4MB page tables.
		 * "mem=XXX[kKmM]" defines a memory region from HIGH_MEM
		 * to <mem>, overriding the bios size.
		 * "memmap=XXX[KkmM]@XXX[KkmM]" defines a memory region from
		 * <start> to <start>+<mem>, overriding the bios size.
		 *
		 * HPA tells me bootloaders need to parse mem=, so no new
		 * option should be mem=  [also see Documentation/i386/boot.txt]
		 */
		if (c == ' ' && !memcmp(from, "mem=", 4)) {
			if (to != command_line)
				to--;
			if (!memcmp(from+4, "nopentium", 9)) {
				from += 9+4;
				clear_bit(X86_FEATURE_PSE, boot_cpu_data.x86_capability);
				disable_pse = 1;
			} else {
				/* If the user specifies memory size, we
				 * limit the BIOS-provided memory map to
				 * that size. exactmap can be used to specify
				 * the exact map. mem=number can be used to
				 * trim the existing memory map.
				 */
				unsigned long long mem_size;
 
				mem_size = memparse(from+4, &from);
				limit_regions(mem_size);
				userdef=1;
			}
		}

		if (c == ' ' && !memcmp(from, "memmap=", 7)) {
			if (to != command_line)
				to--;
			if (!memcmp(from+7, "exactmap", 8)) {
				from += 8+7;
				e820.nr_map = 0;
				userdef = 1;
			} else {
				/* If the user specifies memory size, we
				 * limit the BIOS-provided memory map to
				 * that size. exactmap can be used to specify
				 * the exact map. mem=number can be used to
				 * trim the existing memory map.
				 */
				unsigned long long start_at, mem_size;
 
				mem_size = memparse(from+7, &from);
				if (*from == '@') {
					start_at = memparse(from+1, &from);
					add_memory_region(start_at, mem_size, E820_RAM);
				} else if (*from == '#') {
					start_at = memparse(from+1, &from);
					add_memory_region(start_at, mem_size, E820_ACPI);
				} else if (*from == '$') {
					start_at = memparse(from+1, &from);
					add_memory_region(start_at, mem_size, E820_RESERVED);
				} else {
					limit_regions(mem_size);
					userdef=1;
				}
			}
		}

#ifdef  CONFIG_X86_SMP
		/*
		 * If the BIOS enumerates physical processors before logical,
		 * maxcpus=N at enumeration-time can be used to disable HT.
		 */
		else if (!memcmp(from, "maxcpus=", 8)) {
			extern unsigned int maxcpus;

			maxcpus = simple_strtoul(from + 8, NULL, 0);
		}
#endif

#ifdef CONFIG_ACPI_BOOT
		/* "acpi=off" disables both ACPI table parsing and interpreter */
		else if (!memcmp(from, "acpi=off", 8)) {
			disable_acpi();
		}

		/* acpi=force to over-ride black-list */
		else if (!memcmp(from, "acpi=force", 10)) {
			acpi_force = 1;
			acpi_ht = 1;
			acpi_disabled = 0;
		}

		/* acpi=strict disables out-of-spec workarounds */
		else if (!memcmp(from, "acpi=strict", 11)) {
			acpi_strict = 1;
		}

		/* Limit ACPI just to boot-time to enable HT */
		else if (!memcmp(from, "acpi=ht", 7) || !memcmp(from,"acpi=oldboot",12)) {
			if (!acpi_force)
				disable_acpi();
			acpi_ht = 1;
		}
		
		/* "pci=noacpi" disable ACPI IRQ routing and PCI scan */
		else if (!memcmp(from, "pci=noacpi", 10)) {
			acpi_disable_pci();
		}
		/* "acpi=noirq" disables ACPI interrupt routing */
		else if (!memcmp(from, "acpi=noirq", 10)) {
			acpi_noirq_set();
		}

		else if (!memcmp(from, "acpi_sci=edge", 13))
			acpi_sci_flags.trigger =  1;

		else if (!memcmp(from, "acpi_sci=level", 14))
			acpi_sci_flags.trigger = 3;

		else if (!memcmp(from, "acpi_sci=high", 13))
			acpi_sci_flags.polarity = 1;

		else if (!memcmp(from, "acpi_sci=low", 12))
			acpi_sci_flags.polarity = 3;

#ifdef CONFIG_X86_IO_APIC
		else if (!memcmp(from, "acpi_skip_timer_override", 24))
			acpi_skip_timer_override = 1;
#endif

#ifdef CONFIG_X86_LOCAL_APIC
		/* disable IO-APIC */
		else if (c == ' ' && !memcmp(from, "noapic", 6))
			disable_ioapic_setup();
		else if (c == ' ' && !memcmp(from, "apic", 4)) {
		     extern int apic_enable(char *);
		     apic_enable(from); 
		}
		else if (c == ' ' && !memcmp(from, "lapic", 5)) { 
		     extern int lapic_enable(char *str);
		     lapic_enable(from);
		} 
		else if (c == ' ' && !memcmp(from, "nolapic", 7)) { 
		     extern int lapic_enable(char *str);
		     lapic_disable(from);
		}
#endif /* CONFIG_X86_LOCAL_APIC */
#endif /* CONFIG_ACPI_BOOT */

		/*
		 * highmem=size forces highmem to be exactly 'size' bytes.
		 * This works even on boxes that have no highmem otherwise.
		 * This also works to reduce highmem size on bigger boxes.
		 */
		if (c == ' ' && !memcmp(from, "highmem=", 8))
			highmem_pages = memparse(from+8, &from) >> PAGE_SHIFT;

		/*
		 * vm_reserve=size forces to reserve 'size' bytes for vmalloc and
		 * ioremap areas minimum is 32 MB maximum is 800 MB
		 * the default without vm_reserve depends on the total amount of
		 * memory the minimum default is 128 MB
		 */
		if (c == ' ' && !memcmp(from, "vm_reserve=", 11))
			vm_reserve = memparse(from+11, &from);

		c = *(from++);
		if (!c)
			break;
		if (COMMAND_LINE_SIZE <= ++len)
			break;
		*(to++) = c;
	}
	*to = '\0';
	*cmdline_p = command_line;
	if (userdef) {
		printk(KERN_INFO "user-defined physical RAM map:\n");
		print_memory_map("user");
	}
}

/*
 * Callback for efi_memory_walk.
 */
static int __init
efi_find_max_pfn(unsigned long start, unsigned long end, void *arg)
{
	unsigned long *max_pfn = arg, pfn;

	if (start < end) {
		pfn = PFN_UP(end -1);
		if (pfn > *max_pfn)
			*max_pfn = pfn;
	}
	return 0;
}


/*
 * Find the highest page frame number we have available
 */
void __init find_max_pfn(void)
{
	int i;

	max_pfn = 0;
	if (efi_enabled) {
		efi_memmap_walk(efi_find_max_pfn, &max_pfn);
		return;
	}

	for (i = 0; i < e820.nr_map; i++) {
		unsigned long start, end;
		/* RAM? */
		if (e820.map[i].type != E820_RAM)
			continue;
		start = PFN_UP(e820.map[i].addr);
		end = PFN_DOWN(e820.map[i].addr + e820.map[i].size);
		if (start >= end)
			continue;
		if (end > max_pfn)
			max_pfn = end;
	}
}

/*
 * Determine low and high memory ranges:
 */
unsigned long __init find_max_low_pfn(void)
{
	unsigned long max_low_pfn;

	max_low_pfn = max_pfn;
	if (max_low_pfn > MAXMEM_PFN) {
		if (highmem_pages == -1)
			highmem_pages = max_pfn - MAXMEM_PFN;
		if (highmem_pages + MAXMEM_PFN < max_pfn)
			max_pfn = MAXMEM_PFN + highmem_pages;
		if (highmem_pages + MAXMEM_PFN > max_pfn) {
			printk("only %luMB highmem pages available, ignoring highmem size of %uMB.\n", pages_to_mb(max_pfn - MAXMEM_PFN), pages_to_mb(highmem_pages));
			highmem_pages = 0;
		}
		max_low_pfn = MAXMEM_PFN;
#ifndef CONFIG_HIGHMEM
		/* Maximum memory usable is what is directly addressable */
		printk(KERN_WARNING "Warning only %ldMB will be used.\n",
					MAXMEM>>20);
		if (max_pfn > MAX_NONPAE_PFN)
			printk(KERN_WARNING "Use a PAE enabled kernel.\n");
		else
			printk(KERN_WARNING "Use a HIGHMEM enabled kernel.\n");
		max_pfn = MAXMEM_PFN;
#else /* !CONFIG_HIGHMEM */
#ifndef CONFIG_X86_PAE
		if (max_pfn > MAX_NONPAE_PFN) {
			max_pfn = MAX_NONPAE_PFN;
			printk(KERN_WARNING "Warning only 4GB will be used.\n");
			printk(KERN_WARNING "Use a PAE enabled kernel.\n");
		}
#endif /* !CONFIG_X86_PAE */
#endif /* !CONFIG_HIGHMEM */
	} else {
		if (highmem_pages == -1)
			highmem_pages = 0;
#ifdef CONFIG_HIGHMEM
		if (highmem_pages >= max_pfn) {
			printk(KERN_ERR "highmem size specified (%uMB) is bigger than pages available (%luMB)!.\n", pages_to_mb(highmem_pages), pages_to_mb(max_pfn));
			highmem_pages = 0;
		}
		if (highmem_pages) {
			if (max_low_pfn-highmem_pages < 64*1024*1024/PAGE_SIZE){
				printk(KERN_ERR "highmem size %uMB results in smaller than 64MB lowmem, ignoring it.\n", pages_to_mb(highmem_pages));
				highmem_pages = 0;
			}
			max_low_pfn -= highmem_pages;
		}
#else
		if (highmem_pages)
			printk(KERN_ERR "ignoring highmem size on non-highmem kernel!\n");
#endif
	}
	return max_low_pfn;
}

#ifndef CONFIG_DISCONTIGMEM

/*
 * Free all available memory for boot time allocation.  Used
 * as a callback function by efi_memory_walk()
 */

static int __init
free_available_memory(unsigned long start, unsigned long end, void *arg)
{
	/* check max_low_pfn */
	if (start >= ((max_low_pfn + 1) << PAGE_SHIFT))
		return 0;
	if (end >= ((max_low_pfn + 1) << PAGE_SHIFT))
		end = (max_low_pfn + 1) << PAGE_SHIFT;
	if (start < end)
		free_bootmem(start, end - start);

	return 0;
}
/*
 * Register fully available low RAM pages with the bootmem allocator.
 */
static void __init register_bootmem_low_pages(unsigned long max_low_pfn)
{
	int i;

	if (efi_enabled) {
		efi_memmap_walk(free_available_memory, NULL);
		return;
	}
	for (i = 0; i < e820.nr_map; i++) {
		unsigned long curr_pfn, last_pfn, size;
		/*
		 * Reserve usable low memory
		 */
		if (e820.map[i].type != E820_RAM)
			continue;
		/*
		 * We are rounding up the start address of usable memory:
		 */
		curr_pfn = PFN_UP(e820.map[i].addr);
		if (curr_pfn >= max_low_pfn)
			continue;
		/*
		 * ... and at the end of the usable range downwards:
		 */
		last_pfn = PFN_DOWN(e820.map[i].addr + e820.map[i].size);

		if (last_pfn > max_low_pfn)
			last_pfn = max_low_pfn;

		/*
		 * .. finally, did all the rounding and playing
		 * around just make the area go away?
		 */
		if (last_pfn <= curr_pfn)
			continue;

		size = last_pfn - curr_pfn;
		free_bootmem(PFN_PHYS(curr_pfn), PFN_PHYS(size));
	}
}

/*
 * workaround for Dell systems that neglect to reserve EBDA
 */
static void __init reserve_ebda_region(void)
{
	unsigned int addr;
	addr = get_bios_ebda();
	if (addr)
		reserve_bootmem(addr, PAGE_SIZE);	
}

static unsigned long __init setup_memory(void)
{
	unsigned long bootmap_size, start_pfn, max_low_pfn;

	/*
	 * partially used pages are not usable - thus
	 * we are rounding upwards:
	 */
	start_pfn = PFN_UP(init_pg_tables_end);

	find_max_pfn();
	
	/* 
	 * calculate the default size of vmalloc/ioremap area
	 * overwrite with the value of the vm_reserve= option
	 * if set
	 */

	if (max_pfn >= PFN_UP(KERNEL_MAXMEM - __VMALLOC_RESERVE_DEFAULT))
		vmalloc_reserve = __VMALLOC_RESERVE_DEFAULT;
	else
		vmalloc_reserve = KERNEL_MAXMEM - PFN_PHYS(max_pfn);
	if (vm_reserve != -1) {
		if (vm_reserve < __VMALLOC_RESERVE_MIN)
			vm_reserve = __VMALLOC_RESERVE_MIN;
		if (vm_reserve > __VMALLOC_RESERVE_MAX)
			vm_reserve = __VMALLOC_RESERVE_MAX;
		vmalloc_reserve = vm_reserve;
	}
	
        printk(KERN_NOTICE "%ldMB vmalloc/ioremap area available.\n",
                        vmalloc_reserve>>20);
                        	
	max_low_pfn = find_max_low_pfn();

#ifdef CONFIG_HIGHMEM
	highstart_pfn = highend_pfn = max_pfn;
	if (max_pfn > max_low_pfn) {
		highstart_pfn = max_low_pfn;
	}
	printk(KERN_NOTICE "%ldMB HIGHMEM available.\n",
		pages_to_mb(highend_pfn - highstart_pfn));
#endif
	printk(KERN_NOTICE "%ldMB LOWMEM available.\n",
			pages_to_mb(max_low_pfn));
	/*
	 * Initialize the boot-time allocator (with low memory only):
	 */
	bootmap_size = init_bootmem(start_pfn, max_low_pfn);

	register_bootmem_low_pages(max_low_pfn);

	/*
	 * Reserve the bootmem bitmap itself as well. We do this in two
	 * steps (first step was init_bootmem()) because this catches
	 * the (very unlikely) case of us accidentally initializing the
	 * bootmem allocator with an invalid RAM area.
	 */
	reserve_bootmem(HIGH_MEMORY, (PFN_PHYS(start_pfn) +
			 bootmap_size + PAGE_SIZE-1) - (HIGH_MEMORY));

	/*
	 * reserve physical page 0 - it's a special BIOS page on many boxes,
	 * enabling clean reboots, SMP operation, laptop functions.
	 */
	reserve_bootmem(0, PAGE_SIZE);

	/* reserve EBDA region, it's a 4K region */
	reserve_ebda_region();

    /* could be an AMD 768MPX chipset. Reserve a page  before VGA to prevent
       PCI prefetch into it (errata #56). Usually the page is reserved anyways,
       unless you have no PS/2 mouse plugged in. */
	if (boot_cpu_data.x86_vendor == X86_VENDOR_AMD &&
	    boot_cpu_data.x86 == 6)
	     reserve_bootmem(0xa0000 - 4096, 4096);

#ifdef CONFIG_SMP
	/*
	 * But first pinch a few for the stack/trampoline stuff
	 * FIXME: Don't need the extra page at 4K, but need to fix
	 * trampoline before removing it. (see the GDT stuff)
	 */
	reserve_bootmem(PAGE_SIZE, PAGE_SIZE);
#endif
#ifdef CONFIG_ACPI_SLEEP
	/*
	 * Reserve low memory region for sleep support.
	 */
	acpi_reserve_bootmem();
#endif
#ifdef CONFIG_X86_FIND_SMP_CONFIG
	if (enable_local_apic >= 0) 
	/*
	 * Find and reserve possible boot-time SMP configuration:
	 */
	find_smp_config();
#endif

#ifdef CONFIG_BLK_DEV_INITRD
	if (LOADER_TYPE && INITRD_START) {
		if (INITRD_START + INITRD_SIZE <= (max_low_pfn << PAGE_SHIFT)) {
			reserve_bootmem(INITRD_START, INITRD_SIZE);
			initrd_start =
				INITRD_START ? INITRD_START + PAGE_OFFSET : 0;
			initrd_end = initrd_start+INITRD_SIZE;
		}
		else {
			printk(KERN_ERR "initrd extends beyond end of memory "
			    "(0x%08lx > 0x%08lx)\ndisabling initrd\n",
			    INITRD_START + INITRD_SIZE,
			    max_low_pfn << PAGE_SHIFT);
			initrd_start = 0;
		}
	}
#endif
	return max_low_pfn;
}
#else
extern unsigned long setup_memory(void);
#endif /* !CONFIG_DISCONTIGMEM */

/*
 * Request address space for all standard RAM and ROM resources
 * and also for regions reported as reserved by the e820.
 */
static void __init
legacy_init_iomem_resources(struct resource *code_resource, struct resource *data_resource)
{
	int i;

	probe_roms();
	for (i = 0; i < e820.nr_map; i++) {
		struct resource *res;
		if (e820.map[i].addr + e820.map[i].size > 0x100000000ULL)
			continue;
		res = alloc_bootmem_low(sizeof(struct resource));
		switch (e820.map[i].type) {
		case E820_RAM:	res->name = "System RAM"; break;
		case E820_ACPI:	res->name = "ACPI Tables"; break;
		case E820_NVS:	res->name = "ACPI Non-volatile Storage"; break;
		default:	res->name = "reserved";
		}
		res->start = e820.map[i].addr;
		res->end = res->start + e820.map[i].size - 1;
		res->flags = IORESOURCE_MEM | IORESOURCE_BUSY;
		request_resource(&iomem_resource, res);
		if (e820.map[i].type == E820_RAM) {
			/*
			 *  We don't know which RAM region contains kernel data,
			 *  so we try it repeatedly and let the resource manager
			 *  test it.
			 */
			request_resource(res, code_resource);
			request_resource(res, data_resource);
		}
	}
}

/*
 * Request address space for all standard resources
 */
static void __init register_memory(unsigned long max_low_pfn)
{
	unsigned long low_mem_size;
	int	      i;

	if (efi_enabled)
		efi_initialize_iomem_resources(&code_resource, &data_resource);
	else
		legacy_init_iomem_resources(&code_resource, &data_resource);

	/* EFI systems may still have VGA */
	request_resource(&iomem_resource, &video_ram_resource);

	/* request I/O space for devices used on all i[345]86 PCs */
	for (i = 0; i < STANDARD_IO_RESOURCES; i++)
		request_resource(&ioport_resource, &standard_io_resources[i]);

	/* Tell the PCI layer not to allocate too close to the RAM area.. */
	low_mem_size = ((max_low_pfn << PAGE_SHIFT) + 0xfffff) & ~0xfffff;
	if (low_mem_size > pci_mem_start)
		pci_mem_start = low_mem_size;
}

/* Use inline assembly to define this because the nops are defined 
   as inline assembly strings in the include files and we cannot 
   get them easily into strings. */
asm("\t.data\nintelnops: " 
    GENERIC_NOP1 GENERIC_NOP2 GENERIC_NOP3 GENERIC_NOP4 GENERIC_NOP5 GENERIC_NOP6
    GENERIC_NOP7 GENERIC_NOP8); 
asm("\t.data\nk8nops: " 
    K8_NOP1 K8_NOP2 K8_NOP3 K8_NOP4 K8_NOP5 K8_NOP6
    K8_NOP7 K8_NOP8); 
asm("\t.data\nk7nops: " 
    K7_NOP1 K7_NOP2 K7_NOP3 K7_NOP4 K7_NOP5 K7_NOP6
    K7_NOP7 K7_NOP8); 
    
extern unsigned char intelnops[], k8nops[], k7nops[];
static unsigned char *intel_nops[ASM_NOP_MAX+1] = { 
     NULL,
     intelnops,
     intelnops + 1,
     intelnops + 1 + 2,
     intelnops + 1 + 2 + 3,
     intelnops + 1 + 2 + 3 + 4,
     intelnops + 1 + 2 + 3 + 4 + 5,
     intelnops + 1 + 2 + 3 + 4 + 5 + 6,
     intelnops + 1 + 2 + 3 + 4 + 5 + 6 + 7,
}; 
static unsigned char *k8_nops[ASM_NOP_MAX+1] = { 
     NULL,
     k8nops,
     k8nops + 1,
     k8nops + 1 + 2,
     k8nops + 1 + 2 + 3,
     k8nops + 1 + 2 + 3 + 4,
     k8nops + 1 + 2 + 3 + 4 + 5,
     k8nops + 1 + 2 + 3 + 4 + 5 + 6,
     k8nops + 1 + 2 + 3 + 4 + 5 + 6 + 7,
}; 
static unsigned char *k7_nops[ASM_NOP_MAX+1] = { 
     NULL,
     k7nops,
     k7nops + 1,
     k7nops + 1 + 2,
     k7nops + 1 + 2 + 3,
     k7nops + 1 + 2 + 3 + 4,
     k7nops + 1 + 2 + 3 + 4 + 5,
     k7nops + 1 + 2 + 3 + 4 + 5 + 6,
     k7nops + 1 + 2 + 3 + 4 + 5 + 6 + 7,
}; 
static struct nop { 
     int cpuid; 
     unsigned char **noptable; 
} noptypes[] = { 
     { X86_FEATURE_K8, k8_nops }, 
     { X86_FEATURE_K7, k7_nops }, 
     { -1, NULL }
}; 

/* Replace instructions with better alternatives for this CPU type.

   This runs before SMP is initialized to avoid SMP problems with
   self modifying code. This implies that assymetric systems where
   APs have less capabilities than the boot processor are not handled. 
   In this case boot with "noreplacement". */ 
void apply_alternatives(void *start, void *end) 
{ 
	struct alt_instr *a; 
	int diff, i, k;
        unsigned char **noptable = intel_nops; 
	for (i = 0; noptypes[i].cpuid >= 0; i++) { 
		if (boot_cpu_has(noptypes[i].cpuid)) { 
			noptable = noptypes[i].noptable;
			break;
		}
	} 
	for (a = start; (void *)a < end; a++) { 
		if (!boot_cpu_has(a->cpuid))
			continue;
		BUG_ON(a->replacementlen > a->instrlen); 
		memcpy(a->instr, a->replacement, a->replacementlen); 
		diff = a->instrlen - a->replacementlen; 
		/* Pad the rest with nops */
		for (i = a->replacementlen; diff > 0; diff -= k, i += k) {
			k = diff;
			if (k > ASM_NOP_MAX)
				k = ASM_NOP_MAX;
			memcpy(a->instr + i, noptable[k], k); 
		} 
	}
} 

static int no_replacement __initdata = 0; 
 
void __init alternative_instructions(void)
{
	extern struct alt_instr __alt_instructions[], __alt_instructions_end[];
	if (no_replacement) 
		return;
	apply_alternatives(__alt_instructions, __alt_instructions_end);
}

static int __init noreplacement_setup(char *s)
{ 
     no_replacement = 1; 
     return 0; 
} 

__setup("noreplacement", noreplacement_setup); 

static char * __init machine_specific_memory_setup(void);

/*
 * Determine if we were loaded by an EFI loader.  If so, then we have also been
 * passed the efi memmap, systab, etc., so we should use these data structures
 * for initialization.  Note, the efi init code path is determined by the
 * global efi_enabled. This allows the same kernel image to be used on existing
 * systems (with a traditional BIOS) as well as on EFI systems.
 */
void __init setup_arch(char **cmdline_p)
{
	unsigned long max_low_pfn;

	memcpy(&boot_cpu_data, &new_cpu_data, sizeof(new_cpu_data));
	pre_setup_arch_hook();
	early_cpu_init();

	/*
	 * FIXME: This isn't an official loader_type right
	 * now but does currently work with elilo.
	 * If we were configured as an EFI kernel, check to make
	 * sure that we were loaded correctly from elilo and that
	 * the system table is valid.  If not, then initialize normally.
	 */
#ifdef CONFIG_EFI
	if ((LOADER_TYPE == 0x50) && EFI_SYSTAB)
		efi_enabled = 1;
#endif

 	ROOT_DEV = old_decode_dev(ORIG_ROOT_DEV);
 	drive_info = DRIVE_INFO;
 	screen_info = SCREEN_INFO;
	edid_info = EDID_INFO;
	apm_info.bios = APM_BIOS_INFO;
	ist_info = IST_INFO;
	saved_videomode = VIDEO_MODE;
	if( SYS_DESC_TABLE.length != 0 ) {
		MCA_bus = SYS_DESC_TABLE.table[3] &0x2;
		machine_id = SYS_DESC_TABLE.table[0];
		machine_submodel_id = SYS_DESC_TABLE.table[1];
		BIOS_revision = SYS_DESC_TABLE.table[2];
	}
	aux_device_present = AUX_DEVICE_INFO;

#ifdef CONFIG_BLK_DEV_RAM
	rd_image_start = RAMDISK_FLAGS & RAMDISK_IMAGE_START_MASK;
	rd_prompt = ((RAMDISK_FLAGS & RAMDISK_PROMPT_FLAG) != 0);
	rd_doload = ((RAMDISK_FLAGS & RAMDISK_LOAD_FLAG) != 0);
#endif
	ARCH_SETUP
	if (efi_enabled)
		efi_init();
	else {
		printk(KERN_INFO "BIOS-provided physical RAM map:\n");
		print_memory_map(machine_specific_memory_setup());
	}

	copy_edd();

	if (!MOUNT_ROOT_RDONLY)
		root_mountflags &= ~MS_RDONLY;
	init_mm.start_code = (unsigned long) _text;
	init_mm.end_code = (unsigned long) _etext;
	init_mm.end_data = (unsigned long) _edata;
	init_mm.brk = init_pg_tables_end + PAGE_OFFSET;

	code_resource.start = virt_to_phys(_text);
	code_resource.end = virt_to_phys(_etext)-1;
	data_resource.start = virt_to_phys(_etext);
	data_resource.end = virt_to_phys(_edata)-1;

	parse_cmdline_early(cmdline_p);

	max_low_pfn = setup_memory();

	/*
	 * NOTE: before this point _nobody_ is allowed to allocate
	 * any memory using the bootmem allocator.  Although the
	 * alloctor is now initialised only the first 8Mb of the kernel
	 * virtual address space has been mapped.  All allocations before
	 * paging_init() has completed must use the alloc_bootmem_low_pages()
	 * variant (which allocates DMA'able memory) and care must be taken
	 * not to exceed the 8Mb limit.
	 */

#ifdef CONFIG_SMP
	smp_alloc_memory(); /* AP processor realmode stacks in low memory*/
#endif
	paging_init();

	/*
	 * NOTE: at this point the bootmem allocator is fully available.
	 */

#ifdef CONFIG_EARLY_PRINTK
	{
		char *s = strstr(*cmdline_p, "earlyprintk=");
		if (s) {
			extern void setup_early_printk(char *);

			setup_early_printk(s);
			printk("early console enabled\n");
		}
	}
#endif


	dmi_scan_machine();

#ifdef CONFIG_X86_GENERICARCH
	generic_apic_probe(*cmdline_p);
#endif	
	if (efi_enabled)
		efi_map_memmap();

	/*
	 * Parse the ACPI tables for possible boot-time SMP configuration.
	 */
	acpi_boot_init();

#ifdef CONFIG_X86_LOCAL_APIC
	if (smp_found_config && enable_local_apic >= 0)
		get_smp_config();
#endif

	register_memory(max_low_pfn);

#ifdef CONFIG_VT
#if defined(CONFIG_VGA_CONSOLE)
	if (!efi_enabled || (efi_mem_type(0xa0000) != EFI_CONVENTIONAL_MEMORY))
		conswitchp = &vga_con;
#elif defined(CONFIG_DUMMY_CONSOLE)
	conswitchp = &dummy_con;
#endif
#endif
}

#include "setup_arch_post.h"
/*
 * Local Variables:
 * mode:c
 * c-file-style:"k&r"
 * c-basic-offset:8
 * End:
 */<|MERGE_RESOLUTION|>--- conflicted
+++ resolved
@@ -50,13 +50,10 @@
 #include <asm/io.h>
 #include "setup_arch_pre.h"
 #include <bios_ebda.h>
-<<<<<<< HEAD
 
 #ifdef CONFIG_X86_LOCAL_APIC
 extern int enable_local_apic;
 #endif
-=======
->>>>>>> 8a690d16
 
 /* This value is set up by the early boot code to point to the value
    immediately after the boot time page tables.  It contains a *physical*
