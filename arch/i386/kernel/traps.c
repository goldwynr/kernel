--- conflicted
+++ resolved
@@ -710,13 +710,9 @@
 	printk(" on CPU%d, eip %08lx, registers:\n",
 		smp_processor_id(), regs->eip);
 	show_registers(regs);
-<<<<<<< HEAD
 #ifdef	CONFIG_KDB
 	kdb(KDB_REASON_NMI, 0, regs);
 #endif	/* CONFIG_KDB */
-	printk(KERN_EMERG "console shuts up ...\n");
-=======
->>>>>>> bf81b464
 	console_silent();
 	spin_unlock(&nmi_print_lock);
 	bust_spinlocks(0);
