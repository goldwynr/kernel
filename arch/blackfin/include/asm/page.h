--- conflicted
+++ resolved
@@ -15,10 +15,7 @@
 	((current->personality & READ_IMPLIES_EXEC) ? VM_EXEC : 0 ) | \
 		 VM_MAYREAD | VM_MAYWRITE | VM_MAYEXEC)
 
-<<<<<<< HEAD
-=======
 #include <asm-generic/memory_model.h>
 #include <asm-generic/getorder.h>
 
->>>>>>> 02f8c6ae
 #endif