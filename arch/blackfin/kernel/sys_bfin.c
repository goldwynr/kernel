--- conflicted
+++ resolved
@@ -21,11 +21,8 @@
 
 #include <asm/cacheflush.h>
 #include <asm/dma.h>
-<<<<<<< HEAD
-=======
 #include <asm/cachectl.h>
 #include <asm/ptrace.h>
->>>>>>> 02f8c6ae
 
 asmlinkage void *sys_sram_alloc(size_t size, unsigned long flags)
 {
