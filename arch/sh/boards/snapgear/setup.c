--- conflicted
+++ resolved
@@ -68,17 +68,6 @@
 	printk("Setup SnapGear IRQ/IPR ...\n");
 	/* enable individual interrupt mode for externals */
 	plat_irq_setup_pins(IRQ_MODE_IRQ);
-<<<<<<< HEAD
-}
-
-/*
- * Initialize the board
- */
-static void __init snapgear_setup(char **cmdline_p)
-{
-	board_time_init = secureedge5410_rtc_init;
-=======
->>>>>>> 9418d5dc
 }
 
 /*
