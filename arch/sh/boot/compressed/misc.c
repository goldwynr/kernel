/*
 * arch/sh/boot/compressed/misc.c
 *
 * This is a collection of several routines from gzip-1.0.3
 * adapted for Linux.
 *
 * malloc by Hannu Savolainen 1993 and Matthias Urlichs 1994
 *
 * Adapted for SH by Stuart Menefy, Aug 1999
 *
 * Modified to use standard LinuxSH BIOS by Greg Banks 7Jul2000
 */

#include <asm/uaccess.h>
#include <asm/addrspace.h>
#include <asm/page.h>

/*
 * gzip declarations
 */

#define STATIC static

#undef memset
#undef memcpy
#define memzero(s, n)     memset ((s), 0, (n))

/* cache.c */
#define CACHE_ENABLE      0
#define CACHE_DISABLE     1
int cache_control(unsigned int command);

extern char input_data[];
extern int input_len;
static unsigned char *output;

static void error(char *m);

int puts(const char *);

extern int _text;		/* Defined in vmlinux.lds.S */
extern int _end;
static unsigned long free_mem_ptr;
static unsigned long free_mem_end_ptr;

#ifdef CONFIG_HAVE_KERNEL_BZIP2
#define HEAP_SIZE	0x400000
#else
#define HEAP_SIZE	0x10000
#endif

#ifdef CONFIG_KERNEL_GZIP
#include "../../../../lib/decompress_inflate.c"
#endif

#ifdef CONFIG_KERNEL_BZIP2
#include "../../../../lib/decompress_bunzip2.c"
#endif

#ifdef CONFIG_KERNEL_LZMA
#include "../../../../lib/decompress_unlzma.c"
#endif

#ifdef CONFIG_KERNEL_XZ
#include "../../../../lib/decompress_unxz.c"
#endif

#ifdef CONFIG_KERNEL_LZO
#include "../../../../lib/decompress_unlzo.c"
#endif

int puts(const char *s)
{
	/* This should be updated to use the sh-sci routines */
	return 0;
}

void* memset(void* s, int c, size_t n)
{
	int i;
	char *ss = (char*)s;

	for (i=0;i<n;i++) ss[i] = c;
	return s;
}

void* memcpy(void* __dest, __const void* __src,
			    size_t __n)
{
	int i;
	char *d = (char *)__dest, *s = (char *)__src;

	for (i=0;i<__n;i++) d[i] = s[i];
	return __dest;
}

static void error(char *x)
{
	puts("\n\n");
	puts(x);
	puts("\n\n -- System halted");

	while(1);	/* Halt */
}

#ifdef CONFIG_SUPERH64
#define stackalign	8
#else
#define stackalign	4
#endif

#define STACK_SIZE (4096)
long __attribute__ ((aligned(stackalign))) user_stack[STACK_SIZE];
long *stack_start = &user_stack[STACK_SIZE];

void decompress_kernel(void)
{
	unsigned long output_addr;

#ifdef CONFIG_SUPERH64
	output_addr = (CONFIG_MEMORY_START + 0x2000);
#else
<<<<<<< HEAD
	output_addr = PHYSADDR((unsigned long)&_text+PAGE_SIZE);
#if defined(CONFIG_29BIT) || defined(CONFIG_PMB_FIXED)
=======
	output_addr = __pa((unsigned long)&_text+PAGE_SIZE);
#if defined(CONFIG_29BIT)
>>>>>>> 02f8c6ae
	output_addr |= P2SEG;
#endif
#endif

	output = (unsigned char *)output_addr;
	free_mem_ptr = (unsigned long)&_end;
	free_mem_end_ptr = free_mem_ptr + HEAP_SIZE;

	puts("Uncompressing Linux... ");
	cache_control(CACHE_ENABLE);
	decompress(input_data, input_len, NULL, NULL, output, NULL, error);
	cache_control(CACHE_DISABLE);
	puts("Ok, booting the kernel.\n");
}<|MERGE_RESOLUTION|>--- conflicted
+++ resolved
@@ -120,13 +120,8 @@
 #ifdef CONFIG_SUPERH64
 	output_addr = (CONFIG_MEMORY_START + 0x2000);
 #else
-<<<<<<< HEAD
-	output_addr = PHYSADDR((unsigned long)&_text+PAGE_SIZE);
-#if defined(CONFIG_29BIT) || defined(CONFIG_PMB_FIXED)
-=======
 	output_addr = __pa((unsigned long)&_text+PAGE_SIZE);
 #if defined(CONFIG_29BIT)
->>>>>>> 02f8c6ae
 	output_addr |= P2SEG;
 #endif
 #endif
