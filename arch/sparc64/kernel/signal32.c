--- conflicted
+++ resolved
@@ -268,13 +268,8 @@
 	regs->tstate &= ~(TSTATE_ICC|TSTATE_XCC);
 	regs->tstate |= psr_to_tstate_icc(psr);
 
-<<<<<<< HEAD
- 	/* Prevent syscall restart.  */
- 	pt_regs_clear_syscall(regs);
-=======
 	/* Prevent syscall restart.  */
 	pt_regs_clear_syscall(regs);
->>>>>>> 28ffb5d3
 
 	err |= __get_user(fpu_save, &sf->fpu_save);
 	if (fpu_save)
@@ -359,13 +354,8 @@
 	regs->tstate &= ~(TSTATE_ICC|TSTATE_XCC);
 	regs->tstate |= psr_to_tstate_icc(psr);
 
-<<<<<<< HEAD
- 	/* Prevent syscall restart.  */
- 	pt_regs_clear_syscall(regs);
-=======
 	/* Prevent syscall restart.  */
 	pt_regs_clear_syscall(regs);
->>>>>>> 28ffb5d3
 
 	err |= __get_user(fpu_save, &sf->fpu_save);
 	if (fpu_save)
@@ -428,145 +418,6 @@
 		if (sas_ss_flags(sp) == 0)
 			sp = current->sas_ss_sp + current->sas_ss_size;
 	}
-<<<<<<< HEAD
-
-	/* Always align the stack frame.  This handles two cases.  First,
-	 * sigaltstack need not be mindful of platform specific stack
-	 * alignment.  Second, if we took this signal because the stack
-	 * is not aligned properly, we'd like to take the signal cleanly
-	 * and report that.
-	 */
-	sp &= ~7UL;
-
-	return (void __user *)(sp - framesize);
-}
-
-static void
-setup_frame32(struct sigaction *sa, struct pt_regs *regs, int signr, sigset_t *oldset, siginfo_t *info)
-{
-	struct signal_sframe32 __user *sframep;
-	struct sigcontext32 __user *sc;
-	unsigned int seta[_COMPAT_NSIG_WORDS];
-	int err = 0;
-	void __user *sig_address;
-	int sig_code;
-	unsigned long pc = regs->tpc;
-	unsigned long npc = regs->tnpc;
-	unsigned int psr;
-
-	if (test_thread_flag(TIF_32BIT)) {
-		pc &= 0xffffffff;
-		npc &= 0xffffffff;
-	}
-
-	synchronize_user_stack();
-	save_and_clear_fpu();
-
-	sframep = (struct signal_sframe32 __user *)
-		get_sigframe(sa, regs, SF_ALIGNEDSZ);
-	if (invalid_frame_pointer(sframep, sizeof(*sframep))){
-		/* Don't change signal code and address, so that
-		 * post mortem debuggers can have a look.
-		 */
-		do_exit(SIGILL);
-	}
-
-	sc = &sframep->sig_context;
-
-	/* We've already made sure frame pointer isn't in kernel space... */
-	err = __put_user((sas_ss_flags(regs->u_regs[UREG_FP]) == SS_ONSTACK),
-			 &sc->sigc_onstack);
-	
-	switch (_NSIG_WORDS) {
-	case 4: seta[7] = (oldset->sig[3] >> 32);
-	        seta[6] = oldset->sig[3];
-	case 3: seta[5] = (oldset->sig[2] >> 32);
-	        seta[4] = oldset->sig[2];
-	case 2: seta[3] = (oldset->sig[1] >> 32);
-	        seta[2] = oldset->sig[1];
-	case 1: seta[1] = (oldset->sig[0] >> 32);
-	        seta[0] = oldset->sig[0];
-	}
-	err |= __put_user(seta[0], &sc->sigc_mask);
-	err |= __copy_to_user(sframep->extramask, seta + 1,
-			      (_COMPAT_NSIG_WORDS - 1) * sizeof(unsigned int));
-	err |= __put_user(regs->u_regs[UREG_FP], &sc->sigc_sp);
-	err |= __put_user(pc, &sc->sigc_pc);
-	err |= __put_user(npc, &sc->sigc_npc);
-	psr = tstate_to_psr(regs->tstate);
-	if (current_thread_info()->fpsaved[0] & FPRS_FEF)
-		psr |= PSR_EF;
-	err |= __put_user(psr, &sc->sigc_psr);
-	err |= __put_user(regs->u_regs[UREG_G1], &sc->sigc_g1);
-	err |= __put_user(regs->u_regs[UREG_I0], &sc->sigc_o0);
-	err |= __put_user(get_thread_wsaved(), &sc->sigc_oswins);
-
-	err |= copy_in_user((u32 __user *)sframep,
-			    (u32 __user *)(regs->u_regs[UREG_FP]),
-			    sizeof(struct reg_window32));
-		       
-	set_thread_wsaved(0); /* So process is allowed to execute. */
-	err |= __put_user(signr, &sframep->sig_num);
-	sig_address = NULL;
-	sig_code = 0;
-	if (SI_FROMKERNEL (info) && (info->si_code & __SI_MASK) == __SI_FAULT) {
-		sig_address = info->si_addr;
-		switch (signr) {
-		case SIGSEGV:
-			switch (info->si_code) {
-			case SEGV_MAPERR: sig_code = SUBSIG_NOMAPPING; break;
-			default: sig_code = SUBSIG_PROTECTION; break;
-			}
-			break;
-		case SIGILL:
-			switch (info->si_code) {
-			case ILL_ILLOPC: sig_code = SUBSIG_ILLINST; break;
-			case ILL_PRVOPC: sig_code = SUBSIG_PRIVINST; break;
-			case ILL_ILLTRP: sig_code = SUBSIG_BADTRAP(info->si_trapno); break;
-			default: sig_code = SUBSIG_STACK; break;
-			}
-			break;
-		case SIGFPE:
-			switch (info->si_code) {
-			case FPE_INTDIV: sig_code = SUBSIG_IDIVZERO; break;
-			case FPE_INTOVF: sig_code = SUBSIG_FPINTOVFL; break;
-			case FPE_FLTDIV: sig_code = SUBSIG_FPDIVZERO; break;
-			case FPE_FLTOVF: sig_code = SUBSIG_FPOVFLOW; break;
-			case FPE_FLTUND: sig_code = SUBSIG_FPUNFLOW; break;
-			case FPE_FLTRES: sig_code = SUBSIG_FPINEXACT; break;
-			case FPE_FLTINV: sig_code = SUBSIG_FPOPERROR; break;
-			default: sig_code = SUBSIG_FPERROR; break;
-			}
-			break;
-		case SIGBUS:
-			switch (info->si_code) {
-			case BUS_ADRALN: sig_code = SUBSIG_ALIGNMENT; break;
-			case BUS_ADRERR: sig_code = SUBSIG_MISCERROR; break;
-			default: sig_code = SUBSIG_BUSTIMEOUT; break;
-			}
-			break;
-		case SIGEMT:
-			switch (info->si_code) {
-			case EMT_TAGOVF: sig_code = SUBSIG_TAG; break;
-			}
-			break;
-		case SIGSYS:
-			if (info->si_code == (__SI_FAULT|0x100)) {
-				/* See sys_sunos32.c */
-				sig_code = info->si_trapno;
-				break;
-			}
-		default:
-			sig_address = NULL;
-		}
-	}
-	err |= __put_user(ptr_to_compat(sig_address), &sframep->sig_address);
-	err |= __put_user(sig_code, &sframep->sig_code);
-	err |= __put_user(ptr_to_compat(sc), &sframep->sig_scptr);
-	if (err)
-		goto sigsegv;
-=======
->>>>>>> 28ffb5d3
 
 	/* Always align the stack frame.  This handles two cases.  First,
 	 * sigaltstack need not be mindful of platform specific stack
