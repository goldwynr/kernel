/*
 * 
 * Common boot and setup code.
 *
 * Copyright (C) 2001 PPC64 Team, IBM Corp
 *
 *      This program is free software; you can redistribute it and/or
 *      modify it under the terms of the GNU General Public License
 *      as published by the Free Software Foundation; either version
 *      2 of the License, or (at your option) any later version.
 */

#include <linux/config.h>
#include <linux/module.h>
#include <linux/string.h>
#include <linux/sched.h>
#include <linux/init.h>
#include <linux/reboot.h>
#include <linux/delay.h>
#include <linux/initrd.h>
#include <linux/ide.h>
#include <linux/seq_file.h>
#include <linux/ioport.h>
#include <linux/console.h>
#include <linux/version.h>
#include <linux/tty.h>
#include <linux/root_dev.h>
#include <asm/io.h>
#include <asm/prom.h>
#include <asm/processor.h>
#include <asm/pgtable.h>
#include <asm/bootinfo.h>
#include <asm/smp.h>
#include <asm/elf.h>
#include <asm/machdep.h>
#include <asm/iSeries/LparData.h>
#include <asm/naca.h>
#include <asm/paca.h>
#include <asm/ppcdebug.h>
#include <asm/time.h>

extern unsigned long klimit;
/* extern void *stab; */
extern HTAB htab_data;
extern unsigned long loops_per_jiffy;

int have_of = 1;

extern void  chrp_init(unsigned long r3,
		       unsigned long r4,
		       unsigned long r5,
		       unsigned long r6,
		       unsigned long r7);

extern void iSeries_init( void );
extern void iSeries_init_early( void );
extern void pSeries_init_early( void );
extern void pSeriesLP_init_early(void);
extern void mm_init_ppc64( void ); 

unsigned long decr_overclock = 1;
unsigned long decr_overclock_proc0 = 1;
unsigned long decr_overclock_set = 0;
unsigned long decr_overclock_proc0_set = 0;

#ifdef CONFIG_XMON
extern void xmon_map_scc(void);
#endif

char saved_command_line[256];
unsigned char aux_device_present;

void parse_cmd_line(unsigned long r3, unsigned long r4, unsigned long r5,
		    unsigned long r6, unsigned long r7);
int parse_bootinfo(void);

#ifdef CONFIG_MAGIC_SYSRQ
unsigned long SYSRQ_KEY;
#endif /* CONFIG_MAGIC_SYSRQ */

struct machdep_calls ppc_md;

/*
 * Perhaps we can put the pmac screen_info[] here
 * on pmac as well so we don't need the ifdef's.
 * Until we get multiple-console support in here
 * that is.  -- Cort
 * Maybe tie it to serial consoles, since this is really what
 * these processors use on existing boards.  -- Dan
 */ 
struct screen_info screen_info = {
	0, 25,			/* orig-x, orig-y */
	0,			/* unused */
	0,			/* orig-video-page */
	0,			/* orig-video-mode */
	80,			/* orig-video-cols */
	0,0,0,			/* ega_ax, ega_bx, ega_cx */
	25,			/* orig-video-lines */
	1,			/* orig-video-isVGA */
	16			/* orig-video-points */
};

/*
 * These are used in binfmt_elf.c to put aux entries on the stack
 * for each elf executable being started.
 */
int dcache_bsize;
int icache_bsize;
int ucache_bsize;

/*
 * Initialize the PPCDBG state.  Called before relocation has been enabled.
 */
void ppcdbg_initialize(void) {
	unsigned long offset = reloc_offset();
	struct naca_struct *_naca = RELOC(naca);

	_naca->debug_switch = PPC_DEBUG_DEFAULT; /* | PPCDBG_BUSWALK | PPCDBG_PHBINIT | PPCDBG_MM | PPCDBG_MMINIT | PPCDBG_TCEINIT | PPCDBG_TCE */;
}

static struct console udbg_console = {
	.name	= "udbg",
	.write	= udbg_console_write,
	.flags	= CON_PRINTBUFFER,
	.index	= -1,
};

static int early_console_initialized;

void __init disable_early_printk(void)
{
	if (!early_console_initialized)
		return;
	unregister_console(&udbg_console);
	early_console_initialized = 0;
}

/*
 * Do some initial setup of the system.  The paramters are those which 
 * were passed in from the bootloader.
 */
void setup_system(unsigned long r3, unsigned long r4, unsigned long r5,
		  unsigned long r6, unsigned long r7)
{
#ifdef CONFIG_XMON_DEFAULT
	debugger = xmon;
	debugger_bpt = xmon_bpt;
	debugger_sstep = xmon_sstep;
	debugger_iabr_match = xmon_iabr_match;
	debugger_dabr_match = xmon_dabr_match;
#endif

#ifdef CONFIG_PPC_ISERIES
	/* pSeries systems are identified in prom.c via OF. */
	if ( itLpNaca.xLparInstalled == 1 )
		systemcfg->platform = PLATFORM_ISERIES_LPAR;
#endif
	
	switch (systemcfg->platform) {
#ifdef CONFIG_PPC_ISERIES
	case PLATFORM_ISERIES_LPAR:
		iSeries_init_early();
		break;
#endif

#ifdef CONFIG_PPC_PSERIES
	case PLATFORM_PSERIES:
		pSeries_init_early();
#ifdef CONFIG_BLK_DEV_INITRD
		initrd_start = initrd_end = 0;
#endif
		parse_bootinfo();
		break;

	case PLATFORM_PSERIES_LPAR:
		pSeriesLP_init_early();
#ifdef CONFIG_BLK_DEV_INITRD
		initrd_start = initrd_end = 0;
#endif
		parse_bootinfo();
		break;
#endif
	}

	if (systemcfg->platform & PLATFORM_PSERIES) {
		early_console_initialized = 1;
		register_console(&udbg_console);
	}

	printk("Starting Linux PPC64 %s\n", UTS_RELEASE);

	printk("-----------------------------------------------------\n");
	printk("naca                          = 0x%p\n", naca);
	printk("naca->pftSize                 = 0x%lx\n", naca->pftSize);
	printk("naca->debug_switch            = 0x%lx\n", naca->debug_switch);
<<<<<<< HEAD
	printk("naca->interrupt_controller    = 0x%ld\n", naca->interrupt_controller);
	printk("systemcf                      = 0x%p\n", systemcfg);
=======
	printk("naca->interrupt_controller    = 0x%lx\n", naca->interrupt_controller);
	printk("systemcfg                      = 0x%p\n", systemcfg);
>>>>>>> 5e06b348
	printk("systemcfg->processorCount     = 0x%lx\n", systemcfg->processorCount);
	printk("systemcfg->physicalMemorySize = 0x%lx\n", systemcfg->physicalMemorySize);
	printk("systemcfg->dCacheL1LineSize   = 0x%x\n", systemcfg->dCacheL1LineSize);
	printk("systemcfg->iCacheL1LineSize   = 0x%x\n", systemcfg->iCacheL1LineSize);
	printk("htab_data.htab                = 0x%p\n", htab_data.htab);
	printk("htab_data.num_ptegs           = 0x%lx\n", htab_data.htab_num_ptegs);
	printk("-----------------------------------------------------\n");

	if (systemcfg->platform & PLATFORM_PSERIES) {
		finish_device_tree();
		chrp_init(r3, r4, r5, r6, r7);
	}

	mm_init_ppc64();

	switch (systemcfg->platform) {
#ifdef CONFIG_PPC_ISERIES
	case PLATFORM_ISERIES_LPAR:
		iSeries_init();
		break;
#endif
	default:
		/* The following relies on the device tree being */
		/* fully configured.                             */
		parse_cmd_line(r3, r4, r5, r6, r7);
	}
}

void machine_restart(char *cmd)
{
	ppc_md.restart(cmd);
}
  
void machine_power_off(void)
{
	ppc_md.power_off();
}
  
void machine_halt(void)
{
	ppc_md.halt();
}

unsigned long ppc_proc_freq;
unsigned long ppc_tb_freq;

static int show_cpuinfo(struct seq_file *m, void *v)
{
	unsigned long cpu_id = (unsigned long)v - 1;
	unsigned int pvr;
	unsigned short maj;
	unsigned short min;

	if (cpu_id == NR_CPUS) {

		if (ppc_md.get_cpuinfo != NULL)
			ppc_md.get_cpuinfo(m);

		return 0;
	}

	if (!(cpu_online_map & (1UL << cpu_id)))
		return 0;

#ifdef CONFIG_SMP
	pvr = paca[cpu_id].pvr;
#else
	pvr = _get_PVR();
#endif
	maj = (pvr >> 8) & 0xFF;
	min = pvr & 0xFF;

	seq_printf(m, "processor\t: %lu\n", cpu_id);
	seq_printf(m, "cpu\t\t: ");

	switch (PVR_VER(pvr)) {
	case PV_NORTHSTAR:
		seq_printf(m, "RS64-II (northstar)\n");
		break;
	case PV_PULSAR:
		seq_printf(m, "RS64-III (pulsar)\n");
		break;
	case PV_POWER4:
		seq_printf(m, "POWER4 (gp)\n");
		break;
	case PV_ICESTAR:
		seq_printf(m, "RS64-III (icestar)\n");
		break;
	case PV_SSTAR:
		seq_printf(m, "RS64-IV (sstar)\n");
		break;
	case PV_POWER4p:
		seq_printf(m, "POWER4+ (gq)\n");
		break;
	case PV_630:
		seq_printf(m, "POWER3 (630)\n");
		break;
	case PV_630p:
		seq_printf(m, "POWER3 (630+)\n");
		break;
	default:
		seq_printf(m, "Unknown (%08x)\n", pvr);
		break;
	}

	/*
	 * Assume here that all clock rates are the same in a
	 * smp system.  -- Cort
	 */
	if (systemcfg->platform != PLATFORM_ISERIES_LPAR) {
		struct device_node *cpu_node;
		int *fp;

		cpu_node = find_type_devices("cpu");
		if (cpu_node) {
			fp = (int *) get_property(cpu_node, "clock-frequency",
						  NULL);
			if (fp)
				seq_printf(m, "clock\t\t: %dMHz\n",
					   *fp / 1000000);
		}
	}

	if (ppc_md.setup_residual != NULL)
		ppc_md.setup_residual(m, cpu_id);

	seq_printf(m, "revision\t: %hd.%hd\n\n", maj, min);
	
	return 0;
}

static void *c_start(struct seq_file *m, loff_t *pos)
{
	return *pos <= NR_CPUS ? (void *)((*pos)+1) : NULL;
}
static void *c_next(struct seq_file *m, void *v, loff_t *pos)
{
	++*pos;
	return c_start(m, pos);
}
static void c_stop(struct seq_file *m, void *v)
{
}
struct seq_operations cpuinfo_op = {
	.start =c_start,
	.next =	c_next,
	.stop =	c_stop,
	.show =	show_cpuinfo,
};

/*
 * Fetch the cmd_line from open firmware. */
void parse_cmd_line(unsigned long r3, unsigned long r4, unsigned long r5,
		  unsigned long r6, unsigned long r7)
{
	struct device_node *chosen;
	char *p;

#ifdef CONFIG_BLK_DEV_INITRD
	if ((initrd_start == 0) && r3 && r4 && r4 != 0xdeadbeef) {
		initrd_start = (r3 >= KERNELBASE) ? r3 : (unsigned long)__va(r3);
		initrd_end = initrd_start + r4;
		ROOT_DEV = Root_RAM0;
		initrd_below_start_ok = 1;
	}
#endif

	cmd_line[0] = 0;

#ifdef CONFIG_CMDLINE
	strlcpy(cmd_line, CONFIG_CMDLINE, sizeof(cmd_line));
#endif /* CONFIG_CMDLINE */

	chosen = find_devices("chosen");
	if (chosen != NULL) {
		p = get_property(chosen, "bootargs", NULL);
		if (p != NULL && p[0] != 0)
			strlcpy(cmd_line, p, sizeof(cmd_line));
	}

	/* Look for mem= option on command line */
	if (strstr(cmd_line, "mem=")) {
		char *p, *q;
		unsigned long maxmem = 0;
		extern unsigned long __max_memory;

		for (q = cmd_line; (p = strstr(q, "mem=")) != 0; ) {
			q = p + 4;
			if (p > cmd_line && p[-1] != ' ')
				continue;
			maxmem = simple_strtoul(q, &q, 0);
			if (*q == 'k' || *q == 'K') {
				maxmem <<= 10;
				++q;
			} else if (*q == 'm' || *q == 'M') {
				maxmem <<= 20;
				++q;
			}
		}
		__max_memory = maxmem;
	}
}


char *bi_tag2str(unsigned long tag)
{
	switch (tag) {
	case BI_FIRST:
		return "BI_FIRST";
	case BI_LAST:
		return "BI_LAST";
	case BI_CMD_LINE:
		return "BI_CMD_LINE";
	case BI_BOOTLOADER_ID:
		return "BI_BOOTLOADER_ID";
	case BI_INITRD:
		return "BI_INITRD";
	case BI_SYSMAP:
		return "BI_SYSMAP";
	case BI_MACHTYPE:
		return "BI_MACHTYPE";
	default:
		return "BI_UNKNOWN";
	}
}

int parse_bootinfo(void)
{
	struct bi_record *rec;
	extern char *sysmap;
	extern unsigned long sysmap_size;

	rec = prom.bi_recs;

	if ( rec == NULL || rec->tag != BI_FIRST )
		return -1;

	for ( ; rec->tag != BI_LAST ; rec = bi_rec_next(rec) ) {
		switch (rec->tag) {
		case BI_CMD_LINE:
			memcpy(cmd_line, (void *)rec->data, rec->size);
			break;
		case BI_SYSMAP:
			sysmap = (char *)((rec->data[0] >= (KERNELBASE))
					? rec->data[0] : (unsigned long)__va(rec->data[0]));
			sysmap_size = rec->data[1];
			break;
#ifdef CONFIG_BLK_DEV_INITRD
		case BI_INITRD:
			initrd_start = (unsigned long)__va(rec->data[0]);
			initrd_end = initrd_start + rec->data[1];
			ROOT_DEV = Root_RAM0;
			initrd_below_start_ok = 1;
			break;
#endif /* CONFIG_BLK_DEV_INITRD */
		}
	}

	return 0;
}

int __init ppc_init(void)
{
	/* clear the progress line */
	ppc_md.progress(" ", 0xffff);

	if (ppc_md.init != NULL) {
		ppc_md.init();
	}
	return 0;
}

arch_initcall(ppc_init);

void __init ppc64_calibrate_delay(void)
{
	loops_per_jiffy = tb_ticks_per_jiffy;

	printk("Calibrating delay loop... %lu.%02lu BogoMips\n",
			       loops_per_jiffy/(500000/HZ),
			       loops_per_jiffy/(5000/HZ) % 100);
}	

extern void (*calibrate_delay)(void);
extern void sort_exception_table(void);

/*
 * Called into from start_kernel, after lock_kernel has been called.
 * Initializes bootmem, which is unsed to manage page allocation until
 * mem_init is called.
 */
void __init setup_arch(char **cmdline_p)
{
	extern int panic_timeout;
	extern char _etext[], _edata[];
	extern void do_init_bootmem(void);

	calibrate_delay = ppc64_calibrate_delay;

	ppc64_boot_msg(0x12, "Setup Arch");
#ifdef CONFIG_XMON
	xmon_map_scc();
	if (strstr(cmd_line, "xmon"))
		xmon(0);
#endif /* CONFIG_XMON */


	/*
	 * Set cache line size based on type of cpu as a default.
	 * Systems with OF can look in the properties on the cpu node(s)
	 * for a possibly more accurate value.
	 */
	dcache_bsize = systemcfg->dCacheL1LineSize; 
	icache_bsize = systemcfg->iCacheL1LineSize; 

	/* reboot on panic */
	panic_timeout = 180;

	init_mm.start_code = PAGE_OFFSET;
	init_mm.end_code = (unsigned long) _etext;
	init_mm.end_data = (unsigned long) _edata;
	init_mm.brk = (unsigned long) klimit;
	
	/* Save unparsed command line copy for /proc/cmdline */
	strcpy(saved_command_line, cmd_line);
	*cmdline_p = cmd_line;

	/* set up the bootmem stuff with available memory */
	do_init_bootmem();

	ppc_md.setup_arch();

	paging_init();
	sort_exception_table();
	ppc64_boot_msg(0x15, "Setup Done");
}

/* ToDo: do something useful if ppc_md is not yet setup. */
#define PPC64_LINUX_FUNCTION 0x0f000000
#define PPC64_IPL_MESSAGE 0xc0000000
#define PPC64_TERM_MESSAGE 0xb0000000
#define PPC64_ATTN_MESSAGE 0xa0000000
#define PPC64_DUMP_MESSAGE 0xd0000000

static void ppc64_do_msg(unsigned int src, const char *msg)
{
	if (ppc_md.progress) {
		char buf[32];

		sprintf(buf, "%08x        \n", src);
		ppc_md.progress(buf, 0);
		sprintf(buf, "%-16s", msg);
		ppc_md.progress(buf, 0);
	}
}

/* Print a boot progress message. */
void ppc64_boot_msg(unsigned int src, const char *msg)
{
	ppc64_do_msg(PPC64_LINUX_FUNCTION|PPC64_IPL_MESSAGE|src, msg);
	printk("[boot]%04x %s\n", src, msg);
}

/* Print a termination message (print only -- does not stop the kernel) */
void ppc64_terminate_msg(unsigned int src, const char *msg)
{
	ppc64_do_msg(PPC64_LINUX_FUNCTION|PPC64_TERM_MESSAGE|src, msg);
	printk("[terminate]%04x %s\n", src, msg);
}

/* Print something that needs attention (device error, etc) */
void ppc64_attention_msg(unsigned int src, const char *msg)
{
	ppc64_do_msg(PPC64_LINUX_FUNCTION|PPC64_ATTN_MESSAGE|src, msg);
	printk("[attention]%04x %s\n", src, msg);
}

/* Print a dump progress message. */
void ppc64_dump_msg(unsigned int src, const char *msg)
{
	ppc64_do_msg(PPC64_LINUX_FUNCTION|PPC64_DUMP_MESSAGE|src, msg);
	printk("[dump]%04x %s\n", src, msg);
}

int set_spread_lpevents( char * str )
{
	/* The parameter is the number of processors to share in processing lp events */
	unsigned long i;
	unsigned long val = simple_strtoul( str, NULL, 0 );
	if ( ( val > 0 ) && ( val <= NR_CPUS ) ) {
		for ( i=1; i<val; ++i )
			paca[i].lpQueuePtr = paca[0].lpQueuePtr;
		printk("lpevent processing spread over %ld processors\n", val);
	}
	else
		printk("invalid spreaqd_lpevents %ld\n", val);
	return 1;
}	

/* This should only be called on processor 0 during calibrate decr */
void setup_default_decr(void)
{
	struct paca_struct *lpaca = get_paca();

	if ( decr_overclock_set && !decr_overclock_proc0_set )
		decr_overclock_proc0 = decr_overclock;

	lpaca->default_decr = tb_ticks_per_jiffy / decr_overclock_proc0;	
	lpaca->next_jiffy_update_tb = get_tb() + tb_ticks_per_jiffy;
}

int set_decr_overclock_proc0( char * str )
{
	unsigned long val = simple_strtoul( str, NULL, 0 );
	if ( ( val >= 1 ) && ( val <= 48 ) ) {
		decr_overclock_proc0_set = 1;
		decr_overclock_proc0 = val;
		printk("proc 0 decrementer overclock factor of %ld\n", val);
	}
	else
		printk("invalid proc 0 decrementer overclock factor of %ld\n", val);
	return 1;
}

int set_decr_overclock( char * str )
{
	unsigned long val = simple_strtoul( str, NULL, 0 );
	if ( ( val >= 1 ) && ( val <= 48 ) ) {
		decr_overclock_set = 1;
		decr_overclock = val;
		printk("decrementer overclock factor of %ld\n", val);
	}
	else
		printk("invalid decrementer overclock factor of %ld\n", val);
	return 1;

}

__setup("spread_lpevents=", set_spread_lpevents );
__setup("decr_overclock_proc0=", set_decr_overclock_proc0 );
__setup("decr_overclock=", set_decr_overclock );<|MERGE_RESOLUTION|>--- conflicted
+++ resolved
@@ -193,13 +193,8 @@
 	printk("naca                          = 0x%p\n", naca);
 	printk("naca->pftSize                 = 0x%lx\n", naca->pftSize);
 	printk("naca->debug_switch            = 0x%lx\n", naca->debug_switch);
-<<<<<<< HEAD
-	printk("naca->interrupt_controller    = 0x%ld\n", naca->interrupt_controller);
-	printk("systemcf                      = 0x%p\n", systemcfg);
-=======
 	printk("naca->interrupt_controller    = 0x%lx\n", naca->interrupt_controller);
 	printk("systemcfg                      = 0x%p\n", systemcfg);
->>>>>>> 5e06b348
 	printk("systemcfg->processorCount     = 0x%lx\n", systemcfg->processorCount);
 	printk("systemcfg->physicalMemorySize = 0x%lx\n", systemcfg->physicalMemorySize);
 	printk("systemcfg->dCacheL1LineSize   = 0x%x\n", systemcfg->dCacheL1LineSize);
@@ -370,15 +365,16 @@
 	cmd_line[0] = 0;
 
 #ifdef CONFIG_CMDLINE
-	strlcpy(cmd_line, CONFIG_CMDLINE, sizeof(cmd_line));
+	strcpy(cmd_line, CONFIG_CMDLINE);
 #endif /* CONFIG_CMDLINE */
 
 	chosen = find_devices("chosen");
 	if (chosen != NULL) {
 		p = get_property(chosen, "bootargs", NULL);
 		if (p != NULL && p[0] != 0)
-			strlcpy(cmd_line, p, sizeof(cmd_line));
-	}
+			strncpy(cmd_line, p, sizeof(cmd_line));
+	}
+	cmd_line[sizeof(cmd_line) - 1] = 0;
 
 	/* Look for mem= option on command line */
 	if (strstr(cmd_line, "mem=")) {
